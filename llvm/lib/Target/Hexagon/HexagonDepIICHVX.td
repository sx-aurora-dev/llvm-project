//===----------------------------------------------------------------------===//
//
// Part of the LLVM Project, under the Apache License v2.0 with LLVM Exceptions.
// See https://llvm.org/LICENSE.txt for license information.
// SPDX-License-Identifier: Apache-2.0 WITH LLVM-exception
//
//===----------------------------------------------------------------------===//
// Automatically generated file, do not edit!
//===----------------------------------------------------------------------===//

def tc_04da405a : InstrItinClass;
def tc_05ca8cfd : InstrItinClass;
def tc_08a4f1b6 : InstrItinClass;
def tc_0afc8be9 : InstrItinClass;
def tc_0b04c6c7 : InstrItinClass;
def tc_0ec46cf9 : InstrItinClass;
def tc_131f1c81 : InstrItinClass;
def tc_1381a97c : InstrItinClass;
def tc_15fdf750 : InstrItinClass;
def tc_16ff9ef8 : InstrItinClass;
def tc_191381c1 : InstrItinClass;
def tc_1ad8a370 : InstrItinClass;
def tc_1ba8a0cd : InstrItinClass;
def tc_20a4bbec : InstrItinClass;
def tc_2120355e : InstrItinClass;
def tc_257f6f7c : InstrItinClass;
def tc_26a377fe : InstrItinClass;
def tc_2b4c548e : InstrItinClass;
def tc_2c745bb8 : InstrItinClass;
def tc_2d4051cd : InstrItinClass;
def tc_2e8f5f6e : InstrItinClass;
def tc_309dbb4f : InstrItinClass;
def tc_37820f4c : InstrItinClass;
def tc_3904b926 : InstrItinClass;
def tc_3aacf4a8 : InstrItinClass;
def tc_3ad719fb : InstrItinClass;
def tc_3c56e5ce : InstrItinClass;
def tc_3c8c15d0 : InstrItinClass;
def tc_3ce09744 : InstrItinClass;
def tc_3e2aaafc : InstrItinClass;
def tc_447d9895 : InstrItinClass;
def tc_453fe68d : InstrItinClass;
def tc_46d6c3e0 : InstrItinClass;
def tc_4942646a : InstrItinClass;
def tc_51d0ecc3 : InstrItinClass;
def tc_52447ecc : InstrItinClass;
def tc_540c3da3 : InstrItinClass;
def tc_54a0dc47 : InstrItinClass;
def tc_561aaa58 : InstrItinClass;
def tc_56c4f9fe : InstrItinClass;
def tc_56e64202 : InstrItinClass;
def tc_58d21193 : InstrItinClass;
def tc_5bf8afbb : InstrItinClass;
def tc_5cdf8c84 : InstrItinClass;
def tc_61bf7c03 : InstrItinClass;
def tc_649072c2 : InstrItinClass;
def tc_660769f1 : InstrItinClass;
def tc_663c80a7 : InstrItinClass;
def tc_6942b6e0 : InstrItinClass;
def tc_6e7fa133 : InstrItinClass;
def tc_7095ecba : InstrItinClass;
def tc_71646d06 : InstrItinClass;
def tc_7177e272 : InstrItinClass;
def tc_718b5c53 : InstrItinClass;
def tc_7273323b : InstrItinClass;
def tc_72e2b393 : InstrItinClass;
def tc_73efe966 : InstrItinClass;
def tc_7417e785 : InstrItinClass;
def tc_767c4e9d : InstrItinClass;
def tc_7d68d5c2 : InstrItinClass;
def tc_7e6a3e89 : InstrItinClass;
def tc_8772086c : InstrItinClass;
def tc_87adc037 : InstrItinClass;
def tc_8e420e4d : InstrItinClass;
def tc_90bcc1db : InstrItinClass;
def tc_933f2b39 : InstrItinClass;
def tc_946013d8 : InstrItinClass;
def tc_9d1dc972 : InstrItinClass;
def tc_9f363d21 : InstrItinClass;
def tc_a02a10a8 : InstrItinClass;
def tc_a0dbea28 : InstrItinClass;
<<<<<<< HEAD
=======
def tc_a19b9305 : InstrItinClass;
>>>>>>> 2ab1d525
def tc_a28f32b5 : InstrItinClass;
def tc_a69eeee1 : InstrItinClass;
def tc_a7e6707d : InstrItinClass;
def tc_aa047364 : InstrItinClass;
def tc_ab23f776 : InstrItinClass;
def tc_abe8c3b2 : InstrItinClass;
def tc_ac4046bc : InstrItinClass;
def tc_af25efd9 : InstrItinClass;
def tc_b091f1c6 : InstrItinClass;
def tc_b28e51aa : InstrItinClass;
def tc_b4416217 : InstrItinClass;
def tc_b9db8205 : InstrItinClass;
def tc_bb599486 : InstrItinClass;
def tc_c0749f3c : InstrItinClass;
def tc_c127de3a : InstrItinClass;
def tc_c4edf264 : InstrItinClass;
def tc_c5dba46e : InstrItinClass;
def tc_c7039829 : InstrItinClass;
def tc_cd94bfe0 : InstrItinClass;
def tc_cda936da : InstrItinClass;
def tc_d8287c14 : InstrItinClass;
def tc_db5555f3 : InstrItinClass;
def tc_dcca380f : InstrItinClass;
def tc_dd5b0695 : InstrItinClass;
def tc_df80eeb0 : InstrItinClass;
def tc_e2d2e9e5 : InstrItinClass;
def tc_e35c1e93 : InstrItinClass;
def tc_e3f68a46 : InstrItinClass;
def tc_e675c45a : InstrItinClass;
def tc_e699ae41 : InstrItinClass;
def tc_e99d4c2e : InstrItinClass;
def tc_f175e046 : InstrItinClass;
def tc_f1de44ef : InstrItinClass;
def tc_f21e8abb : InstrItinClass;

class DepHVXItinV55 {
  list<InstrItinData> DepHVXItinV55_list = [
    InstrItinData <tc_04da405a, /*SLOT0123,VP_VS*/
      [InstrStage<1, [SLOT0, SLOT1, SLOT2, SLOT3], 0>,
       InstrStage<1, [CVI_XLSHF]>], [9, 5],
      [HVX_FWD, HVX_FWD]>,

    InstrItinData <tc_05ca8cfd, /*SLOT0123,VS*/
      [InstrStage<1, [SLOT0, SLOT1, SLOT2, SLOT3], 0>,
       InstrStage<1, [CVI_SHIFT]>], [9, 5, 5],
      [HVX_FWD, HVX_FWD, HVX_FWD]>,

    InstrItinData <tc_08a4f1b6, /*SLOT23,VX_DV*/
      [InstrStage<1, [SLOT2, SLOT3], 0>,
       InstrStage<1, [CVI_MPY01]>], [9, 7, 5, 5],
      [HVX_FWD, HVX_FWD, HVX_FWD, HVX_FWD]>,

    InstrItinData <tc_0afc8be9, /*SLOT23,VX_DV*/
      [InstrStage<1, [SLOT2, SLOT3], 0>,
       InstrStage<1, [CVI_MPY01]>], [9, 5],
      [HVX_FWD, HVX_FWD]>,

    InstrItinData <tc_0b04c6c7, /*SLOT23,VX_DV*/
      [InstrStage<1, [SLOT2, SLOT3], 0>,
       InstrStage<1, [CVI_MPY01]>], [9, 5, 2],
      [HVX_FWD, HVX_FWD, Hex_FWD]>,

    InstrItinData <tc_0ec46cf9, /*SLOT0123,VA*/
      [InstrStage<1, [SLOT0, SLOT1, SLOT2, SLOT3], 0>,
       InstrStage<1, [CVI_MPY0, CVI_MPY1, CVI_SHIFT, CVI_XLANE]>], [9, 7],
      [HVX_FWD, HVX_FWD]>,

    InstrItinData <tc_131f1c81, /*SLOT0,NOSLOT1,STORE,VP*/
      [InstrStage<1, [SLOT0], 0>,
       InstrStage<1, [SLOT1], 0>,
       InstrStage<1, [CVI_ST], 0>,
       InstrStage<1, [CVI_XLANE]>], [2, 1, 2, 5],
      [Hex_FWD, Hex_FWD, Hex_FWD, HVX_FWD]>,

    InstrItinData <tc_1381a97c, /*SLOT0123,4SLOT*/
      [InstrStage<1, [SLOT0, SLOT1, SLOT2, SLOT3], 0>,
       InstrStage<1, [CVI_ALL]>], [],
      []>,

    InstrItinData <tc_15fdf750, /*SLOT23,VS_VX*/
      [InstrStage<1, [SLOT2, SLOT3], 0>,
       InstrStage<1, [CVI_MPY0, CVI_MPY1], 0>,
       InstrStage<1, [CVI_SHIFT, CVI_XLANE]>], [9, 7, 5, 2],
      [HVX_FWD, HVX_FWD, HVX_FWD, Hex_FWD]>,

    InstrItinData <tc_16ff9ef8, /*SLOT0123,VS*/
      [InstrStage<1, [SLOT0, SLOT1, SLOT2, SLOT3], 0>,
       InstrStage<1, [CVI_SHIFT]>], [9, 5, 5, 2],
      [HVX_FWD, HVX_FWD, HVX_FWD, Hex_FWD]>,

    InstrItinData <tc_191381c1, /*SLOT0,STORE,VA*/
      [InstrStage<1, [SLOT0], 0>,
       InstrStage<1, [CVI_ST], 0>,
       InstrStage<1, [CVI_MPY0, CVI_MPY1, CVI_SHIFT, CVI_XLANE]>], [3, 7, 1, 2, 7],
      [Hex_FWD, HVX_FWD, Hex_FWD, Hex_FWD, HVX_FWD]>,

    InstrItinData <tc_1ad8a370, /*SLOT23,VX_DV*/
      [InstrStage<1, [SLOT2, SLOT3], 0>,
       InstrStage<1, [CVI_MPY01]>], [9, 5, 2, 2],
      [HVX_FWD, HVX_FWD, Hex_FWD, Hex_FWD]>,

    InstrItinData <tc_1ba8a0cd, /*SLOT01,LOAD,VA*/
      [InstrStage<1, [SLOT0, SLOT1], 0>,
       InstrStage<1, [CVI_LD], 0>,
       InstrStage<1, [CVI_MPY0, CVI_MPY1, CVI_SHIFT, CVI_XLANE]>], [9, 3, 1, 2],
      [HVX_FWD, Hex_FWD, Hex_FWD, Hex_FWD]>,

    InstrItinData <tc_20a4bbec, /*SLOT0,STORE*/
      [InstrStage<1, [SLOT0], 0>,
       InstrStage<1, [CVI_ST]>], [3, 1, 2],
      [Hex_FWD, Hex_FWD, Hex_FWD]>,

    InstrItinData <tc_2120355e, /*SLOT0123*/
      [InstrStage<1, [SLOT0, SLOT1, SLOT2, SLOT3]>], [9, 7],
      [HVX_FWD, HVX_FWD]>,

    InstrItinData <tc_257f6f7c, /*SLOT0123,VA*/
      [InstrStage<1, [SLOT0, SLOT1, SLOT2, SLOT3], 0>,
       InstrStage<1, [CVI_MPY0, CVI_MPY1, CVI_SHIFT, CVI_XLANE]>], [9, 7, 7, 7],
      [HVX_FWD, HVX_FWD, HVX_FWD, HVX_FWD]>,

    InstrItinData <tc_26a377fe, /*SLOT23,4SLOT_MPY*/
      [InstrStage<1, [SLOT2, SLOT3], 0>,
       InstrStage<1, [CVI_ALL_NOMEM]>], [9, 3, 5, 2],
      [HVX_FWD, Hex_FWD, HVX_FWD, Hex_FWD]>,

    InstrItinData <tc_2b4c548e, /*SLOT23,VX_DV*/
      [InstrStage<1, [SLOT2, SLOT3], 0>,
       InstrStage<1, [CVI_MPY01]>], [9, 5, 5, 2],
      [HVX_FWD, HVX_FWD, HVX_FWD, Hex_FWD]>,

    InstrItinData <tc_2c745bb8, /*SLOT0123,VP_VS*/
      [InstrStage<1, [SLOT0, SLOT1, SLOT2, SLOT3], 0>,
       InstrStage<1, [CVI_XLSHF]>], [9, 7, 5],
      [HVX_FWD, HVX_FWD, HVX_FWD]>,

    InstrItinData <tc_2d4051cd, /*SLOT23,4SLOT_MPY*/
      [InstrStage<1, [SLOT2, SLOT3], 0>,
       InstrStage<1, [CVI_ALL_NOMEM]>], [9, 3, 7, 5, 2],
      [HVX_FWD, Hex_FWD, HVX_FWD, HVX_FWD, Hex_FWD]>,

    InstrItinData <tc_2e8f5f6e, /*SLOT23,VX*/
      [InstrStage<1, [SLOT2, SLOT3], 0>,
       InstrStage<1, [CVI_MPY0, CVI_MPY1]>], [9, 7, 7, 2],
      [HVX_FWD, HVX_FWD, HVX_FWD, Hex_FWD]>,

    InstrItinData <tc_309dbb4f, /*SLOT0123,VS*/
      [InstrStage<1, [SLOT0, SLOT1, SLOT2, SLOT3], 0>,
       InstrStage<1, [CVI_SHIFT]>], [9, 7, 5, 2],
      [HVX_FWD, HVX_FWD, HVX_FWD, Hex_FWD]>,

    InstrItinData <tc_37820f4c, /*SLOT23,VX_DV*/
      [InstrStage<1, [SLOT2, SLOT3], 0>,
       InstrStage<1, [CVI_MPY01]>], [9, 7, 5, 5],
      [HVX_FWD, HVX_FWD, HVX_FWD, HVX_FWD]>,

    InstrItinData <tc_3904b926, /*SLOT01,LOAD*/
      [InstrStage<1, [SLOT0, SLOT1], 0>,
       InstrStage<1, [CVI_LD]>], [9, 2, 1, 2],
      [HVX_FWD, Hex_FWD, Hex_FWD, Hex_FWD]>,

    InstrItinData <tc_3aacf4a8, /*SLOT0123,VA*/
      [InstrStage<1, [SLOT0, SLOT1, SLOT2, SLOT3], 0>,
       InstrStage<1, [CVI_MPY0, CVI_MPY1, CVI_SHIFT, CVI_XLANE]>], [9, 2, 7],
      [HVX_FWD, Hex_FWD, HVX_FWD]>,

    InstrItinData <tc_3ad719fb, /*SLOT01,ZW*/
      [InstrStage<1, [SLOT0, SLOT1], 0>,
       InstrStage<1, [CVI_ZW]>], [3, 2, 1, 2],
      [Hex_FWD, Hex_FWD, Hex_FWD, Hex_FWD]>,

    InstrItinData <tc_3c56e5ce, /*SLOT0,NOSLOT1,LOAD,VP*/
      [InstrStage<1, [SLOT0], 0>,
       InstrStage<1, [SLOT1], 0>,
       InstrStage<1, [CVI_LD], 0>,
       InstrStage<1, [CVI_XLANE]>], [9, 3, 1, 2],
      [HVX_FWD, Hex_FWD, Hex_FWD, Hex_FWD]>,

    InstrItinData <tc_3c8c15d0, /*SLOT23,VX*/
      [InstrStage<1, [SLOT2, SLOT3], 0>,
       InstrStage<1, [CVI_MPY0, CVI_MPY1]>], [9, 5],
      [HVX_FWD, HVX_FWD]>,

    InstrItinData <tc_3ce09744, /*SLOT0,STORE*/
      [InstrStage<1, [SLOT0], 0>,
       InstrStage<1, [CVI_ST]>], [1, 2],
      [Hex_FWD, Hex_FWD]>,

    InstrItinData <tc_3e2aaafc, /*SLOT0,STORE,VA*/
      [InstrStage<1, [SLOT0], 0>,
       InstrStage<1, [CVI_ST], 0>,
       InstrStage<1, [CVI_MPY0, CVI_MPY1, CVI_SHIFT, CVI_XLANE]>], [3, 1, 2, 7],
      [Hex_FWD, Hex_FWD, Hex_FWD, HVX_FWD]>,

    InstrItinData <tc_447d9895, /*SLOT0,STORE,VA*/
      [InstrStage<1, [SLOT0], 0>,
       InstrStage<1, [CVI_ST], 0>,
       InstrStage<1, [CVI_MPY0, CVI_MPY1, CVI_SHIFT, CVI_XLANE]>], [7, 1, 2, 7],
      [HVX_FWD, Hex_FWD, Hex_FWD, HVX_FWD]>,

    InstrItinData <tc_453fe68d, /*SLOT01,LOAD,VA*/
      [InstrStage<1, [SLOT0, SLOT1], 0>,
       InstrStage<1, [CVI_LD], 0>,
       InstrStage<1, [CVI_MPY0, CVI_MPY1, CVI_SHIFT, CVI_XLANE]>], [9, 3, 2, 1, 2],
      [HVX_FWD, Hex_FWD, Hex_FWD, Hex_FWD, Hex_FWD]>,

    InstrItinData <tc_46d6c3e0, /*SLOT0123,VP*/
      [InstrStage<1, [SLOT0, SLOT1, SLOT2, SLOT3], 0>,
       InstrStage<1, [CVI_XLANE]>], [9, 5, 5],
      [HVX_FWD, HVX_FWD, HVX_FWD]>,

    InstrItinData <tc_4942646a, /*SLOT23,VX*/
      [InstrStage<1, [SLOT2, SLOT3], 0>,
       InstrStage<1, [CVI_MPY0, CVI_MPY1]>], [9, 7, 5, 5, 2],
      [HVX_FWD, HVX_FWD, HVX_FWD, HVX_FWD, Hex_FWD]>,

    InstrItinData <tc_51d0ecc3, /*SLOT0123,VS*/
      [InstrStage<1, [SLOT0, SLOT1, SLOT2, SLOT3], 0>,
       InstrStage<1, [CVI_SHIFT]>], [9, 5],
      [HVX_FWD, HVX_FWD]>,

    InstrItinData <tc_52447ecc, /*SLOT01,LOAD*/
      [InstrStage<1, [SLOT0, SLOT1], 0>,
       InstrStage<1, [CVI_LD]>], [9, 1, 2],
      [HVX_FWD, Hex_FWD, Hex_FWD]>,

    InstrItinData <tc_540c3da3, /*SLOT0,VA*/
      [InstrStage<1, [SLOT0], 0>,
       InstrStage<1, [CVI_MPY0, CVI_MPY1, CVI_SHIFT, CVI_XLANE]>], [4, 7, 1],
      [Hex_FWD, HVX_FWD, Hex_FWD]>,

    InstrItinData <tc_54a0dc47, /*SLOT0,STORE,VA*/
      [InstrStage<1, [SLOT0], 0>,
       InstrStage<1, [CVI_ST], 0>,
       InstrStage<1, [CVI_MPY0, CVI_MPY1, CVI_SHIFT, CVI_XLANE]>], [3, 2, 1, 2, 7],
      [Hex_FWD, Hex_FWD, Hex_FWD, Hex_FWD, HVX_FWD]>,

    InstrItinData <tc_561aaa58, /*SLOT0123,VP_VS*/
      [InstrStage<1, [SLOT0, SLOT1, SLOT2, SLOT3], 0>,
       InstrStage<1, [CVI_XLSHF]>], [9, 9, 5, 5, 2],
      [HVX_FWD, HVX_FWD, HVX_FWD, HVX_FWD, Hex_FWD]>,

    InstrItinData <tc_56c4f9fe, /*SLOT0123,VA*/
      [InstrStage<1, [SLOT0, SLOT1, SLOT2, SLOT3], 0>,
       InstrStage<1, [CVI_MPY0, CVI_MPY1, CVI_SHIFT, CVI_XLANE]>], [9, 7, 7],
      [HVX_FWD, HVX_FWD, HVX_FWD]>,

    InstrItinData <tc_56e64202, /*SLOT0123,VP*/
      [InstrStage<1, [SLOT0, SLOT1, SLOT2, SLOT3], 0>,
       InstrStage<1, [CVI_XLANE]>], [9, 5, 5, 2],
      [HVX_FWD, HVX_FWD, HVX_FWD, Hex_FWD]>,

    InstrItinData <tc_58d21193, /*SLOT0,STORE,VA_DV*/
      [InstrStage<1, [SLOT0], 0>,
       InstrStage<1, [CVI_ST], 0>,
       InstrStage<1, [CVI_MPY01, CVI_XLSHF]>], [7, 1, 2, 7, 7],
      [HVX_FWD, Hex_FWD, Hex_FWD, HVX_FWD, HVX_FWD]>,

    InstrItinData <tc_5bf8afbb, /*SLOT0123,VP*/
      [InstrStage<1, [SLOT0, SLOT1, SLOT2, SLOT3], 0>,
       InstrStage<1, [CVI_XLANE]>], [9, 2],
      [HVX_FWD, Hex_FWD]>,

    InstrItinData <tc_5cdf8c84, /*SLOT23,VX*/
      [InstrStage<1, [SLOT2, SLOT3], 0>,
       InstrStage<1, [CVI_MPY0, CVI_MPY1]>], [9, 7],
      [HVX_FWD, HVX_FWD]>,

    InstrItinData <tc_61bf7c03, /*SLOT23,4SLOT_MPY*/
      [InstrStage<1, [SLOT2, SLOT3], 0>,
       InstrStage<1, [CVI_ALL_NOMEM]>], [9, 5, 2],
      [HVX_FWD, HVX_FWD, Hex_FWD]>,

    InstrItinData <tc_649072c2, /*SLOT23,VX*/
      [InstrStage<1, [SLOT2, SLOT3], 0>,
       InstrStage<1, [CVI_MPY0, CVI_MPY1]>], [9, 5, 2],
      [HVX_FWD, HVX_FWD, Hex_FWD]>,

    InstrItinData <tc_660769f1, /*SLOT23,VX_DV*/
      [InstrStage<1, [SLOT2, SLOT3], 0>,
       InstrStage<1, [CVI_MPY01]>], [9, 7, 5, 2],
      [HVX_FWD, HVX_FWD, HVX_FWD, Hex_FWD]>,

    InstrItinData <tc_663c80a7, /*SLOT01,LOAD*/
      [InstrStage<1, [SLOT0, SLOT1], 0>,
       InstrStage<1, [CVI_LD]>], [9, 3, 1, 2],
      [HVX_FWD, Hex_FWD, Hex_FWD, Hex_FWD]>,

    InstrItinData <tc_6942b6e0, /*SLOT0,STORE*/
      [InstrStage<1, [SLOT0], 0>,
       InstrStage<1, [CVI_ST]>], [3, 1, 2, 5],
      [Hex_FWD, Hex_FWD, Hex_FWD, HVX_FWD]>,

    InstrItinData <tc_6e7fa133, /*SLOT0123,VP*/
      [InstrStage<1, [SLOT0, SLOT1, SLOT2, SLOT3], 0>,
       InstrStage<1, [CVI_XLANE]>], [9, 5, 2],
      [HVX_FWD, HVX_FWD, Hex_FWD]>,

    InstrItinData <tc_7095ecba, /*SLOT1,LOAD,VA_DV*/
      [InstrStage<1, [SLOT1], 0>,
       InstrStage<1, [CVI_LD], 0>,
       InstrStage<1, [CVI_MPY01, CVI_XLSHF]>], [1, 2, 7],
      [Hex_FWD, Hex_FWD, HVX_FWD]>,

    InstrItinData <tc_71646d06, /*SLOT0123,VA_DV*/
      [InstrStage<1, [SLOT0, SLOT1, SLOT2, SLOT3], 0>,
       InstrStage<1, [CVI_MPY01, CVI_XLSHF]>], [9, 7, 7, 7],
      [HVX_FWD, HVX_FWD, HVX_FWD, HVX_FWD]>,

    InstrItinData <tc_7177e272, /*SLOT0,STORE*/
      [InstrStage<1, [SLOT0], 0>,
       InstrStage<1, [CVI_ST]>], [2, 1, 2, 5],
      [Hex_FWD, Hex_FWD, Hex_FWD, HVX_FWD]>,

    InstrItinData <tc_718b5c53, /*SLOT0123,VA_DV*/
      [InstrStage<1, [SLOT0, SLOT1, SLOT2, SLOT3], 0>,
       InstrStage<1, [CVI_MPY01, CVI_XLSHF]>], [9],
      [HVX_FWD]>,

    InstrItinData <tc_7273323b, /*SLOT0,STORE,VA_DV*/
      [InstrStage<1, [SLOT0], 0>,
       InstrStage<1, [CVI_ST], 0>,
       InstrStage<1, [CVI_MPY01, CVI_XLSHF]>], [1, 2, 7, 7],
      [Hex_FWD, Hex_FWD, HVX_FWD, HVX_FWD]>,

    InstrItinData <tc_72e2b393, /*SLOT23,VX_DV*/
      [InstrStage<1, [SLOT2, SLOT3], 0>,
       InstrStage<1, [CVI_MPY01]>], [9, 7, 5, 2],
      [HVX_FWD, HVX_FWD, HVX_FWD, Hex_FWD]>,

    InstrItinData <tc_73efe966, /*SLOT23,VX_DV*/
      [InstrStage<1, [SLOT2, SLOT3], 0>,
       InstrStage<1, [CVI_MPY01]>], [9, 5, 5],
      [HVX_FWD, HVX_FWD, HVX_FWD]>,

    InstrItinData <tc_7417e785, /*SLOT0123,VS*/
      [InstrStage<1, [SLOT0, SLOT1, SLOT2, SLOT3], 0>,
       InstrStage<1, [CVI_SHIFT]>], [9, 5, 2],
      [HVX_FWD, HVX_FWD, Hex_FWD]>,

    InstrItinData <tc_767c4e9d, /*SLOT0123,4SLOT*/
      [InstrStage<1, [SLOT0, SLOT1, SLOT2, SLOT3], 0>,
       InstrStage<1, [CVI_ALL]>], [3, 2],
      [HVX_FWD, Hex_FWD]>,

    InstrItinData <tc_7d68d5c2, /*SLOT1,LOAD,VA*/
      [InstrStage<1, [SLOT1], 0>,
       InstrStage<1, [CVI_LD], 0>,
       InstrStage<1, [CVI_MPY0, CVI_MPY1, CVI_SHIFT, CVI_XLANE]>], [7, 1, 2, 7],
      [HVX_FWD, Hex_FWD, Hex_FWD, HVX_FWD]>,

    InstrItinData <tc_7e6a3e89, /*SLOT0123,VA*/
      [InstrStage<1, [SLOT0, SLOT1, SLOT2, SLOT3], 0>,
       InstrStage<1, [CVI_MPY0, CVI_MPY1, CVI_SHIFT, CVI_XLANE]>], [9, 9, 7, 7, 7],
      [HVX_FWD, HVX_FWD, HVX_FWD, HVX_FWD, HVX_FWD]>,

    InstrItinData <tc_8772086c, /*SLOT0123,VS*/
      [InstrStage<1, [SLOT0, SLOT1, SLOT2, SLOT3], 0>,
       InstrStage<1, [CVI_SHIFT]>], [9, 5, 5],
      [HVX_FWD, HVX_FWD, HVX_FWD]>,

    InstrItinData <tc_87adc037, /*SLOT0123,VP_VS*/
      [InstrStage<1, [SLOT0, SLOT1, SLOT2, SLOT3], 0>,
       InstrStage<1, [CVI_XLSHF]>], [9, 5, 5, 2],
      [HVX_FWD, HVX_FWD, HVX_FWD, Hex_FWD]>,

    InstrItinData <tc_8e420e4d, /*SLOT0,STORE,VA*/
      [InstrStage<1, [SLOT0], 0>,
       InstrStage<1, [CVI_ST], 0>,
       InstrStage<1, [CVI_MPY0, CVI_MPY1, CVI_SHIFT, CVI_XLANE]>], [7, 1, 2, 7, 7],
      [HVX_FWD, Hex_FWD, Hex_FWD, HVX_FWD, HVX_FWD]>,

    InstrItinData <tc_90bcc1db, /*SLOT2,VX_DV*/
      [InstrStage<1, [SLOT2], 0>,
       InstrStage<1, [CVI_MPY01]>], [9, 5, 5, 2],
      [HVX_FWD, HVX_FWD, HVX_FWD, Hex_FWD]>,

    InstrItinData <tc_933f2b39, /*SLOT23,4SLOT_MPY*/
      [InstrStage<1, [SLOT2, SLOT3], 0>,
       InstrStage<1, [CVI_ALL_NOMEM]>], [9, 7, 5, 2],
      [HVX_FWD, HVX_FWD, HVX_FWD, Hex_FWD]>,

    InstrItinData <tc_946013d8, /*SLOT0123,VP*/
      [InstrStage<1, [SLOT0, SLOT1, SLOT2, SLOT3], 0>,
       InstrStage<1, [CVI_XLANE]>], [9, 5],
      [HVX_FWD, HVX_FWD]>,

    InstrItinData <tc_9d1dc972, /*SLOT0123,VP_VS*/
      [InstrStage<1, [SLOT0, SLOT1, SLOT2, SLOT3], 0>,
       InstrStage<1, [CVI_XLSHF]>], [9, 7, 5, 5, 2],
      [HVX_FWD, HVX_FWD, HVX_FWD, HVX_FWD, Hex_FWD]>,

    InstrItinData <tc_9f363d21, /*SLOT0,STORE,VA*/
      [InstrStage<1, [SLOT0], 0>,
       InstrStage<1, [CVI_ST], 0>,
       InstrStage<1, [CVI_MPY0, CVI_MPY1, CVI_SHIFT, CVI_XLANE]>], [1, 2, 7, 7],
      [Hex_FWD, Hex_FWD, HVX_FWD, HVX_FWD]>,

    InstrItinData <tc_a02a10a8, /*SLOT0,STORE,VA*/
      [InstrStage<1, [SLOT0], 0>,
       InstrStage<1, [CVI_ST], 0>,
       InstrStage<1, [CVI_MPY0, CVI_MPY1, CVI_SHIFT, CVI_XLANE]>], [2, 1, 2, 7],
      [Hex_FWD, Hex_FWD, Hex_FWD, HVX_FWD]>,

    InstrItinData <tc_a0dbea28, /*SLOT01,ZW*/
      [InstrStage<1, [SLOT0, SLOT1], 0>,
       InstrStage<1, [CVI_ZW]>], [3, 1, 2],
      [Hex_FWD, Hex_FWD, Hex_FWD]>,

<<<<<<< HEAD
=======
    InstrItinData <tc_a19b9305, /*SLOT23,VX*/
      [InstrStage<1, [SLOT2, SLOT3], 0>,
       InstrStage<1, [CVI_MPY0, CVI_MPY1]>], [9, 7, 5, 5],
      [HVX_FWD, HVX_FWD, HVX_FWD, HVX_FWD]>,

>>>>>>> 2ab1d525
    InstrItinData <tc_a28f32b5, /*SLOT1,LOAD,VA*/
      [InstrStage<1, [SLOT1], 0>,
       InstrStage<1, [CVI_LD], 0>,
       InstrStage<1, [CVI_MPY0, CVI_MPY1, CVI_SHIFT, CVI_XLANE]>], [1, 2, 7],
      [Hex_FWD, Hex_FWD, HVX_FWD]>,

    InstrItinData <tc_a69eeee1, /*SLOT1,LOAD,VA_DV*/
      [InstrStage<1, [SLOT1], 0>,
       InstrStage<1, [CVI_LD], 0>,
       InstrStage<1, [CVI_MPY01, CVI_XLSHF]>], [7, 1, 2, 7],
      [HVX_FWD, Hex_FWD, Hex_FWD, HVX_FWD]>,

    InstrItinData <tc_a7e6707d, /*SLOT0,NOSLOT1,LOAD,VP*/
      [InstrStage<1, [SLOT0], 0>,
       InstrStage<1, [SLOT1], 0>,
       InstrStage<1, [CVI_LD], 0>,
       InstrStage<1, [CVI_XLANE]>], [9, 1, 2],
      [HVX_FWD, Hex_FWD, Hex_FWD]>,

    InstrItinData <tc_aa047364, /*SLOT0123*/
      [InstrStage<1, [SLOT0, SLOT1, SLOT2, SLOT3]>], [9, 7, 7],
      [HVX_FWD, HVX_FWD, HVX_FWD]>,

    InstrItinData <tc_ab23f776, /*SLOT0,STORE*/
      [InstrStage<1, [SLOT0], 0>,
       InstrStage<1, [CVI_ST]>], [1, 2, 5],
      [Hex_FWD, Hex_FWD, HVX_FWD]>,

    InstrItinData <tc_abe8c3b2, /*SLOT01,LOAD,VA*/
      [InstrStage<1, [SLOT0, SLOT1], 0>,
       InstrStage<1, [CVI_LD], 0>,
       InstrStage<1, [CVI_MPY0, CVI_MPY1, CVI_SHIFT, CVI_XLANE]>], [9, 2, 1, 2],
      [HVX_FWD, Hex_FWD, Hex_FWD, Hex_FWD]>,

    InstrItinData <tc_ac4046bc, /*SLOT23,VX*/
      [InstrStage<1, [SLOT2, SLOT3], 0>,
       InstrStage<1, [CVI_MPY0, CVI_MPY1]>], [9, 7, 2],
      [HVX_FWD, HVX_FWD, Hex_FWD]>,

    InstrItinData <tc_af25efd9, /*SLOT0123,VA_DV*/
      [InstrStage<1, [SLOT0, SLOT1, SLOT2, SLOT3], 0>,
       InstrStage<1, [CVI_MPY01, CVI_XLSHF]>], [9, 2, 7, 7],
      [HVX_FWD, Hex_FWD, HVX_FWD, HVX_FWD]>,

    InstrItinData <tc_b091f1c6, /*SLOT23,VX*/
      [InstrStage<1, [SLOT2, SLOT3], 0>,
       InstrStage<1, [CVI_MPY0, CVI_MPY1]>], [9, 7, 5, 2],
      [HVX_FWD, HVX_FWD, HVX_FWD, Hex_FWD]>,

    InstrItinData <tc_b28e51aa, /*SLOT0123,4SLOT*/
      [InstrStage<1, [SLOT0, SLOT1, SLOT2, SLOT3], 0>,
       InstrStage<1, [CVI_ALL]>], [2],
      [Hex_FWD]>,

    InstrItinData <tc_b4416217, /*SLOT0123,VA_DV*/
      [InstrStage<1, [SLOT0, SLOT1, SLOT2, SLOT3], 0>,
       InstrStage<1, [CVI_MPY01, CVI_XLSHF]>], [9, 7],
      [HVX_FWD, HVX_FWD]>,

    InstrItinData <tc_b9db8205, /*SLOT01,LOAD*/
      [InstrStage<1, [SLOT0, SLOT1], 0>,
       InstrStage<1, [CVI_LD]>], [9, 3, 2, 1, 2],
      [HVX_FWD, Hex_FWD, Hex_FWD, Hex_FWD, Hex_FWD]>,

    InstrItinData <tc_bb599486, /*SLOT23,VX_DV*/
      [InstrStage<1, [SLOT2, SLOT3], 0>,
       InstrStage<1, [CVI_MPY01]>], [9, 7, 5, 5, 2],
      [HVX_FWD, HVX_FWD, HVX_FWD, HVX_FWD, Hex_FWD]>,

    InstrItinData <tc_c0749f3c, /*SLOT01,LOAD,VA*/
      [InstrStage<1, [SLOT0, SLOT1], 0>,
       InstrStage<1, [CVI_LD], 0>,
       InstrStage<1, [CVI_MPY0, CVI_MPY1, CVI_SHIFT, CVI_XLANE]>], [9, 1, 2],
      [HVX_FWD, Hex_FWD, Hex_FWD]>,

    InstrItinData <tc_c127de3a, /*SLOT23,VX*/
      [InstrStage<1, [SLOT2, SLOT3], 0>,
       InstrStage<1, [CVI_MPY0, CVI_MPY1]>], [9, 5, 5],
      [HVX_FWD, HVX_FWD, HVX_FWD]>,

    InstrItinData <tc_c4edf264, /*SLOT23,VX*/
      [InstrStage<1, [SLOT2, SLOT3], 0>,
       InstrStage<1, [CVI_MPY0, CVI_MPY1]>], [9, 2],
      [HVX_FWD, Hex_FWD]>,

    InstrItinData <tc_c5dba46e, /*SLOT0,STORE,VA*/
      [InstrStage<1, [SLOT0], 0>,
       InstrStage<1, [CVI_ST], 0>,
       InstrStage<1, [CVI_MPY0, CVI_MPY1, CVI_SHIFT, CVI_XLANE]>], [1, 2, 7],
      [Hex_FWD, Hex_FWD, HVX_FWD]>,

    InstrItinData <tc_c7039829, /*SLOT0,NOSLOT1,STORE,VP*/
      [InstrStage<1, [SLOT0], 0>,
       InstrStage<1, [SLOT1], 0>,
       InstrStage<1, [CVI_ST], 0>,
       InstrStage<1, [CVI_XLANE]>], [3, 2, 1, 2, 5],
      [Hex_FWD, Hex_FWD, Hex_FWD, Hex_FWD, HVX_FWD]>,

    InstrItinData <tc_cd94bfe0, /*SLOT23,VS_VX*/
      [InstrStage<1, [SLOT2, SLOT3], 0>,
       InstrStage<1, [CVI_MPY0, CVI_MPY1], 0>,
       InstrStage<1, [CVI_SHIFT, CVI_XLANE]>], [9, 5, 2],
      [HVX_FWD, HVX_FWD, Hex_FWD]>,

    InstrItinData <tc_cda936da, /*SLOT23,VX*/
      [InstrStage<1, [SLOT2, SLOT3], 0>,
       InstrStage<1, [CVI_MPY0, CVI_MPY1]>], [9, 7, 7],
      [HVX_FWD, HVX_FWD, HVX_FWD]>,

    InstrItinData <tc_d8287c14, /*SLOT23,VX_DV*/
      [InstrStage<1, [SLOT2, SLOT3], 0>,
       InstrStage<1, [CVI_MPY01]>], [9, 5, 5],
      [HVX_FWD, HVX_FWD, HVX_FWD]>,

    InstrItinData <tc_db5555f3, /*SLOT0123,VA_DV*/
      [InstrStage<1, [SLOT0, SLOT1, SLOT2, SLOT3], 0>,
       InstrStage<1, [CVI_MPY01, CVI_XLSHF]>], [9, 7, 7],
      [HVX_FWD, HVX_FWD, HVX_FWD]>,

    InstrItinData <tc_dcca380f, /*SLOT23,VX_DV*/
      [InstrStage<1, [SLOT2, SLOT3], 0>,
       InstrStage<1, [CVI_MPY01]>], [9, 5, 2],
      [HVX_FWD, HVX_FWD, Hex_FWD]>,

    InstrItinData <tc_dd5b0695, /*SLOT01,ZW*/
      [InstrStage<1, [SLOT0, SLOT1], 0>,
       InstrStage<1, [CVI_ZW]>], [2, 1, 2],
      [Hex_FWD, Hex_FWD, Hex_FWD]>,

    InstrItinData <tc_df80eeb0, /*SLOT0123,VP_VS*/
      [InstrStage<1, [SLOT0, SLOT1, SLOT2, SLOT3], 0>,
       InstrStage<1, [CVI_XLSHF]>], [9, 7, 5, 5],
      [HVX_FWD, HVX_FWD, HVX_FWD, HVX_FWD]>,

    InstrItinData <tc_e2d2e9e5, /*SLOT0,NOSLOT1,STORE,VP*/
      [InstrStage<1, [SLOT0], 0>,
       InstrStage<1, [SLOT1], 0>,
       InstrStage<1, [CVI_ST], 0>,
       InstrStage<1, [CVI_XLANE]>], [3, 1, 2, 5],
      [Hex_FWD, Hex_FWD, Hex_FWD, HVX_FWD]>,

    InstrItinData <tc_e35c1e93, /*SLOT0123,VA*/
      [InstrStage<1, [SLOT0, SLOT1, SLOT2, SLOT3], 0>,
       InstrStage<1, [CVI_MPY0, CVI_MPY1, CVI_SHIFT, CVI_XLANE]>], [9, 9, 7, 7],
      [HVX_FWD, HVX_FWD, HVX_FWD, HVX_FWD]>,

    InstrItinData <tc_e3f68a46, /*SLOT0123,4SLOT*/
      [InstrStage<1, [SLOT0, SLOT1, SLOT2, SLOT3], 0>,
       InstrStage<1, [CVI_ALL]>], [3],
      [HVX_FWD]>,

    InstrItinData <tc_e675c45a, /*SLOT23,VX_DV*/
      [InstrStage<1, [SLOT2, SLOT3], 0>,
       InstrStage<1, [CVI_MPY01]>], [9, 7, 5, 2, 2],
      [HVX_FWD, HVX_FWD, HVX_FWD, Hex_FWD, Hex_FWD]>,

    InstrItinData <tc_e699ae41, /*SLOT01,ZW*/
      [InstrStage<1, [SLOT0, SLOT1], 0>,
       InstrStage<1, [CVI_ZW]>], [1, 2],
      [Hex_FWD, Hex_FWD]>,

    InstrItinData <tc_e99d4c2e, /*SLOT0,STORE*/
      [InstrStage<1, [SLOT0], 0>,
       InstrStage<1, [CVI_ST]>], [3, 2, 1, 2, 5],
      [Hex_FWD, Hex_FWD, Hex_FWD, Hex_FWD, HVX_FWD]>,

    InstrItinData <tc_f175e046, /*SLOT23,VX*/
      [InstrStage<1, [SLOT2, SLOT3], 0>,
       InstrStage<1, [CVI_MPY0, CVI_MPY1]>], [9, 5, 5, 2],
      [HVX_FWD, HVX_FWD, HVX_FWD, Hex_FWD]>,

    InstrItinData <tc_f1de44ef, /*SLOT2,VX_DV*/
      [InstrStage<1, [SLOT2], 0>,
       InstrStage<1, [CVI_MPY01]>], [9, 5, 2],
      [HVX_FWD, HVX_FWD, Hex_FWD]>,

    InstrItinData <tc_f21e8abb, /*SLOT0,NOSLOT1,STORE,VP*/
      [InstrStage<1, [SLOT0], 0>,
       InstrStage<1, [SLOT1], 0>,
       InstrStage<1, [CVI_ST], 0>,
       InstrStage<1, [CVI_XLANE]>], [1, 2, 5],
      [Hex_FWD, Hex_FWD, HVX_FWD]>
  ];
}

class DepHVXItinV60 {
  list<InstrItinData> DepHVXItinV60_list = [
    InstrItinData <tc_04da405a, /*SLOT0123,VP_VS*/
      [InstrStage<1, [SLOT0, SLOT1, SLOT2, SLOT3], 0>,
       InstrStage<1, [CVI_XLSHF]>], [9, 5],
      [HVX_FWD, HVX_FWD]>,

    InstrItinData <tc_05ca8cfd, /*SLOT0123,VS*/
      [InstrStage<1, [SLOT0, SLOT1, SLOT2, SLOT3], 0>,
       InstrStage<1, [CVI_SHIFT]>], [9, 5, 5],
      [HVX_FWD, HVX_FWD, HVX_FWD]>,

    InstrItinData <tc_08a4f1b6, /*SLOT23,VX_DV*/
      [InstrStage<1, [SLOT2, SLOT3], 0>,
       InstrStage<1, [CVI_MPY01]>], [9, 7, 5, 5],
      [HVX_FWD, HVX_FWD, HVX_FWD, HVX_FWD]>,

    InstrItinData <tc_0afc8be9, /*SLOT23,VX_DV*/
      [InstrStage<1, [SLOT2, SLOT3], 0>,
       InstrStage<1, [CVI_MPY01]>], [9, 5],
      [HVX_FWD, HVX_FWD]>,

    InstrItinData <tc_0b04c6c7, /*SLOT23,VX_DV*/
      [InstrStage<1, [SLOT2, SLOT3], 0>,
       InstrStage<1, [CVI_MPY01]>], [9, 5, 2],
      [HVX_FWD, HVX_FWD, Hex_FWD]>,

    InstrItinData <tc_0ec46cf9, /*SLOT0123,VA*/
      [InstrStage<1, [SLOT0, SLOT1, SLOT2, SLOT3], 0>,
       InstrStage<1, [CVI_MPY0, CVI_MPY1, CVI_SHIFT, CVI_XLANE]>], [9, 7],
      [HVX_FWD, HVX_FWD]>,

    InstrItinData <tc_131f1c81, /*SLOT0,NOSLOT1,STORE,VP*/
      [InstrStage<1, [SLOT0], 0>,
       InstrStage<1, [SLOT1], 0>,
       InstrStage<1, [CVI_ST], 0>,
       InstrStage<1, [CVI_XLANE]>], [2, 1, 2, 5],
      [Hex_FWD, Hex_FWD, Hex_FWD, HVX_FWD]>,

    InstrItinData <tc_1381a97c, /*SLOT0123,4SLOT*/
      [InstrStage<1, [SLOT0, SLOT1, SLOT2, SLOT3], 0>,
       InstrStage<1, [CVI_ALL]>], [],
      []>,

    InstrItinData <tc_15fdf750, /*SLOT23,VS_VX*/
      [InstrStage<1, [SLOT2, SLOT3], 0>,
       InstrStage<1, [CVI_MPY0, CVI_MPY1], 0>,
       InstrStage<1, [CVI_SHIFT, CVI_XLANE]>], [9, 7, 5, 2],
      [HVX_FWD, HVX_FWD, HVX_FWD, Hex_FWD]>,

    InstrItinData <tc_16ff9ef8, /*SLOT0123,VS*/
      [InstrStage<1, [SLOT0, SLOT1, SLOT2, SLOT3], 0>,
       InstrStage<1, [CVI_SHIFT]>], [9, 5, 5, 2],
      [HVX_FWD, HVX_FWD, HVX_FWD, Hex_FWD]>,

    InstrItinData <tc_191381c1, /*SLOT0,STORE,VA*/
      [InstrStage<1, [SLOT0], 0>,
       InstrStage<1, [CVI_ST], 0>,
       InstrStage<1, [CVI_MPY0, CVI_MPY1, CVI_SHIFT, CVI_XLANE]>], [3, 7, 1, 2, 7],
      [Hex_FWD, HVX_FWD, Hex_FWD, Hex_FWD, HVX_FWD]>,

    InstrItinData <tc_1ad8a370, /*SLOT23,VX_DV*/
      [InstrStage<1, [SLOT2, SLOT3], 0>,
       InstrStage<1, [CVI_MPY01]>], [9, 5, 2, 2],
      [HVX_FWD, HVX_FWD, Hex_FWD, Hex_FWD]>,

    InstrItinData <tc_1ba8a0cd, /*SLOT01,LOAD,VA*/
      [InstrStage<1, [SLOT0, SLOT1], 0>,
       InstrStage<1, [CVI_LD], 0>,
       InstrStage<1, [CVI_MPY0, CVI_MPY1, CVI_SHIFT, CVI_XLANE]>], [9, 3, 1, 2],
      [HVX_FWD, Hex_FWD, Hex_FWD, Hex_FWD]>,

    InstrItinData <tc_20a4bbec, /*SLOT0,STORE*/
      [InstrStage<1, [SLOT0], 0>,
       InstrStage<1, [CVI_ST]>], [3, 1, 2],
      [Hex_FWD, Hex_FWD, Hex_FWD]>,

    InstrItinData <tc_2120355e, /*SLOT0123*/
      [InstrStage<1, [SLOT0, SLOT1, SLOT2, SLOT3]>], [9, 7],
      [HVX_FWD, HVX_FWD]>,

    InstrItinData <tc_257f6f7c, /*SLOT0123,VA*/
      [InstrStage<1, [SLOT0, SLOT1, SLOT2, SLOT3], 0>,
       InstrStage<1, [CVI_MPY0, CVI_MPY1, CVI_SHIFT, CVI_XLANE]>], [9, 7, 7, 7],
      [HVX_FWD, HVX_FWD, HVX_FWD, HVX_FWD]>,

    InstrItinData <tc_26a377fe, /*SLOT23,4SLOT_MPY*/
      [InstrStage<1, [SLOT2, SLOT3], 0>,
       InstrStage<1, [CVI_ALL_NOMEM]>], [9, 3, 5, 2],
      [HVX_FWD, Hex_FWD, HVX_FWD, Hex_FWD]>,

    InstrItinData <tc_2b4c548e, /*SLOT23,VX_DV*/
      [InstrStage<1, [SLOT2, SLOT3], 0>,
       InstrStage<1, [CVI_MPY01]>], [9, 5, 5, 2],
      [HVX_FWD, HVX_FWD, HVX_FWD, Hex_FWD]>,

    InstrItinData <tc_2c745bb8, /*SLOT0123,VP_VS*/
      [InstrStage<1, [SLOT0, SLOT1, SLOT2, SLOT3], 0>,
       InstrStage<1, [CVI_XLSHF]>], [9, 7, 5],
      [HVX_FWD, HVX_FWD, HVX_FWD]>,

    InstrItinData <tc_2d4051cd, /*SLOT23,4SLOT_MPY*/
      [InstrStage<1, [SLOT2, SLOT3], 0>,
       InstrStage<1, [CVI_ALL_NOMEM]>], [9, 3, 7, 5, 2],
      [HVX_FWD, Hex_FWD, HVX_FWD, HVX_FWD, Hex_FWD]>,

    InstrItinData <tc_2e8f5f6e, /*SLOT23,VX*/
      [InstrStage<1, [SLOT2, SLOT3], 0>,
       InstrStage<1, [CVI_MPY0, CVI_MPY1]>], [9, 7, 7, 2],
      [HVX_FWD, HVX_FWD, HVX_FWD, Hex_FWD]>,

    InstrItinData <tc_309dbb4f, /*SLOT0123,VS*/
      [InstrStage<1, [SLOT0, SLOT1, SLOT2, SLOT3], 0>,
       InstrStage<1, [CVI_SHIFT]>], [9, 7, 5, 2],
      [HVX_FWD, HVX_FWD, HVX_FWD, Hex_FWD]>,

    InstrItinData <tc_37820f4c, /*SLOT23,VX_DV*/
      [InstrStage<1, [SLOT2, SLOT3], 0>,
       InstrStage<1, [CVI_MPY01]>], [9, 7, 5, 5],
      [HVX_FWD, HVX_FWD, HVX_FWD, HVX_FWD]>,

    InstrItinData <tc_3904b926, /*SLOT01,LOAD*/
      [InstrStage<1, [SLOT0, SLOT1], 0>,
       InstrStage<1, [CVI_LD]>], [9, 2, 1, 2],
      [HVX_FWD, Hex_FWD, Hex_FWD, Hex_FWD]>,

    InstrItinData <tc_3aacf4a8, /*SLOT0123,VA*/
      [InstrStage<1, [SLOT0, SLOT1, SLOT2, SLOT3], 0>,
       InstrStage<1, [CVI_MPY0, CVI_MPY1, CVI_SHIFT, CVI_XLANE]>], [9, 2, 7],
      [HVX_FWD, Hex_FWD, HVX_FWD]>,

    InstrItinData <tc_3ad719fb, /*SLOT01,ZW*/
      [InstrStage<1, [SLOT0, SLOT1], 0>,
       InstrStage<1, [CVI_ZW]>], [3, 2, 1, 2],
      [Hex_FWD, Hex_FWD, Hex_FWD, Hex_FWD]>,

    InstrItinData <tc_3c56e5ce, /*SLOT0,NOSLOT1,LOAD,VP*/
      [InstrStage<1, [SLOT0], 0>,
       InstrStage<1, [SLOT1], 0>,
       InstrStage<1, [CVI_LD], 0>,
       InstrStage<1, [CVI_XLANE]>], [9, 3, 1, 2],
      [HVX_FWD, Hex_FWD, Hex_FWD, Hex_FWD]>,

    InstrItinData <tc_3c8c15d0, /*SLOT23,VX*/
      [InstrStage<1, [SLOT2, SLOT3], 0>,
       InstrStage<1, [CVI_MPY0, CVI_MPY1]>], [9, 5],
      [HVX_FWD, HVX_FWD]>,

    InstrItinData <tc_3ce09744, /*SLOT0,STORE*/
      [InstrStage<1, [SLOT0], 0>,
       InstrStage<1, [CVI_ST]>], [1, 2],
      [Hex_FWD, Hex_FWD]>,

    InstrItinData <tc_3e2aaafc, /*SLOT0,STORE,VA*/
      [InstrStage<1, [SLOT0], 0>,
       InstrStage<1, [CVI_ST], 0>,
       InstrStage<1, [CVI_MPY0, CVI_MPY1, CVI_SHIFT, CVI_XLANE]>], [3, 1, 2, 7],
      [Hex_FWD, Hex_FWD, Hex_FWD, HVX_FWD]>,

    InstrItinData <tc_447d9895, /*SLOT0,STORE,VA*/
      [InstrStage<1, [SLOT0], 0>,
       InstrStage<1, [CVI_ST], 0>,
       InstrStage<1, [CVI_MPY0, CVI_MPY1, CVI_SHIFT, CVI_XLANE]>], [7, 1, 2, 7],
      [HVX_FWD, Hex_FWD, Hex_FWD, HVX_FWD]>,

    InstrItinData <tc_453fe68d, /*SLOT01,LOAD,VA*/
      [InstrStage<1, [SLOT0, SLOT1], 0>,
       InstrStage<1, [CVI_LD], 0>,
       InstrStage<1, [CVI_MPY0, CVI_MPY1, CVI_SHIFT, CVI_XLANE]>], [9, 3, 2, 1, 2],
      [HVX_FWD, Hex_FWD, Hex_FWD, Hex_FWD, Hex_FWD]>,

    InstrItinData <tc_46d6c3e0, /*SLOT0123,VP*/
      [InstrStage<1, [SLOT0, SLOT1, SLOT2, SLOT3], 0>,
       InstrStage<1, [CVI_XLANE]>], [9, 5, 5],
      [HVX_FWD, HVX_FWD, HVX_FWD]>,

    InstrItinData <tc_4942646a, /*SLOT23,VX*/
      [InstrStage<1, [SLOT2, SLOT3], 0>,
       InstrStage<1, [CVI_MPY0, CVI_MPY1]>], [9, 7, 5, 5, 2],
      [HVX_FWD, HVX_FWD, HVX_FWD, HVX_FWD, Hex_FWD]>,

    InstrItinData <tc_51d0ecc3, /*SLOT0123,VS*/
      [InstrStage<1, [SLOT0, SLOT1, SLOT2, SLOT3], 0>,
       InstrStage<1, [CVI_SHIFT]>], [9, 5],
      [HVX_FWD, HVX_FWD]>,

    InstrItinData <tc_52447ecc, /*SLOT01,LOAD*/
      [InstrStage<1, [SLOT0, SLOT1], 0>,
       InstrStage<1, [CVI_LD]>], [9, 1, 2],
      [HVX_FWD, Hex_FWD, Hex_FWD]>,

    InstrItinData <tc_540c3da3, /*SLOT0,VA*/
      [InstrStage<1, [SLOT0], 0>,
       InstrStage<1, [CVI_MPY0, CVI_MPY1, CVI_SHIFT, CVI_XLANE]>], [4, 7, 1],
      [Hex_FWD, HVX_FWD, Hex_FWD]>,

    InstrItinData <tc_54a0dc47, /*SLOT0,STORE,VA*/
      [InstrStage<1, [SLOT0], 0>,
       InstrStage<1, [CVI_ST], 0>,
       InstrStage<1, [CVI_MPY0, CVI_MPY1, CVI_SHIFT, CVI_XLANE]>], [3, 2, 1, 2, 7],
      [Hex_FWD, Hex_FWD, Hex_FWD, Hex_FWD, HVX_FWD]>,

    InstrItinData <tc_561aaa58, /*SLOT0123,VP_VS*/
      [InstrStage<1, [SLOT0, SLOT1, SLOT2, SLOT3], 0>,
       InstrStage<1, [CVI_XLSHF]>], [9, 9, 5, 5, 2],
      [HVX_FWD, HVX_FWD, HVX_FWD, HVX_FWD, Hex_FWD]>,

    InstrItinData <tc_56c4f9fe, /*SLOT0123,VA*/
      [InstrStage<1, [SLOT0, SLOT1, SLOT2, SLOT3], 0>,
       InstrStage<1, [CVI_MPY0, CVI_MPY1, CVI_SHIFT, CVI_XLANE]>], [9, 7, 7],
      [HVX_FWD, HVX_FWD, HVX_FWD]>,

    InstrItinData <tc_56e64202, /*SLOT0123,VP*/
      [InstrStage<1, [SLOT0, SLOT1, SLOT2, SLOT3], 0>,
       InstrStage<1, [CVI_XLANE]>], [9, 5, 5, 2],
      [HVX_FWD, HVX_FWD, HVX_FWD, Hex_FWD]>,

    InstrItinData <tc_58d21193, /*SLOT0,STORE,VA_DV*/
      [InstrStage<1, [SLOT0], 0>,
       InstrStage<1, [CVI_ST], 0>,
       InstrStage<1, [CVI_MPY01, CVI_XLSHF]>], [7, 1, 2, 7, 7],
      [HVX_FWD, Hex_FWD, Hex_FWD, HVX_FWD, HVX_FWD]>,

    InstrItinData <tc_5bf8afbb, /*SLOT0123,VP*/
      [InstrStage<1, [SLOT0, SLOT1, SLOT2, SLOT3], 0>,
       InstrStage<1, [CVI_XLANE]>], [9, 2],
      [HVX_FWD, Hex_FWD]>,

    InstrItinData <tc_5cdf8c84, /*SLOT23,VX*/
      [InstrStage<1, [SLOT2, SLOT3], 0>,
       InstrStage<1, [CVI_MPY0, CVI_MPY1]>], [9, 7],
      [HVX_FWD, HVX_FWD]>,

    InstrItinData <tc_61bf7c03, /*SLOT23,4SLOT_MPY*/
      [InstrStage<1, [SLOT2, SLOT3], 0>,
       InstrStage<1, [CVI_ALL_NOMEM]>], [9, 5, 2],
      [HVX_FWD, HVX_FWD, Hex_FWD]>,

    InstrItinData <tc_649072c2, /*SLOT23,VX*/
      [InstrStage<1, [SLOT2, SLOT3], 0>,
       InstrStage<1, [CVI_MPY0, CVI_MPY1]>], [9, 5, 2],
      [HVX_FWD, HVX_FWD, Hex_FWD]>,

    InstrItinData <tc_660769f1, /*SLOT23,VX_DV*/
      [InstrStage<1, [SLOT2, SLOT3], 0>,
       InstrStage<1, [CVI_MPY01]>], [9, 7, 5, 2],
      [HVX_FWD, HVX_FWD, HVX_FWD, Hex_FWD]>,

    InstrItinData <tc_663c80a7, /*SLOT01,LOAD*/
      [InstrStage<1, [SLOT0, SLOT1], 0>,
       InstrStage<1, [CVI_LD]>], [9, 3, 1, 2],
      [HVX_FWD, Hex_FWD, Hex_FWD, Hex_FWD]>,

    InstrItinData <tc_6942b6e0, /*SLOT0,STORE*/
      [InstrStage<1, [SLOT0], 0>,
       InstrStage<1, [CVI_ST]>], [3, 1, 2, 5],
      [Hex_FWD, Hex_FWD, Hex_FWD, HVX_FWD]>,

    InstrItinData <tc_6e7fa133, /*SLOT0123,VP*/
      [InstrStage<1, [SLOT0, SLOT1, SLOT2, SLOT3], 0>,
       InstrStage<1, [CVI_XLANE]>], [9, 5, 2],
      [HVX_FWD, HVX_FWD, Hex_FWD]>,

    InstrItinData <tc_7095ecba, /*SLOT1,LOAD,VA_DV*/
      [InstrStage<1, [SLOT1], 0>,
       InstrStage<1, [CVI_LD], 0>,
       InstrStage<1, [CVI_MPY01, CVI_XLSHF]>], [1, 2, 7],
      [Hex_FWD, Hex_FWD, HVX_FWD]>,

    InstrItinData <tc_71646d06, /*SLOT0123,VA_DV*/
      [InstrStage<1, [SLOT0, SLOT1, SLOT2, SLOT3], 0>,
       InstrStage<1, [CVI_MPY01, CVI_XLSHF]>], [9, 7, 7, 7],
      [HVX_FWD, HVX_FWD, HVX_FWD, HVX_FWD]>,

    InstrItinData <tc_7177e272, /*SLOT0,STORE*/
      [InstrStage<1, [SLOT0], 0>,
       InstrStage<1, [CVI_ST]>], [2, 1, 2, 5],
      [Hex_FWD, Hex_FWD, Hex_FWD, HVX_FWD]>,

    InstrItinData <tc_718b5c53, /*SLOT0123,VA_DV*/
      [InstrStage<1, [SLOT0, SLOT1, SLOT2, SLOT3], 0>,
       InstrStage<1, [CVI_MPY01, CVI_XLSHF]>], [9],
      [HVX_FWD]>,

    InstrItinData <tc_7273323b, /*SLOT0,STORE,VA_DV*/
      [InstrStage<1, [SLOT0], 0>,
       InstrStage<1, [CVI_ST], 0>,
       InstrStage<1, [CVI_MPY01, CVI_XLSHF]>], [1, 2, 7, 7],
      [Hex_FWD, Hex_FWD, HVX_FWD, HVX_FWD]>,

    InstrItinData <tc_72e2b393, /*SLOT23,VX_DV*/
      [InstrStage<1, [SLOT2, SLOT3], 0>,
       InstrStage<1, [CVI_MPY01]>], [9, 7, 5, 2],
      [HVX_FWD, HVX_FWD, HVX_FWD, Hex_FWD]>,

    InstrItinData <tc_73efe966, /*SLOT23,VX_DV*/
      [InstrStage<1, [SLOT2, SLOT3], 0>,
       InstrStage<1, [CVI_MPY01]>], [9, 5, 5],
      [HVX_FWD, HVX_FWD, HVX_FWD]>,

    InstrItinData <tc_7417e785, /*SLOT0123,VS*/
      [InstrStage<1, [SLOT0, SLOT1, SLOT2, SLOT3], 0>,
       InstrStage<1, [CVI_SHIFT]>], [9, 5, 2],
      [HVX_FWD, HVX_FWD, Hex_FWD]>,

    InstrItinData <tc_767c4e9d, /*SLOT0123,4SLOT*/
      [InstrStage<1, [SLOT0, SLOT1, SLOT2, SLOT3], 0>,
       InstrStage<1, [CVI_ALL]>], [3, 2],
      [HVX_FWD, Hex_FWD]>,

    InstrItinData <tc_7d68d5c2, /*SLOT1,LOAD,VA*/
      [InstrStage<1, [SLOT1], 0>,
       InstrStage<1, [CVI_LD], 0>,
       InstrStage<1, [CVI_MPY0, CVI_MPY1, CVI_SHIFT, CVI_XLANE]>], [7, 1, 2, 7],
      [HVX_FWD, Hex_FWD, Hex_FWD, HVX_FWD]>,

    InstrItinData <tc_7e6a3e89, /*SLOT0123,VA*/
      [InstrStage<1, [SLOT0, SLOT1, SLOT2, SLOT3], 0>,
       InstrStage<1, [CVI_MPY0, CVI_MPY1, CVI_SHIFT, CVI_XLANE]>], [9, 9, 7, 7, 7],
      [HVX_FWD, HVX_FWD, HVX_FWD, HVX_FWD, HVX_FWD]>,

    InstrItinData <tc_8772086c, /*SLOT0123,VS*/
      [InstrStage<1, [SLOT0, SLOT1, SLOT2, SLOT3], 0>,
       InstrStage<1, [CVI_SHIFT]>], [9, 5, 5],
      [HVX_FWD, HVX_FWD, HVX_FWD]>,

    InstrItinData <tc_87adc037, /*SLOT0123,VP_VS*/
      [InstrStage<1, [SLOT0, SLOT1, SLOT2, SLOT3], 0>,
       InstrStage<1, [CVI_XLSHF]>], [9, 5, 5, 2],
      [HVX_FWD, HVX_FWD, HVX_FWD, Hex_FWD]>,

    InstrItinData <tc_8e420e4d, /*SLOT0,STORE,VA*/
      [InstrStage<1, [SLOT0], 0>,
       InstrStage<1, [CVI_ST], 0>,
       InstrStage<1, [CVI_MPY0, CVI_MPY1, CVI_SHIFT, CVI_XLANE]>], [7, 1, 2, 7, 7],
      [HVX_FWD, Hex_FWD, Hex_FWD, HVX_FWD, HVX_FWD]>,

    InstrItinData <tc_90bcc1db, /*SLOT2,VX_DV*/
      [InstrStage<1, [SLOT2], 0>,
       InstrStage<1, [CVI_MPY01]>], [9, 5, 5, 2],
      [HVX_FWD, HVX_FWD, HVX_FWD, Hex_FWD]>,

    InstrItinData <tc_933f2b39, /*SLOT23,4SLOT_MPY*/
      [InstrStage<1, [SLOT2, SLOT3], 0>,
       InstrStage<1, [CVI_ALL_NOMEM]>], [9, 7, 5, 2],
      [HVX_FWD, HVX_FWD, HVX_FWD, Hex_FWD]>,

    InstrItinData <tc_946013d8, /*SLOT0123,VP*/
      [InstrStage<1, [SLOT0, SLOT1, SLOT2, SLOT3], 0>,
       InstrStage<1, [CVI_XLANE]>], [9, 5],
      [HVX_FWD, HVX_FWD]>,

    InstrItinData <tc_9d1dc972, /*SLOT0123,VP_VS*/
      [InstrStage<1, [SLOT0, SLOT1, SLOT2, SLOT3], 0>,
       InstrStage<1, [CVI_XLSHF]>], [9, 7, 5, 5, 2],
      [HVX_FWD, HVX_FWD, HVX_FWD, HVX_FWD, Hex_FWD]>,

    InstrItinData <tc_9f363d21, /*SLOT0,STORE,VA*/
      [InstrStage<1, [SLOT0], 0>,
       InstrStage<1, [CVI_ST], 0>,
       InstrStage<1, [CVI_MPY0, CVI_MPY1, CVI_SHIFT, CVI_XLANE]>], [1, 2, 7, 7],
      [Hex_FWD, Hex_FWD, HVX_FWD, HVX_FWD]>,

    InstrItinData <tc_a02a10a8, /*SLOT0,STORE,VA*/
      [InstrStage<1, [SLOT0], 0>,
       InstrStage<1, [CVI_ST], 0>,
       InstrStage<1, [CVI_MPY0, CVI_MPY1, CVI_SHIFT, CVI_XLANE]>], [2, 1, 2, 7],
      [Hex_FWD, Hex_FWD, Hex_FWD, HVX_FWD]>,

    InstrItinData <tc_a0dbea28, /*SLOT01,ZW*/
      [InstrStage<1, [SLOT0, SLOT1], 0>,
       InstrStage<1, [CVI_ZW]>], [3, 1, 2],
      [Hex_FWD, Hex_FWD, Hex_FWD]>,

<<<<<<< HEAD
=======
    InstrItinData <tc_a19b9305, /*SLOT23,VX*/
      [InstrStage<1, [SLOT2, SLOT3], 0>,
       InstrStage<1, [CVI_MPY0, CVI_MPY1]>], [9, 7, 5, 5],
      [HVX_FWD, HVX_FWD, HVX_FWD, HVX_FWD]>,

>>>>>>> 2ab1d525
    InstrItinData <tc_a28f32b5, /*SLOT1,LOAD,VA*/
      [InstrStage<1, [SLOT1], 0>,
       InstrStage<1, [CVI_LD], 0>,
       InstrStage<1, [CVI_MPY0, CVI_MPY1, CVI_SHIFT, CVI_XLANE]>], [1, 2, 7],
      [Hex_FWD, Hex_FWD, HVX_FWD]>,

    InstrItinData <tc_a69eeee1, /*SLOT1,LOAD,VA_DV*/
      [InstrStage<1, [SLOT1], 0>,
       InstrStage<1, [CVI_LD], 0>,
       InstrStage<1, [CVI_MPY01, CVI_XLSHF]>], [7, 1, 2, 7],
      [HVX_FWD, Hex_FWD, Hex_FWD, HVX_FWD]>,

    InstrItinData <tc_a7e6707d, /*SLOT0,NOSLOT1,LOAD,VP*/
      [InstrStage<1, [SLOT0], 0>,
       InstrStage<1, [SLOT1], 0>,
       InstrStage<1, [CVI_LD], 0>,
       InstrStage<1, [CVI_XLANE]>], [9, 1, 2],
      [HVX_FWD, Hex_FWD, Hex_FWD]>,

    InstrItinData <tc_aa047364, /*SLOT0123*/
      [InstrStage<1, [SLOT0, SLOT1, SLOT2, SLOT3]>], [9, 7, 7],
      [HVX_FWD, HVX_FWD, HVX_FWD]>,

    InstrItinData <tc_ab23f776, /*SLOT0,STORE*/
      [InstrStage<1, [SLOT0], 0>,
       InstrStage<1, [CVI_ST]>], [1, 2, 5],
      [Hex_FWD, Hex_FWD, HVX_FWD]>,

    InstrItinData <tc_abe8c3b2, /*SLOT01,LOAD,VA*/
      [InstrStage<1, [SLOT0, SLOT1], 0>,
       InstrStage<1, [CVI_LD], 0>,
       InstrStage<1, [CVI_MPY0, CVI_MPY1, CVI_SHIFT, CVI_XLANE]>], [9, 2, 1, 2],
      [HVX_FWD, Hex_FWD, Hex_FWD, Hex_FWD]>,

    InstrItinData <tc_ac4046bc, /*SLOT23,VX*/
      [InstrStage<1, [SLOT2, SLOT3], 0>,
       InstrStage<1, [CVI_MPY0, CVI_MPY1]>], [9, 7, 2],
      [HVX_FWD, HVX_FWD, Hex_FWD]>,

    InstrItinData <tc_af25efd9, /*SLOT0123,VA_DV*/
      [InstrStage<1, [SLOT0, SLOT1, SLOT2, SLOT3], 0>,
       InstrStage<1, [CVI_MPY01, CVI_XLSHF]>], [9, 2, 7, 7],
      [HVX_FWD, Hex_FWD, HVX_FWD, HVX_FWD]>,

    InstrItinData <tc_b091f1c6, /*SLOT23,VX*/
      [InstrStage<1, [SLOT2, SLOT3], 0>,
       InstrStage<1, [CVI_MPY0, CVI_MPY1]>], [9, 7, 5, 2],
      [HVX_FWD, HVX_FWD, HVX_FWD, Hex_FWD]>,

    InstrItinData <tc_b28e51aa, /*SLOT0123,4SLOT*/
      [InstrStage<1, [SLOT0, SLOT1, SLOT2, SLOT3], 0>,
       InstrStage<1, [CVI_ALL]>], [2],
      [Hex_FWD]>,

    InstrItinData <tc_b4416217, /*SLOT0123,VA_DV*/
      [InstrStage<1, [SLOT0, SLOT1, SLOT2, SLOT3], 0>,
       InstrStage<1, [CVI_MPY01, CVI_XLSHF]>], [9, 7],
      [HVX_FWD, HVX_FWD]>,

    InstrItinData <tc_b9db8205, /*SLOT01,LOAD*/
      [InstrStage<1, [SLOT0, SLOT1], 0>,
       InstrStage<1, [CVI_LD]>], [9, 3, 2, 1, 2],
      [HVX_FWD, Hex_FWD, Hex_FWD, Hex_FWD, Hex_FWD]>,

    InstrItinData <tc_bb599486, /*SLOT23,VX_DV*/
      [InstrStage<1, [SLOT2, SLOT3], 0>,
       InstrStage<1, [CVI_MPY01]>], [9, 7, 5, 5, 2],
      [HVX_FWD, HVX_FWD, HVX_FWD, HVX_FWD, Hex_FWD]>,

    InstrItinData <tc_c0749f3c, /*SLOT01,LOAD,VA*/
      [InstrStage<1, [SLOT0, SLOT1], 0>,
       InstrStage<1, [CVI_LD], 0>,
       InstrStage<1, [CVI_MPY0, CVI_MPY1, CVI_SHIFT, CVI_XLANE]>], [9, 1, 2],
      [HVX_FWD, Hex_FWD, Hex_FWD]>,

    InstrItinData <tc_c127de3a, /*SLOT23,VX*/
      [InstrStage<1, [SLOT2, SLOT3], 0>,
       InstrStage<1, [CVI_MPY0, CVI_MPY1]>], [9, 5, 5],
      [HVX_FWD, HVX_FWD, HVX_FWD]>,

    InstrItinData <tc_c4edf264, /*SLOT23,VX*/
      [InstrStage<1, [SLOT2, SLOT3], 0>,
       InstrStage<1, [CVI_MPY0, CVI_MPY1]>], [9, 2],
      [HVX_FWD, Hex_FWD]>,

    InstrItinData <tc_c5dba46e, /*SLOT0,STORE,VA*/
      [InstrStage<1, [SLOT0], 0>,
       InstrStage<1, [CVI_ST], 0>,
       InstrStage<1, [CVI_MPY0, CVI_MPY1, CVI_SHIFT, CVI_XLANE]>], [1, 2, 7],
      [Hex_FWD, Hex_FWD, HVX_FWD]>,

    InstrItinData <tc_c7039829, /*SLOT0,NOSLOT1,STORE,VP*/
      [InstrStage<1, [SLOT0], 0>,
       InstrStage<1, [SLOT1], 0>,
       InstrStage<1, [CVI_ST], 0>,
       InstrStage<1, [CVI_XLANE]>], [3, 2, 1, 2, 5],
      [Hex_FWD, Hex_FWD, Hex_FWD, Hex_FWD, HVX_FWD]>,

    InstrItinData <tc_cd94bfe0, /*SLOT23,VS_VX*/
      [InstrStage<1, [SLOT2, SLOT3], 0>,
       InstrStage<1, [CVI_MPY0, CVI_MPY1], 0>,
       InstrStage<1, [CVI_SHIFT, CVI_XLANE]>], [9, 5, 2],
      [HVX_FWD, HVX_FWD, Hex_FWD]>,

    InstrItinData <tc_cda936da, /*SLOT23,VX*/
      [InstrStage<1, [SLOT2, SLOT3], 0>,
       InstrStage<1, [CVI_MPY0, CVI_MPY1]>], [9, 7, 7],
      [HVX_FWD, HVX_FWD, HVX_FWD]>,

    InstrItinData <tc_d8287c14, /*SLOT23,VX_DV*/
      [InstrStage<1, [SLOT2, SLOT3], 0>,
       InstrStage<1, [CVI_MPY01]>], [9, 5, 5],
      [HVX_FWD, HVX_FWD, HVX_FWD]>,

    InstrItinData <tc_db5555f3, /*SLOT0123,VA_DV*/
      [InstrStage<1, [SLOT0, SLOT1, SLOT2, SLOT3], 0>,
       InstrStage<1, [CVI_MPY01, CVI_XLSHF]>], [9, 7, 7],
      [HVX_FWD, HVX_FWD, HVX_FWD]>,

    InstrItinData <tc_dcca380f, /*SLOT23,VX_DV*/
      [InstrStage<1, [SLOT2, SLOT3], 0>,
       InstrStage<1, [CVI_MPY01]>], [9, 5, 2],
      [HVX_FWD, HVX_FWD, Hex_FWD]>,

    InstrItinData <tc_dd5b0695, /*SLOT01,ZW*/
      [InstrStage<1, [SLOT0, SLOT1], 0>,
       InstrStage<1, [CVI_ZW]>], [2, 1, 2],
      [Hex_FWD, Hex_FWD, Hex_FWD]>,

    InstrItinData <tc_df80eeb0, /*SLOT0123,VP_VS*/
      [InstrStage<1, [SLOT0, SLOT1, SLOT2, SLOT3], 0>,
       InstrStage<1, [CVI_XLSHF]>], [9, 7, 5, 5],
      [HVX_FWD, HVX_FWD, HVX_FWD, HVX_FWD]>,

    InstrItinData <tc_e2d2e9e5, /*SLOT0,NOSLOT1,STORE,VP*/
      [InstrStage<1, [SLOT0], 0>,
       InstrStage<1, [SLOT1], 0>,
       InstrStage<1, [CVI_ST], 0>,
       InstrStage<1, [CVI_XLANE]>], [3, 1, 2, 5],
      [Hex_FWD, Hex_FWD, Hex_FWD, HVX_FWD]>,

    InstrItinData <tc_e35c1e93, /*SLOT0123,VA*/
      [InstrStage<1, [SLOT0, SLOT1, SLOT2, SLOT3], 0>,
       InstrStage<1, [CVI_MPY0, CVI_MPY1, CVI_SHIFT, CVI_XLANE]>], [9, 9, 7, 7],
      [HVX_FWD, HVX_FWD, HVX_FWD, HVX_FWD]>,

    InstrItinData <tc_e3f68a46, /*SLOT0123,4SLOT*/
      [InstrStage<1, [SLOT0, SLOT1, SLOT2, SLOT3], 0>,
       InstrStage<1, [CVI_ALL]>], [3],
      [HVX_FWD]>,

    InstrItinData <tc_e675c45a, /*SLOT23,VX_DV*/
      [InstrStage<1, [SLOT2, SLOT3], 0>,
       InstrStage<1, [CVI_MPY01]>], [9, 7, 5, 2, 2],
      [HVX_FWD, HVX_FWD, HVX_FWD, Hex_FWD, Hex_FWD]>,

    InstrItinData <tc_e699ae41, /*SLOT01,ZW*/
      [InstrStage<1, [SLOT0, SLOT1], 0>,
       InstrStage<1, [CVI_ZW]>], [1, 2],
      [Hex_FWD, Hex_FWD]>,

    InstrItinData <tc_e99d4c2e, /*SLOT0,STORE*/
      [InstrStage<1, [SLOT0], 0>,
       InstrStage<1, [CVI_ST]>], [3, 2, 1, 2, 5],
      [Hex_FWD, Hex_FWD, Hex_FWD, Hex_FWD, HVX_FWD]>,

    InstrItinData <tc_f175e046, /*SLOT23,VX*/
      [InstrStage<1, [SLOT2, SLOT3], 0>,
       InstrStage<1, [CVI_MPY0, CVI_MPY1]>], [9, 5, 5, 2],
      [HVX_FWD, HVX_FWD, HVX_FWD, Hex_FWD]>,

    InstrItinData <tc_f1de44ef, /*SLOT2,VX_DV*/
      [InstrStage<1, [SLOT2], 0>,
       InstrStage<1, [CVI_MPY01]>], [9, 5, 2],
      [HVX_FWD, HVX_FWD, Hex_FWD]>,

    InstrItinData <tc_f21e8abb, /*SLOT0,NOSLOT1,STORE,VP*/
      [InstrStage<1, [SLOT0], 0>,
       InstrStage<1, [SLOT1], 0>,
       InstrStage<1, [CVI_ST], 0>,
       InstrStage<1, [CVI_XLANE]>], [1, 2, 5],
      [Hex_FWD, Hex_FWD, HVX_FWD]>
  ];
}

class DepHVXItinV62 {
  list<InstrItinData> DepHVXItinV62_list = [
    InstrItinData <tc_04da405a, /*SLOT0123,VP_VS*/
      [InstrStage<1, [SLOT0, SLOT1, SLOT2, SLOT3], 0>,
       InstrStage<1, [CVI_XLSHF]>], [9, 5],
      [HVX_FWD, HVX_FWD]>,

    InstrItinData <tc_05ca8cfd, /*SLOT0123,VS*/
      [InstrStage<1, [SLOT0, SLOT1, SLOT2, SLOT3], 0>,
       InstrStage<1, [CVI_SHIFT]>], [9, 5, 5],
      [HVX_FWD, HVX_FWD, HVX_FWD]>,

    InstrItinData <tc_08a4f1b6, /*SLOT23,VX_DV*/
      [InstrStage<1, [SLOT2, SLOT3], 0>,
       InstrStage<1, [CVI_MPY01]>], [9, 7, 5, 5],
      [HVX_FWD, HVX_FWD, HVX_FWD, HVX_FWD]>,

    InstrItinData <tc_0afc8be9, /*SLOT23,VX_DV*/
      [InstrStage<1, [SLOT2, SLOT3], 0>,
       InstrStage<1, [CVI_MPY01]>], [9, 5],
      [HVX_FWD, HVX_FWD]>,

    InstrItinData <tc_0b04c6c7, /*SLOT23,VX_DV*/
      [InstrStage<1, [SLOT2, SLOT3], 0>,
       InstrStage<1, [CVI_MPY01]>], [9, 5, 2],
      [HVX_FWD, HVX_FWD, Hex_FWD]>,

    InstrItinData <tc_0ec46cf9, /*SLOT0123,VA*/
      [InstrStage<1, [SLOT0, SLOT1, SLOT2, SLOT3], 0>,
       InstrStage<1, [CVI_MPY0, CVI_MPY1, CVI_SHIFT, CVI_XLANE]>], [9, 7],
      [HVX_FWD, HVX_FWD]>,

    InstrItinData <tc_131f1c81, /*SLOT0,NOSLOT1,STORE,VP*/
      [InstrStage<1, [SLOT0], 0>,
       InstrStage<1, [SLOT1], 0>,
       InstrStage<1, [CVI_ST], 0>,
       InstrStage<1, [CVI_XLANE]>], [2, 1, 2, 5],
      [Hex_FWD, Hex_FWD, Hex_FWD, HVX_FWD]>,

    InstrItinData <tc_1381a97c, /*SLOT0123,4SLOT*/
      [InstrStage<1, [SLOT0, SLOT1, SLOT2, SLOT3], 0>,
       InstrStage<1, [CVI_ALL]>], [],
      []>,

    InstrItinData <tc_15fdf750, /*SLOT23,VS_VX*/
      [InstrStage<1, [SLOT2, SLOT3], 0>,
       InstrStage<1, [CVI_MPY0, CVI_MPY1], 0>,
       InstrStage<1, [CVI_SHIFT, CVI_XLANE]>], [9, 7, 5, 2],
      [HVX_FWD, HVX_FWD, HVX_FWD, Hex_FWD]>,

    InstrItinData <tc_16ff9ef8, /*SLOT0123,VS*/
      [InstrStage<1, [SLOT0, SLOT1, SLOT2, SLOT3], 0>,
       InstrStage<1, [CVI_SHIFT]>], [9, 5, 5, 2],
      [HVX_FWD, HVX_FWD, HVX_FWD, Hex_FWD]>,

    InstrItinData <tc_191381c1, /*SLOT0,STORE,VA*/
      [InstrStage<1, [SLOT0], 0>,
       InstrStage<1, [CVI_ST], 0>,
       InstrStage<1, [CVI_MPY0, CVI_MPY1, CVI_SHIFT, CVI_XLANE]>], [3, 7, 1, 2, 7],
      [Hex_FWD, HVX_FWD, Hex_FWD, Hex_FWD, HVX_FWD]>,

    InstrItinData <tc_1ad8a370, /*SLOT23,VX_DV*/
      [InstrStage<1, [SLOT2, SLOT3], 0>,
       InstrStage<1, [CVI_MPY01]>], [9, 5, 2, 2],
      [HVX_FWD, HVX_FWD, Hex_FWD, Hex_FWD]>,

    InstrItinData <tc_1ba8a0cd, /*SLOT01,LOAD,VA*/
      [InstrStage<1, [SLOT0, SLOT1], 0>,
       InstrStage<1, [CVI_LD], 0>,
       InstrStage<1, [CVI_MPY0, CVI_MPY1, CVI_SHIFT, CVI_XLANE]>], [9, 3, 1, 2],
      [HVX_FWD, Hex_FWD, Hex_FWD, Hex_FWD]>,

    InstrItinData <tc_20a4bbec, /*SLOT0,STORE*/
      [InstrStage<1, [SLOT0], 0>,
       InstrStage<1, [CVI_ST]>], [3, 1, 2],
      [Hex_FWD, Hex_FWD, Hex_FWD]>,

    InstrItinData <tc_2120355e, /*SLOT0123*/
      [InstrStage<1, [SLOT0, SLOT1, SLOT2, SLOT3]>], [9, 7],
      [HVX_FWD, HVX_FWD]>,

    InstrItinData <tc_257f6f7c, /*SLOT0123,VA*/
      [InstrStage<1, [SLOT0, SLOT1, SLOT2, SLOT3], 0>,
       InstrStage<1, [CVI_MPY0, CVI_MPY1, CVI_SHIFT, CVI_XLANE]>], [9, 7, 7, 7],
      [HVX_FWD, HVX_FWD, HVX_FWD, HVX_FWD]>,

    InstrItinData <tc_26a377fe, /*SLOT23,4SLOT_MPY*/
      [InstrStage<1, [SLOT2, SLOT3], 0>,
       InstrStage<1, [CVI_ALL_NOMEM]>], [9, 3, 5, 2],
      [HVX_FWD, Hex_FWD, HVX_FWD, Hex_FWD]>,

    InstrItinData <tc_2b4c548e, /*SLOT23,VX_DV*/
      [InstrStage<1, [SLOT2, SLOT3], 0>,
       InstrStage<1, [CVI_MPY01]>], [9, 5, 5, 2],
      [HVX_FWD, HVX_FWD, HVX_FWD, Hex_FWD]>,

    InstrItinData <tc_2c745bb8, /*SLOT0123,VP_VS*/
      [InstrStage<1, [SLOT0, SLOT1, SLOT2, SLOT3], 0>,
       InstrStage<1, [CVI_XLSHF]>], [9, 7, 5],
      [HVX_FWD, HVX_FWD, HVX_FWD]>,

    InstrItinData <tc_2d4051cd, /*SLOT23,4SLOT_MPY*/
      [InstrStage<1, [SLOT2, SLOT3], 0>,
       InstrStage<1, [CVI_ALL_NOMEM]>], [9, 3, 7, 5, 2],
      [HVX_FWD, Hex_FWD, HVX_FWD, HVX_FWD, Hex_FWD]>,

    InstrItinData <tc_2e8f5f6e, /*SLOT23,VX*/
      [InstrStage<1, [SLOT2, SLOT3], 0>,
       InstrStage<1, [CVI_MPY0, CVI_MPY1]>], [9, 7, 7, 2],
      [HVX_FWD, HVX_FWD, HVX_FWD, Hex_FWD]>,

    InstrItinData <tc_309dbb4f, /*SLOT0123,VS*/
      [InstrStage<1, [SLOT0, SLOT1, SLOT2, SLOT3], 0>,
       InstrStage<1, [CVI_SHIFT]>], [9, 7, 5, 2],
      [HVX_FWD, HVX_FWD, HVX_FWD, Hex_FWD]>,

    InstrItinData <tc_37820f4c, /*SLOT23,VX_DV*/
      [InstrStage<1, [SLOT2, SLOT3], 0>,
       InstrStage<1, [CVI_MPY01]>], [9, 7, 5, 5],
      [HVX_FWD, HVX_FWD, HVX_FWD, HVX_FWD]>,

    InstrItinData <tc_3904b926, /*SLOT01,LOAD*/
      [InstrStage<1, [SLOT0, SLOT1], 0>,
       InstrStage<1, [CVI_LD]>], [9, 2, 1, 2],
      [HVX_FWD, Hex_FWD, Hex_FWD, Hex_FWD]>,

    InstrItinData <tc_3aacf4a8, /*SLOT0123,VA*/
      [InstrStage<1, [SLOT0, SLOT1, SLOT2, SLOT3], 0>,
       InstrStage<1, [CVI_MPY0, CVI_MPY1, CVI_SHIFT, CVI_XLANE]>], [9, 2, 7],
      [HVX_FWD, Hex_FWD, HVX_FWD]>,

    InstrItinData <tc_3ad719fb, /*SLOT01,ZW*/
      [InstrStage<1, [SLOT0, SLOT1], 0>,
       InstrStage<1, [CVI_ZW]>], [3, 2, 1, 2],
      [Hex_FWD, Hex_FWD, Hex_FWD, Hex_FWD]>,

    InstrItinData <tc_3c56e5ce, /*SLOT0,NOSLOT1,LOAD,VP*/
      [InstrStage<1, [SLOT0], 0>,
       InstrStage<1, [SLOT1], 0>,
       InstrStage<1, [CVI_LD], 0>,
       InstrStage<1, [CVI_XLANE]>], [9, 3, 1, 2],
      [HVX_FWD, Hex_FWD, Hex_FWD, Hex_FWD]>,

    InstrItinData <tc_3c8c15d0, /*SLOT23,VX*/
      [InstrStage<1, [SLOT2, SLOT3], 0>,
       InstrStage<1, [CVI_MPY0, CVI_MPY1]>], [9, 5],
      [HVX_FWD, HVX_FWD]>,

    InstrItinData <tc_3ce09744, /*SLOT0,STORE*/
      [InstrStage<1, [SLOT0], 0>,
       InstrStage<1, [CVI_ST]>], [1, 2],
      [Hex_FWD, Hex_FWD]>,

    InstrItinData <tc_3e2aaafc, /*SLOT0,STORE,VA*/
      [InstrStage<1, [SLOT0], 0>,
       InstrStage<1, [CVI_ST], 0>,
       InstrStage<1, [CVI_MPY0, CVI_MPY1, CVI_SHIFT, CVI_XLANE]>], [3, 1, 2, 7],
      [Hex_FWD, Hex_FWD, Hex_FWD, HVX_FWD]>,

    InstrItinData <tc_447d9895, /*SLOT0,STORE,VA*/
      [InstrStage<1, [SLOT0], 0>,
       InstrStage<1, [CVI_ST], 0>,
       InstrStage<1, [CVI_MPY0, CVI_MPY1, CVI_SHIFT, CVI_XLANE]>], [7, 1, 2, 7],
      [HVX_FWD, Hex_FWD, Hex_FWD, HVX_FWD]>,

    InstrItinData <tc_453fe68d, /*SLOT01,LOAD,VA*/
      [InstrStage<1, [SLOT0, SLOT1], 0>,
       InstrStage<1, [CVI_LD], 0>,
       InstrStage<1, [CVI_MPY0, CVI_MPY1, CVI_SHIFT, CVI_XLANE]>], [9, 3, 2, 1, 2],
      [HVX_FWD, Hex_FWD, Hex_FWD, Hex_FWD, Hex_FWD]>,

    InstrItinData <tc_46d6c3e0, /*SLOT0123,VP*/
      [InstrStage<1, [SLOT0, SLOT1, SLOT2, SLOT3], 0>,
       InstrStage<1, [CVI_XLANE]>], [9, 5, 5],
      [HVX_FWD, HVX_FWD, HVX_FWD]>,

    InstrItinData <tc_4942646a, /*SLOT23,VX*/
      [InstrStage<1, [SLOT2, SLOT3], 0>,
       InstrStage<1, [CVI_MPY0, CVI_MPY1]>], [9, 7, 5, 5, 2],
      [HVX_FWD, HVX_FWD, HVX_FWD, HVX_FWD, Hex_FWD]>,

    InstrItinData <tc_51d0ecc3, /*SLOT0123,VS*/
      [InstrStage<1, [SLOT0, SLOT1, SLOT2, SLOT3], 0>,
       InstrStage<1, [CVI_SHIFT]>], [9, 5],
      [HVX_FWD, HVX_FWD]>,

    InstrItinData <tc_52447ecc, /*SLOT01,LOAD*/
      [InstrStage<1, [SLOT0, SLOT1], 0>,
       InstrStage<1, [CVI_LD]>], [9, 1, 2],
      [HVX_FWD, Hex_FWD, Hex_FWD]>,

    InstrItinData <tc_540c3da3, /*SLOT0,VA*/
      [InstrStage<1, [SLOT0], 0>,
       InstrStage<1, [CVI_MPY0, CVI_MPY1, CVI_SHIFT, CVI_XLANE]>], [4, 7, 1],
      [Hex_FWD, HVX_FWD, Hex_FWD]>,

    InstrItinData <tc_54a0dc47, /*SLOT0,STORE,VA*/
      [InstrStage<1, [SLOT0], 0>,
       InstrStage<1, [CVI_ST], 0>,
       InstrStage<1, [CVI_MPY0, CVI_MPY1, CVI_SHIFT, CVI_XLANE]>], [3, 2, 1, 2, 7],
      [Hex_FWD, Hex_FWD, Hex_FWD, Hex_FWD, HVX_FWD]>,

    InstrItinData <tc_561aaa58, /*SLOT0123,VP_VS*/
      [InstrStage<1, [SLOT0, SLOT1, SLOT2, SLOT3], 0>,
       InstrStage<1, [CVI_XLSHF]>], [9, 9, 5, 5, 2],
      [HVX_FWD, HVX_FWD, HVX_FWD, HVX_FWD, Hex_FWD]>,

    InstrItinData <tc_56c4f9fe, /*SLOT0123,VA*/
      [InstrStage<1, [SLOT0, SLOT1, SLOT2, SLOT3], 0>,
       InstrStage<1, [CVI_MPY0, CVI_MPY1, CVI_SHIFT, CVI_XLANE]>], [9, 7, 7],
      [HVX_FWD, HVX_FWD, HVX_FWD]>,

    InstrItinData <tc_56e64202, /*SLOT0123,VP*/
      [InstrStage<1, [SLOT0, SLOT1, SLOT2, SLOT3], 0>,
       InstrStage<1, [CVI_XLANE]>], [9, 5, 5, 2],
      [HVX_FWD, HVX_FWD, HVX_FWD, Hex_FWD]>,

    InstrItinData <tc_58d21193, /*SLOT0,STORE,VA_DV*/
      [InstrStage<1, [SLOT0], 0>,
       InstrStage<1, [CVI_ST], 0>,
       InstrStage<1, [CVI_MPY01, CVI_XLSHF]>], [7, 1, 2, 7, 7],
      [HVX_FWD, Hex_FWD, Hex_FWD, HVX_FWD, HVX_FWD]>,

    InstrItinData <tc_5bf8afbb, /*SLOT0123,VP*/
      [InstrStage<1, [SLOT0, SLOT1, SLOT2, SLOT3], 0>,
       InstrStage<1, [CVI_XLANE]>], [9, 2],
      [HVX_FWD, Hex_FWD]>,

    InstrItinData <tc_5cdf8c84, /*SLOT23,VX*/
      [InstrStage<1, [SLOT2, SLOT3], 0>,
       InstrStage<1, [CVI_MPY0, CVI_MPY1]>], [9, 7],
      [HVX_FWD, HVX_FWD]>,

    InstrItinData <tc_61bf7c03, /*SLOT23,4SLOT_MPY*/
      [InstrStage<1, [SLOT2, SLOT3], 0>,
       InstrStage<1, [CVI_ALL_NOMEM]>], [9, 5, 2],
      [HVX_FWD, HVX_FWD, Hex_FWD]>,

    InstrItinData <tc_649072c2, /*SLOT23,VX*/
      [InstrStage<1, [SLOT2, SLOT3], 0>,
       InstrStage<1, [CVI_MPY0, CVI_MPY1]>], [9, 5, 2],
      [HVX_FWD, HVX_FWD, Hex_FWD]>,

    InstrItinData <tc_660769f1, /*SLOT23,VX_DV*/
      [InstrStage<1, [SLOT2, SLOT3], 0>,
       InstrStage<1, [CVI_MPY01]>], [9, 7, 5, 2],
      [HVX_FWD, HVX_FWD, HVX_FWD, Hex_FWD]>,

    InstrItinData <tc_663c80a7, /*SLOT01,LOAD*/
      [InstrStage<1, [SLOT0, SLOT1], 0>,
       InstrStage<1, [CVI_LD]>], [9, 3, 1, 2],
      [HVX_FWD, Hex_FWD, Hex_FWD, Hex_FWD]>,

    InstrItinData <tc_6942b6e0, /*SLOT0,STORE*/
      [InstrStage<1, [SLOT0], 0>,
       InstrStage<1, [CVI_ST]>], [3, 1, 2, 5],
      [Hex_FWD, Hex_FWD, Hex_FWD, HVX_FWD]>,

    InstrItinData <tc_6e7fa133, /*SLOT0123,VP*/
      [InstrStage<1, [SLOT0, SLOT1, SLOT2, SLOT3], 0>,
       InstrStage<1, [CVI_XLANE]>], [9, 5, 2],
      [HVX_FWD, HVX_FWD, Hex_FWD]>,

    InstrItinData <tc_7095ecba, /*SLOT1,LOAD,VA_DV*/
      [InstrStage<1, [SLOT1], 0>,
       InstrStage<1, [CVI_LD], 0>,
       InstrStage<1, [CVI_MPY01, CVI_XLSHF]>], [1, 2, 7],
      [Hex_FWD, Hex_FWD, HVX_FWD]>,

    InstrItinData <tc_71646d06, /*SLOT0123,VA_DV*/
      [InstrStage<1, [SLOT0, SLOT1, SLOT2, SLOT3], 0>,
       InstrStage<1, [CVI_MPY01, CVI_XLSHF]>], [9, 7, 7, 7],
      [HVX_FWD, HVX_FWD, HVX_FWD, HVX_FWD]>,

    InstrItinData <tc_7177e272, /*SLOT0,STORE*/
      [InstrStage<1, [SLOT0], 0>,
       InstrStage<1, [CVI_ST]>], [2, 1, 2, 5],
      [Hex_FWD, Hex_FWD, Hex_FWD, HVX_FWD]>,

    InstrItinData <tc_718b5c53, /*SLOT0123,VA_DV*/
      [InstrStage<1, [SLOT0, SLOT1, SLOT2, SLOT3], 0>,
       InstrStage<1, [CVI_MPY01, CVI_XLSHF]>], [9],
      [HVX_FWD]>,

    InstrItinData <tc_7273323b, /*SLOT0,STORE,VA_DV*/
      [InstrStage<1, [SLOT0], 0>,
       InstrStage<1, [CVI_ST], 0>,
       InstrStage<1, [CVI_MPY01, CVI_XLSHF]>], [1, 2, 7, 7],
      [Hex_FWD, Hex_FWD, HVX_FWD, HVX_FWD]>,

    InstrItinData <tc_72e2b393, /*SLOT23,VX_DV*/
      [InstrStage<1, [SLOT2, SLOT3], 0>,
       InstrStage<1, [CVI_MPY01]>], [9, 7, 5, 2],
      [HVX_FWD, HVX_FWD, HVX_FWD, Hex_FWD]>,

    InstrItinData <tc_73efe966, /*SLOT23,VX_DV*/
      [InstrStage<1, [SLOT2, SLOT3], 0>,
       InstrStage<1, [CVI_MPY01]>], [9, 5, 5],
      [HVX_FWD, HVX_FWD, HVX_FWD]>,

    InstrItinData <tc_7417e785, /*SLOT0123,VS*/
      [InstrStage<1, [SLOT0, SLOT1, SLOT2, SLOT3], 0>,
       InstrStage<1, [CVI_SHIFT]>], [9, 5, 2],
      [HVX_FWD, HVX_FWD, Hex_FWD]>,

    InstrItinData <tc_767c4e9d, /*SLOT0123,4SLOT*/
      [InstrStage<1, [SLOT0, SLOT1, SLOT2, SLOT3], 0>,
       InstrStage<1, [CVI_ALL]>], [3, 2],
      [HVX_FWD, Hex_FWD]>,

    InstrItinData <tc_7d68d5c2, /*SLOT1,LOAD,VA*/
      [InstrStage<1, [SLOT1], 0>,
       InstrStage<1, [CVI_LD], 0>,
       InstrStage<1, [CVI_MPY0, CVI_MPY1, CVI_SHIFT, CVI_XLANE]>], [7, 1, 2, 7],
      [HVX_FWD, Hex_FWD, Hex_FWD, HVX_FWD]>,

    InstrItinData <tc_7e6a3e89, /*SLOT0123,VA*/
      [InstrStage<1, [SLOT0, SLOT1, SLOT2, SLOT3], 0>,
       InstrStage<1, [CVI_MPY0, CVI_MPY1, CVI_SHIFT, CVI_XLANE]>], [9, 9, 7, 7, 7],
      [HVX_FWD, HVX_FWD, HVX_FWD, HVX_FWD, HVX_FWD]>,

    InstrItinData <tc_8772086c, /*SLOT0123,VA*/
      [InstrStage<1, [SLOT0, SLOT1, SLOT2, SLOT3], 0>,
       InstrStage<1, [CVI_MPY0, CVI_MPY1, CVI_SHIFT, CVI_XLANE]>], [9, 7, 7],
      [HVX_FWD, HVX_FWD, HVX_FWD]>,

    InstrItinData <tc_87adc037, /*SLOT0123,VP_VS*/
      [InstrStage<1, [SLOT0, SLOT1, SLOT2, SLOT3], 0>,
       InstrStage<1, [CVI_XLSHF]>], [9, 5, 5, 2],
      [HVX_FWD, HVX_FWD, HVX_FWD, Hex_FWD]>,

    InstrItinData <tc_8e420e4d, /*SLOT0,STORE,VA*/
      [InstrStage<1, [SLOT0], 0>,
       InstrStage<1, [CVI_ST], 0>,
       InstrStage<1, [CVI_MPY0, CVI_MPY1, CVI_SHIFT, CVI_XLANE]>], [7, 1, 2, 7, 7],
      [HVX_FWD, Hex_FWD, Hex_FWD, HVX_FWD, HVX_FWD]>,

    InstrItinData <tc_90bcc1db, /*SLOT2,VX_DV*/
      [InstrStage<1, [SLOT2], 0>,
       InstrStage<1, [CVI_MPY01]>], [9, 5, 5, 2],
      [HVX_FWD, HVX_FWD, HVX_FWD, Hex_FWD]>,

    InstrItinData <tc_933f2b39, /*SLOT23,4SLOT_MPY*/
      [InstrStage<1, [SLOT2, SLOT3], 0>,
       InstrStage<1, [CVI_ALL_NOMEM]>], [9, 7, 5, 2],
      [HVX_FWD, HVX_FWD, HVX_FWD, Hex_FWD]>,

    InstrItinData <tc_946013d8, /*SLOT0123,VP*/
      [InstrStage<1, [SLOT0, SLOT1, SLOT2, SLOT3], 0>,
       InstrStage<1, [CVI_XLANE]>], [9, 5],
      [HVX_FWD, HVX_FWD]>,

    InstrItinData <tc_9d1dc972, /*SLOT0123,VP_VS*/
      [InstrStage<1, [SLOT0, SLOT1, SLOT2, SLOT3], 0>,
       InstrStage<1, [CVI_XLSHF]>], [9, 7, 5, 5, 2],
      [HVX_FWD, HVX_FWD, HVX_FWD, HVX_FWD, Hex_FWD]>,

    InstrItinData <tc_9f363d21, /*SLOT0,STORE,VA*/
      [InstrStage<1, [SLOT0], 0>,
       InstrStage<1, [CVI_ST], 0>,
       InstrStage<1, [CVI_MPY0, CVI_MPY1, CVI_SHIFT, CVI_XLANE]>], [1, 2, 7, 7],
      [Hex_FWD, Hex_FWD, HVX_FWD, HVX_FWD]>,

    InstrItinData <tc_a02a10a8, /*SLOT0,STORE,VA*/
      [InstrStage<1, [SLOT0], 0>,
       InstrStage<1, [CVI_ST], 0>,
       InstrStage<1, [CVI_MPY0, CVI_MPY1, CVI_SHIFT, CVI_XLANE]>], [2, 1, 2, 7],
      [Hex_FWD, Hex_FWD, Hex_FWD, HVX_FWD]>,

    InstrItinData <tc_a0dbea28, /*SLOT01,ZW*/
      [InstrStage<1, [SLOT0, SLOT1], 0>,
       InstrStage<1, [CVI_ZW]>], [3, 1, 2],
      [Hex_FWD, Hex_FWD, Hex_FWD]>,

<<<<<<< HEAD
=======
    InstrItinData <tc_a19b9305, /*SLOT23,VX*/
      [InstrStage<1, [SLOT2, SLOT3], 0>,
       InstrStage<1, [CVI_MPY0, CVI_MPY1]>], [9, 7, 5, 5],
      [HVX_FWD, HVX_FWD, HVX_FWD, HVX_FWD]>,

>>>>>>> 2ab1d525
    InstrItinData <tc_a28f32b5, /*SLOT1,LOAD,VA*/
      [InstrStage<1, [SLOT1], 0>,
       InstrStage<1, [CVI_LD], 0>,
       InstrStage<1, [CVI_MPY0, CVI_MPY1, CVI_SHIFT, CVI_XLANE]>], [1, 2, 7],
      [Hex_FWD, Hex_FWD, HVX_FWD]>,

    InstrItinData <tc_a69eeee1, /*SLOT1,LOAD,VA_DV*/
      [InstrStage<1, [SLOT1], 0>,
       InstrStage<1, [CVI_LD], 0>,
       InstrStage<1, [CVI_MPY01, CVI_XLSHF]>], [7, 1, 2, 7],
      [HVX_FWD, Hex_FWD, Hex_FWD, HVX_FWD]>,

    InstrItinData <tc_a7e6707d, /*SLOT0,NOSLOT1,LOAD,VP*/
      [InstrStage<1, [SLOT0], 0>,
       InstrStage<1, [SLOT1], 0>,
       InstrStage<1, [CVI_LD], 0>,
       InstrStage<1, [CVI_XLANE]>], [9, 1, 2],
      [HVX_FWD, Hex_FWD, Hex_FWD]>,

    InstrItinData <tc_aa047364, /*SLOT0123*/
      [InstrStage<1, [SLOT0, SLOT1, SLOT2, SLOT3]>], [9, 7, 7],
      [HVX_FWD, HVX_FWD, HVX_FWD]>,

    InstrItinData <tc_ab23f776, /*SLOT0,STORE*/
      [InstrStage<1, [SLOT0], 0>,
       InstrStage<1, [CVI_ST]>], [1, 2, 5],
      [Hex_FWD, Hex_FWD, HVX_FWD]>,

    InstrItinData <tc_abe8c3b2, /*SLOT01,LOAD,VA*/
      [InstrStage<1, [SLOT0, SLOT1], 0>,
       InstrStage<1, [CVI_LD], 0>,
       InstrStage<1, [CVI_MPY0, CVI_MPY1, CVI_SHIFT, CVI_XLANE]>], [9, 2, 1, 2],
      [HVX_FWD, Hex_FWD, Hex_FWD, Hex_FWD]>,

    InstrItinData <tc_ac4046bc, /*SLOT23,VX*/
      [InstrStage<1, [SLOT2, SLOT3], 0>,
       InstrStage<1, [CVI_MPY0, CVI_MPY1]>], [9, 7, 2],
      [HVX_FWD, HVX_FWD, Hex_FWD]>,

    InstrItinData <tc_af25efd9, /*SLOT0123,VA_DV*/
      [InstrStage<1, [SLOT0, SLOT1, SLOT2, SLOT3], 0>,
       InstrStage<1, [CVI_MPY01, CVI_XLSHF]>], [9, 2, 7, 7],
      [HVX_FWD, Hex_FWD, HVX_FWD, HVX_FWD]>,

    InstrItinData <tc_b091f1c6, /*SLOT23,VX*/
      [InstrStage<1, [SLOT2, SLOT3], 0>,
       InstrStage<1, [CVI_MPY0, CVI_MPY1]>], [9, 7, 5, 2],
      [HVX_FWD, HVX_FWD, HVX_FWD, Hex_FWD]>,

    InstrItinData <tc_b28e51aa, /*SLOT0123,4SLOT*/
      [InstrStage<1, [SLOT0, SLOT1, SLOT2, SLOT3], 0>,
       InstrStage<1, [CVI_ALL]>], [2],
      [Hex_FWD]>,

    InstrItinData <tc_b4416217, /*SLOT0123,VA_DV*/
      [InstrStage<1, [SLOT0, SLOT1, SLOT2, SLOT3], 0>,
       InstrStage<1, [CVI_MPY01, CVI_XLSHF]>], [9, 7],
      [HVX_FWD, HVX_FWD]>,

    InstrItinData <tc_b9db8205, /*SLOT01,LOAD*/
      [InstrStage<1, [SLOT0, SLOT1], 0>,
       InstrStage<1, [CVI_LD]>], [9, 3, 2, 1, 2],
      [HVX_FWD, Hex_FWD, Hex_FWD, Hex_FWD, Hex_FWD]>,

    InstrItinData <tc_bb599486, /*SLOT23,VX_DV*/
      [InstrStage<1, [SLOT2, SLOT3], 0>,
       InstrStage<1, [CVI_MPY01]>], [9, 7, 5, 5, 2],
      [HVX_FWD, HVX_FWD, HVX_FWD, HVX_FWD, Hex_FWD]>,

    InstrItinData <tc_c0749f3c, /*SLOT01,LOAD,VA*/
      [InstrStage<1, [SLOT0, SLOT1], 0>,
       InstrStage<1, [CVI_LD], 0>,
       InstrStage<1, [CVI_MPY0, CVI_MPY1, CVI_SHIFT, CVI_XLANE]>], [9, 1, 2],
      [HVX_FWD, Hex_FWD, Hex_FWD]>,

    InstrItinData <tc_c127de3a, /*SLOT23,VX*/
      [InstrStage<1, [SLOT2, SLOT3], 0>,
       InstrStage<1, [CVI_MPY0, CVI_MPY1]>], [9, 5, 5],
      [HVX_FWD, HVX_FWD, HVX_FWD]>,

    InstrItinData <tc_c4edf264, /*SLOT23,VX*/
      [InstrStage<1, [SLOT2, SLOT3], 0>,
       InstrStage<1, [CVI_MPY0, CVI_MPY1]>], [9, 2],
      [HVX_FWD, Hex_FWD]>,

    InstrItinData <tc_c5dba46e, /*SLOT0,STORE,VA*/
      [InstrStage<1, [SLOT0], 0>,
       InstrStage<1, [CVI_ST], 0>,
       InstrStage<1, [CVI_MPY0, CVI_MPY1, CVI_SHIFT, CVI_XLANE]>], [1, 2, 7],
      [Hex_FWD, Hex_FWD, HVX_FWD]>,

    InstrItinData <tc_c7039829, /*SLOT0,NOSLOT1,STORE,VP*/
      [InstrStage<1, [SLOT0], 0>,
       InstrStage<1, [SLOT1], 0>,
       InstrStage<1, [CVI_ST], 0>,
       InstrStage<1, [CVI_XLANE]>], [3, 2, 1, 2, 5],
      [Hex_FWD, Hex_FWD, Hex_FWD, Hex_FWD, HVX_FWD]>,

    InstrItinData <tc_cd94bfe0, /*SLOT23,VS_VX*/
      [InstrStage<1, [SLOT2, SLOT3], 0>,
       InstrStage<1, [CVI_MPY0, CVI_MPY1], 0>,
       InstrStage<1, [CVI_SHIFT, CVI_XLANE]>], [9, 5, 2],
      [HVX_FWD, HVX_FWD, Hex_FWD]>,

    InstrItinData <tc_cda936da, /*SLOT23,VX*/
      [InstrStage<1, [SLOT2, SLOT3], 0>,
       InstrStage<1, [CVI_MPY0, CVI_MPY1]>], [9, 7, 7],
      [HVX_FWD, HVX_FWD, HVX_FWD]>,

    InstrItinData <tc_d8287c14, /*SLOT23,VX_DV*/
      [InstrStage<1, [SLOT2, SLOT3], 0>,
       InstrStage<1, [CVI_MPY01]>], [9, 5, 5],
      [HVX_FWD, HVX_FWD, HVX_FWD]>,

    InstrItinData <tc_db5555f3, /*SLOT0123,VA_DV*/
      [InstrStage<1, [SLOT0, SLOT1, SLOT2, SLOT3], 0>,
       InstrStage<1, [CVI_MPY01, CVI_XLSHF]>], [9, 7, 7],
      [HVX_FWD, HVX_FWD, HVX_FWD]>,

    InstrItinData <tc_dcca380f, /*SLOT23,VX_DV*/
      [InstrStage<1, [SLOT2, SLOT3], 0>,
       InstrStage<1, [CVI_MPY01]>], [9, 5, 2],
      [HVX_FWD, HVX_FWD, Hex_FWD]>,

    InstrItinData <tc_dd5b0695, /*SLOT01,ZW*/
      [InstrStage<1, [SLOT0, SLOT1], 0>,
       InstrStage<1, [CVI_ZW]>], [2, 1, 2],
      [Hex_FWD, Hex_FWD, Hex_FWD]>,

    InstrItinData <tc_df80eeb0, /*SLOT0123,VP_VS*/
      [InstrStage<1, [SLOT0, SLOT1, SLOT2, SLOT3], 0>,
       InstrStage<1, [CVI_XLSHF]>], [9, 7, 5, 5],
      [HVX_FWD, HVX_FWD, HVX_FWD, HVX_FWD]>,

    InstrItinData <tc_e2d2e9e5, /*SLOT0,NOSLOT1,STORE,VP*/
      [InstrStage<1, [SLOT0], 0>,
       InstrStage<1, [SLOT1], 0>,
       InstrStage<1, [CVI_ST], 0>,
       InstrStage<1, [CVI_XLANE]>], [3, 1, 2, 5],
      [Hex_FWD, Hex_FWD, Hex_FWD, HVX_FWD]>,

    InstrItinData <tc_e35c1e93, /*SLOT0123,VA*/
      [InstrStage<1, [SLOT0, SLOT1, SLOT2, SLOT3], 0>,
       InstrStage<1, [CVI_MPY0, CVI_MPY1, CVI_SHIFT, CVI_XLANE]>], [9, 9, 7, 7],
      [HVX_FWD, HVX_FWD, HVX_FWD, HVX_FWD]>,

    InstrItinData <tc_e3f68a46, /*SLOT0123,4SLOT*/
      [InstrStage<1, [SLOT0, SLOT1, SLOT2, SLOT3], 0>,
       InstrStage<1, [CVI_ALL]>], [3],
      [HVX_FWD]>,

    InstrItinData <tc_e675c45a, /*SLOT23,VX_DV*/
      [InstrStage<1, [SLOT2, SLOT3], 0>,
       InstrStage<1, [CVI_MPY01]>], [9, 7, 5, 2, 2],
      [HVX_FWD, HVX_FWD, HVX_FWD, Hex_FWD, Hex_FWD]>,

    InstrItinData <tc_e699ae41, /*SLOT01,ZW*/
      [InstrStage<1, [SLOT0, SLOT1], 0>,
       InstrStage<1, [CVI_ZW]>], [1, 2],
      [Hex_FWD, Hex_FWD]>,

    InstrItinData <tc_e99d4c2e, /*SLOT0,STORE*/
      [InstrStage<1, [SLOT0], 0>,
       InstrStage<1, [CVI_ST]>], [3, 2, 1, 2, 5],
      [Hex_FWD, Hex_FWD, Hex_FWD, Hex_FWD, HVX_FWD]>,

    InstrItinData <tc_f175e046, /*SLOT23,VX*/
      [InstrStage<1, [SLOT2, SLOT3], 0>,
       InstrStage<1, [CVI_MPY0, CVI_MPY1]>], [9, 5, 5, 2],
      [HVX_FWD, HVX_FWD, HVX_FWD, Hex_FWD]>,

    InstrItinData <tc_f1de44ef, /*SLOT2,VX_DV*/
      [InstrStage<1, [SLOT2], 0>,
       InstrStage<1, [CVI_MPY01]>], [9, 5, 2],
      [HVX_FWD, HVX_FWD, Hex_FWD]>,

    InstrItinData <tc_f21e8abb, /*SLOT0,NOSLOT1,STORE,VP*/
      [InstrStage<1, [SLOT0], 0>,
       InstrStage<1, [SLOT1], 0>,
       InstrStage<1, [CVI_ST], 0>,
       InstrStage<1, [CVI_XLANE]>], [1, 2, 5],
      [Hex_FWD, Hex_FWD, HVX_FWD]>
  ];
}

class DepHVXItinV65 {
  list<InstrItinData> DepHVXItinV65_list = [
    InstrItinData <tc_04da405a, /*SLOT0123,VP_VS*/
      [InstrStage<1, [SLOT0, SLOT1, SLOT2, SLOT3], 0>,
       InstrStage<1, [CVI_XLSHF]>], [9, 5],
      [HVX_FWD, HVX_FWD]>,

    InstrItinData <tc_05ca8cfd, /*SLOT0123,VS*/
<<<<<<< HEAD
=======
      [InstrStage<1, [SLOT0, SLOT1, SLOT2, SLOT3], 0>,
       InstrStage<1, [CVI_SHIFT]>], [9, 5, 5],
      [HVX_FWD, HVX_FWD, HVX_FWD]>,

    InstrItinData <tc_08a4f1b6, /*SLOT23,VX_DV*/
      [InstrStage<1, [SLOT2, SLOT3], 0>,
       InstrStage<1, [CVI_MPY01]>], [9, 7, 5, 5],
      [HVX_FWD, HVX_FWD, HVX_FWD, HVX_FWD]>,

    InstrItinData <tc_0afc8be9, /*SLOT23,VX_DV*/
      [InstrStage<1, [SLOT2, SLOT3], 0>,
       InstrStage<1, [CVI_MPY01]>], [9, 5],
      [HVX_FWD, HVX_FWD]>,

    InstrItinData <tc_0b04c6c7, /*SLOT23,VX_DV*/
      [InstrStage<1, [SLOT2, SLOT3], 0>,
       InstrStage<1, [CVI_MPY01]>], [9, 5, 2],
      [HVX_FWD, HVX_FWD, Hex_FWD]>,

    InstrItinData <tc_0ec46cf9, /*SLOT0123,VA*/
      [InstrStage<1, [SLOT0, SLOT1, SLOT2, SLOT3], 0>,
       InstrStage<1, [CVI_MPY0, CVI_MPY1, CVI_SHIFT, CVI_XLANE]>], [9, 7],
      [HVX_FWD, HVX_FWD]>,

    InstrItinData <tc_131f1c81, /*SLOT0,NOSLOT1,STORE,VP*/
      [InstrStage<1, [SLOT0], 0>,
       InstrStage<1, [SLOT1], 0>,
       InstrStage<1, [CVI_ST], 0>,
       InstrStage<1, [CVI_XLANE]>], [2, 1, 2, 5],
      [Hex_FWD, Hex_FWD, Hex_FWD, HVX_FWD]>,

    InstrItinData <tc_1381a97c, /*SLOT0123,4SLOT*/
      [InstrStage<1, [SLOT0, SLOT1, SLOT2, SLOT3], 0>,
       InstrStage<1, [CVI_ALL]>], [],
      []>,

    InstrItinData <tc_15fdf750, /*SLOT23,VS_VX*/
      [InstrStage<1, [SLOT2, SLOT3], 0>,
       InstrStage<1, [CVI_MPY0, CVI_MPY1], 0>,
       InstrStage<1, [CVI_SHIFT, CVI_XLANE]>], [9, 7, 5, 2],
      [HVX_FWD, HVX_FWD, HVX_FWD, Hex_FWD]>,

    InstrItinData <tc_16ff9ef8, /*SLOT0123,VS*/
      [InstrStage<1, [SLOT0, SLOT1, SLOT2, SLOT3], 0>,
       InstrStage<1, [CVI_SHIFT]>], [9, 5, 5, 2],
      [HVX_FWD, HVX_FWD, HVX_FWD, Hex_FWD]>,

    InstrItinData <tc_191381c1, /*SLOT0,STORE,VA*/
      [InstrStage<1, [SLOT0], 0>,
       InstrStage<1, [CVI_ST], 0>,
       InstrStage<1, [CVI_MPY0, CVI_MPY1, CVI_SHIFT, CVI_XLANE]>], [3, 7, 1, 2, 7],
      [Hex_FWD, HVX_FWD, Hex_FWD, Hex_FWD, HVX_FWD]>,

    InstrItinData <tc_1ad8a370, /*SLOT23,VX_DV*/
      [InstrStage<1, [SLOT2, SLOT3], 0>,
       InstrStage<1, [CVI_MPY01]>], [9, 5, 2, 2],
      [HVX_FWD, HVX_FWD, Hex_FWD, Hex_FWD]>,

    InstrItinData <tc_1ba8a0cd, /*SLOT01,LOAD,VA*/
      [InstrStage<1, [SLOT0, SLOT1], 0>,
       InstrStage<1, [CVI_LD], 0>,
       InstrStage<1, [CVI_MPY0, CVI_MPY1, CVI_SHIFT, CVI_XLANE]>], [9, 3, 1, 2],
      [HVX_FWD, Hex_FWD, Hex_FWD, Hex_FWD]>,

    InstrItinData <tc_20a4bbec, /*SLOT0,STORE*/
      [InstrStage<1, [SLOT0], 0>,
       InstrStage<1, [CVI_ST]>], [3, 1, 2],
      [Hex_FWD, Hex_FWD, Hex_FWD]>,

    InstrItinData <tc_2120355e, /*SLOT0123*/
      [InstrStage<1, [SLOT0, SLOT1, SLOT2, SLOT3]>], [9, 7],
      [HVX_FWD, HVX_FWD]>,

    InstrItinData <tc_257f6f7c, /*SLOT0123,VA*/
      [InstrStage<1, [SLOT0, SLOT1, SLOT2, SLOT3], 0>,
       InstrStage<1, [CVI_MPY0, CVI_MPY1, CVI_SHIFT, CVI_XLANE]>], [9, 7, 7, 7],
      [HVX_FWD, HVX_FWD, HVX_FWD, HVX_FWD]>,

    InstrItinData <tc_26a377fe, /*SLOT23,4SLOT_MPY*/
      [InstrStage<1, [SLOT2, SLOT3], 0>,
       InstrStage<1, [CVI_ALL_NOMEM]>], [9, 3, 5, 2],
      [HVX_FWD, Hex_FWD, HVX_FWD, Hex_FWD]>,

    InstrItinData <tc_2b4c548e, /*SLOT23,VX_DV*/
      [InstrStage<1, [SLOT2, SLOT3], 0>,
       InstrStage<1, [CVI_MPY01]>], [9, 5, 5, 2],
      [HVX_FWD, HVX_FWD, HVX_FWD, Hex_FWD]>,

    InstrItinData <tc_2c745bb8, /*SLOT0123,VP_VS*/
      [InstrStage<1, [SLOT0, SLOT1, SLOT2, SLOT3], 0>,
       InstrStage<1, [CVI_XLSHF]>], [9, 7, 5],
      [HVX_FWD, HVX_FWD, HVX_FWD]>,

    InstrItinData <tc_2d4051cd, /*SLOT23,4SLOT_MPY*/
      [InstrStage<1, [SLOT2, SLOT3], 0>,
       InstrStage<1, [CVI_ALL_NOMEM]>], [9, 3, 7, 5, 2],
      [HVX_FWD, Hex_FWD, HVX_FWD, HVX_FWD, Hex_FWD]>,

    InstrItinData <tc_2e8f5f6e, /*SLOT23,VX*/
      [InstrStage<1, [SLOT2, SLOT3], 0>,
       InstrStage<1, [CVI_MPY0, CVI_MPY1]>], [9, 7, 7, 2],
      [HVX_FWD, HVX_FWD, HVX_FWD, Hex_FWD]>,

    InstrItinData <tc_309dbb4f, /*SLOT0123,VS*/
      [InstrStage<1, [SLOT0, SLOT1, SLOT2, SLOT3], 0>,
       InstrStage<1, [CVI_SHIFT]>], [9, 7, 5, 2],
      [HVX_FWD, HVX_FWD, HVX_FWD, Hex_FWD]>,

    InstrItinData <tc_37820f4c, /*SLOT23,VX_DV*/
      [InstrStage<1, [SLOT2, SLOT3], 0>,
       InstrStage<1, [CVI_MPY01]>], [9, 7, 5, 5],
      [HVX_FWD, HVX_FWD, HVX_FWD, HVX_FWD]>,

    InstrItinData <tc_3904b926, /*SLOT01,LOAD*/
      [InstrStage<1, [SLOT0, SLOT1], 0>,
       InstrStage<1, [CVI_LD]>], [9, 2, 1, 2],
      [HVX_FWD, Hex_FWD, Hex_FWD, Hex_FWD]>,

    InstrItinData <tc_3aacf4a8, /*SLOT0123,VA*/
      [InstrStage<1, [SLOT0, SLOT1, SLOT2, SLOT3], 0>,
       InstrStage<1, [CVI_MPY0, CVI_MPY1, CVI_SHIFT, CVI_XLANE]>], [9, 2, 7],
      [HVX_FWD, Hex_FWD, HVX_FWD]>,

    InstrItinData <tc_3ad719fb, /*SLOT01,ZW*/
      [InstrStage<1, [SLOT0, SLOT1], 0>,
       InstrStage<1, [CVI_ZW]>], [3, 2, 1, 2],
      [Hex_FWD, Hex_FWD, Hex_FWD, Hex_FWD]>,

    InstrItinData <tc_3c56e5ce, /*SLOT0,NOSLOT1,LOAD,VP*/
      [InstrStage<1, [SLOT0], 0>,
       InstrStage<1, [SLOT1], 0>,
       InstrStage<1, [CVI_LD], 0>,
       InstrStage<1, [CVI_XLANE]>], [9, 3, 1, 2],
      [HVX_FWD, Hex_FWD, Hex_FWD, Hex_FWD]>,

    InstrItinData <tc_3c8c15d0, /*SLOT23,VX*/
      [InstrStage<1, [SLOT2, SLOT3], 0>,
       InstrStage<1, [CVI_MPY0, CVI_MPY1]>], [9, 5],
      [HVX_FWD, HVX_FWD]>,

    InstrItinData <tc_3ce09744, /*SLOT0,STORE*/
      [InstrStage<1, [SLOT0], 0>,
       InstrStage<1, [CVI_ST]>], [1, 2],
      [Hex_FWD, Hex_FWD]>,

    InstrItinData <tc_3e2aaafc, /*SLOT0,STORE,VA*/
      [InstrStage<1, [SLOT0], 0>,
       InstrStage<1, [CVI_ST], 0>,
       InstrStage<1, [CVI_MPY0, CVI_MPY1, CVI_SHIFT, CVI_XLANE]>], [3, 1, 2, 7],
      [Hex_FWD, Hex_FWD, Hex_FWD, HVX_FWD]>,

    InstrItinData <tc_447d9895, /*SLOT0,STORE,VA*/
      [InstrStage<1, [SLOT0], 0>,
       InstrStage<1, [CVI_ST], 0>,
       InstrStage<1, [CVI_MPY0, CVI_MPY1, CVI_SHIFT, CVI_XLANE]>], [7, 1, 2, 7],
      [HVX_FWD, Hex_FWD, Hex_FWD, HVX_FWD]>,

    InstrItinData <tc_453fe68d, /*SLOT01,LOAD,VA*/
      [InstrStage<1, [SLOT0, SLOT1], 0>,
       InstrStage<1, [CVI_LD], 0>,
       InstrStage<1, [CVI_MPY0, CVI_MPY1, CVI_SHIFT, CVI_XLANE]>], [9, 3, 2, 1, 2],
      [HVX_FWD, Hex_FWD, Hex_FWD, Hex_FWD, Hex_FWD]>,

    InstrItinData <tc_46d6c3e0, /*SLOT0123,VP*/
>>>>>>> 2ab1d525
      [InstrStage<1, [SLOT0, SLOT1, SLOT2, SLOT3], 0>,
       InstrStage<1, [CVI_XLANE]>], [9, 5, 5],
      [HVX_FWD, HVX_FWD, HVX_FWD]>,

    InstrItinData <tc_4942646a, /*SLOT23,VX*/
      [InstrStage<1, [SLOT2, SLOT3], 0>,
       InstrStage<1, [CVI_MPY0, CVI_MPY1]>], [9, 7, 5, 5, 2],
      [HVX_FWD, HVX_FWD, HVX_FWD, HVX_FWD, Hex_FWD]>,

    InstrItinData <tc_51d0ecc3, /*SLOT0123,VS*/
      [InstrStage<1, [SLOT0, SLOT1, SLOT2, SLOT3], 0>,
       InstrStage<1, [CVI_SHIFT]>], [9, 5],
      [HVX_FWD, HVX_FWD]>,

    InstrItinData <tc_52447ecc, /*SLOT01,LOAD*/
      [InstrStage<1, [SLOT0, SLOT1], 0>,
       InstrStage<1, [CVI_LD]>], [9, 1, 2],
      [HVX_FWD, Hex_FWD, Hex_FWD]>,

    InstrItinData <tc_540c3da3, /*SLOT0,VA*/
      [InstrStage<1, [SLOT0], 0>,
       InstrStage<1, [CVI_MPY0, CVI_MPY1, CVI_SHIFT, CVI_XLANE]>], [4, 7, 1],
      [Hex_FWD, HVX_FWD, Hex_FWD]>,

    InstrItinData <tc_54a0dc47, /*SLOT0,STORE,VA*/
      [InstrStage<1, [SLOT0], 0>,
       InstrStage<1, [CVI_ST], 0>,
       InstrStage<1, [CVI_MPY0, CVI_MPY1, CVI_SHIFT, CVI_XLANE]>], [3, 2, 1, 2, 7],
      [Hex_FWD, Hex_FWD, Hex_FWD, Hex_FWD, HVX_FWD]>,

    InstrItinData <tc_561aaa58, /*SLOT0123,VP_VS*/
      [InstrStage<1, [SLOT0, SLOT1, SLOT2, SLOT3], 0>,
       InstrStage<1, [CVI_XLSHF]>], [9, 9, 5, 5, 2],
      [HVX_FWD, HVX_FWD, HVX_FWD, HVX_FWD, Hex_FWD]>,

    InstrItinData <tc_56c4f9fe, /*SLOT0123,VA*/
      [InstrStage<1, [SLOT0, SLOT1, SLOT2, SLOT3], 0>,
       InstrStage<1, [CVI_MPY0, CVI_MPY1, CVI_SHIFT, CVI_XLANE]>], [9, 7, 7],
      [HVX_FWD, HVX_FWD, HVX_FWD]>,

    InstrItinData <tc_56e64202, /*SLOT0123,VP*/
      [InstrStage<1, [SLOT0, SLOT1, SLOT2, SLOT3], 0>,
       InstrStage<1, [CVI_XLANE]>], [9, 5, 5, 2],
      [HVX_FWD, HVX_FWD, HVX_FWD, Hex_FWD]>,

    InstrItinData <tc_58d21193, /*SLOT0,STORE,VA_DV*/
      [InstrStage<1, [SLOT0], 0>,
       InstrStage<1, [CVI_ST], 0>,
       InstrStage<1, [CVI_MPY01, CVI_XLSHF]>], [7, 1, 2, 7, 7],
      [HVX_FWD, Hex_FWD, Hex_FWD, HVX_FWD, HVX_FWD]>,

    InstrItinData <tc_5bf8afbb, /*SLOT0123,VP*/
      [InstrStage<1, [SLOT0, SLOT1, SLOT2, SLOT3], 0>,
       InstrStage<1, [CVI_XLANE]>], [9, 2],
      [HVX_FWD, Hex_FWD]>,

    InstrItinData <tc_5cdf8c84, /*SLOT23,VX*/
      [InstrStage<1, [SLOT2, SLOT3], 0>,
       InstrStage<1, [CVI_MPY0, CVI_MPY1]>], [9, 7],
      [HVX_FWD, HVX_FWD]>,

    InstrItinData <tc_61bf7c03, /*SLOT23,4SLOT_MPY*/
      [InstrStage<1, [SLOT2, SLOT3], 0>,
       InstrStage<1, [CVI_ALL_NOMEM]>], [9, 5, 2],
      [HVX_FWD, HVX_FWD, Hex_FWD]>,

    InstrItinData <tc_649072c2, /*SLOT23,VX*/
      [InstrStage<1, [SLOT2, SLOT3], 0>,
       InstrStage<1, [CVI_MPY0, CVI_MPY1]>], [9, 5, 2],
      [HVX_FWD, HVX_FWD, Hex_FWD]>,

    InstrItinData <tc_660769f1, /*SLOT23,VX_DV*/
      [InstrStage<1, [SLOT2, SLOT3], 0>,
       InstrStage<1, [CVI_MPY01]>], [9, 7, 5, 2],
      [HVX_FWD, HVX_FWD, HVX_FWD, Hex_FWD]>,

    InstrItinData <tc_663c80a7, /*SLOT01,LOAD*/
      [InstrStage<1, [SLOT0, SLOT1], 0>,
       InstrStage<1, [CVI_LD]>], [9, 3, 1, 2],
      [HVX_FWD, Hex_FWD, Hex_FWD, Hex_FWD]>,

    InstrItinData <tc_6942b6e0, /*SLOT0,STORE*/
      [InstrStage<1, [SLOT0], 0>,
       InstrStage<1, [CVI_ST]>], [3, 1, 2, 5],
      [Hex_FWD, Hex_FWD, Hex_FWD, HVX_FWD]>,

    InstrItinData <tc_6e7fa133, /*SLOT0123,VP*/
      [InstrStage<1, [SLOT0, SLOT1, SLOT2, SLOT3], 0>,
       InstrStage<1, [CVI_XLANE]>], [9, 5, 2],
      [HVX_FWD, HVX_FWD, Hex_FWD]>,

    InstrItinData <tc_7095ecba, /*SLOT1,LOAD,VA_DV*/
      [InstrStage<1, [SLOT1], 0>,
       InstrStage<1, [CVI_LD], 0>,
       InstrStage<1, [CVI_MPY01, CVI_XLSHF]>], [1, 2, 7],
      [Hex_FWD, Hex_FWD, HVX_FWD]>,

    InstrItinData <tc_71646d06, /*SLOT0123,VA_DV*/
      [InstrStage<1, [SLOT0, SLOT1, SLOT2, SLOT3], 0>,
       InstrStage<1, [CVI_MPY01, CVI_XLSHF]>], [9, 7, 7, 7],
      [HVX_FWD, HVX_FWD, HVX_FWD, HVX_FWD]>,

    InstrItinData <tc_7177e272, /*SLOT0,STORE*/
      [InstrStage<1, [SLOT0], 0>,
       InstrStage<1, [CVI_ST]>], [2, 1, 2, 5],
      [Hex_FWD, Hex_FWD, Hex_FWD, HVX_FWD]>,

    InstrItinData <tc_718b5c53, /*SLOT0123,VA_DV*/
      [InstrStage<1, [SLOT0, SLOT1, SLOT2, SLOT3], 0>,
       InstrStage<1, [CVI_MPY01, CVI_XLSHF]>], [9],
      [HVX_FWD]>,

    InstrItinData <tc_7273323b, /*SLOT0,STORE,VA_DV*/
      [InstrStage<1, [SLOT0], 0>,
       InstrStage<1, [CVI_ST], 0>,
       InstrStage<1, [CVI_MPY01, CVI_XLSHF]>], [1, 2, 7, 7],
      [Hex_FWD, Hex_FWD, HVX_FWD, HVX_FWD]>,

    InstrItinData <tc_72e2b393, /*SLOT23,VX_DV*/
      [InstrStage<1, [SLOT2, SLOT3], 0>,
       InstrStage<1, [CVI_MPY01]>], [9, 7, 5, 2],
      [HVX_FWD, HVX_FWD, HVX_FWD, Hex_FWD]>,

    InstrItinData <tc_73efe966, /*SLOT23,VX_DV*/
      [InstrStage<1, [SLOT2, SLOT3], 0>,
       InstrStage<1, [CVI_MPY01]>], [9, 5, 5],
      [HVX_FWD, HVX_FWD, HVX_FWD]>,

    InstrItinData <tc_7417e785, /*SLOT0123,VS*/
      [InstrStage<1, [SLOT0, SLOT1, SLOT2, SLOT3], 0>,
       InstrStage<1, [CVI_SHIFT]>], [9, 5, 2],
      [HVX_FWD, HVX_FWD, Hex_FWD]>,

    InstrItinData <tc_767c4e9d, /*SLOT0123,4SLOT*/
      [InstrStage<1, [SLOT0, SLOT1, SLOT2, SLOT3], 0>,
       InstrStage<1, [CVI_ALL]>], [3, 2],
      [HVX_FWD, Hex_FWD]>,

    InstrItinData <tc_7d68d5c2, /*SLOT1,LOAD,VA*/
      [InstrStage<1, [SLOT1], 0>,
       InstrStage<1, [CVI_LD], 0>,
       InstrStage<1, [CVI_MPY0, CVI_MPY1, CVI_SHIFT, CVI_XLANE]>], [7, 1, 2, 7],
      [HVX_FWD, Hex_FWD, Hex_FWD, HVX_FWD]>,

    InstrItinData <tc_7e6a3e89, /*SLOT0123,VA*/
      [InstrStage<1, [SLOT0, SLOT1, SLOT2, SLOT3], 0>,
       InstrStage<1, [CVI_MPY0, CVI_MPY1, CVI_SHIFT, CVI_XLANE]>], [9, 9, 7, 7, 7],
      [HVX_FWD, HVX_FWD, HVX_FWD, HVX_FWD, HVX_FWD]>,

    InstrItinData <tc_8772086c, /*SLOT0123,VA*/
      [InstrStage<1, [SLOT0, SLOT1, SLOT2, SLOT3], 0>,
       InstrStage<1, [CVI_MPY0, CVI_MPY1, CVI_SHIFT, CVI_XLANE]>], [9, 7, 7],
      [HVX_FWD, HVX_FWD, HVX_FWD]>,

    InstrItinData <tc_87adc037, /*SLOT0123,VP_VS*/
      [InstrStage<1, [SLOT0, SLOT1, SLOT2, SLOT3], 0>,
       InstrStage<1, [CVI_XLSHF]>], [9, 5, 5, 2],
      [HVX_FWD, HVX_FWD, HVX_FWD, Hex_FWD]>,

    InstrItinData <tc_8e420e4d, /*SLOT0,STORE,VA*/
      [InstrStage<1, [SLOT0], 0>,
       InstrStage<1, [CVI_ST], 0>,
       InstrStage<1, [CVI_MPY0, CVI_MPY1, CVI_SHIFT, CVI_XLANE]>], [7, 1, 2, 7, 7],
      [HVX_FWD, Hex_FWD, Hex_FWD, HVX_FWD, HVX_FWD]>,

    InstrItinData <tc_90bcc1db, /*SLOT2,VX_DV*/
      [InstrStage<1, [SLOT2], 0>,
       InstrStage<1, [CVI_MPY01]>], [9, 5, 5, 2],
      [HVX_FWD, HVX_FWD, HVX_FWD, Hex_FWD]>,

    InstrItinData <tc_933f2b39, /*SLOT23,4SLOT_MPY*/
      [InstrStage<1, [SLOT2, SLOT3], 0>,
       InstrStage<1, [CVI_ALL_NOMEM]>], [9, 7, 5, 2],
      [HVX_FWD, HVX_FWD, HVX_FWD, Hex_FWD]>,

    InstrItinData <tc_946013d8, /*SLOT0123,VP*/
      [InstrStage<1, [SLOT0, SLOT1, SLOT2, SLOT3], 0>,
       InstrStage<1, [CVI_XLANE]>], [9, 5],
      [HVX_FWD, HVX_FWD]>,

    InstrItinData <tc_9d1dc972, /*SLOT0123,VP_VS*/
      [InstrStage<1, [SLOT0, SLOT1, SLOT2, SLOT3], 0>,
       InstrStage<1, [CVI_XLSHF]>], [9, 7, 5, 5, 2],
      [HVX_FWD, HVX_FWD, HVX_FWD, HVX_FWD, Hex_FWD]>,

    InstrItinData <tc_9f363d21, /*SLOT0,STORE,VA*/
      [InstrStage<1, [SLOT0], 0>,
       InstrStage<1, [CVI_ST], 0>,
       InstrStage<1, [CVI_MPY0, CVI_MPY1, CVI_SHIFT, CVI_XLANE]>], [1, 2, 7, 7],
      [Hex_FWD, Hex_FWD, HVX_FWD, HVX_FWD]>,

    InstrItinData <tc_a02a10a8, /*SLOT0,STORE,VA*/
      [InstrStage<1, [SLOT0], 0>,
       InstrStage<1, [CVI_ST], 0>,
       InstrStage<1, [CVI_MPY0, CVI_MPY1, CVI_SHIFT, CVI_XLANE]>], [2, 1, 2, 7],
      [Hex_FWD, Hex_FWD, Hex_FWD, HVX_FWD]>,

    InstrItinData <tc_a0dbea28, /*SLOT01,ZW*/
      [InstrStage<1, [SLOT0, SLOT1], 0>,
       InstrStage<1, [CVI_ZW]>], [3, 1, 2],
      [Hex_FWD, Hex_FWD, Hex_FWD]>,

    InstrItinData <tc_a19b9305, /*SLOT23,VX*/
      [InstrStage<1, [SLOT2, SLOT3], 0>,
       InstrStage<1, [CVI_MPY0, CVI_MPY1]>], [9, 7, 5, 5],
      [HVX_FWD, HVX_FWD, HVX_FWD, HVX_FWD]>,

    InstrItinData <tc_a28f32b5, /*SLOT1,LOAD,VA*/
      [InstrStage<1, [SLOT1], 0>,
       InstrStage<1, [CVI_LD], 0>,
       InstrStage<1, [CVI_MPY0, CVI_MPY1, CVI_SHIFT, CVI_XLANE]>], [1, 2, 7],
      [Hex_FWD, Hex_FWD, HVX_FWD]>,

    InstrItinData <tc_a69eeee1, /*SLOT1,LOAD,VA_DV*/
      [InstrStage<1, [SLOT1], 0>,
       InstrStage<1, [CVI_LD], 0>,
       InstrStage<1, [CVI_MPY01, CVI_XLSHF]>], [7, 1, 2, 7],
      [HVX_FWD, Hex_FWD, Hex_FWD, HVX_FWD]>,

    InstrItinData <tc_a7e6707d, /*SLOT0,NOSLOT1,LOAD,VP*/
      [InstrStage<1, [SLOT0], 0>,
       InstrStage<1, [SLOT1], 0>,
       InstrStage<1, [CVI_LD], 0>,
       InstrStage<1, [CVI_XLANE]>], [9, 1, 2],
      [HVX_FWD, Hex_FWD, Hex_FWD]>,

    InstrItinData <tc_aa047364, /*SLOT0123*/
      [InstrStage<1, [SLOT0, SLOT1, SLOT2, SLOT3]>], [9, 7, 7],
      [HVX_FWD, HVX_FWD, HVX_FWD]>,

    InstrItinData <tc_ab23f776, /*SLOT0,STORE*/
      [InstrStage<1, [SLOT0], 0>,
       InstrStage<1, [CVI_ST]>], [1, 2, 5],
      [Hex_FWD, Hex_FWD, HVX_FWD]>,

    InstrItinData <tc_abe8c3b2, /*SLOT01,LOAD,VA*/
      [InstrStage<1, [SLOT0, SLOT1], 0>,
       InstrStage<1, [CVI_LD], 0>,
       InstrStage<1, [CVI_MPY0, CVI_MPY1, CVI_SHIFT, CVI_XLANE]>], [9, 2, 1, 2],
      [HVX_FWD, Hex_FWD, Hex_FWD, Hex_FWD]>,

    InstrItinData <tc_ac4046bc, /*SLOT23,VX*/
      [InstrStage<1, [SLOT2, SLOT3], 0>,
       InstrStage<1, [CVI_MPY0, CVI_MPY1]>], [9, 7, 2],
      [HVX_FWD, HVX_FWD, Hex_FWD]>,

    InstrItinData <tc_af25efd9, /*SLOT0123,VA_DV*/
      [InstrStage<1, [SLOT0, SLOT1, SLOT2, SLOT3], 0>,
       InstrStage<1, [CVI_MPY01, CVI_XLSHF]>], [9, 2, 7, 7],
      [HVX_FWD, Hex_FWD, HVX_FWD, HVX_FWD]>,

    InstrItinData <tc_b091f1c6, /*SLOT23,VX*/
      [InstrStage<1, [SLOT2, SLOT3], 0>,
       InstrStage<1, [CVI_MPY0, CVI_MPY1]>], [9, 7, 5, 2],
      [HVX_FWD, HVX_FWD, HVX_FWD, Hex_FWD]>,

    InstrItinData <tc_b28e51aa, /*SLOT0123,4SLOT*/
      [InstrStage<1, [SLOT0, SLOT1, SLOT2, SLOT3], 0>,
       InstrStage<1, [CVI_ALL]>], [2],
      [Hex_FWD]>,

    InstrItinData <tc_b4416217, /*SLOT0123,VA_DV*/
      [InstrStage<1, [SLOT0, SLOT1, SLOT2, SLOT3], 0>,
       InstrStage<1, [CVI_MPY01, CVI_XLSHF]>], [9, 7],
      [HVX_FWD, HVX_FWD]>,

    InstrItinData <tc_b9db8205, /*SLOT01,LOAD*/
      [InstrStage<1, [SLOT0, SLOT1], 0>,
       InstrStage<1, [CVI_LD]>], [9, 3, 2, 1, 2],
      [HVX_FWD, Hex_FWD, Hex_FWD, Hex_FWD, Hex_FWD]>,

    InstrItinData <tc_bb599486, /*SLOT23,VX_DV*/
      [InstrStage<1, [SLOT2, SLOT3], 0>,
       InstrStage<1, [CVI_MPY01]>], [9, 7, 5, 5, 2],
      [HVX_FWD, HVX_FWD, HVX_FWD, HVX_FWD, Hex_FWD]>,

    InstrItinData <tc_c0749f3c, /*SLOT01,LOAD,VA*/
      [InstrStage<1, [SLOT0, SLOT1], 0>,
       InstrStage<1, [CVI_LD], 0>,
       InstrStage<1, [CVI_MPY0, CVI_MPY1, CVI_SHIFT, CVI_XLANE]>], [9, 1, 2],
      [HVX_FWD, Hex_FWD, Hex_FWD]>,

    InstrItinData <tc_c127de3a, /*SLOT23,VX*/
      [InstrStage<1, [SLOT2, SLOT3], 0>,
       InstrStage<1, [CVI_MPY0, CVI_MPY1]>], [9, 5, 5],
      [HVX_FWD, HVX_FWD, HVX_FWD]>,

    InstrItinData <tc_c4edf264, /*SLOT23,VX*/
      [InstrStage<1, [SLOT2, SLOT3], 0>,
       InstrStage<1, [CVI_MPY0, CVI_MPY1]>], [9, 2],
      [HVX_FWD, Hex_FWD]>,

    InstrItinData <tc_c5dba46e, /*SLOT0,STORE,VA*/
      [InstrStage<1, [SLOT0], 0>,
       InstrStage<1, [CVI_ST], 0>,
       InstrStage<1, [CVI_MPY0, CVI_MPY1, CVI_SHIFT, CVI_XLANE]>], [1, 2, 7],
      [Hex_FWD, Hex_FWD, HVX_FWD]>,

    InstrItinData <tc_c7039829, /*SLOT0,NOSLOT1,STORE,VP*/
      [InstrStage<1, [SLOT0], 0>,
       InstrStage<1, [SLOT1], 0>,
       InstrStage<1, [CVI_ST], 0>,
       InstrStage<1, [CVI_XLANE]>], [3, 2, 1, 2, 5],
      [Hex_FWD, Hex_FWD, Hex_FWD, Hex_FWD, HVX_FWD]>,

    InstrItinData <tc_cd94bfe0, /*SLOT23,VS_VX*/
      [InstrStage<1, [SLOT2, SLOT3], 0>,
       InstrStage<1, [CVI_MPY0, CVI_MPY1], 0>,
       InstrStage<1, [CVI_SHIFT, CVI_XLANE]>], [9, 5, 2],
      [HVX_FWD, HVX_FWD, Hex_FWD]>,

    InstrItinData <tc_cda936da, /*SLOT23,VX*/
      [InstrStage<1, [SLOT2, SLOT3], 0>,
       InstrStage<1, [CVI_MPY0, CVI_MPY1]>], [9, 7, 7],
      [HVX_FWD, HVX_FWD, HVX_FWD]>,

    InstrItinData <tc_d8287c14, /*SLOT23,VX_DV*/
      [InstrStage<1, [SLOT2, SLOT3], 0>,
       InstrStage<1, [CVI_MPY01]>], [9, 5, 5],
      [HVX_FWD, HVX_FWD, HVX_FWD]>,

    InstrItinData <tc_db5555f3, /*SLOT0123,VA_DV*/
      [InstrStage<1, [SLOT0, SLOT1, SLOT2, SLOT3], 0>,
       InstrStage<1, [CVI_MPY01, CVI_XLSHF]>], [9, 7, 7],
      [HVX_FWD, HVX_FWD, HVX_FWD]>,

    InstrItinData <tc_dcca380f, /*SLOT23,VX_DV*/
      [InstrStage<1, [SLOT2, SLOT3], 0>,
       InstrStage<1, [CVI_MPY01]>], [9, 5, 2],
      [HVX_FWD, HVX_FWD, Hex_FWD]>,

    InstrItinData <tc_dd5b0695, /*SLOT01,ZW*/
      [InstrStage<1, [SLOT0, SLOT1], 0>,
       InstrStage<1, [CVI_ZW]>], [2, 1, 2],
      [Hex_FWD, Hex_FWD, Hex_FWD]>,

    InstrItinData <tc_df80eeb0, /*SLOT0123,VP_VS*/
      [InstrStage<1, [SLOT0, SLOT1, SLOT2, SLOT3], 0>,
       InstrStage<1, [CVI_XLSHF]>], [9, 7, 5, 5],
      [HVX_FWD, HVX_FWD, HVX_FWD, HVX_FWD]>,

    InstrItinData <tc_e2d2e9e5, /*SLOT0,NOSLOT1,STORE,VP*/
      [InstrStage<1, [SLOT0], 0>,
       InstrStage<1, [SLOT1], 0>,
       InstrStage<1, [CVI_ST], 0>,
       InstrStage<1, [CVI_XLANE]>], [3, 1, 2, 5],
      [Hex_FWD, Hex_FWD, Hex_FWD, HVX_FWD]>,

    InstrItinData <tc_e35c1e93, /*SLOT0123,VA*/
      [InstrStage<1, [SLOT0, SLOT1, SLOT2, SLOT3], 0>,
       InstrStage<1, [CVI_MPY0, CVI_MPY1, CVI_SHIFT, CVI_XLANE]>], [9, 9, 7, 7],
      [HVX_FWD, HVX_FWD, HVX_FWD, HVX_FWD]>,

    InstrItinData <tc_e3f68a46, /*SLOT0123,4SLOT*/
      [InstrStage<1, [SLOT0, SLOT1, SLOT2, SLOT3], 0>,
       InstrStage<1, [CVI_ALL]>], [3],
      [HVX_FWD]>,

    InstrItinData <tc_e675c45a, /*SLOT23,VX_DV*/
      [InstrStage<1, [SLOT2, SLOT3], 0>,
       InstrStage<1, [CVI_MPY01]>], [9, 7, 5, 2, 2],
      [HVX_FWD, HVX_FWD, HVX_FWD, Hex_FWD, Hex_FWD]>,

    InstrItinData <tc_e699ae41, /*SLOT01,ZW*/
      [InstrStage<1, [SLOT0, SLOT1], 0>,
       InstrStage<1, [CVI_ZW]>], [1, 2],
      [Hex_FWD, Hex_FWD]>,

    InstrItinData <tc_e99d4c2e, /*SLOT0,STORE*/
      [InstrStage<1, [SLOT0], 0>,
       InstrStage<1, [CVI_ST]>], [3, 2, 1, 2, 5],
      [Hex_FWD, Hex_FWD, Hex_FWD, Hex_FWD, HVX_FWD]>,

    InstrItinData <tc_f175e046, /*SLOT23,VX*/
      [InstrStage<1, [SLOT2, SLOT3], 0>,
       InstrStage<1, [CVI_MPY0, CVI_MPY1]>], [9, 5, 5, 2],
      [HVX_FWD, HVX_FWD, HVX_FWD, Hex_FWD]>,

    InstrItinData <tc_f1de44ef, /*SLOT2,VX_DV*/
      [InstrStage<1, [SLOT2], 0>,
       InstrStage<1, [CVI_MPY01]>], [9, 5, 2],
      [HVX_FWD, HVX_FWD, Hex_FWD]>,

    InstrItinData <tc_f21e8abb, /*SLOT0,NOSLOT1,STORE,VP*/
      [InstrStage<1, [SLOT0], 0>,
       InstrStage<1, [SLOT1], 0>,
       InstrStage<1, [CVI_ST], 0>,
       InstrStage<1, [CVI_XLANE]>], [1, 2, 5],
      [Hex_FWD, Hex_FWD, HVX_FWD]>
  ];
}

class DepHVXItinV66 {
  list<InstrItinData> DepHVXItinV66_list = [
    InstrItinData <tc_04da405a, /*SLOT0123,VP_VS*/
      [InstrStage<1, [SLOT0, SLOT1, SLOT2, SLOT3], 0>,
       InstrStage<1, [CVI_XLSHF]>], [9, 5],
      [HVX_FWD, HVX_FWD]>,

    InstrItinData <tc_05ca8cfd, /*SLOT0123,VS*/
      [InstrStage<1, [SLOT0, SLOT1, SLOT2, SLOT3], 0>,
       InstrStage<1, [CVI_SHIFT]>], [9, 5, 5],
      [HVX_FWD, HVX_FWD, HVX_FWD]>,

    InstrItinData <tc_08a4f1b6, /*SLOT23,VX_DV*/
      [InstrStage<1, [SLOT2, SLOT3], 0>,
       InstrStage<1, [CVI_MPY01]>], [9, 7, 5, 5],
      [HVX_FWD, HVX_FWD, HVX_FWD, HVX_FWD]>,

    InstrItinData <tc_0afc8be9, /*SLOT23,VX_DV*/
      [InstrStage<1, [SLOT2, SLOT3], 0>,
       InstrStage<1, [CVI_MPY01]>], [9, 5],
      [HVX_FWD, HVX_FWD]>,

    InstrItinData <tc_0b04c6c7, /*SLOT23,VX_DV*/
      [InstrStage<1, [SLOT2, SLOT3], 0>,
       InstrStage<1, [CVI_MPY01]>], [9, 5, 2],
      [HVX_FWD, HVX_FWD, Hex_FWD]>,

    InstrItinData <tc_0ec46cf9, /*SLOT0123,VA*/
      [InstrStage<1, [SLOT0, SLOT1, SLOT2, SLOT3], 0>,
       InstrStage<1, [CVI_MPY0, CVI_MPY1, CVI_SHIFT, CVI_XLANE]>], [9, 7],
      [HVX_FWD, HVX_FWD]>,

    InstrItinData <tc_131f1c81, /*SLOT0,NOSLOT1,STORE,VP*/
      [InstrStage<1, [SLOT0], 0>,
       InstrStage<1, [SLOT1], 0>,
       InstrStage<1, [CVI_ST], 0>,
       InstrStage<1, [CVI_XLANE]>], [2, 1, 2, 5],
      [Hex_FWD, Hex_FWD, Hex_FWD, HVX_FWD]>,

    InstrItinData <tc_1381a97c, /*SLOT0123,4SLOT*/
      [InstrStage<1, [SLOT0, SLOT1, SLOT2, SLOT3], 0>,
       InstrStage<1, [CVI_ALL]>], [],
      []>,

    InstrItinData <tc_15fdf750, /*SLOT23,VS_VX*/
      [InstrStage<1, [SLOT2, SLOT3], 0>,
       InstrStage<1, [CVI_MPY0, CVI_MPY1], 0>,
       InstrStage<1, [CVI_SHIFT, CVI_XLANE]>], [9, 7, 5, 2],
      [HVX_FWD, HVX_FWD, HVX_FWD, Hex_FWD]>,

    InstrItinData <tc_16ff9ef8, /*SLOT0123,VS*/
      [InstrStage<1, [SLOT0, SLOT1, SLOT2, SLOT3], 0>,
       InstrStage<1, [CVI_SHIFT]>], [9, 5, 5, 2],
      [HVX_FWD, HVX_FWD, HVX_FWD, Hex_FWD]>,

    InstrItinData <tc_191381c1, /*SLOT0,STORE,VA*/
      [InstrStage<1, [SLOT0], 0>,
       InstrStage<1, [CVI_ST], 0>,
       InstrStage<1, [CVI_MPY0, CVI_MPY1, CVI_SHIFT, CVI_XLANE]>], [3, 7, 1, 2, 7],
      [Hex_FWD, HVX_FWD, Hex_FWD, Hex_FWD, HVX_FWD]>,

    InstrItinData <tc_1ad8a370, /*SLOT23,VX_DV*/
      [InstrStage<1, [SLOT2, SLOT3], 0>,
       InstrStage<1, [CVI_MPY01]>], [9, 5, 2, 2],
      [HVX_FWD, HVX_FWD, Hex_FWD, Hex_FWD]>,

    InstrItinData <tc_1ba8a0cd, /*SLOT01,LOAD,VA*/
      [InstrStage<1, [SLOT0, SLOT1], 0>,
       InstrStage<1, [CVI_LD], 0>,
       InstrStage<1, [CVI_MPY0, CVI_MPY1, CVI_SHIFT, CVI_XLANE]>], [9, 3, 1, 2],
      [HVX_FWD, Hex_FWD, Hex_FWD, Hex_FWD]>,

    InstrItinData <tc_20a4bbec, /*SLOT0,STORE*/
      [InstrStage<1, [SLOT0], 0>,
       InstrStage<1, [CVI_ST]>], [3, 1, 2],
      [Hex_FWD, Hex_FWD, Hex_FWD]>,

    InstrItinData <tc_2120355e, /*SLOT0123*/
      [InstrStage<1, [SLOT0, SLOT1, SLOT2, SLOT3]>], [9, 7],
      [HVX_FWD, HVX_FWD]>,

    InstrItinData <tc_257f6f7c, /*SLOT0123,VA*/
      [InstrStage<1, [SLOT0, SLOT1, SLOT2, SLOT3], 0>,
       InstrStage<1, [CVI_MPY0, CVI_MPY1, CVI_SHIFT, CVI_XLANE]>], [9, 7, 7, 7],
      [HVX_FWD, HVX_FWD, HVX_FWD, HVX_FWD]>,

    InstrItinData <tc_26a377fe, /*SLOT23,4SLOT_MPY*/
      [InstrStage<1, [SLOT2, SLOT3], 0>,
       InstrStage<1, [CVI_ALL_NOMEM]>], [9, 3, 5, 2],
      [HVX_FWD, Hex_FWD, HVX_FWD, Hex_FWD]>,

    InstrItinData <tc_2b4c548e, /*SLOT23,VX_DV*/
      [InstrStage<1, [SLOT2, SLOT3], 0>,
       InstrStage<1, [CVI_MPY01]>], [9, 5, 5, 2],
      [HVX_FWD, HVX_FWD, HVX_FWD, Hex_FWD]>,

    InstrItinData <tc_2c745bb8, /*SLOT0123,VP_VS*/
      [InstrStage<1, [SLOT0, SLOT1, SLOT2, SLOT3], 0>,
       InstrStage<1, [CVI_XLSHF]>], [9, 7, 5],
      [HVX_FWD, HVX_FWD, HVX_FWD]>,

    InstrItinData <tc_2d4051cd, /*SLOT23,4SLOT_MPY*/
      [InstrStage<1, [SLOT2, SLOT3], 0>,
       InstrStage<1, [CVI_ALL_NOMEM]>], [9, 3, 7, 5, 2],
      [HVX_FWD, Hex_FWD, HVX_FWD, HVX_FWD, Hex_FWD]>,

    InstrItinData <tc_2e8f5f6e, /*SLOT23,VX*/
      [InstrStage<1, [SLOT2, SLOT3], 0>,
       InstrStage<1, [CVI_MPY0, CVI_MPY1]>], [9, 7, 7, 2],
      [HVX_FWD, HVX_FWD, HVX_FWD, Hex_FWD]>,

    InstrItinData <tc_309dbb4f, /*SLOT0123,VS*/
      [InstrStage<1, [SLOT0, SLOT1, SLOT2, SLOT3], 0>,
       InstrStage<1, [CVI_SHIFT]>], [9, 7, 5, 2],
      [HVX_FWD, HVX_FWD, HVX_FWD, Hex_FWD]>,

    InstrItinData <tc_37820f4c, /*SLOT23,VX_DV*/
      [InstrStage<1, [SLOT2, SLOT3], 0>,
       InstrStage<1, [CVI_MPY01]>], [9, 7, 5, 5],
      [HVX_FWD, HVX_FWD, HVX_FWD, HVX_FWD]>,

    InstrItinData <tc_3904b926, /*SLOT01,LOAD*/
      [InstrStage<1, [SLOT0, SLOT1], 0>,
       InstrStage<1, [CVI_LD]>], [9, 2, 1, 2],
      [HVX_FWD, Hex_FWD, Hex_FWD, Hex_FWD]>,

    InstrItinData <tc_3aacf4a8, /*SLOT0123,VA*/
      [InstrStage<1, [SLOT0, SLOT1, SLOT2, SLOT3], 0>,
       InstrStage<1, [CVI_MPY0, CVI_MPY1, CVI_SHIFT, CVI_XLANE]>], [9, 2, 7],
      [HVX_FWD, Hex_FWD, HVX_FWD]>,

    InstrItinData <tc_3ad719fb, /*SLOT01,ZW*/
      [InstrStage<1, [SLOT0, SLOT1], 0>,
       InstrStage<1, [CVI_ZW]>], [3, 2, 1, 2],
      [Hex_FWD, Hex_FWD, Hex_FWD, Hex_FWD]>,

    InstrItinData <tc_3c56e5ce, /*SLOT0,NOSLOT1,LOAD,VP*/
      [InstrStage<1, [SLOT0], 0>,
       InstrStage<1, [SLOT1], 0>,
       InstrStage<1, [CVI_LD], 0>,
       InstrStage<1, [CVI_XLANE]>], [9, 3, 1, 2],
      [HVX_FWD, Hex_FWD, Hex_FWD, Hex_FWD]>,

    InstrItinData <tc_3c8c15d0, /*SLOT23,VX*/
      [InstrStage<1, [SLOT2, SLOT3], 0>,
       InstrStage<1, [CVI_MPY0, CVI_MPY1]>], [9, 5],
      [HVX_FWD, HVX_FWD]>,

    InstrItinData <tc_3ce09744, /*SLOT0,STORE*/
      [InstrStage<1, [SLOT0], 0>,
       InstrStage<1, [CVI_ST]>], [1, 2],
      [Hex_FWD, Hex_FWD]>,

    InstrItinData <tc_3e2aaafc, /*SLOT0,STORE,VA*/
      [InstrStage<1, [SLOT0], 0>,
       InstrStage<1, [CVI_ST], 0>,
       InstrStage<1, [CVI_MPY0, CVI_MPY1, CVI_SHIFT, CVI_XLANE]>], [3, 1, 2, 7],
      [Hex_FWD, Hex_FWD, Hex_FWD, HVX_FWD]>,

    InstrItinData <tc_447d9895, /*SLOT0,STORE,VA*/
      [InstrStage<1, [SLOT0], 0>,
       InstrStage<1, [CVI_ST], 0>,
       InstrStage<1, [CVI_MPY0, CVI_MPY1, CVI_SHIFT, CVI_XLANE]>], [7, 1, 2, 7],
      [HVX_FWD, Hex_FWD, Hex_FWD, HVX_FWD]>,

    InstrItinData <tc_453fe68d, /*SLOT01,LOAD,VA*/
      [InstrStage<1, [SLOT0, SLOT1], 0>,
       InstrStage<1, [CVI_LD], 0>,
       InstrStage<1, [CVI_MPY0, CVI_MPY1, CVI_SHIFT, CVI_XLANE]>], [9, 3, 2, 1, 2],
      [HVX_FWD, Hex_FWD, Hex_FWD, Hex_FWD, Hex_FWD]>,

    InstrItinData <tc_46d6c3e0, /*SLOT0123,VP*/
      [InstrStage<1, [SLOT0, SLOT1, SLOT2, SLOT3], 0>,
       InstrStage<1, [CVI_XLANE]>], [9, 5, 5],
      [HVX_FWD, HVX_FWD, HVX_FWD]>,

    InstrItinData <tc_4942646a, /*SLOT23,VX*/
      [InstrStage<1, [SLOT2, SLOT3], 0>,
       InstrStage<1, [CVI_MPY0, CVI_MPY1]>], [9, 7, 5, 5, 2],
      [HVX_FWD, HVX_FWD, HVX_FWD, HVX_FWD, Hex_FWD]>,

    InstrItinData <tc_51d0ecc3, /*SLOT0123,VS*/
      [InstrStage<1, [SLOT0, SLOT1, SLOT2, SLOT3], 0>,
       InstrStage<1, [CVI_SHIFT]>], [9, 5],
      [HVX_FWD, HVX_FWD]>,

    InstrItinData <tc_52447ecc, /*SLOT01,LOAD*/
      [InstrStage<1, [SLOT0, SLOT1], 0>,
       InstrStage<1, [CVI_LD]>], [9, 1, 2],
      [HVX_FWD, Hex_FWD, Hex_FWD]>,

    InstrItinData <tc_540c3da3, /*SLOT0,VA*/
      [InstrStage<1, [SLOT0], 0>,
       InstrStage<1, [CVI_MPY0, CVI_MPY1, CVI_SHIFT, CVI_XLANE]>], [4, 7, 1],
      [Hex_FWD, HVX_FWD, Hex_FWD]>,

    InstrItinData <tc_54a0dc47, /*SLOT0,STORE,VA*/
      [InstrStage<1, [SLOT0], 0>,
       InstrStage<1, [CVI_ST], 0>,
       InstrStage<1, [CVI_MPY0, CVI_MPY1, CVI_SHIFT, CVI_XLANE]>], [3, 2, 1, 2, 7],
      [Hex_FWD, Hex_FWD, Hex_FWD, Hex_FWD, HVX_FWD]>,

    InstrItinData <tc_561aaa58, /*SLOT0123,VP_VS*/
      [InstrStage<1, [SLOT0, SLOT1, SLOT2, SLOT3], 0>,
       InstrStage<1, [CVI_XLSHF]>], [9, 9, 5, 5, 2],
      [HVX_FWD, HVX_FWD, HVX_FWD, HVX_FWD, Hex_FWD]>,

    InstrItinData <tc_56c4f9fe, /*SLOT0123,VA*/
      [InstrStage<1, [SLOT0, SLOT1, SLOT2, SLOT3], 0>,
       InstrStage<1, [CVI_MPY0, CVI_MPY1, CVI_SHIFT, CVI_XLANE]>], [9, 7, 7],
      [HVX_FWD, HVX_FWD, HVX_FWD]>,

    InstrItinData <tc_56e64202, /*SLOT0123,VP*/
      [InstrStage<1, [SLOT0, SLOT1, SLOT2, SLOT3], 0>,
       InstrStage<1, [CVI_XLANE]>], [9, 5, 5, 2],
      [HVX_FWD, HVX_FWD, HVX_FWD, Hex_FWD]>,

    InstrItinData <tc_58d21193, /*SLOT0,STORE,VA_DV*/
      [InstrStage<1, [SLOT0], 0>,
       InstrStage<1, [CVI_ST], 0>,
       InstrStage<1, [CVI_MPY01, CVI_XLSHF]>], [7, 1, 2, 7, 7],
      [HVX_FWD, Hex_FWD, Hex_FWD, HVX_FWD, HVX_FWD]>,

    InstrItinData <tc_5bf8afbb, /*SLOT0123,VP*/
      [InstrStage<1, [SLOT0, SLOT1, SLOT2, SLOT3], 0>,
       InstrStage<1, [CVI_XLANE]>], [9, 2],
      [HVX_FWD, Hex_FWD]>,

    InstrItinData <tc_5cdf8c84, /*SLOT23,VX*/
      [InstrStage<1, [SLOT2, SLOT3], 0>,
       InstrStage<1, [CVI_MPY0, CVI_MPY1]>], [9, 7],
      [HVX_FWD, HVX_FWD]>,

    InstrItinData <tc_61bf7c03, /*SLOT23,4SLOT_MPY*/
      [InstrStage<1, [SLOT2, SLOT3], 0>,
       InstrStage<1, [CVI_ALL_NOMEM]>], [9, 5, 2],
      [HVX_FWD, HVX_FWD, Hex_FWD]>,

    InstrItinData <tc_649072c2, /*SLOT23,VX*/
      [InstrStage<1, [SLOT2, SLOT3], 0>,
       InstrStage<1, [CVI_MPY0, CVI_MPY1]>], [9, 5, 2],
      [HVX_FWD, HVX_FWD, Hex_FWD]>,

    InstrItinData <tc_660769f1, /*SLOT23,VX_DV*/
      [InstrStage<1, [SLOT2, SLOT3], 0>,
       InstrStage<1, [CVI_MPY01]>], [9, 7, 5, 2],
      [HVX_FWD, HVX_FWD, HVX_FWD, Hex_FWD]>,

    InstrItinData <tc_663c80a7, /*SLOT01,LOAD*/
      [InstrStage<1, [SLOT0, SLOT1], 0>,
       InstrStage<1, [CVI_LD]>], [9, 3, 1, 2],
      [HVX_FWD, Hex_FWD, Hex_FWD, Hex_FWD]>,

    InstrItinData <tc_6942b6e0, /*SLOT0,STORE*/
      [InstrStage<1, [SLOT0], 0>,
       InstrStage<1, [CVI_ST]>], [3, 1, 2, 5],
      [Hex_FWD, Hex_FWD, Hex_FWD, HVX_FWD]>,

    InstrItinData <tc_6e7fa133, /*SLOT0123,VP*/
      [InstrStage<1, [SLOT0, SLOT1, SLOT2, SLOT3], 0>,
       InstrStage<1, [CVI_XLANE]>], [9, 5, 2],
      [HVX_FWD, HVX_FWD, Hex_FWD]>,

    InstrItinData <tc_7095ecba, /*SLOT1,LOAD,VA_DV*/
      [InstrStage<1, [SLOT1], 0>,
       InstrStage<1, [CVI_LD], 0>,
       InstrStage<1, [CVI_MPY01, CVI_XLSHF]>], [1, 2, 7],
      [Hex_FWD, Hex_FWD, HVX_FWD]>,

    InstrItinData <tc_71646d06, /*SLOT0123,VA_DV*/
      [InstrStage<1, [SLOT0, SLOT1, SLOT2, SLOT3], 0>,
       InstrStage<1, [CVI_MPY01, CVI_XLSHF]>], [9, 7, 7, 7],
      [HVX_FWD, HVX_FWD, HVX_FWD, HVX_FWD]>,

    InstrItinData <tc_7177e272, /*SLOT0,STORE*/
      [InstrStage<1, [SLOT0], 0>,
       InstrStage<1, [CVI_ST]>], [2, 1, 2, 5],
      [Hex_FWD, Hex_FWD, Hex_FWD, HVX_FWD]>,

    InstrItinData <tc_718b5c53, /*SLOT0123,VA_DV*/
      [InstrStage<1, [SLOT0, SLOT1, SLOT2, SLOT3], 0>,
       InstrStage<1, [CVI_MPY01, CVI_XLSHF]>], [9],
      [HVX_FWD]>,

    InstrItinData <tc_7273323b, /*SLOT0,STORE,VA_DV*/
      [InstrStage<1, [SLOT0], 0>,
       InstrStage<1, [CVI_ST], 0>,
       InstrStage<1, [CVI_MPY01, CVI_XLSHF]>], [1, 2, 7, 7],
      [Hex_FWD, Hex_FWD, HVX_FWD, HVX_FWD]>,

    InstrItinData <tc_72e2b393, /*SLOT23,VX_DV*/
      [InstrStage<1, [SLOT2, SLOT3], 0>,
       InstrStage<1, [CVI_MPY01]>], [9, 7, 5, 2],
      [HVX_FWD, HVX_FWD, HVX_FWD, Hex_FWD]>,

    InstrItinData <tc_73efe966, /*SLOT23,VX_DV*/
      [InstrStage<1, [SLOT2, SLOT3], 0>,
       InstrStage<1, [CVI_MPY01]>], [9, 5, 5],
      [HVX_FWD, HVX_FWD, HVX_FWD]>,

    InstrItinData <tc_7417e785, /*SLOT0123,VS*/
      [InstrStage<1, [SLOT0, SLOT1, SLOT2, SLOT3], 0>,
       InstrStage<1, [CVI_SHIFT]>], [9, 5, 2],
      [HVX_FWD, HVX_FWD, Hex_FWD]>,

    InstrItinData <tc_767c4e9d, /*SLOT0123,4SLOT*/
      [InstrStage<1, [SLOT0, SLOT1, SLOT2, SLOT3], 0>,
       InstrStage<1, [CVI_ALL]>], [3, 2],
      [HVX_FWD, Hex_FWD]>,

    InstrItinData <tc_7d68d5c2, /*SLOT1,LOAD,VA*/
      [InstrStage<1, [SLOT1], 0>,
       InstrStage<1, [CVI_LD], 0>,
       InstrStage<1, [CVI_MPY0, CVI_MPY1, CVI_SHIFT, CVI_XLANE]>], [7, 1, 2, 7],
      [HVX_FWD, Hex_FWD, Hex_FWD, HVX_FWD]>,

    InstrItinData <tc_7e6a3e89, /*SLOT0123,VA*/
      [InstrStage<1, [SLOT0, SLOT1, SLOT2, SLOT3], 0>,
       InstrStage<1, [CVI_MPY0, CVI_MPY1, CVI_SHIFT, CVI_XLANE]>], [9, 9, 7, 7, 7],
      [HVX_FWD, HVX_FWD, HVX_FWD, HVX_FWD, HVX_FWD]>,

    InstrItinData <tc_8772086c, /*SLOT0123,VA*/
      [InstrStage<1, [SLOT0, SLOT1, SLOT2, SLOT3], 0>,
       InstrStage<1, [CVI_MPY0, CVI_MPY1, CVI_SHIFT, CVI_XLANE]>], [9, 7, 7],
      [HVX_FWD, HVX_FWD, HVX_FWD]>,

    InstrItinData <tc_87adc037, /*SLOT0123,VP_VS*/
      [InstrStage<1, [SLOT0, SLOT1, SLOT2, SLOT3], 0>,
       InstrStage<1, [CVI_XLSHF]>], [9, 5, 5, 2],
      [HVX_FWD, HVX_FWD, HVX_FWD, Hex_FWD]>,

    InstrItinData <tc_8e420e4d, /*SLOT0,STORE,VA*/
      [InstrStage<1, [SLOT0], 0>,
       InstrStage<1, [CVI_ST], 0>,
       InstrStage<1, [CVI_MPY0, CVI_MPY1, CVI_SHIFT, CVI_XLANE]>], [7, 1, 2, 7, 7],
      [HVX_FWD, Hex_FWD, Hex_FWD, HVX_FWD, HVX_FWD]>,

    InstrItinData <tc_90bcc1db, /*SLOT2,VX_DV*/
      [InstrStage<1, [SLOT2], 0>,
       InstrStage<1, [CVI_MPY01]>], [9, 5, 5, 2],
      [HVX_FWD, HVX_FWD, HVX_FWD, Hex_FWD]>,

    InstrItinData <tc_933f2b39, /*SLOT23,4SLOT_MPY*/
      [InstrStage<1, [SLOT2, SLOT3], 0>,
       InstrStage<1, [CVI_ALL_NOMEM]>], [9, 7, 5, 2],
      [HVX_FWD, HVX_FWD, HVX_FWD, Hex_FWD]>,

    InstrItinData <tc_946013d8, /*SLOT0123,VP*/
      [InstrStage<1, [SLOT0, SLOT1, SLOT2, SLOT3], 0>,
       InstrStage<1, [CVI_XLANE]>], [9, 5],
      [HVX_FWD, HVX_FWD]>,

    InstrItinData <tc_9d1dc972, /*SLOT0123,VP_VS*/
      [InstrStage<1, [SLOT0, SLOT1, SLOT2, SLOT3], 0>,
       InstrStage<1, [CVI_XLSHF]>], [9, 7, 5, 5, 2],
      [HVX_FWD, HVX_FWD, HVX_FWD, HVX_FWD, Hex_FWD]>,

    InstrItinData <tc_9f363d21, /*SLOT0,STORE,VA*/
      [InstrStage<1, [SLOT0], 0>,
       InstrStage<1, [CVI_ST], 0>,
       InstrStage<1, [CVI_MPY0, CVI_MPY1, CVI_SHIFT, CVI_XLANE]>], [1, 2, 7, 7],
      [Hex_FWD, Hex_FWD, HVX_FWD, HVX_FWD]>,

    InstrItinData <tc_a02a10a8, /*SLOT0,STORE,VA*/
      [InstrStage<1, [SLOT0], 0>,
       InstrStage<1, [CVI_ST], 0>,
       InstrStage<1, [CVI_MPY0, CVI_MPY1, CVI_SHIFT, CVI_XLANE]>], [2, 1, 2, 7],
      [Hex_FWD, Hex_FWD, Hex_FWD, HVX_FWD]>,

    InstrItinData <tc_a0dbea28, /*SLOT01,ZW*/
      [InstrStage<1, [SLOT0, SLOT1], 0>,
       InstrStage<1, [CVI_ZW]>], [3, 1, 2],
      [Hex_FWD, Hex_FWD, Hex_FWD]>,

    InstrItinData <tc_a19b9305, /*SLOT23,VX*/
      [InstrStage<1, [SLOT2, SLOT3], 0>,
       InstrStage<1, [CVI_MPY0, CVI_MPY1]>], [9, 7, 5, 5],
      [HVX_FWD, HVX_FWD, HVX_FWD, HVX_FWD]>,

    InstrItinData <tc_a28f32b5, /*SLOT1,LOAD,VA*/
      [InstrStage<1, [SLOT1], 0>,
       InstrStage<1, [CVI_LD], 0>,
       InstrStage<1, [CVI_MPY0, CVI_MPY1, CVI_SHIFT, CVI_XLANE]>], [1, 2, 7],
      [Hex_FWD, Hex_FWD, HVX_FWD]>,

    InstrItinData <tc_a69eeee1, /*SLOT1,LOAD,VA_DV*/
      [InstrStage<1, [SLOT1], 0>,
       InstrStage<1, [CVI_LD], 0>,
       InstrStage<1, [CVI_MPY01, CVI_XLSHF]>], [7, 1, 2, 7],
      [HVX_FWD, Hex_FWD, Hex_FWD, HVX_FWD]>,

    InstrItinData <tc_a7e6707d, /*SLOT0,NOSLOT1,LOAD,VP*/
      [InstrStage<1, [SLOT0], 0>,
       InstrStage<1, [SLOT1], 0>,
       InstrStage<1, [CVI_LD], 0>,
       InstrStage<1, [CVI_XLANE]>], [9, 1, 2],
      [HVX_FWD, Hex_FWD, Hex_FWD]>,

    InstrItinData <tc_aa047364, /*SLOT0123*/
      [InstrStage<1, [SLOT0, SLOT1, SLOT2, SLOT3]>], [9, 7, 7],
      [HVX_FWD, HVX_FWD, HVX_FWD]>,

    InstrItinData <tc_ab23f776, /*SLOT0,STORE*/
      [InstrStage<1, [SLOT0], 0>,
       InstrStage<1, [CVI_ST]>], [1, 2, 5],
      [Hex_FWD, Hex_FWD, HVX_FWD]>,

    InstrItinData <tc_abe8c3b2, /*SLOT01,LOAD,VA*/
      [InstrStage<1, [SLOT0, SLOT1], 0>,
       InstrStage<1, [CVI_LD], 0>,
       InstrStage<1, [CVI_MPY0, CVI_MPY1, CVI_SHIFT, CVI_XLANE]>], [9, 2, 1, 2],
      [HVX_FWD, Hex_FWD, Hex_FWD, Hex_FWD]>,

    InstrItinData <tc_ac4046bc, /*SLOT23,VX*/
      [InstrStage<1, [SLOT2, SLOT3], 0>,
       InstrStage<1, [CVI_MPY0, CVI_MPY1]>], [9, 7, 2],
      [HVX_FWD, HVX_FWD, Hex_FWD]>,

    InstrItinData <tc_af25efd9, /*SLOT0123,VA_DV*/
      [InstrStage<1, [SLOT0, SLOT1, SLOT2, SLOT3], 0>,
       InstrStage<1, [CVI_MPY01, CVI_XLSHF]>], [9, 2, 7, 7],
      [HVX_FWD, Hex_FWD, HVX_FWD, HVX_FWD]>,

    InstrItinData <tc_b091f1c6, /*SLOT23,VX*/
      [InstrStage<1, [SLOT2, SLOT3], 0>,
       InstrStage<1, [CVI_MPY0, CVI_MPY1]>], [9, 7, 5, 2],
      [HVX_FWD, HVX_FWD, HVX_FWD, Hex_FWD]>,

    InstrItinData <tc_b28e51aa, /*SLOT0123,4SLOT*/
      [InstrStage<1, [SLOT0, SLOT1, SLOT2, SLOT3], 0>,
       InstrStage<1, [CVI_ALL]>], [2],
      [Hex_FWD]>,

    InstrItinData <tc_b4416217, /*SLOT0123,VA_DV*/
      [InstrStage<1, [SLOT0, SLOT1, SLOT2, SLOT3], 0>,
       InstrStage<1, [CVI_MPY01, CVI_XLSHF]>], [9, 7],
      [HVX_FWD, HVX_FWD]>,

    InstrItinData <tc_b9db8205, /*SLOT01,LOAD*/
      [InstrStage<1, [SLOT0, SLOT1], 0>,
       InstrStage<1, [CVI_LD]>], [9, 3, 2, 1, 2],
      [HVX_FWD, Hex_FWD, Hex_FWD, Hex_FWD, Hex_FWD]>,

    InstrItinData <tc_bb599486, /*SLOT23,VX_DV*/
      [InstrStage<1, [SLOT2, SLOT3], 0>,
       InstrStage<1, [CVI_MPY01]>], [9, 7, 5, 5, 2],
      [HVX_FWD, HVX_FWD, HVX_FWD, HVX_FWD, Hex_FWD]>,

    InstrItinData <tc_c0749f3c, /*SLOT01,LOAD,VA*/
      [InstrStage<1, [SLOT0, SLOT1], 0>,
       InstrStage<1, [CVI_LD], 0>,
       InstrStage<1, [CVI_MPY0, CVI_MPY1, CVI_SHIFT, CVI_XLANE]>], [9, 1, 2],
      [HVX_FWD, Hex_FWD, Hex_FWD]>,

    InstrItinData <tc_c127de3a, /*SLOT23,VX*/
      [InstrStage<1, [SLOT2, SLOT3], 0>,
       InstrStage<1, [CVI_MPY0, CVI_MPY1]>], [9, 5, 5],
      [HVX_FWD, HVX_FWD, HVX_FWD]>,

    InstrItinData <tc_c4edf264, /*SLOT23,VX*/
      [InstrStage<1, [SLOT2, SLOT3], 0>,
       InstrStage<1, [CVI_MPY0, CVI_MPY1]>], [9, 2],
      [HVX_FWD, Hex_FWD]>,

    InstrItinData <tc_c5dba46e, /*SLOT0,STORE,VA*/
      [InstrStage<1, [SLOT0], 0>,
       InstrStage<1, [CVI_ST], 0>,
       InstrStage<1, [CVI_MPY0, CVI_MPY1, CVI_SHIFT, CVI_XLANE]>], [1, 2, 7],
      [Hex_FWD, Hex_FWD, HVX_FWD]>,

    InstrItinData <tc_c7039829, /*SLOT0,NOSLOT1,STORE,VP*/
      [InstrStage<1, [SLOT0], 0>,
       InstrStage<1, [SLOT1], 0>,
       InstrStage<1, [CVI_ST], 0>,
       InstrStage<1, [CVI_XLANE]>], [3, 2, 1, 2, 5],
      [Hex_FWD, Hex_FWD, Hex_FWD, Hex_FWD, HVX_FWD]>,

    InstrItinData <tc_cd94bfe0, /*SLOT23,VS_VX*/
      [InstrStage<1, [SLOT2, SLOT3], 0>,
       InstrStage<1, [CVI_MPY0, CVI_MPY1], 0>,
       InstrStage<1, [CVI_SHIFT, CVI_XLANE]>], [9, 5, 2],
      [HVX_FWD, HVX_FWD, Hex_FWD]>,

    InstrItinData <tc_cda936da, /*SLOT23,VX*/
      [InstrStage<1, [SLOT2, SLOT3], 0>,
       InstrStage<1, [CVI_MPY0, CVI_MPY1]>], [9, 7, 7],
      [HVX_FWD, HVX_FWD, HVX_FWD]>,

    InstrItinData <tc_d8287c14, /*SLOT23,VX_DV*/
      [InstrStage<1, [SLOT2, SLOT3], 0>,
       InstrStage<1, [CVI_MPY01]>], [9, 5, 5],
      [HVX_FWD, HVX_FWD, HVX_FWD]>,

    InstrItinData <tc_db5555f3, /*SLOT0123,VA_DV*/
      [InstrStage<1, [SLOT0, SLOT1, SLOT2, SLOT3], 0>,
       InstrStage<1, [CVI_MPY01, CVI_XLSHF]>], [9, 7, 7],
      [HVX_FWD, HVX_FWD, HVX_FWD]>,

    InstrItinData <tc_dcca380f, /*SLOT23,VX_DV*/
      [InstrStage<1, [SLOT2, SLOT3], 0>,
       InstrStage<1, [CVI_MPY01]>], [9, 5, 2],
      [HVX_FWD, HVX_FWD, Hex_FWD]>,

    InstrItinData <tc_dd5b0695, /*SLOT01,ZW*/
      [InstrStage<1, [SLOT0, SLOT1], 0>,
       InstrStage<1, [CVI_ZW]>], [2, 1, 2],
      [Hex_FWD, Hex_FWD, Hex_FWD]>,

    InstrItinData <tc_df80eeb0, /*SLOT0123,VP_VS*/
      [InstrStage<1, [SLOT0, SLOT1, SLOT2, SLOT3], 0>,
       InstrStage<1, [CVI_XLSHF]>], [9, 7, 5, 5],
      [HVX_FWD, HVX_FWD, HVX_FWD, HVX_FWD]>,

    InstrItinData <tc_e2d2e9e5, /*SLOT0,NOSLOT1,STORE,VP*/
      [InstrStage<1, [SLOT0], 0>,
       InstrStage<1, [SLOT1], 0>,
       InstrStage<1, [CVI_ST], 0>,
       InstrStage<1, [CVI_XLANE]>], [3, 1, 2, 5],
      [Hex_FWD, Hex_FWD, Hex_FWD, HVX_FWD]>,

    InstrItinData <tc_e35c1e93, /*SLOT0123,VA*/
      [InstrStage<1, [SLOT0, SLOT1, SLOT2, SLOT3], 0>,
       InstrStage<1, [CVI_MPY0, CVI_MPY1, CVI_SHIFT, CVI_XLANE]>], [9, 9, 7, 7],
      [HVX_FWD, HVX_FWD, HVX_FWD, HVX_FWD]>,

    InstrItinData <tc_e3f68a46, /*SLOT0123,4SLOT*/
      [InstrStage<1, [SLOT0, SLOT1, SLOT2, SLOT3], 0>,
       InstrStage<1, [CVI_ALL]>], [3],
      [HVX_FWD]>,

    InstrItinData <tc_e675c45a, /*SLOT23,VX_DV*/
      [InstrStage<1, [SLOT2, SLOT3], 0>,
       InstrStage<1, [CVI_MPY01]>], [9, 7, 5, 2, 2],
      [HVX_FWD, HVX_FWD, HVX_FWD, Hex_FWD, Hex_FWD]>,

    InstrItinData <tc_e699ae41, /*SLOT01,ZW*/
      [InstrStage<1, [SLOT0, SLOT1], 0>,
       InstrStage<1, [CVI_ZW]>], [1, 2],
      [Hex_FWD, Hex_FWD]>,

    InstrItinData <tc_e99d4c2e, /*SLOT0,STORE*/
      [InstrStage<1, [SLOT0], 0>,
       InstrStage<1, [CVI_ST]>], [3, 2, 1, 2, 5],
      [Hex_FWD, Hex_FWD, Hex_FWD, Hex_FWD, HVX_FWD]>,

    InstrItinData <tc_f175e046, /*SLOT23,VX*/
      [InstrStage<1, [SLOT2, SLOT3], 0>,
       InstrStage<1, [CVI_MPY0, CVI_MPY1]>], [9, 5, 5, 2],
      [HVX_FWD, HVX_FWD, HVX_FWD, Hex_FWD]>,

    InstrItinData <tc_f1de44ef, /*SLOT2,VX_DV*/
      [InstrStage<1, [SLOT2], 0>,
       InstrStage<1, [CVI_MPY01]>], [9, 5, 2],
      [HVX_FWD, HVX_FWD, Hex_FWD]>,

    InstrItinData <tc_f21e8abb, /*SLOT0,NOSLOT1,STORE,VP*/
      [InstrStage<1, [SLOT0], 0>,
       InstrStage<1, [SLOT1], 0>,
       InstrStage<1, [CVI_ST], 0>,
       InstrStage<1, [CVI_XLANE]>], [1, 2, 5],
      [Hex_FWD, Hex_FWD, HVX_FWD]>
  ];
}

class DepHVXItinV67 {
  list<InstrItinData> DepHVXItinV67_list = [
    InstrItinData <tc_04da405a, /*SLOT0123,VP_VS*/
      [InstrStage<1, [SLOT0, SLOT1, SLOT2, SLOT3], 0>,
       InstrStage<1, [CVI_XLSHF]>], [9, 5],
      [HVX_FWD, HVX_FWD]>,

    InstrItinData <tc_05ca8cfd, /*SLOT0123,VS*/
      [InstrStage<1, [SLOT0, SLOT1, SLOT2, SLOT3], 0>,
       InstrStage<1, [CVI_SHIFT]>], [9, 5, 5],
      [HVX_FWD, HVX_FWD, HVX_FWD]>,

    InstrItinData <tc_08a4f1b6, /*SLOT23,VX_DV*/
      [InstrStage<1, [SLOT2, SLOT3], 0>,
       InstrStage<1, [CVI_MPY01]>], [9, 7, 5, 5],
      [HVX_FWD, HVX_FWD, HVX_FWD, HVX_FWD]>,

    InstrItinData <tc_0afc8be9, /*SLOT23,VX_DV*/
      [InstrStage<1, [SLOT2, SLOT3], 0>,
       InstrStage<1, [CVI_MPY01]>], [9, 5],
      [HVX_FWD, HVX_FWD]>,

    InstrItinData <tc_0b04c6c7, /*SLOT23,VX_DV*/
      [InstrStage<1, [SLOT2, SLOT3], 0>,
       InstrStage<1, [CVI_MPY01]>], [9, 5, 2],
      [HVX_FWD, HVX_FWD, Hex_FWD]>,

    InstrItinData <tc_0ec46cf9, /*SLOT0123,VA*/
      [InstrStage<1, [SLOT0, SLOT1, SLOT2, SLOT3], 0>,
       InstrStage<1, [CVI_MPY0, CVI_MPY1, CVI_SHIFT, CVI_XLANE]>], [9, 7],
      [HVX_FWD, HVX_FWD]>,

    InstrItinData <tc_131f1c81, /*SLOT0,NOSLOT1,STORE,VP*/
      [InstrStage<1, [SLOT0], 0>,
       InstrStage<1, [SLOT1], 0>,
       InstrStage<1, [CVI_ST], 0>,
       InstrStage<1, [CVI_XLANE]>], [2, 1, 2, 5],
      [Hex_FWD, Hex_FWD, Hex_FWD, HVX_FWD]>,

    InstrItinData <tc_1381a97c, /*SLOT0123,4SLOT*/
      [InstrStage<1, [SLOT0, SLOT1, SLOT2, SLOT3], 0>,
       InstrStage<1, [CVI_ALL]>], [],
      []>,

    InstrItinData <tc_15fdf750, /*SLOT23,VS_VX*/
      [InstrStage<1, [SLOT2, SLOT3], 0>,
       InstrStage<1, [CVI_MPY0, CVI_MPY1], 0>,
       InstrStage<1, [CVI_SHIFT, CVI_XLANE]>], [9, 7, 5, 2],
      [HVX_FWD, HVX_FWD, HVX_FWD, Hex_FWD]>,

    InstrItinData <tc_16ff9ef8, /*SLOT0123,VS*/
      [InstrStage<1, [SLOT0, SLOT1, SLOT2, SLOT3], 0>,
       InstrStage<1, [CVI_SHIFT]>], [9, 5, 5, 2],
      [HVX_FWD, HVX_FWD, HVX_FWD, Hex_FWD]>,

    InstrItinData <tc_191381c1, /*SLOT0,STORE,VA*/
      [InstrStage<1, [SLOT0], 0>,
       InstrStage<1, [CVI_ST], 0>,
       InstrStage<1, [CVI_MPY0, CVI_MPY1, CVI_SHIFT, CVI_XLANE]>], [3, 7, 1, 2, 7],
      [Hex_FWD, HVX_FWD, Hex_FWD, Hex_FWD, HVX_FWD]>,

    InstrItinData <tc_1ad8a370, /*SLOT23,VX_DV*/
      [InstrStage<1, [SLOT2, SLOT3], 0>,
       InstrStage<1, [CVI_MPY01]>], [9, 5, 2, 2],
      [HVX_FWD, HVX_FWD, Hex_FWD, Hex_FWD]>,

    InstrItinData <tc_1ba8a0cd, /*SLOT01,LOAD,VA*/
      [InstrStage<1, [SLOT0, SLOT1], 0>,
       InstrStage<1, [CVI_LD], 0>,
       InstrStage<1, [CVI_MPY0, CVI_MPY1, CVI_SHIFT, CVI_XLANE]>], [9, 3, 1, 2],
      [HVX_FWD, Hex_FWD, Hex_FWD, Hex_FWD]>,

    InstrItinData <tc_20a4bbec, /*SLOT0,STORE*/
      [InstrStage<1, [SLOT0], 0>,
       InstrStage<1, [CVI_ST]>], [3, 1, 2],
      [Hex_FWD, Hex_FWD, Hex_FWD]>,

    InstrItinData <tc_2120355e, /*SLOT0123*/
      [InstrStage<1, [SLOT0, SLOT1, SLOT2, SLOT3]>], [9, 7],
      [HVX_FWD, HVX_FWD]>,

    InstrItinData <tc_257f6f7c, /*SLOT0123,VA*/
      [InstrStage<1, [SLOT0, SLOT1, SLOT2, SLOT3], 0>,
       InstrStage<1, [CVI_MPY0, CVI_MPY1, CVI_SHIFT, CVI_XLANE]>], [9, 7, 7, 7],
      [HVX_FWD, HVX_FWD, HVX_FWD, HVX_FWD]>,

    InstrItinData <tc_26a377fe, /*SLOT23,4SLOT_MPY*/
      [InstrStage<1, [SLOT2, SLOT3], 0>,
       InstrStage<1, [CVI_ALL_NOMEM]>], [9, 3, 5, 2],
      [HVX_FWD, Hex_FWD, HVX_FWD, Hex_FWD]>,

    InstrItinData <tc_2b4c548e, /*SLOT23,VX_DV*/
      [InstrStage<1, [SLOT2, SLOT3], 0>,
       InstrStage<1, [CVI_MPY01]>], [9, 5, 5, 2],
      [HVX_FWD, HVX_FWD, HVX_FWD, Hex_FWD]>,

    InstrItinData <tc_2c745bb8, /*SLOT0123,VP_VS*/
      [InstrStage<1, [SLOT0, SLOT1, SLOT2, SLOT3], 0>,
       InstrStage<1, [CVI_XLSHF]>], [9, 7, 5],
      [HVX_FWD, HVX_FWD, HVX_FWD]>,

    InstrItinData <tc_2d4051cd, /*SLOT23,4SLOT_MPY*/
      [InstrStage<1, [SLOT2, SLOT3], 0>,
       InstrStage<1, [CVI_ALL_NOMEM]>], [9, 3, 7, 5, 2],
      [HVX_FWD, Hex_FWD, HVX_FWD, HVX_FWD, Hex_FWD]>,

    InstrItinData <tc_2e8f5f6e, /*SLOT23,VX*/
      [InstrStage<1, [SLOT2, SLOT3], 0>,
       InstrStage<1, [CVI_MPY0, CVI_MPY1]>], [9, 7, 7, 2],
      [HVX_FWD, HVX_FWD, HVX_FWD, Hex_FWD]>,

    InstrItinData <tc_309dbb4f, /*SLOT0123,VS*/
      [InstrStage<1, [SLOT0, SLOT1, SLOT2, SLOT3], 0>,
       InstrStage<1, [CVI_SHIFT]>], [9, 7, 5, 2],
      [HVX_FWD, HVX_FWD, HVX_FWD, Hex_FWD]>,

    InstrItinData <tc_37820f4c, /*SLOT23,VX_DV*/
      [InstrStage<1, [SLOT2, SLOT3], 0>,
       InstrStage<1, [CVI_MPY01]>], [9, 7, 5, 5],
      [HVX_FWD, HVX_FWD, HVX_FWD, HVX_FWD]>,

    InstrItinData <tc_3904b926, /*SLOT01,LOAD*/
      [InstrStage<1, [SLOT0, SLOT1], 0>,
       InstrStage<1, [CVI_LD]>], [9, 2, 1, 2],
      [HVX_FWD, Hex_FWD, Hex_FWD, Hex_FWD]>,

    InstrItinData <tc_3aacf4a8, /*SLOT0123,VA*/
      [InstrStage<1, [SLOT0, SLOT1, SLOT2, SLOT3], 0>,
       InstrStage<1, [CVI_MPY0, CVI_MPY1, CVI_SHIFT, CVI_XLANE]>], [9, 2, 7],
      [HVX_FWD, Hex_FWD, HVX_FWD]>,

    InstrItinData <tc_3ad719fb, /*SLOT01,ZW*/
      [InstrStage<1, [SLOT0, SLOT1], 0>,
       InstrStage<1, [CVI_ZW]>], [3, 2, 1, 2],
      [Hex_FWD, Hex_FWD, Hex_FWD, Hex_FWD]>,

    InstrItinData <tc_3c56e5ce, /*SLOT0,NOSLOT1,LOAD,VP*/
      [InstrStage<1, [SLOT0], 0>,
       InstrStage<1, [SLOT1], 0>,
       InstrStage<1, [CVI_LD], 0>,
       InstrStage<1, [CVI_XLANE]>], [9, 3, 1, 2],
      [HVX_FWD, Hex_FWD, Hex_FWD, Hex_FWD]>,

    InstrItinData <tc_3c8c15d0, /*SLOT23,VX*/
      [InstrStage<1, [SLOT2, SLOT3], 0>,
       InstrStage<1, [CVI_MPY0, CVI_MPY1]>], [9, 5],
      [HVX_FWD, HVX_FWD]>,

    InstrItinData <tc_3ce09744, /*SLOT0,STORE*/
      [InstrStage<1, [SLOT0], 0>,
       InstrStage<1, [CVI_ST]>], [1, 2],
      [Hex_FWD, Hex_FWD]>,

    InstrItinData <tc_3e2aaafc, /*SLOT0,STORE,VA*/
      [InstrStage<1, [SLOT0], 0>,
       InstrStage<1, [CVI_ST], 0>,
       InstrStage<1, [CVI_MPY0, CVI_MPY1, CVI_SHIFT, CVI_XLANE]>], [3, 1, 2, 7],
      [Hex_FWD, Hex_FWD, Hex_FWD, HVX_FWD]>,

    InstrItinData <tc_447d9895, /*SLOT0,STORE,VA*/
      [InstrStage<1, [SLOT0], 0>,
       InstrStage<1, [CVI_ST], 0>,
       InstrStage<1, [CVI_MPY0, CVI_MPY1, CVI_SHIFT, CVI_XLANE]>], [7, 1, 2, 7],
      [HVX_FWD, Hex_FWD, Hex_FWD, HVX_FWD]>,

    InstrItinData <tc_453fe68d, /*SLOT01,LOAD,VA*/
      [InstrStage<1, [SLOT0, SLOT1], 0>,
       InstrStage<1, [CVI_LD], 0>,
       InstrStage<1, [CVI_MPY0, CVI_MPY1, CVI_SHIFT, CVI_XLANE]>], [9, 3, 2, 1, 2],
      [HVX_FWD, Hex_FWD, Hex_FWD, Hex_FWD, Hex_FWD]>,

    InstrItinData <tc_46d6c3e0, /*SLOT0123,VP*/
      [InstrStage<1, [SLOT0, SLOT1, SLOT2, SLOT3], 0>,
       InstrStage<1, [CVI_XLANE]>], [9, 5, 5],
      [HVX_FWD, HVX_FWD, HVX_FWD]>,

    InstrItinData <tc_4942646a, /*SLOT23,VX*/
      [InstrStage<1, [SLOT2, SLOT3], 0>,
       InstrStage<1, [CVI_MPY0, CVI_MPY1]>], [9, 7, 5, 5, 2],
      [HVX_FWD, HVX_FWD, HVX_FWD, HVX_FWD, Hex_FWD]>,

    InstrItinData <tc_51d0ecc3, /*SLOT0123,VS*/
      [InstrStage<1, [SLOT0, SLOT1, SLOT2, SLOT3], 0>,
       InstrStage<1, [CVI_SHIFT]>], [9, 5],
      [HVX_FWD, HVX_FWD]>,

    InstrItinData <tc_52447ecc, /*SLOT01,LOAD*/
      [InstrStage<1, [SLOT0, SLOT1], 0>,
       InstrStage<1, [CVI_LD]>], [9, 1, 2],
      [HVX_FWD, Hex_FWD, Hex_FWD]>,

    InstrItinData <tc_540c3da3, /*SLOT0,VA*/
      [InstrStage<1, [SLOT0], 0>,
       InstrStage<1, [CVI_MPY0, CVI_MPY1, CVI_SHIFT, CVI_XLANE]>], [4, 7, 1],
      [Hex_FWD, HVX_FWD, Hex_FWD]>,

    InstrItinData <tc_54a0dc47, /*SLOT0,STORE,VA*/
      [InstrStage<1, [SLOT0], 0>,
       InstrStage<1, [CVI_ST], 0>,
       InstrStage<1, [CVI_MPY0, CVI_MPY1, CVI_SHIFT, CVI_XLANE]>], [3, 2, 1, 2, 7],
      [Hex_FWD, Hex_FWD, Hex_FWD, Hex_FWD, HVX_FWD]>,

    InstrItinData <tc_561aaa58, /*SLOT0123,VP_VS*/
      [InstrStage<1, [SLOT0, SLOT1, SLOT2, SLOT3], 0>,
       InstrStage<1, [CVI_XLSHF]>], [9, 9, 5, 5, 2],
      [HVX_FWD, HVX_FWD, HVX_FWD, HVX_FWD, Hex_FWD]>,

    InstrItinData <tc_56c4f9fe, /*SLOT0123,VA*/
      [InstrStage<1, [SLOT0, SLOT1, SLOT2, SLOT3], 0>,
       InstrStage<1, [CVI_MPY0, CVI_MPY1, CVI_SHIFT, CVI_XLANE]>], [9, 7, 7],
      [HVX_FWD, HVX_FWD, HVX_FWD]>,

    InstrItinData <tc_56e64202, /*SLOT0123,VP*/
      [InstrStage<1, [SLOT0, SLOT1, SLOT2, SLOT3], 0>,
       InstrStage<1, [CVI_XLANE]>], [9, 5, 5, 2],
      [HVX_FWD, HVX_FWD, HVX_FWD, Hex_FWD]>,

    InstrItinData <tc_58d21193, /*SLOT0,STORE,VA_DV*/
      [InstrStage<1, [SLOT0], 0>,
       InstrStage<1, [CVI_ST], 0>,
       InstrStage<1, [CVI_MPY01, CVI_XLSHF]>], [7, 1, 2, 7, 7],
      [HVX_FWD, Hex_FWD, Hex_FWD, HVX_FWD, HVX_FWD]>,

    InstrItinData <tc_5bf8afbb, /*SLOT0123,VP*/
      [InstrStage<1, [SLOT0, SLOT1, SLOT2, SLOT3], 0>,
       InstrStage<1, [CVI_XLANE]>], [9, 2],
      [HVX_FWD, Hex_FWD]>,

    InstrItinData <tc_5cdf8c84, /*SLOT23,VX*/
      [InstrStage<1, [SLOT2, SLOT3], 0>,
       InstrStage<1, [CVI_MPY0, CVI_MPY1]>], [9, 7],
      [HVX_FWD, HVX_FWD]>,

    InstrItinData <tc_61bf7c03, /*SLOT23,4SLOT_MPY*/
      [InstrStage<1, [SLOT2, SLOT3], 0>,
       InstrStage<1, [CVI_ALL_NOMEM]>], [9, 5, 2],
      [HVX_FWD, HVX_FWD, Hex_FWD]>,

    InstrItinData <tc_649072c2, /*SLOT23,VX*/
      [InstrStage<1, [SLOT2, SLOT3], 0>,
       InstrStage<1, [CVI_MPY0, CVI_MPY1]>], [9, 5, 2],
      [HVX_FWD, HVX_FWD, Hex_FWD]>,

    InstrItinData <tc_660769f1, /*SLOT23,VX_DV*/
      [InstrStage<1, [SLOT2, SLOT3], 0>,
       InstrStage<1, [CVI_MPY01]>], [9, 7, 5, 2],
      [HVX_FWD, HVX_FWD, HVX_FWD, Hex_FWD]>,

    InstrItinData <tc_663c80a7, /*SLOT01,LOAD*/
      [InstrStage<1, [SLOT0, SLOT1], 0>,
       InstrStage<1, [CVI_LD]>], [9, 3, 1, 2],
      [HVX_FWD, Hex_FWD, Hex_FWD, Hex_FWD]>,

    InstrItinData <tc_6942b6e0, /*SLOT0,STORE*/
      [InstrStage<1, [SLOT0], 0>,
       InstrStage<1, [CVI_ST]>], [3, 1, 2, 5],
      [Hex_FWD, Hex_FWD, Hex_FWD, HVX_FWD]>,

    InstrItinData <tc_6e7fa133, /*SLOT0123,VP*/
      [InstrStage<1, [SLOT0, SLOT1, SLOT2, SLOT3], 0>,
       InstrStage<1, [CVI_XLANE]>], [9, 5, 2],
      [HVX_FWD, HVX_FWD, Hex_FWD]>,

    InstrItinData <tc_7095ecba, /*SLOT1,LOAD,VA_DV*/
      [InstrStage<1, [SLOT1], 0>,
       InstrStage<1, [CVI_LD], 0>,
       InstrStage<1, [CVI_MPY01, CVI_XLSHF]>], [1, 2, 7],
      [Hex_FWD, Hex_FWD, HVX_FWD]>,

    InstrItinData <tc_71646d06, /*SLOT0123,VA_DV*/
      [InstrStage<1, [SLOT0, SLOT1, SLOT2, SLOT3], 0>,
       InstrStage<1, [CVI_MPY01, CVI_XLSHF]>], [9, 7, 7, 7],
      [HVX_FWD, HVX_FWD, HVX_FWD, HVX_FWD]>,

    InstrItinData <tc_7177e272, /*SLOT0,STORE*/
      [InstrStage<1, [SLOT0], 0>,
       InstrStage<1, [CVI_ST]>], [2, 1, 2, 5],
      [Hex_FWD, Hex_FWD, Hex_FWD, HVX_FWD]>,

    InstrItinData <tc_718b5c53, /*SLOT0123,VA_DV*/
      [InstrStage<1, [SLOT0, SLOT1, SLOT2, SLOT3], 0>,
       InstrStage<1, [CVI_MPY01, CVI_XLSHF]>], [9],
      [HVX_FWD]>,

    InstrItinData <tc_7273323b, /*SLOT0,STORE,VA_DV*/
      [InstrStage<1, [SLOT0], 0>,
       InstrStage<1, [CVI_ST], 0>,
       InstrStage<1, [CVI_MPY01, CVI_XLSHF]>], [1, 2, 7, 7],
      [Hex_FWD, Hex_FWD, HVX_FWD, HVX_FWD]>,

    InstrItinData <tc_72e2b393, /*SLOT23,VX_DV*/
      [InstrStage<1, [SLOT2, SLOT3], 0>,
       InstrStage<1, [CVI_MPY01]>], [9, 7, 5, 2],
      [HVX_FWD, HVX_FWD, HVX_FWD, Hex_FWD]>,

    InstrItinData <tc_73efe966, /*SLOT23,VX_DV*/
      [InstrStage<1, [SLOT2, SLOT3], 0>,
       InstrStage<1, [CVI_MPY01]>], [9, 5, 5],
      [HVX_FWD, HVX_FWD, HVX_FWD]>,

    InstrItinData <tc_7417e785, /*SLOT0123,VS*/
      [InstrStage<1, [SLOT0, SLOT1, SLOT2, SLOT3], 0>,
       InstrStage<1, [CVI_SHIFT]>], [9, 5, 2],
      [HVX_FWD, HVX_FWD, Hex_FWD]>,

    InstrItinData <tc_767c4e9d, /*SLOT0123,4SLOT*/
      [InstrStage<1, [SLOT0, SLOT1, SLOT2, SLOT3], 0>,
       InstrStage<1, [CVI_ALL]>], [3, 2],
      [HVX_FWD, Hex_FWD]>,

    InstrItinData <tc_7d68d5c2, /*SLOT1,LOAD,VA*/
      [InstrStage<1, [SLOT1], 0>,
       InstrStage<1, [CVI_LD], 0>,
       InstrStage<1, [CVI_MPY0, CVI_MPY1, CVI_SHIFT, CVI_XLANE]>], [7, 1, 2, 7],
      [HVX_FWD, Hex_FWD, Hex_FWD, HVX_FWD]>,

    InstrItinData <tc_7e6a3e89, /*SLOT0123,VA*/
      [InstrStage<1, [SLOT0, SLOT1, SLOT2, SLOT3], 0>,
       InstrStage<1, [CVI_MPY0, CVI_MPY1, CVI_SHIFT, CVI_XLANE]>], [9, 9, 7, 7, 7],
      [HVX_FWD, HVX_FWD, HVX_FWD, HVX_FWD, HVX_FWD]>,

    InstrItinData <tc_8772086c, /*SLOT0123,VA*/
      [InstrStage<1, [SLOT0, SLOT1, SLOT2, SLOT3], 0>,
       InstrStage<1, [CVI_MPY0, CVI_MPY1, CVI_SHIFT, CVI_XLANE]>], [9, 7, 7],
      [HVX_FWD, HVX_FWD, HVX_FWD]>,

    InstrItinData <tc_87adc037, /*SLOT0123,VP_VS*/
      [InstrStage<1, [SLOT0, SLOT1, SLOT2, SLOT3], 0>,
       InstrStage<1, [CVI_XLSHF]>], [9, 5, 5, 2],
      [HVX_FWD, HVX_FWD, HVX_FWD, Hex_FWD]>,

    InstrItinData <tc_8e420e4d, /*SLOT0,STORE,VA*/
      [InstrStage<1, [SLOT0], 0>,
       InstrStage<1, [CVI_ST], 0>,
       InstrStage<1, [CVI_MPY0, CVI_MPY1, CVI_SHIFT, CVI_XLANE]>], [7, 1, 2, 7, 7],
      [HVX_FWD, Hex_FWD, Hex_FWD, HVX_FWD, HVX_FWD]>,

    InstrItinData <tc_90bcc1db, /*SLOT2,VX_DV*/
      [InstrStage<1, [SLOT2], 0>,
       InstrStage<1, [CVI_MPY01]>], [9, 5, 5, 2],
      [HVX_FWD, HVX_FWD, HVX_FWD, Hex_FWD]>,

    InstrItinData <tc_933f2b39, /*SLOT23,4SLOT_MPY*/
      [InstrStage<1, [SLOT2, SLOT3], 0>,
       InstrStage<1, [CVI_ALL_NOMEM]>], [9, 7, 5, 2],
      [HVX_FWD, HVX_FWD, HVX_FWD, Hex_FWD]>,

    InstrItinData <tc_946013d8, /*SLOT0123,VP*/
      [InstrStage<1, [SLOT0, SLOT1, SLOT2, SLOT3], 0>,
       InstrStage<1, [CVI_XLANE]>], [9, 5],
      [HVX_FWD, HVX_FWD]>,

    InstrItinData <tc_9d1dc972, /*SLOT0123,VP_VS*/
      [InstrStage<1, [SLOT0, SLOT1, SLOT2, SLOT3], 0>,
       InstrStage<1, [CVI_XLSHF]>], [9, 7, 5, 5, 2],
      [HVX_FWD, HVX_FWD, HVX_FWD, HVX_FWD, Hex_FWD]>,

    InstrItinData <tc_9f363d21, /*SLOT0,STORE,VA*/
      [InstrStage<1, [SLOT0], 0>,
       InstrStage<1, [CVI_ST], 0>,
       InstrStage<1, [CVI_MPY0, CVI_MPY1, CVI_SHIFT, CVI_XLANE]>], [1, 2, 7, 7],
      [Hex_FWD, Hex_FWD, HVX_FWD, HVX_FWD]>,

    InstrItinData <tc_a02a10a8, /*SLOT0,STORE,VA*/
      [InstrStage<1, [SLOT0], 0>,
       InstrStage<1, [CVI_ST], 0>,
       InstrStage<1, [CVI_MPY0, CVI_MPY1, CVI_SHIFT, CVI_XLANE]>], [2, 1, 2, 7],
      [Hex_FWD, Hex_FWD, Hex_FWD, HVX_FWD]>,

    InstrItinData <tc_a0dbea28, /*SLOT01,ZW*/
      [InstrStage<1, [SLOT0, SLOT1], 0>,
       InstrStage<1, [CVI_ZW]>], [3, 1, 2],
      [Hex_FWD, Hex_FWD, Hex_FWD]>,

<<<<<<< HEAD
=======
    InstrItinData <tc_a19b9305, /*SLOT23,VX*/
      [InstrStage<1, [SLOT2, SLOT3], 0>,
       InstrStage<1, [CVI_MPY0, CVI_MPY1]>], [9, 7, 5, 5],
      [HVX_FWD, HVX_FWD, HVX_FWD, HVX_FWD]>,

>>>>>>> 2ab1d525
    InstrItinData <tc_a28f32b5, /*SLOT1,LOAD,VA*/
      [InstrStage<1, [SLOT1], 0>,
       InstrStage<1, [CVI_LD], 0>,
       InstrStage<1, [CVI_MPY0, CVI_MPY1, CVI_SHIFT, CVI_XLANE]>], [1, 2, 7],
      [Hex_FWD, Hex_FWD, HVX_FWD]>,

    InstrItinData <tc_a69eeee1, /*SLOT1,LOAD,VA_DV*/
      [InstrStage<1, [SLOT1], 0>,
       InstrStage<1, [CVI_LD], 0>,
       InstrStage<1, [CVI_MPY01, CVI_XLSHF]>], [7, 1, 2, 7],
      [HVX_FWD, Hex_FWD, Hex_FWD, HVX_FWD]>,

    InstrItinData <tc_a7e6707d, /*SLOT0,NOSLOT1,LOAD,VP*/
      [InstrStage<1, [SLOT0], 0>,
       InstrStage<1, [SLOT1], 0>,
       InstrStage<1, [CVI_LD], 0>,
       InstrStage<1, [CVI_XLANE]>], [9, 1, 2],
      [HVX_FWD, Hex_FWD, Hex_FWD]>,

    InstrItinData <tc_aa047364, /*SLOT0123*/
      [InstrStage<1, [SLOT0, SLOT1, SLOT2, SLOT3]>], [9, 7, 7],
      [HVX_FWD, HVX_FWD, HVX_FWD]>,

    InstrItinData <tc_ab23f776, /*SLOT0,STORE*/
      [InstrStage<1, [SLOT0], 0>,
       InstrStage<1, [CVI_ST]>], [1, 2, 5],
      [Hex_FWD, Hex_FWD, HVX_FWD]>,

    InstrItinData <tc_abe8c3b2, /*SLOT01,LOAD,VA*/
      [InstrStage<1, [SLOT0, SLOT1], 0>,
       InstrStage<1, [CVI_LD], 0>,
       InstrStage<1, [CVI_MPY0, CVI_MPY1, CVI_SHIFT, CVI_XLANE]>], [9, 2, 1, 2],
      [HVX_FWD, Hex_FWD, Hex_FWD, Hex_FWD]>,

    InstrItinData <tc_ac4046bc, /*SLOT23,VX*/
      [InstrStage<1, [SLOT2, SLOT3], 0>,
       InstrStage<1, [CVI_MPY0, CVI_MPY1]>], [9, 7, 2],
      [HVX_FWD, HVX_FWD, Hex_FWD]>,

    InstrItinData <tc_af25efd9, /*SLOT0123,VA_DV*/
      [InstrStage<1, [SLOT0, SLOT1, SLOT2, SLOT3], 0>,
       InstrStage<1, [CVI_MPY01, CVI_XLSHF]>], [9, 2, 7, 7],
      [HVX_FWD, Hex_FWD, HVX_FWD, HVX_FWD]>,

    InstrItinData <tc_b091f1c6, /*SLOT23,VX*/
      [InstrStage<1, [SLOT2, SLOT3], 0>,
       InstrStage<1, [CVI_MPY0, CVI_MPY1]>], [9, 7, 5, 2],
      [HVX_FWD, HVX_FWD, HVX_FWD, Hex_FWD]>,

    InstrItinData <tc_b28e51aa, /*SLOT0123,4SLOT*/
      [InstrStage<1, [SLOT0, SLOT1, SLOT2, SLOT3], 0>,
       InstrStage<1, [CVI_ALL]>], [2],
      [Hex_FWD]>,

    InstrItinData <tc_b4416217, /*SLOT0123,VA_DV*/
      [InstrStage<1, [SLOT0, SLOT1, SLOT2, SLOT3], 0>,
       InstrStage<1, [CVI_MPY01, CVI_XLSHF]>], [9, 7],
      [HVX_FWD, HVX_FWD]>,

    InstrItinData <tc_b9db8205, /*SLOT01,LOAD*/
      [InstrStage<1, [SLOT0, SLOT1], 0>,
       InstrStage<1, [CVI_LD]>], [9, 3, 2, 1, 2],
      [HVX_FWD, Hex_FWD, Hex_FWD, Hex_FWD, Hex_FWD]>,

    InstrItinData <tc_bb599486, /*SLOT23,VX_DV*/
      [InstrStage<1, [SLOT2, SLOT3], 0>,
       InstrStage<1, [CVI_MPY01]>], [9, 7, 5, 5, 2],
      [HVX_FWD, HVX_FWD, HVX_FWD, HVX_FWD, Hex_FWD]>,

    InstrItinData <tc_c0749f3c, /*SLOT01,LOAD,VA*/
      [InstrStage<1, [SLOT0, SLOT1], 0>,
       InstrStage<1, [CVI_LD], 0>,
       InstrStage<1, [CVI_MPY0, CVI_MPY1, CVI_SHIFT, CVI_XLANE]>], [9, 1, 2],
      [HVX_FWD, Hex_FWD, Hex_FWD]>,

    InstrItinData <tc_c127de3a, /*SLOT23,VX*/
      [InstrStage<1, [SLOT2, SLOT3], 0>,
       InstrStage<1, [CVI_MPY0, CVI_MPY1]>], [9, 5, 5],
      [HVX_FWD, HVX_FWD, HVX_FWD]>,

    InstrItinData <tc_c4edf264, /*SLOT23,VX*/
      [InstrStage<1, [SLOT2, SLOT3], 0>,
       InstrStage<1, [CVI_MPY0, CVI_MPY1]>], [9, 2],
      [HVX_FWD, Hex_FWD]>,

    InstrItinData <tc_c5dba46e, /*SLOT0,STORE,VA*/
      [InstrStage<1, [SLOT0], 0>,
       InstrStage<1, [CVI_ST], 0>,
       InstrStage<1, [CVI_MPY0, CVI_MPY1, CVI_SHIFT, CVI_XLANE]>], [1, 2, 7],
      [Hex_FWD, Hex_FWD, HVX_FWD]>,

    InstrItinData <tc_c7039829, /*SLOT0,NOSLOT1,STORE,VP*/
      [InstrStage<1, [SLOT0], 0>,
       InstrStage<1, [SLOT1], 0>,
       InstrStage<1, [CVI_ST], 0>,
       InstrStage<1, [CVI_XLANE]>], [3, 2, 1, 2, 5],
      [Hex_FWD, Hex_FWD, Hex_FWD, Hex_FWD, HVX_FWD]>,

    InstrItinData <tc_cd94bfe0, /*SLOT23,VS_VX*/
      [InstrStage<1, [SLOT2, SLOT3], 0>,
       InstrStage<1, [CVI_MPY0, CVI_MPY1], 0>,
       InstrStage<1, [CVI_SHIFT, CVI_XLANE]>], [9, 5, 2],
      [HVX_FWD, HVX_FWD, Hex_FWD]>,

    InstrItinData <tc_cda936da, /*SLOT23,VX*/
      [InstrStage<1, [SLOT2, SLOT3], 0>,
       InstrStage<1, [CVI_MPY0, CVI_MPY1]>], [9, 7, 7],
      [HVX_FWD, HVX_FWD, HVX_FWD]>,

    InstrItinData <tc_d8287c14, /*SLOT23,VX_DV*/
      [InstrStage<1, [SLOT2, SLOT3], 0>,
       InstrStage<1, [CVI_MPY01]>], [9, 5, 5],
      [HVX_FWD, HVX_FWD, HVX_FWD]>,

    InstrItinData <tc_db5555f3, /*SLOT0123,VA_DV*/
      [InstrStage<1, [SLOT0, SLOT1, SLOT2, SLOT3], 0>,
       InstrStage<1, [CVI_MPY01, CVI_XLSHF]>], [9, 7, 7],
      [HVX_FWD, HVX_FWD, HVX_FWD]>,

    InstrItinData <tc_dcca380f, /*SLOT23,VX_DV*/
      [InstrStage<1, [SLOT2, SLOT3], 0>,
       InstrStage<1, [CVI_MPY01]>], [9, 5, 2],
      [HVX_FWD, HVX_FWD, Hex_FWD]>,

    InstrItinData <tc_dd5b0695, /*SLOT01,ZW*/
      [InstrStage<1, [SLOT0, SLOT1], 0>,
       InstrStage<1, [CVI_ZW]>], [2, 1, 2],
      [Hex_FWD, Hex_FWD, Hex_FWD]>,

    InstrItinData <tc_df80eeb0, /*SLOT0123,VP_VS*/
      [InstrStage<1, [SLOT0, SLOT1, SLOT2, SLOT3], 0>,
       InstrStage<1, [CVI_XLSHF]>], [9, 7, 5, 5],
      [HVX_FWD, HVX_FWD, HVX_FWD, HVX_FWD]>,

    InstrItinData <tc_e2d2e9e5, /*SLOT0,NOSLOT1,STORE,VP*/
      [InstrStage<1, [SLOT0], 0>,
       InstrStage<1, [SLOT1], 0>,
       InstrStage<1, [CVI_ST], 0>,
       InstrStage<1, [CVI_XLANE]>], [3, 1, 2, 5],
      [Hex_FWD, Hex_FWD, Hex_FWD, HVX_FWD]>,

    InstrItinData <tc_e35c1e93, /*SLOT0123,VA*/
      [InstrStage<1, [SLOT0, SLOT1, SLOT2, SLOT3], 0>,
       InstrStage<1, [CVI_MPY0, CVI_MPY1, CVI_SHIFT, CVI_XLANE]>], [9, 9, 7, 7],
      [HVX_FWD, HVX_FWD, HVX_FWD, HVX_FWD]>,

    InstrItinData <tc_e3f68a46, /*SLOT0123,4SLOT*/
      [InstrStage<1, [SLOT0, SLOT1, SLOT2, SLOT3], 0>,
       InstrStage<1, [CVI_ALL]>], [3],
      [HVX_FWD]>,

    InstrItinData <tc_e675c45a, /*SLOT23,VX_DV*/
      [InstrStage<1, [SLOT2, SLOT3], 0>,
       InstrStage<1, [CVI_MPY01]>], [9, 7, 5, 2, 2],
      [HVX_FWD, HVX_FWD, HVX_FWD, Hex_FWD, Hex_FWD]>,

    InstrItinData <tc_e699ae41, /*SLOT01,ZW*/
      [InstrStage<1, [SLOT0, SLOT1], 0>,
       InstrStage<1, [CVI_ZW]>], [1, 2],
      [Hex_FWD, Hex_FWD]>,

    InstrItinData <tc_e99d4c2e, /*SLOT0,STORE*/
      [InstrStage<1, [SLOT0], 0>,
       InstrStage<1, [CVI_ST]>], [3, 2, 1, 2, 5],
      [Hex_FWD, Hex_FWD, Hex_FWD, Hex_FWD, HVX_FWD]>,

    InstrItinData <tc_f175e046, /*SLOT23,VX*/
      [InstrStage<1, [SLOT2, SLOT3], 0>,
       InstrStage<1, [CVI_MPY0, CVI_MPY1]>], [9, 5, 5, 2],
      [HVX_FWD, HVX_FWD, HVX_FWD, Hex_FWD]>,

    InstrItinData <tc_f1de44ef, /*SLOT2,VX_DV*/
      [InstrStage<1, [SLOT2], 0>,
       InstrStage<1, [CVI_MPY01]>], [9, 5, 2],
      [HVX_FWD, HVX_FWD, Hex_FWD]>,

    InstrItinData <tc_f21e8abb, /*SLOT0,NOSLOT1,STORE,VP*/
      [InstrStage<1, [SLOT0], 0>,
       InstrStage<1, [SLOT1], 0>,
       InstrStage<1, [CVI_ST], 0>,
       InstrStage<1, [CVI_XLANE]>], [1, 2, 5],
      [Hex_FWD, Hex_FWD, HVX_FWD]>
  ];
}

class DepHVXItinV68 {
  list<InstrItinData> DepHVXItinV68_list = [
    InstrItinData <tc_04da405a, /*SLOT0123,VP_VS*/
      [InstrStage<1, [SLOT0, SLOT1, SLOT2, SLOT3], 0>,
       InstrStage<1, [CVI_XLSHF]>], [9, 5],
      [HVX_FWD, HVX_FWD]>,

    InstrItinData <tc_05ca8cfd, /*SLOT0123,VS*/
      [InstrStage<1, [SLOT0, SLOT1, SLOT2, SLOT3], 0>,
       InstrStage<1, [CVI_SHIFT]>], [9, 5, 5],
      [HVX_FWD, HVX_FWD, HVX_FWD]>,

    InstrItinData <tc_08a4f1b6, /*SLOT23,VX_DV*/
      [InstrStage<1, [SLOT2, SLOT3], 0>,
       InstrStage<1, [CVI_MPY01]>], [9, 7, 5, 5],
      [HVX_FWD, HVX_FWD, HVX_FWD, HVX_FWD]>,

    InstrItinData <tc_0afc8be9, /*SLOT23,VX_DV*/
      [InstrStage<1, [SLOT2, SLOT3], 0>,
       InstrStage<1, [CVI_MPY01]>], [9, 5],
      [HVX_FWD, HVX_FWD]>,

    InstrItinData <tc_0b04c6c7, /*SLOT23,VX_DV*/
      [InstrStage<1, [SLOT2, SLOT3], 0>,
       InstrStage<1, [CVI_MPY01]>], [9, 5, 2],
      [HVX_FWD, HVX_FWD, Hex_FWD]>,

    InstrItinData <tc_0ec46cf9, /*SLOT0123,VA*/
      [InstrStage<1, [SLOT0, SLOT1, SLOT2, SLOT3], 0>,
       InstrStage<1, [CVI_MPY0, CVI_MPY1, CVI_SHIFT, CVI_XLANE]>], [9, 7],
      [HVX_FWD, HVX_FWD]>,

    InstrItinData <tc_131f1c81, /*SLOT0,NOSLOT1,STORE,VP*/
      [InstrStage<1, [SLOT0], 0>,
       InstrStage<1, [SLOT1], 0>,
       InstrStage<1, [CVI_ST], 0>,
       InstrStage<1, [CVI_XLANE]>], [2, 1, 2, 5],
      [Hex_FWD, Hex_FWD, Hex_FWD, HVX_FWD]>,

    InstrItinData <tc_1381a97c, /*SLOT0123,4SLOT*/
      [InstrStage<1, [SLOT0, SLOT1, SLOT2, SLOT3], 0>,
       InstrStage<1, [CVI_ALL]>], [],
      []>,

    InstrItinData <tc_15fdf750, /*SLOT23,VS_VX*/
      [InstrStage<1, [SLOT2, SLOT3], 0>,
       InstrStage<1, [CVI_MPY0, CVI_MPY1], 0>,
       InstrStage<1, [CVI_SHIFT, CVI_XLANE]>], [9, 7, 5, 2],
      [HVX_FWD, HVX_FWD, HVX_FWD, Hex_FWD]>,

    InstrItinData <tc_16ff9ef8, /*SLOT0123,VS*/
      [InstrStage<1, [SLOT0, SLOT1, SLOT2, SLOT3], 0>,
       InstrStage<1, [CVI_SHIFT]>], [9, 5, 5, 2],
      [HVX_FWD, HVX_FWD, HVX_FWD, Hex_FWD]>,

    InstrItinData <tc_191381c1, /*SLOT0,STORE,VA*/
      [InstrStage<1, [SLOT0], 0>,
       InstrStage<1, [CVI_ST], 0>,
       InstrStage<1, [CVI_MPY0, CVI_MPY1, CVI_SHIFT, CVI_XLANE]>], [3, 7, 1, 2, 7],
      [Hex_FWD, HVX_FWD, Hex_FWD, Hex_FWD, HVX_FWD]>,

    InstrItinData <tc_1ad8a370, /*SLOT23,VX_DV*/
      [InstrStage<1, [SLOT2, SLOT3], 0>,
       InstrStage<1, [CVI_MPY01]>], [9, 5, 2, 2],
      [HVX_FWD, HVX_FWD, Hex_FWD, Hex_FWD]>,

    InstrItinData <tc_1ba8a0cd, /*SLOT01,LOAD,VA*/
      [InstrStage<1, [SLOT0, SLOT1], 0>,
       InstrStage<1, [CVI_LD], 0>,
       InstrStage<1, [CVI_MPY0, CVI_MPY1, CVI_SHIFT, CVI_XLANE]>], [9, 3, 1, 2],
      [HVX_FWD, Hex_FWD, Hex_FWD, Hex_FWD]>,

    InstrItinData <tc_20a4bbec, /*SLOT0,STORE*/
      [InstrStage<1, [SLOT0], 0>,
       InstrStage<1, [CVI_ST]>], [3, 1, 2],
      [Hex_FWD, Hex_FWD, Hex_FWD]>,

    InstrItinData <tc_2120355e, /*SLOT0123*/
      [InstrStage<1, [SLOT0, SLOT1, SLOT2, SLOT3]>], [9, 7],
      [HVX_FWD, HVX_FWD]>,

    InstrItinData <tc_257f6f7c, /*SLOT0123,VA*/
      [InstrStage<1, [SLOT0, SLOT1, SLOT2, SLOT3], 0>,
       InstrStage<1, [CVI_MPY0, CVI_MPY1, CVI_SHIFT, CVI_XLANE]>], [9, 7, 7, 7],
      [HVX_FWD, HVX_FWD, HVX_FWD, HVX_FWD]>,

    InstrItinData <tc_26a377fe, /*SLOT23,4SLOT_MPY*/
      [InstrStage<1, [SLOT2, SLOT3], 0>,
       InstrStage<1, [CVI_ALL_NOMEM]>], [9, 3, 5, 2],
      [HVX_FWD, Hex_FWD, HVX_FWD, Hex_FWD]>,

    InstrItinData <tc_2b4c548e, /*SLOT23,VX_DV*/
      [InstrStage<1, [SLOT2, SLOT3], 0>,
       InstrStage<1, [CVI_MPY01]>], [9, 5, 5, 2],
      [HVX_FWD, HVX_FWD, HVX_FWD, Hex_FWD]>,

    InstrItinData <tc_2c745bb8, /*SLOT0123,VP_VS*/
      [InstrStage<1, [SLOT0, SLOT1, SLOT2, SLOT3], 0>,
       InstrStage<1, [CVI_XLSHF]>], [9, 7, 5],
      [HVX_FWD, HVX_FWD, HVX_FWD]>,

    InstrItinData <tc_2d4051cd, /*SLOT23,4SLOT_MPY*/
      [InstrStage<1, [SLOT2, SLOT3], 0>,
       InstrStage<1, [CVI_ALL_NOMEM]>], [9, 3, 7, 5, 2],
      [HVX_FWD, Hex_FWD, HVX_FWD, HVX_FWD, Hex_FWD]>,

    InstrItinData <tc_2e8f5f6e, /*SLOT23,VX*/
      [InstrStage<1, [SLOT2, SLOT3], 0>,
       InstrStage<1, [CVI_MPY0, CVI_MPY1]>], [9, 7, 7, 2],
      [HVX_FWD, HVX_FWD, HVX_FWD, Hex_FWD]>,

    InstrItinData <tc_309dbb4f, /*SLOT0123,VS*/
      [InstrStage<1, [SLOT0, SLOT1, SLOT2, SLOT3], 0>,
       InstrStage<1, [CVI_SHIFT]>], [9, 7, 5, 2],
      [HVX_FWD, HVX_FWD, HVX_FWD, Hex_FWD]>,

    InstrItinData <tc_37820f4c, /*SLOT23,VX_DV*/
      [InstrStage<1, [SLOT2, SLOT3], 0>,
       InstrStage<1, [CVI_MPY01]>], [9, 7, 5, 5],
      [HVX_FWD, HVX_FWD, HVX_FWD, HVX_FWD]>,

    InstrItinData <tc_3904b926, /*SLOT01,LOAD*/
      [InstrStage<1, [SLOT0, SLOT1], 0>,
       InstrStage<1, [CVI_LD]>], [9, 2, 1, 2],
      [HVX_FWD, Hex_FWD, Hex_FWD, Hex_FWD]>,

    InstrItinData <tc_3aacf4a8, /*SLOT0123,VA*/
      [InstrStage<1, [SLOT0, SLOT1, SLOT2, SLOT3], 0>,
       InstrStage<1, [CVI_MPY0, CVI_MPY1, CVI_SHIFT, CVI_XLANE]>], [9, 2, 7],
      [HVX_FWD, Hex_FWD, HVX_FWD]>,

    InstrItinData <tc_3ad719fb, /*SLOT01,ZW*/
      [InstrStage<1, [SLOT0, SLOT1], 0>,
       InstrStage<1, [CVI_ZW]>], [3, 2, 1, 2],
      [Hex_FWD, Hex_FWD, Hex_FWD, Hex_FWD]>,

    InstrItinData <tc_3c56e5ce, /*SLOT0,NOSLOT1,LOAD,VP*/
      [InstrStage<1, [SLOT0], 0>,
       InstrStage<1, [SLOT1], 0>,
       InstrStage<1, [CVI_LD], 0>,
       InstrStage<1, [CVI_XLANE]>], [9, 3, 1, 2],
      [HVX_FWD, Hex_FWD, Hex_FWD, Hex_FWD]>,

    InstrItinData <tc_3c8c15d0, /*SLOT23,VX*/
      [InstrStage<1, [SLOT2, SLOT3], 0>,
       InstrStage<1, [CVI_MPY0, CVI_MPY1]>], [9, 5],
      [HVX_FWD, HVX_FWD]>,

    InstrItinData <tc_3ce09744, /*SLOT0,STORE*/
      [InstrStage<1, [SLOT0], 0>,
       InstrStage<1, [CVI_ST]>], [1, 2],
      [Hex_FWD, Hex_FWD]>,

    InstrItinData <tc_3e2aaafc, /*SLOT0,STORE,VA*/
      [InstrStage<1, [SLOT0], 0>,
       InstrStage<1, [CVI_ST], 0>,
       InstrStage<1, [CVI_MPY0, CVI_MPY1, CVI_SHIFT, CVI_XLANE]>], [3, 1, 2, 7],
      [Hex_FWD, Hex_FWD, Hex_FWD, HVX_FWD]>,

    InstrItinData <tc_447d9895, /*SLOT0,STORE,VA*/
      [InstrStage<1, [SLOT0], 0>,
       InstrStage<1, [CVI_ST], 0>,
       InstrStage<1, [CVI_MPY0, CVI_MPY1, CVI_SHIFT, CVI_XLANE]>], [7, 1, 2, 7],
      [HVX_FWD, Hex_FWD, Hex_FWD, HVX_FWD]>,

    InstrItinData <tc_453fe68d, /*SLOT01,LOAD,VA*/
      [InstrStage<1, [SLOT0, SLOT1], 0>,
       InstrStage<1, [CVI_LD], 0>,
       InstrStage<1, [CVI_MPY0, CVI_MPY1, CVI_SHIFT, CVI_XLANE]>], [9, 3, 2, 1, 2],
      [HVX_FWD, Hex_FWD, Hex_FWD, Hex_FWD, Hex_FWD]>,

    InstrItinData <tc_46d6c3e0, /*SLOT0123,VP*/
      [InstrStage<1, [SLOT0, SLOT1, SLOT2, SLOT3], 0>,
       InstrStage<1, [CVI_XLANE]>], [9, 5, 5],
      [HVX_FWD, HVX_FWD, HVX_FWD]>,

    InstrItinData <tc_4942646a, /*SLOT23,VX*/
      [InstrStage<1, [SLOT2, SLOT3], 0>,
       InstrStage<1, [CVI_MPY0, CVI_MPY1]>], [9, 7, 5, 5, 2],
      [HVX_FWD, HVX_FWD, HVX_FWD, HVX_FWD, Hex_FWD]>,

    InstrItinData <tc_51d0ecc3, /*SLOT0123,VS*/
      [InstrStage<1, [SLOT0, SLOT1, SLOT2, SLOT3], 0>,
       InstrStage<1, [CVI_SHIFT]>], [9, 5],
      [HVX_FWD, HVX_FWD]>,

    InstrItinData <tc_52447ecc, /*SLOT01,LOAD*/
      [InstrStage<1, [SLOT0, SLOT1], 0>,
       InstrStage<1, [CVI_LD]>], [9, 1, 2],
      [HVX_FWD, Hex_FWD, Hex_FWD]>,

    InstrItinData <tc_540c3da3, /*SLOT0,VA*/
      [InstrStage<1, [SLOT0], 0>,
       InstrStage<1, [CVI_MPY0, CVI_MPY1, CVI_SHIFT, CVI_XLANE]>], [4, 7, 1],
      [Hex_FWD, HVX_FWD, Hex_FWD]>,

    InstrItinData <tc_54a0dc47, /*SLOT0,STORE,VA*/
      [InstrStage<1, [SLOT0], 0>,
       InstrStage<1, [CVI_ST], 0>,
       InstrStage<1, [CVI_MPY0, CVI_MPY1, CVI_SHIFT, CVI_XLANE]>], [3, 2, 1, 2, 7],
      [Hex_FWD, Hex_FWD, Hex_FWD, Hex_FWD, HVX_FWD]>,

    InstrItinData <tc_561aaa58, /*SLOT0123,VP_VS*/
      [InstrStage<1, [SLOT0, SLOT1, SLOT2, SLOT3], 0>,
       InstrStage<1, [CVI_XLSHF]>], [9, 9, 5, 5, 2],
      [HVX_FWD, HVX_FWD, HVX_FWD, HVX_FWD, Hex_FWD]>,

    InstrItinData <tc_56c4f9fe, /*SLOT0123,VA*/
      [InstrStage<1, [SLOT0, SLOT1, SLOT2, SLOT3], 0>,
       InstrStage<1, [CVI_MPY0, CVI_MPY1, CVI_SHIFT, CVI_XLANE]>], [9, 7, 7],
      [HVX_FWD, HVX_FWD, HVX_FWD]>,

    InstrItinData <tc_56e64202, /*SLOT0123,VP*/
      [InstrStage<1, [SLOT0, SLOT1, SLOT2, SLOT3], 0>,
       InstrStage<1, [CVI_XLANE]>], [9, 5, 5, 2],
      [HVX_FWD, HVX_FWD, HVX_FWD, Hex_FWD]>,

    InstrItinData <tc_58d21193, /*SLOT0,STORE,VA_DV*/
      [InstrStage<1, [SLOT0], 0>,
       InstrStage<1, [CVI_ST], 0>,
       InstrStage<1, [CVI_MPY01, CVI_XLSHF]>], [7, 1, 2, 7, 7],
      [HVX_FWD, Hex_FWD, Hex_FWD, HVX_FWD, HVX_FWD]>,

    InstrItinData <tc_5bf8afbb, /*SLOT0123,VP*/
      [InstrStage<1, [SLOT0, SLOT1, SLOT2, SLOT3], 0>,
       InstrStage<1, [CVI_XLANE]>], [9, 2],
      [HVX_FWD, Hex_FWD]>,

    InstrItinData <tc_5cdf8c84, /*SLOT23,VX*/
      [InstrStage<1, [SLOT2, SLOT3], 0>,
       InstrStage<1, [CVI_MPY0, CVI_MPY1]>], [9, 7],
      [HVX_FWD, HVX_FWD]>,

    InstrItinData <tc_61bf7c03, /*SLOT23,4SLOT_MPY*/
      [InstrStage<1, [SLOT2, SLOT3], 0>,
       InstrStage<1, [CVI_ALL_NOMEM]>], [9, 5, 2],
      [HVX_FWD, HVX_FWD, Hex_FWD]>,

    InstrItinData <tc_649072c2, /*SLOT23,VX*/
      [InstrStage<1, [SLOT2, SLOT3], 0>,
       InstrStage<1, [CVI_MPY0, CVI_MPY1]>], [9, 5, 2],
      [HVX_FWD, HVX_FWD, Hex_FWD]>,

    InstrItinData <tc_660769f1, /*SLOT23,VX_DV*/
      [InstrStage<1, [SLOT2, SLOT3], 0>,
       InstrStage<1, [CVI_MPY01]>], [9, 7, 5, 2],
      [HVX_FWD, HVX_FWD, HVX_FWD, Hex_FWD]>,

    InstrItinData <tc_663c80a7, /*SLOT01,LOAD*/
      [InstrStage<1, [SLOT0, SLOT1], 0>,
       InstrStage<1, [CVI_LD]>], [9, 3, 1, 2],
      [HVX_FWD, Hex_FWD, Hex_FWD, Hex_FWD]>,

    InstrItinData <tc_6942b6e0, /*SLOT0,STORE*/
      [InstrStage<1, [SLOT0], 0>,
       InstrStage<1, [CVI_ST]>], [3, 1, 2, 5],
      [Hex_FWD, Hex_FWD, Hex_FWD, HVX_FWD]>,

    InstrItinData <tc_6e7fa133, /*SLOT0123,VP*/
      [InstrStage<1, [SLOT0, SLOT1, SLOT2, SLOT3], 0>,
       InstrStage<1, [CVI_XLANE]>], [9, 5, 2],
      [HVX_FWD, HVX_FWD, Hex_FWD]>,

<<<<<<< HEAD
    InstrItinData <tc_7095ecba, /*SLOT1,LOAD,VA_DV*/
      [InstrStage<1, [SLOT1], 0>,
=======
    InstrItinData <tc_7095ecba, /*SLOT01,LOAD,VA_DV*/
      [InstrStage<1, [SLOT0, SLOT1], 0>,
>>>>>>> 2ab1d525
       InstrStage<1, [CVI_LD], 0>,
       InstrStage<1, [CVI_MPY01, CVI_XLSHF]>], [1, 2, 7],
      [Hex_FWD, Hex_FWD, HVX_FWD]>,

    InstrItinData <tc_71646d06, /*SLOT0123,VA_DV*/
      [InstrStage<1, [SLOT0, SLOT1, SLOT2, SLOT3], 0>,
       InstrStage<1, [CVI_MPY01, CVI_XLSHF]>], [9, 7, 7, 7],
      [HVX_FWD, HVX_FWD, HVX_FWD, HVX_FWD]>,

    InstrItinData <tc_7177e272, /*SLOT0,STORE*/
      [InstrStage<1, [SLOT0], 0>,
       InstrStage<1, [CVI_ST]>], [2, 1, 2, 5],
      [Hex_FWD, Hex_FWD, Hex_FWD, HVX_FWD]>,

    InstrItinData <tc_718b5c53, /*SLOT0123,VA_DV*/
      [InstrStage<1, [SLOT0, SLOT1, SLOT2, SLOT3], 0>,
       InstrStage<1, [CVI_MPY01, CVI_XLSHF]>], [9],
      [HVX_FWD]>,

    InstrItinData <tc_7273323b, /*SLOT0,STORE,VA_DV*/
      [InstrStage<1, [SLOT0], 0>,
       InstrStage<1, [CVI_ST], 0>,
       InstrStage<1, [CVI_MPY01, CVI_XLSHF]>], [1, 2, 7, 7],
      [Hex_FWD, Hex_FWD, HVX_FWD, HVX_FWD]>,

    InstrItinData <tc_72e2b393, /*SLOT23,VX_DV*/
      [InstrStage<1, [SLOT2, SLOT3], 0>,
       InstrStage<1, [CVI_MPY01]>], [9, 7, 5, 2],
      [HVX_FWD, HVX_FWD, HVX_FWD, Hex_FWD]>,

    InstrItinData <tc_73efe966, /*SLOT23,VX_DV*/
      [InstrStage<1, [SLOT2, SLOT3], 0>,
       InstrStage<1, [CVI_MPY01]>], [9, 5, 5],
      [HVX_FWD, HVX_FWD, HVX_FWD]>,

    InstrItinData <tc_7417e785, /*SLOT0123,VS*/
      [InstrStage<1, [SLOT0, SLOT1, SLOT2, SLOT3], 0>,
       InstrStage<1, [CVI_SHIFT]>], [9, 5, 2],
      [HVX_FWD, HVX_FWD, Hex_FWD]>,

    InstrItinData <tc_767c4e9d, /*SLOT0123,4SLOT*/
      [InstrStage<1, [SLOT0, SLOT1, SLOT2, SLOT3], 0>,
       InstrStage<1, [CVI_ALL]>], [3, 2],
      [HVX_FWD, Hex_FWD]>,

<<<<<<< HEAD
    InstrItinData <tc_7d68d5c2, /*SLOT1,LOAD,VA*/
      [InstrStage<1, [SLOT1], 0>,
=======
    InstrItinData <tc_7d68d5c2, /*SLOT01,LOAD,VA*/
      [InstrStage<1, [SLOT0, SLOT1], 0>,
>>>>>>> 2ab1d525
       InstrStage<1, [CVI_LD], 0>,
       InstrStage<1, [CVI_MPY0, CVI_MPY1, CVI_SHIFT, CVI_XLANE]>], [7, 1, 2, 7],
      [HVX_FWD, Hex_FWD, Hex_FWD, HVX_FWD]>,

    InstrItinData <tc_7e6a3e89, /*SLOT0123,VA*/
      [InstrStage<1, [SLOT0, SLOT1, SLOT2, SLOT3], 0>,
       InstrStage<1, [CVI_MPY0, CVI_MPY1, CVI_SHIFT, CVI_XLANE]>], [9, 9, 7, 7, 7],
      [HVX_FWD, HVX_FWD, HVX_FWD, HVX_FWD, HVX_FWD]>,

    InstrItinData <tc_8772086c, /*SLOT0123,VA*/
      [InstrStage<1, [SLOT0, SLOT1, SLOT2, SLOT3], 0>,
       InstrStage<1, [CVI_MPY0, CVI_MPY1, CVI_SHIFT, CVI_XLANE]>], [9, 7, 7],
      [HVX_FWD, HVX_FWD, HVX_FWD]>,

    InstrItinData <tc_87adc037, /*SLOT0123,VP_VS*/
      [InstrStage<1, [SLOT0, SLOT1, SLOT2, SLOT3], 0>,
       InstrStage<1, [CVI_XLSHF]>], [9, 5, 5, 2],
      [HVX_FWD, HVX_FWD, HVX_FWD, Hex_FWD]>,

    InstrItinData <tc_8e420e4d, /*SLOT0,STORE,VA*/
      [InstrStage<1, [SLOT0], 0>,
       InstrStage<1, [CVI_ST], 0>,
       InstrStage<1, [CVI_MPY0, CVI_MPY1, CVI_SHIFT, CVI_XLANE]>], [7, 1, 2, 7, 7],
      [HVX_FWD, Hex_FWD, Hex_FWD, HVX_FWD, HVX_FWD]>,

    InstrItinData <tc_90bcc1db, /*SLOT2,VX_DV*/
      [InstrStage<1, [SLOT2], 0>,
       InstrStage<1, [CVI_MPY01]>], [9, 5, 5, 2],
      [HVX_FWD, HVX_FWD, HVX_FWD, Hex_FWD]>,

    InstrItinData <tc_933f2b39, /*SLOT23,4SLOT_MPY*/
      [InstrStage<1, [SLOT2, SLOT3], 0>,
       InstrStage<1, [CVI_ALL_NOMEM]>], [9, 7, 5, 2],
      [HVX_FWD, HVX_FWD, HVX_FWD, Hex_FWD]>,

    InstrItinData <tc_946013d8, /*SLOT0123,VP*/
      [InstrStage<1, [SLOT0, SLOT1, SLOT2, SLOT3], 0>,
       InstrStage<1, [CVI_XLANE]>], [9, 5],
      [HVX_FWD, HVX_FWD]>,

    InstrItinData <tc_9d1dc972, /*SLOT0123,VP_VS*/
      [InstrStage<1, [SLOT0, SLOT1, SLOT2, SLOT3], 0>,
       InstrStage<1, [CVI_XLSHF]>], [9, 7, 5, 5, 2],
      [HVX_FWD, HVX_FWD, HVX_FWD, HVX_FWD, Hex_FWD]>,

    InstrItinData <tc_9f363d21, /*SLOT0,STORE,VA*/
      [InstrStage<1, [SLOT0], 0>,
       InstrStage<1, [CVI_ST], 0>,
       InstrStage<1, [CVI_MPY0, CVI_MPY1, CVI_SHIFT, CVI_XLANE]>], [1, 2, 7, 7],
      [Hex_FWD, Hex_FWD, HVX_FWD, HVX_FWD]>,

    InstrItinData <tc_a02a10a8, /*SLOT0,STORE,VA*/
      [InstrStage<1, [SLOT0], 0>,
       InstrStage<1, [CVI_ST], 0>,
       InstrStage<1, [CVI_MPY0, CVI_MPY1, CVI_SHIFT, CVI_XLANE]>], [2, 1, 2, 7],
      [Hex_FWD, Hex_FWD, Hex_FWD, HVX_FWD]>,

    InstrItinData <tc_a0dbea28, /*SLOT01,ZW*/
      [InstrStage<1, [SLOT0, SLOT1], 0>,
       InstrStage<1, [CVI_ZW]>], [3, 1, 2],
      [Hex_FWD, Hex_FWD, Hex_FWD]>,

<<<<<<< HEAD
    InstrItinData <tc_a28f32b5, /*SLOT1,LOAD,VA*/
      [InstrStage<1, [SLOT1], 0>,
=======
    InstrItinData <tc_a19b9305, /*SLOT23,VX*/
      [InstrStage<1, [SLOT2, SLOT3], 0>,
       InstrStage<1, [CVI_MPY0, CVI_MPY1]>], [9, 7, 5, 5],
      [HVX_FWD, HVX_FWD, HVX_FWD, HVX_FWD]>,

    InstrItinData <tc_a28f32b5, /*SLOT01,LOAD,VA*/
      [InstrStage<1, [SLOT0, SLOT1], 0>,
>>>>>>> 2ab1d525
       InstrStage<1, [CVI_LD], 0>,
       InstrStage<1, [CVI_MPY0, CVI_MPY1, CVI_SHIFT, CVI_XLANE]>], [1, 2, 7],
      [Hex_FWD, Hex_FWD, HVX_FWD]>,

<<<<<<< HEAD
    InstrItinData <tc_a69eeee1, /*SLOT1,LOAD,VA_DV*/
      [InstrStage<1, [SLOT1], 0>,
=======
    InstrItinData <tc_a69eeee1, /*SLOT01,LOAD,VA_DV*/
      [InstrStage<1, [SLOT0, SLOT1], 0>,
>>>>>>> 2ab1d525
       InstrStage<1, [CVI_LD], 0>,
       InstrStage<1, [CVI_MPY01, CVI_XLSHF]>], [7, 1, 2, 7],
      [HVX_FWD, Hex_FWD, Hex_FWD, HVX_FWD]>,

    InstrItinData <tc_a7e6707d, /*SLOT0,NOSLOT1,LOAD,VP*/
      [InstrStage<1, [SLOT0], 0>,
       InstrStage<1, [SLOT1], 0>,
       InstrStage<1, [CVI_LD], 0>,
       InstrStage<1, [CVI_XLANE]>], [9, 1, 2],
      [HVX_FWD, Hex_FWD, Hex_FWD]>,

    InstrItinData <tc_aa047364, /*SLOT0123*/
      [InstrStage<1, [SLOT0, SLOT1, SLOT2, SLOT3]>], [9, 7, 7],
      [HVX_FWD, HVX_FWD, HVX_FWD]>,

    InstrItinData <tc_ab23f776, /*SLOT0,STORE*/
      [InstrStage<1, [SLOT0], 0>,
       InstrStage<1, [CVI_ST]>], [1, 2, 5],
      [Hex_FWD, Hex_FWD, HVX_FWD]>,

    InstrItinData <tc_abe8c3b2, /*SLOT01,LOAD,VA*/
      [InstrStage<1, [SLOT0, SLOT1], 0>,
       InstrStage<1, [CVI_LD], 0>,
       InstrStage<1, [CVI_MPY0, CVI_MPY1, CVI_SHIFT, CVI_XLANE]>], [9, 2, 1, 2],
      [HVX_FWD, Hex_FWD, Hex_FWD, Hex_FWD]>,

    InstrItinData <tc_ac4046bc, /*SLOT23,VX*/
      [InstrStage<1, [SLOT2, SLOT3], 0>,
       InstrStage<1, [CVI_MPY0, CVI_MPY1]>], [9, 7, 2],
      [HVX_FWD, HVX_FWD, Hex_FWD]>,

    InstrItinData <tc_af25efd9, /*SLOT0123,VA_DV*/
      [InstrStage<1, [SLOT0, SLOT1, SLOT2, SLOT3], 0>,
       InstrStage<1, [CVI_MPY01, CVI_XLSHF]>], [9, 2, 7, 7],
      [HVX_FWD, Hex_FWD, HVX_FWD, HVX_FWD]>,

    InstrItinData <tc_b091f1c6, /*SLOT23,VX*/
      [InstrStage<1, [SLOT2, SLOT3], 0>,
       InstrStage<1, [CVI_MPY0, CVI_MPY1]>], [9, 7, 5, 2],
      [HVX_FWD, HVX_FWD, HVX_FWD, Hex_FWD]>,

    InstrItinData <tc_b28e51aa, /*SLOT0123,4SLOT*/
      [InstrStage<1, [SLOT0, SLOT1, SLOT2, SLOT3], 0>,
       InstrStage<1, [CVI_ALL]>], [2],
      [Hex_FWD]>,

    InstrItinData <tc_b4416217, /*SLOT0123,VA_DV*/
      [InstrStage<1, [SLOT0, SLOT1, SLOT2, SLOT3], 0>,
       InstrStage<1, [CVI_MPY01, CVI_XLSHF]>], [9, 7],
      [HVX_FWD, HVX_FWD]>,

    InstrItinData <tc_b9db8205, /*SLOT01,LOAD*/
      [InstrStage<1, [SLOT0, SLOT1], 0>,
       InstrStage<1, [CVI_LD]>], [9, 3, 2, 1, 2],
      [HVX_FWD, Hex_FWD, Hex_FWD, Hex_FWD, Hex_FWD]>,

    InstrItinData <tc_bb599486, /*SLOT23,VX_DV*/
      [InstrStage<1, [SLOT2, SLOT3], 0>,
       InstrStage<1, [CVI_MPY01]>], [9, 7, 5, 5, 2],
      [HVX_FWD, HVX_FWD, HVX_FWD, HVX_FWD, Hex_FWD]>,

    InstrItinData <tc_c0749f3c, /*SLOT01,LOAD,VA*/
      [InstrStage<1, [SLOT0, SLOT1], 0>,
       InstrStage<1, [CVI_LD], 0>,
       InstrStage<1, [CVI_MPY0, CVI_MPY1, CVI_SHIFT, CVI_XLANE]>], [9, 1, 2],
      [HVX_FWD, Hex_FWD, Hex_FWD]>,

    InstrItinData <tc_c127de3a, /*SLOT23,VX*/
      [InstrStage<1, [SLOT2, SLOT3], 0>,
       InstrStage<1, [CVI_MPY0, CVI_MPY1]>], [9, 5, 5],
      [HVX_FWD, HVX_FWD, HVX_FWD]>,

    InstrItinData <tc_c4edf264, /*SLOT23,VX*/
      [InstrStage<1, [SLOT2, SLOT3], 0>,
       InstrStage<1, [CVI_MPY0, CVI_MPY1]>], [9, 2],
      [HVX_FWD, Hex_FWD]>,

    InstrItinData <tc_c5dba46e, /*SLOT0,STORE,VA*/
      [InstrStage<1, [SLOT0], 0>,
       InstrStage<1, [CVI_ST], 0>,
       InstrStage<1, [CVI_MPY0, CVI_MPY1, CVI_SHIFT, CVI_XLANE]>], [1, 2, 7],
      [Hex_FWD, Hex_FWD, HVX_FWD]>,

    InstrItinData <tc_c7039829, /*SLOT0,NOSLOT1,STORE,VP*/
      [InstrStage<1, [SLOT0], 0>,
       InstrStage<1, [SLOT1], 0>,
       InstrStage<1, [CVI_ST], 0>,
       InstrStage<1, [CVI_XLANE]>], [3, 2, 1, 2, 5],
      [Hex_FWD, Hex_FWD, Hex_FWD, Hex_FWD, HVX_FWD]>,

    InstrItinData <tc_cd94bfe0, /*SLOT23,VS_VX*/
      [InstrStage<1, [SLOT2, SLOT3], 0>,
       InstrStage<1, [CVI_MPY0, CVI_MPY1], 0>,
       InstrStage<1, [CVI_SHIFT, CVI_XLANE]>], [9, 5, 2],
      [HVX_FWD, HVX_FWD, Hex_FWD]>,

    InstrItinData <tc_cda936da, /*SLOT23,VX*/
      [InstrStage<1, [SLOT2, SLOT3], 0>,
       InstrStage<1, [CVI_MPY0, CVI_MPY1]>], [9, 7, 7],
      [HVX_FWD, HVX_FWD, HVX_FWD]>,

    InstrItinData <tc_d8287c14, /*SLOT23,VX_DV*/
      [InstrStage<1, [SLOT2, SLOT3], 0>,
       InstrStage<1, [CVI_MPY01]>], [9, 5, 5],
      [HVX_FWD, HVX_FWD, HVX_FWD]>,

    InstrItinData <tc_db5555f3, /*SLOT0123,VA_DV*/
      [InstrStage<1, [SLOT0, SLOT1, SLOT2, SLOT3], 0>,
       InstrStage<1, [CVI_MPY01, CVI_XLSHF]>], [9, 7, 7],
      [HVX_FWD, HVX_FWD, HVX_FWD]>,

    InstrItinData <tc_dcca380f, /*SLOT23,VX_DV*/
      [InstrStage<1, [SLOT2, SLOT3], 0>,
       InstrStage<1, [CVI_MPY01]>], [9, 5, 2],
      [HVX_FWD, HVX_FWD, Hex_FWD]>,

    InstrItinData <tc_dd5b0695, /*SLOT01,ZW*/
      [InstrStage<1, [SLOT0, SLOT1], 0>,
       InstrStage<1, [CVI_ZW]>], [2, 1, 2],
      [Hex_FWD, Hex_FWD, Hex_FWD]>,

    InstrItinData <tc_df80eeb0, /*SLOT0123,VP_VS*/
      [InstrStage<1, [SLOT0, SLOT1, SLOT2, SLOT3], 0>,
       InstrStage<1, [CVI_XLSHF]>], [9, 7, 5, 5],
      [HVX_FWD, HVX_FWD, HVX_FWD, HVX_FWD]>,

    InstrItinData <tc_e2d2e9e5, /*SLOT0,NOSLOT1,STORE,VP*/
      [InstrStage<1, [SLOT0], 0>,
       InstrStage<1, [SLOT1], 0>,
       InstrStage<1, [CVI_ST], 0>,
       InstrStage<1, [CVI_XLANE]>], [3, 1, 2, 5],
      [Hex_FWD, Hex_FWD, Hex_FWD, HVX_FWD]>,

    InstrItinData <tc_e35c1e93, /*SLOT0123,VA*/
      [InstrStage<1, [SLOT0, SLOT1, SLOT2, SLOT3], 0>,
       InstrStage<1, [CVI_MPY0, CVI_MPY1, CVI_SHIFT, CVI_XLANE]>], [9, 9, 7, 7],
      [HVX_FWD, HVX_FWD, HVX_FWD, HVX_FWD]>,

    InstrItinData <tc_e3f68a46, /*SLOT0123,4SLOT*/
      [InstrStage<1, [SLOT0, SLOT1, SLOT2, SLOT3], 0>,
       InstrStage<1, [CVI_ALL]>], [3],
      [HVX_FWD]>,

    InstrItinData <tc_e675c45a, /*SLOT23,VX_DV*/
      [InstrStage<1, [SLOT2, SLOT3], 0>,
       InstrStage<1, [CVI_MPY01]>], [9, 7, 5, 2, 2],
      [HVX_FWD, HVX_FWD, HVX_FWD, Hex_FWD, Hex_FWD]>,

    InstrItinData <tc_e699ae41, /*SLOT01,ZW*/
      [InstrStage<1, [SLOT0, SLOT1], 0>,
       InstrStage<1, [CVI_ZW]>], [1, 2],
      [Hex_FWD, Hex_FWD]>,

    InstrItinData <tc_e99d4c2e, /*SLOT0,STORE*/
      [InstrStage<1, [SLOT0], 0>,
       InstrStage<1, [CVI_ST]>], [3, 2, 1, 2, 5],
      [Hex_FWD, Hex_FWD, Hex_FWD, Hex_FWD, HVX_FWD]>,

    InstrItinData <tc_f175e046, /*SLOT23,VX*/
      [InstrStage<1, [SLOT2, SLOT3], 0>,
       InstrStage<1, [CVI_MPY0, CVI_MPY1]>], [9, 5, 5, 2],
      [HVX_FWD, HVX_FWD, HVX_FWD, Hex_FWD]>,

    InstrItinData <tc_f1de44ef, /*SLOT2,VX_DV*/
      [InstrStage<1, [SLOT2], 0>,
       InstrStage<1, [CVI_MPY01]>], [9, 5, 2],
      [HVX_FWD, HVX_FWD, Hex_FWD]>,

    InstrItinData <tc_f21e8abb, /*SLOT0,NOSLOT1,STORE,VP*/
      [InstrStage<1, [SLOT0], 0>,
       InstrStage<1, [SLOT1], 0>,
       InstrStage<1, [CVI_ST], 0>,
       InstrStage<1, [CVI_XLANE]>], [1, 2, 5],
      [Hex_FWD, Hex_FWD, HVX_FWD]>
  ];
}

class DepHVXItinV69 {
  list<InstrItinData> DepHVXItinV69_list = [
    InstrItinData <tc_04da405a, /*SLOT0123,VP_VS*/
      [InstrStage<1, [SLOT0, SLOT1, SLOT2, SLOT3], 0>,
       InstrStage<1, [CVI_XLSHF]>], [9, 5],
      [HVX_FWD, HVX_FWD]>,

    InstrItinData <tc_05ca8cfd, /*SLOT0123,VS*/
      [InstrStage<1, [SLOT0, SLOT1, SLOT2, SLOT3], 0>,
       InstrStage<1, [CVI_SHIFT]>], [9, 5, 5],
      [HVX_FWD, HVX_FWD, HVX_FWD]>,

    InstrItinData <tc_08a4f1b6, /*SLOT23,VX_DV*/
      [InstrStage<1, [SLOT2, SLOT3], 0>,
       InstrStage<1, [CVI_MPY01]>], [9, 7, 5, 5],
      [HVX_FWD, HVX_FWD, HVX_FWD, HVX_FWD]>,

    InstrItinData <tc_0afc8be9, /*SLOT23,VX_DV*/
      [InstrStage<1, [SLOT2, SLOT3], 0>,
       InstrStage<1, [CVI_MPY01]>], [9, 5],
      [HVX_FWD, HVX_FWD]>,

    InstrItinData <tc_0b04c6c7, /*SLOT23,VX_DV*/
      [InstrStage<1, [SLOT2, SLOT3], 0>,
       InstrStage<1, [CVI_MPY01]>], [9, 5, 2],
      [HVX_FWD, HVX_FWD, Hex_FWD]>,

    InstrItinData <tc_0ec46cf9, /*SLOT0123,VA*/
      [InstrStage<1, [SLOT0, SLOT1, SLOT2, SLOT3], 0>,
       InstrStage<1, [CVI_MPY0, CVI_MPY1, CVI_SHIFT, CVI_XLANE]>], [9, 7],
      [HVX_FWD, HVX_FWD]>,

    InstrItinData <tc_131f1c81, /*SLOT0,NOSLOT1,STORE,VP*/
      [InstrStage<1, [SLOT0], 0>,
       InstrStage<1, [SLOT1], 0>,
       InstrStage<1, [CVI_ST], 0>,
       InstrStage<1, [CVI_XLANE]>], [2, 1, 2, 5],
      [Hex_FWD, Hex_FWD, Hex_FWD, HVX_FWD]>,

    InstrItinData <tc_1381a97c, /*SLOT0123,4SLOT*/
      [InstrStage<1, [SLOT0, SLOT1, SLOT2, SLOT3], 0>,
       InstrStage<1, [CVI_ALL]>], [],
      []>,

    InstrItinData <tc_15fdf750, /*SLOT23,VS_VX*/
      [InstrStage<1, [SLOT2, SLOT3], 0>,
       InstrStage<1, [CVI_MPY0, CVI_MPY1], 0>,
       InstrStage<1, [CVI_SHIFT, CVI_XLANE]>], [9, 7, 5, 2],
      [HVX_FWD, HVX_FWD, HVX_FWD, Hex_FWD]>,

    InstrItinData <tc_16ff9ef8, /*SLOT0123,VS*/
      [InstrStage<1, [SLOT0, SLOT1, SLOT2, SLOT3], 0>,
       InstrStage<1, [CVI_SHIFT]>], [9, 5, 5, 2],
      [HVX_FWD, HVX_FWD, HVX_FWD, Hex_FWD]>,

    InstrItinData <tc_191381c1, /*SLOT0,STORE,VA*/
      [InstrStage<1, [SLOT0], 0>,
       InstrStage<1, [CVI_ST], 0>,
       InstrStage<1, [CVI_MPY0, CVI_MPY1, CVI_SHIFT, CVI_XLANE]>], [3, 7, 1, 2, 7],
      [Hex_FWD, HVX_FWD, Hex_FWD, Hex_FWD, HVX_FWD]>,

    InstrItinData <tc_1ad8a370, /*SLOT23,VX_DV*/
      [InstrStage<1, [SLOT2, SLOT3], 0>,
       InstrStage<1, [CVI_MPY01]>], [9, 5, 2, 2],
      [HVX_FWD, HVX_FWD, Hex_FWD, Hex_FWD]>,

    InstrItinData <tc_1ba8a0cd, /*SLOT01,LOAD,VA*/
      [InstrStage<1, [SLOT0, SLOT1], 0>,
       InstrStage<1, [CVI_LD], 0>,
       InstrStage<1, [CVI_MPY0, CVI_MPY1, CVI_SHIFT, CVI_XLANE]>], [9, 3, 1, 2],
      [HVX_FWD, Hex_FWD, Hex_FWD, Hex_FWD]>,

    InstrItinData <tc_20a4bbec, /*SLOT0,STORE*/
      [InstrStage<1, [SLOT0], 0>,
       InstrStage<1, [CVI_ST]>], [3, 1, 2],
      [Hex_FWD, Hex_FWD, Hex_FWD]>,

    InstrItinData <tc_2120355e, /*SLOT0123*/
      [InstrStage<1, [SLOT0, SLOT1, SLOT2, SLOT3]>], [9, 7],
      [HVX_FWD, HVX_FWD]>,

    InstrItinData <tc_257f6f7c, /*SLOT0123,VA*/
      [InstrStage<1, [SLOT0, SLOT1, SLOT2, SLOT3], 0>,
       InstrStage<1, [CVI_MPY0, CVI_MPY1, CVI_SHIFT, CVI_XLANE]>], [9, 7, 7, 7],
      [HVX_FWD, HVX_FWD, HVX_FWD, HVX_FWD]>,

    InstrItinData <tc_26a377fe, /*SLOT23,4SLOT_MPY*/
      [InstrStage<1, [SLOT2, SLOT3], 0>,
       InstrStage<1, [CVI_ALL_NOMEM]>], [9, 3, 5, 2],
      [HVX_FWD, Hex_FWD, HVX_FWD, Hex_FWD]>,

    InstrItinData <tc_2b4c548e, /*SLOT23,VX_DV*/
      [InstrStage<1, [SLOT2, SLOT3], 0>,
       InstrStage<1, [CVI_MPY01]>], [9, 5, 5, 2],
      [HVX_FWD, HVX_FWD, HVX_FWD, Hex_FWD]>,

    InstrItinData <tc_2c745bb8, /*SLOT0123,VP_VS*/
      [InstrStage<1, [SLOT0, SLOT1, SLOT2, SLOT3], 0>,
       InstrStage<1, [CVI_XLSHF]>], [9, 7, 5],
      [HVX_FWD, HVX_FWD, HVX_FWD]>,

    InstrItinData <tc_2d4051cd, /*SLOT23,4SLOT_MPY*/
      [InstrStage<1, [SLOT2, SLOT3], 0>,
       InstrStage<1, [CVI_ALL_NOMEM]>], [9, 3, 7, 5, 2],
      [HVX_FWD, Hex_FWD, HVX_FWD, HVX_FWD, Hex_FWD]>,

    InstrItinData <tc_2e8f5f6e, /*SLOT23,VX*/
      [InstrStage<1, [SLOT2, SLOT3], 0>,
       InstrStage<1, [CVI_MPY0, CVI_MPY1]>], [9, 7, 7, 2],
      [HVX_FWD, HVX_FWD, HVX_FWD, Hex_FWD]>,

    InstrItinData <tc_309dbb4f, /*SLOT0123,VS*/
      [InstrStage<1, [SLOT0, SLOT1, SLOT2, SLOT3], 0>,
       InstrStage<1, [CVI_SHIFT]>], [9, 7, 5, 2],
      [HVX_FWD, HVX_FWD, HVX_FWD, Hex_FWD]>,

    InstrItinData <tc_37820f4c, /*SLOT23,VX*/
      [InstrStage<1, [SLOT2, SLOT3], 0>,
       InstrStage<1, [CVI_MPY0, CVI_MPY1]>], [9, 7, 5, 5],
      [HVX_FWD, HVX_FWD, HVX_FWD, HVX_FWD]>,

    InstrItinData <tc_3904b926, /*SLOT01,LOAD*/
      [InstrStage<1, [SLOT0, SLOT1], 0>,
       InstrStage<1, [CVI_LD]>], [9, 2, 1, 2],
      [HVX_FWD, Hex_FWD, Hex_FWD, Hex_FWD]>,

    InstrItinData <tc_3aacf4a8, /*SLOT0123,VA*/
      [InstrStage<1, [SLOT0, SLOT1, SLOT2, SLOT3], 0>,
       InstrStage<1, [CVI_MPY0, CVI_MPY1, CVI_SHIFT, CVI_XLANE]>], [9, 2, 7],
      [HVX_FWD, Hex_FWD, HVX_FWD]>,

    InstrItinData <tc_3ad719fb, /*SLOT01,ZW*/
      [InstrStage<1, [SLOT0, SLOT1], 0>,
       InstrStage<1, [CVI_ZW]>], [3, 2, 1, 2],
      [Hex_FWD, Hex_FWD, Hex_FWD, Hex_FWD]>,

    InstrItinData <tc_3c56e5ce, /*SLOT0,NOSLOT1,LOAD,VP*/
      [InstrStage<1, [SLOT0], 0>,
       InstrStage<1, [SLOT1], 0>,
       InstrStage<1, [CVI_LD], 0>,
       InstrStage<1, [CVI_XLANE]>], [9, 3, 1, 2],
      [HVX_FWD, Hex_FWD, Hex_FWD, Hex_FWD]>,

    InstrItinData <tc_3c8c15d0, /*SLOT23,VX*/
      [InstrStage<1, [SLOT2, SLOT3], 0>,
       InstrStage<1, [CVI_MPY0, CVI_MPY1]>], [9, 5],
      [HVX_FWD, HVX_FWD]>,

    InstrItinData <tc_3ce09744, /*SLOT0,STORE*/
      [InstrStage<1, [SLOT0], 0>,
       InstrStage<1, [CVI_ST]>], [1, 2],
      [Hex_FWD, Hex_FWD]>,

    InstrItinData <tc_3e2aaafc, /*SLOT0,STORE,VA*/
      [InstrStage<1, [SLOT0], 0>,
       InstrStage<1, [CVI_ST], 0>,
       InstrStage<1, [CVI_MPY0, CVI_MPY1, CVI_SHIFT, CVI_XLANE]>], [3, 1, 2, 7],
      [Hex_FWD, Hex_FWD, Hex_FWD, HVX_FWD]>,

    InstrItinData <tc_447d9895, /*SLOT0,STORE,VA*/
      [InstrStage<1, [SLOT0], 0>,
       InstrStage<1, [CVI_ST], 0>,
       InstrStage<1, [CVI_MPY0, CVI_MPY1, CVI_SHIFT, CVI_XLANE]>], [7, 1, 2, 7],
      [HVX_FWD, Hex_FWD, Hex_FWD, HVX_FWD]>,

    InstrItinData <tc_453fe68d, /*SLOT01,LOAD,VA*/
      [InstrStage<1, [SLOT0, SLOT1], 0>,
       InstrStage<1, [CVI_LD], 0>,
       InstrStage<1, [CVI_MPY0, CVI_MPY1, CVI_SHIFT, CVI_XLANE]>], [9, 3, 2, 1, 2],
      [HVX_FWD, Hex_FWD, Hex_FWD, Hex_FWD, Hex_FWD]>,

    InstrItinData <tc_46d6c3e0, /*SLOT0123,VP*/
      [InstrStage<1, [SLOT0, SLOT1, SLOT2, SLOT3], 0>,
       InstrStage<1, [CVI_XLANE]>], [9, 5, 5],
      [HVX_FWD, HVX_FWD, HVX_FWD]>,

    InstrItinData <tc_4942646a, /*SLOT23,VX*/
      [InstrStage<1, [SLOT2, SLOT3], 0>,
       InstrStage<1, [CVI_MPY0, CVI_MPY1]>], [9, 7, 5, 5, 2],
      [HVX_FWD, HVX_FWD, HVX_FWD, HVX_FWD, Hex_FWD]>,

    InstrItinData <tc_51d0ecc3, /*SLOT0123,VS*/
      [InstrStage<1, [SLOT0, SLOT1, SLOT2, SLOT3], 0>,
       InstrStage<1, [CVI_SHIFT]>], [9, 5],
      [HVX_FWD, HVX_FWD]>,

    InstrItinData <tc_52447ecc, /*SLOT01,LOAD*/
      [InstrStage<1, [SLOT0, SLOT1], 0>,
       InstrStage<1, [CVI_LD]>], [9, 1, 2],
      [HVX_FWD, Hex_FWD, Hex_FWD]>,

    InstrItinData <tc_540c3da3, /*SLOT0,VA*/
      [InstrStage<1, [SLOT0], 0>,
       InstrStage<1, [CVI_MPY0, CVI_MPY1, CVI_SHIFT, CVI_XLANE]>], [4, 7, 1],
      [Hex_FWD, HVX_FWD, Hex_FWD]>,

    InstrItinData <tc_54a0dc47, /*SLOT0,STORE,VA*/
      [InstrStage<1, [SLOT0], 0>,
       InstrStage<1, [CVI_ST], 0>,
       InstrStage<1, [CVI_MPY0, CVI_MPY1, CVI_SHIFT, CVI_XLANE]>], [3, 2, 1, 2, 7],
      [Hex_FWD, Hex_FWD, Hex_FWD, Hex_FWD, HVX_FWD]>,

    InstrItinData <tc_561aaa58, /*SLOT0123,VP_VS*/
      [InstrStage<1, [SLOT0, SLOT1, SLOT2, SLOT3], 0>,
       InstrStage<1, [CVI_XLSHF]>], [9, 9, 5, 5, 2],
      [HVX_FWD, HVX_FWD, HVX_FWD, HVX_FWD, Hex_FWD]>,

    InstrItinData <tc_56c4f9fe, /*SLOT0123,VA*/
      [InstrStage<1, [SLOT0, SLOT1, SLOT2, SLOT3], 0>,
       InstrStage<1, [CVI_MPY0, CVI_MPY1, CVI_SHIFT, CVI_XLANE]>], [9, 7, 7],
      [HVX_FWD, HVX_FWD, HVX_FWD]>,

    InstrItinData <tc_56e64202, /*SLOT0123,VP*/
      [InstrStage<1, [SLOT0, SLOT1, SLOT2, SLOT3], 0>,
       InstrStage<1, [CVI_XLANE]>], [9, 5, 5, 2],
      [HVX_FWD, HVX_FWD, HVX_FWD, Hex_FWD]>,

    InstrItinData <tc_58d21193, /*SLOT0,STORE,VA_DV*/
      [InstrStage<1, [SLOT0], 0>,
       InstrStage<1, [CVI_ST], 0>,
       InstrStage<1, [CVI_MPY01, CVI_XLSHF]>], [7, 1, 2, 7, 7],
      [HVX_FWD, Hex_FWD, Hex_FWD, HVX_FWD, HVX_FWD]>,

    InstrItinData <tc_5bf8afbb, /*SLOT0123,VP*/
      [InstrStage<1, [SLOT0, SLOT1, SLOT2, SLOT3], 0>,
       InstrStage<1, [CVI_XLANE]>], [9, 2],
      [HVX_FWD, Hex_FWD]>,

    InstrItinData <tc_5cdf8c84, /*SLOT23,VX*/
      [InstrStage<1, [SLOT2, SLOT3], 0>,
       InstrStage<1, [CVI_MPY0, CVI_MPY1]>], [9, 7],
      [HVX_FWD, HVX_FWD]>,

    InstrItinData <tc_61bf7c03, /*SLOT23,4SLOT_MPY*/
      [InstrStage<1, [SLOT2, SLOT3], 0>,
       InstrStage<1, [CVI_ALL_NOMEM]>], [9, 5, 2],
      [HVX_FWD, HVX_FWD, Hex_FWD]>,

    InstrItinData <tc_649072c2, /*SLOT23,VX*/
      [InstrStage<1, [SLOT2, SLOT3], 0>,
       InstrStage<1, [CVI_MPY0, CVI_MPY1]>], [9, 5, 2],
      [HVX_FWD, HVX_FWD, Hex_FWD]>,

    InstrItinData <tc_660769f1, /*SLOT23,VX_DV*/
      [InstrStage<1, [SLOT2, SLOT3], 0>,
       InstrStage<1, [CVI_MPY01]>], [9, 7, 5, 2],
      [HVX_FWD, HVX_FWD, HVX_FWD, Hex_FWD]>,

    InstrItinData <tc_663c80a7, /*SLOT01,LOAD*/
      [InstrStage<1, [SLOT0, SLOT1], 0>,
       InstrStage<1, [CVI_LD]>], [9, 3, 1, 2],
      [HVX_FWD, Hex_FWD, Hex_FWD, Hex_FWD]>,

    InstrItinData <tc_6942b6e0, /*SLOT0,STORE*/
      [InstrStage<1, [SLOT0], 0>,
       InstrStage<1, [CVI_ST]>], [3, 1, 2, 5],
      [Hex_FWD, Hex_FWD, Hex_FWD, HVX_FWD]>,

    InstrItinData <tc_6e7fa133, /*SLOT0123,VP*/
      [InstrStage<1, [SLOT0, SLOT1, SLOT2, SLOT3], 0>,
       InstrStage<1, [CVI_XLANE]>], [9, 5, 2],
      [HVX_FWD, HVX_FWD, Hex_FWD]>,

<<<<<<< HEAD
    InstrItinData <tc_7095ecba, /*SLOT1,LOAD,VA_DV*/
      [InstrStage<1, [SLOT1], 0>,
=======
    InstrItinData <tc_7095ecba, /*SLOT01,LOAD,VA_DV*/
      [InstrStage<1, [SLOT0, SLOT1], 0>,
>>>>>>> 2ab1d525
       InstrStage<1, [CVI_LD], 0>,
       InstrStage<1, [CVI_MPY01, CVI_XLSHF]>], [1, 2, 7],
      [Hex_FWD, Hex_FWD, HVX_FWD]>,

    InstrItinData <tc_71646d06, /*SLOT0123,VA_DV*/
      [InstrStage<1, [SLOT0, SLOT1, SLOT2, SLOT3], 0>,
       InstrStage<1, [CVI_MPY01, CVI_XLSHF]>], [9, 7, 7, 7],
      [HVX_FWD, HVX_FWD, HVX_FWD, HVX_FWD]>,

    InstrItinData <tc_7177e272, /*SLOT0,STORE*/
      [InstrStage<1, [SLOT0], 0>,
       InstrStage<1, [CVI_ST]>], [2, 1, 2, 5],
      [Hex_FWD, Hex_FWD, Hex_FWD, HVX_FWD]>,

    InstrItinData <tc_718b5c53, /*SLOT0123,VA_DV*/
      [InstrStage<1, [SLOT0, SLOT1, SLOT2, SLOT3], 0>,
       InstrStage<1, [CVI_MPY01, CVI_XLSHF]>], [9],
      [HVX_FWD]>,

    InstrItinData <tc_7273323b, /*SLOT0,STORE,VA_DV*/
      [InstrStage<1, [SLOT0], 0>,
       InstrStage<1, [CVI_ST], 0>,
       InstrStage<1, [CVI_MPY01, CVI_XLSHF]>], [1, 2, 7, 7],
      [Hex_FWD, Hex_FWD, HVX_FWD, HVX_FWD]>,

    InstrItinData <tc_72e2b393, /*SLOT23,VX*/
      [InstrStage<1, [SLOT2, SLOT3], 0>,
       InstrStage<1, [CVI_MPY0, CVI_MPY1]>], [9, 7, 5, 2],
      [HVX_FWD, HVX_FWD, HVX_FWD, Hex_FWD]>,

    InstrItinData <tc_73efe966, /*SLOT23,VX*/
      [InstrStage<1, [SLOT2, SLOT3], 0>,
       InstrStage<1, [CVI_MPY0, CVI_MPY1]>], [9, 5, 5],
      [HVX_FWD, HVX_FWD, HVX_FWD]>,

    InstrItinData <tc_7417e785, /*SLOT0123,VS*/
      [InstrStage<1, [SLOT0, SLOT1, SLOT2, SLOT3], 0>,
       InstrStage<1, [CVI_SHIFT]>], [9, 5, 2],
      [HVX_FWD, HVX_FWD, Hex_FWD]>,

    InstrItinData <tc_767c4e9d, /*SLOT0123,4SLOT*/
      [InstrStage<1, [SLOT0, SLOT1, SLOT2, SLOT3], 0>,
       InstrStage<1, [CVI_ALL]>], [3, 2],
      [HVX_FWD, Hex_FWD]>,

<<<<<<< HEAD
    InstrItinData <tc_7d68d5c2, /*SLOT1,LOAD,VA*/
      [InstrStage<1, [SLOT1], 0>,
=======
    InstrItinData <tc_7d68d5c2, /*SLOT01,LOAD,VA*/
      [InstrStage<1, [SLOT0, SLOT1], 0>,
>>>>>>> 2ab1d525
       InstrStage<1, [CVI_LD], 0>,
       InstrStage<1, [CVI_MPY0, CVI_MPY1, CVI_SHIFT, CVI_XLANE]>], [7, 1, 2, 7],
      [HVX_FWD, Hex_FWD, Hex_FWD, HVX_FWD]>,

    InstrItinData <tc_7e6a3e89, /*SLOT0123,VA*/
      [InstrStage<1, [SLOT0, SLOT1, SLOT2, SLOT3], 0>,
       InstrStage<1, [CVI_MPY0, CVI_MPY1, CVI_SHIFT, CVI_XLANE]>], [9, 9, 7, 7, 7],
      [HVX_FWD, HVX_FWD, HVX_FWD, HVX_FWD, HVX_FWD]>,

    InstrItinData <tc_8772086c, /*SLOT0123,VA*/
      [InstrStage<1, [SLOT0, SLOT1, SLOT2, SLOT3], 0>,
       InstrStage<1, [CVI_MPY0, CVI_MPY1, CVI_SHIFT, CVI_XLANE]>], [9, 7, 7],
      [HVX_FWD, HVX_FWD, HVX_FWD]>,

    InstrItinData <tc_87adc037, /*SLOT0123,VP_VS*/
      [InstrStage<1, [SLOT0, SLOT1, SLOT2, SLOT3], 0>,
       InstrStage<1, [CVI_XLSHF]>], [9, 5, 5, 2],
      [HVX_FWD, HVX_FWD, HVX_FWD, Hex_FWD]>,

    InstrItinData <tc_8e420e4d, /*SLOT0,STORE,VA*/
      [InstrStage<1, [SLOT0], 0>,
       InstrStage<1, [CVI_ST], 0>,
       InstrStage<1, [CVI_MPY0, CVI_MPY1, CVI_SHIFT, CVI_XLANE]>], [7, 1, 2, 7, 7],
      [HVX_FWD, Hex_FWD, Hex_FWD, HVX_FWD, HVX_FWD]>,

    InstrItinData <tc_90bcc1db, /*SLOT2,VX_DV*/
      [InstrStage<1, [SLOT2], 0>,
       InstrStage<1, [CVI_MPY01]>], [9, 5, 5, 2],
      [HVX_FWD, HVX_FWD, HVX_FWD, Hex_FWD]>,

    InstrItinData <tc_933f2b39, /*SLOT23,4SLOT_MPY*/
      [InstrStage<1, [SLOT2, SLOT3], 0>,
       InstrStage<1, [CVI_ALL_NOMEM]>], [9, 7, 5, 2],
      [HVX_FWD, HVX_FWD, HVX_FWD, Hex_FWD]>,

    InstrItinData <tc_946013d8, /*SLOT0123,VP*/
      [InstrStage<1, [SLOT0, SLOT1, SLOT2, SLOT3], 0>,
       InstrStage<1, [CVI_XLANE]>], [9, 5],
      [HVX_FWD, HVX_FWD]>,

    InstrItinData <tc_9d1dc972, /*SLOT0123,VP_VS*/
      [InstrStage<1, [SLOT0, SLOT1, SLOT2, SLOT3], 0>,
       InstrStage<1, [CVI_XLSHF]>], [9, 7, 5, 5, 2],
      [HVX_FWD, HVX_FWD, HVX_FWD, HVX_FWD, Hex_FWD]>,

    InstrItinData <tc_9f363d21, /*SLOT0,STORE,VA*/
      [InstrStage<1, [SLOT0], 0>,
       InstrStage<1, [CVI_ST], 0>,
       InstrStage<1, [CVI_MPY0, CVI_MPY1, CVI_SHIFT, CVI_XLANE]>], [1, 2, 7, 7],
      [Hex_FWD, Hex_FWD, HVX_FWD, HVX_FWD]>,

    InstrItinData <tc_a02a10a8, /*SLOT0,STORE,VA*/
      [InstrStage<1, [SLOT0], 0>,
       InstrStage<1, [CVI_ST], 0>,
       InstrStage<1, [CVI_MPY0, CVI_MPY1, CVI_SHIFT, CVI_XLANE]>], [2, 1, 2, 7],
      [Hex_FWD, Hex_FWD, Hex_FWD, HVX_FWD]>,

    InstrItinData <tc_a0dbea28, /*SLOT01,ZW*/
      [InstrStage<1, [SLOT0, SLOT1], 0>,
       InstrStage<1, [CVI_ZW]>], [3, 1, 2],
      [Hex_FWD, Hex_FWD, Hex_FWD]>,

<<<<<<< HEAD
    InstrItinData <tc_a28f32b5, /*SLOT1,LOAD,VA*/
      [InstrStage<1, [SLOT1], 0>,
=======
    InstrItinData <tc_a19b9305, /*SLOT23,VX*/
      [InstrStage<1, [SLOT2, SLOT3], 0>,
       InstrStage<1, [CVI_MPY0, CVI_MPY1]>], [9, 7, 5, 5],
      [HVX_FWD, HVX_FWD, HVX_FWD, HVX_FWD]>,

    InstrItinData <tc_a28f32b5, /*SLOT01,LOAD,VA*/
      [InstrStage<1, [SLOT0, SLOT1], 0>,
>>>>>>> 2ab1d525
       InstrStage<1, [CVI_LD], 0>,
       InstrStage<1, [CVI_MPY0, CVI_MPY1, CVI_SHIFT, CVI_XLANE]>], [1, 2, 7],
      [Hex_FWD, Hex_FWD, HVX_FWD]>,

<<<<<<< HEAD
    InstrItinData <tc_a69eeee1, /*SLOT1,LOAD,VA_DV*/
      [InstrStage<1, [SLOT1], 0>,
=======
    InstrItinData <tc_a69eeee1, /*SLOT01,LOAD,VA_DV*/
      [InstrStage<1, [SLOT0, SLOT1], 0>,
>>>>>>> 2ab1d525
       InstrStage<1, [CVI_LD], 0>,
       InstrStage<1, [CVI_MPY01, CVI_XLSHF]>], [7, 1, 2, 7],
      [HVX_FWD, Hex_FWD, Hex_FWD, HVX_FWD]>,

    InstrItinData <tc_a7e6707d, /*SLOT0,NOSLOT1,LOAD,VP*/
      [InstrStage<1, [SLOT0], 0>,
       InstrStage<1, [SLOT1], 0>,
       InstrStage<1, [CVI_LD], 0>,
       InstrStage<1, [CVI_XLANE]>], [9, 1, 2],
      [HVX_FWD, Hex_FWD, Hex_FWD]>,

    InstrItinData <tc_aa047364, /*SLOT0123*/
      [InstrStage<1, [SLOT0, SLOT1, SLOT2, SLOT3]>], [9, 7, 7],
      [HVX_FWD, HVX_FWD, HVX_FWD]>,

    InstrItinData <tc_ab23f776, /*SLOT0,STORE*/
      [InstrStage<1, [SLOT0], 0>,
       InstrStage<1, [CVI_ST]>], [1, 2, 5],
      [Hex_FWD, Hex_FWD, HVX_FWD]>,

    InstrItinData <tc_abe8c3b2, /*SLOT01,LOAD,VA*/
      [InstrStage<1, [SLOT0, SLOT1], 0>,
       InstrStage<1, [CVI_LD], 0>,
       InstrStage<1, [CVI_MPY0, CVI_MPY1, CVI_SHIFT, CVI_XLANE]>], [9, 2, 1, 2],
      [HVX_FWD, Hex_FWD, Hex_FWD, Hex_FWD]>,

    InstrItinData <tc_ac4046bc, /*SLOT23,VX*/
      [InstrStage<1, [SLOT2, SLOT3], 0>,
       InstrStage<1, [CVI_MPY0, CVI_MPY1]>], [9, 7, 2],
      [HVX_FWD, HVX_FWD, Hex_FWD]>,

    InstrItinData <tc_af25efd9, /*SLOT0123,VA_DV*/
      [InstrStage<1, [SLOT0, SLOT1, SLOT2, SLOT3], 0>,
       InstrStage<1, [CVI_MPY01, CVI_XLSHF]>], [9, 2, 7, 7],
      [HVX_FWD, Hex_FWD, HVX_FWD, HVX_FWD]>,

    InstrItinData <tc_b091f1c6, /*SLOT23,VX*/
      [InstrStage<1, [SLOT2, SLOT3], 0>,
       InstrStage<1, [CVI_MPY0, CVI_MPY1]>], [9, 7, 5, 2],
      [HVX_FWD, HVX_FWD, HVX_FWD, Hex_FWD]>,

    InstrItinData <tc_b28e51aa, /*SLOT0123,4SLOT*/
      [InstrStage<1, [SLOT0, SLOT1, SLOT2, SLOT3], 0>,
       InstrStage<1, [CVI_ALL]>], [2],
      [Hex_FWD]>,

    InstrItinData <tc_b4416217, /*SLOT0123,VA_DV*/
      [InstrStage<1, [SLOT0, SLOT1, SLOT2, SLOT3], 0>,
       InstrStage<1, [CVI_MPY01, CVI_XLSHF]>], [9, 7],
      [HVX_FWD, HVX_FWD]>,

    InstrItinData <tc_b9db8205, /*SLOT01,LOAD*/
      [InstrStage<1, [SLOT0, SLOT1], 0>,
       InstrStage<1, [CVI_LD]>], [9, 3, 2, 1, 2],
      [HVX_FWD, Hex_FWD, Hex_FWD, Hex_FWD, Hex_FWD]>,

    InstrItinData <tc_bb599486, /*SLOT23,VX_DV*/
      [InstrStage<1, [SLOT2, SLOT3], 0>,
       InstrStage<1, [CVI_MPY01]>], [9, 7, 5, 5, 2],
      [HVX_FWD, HVX_FWD, HVX_FWD, HVX_FWD, Hex_FWD]>,

    InstrItinData <tc_c0749f3c, /*SLOT01,LOAD,VA*/
      [InstrStage<1, [SLOT0, SLOT1], 0>,
       InstrStage<1, [CVI_LD], 0>,
       InstrStage<1, [CVI_MPY0, CVI_MPY1, CVI_SHIFT, CVI_XLANE]>], [9, 1, 2],
      [HVX_FWD, Hex_FWD, Hex_FWD]>,

    InstrItinData <tc_c127de3a, /*SLOT23,VX*/
      [InstrStage<1, [SLOT2, SLOT3], 0>,
       InstrStage<1, [CVI_MPY0, CVI_MPY1]>], [9, 5, 5],
      [HVX_FWD, HVX_FWD, HVX_FWD]>,

    InstrItinData <tc_c4edf264, /*SLOT23,VX*/
      [InstrStage<1, [SLOT2, SLOT3], 0>,
       InstrStage<1, [CVI_MPY0, CVI_MPY1]>], [9, 2],
      [HVX_FWD, Hex_FWD]>,

    InstrItinData <tc_c5dba46e, /*SLOT0,STORE,VA*/
      [InstrStage<1, [SLOT0], 0>,
       InstrStage<1, [CVI_ST], 0>,
       InstrStage<1, [CVI_MPY0, CVI_MPY1, CVI_SHIFT, CVI_XLANE]>], [1, 2, 7],
      [Hex_FWD, Hex_FWD, HVX_FWD]>,

    InstrItinData <tc_c7039829, /*SLOT0,NOSLOT1,STORE,VP*/
      [InstrStage<1, [SLOT0], 0>,
       InstrStage<1, [SLOT1], 0>,
       InstrStage<1, [CVI_ST], 0>,
       InstrStage<1, [CVI_XLANE]>], [3, 2, 1, 2, 5],
      [Hex_FWD, Hex_FWD, Hex_FWD, Hex_FWD, HVX_FWD]>,

    InstrItinData <tc_cd94bfe0, /*SLOT23,VS_VX*/
      [InstrStage<1, [SLOT2, SLOT3], 0>,
       InstrStage<1, [CVI_MPY0, CVI_MPY1], 0>,
       InstrStage<1, [CVI_SHIFT, CVI_XLANE]>], [9, 5, 2],
      [HVX_FWD, HVX_FWD, Hex_FWD]>,

    InstrItinData <tc_cda936da, /*SLOT23,VX*/
      [InstrStage<1, [SLOT2, SLOT3], 0>,
       InstrStage<1, [CVI_MPY0, CVI_MPY1]>], [9, 7, 7],
      [HVX_FWD, HVX_FWD, HVX_FWD]>,

    InstrItinData <tc_d8287c14, /*SLOT23,VX_DV*/
      [InstrStage<1, [SLOT2, SLOT3], 0>,
       InstrStage<1, [CVI_MPY01]>], [9, 5, 5],
      [HVX_FWD, HVX_FWD, HVX_FWD]>,

    InstrItinData <tc_db5555f3, /*SLOT0123,VA_DV*/
      [InstrStage<1, [SLOT0, SLOT1, SLOT2, SLOT3], 0>,
       InstrStage<1, [CVI_MPY01, CVI_XLSHF]>], [9, 7, 7],
      [HVX_FWD, HVX_FWD, HVX_FWD]>,

    InstrItinData <tc_dcca380f, /*SLOT23,VX*/
      [InstrStage<1, [SLOT2, SLOT3], 0>,
       InstrStage<1, [CVI_MPY0, CVI_MPY1]>], [9, 5, 2],
      [HVX_FWD, HVX_FWD, Hex_FWD]>,

    InstrItinData <tc_dd5b0695, /*SLOT01,ZW*/
      [InstrStage<1, [SLOT0, SLOT1], 0>,
       InstrStage<1, [CVI_ZW]>], [2, 1, 2],
      [Hex_FWD, Hex_FWD, Hex_FWD]>,

    InstrItinData <tc_df80eeb0, /*SLOT0123,VP_VS*/
      [InstrStage<1, [SLOT0, SLOT1, SLOT2, SLOT3], 0>,
       InstrStage<1, [CVI_XLSHF]>], [9, 7, 5, 5],
      [HVX_FWD, HVX_FWD, HVX_FWD, HVX_FWD]>,

    InstrItinData <tc_e2d2e9e5, /*SLOT0,NOSLOT1,STORE,VP*/
      [InstrStage<1, [SLOT0], 0>,
       InstrStage<1, [SLOT1], 0>,
       InstrStage<1, [CVI_ST], 0>,
       InstrStage<1, [CVI_XLANE]>], [3, 1, 2, 5],
      [Hex_FWD, Hex_FWD, Hex_FWD, HVX_FWD]>,

    InstrItinData <tc_e35c1e93, /*SLOT0123,VA*/
      [InstrStage<1, [SLOT0, SLOT1, SLOT2, SLOT3], 0>,
       InstrStage<1, [CVI_MPY0, CVI_MPY1, CVI_SHIFT, CVI_XLANE]>], [9, 9, 7, 7],
      [HVX_FWD, HVX_FWD, HVX_FWD, HVX_FWD]>,

    InstrItinData <tc_e3f68a46, /*SLOT0123,4SLOT*/
      [InstrStage<1, [SLOT0, SLOT1, SLOT2, SLOT3], 0>,
       InstrStage<1, [CVI_ALL]>], [3],
      [HVX_FWD]>,

    InstrItinData <tc_e675c45a, /*SLOT23,VX_DV*/
      [InstrStage<1, [SLOT2, SLOT3], 0>,
       InstrStage<1, [CVI_MPY01]>], [9, 7, 5, 2, 2],
      [HVX_FWD, HVX_FWD, HVX_FWD, Hex_FWD, Hex_FWD]>,

    InstrItinData <tc_e699ae41, /*SLOT01,ZW*/
      [InstrStage<1, [SLOT0, SLOT1], 0>,
       InstrStage<1, [CVI_ZW]>], [1, 2],
      [Hex_FWD, Hex_FWD]>,

    InstrItinData <tc_e99d4c2e, /*SLOT0,STORE*/
      [InstrStage<1, [SLOT0], 0>,
       InstrStage<1, [CVI_ST]>], [3, 2, 1, 2, 5],
      [Hex_FWD, Hex_FWD, Hex_FWD, Hex_FWD, HVX_FWD]>,

    InstrItinData <tc_f175e046, /*SLOT23,VX*/
      [InstrStage<1, [SLOT2, SLOT3], 0>,
       InstrStage<1, [CVI_MPY0, CVI_MPY1]>], [9, 5, 5, 2],
      [HVX_FWD, HVX_FWD, HVX_FWD, Hex_FWD]>,

    InstrItinData <tc_f1de44ef, /*SLOT2,VX_DV*/
      [InstrStage<1, [SLOT2], 0>,
       InstrStage<1, [CVI_MPY01]>], [9, 5, 2],
      [HVX_FWD, HVX_FWD, Hex_FWD]>,

    InstrItinData <tc_f21e8abb, /*SLOT0,NOSLOT1,STORE,VP*/
      [InstrStage<1, [SLOT0], 0>,
       InstrStage<1, [SLOT1], 0>,
       InstrStage<1, [CVI_ST], 0>,
       InstrStage<1, [CVI_XLANE]>], [1, 2, 5],
      [Hex_FWD, Hex_FWD, HVX_FWD]>
<<<<<<< HEAD
  ];
}

class DepHVXItinV68 {
  list<InstrItinData> DepHVXItinV68_list = [
    InstrItinData <tc_04da405a, /*SLOT0123,VP_VS*/
      [InstrStage<1, [SLOT0, SLOT1, SLOT2, SLOT3], 0>,
       InstrStage<1, [CVI_XLSHF]>], [9, 5],
      [HVX_FWD, HVX_FWD]>,

    InstrItinData <tc_05ca8cfd, /*SLOT0123,VS*/
      [InstrStage<1, [SLOT0, SLOT1, SLOT2, SLOT3], 0>,
       InstrStage<1, [CVI_SHIFT]>], [9, 5, 5],
      [HVX_FWD, HVX_FWD, HVX_FWD]>,

    InstrItinData <tc_08a4f1b6, /*SLOT23,VX_DV*/
      [InstrStage<1, [SLOT2, SLOT3], 0>,
       InstrStage<1, [CVI_MPY01]>], [9, 7, 5, 5],
      [HVX_FWD, HVX_FWD, HVX_FWD, HVX_FWD]>,

    InstrItinData <tc_0b04c6c7, /*SLOT23,VX_DV*/
      [InstrStage<1, [SLOT2, SLOT3], 0>,
       InstrStage<1, [CVI_MPY01]>], [9, 5, 2],
      [HVX_FWD, HVX_FWD, Hex_FWD]>,

    InstrItinData <tc_0ec46cf9, /*SLOT0123,VA*/
      [InstrStage<1, [SLOT0, SLOT1, SLOT2, SLOT3], 0>,
       InstrStage<1, [CVI_MPY0, CVI_MPY1, CVI_SHIFT, CVI_XLANE]>], [9, 7],
      [HVX_FWD, HVX_FWD]>,

    InstrItinData <tc_131f1c81, /*SLOT0,NOSLOT1,STORE,VP*/
      [InstrStage<1, [SLOT0], 0>,
       InstrStage<1, [SLOT1], 0>,
       InstrStage<1, [CVI_ST], 0>,
       InstrStage<1, [CVI_XLANE]>], [2, 1, 2, 5],
      [Hex_FWD, Hex_FWD, Hex_FWD, HVX_FWD]>,

    InstrItinData <tc_1381a97c, /*SLOT0123,4SLOT*/
      [InstrStage<1, [SLOT0, SLOT1, SLOT2, SLOT3], 0>,
       InstrStage<1, [CVI_ALL]>], [],
      []>,

    InstrItinData <tc_15fdf750, /*SLOT23,VS_VX*/
      [InstrStage<1, [SLOT2, SLOT3], 0>,
       InstrStage<1, [CVI_MPY0, CVI_MPY1], 0>,
       InstrStage<1, [CVI_SHIFT, CVI_XLANE]>], [9, 7, 5, 2],
      [HVX_FWD, HVX_FWD, HVX_FWD, Hex_FWD]>,

    InstrItinData <tc_16ff9ef8, /*SLOT0123,VS*/
      [InstrStage<1, [SLOT0, SLOT1, SLOT2, SLOT3], 0>,
       InstrStage<1, [CVI_SHIFT]>], [9, 5, 5, 2],
      [HVX_FWD, HVX_FWD, HVX_FWD, Hex_FWD]>,

    InstrItinData <tc_191381c1, /*SLOT0,STORE,VA*/
      [InstrStage<1, [SLOT0], 0>,
       InstrStage<1, [CVI_ST], 0>,
       InstrStage<1, [CVI_MPY0, CVI_MPY1, CVI_SHIFT, CVI_XLANE]>], [3, 7, 1, 2, 7],
      [Hex_FWD, HVX_FWD, Hex_FWD, Hex_FWD, HVX_FWD]>,

    InstrItinData <tc_1ad8a370, /*SLOT23,VX_DV*/
      [InstrStage<1, [SLOT2, SLOT3], 0>,
       InstrStage<1, [CVI_MPY01]>], [9, 5, 2, 2],
      [HVX_FWD, HVX_FWD, Hex_FWD, Hex_FWD]>,

    InstrItinData <tc_1ba8a0cd, /*SLOT01,LOAD,VA*/
      [InstrStage<1, [SLOT0, SLOT1], 0>,
       InstrStage<1, [CVI_LD], 0>,
       InstrStage<1, [CVI_MPY0, CVI_MPY1, CVI_SHIFT, CVI_XLANE]>], [9, 3, 1, 2],
      [HVX_FWD, Hex_FWD, Hex_FWD, Hex_FWD]>,

    InstrItinData <tc_20a4bbec, /*SLOT0,STORE*/
      [InstrStage<1, [SLOT0], 0>,
       InstrStage<1, [CVI_ST]>], [3, 1, 2],
      [Hex_FWD, Hex_FWD, Hex_FWD]>,

    InstrItinData <tc_257f6f7c, /*SLOT0123,VA*/
      [InstrStage<1, [SLOT0, SLOT1, SLOT2, SLOT3], 0>,
       InstrStage<1, [CVI_MPY0, CVI_MPY1, CVI_SHIFT, CVI_XLANE]>], [9, 7, 7, 7],
      [HVX_FWD, HVX_FWD, HVX_FWD, HVX_FWD]>,

    InstrItinData <tc_26a377fe, /*SLOT23,4SLOT_MPY*/
      [InstrStage<1, [SLOT2, SLOT3], 0>,
       InstrStage<1, [CVI_ALL_NOMEM]>], [9, 3, 5, 2],
      [HVX_FWD, Hex_FWD, HVX_FWD, Hex_FWD]>,

    InstrItinData <tc_2b4c548e, /*SLOT23,VX_DV*/
      [InstrStage<1, [SLOT2, SLOT3], 0>,
       InstrStage<1, [CVI_MPY01]>], [9, 5, 5, 2],
      [HVX_FWD, HVX_FWD, HVX_FWD, Hex_FWD]>,

    InstrItinData <tc_2c745bb8, /*SLOT0123,VP_VS*/
      [InstrStage<1, [SLOT0, SLOT1, SLOT2, SLOT3], 0>,
       InstrStage<1, [CVI_XLSHF]>], [9, 7, 5],
      [HVX_FWD, HVX_FWD, HVX_FWD]>,

    InstrItinData <tc_2d4051cd, /*SLOT23,4SLOT_MPY*/
      [InstrStage<1, [SLOT2, SLOT3], 0>,
       InstrStage<1, [CVI_ALL_NOMEM]>], [9, 3, 7, 5, 2],
      [HVX_FWD, Hex_FWD, HVX_FWD, HVX_FWD, Hex_FWD]>,

    InstrItinData <tc_2e8f5f6e, /*SLOT23,VX*/
      [InstrStage<1, [SLOT2, SLOT3], 0>,
       InstrStage<1, [CVI_MPY0, CVI_MPY1]>], [9, 7, 7, 2],
      [HVX_FWD, HVX_FWD, HVX_FWD, Hex_FWD]>,

    InstrItinData <tc_309dbb4f, /*SLOT0123,VS*/
      [InstrStage<1, [SLOT0, SLOT1, SLOT2, SLOT3], 0>,
       InstrStage<1, [CVI_SHIFT]>], [9, 7, 5, 2],
      [HVX_FWD, HVX_FWD, HVX_FWD, Hex_FWD]>,

    InstrItinData <tc_3904b926, /*SLOT01,LOAD*/
      [InstrStage<1, [SLOT0, SLOT1], 0>,
       InstrStage<1, [CVI_LD]>], [9, 2, 1, 2],
      [HVX_FWD, Hex_FWD, Hex_FWD, Hex_FWD]>,

    InstrItinData <tc_3aacf4a8, /*SLOT0123,VA*/
      [InstrStage<1, [SLOT0, SLOT1, SLOT2, SLOT3], 0>,
       InstrStage<1, [CVI_MPY0, CVI_MPY1, CVI_SHIFT, CVI_XLANE]>], [9, 2, 7],
      [HVX_FWD, Hex_FWD, HVX_FWD]>,

    InstrItinData <tc_3ad719fb, /*SLOT01,ZW*/
      [InstrStage<1, [SLOT0, SLOT1], 0>,
       InstrStage<1, [CVI_ZW]>], [3, 2, 1, 2],
      [Hex_FWD, Hex_FWD, Hex_FWD, Hex_FWD]>,

    InstrItinData <tc_3c56e5ce, /*SLOT0,NOSLOT1,LOAD,VP*/
      [InstrStage<1, [SLOT0], 0>,
       InstrStage<1, [SLOT1], 0>,
       InstrStage<1, [CVI_LD], 0>,
       InstrStage<1, [CVI_XLANE]>], [9, 3, 1, 2],
      [HVX_FWD, Hex_FWD, Hex_FWD, Hex_FWD]>,

    InstrItinData <tc_3ce09744, /*SLOT0,STORE*/
      [InstrStage<1, [SLOT0], 0>,
       InstrStage<1, [CVI_ST]>], [1, 2],
      [Hex_FWD, Hex_FWD]>,

    InstrItinData <tc_3e2aaafc, /*SLOT0,STORE,VA*/
      [InstrStage<1, [SLOT0], 0>,
       InstrStage<1, [CVI_ST], 0>,
       InstrStage<1, [CVI_MPY0, CVI_MPY1, CVI_SHIFT, CVI_XLANE]>], [3, 1, 2, 7],
      [Hex_FWD, Hex_FWD, Hex_FWD, HVX_FWD]>,

    InstrItinData <tc_447d9895, /*SLOT0,STORE,VA*/
      [InstrStage<1, [SLOT0], 0>,
       InstrStage<1, [CVI_ST], 0>,
       InstrStage<1, [CVI_MPY0, CVI_MPY1, CVI_SHIFT, CVI_XLANE]>], [7, 1, 2, 7],
      [HVX_FWD, Hex_FWD, Hex_FWD, HVX_FWD]>,

    InstrItinData <tc_453fe68d, /*SLOT01,LOAD,VA*/
      [InstrStage<1, [SLOT0, SLOT1], 0>,
       InstrStage<1, [CVI_LD], 0>,
       InstrStage<1, [CVI_MPY0, CVI_MPY1, CVI_SHIFT, CVI_XLANE]>], [9, 3, 2, 1, 2],
      [HVX_FWD, Hex_FWD, Hex_FWD, Hex_FWD, Hex_FWD]>,

    InstrItinData <tc_46d6c3e0, /*SLOT0123,VP*/
      [InstrStage<1, [SLOT0, SLOT1, SLOT2, SLOT3], 0>,
       InstrStage<1, [CVI_XLANE]>], [9, 5, 5],
      [HVX_FWD, HVX_FWD, HVX_FWD]>,

    InstrItinData <tc_51d0ecc3, /*SLOT0123,VS*/
      [InstrStage<1, [SLOT0, SLOT1, SLOT2, SLOT3], 0>,
       InstrStage<1, [CVI_SHIFT]>], [9, 5],
      [HVX_FWD, HVX_FWD]>,

    InstrItinData <tc_52447ecc, /*SLOT01,LOAD*/
      [InstrStage<1, [SLOT0, SLOT1], 0>,
       InstrStage<1, [CVI_LD]>], [9, 1, 2],
      [HVX_FWD, Hex_FWD, Hex_FWD]>,

    InstrItinData <tc_540c3da3, /*SLOT0,VA*/
      [InstrStage<1, [SLOT0], 0>,
       InstrStage<1, [CVI_MPY0, CVI_MPY1, CVI_SHIFT, CVI_XLANE]>], [4, 7, 1],
      [Hex_FWD, HVX_FWD, Hex_FWD]>,

    InstrItinData <tc_54a0dc47, /*SLOT0,STORE,VA*/
      [InstrStage<1, [SLOT0], 0>,
       InstrStage<1, [CVI_ST], 0>,
       InstrStage<1, [CVI_MPY0, CVI_MPY1, CVI_SHIFT, CVI_XLANE]>], [3, 2, 1, 2, 7],
      [Hex_FWD, Hex_FWD, Hex_FWD, Hex_FWD, HVX_FWD]>,

    InstrItinData <tc_561aaa58, /*SLOT0123,VP_VS*/
      [InstrStage<1, [SLOT0, SLOT1, SLOT2, SLOT3], 0>,
       InstrStage<1, [CVI_XLSHF]>], [9, 9, 5, 5, 2],
      [HVX_FWD, HVX_FWD, HVX_FWD, HVX_FWD, Hex_FWD]>,

    InstrItinData <tc_56c4f9fe, /*SLOT0123,VA*/
      [InstrStage<1, [SLOT0, SLOT1, SLOT2, SLOT3], 0>,
       InstrStage<1, [CVI_MPY0, CVI_MPY1, CVI_SHIFT, CVI_XLANE]>], [9, 7, 7],
      [HVX_FWD, HVX_FWD, HVX_FWD]>,

    InstrItinData <tc_56e64202, /*SLOT0123,VP*/
      [InstrStage<1, [SLOT0, SLOT1, SLOT2, SLOT3], 0>,
       InstrStage<1, [CVI_XLANE]>], [9, 5, 5, 2],
      [HVX_FWD, HVX_FWD, HVX_FWD, Hex_FWD]>,

    InstrItinData <tc_58d21193, /*SLOT0,STORE,VA_DV*/
      [InstrStage<1, [SLOT0], 0>,
       InstrStage<1, [CVI_ST], 0>,
       InstrStage<1, [CVI_MPY01, CVI_XLSHF]>], [7, 1, 2, 7, 7],
      [HVX_FWD, Hex_FWD, Hex_FWD, HVX_FWD, HVX_FWD]>,

    InstrItinData <tc_5bf8afbb, /*SLOT0123,VP*/
      [InstrStage<1, [SLOT0, SLOT1, SLOT2, SLOT3], 0>,
       InstrStage<1, [CVI_XLANE]>], [9, 2],
      [HVX_FWD, Hex_FWD]>,

    InstrItinData <tc_61bf7c03, /*SLOT23,4SLOT_MPY*/
      [InstrStage<1, [SLOT2, SLOT3], 0>,
       InstrStage<1, [CVI_ALL_NOMEM]>], [9, 5, 2],
      [HVX_FWD, HVX_FWD, Hex_FWD]>,

    InstrItinData <tc_649072c2, /*SLOT23,VX*/
      [InstrStage<1, [SLOT2, SLOT3], 0>,
       InstrStage<1, [CVI_MPY0, CVI_MPY1]>], [9, 5, 2],
      [HVX_FWD, HVX_FWD, Hex_FWD]>,

    InstrItinData <tc_660769f1, /*SLOT23,VX_DV*/
      [InstrStage<1, [SLOT2, SLOT3], 0>,
       InstrStage<1, [CVI_MPY01]>], [9, 7, 5, 2],
      [HVX_FWD, HVX_FWD, HVX_FWD, Hex_FWD]>,

    InstrItinData <tc_663c80a7, /*SLOT01,LOAD*/
      [InstrStage<1, [SLOT0, SLOT1], 0>,
       InstrStage<1, [CVI_LD]>], [9, 3, 1, 2],
      [HVX_FWD, Hex_FWD, Hex_FWD, Hex_FWD]>,

    InstrItinData <tc_6942b6e0, /*SLOT0,STORE*/
      [InstrStage<1, [SLOT0], 0>,
       InstrStage<1, [CVI_ST]>], [3, 1, 2, 5],
      [Hex_FWD, Hex_FWD, Hex_FWD, HVX_FWD]>,

    InstrItinData <tc_6e7fa133, /*SLOT0123,VP*/
      [InstrStage<1, [SLOT0, SLOT1, SLOT2, SLOT3], 0>,
       InstrStage<1, [CVI_XLANE]>], [9, 5, 2],
      [HVX_FWD, HVX_FWD, Hex_FWD]>,

    InstrItinData <tc_7095ecba, /*SLOT01,LOAD,VA_DV*/
      [InstrStage<1, [SLOT0, SLOT1], 0>,
       InstrStage<1, [CVI_LD], 0>,
       InstrStage<1, [CVI_MPY01, CVI_XLSHF]>], [1, 2, 7],
      [Hex_FWD, Hex_FWD, HVX_FWD]>,

    InstrItinData <tc_71646d06, /*SLOT0123,VA_DV*/
      [InstrStage<1, [SLOT0, SLOT1, SLOT2, SLOT3], 0>,
       InstrStage<1, [CVI_MPY01, CVI_XLSHF]>], [9, 7, 7, 7],
      [HVX_FWD, HVX_FWD, HVX_FWD, HVX_FWD]>,

    InstrItinData <tc_7177e272, /*SLOT0,STORE*/
      [InstrStage<1, [SLOT0], 0>,
       InstrStage<1, [CVI_ST]>], [2, 1, 2, 5],
      [Hex_FWD, Hex_FWD, Hex_FWD, HVX_FWD]>,

    InstrItinData <tc_718b5c53, /*SLOT0123,VA_DV*/
      [InstrStage<1, [SLOT0, SLOT1, SLOT2, SLOT3], 0>,
       InstrStage<1, [CVI_MPY01, CVI_XLSHF]>], [9],
      [HVX_FWD]>,

    InstrItinData <tc_7273323b, /*SLOT0,STORE,VA_DV*/
      [InstrStage<1, [SLOT0], 0>,
       InstrStage<1, [CVI_ST], 0>,
       InstrStage<1, [CVI_MPY01, CVI_XLSHF]>], [1, 2, 7, 7],
      [Hex_FWD, Hex_FWD, HVX_FWD, HVX_FWD]>,

    InstrItinData <tc_7417e785, /*SLOT0123,VS*/
      [InstrStage<1, [SLOT0, SLOT1, SLOT2, SLOT3], 0>,
       InstrStage<1, [CVI_SHIFT]>], [9, 5, 2],
      [HVX_FWD, HVX_FWD, Hex_FWD]>,

    InstrItinData <tc_767c4e9d, /*SLOT0123,4SLOT*/
      [InstrStage<1, [SLOT0, SLOT1, SLOT2, SLOT3], 0>,
       InstrStage<1, [CVI_ALL]>], [3, 2],
      [HVX_FWD, Hex_FWD]>,

    InstrItinData <tc_7d68d5c2, /*SLOT01,LOAD,VA*/
      [InstrStage<1, [SLOT0, SLOT1], 0>,
       InstrStage<1, [CVI_LD], 0>,
       InstrStage<1, [CVI_MPY0, CVI_MPY1, CVI_SHIFT, CVI_XLANE]>], [7, 1, 2, 7],
      [HVX_FWD, Hex_FWD, Hex_FWD, HVX_FWD]>,

    InstrItinData <tc_7e6a3e89, /*SLOT0123,VA*/
      [InstrStage<1, [SLOT0, SLOT1, SLOT2, SLOT3], 0>,
       InstrStage<1, [CVI_MPY0, CVI_MPY1, CVI_SHIFT, CVI_XLANE]>], [9, 9, 7, 7, 7],
      [HVX_FWD, HVX_FWD, HVX_FWD, HVX_FWD, HVX_FWD]>,

    InstrItinData <tc_8772086c, /*SLOT0123,VA*/
      [InstrStage<1, [SLOT0, SLOT1, SLOT2, SLOT3], 0>,
       InstrStage<1, [CVI_MPY0, CVI_MPY1, CVI_SHIFT, CVI_XLANE]>], [9, 7, 7],
      [HVX_FWD, HVX_FWD, HVX_FWD]>,

    InstrItinData <tc_87adc037, /*SLOT0123,VP_VS*/
      [InstrStage<1, [SLOT0, SLOT1, SLOT2, SLOT3], 0>,
       InstrStage<1, [CVI_XLSHF]>], [9, 5, 5, 2],
      [HVX_FWD, HVX_FWD, HVX_FWD, Hex_FWD]>,

    InstrItinData <tc_8e420e4d, /*SLOT0,STORE,VA*/
      [InstrStage<1, [SLOT0], 0>,
       InstrStage<1, [CVI_ST], 0>,
       InstrStage<1, [CVI_MPY0, CVI_MPY1, CVI_SHIFT, CVI_XLANE]>], [7, 1, 2, 7, 7],
      [HVX_FWD, Hex_FWD, Hex_FWD, HVX_FWD, HVX_FWD]>,

    InstrItinData <tc_90bcc1db, /*SLOT2,VX_DV*/
      [InstrStage<1, [SLOT2], 0>,
       InstrStage<1, [CVI_MPY01]>], [9, 5, 5, 2],
      [HVX_FWD, HVX_FWD, HVX_FWD, Hex_FWD]>,

    InstrItinData <tc_933f2b39, /*SLOT23,4SLOT_MPY*/
      [InstrStage<1, [SLOT2, SLOT3], 0>,
       InstrStage<1, [CVI_ALL_NOMEM]>], [9, 7, 5, 2],
      [HVX_FWD, HVX_FWD, HVX_FWD, Hex_FWD]>,

    InstrItinData <tc_946013d8, /*SLOT0123,VP*/
      [InstrStage<1, [SLOT0, SLOT1, SLOT2, SLOT3], 0>,
       InstrStage<1, [CVI_XLANE]>], [9, 5],
      [HVX_FWD, HVX_FWD]>,

    InstrItinData <tc_9d1dc972, /*SLOT0123,VP_VS*/
      [InstrStage<1, [SLOT0, SLOT1, SLOT2, SLOT3], 0>,
       InstrStage<1, [CVI_XLSHF]>], [9, 7, 5, 5, 2],
      [HVX_FWD, HVX_FWD, HVX_FWD, HVX_FWD, Hex_FWD]>,

    InstrItinData <tc_9f363d21, /*SLOT0,STORE,VA*/
      [InstrStage<1, [SLOT0], 0>,
       InstrStage<1, [CVI_ST], 0>,
       InstrStage<1, [CVI_MPY0, CVI_MPY1, CVI_SHIFT, CVI_XLANE]>], [1, 2, 7, 7],
      [Hex_FWD, Hex_FWD, HVX_FWD, HVX_FWD]>,

    InstrItinData <tc_a02a10a8, /*SLOT0,STORE,VA*/
      [InstrStage<1, [SLOT0], 0>,
       InstrStage<1, [CVI_ST], 0>,
       InstrStage<1, [CVI_MPY0, CVI_MPY1, CVI_SHIFT, CVI_XLANE]>], [2, 1, 2, 7],
      [Hex_FWD, Hex_FWD, Hex_FWD, HVX_FWD]>,

    InstrItinData <tc_a0dbea28, /*SLOT01,ZW*/
      [InstrStage<1, [SLOT0, SLOT1], 0>,
       InstrStage<1, [CVI_ZW]>], [3, 1, 2],
      [Hex_FWD, Hex_FWD, Hex_FWD]>,

    InstrItinData <tc_a28f32b5, /*SLOT01,LOAD,VA*/
      [InstrStage<1, [SLOT0, SLOT1], 0>,
       InstrStage<1, [CVI_LD], 0>,
       InstrStage<1, [CVI_MPY0, CVI_MPY1, CVI_SHIFT, CVI_XLANE]>], [1, 2, 7],
      [Hex_FWD, Hex_FWD, HVX_FWD]>,

    InstrItinData <tc_a69eeee1, /*SLOT01,LOAD,VA_DV*/
      [InstrStage<1, [SLOT0, SLOT1], 0>,
       InstrStage<1, [CVI_LD], 0>,
       InstrStage<1, [CVI_MPY01, CVI_XLSHF]>], [7, 1, 2, 7],
      [HVX_FWD, Hex_FWD, Hex_FWD, HVX_FWD]>,

    InstrItinData <tc_a7e6707d, /*SLOT0,NOSLOT1,LOAD,VP*/
      [InstrStage<1, [SLOT0], 0>,
       InstrStage<1, [SLOT1], 0>,
       InstrStage<1, [CVI_LD], 0>,
       InstrStage<1, [CVI_XLANE]>], [9, 1, 2],
      [HVX_FWD, Hex_FWD, Hex_FWD]>,

    InstrItinData <tc_ab23f776, /*SLOT0,STORE*/
      [InstrStage<1, [SLOT0], 0>,
       InstrStage<1, [CVI_ST]>], [1, 2, 5],
      [Hex_FWD, Hex_FWD, HVX_FWD]>,

    InstrItinData <tc_abe8c3b2, /*SLOT01,LOAD,VA*/
      [InstrStage<1, [SLOT0, SLOT1], 0>,
       InstrStage<1, [CVI_LD], 0>,
       InstrStage<1, [CVI_MPY0, CVI_MPY1, CVI_SHIFT, CVI_XLANE]>], [9, 2, 1, 2],
      [HVX_FWD, Hex_FWD, Hex_FWD, Hex_FWD]>,

    InstrItinData <tc_ac4046bc, /*SLOT23,VX*/
      [InstrStage<1, [SLOT2, SLOT3], 0>,
       InstrStage<1, [CVI_MPY0, CVI_MPY1]>], [9, 7, 2],
      [HVX_FWD, HVX_FWD, Hex_FWD]>,

    InstrItinData <tc_af25efd9, /*SLOT0123,VA_DV*/
      [InstrStage<1, [SLOT0, SLOT1, SLOT2, SLOT3], 0>,
       InstrStage<1, [CVI_MPY01, CVI_XLSHF]>], [9, 2, 7, 7],
      [HVX_FWD, Hex_FWD, HVX_FWD, HVX_FWD]>,

    InstrItinData <tc_b091f1c6, /*SLOT23,VX*/
      [InstrStage<1, [SLOT2, SLOT3], 0>,
       InstrStage<1, [CVI_MPY0, CVI_MPY1]>], [9, 7, 5, 2],
      [HVX_FWD, HVX_FWD, HVX_FWD, Hex_FWD]>,

    InstrItinData <tc_b28e51aa, /*SLOT0123,4SLOT*/
      [InstrStage<1, [SLOT0, SLOT1, SLOT2, SLOT3], 0>,
       InstrStage<1, [CVI_ALL]>], [2],
      [Hex_FWD]>,

    InstrItinData <tc_b4416217, /*SLOT0123,VA_DV*/
      [InstrStage<1, [SLOT0, SLOT1, SLOT2, SLOT3], 0>,
       InstrStage<1, [CVI_MPY01, CVI_XLSHF]>], [9, 7],
      [HVX_FWD, HVX_FWD]>,

    InstrItinData <tc_b9db8205, /*SLOT01,LOAD*/
      [InstrStage<1, [SLOT0, SLOT1], 0>,
       InstrStage<1, [CVI_LD]>], [9, 3, 2, 1, 2],
      [HVX_FWD, Hex_FWD, Hex_FWD, Hex_FWD, Hex_FWD]>,

    InstrItinData <tc_bb599486, /*SLOT23,VX_DV*/
      [InstrStage<1, [SLOT2, SLOT3], 0>,
       InstrStage<1, [CVI_MPY01]>], [9, 7, 5, 5, 2],
      [HVX_FWD, HVX_FWD, HVX_FWD, HVX_FWD, Hex_FWD]>,

    InstrItinData <tc_c0749f3c, /*SLOT01,LOAD,VA*/
      [InstrStage<1, [SLOT0, SLOT1], 0>,
       InstrStage<1, [CVI_LD], 0>,
       InstrStage<1, [CVI_MPY0, CVI_MPY1, CVI_SHIFT, CVI_XLANE]>], [9, 1, 2],
      [HVX_FWD, Hex_FWD, Hex_FWD]>,

    InstrItinData <tc_c127de3a, /*SLOT23,VX*/
      [InstrStage<1, [SLOT2, SLOT3], 0>,
       InstrStage<1, [CVI_MPY0, CVI_MPY1]>], [9, 5, 5],
      [HVX_FWD, HVX_FWD, HVX_FWD]>,

    InstrItinData <tc_c4edf264, /*SLOT23,VX*/
      [InstrStage<1, [SLOT2, SLOT3], 0>,
       InstrStage<1, [CVI_MPY0, CVI_MPY1]>], [9, 2],
      [HVX_FWD, Hex_FWD]>,

    InstrItinData <tc_c5dba46e, /*SLOT0,STORE,VA*/
      [InstrStage<1, [SLOT0], 0>,
       InstrStage<1, [CVI_ST], 0>,
       InstrStage<1, [CVI_MPY0, CVI_MPY1, CVI_SHIFT, CVI_XLANE]>], [1, 2, 7],
      [Hex_FWD, Hex_FWD, HVX_FWD]>,

    InstrItinData <tc_c7039829, /*SLOT0,NOSLOT1,STORE,VP*/
      [InstrStage<1, [SLOT0], 0>,
       InstrStage<1, [SLOT1], 0>,
       InstrStage<1, [CVI_ST], 0>,
       InstrStage<1, [CVI_XLANE]>], [3, 2, 1, 2, 5],
      [Hex_FWD, Hex_FWD, Hex_FWD, Hex_FWD, HVX_FWD]>,

    InstrItinData <tc_cd94bfe0, /*SLOT23,VS_VX*/
      [InstrStage<1, [SLOT2, SLOT3], 0>,
       InstrStage<1, [CVI_MPY0, CVI_MPY1], 0>,
       InstrStage<1, [CVI_SHIFT, CVI_XLANE]>], [9, 5, 2],
      [HVX_FWD, HVX_FWD, Hex_FWD]>,

    InstrItinData <tc_d8287c14, /*SLOT23,VX_DV*/
      [InstrStage<1, [SLOT2, SLOT3], 0>,
       InstrStage<1, [CVI_MPY01]>], [9, 5, 5],
      [HVX_FWD, HVX_FWD, HVX_FWD]>,

    InstrItinData <tc_db5555f3, /*SLOT0123,VA_DV*/
      [InstrStage<1, [SLOT0, SLOT1, SLOT2, SLOT3], 0>,
       InstrStage<1, [CVI_MPY01, CVI_XLSHF]>], [9, 7, 7],
      [HVX_FWD, HVX_FWD, HVX_FWD]>,

    InstrItinData <tc_dd5b0695, /*SLOT01,ZW*/
      [InstrStage<1, [SLOT0, SLOT1], 0>,
       InstrStage<1, [CVI_ZW]>], [2, 1, 2],
      [Hex_FWD, Hex_FWD, Hex_FWD]>,

    InstrItinData <tc_df80eeb0, /*SLOT0123,VP_VS*/
      [InstrStage<1, [SLOT0, SLOT1, SLOT2, SLOT3], 0>,
       InstrStage<1, [CVI_XLSHF]>], [9, 7, 5, 5],
      [HVX_FWD, HVX_FWD, HVX_FWD, HVX_FWD]>,

    InstrItinData <tc_e2d2e9e5, /*SLOT0,NOSLOT1,STORE,VP*/
      [InstrStage<1, [SLOT0], 0>,
       InstrStage<1, [SLOT1], 0>,
       InstrStage<1, [CVI_ST], 0>,
       InstrStage<1, [CVI_XLANE]>], [3, 1, 2, 5],
      [Hex_FWD, Hex_FWD, Hex_FWD, HVX_FWD]>,

    InstrItinData <tc_e35c1e93, /*SLOT0123,VA*/
      [InstrStage<1, [SLOT0, SLOT1, SLOT2, SLOT3], 0>,
       InstrStage<1, [CVI_MPY0, CVI_MPY1, CVI_SHIFT, CVI_XLANE]>], [9, 9, 7, 7],
      [HVX_FWD, HVX_FWD, HVX_FWD, HVX_FWD]>,

    InstrItinData <tc_e3f68a46, /*SLOT0123,4SLOT*/
      [InstrStage<1, [SLOT0, SLOT1, SLOT2, SLOT3], 0>,
       InstrStage<1, [CVI_ALL]>], [3],
      [HVX_FWD]>,

    InstrItinData <tc_e675c45a, /*SLOT23,VX_DV*/
      [InstrStage<1, [SLOT2, SLOT3], 0>,
       InstrStage<1, [CVI_MPY01]>], [9, 7, 5, 2, 2],
      [HVX_FWD, HVX_FWD, HVX_FWD, Hex_FWD, Hex_FWD]>,

    InstrItinData <tc_e699ae41, /*SLOT01,ZW*/
      [InstrStage<1, [SLOT0, SLOT1], 0>,
       InstrStage<1, [CVI_ZW]>], [1, 2],
      [Hex_FWD, Hex_FWD]>,

    InstrItinData <tc_e99d4c2e, /*SLOT0,STORE*/
      [InstrStage<1, [SLOT0], 0>,
       InstrStage<1, [CVI_ST]>], [3, 2, 1, 2, 5],
      [Hex_FWD, Hex_FWD, Hex_FWD, Hex_FWD, HVX_FWD]>,

    InstrItinData <tc_f1de44ef, /*SLOT2,VX_DV*/
      [InstrStage<1, [SLOT2], 0>,
       InstrStage<1, [CVI_MPY01]>], [9, 5, 2],
      [HVX_FWD, HVX_FWD, Hex_FWD]>,

    InstrItinData <tc_f21e8abb, /*SLOT0,NOSLOT1,STORE,VP*/
      [InstrStage<1, [SLOT0], 0>,
       InstrStage<1, [SLOT1], 0>,
       InstrStage<1, [CVI_ST], 0>,
       InstrStage<1, [CVI_XLANE]>], [1, 2, 5],
      [Hex_FWD, Hex_FWD, HVX_FWD]>
=======
>>>>>>> 2ab1d525
  ];
}<|MERGE_RESOLUTION|>--- conflicted
+++ resolved
@@ -79,10 +79,7 @@
 def tc_9f363d21 : InstrItinClass;
 def tc_a02a10a8 : InstrItinClass;
 def tc_a0dbea28 : InstrItinClass;
-<<<<<<< HEAD
-=======
 def tc_a19b9305 : InstrItinClass;
->>>>>>> 2ab1d525
 def tc_a28f32b5 : InstrItinClass;
 def tc_a69eeee1 : InstrItinClass;
 def tc_a7e6707d : InstrItinClass;
@@ -492,14 +489,11 @@
        InstrStage<1, [CVI_ZW]>], [3, 1, 2],
       [Hex_FWD, Hex_FWD, Hex_FWD]>,
 
-<<<<<<< HEAD
-=======
     InstrItinData <tc_a19b9305, /*SLOT23,VX*/
       [InstrStage<1, [SLOT2, SLOT3], 0>,
        InstrStage<1, [CVI_MPY0, CVI_MPY1]>], [9, 7, 5, 5],
       [HVX_FWD, HVX_FWD, HVX_FWD, HVX_FWD]>,
 
->>>>>>> 2ab1d525
     InstrItinData <tc_a28f32b5, /*SLOT1,LOAD,VA*/
       [InstrStage<1, [SLOT1], 0>,
        InstrStage<1, [CVI_LD], 0>,
@@ -1059,14 +1053,11 @@
        InstrStage<1, [CVI_ZW]>], [3, 1, 2],
       [Hex_FWD, Hex_FWD, Hex_FWD]>,
 
-<<<<<<< HEAD
-=======
     InstrItinData <tc_a19b9305, /*SLOT23,VX*/
       [InstrStage<1, [SLOT2, SLOT3], 0>,
        InstrStage<1, [CVI_MPY0, CVI_MPY1]>], [9, 7, 5, 5],
       [HVX_FWD, HVX_FWD, HVX_FWD, HVX_FWD]>,
 
->>>>>>> 2ab1d525
     InstrItinData <tc_a28f32b5, /*SLOT1,LOAD,VA*/
       [InstrStage<1, [SLOT1], 0>,
        InstrStage<1, [CVI_LD], 0>,
@@ -1626,14 +1617,11 @@
        InstrStage<1, [CVI_ZW]>], [3, 1, 2],
       [Hex_FWD, Hex_FWD, Hex_FWD]>,
 
-<<<<<<< HEAD
-=======
     InstrItinData <tc_a19b9305, /*SLOT23,VX*/
       [InstrStage<1, [SLOT2, SLOT3], 0>,
        InstrStage<1, [CVI_MPY0, CVI_MPY1]>], [9, 7, 5, 5],
       [HVX_FWD, HVX_FWD, HVX_FWD, HVX_FWD]>,
 
->>>>>>> 2ab1d525
     InstrItinData <tc_a28f32b5, /*SLOT1,LOAD,VA*/
       [InstrStage<1, [SLOT1], 0>,
        InstrStage<1, [CVI_LD], 0>,
@@ -1827,8 +1815,6 @@
       [HVX_FWD, HVX_FWD]>,
 
     InstrItinData <tc_05ca8cfd, /*SLOT0123,VS*/
-<<<<<<< HEAD
-=======
       [InstrStage<1, [SLOT0, SLOT1, SLOT2, SLOT3], 0>,
        InstrStage<1, [CVI_SHIFT]>], [9, 5, 5],
       [HVX_FWD, HVX_FWD, HVX_FWD]>,
@@ -1993,7 +1979,6 @@
       [HVX_FWD, Hex_FWD, Hex_FWD, Hex_FWD, Hex_FWD]>,
 
     InstrItinData <tc_46d6c3e0, /*SLOT0123,VP*/
->>>>>>> 2ab1d525
       [InstrStage<1, [SLOT0, SLOT1, SLOT2, SLOT3], 0>,
        InstrStage<1, [CVI_XLANE]>], [9, 5, 5],
       [HVX_FWD, HVX_FWD, HVX_FWD]>,
@@ -3324,14 +3309,11 @@
        InstrStage<1, [CVI_ZW]>], [3, 1, 2],
       [Hex_FWD, Hex_FWD, Hex_FWD]>,
 
-<<<<<<< HEAD
-=======
     InstrItinData <tc_a19b9305, /*SLOT23,VX*/
       [InstrStage<1, [SLOT2, SLOT3], 0>,
        InstrStage<1, [CVI_MPY0, CVI_MPY1]>], [9, 7, 5, 5],
       [HVX_FWD, HVX_FWD, HVX_FWD, HVX_FWD]>,
 
->>>>>>> 2ab1d525
     InstrItinData <tc_a28f32b5, /*SLOT1,LOAD,VA*/
       [InstrStage<1, [SLOT1], 0>,
        InstrStage<1, [CVI_LD], 0>,
@@ -3780,13 +3762,8 @@
        InstrStage<1, [CVI_XLANE]>], [9, 5, 2],
       [HVX_FWD, HVX_FWD, Hex_FWD]>,
 
-<<<<<<< HEAD
-    InstrItinData <tc_7095ecba, /*SLOT1,LOAD,VA_DV*/
-      [InstrStage<1, [SLOT1], 0>,
-=======
     InstrItinData <tc_7095ecba, /*SLOT01,LOAD,VA_DV*/
       [InstrStage<1, [SLOT0, SLOT1], 0>,
->>>>>>> 2ab1d525
        InstrStage<1, [CVI_LD], 0>,
        InstrStage<1, [CVI_MPY01, CVI_XLSHF]>], [1, 2, 7],
       [Hex_FWD, Hex_FWD, HVX_FWD]>,
@@ -3832,13 +3809,8 @@
        InstrStage<1, [CVI_ALL]>], [3, 2],
       [HVX_FWD, Hex_FWD]>,
 
-<<<<<<< HEAD
-    InstrItinData <tc_7d68d5c2, /*SLOT1,LOAD,VA*/
-      [InstrStage<1, [SLOT1], 0>,
-=======
     InstrItinData <tc_7d68d5c2, /*SLOT01,LOAD,VA*/
       [InstrStage<1, [SLOT0, SLOT1], 0>,
->>>>>>> 2ab1d525
        InstrStage<1, [CVI_LD], 0>,
        InstrStage<1, [CVI_MPY0, CVI_MPY1, CVI_SHIFT, CVI_XLANE]>], [7, 1, 2, 7],
       [HVX_FWD, Hex_FWD, Hex_FWD, HVX_FWD]>,
@@ -3901,10 +3873,6 @@
        InstrStage<1, [CVI_ZW]>], [3, 1, 2],
       [Hex_FWD, Hex_FWD, Hex_FWD]>,
 
-<<<<<<< HEAD
-    InstrItinData <tc_a28f32b5, /*SLOT1,LOAD,VA*/
-      [InstrStage<1, [SLOT1], 0>,
-=======
     InstrItinData <tc_a19b9305, /*SLOT23,VX*/
       [InstrStage<1, [SLOT2, SLOT3], 0>,
        InstrStage<1, [CVI_MPY0, CVI_MPY1]>], [9, 7, 5, 5],
@@ -3912,18 +3880,12 @@
 
     InstrItinData <tc_a28f32b5, /*SLOT01,LOAD,VA*/
       [InstrStage<1, [SLOT0, SLOT1], 0>,
->>>>>>> 2ab1d525
        InstrStage<1, [CVI_LD], 0>,
        InstrStage<1, [CVI_MPY0, CVI_MPY1, CVI_SHIFT, CVI_XLANE]>], [1, 2, 7],
       [Hex_FWD, Hex_FWD, HVX_FWD]>,
 
-<<<<<<< HEAD
-    InstrItinData <tc_a69eeee1, /*SLOT1,LOAD,VA_DV*/
-      [InstrStage<1, [SLOT1], 0>,
-=======
     InstrItinData <tc_a69eeee1, /*SLOT01,LOAD,VA_DV*/
       [InstrStage<1, [SLOT0, SLOT1], 0>,
->>>>>>> 2ab1d525
        InstrStage<1, [CVI_LD], 0>,
        InstrStage<1, [CVI_MPY01, CVI_XLSHF]>], [7, 1, 2, 7],
       [HVX_FWD, Hex_FWD, Hex_FWD, HVX_FWD]>,
@@ -4364,13 +4326,8 @@
        InstrStage<1, [CVI_XLANE]>], [9, 5, 2],
       [HVX_FWD, HVX_FWD, Hex_FWD]>,
 
-<<<<<<< HEAD
-    InstrItinData <tc_7095ecba, /*SLOT1,LOAD,VA_DV*/
-      [InstrStage<1, [SLOT1], 0>,
-=======
     InstrItinData <tc_7095ecba, /*SLOT01,LOAD,VA_DV*/
       [InstrStage<1, [SLOT0, SLOT1], 0>,
->>>>>>> 2ab1d525
        InstrStage<1, [CVI_LD], 0>,
        InstrStage<1, [CVI_MPY01, CVI_XLSHF]>], [1, 2, 7],
       [Hex_FWD, Hex_FWD, HVX_FWD]>,
@@ -4416,13 +4373,8 @@
        InstrStage<1, [CVI_ALL]>], [3, 2],
       [HVX_FWD, Hex_FWD]>,
 
-<<<<<<< HEAD
-    InstrItinData <tc_7d68d5c2, /*SLOT1,LOAD,VA*/
-      [InstrStage<1, [SLOT1], 0>,
-=======
     InstrItinData <tc_7d68d5c2, /*SLOT01,LOAD,VA*/
       [InstrStage<1, [SLOT0, SLOT1], 0>,
->>>>>>> 2ab1d525
        InstrStage<1, [CVI_LD], 0>,
        InstrStage<1, [CVI_MPY0, CVI_MPY1, CVI_SHIFT, CVI_XLANE]>], [7, 1, 2, 7],
       [HVX_FWD, Hex_FWD, Hex_FWD, HVX_FWD]>,
@@ -4485,10 +4437,6 @@
        InstrStage<1, [CVI_ZW]>], [3, 1, 2],
       [Hex_FWD, Hex_FWD, Hex_FWD]>,
 
-<<<<<<< HEAD
-    InstrItinData <tc_a28f32b5, /*SLOT1,LOAD,VA*/
-      [InstrStage<1, [SLOT1], 0>,
-=======
     InstrItinData <tc_a19b9305, /*SLOT23,VX*/
       [InstrStage<1, [SLOT2, SLOT3], 0>,
        InstrStage<1, [CVI_MPY0, CVI_MPY1]>], [9, 7, 5, 5],
@@ -4496,18 +4444,12 @@
 
     InstrItinData <tc_a28f32b5, /*SLOT01,LOAD,VA*/
       [InstrStage<1, [SLOT0, SLOT1], 0>,
->>>>>>> 2ab1d525
        InstrStage<1, [CVI_LD], 0>,
        InstrStage<1, [CVI_MPY0, CVI_MPY1, CVI_SHIFT, CVI_XLANE]>], [1, 2, 7],
       [Hex_FWD, Hex_FWD, HVX_FWD]>,
 
-<<<<<<< HEAD
-    InstrItinData <tc_a69eeee1, /*SLOT1,LOAD,VA_DV*/
-      [InstrStage<1, [SLOT1], 0>,
-=======
     InstrItinData <tc_a69eeee1, /*SLOT01,LOAD,VA_DV*/
       [InstrStage<1, [SLOT0, SLOT1], 0>,
->>>>>>> 2ab1d525
        InstrStage<1, [CVI_LD], 0>,
        InstrStage<1, [CVI_MPY01, CVI_XLSHF]>], [7, 1, 2, 7],
       [HVX_FWD, Hex_FWD, Hex_FWD, HVX_FWD]>,
@@ -4682,509 +4624,5 @@
        InstrStage<1, [CVI_ST], 0>,
        InstrStage<1, [CVI_XLANE]>], [1, 2, 5],
       [Hex_FWD, Hex_FWD, HVX_FWD]>
-<<<<<<< HEAD
-  ];
-}
-
-class DepHVXItinV68 {
-  list<InstrItinData> DepHVXItinV68_list = [
-    InstrItinData <tc_04da405a, /*SLOT0123,VP_VS*/
-      [InstrStage<1, [SLOT0, SLOT1, SLOT2, SLOT3], 0>,
-       InstrStage<1, [CVI_XLSHF]>], [9, 5],
-      [HVX_FWD, HVX_FWD]>,
-
-    InstrItinData <tc_05ca8cfd, /*SLOT0123,VS*/
-      [InstrStage<1, [SLOT0, SLOT1, SLOT2, SLOT3], 0>,
-       InstrStage<1, [CVI_SHIFT]>], [9, 5, 5],
-      [HVX_FWD, HVX_FWD, HVX_FWD]>,
-
-    InstrItinData <tc_08a4f1b6, /*SLOT23,VX_DV*/
-      [InstrStage<1, [SLOT2, SLOT3], 0>,
-       InstrStage<1, [CVI_MPY01]>], [9, 7, 5, 5],
-      [HVX_FWD, HVX_FWD, HVX_FWD, HVX_FWD]>,
-
-    InstrItinData <tc_0b04c6c7, /*SLOT23,VX_DV*/
-      [InstrStage<1, [SLOT2, SLOT3], 0>,
-       InstrStage<1, [CVI_MPY01]>], [9, 5, 2],
-      [HVX_FWD, HVX_FWD, Hex_FWD]>,
-
-    InstrItinData <tc_0ec46cf9, /*SLOT0123,VA*/
-      [InstrStage<1, [SLOT0, SLOT1, SLOT2, SLOT3], 0>,
-       InstrStage<1, [CVI_MPY0, CVI_MPY1, CVI_SHIFT, CVI_XLANE]>], [9, 7],
-      [HVX_FWD, HVX_FWD]>,
-
-    InstrItinData <tc_131f1c81, /*SLOT0,NOSLOT1,STORE,VP*/
-      [InstrStage<1, [SLOT0], 0>,
-       InstrStage<1, [SLOT1], 0>,
-       InstrStage<1, [CVI_ST], 0>,
-       InstrStage<1, [CVI_XLANE]>], [2, 1, 2, 5],
-      [Hex_FWD, Hex_FWD, Hex_FWD, HVX_FWD]>,
-
-    InstrItinData <tc_1381a97c, /*SLOT0123,4SLOT*/
-      [InstrStage<1, [SLOT0, SLOT1, SLOT2, SLOT3], 0>,
-       InstrStage<1, [CVI_ALL]>], [],
-      []>,
-
-    InstrItinData <tc_15fdf750, /*SLOT23,VS_VX*/
-      [InstrStage<1, [SLOT2, SLOT3], 0>,
-       InstrStage<1, [CVI_MPY0, CVI_MPY1], 0>,
-       InstrStage<1, [CVI_SHIFT, CVI_XLANE]>], [9, 7, 5, 2],
-      [HVX_FWD, HVX_FWD, HVX_FWD, Hex_FWD]>,
-
-    InstrItinData <tc_16ff9ef8, /*SLOT0123,VS*/
-      [InstrStage<1, [SLOT0, SLOT1, SLOT2, SLOT3], 0>,
-       InstrStage<1, [CVI_SHIFT]>], [9, 5, 5, 2],
-      [HVX_FWD, HVX_FWD, HVX_FWD, Hex_FWD]>,
-
-    InstrItinData <tc_191381c1, /*SLOT0,STORE,VA*/
-      [InstrStage<1, [SLOT0], 0>,
-       InstrStage<1, [CVI_ST], 0>,
-       InstrStage<1, [CVI_MPY0, CVI_MPY1, CVI_SHIFT, CVI_XLANE]>], [3, 7, 1, 2, 7],
-      [Hex_FWD, HVX_FWD, Hex_FWD, Hex_FWD, HVX_FWD]>,
-
-    InstrItinData <tc_1ad8a370, /*SLOT23,VX_DV*/
-      [InstrStage<1, [SLOT2, SLOT3], 0>,
-       InstrStage<1, [CVI_MPY01]>], [9, 5, 2, 2],
-      [HVX_FWD, HVX_FWD, Hex_FWD, Hex_FWD]>,
-
-    InstrItinData <tc_1ba8a0cd, /*SLOT01,LOAD,VA*/
-      [InstrStage<1, [SLOT0, SLOT1], 0>,
-       InstrStage<1, [CVI_LD], 0>,
-       InstrStage<1, [CVI_MPY0, CVI_MPY1, CVI_SHIFT, CVI_XLANE]>], [9, 3, 1, 2],
-      [HVX_FWD, Hex_FWD, Hex_FWD, Hex_FWD]>,
-
-    InstrItinData <tc_20a4bbec, /*SLOT0,STORE*/
-      [InstrStage<1, [SLOT0], 0>,
-       InstrStage<1, [CVI_ST]>], [3, 1, 2],
-      [Hex_FWD, Hex_FWD, Hex_FWD]>,
-
-    InstrItinData <tc_257f6f7c, /*SLOT0123,VA*/
-      [InstrStage<1, [SLOT0, SLOT1, SLOT2, SLOT3], 0>,
-       InstrStage<1, [CVI_MPY0, CVI_MPY1, CVI_SHIFT, CVI_XLANE]>], [9, 7, 7, 7],
-      [HVX_FWD, HVX_FWD, HVX_FWD, HVX_FWD]>,
-
-    InstrItinData <tc_26a377fe, /*SLOT23,4SLOT_MPY*/
-      [InstrStage<1, [SLOT2, SLOT3], 0>,
-       InstrStage<1, [CVI_ALL_NOMEM]>], [9, 3, 5, 2],
-      [HVX_FWD, Hex_FWD, HVX_FWD, Hex_FWD]>,
-
-    InstrItinData <tc_2b4c548e, /*SLOT23,VX_DV*/
-      [InstrStage<1, [SLOT2, SLOT3], 0>,
-       InstrStage<1, [CVI_MPY01]>], [9, 5, 5, 2],
-      [HVX_FWD, HVX_FWD, HVX_FWD, Hex_FWD]>,
-
-    InstrItinData <tc_2c745bb8, /*SLOT0123,VP_VS*/
-      [InstrStage<1, [SLOT0, SLOT1, SLOT2, SLOT3], 0>,
-       InstrStage<1, [CVI_XLSHF]>], [9, 7, 5],
-      [HVX_FWD, HVX_FWD, HVX_FWD]>,
-
-    InstrItinData <tc_2d4051cd, /*SLOT23,4SLOT_MPY*/
-      [InstrStage<1, [SLOT2, SLOT3], 0>,
-       InstrStage<1, [CVI_ALL_NOMEM]>], [9, 3, 7, 5, 2],
-      [HVX_FWD, Hex_FWD, HVX_FWD, HVX_FWD, Hex_FWD]>,
-
-    InstrItinData <tc_2e8f5f6e, /*SLOT23,VX*/
-      [InstrStage<1, [SLOT2, SLOT3], 0>,
-       InstrStage<1, [CVI_MPY0, CVI_MPY1]>], [9, 7, 7, 2],
-      [HVX_FWD, HVX_FWD, HVX_FWD, Hex_FWD]>,
-
-    InstrItinData <tc_309dbb4f, /*SLOT0123,VS*/
-      [InstrStage<1, [SLOT0, SLOT1, SLOT2, SLOT3], 0>,
-       InstrStage<1, [CVI_SHIFT]>], [9, 7, 5, 2],
-      [HVX_FWD, HVX_FWD, HVX_FWD, Hex_FWD]>,
-
-    InstrItinData <tc_3904b926, /*SLOT01,LOAD*/
-      [InstrStage<1, [SLOT0, SLOT1], 0>,
-       InstrStage<1, [CVI_LD]>], [9, 2, 1, 2],
-      [HVX_FWD, Hex_FWD, Hex_FWD, Hex_FWD]>,
-
-    InstrItinData <tc_3aacf4a8, /*SLOT0123,VA*/
-      [InstrStage<1, [SLOT0, SLOT1, SLOT2, SLOT3], 0>,
-       InstrStage<1, [CVI_MPY0, CVI_MPY1, CVI_SHIFT, CVI_XLANE]>], [9, 2, 7],
-      [HVX_FWD, Hex_FWD, HVX_FWD]>,
-
-    InstrItinData <tc_3ad719fb, /*SLOT01,ZW*/
-      [InstrStage<1, [SLOT0, SLOT1], 0>,
-       InstrStage<1, [CVI_ZW]>], [3, 2, 1, 2],
-      [Hex_FWD, Hex_FWD, Hex_FWD, Hex_FWD]>,
-
-    InstrItinData <tc_3c56e5ce, /*SLOT0,NOSLOT1,LOAD,VP*/
-      [InstrStage<1, [SLOT0], 0>,
-       InstrStage<1, [SLOT1], 0>,
-       InstrStage<1, [CVI_LD], 0>,
-       InstrStage<1, [CVI_XLANE]>], [9, 3, 1, 2],
-      [HVX_FWD, Hex_FWD, Hex_FWD, Hex_FWD]>,
-
-    InstrItinData <tc_3ce09744, /*SLOT0,STORE*/
-      [InstrStage<1, [SLOT0], 0>,
-       InstrStage<1, [CVI_ST]>], [1, 2],
-      [Hex_FWD, Hex_FWD]>,
-
-    InstrItinData <tc_3e2aaafc, /*SLOT0,STORE,VA*/
-      [InstrStage<1, [SLOT0], 0>,
-       InstrStage<1, [CVI_ST], 0>,
-       InstrStage<1, [CVI_MPY0, CVI_MPY1, CVI_SHIFT, CVI_XLANE]>], [3, 1, 2, 7],
-      [Hex_FWD, Hex_FWD, Hex_FWD, HVX_FWD]>,
-
-    InstrItinData <tc_447d9895, /*SLOT0,STORE,VA*/
-      [InstrStage<1, [SLOT0], 0>,
-       InstrStage<1, [CVI_ST], 0>,
-       InstrStage<1, [CVI_MPY0, CVI_MPY1, CVI_SHIFT, CVI_XLANE]>], [7, 1, 2, 7],
-      [HVX_FWD, Hex_FWD, Hex_FWD, HVX_FWD]>,
-
-    InstrItinData <tc_453fe68d, /*SLOT01,LOAD,VA*/
-      [InstrStage<1, [SLOT0, SLOT1], 0>,
-       InstrStage<1, [CVI_LD], 0>,
-       InstrStage<1, [CVI_MPY0, CVI_MPY1, CVI_SHIFT, CVI_XLANE]>], [9, 3, 2, 1, 2],
-      [HVX_FWD, Hex_FWD, Hex_FWD, Hex_FWD, Hex_FWD]>,
-
-    InstrItinData <tc_46d6c3e0, /*SLOT0123,VP*/
-      [InstrStage<1, [SLOT0, SLOT1, SLOT2, SLOT3], 0>,
-       InstrStage<1, [CVI_XLANE]>], [9, 5, 5],
-      [HVX_FWD, HVX_FWD, HVX_FWD]>,
-
-    InstrItinData <tc_51d0ecc3, /*SLOT0123,VS*/
-      [InstrStage<1, [SLOT0, SLOT1, SLOT2, SLOT3], 0>,
-       InstrStage<1, [CVI_SHIFT]>], [9, 5],
-      [HVX_FWD, HVX_FWD]>,
-
-    InstrItinData <tc_52447ecc, /*SLOT01,LOAD*/
-      [InstrStage<1, [SLOT0, SLOT1], 0>,
-       InstrStage<1, [CVI_LD]>], [9, 1, 2],
-      [HVX_FWD, Hex_FWD, Hex_FWD]>,
-
-    InstrItinData <tc_540c3da3, /*SLOT0,VA*/
-      [InstrStage<1, [SLOT0], 0>,
-       InstrStage<1, [CVI_MPY0, CVI_MPY1, CVI_SHIFT, CVI_XLANE]>], [4, 7, 1],
-      [Hex_FWD, HVX_FWD, Hex_FWD]>,
-
-    InstrItinData <tc_54a0dc47, /*SLOT0,STORE,VA*/
-      [InstrStage<1, [SLOT0], 0>,
-       InstrStage<1, [CVI_ST], 0>,
-       InstrStage<1, [CVI_MPY0, CVI_MPY1, CVI_SHIFT, CVI_XLANE]>], [3, 2, 1, 2, 7],
-      [Hex_FWD, Hex_FWD, Hex_FWD, Hex_FWD, HVX_FWD]>,
-
-    InstrItinData <tc_561aaa58, /*SLOT0123,VP_VS*/
-      [InstrStage<1, [SLOT0, SLOT1, SLOT2, SLOT3], 0>,
-       InstrStage<1, [CVI_XLSHF]>], [9, 9, 5, 5, 2],
-      [HVX_FWD, HVX_FWD, HVX_FWD, HVX_FWD, Hex_FWD]>,
-
-    InstrItinData <tc_56c4f9fe, /*SLOT0123,VA*/
-      [InstrStage<1, [SLOT0, SLOT1, SLOT2, SLOT3], 0>,
-       InstrStage<1, [CVI_MPY0, CVI_MPY1, CVI_SHIFT, CVI_XLANE]>], [9, 7, 7],
-      [HVX_FWD, HVX_FWD, HVX_FWD]>,
-
-    InstrItinData <tc_56e64202, /*SLOT0123,VP*/
-      [InstrStage<1, [SLOT0, SLOT1, SLOT2, SLOT3], 0>,
-       InstrStage<1, [CVI_XLANE]>], [9, 5, 5, 2],
-      [HVX_FWD, HVX_FWD, HVX_FWD, Hex_FWD]>,
-
-    InstrItinData <tc_58d21193, /*SLOT0,STORE,VA_DV*/
-      [InstrStage<1, [SLOT0], 0>,
-       InstrStage<1, [CVI_ST], 0>,
-       InstrStage<1, [CVI_MPY01, CVI_XLSHF]>], [7, 1, 2, 7, 7],
-      [HVX_FWD, Hex_FWD, Hex_FWD, HVX_FWD, HVX_FWD]>,
-
-    InstrItinData <tc_5bf8afbb, /*SLOT0123,VP*/
-      [InstrStage<1, [SLOT0, SLOT1, SLOT2, SLOT3], 0>,
-       InstrStage<1, [CVI_XLANE]>], [9, 2],
-      [HVX_FWD, Hex_FWD]>,
-
-    InstrItinData <tc_61bf7c03, /*SLOT23,4SLOT_MPY*/
-      [InstrStage<1, [SLOT2, SLOT3], 0>,
-       InstrStage<1, [CVI_ALL_NOMEM]>], [9, 5, 2],
-      [HVX_FWD, HVX_FWD, Hex_FWD]>,
-
-    InstrItinData <tc_649072c2, /*SLOT23,VX*/
-      [InstrStage<1, [SLOT2, SLOT3], 0>,
-       InstrStage<1, [CVI_MPY0, CVI_MPY1]>], [9, 5, 2],
-      [HVX_FWD, HVX_FWD, Hex_FWD]>,
-
-    InstrItinData <tc_660769f1, /*SLOT23,VX_DV*/
-      [InstrStage<1, [SLOT2, SLOT3], 0>,
-       InstrStage<1, [CVI_MPY01]>], [9, 7, 5, 2],
-      [HVX_FWD, HVX_FWD, HVX_FWD, Hex_FWD]>,
-
-    InstrItinData <tc_663c80a7, /*SLOT01,LOAD*/
-      [InstrStage<1, [SLOT0, SLOT1], 0>,
-       InstrStage<1, [CVI_LD]>], [9, 3, 1, 2],
-      [HVX_FWD, Hex_FWD, Hex_FWD, Hex_FWD]>,
-
-    InstrItinData <tc_6942b6e0, /*SLOT0,STORE*/
-      [InstrStage<1, [SLOT0], 0>,
-       InstrStage<1, [CVI_ST]>], [3, 1, 2, 5],
-      [Hex_FWD, Hex_FWD, Hex_FWD, HVX_FWD]>,
-
-    InstrItinData <tc_6e7fa133, /*SLOT0123,VP*/
-      [InstrStage<1, [SLOT0, SLOT1, SLOT2, SLOT3], 0>,
-       InstrStage<1, [CVI_XLANE]>], [9, 5, 2],
-      [HVX_FWD, HVX_FWD, Hex_FWD]>,
-
-    InstrItinData <tc_7095ecba, /*SLOT01,LOAD,VA_DV*/
-      [InstrStage<1, [SLOT0, SLOT1], 0>,
-       InstrStage<1, [CVI_LD], 0>,
-       InstrStage<1, [CVI_MPY01, CVI_XLSHF]>], [1, 2, 7],
-      [Hex_FWD, Hex_FWD, HVX_FWD]>,
-
-    InstrItinData <tc_71646d06, /*SLOT0123,VA_DV*/
-      [InstrStage<1, [SLOT0, SLOT1, SLOT2, SLOT3], 0>,
-       InstrStage<1, [CVI_MPY01, CVI_XLSHF]>], [9, 7, 7, 7],
-      [HVX_FWD, HVX_FWD, HVX_FWD, HVX_FWD]>,
-
-    InstrItinData <tc_7177e272, /*SLOT0,STORE*/
-      [InstrStage<1, [SLOT0], 0>,
-       InstrStage<1, [CVI_ST]>], [2, 1, 2, 5],
-      [Hex_FWD, Hex_FWD, Hex_FWD, HVX_FWD]>,
-
-    InstrItinData <tc_718b5c53, /*SLOT0123,VA_DV*/
-      [InstrStage<1, [SLOT0, SLOT1, SLOT2, SLOT3], 0>,
-       InstrStage<1, [CVI_MPY01, CVI_XLSHF]>], [9],
-      [HVX_FWD]>,
-
-    InstrItinData <tc_7273323b, /*SLOT0,STORE,VA_DV*/
-      [InstrStage<1, [SLOT0], 0>,
-       InstrStage<1, [CVI_ST], 0>,
-       InstrStage<1, [CVI_MPY01, CVI_XLSHF]>], [1, 2, 7, 7],
-      [Hex_FWD, Hex_FWD, HVX_FWD, HVX_FWD]>,
-
-    InstrItinData <tc_7417e785, /*SLOT0123,VS*/
-      [InstrStage<1, [SLOT0, SLOT1, SLOT2, SLOT3], 0>,
-       InstrStage<1, [CVI_SHIFT]>], [9, 5, 2],
-      [HVX_FWD, HVX_FWD, Hex_FWD]>,
-
-    InstrItinData <tc_767c4e9d, /*SLOT0123,4SLOT*/
-      [InstrStage<1, [SLOT0, SLOT1, SLOT2, SLOT3], 0>,
-       InstrStage<1, [CVI_ALL]>], [3, 2],
-      [HVX_FWD, Hex_FWD]>,
-
-    InstrItinData <tc_7d68d5c2, /*SLOT01,LOAD,VA*/
-      [InstrStage<1, [SLOT0, SLOT1], 0>,
-       InstrStage<1, [CVI_LD], 0>,
-       InstrStage<1, [CVI_MPY0, CVI_MPY1, CVI_SHIFT, CVI_XLANE]>], [7, 1, 2, 7],
-      [HVX_FWD, Hex_FWD, Hex_FWD, HVX_FWD]>,
-
-    InstrItinData <tc_7e6a3e89, /*SLOT0123,VA*/
-      [InstrStage<1, [SLOT0, SLOT1, SLOT2, SLOT3], 0>,
-       InstrStage<1, [CVI_MPY0, CVI_MPY1, CVI_SHIFT, CVI_XLANE]>], [9, 9, 7, 7, 7],
-      [HVX_FWD, HVX_FWD, HVX_FWD, HVX_FWD, HVX_FWD]>,
-
-    InstrItinData <tc_8772086c, /*SLOT0123,VA*/
-      [InstrStage<1, [SLOT0, SLOT1, SLOT2, SLOT3], 0>,
-       InstrStage<1, [CVI_MPY0, CVI_MPY1, CVI_SHIFT, CVI_XLANE]>], [9, 7, 7],
-      [HVX_FWD, HVX_FWD, HVX_FWD]>,
-
-    InstrItinData <tc_87adc037, /*SLOT0123,VP_VS*/
-      [InstrStage<1, [SLOT0, SLOT1, SLOT2, SLOT3], 0>,
-       InstrStage<1, [CVI_XLSHF]>], [9, 5, 5, 2],
-      [HVX_FWD, HVX_FWD, HVX_FWD, Hex_FWD]>,
-
-    InstrItinData <tc_8e420e4d, /*SLOT0,STORE,VA*/
-      [InstrStage<1, [SLOT0], 0>,
-       InstrStage<1, [CVI_ST], 0>,
-       InstrStage<1, [CVI_MPY0, CVI_MPY1, CVI_SHIFT, CVI_XLANE]>], [7, 1, 2, 7, 7],
-      [HVX_FWD, Hex_FWD, Hex_FWD, HVX_FWD, HVX_FWD]>,
-
-    InstrItinData <tc_90bcc1db, /*SLOT2,VX_DV*/
-      [InstrStage<1, [SLOT2], 0>,
-       InstrStage<1, [CVI_MPY01]>], [9, 5, 5, 2],
-      [HVX_FWD, HVX_FWD, HVX_FWD, Hex_FWD]>,
-
-    InstrItinData <tc_933f2b39, /*SLOT23,4SLOT_MPY*/
-      [InstrStage<1, [SLOT2, SLOT3], 0>,
-       InstrStage<1, [CVI_ALL_NOMEM]>], [9, 7, 5, 2],
-      [HVX_FWD, HVX_FWD, HVX_FWD, Hex_FWD]>,
-
-    InstrItinData <tc_946013d8, /*SLOT0123,VP*/
-      [InstrStage<1, [SLOT0, SLOT1, SLOT2, SLOT3], 0>,
-       InstrStage<1, [CVI_XLANE]>], [9, 5],
-      [HVX_FWD, HVX_FWD]>,
-
-    InstrItinData <tc_9d1dc972, /*SLOT0123,VP_VS*/
-      [InstrStage<1, [SLOT0, SLOT1, SLOT2, SLOT3], 0>,
-       InstrStage<1, [CVI_XLSHF]>], [9, 7, 5, 5, 2],
-      [HVX_FWD, HVX_FWD, HVX_FWD, HVX_FWD, Hex_FWD]>,
-
-    InstrItinData <tc_9f363d21, /*SLOT0,STORE,VA*/
-      [InstrStage<1, [SLOT0], 0>,
-       InstrStage<1, [CVI_ST], 0>,
-       InstrStage<1, [CVI_MPY0, CVI_MPY1, CVI_SHIFT, CVI_XLANE]>], [1, 2, 7, 7],
-      [Hex_FWD, Hex_FWD, HVX_FWD, HVX_FWD]>,
-
-    InstrItinData <tc_a02a10a8, /*SLOT0,STORE,VA*/
-      [InstrStage<1, [SLOT0], 0>,
-       InstrStage<1, [CVI_ST], 0>,
-       InstrStage<1, [CVI_MPY0, CVI_MPY1, CVI_SHIFT, CVI_XLANE]>], [2, 1, 2, 7],
-      [Hex_FWD, Hex_FWD, Hex_FWD, HVX_FWD]>,
-
-    InstrItinData <tc_a0dbea28, /*SLOT01,ZW*/
-      [InstrStage<1, [SLOT0, SLOT1], 0>,
-       InstrStage<1, [CVI_ZW]>], [3, 1, 2],
-      [Hex_FWD, Hex_FWD, Hex_FWD]>,
-
-    InstrItinData <tc_a28f32b5, /*SLOT01,LOAD,VA*/
-      [InstrStage<1, [SLOT0, SLOT1], 0>,
-       InstrStage<1, [CVI_LD], 0>,
-       InstrStage<1, [CVI_MPY0, CVI_MPY1, CVI_SHIFT, CVI_XLANE]>], [1, 2, 7],
-      [Hex_FWD, Hex_FWD, HVX_FWD]>,
-
-    InstrItinData <tc_a69eeee1, /*SLOT01,LOAD,VA_DV*/
-      [InstrStage<1, [SLOT0, SLOT1], 0>,
-       InstrStage<1, [CVI_LD], 0>,
-       InstrStage<1, [CVI_MPY01, CVI_XLSHF]>], [7, 1, 2, 7],
-      [HVX_FWD, Hex_FWD, Hex_FWD, HVX_FWD]>,
-
-    InstrItinData <tc_a7e6707d, /*SLOT0,NOSLOT1,LOAD,VP*/
-      [InstrStage<1, [SLOT0], 0>,
-       InstrStage<1, [SLOT1], 0>,
-       InstrStage<1, [CVI_LD], 0>,
-       InstrStage<1, [CVI_XLANE]>], [9, 1, 2],
-      [HVX_FWD, Hex_FWD, Hex_FWD]>,
-
-    InstrItinData <tc_ab23f776, /*SLOT0,STORE*/
-      [InstrStage<1, [SLOT0], 0>,
-       InstrStage<1, [CVI_ST]>], [1, 2, 5],
-      [Hex_FWD, Hex_FWD, HVX_FWD]>,
-
-    InstrItinData <tc_abe8c3b2, /*SLOT01,LOAD,VA*/
-      [InstrStage<1, [SLOT0, SLOT1], 0>,
-       InstrStage<1, [CVI_LD], 0>,
-       InstrStage<1, [CVI_MPY0, CVI_MPY1, CVI_SHIFT, CVI_XLANE]>], [9, 2, 1, 2],
-      [HVX_FWD, Hex_FWD, Hex_FWD, Hex_FWD]>,
-
-    InstrItinData <tc_ac4046bc, /*SLOT23,VX*/
-      [InstrStage<1, [SLOT2, SLOT3], 0>,
-       InstrStage<1, [CVI_MPY0, CVI_MPY1]>], [9, 7, 2],
-      [HVX_FWD, HVX_FWD, Hex_FWD]>,
-
-    InstrItinData <tc_af25efd9, /*SLOT0123,VA_DV*/
-      [InstrStage<1, [SLOT0, SLOT1, SLOT2, SLOT3], 0>,
-       InstrStage<1, [CVI_MPY01, CVI_XLSHF]>], [9, 2, 7, 7],
-      [HVX_FWD, Hex_FWD, HVX_FWD, HVX_FWD]>,
-
-    InstrItinData <tc_b091f1c6, /*SLOT23,VX*/
-      [InstrStage<1, [SLOT2, SLOT3], 0>,
-       InstrStage<1, [CVI_MPY0, CVI_MPY1]>], [9, 7, 5, 2],
-      [HVX_FWD, HVX_FWD, HVX_FWD, Hex_FWD]>,
-
-    InstrItinData <tc_b28e51aa, /*SLOT0123,4SLOT*/
-      [InstrStage<1, [SLOT0, SLOT1, SLOT2, SLOT3], 0>,
-       InstrStage<1, [CVI_ALL]>], [2],
-      [Hex_FWD]>,
-
-    InstrItinData <tc_b4416217, /*SLOT0123,VA_DV*/
-      [InstrStage<1, [SLOT0, SLOT1, SLOT2, SLOT3], 0>,
-       InstrStage<1, [CVI_MPY01, CVI_XLSHF]>], [9, 7],
-      [HVX_FWD, HVX_FWD]>,
-
-    InstrItinData <tc_b9db8205, /*SLOT01,LOAD*/
-      [InstrStage<1, [SLOT0, SLOT1], 0>,
-       InstrStage<1, [CVI_LD]>], [9, 3, 2, 1, 2],
-      [HVX_FWD, Hex_FWD, Hex_FWD, Hex_FWD, Hex_FWD]>,
-
-    InstrItinData <tc_bb599486, /*SLOT23,VX_DV*/
-      [InstrStage<1, [SLOT2, SLOT3], 0>,
-       InstrStage<1, [CVI_MPY01]>], [9, 7, 5, 5, 2],
-      [HVX_FWD, HVX_FWD, HVX_FWD, HVX_FWD, Hex_FWD]>,
-
-    InstrItinData <tc_c0749f3c, /*SLOT01,LOAD,VA*/
-      [InstrStage<1, [SLOT0, SLOT1], 0>,
-       InstrStage<1, [CVI_LD], 0>,
-       InstrStage<1, [CVI_MPY0, CVI_MPY1, CVI_SHIFT, CVI_XLANE]>], [9, 1, 2],
-      [HVX_FWD, Hex_FWD, Hex_FWD]>,
-
-    InstrItinData <tc_c127de3a, /*SLOT23,VX*/
-      [InstrStage<1, [SLOT2, SLOT3], 0>,
-       InstrStage<1, [CVI_MPY0, CVI_MPY1]>], [9, 5, 5],
-      [HVX_FWD, HVX_FWD, HVX_FWD]>,
-
-    InstrItinData <tc_c4edf264, /*SLOT23,VX*/
-      [InstrStage<1, [SLOT2, SLOT3], 0>,
-       InstrStage<1, [CVI_MPY0, CVI_MPY1]>], [9, 2],
-      [HVX_FWD, Hex_FWD]>,
-
-    InstrItinData <tc_c5dba46e, /*SLOT0,STORE,VA*/
-      [InstrStage<1, [SLOT0], 0>,
-       InstrStage<1, [CVI_ST], 0>,
-       InstrStage<1, [CVI_MPY0, CVI_MPY1, CVI_SHIFT, CVI_XLANE]>], [1, 2, 7],
-      [Hex_FWD, Hex_FWD, HVX_FWD]>,
-
-    InstrItinData <tc_c7039829, /*SLOT0,NOSLOT1,STORE,VP*/
-      [InstrStage<1, [SLOT0], 0>,
-       InstrStage<1, [SLOT1], 0>,
-       InstrStage<1, [CVI_ST], 0>,
-       InstrStage<1, [CVI_XLANE]>], [3, 2, 1, 2, 5],
-      [Hex_FWD, Hex_FWD, Hex_FWD, Hex_FWD, HVX_FWD]>,
-
-    InstrItinData <tc_cd94bfe0, /*SLOT23,VS_VX*/
-      [InstrStage<1, [SLOT2, SLOT3], 0>,
-       InstrStage<1, [CVI_MPY0, CVI_MPY1], 0>,
-       InstrStage<1, [CVI_SHIFT, CVI_XLANE]>], [9, 5, 2],
-      [HVX_FWD, HVX_FWD, Hex_FWD]>,
-
-    InstrItinData <tc_d8287c14, /*SLOT23,VX_DV*/
-      [InstrStage<1, [SLOT2, SLOT3], 0>,
-       InstrStage<1, [CVI_MPY01]>], [9, 5, 5],
-      [HVX_FWD, HVX_FWD, HVX_FWD]>,
-
-    InstrItinData <tc_db5555f3, /*SLOT0123,VA_DV*/
-      [InstrStage<1, [SLOT0, SLOT1, SLOT2, SLOT3], 0>,
-       InstrStage<1, [CVI_MPY01, CVI_XLSHF]>], [9, 7, 7],
-      [HVX_FWD, HVX_FWD, HVX_FWD]>,
-
-    InstrItinData <tc_dd5b0695, /*SLOT01,ZW*/
-      [InstrStage<1, [SLOT0, SLOT1], 0>,
-       InstrStage<1, [CVI_ZW]>], [2, 1, 2],
-      [Hex_FWD, Hex_FWD, Hex_FWD]>,
-
-    InstrItinData <tc_df80eeb0, /*SLOT0123,VP_VS*/
-      [InstrStage<1, [SLOT0, SLOT1, SLOT2, SLOT3], 0>,
-       InstrStage<1, [CVI_XLSHF]>], [9, 7, 5, 5],
-      [HVX_FWD, HVX_FWD, HVX_FWD, HVX_FWD]>,
-
-    InstrItinData <tc_e2d2e9e5, /*SLOT0,NOSLOT1,STORE,VP*/
-      [InstrStage<1, [SLOT0], 0>,
-       InstrStage<1, [SLOT1], 0>,
-       InstrStage<1, [CVI_ST], 0>,
-       InstrStage<1, [CVI_XLANE]>], [3, 1, 2, 5],
-      [Hex_FWD, Hex_FWD, Hex_FWD, HVX_FWD]>,
-
-    InstrItinData <tc_e35c1e93, /*SLOT0123,VA*/
-      [InstrStage<1, [SLOT0, SLOT1, SLOT2, SLOT3], 0>,
-       InstrStage<1, [CVI_MPY0, CVI_MPY1, CVI_SHIFT, CVI_XLANE]>], [9, 9, 7, 7],
-      [HVX_FWD, HVX_FWD, HVX_FWD, HVX_FWD]>,
-
-    InstrItinData <tc_e3f68a46, /*SLOT0123,4SLOT*/
-      [InstrStage<1, [SLOT0, SLOT1, SLOT2, SLOT3], 0>,
-       InstrStage<1, [CVI_ALL]>], [3],
-      [HVX_FWD]>,
-
-    InstrItinData <tc_e675c45a, /*SLOT23,VX_DV*/
-      [InstrStage<1, [SLOT2, SLOT3], 0>,
-       InstrStage<1, [CVI_MPY01]>], [9, 7, 5, 2, 2],
-      [HVX_FWD, HVX_FWD, HVX_FWD, Hex_FWD, Hex_FWD]>,
-
-    InstrItinData <tc_e699ae41, /*SLOT01,ZW*/
-      [InstrStage<1, [SLOT0, SLOT1], 0>,
-       InstrStage<1, [CVI_ZW]>], [1, 2],
-      [Hex_FWD, Hex_FWD]>,
-
-    InstrItinData <tc_e99d4c2e, /*SLOT0,STORE*/
-      [InstrStage<1, [SLOT0], 0>,
-       InstrStage<1, [CVI_ST]>], [3, 2, 1, 2, 5],
-      [Hex_FWD, Hex_FWD, Hex_FWD, Hex_FWD, HVX_FWD]>,
-
-    InstrItinData <tc_f1de44ef, /*SLOT2,VX_DV*/
-      [InstrStage<1, [SLOT2], 0>,
-       InstrStage<1, [CVI_MPY01]>], [9, 5, 2],
-      [HVX_FWD, HVX_FWD, Hex_FWD]>,
-
-    InstrItinData <tc_f21e8abb, /*SLOT0,NOSLOT1,STORE,VP*/
-      [InstrStage<1, [SLOT0], 0>,
-       InstrStage<1, [SLOT1], 0>,
-       InstrStage<1, [CVI_ST], 0>,
-       InstrStage<1, [CVI_XLANE]>], [1, 2, 5],
-      [Hex_FWD, Hex_FWD, HVX_FWD]>
-=======
->>>>>>> 2ab1d525
   ];
 }