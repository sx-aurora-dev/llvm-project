--- conflicted
+++ resolved
@@ -80,11 +80,8 @@
                     cl::init(false));
 cl::opt<bool> MV68("mv68", cl::Hidden, cl::desc("Build for Hexagon V68"),
                    cl::init(false));
-<<<<<<< HEAD
-=======
 cl::opt<bool> MV69("mv69", cl::Hidden, cl::desc("Build for Hexagon V69"),
                    cl::init(false));
->>>>>>> a2ce6ee6
 
 cl::opt<Hexagon::ArchEnum>
     EnableHVX("mhvx",
@@ -96,10 +93,7 @@
         clEnumValN(Hexagon::ArchEnum::V66, "v66", "Build for HVX v66"),
         clEnumValN(Hexagon::ArchEnum::V67, "v67", "Build for HVX v67"),
         clEnumValN(Hexagon::ArchEnum::V68, "v68", "Build for HVX v68"),
-<<<<<<< HEAD
-=======
         clEnumValN(Hexagon::ArchEnum::V69, "v69", "Build for HVX v69"),
->>>>>>> a2ce6ee6
         // Sentinel for no value specified.
         clEnumValN(Hexagon::ArchEnum::Generic, "", "")),
       // Sentinel for flag not present.
@@ -137,11 +131,8 @@
     return "hexagonv67t";
   if (MV68)
     return "hexagonv68";
-<<<<<<< HEAD
-=======
   if (MV69)
     return "hexagonv69";
->>>>>>> a2ce6ee6
   return "";
 }
 
@@ -390,12 +381,9 @@
   case Hexagon::ArchEnum::V68:
     Result.push_back("+hvxv68");
     break;
-<<<<<<< HEAD
-=======
   case Hexagon::ArchEnum::V69:
     Result.push_back("+hvxv69");
     break;
->>>>>>> a2ce6ee6
   case Hexagon::ArchEnum::Generic:{
     Result.push_back(StringSwitch<StringRef>(CPU)
              .Case("hexagonv60", "+hvxv60")
@@ -404,12 +392,8 @@
              .Case("hexagonv66", "+hvxv66")
              .Case("hexagonv67", "+hvxv67")
              .Case("hexagonv67t", "+hvxv67")
-<<<<<<< HEAD
-             .Case("hexagonv68", "+hvxv68"));
-=======
              .Case("hexagonv68", "+hvxv68")
              .Case("hexagonv69", "+hvxv69"));
->>>>>>> a2ce6ee6
     break;
   }
   case Hexagon::ArchEnum::NoArch:
@@ -457,13 +441,8 @@
   // turns on hvxvNN, corresponding to the existing ArchVNN.
   FeatureBitset FB = S;
   unsigned CpuArch = ArchV5;
-<<<<<<< HEAD
-  for (unsigned F : {ArchV68, ArchV67, ArchV66, ArchV65, ArchV62, ArchV60,
-                     ArchV55, ArchV5}) {
-=======
   for (unsigned F : {ArchV69, ArchV68, ArchV67, ArchV66, ArchV65, ArchV62,
                      ArchV60, ArchV55, ArchV5}) {
->>>>>>> a2ce6ee6
     if (!FB.test(F))
       continue;
     CpuArch = F;
@@ -478,12 +457,8 @@
   }
   bool HasHvxVer = false;
   for (unsigned F : {ExtensionHVXV60, ExtensionHVXV62, ExtensionHVXV65,
-<<<<<<< HEAD
-                     ExtensionHVXV66, ExtensionHVXV67, ExtensionHVXV68}) {
-=======
                      ExtensionHVXV66, ExtensionHVXV67, ExtensionHVXV68,
                      ExtensionHVXV69}) {
->>>>>>> a2ce6ee6
     if (!FB.test(F))
       continue;
     HasHvxVer = true;
@@ -496,12 +471,9 @@
 
   // HasHvxVer is false, and UseHvx is true.
   switch (CpuArch) {
-<<<<<<< HEAD
-=======
   case ArchV69:
     FB.set(ExtensionHVXV69);
     LLVM_FALLTHROUGH;
->>>>>>> a2ce6ee6
     case ArchV68:
       FB.set(ExtensionHVXV68);
       LLVM_FALLTHROUGH;
@@ -587,21 +559,7 @@
 }
 
 unsigned Hexagon_MC::GetELFFlags(const MCSubtargetInfo &STI) {
-<<<<<<< HEAD
-  static std::map<StringRef,unsigned> ElfFlags = {
-    {"hexagonv5",  ELF::EF_HEXAGON_MACH_V5},
-    {"hexagonv55", ELF::EF_HEXAGON_MACH_V55},
-    {"hexagonv60", ELF::EF_HEXAGON_MACH_V60},
-    {"hexagonv62", ELF::EF_HEXAGON_MACH_V62},
-    {"hexagonv65", ELF::EF_HEXAGON_MACH_V65},
-    {"hexagonv66", ELF::EF_HEXAGON_MACH_V66},
-    {"hexagonv67", ELF::EF_HEXAGON_MACH_V67},
-    {"hexagonv67t", ELF::EF_HEXAGON_MACH_V67T},
-    {"hexagonv68", ELF::EF_HEXAGON_MACH_V68},
-  };
-=======
   using llvm::Hexagon::ElfFlagsByCpuStr;
->>>>>>> a2ce6ee6
 
   const std::string CPU(STI.getCPU().str());
   auto F = ElfFlagsByCpuStr.find(CPU);
