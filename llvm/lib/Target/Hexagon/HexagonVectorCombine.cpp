--- conflicted
+++ resolved
@@ -203,10 +203,7 @@
     int extent() const;
     ByteSpan section(int Start, int Length) const;
     ByteSpan &shift(int Offset);
-<<<<<<< HEAD
-=======
     SmallVector<Value *, 8> values() const;
->>>>>>> 2ab1d525
 
     int size() const { return Blocks.size(); }
     Block &operator[](int i) { return Blocks[i]; }
@@ -811,11 +808,7 @@
     }
 
     for (ByteSpan::Block &B : VSpan) {
-<<<<<<< HEAD
-      ByteSpan Section = ASpan.section(B.Pos, B.Seg.Size).shift(-B.Pos);
-=======
       ByteSpan ASection = ASpan.section(B.Pos, B.Seg.Size).shift(-B.Pos);
->>>>>>> 2ab1d525
       Value *Accum = UndefValue::get(HVC.getByteTy(B.Seg.Size));
       for (ByteSpan::Block &S : ASection) {
         Value *Pay = HVC.vbytes(Builder, getPayload(S.Seg.Val));
@@ -850,17 +843,10 @@
 
     // Create an extra "undef" sector at the beginning and at the end.
     // They will be used as the left/right filler in the vlalign step.
-<<<<<<< HEAD
-    for (int i = -1; i != NumSectors + 1; ++i) {
-      // For stores, the size of each section is an aligned vector length.
-      // Adjust the store offsets relative to the section start offset.
-      ByteSpan Section = VSpan.section(i * ScLen, ScLen).shift(-i * ScLen);
-=======
     for (int i = (DoAlign ? -1 : 0); i != NumSectors + DoAlign; ++i) {
       // For stores, the size of each section is an aligned vector length.
       // Adjust the store offsets relative to the section start offset.
       ByteSpan VSection = VSpan.section(i * ScLen, ScLen).shift(-i * ScLen);
->>>>>>> 2ab1d525
       Value *AccumV = UndefValue::get(SecTy);
       Value *AccumM = HVC.getNullValue(SecTy);
       for (ByteSpan::Block &S : VSection) {
