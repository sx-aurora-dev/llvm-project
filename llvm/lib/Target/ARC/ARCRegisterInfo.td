//===- ARCRegisterInfo.td - ARC Register defs --------------*- tablegen -*-===//
//
// Part of the LLVM Project, under the Apache License v2.0 with LLVM Exceptions.
// See https://llvm.org/LICENSE.txt for license information.
// SPDX-License-Identifier: Apache-2.0 WITH LLVM-exception
//
//===----------------------------------------------------------------------===//

//===----------------------------------------------------------------------===//
//  Declarations that describe the ARC register file
//===----------------------------------------------------------------------===//

class ARCReg<string n, list<string> altNames> : Register<n, altNames> {
  field bits<6> HwEncoding;
  let Namespace = "ARC";
}

// Registers are identified with 6-bit ID numbers.
// Core - 32-bit core registers
class Core<int num, string n, list<string>altNames=[]> : ARCReg<n, altNames> {
  let HWEncoding = num;
}

// Auxilary register
class Aux<int num, string n, list<string> altNames=[]> : ARCReg<n, altNames> {
  let HWEncoding = num;
}

// Integer registers
<<<<<<< HEAD
def R0 : Core< 0, "%r0">, DwarfRegNum<[0]>;
def R1 : Core< 1, "%r1">, DwarfRegNum<[1]>;
def R2 : Core< 2, "%r2">, DwarfRegNum<[2]>;
def R3 : Core< 3, "%r3">, DwarfRegNum<[3]>;
let CostPerUse=[1] in {
def R4 : Core< 4, "%r4">, DwarfRegNum<[4]>;
def R5 : Core< 5, "%r5">, DwarfRegNum<[5]>;
def R6 : Core< 6, "%r6">, DwarfRegNum<[6]>;
def R7 : Core< 7, "%r7">, DwarfRegNum<[7]>;
def R8 : Core< 8, "%r8">, DwarfRegNum<[8]>;
def R9 : Core< 9, "%r9">, DwarfRegNum<[9]>;
def R10 : Core<10, "%r10">, DwarfRegNum<[10]>;
def R11 : Core<11, "%r11">, DwarfRegNum<[11]>;
=======
foreach i = 0 - 3 in
  def R#i : Core<i, "%r"#i>, DwarfRegNum<[i]>;

let CostPerUse=[1] in {
  foreach i = 4 - 11 in
    def R#i : Core<i, "%r"#i>, DwarfRegNum<[i]>;
>>>>>>> 2ab1d525
}

<<<<<<< HEAD
let CostPerUse=[1] in {
def R16 : Core<16, "%r16">, DwarfRegNum<[16]>;
def R17 : Core<17, "%r17">, DwarfRegNum<[17]>;
def R18 : Core<18, "%r18">, DwarfRegNum<[18]>;
def R19 : Core<19, "%r19">, DwarfRegNum<[19]>;
def R20 : Core<20, "%r20">, DwarfRegNum<[20]>;
def R21 : Core<21, "%r21">, DwarfRegNum<[21]>;
def R22 : Core<22, "%r22">, DwarfRegNum<[22]>;
def R23 : Core<23, "%r23">, DwarfRegNum<[23]>;
def R24 : Core<24, "%r24">, DwarfRegNum<[24]>;
def R25 : Core<25, "%r25">, DwarfRegNum<[25]>;
def GP : Core<26, "%gp",["%r26"]>, DwarfRegNum<[26]>;
def FP : Core<27, "%fp", ["%r27"]>, DwarfRegNum<[27]>;
def SP : Core<28, "%sp", ["%r28"]>, DwarfRegNum<[28]>;
def ILINK : Core<29, "%ilink">, DwarfRegNum<[29]>;
def R30 : Core<30, "%r30">, DwarfRegNum<[30]>;
def BLINK: Core<31, "%blink">, DwarfRegNum<[31]>;
=======
foreach i = 12 - 15 in
  def R#i : Core<i, "%r"#i>, DwarfRegNum<[i]>;

let CostPerUse=[1] in {

  foreach i = 16 - 25 in
    def R#i : Core<i, "%r"#i>, DwarfRegNum<[i]>;

  def GP : Core<26, "%gp",["%r26"]>, DwarfRegNum<[26]>;
  def FP : Core<27, "%fp", ["%r27"]>, DwarfRegNum<[27]>;
  def SP : Core<28, "%sp", ["%r28"]>, DwarfRegNum<[28]>;
  def ILINK : Core<29, "%ilink">, DwarfRegNum<[29]>;
  def R30 : Core<30, "%r30">, DwarfRegNum<[30]>;
  def BLINK : Core<31, "%blink">, DwarfRegNum<[31]>;
>>>>>>> 2ab1d525

  // Define extended core registers R32..R63
  foreach i = 32 - 63 in
    def R#i : Core<i, "%r"#i>, DwarfRegNum<[i]>;
}

// Auxilary registers
let CostPerUse=[1] in {
  def STATUS32 : Aux<10, "status32">; // No DwarfRegNum defined in the ARC ABI
}

def GPR32: RegisterClass<"ARC", [i32], 32,
  (add (sequence "R%u", 0, 25), GP, FP, SP, ILINK, R30, BLINK, (sequence "R%u", 32, 63))> {
  let AltOrders=[(add (sequence "R%u", 0, 25), GP, FP, SP, ILINK, R30, BLINK)];
  let AltOrderSelect = [{
      // When referenced in a C++ code block like this
      // 0 is all Core32 regs
      // 1 is AltOrders[0]
      // 2 is AltOrders[1] and so on
      return 1;
    }];
}

def SREG : RegisterClass<"ARC", [i32], 1, (add STATUS32)>;

def GPR_S : RegisterClass<"ARC", [i32], 8,
  (add R0, R1, R2, R3, R12, R13, R14, R15)>;
<|MERGE_RESOLUTION|>--- conflicted
+++ resolved
@@ -27,49 +27,14 @@
 }
 
 // Integer registers
-<<<<<<< HEAD
-def R0 : Core< 0, "%r0">, DwarfRegNum<[0]>;
-def R1 : Core< 1, "%r1">, DwarfRegNum<[1]>;
-def R2 : Core< 2, "%r2">, DwarfRegNum<[2]>;
-def R3 : Core< 3, "%r3">, DwarfRegNum<[3]>;
-let CostPerUse=[1] in {
-def R4 : Core< 4, "%r4">, DwarfRegNum<[4]>;
-def R5 : Core< 5, "%r5">, DwarfRegNum<[5]>;
-def R6 : Core< 6, "%r6">, DwarfRegNum<[6]>;
-def R7 : Core< 7, "%r7">, DwarfRegNum<[7]>;
-def R8 : Core< 8, "%r8">, DwarfRegNum<[8]>;
-def R9 : Core< 9, "%r9">, DwarfRegNum<[9]>;
-def R10 : Core<10, "%r10">, DwarfRegNum<[10]>;
-def R11 : Core<11, "%r11">, DwarfRegNum<[11]>;
-=======
 foreach i = 0 - 3 in
   def R#i : Core<i, "%r"#i>, DwarfRegNum<[i]>;
 
 let CostPerUse=[1] in {
   foreach i = 4 - 11 in
     def R#i : Core<i, "%r"#i>, DwarfRegNum<[i]>;
->>>>>>> 2ab1d525
 }
 
-<<<<<<< HEAD
-let CostPerUse=[1] in {
-def R16 : Core<16, "%r16">, DwarfRegNum<[16]>;
-def R17 : Core<17, "%r17">, DwarfRegNum<[17]>;
-def R18 : Core<18, "%r18">, DwarfRegNum<[18]>;
-def R19 : Core<19, "%r19">, DwarfRegNum<[19]>;
-def R20 : Core<20, "%r20">, DwarfRegNum<[20]>;
-def R21 : Core<21, "%r21">, DwarfRegNum<[21]>;
-def R22 : Core<22, "%r22">, DwarfRegNum<[22]>;
-def R23 : Core<23, "%r23">, DwarfRegNum<[23]>;
-def R24 : Core<24, "%r24">, DwarfRegNum<[24]>;
-def R25 : Core<25, "%r25">, DwarfRegNum<[25]>;
-def GP : Core<26, "%gp",["%r26"]>, DwarfRegNum<[26]>;
-def FP : Core<27, "%fp", ["%r27"]>, DwarfRegNum<[27]>;
-def SP : Core<28, "%sp", ["%r28"]>, DwarfRegNum<[28]>;
-def ILINK : Core<29, "%ilink">, DwarfRegNum<[29]>;
-def R30 : Core<30, "%r30">, DwarfRegNum<[30]>;
-def BLINK: Core<31, "%blink">, DwarfRegNum<[31]>;
-=======
 foreach i = 12 - 15 in
   def R#i : Core<i, "%r"#i>, DwarfRegNum<[i]>;
 
@@ -84,7 +49,6 @@
   def ILINK : Core<29, "%ilink">, DwarfRegNum<[29]>;
   def R30 : Core<30, "%r30">, DwarfRegNum<[30]>;
   def BLINK : Core<31, "%blink">, DwarfRegNum<[31]>;
->>>>>>> 2ab1d525
 
   // Define extended core registers R32..R63
   foreach i = 32 - 63 in
