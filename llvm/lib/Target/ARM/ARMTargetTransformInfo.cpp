--- conflicted
+++ resolved
@@ -896,22 +896,12 @@
 
   if (ST->hasMVEIntegerOps() && (Opcode == Instruction::InsertElement ||
                                  Opcode == Instruction::ExtractElement)) {
-<<<<<<< HEAD
-    // We say MVE moves costs at least the MVEVectorCostFactor, even though
-    // they are scalar instructions. This helps prevent mixing scalar and
-    // vector, to prevent vectorising where we end up just scalarising the
-    // result anyway.
-    return std::max(BaseT::getVectorInstrCost(Opcode, ValTy, Index),
-                    ST->getMVEVectorCostFactor(TTI::TCK_RecipThroughput)) *
-           cast<FixedVectorType>(ValTy)->getNumElements() / 2;
-=======
     // Integer cross-lane moves are more expensive than float, which can
     // sometimes just be vmovs. Integer involve being passes to GPR registers,
     // causing more of a delay.
     std::pair<InstructionCost, MVT> LT =
         getTLI()->getTypeLegalizationCost(DL, ValTy->getScalarType());
     return LT.first * (ValTy->getScalarType()->isIntegerTy() ? 4 : 1);
->>>>>>> a2ce6ee6
   }
 
   return BaseT::getVectorInstrCost(Opcode, ValTy, Index);
@@ -1037,12 +1027,8 @@
                                     I);
     }
 
-<<<<<<< HEAD
-    std::pair<unsigned, MVT> LT = TLI->getTypeLegalizationCost(DL, ValTy);
-=======
     std::pair<InstructionCost, MVT> LT =
         TLI->getTypeLegalizationCost(DL, ValTy);
->>>>>>> a2ce6ee6
     int BaseCost = ST->getMVEVectorCostFactor(CostKind);
     // There are two types - the input that specifies the type of the compare
     // and the output vXi1 type. Because we don't know how the output will be
@@ -1312,8 +1298,6 @@
                                               LT.second))
         return LT.first * Entry->Cost *
                ST->getMVEVectorCostFactor(TTI::TCK_RecipThroughput);
-<<<<<<< HEAD
-=======
     }
 
     if (!Mask.empty()) {
@@ -1322,7 +1306,6 @@
           (isVREVMask(Mask, LT.second, 16) || isVREVMask(Mask, LT.second, 32) ||
            isVREVMask(Mask, LT.second, 64)))
         return ST->getMVEVectorCostFactor(TTI::TCK_RecipThroughput) * LT.first;
->>>>>>> a2ce6ee6
     }
   }
 
@@ -1601,15 +1584,6 @@
   // multiplied by the number of elements being loaded. This is possibly very
   // conservative, but even so we still end up vectorising loops because the
   // cost per iteration for many loops is lower than for scalar loops.
-<<<<<<< HEAD
-  unsigned VectorCost =
-      NumElems * LT.first * ST->getMVEVectorCostFactor(CostKind);
-  // The scalarization cost should be a lot higher. We use the number of vector
-  // elements plus the scalarization overhead.
-  unsigned ScalarCost = NumElems * LT.first +
-                        BaseT::getScalarizationOverhead(VTy, true, false) +
-                        BaseT::getScalarizationOverhead(VTy, false, true);
-=======
   InstructionCost VectorCost =
       NumElems * LT.first * ST->getMVEVectorCostFactor(CostKind);
   // The scalarization cost should be a lot higher. We use the number of vector
@@ -1617,7 +1591,6 @@
   InstructionCost ScalarCost =
       NumElems * LT.first + BaseT::getScalarizationOverhead(VTy, true, false) +
       BaseT::getScalarizationOverhead(VTy, false, true);
->>>>>>> a2ce6ee6
 
   if (EltSize < 8 || Alignment < EltSize / 8)
     return ScalarCost;
@@ -1719,14 +1692,6 @@
                                         TTI::TargetCostKind CostKind) {
   EVT ValVT = TLI->getValueType(DL, ValTy);
   EVT ResVT = TLI->getValueType(DL, ResTy);
-<<<<<<< HEAD
-  if (ST->hasMVEIntegerOps() && ValVT.isSimple() && ResVT.isSimple()) {
-    std::pair<int, MVT> LT = TLI->getTypeLegalizationCost(DL, ValTy);
-    if ((LT.second == MVT::v16i8 && ResVT.getSizeInBits() <= 32) ||
-        (LT.second == MVT::v8i16 &&
-         ResVT.getSizeInBits() <= (IsMLA ? 64 : 32)) ||
-        (LT.second == MVT::v4i32 && ResVT.getSizeInBits() <= 64))
-=======
 
   if (ST->hasMVEIntegerOps() && ValVT.isSimple() && ResVT.isSimple()) {
     std::pair<InstructionCost, MVT> LT =
@@ -1745,7 +1710,6 @@
         ((LT.second == MVT::v16i8 && RevVTSize <= 32) ||
          (LT.second == MVT::v8i16 && RevVTSize <= (IsMLA ? 64u : 32u)) ||
          (LT.second == MVT::v4i32 && RevVTSize <= 64)))
->>>>>>> a2ce6ee6
       return ST->getMVEVectorCostFactor(CostKind) * LT.first;
   }
 
@@ -1753,14 +1717,9 @@
                                             CostKind);
 }
 
-<<<<<<< HEAD
-int ARMTTIImpl::getIntrinsicInstrCost(const IntrinsicCostAttributes &ICA,
-                                      TTI::TargetCostKind CostKind) {
-=======
 InstructionCost
 ARMTTIImpl::getIntrinsicInstrCost(const IntrinsicCostAttributes &ICA,
                                   TTI::TargetCostKind CostKind) {
->>>>>>> a2ce6ee6
   switch (ICA.getID()) {
   case Intrinsic::get_active_lane_mask:
     // Currently we make a somewhat optimistic assumption that
@@ -1781,12 +1740,7 @@
       break;
     Type *VT = ICA.getReturnType();
 
-<<<<<<< HEAD
-    std::pair<int, MVT> LT =
-        TLI->getTypeLegalizationCost(DL, VT);
-=======
     std::pair<InstructionCost, MVT> LT = TLI->getTypeLegalizationCost(DL, VT);
->>>>>>> a2ce6ee6
     if (LT.second == MVT::v4i32 || LT.second == MVT::v8i16 ||
         LT.second == MVT::v16i8) {
       // This is a base cost of 1 for the vqadd, plus 3 extract shifts if we
@@ -1806,11 +1760,7 @@
       break;
     Type *VT = ICA.getReturnType();
 
-<<<<<<< HEAD
-    std::pair<int, MVT> LT = TLI->getTypeLegalizationCost(DL, VT);
-=======
     std::pair<InstructionCost, MVT> LT = TLI->getTypeLegalizationCost(DL, VT);
->>>>>>> a2ce6ee6
     if (LT.second == MVT::v4i32 || LT.second == MVT::v8i16 ||
         LT.second == MVT::v16i8)
       return LT.first * ST->getMVEVectorCostFactor(CostKind);
@@ -1821,11 +1771,7 @@
     if (!ST->hasMVEFloatOps())
       break;
     Type *VT = ICA.getReturnType();
-<<<<<<< HEAD
-    std::pair<int, MVT> LT = TLI->getTypeLegalizationCost(DL, VT);
-=======
     std::pair<InstructionCost, MVT> LT = TLI->getTypeLegalizationCost(DL, VT);
->>>>>>> a2ce6ee6
     if (LT.second == MVT::v4f32 || LT.second == MVT::v8f16)
       return LT.first * ST->getMVEVectorCostFactor(CostKind);
     break;
