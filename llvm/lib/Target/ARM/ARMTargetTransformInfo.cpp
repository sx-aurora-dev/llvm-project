//===- ARMTargetTransformInfo.cpp - ARM specific TTI ----------------------===//
//
// Part of the LLVM Project, under the Apache License v2.0 with LLVM Exceptions.
// See https://llvm.org/LICENSE.txt for license information.
// SPDX-License-Identifier: Apache-2.0 WITH LLVM-exception
//
//===----------------------------------------------------------------------===//

#include "ARMTargetTransformInfo.h"
#include "ARMSubtarget.h"
#include "MCTargetDesc/ARMAddressingModes.h"
#include "llvm/ADT/APInt.h"
#include "llvm/ADT/SmallVector.h"
#include "llvm/Analysis/LoopInfo.h"
#include "llvm/CodeGen/CostTable.h"
#include "llvm/CodeGen/ISDOpcodes.h"
#include "llvm/CodeGen/ValueTypes.h"
#include "llvm/IR/BasicBlock.h"
#include "llvm/IR/DataLayout.h"
#include "llvm/IR/DerivedTypes.h"
#include "llvm/IR/Instruction.h"
#include "llvm/IR/Instructions.h"
#include "llvm/IR/Intrinsics.h"
#include "llvm/IR/IntrinsicInst.h"
#include "llvm/IR/IntrinsicsARM.h"
#include "llvm/IR/PatternMatch.h"
#include "llvm/IR/Type.h"
#include "llvm/MC/SubtargetFeature.h"
#include "llvm/Support/Casting.h"
#include "llvm/Support/KnownBits.h"
#include "llvm/Support/MachineValueType.h"
#include "llvm/Target/TargetMachine.h"
#include "llvm/Transforms/InstCombine/InstCombiner.h"
#include "llvm/Transforms/Utils/Local.h"
#include "llvm/Transforms/Utils/LoopUtils.h"
#include <algorithm>
#include <cassert>
#include <cstdint>
#include <utility>

using namespace llvm;

#define DEBUG_TYPE "armtti"

static cl::opt<bool> EnableMaskedLoadStores(
  "enable-arm-maskedldst", cl::Hidden, cl::init(true),
  cl::desc("Enable the generation of masked loads and stores"));

static cl::opt<bool> DisableLowOverheadLoops(
  "disable-arm-loloops", cl::Hidden, cl::init(false),
  cl::desc("Disable the generation of low-overhead loops"));

static cl::opt<bool>
    AllowWLSLoops("allow-arm-wlsloops", cl::Hidden, cl::init(true),
                  cl::desc("Enable the generation of WLS loops"));

extern cl::opt<TailPredication::Mode> EnableTailPredication;

extern cl::opt<bool> EnableMaskedGatherScatters;

extern cl::opt<unsigned> MVEMaxSupportedInterleaveFactor;

/// Convert a vector load intrinsic into a simple llvm load instruction.
/// This is beneficial when the underlying object being addressed comes
/// from a constant, since we get constant-folding for free.
static Value *simplifyNeonVld1(const IntrinsicInst &II, unsigned MemAlign,
                               InstCombiner::BuilderTy &Builder) {
  auto *IntrAlign = dyn_cast<ConstantInt>(II.getArgOperand(1));

  if (!IntrAlign)
    return nullptr;

  unsigned Alignment = IntrAlign->getLimitedValue() < MemAlign
                           ? MemAlign
                           : IntrAlign->getLimitedValue();

  if (!isPowerOf2_32(Alignment))
    return nullptr;

  auto *BCastInst = Builder.CreateBitCast(II.getArgOperand(0),
                                          PointerType::get(II.getType(), 0));
  return Builder.CreateAlignedLoad(II.getType(), BCastInst, Align(Alignment));
}

bool ARMTTIImpl::areInlineCompatible(const Function *Caller,
                                     const Function *Callee) const {
  const TargetMachine &TM = getTLI()->getTargetMachine();
  const FeatureBitset &CallerBits =
      TM.getSubtargetImpl(*Caller)->getFeatureBits();
  const FeatureBitset &CalleeBits =
      TM.getSubtargetImpl(*Callee)->getFeatureBits();

  // To inline a callee, all features not in the allowed list must match exactly.
  bool MatchExact = (CallerBits & ~InlineFeaturesAllowed) ==
                    (CalleeBits & ~InlineFeaturesAllowed);
  // For features in the allowed list, the callee's features must be a subset of
  // the callers'.
  bool MatchSubset = ((CallerBits & CalleeBits) & InlineFeaturesAllowed) ==
                     (CalleeBits & InlineFeaturesAllowed);
  return MatchExact && MatchSubset;
}

TTI::AddressingModeKind
ARMTTIImpl::getPreferredAddressingMode(const Loop *L,
                                       ScalarEvolution *SE) const {
  if (ST->hasMVEIntegerOps())
    return TTI::AMK_PostIndexed;

  if (L->getHeader()->getParent()->hasOptSize())
    return TTI::AMK_None;

  if (ST->isMClass() && ST->isThumb2() &&
      L->getNumBlocks() == 1)
    return TTI::AMK_PreIndexed;

  return TTI::AMK_None;
}

Optional<Instruction *>
ARMTTIImpl::instCombineIntrinsic(InstCombiner &IC, IntrinsicInst &II) const {
  using namespace PatternMatch;
  Intrinsic::ID IID = II.getIntrinsicID();
  switch (IID) {
  default:
    break;
  case Intrinsic::arm_neon_vld1: {
    Align MemAlign =
        getKnownAlignment(II.getArgOperand(0), IC.getDataLayout(), &II,
                          &IC.getAssumptionCache(), &IC.getDominatorTree());
    if (Value *V = simplifyNeonVld1(II, MemAlign.value(), IC.Builder)) {
      return IC.replaceInstUsesWith(II, V);
    }
    break;
  }

  case Intrinsic::arm_neon_vld2:
  case Intrinsic::arm_neon_vld3:
  case Intrinsic::arm_neon_vld4:
  case Intrinsic::arm_neon_vld2lane:
  case Intrinsic::arm_neon_vld3lane:
  case Intrinsic::arm_neon_vld4lane:
  case Intrinsic::arm_neon_vst1:
  case Intrinsic::arm_neon_vst2:
  case Intrinsic::arm_neon_vst3:
  case Intrinsic::arm_neon_vst4:
  case Intrinsic::arm_neon_vst2lane:
  case Intrinsic::arm_neon_vst3lane:
  case Intrinsic::arm_neon_vst4lane: {
    Align MemAlign =
        getKnownAlignment(II.getArgOperand(0), IC.getDataLayout(), &II,
                          &IC.getAssumptionCache(), &IC.getDominatorTree());
    unsigned AlignArg = II.arg_size() - 1;
    Value *AlignArgOp = II.getArgOperand(AlignArg);
    MaybeAlign Align = cast<ConstantInt>(AlignArgOp)->getMaybeAlignValue();
    if (Align && *Align < MemAlign) {
      return IC.replaceOperand(
          II, AlignArg,
          ConstantInt::get(Type::getInt32Ty(II.getContext()), MemAlign.value(),
                           false));
    }
    break;
  }

  case Intrinsic::arm_mve_pred_i2v: {
    Value *Arg = II.getArgOperand(0);
    Value *ArgArg;
    if (match(Arg, PatternMatch::m_Intrinsic<Intrinsic::arm_mve_pred_v2i>(
                       PatternMatch::m_Value(ArgArg))) &&
        II.getType() == ArgArg->getType()) {
      return IC.replaceInstUsesWith(II, ArgArg);
    }
    Constant *XorMask;
    if (match(Arg, m_Xor(PatternMatch::m_Intrinsic<Intrinsic::arm_mve_pred_v2i>(
                             PatternMatch::m_Value(ArgArg)),
                         PatternMatch::m_Constant(XorMask))) &&
        II.getType() == ArgArg->getType()) {
      if (auto *CI = dyn_cast<ConstantInt>(XorMask)) {
        if (CI->getValue().trunc(16).isAllOnes()) {
          auto TrueVector = IC.Builder.CreateVectorSplat(
              cast<FixedVectorType>(II.getType())->getNumElements(),
              IC.Builder.getTrue());
          return BinaryOperator::Create(Instruction::Xor, ArgArg, TrueVector);
        }
      }
    }
    KnownBits ScalarKnown(32);
    if (IC.SimplifyDemandedBits(&II, 0, APInt::getLowBitsSet(32, 16),
                                ScalarKnown, 0)) {
      return &II;
    }
    break;
  }
  case Intrinsic::arm_mve_pred_v2i: {
    Value *Arg = II.getArgOperand(0);
    Value *ArgArg;
    if (match(Arg, PatternMatch::m_Intrinsic<Intrinsic::arm_mve_pred_i2v>(
                       PatternMatch::m_Value(ArgArg)))) {
      return IC.replaceInstUsesWith(II, ArgArg);
    }
    if (!II.getMetadata(LLVMContext::MD_range)) {
      Type *IntTy32 = Type::getInt32Ty(II.getContext());
      Metadata *M[] = {
          ConstantAsMetadata::get(ConstantInt::get(IntTy32, 0)),
          ConstantAsMetadata::get(ConstantInt::get(IntTy32, 0x10000))};
      II.setMetadata(LLVMContext::MD_range, MDNode::get(II.getContext(), M));
      return &II;
    }
    break;
  }
  case Intrinsic::arm_mve_vadc:
  case Intrinsic::arm_mve_vadc_predicated: {
    unsigned CarryOp =
        (II.getIntrinsicID() == Intrinsic::arm_mve_vadc_predicated) ? 3 : 2;
    assert(II.getArgOperand(CarryOp)->getType()->getScalarSizeInBits() == 32 &&
           "Bad type for intrinsic!");

    KnownBits CarryKnown(32);
    if (IC.SimplifyDemandedBits(&II, CarryOp, APInt::getOneBitSet(32, 29),
                                CarryKnown)) {
      return &II;
    }
    break;
  }
  case Intrinsic::arm_mve_vmldava: {
    Instruction *I = cast<Instruction>(&II);
    if (I->hasOneUse()) {
      auto *User = cast<Instruction>(*I->user_begin());
      Value *OpZ;
      if (match(User, m_c_Add(m_Specific(I), m_Value(OpZ))) &&
          match(I->getOperand(3), m_Zero())) {
        Value *OpX = I->getOperand(4);
        Value *OpY = I->getOperand(5);
        Type *OpTy = OpX->getType();

        IC.Builder.SetInsertPoint(User);
        Value *V =
            IC.Builder.CreateIntrinsic(Intrinsic::arm_mve_vmldava, {OpTy},
                                       {I->getOperand(0), I->getOperand(1),
                                        I->getOperand(2), OpZ, OpX, OpY});

        IC.replaceInstUsesWith(*User, V);
        return IC.eraseInstFromFunction(*User);
      }
    }
    return None;
  }
  }
  return None;
}

Optional<Value *> ARMTTIImpl::simplifyDemandedVectorEltsIntrinsic(
    InstCombiner &IC, IntrinsicInst &II, APInt OrigDemandedElts,
    APInt &UndefElts, APInt &UndefElts2, APInt &UndefElts3,
    std::function<void(Instruction *, unsigned, APInt, APInt &)>
        SimplifyAndSetOp) const {

  // Compute the demanded bits for a narrowing MVE intrinsic. The TopOpc is the
  // opcode specifying a Top/Bottom instruction, which can change between
  // instructions.
  auto SimplifyNarrowInstrTopBottom =[&](unsigned TopOpc) {
    unsigned NumElts = cast<FixedVectorType>(II.getType())->getNumElements();
    unsigned IsTop = cast<ConstantInt>(II.getOperand(TopOpc))->getZExtValue();

    // The only odd/even lanes of operand 0 will only be demanded depending
    // on whether this is a top/bottom instruction.
    APInt DemandedElts =
        APInt::getSplat(NumElts, IsTop ? APInt::getLowBitsSet(2, 1)
                                       : APInt::getHighBitsSet(2, 1));
    SimplifyAndSetOp(&II, 0, OrigDemandedElts & DemandedElts, UndefElts);
    // The other lanes will be defined from the inserted elements.
    UndefElts &= APInt::getSplat(NumElts, !IsTop ? APInt::getLowBitsSet(2, 1)
                                                 : APInt::getHighBitsSet(2, 1));
    return None;
  };

  switch (II.getIntrinsicID()) {
  default:
    break;
  case Intrinsic::arm_mve_vcvt_narrow:
    SimplifyNarrowInstrTopBottom(2);
    break;
  case Intrinsic::arm_mve_vqmovn:
    SimplifyNarrowInstrTopBottom(4);
    break;
  case Intrinsic::arm_mve_vshrn:
    SimplifyNarrowInstrTopBottom(7);
    break;
  }

  return None;
}

InstructionCost ARMTTIImpl::getIntImmCost(const APInt &Imm, Type *Ty,
                                          TTI::TargetCostKind CostKind) {
  assert(Ty->isIntegerTy());

 unsigned Bits = Ty->getPrimitiveSizeInBits();
 if (Bits == 0 || Imm.getActiveBits() >= 64)
   return 4;

  int64_t SImmVal = Imm.getSExtValue();
  uint64_t ZImmVal = Imm.getZExtValue();
  if (!ST->isThumb()) {
    if ((SImmVal >= 0 && SImmVal < 65536) ||
        (ARM_AM::getSOImmVal(ZImmVal) != -1) ||
        (ARM_AM::getSOImmVal(~ZImmVal) != -1))
      return 1;
    return ST->hasV6T2Ops() ? 2 : 3;
  }
  if (ST->isThumb2()) {
    if ((SImmVal >= 0 && SImmVal < 65536) ||
        (ARM_AM::getT2SOImmVal(ZImmVal) != -1) ||
        (ARM_AM::getT2SOImmVal(~ZImmVal) != -1))
      return 1;
    return ST->hasV6T2Ops() ? 2 : 3;
  }
  // Thumb1, any i8 imm cost 1.
  if (Bits == 8 || (SImmVal >= 0 && SImmVal < 256))
    return 1;
  if ((~SImmVal < 256) || ARM_AM::isThumbImmShiftedVal(ZImmVal))
    return 2;
  // Load from constantpool.
  return 3;
}

// Constants smaller than 256 fit in the immediate field of
// Thumb1 instructions so we return a zero cost and 1 otherwise.
InstructionCost ARMTTIImpl::getIntImmCodeSizeCost(unsigned Opcode, unsigned Idx,
                                                  const APInt &Imm, Type *Ty) {
  if (Imm.isNonNegative() && Imm.getLimitedValue() < 256)
    return 0;

  return 1;
}

// Checks whether Inst is part of a min(max()) or max(min()) pattern
// that will match to an SSAT instruction. Returns the instruction being
// saturated, or null if no saturation pattern was found.
static Value *isSSATMinMaxPattern(Instruction *Inst, const APInt &Imm) {
  Value *LHS, *RHS;
  ConstantInt *C;
  SelectPatternFlavor InstSPF = matchSelectPattern(Inst, LHS, RHS).Flavor;

  if (InstSPF == SPF_SMAX &&
      PatternMatch::match(RHS, PatternMatch::m_ConstantInt(C)) &&
      C->getValue() == Imm && Imm.isNegative() && Imm.isNegatedPowerOf2()) {

    auto isSSatMin = [&](Value *MinInst) {
      if (isa<SelectInst>(MinInst)) {
        Value *MinLHS, *MinRHS;
        ConstantInt *MinC;
        SelectPatternFlavor MinSPF =
            matchSelectPattern(MinInst, MinLHS, MinRHS).Flavor;
        if (MinSPF == SPF_SMIN &&
            PatternMatch::match(MinRHS, PatternMatch::m_ConstantInt(MinC)) &&
            MinC->getValue() == ((-Imm) - 1))
          return true;
      }
      return false;
    };

    if (isSSatMin(Inst->getOperand(1)))
      return cast<Instruction>(Inst->getOperand(1))->getOperand(1);
    if (Inst->hasNUses(2) &&
        (isSSatMin(*Inst->user_begin()) || isSSatMin(*(++Inst->user_begin()))))
      return Inst->getOperand(1);
  }
  return nullptr;
}

// Look for a FP Saturation pattern, where the instruction can be simplified to
// a fptosi.sat. max(min(fptosi)). The constant in this case is always free.
static bool isFPSatMinMaxPattern(Instruction *Inst, const APInt &Imm) {
  if (Imm.getBitWidth() != 64 ||
      Imm != APInt::getHighBitsSet(64, 33)) // -2147483648
    return false;
  Value *FP = isSSATMinMaxPattern(Inst, Imm);
  if (!FP && isa<ICmpInst>(Inst) && Inst->hasOneUse())
    FP = isSSATMinMaxPattern(cast<Instruction>(*Inst->user_begin()), Imm);
  if (!FP)
    return false;
  return isa<FPToSIInst>(FP);
}

InstructionCost ARMTTIImpl::getIntImmCostInst(unsigned Opcode, unsigned Idx,
                                              const APInt &Imm, Type *Ty,
                                              TTI::TargetCostKind CostKind,
                                              Instruction *Inst) {
  // Division by a constant can be turned into multiplication, but only if we
  // know it's constant. So it's not so much that the immediate is cheap (it's
  // not), but that the alternative is worse.
  // FIXME: this is probably unneeded with GlobalISel.
  if ((Opcode == Instruction::SDiv || Opcode == Instruction::UDiv ||
       Opcode == Instruction::SRem || Opcode == Instruction::URem) &&
      Idx == 1)
    return 0;

  // Leave any gep offsets for the CodeGenPrepare, which will do a better job at
  // splitting any large offsets.
  if (Opcode == Instruction::GetElementPtr && Idx != 0)
    return 0;

  if (Opcode == Instruction::And) {
    // UXTB/UXTH
    if (Imm == 255 || Imm == 65535)
      return 0;
    // Conversion to BIC is free, and means we can use ~Imm instead.
    return std::min(getIntImmCost(Imm, Ty, CostKind),
                    getIntImmCost(~Imm, Ty, CostKind));
  }

  if (Opcode == Instruction::Add)
    // Conversion to SUB is free, and means we can use -Imm instead.
    return std::min(getIntImmCost(Imm, Ty, CostKind),
                    getIntImmCost(-Imm, Ty, CostKind));

  if (Opcode == Instruction::ICmp && Imm.isNegative() &&
      Ty->getIntegerBitWidth() == 32) {
    int64_t NegImm = -Imm.getSExtValue();
    if (ST->isThumb2() && NegImm < 1<<12)
      // icmp X, #-C -> cmn X, #C
      return 0;
    if (ST->isThumb() && NegImm < 1<<8)
      // icmp X, #-C -> adds X, #C
      return 0;
  }

  // xor a, -1 can always be folded to MVN
  if (Opcode == Instruction::Xor && Imm.isAllOnes())
    return 0;

  // Ensures negative constant of min(max()) or max(min()) patterns that
  // match to SSAT instructions don't get hoisted
  if (Inst && ((ST->hasV6Ops() && !ST->isThumb()) || ST->isThumb2()) &&
      Ty->getIntegerBitWidth() <= 32) {
    if (isSSATMinMaxPattern(Inst, Imm) ||
        (isa<ICmpInst>(Inst) && Inst->hasOneUse() &&
         isSSATMinMaxPattern(cast<Instruction>(*Inst->user_begin()), Imm)))
      return 0;
  }

  if (Inst && ST->hasVFP2Base() && isFPSatMinMaxPattern(Inst, Imm))
    return 0;

  // We can convert <= -1 to < 0, which is generally quite cheap.
  if (Inst && Opcode == Instruction::ICmp && Idx == 1 && Imm.isAllOnesValue()) {
    ICmpInst::Predicate Pred = cast<ICmpInst>(Inst)->getPredicate();
    if (Pred == ICmpInst::ICMP_SGT || Pred == ICmpInst::ICMP_SLE)
      return std::min(getIntImmCost(Imm, Ty, CostKind),
                      getIntImmCost(Imm + 1, Ty, CostKind));
  }

  return getIntImmCost(Imm, Ty, CostKind);
}

InstructionCost ARMTTIImpl::getCFInstrCost(unsigned Opcode,
                                           TTI::TargetCostKind CostKind,
                                           const Instruction *I) {
  if (CostKind == TTI::TCK_RecipThroughput &&
      (ST->hasNEON() || ST->hasMVEIntegerOps())) {
    // FIXME: The vectorizer is highly sensistive to the cost of these
    // instructions, which suggests that it may be using the costs incorrectly.
    // But, for now, just make them free to avoid performance regressions for
    // vector targets.
    return 0;
  }
  return BaseT::getCFInstrCost(Opcode, CostKind, I);
}

InstructionCost ARMTTIImpl::getCastInstrCost(unsigned Opcode, Type *Dst,
                                             Type *Src,
                                             TTI::CastContextHint CCH,
                                             TTI::TargetCostKind CostKind,
                                             const Instruction *I) {
  int ISD = TLI->InstructionOpcodeToISD(Opcode);
  assert(ISD && "Invalid opcode");

  // TODO: Allow non-throughput costs that aren't binary.
  auto AdjustCost = [&CostKind](InstructionCost Cost) -> InstructionCost {
    if (CostKind != TTI::TCK_RecipThroughput)
      return Cost == 0 ? 0 : 1;
    return Cost;
  };
  auto IsLegalFPType = [this](EVT VT) {
    EVT EltVT = VT.getScalarType();
    return (EltVT == MVT::f32 && ST->hasVFP2Base()) ||
            (EltVT == MVT::f64 && ST->hasFP64()) ||
            (EltVT == MVT::f16 && ST->hasFullFP16());
  };

  EVT SrcTy = TLI->getValueType(DL, Src);
  EVT DstTy = TLI->getValueType(DL, Dst);

  if (!SrcTy.isSimple() || !DstTy.isSimple())
    return AdjustCost(
        BaseT::getCastInstrCost(Opcode, Dst, Src, CCH, CostKind, I));

  // Extending masked load/Truncating masked stores is expensive because we
  // currently don't split them. This means that we'll likely end up
  // loading/storing each element individually (hence the high cost).
  if ((ST->hasMVEIntegerOps() &&
       (Opcode == Instruction::Trunc || Opcode == Instruction::ZExt ||
        Opcode == Instruction::SExt)) ||
      (ST->hasMVEFloatOps() &&
       (Opcode == Instruction::FPExt || Opcode == Instruction::FPTrunc) &&
       IsLegalFPType(SrcTy) && IsLegalFPType(DstTy)))
    if (CCH == TTI::CastContextHint::Masked && DstTy.getSizeInBits() > 128)
      return 2 * DstTy.getVectorNumElements() *
             ST->getMVEVectorCostFactor(CostKind);

  // The extend of other kinds of load is free
  if (CCH == TTI::CastContextHint::Normal ||
      CCH == TTI::CastContextHint::Masked) {
    static const TypeConversionCostTblEntry LoadConversionTbl[] = {
        {ISD::SIGN_EXTEND, MVT::i32, MVT::i16, 0},
        {ISD::ZERO_EXTEND, MVT::i32, MVT::i16, 0},
        {ISD::SIGN_EXTEND, MVT::i32, MVT::i8, 0},
        {ISD::ZERO_EXTEND, MVT::i32, MVT::i8, 0},
        {ISD::SIGN_EXTEND, MVT::i16, MVT::i8, 0},
        {ISD::ZERO_EXTEND, MVT::i16, MVT::i8, 0},
        {ISD::SIGN_EXTEND, MVT::i64, MVT::i32, 1},
        {ISD::ZERO_EXTEND, MVT::i64, MVT::i32, 1},
        {ISD::SIGN_EXTEND, MVT::i64, MVT::i16, 1},
        {ISD::ZERO_EXTEND, MVT::i64, MVT::i16, 1},
        {ISD::SIGN_EXTEND, MVT::i64, MVT::i8, 1},
        {ISD::ZERO_EXTEND, MVT::i64, MVT::i8, 1},
    };
    if (const auto *Entry = ConvertCostTableLookup(
            LoadConversionTbl, ISD, DstTy.getSimpleVT(), SrcTy.getSimpleVT()))
      return AdjustCost(Entry->Cost);

    static const TypeConversionCostTblEntry MVELoadConversionTbl[] = {
        {ISD::SIGN_EXTEND, MVT::v4i32, MVT::v4i16, 0},
        {ISD::ZERO_EXTEND, MVT::v4i32, MVT::v4i16, 0},
        {ISD::SIGN_EXTEND, MVT::v4i32, MVT::v4i8, 0},
        {ISD::ZERO_EXTEND, MVT::v4i32, MVT::v4i8, 0},
        {ISD::SIGN_EXTEND, MVT::v8i16, MVT::v8i8, 0},
        {ISD::ZERO_EXTEND, MVT::v8i16, MVT::v8i8, 0},
        // The following extend from a legal type to an illegal type, so need to
        // split the load. This introduced an extra load operation, but the
        // extend is still "free".
        {ISD::SIGN_EXTEND, MVT::v8i32, MVT::v8i16, 1},
        {ISD::ZERO_EXTEND, MVT::v8i32, MVT::v8i16, 1},
        {ISD::SIGN_EXTEND, MVT::v16i32, MVT::v16i8, 3},
        {ISD::ZERO_EXTEND, MVT::v16i32, MVT::v16i8, 3},
        {ISD::SIGN_EXTEND, MVT::v16i16, MVT::v16i8, 1},
        {ISD::ZERO_EXTEND, MVT::v16i16, MVT::v16i8, 1},
    };
    if (SrcTy.isVector() && ST->hasMVEIntegerOps()) {
      if (const auto *Entry =
              ConvertCostTableLookup(MVELoadConversionTbl, ISD,
                                     DstTy.getSimpleVT(), SrcTy.getSimpleVT()))
        return Entry->Cost * ST->getMVEVectorCostFactor(CostKind);
    }

    static const TypeConversionCostTblEntry MVEFLoadConversionTbl[] = {
        // FPExtends are similar but also require the VCVT instructions.
        {ISD::FP_EXTEND, MVT::v4f32, MVT::v4f16, 1},
        {ISD::FP_EXTEND, MVT::v8f32, MVT::v8f16, 3},
    };
    if (SrcTy.isVector() && ST->hasMVEFloatOps()) {
      if (const auto *Entry =
              ConvertCostTableLookup(MVEFLoadConversionTbl, ISD,
                                     DstTy.getSimpleVT(), SrcTy.getSimpleVT()))
        return Entry->Cost * ST->getMVEVectorCostFactor(CostKind);
    }

    // The truncate of a store is free. This is the mirror of extends above.
    static const TypeConversionCostTblEntry MVEStoreConversionTbl[] = {
        {ISD::TRUNCATE, MVT::v4i32, MVT::v4i16, 0},
        {ISD::TRUNCATE, MVT::v4i32, MVT::v4i8, 0},
        {ISD::TRUNCATE, MVT::v8i16, MVT::v8i8, 0},
        {ISD::TRUNCATE, MVT::v8i32, MVT::v8i16, 1},
        {ISD::TRUNCATE, MVT::v8i32, MVT::v8i8, 1},
        {ISD::TRUNCATE, MVT::v16i32, MVT::v16i8, 3},
        {ISD::TRUNCATE, MVT::v16i16, MVT::v16i8, 1},
    };
    if (SrcTy.isVector() && ST->hasMVEIntegerOps()) {
      if (const auto *Entry =
              ConvertCostTableLookup(MVEStoreConversionTbl, ISD,
                                     SrcTy.getSimpleVT(), DstTy.getSimpleVT()))
        return Entry->Cost * ST->getMVEVectorCostFactor(CostKind);
    }

    static const TypeConversionCostTblEntry MVEFStoreConversionTbl[] = {
        {ISD::FP_ROUND, MVT::v4f32, MVT::v4f16, 1},
        {ISD::FP_ROUND, MVT::v8f32, MVT::v8f16, 3},
    };
    if (SrcTy.isVector() && ST->hasMVEFloatOps()) {
      if (const auto *Entry =
              ConvertCostTableLookup(MVEFStoreConversionTbl, ISD,
                                     SrcTy.getSimpleVT(), DstTy.getSimpleVT()))
        return Entry->Cost * ST->getMVEVectorCostFactor(CostKind);
    }
  }

  // NEON vector operations that can extend their inputs.
  if ((ISD == ISD::SIGN_EXTEND || ISD == ISD::ZERO_EXTEND) &&
      I && I->hasOneUse() && ST->hasNEON() && SrcTy.isVector()) {
    static const TypeConversionCostTblEntry NEONDoubleWidthTbl[] = {
      // vaddl
      { ISD::ADD, MVT::v4i32, MVT::v4i16, 0 },
      { ISD::ADD, MVT::v8i16, MVT::v8i8,  0 },
      // vsubl
      { ISD::SUB, MVT::v4i32, MVT::v4i16, 0 },
      { ISD::SUB, MVT::v8i16, MVT::v8i8,  0 },
      // vmull
      { ISD::MUL, MVT::v4i32, MVT::v4i16, 0 },
      { ISD::MUL, MVT::v8i16, MVT::v8i8,  0 },
      // vshll
      { ISD::SHL, MVT::v4i32, MVT::v4i16, 0 },
      { ISD::SHL, MVT::v8i16, MVT::v8i8,  0 },
    };

    auto *User = cast<Instruction>(*I->user_begin());
    int UserISD = TLI->InstructionOpcodeToISD(User->getOpcode());
    if (auto *Entry = ConvertCostTableLookup(NEONDoubleWidthTbl, UserISD,
                                             DstTy.getSimpleVT(),
                                             SrcTy.getSimpleVT())) {
      return AdjustCost(Entry->Cost);
    }
  }

  // Single to/from double precision conversions.
  if (Src->isVectorTy() && ST->hasNEON() &&
      ((ISD == ISD::FP_ROUND && SrcTy.getScalarType() == MVT::f64 &&
        DstTy.getScalarType() == MVT::f32) ||
       (ISD == ISD::FP_EXTEND && SrcTy.getScalarType() == MVT::f32 &&
        DstTy.getScalarType() == MVT::f64))) {
    static const CostTblEntry NEONFltDblTbl[] = {
        // Vector fptrunc/fpext conversions.
        {ISD::FP_ROUND, MVT::v2f64, 2},
        {ISD::FP_EXTEND, MVT::v2f32, 2},
        {ISD::FP_EXTEND, MVT::v4f32, 4}};

    std::pair<InstructionCost, MVT> LT = TLI->getTypeLegalizationCost(DL, Src);
    if (const auto *Entry = CostTableLookup(NEONFltDblTbl, ISD, LT.second))
      return AdjustCost(LT.first * Entry->Cost);
  }

  // Some arithmetic, load and store operations have specific instructions
  // to cast up/down their types automatically at no extra cost.
  // TODO: Get these tables to know at least what the related operations are.
  static const TypeConversionCostTblEntry NEONVectorConversionTbl[] = {
    { ISD::SIGN_EXTEND, MVT::v4i32, MVT::v4i16, 1 },
    { ISD::ZERO_EXTEND, MVT::v4i32, MVT::v4i16, 1 },
    { ISD::SIGN_EXTEND, MVT::v2i64, MVT::v2i32, 1 },
    { ISD::ZERO_EXTEND, MVT::v2i64, MVT::v2i32, 1 },
    { ISD::TRUNCATE,    MVT::v4i32, MVT::v4i64, 0 },
    { ISD::TRUNCATE,    MVT::v4i16, MVT::v4i32, 1 },

    // The number of vmovl instructions for the extension.
    { ISD::SIGN_EXTEND, MVT::v8i16, MVT::v8i8,  1 },
    { ISD::ZERO_EXTEND, MVT::v8i16, MVT::v8i8,  1 },
    { ISD::SIGN_EXTEND, MVT::v4i32, MVT::v4i8,  2 },
    { ISD::ZERO_EXTEND, MVT::v4i32, MVT::v4i8,  2 },
    { ISD::SIGN_EXTEND, MVT::v2i64, MVT::v2i8,  3 },
    { ISD::ZERO_EXTEND, MVT::v2i64, MVT::v2i8,  3 },
    { ISD::SIGN_EXTEND, MVT::v2i64, MVT::v2i16, 2 },
    { ISD::ZERO_EXTEND, MVT::v2i64, MVT::v2i16, 2 },
    { ISD::SIGN_EXTEND, MVT::v4i64, MVT::v4i16, 3 },
    { ISD::ZERO_EXTEND, MVT::v4i64, MVT::v4i16, 3 },
    { ISD::SIGN_EXTEND, MVT::v8i32, MVT::v8i8, 3 },
    { ISD::ZERO_EXTEND, MVT::v8i32, MVT::v8i8, 3 },
    { ISD::SIGN_EXTEND, MVT::v8i64, MVT::v8i8, 7 },
    { ISD::ZERO_EXTEND, MVT::v8i64, MVT::v8i8, 7 },
    { ISD::SIGN_EXTEND, MVT::v8i64, MVT::v8i16, 6 },
    { ISD::ZERO_EXTEND, MVT::v8i64, MVT::v8i16, 6 },
    { ISD::SIGN_EXTEND, MVT::v16i32, MVT::v16i8, 6 },
    { ISD::ZERO_EXTEND, MVT::v16i32, MVT::v16i8, 6 },

    // Operations that we legalize using splitting.
    { ISD::TRUNCATE,    MVT::v16i8, MVT::v16i32, 6 },
    { ISD::TRUNCATE,    MVT::v8i8, MVT::v8i32, 3 },

    // Vector float <-> i32 conversions.
    { ISD::SINT_TO_FP,  MVT::v4f32, MVT::v4i32, 1 },
    { ISD::UINT_TO_FP,  MVT::v4f32, MVT::v4i32, 1 },

    { ISD::SINT_TO_FP,  MVT::v2f32, MVT::v2i8, 3 },
    { ISD::UINT_TO_FP,  MVT::v2f32, MVT::v2i8, 3 },
    { ISD::SINT_TO_FP,  MVT::v2f32, MVT::v2i16, 2 },
    { ISD::UINT_TO_FP,  MVT::v2f32, MVT::v2i16, 2 },
    { ISD::SINT_TO_FP,  MVT::v2f32, MVT::v2i32, 1 },
    { ISD::UINT_TO_FP,  MVT::v2f32, MVT::v2i32, 1 },
    { ISD::SINT_TO_FP,  MVT::v4f32, MVT::v4i1, 3 },
    { ISD::UINT_TO_FP,  MVT::v4f32, MVT::v4i1, 3 },
    { ISD::SINT_TO_FP,  MVT::v4f32, MVT::v4i8, 3 },
    { ISD::UINT_TO_FP,  MVT::v4f32, MVT::v4i8, 3 },
    { ISD::SINT_TO_FP,  MVT::v4f32, MVT::v4i16, 2 },
    { ISD::UINT_TO_FP,  MVT::v4f32, MVT::v4i16, 2 },
    { ISD::SINT_TO_FP,  MVT::v8f32, MVT::v8i16, 4 },
    { ISD::UINT_TO_FP,  MVT::v8f32, MVT::v8i16, 4 },
    { ISD::SINT_TO_FP,  MVT::v8f32, MVT::v8i32, 2 },
    { ISD::UINT_TO_FP,  MVT::v8f32, MVT::v8i32, 2 },
    { ISD::SINT_TO_FP,  MVT::v16f32, MVT::v16i16, 8 },
    { ISD::UINT_TO_FP,  MVT::v16f32, MVT::v16i16, 8 },
    { ISD::SINT_TO_FP,  MVT::v16f32, MVT::v16i32, 4 },
    { ISD::UINT_TO_FP,  MVT::v16f32, MVT::v16i32, 4 },

    { ISD::FP_TO_SINT,  MVT::v4i32, MVT::v4f32, 1 },
    { ISD::FP_TO_UINT,  MVT::v4i32, MVT::v4f32, 1 },
    { ISD::FP_TO_SINT,  MVT::v4i8, MVT::v4f32, 3 },
    { ISD::FP_TO_UINT,  MVT::v4i8, MVT::v4f32, 3 },
    { ISD::FP_TO_SINT,  MVT::v4i16, MVT::v4f32, 2 },
    { ISD::FP_TO_UINT,  MVT::v4i16, MVT::v4f32, 2 },

    // Vector double <-> i32 conversions.
    { ISD::SINT_TO_FP,  MVT::v2f64, MVT::v2i32, 2 },
    { ISD::UINT_TO_FP,  MVT::v2f64, MVT::v2i32, 2 },

    { ISD::SINT_TO_FP,  MVT::v2f64, MVT::v2i8, 4 },
    { ISD::UINT_TO_FP,  MVT::v2f64, MVT::v2i8, 4 },
    { ISD::SINT_TO_FP,  MVT::v2f64, MVT::v2i16, 3 },
    { ISD::UINT_TO_FP,  MVT::v2f64, MVT::v2i16, 3 },
    { ISD::SINT_TO_FP,  MVT::v2f64, MVT::v2i32, 2 },
    { ISD::UINT_TO_FP,  MVT::v2f64, MVT::v2i32, 2 },

    { ISD::FP_TO_SINT,  MVT::v2i32, MVT::v2f64, 2 },
    { ISD::FP_TO_UINT,  MVT::v2i32, MVT::v2f64, 2 },
    { ISD::FP_TO_SINT,  MVT::v8i16, MVT::v8f32, 4 },
    { ISD::FP_TO_UINT,  MVT::v8i16, MVT::v8f32, 4 },
    { ISD::FP_TO_SINT,  MVT::v16i16, MVT::v16f32, 8 },
    { ISD::FP_TO_UINT,  MVT::v16i16, MVT::v16f32, 8 }
  };

  if (SrcTy.isVector() && ST->hasNEON()) {
    if (const auto *Entry = ConvertCostTableLookup(NEONVectorConversionTbl, ISD,
                                                   DstTy.getSimpleVT(),
                                                   SrcTy.getSimpleVT()))
      return AdjustCost(Entry->Cost);
  }

  // Scalar float to integer conversions.
  static const TypeConversionCostTblEntry NEONFloatConversionTbl[] = {
    { ISD::FP_TO_SINT,  MVT::i1, MVT::f32, 2 },
    { ISD::FP_TO_UINT,  MVT::i1, MVT::f32, 2 },
    { ISD::FP_TO_SINT,  MVT::i1, MVT::f64, 2 },
    { ISD::FP_TO_UINT,  MVT::i1, MVT::f64, 2 },
    { ISD::FP_TO_SINT,  MVT::i8, MVT::f32, 2 },
    { ISD::FP_TO_UINT,  MVT::i8, MVT::f32, 2 },
    { ISD::FP_TO_SINT,  MVT::i8, MVT::f64, 2 },
    { ISD::FP_TO_UINT,  MVT::i8, MVT::f64, 2 },
    { ISD::FP_TO_SINT,  MVT::i16, MVT::f32, 2 },
    { ISD::FP_TO_UINT,  MVT::i16, MVT::f32, 2 },
    { ISD::FP_TO_SINT,  MVT::i16, MVT::f64, 2 },
    { ISD::FP_TO_UINT,  MVT::i16, MVT::f64, 2 },
    { ISD::FP_TO_SINT,  MVT::i32, MVT::f32, 2 },
    { ISD::FP_TO_UINT,  MVT::i32, MVT::f32, 2 },
    { ISD::FP_TO_SINT,  MVT::i32, MVT::f64, 2 },
    { ISD::FP_TO_UINT,  MVT::i32, MVT::f64, 2 },
    { ISD::FP_TO_SINT,  MVT::i64, MVT::f32, 10 },
    { ISD::FP_TO_UINT,  MVT::i64, MVT::f32, 10 },
    { ISD::FP_TO_SINT,  MVT::i64, MVT::f64, 10 },
    { ISD::FP_TO_UINT,  MVT::i64, MVT::f64, 10 }
  };
  if (SrcTy.isFloatingPoint() && ST->hasNEON()) {
    if (const auto *Entry = ConvertCostTableLookup(NEONFloatConversionTbl, ISD,
                                                   DstTy.getSimpleVT(),
                                                   SrcTy.getSimpleVT()))
      return AdjustCost(Entry->Cost);
  }

  // Scalar integer to float conversions.
  static const TypeConversionCostTblEntry NEONIntegerConversionTbl[] = {
    { ISD::SINT_TO_FP,  MVT::f32, MVT::i1, 2 },
    { ISD::UINT_TO_FP,  MVT::f32, MVT::i1, 2 },
    { ISD::SINT_TO_FP,  MVT::f64, MVT::i1, 2 },
    { ISD::UINT_TO_FP,  MVT::f64, MVT::i1, 2 },
    { ISD::SINT_TO_FP,  MVT::f32, MVT::i8, 2 },
    { ISD::UINT_TO_FP,  MVT::f32, MVT::i8, 2 },
    { ISD::SINT_TO_FP,  MVT::f64, MVT::i8, 2 },
    { ISD::UINT_TO_FP,  MVT::f64, MVT::i8, 2 },
    { ISD::SINT_TO_FP,  MVT::f32, MVT::i16, 2 },
    { ISD::UINT_TO_FP,  MVT::f32, MVT::i16, 2 },
    { ISD::SINT_TO_FP,  MVT::f64, MVT::i16, 2 },
    { ISD::UINT_TO_FP,  MVT::f64, MVT::i16, 2 },
    { ISD::SINT_TO_FP,  MVT::f32, MVT::i32, 2 },
    { ISD::UINT_TO_FP,  MVT::f32, MVT::i32, 2 },
    { ISD::SINT_TO_FP,  MVT::f64, MVT::i32, 2 },
    { ISD::UINT_TO_FP,  MVT::f64, MVT::i32, 2 },
    { ISD::SINT_TO_FP,  MVT::f32, MVT::i64, 10 },
    { ISD::UINT_TO_FP,  MVT::f32, MVT::i64, 10 },
    { ISD::SINT_TO_FP,  MVT::f64, MVT::i64, 10 },
    { ISD::UINT_TO_FP,  MVT::f64, MVT::i64, 10 }
  };

  if (SrcTy.isInteger() && ST->hasNEON()) {
    if (const auto *Entry = ConvertCostTableLookup(NEONIntegerConversionTbl,
                                                   ISD, DstTy.getSimpleVT(),
                                                   SrcTy.getSimpleVT()))
      return AdjustCost(Entry->Cost);
  }

  // MVE extend costs, taken from codegen tests. i8->i16 or i16->i32 is one
  // instruction, i8->i32 is two. i64 zexts are an VAND with a constant, sext
  // are linearised so take more.
  static const TypeConversionCostTblEntry MVEVectorConversionTbl[] = {
    { ISD::SIGN_EXTEND, MVT::v8i16, MVT::v8i8, 1 },
    { ISD::ZERO_EXTEND, MVT::v8i16, MVT::v8i8, 1 },
    { ISD::SIGN_EXTEND, MVT::v4i32, MVT::v4i8, 2 },
    { ISD::ZERO_EXTEND, MVT::v4i32, MVT::v4i8, 2 },
    { ISD::SIGN_EXTEND, MVT::v2i64, MVT::v2i8, 10 },
    { ISD::ZERO_EXTEND, MVT::v2i64, MVT::v2i8, 2 },
    { ISD::SIGN_EXTEND, MVT::v4i32, MVT::v4i16, 1 },
    { ISD::ZERO_EXTEND, MVT::v4i32, MVT::v4i16, 1 },
    { ISD::SIGN_EXTEND, MVT::v2i64, MVT::v2i16, 10 },
    { ISD::ZERO_EXTEND, MVT::v2i64, MVT::v2i16, 2 },
    { ISD::SIGN_EXTEND, MVT::v2i64, MVT::v2i32, 8 },
    { ISD::ZERO_EXTEND, MVT::v2i64, MVT::v2i32, 2 },
  };

  if (SrcTy.isVector() && ST->hasMVEIntegerOps()) {
    if (const auto *Entry = ConvertCostTableLookup(MVEVectorConversionTbl,
                                                   ISD, DstTy.getSimpleVT(),
                                                   SrcTy.getSimpleVT()))
      return Entry->Cost * ST->getMVEVectorCostFactor(CostKind);
  }

  if (ISD == ISD::FP_ROUND || ISD == ISD::FP_EXTEND) {
    // As general rule, fp converts that were not matched above are scalarized
    // and cost 1 vcvt for each lane, so long as the instruction is available.
    // If not it will become a series of function calls.
    const InstructionCost CallCost =
        getCallInstrCost(nullptr, Dst, {Src}, CostKind);
    int Lanes = 1;
    if (SrcTy.isFixedLengthVector())
      Lanes = SrcTy.getVectorNumElements();

    if (IsLegalFPType(SrcTy) && IsLegalFPType(DstTy))
      return Lanes;
    else
      return Lanes * CallCost;
  }

  if (ISD == ISD::TRUNCATE && ST->hasMVEIntegerOps() &&
      SrcTy.isFixedLengthVector()) {
    // Treat a truncate with larger than legal source (128bits for MVE) as
    // expensive, 2 instructions per lane.
    if ((SrcTy.getScalarType() == MVT::i8 ||
         SrcTy.getScalarType() == MVT::i16 ||
         SrcTy.getScalarType() == MVT::i32) &&
        SrcTy.getSizeInBits() > 128 &&
        SrcTy.getSizeInBits() > DstTy.getSizeInBits())
      return SrcTy.getVectorNumElements() * 2;
  }

  // Scalar integer conversion costs.
  static const TypeConversionCostTblEntry ARMIntegerConversionTbl[] = {
    // i16 -> i64 requires two dependent operations.
    { ISD::SIGN_EXTEND, MVT::i64, MVT::i16, 2 },

    // Truncates on i64 are assumed to be free.
    { ISD::TRUNCATE,    MVT::i32, MVT::i64, 0 },
    { ISD::TRUNCATE,    MVT::i16, MVT::i64, 0 },
    { ISD::TRUNCATE,    MVT::i8,  MVT::i64, 0 },
    { ISD::TRUNCATE,    MVT::i1,  MVT::i64, 0 }
  };

  if (SrcTy.isInteger()) {
    if (const auto *Entry = ConvertCostTableLookup(ARMIntegerConversionTbl, ISD,
                                                   DstTy.getSimpleVT(),
                                                   SrcTy.getSimpleVT()))
      return AdjustCost(Entry->Cost);
  }

  int BaseCost = ST->hasMVEIntegerOps() && Src->isVectorTy()
                     ? ST->getMVEVectorCostFactor(CostKind)
                     : 1;
  return AdjustCost(
      BaseCost * BaseT::getCastInstrCost(Opcode, Dst, Src, CCH, CostKind, I));
}

InstructionCost ARMTTIImpl::getVectorInstrCost(unsigned Opcode, Type *ValTy,
                                               unsigned Index) {
  // Penalize inserting into an D-subregister. We end up with a three times
  // lower estimated throughput on swift.
  if (ST->hasSlowLoadDSubregister() && Opcode == Instruction::InsertElement &&
      ValTy->isVectorTy() && ValTy->getScalarSizeInBits() <= 32)
    return 3;

  if (ST->hasNEON() && (Opcode == Instruction::InsertElement ||
                        Opcode == Instruction::ExtractElement)) {
    // Cross-class copies are expensive on many microarchitectures,
    // so assume they are expensive by default.
    if (cast<VectorType>(ValTy)->getElementType()->isIntegerTy())
      return 3;

    // Even if it's not a cross class copy, this likely leads to mixing
    // of NEON and VFP code and should be therefore penalized.
    if (ValTy->isVectorTy() &&
        ValTy->getScalarSizeInBits() <= 32)
      return std::max<InstructionCost>(
          BaseT::getVectorInstrCost(Opcode, ValTy, Index), 2U);
  }

  if (ST->hasMVEIntegerOps() && (Opcode == Instruction::InsertElement ||
                                 Opcode == Instruction::ExtractElement)) {
<<<<<<< HEAD
    // We say MVE moves costs at least the MVEVectorCostFactor, even though
    // they are scalar instructions. This helps prevent mixing scalar and
    // vector, to prevent vectorising where we end up just scalarising the
    // result anyway.
    return std::max(BaseT::getVectorInstrCost(Opcode, ValTy, Index),
                    ST->getMVEVectorCostFactor(TTI::TCK_RecipThroughput)) *
           cast<FixedVectorType>(ValTy)->getNumElements() / 2;
=======
    // Integer cross-lane moves are more expensive than float, which can
    // sometimes just be vmovs. Integer involve being passes to GPR registers,
    // causing more of a delay.
    std::pair<InstructionCost, MVT> LT =
        getTLI()->getTypeLegalizationCost(DL, ValTy->getScalarType());
    return LT.first * (ValTy->getScalarType()->isIntegerTy() ? 4 : 1);
>>>>>>> 2ab1d525
  }

  return BaseT::getVectorInstrCost(Opcode, ValTy, Index);
}

InstructionCost ARMTTIImpl::getCmpSelInstrCost(unsigned Opcode, Type *ValTy,
                                               Type *CondTy,
                                               CmpInst::Predicate VecPred,
                                               TTI::TargetCostKind CostKind,
                                               const Instruction *I) {
  int ISD = TLI->InstructionOpcodeToISD(Opcode);

  // Thumb scalar code size cost for select.
  if (CostKind == TTI::TCK_CodeSize && ISD == ISD::SELECT &&
      ST->isThumb() && !ValTy->isVectorTy()) {
    // Assume expensive structs.
    if (TLI->getValueType(DL, ValTy, true) == MVT::Other)
      return TTI::TCC_Expensive;

    // Select costs can vary because they:
    // - may require one or more conditional mov (including an IT),
    // - can't operate directly on immediates,
    // - require live flags, which we can't copy around easily.
    InstructionCost Cost = TLI->getTypeLegalizationCost(DL, ValTy).first;

    // Possible IT instruction for Thumb2, or more for Thumb1.
    ++Cost;

    // i1 values may need rematerialising by using mov immediates and/or
    // flag setting instructions.
    if (ValTy->isIntegerTy(1))
      ++Cost;

    return Cost;
  }

  // If this is a vector min/max/abs, use the cost of that intrinsic directly
  // instead. Hopefully when min/max intrinsics are more prevalent this code
  // will not be needed.
  const Instruction *Sel = I;
  if ((Opcode == Instruction::ICmp || Opcode == Instruction::FCmp) && Sel &&
      Sel->hasOneUse())
    Sel = cast<Instruction>(Sel->user_back());
  if (Sel && ValTy->isVectorTy() &&
      (ValTy->isIntOrIntVectorTy() || ValTy->isFPOrFPVectorTy())) {
    const Value *LHS, *RHS;
    SelectPatternFlavor SPF = matchSelectPattern(Sel, LHS, RHS).Flavor;
    unsigned IID = 0;
    switch (SPF) {
    case SPF_ABS:
      IID = Intrinsic::abs;
      break;
    case SPF_SMIN:
      IID = Intrinsic::smin;
      break;
    case SPF_SMAX:
      IID = Intrinsic::smax;
      break;
    case SPF_UMIN:
      IID = Intrinsic::umin;
      break;
    case SPF_UMAX:
      IID = Intrinsic::umax;
      break;
    case SPF_FMINNUM:
      IID = Intrinsic::minnum;
      break;
    case SPF_FMAXNUM:
      IID = Intrinsic::maxnum;
      break;
    default:
      break;
    }
    if (IID) {
      // The ICmp is free, the select gets the cost of the min/max/etc
      if (Sel != I)
        return 0;
      IntrinsicCostAttributes CostAttrs(IID, ValTy, {ValTy, ValTy});
      return getIntrinsicInstrCost(CostAttrs, CostKind);
    }
  }

  // On NEON a vector select gets lowered to vbsl.
  if (ST->hasNEON() && ValTy->isVectorTy() && ISD == ISD::SELECT && CondTy) {
    // Lowering of some vector selects is currently far from perfect.
    static const TypeConversionCostTblEntry NEONVectorSelectTbl[] = {
      { ISD::SELECT, MVT::v4i1, MVT::v4i64, 4*4 + 1*2 + 1 },
      { ISD::SELECT, MVT::v8i1, MVT::v8i64, 50 },
      { ISD::SELECT, MVT::v16i1, MVT::v16i64, 100 }
    };

    EVT SelCondTy = TLI->getValueType(DL, CondTy);
    EVT SelValTy = TLI->getValueType(DL, ValTy);
    if (SelCondTy.isSimple() && SelValTy.isSimple()) {
      if (const auto *Entry = ConvertCostTableLookup(NEONVectorSelectTbl, ISD,
                                                     SelCondTy.getSimpleVT(),
                                                     SelValTy.getSimpleVT()))
        return Entry->Cost;
    }

    std::pair<InstructionCost, MVT> LT =
        TLI->getTypeLegalizationCost(DL, ValTy);
    return LT.first;
  }

  if (ST->hasMVEIntegerOps() && ValTy->isVectorTy() &&
      (Opcode == Instruction::ICmp || Opcode == Instruction::FCmp) &&
      cast<FixedVectorType>(ValTy)->getNumElements() > 1) {
    FixedVectorType *VecValTy = cast<FixedVectorType>(ValTy);
    FixedVectorType *VecCondTy = dyn_cast_or_null<FixedVectorType>(CondTy);
    if (!VecCondTy)
      VecCondTy = cast<FixedVectorType>(CmpInst::makeCmpResultType(VecValTy));

    // If we don't have mve.fp any fp operations will need to be scalarized.
    if (Opcode == Instruction::FCmp && !ST->hasMVEFloatOps()) {
      // One scalaization insert, one scalarization extract and the cost of the
      // fcmps.
      return BaseT::getScalarizationOverhead(VecValTy, false, true) +
             BaseT::getScalarizationOverhead(VecCondTy, true, false) +
             VecValTy->getNumElements() *
                 getCmpSelInstrCost(Opcode, ValTy->getScalarType(),
                                    VecCondTy->getScalarType(), VecPred, CostKind,
                                    I);
    }

<<<<<<< HEAD
    std::pair<unsigned, MVT> LT = TLI->getTypeLegalizationCost(DL, ValTy);
=======
    std::pair<InstructionCost, MVT> LT =
        TLI->getTypeLegalizationCost(DL, ValTy);
>>>>>>> 2ab1d525
    int BaseCost = ST->getMVEVectorCostFactor(CostKind);
    // There are two types - the input that specifies the type of the compare
    // and the output vXi1 type. Because we don't know how the output will be
    // split, we may need an expensive shuffle to get two in sync. This has the
    // effect of making larger than legal compares (v8i32 for example)
    // expensive.
    if (LT.second.getVectorNumElements() > 2) {
      if (LT.first > 1)
        return LT.first * BaseCost +
               BaseT::getScalarizationOverhead(VecCondTy, true, false);
      return BaseCost;
    }
  }

  // Default to cheap (throughput/size of 1 instruction) but adjust throughput
  // for "multiple beats" potentially needed by MVE instructions.
  int BaseCost = 1;
  if (ST->hasMVEIntegerOps() && ValTy->isVectorTy())
    BaseCost = ST->getMVEVectorCostFactor(CostKind);

  return BaseCost *
         BaseT::getCmpSelInstrCost(Opcode, ValTy, CondTy, VecPred, CostKind, I);
}

InstructionCost ARMTTIImpl::getAddressComputationCost(Type *Ty,
                                                      ScalarEvolution *SE,
                                                      const SCEV *Ptr) {
  // Address computations in vectorized code with non-consecutive addresses will
  // likely result in more instructions compared to scalar code where the
  // computation can more often be merged into the index mode. The resulting
  // extra micro-ops can significantly decrease throughput.
  unsigned NumVectorInstToHideOverhead = 10;
  int MaxMergeDistance = 64;

  if (ST->hasNEON()) {
    if (Ty->isVectorTy() && SE &&
        !BaseT::isConstantStridedAccessLessThan(SE, Ptr, MaxMergeDistance + 1))
      return NumVectorInstToHideOverhead;

    // In many cases the address computation is not merged into the instruction
    // addressing mode.
    return 1;
  }
  return BaseT::getAddressComputationCost(Ty, SE, Ptr);
}

bool ARMTTIImpl::isProfitableLSRChainElement(Instruction *I) {
  if (IntrinsicInst *II = dyn_cast<IntrinsicInst>(I)) {
    // If a VCTP is part of a chain, it's already profitable and shouldn't be
    // optimized, else LSR may block tail-predication.
    switch (II->getIntrinsicID()) {
    case Intrinsic::arm_mve_vctp8:
    case Intrinsic::arm_mve_vctp16:
    case Intrinsic::arm_mve_vctp32:
    case Intrinsic::arm_mve_vctp64:
      return true;
    default:
      break;
    }
  }
  return false;
}

bool ARMTTIImpl::isLegalMaskedLoad(Type *DataTy, Align Alignment) {
  if (!EnableMaskedLoadStores || !ST->hasMVEIntegerOps())
    return false;

  if (auto *VecTy = dyn_cast<FixedVectorType>(DataTy)) {
    // Don't support v2i1 yet.
    if (VecTy->getNumElements() == 2)
      return false;

    // We don't support extending fp types.
     unsigned VecWidth = DataTy->getPrimitiveSizeInBits();
    if (VecWidth != 128 && VecTy->getElementType()->isFloatingPointTy())
      return false;
  }

  unsigned EltWidth = DataTy->getScalarSizeInBits();
  return (EltWidth == 32 && Alignment >= 4) ||
         (EltWidth == 16 && Alignment >= 2) || (EltWidth == 8);
}

bool ARMTTIImpl::isLegalMaskedGather(Type *Ty, Align Alignment) {
  if (!EnableMaskedGatherScatters || !ST->hasMVEIntegerOps())
    return false;

  unsigned EltWidth = Ty->getScalarSizeInBits();
  return ((EltWidth == 32 && Alignment >= 4) ||
          (EltWidth == 16 && Alignment >= 2) || EltWidth == 8);
}

/// Given a memcpy/memset/memmove instruction, return the number of memory
/// operations performed, via querying findOptimalMemOpLowering. Returns -1 if a
/// call is used.
int ARMTTIImpl::getNumMemOps(const IntrinsicInst *I) const {
  MemOp MOp;
  unsigned DstAddrSpace = ~0u;
  unsigned SrcAddrSpace = ~0u;
  const Function *F = I->getParent()->getParent();

  if (const auto *MC = dyn_cast<MemTransferInst>(I)) {
    ConstantInt *C = dyn_cast<ConstantInt>(MC->getLength());
    // If 'size' is not a constant, a library call will be generated.
    if (!C)
      return -1;

    const unsigned Size = C->getValue().getZExtValue();
    const Align DstAlign = *MC->getDestAlign();
    const Align SrcAlign = *MC->getSourceAlign();

    MOp = MemOp::Copy(Size, /*DstAlignCanChange*/ false, DstAlign, SrcAlign,
                      /*IsVolatile*/ false);
    DstAddrSpace = MC->getDestAddressSpace();
    SrcAddrSpace = MC->getSourceAddressSpace();
  }
  else if (const auto *MS = dyn_cast<MemSetInst>(I)) {
    ConstantInt *C = dyn_cast<ConstantInt>(MS->getLength());
    // If 'size' is not a constant, a library call will be generated.
    if (!C)
      return -1;

    const unsigned Size = C->getValue().getZExtValue();
    const Align DstAlign = *MS->getDestAlign();

    MOp = MemOp::Set(Size, /*DstAlignCanChange*/ false, DstAlign,
                     /*IsZeroMemset*/ false, /*IsVolatile*/ false);
    DstAddrSpace = MS->getDestAddressSpace();
  }
  else
    llvm_unreachable("Expected a memcpy/move or memset!");

  unsigned Limit, Factor = 2;
  switch(I->getIntrinsicID()) {
    case Intrinsic::memcpy:
      Limit = TLI->getMaxStoresPerMemcpy(F->hasMinSize());
      break;
    case Intrinsic::memmove:
      Limit = TLI->getMaxStoresPerMemmove(F->hasMinSize());
      break;
    case Intrinsic::memset:
      Limit = TLI->getMaxStoresPerMemset(F->hasMinSize());
      Factor = 1;
      break;
    default:
      llvm_unreachable("Expected a memcpy/move or memset!");
  }

  // MemOps will be poplulated with a list of data types that needs to be
  // loaded and stored. That's why we multiply the number of elements by 2 to
  // get the cost for this memcpy.
  std::vector<EVT> MemOps;
  if (getTLI()->findOptimalMemOpLowering(
          MemOps, Limit, MOp, DstAddrSpace,
          SrcAddrSpace, F->getAttributes()))
    return MemOps.size() * Factor;

  // If we can't find an optimal memop lowering, return the default cost
  return -1;
}

InstructionCost ARMTTIImpl::getMemcpyCost(const Instruction *I) {
  int NumOps = getNumMemOps(cast<IntrinsicInst>(I));

  // To model the cost of a library call, we assume 1 for the call, and
  // 3 for the argument setup.
  if (NumOps == -1)
    return 4;
  return NumOps;
}

InstructionCost ARMTTIImpl::getShuffleCost(TTI::ShuffleKind Kind,
                                           VectorType *Tp, ArrayRef<int> Mask,
                                           int Index, VectorType *SubTp) {
  Kind = improveShuffleKindFromMask(Kind, Mask);
  if (ST->hasNEON()) {
    if (Kind == TTI::SK_Broadcast) {
      static const CostTblEntry NEONDupTbl[] = {
          // VDUP handles these cases.
          {ISD::VECTOR_SHUFFLE, MVT::v2i32, 1},
          {ISD::VECTOR_SHUFFLE, MVT::v2f32, 1},
          {ISD::VECTOR_SHUFFLE, MVT::v2i64, 1},
          {ISD::VECTOR_SHUFFLE, MVT::v2f64, 1},
          {ISD::VECTOR_SHUFFLE, MVT::v4i16, 1},
          {ISD::VECTOR_SHUFFLE, MVT::v8i8, 1},

          {ISD::VECTOR_SHUFFLE, MVT::v4i32, 1},
          {ISD::VECTOR_SHUFFLE, MVT::v4f32, 1},
          {ISD::VECTOR_SHUFFLE, MVT::v8i16, 1},
          {ISD::VECTOR_SHUFFLE, MVT::v16i8, 1}};

      std::pair<InstructionCost, MVT> LT = TLI->getTypeLegalizationCost(DL, Tp);
      if (const auto *Entry =
              CostTableLookup(NEONDupTbl, ISD::VECTOR_SHUFFLE, LT.second))
        return LT.first * Entry->Cost;
    }
    if (Kind == TTI::SK_Reverse) {
      static const CostTblEntry NEONShuffleTbl[] = {
          // Reverse shuffle cost one instruction if we are shuffling within a
          // double word (vrev) or two if we shuffle a quad word (vrev, vext).
          {ISD::VECTOR_SHUFFLE, MVT::v2i32, 1},
          {ISD::VECTOR_SHUFFLE, MVT::v2f32, 1},
          {ISD::VECTOR_SHUFFLE, MVT::v2i64, 1},
          {ISD::VECTOR_SHUFFLE, MVT::v2f64, 1},
          {ISD::VECTOR_SHUFFLE, MVT::v4i16, 1},
          {ISD::VECTOR_SHUFFLE, MVT::v8i8, 1},

          {ISD::VECTOR_SHUFFLE, MVT::v4i32, 2},
          {ISD::VECTOR_SHUFFLE, MVT::v4f32, 2},
          {ISD::VECTOR_SHUFFLE, MVT::v8i16, 2},
          {ISD::VECTOR_SHUFFLE, MVT::v16i8, 2}};

      std::pair<InstructionCost, MVT> LT = TLI->getTypeLegalizationCost(DL, Tp);
      if (const auto *Entry =
              CostTableLookup(NEONShuffleTbl, ISD::VECTOR_SHUFFLE, LT.second))
        return LT.first * Entry->Cost;
    }
    if (Kind == TTI::SK_Select) {
      static const CostTblEntry NEONSelShuffleTbl[] = {
          // Select shuffle cost table for ARM. Cost is the number of
          // instructions
          // required to create the shuffled vector.

          {ISD::VECTOR_SHUFFLE, MVT::v2f32, 1},
          {ISD::VECTOR_SHUFFLE, MVT::v2i64, 1},
          {ISD::VECTOR_SHUFFLE, MVT::v2f64, 1},
          {ISD::VECTOR_SHUFFLE, MVT::v2i32, 1},

          {ISD::VECTOR_SHUFFLE, MVT::v4i32, 2},
          {ISD::VECTOR_SHUFFLE, MVT::v4f32, 2},
          {ISD::VECTOR_SHUFFLE, MVT::v4i16, 2},

          {ISD::VECTOR_SHUFFLE, MVT::v8i16, 16},

          {ISD::VECTOR_SHUFFLE, MVT::v16i8, 32}};

      std::pair<InstructionCost, MVT> LT = TLI->getTypeLegalizationCost(DL, Tp);
      if (const auto *Entry = CostTableLookup(NEONSelShuffleTbl,
                                              ISD::VECTOR_SHUFFLE, LT.second))
        return LT.first * Entry->Cost;
    }
  }
  if (ST->hasMVEIntegerOps()) {
    if (Kind == TTI::SK_Broadcast) {
      static const CostTblEntry MVEDupTbl[] = {
          // VDUP handles these cases.
          {ISD::VECTOR_SHUFFLE, MVT::v4i32, 1},
          {ISD::VECTOR_SHUFFLE, MVT::v8i16, 1},
          {ISD::VECTOR_SHUFFLE, MVT::v16i8, 1},
          {ISD::VECTOR_SHUFFLE, MVT::v4f32, 1},
          {ISD::VECTOR_SHUFFLE, MVT::v8f16, 1}};

      std::pair<InstructionCost, MVT> LT = TLI->getTypeLegalizationCost(DL, Tp);
      if (const auto *Entry = CostTableLookup(MVEDupTbl, ISD::VECTOR_SHUFFLE,
                                              LT.second))
        return LT.first * Entry->Cost *
               ST->getMVEVectorCostFactor(TTI::TCK_RecipThroughput);
<<<<<<< HEAD
=======
    }

    if (!Mask.empty()) {
      std::pair<InstructionCost, MVT> LT = TLI->getTypeLegalizationCost(DL, Tp);
      if (Mask.size() <= LT.second.getVectorNumElements() &&
          (isVREVMask(Mask, LT.second, 16) || isVREVMask(Mask, LT.second, 32) ||
           isVREVMask(Mask, LT.second, 64)))
        return ST->getMVEVectorCostFactor(TTI::TCK_RecipThroughput) * LT.first;
>>>>>>> 2ab1d525
    }
  }

  int BaseCost = ST->hasMVEIntegerOps() && Tp->isVectorTy()
                     ? ST->getMVEVectorCostFactor(TTI::TCK_RecipThroughput)
                     : 1;
  return BaseCost * BaseT::getShuffleCost(Kind, Tp, Mask, Index, SubTp);
}

InstructionCost ARMTTIImpl::getArithmeticInstrCost(
    unsigned Opcode, Type *Ty, TTI::TargetCostKind CostKind,
    TTI::OperandValueKind Op1Info, TTI::OperandValueKind Op2Info,
    TTI::OperandValueProperties Opd1PropInfo,
    TTI::OperandValueProperties Opd2PropInfo, ArrayRef<const Value *> Args,
    const Instruction *CxtI) {
  int ISDOpcode = TLI->InstructionOpcodeToISD(Opcode);
  if (ST->isThumb() && CostKind == TTI::TCK_CodeSize && Ty->isIntegerTy(1)) {
    // Make operations on i1 relatively expensive as this often involves
    // combining predicates. AND and XOR should be easier to handle with IT
    // blocks.
    switch (ISDOpcode) {
    default:
      break;
    case ISD::AND:
    case ISD::XOR:
      return 2;
    case ISD::OR:
      return 3;
    }
  }

  std::pair<InstructionCost, MVT> LT = TLI->getTypeLegalizationCost(DL, Ty);

  if (ST->hasNEON()) {
    const unsigned FunctionCallDivCost = 20;
    const unsigned ReciprocalDivCost = 10;
    static const CostTblEntry CostTbl[] = {
      // Division.
      // These costs are somewhat random. Choose a cost of 20 to indicate that
      // vectorizing devision (added function call) is going to be very expensive.
      // Double registers types.
      { ISD::SDIV, MVT::v1i64, 1 * FunctionCallDivCost},
      { ISD::UDIV, MVT::v1i64, 1 * FunctionCallDivCost},
      { ISD::SREM, MVT::v1i64, 1 * FunctionCallDivCost},
      { ISD::UREM, MVT::v1i64, 1 * FunctionCallDivCost},
      { ISD::SDIV, MVT::v2i32, 2 * FunctionCallDivCost},
      { ISD::UDIV, MVT::v2i32, 2 * FunctionCallDivCost},
      { ISD::SREM, MVT::v2i32, 2 * FunctionCallDivCost},
      { ISD::UREM, MVT::v2i32, 2 * FunctionCallDivCost},
      { ISD::SDIV, MVT::v4i16,     ReciprocalDivCost},
      { ISD::UDIV, MVT::v4i16,     ReciprocalDivCost},
      { ISD::SREM, MVT::v4i16, 4 * FunctionCallDivCost},
      { ISD::UREM, MVT::v4i16, 4 * FunctionCallDivCost},
      { ISD::SDIV, MVT::v8i8,      ReciprocalDivCost},
      { ISD::UDIV, MVT::v8i8,      ReciprocalDivCost},
      { ISD::SREM, MVT::v8i8,  8 * FunctionCallDivCost},
      { ISD::UREM, MVT::v8i8,  8 * FunctionCallDivCost},
      // Quad register types.
      { ISD::SDIV, MVT::v2i64, 2 * FunctionCallDivCost},
      { ISD::UDIV, MVT::v2i64, 2 * FunctionCallDivCost},
      { ISD::SREM, MVT::v2i64, 2 * FunctionCallDivCost},
      { ISD::UREM, MVT::v2i64, 2 * FunctionCallDivCost},
      { ISD::SDIV, MVT::v4i32, 4 * FunctionCallDivCost},
      { ISD::UDIV, MVT::v4i32, 4 * FunctionCallDivCost},
      { ISD::SREM, MVT::v4i32, 4 * FunctionCallDivCost},
      { ISD::UREM, MVT::v4i32, 4 * FunctionCallDivCost},
      { ISD::SDIV, MVT::v8i16, 8 * FunctionCallDivCost},
      { ISD::UDIV, MVT::v8i16, 8 * FunctionCallDivCost},
      { ISD::SREM, MVT::v8i16, 8 * FunctionCallDivCost},
      { ISD::UREM, MVT::v8i16, 8 * FunctionCallDivCost},
      { ISD::SDIV, MVT::v16i8, 16 * FunctionCallDivCost},
      { ISD::UDIV, MVT::v16i8, 16 * FunctionCallDivCost},
      { ISD::SREM, MVT::v16i8, 16 * FunctionCallDivCost},
      { ISD::UREM, MVT::v16i8, 16 * FunctionCallDivCost},
      // Multiplication.
    };

    if (const auto *Entry = CostTableLookup(CostTbl, ISDOpcode, LT.second))
      return LT.first * Entry->Cost;

    InstructionCost Cost = BaseT::getArithmeticInstrCost(
        Opcode, Ty, CostKind, Op1Info, Op2Info, Opd1PropInfo, Opd2PropInfo);

    // This is somewhat of a hack. The problem that we are facing is that SROA
    // creates a sequence of shift, and, or instructions to construct values.
    // These sequences are recognized by the ISel and have zero-cost. Not so for
    // the vectorized code. Because we have support for v2i64 but not i64 those
    // sequences look particularly beneficial to vectorize.
    // To work around this we increase the cost of v2i64 operations to make them
    // seem less beneficial.
    if (LT.second == MVT::v2i64 &&
        Op2Info == TargetTransformInfo::OK_UniformConstantValue)
      Cost += 4;

    return Cost;
  }

  // If this operation is a shift on arm/thumb2, it might well be folded into
  // the following instruction, hence having a cost of 0.
  auto LooksLikeAFreeShift = [&]() {
    if (ST->isThumb1Only() || Ty->isVectorTy())
      return false;

    if (!CxtI || !CxtI->hasOneUse() || !CxtI->isShift())
      return false;
    if (Op2Info != TargetTransformInfo::OK_UniformConstantValue)
      return false;

    // Folded into a ADC/ADD/AND/BIC/CMP/EOR/MVN/ORR/ORN/RSB/SBC/SUB
    switch (cast<Instruction>(CxtI->user_back())->getOpcode()) {
    case Instruction::Add:
    case Instruction::Sub:
    case Instruction::And:
    case Instruction::Xor:
    case Instruction::Or:
    case Instruction::ICmp:
      return true;
    default:
      return false;
    }
  };
  if (LooksLikeAFreeShift())
    return 0;

  // Default to cheap (throughput/size of 1 instruction) but adjust throughput
  // for "multiple beats" potentially needed by MVE instructions.
  int BaseCost = 1;
  if (ST->hasMVEIntegerOps() && Ty->isVectorTy())
    BaseCost = ST->getMVEVectorCostFactor(CostKind);

  // The rest of this mostly follows what is done in BaseT::getArithmeticInstrCost,
  // without treating floats as more expensive that scalars or increasing the
  // costs for custom operations. The results is also multiplied by the
  // MVEVectorCostFactor where appropriate.
  if (TLI->isOperationLegalOrCustomOrPromote(ISDOpcode, LT.second))
    return LT.first * BaseCost;

  // Else this is expand, assume that we need to scalarize this op.
  if (auto *VTy = dyn_cast<FixedVectorType>(Ty)) {
    unsigned Num = VTy->getNumElements();
    InstructionCost Cost =
        getArithmeticInstrCost(Opcode, Ty->getScalarType(), CostKind);
    // Return the cost of multiple scalar invocation plus the cost of
    // inserting and extracting the values.
    SmallVector<Type *> Tys(Args.size(), Ty);
    return BaseT::getScalarizationOverhead(VTy, Args, Tys) + Num * Cost;
  }

  return BaseCost;
}

InstructionCost ARMTTIImpl::getMemoryOpCost(unsigned Opcode, Type *Src,
                                            MaybeAlign Alignment,
                                            unsigned AddressSpace,
                                            TTI::TargetCostKind CostKind,
                                            const Instruction *I) {
  // TODO: Handle other cost kinds.
  if (CostKind != TTI::TCK_RecipThroughput)
    return 1;

  // Type legalization can't handle structs
  if (TLI->getValueType(DL, Src, true) == MVT::Other)
    return BaseT::getMemoryOpCost(Opcode, Src, Alignment, AddressSpace,
                                  CostKind);

  if (ST->hasNEON() && Src->isVectorTy() &&
      (Alignment && *Alignment != Align(16)) &&
      cast<VectorType>(Src)->getElementType()->isDoubleTy()) {
    // Unaligned loads/stores are extremely inefficient.
    // We need 4 uops for vst.1/vld.1 vs 1uop for vldr/vstr.
    std::pair<InstructionCost, MVT> LT = TLI->getTypeLegalizationCost(DL, Src);
    return LT.first * 4;
  }

  // MVE can optimize a fpext(load(4xhalf)) using an extending integer load.
  // Same for stores.
  if (ST->hasMVEFloatOps() && isa<FixedVectorType>(Src) && I &&
      ((Opcode == Instruction::Load && I->hasOneUse() &&
        isa<FPExtInst>(*I->user_begin())) ||
       (Opcode == Instruction::Store && isa<FPTruncInst>(I->getOperand(0))))) {
    FixedVectorType *SrcVTy = cast<FixedVectorType>(Src);
    Type *DstTy =
        Opcode == Instruction::Load
            ? (*I->user_begin())->getType()
            : cast<Instruction>(I->getOperand(0))->getOperand(0)->getType();
    if (SrcVTy->getNumElements() == 4 && SrcVTy->getScalarType()->isHalfTy() &&
        DstTy->getScalarType()->isFloatTy())
      return ST->getMVEVectorCostFactor(CostKind);
  }

  int BaseCost = ST->hasMVEIntegerOps() && Src->isVectorTy()
                     ? ST->getMVEVectorCostFactor(CostKind)
                     : 1;
  return BaseCost * BaseT::getMemoryOpCost(Opcode, Src, Alignment, AddressSpace,
                                           CostKind, I);
}

InstructionCost
ARMTTIImpl::getMaskedMemoryOpCost(unsigned Opcode, Type *Src, Align Alignment,
                                  unsigned AddressSpace,
                                  TTI::TargetCostKind CostKind) {
  if (ST->hasMVEIntegerOps()) {
    if (Opcode == Instruction::Load && isLegalMaskedLoad(Src, Alignment))
      return ST->getMVEVectorCostFactor(CostKind);
    if (Opcode == Instruction::Store && isLegalMaskedStore(Src, Alignment))
      return ST->getMVEVectorCostFactor(CostKind);
  }
  if (!isa<FixedVectorType>(Src))
    return BaseT::getMaskedMemoryOpCost(Opcode, Src, Alignment, AddressSpace,
                                        CostKind);
  // Scalar cost, which is currently very high due to the efficiency of the
  // generated code.
  return cast<FixedVectorType>(Src)->getNumElements() * 8;
}

InstructionCost ARMTTIImpl::getInterleavedMemoryOpCost(
    unsigned Opcode, Type *VecTy, unsigned Factor, ArrayRef<unsigned> Indices,
    Align Alignment, unsigned AddressSpace, TTI::TargetCostKind CostKind,
    bool UseMaskForCond, bool UseMaskForGaps) {
  assert(Factor >= 2 && "Invalid interleave factor");
  assert(isa<VectorType>(VecTy) && "Expect a vector type");

  // vldN/vstN doesn't support vector types of i64/f64 element.
  bool EltIs64Bits = DL.getTypeSizeInBits(VecTy->getScalarType()) == 64;

  if (Factor <= TLI->getMaxSupportedInterleaveFactor() && !EltIs64Bits &&
      !UseMaskForCond && !UseMaskForGaps) {
    unsigned NumElts = cast<FixedVectorType>(VecTy)->getNumElements();
    auto *SubVecTy =
        FixedVectorType::get(VecTy->getScalarType(), NumElts / Factor);

    // vldN/vstN only support legal vector types of size 64 or 128 in bits.
    // Accesses having vector types that are a multiple of 128 bits can be
    // matched to more than one vldN/vstN instruction.
    int BaseCost =
        ST->hasMVEIntegerOps() ? ST->getMVEVectorCostFactor(CostKind) : 1;
    if (NumElts % Factor == 0 &&
        TLI->isLegalInterleavedAccessType(Factor, SubVecTy, Alignment, DL))
      return Factor * BaseCost * TLI->getNumInterleavedAccesses(SubVecTy, DL);

    // Some smaller than legal interleaved patterns are cheap as we can make
    // use of the vmovn or vrev patterns to interleave a standard load. This is
    // true for v4i8, v8i8 and v4i16 at least (but not for v4f16 as it is
    // promoted differently). The cost of 2 here is then a load and vrev or
    // vmovn.
    if (ST->hasMVEIntegerOps() && Factor == 2 && NumElts / Factor > 2 &&
        VecTy->isIntOrIntVectorTy() &&
        DL.getTypeSizeInBits(SubVecTy).getFixedSize() <= 64)
      return 2 * BaseCost;
  }

  return BaseT::getInterleavedMemoryOpCost(Opcode, VecTy, Factor, Indices,
                                           Alignment, AddressSpace, CostKind,
                                           UseMaskForCond, UseMaskForGaps);
}

InstructionCost ARMTTIImpl::getGatherScatterOpCost(
    unsigned Opcode, Type *DataTy, const Value *Ptr, bool VariableMask,
    Align Alignment, TTI::TargetCostKind CostKind, const Instruction *I) {
  using namespace PatternMatch;
  if (!ST->hasMVEIntegerOps() || !EnableMaskedGatherScatters)
    return BaseT::getGatherScatterOpCost(Opcode, DataTy, Ptr, VariableMask,
                                         Alignment, CostKind, I);

  assert(DataTy->isVectorTy() && "Can't do gather/scatters on scalar!");
  auto *VTy = cast<FixedVectorType>(DataTy);

  // TODO: Splitting, once we do that.

  unsigned NumElems = VTy->getNumElements();
  unsigned EltSize = VTy->getScalarSizeInBits();
  std::pair<InstructionCost, MVT> LT = TLI->getTypeLegalizationCost(DL, DataTy);

  // For now, it is assumed that for the MVE gather instructions the loads are
  // all effectively serialised. This means the cost is the scalar cost
  // multiplied by the number of elements being loaded. This is possibly very
  // conservative, but even so we still end up vectorising loops because the
  // cost per iteration for many loops is lower than for scalar loops.
<<<<<<< HEAD
  unsigned VectorCost =
      NumElems * LT.first * ST->getMVEVectorCostFactor(CostKind);
  // The scalarization cost should be a lot higher. We use the number of vector
  // elements plus the scalarization overhead.
  unsigned ScalarCost = NumElems * LT.first +
                        BaseT::getScalarizationOverhead(VTy, true, false) +
                        BaseT::getScalarizationOverhead(VTy, false, true);
=======
  InstructionCost VectorCost =
      NumElems * LT.first * ST->getMVEVectorCostFactor(CostKind);
  // The scalarization cost should be a lot higher. We use the number of vector
  // elements plus the scalarization overhead.
  InstructionCost ScalarCost =
      NumElems * LT.first + BaseT::getScalarizationOverhead(VTy, true, false) +
      BaseT::getScalarizationOverhead(VTy, false, true);
>>>>>>> 2ab1d525

  if (EltSize < 8 || Alignment < EltSize / 8)
    return ScalarCost;

  unsigned ExtSize = EltSize;
  // Check whether there's a single user that asks for an extended type
  if (I != nullptr) {
    // Dependent of the caller of this function, a gather instruction will
    // either have opcode Instruction::Load or be a call to the masked_gather
    // intrinsic
    if ((I->getOpcode() == Instruction::Load ||
         match(I, m_Intrinsic<Intrinsic::masked_gather>())) &&
        I->hasOneUse()) {
      const User *Us = *I->users().begin();
      if (isa<ZExtInst>(Us) || isa<SExtInst>(Us)) {
        // only allow valid type combinations
        unsigned TypeSize =
            cast<Instruction>(Us)->getType()->getScalarSizeInBits();
        if (((TypeSize == 32 && (EltSize == 8 || EltSize == 16)) ||
             (TypeSize == 16 && EltSize == 8)) &&
            TypeSize * NumElems == 128) {
          ExtSize = TypeSize;
        }
      }
    }
    // Check whether the input data needs to be truncated
    TruncInst *T;
    if ((I->getOpcode() == Instruction::Store ||
         match(I, m_Intrinsic<Intrinsic::masked_scatter>())) &&
        (T = dyn_cast<TruncInst>(I->getOperand(0)))) {
      // Only allow valid type combinations
      unsigned TypeSize = T->getOperand(0)->getType()->getScalarSizeInBits();
      if (((EltSize == 16 && TypeSize == 32) ||
           (EltSize == 8 && (TypeSize == 32 || TypeSize == 16))) &&
          TypeSize * NumElems == 128)
        ExtSize = TypeSize;
    }
  }

  if (ExtSize * NumElems != 128 || NumElems < 4)
    return ScalarCost;

  // Any (aligned) i32 gather will not need to be scalarised.
  if (ExtSize == 32)
    return VectorCost;
  // For smaller types, we need to ensure that the gep's inputs are correctly
  // extended from a small enough value. Other sizes (including i64) are
  // scalarized for now.
  if (ExtSize != 8 && ExtSize != 16)
    return ScalarCost;

  if (const auto *BC = dyn_cast<BitCastInst>(Ptr))
    Ptr = BC->getOperand(0);
  if (const auto *GEP = dyn_cast<GetElementPtrInst>(Ptr)) {
    if (GEP->getNumOperands() != 2)
      return ScalarCost;
    unsigned Scale = DL.getTypeAllocSize(GEP->getResultElementType());
    // Scale needs to be correct (which is only relevant for i16s).
    if (Scale != 1 && Scale * 8 != ExtSize)
      return ScalarCost;
    // And we need to zext (not sext) the indexes from a small enough type.
    if (const auto *ZExt = dyn_cast<ZExtInst>(GEP->getOperand(1))) {
      if (ZExt->getOperand(0)->getType()->getScalarSizeInBits() <= ExtSize)
        return VectorCost;
    }
    return ScalarCost;
  }
  return ScalarCost;
}

InstructionCost
ARMTTIImpl::getArithmeticReductionCost(unsigned Opcode, VectorType *ValTy,
                                       Optional<FastMathFlags> FMF,
                                       TTI::TargetCostKind CostKind) {
  if (TTI::requiresOrderedReduction(FMF))
    return BaseT::getArithmeticReductionCost(Opcode, ValTy, FMF, CostKind);

  EVT ValVT = TLI->getValueType(DL, ValTy);
  int ISD = TLI->InstructionOpcodeToISD(Opcode);
  if (!ST->hasMVEIntegerOps() || !ValVT.isSimple() || ISD != ISD::ADD)
    return BaseT::getArithmeticReductionCost(Opcode, ValTy, FMF, CostKind);

  std::pair<InstructionCost, MVT> LT = TLI->getTypeLegalizationCost(DL, ValTy);

  static const CostTblEntry CostTblAdd[]{
      {ISD::ADD, MVT::v16i8, 1},
      {ISD::ADD, MVT::v8i16, 1},
      {ISD::ADD, MVT::v4i32, 1},
  };
  if (const auto *Entry = CostTableLookup(CostTblAdd, ISD, LT.second))
    return Entry->Cost * ST->getMVEVectorCostFactor(CostKind) * LT.first;

  return BaseT::getArithmeticReductionCost(Opcode, ValTy, FMF, CostKind);
}

InstructionCost
ARMTTIImpl::getExtendedAddReductionCost(bool IsMLA, bool IsUnsigned,
                                        Type *ResTy, VectorType *ValTy,
                                        TTI::TargetCostKind CostKind) {
  EVT ValVT = TLI->getValueType(DL, ValTy);
  EVT ResVT = TLI->getValueType(DL, ResTy);
<<<<<<< HEAD
  if (ST->hasMVEIntegerOps() && ValVT.isSimple() && ResVT.isSimple()) {
    std::pair<int, MVT> LT = TLI->getTypeLegalizationCost(DL, ValTy);
    if ((LT.second == MVT::v16i8 && ResVT.getSizeInBits() <= 32) ||
        (LT.second == MVT::v8i16 &&
         ResVT.getSizeInBits() <= (IsMLA ? 64 : 32)) ||
        (LT.second == MVT::v4i32 && ResVT.getSizeInBits() <= 64))
=======

  if (ST->hasMVEIntegerOps() && ValVT.isSimple() && ResVT.isSimple()) {
    std::pair<InstructionCost, MVT> LT =
        TLI->getTypeLegalizationCost(DL, ValTy);

    // The legal cases are:
    //   VADDV u/s 8/16/32
    //   VMLAV u/s 8/16/32
    //   VADDLV u/s 32
    //   VMLALV u/s 16/32
    // Codegen currently cannot always handle larger than legal vectors very
    // well, especially for predicated reductions where the mask needs to be
    // split, so restrict to 128bit or smaller input types.
    unsigned RevVTSize = ResVT.getSizeInBits();
    if (ValVT.getSizeInBits() <= 128 &&
        ((LT.second == MVT::v16i8 && RevVTSize <= 32) ||
         (LT.second == MVT::v8i16 && RevVTSize <= (IsMLA ? 64u : 32u)) ||
         (LT.second == MVT::v4i32 && RevVTSize <= 64)))
>>>>>>> 2ab1d525
      return ST->getMVEVectorCostFactor(CostKind) * LT.first;
  }

  return BaseT::getExtendedAddReductionCost(IsMLA, IsUnsigned, ResTy, ValTy,
                                            CostKind);
}

<<<<<<< HEAD
int ARMTTIImpl::getIntrinsicInstrCost(const IntrinsicCostAttributes &ICA,
                                      TTI::TargetCostKind CostKind) {
=======
InstructionCost
ARMTTIImpl::getIntrinsicInstrCost(const IntrinsicCostAttributes &ICA,
                                  TTI::TargetCostKind CostKind) {
>>>>>>> 2ab1d525
  switch (ICA.getID()) {
  case Intrinsic::get_active_lane_mask:
    // Currently we make a somewhat optimistic assumption that
    // active_lane_mask's are always free. In reality it may be freely folded
    // into a tail predicated loop, expanded into a VCPT or expanded into a lot
    // of add/icmp code. We may need to improve this in the future, but being
    // able to detect if it is free or not involves looking at a lot of other
    // code. We currently assume that the vectorizer inserted these, and knew
    // what it was doing in adding one.
    if (ST->hasMVEIntegerOps())
      return 0;
    break;
  case Intrinsic::sadd_sat:
  case Intrinsic::ssub_sat:
  case Intrinsic::uadd_sat:
  case Intrinsic::usub_sat: {
    if (!ST->hasMVEIntegerOps())
      break;
    Type *VT = ICA.getReturnType();

<<<<<<< HEAD
    std::pair<int, MVT> LT =
        TLI->getTypeLegalizationCost(DL, VT);
=======
    std::pair<InstructionCost, MVT> LT = TLI->getTypeLegalizationCost(DL, VT);
>>>>>>> 2ab1d525
    if (LT.second == MVT::v4i32 || LT.second == MVT::v8i16 ||
        LT.second == MVT::v16i8) {
      // This is a base cost of 1 for the vqadd, plus 3 extract shifts if we
      // need to extend the type, as it uses shr(qadd(shl, shl)).
      unsigned Instrs =
          LT.second.getScalarSizeInBits() == VT->getScalarSizeInBits() ? 1 : 4;
      return LT.first * ST->getMVEVectorCostFactor(CostKind) * Instrs;
    }
    break;
  }
  case Intrinsic::abs:
  case Intrinsic::smin:
  case Intrinsic::smax:
  case Intrinsic::umin:
  case Intrinsic::umax: {
    if (!ST->hasMVEIntegerOps())
      break;
    Type *VT = ICA.getReturnType();

<<<<<<< HEAD
    std::pair<int, MVT> LT = TLI->getTypeLegalizationCost(DL, VT);
=======
    std::pair<InstructionCost, MVT> LT = TLI->getTypeLegalizationCost(DL, VT);
>>>>>>> 2ab1d525
    if (LT.second == MVT::v4i32 || LT.second == MVT::v8i16 ||
        LT.second == MVT::v16i8)
      return LT.first * ST->getMVEVectorCostFactor(CostKind);
    break;
  }
  case Intrinsic::minnum:
  case Intrinsic::maxnum: {
    if (!ST->hasMVEFloatOps())
      break;
    Type *VT = ICA.getReturnType();
<<<<<<< HEAD
    std::pair<int, MVT> LT = TLI->getTypeLegalizationCost(DL, VT);
=======
    std::pair<InstructionCost, MVT> LT = TLI->getTypeLegalizationCost(DL, VT);
>>>>>>> 2ab1d525
    if (LT.second == MVT::v4f32 || LT.second == MVT::v8f16)
      return LT.first * ST->getMVEVectorCostFactor(CostKind);
    break;
  }
  }

  return BaseT::getIntrinsicInstrCost(ICA, CostKind);
}

bool ARMTTIImpl::isLoweredToCall(const Function *F) {
  if (!F->isIntrinsic())
    BaseT::isLoweredToCall(F);

  // Assume all Arm-specific intrinsics map to an instruction.
  if (F->getName().startswith("llvm.arm"))
    return false;

  switch (F->getIntrinsicID()) {
  default: break;
  case Intrinsic::powi:
  case Intrinsic::sin:
  case Intrinsic::cos:
  case Intrinsic::pow:
  case Intrinsic::log:
  case Intrinsic::log10:
  case Intrinsic::log2:
  case Intrinsic::exp:
  case Intrinsic::exp2:
    return true;
  case Intrinsic::sqrt:
  case Intrinsic::fabs:
  case Intrinsic::copysign:
  case Intrinsic::floor:
  case Intrinsic::ceil:
  case Intrinsic::trunc:
  case Intrinsic::rint:
  case Intrinsic::nearbyint:
  case Intrinsic::round:
  case Intrinsic::canonicalize:
  case Intrinsic::lround:
  case Intrinsic::llround:
  case Intrinsic::lrint:
  case Intrinsic::llrint:
    if (F->getReturnType()->isDoubleTy() && !ST->hasFP64())
      return true;
    if (F->getReturnType()->isHalfTy() && !ST->hasFullFP16())
      return true;
    // Some operations can be handled by vector instructions and assume
    // unsupported vectors will be expanded into supported scalar ones.
    // TODO Handle scalar operations properly.
    return !ST->hasFPARMv8Base() && !ST->hasVFP2Base();
  case Intrinsic::masked_store:
  case Intrinsic::masked_load:
  case Intrinsic::masked_gather:
  case Intrinsic::masked_scatter:
    return !ST->hasMVEIntegerOps();
  case Intrinsic::sadd_with_overflow:
  case Intrinsic::uadd_with_overflow:
  case Intrinsic::ssub_with_overflow:
  case Intrinsic::usub_with_overflow:
  case Intrinsic::sadd_sat:
  case Intrinsic::uadd_sat:
  case Intrinsic::ssub_sat:
  case Intrinsic::usub_sat:
    return false;
  }

  return BaseT::isLoweredToCall(F);
}

bool ARMTTIImpl::maybeLoweredToCall(Instruction &I) {
  unsigned ISD = TLI->InstructionOpcodeToISD(I.getOpcode());
  EVT VT = TLI->getValueType(DL, I.getType(), true);
  if (TLI->getOperationAction(ISD, VT) == TargetLowering::LibCall)
    return true;

  // Check if an intrinsic will be lowered to a call and assume that any
  // other CallInst will generate a bl.
  if (auto *Call = dyn_cast<CallInst>(&I)) {
    if (auto *II = dyn_cast<IntrinsicInst>(Call)) {
      switch(II->getIntrinsicID()) {
        case Intrinsic::memcpy:
        case Intrinsic::memset:
        case Intrinsic::memmove:
          return getNumMemOps(II) == -1;
        default:
          if (const Function *F = Call->getCalledFunction())
            return isLoweredToCall(F);
      }
    }
    return true;
  }

  // FPv5 provides conversions between integer, double-precision,
  // single-precision, and half-precision formats.
  switch (I.getOpcode()) {
  default:
    break;
  case Instruction::FPToSI:
  case Instruction::FPToUI:
  case Instruction::SIToFP:
  case Instruction::UIToFP:
  case Instruction::FPTrunc:
  case Instruction::FPExt:
    return !ST->hasFPARMv8Base();
  }

  // FIXME: Unfortunately the approach of checking the Operation Action does
  // not catch all cases of Legalization that use library calls. Our
  // Legalization step categorizes some transformations into library calls as
  // Custom, Expand or even Legal when doing type legalization. So for now
  // we have to special case for instance the SDIV of 64bit integers and the
  // use of floating point emulation.
  if (VT.isInteger() && VT.getSizeInBits() >= 64) {
    switch (ISD) {
    default:
      break;
    case ISD::SDIV:
    case ISD::UDIV:
    case ISD::SREM:
    case ISD::UREM:
    case ISD::SDIVREM:
    case ISD::UDIVREM:
      return true;
    }
  }

  // Assume all other non-float operations are supported.
  if (!VT.isFloatingPoint())
    return false;

  // We'll need a library call to handle most floats when using soft.
  if (TLI->useSoftFloat()) {
    switch (I.getOpcode()) {
    default:
      return true;
    case Instruction::Alloca:
    case Instruction::Load:
    case Instruction::Store:
    case Instruction::Select:
    case Instruction::PHI:
      return false;
    }
  }

  // We'll need a libcall to perform double precision operations on a single
  // precision only FPU.
  if (I.getType()->isDoubleTy() && !ST->hasFP64())
    return true;

  // Likewise for half precision arithmetic.
  if (I.getType()->isHalfTy() && !ST->hasFullFP16())
    return true;

  return false;
}

bool ARMTTIImpl::isHardwareLoopProfitable(Loop *L, ScalarEvolution &SE,
                                          AssumptionCache &AC,
                                          TargetLibraryInfo *LibInfo,
                                          HardwareLoopInfo &HWLoopInfo) {
  // Low-overhead branches are only supported in the 'low-overhead branch'
  // extension of v8.1-m.
  if (!ST->hasLOB() || DisableLowOverheadLoops) {
    LLVM_DEBUG(dbgs() << "ARMHWLoops: Disabled\n");
    return false;
  }

  if (!SE.hasLoopInvariantBackedgeTakenCount(L)) {
    LLVM_DEBUG(dbgs() << "ARMHWLoops: No BETC\n");
    return false;
  }

  const SCEV *BackedgeTakenCount = SE.getBackedgeTakenCount(L);
  if (isa<SCEVCouldNotCompute>(BackedgeTakenCount)) {
    LLVM_DEBUG(dbgs() << "ARMHWLoops: Uncomputable BETC\n");
    return false;
  }

  const SCEV *TripCountSCEV =
    SE.getAddExpr(BackedgeTakenCount,
                  SE.getOne(BackedgeTakenCount->getType()));

  // We need to store the trip count in LR, a 32-bit register.
  if (SE.getUnsignedRangeMax(TripCountSCEV).getBitWidth() > 32) {
    LLVM_DEBUG(dbgs() << "ARMHWLoops: Trip count does not fit into 32bits\n");
    return false;
  }

  // Making a call will trash LR and clear LO_BRANCH_INFO, so there's little
  // point in generating a hardware loop if that's going to happen.

  auto IsHardwareLoopIntrinsic = [](Instruction &I) {
    if (auto *Call = dyn_cast<IntrinsicInst>(&I)) {
      switch (Call->getIntrinsicID()) {
      default:
        break;
      case Intrinsic::start_loop_iterations:
      case Intrinsic::test_start_loop_iterations:
      case Intrinsic::loop_decrement:
      case Intrinsic::loop_decrement_reg:
        return true;
      }
    }
    return false;
  };

  // Scan the instructions to see if there's any that we know will turn into a
  // call or if this loop is already a low-overhead loop or will become a tail
  // predicated loop.
  bool IsTailPredLoop = false;
  auto ScanLoop = [&](Loop *L) {
    for (auto *BB : L->getBlocks()) {
      for (auto &I : *BB) {
        if (maybeLoweredToCall(I) || IsHardwareLoopIntrinsic(I) ||
            isa<InlineAsm>(I)) {
          LLVM_DEBUG(dbgs() << "ARMHWLoops: Bad instruction: " << I << "\n");
          return false;
        }
        if (auto *II = dyn_cast<IntrinsicInst>(&I))
          IsTailPredLoop |=
              II->getIntrinsicID() == Intrinsic::get_active_lane_mask ||
              II->getIntrinsicID() == Intrinsic::arm_mve_vctp8 ||
              II->getIntrinsicID() == Intrinsic::arm_mve_vctp16 ||
              II->getIntrinsicID() == Intrinsic::arm_mve_vctp32 ||
              II->getIntrinsicID() == Intrinsic::arm_mve_vctp64;
      }
    }
    return true;
  };

  // Visit inner loops.
  for (auto Inner : *L)
    if (!ScanLoop(Inner))
      return false;

  if (!ScanLoop(L))
    return false;

  // TODO: Check whether the trip count calculation is expensive. If L is the
  // inner loop but we know it has a low trip count, calculating that trip
  // count (in the parent loop) may be detrimental.

  LLVMContext &C = L->getHeader()->getContext();
  HWLoopInfo.CounterInReg = true;
  HWLoopInfo.IsNestingLegal = false;
  HWLoopInfo.PerformEntryTest = AllowWLSLoops && !IsTailPredLoop;
  HWLoopInfo.CountType = Type::getInt32Ty(C);
  HWLoopInfo.LoopDecrement = ConstantInt::get(HWLoopInfo.CountType, 1);
  return true;
}

static bool canTailPredicateInstruction(Instruction &I, int &ICmpCount) {
  // We don't allow icmp's, and because we only look at single block loops,
  // we simply count the icmps, i.e. there should only be 1 for the backedge.
  if (isa<ICmpInst>(&I) && ++ICmpCount > 1)
    return false;
  // FIXME: This is a workaround for poor cost modelling. Min/Max intrinsics are
  // not currently canonical, but soon will be. Code without them uses icmp, and
  // so is not tail predicated as per the condition above. In order to get the
  // same performance we treat min and max the same as an icmp for tailpred
  // purposes for the moment (we often rely on non-tailpred and higher VF's to
  // pick more optimial instructions like VQDMULH. They need to be recognized
  // directly by the vectorizer).
  if (auto *II = dyn_cast<IntrinsicInst>(&I))
    if ((II->getIntrinsicID() == Intrinsic::smin ||
         II->getIntrinsicID() == Intrinsic::smax ||
         II->getIntrinsicID() == Intrinsic::umin ||
         II->getIntrinsicID() == Intrinsic::umax) &&
        ++ICmpCount > 1)
      return false;

  if (isa<FCmpInst>(&I))
    return false;

  // We could allow extending/narrowing FP loads/stores, but codegen is
  // too inefficient so reject this for now.
  if (isa<FPExtInst>(&I) || isa<FPTruncInst>(&I))
    return false;

  // Extends have to be extending-loads
  if (isa<SExtInst>(&I) || isa<ZExtInst>(&I) )
    if (!I.getOperand(0)->hasOneUse() || !isa<LoadInst>(I.getOperand(0)))
      return false;

  // Truncs have to be narrowing-stores
  if (isa<TruncInst>(&I) )
    if (!I.hasOneUse() || !isa<StoreInst>(*I.user_begin()))
      return false;

  return true;
}

// To set up a tail-predicated loop, we need to know the total number of
// elements processed by that loop. Thus, we need to determine the element
// size and:
// 1) it should be uniform for all operations in the vector loop, so we
//    e.g. don't want any widening/narrowing operations.
// 2) it should be smaller than i64s because we don't have vector operations
//    that work on i64s.
// 3) we don't want elements to be reversed or shuffled, to make sure the
//    tail-predication masks/predicates the right lanes.
//
static bool canTailPredicateLoop(Loop *L, LoopInfo *LI, ScalarEvolution &SE,
                                 const DataLayout &DL,
                                 const LoopAccessInfo *LAI) {
  LLVM_DEBUG(dbgs() << "Tail-predication: checking allowed instructions\n");

  // If there are live-out values, it is probably a reduction. We can predicate
  // most reduction operations freely under MVE using a combination of
  // prefer-predicated-reduction-select and inloop reductions. We limit this to
  // floating point and integer reductions, but don't check for operators
  // specifically here. If the value ends up not being a reduction (and so the
  // vectorizer cannot tailfold the loop), we should fall back to standard
  // vectorization automatically.
  SmallVector< Instruction *, 8 > LiveOuts;
  LiveOuts = llvm::findDefsUsedOutsideOfLoop(L);
  bool ReductionsDisabled =
      EnableTailPredication == TailPredication::EnabledNoReductions ||
      EnableTailPredication == TailPredication::ForceEnabledNoReductions;

  for (auto *I : LiveOuts) {
    if (!I->getType()->isIntegerTy() && !I->getType()->isFloatTy() &&
        !I->getType()->isHalfTy()) {
      LLVM_DEBUG(dbgs() << "Don't tail-predicate loop with non-integer/float "
                           "live-out value\n");
      return false;
    }
    if (ReductionsDisabled) {
      LLVM_DEBUG(dbgs() << "Reductions not enabled\n");
      return false;
    }
  }

  // Next, check that all instructions can be tail-predicated.
  PredicatedScalarEvolution PSE = LAI->getPSE();
  SmallVector<Instruction *, 16> LoadStores;
  int ICmpCount = 0;

  for (BasicBlock *BB : L->blocks()) {
    for (Instruction &I : BB->instructionsWithoutDebug()) {
      if (isa<PHINode>(&I))
        continue;
      if (!canTailPredicateInstruction(I, ICmpCount)) {
        LLVM_DEBUG(dbgs() << "Instruction not allowed: "; I.dump());
        return false;
      }

      Type *T  = I.getType();
      if (T->isPointerTy())
        T = T->getPointerElementType();

      if (T->getScalarSizeInBits() > 32) {
        LLVM_DEBUG(dbgs() << "Unsupported Type: "; T->dump());
        return false;
      }
      if (isa<StoreInst>(I) || isa<LoadInst>(I)) {
        Value *Ptr = getLoadStorePointerOperand(&I);
        Type *AccessTy = getLoadStoreType(&I);
        int64_t NextStride = getPtrStride(PSE, AccessTy, Ptr, L);
        if (NextStride == 1) {
          // TODO: for now only allow consecutive strides of 1. We could support
          // other strides as long as it is uniform, but let's keep it simple
          // for now.
          continue;
        } else if (NextStride == -1 ||
                   (NextStride == 2 && MVEMaxSupportedInterleaveFactor >= 2) ||
                   (NextStride == 4 && MVEMaxSupportedInterleaveFactor >= 4)) {
          LLVM_DEBUG(dbgs()
                     << "Consecutive strides of 2 found, vld2/vstr2 can't "
                        "be tail-predicated\n.");
          return false;
          // TODO: don't tail predicate if there is a reversed load?
        } else if (EnableMaskedGatherScatters) {
          // Gather/scatters do allow loading from arbitrary strides, at
          // least if they are loop invariant.
          // TODO: Loop variant strides should in theory work, too, but
          // this requires further testing.
          const SCEV *PtrScev = PSE.getSE()->getSCEV(Ptr);
          if (auto AR = dyn_cast<SCEVAddRecExpr>(PtrScev)) {
            const SCEV *Step = AR->getStepRecurrence(*PSE.getSE());
            if (PSE.getSE()->isLoopInvariant(Step, L))
              continue;
          }
        }
        LLVM_DEBUG(dbgs() << "Bad stride found, can't "
                             "tail-predicate\n.");
        return false;
      }
    }
  }

  LLVM_DEBUG(dbgs() << "tail-predication: all instructions allowed!\n");
  return true;
}

bool ARMTTIImpl::preferPredicateOverEpilogue(Loop *L, LoopInfo *LI,
                                             ScalarEvolution &SE,
                                             AssumptionCache &AC,
                                             TargetLibraryInfo *TLI,
                                             DominatorTree *DT,
                                             const LoopAccessInfo *LAI) {
  if (!EnableTailPredication) {
    LLVM_DEBUG(dbgs() << "Tail-predication not enabled.\n");
    return false;
  }

  // Creating a predicated vector loop is the first step for generating a
  // tail-predicated hardware loop, for which we need the MVE masked
  // load/stores instructions:
  if (!ST->hasMVEIntegerOps())
    return false;

  // For now, restrict this to single block loops.
  if (L->getNumBlocks() > 1) {
    LLVM_DEBUG(dbgs() << "preferPredicateOverEpilogue: not a single block "
                         "loop.\n");
    return false;
  }

  assert(L->isInnermost() && "preferPredicateOverEpilogue: inner-loop expected");

  HardwareLoopInfo HWLoopInfo(L);
  if (!HWLoopInfo.canAnalyze(*LI)) {
    LLVM_DEBUG(dbgs() << "preferPredicateOverEpilogue: hardware-loop is not "
                         "analyzable.\n");
    return false;
  }

  // This checks if we have the low-overhead branch architecture
  // extension, and if we will create a hardware-loop:
  if (!isHardwareLoopProfitable(L, SE, AC, TLI, HWLoopInfo)) {
    LLVM_DEBUG(dbgs() << "preferPredicateOverEpilogue: hardware-loop is not "
                         "profitable.\n");
    return false;
  }

  if (!HWLoopInfo.isHardwareLoopCandidate(SE, *LI, *DT)) {
    LLVM_DEBUG(dbgs() << "preferPredicateOverEpilogue: hardware-loop is not "
                         "a candidate.\n");
    return false;
  }

  return canTailPredicateLoop(L, LI, SE, DL, LAI);
}

bool ARMTTIImpl::emitGetActiveLaneMask() const {
  if (!ST->hasMVEIntegerOps() || !EnableTailPredication)
    return false;

  // Intrinsic @llvm.get.active.lane.mask is supported.
  // It is used in the MVETailPredication pass, which requires the number of
  // elements processed by this vector loop to setup the tail-predicated
  // loop.
  return true;
}
void ARMTTIImpl::getUnrollingPreferences(Loop *L, ScalarEvolution &SE,
                                         TTI::UnrollingPreferences &UP,
                                         OptimizationRemarkEmitter *ORE) {
  // Enable Upper bound unrolling universally, not dependant upon the conditions
  // below.
  UP.UpperBound = true;

  // Only currently enable these preferences for M-Class cores.
  if (!ST->isMClass())
    return BasicTTIImplBase::getUnrollingPreferences(L, SE, UP, ORE);

  // Disable loop unrolling for Oz and Os.
  UP.OptSizeThreshold = 0;
  UP.PartialOptSizeThreshold = 0;
  if (L->getHeader()->getParent()->hasOptSize())
    return;

  SmallVector<BasicBlock*, 4> ExitingBlocks;
  L->getExitingBlocks(ExitingBlocks);
  LLVM_DEBUG(dbgs() << "Loop has:\n"
                    << "Blocks: " << L->getNumBlocks() << "\n"
                    << "Exit blocks: " << ExitingBlocks.size() << "\n");

  // Only allow another exit other than the latch. This acts as an early exit
  // as it mirrors the profitability calculation of the runtime unroller.
  if (ExitingBlocks.size() > 2)
    return;

  // Limit the CFG of the loop body for targets with a branch predictor.
  // Allowing 4 blocks permits if-then-else diamonds in the body.
  if (ST->hasBranchPredictor() && L->getNumBlocks() > 4)
    return;

  // Don't unroll vectorized loops, including the remainder loop
  if (getBooleanLoopAttribute(L, "llvm.loop.isvectorized"))
    return;

  // Scan the loop: don't unroll loops with calls as this could prevent
  // inlining.
  InstructionCost Cost = 0;
  for (auto *BB : L->getBlocks()) {
    for (auto &I : *BB) {
      // Don't unroll vectorised loop. MVE does not benefit from it as much as
      // scalar code.
      if (I.getType()->isVectorTy())
        return;

      if (isa<CallInst>(I) || isa<InvokeInst>(I)) {
        if (const Function *F = cast<CallBase>(I).getCalledFunction()) {
          if (!isLoweredToCall(F))
            continue;
        }
        return;
      }

      SmallVector<const Value*, 4> Operands(I.operand_values());
      Cost +=
        getUserCost(&I, Operands, TargetTransformInfo::TCK_SizeAndLatency);
    }
  }

  // On v6m cores, there are very few registers available. We can easily end up
  // spilling and reloading more registers in an unrolled loop. Look at the
  // number of LCSSA phis as a rough measure of how many registers will need to
  // be live out of the loop, reducing the default unroll count if more than 1
  // value is needed.  In the long run, all of this should be being learnt by a
  // machine.
  unsigned UnrollCount = 4;
  if (ST->isThumb1Only()) {
    unsigned ExitingValues = 0;
    SmallVector<BasicBlock *, 4> ExitBlocks;
    L->getExitBlocks(ExitBlocks);
    for (auto *Exit : ExitBlocks) {
      // Count the number of LCSSA phis. Exclude values coming from GEP's as
      // only the last is expected to be needed for address operands.
      unsigned LiveOuts = count_if(Exit->phis(), [](auto &PH) {
        return PH.getNumOperands() != 1 ||
               !isa<GetElementPtrInst>(PH.getOperand(0));
      });
      ExitingValues = ExitingValues < LiveOuts ? LiveOuts : ExitingValues;
    }
    if (ExitingValues)
      UnrollCount /= ExitingValues;
    if (UnrollCount <= 1)
      return;
  }

  LLVM_DEBUG(dbgs() << "Cost of loop: " << Cost << "\n");
  LLVM_DEBUG(dbgs() << "Default Runtime Unroll Count: " << UnrollCount << "\n");

  UP.Partial = true;
  UP.Runtime = true;
  UP.UnrollRemainder = true;
  UP.DefaultUnrollRuntimeCount = UnrollCount;
  UP.UnrollAndJam = true;
  UP.UnrollAndJamInnerLoopThreshold = 60;

  // Force unrolling small loops can be very useful because of the branch
  // taken cost of the backedge.
  if (Cost < 12)
    UP.Force = true;
}

void ARMTTIImpl::getPeelingPreferences(Loop *L, ScalarEvolution &SE,
                                       TTI::PeelingPreferences &PP) {
  BaseT::getPeelingPreferences(L, SE, PP);
}

bool ARMTTIImpl::preferInLoopReduction(unsigned Opcode, Type *Ty,
                                       TTI::ReductionFlags Flags) const {
  if (!ST->hasMVEIntegerOps())
    return false;

  unsigned ScalarBits = Ty->getScalarSizeInBits();
  switch (Opcode) {
  case Instruction::Add:
    return ScalarBits <= 64;
  default:
    return false;
  }
}

bool ARMTTIImpl::preferPredicatedReductionSelect(
    unsigned Opcode, Type *Ty, TTI::ReductionFlags Flags) const {
  if (!ST->hasMVEIntegerOps())
    return false;
  return true;
}<|MERGE_RESOLUTION|>--- conflicted
+++ resolved
@@ -896,22 +896,12 @@
 
   if (ST->hasMVEIntegerOps() && (Opcode == Instruction::InsertElement ||
                                  Opcode == Instruction::ExtractElement)) {
-<<<<<<< HEAD
-    // We say MVE moves costs at least the MVEVectorCostFactor, even though
-    // they are scalar instructions. This helps prevent mixing scalar and
-    // vector, to prevent vectorising where we end up just scalarising the
-    // result anyway.
-    return std::max(BaseT::getVectorInstrCost(Opcode, ValTy, Index),
-                    ST->getMVEVectorCostFactor(TTI::TCK_RecipThroughput)) *
-           cast<FixedVectorType>(ValTy)->getNumElements() / 2;
-=======
     // Integer cross-lane moves are more expensive than float, which can
     // sometimes just be vmovs. Integer involve being passes to GPR registers,
     // causing more of a delay.
     std::pair<InstructionCost, MVT> LT =
         getTLI()->getTypeLegalizationCost(DL, ValTy->getScalarType());
     return LT.first * (ValTy->getScalarType()->isIntegerTy() ? 4 : 1);
->>>>>>> 2ab1d525
   }
 
   return BaseT::getVectorInstrCost(Opcode, ValTy, Index);
@@ -1037,12 +1027,8 @@
                                     I);
     }
 
-<<<<<<< HEAD
-    std::pair<unsigned, MVT> LT = TLI->getTypeLegalizationCost(DL, ValTy);
-=======
     std::pair<InstructionCost, MVT> LT =
         TLI->getTypeLegalizationCost(DL, ValTy);
->>>>>>> 2ab1d525
     int BaseCost = ST->getMVEVectorCostFactor(CostKind);
     // There are two types - the input that specifies the type of the compare
     // and the output vXi1 type. Because we don't know how the output will be
@@ -1300,8 +1286,6 @@
                                               LT.second))
         return LT.first * Entry->Cost *
                ST->getMVEVectorCostFactor(TTI::TCK_RecipThroughput);
-<<<<<<< HEAD
-=======
     }
 
     if (!Mask.empty()) {
@@ -1310,7 +1294,6 @@
           (isVREVMask(Mask, LT.second, 16) || isVREVMask(Mask, LT.second, 32) ||
            isVREVMask(Mask, LT.second, 64)))
         return ST->getMVEVectorCostFactor(TTI::TCK_RecipThroughput) * LT.first;
->>>>>>> 2ab1d525
     }
   }
 
@@ -1589,15 +1572,6 @@
   // multiplied by the number of elements being loaded. This is possibly very
   // conservative, but even so we still end up vectorising loops because the
   // cost per iteration for many loops is lower than for scalar loops.
-<<<<<<< HEAD
-  unsigned VectorCost =
-      NumElems * LT.first * ST->getMVEVectorCostFactor(CostKind);
-  // The scalarization cost should be a lot higher. We use the number of vector
-  // elements plus the scalarization overhead.
-  unsigned ScalarCost = NumElems * LT.first +
-                        BaseT::getScalarizationOverhead(VTy, true, false) +
-                        BaseT::getScalarizationOverhead(VTy, false, true);
-=======
   InstructionCost VectorCost =
       NumElems * LT.first * ST->getMVEVectorCostFactor(CostKind);
   // The scalarization cost should be a lot higher. We use the number of vector
@@ -1605,7 +1579,6 @@
   InstructionCost ScalarCost =
       NumElems * LT.first + BaseT::getScalarizationOverhead(VTy, true, false) +
       BaseT::getScalarizationOverhead(VTy, false, true);
->>>>>>> 2ab1d525
 
   if (EltSize < 8 || Alignment < EltSize / 8)
     return ScalarCost;
@@ -1707,14 +1680,6 @@
                                         TTI::TargetCostKind CostKind) {
   EVT ValVT = TLI->getValueType(DL, ValTy);
   EVT ResVT = TLI->getValueType(DL, ResTy);
-<<<<<<< HEAD
-  if (ST->hasMVEIntegerOps() && ValVT.isSimple() && ResVT.isSimple()) {
-    std::pair<int, MVT> LT = TLI->getTypeLegalizationCost(DL, ValTy);
-    if ((LT.second == MVT::v16i8 && ResVT.getSizeInBits() <= 32) ||
-        (LT.second == MVT::v8i16 &&
-         ResVT.getSizeInBits() <= (IsMLA ? 64 : 32)) ||
-        (LT.second == MVT::v4i32 && ResVT.getSizeInBits() <= 64))
-=======
 
   if (ST->hasMVEIntegerOps() && ValVT.isSimple() && ResVT.isSimple()) {
     std::pair<InstructionCost, MVT> LT =
@@ -1733,7 +1698,6 @@
         ((LT.second == MVT::v16i8 && RevVTSize <= 32) ||
          (LT.second == MVT::v8i16 && RevVTSize <= (IsMLA ? 64u : 32u)) ||
          (LT.second == MVT::v4i32 && RevVTSize <= 64)))
->>>>>>> 2ab1d525
       return ST->getMVEVectorCostFactor(CostKind) * LT.first;
   }
 
@@ -1741,14 +1705,9 @@
                                             CostKind);
 }
 
-<<<<<<< HEAD
-int ARMTTIImpl::getIntrinsicInstrCost(const IntrinsicCostAttributes &ICA,
-                                      TTI::TargetCostKind CostKind) {
-=======
 InstructionCost
 ARMTTIImpl::getIntrinsicInstrCost(const IntrinsicCostAttributes &ICA,
                                   TTI::TargetCostKind CostKind) {
->>>>>>> 2ab1d525
   switch (ICA.getID()) {
   case Intrinsic::get_active_lane_mask:
     // Currently we make a somewhat optimistic assumption that
@@ -1769,12 +1728,7 @@
       break;
     Type *VT = ICA.getReturnType();
 
-<<<<<<< HEAD
-    std::pair<int, MVT> LT =
-        TLI->getTypeLegalizationCost(DL, VT);
-=======
     std::pair<InstructionCost, MVT> LT = TLI->getTypeLegalizationCost(DL, VT);
->>>>>>> 2ab1d525
     if (LT.second == MVT::v4i32 || LT.second == MVT::v8i16 ||
         LT.second == MVT::v16i8) {
       // This is a base cost of 1 for the vqadd, plus 3 extract shifts if we
@@ -1794,11 +1748,7 @@
       break;
     Type *VT = ICA.getReturnType();
 
-<<<<<<< HEAD
-    std::pair<int, MVT> LT = TLI->getTypeLegalizationCost(DL, VT);
-=======
     std::pair<InstructionCost, MVT> LT = TLI->getTypeLegalizationCost(DL, VT);
->>>>>>> 2ab1d525
     if (LT.second == MVT::v4i32 || LT.second == MVT::v8i16 ||
         LT.second == MVT::v16i8)
       return LT.first * ST->getMVEVectorCostFactor(CostKind);
@@ -1809,11 +1759,7 @@
     if (!ST->hasMVEFloatOps())
       break;
     Type *VT = ICA.getReturnType();
-<<<<<<< HEAD
-    std::pair<int, MVT> LT = TLI->getTypeLegalizationCost(DL, VT);
-=======
     std::pair<InstructionCost, MVT> LT = TLI->getTypeLegalizationCost(DL, VT);
->>>>>>> 2ab1d525
     if (LT.second == MVT::v4f32 || LT.second == MVT::v8f16)
       return LT.first * ST->getMVEVectorCostFactor(CostKind);
     break;
