//===-- ARMLowOverheadLoops.cpp - CodeGen Low-overhead Loops ---*- C++ -*-===//
//
// Part of the LLVM Project, under the Apache License v2.0 with LLVM Exceptions.
// See https://llvm.org/LICENSE.txt for license information.
// SPDX-License-Identifier: Apache-2.0 WITH LLVM-exception
//
//===----------------------------------------------------------------------===//
/// \file
/// Finalize v8.1-m low-overhead loops by converting the associated pseudo
/// instructions into machine operations.
/// The expectation is that the loop contains three pseudo instructions:
/// - t2*LoopStart - placed in the preheader or pre-preheader. The do-loop
///   form should be in the preheader, whereas the while form should be in the
///   preheaders only predecessor.
/// - t2LoopDec - placed within in the loop body.
/// - t2LoopEnd - the loop latch terminator.
///
/// In addition to this, we also look for the presence of the VCTP instruction,
/// which determines whether we can generated the tail-predicated low-overhead
/// loop form.
///
/// Assumptions and Dependencies:
/// Low-overhead loops are constructed and executed using a setup instruction:
/// DLS, WLS, DLSTP or WLSTP and an instruction that loops back: LE or LETP.
/// WLS(TP) and LE(TP) are branching instructions with a (large) limited range
/// but fixed polarity: WLS can only branch forwards and LE can only branch
/// backwards. These restrictions mean that this pass is dependent upon block
/// layout and block sizes, which is why it's the last pass to run. The same is
/// true for ConstantIslands, but this pass does not increase the size of the
/// basic blocks, nor does it change the CFG. Instructions are mainly removed
/// during the transform and pseudo instructions are replaced by real ones. In
/// some cases, when we have to revert to a 'normal' loop, we have to introduce
/// multiple instructions for a single pseudo (see RevertWhile and
/// RevertLoopEnd). To handle this situation, t2WhileLoopStartLR and t2LoopEnd
/// are defined to be as large as this maximum sequence of replacement
/// instructions.
///
/// A note on VPR.P0 (the lane mask):
/// VPT, VCMP, VPNOT and VCTP won't overwrite VPR.P0 when they update it in a
/// "VPT Active" context (which includes low-overhead loops and vpt blocks).
/// They will simply "and" the result of their calculation with the current
/// value of VPR.P0. You can think of it like this:
/// \verbatim
/// if VPT active:    ; Between a DLSTP/LETP, or for predicated instrs
///   VPR.P0 &= Value
/// else
///   VPR.P0 = Value
/// \endverbatim
/// When we're inside the low-overhead loop (between DLSTP and LETP), we always
/// fall in the "VPT active" case, so we can consider that all VPR writes by
/// one of those instruction is actually a "and".
//===----------------------------------------------------------------------===//

#include "ARM.h"
#include "ARMBaseInstrInfo.h"
#include "ARMBaseRegisterInfo.h"
#include "ARMBasicBlockInfo.h"
#include "ARMSubtarget.h"
#include "MVETailPredUtils.h"
#include "Thumb2InstrInfo.h"
#include "llvm/ADT/SetOperations.h"
#include "llvm/ADT/SmallSet.h"
#include "llvm/CodeGen/LivePhysRegs.h"
#include "llvm/CodeGen/MachineFunctionPass.h"
#include "llvm/CodeGen/MachineLoopInfo.h"
#include "llvm/CodeGen/MachineLoopUtils.h"
#include "llvm/CodeGen/MachineRegisterInfo.h"
#include "llvm/CodeGen/Passes.h"
#include "llvm/CodeGen/ReachingDefAnalysis.h"
#include "llvm/MC/MCInstrDesc.h"

using namespace llvm;

#define DEBUG_TYPE "arm-low-overhead-loops"
#define ARM_LOW_OVERHEAD_LOOPS_NAME "ARM Low Overhead Loops pass"

static cl::opt<bool>
DisableTailPredication("arm-loloops-disable-tailpred", cl::Hidden,
    cl::desc("Disable tail-predication in the ARM LowOverheadLoop pass"),
    cl::init(false));

static bool isVectorPredicated(MachineInstr *MI) {
  int PIdx = llvm::findFirstVPTPredOperandIdx(*MI);
  return PIdx != -1 && MI->getOperand(PIdx + 1).getReg() == ARM::VPR;
}

static bool isVectorPredicate(MachineInstr *MI) {
  return MI->findRegisterDefOperandIdx(ARM::VPR) != -1;
}

static bool hasVPRUse(MachineInstr &MI) {
  return MI.findRegisterUseOperandIdx(ARM::VPR) != -1;
}

static bool isDomainMVE(MachineInstr *MI) {
  uint64_t Domain = MI->getDesc().TSFlags & ARMII::DomainMask;
  return Domain == ARMII::DomainMVE;
}

static int getVecSize(const MachineInstr &MI) {
  const MCInstrDesc &MCID = MI.getDesc();
  uint64_t Flags = MCID.TSFlags;
  return (Flags & ARMII::VecSize) >> ARMII::VecSizeShift;
}

static bool shouldInspect(MachineInstr &MI) {
  if (MI.isDebugInstr())
    return false;
  return isDomainMVE(&MI) || isVectorPredicate(&MI) || hasVPRUse(MI);
}

namespace {

  using InstSet = SmallPtrSetImpl<MachineInstr *>;

  class PostOrderLoopTraversal {
    MachineLoop &ML;
    MachineLoopInfo &MLI;
    SmallPtrSet<MachineBasicBlock*, 4> Visited;
    SmallVector<MachineBasicBlock*, 4> Order;

  public:
    PostOrderLoopTraversal(MachineLoop &ML, MachineLoopInfo &MLI)
      : ML(ML), MLI(MLI) { }

    const SmallVectorImpl<MachineBasicBlock*> &getOrder() const {
      return Order;
    }

    // Visit all the blocks within the loop, as well as exit blocks and any
    // blocks properly dominating the header.
    void ProcessLoop() {
      std::function<void(MachineBasicBlock*)> Search = [this, &Search]
        (MachineBasicBlock *MBB) -> void {
        if (Visited.count(MBB))
          return;

        Visited.insert(MBB);
        for (auto *Succ : MBB->successors()) {
          if (!ML.contains(Succ))
            continue;
          Search(Succ);
        }
        Order.push_back(MBB);
      };

      // Insert exit blocks.
      SmallVector<MachineBasicBlock*, 2> ExitBlocks;
      ML.getExitBlocks(ExitBlocks);
      append_range(Order, ExitBlocks);

      // Then add the loop body.
      Search(ML.getHeader());

      // Then try the preheader and its predecessors.
      std::function<void(MachineBasicBlock*)> GetPredecessor =
        [this, &GetPredecessor] (MachineBasicBlock *MBB) -> void {
        Order.push_back(MBB);
        if (MBB->pred_size() == 1)
          GetPredecessor(*MBB->pred_begin());
      };

      if (auto *Preheader = ML.getLoopPreheader())
        GetPredecessor(Preheader);
      else if (auto *Preheader = MLI.findLoopPreheader(&ML, true, true))
        GetPredecessor(Preheader);
    }
  };

  struct PredicatedMI {
    MachineInstr *MI = nullptr;
    SetVector<MachineInstr*> Predicates;

  public:
    PredicatedMI(MachineInstr *I, SetVector<MachineInstr *> &Preds) : MI(I) {
      assert(I && "Instruction must not be null!");
      Predicates.insert(Preds.begin(), Preds.end());
    }
  };

  // Represent the current state of the VPR and hold all instances which
  // represent a VPT block, which is a list of instructions that begins with a
  // VPT/VPST and has a maximum of four proceeding instructions. All
  // instructions within the block are predicated upon the vpr and we allow
  // instructions to define the vpr within in the block too.
  class VPTState {
    friend struct LowOverheadLoop;

    SmallVector<MachineInstr *, 4> Insts;

    static SmallVector<VPTState, 4> Blocks;
    static SetVector<MachineInstr *> CurrentPredicates;
    static std::map<MachineInstr *,
      std::unique_ptr<PredicatedMI>> PredicatedInsts;

    static void CreateVPTBlock(MachineInstr *MI) {
      assert((CurrentPredicates.size() || MI->getParent()->isLiveIn(ARM::VPR))
             && "Can't begin VPT without predicate");
      Blocks.emplace_back(MI);
      // The execution of MI is predicated upon the current set of instructions
      // that are AND'ed together to form the VPR predicate value. In the case
      // that MI is a VPT, CurrentPredicates will also just be MI.
      PredicatedInsts.emplace(
        MI, std::make_unique<PredicatedMI>(MI, CurrentPredicates));
    }

    static void reset() {
      Blocks.clear();
      PredicatedInsts.clear();
      CurrentPredicates.clear();
    }

    static void addInst(MachineInstr *MI) {
      Blocks.back().insert(MI);
      PredicatedInsts.emplace(
        MI, std::make_unique<PredicatedMI>(MI, CurrentPredicates));
    }

    static void addPredicate(MachineInstr *MI) {
      LLVM_DEBUG(dbgs() << "ARM Loops: Adding VPT Predicate: " << *MI);
      CurrentPredicates.insert(MI);
    }

    static void resetPredicate(MachineInstr *MI) {
      LLVM_DEBUG(dbgs() << "ARM Loops: Resetting VPT Predicate: " << *MI);
      CurrentPredicates.clear();
      CurrentPredicates.insert(MI);
    }

  public:
    // Have we found an instruction within the block which defines the vpr? If
    // so, not all the instructions in the block will have the same predicate.
    static bool hasUniformPredicate(VPTState &Block) {
      return getDivergent(Block) == nullptr;
    }

    // If it exists, return the first internal instruction which modifies the
    // VPR.
    static MachineInstr *getDivergent(VPTState &Block) {
      SmallVectorImpl<MachineInstr *> &Insts = Block.getInsts();
      for (unsigned i = 1; i < Insts.size(); ++i) {
        MachineInstr *Next = Insts[i];
        if (isVectorPredicate(Next))
          return Next; // Found an instruction altering the vpr.
      }
      return nullptr;
    }

    // Return whether the given instruction is predicated upon a VCTP.
    static bool isPredicatedOnVCTP(MachineInstr *MI, bool Exclusive = false) {
      SetVector<MachineInstr *> &Predicates = PredicatedInsts[MI]->Predicates;
      if (Exclusive && Predicates.size() != 1)
        return false;
      return llvm::any_of(Predicates, isVCTP);
    }

    // Is the VPST, controlling the block entry, predicated upon a VCTP.
    static bool isEntryPredicatedOnVCTP(VPTState &Block,
                                        bool Exclusive = false) {
      SmallVectorImpl<MachineInstr *> &Insts = Block.getInsts();
      return isPredicatedOnVCTP(Insts.front(), Exclusive);
    }

    // If this block begins with a VPT, we can check whether it's using
    // at least one predicated input(s), as well as possible loop invariant
    // which would result in it being implicitly predicated.
    static bool hasImplicitlyValidVPT(VPTState &Block,
                                      ReachingDefAnalysis &RDA) {
      SmallVectorImpl<MachineInstr *> &Insts = Block.getInsts();
      MachineInstr *VPT = Insts.front();
      assert(isVPTOpcode(VPT->getOpcode()) &&
             "Expected VPT block to begin with VPT/VPST");

      if (VPT->getOpcode() == ARM::MVE_VPST)
        return false;

      auto IsOperandPredicated = [&](MachineInstr *MI, unsigned Idx) {
        MachineInstr *Op = RDA.getMIOperand(MI, MI->getOperand(Idx));
        return Op && PredicatedInsts.count(Op) && isPredicatedOnVCTP(Op);
      };

      auto IsOperandInvariant = [&](MachineInstr *MI, unsigned Idx) {
        MachineOperand &MO = MI->getOperand(Idx);
        if (!MO.isReg() || !MO.getReg())
          return true;

        SmallPtrSet<MachineInstr *, 2> Defs;
        RDA.getGlobalReachingDefs(MI, MO.getReg(), Defs);
        if (Defs.empty())
          return true;

        for (auto *Def : Defs)
          if (Def->getParent() == VPT->getParent())
            return false;
        return true;
      };

      // Check that at least one of the operands is directly predicated on a
      // vctp and allow an invariant value too.
      return (IsOperandPredicated(VPT, 1) || IsOperandPredicated(VPT, 2)) &&
             (IsOperandPredicated(VPT, 1) || IsOperandInvariant(VPT, 1)) &&
             (IsOperandPredicated(VPT, 2) || IsOperandInvariant(VPT, 2));
    }

    static bool isValid(ReachingDefAnalysis &RDA) {
      // All predication within the loop should be based on vctp. If the block
      // isn't predicated on entry, check whether the vctp is within the block
      // and that all other instructions are then predicated on it.
      for (auto &Block : Blocks) {
        if (isEntryPredicatedOnVCTP(Block, false) ||
            hasImplicitlyValidVPT(Block, RDA))
          continue;

        SmallVectorImpl<MachineInstr *> &Insts = Block.getInsts();
        // We don't know how to convert a block with just a VPT;VCTP into
        // anything valid once we remove the VCTP. For now just bail out.
        assert(isVPTOpcode(Insts.front()->getOpcode()) &&
               "Expected VPT block to start with a VPST or VPT!");
        if (Insts.size() == 2 && Insts.front()->getOpcode() != ARM::MVE_VPST &&
            isVCTP(Insts.back()))
          return false;

        for (auto *MI : Insts) {
          // Check that any internal VCTPs are 'Then' predicated.
          if (isVCTP(MI) && getVPTInstrPredicate(*MI) != ARMVCC::Then)
            return false;
          // Skip other instructions that build up the predicate.
          if (MI->getOpcode() == ARM::MVE_VPST || isVectorPredicate(MI))
            continue;
          // Check that any other instructions are predicated upon a vctp.
          // TODO: We could infer when VPTs are implicitly predicated on the
          // vctp (when the operands are predicated).
          if (!isPredicatedOnVCTP(MI)) {
            LLVM_DEBUG(dbgs() << "ARM Loops: Can't convert: " << *MI);
            return false;
          }
        }
      }
      return true;
    }

    VPTState(MachineInstr *MI) { Insts.push_back(MI); }

    void insert(MachineInstr *MI) {
      Insts.push_back(MI);
      // VPT/VPST + 4 predicated instructions.
      assert(Insts.size() <= 5 && "Too many instructions in VPT block!");
    }

    bool containsVCTP() const {
      return llvm::any_of(Insts, isVCTP);
    }

    unsigned size() const { return Insts.size(); }
    SmallVectorImpl<MachineInstr *> &getInsts() { return Insts; }
  };

  struct LowOverheadLoop {

    MachineLoop &ML;
    MachineBasicBlock *Preheader = nullptr;
    MachineLoopInfo &MLI;
    ReachingDefAnalysis &RDA;
    const TargetRegisterInfo &TRI;
    const ARMBaseInstrInfo &TII;
    MachineFunction *MF = nullptr;
    MachineBasicBlock::iterator StartInsertPt;
    MachineBasicBlock *StartInsertBB = nullptr;
    MachineInstr *Start = nullptr;
    MachineInstr *Dec = nullptr;
    MachineInstr *End = nullptr;
    MachineOperand TPNumElements;
    SmallVector<MachineInstr *, 4> VCTPs;
    SmallPtrSet<MachineInstr *, 4> ToRemove;
    SmallPtrSet<MachineInstr *, 4> BlockMasksToRecompute;
    SmallPtrSet<MachineInstr *, 4> DoubleWidthResultInstrs;
    SmallPtrSet<MachineInstr *, 4> VMOVCopies;
    bool Revert = false;
    bool CannotTailPredicate = false;

    LowOverheadLoop(MachineLoop &ML, MachineLoopInfo &MLI,
                    ReachingDefAnalysis &RDA, const TargetRegisterInfo &TRI,
                    const ARMBaseInstrInfo &TII)
        : ML(ML), MLI(MLI), RDA(RDA), TRI(TRI), TII(TII),
          TPNumElements(MachineOperand::CreateImm(0)) {
      MF = ML.getHeader()->getParent();
      if (auto *MBB = ML.getLoopPreheader())
        Preheader = MBB;
      else if (auto *MBB = MLI.findLoopPreheader(&ML, true, true))
        Preheader = MBB;
      VPTState::reset();
    }

    // If this is an MVE instruction, check that we know how to use tail
    // predication with it. Record VPT blocks and return whether the
    // instruction is valid for tail predication.
    bool ValidateMVEInst(MachineInstr *MI);

    void AnalyseMVEInst(MachineInstr *MI) {
      CannotTailPredicate = !ValidateMVEInst(MI);
    }

    bool IsTailPredicationLegal() const {
      // For now, let's keep things really simple and only support a single
      // block for tail predication.
      return !Revert && FoundAllComponents() && !VCTPs.empty() &&
             !CannotTailPredicate && ML.getNumBlocks() == 1;
    }

    // Given that MI is a VCTP, check that is equivalent to any other VCTPs
    // found.
    bool AddVCTP(MachineInstr *MI);

    // Check that the predication in the loop will be equivalent once we
    // perform the conversion. Also ensure that we can provide the number
    // of elements to the loop start instruction.
    bool ValidateTailPredicate();

    // Check that any values available outside of the loop will be the same
    // after tail predication conversion.
    bool ValidateLiveOuts();

    // Is it safe to define LR with DLS/WLS?
    // LR can be defined if it is the operand to start, because it's the same
    // value, or if it's going to be equivalent to the operand to Start.
    MachineInstr *isSafeToDefineLR();

    // Check the branch targets are within range and we satisfy our
    // restrictions.
    void Validate(ARMBasicBlockUtils *BBUtils);

    bool FoundAllComponents() const {
      return Start && Dec && End;
    }

    SmallVectorImpl<VPTState> &getVPTBlocks() {
      return VPTState::Blocks;
    }

    // Return the operand for the loop start instruction. This will be the loop
    // iteration count, or the number of elements if we're tail predicating.
    MachineOperand &getLoopStartOperand() {
      if (IsTailPredicationLegal())
        return TPNumElements;
      return Start->getOperand(1);
    }

    unsigned getStartOpcode() const {
      bool IsDo = isDoLoopStart(*Start);
      if (!IsTailPredicationLegal())
        return IsDo ? ARM::t2DLS : ARM::t2WLS;

      return VCTPOpcodeToLSTP(VCTPs.back()->getOpcode(), IsDo);
    }

    void dump() const {
      if (Start) dbgs() << "ARM Loops: Found Loop Start: " << *Start;
      if (Dec) dbgs() << "ARM Loops: Found Loop Dec: " << *Dec;
      if (End) dbgs() << "ARM Loops: Found Loop End: " << *End;
      if (!VCTPs.empty()) {
        dbgs() << "ARM Loops: Found VCTP(s):\n";
        for (auto *MI : VCTPs)
          dbgs() << " - " << *MI;
      }
      if (!FoundAllComponents())
        dbgs() << "ARM Loops: Not a low-overhead loop.\n";
      else if (!(Start && Dec && End))
        dbgs() << "ARM Loops: Failed to find all loop components.\n";
    }
  };

  class ARMLowOverheadLoops : public MachineFunctionPass {
    MachineFunction           *MF = nullptr;
    MachineLoopInfo           *MLI = nullptr;
    ReachingDefAnalysis       *RDA = nullptr;
    const ARMBaseInstrInfo    *TII = nullptr;
    MachineRegisterInfo       *MRI = nullptr;
    const TargetRegisterInfo  *TRI = nullptr;
    std::unique_ptr<ARMBasicBlockUtils> BBUtils = nullptr;

  public:
    static char ID;

    ARMLowOverheadLoops() : MachineFunctionPass(ID) { }

    void getAnalysisUsage(AnalysisUsage &AU) const override {
      AU.setPreservesCFG();
      AU.addRequired<MachineLoopInfo>();
      AU.addRequired<ReachingDefAnalysis>();
      MachineFunctionPass::getAnalysisUsage(AU);
    }

    bool runOnMachineFunction(MachineFunction &MF) override;

    MachineFunctionProperties getRequiredProperties() const override {
      return MachineFunctionProperties().set(
          MachineFunctionProperties::Property::NoVRegs).set(
          MachineFunctionProperties::Property::TracksLiveness);
    }

    StringRef getPassName() const override {
      return ARM_LOW_OVERHEAD_LOOPS_NAME;
    }

  private:
    bool ProcessLoop(MachineLoop *ML);

    bool RevertNonLoops();

    void RevertWhile(MachineInstr *MI) const;
    void RevertDo(MachineInstr *MI) const;

    bool RevertLoopDec(MachineInstr *MI) const;

    void RevertLoopEnd(MachineInstr *MI, bool SkipCmp = false) const;

    void RevertLoopEndDec(MachineInstr *MI) const;

    void ConvertVPTBlocks(LowOverheadLoop &LoLoop);

    MachineInstr *ExpandLoopStart(LowOverheadLoop &LoLoop);

    void Expand(LowOverheadLoop &LoLoop);

    void IterationCountDCE(LowOverheadLoop &LoLoop);
  };
}

char ARMLowOverheadLoops::ID = 0;

SmallVector<VPTState, 4> VPTState::Blocks;
SetVector<MachineInstr *> VPTState::CurrentPredicates;
std::map<MachineInstr *,
         std::unique_ptr<PredicatedMI>> VPTState::PredicatedInsts;

INITIALIZE_PASS(ARMLowOverheadLoops, DEBUG_TYPE, ARM_LOW_OVERHEAD_LOOPS_NAME,
                false, false)

static bool TryRemove(MachineInstr *MI, ReachingDefAnalysis &RDA,
                      InstSet &ToRemove, InstSet &Ignore) {

  // Check that we can remove all of Killed without having to modify any IT
  // blocks.
  auto WontCorruptITs = [](InstSet &Killed, ReachingDefAnalysis &RDA) {
    // Collect the dead code and the MBBs in which they reside.
    SmallPtrSet<MachineBasicBlock*, 2> BasicBlocks;
    for (auto *Dead : Killed)
      BasicBlocks.insert(Dead->getParent());

    // Collect IT blocks in all affected basic blocks.
    std::map<MachineInstr *, SmallPtrSet<MachineInstr *, 2>> ITBlocks;
    for (auto *MBB : BasicBlocks) {
      for (auto &IT : *MBB) {
        if (IT.getOpcode() != ARM::t2IT)
          continue;
        RDA.getReachingLocalUses(&IT, MCRegister::from(ARM::ITSTATE),
                                 ITBlocks[&IT]);
      }
    }

    // If we're removing all of the instructions within an IT block, then
    // also remove the IT instruction.
    SmallPtrSet<MachineInstr *, 2> ModifiedITs;
    SmallPtrSet<MachineInstr *, 2> RemoveITs;
    for (auto *Dead : Killed) {
      if (MachineOperand *MO = Dead->findRegisterUseOperand(ARM::ITSTATE)) {
        MachineInstr *IT = RDA.getMIOperand(Dead, *MO);
        RemoveITs.insert(IT);
        auto &CurrentBlock = ITBlocks[IT];
        CurrentBlock.erase(Dead);
        if (CurrentBlock.empty())
          ModifiedITs.erase(IT);
        else
          ModifiedITs.insert(IT);
      }
    }
    if (!ModifiedITs.empty())
      return false;
    Killed.insert(RemoveITs.begin(), RemoveITs.end());
    return true;
  };

  SmallPtrSet<MachineInstr *, 2> Uses;
  if (!RDA.isSafeToRemove(MI, Uses, Ignore))
    return false;

  if (WontCorruptITs(Uses, RDA)) {
    ToRemove.insert(Uses.begin(), Uses.end());
    LLVM_DEBUG(dbgs() << "ARM Loops: Able to remove: " << *MI
               << " - can also remove:\n";
               for (auto *Use : Uses)
                 dbgs() << "   - " << *Use);

    SmallPtrSet<MachineInstr*, 4> Killed;
    RDA.collectKilledOperands(MI, Killed);
    if (WontCorruptITs(Killed, RDA)) {
      ToRemove.insert(Killed.begin(), Killed.end());
      LLVM_DEBUG(for (auto *Dead : Killed)
                   dbgs() << "   - " << *Dead);
    }
    return true;
  }
  return false;
}

bool LowOverheadLoop::ValidateTailPredicate() {
  if (!IsTailPredicationLegal()) {
    LLVM_DEBUG(if (VCTPs.empty())
                 dbgs() << "ARM Loops: Didn't find a VCTP instruction.\n";
               dbgs() << "ARM Loops: Tail-predication is not valid.\n");
    return false;
  }

  assert(!VCTPs.empty() && "VCTP instruction expected but is not set");
  assert(ML.getBlocks().size() == 1 &&
         "Shouldn't be processing a loop with more than one block");

  if (DisableTailPredication) {
    LLVM_DEBUG(dbgs() << "ARM Loops: tail-predication is disabled\n");
    return false;
  }

  if (!VPTState::isValid(RDA)) {
    LLVM_DEBUG(dbgs() << "ARM Loops: Invalid VPT state.\n");
    return false;
  }

  if (!ValidateLiveOuts()) {
    LLVM_DEBUG(dbgs() << "ARM Loops: Invalid live outs.\n");
    return false;
  }

  // For tail predication, we need to provide the number of elements, instead
  // of the iteration count, to the loop start instruction. The number of
  // elements is provided to the vctp instruction, so we need to check that
  // we can use this register at InsertPt.
  MachineInstr *VCTP = VCTPs.back();
  if (Start->getOpcode() == ARM::t2DoLoopStartTP ||
      Start->getOpcode() == ARM::t2WhileLoopStartTP) {
    TPNumElements = Start->getOperand(2);
    StartInsertPt = Start;
    StartInsertBB = Start->getParent();
  } else {
    TPNumElements = VCTP->getOperand(1);
    MCRegister NumElements = TPNumElements.getReg().asMCReg();

    // If the register is defined within loop, then we can't perform TP.
    // TODO: Check whether this is just a mov of a register that would be
    // available.
    if (RDA.hasLocalDefBefore(VCTP, NumElements)) {
      LLVM_DEBUG(dbgs() << "ARM Loops: VCTP operand is defined in the loop.\n");
      return false;
    }

    // The element count register maybe defined after InsertPt, in which case we
    // need to try to move either InsertPt or the def so that the [w|d]lstp can
    // use the value.

    if (StartInsertPt != StartInsertBB->end() &&
        !RDA.isReachingDefLiveOut(&*StartInsertPt, NumElements)) {
      if (auto *ElemDef =
              RDA.getLocalLiveOutMIDef(StartInsertBB, NumElements)) {
        if (RDA.isSafeToMoveForwards(ElemDef, &*StartInsertPt)) {
          ElemDef->removeFromParent();
          StartInsertBB->insert(StartInsertPt, ElemDef);
          LLVM_DEBUG(dbgs()
                     << "ARM Loops: Moved element count def: " << *ElemDef);
        } else if (RDA.isSafeToMoveBackwards(&*StartInsertPt, ElemDef)) {
          StartInsertPt->removeFromParent();
          StartInsertBB->insertAfter(MachineBasicBlock::iterator(ElemDef),
                                     &*StartInsertPt);
          LLVM_DEBUG(dbgs() << "ARM Loops: Moved start past: " << *ElemDef);
        } else {
          // If we fail to move an instruction and the element count is provided
          // by a mov, use the mov operand if it will have the same value at the
          // insertion point
          MachineOperand Operand = ElemDef->getOperand(1);
          if (isMovRegOpcode(ElemDef->getOpcode()) &&
              RDA.getUniqueReachingMIDef(ElemDef, Operand.getReg().asMCReg()) ==
                  RDA.getUniqueReachingMIDef(&*StartInsertPt,
                                             Operand.getReg().asMCReg())) {
            TPNumElements = Operand;
            NumElements = TPNumElements.getReg();
          } else {
            LLVM_DEBUG(dbgs()
                       << "ARM Loops: Unable to move element count to loop "
                       << "start instruction.\n");
            return false;
          }
        }
      }
    }

    // Especially in the case of while loops, InsertBB may not be the
    // preheader, so we need to check that the register isn't redefined
    // before entering the loop.
    auto CannotProvideElements = [this](MachineBasicBlock *MBB,
                                        MCRegister NumElements) {
      if (MBB->empty())
        return false;
      // NumElements is redefined in this block.
      if (RDA.hasLocalDefBefore(&MBB->back(), NumElements))
        return true;

      // Don't continue searching up through multiple predecessors.
      if (MBB->pred_size() > 1)
        return true;

      return false;
    };

    // Search backwards for a def, until we get to InsertBB.
    MachineBasicBlock *MBB = Preheader;
    while (MBB && MBB != StartInsertBB) {
      if (CannotProvideElements(MBB, NumElements)) {
        LLVM_DEBUG(dbgs() << "ARM Loops: Unable to provide element count.\n");
        return false;
      }
      MBB = *MBB->pred_begin();
    }
  }

  // Could inserting the [W|D]LSTP cause some unintended affects? In a perfect
  // world the [w|d]lstp instruction would be last instruction in the preheader
  // and so it would only affect instructions within the loop body. But due to
  // scheduling, and/or the logic in this pass (above), the insertion point can
  // be moved earlier. So if the Loop Start isn't the last instruction in the
  // preheader, and if the initial element count is smaller than the vector
  // width, the Loop Start instruction will immediately generate one or more
  // false lane mask which can, incorrectly, affect the proceeding MVE
  // instructions in the preheader.
  if (std::any_of(StartInsertPt, StartInsertBB->end(), shouldInspect)) {
    LLVM_DEBUG(dbgs() << "ARM Loops: Instruction blocks [W|D]LSTP\n");
    return false;
  }

  // For any DoubleWidthResultInstrs we found whilst scanning instructions, they
  // need to compute an output size that is smaller than the VCTP mask operates
  // on. The VecSize of the DoubleWidthResult is the larger vector size - the
  // size it extends into, so any VCTP VecSize <= is valid.
  unsigned VCTPVecSize = getVecSize(*VCTP);
  for (MachineInstr *MI : DoubleWidthResultInstrs) {
    unsigned InstrVecSize = getVecSize(*MI);
    if (InstrVecSize > VCTPVecSize) {
      LLVM_DEBUG(dbgs() << "ARM Loops: Double width result larger than VCTP "
                        << "VecSize:\n" << *MI);
      return false;
    }
  }

  // Check that the value change of the element count is what we expect and
  // that the predication will be equivalent. For this we need:
  // NumElements = NumElements - VectorWidth. The sub will be a sub immediate
  // and we can also allow register copies within the chain too.
  auto IsValidSub = [](MachineInstr *MI, int ExpectedVecWidth) {
    return -getAddSubImmediate(*MI) == ExpectedVecWidth;
  };

  MachineBasicBlock *MBB = VCTP->getParent();
  // Remove modifications to the element count since they have no purpose in a
  // tail predicated loop. Explicitly refer to the vctp operand no matter which
  // register NumElements has been assigned to, since that is what the
  // modifications will be using
  if (auto *Def = RDA.getUniqueReachingMIDef(
          &MBB->back(), VCTP->getOperand(1).getReg().asMCReg())) {
    SmallPtrSet<MachineInstr*, 2> ElementChain;
    SmallPtrSet<MachineInstr*, 2> Ignore;
    unsigned ExpectedVectorWidth = getTailPredVectorWidth(VCTP->getOpcode());

    Ignore.insert(VCTPs.begin(), VCTPs.end());

    if (TryRemove(Def, RDA, ElementChain, Ignore)) {
      bool FoundSub = false;

      for (auto *MI : ElementChain) {
        if (isMovRegOpcode(MI->getOpcode()))
          continue;

        if (isSubImmOpcode(MI->getOpcode())) {
          if (FoundSub || !IsValidSub(MI, ExpectedVectorWidth)) {
            LLVM_DEBUG(dbgs() << "ARM Loops: Unexpected instruction in element"
                       " count: " << *MI);
            return false;
          }
          FoundSub = true;
        } else {
          LLVM_DEBUG(dbgs() << "ARM Loops: Unexpected instruction in element"
                     " count: " << *MI);
          return false;
        }
      }
      ToRemove.insert(ElementChain.begin(), ElementChain.end());
    }
  }

<<<<<<< HEAD
  // If we converted the LoopStart to a t2DoLoopStartTP, we can also remove any
  // extra instructions in the preheader, which often includes a now unused MOV.
  if (Start->getOpcode() == ARM::t2DoLoopStartTP && Preheader &&
      !Preheader->empty() &&
=======
  // If we converted the LoopStart to a t2DoLoopStartTP/t2WhileLoopStartTP, we
  // can also remove any extra instructions in the preheader, which often
  // includes a now unused MOV.
  if ((Start->getOpcode() == ARM::t2DoLoopStartTP ||
       Start->getOpcode() == ARM::t2WhileLoopStartTP) &&
      Preheader && !Preheader->empty() &&
>>>>>>> 2ab1d525
      !RDA.hasLocalDefBefore(VCTP, VCTP->getOperand(1).getReg())) {
    if (auto *Def = RDA.getUniqueReachingMIDef(
            &Preheader->back(), VCTP->getOperand(1).getReg().asMCReg())) {
      SmallPtrSet<MachineInstr*, 2> Ignore;
      Ignore.insert(VCTPs.begin(), VCTPs.end());
      TryRemove(Def, RDA, ToRemove, Ignore);
    }
  }

  return true;
}

static bool isRegInClass(const MachineOperand &MO,
                         const TargetRegisterClass *Class) {
  return MO.isReg() && MO.getReg() && Class->contains(MO.getReg());
}

// MVE 'narrowing' operate on half a lane, reading from half and writing
// to half, which are referred to has the top and bottom half. The other
// half retains its previous value.
static bool retainsPreviousHalfElement(const MachineInstr &MI) {
  const MCInstrDesc &MCID = MI.getDesc();
  uint64_t Flags = MCID.TSFlags;
  return (Flags & ARMII::RetainsPreviousHalfElement) != 0;
}

// Some MVE instructions read from the top/bottom halves of their operand(s)
// and generate a vector result with result elements that are double the
// width of the input.
static bool producesDoubleWidthResult(const MachineInstr &MI) {
  const MCInstrDesc &MCID = MI.getDesc();
  uint64_t Flags = MCID.TSFlags;
  return (Flags & ARMII::DoubleWidthResult) != 0;
}

static bool isHorizontalReduction(const MachineInstr &MI) {
  const MCInstrDesc &MCID = MI.getDesc();
  uint64_t Flags = MCID.TSFlags;
  return (Flags & ARMII::HorizontalReduction) != 0;
}

// Can this instruction generate a non-zero result when given only zeroed
// operands? This allows us to know that, given operands with false bytes
// zeroed by masked loads, that the result will also contain zeros in those
// bytes.
static bool canGenerateNonZeros(const MachineInstr &MI) {

  // Check for instructions which can write into a larger element size,
  // possibly writing into a previous zero'd lane.
  if (producesDoubleWidthResult(MI))
    return true;

  switch (MI.getOpcode()) {
  default:
    break;
  // FIXME: VNEG FP and -0? I think we'll need to handle this once we allow
  // fp16 -> fp32 vector conversions.
  // Instructions that perform a NOT will generate 1s from 0s.
  case ARM::MVE_VMVN:
  case ARM::MVE_VORN:
  // Count leading zeros will do just that!
  case ARM::MVE_VCLZs8:
  case ARM::MVE_VCLZs16:
  case ARM::MVE_VCLZs32:
    return true;
  }
  return false;
}

// Look at its register uses to see if it only can only receive zeros
// into its false lanes which would then produce zeros. Also check that
// the output register is also defined by an FalseLanesZero instruction
// so that if tail-predication happens, the lanes that aren't updated will
// still be zeros.
static bool producesFalseLanesZero(MachineInstr &MI,
                                   const TargetRegisterClass *QPRs,
                                   const ReachingDefAnalysis &RDA,
                                   InstSet &FalseLanesZero) {
  if (canGenerateNonZeros(MI))
    return false;

  bool isPredicated = isVectorPredicated(&MI);
  // Predicated loads will write zeros to the falsely predicated bytes of the
  // destination register.
  if (MI.mayLoad())
    return isPredicated;

  auto IsZeroInit = [](MachineInstr *Def) {
    return !isVectorPredicated(Def) &&
           Def->getOpcode() == ARM::MVE_VMOVimmi32 &&
           Def->getOperand(1).getImm() == 0;
  };

  bool AllowScalars = isHorizontalReduction(MI);
  for (auto &MO : MI.operands()) {
    if (!MO.isReg() || !MO.getReg())
      continue;
    if (!isRegInClass(MO, QPRs) && AllowScalars)
      continue;
    // Skip the lr predicate reg
    int PIdx = llvm::findFirstVPTPredOperandIdx(MI);
    if (PIdx != -1 && (int)MI.getOperandNo(&MO) == PIdx + 2)
      continue;

    // Check that this instruction will produce zeros in its false lanes:
    // - If it only consumes false lanes zero or constant 0 (vmov #0)
    // - If it's predicated, it only matters that it's def register already has
    //   false lane zeros, so we can ignore the uses.
    SmallPtrSet<MachineInstr *, 2> Defs;
    RDA.getGlobalReachingDefs(&MI, MO.getReg(), Defs);
    for (auto *Def : Defs) {
      if (Def == &MI || FalseLanesZero.count(Def) || IsZeroInit(Def))
        continue;
      if (MO.isUse() && isPredicated)
        continue;
      return false;
    }
  }
  LLVM_DEBUG(dbgs() << "ARM Loops: Always False Zeros: " << MI);
  return true;
}

bool LowOverheadLoop::ValidateLiveOuts() {
  // We want to find out if the tail-predicated version of this loop will
  // produce the same values as the loop in its original form. For this to
  // be true, the newly inserted implicit predication must not change the
  // the (observable) results.
  // We're doing this because many instructions in the loop will not be
  // predicated and so the conversion from VPT predication to tail-predication
  // can result in different values being produced; due to the tail-predication
  // preventing many instructions from updating their falsely predicated
  // lanes. This analysis assumes that all the instructions perform lane-wise
  // operations and don't perform any exchanges.
  // A masked load, whether through VPT or tail predication, will write zeros
  // to any of the falsely predicated bytes. So, from the loads, we know that
  // the false lanes are zeroed and here we're trying to track that those false
  // lanes remain zero, or where they change, the differences are masked away
  // by their user(s).
  // All MVE stores have to be predicated, so we know that any predicate load
  // operands, or stored results are equivalent already. Other explicitly
  // predicated instructions will perform the same operation in the original
  // loop and the tail-predicated form too. Because of this, we can insert
  // loads, stores and other predicated instructions into our Predicated
  // set and build from there.
  const TargetRegisterClass *QPRs = TRI.getRegClass(ARM::MQPRRegClassID);
  SetVector<MachineInstr *> FalseLanesUnknown;
  SmallPtrSet<MachineInstr *, 4> FalseLanesZero;
  SmallPtrSet<MachineInstr *, 4> Predicated;
  MachineBasicBlock *Header = ML.getHeader();

  LLVM_DEBUG(dbgs() << "ARM Loops: Validating Live outs\n");

  for (auto &MI : *Header) {
    if (!shouldInspect(MI))
      continue;

    if (isVCTP(&MI) || isVPTOpcode(MI.getOpcode()))
      continue;

    bool isPredicated = isVectorPredicated(&MI);
    bool retainsOrReduces =
      retainsPreviousHalfElement(MI) || isHorizontalReduction(MI);

    if (isPredicated)
      Predicated.insert(&MI);
    if (producesFalseLanesZero(MI, QPRs, RDA, FalseLanesZero))
      FalseLanesZero.insert(&MI);
    else if (MI.getNumDefs() == 0)
      continue;
    else if (!isPredicated && retainsOrReduces) {
      LLVM_DEBUG(dbgs() << "  Unpredicated instruction that retainsOrReduces: " << MI);
      return false;
    } else if (!isPredicated && MI.getOpcode() != ARM::MQPRCopy)
      FalseLanesUnknown.insert(&MI);
  }

  LLVM_DEBUG({
    dbgs() << "  Predicated:\n";
    for (auto *I : Predicated)
      dbgs() << "  " << *I;
    dbgs() << "  FalseLanesZero:\n";
    for (auto *I : FalseLanesZero)
      dbgs() << "  " << *I;
    dbgs() << "  FalseLanesUnknown:\n";
    for (auto *I : FalseLanesUnknown)
      dbgs() << "  " << *I;
  });

  auto HasPredicatedUsers = [this](MachineInstr *MI, const MachineOperand &MO,
                              SmallPtrSetImpl<MachineInstr *> &Predicated) {
    SmallPtrSet<MachineInstr *, 2> Uses;
    RDA.getGlobalUses(MI, MO.getReg().asMCReg(), Uses);
    for (auto *Use : Uses) {
      if (Use != MI && !Predicated.count(Use))
        return false;
    }
    return true;
  };

  // Visit the unknowns in reverse so that we can start at the values being
  // stored and then we can work towards the leaves, hopefully adding more
  // instructions to Predicated. Successfully terminating the loop means that
  // all the unknown values have to found to be masked by predicated user(s).
  // For any unpredicated values, we store them in NonPredicated so that we
  // can later check whether these form a reduction.
  SmallPtrSet<MachineInstr*, 2> NonPredicated;
  for (auto *MI : reverse(FalseLanesUnknown)) {
    for (auto &MO : MI->operands()) {
      if (!isRegInClass(MO, QPRs) || !MO.isDef())
        continue;
      if (!HasPredicatedUsers(MI, MO, Predicated)) {
        LLVM_DEBUG(dbgs() << "  Found an unknown def of : "
                          << TRI.getRegAsmName(MO.getReg()) << " at " << *MI);
        NonPredicated.insert(MI);
        break;
      }
    }
    // Any unknown false lanes have been masked away by the user(s).
    if (!NonPredicated.contains(MI))
      Predicated.insert(MI);
  }

  SmallPtrSet<MachineInstr *, 2> LiveOutMIs;
  SmallVector<MachineBasicBlock *, 2> ExitBlocks;
  ML.getExitBlocks(ExitBlocks);
  assert(ML.getNumBlocks() == 1 && "Expected single block loop!");
  assert(ExitBlocks.size() == 1 && "Expected a single exit block");
  MachineBasicBlock *ExitBB = ExitBlocks.front();
  for (const MachineBasicBlock::RegisterMaskPair &RegMask : ExitBB->liveins()) {
    // TODO: Instead of blocking predication, we could move the vctp to the exit
    // block and calculate it's operand there in or the preheader.
    if (RegMask.PhysReg == ARM::VPR) {
      LLVM_DEBUG(dbgs() << "  VPR is live in to the exit block.");
      return false;
    }
    // Check Q-regs that are live in the exit blocks. We don't collect scalars
    // because they won't be affected by lane predication.
    if (QPRs->contains(RegMask.PhysReg))
      if (auto *MI = RDA.getLocalLiveOutMIDef(Header, RegMask.PhysReg))
        LiveOutMIs.insert(MI);
  }

  // We've already validated that any VPT predication within the loop will be
  // equivalent when we perform the predication transformation; so we know that
  // any VPT predicated instruction is predicated upon VCTP. Any live-out
  // instruction needs to be predicated, so check this here. The instructions
  // in NonPredicated have been found to be a reduction that we can ensure its
  // legality. Any MQPRCopy found will need to validate its input as if it was
  // live out.
  SmallVector<MachineInstr *> Worklist(LiveOutMIs.begin(), LiveOutMIs.end());
  while (!Worklist.empty()) {
    MachineInstr *MI = Worklist.pop_back_val();
    if (MI->getOpcode() == ARM::MQPRCopy) {
      VMOVCopies.insert(MI);
      MachineInstr *CopySrc =
          RDA.getUniqueReachingMIDef(MI, MI->getOperand(1).getReg());
      if (CopySrc)
        Worklist.push_back(CopySrc);
    } else if (NonPredicated.count(MI) && FalseLanesUnknown.contains(MI)) {
      LLVM_DEBUG(dbgs() << " Unable to handle live out: " << *MI);
      VMOVCopies.clear();
      return false;
    }
  }

  return true;
}

void LowOverheadLoop::Validate(ARMBasicBlockUtils *BBUtils) {
  if (Revert)
    return;

  // Check branch target ranges: WLS[TP] can only branch forwards and LE[TP]
  // can only jump back.
  auto ValidateRanges = [](MachineInstr *Start, MachineInstr *End,
                           ARMBasicBlockUtils *BBUtils, MachineLoop &ML) {
    MachineBasicBlock *TgtBB = End->getOpcode() == ARM::t2LoopEnd
                                   ? End->getOperand(1).getMBB()
                                   : End->getOperand(2).getMBB();
    // TODO Maybe there's cases where the target doesn't have to be the header,
    // but for now be safe and revert.
    if (TgtBB != ML.getHeader()) {
      LLVM_DEBUG(dbgs() << "ARM Loops: LoopEnd is not targeting header.\n");
      return false;
    }

    // The WLS and LE instructions have 12-bits for the label offset. WLS
    // requires a positive offset, while LE uses negative.
    if (BBUtils->getOffsetOf(End) < BBUtils->getOffsetOf(ML.getHeader()) ||
        !BBUtils->isBBInRange(End, ML.getHeader(), 4094)) {
      LLVM_DEBUG(dbgs() << "ARM Loops: LE offset is out-of-range\n");
      return false;
    }

    if (isWhileLoopStart(*Start)) {
      MachineBasicBlock *TargetBB = getWhileLoopStartTargetBB(*Start);
      if (BBUtils->getOffsetOf(Start) > BBUtils->getOffsetOf(TargetBB) ||
          !BBUtils->isBBInRange(Start, TargetBB, 4094)) {
        LLVM_DEBUG(dbgs() << "ARM Loops: WLS offset is out-of-range!\n");
        return false;
      }
    }
    return true;
  };

  StartInsertPt = MachineBasicBlock::iterator(Start);
  StartInsertBB = Start->getParent();
  LLVM_DEBUG(dbgs() << "ARM Loops: Will insert LoopStart at "
                    << *StartInsertPt);

  Revert = !ValidateRanges(Start, End, BBUtils, ML);
  CannotTailPredicate = !ValidateTailPredicate();
}

bool LowOverheadLoop::AddVCTP(MachineInstr *MI) {
  LLVM_DEBUG(dbgs() << "ARM Loops: Adding VCTP: " << *MI);
  if (VCTPs.empty()) {
    VCTPs.push_back(MI);
    return true;
  }

  // If we find another VCTP, check whether it uses the same value as the main VCTP.
  // If it does, store it in the VCTPs set, else refuse it.
  MachineInstr *Prev = VCTPs.back();
  if (!Prev->getOperand(1).isIdenticalTo(MI->getOperand(1)) ||
      !RDA.hasSameReachingDef(Prev, MI, MI->getOperand(1).getReg().asMCReg())) {
    LLVM_DEBUG(dbgs() << "ARM Loops: Found VCTP with a different reaching "
                         "definition from the main VCTP");
    return false;
  }
  VCTPs.push_back(MI);
  return true;
}

static bool ValidateMVEStore(MachineInstr *MI, MachineLoop *ML) {

  auto GetFrameIndex = [](MachineMemOperand *Operand) {
    const PseudoSourceValue *PseudoValue = Operand->getPseudoValue();
    if (PseudoValue && PseudoValue->kind() == PseudoSourceValue::FixedStack) {
      if (const auto *FS = dyn_cast<FixedStackPseudoSourceValue>(PseudoValue)) {
        return FS->getFrameIndex();
      }
    }
    return -1;
  };

  auto IsStackOp = [GetFrameIndex](MachineInstr *I) {
    switch (I->getOpcode()) {
    case ARM::MVE_VSTRWU32:
    case ARM::MVE_VLDRWU32: {
      return I->getOperand(1).getReg() == ARM::SP &&
             I->memoperands().size() == 1 &&
             GetFrameIndex(I->memoperands().front()) >= 0;
    }
    default:
      return false;
    }
  };

  // An unpredicated vector register spill is allowed if all of the uses of the
  // stack slot are within the loop
  if (MI->getOpcode() != ARM::MVE_VSTRWU32 || !IsStackOp(MI))
    return false;

  // Search all blocks after the loop for accesses to the same stack slot.
  // ReachingDefAnalysis doesn't work for sp as it relies on registers being
  // live-out (which sp never is) to know what blocks to look in
  if (MI->memoperands().size() == 0)
    return false;
  int FI = GetFrameIndex(MI->memoperands().front());

  auto &FrameInfo = MI->getParent()->getParent()->getFrameInfo();
  if (FI == -1 || !FrameInfo.isSpillSlotObjectIndex(FI))
    return false;

  SmallVector<MachineBasicBlock *> Frontier;
  ML->getExitBlocks(Frontier);
  SmallPtrSet<MachineBasicBlock *, 4> Visited{MI->getParent()};
  unsigned Idx = 0;
  while (Idx < Frontier.size()) {
    MachineBasicBlock *BB = Frontier[Idx];
    bool LookAtSuccessors = true;
    for (auto &I : *BB) {
      if (!IsStackOp(&I) || I.memoperands().size() == 0)
        continue;
      if (GetFrameIndex(I.memoperands().front()) != FI)
        continue;
      // If this block has a store to the stack slot before any loads then we
      // can ignore the block
      if (I.getOpcode() == ARM::MVE_VSTRWU32) {
        LookAtSuccessors = false;
        break;
      }
      // If the store and the load are using the same stack slot then the
      // store isn't valid for tail predication
      if (I.getOpcode() == ARM::MVE_VLDRWU32)
        return false;
    }

    if (LookAtSuccessors) {
      for (auto Succ : BB->successors()) {
        if (!Visited.contains(Succ) && !is_contained(Frontier, Succ))
          Frontier.push_back(Succ);
      }
    }
    Visited.insert(BB);
    Idx++;
  }

  return true;
}

bool LowOverheadLoop::ValidateMVEInst(MachineInstr *MI) {
  if (CannotTailPredicate)
    return false;

  if (!shouldInspect(*MI))
    return true;

  if (MI->getOpcode() == ARM::MVE_VPSEL ||
      MI->getOpcode() == ARM::MVE_VPNOT) {
    // TODO: Allow VPSEL and VPNOT, we currently cannot because:
    // 1) It will use the VPR as a predicate operand, but doesn't have to be
    //    instead a VPT block, which means we can assert while building up
    //    the VPT block because we don't find another VPT or VPST to being a new
    //    one.
    // 2) VPSEL still requires a VPR operand even after tail predicating,
    //    which means we can't remove it unless there is another
    //    instruction, such as vcmp, that can provide the VPR def.
    return false;
  }

  // Record all VCTPs and check that they're equivalent to one another.
  if (isVCTP(MI) && !AddVCTP(MI))
    return false;

  // Inspect uses first so that any instructions that alter the VPR don't
  // alter the predicate upon themselves.
  const MCInstrDesc &MCID = MI->getDesc();
  bool IsUse = false;
  unsigned LastOpIdx = MI->getNumOperands() - 1;
  for (auto &Op : enumerate(reverse(MCID.operands()))) {
    const MachineOperand &MO = MI->getOperand(LastOpIdx - Op.index());
    if (!MO.isReg() || !MO.isUse() || MO.getReg() != ARM::VPR)
      continue;

    if (ARM::isVpred(Op.value().OperandType)) {
      VPTState::addInst(MI);
      IsUse = true;
    } else if (MI->getOpcode() != ARM::MVE_VPST) {
      LLVM_DEBUG(dbgs() << "ARM Loops: Found instruction using vpr: " << *MI);
      return false;
    }
  }

  // If we find an instruction that has been marked as not valid for tail
  // predication, only allow the instruction if it's contained within a valid
  // VPT block.
  bool RequiresExplicitPredication =
    (MCID.TSFlags & ARMII::ValidForTailPredication) == 0;
  if (isDomainMVE(MI) && RequiresExplicitPredication) {
    if (MI->getOpcode() == ARM::MQPRCopy)
      return true;
    if (!IsUse && producesDoubleWidthResult(*MI)) {
      DoubleWidthResultInstrs.insert(MI);
      return true;
    }

    LLVM_DEBUG(if (!IsUse) dbgs()
               << "ARM Loops: Can't tail predicate: " << *MI);
    return IsUse;
  }

  // If the instruction is already explicitly predicated, then the conversion
  // will be fine, but ensure that all store operations are predicated.
  if (MI->mayStore() && !ValidateMVEStore(MI, &ML))
    return IsUse;

  // If this instruction defines the VPR, update the predicate for the
  // proceeding instructions.
  if (isVectorPredicate(MI)) {
    // Clear the existing predicate when we're not in VPT Active state,
    // otherwise we add to it.
    if (!isVectorPredicated(MI))
      VPTState::resetPredicate(MI);
    else
      VPTState::addPredicate(MI);
  }

  // Finally once the predicate has been modified, we can start a new VPT
  // block if necessary.
  if (isVPTOpcode(MI->getOpcode()))
    VPTState::CreateVPTBlock(MI);

  return true;
}

bool ARMLowOverheadLoops::runOnMachineFunction(MachineFunction &mf) {
  const ARMSubtarget &ST = static_cast<const ARMSubtarget&>(mf.getSubtarget());
  if (!ST.hasLOB())
    return false;

  MF = &mf;
  LLVM_DEBUG(dbgs() << "ARM Loops on " << MF->getName() << " ------------- \n");

  MLI = &getAnalysis<MachineLoopInfo>();
  RDA = &getAnalysis<ReachingDefAnalysis>();
  MF->getProperties().set(MachineFunctionProperties::Property::TracksLiveness);
  MRI = &MF->getRegInfo();
  TII = static_cast<const ARMBaseInstrInfo*>(ST.getInstrInfo());
  TRI = ST.getRegisterInfo();
  BBUtils = std::unique_ptr<ARMBasicBlockUtils>(new ARMBasicBlockUtils(*MF));
  BBUtils->computeAllBlockSizes();
  BBUtils->adjustBBOffsetsAfter(&MF->front());

  bool Changed = false;
  for (auto ML : *MLI) {
    if (ML->isOutermost())
      Changed |= ProcessLoop(ML);
  }
  Changed |= RevertNonLoops();
  return Changed;
}

bool ARMLowOverheadLoops::ProcessLoop(MachineLoop *ML) {

  bool Changed = false;

  // Process inner loops first.
  for (MachineLoop *L : *ML)
    Changed |= ProcessLoop(L);

  LLVM_DEBUG({
    dbgs() << "ARM Loops: Processing loop containing:\n";
    if (auto *Preheader = ML->getLoopPreheader())
      dbgs() << " - Preheader: " << printMBBReference(*Preheader) << "\n";
    else if (auto *Preheader = MLI->findLoopPreheader(ML, true, true))
      dbgs() << " - Preheader: " << printMBBReference(*Preheader) << "\n";
    for (auto *MBB : ML->getBlocks())
      dbgs() << " - Block: " << printMBBReference(*MBB) << "\n";
  });

  // Search the given block for a loop start instruction. If one isn't found,
  // and there's only one predecessor block, search that one too.
  std::function<MachineInstr*(MachineBasicBlock*)> SearchForStart =
    [&SearchForStart](MachineBasicBlock *MBB) -> MachineInstr* {
    for (auto &MI : *MBB) {
      if (isLoopStart(MI))
        return &MI;
    }
    if (MBB->pred_size() == 1)
      return SearchForStart(*MBB->pred_begin());
    return nullptr;
  };

  LowOverheadLoop LoLoop(*ML, *MLI, *RDA, *TRI, *TII);
  // Search the preheader for the start intrinsic.
  // FIXME: I don't see why we shouldn't be supporting multiple predecessors
  // with potentially multiple set.loop.iterations, so we need to enable this.
  if (LoLoop.Preheader)
    LoLoop.Start = SearchForStart(LoLoop.Preheader);
  else
    return Changed;

  // Find the low-overhead loop components and decide whether or not to fall
  // back to a normal loop. Also look for a vctp instructions and decide
  // whether we can convert that predicate using tail predication.
  for (auto *MBB : reverse(ML->getBlocks())) {
    for (auto &MI : *MBB) {
      if (MI.isDebugValue())
        continue;
      else if (MI.getOpcode() == ARM::t2LoopDec)
        LoLoop.Dec = &MI;
      else if (MI.getOpcode() == ARM::t2LoopEnd)
        LoLoop.End = &MI;
      else if (MI.getOpcode() == ARM::t2LoopEndDec)
        LoLoop.End = LoLoop.Dec = &MI;
      else if (isLoopStart(MI))
        LoLoop.Start = &MI;
      else if (MI.getDesc().isCall()) {
        // TODO: Though the call will require LE to execute again, does this
        // mean we should revert? Always executing LE hopefully should be
        // faster than performing a sub,cmp,br or even subs,br.
        LoLoop.Revert = true;
        LLVM_DEBUG(dbgs() << "ARM Loops: Found call.\n");
      } else {
        // Record VPR defs and build up their corresponding vpt blocks.
        // Check we know how to tail predicate any mve instructions.
        LoLoop.AnalyseMVEInst(&MI);
      }
    }
  }

  LLVM_DEBUG(LoLoop.dump());
  if (!LoLoop.FoundAllComponents()) {
    LLVM_DEBUG(dbgs() << "ARM Loops: Didn't find loop start, update, end\n");
    return Changed;
  }

  assert(LoLoop.Start->getOpcode() != ARM::t2WhileLoopStart &&
         "Expected t2WhileLoopStart to be removed before regalloc!");

  // Check that the only instruction using LoopDec is LoopEnd. This can only
  // happen when the Dec and End are separate, not a single t2LoopEndDec.
  // TODO: Check for copy chains that really have no effect.
  if (LoLoop.Dec != LoLoop.End) {
    SmallPtrSet<MachineInstr *, 2> Uses;
    RDA->getReachingLocalUses(LoLoop.Dec, MCRegister::from(ARM::LR), Uses);
    if (Uses.size() > 1 || !Uses.count(LoLoop.End)) {
      LLVM_DEBUG(dbgs() << "ARM Loops: Unable to remove LoopDec.\n");
      LoLoop.Revert = true;
    }
  }
  LoLoop.Validate(BBUtils.get());
  Expand(LoLoop);
  return true;
}

// WhileLoopStart holds the exit block, so produce a cmp lr, 0 and then a
// beq that branches to the exit branch.
// TODO: We could also try to generate a cbz if the value in LR is also in
// another low register.
void ARMLowOverheadLoops::RevertWhile(MachineInstr *MI) const {
  LLVM_DEBUG(dbgs() << "ARM Loops: Reverting to cmp: " << *MI);
  MachineBasicBlock *DestBB = getWhileLoopStartTargetBB(*MI);
  unsigned BrOpc = BBUtils->isBBInRange(MI, DestBB, 254) ?
    ARM::tBcc : ARM::t2Bcc;

  RevertWhileLoopStartLR(MI, TII, BrOpc);
}

void ARMLowOverheadLoops::RevertDo(MachineInstr *MI) const {
  LLVM_DEBUG(dbgs() << "ARM Loops: Reverting to mov: " << *MI);
  RevertDoLoopStart(MI, TII);
}

bool ARMLowOverheadLoops::RevertLoopDec(MachineInstr *MI) const {
  LLVM_DEBUG(dbgs() << "ARM Loops: Reverting to sub: " << *MI);
  MachineBasicBlock *MBB = MI->getParent();
  SmallPtrSet<MachineInstr*, 1> Ignore;
  for (auto I = MachineBasicBlock::iterator(MI), E = MBB->end(); I != E; ++I) {
    if (I->getOpcode() == ARM::t2LoopEnd) {
      Ignore.insert(&*I);
      break;
    }
  }

  // If nothing defines CPSR between LoopDec and LoopEnd, use a t2SUBS.
  bool SetFlags =
      RDA->isSafeToDefRegAt(MI, MCRegister::from(ARM::CPSR), Ignore);

  llvm::RevertLoopDec(MI, TII, SetFlags);
  return SetFlags;
}

// Generate a subs, or sub and cmp, and a branch instead of an LE.
void ARMLowOverheadLoops::RevertLoopEnd(MachineInstr *MI, bool SkipCmp) const {
  LLVM_DEBUG(dbgs() << "ARM Loops: Reverting to cmp, br: " << *MI);

  MachineBasicBlock *DestBB = MI->getOperand(1).getMBB();
  unsigned BrOpc = BBUtils->isBBInRange(MI, DestBB, 254) ?
    ARM::tBcc : ARM::t2Bcc;

  llvm::RevertLoopEnd(MI, TII, BrOpc, SkipCmp);
}

// Generate a subs, or sub and cmp, and a branch instead of an LE.
void ARMLowOverheadLoops::RevertLoopEndDec(MachineInstr *MI) const {
  LLVM_DEBUG(dbgs() << "ARM Loops: Reverting to subs, br: " << *MI);
  assert(MI->getOpcode() == ARM::t2LoopEndDec && "Expected a t2LoopEndDec!");
  MachineBasicBlock *MBB = MI->getParent();

  MachineInstrBuilder MIB =
      BuildMI(*MBB, MI, MI->getDebugLoc(), TII->get(ARM::t2SUBri));
  MIB.addDef(ARM::LR);
  MIB.add(MI->getOperand(1));
  MIB.addImm(1);
  MIB.addImm(ARMCC::AL);
  MIB.addReg(ARM::NoRegister);
  MIB.addReg(ARM::CPSR);
  MIB->getOperand(5).setIsDef(true);

  MachineBasicBlock *DestBB = MI->getOperand(2).getMBB();
  unsigned BrOpc =
      BBUtils->isBBInRange(MI, DestBB, 254) ? ARM::tBcc : ARM::t2Bcc;

  // Create bne
  MIB = BuildMI(*MBB, MI, MI->getDebugLoc(), TII->get(BrOpc));
  MIB.add(MI->getOperand(2)); // branch target
  MIB.addImm(ARMCC::NE);      // condition code
  MIB.addReg(ARM::CPSR);

  MI->eraseFromParent();
}

// Perform dead code elimation on the loop iteration count setup expression.
// If we are tail-predicating, the number of elements to be processed is the
// operand of the VCTP instruction in the vector body, see getCount(), which is
// register $r3 in this example:
//
//   $lr = big-itercount-expression
//   ..
//   $lr = t2DoLoopStart renamable $lr
//   vector.body:
//     ..
//     $vpr = MVE_VCTP32 renamable $r3
//     renamable $lr = t2LoopDec killed renamable $lr, 1
//     t2LoopEnd renamable $lr, %vector.body
//     tB %end
//
// What we would like achieve here is to replace the do-loop start pseudo
// instruction t2DoLoopStart with:
//
//    $lr = MVE_DLSTP_32 killed renamable $r3
//
// Thus, $r3 which defines the number of elements, is written to $lr,
// and then we want to delete the whole chain that used to define $lr,
// see the comment below how this chain could look like.
//
void ARMLowOverheadLoops::IterationCountDCE(LowOverheadLoop &LoLoop) {
  if (!LoLoop.IsTailPredicationLegal())
    return;

  LLVM_DEBUG(dbgs() << "ARM Loops: Trying DCE on loop iteration count.\n");

  MachineInstr *Def = RDA->getMIOperand(LoLoop.Start, 1);
  if (!Def) {
    LLVM_DEBUG(dbgs() << "ARM Loops: Couldn't find iteration count.\n");
    return;
  }

  // Collect and remove the users of iteration count.
  SmallPtrSet<MachineInstr*, 4> Killed  = { LoLoop.Start, LoLoop.Dec,
                                            LoLoop.End };
  if (!TryRemove(Def, *RDA, LoLoop.ToRemove, Killed))
    LLVM_DEBUG(dbgs() << "ARM Loops: Unsafe to remove loop iteration count.\n");
}

MachineInstr* ARMLowOverheadLoops::ExpandLoopStart(LowOverheadLoop &LoLoop) {
  LLVM_DEBUG(dbgs() << "ARM Loops: Expanding LoopStart.\n");
  // When using tail-predication, try to delete the dead code that was used to
  // calculate the number of loop iterations.
  IterationCountDCE(LoLoop);

  MachineBasicBlock::iterator InsertPt = LoLoop.StartInsertPt;
  MachineInstr *Start = LoLoop.Start;
  MachineBasicBlock *MBB = LoLoop.StartInsertBB;
  unsigned Opc = LoLoop.getStartOpcode();
  MachineOperand &Count = LoLoop.getLoopStartOperand();

  // A DLS lr, lr we needn't emit
  MachineInstr* NewStart;
  if (Opc == ARM::t2DLS && Count.isReg() && Count.getReg() == ARM::LR) {
    LLVM_DEBUG(dbgs() << "ARM Loops: Didn't insert start: DLS lr, lr");
    NewStart = nullptr;
  } else {
    MachineInstrBuilder MIB =
      BuildMI(*MBB, InsertPt, Start->getDebugLoc(), TII->get(Opc));

    MIB.addDef(ARM::LR);
    MIB.add(Count);
<<<<<<< HEAD
    if (!isDo(Start))
      MIB.add(Start->getOperand(1));
=======
    if (isWhileLoopStart(*Start))
      MIB.addMBB(getWhileLoopStartTargetBB(*Start));
>>>>>>> 2ab1d525

    LLVM_DEBUG(dbgs() << "ARM Loops: Inserted start: " << *MIB);
    NewStart = &*MIB;
  }

  LoLoop.ToRemove.insert(Start);
  return NewStart;
}

void ARMLowOverheadLoops::ConvertVPTBlocks(LowOverheadLoop &LoLoop) {
  auto RemovePredicate = [](MachineInstr *MI) {
    if (MI->isDebugInstr())
      return;
    LLVM_DEBUG(dbgs() << "ARM Loops: Removing predicate from: " << *MI);
    int PIdx = llvm::findFirstVPTPredOperandIdx(*MI);
    assert(PIdx >= 1 && "Trying to unpredicate a non-predicated instruction");
    assert(MI->getOperand(PIdx).getImm() == ARMVCC::Then &&
           "Expected Then predicate!");
    MI->getOperand(PIdx).setImm(ARMVCC::None);
    MI->getOperand(PIdx + 1).setReg(0);
  };

  for (auto &Block : LoLoop.getVPTBlocks()) {
    SmallVectorImpl<MachineInstr *> &Insts = Block.getInsts();

    auto ReplaceVCMPWithVPT = [&](MachineInstr *&TheVCMP, MachineInstr *At) {
      assert(TheVCMP && "Replacing a removed or non-existent VCMP");
      // Replace the VCMP with a VPT
      MachineInstrBuilder MIB =
          BuildMI(*At->getParent(), At, At->getDebugLoc(),
                  TII->get(VCMPOpcodeToVPT(TheVCMP->getOpcode())));
      MIB.addImm(ARMVCC::Then);
      // Register one
      MIB.add(TheVCMP->getOperand(1));
      // Register two
      MIB.add(TheVCMP->getOperand(2));
      // The comparison code, e.g. ge, eq, lt
      MIB.add(TheVCMP->getOperand(3));
      LLVM_DEBUG(dbgs() << "ARM Loops: Combining with VCMP to VPT: " << *MIB);
      LoLoop.BlockMasksToRecompute.insert(MIB.getInstr());
      LoLoop.ToRemove.insert(TheVCMP);
      TheVCMP = nullptr;
    };

    if (VPTState::isEntryPredicatedOnVCTP(Block, /*exclusive*/ true)) {
      MachineInstr *VPST = Insts.front();
      if (VPTState::hasUniformPredicate(Block)) {
        // A vpt block starting with VPST, is only predicated upon vctp and has no
        // internal vpr defs:
        // - Remove vpst.
        // - Unpredicate the remaining instructions.
        LLVM_DEBUG(dbgs() << "ARM Loops: Removing VPST: " << *VPST);
        for (unsigned i = 1; i < Insts.size(); ++i)
          RemovePredicate(Insts[i]);
      } else {
        // The VPT block has a non-uniform predicate but it uses a vpst and its
        // entry is guarded only by a vctp, which means we:
        // - Need to remove the original vpst.
        // - Then need to unpredicate any following instructions, until
        //   we come across the divergent vpr def.
        // - Insert a new vpst to predicate the instruction(s) that following
        //   the divergent vpr def.
        MachineInstr *Divergent = VPTState::getDivergent(Block);
        MachineBasicBlock *MBB = Divergent->getParent();
        auto DivergentNext = ++MachineBasicBlock::iterator(Divergent);
        while (DivergentNext != MBB->end() && DivergentNext->isDebugInstr())
          ++DivergentNext;

        bool DivergentNextIsPredicated =
            DivergentNext != MBB->end() &&
            getVPTInstrPredicate(*DivergentNext) != ARMVCC::None;

        for (auto I = ++MachineBasicBlock::iterator(VPST), E = DivergentNext;
             I != E; ++I)
          RemovePredicate(&*I);

        // Check if the instruction defining vpr is a vcmp so it can be combined
        // with the VPST This should be the divergent instruction
        MachineInstr *VCMP =
            VCMPOpcodeToVPT(Divergent->getOpcode()) != 0 ? Divergent : nullptr;

        if (DivergentNextIsPredicated) {
          // Insert a VPST at the divergent only if the next instruction
          // would actually use it. A VCMP following a VPST can be
          // merged into a VPT so do that instead if the VCMP exists.
          if (!VCMP) {
            // Create a VPST (with a null mask for now, we'll recompute it
            // later)
            MachineInstrBuilder MIB =
                BuildMI(*Divergent->getParent(), Divergent,
                        Divergent->getDebugLoc(), TII->get(ARM::MVE_VPST));
            MIB.addImm(0);
            LLVM_DEBUG(dbgs() << "ARM Loops: Created VPST: " << *MIB);
            LoLoop.BlockMasksToRecompute.insert(MIB.getInstr());
          } else {
            // No RDA checks are necessary here since the VPST would have been
            // directly after the VCMP
            ReplaceVCMPWithVPT(VCMP, VCMP);
          }
        }
      }
      LLVM_DEBUG(dbgs() << "ARM Loops: Removing VPST: " << *VPST);
      LoLoop.ToRemove.insert(VPST);
    } else if (Block.containsVCTP()) {
      // The vctp will be removed, so either the entire block will be dead or
      // the block mask of the vp(s)t will need to be recomputed.
      MachineInstr *VPST = Insts.front();
      if (Block.size() == 2) {
        assert(VPST->getOpcode() == ARM::MVE_VPST &&
               "Found a VPST in an otherwise empty vpt block");
        LoLoop.ToRemove.insert(VPST);
      } else
        LoLoop.BlockMasksToRecompute.insert(VPST);
    } else if (Insts.front()->getOpcode() == ARM::MVE_VPST) {
      // If this block starts with a VPST then attempt to merge it with the
      // preceeding un-merged VCMP into a VPT. This VCMP comes from a VPT
      // block that no longer exists
      MachineInstr *VPST = Insts.front();
      auto Next = ++MachineBasicBlock::iterator(VPST);
      assert(getVPTInstrPredicate(*Next) != ARMVCC::None &&
             "The instruction after a VPST must be predicated");
      (void)Next;
      MachineInstr *VprDef = RDA->getUniqueReachingMIDef(VPST, ARM::VPR);
      if (VprDef && VCMPOpcodeToVPT(VprDef->getOpcode()) &&
          !LoLoop.ToRemove.contains(VprDef)) {
        MachineInstr *VCMP = VprDef;
        // The VCMP and VPST can only be merged if the VCMP's operands will have
        // the same values at the VPST.
        // If any of the instructions between the VCMP and VPST are predicated
        // then a different code path is expected to have merged the VCMP and
        // VPST already.
        if (std::none_of(++MachineBasicBlock::iterator(VCMP),
                         MachineBasicBlock::iterator(VPST), hasVPRUse) &&
            RDA->hasSameReachingDef(VCMP, VPST, VCMP->getOperand(1).getReg()) &&
            RDA->hasSameReachingDef(VCMP, VPST, VCMP->getOperand(2).getReg())) {
          ReplaceVCMPWithVPT(VCMP, VPST);
          LLVM_DEBUG(dbgs() << "ARM Loops: Removing VPST: " << *VPST);
          LoLoop.ToRemove.insert(VPST);
        }
      }
    }
  }

  LoLoop.ToRemove.insert(LoLoop.VCTPs.begin(), LoLoop.VCTPs.end());
}

void ARMLowOverheadLoops::Expand(LowOverheadLoop &LoLoop) {

  // Combine the LoopDec and LoopEnd instructions into LE(TP).
  auto ExpandLoopEnd = [this](LowOverheadLoop &LoLoop) {
    MachineInstr *End = LoLoop.End;
    MachineBasicBlock *MBB = End->getParent();
    unsigned Opc = LoLoop.IsTailPredicationLegal() ?
      ARM::MVE_LETP : ARM::t2LEUpdate;
    MachineInstrBuilder MIB = BuildMI(*MBB, End, End->getDebugLoc(),
                                      TII->get(Opc));
    MIB.addDef(ARM::LR);
    unsigned Off = LoLoop.Dec == LoLoop.End ? 1 : 0;
    MIB.add(End->getOperand(Off + 0));
    MIB.add(End->getOperand(Off + 1));
    LLVM_DEBUG(dbgs() << "ARM Loops: Inserted LE: " << *MIB);
    LoLoop.ToRemove.insert(LoLoop.Dec);
    LoLoop.ToRemove.insert(End);
    return &*MIB;
  };

  // TODO: We should be able to automatically remove these branches before we
  // get here - probably by teaching analyzeBranch about the pseudo
  // instructions.
  // If there is an unconditional branch, after I, that just branches to the
  // next block, remove it.
  auto RemoveDeadBranch = [](MachineInstr *I) {
    MachineBasicBlock *BB = I->getParent();
    MachineInstr *Terminator = &BB->instr_back();
    if (Terminator->isUnconditionalBranch() && I != Terminator) {
      MachineBasicBlock *Succ = Terminator->getOperand(0).getMBB();
      if (BB->isLayoutSuccessor(Succ)) {
        LLVM_DEBUG(dbgs() << "ARM Loops: Removing branch: " << *Terminator);
        Terminator->eraseFromParent();
      }
    }
  };

  // And VMOVCopies need to become 2xVMOVD for tail predication to be valid.
  // Anything other MQPRCopy can be converted to MVE_VORR later on.
  auto ExpandVMOVCopies = [this](SmallPtrSet<MachineInstr *, 4> &VMOVCopies) {
    for (auto *MI : VMOVCopies) {
      LLVM_DEBUG(dbgs() << "Converting copy to VMOVD: " << *MI);
      assert(MI->getOpcode() == ARM::MQPRCopy && "Only expected MQPRCOPY!");
      MachineBasicBlock *MBB = MI->getParent();
      Register Dst = MI->getOperand(0).getReg();
      Register Src = MI->getOperand(1).getReg();
      auto MIB1 = BuildMI(*MBB, MI, MI->getDebugLoc(), TII->get(ARM::VMOVD),
                          ARM::D0 + (Dst - ARM::Q0) * 2)
                      .addReg(ARM::D0 + (Src - ARM::Q0) * 2)
                      .add(predOps(ARMCC::AL));
      (void)MIB1;
      LLVM_DEBUG(dbgs() << " into " << *MIB1);
      auto MIB2 = BuildMI(*MBB, MI, MI->getDebugLoc(), TII->get(ARM::VMOVD),
                          ARM::D0 + (Dst - ARM::Q0) * 2 + 1)
                      .addReg(ARM::D0 + (Src - ARM::Q0) * 2 + 1)
                      .add(predOps(ARMCC::AL));
      LLVM_DEBUG(dbgs() << " and  " << *MIB2);
      (void)MIB2;
      MI->eraseFromParent();
    }
  };

  if (LoLoop.Revert) {
    if (isWhileLoopStart(*LoLoop.Start))
      RevertWhile(LoLoop.Start);
    else
      RevertDo(LoLoop.Start);
    if (LoLoop.Dec == LoLoop.End)
      RevertLoopEndDec(LoLoop.End);
    else
      RevertLoopEnd(LoLoop.End, RevertLoopDec(LoLoop.Dec));
  } else {
    ExpandVMOVCopies(LoLoop.VMOVCopies);
    LoLoop.Start = ExpandLoopStart(LoLoop);
    if (LoLoop.Start)
      RemoveDeadBranch(LoLoop.Start);
    LoLoop.End = ExpandLoopEnd(LoLoop);
    RemoveDeadBranch(LoLoop.End);
    if (LoLoop.IsTailPredicationLegal())
      ConvertVPTBlocks(LoLoop);
    for (auto *I : LoLoop.ToRemove) {
      LLVM_DEBUG(dbgs() << "ARM Loops: Erasing " << *I);
      I->eraseFromParent();
    }
    for (auto *I : LoLoop.BlockMasksToRecompute) {
      LLVM_DEBUG(dbgs() << "ARM Loops: Recomputing VPT/VPST Block Mask: " << *I);
      recomputeVPTBlockMask(*I);
      LLVM_DEBUG(dbgs() << "           ... done: " << *I);
    }
  }

  PostOrderLoopTraversal DFS(LoLoop.ML, *MLI);
  DFS.ProcessLoop();
  const SmallVectorImpl<MachineBasicBlock*> &PostOrder = DFS.getOrder();
  for (auto *MBB : PostOrder) {
    recomputeLiveIns(*MBB);
    // FIXME: For some reason, the live-in print order is non-deterministic for
    // our tests and I can't out why... So just sort them.
    MBB->sortUniqueLiveIns();
  }

  for (auto *MBB : reverse(PostOrder))
    recomputeLivenessFlags(*MBB);

  // We've moved, removed and inserted new instructions, so update RDA.
  RDA->reset();
}

bool ARMLowOverheadLoops::RevertNonLoops() {
  LLVM_DEBUG(dbgs() << "ARM Loops: Reverting any remaining pseudos...\n");
  bool Changed = false;

  for (auto &MBB : *MF) {
    SmallVector<MachineInstr*, 4> Starts;
    SmallVector<MachineInstr*, 4> Decs;
    SmallVector<MachineInstr*, 4> Ends;
    SmallVector<MachineInstr *, 4> EndDecs;
    SmallVector<MachineInstr *, 4> MQPRCopies;

    for (auto &I : MBB) {
      if (isLoopStart(I))
        Starts.push_back(&I);
      else if (I.getOpcode() == ARM::t2LoopDec)
        Decs.push_back(&I);
      else if (I.getOpcode() == ARM::t2LoopEnd)
        Ends.push_back(&I);
      else if (I.getOpcode() == ARM::t2LoopEndDec)
        EndDecs.push_back(&I);
      else if (I.getOpcode() == ARM::MQPRCopy)
        MQPRCopies.push_back(&I);
    }

    if (Starts.empty() && Decs.empty() && Ends.empty() && EndDecs.empty() &&
        MQPRCopies.empty())
      continue;

    Changed = true;

    for (auto *Start : Starts) {
      if (isWhileLoopStart(*Start))
        RevertWhile(Start);
      else
        RevertDo(Start);
    }
    for (auto *Dec : Decs)
      RevertLoopDec(Dec);

    for (auto *End : Ends)
      RevertLoopEnd(End);
    for (auto *End : EndDecs)
      RevertLoopEndDec(End);
    for (auto *MI : MQPRCopies) {
      LLVM_DEBUG(dbgs() << "Converting copy to VORR: " << *MI);
      assert(MI->getOpcode() == ARM::MQPRCopy && "Only expected MQPRCOPY!");
      MachineBasicBlock *MBB = MI->getParent();
      auto MIB = BuildMI(*MBB, MI, MI->getDebugLoc(), TII->get(ARM::MVE_VORR),
                         MI->getOperand(0).getReg())
                     .add(MI->getOperand(1))
                     .add(MI->getOperand(1));
      addUnpredicatedMveVpredROp(MIB, MI->getOperand(0).getReg());
      MI->eraseFromParent();
    }
  }
  return Changed;
}

FunctionPass *llvm::createARMLowOverheadLoopsPass() {
  return new ARMLowOverheadLoops();
}<|MERGE_RESOLUTION|>--- conflicted
+++ resolved
@@ -793,19 +793,12 @@
     }
   }
 
-<<<<<<< HEAD
-  // If we converted the LoopStart to a t2DoLoopStartTP, we can also remove any
-  // extra instructions in the preheader, which often includes a now unused MOV.
-  if (Start->getOpcode() == ARM::t2DoLoopStartTP && Preheader &&
-      !Preheader->empty() &&
-=======
   // If we converted the LoopStart to a t2DoLoopStartTP/t2WhileLoopStartTP, we
   // can also remove any extra instructions in the preheader, which often
   // includes a now unused MOV.
   if ((Start->getOpcode() == ARM::t2DoLoopStartTP ||
        Start->getOpcode() == ARM::t2WhileLoopStartTP) &&
       Preheader && !Preheader->empty() &&
->>>>>>> 2ab1d525
       !RDA.hasLocalDefBefore(VCTP, VCTP->getOperand(1).getReg())) {
     if (auto *Def = RDA.getUniqueReachingMIDef(
             &Preheader->back(), VCTP->getOperand(1).getReg().asMCReg())) {
@@ -1567,13 +1560,8 @@
 
     MIB.addDef(ARM::LR);
     MIB.add(Count);
-<<<<<<< HEAD
-    if (!isDo(Start))
-      MIB.add(Start->getOperand(1));
-=======
     if (isWhileLoopStart(*Start))
       MIB.addMBB(getWhileLoopStartTargetBB(*Start));
->>>>>>> 2ab1d525
 
     LLVM_DEBUG(dbgs() << "ARM Loops: Inserted start: " << *MIB);
     NewStart = &*MIB;
