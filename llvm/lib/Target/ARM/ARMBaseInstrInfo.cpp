--- conflicted
+++ resolved
@@ -6083,15 +6083,6 @@
 
   // Stack might be involved but addressing mode doesn't handle any offset.
   // Rq: AddrModeT1_[1|2|4] don't operate on SP
-<<<<<<< HEAD
-  if (AddrMode == ARMII::AddrMode1        // Arithmetic instructions
-      || AddrMode == ARMII::AddrMode4     // Load/Store Multiple
-      || AddrMode == ARMII::AddrMode6     // Neon Load/Store Multiple
-      || AddrMode == ARMII::AddrModeT2_so // SP can't be used as based register
-      || AddrMode == ARMII::AddrModeT2_pc // PCrel access
-      || AddrMode == ARMII::AddrMode2     // Used by PRE and POST indexed LD/ST
-      || AddrMode == ARMII::AddrModeNone)
-=======
   if (AddrMode == ARMII::AddrMode1 ||       // Arithmetic instructions
       AddrMode == ARMII::AddrMode4 ||       // Load/Store Multiple
       AddrMode == ARMII::AddrMode6 ||       // Neon Load/Store Multiple
@@ -6104,7 +6095,6 @@
       AddrMode == ARMII::AddrModeNone ||
       AddrMode == ARMII::AddrModeT2_i8 ||   // Pre/Post inc instructions
       AddrMode == ARMII::AddrModeT2_i8neg)  // Always negative imm
->>>>>>> 2ab1d525
     return false;
 
   unsigned NumOps = MI->getDesc().getNumOperands();
@@ -6142,12 +6132,6 @@
     NumBits = 8;
     Scale = 2;
     break;
-<<<<<<< HEAD
-  case ARMII::AddrModeT2_i8:
-    NumBits = 8;
-    break;
-  case ARMII::AddrModeT2_i8s4:
-=======
   case ARMII::AddrModeT2_i8pos:
     NumBits = 8;
     break;
@@ -6156,7 +6140,6 @@
     assert((Fixup & 3) == 0 && "Can't encode this offset!");
     NumBits = 10;
     break;
->>>>>>> 2ab1d525
   case ARMII::AddrModeT2_ldrex:
     NumBits = 8;
     Scale = 4;
@@ -6165,20 +6148,6 @@
   case ARMII::AddrMode_i12:
     NumBits = 12;
     break;
-<<<<<<< HEAD
-  case ARMII::AddrModeT2_i7:
-    NumBits = 7;
-    break;
-  case ARMII::AddrModeT2_i7s2:
-    NumBits = 7;
-    Scale = 2;
-    break;
-  case ARMII::AddrModeT2_i7s4:
-    NumBits = 7;
-    Scale = 4;
-    break;
-=======
->>>>>>> 2ab1d525
   case ARMII::AddrModeT1_s: // SP-relative LD/ST
     NumBits = 8;
     Scale = 4;
@@ -6188,13 +6157,8 @@
   }
   // Make sure the offset is encodable for instructions that scale the
   // immediate.
-<<<<<<< HEAD
-  if (((OffVal * Scale + Fixup) & (Scale - 1)) != 0)
-    return false;
-=======
   assert(((OffVal * Scale + Fixup) & (Scale - 1)) == 0 &&
          "Can't encode this offset!");
->>>>>>> 2ab1d525
   OffVal += Fixup / Scale;
 
   unsigned Mask = (1 << NumBits) - 1;
@@ -6206,9 +6170,6 @@
   }
 
   return false;
-<<<<<<< HEAD
-
-=======
 }
 
 void ARMBaseInstrInfo::mergeOutliningCandidateAttributes(
@@ -6221,7 +6182,6 @@
     F.addFnAttr(CFn.getFnAttribute("branch-target-enforcement"));
 
   ARMGenInstrInfo::mergeOutliningCandidateAttributes(F, Candidates);
->>>>>>> 2ab1d525
 }
 
 bool ARMBaseInstrInfo::isFunctionSafeToOutlineFrom(
@@ -6473,20 +6433,6 @@
   for (MachineInstr &MI : MBB) {
     checkAndUpdateStackOffset(&MI, Subtarget.getStackAlignment().value(), true);
   }
-<<<<<<< HEAD
-}
-
-void ARMBaseInstrInfo::saveLROnStack(MachineBasicBlock &MBB,
-                                     MachineBasicBlock::iterator It) const {
-  unsigned Opc = Subtarget.isThumb() ? ARM::t2STR_PRE : ARM::STR_PRE_IMM;
-  int Align = -Subtarget.getStackAlignment().value();
-  BuildMI(MBB, It, DebugLoc(), get(Opc), ARM::SP)
-    .addReg(ARM::LR, RegState::Kill)
-    .addReg(ARM::SP)
-    .addImm(Align)
-    .add(predOps(ARMCC::AL));
-=======
->>>>>>> 2ab1d525
 }
 
 void ARMBaseInstrInfo::saveLROnStack(MachineBasicBlock &MBB,
@@ -6690,12 +6636,6 @@
            "Can only fix up stack references once");
     fixupPostOutline(MBB);
 
-    // Fix up the instructions in the range, since we're going to modify the
-    // stack.
-    assert(OF.FrameConstructionID != MachineOutlinerDefault &&
-           "Can only fix up stack references once");
-    fixupPostOutline(MBB);
-
     // Insert a restore before the terminator for the function.  Restore LR.
     restoreLRFromStack(MBB, Et, true, Auth);
   }
@@ -6776,14 +6716,8 @@
   // We have the default case. Save and restore from SP.
   if (!MBB.isLiveIn(ARM::LR))
     MBB.addLiveIn(ARM::LR);
-<<<<<<< HEAD
-  saveLROnStack(MBB, It);
-  if (!AFI.isLRSpilled())
-    emitCFIForLRSaveOnStack(MBB, It);
-=======
   bool Auth = !AFI.isLRSpilled() && AFI.shouldSignReturnAddress(true);
   saveLROnStack(MBB, It, !AFI.isLRSpilled(), Auth);
->>>>>>> 2ab1d525
   CallPt = MBB.insert(It, CallMIB);
   restoreLRFromStack(MBB, It, !AFI.isLRSpilled(), Auth);
   It--;
