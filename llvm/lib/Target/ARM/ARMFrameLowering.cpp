//===- ARMFrameLowering.cpp - ARM Frame Information -----------------------===//
//
// Part of the LLVM Project, under the Apache License v2.0 with LLVM Exceptions.
// See https://llvm.org/LICENSE.txt for license information.
// SPDX-License-Identifier: Apache-2.0 WITH LLVM-exception
//
//===----------------------------------------------------------------------===//
//
// This file contains the ARM implementation of TargetFrameLowering class.
//
//===----------------------------------------------------------------------===//
//
// This file contains the ARM implementation of TargetFrameLowering class.
//
// On ARM, stack frames are structured as follows:
//
// The stack grows downward.
//
// All of the individual frame areas on the frame below are optional, i.e. it's
// possible to create a function so that the particular area isn't present
// in the frame.
//
// At function entry, the "frame" looks as follows:
//
// |                                   | Higher address
// |-----------------------------------|
// |                                   |
// | arguments passed on the stack     |
// |                                   |
// |-----------------------------------| <- sp
// |                                   | Lower address
//
//
// After the prologue has run, the frame has the following general structure.
// Technically the last frame area (VLAs) doesn't get created until in the
// main function body, after the prologue is run. However, it's depicted here
// for completeness.
//
// |                                   | Higher address
// |-----------------------------------|
// |                                   |
// | arguments passed on the stack     |
// |                                   |
// |-----------------------------------| <- (sp at function entry)
// |                                   |
// | varargs from registers            |
// |                                   |
// |-----------------------------------|
// |                                   |
// | prev_fp, prev_lr                  |
// | (a.k.a. "frame record")           |
// |                                   |
// |- - - - - - - - - - - - - - - - - -| <- fp (r7 or r11)
// |                                   |
// | callee-saved gpr registers        |
// |                                   |
// |-----------------------------------|
// |                                   |
// | callee-saved fp/simd regs         |
// |                                   |
// |-----------------------------------|
// |.empty.space.to.make.part.below....|
// |.aligned.in.case.it.needs.more.than| (size of this area is unknown at
// |.the.standard.8-byte.alignment.....|  compile time; if present)
// |-----------------------------------|
// |                                   |
// | local variables of fixed size     |
// | including spill slots             |
// |-----------------------------------| <- base pointer (not defined by ABI,
// |.variable-sized.local.variables....|       LLVM chooses r6)
// |.(VLAs)............................| (size of this area is unknown at
// |...................................|  compile time)
// |-----------------------------------| <- sp
// |                                   | Lower address
//
//
// To access the data in a frame, at-compile time, a constant offset must be
// computable from one of the pointers (fp, bp, sp) to access it. The size
// of the areas with a dotted background cannot be computed at compile-time
// if they are present, making it required to have all three of fp, bp and
// sp to be set up to be able to access all contents in the frame areas,
// assuming all of the frame areas are non-empty.
//
// For most functions, some of the frame areas are empty. For those functions,
// it may not be necessary to set up fp or bp:
// * A base pointer is definitely needed when there are both VLAs and local
//   variables with more-than-default alignment requirements.
// * A frame pointer is definitely needed when there are local variables with
//   more-than-default alignment requirements.
//
// In some cases when a base pointer is not strictly needed, it is generated
// anyway when offsets from the frame pointer to access local variables become
// so large that the offset can't be encoded in the immediate fields of loads
// or stores.
//
// The frame pointer might be chosen to be r7 or r11, depending on the target
<<<<<<< HEAD
// architecture and operating system. See ARMSubtarget::useR7AsFramePointer for
=======
// architecture and operating system. See ARMSubtarget::getFramePointerReg for
>>>>>>> 2ab1d525
// details.
//
// Outgoing function arguments must be at the bottom of the stack frame when
// calling another function. If we do not have variable-sized stack objects, we
// can allocate a "reserved call frame" area at the bottom of the local
// variable area, large enough for all outgoing calls. If we do have VLAs, then
// the stack pointer must be decremented and incremented around each call to
// make space for the arguments below the VLAs.
//
//===----------------------------------------------------------------------===//

#include "ARMFrameLowering.h"
#include "ARMBaseInstrInfo.h"
#include "ARMBaseRegisterInfo.h"
#include "ARMConstantPoolValue.h"
#include "ARMMachineFunctionInfo.h"
#include "ARMSubtarget.h"
#include "MCTargetDesc/ARMAddressingModes.h"
#include "MCTargetDesc/ARMBaseInfo.h"
#include "Utils/ARMBaseInfo.h"
#include "llvm/ADT/BitVector.h"
#include "llvm/ADT/STLExtras.h"
#include "llvm/ADT/SmallPtrSet.h"
#include "llvm/ADT/SmallVector.h"
#include "llvm/CodeGen/MachineBasicBlock.h"
#include "llvm/CodeGen/MachineConstantPool.h"
#include "llvm/CodeGen/MachineFrameInfo.h"
#include "llvm/CodeGen/MachineFunction.h"
#include "llvm/CodeGen/MachineInstr.h"
#include "llvm/CodeGen/MachineInstrBuilder.h"
#include "llvm/CodeGen/MachineJumpTableInfo.h"
#include "llvm/CodeGen/MachineModuleInfo.h"
#include "llvm/CodeGen/MachineOperand.h"
#include "llvm/CodeGen/MachineRegisterInfo.h"
#include "llvm/CodeGen/RegisterScavenging.h"
#include "llvm/CodeGen/TargetInstrInfo.h"
#include "llvm/CodeGen/TargetOpcodes.h"
#include "llvm/CodeGen/TargetRegisterInfo.h"
#include "llvm/CodeGen/TargetSubtargetInfo.h"
#include "llvm/IR/Attributes.h"
#include "llvm/IR/CallingConv.h"
#include "llvm/IR/DebugLoc.h"
#include "llvm/IR/Function.h"
#include "llvm/MC/MCContext.h"
#include "llvm/MC/MCDwarf.h"
#include "llvm/MC/MCInstrDesc.h"
#include "llvm/MC/MCRegisterInfo.h"
#include "llvm/Support/CodeGen.h"
#include "llvm/Support/CommandLine.h"
#include "llvm/Support/Compiler.h"
#include "llvm/Support/Debug.h"
#include "llvm/Support/ErrorHandling.h"
#include "llvm/Support/MathExtras.h"
#include "llvm/Support/raw_ostream.h"
#include "llvm/Target/TargetMachine.h"
#include "llvm/Target/TargetOptions.h"
#include <algorithm>
#include <cassert>
#include <cstddef>
#include <cstdint>
#include <iterator>
#include <utility>
#include <vector>

#define DEBUG_TYPE "arm-frame-lowering"

using namespace llvm;

static cl::opt<bool>
SpillAlignedNEONRegs("align-neon-spills", cl::Hidden, cl::init(true),
                     cl::desc("Align ARM NEON spills in prolog and epilog"));

static MachineBasicBlock::iterator
skipAlignedDPRCS2Spills(MachineBasicBlock::iterator MI,
                        unsigned NumAlignedDPRCS2Regs);

ARMFrameLowering::ARMFrameLowering(const ARMSubtarget &sti)
    : TargetFrameLowering(StackGrowsDown, sti.getStackAlignment(), 0, Align(4)),
      STI(sti) {}

bool ARMFrameLowering::keepFramePointer(const MachineFunction &MF) const {
  // iOS always has a FP for backtracking, force other targets to keep their FP
  // when doing FastISel. The emitted code is currently superior, and in cases
  // like test-suite's lencod FastISel isn't quite correct when FP is eliminated.
  return MF.getSubtarget<ARMSubtarget>().useFastISel();
}

/// Returns true if the target can safely skip saving callee-saved registers
/// for noreturn nounwind functions.
bool ARMFrameLowering::enableCalleeSaveSkip(const MachineFunction &MF) const {
  assert(MF.getFunction().hasFnAttribute(Attribute::NoReturn) &&
         MF.getFunction().hasFnAttribute(Attribute::NoUnwind) &&
         !MF.getFunction().hasFnAttribute(Attribute::UWTable));

  // Frame pointer and link register are not treated as normal CSR, thus we
  // can always skip CSR saves for nonreturning functions.
  return true;
}

/// hasFP - Return true if the specified function should have a dedicated frame
/// pointer register.  This is true if the function has variable sized allocas
/// or if frame pointer elimination is disabled.
bool ARMFrameLowering::hasFP(const MachineFunction &MF) const {
  const TargetRegisterInfo *RegInfo = MF.getSubtarget().getRegisterInfo();
  const MachineFrameInfo &MFI = MF.getFrameInfo();

  // ABI-required frame pointer.
  if (MF.getTarget().Options.DisableFramePointerElim(MF))
    return true;

  // Frame pointer required for use within this function.
  return (RegInfo->hasStackRealignment(MF) || MFI.hasVarSizedObjects() ||
          MFI.isFrameAddressTaken());
}

/// hasReservedCallFrame - Under normal circumstances, when a frame pointer is
/// not required, we reserve argument space for call sites in the function
/// immediately on entry to the current function.  This eliminates the need for
/// add/sub sp brackets around call sites.  Returns true if the call frame is
/// included as part of the stack frame.
bool ARMFrameLowering::hasReservedCallFrame(const MachineFunction &MF) const {
  const MachineFrameInfo &MFI = MF.getFrameInfo();
  unsigned CFSize = MFI.getMaxCallFrameSize();
  // It's not always a good idea to include the call frame as part of the
  // stack frame. ARM (especially Thumb) has small immediate offset to
  // address the stack frame. So a large call frame can cause poor codegen
  // and may even makes it impossible to scavenge a register.
  if (CFSize >= ((1 << 12) - 1) / 2)  // Half of imm12
    return false;

  return !MFI.hasVarSizedObjects();
}

/// canSimplifyCallFramePseudos - If there is a reserved call frame, the
/// call frame pseudos can be simplified.  Unlike most targets, having a FP
/// is not sufficient here since we still may reference some objects via SP
/// even when FP is available in Thumb2 mode.
bool
ARMFrameLowering::canSimplifyCallFramePseudos(const MachineFunction &MF) const {
  return hasReservedCallFrame(MF) || MF.getFrameInfo().hasVarSizedObjects();
}

// Returns how much of the incoming argument stack area we should clean up in an
// epilogue. For the C calling convention this will be 0, for guaranteed tail
// call conventions it can be positive (a normal return or a tail call to a
// function that uses less stack space for arguments) or negative (for a tail
// call to a function that needs more stack space than us for arguments).
static int getArgumentStackToRestore(MachineFunction &MF,
                                     MachineBasicBlock &MBB) {
  MachineBasicBlock::iterator MBBI = MBB.getLastNonDebugInstr();
  bool IsTailCallReturn = false;
  if (MBB.end() != MBBI) {
    unsigned RetOpcode = MBBI->getOpcode();
    IsTailCallReturn = RetOpcode == ARM::TCRETURNdi ||
                       RetOpcode == ARM::TCRETURNri;
  }
  ARMFunctionInfo *AFI = MF.getInfo<ARMFunctionInfo>();

  int ArgumentPopSize = 0;
  if (IsTailCallReturn) {
    MachineOperand &StackAdjust = MBBI->getOperand(1);

    // For a tail-call in a callee-pops-arguments environment, some or all of
    // the stack may actually be in use for the call's arguments, this is
    // calculated during LowerCall and consumed here...
    ArgumentPopSize = StackAdjust.getImm();
  } else {
    // ... otherwise the amount to pop is *all* of the argument space,
    // conveniently stored in the MachineFunctionInfo by
    // LowerFormalArguments. This will, of course, be zero for the C calling
    // convention.
    ArgumentPopSize = AFI->getArgumentStackToRestore();
  }

  return ArgumentPopSize;
}

static void emitRegPlusImmediate(
    bool isARM, MachineBasicBlock &MBB, MachineBasicBlock::iterator &MBBI,
    const DebugLoc &dl, const ARMBaseInstrInfo &TII, unsigned DestReg,
    unsigned SrcReg, int NumBytes, unsigned MIFlags = MachineInstr::NoFlags,
    ARMCC::CondCodes Pred = ARMCC::AL, unsigned PredReg = 0) {
  if (isARM)
    emitARMRegPlusImmediate(MBB, MBBI, dl, DestReg, SrcReg, NumBytes,
                            Pred, PredReg, TII, MIFlags);
  else
    emitT2RegPlusImmediate(MBB, MBBI, dl, DestReg, SrcReg, NumBytes,
                           Pred, PredReg, TII, MIFlags);
}

static void emitSPUpdate(bool isARM, MachineBasicBlock &MBB,
                         MachineBasicBlock::iterator &MBBI, const DebugLoc &dl,
                         const ARMBaseInstrInfo &TII, int NumBytes,
                         unsigned MIFlags = MachineInstr::NoFlags,
                         ARMCC::CondCodes Pred = ARMCC::AL,
                         unsigned PredReg = 0) {
  emitRegPlusImmediate(isARM, MBB, MBBI, dl, TII, ARM::SP, ARM::SP, NumBytes,
                       MIFlags, Pred, PredReg);
}

static int sizeOfSPAdjustment(const MachineInstr &MI) {
  int RegSize;
  switch (MI.getOpcode()) {
  case ARM::VSTMDDB_UPD:
    RegSize = 8;
    break;
  case ARM::STMDB_UPD:
  case ARM::t2STMDB_UPD:
    RegSize = 4;
    break;
  case ARM::t2STR_PRE:
  case ARM::STR_PRE_IMM:
    return 4;
  default:
    llvm_unreachable("Unknown push or pop like instruction");
  }

  int count = 0;
  // ARM and Thumb2 push/pop insts have explicit "sp, sp" operands (+
  // pred) so the list starts at 4.
  for (int i = MI.getNumOperands() - 1; i >= 4; --i)
    count += RegSize;
  return count;
}

static bool WindowsRequiresStackProbe(const MachineFunction &MF,
                                      size_t StackSizeInBytes) {
  const MachineFrameInfo &MFI = MF.getFrameInfo();
  const Function &F = MF.getFunction();
  unsigned StackProbeSize = (MFI.getStackProtectorIndex() > 0) ? 4080 : 4096;
  if (F.hasFnAttribute("stack-probe-size"))
    F.getFnAttribute("stack-probe-size")
        .getValueAsString()
        .getAsInteger(0, StackProbeSize);
  return (StackSizeInBytes >= StackProbeSize) &&
         !F.hasFnAttribute("no-stack-arg-probe");
}

namespace {

struct StackAdjustingInsts {
  struct InstInfo {
    MachineBasicBlock::iterator I;
    unsigned SPAdjust;
    bool BeforeFPSet;
  };

  SmallVector<InstInfo, 4> Insts;

  void addInst(MachineBasicBlock::iterator I, unsigned SPAdjust,
               bool BeforeFPSet = false) {
    InstInfo Info = {I, SPAdjust, BeforeFPSet};
    Insts.push_back(Info);
  }

  void addExtraBytes(const MachineBasicBlock::iterator I, unsigned ExtraBytes) {
    auto Info =
        llvm::find_if(Insts, [&](InstInfo &Info) { return Info.I == I; });
    assert(Info != Insts.end() && "invalid sp adjusting instruction");
    Info->SPAdjust += ExtraBytes;
  }

  void emitDefCFAOffsets(MachineBasicBlock &MBB, const DebugLoc &dl,
                         const ARMBaseInstrInfo &TII, bool HasFP) {
    MachineFunction &MF = *MBB.getParent();
    unsigned CFAOffset = 0;
    for (auto &Info : Insts) {
      if (HasFP && !Info.BeforeFPSet)
        return;

      CFAOffset += Info.SPAdjust;
      unsigned CFIIndex = MF.addFrameInst(
          MCCFIInstruction::cfiDefCfaOffset(nullptr, CFAOffset));
      BuildMI(MBB, std::next(Info.I), dl,
              TII.get(TargetOpcode::CFI_INSTRUCTION))
              .addCFIIndex(CFIIndex)
              .setMIFlags(MachineInstr::FrameSetup);
    }
  }
};

} // end anonymous namespace

/// Emit an instruction sequence that will align the address in
/// register Reg by zero-ing out the lower bits.  For versions of the
/// architecture that support Neon, this must be done in a single
/// instruction, since skipAlignedDPRCS2Spills assumes it is done in a
/// single instruction. That function only gets called when optimizing
/// spilling of D registers on a core with the Neon instruction set
/// present.
static void emitAligningInstructions(MachineFunction &MF, ARMFunctionInfo *AFI,
                                     const TargetInstrInfo &TII,
                                     MachineBasicBlock &MBB,
                                     MachineBasicBlock::iterator MBBI,
                                     const DebugLoc &DL, const unsigned Reg,
                                     const Align Alignment,
                                     const bool MustBeSingleInstruction) {
  const ARMSubtarget &AST =
      static_cast<const ARMSubtarget &>(MF.getSubtarget());
  const bool CanUseBFC = AST.hasV6T2Ops() || AST.hasV7Ops();
  const unsigned AlignMask = Alignment.value() - 1U;
  const unsigned NrBitsToZero = Log2(Alignment);
  assert(!AFI->isThumb1OnlyFunction() && "Thumb1 not supported");
  if (!AFI->isThumbFunction()) {
    // if the BFC instruction is available, use that to zero the lower
    // bits:
    //   bfc Reg, #0, log2(Alignment)
    // otherwise use BIC, if the mask to zero the required number of bits
    // can be encoded in the bic immediate field
    //   bic Reg, Reg, Alignment-1
    // otherwise, emit
    //   lsr Reg, Reg, log2(Alignment)
    //   lsl Reg, Reg, log2(Alignment)
    if (CanUseBFC) {
      BuildMI(MBB, MBBI, DL, TII.get(ARM::BFC), Reg)
          .addReg(Reg, RegState::Kill)
          .addImm(~AlignMask)
          .add(predOps(ARMCC::AL));
    } else if (AlignMask <= 255) {
      BuildMI(MBB, MBBI, DL, TII.get(ARM::BICri), Reg)
          .addReg(Reg, RegState::Kill)
          .addImm(AlignMask)
          .add(predOps(ARMCC::AL))
          .add(condCodeOp());
    } else {
      assert(!MustBeSingleInstruction &&
             "Shouldn't call emitAligningInstructions demanding a single "
             "instruction to be emitted for large stack alignment for a target "
             "without BFC.");
      BuildMI(MBB, MBBI, DL, TII.get(ARM::MOVsi), Reg)
          .addReg(Reg, RegState::Kill)
          .addImm(ARM_AM::getSORegOpc(ARM_AM::lsr, NrBitsToZero))
          .add(predOps(ARMCC::AL))
          .add(condCodeOp());
      BuildMI(MBB, MBBI, DL, TII.get(ARM::MOVsi), Reg)
          .addReg(Reg, RegState::Kill)
          .addImm(ARM_AM::getSORegOpc(ARM_AM::lsl, NrBitsToZero))
          .add(predOps(ARMCC::AL))
          .add(condCodeOp());
    }
  } else {
    // Since this is only reached for Thumb-2 targets, the BFC instruction
    // should always be available.
    assert(CanUseBFC);
    BuildMI(MBB, MBBI, DL, TII.get(ARM::t2BFC), Reg)
        .addReg(Reg, RegState::Kill)
        .addImm(~AlignMask)
        .add(predOps(ARMCC::AL));
  }
}

/// We need the offset of the frame pointer relative to other MachineFrameInfo
/// offsets which are encoded relative to SP at function begin.
/// See also emitPrologue() for how the FP is set up.
/// Unfortunately we cannot determine this value in determineCalleeSaves() yet
/// as assignCalleeSavedSpillSlots() hasn't run at this point. Instead we use
/// this to produce a conservative estimate that we check in an assert() later.
static int getMaxFPOffset(const ARMSubtarget &STI, const ARMFunctionInfo &AFI) {
  // For Thumb1, push.w isn't available, so the first push will always push
  // r7 and lr onto the stack first.
  if (AFI.isThumb1OnlyFunction())
    return -AFI.getArgRegsSaveSize() - (2 * 4);
  // This is a conservative estimation: Assume the frame pointer being r7 and
  // pc("r15") up to r8 getting spilled before (= 8 registers).
  int FPCXTSaveSize = (STI.hasV8_1MMainlineOps() && AFI.isCmseNSEntryFunction()) ? 4 : 0;
  return - FPCXTSaveSize - AFI.getArgRegsSaveSize() - (8 * 4);
}

void ARMFrameLowering::emitPrologue(MachineFunction &MF,
                                    MachineBasicBlock &MBB) const {
  MachineBasicBlock::iterator MBBI = MBB.begin();
  MachineFrameInfo  &MFI = MF.getFrameInfo();
  ARMFunctionInfo *AFI = MF.getInfo<ARMFunctionInfo>();
  MachineModuleInfo &MMI = MF.getMMI();
  MCContext &Context = MMI.getContext();
  const TargetMachine &TM = MF.getTarget();
  const MCRegisterInfo *MRI = Context.getRegisterInfo();
  const ARMBaseRegisterInfo *RegInfo = STI.getRegisterInfo();
  const ARMBaseInstrInfo &TII = *STI.getInstrInfo();
  assert(!AFI->isThumb1OnlyFunction() &&
         "This emitPrologue does not support Thumb1!");
  bool isARM = !AFI->isThumbFunction();
  Align Alignment = STI.getFrameLowering()->getStackAlign();
  unsigned ArgRegsSaveSize = AFI->getArgRegsSaveSize();
  unsigned NumBytes = MFI.getStackSize();
  const std::vector<CalleeSavedInfo> &CSI = MFI.getCalleeSavedInfo();
  int FPCXTSaveSize = 0;

  // Debug location must be unknown since the first debug location is used
  // to determine the end of the prologue.
  DebugLoc dl;

  Register FramePtr = RegInfo->getFrameRegister(MF);

  // Determine the sizes of each callee-save spill areas and record which frame
  // belongs to which callee-save spill areas.
  unsigned GPRCS1Size = 0, GPRCS2Size = 0, DPRCSSize = 0;
  int FramePtrSpillFI = 0;
  int D8SpillFI = 0;

  // All calls are tail calls in GHC calling conv, and functions have no
  // prologue/epilogue.
  if (MF.getFunction().getCallingConv() == CallingConv::GHC)
    return;

  StackAdjustingInsts DefCFAOffsetCandidates;
  bool HasFP = hasFP(MF);

  if (!AFI->hasStackFrame() &&
      (!STI.isTargetWindows() || !WindowsRequiresStackProbe(MF, NumBytes))) {
    if (NumBytes != 0) {
      emitSPUpdate(isARM, MBB, MBBI, dl, TII, -NumBytes,
                   MachineInstr::FrameSetup);
      DefCFAOffsetCandidates.addInst(std::prev(MBBI), NumBytes, true);
    }
    DefCFAOffsetCandidates.emitDefCFAOffsets(MBB, dl, TII, HasFP);
    return;
  }

  // Determine spill area sizes.
  for (const CalleeSavedInfo &I : CSI) {
    unsigned Reg = I.getReg();
    int FI = I.getFrameIdx();
    switch (Reg) {
    case ARM::R8:
    case ARM::R9:
    case ARM::R10:
    case ARM::R11:
    case ARM::R12:
      if (STI.splitFramePushPop(MF)) {
        GPRCS2Size += 4;
        break;
      }
      LLVM_FALLTHROUGH;
    case ARM::R0:
    case ARM::R1:
    case ARM::R2:
    case ARM::R3:
    case ARM::R4:
    case ARM::R5:
    case ARM::R6:
    case ARM::R7:
    case ARM::LR:
      if (Reg == FramePtr)
        FramePtrSpillFI = FI;
      GPRCS1Size += 4;
      break;
    case ARM::FPCXTNS:
      FPCXTSaveSize = 4;
      break;
    default:
      // This is a DPR. Exclude the aligned DPRCS2 spills.
      if (Reg == ARM::D8)
        D8SpillFI = FI;
      if (Reg < ARM::D8 || Reg >= ARM::D8 + AFI->getNumAlignedDPRCS2Regs())
        DPRCSSize += 8;
    }
  }

  MachineBasicBlock::iterator LastPush = MBB.end(), GPRCS1Push, GPRCS2Push;

  // Move past the PAC computation.
  if (AFI->shouldSignReturnAddress())
    LastPush = MBBI++;

  // Move past FPCXT area.
  if (FPCXTSaveSize > 0) {
    LastPush = MBBI++;
    DefCFAOffsetCandidates.addInst(LastPush, FPCXTSaveSize, true);
  }

  // Allocate the vararg register save area.
  if (ArgRegsSaveSize) {
    emitSPUpdate(isARM, MBB, MBBI, dl, TII, -ArgRegsSaveSize,
                 MachineInstr::FrameSetup);
    LastPush = std::prev(MBBI);
    DefCFAOffsetCandidates.addInst(LastPush, ArgRegsSaveSize, true);
  }

  // Move past area 1.
  if (GPRCS1Size > 0) {
    GPRCS1Push = LastPush = MBBI++;
    DefCFAOffsetCandidates.addInst(LastPush, GPRCS1Size, true);
  }

  // Determine starting offsets of spill areas.
  unsigned FPCXTOffset = NumBytes - ArgRegsSaveSize - FPCXTSaveSize;
  unsigned GPRCS1Offset = FPCXTOffset - GPRCS1Size;
  unsigned GPRCS2Offset = GPRCS1Offset - GPRCS2Size;
  Align DPRAlign = DPRCSSize ? std::min(Align(8), Alignment) : Align(4);
  unsigned DPRGapSize =
      (GPRCS1Size + GPRCS2Size + FPCXTSaveSize + ArgRegsSaveSize) %
      DPRAlign.value();

  unsigned DPRCSOffset = GPRCS2Offset - DPRGapSize - DPRCSSize;
  int FramePtrOffsetInPush = 0;
  if (HasFP) {
    int FPOffset = MFI.getObjectOffset(FramePtrSpillFI);
    assert(getMaxFPOffset(STI, *AFI) <= FPOffset &&
           "Max FP estimation is wrong");
    FramePtrOffsetInPush = FPOffset + ArgRegsSaveSize + FPCXTSaveSize;
    AFI->setFramePtrSpillOffset(MFI.getObjectOffset(FramePtrSpillFI) +
                                NumBytes);
  }
  AFI->setGPRCalleeSavedArea1Offset(GPRCS1Offset);
  AFI->setGPRCalleeSavedArea2Offset(GPRCS2Offset);
  AFI->setDPRCalleeSavedAreaOffset(DPRCSOffset);

  // Move past area 2.
  if (GPRCS2Size > 0) {
    GPRCS2Push = LastPush = MBBI++;
    DefCFAOffsetCandidates.addInst(LastPush, GPRCS2Size);
  }

  // Prolog/epilog inserter assumes we correctly align DPRs on the stack, so our
  // .cfi_offset operations will reflect that.
  if (DPRGapSize) {
    assert(DPRGapSize == 4 && "unexpected alignment requirements for DPRs");
    if (LastPush != MBB.end() &&
        tryFoldSPUpdateIntoPushPop(STI, MF, &*LastPush, DPRGapSize))
      DefCFAOffsetCandidates.addExtraBytes(LastPush, DPRGapSize);
    else {
      emitSPUpdate(isARM, MBB, MBBI, dl, TII, -DPRGapSize,
                   MachineInstr::FrameSetup);
      DefCFAOffsetCandidates.addInst(std::prev(MBBI), DPRGapSize);
    }
  }

  // Move past area 3.
  if (DPRCSSize > 0) {
    // Since vpush register list cannot have gaps, there may be multiple vpush
    // instructions in the prologue.
    while (MBBI != MBB.end() && MBBI->getOpcode() == ARM::VSTMDDB_UPD) {
      DefCFAOffsetCandidates.addInst(MBBI, sizeOfSPAdjustment(*MBBI));
      LastPush = MBBI++;
    }
  }

  // Move past the aligned DPRCS2 area.
  if (AFI->getNumAlignedDPRCS2Regs() > 0) {
    MBBI = skipAlignedDPRCS2Spills(MBBI, AFI->getNumAlignedDPRCS2Regs());
    // The code inserted by emitAlignedDPRCS2Spills realigns the stack, and
    // leaves the stack pointer pointing to the DPRCS2 area.
    //
    // Adjust NumBytes to represent the stack slots below the DPRCS2 area.
    NumBytes += MFI.getObjectOffset(D8SpillFI);
  } else
    NumBytes = DPRCSOffset;

  if (STI.isTargetWindows() && WindowsRequiresStackProbe(MF, NumBytes)) {
    uint32_t NumWords = NumBytes >> 2;

    if (NumWords < 65536)
      BuildMI(MBB, MBBI, dl, TII.get(ARM::t2MOVi16), ARM::R4)
          .addImm(NumWords)
          .setMIFlags(MachineInstr::FrameSetup)
          .add(predOps(ARMCC::AL));
    else
      BuildMI(MBB, MBBI, dl, TII.get(ARM::t2MOVi32imm), ARM::R4)
        .addImm(NumWords)
        .setMIFlags(MachineInstr::FrameSetup);

    switch (TM.getCodeModel()) {
    case CodeModel::Tiny:
      llvm_unreachable("Tiny code model not available on ARM.");
    case CodeModel::Small:
    case CodeModel::Medium:
    case CodeModel::Kernel:
      BuildMI(MBB, MBBI, dl, TII.get(ARM::tBL))
          .add(predOps(ARMCC::AL))
          .addExternalSymbol("__chkstk")
          .addReg(ARM::R4, RegState::Implicit)
          .setMIFlags(MachineInstr::FrameSetup);
      break;
    case CodeModel::Large:
      BuildMI(MBB, MBBI, dl, TII.get(ARM::t2MOVi32imm), ARM::R12)
        .addExternalSymbol("__chkstk")
        .setMIFlags(MachineInstr::FrameSetup);

      BuildMI(MBB, MBBI, dl, TII.get(ARM::tBLXr))
          .add(predOps(ARMCC::AL))
          .addReg(ARM::R12, RegState::Kill)
          .addReg(ARM::R4, RegState::Implicit)
          .setMIFlags(MachineInstr::FrameSetup);
      break;
    }

    BuildMI(MBB, MBBI, dl, TII.get(ARM::t2SUBrr), ARM::SP)
        .addReg(ARM::SP, RegState::Kill)
        .addReg(ARM::R4, RegState::Kill)
        .setMIFlags(MachineInstr::FrameSetup)
        .add(predOps(ARMCC::AL))
        .add(condCodeOp());
    NumBytes = 0;
  }

  if (NumBytes) {
    // Adjust SP after all the callee-save spills.
    if (AFI->getNumAlignedDPRCS2Regs() == 0 &&
        tryFoldSPUpdateIntoPushPop(STI, MF, &*LastPush, NumBytes))
      DefCFAOffsetCandidates.addExtraBytes(LastPush, NumBytes);
    else {
      emitSPUpdate(isARM, MBB, MBBI, dl, TII, -NumBytes,
                   MachineInstr::FrameSetup);
      DefCFAOffsetCandidates.addInst(std::prev(MBBI), NumBytes);
    }

    if (HasFP && isARM)
      // Restore from fp only in ARM mode: e.g. sub sp, r7, #24
      // Note it's not safe to do this in Thumb2 mode because it would have
      // taken two instructions:
      // mov sp, r7
      // sub sp, #24
      // If an interrupt is taken between the two instructions, then sp is in
      // an inconsistent state (pointing to the middle of callee-saved area).
      // The interrupt handler can end up clobbering the registers.
      AFI->setShouldRestoreSPFromFP(true);
  }

  // Set FP to point to the stack slot that contains the previous FP.
  // For iOS, FP is R7, which has now been stored in spill area 1.
  // Otherwise, if this is not iOS, all the callee-saved registers go
  // into spill area 1, including the FP in R11.  In either case, it
  // is in area one and the adjustment needs to take place just after
  // that push.
  if (HasFP) {
    MachineBasicBlock::iterator AfterPush = std::next(GPRCS1Push);
    unsigned PushSize = sizeOfSPAdjustment(*GPRCS1Push);
    emitRegPlusImmediate(!AFI->isThumbFunction(), MBB, AfterPush,
                         dl, TII, FramePtr, ARM::SP,
                         PushSize + FramePtrOffsetInPush,
                         MachineInstr::FrameSetup);
    if (FramePtrOffsetInPush + PushSize != 0) {
      unsigned CFIIndex = MF.addFrameInst(MCCFIInstruction::cfiDefCfa(
          nullptr, MRI->getDwarfRegNum(FramePtr, true),
          FPCXTSaveSize + ArgRegsSaveSize - FramePtrOffsetInPush));
      BuildMI(MBB, AfterPush, dl, TII.get(TargetOpcode::CFI_INSTRUCTION))
          .addCFIIndex(CFIIndex)
          .setMIFlags(MachineInstr::FrameSetup);
    } else {
      unsigned CFIIndex =
          MF.addFrameInst(MCCFIInstruction::createDefCfaRegister(
              nullptr, MRI->getDwarfRegNum(FramePtr, true)));
      BuildMI(MBB, AfterPush, dl, TII.get(TargetOpcode::CFI_INSTRUCTION))
          .addCFIIndex(CFIIndex)
          .setMIFlags(MachineInstr::FrameSetup);
    }
  }

  // Now that the prologue's actual instructions are finalised, we can insert
  // the necessary DWARF cf instructions to describe the situation. Start by
  // recording where each register ended up:
  if (GPRCS1Size > 0) {
    MachineBasicBlock::iterator Pos = std::next(GPRCS1Push);
    int CFIIndex;
    for (const auto &Entry : CSI) {
      unsigned Reg = Entry.getReg();
      int FI = Entry.getFrameIdx();
      switch (Reg) {
      case ARM::R8:
      case ARM::R9:
      case ARM::R10:
      case ARM::R11:
      case ARM::R12:
        if (STI.splitFramePushPop(MF))
          break;
        LLVM_FALLTHROUGH;
      case ARM::R0:
      case ARM::R1:
      case ARM::R2:
      case ARM::R3:
      case ARM::R4:
      case ARM::R5:
      case ARM::R6:
      case ARM::R7:
      case ARM::LR:
        CFIIndex = MF.addFrameInst(MCCFIInstruction::createOffset(
            nullptr, MRI->getDwarfRegNum(Reg, true), MFI.getObjectOffset(FI)));
        BuildMI(MBB, Pos, dl, TII.get(TargetOpcode::CFI_INSTRUCTION))
            .addCFIIndex(CFIIndex)
            .setMIFlags(MachineInstr::FrameSetup);
        break;
      }
    }
  }

  if (GPRCS2Size > 0) {
    MachineBasicBlock::iterator Pos = std::next(GPRCS2Push);
    for (const auto &Entry : CSI) {
      unsigned Reg = Entry.getReg();
      int FI = Entry.getFrameIdx();
      switch (Reg) {
      case ARM::R8:
      case ARM::R9:
      case ARM::R10:
      case ARM::R11:
      case ARM::R12:
        if (STI.splitFramePushPop(MF)) {
          unsigned DwarfReg = MRI->getDwarfRegNum(
              Reg == ARM::R12 ? (unsigned)ARM::RA_AUTH_CODE : Reg, true);
          unsigned Offset = MFI.getObjectOffset(FI);
          unsigned CFIIndex = MF.addFrameInst(
              MCCFIInstruction::createOffset(nullptr, DwarfReg, Offset));
          BuildMI(MBB, Pos, dl, TII.get(TargetOpcode::CFI_INSTRUCTION))
              .addCFIIndex(CFIIndex)
              .setMIFlags(MachineInstr::FrameSetup);
        }
        break;
      }
    }
  }

  if (DPRCSSize > 0) {
    // Since vpush register list cannot have gaps, there may be multiple vpush
    // instructions in the prologue.
    MachineBasicBlock::iterator Pos = std::next(LastPush);
    for (const auto &Entry : CSI) {
      unsigned Reg = Entry.getReg();
      int FI = Entry.getFrameIdx();
      if ((Reg >= ARM::D0 && Reg <= ARM::D31) &&
          (Reg < ARM::D8 || Reg >= ARM::D8 + AFI->getNumAlignedDPRCS2Regs())) {
        unsigned DwarfReg = MRI->getDwarfRegNum(Reg, true);
        unsigned Offset = MFI.getObjectOffset(FI);
        unsigned CFIIndex = MF.addFrameInst(
            MCCFIInstruction::createOffset(nullptr, DwarfReg, Offset));
        BuildMI(MBB, Pos, dl, TII.get(TargetOpcode::CFI_INSTRUCTION))
            .addCFIIndex(CFIIndex)
            .setMIFlags(MachineInstr::FrameSetup);
      }
    }
  }

  // Now we can emit descriptions of where the canonical frame address was
  // throughout the process. If we have a frame pointer, it takes over the job
  // half-way through, so only the first few .cfi_def_cfa_offset instructions
  // actually get emitted.
  DefCFAOffsetCandidates.emitDefCFAOffsets(MBB, dl, TII, HasFP);

  if (STI.isTargetELF() && hasFP(MF))
    MFI.setOffsetAdjustment(MFI.getOffsetAdjustment() -
                            AFI->getFramePtrSpillOffset());

  AFI->setFPCXTSaveAreaSize(FPCXTSaveSize);
  AFI->setGPRCalleeSavedArea1Size(GPRCS1Size);
  AFI->setGPRCalleeSavedArea2Size(GPRCS2Size);
  AFI->setDPRCalleeSavedGapSize(DPRGapSize);
  AFI->setDPRCalleeSavedAreaSize(DPRCSSize);

  // If we need dynamic stack realignment, do it here. Be paranoid and make
  // sure if we also have VLAs, we have a base pointer for frame access.
  // If aligned NEON registers were spilled, the stack has already been
  // realigned.
  if (!AFI->getNumAlignedDPRCS2Regs() && RegInfo->hasStackRealignment(MF)) {
    Align MaxAlign = MFI.getMaxAlign();
    assert(!AFI->isThumb1OnlyFunction());
    if (!AFI->isThumbFunction()) {
      emitAligningInstructions(MF, AFI, TII, MBB, MBBI, dl, ARM::SP, MaxAlign,
                               false);
    } else {
      // We cannot use sp as source/dest register here, thus we're using r4 to
      // perform the calculations. We're emitting the following sequence:
      // mov r4, sp
      // -- use emitAligningInstructions to produce best sequence to zero
      // -- out lower bits in r4
      // mov sp, r4
      // FIXME: It will be better just to find spare register here.
      BuildMI(MBB, MBBI, dl, TII.get(ARM::tMOVr), ARM::R4)
          .addReg(ARM::SP, RegState::Kill)
          .add(predOps(ARMCC::AL));
      emitAligningInstructions(MF, AFI, TII, MBB, MBBI, dl, ARM::R4, MaxAlign,
                               false);
      BuildMI(MBB, MBBI, dl, TII.get(ARM::tMOVr), ARM::SP)
          .addReg(ARM::R4, RegState::Kill)
          .add(predOps(ARMCC::AL));
    }

    AFI->setShouldRestoreSPFromFP(true);
  }

  // If we need a base pointer, set it up here. It's whatever the value
  // of the stack pointer is at this point. Any variable size objects
  // will be allocated after this, so we can still use the base pointer
  // to reference locals.
  // FIXME: Clarify FrameSetup flags here.
  if (RegInfo->hasBasePointer(MF)) {
    if (isARM)
      BuildMI(MBB, MBBI, dl, TII.get(ARM::MOVr), RegInfo->getBaseRegister())
          .addReg(ARM::SP)
          .add(predOps(ARMCC::AL))
          .add(condCodeOp());
    else
      BuildMI(MBB, MBBI, dl, TII.get(ARM::tMOVr), RegInfo->getBaseRegister())
          .addReg(ARM::SP)
          .add(predOps(ARMCC::AL));
  }

  // If the frame has variable sized objects then the epilogue must restore
  // the sp from fp. We can assume there's an FP here since hasFP already
  // checks for hasVarSizedObjects.
  if (MFI.hasVarSizedObjects())
    AFI->setShouldRestoreSPFromFP(true);
}

void ARMFrameLowering::emitEpilogue(MachineFunction &MF,
                                    MachineBasicBlock &MBB) const {
  MachineFrameInfo &MFI = MF.getFrameInfo();
  ARMFunctionInfo *AFI = MF.getInfo<ARMFunctionInfo>();
  const TargetRegisterInfo *RegInfo = MF.getSubtarget().getRegisterInfo();
  const ARMBaseInstrInfo &TII =
      *static_cast<const ARMBaseInstrInfo *>(MF.getSubtarget().getInstrInfo());
  assert(!AFI->isThumb1OnlyFunction() &&
         "This emitEpilogue does not support Thumb1!");
  bool isARM = !AFI->isThumbFunction();

  // Amount of stack space we reserved next to incoming args for either
  // varargs registers or stack arguments in tail calls made by this function.
  unsigned ReservedArgStack = AFI->getArgRegsSaveSize();

  // How much of the stack used by incoming arguments this function is expected
  // to restore in this particular epilogue.
  int IncomingArgStackToRestore = getArgumentStackToRestore(MF, MBB);
  int NumBytes = (int)MFI.getStackSize();
  Register FramePtr = RegInfo->getFrameRegister(MF);

  // All calls are tail calls in GHC calling conv, and functions have no
  // prologue/epilogue.
  if (MF.getFunction().getCallingConv() == CallingConv::GHC)
    return;

  // First put ourselves on the first (from top) terminator instructions.
  MachineBasicBlock::iterator MBBI = MBB.getFirstTerminator();
  DebugLoc dl = MBBI != MBB.end() ? MBBI->getDebugLoc() : DebugLoc();

  if (!AFI->hasStackFrame()) {
    if (NumBytes + IncomingArgStackToRestore != 0)
      emitSPUpdate(isARM, MBB, MBBI, dl, TII,
                   NumBytes + IncomingArgStackToRestore,
                   MachineInstr::FrameDestroy);
  } else {
    // Unwind MBBI to point to first LDR / VLDRD.
    if (MBBI != MBB.begin()) {
      do {
        --MBBI;
      } while (MBBI != MBB.begin() &&
               MBBI->getFlag(MachineInstr::FrameDestroy));
      if (!MBBI->getFlag(MachineInstr::FrameDestroy))
        ++MBBI;
    }

    // Move SP to start of FP callee save spill area.
    NumBytes -= (ReservedArgStack +
                 AFI->getFPCXTSaveAreaSize() +
                 AFI->getGPRCalleeSavedArea1Size() +
                 AFI->getGPRCalleeSavedArea2Size() +
                 AFI->getDPRCalleeSavedGapSize() +
                 AFI->getDPRCalleeSavedAreaSize());

    // Reset SP based on frame pointer only if the stack frame extends beyond
    // frame pointer stack slot or target is ELF and the function has FP.
    if (AFI->shouldRestoreSPFromFP()) {
      NumBytes = AFI->getFramePtrSpillOffset() - NumBytes;
      if (NumBytes) {
        if (isARM)
          emitARMRegPlusImmediate(MBB, MBBI, dl, ARM::SP, FramePtr, -NumBytes,
                                  ARMCC::AL, 0, TII,
                                  MachineInstr::FrameDestroy);
        else {
          // It's not possible to restore SP from FP in a single instruction.
          // For iOS, this looks like:
          // mov sp, r7
          // sub sp, #24
          // This is bad, if an interrupt is taken after the mov, sp is in an
          // inconsistent state.
          // Use the first callee-saved register as a scratch register.
          assert(!MFI.getPristineRegs(MF).test(ARM::R4) &&
                 "No scratch register to restore SP from FP!");
          emitT2RegPlusImmediate(MBB, MBBI, dl, ARM::R4, FramePtr, -NumBytes,
                                 ARMCC::AL, 0, TII, MachineInstr::FrameDestroy);
          BuildMI(MBB, MBBI, dl, TII.get(ARM::tMOVr), ARM::SP)
              .addReg(ARM::R4)
              .add(predOps(ARMCC::AL))
              .setMIFlag(MachineInstr::FrameDestroy);
        }
      } else {
        // Thumb2 or ARM.
        if (isARM)
          BuildMI(MBB, MBBI, dl, TII.get(ARM::MOVr), ARM::SP)
              .addReg(FramePtr)
              .add(predOps(ARMCC::AL))
              .add(condCodeOp())
              .setMIFlag(MachineInstr::FrameDestroy);
        else
          BuildMI(MBB, MBBI, dl, TII.get(ARM::tMOVr), ARM::SP)
              .addReg(FramePtr)
              .add(predOps(ARMCC::AL))
              .setMIFlag(MachineInstr::FrameDestroy);
      }
    } else if (NumBytes &&
               !tryFoldSPUpdateIntoPushPop(STI, MF, &*MBBI, NumBytes))
      emitSPUpdate(isARM, MBB, MBBI, dl, TII, NumBytes,
                   MachineInstr::FrameDestroy);

    // Increment past our save areas.
    if (MBBI != MBB.end() && AFI->getDPRCalleeSavedAreaSize()) {
      MBBI++;
      // Since vpop register list cannot have gaps, there may be multiple vpop
      // instructions in the epilogue.
      while (MBBI != MBB.end() && MBBI->getOpcode() == ARM::VLDMDIA_UPD)
        MBBI++;
    }
    if (AFI->getDPRCalleeSavedGapSize()) {
      assert(AFI->getDPRCalleeSavedGapSize() == 4 &&
             "unexpected DPR alignment gap");
      emitSPUpdate(isARM, MBB, MBBI, dl, TII, AFI->getDPRCalleeSavedGapSize(),
                   MachineInstr::FrameDestroy);
    }

    if (AFI->getGPRCalleeSavedArea2Size()) MBBI++;
    if (AFI->getGPRCalleeSavedArea1Size()) MBBI++;

    if (ReservedArgStack || IncomingArgStackToRestore) {
      assert((int)ReservedArgStack + IncomingArgStackToRestore >= 0 &&
             "attempting to restore negative stack amount");
      emitSPUpdate(isARM, MBB, MBBI, dl, TII,
                   ReservedArgStack + IncomingArgStackToRestore,
                   MachineInstr::FrameDestroy);
    }

    // Validate PAC, It should have been already popped into R12. For CMSE entry
    // function, the validation instruction is emitted during expansion of the
    // tBXNS_RET, since the validation must use the value of SP at function
    // entry, before saving, resp. after restoring, FPCXTNS.
    if (AFI->shouldSignReturnAddress() && !AFI->isCmseNSEntryFunction())
      BuildMI(MBB, MBBI, DebugLoc(), STI.getInstrInfo()->get(ARM::t2AUT));
  }
}

/// getFrameIndexReference - Provide a base+offset reference to an FI slot for
/// debug info.  It's the same as what we use for resolving the code-gen
/// references for now.  FIXME: This can go wrong when references are
/// SP-relative and simple call frames aren't used.
StackOffset ARMFrameLowering::getFrameIndexReference(const MachineFunction &MF,
                                                     int FI,
                                                     Register &FrameReg) const {
  return StackOffset::getFixed(ResolveFrameIndexReference(MF, FI, FrameReg, 0));
}

int ARMFrameLowering::ResolveFrameIndexReference(const MachineFunction &MF,
                                                 int FI, Register &FrameReg,
                                                 int SPAdj) const {
  const MachineFrameInfo &MFI = MF.getFrameInfo();
  const ARMBaseRegisterInfo *RegInfo = static_cast<const ARMBaseRegisterInfo *>(
      MF.getSubtarget().getRegisterInfo());
  const ARMFunctionInfo *AFI = MF.getInfo<ARMFunctionInfo>();
  int Offset = MFI.getObjectOffset(FI) + MFI.getStackSize();
  int FPOffset = Offset - AFI->getFramePtrSpillOffset();
  bool isFixed = MFI.isFixedObjectIndex(FI);

  FrameReg = ARM::SP;
  Offset += SPAdj;

  // SP can move around if there are allocas.  We may also lose track of SP
  // when emergency spilling inside a non-reserved call frame setup.
  bool hasMovingSP = !hasReservedCallFrame(MF);

  // When dynamically realigning the stack, use the frame pointer for
  // parameters, and the stack/base pointer for locals.
  if (RegInfo->hasStackRealignment(MF)) {
    assert(hasFP(MF) && "dynamic stack realignment without a FP!");
    if (isFixed) {
      FrameReg = RegInfo->getFrameRegister(MF);
      Offset = FPOffset;
    } else if (hasMovingSP) {
      assert(RegInfo->hasBasePointer(MF) &&
             "VLAs and dynamic stack alignment, but missing base pointer!");
      FrameReg = RegInfo->getBaseRegister();
      Offset -= SPAdj;
    }
    return Offset;
  }

  // If there is a frame pointer, use it when we can.
  if (hasFP(MF) && AFI->hasStackFrame()) {
    // Use frame pointer to reference fixed objects. Use it for locals if
    // there are VLAs (and thus the SP isn't reliable as a base).
    if (isFixed || (hasMovingSP && !RegInfo->hasBasePointer(MF))) {
      FrameReg = RegInfo->getFrameRegister(MF);
      return FPOffset;
    } else if (hasMovingSP) {
      assert(RegInfo->hasBasePointer(MF) && "missing base pointer!");
      if (AFI->isThumb2Function()) {
        // Try to use the frame pointer if we can, else use the base pointer
        // since it's available. This is handy for the emergency spill slot, in
        // particular.
        if (FPOffset >= -255 && FPOffset < 0) {
          FrameReg = RegInfo->getFrameRegister(MF);
          return FPOffset;
        }
      }
    } else if (AFI->isThumbFunction()) {
      // Prefer SP to base pointer, if the offset is suitably aligned and in
      // range as the effective range of the immediate offset is bigger when
      // basing off SP.
      // Use  add <rd>, sp, #<imm8>
      //      ldr <rd>, [sp, #<imm8>]
      if (Offset >= 0 && (Offset & 3) == 0 && Offset <= 1020)
        return Offset;
      // In Thumb2 mode, the negative offset is very limited. Try to avoid
      // out of range references. ldr <rt>,[<rn>, #-<imm8>]
      if (AFI->isThumb2Function() && FPOffset >= -255 && FPOffset < 0) {
        FrameReg = RegInfo->getFrameRegister(MF);
        return FPOffset;
      }
    } else if (Offset > (FPOffset < 0 ? -FPOffset : FPOffset)) {
      // Otherwise, use SP or FP, whichever is closer to the stack slot.
      FrameReg = RegInfo->getFrameRegister(MF);
      return FPOffset;
    }
  }
  // Use the base pointer if we have one.
  // FIXME: Maybe prefer sp on Thumb1 if it's legal and the offset is cheaper?
  // That can happen if we forced a base pointer for a large call frame.
  if (RegInfo->hasBasePointer(MF)) {
    FrameReg = RegInfo->getBaseRegister();
    Offset -= SPAdj;
  }
  return Offset;
}

void ARMFrameLowering::emitPushInst(MachineBasicBlock &MBB,
                                    MachineBasicBlock::iterator MI,
                                    ArrayRef<CalleeSavedInfo> CSI,
                                    unsigned StmOpc, unsigned StrOpc,
                                    bool NoGap, bool (*Func)(unsigned, bool),
                                    unsigned NumAlignedDPRCS2Regs,
                                    unsigned MIFlags) const {
  MachineFunction &MF = *MBB.getParent();
  const TargetInstrInfo &TII = *MF.getSubtarget().getInstrInfo();
  const TargetRegisterInfo &TRI = *STI.getRegisterInfo();

  DebugLoc DL;

  using RegAndKill = std::pair<unsigned, bool>;

  SmallVector<RegAndKill, 4> Regs;
  unsigned i = CSI.size();
  while (i != 0) {
    unsigned LastReg = 0;
    for (; i != 0; --i) {
      unsigned Reg = CSI[i-1].getReg();
      if (!(Func)(Reg, STI.splitFramePushPop(MF))) continue;

      // D-registers in the aligned area DPRCS2 are NOT spilled here.
      if (Reg >= ARM::D8 && Reg < ARM::D8 + NumAlignedDPRCS2Regs)
        continue;

      const MachineRegisterInfo &MRI = MF.getRegInfo();
      bool isLiveIn = MRI.isLiveIn(Reg);
      if (!isLiveIn && !MRI.isReserved(Reg))
        MBB.addLiveIn(Reg);
      // If NoGap is true, push consecutive registers and then leave the rest
      // for other instructions. e.g.
      // vpush {d8, d10, d11} -> vpush {d8}, vpush {d10, d11}
      if (NoGap && LastReg && LastReg != Reg-1)
        break;
      LastReg = Reg;
      // Do not set a kill flag on values that are also marked as live-in. This
      // happens with the @llvm-returnaddress intrinsic and with arguments
      // passed in callee saved registers.
      // Omitting the kill flags is conservatively correct even if the live-in
      // is not used after all.
      Regs.push_back(std::make_pair(Reg, /*isKill=*/!isLiveIn));
    }

    if (Regs.empty())
      continue;

    llvm::sort(Regs, [&](const RegAndKill &LHS, const RegAndKill &RHS) {
      return TRI.getEncodingValue(LHS.first) < TRI.getEncodingValue(RHS.first);
    });

    if (Regs.size() > 1 || StrOpc== 0) {
      MachineInstrBuilder MIB = BuildMI(MBB, MI, DL, TII.get(StmOpc), ARM::SP)
                                    .addReg(ARM::SP)
                                    .setMIFlags(MIFlags)
                                    .add(predOps(ARMCC::AL));
      for (unsigned i = 0, e = Regs.size(); i < e; ++i)
        MIB.addReg(Regs[i].first, getKillRegState(Regs[i].second));
    } else if (Regs.size() == 1) {
      BuildMI(MBB, MI, DL, TII.get(StrOpc), ARM::SP)
          .addReg(Regs[0].first, getKillRegState(Regs[0].second))
          .addReg(ARM::SP)
          .setMIFlags(MIFlags)
          .addImm(-4)
          .add(predOps(ARMCC::AL));
    }
    Regs.clear();

    // Put any subsequent vpush instructions before this one: they will refer to
    // higher register numbers so need to be pushed first in order to preserve
    // monotonicity.
    if (MI != MBB.begin())
      --MI;
  }
}

void ARMFrameLowering::emitPopInst(MachineBasicBlock &MBB,
                                   MachineBasicBlock::iterator MI,
                                   MutableArrayRef<CalleeSavedInfo> CSI,
                                   unsigned LdmOpc, unsigned LdrOpc,
                                   bool isVarArg, bool NoGap,
                                   bool (*Func)(unsigned, bool),
                                   unsigned NumAlignedDPRCS2Regs) const {
  MachineFunction &MF = *MBB.getParent();
  const TargetInstrInfo &TII = *MF.getSubtarget().getInstrInfo();
  const TargetRegisterInfo &TRI = *STI.getRegisterInfo();
  ARMFunctionInfo *AFI = MF.getInfo<ARMFunctionInfo>();
  bool hasPAC = AFI->shouldSignReturnAddress();
  DebugLoc DL;
  bool isTailCall = false;
  bool isInterrupt = false;
  bool isTrap = false;
  bool isCmseEntry = false;
  if (MBB.end() != MI) {
    DL = MI->getDebugLoc();
    unsigned RetOpcode = MI->getOpcode();
    isTailCall = (RetOpcode == ARM::TCRETURNdi || RetOpcode == ARM::TCRETURNri);
    isInterrupt =
        RetOpcode == ARM::SUBS_PC_LR || RetOpcode == ARM::t2SUBS_PC_LR;
    isTrap =
        RetOpcode == ARM::TRAP || RetOpcode == ARM::TRAPNaCl ||
        RetOpcode == ARM::tTRAP;
    isCmseEntry = (RetOpcode == ARM::tBXNS || RetOpcode == ARM::tBXNS_RET);
  }

  SmallVector<unsigned, 4> Regs;
  unsigned i = CSI.size();
  while (i != 0) {
    unsigned LastReg = 0;
    bool DeleteRet = false;
    for (; i != 0; --i) {
      CalleeSavedInfo &Info = CSI[i-1];
      unsigned Reg = Info.getReg();
      if (!(Func)(Reg, STI.splitFramePushPop(MF))) continue;

      // The aligned reloads from area DPRCS2 are not inserted here.
      if (Reg >= ARM::D8 && Reg < ARM::D8 + NumAlignedDPRCS2Regs)
        continue;
      if (Reg == ARM::LR && !isTailCall && !isVarArg && !isInterrupt &&
          !isCmseEntry && !isTrap && AFI->getArgumentStackToRestore() == 0 &&
          STI.hasV5TOps() && MBB.succ_empty() && !hasPAC) {
        Reg = ARM::PC;
        // Fold the return instruction into the LDM.
        DeleteRet = true;
        LdmOpc = AFI->isThumbFunction() ? ARM::t2LDMIA_RET : ARM::LDMIA_RET;
        // We 'restore' LR into PC so it is not live out of the return block:
        // Clear Restored bit.
        Info.setRestored(false);
      }

      // If NoGap is true, pop consecutive registers and then leave the rest
      // for other instructions. e.g.
      // vpop {d8, d10, d11} -> vpop {d8}, vpop {d10, d11}
      if (NoGap && LastReg && LastReg != Reg-1)
        break;

      LastReg = Reg;
      Regs.push_back(Reg);
    }

    if (Regs.empty())
      continue;

    llvm::sort(Regs, [&](unsigned LHS, unsigned RHS) {
      return TRI.getEncodingValue(LHS) < TRI.getEncodingValue(RHS);
    });

    if (Regs.size() > 1 || LdrOpc == 0) {
      MachineInstrBuilder MIB = BuildMI(MBB, MI, DL, TII.get(LdmOpc), ARM::SP)
                                    .addReg(ARM::SP)
                                    .add(predOps(ARMCC::AL))
                                    .setMIFlags(MachineInstr::FrameDestroy);
      for (unsigned i = 0, e = Regs.size(); i < e; ++i)
        MIB.addReg(Regs[i], getDefRegState(true));
      if (DeleteRet) {
        if (MI != MBB.end()) {
          MIB.copyImplicitOps(*MI);
          MI->eraseFromParent();
        }
      }
      MI = MIB;
    } else if (Regs.size() == 1) {
      // If we adjusted the reg to PC from LR above, switch it back here. We
      // only do that for LDM.
      if (Regs[0] == ARM::PC)
        Regs[0] = ARM::LR;
      MachineInstrBuilder MIB =
        BuildMI(MBB, MI, DL, TII.get(LdrOpc), Regs[0])
          .addReg(ARM::SP, RegState::Define)
          .addReg(ARM::SP)
          .setMIFlags(MachineInstr::FrameDestroy);
      // ARM mode needs an extra reg0 here due to addrmode2. Will go away once
      // that refactoring is complete (eventually).
      if (LdrOpc == ARM::LDR_POST_REG || LdrOpc == ARM::LDR_POST_IMM) {
        MIB.addReg(0);
        MIB.addImm(ARM_AM::getAM2Opc(ARM_AM::add, 4, ARM_AM::no_shift));
      } else
        MIB.addImm(4);
      MIB.add(predOps(ARMCC::AL));
    }
    Regs.clear();

    // Put any subsequent vpop instructions after this one: they will refer to
    // higher register numbers so need to be popped afterwards.
    if (MI != MBB.end())
      ++MI;
  }
}

/// Emit aligned spill instructions for NumAlignedDPRCS2Regs D-registers
/// starting from d8.  Also insert stack realignment code and leave the stack
/// pointer pointing to the d8 spill slot.
static void emitAlignedDPRCS2Spills(MachineBasicBlock &MBB,
                                    MachineBasicBlock::iterator MI,
                                    unsigned NumAlignedDPRCS2Regs,
                                    ArrayRef<CalleeSavedInfo> CSI,
                                    const TargetRegisterInfo *TRI) {
  MachineFunction &MF = *MBB.getParent();
  ARMFunctionInfo *AFI = MF.getInfo<ARMFunctionInfo>();
  DebugLoc DL = MI != MBB.end() ? MI->getDebugLoc() : DebugLoc();
  const TargetInstrInfo &TII = *MF.getSubtarget().getInstrInfo();
  MachineFrameInfo &MFI = MF.getFrameInfo();

  // Mark the D-register spill slots as properly aligned.  Since MFI computes
  // stack slot layout backwards, this can actually mean that the d-reg stack
  // slot offsets can be wrong. The offset for d8 will always be correct.
  for (const CalleeSavedInfo &I : CSI) {
    unsigned DNum = I.getReg() - ARM::D8;
    if (DNum > NumAlignedDPRCS2Regs - 1)
      continue;
    int FI = I.getFrameIdx();
    // The even-numbered registers will be 16-byte aligned, the odd-numbered
    // registers will be 8-byte aligned.
    MFI.setObjectAlignment(FI, DNum % 2 ? Align(8) : Align(16));

    // The stack slot for D8 needs to be maximally aligned because this is
    // actually the point where we align the stack pointer.  MachineFrameInfo
    // computes all offsets relative to the incoming stack pointer which is a
    // bit weird when realigning the stack.  Any extra padding for this
    // over-alignment is not realized because the code inserted below adjusts
    // the stack pointer by numregs * 8 before aligning the stack pointer.
    if (DNum == 0)
      MFI.setObjectAlignment(FI, MFI.getMaxAlign());
  }

  // Move the stack pointer to the d8 spill slot, and align it at the same
  // time. Leave the stack slot address in the scratch register r4.
  //
  //   sub r4, sp, #numregs * 8
  //   bic r4, r4, #align - 1
  //   mov sp, r4
  //
  bool isThumb = AFI->isThumbFunction();
  assert(!AFI->isThumb1OnlyFunction() && "Can't realign stack for thumb1");
  AFI->setShouldRestoreSPFromFP(true);

  // sub r4, sp, #numregs * 8
  // The immediate is <= 64, so it doesn't need any special encoding.
  unsigned Opc = isThumb ? ARM::t2SUBri : ARM::SUBri;
  BuildMI(MBB, MI, DL, TII.get(Opc), ARM::R4)
      .addReg(ARM::SP)
      .addImm(8 * NumAlignedDPRCS2Regs)
      .add(predOps(ARMCC::AL))
      .add(condCodeOp());

  Align MaxAlign = MF.getFrameInfo().getMaxAlign();
  // We must set parameter MustBeSingleInstruction to true, since
  // skipAlignedDPRCS2Spills expects exactly 3 instructions to perform
  // stack alignment.  Luckily, this can always be done since all ARM
  // architecture versions that support Neon also support the BFC
  // instruction.
  emitAligningInstructions(MF, AFI, TII, MBB, MI, DL, ARM::R4, MaxAlign, true);

  // mov sp, r4
  // The stack pointer must be adjusted before spilling anything, otherwise
  // the stack slots could be clobbered by an interrupt handler.
  // Leave r4 live, it is used below.
  Opc = isThumb ? ARM::tMOVr : ARM::MOVr;
  MachineInstrBuilder MIB = BuildMI(MBB, MI, DL, TII.get(Opc), ARM::SP)
                                .addReg(ARM::R4)
                                .add(predOps(ARMCC::AL));
  if (!isThumb)
    MIB.add(condCodeOp());

  // Now spill NumAlignedDPRCS2Regs registers starting from d8.
  // r4 holds the stack slot address.
  unsigned NextReg = ARM::D8;

  // 16-byte aligned vst1.64 with 4 d-regs and address writeback.
  // The writeback is only needed when emitting two vst1.64 instructions.
  if (NumAlignedDPRCS2Regs >= 6) {
    unsigned SupReg = TRI->getMatchingSuperReg(NextReg, ARM::dsub_0,
                                               &ARM::QQPRRegClass);
    MBB.addLiveIn(SupReg);
    BuildMI(MBB, MI, DL, TII.get(ARM::VST1d64Qwb_fixed), ARM::R4)
        .addReg(ARM::R4, RegState::Kill)
        .addImm(16)
        .addReg(NextReg)
        .addReg(SupReg, RegState::ImplicitKill)
        .add(predOps(ARMCC::AL));
    NextReg += 4;
    NumAlignedDPRCS2Regs -= 4;
  }

  // We won't modify r4 beyond this point.  It currently points to the next
  // register to be spilled.
  unsigned R4BaseReg = NextReg;

  // 16-byte aligned vst1.64 with 4 d-regs, no writeback.
  if (NumAlignedDPRCS2Regs >= 4) {
    unsigned SupReg = TRI->getMatchingSuperReg(NextReg, ARM::dsub_0,
                                               &ARM::QQPRRegClass);
    MBB.addLiveIn(SupReg);
    BuildMI(MBB, MI, DL, TII.get(ARM::VST1d64Q))
        .addReg(ARM::R4)
        .addImm(16)
        .addReg(NextReg)
        .addReg(SupReg, RegState::ImplicitKill)
        .add(predOps(ARMCC::AL));
    NextReg += 4;
    NumAlignedDPRCS2Regs -= 4;
  }

  // 16-byte aligned vst1.64 with 2 d-regs.
  if (NumAlignedDPRCS2Regs >= 2) {
    unsigned SupReg = TRI->getMatchingSuperReg(NextReg, ARM::dsub_0,
                                               &ARM::QPRRegClass);
    MBB.addLiveIn(SupReg);
    BuildMI(MBB, MI, DL, TII.get(ARM::VST1q64))
        .addReg(ARM::R4)
        .addImm(16)
        .addReg(SupReg)
        .add(predOps(ARMCC::AL));
    NextReg += 2;
    NumAlignedDPRCS2Regs -= 2;
  }

  // Finally, use a vanilla vstr.64 for the odd last register.
  if (NumAlignedDPRCS2Regs) {
    MBB.addLiveIn(NextReg);
    // vstr.64 uses addrmode5 which has an offset scale of 4.
    BuildMI(MBB, MI, DL, TII.get(ARM::VSTRD))
        .addReg(NextReg)
        .addReg(ARM::R4)
        .addImm((NextReg - R4BaseReg) * 2)
        .add(predOps(ARMCC::AL));
  }

  // The last spill instruction inserted should kill the scratch register r4.
  std::prev(MI)->addRegisterKilled(ARM::R4, TRI);
}

/// Skip past the code inserted by emitAlignedDPRCS2Spills, and return an
/// iterator to the following instruction.
static MachineBasicBlock::iterator
skipAlignedDPRCS2Spills(MachineBasicBlock::iterator MI,
                        unsigned NumAlignedDPRCS2Regs) {
  //   sub r4, sp, #numregs * 8
  //   bic r4, r4, #align - 1
  //   mov sp, r4
  ++MI; ++MI; ++MI;
  assert(MI->mayStore() && "Expecting spill instruction");

  // These switches all fall through.
  switch(NumAlignedDPRCS2Regs) {
  case 7:
    ++MI;
    assert(MI->mayStore() && "Expecting spill instruction");
    LLVM_FALLTHROUGH;
  default:
    ++MI;
    assert(MI->mayStore() && "Expecting spill instruction");
    LLVM_FALLTHROUGH;
  case 1:
  case 2:
  case 4:
    assert(MI->killsRegister(ARM::R4) && "Missed kill flag");
    ++MI;
  }
  return MI;
}

/// Emit aligned reload instructions for NumAlignedDPRCS2Regs D-registers
/// starting from d8.  These instructions are assumed to execute while the
/// stack is still aligned, unlike the code inserted by emitPopInst.
static void emitAlignedDPRCS2Restores(MachineBasicBlock &MBB,
                                      MachineBasicBlock::iterator MI,
                                      unsigned NumAlignedDPRCS2Regs,
                                      ArrayRef<CalleeSavedInfo> CSI,
                                      const TargetRegisterInfo *TRI) {
  MachineFunction &MF = *MBB.getParent();
  ARMFunctionInfo *AFI = MF.getInfo<ARMFunctionInfo>();
  DebugLoc DL = MI != MBB.end() ? MI->getDebugLoc() : DebugLoc();
  const TargetInstrInfo &TII = *MF.getSubtarget().getInstrInfo();

  // Find the frame index assigned to d8.
  int D8SpillFI = 0;
  for (const CalleeSavedInfo &I : CSI)
    if (I.getReg() == ARM::D8) {
      D8SpillFI = I.getFrameIdx();
      break;
    }

  // Materialize the address of the d8 spill slot into the scratch register r4.
  // This can be fairly complicated if the stack frame is large, so just use
  // the normal frame index elimination mechanism to do it.  This code runs as
  // the initial part of the epilog where the stack and base pointers haven't
  // been changed yet.
  bool isThumb = AFI->isThumbFunction();
  assert(!AFI->isThumb1OnlyFunction() && "Can't realign stack for thumb1");

  unsigned Opc = isThumb ? ARM::t2ADDri : ARM::ADDri;
  BuildMI(MBB, MI, DL, TII.get(Opc), ARM::R4)
      .addFrameIndex(D8SpillFI)
      .addImm(0)
      .add(predOps(ARMCC::AL))
      .add(condCodeOp());

  // Now restore NumAlignedDPRCS2Regs registers starting from d8.
  unsigned NextReg = ARM::D8;

  // 16-byte aligned vld1.64 with 4 d-regs and writeback.
  if (NumAlignedDPRCS2Regs >= 6) {
    unsigned SupReg = TRI->getMatchingSuperReg(NextReg, ARM::dsub_0,
                                               &ARM::QQPRRegClass);
    BuildMI(MBB, MI, DL, TII.get(ARM::VLD1d64Qwb_fixed), NextReg)
        .addReg(ARM::R4, RegState::Define)
        .addReg(ARM::R4, RegState::Kill)
        .addImm(16)
        .addReg(SupReg, RegState::ImplicitDefine)
        .add(predOps(ARMCC::AL));
    NextReg += 4;
    NumAlignedDPRCS2Regs -= 4;
  }

  // We won't modify r4 beyond this point.  It currently points to the next
  // register to be spilled.
  unsigned R4BaseReg = NextReg;

  // 16-byte aligned vld1.64 with 4 d-regs, no writeback.
  if (NumAlignedDPRCS2Regs >= 4) {
    unsigned SupReg = TRI->getMatchingSuperReg(NextReg, ARM::dsub_0,
                                               &ARM::QQPRRegClass);
    BuildMI(MBB, MI, DL, TII.get(ARM::VLD1d64Q), NextReg)
        .addReg(ARM::R4)
        .addImm(16)
        .addReg(SupReg, RegState::ImplicitDefine)
        .add(predOps(ARMCC::AL));
    NextReg += 4;
    NumAlignedDPRCS2Regs -= 4;
  }

  // 16-byte aligned vld1.64 with 2 d-regs.
  if (NumAlignedDPRCS2Regs >= 2) {
    unsigned SupReg = TRI->getMatchingSuperReg(NextReg, ARM::dsub_0,
                                               &ARM::QPRRegClass);
    BuildMI(MBB, MI, DL, TII.get(ARM::VLD1q64), SupReg)
        .addReg(ARM::R4)
        .addImm(16)
        .add(predOps(ARMCC::AL));
    NextReg += 2;
    NumAlignedDPRCS2Regs -= 2;
  }

  // Finally, use a vanilla vldr.64 for the remaining odd register.
  if (NumAlignedDPRCS2Regs)
    BuildMI(MBB, MI, DL, TII.get(ARM::VLDRD), NextReg)
        .addReg(ARM::R4)
        .addImm(2 * (NextReg - R4BaseReg))
        .add(predOps(ARMCC::AL));

  // Last store kills r4.
  std::prev(MI)->addRegisterKilled(ARM::R4, TRI);
}

bool ARMFrameLowering::spillCalleeSavedRegisters(
    MachineBasicBlock &MBB, MachineBasicBlock::iterator MI,
    ArrayRef<CalleeSavedInfo> CSI, const TargetRegisterInfo *TRI) const {
  if (CSI.empty())
    return false;

  MachineFunction &MF = *MBB.getParent();
  ARMFunctionInfo *AFI = MF.getInfo<ARMFunctionInfo>();

  unsigned PushOpc = AFI->isThumbFunction() ? ARM::t2STMDB_UPD : ARM::STMDB_UPD;
  unsigned PushOneOpc = AFI->isThumbFunction() ?
    ARM::t2STR_PRE : ARM::STR_PRE_IMM;
  unsigned FltOpc = ARM::VSTMDDB_UPD;
  unsigned NumAlignedDPRCS2Regs = AFI->getNumAlignedDPRCS2Regs();
  // Compute PAC in R12.
  if (AFI->shouldSignReturnAddress()) {
    BuildMI(MBB, MI, DebugLoc(), STI.getInstrInfo()->get(ARM::t2PAC))
        .setMIFlags(MachineInstr::FrameSetup);
  }
  // Save the non-secure floating point context.
  if (llvm::any_of(CSI, [](const CalleeSavedInfo &C) {
        return C.getReg() == ARM::FPCXTNS;
      })) {
    BuildMI(MBB, MI, DebugLoc(), STI.getInstrInfo()->get(ARM::VSTR_FPCXTNS_pre),
            ARM::SP)
        .addReg(ARM::SP)
        .addImm(-4)
        .add(predOps(ARMCC::AL));
  }
  emitPushInst(MBB, MI, CSI, PushOpc, PushOneOpc, false, &isARMArea1Register, 0,
               MachineInstr::FrameSetup);
  emitPushInst(MBB, MI, CSI, PushOpc, PushOneOpc, false, &isARMArea2Register, 0,
               MachineInstr::FrameSetup);
  emitPushInst(MBB, MI, CSI, FltOpc, 0, true, &isARMArea3Register,
               NumAlignedDPRCS2Regs, MachineInstr::FrameSetup);

  // The code above does not insert spill code for the aligned DPRCS2 registers.
  // The stack realignment code will be inserted between the push instructions
  // and these spills.
  if (NumAlignedDPRCS2Regs)
    emitAlignedDPRCS2Spills(MBB, MI, NumAlignedDPRCS2Regs, CSI, TRI);

  return true;
}

bool ARMFrameLowering::restoreCalleeSavedRegisters(
    MachineBasicBlock &MBB, MachineBasicBlock::iterator MI,
    MutableArrayRef<CalleeSavedInfo> CSI, const TargetRegisterInfo *TRI) const {
  if (CSI.empty())
    return false;

  MachineFunction &MF = *MBB.getParent();
  ARMFunctionInfo *AFI = MF.getInfo<ARMFunctionInfo>();
  bool isVarArg = AFI->getArgRegsSaveSize() > 0;
  unsigned NumAlignedDPRCS2Regs = AFI->getNumAlignedDPRCS2Regs();

  // The emitPopInst calls below do not insert reloads for the aligned DPRCS2
  // registers. Do that here instead.
  if (NumAlignedDPRCS2Regs)
    emitAlignedDPRCS2Restores(MBB, MI, NumAlignedDPRCS2Regs, CSI, TRI);

  unsigned PopOpc = AFI->isThumbFunction() ? ARM::t2LDMIA_UPD : ARM::LDMIA_UPD;
  unsigned LdrOpc = AFI->isThumbFunction() ? ARM::t2LDR_POST :ARM::LDR_POST_IMM;
  unsigned FltOpc = ARM::VLDMDIA_UPD;
  emitPopInst(MBB, MI, CSI, FltOpc, 0, isVarArg, true, &isARMArea3Register,
              NumAlignedDPRCS2Regs);
  emitPopInst(MBB, MI, CSI, PopOpc, LdrOpc, isVarArg, false,
              &isARMArea2Register, 0);
  emitPopInst(MBB, MI, CSI, PopOpc, LdrOpc, isVarArg, false,
              &isARMArea1Register, 0);

  return true;
}

// FIXME: Make generic?
static unsigned EstimateFunctionSizeInBytes(const MachineFunction &MF,
                                            const ARMBaseInstrInfo &TII) {
  unsigned FnSize = 0;
  for (auto &MBB : MF) {
    for (auto &MI : MBB)
      FnSize += TII.getInstSizeInBytes(MI);
  }
  if (MF.getJumpTableInfo())
    for (auto &Table: MF.getJumpTableInfo()->getJumpTables())
      FnSize += Table.MBBs.size() * 4;
  FnSize += MF.getConstantPool()->getConstants().size() * 4;
  return FnSize;
}

/// estimateRSStackSizeLimit - Look at each instruction that references stack
/// frames and return the stack size limit beyond which some of these
/// instructions will require a scratch register during their expansion later.
// FIXME: Move to TII?
static unsigned estimateRSStackSizeLimit(MachineFunction &MF,
                                         const TargetFrameLowering *TFI,
                                         bool &HasNonSPFrameIndex) {
  const ARMFunctionInfo *AFI = MF.getInfo<ARMFunctionInfo>();
  const ARMBaseInstrInfo &TII =
      *static_cast<const ARMBaseInstrInfo *>(MF.getSubtarget().getInstrInfo());
  const TargetRegisterInfo *TRI = MF.getSubtarget().getRegisterInfo();
  unsigned Limit = (1 << 12) - 1;
  for (auto &MBB : MF) {
    for (auto &MI : MBB) {
      if (MI.isDebugInstr())
        continue;
      for (unsigned i = 0, e = MI.getNumOperands(); i != e; ++i) {
        if (!MI.getOperand(i).isFI())
          continue;

        // When using ADDri to get the address of a stack object, 255 is the
        // largest offset guaranteed to fit in the immediate offset.
        if (MI.getOpcode() == ARM::ADDri) {
          Limit = std::min(Limit, (1U << 8) - 1);
          break;
        }
        // t2ADDri will not require an extra register, it can reuse the
        // destination.
        if (MI.getOpcode() == ARM::t2ADDri || MI.getOpcode() == ARM::t2ADDri12)
          break;

        const MCInstrDesc &MCID = MI.getDesc();
        const TargetRegisterClass *RegClass = TII.getRegClass(MCID, i, TRI, MF);
        if (RegClass && !RegClass->contains(ARM::SP))
          HasNonSPFrameIndex = true;

        // Otherwise check the addressing mode.
        switch (MI.getDesc().TSFlags & ARMII::AddrModeMask) {
        case ARMII::AddrMode_i12:
        case ARMII::AddrMode2:
          // Default 12 bit limit.
          break;
        case ARMII::AddrMode3:
        case ARMII::AddrModeT2_i8neg:
          Limit = std::min(Limit, (1U << 8) - 1);
          break;
        case ARMII::AddrMode5FP16:
          Limit = std::min(Limit, ((1U << 8) - 1) * 2);
          break;
        case ARMII::AddrMode5:
        case ARMII::AddrModeT2_i8s4:
        case ARMII::AddrModeT2_ldrex:
          Limit = std::min(Limit, ((1U << 8) - 1) * 4);
          break;
        case ARMII::AddrModeT2_i12:
          // i12 supports only positive offset so these will be converted to
          // i8 opcodes. See llvm::rewriteT2FrameIndex.
          if (TFI->hasFP(MF) && AFI->hasStackFrame())
            Limit = std::min(Limit, (1U << 8) - 1);
          break;
        case ARMII::AddrMode4:
        case ARMII::AddrMode6:
          // Addressing modes 4 & 6 (load/store) instructions can't encode an
          // immediate offset for stack references.
          return 0;
        case ARMII::AddrModeT2_i7:
          Limit = std::min(Limit, ((1U << 7) - 1) * 1);
          break;
        case ARMII::AddrModeT2_i7s2:
          Limit = std::min(Limit, ((1U << 7) - 1) * 2);
          break;
        case ARMII::AddrModeT2_i7s4:
          Limit = std::min(Limit, ((1U << 7) - 1) * 4);
          break;
        default:
          llvm_unreachable("Unhandled addressing mode in stack size limit calculation");
        }
        break; // At most one FI per instruction
      }
    }
  }

  return Limit;
}

// In functions that realign the stack, it can be an advantage to spill the
// callee-saved vector registers after realigning the stack. The vst1 and vld1
// instructions take alignment hints that can improve performance.
static void
checkNumAlignedDPRCS2Regs(MachineFunction &MF, BitVector &SavedRegs) {
  MF.getInfo<ARMFunctionInfo>()->setNumAlignedDPRCS2Regs(0);
  if (!SpillAlignedNEONRegs)
    return;

  // Naked functions don't spill callee-saved registers.
  if (MF.getFunction().hasFnAttribute(Attribute::Naked))
    return;

  // We are planning to use NEON instructions vst1 / vld1.
  if (!static_cast<const ARMSubtarget &>(MF.getSubtarget()).hasNEON())
    return;

  // Don't bother if the default stack alignment is sufficiently high.
  if (MF.getSubtarget().getFrameLowering()->getStackAlign() >= Align(8))
    return;

  // Aligned spills require stack realignment.
  if (!static_cast<const ARMBaseRegisterInfo *>(
           MF.getSubtarget().getRegisterInfo())->canRealignStack(MF))
    return;

  // We always spill contiguous d-registers starting from d8. Count how many
  // needs spilling.  The register allocator will almost always use the
  // callee-saved registers in order, but it can happen that there are holes in
  // the range.  Registers above the hole will be spilled to the standard DPRCS
  // area.
  unsigned NumSpills = 0;
  for (; NumSpills < 8; ++NumSpills)
    if (!SavedRegs.test(ARM::D8 + NumSpills))
      break;

  // Don't do this for just one d-register. It's not worth it.
  if (NumSpills < 2)
    return;

  // Spill the first NumSpills D-registers after realigning the stack.
  MF.getInfo<ARMFunctionInfo>()->setNumAlignedDPRCS2Regs(NumSpills);

  // A scratch register is required for the vst1 / vld1 instructions.
  SavedRegs.set(ARM::R4);
}

bool ARMFrameLowering::enableShrinkWrapping(const MachineFunction &MF) const {
  // For CMSE entry functions, we want to save the FPCXT_NS immediately
  // upon function entry (resp. restore it immmediately before return)
  if (STI.hasV8_1MMainlineOps() &&
      MF.getInfo<ARMFunctionInfo>()->isCmseNSEntryFunction())
    return false;

  // We are disabling shrinkwrapping for now when PAC is enabled, as
  // shrinkwrapping can cause clobbering of r12 when the PAC code is
  // generated. A follow-up patch will fix this in a more performant manner.
  if (MF.getInfo<ARMFunctionInfo>()->shouldSignReturnAddress(
          true /* SpillsLR */))
    return false;

  return true;
}

void ARMFrameLowering::determineCalleeSaves(MachineFunction &MF,
                                            BitVector &SavedRegs,
                                            RegScavenger *RS) const {
  TargetFrameLowering::determineCalleeSaves(MF, SavedRegs, RS);
  // This tells PEI to spill the FP as if it is any other callee-save register
  // to take advantage the eliminateFrameIndex machinery. This also ensures it
  // is spilled in the order specified by getCalleeSavedRegs() to make it easier
  // to combine multiple loads / stores.
  bool CanEliminateFrame = true;
  bool CS1Spilled = false;
  bool LRSpilled = false;
  unsigned NumGPRSpills = 0;
  unsigned NumFPRSpills = 0;
  SmallVector<unsigned, 4> UnspilledCS1GPRs;
  SmallVector<unsigned, 4> UnspilledCS2GPRs;
  const ARMBaseRegisterInfo *RegInfo = static_cast<const ARMBaseRegisterInfo *>(
      MF.getSubtarget().getRegisterInfo());
  const ARMBaseInstrInfo &TII =
      *static_cast<const ARMBaseInstrInfo *>(MF.getSubtarget().getInstrInfo());
  ARMFunctionInfo *AFI = MF.getInfo<ARMFunctionInfo>();
  MachineFrameInfo &MFI = MF.getFrameInfo();
  MachineRegisterInfo &MRI = MF.getRegInfo();
  const TargetRegisterInfo *TRI = MF.getSubtarget().getRegisterInfo();
  (void)TRI;  // Silence unused warning in non-assert builds.
  Register FramePtr = RegInfo->getFrameRegister(MF);

  // Spill R4 if Thumb2 function requires stack realignment - it will be used as
  // scratch register. Also spill R4 if Thumb2 function has varsized objects,
  // since it's not always possible to restore sp from fp in a single
  // instruction.
  // FIXME: It will be better just to find spare register here.
  if (AFI->isThumb2Function() &&
      (MFI.hasVarSizedObjects() || RegInfo->hasStackRealignment(MF)))
    SavedRegs.set(ARM::R4);

  // If a stack probe will be emitted, spill R4 and LR, since they are
  // clobbered by the stack probe call.
  // This estimate should be a safe, conservative estimate. The actual
  // stack probe is enabled based on the size of the local objects;
  // this estimate also includes the varargs store size.
  if (STI.isTargetWindows() &&
      WindowsRequiresStackProbe(MF, MFI.estimateStackSize(MF))) {
    SavedRegs.set(ARM::R4);
    SavedRegs.set(ARM::LR);
  }

  if (AFI->isThumb1OnlyFunction()) {
    // Spill LR if Thumb1 function uses variable length argument lists.
    if (AFI->getArgRegsSaveSize() > 0)
      SavedRegs.set(ARM::LR);

    // Spill R4 if Thumb1 epilogue has to restore SP from FP or the function
    // requires stack alignment.  We don't know for sure what the stack size
    // will be, but for this, an estimate is good enough. If there anything
    // changes it, it'll be a spill, which implies we've used all the registers
    // and so R4 is already used, so not marking it here will be OK.
    // FIXME: It will be better just to find spare register here.
    if (MFI.hasVarSizedObjects() || RegInfo->hasStackRealignment(MF) ||
        MFI.estimateStackSize(MF) > 508)
      SavedRegs.set(ARM::R4);
  }

  // See if we can spill vector registers to aligned stack.
  checkNumAlignedDPRCS2Regs(MF, SavedRegs);

  // Spill the BasePtr if it's used.
  if (RegInfo->hasBasePointer(MF))
    SavedRegs.set(RegInfo->getBaseRegister());

  // On v8.1-M.Main CMSE entry functions save/restore FPCXT.
  if (STI.hasV8_1MMainlineOps() && AFI->isCmseNSEntryFunction())
    CanEliminateFrame = false;

  // Don't spill FP if the frame can be eliminated. This is determined
  // by scanning the callee-save registers to see if any is modified.
  const MCPhysReg *CSRegs = RegInfo->getCalleeSavedRegs(&MF);
  for (unsigned i = 0; CSRegs[i]; ++i) {
    unsigned Reg = CSRegs[i];
    bool Spilled = false;
    if (SavedRegs.test(Reg)) {
      Spilled = true;
      CanEliminateFrame = false;
    }

    if (!ARM::GPRRegClass.contains(Reg)) {
      if (Spilled) {
        if (ARM::SPRRegClass.contains(Reg))
          NumFPRSpills++;
        else if (ARM::DPRRegClass.contains(Reg))
          NumFPRSpills += 2;
        else if (ARM::QPRRegClass.contains(Reg))
          NumFPRSpills += 4;
      }
      continue;
    }

    if (Spilled) {
      NumGPRSpills++;

      if (!STI.splitFramePushPop(MF)) {
        if (Reg == ARM::LR)
          LRSpilled = true;
        CS1Spilled = true;
        continue;
      }

      // Keep track if LR and any of R4, R5, R6, and R7 is spilled.
      switch (Reg) {
      case ARM::LR:
        LRSpilled = true;
        LLVM_FALLTHROUGH;
      case ARM::R0: case ARM::R1:
      case ARM::R2: case ARM::R3:
      case ARM::R4: case ARM::R5:
      case ARM::R6: case ARM::R7:
        CS1Spilled = true;
        break;
      default:
        break;
      }
    } else {
      if (!STI.splitFramePushPop(MF)) {
        UnspilledCS1GPRs.push_back(Reg);
        continue;
      }

      switch (Reg) {
      case ARM::R0: case ARM::R1:
      case ARM::R2: case ARM::R3:
      case ARM::R4: case ARM::R5:
      case ARM::R6: case ARM::R7:
      case ARM::LR:
        UnspilledCS1GPRs.push_back(Reg);
        break;
      default:
        UnspilledCS2GPRs.push_back(Reg);
        break;
      }
    }
  }

  bool ForceLRSpill = false;
  if (!LRSpilled && AFI->isThumb1OnlyFunction()) {
    unsigned FnSize = EstimateFunctionSizeInBytes(MF, TII);
    // Force LR to be spilled if the Thumb function size is > 2048. This enables
    // use of BL to implement far jump.
    if (FnSize >= (1 << 11)) {
      CanEliminateFrame = false;
      ForceLRSpill = true;
    }
  }

  // If any of the stack slot references may be out of range of an immediate
  // offset, make sure a register (or a spill slot) is available for the
  // register scavenger. Note that if we're indexing off the frame pointer, the
  // effective stack size is 4 bytes larger since the FP points to the stack
  // slot of the previous FP. Also, if we have variable sized objects in the
  // function, stack slot references will often be negative, and some of
  // our instructions are positive-offset only, so conservatively consider
  // that case to want a spill slot (or register) as well. Similarly, if
  // the function adjusts the stack pointer during execution and the
  // adjustments aren't already part of our stack size estimate, our offset
  // calculations may be off, so be conservative.
  // FIXME: We could add logic to be more precise about negative offsets
  //        and which instructions will need a scratch register for them. Is it
  //        worth the effort and added fragility?
  unsigned EstimatedStackSize =
      MFI.estimateStackSize(MF) + 4 * (NumGPRSpills + NumFPRSpills);

  // Determine biggest (positive) SP offset in MachineFrameInfo.
  int MaxFixedOffset = 0;
  for (int I = MFI.getObjectIndexBegin(); I < 0; ++I) {
    int MaxObjectOffset = MFI.getObjectOffset(I) + MFI.getObjectSize(I);
    MaxFixedOffset = std::max(MaxFixedOffset, MaxObjectOffset);
  }

  bool HasFP = hasFP(MF);
  if (HasFP) {
    if (AFI->hasStackFrame())
      EstimatedStackSize += 4;
  } else {
    // If FP is not used, SP will be used to access arguments, so count the
    // size of arguments into the estimation.
    EstimatedStackSize += MaxFixedOffset;
  }
  EstimatedStackSize += 16; // For possible paddings.

  unsigned EstimatedRSStackSizeLimit, EstimatedRSFixedSizeLimit;
  bool HasNonSPFrameIndex = false;
  if (AFI->isThumb1OnlyFunction()) {
    // For Thumb1, don't bother to iterate over the function. The only
    // instruction that requires an emergency spill slot is a store to a
    // frame index.
    //
    // tSTRspi, which is used for sp-relative accesses, has an 8-bit unsigned
    // immediate. tSTRi, which is used for bp- and fp-relative accesses, has
    // a 5-bit unsigned immediate.
    //
    // We could try to check if the function actually contains a tSTRspi
    // that might need the spill slot, but it's not really important.
    // Functions with VLAs or extremely large call frames are rare, and
    // if a function is allocating more than 1KB of stack, an extra 4-byte
    // slot probably isn't relevant.
    if (RegInfo->hasBasePointer(MF))
      EstimatedRSStackSizeLimit = (1U << 5) * 4;
    else
      EstimatedRSStackSizeLimit = (1U << 8) * 4;
    EstimatedRSFixedSizeLimit = (1U << 5) * 4;
  } else {
    EstimatedRSStackSizeLimit =
        estimateRSStackSizeLimit(MF, this, HasNonSPFrameIndex);
    EstimatedRSFixedSizeLimit = EstimatedRSStackSizeLimit;
  }
  // Final estimate of whether sp or bp-relative accesses might require
  // scavenging.
  bool HasLargeStack = EstimatedStackSize > EstimatedRSStackSizeLimit;

  // If the stack pointer moves and we don't have a base pointer, the
  // estimate logic doesn't work. The actual offsets might be larger when
  // we're constructing a call frame, or we might need to use negative
  // offsets from fp.
  bool HasMovingSP = MFI.hasVarSizedObjects() ||
    (MFI.adjustsStack() && !canSimplifyCallFramePseudos(MF));
  bool HasBPOrFixedSP = RegInfo->hasBasePointer(MF) || !HasMovingSP;

  // If we have a frame pointer, we assume arguments will be accessed
  // relative to the frame pointer. Check whether fp-relative accesses to
  // arguments require scavenging.
  //
  // We could do slightly better on Thumb1; in some cases, an sp-relative
  // offset would be legal even though an fp-relative offset is not.
  int MaxFPOffset = getMaxFPOffset(STI, *AFI);
  bool HasLargeArgumentList =
      HasFP && (MaxFixedOffset - MaxFPOffset) > (int)EstimatedRSFixedSizeLimit;

  bool BigFrameOffsets = HasLargeStack || !HasBPOrFixedSP ||
                         HasLargeArgumentList || HasNonSPFrameIndex;
  LLVM_DEBUG(dbgs() << "EstimatedLimit: " << EstimatedRSStackSizeLimit
                    << "; EstimatedStack: " << EstimatedStackSize
                    << "; EstimatedFPStack: " << MaxFixedOffset - MaxFPOffset
                    << "; BigFrameOffsets: " << BigFrameOffsets << "\n");
  if (BigFrameOffsets ||
      !CanEliminateFrame || RegInfo->cannotEliminateFrame(MF)) {
    AFI->setHasStackFrame(true);

    if (HasFP) {
      SavedRegs.set(FramePtr);
      // If the frame pointer is required by the ABI, also spill LR so that we
      // emit a complete frame record.
      if (MF.getTarget().Options.DisableFramePointerElim(MF) && !LRSpilled) {
        SavedRegs.set(ARM::LR);
        LRSpilled = true;
        NumGPRSpills++;
        auto LRPos = llvm::find(UnspilledCS1GPRs, ARM::LR);
        if (LRPos != UnspilledCS1GPRs.end())
          UnspilledCS1GPRs.erase(LRPos);
      }
      auto FPPos = llvm::find(UnspilledCS1GPRs, FramePtr);
      if (FPPos != UnspilledCS1GPRs.end())
        UnspilledCS1GPRs.erase(FPPos);
      NumGPRSpills++;
      if (FramePtr == ARM::R7)
        CS1Spilled = true;
    }

    // This is true when we inserted a spill for a callee-save GPR which is
    // not otherwise used by the function. This guaranteees it is possible
    // to scavenge a register to hold the address of a stack slot. On Thumb1,
    // the register must be a valid operand to tSTRi, i.e. r4-r7. For other
    // subtargets, this is any GPR, i.e. r4-r11 or lr.
    //
    // If we don't insert a spill, we instead allocate an emergency spill
    // slot, which can be used by scavenging to spill an arbitrary register.
    //
    // We currently don't try to figure out whether any specific instruction
    // requires scavening an additional register.
    bool ExtraCSSpill = false;

    if (AFI->isThumb1OnlyFunction()) {
      // For Thumb1-only targets, we need some low registers when we save and
      // restore the high registers (which aren't allocatable, but could be
      // used by inline assembly) because the push/pop instructions can not
      // access high registers. If necessary, we might need to push more low
      // registers to ensure that there is at least one free that can be used
      // for the saving & restoring, and preferably we should ensure that as
      // many as are needed are available so that fewer push/pop instructions
      // are required.

      // Low registers which are not currently pushed, but could be (r4-r7).
      SmallVector<unsigned, 4> AvailableRegs;

      // Unused argument registers (r0-r3) can be clobbered in the prologue for
      // free.
      int EntryRegDeficit = 0;
      for (unsigned Reg : {ARM::R0, ARM::R1, ARM::R2, ARM::R3}) {
        if (!MF.getRegInfo().isLiveIn(Reg)) {
          --EntryRegDeficit;
          LLVM_DEBUG(dbgs()
                     << printReg(Reg, TRI)
                     << " is unused argument register, EntryRegDeficit = "
                     << EntryRegDeficit << "\n");
        }
      }

      // Unused return registers can be clobbered in the epilogue for free.
      int ExitRegDeficit = AFI->getReturnRegsCount() - 4;
      LLVM_DEBUG(dbgs() << AFI->getReturnRegsCount()
                        << " return regs used, ExitRegDeficit = "
                        << ExitRegDeficit << "\n");

      int RegDeficit = std::max(EntryRegDeficit, ExitRegDeficit);
      LLVM_DEBUG(dbgs() << "RegDeficit = " << RegDeficit << "\n");

      // r4-r6 can be used in the prologue if they are pushed by the first push
      // instruction.
      for (unsigned Reg : {ARM::R4, ARM::R5, ARM::R6}) {
        if (SavedRegs.test(Reg)) {
          --RegDeficit;
          LLVM_DEBUG(dbgs() << printReg(Reg, TRI)
                            << " is saved low register, RegDeficit = "
                            << RegDeficit << "\n");
        } else {
          AvailableRegs.push_back(Reg);
          LLVM_DEBUG(
              dbgs()
              << printReg(Reg, TRI)
              << " is non-saved low register, adding to AvailableRegs\n");
        }
      }

      // r7 can be used if it is not being used as the frame pointer.
      if (!HasFP) {
        if (SavedRegs.test(ARM::R7)) {
          --RegDeficit;
          LLVM_DEBUG(dbgs() << "%r7 is saved low register, RegDeficit = "
                            << RegDeficit << "\n");
        } else {
          AvailableRegs.push_back(ARM::R7);
          LLVM_DEBUG(
              dbgs()
              << "%r7 is non-saved low register, adding to AvailableRegs\n");
        }
      }

      // Each of r8-r11 needs to be copied to a low register, then pushed.
      for (unsigned Reg : {ARM::R8, ARM::R9, ARM::R10, ARM::R11}) {
        if (SavedRegs.test(Reg)) {
          ++RegDeficit;
          LLVM_DEBUG(dbgs() << printReg(Reg, TRI)
                            << " is saved high register, RegDeficit = "
                            << RegDeficit << "\n");
        }
      }

      // LR can only be used by PUSH, not POP, and can't be used at all if the
      // llvm.returnaddress intrinsic is used. This is only worth doing if we
      // are more limited at function entry than exit.
      if ((EntryRegDeficit > ExitRegDeficit) &&
          !(MF.getRegInfo().isLiveIn(ARM::LR) &&
            MF.getFrameInfo().isReturnAddressTaken())) {
        if (SavedRegs.test(ARM::LR)) {
          --RegDeficit;
          LLVM_DEBUG(dbgs() << "%lr is saved register, RegDeficit = "
                            << RegDeficit << "\n");
        } else {
          AvailableRegs.push_back(ARM::LR);
          LLVM_DEBUG(dbgs() << "%lr is not saved, adding to AvailableRegs\n");
        }
      }

      // If there are more high registers that need pushing than low registers
      // available, push some more low registers so that we can use fewer push
      // instructions. This might not reduce RegDeficit all the way to zero,
      // because we can only guarantee that r4-r6 are available, but r8-r11 may
      // need saving.
      LLVM_DEBUG(dbgs() << "Final RegDeficit = " << RegDeficit << "\n");
      for (; RegDeficit > 0 && !AvailableRegs.empty(); --RegDeficit) {
        unsigned Reg = AvailableRegs.pop_back_val();
        LLVM_DEBUG(dbgs() << "Spilling " << printReg(Reg, TRI)
                          << " to make up reg deficit\n");
        SavedRegs.set(Reg);
        NumGPRSpills++;
        CS1Spilled = true;
        assert(!MRI.isReserved(Reg) && "Should not be reserved");
        if (Reg != ARM::LR && !MRI.isPhysRegUsed(Reg))
          ExtraCSSpill = true;
        UnspilledCS1GPRs.erase(llvm::find(UnspilledCS1GPRs, Reg));
        if (Reg == ARM::LR)
          LRSpilled = true;
      }
      LLVM_DEBUG(dbgs() << "After adding spills, RegDeficit = " << RegDeficit
                        << "\n");
    }

    // Avoid spilling LR in Thumb1 if there's a tail call: it's expensive to
    // restore LR in that case.
    bool ExpensiveLRRestore = AFI->isThumb1OnlyFunction() && MFI.hasTailCall();

    // If LR is not spilled, but at least one of R4, R5, R6, and R7 is spilled.
    // Spill LR as well so we can fold BX_RET to the registers restore (LDM).
    if (!LRSpilled && CS1Spilled && !ExpensiveLRRestore) {
      SavedRegs.set(ARM::LR);
      NumGPRSpills++;
      SmallVectorImpl<unsigned>::iterator LRPos;
      LRPos = llvm::find(UnspilledCS1GPRs, (unsigned)ARM::LR);
      if (LRPos != UnspilledCS1GPRs.end())
        UnspilledCS1GPRs.erase(LRPos);

      ForceLRSpill = false;
      if (!MRI.isReserved(ARM::LR) && !MRI.isPhysRegUsed(ARM::LR) &&
          !AFI->isThumb1OnlyFunction())
        ExtraCSSpill = true;
    }

    // If stack and double are 8-byte aligned and we are spilling an odd number
    // of GPRs, spill one extra callee save GPR so we won't have to pad between
    // the integer and double callee save areas.
    LLVM_DEBUG(dbgs() << "NumGPRSpills = " << NumGPRSpills << "\n");
    const Align TargetAlign = getStackAlign();
    if (TargetAlign >= Align(8) && (NumGPRSpills & 1)) {
      if (CS1Spilled && !UnspilledCS1GPRs.empty()) {
        for (unsigned i = 0, e = UnspilledCS1GPRs.size(); i != e; ++i) {
          unsigned Reg = UnspilledCS1GPRs[i];
          // Don't spill high register if the function is thumb.  In the case of
          // Windows on ARM, accept R11 (frame pointer)
          if (!AFI->isThumbFunction() ||
              (STI.isTargetWindows() && Reg == ARM::R11) ||
              isARMLowRegister(Reg) ||
              (Reg == ARM::LR && !ExpensiveLRRestore)) {
            SavedRegs.set(Reg);
            LLVM_DEBUG(dbgs() << "Spilling " << printReg(Reg, TRI)
                              << " to make up alignment\n");
            if (!MRI.isReserved(Reg) && !MRI.isPhysRegUsed(Reg) &&
                !(Reg == ARM::LR && AFI->isThumb1OnlyFunction()))
              ExtraCSSpill = true;
            break;
          }
        }
      } else if (!UnspilledCS2GPRs.empty() && !AFI->isThumb1OnlyFunction()) {
        unsigned Reg = UnspilledCS2GPRs.front();
        SavedRegs.set(Reg);
        LLVM_DEBUG(dbgs() << "Spilling " << printReg(Reg, TRI)
                          << " to make up alignment\n");
        if (!MRI.isReserved(Reg) && !MRI.isPhysRegUsed(Reg))
          ExtraCSSpill = true;
      }
    }

    // Estimate if we might need to scavenge a register at some point in order
    // to materialize a stack offset. If so, either spill one additional
    // callee-saved register or reserve a special spill slot to facilitate
    // register scavenging. Thumb1 needs a spill slot for stack pointer
    // adjustments also, even when the frame itself is small.
    if (BigFrameOffsets && !ExtraCSSpill) {
      // If any non-reserved CS register isn't spilled, just spill one or two
      // extra. That should take care of it!
      unsigned NumExtras = TargetAlign.value() / 4;
      SmallVector<unsigned, 2> Extras;
      while (NumExtras && !UnspilledCS1GPRs.empty()) {
        unsigned Reg = UnspilledCS1GPRs.pop_back_val();
        if (!MRI.isReserved(Reg) &&
            (!AFI->isThumb1OnlyFunction() || isARMLowRegister(Reg))) {
          Extras.push_back(Reg);
          NumExtras--;
        }
      }
      // For non-Thumb1 functions, also check for hi-reg CS registers
      if (!AFI->isThumb1OnlyFunction()) {
        while (NumExtras && !UnspilledCS2GPRs.empty()) {
          unsigned Reg = UnspilledCS2GPRs.pop_back_val();
          if (!MRI.isReserved(Reg)) {
            Extras.push_back(Reg);
            NumExtras--;
          }
        }
      }
      if (NumExtras == 0) {
        for (unsigned Reg : Extras) {
          SavedRegs.set(Reg);
          if (!MRI.isPhysRegUsed(Reg))
            ExtraCSSpill = true;
        }
      }
      if (!ExtraCSSpill && RS) {
        // Reserve a slot closest to SP or frame pointer.
        LLVM_DEBUG(dbgs() << "Reserving emergency spill slot\n");
        const TargetRegisterClass &RC = ARM::GPRRegClass;
        unsigned Size = TRI->getSpillSize(RC);
        Align Alignment = TRI->getSpillAlign(RC);
        RS->addScavengingFrameIndex(
            MFI.CreateStackObject(Size, Alignment, false));
      }
    }
  }

  if (ForceLRSpill)
    SavedRegs.set(ARM::LR);
  AFI->setLRIsSpilled(SavedRegs.test(ARM::LR));
}

void ARMFrameLowering::getCalleeSaves(const MachineFunction &MF,
                                      BitVector &SavedRegs) const {
  TargetFrameLowering::getCalleeSaves(MF, SavedRegs);

  // If we have the "returned" parameter attribute which guarantees that we
  // return the value which was passed in r0 unmodified (e.g. C++ 'structors),
  // record that fact for IPRA.
  const ARMFunctionInfo *AFI = MF.getInfo<ARMFunctionInfo>();
  if (AFI->getPreservesR0())
    SavedRegs.set(ARM::R0);
}

bool ARMFrameLowering::assignCalleeSavedSpillSlots(
    MachineFunction &MF, const TargetRegisterInfo *TRI,
    std::vector<CalleeSavedInfo> &CSI) const {
  // For CMSE entry functions, handle floating-point context as if it was a
  // callee-saved register.
  if (STI.hasV8_1MMainlineOps() &&
      MF.getInfo<ARMFunctionInfo>()->isCmseNSEntryFunction()) {
    CSI.emplace_back(ARM::FPCXTNS);
    CSI.back().setRestored(false);
  }

  // For functions, which sign their return address, upon function entry, the
  // return address PAC is computed in R12. Treat R12 as a callee-saved register
  // in this case.
  const auto &AFI = *MF.getInfo<ARMFunctionInfo>();
  if (AFI.shouldSignReturnAddress()) {
    // The order of register must match the order we push them, because the
    // PEI assigns frame indices in that order. When compiling for return
    // address sign and authenication, we use split push, therefore the orders
    // we want are:
    // LR, R7, R6, R5, R4, <R12>, R11, R10,  R9,  R8, D15-D8
    CSI.insert(find_if(CSI,
                       [=](const auto &CS) {
                         unsigned Reg = CS.getReg();
                         return Reg == ARM::R10 || Reg == ARM::R11 ||
                                Reg == ARM::R8 || Reg == ARM::R9 ||
                                ARM::DPRRegClass.contains(Reg);
                       }),
               CalleeSavedInfo(ARM::R12));
  }

  return false;
}

const TargetFrameLowering::SpillSlot *
ARMFrameLowering::getCalleeSavedSpillSlots(unsigned &NumEntries) const {
  static const SpillSlot FixedSpillOffsets[] = {{ARM::FPCXTNS, -4}};
  NumEntries = array_lengthof(FixedSpillOffsets);
  return FixedSpillOffsets;
}

MachineBasicBlock::iterator ARMFrameLowering::eliminateCallFramePseudoInstr(
    MachineFunction &MF, MachineBasicBlock &MBB,
    MachineBasicBlock::iterator I) const {
  const ARMBaseInstrInfo &TII =
      *static_cast<const ARMBaseInstrInfo *>(MF.getSubtarget().getInstrInfo());
  ARMFunctionInfo *AFI = MF.getInfo<ARMFunctionInfo>();
  bool isARM = !AFI->isThumbFunction();
  DebugLoc dl = I->getDebugLoc();
  unsigned Opc = I->getOpcode();
  bool IsDestroy = Opc == TII.getCallFrameDestroyOpcode();
  unsigned CalleePopAmount = IsDestroy ? I->getOperand(1).getImm() : 0;

  assert(!AFI->isThumb1OnlyFunction() &&
         "This eliminateCallFramePseudoInstr does not support Thumb1!");

  int PIdx = I->findFirstPredOperandIdx();
  ARMCC::CondCodes Pred = (PIdx == -1)
                              ? ARMCC::AL
                              : (ARMCC::CondCodes)I->getOperand(PIdx).getImm();
  unsigned PredReg = TII.getFramePred(*I);

  if (!hasReservedCallFrame(MF)) {
    // Bail early if the callee is expected to do the adjustment.
    if (IsDestroy && CalleePopAmount != -1U)
      return MBB.erase(I);

    // If we have alloca, convert as follows:
    // ADJCALLSTACKDOWN -> sub, sp, sp, amount
    // ADJCALLSTACKUP   -> add, sp, sp, amount
    unsigned Amount = TII.getFrameSize(*I);
    if (Amount != 0) {
      // We need to keep the stack aligned properly.  To do this, we round the
      // amount of space needed for the outgoing arguments up to the next
      // alignment boundary.
      Amount = alignSPAdjust(Amount);

      if (Opc == ARM::ADJCALLSTACKDOWN || Opc == ARM::tADJCALLSTACKDOWN) {
        emitSPUpdate(isARM, MBB, I, dl, TII, -Amount, MachineInstr::NoFlags,
                     Pred, PredReg);
      } else {
        assert(Opc == ARM::ADJCALLSTACKUP || Opc == ARM::tADJCALLSTACKUP);
        emitSPUpdate(isARM, MBB, I, dl, TII, Amount, MachineInstr::NoFlags,
                     Pred, PredReg);
      }
    }
  } else if (CalleePopAmount != -1U) {
    // If the calling convention demands that the callee pops arguments from the
    // stack, we want to add it back if we have a reserved call frame.
    emitSPUpdate(isARM, MBB, I, dl, TII, -CalleePopAmount,
                 MachineInstr::NoFlags, Pred, PredReg);
  }
  return MBB.erase(I);
}

/// Get the minimum constant for ARM that is greater than or equal to the
/// argument. In ARM, constants can have any value that can be produced by
/// rotating an 8-bit value to the right by an even number of bits within a
/// 32-bit word.
static uint32_t alignToARMConstant(uint32_t Value) {
  unsigned Shifted = 0;

  if (Value == 0)
      return 0;

  while (!(Value & 0xC0000000)) {
      Value = Value << 2;
      Shifted += 2;
  }

  bool Carry = (Value & 0x00FFFFFF);
  Value = ((Value & 0xFF000000) >> 24) + Carry;

  if (Value & 0x0000100)
      Value = Value & 0x000001FC;

  if (Shifted > 24)
      Value = Value >> (Shifted - 24);
  else
      Value = Value << (24 - Shifted);

  return Value;
}

// The stack limit in the TCB is set to this many bytes above the actual
// stack limit.
static const uint64_t kSplitStackAvailable = 256;

// Adjust the function prologue to enable split stacks. This currently only
// supports android and linux.
//
// The ABI of the segmented stack prologue is a little arbitrarily chosen, but
// must be well defined in order to allow for consistent implementations of the
// __morestack helper function. The ABI is also not a normal ABI in that it
// doesn't follow the normal calling conventions because this allows the
// prologue of each function to be optimized further.
//
// Currently, the ABI looks like (when calling __morestack)
//
//  * r4 holds the minimum stack size requested for this function call
//  * r5 holds the stack size of the arguments to the function
//  * the beginning of the function is 3 instructions after the call to
//    __morestack
//
// Implementations of __morestack should use r4 to allocate a new stack, r5 to
// place the arguments on to the new stack, and the 3-instruction knowledge to
// jump directly to the body of the function when working on the new stack.
//
// An old (and possibly no longer compatible) implementation of __morestack for
// ARM can be found at [1].
//
// [1] - https://github.com/mozilla/rust/blob/86efd9/src/rt/arch/arm/morestack.S
void ARMFrameLowering::adjustForSegmentedStacks(
    MachineFunction &MF, MachineBasicBlock &PrologueMBB) const {
  unsigned Opcode;
  unsigned CFIIndex;
  const ARMSubtarget *ST = &MF.getSubtarget<ARMSubtarget>();
  bool Thumb = ST->isThumb();

  // Sadly, this currently doesn't support varargs, platforms other than
  // android/linux. Note that thumb1/thumb2 are support for android/linux.
  if (MF.getFunction().isVarArg())
    report_fatal_error("Segmented stacks do not support vararg functions.");
  if (!ST->isTargetAndroid() && !ST->isTargetLinux())
    report_fatal_error("Segmented stacks not supported on this platform.");

  MachineFrameInfo &MFI = MF.getFrameInfo();
  MachineModuleInfo &MMI = MF.getMMI();
  MCContext &Context = MMI.getContext();
  const MCRegisterInfo *MRI = Context.getRegisterInfo();
  const ARMBaseInstrInfo &TII =
      *static_cast<const ARMBaseInstrInfo *>(MF.getSubtarget().getInstrInfo());
  ARMFunctionInfo *ARMFI = MF.getInfo<ARMFunctionInfo>();
  DebugLoc DL;

  uint64_t StackSize = MFI.getStackSize();

  // Do not generate a prologue for leaf functions with a stack of size zero.
  // For non-leaf functions we have to allow for the possibility that the
  // callis to a non-split function, as in PR37807. This function could also
  // take the address of a non-split function. When the linker tries to adjust
  // its non-existent prologue, it would fail with an error. Mark the object
  // file so that such failures are not errors. See this Go language bug-report
  // https://go-review.googlesource.com/c/go/+/148819/
  if (StackSize == 0 && !MFI.hasTailCall()) {
    MF.getMMI().setHasNosplitStack(true);
    return;
  }

  // Use R4 and R5 as scratch registers.
  // We save R4 and R5 before use and restore them before leaving the function.
  unsigned ScratchReg0 = ARM::R4;
  unsigned ScratchReg1 = ARM::R5;
  uint64_t AlignedStackSize;

  MachineBasicBlock *PrevStackMBB = MF.CreateMachineBasicBlock();
  MachineBasicBlock *PostStackMBB = MF.CreateMachineBasicBlock();
  MachineBasicBlock *AllocMBB = MF.CreateMachineBasicBlock();
  MachineBasicBlock *GetMBB = MF.CreateMachineBasicBlock();
  MachineBasicBlock *McrMBB = MF.CreateMachineBasicBlock();

  // Grab everything that reaches PrologueMBB to update there liveness as well.
  SmallPtrSet<MachineBasicBlock *, 8> BeforePrologueRegion;
  SmallVector<MachineBasicBlock *, 2> WalkList;
  WalkList.push_back(&PrologueMBB);

  do {
    MachineBasicBlock *CurMBB = WalkList.pop_back_val();
    for (MachineBasicBlock *PredBB : CurMBB->predecessors()) {
      if (BeforePrologueRegion.insert(PredBB).second)
        WalkList.push_back(PredBB);
    }
  } while (!WalkList.empty());

  // The order in that list is important.
  // The blocks will all be inserted before PrologueMBB using that order.
  // Therefore the block that should appear first in the CFG should appear
  // first in the list.
  MachineBasicBlock *AddedBlocks[] = {PrevStackMBB, McrMBB, GetMBB, AllocMBB,
                                      PostStackMBB};

  for (MachineBasicBlock *B : AddedBlocks)
    BeforePrologueRegion.insert(B);

  for (const auto &LI : PrologueMBB.liveins()) {
    for (MachineBasicBlock *PredBB : BeforePrologueRegion)
      PredBB->addLiveIn(LI);
  }

  // Remove the newly added blocks from the list, since we know
  // we do not have to do the following updates for them.
  for (MachineBasicBlock *B : AddedBlocks) {
    BeforePrologueRegion.erase(B);
    MF.insert(PrologueMBB.getIterator(), B);
  }

  for (MachineBasicBlock *MBB : BeforePrologueRegion) {
    // Make sure the LiveIns are still sorted and unique.
    MBB->sortUniqueLiveIns();
    // Replace the edges to PrologueMBB by edges to the sequences
    // we are about to add.
    MBB->ReplaceUsesOfBlockWith(&PrologueMBB, AddedBlocks[0]);
  }

  // The required stack size that is aligned to ARM constant criterion.
  AlignedStackSize = alignToARMConstant(StackSize);

  // When the frame size is less than 256 we just compare the stack
  // boundary directly to the value of the stack pointer, per gcc.
  bool CompareStackPointer = AlignedStackSize < kSplitStackAvailable;

  // We will use two of the callee save registers as scratch registers so we
  // need to save those registers onto the stack.
  // We will use SR0 to hold stack limit and SR1 to hold the stack size
  // requested and arguments for __morestack().
  // SR0: Scratch Register #0
  // SR1: Scratch Register #1
  // push {SR0, SR1}
  if (Thumb) {
    BuildMI(PrevStackMBB, DL, TII.get(ARM::tPUSH))
        .add(predOps(ARMCC::AL))
        .addReg(ScratchReg0)
        .addReg(ScratchReg1);
  } else {
    BuildMI(PrevStackMBB, DL, TII.get(ARM::STMDB_UPD))
        .addReg(ARM::SP, RegState::Define)
        .addReg(ARM::SP)
        .add(predOps(ARMCC::AL))
        .addReg(ScratchReg0)
        .addReg(ScratchReg1);
  }

  // Emit the relevant DWARF information about the change in stack pointer as
  // well as where to find both r4 and r5 (the callee-save registers)
  CFIIndex = MF.addFrameInst(MCCFIInstruction::cfiDefCfaOffset(nullptr, 8));
  BuildMI(PrevStackMBB, DL, TII.get(TargetOpcode::CFI_INSTRUCTION))
      .addCFIIndex(CFIIndex);
  CFIIndex = MF.addFrameInst(MCCFIInstruction::createOffset(
      nullptr, MRI->getDwarfRegNum(ScratchReg1, true), -4));
  BuildMI(PrevStackMBB, DL, TII.get(TargetOpcode::CFI_INSTRUCTION))
      .addCFIIndex(CFIIndex);
  CFIIndex = MF.addFrameInst(MCCFIInstruction::createOffset(
      nullptr, MRI->getDwarfRegNum(ScratchReg0, true), -8));
  BuildMI(PrevStackMBB, DL, TII.get(TargetOpcode::CFI_INSTRUCTION))
      .addCFIIndex(CFIIndex);

  // mov SR1, sp
  if (Thumb) {
    BuildMI(McrMBB, DL, TII.get(ARM::tMOVr), ScratchReg1)
        .addReg(ARM::SP)
        .add(predOps(ARMCC::AL));
  } else if (CompareStackPointer) {
    BuildMI(McrMBB, DL, TII.get(ARM::MOVr), ScratchReg1)
        .addReg(ARM::SP)
        .add(predOps(ARMCC::AL))
        .add(condCodeOp());
  }

  // sub SR1, sp, #StackSize
  if (!CompareStackPointer && Thumb) {
    BuildMI(McrMBB, DL, TII.get(ARM::tSUBi8), ScratchReg1)
        .add(condCodeOp())
        .addReg(ScratchReg1)
        .addImm(AlignedStackSize)
        .add(predOps(ARMCC::AL));
  } else if (!CompareStackPointer) {
    BuildMI(McrMBB, DL, TII.get(ARM::SUBri), ScratchReg1)
        .addReg(ARM::SP)
        .addImm(AlignedStackSize)
        .add(predOps(ARMCC::AL))
        .add(condCodeOp());
  }

  if (Thumb && ST->isThumb1Only()) {
    unsigned PCLabelId = ARMFI->createPICLabelUId();
    ARMConstantPoolValue *NewCPV = ARMConstantPoolSymbol::Create(
        MF.getFunction().getContext(), "__STACK_LIMIT", PCLabelId, 0);
    MachineConstantPool *MCP = MF.getConstantPool();
    unsigned CPI = MCP->getConstantPoolIndex(NewCPV, Align(4));

    // ldr SR0, [pc, offset(STACK_LIMIT)]
    BuildMI(GetMBB, DL, TII.get(ARM::tLDRpci), ScratchReg0)
        .addConstantPoolIndex(CPI)
        .add(predOps(ARMCC::AL));

    // ldr SR0, [SR0]
    BuildMI(GetMBB, DL, TII.get(ARM::tLDRi), ScratchReg0)
        .addReg(ScratchReg0)
        .addImm(0)
        .add(predOps(ARMCC::AL));
  } else {
    // Get TLS base address from the coprocessor
    // mrc p15, #0, SR0, c13, c0, #3
    BuildMI(McrMBB, DL, TII.get(Thumb ? ARM::t2MRC : ARM::MRC),
            ScratchReg0)
        .addImm(15)
        .addImm(0)
        .addImm(13)
        .addImm(0)
        .addImm(3)
        .add(predOps(ARMCC::AL));

    // Use the last tls slot on android and a private field of the TCP on linux.
    assert(ST->isTargetAndroid() || ST->isTargetLinux());
    unsigned TlsOffset = ST->isTargetAndroid() ? 63 : 1;

    // Get the stack limit from the right offset
    // ldr SR0, [sr0, #4 * TlsOffset]
    BuildMI(GetMBB, DL, TII.get(Thumb ? ARM::t2LDRi12 : ARM::LDRi12),
            ScratchReg0)
        .addReg(ScratchReg0)
        .addImm(4 * TlsOffset)
        .add(predOps(ARMCC::AL));
  }

  // Compare stack limit with stack size requested.
  // cmp SR0, SR1
  Opcode = Thumb ? ARM::tCMPr : ARM::CMPrr;
  BuildMI(GetMBB, DL, TII.get(Opcode))
      .addReg(ScratchReg0)
      .addReg(ScratchReg1)
      .add(predOps(ARMCC::AL));

  // This jump is taken if StackLimit < SP - stack required.
  Opcode = Thumb ? ARM::tBcc : ARM::Bcc;
  BuildMI(GetMBB, DL, TII.get(Opcode)).addMBB(PostStackMBB)
       .addImm(ARMCC::LO)
       .addReg(ARM::CPSR);


  // Calling __morestack(StackSize, Size of stack arguments).
  // __morestack knows that the stack size requested is in SR0(r4)
  // and amount size of stack arguments is in SR1(r5).

  // Pass first argument for the __morestack by Scratch Register #0.
  //   The amount size of stack required
  if (Thumb) {
    BuildMI(AllocMBB, DL, TII.get(ARM::tMOVi8), ScratchReg0)
        .add(condCodeOp())
        .addImm(AlignedStackSize)
        .add(predOps(ARMCC::AL));
  } else {
    BuildMI(AllocMBB, DL, TII.get(ARM::MOVi), ScratchReg0)
        .addImm(AlignedStackSize)
        .add(predOps(ARMCC::AL))
        .add(condCodeOp());
  }
  // Pass second argument for the __morestack by Scratch Register #1.
  //   The amount size of stack consumed to save function arguments.
  if (Thumb) {
    BuildMI(AllocMBB, DL, TII.get(ARM::tMOVi8), ScratchReg1)
        .add(condCodeOp())
        .addImm(alignToARMConstant(ARMFI->getArgumentStackSize()))
        .add(predOps(ARMCC::AL));
  } else {
    BuildMI(AllocMBB, DL, TII.get(ARM::MOVi), ScratchReg1)
        .addImm(alignToARMConstant(ARMFI->getArgumentStackSize()))
        .add(predOps(ARMCC::AL))
        .add(condCodeOp());
  }

  // push {lr} - Save return address of this function.
  if (Thumb) {
    BuildMI(AllocMBB, DL, TII.get(ARM::tPUSH))
        .add(predOps(ARMCC::AL))
        .addReg(ARM::LR);
  } else {
    BuildMI(AllocMBB, DL, TII.get(ARM::STMDB_UPD))
        .addReg(ARM::SP, RegState::Define)
        .addReg(ARM::SP)
        .add(predOps(ARMCC::AL))
        .addReg(ARM::LR);
  }

  // Emit the DWARF info about the change in stack as well as where to find the
  // previous link register
  CFIIndex = MF.addFrameInst(MCCFIInstruction::cfiDefCfaOffset(nullptr, 12));
  BuildMI(AllocMBB, DL, TII.get(TargetOpcode::CFI_INSTRUCTION))
      .addCFIIndex(CFIIndex);
  CFIIndex = MF.addFrameInst(MCCFIInstruction::createOffset(
        nullptr, MRI->getDwarfRegNum(ARM::LR, true), -12));
  BuildMI(AllocMBB, DL, TII.get(TargetOpcode::CFI_INSTRUCTION))
      .addCFIIndex(CFIIndex);

  // Call __morestack().
  if (Thumb) {
    BuildMI(AllocMBB, DL, TII.get(ARM::tBL))
        .add(predOps(ARMCC::AL))
        .addExternalSymbol("__morestack");
  } else {
    BuildMI(AllocMBB, DL, TII.get(ARM::BL))
        .addExternalSymbol("__morestack");
  }

  // pop {lr} - Restore return address of this original function.
  if (Thumb) {
    if (ST->isThumb1Only()) {
      BuildMI(AllocMBB, DL, TII.get(ARM::tPOP))
          .add(predOps(ARMCC::AL))
          .addReg(ScratchReg0);
      BuildMI(AllocMBB, DL, TII.get(ARM::tMOVr), ARM::LR)
          .addReg(ScratchReg0)
          .add(predOps(ARMCC::AL));
    } else {
      BuildMI(AllocMBB, DL, TII.get(ARM::t2LDR_POST))
          .addReg(ARM::LR, RegState::Define)
          .addReg(ARM::SP, RegState::Define)
          .addReg(ARM::SP)
          .addImm(4)
          .add(predOps(ARMCC::AL));
    }
  } else {
    BuildMI(AllocMBB, DL, TII.get(ARM::LDMIA_UPD))
        .addReg(ARM::SP, RegState::Define)
        .addReg(ARM::SP)
        .add(predOps(ARMCC::AL))
        .addReg(ARM::LR);
  }

  // Restore SR0 and SR1 in case of __morestack() was called.
  // __morestack() will skip PostStackMBB block so we need to restore
  // scratch registers from here.
  // pop {SR0, SR1}
  if (Thumb) {
    BuildMI(AllocMBB, DL, TII.get(ARM::tPOP))
        .add(predOps(ARMCC::AL))
        .addReg(ScratchReg0)
        .addReg(ScratchReg1);
  } else {
    BuildMI(AllocMBB, DL, TII.get(ARM::LDMIA_UPD))
        .addReg(ARM::SP, RegState::Define)
        .addReg(ARM::SP)
        .add(predOps(ARMCC::AL))
        .addReg(ScratchReg0)
        .addReg(ScratchReg1);
  }

  // Update the CFA offset now that we've popped
  CFIIndex = MF.addFrameInst(MCCFIInstruction::cfiDefCfaOffset(nullptr, 0));
  BuildMI(AllocMBB, DL, TII.get(TargetOpcode::CFI_INSTRUCTION))
      .addCFIIndex(CFIIndex);

  // Return from this function.
  BuildMI(AllocMBB, DL, TII.get(ST->getReturnOpcode())).add(predOps(ARMCC::AL));

  // Restore SR0 and SR1 in case of __morestack() was not called.
  // pop {SR0, SR1}
  if (Thumb) {
    BuildMI(PostStackMBB, DL, TII.get(ARM::tPOP))
        .add(predOps(ARMCC::AL))
        .addReg(ScratchReg0)
        .addReg(ScratchReg1);
  } else {
    BuildMI(PostStackMBB, DL, TII.get(ARM::LDMIA_UPD))
        .addReg(ARM::SP, RegState::Define)
        .addReg(ARM::SP)
        .add(predOps(ARMCC::AL))
        .addReg(ScratchReg0)
        .addReg(ScratchReg1);
  }

  // Update the CFA offset now that we've popped
  CFIIndex = MF.addFrameInst(MCCFIInstruction::cfiDefCfaOffset(nullptr, 0));
  BuildMI(PostStackMBB, DL, TII.get(TargetOpcode::CFI_INSTRUCTION))
      .addCFIIndex(CFIIndex);

  // Tell debuggers that r4 and r5 are now the same as they were in the
  // previous function, that they're the "Same Value".
  CFIIndex = MF.addFrameInst(MCCFIInstruction::createSameValue(
      nullptr, MRI->getDwarfRegNum(ScratchReg0, true)));
  BuildMI(PostStackMBB, DL, TII.get(TargetOpcode::CFI_INSTRUCTION))
      .addCFIIndex(CFIIndex);
  CFIIndex = MF.addFrameInst(MCCFIInstruction::createSameValue(
      nullptr, MRI->getDwarfRegNum(ScratchReg1, true)));
  BuildMI(PostStackMBB, DL, TII.get(TargetOpcode::CFI_INSTRUCTION))
      .addCFIIndex(CFIIndex);

  // Organizing MBB lists
  PostStackMBB->addSuccessor(&PrologueMBB);

  AllocMBB->addSuccessor(PostStackMBB);

  GetMBB->addSuccessor(PostStackMBB);
  GetMBB->addSuccessor(AllocMBB);

  McrMBB->addSuccessor(GetMBB);

  PrevStackMBB->addSuccessor(McrMBB);

#ifdef EXPENSIVE_CHECKS
  MF.verify();
#endif
}<|MERGE_RESOLUTION|>--- conflicted
+++ resolved
@@ -94,11 +94,7 @@
 // or stores.
 //
 // The frame pointer might be chosen to be r7 or r11, depending on the target
-<<<<<<< HEAD
-// architecture and operating system. See ARMSubtarget::useR7AsFramePointer for
-=======
 // architecture and operating system. See ARMSubtarget::getFramePointerReg for
->>>>>>> 2ab1d525
 // details.
 //
 // Outgoing function arguments must be at the bottom of the stack frame when
