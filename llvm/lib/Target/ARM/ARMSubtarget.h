--- conflicted
+++ resolved
@@ -121,10 +121,7 @@
     ARMv85a,
     ARMv86a,
     ARMv87a,
-<<<<<<< HEAD
-=======
     ARMv88a,
->>>>>>> 2ab1d525
     ARMv8a,
     ARMv8mBaseline,
     ARMv8mMainline,
