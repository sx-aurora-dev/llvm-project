--- conflicted
+++ resolved
@@ -211,14 +211,9 @@
 
   int getNumMemOps(const IntrinsicInst *I) const;
 
-<<<<<<< HEAD
-  int getShuffleCost(TTI::ShuffleKind Kind, VectorType *Tp, int Index,
-                     VectorType *SubTp);
-=======
   InstructionCost getShuffleCost(TTI::ShuffleKind Kind, VectorType *Tp,
                                  ArrayRef<int> Mask, int Index,
                                  VectorType *SubTp);
->>>>>>> 2ab1d525
 
   bool preferInLoopReduction(unsigned Opcode, Type *Ty,
                              TTI::ReductionFlags Flags) const;
@@ -276,15 +271,9 @@
                                          TTI::TargetCostKind CostKind,
                                          const Instruction *I = nullptr);
 
-<<<<<<< HEAD
-  int getArithmeticReductionCost(unsigned Opcode, VectorType *ValTy,
-                                 bool IsPairwiseForm,
-                                 TTI::TargetCostKind CostKind);
-=======
   InstructionCost getArithmeticReductionCost(unsigned Opcode, VectorType *ValTy,
                                              Optional<FastMathFlags> FMF,
                                              TTI::TargetCostKind CostKind);
->>>>>>> 2ab1d525
   InstructionCost getExtendedAddReductionCost(bool IsMLA, bool IsUnsigned,
                                               Type *ResTy, VectorType *ValTy,
                                               TTI::TargetCostKind CostKind);
