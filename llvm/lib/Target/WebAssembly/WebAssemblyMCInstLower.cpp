--- conflicted
+++ resolved
@@ -159,13 +159,8 @@
       report_fatal_error("Function addresses with offsets not supported");
     if (WasmSym->isGlobal())
       report_fatal_error("Global indexes with offsets not supported");
-<<<<<<< HEAD
-    if (WasmSym->isEvent())
-      report_fatal_error("Event indexes with offsets not supported");
-=======
     if (WasmSym->isTag())
       report_fatal_error("Tag indexes with offsets not supported");
->>>>>>> 2ab1d525
     if (WasmSym->isTable())
       report_fatal_error("Table indexes with offsets not supported");
 
