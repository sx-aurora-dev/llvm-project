--- conflicted
+++ resolved
@@ -1741,11 +1741,7 @@
 
 void WebAssemblyCFGStackify::cleanupFunctionData(MachineFunction &MF) {
   if (FakeCallerBB)
-<<<<<<< HEAD
-    MF.DeleteMachineBasicBlock(FakeCallerBB);
-=======
     MF.deleteMachineBasicBlock(FakeCallerBB);
->>>>>>> a2ce6ee6
   AppendixBB = FakeCallerBB = nullptr;
 }
 
