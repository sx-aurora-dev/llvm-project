//===-- WebAssemblyCFGStackify.cpp - CFG Stackification -------------------===//
//
// Part of the LLVM Project, under the Apache License v2.0 with LLVM Exceptions.
// See https://llvm.org/LICENSE.txt for license information.
// SPDX-License-Identifier: Apache-2.0 WITH LLVM-exception
//
//===----------------------------------------------------------------------===//
///
/// \file
/// This file implements a CFG stacking pass.
///
/// This pass inserts BLOCK, LOOP, and TRY markers to mark the start of scopes,
/// since scope boundaries serve as the labels for WebAssembly's control
/// transfers.
///
/// This is sufficient to convert arbitrary CFGs into a form that works on
/// WebAssembly, provided that all loops are single-entry.
///
/// In case we use exceptions, this pass also fixes mismatches in unwind
/// destinations created during transforming CFG into wasm structured format.
///
//===----------------------------------------------------------------------===//

#include "Utils/WebAssemblyTypeUtilities.h"
#include "Utils/WebAssemblyUtilities.h"
#include "WebAssembly.h"
#include "WebAssemblyExceptionInfo.h"
#include "WebAssemblyMachineFunctionInfo.h"
#include "WebAssemblySortRegion.h"
#include "WebAssemblySubtarget.h"
#include "llvm/ADT/Statistic.h"
#include "llvm/CodeGen/MachineDominators.h"
#include "llvm/CodeGen/MachineInstrBuilder.h"
#include "llvm/CodeGen/MachineLoopInfo.h"
#include "llvm/CodeGen/WasmEHFuncInfo.h"
#include "llvm/MC/MCAsmInfo.h"
#include "llvm/Target/TargetMachine.h"
using namespace llvm;
using WebAssembly::SortRegionInfo;

#define DEBUG_TYPE "wasm-cfg-stackify"

STATISTIC(NumCallUnwindMismatches, "Number of call unwind mismatches found");
STATISTIC(NumCatchUnwindMismatches, "Number of catch unwind mismatches found");

namespace {
class WebAssemblyCFGStackify final : public MachineFunctionPass {
  StringRef getPassName() const override { return "WebAssembly CFG Stackify"; }

  void getAnalysisUsage(AnalysisUsage &AU) const override {
    AU.addRequired<MachineDominatorTree>();
    AU.addRequired<MachineLoopInfo>();
    AU.addRequired<WebAssemblyExceptionInfo>();
    MachineFunctionPass::getAnalysisUsage(AU);
  }

  bool runOnMachineFunction(MachineFunction &MF) override;

  // For each block whose label represents the end of a scope, record the block
  // which holds the beginning of the scope. This will allow us to quickly skip
  // over scoped regions when walking blocks.
  SmallVector<MachineBasicBlock *, 8> ScopeTops;
  void updateScopeTops(MachineBasicBlock *Begin, MachineBasicBlock *End) {
    int EndNo = End->getNumber();
    if (!ScopeTops[EndNo] || ScopeTops[EndNo]->getNumber() > Begin->getNumber())
      ScopeTops[EndNo] = Begin;
  }

  // Placing markers.
  void placeMarkers(MachineFunction &MF);
  void placeBlockMarker(MachineBasicBlock &MBB);
  void placeLoopMarker(MachineBasicBlock &MBB);
  void placeTryMarker(MachineBasicBlock &MBB);

  // Exception handling related functions
  bool fixCallUnwindMismatches(MachineFunction &MF);
  bool fixCatchUnwindMismatches(MachineFunction &MF);
  void addTryDelegate(MachineInstr *RangeBegin, MachineInstr *RangeEnd,
                      MachineBasicBlock *DelegateDest);
  void recalculateScopeTops(MachineFunction &MF);
  void removeUnnecessaryInstrs(MachineFunction &MF);

  // Wrap-up
  using EndMarkerInfo =
      std::pair<const MachineBasicBlock *, const MachineInstr *>;
  unsigned getBranchDepth(const SmallVectorImpl<EndMarkerInfo> &Stack,
                          const MachineBasicBlock *MBB);
  unsigned getDelegateDepth(const SmallVectorImpl<EndMarkerInfo> &Stack,
                            const MachineBasicBlock *MBB);
  unsigned
  getRethrowDepth(const SmallVectorImpl<EndMarkerInfo> &Stack,
                  const SmallVectorImpl<const MachineBasicBlock *> &EHPadStack);
  void rewriteDepthImmediates(MachineFunction &MF);
  void fixEndsAtEndOfFunction(MachineFunction &MF);
  void cleanupFunctionData(MachineFunction &MF);

  // For each BLOCK|LOOP|TRY, the corresponding END_(BLOCK|LOOP|TRY) or DELEGATE
  // (in case of TRY).
  DenseMap<const MachineInstr *, MachineInstr *> BeginToEnd;
  // For each END_(BLOCK|LOOP|TRY) or DELEGATE, the corresponding
  // BLOCK|LOOP|TRY.
  DenseMap<const MachineInstr *, MachineInstr *> EndToBegin;
  // <TRY marker, EH pad> map
  DenseMap<const MachineInstr *, MachineBasicBlock *> TryToEHPad;
  // <EH pad, TRY marker> map
  DenseMap<const MachineBasicBlock *, MachineInstr *> EHPadToTry;

  // We need an appendix block to place 'end_loop' or 'end_try' marker when the
  // loop / exception bottom block is the last block in a function
  MachineBasicBlock *AppendixBB = nullptr;
  MachineBasicBlock *getAppendixBlock(MachineFunction &MF) {
    if (!AppendixBB) {
      AppendixBB = MF.CreateMachineBasicBlock();
      // Give it a fake predecessor so that AsmPrinter prints its label.
      AppendixBB->addSuccessor(AppendixBB);
      MF.push_back(AppendixBB);
    }
    return AppendixBB;
  }

  // Before running rewriteDepthImmediates function, 'delegate' has a BB as its
  // destination operand. getFakeCallerBlock() returns a fake BB that will be
  // used for the operand when 'delegate' needs to rethrow to the caller. This
  // will be rewritten as an immediate value that is the number of block depths
  // + 1 in rewriteDepthImmediates, and this fake BB will be removed at the end
  // of the pass.
  MachineBasicBlock *FakeCallerBB = nullptr;
  MachineBasicBlock *getFakeCallerBlock(MachineFunction &MF) {
    if (!FakeCallerBB)
      FakeCallerBB = MF.CreateMachineBasicBlock();
    return FakeCallerBB;
  }

  // Helper functions to register / unregister scope information created by
  // marker instructions.
  void registerScope(MachineInstr *Begin, MachineInstr *End);
  void registerTryScope(MachineInstr *Begin, MachineInstr *End,
                        MachineBasicBlock *EHPad);
  void unregisterScope(MachineInstr *Begin);

public:
  static char ID; // Pass identification, replacement for typeid
  WebAssemblyCFGStackify() : MachineFunctionPass(ID) {}
  ~WebAssemblyCFGStackify() override { releaseMemory(); }
  void releaseMemory() override;
};
} // end anonymous namespace

char WebAssemblyCFGStackify::ID = 0;
INITIALIZE_PASS(WebAssemblyCFGStackify, DEBUG_TYPE,
                "Insert BLOCK/LOOP/TRY markers for WebAssembly scopes", false,
                false)

FunctionPass *llvm::createWebAssemblyCFGStackify() {
  return new WebAssemblyCFGStackify();
}

/// Test whether Pred has any terminators explicitly branching to MBB, as
/// opposed to falling through. Note that it's possible (eg. in unoptimized
/// code) for a branch instruction to both branch to a block and fallthrough
/// to it, so we check the actual branch operands to see if there are any
/// explicit mentions.
static bool explicitlyBranchesTo(MachineBasicBlock *Pred,
                                 MachineBasicBlock *MBB) {
  for (MachineInstr &MI : Pred->terminators())
    for (MachineOperand &MO : MI.explicit_operands())
      if (MO.isMBB() && MO.getMBB() == MBB)
        return true;
  return false;
}

// Returns an iterator to the earliest position possible within the MBB,
// satisfying the restrictions given by BeforeSet and AfterSet. BeforeSet
// contains instructions that should go before the marker, and AfterSet contains
// ones that should go after the marker. In this function, AfterSet is only
// used for validation checking.
template <typename Container>
static MachineBasicBlock::iterator
getEarliestInsertPos(MachineBasicBlock *MBB, const Container &BeforeSet,
                     const Container &AfterSet) {
  auto InsertPos = MBB->end();
  while (InsertPos != MBB->begin()) {
    if (BeforeSet.count(&*std::prev(InsertPos))) {
#ifndef NDEBUG
      // Validation check
      for (auto Pos = InsertPos, E = MBB->begin(); Pos != E; --Pos)
        assert(!AfterSet.count(&*std::prev(Pos)));
#endif
      break;
    }
    --InsertPos;
  }
  return InsertPos;
}

// Returns an iterator to the latest position possible within the MBB,
// satisfying the restrictions given by BeforeSet and AfterSet. BeforeSet
// contains instructions that should go before the marker, and AfterSet contains
// ones that should go after the marker. In this function, BeforeSet is only
// used for validation checking.
template <typename Container>
static MachineBasicBlock::iterator
getLatestInsertPos(MachineBasicBlock *MBB, const Container &BeforeSet,
                   const Container &AfterSet) {
  auto InsertPos = MBB->begin();
  while (InsertPos != MBB->end()) {
    if (AfterSet.count(&*InsertPos)) {
#ifndef NDEBUG
      // Validation check
      for (auto Pos = InsertPos, E = MBB->end(); Pos != E; ++Pos)
        assert(!BeforeSet.count(&*Pos));
#endif
      break;
    }
    ++InsertPos;
  }
  return InsertPos;
}

void WebAssemblyCFGStackify::registerScope(MachineInstr *Begin,
                                           MachineInstr *End) {
  BeginToEnd[Begin] = End;
  EndToBegin[End] = Begin;
}

// When 'End' is not an 'end_try' but 'delegate, EHPad is nullptr.
void WebAssemblyCFGStackify::registerTryScope(MachineInstr *Begin,
                                              MachineInstr *End,
                                              MachineBasicBlock *EHPad) {
  registerScope(Begin, End);
  TryToEHPad[Begin] = EHPad;
  EHPadToTry[EHPad] = Begin;
}

void WebAssemblyCFGStackify::unregisterScope(MachineInstr *Begin) {
  assert(BeginToEnd.count(Begin));
  MachineInstr *End = BeginToEnd[Begin];
  assert(EndToBegin.count(End));
  BeginToEnd.erase(Begin);
  EndToBegin.erase(End);
  MachineBasicBlock *EHPad = TryToEHPad.lookup(Begin);
  if (EHPad) {
    assert(EHPadToTry.count(EHPad));
    TryToEHPad.erase(Begin);
    EHPadToTry.erase(EHPad);
  }
}

/// Insert a BLOCK marker for branches to MBB (if needed).
// TODO Consider a more generalized way of handling block (and also loop and
// try) signatures when we implement the multi-value proposal later.
void WebAssemblyCFGStackify::placeBlockMarker(MachineBasicBlock &MBB) {
  assert(!MBB.isEHPad());
  MachineFunction &MF = *MBB.getParent();
  auto &MDT = getAnalysis<MachineDominatorTree>();
  const auto &TII = *MF.getSubtarget<WebAssemblySubtarget>().getInstrInfo();
  const auto &MFI = *MF.getInfo<WebAssemblyFunctionInfo>();

  // First compute the nearest common dominator of all forward non-fallthrough
  // predecessors so that we minimize the time that the BLOCK is on the stack,
  // which reduces overall stack height.
  MachineBasicBlock *Header = nullptr;
  bool IsBranchedTo = false;
  int MBBNumber = MBB.getNumber();
  for (MachineBasicBlock *Pred : MBB.predecessors()) {
    if (Pred->getNumber() < MBBNumber) {
      Header = Header ? MDT.findNearestCommonDominator(Header, Pred) : Pred;
      if (explicitlyBranchesTo(Pred, &MBB))
        IsBranchedTo = true;
    }
  }
  if (!Header)
    return;
  if (!IsBranchedTo)
    return;

  assert(&MBB != &MF.front() && "Header blocks shouldn't have predecessors");
  MachineBasicBlock *LayoutPred = MBB.getPrevNode();

  // If the nearest common dominator is inside a more deeply nested context,
  // walk out to the nearest scope which isn't more deeply nested.
  for (MachineFunction::iterator I(LayoutPred), E(Header); I != E; --I) {
    if (MachineBasicBlock *ScopeTop = ScopeTops[I->getNumber()]) {
      if (ScopeTop->getNumber() > Header->getNumber()) {
        // Skip over an intervening scope.
        I = std::next(ScopeTop->getIterator());
      } else {
        // We found a scope level at an appropriate depth.
        Header = ScopeTop;
        break;
      }
    }
  }

  // Decide where in Header to put the BLOCK.

  // Instructions that should go before the BLOCK.
  SmallPtrSet<const MachineInstr *, 4> BeforeSet;
  // Instructions that should go after the BLOCK.
  SmallPtrSet<const MachineInstr *, 4> AfterSet;
  for (const auto &MI : *Header) {
    // If there is a previously placed LOOP marker and the bottom block of the
    // loop is above MBB, it should be after the BLOCK, because the loop is
    // nested in this BLOCK. Otherwise it should be before the BLOCK.
    if (MI.getOpcode() == WebAssembly::LOOP) {
      auto *LoopBottom = BeginToEnd[&MI]->getParent()->getPrevNode();
      if (MBB.getNumber() > LoopBottom->getNumber())
        AfterSet.insert(&MI);
#ifndef NDEBUG
      else
        BeforeSet.insert(&MI);
#endif
    }

    // If there is a previously placed BLOCK/TRY marker and its corresponding
    // END marker is before the current BLOCK's END marker, that should be
    // placed after this BLOCK. Otherwise it should be placed before this BLOCK
    // marker.
    if (MI.getOpcode() == WebAssembly::BLOCK ||
        MI.getOpcode() == WebAssembly::TRY) {
      if (BeginToEnd[&MI]->getParent()->getNumber() <= MBB.getNumber())
        AfterSet.insert(&MI);
#ifndef NDEBUG
      else
        BeforeSet.insert(&MI);
#endif
    }

#ifndef NDEBUG
    // All END_(BLOCK|LOOP|TRY) markers should be before the BLOCK.
    if (MI.getOpcode() == WebAssembly::END_BLOCK ||
        MI.getOpcode() == WebAssembly::END_LOOP ||
        MI.getOpcode() == WebAssembly::END_TRY)
      BeforeSet.insert(&MI);
#endif

    // Terminators should go after the BLOCK.
    if (MI.isTerminator())
      AfterSet.insert(&MI);
  }

  // Local expression tree should go after the BLOCK.
  for (auto I = Header->getFirstTerminator(), E = Header->begin(); I != E;
       --I) {
    if (std::prev(I)->isDebugInstr() || std::prev(I)->isPosition())
      continue;
    if (WebAssembly::isChild(*std::prev(I), MFI))
      AfterSet.insert(&*std::prev(I));
    else
      break;
  }

  // Add the BLOCK.
  WebAssembly::BlockType ReturnType = WebAssembly::BlockType::Void;
  auto InsertPos = getLatestInsertPos(Header, BeforeSet, AfterSet);
  MachineInstr *Begin =
      BuildMI(*Header, InsertPos, Header->findDebugLoc(InsertPos),
              TII.get(WebAssembly::BLOCK))
          .addImm(int64_t(ReturnType));

  // Decide where in Header to put the END_BLOCK.
  BeforeSet.clear();
  AfterSet.clear();
  for (auto &MI : MBB) {
#ifndef NDEBUG
    // END_BLOCK should precede existing LOOP and TRY markers.
    if (MI.getOpcode() == WebAssembly::LOOP ||
        MI.getOpcode() == WebAssembly::TRY)
      AfterSet.insert(&MI);
#endif

    // If there is a previously placed END_LOOP marker and the header of the
    // loop is above this block's header, the END_LOOP should be placed after
    // the BLOCK, because the loop contains this block. Otherwise the END_LOOP
    // should be placed before the BLOCK. The same for END_TRY.
    if (MI.getOpcode() == WebAssembly::END_LOOP ||
        MI.getOpcode() == WebAssembly::END_TRY) {
      if (EndToBegin[&MI]->getParent()->getNumber() >= Header->getNumber())
        BeforeSet.insert(&MI);
#ifndef NDEBUG
      else
        AfterSet.insert(&MI);
#endif
    }
  }

  // Mark the end of the block.
  InsertPos = getEarliestInsertPos(&MBB, BeforeSet, AfterSet);
  MachineInstr *End = BuildMI(MBB, InsertPos, MBB.findPrevDebugLoc(InsertPos),
                              TII.get(WebAssembly::END_BLOCK));
  registerScope(Begin, End);

  // Track the farthest-spanning scope that ends at this point.
  updateScopeTops(Header, &MBB);
}

/// Insert a LOOP marker for a loop starting at MBB (if it's a loop header).
void WebAssemblyCFGStackify::placeLoopMarker(MachineBasicBlock &MBB) {
  MachineFunction &MF = *MBB.getParent();
  const auto &MLI = getAnalysis<MachineLoopInfo>();
  const auto &WEI = getAnalysis<WebAssemblyExceptionInfo>();
  SortRegionInfo SRI(MLI, WEI);
  const auto &TII = *MF.getSubtarget<WebAssemblySubtarget>().getInstrInfo();

  MachineLoop *Loop = MLI.getLoopFor(&MBB);
  if (!Loop || Loop->getHeader() != &MBB)
    return;

  // The operand of a LOOP is the first block after the loop. If the loop is the
  // bottom of the function, insert a dummy block at the end.
  MachineBasicBlock *Bottom = SRI.getBottom(Loop);
  auto Iter = std::next(Bottom->getIterator());
  if (Iter == MF.end()) {
    getAppendixBlock(MF);
    Iter = std::next(Bottom->getIterator());
  }
  MachineBasicBlock *AfterLoop = &*Iter;

  // Decide where in Header to put the LOOP.
  SmallPtrSet<const MachineInstr *, 4> BeforeSet;
  SmallPtrSet<const MachineInstr *, 4> AfterSet;
  for (const auto &MI : MBB) {
    // LOOP marker should be after any existing loop that ends here. Otherwise
    // we assume the instruction belongs to the loop.
    if (MI.getOpcode() == WebAssembly::END_LOOP)
      BeforeSet.insert(&MI);
#ifndef NDEBUG
    else
      AfterSet.insert(&MI);
#endif
  }

  // Mark the beginning of the loop.
  auto InsertPos = getEarliestInsertPos(&MBB, BeforeSet, AfterSet);
  MachineInstr *Begin = BuildMI(MBB, InsertPos, MBB.findDebugLoc(InsertPos),
                                TII.get(WebAssembly::LOOP))
                            .addImm(int64_t(WebAssembly::BlockType::Void));

  // Decide where in Header to put the END_LOOP.
  BeforeSet.clear();
  AfterSet.clear();
#ifndef NDEBUG
  for (const auto &MI : MBB)
    // Existing END_LOOP markers belong to parent loops of this loop
    if (MI.getOpcode() == WebAssembly::END_LOOP)
      AfterSet.insert(&MI);
#endif

  // Mark the end of the loop (using arbitrary debug location that branched to
  // the loop end as its location).
  InsertPos = getEarliestInsertPos(AfterLoop, BeforeSet, AfterSet);
  DebugLoc EndDL = AfterLoop->pred_empty()
                       ? DebugLoc()
                       : (*AfterLoop->pred_rbegin())->findBranchDebugLoc();
  MachineInstr *End =
      BuildMI(*AfterLoop, InsertPos, EndDL, TII.get(WebAssembly::END_LOOP));
  registerScope(Begin, End);

  assert((!ScopeTops[AfterLoop->getNumber()] ||
          ScopeTops[AfterLoop->getNumber()]->getNumber() < MBB.getNumber()) &&
         "With block sorting the outermost loop for a block should be first.");
  updateScopeTops(&MBB, AfterLoop);
}

void WebAssemblyCFGStackify::placeTryMarker(MachineBasicBlock &MBB) {
  assert(MBB.isEHPad());
  MachineFunction &MF = *MBB.getParent();
  auto &MDT = getAnalysis<MachineDominatorTree>();
  const auto &TII = *MF.getSubtarget<WebAssemblySubtarget>().getInstrInfo();
  const auto &MLI = getAnalysis<MachineLoopInfo>();
  const auto &WEI = getAnalysis<WebAssemblyExceptionInfo>();
  SortRegionInfo SRI(MLI, WEI);
  const auto &MFI = *MF.getInfo<WebAssemblyFunctionInfo>();

  // Compute the nearest common dominator of all unwind predecessors
  MachineBasicBlock *Header = nullptr;
  int MBBNumber = MBB.getNumber();
  for (auto *Pred : MBB.predecessors()) {
    if (Pred->getNumber() < MBBNumber) {
      Header = Header ? MDT.findNearestCommonDominator(Header, Pred) : Pred;
      assert(!explicitlyBranchesTo(Pred, &MBB) &&
             "Explicit branch to an EH pad!");
    }
  }
  if (!Header)
    return;

  // If this try is at the bottom of the function, insert a dummy block at the
  // end.
  WebAssemblyException *WE = WEI.getExceptionFor(&MBB);
  assert(WE);
  MachineBasicBlock *Bottom = SRI.getBottom(WE);

  auto Iter = std::next(Bottom->getIterator());
  if (Iter == MF.end()) {
    getAppendixBlock(MF);
    Iter = std::next(Bottom->getIterator());
  }
  MachineBasicBlock *Cont = &*Iter;

  assert(Cont != &MF.front());
  MachineBasicBlock *LayoutPred = Cont->getPrevNode();

  // If the nearest common dominator is inside a more deeply nested context,
  // walk out to the nearest scope which isn't more deeply nested.
  for (MachineFunction::iterator I(LayoutPred), E(Header); I != E; --I) {
    if (MachineBasicBlock *ScopeTop = ScopeTops[I->getNumber()]) {
      if (ScopeTop->getNumber() > Header->getNumber()) {
        // Skip over an intervening scope.
        I = std::next(ScopeTop->getIterator());
      } else {
        // We found a scope level at an appropriate depth.
        Header = ScopeTop;
        break;
      }
    }
  }

  // Decide where in Header to put the TRY.

  // Instructions that should go before the TRY.
  SmallPtrSet<const MachineInstr *, 4> BeforeSet;
  // Instructions that should go after the TRY.
  SmallPtrSet<const MachineInstr *, 4> AfterSet;
  for (const auto &MI : *Header) {
    // If there is a previously placed LOOP marker and the bottom block of the
    // loop is above MBB, it should be after the TRY, because the loop is nested
    // in this TRY. Otherwise it should be before the TRY.
    if (MI.getOpcode() == WebAssembly::LOOP) {
      auto *LoopBottom = BeginToEnd[&MI]->getParent()->getPrevNode();
      if (MBB.getNumber() > LoopBottom->getNumber())
        AfterSet.insert(&MI);
#ifndef NDEBUG
      else
        BeforeSet.insert(&MI);
#endif
    }

    // All previously inserted BLOCK/TRY markers should be after the TRY because
    // they are all nested trys.
    if (MI.getOpcode() == WebAssembly::BLOCK ||
        MI.getOpcode() == WebAssembly::TRY)
      AfterSet.insert(&MI);

#ifndef NDEBUG
    // All END_(BLOCK/LOOP/TRY) markers should be before the TRY.
    if (MI.getOpcode() == WebAssembly::END_BLOCK ||
        MI.getOpcode() == WebAssembly::END_LOOP ||
        MI.getOpcode() == WebAssembly::END_TRY)
      BeforeSet.insert(&MI);
#endif

    // Terminators should go after the TRY.
    if (MI.isTerminator())
      AfterSet.insert(&MI);
  }

  // If Header unwinds to MBB (= Header contains 'invoke'), the try block should
  // contain the call within it. So the call should go after the TRY. The
  // exception is when the header's terminator is a rethrow instruction, in
  // which case that instruction, not a call instruction before it, is gonna
  // throw.
  MachineInstr *ThrowingCall = nullptr;
  if (MBB.isPredecessor(Header)) {
    auto TermPos = Header->getFirstTerminator();
    if (TermPos == Header->end() ||
        TermPos->getOpcode() != WebAssembly::RETHROW) {
      for (auto &MI : reverse(*Header)) {
        if (MI.isCall()) {
          AfterSet.insert(&MI);
          ThrowingCall = &MI;
          // Possibly throwing calls are usually wrapped by EH_LABEL
          // instructions. We don't want to split them and the call.
          if (MI.getIterator() != Header->begin() &&
              std::prev(MI.getIterator())->isEHLabel()) {
            AfterSet.insert(&*std::prev(MI.getIterator()));
            ThrowingCall = &*std::prev(MI.getIterator());
          }
          break;
        }
      }
    }
  }

  // Local expression tree should go after the TRY.
  // For BLOCK placement, we start the search from the previous instruction of a
  // BB's terminator, but in TRY's case, we should start from the previous
  // instruction of a call that can throw, or a EH_LABEL that precedes the call,
  // because the return values of the call's previous instructions can be
  // stackified and consumed by the throwing call.
  auto SearchStartPt = ThrowingCall ? MachineBasicBlock::iterator(ThrowingCall)
                                    : Header->getFirstTerminator();
  for (auto I = SearchStartPt, E = Header->begin(); I != E; --I) {
    if (std::prev(I)->isDebugInstr() || std::prev(I)->isPosition())
      continue;
    if (WebAssembly::isChild(*std::prev(I), MFI))
      AfterSet.insert(&*std::prev(I));
    else
      break;
  }

  // Add the TRY.
  auto InsertPos = getLatestInsertPos(Header, BeforeSet, AfterSet);
  MachineInstr *Begin =
      BuildMI(*Header, InsertPos, Header->findDebugLoc(InsertPos),
              TII.get(WebAssembly::TRY))
          .addImm(int64_t(WebAssembly::BlockType::Void));

  // Decide where in Header to put the END_TRY.
  BeforeSet.clear();
  AfterSet.clear();
  for (const auto &MI : *Cont) {
#ifndef NDEBUG
    // END_TRY should precede existing LOOP and BLOCK markers.
    if (MI.getOpcode() == WebAssembly::LOOP ||
        MI.getOpcode() == WebAssembly::BLOCK)
      AfterSet.insert(&MI);

    // All END_TRY markers placed earlier belong to exceptions that contains
    // this one.
    if (MI.getOpcode() == WebAssembly::END_TRY)
      AfterSet.insert(&MI);
#endif

    // If there is a previously placed END_LOOP marker and its header is after
    // where TRY marker is, this loop is contained within the 'catch' part, so
    // the END_TRY marker should go after that. Otherwise, the whole try-catch
    // is contained within this loop, so the END_TRY should go before that.
    if (MI.getOpcode() == WebAssembly::END_LOOP) {
      // For a LOOP to be after TRY, LOOP's BB should be after TRY's BB; if they
      // are in the same BB, LOOP is always before TRY.
      if (EndToBegin[&MI]->getParent()->getNumber() > Header->getNumber())
        BeforeSet.insert(&MI);
#ifndef NDEBUG
      else
        AfterSet.insert(&MI);
#endif
    }

    // It is not possible for an END_BLOCK to be already in this block.
  }

  // Mark the end of the TRY.
  InsertPos = getEarliestInsertPos(Cont, BeforeSet, AfterSet);
  MachineInstr *End =
      BuildMI(*Cont, InsertPos, Bottom->findBranchDebugLoc(),
              TII.get(WebAssembly::END_TRY));
  registerTryScope(Begin, End, &MBB);

  // Track the farthest-spanning scope that ends at this point. We create two
  // mappings: (BB with 'end_try' -> BB with 'try') and (BB with 'catch' -> BB
  // with 'try'). We need to create 'catch' -> 'try' mapping here too because
  // markers should not span across 'catch'. For example, this should not
  // happen:
  //
  // try
  //   block     --|  (X)
  // catch         |
  //   end_block --|
  // end_try
  for (auto *End : {&MBB, Cont})
    updateScopeTops(Header, End);
}

void WebAssemblyCFGStackify::removeUnnecessaryInstrs(MachineFunction &MF) {
  const auto &TII = *MF.getSubtarget<WebAssemblySubtarget>().getInstrInfo();

  // When there is an unconditional branch right before a catch instruction and
  // it branches to the end of end_try marker, we don't need the branch, because
  // it there is no exception, the control flow transfers to that point anyway.
  // bb0:
  //   try
  //     ...
  //     br bb2      <- Not necessary
  // bb1 (ehpad):
  //   catch
  //     ...
  // bb2:            <- Continuation BB
  //   end
  //
  // A more involved case: When the BB where 'end' is located is an another EH
  // pad, the Cont (= continuation) BB is that EH pad's 'end' BB. For example,
  // bb0:
  //   try
  //     try
  //       ...
  //       br bb3      <- Not necessary
  // bb1 (ehpad):
  //     catch
  // bb2 (ehpad):
  //     end
  //   catch
  //     ...
  // bb3:            <- Continuation BB
  //   end
  //
  // When the EH pad at hand is bb1, its matching end_try is in bb2. But it is
  // another EH pad, so bb0's continuation BB becomes bb3. So 'br bb3' in the
  // code can be deleted. This is why we run 'while' until 'Cont' is not an EH
  // pad.
  for (auto &MBB : MF) {
    if (!MBB.isEHPad())
      continue;

    MachineBasicBlock *TBB = nullptr, *FBB = nullptr;
    SmallVector<MachineOperand, 4> Cond;
    MachineBasicBlock *EHPadLayoutPred = MBB.getPrevNode();

    MachineBasicBlock *Cont = &MBB;
    while (Cont->isEHPad()) {
      MachineInstr *Try = EHPadToTry[Cont];
      MachineInstr *EndTry = BeginToEnd[Try];
      // We started from an EH pad, so the end marker cannot be a delegate
      assert(EndTry->getOpcode() != WebAssembly::DELEGATE);
      Cont = EndTry->getParent();
    }

    bool Analyzable = !TII.analyzeBranch(*EHPadLayoutPred, TBB, FBB, Cond);
    // This condition means either
    // 1. This BB ends with a single unconditional branch whose destinaion is
    //    Cont.
    // 2. This BB ends with a conditional branch followed by an unconditional
    //    branch, and the unconditional branch's destination is Cont.
    // In both cases, we want to remove the last (= unconditional) branch.
    if (Analyzable && ((Cond.empty() && TBB && TBB == Cont) ||
                       (!Cond.empty() && FBB && FBB == Cont))) {
      bool ErasedUncondBr = false;
      (void)ErasedUncondBr;
      for (auto I = EHPadLayoutPred->end(), E = EHPadLayoutPred->begin();
           I != E; --I) {
        auto PrevI = std::prev(I);
        if (PrevI->isTerminator()) {
          assert(PrevI->getOpcode() == WebAssembly::BR);
          PrevI->eraseFromParent();
          ErasedUncondBr = true;
          break;
        }
      }
      assert(ErasedUncondBr && "Unconditional branch not erased!");
    }
  }

  // When there are block / end_block markers that overlap with try / end_try
  // markers, and the block and try markers' return types are the same, the
  // block /end_block markers are not necessary, because try / end_try markers
  // also can serve as boundaries for branches.
  // block         <- Not necessary
  //   try
  //     ...
  //   catch
  //     ...
  //   end
  // end           <- Not necessary
  SmallVector<MachineInstr *, 32> ToDelete;
  for (auto &MBB : MF) {
    for (auto &MI : MBB) {
      if (MI.getOpcode() != WebAssembly::TRY)
        continue;
      MachineInstr *Try = &MI, *EndTry = BeginToEnd[Try];
      if (EndTry->getOpcode() == WebAssembly::DELEGATE)
        continue;

      MachineBasicBlock *TryBB = Try->getParent();
      MachineBasicBlock *Cont = EndTry->getParent();
      int64_t RetType = Try->getOperand(0).getImm();
      for (auto B = Try->getIterator(), E = std::next(EndTry->getIterator());
           B != TryBB->begin() && E != Cont->end() &&
           std::prev(B)->getOpcode() == WebAssembly::BLOCK &&
           E->getOpcode() == WebAssembly::END_BLOCK &&
           std::prev(B)->getOperand(0).getImm() == RetType;
           --B, ++E) {
        ToDelete.push_back(&*std::prev(B));
        ToDelete.push_back(&*E);
      }
    }
  }
  for (auto *MI : ToDelete) {
    if (MI->getOpcode() == WebAssembly::BLOCK)
      unregisterScope(MI);
    MI->eraseFromParent();
  }
}

// Get the appropriate copy opcode for the given register class.
static unsigned getCopyOpcode(const TargetRegisterClass *RC) {
  if (RC == &WebAssembly::I32RegClass)
    return WebAssembly::COPY_I32;
  if (RC == &WebAssembly::I64RegClass)
    return WebAssembly::COPY_I64;
  if (RC == &WebAssembly::F32RegClass)
    return WebAssembly::COPY_F32;
  if (RC == &WebAssembly::F64RegClass)
    return WebAssembly::COPY_F64;
  if (RC == &WebAssembly::V128RegClass)
    return WebAssembly::COPY_V128;
  if (RC == &WebAssembly::FUNCREFRegClass)
    return WebAssembly::COPY_FUNCREF;
  if (RC == &WebAssembly::EXTERNREFRegClass)
    return WebAssembly::COPY_EXTERNREF;
  llvm_unreachable("Unexpected register class");
}

// When MBB is split into MBB and Split, we should unstackify defs in MBB that
// have their uses in Split.
static void unstackifyVRegsUsedInSplitBB(MachineBasicBlock &MBB,
                                         MachineBasicBlock &Split) {
  MachineFunction &MF = *MBB.getParent();
  const auto &TII = *MF.getSubtarget<WebAssemblySubtarget>().getInstrInfo();
  auto &MFI = *MF.getInfo<WebAssemblyFunctionInfo>();
  auto &MRI = MF.getRegInfo();

  for (auto &MI : Split) {
    for (auto &MO : MI.explicit_uses()) {
      if (!MO.isReg() || Register::isPhysicalRegister(MO.getReg()))
        continue;
      if (MachineInstr *Def = MRI.getUniqueVRegDef(MO.getReg()))
        if (Def->getParent() == &MBB)
          MFI.unstackifyVReg(MO.getReg());
    }
  }

  // In RegStackify, when a register definition is used multiple times,
  //    Reg = INST ...
  //    INST ..., Reg, ...
  //    INST ..., Reg, ...
  //    INST ..., Reg, ...
  //
  // we introduce a TEE, which has the following form:
  //    DefReg = INST ...
  //    TeeReg, Reg = TEE_... DefReg
  //    INST ..., TeeReg, ...
  //    INST ..., Reg, ...
  //    INST ..., Reg, ...
  // with DefReg and TeeReg stackified but Reg not stackified.
  //
  // But the invariant that TeeReg should be stackified can be violated while we
  // unstackify registers in the split BB above. In this case, we convert TEEs
  // into two COPYs. This COPY will be eventually eliminated in ExplicitLocals.
  //    DefReg = INST ...
  //    TeeReg = COPY DefReg
  //    Reg = COPY DefReg
  //    INST ..., TeeReg, ...
  //    INST ..., Reg, ...
  //    INST ..., Reg, ...
  for (MachineInstr &MI : llvm::make_early_inc_range(MBB)) {
    if (!WebAssembly::isTee(MI.getOpcode()))
      continue;
    Register TeeReg = MI.getOperand(0).getReg();
    Register Reg = MI.getOperand(1).getReg();
    Register DefReg = MI.getOperand(2).getReg();
    if (!MFI.isVRegStackified(TeeReg)) {
      // Now we are not using TEE anymore, so unstackify DefReg too
      MFI.unstackifyVReg(DefReg);
      unsigned CopyOpc = getCopyOpcode(MRI.getRegClass(DefReg));
      BuildMI(MBB, &MI, MI.getDebugLoc(), TII.get(CopyOpc), TeeReg)
          .addReg(DefReg);
      BuildMI(MBB, &MI, MI.getDebugLoc(), TII.get(CopyOpc), Reg).addReg(DefReg);
      MI.eraseFromParent();
    }
  }
}

// Wrap the given range of instruction with try-delegate. RangeBegin and
// RangeEnd are inclusive.
void WebAssemblyCFGStackify::addTryDelegate(MachineInstr *RangeBegin,
                                            MachineInstr *RangeEnd,
                                            MachineBasicBlock *DelegateDest) {
  auto *BeginBB = RangeBegin->getParent();
  auto *EndBB = RangeEnd->getParent();
  MachineFunction &MF = *BeginBB->getParent();
  const auto &MFI = *MF.getInfo<WebAssemblyFunctionInfo>();
  const auto &TII = *MF.getSubtarget<WebAssemblySubtarget>().getInstrInfo();

  // Local expression tree before the first call of this range should go
  // after the nested TRY.
  SmallPtrSet<const MachineInstr *, 4> AfterSet;
  AfterSet.insert(RangeBegin);
  for (auto I = MachineBasicBlock::iterator(RangeBegin), E = BeginBB->begin();
       I != E; --I) {
    if (std::prev(I)->isDebugInstr() || std::prev(I)->isPosition())
      continue;
    if (WebAssembly::isChild(*std::prev(I), MFI))
      AfterSet.insert(&*std::prev(I));
    else
      break;
  }

  // Create the nested try instruction.
  auto TryPos = getLatestInsertPos(
      BeginBB, SmallPtrSet<const MachineInstr *, 4>(), AfterSet);
  MachineInstr *Try = BuildMI(*BeginBB, TryPos, RangeBegin->getDebugLoc(),
                              TII.get(WebAssembly::TRY))
                          .addImm(int64_t(WebAssembly::BlockType::Void));

  // Create a BB to insert the 'delegate' instruction.
  MachineBasicBlock *DelegateBB = MF.CreateMachineBasicBlock();
  // If the destination of 'delegate' is not the caller, adds the destination to
  // the BB's successors.
  if (DelegateDest != FakeCallerBB)
    DelegateBB->addSuccessor(DelegateDest);

  auto SplitPos = std::next(RangeEnd->getIterator());
  if (SplitPos == EndBB->end()) {
    // If the range's end instruction is at the end of the BB, insert the new
    // delegate BB after the current BB.
    MF.insert(std::next(EndBB->getIterator()), DelegateBB);
    EndBB->addSuccessor(DelegateBB);

  } else {
    // When the split pos is in the middle of a BB, we split the BB into two and
    // put the 'delegate' BB in between. We normally create a split BB and make
    // it a successor of the original BB (PostSplit == true), but in case the BB
    // is an EH pad and the split pos is before 'catch', we should preserve the
    // BB's property, including that it is an EH pad, in the later part of the
    // BB, where 'catch' is. In this case we set PostSplit to false.
    bool PostSplit = true;
    if (EndBB->isEHPad()) {
      for (auto I = MachineBasicBlock::iterator(SplitPos), E = EndBB->end();
           I != E; ++I) {
        if (WebAssembly::isCatch(I->getOpcode())) {
          PostSplit = false;
          break;
        }
      }
    }

    MachineBasicBlock *PreBB = nullptr, *PostBB = nullptr;
    if (PostSplit) {
      // If the range's end instruction is in the middle of the BB, we split the
      // BB into two and insert the delegate BB in between.
      // - Before:
      // bb:
      //   range_end
      //   other_insts
      //
      // - After:
      // pre_bb: (previous 'bb')
      //   range_end
      // delegate_bb: (new)
      //   delegate
      // post_bb: (new)
      //   other_insts
      PreBB = EndBB;
      PostBB = MF.CreateMachineBasicBlock();
      MF.insert(std::next(PreBB->getIterator()), PostBB);
      MF.insert(std::next(PreBB->getIterator()), DelegateBB);
      PostBB->splice(PostBB->end(), PreBB, SplitPos, PreBB->end());
      PostBB->transferSuccessors(PreBB);
    } else {
      // - Before:
      // ehpad:
      //   range_end
      //   catch
      //   ...
      //
      // - After:
      // pre_bb: (new)
      //   range_end
      // delegate_bb: (new)
      //   delegate
      // post_bb: (previous 'ehpad')
      //   catch
      //   ...
      assert(EndBB->isEHPad());
      PreBB = MF.CreateMachineBasicBlock();
      PostBB = EndBB;
      MF.insert(PostBB->getIterator(), PreBB);
      MF.insert(PostBB->getIterator(), DelegateBB);
      PreBB->splice(PreBB->end(), PostBB, PostBB->begin(), SplitPos);
      // We don't need to transfer predecessors of the EH pad to 'PreBB',
      // because an EH pad's predecessors are all through unwind edges and they
      // should still unwind to the EH pad, not PreBB.
    }
    unstackifyVRegsUsedInSplitBB(*PreBB, *PostBB);
    PreBB->addSuccessor(DelegateBB);
    PreBB->addSuccessor(PostBB);
  }

  // Add 'delegate' instruction in the delegate BB created above.
  MachineInstr *Delegate = BuildMI(DelegateBB, RangeEnd->getDebugLoc(),
                                   TII.get(WebAssembly::DELEGATE))
                               .addMBB(DelegateDest);
  registerTryScope(Try, Delegate, nullptr);
}

bool WebAssemblyCFGStackify::fixCallUnwindMismatches(MachineFunction &MF) {
  // Linearizing the control flow by placing TRY / END_TRY markers can create
  // mismatches in unwind destinations for throwing instructions, such as calls.
  //
  // We use the 'delegate' instruction to fix the unwind mismatches. 'delegate'
  // instruction delegates an exception to an outer 'catch'. It can target not
  // only 'catch' but all block-like structures including another 'delegate',
  // but with slightly different semantics than branches. When it targets a
  // 'catch', it will delegate the exception to that catch. It is being
  // discussed how to define the semantics when 'delegate''s target is a non-try
  // block: it will either be a validation failure or it will target the next
  // outer try-catch. But anyway our LLVM backend currently does not generate
  // such code. The example below illustrates where the 'delegate' instruction
  // in the middle will delegate the exception to, depending on the value of N.
  // try
  //   try
  //     block
  //       try
  //         try
  //           call @foo
  //         delegate N    ;; Where will this delegate to?
  //       catch           ;; N == 0
  //       end
  //     end               ;; N == 1 (invalid; will not be generated)
  //   delegate            ;; N == 2
  // catch                 ;; N == 3
  // end
  //                       ;; N == 4 (to caller)

  // 1. When an instruction may throw, but the EH pad it will unwind to can be
  //    different from the original CFG.
  //
  // Example: we have the following CFG:
  // bb0:
  //   call @foo    ; if it throws, unwind to bb2
  // bb1:
  //   call @bar    ; if it throws, unwind to bb3
  // bb2 (ehpad):
  //   catch
  //   ...
  // bb3 (ehpad)
  //   catch
  //   ...
  //
  // And the CFG is sorted in this order. Then after placing TRY markers, it
  // will look like: (BB markers are omitted)
  // try
  //   try
  //     call @foo
  //     call @bar   ;; if it throws, unwind to bb3
  //   catch         ;; ehpad (bb2)
  //     ...
  //   end_try
  // catch           ;; ehpad (bb3)
  //   ...
  // end_try
  //
  // Now if bar() throws, it is going to end up ip in bb2, not bb3, where it
  // is supposed to end up. We solve this problem by wrapping the mismatching
  // call with an inner try-delegate that rethrows the exception to the right
  // 'catch'.
  //
  // try
  //   try
  //     call @foo
  //     try               ;; (new)
  //       call @bar
  //     delegate 1 (bb3)  ;; (new)
  //   catch               ;; ehpad (bb2)
  //     ...
  //   end_try
  // catch                 ;; ehpad (bb3)
  //   ...
  // end_try
  //
  // ---
  // 2. The same as 1, but in this case an instruction unwinds to a caller
  //    function and not another EH pad.
  //
  // Example: we have the following CFG:
  // bb0:
  //   call @foo       ; if it throws, unwind to bb2
  // bb1:
  //   call @bar       ; if it throws, unwind to caller
  // bb2 (ehpad):
  //   catch
  //   ...
  //
  // And the CFG is sorted in this order. Then after placing TRY markers, it
  // will look like:
  // try
  //   call @foo
  //   call @bar     ;; if it throws, unwind to caller
  // catch           ;; ehpad (bb2)
  //   ...
  // end_try
  //
  // Now if bar() throws, it is going to end up ip in bb2, when it is supposed
  // throw up to the caller. We solve this problem in the same way, but in this
  // case 'delegate's immediate argument is the number of block depths + 1,
  // which means it rethrows to the caller.
  // try
  //   call @foo
  //   try                  ;; (new)
  //     call @bar
  //   delegate 1 (caller)  ;; (new)
  // catch                  ;; ehpad (bb2)
  //   ...
  // end_try
  //
  // Before rewriteDepthImmediates, delegate's argument is a BB. In case of the
  // caller, it will take a fake BB generated by getFakeCallerBlock(), which
  // will be converted to a correct immediate argument later.
  //
  // In case there are multiple calls in a BB that may throw to the caller, they
  // can be wrapped together in one nested try-delegate scope. (In 1, this
  // couldn't happen, because may-throwing instruction there had an unwind
  // destination, i.e., it was an invoke before, and there could be only one
  // invoke within a BB.)

  SmallVector<const MachineBasicBlock *, 8> EHPadStack;
  // Range of intructions to be wrapped in a new nested try/catch. A range
  // exists in a single BB and does not span multiple BBs.
  using TryRange = std::pair<MachineInstr *, MachineInstr *>;
  // In original CFG, <unwind destination BB, a vector of try ranges>
  DenseMap<MachineBasicBlock *, SmallVector<TryRange, 4>> UnwindDestToTryRanges;

  // Gather possibly throwing calls (i.e., previously invokes) whose current
  // unwind destination is not the same as the original CFG. (Case 1)

  for (auto &MBB : reverse(MF)) {
    bool SeenThrowableInstInBB = false;
    for (auto &MI : reverse(MBB)) {
      if (MI.getOpcode() == WebAssembly::TRY)
        EHPadStack.pop_back();
      else if (WebAssembly::isCatch(MI.getOpcode()))
        EHPadStack.push_back(MI.getParent());

      // In this loop we only gather calls that have an EH pad to unwind. So
      // there will be at most 1 such call (= invoke) in a BB, so after we've
      // seen one, we can skip the rest of BB. Also if MBB has no EH pad
      // successor or MI does not throw, this is not an invoke.
      if (SeenThrowableInstInBB || !MBB.hasEHPadSuccessor() ||
          !WebAssembly::mayThrow(MI))
        continue;
      SeenThrowableInstInBB = true;

      // If the EH pad on the stack top is where this instruction should unwind
      // next, we're good.
      MachineBasicBlock *UnwindDest = getFakeCallerBlock(MF);
      for (auto *Succ : MBB.successors()) {
        // Even though semantically a BB can have multiple successors in case an
        // exception is not caught by a catchpad, in our backend implementation
        // it is guaranteed that a BB can have at most one EH pad successor. For
        // details, refer to comments in findWasmUnwindDestinations function in
        // SelectionDAGBuilder.cpp.
        if (Succ->isEHPad()) {
          UnwindDest = Succ;
          break;
        }
      }
      if (EHPadStack.back() == UnwindDest)
        continue;

      // Include EH_LABELs in the range before and afer the invoke
      MachineInstr *RangeBegin = &MI, *RangeEnd = &MI;
      if (RangeBegin->getIterator() != MBB.begin() &&
          std::prev(RangeBegin->getIterator())->isEHLabel())
        RangeBegin = &*std::prev(RangeBegin->getIterator());
      if (std::next(RangeEnd->getIterator()) != MBB.end() &&
          std::next(RangeEnd->getIterator())->isEHLabel())
        RangeEnd = &*std::next(RangeEnd->getIterator());

      // If not, record the range.
      UnwindDestToTryRanges[UnwindDest].push_back(
          TryRange(RangeBegin, RangeEnd));
      LLVM_DEBUG(dbgs() << "- Call unwind mismatch: MBB = " << MBB.getName()
                        << "\nCall = " << MI
                        << "\nOriginal dest = " << UnwindDest->getName()
                        << "  Current dest = " << EHPadStack.back()->getName()
                        << "\n\n");
    }
  }

  assert(EHPadStack.empty());

  // Gather possibly throwing calls that are supposed to unwind up to the caller
  // if they throw, but currently unwind to an incorrect destination. Unlike the
  // loop above, there can be multiple calls within a BB that unwind to the
  // caller, which we should group together in a range. (Case 2)

  MachineInstr *RangeBegin = nullptr, *RangeEnd = nullptr; // inclusive

  // Record the range.
  auto RecordCallerMismatchRange = [&](const MachineBasicBlock *CurrentDest) {
    UnwindDestToTryRanges[getFakeCallerBlock(MF)].push_back(
        TryRange(RangeBegin, RangeEnd));
    LLVM_DEBUG(dbgs() << "- Call unwind mismatch: MBB = "
                      << RangeBegin->getParent()->getName()
                      << "\nRange begin = " << *RangeBegin
                      << "Range end = " << *RangeEnd
                      << "\nOriginal dest = caller  Current dest = "
                      << CurrentDest->getName() << "\n\n");
    RangeBegin = RangeEnd = nullptr; // Reset range pointers
  };

  for (auto &MBB : reverse(MF)) {
    bool SeenThrowableInstInBB = false;
    for (auto &MI : reverse(MBB)) {
      bool MayThrow = WebAssembly::mayThrow(MI);

      // If MBB has an EH pad successor and this is the last instruction that
      // may throw, this instruction unwinds to the EH pad and not to the
      // caller.
      if (MBB.hasEHPadSuccessor() && MayThrow && !SeenThrowableInstInBB)
        SeenThrowableInstInBB = true;

      // We wrap up the current range when we see a marker even if we haven't
      // finished a BB.
      else if (RangeEnd && WebAssembly::isMarker(MI.getOpcode()))
        RecordCallerMismatchRange(EHPadStack.back());

      // If EHPadStack is empty, that means it correctly unwinds to the caller
      // if it throws, so we're good. If MI does not throw, we're good too.
      else if (EHPadStack.empty() || !MayThrow) {
      }

      // We found an instruction that unwinds to the caller but currently has an
      // incorrect unwind destination. Create a new range or increment the
      // currently existing range.
      else {
        if (!RangeEnd)
          RangeBegin = RangeEnd = &MI;
        else
          RangeBegin = &MI;
      }

      // Update EHPadStack.
      if (MI.getOpcode() == WebAssembly::TRY)
        EHPadStack.pop_back();
      else if (WebAssembly::isCatch(MI.getOpcode()))
        EHPadStack.push_back(MI.getParent());
    }

    if (RangeEnd)
      RecordCallerMismatchRange(EHPadStack.back());
  }

  assert(EHPadStack.empty());

  // We don't have any unwind destination mismatches to resolve.
  if (UnwindDestToTryRanges.empty())
    return false;

  // Now we fix the mismatches by wrapping calls with inner try-delegates.
  for (auto &P : UnwindDestToTryRanges) {
    NumCallUnwindMismatches += P.second.size();
    MachineBasicBlock *UnwindDest = P.first;
    auto &TryRanges = P.second;

    for (auto Range : TryRanges) {
      MachineInstr *RangeBegin = nullptr, *RangeEnd = nullptr;
      std::tie(RangeBegin, RangeEnd) = Range;
      auto *MBB = RangeBegin->getParent();

      // If this BB has an EH pad successor, i.e., ends with an 'invoke', now we
      // are going to wrap the invoke with try-delegate, making the 'delegate'
      // BB the new successor instead, so remove the EH pad succesor here. The
      // BB may not have an EH pad successor if calls in this BB throw to the
      // caller.
      MachineBasicBlock *EHPad = nullptr;
      for (auto *Succ : MBB->successors()) {
        if (Succ->isEHPad()) {
          EHPad = Succ;
          break;
        }
      }
      if (EHPad)
        MBB->removeSuccessor(EHPad);

      addTryDelegate(RangeBegin, RangeEnd, UnwindDest);
    }
  }

  return true;
}

bool WebAssemblyCFGStackify::fixCatchUnwindMismatches(MachineFunction &MF) {
  // There is another kind of unwind destination mismatches besides call unwind
  // mismatches, which we will call "catch unwind mismatches". See this example
  // after the marker placement:
  // try
  //   try
  //     call @foo
  //   catch __cpp_exception  ;; ehpad A (next unwind dest: caller)
  //     ...
  //   end_try
  // catch_all                ;; ehpad B
  //   ...
  // end_try
  //
  // 'call @foo's unwind destination is the ehpad A. But suppose 'call @foo'
  // throws a foreign exception that is not caught by ehpad A, and its next
  // destination should be the caller. But after control flow linearization,
  // another EH pad can be placed in between (e.g. ehpad B here), making the
  // next unwind destination incorrect. In this case, the  foreign exception
  // will instead go to ehpad B and will be caught there instead. In this
  // example the correct next unwind destination is the caller, but it can be
  // another outer catch in other cases.
  //
  // There is no specific 'call' or 'throw' instruction to wrap with a
  // try-delegate, so we wrap the whole try-catch-end with a try-delegate and
  // make it rethrow to the right destination, as in the example below:
  // try
  //   try                     ;; (new)
  //     try
  //       call @foo
  //     catch __cpp_exception ;; ehpad A (next unwind dest: caller)
  //       ...
  //     end_try
  //   delegate 1 (caller)     ;; (new)
  // catch_all                 ;; ehpad B
  //   ...
  // end_try

  const auto *EHInfo = MF.getWasmEHFuncInfo();
  SmallVector<const MachineBasicBlock *, 8> EHPadStack;
  // For EH pads that have catch unwind mismatches, a map of <EH pad, its
  // correct unwind destination>.
  DenseMap<MachineBasicBlock *, MachineBasicBlock *> EHPadToUnwindDest;

  for (auto &MBB : reverse(MF)) {
    for (auto &MI : reverse(MBB)) {
      if (MI.getOpcode() == WebAssembly::TRY)
        EHPadStack.pop_back();
      else if (MI.getOpcode() == WebAssembly::DELEGATE)
        EHPadStack.push_back(&MBB);
      else if (WebAssembly::isCatch(MI.getOpcode())) {
        auto *EHPad = &MBB;

        // catch_all always catches an exception, so we don't need to do
        // anything
        if (MI.getOpcode() == WebAssembly::CATCH_ALL) {
        }

        // This can happen when the unwind dest was removed during the
        // optimization, e.g. because it was unreachable.
        else if (EHPadStack.empty() && EHInfo->hasUnwindDest(EHPad)) {
          LLVM_DEBUG(dbgs() << "EHPad (" << EHPad->getName()
                            << "'s unwind destination does not exist anymore"
                            << "\n\n");
        }

        // The EHPad's next unwind destination is the caller, but we incorrectly
        // unwind to another EH pad.
        else if (!EHPadStack.empty() && !EHInfo->hasUnwindDest(EHPad)) {
          EHPadToUnwindDest[EHPad] = getFakeCallerBlock(MF);
          LLVM_DEBUG(dbgs()
                     << "- Catch unwind mismatch:\nEHPad = " << EHPad->getName()
                     << "  Original dest = caller  Current dest = "
                     << EHPadStack.back()->getName() << "\n\n");
        }

        // The EHPad's next unwind destination is an EH pad, whereas we
        // incorrectly unwind to another EH pad.
        else if (!EHPadStack.empty() && EHInfo->hasUnwindDest(EHPad)) {
          auto *UnwindDest = EHInfo->getUnwindDest(EHPad);
          if (EHPadStack.back() != UnwindDest) {
            EHPadToUnwindDest[EHPad] = UnwindDest;
            LLVM_DEBUG(dbgs() << "- Catch unwind mismatch:\nEHPad = "
                              << EHPad->getName() << "  Original dest = "
                              << UnwindDest->getName() << "  Current dest = "
                              << EHPadStack.back()->getName() << "\n\n");
          }
        }

        EHPadStack.push_back(EHPad);
      }
    }
  }

  assert(EHPadStack.empty());
  if (EHPadToUnwindDest.empty())
    return false;
  NumCatchUnwindMismatches += EHPadToUnwindDest.size();
  SmallPtrSet<MachineBasicBlock *, 4> NewEndTryBBs;

  for (auto &P : EHPadToUnwindDest) {
    MachineBasicBlock *EHPad = P.first;
    MachineBasicBlock *UnwindDest = P.second;
    MachineInstr *Try = EHPadToTry[EHPad];
    MachineInstr *EndTry = BeginToEnd[Try];
    addTryDelegate(Try, EndTry, UnwindDest);
    NewEndTryBBs.insert(EndTry->getParent());
  }

  // Adding a try-delegate wrapping an existing try-catch-end can make existing
  // branch destination BBs invalid. For example,
  //
  // - Before:
  // bb0:
  //   block
  //     br bb3
  // bb1:
  //     try
  //       ...
  // bb2: (ehpad)
  //     catch
  // bb3:
  //     end_try
  //   end_block   ;; 'br bb3' targets here
  //
  // Suppose this try-catch-end has a catch unwind mismatch, so we need to wrap
  // this with a try-delegate. Then this becomes:
  //
  // - After:
  // bb0:
  //   block
  //     br bb3    ;; invalid destination!
  // bb1:
  //     try       ;; (new instruction)
  //       try
  //         ...
  // bb2: (ehpad)
  //       catch
  // bb3:
  //       end_try ;; 'br bb3' still incorrectly targets here!
  // delegate_bb:  ;; (new BB)
  //     delegate  ;; (new instruction)
  // split_bb:     ;; (new BB)
  //   end_block
  //
  // Now 'br bb3' incorrectly branches to an inner scope.
  //
  // As we can see in this case, when branches target a BB that has both
  // 'end_try' and 'end_block' and the BB is split to insert a 'delegate', we
  // have to remap existing branch destinations so that they target not the
  // 'end_try' BB but the new 'end_block' BB. There can be multiple 'delegate's
  // in between, so we try to find the next BB with 'end_block' instruction. In
  // this example, the 'br bb3' instruction should be remapped to 'br split_bb'.
  for (auto &MBB : MF) {
    for (auto &MI : MBB) {
      if (MI.isTerminator()) {
        for (auto &MO : MI.operands()) {
          if (MO.isMBB() && NewEndTryBBs.count(MO.getMBB())) {
            auto *BrDest = MO.getMBB();
            bool FoundEndBlock = false;
            for (; std::next(BrDest->getIterator()) != MF.end();
                 BrDest = BrDest->getNextNode()) {
              for (const auto &MI : *BrDest) {
                if (MI.getOpcode() == WebAssembly::END_BLOCK) {
                  FoundEndBlock = true;
                  break;
                }
              }
              if (FoundEndBlock)
                break;
            }
            assert(FoundEndBlock);
            MO.setMBB(BrDest);
          }
        }
      }
    }
  }

  return true;
}

void WebAssemblyCFGStackify::recalculateScopeTops(MachineFunction &MF) {
  // Renumber BBs and recalculate ScopeTop info because new BBs might have been
  // created and inserted during fixing unwind mismatches.
  MF.RenumberBlocks();
  ScopeTops.clear();
  ScopeTops.resize(MF.getNumBlockIDs());
  for (auto &MBB : reverse(MF)) {
    for (auto &MI : reverse(MBB)) {
      if (ScopeTops[MBB.getNumber()])
        break;
      switch (MI.getOpcode()) {
      case WebAssembly::END_BLOCK:
      case WebAssembly::END_LOOP:
      case WebAssembly::END_TRY:
      case WebAssembly::DELEGATE:
        updateScopeTops(EndToBegin[&MI]->getParent(), &MBB);
        break;
      case WebAssembly::CATCH:
      case WebAssembly::CATCH_ALL:
        updateScopeTops(EHPadToTry[&MBB]->getParent(), &MBB);
        break;
      }
    }
  }
}

/// In normal assembly languages, when the end of a function is unreachable,
/// because the function ends in an infinite loop or a noreturn call or similar,
/// it isn't necessary to worry about the function return type at the end of
/// the function, because it's never reached. However, in WebAssembly, blocks
/// that end at the function end need to have a return type signature that
/// matches the function signature, even though it's unreachable. This function
/// checks for such cases and fixes up the signatures.
void WebAssemblyCFGStackify::fixEndsAtEndOfFunction(MachineFunction &MF) {
  const auto &MFI = *MF.getInfo<WebAssemblyFunctionInfo>();

  if (MFI.getResults().empty())
    return;

  // MCInstLower will add the proper types to multivalue signatures based on the
  // function return type
  WebAssembly::BlockType RetType =
      MFI.getResults().size() > 1
          ? WebAssembly::BlockType::Multivalue
          : WebAssembly::BlockType(
                WebAssembly::toValType(MFI.getResults().front()));

  SmallVector<MachineBasicBlock::reverse_iterator, 4> Worklist;
  Worklist.push_back(MF.rbegin()->rbegin());

  auto Process = [&](MachineBasicBlock::reverse_iterator It) {
    auto *MBB = It->getParent();
    while (It != MBB->rend()) {
      MachineInstr &MI = *It++;
      if (MI.isPosition() || MI.isDebugInstr())
        continue;
      switch (MI.getOpcode()) {
      case WebAssembly::END_TRY: {
        // If a 'try''s return type is fixed, both its try body and catch body
        // should satisfy the return type, so we need to search 'end'
        // instructions before its corresponding 'catch' too.
        auto *EHPad = TryToEHPad.lookup(EndToBegin[&MI]);
        assert(EHPad);
        auto NextIt =
            std::next(WebAssembly::findCatch(EHPad)->getReverseIterator());
        if (NextIt != EHPad->rend())
          Worklist.push_back(NextIt);
        LLVM_FALLTHROUGH;
      }
      case WebAssembly::END_BLOCK:
      case WebAssembly::END_LOOP:
      case WebAssembly::DELEGATE:
        EndToBegin[&MI]->getOperand(0).setImm(int32_t(RetType));
        continue;
      default:
        // Something other than an `end`. We're done for this BB.
        return;
      }
    }
    // We've reached the beginning of a BB. Continue the search in the previous
    // BB.
    Worklist.push_back(MBB->getPrevNode()->rbegin());
  };

  while (!Worklist.empty())
    Process(Worklist.pop_back_val());
}

// WebAssembly functions end with an end instruction, as if the function body
// were a block.
static void appendEndToFunction(MachineFunction &MF,
                                const WebAssemblyInstrInfo &TII) {
  BuildMI(MF.back(), MF.back().end(),
          MF.back().findPrevDebugLoc(MF.back().end()),
          TII.get(WebAssembly::END_FUNCTION));
}

/// Insert LOOP/TRY/BLOCK markers at appropriate places.
void WebAssemblyCFGStackify::placeMarkers(MachineFunction &MF) {
  // We allocate one more than the number of blocks in the function to
  // accommodate for the possible fake block we may insert at the end.
  ScopeTops.resize(MF.getNumBlockIDs() + 1);
  // Place the LOOP for MBB if MBB is the header of a loop.
  for (auto &MBB : MF)
    placeLoopMarker(MBB);

  const MCAsmInfo *MCAI = MF.getTarget().getMCAsmInfo();
  for (auto &MBB : MF) {
    if (MBB.isEHPad()) {
      // Place the TRY for MBB if MBB is the EH pad of an exception.
      if (MCAI->getExceptionHandlingType() == ExceptionHandling::Wasm &&
          MF.getFunction().hasPersonalityFn())
        placeTryMarker(MBB);
    } else {
      // Place the BLOCK for MBB if MBB is branched to from above.
      placeBlockMarker(MBB);
    }
  }
  // Fix mismatches in unwind destinations induced by linearizing the code.
  if (MCAI->getExceptionHandlingType() == ExceptionHandling::Wasm &&
      MF.getFunction().hasPersonalityFn()) {
    bool Changed = fixCallUnwindMismatches(MF);
    Changed |= fixCatchUnwindMismatches(MF);
    if (Changed)
      recalculateScopeTops(MF);
  }
}

unsigned WebAssemblyCFGStackify::getBranchDepth(
    const SmallVectorImpl<EndMarkerInfo> &Stack, const MachineBasicBlock *MBB) {
  unsigned Depth = 0;
  for (auto X : reverse(Stack)) {
    if (X.first == MBB)
      break;
    ++Depth;
  }
  assert(Depth < Stack.size() && "Branch destination should be in scope");
  return Depth;
}

unsigned WebAssemblyCFGStackify::getDelegateDepth(
    const SmallVectorImpl<EndMarkerInfo> &Stack, const MachineBasicBlock *MBB) {
  if (MBB == FakeCallerBB)
    return Stack.size();
  // Delegate's destination is either a catch or a another delegate BB. When the
  // destination is another delegate, we can compute the argument in the same
  // way as branches, because the target delegate BB only contains the single
  // delegate instruction.
  if (!MBB->isEHPad()) // Target is a delegate BB
    return getBranchDepth(Stack, MBB);

  // When the delegate's destination is a catch BB, we need to use its
  // corresponding try's end_try BB because Stack contains each marker's end BB.
  // Also we need to check if the end marker instruction matches, because a
  // single BB can contain multiple end markers, like this:
  // bb:
  //   END_BLOCK
  //   END_TRY
  //   END_BLOCK
  //   END_TRY
  //   ...
  //
  // In case of branches getting the immediate that targets any of these is
  // fine, but delegate has to exactly target the correct try.
  unsigned Depth = 0;
  const MachineInstr *EndTry = BeginToEnd[EHPadToTry[MBB]];
  for (auto X : reverse(Stack)) {
    if (X.first == EndTry->getParent() && X.second == EndTry)
      break;
    ++Depth;
  }
  assert(Depth < Stack.size() && "Delegate destination should be in scope");
  return Depth;
}

unsigned WebAssemblyCFGStackify::getRethrowDepth(
    const SmallVectorImpl<EndMarkerInfo> &Stack,
    const SmallVectorImpl<const MachineBasicBlock *> &EHPadStack) {
  unsigned Depth = 0;
  // In our current implementation, rethrows always rethrow the exception caught
  // by the innermost enclosing catch. This means while traversing Stack in the
  // reverse direction, when we encounter END_TRY, we should check if the
  // END_TRY corresponds to the current innermost EH pad. For example:
  // try
  //   ...
  // catch         ;; (a)
  //   try
  //     rethrow 1 ;; (b)
  //   catch       ;; (c)
  //     rethrow 0 ;; (d)
  //   end         ;; (e)
  // end           ;; (f)
  //
  // When we are at 'rethrow' (d), while reversely traversing Stack the first
  // 'end' we encounter is the 'end' (e), which corresponds to the 'catch' (c).
  // And 'rethrow' (d) rethrows the exception caught by 'catch' (c), so we stop
  // there and the depth should be 0. But when we are at 'rethrow' (b), it
  // rethrows the exception caught by 'catch' (a), so when traversing Stack
  // reversely, we should skip the 'end' (e) and choose 'end' (f), which
  // corresponds to 'catch' (a).
  for (auto X : reverse(Stack)) {
    const MachineInstr *End = X.second;
    if (End->getOpcode() == WebAssembly::END_TRY) {
      auto *EHPad = TryToEHPad[EndToBegin[End]];
      if (EHPadStack.back() == EHPad)
        break;
    }
    ++Depth;
  }
  assert(Depth < Stack.size() && "Rethrow destination should be in scope");
  return Depth;
}

void WebAssemblyCFGStackify::rewriteDepthImmediates(MachineFunction &MF) {
  // Now rewrite references to basic blocks to be depth immediates.
  SmallVector<EndMarkerInfo, 8> Stack;
  SmallVector<const MachineBasicBlock *, 8> EHPadStack;
  for (auto &MBB : reverse(MF)) {
    for (MachineInstr &MI : llvm::reverse(MBB)) {
      switch (MI.getOpcode()) {
      case WebAssembly::BLOCK:
      case WebAssembly::TRY:
        assert(ScopeTops[Stack.back().first->getNumber()]->getNumber() <=
                   MBB.getNumber() &&
               "Block/try marker should be balanced");
        Stack.pop_back();
        break;

      case WebAssembly::LOOP:
        assert(Stack.back().first == &MBB && "Loop top should be balanced");
        Stack.pop_back();
        break;

      case WebAssembly::END_BLOCK:
        Stack.push_back(std::make_pair(&MBB, &MI));
        break;

      case WebAssembly::END_TRY: {
        // We handle DELEGATE in the default level, because DELEGATE has
        // immediate operands to rewrite.
        Stack.push_back(std::make_pair(&MBB, &MI));
        auto *EHPad = TryToEHPad[EndToBegin[&MI]];
        EHPadStack.push_back(EHPad);
        break;
      }

      case WebAssembly::END_LOOP:
        Stack.push_back(std::make_pair(EndToBegin[&MI]->getParent(), &MI));
        break;

      case WebAssembly::CATCH:
      case WebAssembly::CATCH_ALL:
        EHPadStack.pop_back();
        break;

      case WebAssembly::RETHROW:
        MI.getOperand(0).setImm(getRethrowDepth(Stack, EHPadStack));
        break;

      default:
        if (MI.isTerminator()) {
          // Rewrite MBB operands to be depth immediates.
          SmallVector<MachineOperand, 4> Ops(MI.operands());
          while (MI.getNumOperands() > 0)
            MI.RemoveOperand(MI.getNumOperands() - 1);
          for (auto MO : Ops) {
            if (MO.isMBB()) {
              if (MI.getOpcode() == WebAssembly::DELEGATE)
                MO = MachineOperand::CreateImm(
                    getDelegateDepth(Stack, MO.getMBB()));
              else
                MO = MachineOperand::CreateImm(
                    getBranchDepth(Stack, MO.getMBB()));
            }
            MI.addOperand(MF, MO);
          }
        }

        if (MI.getOpcode() == WebAssembly::DELEGATE)
          Stack.push_back(std::make_pair(&MBB, &MI));
        break;
      }
    }
  }
  assert(Stack.empty() && "Control flow should be balanced");
}

void WebAssemblyCFGStackify::cleanupFunctionData(MachineFunction &MF) {
  if (FakeCallerBB)
<<<<<<< HEAD
    MF.DeleteMachineBasicBlock(FakeCallerBB);
=======
    MF.deleteMachineBasicBlock(FakeCallerBB);
>>>>>>> 2ab1d525
  AppendixBB = FakeCallerBB = nullptr;
}

void WebAssemblyCFGStackify::releaseMemory() {
  ScopeTops.clear();
  BeginToEnd.clear();
  EndToBegin.clear();
  TryToEHPad.clear();
  EHPadToTry.clear();
}

bool WebAssemblyCFGStackify::runOnMachineFunction(MachineFunction &MF) {
  LLVM_DEBUG(dbgs() << "********** CFG Stackifying **********\n"
                       "********** Function: "
                    << MF.getName() << '\n');
  const MCAsmInfo *MCAI = MF.getTarget().getMCAsmInfo();

  releaseMemory();

  // Liveness is not tracked for VALUE_STACK physreg.
  MF.getRegInfo().invalidateLiveness();

  // Place the BLOCK/LOOP/TRY markers to indicate the beginnings of scopes.
  placeMarkers(MF);

  // Remove unnecessary instructions possibly introduced by try/end_trys.
  if (MCAI->getExceptionHandlingType() == ExceptionHandling::Wasm &&
      MF.getFunction().hasPersonalityFn())
    removeUnnecessaryInstrs(MF);

  // Convert MBB operands in terminators to relative depth immediates.
  rewriteDepthImmediates(MF);

  // Fix up block/loop/try signatures at the end of the function to conform to
  // WebAssembly's rules.
  fixEndsAtEndOfFunction(MF);

  // Add an end instruction at the end of the function body.
  const auto &TII = *MF.getSubtarget<WebAssemblySubtarget>().getInstrInfo();
  if (!MF.getSubtarget<WebAssemblySubtarget>()
           .getTargetTriple()
           .isOSBinFormatELF())
    appendEndToFunction(MF, TII);

  cleanupFunctionData(MF);

  MF.getInfo<WebAssemblyFunctionInfo>()->setCFGStackified();
  return true;
}<|MERGE_RESOLUTION|>--- conflicted
+++ resolved
@@ -1741,11 +1741,7 @@
 
 void WebAssemblyCFGStackify::cleanupFunctionData(MachineFunction &MF) {
   if (FakeCallerBB)
-<<<<<<< HEAD
-    MF.DeleteMachineBasicBlock(FakeCallerBB);
-=======
     MF.deleteMachineBasicBlock(FakeCallerBB);
->>>>>>> 2ab1d525
   AppendixBB = FakeCallerBB = nullptr;
 }
 
