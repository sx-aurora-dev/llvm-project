--- conflicted
+++ resolved
@@ -592,11 +592,7 @@
 }
 
 multiclass BinRMWPatGlobalAddrOffOnly<ValueType ty, PatFrag kind, string inst> {
-<<<<<<< HEAD
-  def : Pat<(ty (kind (WebAssemblywrapper tglobaladdr:$off), ty:$val)),
-=======
   def : Pat<(ty (kind (WebAssemblyWrapper tglobaladdr:$off), ty:$val)),
->>>>>>> a2ce6ee6
             (!cast<NI>(inst#_A32) 0, tglobaladdr:$off, (CONST_I32 0), ty:$val)>,
         Requires<[HasAddr32, HasAtomics, IsNotPIC]>;
   def : Pat<(ty (kind (WebAssemblyWrapper tglobaladdr:$off), ty:$val)),
@@ -663,11 +659,7 @@
 
 // Patterns for various addressing modes for truncating-extending binary RMWs.
 multiclass BinRMWTruncExtPattern<
-<<<<<<< HEAD
-  PatFrag rmw_8, PatFrag rmw_16, PatFrag rmw_32, PatFrag rmw_64,
-=======
   PatFrag rmw_8, PatFrag rmw_16, PatFrag rmw_32,
->>>>>>> a2ce6ee6
   string inst8_32, string inst16_32, string inst8_64, string inst16_64, string inst32_64> {
   // Truncating-extending binary RMWs with no constant offset
   defm : BinRMWPatNoOffset<i32, zext_bin_rmw_8_32<rmw_8>, inst8_32>;
