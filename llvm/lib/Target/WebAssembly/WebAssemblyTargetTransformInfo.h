--- conflicted
+++ resolved
@@ -49,12 +49,8 @@
   TTI::PopcntSupportKind getPopcntSupport(unsigned TyWidth) const;
 
   void getUnrollingPreferences(Loop *L, ScalarEvolution &SE,
-<<<<<<< HEAD
-                               TTI::UnrollingPreferences &UP) const;
-=======
                                TTI::UnrollingPreferences &UP,
                                OptimizationRemarkEmitter *ORE) const;
->>>>>>> a2ce6ee6
 
   /// @}
 
