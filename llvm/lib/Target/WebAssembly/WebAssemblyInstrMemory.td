// WebAssemblyInstrMemory.td-WebAssembly Memory codegen support -*- tablegen -*-
//
// Part of the LLVM Project, under the Apache License v2.0 with LLVM Exceptions.
// See https://llvm.org/LICENSE.txt for license information.
// SPDX-License-Identifier: Apache-2.0 WITH LLVM-exception
//
//===----------------------------------------------------------------------===//
///
/// \file
/// WebAssembly Memory operand code-gen constructs.
///
//===----------------------------------------------------------------------===//

// TODO:
//  - WebAssemblyTargetLowering having to do with atomics
//  - Each has optional alignment.

// WebAssembly has i8/i16/i32/i64/f32/f64 memory types, but doesn't have i8/i16
// local types. These memory-only types instead zero- or sign-extend into local
// types when loading, and truncate when storing.

// WebAssembly constant offsets are performed as unsigned with infinite
// precision, so we need to check for NoUnsignedWrap so that we don't fold an
// offset for an add that needs wrapping.
def regPlusImm : PatFrag<(ops node:$addr, node:$off),
                         (add node:$addr, node:$off),
                         [{ return N->getFlags().hasNoUnsignedWrap(); }]>;

// Treat an 'or' node as an 'add' if the or'ed bits are known to be zero.
def or_is_add : PatFrag<(ops node:$lhs, node:$rhs), (or node:$lhs, node:$rhs),[{
  if (ConstantSDNode *CN = dyn_cast<ConstantSDNode>(N->getOperand(1)))
    return CurDAG->MaskedValueIsZero(N->getOperand(0), CN->getAPIntValue());

  KnownBits Known0 = CurDAG->computeKnownBits(N->getOperand(0), 0);
  KnownBits Known1 = CurDAG->computeKnownBits(N->getOperand(1), 0);
  return (~Known0.Zero & ~Known1.Zero) == 0;
}]>;

// We don't need a regPlusES because external symbols never have constant
// offsets folded into them, so we can just use add.

// Defines atomic and non-atomic loads, regular and extending.
multiclass WebAssemblyLoad<WebAssemblyRegClass rc, string Name, int Opcode,
                           list<Predicate> reqs = []> {
  let mayLoad = 1, UseNamedOperandTable = 1 in {
  defm "_A32": I<(outs rc:$dst),
                 (ins P2Align:$p2align, offset32_op:$off, I32:$addr),
                 (outs), (ins P2Align:$p2align, offset32_op:$off),
                 [], !strconcat(Name, "\t$dst, ${off}(${addr})${p2align}"),
                 !strconcat(Name, "\t${off}${p2align}"), Opcode, "false">,
               Requires<reqs>;
  defm "_A64": I<(outs rc:$dst),
                 (ins P2Align:$p2align, offset64_op:$off, I64:$addr),
                 (outs), (ins P2Align:$p2align, offset64_op:$off),
                 [], !strconcat(Name, "\t$dst, ${off}(${addr})${p2align}"),
                 !strconcat(Name, "\t${off}${p2align}"), Opcode, "true">,
               Requires<reqs>;
  }
}

// Basic load.
// FIXME: When we can break syntax compatibility, reorder the fields in the
// asmstrings to match the binary encoding.
defm LOAD_I32 : WebAssemblyLoad<I32, "i32.load", 0x28, []>;
defm LOAD_I64 : WebAssemblyLoad<I64, "i64.load", 0x29, []>;
defm LOAD_F32 : WebAssemblyLoad<F32, "f32.load", 0x2a, []>;
defm LOAD_F64 : WebAssemblyLoad<F64, "f64.load", 0x2b, []>;

// Select loads with no constant offset.
multiclass LoadPatNoOffset<ValueType ty, SDPatternOperator kind, string inst> {
  def : Pat<(ty (kind I32:$addr)), (!cast<NI>(inst # "_A32") 0, 0, I32:$addr)>,
        Requires<[HasAddr32]>;
  def : Pat<(ty (kind (i64 I64:$addr))), (!cast<NI>(inst # "_A64") 0, 0, I64:$addr)>,
        Requires<[HasAddr64]>;
}

defm : LoadPatNoOffset<i32, load, "LOAD_I32">;
defm : LoadPatNoOffset<i64, load, "LOAD_I64">;
defm : LoadPatNoOffset<f32, load, "LOAD_F32">;
defm : LoadPatNoOffset<f64, load, "LOAD_F64">;

// Select loads with a constant offset.

// Pattern with address + immediate offset
multiclass LoadPatImmOff<ValueType ty, SDPatternOperator kind, PatFrag operand,
                         string inst> {
  def : Pat<(ty (kind (operand I32:$addr, imm:$off))),
            (!cast<NI>(inst # "_A32") 0, imm:$off, I32:$addr)>,
        Requires<[HasAddr32]>;
  def : Pat<(ty (kind (operand I64:$addr, imm:$off))),
            (!cast<NI>(inst # "_A64") 0, imm:$off, I64:$addr)>,
        Requires<[HasAddr64]>;
}

defm : LoadPatImmOff<i32, load, regPlusImm, "LOAD_I32">;
defm : LoadPatImmOff<i64, load, regPlusImm, "LOAD_I64">;
defm : LoadPatImmOff<f32, load, regPlusImm, "LOAD_F32">;
defm : LoadPatImmOff<f64, load, regPlusImm, "LOAD_F64">;
defm : LoadPatImmOff<i32, load, or_is_add, "LOAD_I32">;
defm : LoadPatImmOff<i64, load, or_is_add, "LOAD_I64">;
defm : LoadPatImmOff<f32, load, or_is_add, "LOAD_F32">;
defm : LoadPatImmOff<f64, load, or_is_add, "LOAD_F64">;

// Select loads with just a constant offset.
multiclass LoadPatOffsetOnly<ValueType ty, SDPatternOperator kind, string inst> {
  def : Pat<(ty (kind imm:$off)),
            (!cast<NI>(inst # "_A32") 0, imm:$off, (CONST_I32 0))>,
        Requires<[HasAddr32]>;
  def : Pat<(ty (kind imm:$off)),
            (!cast<NI>(inst # "_A64") 0, imm:$off, (CONST_I64 0))>,
        Requires<[HasAddr64]>;
}

defm : LoadPatOffsetOnly<i32, load, "LOAD_I32">;
defm : LoadPatOffsetOnly<i64, load, "LOAD_I64">;
defm : LoadPatOffsetOnly<f32, load, "LOAD_F32">;
defm : LoadPatOffsetOnly<f64, load, "LOAD_F64">;

multiclass LoadPatGlobalAddrOffOnly<ValueType ty, SDPatternOperator kind, string inst> {
<<<<<<< HEAD
  def : Pat<(ty (kind (WebAssemblywrapper tglobaladdr:$off))),
=======
  def : Pat<(ty (kind (WebAssemblyWrapper tglobaladdr:$off))),
>>>>>>> 2ab1d525
            (!cast<NI>(inst # "_A32") 0, tglobaladdr:$off, (CONST_I32 0))>,
        Requires<[IsNotPIC, HasAddr32]>;
  def : Pat<(ty (kind (WebAssemblyWrapper tglobaladdr:$off))),
            (!cast<NI>(inst # "_A64") 0, tglobaladdr:$off, (CONST_I64 0))>,
        Requires<[IsNotPIC, HasAddr64]>;
}

defm : LoadPatGlobalAddrOffOnly<i32, load, "LOAD_I32">;
defm : LoadPatGlobalAddrOffOnly<i64, load, "LOAD_I64">;
defm : LoadPatGlobalAddrOffOnly<f32, load, "LOAD_F32">;
defm : LoadPatGlobalAddrOffOnly<f64, load, "LOAD_F64">;

// Extending load.
defm LOAD8_S_I32 : WebAssemblyLoad<I32, "i32.load8_s", 0x2c, []>;
defm LOAD8_U_I32 : WebAssemblyLoad<I32, "i32.load8_u", 0x2d, []>;
defm LOAD16_S_I32 : WebAssemblyLoad<I32, "i32.load16_s", 0x2e, []>;
defm LOAD16_U_I32 : WebAssemblyLoad<I32, "i32.load16_u", 0x2f, []>;
defm LOAD8_S_I64 : WebAssemblyLoad<I64, "i64.load8_s", 0x30, []>;
defm LOAD8_U_I64 : WebAssemblyLoad<I64, "i64.load8_u", 0x31, []>;
defm LOAD16_S_I64 : WebAssemblyLoad<I64, "i64.load16_s", 0x32, []>;
defm LOAD16_U_I64 : WebAssemblyLoad<I64, "i64.load16_u", 0x33, []>;
defm LOAD32_S_I64 : WebAssemblyLoad<I64, "i64.load32_s", 0x34, []>;
defm LOAD32_U_I64 : WebAssemblyLoad<I64, "i64.load32_u", 0x35, []>;

// Select extending loads with no constant offset.
defm : LoadPatNoOffset<i32, sextloadi8, "LOAD8_S_I32">;
defm : LoadPatNoOffset<i32, zextloadi8, "LOAD8_U_I32">;
defm : LoadPatNoOffset<i32, sextloadi16, "LOAD16_S_I32">;
defm : LoadPatNoOffset<i32, zextloadi16, "LOAD16_U_I32">;
defm : LoadPatNoOffset<i64, sextloadi8, "LOAD8_S_I64">;
defm : LoadPatNoOffset<i64, zextloadi8, "LOAD8_U_I64">;
defm : LoadPatNoOffset<i64, sextloadi16, "LOAD16_S_I64">;
defm : LoadPatNoOffset<i64, zextloadi16, "LOAD16_U_I64">;
defm : LoadPatNoOffset<i64, sextloadi32, "LOAD32_S_I64">;
defm : LoadPatNoOffset<i64, zextloadi32, "LOAD32_U_I64">;

// Select extending loads with a constant offset.
defm : LoadPatImmOff<i32, sextloadi8, regPlusImm, "LOAD8_S_I32">;
defm : LoadPatImmOff<i32, zextloadi8, regPlusImm, "LOAD8_U_I32">;
defm : LoadPatImmOff<i32, sextloadi16, regPlusImm, "LOAD16_S_I32">;
defm : LoadPatImmOff<i32, zextloadi16, regPlusImm, "LOAD16_U_I32">;
defm : LoadPatImmOff<i64, sextloadi8, regPlusImm, "LOAD8_S_I64">;
defm : LoadPatImmOff<i64, zextloadi8, regPlusImm, "LOAD8_U_I64">;
defm : LoadPatImmOff<i64, sextloadi16, regPlusImm, "LOAD16_S_I64">;
defm : LoadPatImmOff<i64, zextloadi16, regPlusImm, "LOAD16_U_I64">;
defm : LoadPatImmOff<i64, sextloadi32, regPlusImm, "LOAD32_S_I64">;
defm : LoadPatImmOff<i64, zextloadi32, regPlusImm, "LOAD32_U_I64">;

defm : LoadPatImmOff<i32, sextloadi8, or_is_add, "LOAD8_S_I32">;
defm : LoadPatImmOff<i32, zextloadi8, or_is_add, "LOAD8_U_I32">;
defm : LoadPatImmOff<i32, sextloadi16, or_is_add, "LOAD16_S_I32">;
defm : LoadPatImmOff<i32, zextloadi16, or_is_add, "LOAD16_U_I32">;
defm : LoadPatImmOff<i64, sextloadi8, or_is_add, "LOAD8_S_I64">;
defm : LoadPatImmOff<i64, zextloadi8, or_is_add, "LOAD8_U_I64">;
defm : LoadPatImmOff<i64, sextloadi16, or_is_add, "LOAD16_S_I64">;
defm : LoadPatImmOff<i64, zextloadi16, or_is_add, "LOAD16_U_I64">;
defm : LoadPatImmOff<i64, sextloadi32, or_is_add, "LOAD32_S_I64">;
defm : LoadPatImmOff<i64, zextloadi32, or_is_add, "LOAD32_U_I64">;

// Select extending loads with just a constant offset.
defm : LoadPatOffsetOnly<i32, sextloadi8, "LOAD8_S_I32">;
defm : LoadPatOffsetOnly<i32, zextloadi8, "LOAD8_U_I32">;
defm : LoadPatOffsetOnly<i32, sextloadi16, "LOAD16_S_I32">;
defm : LoadPatOffsetOnly<i32, zextloadi16, "LOAD16_U_I32">;

defm : LoadPatOffsetOnly<i64, sextloadi8, "LOAD8_S_I64">;
defm : LoadPatOffsetOnly<i64, zextloadi8, "LOAD8_U_I64">;
defm : LoadPatOffsetOnly<i64, sextloadi16, "LOAD16_S_I64">;
defm : LoadPatOffsetOnly<i64, zextloadi16, "LOAD16_U_I64">;
defm : LoadPatOffsetOnly<i64, sextloadi32, "LOAD32_S_I64">;
defm : LoadPatOffsetOnly<i64, zextloadi32, "LOAD32_U_I64">;

defm : LoadPatGlobalAddrOffOnly<i32, sextloadi8, "LOAD8_S_I32">;
defm : LoadPatGlobalAddrOffOnly<i32, zextloadi8, "LOAD8_U_I32">;
defm : LoadPatGlobalAddrOffOnly<i32, sextloadi16, "LOAD16_S_I32">;
defm : LoadPatGlobalAddrOffOnly<i32, zextloadi16, "LOAD16_U_I32">;
defm : LoadPatGlobalAddrOffOnly<i64, sextloadi8, "LOAD8_S_I64">;
defm : LoadPatGlobalAddrOffOnly<i64, zextloadi8, "LOAD8_U_I64">;
defm : LoadPatGlobalAddrOffOnly<i64, sextloadi16, "LOAD16_S_I64">;
defm : LoadPatGlobalAddrOffOnly<i64, zextloadi16, "LOAD16_U_I64">;
defm : LoadPatGlobalAddrOffOnly<i64, sextloadi32, "LOAD32_S_I64">;
defm : LoadPatGlobalAddrOffOnly<i64, zextloadi32, "LOAD32_U_I64">;

// Resolve "don't care" extending loads to zero-extending loads. This is
// somewhat arbitrary, but zero-extending is conceptually simpler.

// Select "don't care" extending loads with no constant offset.
defm : LoadPatNoOffset<i32, extloadi8, "LOAD8_U_I32">;
defm : LoadPatNoOffset<i32, extloadi16, "LOAD16_U_I32">;
defm : LoadPatNoOffset<i64, extloadi8, "LOAD8_U_I64">;
defm : LoadPatNoOffset<i64, extloadi16, "LOAD16_U_I64">;
defm : LoadPatNoOffset<i64, extloadi32, "LOAD32_U_I64">;

// Select "don't care" extending loads with a constant offset.
defm : LoadPatImmOff<i32, extloadi8, regPlusImm, "LOAD8_U_I32">;
defm : LoadPatImmOff<i32, extloadi16, regPlusImm, "LOAD16_U_I32">;
defm : LoadPatImmOff<i64, extloadi8, regPlusImm, "LOAD8_U_I64">;
defm : LoadPatImmOff<i64, extloadi16, regPlusImm, "LOAD16_U_I64">;
defm : LoadPatImmOff<i64, extloadi32, regPlusImm, "LOAD32_U_I64">;
defm : LoadPatImmOff<i32, extloadi8, or_is_add, "LOAD8_U_I32">;
defm : LoadPatImmOff<i32, extloadi16, or_is_add, "LOAD16_U_I32">;
defm : LoadPatImmOff<i64, extloadi8, or_is_add, "LOAD8_U_I64">;
defm : LoadPatImmOff<i64, extloadi16, or_is_add, "LOAD16_U_I64">;
defm : LoadPatImmOff<i64, extloadi32, or_is_add, "LOAD32_U_I64">;

// Select "don't care" extending loads with just a constant offset.
defm : LoadPatOffsetOnly<i32, extloadi8, "LOAD8_U_I32">;
defm : LoadPatOffsetOnly<i32, extloadi16, "LOAD16_U_I32">;
defm : LoadPatOffsetOnly<i64, extloadi8, "LOAD8_U_I64">;
defm : LoadPatOffsetOnly<i64, extloadi16, "LOAD16_U_I64">;
defm : LoadPatOffsetOnly<i64, extloadi32, "LOAD32_U_I64">;
defm : LoadPatGlobalAddrOffOnly<i32, extloadi8, "LOAD8_U_I32">;
defm : LoadPatGlobalAddrOffOnly<i32, extloadi16, "LOAD16_U_I32">;
defm : LoadPatGlobalAddrOffOnly<i64, extloadi8, "LOAD8_U_I64">;
defm : LoadPatGlobalAddrOffOnly<i64, extloadi16, "LOAD16_U_I64">;
defm : LoadPatGlobalAddrOffOnly<i64, extloadi32, "LOAD32_U_I64">;

// Defines atomic and non-atomic stores, regular and truncating
multiclass WebAssemblyStore<WebAssemblyRegClass rc, string Name, int Opcode,
                            list<Predicate> reqs = []> {
  let mayStore = 1, UseNamedOperandTable = 1 in
  defm "_A32" : I<(outs),
                  (ins P2Align:$p2align, offset32_op:$off, I32:$addr, rc:$val),
                  (outs),
                  (ins P2Align:$p2align, offset32_op:$off), [],
                  !strconcat(Name, "\t${off}(${addr})${p2align}, $val"),
                  !strconcat(Name, "\t${off}${p2align}"), Opcode, "false">,
                Requires<reqs>;
  let mayStore = 1, UseNamedOperandTable = 1 in
  defm "_A64" : I<(outs),
                  (ins P2Align:$p2align, offset64_op:$off, I64:$addr, rc:$val),
                  (outs),
                  (ins P2Align:$p2align, offset64_op:$off), [],
                  !strconcat(Name, "\t${off}(${addr})${p2align}, $val"),
                  !strconcat(Name, "\t${off}${p2align}"), Opcode, "true">,
                Requires<reqs>;
}

// Basic store.
// Note: WebAssembly inverts SelectionDAG's usual operand order.
defm STORE_I32  : WebAssemblyStore<I32, "i32.store", 0x36>;
defm STORE_I64  : WebAssemblyStore<I64, "i64.store", 0x37>;
defm STORE_F32  : WebAssemblyStore<F32, "f32.store", 0x38>;
defm STORE_F64  : WebAssemblyStore<F64, "f64.store", 0x39>;

// Select stores with no constant offset.
multiclass StorePatNoOffset<ValueType ty, PatFrag node, string inst> {
  def : Pat<(node ty:$val, I32:$addr),
            (!cast<NI>(inst # "_A32") 0, 0, I32:$addr, ty:$val)>,
        Requires<[HasAddr32]>;
  def : Pat<(node ty:$val, I64:$addr),
            (!cast<NI>(inst # "_A64") 0, 0, I64:$addr, ty:$val)>,
        Requires<[HasAddr64]>;
}

defm : StorePatNoOffset<i32, store, "STORE_I32">;
defm : StorePatNoOffset<i64, store, "STORE_I64">;
defm : StorePatNoOffset<f32, store, "STORE_F32">;
defm : StorePatNoOffset<f64, store, "STORE_F64">;

// Select stores with a constant offset.
multiclass StorePatImmOff<ValueType ty, PatFrag kind, PatFrag operand,
                          string inst> {
  def : Pat<(kind ty:$val, (operand I32:$addr, imm:$off)),
            (!cast<NI>(inst # "_A32") 0, imm:$off, I32:$addr, ty:$val)>,
        Requires<[HasAddr32]>;
  def : Pat<(kind ty:$val, (operand I64:$addr, imm:$off)),
            (!cast<NI>(inst # "_A64") 0, imm:$off, I64:$addr, ty:$val)>,
        Requires<[HasAddr64]>;
}

defm : StorePatImmOff<i32, store, regPlusImm, "STORE_I32">;
defm : StorePatImmOff<i64, store, regPlusImm, "STORE_I64">;
defm : StorePatImmOff<f32, store, regPlusImm, "STORE_F32">;
defm : StorePatImmOff<f64, store, regPlusImm, "STORE_F64">;
defm : StorePatImmOff<i32, store, or_is_add, "STORE_I32">;
defm : StorePatImmOff<i64, store, or_is_add, "STORE_I64">;
defm : StorePatImmOff<f32, store, or_is_add, "STORE_F32">;
defm : StorePatImmOff<f64, store, or_is_add, "STORE_F64">;

// Select stores with just a constant offset.
multiclass StorePatOffsetOnly<ValueType ty, PatFrag kind, string inst> {
  def : Pat<(kind ty:$val, imm:$off),
            (!cast<NI>(inst # "_A32") 0, imm:$off, (CONST_I32 0), ty:$val)>,
        Requires<[HasAddr32]>;
  def : Pat<(kind ty:$val, imm:$off),
            (!cast<NI>(inst # "_A64") 0, imm:$off, (CONST_I64 0), ty:$val)>,
        Requires<[HasAddr64]>;
}
defm : StorePatOffsetOnly<i32, store, "STORE_I32">;
defm : StorePatOffsetOnly<i64, store, "STORE_I64">;
defm : StorePatOffsetOnly<f32, store, "STORE_F32">;
defm : StorePatOffsetOnly<f64, store, "STORE_F64">;

multiclass StorePatGlobalAddrOffOnly<ValueType ty, PatFrag kind, string inst> {
  def : Pat<(kind ty:$val, (WebAssemblyWrapper tglobaladdr:$off)),
            (!cast<NI>(inst # "_A32") 0, tglobaladdr:$off, (CONST_I32 0),
             ty:$val)>,
        Requires<[IsNotPIC, HasAddr32]>;
  def : Pat<(kind ty:$val, (WebAssemblyWrapper tglobaladdr:$off)),
            (!cast<NI>(inst # "_A64") 0, tglobaladdr:$off, (CONST_I64 0),
             ty:$val)>,
        Requires<[IsNotPIC, HasAddr64]>;
}
defm : StorePatGlobalAddrOffOnly<i32, store, "STORE_I32">;
defm : StorePatGlobalAddrOffOnly<i64, store, "STORE_I64">;
defm : StorePatGlobalAddrOffOnly<f32, store, "STORE_F32">;
defm : StorePatGlobalAddrOffOnly<f64, store, "STORE_F64">;

// Truncating store.
defm STORE8_I32 : WebAssemblyStore<I32, "i32.store8", 0x3a>;
defm STORE16_I32 : WebAssemblyStore<I32, "i32.store16", 0x3b>;
defm STORE8_I64 : WebAssemblyStore<I64, "i64.store8", 0x3c>;
defm STORE16_I64 : WebAssemblyStore<I64, "i64.store16", 0x3d>;
defm STORE32_I64 : WebAssemblyStore<I64, "i64.store32", 0x3e>;

// Select truncating stores with no constant offset.
defm : StorePatNoOffset<i32, truncstorei8, "STORE8_I32">;
defm : StorePatNoOffset<i32, truncstorei16, "STORE16_I32">;
defm : StorePatNoOffset<i64, truncstorei8, "STORE8_I64">;
defm : StorePatNoOffset<i64, truncstorei16, "STORE16_I64">;
defm : StorePatNoOffset<i64, truncstorei32, "STORE32_I64">;

// Select truncating stores with a constant offset.
defm : StorePatImmOff<i32, truncstorei8, regPlusImm, "STORE8_I32">;
defm : StorePatImmOff<i32, truncstorei16, regPlusImm, "STORE16_I32">;
defm : StorePatImmOff<i64, truncstorei8, regPlusImm, "STORE8_I64">;
defm : StorePatImmOff<i64, truncstorei16, regPlusImm, "STORE16_I64">;
defm : StorePatImmOff<i64, truncstorei32, regPlusImm, "STORE32_I64">;
defm : StorePatImmOff<i32, truncstorei8, or_is_add, "STORE8_I32">;
defm : StorePatImmOff<i32, truncstorei16, or_is_add, "STORE16_I32">;
defm : StorePatImmOff<i64, truncstorei8, or_is_add, "STORE8_I64">;
defm : StorePatImmOff<i64, truncstorei16, or_is_add, "STORE16_I64">;
defm : StorePatImmOff<i64, truncstorei32, or_is_add, "STORE32_I64">;

// Select truncating stores with just a constant offset.
defm : StorePatOffsetOnly<i32, truncstorei8, "STORE8_I32">;
defm : StorePatOffsetOnly<i32, truncstorei16, "STORE16_I32">;
defm : StorePatOffsetOnly<i64, truncstorei8, "STORE8_I64">;
defm : StorePatOffsetOnly<i64, truncstorei16, "STORE16_I64">;
defm : StorePatOffsetOnly<i64, truncstorei32, "STORE32_I64">;
defm : StorePatGlobalAddrOffOnly<i32, truncstorei8, "STORE8_I32">;
defm : StorePatGlobalAddrOffOnly<i32, truncstorei16, "STORE16_I32">;
defm : StorePatGlobalAddrOffOnly<i64, truncstorei8, "STORE8_I64">;
defm : StorePatGlobalAddrOffOnly<i64, truncstorei16, "STORE16_I64">;
defm : StorePatGlobalAddrOffOnly<i64, truncstorei32, "STORE32_I64">;

multiclass MemoryOps<WebAssemblyRegClass rc, string B> {
// Current memory size.
defm MEMORY_SIZE_A#B : I<(outs rc:$dst), (ins i32imm:$flags),
                         (outs), (ins i32imm:$flags),
                         [(set rc:$dst,
                           (int_wasm_memory_size (i32 imm:$flags)))],
                         "memory.size\t$dst, $flags", "memory.size\t$flags",
                         0x3f>;

// Grow memory.
defm MEMORY_GROW_A#B : I<(outs rc:$dst), (ins i32imm:$flags, rc:$delta),
                         (outs), (ins i32imm:$flags),
                         [(set rc:$dst,
                           (int_wasm_memory_grow (i32 imm:$flags),
                             rc:$delta))],
                         "memory.grow\t$dst, $flags, $delta",
                         "memory.grow\t$flags", 0x40>;
}

defm : MemoryOps<I32, "32">;
defm : MemoryOps<I64, "64">;<|MERGE_RESOLUTION|>--- conflicted
+++ resolved
@@ -117,11 +117,7 @@
 defm : LoadPatOffsetOnly<f64, load, "LOAD_F64">;
 
 multiclass LoadPatGlobalAddrOffOnly<ValueType ty, SDPatternOperator kind, string inst> {
-<<<<<<< HEAD
-  def : Pat<(ty (kind (WebAssemblywrapper tglobaladdr:$off))),
-=======
   def : Pat<(ty (kind (WebAssemblyWrapper tglobaladdr:$off))),
->>>>>>> 2ab1d525
             (!cast<NI>(inst # "_A32") 0, tglobaladdr:$off, (CONST_I32 0))>,
         Requires<[IsNotPIC, HasAddr32]>;
   def : Pat<(ty (kind (WebAssemblyWrapper tglobaladdr:$off))),
