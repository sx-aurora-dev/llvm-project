--- conflicted
+++ resolved
@@ -602,16 +602,11 @@
     // Placeholder for the type index.
     MIB.addImm(0);
     // The table into which this call_indirect indexes.
-<<<<<<< HEAD
-    MCSymbolWasm *Table =
-        WebAssembly::getOrCreateFunctionTableSymbol(MF.getContext(), Subtarget);
-=======
     MCSymbolWasm *Table = IsFuncrefCall
                               ? WebAssembly::getOrCreateFuncrefCallTableSymbol(
                                     MF.getContext(), Subtarget)
                               : WebAssembly::getOrCreateFunctionTableSymbol(
                                     MF.getContext(), Subtarget);
->>>>>>> a2ce6ee6
     if (Subtarget->hasReferenceTypes()) {
       MIB.addSym(Table);
     } else {
