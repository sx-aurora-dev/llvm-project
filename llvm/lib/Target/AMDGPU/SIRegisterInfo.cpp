--- conflicted
+++ resolved
@@ -369,13 +369,8 @@
         : CSR_AMDGPU_HighRegs_SaveList;
   case CallingConv::AMDGPU_Gfx:
     return MF->getSubtarget<GCNSubtarget>().hasGFX90AInsts()
-<<<<<<< HEAD
-        ? CSR_AMDGPU_HighRegs_With_AGPRs_SaveList
-        : CSR_AMDGPU_HighRegs_SaveList;
-=======
                ? CSR_AMDGPU_SI_Gfx_With_AGPRs_SaveList
                : CSR_AMDGPU_SI_Gfx_SaveList;
->>>>>>> 2ab1d525
   default: {
     // Dummy to not crash RegisterClassInfo.
     static const MCPhysReg NoCalleeSavedReg = AMDGPU::NoRegister;
@@ -400,13 +395,8 @@
         : CSR_AMDGPU_HighRegs_RegMask;
   case CallingConv::AMDGPU_Gfx:
     return MF.getSubtarget<GCNSubtarget>().hasGFX90AInsts()
-<<<<<<< HEAD
-        ? CSR_AMDGPU_HighRegs_With_AGPRs_RegMask
-        : CSR_AMDGPU_HighRegs_RegMask;
-=======
                ? CSR_AMDGPU_SI_Gfx_With_AGPRs_RegMask
                : CSR_AMDGPU_SI_Gfx_RegMask;
->>>>>>> 2ab1d525
   default:
     return nullptr;
   }
@@ -591,16 +581,7 @@
 
   const SIMachineFunctionInfo *MFI = MF.getInfo<SIMachineFunctionInfo>();
   unsigned MaxNumVGPRs = ST.getMaxNumVGPRs(MF);
-<<<<<<< HEAD
-  // TODO: In an entry function without calls and AGPRs used it is possible
-  //       to use the whole register budget for VGPRs. Even more it shall
-  //       be possible to estimate maximum AGPR/VGPR pressure and split
-  //       register file accordingly.
-  if (ST.hasGFX90AInsts())
-    MaxNumVGPRs /= 2;
-=======
   unsigned MaxNumAGPRs = MaxNumVGPRs;
->>>>>>> 2ab1d525
   unsigned TotalNumVGPRs = AMDGPU::VGPR_32RegClass.getNumRegs();
 
   if (ST.hasGFX90AInsts()) {
@@ -786,12 +767,8 @@
     return !SIInstrInfo::isLegalMUBUFImmOffset(FullOffset);
 
   const SIInstrInfo *TII = ST.getInstrInfo();
-<<<<<<< HEAD
-  return !TII->isLegalFLATOffset(FullOffset, AMDGPUAS::PRIVATE_ADDRESS, true);
-=======
   return !TII->isLegalFLATOffset(FullOffset, AMDGPUAS::PRIVATE_ADDRESS,
                                  SIInstrFlags::FlatScratch);
->>>>>>> 2ab1d525
 }
 
 Register SIRegisterInfo::materializeFrameBaseRegister(MachineBasicBlock *MBB,
@@ -1149,7 +1126,6 @@
           .addImm(0) // cpol
           .addImm(0) // tfe
           .addImm(0) // swz
-          .addImm(0) // scc
           .cloneMemRefs(*MI);
 
   const MachineOperand *VDataIn = TII->getNamedOperand(*MI,
@@ -1215,11 +1191,7 @@
 
   const TargetRegisterClass *RC = getRegClassForReg(MF->getRegInfo(), ValueReg);
   // On gfx90a+ AGPR is a regular VGPR acceptable for loads and stores.
-<<<<<<< HEAD
-  const bool IsAGPR = !ST.hasGFX90AInsts() && hasAGPRs(RC);
-=======
   const bool IsAGPR = !ST.hasGFX90AInsts() && isAGPRClass(RC);
->>>>>>> 2ab1d525
   const unsigned RegWidth = AMDGPU::getRegBitWidth(RC->getID()) / 8;
 
   // Always use 4 byte operations for AGPRs because we need to scavenge
@@ -1430,7 +1402,6 @@
     if (!IsFlat)
       MIB.addImm(0)  // tfe
          .addImm(0); // swz
-    MIB.addImm(0); // scc
     MIB.addMemOperand(NewMMO);
 
     if (!IsAGPR && NeedSuperRegDef)
@@ -2223,11 +2194,8 @@
     return &AMDGPU::VReg_160_Align2RegClass;
   if (BitWidth <= 192)
     return &AMDGPU::VReg_192_Align2RegClass;
-<<<<<<< HEAD
-=======
   if (BitWidth <= 224)
     return &AMDGPU::VReg_224_Align2RegClass;
->>>>>>> 2ab1d525
   if (BitWidth <= 256)
     return &AMDGPU::VReg_256_Align2RegClass;
   if (BitWidth <= 512)
@@ -2286,11 +2254,8 @@
     return &AMDGPU::AReg_160_Align2RegClass;
   if (BitWidth <= 192)
     return &AMDGPU::AReg_192_Align2RegClass;
-<<<<<<< HEAD
-=======
   if (BitWidth <= 224)
     return &AMDGPU::AReg_224_Align2RegClass;
->>>>>>> 2ab1d525
   if (BitWidth <= 256)
     return &AMDGPU::AReg_256_Align2RegClass;
   if (BitWidth <= 512)
@@ -2311,8 +2276,6 @@
                                 : getAnyAGPRClassForBitWidth(BitWidth);
 }
 
-<<<<<<< HEAD
-=======
 static const TargetRegisterClass *
 getAnyVectorSuperClassForBitWidth(unsigned BitWidth) {
   if (BitWidth <= 64)
@@ -2372,7 +2335,6 @@
              : getAnyVectorSuperClassForBitWidth(BitWidth);
 }
 
->>>>>>> 2ab1d525
 const TargetRegisterClass *
 SIRegisterInfo::getSGPRClassForBitWidth(unsigned BitWidth) {
   if (BitWidth <= 16)
@@ -2439,14 +2401,11 @@
     &AMDGPU::SReg_192RegClass,
     &AMDGPU::AReg_192_Align2RegClass,
     &AMDGPU::AReg_192RegClass,
-<<<<<<< HEAD
-=======
     &AMDGPU::VReg_224_Align2RegClass,
     &AMDGPU::VReg_224RegClass,
     &AMDGPU::SReg_224RegClass,
     &AMDGPU::AReg_224_Align2RegClass,
     &AMDGPU::AReg_224RegClass,
->>>>>>> 2ab1d525
     &AMDGPU::VReg_256_Align2RegClass,
     &AMDGPU::VReg_256RegClass,
     &AMDGPU::SReg_256RegClass,
