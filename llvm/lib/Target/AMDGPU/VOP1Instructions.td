--- conflicted
+++ resolved
@@ -235,11 +235,7 @@
 // OMod clears exceptions when set in these 2 instructions
 defm V_CVT_U32_F32 : VOP1Inst <"v_cvt_u32_f32", VOP_I32_F32_SPECIAL_OMOD, fp_to_uint>;
 defm V_CVT_I32_F32 : VOP1Inst <"v_cvt_i32_f32", VOP_I32_F32_SPECIAL_OMOD, fp_to_sint>;
-<<<<<<< HEAD
-let FPDPRounding = 1 in {
-=======
 let FPDPRounding = 1, isReMaterializable = 0 in {
->>>>>>> 2ab1d525
 defm V_CVT_F16_F32 : VOP1Inst <"v_cvt_f16_f32", VOP_F16_F32, fpround>;
 } // End FPDPRounding = 1, isReMaterializable = 0
 
@@ -864,11 +860,8 @@
 
 defm V_ACCVGPR_MOV_B32   : VOP1Only_Real_vi<0x52>;
 
-<<<<<<< HEAD
-=======
 let VOP1 = 1, SubtargetPredicate = isGFX8GFX9, Uses = [EXEC, M0] in {
 
->>>>>>> 2ab1d525
 // Copy of v_mov_b32 with $vdst as a use operand for use with VGPR
 // indexing mode. vdst can't be treated as a def for codegen purposes,
 // and an implicit use and def of the super register should be added.
