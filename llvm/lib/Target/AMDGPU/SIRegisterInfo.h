//===-- SIRegisterInfo.h - SI Register Info Interface ----------*- C++ -*--===//
//
// Part of the LLVM Project, under the Apache License v2.0 with LLVM Exceptions.
// See https://llvm.org/LICENSE.txt for license information.
// SPDX-License-Identifier: Apache-2.0 WITH LLVM-exception
//
//===----------------------------------------------------------------------===//
//
/// \file
/// Interface definition for SIRegisterInfo
//
//===----------------------------------------------------------------------===//

#ifndef LLVM_LIB_TARGET_AMDGPU_SIREGISTERINFO_H
#define LLVM_LIB_TARGET_AMDGPU_SIREGISTERINFO_H

#define GET_REGINFO_HEADER
#include "AMDGPUGenRegisterInfo.inc"

#include "SIDefines.h"

namespace llvm {

class GCNSubtarget;
class LiveIntervals;
class LivePhysRegs;
class RegisterBank;
struct SGPRSpillBuilder;

class SIRegisterInfo final : public AMDGPUGenRegisterInfo {
private:
  const GCNSubtarget &ST;
  bool SpillSGPRToVGPR;
  bool isWave32;
  BitVector RegPressureIgnoredUnits;

  /// Sub reg indexes for getRegSplitParts.
  /// First index represents subreg size from 1 to 16 DWORDs.
  /// The inner vector is sorted by bit offset.
  /// Provided a register can be fully split with given subregs,
  /// all elements of the inner vector combined give a full lane mask.
  static std::array<std::vector<int16_t>, 16> RegSplitParts;

  // Table representing sub reg of given width and offset.
  // First index is subreg size: 32, 64, 96, 128, 160, 192, 224, 256, 512.
  // Second index is 32 different dword offsets.
  static std::array<std::array<uint16_t, 32>, 9> SubRegFromChannelTable;

  void reserveRegisterTuples(BitVector &, MCRegister Reg) const;

public:
  SIRegisterInfo(const GCNSubtarget &ST);

  /// \returns the sub reg enum value for the given \p Channel
  /// (e.g. getSubRegFromChannel(0) -> AMDGPU::sub0)
  static unsigned getSubRegFromChannel(unsigned Channel, unsigned NumRegs = 1);

  bool spillSGPRToVGPR() const {
    return SpillSGPRToVGPR;
  }

  /// Return the end register initially reserved for the scratch buffer in case
  /// spilling is needed.
  MCRegister reservedPrivateSegmentBufferReg(const MachineFunction &MF) const;

  BitVector getReservedRegs(const MachineFunction &MF) const override;

  const MCPhysReg *getCalleeSavedRegs(const MachineFunction *MF) const override;
  const MCPhysReg *getCalleeSavedRegsViaCopy(const MachineFunction *MF) const;
  const uint32_t *getCallPreservedMask(const MachineFunction &MF,
                                       CallingConv::ID) const override;
  const uint32_t *getNoPreservedMask() const override;

  // Stack access is very expensive. CSRs are also the high registers, and we
  // want to minimize the number of used registers.
  unsigned getCSRFirstUseCost() const override {
    return 100;
  }

  const TargetRegisterClass *
  getLargestLegalSuperClass(const TargetRegisterClass *RC,
                            const MachineFunction &MF) const override;

  Register getFrameRegister(const MachineFunction &MF) const override;

  bool hasBasePointer(const MachineFunction &MF) const;
  Register getBaseRegister() const;

  bool shouldRealignStack(const MachineFunction &MF) const override;
  bool requiresRegisterScavenging(const MachineFunction &Fn) const override;

  bool requiresFrameIndexScavenging(const MachineFunction &MF) const override;
  bool requiresFrameIndexReplacementScavenging(
    const MachineFunction &MF) const override;
  bool requiresVirtualBaseRegisters(const MachineFunction &Fn) const override;

  int64_t getScratchInstrOffset(const MachineInstr *MI) const;

  int64_t getFrameIndexInstrOffset(const MachineInstr *MI,
                                   int Idx) const override;

  bool needsFrameBaseReg(MachineInstr *MI, int64_t Offset) const override;

  Register materializeFrameBaseRegister(MachineBasicBlock *MBB, int FrameIdx,
                                        int64_t Offset) const override;

  void resolveFrameIndex(MachineInstr &MI, Register BaseReg,
                         int64_t Offset) const override;

  bool isFrameOffsetLegal(const MachineInstr *MI, Register BaseReg,
                          int64_t Offset) const override;

  const TargetRegisterClass *getPointerRegClass(
    const MachineFunction &MF, unsigned Kind = 0) const override;

  /// Returns a legal register class to copy a register in the specified class
  /// to or from. If it is possible to copy the register directly without using
  /// a cross register class copy, return the specified RC. Returns NULL if it
  /// is not possible to copy between two registers of the specified class.
  const TargetRegisterClass *
  getCrossCopyRegClass(const TargetRegisterClass *RC) const override;

  void buildVGPRSpillLoadStore(SGPRSpillBuilder &SB, int Index, int Offset,
                               bool IsLoad, bool IsKill = true) const;

  /// If \p OnlyToVGPR is true, this will only succeed if this
  bool spillSGPR(MachineBasicBlock::iterator MI,
                 int FI, RegScavenger *RS,
                 LiveIntervals *LIS = nullptr,
                 bool OnlyToVGPR = false) const;

  bool restoreSGPR(MachineBasicBlock::iterator MI,
                   int FI, RegScavenger *RS,
                   LiveIntervals *LIS = nullptr,
                   bool OnlyToVGPR = false) const;

  bool spillEmergencySGPR(MachineBasicBlock::iterator MI,
                          MachineBasicBlock &RestoreMBB, Register SGPR,
                          RegScavenger *RS) const;

  void eliminateFrameIndex(MachineBasicBlock::iterator MI, int SPAdj,
                           unsigned FIOperandNum,
                           RegScavenger *RS) const override;

  bool eliminateSGPRToVGPRSpillFrameIndex(MachineBasicBlock::iterator MI,
                                          int FI, RegScavenger *RS,
                                          LiveIntervals *LIS = nullptr) const;

  StringRef getRegAsmName(MCRegister Reg) const override;

  // Pseudo regs are not allowed
  unsigned getHWRegIndex(MCRegister Reg) const {
    return getEncodingValue(Reg) & 0xff;
  }

  LLVM_READONLY
  const TargetRegisterClass *getVGPRClassForBitWidth(unsigned BitWidth) const;

  LLVM_READONLY
  const TargetRegisterClass *getAGPRClassForBitWidth(unsigned BitWidth) const;

  LLVM_READONLY
<<<<<<< HEAD
=======
  const TargetRegisterClass *
  getVectorSuperClassForBitWidth(unsigned BitWidth) const;

  LLVM_READONLY
>>>>>>> 2ab1d525
  static const TargetRegisterClass *getSGPRClassForBitWidth(unsigned BitWidth);

  /// Return the 'base' register class for this register.
  /// e.g. SGPR0 => SReg_32, VGPR => VGPR_32 SGPR0_SGPR1 -> SReg_32, etc.
  const TargetRegisterClass *getPhysRegClass(MCRegister Reg) const;

  /// \returns true if this class contains only SGPR registers
  static bool isSGPRClass(const TargetRegisterClass *RC) {
    return hasSGPRs(RC) && !hasVGPRs(RC) && !hasAGPRs(RC);
  }

  /// \returns true if this class ID contains only SGPR registers
  bool isSGPRClassID(unsigned RCID) const {
    return isSGPRClass(getRegClass(RCID));
  }

  bool isSGPRReg(const MachineRegisterInfo &MRI, Register Reg) const;

  /// \returns true if this class contains only VGPR registers
  static bool isVGPRClass(const TargetRegisterClass *RC) {
    return hasVGPRs(RC) && !hasAGPRs(RC) && !hasSGPRs(RC);
  }

  /// \returns true if this class contains only AGPR registers
  static bool isAGPRClass(const TargetRegisterClass *RC) {
    return hasAGPRs(RC) && !hasVGPRs(RC) && !hasSGPRs(RC);
  }

  /// \returns true only if this class contains both VGPR and AGPR registers
  bool isVectorSuperClass(const TargetRegisterClass *RC) const {
    return hasVGPRs(RC) && hasAGPRs(RC) && !hasSGPRs(RC);
  }

  /// \returns true only if this class contains both VGPR and SGPR registers
  bool isVSSuperClass(const TargetRegisterClass *RC) const {
    return hasVGPRs(RC) && hasSGPRs(RC) && !hasAGPRs(RC);
  }

  /// \returns true if this class contains VGPR registers.
  static bool hasVGPRs(const TargetRegisterClass *RC) {
    return RC->TSFlags & SIRCFlags::HasVGPR;
  }

  /// \returns true if this class contains AGPR registers.
  static bool hasAGPRs(const TargetRegisterClass *RC) {
    return RC->TSFlags & SIRCFlags::HasAGPR;
  }

  /// \returns true if this class contains SGPR registers.
  static bool hasSGPRs(const TargetRegisterClass *RC) {
    return RC->TSFlags & SIRCFlags::HasSGPR;
  }

  /// \returns true if this class contains any vector registers.
  static bool hasVectorRegisters(const TargetRegisterClass *RC) {
    return hasVGPRs(RC) || hasAGPRs(RC);
  }

  /// \returns A VGPR reg class with the same width as \p SRC
  const TargetRegisterClass *
  getEquivalentVGPRClass(const TargetRegisterClass *SRC) const;

  /// \returns An AGPR reg class with the same width as \p SRC
  const TargetRegisterClass *
  getEquivalentAGPRClass(const TargetRegisterClass *SRC) const;

  /// \returns A SGPR reg class with the same width as \p SRC
  const TargetRegisterClass *
  getEquivalentSGPRClass(const TargetRegisterClass *VRC) const;

  /// \returns The canonical register class that is used for a sub-register of
  /// \p RC for the given \p SubIdx.  If \p SubIdx equals NoSubRegister, \p RC
  /// will be returned.
  const TargetRegisterClass *getSubRegClass(const TargetRegisterClass *RC,
                                            unsigned SubIdx) const;

  /// Returns a register class which is compatible with \p SuperRC, such that a
  /// subregister exists with class \p SubRC with subregister index \p
  /// SubIdx. If this is impossible (e.g., an unaligned subregister index within
  /// a register tuple), return null.
  const TargetRegisterClass *
  getCompatibleSubRegClass(const TargetRegisterClass *SuperRC,
                           const TargetRegisterClass *SubRC,
                           unsigned SubIdx) const;

  bool shouldRewriteCopySrc(const TargetRegisterClass *DefRC,
                            unsigned DefSubReg,
                            const TargetRegisterClass *SrcRC,
                            unsigned SrcSubReg) const override;

  /// \returns True if operands defined with this operand type can accept
  /// a literal constant (i.e. any 32-bit immediate).
  bool opCanUseLiteralConstant(unsigned OpType) const;

  /// \returns True if operands defined with this operand type can accept
  /// an inline constant. i.e. An integer value in the range (-16, 64) or
  /// -4.0f, -2.0f, -1.0f, -0.5f, 0.0f, 0.5f, 1.0f, 2.0f, 4.0f.
  bool opCanUseInlineConstant(unsigned OpType) const;

  MCRegister findUnusedRegister(const MachineRegisterInfo &MRI,
                                const TargetRegisterClass *RC,
                                const MachineFunction &MF,
                                bool ReserveHighestVGPR = false) const;

  const TargetRegisterClass *getRegClassForReg(const MachineRegisterInfo &MRI,
                                               Register Reg) const;
  bool isVGPR(const MachineRegisterInfo &MRI, Register Reg) const;
  bool isAGPR(const MachineRegisterInfo &MRI, Register Reg) const;
  bool isVectorRegister(const MachineRegisterInfo &MRI, Register Reg) const {
    return isVGPR(MRI, Reg) || isAGPR(MRI, Reg);
  }

  bool isConstantPhysReg(MCRegister PhysReg) const override;

  bool isDivergentRegClass(const TargetRegisterClass *RC) const override {
    return !isSGPRClass(RC);
  }

  ArrayRef<int16_t> getRegSplitParts(const TargetRegisterClass *RC,
                                     unsigned EltSize) const;

  bool shouldCoalesce(MachineInstr *MI,
                      const TargetRegisterClass *SrcRC,
                      unsigned SubReg,
                      const TargetRegisterClass *DstRC,
                      unsigned DstSubReg,
                      const TargetRegisterClass *NewRC,
                      LiveIntervals &LIS) const override;

  unsigned getRegPressureLimit(const TargetRegisterClass *RC,
                               MachineFunction &MF) const override;

  unsigned getRegPressureSetLimit(const MachineFunction &MF,
                                  unsigned Idx) const override;

  const int *getRegUnitPressureSets(unsigned RegUnit) const override;

  MCRegister getReturnAddressReg(const MachineFunction &MF) const;

  const TargetRegisterClass *
  getRegClassForSizeOnBank(unsigned Size,
                           const RegisterBank &Bank,
                           const MachineRegisterInfo &MRI) const;

  const TargetRegisterClass *
  getRegClassForTypeOnBank(LLT Ty,
                           const RegisterBank &Bank,
                           const MachineRegisterInfo &MRI) const {
    return getRegClassForSizeOnBank(Ty.getSizeInBits(), Bank, MRI);
  }

  const TargetRegisterClass *
  getConstrainedRegClassForOperand(const MachineOperand &MO,
                                 const MachineRegisterInfo &MRI) const override;

  const TargetRegisterClass *getBoolRC() const {
    return isWave32 ? &AMDGPU::SReg_32RegClass
                    : &AMDGPU::SReg_64RegClass;
  }

  const TargetRegisterClass *getWaveMaskRegClass() const {
    return isWave32 ? &AMDGPU::SReg_32_XM0_XEXECRegClass
                    : &AMDGPU::SReg_64_XEXECRegClass;
  }

  // Return the appropriate register class to use for 64-bit VGPRs for the
  // subtarget.
  const TargetRegisterClass *getVGPR64Class() const;

  MCRegister getVCC() const;

  const TargetRegisterClass *getRegClass(unsigned RCID) const;

  // Find reaching register definition
  MachineInstr *findReachingDef(Register Reg, unsigned SubReg,
                                MachineInstr &Use,
                                MachineRegisterInfo &MRI,
                                LiveIntervals *LIS) const;

  const uint32_t *getAllVGPRRegMask() const;
  const uint32_t *getAllAGPRRegMask() const;
  const uint32_t *getAllVectorRegMask() const;
  const uint32_t *getAllAllocatableSRegMask() const;

  // \returns number of 32 bit registers covered by a \p LM
  static unsigned getNumCoveredRegs(LaneBitmask LM) {
    // The assumption is that every lo16 subreg is an even bit and every hi16
    // is an adjacent odd bit or vice versa.
    uint64_t Mask = LM.getAsInteger();
    uint64_t Even = Mask & 0xAAAAAAAAAAAAAAAAULL;
    Mask = (Even >> 1) | Mask;
    uint64_t Odd = Mask & 0x5555555555555555ULL;
    return countPopulation(Odd);
  }

  // \returns a DWORD offset of a \p SubReg
  unsigned getChannelFromSubReg(unsigned SubReg) const {
    return SubReg ? (getSubRegIdxOffset(SubReg) + 31) / 32 : 0;
  }

  // \returns a DWORD size of a \p SubReg
  unsigned getNumChannelsFromSubReg(unsigned SubReg) const {
    return getNumCoveredRegs(getSubRegIndexLaneMask(SubReg));
  }

  // For a given 16 bit \p Reg \returns a 32 bit register holding it.
  // \returns \p Reg otherwise.
  MCPhysReg get32BitRegister(MCPhysReg Reg) const;

  // Returns true if a given register class is properly aligned for
  // the subtarget.
  bool isProperlyAlignedRC(const TargetRegisterClass &RC) const;

  /// Return all SGPR128 which satisfy the waves per execution unit requirement
  /// of the subtarget.
  ArrayRef<MCPhysReg> getAllSGPR128(const MachineFunction &MF) const;

  /// Return all SGPR64 which satisfy the waves per execution unit requirement
  /// of the subtarget.
  ArrayRef<MCPhysReg> getAllSGPR64(const MachineFunction &MF) const;

  /// Return all SGPR32 which satisfy the waves per execution unit requirement
  /// of the subtarget.
  ArrayRef<MCPhysReg> getAllSGPR32(const MachineFunction &MF) const;

  // Insert spill or restore instructions.
  // When lowering spill pseudos, the RegScavenger should be set.
  // For creating spill instructions during frame lowering, where no scavenger
  // is available, LiveRegs can be used.
  void buildSpillLoadStore(MachineBasicBlock &MBB,
                           MachineBasicBlock::iterator MI, const DebugLoc &DL,
                           unsigned LoadStoreOp, int Index, Register ValueReg,
                           bool ValueIsKill, MCRegister ScratchOffsetReg,
                           int64_t InstrOffset, MachineMemOperand *MMO,
                           RegScavenger *RS,
                           LivePhysRegs *LiveRegs = nullptr) const;
};

} // End namespace llvm

#endif<|MERGE_RESOLUTION|>--- conflicted
+++ resolved
@@ -160,13 +160,10 @@
   const TargetRegisterClass *getAGPRClassForBitWidth(unsigned BitWidth) const;
 
   LLVM_READONLY
-<<<<<<< HEAD
-=======
   const TargetRegisterClass *
   getVectorSuperClassForBitWidth(unsigned BitWidth) const;
 
   LLVM_READONLY
->>>>>>> 2ab1d525
   static const TargetRegisterClass *getSGPRClassForBitWidth(unsigned BitWidth);
 
   /// Return the 'base' register class for this register.
