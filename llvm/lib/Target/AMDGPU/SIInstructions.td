--- conflicted
+++ resolved
@@ -149,8 +149,6 @@
 } // End let hasSideEffects = 0, mayLoad = 0, mayStore = 0, Uses = [EXEC]
 
 def ENTER_STRICT_WWM : SPseudoInstSI <(outs SReg_1:$sdst), (ins i64imm:$src0)> {
-<<<<<<< HEAD
-=======
   let Uses = [EXEC];
   let Defs = [EXEC, SCC];
   let hasSideEffects = 0;
@@ -158,22 +156,6 @@
   let mayStore = 0;
 }
 
-def EXIT_STRICT_WWM : SPseudoInstSI <(outs SReg_1:$sdst), (ins SReg_1:$src0)> {
-  let hasSideEffects = 0;
-  let mayLoad = 0;
-  let mayStore = 0;
-}
-
-def ENTER_STRICT_WQM : SPseudoInstSI <(outs SReg_1:$sdst), (ins i64imm:$src0)> {
->>>>>>> 2ab1d525
-  let Uses = [EXEC];
-  let Defs = [EXEC, SCC];
-  let hasSideEffects = 0;
-  let mayLoad = 0;
-  let mayStore = 0;
-}
-
-<<<<<<< HEAD
 def EXIT_STRICT_WWM : SPseudoInstSI <(outs SReg_1:$sdst), (ins SReg_1:$src0)> {
   let hasSideEffects = 0;
   let mayLoad = 0;
@@ -188,8 +170,6 @@
   let mayStore = 0;
 }
 
-=======
->>>>>>> 2ab1d525
 def EXIT_STRICT_WQM : SPseudoInstSI <(outs SReg_1:$sdst), (ins SReg_1:$src0)> {
   let hasSideEffects = 0;
   let mayLoad = 0;
@@ -858,13 +838,6 @@
 
 let OtherPredicates = [UnsafeFPMath] in {
 
-<<<<<<< HEAD
-//defm : RsqPat<V_RSQ_F32_e32, f32>;
-
-def : RsqPat<V_RSQ_F32_e32, f32>;
-
-=======
->>>>>>> 2ab1d525
 // Convert (x - floor(x)) to fract(x)
 def : GCNPat <
   (f32 (fsub (f32 (VOP3Mods f32:$x, i32:$mods)),
@@ -1540,28 +1513,11 @@
     sub1)
 >;
 
-<<<<<<< HEAD
-// COPY_TO_REGCLASS is needed to avoid using SCC from S_XOR_B32 instead
-// of the real value.
-def : GCNPat <
-  (fneg (v2f32 SReg_64:$src)),
-  (v2f32 (REG_SEQUENCE SReg_64,
-         (f32 (COPY_TO_REGCLASS (S_XOR_B32 (i32 (EXTRACT_SUBREG $src, sub0)),
-                                           (i32 (S_MOV_B32 (i32 0x80000000)))),
-                                 SReg_32)), sub0,
-         (f32 (COPY_TO_REGCLASS (S_XOR_B32 (i32 (EXTRACT_SUBREG $src, sub1)),
-                                           (i32 (S_MOV_B32 (i32 0x80000000)))),
-                                 SReg_32)), sub1))
->;
-
-} // End let AddedComplexity = 1
-=======
 
 def : GCNPat <
   (fneg (fabs (f32 VGPR_32:$src))),
   (V_OR_B32_e64 (S_MOV_B32 (i32 0x80000000)), VGPR_32:$src) // Set sign bit
 >;
->>>>>>> 2ab1d525
 
 def : GCNPat <
   (fabs (f32 VGPR_32:$src)),
@@ -1761,21 +1717,9 @@
 /********** Intrinsic Patterns **********/
 /********** ================== **********/
 
-<<<<<<< HEAD
-let OtherPredicates = [isNotGFX90APlus] in
-// FIXME: Should use _e64 and select source modifiers.
-def : POW_Common <V_LOG_F32_e32, V_EXP_F32_e32, V_MUL_LEGACY_F32_e32>;
-=======
 def : GCNPat <
   (f32 (fpow (VOP3Mods f32:$src0, i32:$src0_mods), (VOP3Mods f32:$src1, i32:$src1_mods))),
   (V_EXP_F32_e64 SRCMODS.NONE, (V_MUL_LEGACY_F32_e64 $src1_mods, $src1, SRCMODS.NONE, (V_LOG_F32_e64 $src0_mods, $src0), 0, 0))
->;
->>>>>>> 2ab1d525
-
-let OtherPredicates = [isGFX90APlus] in
-def : GCNPat <
-  (fpow f32:$src0, f32:$src1),
-  (V_EXP_F32_e32 (V_MUL_LEGACY_F32_e64 0, f32:$src1, SRCMODS.NONE, (V_LOG_F32_e32 f32:$src0), 0, 0))
 >;
 
 def : GCNPat <
@@ -2480,21 +2424,8 @@
 >;
 
 let SubtargetPredicate = isGFX90APlus in
-<<<<<<< HEAD
-def : GCNPat <
-  (fma (f64 (VOP3Mods0 f64:$src0, i32:$src0_modifiers, i1:$clamp, i32:$omod)),
-       (f64 (VOP3Mods f64:$src1, i32:$src1_modifiers)),
-       (f64 (VOP3NoMods f64:$src2))),
-  (V_FMAC_F64_e64 $src0_modifiers, $src0, $src1_modifiers, $src1,
-                  SRCMODS.NONE, $src2, $clamp, $omod)
->;
-
-// COPY is workaround tablegen bug from multiple outputs
-// from S_LSHL_B32's multiple outputs from implicit scc def.
-=======
 // Don't allow source modifiers. If there are any source modifiers then it's
 // better to select fma instead of fmac.
->>>>>>> 2ab1d525
 def : GCNPat <
   (fma (f64 (VOP3NoMods f64:$src0)),
        (f64 (VOP3NoMods f64:$src1)),
@@ -3003,18 +2934,12 @@
   let hasSideEffects = 0;
 }
 
-<<<<<<< HEAD
-def G_AMDGPU_MED3 : AMDGPUGenericInstruction {
-=======
 def G_AMDGPU_SMED3 : AMDGPUGenericInstruction {
->>>>>>> 2ab1d525
   let OutOperandList = (outs type0:$dst);
   let InOperandList = (ins type0:$src0, type0:$src1, type0:$src2);
   let hasSideEffects = 0;
 }
 
-<<<<<<< HEAD
-=======
 def G_AMDGPU_UMED3 : AMDGPUGenericInstruction {
   let OutOperandList = (outs type0:$dst);
   let InOperandList = (ins type0:$src0, type0:$src1, type0:$src2);
@@ -3033,7 +2958,6 @@
   let hasSideEffects = 0;
 }
 
->>>>>>> 2ab1d525
 // Atomic cmpxchg. $cmpval ad $newval are packed in a single vector
 // operand Expects a MachineMemOperand in addition to explicit
 // operands.
