//=======- GCNDPPCombine.cpp - optimization for DPP instructions ---==========//
//
// Part of the LLVM Project, under the Apache License v2.0 with LLVM Exceptions.
// See https://llvm.org/LICENSE.txt for license information.
// SPDX-License-Identifier: Apache-2.0 WITH LLVM-exception
//
//===----------------------------------------------------------------------===//
// The pass combines V_MOV_B32_dpp instruction with its VALU uses as a DPP src0
// operand. If any of the use instruction cannot be combined with the mov the
// whole sequence is reverted.
//
// $old = ...
// $dpp_value = V_MOV_B32_dpp $old, $vgpr_to_be_read_from_other_lane,
//                            dpp_controls..., $row_mask, $bank_mask, $bound_ctrl
// $res = VALU $dpp_value [, src1]
//
// to
//
// $res = VALU_DPP $combined_old, $vgpr_to_be_read_from_other_lane, [src1,]
//                 dpp_controls..., $row_mask, $bank_mask, $combined_bound_ctrl
//
// Combining rules :
//
// if $row_mask and $bank_mask are fully enabled (0xF) and
//    $bound_ctrl==DPP_BOUND_ZERO or $old==0
// -> $combined_old = undef,
//    $combined_bound_ctrl = DPP_BOUND_ZERO
//
// if the VALU op is binary and
//    $bound_ctrl==DPP_BOUND_OFF and
//    $old==identity value (immediate) for the VALU op
// -> $combined_old = src1,
//    $combined_bound_ctrl = DPP_BOUND_OFF
//
// Otherwise cancel.
//
// The mov_dpp instruction should reside in the same BB as all its uses
//===----------------------------------------------------------------------===//

#include "AMDGPU.h"
#include "GCNSubtarget.h"
#include "MCTargetDesc/AMDGPUMCTargetDesc.h"
#include "llvm/ADT/Statistic.h"
#include "llvm/CodeGen/MachineFunctionPass.h"

using namespace llvm;

#define DEBUG_TYPE "gcn-dpp-combine"

STATISTIC(NumDPPMovsCombined, "Number of DPP moves combined.");

namespace {

class GCNDPPCombine : public MachineFunctionPass {
  MachineRegisterInfo *MRI;
  const SIInstrInfo *TII;
  const GCNSubtarget *ST;

  using RegSubRegPair = TargetInstrInfo::RegSubRegPair;

  MachineOperand *getOldOpndValue(MachineOperand &OldOpnd) const;

  MachineInstr *createDPPInst(MachineInstr &OrigMI, MachineInstr &MovMI,
                              RegSubRegPair CombOldVGPR,
                              MachineOperand *OldOpnd, bool CombBCZ,
                              bool IsShrinkable) const;

  MachineInstr *createDPPInst(MachineInstr &OrigMI, MachineInstr &MovMI,
                              RegSubRegPair CombOldVGPR, bool CombBCZ,
                              bool IsShrinkable) const;

  bool hasNoImmOrEqual(MachineInstr &MI,
                       unsigned OpndName,
                       int64_t Value,
                       int64_t Mask = -1) const;

  bool combineDPPMov(MachineInstr &MI) const;

public:
  static char ID;

  GCNDPPCombine() : MachineFunctionPass(ID) {
    initializeGCNDPPCombinePass(*PassRegistry::getPassRegistry());
  }

  bool runOnMachineFunction(MachineFunction &MF) override;

  StringRef getPassName() const override { return "GCN DPP Combine"; }

  void getAnalysisUsage(AnalysisUsage &AU) const override {
    AU.setPreservesCFG();
    MachineFunctionPass::getAnalysisUsage(AU);
  }

  MachineFunctionProperties getRequiredProperties() const override {
    return MachineFunctionProperties()
      .set(MachineFunctionProperties::Property::IsSSA);
  }

private:
  int getDPPOp(unsigned Op, bool IsShrinkable) const;
  bool isShrinkable(MachineInstr &MI) const;
};

} // end anonymous namespace

INITIALIZE_PASS(GCNDPPCombine, DEBUG_TYPE, "GCN DPP Combine", false, false)

char GCNDPPCombine::ID = 0;

char &llvm::GCNDPPCombineID = GCNDPPCombine::ID;

FunctionPass *llvm::createGCNDPPCombinePass() {
  return new GCNDPPCombine();
}

bool GCNDPPCombine::isShrinkable(MachineInstr &MI) const {
  unsigned Op = MI.getOpcode();
  if (!TII->isVOP3(Op)) {
    return false;
  }
  if (!TII->hasVALU32BitEncoding(Op)) {
    LLVM_DEBUG(dbgs() << "  Inst hasn't e32 equivalent\n");
    return false;
  }
  if (const auto *SDst = TII->getNamedOperand(MI, AMDGPU::OpName::sdst)) {
    // Give up if there are any uses of the carry-out from instructions like
    // V_ADD_CO_U32. The shrunken form of the instruction would write it to vcc
    // instead of to a virtual register.
    if (!MRI->use_nodbg_empty(SDst->getReg()))
      return false;
  }
  // check if other than abs|neg modifiers are set (opsel for example)
  const int64_t Mask = ~(SISrcMods::ABS | SISrcMods::NEG);
  if (!hasNoImmOrEqual(MI, AMDGPU::OpName::src0_modifiers, 0, Mask) ||
      !hasNoImmOrEqual(MI, AMDGPU::OpName::src1_modifiers, 0, Mask) ||
      !hasNoImmOrEqual(MI, AMDGPU::OpName::clamp, 0) ||
      !hasNoImmOrEqual(MI, AMDGPU::OpName::omod, 0)) {
    LLVM_DEBUG(dbgs() << "  Inst has non-default modifiers\n");
    return false;
  }
  return true;
}

int GCNDPPCombine::getDPPOp(unsigned Op, bool IsShrinkable) const {
  auto DPP32 = AMDGPU::getDPPOp32(Op);
  if (IsShrinkable) {
    assert(DPP32 == -1);
    auto E32 = AMDGPU::getVOPe32(Op);
    DPP32 = (E32 == -1) ? -1 : AMDGPU::getDPPOp32(E32);
  }
  return (DPP32 == -1 || TII->pseudoToMCOpcode(DPP32) == -1) ? -1 : DPP32;
}

// tracks the register operand definition and returns:
//   1. immediate operand used to initialize the register if found
//   2. nullptr if the register operand is undef
//   3. the operand itself otherwise
MachineOperand *GCNDPPCombine::getOldOpndValue(MachineOperand &OldOpnd) const {
  auto *Def = getVRegSubRegDef(getRegSubRegPair(OldOpnd), *MRI);
  if (!Def)
    return nullptr;

  switch(Def->getOpcode()) {
  default: break;
  case AMDGPU::IMPLICIT_DEF:
    return nullptr;
  case AMDGPU::COPY:
  case AMDGPU::V_MOV_B32_e32:
  case AMDGPU::V_MOV_B64_PSEUDO: {
    auto &Op1 = Def->getOperand(1);
    if (Op1.isImm())
      return &Op1;
    break;
  }
  }
  return &OldOpnd;
}

MachineInstr *GCNDPPCombine::createDPPInst(MachineInstr &OrigMI,
                                           MachineInstr &MovMI,
                                           RegSubRegPair CombOldVGPR,
<<<<<<< HEAD
                                           bool CombBCZ) const {
=======
                                           bool CombBCZ,
                                           bool IsShrinkable) const {
>>>>>>> 2ab1d525
  assert(MovMI.getOpcode() == AMDGPU::V_MOV_B32_dpp ||
         MovMI.getOpcode() == AMDGPU::V_MOV_B64_DPP_PSEUDO);

  auto OrigOp = OrigMI.getOpcode();
  auto DPPOp = getDPPOp(OrigOp, IsShrinkable);
  if (DPPOp == -1) {
    LLVM_DEBUG(dbgs() << "  failed: no DPP opcode\n");
    return nullptr;
  }

  auto DPPInst = BuildMI(*OrigMI.getParent(), OrigMI,
                         OrigMI.getDebugLoc(), TII->get(DPPOp))
    .setMIFlags(OrigMI.getFlags());

  bool Fail = false;
  do {
    auto *Dst = TII->getNamedOperand(OrigMI, AMDGPU::OpName::vdst);
    assert(Dst);
    DPPInst.add(*Dst);
    int NumOperands = 1;

    const int OldIdx = AMDGPU::getNamedOperandIdx(DPPOp, AMDGPU::OpName::old);
    if (OldIdx != -1) {
      assert(OldIdx == NumOperands);
      assert(isOfRegClass(
          CombOldVGPR,
          *MRI->getRegClass(
              TII->getNamedOperand(MovMI, AMDGPU::OpName::vdst)->getReg()),
          *MRI));
      auto *Def = getVRegSubRegDef(CombOldVGPR, *MRI);
      DPPInst.addReg(CombOldVGPR.Reg, Def ? 0 : RegState::Undef,
                     CombOldVGPR.SubReg);
      ++NumOperands;
    } else {
      // TODO: this discards MAC/FMA instructions for now, let's add it later
      LLVM_DEBUG(dbgs() << "  failed: no old operand in DPP instruction,"
                           " TBD\n");
      Fail = true;
      break;
    }

    if (auto *Mod0 = TII->getNamedOperand(OrigMI,
                                          AMDGPU::OpName::src0_modifiers)) {
      assert(NumOperands == AMDGPU::getNamedOperandIdx(DPPOp,
                                          AMDGPU::OpName::src0_modifiers));
      assert(0LL == (Mod0->getImm() & ~(SISrcMods::ABS | SISrcMods::NEG)));
      DPPInst.addImm(Mod0->getImm());
      ++NumOperands;
    } else if (AMDGPU::getNamedOperandIdx(DPPOp,
                   AMDGPU::OpName::src0_modifiers) != -1) {
      DPPInst.addImm(0);
      ++NumOperands;
    }
    auto *Src0 = TII->getNamedOperand(MovMI, AMDGPU::OpName::src0);
    assert(Src0);
    if (!TII->isOperandLegal(*DPPInst.getInstr(), NumOperands, Src0)) {
      LLVM_DEBUG(dbgs() << "  failed: src0 is illegal\n");
      Fail = true;
      break;
    }
    DPPInst.add(*Src0);
    DPPInst->getOperand(NumOperands).setIsKill(false);
    ++NumOperands;

    if (auto *Mod1 = TII->getNamedOperand(OrigMI,
                                          AMDGPU::OpName::src1_modifiers)) {
      assert(NumOperands == AMDGPU::getNamedOperandIdx(DPPOp,
                                          AMDGPU::OpName::src1_modifiers));
      assert(0LL == (Mod1->getImm() & ~(SISrcMods::ABS | SISrcMods::NEG)));
      DPPInst.addImm(Mod1->getImm());
      ++NumOperands;
    } else if (AMDGPU::getNamedOperandIdx(DPPOp,
                   AMDGPU::OpName::src1_modifiers) != -1) {
      DPPInst.addImm(0);
      ++NumOperands;
    }
    if (auto *Src1 = TII->getNamedOperand(OrigMI, AMDGPU::OpName::src1)) {
      if (!TII->isOperandLegal(*DPPInst.getInstr(), NumOperands, Src1)) {
        LLVM_DEBUG(dbgs() << "  failed: src1 is illegal\n");
        Fail = true;
        break;
      }
      DPPInst.add(*Src1);
      ++NumOperands;
    }

    if (auto *Src2 = TII->getNamedOperand(OrigMI, AMDGPU::OpName::src2)) {
      if (!TII->getNamedOperand(*DPPInst.getInstr(), AMDGPU::OpName::src2) ||
          !TII->isOperandLegal(*DPPInst.getInstr(), NumOperands, Src2)) {
        LLVM_DEBUG(dbgs() << "  failed: src2 is illegal\n");
        Fail = true;
        break;
      }
      DPPInst.add(*Src2);
    }

    DPPInst.add(*TII->getNamedOperand(MovMI, AMDGPU::OpName::dpp_ctrl));
    DPPInst.add(*TII->getNamedOperand(MovMI, AMDGPU::OpName::row_mask));
    DPPInst.add(*TII->getNamedOperand(MovMI, AMDGPU::OpName::bank_mask));
    DPPInst.addImm(CombBCZ ? 1 : 0);
  } while (false);

  if (Fail) {
    DPPInst.getInstr()->eraseFromParent();
    return nullptr;
  }
  LLVM_DEBUG(dbgs() << "  combined:  " << *DPPInst.getInstr());
  return DPPInst.getInstr();
}

static bool isIdentityValue(unsigned OrigMIOp, MachineOperand *OldOpnd) {
  assert(OldOpnd->isImm());
  switch (OrigMIOp) {
  default: break;
  case AMDGPU::V_ADD_U32_e32:
  case AMDGPU::V_ADD_U32_e64:
  case AMDGPU::V_ADD_CO_U32_e32:
  case AMDGPU::V_ADD_CO_U32_e64:
  case AMDGPU::V_OR_B32_e32:
  case AMDGPU::V_OR_B32_e64:
  case AMDGPU::V_SUBREV_U32_e32:
  case AMDGPU::V_SUBREV_U32_e64:
  case AMDGPU::V_SUBREV_CO_U32_e32:
  case AMDGPU::V_SUBREV_CO_U32_e64:
  case AMDGPU::V_MAX_U32_e32:
  case AMDGPU::V_MAX_U32_e64:
  case AMDGPU::V_XOR_B32_e32:
  case AMDGPU::V_XOR_B32_e64:
    if (OldOpnd->getImm() == 0)
      return true;
    break;
  case AMDGPU::V_AND_B32_e32:
  case AMDGPU::V_AND_B32_e64:
  case AMDGPU::V_MIN_U32_e32:
  case AMDGPU::V_MIN_U32_e64:
    if (static_cast<uint32_t>(OldOpnd->getImm()) ==
        std::numeric_limits<uint32_t>::max())
      return true;
    break;
  case AMDGPU::V_MIN_I32_e32:
  case AMDGPU::V_MIN_I32_e64:
    if (static_cast<int32_t>(OldOpnd->getImm()) ==
        std::numeric_limits<int32_t>::max())
      return true;
    break;
  case AMDGPU::V_MAX_I32_e32:
  case AMDGPU::V_MAX_I32_e64:
    if (static_cast<int32_t>(OldOpnd->getImm()) ==
        std::numeric_limits<int32_t>::min())
      return true;
    break;
  case AMDGPU::V_MUL_I32_I24_e32:
  case AMDGPU::V_MUL_I32_I24_e64:
  case AMDGPU::V_MUL_U32_U24_e32:
  case AMDGPU::V_MUL_U32_U24_e64:
    if (OldOpnd->getImm() == 1)
      return true;
    break;
  }
  return false;
}

MachineInstr *GCNDPPCombine::createDPPInst(
    MachineInstr &OrigMI, MachineInstr &MovMI, RegSubRegPair CombOldVGPR,
    MachineOperand *OldOpndValue, bool CombBCZ, bool IsShrinkable) const {
  assert(CombOldVGPR.Reg);
  if (!CombBCZ && OldOpndValue && OldOpndValue->isImm()) {
    auto *Src1 = TII->getNamedOperand(OrigMI, AMDGPU::OpName::src1);
    if (!Src1 || !Src1->isReg()) {
      LLVM_DEBUG(dbgs() << "  failed: no src1 or it isn't a register\n");
      return nullptr;
    }
    if (!isIdentityValue(OrigMI.getOpcode(), OldOpndValue)) {
      LLVM_DEBUG(dbgs() << "  failed: old immediate isn't an identity\n");
      return nullptr;
    }
    CombOldVGPR = getRegSubRegPair(*Src1);
    auto MovDst = TII->getNamedOperand(MovMI, AMDGPU::OpName::vdst);
    const TargetRegisterClass *RC = MRI->getRegClass(MovDst->getReg());
    if (!isOfRegClass(CombOldVGPR, *RC, *MRI)) {
      LLVM_DEBUG(dbgs() << "  failed: src1 has wrong register class\n");
      return nullptr;
    }
  }
  return createDPPInst(OrigMI, MovMI, CombOldVGPR, CombBCZ, IsShrinkable);
}

// returns true if MI doesn't have OpndName immediate operand or the
// operand has Value
bool GCNDPPCombine::hasNoImmOrEqual(MachineInstr &MI, unsigned OpndName,
                                    int64_t Value, int64_t Mask) const {
  auto *Imm = TII->getNamedOperand(MI, OpndName);
  if (!Imm)
    return true;

  assert(Imm->isImm());
  return (Imm->getImm() & Mask) == Value;
}

bool GCNDPPCombine::combineDPPMov(MachineInstr &MovMI) const {
  assert(MovMI.getOpcode() == AMDGPU::V_MOV_B32_dpp ||
         MovMI.getOpcode() == AMDGPU::V_MOV_B64_DPP_PSEUDO);
  LLVM_DEBUG(dbgs() << "\nDPP combine: " << MovMI);

  auto *DstOpnd = TII->getNamedOperand(MovMI, AMDGPU::OpName::vdst);
  assert(DstOpnd && DstOpnd->isReg());
  auto DPPMovReg = DstOpnd->getReg();
  if (DPPMovReg.isPhysical()) {
    LLVM_DEBUG(dbgs() << "  failed: dpp move writes physreg\n");
    return false;
  }
  if (execMayBeModifiedBeforeAnyUse(*MRI, DPPMovReg, MovMI)) {
    LLVM_DEBUG(dbgs() << "  failed: EXEC mask should remain the same"
                         " for all uses\n");
    return false;
  }

  if (MovMI.getOpcode() == AMDGPU::V_MOV_B64_DPP_PSEUDO) {
    auto *DppCtrl = TII->getNamedOperand(MovMI, AMDGPU::OpName::dpp_ctrl);
    assert(DppCtrl && DppCtrl->isImm());
    if (!AMDGPU::isLegal64BitDPPControl(DppCtrl->getImm())) {
      LLVM_DEBUG(dbgs() << "  failed: 64 bit dpp move uses unsupported"
                           " control value\n");
      // Let it split, then control may become legal.
      return false;
    }
  }

  auto *RowMaskOpnd = TII->getNamedOperand(MovMI, AMDGPU::OpName::row_mask);
  assert(RowMaskOpnd && RowMaskOpnd->isImm());
  auto *BankMaskOpnd = TII->getNamedOperand(MovMI, AMDGPU::OpName::bank_mask);
  assert(BankMaskOpnd && BankMaskOpnd->isImm());
  const bool MaskAllLanes = RowMaskOpnd->getImm() == 0xF &&
                            BankMaskOpnd->getImm() == 0xF;

  auto *BCZOpnd = TII->getNamedOperand(MovMI, AMDGPU::OpName::bound_ctrl);
  assert(BCZOpnd && BCZOpnd->isImm());
  bool BoundCtrlZero = BCZOpnd->getImm();

  auto *OldOpnd = TII->getNamedOperand(MovMI, AMDGPU::OpName::old);
  auto *SrcOpnd = TII->getNamedOperand(MovMI, AMDGPU::OpName::src0);
  assert(OldOpnd && OldOpnd->isReg());
  assert(SrcOpnd && SrcOpnd->isReg());
  if (OldOpnd->getReg().isPhysical() || SrcOpnd->getReg().isPhysical()) {
    LLVM_DEBUG(dbgs() << "  failed: dpp move reads physreg\n");
    return false;
  }

  auto * const OldOpndValue = getOldOpndValue(*OldOpnd);
  // OldOpndValue is either undef (IMPLICIT_DEF) or immediate or something else
  // We could use: assert(!OldOpndValue || OldOpndValue->isImm())
  // but the third option is used to distinguish undef from non-immediate
  // to reuse IMPLICIT_DEF instruction later
  assert(!OldOpndValue || OldOpndValue->isImm() || OldOpndValue == OldOpnd);

  bool CombBCZ = false;

  if (MaskAllLanes && BoundCtrlZero) { // [1]
    CombBCZ = true;
  } else {
    if (!OldOpndValue || !OldOpndValue->isImm()) {
      LLVM_DEBUG(dbgs() << "  failed: the DPP mov isn't combinable\n");
      return false;
    }

    if (OldOpndValue->getParent()->getParent() != MovMI.getParent()) {
      LLVM_DEBUG(dbgs() <<
        "  failed: old reg def and mov should be in the same BB\n");
      return false;
    }

    if (OldOpndValue->getImm() == 0) {
      if (MaskAllLanes) {
        assert(!BoundCtrlZero); // by check [1]
        CombBCZ = true;
      }
    } else if (BoundCtrlZero) {
      assert(!MaskAllLanes); // by check [1]
      LLVM_DEBUG(dbgs() <<
        "  failed: old!=0 and bctrl:0 and not all lanes isn't combinable\n");
      return false;
    }
  }

  LLVM_DEBUG(dbgs() << "  old=";
    if (!OldOpndValue)
      dbgs() << "undef";
    else
      dbgs() << *OldOpndValue;
    dbgs() << ", bound_ctrl=" << CombBCZ << '\n');

  SmallVector<MachineInstr*, 4> OrigMIs, DPPMIs;
  DenseMap<MachineInstr*, SmallVector<unsigned, 4>> RegSeqWithOpNos;
  auto CombOldVGPR = getRegSubRegPair(*OldOpnd);
  // try to reuse previous old reg if its undefined (IMPLICIT_DEF)
  if (CombBCZ && OldOpndValue) { // CombOldVGPR should be undef
    const TargetRegisterClass *RC = MRI->getRegClass(DPPMovReg);
    CombOldVGPR = RegSubRegPair(
      MRI->createVirtualRegister(RC));
    auto UndefInst = BuildMI(*MovMI.getParent(), MovMI, MovMI.getDebugLoc(),
                             TII->get(AMDGPU::IMPLICIT_DEF), CombOldVGPR.Reg);
    DPPMIs.push_back(UndefInst.getInstr());
  }

  OrigMIs.push_back(&MovMI);
  bool Rollback = true;
  SmallVector<MachineOperand*, 16> Uses;

  for (auto &Use : MRI->use_nodbg_operands(DPPMovReg)) {
    Uses.push_back(&Use);
  }

  while (!Uses.empty()) {
    MachineOperand *Use = Uses.pop_back_val();
    Rollback = true;

    auto &OrigMI = *Use->getParent();
    LLVM_DEBUG(dbgs() << "  try: " << OrigMI);

    auto OrigOp = OrigMI.getOpcode();
    if (OrigOp == AMDGPU::REG_SEQUENCE) {
      Register FwdReg = OrigMI.getOperand(0).getReg();
      unsigned FwdSubReg = 0;

      if (execMayBeModifiedBeforeAnyUse(*MRI, FwdReg, OrigMI)) {
        LLVM_DEBUG(dbgs() << "  failed: EXEC mask should remain the same"
                             " for all uses\n");
        break;
      }

      unsigned OpNo, E = OrigMI.getNumOperands();
      for (OpNo = 1; OpNo < E; OpNo += 2) {
        if (OrigMI.getOperand(OpNo).getReg() == DPPMovReg) {
          FwdSubReg = OrigMI.getOperand(OpNo + 1).getImm();
          break;
        }
      }

      if (!FwdSubReg)
        break;

      for (auto &Op : MRI->use_nodbg_operands(FwdReg)) {
        if (Op.getSubReg() == FwdSubReg)
          Uses.push_back(&Op);
      }
      RegSeqWithOpNos[&OrigMI].push_back(OpNo);
      continue;
    }

    bool IsShrinkable = isShrinkable(OrigMI);
    if (!(IsShrinkable || TII->isVOP1(OrigOp) || TII->isVOP2(OrigOp))) {
      LLVM_DEBUG(dbgs() << "  failed: not VOP1/2/3\n");
      break;
    }

    auto *Src0 = TII->getNamedOperand(OrigMI, AMDGPU::OpName::src0);
    auto *Src1 = TII->getNamedOperand(OrigMI, AMDGPU::OpName::src1);
    if (Use != Src0 && !(Use == Src1 && OrigMI.isCommutable())) { // [1]
      LLVM_DEBUG(dbgs() << "  failed: no suitable operands\n");
      break;
    }

    assert(Src0 && "Src1 without Src0?");
    if (Src1 && Src1->isIdenticalTo(*Src0)) {
      assert(Src1->isReg());
      LLVM_DEBUG(
          dbgs()
          << "  " << OrigMI
          << "  failed: DPP register is used more than once per instruction\n");
      break;
    }

    LLVM_DEBUG(dbgs() << "  combining: " << OrigMI);
    if (Use == Src0) {
      if (auto *DPPInst = createDPPInst(OrigMI, MovMI, CombOldVGPR,
                                        OldOpndValue, CombBCZ, IsShrinkable)) {
        DPPMIs.push_back(DPPInst);
        Rollback = false;
      }
    } else {
      assert(Use == Src1 && OrigMI.isCommutable()); // by check [1]
      auto *BB = OrigMI.getParent();
      auto *NewMI = BB->getParent()->CloneMachineInstr(&OrigMI);
      BB->insert(OrigMI, NewMI);
      if (TII->commuteInstruction(*NewMI)) {
        LLVM_DEBUG(dbgs() << "  commuted:  " << *NewMI);
        if (auto *DPPInst =
                createDPPInst(*NewMI, MovMI, CombOldVGPR, OldOpndValue, CombBCZ,
                              IsShrinkable)) {
          DPPMIs.push_back(DPPInst);
          Rollback = false;
        }
      } else
        LLVM_DEBUG(dbgs() << "  failed: cannot be commuted\n");
      NewMI->eraseFromParent();
    }
    if (Rollback)
      break;
    OrigMIs.push_back(&OrigMI);
  }

  Rollback |= !Uses.empty();

  for (auto *MI : *(Rollback? &DPPMIs : &OrigMIs))
    MI->eraseFromParent();

  if (!Rollback) {
    for (auto &S : RegSeqWithOpNos) {
      if (MRI->use_nodbg_empty(S.first->getOperand(0).getReg())) {
        S.first->eraseFromParent();
        continue;
      }
      while (!S.second.empty())
        S.first->getOperand(S.second.pop_back_val()).setIsUndef(true);
    }
  }

  return !Rollback;
}

bool GCNDPPCombine::runOnMachineFunction(MachineFunction &MF) {
  ST = &MF.getSubtarget<GCNSubtarget>();
  if (!ST->hasDPP() || skipFunction(MF.getFunction()))
    return false;

  MRI = &MF.getRegInfo();
  TII = ST->getInstrInfo();

  bool Changed = false;
  for (auto &MBB : MF) {
    for (MachineInstr &MI : llvm::make_early_inc_range(llvm::reverse(MBB))) {
      if (MI.getOpcode() == AMDGPU::V_MOV_B32_dpp && combineDPPMov(MI)) {
        Changed = true;
        ++NumDPPMovsCombined;
      } else if (MI.getOpcode() == AMDGPU::V_MOV_B64_DPP_PSEUDO) {
<<<<<<< HEAD
        if (ST.has64BitDPP() && combineDPPMov(MI)) {
=======
        if (ST->has64BitDPP() && combineDPPMov(MI)) {
>>>>>>> 2ab1d525
          Changed = true;
          ++NumDPPMovsCombined;
        } else {
          auto Split = TII->expandMovDPP64(MI);
          for (auto M : { Split.first, Split.second }) {
            if (M && combineDPPMov(*M))
              ++NumDPPMovsCombined;
          }
          Changed = true;
        }
      }
    }
  }
  return Changed;
}<|MERGE_RESOLUTION|>--- conflicted
+++ resolved
@@ -180,12 +180,8 @@
 MachineInstr *GCNDPPCombine::createDPPInst(MachineInstr &OrigMI,
                                            MachineInstr &MovMI,
                                            RegSubRegPair CombOldVGPR,
-<<<<<<< HEAD
-                                           bool CombBCZ) const {
-=======
                                            bool CombBCZ,
                                            bool IsShrinkable) const {
->>>>>>> 2ab1d525
   assert(MovMI.getOpcode() == AMDGPU::V_MOV_B32_dpp ||
          MovMI.getOpcode() == AMDGPU::V_MOV_B64_DPP_PSEUDO);
 
@@ -621,11 +617,7 @@
         Changed = true;
         ++NumDPPMovsCombined;
       } else if (MI.getOpcode() == AMDGPU::V_MOV_B64_DPP_PSEUDO) {
-<<<<<<< HEAD
-        if (ST.has64BitDPP() && combineDPPMov(MI)) {
-=======
         if (ST->has64BitDPP() && combineDPPMov(MI)) {
->>>>>>> 2ab1d525
           Changed = true;
           ++NumDPPMovsCombined;
         } else {
