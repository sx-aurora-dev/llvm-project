--- conflicted
+++ resolved
@@ -68,19 +68,8 @@
                               const MCSubtargetInfo &STI, raw_ostream &O);
   void printGDS(const MCInst *MI, unsigned OpNo, const MCSubtargetInfo &STI,
                 raw_ostream &O);
-<<<<<<< HEAD
-  void printDLC(const MCInst *MI, unsigned OpNo, const MCSubtargetInfo &STI,
-                raw_ostream &O);
-  void printSCCB(const MCInst *MI, unsigned OpNo, const MCSubtargetInfo &STI,
-                 raw_ostream &O);
-  void printGLC(const MCInst *MI, unsigned OpNo, const MCSubtargetInfo &STI,
-                raw_ostream &O);
-  void printSLC(const MCInst *MI, unsigned OpNo, const MCSubtargetInfo &STI,
-                raw_ostream &O);
-=======
   void printCPol(const MCInst *MI, unsigned OpNo,
                  const MCSubtargetInfo &STI, raw_ostream &O);
->>>>>>> 2ab1d525
   void printSWZ(const MCInst *MI, unsigned OpNo, const MCSubtargetInfo &STI,
                 raw_ostream &O);
   void printTFE(const MCInst *MI, unsigned OpNo, const MCSubtargetInfo &STI,
