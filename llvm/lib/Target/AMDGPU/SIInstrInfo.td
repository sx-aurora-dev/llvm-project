//===-- SIInstrInfo.td - SI Instruction Infos -------------*- tablegen -*--===//
//
// Part of the LLVM Project, under the Apache License v2.0 with LLVM Exceptions.
// See https://llvm.org/LICENSE.txt for license information.
// SPDX-License-Identifier: Apache-2.0 WITH LLVM-exception
//
//===----------------------------------------------------------------------===//

def isWave32 : Predicate<"Subtarget->getWavefrontSize() == 32">,
  AssemblerPredicate <(all_of FeatureWavefrontSize32)>;
def isWave64 : Predicate<"Subtarget->getWavefrontSize() == 64">,
  AssemblerPredicate <(all_of FeatureWavefrontSize64)>;

class GCNPredicateControl : PredicateControl {
  Predicate SIAssemblerPredicate = isGFX6GFX7;
  Predicate VIAssemblerPredicate = isGFX8GFX9;
}

// Except for the NONE field, this must be kept in sync with the
// SIEncodingFamily enum in AMDGPUInstrInfo.cpp
def SIEncodingFamily {
  int NONE = -1;
  int SI = 0;
  int VI = 1;
  int SDWA = 2;
  int SDWA9 = 3;
  int GFX80 = 4;
  int GFX9 = 5;
  int GFX10 = 6;
  int SDWA10 = 7;
  int GFX90A = 8;
}

//===----------------------------------------------------------------------===//
// SI DAG Nodes
//===----------------------------------------------------------------------===//

def AMDGPUclamp : SDNode<"AMDGPUISD::CLAMP", SDTFPUnaryOp>;

def SIsbuffer_load : SDNode<"AMDGPUISD::SBUFFER_LOAD",
  SDTypeProfile<1, 3, [SDTCisVT<1, v4i32>, SDTCisVT<2, i32>, SDTCisVT<3, i32>]>,
  [SDNPMayLoad, SDNPMemOperand]
>;

def SIds_ordered_count : SDNode<"AMDGPUISD::DS_ORDERED_COUNT",
  SDTypeProfile<1, 2, [SDTCisVT<0, i32>, SDTCisVT<1, i32>, SDTCisVT<2, i16>]>,
  [SDNPMayLoad, SDNPMayStore, SDNPMemOperand, SDNPHasChain, SDNPInGlue]
>;

def SIatomic_inc : SDNode<"AMDGPUISD::ATOMIC_INC", SDTAtomic2,
  [SDNPMayLoad, SDNPMayStore, SDNPMemOperand, SDNPHasChain]
>;

def SIatomic_dec : SDNode<"AMDGPUISD::ATOMIC_DEC", SDTAtomic2,
  [SDNPMayLoad, SDNPMayStore, SDNPMemOperand, SDNPHasChain]
>;

def SDTAtomic2_f32 : SDTypeProfile<1, 2, [
  SDTCisSameAs<0,2>, SDTCisFP<0>, SDTCisPtrTy<1>
]>;

def SIatomic_fmin : SDNode<"AMDGPUISD::ATOMIC_LOAD_FMIN", SDTAtomic2_f32,
  [SDNPMayLoad, SDNPMayStore, SDNPMemOperand, SDNPHasChain]
>;

def SIatomic_fmax : SDNode<"AMDGPUISD::ATOMIC_LOAD_FMAX", SDTAtomic2_f32,
  [SDNPMayLoad, SDNPMayStore, SDNPMemOperand, SDNPHasChain]
>;

// load_d16_{lo|hi} ptr, tied_input
def SIload_d16 : SDTypeProfile<1, 2, [
  SDTCisPtrTy<1>,
  SDTCisSameAs<0, 2>
]>;


def SDTtbuffer_load : SDTypeProfile<1, 8,
  [                     // vdata
   SDTCisVT<1, v4i32>,  // rsrc
   SDTCisVT<2, i32>,    // vindex(VGPR)
   SDTCisVT<3, i32>,    // voffset(VGPR)
   SDTCisVT<4, i32>,    // soffset(SGPR)
   SDTCisVT<5, i32>,    // offset(imm)
   SDTCisVT<6, i32>,    // format(imm)
   SDTCisVT<7, i32>,    // cachepolicy, swizzled buffer(imm)
   SDTCisVT<8, i1>      // idxen(imm)
  ]>;

def SItbuffer_load :   SDNode<"AMDGPUISD::TBUFFER_LOAD_FORMAT", SDTtbuffer_load,
                              [SDNPMayLoad, SDNPMemOperand, SDNPHasChain]>;
def SItbuffer_load_d16 : SDNode<"AMDGPUISD::TBUFFER_LOAD_FORMAT_D16",
                                SDTtbuffer_load,
                                [SDNPMayLoad, SDNPMemOperand, SDNPHasChain]>;

def SDTtbuffer_store : SDTypeProfile<0, 9,
    [                     // vdata
     SDTCisVT<1, v4i32>,  // rsrc
     SDTCisVT<2, i32>,    // vindex(VGPR)
     SDTCisVT<3, i32>,    // voffset(VGPR)
     SDTCisVT<4, i32>,    // soffset(SGPR)
     SDTCisVT<5, i32>,    // offset(imm)
     SDTCisVT<6, i32>,    // format(imm)
     SDTCisVT<7, i32>,    // cachepolicy, swizzled buffer(imm)
     SDTCisVT<8, i1>      // idxen(imm)
    ]>;

def SItbuffer_store : SDNode<"AMDGPUISD::TBUFFER_STORE_FORMAT", SDTtbuffer_store,
                             [SDNPMayStore, SDNPMemOperand, SDNPHasChain]>;
def SItbuffer_store_d16 : SDNode<"AMDGPUISD::TBUFFER_STORE_FORMAT_D16",
                                SDTtbuffer_store,
                                [SDNPMayStore, SDNPMemOperand, SDNPHasChain]>;

def SDTBufferLoad : SDTypeProfile<1, 7,
    [                    // vdata
     SDTCisVT<1, v4i32>, // rsrc
     SDTCisVT<2, i32>,   // vindex(VGPR)
     SDTCisVT<3, i32>,   // voffset(VGPR)
     SDTCisVT<4, i32>,   // soffset(SGPR)
     SDTCisVT<5, i32>,   // offset(imm)
     SDTCisVT<6, i32>,   // cachepolicy, swizzled buffer(imm)
     SDTCisVT<7, i1>]>;  // idxen(imm)

def SIbuffer_load : SDNode <"AMDGPUISD::BUFFER_LOAD", SDTBufferLoad,
                            [SDNPMemOperand, SDNPHasChain, SDNPMayLoad]>;
def SIbuffer_load_ubyte : SDNode <"AMDGPUISD::BUFFER_LOAD_UBYTE", SDTBufferLoad,
                            [SDNPMemOperand, SDNPHasChain, SDNPMayLoad]>;
def SIbuffer_load_ushort : SDNode <"AMDGPUISD::BUFFER_LOAD_USHORT", SDTBufferLoad,
                            [SDNPMemOperand, SDNPHasChain, SDNPMayLoad]>;
def SIbuffer_load_byte : SDNode <"AMDGPUISD::BUFFER_LOAD_BYTE", SDTBufferLoad,
                            [SDNPMemOperand, SDNPHasChain, SDNPMayLoad]>;
def SIbuffer_load_short: SDNode <"AMDGPUISD::BUFFER_LOAD_SHORT", SDTBufferLoad,
                            [SDNPMemOperand, SDNPHasChain, SDNPMayLoad]>;
def SIbuffer_load_format : SDNode <"AMDGPUISD::BUFFER_LOAD_FORMAT", SDTBufferLoad,
                            [SDNPMemOperand, SDNPHasChain, SDNPMayLoad]>;
def SIbuffer_load_format_d16 : SDNode <"AMDGPUISD::BUFFER_LOAD_FORMAT_D16",
                                SDTBufferLoad,
                                [SDNPMemOperand, SDNPHasChain, SDNPMayLoad]>;

def SDTBufferStore : SDTypeProfile<0, 8,
    [                    // vdata
     SDTCisVT<1, v4i32>, // rsrc
     SDTCisVT<2, i32>,   // vindex(VGPR)
     SDTCisVT<3, i32>,   // voffset(VGPR)
     SDTCisVT<4, i32>,   // soffset(SGPR)
     SDTCisVT<5, i32>,   // offset(imm)
     SDTCisVT<6, i32>,   // cachepolicy, swizzled buffer(imm)
     SDTCisVT<7, i1>]>;  // idxen(imm)

def SIbuffer_store : SDNode <"AMDGPUISD::BUFFER_STORE", SDTBufferStore,
                             [SDNPMayStore, SDNPMemOperand, SDNPHasChain]>;
def SIbuffer_store_byte: SDNode <"AMDGPUISD::BUFFER_STORE_BYTE",
                         SDTBufferStore,
                         [SDNPMayStore, SDNPMemOperand, SDNPHasChain]>;
def SIbuffer_store_short : SDNode <"AMDGPUISD::BUFFER_STORE_SHORT",
                           SDTBufferStore,
                           [SDNPMayStore, SDNPMemOperand, SDNPHasChain]>;
def SIbuffer_store_format : SDNode <"AMDGPUISD::BUFFER_STORE_FORMAT",
                            SDTBufferStore,
                            [SDNPMayStore, SDNPMemOperand, SDNPHasChain]>;
def SIbuffer_store_format_d16 : SDNode <"AMDGPUISD::BUFFER_STORE_FORMAT_D16",
                            SDTBufferStore,
                            [SDNPMayStore, SDNPMemOperand, SDNPHasChain]>;

class SDBufferAtomic<string opcode> : SDNode <opcode,
  SDTypeProfile<1, 8,
       [SDTCisVT<2, v4i32>, // rsrc
       SDTCisVT<3, i32>,   // vindex(VGPR)
       SDTCisVT<4, i32>,   // voffset(VGPR)
       SDTCisVT<5, i32>,   // soffset(SGPR)
       SDTCisVT<6, i32>,   // offset(imm)
       SDTCisVT<7, i32>,   // cachepolicy(imm)
       SDTCisVT<8, i1>]>,  // idxen(imm)
  [SDNPMemOperand, SDNPHasChain, SDNPMayLoad, SDNPMayStore]
>;

def SIbuffer_atomic_swap : SDBufferAtomic <"AMDGPUISD::BUFFER_ATOMIC_SWAP">;
def SIbuffer_atomic_add : SDBufferAtomic <"AMDGPUISD::BUFFER_ATOMIC_ADD">;
def SIbuffer_atomic_sub : SDBufferAtomic <"AMDGPUISD::BUFFER_ATOMIC_SUB">;
def SIbuffer_atomic_smin : SDBufferAtomic <"AMDGPUISD::BUFFER_ATOMIC_SMIN">;
def SIbuffer_atomic_umin : SDBufferAtomic <"AMDGPUISD::BUFFER_ATOMIC_UMIN">;
def SIbuffer_atomic_smax : SDBufferAtomic <"AMDGPUISD::BUFFER_ATOMIC_SMAX">;
def SIbuffer_atomic_umax : SDBufferAtomic <"AMDGPUISD::BUFFER_ATOMIC_UMAX">;
def SIbuffer_atomic_and : SDBufferAtomic <"AMDGPUISD::BUFFER_ATOMIC_AND">;
def SIbuffer_atomic_or : SDBufferAtomic <"AMDGPUISD::BUFFER_ATOMIC_OR">;
def SIbuffer_atomic_xor : SDBufferAtomic <"AMDGPUISD::BUFFER_ATOMIC_XOR">;
def SIbuffer_atomic_inc : SDBufferAtomic <"AMDGPUISD::BUFFER_ATOMIC_INC">;
def SIbuffer_atomic_dec : SDBufferAtomic <"AMDGPUISD::BUFFER_ATOMIC_DEC">;
def SIbuffer_atomic_csub : SDBufferAtomic <"AMDGPUISD::BUFFER_ATOMIC_CSUB">;
def SIbuffer_atomic_fadd : SDBufferAtomic <"AMDGPUISD::BUFFER_ATOMIC_FADD">;
def SIbuffer_atomic_fmin : SDBufferAtomic <"AMDGPUISD::BUFFER_ATOMIC_FMIN">;
def SIbuffer_atomic_fmax : SDBufferAtomic <"AMDGPUISD::BUFFER_ATOMIC_FMAX">;

def SIbuffer_atomic_cmpswap : SDNode <"AMDGPUISD::BUFFER_ATOMIC_CMPSWAP",
  SDTypeProfile<1, 9,
    [SDTCisVT<0, i32>,   // dst
     SDTCisVT<1, i32>,   // src
     SDTCisVT<2, i32>,   // cmp
     SDTCisVT<3, v4i32>, // rsrc
     SDTCisVT<4, i32>,   // vindex(VGPR)
     SDTCisVT<5, i32>,   // voffset(VGPR)
     SDTCisVT<6, i32>,   // soffset(SGPR)
     SDTCisVT<7, i32>,   // offset(imm)
     SDTCisVT<8, i32>,   // cachepolicy(imm)
     SDTCisVT<9, i1>]>,  // idxen(imm)
  [SDNPMemOperand, SDNPHasChain, SDNPMayLoad, SDNPMayStore]
>;

class SDGlobalAtomicNoRtn<string opcode, ValueType ty> : SDNode <opcode,
  SDTypeProfile<0, 2,
      [SDTCisPtrTy<0>,     // vaddr
       SDTCisVT<1, ty>]>,  // vdata
  [SDNPMemOperand, SDNPHasChain, SDNPMayLoad, SDNPMayStore]
>;

def SIpc_add_rel_offset : SDNode<"AMDGPUISD::PC_ADD_REL_OFFSET",
  SDTypeProfile<1, 2, [SDTCisVT<0, iPTR>, SDTCisSameAs<0,1>, SDTCisSameAs<0,2>]>
>;

def SIlds : SDNode<"AMDGPUISD::LDS",
  SDTypeProfile<1, 1, [SDTCisVT<0, iPTR>, SDTCisSameAs<0,1>]>
>;

def SIload_d16_lo : SDNode<"AMDGPUISD::LOAD_D16_LO",
  SIload_d16,
  [SDNPMayLoad, SDNPMemOperand, SDNPHasChain]
>;

def SIload_d16_lo_u8 : SDNode<"AMDGPUISD::LOAD_D16_LO_U8",
  SIload_d16,
  [SDNPMayLoad, SDNPMemOperand, SDNPHasChain]
>;

def SIload_d16_lo_i8 : SDNode<"AMDGPUISD::LOAD_D16_LO_I8",
  SIload_d16,
  [SDNPMayLoad, SDNPMemOperand, SDNPHasChain]
>;

def SIload_d16_hi : SDNode<"AMDGPUISD::LOAD_D16_HI",
  SIload_d16,
  [SDNPMayLoad, SDNPMemOperand, SDNPHasChain]
>;

def SIload_d16_hi_u8 : SDNode<"AMDGPUISD::LOAD_D16_HI_U8",
  SIload_d16,
  [SDNPMayLoad, SDNPMemOperand, SDNPHasChain]
>;

def SIload_d16_hi_i8 : SDNode<"AMDGPUISD::LOAD_D16_HI_I8",
  SIload_d16,
  [SDNPMayLoad, SDNPMemOperand, SDNPHasChain]
>;

def SIdenorm_mode : SDNode<"AMDGPUISD::DENORM_MODE",
  SDTypeProfile<0 ,1, [SDTCisInt<0>]>,
  [SDNPHasChain, SDNPOptInGlue, SDNPOutGlue]
>;

//===----------------------------------------------------------------------===//
// ValueType helpers
//===----------------------------------------------------------------------===//

// Returns 1 if the source arguments have modifiers, 0 if they do not.
// XXX - do f16 instructions?
class isFloatType<ValueType SrcVT> {
  bit ret = !or(!eq(SrcVT.Value, f16.Value),
                !eq(SrcVT.Value, f32.Value),
                !eq(SrcVT.Value, f64.Value),
                !eq(SrcVT.Value, v2f16.Value),
                !eq(SrcVT.Value, v4f16.Value),
                !eq(SrcVT.Value, v2f32.Value),
                !eq(SrcVT.Value, v2f64.Value),
                !eq(SrcVT.Value, v4f64.Value));
}

class isIntType<ValueType SrcVT> {
  bit ret = !or(!eq(SrcVT.Value, i16.Value),
                !eq(SrcVT.Value, i32.Value),
                !eq(SrcVT.Value, i64.Value),
                !eq(SrcVT.Value, v2i32.Value));
}

class isPackedType<ValueType SrcVT> {
  bit ret = !or(!eq(SrcVT.Value, v2i16.Value),
                !eq(SrcVT.Value, v2f16.Value),
                !eq(SrcVT.Value, v4f16.Value),
                !eq(SrcVT.Value, v2f32.Value));
}


//===----------------------------------------------------------------------===//
// PatFrags for global memory operations
//===----------------------------------------------------------------------===//

foreach as = [ "global", "flat", "constant", "local", "private", "region" ] in {
let AddressSpaces = !cast<AddressSpaceList>("LoadAddress_"#as).AddrSpaces in {


defm atomic_inc_#as : binary_atomic_op<SIatomic_inc>;
defm atomic_dec_#as : binary_atomic_op<SIatomic_dec>;
defm atomic_load_fmin_#as : binary_atomic_op<SIatomic_fmin, 0>;
defm atomic_load_fmax_#as : binary_atomic_op<SIatomic_fmax, 0>;


} // End let AddressSpaces = ...
} // End foreach AddrSpace


//===----------------------------------------------------------------------===//
// SDNodes PatFrags for loads/stores with a glue input.
// This is for SDNodes and PatFrag for local loads and stores to
// enable s_mov_b32 m0, -1 to be glued to the memory instructions.
//
// These mirror the regular load/store PatFrags and rely on special
// processing during Select() to add the glued copy.
//
//===----------------------------------------------------------------------===//

def AMDGPUld_glue : SDNode <"ISD::LOAD", SDTLoad,
  [SDNPHasChain, SDNPMayLoad, SDNPMemOperand, SDNPInGlue]
>;

def AMDGPUatomic_ld_glue : SDNode <"ISD::ATOMIC_LOAD", SDTAtomicLoad,
  [SDNPHasChain, SDNPMayLoad, SDNPMemOperand, SDNPInGlue]
>;

def unindexedload_glue : PatFrag <(ops node:$ptr), (AMDGPUld_glue node:$ptr)> {
  let IsLoad = 1;
  let IsUnindexed = 1;
}

def load_glue : PatFrag <(ops node:$ptr), (unindexedload_glue node:$ptr)> {
  let IsLoad = 1;
  let IsNonExtLoad = 1;
}

def atomic_load_8_glue : PatFrag<(ops node:$ptr),
  (AMDGPUatomic_ld_glue node:$ptr)> {
  let IsAtomic = 1;
  let MemoryVT = i8;
}

def atomic_load_16_glue : PatFrag<(ops node:$ptr),
  (AMDGPUatomic_ld_glue node:$ptr)> {
  let IsAtomic = 1;
  let MemoryVT = i16;
}

def atomic_load_32_glue : PatFrag<(ops node:$ptr),
  (AMDGPUatomic_ld_glue node:$ptr)> {
  let IsAtomic = 1;
  let MemoryVT = i32;
}

def atomic_load_64_glue : PatFrag<(ops node:$ptr),
  (AMDGPUatomic_ld_glue node:$ptr)> {
  let IsAtomic = 1;
  let MemoryVT = i64;
}

def extload_glue : PatFrag<(ops node:$ptr), (unindexedload_glue node:$ptr)> {
  let IsLoad = 1;
  let IsAnyExtLoad = 1;
}

def sextload_glue : PatFrag<(ops node:$ptr), (unindexedload_glue node:$ptr)> {
  let IsLoad = 1;
  let IsSignExtLoad = 1;
}

def zextload_glue : PatFrag<(ops node:$ptr), (unindexedload_glue node:$ptr)> {
  let IsLoad = 1;
  let IsZeroExtLoad = 1;
}

def extloadi8_glue : PatFrag<(ops node:$ptr), (extload_glue node:$ptr)> {
  let IsLoad = 1;
  let MemoryVT = i8;
}

def zextloadi8_glue : PatFrag<(ops node:$ptr), (zextload_glue node:$ptr)> {
  let IsLoad = 1;
  let MemoryVT = i8;
}

def extloadi16_glue : PatFrag<(ops node:$ptr), (extload_glue node:$ptr)> {
  let IsLoad = 1;
  let MemoryVT = i16;
}

def zextloadi16_glue : PatFrag<(ops node:$ptr), (zextload_glue node:$ptr)> {
  let IsLoad = 1;
  let MemoryVT = i16;
}

def sextloadi8_glue : PatFrag<(ops node:$ptr), (sextload_glue node:$ptr)> {
  let IsLoad = 1;
  let MemoryVT = i8;
}

def sextloadi16_glue : PatFrag<(ops node:$ptr), (sextload_glue node:$ptr)> {
  let IsLoad = 1;
  let MemoryVT = i16;
}


let IsLoad = 1, AddressSpaces = LoadAddress_local.AddrSpaces in {
def load_local_m0 : PatFrag<(ops node:$ptr), (load_glue node:$ptr)> {
  let IsNonExtLoad = 1;
}

let MemoryVT = i8 in {
def extloadi8_local_m0 : PatFrag<(ops node:$ptr), (extloadi8_glue node:$ptr)>;
def sextloadi8_local_m0 : PatFrag<(ops node:$ptr), (sextloadi8_glue node:$ptr)>;
def zextloadi8_local_m0 : PatFrag<(ops node:$ptr), (zextloadi8_glue node:$ptr)>;
}

let MemoryVT = i16 in {
def extloadi16_local_m0 : PatFrag<(ops node:$ptr), (extloadi16_glue node:$ptr)>;
def sextloadi16_local_m0 : PatFrag<(ops node:$ptr), (sextloadi16_glue node:$ptr)>;
def zextloadi16_local_m0 : PatFrag<(ops node:$ptr), (zextloadi16_glue node:$ptr)>;
}

def load_align8_local_m0 : PatFrag<(ops node:$ptr),
                                   (load_local_m0 node:$ptr)>, Aligned<8> {
  let IsLoad = 1;
  let IsNonExtLoad = 1;
}

def load_align16_local_m0 : PatFrag<(ops node:$ptr),
                                   (load_local_m0 node:$ptr)>, Aligned<16> {
  let IsLoad = 1;
  let IsNonExtLoad = 1;
}

} // End IsLoad = 1

let IsAtomic = 1, AddressSpaces = LoadAddress_local.AddrSpaces in {
def atomic_load_8_local_m0 : PatFrag<(ops node:$ptr),
                                      (atomic_load_8_glue node:$ptr)> {
  let MemoryVT = i8;
}
def atomic_load_16_local_m0 : PatFrag<(ops node:$ptr),
                                      (atomic_load_16_glue node:$ptr)> {
  let MemoryVT = i16;
}
def atomic_load_32_local_m0 : PatFrag<(ops node:$ptr),
                                      (atomic_load_32_glue node:$ptr)> {
  let MemoryVT = i32;
}
def atomic_load_64_local_m0 : PatFrag<(ops node:$ptr),
                                       (atomic_load_64_glue node:$ptr)> {
  let MemoryVT = i64;
}

} // End let AddressSpaces = LoadAddress_local.AddrSpaces


def AMDGPUst_glue : SDNode <"ISD::STORE", SDTStore,
  [SDNPHasChain, SDNPMayStore, SDNPMemOperand, SDNPInGlue]
>;

def AMDGPUatomic_st_glue : SDNode <"ISD::ATOMIC_STORE", SDTAtomicStore,
  [SDNPHasChain, SDNPMayStore, SDNPMemOperand, SDNPInGlue]
>;

def unindexedstore_glue : PatFrag<(ops node:$val, node:$ptr),
                                   (AMDGPUst_glue node:$val, node:$ptr)> {
  let IsStore = 1;
  let IsUnindexed = 1;
}

def store_glue : PatFrag<(ops node:$val, node:$ptr),
                         (unindexedstore_glue node:$val, node:$ptr)> {
  let IsStore = 1;
  let IsTruncStore = 0;
}

def truncstore_glue : PatFrag<(ops node:$val, node:$ptr),
  (unindexedstore_glue node:$val, node:$ptr)> {
  let IsStore = 1;
  let IsTruncStore = 1;
}

def truncstorei8_glue : PatFrag<(ops node:$val, node:$ptr),
                           (truncstore_glue node:$val, node:$ptr)> {
  let IsStore = 1;
  let MemoryVT = i8;
}

def truncstorei16_glue : PatFrag<(ops node:$val, node:$ptr),
                           (truncstore_glue node:$val, node:$ptr)> {
  let IsStore = 1;
  let MemoryVT = i16;
}

let IsStore = 1, AddressSpaces = StoreAddress_local.AddrSpaces in {
def store_local_m0 : PatFrag<(ops node:$val, node:$ptr),
                             (store_glue node:$val, node:$ptr)> {
  let IsStore = 1;
  let IsTruncStore = 0;
}

def truncstorei8_local_m0 : PatFrag<(ops node:$val, node:$ptr),
                                    (unindexedstore_glue node:$val, node:$ptr)> {
  let IsStore = 1;
  let MemoryVT = i8;
}

def truncstorei16_local_m0 : PatFrag<(ops node:$val, node:$ptr),
                                    (unindexedstore_glue node:$val, node:$ptr)> {
  let IsStore = 1;
  let MemoryVT = i16;
}
}

def store_align8_local_m0 : PatFrag <(ops node:$value, node:$ptr),
                                     (store_local_m0 node:$value, node:$ptr)>,
                            Aligned<8> {
  let IsStore = 1;
  let IsTruncStore = 0;
}

def store_align16_local_m0 : PatFrag <(ops node:$value, node:$ptr),
                                     (store_local_m0 node:$value, node:$ptr)>,
                            Aligned<16> {
  let IsStore = 1;
  let IsTruncStore = 0;
}

let AddressSpaces = StoreAddress_local.AddrSpaces in {

def atomic_store_local_8_m0 : PatFrag <
  (ops node:$value, node:$ptr),
  (AMDGPUatomic_st_glue node:$value, node:$ptr)> {
  let IsAtomic = 1;
  let MemoryVT = i8;
}
def atomic_store_local_16_m0 : PatFrag <
  (ops node:$value, node:$ptr),
  (AMDGPUatomic_st_glue node:$value, node:$ptr)> {
  let IsAtomic = 1;
  let MemoryVT = i16;
}
def atomic_store_local_32_m0 : PatFrag <
  (ops node:$value, node:$ptr),
  (AMDGPUatomic_st_glue node:$value, node:$ptr)> {
  let IsAtomic = 1;
  let MemoryVT = i32;
}
def atomic_store_local_64_m0 : PatFrag <
  (ops node:$value, node:$ptr),
  (AMDGPUatomic_st_glue node:$value, node:$ptr)> {
  let IsAtomic = 1;
  let MemoryVT = i64;
}
} // End let AddressSpaces = StoreAddress_local.AddrSpaces


def si_setcc_uniform : PatFrag <
  (ops node:$lhs, node:$rhs, node:$cond),
  (setcc node:$lhs, node:$rhs, node:$cond), [{
  return !N->isDivergent();
}]>;

//===----------------------------------------------------------------------===//
// SDNodes PatFrags for a16 loads and stores with 3 components.
// v3f16/v3i16 is widened to v4f16/v4i16, so we need to match on the memory
// load/store size.
//===----------------------------------------------------------------------===//

class mubuf_intrinsic_load<SDPatternOperator name, ValueType vt> : PatFrag <
  (ops node:$rsrc, node:$vindex, node:$voffset, node:$soffset, node:$offset,
            node:$auxiliary, node:$idxen),
  (name node:$rsrc, node:$vindex, node:$voffset, node:$soffset, node:$offset,
            node:$auxiliary, node:$idxen)> {
  let IsLoad = 1;
  let MemoryVT = vt;
}

class mubuf_intrinsic_store<SDPatternOperator name, ValueType vt> : PatFrag <
  (ops node:$vdata, node:$rsrc, node:$vindex, node:$voffset, node:$soffset, node:$offset,
            node:$auxiliary, node:$idxen),
  (name node:$vdata, node:$rsrc, node:$vindex, node:$voffset, node:$soffset, node:$offset,
            node:$auxiliary, node:$idxen)> {
  let IsStore = 1;
  let MemoryVT = vt;
}

class mtbuf_intrinsic_load<SDPatternOperator name, ValueType vt> : PatFrag <
  (ops node:$rsrc, node:$vindex, node:$voffset, node:$soffset, node:$offset,
            node:$format, node:$auxiliary, node:$idxen),
  (name node:$rsrc, node:$vindex, node:$voffset, node:$soffset, node:$offset,
            node:$format, node:$auxiliary, node:$idxen)> {
  let IsLoad = 1;
  let MemoryVT = vt;
}

class mtbuf_intrinsic_store<SDPatternOperator name, ValueType vt> : PatFrag <
  (ops node:$vdata, node:$rsrc, node:$vindex, node:$voffset, node:$soffset, node:$offset,
            node:$format, node:$auxiliary, node:$idxen),
  (name node:$vdata, node:$rsrc, node:$vindex, node:$voffset, node:$soffset, node:$offset,
            node:$format, node:$auxiliary, node:$idxen)> {
  let IsStore = 1;
  let MemoryVT = vt;
}

//===----------------------------------------------------------------------===//
// SDNodes PatFrags for d16 loads
//===----------------------------------------------------------------------===//

class LoadD16Frag <SDPatternOperator op> : PatFrag<
  (ops node:$ptr, node:$tied_in),
  (op node:$ptr, node:$tied_in)> {
  let IsLoad = 1;
}

foreach as = [ "global", "flat", "constant", "local", "private", "region" ] in {
let AddressSpaces = !cast<AddressSpaceList>("LoadAddress_"#as).AddrSpaces in {

def load_d16_hi_#as : LoadD16Frag <SIload_d16_hi>;

def az_extloadi8_d16_hi_#as : LoadD16Frag <SIload_d16_hi_u8> {
  let MemoryVT = i8;
}

def sextloadi8_d16_hi_#as : LoadD16Frag <SIload_d16_hi_i8> {
  let MemoryVT = i8;
}

def load_d16_lo_#as : LoadD16Frag <SIload_d16_lo>;

def az_extloadi8_d16_lo_#as : LoadD16Frag <SIload_d16_lo_u8> {
  let MemoryVT = i8;
}

def sextloadi8_d16_lo_#as : LoadD16Frag <SIload_d16_lo_i8> {
  let MemoryVT = i8;
}

} // End let AddressSpaces = ...
} // End foreach AddrSpace

def lshr_rev : PatFrag <
  (ops node:$src1, node:$src0),
  (srl $src0, $src1)
>;

def ashr_rev : PatFrag <
  (ops node:$src1, node:$src0),
  (sra $src0, $src1)
>;

def lshl_rev : PatFrag <
  (ops node:$src1, node:$src0),
  (shl $src0, $src1)
>;

def add_ctpop : PatFrag <
  (ops node:$src0, node:$src1),
  (add (ctpop $src0), $src1)
>;

def xnor : PatFrag <
  (ops node:$src0, node:$src1),
  (not (xor $src0, $src1))
>;

foreach I = 1-4 in {
def shl#I#_add : PatFrag <
  (ops node:$src0, node:$src1),
  (add (shl_oneuse $src0, (i32 I)), $src1)> {
  // FIXME: Poor substitute for disabling pattern in SelectionDAG
  let PredicateCode = [{return false;}];
  let GISelPredicateCode = [{return true;}];
}
}

multiclass SIAtomicM0Glue2 <string op_name, bit is_amdgpu = 0,
                            SDTypeProfile tc = SDTAtomic2,
                            bit IsInt = 1> {

  def _glue : SDNode <
    !if(is_amdgpu, "AMDGPUISD", "ISD")#"::ATOMIC_"#op_name, tc,
    [SDNPHasChain, SDNPMayStore, SDNPMayLoad, SDNPMemOperand, SDNPInGlue]
  >;

  let AddressSpaces = StoreAddress_local.AddrSpaces in {
    defm _local_m0 : binary_atomic_op <!cast<SDNode>(NAME#"_glue"), IsInt>;
  }

  let AddressSpaces = StoreAddress_region.AddrSpaces in {
    defm _region_m0 : binary_atomic_op <!cast<SDNode>(NAME#"_glue"), IsInt>;
  }
}

defm atomic_load_add : SIAtomicM0Glue2 <"LOAD_ADD">;
defm atomic_load_sub : SIAtomicM0Glue2 <"LOAD_SUB">;
defm atomic_inc : SIAtomicM0Glue2 <"INC", 1>;
defm atomic_dec : SIAtomicM0Glue2 <"DEC", 1>;
defm atomic_load_and : SIAtomicM0Glue2 <"LOAD_AND">;
defm atomic_load_min : SIAtomicM0Glue2 <"LOAD_MIN">;
defm atomic_load_max : SIAtomicM0Glue2 <"LOAD_MAX">;
defm atomic_load_or : SIAtomicM0Glue2 <"LOAD_OR">;
defm atomic_load_xor : SIAtomicM0Glue2 <"LOAD_XOR">;
defm atomic_load_umin : SIAtomicM0Glue2 <"LOAD_UMIN">;
defm atomic_load_umax : SIAtomicM0Glue2 <"LOAD_UMAX">;
defm atomic_swap : SIAtomicM0Glue2 <"SWAP">;
defm atomic_load_fadd : SIAtomicM0Glue2 <"LOAD_FADD", 0, SDTAtomic2_f32, 0>;
defm atomic_load_fmin : SIAtomicM0Glue2 <"LOAD_FMIN", 1, SDTAtomic2_f32, 0>;
defm atomic_load_fmax : SIAtomicM0Glue2 <"LOAD_FMAX", 1, SDTAtomic2_f32, 0>;

def as_i1timm : SDNodeXForm<timm, [{
  return CurDAG->getTargetConstant(N->getZExtValue(), SDLoc(N), MVT::i1);
}]>;

def as_i8imm : SDNodeXForm<imm, [{
  return CurDAG->getTargetConstant(N->getZExtValue(), SDLoc(N), MVT::i8);
}]>;

def as_i8timm : SDNodeXForm<timm, [{
  return CurDAG->getTargetConstant(N->getSExtValue(), SDLoc(N), MVT::i16);
}]>;

def as_i16imm : SDNodeXForm<imm, [{
  return CurDAG->getTargetConstant(N->getSExtValue(), SDLoc(N), MVT::i16);
}]>;

def as_i16timm : SDNodeXForm<timm, [{
  return CurDAG->getTargetConstant(N->getSExtValue(), SDLoc(N), MVT::i16);
}]>;

def as_i32imm: SDNodeXForm<imm, [{
  return CurDAG->getTargetConstant(N->getSExtValue(), SDLoc(N), MVT::i32);
}]>;

def as_i32timm: SDNodeXForm<timm, [{
  return CurDAG->getTargetConstant(N->getSExtValue(), SDLoc(N), MVT::i32);
}]>;

def as_i64imm: SDNodeXForm<imm, [{
  return CurDAG->getTargetConstant(N->getSExtValue(), SDLoc(N), MVT::i64);
}]>;

def cond_as_i32imm: SDNodeXForm<cond, [{
  return CurDAG->getTargetConstant(N->get(), SDLoc(N), MVT::i32);
}]>;

// Copied from the AArch64 backend:
def bitcast_fpimm_to_i32 : SDNodeXForm<fpimm, [{
return CurDAG->getTargetConstant(
  N->getValueAPF().bitcastToAPInt().getZExtValue(), SDLoc(N), MVT::i32);
}]>;

def frameindex_to_targetframeindex : SDNodeXForm<frameindex, [{
  auto FI = cast<FrameIndexSDNode>(N);
  return CurDAG->getTargetFrameIndex(FI->getIndex(), MVT::i32);
}]>;

// Copied from the AArch64 backend:
def bitcast_fpimm_to_i64 : SDNodeXForm<fpimm, [{
return CurDAG->getTargetConstant(
  N->getValueAPF().bitcastToAPInt().getZExtValue(), SDLoc(N), MVT::i64);
}]>;

class bitextract_imm<int bitnum> : SDNodeXForm<imm, [{
  uint64_t Imm = N->getZExtValue();
  unsigned Bit = (Imm >> }] # bitnum # [{ ) & 1;
  return CurDAG->getTargetConstant(Bit, SDLoc(N), MVT::i1);
}]>;

def SIMM16bit : ImmLeaf <i32,
  [{return isInt<16>(Imm);}]
>;

def UIMM16bit : ImmLeaf <i32,
  [{return isUInt<16>(Imm);}]
>;

def i64imm_32bit : ImmLeaf<i64, [{
  return (Imm & 0xffffffffULL) == static_cast<uint64_t>(Imm);
}]>;

def InlineImm16 : ImmLeaf<i16, [{
  return isInlineImmediate16(Imm);
}]>;

def InlineImm32 : ImmLeaf<i32, [{
  return isInlineImmediate32(Imm);
}]>;

def InlineImm64 : ImmLeaf<i64, [{
  return isInlineImmediate64(Imm);
}]>;

def InlineImmFP32 : FPImmLeaf<f32, [{
  return isInlineImmediate(Imm);
}]>;

def InlineImmFP64 : FPImmLeaf<f64, [{
  return isInlineImmediate(Imm);
}]>;


class VGPRImm <dag frag> : PatLeaf<frag, [{
  return isVGPRImm(N);
}]>;

def NegateImm : SDNodeXForm<imm, [{
  return CurDAG->getConstant(-N->getSExtValue(), SDLoc(N), MVT::i32);
}]>;

// TODO: When FP inline imm values work?
def NegSubInlineConst32 : ImmLeaf<i32, [{
  return Imm < -16 && Imm >= -64;
}], NegateImm>;

def NegSubInlineIntConst16 : ImmLeaf<i16, [{
  return Imm < -16 && Imm >= -64;
}], NegateImm>;

def ShiftAmt32Imm : ImmLeaf <i32, [{
  return Imm < 32;
}]>;

def getNegV2I16Imm : SDNodeXForm<build_vector, [{
  return SDValue(packNegConstantV2I16(N, *CurDAG), 0);
}]>;

def NegSubInlineConstV216 : PatLeaf<(build_vector), [{
  assert(N->getNumOperands() == 2);
  assert(N->getOperand(0).getValueType().getSizeInBits() == 16);
  SDValue Src0 = N->getOperand(0);
  SDValue Src1 = N->getOperand(1);
  if (Src0 == Src1)
    return isNegInlineImmediate(Src0.getNode());

  return (isNullConstantOrUndef(Src0) && isNegInlineImmediate(Src1.getNode())) ||
         (isNullConstantOrUndef(Src1) && isNegInlineImmediate(Src0.getNode()));
}], getNegV2I16Imm>;


def fp16_zeros_high_16bits : PatLeaf<(f16 VGPR_32:$src), [{
  return fp16SrcZerosHighBits(N->getOpcode());
}]>;


//===----------------------------------------------------------------------===//
// MUBUF/SMEM Patterns
//===----------------------------------------------------------------------===//

def extract_cpol : SDNodeXForm<timm, [{
  return CurDAG->getTargetConstant(N->getZExtValue() & AMDGPU::CPol::ALL, SDLoc(N), MVT::i8);
}]>;

def extract_swz : SDNodeXForm<timm, [{
  return CurDAG->getTargetConstant((N->getZExtValue() >> 3) & 1, SDLoc(N), MVT::i8);
}]>;

<<<<<<< HEAD
def extract_sccb : SDNodeXForm<timm, [{
  return CurDAG->getTargetConstant((N->getZExtValue() >> 4) & 1, SDLoc(N), MVT::i8);
=======
def set_glc : SDNodeXForm<timm, [{
  return CurDAG->getTargetConstant(N->getZExtValue() | AMDGPU::CPol::GLC, SDLoc(N), MVT::i8);
>>>>>>> 2ab1d525
}]>;

//===----------------------------------------------------------------------===//
// Custom Operands
//===----------------------------------------------------------------------===//

def SoppBrTarget : AsmOperandClass {
  let Name = "SoppBrTarget";
  let ParserMethod = "parseSOppBrTarget";
}

def sopp_brtarget : Operand<OtherVT> {
  let EncoderMethod = "getSOPPBrEncoding";
  let DecoderMethod = "decodeSoppBrTarget";
  let OperandType = "OPERAND_PCREL";
  let ParserMatchClass = SoppBrTarget;
}

def si_ga : Operand<iPTR>;

def InterpSlotMatchClass : AsmOperandClass {
  let Name = "InterpSlot";
  let PredicateMethod = "isInterpSlot";
  let ParserMethod = "parseInterpSlot";
  let RenderMethod = "addImmOperands";
}

def InterpSlot : Operand<i32> {
  let PrintMethod = "printInterpSlot";
  let ParserMatchClass = InterpSlotMatchClass;
  let OperandType = "OPERAND_IMMEDIATE";
}

def AttrMatchClass : AsmOperandClass {
  let Name = "Attr";
  let PredicateMethod = "isInterpAttr";
  let ParserMethod = "parseInterpAttr";
  let RenderMethod = "addImmOperands";
}

// It appears to be necessary to create a separate operand for this to
// be able to parse attr<num> with no space.
def Attr : Operand<i32> {
  let PrintMethod = "printInterpAttr";
  let ParserMatchClass = AttrMatchClass;
  let OperandType = "OPERAND_IMMEDIATE";
}

def AttrChanMatchClass : AsmOperandClass {
  let Name = "AttrChan";
  let PredicateMethod = "isAttrChan";
  let RenderMethod = "addImmOperands";
}

def AttrChan : Operand<i32> {
  let PrintMethod = "printInterpAttrChan";
  let ParserMatchClass = AttrChanMatchClass;
  let OperandType = "OPERAND_IMMEDIATE";
}

def SendMsgMatchClass : AsmOperandClass {
  let Name = "SendMsg";
  let PredicateMethod = "isSendMsg";
  let ParserMethod = "parseSendMsgOp";
  let RenderMethod = "addImmOperands";
}

def SwizzleMatchClass : AsmOperandClass {
  let Name = "Swizzle";
  let PredicateMethod = "isSwizzle";
  let ParserMethod = "parseSwizzleOp";
  let RenderMethod = "addImmOperands";
  let IsOptional = 1;
}

def EndpgmMatchClass : AsmOperandClass {
  let Name = "EndpgmImm";
  let PredicateMethod = "isEndpgm";
  let ParserMethod = "parseEndpgmOp";
  let RenderMethod = "addImmOperands";
  let IsOptional = 1;
}

def ExpTgtMatchClass : AsmOperandClass {
  let Name = "ExpTgt";
  let PredicateMethod = "isExpTgt";
  let ParserMethod = "parseExpTgt";
  let RenderMethod = "printExpTgt";
}

def SWaitMatchClass : AsmOperandClass {
  let Name = "SWaitCnt";
  let RenderMethod = "addImmOperands";
  let ParserMethod = "parseSWaitCntOps";
}

def VReg32OrOffClass : AsmOperandClass {
  let Name = "VReg32OrOff";
  let ParserMethod = "parseVReg32OrOff";
}

let OperandType = "OPERAND_IMMEDIATE" in {
def SendMsgImm : Operand<i32> {
  let PrintMethod = "printSendMsg";
  let ParserMatchClass = SendMsgMatchClass;
}

def SwizzleImm : Operand<i16> {
  let PrintMethod = "printSwizzle";
  let ParserMatchClass = SwizzleMatchClass;
}

def EndpgmImm : Operand<i16> {
  let PrintMethod = "printEndpgm";
  let ParserMatchClass = EndpgmMatchClass;
}

def WAIT_FLAG : Operand <i32> {
  let ParserMatchClass = SWaitMatchClass;
  let PrintMethod = "printWaitFlag";
}
} // End OperandType = "OPERAND_IMMEDIATE"

include "SIInstrFormats.td"
include "VIInstrFormats.td"

def BoolReg : AsmOperandClass {
  let Name = "BoolReg";
  let ParserMethod = "parseBoolReg";
  let RenderMethod = "addRegOperands";
}

class BoolRC : RegisterOperand<SReg_1> {
  let ParserMatchClass = BoolReg;
  let DecoderMethod = "decodeBoolReg";
}

def SSrc_i1 : RegisterOperand<SReg_1_XEXEC> {
  let ParserMatchClass = BoolReg;
  let DecoderMethod = "decodeBoolReg";
}

def VOPDstS64orS32 : BoolRC {
  let PrintMethod = "printVOPDst";
}

// SCSrc_i1 is the operand for pseudo instructions only.
// Boolean immediates shall not be exposed to codegen instructions.
def SCSrc_i1 : RegisterOperand<SReg_1_XEXEC> {
  let OperandNamespace = "AMDGPU";
  let OperandType = "OPERAND_REG_IMM_INT32";
  let ParserMatchClass = BoolReg;
  let DecoderMethod = "decodeBoolReg";
}

// ===----------------------------------------------------------------------===//
// ExpSrc* Special cases for exp src operands which are printed as
// "off" depending on en operand.
// ===----------------------------------------------------------------------===//

def ExpSrc0 : RegisterOperand<VGPR_32> {
  let PrintMethod = "printExpSrc0";
  let ParserMatchClass = VReg32OrOffClass;
}

def ExpSrc1 : RegisterOperand<VGPR_32> {
  let PrintMethod = "printExpSrc1";
  let ParserMatchClass = VReg32OrOffClass;
}

def ExpSrc2 : RegisterOperand<VGPR_32> {
  let PrintMethod = "printExpSrc2";
  let ParserMatchClass = VReg32OrOffClass;
}

def ExpSrc3 : RegisterOperand<VGPR_32> {
  let PrintMethod = "printExpSrc3";
  let ParserMatchClass = VReg32OrOffClass;
}

class SDWASrc<ValueType vt> : RegisterOperand<VS_32> {
  let OperandNamespace = "AMDGPU";
  string Type = !if(isFloatType<vt>.ret, "FP", "INT");
  let OperandType = "OPERAND_REG_INLINE_C_"#Type#vt.Size;
  let DecoderMethod = "decodeSDWASrc"#vt.Size;
  let EncoderMethod = "getSDWASrcEncoding";
}

def SDWASrc_i32 : SDWASrc<i32>;
def SDWASrc_i16 : SDWASrc<i16>;
def SDWASrc_f32 : SDWASrc<f32>;
def SDWASrc_f16 : SDWASrc<f16>;

def SDWAVopcDst : BoolRC {
  let OperandNamespace = "AMDGPU";
  let OperandType = "OPERAND_SDWA_VOPC_DST";
  let EncoderMethod = "getSDWAVopcDstEncoding";
  let DecoderMethod = "decodeSDWAVopcDst";
  let PrintMethod = "printVOPDst";
}

class NamedMatchClass<string CName, bit Optional = 1> : AsmOperandClass {
  let Name = "Imm"#CName;
  let PredicateMethod = "is"#CName;
  let ParserMethod = !if(Optional, "parseOptionalOperand", "parse"#CName);
  let RenderMethod = "addImmOperands";
  let IsOptional = Optional;
  let DefaultMethod = !if(Optional, "default"#CName, ?);
}

class NamedOperandBit<string Name, AsmOperandClass MatchClass> : Operand<i1> {
  let PrintMethod = "print"#Name;
  let ParserMatchClass = MatchClass;
}

class NamedOperandBit_0<string Name, AsmOperandClass MatchClass> :
  OperandWithDefaultOps<i1, (ops (i1 0))> {
  let PrintMethod = "print"#Name;
  let ParserMatchClass = MatchClass;
}

class NamedOperandBit_1<string Name, AsmOperandClass MatchClass> :
  OperandWithDefaultOps<i1, (ops (i1 1))> {
  let PrintMethod = "print"#Name;
  let ParserMatchClass = MatchClass;
}

class NamedOperandU8<string Name, AsmOperandClass MatchClass> : Operand<i8> {
  let PrintMethod = "print"#Name;
  let ParserMatchClass = MatchClass;
}

class NamedOperandU16<string Name, AsmOperandClass MatchClass> : Operand<i16> {
  let PrintMethod = "print"#Name;
  let ParserMatchClass = MatchClass;
}

class NamedOperandU32<string Name, AsmOperandClass MatchClass> : Operand<i32> {
  let PrintMethod = "print"#Name;
  let ParserMatchClass = MatchClass;
}

class NamedOperandU32_0<string Name, AsmOperandClass MatchClass> :
  OperandWithDefaultOps<i32, (ops (i32 0))> {
  let PrintMethod = "print"#Name;
  let ParserMatchClass = MatchClass;
}

class NamedOperandU32Default0<string Name, AsmOperandClass MatchClass> :
  OperandWithDefaultOps<i32, (ops (i32 0))> {
  let PrintMethod = "print"#Name;
  let ParserMatchClass = MatchClass;
}

class NamedOperandU32Default1<string Name, AsmOperandClass MatchClass> :
  OperandWithDefaultOps<i32, (ops (i32 1))> {
  let PrintMethod = "print"#Name;
  let ParserMatchClass = MatchClass;
}

let OperandType = "OPERAND_IMMEDIATE" in {

def offen : NamedOperandBit<"Offen", NamedMatchClass<"Offen">>;
def idxen : NamedOperandBit<"Idxen", NamedMatchClass<"Idxen">>;
def addr64 : NamedOperandBit<"Addr64", NamedMatchClass<"Addr64">>;

def flat_offset : NamedOperandU16<"FlatOffset", NamedMatchClass<"FlatOffset">>;
def offset : NamedOperandU16<"Offset", NamedMatchClass<"Offset">>;
def offset0 : NamedOperandU8<"Offset0", NamedMatchClass<"Offset0">>;
def offset1 : NamedOperandU8<"Offset1", NamedMatchClass<"Offset1">>;

def gds : NamedOperandBit<"GDS", NamedMatchClass<"GDS">>;

def omod : NamedOperandU32<"OModSI", NamedMatchClass<"OModSI">>;
def omod0 : NamedOperandU32_0<"OModSI", NamedMatchClass<"OModSI">>;

// We need to make the cases with a default of 0 distinct from no
// default to help deal with some cases where the operand appears
// before a mandatory operand.
def clampmod : NamedOperandBit<"ClampSI", NamedMatchClass<"ClampSI">>;
def clampmod0 : NamedOperandBit_0<"ClampSI", NamedMatchClass<"ClampSI">>;
def highmod : NamedOperandBit<"High", NamedMatchClass<"High">>;

<<<<<<< HEAD
def SCCB : NamedOperandBit<"SCCB", NamedMatchClass<"SCCB">>;
def SCCB_0 : NamedOperandBit_0<"SCCB", NamedMatchClass<"SCCB">>;

def DLC : NamedOperandBit<"DLC", NamedMatchClass<"DLC">>;
def DLC_0 : NamedOperandBit_0<"DLC", NamedMatchClass<"DLC">>;

def GLC : NamedOperandBit<"GLC", NamedMatchClass<"GLC">>;
def GLC_0 : NamedOperandBit_0<"GLC", NamedMatchClass<"GLC">>;
def GLC_1 : NamedOperandBit_1<"GLC", NamedMatchClass<"GLC_1">>;

def SLC : NamedOperandBit<"SLC", NamedMatchClass<"SLC">>;
def SLC_0 : NamedOperandBit_0<"SLC", NamedMatchClass<"SLC">>;
=======
def CPol : NamedOperandU32<"CPol", NamedMatchClass<"CPol">>;
def CPol_0 : NamedOperandU32Default0<"CPol", NamedMatchClass<"CPol">>;
def CPol_GLC1 : NamedOperandU32Default1<"CPol", NamedMatchClass<"CPol">>;
>>>>>>> 2ab1d525

def TFE : NamedOperandBit<"TFE", NamedMatchClass<"TFE">>;
def TFE_0 : NamedOperandBit_0<"TFE", NamedMatchClass<"TFE">>;
def SWZ : NamedOperandBit<"SWZ", NamedMatchClass<"SWZ">>;
def SWZ_0 : NamedOperandBit_0<"SWZ", NamedMatchClass<"SWZ">>;
def UNorm : NamedOperandBit<"UNorm", NamedMatchClass<"UNorm">>;
def DA : NamedOperandBit<"DA", NamedMatchClass<"DA">>;
def R128A16 : NamedOperandBit<"R128A16", NamedMatchClass<"R128A16">>;
def GFX10A16 : NamedOperandBit<"GFX10A16", NamedMatchClass<"GFX10A16">>;
def D16 : NamedOperandBit<"D16", NamedMatchClass<"D16">>;
def LWE : NamedOperandBit<"LWE", NamedMatchClass<"LWE">>;
def exp_compr : NamedOperandBit<"ExpCompr", NamedMatchClass<"ExpCompr">>;
def exp_vm : NamedOperandBit<"ExpVM", NamedMatchClass<"ExpVM">>;

def FORMAT : NamedOperandU8<"FORMAT", NamedMatchClass<"FORMAT", 0>>;

def DMask : NamedOperandU16<"DMask", NamedMatchClass<"DMask">>;
def Dim : NamedOperandU8<"Dim", NamedMatchClass<"Dim", 0>>;

def dpp8 : NamedOperandU32<"DPP8", NamedMatchClass<"DPP8", 0>>;

def dpp_ctrl : NamedOperandU32<"DPPCtrl", NamedMatchClass<"DPPCtrl", 0>>;
def row_mask : NamedOperandU32<"RowMask", NamedMatchClass<"RowMask">>;
def bank_mask : NamedOperandU32<"BankMask", NamedMatchClass<"BankMask">>;
def bound_ctrl : NamedOperandBit<"BoundCtrl", NamedMatchClass<"BoundCtrl">>;
def FI : NamedOperandU32<"FI", NamedMatchClass<"FI">>;

def dst_sel : NamedOperandU32<"SDWADstSel", NamedMatchClass<"SDWADstSel">>;
def src0_sel : NamedOperandU32<"SDWASrc0Sel", NamedMatchClass<"SDWASrc0Sel">>;
def src1_sel : NamedOperandU32<"SDWASrc1Sel", NamedMatchClass<"SDWASrc1Sel">>;
def dst_unused : NamedOperandU32<"SDWADstUnused", NamedMatchClass<"SDWADstUnused">>;

def op_sel0 : NamedOperandU32Default0<"OpSel", NamedMatchClass<"OpSel">>;
def op_sel_hi0 : NamedOperandU32Default0<"OpSelHi", NamedMatchClass<"OpSelHi">>;
def neg_lo0 : NamedOperandU32Default0<"NegLo", NamedMatchClass<"NegLo">>;
def neg_hi0 : NamedOperandU32Default0<"NegHi", NamedMatchClass<"NegHi">>;

def blgp : NamedOperandU32<"BLGP", NamedMatchClass<"BLGP">>;
def cbsz : NamedOperandU32<"CBSZ", NamedMatchClass<"CBSZ">>;
def abid : NamedOperandU32<"ABID", NamedMatchClass<"ABID">>;

def hwreg : NamedOperandU32<"Hwreg", NamedMatchClass<"Hwreg", 0>>;

def exp_tgt : NamedOperandU32<"ExpTgt", NamedMatchClass<"ExpTgt", 0>> {

}

} // End OperandType = "OPERAND_IMMEDIATE"

class KImmMatchClass<int size> : AsmOperandClass {
  let Name = "KImmFP"#size;
  let PredicateMethod = "isKImmFP"#size;
  let ParserMethod = "parseImm";
  let RenderMethod = "addKImmFP"#size#"Operands";
}

class kimmOperand<ValueType vt> : Operand<vt> {
  let OperandNamespace = "AMDGPU";
  let OperandType = "OPERAND_KIMM"#vt.Size;
  let PrintMethod = "printU"#vt.Size#"ImmOperand";
  let ParserMatchClass = !cast<AsmOperandClass>("KImmFP"#vt.Size#"MatchClass");
  let DecoderMethod = "decodeOperand_f"#vt.Size#"kimm";
}

// 32-bit VALU immediate operand that uses the constant bus.
def KImmFP32MatchClass : KImmMatchClass<32>;
def f32kimm : kimmOperand<i32>;

// 32-bit VALU immediate operand with a 16-bit value that uses the
// constant bus.
def KImmFP16MatchClass : KImmMatchClass<16>;
def f16kimm : kimmOperand<i16>;

class FPInputModsMatchClass <int opSize> : AsmOperandClass {
  let Name = "RegOrImmWithFP"#opSize#"InputMods";
  let ParserMethod = "parseRegOrImmWithFPInputMods";
  let PredicateMethod = "isRegOrImmWithFP"#opSize#"InputMods";
}

def FP16InputModsMatchClass : FPInputModsMatchClass<16>;
def FP32InputModsMatchClass : FPInputModsMatchClass<32>;
def FP64InputModsMatchClass : FPInputModsMatchClass<64>;

class InputMods <AsmOperandClass matchClass> : Operand <i32> {
  let OperandNamespace = "AMDGPU";
  let OperandType = "OPERAND_INPUT_MODS";
  let ParserMatchClass = matchClass;
}

class FPInputMods <FPInputModsMatchClass matchClass> : InputMods <matchClass> {
  let PrintMethod = "printOperandAndFPInputMods";
}

def FP16InputMods : FPInputMods<FP16InputModsMatchClass>;
def FP32InputMods : FPInputMods<FP32InputModsMatchClass>;
def FP64InputMods : FPInputMods<FP64InputModsMatchClass>;

class IntInputModsMatchClass <int opSize> : AsmOperandClass {
  let Name = "RegOrImmWithInt"#opSize#"InputMods";
  let ParserMethod = "parseRegOrImmWithIntInputMods";
  let PredicateMethod = "isRegOrImmWithInt"#opSize#"InputMods";
}
def Int32InputModsMatchClass : IntInputModsMatchClass<32>;
def Int64InputModsMatchClass : IntInputModsMatchClass<64>;

class IntInputMods <IntInputModsMatchClass matchClass> : InputMods <matchClass> {
  let PrintMethod = "printOperandAndIntInputMods";
}
def Int32InputMods : IntInputMods<Int32InputModsMatchClass>;
def Int64InputMods : IntInputMods<Int64InputModsMatchClass>;

class OpSelModsMatchClass : AsmOperandClass {
  let Name = "OpSelMods";
  let ParserMethod = "parseRegOrImm";
  let PredicateMethod = "isRegOrImm";
}

def IntOpSelModsMatchClass : OpSelModsMatchClass;
def IntOpSelMods : InputMods<IntOpSelModsMatchClass>;

class FPSDWAInputModsMatchClass <int opSize> : AsmOperandClass {
  let Name = "SDWAWithFP"#opSize#"InputMods";
  let ParserMethod = "parseRegOrImmWithFPInputMods";
  let PredicateMethod = "isSDWAFP"#opSize#"Operand";
}

def FP16SDWAInputModsMatchClass : FPSDWAInputModsMatchClass<16>;
def FP32SDWAInputModsMatchClass : FPSDWAInputModsMatchClass<32>;

class FPSDWAInputMods <FPSDWAInputModsMatchClass matchClass> :
  InputMods <matchClass> {
  let PrintMethod = "printOperandAndFPInputMods";
}

def FP16SDWAInputMods : FPSDWAInputMods<FP16SDWAInputModsMatchClass>;
def FP32SDWAInputMods : FPSDWAInputMods<FP32SDWAInputModsMatchClass>;

def FPVRegInputModsMatchClass : AsmOperandClass {
  let Name = "VRegWithFPInputMods";
  let ParserMethod = "parseRegWithFPInputMods";
  let PredicateMethod = "isVRegWithInputMods";
}

def FPVRegInputMods : InputMods <FPVRegInputModsMatchClass> {
  let PrintMethod = "printOperandAndFPInputMods";
}

class IntSDWAInputModsMatchClass <int opSize> : AsmOperandClass {
  let Name = "SDWAWithInt"#opSize#"InputMods";
  let ParserMethod = "parseRegOrImmWithIntInputMods";
  let PredicateMethod = "isSDWAInt"#opSize#"Operand";
}

def Int16SDWAInputModsMatchClass : IntSDWAInputModsMatchClass<16>;
def Int32SDWAInputModsMatchClass : IntSDWAInputModsMatchClass<32>;

class IntSDWAInputMods <IntSDWAInputModsMatchClass matchClass> :
  InputMods <matchClass> {
  let PrintMethod = "printOperandAndIntInputMods";
}

def Int16SDWAInputMods : IntSDWAInputMods<Int16SDWAInputModsMatchClass>;
def Int32SDWAInputMods : IntSDWAInputMods<Int32SDWAInputModsMatchClass>;

def IntVRegInputModsMatchClass : AsmOperandClass {
  let Name = "VRegWithIntInputMods";
  let ParserMethod = "parseRegWithIntInputMods";
  let PredicateMethod = "isVRegWithInputMods";
}

def IntVRegInputMods : InputMods <IntVRegInputModsMatchClass> {
  let PrintMethod = "printOperandAndIntInputMods";
}

class PackedFPInputModsMatchClass <int opSize> : AsmOperandClass {
  let Name = "PackedFP"#opSize#"InputMods";
  let ParserMethod = "parseRegOrImm";
  let PredicateMethod = "isRegOrImm";
//  let PredicateMethod = "isPackedFP"#opSize#"InputMods";
}

class PackedIntInputModsMatchClass <int opSize> : AsmOperandClass {
  let Name = "PackedInt"#opSize#"InputMods";
  let ParserMethod = "parseRegOrImm";
  let PredicateMethod = "isRegOrImm";
//  let PredicateMethod = "isPackedInt"#opSize#"InputMods";
}

def PackedF16InputModsMatchClass : PackedFPInputModsMatchClass<16>;
def PackedI16InputModsMatchClass : PackedIntInputModsMatchClass<16>;

class PackedFPInputMods <PackedFPInputModsMatchClass matchClass> : InputMods <matchClass> {
//  let PrintMethod = "printPackedFPInputMods";
}

class PackedIntInputMods <PackedIntInputModsMatchClass matchClass> : InputMods <matchClass> {
  //let PrintMethod = "printPackedIntInputMods";
}

def PackedF16InputMods : PackedFPInputMods<PackedF16InputModsMatchClass>;
def PackedI16InputMods : PackedIntInputMods<PackedI16InputModsMatchClass>;

//===----------------------------------------------------------------------===//
// Complex patterns
//===----------------------------------------------------------------------===//

def DS1Addr1Offset : ComplexPattern<iPTR, 2, "SelectDS1Addr1Offset">;
def DS64Bit4ByteAligned : ComplexPattern<iPTR, 3, "SelectDS64Bit4ByteAligned">;
def DS128Bit8ByteAligned : ComplexPattern<iPTR, 3, "SelectDS128Bit8ByteAligned">;

def MOVRELOffset : ComplexPattern<iPTR, 2, "SelectMOVRELOffset">;

def VOP3Mods0 : ComplexPattern<untyped, 4, "SelectVOP3Mods0">;
def VOP3Mods  : ComplexPattern<untyped, 2, "SelectVOP3Mods">;
def VOP3NoMods : ComplexPattern<untyped, 1, "SelectVOP3NoMods">;
// VOP3Mods, but the input source is known to never be NaN.
def VOP3Mods_nnan : ComplexPattern<fAny, 2, "SelectVOP3Mods_NNaN">;

def VOP3OMods : ComplexPattern<untyped, 3, "SelectVOP3OMods">;

def VOP3PMods  : ComplexPattern<untyped, 2, "SelectVOP3PMods">;

def VOP3OpSel  : ComplexPattern<untyped, 2, "SelectVOP3OpSel">;

def VOP3OpSelMods  : ComplexPattern<untyped, 2, "SelectVOP3OpSelMods">;

def VOP3PMadMixMods  : ComplexPattern<untyped, 2, "SelectVOP3PMadMixMods">;

//===----------------------------------------------------------------------===//
// SI assembler operands
//===----------------------------------------------------------------------===//

def SIOperand {
  int ZERO = 0x80;
  int VCC = 0x6A;
  int FLAT_SCR = 0x68;
}

// This should be kept in sync with SISrcMods enum
def SRCMODS {
  int NONE = 0;
  int NEG = 1;
  int ABS = 2;
  int NEG_ABS = 3;

  int NEG_HI = ABS;
  int OP_SEL_0 = 4;
  int OP_SEL_1 = 8;
  int DST_OP_SEL = 8;
}

def DSTCLAMP {
  int NONE = 0;
  int ENABLE = 1;
}

def DSTOMOD {
  int NONE = 0;
}

def HWREG {
  int MODE = 1;
  int STATUS = 2;
  int TRAPSTS = 3;
  int HW_ID = 4;
  int GPR_ALLOC = 5;
  int LDS_ALLOC = 6;
  int IB_STS = 7;
  int MEM_BASES = 15;
  int TBA_LO = 16;
  int TBA_HI = 17;
  int TMA_LO = 18;
  int TMA_HI = 19;
  int FLAT_SCR_LO = 20;
  int FLAT_SCR_HI = 21;
  int XNACK_MASK = 22;
  int POPS_PACKER = 25;
  int SHADER_CYCLES = 29;
}

class getHwRegImm<int Reg, int Offset = 0, int Size = 32> {
  int ret = !and(!or(Reg,
                     !shl(Offset, 6),
                     !shl(!add(Size, -1), 11)), 65535);
}

//===----------------------------------------------------------------------===//
//
// SI Instruction multiclass helpers.
//
// Instructions with _32 take 32-bit operands.
// Instructions with _64 take 64-bit operands.
//
// VOP_* instructions can use either a 32-bit or 64-bit encoding.  The 32-bit
// encoding is the standard encoding, but instruction that make use of
// any of the instruction modifiers must use the 64-bit encoding.
//
// Instructions with _e32 use the 32-bit encoding.
// Instructions with _e64 use the 64-bit encoding.
//
//===----------------------------------------------------------------------===//

class SIMCInstr <string pseudo, int subtarget> {
  string PseudoInstr = pseudo;
  int Subtarget = subtarget;
}

//===----------------------------------------------------------------------===//
// Vector ALU classes
//===----------------------------------------------------------------------===//

class getNumSrcArgs<ValueType Src0, ValueType Src1, ValueType Src2> {
  int ret =
    !if (!eq(Src0.Value, untyped.Value),      0,
      !if (!eq(Src1.Value, untyped.Value),    1,   // VOP1
         !if (!eq(Src2.Value, untyped.Value), 2,   // VOP2
                                              3))); // VOP3
}

// Returns the register class to use for the destination of VOP[123C]
// instructions for the given VT.
class getVALUDstForVT<ValueType VT> {
  RegisterOperand ret = !if(!eq(VT.Size, 32), VOPDstOperand<VGPR_32>,
                          !if(!eq(VT.Size, 128), VOPDstOperand<VReg_128>,
                            !if(!eq(VT.Size, 64), VOPDstOperand<VReg_64>,
                              !if(!eq(VT.Size, 16), VOPDstOperand<VGPR_32>,
                              VOPDstS64orS32)))); // else VT == i1
}

// Returns the register class to use for the destination of VOP[12C]
// instructions with SDWA extension
class getSDWADstForVT<ValueType VT> {
  RegisterOperand ret = !if(!eq(VT.Size, 1),
                            SDWAVopcDst, // VOPC
                            VOPDstOperand<VGPR_32>); // VOP1/2 32-bit dst
}

// Returns the register class to use for source 0 of VOP[12C]
// instructions for the given VT.
class getVOPSrc0ForVT<ValueType VT> {
  bit isFP = isFloatType<VT>.ret;

  RegisterOperand ret =
    !if(isFP,
      !if(!eq(VT.Size, 64),
         VSrc_f64,
         !if(!eq(VT.Value, f16.Value),
            VSrc_f16,
            !if(!eq(VT.Value, v2f16.Value),
               VSrc_v2f16,
               !if(!eq(VT.Value, v4f16.Value),
                 AVSrc_64,
                 VSrc_f32
               )
            )
         )
       ),
       !if(!eq(VT.Size, 64),
          VSrc_b64,
          !if(!eq(VT.Value, i16.Value),
             VSrc_b16,
             !if(!eq(VT.Value, v2i16.Value),
                VSrc_v2b16,
                VSrc_b32
             )
          )
       )
    );
}

class getSOPSrcForVT<ValueType VT> {
  RegisterOperand ret = !if(!eq(VT.Size, 64), SSrc_b64, SSrc_b32);
}

// Returns the vreg register class to use for source operand given VT
class getVregSrcForVT<ValueType VT> {
  RegisterClass ret = !if(!eq(VT.Size, 128), VReg_128,
                        !if(!eq(VT.Size, 96), VReg_96,
                          !if(!eq(VT.Size, 64), VReg_64,
                            !if(!eq(VT.Size, 48), VReg_64,
                              VGPR_32))));
}

class getSDWASrcForVT <ValueType VT> {
  bit isFP = isFloatType<VT>.ret;
  RegisterOperand retFlt = !if(!eq(VT.Size, 16), SDWASrc_f16, SDWASrc_f32);
  RegisterOperand retInt = !if(!eq(VT.Size, 16), SDWASrc_i16, SDWASrc_i32);
  RegisterOperand ret = !if(isFP, retFlt, retInt);
}

// Returns the register class to use for sources of VOP3 instructions for the
// given VT.
class getVOP3SrcForVT<ValueType VT> {
  bit isFP = isFloatType<VT>.ret;
  RegisterOperand ret =
  !if(!eq(VT.Size, 128),
     VSrc_128,
     !if(!eq(VT.Size, 64),
        !if(isFP,
           !if(!eq(VT.Value, v2f32.Value),
               VSrc_v2f32,
               VSrc_f64),
           !if(!eq(VT.Value, v2i32.Value),
               VSrc_v2b32,
           VSrc_b64)),
        !if(!eq(VT.Value, i1.Value),
           SSrc_i1,
           !if(isFP,
              !if(!eq(VT.Value, f16.Value),
                 VSrc_f16,
                 !if(!eq(VT.Value, v2f16.Value),
                    VSrc_v2f16,
                    !if(!eq(VT.Value, v4f16.Value),
                      AVSrc_64,
                      VSrc_f32
                    )
                 )
              ),
              !if(!eq(VT.Value, i16.Value),
                 VSrc_b16,
                 !if(!eq(VT.Value, v2i16.Value),
                    VSrc_v2b16,
                    VSrc_b32
                 )
              )
           )
        )
     )
  );
}

// Float or packed int
class isModifierType<ValueType SrcVT> {
  bit ret = !or(!eq(SrcVT.Value, f16.Value),
                !eq(SrcVT.Value, f32.Value),
                !eq(SrcVT.Value, f64.Value),
                !eq(SrcVT.Value, v2f16.Value),
                !eq(SrcVT.Value, v2i16.Value),
                !eq(SrcVT.Value, v2f32.Value),
                !eq(SrcVT.Value, v2i32.Value));
}

// Return type of input modifiers operand for specified input operand
class getSrcMod <ValueType VT, bit EnableF32SrcMods> {
  bit isFP = isFloatType<VT>.ret;
  bit isPacked = isPackedType<VT>.ret;
  Operand ret =  !if(!eq(VT.Size, 64),
                     !if(isFP, FP64InputMods, Int64InputMods),
                       !if(isFP,
                         !if(!eq(VT.Value, f16.Value),
                            FP16InputMods,
                            FP32InputMods
                          ),
                         !if(EnableF32SrcMods, FP32InputMods, Int32InputMods))
                     );
}

class getOpSelMod <ValueType VT> {
  Operand ret = !if(!eq(VT.Value, f16.Value), FP16InputMods, IntOpSelMods);
}

// Return type of input modifiers operand specified input operand for DPP
class getSrcModDPP <ValueType VT> {
  bit isFP = isFloatType<VT>.ret;
  Operand ret = !if(isFP, FPVRegInputMods, IntVRegInputMods);
}

// Return type of input modifiers operand specified input operand for SDWA
class getSrcModSDWA <ValueType VT> {
  Operand ret = !if(!eq(VT.Value, f16.Value), FP16SDWAInputMods,
                !if(!eq(VT.Value, f32.Value), FP32SDWAInputMods,
                !if(!eq(VT.Value, i16.Value), Int16SDWAInputMods,
                Int32SDWAInputMods)));
}

// Returns the input arguments for VOP[12C] instructions for the given SrcVT.
class getIns32 <RegisterOperand Src0RC, RegisterClass Src1RC, int NumSrcArgs> {
  dag ret = !if(!eq(NumSrcArgs, 1), (ins Src0RC:$src0),               // VOP1
            !if(!eq(NumSrcArgs, 2), (ins Src0RC:$src0, Src1RC:$src1), // VOP2
                                    (ins)));
}

// Returns the input arguments for VOP3 instructions for the given SrcVT.
class getIns64 <RegisterOperand Src0RC, RegisterOperand Src1RC,
                RegisterOperand Src2RC, int NumSrcArgs,
                bit HasClamp, bit HasModifiers, bit HasSrc2Mods, bit HasOMod,
                Operand Src0Mod, Operand Src1Mod, Operand Src2Mod> {

  dag ret =
    !if (!eq(NumSrcArgs, 0),
      // VOP1 without input operands (V_NOP, V_CLREXCP)
      (ins),
      /* else */
    !if (!eq(NumSrcArgs, 1),
      !if (HasModifiers,
        // VOP1 with modifiers
        !if(HasOMod,
          (ins Src0Mod:$src0_modifiers, Src0RC:$src0,
               clampmod0:$clamp, omod0:$omod),
          (ins Src0Mod:$src0_modifiers, Src0RC:$src0,
               clampmod0:$clamp))
      /* else */,
        // VOP1 without modifiers
        !if (HasClamp,
          (ins Src0RC:$src0, clampmod0:$clamp),
          (ins Src0RC:$src0))
      /* endif */ ),
    !if (!eq(NumSrcArgs, 2),
      !if (HasModifiers,
        // VOP 2 with modifiers
        !if(HasOMod,
          (ins Src0Mod:$src0_modifiers, Src0RC:$src0,
               Src1Mod:$src1_modifiers, Src1RC:$src1,
               clampmod0:$clamp, omod0:$omod),
           (ins Src0Mod:$src0_modifiers, Src0RC:$src0,
               Src1Mod:$src1_modifiers, Src1RC:$src1,
               clampmod0:$clamp))
      /* else */,
        // VOP2 without modifiers
        !if (HasClamp,
          (ins Src0RC:$src0, Src1RC:$src1, clampmod0:$clamp),
          (ins Src0RC:$src0, Src1RC:$src1))

      /* endif */ )
    /* NumSrcArgs == 3 */,
      !if (HasModifiers,
        !if (HasSrc2Mods,
          // VOP3 with modifiers
          !if (HasOMod,
            (ins Src0Mod:$src0_modifiers, Src0RC:$src0,
                 Src1Mod:$src1_modifiers, Src1RC:$src1,
                 Src2Mod:$src2_modifiers, Src2RC:$src2,
                 clampmod0:$clamp, omod0:$omod),
            !if (HasClamp,
              (ins Src0Mod:$src0_modifiers, Src0RC:$src0,
                   Src1Mod:$src1_modifiers, Src1RC:$src1,
                   Src2Mod:$src2_modifiers, Src2RC:$src2,
                   clampmod0:$clamp),
              (ins Src0Mod:$src0_modifiers, Src0RC:$src0,
                   Src1Mod:$src1_modifiers, Src1RC:$src1,
                   Src2Mod:$src2_modifiers, Src2RC:$src2))),
          // VOP3 with modifiers except src2
          !if (HasOMod,
            (ins Src0Mod:$src0_modifiers, Src0RC:$src0,
                 Src1Mod:$src1_modifiers, Src1RC:$src1,
                 Src2RC:$src2, clampmod0:$clamp, omod0:$omod),
            !if (HasClamp,
              (ins Src0Mod:$src0_modifiers, Src0RC:$src0,
                   Src1Mod:$src1_modifiers, Src1RC:$src1,
                   Src2RC:$src2, clampmod0:$clamp),
              (ins Src0Mod:$src0_modifiers, Src0RC:$src0,
                   Src1Mod:$src1_modifiers, Src1RC:$src1,
                   Src2RC:$src2))))
      /* else */,
        // VOP3 without modifiers
        !if (HasClamp,
          (ins Src0RC:$src0, Src1RC:$src1, Src2RC:$src2, clampmod0:$clamp),
          (ins Src0RC:$src0, Src1RC:$src1, Src2RC:$src2))
      /* endif */ ))));
}

class getInsVOP3Base<RegisterOperand Src0RC, RegisterOperand Src1RC,
                RegisterOperand Src2RC, int NumSrcArgs,
                bit HasClamp, bit HasModifiers, bit HasSrc2Mods, bit HasOMod,
                Operand Src0Mod, Operand Src1Mod, Operand Src2Mod, bit HasOpSel,
                bit IsVOP3P> {
  // getInst64 handles clamp and omod. implicit mutex between vop3p and omod
  dag base = getIns64 <Src0RC, Src1RC, Src2RC, NumSrcArgs,
                HasClamp, HasModifiers, HasSrc2Mods, HasOMod,
                Src0Mod, Src1Mod, Src2Mod>.ret;
  dag opsel = (ins op_sel0:$op_sel);
  dag vop3pFields = (ins op_sel_hi0:$op_sel_hi, neg_lo0:$neg_lo, neg_hi0:$neg_hi);
  dag ret = !con(base,
                 !if(HasOpSel, opsel,(ins)),
                 !if(IsVOP3P, vop3pFields,(ins)));
}

class getInsVOP3P <RegisterOperand Src0RC, RegisterOperand Src1RC,
                   RegisterOperand Src2RC, int NumSrcArgs, bit HasClamp,
                   Operand Src0Mod, Operand Src1Mod, Operand Src2Mod> {
  dag ret = getInsVOP3Base<Src0RC, Src1RC, Src2RC, NumSrcArgs,
                    HasClamp, 1/*HasModifiers*/, 1/*HasSrc2Mods*/,
                    0/*HasOMod*/, Src0Mod, Src1Mod, Src2Mod,
                    1/*HasOpSel*/, 1/*IsVOP3P*/>.ret;
}

class getInsVOP3OpSel <RegisterOperand Src0RC, RegisterOperand Src1RC,
                       RegisterOperand Src2RC, int NumSrcArgs,
                       bit HasClamp, bit HasOMod,
                       Operand Src0Mod, Operand Src1Mod, Operand Src2Mod> {
  dag ret = getInsVOP3Base<Src0RC, Src1RC,
                    Src2RC, NumSrcArgs,
                    HasClamp, 1/*HasModifiers*/, 1/*HasSrc2Mods*/, HasOMod,
                    Src0Mod, Src1Mod, Src2Mod, 1/*HasOpSel*/, 0>.ret;
}

class getInsDPPBase <RegisterOperand OldRC, RegisterClass Src0RC, RegisterClass Src1RC,
                 int NumSrcArgs, bit HasModifiers,
                 Operand Src0Mod, Operand Src1Mod> {

  dag ret = !if (!eq(NumSrcArgs, 0),
                // VOP1 without input operands (V_NOP)
                (ins ),
            !if (!eq(NumSrcArgs, 1),
              !if (HasModifiers,
                // VOP1_DPP with modifiers
                (ins OldRC:$old, Src0Mod:$src0_modifiers,
                     Src0RC:$src0)
              /* else */,
                // VOP1_DPP without modifiers
                (ins OldRC:$old, Src0RC:$src0)
              /* endif */),
              !if (HasModifiers,
                // VOP2_DPP with modifiers
                (ins OldRC:$old,
                     Src0Mod:$src0_modifiers, Src0RC:$src0,
                     Src1Mod:$src1_modifiers, Src1RC:$src1)
              /* else */,
                // VOP2_DPP without modifiers
                (ins OldRC:$old,
                     Src0RC:$src0, Src1RC:$src1)
                )));
}

class getInsDPP <RegisterOperand OldRC, RegisterClass Src0RC, RegisterClass Src1RC,
                 int NumSrcArgs, bit HasModifiers,
                 Operand Src0Mod, Operand Src1Mod> {
  dag ret = !con(getInsDPPBase<OldRC, Src0RC, Src1RC, NumSrcArgs,
                               HasModifiers, Src0Mod, Src1Mod>.ret,
                 (ins dpp_ctrl:$dpp_ctrl, row_mask:$row_mask,
                  bank_mask:$bank_mask, bound_ctrl:$bound_ctrl));
}

class getInsDPP16 <RegisterOperand OldRC, RegisterClass Src0RC, RegisterClass Src1RC,
                 int NumSrcArgs, bit HasModifiers,
                 Operand Src0Mod, Operand Src1Mod> {
  dag ret = !con(getInsDPP<OldRC, Src0RC, Src1RC, NumSrcArgs,
                           HasModifiers, Src0Mod, Src1Mod>.ret,
                 (ins FI:$fi));
}

class getInsDPP8 <RegisterOperand OldRC, RegisterClass Src0RC, RegisterClass Src1RC,
                 int NumSrcArgs, bit HasModifiers,
                 Operand Src0Mod, Operand Src1Mod> {
  dag ret = !con(getInsDPPBase<OldRC, Src0RC, Src1RC, NumSrcArgs,
                               HasModifiers, Src0Mod, Src1Mod>.ret,
                 (ins dpp8:$dpp8, FI:$fi));
}


// Ins for SDWA
class getInsSDWA <RegisterOperand Src0RC, RegisterOperand Src1RC, int NumSrcArgs,
                  bit HasSDWAOMod, Operand Src0Mod, Operand Src1Mod,
                  ValueType DstVT> {

  dag ret = !if(!eq(NumSrcArgs, 0),
               // VOP1 without input operands (V_NOP)
               (ins),
            !if(!eq(NumSrcArgs, 1),
               // VOP1
               !if(!not(HasSDWAOMod),
                  // VOP1_SDWA without omod
                  (ins Src0Mod:$src0_modifiers, Src0RC:$src0,
                       clampmod:$clamp,
                       dst_sel:$dst_sel, dst_unused:$dst_unused,
                       src0_sel:$src0_sel),
                  // VOP1_SDWA with omod
                  (ins Src0Mod:$src0_modifiers, Src0RC:$src0,
                       clampmod:$clamp, omod:$omod,
                       dst_sel:$dst_sel, dst_unused:$dst_unused,
                       src0_sel:$src0_sel)),
            !if(!eq(NumSrcArgs, 2),
               !if(!eq(DstVT.Size, 1),
                  // VOPC_SDWA
                  (ins Src0Mod:$src0_modifiers, Src0RC:$src0,
                       Src1Mod:$src1_modifiers, Src1RC:$src1,
                       clampmod:$clamp, src0_sel:$src0_sel, src1_sel:$src1_sel),
                  // VOP2_SDWA
                  !if(!not(HasSDWAOMod),
                     // VOP2_SDWA without omod
                     (ins Src0Mod:$src0_modifiers, Src0RC:$src0,
                          Src1Mod:$src1_modifiers, Src1RC:$src1,
                          clampmod:$clamp,
                          dst_sel:$dst_sel, dst_unused:$dst_unused,
                          src0_sel:$src0_sel, src1_sel:$src1_sel),
                     // VOP2_SDWA with omod
                     (ins Src0Mod:$src0_modifiers, Src0RC:$src0,
                          Src1Mod:$src1_modifiers, Src1RC:$src1,
                          clampmod:$clamp, omod:$omod,
                          dst_sel:$dst_sel, dst_unused:$dst_unused,
                          src0_sel:$src0_sel, src1_sel:$src1_sel))),
            (ins)/* endif */)));
}

// Outs for DPP
class getOutsDPP <bit HasDst, ValueType DstVT, RegisterOperand DstRCDPP> {
  dag ret = !if(HasDst,
                !if(!eq(DstVT.Size, 1),
                    (outs), // no dst for VOPC, we use "vcc"-token as dst in SDWA VOPC instructions
                    (outs DstRCDPP:$vdst)),
                (outs)); // V_NOP
}

// Outs for SDWA
class getOutsSDWA <bit HasDst, ValueType DstVT, RegisterOperand DstRCSDWA> {
  dag ret = !if(HasDst,
                !if(!eq(DstVT.Size, 1),
                    (outs DstRCSDWA:$sdst),
                    (outs DstRCSDWA:$vdst)),
                (outs)); // V_NOP
}

// Returns the assembly string for the inputs and outputs of a VOP[12C]
// instruction.  This does not add the _e32 suffix, so it can be reused
// by getAsm64.
class getAsm32 <bit HasDst, int NumSrcArgs, ValueType DstVT = i32> {
  string dst = !if(!eq(DstVT.Size, 1), "$sdst", "$vdst"); // use $sdst for VOPC
  string src0 = ", $src0";
  string src1 = ", $src1";
  string src2 = ", $src2";
  string ret = !if(HasDst, dst, "") #
               !if(!eq(NumSrcArgs, 1), src0, "") #
               !if(!eq(NumSrcArgs, 2), src0#src1, "") #
               !if(!eq(NumSrcArgs, 3), src0#src1#src2, "");
}

// Returns the assembly string for the inputs and outputs of a VOP3
// instruction.
class getAsm64 <bit HasDst, int NumSrcArgs, bit HasIntClamp, bit HasModifiers,
                bit HasOMod, ValueType DstVT = i32> {
  string dst = !if(!eq(DstVT.Size, 1), "$sdst", "$vdst"); // use $sdst for VOPC
  string src0 = !if(!eq(NumSrcArgs, 1), "$src0_modifiers", "$src0_modifiers,");
  string src1 = !if(!eq(NumSrcArgs, 1), "",
                   !if(!eq(NumSrcArgs, 2), " $src1_modifiers",
                                           " $src1_modifiers,"));
  string src2 = !if(!eq(NumSrcArgs, 3), " $src2_modifiers", "");
  string iclamp = !if(HasIntClamp, "$clamp", "");
  string ret =
  !if(!not(HasModifiers),
      getAsm32<HasDst, NumSrcArgs, DstVT>.ret # iclamp,
      dst#", "#src0#src1#src2#"$clamp"#!if(HasOMod, "$omod", ""));
}

// Returns the assembly string for the inputs and outputs of a VOP3P
// instruction.
class getAsmVOP3P <int NumSrcArgs, bit HasModifiers,
                   bit HasClamp> {
  string dst = "$vdst";
  string src0 = !if(!eq(NumSrcArgs, 1), "$src0", "$src0,");
  string src1 = !if(!eq(NumSrcArgs, 1), "",
                   !if(!eq(NumSrcArgs, 2), " $src1",
                                           " $src1,"));
  string src2 = !if(!eq(NumSrcArgs, 3), " $src2", "");

  string mods = !if(HasModifiers, "$neg_lo$neg_hi", "");
  string clamp = !if(HasClamp, "$clamp", "");

  // Each modifier is printed as an array of bits for each operand, so
  // all operands are printed as part of src0_modifiers.
  string ret = dst#", "#src0#src1#src2#"$op_sel$op_sel_hi"#mods#clamp;
}

class getAsmVOP3OpSel <int NumSrcArgs,
                       bit HasClamp,
                       bit Src0HasMods,
                       bit Src1HasMods,
                       bit Src2HasMods> {
  string dst = "$vdst";

  string isrc0 = !if(!eq(NumSrcArgs, 1), "$src0", "$src0,");
  string isrc1 = !if(!eq(NumSrcArgs, 1), "",
                     !if(!eq(NumSrcArgs, 2), " $src1",
                                             " $src1,"));
  string isrc2 = !if(!eq(NumSrcArgs, 3), " $src2", "");

  string fsrc0 = !if(!eq(NumSrcArgs, 1), "$src0_modifiers", "$src0_modifiers,");
  string fsrc1 = !if(!eq(NumSrcArgs, 1), "",
                     !if(!eq(NumSrcArgs, 2), " $src1_modifiers",
                                             " $src1_modifiers,"));
  string fsrc2 = !if(!eq(NumSrcArgs, 3), " $src2_modifiers", "");

  string src0 = !if(Src0HasMods, fsrc0, isrc0);
  string src1 = !if(Src1HasMods, fsrc1, isrc1);
  string src2 = !if(Src2HasMods, fsrc2, isrc2);

  string clamp = !if(HasClamp, "$clamp", "");

  string ret = dst#", "#src0#src1#src2#"$op_sel"#clamp;
}

class getAsmDPP <bit HasDst, int NumSrcArgs, bit HasModifiers, ValueType DstVT = i32> {
  string dst = !if(HasDst,
                   !if(!eq(DstVT.Size, 1),
                       "$sdst",
                       "$vdst"),
                    ""); // use $sdst for VOPC
  string src0 = !if(!eq(NumSrcArgs, 1), "$src0_modifiers", "$src0_modifiers,");
  string src1 = !if(!eq(NumSrcArgs, 1), "",
                   !if(!eq(NumSrcArgs, 2), " $src1_modifiers",
                                           " $src1_modifiers,"));
  string args = !if(!not(HasModifiers),
                     getAsm32<0, NumSrcArgs, DstVT>.ret,
                     ", "#src0#src1);
  string ret = dst#args#" $dpp_ctrl$row_mask$bank_mask$bound_ctrl";
}

class getAsmDPP16 <bit HasDst, int NumSrcArgs, bit HasModifiers, ValueType DstVT = i32> {
  string ret = getAsmDPP<HasDst, NumSrcArgs, HasModifiers, DstVT>.ret#"$fi";
}

class getAsmDPP8 <bit HasDst, int NumSrcArgs, bit HasModifiers, ValueType DstVT = i32>
  : getAsmDPP<HasDst, NumSrcArgs, HasModifiers, DstVT> {
  let ret = dst#args#" $dpp8$fi";
}


class getAsmSDWA <bit HasDst, int NumSrcArgs, ValueType DstVT = i32> {
  string dst = !if(HasDst,
                   !if(!eq(DstVT.Size, 1),
                       " vcc", // use vcc token as dst for VOPC instructioins
                       "$vdst"),
                    "");
  string src0 = "$src0_modifiers";
  string src1 = "$src1_modifiers";
  string args = !if(!eq(NumSrcArgs, 0),
                    "",
                    !if(!eq(NumSrcArgs, 1),
                        ", "#src0#"$clamp",
                        ", "#src0#", "#src1#"$clamp"
                     )
                );
  string sdwa = !if(!eq(NumSrcArgs, 0),
                    "",
                    !if(!eq(NumSrcArgs, 1),
                        " $dst_sel $dst_unused $src0_sel",
                        !if(!eq(DstVT.Size, 1),
                            " $src0_sel $src1_sel", // No dst_sel and dst_unused for VOPC
                            " $dst_sel $dst_unused $src0_sel $src1_sel"
                        )
                    )
                );
  string ret = dst#args#sdwa;
}

class getAsmSDWA9 <bit HasDst, bit HasOMod, int NumSrcArgs,
                   ValueType DstVT = i32> {
  string dst = !if(HasDst,
                   !if(!eq(DstVT.Size, 1),
                       "$sdst", // VOPC
                       "$vdst"), // VOP1/2
                    "");
  string src0 = "$src0_modifiers";
  string src1 = "$src1_modifiers";
  string out_mods = !if(!not(HasOMod), "$clamp", "$clamp$omod");
  string args = !if(!eq(NumSrcArgs, 0), "",
                    !if(!eq(NumSrcArgs, 1),
                        ", "#src0,
                        ", "#src0#", "#src1
                     )
                );
  string sdwa = !if(!eq(NumSrcArgs, 0), "",
                    !if(!eq(NumSrcArgs, 1),
                        out_mods#" $dst_sel $dst_unused $src0_sel",
                        !if(!eq(DstVT.Size, 1),
                            " $src0_sel $src1_sel", // No dst_sel, dst_unused and output modifiers for VOPC
                            out_mods#" $dst_sel $dst_unused $src0_sel $src1_sel"
                        )
                    )
                );
  string ret = dst#args#sdwa;
}

class getHas64BitOps <int NumSrcArgs, ValueType DstVT, ValueType Src0VT,
                      ValueType Src1VT> {
  bit ret = !if(!eq(NumSrcArgs, 3),
                0,
                !if(!eq(DstVT.Size, 64),
                    1,
                    !if(!eq(Src0VT.Size, 64),
                        1,
                        !if(!eq(Src1VT.Size, 64),
                            1,
                            0
                        )
                    )
                )
            );
}

class getHasSDWA <int NumSrcArgs, ValueType DstVT = i32, ValueType Src0VT = i32,
                  ValueType Src1VT = i32> {
  bit ret = !if(!eq(NumSrcArgs, 3),
                0, // NumSrcArgs == 3 - No SDWA for VOP3
                !if(!eq(DstVT.Size, 64),
                    0, // 64-bit dst - No SDWA for 64-bit operands
                    !if(!eq(Src0VT.Size, 64),
                        0, // 64-bit src0
                        !if(!eq(Src1VT.Size, 64),
                            0, // 64-bit src2
                            1
                        )
                    )
                )
            );
}

class getHasDPP <int NumSrcArgs> {
  bit ret = !if(!eq(NumSrcArgs, 3),
                0, // NumSrcArgs == 3 - No DPP for VOP3
                1);
}

class getHasExt64BitDPP <int NumSrcArgs, ValueType DstVT = i32, ValueType Src0VT = i32,
                 ValueType Src1VT = i32> {
<<<<<<< HEAD
  bit ret = !if(!eq(NumSrcArgs, 3),
                0, // NumSrcArgs == 3 - No DPP for VOP3
                1);
}

class getHasExt64BitDPP <int NumSrcArgs, ValueType DstVT = i32, ValueType Src0VT = i32,
                 ValueType Src1VT = i32> {
  bit ret = !and(getHasDPP<NumSrcArgs, DstVT, Src0VT, Src1VT>.ret,
=======
  bit ret = !and(getHasDPP<NumSrcArgs>.ret,
>>>>>>> 2ab1d525
                 getHas64BitOps<NumSrcArgs, DstVT, Src0VT, Src1VT>.ret);
}

// Function that checks if instruction supports DPP and SDWA
class getHasExt <int NumSrcArgs, ValueType DstVT = i32, ValueType Src0VT = i32,
                 ValueType Src1VT = i32> {
<<<<<<< HEAD
  bit ret = !or(getHasDPP<NumSrcArgs, DstVT, Src0VT, Src1VT>.ret,
=======
  bit ret = !or(getHasDPP<NumSrcArgs>.ret,
>>>>>>> 2ab1d525
                getHasSDWA<NumSrcArgs, DstVT, Src0VT, Src1VT>.ret);
}

// Return an AGPR+VGPR operand class for the given VGPR register class.
class getLdStRegisterOperand<RegisterClass RC> {
  RegisterOperand ret =
    !if(!eq(RC.Size, 32), AVLdSt_32,
      !if(!eq(RC.Size, 64), AVLdSt_64,
        !if(!eq(RC.Size, 96), AVLdSt_96,
          !if(!eq(RC.Size, 128), AVLdSt_128,
            !if(!eq(RC.Size, 160), AVLdSt_160,
              RegisterOperand<VReg_1> // invalid register
    )))));
}

class BitOr<bit a, bit b> {
  bit ret = !if(a, 1, !if(b, 1, 0));
}

class BitAnd<bit a, bit b> {
  bit ret = !if(a, !if(b, 1, 0), 0);
}

def PatGenMode {
  int NoPattern = 0;
  int Pattern   = 1;
}

class VOPProfile <list<ValueType> _ArgVT, bit _EnableF32SrcMods = 0,
                  bit _EnableClamp = 0> {

  field list<ValueType> ArgVT = _ArgVT;
  field bit EnableF32SrcMods = _EnableF32SrcMods;
  field bit EnableClamp = _EnableClamp;

  field ValueType DstVT = ArgVT[0];
  field ValueType Src0VT = ArgVT[1];
  field ValueType Src1VT = ArgVT[2];
  field ValueType Src2VT = ArgVT[3];
  field RegisterOperand DstRC = getVALUDstForVT<DstVT>.ret;
  field RegisterOperand DstRCDPP = getVALUDstForVT<DstVT>.ret;
  field RegisterOperand DstRCSDWA = getSDWADstForVT<DstVT>.ret;
  field RegisterOperand Src0RC32 = getVOPSrc0ForVT<Src0VT>.ret;
  field RegisterClass Src1RC32 = getVregSrcForVT<Src1VT>.ret;
  field RegisterOperand Src0RC64 = getVOP3SrcForVT<Src0VT>.ret;
  field RegisterOperand Src1RC64 = getVOP3SrcForVT<Src1VT>.ret;
  field RegisterOperand Src2RC64 = getVOP3SrcForVT<Src2VT>.ret;
  field RegisterClass Src0DPP = getVregSrcForVT<Src0VT>.ret;
  field RegisterClass Src1DPP = getVregSrcForVT<Src1VT>.ret;
  field RegisterOperand Src0SDWA = getSDWASrcForVT<Src0VT>.ret;
  field RegisterOperand Src1SDWA = getSDWASrcForVT<Src0VT>.ret;
  field Operand Src0Mod = getSrcMod<Src0VT, EnableF32SrcMods>.ret;
  field Operand Src1Mod = getSrcMod<Src1VT, EnableF32SrcMods>.ret;
  field Operand Src2Mod = getSrcMod<Src2VT, EnableF32SrcMods>.ret;
  field Operand Src0ModDPP = getSrcModDPP<Src0VT>.ret;
  field Operand Src1ModDPP = getSrcModDPP<Src1VT>.ret;
  field Operand Src0ModSDWA = getSrcModSDWA<Src0VT>.ret;
  field Operand Src1ModSDWA = getSrcModSDWA<Src1VT>.ret;


  field bit HasDst = !ne(DstVT.Value, untyped.Value);
  field bit HasDst32 = HasDst;
  field bit EmitDst = HasDst; // force dst encoding, see v_movreld_b32 special case
  field bit EmitDstSel = EmitDst;
  field int NumSrcArgs = getNumSrcArgs<Src0VT, Src1VT, Src2VT>.ret;
  field bit HasSrc0 = !ne(Src0VT.Value, untyped.Value);
  field bit HasSrc1 = !ne(Src1VT.Value, untyped.Value);
  field bit HasSrc2 = !ne(Src2VT.Value, untyped.Value);

  // HasSrc*FloatMods affects the SDWA encoding. We ignore EnableF32SrcMods.
  field bit HasSrc0FloatMods = isFloatType<Src0VT>.ret;
  field bit HasSrc1FloatMods = isFloatType<Src1VT>.ret;
  field bit HasSrc2FloatMods = isFloatType<Src2VT>.ret;

  // HasSrc*IntMods affects the SDWA encoding. We ignore EnableF32SrcMods.
  field bit HasSrc0IntMods = isIntType<Src0VT>.ret;
  field bit HasSrc1IntMods = isIntType<Src1VT>.ret;
  field bit HasSrc2IntMods = isIntType<Src2VT>.ret;

  field bit HasClamp = !or(isModifierType<Src0VT>.ret, EnableClamp);
  field bit HasSDWAClamp = EmitDst;
  field bit HasFPClamp = !and(isFloatType<DstVT>.ret, HasClamp);
  field bit HasIntClamp = !if(isFloatType<DstVT>.ret, 0, HasClamp);
  field bit HasClampLo = HasClamp;
  field bit HasClampHi = !and(isPackedType<DstVT>.ret, HasClamp);
  field bit HasHigh = 0;

  field bit IsPacked = isPackedType<Src0VT>.ret;
  field bit HasOpSel = IsPacked;
  field bit HasOMod = !if(HasOpSel, 0, isFloatType<DstVT>.ret);
  field bit HasSDWAOMod = isFloatType<DstVT>.ret;

  field bit HasModifiers = !or(isModifierType<Src0VT>.ret,
                               isModifierType<Src1VT>.ret,
                               isModifierType<Src2VT>.ret,
                               HasOMod,
                               EnableF32SrcMods);

  field bit HasSrc0Mods = HasModifiers;
  field bit HasSrc1Mods = !if(HasModifiers, !or(HasSrc1FloatMods, HasSrc1IntMods), 0);
  field bit HasSrc2Mods = !if(HasModifiers, !or(HasSrc2FloatMods, HasSrc2IntMods), 0);

  field bit HasExt = getHasExt<NumSrcArgs, DstVT, Src0VT, Src1VT>.ret;
<<<<<<< HEAD
  field bit HasExtDPP = getHasDPP<NumSrcArgs, DstVT, Src0VT, Src1VT>.ret;
=======
  field bit HasExtDPP = getHasDPP<NumSrcArgs>.ret;
>>>>>>> 2ab1d525
  field bit HasExt64BitDPP = getHasExt64BitDPP<NumSrcArgs, DstVT, Src0VT, Src1VT>.ret;
  field bit HasExtSDWA = getHasSDWA<NumSrcArgs, DstVT, Src0VT, Src1VT>.ret;
  field bit HasExtSDWA9 = HasExtSDWA;
  field int NeedPatGen = PatGenMode.NoPattern;

  field bit IsMAI = 0;
  field bit IsDOT = 0;
  field bit IsSingle = 0;

  field Operand Src0PackedMod = !if(HasSrc0FloatMods, PackedF16InputMods, PackedI16InputMods);
  field Operand Src1PackedMod = !if(HasSrc1FloatMods, PackedF16InputMods, PackedI16InputMods);
  field Operand Src2PackedMod = !if(HasSrc2FloatMods, PackedF16InputMods, PackedI16InputMods);

  field dag Outs = !if(HasDst,(outs DstRC:$vdst),(outs));

  // VOP3b instructions are a special case with a second explicit
  // output. This is manually overridden for them.
  field dag Outs32 = Outs;
  field dag Outs64 = Outs;
  field dag OutsDPP = getOutsDPP<HasDst, DstVT, DstRCDPP>.ret;
  field dag OutsDPP8 = getOutsDPP<HasDst, DstVT, DstRCDPP>.ret;
  field dag OutsSDWA = getOutsSDWA<HasDst, DstVT, DstRCSDWA>.ret;

  field dag Ins32 = getIns32<Src0RC32, Src1RC32, NumSrcArgs>.ret;
  field dag Ins64 = getIns64<Src0RC64, Src1RC64, Src2RC64, NumSrcArgs,
                             HasIntClamp, HasModifiers, HasSrc2Mods,
                             HasOMod, Src0Mod, Src1Mod, Src2Mod>.ret;
  field dag InsVOP3P = getInsVOP3P<Src0RC64, Src1RC64, Src2RC64,
                                   NumSrcArgs, HasClamp,
                                   Src0PackedMod, Src1PackedMod, Src2PackedMod>.ret;
  field dag InsVOP3OpSel = getInsVOP3OpSel<Src0RC64, Src1RC64, Src2RC64,
                                NumSrcArgs, HasClamp, HasOMod,
                                getOpSelMod<Src0VT>.ret,
                                getOpSelMod<Src1VT>.ret,
                                getOpSelMod<Src2VT>.ret>.ret;
  field dag InsDPP = !if(HasExtDPP,
                         getInsDPP<DstRCDPP, Src0DPP, Src1DPP, NumSrcArgs,
                                   HasModifiers, Src0ModDPP, Src1ModDPP>.ret,
                         (ins));
  field dag InsDPP16 = getInsDPP16<DstRCDPP, Src0DPP, Src1DPP, NumSrcArgs,
                                   HasModifiers, Src0ModDPP, Src1ModDPP>.ret;
  field dag InsDPP8 = getInsDPP8<DstRCDPP, Src0DPP, Src1DPP, NumSrcArgs, 0,
                                 Src0ModDPP, Src1ModDPP>.ret;
  field dag InsSDWA = getInsSDWA<Src0SDWA, Src1SDWA, NumSrcArgs,
                                 HasSDWAOMod, Src0ModSDWA, Src1ModSDWA,
                                 DstVT>.ret;


  field string Asm32 = getAsm32<HasDst, NumSrcArgs, DstVT>.ret;
  field string Asm64 = getAsm64<HasDst, NumSrcArgs, HasIntClamp, HasModifiers, HasOMod, DstVT>.ret;
  field string AsmVOP3P = getAsmVOP3P<NumSrcArgs, HasModifiers, HasClamp>.ret;
  field string AsmVOP3OpSel = getAsmVOP3OpSel<NumSrcArgs,
                                              HasClamp,
                                              HasSrc0FloatMods,
                                              HasSrc1FloatMods,
                                              HasSrc2FloatMods>.ret;
  field string AsmDPP = !if(HasExtDPP,
                            getAsmDPP<HasDst, NumSrcArgs, HasModifiers, DstVT>.ret, "");
  field string AsmDPP16 = getAsmDPP16<HasDst, NumSrcArgs, HasModifiers, DstVT>.ret;
  // DPP8 encoding has no fields for modifiers, and it is enforced by setting
  // the asm operand name via this HasModifiers flag
  field string AsmDPP8 = getAsmDPP8<HasDst, NumSrcArgs, 0 /*HasModifiers*/, DstVT>.ret;
  field string AsmSDWA = getAsmSDWA<HasDst, NumSrcArgs, DstVT>.ret;
  field string AsmSDWA9 = getAsmSDWA9<HasDst, HasSDWAOMod, NumSrcArgs, DstVT>.ret;

  field string TieRegDPP = "$old";
}

class VOP_NO_EXT <VOPProfile p> : VOPProfile <p.ArgVT> {
  let HasExt = 0;
  let HasExtDPP = 0;
  let HasExt64BitDPP = 0;
  let HasExtSDWA = 0;
  let HasExtSDWA9 = 0;
}

class VOP_PAT_GEN <VOPProfile p, int mode=PatGenMode.NoPattern> : VOPProfile <p.ArgVT> {
  let NeedPatGen = mode;
}

def VOP_F16_F16 : VOPProfile <[f16, f16, untyped, untyped]>;
def VOP_F16_I16 : VOPProfile <[f16, i16, untyped, untyped]>;
def VOP_I16_F16 : VOPProfile <[i16, f16, untyped, untyped]>;

def VOP_F16_F16_F16 : VOPProfile <[f16, f16, f16, untyped]>;
def VOP_F16_F16_I16 : VOPProfile <[f16, f16, i16, untyped]>;
def VOP_F16_F16_I32 : VOPProfile <[f16, f16, i32, untyped]>;
def VOP_I16_I16_I16 : VOPProfile <[i16, i16, i16, untyped]>;
def VOP_I16_I16_I16_ARITH : VOPProfile <[i16, i16, i16, untyped], 0, /*EnableClamp=*/1>;

def VOP_I16_I16_I16_I16 : VOPProfile <[i16, i16, i16, i16, untyped]>;
def VOP_F16_F16_F16_F16 : VOPProfile <[f16, f16, f16, f16, untyped]>;

def VOP_I32_I16_I16_I32 : VOPProfile <[i32, i16, i16, i32, untyped]>;

def VOP_V2F16_V2F16_V2F16 : VOPProfile <[v2f16, v2f16, v2f16, untyped]>;
def VOP_V2I16_V2I16_V2I16 : VOPProfile <[v2i16, v2i16, v2i16, untyped]>;
def VOP_B32_F16_F16 : VOPProfile <[i32, f16, f16, untyped]>;

def VOP_V2F16_V2F16_V2F16_V2F16 : VOPProfile <[v2f16, v2f16, v2f16, v2f16]>;
def VOP_V2I16_V2I16_V2I16_V2I16 : VOPProfile <[v2i16, v2i16, v2i16, v2i16]>;
def VOP_V2I16_F32_F32 : VOPProfile <[v2i16, f32, f32, untyped]>;
def VOP_V2I16_I32_I32 : VOPProfile <[v2i16, i32, i32, untyped]>;

def VOP_F32_V2F16_V2F16_V2F16 : VOPProfile <[f32, v2f16, v2f16, v2f16]>;

def VOP_NONE : VOPProfile <[untyped, untyped, untyped, untyped]>;

def VOP_F32_F32 : VOPProfile <[f32, f32, untyped, untyped]>;
def VOP_F32_F64 : VOPProfile <[f32, f64, untyped, untyped]>;
def VOP_F32_I32 : VOPProfile <[f32, i32, untyped, untyped]>;
def VOP_F64_F32 : VOPProfile <[f64, f32, untyped, untyped]>;
def VOP_F64_F64 : VOPProfile <[f64, f64, untyped, untyped]>;
def VOP_F64_I32 : VOPProfile <[f64, i32, untyped, untyped]>;
def VOP_I32_F32 : VOPProfile <[i32, f32, untyped, untyped]>;
def VOP_I32_F64 : VOPProfile <[i32, f64, untyped, untyped]>;
def VOP_I32_I32 : VOPProfile <[i32, i32, untyped, untyped]>;
def VOP_F16_F32 : VOPProfile <[f16, f32, untyped, untyped]>;
def VOP_F32_F16 : VOPProfile <[f32, f16, untyped, untyped]>;
def VOP_I64_I64 : VOPProfile <[i64, i64, untyped, untyped]>;

def VOP_F32_F32_F16 : VOPProfile <[f32, f32, f16, untyped]>;
def VOP_F32_F32_F32 : VOPProfile <[f32, f32, f32, untyped]>;
def VOP_F32_F32_I32 : VOPProfile <[f32, f32, i32, untyped]>;
def VOP_F64_F64_F64 : VOPProfile <[f64, f64, f64, untyped]>;
def VOP_F64_F64_I32 : VOPProfile <[f64, f64, i32, untyped]>;
def VOP_I32_F32_F32 : VOPProfile <[i32, f32, f32, untyped]>;
def VOP_I32_F32_I32 : VOPProfile <[i32, f32, i32, untyped]>;
def VOP_I32_I32_I32 : VOPProfile <[i32, i32, i32, untyped]>;
def VOP_I32_I32_I32_ARITH : VOPProfile <[i32, i32, i32, untyped], 0, /*EnableClamp=*/1>;
def VOP_V2F16_F32_F32 : VOPProfile <[v2f16, f32, f32, untyped]>;
def VOP_F32_F16_F16_F16 : VOPProfile <[f32, f16, f16, f16]>;

def VOP_I64_I64_I32 : VOPProfile <[i64, i64, i32, untyped]>;
def VOP_I64_I32_I64 : VOPProfile <[i64, i32, i64, untyped]>;
def VOP_I64_I64_I64 : VOPProfile <[i64, i64, i64, untyped]>;

def VOP_F16_F32_F16_F32 : VOPProfile <[f16, f32, f16, f32]>;
def VOP_F32_F32_F16_F16 : VOPProfile <[f32, f32, f16, f16]>;
def VOP_F32_F32_F32_F32 : VOPProfile <[f32, f32, f32, f32]>;
def VOP_F64_F64_F64_F64 : VOPProfile <[f64, f64, f64, f64]>;
def VOP_I32_I32_I32_I32 : VOPProfile <[i32, i32, i32, i32]>;
def VOP_I64_I32_I32_I64 : VOPProfile <[i64, i32, i32, i64]>;
def VOP_I32_F32_I32_I32 : VOPProfile <[i32, f32, i32, i32]>;
def VOP_I64_I64_I32_I64 : VOPProfile <[i64, i64, i32, i64]>;
def VOP_V4I32_I64_I32_V4I32 : VOPProfile <[v4i32, i64, i32, v4i32]>;

def VOP_F32_V2F16_V2F16_F32 : VOPProfile <[f32, v2f16, v2f16, f32]>;
def VOP_I32_V2I16_V2I16_I32 : VOPProfile <[i32, v2i16, v2i16, i32]>;

def VOP_V4F32_F32_F32_V4F32       : VOPProfile <[v4f32,  f32,   f32,   v4f32]>;
def VOP_V16F32_F32_F32_V16F32     : VOPProfile <[v16f32, f32,   f32,   v16f32]>;
def VOP_V32F32_F32_F32_V32F32     : VOPProfile <[v32f32, f32,   f32,   v32f32]>;
def VOP_V4F32_V4F16_V4F16_V4F32   : VOPProfile <[v4f32,  v4f16, v4f16, v4f32]>;
def VOP_V16F32_V4F16_V4F16_V16F32 : VOPProfile <[v16f32, v4f16, v4f16, v16f32]>;
def VOP_V32F32_V4F16_V4F16_V32F32 : VOPProfile <[v32f32, v4f16, v4f16, v32f32]>;
def VOP_V4F32_V2I16_V2I16_V4F32   : VOPProfile <[v4f32,  v2i16, v2i16, v4f32]>;
def VOP_V16F32_V2I16_V2I16_V16F32 : VOPProfile <[v16f32, v2i16, v2i16, v16f32]>;
def VOP_V32F32_V2I16_V2I16_V32F32 : VOPProfile <[v32f32, v2i16, v2i16, v32f32]>;
def VOP_V4I32_I32_I32_V4I32       : VOPProfile <[v4i32,  i32,   i32,   v4i32]>;
def VOP_V16I32_I32_I32_V16I32     : VOPProfile <[v16i32, i32,   i32,   v16i32]>;
def VOP_V32I32_I32_I32_V32I32     : VOPProfile <[v32i32, i32,   i32,   v32i32]>;

def VOP_V4F64_F64_F64_V4F64 : VOPProfile <[v4f64, f64, f64, v4f64]>;
def VOP_V1F64_F64_F64_V1F64 : VOPProfile <[v1f64, f64, f64, v1f64]>;

def VOP_V2F32_V2F32_V2F32_V2F32   : VOPProfile <[v2f32,  v2f32, v2f32, v2f32]>;
def VOP_V2F32_V2F32_V2F32         : VOPProfile <[v2f32,  v2f32, v2f32, untyped]>;
def VOP_V2I32_V2I32_V2I32         : VOPProfile <[v2i32,  v2i32, v2i32, untyped]>;
def VOP_V4F32_V4I16_V4I16_V4F32   : VOPProfile <[v4f32,  v4i16, v4i16, v4f32]>;
def VOP_V16F32_V4I16_V4I16_V16F32 : VOPProfile <[v16f32, v4i16, v4i16, v16f32]>;
def VOP_V32F32_V4I16_V4I16_V32F32 : VOPProfile <[v32f32, v4i16, v4i16, v32f32]>;

class Commutable_REV <string revOp, bit isOrig> {
  string RevOp = revOp;
  bit IsOrig = isOrig;
}

class AtomicNoRet <string noRetOp, bit isRet> {
  string NoRetOp = noRetOp;
  bit IsRet = isRet;
}

//===----------------------------------------------------------------------===//
// Interpolation opcodes
//===----------------------------------------------------------------------===//

class VINTRPDstOperand <RegisterClass rc> : RegisterOperand <rc, "printVINTRPDst">;

class VINTRP_Pseudo <string opName, dag outs, dag ins, list<dag> pattern> :
  VINTRPCommon <outs, ins, "", pattern>,
  SIMCInstr<opName, SIEncodingFamily.NONE> {
  let isPseudo = 1;
  let isCodeGenOnly = 1;
}

// FIXME-GFX10: WIP.
class VINTRP_Real_si <bits <2> op, string opName, dag outs, dag ins,
                      string asm, int encodingFamily> :
  VINTRPCommon <outs, ins, asm, []>,
  VINTRPe <op>,
  SIMCInstr<opName, encodingFamily> {
}

class VINTRP_Real_vi <bits <2> op, string opName, dag outs, dag ins,
                      string asm> :
  VINTRPCommon <outs, ins, asm, []>,
  VINTRPe_vi <op>,
  SIMCInstr<opName, SIEncodingFamily.VI> {
  let AssemblerPredicate = VIAssemblerPredicate;
  let DecoderNamespace = "GFX8";
}

// FIXME-GFX10: WIP.
multiclass VINTRP_m <bits <2> op, dag outs, dag ins, string asm,
                     list<dag> pattern = []> {
  def "" : VINTRP_Pseudo <NAME, outs, ins, pattern>;

  let AssemblerPredicate = isGFX6GFX7, DecoderNamespace = "GFX6GFX7" in {
    def _si : VINTRP_Real_si <op, NAME, outs, ins, asm, SIEncodingFamily.SI>;
  } // End AssemblerPredicate = isGFX6GFX7, DecoderNamespace = "GFX6GFX7"

  def _vi : VINTRP_Real_vi <op, NAME, outs, ins, asm>;

  let AssemblerPredicate = isGFX10Plus, DecoderNamespace = "GFX10" in {
    def _gfx10 : VINTRP_Real_si<op, NAME, outs, ins, asm, SIEncodingFamily.GFX10>;
  } // End AssemblerPredicate = isGFX10Plus, DecoderNamespace = "GFX10"
}
//===----------------------------------------------------------------------===//
// Vector instruction mappings
//===----------------------------------------------------------------------===//

// Maps an opcode in e32 form to its e64 equivalent
def getVOPe64 : InstrMapping {
  let FilterClass = "VOP";
  let RowFields = ["OpName"];
  let ColFields = ["Size", "VOP3"];
  let KeyCol = ["4", "0"];
  let ValueCols = [["8", "1"]];
}

// Maps an opcode in e64 form to its e32 equivalent
def getVOPe32 : InstrMapping {
  let FilterClass = "VOP";
  let RowFields = ["OpName"];
  let ColFields = ["Size", "VOP3"];
  let KeyCol = ["8", "1"];
  let ValueCols = [["4", "0"]];
}

// Maps ordinary instructions to their SDWA counterparts
def getSDWAOp : InstrMapping {
  let FilterClass = "VOP";
  let RowFields = ["OpName"];
  let ColFields = ["AsmVariantName"];
  let KeyCol = ["Default"];
  let ValueCols = [["SDWA"]];
}

// Maps SDWA instructions to their ordinary counterparts
def getBasicFromSDWAOp : InstrMapping {
  let FilterClass = "VOP";
  let RowFields = ["OpName"];
  let ColFields = ["AsmVariantName"];
  let KeyCol = ["SDWA"];
  let ValueCols = [["Default"]];
}

// Maps ordinary instructions to their DPP counterparts
def getDPPOp32 : InstrMapping {
  let FilterClass = "VOP";
  let RowFields = ["OpName"];
  let ColFields = ["AsmVariantName"];
  let KeyCol = ["Default"];
  let ValueCols = [["DPP"]];
}

// Maps an commuted opcode to its original version
def getCommuteOrig : InstrMapping {
  let FilterClass = "Commutable_REV";
  let RowFields = ["RevOp"];
  let ColFields = ["IsOrig"];
  let KeyCol = ["0"];
  let ValueCols = [["1"]];
}

// Maps an original opcode to its commuted version
def getCommuteRev : InstrMapping {
  let FilterClass = "Commutable_REV";
  let RowFields = ["RevOp"];
  let ColFields = ["IsOrig"];
  let KeyCol = ["1"];
  let ValueCols = [["0"]];
}

def getMCOpcodeGen : InstrMapping {
  let FilterClass = "SIMCInstr";
  let RowFields = ["PseudoInstr"];
  let ColFields = ["Subtarget"];
  let KeyCol = [!cast<string>(SIEncodingFamily.NONE)];
  let ValueCols = [[!cast<string>(SIEncodingFamily.SI)],
                   [!cast<string>(SIEncodingFamily.VI)],
                   [!cast<string>(SIEncodingFamily.SDWA)],
                   [!cast<string>(SIEncodingFamily.SDWA9)],
                   // GFX80 encoding is added to work around a multiple matching
                   // issue for buffer instructions with unpacked d16 data. This
                   // does not actually change the encoding, and thus may be
                   // removed later.
                   [!cast<string>(SIEncodingFamily.GFX80)],
                   [!cast<string>(SIEncodingFamily.GFX9)],
                   [!cast<string>(SIEncodingFamily.GFX10)],
                   [!cast<string>(SIEncodingFamily.SDWA10)],
                   [!cast<string>(SIEncodingFamily.GFX90A)]];
}

// Get equivalent SOPK instruction.
def getSOPKOp : InstrMapping {
  let FilterClass = "SOPKInstTable";
  let RowFields = ["BaseCmpOp"];
  let ColFields = ["IsSOPK"];
  let KeyCol = ["0"];
  let ValueCols = [["1"]];
}

def getAddr64Inst : InstrMapping {
  let FilterClass = "MUBUFAddr64Table";
  let RowFields = ["OpName"];
  let ColFields = ["IsAddr64"];
  let KeyCol = ["0"];
  let ValueCols = [["1"]];
}

def getIfAddr64Inst : InstrMapping {
  let FilterClass = "MUBUFAddr64Table";
  let RowFields = ["OpName"];
  let ColFields = ["IsAddr64"];
  let KeyCol = ["1"];
  let ValueCols = [["1"]];
}

def getMUBUFNoLdsInst : InstrMapping {
  let FilterClass = "MUBUFLdsTable";
  let RowFields = ["OpName"];
  let ColFields = ["IsLds"];
  let KeyCol = ["1"];
  let ValueCols = [["0"]];
}

// Maps an atomic opcode to its returnless version.
def getAtomicNoRetOp : InstrMapping {
  let FilterClass = "AtomicNoRet";
  let RowFields = ["NoRetOp"];
  let ColFields = ["IsRet"];
  let KeyCol = ["1"];
  let ValueCols = [["0"]];
}

// Maps a GLOBAL to its SADDR form.
def getGlobalSaddrOp : InstrMapping {
  let FilterClass = "GlobalSaddrTable";
  let RowFields = ["SaddrOp"];
  let ColFields = ["IsSaddr"];
  let KeyCol = ["0"];
  let ValueCols = [["1"]];
}

// Maps a GLOBAL SADDR to its VADDR form.
def getGlobalVaddrOp : InstrMapping {
  let FilterClass = "GlobalSaddrTable";
  let RowFields = ["SaddrOp"];
  let ColFields = ["IsSaddr"];
  let KeyCol = ["1"];
  let ValueCols = [["0"]];
}

// Maps a v_cmpx opcode with sdst to opcode without sdst.
def getVCMPXNoSDstOp : InstrMapping {
  let FilterClass = "VCMPXNoSDstTable";
  let RowFields = ["NoSDstOp"];
  let ColFields = ["HasSDst"];
  let KeyCol = ["1"];
  let ValueCols = [["0"]];
}

// Maps a SOPP to a SOPP with S_NOP
def getSOPPWithRelaxation : InstrMapping {
  let FilterClass = "SOPPRelaxTable";
  let RowFields = ["KeyName"];
  let ColFields = ["IsRelaxed"];
  let KeyCol = ["0"];
  let ValueCols = [["1"]];
}

// Maps flat scratch opcodes by addressing modes
def getFlatScratchInstSTfromSS : InstrMapping {
  let FilterClass = "FlatScratchInst";
  let RowFields = ["SVOp"];
  let ColFields = ["Mode"];
  let KeyCol = ["SS"];
  let ValueCols = [["ST"]];
}

def getFlatScratchInstSSfromSV : InstrMapping {
  let FilterClass = "FlatScratchInst";
  let RowFields = ["SVOp"];
  let ColFields = ["Mode"];
  let KeyCol = ["SV"];
  let ValueCols = [["SS"]];
}

def getFlatScratchInstSVfromSS : InstrMapping {
  let FilterClass = "FlatScratchInst";
  let RowFields = ["SVOp"];
  let ColFields = ["Mode"];
  let KeyCol = ["SS"];
  let ValueCols = [["SV"]];
}

include "SIInstructions.td"

include "DSInstructions.td"
include "MIMGInstructions.td"<|MERGE_RESOLUTION|>--- conflicted
+++ resolved
@@ -856,13 +856,8 @@
   return CurDAG->getTargetConstant((N->getZExtValue() >> 3) & 1, SDLoc(N), MVT::i8);
 }]>;
 
-<<<<<<< HEAD
-def extract_sccb : SDNodeXForm<timm, [{
-  return CurDAG->getTargetConstant((N->getZExtValue() >> 4) & 1, SDLoc(N), MVT::i8);
-=======
 def set_glc : SDNodeXForm<timm, [{
   return CurDAG->getTargetConstant(N->getZExtValue() | AMDGPU::CPol::GLC, SDLoc(N), MVT::i8);
->>>>>>> 2ab1d525
 }]>;
 
 //===----------------------------------------------------------------------===//
@@ -1146,24 +1141,9 @@
 def clampmod0 : NamedOperandBit_0<"ClampSI", NamedMatchClass<"ClampSI">>;
 def highmod : NamedOperandBit<"High", NamedMatchClass<"High">>;
 
-<<<<<<< HEAD
-def SCCB : NamedOperandBit<"SCCB", NamedMatchClass<"SCCB">>;
-def SCCB_0 : NamedOperandBit_0<"SCCB", NamedMatchClass<"SCCB">>;
-
-def DLC : NamedOperandBit<"DLC", NamedMatchClass<"DLC">>;
-def DLC_0 : NamedOperandBit_0<"DLC", NamedMatchClass<"DLC">>;
-
-def GLC : NamedOperandBit<"GLC", NamedMatchClass<"GLC">>;
-def GLC_0 : NamedOperandBit_0<"GLC", NamedMatchClass<"GLC">>;
-def GLC_1 : NamedOperandBit_1<"GLC", NamedMatchClass<"GLC_1">>;
-
-def SLC : NamedOperandBit<"SLC", NamedMatchClass<"SLC">>;
-def SLC_0 : NamedOperandBit_0<"SLC", NamedMatchClass<"SLC">>;
-=======
 def CPol : NamedOperandU32<"CPol", NamedMatchClass<"CPol">>;
 def CPol_0 : NamedOperandU32Default0<"CPol", NamedMatchClass<"CPol">>;
 def CPol_GLC1 : NamedOperandU32Default1<"CPol", NamedMatchClass<"CPol">>;
->>>>>>> 2ab1d525
 
 def TFE : NamedOperandBit<"TFE", NamedMatchClass<"TFE">>;
 def TFE_0 : NamedOperandBit_0<"TFE", NamedMatchClass<"TFE">>;
@@ -2078,29 +2058,14 @@
 
 class getHasExt64BitDPP <int NumSrcArgs, ValueType DstVT = i32, ValueType Src0VT = i32,
                  ValueType Src1VT = i32> {
-<<<<<<< HEAD
-  bit ret = !if(!eq(NumSrcArgs, 3),
-                0, // NumSrcArgs == 3 - No DPP for VOP3
-                1);
-}
-
-class getHasExt64BitDPP <int NumSrcArgs, ValueType DstVT = i32, ValueType Src0VT = i32,
-                 ValueType Src1VT = i32> {
-  bit ret = !and(getHasDPP<NumSrcArgs, DstVT, Src0VT, Src1VT>.ret,
-=======
   bit ret = !and(getHasDPP<NumSrcArgs>.ret,
->>>>>>> 2ab1d525
                  getHas64BitOps<NumSrcArgs, DstVT, Src0VT, Src1VT>.ret);
 }
 
 // Function that checks if instruction supports DPP and SDWA
 class getHasExt <int NumSrcArgs, ValueType DstVT = i32, ValueType Src0VT = i32,
                  ValueType Src1VT = i32> {
-<<<<<<< HEAD
-  bit ret = !or(getHasDPP<NumSrcArgs, DstVT, Src0VT, Src1VT>.ret,
-=======
   bit ret = !or(getHasDPP<NumSrcArgs>.ret,
->>>>>>> 2ab1d525
                 getHasSDWA<NumSrcArgs, DstVT, Src0VT, Src1VT>.ret);
 }
 
@@ -2204,11 +2169,7 @@
   field bit HasSrc2Mods = !if(HasModifiers, !or(HasSrc2FloatMods, HasSrc2IntMods), 0);
 
   field bit HasExt = getHasExt<NumSrcArgs, DstVT, Src0VT, Src1VT>.ret;
-<<<<<<< HEAD
-  field bit HasExtDPP = getHasDPP<NumSrcArgs, DstVT, Src0VT, Src1VT>.ret;
-=======
   field bit HasExtDPP = getHasDPP<NumSrcArgs>.ret;
->>>>>>> 2ab1d525
   field bit HasExt64BitDPP = getHasExt64BitDPP<NumSrcArgs, DstVT, Src0VT, Src1VT>.ret;
   field bit HasExtSDWA = getHasSDWA<NumSrcArgs, DstVT, Src0VT, Src1VT>.ret;
   field bit HasExtSDWA9 = HasExtSDWA;
