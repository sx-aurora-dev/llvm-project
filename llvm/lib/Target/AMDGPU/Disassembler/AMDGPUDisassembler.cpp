//===- AMDGPUDisassembler.cpp - Disassembler for AMDGPU ISA ---------------===//
//
// Part of the LLVM Project, under the Apache License v2.0 with LLVM Exceptions.
// See https://llvm.org/LICENSE.txt for license information.
// SPDX-License-Identifier: Apache-2.0 WITH LLVM-exception
//
//===----------------------------------------------------------------------===//
//
//===----------------------------------------------------------------------===//
//
/// \file
///
/// This file contains definition for AMDGPU ISA disassembler
//
//===----------------------------------------------------------------------===//

// ToDo: What to do with instruction suffixes (v_mov_b32 vs v_mov_b32_e32)?

#include "Disassembler/AMDGPUDisassembler.h"
#include "MCTargetDesc/AMDGPUMCTargetDesc.h"
#include "TargetInfo/AMDGPUTargetInfo.h"
#include "Utils/AMDGPUBaseInfo.h"
#include "llvm-c/DisassemblerTypes.h"
#include "llvm/MC/MCAsmInfo.h"
#include "llvm/MC/MCContext.h"
#include "llvm/MC/MCExpr.h"
#include "llvm/MC/MCFixedLenDisassembler.h"
#include "llvm/MC/TargetRegistry.h"
#include "llvm/MC/MCInstrDesc.h"
#include "llvm/Support/AMDHSAKernelDescriptor.h"

using namespace llvm;

#define DEBUG_TYPE "amdgpu-disassembler"

#define SGPR_MAX                                                               \
  (isGFX10Plus() ? AMDGPU::EncValues::SGPR_MAX_GFX10                           \
                 : AMDGPU::EncValues::SGPR_MAX_SI)

using DecodeStatus = llvm::MCDisassembler::DecodeStatus;

AMDGPUDisassembler::AMDGPUDisassembler(const MCSubtargetInfo &STI,
                                       MCContext &Ctx,
                                       MCInstrInfo const *MCII) :
  MCDisassembler(STI, Ctx), MCII(MCII), MRI(*Ctx.getRegisterInfo()),
  TargetMaxInstBytes(Ctx.getAsmInfo()->getMaxInstLength(&STI)) {

  // ToDo: AMDGPUDisassembler supports only VI ISA.
  if (!STI.getFeatureBits()[AMDGPU::FeatureGCN3Encoding] && !isGFX10Plus())
    report_fatal_error("Disassembly not yet supported for subtarget");
}

inline static MCDisassembler::DecodeStatus
addOperand(MCInst &Inst, const MCOperand& Opnd) {
  Inst.addOperand(Opnd);
  return Opnd.isValid() ?
    MCDisassembler::Success :
    MCDisassembler::Fail;
}

static int insertNamedMCOperand(MCInst &MI, const MCOperand &Op,
                                uint16_t NameIdx) {
  int OpIdx = AMDGPU::getNamedOperandIdx(MI.getOpcode(), NameIdx);
  if (OpIdx != -1) {
    auto I = MI.begin();
    std::advance(I, OpIdx);
    MI.insert(I, Op);
  }
  return OpIdx;
}

static DecodeStatus decodeSoppBrTarget(MCInst &Inst, unsigned Imm,
                                       uint64_t Addr, const void *Decoder) {
  auto DAsm = static_cast<const AMDGPUDisassembler*>(Decoder);

  // Our branches take a simm16, but we need two extra bits to account for the
  // factor of 4.
  APInt SignedOffset(18, Imm * 4, true);
  int64_t Offset = (SignedOffset.sext(64) + 4 + Addr).getSExtValue();

  if (DAsm->tryAddingSymbolicOperand(Inst, Offset, Addr, true, 2, 2))
    return MCDisassembler::Success;
  return addOperand(Inst, MCOperand::createImm(Imm));
}

static DecodeStatus decodeSMEMOffset(MCInst &Inst, unsigned Imm,
                                     uint64_t Addr, const void *Decoder) {
  auto DAsm = static_cast<const AMDGPUDisassembler*>(Decoder);
  int64_t Offset;
  if (DAsm->isVI()) {         // VI supports 20-bit unsigned offsets.
    Offset = Imm & 0xFFFFF;
  } else {                    // GFX9+ supports 21-bit signed offsets.
    Offset = SignExtend64<21>(Imm);
  }
  return addOperand(Inst, MCOperand::createImm(Offset));
}

static DecodeStatus decodeBoolReg(MCInst &Inst, unsigned Val,
                                  uint64_t Addr, const void *Decoder) {
  auto DAsm = static_cast<const AMDGPUDisassembler*>(Decoder);
  return addOperand(Inst, DAsm->decodeBoolReg(Val));
}

#define DECODE_OPERAND(StaticDecoderName, DecoderName) \
static DecodeStatus StaticDecoderName(MCInst &Inst, \
                                       unsigned Imm, \
                                       uint64_t /*Addr*/, \
                                       const void *Decoder) { \
  auto DAsm = static_cast<const AMDGPUDisassembler*>(Decoder); \
  return addOperand(Inst, DAsm->DecoderName(Imm)); \
}

#define DECODE_OPERAND_REG(RegClass) \
DECODE_OPERAND(Decode##RegClass##RegisterClass, decodeOperand_##RegClass)

DECODE_OPERAND_REG(VGPR_32)
DECODE_OPERAND_REG(VRegOrLds_32)
DECODE_OPERAND_REG(VS_32)
DECODE_OPERAND_REG(VS_64)
DECODE_OPERAND_REG(VS_128)

DECODE_OPERAND_REG(VReg_64)
DECODE_OPERAND_REG(VReg_96)
DECODE_OPERAND_REG(VReg_128)
DECODE_OPERAND_REG(VReg_256)
DECODE_OPERAND_REG(VReg_512)
DECODE_OPERAND_REG(VReg_1024)

DECODE_OPERAND_REG(SReg_32)
DECODE_OPERAND_REG(SReg_32_XM0_XEXEC)
DECODE_OPERAND_REG(SReg_32_XEXEC_HI)
DECODE_OPERAND_REG(SRegOrLds_32)
DECODE_OPERAND_REG(SReg_64)
DECODE_OPERAND_REG(SReg_64_XEXEC)
DECODE_OPERAND_REG(SReg_128)
DECODE_OPERAND_REG(SReg_256)
DECODE_OPERAND_REG(SReg_512)

DECODE_OPERAND_REG(AGPR_32)
DECODE_OPERAND_REG(AReg_64)
DECODE_OPERAND_REG(AReg_128)
DECODE_OPERAND_REG(AReg_256)
DECODE_OPERAND_REG(AReg_512)
DECODE_OPERAND_REG(AReg_1024)
DECODE_OPERAND_REG(AV_32)
DECODE_OPERAND_REG(AV_64)

static DecodeStatus decodeOperand_VSrc16(MCInst &Inst,
                                         unsigned Imm,
                                         uint64_t Addr,
                                         const void *Decoder) {
  auto DAsm = static_cast<const AMDGPUDisassembler*>(Decoder);
  return addOperand(Inst, DAsm->decodeOperand_VSrc16(Imm));
}

static DecodeStatus decodeOperand_VSrcV216(MCInst &Inst,
                                         unsigned Imm,
                                         uint64_t Addr,
                                         const void *Decoder) {
  auto DAsm = static_cast<const AMDGPUDisassembler*>(Decoder);
  return addOperand(Inst, DAsm->decodeOperand_VSrcV216(Imm));
}

static DecodeStatus decodeOperand_VSrcV232(MCInst &Inst,
                                           unsigned Imm,
                                           uint64_t Addr,
                                           const void *Decoder) {
  auto DAsm = static_cast<const AMDGPUDisassembler*>(Decoder);
  return addOperand(Inst, DAsm->decodeOperand_VSrcV232(Imm));
}

static DecodeStatus decodeOperand_VS_16(MCInst &Inst,
                                        unsigned Imm,
                                        uint64_t Addr,
                                        const void *Decoder) {
  auto DAsm = static_cast<const AMDGPUDisassembler*>(Decoder);
  return addOperand(Inst, DAsm->decodeOperand_VSrc16(Imm));
}

static DecodeStatus decodeOperand_VS_32(MCInst &Inst,
                                        unsigned Imm,
                                        uint64_t Addr,
                                        const void *Decoder) {
  auto DAsm = static_cast<const AMDGPUDisassembler*>(Decoder);
  return addOperand(Inst, DAsm->decodeOperand_VS_32(Imm));
}

static DecodeStatus decodeOperand_AReg_64(MCInst &Inst,
                                          unsigned Imm,
                                          uint64_t Addr,
                                          const void *Decoder) {
  auto DAsm = static_cast<const AMDGPUDisassembler*>(Decoder);
  return addOperand(Inst, DAsm->decodeSrcOp(AMDGPUDisassembler::OPW64, Imm | 512));
}

static DecodeStatus decodeOperand_AReg_128(MCInst &Inst,
                                           unsigned Imm,
                                           uint64_t Addr,
                                           const void *Decoder) {
  auto DAsm = static_cast<const AMDGPUDisassembler*>(Decoder);
  return addOperand(Inst, DAsm->decodeSrcOp(AMDGPUDisassembler::OPW128, Imm | 512));
}

static DecodeStatus decodeOperand_AReg_256(MCInst &Inst,
                                           unsigned Imm,
                                           uint64_t Addr,
                                           const void *Decoder) {
  auto DAsm = static_cast<const AMDGPUDisassembler*>(Decoder);
  return addOperand(Inst, DAsm->decodeSrcOp(AMDGPUDisassembler::OPW256, Imm | 512));
}

static DecodeStatus decodeOperand_AReg_512(MCInst &Inst,
                                           unsigned Imm,
                                           uint64_t Addr,
                                           const void *Decoder) {
  auto DAsm = static_cast<const AMDGPUDisassembler*>(Decoder);
  return addOperand(Inst, DAsm->decodeSrcOp(AMDGPUDisassembler::OPW512, Imm | 512));
}

static DecodeStatus decodeOperand_AReg_1024(MCInst &Inst,
                                            unsigned Imm,
                                            uint64_t Addr,
                                            const void *Decoder) {
  auto DAsm = static_cast<const AMDGPUDisassembler*>(Decoder);
  return addOperand(Inst, DAsm->decodeSrcOp(AMDGPUDisassembler::OPW1024, Imm | 512));
}

static DecodeStatus decodeOperand_VReg_64(MCInst &Inst,
                                          unsigned Imm,
                                          uint64_t Addr,
                                          const void *Decoder) {
  auto DAsm = static_cast<const AMDGPUDisassembler*>(Decoder);
  return addOperand(Inst, DAsm->decodeSrcOp(AMDGPUDisassembler::OPW64, Imm));
}

static DecodeStatus decodeOperand_VReg_128(MCInst &Inst,
                                           unsigned Imm,
                                           uint64_t Addr,
                                           const void *Decoder) {
  auto DAsm = static_cast<const AMDGPUDisassembler*>(Decoder);
  return addOperand(Inst, DAsm->decodeSrcOp(AMDGPUDisassembler::OPW128, Imm));
}

static DecodeStatus decodeOperand_VReg_256(MCInst &Inst,
                                           unsigned Imm,
                                           uint64_t Addr,
                                           const void *Decoder) {
  auto DAsm = static_cast<const AMDGPUDisassembler*>(Decoder);
  return addOperand(Inst, DAsm->decodeSrcOp(AMDGPUDisassembler::OPW256, Imm));
}

static DecodeStatus decodeOperand_VReg_512(MCInst &Inst,
                                           unsigned Imm,
                                           uint64_t Addr,
                                           const void *Decoder) {
  auto DAsm = static_cast<const AMDGPUDisassembler*>(Decoder);
  return addOperand(Inst, DAsm->decodeSrcOp(AMDGPUDisassembler::OPW512, Imm));
}

static DecodeStatus decodeOperand_VReg_1024(MCInst &Inst,
                                            unsigned Imm,
                                            uint64_t Addr,
                                            const void *Decoder) {
  auto DAsm = static_cast<const AMDGPUDisassembler*>(Decoder);
  return addOperand(Inst, DAsm->decodeSrcOp(AMDGPUDisassembler::OPW1024, Imm));
}

<<<<<<< HEAD
=======
static DecodeStatus decodeOperand_f32kimm(MCInst &Inst, unsigned Imm,
                                          uint64_t Addr, const void *Decoder) {
  const auto *DAsm = static_cast<const AMDGPUDisassembler *>(Decoder);
  return addOperand(Inst, DAsm->decodeMandatoryLiteralConstant(Imm));
}

static DecodeStatus decodeOperand_f16kimm(MCInst &Inst, unsigned Imm,
                                          uint64_t Addr, const void *Decoder) {
  const auto *DAsm = static_cast<const AMDGPUDisassembler *>(Decoder);
  return addOperand(Inst, DAsm->decodeMandatoryLiteralConstant(Imm));
}

static DecodeStatus decodeOperand_VS_16_Deferred(MCInst &Inst, unsigned Imm,
                                                 uint64_t Addr,
                                                 const void *Decoder) {
  const auto *DAsm = static_cast<const AMDGPUDisassembler *>(Decoder);
  return addOperand(
      Inst, DAsm->decodeSrcOp(llvm::AMDGPUDisassembler::OPW16, Imm, true));
}

static DecodeStatus decodeOperand_VS_32_Deferred(MCInst &Inst, unsigned Imm,
                                                 uint64_t Addr,
                                                 const void *Decoder) {
  const auto *DAsm = static_cast<const AMDGPUDisassembler *>(Decoder);
  return addOperand(
      Inst, DAsm->decodeSrcOp(llvm::AMDGPUDisassembler::OPW32, Imm, true));
}

>>>>>>> 2ab1d525
static bool IsAGPROperand(const MCInst &Inst, int OpIdx,
                          const MCRegisterInfo *MRI) {
  if (OpIdx < 0)
    return false;

  const MCOperand &Op = Inst.getOperand(OpIdx);
  if (!Op.isReg())
    return false;

  unsigned Sub = MRI->getSubReg(Op.getReg(), AMDGPU::sub0);
  auto Reg = Sub ? Sub : Op.getReg();
  return Reg >= AMDGPU::AGPR0 && Reg <= AMDGPU::AGPR255;
}

static DecodeStatus decodeOperand_AVLdSt_Any(MCInst &Inst,
                                             unsigned Imm,
                                             AMDGPUDisassembler::OpWidthTy Opw,
                                             const void *Decoder) {
  auto DAsm = static_cast<const AMDGPUDisassembler*>(Decoder);
  if (!DAsm->isGFX90A()) {
    Imm &= 511;
  } else {
    // If atomic has both vdata and vdst their register classes are tied.
    // The bit is decoded along with the vdst, first operand. We need to
    // change register class to AGPR if vdst was AGPR.
    // If a DS instruction has both data0 and data1 their register classes
    // are also tied.
    unsigned Opc = Inst.getOpcode();
    uint64_t TSFlags = DAsm->getMCII()->get(Opc).TSFlags;
    uint16_t DataNameIdx = (TSFlags & SIInstrFlags::DS) ? AMDGPU::OpName::data0
                                                        : AMDGPU::OpName::vdata;
    const MCRegisterInfo *MRI = DAsm->getContext().getRegisterInfo();
    int DataIdx = AMDGPU::getNamedOperandIdx(Opc, DataNameIdx);
    if ((int)Inst.getNumOperands() == DataIdx) {
      int DstIdx = AMDGPU::getNamedOperandIdx(Opc, AMDGPU::OpName::vdst);
      if (IsAGPROperand(Inst, DstIdx, MRI))
        Imm |= 512;
    }

    if (TSFlags & SIInstrFlags::DS) {
      int Data2Idx = AMDGPU::getNamedOperandIdx(Opc, AMDGPU::OpName::data1);
      if ((int)Inst.getNumOperands() == Data2Idx &&
          IsAGPROperand(Inst, DataIdx, MRI))
        Imm |= 512;
    }
  }
  return addOperand(Inst, DAsm->decodeSrcOp(Opw, Imm | 256));
}

static DecodeStatus DecodeAVLdSt_32RegisterClass(MCInst &Inst,
                                                 unsigned Imm,
                                                 uint64_t Addr,
                                                 const void *Decoder) {
  return decodeOperand_AVLdSt_Any(Inst, Imm,
                                  AMDGPUDisassembler::OPW32, Decoder);
}

static DecodeStatus DecodeAVLdSt_64RegisterClass(MCInst &Inst,
                                                 unsigned Imm,
                                                 uint64_t Addr,
                                                 const void *Decoder) {
  return decodeOperand_AVLdSt_Any(Inst, Imm,
                                  AMDGPUDisassembler::OPW64, Decoder);
}

static DecodeStatus DecodeAVLdSt_96RegisterClass(MCInst &Inst,
                                                 unsigned Imm,
                                                 uint64_t Addr,
                                                 const void *Decoder) {
  return decodeOperand_AVLdSt_Any(Inst, Imm,
                                  AMDGPUDisassembler::OPW96, Decoder);
}

static DecodeStatus DecodeAVLdSt_128RegisterClass(MCInst &Inst,
                                                  unsigned Imm,
                                                  uint64_t Addr,
                                                  const void *Decoder) {
  return decodeOperand_AVLdSt_Any(Inst, Imm,
                                  AMDGPUDisassembler::OPW128, Decoder);
}

static DecodeStatus decodeOperand_SReg_32(MCInst &Inst,
                                          unsigned Imm,
                                          uint64_t Addr,
                                          const void *Decoder) {
  auto DAsm = static_cast<const AMDGPUDisassembler*>(Decoder);
  return addOperand(Inst, DAsm->decodeOperand_SReg_32(Imm));
}

static DecodeStatus decodeOperand_VGPR_32(MCInst &Inst,
                                         unsigned Imm,
                                         uint64_t Addr,
                                         const void *Decoder) {
  auto DAsm = static_cast<const AMDGPUDisassembler*>(Decoder);
  return addOperand(Inst, DAsm->decodeSrcOp(AMDGPUDisassembler::OPW32, Imm));
}

#define DECODE_SDWA(DecName) \
DECODE_OPERAND(decodeSDWA##DecName, decodeSDWA##DecName)

DECODE_SDWA(Src32)
DECODE_SDWA(Src16)
DECODE_SDWA(VopcDst)

#include "AMDGPUGenDisassemblerTables.inc"

//===----------------------------------------------------------------------===//
//
//===----------------------------------------------------------------------===//

template <typename T> static inline T eatBytes(ArrayRef<uint8_t>& Bytes) {
  assert(Bytes.size() >= sizeof(T));
  const auto Res = support::endian::read<T, support::endianness::little>(Bytes.data());
  Bytes = Bytes.slice(sizeof(T));
  return Res;
}

DecodeStatus AMDGPUDisassembler::tryDecodeInst(const uint8_t* Table,
                                               MCInst &MI,
                                               uint64_t Inst,
                                               uint64_t Address) const {
  assert(MI.getOpcode() == 0);
  assert(MI.getNumOperands() == 0);
  MCInst TmpInst;
  HasLiteral = false;
  const auto SavedBytes = Bytes;
  if (decodeInstruction(Table, TmpInst, Inst, Address, this, STI)) {
    MI = TmpInst;
    return MCDisassembler::Success;
  }
  Bytes = SavedBytes;
  return MCDisassembler::Fail;
}

// The disassembler is greedy, so we need to check FI operand value to
// not parse a dpp if the correct literal is not set. For dpp16 the
// autogenerated decoder checks the dpp literal
static bool isValidDPP8(const MCInst &MI) {
  using namespace llvm::AMDGPU::DPP;
  int FiIdx = AMDGPU::getNamedOperandIdx(MI.getOpcode(), AMDGPU::OpName::fi);
  assert(FiIdx != -1);
  if ((unsigned)FiIdx >= MI.getNumOperands())
    return false;
  unsigned Fi = MI.getOperand(FiIdx).getImm();
  return Fi == DPP8_FI_0 || Fi == DPP8_FI_1;
}

DecodeStatus AMDGPUDisassembler::getInstruction(MCInst &MI, uint64_t &Size,
                                                ArrayRef<uint8_t> Bytes_,
                                                uint64_t Address,
                                                raw_ostream &CS) const {
  CommentStream = &CS;
  bool IsSDWA = false;

  unsigned MaxInstBytesNum = std::min((size_t)TargetMaxInstBytes, Bytes_.size());
  Bytes = Bytes_.slice(0, MaxInstBytesNum);

  DecodeStatus Res = MCDisassembler::Fail;
  do {
    // ToDo: better to switch encoding length using some bit predicate
    // but it is unknown yet, so try all we can

    // Try to decode DPP and SDWA first to solve conflict with VOP1 and VOP2
    // encodings
    if (Bytes.size() >= 8) {
      const uint64_t QW = eatBytes<uint64_t>(Bytes);

      if (STI.getFeatureBits()[AMDGPU::FeatureGFX10_BEncoding]) {
        Res = tryDecodeInst(DecoderTableGFX10_B64, MI, QW, Address);
        if (Res) {
          if (AMDGPU::getNamedOperandIdx(MI.getOpcode(), AMDGPU::OpName::dpp8)
              == -1)
            break;
          if (convertDPP8Inst(MI) == MCDisassembler::Success)
            break;
          MI = MCInst(); // clear
        }
      }

      Res = tryDecodeInst(DecoderTableDPP864, MI, QW, Address);
      if (Res && convertDPP8Inst(MI) == MCDisassembler::Success)
        break;

      MI = MCInst(); // clear

      Res = tryDecodeInst(DecoderTableDPP64, MI, QW, Address);
      if (Res) break;

      Res = tryDecodeInst(DecoderTableSDWA64, MI, QW, Address);
      if (Res) { IsSDWA = true;  break; }

      Res = tryDecodeInst(DecoderTableSDWA964, MI, QW, Address);
      if (Res) { IsSDWA = true;  break; }

      Res = tryDecodeInst(DecoderTableSDWA1064, MI, QW, Address);
      if (Res) { IsSDWA = true;  break; }

      if (STI.getFeatureBits()[AMDGPU::FeatureUnpackedD16VMem]) {
        Res = tryDecodeInst(DecoderTableGFX80_UNPACKED64, MI, QW, Address);
        if (Res)
          break;
      }

      // Some GFX9 subtargets repurposed the v_mad_mix_f32, v_mad_mixlo_f16 and
      // v_mad_mixhi_f16 for FMA variants. Try to decode using this special
      // table first so we print the correct name.
      if (STI.getFeatureBits()[AMDGPU::FeatureFmaMixInsts]) {
        Res = tryDecodeInst(DecoderTableGFX9_DL64, MI, QW, Address);
        if (Res)
          break;
      }
    }

    // Reinitialize Bytes as DPP64 could have eaten too much
    Bytes = Bytes_.slice(0, MaxInstBytesNum);

    // Try decode 32-bit instruction
    if (Bytes.size() < 4) break;
    const uint32_t DW = eatBytes<uint32_t>(Bytes);
    Res = tryDecodeInst(DecoderTableGFX832, MI, DW, Address);
    if (Res) break;

    Res = tryDecodeInst(DecoderTableAMDGPU32, MI, DW, Address);
    if (Res) break;

    Res = tryDecodeInst(DecoderTableGFX932, MI, DW, Address);
    if (Res) break;

    if (STI.getFeatureBits()[AMDGPU::FeatureGFX90AInsts]) {
      Res = tryDecodeInst(DecoderTableGFX90A32, MI, DW, Address);
      if (Res)
        break;
    }

    if (STI.getFeatureBits()[AMDGPU::FeatureGFX10_BEncoding]) {
      Res = tryDecodeInst(DecoderTableGFX10_B32, MI, DW, Address);
      if (Res) break;
    }

    Res = tryDecodeInst(DecoderTableGFX1032, MI, DW, Address);
    if (Res) break;

    if (Bytes.size() < 4) break;
    const uint64_t QW = ((uint64_t)eatBytes<uint32_t>(Bytes) << 32) | DW;

    if (STI.getFeatureBits()[AMDGPU::FeatureGFX90AInsts]) {
      Res = tryDecodeInst(DecoderTableGFX90A64, MI, QW, Address);
      if (Res)
        break;
    }

    Res = tryDecodeInst(DecoderTableGFX864, MI, QW, Address);
    if (Res) break;

    Res = tryDecodeInst(DecoderTableAMDGPU64, MI, QW, Address);
    if (Res) break;

    Res = tryDecodeInst(DecoderTableGFX964, MI, QW, Address);
    if (Res) break;

    Res = tryDecodeInst(DecoderTableGFX1064, MI, QW, Address);
  } while (false);

  if (Res && (MI.getOpcode() == AMDGPU::V_MAC_F32_e64_vi ||
              MI.getOpcode() == AMDGPU::V_MAC_F32_e64_gfx6_gfx7 ||
              MI.getOpcode() == AMDGPU::V_MAC_F32_e64_gfx10 ||
              MI.getOpcode() == AMDGPU::V_MAC_LEGACY_F32_e64_gfx6_gfx7 ||
              MI.getOpcode() == AMDGPU::V_MAC_LEGACY_F32_e64_gfx10 ||
              MI.getOpcode() == AMDGPU::V_MAC_F16_e64_vi ||
              MI.getOpcode() == AMDGPU::V_FMAC_F64_e64_gfx90a ||
              MI.getOpcode() == AMDGPU::V_FMAC_F32_e64_vi ||
              MI.getOpcode() == AMDGPU::V_FMAC_F32_e64_gfx10 ||
              MI.getOpcode() == AMDGPU::V_FMAC_LEGACY_F32_e64_gfx10 ||
              MI.getOpcode() == AMDGPU::V_FMAC_F16_e64_gfx10)) {
    // Insert dummy unused src2_modifiers.
    insertNamedMCOperand(MI, MCOperand::createImm(0),
                         AMDGPU::OpName::src2_modifiers);
  }

  if (Res && (MCII->get(MI.getOpcode()).TSFlags &
          (SIInstrFlags::MUBUF | SIInstrFlags::FLAT | SIInstrFlags::SMRD))) {
    int CPolPos = AMDGPU::getNamedOperandIdx(MI.getOpcode(),
                                             AMDGPU::OpName::cpol);
    if (CPolPos != -1) {
      unsigned CPol =
          (MCII->get(MI.getOpcode()).TSFlags & SIInstrFlags::IsAtomicRet) ?
              AMDGPU::CPol::GLC : 0;
      if (MI.getNumOperands() <= (unsigned)CPolPos) {
        insertNamedMCOperand(MI, MCOperand::createImm(CPol),
                             AMDGPU::OpName::cpol);
      } else if (CPol) {
        MI.getOperand(CPolPos).setImm(MI.getOperand(CPolPos).getImm() | CPol);
      }
    }
  }

  if (Res && (MCII->get(MI.getOpcode()).TSFlags &
              (SIInstrFlags::MTBUF | SIInstrFlags::MUBUF)) &&
             (STI.getFeatureBits()[AMDGPU::FeatureGFX90AInsts])) {
    // GFX90A lost TFE, its place is occupied by ACC.
    int TFEOpIdx =
        AMDGPU::getNamedOperandIdx(MI.getOpcode(), AMDGPU::OpName::tfe);
    if (TFEOpIdx != -1) {
      auto TFEIter = MI.begin();
      std::advance(TFEIter, TFEOpIdx);
      MI.insert(TFEIter, MCOperand::createImm(0));
    }
  }

  if (Res && (MCII->get(MI.getOpcode()).TSFlags &
              (SIInstrFlags::MTBUF | SIInstrFlags::MUBUF))) {
    int SWZOpIdx =
        AMDGPU::getNamedOperandIdx(MI.getOpcode(), AMDGPU::OpName::swz);
    if (SWZOpIdx != -1) {
      auto SWZIter = MI.begin();
      std::advance(SWZIter, SWZOpIdx);
      MI.insert(SWZIter, MCOperand::createImm(0));
    }
  }

  if (Res && (MCII->get(MI.getOpcode()).TSFlags &
              (SIInstrFlags::MTBUF | SIInstrFlags::MUBUF)) &&
             (STI.getFeatureBits()[AMDGPU::FeatureGFX90AInsts])) {
    // GFX90A lost TFE, its place is occupied by ACC.
    int TFEOpIdx =
        AMDGPU::getNamedOperandIdx(MI.getOpcode(), AMDGPU::OpName::tfe);
    if (TFEOpIdx != -1) {
      auto TFEIter = MI.begin();
      std::advance(TFEIter, TFEOpIdx);
      MI.insert(TFEIter, MCOperand::createImm(0));
    }
  }

  if (Res && (MCII->get(MI.getOpcode()).TSFlags &
              (SIInstrFlags::FLAT |
               SIInstrFlags::MTBUF | SIInstrFlags::MUBUF))) {
    if (!isGFX10()) {
      int DLCOpIdx =
          AMDGPU::getNamedOperandIdx(MI.getOpcode(), AMDGPU::OpName::dlc);
      if (DLCOpIdx != -1) {
        auto DLCIter = MI.begin();
        std::advance(DLCIter, DLCOpIdx);
        MI.insert(DLCIter, MCOperand::createImm(0));
      }
    }
  }

  if (Res && (MCII->get(MI.getOpcode()).TSFlags &
              (SIInstrFlags::MTBUF | SIInstrFlags::MUBUF))) {
    int SWZOpIdx =
        AMDGPU::getNamedOperandIdx(MI.getOpcode(), AMDGPU::OpName::swz);
    if (SWZOpIdx != -1) {
      auto SWZIter = MI.begin();
      std::advance(SWZIter, SWZOpIdx);
      MI.insert(SWZIter, MCOperand::createImm(0));
    }
  }

  if (Res && (MCII->get(MI.getOpcode()).TSFlags & SIInstrFlags::MIMG)) {
    int VAddr0Idx =
        AMDGPU::getNamedOperandIdx(MI.getOpcode(), AMDGPU::OpName::vaddr0);
    int RsrcIdx =
        AMDGPU::getNamedOperandIdx(MI.getOpcode(), AMDGPU::OpName::srsrc);
    unsigned NSAArgs = RsrcIdx - VAddr0Idx - 1;
    if (VAddr0Idx >= 0 && NSAArgs > 0) {
      unsigned NSAWords = (NSAArgs + 3) / 4;
      if (Bytes.size() < 4 * NSAWords) {
        Res = MCDisassembler::Fail;
      } else {
        for (unsigned i = 0; i < NSAArgs; ++i) {
          MI.insert(MI.begin() + VAddr0Idx + 1 + i,
                    decodeOperand_VGPR_32(Bytes[i]));
        }
        Bytes = Bytes.slice(4 * NSAWords);
      }
    }

    if (Res)
      Res = convertMIMGInst(MI);
  }

  if (Res && IsSDWA)
    Res = convertSDWAInst(MI);

  int VDstIn_Idx = AMDGPU::getNamedOperandIdx(MI.getOpcode(),
                                              AMDGPU::OpName::vdst_in);
  if (VDstIn_Idx != -1) {
    int Tied = MCII->get(MI.getOpcode()).getOperandConstraint(VDstIn_Idx,
                           MCOI::OperandConstraint::TIED_TO);
    if (Tied != -1 && (MI.getNumOperands() <= (unsigned)VDstIn_Idx ||
         !MI.getOperand(VDstIn_Idx).isReg() ||
         MI.getOperand(VDstIn_Idx).getReg() != MI.getOperand(Tied).getReg())) {
      if (MI.getNumOperands() > (unsigned)VDstIn_Idx)
        MI.erase(&MI.getOperand(VDstIn_Idx));
      insertNamedMCOperand(MI,
        MCOperand::createReg(MI.getOperand(Tied).getReg()),
        AMDGPU::OpName::vdst_in);
    }
  }

  int ImmLitIdx =
      AMDGPU::getNamedOperandIdx(MI.getOpcode(), AMDGPU::OpName::imm);
  if (Res && ImmLitIdx != -1)
    Res = convertFMAanyK(MI, ImmLitIdx);

  // if the opcode was not recognized we'll assume a Size of 4 bytes
  // (unless there are fewer bytes left)
  Size = Res ? (MaxInstBytesNum - Bytes.size())
             : std::min((size_t)4, Bytes_.size());
  return Res;
}

DecodeStatus AMDGPUDisassembler::convertSDWAInst(MCInst &MI) const {
  if (STI.getFeatureBits()[AMDGPU::FeatureGFX9] ||
      STI.getFeatureBits()[AMDGPU::FeatureGFX10]) {
    if (AMDGPU::getNamedOperandIdx(MI.getOpcode(), AMDGPU::OpName::sdst) != -1)
      // VOPC - insert clamp
      insertNamedMCOperand(MI, MCOperand::createImm(0), AMDGPU::OpName::clamp);
  } else if (STI.getFeatureBits()[AMDGPU::FeatureVolcanicIslands]) {
    int SDst = AMDGPU::getNamedOperandIdx(MI.getOpcode(), AMDGPU::OpName::sdst);
    if (SDst != -1) {
      // VOPC - insert VCC register as sdst
      insertNamedMCOperand(MI, createRegOperand(AMDGPU::VCC),
                           AMDGPU::OpName::sdst);
    } else {
      // VOP1/2 - insert omod if present in instruction
      insertNamedMCOperand(MI, MCOperand::createImm(0), AMDGPU::OpName::omod);
    }
  }
  return MCDisassembler::Success;
}

// We must check FI == literal to reject not genuine dpp8 insts, and we must
// first add optional MI operands to check FI
DecodeStatus AMDGPUDisassembler::convertDPP8Inst(MCInst &MI) const {
  unsigned Opc = MI.getOpcode();
  unsigned DescNumOps = MCII->get(Opc).getNumOperands();

  // Insert dummy unused src modifiers.
  if (MI.getNumOperands() < DescNumOps &&
      AMDGPU::getNamedOperandIdx(Opc, AMDGPU::OpName::src0_modifiers) != -1)
    insertNamedMCOperand(MI, MCOperand::createImm(0),
                         AMDGPU::OpName::src0_modifiers);

  if (MI.getNumOperands() < DescNumOps &&
      AMDGPU::getNamedOperandIdx(Opc, AMDGPU::OpName::src1_modifiers) != -1)
    insertNamedMCOperand(MI, MCOperand::createImm(0),
                         AMDGPU::OpName::src1_modifiers);

  return isValidDPP8(MI) ? MCDisassembler::Success : MCDisassembler::SoftFail;
}

// Note that before gfx10, the MIMG encoding provided no information about
// VADDR size. Consequently, decoded instructions always show address as if it
// has 1 dword, which could be not really so.
DecodeStatus AMDGPUDisassembler::convertMIMGInst(MCInst &MI) const {

  int VDstIdx = AMDGPU::getNamedOperandIdx(MI.getOpcode(),
                                           AMDGPU::OpName::vdst);

  int VDataIdx = AMDGPU::getNamedOperandIdx(MI.getOpcode(),
                                            AMDGPU::OpName::vdata);
  int VAddr0Idx =
      AMDGPU::getNamedOperandIdx(MI.getOpcode(), AMDGPU::OpName::vaddr0);
  int DMaskIdx = AMDGPU::getNamedOperandIdx(MI.getOpcode(),
                                            AMDGPU::OpName::dmask);

  int TFEIdx   = AMDGPU::getNamedOperandIdx(MI.getOpcode(),
                                            AMDGPU::OpName::tfe);
  int D16Idx   = AMDGPU::getNamedOperandIdx(MI.getOpcode(),
                                            AMDGPU::OpName::d16);

  const AMDGPU::MIMGInfo *Info = AMDGPU::getMIMGInfo(MI.getOpcode());
  const AMDGPU::MIMGBaseOpcodeInfo *BaseOpcode =
      AMDGPU::getMIMGBaseOpcodeInfo(Info->BaseOpcode);

  assert(VDataIdx != -1);
  if (BaseOpcode->BVH) {
    // Add A16 operand for intersect_ray instructions
    if (AMDGPU::getNamedOperandIdx(MI.getOpcode(), AMDGPU::OpName::a16) > -1) {
      addOperand(MI, MCOperand::createImm(1));
    }
    return MCDisassembler::Success;
  }

  bool IsAtomic = (VDstIdx != -1);
  bool IsGather4 = MCII->get(MI.getOpcode()).TSFlags & SIInstrFlags::Gather4;
  bool IsNSA = false;
  unsigned AddrSize = Info->VAddrDwords;

  if (STI.getFeatureBits()[AMDGPU::FeatureGFX10]) {
    unsigned DimIdx =
        AMDGPU::getNamedOperandIdx(MI.getOpcode(), AMDGPU::OpName::dim);
    int A16Idx =
        AMDGPU::getNamedOperandIdx(MI.getOpcode(), AMDGPU::OpName::a16);
    const AMDGPU::MIMGDimInfo *Dim =
        AMDGPU::getMIMGDimInfoByEncoding(MI.getOperand(DimIdx).getImm());
    const bool IsA16 = (A16Idx != -1 && MI.getOperand(A16Idx).getImm());

    AddrSize =
        AMDGPU::getAddrSizeMIMGOp(BaseOpcode, Dim, IsA16, AMDGPU::hasG16(STI));

    IsNSA = Info->MIMGEncoding == AMDGPU::MIMGEncGfx10NSA;
    if (!IsNSA) {
      if (AddrSize > 8)
        AddrSize = 16;
    } else {
      if (AddrSize > Info->VAddrDwords) {
        // The NSA encoding does not contain enough operands for the combination
        // of base opcode / dimension. Should this be an error?
        return MCDisassembler::Success;
      }
    }
  }

  unsigned DMask = MI.getOperand(DMaskIdx).getImm() & 0xf;
  unsigned DstSize = IsGather4 ? 4 : std::max(countPopulation(DMask), 1u);

  bool D16 = D16Idx >= 0 && MI.getOperand(D16Idx).getImm();
  if (D16 && AMDGPU::hasPackedD16(STI)) {
    DstSize = (DstSize + 1) / 2;
  }

  if (TFEIdx != -1 && MI.getOperand(TFEIdx).getImm())
    DstSize += 1;

  if (DstSize == Info->VDataDwords && AddrSize == Info->VAddrDwords)
    return MCDisassembler::Success;

  int NewOpcode =
      AMDGPU::getMIMGOpcode(Info->BaseOpcode, Info->MIMGEncoding, DstSize, AddrSize);
  if (NewOpcode == -1)
    return MCDisassembler::Success;

  // Widen the register to the correct number of enabled channels.
  unsigned NewVdata = AMDGPU::NoRegister;
  if (DstSize != Info->VDataDwords) {
    auto DataRCID = MCII->get(NewOpcode).OpInfo[VDataIdx].RegClass;

    // Get first subregister of VData
    unsigned Vdata0 = MI.getOperand(VDataIdx).getReg();
    unsigned VdataSub0 = MRI.getSubReg(Vdata0, AMDGPU::sub0);
    Vdata0 = (VdataSub0 != 0)? VdataSub0 : Vdata0;

    NewVdata = MRI.getMatchingSuperReg(Vdata0, AMDGPU::sub0,
                                       &MRI.getRegClass(DataRCID));
    if (NewVdata == AMDGPU::NoRegister) {
      // It's possible to encode this such that the low register + enabled
      // components exceeds the register count.
      return MCDisassembler::Success;
    }
  }

  unsigned NewVAddr0 = AMDGPU::NoRegister;
  if (STI.getFeatureBits()[AMDGPU::FeatureGFX10] && !IsNSA &&
      AddrSize != Info->VAddrDwords) {
    unsigned VAddr0 = MI.getOperand(VAddr0Idx).getReg();
    unsigned VAddrSub0 = MRI.getSubReg(VAddr0, AMDGPU::sub0);
    VAddr0 = (VAddrSub0 != 0) ? VAddrSub0 : VAddr0;

    auto AddrRCID = MCII->get(NewOpcode).OpInfo[VAddr0Idx].RegClass;
    NewVAddr0 = MRI.getMatchingSuperReg(VAddr0, AMDGPU::sub0,
                                        &MRI.getRegClass(AddrRCID));
    if (NewVAddr0 == AMDGPU::NoRegister)
      return MCDisassembler::Success;
  }

  MI.setOpcode(NewOpcode);

  if (NewVdata != AMDGPU::NoRegister) {
    MI.getOperand(VDataIdx) = MCOperand::createReg(NewVdata);

    if (IsAtomic) {
      // Atomic operations have an additional operand (a copy of data)
      MI.getOperand(VDstIdx) = MCOperand::createReg(NewVdata);
    }
  }

  if (NewVAddr0 != AMDGPU::NoRegister) {
    MI.getOperand(VAddr0Idx) = MCOperand::createReg(NewVAddr0);
  } else if (IsNSA) {
    assert(AddrSize <= Info->VAddrDwords);
    MI.erase(MI.begin() + VAddr0Idx + AddrSize,
             MI.begin() + VAddr0Idx + Info->VAddrDwords);
  }

  return MCDisassembler::Success;
}

DecodeStatus AMDGPUDisassembler::convertFMAanyK(MCInst &MI,
                                                int ImmLitIdx) const {
  assert(HasLiteral && "Should have decoded a literal");
  const MCInstrDesc &Desc = MCII->get(MI.getOpcode());
  unsigned DescNumOps = Desc.getNumOperands();
  assert(DescNumOps == MI.getNumOperands());
  for (unsigned I = 0; I < DescNumOps; ++I) {
    auto &Op = MI.getOperand(I);
    auto OpType = Desc.OpInfo[I].OperandType;
    bool IsDeferredOp = (OpType == AMDGPU::OPERAND_REG_IMM_FP32_DEFERRED ||
                         OpType == AMDGPU::OPERAND_REG_IMM_FP16_DEFERRED);
    if (Op.isImm() && Op.getImm() == AMDGPU::EncValues::LITERAL_CONST &&
        IsDeferredOp)
      Op.setImm(Literal);
  }
  return MCDisassembler::Success;
}

const char* AMDGPUDisassembler::getRegClassName(unsigned RegClassID) const {
  return getContext().getRegisterInfo()->
    getRegClassName(&AMDGPUMCRegisterClasses[RegClassID]);
}

inline
MCOperand AMDGPUDisassembler::errOperand(unsigned V,
                                         const Twine& ErrMsg) const {
  *CommentStream << "Error: " + ErrMsg;

  // ToDo: add support for error operands to MCInst.h
  // return MCOperand::createError(V);
  return MCOperand();
}

inline
MCOperand AMDGPUDisassembler::createRegOperand(unsigned int RegId) const {
  return MCOperand::createReg(AMDGPU::getMCReg(RegId, STI));
}

inline
MCOperand AMDGPUDisassembler::createRegOperand(unsigned RegClassID,
                                               unsigned Val) const {
  const auto& RegCl = AMDGPUMCRegisterClasses[RegClassID];
  if (Val >= RegCl.getNumRegs())
    return errOperand(Val, Twine(getRegClassName(RegClassID)) +
                           ": unknown register " + Twine(Val));
  return createRegOperand(RegCl.getRegister(Val));
}

inline
MCOperand AMDGPUDisassembler::createSRegOperand(unsigned SRegClassID,
                                                unsigned Val) const {
  // ToDo: SI/CI have 104 SGPRs, VI - 102
  // Valery: here we accepting as much as we can, let assembler sort it out
  int shift = 0;
  switch (SRegClassID) {
  case AMDGPU::SGPR_32RegClassID:
  case AMDGPU::TTMP_32RegClassID:
    break;
  case AMDGPU::SGPR_64RegClassID:
  case AMDGPU::TTMP_64RegClassID:
    shift = 1;
    break;
  case AMDGPU::SGPR_128RegClassID:
  case AMDGPU::TTMP_128RegClassID:
  // ToDo: unclear if s[100:104] is available on VI. Can we use VCC as SGPR in
  // this bundle?
  case AMDGPU::SGPR_256RegClassID:
  case AMDGPU::TTMP_256RegClassID:
    // ToDo: unclear if s[96:104] is available on VI. Can we use VCC as SGPR in
  // this bundle?
  case AMDGPU::SGPR_512RegClassID:
  case AMDGPU::TTMP_512RegClassID:
    shift = 2;
    break;
  // ToDo: unclear if s[88:104] is available on VI. Can we use VCC as SGPR in
  // this bundle?
  default:
    llvm_unreachable("unhandled register class");
  }

  if (Val % (1 << shift)) {
    *CommentStream << "Warning: " << getRegClassName(SRegClassID)
                   << ": scalar reg isn't aligned " << Val;
  }

  return createRegOperand(SRegClassID, Val >> shift);
}

MCOperand AMDGPUDisassembler::decodeOperand_VS_32(unsigned Val) const {
  return decodeSrcOp(OPW32, Val);
}

MCOperand AMDGPUDisassembler::decodeOperand_VS_64(unsigned Val) const {
  return decodeSrcOp(OPW64, Val);
}

MCOperand AMDGPUDisassembler::decodeOperand_VS_128(unsigned Val) const {
  return decodeSrcOp(OPW128, Val);
}

MCOperand AMDGPUDisassembler::decodeOperand_VSrc16(unsigned Val) const {
  return decodeSrcOp(OPW16, Val);
}

MCOperand AMDGPUDisassembler::decodeOperand_VSrcV216(unsigned Val) const {
  return decodeSrcOp(OPWV216, Val);
}

MCOperand AMDGPUDisassembler::decodeOperand_VSrcV232(unsigned Val) const {
  return decodeSrcOp(OPWV232, Val);
}

MCOperand AMDGPUDisassembler::decodeOperand_VGPR_32(unsigned Val) const {
  // Some instructions have operand restrictions beyond what the encoding
  // allows. Some ordinarily VSrc_32 operands are VGPR_32, so clear the extra
  // high bit.
  Val &= 255;

  return createRegOperand(AMDGPU::VGPR_32RegClassID, Val);
}

MCOperand AMDGPUDisassembler::decodeOperand_VRegOrLds_32(unsigned Val) const {
  return decodeSrcOp(OPW32, Val);
}

MCOperand AMDGPUDisassembler::decodeOperand_AGPR_32(unsigned Val) const {
  return createRegOperand(AMDGPU::AGPR_32RegClassID, Val & 255);
}

MCOperand AMDGPUDisassembler::decodeOperand_AReg_64(unsigned Val) const {
  return createRegOperand(AMDGPU::AReg_64RegClassID, Val & 255);
}

MCOperand AMDGPUDisassembler::decodeOperand_AReg_128(unsigned Val) const {
  return createRegOperand(AMDGPU::AReg_128RegClassID, Val & 255);
}

MCOperand AMDGPUDisassembler::decodeOperand_AReg_256(unsigned Val) const {
  return createRegOperand(AMDGPU::AReg_256RegClassID, Val & 255);
}

MCOperand AMDGPUDisassembler::decodeOperand_AReg_512(unsigned Val) const {
  return createRegOperand(AMDGPU::AReg_512RegClassID, Val & 255);
}

MCOperand AMDGPUDisassembler::decodeOperand_AReg_1024(unsigned Val) const {
  return createRegOperand(AMDGPU::AReg_1024RegClassID, Val & 255);
}

MCOperand AMDGPUDisassembler::decodeOperand_AV_32(unsigned Val) const {
  return decodeSrcOp(OPW32, Val);
}

MCOperand AMDGPUDisassembler::decodeOperand_AV_64(unsigned Val) const {
  return decodeSrcOp(OPW64, Val);
}

MCOperand AMDGPUDisassembler::decodeOperand_VReg_64(unsigned Val) const {
  return createRegOperand(AMDGPU::VReg_64RegClassID, Val);
}

MCOperand AMDGPUDisassembler::decodeOperand_VReg_96(unsigned Val) const {
  return createRegOperand(AMDGPU::VReg_96RegClassID, Val);
}

MCOperand AMDGPUDisassembler::decodeOperand_VReg_128(unsigned Val) const {
  return createRegOperand(AMDGPU::VReg_128RegClassID, Val);
}

MCOperand AMDGPUDisassembler::decodeOperand_VReg_256(unsigned Val) const {
  return createRegOperand(AMDGPU::VReg_256RegClassID, Val);
}

MCOperand AMDGPUDisassembler::decodeOperand_VReg_512(unsigned Val) const {
  return createRegOperand(AMDGPU::VReg_512RegClassID, Val);
}

MCOperand AMDGPUDisassembler::decodeOperand_VReg_1024(unsigned Val) const {
  return createRegOperand(AMDGPU::VReg_1024RegClassID, Val);
}

MCOperand AMDGPUDisassembler::decodeOperand_SReg_32(unsigned Val) const {
  // table-gen generated disassembler doesn't care about operand types
  // leaving only registry class so SSrc_32 operand turns into SReg_32
  // and therefore we accept immediates and literals here as well
  return decodeSrcOp(OPW32, Val);
}

MCOperand AMDGPUDisassembler::decodeOperand_SReg_32_XM0_XEXEC(
  unsigned Val) const {
  // SReg_32_XM0 is SReg_32 without M0 or EXEC_LO/EXEC_HI
  return decodeOperand_SReg_32(Val);
}

MCOperand AMDGPUDisassembler::decodeOperand_SReg_32_XEXEC_HI(
  unsigned Val) const {
  // SReg_32_XM0 is SReg_32 without EXEC_HI
  return decodeOperand_SReg_32(Val);
}

MCOperand AMDGPUDisassembler::decodeOperand_SRegOrLds_32(unsigned Val) const {
  // table-gen generated disassembler doesn't care about operand types
  // leaving only registry class so SSrc_32 operand turns into SReg_32
  // and therefore we accept immediates and literals here as well
  return decodeSrcOp(OPW32, Val);
}

MCOperand AMDGPUDisassembler::decodeOperand_SReg_64(unsigned Val) const {
  return decodeSrcOp(OPW64, Val);
}

MCOperand AMDGPUDisassembler::decodeOperand_SReg_64_XEXEC(unsigned Val) const {
  return decodeSrcOp(OPW64, Val);
}

MCOperand AMDGPUDisassembler::decodeOperand_SReg_128(unsigned Val) const {
  return decodeSrcOp(OPW128, Val);
}

MCOperand AMDGPUDisassembler::decodeOperand_SReg_256(unsigned Val) const {
  return decodeDstOp(OPW256, Val);
}

MCOperand AMDGPUDisassembler::decodeOperand_SReg_512(unsigned Val) const {
  return decodeDstOp(OPW512, Val);
}

// Decode Literals for insts which always have a literal in the encoding
MCOperand
AMDGPUDisassembler::decodeMandatoryLiteralConstant(unsigned Val) const {
  if (HasLiteral) {
    if (Literal != Val)
      return errOperand(Val, "More than one unique literal is illegal");
  }
  HasLiteral = true;
  Literal = Val;
  return MCOperand::createImm(Literal);
}

MCOperand AMDGPUDisassembler::decodeLiteralConstant() const {
  // For now all literal constants are supposed to be unsigned integer
  // ToDo: deal with signed/unsigned 64-bit integer constants
  // ToDo: deal with float/double constants
  if (!HasLiteral) {
    if (Bytes.size() < 4) {
      return errOperand(0, "cannot read literal, inst bytes left " +
                        Twine(Bytes.size()));
    }
    HasLiteral = true;
    Literal = eatBytes<uint32_t>(Bytes);
  }
  return MCOperand::createImm(Literal);
}

MCOperand AMDGPUDisassembler::decodeIntImmed(unsigned Imm) {
  using namespace AMDGPU::EncValues;

  assert(Imm >= INLINE_INTEGER_C_MIN && Imm <= INLINE_INTEGER_C_MAX);
  return MCOperand::createImm((Imm <= INLINE_INTEGER_C_POSITIVE_MAX) ?
    (static_cast<int64_t>(Imm) - INLINE_INTEGER_C_MIN) :
    (INLINE_INTEGER_C_POSITIVE_MAX - static_cast<int64_t>(Imm)));
      // Cast prevents negative overflow.
}

static int64_t getInlineImmVal32(unsigned Imm) {
  switch (Imm) {
  case 240:
    return FloatToBits(0.5f);
  case 241:
    return FloatToBits(-0.5f);
  case 242:
    return FloatToBits(1.0f);
  case 243:
    return FloatToBits(-1.0f);
  case 244:
    return FloatToBits(2.0f);
  case 245:
    return FloatToBits(-2.0f);
  case 246:
    return FloatToBits(4.0f);
  case 247:
    return FloatToBits(-4.0f);
  case 248: // 1 / (2 * PI)
    return 0x3e22f983;
  default:
    llvm_unreachable("invalid fp inline imm");
  }
}

static int64_t getInlineImmVal64(unsigned Imm) {
  switch (Imm) {
  case 240:
    return DoubleToBits(0.5);
  case 241:
    return DoubleToBits(-0.5);
  case 242:
    return DoubleToBits(1.0);
  case 243:
    return DoubleToBits(-1.0);
  case 244:
    return DoubleToBits(2.0);
  case 245:
    return DoubleToBits(-2.0);
  case 246:
    return DoubleToBits(4.0);
  case 247:
    return DoubleToBits(-4.0);
  case 248: // 1 / (2 * PI)
    return 0x3fc45f306dc9c882;
  default:
    llvm_unreachable("invalid fp inline imm");
  }
}

static int64_t getInlineImmVal16(unsigned Imm) {
  switch (Imm) {
  case 240:
    return 0x3800;
  case 241:
    return 0xB800;
  case 242:
    return 0x3C00;
  case 243:
    return 0xBC00;
  case 244:
    return 0x4000;
  case 245:
    return 0xC000;
  case 246:
    return 0x4400;
  case 247:
    return 0xC400;
  case 248: // 1 / (2 * PI)
    return 0x3118;
  default:
    llvm_unreachable("invalid fp inline imm");
  }
}

MCOperand AMDGPUDisassembler::decodeFPImmed(OpWidthTy Width, unsigned Imm) {
  assert(Imm >= AMDGPU::EncValues::INLINE_FLOATING_C_MIN
      && Imm <= AMDGPU::EncValues::INLINE_FLOATING_C_MAX);

  // ToDo: case 248: 1/(2*PI) - is allowed only on VI
  switch (Width) {
  case OPW32:
  case OPW128: // splat constants
  case OPW512:
  case OPW1024:
  case OPWV232:
    return MCOperand::createImm(getInlineImmVal32(Imm));
  case OPW64:
  case OPW256:
    return MCOperand::createImm(getInlineImmVal64(Imm));
  case OPW16:
  case OPWV216:
    return MCOperand::createImm(getInlineImmVal16(Imm));
  default:
    llvm_unreachable("implement me");
  }
}

unsigned AMDGPUDisassembler::getVgprClassId(const OpWidthTy Width) const {
  using namespace AMDGPU;

  assert(OPW_FIRST_ <= Width && Width < OPW_LAST_);
  switch (Width) {
  default: // fall
  case OPW32:
  case OPW16:
  case OPWV216:
    return VGPR_32RegClassID;
  case OPW64:
  case OPWV232: return VReg_64RegClassID;
  case OPW96: return VReg_96RegClassID;
  case OPW128: return VReg_128RegClassID;
  case OPW160: return VReg_160RegClassID;
  case OPW256: return VReg_256RegClassID;
  case OPW512: return VReg_512RegClassID;
  case OPW1024: return VReg_1024RegClassID;
  }
}

unsigned AMDGPUDisassembler::getAgprClassId(const OpWidthTy Width) const {
  using namespace AMDGPU;

  assert(OPW_FIRST_ <= Width && Width < OPW_LAST_);
  switch (Width) {
  default: // fall
  case OPW32:
  case OPW16:
  case OPWV216:
    return AGPR_32RegClassID;
  case OPW64:
  case OPWV232: return AReg_64RegClassID;
  case OPW96: return AReg_96RegClassID;
  case OPW128: return AReg_128RegClassID;
  case OPW160: return AReg_160RegClassID;
  case OPW256: return AReg_256RegClassID;
  case OPW512: return AReg_512RegClassID;
  case OPW1024: return AReg_1024RegClassID;
  }
}


unsigned AMDGPUDisassembler::getSgprClassId(const OpWidthTy Width) const {
  using namespace AMDGPU;

  assert(OPW_FIRST_ <= Width && Width < OPW_LAST_);
  switch (Width) {
  default: // fall
  case OPW32:
  case OPW16:
  case OPWV216:
    return SGPR_32RegClassID;
  case OPW64:
  case OPWV232: return SGPR_64RegClassID;
  case OPW96: return SGPR_96RegClassID;
  case OPW128: return SGPR_128RegClassID;
  case OPW160: return SGPR_160RegClassID;
  case OPW256: return SGPR_256RegClassID;
  case OPW512: return SGPR_512RegClassID;
  }
}

unsigned AMDGPUDisassembler::getTtmpClassId(const OpWidthTy Width) const {
  using namespace AMDGPU;

  assert(OPW_FIRST_ <= Width && Width < OPW_LAST_);
  switch (Width) {
  default: // fall
  case OPW32:
  case OPW16:
  case OPWV216:
    return TTMP_32RegClassID;
  case OPW64:
  case OPWV232: return TTMP_64RegClassID;
  case OPW128: return TTMP_128RegClassID;
  case OPW256: return TTMP_256RegClassID;
  case OPW512: return TTMP_512RegClassID;
  }
}

int AMDGPUDisassembler::getTTmpIdx(unsigned Val) const {
  using namespace AMDGPU::EncValues;

  unsigned TTmpMin = isGFX9Plus() ? TTMP_GFX9PLUS_MIN : TTMP_VI_MIN;
  unsigned TTmpMax = isGFX9Plus() ? TTMP_GFX9PLUS_MAX : TTMP_VI_MAX;

  return (TTmpMin <= Val && Val <= TTmpMax)? Val - TTmpMin : -1;
}

MCOperand AMDGPUDisassembler::decodeSrcOp(const OpWidthTy Width, unsigned Val,
                                          bool MandatoryLiteral) const {
  using namespace AMDGPU::EncValues;

  assert(Val < 1024); // enum10

  bool IsAGPR = Val & 512;
  Val &= 511;

  if (VGPR_MIN <= Val && Val <= VGPR_MAX) {
    return createRegOperand(IsAGPR ? getAgprClassId(Width)
                                   : getVgprClassId(Width), Val - VGPR_MIN);
  }
  if (Val <= SGPR_MAX) {
    // "SGPR_MIN <= Val" is always true and causes compilation warning.
    static_assert(SGPR_MIN == 0, "");
    return createSRegOperand(getSgprClassId(Width), Val - SGPR_MIN);
  }

  int TTmpIdx = getTTmpIdx(Val);
  if (TTmpIdx >= 0) {
    return createSRegOperand(getTtmpClassId(Width), TTmpIdx);
  }

  if (INLINE_INTEGER_C_MIN <= Val && Val <= INLINE_INTEGER_C_MAX)
    return decodeIntImmed(Val);

  if (INLINE_FLOATING_C_MIN <= Val && Val <= INLINE_FLOATING_C_MAX)
    return decodeFPImmed(Width, Val);

  if (Val == LITERAL_CONST) {
    if (MandatoryLiteral)
      // Keep a sentinel value for deferred setting
      return MCOperand::createImm(LITERAL_CONST);
    else
      return decodeLiteralConstant();
  }

  switch (Width) {
  case OPW32:
  case OPW16:
  case OPWV216:
    return decodeSpecialReg32(Val);
  case OPW64:
  case OPWV232:
    return decodeSpecialReg64(Val);
  default:
    llvm_unreachable("unexpected immediate type");
  }
}

MCOperand AMDGPUDisassembler::decodeDstOp(const OpWidthTy Width, unsigned Val) const {
  using namespace AMDGPU::EncValues;

  assert(Val < 128);
  assert(Width == OPW256 || Width == OPW512);

  if (Val <= SGPR_MAX) {
    // "SGPR_MIN <= Val" is always true and causes compilation warning.
    static_assert(SGPR_MIN == 0, "");
    return createSRegOperand(getSgprClassId(Width), Val - SGPR_MIN);
  }

  int TTmpIdx = getTTmpIdx(Val);
  if (TTmpIdx >= 0) {
    return createSRegOperand(getTtmpClassId(Width), TTmpIdx);
  }

  llvm_unreachable("unknown dst register");
}

MCOperand AMDGPUDisassembler::decodeSpecialReg32(unsigned Val) const {
  using namespace AMDGPU;

  switch (Val) {
  case 102: return createRegOperand(FLAT_SCR_LO);
  case 103: return createRegOperand(FLAT_SCR_HI);
  case 104: return createRegOperand(XNACK_MASK_LO);
  case 105: return createRegOperand(XNACK_MASK_HI);
  case 106: return createRegOperand(VCC_LO);
  case 107: return createRegOperand(VCC_HI);
  case 108: return createRegOperand(TBA_LO);
  case 109: return createRegOperand(TBA_HI);
  case 110: return createRegOperand(TMA_LO);
  case 111: return createRegOperand(TMA_HI);
  case 124: return createRegOperand(M0);
  case 125: return createRegOperand(SGPR_NULL);
  case 126: return createRegOperand(EXEC_LO);
  case 127: return createRegOperand(EXEC_HI);
  case 235: return createRegOperand(SRC_SHARED_BASE);
  case 236: return createRegOperand(SRC_SHARED_LIMIT);
  case 237: return createRegOperand(SRC_PRIVATE_BASE);
  case 238: return createRegOperand(SRC_PRIVATE_LIMIT);
  case 239: return createRegOperand(SRC_POPS_EXITING_WAVE_ID);
  case 251: return createRegOperand(SRC_VCCZ);
  case 252: return createRegOperand(SRC_EXECZ);
  case 253: return createRegOperand(SRC_SCC);
  case 254: return createRegOperand(LDS_DIRECT);
  default: break;
  }
  return errOperand(Val, "unknown operand encoding " + Twine(Val));
}

MCOperand AMDGPUDisassembler::decodeSpecialReg64(unsigned Val) const {
  using namespace AMDGPU;

  switch (Val) {
  case 102: return createRegOperand(FLAT_SCR);
  case 104: return createRegOperand(XNACK_MASK);
  case 106: return createRegOperand(VCC);
  case 108: return createRegOperand(TBA);
  case 110: return createRegOperand(TMA);
  case 125: return createRegOperand(SGPR_NULL);
  case 126: return createRegOperand(EXEC);
  case 235: return createRegOperand(SRC_SHARED_BASE);
  case 236: return createRegOperand(SRC_SHARED_LIMIT);
  case 237: return createRegOperand(SRC_PRIVATE_BASE);
  case 238: return createRegOperand(SRC_PRIVATE_LIMIT);
  case 239: return createRegOperand(SRC_POPS_EXITING_WAVE_ID);
  case 251: return createRegOperand(SRC_VCCZ);
  case 252: return createRegOperand(SRC_EXECZ);
  case 253: return createRegOperand(SRC_SCC);
  default: break;
  }
  return errOperand(Val, "unknown operand encoding " + Twine(Val));
}

MCOperand AMDGPUDisassembler::decodeSDWASrc(const OpWidthTy Width,
                                            const unsigned Val) const {
  using namespace AMDGPU::SDWA;
  using namespace AMDGPU::EncValues;

  if (STI.getFeatureBits()[AMDGPU::FeatureGFX9] ||
      STI.getFeatureBits()[AMDGPU::FeatureGFX10]) {
    // XXX: cast to int is needed to avoid stupid warning:
    // compare with unsigned is always true
    if (int(SDWA9EncValues::SRC_VGPR_MIN) <= int(Val) &&
        Val <= SDWA9EncValues::SRC_VGPR_MAX) {
      return createRegOperand(getVgprClassId(Width),
                              Val - SDWA9EncValues::SRC_VGPR_MIN);
    }
    if (SDWA9EncValues::SRC_SGPR_MIN <= Val &&
        Val <= (isGFX10Plus() ? SDWA9EncValues::SRC_SGPR_MAX_GFX10
                              : SDWA9EncValues::SRC_SGPR_MAX_SI)) {
      return createSRegOperand(getSgprClassId(Width),
                               Val - SDWA9EncValues::SRC_SGPR_MIN);
    }
    if (SDWA9EncValues::SRC_TTMP_MIN <= Val &&
        Val <= SDWA9EncValues::SRC_TTMP_MAX) {
      return createSRegOperand(getTtmpClassId(Width),
                               Val - SDWA9EncValues::SRC_TTMP_MIN);
    }

    const unsigned SVal = Val - SDWA9EncValues::SRC_SGPR_MIN;

    if (INLINE_INTEGER_C_MIN <= SVal && SVal <= INLINE_INTEGER_C_MAX)
      return decodeIntImmed(SVal);

    if (INLINE_FLOATING_C_MIN <= SVal && SVal <= INLINE_FLOATING_C_MAX)
      return decodeFPImmed(Width, SVal);

    return decodeSpecialReg32(SVal);
  } else if (STI.getFeatureBits()[AMDGPU::FeatureVolcanicIslands]) {
    return createRegOperand(getVgprClassId(Width), Val);
  }
  llvm_unreachable("unsupported target");
}

MCOperand AMDGPUDisassembler::decodeSDWASrc16(unsigned Val) const {
  return decodeSDWASrc(OPW16, Val);
}

MCOperand AMDGPUDisassembler::decodeSDWASrc32(unsigned Val) const {
  return decodeSDWASrc(OPW32, Val);
}

MCOperand AMDGPUDisassembler::decodeSDWAVopcDst(unsigned Val) const {
  using namespace AMDGPU::SDWA;

  assert((STI.getFeatureBits()[AMDGPU::FeatureGFX9] ||
          STI.getFeatureBits()[AMDGPU::FeatureGFX10]) &&
         "SDWAVopcDst should be present only on GFX9+");

  bool IsWave64 = STI.getFeatureBits()[AMDGPU::FeatureWavefrontSize64];

  if (Val & SDWA9EncValues::VOPC_DST_VCC_MASK) {
    Val &= SDWA9EncValues::VOPC_DST_SGPR_MASK;

    int TTmpIdx = getTTmpIdx(Val);
    if (TTmpIdx >= 0) {
      auto TTmpClsId = getTtmpClassId(IsWave64 ? OPW64 : OPW32);
      return createSRegOperand(TTmpClsId, TTmpIdx);
    } else if (Val > SGPR_MAX) {
      return IsWave64 ? decodeSpecialReg64(Val)
                      : decodeSpecialReg32(Val);
    } else {
      return createSRegOperand(getSgprClassId(IsWave64 ? OPW64 : OPW32), Val);
    }
  } else {
    return createRegOperand(IsWave64 ? AMDGPU::VCC : AMDGPU::VCC_LO);
  }
}

MCOperand AMDGPUDisassembler::decodeBoolReg(unsigned Val) const {
  return STI.getFeatureBits()[AMDGPU::FeatureWavefrontSize64] ?
    decodeOperand_SReg_64(Val) : decodeOperand_SReg_32(Val);
}

bool AMDGPUDisassembler::isVI() const {
  return STI.getFeatureBits()[AMDGPU::FeatureVolcanicIslands];
}

bool AMDGPUDisassembler::isGFX9() const { return AMDGPU::isGFX9(STI); }

bool AMDGPUDisassembler::isGFX90A() const {
  return STI.getFeatureBits()[AMDGPU::FeatureGFX90AInsts];
}

bool AMDGPUDisassembler::isGFX9Plus() const { return AMDGPU::isGFX9Plus(STI); }

bool AMDGPUDisassembler::isGFX10() const { return AMDGPU::isGFX10(STI); }

bool AMDGPUDisassembler::isGFX10Plus() const {
  return AMDGPU::isGFX10Plus(STI);
}

bool AMDGPUDisassembler::hasArchitectedFlatScratch() const {
  return STI.getFeatureBits()[AMDGPU::FeatureArchitectedFlatScratch];
}

//===----------------------------------------------------------------------===//
// AMDGPU specific symbol handling
//===----------------------------------------------------------------------===//
#define PRINT_DIRECTIVE(DIRECTIVE, MASK)                                       \
  do {                                                                         \
    KdStream << Indent << DIRECTIVE " "                                        \
             << ((FourByteBuffer & MASK) >> (MASK##_SHIFT)) << '\n';           \
  } while (0)

// NOLINTNEXTLINE(readability-identifier-naming)
MCDisassembler::DecodeStatus AMDGPUDisassembler::decodeCOMPUTE_PGM_RSRC1(
    uint32_t FourByteBuffer, raw_string_ostream &KdStream) const {
  using namespace amdhsa;
  StringRef Indent = "\t";

  // We cannot accurately backward compute #VGPRs used from
  // GRANULATED_WORKITEM_VGPR_COUNT. But we are concerned with getting the same
  // value of GRANULATED_WORKITEM_VGPR_COUNT in the reassembled binary. So we
  // simply calculate the inverse of what the assembler does.

  uint32_t GranulatedWorkitemVGPRCount =
      (FourByteBuffer & COMPUTE_PGM_RSRC1_GRANULATED_WORKITEM_VGPR_COUNT) >>
      COMPUTE_PGM_RSRC1_GRANULATED_WORKITEM_VGPR_COUNT_SHIFT;

  uint32_t NextFreeVGPR = (GranulatedWorkitemVGPRCount + 1) *
                          AMDGPU::IsaInfo::getVGPREncodingGranule(&STI);

  KdStream << Indent << ".amdhsa_next_free_vgpr " << NextFreeVGPR << '\n';

  // We cannot backward compute values used to calculate
  // GRANULATED_WAVEFRONT_SGPR_COUNT. Hence the original values for following
  // directives can't be computed:
  // .amdhsa_reserve_vcc
  // .amdhsa_reserve_flat_scratch
  // .amdhsa_reserve_xnack_mask
  // They take their respective default values if not specified in the assembly.
  //
  // GRANULATED_WAVEFRONT_SGPR_COUNT
  //    = f(NEXT_FREE_SGPR + VCC + FLAT_SCRATCH + XNACK_MASK)
  //
  // We compute the inverse as though all directives apart from NEXT_FREE_SGPR
  // are set to 0. So while disassembling we consider that:
  //
  // GRANULATED_WAVEFRONT_SGPR_COUNT
  //    = f(NEXT_FREE_SGPR + 0 + 0 + 0)
  //
  // The disassembler cannot recover the original values of those 3 directives.

  uint32_t GranulatedWavefrontSGPRCount =
      (FourByteBuffer & COMPUTE_PGM_RSRC1_GRANULATED_WAVEFRONT_SGPR_COUNT) >>
      COMPUTE_PGM_RSRC1_GRANULATED_WAVEFRONT_SGPR_COUNT_SHIFT;

  if (isGFX10Plus() && GranulatedWavefrontSGPRCount)
    return MCDisassembler::Fail;

  uint32_t NextFreeSGPR = (GranulatedWavefrontSGPRCount + 1) *
                          AMDGPU::IsaInfo::getSGPREncodingGranule(&STI);

  KdStream << Indent << ".amdhsa_reserve_vcc " << 0 << '\n';
  if (!hasArchitectedFlatScratch())
    KdStream << Indent << ".amdhsa_reserve_flat_scratch " << 0 << '\n';
  KdStream << Indent << ".amdhsa_reserve_xnack_mask " << 0 << '\n';
  KdStream << Indent << ".amdhsa_next_free_sgpr " << NextFreeSGPR << "\n";

  if (FourByteBuffer & COMPUTE_PGM_RSRC1_PRIORITY)
    return MCDisassembler::Fail;

  PRINT_DIRECTIVE(".amdhsa_float_round_mode_32",
                  COMPUTE_PGM_RSRC1_FLOAT_ROUND_MODE_32);
  PRINT_DIRECTIVE(".amdhsa_float_round_mode_16_64",
                  COMPUTE_PGM_RSRC1_FLOAT_ROUND_MODE_16_64);
  PRINT_DIRECTIVE(".amdhsa_float_denorm_mode_32",
                  COMPUTE_PGM_RSRC1_FLOAT_DENORM_MODE_32);
  PRINT_DIRECTIVE(".amdhsa_float_denorm_mode_16_64",
                  COMPUTE_PGM_RSRC1_FLOAT_DENORM_MODE_16_64);

  if (FourByteBuffer & COMPUTE_PGM_RSRC1_PRIV)
    return MCDisassembler::Fail;

  PRINT_DIRECTIVE(".amdhsa_dx10_clamp", COMPUTE_PGM_RSRC1_ENABLE_DX10_CLAMP);

  if (FourByteBuffer & COMPUTE_PGM_RSRC1_DEBUG_MODE)
    return MCDisassembler::Fail;

  PRINT_DIRECTIVE(".amdhsa_ieee_mode", COMPUTE_PGM_RSRC1_ENABLE_IEEE_MODE);

  if (FourByteBuffer & COMPUTE_PGM_RSRC1_BULKY)
    return MCDisassembler::Fail;

  if (FourByteBuffer & COMPUTE_PGM_RSRC1_CDBG_USER)
    return MCDisassembler::Fail;

  PRINT_DIRECTIVE(".amdhsa_fp16_overflow", COMPUTE_PGM_RSRC1_FP16_OVFL);

  if (FourByteBuffer & COMPUTE_PGM_RSRC1_RESERVED0)
    return MCDisassembler::Fail;

  if (isGFX10Plus()) {
    PRINT_DIRECTIVE(".amdhsa_workgroup_processor_mode",
                    COMPUTE_PGM_RSRC1_WGP_MODE);
    PRINT_DIRECTIVE(".amdhsa_memory_ordered", COMPUTE_PGM_RSRC1_MEM_ORDERED);
    PRINT_DIRECTIVE(".amdhsa_forward_progress", COMPUTE_PGM_RSRC1_FWD_PROGRESS);
  }
  return MCDisassembler::Success;
}

// NOLINTNEXTLINE(readability-identifier-naming)
MCDisassembler::DecodeStatus AMDGPUDisassembler::decodeCOMPUTE_PGM_RSRC2(
    uint32_t FourByteBuffer, raw_string_ostream &KdStream) const {
  using namespace amdhsa;
  StringRef Indent = "\t";
  if (hasArchitectedFlatScratch())
    PRINT_DIRECTIVE(".amdhsa_enable_private_segment",
                    COMPUTE_PGM_RSRC2_ENABLE_PRIVATE_SEGMENT);
  else
    PRINT_DIRECTIVE(".amdhsa_system_sgpr_private_segment_wavefront_offset",
                    COMPUTE_PGM_RSRC2_ENABLE_PRIVATE_SEGMENT);
  PRINT_DIRECTIVE(".amdhsa_system_sgpr_workgroup_id_x",
                  COMPUTE_PGM_RSRC2_ENABLE_SGPR_WORKGROUP_ID_X);
  PRINT_DIRECTIVE(".amdhsa_system_sgpr_workgroup_id_y",
                  COMPUTE_PGM_RSRC2_ENABLE_SGPR_WORKGROUP_ID_Y);
  PRINT_DIRECTIVE(".amdhsa_system_sgpr_workgroup_id_z",
                  COMPUTE_PGM_RSRC2_ENABLE_SGPR_WORKGROUP_ID_Z);
  PRINT_DIRECTIVE(".amdhsa_system_sgpr_workgroup_info",
                  COMPUTE_PGM_RSRC2_ENABLE_SGPR_WORKGROUP_INFO);
  PRINT_DIRECTIVE(".amdhsa_system_vgpr_workitem_id",
                  COMPUTE_PGM_RSRC2_ENABLE_VGPR_WORKITEM_ID);

  if (FourByteBuffer & COMPUTE_PGM_RSRC2_ENABLE_EXCEPTION_ADDRESS_WATCH)
    return MCDisassembler::Fail;

  if (FourByteBuffer & COMPUTE_PGM_RSRC2_ENABLE_EXCEPTION_MEMORY)
    return MCDisassembler::Fail;

  if (FourByteBuffer & COMPUTE_PGM_RSRC2_GRANULATED_LDS_SIZE)
    return MCDisassembler::Fail;

  PRINT_DIRECTIVE(
      ".amdhsa_exception_fp_ieee_invalid_op",
      COMPUTE_PGM_RSRC2_ENABLE_EXCEPTION_IEEE_754_FP_INVALID_OPERATION);
  PRINT_DIRECTIVE(".amdhsa_exception_fp_denorm_src",
                  COMPUTE_PGM_RSRC2_ENABLE_EXCEPTION_FP_DENORMAL_SOURCE);
  PRINT_DIRECTIVE(
      ".amdhsa_exception_fp_ieee_div_zero",
      COMPUTE_PGM_RSRC2_ENABLE_EXCEPTION_IEEE_754_FP_DIVISION_BY_ZERO);
  PRINT_DIRECTIVE(".amdhsa_exception_fp_ieee_overflow",
                  COMPUTE_PGM_RSRC2_ENABLE_EXCEPTION_IEEE_754_FP_OVERFLOW);
  PRINT_DIRECTIVE(".amdhsa_exception_fp_ieee_underflow",
                  COMPUTE_PGM_RSRC2_ENABLE_EXCEPTION_IEEE_754_FP_UNDERFLOW);
  PRINT_DIRECTIVE(".amdhsa_exception_fp_ieee_inexact",
                  COMPUTE_PGM_RSRC2_ENABLE_EXCEPTION_IEEE_754_FP_INEXACT);
  PRINT_DIRECTIVE(".amdhsa_exception_int_div_zero",
                  COMPUTE_PGM_RSRC2_ENABLE_EXCEPTION_INT_DIVIDE_BY_ZERO);

  if (FourByteBuffer & COMPUTE_PGM_RSRC2_RESERVED0)
    return MCDisassembler::Fail;

  return MCDisassembler::Success;
}

#undef PRINT_DIRECTIVE

MCDisassembler::DecodeStatus
AMDGPUDisassembler::decodeKernelDescriptorDirective(
    DataExtractor::Cursor &Cursor, ArrayRef<uint8_t> Bytes,
    raw_string_ostream &KdStream) const {
#define PRINT_DIRECTIVE(DIRECTIVE, MASK)                                       \
  do {                                                                         \
    KdStream << Indent << DIRECTIVE " "                                        \
             << ((TwoByteBuffer & MASK) >> (MASK##_SHIFT)) << '\n';            \
  } while (0)

  uint16_t TwoByteBuffer = 0;
  uint32_t FourByteBuffer = 0;

  StringRef ReservedBytes;
  StringRef Indent = "\t";

  assert(Bytes.size() == 64);
  DataExtractor DE(Bytes, /*IsLittleEndian=*/true, /*AddressSize=*/8);

  switch (Cursor.tell()) {
  case amdhsa::GROUP_SEGMENT_FIXED_SIZE_OFFSET:
    FourByteBuffer = DE.getU32(Cursor);
    KdStream << Indent << ".amdhsa_group_segment_fixed_size " << FourByteBuffer
             << '\n';
    return MCDisassembler::Success;

  case amdhsa::PRIVATE_SEGMENT_FIXED_SIZE_OFFSET:
    FourByteBuffer = DE.getU32(Cursor);
    KdStream << Indent << ".amdhsa_private_segment_fixed_size "
             << FourByteBuffer << '\n';
    return MCDisassembler::Success;

  case amdhsa::KERNARG_SIZE_OFFSET:
    FourByteBuffer = DE.getU32(Cursor);
    KdStream << Indent << ".amdhsa_kernarg_size "
             << FourByteBuffer << '\n';
    return MCDisassembler::Success;

  case amdhsa::RESERVED0_OFFSET:
    // 4 reserved bytes, must be 0.
    ReservedBytes = DE.getBytes(Cursor, 4);
    for (int I = 0; I < 4; ++I) {
      if (ReservedBytes[I] != 0) {
        return MCDisassembler::Fail;
      }
    }
    return MCDisassembler::Success;

  case amdhsa::KERNEL_CODE_ENTRY_BYTE_OFFSET_OFFSET:
    // KERNEL_CODE_ENTRY_BYTE_OFFSET
    // So far no directive controls this for Code Object V3, so simply skip for
    // disassembly.
    DE.skip(Cursor, 8);
    return MCDisassembler::Success;

  case amdhsa::RESERVED1_OFFSET:
    // 20 reserved bytes, must be 0.
    ReservedBytes = DE.getBytes(Cursor, 20);
    for (int I = 0; I < 20; ++I) {
      if (ReservedBytes[I] != 0) {
        return MCDisassembler::Fail;
      }
    }
    return MCDisassembler::Success;

  case amdhsa::COMPUTE_PGM_RSRC3_OFFSET:
    // COMPUTE_PGM_RSRC3
    //  - Only set for GFX10, GFX6-9 have this to be 0.
    //  - Currently no directives directly control this.
    FourByteBuffer = DE.getU32(Cursor);
    if (!isGFX10Plus() && FourByteBuffer) {
      return MCDisassembler::Fail;
    }
    return MCDisassembler::Success;

  case amdhsa::COMPUTE_PGM_RSRC1_OFFSET:
    FourByteBuffer = DE.getU32(Cursor);
    if (decodeCOMPUTE_PGM_RSRC1(FourByteBuffer, KdStream) ==
        MCDisassembler::Fail) {
      return MCDisassembler::Fail;
    }
    return MCDisassembler::Success;

  case amdhsa::COMPUTE_PGM_RSRC2_OFFSET:
    FourByteBuffer = DE.getU32(Cursor);
    if (decodeCOMPUTE_PGM_RSRC2(FourByteBuffer, KdStream) ==
        MCDisassembler::Fail) {
      return MCDisassembler::Fail;
    }
    return MCDisassembler::Success;

  case amdhsa::KERNEL_CODE_PROPERTIES_OFFSET:
    using namespace amdhsa;
    TwoByteBuffer = DE.getU16(Cursor);

    if (!hasArchitectedFlatScratch())
      PRINT_DIRECTIVE(".amdhsa_user_sgpr_private_segment_buffer",
                      KERNEL_CODE_PROPERTY_ENABLE_SGPR_PRIVATE_SEGMENT_BUFFER);
    PRINT_DIRECTIVE(".amdhsa_user_sgpr_dispatch_ptr",
                    KERNEL_CODE_PROPERTY_ENABLE_SGPR_DISPATCH_PTR);
    PRINT_DIRECTIVE(".amdhsa_user_sgpr_queue_ptr",
                    KERNEL_CODE_PROPERTY_ENABLE_SGPR_QUEUE_PTR);
    PRINT_DIRECTIVE(".amdhsa_user_sgpr_kernarg_segment_ptr",
                    KERNEL_CODE_PROPERTY_ENABLE_SGPR_KERNARG_SEGMENT_PTR);
    PRINT_DIRECTIVE(".amdhsa_user_sgpr_dispatch_id",
                    KERNEL_CODE_PROPERTY_ENABLE_SGPR_DISPATCH_ID);
    if (!hasArchitectedFlatScratch())
      PRINT_DIRECTIVE(".amdhsa_user_sgpr_flat_scratch_init",
                      KERNEL_CODE_PROPERTY_ENABLE_SGPR_FLAT_SCRATCH_INIT);
    PRINT_DIRECTIVE(".amdhsa_user_sgpr_private_segment_size",
                    KERNEL_CODE_PROPERTY_ENABLE_SGPR_PRIVATE_SEGMENT_SIZE);

    if (TwoByteBuffer & KERNEL_CODE_PROPERTY_RESERVED0)
      return MCDisassembler::Fail;

    // Reserved for GFX9
    if (isGFX9() &&
        (TwoByteBuffer & KERNEL_CODE_PROPERTY_ENABLE_WAVEFRONT_SIZE32)) {
      return MCDisassembler::Fail;
    } else if (isGFX10Plus()) {
      PRINT_DIRECTIVE(".amdhsa_wavefront_size32",
                      KERNEL_CODE_PROPERTY_ENABLE_WAVEFRONT_SIZE32);
    }

    if (TwoByteBuffer & KERNEL_CODE_PROPERTY_RESERVED1)
      return MCDisassembler::Fail;

    return MCDisassembler::Success;

  case amdhsa::RESERVED2_OFFSET:
    // 6 bytes from here are reserved, must be 0.
    ReservedBytes = DE.getBytes(Cursor, 6);
    for (int I = 0; I < 6; ++I) {
      if (ReservedBytes[I] != 0)
        return MCDisassembler::Fail;
    }
    return MCDisassembler::Success;

  default:
    llvm_unreachable("Unhandled index. Case statements cover everything.");
    return MCDisassembler::Fail;
  }
#undef PRINT_DIRECTIVE
}

MCDisassembler::DecodeStatus AMDGPUDisassembler::decodeKernelDescriptor(
    StringRef KdName, ArrayRef<uint8_t> Bytes, uint64_t KdAddress) const {
  // CP microcode requires the kernel descriptor to be 64 aligned.
  if (Bytes.size() != 64 || KdAddress % 64 != 0)
    return MCDisassembler::Fail;

  std::string Kd;
  raw_string_ostream KdStream(Kd);
  KdStream << ".amdhsa_kernel " << KdName << '\n';

  DataExtractor::Cursor C(0);
  while (C && C.tell() < Bytes.size()) {
    MCDisassembler::DecodeStatus Status =
        decodeKernelDescriptorDirective(C, Bytes, KdStream);

    cantFail(C.takeError());

    if (Status == MCDisassembler::Fail)
      return MCDisassembler::Fail;
  }
  KdStream << ".end_amdhsa_kernel\n";
  outs() << KdStream.str();
  return MCDisassembler::Success;
}

Optional<MCDisassembler::DecodeStatus>
AMDGPUDisassembler::onSymbolStart(SymbolInfoTy &Symbol, uint64_t &Size,
                                  ArrayRef<uint8_t> Bytes, uint64_t Address,
                                  raw_ostream &CStream) const {
  // Right now only kernel descriptor needs to be handled.
  // We ignore all other symbols for target specific handling.
  // TODO:
  // Fix the spurious symbol issue for AMDGPU kernels. Exists for both Code
  // Object V2 and V3 when symbols are marked protected.

  // amd_kernel_code_t for Code Object V2.
  if (Symbol.Type == ELF::STT_AMDGPU_HSA_KERNEL) {
    Size = 256;
    return MCDisassembler::Fail;
  }

  // Code Object V3 kernel descriptors.
  StringRef Name = Symbol.Name;
  if (Symbol.Type == ELF::STT_OBJECT && Name.endswith(StringRef(".kd"))) {
    Size = 64; // Size = 64 regardless of success or failure.
    return decodeKernelDescriptor(Name.drop_back(3), Bytes, Address);
  }
  return None;
}

//===----------------------------------------------------------------------===//
// AMDGPUSymbolizer
//===----------------------------------------------------------------------===//

// Try to find symbol name for specified label
bool AMDGPUSymbolizer::tryAddingSymbolicOperand(MCInst &Inst,
                                raw_ostream &/*cStream*/, int64_t Value,
                                uint64_t /*Address*/, bool IsBranch,
                                uint64_t /*Offset*/, uint64_t /*InstSize*/) {

  if (!IsBranch) {
    return false;
  }

  auto *Symbols = static_cast<SectionSymbolsTy *>(DisInfo);
  if (!Symbols)
    return false;

  auto Result = llvm::find_if(*Symbols, [Value](const SymbolInfoTy &Val) {
    return Val.Addr == static_cast<uint64_t>(Value) &&
           Val.Type == ELF::STT_NOTYPE;
  });
  if (Result != Symbols->end()) {
    auto *Sym = Ctx.getOrCreateSymbol(Result->Name);
    const auto *Add = MCSymbolRefExpr::create(Sym, Ctx);
    Inst.addOperand(MCOperand::createExpr(Add));
    return true;
  }
  // Add to list of referenced addresses, so caller can synthesize a label.
  ReferencedAddresses.push_back(static_cast<uint64_t>(Value));
  return false;
}

void AMDGPUSymbolizer::tryAddingPcLoadReferenceComment(raw_ostream &cStream,
                                                       int64_t Value,
                                                       uint64_t Address) {
  llvm_unreachable("unimplemented");
}

//===----------------------------------------------------------------------===//
// Initialization
//===----------------------------------------------------------------------===//

static MCSymbolizer *createAMDGPUSymbolizer(const Triple &/*TT*/,
                              LLVMOpInfoCallback /*GetOpInfo*/,
                              LLVMSymbolLookupCallback /*SymbolLookUp*/,
                              void *DisInfo,
                              MCContext *Ctx,
                              std::unique_ptr<MCRelocationInfo> &&RelInfo) {
  return new AMDGPUSymbolizer(*Ctx, std::move(RelInfo), DisInfo);
}

static MCDisassembler *createAMDGPUDisassembler(const Target &T,
                                                const MCSubtargetInfo &STI,
                                                MCContext &Ctx) {
  return new AMDGPUDisassembler(STI, Ctx, T.createMCInstrInfo());
}

extern "C" LLVM_EXTERNAL_VISIBILITY void LLVMInitializeAMDGPUDisassembler() {
  TargetRegistry::RegisterMCDisassembler(getTheGCNTarget(),
                                         createAMDGPUDisassembler);
  TargetRegistry::RegisterMCSymbolizer(getTheGCNTarget(),
                                       createAMDGPUSymbolizer);
}<|MERGE_RESOLUTION|>--- conflicted
+++ resolved
@@ -265,8 +265,6 @@
   return addOperand(Inst, DAsm->decodeSrcOp(AMDGPUDisassembler::OPW1024, Imm));
 }
 
-<<<<<<< HEAD
-=======
 static DecodeStatus decodeOperand_f32kimm(MCInst &Inst, unsigned Imm,
                                           uint64_t Addr, const void *Decoder) {
   const auto *DAsm = static_cast<const AMDGPUDisassembler *>(Decoder);
@@ -295,7 +293,6 @@
       Inst, DAsm->decodeSrcOp(llvm::AMDGPUDisassembler::OPW32, Imm, true));
 }
 
->>>>>>> 2ab1d525
 static bool IsAGPROperand(const MCInst &Inst, int OpIdx,
                           const MCRegisterInfo *MRI) {
   if (OpIdx < 0)
@@ -602,44 +599,6 @@
       auto TFEIter = MI.begin();
       std::advance(TFEIter, TFEOpIdx);
       MI.insert(TFEIter, MCOperand::createImm(0));
-    }
-  }
-
-  if (Res && (MCII->get(MI.getOpcode()).TSFlags &
-              (SIInstrFlags::MTBUF | SIInstrFlags::MUBUF))) {
-    int SWZOpIdx =
-        AMDGPU::getNamedOperandIdx(MI.getOpcode(), AMDGPU::OpName::swz);
-    if (SWZOpIdx != -1) {
-      auto SWZIter = MI.begin();
-      std::advance(SWZIter, SWZOpIdx);
-      MI.insert(SWZIter, MCOperand::createImm(0));
-    }
-  }
-
-  if (Res && (MCII->get(MI.getOpcode()).TSFlags &
-              (SIInstrFlags::MTBUF | SIInstrFlags::MUBUF)) &&
-             (STI.getFeatureBits()[AMDGPU::FeatureGFX90AInsts])) {
-    // GFX90A lost TFE, its place is occupied by ACC.
-    int TFEOpIdx =
-        AMDGPU::getNamedOperandIdx(MI.getOpcode(), AMDGPU::OpName::tfe);
-    if (TFEOpIdx != -1) {
-      auto TFEIter = MI.begin();
-      std::advance(TFEIter, TFEOpIdx);
-      MI.insert(TFEIter, MCOperand::createImm(0));
-    }
-  }
-
-  if (Res && (MCII->get(MI.getOpcode()).TSFlags &
-              (SIInstrFlags::FLAT |
-               SIInstrFlags::MTBUF | SIInstrFlags::MUBUF))) {
-    if (!isGFX10()) {
-      int DLCOpIdx =
-          AMDGPU::getNamedOperandIdx(MI.getOpcode(), AMDGPU::OpName::dlc);
-      if (DLCOpIdx != -1) {
-        auto DLCIter = MI.begin();
-        std::advance(DLCIter, DLCOpIdx);
-        MI.insert(DLCIter, MCOperand::createImm(0));
-      }
     }
   }
 
