--- conflicted
+++ resolved
@@ -324,19 +324,6 @@
 
   // Note: this code assumes that lane masks on AMDGPU completely
   // cover registers.
-<<<<<<< HEAD
-  LaneBitmask DefinedLanes;
-  LaneBitmask UseLanes;
-  if (SubReg) {
-    UseLanes = TRI->getSubRegIndexLaneMask(SubReg);
-  } else if (Reg.isVirtual()) {
-    UseLanes = MRI->getMaxLaneMaskForVReg(Reg);
-  }
-
-  SmallPtrSet<const VNInfo *, 4> Visited;
-  SmallVector<const VNInfo *, 4> ToProcess;
-  ToProcess.push_back(UseLRQ.valueIn());
-=======
   const LaneBitmask UseLanes =
       SubReg ? TRI->getSubRegIndexLaneMask(SubReg)
              : (Reg.isVirtual() ? MRI->getMaxLaneMaskForVReg(Reg)
@@ -358,7 +345,6 @@
   SmallSet<VisitKey, 4> Visited;
   LaneBitmask DefinedLanes;
   unsigned NextPredIdx = 0; // Only used for processing phi nodes
->>>>>>> a2ce6ee6
   do {
     const VNInfo *NextValue = nullptr;
     const VisitKey Key(Value, DefinedLanes);
@@ -398,29 +384,6 @@
         for (const MachineOperand &Op : MI->operands()) {
           if (!(Op.isReg() && Op.isDef() && Op.getReg() == Reg))
             continue;
-<<<<<<< HEAD
-
-          // Compute lanes defined and overlap with use
-          LaneBitmask OpLanes =
-              Op.isUndef() ? LaneBitmask::getAll()
-                           : TRI->getSubRegIndexLaneMask(Op.getSubReg());
-          LaneBitmask Overlap = (UseLanes & OpLanes);
-
-          // Record if this instruction defined any of use
-          HasDef |= Overlap.any();
-
-          // Check if all lanes of use have been defined
-          DefinedLanes |= OpLanes;
-          if ((DefinedLanes & UseLanes) != UseLanes) {
-            // Definition not complete; need to process input value
-            LiveQueryResult LRQ = LR.Query(LIS->getInstructionIndex(*MI));
-            if (const VNInfo *VN = LRQ.valueIn()) {
-              if (!Visited.count(VN))
-                ToProcess.push_back(VN);
-            }
-          }
-        }
-=======
 
           // Compute lanes defined and overlap with use
           LaneBitmask OpLanes =
@@ -445,7 +408,6 @@
           }
         }
 
->>>>>>> a2ce6ee6
         // Only mark the instruction if it defines some part of the use
         if (HasDef)
           markInstruction(*MI, Flag, Worklist);
@@ -454,11 +416,6 @@
         markInstruction(*MI, Flag, Worklist);
       }
     }
-<<<<<<< HEAD
-  } while (!ToProcess.empty());
-
-  assert(!Reg.isVirtual() || ((DefinedLanes & UseLanes) == UseLanes));
-=======
 
     if (!NextValue && !PhiStack.empty()) {
       // Reach end of chain; revert to processing last phi
@@ -471,7 +428,6 @@
 
     Value = NextValue;
   } while (Value);
->>>>>>> a2ce6ee6
 }
 
 void SIWholeQuadMode::markOperand(const MachineInstr &MI,
@@ -551,14 +507,11 @@
         // If LOD is not supported WQM is not needed.
         if (!ST->hasExtendedImageInsts())
           continue;
-<<<<<<< HEAD
-=======
         // Only generate implicit WQM if implicit derivatives are required.
         // This avoids inserting unintended WQM if a shader type without
         // implicit derivatives uses an image sampling instruction.
         if (!HasImplicitDerivatives)
           continue;
->>>>>>> a2ce6ee6
         // Sampling instructions don't need to produce results for all pixels
         // in a quad, they just require all inputs of a quad to have been
         // computed for derivatives.
@@ -975,11 +928,7 @@
     } else {
       // Static: kill does nothing
       MachineInstr *NewTerm = nullptr;
-<<<<<<< HEAD
-      if (IsDemote) {
-=======
       if (MI.getOpcode() == AMDGPU::SI_DEMOTE_I1) {
->>>>>>> a2ce6ee6
         LIS->RemoveMachineInstrFromMaps(MI);
       } else {
         assert(MBB.succ_size() == 1);
@@ -1085,16 +1034,8 @@
   SmallVector<MachineInstr *, 4> SplitPoints;
   char State = BI.InitialState;
 
-<<<<<<< HEAD
-  auto II = MBB.getFirstNonPHI(), IE = MBB.end();
-  while (II != IE) {
-    auto Next = std::next(II);
-    MachineInstr &MI = *II;
-
-=======
   for (MachineInstr &MI : llvm::make_early_inc_range(
            llvm::make_range(MBB.getFirstNonPHI(), MBB.end()))) {
->>>>>>> a2ce6ee6
     if (StateTransition.count(&MI))
       State = StateTransition[&MI];
 
@@ -1112,11 +1053,6 @@
     }
     if (SplitPoint)
       SplitPoints.push_back(SplitPoint);
-<<<<<<< HEAD
-
-    II = Next;
-=======
->>>>>>> a2ce6ee6
   }
 
   // Perform splitting after instruction scan to simplify iteration.
@@ -1500,16 +1436,11 @@
       const unsigned MovOp = TII->getMovOpcode(regClass);
       MI->setDesc(TII->get(MovOp));
 
-<<<<<<< HEAD
-      // And make it implicitly depend on exec (like all VALU movs should do).
-      MI->addOperand(MachineOperand::CreateReg(AMDGPU::EXEC, false, true));
-=======
       // Check that it already implicitly depends on exec (like all VALU movs
       // should do).
       assert(any_of(MI->implicit_operands(), [](const MachineOperand &MO) {
         return MO.isUse() && MO.getReg() == AMDGPU::EXEC;
       }));
->>>>>>> a2ce6ee6
     } else {
       // Remove early-clobber and exec dependency from simple SGPR copies.
       // This allows some to be eliminated during/post RA.
