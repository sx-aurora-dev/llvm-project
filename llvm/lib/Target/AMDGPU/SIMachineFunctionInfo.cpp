--- conflicted
+++ resolved
@@ -8,8 +8,6 @@
 
 #include "SIMachineFunctionInfo.h"
 #include "AMDGPUTargetMachine.h"
-<<<<<<< HEAD
-=======
 #include "AMDGPUSubtarget.h"
 #include "SIRegisterInfo.h"
 #include "MCTargetDesc/AMDGPUMCTargetDesc.h"
@@ -26,7 +24,6 @@
 #include "llvm/IR/Function.h"
 #include <cassert>
 #include <vector>
->>>>>>> 2ab1d525
 
 #define MAX_LANES 64
 
@@ -65,16 +62,8 @@
   // calls.
   const bool HasCalls = F.hasFnAttribute("amdgpu-calls");
 
-<<<<<<< HEAD
-  // Enable all kernel inputs if we have the fixed ABI. Don't bother if we don't
-  // have any calls.
-  const bool UseFixedABI = AMDGPUTargetMachine::EnableFixedFunctionABI &&
-                           CC != CallingConv::AMDGPU_Gfx &&
-                           (!isEntryFunction() || HasCalls);
-=======
   const bool IsKernel = CC == CallingConv::AMDGPU_KERNEL ||
                         CC == CallingConv::SPIR_KERNEL;
->>>>>>> 2ab1d525
 
   if (IsKernel) {
     if (!F.arg_empty() || ST.getImplicitArgNumBytes(F) != 0)
@@ -86,11 +75,7 @@
   }
 
   if (!isEntryFunction()) {
-<<<<<<< HEAD
-    if (UseFixedABI)
-=======
     if (CC != CallingConv::AMDGPU_Gfx)
->>>>>>> 2ab1d525
       ArgInfo = AMDGPUArgumentUsageInfo::FixedABIFunctionInfo;
 
     // TODO: Pick a high register, and shift down, similar to a kernel.
@@ -331,11 +316,7 @@
         SpillFI = FrameInfo.CreateSpillStackObject(4, Align(4));
       }
 
-<<<<<<< HEAD
-      SpillVGPRs.push_back(SGPRSpillVGPRCSR(LaneVGPR, SpillFI));
-=======
       SpillVGPRs.push_back(SGPRSpillVGPR(LaneVGPR, SpillFI));
->>>>>>> 2ab1d525
 
       // Add this register as live-in to all blocks to avoid machine verifer
       // complaining about use of an undefined physical register.
