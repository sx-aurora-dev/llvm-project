//===- AMDGPUTargetTransformInfo.h - AMDGPU specific TTI --------*- C++ -*-===//
//
// Part of the LLVM Project, under the Apache License v2.0 with LLVM Exceptions.
// See https://llvm.org/LICENSE.txt for license information.
// SPDX-License-Identifier: Apache-2.0 WITH LLVM-exception
//
//===----------------------------------------------------------------------===//
//
/// \file
/// This file a TargetTransformInfo::Concept conforming object specific to the
/// AMDGPU target machine. It uses the target's detailed information to
/// provide more precise answers to certain TTI queries, while letting the
/// target independent and default TTI implementations handle the rest.
//
//===----------------------------------------------------------------------===//

#ifndef LLVM_LIB_TARGET_AMDGPU_AMDGPUTARGETTRANSFORMINFO_H
#define LLVM_LIB_TARGET_AMDGPU_AMDGPUTARGETTRANSFORMINFO_H

#include "AMDGPU.h"
<<<<<<< HEAD
#include "AMDGPUSubtarget.h"
#include "MCTargetDesc/AMDGPUMCTargetDesc.h"
=======
>>>>>>> a2ce6ee6
#include "llvm/CodeGen/BasicTTIImpl.h"

namespace llvm {

<<<<<<< HEAD
class AMDGPUTargetLowering;
=======
>>>>>>> a2ce6ee6
class AMDGPUTargetMachine;
class GCNSubtarget;
class InstCombiner;
class Loop;
class R600Subtarget;
class ScalarEvolution;
class SITargetLowering;
class Type;
class Value;

class AMDGPUTTIImpl final : public BasicTTIImplBase<AMDGPUTTIImpl> {
  using BaseT = BasicTTIImplBase<AMDGPUTTIImpl>;
  using TTI = TargetTransformInfo;

  friend BaseT;

  Triple TargetTriple;

  const TargetSubtargetInfo *ST;
  const TargetLoweringBase *TLI;

  const TargetSubtargetInfo *getST() const { return ST; }
  const TargetLoweringBase *getTLI() const { return TLI; }

public:
  explicit AMDGPUTTIImpl(const AMDGPUTargetMachine *TM, const Function &F);

  void getUnrollingPreferences(Loop *L, ScalarEvolution &SE,
                               TTI::UnrollingPreferences &UP,
                               OptimizationRemarkEmitter *ORE);

  void getPeelingPreferences(Loop *L, ScalarEvolution &SE,
                             TTI::PeelingPreferences &PP);
};

class GCNTTIImpl final : public BasicTTIImplBase<GCNTTIImpl> {
  using BaseT = BasicTTIImplBase<GCNTTIImpl>;
  using TTI = TargetTransformInfo;

  friend BaseT;

  const GCNSubtarget *ST;
  const SITargetLowering *TLI;
  AMDGPUTTIImpl CommonTTI;
  bool IsGraphics;
  bool HasFP32Denormals;
  bool HasFP64FP16Denormals;
  unsigned MaxVGPRs;

  static const FeatureBitset InlineFeatureIgnoreList;

  const GCNSubtarget *getST() const { return ST; }
  const SITargetLowering *getTLI() const { return TLI; }

  static inline int getFullRateInstrCost() {
    return TargetTransformInfo::TCC_Basic;
  }

  static inline int getHalfRateInstrCost(TTI::TargetCostKind CostKind) {
    return CostKind == TTI::TCK_CodeSize ? 2
                                         : 2 * TargetTransformInfo::TCC_Basic;
  }

  // TODO: The size is usually 8 bytes, but takes 4x as many cycles. Maybe
  // should be 2 or 4.
  static inline int getQuarterRateInstrCost(TTI::TargetCostKind CostKind) {
    return CostKind == TTI::TCK_CodeSize ? 2
                                         : 4 * TargetTransformInfo::TCC_Basic;
  }

  // On some parts, normal fp64 operations are half rate, and others
  // quarter. This also applies to some integer operations.
<<<<<<< HEAD
  int get64BitInstrCost(
      TTI::TargetCostKind CostKind = TTI::TCK_RecipThroughput) const;
=======
  int get64BitInstrCost(TTI::TargetCostKind CostKind) const;
>>>>>>> a2ce6ee6

public:
  explicit GCNTTIImpl(const AMDGPUTargetMachine *TM, const Function &F);

  bool hasBranchDivergence() { return true; }
  bool useGPUDivergenceAnalysis() const;

  void getUnrollingPreferences(Loop *L, ScalarEvolution &SE,
                               TTI::UnrollingPreferences &UP,
                               OptimizationRemarkEmitter *ORE);

  void getPeelingPreferences(Loop *L, ScalarEvolution &SE,
                             TTI::PeelingPreferences &PP);

  TTI::PopcntSupportKind getPopcntSupport(unsigned TyWidth) {
    assert(isPowerOf2_32(TyWidth) && "Ty width must be power of 2");
    return TTI::PSK_FastHardware;
  }

  unsigned getHardwareNumberOfRegisters(bool Vector) const;
  unsigned getNumberOfRegisters(bool Vector) const;
  unsigned getNumberOfRegisters(unsigned RCID) const;
  TypeSize getRegisterBitWidth(TargetTransformInfo::RegisterKind Vector) const;
  unsigned getMinVectorRegisterBitWidth() const;
  unsigned getMaximumVF(unsigned ElemWidth, unsigned Opcode) const;
  unsigned getLoadVectorFactor(unsigned VF, unsigned LoadSize,
                               unsigned ChainSizeInBytes,
                               VectorType *VecTy) const;
  unsigned getStoreVectorFactor(unsigned VF, unsigned StoreSize,
                                unsigned ChainSizeInBytes,
                                VectorType *VecTy) const;
  unsigned getLoadStoreVecRegBitWidth(unsigned AddrSpace) const;

  bool isLegalToVectorizeMemChain(unsigned ChainSizeInBytes, Align Alignment,
                                  unsigned AddrSpace) const;
  bool isLegalToVectorizeLoadChain(unsigned ChainSizeInBytes, Align Alignment,
                                   unsigned AddrSpace) const;
  bool isLegalToVectorizeStoreChain(unsigned ChainSizeInBytes, Align Alignment,
                                    unsigned AddrSpace) const;
  Type *getMemcpyLoopLoweringType(LLVMContext &Context, Value *Length,
                                  unsigned SrcAddrSpace, unsigned DestAddrSpace,
                                  unsigned SrcAlign, unsigned DestAlign) const;

  void getMemcpyLoopResidualLoweringType(SmallVectorImpl<Type *> &OpsOut,
                                         LLVMContext &Context,
                                         unsigned RemainingBytes,
                                         unsigned SrcAddrSpace,
                                         unsigned DestAddrSpace,
                                         unsigned SrcAlign,
                                         unsigned DestAlign) const;
  unsigned getMaxInterleaveFactor(unsigned VF);

  bool getTgtMemIntrinsic(IntrinsicInst *Inst, MemIntrinsicInfo &Info) const;

  InstructionCost getArithmeticInstrCost(
      unsigned Opcode, Type *Ty, TTI::TargetCostKind CostKind,
      TTI::OperandValueKind Opd1Info = TTI::OK_AnyValue,
      TTI::OperandValueKind Opd2Info = TTI::OK_AnyValue,
      TTI::OperandValueProperties Opd1PropInfo = TTI::OP_None,
      TTI::OperandValueProperties Opd2PropInfo = TTI::OP_None,
      ArrayRef<const Value *> Args = ArrayRef<const Value *>(),
      const Instruction *CxtI = nullptr);

  InstructionCost getCFInstrCost(unsigned Opcode, TTI::TargetCostKind CostKind,
                                 const Instruction *I = nullptr);

  bool isInlineAsmSourceOfDivergence(const CallInst *CI,
                                     ArrayRef<unsigned> Indices = {}) const;

  InstructionCost getVectorInstrCost(unsigned Opcode, Type *ValTy,
                                     unsigned Index);
  bool isSourceOfDivergence(const Value *V) const;
  bool isAlwaysUniform(const Value *V) const;

  unsigned getFlatAddressSpace() const {
    // Don't bother running InferAddressSpaces pass on graphics shaders which
    // don't use flat addressing.
    if (IsGraphics)
      return -1;
    return AMDGPUAS::FLAT_ADDRESS;
  }

  bool collectFlatAddressOperands(SmallVectorImpl<int> &OpIndexes,
                                  Intrinsic::ID IID) const;

  bool canHaveNonUndefGlobalInitializerInAddressSpace(unsigned AS) const {
    return AS != AMDGPUAS::LOCAL_ADDRESS && AS != AMDGPUAS::REGION_ADDRESS &&
           AS != AMDGPUAS::PRIVATE_ADDRESS;
  }

  Value *rewriteIntrinsicWithAddressSpace(IntrinsicInst *II, Value *OldV,
                                          Value *NewV) const;

  bool canSimplifyLegacyMulToMul(const Value *Op0, const Value *Op1,
                                 InstCombiner &IC) const;
  Optional<Instruction *> instCombineIntrinsic(InstCombiner &IC,
                                               IntrinsicInst &II) const;
  Optional<Value *> simplifyDemandedVectorEltsIntrinsic(
      InstCombiner &IC, IntrinsicInst &II, APInt DemandedElts, APInt &UndefElts,
      APInt &UndefElts2, APInt &UndefElts3,
      std::function<void(Instruction *, unsigned, APInt, APInt &)>
          SimplifyAndSetOp) const;

  InstructionCost getVectorSplitCost() { return 0; }

  InstructionCost getShuffleCost(TTI::ShuffleKind Kind, VectorType *Tp,
                                 ArrayRef<int> Mask, int Index,
                                 VectorType *SubTp);

  bool areInlineCompatible(const Function *Caller,
                           const Function *Callee) const;

  unsigned getInliningThresholdMultiplier() { return 11; }
  unsigned adjustInliningThreshold(const CallBase *CB) const;

  int getInlinerVectorBonusPercent() { return 0; }

  InstructionCost getArithmeticReductionCost(
      unsigned Opcode, VectorType *Ty, Optional<FastMathFlags> FMF,
      TTI::TargetCostKind CostKind);

  InstructionCost getIntrinsicInstrCost(const IntrinsicCostAttributes &ICA,
                                        TTI::TargetCostKind CostKind);
  InstructionCost getMinMaxReductionCost(
      VectorType *Ty, VectorType *CondTy, bool IsUnsigned,
      TTI::TargetCostKind CostKind);
};

} // end namespace llvm

#endif // LLVM_LIB_TARGET_AMDGPU_AMDGPUTARGETTRANSFORMINFO_H<|MERGE_RESOLUTION|>--- conflicted
+++ resolved
@@ -18,24 +18,14 @@
 #define LLVM_LIB_TARGET_AMDGPU_AMDGPUTARGETTRANSFORMINFO_H
 
 #include "AMDGPU.h"
-<<<<<<< HEAD
-#include "AMDGPUSubtarget.h"
-#include "MCTargetDesc/AMDGPUMCTargetDesc.h"
-=======
->>>>>>> a2ce6ee6
 #include "llvm/CodeGen/BasicTTIImpl.h"
 
 namespace llvm {
 
-<<<<<<< HEAD
-class AMDGPUTargetLowering;
-=======
->>>>>>> a2ce6ee6
 class AMDGPUTargetMachine;
 class GCNSubtarget;
 class InstCombiner;
 class Loop;
-class R600Subtarget;
 class ScalarEvolution;
 class SITargetLowering;
 class Type;
@@ -103,12 +93,7 @@
 
   // On some parts, normal fp64 operations are half rate, and others
   // quarter. This also applies to some integer operations.
-<<<<<<< HEAD
-  int get64BitInstrCost(
-      TTI::TargetCostKind CostKind = TTI::TCK_RecipThroughput) const;
-=======
   int get64BitInstrCost(TTI::TargetCostKind CostKind) const;
->>>>>>> a2ce6ee6
 
 public:
   explicit GCNTTIImpl(const AMDGPUTargetMachine *TM, const Function &F);
