--- conflicted
+++ resolved
@@ -324,10 +324,7 @@
     YamlIO.mapOptional("highBitsOf32BitAddress",
                        MFI.HighBitsOf32BitAddress, 0u);
     YamlIO.mapOptional("occupancy", MFI.Occupancy, 0);
-<<<<<<< HEAD
-=======
     YamlIO.mapOptional("scavengeFI", MFI.ScavengeFI);
->>>>>>> 2ab1d525
   }
 };
 
