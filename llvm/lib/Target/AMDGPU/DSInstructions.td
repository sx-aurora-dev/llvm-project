--- conflicted
+++ resolved
@@ -82,17 +82,8 @@
   bits<8> offset1;
 
   bits<16> offset;
-<<<<<<< HEAD
-  let offset0 = !if(ds.has_offset, offset{7-0}, ?);
-  let offset1 = !if(ds.has_offset, offset{15-8}, ?);
-
-  bits<1> acc = !if(ds.has_vdst, vdst{9},
-                    !if(!or(ds.has_data0, ds.has_gws_data0), data0{9}, 0));
-}
-=======
   let offset0 = !if(ps.has_offset, offset{7-0}, ?);
   let offset1 = !if(ps.has_offset, offset{15-8}, ?);
->>>>>>> 2ab1d525
 
   bits<1> acc = !if(ps.has_vdst, vdst{9},
                     !if(!or(ps.has_data0, ps.has_gws_data0), data0{9}, 0));
@@ -468,11 +459,7 @@
 
 let SubtargetPredicate = isGFX90APlus in {
   defm DS_ADD_F64     : DS_1A1D_NORET_mc_gfx9<"ds_add_f64", VReg_64>;
-<<<<<<< HEAD
-  defm DS_ADD_RTN_F64 : DS_1A1D_RET_mc_gfx9<"ds_add_rtn_f64 ", VReg_64, "ds_add_f64">;
-=======
   defm DS_ADD_RTN_F64 : DS_1A1D_RET_mc_gfx9<"ds_add_rtn_f64", VReg_64, "ds_add_f64">;
->>>>>>> 2ab1d525
 } // End SubtargetPredicate = isGFX90APlus
 
 defm DS_MSKOR_B32     : DS_1A2D_NORET_mc<"ds_mskor_b32">;
@@ -1223,17 +1210,10 @@
   let Inst{24-17} = op;
   let Inst{25}    = acc;
   let Inst{31-26} = 0x36; // ds prefix
-<<<<<<< HEAD
-  let Inst{39-32} = !if(ds.has_addr, addr, !if(ds.has_gws_data0, data0{7-0}, 0));
-  let Inst{47-40} = !if(ds.has_data0, data0{7-0}, 0);
-  let Inst{55-48} = !if(ds.has_data1, data1{7-0}, 0);
-  let Inst{63-56} = !if(ds.has_vdst, vdst{7-0}, 0);
-=======
   let Inst{39-32} = !if(ps.has_addr, addr, !if(ps.has_gws_data0, data0{7-0}, 0));
   let Inst{47-40} = !if(ps.has_data0, data0{7-0}, 0);
   let Inst{55-48} = !if(ps.has_data1, data1{7-0}, 0);
   let Inst{63-56} = !if(ps.has_vdst, vdst{7-0}, 0);
->>>>>>> 2ab1d525
 }
 
 def DS_ADD_U32_vi         : DS_Real_vi<0x0,  DS_ADD_U32>;
