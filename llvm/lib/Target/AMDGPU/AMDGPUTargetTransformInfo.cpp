--- conflicted
+++ resolved
@@ -317,10 +317,6 @@
   return getHardwareNumberOfRegisters(false) / NumVGPRs;
 }
 
-<<<<<<< HEAD
-unsigned GCNTTIImpl::getRegisterBitWidth(bool Vector) const {
-  return (Vector && ST->hasPackedFP32Ops()) ? 64 : 32;
-=======
 TypeSize
 GCNTTIImpl::getRegisterBitWidth(TargetTransformInfo::RegisterKind K) const {
   switch (K) {
@@ -332,7 +328,6 @@
     return TypeSize::getScalable(0);
   }
   llvm_unreachable("Unsupported register kind");
->>>>>>> a2ce6ee6
 }
 
 unsigned GCNTTIImpl::getMinVectorRegisterBitWidth() const {
@@ -518,74 +513,12 @@
   }
 }
 
-<<<<<<< HEAD
-int GCNTTIImpl::getArithmeticInstrCost(unsigned Opcode, Type *Ty,
-                                       TTI::TargetCostKind CostKind,
-                                       TTI::OperandValueKind Opd1Info,
-                                       TTI::OperandValueKind Opd2Info,
-                                       TTI::OperandValueProperties Opd1PropInfo,
-                                       TTI::OperandValueProperties Opd2PropInfo,
-                                       ArrayRef<const Value *> Args,
-                                       const Instruction *CxtI) {
-  EVT OrigTy = TLI->getValueType(DL, Ty);
-  if (!OrigTy.isSimple()) {
-    // FIXME: We're having to query the throughput cost so that the basic
-    // implementation tries to generate legalize and scalarization costs. Maybe
-    // we could hoist the scalarization code here?
-    if (CostKind != TTI::TCK_CodeSize)
-      return BaseT::getArithmeticInstrCost(Opcode, Ty, TTI::TCK_RecipThroughput,
-                                           Opd1Info, Opd2Info, Opd1PropInfo,
-                                           Opd2PropInfo, Args, CxtI);
-    // Scalarization
-
-    // Check if any of the operands are vector operands.
-    int ISD = TLI->InstructionOpcodeToISD(Opcode);
-    assert(ISD && "Invalid opcode");
-
-    std::pair<unsigned, MVT> LT = TLI->getTypeLegalizationCost(DL, Ty);
-
-    bool IsFloat = Ty->isFPOrFPVectorTy();
-    // Assume that floating point arithmetic operations cost twice as much as
-    // integer operations.
-    unsigned OpCost = (IsFloat ? 2 : 1);
-
-    if (TLI->isOperationLegalOrPromote(ISD, LT.second)) {
-      // The operation is legal. Assume it costs 1.
-      // TODO: Once we have extract/insert subvector cost we need to use them.
-      return LT.first * OpCost;
-    }
-
-    if (!TLI->isOperationExpand(ISD, LT.second)) {
-      // If the operation is custom lowered, then assume that the code is twice
-      // as expensive.
-      return LT.first * 2 * OpCost;
-    }
-
-    // Else, assume that we need to scalarize this op.
-    // TODO: If one of the types get legalized by splitting, handle this
-    // similarly to what getCastInstrCost() does.
-    if (auto *VTy = dyn_cast<VectorType>(Ty)) {
-      unsigned Num = cast<FixedVectorType>(VTy)->getNumElements();
-      unsigned Cost = getArithmeticInstrCost(
-          Opcode, VTy->getScalarType(), CostKind, Opd1Info, Opd2Info,
-          Opd1PropInfo, Opd2PropInfo, Args, CxtI);
-      // Return the cost of multiple scalar invocation plus the cost of
-      // inserting and extracting the values.
-      SmallVector<Type *> Tys(Args.size(), Ty);
-      return getScalarizationOverhead(VTy, Args, Tys) + Num * Cost;
-    }
-
-    // We don't know anything about this scalar instruction.
-    return OpCost;
-  }
-=======
 InstructionCost GCNTTIImpl::getArithmeticInstrCost(
     unsigned Opcode, Type *Ty, TTI::TargetCostKind CostKind,
     TTI::OperandValueKind Opd1Info, TTI::OperandValueKind Opd2Info,
     TTI::OperandValueProperties Opd1PropInfo,
     TTI::OperandValueProperties Opd2PropInfo, ArrayRef<const Value *> Args,
     const Instruction *CxtI) {
->>>>>>> a2ce6ee6
 
   // Legalize the type.
   std::pair<InstructionCost, MVT> LT = TLI->getTypeLegalizationCost(DL, Ty);
@@ -758,43 +691,6 @@
     return BaseT::getIntrinsicInstrCost(ICA, CostKind);
 
   Type *RetTy = ICA.getReturnType();
-<<<<<<< HEAD
-  EVT OrigTy = TLI->getValueType(DL, RetTy);
-  if (!OrigTy.isSimple()) {
-    if (CostKind != TTI::TCK_CodeSize)
-      return BaseT::getIntrinsicInstrCost(ICA, CostKind);
-
-    // TODO: Combine these two logic paths.
-    if (ICA.isTypeBasedOnly())
-      return getTypeBasedIntrinsicInstrCost(ICA, CostKind);
-
-    unsigned RetVF =
-        (RetTy->isVectorTy() ? cast<FixedVectorType>(RetTy)->getNumElements()
-                             : 1);
-    const IntrinsicInst *I = ICA.getInst();
-    const SmallVectorImpl<const Value *> &Args = ICA.getArgs();
-    FastMathFlags FMF = ICA.getFlags();
-    // Assume that we need to scalarize this intrinsic.
-
-    // Compute the scalarization overhead based on Args for a vector
-    // intrinsic. A vectorizer will pass a scalar RetTy and VF > 1, while
-    // CostModel will pass a vector RetTy and VF is 1.
-    unsigned ScalarizationCost = std::numeric_limits<unsigned>::max();
-    if (RetVF > 1) {
-      ScalarizationCost = 0;
-      if (!RetTy->isVoidTy())
-        ScalarizationCost +=
-            getScalarizationOverhead(cast<VectorType>(RetTy), true, false);
-      ScalarizationCost +=
-          getOperandsScalarizationOverhead(Args, ICA.getArgTypes());
-    }
-
-    IntrinsicCostAttributes Attrs(ICA.getID(), RetTy, ICA.getArgTypes(), FMF, I,
-                                  ScalarizationCost);
-    return getIntrinsicInstrCost(Attrs, CostKind);
-  }
-=======
->>>>>>> a2ce6ee6
 
   // Legalize the type.
   std::pair<InstructionCost, MVT> LT = TLI->getTypeLegalizationCost(DL, RetTy);
@@ -1197,7 +1093,6 @@
   AMDGPU::SIModeRegisterDefaults CalleeMode(*Callee);
   if (!CallerMode.isInlineCompatible(CalleeMode))
     return false;
-<<<<<<< HEAD
 
   if (Callee->hasFnAttribute(Attribute::AlwaysInline) ||
       Callee->hasFnAttribute(Attribute::InlineHint))
@@ -1246,125 +1141,6 @@
 }
 
 void GCNTTIImpl::getUnrollingPreferences(Loop *L, ScalarEvolution &SE,
-                                         TTI::UnrollingPreferences &UP) {
-  CommonTTI.getUnrollingPreferences(L, SE, UP);
-}
-
-void GCNTTIImpl::getPeelingPreferences(Loop *L, ScalarEvolution &SE,
-                                       TTI::PeelingPreferences &PP) {
-  CommonTTI.getPeelingPreferences(L, SE, PP);
-}
-
-int GCNTTIImpl::get64BitInstrCost(TTI::TargetCostKind CostKind) const {
-  return ST->hasFullRate64Ops()
-             ? getFullRateInstrCost()
-             : ST->hasHalfRate64Ops() ? getHalfRateInstrCost(CostKind)
-                                      : getQuarterRateInstrCost(CostKind);
-}
-
-R600TTIImpl::R600TTIImpl(const AMDGPUTargetMachine *TM, const Function &F)
-    : BaseT(TM, F.getParent()->getDataLayout()),
-      ST(static_cast<const R600Subtarget *>(TM->getSubtargetImpl(F))),
-      TLI(ST->getTargetLowering()), CommonTTI(TM, F) {}
-
-unsigned R600TTIImpl::getHardwareNumberOfRegisters(bool Vec) const {
-  return 4 * 128; // XXX - 4 channels. Should these count as vector instead?
-}
-
-unsigned R600TTIImpl::getNumberOfRegisters(bool Vec) const {
-  return getHardwareNumberOfRegisters(Vec);
-}
-
-unsigned R600TTIImpl::getRegisterBitWidth(bool Vector) const {
-  return 32;
-}
-
-unsigned R600TTIImpl::getMinVectorRegisterBitWidth() const {
-  return 32;
-}
-
-unsigned R600TTIImpl::getLoadStoreVecRegBitWidth(unsigned AddrSpace) const {
-  if (AddrSpace == AMDGPUAS::GLOBAL_ADDRESS ||
-      AddrSpace == AMDGPUAS::CONSTANT_ADDRESS)
-    return 128;
-  if (AddrSpace == AMDGPUAS::LOCAL_ADDRESS ||
-      AddrSpace == AMDGPUAS::REGION_ADDRESS)
-    return 64;
-  if (AddrSpace == AMDGPUAS::PRIVATE_ADDRESS)
-    return 32;
-
-  if ((AddrSpace == AMDGPUAS::PARAM_D_ADDRESS ||
-      AddrSpace == AMDGPUAS::PARAM_I_ADDRESS ||
-      (AddrSpace >= AMDGPUAS::CONSTANT_BUFFER_0 &&
-      AddrSpace <= AMDGPUAS::CONSTANT_BUFFER_15)))
-    return 128;
-  llvm_unreachable("unhandled address space");
-}
-
-bool R600TTIImpl::isLegalToVectorizeMemChain(unsigned ChainSizeInBytes,
-                                             Align Alignment,
-                                             unsigned AddrSpace) const {
-  // We allow vectorization of flat stores, even though we may need to decompose
-  // them later if they may access private memory. We don't have enough context
-  // here, and legalization can handle it.
-  return (AddrSpace != AMDGPUAS::PRIVATE_ADDRESS);
-}
-
-bool R600TTIImpl::isLegalToVectorizeLoadChain(unsigned ChainSizeInBytes,
-                                              Align Alignment,
-                                              unsigned AddrSpace) const {
-  return isLegalToVectorizeMemChain(ChainSizeInBytes, Alignment, AddrSpace);
-}
-=======
->>>>>>> a2ce6ee6
-
-  if (Callee->hasFnAttribute(Attribute::AlwaysInline) ||
-      Callee->hasFnAttribute(Attribute::InlineHint))
-    return true;
-
-  // Hack to make compile times reasonable.
-  if (InlineMaxBB) {
-    // Single BB does not increase total BB amount.
-    if (Callee->size() == 1)
-      return true;
-    size_t BBSize = Caller->size() + Callee->size() - 1;
-    return BBSize <= InlineMaxBB;
-  }
-
-  return true;
-}
-
-unsigned GCNTTIImpl::adjustInliningThreshold(const CallBase *CB) const {
-  // If we have a pointer to private array passed into a function
-  // it will not be optimized out, leaving scratch usage.
-  // Increase the inline threshold to allow inlining in this case.
-  uint64_t AllocaSize = 0;
-  SmallPtrSet<const AllocaInst *, 8> AIVisited;
-  for (Value *PtrArg : CB->args()) {
-    PointerType *Ty = dyn_cast<PointerType>(PtrArg->getType());
-    if (!Ty || (Ty->getAddressSpace() != AMDGPUAS::PRIVATE_ADDRESS &&
-                Ty->getAddressSpace() != AMDGPUAS::FLAT_ADDRESS))
-      continue;
-
-    PtrArg = getUnderlyingObject(PtrArg);
-    if (const AllocaInst *AI = dyn_cast<AllocaInst>(PtrArg)) {
-      if (!AI->isStaticAlloca() || !AIVisited.insert(AI).second)
-        continue;
-      AllocaSize += DL.getTypeAllocSize(AI->getAllocatedType());
-      // If the amount of stack memory is excessive we will not be able
-      // to get rid of the scratch anyway, bail out.
-      if (AllocaSize > ArgAllocaCutoff) {
-        AllocaSize = 0;
-        break;
-      }
-    }
-  }
-  if (AllocaSize)
-    return ArgAllocaCost;
-  return 0;
-}
-
-void GCNTTIImpl::getUnrollingPreferences(Loop *L, ScalarEvolution &SE,
                                          TTI::UnrollingPreferences &UP,
                                          OptimizationRemarkEmitter *ORE) {
   CommonTTI.getUnrollingPreferences(L, SE, UP, ORE);
