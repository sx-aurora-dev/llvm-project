//===- AMDGPUInstructionSelector --------------------------------*- C++ -*-==//
//
// Part of the LLVM Project, under the Apache License v2.0 with LLVM Exceptions.
// See https://llvm.org/LICENSE.txt for license information.
// SPDX-License-Identifier: Apache-2.0 WITH LLVM-exception
//
//===----------------------------------------------------------------------===//
/// \file
/// This file declares the targeting of the InstructionSelector class for
/// AMDGPU.
//===----------------------------------------------------------------------===//

#ifndef LLVM_LIB_TARGET_AMDGPU_AMDGPUINSTRUCTIONSELECTOR_H
#define LLVM_LIB_TARGET_AMDGPU_AMDGPUINSTRUCTIONSELECTOR_H

#include "llvm/CodeGen/GlobalISel/InstructionSelector.h"
#include "llvm/IR/InstrTypes.h"

namespace {
#define GET_GLOBALISEL_PREDICATE_BITSET
#define AMDGPUSubtarget GCNSubtarget
#include "AMDGPUGenGlobalISel.inc"
#undef GET_GLOBALISEL_PREDICATE_BITSET
#undef AMDGPUSubtarget
}

namespace llvm {

namespace AMDGPU {
struct ImageDimIntrinsicInfo;
}

class AMDGPURegisterBankInfo;
class AMDGPUTargetMachine;
class BlockFrequencyInfo;
class ProfileSummaryInfo;
class GCNSubtarget;
class MachineInstr;
class MachineIRBuilder;
class MachineOperand;
class MachineRegisterInfo;
class RegisterBank;
class SIInstrInfo;
class SIRegisterInfo;
class TargetRegisterClass;

class AMDGPUInstructionSelector final : public InstructionSelector {
private:
  MachineRegisterInfo *MRI;
  const GCNSubtarget *Subtarget;

public:
  AMDGPUInstructionSelector(const GCNSubtarget &STI,
                            const AMDGPURegisterBankInfo &RBI,
                            const AMDGPUTargetMachine &TM);

  bool select(MachineInstr &I) override;
  static const char *getName();

  void setupMF(MachineFunction &MF, GISelKnownBits *KB,
               CodeGenCoverage &CoverageInfo, ProfileSummaryInfo *PSI,
               BlockFrequencyInfo *BFI) override;

private:
  struct GEPInfo {
    const MachineInstr &GEP;
    SmallVector<unsigned, 2> SgprParts;
    SmallVector<unsigned, 2> VgprParts;
    int64_t Imm;
    GEPInfo(const MachineInstr &GEP) : GEP(GEP), Imm(0) { }
  };

  bool isSGPR(Register Reg) const;

  bool isInstrUniform(const MachineInstr &MI) const;
  bool isVCC(Register Reg, const MachineRegisterInfo &MRI) const;

  const RegisterBank *getArtifactRegBank(
    Register Reg, const MachineRegisterInfo &MRI,
    const TargetRegisterInfo &TRI) const;

  /// tblgen-erated 'select' implementation.
  bool selectImpl(MachineInstr &I, CodeGenCoverage &CoverageInfo) const;

  MachineOperand getSubOperand64(MachineOperand &MO,
                                 const TargetRegisterClass &SubRC,
                                 unsigned SubIdx) const;

  bool constrainCopyLikeIntrin(MachineInstr &MI, unsigned NewOpc) const;
  bool selectCOPY(MachineInstr &I) const;
  bool selectPHI(MachineInstr &I) const;
  bool selectG_TRUNC(MachineInstr &I) const;
  bool selectG_SZA_EXT(MachineInstr &I) const;
  bool selectG_CONSTANT(MachineInstr &I) const;
  bool selectG_FNEG(MachineInstr &I) const;
  bool selectG_FABS(MachineInstr &I) const;
  bool selectG_AND_OR_XOR(MachineInstr &I) const;
  bool selectG_ADD_SUB(MachineInstr &I) const;
  bool selectG_UADDO_USUBO_UADDE_USUBE(MachineInstr &I) const;
  bool selectG_EXTRACT(MachineInstr &I) const;
  bool selectG_MERGE_VALUES(MachineInstr &I) const;
  bool selectG_UNMERGE_VALUES(MachineInstr &I) const;
  bool selectG_BUILD_VECTOR_TRUNC(MachineInstr &I) const;
  bool selectG_PTR_ADD(MachineInstr &I) const;
  bool selectG_IMPLICIT_DEF(MachineInstr &I) const;
  bool selectG_INSERT(MachineInstr &I) const;
  bool selectG_SBFX_UBFX(MachineInstr &I) const;

  bool selectInterpP1F16(MachineInstr &MI) const;
  bool selectWritelane(MachineInstr &MI) const;
  bool selectDivScale(MachineInstr &MI) const;
  bool selectIntrinsicIcmp(MachineInstr &MI) const;
  bool selectBallot(MachineInstr &I) const;
  bool selectRelocConstant(MachineInstr &I) const;
  bool selectGroupStaticSize(MachineInstr &I) const;
  bool selectReturnAddress(MachineInstr &I) const;
  bool selectG_INTRINSIC(MachineInstr &I) const;

  bool selectEndCfIntrinsic(MachineInstr &MI) const;
  bool selectDSOrderedIntrinsic(MachineInstr &MI, Intrinsic::ID IID) const;
  bool selectDSGWSIntrinsic(MachineInstr &MI, Intrinsic::ID IID) const;
  bool selectDSAppendConsume(MachineInstr &MI, bool IsAppend) const;
  bool selectSBarrier(MachineInstr &MI) const;

  bool selectImageIntrinsic(MachineInstr &MI,
                            const AMDGPU::ImageDimIntrinsicInfo *Intr) const;
  bool selectG_INTRINSIC_W_SIDE_EFFECTS(MachineInstr &I) const;
  int getS_CMPOpcode(CmpInst::Predicate P, unsigned Size) const;
  bool selectG_ICMP(MachineInstr &I) const;
  bool hasVgprParts(ArrayRef<GEPInfo> AddrInfo) const;
  void getAddrModeInfo(const MachineInstr &Load, const MachineRegisterInfo &MRI,
                       SmallVectorImpl<GEPInfo> &AddrInfo) const;

  void initM0(MachineInstr &I) const;
  bool selectG_LOAD_STORE_ATOMICRMW(MachineInstr &I) const;
  bool selectG_AMDGPU_ATOMIC_CMPXCHG(MachineInstr &I) const;
  bool selectG_SELECT(MachineInstr &I) const;
  bool selectG_BRCOND(MachineInstr &I) const;
  bool selectG_GLOBAL_VALUE(MachineInstr &I) const;
  bool selectG_PTRMASK(MachineInstr &I) const;
  bool selectG_EXTRACT_VECTOR_ELT(MachineInstr &I) const;
  bool selectG_INSERT_VECTOR_ELT(MachineInstr &I) const;
  bool selectG_SHUFFLE_VECTOR(MachineInstr &I) const;
  bool selectAMDGPU_BUFFER_ATOMIC_FADD(MachineInstr &I) const;
  bool selectGlobalAtomicFadd(MachineInstr &I, MachineOperand &AddrOp,
                              MachineOperand &DataOp) const;
  bool selectBVHIntrinsic(MachineInstr &I) const;

  std::pair<Register, unsigned> selectVOP3ModsImpl(MachineOperand &Root,
                                                   bool AllowAbs = true) const;

  InstructionSelector::ComplexRendererFns
  selectVCSRC(MachineOperand &Root) const;

  InstructionSelector::ComplexRendererFns
  selectVSRC0(MachineOperand &Root) const;

  InstructionSelector::ComplexRendererFns
  selectVOP3Mods0(MachineOperand &Root) const;
  InstructionSelector::ComplexRendererFns
  selectVOP3BMods0(MachineOperand &Root) const;
  InstructionSelector::ComplexRendererFns
  selectVOP3OMods(MachineOperand &Root) const;
  InstructionSelector::ComplexRendererFns
  selectVOP3Mods(MachineOperand &Root) const;
  InstructionSelector::ComplexRendererFns
  selectVOP3BMods(MachineOperand &Root) const;

  ComplexRendererFns selectVOP3NoMods(MachineOperand &Root) const;

  InstructionSelector::ComplexRendererFns
  selectVOP3Mods_nnan(MachineOperand &Root) const;

  std::pair<Register, unsigned>
  selectVOP3PModsImpl(Register Src, const MachineRegisterInfo &MRI) const;

  InstructionSelector::ComplexRendererFns
  selectVOP3PMods(MachineOperand &Root) const;

  InstructionSelector::ComplexRendererFns
  selectVOP3OpSelMods(MachineOperand &Root) const;

  InstructionSelector::ComplexRendererFns
  selectSmrdImm(MachineOperand &Root) const;
  InstructionSelector::ComplexRendererFns
  selectSmrdImm32(MachineOperand &Root) const;
  InstructionSelector::ComplexRendererFns
  selectSmrdSgpr(MachineOperand &Root) const;

  std::pair<Register, int> selectFlatOffsetImpl(MachineOperand &Root,
                                                uint64_t FlatVariant) const;

  InstructionSelector::ComplexRendererFns
  selectFlatOffset(MachineOperand &Root) const;
  InstructionSelector::ComplexRendererFns
  selectGlobalOffset(MachineOperand &Root) const;
  InstructionSelector::ComplexRendererFns
  selectScratchOffset(MachineOperand &Root) const;

  InstructionSelector::ComplexRendererFns
  selectGlobalSAddr(MachineOperand &Root) const;

  InstructionSelector::ComplexRendererFns
  selectScratchSAddr(MachineOperand &Root) const;

  InstructionSelector::ComplexRendererFns
  selectMUBUFScratchOffen(MachineOperand &Root) const;
  InstructionSelector::ComplexRendererFns
  selectMUBUFScratchOffset(MachineOperand &Root) const;

  bool isDSOffsetLegal(Register Base, int64_t Offset) const;
  bool isDSOffset2Legal(Register Base, int64_t Offset0, int64_t Offset1,
                        unsigned Size) const;

  std::pair<Register, unsigned>
  selectDS1Addr1OffsetImpl(MachineOperand &Root) const;
  InstructionSelector::ComplexRendererFns
  selectDS1Addr1Offset(MachineOperand &Root) const;

  InstructionSelector::ComplexRendererFns
  selectDS64Bit4ByteAligned(MachineOperand &Root) const;

  InstructionSelector::ComplexRendererFns
  selectDS128Bit8ByteAligned(MachineOperand &Root) const;

  std::pair<Register, unsigned> selectDSReadWrite2Impl(MachineOperand &Root,
                                                       unsigned size) const;
  InstructionSelector::ComplexRendererFns
  selectDSReadWrite2(MachineOperand &Root, unsigned size) const;

  std::pair<Register, int64_t>
  getPtrBaseWithConstantOffset(Register Root,
                               const MachineRegisterInfo &MRI) const;

  // Parse out a chain of up to two g_ptr_add instructions.
  // g_ptr_add (n0, _)
  // g_ptr_add (n0, (n1 = g_ptr_add n2, n3))
  struct MUBUFAddressData {
    Register N0, N2, N3;
    int64_t Offset = 0;
  };

  bool shouldUseAddr64(MUBUFAddressData AddrData) const;

  void splitIllegalMUBUFOffset(MachineIRBuilder &B,
                               Register &SOffset, int64_t &ImmOffset) const;

  MUBUFAddressData parseMUBUFAddress(Register Src) const;

  bool selectMUBUFAddr64Impl(MachineOperand &Root, Register &VAddr,
                             Register &RSrcReg, Register &SOffset,
                             int64_t &Offset) const;

  bool selectMUBUFOffsetImpl(MachineOperand &Root, Register &RSrcReg,
                             Register &SOffset, int64_t &Offset) const;

  InstructionSelector::ComplexRendererFns
  selectMUBUFAddr64(MachineOperand &Root) const;

  InstructionSelector::ComplexRendererFns
  selectMUBUFOffset(MachineOperand &Root) const;

  InstructionSelector::ComplexRendererFns
  selectMUBUFOffsetAtomic(MachineOperand &Root) const;

  InstructionSelector::ComplexRendererFns
  selectMUBUFAddr64Atomic(MachineOperand &Root) const;

  ComplexRendererFns selectSMRDBufferImm(MachineOperand &Root) const;
  ComplexRendererFns selectSMRDBufferImm32(MachineOperand &Root) const;

  void renderTruncImm32(MachineInstrBuilder &MIB, const MachineInstr &MI,
                        int OpIdx = -1) const;

  void renderTruncTImm(MachineInstrBuilder &MIB, const MachineInstr &MI,
                       int OpIdx) const;

  void renderNegateImm(MachineInstrBuilder &MIB, const MachineInstr &MI,
                       int OpIdx) const;

  void renderBitcastImm(MachineInstrBuilder &MIB, const MachineInstr &MI,
                        int OpIdx) const;

  void renderPopcntImm(MachineInstrBuilder &MIB, const MachineInstr &MI,
                       int OpIdx) const;
  void renderExtractCPol(MachineInstrBuilder &MIB, const MachineInstr &MI,
                         int OpIdx) const;
  void renderExtractSWZ(MachineInstrBuilder &MIB, const MachineInstr &MI,
                        int OpIdx) const;
<<<<<<< HEAD
  void renderExtractSCCB(MachineInstrBuilder &MIB, const MachineInstr &MI,
                         int OpIdx) const;
=======
  void renderSetGLC(MachineInstrBuilder &MIB, const MachineInstr &MI,
                    int OpIdx) const;
>>>>>>> 2ab1d525

  void renderFrameIndex(MachineInstrBuilder &MIB, const MachineInstr &MI,
                        int OpIdx) const;

  bool isInlineImmediate16(int64_t Imm) const;
  bool isInlineImmediate32(int64_t Imm) const;
  bool isInlineImmediate64(int64_t Imm) const;
  bool isInlineImmediate(const APFloat &Imm) const;

  // Returns true if TargetOpcode::G_AND MachineInstr `MI`'s masking of the
  // shift amount operand's `ShAmtBits` bits is unneeded.
  bool isUnneededShiftMask(const MachineInstr &MI, unsigned ShAmtBits) const;

  const SIInstrInfo &TII;
  const SIRegisterInfo &TRI;
  const AMDGPURegisterBankInfo &RBI;
  const AMDGPUTargetMachine &TM;
  const GCNSubtarget &STI;
  bool EnableLateStructurizeCFG;
#define GET_GLOBALISEL_PREDICATES_DECL
#define AMDGPUSubtarget GCNSubtarget
#include "AMDGPUGenGlobalISel.inc"
#undef GET_GLOBALISEL_PREDICATES_DECL
#undef AMDGPUSubtarget

#define GET_GLOBALISEL_TEMPORARIES_DECL
#include "AMDGPUGenGlobalISel.inc"
#undef GET_GLOBALISEL_TEMPORARIES_DECL
};

} // End llvm namespace.
#endif<|MERGE_RESOLUTION|>--- conflicted
+++ resolved
@@ -287,13 +287,8 @@
                          int OpIdx) const;
   void renderExtractSWZ(MachineInstrBuilder &MIB, const MachineInstr &MI,
                         int OpIdx) const;
-<<<<<<< HEAD
-  void renderExtractSCCB(MachineInstrBuilder &MIB, const MachineInstr &MI,
-                         int OpIdx) const;
-=======
   void renderSetGLC(MachineInstrBuilder &MIB, const MachineInstr &MI,
                     int OpIdx) const;
->>>>>>> 2ab1d525
 
   void renderFrameIndex(MachineInstrBuilder &MIB, const MachineInstr &MI,
                         int OpIdx) const;
