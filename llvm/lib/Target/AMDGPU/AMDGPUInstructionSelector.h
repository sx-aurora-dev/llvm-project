--- conflicted
+++ resolved
@@ -287,13 +287,8 @@
                          int OpIdx) const;
   void renderExtractSWZ(MachineInstrBuilder &MIB, const MachineInstr &MI,
                         int OpIdx) const;
-<<<<<<< HEAD
-  void renderExtractSCCB(MachineInstrBuilder &MIB, const MachineInstr &MI,
-                         int OpIdx) const;
-=======
   void renderSetGLC(MachineInstrBuilder &MIB, const MachineInstr &MI,
                     int OpIdx) const;
->>>>>>> a2ce6ee6
 
   void renderFrameIndex(MachineInstrBuilder &MIB, const MachineInstr &MI,
                         int OpIdx) const;
