//===-- AMDGPUPromoteAlloca.cpp - Promote Allocas -------------------------===//
//
// Part of the LLVM Project, under the Apache License v2.0 with LLVM Exceptions.
// See https://llvm.org/LICENSE.txt for license information.
// SPDX-License-Identifier: Apache-2.0 WITH LLVM-exception
//
//===----------------------------------------------------------------------===//
//
// This pass eliminates allocas by either converting them into vectors or
// by migrating them to local address space.
//
//===----------------------------------------------------------------------===//

#include "AMDGPU.h"
#include "GCNSubtarget.h"
#include "llvm/Analysis/CaptureTracking.h"
#include "llvm/Analysis/ValueTracking.h"
#include "llvm/CodeGen/TargetPassConfig.h"
#include "llvm/IR/IRBuilder.h"
#include "llvm/IR/IntrinsicsAMDGPU.h"
#include "llvm/IR/IntrinsicsR600.h"
#include "llvm/Pass.h"
#include "llvm/Target/TargetMachine.h"
#include "Utils/AMDGPUBaseInfo.h"

#define DEBUG_TYPE "amdgpu-promote-alloca"

using namespace llvm;

namespace {

static cl::opt<bool> DisablePromoteAllocaToVector(
  "disable-promote-alloca-to-vector",
  cl::desc("Disable promote alloca to vector"),
  cl::init(false));

static cl::opt<bool> DisablePromoteAllocaToLDS(
  "disable-promote-alloca-to-lds",
  cl::desc("Disable promote alloca to LDS"),
  cl::init(false));

static cl::opt<unsigned> PromoteAllocaToVectorLimit(
  "amdgpu-promote-alloca-to-vector-limit",
  cl::desc("Maximum byte size to consider promote alloca to vector"),
  cl::init(0));

// FIXME: This can create globals so should be a module pass.
class AMDGPUPromoteAlloca : public FunctionPass {
public:
  static char ID;

  AMDGPUPromoteAlloca() : FunctionPass(ID) {}

  bool runOnFunction(Function &F) override;

  StringRef getPassName() const override { return "AMDGPU Promote Alloca"; }

  bool handleAlloca(AllocaInst &I, bool SufficientLDS);

  void getAnalysisUsage(AnalysisUsage &AU) const override {
    AU.setPreservesCFG();
    FunctionPass::getAnalysisUsage(AU);
  }
};

class AMDGPUPromoteAllocaImpl {
private:
  const TargetMachine &TM;
  Module *Mod = nullptr;
  const DataLayout *DL = nullptr;

  // FIXME: This should be per-kernel.
  uint32_t LocalMemLimit = 0;
  uint32_t CurrentLocalMemUsage = 0;
  unsigned MaxVGPRs;

  bool IsAMDGCN = false;
  bool IsAMDHSA = false;

  std::pair<Value *, Value *> getLocalSizeYZ(IRBuilder<> &Builder);
  Value *getWorkitemID(IRBuilder<> &Builder, unsigned N);

  /// BaseAlloca is the alloca root the search started from.
  /// Val may be that alloca or a recursive user of it.
  bool collectUsesWithPtrTypes(Value *BaseAlloca,
                               Value *Val,
                               std::vector<Value*> &WorkList) const;

  /// Val is a derived pointer from Alloca. OpIdx0/OpIdx1 are the operand
  /// indices to an instruction with 2 pointer inputs (e.g. select, icmp).
  /// Returns true if both operands are derived from the same alloca. Val should
  /// be the same value as one of the input operands of UseInst.
  bool binaryOpIsDerivedFromSameAlloca(Value *Alloca, Value *Val,
                                       Instruction *UseInst,
                                       int OpIdx0, int OpIdx1) const;

  /// Check whether we have enough local memory for promotion.
  bool hasSufficientLocalMem(const Function &F);

  bool handleAlloca(AllocaInst &I, bool SufficientLDS);

public:
  AMDGPUPromoteAllocaImpl(TargetMachine &TM) : TM(TM) {}
  bool run(Function &F);
};

class AMDGPUPromoteAllocaToVector : public FunctionPass {
public:
  static char ID;

  AMDGPUPromoteAllocaToVector() : FunctionPass(ID) {}

  bool runOnFunction(Function &F) override;

  StringRef getPassName() const override {
    return "AMDGPU Promote Alloca to vector";
  }

  void getAnalysisUsage(AnalysisUsage &AU) const override {
    AU.setPreservesCFG();
    FunctionPass::getAnalysisUsage(AU);
  }
};

} // end anonymous namespace

char AMDGPUPromoteAlloca::ID = 0;
char AMDGPUPromoteAllocaToVector::ID = 0;

INITIALIZE_PASS_BEGIN(AMDGPUPromoteAlloca, DEBUG_TYPE,
                      "AMDGPU promote alloca to vector or LDS", false, false)
// Move LDS uses from functions to kernels before promote alloca for accurate
// estimation of LDS available
INITIALIZE_PASS_DEPENDENCY(AMDGPULowerModuleLDS)
INITIALIZE_PASS_END(AMDGPUPromoteAlloca, DEBUG_TYPE,
                    "AMDGPU promote alloca to vector or LDS", false, false)

INITIALIZE_PASS(AMDGPUPromoteAllocaToVector, DEBUG_TYPE "-to-vector",
                "AMDGPU promote alloca to vector", false, false)

char &llvm::AMDGPUPromoteAllocaID = AMDGPUPromoteAlloca::ID;
char &llvm::AMDGPUPromoteAllocaToVectorID = AMDGPUPromoteAllocaToVector::ID;

bool AMDGPUPromoteAlloca::runOnFunction(Function &F) {
  if (skipFunction(F))
    return false;

  if (auto *TPC = getAnalysisIfAvailable<TargetPassConfig>()) {
    return AMDGPUPromoteAllocaImpl(TPC->getTM<TargetMachine>()).run(F);
  }
  return false;
}

PreservedAnalyses AMDGPUPromoteAllocaPass::run(Function &F,
                                               FunctionAnalysisManager &AM) {
  bool Changed = AMDGPUPromoteAllocaImpl(TM).run(F);
  if (Changed) {
    PreservedAnalyses PA;
    PA.preserveSet<CFGAnalyses>();
    return PA;
  }
  return PreservedAnalyses::all();
}

bool AMDGPUPromoteAllocaImpl::run(Function &F) {
  Mod = F.getParent();
  DL = &Mod->getDataLayout();

  const Triple &TT = TM.getTargetTriple();
  IsAMDGCN = TT.getArch() == Triple::amdgcn;
  IsAMDHSA = TT.getOS() == Triple::AMDHSA;

  const AMDGPUSubtarget &ST = AMDGPUSubtarget::get(TM, F);
  if (!ST.isPromoteAllocaEnabled())
    return false;

  if (IsAMDGCN) {
    const GCNSubtarget &ST = TM.getSubtarget<GCNSubtarget>(F);
    MaxVGPRs = ST.getMaxNumVGPRs(ST.getWavesPerEU(F).first);
    // A non-entry function has only 32 caller preserved registers.
    // Do not promote alloca which will force spilling.
    if (!AMDGPU::isEntryFunctionCC(F.getCallingConv()))
      MaxVGPRs = std::min(MaxVGPRs, 32u);
  } else {
    MaxVGPRs = 128;
  }

  bool SufficientLDS = hasSufficientLocalMem(F);
  bool Changed = false;
  BasicBlock &EntryBB = *F.begin();

  SmallVector<AllocaInst *, 16> Allocas;
  for (Instruction &I : EntryBB) {
    if (AllocaInst *AI = dyn_cast<AllocaInst>(&I))
      Allocas.push_back(AI);
  }

  for (AllocaInst *AI : Allocas) {
    if (handleAlloca(*AI, SufficientLDS))
      Changed = true;
  }

  return Changed;
}

std::pair<Value *, Value *>
AMDGPUPromoteAllocaImpl::getLocalSizeYZ(IRBuilder<> &Builder) {
  Function &F = *Builder.GetInsertBlock()->getParent();
  const AMDGPUSubtarget &ST = AMDGPUSubtarget::get(TM, F);

  if (!IsAMDHSA) {
    Function *LocalSizeYFn
      = Intrinsic::getDeclaration(Mod, Intrinsic::r600_read_local_size_y);
    Function *LocalSizeZFn
      = Intrinsic::getDeclaration(Mod, Intrinsic::r600_read_local_size_z);

    CallInst *LocalSizeY = Builder.CreateCall(LocalSizeYFn, {});
    CallInst *LocalSizeZ = Builder.CreateCall(LocalSizeZFn, {});

    ST.makeLIDRangeMetadata(LocalSizeY);
    ST.makeLIDRangeMetadata(LocalSizeZ);

    return std::make_pair(LocalSizeY, LocalSizeZ);
  }

  // We must read the size out of the dispatch pointer.
  assert(IsAMDGCN);

  // We are indexing into this struct, and want to extract the workgroup_size_*
  // fields.
  //
  //   typedef struct hsa_kernel_dispatch_packet_s {
  //     uint16_t header;
  //     uint16_t setup;
  //     uint16_t workgroup_size_x ;
  //     uint16_t workgroup_size_y;
  //     uint16_t workgroup_size_z;
  //     uint16_t reserved0;
  //     uint32_t grid_size_x ;
  //     uint32_t grid_size_y ;
  //     uint32_t grid_size_z;
  //
  //     uint32_t private_segment_size;
  //     uint32_t group_segment_size;
  //     uint64_t kernel_object;
  //
  // #ifdef HSA_LARGE_MODEL
  //     void *kernarg_address;
  // #elif defined HSA_LITTLE_ENDIAN
  //     void *kernarg_address;
  //     uint32_t reserved1;
  // #else
  //     uint32_t reserved1;
  //     void *kernarg_address;
  // #endif
  //     uint64_t reserved2;
  //     hsa_signal_t completion_signal; // uint64_t wrapper
  //   } hsa_kernel_dispatch_packet_t
  //
  Function *DispatchPtrFn
    = Intrinsic::getDeclaration(Mod, Intrinsic::amdgcn_dispatch_ptr);

  CallInst *DispatchPtr = Builder.CreateCall(DispatchPtrFn, {});
  DispatchPtr->addRetAttr(Attribute::NoAlias);
  DispatchPtr->addRetAttr(Attribute::NonNull);
  F.removeFnAttr("amdgpu-no-dispatch-ptr");

  // Size of the dispatch packet struct.
  DispatchPtr->addDereferenceableRetAttr(64);

  Type *I32Ty = Type::getInt32Ty(Mod->getContext());
  Value *CastDispatchPtr = Builder.CreateBitCast(
    DispatchPtr, PointerType::get(I32Ty, AMDGPUAS::CONSTANT_ADDRESS));

  // We could do a single 64-bit load here, but it's likely that the basic
  // 32-bit and extract sequence is already present, and it is probably easier
  // to CSE this. The loads should be mergeable later anyway.
  Value *GEPXY = Builder.CreateConstInBoundsGEP1_64(I32Ty, CastDispatchPtr, 1);
  LoadInst *LoadXY = Builder.CreateAlignedLoad(I32Ty, GEPXY, Align(4));

  Value *GEPZU = Builder.CreateConstInBoundsGEP1_64(I32Ty, CastDispatchPtr, 2);
  LoadInst *LoadZU = Builder.CreateAlignedLoad(I32Ty, GEPZU, Align(4));

  MDNode *MD = MDNode::get(Mod->getContext(), None);
  LoadXY->setMetadata(LLVMContext::MD_invariant_load, MD);
  LoadZU->setMetadata(LLVMContext::MD_invariant_load, MD);
  ST.makeLIDRangeMetadata(LoadZU);

  // Extract y component. Upper half of LoadZU should be zero already.
  Value *Y = Builder.CreateLShr(LoadXY, 16);

  return std::make_pair(Y, LoadZU);
}

Value *AMDGPUPromoteAllocaImpl::getWorkitemID(IRBuilder<> &Builder,
                                              unsigned N) {
  Function *F = Builder.GetInsertBlock()->getParent();
  const AMDGPUSubtarget &ST = AMDGPUSubtarget::get(TM, *F);
  Intrinsic::ID IntrID = Intrinsic::not_intrinsic;
  StringRef AttrName;

  switch (N) {
  case 0:
    IntrID = IsAMDGCN ? (Intrinsic::ID)Intrinsic::amdgcn_workitem_id_x
                      : (Intrinsic::ID)Intrinsic::r600_read_tidig_x;
    AttrName = "amdgpu-no-workitem-id-x";
    break;
  case 1:
    IntrID = IsAMDGCN ? (Intrinsic::ID)Intrinsic::amdgcn_workitem_id_y
                      : (Intrinsic::ID)Intrinsic::r600_read_tidig_y;
    AttrName = "amdgpu-no-workitem-id-y";
    break;

  case 2:
    IntrID = IsAMDGCN ? (Intrinsic::ID)Intrinsic::amdgcn_workitem_id_z
                      : (Intrinsic::ID)Intrinsic::r600_read_tidig_z;
    AttrName = "amdgpu-no-workitem-id-z";
    break;
  default:
    llvm_unreachable("invalid dimension");
  }

  Function *WorkitemIdFn = Intrinsic::getDeclaration(Mod, IntrID);
  CallInst *CI = Builder.CreateCall(WorkitemIdFn);
  ST.makeLIDRangeMetadata(CI);
  F->removeFnAttr(AttrName);

  return CI;
}

static FixedVectorType *arrayTypeToVecType(ArrayType *ArrayTy) {
  return FixedVectorType::get(ArrayTy->getElementType(),
                              ArrayTy->getNumElements());
}

static Value *stripBitcasts(Value *V) {
  while (Instruction *I = dyn_cast<Instruction>(V)) {
    if (I->getOpcode() != Instruction::BitCast)
      break;
    V = I->getOperand(0);
  }
  return V;
}

static Value *
calculateVectorIndex(Value *Ptr,
                     const std::map<GetElementPtrInst *, Value *> &GEPIdx) {
  GetElementPtrInst *GEP = dyn_cast<GetElementPtrInst>(stripBitcasts(Ptr));
  if (!GEP)
    return nullptr;

  auto I = GEPIdx.find(GEP);
  return I == GEPIdx.end() ? nullptr : I->second;
}

static Value* GEPToVectorIndex(GetElementPtrInst *GEP) {
  // FIXME we only support simple cases
  if (GEP->getNumOperands() != 3)
    return nullptr;

  ConstantInt *I0 = dyn_cast<ConstantInt>(GEP->getOperand(1));
  if (!I0 || !I0->isZero())
    return nullptr;

  return GEP->getOperand(2);
}

// Not an instruction handled below to turn into a vector.
//
// TODO: Check isTriviallyVectorizable for calls and handle other
// instructions.
static bool canVectorizeInst(Instruction *Inst, User *User,
                             const DataLayout &DL) {
  switch (Inst->getOpcode()) {
  case Instruction::Load: {
    // Currently only handle the case where the Pointer Operand is a GEP.
    // Also we could not vectorize volatile or atomic loads.
    LoadInst *LI = cast<LoadInst>(Inst);
    if (isa<AllocaInst>(User) &&
        LI->getPointerOperandType() == User->getType() &&
        isa<VectorType>(LI->getType()))
      return true;

    Instruction *PtrInst = dyn_cast<Instruction>(LI->getPointerOperand());
    if (!PtrInst)
      return false;

    return (PtrInst->getOpcode() == Instruction::GetElementPtr ||
            PtrInst->getOpcode() == Instruction::BitCast) &&
           LI->isSimple();
  }
  case Instruction::BitCast:
    return true;
  case Instruction::Store: {
    // Must be the stored pointer operand, not a stored value, plus
    // since it should be canonical form, the User should be a GEP.
    // Also we could not vectorize volatile or atomic stores.
    StoreInst *SI = cast<StoreInst>(Inst);
    if (isa<AllocaInst>(User) &&
        SI->getPointerOperandType() == User->getType() &&
        isa<VectorType>(SI->getValueOperand()->getType()))
      return true;

    Instruction *UserInst = dyn_cast<Instruction>(User);
    if (!UserInst)
      return false;

    return (SI->getPointerOperand() == User) &&
           (UserInst->getOpcode() == Instruction::GetElementPtr ||
            UserInst->getOpcode() == Instruction::BitCast) &&
           SI->isSimple();
  }
  default:
    return false;
  }
}

static bool tryPromoteAllocaToVector(AllocaInst *Alloca, const DataLayout &DL,
                                     unsigned MaxVGPRs) {

  if (DisablePromoteAllocaToVector) {
    LLVM_DEBUG(dbgs() << "  Promotion alloca to vector is disabled\n");
    return false;
  }

  Type *AllocaTy = Alloca->getAllocatedType();
  auto *VectorTy = dyn_cast<FixedVectorType>(AllocaTy);
  if (auto *ArrayTy = dyn_cast<ArrayType>(AllocaTy)) {
    if (VectorType::isValidElementType(ArrayTy->getElementType()) &&
        ArrayTy->getNumElements() > 0)
      VectorTy = arrayTypeToVecType(ArrayTy);
  }

  // Use up to 1/4 of available register budget for vectorization.
  unsigned Limit = PromoteAllocaToVectorLimit ? PromoteAllocaToVectorLimit * 8
                                              : (MaxVGPRs * 32);

  if (DL.getTypeSizeInBits(AllocaTy) * 4 > Limit) {
    LLVM_DEBUG(dbgs() << "  Alloca too big for vectorization with "
                      << MaxVGPRs << " registers available\n");
    return false;
  }

  LLVM_DEBUG(dbgs() << "Alloca candidate for vectorization\n");

  // FIXME: There is no reason why we can't support larger arrays, we
  // are just being conservative for now.
  // FIXME: We also reject alloca's of the form [ 2 x [ 2 x i32 ]] or equivalent. Potentially these
  // could also be promoted but we don't currently handle this case
  if (!VectorTy || VectorTy->getNumElements() > 16 ||
      VectorTy->getNumElements() < 2) {
    LLVM_DEBUG(dbgs() << "  Cannot convert type to vector\n");
    return false;
  }

  std::map<GetElementPtrInst*, Value*> GEPVectorIdx;
  std::vector<Value *> WorkList;
  SmallVector<User *, 8> Users(Alloca->users());
  SmallVector<User *, 8> UseUsers(Users.size(), Alloca);
  Type *VecEltTy = VectorTy->getElementType();
  while (!Users.empty()) {
    User *AllocaUser = Users.pop_back_val();
    User *UseUser = UseUsers.pop_back_val();
    Instruction *Inst = dyn_cast<Instruction>(AllocaUser);

    GetElementPtrInst *GEP = dyn_cast<GetElementPtrInst>(AllocaUser);
    if (!GEP) {
      if (!canVectorizeInst(Inst, UseUser, DL))
        return false;

      if (Inst->getOpcode() == Instruction::BitCast) {
        Type *FromTy = Inst->getOperand(0)->getType()->getPointerElementType();
        Type *ToTy = Inst->getType()->getPointerElementType();
        if (FromTy->isAggregateType() || ToTy->isAggregateType() ||
            DL.getTypeSizeInBits(FromTy) != DL.getTypeSizeInBits(ToTy))
          continue;

        for (User *CastUser : Inst->users()) {
          if (isAssumeLikeIntrinsic(cast<Instruction>(CastUser)))
            continue;
          Users.push_back(CastUser);
          UseUsers.push_back(Inst);
        }

        continue;
      }

      WorkList.push_back(AllocaUser);
      continue;
    }

    Value *Index = GEPToVectorIndex(GEP);

    // If we can't compute a vector index from this GEP, then we can't
    // promote this alloca to vector.
    if (!Index) {
      LLVM_DEBUG(dbgs() << "  Cannot compute vector index for GEP " << *GEP
                        << '\n');
      return false;
    }

    GEPVectorIdx[GEP] = Index;
    Users.append(GEP->user_begin(), GEP->user_end());
    UseUsers.append(GEP->getNumUses(), GEP);
  }

  LLVM_DEBUG(dbgs() << "  Converting alloca to vector " << *AllocaTy << " -> "
                    << *VectorTy << '\n');

  for (Value *V : WorkList) {
    Instruction *Inst = cast<Instruction>(V);
    IRBuilder<> Builder(Inst);
    switch (Inst->getOpcode()) {
    case Instruction::Load: {
      if (Inst->getType() == AllocaTy || Inst->getType()->isVectorTy())
        break;

      Value *Ptr = cast<LoadInst>(Inst)->getPointerOperand();
      Value *Index = calculateVectorIndex(Ptr, GEPVectorIdx);
      if (!Index)
        break;

      Type *VecPtrTy = VectorTy->getPointerTo(AMDGPUAS::PRIVATE_ADDRESS);
      Value *BitCast = Builder.CreateBitCast(Alloca, VecPtrTy);
      Value *VecValue = Builder.CreateLoad(VectorTy, BitCast);
      Value *ExtractElement = Builder.CreateExtractElement(VecValue, Index);
      if (Inst->getType() != VecEltTy)
        ExtractElement = Builder.CreateBitOrPointerCast(ExtractElement, Inst->getType());
      Inst->replaceAllUsesWith(ExtractElement);
      Inst->eraseFromParent();
      break;
    }
    case Instruction::Store: {
      StoreInst *SI = cast<StoreInst>(Inst);
      if (SI->getValueOperand()->getType() == AllocaTy ||
          SI->getValueOperand()->getType()->isVectorTy())
        break;

      Value *Ptr = SI->getPointerOperand();
      Value *Index = calculateVectorIndex(Ptr, GEPVectorIdx);
      if (!Index)
        break;

      Type *VecPtrTy = VectorTy->getPointerTo(AMDGPUAS::PRIVATE_ADDRESS);
      Value *BitCast = Builder.CreateBitCast(Alloca, VecPtrTy);
      Value *VecValue = Builder.CreateLoad(VectorTy, BitCast);
      Value *Elt = SI->getValueOperand();
      if (Elt->getType() != VecEltTy)
        Elt = Builder.CreateBitOrPointerCast(Elt, VecEltTy);
      Value *NewVecValue = Builder.CreateInsertElement(VecValue, Elt, Index);
      Builder.CreateStore(NewVecValue, BitCast);
      Inst->eraseFromParent();
      break;
    }

    default:
      llvm_unreachable("Inconsistency in instructions promotable to vector");
    }
  }
  return true;
}

static bool isCallPromotable(CallInst *CI) {
  IntrinsicInst *II = dyn_cast<IntrinsicInst>(CI);
  if (!II)
    return false;

  switch (II->getIntrinsicID()) {
  case Intrinsic::memcpy:
  case Intrinsic::memmove:
  case Intrinsic::memset:
  case Intrinsic::lifetime_start:
  case Intrinsic::lifetime_end:
  case Intrinsic::invariant_start:
  case Intrinsic::invariant_end:
  case Intrinsic::launder_invariant_group:
  case Intrinsic::strip_invariant_group:
  case Intrinsic::objectsize:
    return true;
  default:
    return false;
  }
}

bool AMDGPUPromoteAllocaImpl::binaryOpIsDerivedFromSameAlloca(
    Value *BaseAlloca, Value *Val, Instruction *Inst, int OpIdx0,
    int OpIdx1) const {
  // Figure out which operand is the one we might not be promoting.
  Value *OtherOp = Inst->getOperand(OpIdx0);
  if (Val == OtherOp)
    OtherOp = Inst->getOperand(OpIdx1);

  if (isa<ConstantPointerNull>(OtherOp))
    return true;

  Value *OtherObj = getUnderlyingObject(OtherOp);
  if (!isa<AllocaInst>(OtherObj))
    return false;

  // TODO: We should be able to replace undefs with the right pointer type.

  // TODO: If we know the other base object is another promotable
  // alloca, not necessarily this alloca, we can do this. The
  // important part is both must have the same address space at
  // the end.
  if (OtherObj != BaseAlloca) {
    LLVM_DEBUG(
        dbgs() << "Found a binary instruction with another alloca object\n");
    return false;
  }

  return true;
}

bool AMDGPUPromoteAllocaImpl::collectUsesWithPtrTypes(
    Value *BaseAlloca, Value *Val, std::vector<Value *> &WorkList) const {

  for (User *User : Val->users()) {
    if (is_contained(WorkList, User))
      continue;

    if (CallInst *CI = dyn_cast<CallInst>(User)) {
      if (!isCallPromotable(CI))
        return false;

      WorkList.push_back(User);
      continue;
    }

    Instruction *UseInst = cast<Instruction>(User);
    if (UseInst->getOpcode() == Instruction::PtrToInt)
      return false;

    if (LoadInst *LI = dyn_cast<LoadInst>(UseInst)) {
      if (LI->isVolatile())
        return false;

      continue;
    }

    if (StoreInst *SI = dyn_cast<StoreInst>(UseInst)) {
      if (SI->isVolatile())
        return false;

      // Reject if the stored value is not the pointer operand.
      if (SI->getPointerOperand() != Val)
        return false;
    } else if (AtomicRMWInst *RMW = dyn_cast<AtomicRMWInst>(UseInst)) {
      if (RMW->isVolatile())
        return false;
    } else if (AtomicCmpXchgInst *CAS = dyn_cast<AtomicCmpXchgInst>(UseInst)) {
      if (CAS->isVolatile())
        return false;
    }

    // Only promote a select if we know that the other select operand
    // is from another pointer that will also be promoted.
    if (ICmpInst *ICmp = dyn_cast<ICmpInst>(UseInst)) {
      if (!binaryOpIsDerivedFromSameAlloca(BaseAlloca, Val, ICmp, 0, 1))
        return false;

      // May need to rewrite constant operands.
      WorkList.push_back(ICmp);
    }

    if (UseInst->getOpcode() == Instruction::AddrSpaceCast) {
      // Give up if the pointer may be captured.
      if (PointerMayBeCaptured(UseInst, true, true))
        return false;
      // Don't collect the users of this.
      WorkList.push_back(User);
      continue;
    }

    // Do not promote vector/aggregate type instructions. It is hard to track
    // their users.
    if (isa<InsertValueInst>(User) || isa<InsertElementInst>(User))
      return false;

    if (!User->getType()->isPointerTy())
      continue;

    if (GetElementPtrInst *GEP = dyn_cast<GetElementPtrInst>(UseInst)) {
      // Be conservative if an address could be computed outside the bounds of
      // the alloca.
      if (!GEP->isInBounds())
        return false;
    }

    // Only promote a select if we know that the other select operand is from
    // another pointer that will also be promoted.
    if (SelectInst *SI = dyn_cast<SelectInst>(UseInst)) {
      if (!binaryOpIsDerivedFromSameAlloca(BaseAlloca, Val, SI, 1, 2))
        return false;
    }

    // Repeat for phis.
    if (PHINode *Phi = dyn_cast<PHINode>(UseInst)) {
      // TODO: Handle more complex cases. We should be able to replace loops
      // over arrays.
      switch (Phi->getNumIncomingValues()) {
      case 1:
        break;
      case 2:
        if (!binaryOpIsDerivedFromSameAlloca(BaseAlloca, Val, Phi, 0, 1))
          return false;
        break;
      default:
        return false;
      }
    }

    WorkList.push_back(User);
    if (!collectUsesWithPtrTypes(BaseAlloca, User, WorkList))
      return false;
  }

  return true;
}

bool AMDGPUPromoteAllocaImpl::hasSufficientLocalMem(const Function &F) {

  FunctionType *FTy = F.getFunctionType();
  const AMDGPUSubtarget &ST = AMDGPUSubtarget::get(TM, F);

  // If the function has any arguments in the local address space, then it's
  // possible these arguments require the entire local memory space, so
  // we cannot use local memory in the pass.
  for (Type *ParamTy : FTy->params()) {
    PointerType *PtrTy = dyn_cast<PointerType>(ParamTy);
    if (PtrTy && PtrTy->getAddressSpace() == AMDGPUAS::LOCAL_ADDRESS) {
      LocalMemLimit = 0;
      LLVM_DEBUG(dbgs() << "Function has local memory argument. Promoting to "
                           "local memory disabled.\n");
      return false;
    }
  }

  LocalMemLimit = ST.getLocalMemorySize();
  if (LocalMemLimit == 0)
    return false;

  SmallVector<const Constant *, 16> Stack;
  SmallPtrSet<const Constant *, 8> VisitedConstants;
  SmallPtrSet<const GlobalVariable *, 8> UsedLDS;

  auto visitUsers = [&](const GlobalVariable *GV, const Constant *Val) -> bool {
    for (const User *U : Val->users()) {
      if (const Instruction *Use = dyn_cast<Instruction>(U)) {
        if (Use->getParent()->getParent() == &F)
          return true;
      } else {
        const Constant *C = cast<Constant>(U);
        if (VisitedConstants.insert(C).second)
          Stack.push_back(C);
      }
    }

    return false;
  };

  for (GlobalVariable &GV : Mod->globals()) {
    if (GV.getAddressSpace() != AMDGPUAS::LOCAL_ADDRESS)
      continue;

    if (visitUsers(&GV, &GV)) {
      UsedLDS.insert(&GV);
      Stack.clear();
      continue;
    }

    // For any ConstantExpr uses, we need to recursively search the users until
    // we see a function.
    while (!Stack.empty()) {
      const Constant *C = Stack.pop_back_val();
      if (visitUsers(&GV, C)) {
        UsedLDS.insert(&GV);
        Stack.clear();
        break;
      }
    }
  }

  const DataLayout &DL = Mod->getDataLayout();
  SmallVector<std::pair<uint64_t, Align>, 16> AllocatedSizes;
  AllocatedSizes.reserve(UsedLDS.size());

  for (const GlobalVariable *GV : UsedLDS) {
    Align Alignment =
        DL.getValueOrABITypeAlignment(GV->getAlign(), GV->getValueType());
    uint64_t AllocSize = DL.getTypeAllocSize(GV->getValueType());
    AllocatedSizes.emplace_back(AllocSize, Alignment);
  }

  // Sort to try to estimate the worst case alignment padding
  //
  // FIXME: We should really do something to fix the addresses to a more optimal
  // value instead
  llvm::sort(AllocatedSizes, [](std::pair<uint64_t, Align> LHS,
                                std::pair<uint64_t, Align> RHS) {
    return LHS.second < RHS.second;
  });

  // Check how much local memory is being used by global objects
  CurrentLocalMemUsage = 0;

  // FIXME: Try to account for padding here. The real padding and address is
  // currently determined from the inverse order of uses in the function when
  // legalizing, which could also potentially change. We try to estimate the
  // worst case here, but we probably should fix the addresses earlier.
  for (auto Alloc : AllocatedSizes) {
    CurrentLocalMemUsage = alignTo(CurrentLocalMemUsage, Alloc.second);
    CurrentLocalMemUsage += Alloc.first;
  }

  unsigned MaxOccupancy = ST.getOccupancyWithLocalMemSize(CurrentLocalMemUsage,
                                                          F);

  // Restrict local memory usage so that we don't drastically reduce occupancy,
  // unless it is already significantly reduced.

  // TODO: Have some sort of hint or other heuristics to guess occupancy based
  // on other factors..
  unsigned OccupancyHint = ST.getWavesPerEU(F).second;
  if (OccupancyHint == 0)
    OccupancyHint = 7;

  // Clamp to max value.
  OccupancyHint = std::min(OccupancyHint, ST.getMaxWavesPerEU());

  // Check the hint but ignore it if it's obviously wrong from the existing LDS
  // usage.
  MaxOccupancy = std::min(OccupancyHint, MaxOccupancy);


  // Round up to the next tier of usage.
  unsigned MaxSizeWithWaveCount
    = ST.getMaxLocalMemSizeWithWaveCount(MaxOccupancy, F);

  // Program is possibly broken by using more local mem than available.
  if (CurrentLocalMemUsage > MaxSizeWithWaveCount)
    return false;

  LocalMemLimit = MaxSizeWithWaveCount;

  LLVM_DEBUG(dbgs() << F.getName() << " uses " << CurrentLocalMemUsage
                    << " bytes of LDS\n"
                    << "  Rounding size to " << MaxSizeWithWaveCount
                    << " with a maximum occupancy of " << MaxOccupancy << '\n'
                    << " and " << (LocalMemLimit - CurrentLocalMemUsage)
                    << " available for promotion\n");

  return true;
}

// FIXME: Should try to pick the most likely to be profitable allocas first.
bool AMDGPUPromoteAllocaImpl::handleAlloca(AllocaInst &I, bool SufficientLDS) {
  // Array allocations are probably not worth handling, since an allocation of
  // the array type is the canonical form.
  if (!I.isStaticAlloca() || I.isArrayAllocation())
    return false;

  const DataLayout &DL = Mod->getDataLayout();
  IRBuilder<> Builder(&I);

  // First try to replace the alloca with a vector
  Type *AllocaTy = I.getAllocatedType();

  LLVM_DEBUG(dbgs() << "Trying to promote " << I << '\n');

  if (tryPromoteAllocaToVector(&I, DL, MaxVGPRs))
    return true; // Promoted to vector.

  if (DisablePromoteAllocaToLDS)
    return false;

  const Function &ContainingFunction = *I.getParent()->getParent();
  CallingConv::ID CC = ContainingFunction.getCallingConv();

  // Don't promote the alloca to LDS for shader calling conventions as the work
  // item ID intrinsics are not supported for these calling conventions.
  // Furthermore not all LDS is available for some of the stages.
  switch (CC) {
  case CallingConv::AMDGPU_KERNEL:
  case CallingConv::SPIR_KERNEL:
    break;
  default:
    LLVM_DEBUG(
        dbgs()
        << " promote alloca to LDS not supported with calling convention.\n");
    return false;
  }

  // Not likely to have sufficient local memory for promotion.
  if (!SufficientLDS)
    return false;

  const AMDGPUSubtarget &ST = AMDGPUSubtarget::get(TM, ContainingFunction);
  unsigned WorkGroupSize = ST.getFlatWorkGroupSizes(ContainingFunction).second;

  Align Alignment =
      DL.getValueOrABITypeAlignment(I.getAlign(), I.getAllocatedType());

  // FIXME: This computed padding is likely wrong since it depends on inverse
  // usage order.
  //
  // FIXME: It is also possible that if we're allowed to use all of the memory
  // could could end up using more than the maximum due to alignment padding.

  uint32_t NewSize = alignTo(CurrentLocalMemUsage, Alignment);
  uint32_t AllocSize = WorkGroupSize * DL.getTypeAllocSize(AllocaTy);
  NewSize += AllocSize;

  if (NewSize > LocalMemLimit) {
    LLVM_DEBUG(dbgs() << "  " << AllocSize
                      << " bytes of local memory not available to promote\n");
    return false;
  }

  CurrentLocalMemUsage = NewSize;

  std::vector<Value*> WorkList;

  if (!collectUsesWithPtrTypes(&I, &I, WorkList)) {
    LLVM_DEBUG(dbgs() << " Do not know how to convert all uses\n");
    return false;
  }

  LLVM_DEBUG(dbgs() << "Promoting alloca to local memory\n");

  Function *F = I.getParent()->getParent();

  Type *GVTy = ArrayType::get(I.getAllocatedType(), WorkGroupSize);
  GlobalVariable *GV = new GlobalVariable(
      *Mod, GVTy, false, GlobalValue::InternalLinkage,
      UndefValue::get(GVTy),
      Twine(F->getName()) + Twine('.') + I.getName(),
      nullptr,
      GlobalVariable::NotThreadLocal,
      AMDGPUAS::LOCAL_ADDRESS);
  GV->setUnnamedAddr(GlobalValue::UnnamedAddr::Global);
  GV->setAlignment(I.getAlign());

  Value *TCntY, *TCntZ;

  std::tie(TCntY, TCntZ) = getLocalSizeYZ(Builder);
  Value *TIdX = getWorkitemID(Builder, 0);
  Value *TIdY = getWorkitemID(Builder, 1);
  Value *TIdZ = getWorkitemID(Builder, 2);

  Value *Tmp0 = Builder.CreateMul(TCntY, TCntZ, "", true, true);
  Tmp0 = Builder.CreateMul(Tmp0, TIdX);
  Value *Tmp1 = Builder.CreateMul(TIdY, TCntZ, "", true, true);
  Value *TID = Builder.CreateAdd(Tmp0, Tmp1);
  TID = Builder.CreateAdd(TID, TIdZ);

  Value *Indices[] = {
    Constant::getNullValue(Type::getInt32Ty(Mod->getContext())),
    TID
  };

  Value *Offset = Builder.CreateInBoundsGEP(GVTy, GV, Indices);
  I.mutateType(Offset->getType());
  I.replaceAllUsesWith(Offset);
  I.eraseFromParent();

  SmallVector<IntrinsicInst *> DeferredIntrs;

  for (Value *V : WorkList) {
    CallInst *Call = dyn_cast<CallInst>(V);
    if (!Call) {
      if (ICmpInst *CI = dyn_cast<ICmpInst>(V)) {
        Value *Src0 = CI->getOperand(0);
        PointerType *NewTy = PointerType::getWithSamePointeeType(
            cast<PointerType>(Src0->getType()), AMDGPUAS::LOCAL_ADDRESS);

        if (isa<ConstantPointerNull>(CI->getOperand(0)))
          CI->setOperand(0, ConstantPointerNull::get(NewTy));

        if (isa<ConstantPointerNull>(CI->getOperand(1)))
          CI->setOperand(1, ConstantPointerNull::get(NewTy));

        continue;
      }

      // The operand's value should be corrected on its own and we don't want to
      // touch the users.
      if (isa<AddrSpaceCastInst>(V))
        continue;

      PointerType *NewTy = PointerType::getWithSamePointeeType(
          cast<PointerType>(V->getType()), AMDGPUAS::LOCAL_ADDRESS);

      // FIXME: It doesn't really make sense to try to do this for all
      // instructions.
      V->mutateType(NewTy);

      // Adjust the types of any constant operands.
      if (SelectInst *SI = dyn_cast<SelectInst>(V)) {
        if (isa<ConstantPointerNull>(SI->getOperand(1)))
          SI->setOperand(1, ConstantPointerNull::get(NewTy));

        if (isa<ConstantPointerNull>(SI->getOperand(2)))
          SI->setOperand(2, ConstantPointerNull::get(NewTy));
      } else if (PHINode *Phi = dyn_cast<PHINode>(V)) {
        for (unsigned I = 0, E = Phi->getNumIncomingValues(); I != E; ++I) {
          if (isa<ConstantPointerNull>(Phi->getIncomingValue(I)))
            Phi->setIncomingValue(I, ConstantPointerNull::get(NewTy));
        }
      }

      continue;
    }

    IntrinsicInst *Intr = cast<IntrinsicInst>(Call);
    Builder.SetInsertPoint(Intr);
    switch (Intr->getIntrinsicID()) {
    case Intrinsic::lifetime_start:
    case Intrinsic::lifetime_end:
      // These intrinsics are for address space 0 only
      Intr->eraseFromParent();
      continue;
    case Intrinsic::memcpy:
    case Intrinsic::memmove:
      // These have 2 pointer operands. In case if second pointer also needs
      // to be replaced we defer processing of these intrinsics until all
      // other values are processed.
      DeferredIntrs.push_back(Intr);
      continue;
    case Intrinsic::memset: {
      MemSetInst *MemSet = cast<MemSetInst>(Intr);
      Builder.CreateMemSet(
          MemSet->getRawDest(), MemSet->getValue(), MemSet->getLength(),
          MaybeAlign(MemSet->getDestAlignment()), MemSet->isVolatile());
      Intr->eraseFromParent();
      continue;
    }
    case Intrinsic::invariant_start:
    case Intrinsic::invariant_end:
    case Intrinsic::launder_invariant_group:
    case Intrinsic::strip_invariant_group:
      Intr->eraseFromParent();
      // FIXME: I think the invariant marker should still theoretically apply,
      // but the intrinsics need to be changed to accept pointers with any
      // address space.
      continue;
    case Intrinsic::objectsize: {
      Value *Src = Intr->getOperand(0);
      Function *ObjectSize = Intrinsic::getDeclaration(
          Mod, Intrinsic::objectsize,
          {Intr->getType(),
           PointerType::getWithSamePointeeType(
               cast<PointerType>(Src->getType()), AMDGPUAS::LOCAL_ADDRESS)});

      CallInst *NewCall = Builder.CreateCall(
          ObjectSize,
          {Src, Intr->getOperand(1), Intr->getOperand(2), Intr->getOperand(3)});
      Intr->replaceAllUsesWith(NewCall);
      Intr->eraseFromParent();
      continue;
    }
    default:
      Intr->print(errs());
      llvm_unreachable("Don't know how to promote alloca intrinsic use.");
    }
  }

  for (IntrinsicInst *Intr : DeferredIntrs) {
    Builder.SetInsertPoint(Intr);
    Intrinsic::ID ID = Intr->getIntrinsicID();
    assert(ID == Intrinsic::memcpy || ID == Intrinsic::memmove);

    MemTransferInst *MI = cast<MemTransferInst>(Intr);
    auto *B =
      Builder.CreateMemTransferInst(ID, MI->getRawDest(), MI->getDestAlign(),
                                    MI->getRawSource(), MI->getSourceAlign(),
                                    MI->getLength(), MI->isVolatile());

<<<<<<< HEAD
    for (unsigned I = 1; I != 3; ++I) {
      if (uint64_t Bytes = Intr->getDereferenceableBytes(I)) {
        B->addDereferenceableAttr(I, Bytes);
=======
    for (unsigned I = 0; I != 2; ++I) {
      if (uint64_t Bytes = Intr->getParamDereferenceableBytes(I)) {
        B->addDereferenceableParamAttr(I, Bytes);
>>>>>>> 2ab1d525
      }
    }

    Intr->eraseFromParent();
  }

  return true;
}

bool handlePromoteAllocaToVector(AllocaInst &I, unsigned MaxVGPRs) {
  // Array allocations are probably not worth handling, since an allocation of
  // the array type is the canonical form.
  if (!I.isStaticAlloca() || I.isArrayAllocation())
    return false;

  LLVM_DEBUG(dbgs() << "Trying to promote " << I << '\n');

  Module *Mod = I.getParent()->getParent()->getParent();
  return tryPromoteAllocaToVector(&I, Mod->getDataLayout(), MaxVGPRs);
}

bool promoteAllocasToVector(Function &F, TargetMachine &TM) {
  if (DisablePromoteAllocaToVector)
    return false;

  const AMDGPUSubtarget &ST = AMDGPUSubtarget::get(TM, F);
  if (!ST.isPromoteAllocaEnabled())
    return false;

  unsigned MaxVGPRs;
  if (TM.getTargetTriple().getArch() == Triple::amdgcn) {
    const GCNSubtarget &ST = TM.getSubtarget<GCNSubtarget>(F);
    MaxVGPRs = ST.getMaxNumVGPRs(ST.getWavesPerEU(F).first);
    // A non-entry function has only 32 caller preserved registers.
    // Do not promote alloca which will force spilling.
    if (!AMDGPU::isEntryFunctionCC(F.getCallingConv()))
      MaxVGPRs = std::min(MaxVGPRs, 32u);
  } else {
    MaxVGPRs = 128;
  }

  bool Changed = false;
  BasicBlock &EntryBB = *F.begin();

  SmallVector<AllocaInst *, 16> Allocas;
  for (Instruction &I : EntryBB) {
    if (AllocaInst *AI = dyn_cast<AllocaInst>(&I))
      Allocas.push_back(AI);
  }

  for (AllocaInst *AI : Allocas) {
    if (handlePromoteAllocaToVector(*AI, MaxVGPRs))
      Changed = true;
  }

  return Changed;
}

bool AMDGPUPromoteAllocaToVector::runOnFunction(Function &F) {
  if (skipFunction(F))
    return false;
  if (auto *TPC = getAnalysisIfAvailable<TargetPassConfig>()) {
    return promoteAllocasToVector(F, TPC->getTM<TargetMachine>());
  }
  return false;
}

PreservedAnalyses
AMDGPUPromoteAllocaToVectorPass::run(Function &F, FunctionAnalysisManager &AM) {
  bool Changed = promoteAllocasToVector(F, TM);
  if (Changed) {
    PreservedAnalyses PA;
    PA.preserveSet<CFGAnalyses>();
    return PA;
  }
  return PreservedAnalyses::all();
}

FunctionPass *llvm::createAMDGPUPromoteAlloca() {
  return new AMDGPUPromoteAlloca();
}

FunctionPass *llvm::createAMDGPUPromoteAllocaToVector() {
  return new AMDGPUPromoteAllocaToVector();
}<|MERGE_RESOLUTION|>--- conflicted
+++ resolved
@@ -1076,15 +1076,9 @@
                                     MI->getRawSource(), MI->getSourceAlign(),
                                     MI->getLength(), MI->isVolatile());
 
-<<<<<<< HEAD
-    for (unsigned I = 1; I != 3; ++I) {
-      if (uint64_t Bytes = Intr->getDereferenceableBytes(I)) {
-        B->addDereferenceableAttr(I, Bytes);
-=======
     for (unsigned I = 0; I != 2; ++I) {
       if (uint64_t Bytes = Intr->getParamDereferenceableBytes(I)) {
         B->addDereferenceableParamAttr(I, Bytes);
->>>>>>> 2ab1d525
       }
     }
 
