--- conflicted
+++ resolved
@@ -356,11 +356,7 @@
       // basicblock splits after buffer overflow check
       //
       ConstantPointerNull *zeroIntPtr =
-<<<<<<< HEAD
-          ConstantPointerNull::get(PointerType::get(Type::getInt8Ty(Ctx), 1));
-=======
           ConstantPointerNull::get(PointerType::get(I8Ty, 1));
->>>>>>> 2ab1d525
       auto *cmp = cast<ICmpInst>(Builder.CreateICmpNE(pcall, zeroIntPtr, ""));
       if (!CI->use_empty()) {
         Value *result =
