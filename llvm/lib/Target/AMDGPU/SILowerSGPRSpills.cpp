--- conflicted
+++ resolved
@@ -280,43 +280,9 @@
     // To track the spill frame indices handled in this pass.
     BitVector SpillFIs(MFI.getObjectIndexEnd(), false);
 
-    // To track the spill frame indices handled in this pass.
-    BitVector SpillFIs(MFI.getObjectIndexEnd(), false);
-
     for (MachineBasicBlock &MBB : MF) {
-<<<<<<< HEAD
-      MachineBasicBlock::iterator Next;
-      for (auto I = MBB.begin(), E = MBB.end(); I != E; I = Next) {
-        MachineInstr &MI = *I;
-        Next = std::next(I);
-
-        if (SpillToAGPR && TII->isVGPRSpill(MI)) {
-          // Try to eliminate stack used by VGPR spills before frame
-          // finalization.
-          unsigned FIOp = AMDGPU::getNamedOperandIdx(MI.getOpcode(),
-                                                     AMDGPU::OpName::vaddr);
-          int FI = MI.getOperand(FIOp).getIndex();
-          Register VReg =
-              TII->getNamedOperand(MI, AMDGPU::OpName::vdata)->getReg();
-          if (FuncInfo->allocateVGPRSpillToAGPR(MF, FI,
-                                                TRI->isAGPR(MRI, VReg))) {
-            NewReservedRegs = true;
-            if (!RS)
-              RS.reset(new RegScavenger());
-
-            // FIXME: change to enterBasicBlockEnd()
-            RS->enterBasicBlock(MBB);
-            TRI->eliminateFrameIndex(MI, 0, FIOp, RS.get());
-            SpillFIs.set(FI);
-            continue;
-          }
-        }
-
-        if (!TII->isSGPRSpill(MI) || !TRI->spillSGPRToVGPR())
-=======
       for (MachineInstr &MI : llvm::make_early_inc_range(MBB)) {
         if (!TII->isSGPRSpill(MI))
->>>>>>> a2ce6ee6
           continue;
 
         int FI = TII->getNamedOperand(MI, AMDGPU::OpName::addr)->getIndex();
@@ -346,10 +312,6 @@
         if (MI.isDebugValue() && MI.getOperand(0).isFI() &&
             SpillFIs[MI.getOperand(0).getIndex()]) {
           MI.getOperand(0).ChangeToRegister(Register(), false /*isDef*/);
-<<<<<<< HEAD
-          MI.getOperand(0).setIsDebug();
-=======
->>>>>>> a2ce6ee6
         }
       }
     }
