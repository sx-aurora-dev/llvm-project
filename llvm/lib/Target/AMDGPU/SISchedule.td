--- conflicted
+++ resolved
@@ -184,10 +184,7 @@
 
 defm : SICommonWriteRes;
 
-<<<<<<< HEAD
-=======
-let RetireOOO = 1 in { // llvm-mca specific flag
->>>>>>> 2ab1d525
+let RetireOOO = 1 in { // llvm-mca specific flag
 def : HWVALUWriteRes<Write64Bit,       2>;
 def : HWVALUWriteRes<WriteIntMul,      4>;
 def : HWVALUWriteRes<WriteFloatFMA,    1>;
@@ -195,10 +192,7 @@
 def : HWVALUWriteRes<WriteDoubleAdd,   2>;
 def : HWVALUWriteRes<WriteDoubleCvt,   4>;
 def : HWVALUWriteRes<WriteTrans64,     4>;
-<<<<<<< HEAD
-=======
-} // End RetireOOO = 1
->>>>>>> 2ab1d525
+} // End RetireOOO = 1
 
 def : InstRW<[WriteCopy], (instrs COPY)>;
 
@@ -208,10 +202,7 @@
 
 defm : SICommonWriteRes;
 
-<<<<<<< HEAD
-=======
-let RetireOOO = 1 in { // llvm-mca specific flag
->>>>>>> 2ab1d525
+let RetireOOO = 1 in { // llvm-mca specific flag
 def : HWVALUWriteRes<Write64Bit,       2>;
 def : HWVALUWriteRes<WriteIntMul,      4>;
 def : HWVALUWriteRes<WriteFloatFMA,    16>;
@@ -219,10 +210,7 @@
 def : HWVALUWriteRes<WriteDoubleAdd,    8>;
 def : HWVALUWriteRes<WriteDoubleCvt,    4>;
 def : HWVALUWriteRes<WriteTrans64,     16>;
-<<<<<<< HEAD
-=======
-} // End RetireOOO = 1
->>>>>>> 2ab1d525
+} // End RetireOOO = 1
 
 def : InstRW<[WriteCopy], (instrs COPY)>;
 def : InstRW<[Write64Bit, MIReadVGPR], (instregex "^V_ACCVGPR_WRITE_B32_e64$")>;
@@ -236,10 +224,7 @@
 
 defm : SICommonWriteRes;
 
-<<<<<<< HEAD
-=======
-let RetireOOO = 1 in { // llvm-mca specific flag
->>>>>>> 2ab1d525
+let RetireOOO = 1 in { // llvm-mca specific flag
 def : HWVALUWriteRes<WriteFloatFMA,    1>;
 def : HWVALUWriteRes<WriteDouble,      1>;
 def : HWVALUWriteRes<WriteDoubleAdd,   1>;
@@ -247,10 +232,7 @@
 def : HWVALUWriteRes<WriteTrans64,     4>;
 def : HWVALUWriteRes<WriteIntMul,      1>;
 def : HWVALUWriteRes<Write64Bit,       1>;
-<<<<<<< HEAD
-=======
-} // End RetireOOO = 1
->>>>>>> 2ab1d525
+} // End RetireOOO = 1
 
 def : InstRW<[WriteCopy], (instrs COPY)>;
 def : InstRW<[Write64Bit], (instregex "^V_ACCVGPR_WRITE_B32_e64$")>;
@@ -277,11 +259,7 @@
 def : HWWriteRes<WriteDoubleAdd,     [HWVALU, HWRC],   22>;
 def : HWWriteRes<WriteDoubleCvt,     [HWVALU, HWRC],   22>;
 def : HWWriteRes<WriteIntMul,        [HWVALU, HWRC],   8>;
-<<<<<<< HEAD
-def : HWWriteRes<WriteTrans64,       [HWVALU, HWRC],   24>;
-=======
 def : HWWriteRes<WriteTrans64,       [HWVALU, HWTransVALU, HWRC], 24>;
->>>>>>> 2ab1d525
 
 def : HWWriteRes<WriteBranch,        [HWBranch],       32>;
 def : HWWriteRes<WriteExport,        [HWExport, HWRC], 16>;
