//===-- AMDGPUSubtarget.cpp - AMDGPU Subtarget Information ----------------===//
//
// Part of the LLVM Project, under the Apache License v2.0 with LLVM Exceptions.
// See https://llvm.org/LICENSE.txt for license information.
// SPDX-License-Identifier: Apache-2.0 WITH LLVM-exception
//
//===----------------------------------------------------------------------===//
//
/// \file
/// Implements the AMDGPU specific subclass of TargetSubtarget.
//
//===----------------------------------------------------------------------===//

#include "AMDGPUSubtarget.h"
#include "AMDGPUCallLowering.h"
#include "AMDGPUInstructionSelector.h"
#include "AMDGPULegalizerInfo.h"
#include "AMDGPURegisterBankInfo.h"
#include "AMDGPUTargetMachine.h"
#include "R600Subtarget.h"
#include "SIMachineFunctionInfo.h"
#include "Utils/AMDGPUBaseInfo.h"
#include "llvm/ADT/SmallString.h"
#include "llvm/CodeGen/GlobalISel/InlineAsmLowering.h"
#include "llvm/CodeGen/MachineScheduler.h"
#include "llvm/CodeGen/TargetFrameLowering.h"
#include "llvm/IR/IntrinsicsAMDGPU.h"
#include "llvm/IR/IntrinsicsR600.h"
#include "llvm/IR/MDBuilder.h"
#include "llvm/MC/MCSubtargetInfo.h"
#include <algorithm>

using namespace llvm;

#define DEBUG_TYPE "amdgpu-subtarget"

#define GET_SUBTARGETINFO_TARGET_DESC
#define GET_SUBTARGETINFO_CTOR
#define AMDGPUSubtarget GCNSubtarget
#include "AMDGPUGenSubtargetInfo.inc"
#undef AMDGPUSubtarget

static cl::opt<bool> DisablePowerSched(
  "amdgpu-disable-power-sched",
  cl::desc("Disable scheduling to minimize mAI power bursts"),
  cl::init(false));

static cl::opt<bool> EnableVGPRIndexMode(
  "amdgpu-vgpr-index-mode",
  cl::desc("Use GPR indexing mode instead of movrel for vector indexing"),
  cl::init(false));

static cl::opt<bool> EnableFlatScratch(
  "amdgpu-enable-flat-scratch",
  cl::desc("Use flat scratch instructions"),
  cl::init(false));

static cl::opt<bool> UseAA("amdgpu-use-aa-in-codegen",
                           cl::desc("Enable the use of AA during codegen."),
                           cl::init(true));

GCNSubtarget::~GCNSubtarget() = default;

GCNSubtarget &
GCNSubtarget::initializeSubtargetDependencies(const Triple &TT,
                                              StringRef GPU, StringRef FS) {
  // Determine default and user-specified characteristics
  //
  // We want to be able to turn these off, but making this a subtarget feature
  // for SI has the unhelpful behavior that it unsets everything else if you
  // disable it.
  //
  // Similarly we want enable-prt-strict-null to be on by default and not to
  // unset everything else if it is disabled

  SmallString<256> FullFS("+promote-alloca,+load-store-opt,+enable-ds128,");

  // Turn on features that HSA ABI requires. Also turn on FlatForGlobal by default
  if (isAmdHsaOS())
    FullFS += "+flat-for-global,+unaligned-access-mode,+trap-handler,";

  FullFS += "+enable-prt-strict-null,"; // This is overridden by a disable in FS

  // Disable mutually exclusive bits.
  if (FS.contains_insensitive("+wavefrontsize")) {
    if (!FS.contains_insensitive("wavefrontsize16"))
      FullFS += "-wavefrontsize16,";
    if (!FS.contains_insensitive("wavefrontsize32"))
      FullFS += "-wavefrontsize32,";
    if (!FS.contains_insensitive("wavefrontsize64"))
      FullFS += "-wavefrontsize64,";
  }

  FullFS += FS;

  ParseSubtargetFeatures(GPU, /*TuneCPU*/ GPU, FullFS);

  // Implement the "generic" processors, which acts as the default when no
  // generation features are enabled (e.g for -mcpu=''). HSA OS defaults to
  // the first amdgcn target that supports flat addressing. Other OSes defaults
  // to the first amdgcn target.
  if (Gen == AMDGPUSubtarget::INVALID) {
     Gen = TT.getOS() == Triple::AMDHSA ? AMDGPUSubtarget::SEA_ISLANDS
                                        : AMDGPUSubtarget::SOUTHERN_ISLANDS;
  }

  // We don't support FP64 for EG/NI atm.
  assert(!hasFP64() || (getGeneration() >= AMDGPUSubtarget::SOUTHERN_ISLANDS));

  // Targets must either support 64-bit offsets for MUBUF instructions, and/or
  // support flat operations, otherwise they cannot access a 64-bit global
  // address space
  assert(hasAddr64() || hasFlat());
  // Unless +-flat-for-global is specified, turn on FlatForGlobal for targets
  // that do not support ADDR64 variants of MUBUF instructions. Such targets
  // cannot use a 64 bit offset with a MUBUF instruction to access the global
  // address space
  if (!hasAddr64() && !FS.contains("flat-for-global") && !FlatForGlobal) {
    ToggleFeature(AMDGPU::FeatureFlatForGlobal);
    FlatForGlobal = true;
  }
  // Unless +-flat-for-global is specified, use MUBUF instructions for global
  // address space access if flat operations are not available.
  if (!hasFlat() && !FS.contains("flat-for-global") && FlatForGlobal) {
    ToggleFeature(AMDGPU::FeatureFlatForGlobal);
    FlatForGlobal = false;
  }

  // Set defaults if needed.
  if (MaxPrivateElementSize == 0)
    MaxPrivateElementSize = 4;

  if (LDSBankCount == 0)
    LDSBankCount = 32;

  if (TT.getArch() == Triple::amdgcn) {
    if (LocalMemorySize == 0)
      LocalMemorySize = 32768;

    // Do something sensible for unspecified target.
    if (!HasMovrel && !HasVGPRIndexMode)
      HasMovrel = true;
  }

  // Don't crash on invalid devices.
  if (WavefrontSizeLog2 == 0)
    WavefrontSizeLog2 = 5;

  HasFminFmaxLegacy = getGeneration() < AMDGPUSubtarget::VOLCANIC_ISLANDS;
  HasSMulHi = getGeneration() >= AMDGPUSubtarget::GFX9;

  TargetID.setTargetIDFromFeaturesString(FS);

  LLVM_DEBUG(dbgs() << "xnack setting for subtarget: "
                    << TargetID.getXnackSetting() << '\n');
  LLVM_DEBUG(dbgs() << "sramecc setting for subtarget: "
                    << TargetID.getSramEccSetting() << '\n');

  return *this;
}

AMDGPUSubtarget::AMDGPUSubtarget(const Triple &TT) :
  TargetTriple(TT),
  GCN3Encoding(false),
  Has16BitInsts(false),
  HasMadMixInsts(false),
  HasMadMacF32Insts(false),
  HasDsSrc2Insts(false),
  HasSDWA(false),
  HasVOP3PInsts(false),
  HasMulI24(true),
  HasMulU24(true),
  HasSMulHi(false),
  HasInv2PiInlineImm(false),
  HasFminFmaxLegacy(true),
  EnablePromoteAlloca(false),
  HasTrigReducedRange(false),
  MaxWavesPerEU(10),
  LocalMemorySize(0),
  WavefrontSizeLog2(0)
  { }

GCNSubtarget::GCNSubtarget(const Triple &TT, StringRef GPU, StringRef FS,
                           const GCNTargetMachine &TM)
    : // clang-format off
    AMDGPUGenSubtargetInfo(TT, GPU, /*TuneCPU*/ GPU, FS),
    AMDGPUSubtarget(TT),
    TargetTriple(TT),
    TargetID(*this),
    Gen(INVALID),
    InstrItins(getInstrItineraryForCPU(GPU)),
    LDSBankCount(0),
    MaxPrivateElementSize(0),

    FastFMAF32(false),
    FastDenormalF32(false),
    HalfRate64Ops(false),
    FullRate64Ops(false),

    FlatForGlobal(false),
    AutoWaitcntBeforeBarrier(false),
    UnalignedScratchAccess(false),
    UnalignedAccessMode(false),

    HasApertureRegs(false),
    SupportsXNACK(false),
    EnableXNACK(false),
    EnableTgSplit(false),
    EnableCuMode(false),
    TrapHandler(false),

    EnableLoadStoreOpt(false),
    EnableUnsafeDSOffsetFolding(false),
    EnableSIScheduler(false),
    EnableDS128(false),
    EnablePRTStrictNull(false),
    DumpCode(false),

    FP64(false),
    CIInsts(false),
    GFX8Insts(false),
    GFX9Insts(false),
    GFX90AInsts(false),
    GFX10Insts(false),
    GFX10_3Insts(false),
    GFX7GFX8GFX9Insts(false),
    SGPRInitBug(false),
    NegativeScratchOffsetBug(false),
    NegativeUnalignedScratchOffsetBug(false),
    HasSMemRealTime(false),
    HasIntClamp(false),
    HasFmaMixInsts(false),
    HasMovrel(false),
    HasVGPRIndexMode(false),
    HasScalarStores(false),
    HasScalarAtomics(false),
    HasSDWAOmod(false),
    HasSDWAScalar(false),
    HasSDWASdst(false),
    HasSDWAMac(false),
    HasSDWAOutModsVOPC(false),
    HasDPP(false),
    HasDPP8(false),
    Has64BitDPP(false),
    HasPackedFP32Ops(false),
    HasExtendedImageInsts(false),
    HasR128A16(false),
    HasGFX10A16(false),
    HasG16(false),
    HasNSAEncoding(false),
    NSAMaxSize(0),
    GFX10_AEncoding(false),
    GFX10_BEncoding(false),
    HasDLInsts(false),
    HasDot1Insts(false),
    HasDot2Insts(false),
    HasDot3Insts(false),
    HasDot4Insts(false),
    HasDot5Insts(false),
    HasDot6Insts(false),
    HasDot7Insts(false),
    HasMAIInsts(false),
    HasPkFmacF16Inst(false),
    HasAtomicFaddInsts(false),
    SupportsSRAMECC(false),
    EnableSRAMECC(false),
    HasNoSdstCMPX(false),
    HasVscnt(false),
    HasGetWaveIdInst(false),
    HasSMemTimeInst(false),
    HasShaderCyclesRegister(false),
    HasRegisterBanking(false),
    HasVOP3Literal(false),
    HasNoDataDepHazard(false),
    FlatAddressSpace(false),
    FlatInstOffsets(false),
    FlatGlobalInsts(false),
    FlatScratchInsts(false),
    ScalarFlatScratchInsts(false),
    HasArchitectedFlatScratch(false),
    AddNoCarryInsts(false),
    HasUnpackedD16VMem(false),
    LDSMisalignedBug(false),
    HasMFMAInlineLiteralBug(false),
    UnalignedBufferAccess(false),
    UnalignedDSAccess(false),
    HasPackedTID(false),

    ScalarizeGlobal(false),

    HasVcmpxPermlaneHazard(false),
    HasVMEMtoScalarWriteHazard(false),
    HasSMEMtoVectorWriteHazard(false),
    HasInstFwdPrefetchBug(false),
    HasVcmpxExecWARHazard(false),
    HasLdsBranchVmemWARHazard(false),
    HasNSAtoVMEMBug(false),
    HasNSAClauseBug(false),
    HasOffset3fBug(false),
    HasFlatSegmentOffsetBug(false),
    HasImageStoreD16Bug(false),
    HasImageGather4D16Bug(false),

    FeatureDisable(false),
    InstrInfo(initializeSubtargetDependencies(TT, GPU, FS)),
    TLInfo(TM, *this),
    FrameLowering(TargetFrameLowering::StackGrowsUp, getStackAlignment(), 0) {
  // clang-format on
  MaxWavesPerEU = AMDGPU::IsaInfo::getMaxWavesPerEU(this);
  CallLoweringInfo.reset(new AMDGPUCallLowering(*getTargetLowering()));
  InlineAsmLoweringInfo.reset(new InlineAsmLowering(getTargetLowering()));
  Legalizer.reset(new AMDGPULegalizerInfo(*this, TM));
  RegBankInfo.reset(new AMDGPURegisterBankInfo(*this));
  InstSelector.reset(new AMDGPUInstructionSelector(
  *this, *static_cast<AMDGPURegisterBankInfo *>(RegBankInfo.get()), TM));
}

bool GCNSubtarget::enableFlatScratch() const {
  return flatScratchIsArchitected() ||
         (EnableFlatScratch && hasFlatScratchInsts());
}

unsigned GCNSubtarget::getConstantBusLimit(unsigned Opcode) const {
  if (getGeneration() < GFX10)
    return 1;

  switch (Opcode) {
  case AMDGPU::V_LSHLREV_B64_e64:
  case AMDGPU::V_LSHLREV_B64_gfx10:
  case AMDGPU::V_LSHL_B64_e64:
  case AMDGPU::V_LSHRREV_B64_e64:
  case AMDGPU::V_LSHRREV_B64_gfx10:
  case AMDGPU::V_LSHR_B64_e64:
  case AMDGPU::V_ASHRREV_I64_e64:
  case AMDGPU::V_ASHRREV_I64_gfx10:
  case AMDGPU::V_ASHR_I64_e64:
    return 1;
  }

  return 2;
}

/// This list was mostly derived from experimentation.
bool GCNSubtarget::zeroesHigh16BitsOfDest(unsigned Opcode) const {
  switch (Opcode) {
  case AMDGPU::V_CVT_F16_F32_e32:
  case AMDGPU::V_CVT_F16_F32_e64:
  case AMDGPU::V_CVT_F16_U16_e32:
  case AMDGPU::V_CVT_F16_U16_e64:
  case AMDGPU::V_CVT_F16_I16_e32:
  case AMDGPU::V_CVT_F16_I16_e64:
  case AMDGPU::V_RCP_F16_e64:
  case AMDGPU::V_RCP_F16_e32:
  case AMDGPU::V_RSQ_F16_e64:
  case AMDGPU::V_RSQ_F16_e32:
  case AMDGPU::V_SQRT_F16_e64:
  case AMDGPU::V_SQRT_F16_e32:
  case AMDGPU::V_LOG_F16_e64:
  case AMDGPU::V_LOG_F16_e32:
  case AMDGPU::V_EXP_F16_e64:
  case AMDGPU::V_EXP_F16_e32:
  case AMDGPU::V_SIN_F16_e64:
  case AMDGPU::V_SIN_F16_e32:
  case AMDGPU::V_COS_F16_e64:
  case AMDGPU::V_COS_F16_e32:
  case AMDGPU::V_FLOOR_F16_e64:
  case AMDGPU::V_FLOOR_F16_e32:
  case AMDGPU::V_CEIL_F16_e64:
  case AMDGPU::V_CEIL_F16_e32:
  case AMDGPU::V_TRUNC_F16_e64:
  case AMDGPU::V_TRUNC_F16_e32:
  case AMDGPU::V_RNDNE_F16_e64:
  case AMDGPU::V_RNDNE_F16_e32:
  case AMDGPU::V_FRACT_F16_e64:
  case AMDGPU::V_FRACT_F16_e32:
  case AMDGPU::V_FREXP_MANT_F16_e64:
  case AMDGPU::V_FREXP_MANT_F16_e32:
  case AMDGPU::V_FREXP_EXP_I16_F16_e64:
  case AMDGPU::V_FREXP_EXP_I16_F16_e32:
  case AMDGPU::V_LDEXP_F16_e64:
  case AMDGPU::V_LDEXP_F16_e32:
  case AMDGPU::V_LSHLREV_B16_e64:
  case AMDGPU::V_LSHLREV_B16_e32:
  case AMDGPU::V_LSHRREV_B16_e64:
  case AMDGPU::V_LSHRREV_B16_e32:
  case AMDGPU::V_ASHRREV_I16_e64:
  case AMDGPU::V_ASHRREV_I16_e32:
  case AMDGPU::V_ADD_U16_e64:
  case AMDGPU::V_ADD_U16_e32:
  case AMDGPU::V_SUB_U16_e64:
  case AMDGPU::V_SUB_U16_e32:
  case AMDGPU::V_SUBREV_U16_e64:
  case AMDGPU::V_SUBREV_U16_e32:
  case AMDGPU::V_MUL_LO_U16_e64:
  case AMDGPU::V_MUL_LO_U16_e32:
  case AMDGPU::V_ADD_F16_e64:
  case AMDGPU::V_ADD_F16_e32:
  case AMDGPU::V_SUB_F16_e64:
  case AMDGPU::V_SUB_F16_e32:
  case AMDGPU::V_SUBREV_F16_e64:
  case AMDGPU::V_SUBREV_F16_e32:
  case AMDGPU::V_MUL_F16_e64:
  case AMDGPU::V_MUL_F16_e32:
  case AMDGPU::V_MAX_F16_e64:
  case AMDGPU::V_MAX_F16_e32:
  case AMDGPU::V_MIN_F16_e64:
  case AMDGPU::V_MIN_F16_e32:
  case AMDGPU::V_MAX_U16_e64:
  case AMDGPU::V_MAX_U16_e32:
  case AMDGPU::V_MIN_U16_e64:
  case AMDGPU::V_MIN_U16_e32:
  case AMDGPU::V_MAX_I16_e64:
  case AMDGPU::V_MAX_I16_e32:
  case AMDGPU::V_MIN_I16_e64:
  case AMDGPU::V_MIN_I16_e32:
  case AMDGPU::V_MAD_F16_e64:
  case AMDGPU::V_MAD_U16_e64:
  case AMDGPU::V_MAD_I16_e64:
  case AMDGPU::V_FMA_F16_e64:
  case AMDGPU::V_DIV_FIXUP_F16_e64:
    // On gfx10, all 16-bit instructions preserve the high bits.
    return getGeneration() <= AMDGPUSubtarget::GFX9;
  case AMDGPU::V_MADAK_F16:
  case AMDGPU::V_MADMK_F16:
  case AMDGPU::V_MAC_F16_e64:
  case AMDGPU::V_MAC_F16_e32:
  case AMDGPU::V_FMAMK_F16:
  case AMDGPU::V_FMAAK_F16:
  case AMDGPU::V_FMAC_F16_e64:
  case AMDGPU::V_FMAC_F16_e32:
    // In gfx9, the preferred handling of the unused high 16-bits changed. Most
    // instructions maintain the legacy behavior of 0ing. Some instructions
    // changed to preserving the high bits.
    return getGeneration() == AMDGPUSubtarget::VOLCANIC_ISLANDS;
  case AMDGPU::V_MAD_MIXLO_F16:
  case AMDGPU::V_MAD_MIXHI_F16:
  default:
    return false;
  }
}

unsigned AMDGPUSubtarget::getMaxLocalMemSizeWithWaveCount(unsigned NWaves,
  const Function &F) const {
  if (NWaves == 1)
    return getLocalMemorySize();
  unsigned WorkGroupSize = getFlatWorkGroupSizes(F).second;
  unsigned WorkGroupsPerCu = getMaxWorkGroupsPerCU(WorkGroupSize);
  if (!WorkGroupsPerCu)
    return 0;
  unsigned MaxWaves = getMaxWavesPerEU();
  return getLocalMemorySize() * MaxWaves / WorkGroupsPerCu / NWaves;
}

// FIXME: Should return min,max range.
unsigned AMDGPUSubtarget::getOccupancyWithLocalMemSize(uint32_t Bytes,
  const Function &F) const {
  const unsigned MaxWorkGroupSize = getFlatWorkGroupSizes(F).second;
  const unsigned MaxWorkGroupsPerCu = getMaxWorkGroupsPerCU(MaxWorkGroupSize);
  if (!MaxWorkGroupsPerCu)
    return 0;

  const unsigned WaveSize = getWavefrontSize();

  // FIXME: Do we need to account for alignment requirement of LDS rounding the
  // size up?
  // Compute restriction based on LDS usage
  unsigned NumGroups = getLocalMemorySize() / (Bytes ? Bytes : 1u);

  // This can be queried with more LDS than is possible, so just assume the
  // worst.
  if (NumGroups == 0)
    return 1;

  NumGroups = std::min(MaxWorkGroupsPerCu, NumGroups);

  // Round to the number of waves.
  const unsigned MaxGroupNumWaves = (MaxWorkGroupSize + WaveSize - 1) / WaveSize;
  unsigned MaxWaves = NumGroups * MaxGroupNumWaves;

  // Clamp to the maximum possible number of waves.
  MaxWaves = std::min(MaxWaves, getMaxWavesPerEU());

  // FIXME: Needs to be a multiple of the group size?
  //MaxWaves = MaxGroupNumWaves * (MaxWaves / MaxGroupNumWaves);

  assert(MaxWaves > 0 && MaxWaves <= getMaxWavesPerEU() &&
         "computed invalid occupancy");
  return MaxWaves;
}

unsigned
AMDGPUSubtarget::getOccupancyWithLocalMemSize(const MachineFunction &MF) const {
  const auto *MFI = MF.getInfo<SIMachineFunctionInfo>();
  return getOccupancyWithLocalMemSize(MFI->getLDSSize(), MF.getFunction());
}

std::pair<unsigned, unsigned>
AMDGPUSubtarget::getDefaultFlatWorkGroupSize(CallingConv::ID CC) const {
  switch (CC) {
  case CallingConv::AMDGPU_VS:
  case CallingConv::AMDGPU_LS:
  case CallingConv::AMDGPU_HS:
  case CallingConv::AMDGPU_ES:
  case CallingConv::AMDGPU_GS:
  case CallingConv::AMDGPU_PS:
    return std::make_pair(1, getWavefrontSize());
  default:
    return std::make_pair(1u, getMaxFlatWorkGroupSize());
  }
}

std::pair<unsigned, unsigned> AMDGPUSubtarget::getFlatWorkGroupSizes(
  const Function &F) const {
  // Default minimum/maximum flat work group sizes.
  std::pair<unsigned, unsigned> Default =
    getDefaultFlatWorkGroupSize(F.getCallingConv());

  // Requested minimum/maximum flat work group sizes.
  std::pair<unsigned, unsigned> Requested = AMDGPU::getIntegerPairAttribute(
    F, "amdgpu-flat-work-group-size", Default);

  // Make sure requested minimum is less than requested maximum.
  if (Requested.first > Requested.second)
    return Default;

  // Make sure requested values do not violate subtarget's specifications.
  if (Requested.first < getMinFlatWorkGroupSize())
    return Default;
  if (Requested.second > getMaxFlatWorkGroupSize())
    return Default;

  return Requested;
}

std::pair<unsigned, unsigned> AMDGPUSubtarget::getWavesPerEU(
    const Function &F, std::pair<unsigned, unsigned> FlatWorkGroupSizes) const {
  // Default minimum/maximum number of waves per execution unit.
  std::pair<unsigned, unsigned> Default(1, getMaxWavesPerEU());

  // If minimum/maximum flat work group sizes were explicitly requested using
  // "amdgpu-flat-work-group-size" attribute, then set default minimum/maximum
  // number of waves per execution unit to values implied by requested
  // minimum/maximum flat work group sizes.
  unsigned MinImpliedByFlatWorkGroupSize =
    getWavesPerEUForWorkGroup(FlatWorkGroupSizes.second);
  Default.first = MinImpliedByFlatWorkGroupSize;

  // Requested minimum/maximum number of waves per execution unit.
  std::pair<unsigned, unsigned> Requested = AMDGPU::getIntegerPairAttribute(
    F, "amdgpu-waves-per-eu", Default, true);

  // Make sure requested minimum is less than requested maximum.
  if (Requested.second && Requested.first > Requested.second)
    return Default;

  // Make sure requested values do not violate subtarget's specifications.
  if (Requested.first < getMinWavesPerEU() ||
      Requested.second > getMaxWavesPerEU())
    return Default;

  // Make sure requested values are compatible with values implied by requested
  // minimum/maximum flat work group sizes.
  if (Requested.first < MinImpliedByFlatWorkGroupSize)
    return Default;

  return Requested;
}

static unsigned getReqdWorkGroupSize(const Function &Kernel, unsigned Dim) {
  auto Node = Kernel.getMetadata("reqd_work_group_size");
  if (Node && Node->getNumOperands() == 3)
    return mdconst::extract<ConstantInt>(Node->getOperand(Dim))->getZExtValue();
  return std::numeric_limits<unsigned>::max();
}

bool AMDGPUSubtarget::isMesaKernel(const Function &F) const {
  return isMesa3DOS() && !AMDGPU::isShader(F.getCallingConv());
}

unsigned AMDGPUSubtarget::getMaxWorkitemID(const Function &Kernel,
                                           unsigned Dimension) const {
  unsigned ReqdSize = getReqdWorkGroupSize(Kernel, Dimension);
  if (ReqdSize != std::numeric_limits<unsigned>::max())
    return ReqdSize - 1;
  return getFlatWorkGroupSizes(Kernel).second - 1;
}

bool AMDGPUSubtarget::makeLIDRangeMetadata(Instruction *I) const {
  Function *Kernel = I->getParent()->getParent();
  unsigned MinSize = 0;
  unsigned MaxSize = getFlatWorkGroupSizes(*Kernel).second;
  bool IdQuery = false;

  // If reqd_work_group_size is present it narrows value down.
  if (auto *CI = dyn_cast<CallInst>(I)) {
    const Function *F = CI->getCalledFunction();
    if (F) {
      unsigned Dim = UINT_MAX;
      switch (F->getIntrinsicID()) {
      case Intrinsic::amdgcn_workitem_id_x:
      case Intrinsic::r600_read_tidig_x:
        IdQuery = true;
        LLVM_FALLTHROUGH;
      case Intrinsic::r600_read_local_size_x:
        Dim = 0;
        break;
      case Intrinsic::amdgcn_workitem_id_y:
      case Intrinsic::r600_read_tidig_y:
        IdQuery = true;
        LLVM_FALLTHROUGH;
      case Intrinsic::r600_read_local_size_y:
        Dim = 1;
        break;
      case Intrinsic::amdgcn_workitem_id_z:
      case Intrinsic::r600_read_tidig_z:
        IdQuery = true;
        LLVM_FALLTHROUGH;
      case Intrinsic::r600_read_local_size_z:
        Dim = 2;
        break;
      default:
        break;
      }

      if (Dim <= 3) {
        unsigned ReqdSize = getReqdWorkGroupSize(*Kernel, Dim);
        if (ReqdSize != std::numeric_limits<unsigned>::max())
          MinSize = MaxSize = ReqdSize;
      }
    }
  }

  if (!MaxSize)
    return false;

  // Range metadata is [Lo, Hi). For ID query we need to pass max size
  // as Hi. For size query we need to pass Hi + 1.
  if (IdQuery)
    MinSize = 0;
  else
    ++MaxSize;

  MDBuilder MDB(I->getContext());
  MDNode *MaxWorkGroupSizeRange = MDB.createRange(APInt(32, MinSize),
                                                  APInt(32, MaxSize));
  I->setMetadata(LLVMContext::MD_range, MaxWorkGroupSizeRange);
  return true;
}

unsigned AMDGPUSubtarget::getImplicitArgNumBytes(const Function &F) const {
  assert(AMDGPU::isKernel(F.getCallingConv()));

  // We don't allocate the segment if we know the implicit arguments weren't
  // used, even if the ABI implies we need them.
  if (F.hasFnAttribute("amdgpu-no-implicitarg-ptr"))
    return 0;

  if (isMesaKernel(F))
    return 16;

  // Assume all implicit inputs are used by default
  return AMDGPU::getIntegerAttribute(F, "amdgpu-implicitarg-num-bytes", 56);
}

uint64_t AMDGPUSubtarget::getExplicitKernArgSize(const Function &F,
                                                 Align &MaxAlign) const {
  assert(F.getCallingConv() == CallingConv::AMDGPU_KERNEL ||
         F.getCallingConv() == CallingConv::SPIR_KERNEL);

  const DataLayout &DL = F.getParent()->getDataLayout();
  uint64_t ExplicitArgBytes = 0;
  MaxAlign = Align(1);

  for (const Argument &Arg : F.args()) {
    const bool IsByRef = Arg.hasByRefAttr();
    Type *ArgTy = IsByRef ? Arg.getParamByRefType() : Arg.getType();
    MaybeAlign Alignment = IsByRef ? Arg.getParamAlign() : None;
    if (!Alignment)
      Alignment = DL.getABITypeAlign(ArgTy);

    uint64_t AllocSize = DL.getTypeAllocSize(ArgTy);
    ExplicitArgBytes = alignTo(ExplicitArgBytes, Alignment) + AllocSize;
    MaxAlign = max(MaxAlign, Alignment);
  }

  return ExplicitArgBytes;
}

unsigned AMDGPUSubtarget::getKernArgSegmentSize(const Function &F,
                                                Align &MaxAlign) const {
  uint64_t ExplicitArgBytes = getExplicitKernArgSize(F, MaxAlign);

  unsigned ExplicitOffset = getExplicitKernelArgOffset(F);

  uint64_t TotalSize = ExplicitOffset + ExplicitArgBytes;
  unsigned ImplicitBytes = getImplicitArgNumBytes(F);
  if (ImplicitBytes != 0) {
    const Align Alignment = getAlignmentForImplicitArgPtr();
    TotalSize = alignTo(ExplicitArgBytes, Alignment) + ImplicitBytes;
    MaxAlign = std::max(MaxAlign, Alignment);
  }

  // Being able to dereference past the end is useful for emitting scalar loads.
  return alignTo(TotalSize, 4);
}

AMDGPUDwarfFlavour AMDGPUSubtarget::getAMDGPUDwarfFlavour() const {
  return getWavefrontSize() == 32 ? AMDGPUDwarfFlavour::Wave32
                                  : AMDGPUDwarfFlavour::Wave64;
}
<<<<<<< HEAD

R600Subtarget::R600Subtarget(const Triple &TT, StringRef GPU, StringRef FS,
                             const TargetMachine &TM) :
  R600GenSubtargetInfo(TT, GPU, /*TuneCPU*/GPU, FS),
  AMDGPUSubtarget(TT),
  InstrInfo(*this),
  FrameLowering(TargetFrameLowering::StackGrowsUp, getStackAlignment(), 0),
  FMA(false),
  CaymanISA(false),
  CFALUBug(false),
  HasVertexCache(false),
  R600ALUInst(false),
  FP64(false),
  TexVTXClauseSize(0),
  Gen(R600),
  TLInfo(TM, initializeSubtargetDependencies(TT, GPU, FS)),
  InstrItins(getInstrItineraryForCPU(GPU)) { }
=======
>>>>>>> 2ab1d525

void GCNSubtarget::overrideSchedPolicy(MachineSchedPolicy &Policy,
                                      unsigned NumRegionInstrs) const {
  // Track register pressure so the scheduler can try to decrease
  // pressure once register usage is above the threshold defined by
  // SIRegisterInfo::getRegPressureSetLimit()
  Policy.ShouldTrackPressure = true;

  // Enabling both top down and bottom up scheduling seems to give us less
  // register spills than just using one of these approaches on its own.
  Policy.OnlyTopDown = false;
  Policy.OnlyBottomUp = false;

  // Enabling ShouldTrackLaneMasks crashes the SI Machine Scheduler.
  if (!enableSIScheduler())
    Policy.ShouldTrackLaneMasks = true;
}

bool GCNSubtarget::hasMadF16() const {
  return InstrInfo.pseudoToMCOpcode(AMDGPU::V_MAD_F16_e64) != -1;
}

bool GCNSubtarget::useVGPRIndexMode() const {
  return !hasMovrel() || (EnableVGPRIndexMode && hasVGPRIndexMode());
}

bool GCNSubtarget::useAA() const { return UseAA; }

unsigned GCNSubtarget::getOccupancyWithNumSGPRs(unsigned SGPRs) const {
  if (getGeneration() >= AMDGPUSubtarget::GFX10)
    return getMaxWavesPerEU();

  if (getGeneration() >= AMDGPUSubtarget::VOLCANIC_ISLANDS) {
    if (SGPRs <= 80)
      return 10;
    if (SGPRs <= 88)
      return 9;
    if (SGPRs <= 100)
      return 8;
    return 7;
  }
  if (SGPRs <= 48)
    return 10;
  if (SGPRs <= 56)
    return 9;
  if (SGPRs <= 64)
    return 8;
  if (SGPRs <= 72)
    return 7;
  if (SGPRs <= 80)
    return 6;
  return 5;
}

unsigned GCNSubtarget::getOccupancyWithNumVGPRs(unsigned VGPRs) const {
  unsigned MaxWaves = getMaxWavesPerEU();
  unsigned Granule = getVGPRAllocGranule();
  if (VGPRs < Granule)
    return MaxWaves;
  unsigned RoundedRegs = ((VGPRs + Granule - 1) / Granule) * Granule;
  return std::min(std::max(getTotalNumVGPRs() / RoundedRegs, 1u), MaxWaves);
}

unsigned
GCNSubtarget::getBaseReservedNumSGPRs(const bool HasFlatScratchInit) const {
  if (getGeneration() >= AMDGPUSubtarget::GFX10)
    return 2; // VCC. FLAT_SCRATCH and XNACK are no longer in SGPRs.

  if (HasFlatScratchInit || HasArchitectedFlatScratch) {
    if (getGeneration() >= AMDGPUSubtarget::VOLCANIC_ISLANDS)
      return 6; // FLAT_SCRATCH, XNACK, VCC (in that order).
    if (getGeneration() == AMDGPUSubtarget::SEA_ISLANDS)
      return 4; // FLAT_SCRATCH, VCC (in that order).
  }

  if (isXNACKEnabled())
    return 4; // XNACK, VCC (in that order).
  return 2; // VCC.
}

unsigned GCNSubtarget::getReservedNumSGPRs(const MachineFunction &MF) const {
  const SIMachineFunctionInfo &MFI = *MF.getInfo<SIMachineFunctionInfo>();
  return getBaseReservedNumSGPRs(MFI.hasFlatScratchInit());
}

unsigned GCNSubtarget::getReservedNumSGPRs(const Function &F) const {
  // The logic to detect if the function has
  // flat scratch init is slightly different than how
  // SIMachineFunctionInfo constructor derives.
  // We don't use amdgpu-calls, amdgpu-stack-objects
  // attributes and isAmdHsaOrMesa here as it doesn't really matter.
  // TODO: Outline this derivation logic and have just
  // one common function in the backend to avoid duplication.
  bool isEntry = AMDGPU::isEntryFunctionCC(F.getCallingConv());
  bool FunctionHasFlatScratchInit = false;
  if (hasFlatAddressSpace() && isEntry && !flatScratchIsArchitected() &&
      enableFlatScratch()) {
    FunctionHasFlatScratchInit = true;
  }
  return getBaseReservedNumSGPRs(FunctionHasFlatScratchInit);
}

unsigned GCNSubtarget::computeOccupancy(const Function &F, unsigned LDSSize,
                                        unsigned NumSGPRs,
                                        unsigned NumVGPRs) const {
  unsigned Occupancy =
    std::min(getMaxWavesPerEU(),
             getOccupancyWithLocalMemSize(LDSSize, F));
  if (NumSGPRs)
    Occupancy = std::min(Occupancy, getOccupancyWithNumSGPRs(NumSGPRs));
  if (NumVGPRs)
    Occupancy = std::min(Occupancy, getOccupancyWithNumVGPRs(NumVGPRs));
  return Occupancy;
}

unsigned GCNSubtarget::getBaseMaxNumSGPRs(
    const Function &F, std::pair<unsigned, unsigned> WavesPerEU,
    unsigned PreloadedSGPRs, unsigned ReservedNumSGPRs) const {
  // Compute maximum number of SGPRs function can use using default/requested
  // minimum number of waves per execution unit.
  unsigned MaxNumSGPRs = getMaxNumSGPRs(WavesPerEU.first, false);
  unsigned MaxAddressableNumSGPRs = getMaxNumSGPRs(WavesPerEU.first, true);

  // Check if maximum number of SGPRs was explicitly requested using
  // "amdgpu-num-sgpr" attribute.
  if (F.hasFnAttribute("amdgpu-num-sgpr")) {
    unsigned Requested = AMDGPU::getIntegerAttribute(
      F, "amdgpu-num-sgpr", MaxNumSGPRs);

    // Make sure requested value does not violate subtarget's specifications.
    if (Requested && (Requested <= ReservedNumSGPRs))
      Requested = 0;

    // If more SGPRs are required to support the input user/system SGPRs,
    // increase to accommodate them.
    //
    // FIXME: This really ends up using the requested number of SGPRs + number
    // of reserved special registers in total. Theoretically you could re-use
    // the last input registers for these special registers, but this would
    // require a lot of complexity to deal with the weird aliasing.
    unsigned InputNumSGPRs = PreloadedSGPRs;
    if (Requested && Requested < InputNumSGPRs)
      Requested = InputNumSGPRs;

    // Make sure requested value is compatible with values implied by
    // default/requested minimum/maximum number of waves per execution unit.
    if (Requested && Requested > getMaxNumSGPRs(WavesPerEU.first, false))
      Requested = 0;
    if (WavesPerEU.second &&
        Requested && Requested < getMinNumSGPRs(WavesPerEU.second))
      Requested = 0;

    if (Requested)
      MaxNumSGPRs = Requested;
  }

  if (hasSGPRInitBug())
    MaxNumSGPRs = AMDGPU::IsaInfo::FIXED_NUM_SGPRS_FOR_INIT_BUG;

  return std::min(MaxNumSGPRs - ReservedNumSGPRs, MaxAddressableNumSGPRs);
}

unsigned GCNSubtarget::getMaxNumSGPRs(const MachineFunction &MF) const {
  const Function &F = MF.getFunction();
  const SIMachineFunctionInfo &MFI = *MF.getInfo<SIMachineFunctionInfo>();
  return getBaseMaxNumSGPRs(F, MFI.getWavesPerEU(), MFI.getNumPreloadedSGPRs(),
                            getReservedNumSGPRs(MF));
}

static unsigned getMaxNumPreloadedSGPRs() {
  // Max number of user SGPRs
  unsigned MaxUserSGPRs = 4 + // private segment buffer
                          2 + // Dispatch ptr
                          2 + // queue ptr
                          2 + // kernel segment ptr
                          2 + // dispatch ID
                          2 + // flat scratch init
                          2;  // Implicit buffer ptr
  // Max number of system SGPRs
  unsigned MaxSystemSGPRs = 1 + // WorkGroupIDX
                            1 + // WorkGroupIDY
                            1 + // WorkGroupIDZ
                            1 + // WorkGroupInfo
                            1;  // private segment wave byte offset
  return MaxUserSGPRs + MaxSystemSGPRs;
}

unsigned GCNSubtarget::getMaxNumSGPRs(const Function &F) const {
  return getBaseMaxNumSGPRs(F, getWavesPerEU(F), getMaxNumPreloadedSGPRs(),
                            getReservedNumSGPRs(F));
}

unsigned GCNSubtarget::getBaseMaxNumVGPRs(
    const Function &F, std::pair<unsigned, unsigned> WavesPerEU) const {
  // Compute maximum number of VGPRs function can use using default/requested
  // minimum number of waves per execution unit.
  unsigned MaxNumVGPRs = getMaxNumVGPRs(WavesPerEU.first);

  // Check if maximum number of VGPRs was explicitly requested using
  // "amdgpu-num-vgpr" attribute.
  if (F.hasFnAttribute("amdgpu-num-vgpr")) {
    unsigned Requested = AMDGPU::getIntegerAttribute(
      F, "amdgpu-num-vgpr", MaxNumVGPRs);

    if (hasGFX90AInsts())
      Requested *= 2;

    // Make sure requested value is compatible with values implied by
    // default/requested minimum/maximum number of waves per execution unit.
    if (Requested && Requested > getMaxNumVGPRs(WavesPerEU.first))
      Requested = 0;
    if (WavesPerEU.second &&
        Requested && Requested < getMinNumVGPRs(WavesPerEU.second))
      Requested = 0;

    if (Requested)
      MaxNumVGPRs = Requested;
  }

  return MaxNumVGPRs;
}

unsigned GCNSubtarget::getMaxNumVGPRs(const Function &F) const {
  return getBaseMaxNumVGPRs(F, getWavesPerEU(F));
}

unsigned GCNSubtarget::getMaxNumVGPRs(const MachineFunction &MF) const {
  const Function &F = MF.getFunction();
  const SIMachineFunctionInfo &MFI = *MF.getInfo<SIMachineFunctionInfo>();
  return getBaseMaxNumVGPRs(F, MFI.getWavesPerEU());
}

void GCNSubtarget::adjustSchedDependency(SUnit *Def, int DefOpIdx, SUnit *Use,
                                         int UseOpIdx, SDep &Dep) const {
  if (Dep.getKind() != SDep::Kind::Data || !Dep.getReg() ||
      !Def->isInstr() || !Use->isInstr())
    return;

  MachineInstr *DefI = Def->getInstr();
  MachineInstr *UseI = Use->getInstr();

  if (DefI->isBundle()) {
    const SIRegisterInfo *TRI = getRegisterInfo();
    auto Reg = Dep.getReg();
    MachineBasicBlock::const_instr_iterator I(DefI->getIterator());
    MachineBasicBlock::const_instr_iterator E(DefI->getParent()->instr_end());
    unsigned Lat = 0;
    for (++I; I != E && I->isBundledWithPred(); ++I) {
      if (I->modifiesRegister(Reg, TRI))
        Lat = InstrInfo.getInstrLatency(getInstrItineraryData(), *I);
      else if (Lat)
        --Lat;
    }
    Dep.setLatency(Lat);
  } else if (UseI->isBundle()) {
    const SIRegisterInfo *TRI = getRegisterInfo();
    auto Reg = Dep.getReg();
    MachineBasicBlock::const_instr_iterator I(UseI->getIterator());
    MachineBasicBlock::const_instr_iterator E(UseI->getParent()->instr_end());
    unsigned Lat = InstrInfo.getInstrLatency(getInstrItineraryData(), *DefI);
    for (++I; I != E && I->isBundledWithPred() && Lat; ++I) {
      if (I->readsRegister(Reg, TRI))
        break;
      --Lat;
    }
    Dep.setLatency(Lat);
  } else if (Dep.getLatency() == 0 && Dep.getReg() == AMDGPU::VCC_LO) {
    // Work around the fact that SIInstrInfo::fixImplicitOperands modifies
    // implicit operands which come from the MCInstrDesc, which can fool
    // ScheduleDAGInstrs::addPhysRegDataDeps into treating them as implicit
    // pseudo operands.
    Dep.setLatency(InstrInfo.getSchedModel().computeOperandLatency(
        DefI, DefOpIdx, UseI, UseOpIdx));
  }
}

namespace {
struct FillMFMAShadowMutation : ScheduleDAGMutation {
  const SIInstrInfo *TII;

  ScheduleDAGMI *DAG;

  FillMFMAShadowMutation(const SIInstrInfo *tii) : TII(tii) {}

  bool isSALU(const SUnit *SU) const {
    const MachineInstr *MI = SU->getInstr();
    return MI && TII->isSALU(*MI) && !MI->isTerminator();
  }

  bool isVALU(const SUnit *SU) const {
    const MachineInstr *MI = SU->getInstr();
    return MI && TII->isVALU(*MI);
  }

  bool canAddEdge(const SUnit *Succ, const SUnit *Pred) const {
    if (Pred->NodeNum < Succ->NodeNum)
      return true;

    SmallVector<const SUnit*, 64> Succs({Succ}), Preds({Pred});

    for (unsigned I = 0; I < Succs.size(); ++I) {
      for (const SDep &SI : Succs[I]->Succs) {
        const SUnit *SU = SI.getSUnit();
        if (SU != Succs[I] && !llvm::is_contained(Succs, SU))
          Succs.push_back(SU);
      }
    }

    SmallPtrSet<const SUnit*, 32> Visited;
    while (!Preds.empty()) {
      const SUnit *SU = Preds.pop_back_val();
      if (llvm::is_contained(Succs, SU))
        return false;
      Visited.insert(SU);
      for (const SDep &SI : SU->Preds)
        if (SI.getSUnit() != SU && !Visited.count(SI.getSUnit()))
          Preds.push_back(SI.getSUnit());
    }

    return true;
  }

  // Link as many SALU instructions in chain as possible. Return the size
  // of the chain. Links up to MaxChain instructions.
  unsigned linkSALUChain(SUnit *From, SUnit *To, unsigned MaxChain,
                         SmallPtrSetImpl<SUnit *> &Visited) const {
    SmallVector<SUnit *, 8> Worklist({To});
    unsigned Linked = 0;

    while (!Worklist.empty() && MaxChain-- > 0) {
      SUnit *SU = Worklist.pop_back_val();
      if (!Visited.insert(SU).second)
        continue;

      LLVM_DEBUG(dbgs() << "Inserting edge from\n" ; DAG->dumpNode(*From);
                 dbgs() << "to\n"; DAG->dumpNode(*SU); dbgs() << '\n');

      if (SU->addPred(SDep(From, SDep::Artificial), false))
        ++Linked;

      for (SDep &SI : From->Succs) {
        SUnit *SUv = SI.getSUnit();
        if (SUv != From && isVALU(SUv) && canAddEdge(SUv, SU))
          SUv->addPred(SDep(SU, SDep::Artificial), false);
      }

      for (SDep &SI : SU->Succs) {
        SUnit *Succ = SI.getSUnit();
        if (Succ != SU && isSALU(Succ) && canAddEdge(From, Succ))
          Worklist.push_back(Succ);
      }
    }

    return Linked;
  }

  void apply(ScheduleDAGInstrs *DAGInstrs) override {
    const GCNSubtarget &ST = DAGInstrs->MF.getSubtarget<GCNSubtarget>();
    if (!ST.hasMAIInsts() || DisablePowerSched)
      return;
    DAG = static_cast<ScheduleDAGMI*>(DAGInstrs);
    const TargetSchedModel *TSchedModel = DAGInstrs->getSchedModel();
    if (!TSchedModel || DAG->SUnits.empty())
      return;

    // Scan for MFMA long latency instructions and try to add a dependency
    // of available SALU instructions to give them a chance to fill MFMA
    // shadow. That is desirable to fill MFMA shadow with SALU instructions
    // rather than VALU to prevent power consumption bursts and throttle.
    auto LastSALU = DAG->SUnits.begin();
    auto E = DAG->SUnits.end();
    SmallPtrSet<SUnit*, 32> Visited;
    for (SUnit &SU : DAG->SUnits) {
      MachineInstr &MAI = *SU.getInstr();
      if (!TII->isMAI(MAI) ||
           MAI.getOpcode() == AMDGPU::V_ACCVGPR_WRITE_B32_e64 ||
           MAI.getOpcode() == AMDGPU::V_ACCVGPR_READ_B32_e64)
        continue;

      unsigned Lat = TSchedModel->computeInstrLatency(&MAI) - 1;

      LLVM_DEBUG(dbgs() << "Found MFMA: "; DAG->dumpNode(SU);
                 dbgs() << "Need " << Lat
                        << " instructions to cover latency.\n");

      // Find up to Lat independent scalar instructions as early as
      // possible such that they can be scheduled after this MFMA.
      for ( ; Lat && LastSALU != E; ++LastSALU) {
        if (Visited.count(&*LastSALU))
          continue;

        if (!isSALU(&*LastSALU) || !canAddEdge(&*LastSALU, &SU))
          continue;

        Lat -= linkSALUChain(&SU, &*LastSALU, Lat, Visited);
      }
    }
  }
};
} // namespace

void GCNSubtarget::getPostRAMutations(
    std::vector<std::unique_ptr<ScheduleDAGMutation>> &Mutations) const {
  Mutations.push_back(std::make_unique<FillMFMAShadowMutation>(&InstrInfo));
}

std::unique_ptr<ScheduleDAGMutation>
GCNSubtarget::createFillMFMAShadowMutation(const TargetInstrInfo *TII) const {
  return std::make_unique<FillMFMAShadowMutation>(&InstrInfo);
}

const AMDGPUSubtarget &AMDGPUSubtarget::get(const MachineFunction &MF) {
  if (MF.getTarget().getTargetTriple().getArch() == Triple::amdgcn)
    return static_cast<const AMDGPUSubtarget&>(MF.getSubtarget<GCNSubtarget>());
  else
    return static_cast<const AMDGPUSubtarget&>(MF.getSubtarget<R600Subtarget>());
}

const AMDGPUSubtarget &AMDGPUSubtarget::get(const TargetMachine &TM, const Function &F) {
  if (TM.getTargetTriple().getArch() == Triple::amdgcn)
    return static_cast<const AMDGPUSubtarget&>(TM.getSubtarget<GCNSubtarget>(F));
  else
    return static_cast<const AMDGPUSubtarget&>(TM.getSubtarget<R600Subtarget>(F));
}<|MERGE_RESOLUTION|>--- conflicted
+++ resolved
@@ -708,26 +708,6 @@
   return getWavefrontSize() == 32 ? AMDGPUDwarfFlavour::Wave32
                                   : AMDGPUDwarfFlavour::Wave64;
 }
-<<<<<<< HEAD
-
-R600Subtarget::R600Subtarget(const Triple &TT, StringRef GPU, StringRef FS,
-                             const TargetMachine &TM) :
-  R600GenSubtargetInfo(TT, GPU, /*TuneCPU*/GPU, FS),
-  AMDGPUSubtarget(TT),
-  InstrInfo(*this),
-  FrameLowering(TargetFrameLowering::StackGrowsUp, getStackAlignment(), 0),
-  FMA(false),
-  CaymanISA(false),
-  CFALUBug(false),
-  HasVertexCache(false),
-  R600ALUInst(false),
-  FP64(false),
-  TexVTXClauseSize(0),
-  Gen(R600),
-  TLInfo(TM, initializeSubtargetDependencies(TT, GPU, FS)),
-  InstrItins(getInstrItineraryForCPU(GPU)) { }
-=======
->>>>>>> 2ab1d525
 
 void GCNSubtarget::overrideSchedPolicy(MachineSchedPolicy &Policy,
                                       unsigned NumRegionInstrs) const {
