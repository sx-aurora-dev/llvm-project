--- conflicted
+++ resolved
@@ -464,15 +464,12 @@
   "Support mips != 0, lod != 0, gather4, and get_lod"
 >;
 
-<<<<<<< HEAD
-=======
 def FeatureGFX10_AEncoding : SubtargetFeature<"gfx10_a-encoding",
   "GFX10_AEncoding",
   "true",
   "Has BVH ray tracing instructions"
 >;
 
->>>>>>> 2ab1d525
 def FeatureGFX10_BEncoding : SubtargetFeature<"gfx10_b-encoding",
   "GFX10_BEncoding",
   "true",
@@ -749,15 +746,12 @@
   "Workitem IDs are packed into v0 at kernel launch"
 >;
 
-<<<<<<< HEAD
-=======
 def FeatureArchitectedFlatScratch : SubtargetFeature<"architected-flat-scratch",
   "HasArchitectedFlatScratch",
   "true",
   "Flat Scratch register is a readonly SPI initialized architected register"
 >;
 
->>>>>>> 2ab1d525
 // Dummy feature used to disable assembler instructions.
 def FeatureDisable : SubtargetFeature<"",
   "FeatureDisable","true",
@@ -816,12 +810,8 @@
    FeatureAddNoCarryInsts, FeatureGFX8Insts, FeatureGFX7GFX8GFX9Insts,
    FeatureScalarFlatScratchInsts, FeatureScalarAtomics, FeatureR128A16,
    FeatureSMemTimeInst, FeatureFastDenormalF32, FeatureSupportsXNACK,
-<<<<<<< HEAD
-   FeatureUnalignedBufferAccess, FeatureUnalignedDSAccess
-=======
    FeatureUnalignedBufferAccess, FeatureUnalignedDSAccess,
    FeatureNegativeScratchOffsetBug
->>>>>>> 2ab1d525
   ]
 >;
 
@@ -958,10 +948,7 @@
    FeatureDLInsts,
    FeatureDot1Insts,
    FeatureDot2Insts,
-<<<<<<< HEAD
-=======
    FeatureDot7Insts,
->>>>>>> 2ab1d525
    FeatureSupportsSRAMECC,
    FeatureImageGather4D16Bug]>;
 
@@ -1009,10 +996,7 @@
    FeatureDot4Insts,
    FeatureDot5Insts,
    FeatureDot6Insts,
-<<<<<<< HEAD
-=======
    FeatureDot7Insts,
->>>>>>> 2ab1d525
    Feature64BitDPP,
    FeaturePackedFP32Ops,
    FeatureMAIInsts,
@@ -1312,13 +1296,10 @@
   Predicate<"Subtarget->hasGFX90AInsts()">,
   AssemblerPredicate<(all_of FeatureGFX90AInsts)>;
 
-<<<<<<< HEAD
-=======
 def isGFX908orGFX90A :
   Predicate<"Subtarget->hasMAIInsts()">,
   AssemblerPredicate<(all_of FeatureMAIInsts)>;
 
->>>>>>> 2ab1d525
 def isGFX8GFX9 :
   Predicate<"Subtarget->getGeneration() == AMDGPUSubtarget::VOLCANIC_ISLANDS ||"
             "Subtarget->getGeneration() == AMDGPUSubtarget::GFX9">,
@@ -1408,13 +1389,10 @@
 def HasPackedFP32Ops : Predicate<"Subtarget->hasPackedFP32Ops()">,
   AssemblerPredicate<(all_of FeaturePackedFP32Ops)>;
 
-<<<<<<< HEAD
-=======
 def HasFmaakFmamkF32Insts :
   Predicate<"Subtarget->hasFmaakFmamkF32Insts()">,
   AssemblerPredicate<(any_of FeatureGFX10Insts)>;
 
->>>>>>> 2ab1d525
 def HasExtendedImageInsts : Predicate<"Subtarget->hasExtendedImageInsts()">,
   AssemblerPredicate<(all_of FeatureExtendedImageInsts)>;
 
