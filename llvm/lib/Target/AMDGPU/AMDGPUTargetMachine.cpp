--- conflicted
+++ resolved
@@ -494,10 +494,6 @@
     else if (getMCSubtargetInfo()->checkFeatures("+wavefrontsize32"))
       MRI.reset(llvm::createGCNMCRegisterInfo(AMDGPUDwarfFlavour::Wave32));
   }
-  // Set -fixed-function-abi to true if not provided..
-  if (TT.getOS() == Triple::AMDHSA &&
-      EnableAMDGPUFixedFunctionABIOpt.getNumOccurrences() == 0)
-    EnableFixedFunctionABI = true;
 }
 
 bool AMDGPUTargetMachine::EnableLateStructurizeCFG = false;
@@ -713,41 +709,9 @@
       });
 
   PB.registerCGSCCOptimizerLateEPCallback(
-<<<<<<< HEAD
-      [this, DebugPassManager](CGSCCPassManager &PM,
-                               PassBuilder::OptimizationLevel Level) {
-        if (Level == PassBuilder::OptimizationLevel::O0)
-          return;
-
-        FunctionPassManager FPM(DebugPassManager);
-
-        // Add infer address spaces pass to the opt pipeline after inlining
-        // but before SROA to increase SROA opportunities.
-        FPM.addPass(InferAddressSpacesPass());
-
-        // This should run after inlining to have any chance of doing
-        // anything, and before other cleanup optimizations.
-        FPM.addPass(AMDGPULowerKernelAttributesPass());
-
-        if (Level != PassBuilder::OptimizationLevel::O0) {
-          // Promote alloca to vector before SROA and loop unroll. If we
-          // manage to eliminate allocas before unroll we may choose to unroll
-          // less.
-          FPM.addPass(AMDGPUPromoteAllocaToVectorPass(*this));
-        }
-
-        PM.addPass(createCGSCCToFunctionPassAdaptor(std::move(FPM)));
-      });
-}
-
-//===----------------------------------------------------------------------===//
-// R600 Target Machine (R600 -> Cayman)
-//===----------------------------------------------------------------------===//
-=======
       [this](CGSCCPassManager &PM, OptimizationLevel Level) {
         if (Level == OptimizationLevel::O0)
           return;
->>>>>>> 2ab1d525
 
         FunctionPassManager FPM;
 
@@ -1239,13 +1203,6 @@
 
 bool GCNPassConfig::addGlobalInstructionSelect() {
   addPass(new InstructionSelect(getOptLevel()));
-<<<<<<< HEAD
-  // TODO: Fix instruction selection to do the right thing for image
-  // instructions with tfe or lwe in the first place, instead of running a
-  // separate pass to fix them up?
-  addPass(createSIAddIMGInitPass());
-=======
->>>>>>> 2ab1d525
   return false;
 }
 
@@ -1445,12 +1402,6 @@
 
   if (MFI->initializeBaseYamlFields(YamlMFI, MF, PFS, Error, SourceRange))
     return true;
-
-  if (MFI->Occupancy == 0) {
-    // Fixup the subtarget dependent default value.
-    const GCNSubtarget &ST = MF.getSubtarget<GCNSubtarget>();
-    MFI->Occupancy = ST.computeOccupancy(MF.getFunction(), MFI->getLDSSize());
-  }
 
   if (MFI->Occupancy == 0) {
     // Fixup the subtarget dependent default value.
