//===-- GCNHazardRecognizers.cpp - GCN Hazard Recognizer Impls ------------===//
//
// Part of the LLVM Project, under the Apache License v2.0 with LLVM Exceptions.
// See https://llvm.org/LICENSE.txt for license information.
// SPDX-License-Identifier: Apache-2.0 WITH LLVM-exception
//
//===----------------------------------------------------------------------===//
//
// This file implements hazard recognizers for scheduling on GCN processors.
//
//===----------------------------------------------------------------------===//

#include "GCNHazardRecognizer.h"
#include "GCNSubtarget.h"
#include "MCTargetDesc/AMDGPUMCTargetDesc.h"
#include "llvm/CodeGen/MachineFunction.h"
#include "llvm/CodeGen/ScheduleDAG.h"
#include "llvm/Support/TargetParser.h"

using namespace llvm;

//===----------------------------------------------------------------------===//
// Hazard Recoginizer Implementation
//===----------------------------------------------------------------------===//

static bool shouldRunLdsBranchVmemWARHazardFixup(const MachineFunction &MF,
                                                 const GCNSubtarget &ST);

GCNHazardRecognizer::GCNHazardRecognizer(const MachineFunction &MF) :
  IsHazardRecognizerMode(false),
  CurrCycleInstr(nullptr),
  MF(MF),
  ST(MF.getSubtarget<GCNSubtarget>()),
  TII(*ST.getInstrInfo()),
  TRI(TII.getRegisterInfo()),
  ClauseUses(TRI.getNumRegUnits()),
  ClauseDefs(TRI.getNumRegUnits()) {
  MaxLookAhead = MF.getRegInfo().isPhysRegUsed(AMDGPU::AGPR0) ? 19 : 5;
  TSchedModel.init(&ST);
  RunLdsBranchVmemWARHazardFixup = shouldRunLdsBranchVmemWARHazardFixup(MF, ST);
}

void GCNHazardRecognizer::Reset() {
  EmittedInstrs.clear();
}

void GCNHazardRecognizer::EmitInstruction(SUnit *SU) {
  EmitInstruction(SU->getInstr());
}

void GCNHazardRecognizer::EmitInstruction(MachineInstr *MI) {
  CurrCycleInstr = MI;
}

static bool isDivFMas(unsigned Opcode) {
  return Opcode == AMDGPU::V_DIV_FMAS_F32_e64 || Opcode == AMDGPU::V_DIV_FMAS_F64_e64;
}

static bool isSGetReg(unsigned Opcode) {
  return Opcode == AMDGPU::S_GETREG_B32;
}

static bool isSSetReg(unsigned Opcode) {
  switch (Opcode) {
  case AMDGPU::S_SETREG_B32:
  case AMDGPU::S_SETREG_B32_mode:
  case AMDGPU::S_SETREG_IMM32_B32:
  case AMDGPU::S_SETREG_IMM32_B32_mode:
    return true;
  }
  return false;
}

static bool isRWLane(unsigned Opcode) {
  return Opcode == AMDGPU::V_READLANE_B32 || Opcode == AMDGPU::V_WRITELANE_B32;
}

static bool isRFE(unsigned Opcode) {
  return Opcode == AMDGPU::S_RFE_B64;
}

static bool isSMovRel(unsigned Opcode) {
  switch (Opcode) {
  case AMDGPU::S_MOVRELS_B32:
  case AMDGPU::S_MOVRELS_B64:
  case AMDGPU::S_MOVRELD_B32:
  case AMDGPU::S_MOVRELD_B64:
    return true;
  default:
    return false;
  }
}

static bool isDGEMM(unsigned Opcode) {
  return Opcode == AMDGPU::V_MFMA_F64_4X4X4F64_e64 ||
         Opcode == AMDGPU::V_MFMA_F64_4X4X4F64_vgprcd_e64 ||
         Opcode == AMDGPU::V_MFMA_F64_16X16X4F64_e64 ||
         Opcode == AMDGPU::V_MFMA_F64_16X16X4F64_vgprcd_e64;
}

static bool isXDL(const GCNSubtarget &ST, const MachineInstr &MI) {
  unsigned Opcode = MI.getOpcode();

  if (!SIInstrInfo::isMAI(MI) ||
      isDGEMM(Opcode) ||
      Opcode == AMDGPU::V_ACCVGPR_WRITE_B32_e64 ||
      Opcode == AMDGPU::V_ACCVGPR_READ_B32_e64)
    return false;

  return true;
}

static bool isSendMsgTraceDataOrGDS(const SIInstrInfo &TII,
                                    const MachineInstr &MI) {
  if (TII.isAlwaysGDS(MI.getOpcode()))
    return true;

  switch (MI.getOpcode()) {
  case AMDGPU::S_SENDMSG:
  case AMDGPU::S_SENDMSGHALT:
  case AMDGPU::S_TTRACEDATA:
    return true;
  // These DS opcodes don't support GDS.
  case AMDGPU::DS_NOP:
  case AMDGPU::DS_PERMUTE_B32:
  case AMDGPU::DS_BPERMUTE_B32:
    return false;
  default:
    if (TII.isDS(MI.getOpcode())) {
      int GDS = AMDGPU::getNamedOperandIdx(MI.getOpcode(),
                                           AMDGPU::OpName::gds);
      if (MI.getOperand(GDS).getImm())
        return true;
    }
    return false;
  }
}

static bool isPermlane(const MachineInstr &MI) {
  unsigned Opcode = MI.getOpcode();
  return Opcode == AMDGPU::V_PERMLANE16_B32_e64 ||
         Opcode == AMDGPU::V_PERMLANEX16_B32_e64;
}

static unsigned getHWReg(const SIInstrInfo *TII, const MachineInstr &RegInstr) {
  const MachineOperand *RegOp = TII->getNamedOperand(RegInstr,
                                                     AMDGPU::OpName::simm16);
  return RegOp->getImm() & AMDGPU::Hwreg::ID_MASK_;
}

ScheduleHazardRecognizer::HazardType
GCNHazardRecognizer::getHazardType(SUnit *SU, int Stalls) {
  MachineInstr *MI = SU->getInstr();
  // If we are not in "HazardRecognizerMode" and therefore not being run from
  // the scheduler, track possible stalls from hazards but don't insert noops.
  auto HazardType = IsHazardRecognizerMode ? NoopHazard : Hazard;

  if (MI->isBundle())
   return NoHazard;

  if (SIInstrInfo::isSMRD(*MI) && checkSMRDHazards(MI) > 0)
    return HazardType;

  if (ST.hasNSAtoVMEMBug() && checkNSAtoVMEMHazard(MI) > 0)
    return HazardType;

  if (checkFPAtomicToDenormModeHazard(MI) > 0)
    return HazardType;

  if (ST.hasNoDataDepHazard())
    return NoHazard;

  // FIXME: Should flat be considered vmem?
  if ((SIInstrInfo::isVMEM(*MI) ||
       SIInstrInfo::isFLAT(*MI))
      && checkVMEMHazards(MI) > 0)
    return HazardType;

  if (SIInstrInfo::isVALU(*MI) && checkVALUHazards(MI) > 0)
    return HazardType;

  if (SIInstrInfo::isDPP(*MI) && checkDPPHazards(MI) > 0)
    return HazardType;

  if (isDivFMas(MI->getOpcode()) && checkDivFMasHazards(MI) > 0)
    return HazardType;

  if (isRWLane(MI->getOpcode()) && checkRWLaneHazards(MI) > 0)
    return HazardType;

  if ((SIInstrInfo::isVALU(*MI) || SIInstrInfo::isVMEM(*MI) ||
       SIInstrInfo::isFLAT(*MI) || SIInstrInfo::isDS(*MI) ||
       SIInstrInfo::isEXP(*MI)) && checkMAIVALUHazards(MI) > 0)
    return HazardType;

  if (isSGetReg(MI->getOpcode()) && checkGetRegHazards(MI) > 0)
    return HazardType;

  if (isSSetReg(MI->getOpcode()) && checkSetRegHazards(MI) > 0)
    return HazardType;

  if (isRFE(MI->getOpcode()) && checkRFEHazards(MI) > 0)
    return HazardType;

  if (ST.hasReadM0MovRelInterpHazard() &&
      (TII.isVINTRP(*MI) || isSMovRel(MI->getOpcode())) &&
      checkReadM0Hazards(MI) > 0)
    return HazardType;

  if (ST.hasReadM0SendMsgHazard() && isSendMsgTraceDataOrGDS(TII, *MI) &&
      checkReadM0Hazards(MI) > 0)
    return HazardType;

  if (SIInstrInfo::isMAI(*MI) && checkMAIHazards(MI) > 0)
    return HazardType;

  if ((SIInstrInfo::isVMEM(*MI) ||
       SIInstrInfo::isFLAT(*MI) ||
       SIInstrInfo::isDS(*MI)) && checkMAILdStHazards(MI) > 0)
    return HazardType;

  if (MI->isInlineAsm() && checkInlineAsmHazards(MI) > 0)
    return HazardType;

  return NoHazard;
}

static void insertNoopsInBundle(MachineInstr *MI, const SIInstrInfo &TII,
                                unsigned Quantity) {
  while (Quantity > 0) {
    unsigned Arg = std::min(Quantity, 8u);
    Quantity -= Arg;
    BuildMI(*MI->getParent(), MI, MI->getDebugLoc(), TII.get(AMDGPU::S_NOP))
        .addImm(Arg - 1);
  }
}

void GCNHazardRecognizer::processBundle() {
  MachineBasicBlock::instr_iterator MI = std::next(CurrCycleInstr->getIterator());
  MachineBasicBlock::instr_iterator E = CurrCycleInstr->getParent()->instr_end();
  // Check bundled MachineInstr's for hazards.
  for (; MI != E && MI->isInsideBundle(); ++MI) {
    CurrCycleInstr = &*MI;
    unsigned WaitStates = PreEmitNoopsCommon(CurrCycleInstr);

    if (IsHazardRecognizerMode) {
      fixHazards(CurrCycleInstr);

      insertNoopsInBundle(CurrCycleInstr, TII, WaitStates);
    }

    // It’s unnecessary to track more than MaxLookAhead instructions. Since we
    // include the bundled MI directly after, only add a maximum of
    // (MaxLookAhead - 1) noops to EmittedInstrs.
    for (unsigned i = 0, e = std::min(WaitStates, MaxLookAhead - 1); i < e; ++i)
      EmittedInstrs.push_front(nullptr);

    EmittedInstrs.push_front(CurrCycleInstr);
    EmittedInstrs.resize(MaxLookAhead);
  }
  CurrCycleInstr = nullptr;
}

unsigned GCNHazardRecognizer::PreEmitNoops(MachineInstr *MI) {
  IsHazardRecognizerMode = true;
  CurrCycleInstr = MI;
  unsigned W = PreEmitNoopsCommon(MI);
  fixHazards(MI);
  CurrCycleInstr = nullptr;
  return W;
}

unsigned GCNHazardRecognizer::PreEmitNoopsCommon(MachineInstr *MI) {
  if (MI->isBundle())
    return 0;

  int WaitStates = 0;

  if (SIInstrInfo::isSMRD(*MI))
    return std::max(WaitStates, checkSMRDHazards(MI));

  if (ST.hasNSAtoVMEMBug())
    WaitStates = std::max(WaitStates, checkNSAtoVMEMHazard(MI));

  WaitStates = std::max(WaitStates, checkFPAtomicToDenormModeHazard(MI));

  if (ST.hasNoDataDepHazard())
    return WaitStates;

  if (SIInstrInfo::isVMEM(*MI) || SIInstrInfo::isFLAT(*MI))
    WaitStates = std::max(WaitStates, checkVMEMHazards(MI));

  if (SIInstrInfo::isVALU(*MI))
    WaitStates = std::max(WaitStates, checkVALUHazards(MI));

  if (SIInstrInfo::isDPP(*MI))
    WaitStates = std::max(WaitStates, checkDPPHazards(MI));

  if (isDivFMas(MI->getOpcode()))
    WaitStates = std::max(WaitStates, checkDivFMasHazards(MI));

  if (isRWLane(MI->getOpcode()))
    WaitStates = std::max(WaitStates, checkRWLaneHazards(MI));

  if ((SIInstrInfo::isVALU(*MI) || SIInstrInfo::isVMEM(*MI) ||
       SIInstrInfo::isFLAT(*MI) || SIInstrInfo::isDS(*MI) ||
       SIInstrInfo::isEXP(*MI)) && checkMAIVALUHazards(MI) > 0)
    WaitStates = std::max(WaitStates, checkMAIVALUHazards(MI));

  if (MI->isInlineAsm())
    return std::max(WaitStates, checkInlineAsmHazards(MI));

  if (isSGetReg(MI->getOpcode()))
    return std::max(WaitStates, checkGetRegHazards(MI));

  if (isSSetReg(MI->getOpcode()))
    return std::max(WaitStates, checkSetRegHazards(MI));

  if (isRFE(MI->getOpcode()))
    return std::max(WaitStates, checkRFEHazards(MI));

  if (ST.hasReadM0MovRelInterpHazard() && (TII.isVINTRP(*MI) ||
                                           isSMovRel(MI->getOpcode())))
    return std::max(WaitStates, checkReadM0Hazards(MI));

  if (ST.hasReadM0SendMsgHazard() && isSendMsgTraceDataOrGDS(TII, *MI))
    return std::max(WaitStates, checkReadM0Hazards(MI));

  if (SIInstrInfo::isMAI(*MI))
    return std::max(WaitStates, checkMAIHazards(MI));

  if (SIInstrInfo::isVMEM(*MI) ||
      SIInstrInfo::isFLAT(*MI) ||
      SIInstrInfo::isDS(*MI))
    return std::max(WaitStates, checkMAILdStHazards(MI));

  return WaitStates;
}

void GCNHazardRecognizer::EmitNoop() {
  EmittedInstrs.push_front(nullptr);
}

void GCNHazardRecognizer::AdvanceCycle() {
  // When the scheduler detects a stall, it will call AdvanceCycle() without
  // emitting any instructions.
  if (!CurrCycleInstr) {
    EmittedInstrs.push_front(nullptr);
    return;
  }

  if (CurrCycleInstr->isBundle()) {
    processBundle();
    return;
  }

  unsigned NumWaitStates = TII.getNumWaitStates(*CurrCycleInstr);
  if (!NumWaitStates) {
    CurrCycleInstr = nullptr;
    return;
  }

  // Keep track of emitted instructions
  EmittedInstrs.push_front(CurrCycleInstr);

  // Add a nullptr for each additional wait state after the first.  Make sure
  // not to add more than getMaxLookAhead() items to the list, since we
  // truncate the list to that size right after this loop.
  for (unsigned i = 1, e = std::min(NumWaitStates, getMaxLookAhead());
       i < e; ++i) {
    EmittedInstrs.push_front(nullptr);
  }

  // getMaxLookahead() is the largest number of wait states we will ever need
  // to insert, so there is no point in keeping track of more than that many
  // wait states.
  EmittedInstrs.resize(getMaxLookAhead());

  CurrCycleInstr = nullptr;
}

void GCNHazardRecognizer::RecedeCycle() {
  llvm_unreachable("hazard recognizer does not support bottom-up scheduling.");
}

//===----------------------------------------------------------------------===//
// Helper Functions
//===----------------------------------------------------------------------===//

typedef function_ref<bool(const MachineInstr &, int WaitStates)> IsExpiredFn;

// Returns a minimum wait states since \p I walking all predecessors.
// Only scans until \p IsExpired does not return true.
// Can only be run in a hazard recognizer mode.
static int getWaitStatesSince(GCNHazardRecognizer::IsHazardFn IsHazard,
                              const MachineBasicBlock *MBB,
                              MachineBasicBlock::const_reverse_instr_iterator I,
                              int WaitStates, IsExpiredFn IsExpired,
                              DenseSet<const MachineBasicBlock *> &Visited) {
  for (auto E = MBB->instr_rend(); I != E; ++I) {
    // Don't add WaitStates for parent BUNDLE instructions.
    if (I->isBundle())
      continue;

    if (IsHazard(*I))
      return WaitStates;

    if (I->isInlineAsm())
      continue;

    WaitStates += SIInstrInfo::getNumWaitStates(*I);

    if (IsExpired(*I, WaitStates))
      return std::numeric_limits<int>::max();
  }

  int MinWaitStates = std::numeric_limits<int>::max();
  for (MachineBasicBlock *Pred : MBB->predecessors()) {
    if (!Visited.insert(Pred).second)
      continue;

    int W = getWaitStatesSince(IsHazard, Pred, Pred->instr_rbegin(),
                               WaitStates, IsExpired, Visited);

    MinWaitStates = std::min(MinWaitStates, W);
  }

  return MinWaitStates;
}

static int getWaitStatesSince(GCNHazardRecognizer::IsHazardFn IsHazard,
                              const MachineInstr *MI, IsExpiredFn IsExpired) {
  DenseSet<const MachineBasicBlock *> Visited;
  return getWaitStatesSince(IsHazard, MI->getParent(),
                            std::next(MI->getReverseIterator()),
                            0, IsExpired, Visited);
}

int GCNHazardRecognizer::getWaitStatesSince(IsHazardFn IsHazard, int Limit) {
  if (IsHazardRecognizerMode) {
    auto IsExpiredFn = [Limit](const MachineInstr &, int WaitStates) {
      return WaitStates >= Limit;
    };
    return ::getWaitStatesSince(IsHazard, CurrCycleInstr, IsExpiredFn);
  }

  int WaitStates = 0;
  for (MachineInstr *MI : EmittedInstrs) {
    if (MI) {
      if (IsHazard(*MI))
        return WaitStates;

      if (MI->isInlineAsm())
        continue;
    }
    ++WaitStates;

    if (WaitStates >= Limit)
      break;
  }
  return std::numeric_limits<int>::max();
}

int GCNHazardRecognizer::getWaitStatesSinceDef(unsigned Reg,
                                               IsHazardFn IsHazardDef,
                                               int Limit) {
  const SIRegisterInfo *TRI = ST.getRegisterInfo();

  auto IsHazardFn = [IsHazardDef, TRI, Reg](const MachineInstr &MI) {
    return IsHazardDef(MI) && MI.modifiesRegister(Reg, TRI);
  };

  return getWaitStatesSince(IsHazardFn, Limit);
}

int GCNHazardRecognizer::getWaitStatesSinceSetReg(IsHazardFn IsHazard,
                                                  int Limit) {
  auto IsHazardFn = [IsHazard](const MachineInstr &MI) {
    return isSSetReg(MI.getOpcode()) && IsHazard(MI);
  };

  return getWaitStatesSince(IsHazardFn, Limit);
}

//===----------------------------------------------------------------------===//
// No-op Hazard Detection
//===----------------------------------------------------------------------===//

static void addRegUnits(const SIRegisterInfo &TRI, BitVector &BV,
                        MCRegister Reg) {
  for (MCRegUnitIterator RUI(Reg, &TRI); RUI.isValid(); ++RUI)
    BV.set(*RUI);
}

static void addRegsToSet(const SIRegisterInfo &TRI,
                         iterator_range<MachineInstr::const_mop_iterator> Ops,
                         BitVector &Set) {
  for (const MachineOperand &Op : Ops) {
    if (Op.isReg())
      addRegUnits(TRI, Set, Op.getReg().asMCReg());
  }
}

void GCNHazardRecognizer::addClauseInst(const MachineInstr &MI) {
  // XXX: Do we need to worry about implicit operands
  addRegsToSet(TRI, MI.defs(), ClauseDefs);
  addRegsToSet(TRI, MI.uses(), ClauseUses);
}

static bool breaksSMEMSoftClause(MachineInstr *MI) {
  return !SIInstrInfo::isSMRD(*MI);
}

static bool breaksVMEMSoftClause(MachineInstr *MI) {
  return !SIInstrInfo::isVMEM(*MI) && !SIInstrInfo::isFLAT(*MI);
}

int GCNHazardRecognizer::checkSoftClauseHazards(MachineInstr *MEM) {
  // SMEM soft clause are only present on VI+, and only matter if xnack is
  // enabled.
  if (!ST.isXNACKEnabled())
    return 0;

  bool IsSMRD = TII.isSMRD(*MEM);

  resetClause();

  // A soft-clause is any group of consecutive SMEM instructions.  The
  // instructions in this group may return out of order and/or may be
  // replayed (i.e. the same instruction issued more than once).
  //
  // In order to handle these situations correctly we need to make sure that
  // when a clause has more than one instruction, no instruction in the clause
  // writes to a register that is read by another instruction in the clause
  // (including itself). If we encounter this situaion, we need to break the
  // clause by inserting a non SMEM instruction.

  for (MachineInstr *MI : EmittedInstrs) {
    // When we hit a non-SMEM instruction then we have passed the start of the
    // clause and we can stop.
    if (!MI)
      break;

    if (IsSMRD ? breaksSMEMSoftClause(MI) : breaksVMEMSoftClause(MI))
      break;

    addClauseInst(*MI);
  }

  if (ClauseDefs.none())
    return 0;

  // We need to make sure not to put loads and stores in the same clause if they
  // use the same address. For now, just start a new clause whenever we see a
  // store.
  if (MEM->mayStore())
    return 1;

  addClauseInst(*MEM);

  // If the set of defs and uses intersect then we cannot add this instruction
  // to the clause, so we have a hazard.
  return ClauseDefs.anyCommon(ClauseUses) ? 1 : 0;
}

int GCNHazardRecognizer::checkSMRDHazards(MachineInstr *SMRD) {
  int WaitStatesNeeded = 0;

  WaitStatesNeeded = checkSoftClauseHazards(SMRD);

  // This SMRD hazard only affects SI.
  if (!ST.hasSMRDReadVALUDefHazard())
    return WaitStatesNeeded;

  // A read of an SGPR by SMRD instruction requires 4 wait states when the
  // SGPR was written by a VALU instruction.
  int SmrdSgprWaitStates = 4;
  auto IsHazardDefFn = [this](const MachineInstr &MI) {
    return TII.isVALU(MI);
  };
  auto IsBufferHazardDefFn = [this](const MachineInstr &MI) {
    return TII.isSALU(MI);
  };

  bool IsBufferSMRD = TII.isBufferSMRD(*SMRD);

  for (const MachineOperand &Use : SMRD->uses()) {
    if (!Use.isReg())
      continue;
    int WaitStatesNeededForUse =
        SmrdSgprWaitStates - getWaitStatesSinceDef(Use.getReg(), IsHazardDefFn,
                                                   SmrdSgprWaitStates);
    WaitStatesNeeded = std::max(WaitStatesNeeded, WaitStatesNeededForUse);

    // This fixes what appears to be undocumented hardware behavior in SI where
    // s_mov writing a descriptor and s_buffer_load_dword reading the descriptor
    // needs some number of nops in between. We don't know how many we need, but
    // let's use 4. This wasn't discovered before probably because the only
    // case when this happens is when we expand a 64-bit pointer into a full
    // descriptor and use s_buffer_load_dword instead of s_load_dword, which was
    // probably never encountered in the closed-source land.
    if (IsBufferSMRD) {
      int WaitStatesNeededForUse =
        SmrdSgprWaitStates - getWaitStatesSinceDef(Use.getReg(),
                                                   IsBufferHazardDefFn,
                                                   SmrdSgprWaitStates);
      WaitStatesNeeded = std::max(WaitStatesNeeded, WaitStatesNeededForUse);
    }
  }

  return WaitStatesNeeded;
}

int GCNHazardRecognizer::checkVMEMHazards(MachineInstr* VMEM) {
  if (!ST.hasVMEMReadSGPRVALUDefHazard())
    return 0;

  int WaitStatesNeeded = checkSoftClauseHazards(VMEM);

  // A read of an SGPR by a VMEM instruction requires 5 wait states when the
  // SGPR was written by a VALU Instruction.
  const int VmemSgprWaitStates = 5;
  auto IsHazardDefFn = [this](const MachineInstr &MI) {
    return TII.isVALU(MI);
  };
  for (const MachineOperand &Use : VMEM->uses()) {
    if (!Use.isReg() || TRI.isVectorRegister(MF.getRegInfo(), Use.getReg()))
      continue;

    int WaitStatesNeededForUse =
        VmemSgprWaitStates - getWaitStatesSinceDef(Use.getReg(), IsHazardDefFn,
                                                   VmemSgprWaitStates);
    WaitStatesNeeded = std::max(WaitStatesNeeded, WaitStatesNeededForUse);
  }
  return WaitStatesNeeded;
}

int GCNHazardRecognizer::checkDPPHazards(MachineInstr *DPP) {
  const SIRegisterInfo *TRI = ST.getRegisterInfo();
  const SIInstrInfo *TII = ST.getInstrInfo();

  // Check for DPP VGPR read after VALU VGPR write and EXEC write.
  int DppVgprWaitStates = 2;
  int DppExecWaitStates = 5;
  int WaitStatesNeeded = 0;
  auto IsHazardDefFn = [TII](const MachineInstr &MI) {
    return TII->isVALU(MI);
  };

  for (const MachineOperand &Use : DPP->uses()) {
    if (!Use.isReg() || !TRI->isVGPR(MF.getRegInfo(), Use.getReg()))
      continue;
    int WaitStatesNeededForUse =
        DppVgprWaitStates - getWaitStatesSinceDef(
                                Use.getReg(),
                                [](const MachineInstr &) { return true; },
                                DppVgprWaitStates);
    WaitStatesNeeded = std::max(WaitStatesNeeded, WaitStatesNeededForUse);
  }

  WaitStatesNeeded = std::max(
      WaitStatesNeeded,
      DppExecWaitStates - getWaitStatesSinceDef(AMDGPU::EXEC, IsHazardDefFn,
                                                DppExecWaitStates));

  return WaitStatesNeeded;
}

int GCNHazardRecognizer::checkDivFMasHazards(MachineInstr *DivFMas) {
  const SIInstrInfo *TII = ST.getInstrInfo();

  // v_div_fmas requires 4 wait states after a write to vcc from a VALU
  // instruction.
  const int DivFMasWaitStates = 4;
  auto IsHazardDefFn = [TII](const MachineInstr &MI) {
    return TII->isVALU(MI);
  };
  int WaitStatesNeeded = getWaitStatesSinceDef(AMDGPU::VCC, IsHazardDefFn,
                                               DivFMasWaitStates);

  return DivFMasWaitStates - WaitStatesNeeded;
}

int GCNHazardRecognizer::checkGetRegHazards(MachineInstr *GetRegInstr) {
  const SIInstrInfo *TII = ST.getInstrInfo();
  unsigned GetRegHWReg = getHWReg(TII, *GetRegInstr);

  const int GetRegWaitStates = 2;
  auto IsHazardFn = [TII, GetRegHWReg](const MachineInstr &MI) {
    return GetRegHWReg == getHWReg(TII, MI);
  };
  int WaitStatesNeeded = getWaitStatesSinceSetReg(IsHazardFn, GetRegWaitStates);

  return GetRegWaitStates - WaitStatesNeeded;
}

int GCNHazardRecognizer::checkSetRegHazards(MachineInstr *SetRegInstr) {
  const SIInstrInfo *TII = ST.getInstrInfo();
  unsigned HWReg = getHWReg(TII, *SetRegInstr);

  const int SetRegWaitStates = ST.getSetRegWaitStates();
  auto IsHazardFn = [TII, HWReg](const MachineInstr &MI) {
    return HWReg == getHWReg(TII, MI);
  };
  int WaitStatesNeeded = getWaitStatesSinceSetReg(IsHazardFn, SetRegWaitStates);
  return SetRegWaitStates - WaitStatesNeeded;
}

int GCNHazardRecognizer::createsVALUHazard(const MachineInstr &MI) {
  if (!MI.mayStore())
    return -1;

  const SIInstrInfo *TII = ST.getInstrInfo();
  unsigned Opcode = MI.getOpcode();
  const MCInstrDesc &Desc = MI.getDesc();

  int VDataIdx = AMDGPU::getNamedOperandIdx(Opcode, AMDGPU::OpName::vdata);
  int VDataRCID = -1;
  if (VDataIdx != -1)
    VDataRCID = Desc.OpInfo[VDataIdx].RegClass;

  if (TII->isMUBUF(MI) || TII->isMTBUF(MI)) {
    // There is no hazard if the instruction does not use vector regs
    // (like wbinvl1)
    if (VDataIdx == -1)
      return -1;
    // For MUBUF/MTBUF instructions this hazard only exists if the
    // instruction is not using a register in the soffset field.
    const MachineOperand *SOffset =
        TII->getNamedOperand(MI, AMDGPU::OpName::soffset);
    // If we have no soffset operand, then assume this field has been
    // hardcoded to zero.
    if (AMDGPU::getRegBitWidth(VDataRCID) > 64 &&
        (!SOffset || !SOffset->isReg()))
      return VDataIdx;
  }

  // MIMG instructions create a hazard if they don't use a 256-bit T# and
  // the store size is greater than 8 bytes and they have more than two bits
  // of their dmask set.
  // All our MIMG definitions use a 256-bit T#, so we can skip checking for them.
  if (TII->isMIMG(MI)) {
    int SRsrcIdx = AMDGPU::getNamedOperandIdx(Opcode, AMDGPU::OpName::srsrc);
    assert(SRsrcIdx != -1 &&
           AMDGPU::getRegBitWidth(Desc.OpInfo[SRsrcIdx].RegClass) == 256);
    (void)SRsrcIdx;
  }

  if (TII->isFLAT(MI)) {
    int DataIdx = AMDGPU::getNamedOperandIdx(Opcode, AMDGPU::OpName::vdata);
    if (AMDGPU::getRegBitWidth(Desc.OpInfo[DataIdx].RegClass) > 64)
      return DataIdx;
  }

  return -1;
}

int
GCNHazardRecognizer::checkVALUHazardsHelper(const MachineOperand &Def,
                                            const MachineRegisterInfo &MRI) {
  // Helper to check for the hazard where VMEM instructions that store more than
  // 8 bytes can have there store data over written by the next instruction.
  const SIRegisterInfo *TRI = ST.getRegisterInfo();

  const int VALUWaitStates = 1;
  int WaitStatesNeeded = 0;

  if (!TRI->isVectorRegister(MRI, Def.getReg()))
    return WaitStatesNeeded;
  Register Reg = Def.getReg();
  auto IsHazardFn = [this, Reg, TRI](const MachineInstr &MI) {
    int DataIdx = createsVALUHazard(MI);
    return DataIdx >= 0 &&
           TRI->regsOverlap(MI.getOperand(DataIdx).getReg(), Reg);
  };
  int WaitStatesNeededForDef =
    VALUWaitStates - getWaitStatesSince(IsHazardFn, VALUWaitStates);
  WaitStatesNeeded = std::max(WaitStatesNeeded, WaitStatesNeededForDef);

  return WaitStatesNeeded;
}

int GCNHazardRecognizer::checkVALUHazards(MachineInstr *VALU) {
  // This checks for the hazard where VMEM instructions that store more than
  // 8 bytes can have there store data over written by the next instruction.
  if (!ST.has12DWordStoreHazard())
    return 0;

  const MachineRegisterInfo &MRI = MF.getRegInfo();
  int WaitStatesNeeded = 0;

  for (const MachineOperand &Def : VALU->defs()) {
    WaitStatesNeeded = std::max(WaitStatesNeeded, checkVALUHazardsHelper(Def, MRI));
  }

  return WaitStatesNeeded;
}

int GCNHazardRecognizer::checkInlineAsmHazards(MachineInstr *IA) {
  // This checks for hazards associated with inline asm statements.
  // Since inline asms can contain just about anything, we use this
  // to call/leverage other check*Hazard routines. Note that
  // this function doesn't attempt to address all possible inline asm
  // hazards (good luck), but is a collection of what has been
  // problematic thus far.

  // see checkVALUHazards()
  if (!ST.has12DWordStoreHazard())
    return 0;

  const MachineRegisterInfo &MRI = MF.getRegInfo();
  int WaitStatesNeeded = 0;

  for (unsigned I = InlineAsm::MIOp_FirstOperand, E = IA->getNumOperands();
       I != E; ++I) {
    const MachineOperand &Op = IA->getOperand(I);
    if (Op.isReg() && Op.isDef()) {
      WaitStatesNeeded = std::max(WaitStatesNeeded, checkVALUHazardsHelper(Op, MRI));
    }
  }

  return WaitStatesNeeded;
}

int GCNHazardRecognizer::checkRWLaneHazards(MachineInstr *RWLane) {
  const SIInstrInfo *TII = ST.getInstrInfo();
  const SIRegisterInfo *TRI = ST.getRegisterInfo();
  const MachineRegisterInfo &MRI = MF.getRegInfo();

  const MachineOperand *LaneSelectOp =
      TII->getNamedOperand(*RWLane, AMDGPU::OpName::src1);

  if (!LaneSelectOp->isReg() || !TRI->isSGPRReg(MRI, LaneSelectOp->getReg()))
    return 0;

  Register LaneSelectReg = LaneSelectOp->getReg();
  auto IsHazardFn = [TII](const MachineInstr &MI) { return TII->isVALU(MI); };

  const int RWLaneWaitStates = 4;
  int WaitStatesSince = getWaitStatesSinceDef(LaneSelectReg, IsHazardFn,
                                              RWLaneWaitStates);
  return RWLaneWaitStates - WaitStatesSince;
}

int GCNHazardRecognizer::checkRFEHazards(MachineInstr *RFE) {
  if (!ST.hasRFEHazards())
    return 0;

  const SIInstrInfo *TII = ST.getInstrInfo();

  const int RFEWaitStates = 1;

  auto IsHazardFn = [TII](const MachineInstr &MI) {
    return getHWReg(TII, MI) == AMDGPU::Hwreg::ID_TRAPSTS;
  };
  int WaitStatesNeeded = getWaitStatesSinceSetReg(IsHazardFn, RFEWaitStates);
  return RFEWaitStates - WaitStatesNeeded;
}

int GCNHazardRecognizer::checkReadM0Hazards(MachineInstr *MI) {
  const SIInstrInfo *TII = ST.getInstrInfo();
  const int SMovRelWaitStates = 1;
  auto IsHazardFn = [TII](const MachineInstr &MI) { return TII->isSALU(MI); };
  return SMovRelWaitStates - getWaitStatesSinceDef(AMDGPU::M0, IsHazardFn,
                                                   SMovRelWaitStates);
}

void GCNHazardRecognizer::fixHazards(MachineInstr *MI) {
  fixVMEMtoScalarWriteHazards(MI);
  fixVcmpxPermlaneHazards(MI);
  fixSMEMtoVectorWriteHazards(MI);
  fixVcmpxExecWARHazard(MI);
  fixLdsBranchVmemWARHazard(MI);
}

bool GCNHazardRecognizer::fixVcmpxPermlaneHazards(MachineInstr *MI) {
  if (!ST.hasVcmpxPermlaneHazard() || !isPermlane(*MI))
    return false;

  const SIInstrInfo *TII = ST.getInstrInfo();
  auto IsHazardFn = [TII](const MachineInstr &MI) { return TII->isVOPC(MI); };

  auto IsExpiredFn = [](const MachineInstr &MI, int) {
    unsigned Opc = MI.getOpcode();
    return SIInstrInfo::isVALU(MI) && Opc != AMDGPU::V_NOP_e32 &&
           Opc != AMDGPU::V_NOP_e64 && Opc != AMDGPU::V_NOP_sdwa;
  };

  if (::getWaitStatesSince(IsHazardFn, MI, IsExpiredFn) ==
      std::numeric_limits<int>::max())
    return false;

  // V_NOP will be discarded by SQ.
  // Use V_MOB_B32 v?, v?. Register must be alive so use src0 of V_PERMLANE*
  // which is always a VGPR and available.
  auto *Src0 = TII->getNamedOperand(*MI, AMDGPU::OpName::src0);
  Register Reg = Src0->getReg();
  bool IsUndef = Src0->isUndef();
  BuildMI(*MI->getParent(), MI, MI->getDebugLoc(),
          TII->get(AMDGPU::V_MOV_B32_e32))
    .addReg(Reg, RegState::Define | (IsUndef ? RegState::Dead : 0))
    .addReg(Reg, IsUndef ? RegState::Undef : RegState::Kill);

  return true;
}

bool GCNHazardRecognizer::fixVMEMtoScalarWriteHazards(MachineInstr *MI) {
  if (!ST.hasVMEMtoScalarWriteHazard())
    return false;

  if (!SIInstrInfo::isSALU(*MI) && !SIInstrInfo::isSMRD(*MI))
    return false;

  if (MI->getNumDefs() == 0)
    return false;

  const SIRegisterInfo *TRI = ST.getRegisterInfo();

  auto IsHazardFn = [TRI, MI](const MachineInstr &I) {
    if (!SIInstrInfo::isVMEM(I) && !SIInstrInfo::isDS(I) &&
        !SIInstrInfo::isFLAT(I))
      return false;

    for (const MachineOperand &Def : MI->defs()) {
      const MachineOperand *Op =
          I.findRegisterUseOperand(Def.getReg(), false, TRI);
      if (!Op)
        continue;
      return true;
    }
    return false;
  };

  auto IsExpiredFn = [](const MachineInstr &MI, int) {
    return SIInstrInfo::isVALU(MI) ||
           (MI.getOpcode() == AMDGPU::S_WAITCNT &&
            !MI.getOperand(0).getImm()) ||
           (MI.getOpcode() == AMDGPU::S_WAITCNT_DEPCTR &&
            MI.getOperand(0).getImm() == 0xffe3);
  };

  if (::getWaitStatesSince(IsHazardFn, MI, IsExpiredFn) ==
      std::numeric_limits<int>::max())
    return false;

  const SIInstrInfo *TII = ST.getInstrInfo();
  BuildMI(*MI->getParent(), MI, MI->getDebugLoc(),
          TII->get(AMDGPU::S_WAITCNT_DEPCTR))
      .addImm(0xffe3);
  return true;
}

bool GCNHazardRecognizer::fixSMEMtoVectorWriteHazards(MachineInstr *MI) {
  if (!ST.hasSMEMtoVectorWriteHazard())
    return false;

  if (!SIInstrInfo::isVALU(*MI))
    return false;

  unsigned SDSTName;
  switch (MI->getOpcode()) {
  case AMDGPU::V_READLANE_B32:
  case AMDGPU::V_READFIRSTLANE_B32:
    SDSTName = AMDGPU::OpName::vdst;
    break;
  default:
    SDSTName = AMDGPU::OpName::sdst;
    break;
  }

  const SIInstrInfo *TII = ST.getInstrInfo();
  const SIRegisterInfo *TRI = ST.getRegisterInfo();
  const AMDGPU::IsaVersion IV = AMDGPU::getIsaVersion(ST.getCPU());
  const MachineOperand *SDST = TII->getNamedOperand(*MI, SDSTName);
  if (!SDST) {
    for (const auto &MO : MI->implicit_operands()) {
      if (MO.isDef() && TRI->isSGPRClass(TRI->getPhysRegClass(MO.getReg()))) {
        SDST = &MO;
        break;
      }
    }
  }

  if (!SDST)
    return false;

  const Register SDSTReg = SDST->getReg();
  auto IsHazardFn = [SDSTReg, TRI](const MachineInstr &I) {
    return SIInstrInfo::isSMRD(I) && I.readsRegister(SDSTReg, TRI);
  };

  auto IsExpiredFn = [TII, IV](const MachineInstr &MI, int) {
    if (TII->isSALU(MI)) {
      switch (MI.getOpcode()) {
      case AMDGPU::S_SETVSKIP:
      case AMDGPU::S_VERSION:
      case AMDGPU::S_WAITCNT_VSCNT:
      case AMDGPU::S_WAITCNT_VMCNT:
      case AMDGPU::S_WAITCNT_EXPCNT:
        // These instructions cannot not mitigate the hazard.
        return false;
      case AMDGPU::S_WAITCNT_LGKMCNT:
        // Reducing lgkmcnt count to 0 always mitigates the hazard.
        return (MI.getOperand(1).getImm() == 0) &&
               (MI.getOperand(0).getReg() == AMDGPU::SGPR_NULL);
      case AMDGPU::S_WAITCNT: {
        const int64_t Imm = MI.getOperand(0).getImm();
        AMDGPU::Waitcnt Decoded = AMDGPU::decodeWaitcnt(IV, Imm);
        return (Decoded.LgkmCnt == 0);
      }
      default:
        // SOPP instructions cannot mitigate the hazard.
        if (TII->isSOPP(MI))
          return false;
        // At this point the SALU can be assumed to mitigate the hazard
        // because either:
        // (a) it is independent of the at risk SMEM (breaking chain),
        // or
        // (b) it is dependent on the SMEM, in which case an appropriate
        //     s_waitcnt lgkmcnt _must_ exist between it and the at risk
        //     SMEM instruction.
        return true;
      }
    }
    return false;
  };

  if (::getWaitStatesSince(IsHazardFn, MI, IsExpiredFn) ==
      std::numeric_limits<int>::max())
    return false;

  BuildMI(*MI->getParent(), MI, MI->getDebugLoc(),
          TII->get(AMDGPU::S_MOV_B32), AMDGPU::SGPR_NULL)
      .addImm(0);
  return true;
}

bool GCNHazardRecognizer::fixVcmpxExecWARHazard(MachineInstr *MI) {
  if (!ST.hasVcmpxExecWARHazard() || !SIInstrInfo::isVALU(*MI))
    return false;

  const SIRegisterInfo *TRI = ST.getRegisterInfo();
  if (!MI->modifiesRegister(AMDGPU::EXEC, TRI))
    return false;

  auto IsHazardFn = [TRI](const MachineInstr &I) {
    if (SIInstrInfo::isVALU(I))
      return false;
    return I.readsRegister(AMDGPU::EXEC, TRI);
  };

  const SIInstrInfo *TII = ST.getInstrInfo();
  auto IsExpiredFn = [TII, TRI](const MachineInstr &MI, int) {
    if (SIInstrInfo::isVALU(MI)) {
      if (TII->getNamedOperand(MI, AMDGPU::OpName::sdst))
        return true;
      for (auto MO : MI.implicit_operands())
        if (MO.isDef() && TRI->isSGPRClass(TRI->getPhysRegClass(MO.getReg())))
          return true;
    }
    if (MI.getOpcode() == AMDGPU::S_WAITCNT_DEPCTR &&
        (MI.getOperand(0).getImm() & 0xfffe) == 0xfffe)
      return true;
    return false;
  };

  if (::getWaitStatesSince(IsHazardFn, MI, IsExpiredFn) ==
      std::numeric_limits<int>::max())
    return false;

  BuildMI(*MI->getParent(), MI, MI->getDebugLoc(),
          TII->get(AMDGPU::S_WAITCNT_DEPCTR))
    .addImm(0xfffe);
  return true;
}

static bool shouldRunLdsBranchVmemWARHazardFixup(const MachineFunction &MF,
                                                 const GCNSubtarget &ST) {
  if (!ST.hasLdsBranchVmemWARHazard())
    return false;

  // Check if the necessary condition for the hazard is met: both LDS and VMEM
  // instructions need to appear in the same function.
  bool HasLds = false;
  bool HasVmem = false;
  for (auto &MBB : MF) {
    for (auto &MI : MBB) {
      HasLds |= SIInstrInfo::isDS(MI);
      HasVmem |=
          SIInstrInfo::isVMEM(MI) || SIInstrInfo::isSegmentSpecificFLAT(MI);
      if (HasLds && HasVmem)
        return true;
    }
  }
  return false;
}

bool GCNHazardRecognizer::fixLdsBranchVmemWARHazard(MachineInstr *MI) {
  if (!RunLdsBranchVmemWARHazardFixup)
    return false;

  assert(ST.hasLdsBranchVmemWARHazard());

  auto IsHazardInst = [](const MachineInstr &MI) {
    if (SIInstrInfo::isDS(MI))
      return 1;
    if (SIInstrInfo::isVMEM(MI) || SIInstrInfo::isSegmentSpecificFLAT(MI))
      return 2;
    return 0;
  };

  auto InstType = IsHazardInst(*MI);
  if (!InstType)
    return false;

  auto IsExpiredFn = [&IsHazardInst](const MachineInstr &I, int) {
    return IsHazardInst(I) || (I.getOpcode() == AMDGPU::S_WAITCNT_VSCNT &&
                               I.getOperand(0).getReg() == AMDGPU::SGPR_NULL &&
                               !I.getOperand(1).getImm());
  };

  auto IsHazardFn = [InstType, &IsHazardInst](const MachineInstr &I) {
    if (!I.isBranch())
      return false;

    auto IsHazardFn = [InstType, IsHazardInst](const MachineInstr &I) {
      auto InstType2 = IsHazardInst(I);
      return InstType2 && InstType != InstType2;
    };

    auto IsExpiredFn = [InstType, &IsHazardInst](const MachineInstr &I, int) {
      auto InstType2 = IsHazardInst(I);
      if (InstType == InstType2)
        return true;

      return I.getOpcode() == AMDGPU::S_WAITCNT_VSCNT &&
             I.getOperand(0).getReg() == AMDGPU::SGPR_NULL &&
             !I.getOperand(1).getImm();
    };

    return ::getWaitStatesSince(IsHazardFn, &I, IsExpiredFn) !=
           std::numeric_limits<int>::max();
  };

  if (::getWaitStatesSince(IsHazardFn, MI, IsExpiredFn) ==
      std::numeric_limits<int>::max())
    return false;

  const SIInstrInfo *TII = ST.getInstrInfo();
  BuildMI(*MI->getParent(), MI, MI->getDebugLoc(),
          TII->get(AMDGPU::S_WAITCNT_VSCNT))
    .addReg(AMDGPU::SGPR_NULL, RegState::Undef)
    .addImm(0);

  return true;
}

int GCNHazardRecognizer::checkNSAtoVMEMHazard(MachineInstr *MI) {
  int NSAtoVMEMWaitStates = 1;

  if (!ST.hasNSAtoVMEMBug())
    return 0;

  if (!SIInstrInfo::isMUBUF(*MI) && !SIInstrInfo::isMTBUF(*MI))
    return 0;

  const SIInstrInfo *TII = ST.getInstrInfo();
  const auto *Offset = TII->getNamedOperand(*MI, AMDGPU::OpName::offset);
  if (!Offset || (Offset->getImm() & 6) == 0)
    return 0;

  auto IsHazardFn = [TII](const MachineInstr &I) {
    if (!SIInstrInfo::isMIMG(I))
      return false;
    const AMDGPU::MIMGInfo *Info = AMDGPU::getMIMGInfo(I.getOpcode());
    return Info->MIMGEncoding == AMDGPU::MIMGEncGfx10NSA &&
           TII->getInstSizeInBytes(I) >= 16;
  };

  return NSAtoVMEMWaitStates - getWaitStatesSince(IsHazardFn, 1);
}

int GCNHazardRecognizer::checkFPAtomicToDenormModeHazard(MachineInstr *MI) {
  int FPAtomicToDenormModeWaitStates = 3;

  if (MI->getOpcode() != AMDGPU::S_DENORM_MODE)
    return 0;

  auto IsHazardFn = [](const MachineInstr &I) {
    if (!SIInstrInfo::isVMEM(I) && !SIInstrInfo::isFLAT(I))
      return false;
    return SIInstrInfo::isFPAtomic(I);
  };

  auto IsExpiredFn = [](const MachineInstr &MI, int WaitStates) {
    if (WaitStates >= 3 || SIInstrInfo::isVALU(MI))
      return true;

    switch (MI.getOpcode()) {
    case AMDGPU::S_WAITCNT:
    case AMDGPU::S_WAITCNT_VSCNT:
    case AMDGPU::S_WAITCNT_VMCNT:
    case AMDGPU::S_WAITCNT_EXPCNT:
    case AMDGPU::S_WAITCNT_LGKMCNT:
    case AMDGPU::S_WAIT_IDLE:
      return true;
    default:
      break;
    }

    return false;
  };

  return FPAtomicToDenormModeWaitStates -
         ::getWaitStatesSince(IsHazardFn, MI, IsExpiredFn);
}

int GCNHazardRecognizer::checkMAIHazards(MachineInstr *MI) {
  assert(SIInstrInfo::isMAI(*MI));

  return ST.hasGFX90AInsts() ? checkMAIHazards90A(MI) : checkMAIHazards908(MI);
}

int GCNHazardRecognizer::checkMAIHazards908(MachineInstr *MI) {
  int WaitStatesNeeded = 0;
  unsigned Opc = MI->getOpcode();

  auto IsVALUFn = [](const MachineInstr &MI) {
    return SIInstrInfo::isVALU(MI);
  };

  if (Opc != AMDGPU::V_ACCVGPR_READ_B32_e64) { // MFMA or v_accvgpr_write
    const int LegacyVALUWritesVGPRWaitStates = 2;
    const int VALUWritesExecWaitStates = 4;
    const int MaxWaitStates = 4;

    int WaitStatesNeededForUse = VALUWritesExecWaitStates -
      getWaitStatesSinceDef(AMDGPU::EXEC, IsVALUFn, MaxWaitStates);
    WaitStatesNeeded = std::max(WaitStatesNeeded, WaitStatesNeededForUse);

    if (WaitStatesNeeded < MaxWaitStates) {
      for (const MachineOperand &Use : MI->explicit_uses()) {
        const int MaxWaitStates = 2;

        if (!Use.isReg() || !TRI.isVGPR(MF.getRegInfo(), Use.getReg()))
          continue;

        int WaitStatesNeededForUse = LegacyVALUWritesVGPRWaitStates -
          getWaitStatesSinceDef(Use.getReg(), IsVALUFn, MaxWaitStates);
        WaitStatesNeeded = std::max(WaitStatesNeeded, WaitStatesNeededForUse);

        if (WaitStatesNeeded == MaxWaitStates)
          break;
      }
    }
  }

  auto IsMFMAFn = [](const MachineInstr &MI) {
    return SIInstrInfo::isMAI(MI) &&
           MI.getOpcode() != AMDGPU::V_ACCVGPR_WRITE_B32_e64 &&
           MI.getOpcode() != AMDGPU::V_ACCVGPR_READ_B32_e64;
  };

  for (const MachineOperand &Op : MI->explicit_operands()) {
    if (!Op.isReg() || !TRI.isAGPR(MF.getRegInfo(), Op.getReg()))
      continue;

    if (Op.isDef() && Opc != AMDGPU::V_ACCVGPR_WRITE_B32_e64)
      continue;

    const int MFMAWritesAGPROverlappedSrcABWaitStates = 4;
    const int MFMAWritesAGPROverlappedSrcCWaitStates = 2;
    const int MFMA4x4WritesAGPRAccVgprReadWaitStates = 4;
    const int MFMA16x16WritesAGPRAccVgprReadWaitStates = 10;
    const int MFMA32x32WritesAGPRAccVgprReadWaitStates = 18;
    const int MFMA4x4WritesAGPRAccVgprWriteWaitStates = 1;
    const int MFMA16x16WritesAGPRAccVgprWriteWaitStates = 7;
    const int MFMA32x32WritesAGPRAccVgprWriteWaitStates = 15;
    const int MaxWaitStates = 18;
    Register Reg = Op.getReg();
    unsigned HazardDefLatency = 0;

    auto IsOverlappedMFMAFn = [Reg, &IsMFMAFn, &HazardDefLatency,
                               this](const MachineInstr &MI) {
      if (!IsMFMAFn(MI))
        return false;
      Register DstReg = MI.getOperand(0).getReg();
      if (DstReg == Reg)
        return false;
      HazardDefLatency =
          std::max(HazardDefLatency, TSchedModel.computeInstrLatency(&MI));
      return TRI.regsOverlap(DstReg, Reg);
    };

    int WaitStatesSinceDef = getWaitStatesSinceDef(Reg, IsOverlappedMFMAFn,
                                                   MaxWaitStates);
    int NeedWaitStates = MFMAWritesAGPROverlappedSrcABWaitStates;
    int SrcCIdx = AMDGPU::getNamedOperandIdx(Opc, AMDGPU::OpName::src2);
    int OpNo = MI->getOperandNo(&Op);
    if (OpNo == SrcCIdx) {
      NeedWaitStates = MFMAWritesAGPROverlappedSrcCWaitStates;
    } else if (Opc == AMDGPU::V_ACCVGPR_READ_B32_e64) {
      switch (HazardDefLatency) {
      case 2:  NeedWaitStates = MFMA4x4WritesAGPRAccVgprReadWaitStates;
               break;
      case 8:  NeedWaitStates = MFMA16x16WritesAGPRAccVgprReadWaitStates;
               break;
      case 16: LLVM_FALLTHROUGH;
      default: NeedWaitStates = MFMA32x32WritesAGPRAccVgprReadWaitStates;
               break;
      }
    } else if (Opc == AMDGPU::V_ACCVGPR_WRITE_B32_e64) {
      switch (HazardDefLatency) {
      case 2:  NeedWaitStates = MFMA4x4WritesAGPRAccVgprWriteWaitStates;
               break;
      case 8:  NeedWaitStates = MFMA16x16WritesAGPRAccVgprWriteWaitStates;
               break;
      case 16: LLVM_FALLTHROUGH;
      default: NeedWaitStates = MFMA32x32WritesAGPRAccVgprWriteWaitStates;
               break;
      }
    }

    int WaitStatesNeededForUse = NeedWaitStates - WaitStatesSinceDef;
    WaitStatesNeeded = std::max(WaitStatesNeeded, WaitStatesNeededForUse);

    if (WaitStatesNeeded == MaxWaitStates)
      return WaitStatesNeeded; // Early exit.

    auto IsAccVgprWriteFn = [Reg, this](const MachineInstr &MI) {
      if (MI.getOpcode() != AMDGPU::V_ACCVGPR_WRITE_B32_e64)
        return false;
      Register DstReg = MI.getOperand(0).getReg();
      return TRI.regsOverlap(Reg, DstReg);
    };

    const int AccVGPRWriteMFMAReadSrcCWaitStates = 1;
    const int AccVGPRWriteMFMAReadSrcABWaitStates = 3;
    const int AccVGPRWriteAccVgprReadWaitStates = 3;
    NeedWaitStates = AccVGPRWriteMFMAReadSrcABWaitStates;
    if (OpNo == SrcCIdx)
      NeedWaitStates = AccVGPRWriteMFMAReadSrcCWaitStates;
    else if (Opc == AMDGPU::V_ACCVGPR_READ_B32_e64)
      NeedWaitStates = AccVGPRWriteAccVgprReadWaitStates;

    WaitStatesNeededForUse = NeedWaitStates -
      getWaitStatesSinceDef(Reg, IsAccVgprWriteFn, MaxWaitStates);
    WaitStatesNeeded = std::max(WaitStatesNeeded, WaitStatesNeededForUse);

    if (WaitStatesNeeded == MaxWaitStates)
      return WaitStatesNeeded; // Early exit.
  }

  if (Opc == AMDGPU::V_ACCVGPR_WRITE_B32_e64) {
    const int MFMA4x4ReadSrcCAccVgprWriteWaitStates = 0;
    const int MFMA16x16ReadSrcCAccVgprWriteWaitStates = 5;
    const int MFMA32x32ReadSrcCAccVgprWriteWaitStates = 13;
    const int MaxWaitStates = 13;
    Register DstReg = MI->getOperand(0).getReg();
    unsigned HazardDefLatency = 0;

    auto IsSrcCMFMAFn = [DstReg, &IsMFMAFn, &HazardDefLatency,
                         this](const MachineInstr &MI) {
      if (!IsMFMAFn(MI))
        return false;
      Register Reg = TII.getNamedOperand(MI, AMDGPU::OpName::src2)->getReg();
      HazardDefLatency =
          std::max(HazardDefLatency, TSchedModel.computeInstrLatency(&MI));
      return TRI.regsOverlap(Reg, DstReg);
    };

    int WaitStatesSince = getWaitStatesSince(IsSrcCMFMAFn, MaxWaitStates);
    int NeedWaitStates;
    switch (HazardDefLatency) {
    case 2:  NeedWaitStates = MFMA4x4ReadSrcCAccVgprWriteWaitStates;
             break;
    case 8:  NeedWaitStates = MFMA16x16ReadSrcCAccVgprWriteWaitStates;
             break;
    case 16: LLVM_FALLTHROUGH;
    default: NeedWaitStates = MFMA32x32ReadSrcCAccVgprWriteWaitStates;
             break;
    }

    int WaitStatesNeededForUse = NeedWaitStates - WaitStatesSince;
    WaitStatesNeeded = std::max(WaitStatesNeeded, WaitStatesNeededForUse);
  }

  return WaitStatesNeeded;
}

int GCNHazardRecognizer::checkMAIHazards90A(MachineInstr *MI) {
  int WaitStatesNeeded = 0;
  unsigned Opc = MI->getOpcode();

<<<<<<< HEAD
  auto IsMFMAFn = [] (MachineInstr *MI) {
    return SIInstrInfo::isMAI(*MI) &&
           MI->getOpcode() != AMDGPU::V_ACCVGPR_WRITE_B32_e64 &&
           MI->getOpcode() != AMDGPU::V_ACCVGPR_READ_B32_e64;
  };

  auto IsLegacyVALUFn = [&IsMFMAFn] (MachineInstr *MI) {
    return SIInstrInfo::isVALU(*MI) && !IsMFMAFn(MI);
  };

  auto IsLegacyVALUNotDotFn = [&IsMFMAFn] (MachineInstr *MI) {
    return SIInstrInfo::isVALU(*MI) &&
           !IsMFMAFn(MI) && !SIInstrInfo::isDOT(*MI);
  };

  if (!IsMFMAFn(MI))
=======
  auto IsMFMAFn = [](const MachineInstr &MI) {
    return SIInstrInfo::isMAI(MI) &&
           MI.getOpcode() != AMDGPU::V_ACCVGPR_WRITE_B32_e64 &&
           MI.getOpcode() != AMDGPU::V_ACCVGPR_READ_B32_e64;
  };

  auto IsLegacyVALUFn = [&IsMFMAFn](const MachineInstr &MI) {
    return SIInstrInfo::isVALU(MI) && !IsMFMAFn(MI);
  };

  auto IsLegacyVALUNotDotFn = [&IsMFMAFn](const MachineInstr &MI) {
    return SIInstrInfo::isVALU(MI) && !IsMFMAFn(MI) && !SIInstrInfo::isDOT(MI);
  };

  if (!IsMFMAFn(*MI))
>>>>>>> 2ab1d525
    return WaitStatesNeeded;

  const int VALUWritesExecWaitStates = 4;
  int WaitStatesNeededForUse = VALUWritesExecWaitStates -
    getWaitStatesSinceDef(AMDGPU::EXEC, IsLegacyVALUFn,
                          VALUWritesExecWaitStates);
  WaitStatesNeeded = std::max(WaitStatesNeeded, WaitStatesNeededForUse);

  int SrcCIdx = AMDGPU::getNamedOperandIdx(Opc, AMDGPU::OpName::src2);

  // Loop for both DGEMM and S/HGEMM 2nd instruction.
  for (const MachineOperand &Use : MI->explicit_uses()) {
    const int LegacyVALUNotDotWritesVGPRWaitStates = 2;
    const int SMFMA4x4WritesVGPROverlappedSMFMASrcCWaitStates = 2;
    const int SMFMA16x16WritesVGPROverlappedSMFMASrcCWaitStates = 8;
    const int SMFMA32x32WritesVGPROverlappedSMFMASrcCWaitStates = 16;
    const int SMFMA4x4WritesVGPROverlappedDMFMASrcCWaitStates = 3;
    const int SMFMA16x16WritesVGPROverlappedDMFMASrcCWaitStates = 9;
    const int SMFMA32x32WritesVGPROverlappedDMFMASrcCWaitStates = 17;
    const int DMFMA16x16WritesVGPROverlappedSrcCWaitStates = 9;
    const int DMFMA4x4WritesVGPROverlappedSrcCWaitStates = 4;
    const int SMFMA4x4WritesVGPROverlappedSrcABWaitStates = 5;
    const int SMFMA16x16WritesVGPROverlappedSrcABWaitStates = 11;
    const int SMFMA32x32WritesVGPROverlappedSrcABWaitStates = 19;
    const int DMFMA4x4WritesVGPROverlappedMFMASrcABWaitStates = 6;
    const int DMFMA16x16WritesVGPROverlappedMFMASrcABWaitStates = 11;
    const int DMFMA4x4WritesVGPRFullSrcCWaitStates = 4;
    const int MaxWaitStates = 19;

    if (!Use.isReg())
      continue;
    unsigned Reg = Use.getReg();
    bool FullReg;
<<<<<<< HEAD
    MachineInstr *MI1;

    auto IsOverlappedDGEMMorXDLFn = [Reg, &IsMFMAFn, &FullReg, &MI1, this]
                                    (MachineInstr *MI) {
      if (!IsMFMAFn(MI))
        return false;
      if (!isDGEMM(MI->getOpcode()) && !isXDL(ST, *MI))
        return false;
      Register DstReg = MI->getOperand(0).getReg();
      FullReg = (DstReg == Reg);
      MI1 = MI;
=======
    const MachineInstr *MI1;

    auto IsOverlappedMFMAFn = [Reg, &IsMFMAFn, &FullReg, &MI1,
                               this](const MachineInstr &MI) {
      if (!IsMFMAFn(MI))
        return false;
      Register DstReg = MI.getOperand(0).getReg();
      FullReg = (DstReg == Reg);
      MI1 = &MI;
>>>>>>> 2ab1d525
      return TRI.regsOverlap(DstReg, Reg);
    };

    WaitStatesNeededForUse = LegacyVALUNotDotWritesVGPRWaitStates -
      getWaitStatesSinceDef(Reg, IsLegacyVALUNotDotFn, MaxWaitStates);
    WaitStatesNeeded = std::max(WaitStatesNeeded, WaitStatesNeededForUse);

<<<<<<< HEAD
    int NumWaitStates = getWaitStatesSinceDef(Reg, IsOverlappedDGEMMorXDLFn,
                                              MaxWaitStates);
=======
    int NumWaitStates =
        getWaitStatesSinceDef(Reg, IsOverlappedMFMAFn, MaxWaitStates);
>>>>>>> 2ab1d525
    if (NumWaitStates == std::numeric_limits<int>::max())
      continue;

    int OpNo = MI->getOperandNo(&Use);
    unsigned Opc1 = MI1->getOpcode();
    int NeedWaitStates = 0;
    if (OpNo == SrcCIdx) {
      if (!isDGEMM(Opc) && isDGEMM(Opc1)) {
        NeedWaitStates = 0;
      } else if (FullReg) {
        if ((Opc == AMDGPU::V_MFMA_F64_4X4X4F64_e64 ||
             Opc == AMDGPU::V_MFMA_F64_4X4X4F64_vgprcd_e64) &&
            (Opc1 == AMDGPU::V_MFMA_F64_4X4X4F64_e64 ||
             Opc1 == AMDGPU::V_MFMA_F64_4X4X4F64_vgprcd_e64))
          NeedWaitStates = DMFMA4x4WritesVGPRFullSrcCWaitStates;
      } else {
        switch (Opc1) {
        case AMDGPU::V_MFMA_F64_16X16X4F64_e64:
        case AMDGPU::V_MFMA_F64_16X16X4F64_vgprcd_e64:
          if (!isXDL(ST, *MI))
            NeedWaitStates = DMFMA16x16WritesVGPROverlappedSrcCWaitStates;
          break;
        case AMDGPU::V_MFMA_F64_4X4X4F64_e64:
        case AMDGPU::V_MFMA_F64_4X4X4F64_vgprcd_e64:
          if (!isXDL(ST, *MI))
            NeedWaitStates = DMFMA4x4WritesVGPROverlappedSrcCWaitStates;
          break;
        default:
          switch (TSchedModel.computeInstrLatency(MI1)) {
          case 2:
            NeedWaitStates = isDGEMM(Opc)
              ? SMFMA4x4WritesVGPROverlappedDMFMASrcCWaitStates
              : SMFMA4x4WritesVGPROverlappedSMFMASrcCWaitStates;
            break;
          case 8:
            NeedWaitStates = isDGEMM(Opc)
              ? SMFMA16x16WritesVGPROverlappedDMFMASrcCWaitStates
              : SMFMA16x16WritesVGPROverlappedSMFMASrcCWaitStates;
            break;
          case 16: LLVM_FALLTHROUGH;
          default:
            NeedWaitStates = isDGEMM(Opc)
              ? SMFMA32x32WritesVGPROverlappedDMFMASrcCWaitStates
              : SMFMA32x32WritesVGPROverlappedSMFMASrcCWaitStates;
          }
        }
      }
    } else {
      switch (Opc1) {
      case AMDGPU::V_MFMA_F64_16X16X4F64_e64:
      case AMDGPU::V_MFMA_F64_16X16X4F64_vgprcd_e64:
        NeedWaitStates = DMFMA16x16WritesVGPROverlappedMFMASrcABWaitStates;
        break;
      case AMDGPU::V_MFMA_F64_4X4X4F64_e64:
      case AMDGPU::V_MFMA_F64_4X4X4F64_vgprcd_e64:
        NeedWaitStates = DMFMA4x4WritesVGPROverlappedMFMASrcABWaitStates;
        break;
      default:
        switch (TSchedModel.computeInstrLatency(MI1)) {
        case 2:
          NeedWaitStates = SMFMA4x4WritesVGPROverlappedSrcABWaitStates;
          break;
        case 8:
          NeedWaitStates = SMFMA16x16WritesVGPROverlappedSrcABWaitStates;
          break;
        case 16: LLVM_FALLTHROUGH;
        default:
          NeedWaitStates = SMFMA32x32WritesVGPROverlappedSrcABWaitStates;
        }
      }
    }
    if (WaitStatesNeeded >= NeedWaitStates)
      continue;

    WaitStatesNeededForUse = NeedWaitStates - NumWaitStates;
    WaitStatesNeeded = std::max(WaitStatesNeeded, WaitStatesNeededForUse);

    if (WaitStatesNeeded == MaxWaitStates)
      break;
  }

  return WaitStatesNeeded;
}

int GCNHazardRecognizer::checkMAILdStHazards(MachineInstr *MI) {
<<<<<<< HEAD
  // On gfx90a+ releveant hazards are checked in checkMAIVALUHazards()
=======
  // On gfx90a+ relevant hazards are checked in checkMAIVALUHazards()
>>>>>>> 2ab1d525
  if (!ST.hasMAIInsts() || ST.hasGFX90AInsts())
    return 0;

  int WaitStatesNeeded = 0;

  auto IsAccVgprReadFn = [](const MachineInstr &MI) {
    return MI.getOpcode() == AMDGPU::V_ACCVGPR_READ_B32_e64;
  };

  for (const MachineOperand &Op : MI->explicit_uses()) {
    if (!Op.isReg() || !TRI.isVGPR(MF.getRegInfo(), Op.getReg()))
      continue;

    Register Reg = Op.getReg();

    const int AccVgprReadLdStWaitStates = 2;
    const int VALUWriteAccVgprRdWrLdStDepVALUWaitStates = 1;
    const int MaxWaitStates = 2;

    int WaitStatesNeededForUse = AccVgprReadLdStWaitStates -
      getWaitStatesSinceDef(Reg, IsAccVgprReadFn, MaxWaitStates);
    WaitStatesNeeded = std::max(WaitStatesNeeded, WaitStatesNeededForUse);

    if (WaitStatesNeeded == MaxWaitStates)
      return WaitStatesNeeded; // Early exit.

    auto IsVALUAccVgprRdWrCheckFn = [Reg, this](const MachineInstr &MI) {
      if (MI.getOpcode() != AMDGPU::V_ACCVGPR_READ_B32_e64 &&
          MI.getOpcode() != AMDGPU::V_ACCVGPR_WRITE_B32_e64)
        return false;
      auto IsVALUFn = [](const MachineInstr &MI) {
        return SIInstrInfo::isVALU(MI) && !SIInstrInfo::isMAI(MI);
      };
      return getWaitStatesSinceDef(Reg, IsVALUFn, 2 /*MaxWaitStates*/) <
             std::numeric_limits<int>::max();
    };

    WaitStatesNeededForUse = VALUWriteAccVgprRdWrLdStDepVALUWaitStates -
      getWaitStatesSince(IsVALUAccVgprRdWrCheckFn, MaxWaitStates);
    WaitStatesNeeded = std::max(WaitStatesNeeded, WaitStatesNeededForUse);
  }

  return WaitStatesNeeded;
}

int GCNHazardRecognizer::checkMAIVALUHazards(MachineInstr *MI) {
  if (!ST.hasGFX90AInsts())
    return 0;

<<<<<<< HEAD
  auto IsMFMAFn = [] (MachineInstr *MI) -> bool {
    return SIInstrInfo::isMAI(*MI) &&
           MI->getOpcode() != AMDGPU::V_ACCVGPR_WRITE_B32_e64 &&
           MI->getOpcode() != AMDGPU::V_ACCVGPR_READ_B32_e64;
  };

  auto IsDGEMMFn = [] (MachineInstr *MI) -> bool {
    return isDGEMM(MI->getOpcode());
  };

  // This is checked in checkMAIHazards90A()
  if (IsMFMAFn(MI))
=======
  auto IsMFMAFn = [](const MachineInstr &MI) -> bool {
    return SIInstrInfo::isMAI(MI) &&
           MI.getOpcode() != AMDGPU::V_ACCVGPR_WRITE_B32_e64 &&
           MI.getOpcode() != AMDGPU::V_ACCVGPR_READ_B32_e64;
  };

  auto IsDGEMMFn = [](const MachineInstr &MI) -> bool {
    return isDGEMM(MI.getOpcode());
  };

  // This is checked in checkMAIHazards90A()
  if (IsMFMAFn(*MI))
>>>>>>> 2ab1d525
    return 0;

  int WaitStatesNeeded = 0;

  bool IsMemOrExport = SIInstrInfo::isVMEM(*MI) ||
                       SIInstrInfo::isFLAT(*MI) ||
                       SIInstrInfo::isDS(*MI) ||
                       SIInstrInfo::isEXP(*MI);
  bool IsVALU = SIInstrInfo::isVALU(*MI);

<<<<<<< HEAD
  MachineInstr *MFMA = nullptr;
  unsigned Reg;
  auto IsDGEMMorXDLWriteFn = [&Reg, &IsMFMAFn, &MFMA, this] (MachineInstr *MI) {
    if (!IsMFMAFn(MI) || !TRI.regsOverlap(MI->getOperand(0).getReg(), Reg))
      return false;
    if (!isDGEMM(MI->getOpcode()) && !isXDL(ST, *MI))
      return false;
    MFMA = MI;
    return true;
  };

  MachineInstr *DOT = nullptr;
  auto IsDotWriteFn = [&Reg, &DOT, this] (MachineInstr *MI) {
    if (!SIInstrInfo::isDOT(*MI) ||
        !TRI.regsOverlap(MI->getOperand(0).getReg(), Reg))
      return false;
    DOT = MI;
=======
  const MachineInstr *MFMA = nullptr;
  unsigned Reg;
  auto IsMFMAWriteFn = [&Reg, &IsMFMAFn, &MFMA, this](const MachineInstr &MI) {
    if (!IsMFMAFn(MI) || !TRI.regsOverlap(MI.getOperand(0).getReg(), Reg))
      return false;
    MFMA = &MI;
    return true;
  };

  const MachineInstr *DOT = nullptr;
  auto IsDotWriteFn = [&Reg, &DOT, this](const MachineInstr &MI) {
    if (!SIInstrInfo::isDOT(MI) ||
        !TRI.regsOverlap(MI.getOperand(0).getReg(), Reg))
      return false;
    DOT = &MI;
>>>>>>> 2ab1d525
    return true;
  };

  int SrcCIdx = AMDGPU::getNamedOperandIdx(MI->getOpcode(),
                                           AMDGPU::OpName::src2);

  if (IsMemOrExport || IsVALU) {
    const int SMFMA4x4WriteVgprVALUMemExpReadWaitStates = 5;
    const int SMFMA16x16WriteVgprVALUMemExpReadWaitStates = 11;
    const int SMFMA32x32WriteVgprVALUMemExpReadWaitStates = 19;
    const int DMFMA4x4WriteVgprMemExpReadWaitStates = 9;
    const int DMFMA16x16WriteVgprMemExpReadWaitStates = 18;
    const int DMFMA4x4WriteVgprVALUReadWaitStates = 6;
    const int DMFMA16x16WriteVgprVALUReadWaitStates = 11;
    const int DotWriteSameDotReadSrcAB = 3;
    const int DotWriteDifferentVALURead = 3;
    const int MaxWaitStates = 19;

    for (const MachineOperand &Use : MI->explicit_uses()) {
      if (!Use.isReg())
        continue;
      Reg = Use.getReg();

      DOT = nullptr;
      int WaitStatesSinceDef = getWaitStatesSinceDef(Reg, IsDotWriteFn,
                                                     MaxWaitStates);
      if (DOT) {
        int NeedWaitStates = 0;
        if (DOT->getOpcode() == MI->getOpcode()) {
          if (&Use - &MI->getOperand(0) != SrcCIdx)
            NeedWaitStates = DotWriteSameDotReadSrcAB;
        } else {
          NeedWaitStates = DotWriteDifferentVALURead;
        }

        int WaitStatesNeededForUse = NeedWaitStates - WaitStatesSinceDef;
        WaitStatesNeeded = std::max(WaitStatesNeeded, WaitStatesNeededForUse);
      }

      MFMA = nullptr;
<<<<<<< HEAD
      WaitStatesSinceDef = getWaitStatesSinceDef(Reg, IsDGEMMorXDLWriteFn,
                                                 MaxWaitStates);
=======
      WaitStatesSinceDef =
          getWaitStatesSinceDef(Reg, IsMFMAWriteFn, MaxWaitStates);
>>>>>>> 2ab1d525
      if (!MFMA)
        continue;

      unsigned HazardDefLatency = TSchedModel.computeInstrLatency(MFMA);
      int NeedWaitStates = MaxWaitStates;
      switch (HazardDefLatency) {
      case 2:
        NeedWaitStates = SMFMA4x4WriteVgprVALUMemExpReadWaitStates;
        break;
      case 4:
        assert(isDGEMM(MFMA->getOpcode()));
        NeedWaitStates =
            IsMemOrExport ? DMFMA4x4WriteVgprMemExpReadWaitStates
                          : DMFMA4x4WriteVgprVALUReadWaitStates;
        break;
      case 8:
        NeedWaitStates = SMFMA16x16WriteVgprVALUMemExpReadWaitStates;
        break;
      case 16: LLVM_FALLTHROUGH;
      default:
        NeedWaitStates =
          isDGEMM(MFMA->getOpcode())
            ? IsMemOrExport ? DMFMA16x16WriteVgprMemExpReadWaitStates
                            : DMFMA16x16WriteVgprVALUReadWaitStates
            : SMFMA32x32WriteVgprVALUMemExpReadWaitStates;
        break;
      }

      int WaitStatesNeededForUse = NeedWaitStates - WaitStatesSinceDef;
      WaitStatesNeeded = std::max(WaitStatesNeeded, WaitStatesNeededForUse);

      if (WaitStatesNeeded == MaxWaitStates)
        break;
    }
  }

  unsigned Opc = MI->getOpcode();
  const int DMFMAToFMA64WaitStates = 2;
  if ((Opc == AMDGPU::V_FMA_F64_e64 ||
       Opc == AMDGPU::V_FMAC_F64_e32 || Opc == AMDGPU::V_FMAC_F64_e64 ||
       Opc == AMDGPU::V_FMAC_F64_dpp) &&
      WaitStatesNeeded < DMFMAToFMA64WaitStates) {
    int WaitStatesNeededForUse = DMFMAToFMA64WaitStates -
      getWaitStatesSince(IsDGEMMFn, DMFMAToFMA64WaitStates);
    WaitStatesNeeded = std::max(WaitStatesNeeded, WaitStatesNeededForUse);
  }

  if (!IsVALU && !IsMemOrExport)
    return WaitStatesNeeded;

  for (const MachineOperand &Def : MI->defs()) {
    const int SMFMA4x4WriteVgprVALUWawWaitStates = 5;
    const int SMFMA16x16WriteVgprVALUWawWaitStates = 11;
    const int SMFMA32x32WriteVgprVALUWawWaitStates = 19;
    const int SMFMA4x4ReadVgprVALUWarWaitStates = 1;
    const int SMFMA16x16ReadVgprVALUWarWaitStates = 7;
    const int SMFMA32x32ReadVgprVALUWarWaitStates = 15;
    const int DMFMA4x4WriteVgprVALUWriteWaitStates = 6;
    const int DMFMA16x16WriteVgprVALUWriteWaitStates = 11;
    const int DotWriteDifferentVALUWrite = 3;
    const int MaxWaitStates = 19;
    const int MaxWarWaitStates = 15;

    Reg = Def.getReg();

    DOT = nullptr;
    int WaitStatesSinceDef = getWaitStatesSinceDef(Reg, IsDotWriteFn,
                                                   MaxWaitStates);
    if (DOT && DOT->getOpcode() != MI->getOpcode())
      WaitStatesNeeded = std::max(WaitStatesNeeded, DotWriteDifferentVALUWrite -
                                                    WaitStatesSinceDef);

    MFMA = nullptr;
<<<<<<< HEAD
    WaitStatesSinceDef = getWaitStatesSinceDef(Reg, IsDGEMMorXDLWriteFn,
                                               MaxWaitStates);
=======
    WaitStatesSinceDef =
        getWaitStatesSinceDef(Reg, IsMFMAWriteFn, MaxWaitStates);
>>>>>>> 2ab1d525
    if (MFMA) {
      int NeedWaitStates = MaxWaitStates;
      switch (TSchedModel.computeInstrLatency(MFMA)) {
      case 2:
        NeedWaitStates = SMFMA4x4WriteVgprVALUWawWaitStates;
        break;
      case 4:
        assert(isDGEMM(MFMA->getOpcode()));
        NeedWaitStates = DMFMA4x4WriteVgprVALUWriteWaitStates;
        break;
      case 8:
        NeedWaitStates = SMFMA16x16WriteVgprVALUWawWaitStates;
        break;
      case 16: LLVM_FALLTHROUGH;
      default:
        NeedWaitStates = isDGEMM(MFMA->getOpcode())
                   ? DMFMA16x16WriteVgprVALUWriteWaitStates
                   : SMFMA32x32WriteVgprVALUWawWaitStates;
        break;
      }

      int WaitStatesNeededForUse = NeedWaitStates - WaitStatesSinceDef;
      WaitStatesNeeded = std::max(WaitStatesNeeded, WaitStatesNeededForUse);

      if (WaitStatesNeeded == MaxWaitStates)
        break;
    }

<<<<<<< HEAD
    auto IsSMFMAReadAsCFn = [&Reg, &IsMFMAFn, &MFMA, this]
                               (MachineInstr *MI) {
      if (!IsMFMAFn(MI) || isDGEMM(MI->getOpcode()) ||
          !MI->readsRegister(Reg, &TRI))
        return false;

      MachineOperand *SrcC = TII.getNamedOperand(*MI, AMDGPU::OpName::src2);
=======
    auto IsSMFMAReadAsCFn = [&Reg, &IsMFMAFn, &MFMA,
                             this](const MachineInstr &MI) {
      if (!IsMFMAFn(MI) || isDGEMM(MI.getOpcode()) ||
          !MI.readsRegister(Reg, &TRI))
        return false;

      const MachineOperand *SrcC =
          TII.getNamedOperand(MI, AMDGPU::OpName::src2);
>>>>>>> 2ab1d525
      assert(SrcC);
      if (!SrcC->isReg() || !TRI.regsOverlap(SrcC->getReg(), Reg))
        return false;

<<<<<<< HEAD
      MFMA = MI;
=======
      MFMA = &MI;
>>>>>>> 2ab1d525
      return true;
    };

    MFMA = nullptr;
    int WaitStatesSinceUse = getWaitStatesSince(IsSMFMAReadAsCFn,
                                                MaxWarWaitStates);
    if (!MFMA)
      continue;

    unsigned HazardDefLatency = TSchedModel.computeInstrLatency(MFMA);
    int NeedWaitStates = MaxWaitStates;
    switch (HazardDefLatency) {
    case 2:  NeedWaitStates = SMFMA4x4ReadVgprVALUWarWaitStates;
             break;
    case 8:  NeedWaitStates = SMFMA16x16ReadVgprVALUWarWaitStates;
             break;
    case 16: LLVM_FALLTHROUGH;
    default: NeedWaitStates = SMFMA32x32ReadVgprVALUWarWaitStates;
             break;
    }

    int WaitStatesNeededForUse = NeedWaitStates - WaitStatesSinceUse;
    WaitStatesNeeded = std::max(WaitStatesNeeded, WaitStatesNeededForUse);
  }

  return WaitStatesNeeded;
}

bool GCNHazardRecognizer::ShouldPreferAnother(SUnit *SU) {
  if (!SU->isInstr())
    return false;

  const MachineInstr *MAI = nullptr;
  auto IsMFMAFn = [&MAI](const MachineInstr &MI) {
    MAI = nullptr;
    if (SIInstrInfo::isMAI(MI) &&
        MI.getOpcode() != AMDGPU::V_ACCVGPR_WRITE_B32_e64 &&
        MI.getOpcode() != AMDGPU::V_ACCVGPR_READ_B32_e64)
      MAI = &MI;
    return MAI != nullptr;
  };

  MachineInstr *MI = SU->getInstr();
  if (IsMFMAFn(*MI)) {
    int W = getWaitStatesSince(IsMFMAFn, 16);
    if (MAI)
      return W < (int)TSchedModel.computeInstrLatency(MAI);
  }

  return false;
}<|MERGE_RESOLUTION|>--- conflicted
+++ resolved
@@ -1392,24 +1392,6 @@
   int WaitStatesNeeded = 0;
   unsigned Opc = MI->getOpcode();
 
-<<<<<<< HEAD
-  auto IsMFMAFn = [] (MachineInstr *MI) {
-    return SIInstrInfo::isMAI(*MI) &&
-           MI->getOpcode() != AMDGPU::V_ACCVGPR_WRITE_B32_e64 &&
-           MI->getOpcode() != AMDGPU::V_ACCVGPR_READ_B32_e64;
-  };
-
-  auto IsLegacyVALUFn = [&IsMFMAFn] (MachineInstr *MI) {
-    return SIInstrInfo::isVALU(*MI) && !IsMFMAFn(MI);
-  };
-
-  auto IsLegacyVALUNotDotFn = [&IsMFMAFn] (MachineInstr *MI) {
-    return SIInstrInfo::isVALU(*MI) &&
-           !IsMFMAFn(MI) && !SIInstrInfo::isDOT(*MI);
-  };
-
-  if (!IsMFMAFn(MI))
-=======
   auto IsMFMAFn = [](const MachineInstr &MI) {
     return SIInstrInfo::isMAI(MI) &&
            MI.getOpcode() != AMDGPU::V_ACCVGPR_WRITE_B32_e64 &&
@@ -1425,7 +1407,6 @@
   };
 
   if (!IsMFMAFn(*MI))
->>>>>>> 2ab1d525
     return WaitStatesNeeded;
 
   const int VALUWritesExecWaitStates = 4;
@@ -1459,19 +1440,6 @@
       continue;
     unsigned Reg = Use.getReg();
     bool FullReg;
-<<<<<<< HEAD
-    MachineInstr *MI1;
-
-    auto IsOverlappedDGEMMorXDLFn = [Reg, &IsMFMAFn, &FullReg, &MI1, this]
-                                    (MachineInstr *MI) {
-      if (!IsMFMAFn(MI))
-        return false;
-      if (!isDGEMM(MI->getOpcode()) && !isXDL(ST, *MI))
-        return false;
-      Register DstReg = MI->getOperand(0).getReg();
-      FullReg = (DstReg == Reg);
-      MI1 = MI;
-=======
     const MachineInstr *MI1;
 
     auto IsOverlappedMFMAFn = [Reg, &IsMFMAFn, &FullReg, &MI1,
@@ -1481,7 +1449,6 @@
       Register DstReg = MI.getOperand(0).getReg();
       FullReg = (DstReg == Reg);
       MI1 = &MI;
->>>>>>> 2ab1d525
       return TRI.regsOverlap(DstReg, Reg);
     };
 
@@ -1489,13 +1456,8 @@
       getWaitStatesSinceDef(Reg, IsLegacyVALUNotDotFn, MaxWaitStates);
     WaitStatesNeeded = std::max(WaitStatesNeeded, WaitStatesNeededForUse);
 
-<<<<<<< HEAD
-    int NumWaitStates = getWaitStatesSinceDef(Reg, IsOverlappedDGEMMorXDLFn,
-                                              MaxWaitStates);
-=======
     int NumWaitStates =
         getWaitStatesSinceDef(Reg, IsOverlappedMFMAFn, MaxWaitStates);
->>>>>>> 2ab1d525
     if (NumWaitStates == std::numeric_limits<int>::max())
       continue;
 
@@ -1581,11 +1543,7 @@
 }
 
 int GCNHazardRecognizer::checkMAILdStHazards(MachineInstr *MI) {
-<<<<<<< HEAD
-  // On gfx90a+ releveant hazards are checked in checkMAIVALUHazards()
-=======
   // On gfx90a+ relevant hazards are checked in checkMAIVALUHazards()
->>>>>>> 2ab1d525
   if (!ST.hasMAIInsts() || ST.hasGFX90AInsts())
     return 0;
 
@@ -1635,20 +1593,6 @@
   if (!ST.hasGFX90AInsts())
     return 0;
 
-<<<<<<< HEAD
-  auto IsMFMAFn = [] (MachineInstr *MI) -> bool {
-    return SIInstrInfo::isMAI(*MI) &&
-           MI->getOpcode() != AMDGPU::V_ACCVGPR_WRITE_B32_e64 &&
-           MI->getOpcode() != AMDGPU::V_ACCVGPR_READ_B32_e64;
-  };
-
-  auto IsDGEMMFn = [] (MachineInstr *MI) -> bool {
-    return isDGEMM(MI->getOpcode());
-  };
-
-  // This is checked in checkMAIHazards90A()
-  if (IsMFMAFn(MI))
-=======
   auto IsMFMAFn = [](const MachineInstr &MI) -> bool {
     return SIInstrInfo::isMAI(MI) &&
            MI.getOpcode() != AMDGPU::V_ACCVGPR_WRITE_B32_e64 &&
@@ -1661,7 +1605,6 @@
 
   // This is checked in checkMAIHazards90A()
   if (IsMFMAFn(*MI))
->>>>>>> 2ab1d525
     return 0;
 
   int WaitStatesNeeded = 0;
@@ -1672,25 +1615,6 @@
                        SIInstrInfo::isEXP(*MI);
   bool IsVALU = SIInstrInfo::isVALU(*MI);
 
-<<<<<<< HEAD
-  MachineInstr *MFMA = nullptr;
-  unsigned Reg;
-  auto IsDGEMMorXDLWriteFn = [&Reg, &IsMFMAFn, &MFMA, this] (MachineInstr *MI) {
-    if (!IsMFMAFn(MI) || !TRI.regsOverlap(MI->getOperand(0).getReg(), Reg))
-      return false;
-    if (!isDGEMM(MI->getOpcode()) && !isXDL(ST, *MI))
-      return false;
-    MFMA = MI;
-    return true;
-  };
-
-  MachineInstr *DOT = nullptr;
-  auto IsDotWriteFn = [&Reg, &DOT, this] (MachineInstr *MI) {
-    if (!SIInstrInfo::isDOT(*MI) ||
-        !TRI.regsOverlap(MI->getOperand(0).getReg(), Reg))
-      return false;
-    DOT = MI;
-=======
   const MachineInstr *MFMA = nullptr;
   unsigned Reg;
   auto IsMFMAWriteFn = [&Reg, &IsMFMAFn, &MFMA, this](const MachineInstr &MI) {
@@ -1706,7 +1630,6 @@
         !TRI.regsOverlap(MI.getOperand(0).getReg(), Reg))
       return false;
     DOT = &MI;
->>>>>>> 2ab1d525
     return true;
   };
 
@@ -1747,13 +1670,8 @@
       }
 
       MFMA = nullptr;
-<<<<<<< HEAD
-      WaitStatesSinceDef = getWaitStatesSinceDef(Reg, IsDGEMMorXDLWriteFn,
-                                                 MaxWaitStates);
-=======
       WaitStatesSinceDef =
           getWaitStatesSinceDef(Reg, IsMFMAWriteFn, MaxWaitStates);
->>>>>>> 2ab1d525
       if (!MFMA)
         continue;
 
@@ -1827,13 +1745,8 @@
                                                     WaitStatesSinceDef);
 
     MFMA = nullptr;
-<<<<<<< HEAD
-    WaitStatesSinceDef = getWaitStatesSinceDef(Reg, IsDGEMMorXDLWriteFn,
-                                               MaxWaitStates);
-=======
     WaitStatesSinceDef =
         getWaitStatesSinceDef(Reg, IsMFMAWriteFn, MaxWaitStates);
->>>>>>> 2ab1d525
     if (MFMA) {
       int NeedWaitStates = MaxWaitStates;
       switch (TSchedModel.computeInstrLatency(MFMA)) {
@@ -1862,15 +1775,6 @@
         break;
     }
 
-<<<<<<< HEAD
-    auto IsSMFMAReadAsCFn = [&Reg, &IsMFMAFn, &MFMA, this]
-                               (MachineInstr *MI) {
-      if (!IsMFMAFn(MI) || isDGEMM(MI->getOpcode()) ||
-          !MI->readsRegister(Reg, &TRI))
-        return false;
-
-      MachineOperand *SrcC = TII.getNamedOperand(*MI, AMDGPU::OpName::src2);
-=======
     auto IsSMFMAReadAsCFn = [&Reg, &IsMFMAFn, &MFMA,
                              this](const MachineInstr &MI) {
       if (!IsMFMAFn(MI) || isDGEMM(MI.getOpcode()) ||
@@ -1879,16 +1783,11 @@
 
       const MachineOperand *SrcC =
           TII.getNamedOperand(MI, AMDGPU::OpName::src2);
->>>>>>> 2ab1d525
       assert(SrcC);
       if (!SrcC->isReg() || !TRI.regsOverlap(SrcC->getReg(), Reg))
         return false;
 
-<<<<<<< HEAD
-      MFMA = MI;
-=======
       MFMA = &MI;
->>>>>>> 2ab1d525
       return true;
     };
 
