//===-- VOP3Instructions.td - Vector Instruction Definitions --------------===//
//
// Part of the LLVM Project, under the Apache License v2.0 with LLVM Exceptions.
// See https://llvm.org/LICENSE.txt for license information.
// SPDX-License-Identifier: Apache-2.0 WITH LLVM-exception
//
//===----------------------------------------------------------------------===//

//===----------------------------------------------------------------------===//
// VOP3 Classes
//===----------------------------------------------------------------------===//

class getVOP3ModPat<VOPProfile P, SDPatternOperator node> {
  dag src0 = !if(P.HasOMod,
    (VOP3Mods0 P.Src0VT:$src0, i32:$src0_modifiers, i1:$clamp, i32:$omod),
    (VOP3Mods0 P.Src0VT:$src0, i32:$src0_modifiers, i1:$clamp));

  list<dag> ret3 = [(set P.DstVT:$vdst,
    (DivergentFragOrOp<node, P>.ret (P.Src0VT src0),
          (P.Src1VT (VOP3Mods P.Src1VT:$src1, i32:$src1_modifiers)),
          (P.Src2VT (VOP3Mods P.Src2VT:$src2, i32:$src2_modifiers))))];

  list<dag> ret2 = [(set P.DstVT:$vdst,
    (DivergentFragOrOp<node, P>.ret (P.Src0VT src0),
          (P.Src1VT (VOP3Mods P.Src1VT:$src1, i32:$src1_modifiers))))];

  list<dag> ret1 = [(set P.DstVT:$vdst,
    (DivergentFragOrOp<node, P>.ret (P.Src0VT src0)))];

  list<dag> ret = !if(!eq(P.NumSrcArgs, 3), ret3,
                  !if(!eq(P.NumSrcArgs, 2), ret2,
                  ret1));
}

class getVOP3PModPat<VOPProfile P, SDPatternOperator node, bit HasExplicitClamp> {
  dag src0_dag = (P.Src0VT (VOP3PMods P.Src0VT:$src0, i32:$src0_modifiers));
  dag src1_dag = (P.Src1VT (VOP3PMods P.Src1VT:$src1, i32:$src1_modifiers));
  dag src2_dag = (P.Src2VT (VOP3PMods P.Src2VT:$src2, i32:$src2_modifiers));
  dag clamp_dag = (i1 timm:$clamp);

  list<dag> ret3 = [(set P.DstVT:$vdst,
    !if(HasExplicitClamp,
        (DivergentFragOrOp<node, P>.ret src0_dag, src1_dag, src2_dag, clamp_dag),
        (DivergentFragOrOp<node, P>.ret src0_dag, src1_dag, src2_dag)))];

  list<dag> ret2 = [(set P.DstVT:$vdst,
    !if(HasExplicitClamp,
        (DivergentFragOrOp<node, P>.ret src0_dag, src1_dag, clamp_dag),
        (DivergentFragOrOp<node, P>.ret src0_dag, src1_dag)))];

  list<dag> ret1 = [(set P.DstVT:$vdst,
    !if(HasExplicitClamp,
        (DivergentFragOrOp<node, P>.ret src0_dag, clamp_dag),
        (DivergentFragOrOp<node, P>.ret src0_dag)))];

  list<dag> ret = !if(!eq(P.NumSrcArgs, 3), ret3,
                  !if(!eq(P.NumSrcArgs, 2), ret2,
                  ret1));
}

class getVOP3OpSelPat<VOPProfile P, SDPatternOperator node> {
  list<dag> ret3 = [(set P.DstVT:$vdst,
        (DivergentFragOrOp<node, P>.ret (P.Src0VT (VOP3OpSel P.Src0VT:$src0, i32:$src0_modifiers)),
          (P.Src1VT (VOP3OpSel P.Src1VT:$src1, i32:$src1_modifiers)),
          (P.Src2VT (VOP3OpSel P.Src2VT:$src2, i32:$src2_modifiers))))];

  list<dag> ret2 = [(set P.DstVT:$vdst,
    (DivergentFragOrOp<node, P>.ret (P.Src0VT (VOP3OpSel P.Src0VT:$src0, i32:$src0_modifiers)),
                                    (P.Src1VT (VOP3OpSel P.Src1VT:$src1, i32:$src1_modifiers))))];

  list<dag> ret1 = [(set P.DstVT:$vdst,
    (DivergentFragOrOp<node, P>.ret (P.Src0VT (VOP3OpSel P.Src0VT:$src0, i32:$src0_modifiers))))];

  list<dag> ret = !if(!eq(P.NumSrcArgs, 3), ret3,
                  !if(!eq(P.NumSrcArgs, 2), ret2,
                  ret1));
}

class getVOP3OpSelModPat<VOPProfile P, SDPatternOperator node> {
  list<dag> ret3 = [(set P.DstVT:$vdst,
    (DivergentFragOrOp<node, P>.ret (P.Src0VT !if(P.HasClamp, (VOP3OpSelMods P.Src0VT:$src0, i32:$src0_modifiers),
                                    (VOP3OpSelMods P.Src0VT:$src0, i32:$src0_modifiers))),
          (P.Src1VT (VOP3OpSelMods P.Src1VT:$src1, i32:$src1_modifiers)),
          (P.Src2VT (VOP3OpSelMods P.Src2VT:$src2, i32:$src2_modifiers))))];

  list<dag> ret2 = [(set P.DstVT:$vdst,
    (DivergentFragOrOp<node, P>.ret !if(P.HasClamp, (P.Src0VT (VOP3OpSelMods P.Src0VT:$src0, i32:$src0_modifiers)),
                          (P.Src0VT (VOP3OpSelMods P.Src0VT:$src0, i32:$src0_modifiers))),
          (P.Src1VT (VOP3OpSelMods P.Src1VT:$src1, i32:$src1_modifiers))))];

  list<dag> ret1 = [(set P.DstVT:$vdst,
    (DivergentFragOrOp<node, P>.ret (P.Src0VT (VOP3OpSelMods P.Src0VT:$src0, i32:$src0_modifiers))))];

  list<dag> ret = !if(!eq(P.NumSrcArgs, 3), ret3,
                  !if(!eq(P.NumSrcArgs, 2), ret2,
                  ret1));
}

class getVOP3Pat<VOPProfile P, SDPatternOperator node> {
  list<dag> ret3 = [(set P.DstVT:$vdst, (DivergentFragOrOp<node, P>.ret P.Src0VT:$src0, P.Src1VT:$src1, P.Src2VT:$src2))];
  list<dag> ret2 = [(set P.DstVT:$vdst, (DivergentFragOrOp<node, P>.ret P.Src0VT:$src0, P.Src1VT:$src1))];
  list<dag> ret1 = [(set P.DstVT:$vdst, (DivergentFragOrOp<node, P>.ret P.Src0VT:$src0))];
  list<dag> ret = !if(!eq(P.NumSrcArgs, 3), ret3,
                  !if(!eq(P.NumSrcArgs, 2), ret2,
                  ret1));
}

class getVOP3ClampPat<VOPProfile P, SDPatternOperator node> {
  list<dag> ret3 = [(set P.DstVT:$vdst, (node P.Src0VT:$src0, P.Src1VT:$src1, P.Src2VT:$src2, i1:$clamp))];
  list<dag> ret2 = [(set P.DstVT:$vdst, (node P.Src0VT:$src0, P.Src1VT:$src1, i1:$clamp))];
  list<dag> ret1 = [(set P.DstVT:$vdst, (node P.Src0VT:$src0, i1:$clamp))];
  list<dag> ret = !if(!eq(P.NumSrcArgs, 3), ret3,
                  !if(!eq(P.NumSrcArgs, 2), ret2,
                  ret1));
}

class getVOP3MAIPat<VOPProfile P, SDPatternOperator node> {
  list<dag> ret = [(set P.DstVT:$vdst, (node P.Src0VT:$src0, P.Src1VT:$src1, P.Src2VT:$src2,
                                        timm:$cbsz, timm:$abid, timm:$blgp))];
}

// Consistently gives instructions a _e64 suffix.
multiclass VOP3Inst_Pseudo_Wrapper<string opName, VOPProfile P, list<dag> pattern = []> {
  def _e64 : VOP3_Pseudo<opName, P, pattern>;
}

class VOP3InstBase<string OpName, VOPProfile P, SDPatternOperator node = null_frag> :
  VOP3_Pseudo<OpName, P,
  !if(P.HasOpSel,
      !if(P.HasModifiers,
          getVOP3OpSelModPat<P, node>.ret,
          getVOP3OpSelPat<P, node>.ret),
      !if(P.HasModifiers,
          getVOP3ModPat<P, node>.ret,
          !if(P.HasIntClamp,
              getVOP3ClampPat<P, node>.ret,
              !if (P.IsMAI,
                  getVOP3MAIPat<P, node>.ret,
                  getVOP3Pat<P, node>.ret)))),
  0, P.HasOpSel> {

  let IntClamp = P.HasIntClamp;
  let AsmMatchConverter =
  !if(P.HasOpSel,
      "cvtVOP3OpSel",
      !if(!or(P.HasModifiers, P.HasOMod, P.HasIntClamp),
          "cvtVOP3",
          ""));
}

multiclass VOP3Inst<string OpName, VOPProfile P, SDPatternOperator node = null_frag> {
  def _e64 : VOP3InstBase<OpName, P, node>;
}

// Special case for v_div_fmas_{f32|f64}, since it seems to be the
// only VOP instruction that implicitly reads VCC.
let Asm64 = " $vdst, $src0_modifiers, $src1_modifiers, $src2_modifiers$clamp$omod" in {
def VOP_F32_F32_F32_F32_VCC : VOPProfile<[f32, f32, f32, f32]> {
  let Outs64 = (outs DstRC.RegClass:$vdst);
}
def VOP_F64_F64_F64_F64_VCC : VOPProfile<[f64, f64, f64, f64]> {
  let Outs64 = (outs DstRC.RegClass:$vdst);
}
}

class VOP3Features<bit Clamp, bit OpSel, bit Packed, bit MAI> {
  bit HasClamp = Clamp;
  bit HasOpSel = OpSel;
  bit IsPacked = Packed;
  bit IsMAI = MAI;
}

def VOP3_REGULAR : VOP3Features<0, 0, 0, 0>;
def VOP3_CLAMP   : VOP3Features<1, 0, 0, 0>;
def VOP3_OPSEL   : VOP3Features<1, 1, 0, 0>;
def VOP3_PACKED  : VOP3Features<1, 1, 1, 0>;
def VOP3_MAI     : VOP3Features<0, 0, 0, 1>;

class VOP3_Profile<VOPProfile P, VOP3Features Features = VOP3_REGULAR> : VOPProfile<P.ArgVT> {

  let HasClamp = !if(Features.HasClamp, 1, P.HasClamp);
  let HasOpSel = !if(Features.HasOpSel, 1, P.HasOpSel);
  let IsMAI    = !if(Features.IsMAI,    1, P.IsMAI);
  let IsPacked = !if(Features.IsPacked, 1, P.IsPacked);

  let HasModifiers = !if(Features.IsMAI, 0, !or(Features.IsPacked, P.HasModifiers));
<<<<<<< HEAD

  // FIXME: Hack to stop printing _e64
  let Outs64 = (outs DstRC.RegClass:$vdst);
  let Asm64 =
    " " # !if(Features.HasOpSel,
              getAsmVOP3OpSel<NumSrcArgs,
                              HasIntClamp,
                              P.HasOMod,
                              HasSrc0FloatMods,
                              HasSrc1FloatMods,
                              HasSrc2FloatMods>.ret,
              !if(Features.HasClamp,
                  getAsm64<HasDst, NumSrcArgs, HasIntClamp,
                           HasModifiers, HasOMod, DstVT>.ret,
                  P.Asm64));
  let NeedPatGen = P.NeedPatGen;
=======
  let IsSingle = 1;
>>>>>>> 2ab1d525
}

class VOP3b_Profile<ValueType vt> : VOPProfile<[vt, vt, vt, vt]> {
  let Outs64 = (outs DstRC:$vdst, VOPDstS64orS32:$sdst);
  let Asm64 = "$vdst, $sdst, $src0_modifiers, $src1_modifiers, $src2_modifiers$clamp$omod";
  let IsSingle = 1;
}

def VOP3b_F32_I1_F32_F32_F32 : VOP3b_Profile<f32>;
def VOP3b_F64_I1_F64_F64_F64 : VOP3b_Profile<f64>;

def VOP3b_I64_I1_I32_I32_I64 : VOPProfile<[i64, i32, i32, i64]> {
  let HasClamp = 1;
  let IsSingle = 1;

  let Outs64 = (outs DstRC:$vdst, VOPDstS64orS32:$sdst);
  let Asm64 = "$vdst, $sdst, $src0, $src1, $src2$clamp";
}

//===----------------------------------------------------------------------===//
// VOP3 INTERP
//===----------------------------------------------------------------------===//

class VOP3Interp<string OpName, VOPProfile P, list<dag> pattern = []> :
                 VOP3_Pseudo<OpName, P, pattern> {
  let AsmMatchConverter = "cvtVOP3Interp";
  let mayRaiseFPException = 0;
}

def VOP3_INTERP : VOPProfile<[f32, f32, i32, untyped]> {
  let Ins64 = (ins Src0Mod:$src0_modifiers, VRegSrc_32:$src0,
                   Attr:$attr, AttrChan:$attrchan,
                   clampmod0:$clamp, omod0:$omod);

  let Asm64 = "$vdst, $src0_modifiers, $attr$attrchan$clamp$omod";
}

def VOP3_INTERP_MOV : VOPProfile<[f32, i32, i32, untyped]> {
  let Ins64 = (ins InterpSlot:$src0,
                   Attr:$attr, AttrChan:$attrchan,
                   clampmod0:$clamp, omod0:$omod);

  let Asm64 = "$vdst, $src0, $attr$attrchan$clamp$omod";

  let HasClamp = 1;
  let HasSrc0Mods = 0;
}

class getInterp16Asm <bit HasSrc2, bit HasOMod> {
  string src2 = !if(HasSrc2, ", $src2_modifiers", "");
  string omod = !if(HasOMod, "$omod", "");
  string ret =
    " $vdst, $src0_modifiers, $attr$attrchan"#src2#"$high$clamp"#omod;
}

class getInterp16Ins <bit HasSrc2, bit HasOMod,
                      Operand Src0Mod, Operand Src2Mod> {
  dag ret = !if(HasSrc2,
                !if(HasOMod,
                    (ins Src0Mod:$src0_modifiers, VRegSrc_32:$src0,
                         Attr:$attr, AttrChan:$attrchan,
                         Src2Mod:$src2_modifiers, VRegSrc_32:$src2,
                         highmod:$high, clampmod0:$clamp, omod0:$omod),
                    (ins Src0Mod:$src0_modifiers, VRegSrc_32:$src0,
                         Attr:$attr, AttrChan:$attrchan,
                         Src2Mod:$src2_modifiers, VRegSrc_32:$src2,
                         highmod:$high, clampmod0:$clamp)
                ),
                (ins Src0Mod:$src0_modifiers, VRegSrc_32:$src0,
                     Attr:$attr, AttrChan:$attrchan,
                     highmod:$high, clampmod0:$clamp, omod0:$omod)
            );
}

class VOP3_INTERP16 <list<ValueType> ArgVT> : VOPProfile<ArgVT> {

  let HasOMod = !ne(DstVT.Value, f16.Value);
  let HasHigh = 1;

  let Outs64 = (outs DstRC.RegClass:$vdst);
  let Ins64 = getInterp16Ins<HasSrc2, HasOMod, Src0Mod, Src2Mod>.ret;
  let Asm64 = getInterp16Asm<HasSrc2, HasOMod>.ret;
}

//===----------------------------------------------------------------------===//
// VOP3 Instructions
//===----------------------------------------------------------------------===//

let isCommutable = 1 in {

let isReMaterializable = 1 in {
let mayRaiseFPException = 0 in {
let SubtargetPredicate = HasMadMacF32Insts in {
defm V_MAD_LEGACY_F32 : VOP3Inst <"v_mad_legacy_f32", VOP3_Profile<VOP_F32_F32_F32_F32>>;
defm V_MAD_F32 : VOP3Inst <"v_mad_f32", VOP3_Profile<VOP_F32_F32_F32_F32>, fmad>;
} // End SubtargetPredicate = HasMadMacInsts

let SubtargetPredicate = HasFmaLegacy32 in
defm V_FMA_LEGACY_F32 : VOP3Inst <"v_fma_legacy_f32",
                                 VOP3_Profile<VOP_F32_F32_F32_F32>,
                                 int_amdgcn_fma_legacy>;
}

defm V_MAD_I32_I24 : VOP3Inst <"v_mad_i32_i24", VOP3_Profile<VOP_I32_I32_I32_I32, VOP3_CLAMP>>;
defm V_MAD_U32_U24 : VOP3Inst <"v_mad_u32_u24", VOP3_Profile<VOP_I32_I32_I32_I32, VOP3_CLAMP>>;
defm V_FMA_F32 : VOP3Inst <"v_fma_f32", VOP3_Profile<VOP_F32_F32_F32_F32>, any_fma>;
defm V_LERP_U8 : VOP3Inst <"v_lerp_u8", VOP3_Profile<VOP_I32_I32_I32_I32>, int_amdgcn_lerp>;

let SchedRW = [WriteDoubleAdd] in {
let FPDPRounding = 1 in {
defm V_FMA_F64 : VOP3Inst <"v_fma_f64", VOP3_Profile<VOP_F64_F64_F64_F64>, any_fma>;
defm V_ADD_F64 : VOP3Inst <"v_add_f64", VOP3_Profile<VOP_F64_F64_F64>, any_fadd>;
defm V_MUL_F64 : VOP3Inst <"v_mul_f64", VOP3_Profile<VOP_F64_F64_F64>, fmul>;
} // End FPDPRounding = 1
defm V_MIN_F64 : VOP3Inst <"v_min_f64", VOP3_Profile<VOP_F64_F64_F64>, fminnum_like>;
defm V_MAX_F64 : VOP3Inst <"v_max_f64", VOP3_Profile<VOP_F64_F64_F64>, fmaxnum_like>;
} // End SchedRW = [WriteDoubleAdd]

let SchedRW = [WriteIntMul] in {
<<<<<<< HEAD
defm V_MUL_LO_U32 : VOP3Inst <"v_mul_lo_u32", VOP3_Profile<VOP_I32_I32_I32>, mul>;
=======
defm V_MUL_LO_U32 : VOP3Inst <"v_mul_lo_u32", VOP3_Profile<VOP_I32_I32_I32>, DivergentBinFrag<mul>>;
>>>>>>> 2ab1d525
defm V_MUL_HI_U32 : VOP3Inst <"v_mul_hi_u32", VOP3_Profile<VOP_I32_I32_I32>, mulhu>;
defm V_MUL_LO_I32 : VOP3Inst <"v_mul_lo_i32", VOP3_Profile<VOP_I32_I32_I32>>;
defm V_MUL_HI_I32 : VOP3Inst <"v_mul_hi_i32", VOP3_Profile<VOP_I32_I32_I32>, mulhs>;
} // End SchedRW = [WriteIntMul]
<<<<<<< HEAD
=======
} // End isReMaterializable = 1
>>>>>>> 2ab1d525

let Uses = [MODE, VCC, EXEC] in {
// v_div_fmas_f32:
//   result = src0 * src1 + src2
//   if (vcc)
//     result *= 2^32
//
let SchedRW = [WriteFloatFMA] in
defm V_DIV_FMAS_F32 : VOP3Inst_Pseudo_Wrapper <"v_div_fmas_f32", VOP_F32_F32_F32_F32_VCC, []>;
// v_div_fmas_f64:
//   result = src0 * src1 + src2
//   if (vcc)
//     result *= 2^64
//
let SchedRW = [WriteDouble], FPDPRounding = 1 in
defm V_DIV_FMAS_F64 : VOP3Inst_Pseudo_Wrapper  <"v_div_fmas_f64", VOP_F64_F64_F64_F64_VCC, []>;
} // End Uses = [MODE, VCC, EXEC]

} // End isCommutable = 1

let isReMaterializable = 1 in {
let mayRaiseFPException = 0 in {
defm V_CUBEID_F32 : VOP3Inst <"v_cubeid_f32", VOP3_Profile<VOP_F32_F32_F32_F32>, int_amdgcn_cubeid>;
defm V_CUBESC_F32 : VOP3Inst <"v_cubesc_f32", VOP3_Profile<VOP_F32_F32_F32_F32>, int_amdgcn_cubesc>;
defm V_CUBETC_F32 : VOP3Inst <"v_cubetc_f32", VOP3_Profile<VOP_F32_F32_F32_F32>, int_amdgcn_cubetc>;
defm V_CUBEMA_F32 : VOP3Inst <"v_cubema_f32", VOP3_Profile<VOP_F32_F32_F32_F32>, int_amdgcn_cubema>;
} // End mayRaiseFPException

defm V_BFE_U32 : VOP3Inst <"v_bfe_u32", VOP3_Profile<VOP_I32_I32_I32_I32>, AMDGPUbfe_u32>;
defm V_BFE_I32 : VOP3Inst <"v_bfe_i32", VOP3_Profile<VOP_I32_I32_I32_I32>, AMDGPUbfe_i32>;
defm V_BFI_B32 : VOP3Inst <"v_bfi_b32", VOP3_Profile<VOP_I32_I32_I32_I32>, AMDGPUbfi>;
defm V_ALIGNBIT_B32 : VOP3Inst <"v_alignbit_b32", VOP3_Profile<VOP_I32_I32_I32_I32>, fshr>;
defm V_ALIGNBYTE_B32 : VOP3Inst <"v_alignbyte_b32", VOP3_Profile<VOP_I32_I32_I32_I32>, int_amdgcn_alignbyte>;

// XXX - No FPException seems suspect but manual doesn't say it does
let mayRaiseFPException = 0 in {
  let isCommutable = 1 in {
    defm V_MIN3_I32 : VOP3Inst <"v_min3_i32", VOP3_Profile<VOP_I32_I32_I32_I32>, AMDGPUsmin3>;
    defm V_MIN3_U32 : VOP3Inst <"v_min3_u32", VOP3_Profile<VOP_I32_I32_I32_I32>, AMDGPUumin3>;
    defm V_MAX3_I32 : VOP3Inst <"v_max3_i32", VOP3_Profile<VOP_I32_I32_I32_I32>, AMDGPUsmax3>;
    defm V_MAX3_U32 : VOP3Inst <"v_max3_u32", VOP3_Profile<VOP_I32_I32_I32_I32>, AMDGPUumax3>;
    defm V_MED3_I32 : VOP3Inst <"v_med3_i32", VOP3_Profile<VOP_I32_I32_I32_I32>, AMDGPUsmed3>;
    defm V_MED3_U32 : VOP3Inst <"v_med3_u32", VOP3_Profile<VOP_I32_I32_I32_I32>, AMDGPUumed3>;
  } // End isCommutable = 1
  defm V_MIN3_F32 : VOP3Inst <"v_min3_f32", VOP3_Profile<VOP_F32_F32_F32_F32>, AMDGPUfmin3>;
  defm V_MAX3_F32 : VOP3Inst <"v_max3_f32", VOP3_Profile<VOP_F32_F32_F32_F32>, AMDGPUfmax3>;
  defm V_MED3_F32 : VOP3Inst <"v_med3_f32", VOP3_Profile<VOP_F32_F32_F32_F32>, AMDGPUfmed3>;
} // End mayRaiseFPException = 0

let isCommutable = 1 in {
  defm V_SAD_U8 : VOP3Inst <"v_sad_u8", VOP3_Profile<VOP_I32_I32_I32_I32, VOP3_CLAMP>>;
  defm V_SAD_HI_U8 : VOP3Inst <"v_sad_hi_u8", VOP3_Profile<VOP_I32_I32_I32_I32, VOP3_CLAMP>>;
  defm V_SAD_U16 : VOP3Inst <"v_sad_u16", VOP3_Profile<VOP_I32_I32_I32_I32, VOP3_CLAMP>>;
  defm V_SAD_U32 : VOP3Inst <"v_sad_u32", VOP3_Profile<VOP_I32_I32_I32_I32, VOP3_CLAMP>>;
} // End isCommutable = 1
defm V_CVT_PK_U8_F32 : VOP3Inst<"v_cvt_pk_u8_f32", VOP3_Profile<VOP_I32_F32_I32_I32>, int_amdgcn_cvt_pk_u8_f32>;

defm V_DIV_FIXUP_F32 : VOP3Inst <"v_div_fixup_f32", VOP3_Profile<VOP_F32_F32_F32_F32>, AMDGPUdiv_fixup>;

let SchedRW = [WriteDoubleAdd], FPDPRounding = 1 in {
  defm V_DIV_FIXUP_F64 : VOP3Inst <"v_div_fixup_f64", VOP3_Profile<VOP_F64_F64_F64_F64>, AMDGPUdiv_fixup>;
  defm V_LDEXP_F64 : VOP3Inst <"v_ldexp_f64", VOP3_Profile<VOP_F64_F64_I32>, AMDGPUldexp>;
} // End SchedRW = [WriteDoubleAdd], FPDPRounding = 1
} // End isReMaterializable = 1


let mayRaiseFPException = 0 in { // Seems suspicious but manual doesn't say it does.
  let SchedRW = [WriteFloatFMA, WriteSALU] in
  defm V_DIV_SCALE_F32 : VOP3Inst_Pseudo_Wrapper <"v_div_scale_f32", VOP3b_F32_I1_F32_F32_F32> ;

  // Double precision division pre-scale.
  let SchedRW = [WriteDouble, WriteSALU], FPDPRounding = 1 in
  defm V_DIV_SCALE_F64 : VOP3Inst_Pseudo_Wrapper <"v_div_scale_f64", VOP3b_F64_I1_F64_F64_F64>;
} // End mayRaiseFPException = 0

let isReMaterializable = 1 in
defm V_MSAD_U8 : VOP3Inst <"v_msad_u8", VOP3_Profile<VOP_I32_I32_I32_I32, VOP3_CLAMP>>;

let Constraints = "@earlyclobber $vdst" in {
defm V_MQSAD_PK_U16_U8 : VOP3Inst <"v_mqsad_pk_u16_u8", VOP3_Profile<VOP_I64_I64_I32_I64, VOP3_CLAMP>>;
} // End Constraints = "@earlyclobber $vdst"


let isReMaterializable = 1 in {
let SchedRW = [WriteDouble] in {
defm V_TRIG_PREOP_F64 : VOP3Inst <"v_trig_preop_f64", VOP3_Profile<VOP_F64_F64_I32>, int_amdgcn_trig_preop>;
} // End SchedRW = [WriteDouble]

let SchedRW = [Write64Bit] in {
  let SubtargetPredicate = isGFX6GFX7 in {
  defm V_LSHL_B64 : VOP3Inst <"v_lshl_b64", VOP3_Profile<VOP_I64_I64_I32>, cshl_64>;
  defm V_LSHR_B64 : VOP3Inst <"v_lshr_b64", VOP3_Profile<VOP_I64_I64_I32>, csrl_64>;
  defm V_ASHR_I64 : VOP3Inst <"v_ashr_i64", VOP3_Profile<VOP_I64_I64_I32>, csra_64>;
  } // End SubtargetPredicate = isGFX6GFX7

  let SubtargetPredicate = isGFX8Plus in {
  defm V_LSHLREV_B64 : VOP3Inst <"v_lshlrev_b64", VOP3_Profile<VOP_I64_I32_I64>, clshl_rev_64>;
  defm V_LSHRREV_B64 : VOP3Inst <"v_lshrrev_b64", VOP3_Profile<VOP_I64_I32_I64>, clshr_rev_64>;
  defm V_ASHRREV_I64 : VOP3Inst <"v_ashrrev_i64", VOP3_Profile<VOP_I64_I32_I64>, cashr_rev_64>;
  } // End SubtargetPredicate = isGFX8Plus
} // End SchedRW = [Write64Bit]
} // End isReMaterializable = 1

def : GCNPat<
  (i32 (getDivergentFrag<sext>.ret i16:$src)),
  (i32 (V_BFE_I32_e64 $src, (S_MOV_B32 (i32 0)), (S_MOV_B32 (i32 0x10))))
>;

let isReMaterializable = 1 in {
let SubtargetPredicate = isGFX6GFX7GFX10 in {
defm V_MULLIT_F32 : VOP3Inst <"v_mullit_f32", VOP3_Profile<VOP_F32_F32_F32_F32>>;
} // End SubtargetPredicate = isGFX6GFX7GFX10

let SchedRW = [Write32Bit] in {
let SubtargetPredicate = isGFX8Plus in {
defm V_PERM_B32 : VOP3Inst <"v_perm_b32", VOP3_Profile<VOP_I32_I32_I32_I32>, AMDGPUperm>;
} // End SubtargetPredicate = isGFX8Plus
} // End SchedRW = [Write32Bit]
} // End isReMaterializable = 1

let SubtargetPredicate = isGFX7Plus in {

let Constraints = "@earlyclobber $vdst", SchedRW = [WriteQuarterRate32] in {
defm V_QSAD_PK_U16_U8 : VOP3Inst <"v_qsad_pk_u16_u8", VOP3_Profile<VOP_I64_I64_I32_I64, VOP3_CLAMP>>;
defm V_MQSAD_U32_U8 : VOP3Inst <"v_mqsad_u32_u8", VOP3_Profile<VOP_V4I32_I64_I32_V4I32, VOP3_CLAMP>>;
} // End Constraints = "@earlyclobber $vdst", SchedRW = [WriteQuarterRate32]

let isCommutable = 1 in {
let SchedRW = [WriteIntMul, WriteSALU] in {
defm V_MAD_U64_U32 : VOP3Inst <"v_mad_u64_u32", VOP3b_I64_I1_I32_I32_I64>;
defm V_MAD_I64_I32 : VOP3Inst <"v_mad_i64_i32", VOP3b_I64_I1_I32_I32_I64>;
} // End SchedRW = [WriteIntMul, WriteSALU]
} // End isCommutable = 1

} // End SubtargetPredicate = isGFX7Plus

let FPDPRounding = 1 in {
  let Predicates = [Has16BitInsts, isGFX8Only] in {
    defm V_DIV_FIXUP_F16 : VOP3Inst <"v_div_fixup_f16", VOP3_Profile<VOP_F16_F16_F16_F16>, AMDGPUdiv_fixup>;
    defm V_FMA_F16 : VOP3Inst <"v_fma_f16", VOP3_Profile<VOP_F16_F16_F16_F16>, any_fma>;
  } // End Predicates = [Has16BitInsts, isGFX8Only]

  let renamedInGFX9 = 1, Predicates = [Has16BitInsts, isGFX9Plus] in {
    defm V_DIV_FIXUP_F16_gfx9 : VOP3Inst <"v_div_fixup_f16_gfx9",
                                          VOP3_Profile<VOP_F16_F16_F16_F16, VOP3_OPSEL>, AMDGPUdiv_fixup>;
    defm V_FMA_F16_gfx9 : VOP3Inst <"v_fma_f16_gfx9", VOP3_Profile<VOP_F16_F16_F16_F16, VOP3_OPSEL>, any_fma>;
  } // End renamedInGFX9 = 1, Predicates = [Has16BitInsts, isGFX9Plus]
} // End FPDPRounding = 1

let SubtargetPredicate = Has16BitInsts, isCommutable = 1 in {

let renamedInGFX9 = 1 in {
  defm V_MAD_U16 : VOP3Inst <"v_mad_u16", VOP3_Profile<VOP_I16_I16_I16_I16, VOP3_CLAMP>>;
  defm V_MAD_I16 : VOP3Inst <"v_mad_i16", VOP3_Profile<VOP_I16_I16_I16_I16, VOP3_CLAMP>>;
  let FPDPRounding = 1 in {
    defm V_MAD_F16 : VOP3Inst <"v_mad_f16", VOP3_Profile<VOP_F16_F16_F16_F16>, fmad>;
    let Uses = [MODE, M0, EXEC] in {
    let OtherPredicates = [isNotGFX90APlus] in
    // For some reason the intrinsic operands are in a different order
    // from the instruction operands.
    def V_INTERP_P2_F16 : VOP3Interp <"v_interp_p2_f16", VOP3_INTERP16<[f16, f32, i32, f32]>,
           [(set f16:$vdst,
             (int_amdgcn_interp_p2_f16 (VOP3Mods f32:$src2, i32:$src2_modifiers),
                                       (VOP3Mods f32:$src0, i32:$src0_modifiers),
                                       (i32 timm:$attrchan),
                                       (i32 timm:$attr),
                                       (i1 timm:$high),
                                       M0))]>;
    } // End Uses = [M0, MODE, EXEC]
  } // End FPDPRounding = 1
} // End renamedInGFX9 = 1

let SubtargetPredicate = isGFX9Only, FPDPRounding = 1 in {
  defm V_MAD_F16_gfx9   : VOP3Inst <"v_mad_f16_gfx9", VOP3_Profile<VOP_F16_F16_F16_F16, VOP3_OPSEL>> ;
} // End SubtargetPredicate = isGFX9Only, FPDPRounding = 1

let SubtargetPredicate = isGFX9Plus in {
defm V_MAD_U16_gfx9   : VOP3Inst <"v_mad_u16_gfx9", VOP3_Profile<VOP_I16_I16_I16_I16, VOP3_OPSEL>>;
defm V_MAD_I16_gfx9   : VOP3Inst <"v_mad_i16_gfx9", VOP3_Profile<VOP_I16_I16_I16_I16, VOP3_OPSEL>>;
let OtherPredicates = [isNotGFX90APlus] in
def V_INTERP_P2_F16_gfx9 : VOP3Interp <"v_interp_p2_f16_gfx9", VOP3_INTERP16<[f16, f32, i32, f32]>>;
} // End SubtargetPredicate = isGFX9Plus

// This predicate should only apply to the selection pattern. The
// instruction still exists and should decode on subtargets with
// other bank counts.
let OtherPredicates = [isNotGFX90APlus, has32BankLDS], Uses = [MODE, M0, EXEC], FPDPRounding = 1 in {
def V_INTERP_P1LL_F16 : VOP3Interp <"v_interp_p1ll_f16", VOP3_INTERP16<[f32, f32, i32, untyped]>,
       [(set f32:$vdst, (int_amdgcn_interp_p1_f16 (VOP3Mods f32:$src0, i32:$src0_modifiers),
                                                  (i32 timm:$attrchan),
                                                  (i32 timm:$attr),
                                                  (i1 timm:$high), M0))]>;
} // End OtherPredicates = [isNotGFX90APlus, has32BankLDS], Uses = [MODE, M0, EXEC], FPDPRounding = 1

let OtherPredicates = [isNotGFX90APlus], Uses = [MODE, M0, EXEC], FPDPRounding = 1 in {
def V_INTERP_P1LV_F16 : VOP3Interp <"v_interp_p1lv_f16", VOP3_INTERP16<[f32, f32, i32, f16]>>;
} // End OtherPredicates = [isNotGFX90APlus], Uses = [MODE, M0, EXEC], FPDPRounding = 1

} // End SubtargetPredicate = Has16BitInsts, isCommutable = 1

def : GCNPat<
  (i64 (getDivergentFrag<sext>.ret i16:$src)),
    (REG_SEQUENCE VReg_64,
      (i32 (V_BFE_I32_e64 $src, (S_MOV_B32 (i32 0)), (S_MOV_B32 (i32 0x10)))), sub0,
      (i32 (COPY_TO_REGCLASS
         (V_ASHRREV_I32_e32 (S_MOV_B32 (i32 0x1f)), (i32 (V_BFE_I32_e64 $src, (S_MOV_B32 (i32 0)), (S_MOV_B32 (i32 0x10))))
      ), VGPR_32)), sub1)
>;

let SubtargetPredicate = isGFX8Plus, Uses = [MODE, M0, EXEC], OtherPredicates = [isNotGFX90APlus] in {
def V_INTERP_P1_F32_e64  : VOP3Interp <"v_interp_p1_f32", VOP3_INTERP>;
def V_INTERP_P2_F32_e64  : VOP3Interp <"v_interp_p2_f32", VOP3_INTERP>;
def V_INTERP_MOV_F32_e64 : VOP3Interp <"v_interp_mov_f32", VOP3_INTERP_MOV>;
} // End SubtargetPredicate = isGFX8Plus, Uses = [MODE, M0, EXEC], OtherPredicates = [isNotGFX90APlus]

let Predicates = [Has16BitInsts, isGFX6GFX7GFX8GFX9] in {

multiclass Ternary_i16_Pats <SDPatternOperator op1, SDPatternOperator op2,
                             Instruction inst> {
def : GCNPat <
  (op2 (op1 i16:$src0, i16:$src1), i16:$src2),
  (inst i16:$src0, i16:$src1, i16:$src2, (i1 0))
>;

}

defm: Ternary_i16_Pats<mul, add, V_MAD_U16_e64>;
defm: Ternary_i16_Pats<mul, add, V_MAD_I16_e64>;

} // End Predicates = [Has16BitInsts, isGFX6GFX7GFX8GFX9]

let Predicates = [Has16BitInsts, isGFX10Plus] in {

multiclass Ternary_i16_Pats_gfx9<SDPatternOperator op1, SDPatternOperator op2,
                                 Instruction inst> {
def : GCNPat <
  (op2 (op1 i16:$src0, i16:$src1), i16:$src2),
  (inst SRCMODS.NONE, $src0, SRCMODS.NONE, $src1, SRCMODS.NONE, $src2, DSTCLAMP.NONE)
>;

}

defm: Ternary_i16_Pats_gfx9<mul, add, V_MAD_U16_gfx9_e64>;
defm: Ternary_i16_Pats_gfx9<mul, add, V_MAD_I16_gfx9_e64>;

} // End Predicates = [Has16BitInsts, isGFX10Plus]

class ThreeOpFrag<SDPatternOperator op1, SDPatternOperator op2> : PatFrag<
  (ops node:$x, node:$y, node:$z),
  // When the inner operation is used multiple times, selecting 3-op
  // instructions may still be beneficial -- if the other users can be
  // combined similarly. Let's be conservative for now.
  (op2 (HasOneUseBinOp<op1> node:$x, node:$y), node:$z),
  [{
    // Only use VALU ops when the result is divergent.
    if (!N->isDivergent())
      return false;

    // Check constant bus limitations.
    //
    // Note: Use !isDivergent as a conservative proxy for whether the value
    //       is in an SGPR (uniform values can end up in VGPRs as well).
    unsigned ConstantBusUses = 0;
    for (unsigned i = 0; i < 3; ++i) {
      if (!Operands[i]->isDivergent() &&
          !isInlineImmediate(Operands[i].getNode())) {
        ConstantBusUses++;
        // This uses AMDGPU::V_ADD3_U32_e64, but all three operand instructions
        // have the same constant bus limit.
        if (ConstantBusUses > Subtarget->getConstantBusLimit(AMDGPU::V_ADD3_U32_e64))
          return false;
      }
    }

    return true;
  }]> {
  let PredicateCodeUsesOperands = 1;

  // The divergence predicate is irrelevant in GlobalISel, as we have
  // proper register bank checks. We just need to verify the constant
  // bus restriction when all the sources are considered.
  //
  // FIXME: With unlucky SGPR operands, we could penalize code by
  // blocking folding SGPR->VGPR copies later.
  // FIXME: There's no register bank verifier
  let GISelPredicateCode = [{
    const int ConstantBusLimit = Subtarget->getConstantBusLimit(AMDGPU::V_ADD3_U32_e64);
    int ConstantBusUses = 0;
    for (unsigned i = 0; i < 3; ++i) {
      const RegisterBank *RegBank = RBI.getRegBank(Operands[i]->getReg(), MRI, TRI);
      if (RegBank->getID() == AMDGPU::SGPRRegBankID) {
        if (++ConstantBusUses > ConstantBusLimit)
          return false;
      }
    }
    return true;
  }];
}

let SubtargetPredicate = isGFX9Plus in {
let isCommutable = 1, isReMaterializable = 1 in {
  defm V_ADD3_U32 : VOP3Inst <"v_add3_u32", VOP3_Profile<VOP_I32_I32_I32_I32>>;
  defm V_AND_OR_B32 : VOP3Inst <"v_and_or_b32", VOP3_Profile<VOP_I32_I32_I32_I32>>;
  defm V_OR3_B32 : VOP3Inst <"v_or3_b32", VOP3_Profile<VOP_I32_I32_I32_I32>>;
  defm V_XAD_U32 : VOP3Inst <"v_xad_u32", VOP3_Profile<VOP_I32_I32_I32_I32>>;
  defm V_ADD_I32 : VOP3Inst <"v_add_i32", VOP3_Profile<VOP_I32_I32_I32_ARITH>>;
  defm V_ADD_LSHL_U32 : VOP3Inst <"v_add_lshl_u32", VOP3_Profile<VOP_I32_I32_I32_I32>>;
} // End isCommutable = 1, isReMaterializable = 1
// TODO src0 contains the opsel bit for dst, so if we commute, need to mask and swap this
// to the new src0.
defm V_MED3_F16 : VOP3Inst <"v_med3_f16", VOP3_Profile<VOP_F16_F16_F16_F16, VOP3_OPSEL>, AMDGPUfmed3>;
defm V_MED3_I16 : VOP3Inst <"v_med3_i16", VOP3_Profile<VOP_I16_I16_I16_I16, VOP3_OPSEL>, AMDGPUsmed3>;
defm V_MED3_U16 : VOP3Inst <"v_med3_u16", VOP3_Profile<VOP_I16_I16_I16_I16, VOP3_OPSEL>, AMDGPUumed3>;

defm V_MIN3_F16 : VOP3Inst <"v_min3_f16", VOP3_Profile<VOP_F16_F16_F16_F16, VOP3_OPSEL>, AMDGPUfmin3>;
defm V_MIN3_I16 : VOP3Inst <"v_min3_i16", VOP3_Profile<VOP_I16_I16_I16_I16, VOP3_OPSEL>, AMDGPUsmin3>;
defm V_MIN3_U16 : VOP3Inst <"v_min3_u16", VOP3_Profile<VOP_I16_I16_I16_I16, VOP3_OPSEL>, AMDGPUumin3>;

defm V_MAX3_F16 : VOP3Inst <"v_max3_f16", VOP3_Profile<VOP_F16_F16_F16_F16, VOP3_OPSEL>, AMDGPUfmax3>;
defm V_MAX3_I16 : VOP3Inst <"v_max3_i16", VOP3_Profile<VOP_I16_I16_I16_I16, VOP3_OPSEL>, AMDGPUsmax3>;
defm V_MAX3_U16 : VOP3Inst <"v_max3_u16", VOP3_Profile<VOP_I16_I16_I16_I16, VOP3_OPSEL>, AMDGPUumax3>;

defm V_ADD_I16 : VOP3Inst <"v_add_i16", VOP3_Profile<VOP_I16_I16_I16, VOP3_OPSEL>>;
defm V_SUB_I16 : VOP3Inst <"v_sub_i16", VOP3_Profile<VOP_I16_I16_I16, VOP3_OPSEL>>;

defm V_MAD_U32_U16 : VOP3Inst <"v_mad_u32_u16", VOP3_Profile<VOP_I32_I16_I16_I32, VOP3_OPSEL>>;
defm V_MAD_I32_I16 : VOP3Inst <"v_mad_i32_i16", VOP3_Profile<VOP_I32_I16_I16_I32, VOP3_OPSEL>>;

defm V_CVT_PKNORM_I16_F16 : VOP3Inst <"v_cvt_pknorm_i16_f16", VOP3_Profile<VOP_B32_F16_F16, VOP3_OPSEL>>;
defm V_CVT_PKNORM_U16_F16 : VOP3Inst <"v_cvt_pknorm_u16_f16", VOP3_Profile<VOP_B32_F16_F16, VOP3_OPSEL>>;

defm V_PACK_B32_F16 : VOP3Inst <"v_pack_b32_f16", VOP3_Profile<VOP_B32_F16_F16, VOP3_OPSEL>>;

let isReMaterializable = 1 in {
defm V_SUB_I32 : VOP3Inst <"v_sub_i32", VOP3_Profile<VOP_I32_I32_I32_ARITH>>;
defm V_LSHL_ADD_U32 : VOP3Inst <"v_lshl_add_u32", VOP3_Profile<VOP_I32_I32_I32_I32>>;
defm V_LSHL_OR_B32 : VOP3Inst <"v_lshl_or_b32", VOP3_Profile<VOP_I32_I32_I32_I32>>;
} // End isReMaterializable = 1


class ThreeOp_i32_Pats <SDPatternOperator op1, SDPatternOperator op2, Instruction inst> : GCNPat <
  // This matches (op2 (op1 i32:$src0, i32:$src1), i32:$src2) with conditions.
  (ThreeOpFrag<op1, op2> i32:$src0, i32:$src1, i32:$src2),
  (inst VSrc_b32:$src0, VSrc_b32:$src1, VSrc_b32:$src2)
>;

def : ThreeOp_i32_Pats<cshl_32, add, V_LSHL_ADD_U32_e64>;
def : ThreeOp_i32_Pats<add, cshl_32, V_ADD_LSHL_U32_e64>;
def : ThreeOp_i32_Pats<add, add, V_ADD3_U32_e64>;
def : ThreeOp_i32_Pats<cshl_32, or, V_LSHL_OR_B32_e64>;
def : ThreeOp_i32_Pats<and, or, V_AND_OR_B32_e64>;
def : ThreeOp_i32_Pats<or, or, V_OR3_B32_e64>;
def : ThreeOp_i32_Pats<xor, add, V_XAD_U32_e64>;

def : VOPBinOpClampPat<saddsat, V_ADD_I32_e64, i32>;
def : VOPBinOpClampPat<ssubsat, V_SUB_I32_e64, i32>;

def : GCNPat<(getDivergentFrag<or>.ret (or_oneuse i64:$src0, i64:$src1), i64:$src2),
             (REG_SEQUENCE VReg_64,
               (V_OR3_B32_e64 (i32 (EXTRACT_SUBREG $src0, sub0)),
                              (i32 (EXTRACT_SUBREG $src1, sub0)),
                              (i32 (EXTRACT_SUBREG $src2, sub0))), sub0,
               (V_OR3_B32_e64 (i32 (EXTRACT_SUBREG $src0, sub1)),
                              (i32 (EXTRACT_SUBREG $src1, sub1)),
                              (i32 (EXTRACT_SUBREG $src2, sub1))), sub1)>;

// FIXME: Probably should hardcode clamp bit in pseudo and avoid this.
class OpSelBinOpClampPat<SDPatternOperator node,
                         Instruction inst> : GCNPat<
 (node (i16 (VOP3OpSel i16:$src0, i32:$src0_modifiers)),
       (i16 (VOP3OpSel i16:$src1, i32:$src1_modifiers))),
  (inst $src0_modifiers, $src0, $src1_modifiers, $src1, DSTCLAMP.ENABLE, 0)
>;

def : OpSelBinOpClampPat<saddsat, V_ADD_I16_e64>;
def : OpSelBinOpClampPat<ssubsat, V_SUB_I16_e64>;
} // End SubtargetPredicate = isGFX9Plus

def VOP3_PERMLANE_Profile : VOP3_Profile<VOPProfile <[i32, i32, i32, i32]>, VOP3_OPSEL> {
  let Src0RC64 = VRegSrc_32;
  let Src1RC64 = SCSrc_b32;
  let Src2RC64 = SCSrc_b32;
  let InsVOP3OpSel = (ins IntOpSelMods:$src0_modifiers, VRegSrc_32:$src0,
                          IntOpSelMods:$src1_modifiers, SCSrc_b32:$src1,
                          IntOpSelMods:$src2_modifiers, SCSrc_b32:$src2,
                          VGPR_32:$vdst_in, op_sel0:$op_sel);
  let HasClamp = 0;
}

class PermlanePat<SDPatternOperator permlane,
  Instruction inst> : GCNPat<
  (permlane i32:$vdst_in, i32:$src0, i32:$src1, i32:$src2,
            timm:$fi, timm:$bc),
  (inst (as_i1timm $fi), VGPR_32:$src0, (as_i1timm $bc),
        SCSrc_b32:$src1, 0, SCSrc_b32:$src2, VGPR_32:$vdst_in)
>;

// Permlane intrinsic that has either fetch invalid or bound control
// fields enabled.
class BoundControlOrFetchInvalidPermlane<SDPatternOperator permlane> :
  PatFrag<(ops node:$vdst_in, node:$src0, node:$src1, node:$src2,
               node:$fi, node:$bc),
          (permlane node:$vdst_in, node:$src0, node:
                    $src1, node:$src2, node:$fi, node:$bc)> {
  let PredicateCode = [{ return N->getConstantOperandVal(5) != 0 ||
                                N->getConstantOperandVal(6) != 0; }];
  let GISelPredicateCode = [{
    return MI.getOperand(6).getImm() != 0 ||
           MI.getOperand(7).getImm() != 0;
  }];
}

// Drop the input value if it won't be read.
class PermlaneDiscardVDstIn<SDPatternOperator permlane,
                            Instruction inst> : GCNPat<
  (permlane srcvalue, i32:$src0, i32:$src1, i32:$src2,
            timm:$fi, timm:$bc),
  (inst (as_i1timm $fi), VGPR_32:$src0, (as_i1timm $bc),
        SCSrc_b32:$src1, 0, SCSrc_b32:$src2,
        (IMPLICIT_DEF))
>;


let SubtargetPredicate = isGFX10Plus in {
  let isCommutable = 1, isReMaterializable = 1 in {
    defm V_XOR3_B32 : VOP3Inst <"v_xor3_b32", VOP3_Profile<VOP_I32_I32_I32_I32>>;
  } // End isCommutable = 1, isReMaterializable = 1
  def : ThreeOp_i32_Pats<xor, xor, V_XOR3_B32_e64>;

  let Constraints = "$vdst = $vdst_in", DisableEncoding="$vdst_in" in {
    defm V_PERMLANE16_B32 : VOP3Inst<"v_permlane16_b32", VOP3_PERMLANE_Profile>;
    defm V_PERMLANEX16_B32 : VOP3Inst<"v_permlanex16_b32", VOP3_PERMLANE_Profile>;
  } // End $vdst = $vdst_in, DisableEncoding $vdst_in

  def : PermlanePat<int_amdgcn_permlane16, V_PERMLANE16_B32_e64>;
  def : PermlanePat<int_amdgcn_permlanex16, V_PERMLANEX16_B32_e64>;

  def : PermlaneDiscardVDstIn<
    BoundControlOrFetchInvalidPermlane<int_amdgcn_permlane16>,
    V_PERMLANE16_B32_e64>;
  def : PermlaneDiscardVDstIn<
    BoundControlOrFetchInvalidPermlane<int_amdgcn_permlanex16>,
    V_PERMLANEX16_B32_e64>;
} // End SubtargetPredicate = isGFX10Plus

class DivFmasPat<ValueType vt, Instruction inst, Register CondReg> : GCNPat<
  (AMDGPUdiv_fmas (vt (VOP3Mods vt:$src0, i32:$src0_modifiers)),
                  (vt (VOP3Mods vt:$src1, i32:$src1_modifiers)),
                  (vt (VOP3Mods vt:$src2, i32:$src2_modifiers)),
                  (i1 CondReg)),
  (inst $src0_modifiers, $src0, $src1_modifiers, $src1, $src2_modifiers, $src2)
>;

let WaveSizePredicate = isWave64 in {
def : DivFmasPat<f32, V_DIV_FMAS_F32_e64, VCC>;
def : DivFmasPat<f64, V_DIV_FMAS_F64_e64, VCC>;
}

let WaveSizePredicate = isWave32 in {
def : DivFmasPat<f32, V_DIV_FMAS_F32_e64, VCC_LO>;
def : DivFmasPat<f64, V_DIV_FMAS_F64_e64, VCC_LO>;
}

//===----------------------------------------------------------------------===//
// Integer Clamp Patterns
//===----------------------------------------------------------------------===//

class getClampPat<VOPProfile P, SDPatternOperator node> {
  dag ret3 = (P.DstVT (node P.Src0VT:$src0, P.Src1VT:$src1, P.Src2VT:$src2));
  dag ret2 = (P.DstVT (node P.Src0VT:$src0, P.Src1VT:$src1));
  dag ret1 = (P.DstVT (node P.Src0VT:$src0));
  dag ret = !if(!eq(P.NumSrcArgs, 3), ret3,
            !if(!eq(P.NumSrcArgs, 2), ret2,
            ret1));
}

class getClampRes<VOPProfile P, Instruction inst> {
  dag ret3 = (inst P.Src0VT:$src0, P.Src1VT:$src1, P.Src2VT:$src2, (i1 0));
  dag ret2 = (inst P.Src0VT:$src0, P.Src1VT:$src1, (i1 0));
  dag ret1 = (inst P.Src0VT:$src0, (i1 0));
  dag ret = !if(!eq(P.NumSrcArgs, 3), ret3,
            !if(!eq(P.NumSrcArgs, 2), ret2,
            ret1));
}

class IntClampPat<VOP3InstBase inst, SDPatternOperator node> : GCNPat<
  getClampPat<inst.Pfl, node>.ret,
  getClampRes<inst.Pfl, inst>.ret
>;

def : IntClampPat<V_MAD_I32_I24_e64, AMDGPUmad_i24>;
def : IntClampPat<V_MAD_U32_U24_e64, AMDGPUmad_u24>;

def : IntClampPat<V_SAD_U8_e64, int_amdgcn_sad_u8>;
def : IntClampPat<V_SAD_HI_U8_e64, int_amdgcn_sad_hi_u8>;
def : IntClampPat<V_SAD_U16_e64, int_amdgcn_sad_u16>;

def : IntClampPat<V_MSAD_U8_e64, int_amdgcn_msad_u8>;
def : IntClampPat<V_MQSAD_PK_U16_U8_e64, int_amdgcn_mqsad_pk_u16_u8>;

def : IntClampPat<V_QSAD_PK_U16_U8_e64, int_amdgcn_qsad_pk_u16_u8>;
def : IntClampPat<V_MQSAD_U32_U8_e64, int_amdgcn_mqsad_u32_u8>;


//===----------------------------------------------------------------------===//
// Target-specific instruction encodings.
//===----------------------------------------------------------------------===//

//===----------------------------------------------------------------------===//
// GFX10.
//===----------------------------------------------------------------------===//

let AssemblerPredicate = isGFX10Plus, DecoderNamespace = "GFX10" in {
  multiclass VOP3_Real_gfx10<bits<10> op> {
    def _gfx10 :
      VOP3_Real<!cast<VOP_Pseudo>(NAME#"_e64"), SIEncodingFamily.GFX10>,
      VOP3e_gfx10<op, !cast<VOP_Pseudo>(NAME#"_e64").Pfl>;
  }
  multiclass VOP3_Real_No_Suffix_gfx10<bits<10> op> {
    def _gfx10 :
      VOP3_Real<!cast<VOP_Pseudo>(NAME), SIEncodingFamily.GFX10>,
      VOP3e_gfx10<op, !cast<VOP_Pseudo>(NAME).Pfl>;
  }
  multiclass VOP3_Real_gfx10_with_name<bits<10> op, string opName,
                                       string asmName> {
    def _gfx10 :
      VOP3_Real<!cast<VOP3_Pseudo>(opName#"_e64"), SIEncodingFamily.GFX10>,
      VOP3e_gfx10<op, !cast<VOP3_Pseudo>(opName#"_e64").Pfl> {
        VOP3_Pseudo ps = !cast<VOP3_Pseudo>(opName#"_e64");
        let AsmString = asmName # ps.AsmOperands;
        let IsSingle = 1;
      }
  }
  multiclass VOP3be_Real_gfx10<bits<10> op> {
    def _gfx10 :
      VOP3_Real<!cast<VOP3_Pseudo>(NAME#"_e64"), SIEncodingFamily.GFX10>,
      VOP3be_gfx10<op, !cast<VOP3_Pseudo>(NAME#"_e64").Pfl>;
  }
  multiclass VOP3Interp_Real_gfx10<bits<10> op> {
    def _gfx10 :
      VOP3_Real<!cast<VOP3_Pseudo>(NAME), SIEncodingFamily.GFX10>,
      VOP3Interp_gfx10<op, !cast<VOP3_Pseudo>(NAME).Pfl>;
  }
  multiclass VOP3OpSel_Real_gfx10<bits<10> op> {
    def _gfx10 :
      VOP3_Real<!cast<VOP3_Pseudo>(NAME#"_e64"), SIEncodingFamily.GFX10>,
      VOP3OpSel_gfx10<op, !cast<VOP3_Pseudo>(NAME#"_e64").Pfl>;
  }
  multiclass VOP3OpSel_Real_gfx10_with_name<bits<10> op, string opName,
                                            string asmName> {
    def _gfx10 :
      VOP3_Real<!cast<VOP3_Pseudo>(opName#"_e64"), SIEncodingFamily.GFX10>,
      VOP3OpSel_gfx10<op, !cast<VOP3_Pseudo>(opName#"_e64").Pfl> {
        VOP3_Pseudo ps = !cast<VOP3_Pseudo>(opName#"_e64");
        let AsmString = asmName # ps.AsmOperands;
      }
  }
} // End AssemblerPredicate = isGFX10Plus, DecoderNamespace = "GFX10"

defm V_READLANE_B32  : VOP3_Real_No_Suffix_gfx10<0x360>;

let InOperandList = (ins SSrcOrLds_b32:$src0, SCSrc_b32:$src1, VGPR_32:$vdst_in) in {
  defm V_WRITELANE_B32 : VOP3_Real_No_Suffix_gfx10<0x361>;
} // End InOperandList = (ins SSrcOrLds_b32:$src0, SCSrc_b32:$src1, VGPR_32:$vdst_in)

let SubtargetPredicate = isGFX10Before1030 in {
  defm V_MUL_LO_I32      : VOP3_Real_gfx10<0x16b>;
}

defm V_XOR3_B32           : VOP3_Real_gfx10<0x178>;
defm V_LSHLREV_B64        : VOP3_Real_gfx10<0x2ff>;
defm V_LSHRREV_B64        : VOP3_Real_gfx10<0x300>;
defm V_ASHRREV_I64        : VOP3_Real_gfx10<0x301>;
defm V_PERM_B32           : VOP3_Real_gfx10<0x344>;
defm V_XAD_U32            : VOP3_Real_gfx10<0x345>;
defm V_LSHL_ADD_U32       : VOP3_Real_gfx10<0x346>;
defm V_ADD_LSHL_U32       : VOP3_Real_gfx10<0x347>;
defm V_ADD3_U32           : VOP3_Real_gfx10<0x36d>;
defm V_LSHL_OR_B32        : VOP3_Real_gfx10<0x36f>;
defm V_AND_OR_B32         : VOP3_Real_gfx10<0x371>;
defm V_OR3_B32            : VOP3_Real_gfx10<0x372>;

// TODO-GFX10: add MC tests for v_add/sub_nc_i16
defm V_ADD_NC_I16 :
  VOP3OpSel_Real_gfx10_with_name<0x30d, "V_ADD_I16", "v_add_nc_i16">;
defm V_SUB_NC_I16 :
  VOP3OpSel_Real_gfx10_with_name<0x30e, "V_SUB_I16", "v_sub_nc_i16">;
defm V_SUB_NC_I32 :
  VOP3_Real_gfx10_with_name<0x376, "V_SUB_I32", "v_sub_nc_i32">;
defm V_ADD_NC_I32 :
  VOP3_Real_gfx10_with_name<0x37f, "V_ADD_I32", "v_add_nc_i32">;

defm V_INTERP_P1_F32_e64  : VOP3Interp_Real_gfx10<0x200>;
defm V_INTERP_P2_F32_e64  : VOP3Interp_Real_gfx10<0x201>;
defm V_INTERP_MOV_F32_e64 : VOP3Interp_Real_gfx10<0x202>;

defm V_INTERP_P1LL_F16    : VOP3Interp_Real_gfx10<0x342>;
defm V_INTERP_P1LV_F16    : VOP3Interp_Real_gfx10<0x343>;
defm V_INTERP_P2_F16      : VOP3Interp_Real_gfx10<0x35a>;

defm V_PACK_B32_F16       : VOP3OpSel_Real_gfx10<0x311>;
defm V_CVT_PKNORM_I16_F16 : VOP3OpSel_Real_gfx10<0x312>;
defm V_CVT_PKNORM_U16_F16 : VOP3OpSel_Real_gfx10<0x313>;

defm V_MIN3_F16           : VOP3OpSel_Real_gfx10<0x351>;
defm V_MIN3_I16           : VOP3OpSel_Real_gfx10<0x352>;
defm V_MIN3_U16           : VOP3OpSel_Real_gfx10<0x353>;
defm V_MAX3_F16           : VOP3OpSel_Real_gfx10<0x354>;
defm V_MAX3_I16           : VOP3OpSel_Real_gfx10<0x355>;
defm V_MAX3_U16           : VOP3OpSel_Real_gfx10<0x356>;
defm V_MED3_F16           : VOP3OpSel_Real_gfx10<0x357>;
defm V_MED3_I16           : VOP3OpSel_Real_gfx10<0x358>;
defm V_MED3_U16           : VOP3OpSel_Real_gfx10<0x359>;
defm V_MAD_U32_U16        : VOP3OpSel_Real_gfx10<0x373>;
defm V_MAD_I32_I16        : VOP3OpSel_Real_gfx10<0x375>;

defm V_MAD_U16 :
  VOP3OpSel_Real_gfx10_with_name<0x340, "V_MAD_U16_gfx9", "v_mad_u16">;
defm V_FMA_F16 :
  VOP3OpSel_Real_gfx10_with_name<0x34b, "V_FMA_F16_gfx9", "v_fma_f16">;
defm V_MAD_I16 :
  VOP3OpSel_Real_gfx10_with_name<0x35e, "V_MAD_I16_gfx9", "v_mad_i16">;
defm V_DIV_FIXUP_F16 :
  VOP3OpSel_Real_gfx10_with_name<0x35f, "V_DIV_FIXUP_F16_gfx9", "v_div_fixup_f16">;

// FIXME-GFX10-OPSEL: Need to add "selective" opsel support to some of these
// (they do not support SDWA or DPP).
defm V_ADD_NC_U16      : VOP3_Real_gfx10_with_name<0x303, "V_ADD_U16", "v_add_nc_u16">;
defm V_SUB_NC_U16      : VOP3_Real_gfx10_with_name<0x304, "V_SUB_U16", "v_sub_nc_u16">;
defm V_MUL_LO_U16      : VOP3_Real_gfx10_with_name<0x305, "V_MUL_LO_U16", "v_mul_lo_u16">;
defm V_LSHRREV_B16     : VOP3_Real_gfx10_with_name<0x307, "V_LSHRREV_B16", "v_lshrrev_b16">;
defm V_ASHRREV_I16     : VOP3_Real_gfx10_with_name<0x308, "V_ASHRREV_I16", "v_ashrrev_i16">;
defm V_MAX_U16         : VOP3_Real_gfx10_with_name<0x309, "V_MAX_U16", "v_max_u16">;
defm V_MAX_I16         : VOP3_Real_gfx10_with_name<0x30a, "V_MAX_I16", "v_max_i16">;
defm V_MIN_U16         : VOP3_Real_gfx10_with_name<0x30b, "V_MIN_U16", "v_min_u16">;
defm V_MIN_I16         : VOP3_Real_gfx10_with_name<0x30c, "V_MIN_I16", "v_min_i16">;
defm V_LSHLREV_B16     : VOP3_Real_gfx10_with_name<0x314, "V_LSHLREV_B16", "v_lshlrev_b16">;
defm V_PERMLANE16_B32  : VOP3OpSel_Real_gfx10<0x377>;
defm V_PERMLANEX16_B32 : VOP3OpSel_Real_gfx10<0x378>;

//===----------------------------------------------------------------------===//
// GFX7, GFX10.
//===----------------------------------------------------------------------===//

let AssemblerPredicate = isGFX7Only, DecoderNamespace = "GFX7" in {
  multiclass VOP3_Real_gfx7<bits<10> op> {
    def _gfx7 :
      VOP3_Real<!cast<VOP3_Pseudo>(NAME#"_e64"), SIEncodingFamily.SI>,
      VOP3e_gfx6_gfx7<op{8-0}, !cast<VOP3_Pseudo>(NAME#"_e64").Pfl>;
  }
  multiclass VOP3be_Real_gfx7<bits<10> op> {
    def _gfx7 :
      VOP3_Real<!cast<VOP3_Pseudo>(NAME#"_e64"), SIEncodingFamily.SI>,
      VOP3be_gfx6_gfx7<op{8-0}, !cast<VOP3_Pseudo>(NAME#"_e64").Pfl>;
  }
} // End AssemblerPredicate = isGFX7Only, DecoderNamespace = "GFX7"

multiclass VOP3_Real_gfx7_gfx10<bits<10> op> :
  VOP3_Real_gfx7<op>, VOP3_Real_gfx10<op>;

multiclass VOP3be_Real_gfx7_gfx10<bits<10> op> :
  VOP3be_Real_gfx7<op>, VOP3be_Real_gfx10<op>;

defm V_QSAD_PK_U16_U8   : VOP3_Real_gfx7_gfx10<0x172>;
defm V_MQSAD_U32_U8     : VOP3_Real_gfx7_gfx10<0x175>;
defm V_MAD_U64_U32      : VOP3be_Real_gfx7_gfx10<0x176>;
defm V_MAD_I64_I32      : VOP3be_Real_gfx7_gfx10<0x177>;

//===----------------------------------------------------------------------===//
// GFX6, GFX7, GFX10.
//===----------------------------------------------------------------------===//

let AssemblerPredicate = isGFX6GFX7, DecoderNamespace = "GFX6GFX7" in {
  multiclass VOP3_Real_gfx6_gfx7<bits<10> op> {
    def _gfx6_gfx7 :
      VOP3_Real<!cast<VOP3_Pseudo>(NAME#"_e64"), SIEncodingFamily.SI>,
      VOP3e_gfx6_gfx7<op{8-0}, !cast<VOP3_Pseudo>(NAME#"_e64").Pfl>;
  }
  multiclass VOP3be_Real_gfx6_gfx7<bits<10> op> {
    def _gfx6_gfx7 :
      VOP3_Real<!cast<VOP3_Pseudo>(NAME#"_e64"), SIEncodingFamily.SI>,
      VOP3be_gfx6_gfx7<op{8-0}, !cast<VOP3_Pseudo>(NAME#"_e64").Pfl>;
  }
} // End AssemblerPredicate = isGFX6GFX7, DecoderNamespace = "GFX6GFX7"

multiclass VOP3_Real_gfx6_gfx7_gfx10<bits<10> op> :
  VOP3_Real_gfx6_gfx7<op>, VOP3_Real_gfx10<op>;

multiclass VOP3be_Real_gfx6_gfx7_gfx10<bits<10> op> :
  VOP3be_Real_gfx6_gfx7<op>, VOP3be_Real_gfx10<op>;

defm V_LSHL_B64        : VOP3_Real_gfx6_gfx7<0x161>;
defm V_LSHR_B64        : VOP3_Real_gfx6_gfx7<0x162>;
defm V_ASHR_I64        : VOP3_Real_gfx6_gfx7<0x163>;
defm V_MUL_LO_I32      : VOP3_Real_gfx6_gfx7<0x16b>;

defm V_MAD_LEGACY_F32  : VOP3_Real_gfx6_gfx7_gfx10<0x140>;
defm V_MAD_F32         : VOP3_Real_gfx6_gfx7_gfx10<0x141>;
defm V_MAD_I32_I24     : VOP3_Real_gfx6_gfx7_gfx10<0x142>;
defm V_MAD_U32_U24     : VOP3_Real_gfx6_gfx7_gfx10<0x143>;
defm V_CUBEID_F32      : VOP3_Real_gfx6_gfx7_gfx10<0x144>;
defm V_CUBESC_F32      : VOP3_Real_gfx6_gfx7_gfx10<0x145>;
defm V_CUBETC_F32      : VOP3_Real_gfx6_gfx7_gfx10<0x146>;
defm V_CUBEMA_F32      : VOP3_Real_gfx6_gfx7_gfx10<0x147>;
defm V_BFE_U32         : VOP3_Real_gfx6_gfx7_gfx10<0x148>;
defm V_BFE_I32         : VOP3_Real_gfx6_gfx7_gfx10<0x149>;
defm V_BFI_B32         : VOP3_Real_gfx6_gfx7_gfx10<0x14a>;
defm V_FMA_F32         : VOP3_Real_gfx6_gfx7_gfx10<0x14b>;
defm V_FMA_F64         : VOP3_Real_gfx6_gfx7_gfx10<0x14c>;
defm V_LERP_U8         : VOP3_Real_gfx6_gfx7_gfx10<0x14d>;
defm V_ALIGNBIT_B32    : VOP3_Real_gfx6_gfx7_gfx10<0x14e>;
defm V_ALIGNBYTE_B32   : VOP3_Real_gfx6_gfx7_gfx10<0x14f>;
defm V_MULLIT_F32      : VOP3_Real_gfx6_gfx7_gfx10<0x150>;
defm V_MIN3_F32        : VOP3_Real_gfx6_gfx7_gfx10<0x151>;
defm V_MIN3_I32        : VOP3_Real_gfx6_gfx7_gfx10<0x152>;
defm V_MIN3_U32        : VOP3_Real_gfx6_gfx7_gfx10<0x153>;
defm V_MAX3_F32        : VOP3_Real_gfx6_gfx7_gfx10<0x154>;
defm V_MAX3_I32        : VOP3_Real_gfx6_gfx7_gfx10<0x155>;
defm V_MAX3_U32        : VOP3_Real_gfx6_gfx7_gfx10<0x156>;
defm V_MED3_F32        : VOP3_Real_gfx6_gfx7_gfx10<0x157>;
defm V_MED3_I32        : VOP3_Real_gfx6_gfx7_gfx10<0x158>;
defm V_MED3_U32        : VOP3_Real_gfx6_gfx7_gfx10<0x159>;
defm V_SAD_U8          : VOP3_Real_gfx6_gfx7_gfx10<0x15a>;
defm V_SAD_HI_U8       : VOP3_Real_gfx6_gfx7_gfx10<0x15b>;
defm V_SAD_U16         : VOP3_Real_gfx6_gfx7_gfx10<0x15c>;
defm V_SAD_U32         : VOP3_Real_gfx6_gfx7_gfx10<0x15d>;
defm V_CVT_PK_U8_F32   : VOP3_Real_gfx6_gfx7_gfx10<0x15e>;
defm V_DIV_FIXUP_F32   : VOP3_Real_gfx6_gfx7_gfx10<0x15f>;
defm V_DIV_FIXUP_F64   : VOP3_Real_gfx6_gfx7_gfx10<0x160>;
defm V_ADD_F64         : VOP3_Real_gfx6_gfx7_gfx10<0x164>;
defm V_MUL_F64         : VOP3_Real_gfx6_gfx7_gfx10<0x165>;
defm V_MIN_F64         : VOP3_Real_gfx6_gfx7_gfx10<0x166>;
defm V_MAX_F64         : VOP3_Real_gfx6_gfx7_gfx10<0x167>;
defm V_LDEXP_F64       : VOP3_Real_gfx6_gfx7_gfx10<0x168>;
defm V_MUL_LO_U32      : VOP3_Real_gfx6_gfx7_gfx10<0x169>;
defm V_MUL_HI_U32      : VOP3_Real_gfx6_gfx7_gfx10<0x16a>;
defm V_MUL_HI_I32      : VOP3_Real_gfx6_gfx7_gfx10<0x16c>;
defm V_DIV_FMAS_F32    : VOP3_Real_gfx6_gfx7_gfx10<0x16f>;
defm V_DIV_FMAS_F64    : VOP3_Real_gfx6_gfx7_gfx10<0x170>;
defm V_MSAD_U8         : VOP3_Real_gfx6_gfx7_gfx10<0x171>;
defm V_MQSAD_PK_U16_U8 : VOP3_Real_gfx6_gfx7_gfx10<0x173>;
defm V_TRIG_PREOP_F64  : VOP3_Real_gfx6_gfx7_gfx10<0x174>;
defm V_DIV_SCALE_F32   : VOP3be_Real_gfx6_gfx7_gfx10<0x16d>;
defm V_DIV_SCALE_F64   : VOP3be_Real_gfx6_gfx7_gfx10<0x16e>;

// NB: Same opcode as v_mad_legacy_f32
let DecoderNamespace = "GFX10_B" in
defm V_FMA_LEGACY_F32  : VOP3_Real_gfx10<0x140>;

//===----------------------------------------------------------------------===//
// GFX8, GFX9 (VI).
//===----------------------------------------------------------------------===//

let AssemblerPredicate = isGFX8GFX9, DecoderNamespace = "GFX8" in {

multiclass VOP3_Real_vi<bits<10> op> {
  def _vi : VOP3_Real<!cast<VOP_Pseudo>(NAME#"_e64"), SIEncodingFamily.VI>,
            VOP3e_vi <op, !cast<VOP_Pseudo>(NAME#"_e64").Pfl>;
}
multiclass VOP3_Real_No_Suffix_vi<bits<10> op> {
  def _vi : VOP3_Real<!cast<VOP_Pseudo>(NAME), SIEncodingFamily.VI>,
            VOP3e_vi <op, !cast<VOP_Pseudo>(NAME).Pfl>;
}

multiclass VOP3be_Real_vi<bits<10> op> {
  def _vi : VOP3_Real<!cast<VOP_Pseudo>(NAME#"_e64"), SIEncodingFamily.VI>,
            VOP3be_vi <op, !cast<VOP_Pseudo>(NAME#"_e64").Pfl>;
}

multiclass VOP3OpSel_Real_gfx9<bits<10> op> {
  def _vi : VOP3_Real<!cast<VOP_Pseudo>(NAME#"_e64"), SIEncodingFamily.VI>,
            VOP3OpSel_gfx9 <op, !cast<VOP_Pseudo>(NAME#"_e64").Pfl>;
}

multiclass VOP3Interp_Real_vi<bits<10> op> {
  def _vi : VOP3_Real<!cast<VOP_Pseudo>(NAME), SIEncodingFamily.VI>,
            VOP3Interp_vi <op, !cast<VOP_Pseudo>(NAME).Pfl>;
}

} // End AssemblerPredicate = isGFX8GFX9, DecoderNamespace = "GFX8"

let AssemblerPredicate = isGFX8Only, DecoderNamespace = "GFX8" in {

multiclass VOP3_F16_Real_vi<bits<10> op> {
  def _vi : VOP3_Real<!cast<VOP3_Pseudo>(NAME#"_e64"), SIEncodingFamily.VI>,
            VOP3e_vi <op, !cast<VOP3_Pseudo>(NAME#"_e64").Pfl>;
}

multiclass VOP3Interp_F16_Real_vi<bits<10> op> {
  def _vi : VOP3_Real<!cast<VOP3_Pseudo>(NAME), SIEncodingFamily.VI>,
            VOP3Interp_vi <op, !cast<VOP3_Pseudo>(NAME).Pfl>;
}

} // End AssemblerPredicate = isGFX8Only, DecoderNamespace = "GFX8"

let AssemblerPredicate = isGFX9Only, DecoderNamespace = "GFX9" in {

multiclass VOP3_F16_Real_gfx9<bits<10> op, string OpName, string AsmName> {
  def _gfx9 : VOP3_Real<!cast<VOP3_Pseudo>(OpName#"_e64"), SIEncodingFamily.GFX9>,
            VOP3e_vi <op, !cast<VOP3_Pseudo>(OpName#"_e64").Pfl> {
              VOP3_Pseudo ps = !cast<VOP3_Pseudo>(OpName#"_e64");
              let AsmString = AsmName # ps.AsmOperands;
            }
}

multiclass VOP3OpSel_F16_Real_gfx9<bits<10> op, string AsmName> {
  def _gfx9 : VOP3_Real<!cast<VOP3_Pseudo>(NAME#"_e64"), SIEncodingFamily.GFX9>,
            VOP3OpSel_gfx9 <op, !cast<VOP3_Pseudo>(NAME#"_e64").Pfl> {
              VOP3_Pseudo ps = !cast<VOP3_Pseudo>(NAME#"_e64");
              let AsmString = AsmName # ps.AsmOperands;
            }
}

multiclass VOP3Interp_F16_Real_gfx9<bits<10> op, string OpName, string AsmName> {
  def _gfx9 : VOP3_Real<!cast<VOP3_Pseudo>(OpName), SIEncodingFamily.GFX9>,
            VOP3Interp_vi <op, !cast<VOP3_Pseudo>(OpName).Pfl> {
              VOP3_Pseudo ps = !cast<VOP3_Pseudo>(OpName);
              let AsmString = AsmName # ps.AsmOperands;
            }
}

multiclass VOP3_Real_gfx9<bits<10> op, string AsmName> {
  def _gfx9 : VOP3_Real<!cast<VOP_Pseudo>(NAME#"_e64"), SIEncodingFamily.GFX9>,
              VOP3e_vi <op, !cast<VOP_Pseudo>(NAME#"_e64").Pfl> {
              VOP_Pseudo ps = !cast<VOP_Pseudo>(NAME#"_e64");
              let AsmString = AsmName # ps.AsmOperands;
            }
}

} // End AssemblerPredicate = isGFX9Only, DecoderNamespace = "GFX9"

defm V_MAD_U64_U32      : VOP3be_Real_vi <0x1E8>;
defm V_MAD_I64_I32      : VOP3be_Real_vi <0x1E9>;

defm V_MAD_LEGACY_F32   : VOP3_Real_vi <0x1c0>;
defm V_MAD_F32          : VOP3_Real_vi <0x1c1>;
defm V_MAD_I32_I24      : VOP3_Real_vi <0x1c2>;
defm V_MAD_U32_U24      : VOP3_Real_vi <0x1c3>;
defm V_CUBEID_F32       : VOP3_Real_vi <0x1c4>;
defm V_CUBESC_F32       : VOP3_Real_vi <0x1c5>;
defm V_CUBETC_F32       : VOP3_Real_vi <0x1c6>;
defm V_CUBEMA_F32       : VOP3_Real_vi <0x1c7>;
defm V_BFE_U32          : VOP3_Real_vi <0x1c8>;
defm V_BFE_I32          : VOP3_Real_vi <0x1c9>;
defm V_BFI_B32          : VOP3_Real_vi <0x1ca>;
defm V_FMA_F32          : VOP3_Real_vi <0x1cb>;
defm V_FMA_F64          : VOP3_Real_vi <0x1cc>;
defm V_LERP_U8          : VOP3_Real_vi <0x1cd>;
defm V_ALIGNBIT_B32     : VOP3_Real_vi <0x1ce>;
defm V_ALIGNBYTE_B32    : VOP3_Real_vi <0x1cf>;
defm V_MIN3_F32         : VOP3_Real_vi <0x1d0>;
defm V_MIN3_I32         : VOP3_Real_vi <0x1d1>;
defm V_MIN3_U32         : VOP3_Real_vi <0x1d2>;
defm V_MAX3_F32         : VOP3_Real_vi <0x1d3>;
defm V_MAX3_I32         : VOP3_Real_vi <0x1d4>;
defm V_MAX3_U32         : VOP3_Real_vi <0x1d5>;
defm V_MED3_F32         : VOP3_Real_vi <0x1d6>;
defm V_MED3_I32         : VOP3_Real_vi <0x1d7>;
defm V_MED3_U32         : VOP3_Real_vi <0x1d8>;
defm V_SAD_U8           : VOP3_Real_vi <0x1d9>;
defm V_SAD_HI_U8        : VOP3_Real_vi <0x1da>;
defm V_SAD_U16          : VOP3_Real_vi <0x1db>;
defm V_SAD_U32          : VOP3_Real_vi <0x1dc>;
defm V_CVT_PK_U8_F32    : VOP3_Real_vi <0x1dd>;
defm V_DIV_FIXUP_F32    : VOP3_Real_vi <0x1de>;
defm V_DIV_FIXUP_F64    : VOP3_Real_vi <0x1df>;
defm V_DIV_SCALE_F32    : VOP3be_Real_vi <0x1e0>;
defm V_DIV_SCALE_F64    : VOP3be_Real_vi <0x1e1>;
defm V_DIV_FMAS_F32     : VOP3_Real_vi <0x1e2>;
defm V_DIV_FMAS_F64     : VOP3_Real_vi <0x1e3>;
defm V_MSAD_U8          : VOP3_Real_vi <0x1e4>;
defm V_QSAD_PK_U16_U8   : VOP3_Real_vi <0x1e5>;
defm V_MQSAD_PK_U16_U8  : VOP3_Real_vi <0x1e6>;
defm V_MQSAD_U32_U8     : VOP3_Real_vi <0x1e7>;

defm V_PERM_B32         : VOP3_Real_vi <0x1ed>;

defm V_MAD_F16          : VOP3_F16_Real_vi <0x1ea>;
defm V_MAD_U16          : VOP3_F16_Real_vi <0x1eb>;
defm V_MAD_I16          : VOP3_F16_Real_vi <0x1ec>;
defm V_FMA_F16          : VOP3_F16_Real_vi <0x1ee>;
defm V_DIV_FIXUP_F16    : VOP3_F16_Real_vi <0x1ef>;
defm V_INTERP_P2_F16    : VOP3Interp_F16_Real_vi <0x276>;

let FPDPRounding = 1 in {
defm V_MAD_LEGACY_F16       : VOP3_F16_Real_gfx9 <0x1ea, "V_MAD_F16",       "v_mad_legacy_f16">;
defm V_FMA_LEGACY_F16       : VOP3_F16_Real_gfx9 <0x1ee, "V_FMA_F16",       "v_fma_legacy_f16">;
defm V_DIV_FIXUP_LEGACY_F16 : VOP3_F16_Real_gfx9 <0x1ef, "V_DIV_FIXUP_F16", "v_div_fixup_legacy_f16">;
defm V_INTERP_P2_LEGACY_F16 : VOP3Interp_F16_Real_gfx9 <0x276, "V_INTERP_P2_F16", "v_interp_p2_legacy_f16">;
} // End FPDPRounding = 1

defm V_MAD_LEGACY_U16       : VOP3_F16_Real_gfx9 <0x1eb, "V_MAD_U16",       "v_mad_legacy_u16">;
defm V_MAD_LEGACY_I16       : VOP3_F16_Real_gfx9 <0x1ec, "V_MAD_I16",       "v_mad_legacy_i16">;

defm V_MAD_F16_gfx9         : VOP3OpSel_F16_Real_gfx9 <0x203, "v_mad_f16">;
defm V_MAD_U16_gfx9         : VOP3OpSel_F16_Real_gfx9 <0x204, "v_mad_u16">;
defm V_MAD_I16_gfx9         : VOP3OpSel_F16_Real_gfx9 <0x205, "v_mad_i16">;
defm V_FMA_F16_gfx9         : VOP3OpSel_F16_Real_gfx9 <0x206, "v_fma_f16">;
defm V_DIV_FIXUP_F16_gfx9   : VOP3OpSel_F16_Real_gfx9 <0x207, "v_div_fixup_f16">;
defm V_INTERP_P2_F16_gfx9   : VOP3Interp_F16_Real_gfx9 <0x277, "V_INTERP_P2_F16_gfx9", "v_interp_p2_f16">;

defm V_ADD_I32         : VOP3_Real_vi <0x29c>;
defm V_SUB_I32         : VOP3_Real_vi <0x29d>;

defm V_INTERP_P1_F32_e64  : VOP3Interp_Real_vi <0x270>;
defm V_INTERP_P2_F32_e64  : VOP3Interp_Real_vi <0x271>;
defm V_INTERP_MOV_F32_e64 : VOP3Interp_Real_vi <0x272>;

defm V_INTERP_P1LL_F16  : VOP3Interp_Real_vi <0x274>;
defm V_INTERP_P1LV_F16  : VOP3Interp_Real_vi <0x275>;
defm V_ADD_F64          : VOP3_Real_vi <0x280>;
defm V_MUL_F64          : VOP3_Real_vi <0x281>;
defm V_MIN_F64          : VOP3_Real_vi <0x282>;
defm V_MAX_F64          : VOP3_Real_vi <0x283>;
defm V_LDEXP_F64        : VOP3_Real_vi <0x284>;
defm V_MUL_LO_U32       : VOP3_Real_vi <0x285>;

// removed from VI as identical to V_MUL_LO_U32
let isAsmParserOnly = 1 in {
defm V_MUL_LO_I32       : VOP3_Real_vi <0x285>;
}

defm V_MUL_HI_U32       : VOP3_Real_vi <0x286>;
defm V_MUL_HI_I32       : VOP3_Real_vi <0x287>;

defm V_READLANE_B32     : VOP3_Real_No_Suffix_vi <0x289>;
defm V_WRITELANE_B32    : VOP3_Real_No_Suffix_vi <0x28a>;

defm V_LSHLREV_B64      : VOP3_Real_vi <0x28f>;
defm V_LSHRREV_B64      : VOP3_Real_vi <0x290>;
defm V_ASHRREV_I64      : VOP3_Real_vi <0x291>;
defm V_TRIG_PREOP_F64   : VOP3_Real_vi <0x292>;

defm V_LSHL_ADD_U32 : VOP3_Real_vi <0x1fd>;
defm V_ADD_LSHL_U32 : VOP3_Real_vi <0x1fe>;
defm V_ADD3_U32 : VOP3_Real_vi <0x1ff>;
defm V_LSHL_OR_B32 : VOP3_Real_vi <0x200>;
defm V_AND_OR_B32 : VOP3_Real_vi <0x201>;
defm V_OR3_B32 : VOP3_Real_vi <0x202>;
defm V_PACK_B32_F16 : VOP3OpSel_Real_gfx9 <0x2a0>;

defm V_XAD_U32 : VOP3_Real_vi <0x1f3>;

defm V_MIN3_F16 : VOP3OpSel_Real_gfx9 <0x1f4>;
defm V_MIN3_I16 : VOP3OpSel_Real_gfx9 <0x1f5>;
defm V_MIN3_U16 : VOP3OpSel_Real_gfx9 <0x1f6>;

defm V_MAX3_F16 : VOP3OpSel_Real_gfx9 <0x1f7>;
defm V_MAX3_I16 : VOP3OpSel_Real_gfx9 <0x1f8>;
defm V_MAX3_U16 : VOP3OpSel_Real_gfx9 <0x1f9>;

defm V_MED3_F16 : VOP3OpSel_Real_gfx9 <0x1fa>;
defm V_MED3_I16 : VOP3OpSel_Real_gfx9 <0x1fb>;
defm V_MED3_U16 : VOP3OpSel_Real_gfx9 <0x1fc>;

defm V_ADD_I16  : VOP3OpSel_Real_gfx9 <0x29e>;
defm V_SUB_I16  : VOP3OpSel_Real_gfx9 <0x29f>;

defm V_MAD_U32_U16 : VOP3OpSel_Real_gfx9 <0x1f1>;
defm V_MAD_I32_I16 : VOP3OpSel_Real_gfx9 <0x1f2>;

defm V_CVT_PKNORM_I16_F16 : VOP3OpSel_Real_gfx9 <0x299>;
defm V_CVT_PKNORM_U16_F16 : VOP3OpSel_Real_gfx9 <0x29a>;<|MERGE_RESOLUTION|>--- conflicted
+++ resolved
@@ -184,26 +184,7 @@
   let IsPacked = !if(Features.IsPacked, 1, P.IsPacked);
 
   let HasModifiers = !if(Features.IsMAI, 0, !or(Features.IsPacked, P.HasModifiers));
-<<<<<<< HEAD
-
-  // FIXME: Hack to stop printing _e64
-  let Outs64 = (outs DstRC.RegClass:$vdst);
-  let Asm64 =
-    " " # !if(Features.HasOpSel,
-              getAsmVOP3OpSel<NumSrcArgs,
-                              HasIntClamp,
-                              P.HasOMod,
-                              HasSrc0FloatMods,
-                              HasSrc1FloatMods,
-                              HasSrc2FloatMods>.ret,
-              !if(Features.HasClamp,
-                  getAsm64<HasDst, NumSrcArgs, HasIntClamp,
-                           HasModifiers, HasOMod, DstVT>.ret,
-                  P.Asm64));
-  let NeedPatGen = P.NeedPatGen;
-=======
   let IsSingle = 1;
->>>>>>> 2ab1d525
 }
 
 class VOP3b_Profile<ValueType vt> : VOPProfile<[vt, vt, vt, vt]> {
@@ -323,19 +304,12 @@
 } // End SchedRW = [WriteDoubleAdd]
 
 let SchedRW = [WriteIntMul] in {
-<<<<<<< HEAD
-defm V_MUL_LO_U32 : VOP3Inst <"v_mul_lo_u32", VOP3_Profile<VOP_I32_I32_I32>, mul>;
-=======
 defm V_MUL_LO_U32 : VOP3Inst <"v_mul_lo_u32", VOP3_Profile<VOP_I32_I32_I32>, DivergentBinFrag<mul>>;
->>>>>>> 2ab1d525
 defm V_MUL_HI_U32 : VOP3Inst <"v_mul_hi_u32", VOP3_Profile<VOP_I32_I32_I32>, mulhu>;
 defm V_MUL_LO_I32 : VOP3Inst <"v_mul_lo_i32", VOP3_Profile<VOP_I32_I32_I32>>;
 defm V_MUL_HI_I32 : VOP3Inst <"v_mul_hi_i32", VOP3_Profile<VOP_I32_I32_I32>, mulhs>;
 } // End SchedRW = [WriteIntMul]
-<<<<<<< HEAD
-=======
 } // End isReMaterializable = 1
->>>>>>> 2ab1d525
 
 let Uses = [MODE, VCC, EXEC] in {
 // v_div_fmas_f32:
