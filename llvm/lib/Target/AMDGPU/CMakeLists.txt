--- conflicted
+++ resolved
@@ -96,10 +96,6 @@
   AMDGPUTargetTransformInfo.cpp
   AMDGPUUnifyDivergentExitNodes.cpp
   AMDGPUUnifyMetadata.cpp
-<<<<<<< HEAD
-  AMDGPUPerfHintAnalysis.cpp
-=======
->>>>>>> 2ab1d525
   AMDILCFGStructurizer.cpp
   GCNDPPCombine.cpp
   GCNHazardRecognizer.cpp
