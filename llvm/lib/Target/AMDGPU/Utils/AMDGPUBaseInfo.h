//===- AMDGPUBaseInfo.h - Top level definitions for AMDGPU ------*- C++ -*-===//
//
// Part of the LLVM Project, under the Apache License v2.0 with LLVM Exceptions.
// See https://llvm.org/LICENSE.txt for license information.
// SPDX-License-Identifier: Apache-2.0 WITH LLVM-exception
//
//===----------------------------------------------------------------------===//

#ifndef LLVM_LIB_TARGET_AMDGPU_UTILS_AMDGPUBASEINFO_H
#define LLVM_LIB_TARGET_AMDGPU_UTILS_AMDGPUBASEINFO_H

#include "SIDefines.h"
#include "llvm/IR/CallingConv.h"
#include "llvm/Support/Alignment.h"

struct amd_kernel_code_t;

namespace llvm {

struct Align;
class Argument;
class Function;
class GCNSubtarget;
class GlobalValue;
class MCRegisterClass;
class MCRegisterInfo;
class MCSubtargetInfo;
class StringRef;
class Triple;

namespace amdhsa {
struct kernel_descriptor_t;
}

namespace AMDGPU {

struct IsaVersion;

/// \returns HSA OS ABI Version identification.
Optional<uint8_t> getHsaAbiVersion(const MCSubtargetInfo *STI);
/// \returns True if HSA OS ABI Version identification is 2,
/// false otherwise.
bool isHsaAbiVersion2(const MCSubtargetInfo *STI);
/// \returns True if HSA OS ABI Version identification is 3,
/// false otherwise.
bool isHsaAbiVersion3(const MCSubtargetInfo *STI);
/// \returns True if HSA OS ABI Version identification is 4,
/// false otherwise.
bool isHsaAbiVersion4(const MCSubtargetInfo *STI);
/// \returns True if HSA OS ABI Version identification is 3 or 4,
/// false otherwise.
bool isHsaAbiVersion3Or4(const MCSubtargetInfo *STI);

struct GcnBufferFormatInfo {
  unsigned Format;
  unsigned BitsPerComp;
  unsigned NumComponents;
  unsigned NumFormat;
  unsigned DataFormat;
};

#define GET_MIMGBaseOpcode_DECL
#define GET_MIMGDim_DECL
#define GET_MIMGEncoding_DECL
#define GET_MIMGLZMapping_DECL
#define GET_MIMGMIPMapping_DECL
#include "AMDGPUGenSearchableTables.inc"

namespace IsaInfo {

enum {
  // The closed Vulkan driver sets 96, which limits the wave count to 8 but
  // doesn't spill SGPRs as much as when 80 is set.
  FIXED_NUM_SGPRS_FOR_INIT_BUG = 96,
  TRAP_NUM_SGPRS = 16
};

enum class TargetIDSetting {
  Unsupported,
  Any,
  Off,
  On
};

class AMDGPUTargetID {
private:
<<<<<<< HEAD
=======
  const MCSubtargetInfo &STI;
>>>>>>> 2ab1d525
  TargetIDSetting XnackSetting;
  TargetIDSetting SramEccSetting;

public:
  explicit AMDGPUTargetID(const MCSubtargetInfo &STI);
  ~AMDGPUTargetID() = default;

  /// \return True if the current xnack setting is not "Unsupported".
  bool isXnackSupported() const {
    return XnackSetting != TargetIDSetting::Unsupported;
  }

  /// \returns True if the current xnack setting is "On" or "Any".
  bool isXnackOnOrAny() const {
    return XnackSetting == TargetIDSetting::On ||
        XnackSetting == TargetIDSetting::Any;
  }

  /// \returns True if current xnack setting is "On" or "Off",
  /// false otherwise.
  bool isXnackOnOrOff() const {
    return getXnackSetting() == TargetIDSetting::On ||
        getXnackSetting() == TargetIDSetting::Off;
  }

  /// \returns The current xnack TargetIDSetting, possible options are
  /// "Unsupported", "Any", "Off", and "On".
  TargetIDSetting getXnackSetting() const {
    return XnackSetting;
  }

  /// Sets xnack setting to \p NewXnackSetting.
  void setXnackSetting(TargetIDSetting NewXnackSetting) {
    XnackSetting = NewXnackSetting;
  }

  /// \return True if the current sramecc setting is not "Unsupported".
  bool isSramEccSupported() const {
    return SramEccSetting != TargetIDSetting::Unsupported;
  }

  /// \returns True if the current sramecc setting is "On" or "Any".
  bool isSramEccOnOrAny() const {
  return SramEccSetting == TargetIDSetting::On ||
      SramEccSetting == TargetIDSetting::Any;
  }

  /// \returns True if current sramecc setting is "On" or "Off",
  /// false otherwise.
  bool isSramEccOnOrOff() const {
    return getSramEccSetting() == TargetIDSetting::On ||
        getSramEccSetting() == TargetIDSetting::Off;
  }

  /// \returns The current sramecc TargetIDSetting, possible options are
  /// "Unsupported", "Any", "Off", and "On".
  TargetIDSetting getSramEccSetting() const {
    return SramEccSetting;
  }

  /// Sets sramecc setting to \p NewSramEccSetting.
  void setSramEccSetting(TargetIDSetting NewSramEccSetting) {
    SramEccSetting = NewSramEccSetting;
  }

  void setTargetIDFromFeaturesString(StringRef FS);
  void setTargetIDFromTargetIDStream(StringRef TargetID);
<<<<<<< HEAD
};

/// Streams isa version string for given subtarget \p STI into \p Stream.
void streamIsaVersion(const MCSubtargetInfo *STI, raw_ostream &Stream);
=======

  /// \returns String representation of an object.
  std::string toString() const;
};
>>>>>>> 2ab1d525

/// \returns Wavefront size for given subtarget \p STI.
unsigned getWavefrontSize(const MCSubtargetInfo *STI);

/// \returns Local memory size in bytes for given subtarget \p STI.
unsigned getLocalMemorySize(const MCSubtargetInfo *STI);

/// \returns Number of execution units per compute unit for given subtarget \p
/// STI.
unsigned getEUsPerCU(const MCSubtargetInfo *STI);

/// \returns Maximum number of work groups per compute unit for given subtarget
/// \p STI and limited by given \p FlatWorkGroupSize.
unsigned getMaxWorkGroupsPerCU(const MCSubtargetInfo *STI,
                               unsigned FlatWorkGroupSize);

/// \returns Minimum number of waves per execution unit for given subtarget \p
/// STI.
unsigned getMinWavesPerEU(const MCSubtargetInfo *STI);

/// \returns Maximum number of waves per execution unit for given subtarget \p
/// STI without any kind of limitation.
unsigned getMaxWavesPerEU(const MCSubtargetInfo *STI);

/// \returns Number of waves per execution unit required to support the given \p
/// FlatWorkGroupSize.
unsigned getWavesPerEUForWorkGroup(const MCSubtargetInfo *STI,
                                   unsigned FlatWorkGroupSize);

/// \returns Minimum flat work group size for given subtarget \p STI.
unsigned getMinFlatWorkGroupSize(const MCSubtargetInfo *STI);

/// \returns Maximum flat work group size for given subtarget \p STI.
unsigned getMaxFlatWorkGroupSize(const MCSubtargetInfo *STI);

/// \returns Number of waves per work group for given subtarget \p STI and
/// \p FlatWorkGroupSize.
unsigned getWavesPerWorkGroup(const MCSubtargetInfo *STI,
                              unsigned FlatWorkGroupSize);

/// \returns SGPR allocation granularity for given subtarget \p STI.
unsigned getSGPRAllocGranule(const MCSubtargetInfo *STI);

/// \returns SGPR encoding granularity for given subtarget \p STI.
unsigned getSGPREncodingGranule(const MCSubtargetInfo *STI);

/// \returns Total number of SGPRs for given subtarget \p STI.
unsigned getTotalNumSGPRs(const MCSubtargetInfo *STI);

/// \returns Addressable number of SGPRs for given subtarget \p STI.
unsigned getAddressableNumSGPRs(const MCSubtargetInfo *STI);

/// \returns Minimum number of SGPRs that meets the given number of waves per
/// execution unit requirement for given subtarget \p STI.
unsigned getMinNumSGPRs(const MCSubtargetInfo *STI, unsigned WavesPerEU);

/// \returns Maximum number of SGPRs that meets the given number of waves per
/// execution unit requirement for given subtarget \p STI.
unsigned getMaxNumSGPRs(const MCSubtargetInfo *STI, unsigned WavesPerEU,
                        bool Addressable);

/// \returns Number of extra SGPRs implicitly required by given subtarget \p
/// STI when the given special registers are used.
unsigned getNumExtraSGPRs(const MCSubtargetInfo *STI, bool VCCUsed,
                          bool FlatScrUsed, bool XNACKUsed);

/// \returns Number of extra SGPRs implicitly required by given subtarget \p
/// STI when the given special registers are used. XNACK is inferred from
/// \p STI.
unsigned getNumExtraSGPRs(const MCSubtargetInfo *STI, bool VCCUsed,
                          bool FlatScrUsed);

/// \returns Number of SGPR blocks needed for given subtarget \p STI when
/// \p NumSGPRs are used. \p NumSGPRs should already include any special
/// register counts.
unsigned getNumSGPRBlocks(const MCSubtargetInfo *STI, unsigned NumSGPRs);

/// \returns VGPR allocation granularity for given subtarget \p STI.
///
/// For subtargets which support it, \p EnableWavefrontSize32 should match
/// the ENABLE_WAVEFRONT_SIZE32 kernel descriptor field.
unsigned getVGPRAllocGranule(const MCSubtargetInfo *STI,
                             Optional<bool> EnableWavefrontSize32 = None);

/// \returns VGPR encoding granularity for given subtarget \p STI.
///
/// For subtargets which support it, \p EnableWavefrontSize32 should match
/// the ENABLE_WAVEFRONT_SIZE32 kernel descriptor field.
unsigned getVGPREncodingGranule(const MCSubtargetInfo *STI,
                                Optional<bool> EnableWavefrontSize32 = None);

/// \returns Total number of VGPRs for given subtarget \p STI.
unsigned getTotalNumVGPRs(const MCSubtargetInfo *STI);

/// \returns Addressable number of VGPRs for given subtarget \p STI.
unsigned getAddressableNumVGPRs(const MCSubtargetInfo *STI);

/// \returns Minimum number of VGPRs that meets given number of waves per
/// execution unit requirement for given subtarget \p STI.
unsigned getMinNumVGPRs(const MCSubtargetInfo *STI, unsigned WavesPerEU);

/// \returns Maximum number of VGPRs that meets given number of waves per
/// execution unit requirement for given subtarget \p STI.
unsigned getMaxNumVGPRs(const MCSubtargetInfo *STI, unsigned WavesPerEU);

/// \returns Number of VGPR blocks needed for given subtarget \p STI when
/// \p NumVGPRs are used.
///
/// For subtargets which support it, \p EnableWavefrontSize32 should match the
/// ENABLE_WAVEFRONT_SIZE32 kernel descriptor field.
unsigned getNumVGPRBlocks(const MCSubtargetInfo *STI, unsigned NumSGPRs,
                          Optional<bool> EnableWavefrontSize32 = None);

} // end namespace IsaInfo

LLVM_READONLY
int16_t getNamedOperandIdx(uint16_t Opcode, uint16_t NamedIdx);

LLVM_READONLY
int getSOPPWithRelaxation(uint16_t Opcode);

struct MIMGBaseOpcodeInfo {
  MIMGBaseOpcode BaseOpcode;
  bool Store;
  bool Atomic;
  bool AtomicX2;
  bool Sampler;
  bool Gather4;

  uint8_t NumExtraArgs;
  bool Gradients;
  bool G16;
  bool Coordinates;
  bool LodOrClampOrMip;
  bool HasD16;
  bool MSAA;
  bool BVH;
};

LLVM_READONLY
const MIMGBaseOpcodeInfo *getMIMGBaseOpcode(unsigned Opc);

LLVM_READONLY
const MIMGBaseOpcodeInfo *getMIMGBaseOpcodeInfo(unsigned BaseOpcode);

struct MIMGDimInfo {
  MIMGDim Dim;
  uint8_t NumCoords;
  uint8_t NumGradients;
  bool MSAA;
  bool DA;
  uint8_t Encoding;
  const char *AsmSuffix;
};

LLVM_READONLY
const MIMGDimInfo *getMIMGDimInfo(unsigned DimEnum);

LLVM_READONLY
const MIMGDimInfo *getMIMGDimInfoByEncoding(uint8_t DimEnc);

LLVM_READONLY
const MIMGDimInfo *getMIMGDimInfoByAsmSuffix(StringRef AsmSuffix);

struct MIMGLZMappingInfo {
  MIMGBaseOpcode L;
  MIMGBaseOpcode LZ;
};

struct MIMGMIPMappingInfo {
  MIMGBaseOpcode MIP;
  MIMGBaseOpcode NONMIP;
};

struct MIMGG16MappingInfo {
  MIMGBaseOpcode G;
  MIMGBaseOpcode G16;
};

LLVM_READONLY
const MIMGLZMappingInfo *getMIMGLZMappingInfo(unsigned L);

LLVM_READONLY
const MIMGMIPMappingInfo *getMIMGMIPMappingInfo(unsigned MIP);

LLVM_READONLY
const MIMGG16MappingInfo *getMIMGG16MappingInfo(unsigned G);

LLVM_READONLY
int getMIMGOpcode(unsigned BaseOpcode, unsigned MIMGEncoding,
                  unsigned VDataDwords, unsigned VAddrDwords);

LLVM_READONLY
int getMaskedMIMGOp(unsigned Opc, unsigned NewChannels);

LLVM_READONLY
unsigned getAddrSizeMIMGOp(const MIMGBaseOpcodeInfo *BaseOpcode,
                           const MIMGDimInfo *Dim, bool IsA16,
                           bool IsG16Supported);

struct MIMGInfo {
  uint16_t Opcode;
  uint16_t BaseOpcode;
  uint8_t MIMGEncoding;
  uint8_t VDataDwords;
  uint8_t VAddrDwords;
};

LLVM_READONLY
const MIMGInfo *getMIMGInfo(unsigned Opc);

LLVM_READONLY
int getMTBUFBaseOpcode(unsigned Opc);

LLVM_READONLY
int getMTBUFOpcode(unsigned BaseOpc, unsigned Elements);

LLVM_READONLY
int getMTBUFElements(unsigned Opc);

LLVM_READONLY
bool getMTBUFHasVAddr(unsigned Opc);

LLVM_READONLY
bool getMTBUFHasSrsrc(unsigned Opc);

LLVM_READONLY
bool getMTBUFHasSoffset(unsigned Opc);

LLVM_READONLY
int getMUBUFBaseOpcode(unsigned Opc);

LLVM_READONLY
int getMUBUFOpcode(unsigned BaseOpc, unsigned Elements);

LLVM_READONLY
int getMUBUFElements(unsigned Opc);

LLVM_READONLY
bool getMUBUFHasVAddr(unsigned Opc);

LLVM_READONLY
bool getMUBUFHasSrsrc(unsigned Opc);

LLVM_READONLY
bool getMUBUFHasSoffset(unsigned Opc);

LLVM_READONLY
bool getMUBUFIsBufferInv(unsigned Opc);

LLVM_READONLY
bool getSMEMIsBuffer(unsigned Opc);

LLVM_READONLY
bool getVOP1IsSingle(unsigned Opc);

LLVM_READONLY
bool getVOP2IsSingle(unsigned Opc);

LLVM_READONLY
bool getVOP3IsSingle(unsigned Opc);

LLVM_READONLY
const GcnBufferFormatInfo *getGcnBufferFormatInfo(uint8_t BitsPerComp,
                                                  uint8_t NumComponents,
                                                  uint8_t NumFormat,
                                                  const MCSubtargetInfo &STI);
LLVM_READONLY
const GcnBufferFormatInfo *getGcnBufferFormatInfo(uint8_t Format,
                                                  const MCSubtargetInfo &STI);

LLVM_READONLY
int getMCOpcode(uint16_t Opcode, unsigned Gen);

void initDefaultAMDKernelCodeT(amd_kernel_code_t &Header,
                               const MCSubtargetInfo *STI);

amdhsa::kernel_descriptor_t getDefaultAmdhsaKernelDescriptor(
    const MCSubtargetInfo *STI);

bool isGroupSegment(const GlobalValue *GV);
bool isGlobalSegment(const GlobalValue *GV);
bool isReadOnlySegment(const GlobalValue *GV);

/// \returns True if constants should be emitted to .text section for given
/// target triple \p TT, false otherwise.
bool shouldEmitConstantsToTextSection(const Triple &TT);

/// \returns Integer value requested using \p F's \p Name attribute.
///
/// \returns \p Default if attribute is not present.
///
/// \returns \p Default and emits error if requested value cannot be converted
/// to integer.
int getIntegerAttribute(const Function &F, StringRef Name, int Default);

/// \returns A pair of integer values requested using \p F's \p Name attribute
/// in "first[,second]" format ("second" is optional unless \p OnlyFirstRequired
/// is false).
///
/// \returns \p Default if attribute is not present.
///
/// \returns \p Default and emits error if one of the requested values cannot be
/// converted to integer, or \p OnlyFirstRequired is false and "second" value is
/// not present.
std::pair<int, int> getIntegerPairAttribute(const Function &F,
                                            StringRef Name,
                                            std::pair<int, int> Default,
                                            bool OnlyFirstRequired = false);

/// Represents the counter values to wait for in an s_waitcnt instruction.
///
/// Large values (including the maximum possible integer) can be used to
/// represent "don't care" waits.
struct Waitcnt {
  unsigned VmCnt = ~0u;
  unsigned ExpCnt = ~0u;
  unsigned LgkmCnt = ~0u;
  unsigned VsCnt = ~0u;

  Waitcnt() {}
  Waitcnt(unsigned VmCnt, unsigned ExpCnt, unsigned LgkmCnt, unsigned VsCnt)
      : VmCnt(VmCnt), ExpCnt(ExpCnt), LgkmCnt(LgkmCnt), VsCnt(VsCnt) {}

  static Waitcnt allZero(bool HasVscnt) {
    return Waitcnt(0, 0, 0, HasVscnt ? 0 : ~0u);
  }
  static Waitcnt allZeroExceptVsCnt() { return Waitcnt(0, 0, 0, ~0u); }

  bool hasWait() const {
    return VmCnt != ~0u || ExpCnt != ~0u || LgkmCnt != ~0u || VsCnt != ~0u;
  }

  bool hasWaitExceptVsCnt() const {
    return VmCnt != ~0u || ExpCnt != ~0u || LgkmCnt != ~0u;
  }

  bool hasWaitVsCnt() const {
    return VsCnt != ~0u;
  }

  bool dominates(const Waitcnt &Other) const {
    return VmCnt <= Other.VmCnt && ExpCnt <= Other.ExpCnt &&
           LgkmCnt <= Other.LgkmCnt && VsCnt <= Other.VsCnt;
  }

  Waitcnt combined(const Waitcnt &Other) const {
    return Waitcnt(std::min(VmCnt, Other.VmCnt), std::min(ExpCnt, Other.ExpCnt),
                   std::min(LgkmCnt, Other.LgkmCnt),
                   std::min(VsCnt, Other.VsCnt));
  }
};

/// \returns Vmcnt bit mask for given isa \p Version.
unsigned getVmcntBitMask(const IsaVersion &Version);

/// \returns Expcnt bit mask for given isa \p Version.
unsigned getExpcntBitMask(const IsaVersion &Version);

/// \returns Lgkmcnt bit mask for given isa \p Version.
unsigned getLgkmcntBitMask(const IsaVersion &Version);

/// \returns Waitcnt bit mask for given isa \p Version.
unsigned getWaitcntBitMask(const IsaVersion &Version);

/// \returns Decoded Vmcnt from given \p Waitcnt for given isa \p Version.
unsigned decodeVmcnt(const IsaVersion &Version, unsigned Waitcnt);

/// \returns Decoded Expcnt from given \p Waitcnt for given isa \p Version.
unsigned decodeExpcnt(const IsaVersion &Version, unsigned Waitcnt);

/// \returns Decoded Lgkmcnt from given \p Waitcnt for given isa \p Version.
unsigned decodeLgkmcnt(const IsaVersion &Version, unsigned Waitcnt);

/// Decodes Vmcnt, Expcnt and Lgkmcnt from given \p Waitcnt for given isa
/// \p Version, and writes decoded values into \p Vmcnt, \p Expcnt and
/// \p Lgkmcnt respectively.
///
/// \details \p Vmcnt, \p Expcnt and \p Lgkmcnt are decoded as follows:
///     \p Vmcnt = \p Waitcnt[3:0]                      (pre-gfx9 only)
///     \p Vmcnt = \p Waitcnt[3:0] | \p Waitcnt[15:14]  (gfx9+ only)
///     \p Expcnt = \p Waitcnt[6:4]
///     \p Lgkmcnt = \p Waitcnt[11:8]                   (pre-gfx10 only)
///     \p Lgkmcnt = \p Waitcnt[13:8]                   (gfx10+ only)
void decodeWaitcnt(const IsaVersion &Version, unsigned Waitcnt,
                   unsigned &Vmcnt, unsigned &Expcnt, unsigned &Lgkmcnt);

Waitcnt decodeWaitcnt(const IsaVersion &Version, unsigned Encoded);

/// \returns \p Waitcnt with encoded \p Vmcnt for given isa \p Version.
unsigned encodeVmcnt(const IsaVersion &Version, unsigned Waitcnt,
                     unsigned Vmcnt);

/// \returns \p Waitcnt with encoded \p Expcnt for given isa \p Version.
unsigned encodeExpcnt(const IsaVersion &Version, unsigned Waitcnt,
                      unsigned Expcnt);

/// \returns \p Waitcnt with encoded \p Lgkmcnt for given isa \p Version.
unsigned encodeLgkmcnt(const IsaVersion &Version, unsigned Waitcnt,
                       unsigned Lgkmcnt);

/// Encodes \p Vmcnt, \p Expcnt and \p Lgkmcnt into Waitcnt for given isa
/// \p Version.
///
/// \details \p Vmcnt, \p Expcnt and \p Lgkmcnt are encoded as follows:
///     Waitcnt[3:0]   = \p Vmcnt       (pre-gfx9 only)
///     Waitcnt[3:0]   = \p Vmcnt[3:0]  (gfx9+ only)
///     Waitcnt[6:4]   = \p Expcnt
///     Waitcnt[11:8]  = \p Lgkmcnt     (pre-gfx10 only)
///     Waitcnt[13:8]  = \p Lgkmcnt     (gfx10+ only)
///     Waitcnt[15:14] = \p Vmcnt[5:4]  (gfx9+ only)
///
/// \returns Waitcnt with encoded \p Vmcnt, \p Expcnt and \p Lgkmcnt for given
/// isa \p Version.
unsigned encodeWaitcnt(const IsaVersion &Version,
                       unsigned Vmcnt, unsigned Expcnt, unsigned Lgkmcnt);

unsigned encodeWaitcnt(const IsaVersion &Version, const Waitcnt &Decoded);

namespace Hwreg {

LLVM_READONLY
int64_t getHwregId(const StringRef Name);

LLVM_READNONE
bool isValidHwreg(int64_t Id, const MCSubtargetInfo &STI);

LLVM_READNONE
bool isValidHwreg(int64_t Id);

LLVM_READNONE
bool isValidHwregOffset(int64_t Offset);

LLVM_READNONE
bool isValidHwregWidth(int64_t Width);

LLVM_READNONE
uint64_t encodeHwreg(uint64_t Id, uint64_t Offset, uint64_t Width);

LLVM_READNONE
StringRef getHwreg(unsigned Id, const MCSubtargetInfo &STI);

void decodeHwreg(unsigned Val, unsigned &Id, unsigned &Offset, unsigned &Width);

} // namespace Hwreg

namespace Exp {

bool getTgtName(unsigned Id, StringRef &Name, int &Index);

LLVM_READONLY
unsigned getTgtId(const StringRef Name);

LLVM_READNONE
bool isSupportedTgtId(unsigned Id, const MCSubtargetInfo &STI);

} // namespace Exp

namespace MTBUFFormat {

LLVM_READNONE
int64_t encodeDfmtNfmt(unsigned Dfmt, unsigned Nfmt);

void decodeDfmtNfmt(unsigned Format, unsigned &Dfmt, unsigned &Nfmt);

int64_t getDfmt(const StringRef Name);

StringRef getDfmtName(unsigned Id);

int64_t getNfmt(const StringRef Name, const MCSubtargetInfo &STI);

StringRef getNfmtName(unsigned Id, const MCSubtargetInfo &STI);

bool isValidDfmtNfmt(unsigned Val, const MCSubtargetInfo &STI);

bool isValidNfmt(unsigned Val, const MCSubtargetInfo &STI);

int64_t getUnifiedFormat(const StringRef Name);

StringRef getUnifiedFormatName(unsigned Id);

bool isValidUnifiedFormat(unsigned Val);

int64_t convertDfmtNfmt2Ufmt(unsigned Dfmt, unsigned Nfmt);

bool isValidFormatEncoding(unsigned Val, const MCSubtargetInfo &STI);

unsigned getDefaultFormatEncoding(const MCSubtargetInfo &STI);

} // namespace MTBUFFormat

namespace SendMsg {

LLVM_READONLY
int64_t getMsgId(const StringRef Name);

LLVM_READONLY
int64_t getMsgOpId(int64_t MsgId, const StringRef Name);

LLVM_READNONE
StringRef getMsgName(int64_t MsgId);

LLVM_READNONE
StringRef getMsgOpName(int64_t MsgId, int64_t OpId);

LLVM_READNONE
bool isValidMsgId(int64_t MsgId, const MCSubtargetInfo &STI, bool Strict = true);

LLVM_READNONE
bool isValidMsgOp(int64_t MsgId, int64_t OpId, const MCSubtargetInfo &STI,
                  bool Strict = true);

LLVM_READNONE
bool isValidMsgStream(int64_t MsgId, int64_t OpId, int64_t StreamId,
                      const MCSubtargetInfo &STI, bool Strict = true);

LLVM_READNONE
bool msgRequiresOp(int64_t MsgId);

LLVM_READNONE
bool msgSupportsStream(int64_t MsgId, int64_t OpId);

void decodeMsg(unsigned Val,
               uint16_t &MsgId,
               uint16_t &OpId,
               uint16_t &StreamId);

LLVM_READNONE
uint64_t encodeMsg(uint64_t MsgId,
                   uint64_t OpId,
                   uint64_t StreamId);

} // namespace SendMsg


unsigned getInitialPSInputAddr(const Function &F);

bool getHasColorExport(const Function &F);

bool getHasDepthExport(const Function &F);

LLVM_READNONE
bool isShader(CallingConv::ID CC);

LLVM_READNONE
bool isGraphics(CallingConv::ID CC);

LLVM_READNONE
bool isCompute(CallingConv::ID CC);

LLVM_READNONE
bool isEntryFunctionCC(CallingConv::ID CC);

// These functions are considered entrypoints into the current module, i.e. they
// are allowed to be called from outside the current module. This is different
// from isEntryFunctionCC, which is only true for functions that are entered by
// the hardware. Module entry points include all entry functions but also
// include functions that can be called from other functions inside or outside
// the current module. Module entry functions are allowed to allocate LDS.
LLVM_READNONE
bool isModuleEntryFunctionCC(CallingConv::ID CC);

// FIXME: Remove this when calling conventions cleaned up
LLVM_READNONE
inline bool isKernel(CallingConv::ID CC) {
  switch (CC) {
  case CallingConv::AMDGPU_KERNEL:
  case CallingConv::SPIR_KERNEL:
    return true;
  default:
    return false;
  }
}

bool hasXNACK(const MCSubtargetInfo &STI);
bool hasSRAMECC(const MCSubtargetInfo &STI);
bool hasMIMG_R128(const MCSubtargetInfo &STI);
bool hasGFX10A16(const MCSubtargetInfo &STI);
bool hasG16(const MCSubtargetInfo &STI);
bool hasPackedD16(const MCSubtargetInfo &STI);

bool isSI(const MCSubtargetInfo &STI);
bool isCI(const MCSubtargetInfo &STI);
bool isVI(const MCSubtargetInfo &STI);
bool isGFX9(const MCSubtargetInfo &STI);
bool isGFX9Plus(const MCSubtargetInfo &STI);
bool isGFX10(const MCSubtargetInfo &STI);
bool isGFX10Plus(const MCSubtargetInfo &STI);
bool isGCN3Encoding(const MCSubtargetInfo &STI);
bool isGFX10_AEncoding(const MCSubtargetInfo &STI);
bool isGFX10_BEncoding(const MCSubtargetInfo &STI);
bool hasGFX10_3Insts(const MCSubtargetInfo &STI);
bool isGFX90A(const MCSubtargetInfo &STI);
<<<<<<< HEAD
=======
bool hasArchitectedFlatScratch(const MCSubtargetInfo &STI);
>>>>>>> 2ab1d525

/// Is Reg - scalar register
bool isSGPR(unsigned Reg, const MCRegisterInfo* TRI);

/// Is there any intersection between registers
bool isRegIntersect(unsigned Reg0, unsigned Reg1, const MCRegisterInfo* TRI);

/// If \p Reg is a pseudo reg, return the correct hardware register given
/// \p STI otherwise return \p Reg.
unsigned getMCReg(unsigned Reg, const MCSubtargetInfo &STI);

/// Convert hardware register \p Reg to a pseudo register
LLVM_READNONE
unsigned mc2PseudoReg(unsigned Reg);

/// Can this operand also contain immediate values?
bool isSISrcOperand(const MCInstrDesc &Desc, unsigned OpNo);

/// Is this floating-point operand?
bool isSISrcFPOperand(const MCInstrDesc &Desc, unsigned OpNo);

/// Does this operand support only inlinable literals?
bool isSISrcInlinableOperand(const MCInstrDesc &Desc, unsigned OpNo);

/// Get the size in bits of a register from the register class \p RC.
unsigned getRegBitWidth(unsigned RCID);

/// Get the size in bits of a register from the register class \p RC.
unsigned getRegBitWidth(const MCRegisterClass &RC);

/// Get size of register operand
unsigned getRegOperandSize(const MCRegisterInfo *MRI, const MCInstrDesc &Desc,
                           unsigned OpNo);

LLVM_READNONE
inline unsigned getOperandSize(const MCOperandInfo &OpInfo) {
  switch (OpInfo.OperandType) {
  case AMDGPU::OPERAND_REG_IMM_INT32:
  case AMDGPU::OPERAND_REG_IMM_FP32:
  case AMDGPU::OPERAND_REG_IMM_FP32_DEFERRED:
  case AMDGPU::OPERAND_REG_INLINE_C_INT32:
  case AMDGPU::OPERAND_REG_INLINE_C_FP32:
  case AMDGPU::OPERAND_REG_INLINE_AC_INT32:
  case AMDGPU::OPERAND_REG_INLINE_AC_FP32:
  case AMDGPU::OPERAND_REG_IMM_V2INT32:
  case AMDGPU::OPERAND_REG_IMM_V2FP32:
  case AMDGPU::OPERAND_REG_INLINE_C_V2INT32:
  case AMDGPU::OPERAND_REG_INLINE_C_V2FP32:
<<<<<<< HEAD
=======
  case AMDGPU::OPERAND_KIMM32:
  case AMDGPU::OPERAND_KIMM16: // mandatory literal is always size 4
>>>>>>> 2ab1d525
    return 4;

  case AMDGPU::OPERAND_REG_IMM_INT64:
  case AMDGPU::OPERAND_REG_IMM_FP64:
  case AMDGPU::OPERAND_REG_INLINE_C_INT64:
  case AMDGPU::OPERAND_REG_INLINE_C_FP64:
  case AMDGPU::OPERAND_REG_INLINE_AC_FP64:
    return 8;

  case AMDGPU::OPERAND_REG_IMM_INT16:
  case AMDGPU::OPERAND_REG_IMM_FP16:
  case AMDGPU::OPERAND_REG_IMM_FP16_DEFERRED:
  case AMDGPU::OPERAND_REG_INLINE_C_INT16:
  case AMDGPU::OPERAND_REG_INLINE_C_FP16:
  case AMDGPU::OPERAND_REG_INLINE_C_V2INT16:
  case AMDGPU::OPERAND_REG_INLINE_C_V2FP16:
  case AMDGPU::OPERAND_REG_INLINE_AC_INT16:
  case AMDGPU::OPERAND_REG_INLINE_AC_FP16:
  case AMDGPU::OPERAND_REG_INLINE_AC_V2INT16:
  case AMDGPU::OPERAND_REG_INLINE_AC_V2FP16:
  case AMDGPU::OPERAND_REG_IMM_V2INT16:
  case AMDGPU::OPERAND_REG_IMM_V2FP16:
    return 2;

  default:
    llvm_unreachable("unhandled operand type");
  }
}

LLVM_READNONE
inline unsigned getOperandSize(const MCInstrDesc &Desc, unsigned OpNo) {
  return getOperandSize(Desc.OpInfo[OpNo]);
}

/// Is this literal inlinable, and not one of the values intended for floating
/// point values.
LLVM_READNONE
inline bool isInlinableIntLiteral(int64_t Literal) {
  return Literal >= -16 && Literal <= 64;
}

/// Is this literal inlinable
LLVM_READNONE
bool isInlinableLiteral64(int64_t Literal, bool HasInv2Pi);

LLVM_READNONE
bool isInlinableLiteral32(int32_t Literal, bool HasInv2Pi);

LLVM_READNONE
bool isInlinableLiteral16(int16_t Literal, bool HasInv2Pi);

LLVM_READNONE
bool isInlinableLiteralV216(int32_t Literal, bool HasInv2Pi);

LLVM_READNONE
bool isInlinableIntLiteralV216(int32_t Literal);

LLVM_READNONE
bool isFoldableLiteralV216(int32_t Literal, bool HasInv2Pi);

bool isArgPassedInSGPR(const Argument *Arg);

LLVM_READONLY
bool isLegalSMRDEncodedUnsignedOffset(const MCSubtargetInfo &ST,
                                      int64_t EncodedOffset);

LLVM_READONLY
bool isLegalSMRDEncodedSignedOffset(const MCSubtargetInfo &ST,
                                    int64_t EncodedOffset,
                                    bool IsBuffer);

/// Convert \p ByteOffset to dwords if the subtarget uses dword SMRD immediate
/// offsets.
uint64_t convertSMRDOffsetUnits(const MCSubtargetInfo &ST, uint64_t ByteOffset);

/// \returns The encoding that will be used for \p ByteOffset in the
/// SMRD offset field, or None if it won't fit. On GFX9 and GFX10
/// S_LOAD instructions have a signed offset, on other subtargets it is
/// unsigned. S_BUFFER has an unsigned offset for all subtargets.
Optional<int64_t> getSMRDEncodedOffset(const MCSubtargetInfo &ST,
                                       int64_t ByteOffset, bool IsBuffer);

/// \return The encoding that can be used for a 32-bit literal offset in an SMRD
/// instruction. This is only useful on CI.s
Optional<int64_t> getSMRDEncodedLiteralOffset32(const MCSubtargetInfo &ST,
                                                int64_t ByteOffset);

/// For FLAT segment the offset must be positive;
/// MSB is ignored and forced to zero.
///
/// \return The number of bits available for the offset field in flat
/// instructions.
unsigned getNumFlatOffsetBits(const MCSubtargetInfo &ST, bool Signed);

/// \returns true if this offset is small enough to fit in the SMRD
/// offset field.  \p ByteOffset should be the offset in bytes and
/// not the encoded offset.
bool isLegalSMRDImmOffset(const MCSubtargetInfo &ST, int64_t ByteOffset);

bool splitMUBUFOffset(uint32_t Imm, uint32_t &SOffset, uint32_t &ImmOffset,
                      const GCNSubtarget *Subtarget,
                      Align Alignment = Align(4));

LLVM_READNONE
inline bool isLegal64BitDPPControl(unsigned DC) {
  return DC >= DPP::ROW_NEWBCAST_FIRST && DC <= DPP::ROW_NEWBCAST_LAST;
}

/// \returns true if the intrinsic is divergent
bool isIntrinsicSourceOfDivergence(unsigned IntrID);

// Track defaults for fields in the MODE registser.
struct SIModeRegisterDefaults {
  /// Floating point opcodes that support exception flag gathering quiet and
  /// propagate signaling NaN inputs per IEEE 754-2008. Min_dx10 and max_dx10
  /// become IEEE 754- 2008 compliant due to signaling NaN propagation and
  /// quieting.
  bool IEEE : 1;

  /// Used by the vector ALU to force DX10-style treatment of NaNs: when set,
  /// clamp NaN to zero; otherwise, pass NaN through.
  bool DX10Clamp : 1;

  /// If this is set, neither input or output denormals are flushed for most f32
  /// instructions.
  bool FP32InputDenormals : 1;
  bool FP32OutputDenormals : 1;

  /// If this is set, neither input or output denormals are flushed for both f64
  /// and f16/v2f16 instructions.
  bool FP64FP16InputDenormals : 1;
  bool FP64FP16OutputDenormals : 1;

  SIModeRegisterDefaults() :
    IEEE(true),
    DX10Clamp(true),
    FP32InputDenormals(true),
    FP32OutputDenormals(true),
    FP64FP16InputDenormals(true),
    FP64FP16OutputDenormals(true) {}

  SIModeRegisterDefaults(const Function &F);

  static SIModeRegisterDefaults getDefaultForCallingConv(CallingConv::ID CC) {
    SIModeRegisterDefaults Mode;
    Mode.IEEE = !AMDGPU::isShader(CC);
    return Mode;
  }

  bool operator ==(const SIModeRegisterDefaults Other) const {
    return IEEE == Other.IEEE && DX10Clamp == Other.DX10Clamp &&
           FP32InputDenormals == Other.FP32InputDenormals &&
           FP32OutputDenormals == Other.FP32OutputDenormals &&
           FP64FP16InputDenormals == Other.FP64FP16InputDenormals &&
           FP64FP16OutputDenormals == Other.FP64FP16OutputDenormals;
  }

  bool allFP32Denormals() const {
    return FP32InputDenormals && FP32OutputDenormals;
  }

  bool allFP64FP16Denormals() const {
    return FP64FP16InputDenormals && FP64FP16OutputDenormals;
  }

  /// Get the encoding value for the FP_DENORM bits of the mode register for the
  /// FP32 denormal mode.
  uint32_t fpDenormModeSPValue() const {
    if (FP32InputDenormals && FP32OutputDenormals)
      return FP_DENORM_FLUSH_NONE;
    if (FP32InputDenormals)
      return FP_DENORM_FLUSH_OUT;
    if (FP32OutputDenormals)
      return FP_DENORM_FLUSH_IN;
    return FP_DENORM_FLUSH_IN_FLUSH_OUT;
  }

  /// Get the encoding value for the FP_DENORM bits of the mode register for the
  /// FP64/FP16 denormal mode.
  uint32_t fpDenormModeDPValue() const {
    if (FP64FP16InputDenormals && FP64FP16OutputDenormals)
      return FP_DENORM_FLUSH_NONE;
    if (FP64FP16InputDenormals)
      return FP_DENORM_FLUSH_OUT;
    if (FP64FP16OutputDenormals)
      return FP_DENORM_FLUSH_IN;
    return FP_DENORM_FLUSH_IN_FLUSH_OUT;
  }

  /// Returns true if a flag is compatible if it's enabled in the callee, but
  /// disabled in the caller.
  static bool oneWayCompatible(bool CallerMode, bool CalleeMode) {
    return CallerMode == CalleeMode || (!CallerMode && CalleeMode);
  }

  // FIXME: Inlining should be OK for dx10-clamp, since the caller's mode should
  // be able to override.
  bool isInlineCompatible(SIModeRegisterDefaults CalleeMode) const {
    if (DX10Clamp != CalleeMode.DX10Clamp)
      return false;
    if (IEEE != CalleeMode.IEEE)
      return false;

    // Allow inlining denormals enabled into denormals flushed functions.
    return oneWayCompatible(FP64FP16InputDenormals, CalleeMode.FP64FP16InputDenormals) &&
           oneWayCompatible(FP64FP16OutputDenormals, CalleeMode.FP64FP16OutputDenormals) &&
           oneWayCompatible(FP32InputDenormals, CalleeMode.FP32InputDenormals) &&
           oneWayCompatible(FP32OutputDenormals, CalleeMode.FP32OutputDenormals);
  }
};

} // end namespace AMDGPU

raw_ostream &operator<<(raw_ostream &OS,
                        const AMDGPU::IsaInfo::TargetIDSetting S);

} // end namespace llvm

#endif // LLVM_LIB_TARGET_AMDGPU_UTILS_AMDGPUBASEINFO_H<|MERGE_RESOLUTION|>--- conflicted
+++ resolved
@@ -84,10 +84,7 @@
 
 class AMDGPUTargetID {
 private:
-<<<<<<< HEAD
-=======
   const MCSubtargetInfo &STI;
->>>>>>> 2ab1d525
   TargetIDSetting XnackSetting;
   TargetIDSetting SramEccSetting;
 
@@ -155,17 +152,10 @@
 
   void setTargetIDFromFeaturesString(StringRef FS);
   void setTargetIDFromTargetIDStream(StringRef TargetID);
-<<<<<<< HEAD
-};
-
-/// Streams isa version string for given subtarget \p STI into \p Stream.
-void streamIsaVersion(const MCSubtargetInfo *STI, raw_ostream &Stream);
-=======
 
   /// \returns String representation of an object.
   std::string toString() const;
 };
->>>>>>> 2ab1d525
 
 /// \returns Wavefront size for given subtarget \p STI.
 unsigned getWavefrontSize(const MCSubtargetInfo *STI);
@@ -759,10 +749,7 @@
 bool isGFX10_BEncoding(const MCSubtargetInfo &STI);
 bool hasGFX10_3Insts(const MCSubtargetInfo &STI);
 bool isGFX90A(const MCSubtargetInfo &STI);
-<<<<<<< HEAD
-=======
 bool hasArchitectedFlatScratch(const MCSubtargetInfo &STI);
->>>>>>> 2ab1d525
 
 /// Is Reg - scalar register
 bool isSGPR(unsigned Reg, const MCRegisterInfo* TRI);
@@ -811,11 +798,8 @@
   case AMDGPU::OPERAND_REG_IMM_V2FP32:
   case AMDGPU::OPERAND_REG_INLINE_C_V2INT32:
   case AMDGPU::OPERAND_REG_INLINE_C_V2FP32:
-<<<<<<< HEAD
-=======
   case AMDGPU::OPERAND_KIMM32:
   case AMDGPU::OPERAND_KIMM16: // mandatory literal is always size 4
->>>>>>> 2ab1d525
     return 4;
 
   case AMDGPU::OPERAND_REG_IMM_INT64:
