//===-- GCNSchedStrategy.h - GCN Scheduler Strategy -*- C++ -*-------------===//
//
// Part of the LLVM Project, under the Apache License v2.0 with LLVM Exceptions.
// See https://llvm.org/LICENSE.txt for license information.
// SPDX-License-Identifier: Apache-2.0 WITH LLVM-exception
//
//===----------------------------------------------------------------------===//
//
/// \file
//
//===----------------------------------------------------------------------===//

#ifndef LLVM_LIB_TARGET_AMDGPU_GCNSCHEDSTRATEGY_H
#define LLVM_LIB_TARGET_AMDGPU_GCNSCHEDSTRATEGY_H

#include "GCNRegPressure.h"
#include "llvm/CodeGen/MachineScheduler.h"

namespace llvm {

class SIMachineFunctionInfo;
class SIRegisterInfo;
class GCNSubtarget;

/// This is a minimal scheduler strategy.  The main difference between this
/// and the GenericScheduler is that GCNSchedStrategy uses different
/// heuristics to determine excess/critical pressure sets.  Its goal is to
/// maximize kernel occupancy (i.e. maximum number of waves per simd).
class GCNMaxOccupancySchedStrategy final : public GenericScheduler {
  friend class GCNScheduleDAGMILive;

  SUnit *pickNodeBidirectional(bool &IsTopNode);

  void pickNodeFromQueue(SchedBoundary &Zone, const CandPolicy &ZonePolicy,
                         const RegPressureTracker &RPTracker,
                         SchedCandidate &Cand);

  void initCandidate(SchedCandidate &Cand, SUnit *SU,
                     bool AtTop, const RegPressureTracker &RPTracker,
                     const SIRegisterInfo *SRI,
                     unsigned SGPRPressure, unsigned VGPRPressure);

  std::vector<unsigned> Pressure;
  std::vector<unsigned> MaxPressure;

  unsigned SGPRExcessLimit;
  unsigned VGPRExcessLimit;
  unsigned SGPRCriticalLimit;
  unsigned VGPRCriticalLimit;

  unsigned TargetOccupancy;

  // schedule() have seen a clustered memory operation. Set it to false
  // before a region scheduling to know if the region had such clusters.
  bool HasClusteredNodes;

<<<<<<< HEAD
  // schedule() have seen a an excess register pressure and had to track
=======
  // schedule() have seen an excess register pressure and had to track
>>>>>>> a2ce6ee6
  // register pressure for actual scheduling heuristics.
  bool HasExcessPressure;

  MachineFunction *MF;

public:
  GCNMaxOccupancySchedStrategy(const MachineSchedContext *C);

  SUnit *pickNode(bool &IsTopNode) override;

  void initialize(ScheduleDAGMI *DAG) override;

  void setTargetOccupancy(unsigned Occ) { TargetOccupancy = Occ; }
};

class GCNScheduleDAGMILive final : public ScheduleDAGMILive {

  enum : unsigned {
    Collect,
    InitialSchedule,
    UnclusteredReschedule,
    ClusteredLowOccupancyReschedule,
    LastStage = ClusteredLowOccupancyReschedule
  };

  const GCNSubtarget &ST;

  SIMachineFunctionInfo &MFI;

  // Occupancy target at the beginning of function scheduling cycle.
  unsigned StartingOccupancy;

  // Minimal real occupancy recorder for the function.
  unsigned MinOccupancy;

  // Scheduling stage number.
  unsigned Stage;

  // Current region index.
  size_t RegionIdx;

  // Vector of regions recorder for later rescheduling
  SmallVector<std::pair<MachineBasicBlock::iterator,
                        MachineBasicBlock::iterator>, 32> Regions;

  // Records if a region is not yet scheduled, or schedule has been reverted,
  // or we generally desire to reschedule it.
  BitVector RescheduleRegions;

  // Record regions which use clustered loads/stores.
  BitVector RegionsWithClusters;

  // Record regions with high register pressure.
  BitVector RegionsWithHighRP;

  // Region live-in cache.
  SmallVector<GCNRPTracker::LiveRegSet, 32> LiveIns;

  // Region pressure cache.
  SmallVector<GCNRegPressure, 32> Pressure;

  // Temporary basic block live-in cache.
  DenseMap<const MachineBasicBlock*, GCNRPTracker::LiveRegSet> MBBLiveIns;

  DenseMap<MachineInstr *, GCNRPTracker::LiveRegSet> BBLiveInMap;
  DenseMap<MachineInstr *, GCNRPTracker::LiveRegSet> getBBLiveInMap() const;

  // Return current region pressure.
  GCNRegPressure getRealRegPressure() const;

  // Compute and cache live-ins and pressure for all regions in block.
  void computeBlockPressure(const MachineBasicBlock *MBB);


public:
  GCNScheduleDAGMILive(MachineSchedContext *C,
                       std::unique_ptr<MachineSchedStrategy> S);

  void schedule() override;

  void finalizeSchedule() override;
};

} // End namespace llvm

#endif // LLVM_LIB_TARGET_AMDGPU_GCNSCHEDSTRATEGY_H<|MERGE_RESOLUTION|>--- conflicted
+++ resolved
@@ -54,11 +54,7 @@
   // before a region scheduling to know if the region had such clusters.
   bool HasClusteredNodes;
 
-<<<<<<< HEAD
-  // schedule() have seen a an excess register pressure and had to track
-=======
   // schedule() have seen an excess register pressure and had to track
->>>>>>> a2ce6ee6
   // register pressure for actual scheduling heuristics.
   bool HasExcessPressure;
 
