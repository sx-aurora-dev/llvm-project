--- conflicted
+++ resolved
@@ -20,15 +20,12 @@
 
 #define DEBUG_TYPE "frame-info"
 
-<<<<<<< HEAD
-=======
 static cl::opt<bool> EnableSpillVGPRToAGPR(
   "amdgpu-spill-vgpr-to-agpr",
   cl::desc("Enable spilling VGPRs to AGPRs"),
   cl::ReallyHidden,
   cl::init(true));
 
->>>>>>> 2ab1d525
 // Find a scratch register that we can use in the prologue. We avoid using
 // callee-save registers since they may appear to be free when this is called
 // from canUseAsPrologue (during shrink wrapping), but then no longer be free
@@ -128,53 +125,10 @@
                              const SIMachineFunctionInfo &FuncInfo,
                              LivePhysRegs &LiveRegs, MachineFunction &MF,
                              MachineBasicBlock &MBB,
-<<<<<<< HEAD
-                             MachineBasicBlock::iterator I,
-                             const SIInstrInfo *TII, Register SpillReg,
-                             Register ScratchRsrcReg, Register SPReg, int FI) {
-  MachineFunction *MF = MBB.getParent();
-  MachineFrameInfo &MFI = MF->getFrameInfo();
-
-  int64_t Offset = MFI.getObjectOffset(FI);
-
-  MachineMemOperand *MMO = MF->getMachineMemOperand(
-      MachinePointerInfo::getFixedStack(*MF, FI), MachineMemOperand::MOStore, 4,
-      MFI.getObjectAlign(FI));
-
-  if (ST.enableFlatScratch()) {
-    if (TII->isLegalFLATOffset(Offset, AMDGPUAS::PRIVATE_ADDRESS, true)) {
-      BuildMI(MBB, I, DebugLoc(), TII->get(AMDGPU::SCRATCH_STORE_DWORD_SADDR))
-        .addReg(SpillReg, RegState::Kill)
-        .addReg(SPReg)
-        .addImm(Offset)
-        .addImm(0) // glc
-        .addImm(0) // slc
-        .addImm(0) // dlc
-        .addImm(0) // scc
-        .addMemOperand(MMO);
-      return;
-    }
-  } else if (SIInstrInfo::isLegalMUBUFImmOffset(Offset)) {
-    BuildMI(MBB, I, DebugLoc(), TII->get(AMDGPU::BUFFER_STORE_DWORD_OFFSET))
-      .addReg(SpillReg, RegState::Kill)
-      .addReg(ScratchRsrcReg)
-      .addReg(SPReg)
-      .addImm(Offset)
-      .addImm(0) // glc
-      .addImm(0) // slc
-      .addImm(0) // tfe
-      .addImm(0) // dlc
-      .addImm(0) // swz
-      .addImm(0) // scc
-      .addMemOperand(MMO);
-    return;
-  }
-=======
                              MachineBasicBlock::iterator I, const DebugLoc &DL,
                              Register SpillReg, int FI) {
   unsigned Opc = ST.enableFlatScratch() ? AMDGPU::SCRATCH_STORE_DWORD_SADDR
                                         : AMDGPU::BUFFER_STORE_DWORD_OFFSET;
->>>>>>> 2ab1d525
 
   MachineFrameInfo &FrameInfo = MF.getFrameInfo();
   MachinePointerInfo PtrInfo = MachinePointerInfo::getFixedStack(MF, FI);
@@ -182,170 +136,6 @@
       PtrInfo, MachineMemOperand::MOStore, FrameInfo.getObjectSize(FI),
       FrameInfo.getObjectAlign(FI));
   LiveRegs.addReg(SpillReg);
-<<<<<<< HEAD
-
-  if (ST.enableFlatScratch()) {
-    MCPhysReg OffsetReg = findScratchNonCalleeSaveRegister(
-      MF->getRegInfo(), LiveRegs, AMDGPU::SReg_32_XM0RegClass);
-
-    bool HasOffsetReg = OffsetReg;
-    if (!HasOffsetReg) {
-      // No free register, use stack pointer and restore afterwards.
-      OffsetReg = SPReg;
-    }
-
-    BuildMI(MBB, I, DebugLoc(), TII->get(AMDGPU::S_ADD_U32), OffsetReg)
-      .addReg(SPReg)
-      .addImm(Offset);
-
-    BuildMI(MBB, I, DebugLoc(), TII->get(AMDGPU::SCRATCH_STORE_DWORD_SADDR))
-        .addReg(SpillReg, RegState::Kill)
-        .addReg(OffsetReg, HasOffsetReg ? RegState::Kill : 0)
-        .addImm(0) // offset
-        .addImm(0) // glc
-        .addImm(0) // slc
-        .addImm(0) // dlc
-        .addImm(0) // scc
-        .addMemOperand(MMO);
-
-    if (!HasOffsetReg) {
-      BuildMI(MBB, I, DebugLoc(), TII->get(AMDGPU::S_SUB_U32), OffsetReg)
-          .addReg(SPReg)
-          .addImm(Offset);
-    }
-  } else {
-    MCPhysReg OffsetReg = findScratchNonCalleeSaveRegister(
-      MF->getRegInfo(), LiveRegs, AMDGPU::VGPR_32RegClass);
-
-    if (OffsetReg) {
-      BuildMI(MBB, I, DebugLoc(), TII->get(AMDGPU::V_MOV_B32_e32), OffsetReg)
-          .addImm(Offset);
-
-      BuildMI(MBB, I, DebugLoc(), TII->get(AMDGPU::BUFFER_STORE_DWORD_OFFEN))
-          .addReg(SpillReg, RegState::Kill)
-          .addReg(OffsetReg, RegState::Kill)
-          .addReg(ScratchRsrcReg)
-          .addReg(SPReg)
-          .addImm(0) // offset
-          .addImm(0) // glc
-          .addImm(0) // slc
-          .addImm(0) // tfe
-          .addImm(0) // dlc
-          .addImm(0) // swz
-          .addImm(0) // scc
-          .addMemOperand(MMO);
-    } else {
-      // No free register, use stack pointer and restore afterwards.
-      BuildMI(MBB, I, DebugLoc(), TII->get(AMDGPU::S_ADD_U32), SPReg)
-          .addReg(SPReg)
-          .addImm(Offset);
-
-      BuildMI(MBB, I, DebugLoc(), TII->get(AMDGPU::BUFFER_STORE_DWORD_OFFSET))
-          .addReg(SpillReg, RegState::Kill)
-          .addReg(ScratchRsrcReg)
-          .addReg(SPReg)
-          .addImm(0) // offset
-          .addImm(0) // glc
-          .addImm(0) // slc
-          .addImm(0) // tfe
-          .addImm(0) // dlc
-          .addImm(0) // swz
-          .addImm(0) // scc
-          .addMemOperand(MMO);
-
-      BuildMI(MBB, I, DebugLoc(), TII->get(AMDGPU::S_SUB_U32), SPReg)
-          .addReg(SPReg)
-          .addImm(Offset);
-    }
-  }
-
-  LiveRegs.removeReg(SpillReg);
-}
-
-static void buildEpilogReload(const GCNSubtarget &ST, LivePhysRegs &LiveRegs,
-                              MachineBasicBlock &MBB,
-                              MachineBasicBlock::iterator I,
-                              const SIInstrInfo *TII, Register SpillReg,
-                              Register ScratchRsrcReg, Register SPReg, int FI) {
-  MachineFunction *MF = MBB.getParent();
-  MachineFrameInfo &MFI = MF->getFrameInfo();
-  int64_t Offset = MFI.getObjectOffset(FI);
-
-  MachineMemOperand *MMO = MF->getMachineMemOperand(
-      MachinePointerInfo::getFixedStack(*MF, FI), MachineMemOperand::MOLoad, 4,
-      MFI.getObjectAlign(FI));
-
-  if (ST.enableFlatScratch()) {
-    if (TII->isLegalFLATOffset(Offset, AMDGPUAS::PRIVATE_ADDRESS, true)) {
-      BuildMI(MBB, I, DebugLoc(),
-              TII->get(AMDGPU::SCRATCH_LOAD_DWORD_SADDR), SpillReg)
-        .addReg(SPReg)
-        .addImm(Offset)
-        .addImm(0) // glc
-        .addImm(0) // slc
-        .addImm(0) // dlc
-        .addImm(0) // scc
-        .addMemOperand(MMO);
-      return;
-    }
-    MCPhysReg OffsetReg = findScratchNonCalleeSaveRegister(
-      MF->getRegInfo(), LiveRegs, AMDGPU::SReg_32_XM0RegClass);
-    if (!OffsetReg)
-      report_fatal_error("failed to find free scratch register");
-
-    BuildMI(MBB, I, DebugLoc(), TII->get(AMDGPU::S_ADD_U32), OffsetReg)
-        .addReg(SPReg)
-        .addImm(Offset);
-    BuildMI(MBB, I, DebugLoc(), TII->get(AMDGPU::SCRATCH_LOAD_DWORD_SADDR),
-            SpillReg)
-        .addReg(OffsetReg, RegState::Kill)
-        .addImm(0)
-        .addImm(0) // glc
-        .addImm(0) // slc
-        .addImm(0) // dlc
-        .addImm(0) // scc
-        .addMemOperand(MMO);
-    return;
-  }
-
-  if (SIInstrInfo::isLegalMUBUFImmOffset(Offset)) {
-    BuildMI(MBB, I, DebugLoc(),
-            TII->get(AMDGPU::BUFFER_LOAD_DWORD_OFFSET), SpillReg)
-      .addReg(ScratchRsrcReg)
-      .addReg(SPReg)
-      .addImm(Offset)
-      .addImm(0) // glc
-      .addImm(0) // slc
-      .addImm(0) // tfe
-      .addImm(0) // dlc
-      .addImm(0) // swz
-      .addImm(0) // scc
-      .addMemOperand(MMO);
-    return;
-  }
-
-  MCPhysReg OffsetReg = findScratchNonCalleeSaveRegister(
-    MF->getRegInfo(), LiveRegs, AMDGPU::VGPR_32RegClass);
-  if (!OffsetReg)
-    report_fatal_error("failed to find free scratch register");
-
-  BuildMI(MBB, I, DebugLoc(), TII->get(AMDGPU::V_MOV_B32_e32), OffsetReg)
-    .addImm(Offset);
-
-  BuildMI(MBB, I, DebugLoc(),
-          TII->get(AMDGPU::BUFFER_LOAD_DWORD_OFFEN), SpillReg)
-    .addReg(OffsetReg, RegState::Kill)
-    .addReg(ScratchRsrcReg)
-    .addReg(SPReg)
-    .addImm(0)
-    .addImm(0) // glc
-    .addImm(0) // slc
-    .addImm(0) // tfe
-    .addImm(0) // dlc
-    .addImm(0) // swz
-    .addImm(0) // scc
-    .addMemOperand(MMO);
-=======
   TRI.buildSpillLoadStore(MBB, I, DL, Opc, FI, SpillReg, true,
                           FuncInfo.getStackPtrOffsetReg(), 0, MMO, nullptr,
                           &LiveRegs);
@@ -370,7 +160,6 @@
   TRI.buildSpillLoadStore(MBB, I, DL, Opc, FI, SpillReg, false,
                           FuncInfo.getStackPtrOffsetReg(), 0, MMO, nullptr,
                           &LiveRegs);
->>>>>>> 2ab1d525
 }
 
 static void buildGitPtr(MachineBasicBlock &MBB, MachineBasicBlock::iterator I,
@@ -986,20 +775,6 @@
   Optional<int> FPSaveIndex = FuncInfo->FramePointerSaveIndex;
   Optional<int> BPSaveIndex = FuncInfo->BasePointerSaveIndex;
 
-<<<<<<< HEAD
-  bool HasBPSaveIndex = FuncInfo->BasePointerSaveIndex.hasValue();
-  bool SpillBPToMemory = false;
-  // A StackID of SGPRSpill implies that this is a spill from SGPR to VGPR.
-  // Otherwise we are spilling the BP to memory.
-  if (HasBPSaveIndex) {
-    SpillBPToMemory = MFI.getStackID(*FuncInfo->BasePointerSaveIndex) !=
-                      TargetStackID::SGPRSpill;
-  }
-
-  for (const SIMachineFunctionInfo::SGPRSpillVGPRCSR &Reg
-         : FuncInfo->getSGPRSpillVGPRs()) {
-    if (!Reg.FI.hasValue())
-=======
   // VGPRs used for SGPR->VGPR spills
   for (const SIMachineFunctionInfo::SGPRSpillVGPR &Reg :
        FuncInfo->getSGPRSpillVGPRs()) {
@@ -1019,7 +794,6 @@
     auto VGPR = Reg.first;
     auto FI = Reg.second;
     if (!FI)
->>>>>>> 2ab1d525
       continue;
 
     if (!ScratchExecCopy)
@@ -1147,11 +921,7 @@
     }
   }
 
-<<<<<<< HEAD
-  if (TRI.needsStackRealignment(MF)) {
-=======
   if (TRI.hasStackRealignment(MF)) {
->>>>>>> 2ab1d525
     HasFP = true;
     const unsigned Alignment = MFI.getMaxAlign().value();
 
@@ -1161,15 +931,6 @@
       LiveRegs.addLiveIns(MBB);
     }
 
-<<<<<<< HEAD
-    // s_add_u32 s33, s32, NumBytes
-    // s_and_b32 s33, s33, 0b111...0000
-    BuildMI(MBB, MBBI, DL, TII->get(AMDGPU::S_ADD_U32), FramePtrReg)
-        .addReg(StackPtrReg)
-        .addImm((Alignment - 1) * getScratchScaleFactor(ST))
-        .setMIFlag(MachineInstr::FrameSetup);
-    BuildMI(MBB, MBBI, DL, TII->get(AMDGPU::S_AND_B32), FramePtrReg)
-=======
     // s_add_i32 s33, s32, NumBytes
     // s_and_b32 s33, s33, 0b111...0000
     BuildMI(MBB, MBBI, DL, TII->get(AMDGPU::S_ADD_I32), FramePtrReg)
@@ -1177,7 +938,6 @@
         .addImm((Alignment - 1) * getScratchScaleFactor(ST))
         .setMIFlag(MachineInstr::FrameSetup);
     auto And = BuildMI(MBB, MBBI, DL, TII->get(AMDGPU::S_AND_B32), FramePtrReg)
->>>>>>> 2ab1d525
         .addReg(FramePtrReg, RegState::Kill)
         .addImm(-Alignment * getScratchScaleFactor(ST))
         .setMIFlag(MachineInstr::FrameSetup);
@@ -1282,17 +1042,10 @@
 
       MCPhysReg TmpVGPR = findScratchNonCalleeSaveRegister(
           MRI, LiveRegs, AMDGPU::VGPR_32RegClass);
-<<<<<<< HEAD
-      if (!TempVGPR)
-        report_fatal_error("failed to find free scratch register");
-      buildEpilogReload(ST, LiveRegs, MBB, MBBI, TII, TempVGPR,
-                        FuncInfo->getScratchRSrcReg(), StackPtrReg, FI);
-=======
       if (!TmpVGPR)
         report_fatal_error("failed to find free scratch register");
       buildEpilogRestore(ST, TRI, *FuncInfo, LiveRegs, MF, MBB, MBBI, DL,
                          TmpVGPR, FramePtrFI);
->>>>>>> 2ab1d525
       BuildMI(MBB, MBBI, DL, TII->get(AMDGPU::V_READFIRSTLANE_B32), FramePtrReg)
           .addReg(TmpVGPR, RegState::Kill);
     } else {
@@ -1315,17 +1068,10 @@
 
       MCPhysReg TmpVGPR = findScratchNonCalleeSaveRegister(
           MRI, LiveRegs, AMDGPU::VGPR_32RegClass);
-<<<<<<< HEAD
-      if (!TempVGPR)
-        report_fatal_error("failed to find free scratch register");
-      buildEpilogReload(ST, LiveRegs, MBB, MBBI, TII, TempVGPR,
-                        FuncInfo->getScratchRSrcReg(), StackPtrReg, BasePtrFI);
-=======
       if (!TmpVGPR)
         report_fatal_error("failed to find free scratch register");
       buildEpilogRestore(ST, TRI, *FuncInfo, LiveRegs, MF, MBB, MBBI, DL,
                          TmpVGPR, BasePtrFI);
->>>>>>> 2ab1d525
       BuildMI(MBB, MBBI, DL, TII->get(AMDGPU::V_READFIRSTLANE_B32), BasePtrReg)
           .addReg(TmpVGPR, RegState::Kill);
     } else {
@@ -1574,15 +1320,6 @@
   const BitVector AllSavedRegs = SavedRegs;
   SavedRegs.clearBitsInMask(TRI->getAllVectorRegMask());
 
-<<<<<<< HEAD
-  // If clearing VGPRs changed the mask, we will have some CSR VGPR spills.
-  const bool HaveAnyCSRVGPR = SavedRegs != AllSavedRegs;
-
-  // We have to anticipate introducing CSR VGPR spills if we don't have any
-  // stack objects already, since we require an FP if there is a call and stack.
-  MachineFrameInfo &FrameInfo = MF.getFrameInfo();
-  const bool WillHaveFP = FrameInfo.hasCalls() && HaveAnyCSRVGPR;
-=======
   // We have to anticipate introducing CSR VGPR spills or spill of caller
   // save VGPR reserved for SGPR spills as we now always create stack entry
   // for it, if we don't have any stack objects already, since we require a FP
@@ -1591,7 +1328,6 @@
   MachineFrameInfo &FrameInfo = MF.getFrameInfo();
   const bool WillHaveFP =
       FrameInfo.hasCalls() && (AllSavedRegs.any() || MFI->hasSpilledSGPRs());
->>>>>>> 2ab1d525
 
   // FP will be specially managed like SP.
   if (WillHaveFP || hasFP(MF))
