--- conflicted
+++ resolved
@@ -104,14 +104,7 @@
     unsigned BaseOff;
     unsigned DMask;
     InstClassEnum InstClass;
-<<<<<<< HEAD
-    bool GLC = 0;
-    bool SLC = 0;
-    bool DLC = 0;
-    bool SCCB = 0; // vmem only.
-=======
     unsigned CPol = 0;
->>>>>>> 2ab1d525
     bool UseST64;
     int AddrIdx[MaxAddressRegs];
     const MachineOperand *AddrReg[MaxAddressRegs];
@@ -310,11 +303,8 @@
     return 2;
   case AMDGPU::S_BUFFER_LOAD_DWORDX4_IMM:
     return 4;
-<<<<<<< HEAD
-=======
   case AMDGPU::S_BUFFER_LOAD_DWORDX8_IMM:
     return 8;
->>>>>>> 2ab1d525
   case AMDGPU::DS_READ_B32:      LLVM_FALLTHROUGH;
   case AMDGPU::DS_READ_B32_gfx9: LLVM_FALLTHROUGH;
   case AMDGPU::DS_WRITE_B32:     LLVM_FALLTHROUGH;
@@ -539,18 +529,7 @@
   if ((InstClass == DS_READ) || (InstClass == DS_WRITE)) {
     Offset &= 0xffff;
   } else if (InstClass != MIMG) {
-<<<<<<< HEAD
-    GLC = TII.getNamedOperand(*I, AMDGPU::OpName::glc)->getImm();
-    if (InstClass != S_BUFFER_LOAD_IMM) {
-      SLC = TII.getNamedOperand(*I, AMDGPU::OpName::slc)->getImm();
-    }
-    DLC = TII.getNamedOperand(*I, AMDGPU::OpName::dlc)->getImm();
-    if (InstClass != S_BUFFER_LOAD_IMM) {
-      SCCB = TII.getNamedOperand(*I, AMDGPU::OpName::sccb)->getImm();
-    }
-=======
     CPol = TII.getNamedOperand(*I, AMDGPU::OpName::cpol)->getImm();
->>>>>>> 2ab1d525
   }
 
   AddressRegs Regs = getRegs(Opc, TII);
@@ -807,14 +786,8 @@
   if ((CI.InstClass != DS_READ) && (CI.InstClass != DS_WRITE)) {
     return (EltOffset0 + CI.Width == EltOffset1 ||
             EltOffset1 + Paired.Width == EltOffset0) &&
-<<<<<<< HEAD
-           CI.GLC == Paired.GLC && CI.DLC == Paired.DLC &&
-           (CI.InstClass == S_BUFFER_LOAD_IMM ||
-               (CI.SLC == Paired.SLC && CI.SCCB == Paired.SCCB));
-=======
            CI.CPol == Paired.CPol &&
            (CI.InstClass == S_BUFFER_LOAD_IMM || CI.CPol == Paired.CPol);
->>>>>>> 2ab1d525
   }
 
   // If the offset in elements doesn't fit in 8-bits, we might be able to use
@@ -1378,7 +1351,6 @@
         .addImm(CI.CPol)      // cpol
         .addImm(0)            // tfe
         .addImm(0)            // swz
-        .addImm(CI.SCCB)     // scc
         .addMemOperand(combineKnownAdjacentMMOs(*MBB->getParent(), MMOa, MMOb));
 
   std::pair<unsigned, unsigned> SubRegIdx = getSubRegIdxs(CI, Paired);
@@ -1444,7 +1416,6 @@
           .addImm(CI.CPol)      // cpol
           .addImm(0)            // tfe
           .addImm(0)            // swz
-          .addImm(CI.SCCB)     // scc
           .addMemOperand(
               combineKnownAdjacentMMOs(*MBB->getParent(), MMOa, MMOb));
 
@@ -1523,7 +1494,6 @@
           .addImm(CI.CPol)                          // cpol
           .addImm(0)                                // tfe
           .addImm(0)                                // swz
-          .addImm(CI.SCCB)                         // scc
           .addMemOperand(
               combineKnownAdjacentMMOs(*MBB->getParent(), MMOa, MMOb));
 
@@ -1639,11 +1609,7 @@
   }
 
   unsigned BitWidth = 32 * (CI.Width + Paired.Width);
-<<<<<<< HEAD
-  return TRI->hasAGPRs(getDataRegClass(*CI.I))
-=======
   return TRI->isAGPRClass(getDataRegClass(*CI.I))
->>>>>>> 2ab1d525
              ? TRI->getAGPRClassForBitWidth(BitWidth)
              : TRI->getVGPRClassForBitWidth(BitWidth);
 }
@@ -1697,7 +1663,6 @@
         .addImm(CI.CPol)      // cpol
         .addImm(0)            // tfe
         .addImm(0)            // swz
-        .addImm(CI.SCCB)     // scc
         .addMemOperand(combineKnownAdjacentMMOs(*MBB->getParent(), MMOa, MMOb));
 
   moveInstsAfter(MIB, InstsToMove);
