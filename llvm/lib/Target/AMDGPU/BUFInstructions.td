--- conflicted
+++ resolved
@@ -6,24 +6,11 @@
 //
 //===----------------------------------------------------------------------===//
 
-<<<<<<< HEAD
-def MUBUFAddr32 : ComplexPattern<i64, 9, "SelectMUBUFAddr32">;
-def MUBUFAddr64 : ComplexPattern<i64, 10, "SelectMUBUFAddr64">;
-def MUBUFAddr64Atomic : ComplexPattern<i64, 5, "SelectMUBUFAddr64">;
-
-def MUBUFScratchOffen : ComplexPattern<i64, 4, "SelectMUBUFScratchOffen", [], [SDNPWantParent]>;
-def MUBUFScratchOffset : ComplexPattern<i64, 3, "SelectMUBUFScratchOffset", [], [SDNPWantParent], 20>;
-
-def MUBUFOffset : ComplexPattern<i64, 9, "SelectMUBUFOffset">;
-def MUBUFOffsetNoGLC : ComplexPattern<i64, 3, "SelectMUBUFOffset">;
-def MUBUFOffsetAtomic : ComplexPattern<i64, 4, "SelectMUBUFOffset">;
-=======
 def MUBUFAddr64 : ComplexPattern<iPTR, 4, "SelectMUBUFAddr64">;
 def MUBUFOffset : ComplexPattern<iPTR, 3, "SelectMUBUFOffset">;
 
 def MUBUFScratchOffen : ComplexPattern<iPTR, 4, "SelectMUBUFScratchOffen", [], [SDNPWantParent]>;
 def MUBUFScratchOffset : ComplexPattern<iPTR, 3, "SelectMUBUFScratchOffset", [], [SDNPWantParent], 20>;
->>>>>>> 2ab1d525
 
 def BUFAddrKind {
   int Offset = 0;
@@ -148,10 +135,6 @@
   bits<4> dfmt = format{3-0};
   bits<3> nfmt = format{6-4};
 
-<<<<<<< HEAD
-  bits<1> sccb;
-=======
->>>>>>> 2ab1d525
   // GFX90A+ only: instruction uses AccVGPR for data
   // Bit superceedes tfe.
   bits<1> acc = !if(ps.has_vdata, vdata{9}, 0);
@@ -164,19 +147,6 @@
   RegisterOperand vdata_op = getLdStRegisterOperand<vdataClass>.ret;
   dag InsNoData = !if(!empty(vaddrList),
     (ins                    SReg_128:$srsrc, SCSrc_b32:$soffset,
-<<<<<<< HEAD
-         offset:$offset, FORMAT:$format, GLC:$glc, SLC:$slc, TFE:$tfe, DLC:$dlc, SWZ:$swz, SCCB_0:$sccb),
-    (ins vaddrClass:$vaddr, SReg_128:$srsrc, SCSrc_b32:$soffset,
-         offset:$offset, FORMAT:$format, GLC:$glc, SLC:$slc, TFE:$tfe, DLC:$dlc, SWZ:$swz, SCCB_0:$sccb)
-  );
-  dag InsData = !if(!empty(vaddrList),
-    (ins vdata_op:$vdata,                    SReg_128:$srsrc,
-         SCSrc_b32:$soffset, offset:$offset, FORMAT:$format, GLC:$glc,
-         SLC:$slc, TFE:$tfe, DLC:$dlc, SWZ:$swz, SCCB_0:$sccb),
-    (ins vdata_op:$vdata, vaddrClass:$vaddr, SReg_128:$srsrc,
-         SCSrc_b32:$soffset, offset:$offset, FORMAT:$format, GLC:$glc,
-         SLC:$slc, TFE:$tfe, DLC:$dlc, SWZ:$swz, SCCB_0:$sccb)
-=======
          offset:$offset, FORMAT:$format, CPol:$cpol, TFE:$tfe, SWZ:$swz),
     (ins vaddrClass:$vaddr, SReg_128:$srsrc, SCSrc_b32:$soffset,
          offset:$offset, FORMAT:$format, CPol:$cpol, TFE:$tfe, SWZ:$swz)
@@ -188,7 +158,6 @@
     (ins vdata_op:$vdata, vaddrClass:$vaddr, SReg_128:$srsrc,
          SCSrc_b32:$soffset, offset:$offset, FORMAT:$format, CPol:$cpol,
          TFE:$tfe, SWZ:$swz)
->>>>>>> 2ab1d525
   );
   dag ret = !if(!empty(vdataList), InsNoData, InsData);
 }
@@ -240,11 +209,7 @@
   : MTBUF_Pseudo<opName,
                  (outs getLdStRegisterOperand<vdataClass>.ret:$vdata),
                  getMTBUFIns<addrKindCopy>.ret,
-<<<<<<< HEAD
-                 " $vdata, " # getMTBUFAsmOps<addrKindCopy>.ret # "$glc$slc$tfe$dlc$swz$sccb",
-=======
                  " $vdata, " # getMTBUFAsmOps<addrKindCopy>.ret # "$cpol$tfe$swz",
->>>>>>> 2ab1d525
                  pattern>,
     MTBUF_SetupAddr<addrKindCopy> {
   let PseudoInstr = opName # "_" # getAddrName<addrKindCopy>.ret;
@@ -285,11 +250,7 @@
   : MTBUF_Pseudo<opName,
                  (outs),
                  getMTBUFIns<addrKindCopy, [vdataClassCopy]>.ret,
-<<<<<<< HEAD
-                 " $vdata, " # getMTBUFAsmOps<addrKindCopy>.ret # "$glc$slc$tfe$dlc$swz$sccb",
-=======
                  " $vdata, " # getMTBUFAsmOps<addrKindCopy>.ret # "$cpol$tfe$swz",
->>>>>>> 2ab1d525
                  pattern>,
     MTBUF_SetupAddr<addrKindCopy> {
   let PseudoInstr = opName # "_" # getAddrName<addrKindCopy>.ret;
@@ -373,10 +334,7 @@
   bits<4> elements    = 0;
   bits<1> has_sccb    = 1;
   bits<1> sccb_value  = 0;
-<<<<<<< HEAD
-=======
   bits<1> IsBufferInv = 0;
->>>>>>> 2ab1d525
 }
 
 class MUBUF_Real <MUBUF_Pseudo ps> :
@@ -411,10 +369,6 @@
   bits<1>  tfe;
   bits<8>  soffset;
 
-<<<<<<< HEAD
-  bits<1> sccb;
-=======
->>>>>>> 2ab1d525
   // GFX90A+ only: instruction uses AccVGPR for data
   // Bit superceedes tfe.
   bits<1> acc = !if(ps.has_vdata, vdata{9}, 0);
@@ -465,15 +419,6 @@
   );
   dag InsData = !if(!empty(vaddrList),
     (ins vdata_op:$vdata,                    SReg_128:$srsrc,
-<<<<<<< HEAD
-         SCSrc_b32:$soffset, offset:$offset, GLC:$glc, SLC:$slc),
-    (ins vdata_op:$vdata, vaddrClass:$vaddr, SReg_128:$srsrc,
-         SCSrc_b32:$soffset, offset:$offset, GLC:$glc, SLC:$slc)
-  );
-  dag ret = !con(
-              !if(!empty(vdataList), InsNoData, InsData),
-              !if(isLds, (ins DLC:$dlc, SWZ:$swz, SCCB_0:$sccb), (ins TFE:$tfe, DLC:$dlc, SWZ:$swz, SCCB_0:$sccb))
-=======
          SCSrc_b32:$soffset, offset:$offset, CPol_0:$cpol),
     (ins vdata_op:$vdata, vaddrClass:$vaddr, SReg_128:$srsrc,
          SCSrc_b32:$soffset, offset:$offset, CPol_0:$cpol)
@@ -481,7 +426,6 @@
   dag ret = !con(
               !if(!empty(vdataList), InsNoData, InsData),
               !if(isLds, (ins SWZ_0:$swz), (ins TFE_0:$tfe, SWZ_0:$swz))
->>>>>>> 2ab1d525
              );
 }
 
@@ -551,13 +495,8 @@
                  (outs vdata_op:$vdata),
                  !con(getMUBUFIns<addrKindCopy, [], isLds>.ret,
                       !if(HasTiedDest, (ins vdata_op:$vdata_in), (ins))),
-<<<<<<< HEAD
-                 " $vdata, " # getMUBUFAsmOps<addrKindCopy>.ret # "$glc$slc" #
-                   !if(isLds, " lds", "$tfe") # "$dlc$swz$sccb",
-=======
                  " $vdata, " # getMUBUFAsmOps<addrKindCopy>.ret # "$cpol" #
                    !if(isLds, " lds", "$tfe") # "$swz",
->>>>>>> 2ab1d525
                  pattern>,
     MUBUF_SetupAddr<addrKindCopy> {
   let PseudoInstr = opName # !if(isLds, "_lds", "") #
@@ -633,11 +572,7 @@
   : MUBUF_Pseudo<opName,
                  (outs),
                  getMUBUFIns<addrKindCopy, [getVregSrcForVT<store_vt>.ret]>.ret,
-<<<<<<< HEAD
-                 " $vdata, " # getMUBUFAsmOps<addrKindCopy>.ret # "$glc$slc$tfe$dlc$swz$sccb",
-=======
                  " $vdata, " # getMUBUFAsmOps<addrKindCopy>.ret # "$cpol$tfe$swz",
->>>>>>> 2ab1d525
                  pattern>,
     MUBUF_SetupAddr<addrKindCopy> {
   let PseudoInstr = opName # "_" # getAddrName<addrKindCopy>.ret;
@@ -678,13 +613,8 @@
 class MUBUF_Pseudo_Store_Lds<string opName>
   : MUBUF_Pseudo<opName,
                  (outs),
-<<<<<<< HEAD
-                 (ins SReg_128:$srsrc, SCSrc_b32:$soffset, offset:$offset, GLC:$glc, SLC:$slc, SWZ:$swz, SCCB_0:$sccb),
-                 " $srsrc, $soffset$offset lds$glc$slc$swz$sccb"> {
-=======
                  (ins SReg_128:$srsrc, SCSrc_b32:$soffset, offset:$offset, CPol:$cpol, SWZ:$swz),
                  " $srsrc, $soffset$offset lds$cpol$swz"> {
->>>>>>> 2ab1d525
   let mayLoad = 0;
   let mayStore = 1;
   let maybeAtomic = 1;
@@ -705,17 +635,6 @@
   dag ret = !if(vdata_in,
     !if(!empty(vaddrList),
       (ins vdata_op:$vdata_in,
-<<<<<<< HEAD
-           SReg_128:$srsrc, SCSrc_b32:$soffset, offset:$offset, GLC_1:$glc1, SLC:$slc),
-      (ins vdata_op:$vdata_in, vaddrClass:$vaddr,
-           SReg_128:$srsrc, SCSrc_b32:$soffset, offset:$offset, GLC_1:$glc1, SLC:$slc)
-    ),
-    !if(!empty(vaddrList),
-      (ins vdata_op:$vdata,
-           SReg_128:$srsrc, SCSrc_b32:$soffset, offset:$offset, SLC:$slc),
-      (ins vdata_op:$vdata, vaddrClass:$vaddr,
-           SReg_128:$srsrc, SCSrc_b32:$soffset, offset:$offset, SLC:$slc)
-=======
            SReg_128:$srsrc, SCSrc_b32:$soffset, offset:$offset, CPol_GLC1:$cpol),
       (ins vdata_op:$vdata_in, vaddrClass:$vaddr,
            SReg_128:$srsrc, SCSrc_b32:$soffset, offset:$offset, CPol_GLC1:$cpol)
@@ -725,7 +644,6 @@
            SReg_128:$srsrc, SCSrc_b32:$soffset, offset:$offset, CPol_0:$cpol),
       (ins vdata_op:$vdata, vaddrClass:$vaddr,
            SReg_128:$srsrc, SCSrc_b32:$soffset, offset:$offset, CPol_0:$cpol)
->>>>>>> 2ab1d525
   ));
 }
 
@@ -766,11 +684,7 @@
   let has_glc = 0;
   let has_dlc = 0;
   let has_tfe = 0;
-<<<<<<< HEAD
-  let has_sccb = 0;
-=======
   let has_sccb = 1;
->>>>>>> 2ab1d525
   let maybeAtomic = 1;
   let AsmMatchConverter = "cvtMubufAtomic";
 }
@@ -792,10 +706,6 @@
   let dlc_value = 0;
   let sccb_value = 0;
   let IsAtomicNoRet = 1;
-<<<<<<< HEAD
-  let AsmMatchConverter = "cvtMubufAtomic";
-=======
->>>>>>> 2ab1d525
 }
 
 class MUBUF_AtomicRet_Pseudo<string opName, int addrKind,
@@ -1211,14 +1121,6 @@
 defm BUFFER_ATOMIC_ADD_F32 : MUBUF_Pseudo_Atomics_RTN <
   "buffer_atomic_add_f32", VGPR_32, f32, atomic_load_fadd_global_32
 >;
-<<<<<<< HEAD
-
-let OtherPredicates = [isGFX90APlus] in {
-defm BUFFER_ATOMIC_ADD_F32 : MUBUF_Pseudo_Atomics_RTN <
-  "buffer_atomic_add_f32", VGPR_32, f32, atomic_load_fadd_global_32
->;
-=======
->>>>>>> 2ab1d525
 defm BUFFER_ATOMIC_PK_ADD_F16 : MUBUF_Pseudo_Atomics_RTN <
   "buffer_atomic_pk_add_f16", VGPR_32, v2f16, atomic_load_fadd_v2f16_global_32
 >;
@@ -1303,36 +1205,21 @@
     (vt (st v4i32:$rsrc, 0, 0, i32:$soffset, timm:$offset,
               timm:$auxiliary, 0)),
     (!cast<MUBUF_Pseudo>(opcode # _OFFSET) SReg_128:$rsrc, SCSrc_b32:$soffset, (as_i16timm $offset),
-<<<<<<< HEAD
-      (extract_glc $auxiliary), (extract_slc $auxiliary), 0, (extract_dlc $auxiliary),
-      (extract_swz $auxiliary), (extract_sccb $auxiliary))
-=======
       (extract_cpol $auxiliary), 0, (extract_swz $auxiliary))
->>>>>>> 2ab1d525
   >;
 
   def : GCNPat<
     (vt (st v4i32:$rsrc, 0, i32:$voffset, i32:$soffset, timm:$offset,
               timm:$auxiliary, 0)),
     (!cast<MUBUF_Pseudo>(opcode # _OFFEN) VGPR_32:$voffset, SReg_128:$rsrc, SCSrc_b32:$soffset, (as_i16timm $offset),
-<<<<<<< HEAD
-      (extract_glc $auxiliary), (extract_slc $auxiliary), 0, (extract_dlc $auxiliary),
-      (extract_swz $auxiliary), (extract_sccb $auxiliary))
-=======
       (extract_cpol $auxiliary), 0, (extract_swz $auxiliary))
->>>>>>> 2ab1d525
   >;
 
   def : GCNPat<
     (vt (st v4i32:$rsrc, i32:$vindex, 0, i32:$soffset, timm:$offset,
               timm:$auxiliary, timm)),
     (!cast<MUBUF_Pseudo>(opcode # _IDXEN) VGPR_32:$vindex, SReg_128:$rsrc, SCSrc_b32:$soffset, (as_i16timm $offset),
-<<<<<<< HEAD
-      (extract_glc $auxiliary), (extract_slc $auxiliary), 0, (extract_dlc $auxiliary),
-      (extract_swz $auxiliary), (extract_sccb $auxiliary))
-=======
       (extract_cpol $auxiliary), 0, (extract_swz $auxiliary))
->>>>>>> 2ab1d525
   >;
 
   def : GCNPat<
@@ -1341,12 +1228,7 @@
     (!cast<MUBUF_Pseudo>(opcode # _BOTHEN)
       (REG_SEQUENCE VReg_64, VGPR_32:$vindex, sub0, VGPR_32:$voffset, sub1),
       SReg_128:$rsrc, SCSrc_b32:$soffset, (as_i16timm $offset),
-<<<<<<< HEAD
-      (extract_glc $auxiliary), (extract_slc $auxiliary), 0, (extract_dlc $auxiliary),
-      (extract_swz $auxiliary), (extract_sccb $auxiliary))
-=======
       (extract_cpol $auxiliary), 0, (extract_swz $auxiliary))
->>>>>>> 2ab1d525
   >;
 }
 
@@ -1405,38 +1287,21 @@
     (st vt:$vdata, v4i32:$rsrc, 0, 0, i32:$soffset, timm:$offset,
               timm:$auxiliary, 0),
     (!cast<MUBUF_Pseudo>(opcode # _OFFSET_exact) getVregSrcForVT<vt>.ret:$vdata, SReg_128:$rsrc, SCSrc_b32:$soffset, (as_i16timm $offset),
-<<<<<<< HEAD
-      (extract_glc $auxiliary), (extract_slc $auxiliary), 0,  (extract_dlc $auxiliary),
-      (extract_swz $auxiliary), (extract_sccb $auxiliary))
-=======
       (extract_cpol $auxiliary), 0,  (extract_swz $auxiliary))
->>>>>>> 2ab1d525
   >;
 
   def : GCNPat<
     (st vt:$vdata, v4i32:$rsrc, 0, i32:$voffset, i32:$soffset, timm:$offset,
               timm:$auxiliary, 0),
     (!cast<MUBUF_Pseudo>(opcode # _OFFEN_exact) getVregSrcForVT<vt>.ret:$vdata, VGPR_32:$voffset, SReg_128:$rsrc, SCSrc_b32:$soffset,
-<<<<<<< HEAD
-      (as_i16timm $offset), (extract_glc $auxiliary),
-      (extract_slc $auxiliary), 0,  (extract_dlc $auxiliary),
-      (extract_swz $auxiliary), (extract_sccb $auxiliary))
-=======
       (as_i16timm $offset), (extract_cpol $auxiliary), 0, (extract_swz $auxiliary))
->>>>>>> 2ab1d525
   >;
 
   def : GCNPat<
     (st vt:$vdata, v4i32:$rsrc, i32:$vindex, 0, i32:$soffset, timm:$offset,
               timm:$auxiliary, timm),
     (!cast<MUBUF_Pseudo>(opcode # _IDXEN_exact) getVregSrcForVT<vt>.ret:$vdata, VGPR_32:$vindex, SReg_128:$rsrc, SCSrc_b32:$soffset,
-<<<<<<< HEAD
-      (as_i16timm $offset), (extract_glc $auxiliary),
-      (extract_slc $auxiliary), 0,  (extract_dlc $auxiliary),
-      (extract_swz $auxiliary), (extract_sccb $auxiliary))
-=======
       (as_i16timm $offset), (extract_cpol $auxiliary), 0,  (extract_swz $auxiliary))
->>>>>>> 2ab1d525
   >;
 
   def : GCNPat<
@@ -1445,14 +1310,8 @@
     (!cast<MUBUF_Pseudo>(opcode # _BOTHEN_exact)
       getVregSrcForVT<vt>.ret:$vdata,
       (REG_SEQUENCE VReg_64, VGPR_32:$vindex, sub0, VGPR_32:$voffset, sub1),
-<<<<<<< HEAD
-      SReg_128:$rsrc, SCSrc_b32:$soffset, (as_i16timm $offset), (extract_glc $auxiliary),
-      (extract_slc $auxiliary), 0,  (extract_dlc $auxiliary),
-      (extract_swz $auxiliary), (extract_sccb $auxiliary))
-=======
       SReg_128:$rsrc, SCSrc_b32:$soffset, (as_i16timm $offset), (extract_cpol $auxiliary),
       0,  (extract_swz $auxiliary))
->>>>>>> 2ab1d525
   >;
 }
 
@@ -1645,11 +1504,7 @@
     (BUFFER_ATOMIC_CMPSWAP_OFFSET_RTN
       (REG_SEQUENCE VReg_64, VGPR_32:$data, sub0, VGPR_32:$cmp, sub1),
         SReg_128:$rsrc, SCSrc_b32:$soffset, (as_i16timm $offset),
-<<<<<<< HEAD
-        (extract_slc $cachepolicy)), VReg_64)), sub0)
-=======
         (set_glc $cachepolicy)), VReg_64)), sub0)
->>>>>>> 2ab1d525
 >;
 
 def : GCNPat<
@@ -1660,12 +1515,8 @@
   (EXTRACT_SUBREG (i64 (COPY_TO_REGCLASS
     (BUFFER_ATOMIC_CMPSWAP_IDXEN_RTN
       (REG_SEQUENCE VReg_64, VGPR_32:$data, sub0, VGPR_32:$cmp, sub1),
-<<<<<<< HEAD
-      VGPR_32:$vindex, SReg_128:$rsrc, SCSrc_b32:$soffset, (as_i16timm $offset), (extract_slc $cachepolicy)), VReg_64)),
-=======
       VGPR_32:$vindex, SReg_128:$rsrc, SCSrc_b32:$soffset, (as_i16timm $offset),
       (set_glc $cachepolicy)), VReg_64)),
->>>>>>> 2ab1d525
     sub0)
 >;
 
@@ -1677,12 +1528,8 @@
   (EXTRACT_SUBREG (i64 (COPY_TO_REGCLASS
     (BUFFER_ATOMIC_CMPSWAP_OFFEN_RTN
       (REG_SEQUENCE VReg_64, VGPR_32:$data, sub0, VGPR_32:$cmp, sub1),
-<<<<<<< HEAD
-      VGPR_32:$voffset, SReg_128:$rsrc, SCSrc_b32:$soffset, (as_i16timm $offset), (extract_slc $cachepolicy)), VReg_64)),
-=======
       VGPR_32:$voffset, SReg_128:$rsrc, SCSrc_b32:$soffset, (as_i16timm $offset),
       (set_glc $cachepolicy)), VReg_64)),
->>>>>>> 2ab1d525
     sub0)
 >;
 
@@ -1695,12 +1542,8 @@
     (BUFFER_ATOMIC_CMPSWAP_BOTHEN_RTN
       (REG_SEQUENCE VReg_64, VGPR_32:$data, sub0, VGPR_32:$cmp, sub1),
       (REG_SEQUENCE VReg_64, VGPR_32:$vindex, sub0, VGPR_32:$voffset, sub1),
-<<<<<<< HEAD
-      SReg_128:$rsrc, SCSrc_b32:$soffset, (as_i16timm $offset), (extract_slc $cachepolicy)), VReg_64)),
-=======
       SReg_128:$rsrc, SCSrc_b32:$soffset, (as_i16timm $offset),
       (set_glc $cachepolicy)), VReg_64)),
->>>>>>> 2ab1d525
     sub0)
 >;
 
@@ -1714,16 +1557,6 @@
 multiclass MUBUFLoad_Atomic_Pattern <MUBUF_Pseudo Instr_ADDR64, MUBUF_Pseudo Instr_OFFSET,
                                      ValueType vt, PatFrag atomic_ld> {
   def : GCNPat <
-<<<<<<< HEAD
-     (vt (atomic_ld (MUBUFAddr64 v4i32:$srsrc, i64:$vaddr, i32:$soffset,
-                                   i16:$offset, i1:$slc))),
-     (Instr_ADDR64 $vaddr, $srsrc, $soffset, $offset, 0, $slc, 0, 0, 0, 0)
-  >;
-
-  def : GCNPat <
-    (vt (atomic_ld (MUBUFOffsetNoGLC v4i32:$rsrc, i32:$soffset, i16:$offset))),
-    (Instr_OFFSET $rsrc, $soffset, (as_i16imm $offset), 0, 0, 0, 0, 0, 0)
-=======
      (vt (atomic_ld (MUBUFAddr64 v4i32:$srsrc, i64:$vaddr, i32:$soffset, i16:$offset))),
      (Instr_ADDR64 $vaddr, $srsrc, $soffset, $offset)
   >;
@@ -1731,7 +1564,6 @@
   def : GCNPat <
     (vt (atomic_ld (MUBUFOffset v4i32:$rsrc, i32:$soffset, i16:$offset))),
     (Instr_OFFSET $rsrc, $soffset, (as_i16imm $offset))
->>>>>>> 2ab1d525
   >;
 }
 
@@ -1775,20 +1607,12 @@
   def : GCNPat <
     (vt (ld (MUBUFScratchOffen v4i32:$srsrc, i32:$vaddr,
                                i32:$soffset, u16imm:$offset))),
-<<<<<<< HEAD
-    (InstrOffen $vaddr, $srsrc, $soffset, $offset, 0, 0, 0, 0, 0, 0)
-=======
     (InstrOffen $vaddr, $srsrc, $soffset, $offset, 0, 0, 0)
->>>>>>> 2ab1d525
   >;
 
   def : GCNPat <
     (vt (ld (MUBUFScratchOffset v4i32:$srsrc, i32:$soffset, u16imm:$offset))),
-<<<<<<< HEAD
-    (InstrOffset $srsrc, $soffset, $offset, 0, 0, 0, 0, 0, 0)
-=======
     (InstrOffset $srsrc, $soffset, $offset, 0, 0, 0)
->>>>>>> 2ab1d525
   >;
 }
 
@@ -1848,16 +1672,6 @@
                                       ValueType vt, PatFrag atomic_st> {
   // Store follows atomic op convention so address is first
   def : GCNPat <
-<<<<<<< HEAD
-     (atomic_st (MUBUFAddr64 v4i32:$srsrc, i64:$vaddr, i32:$soffset,
-                                   i16:$offset, i1:$slc), vt:$val),
-     (Instr_ADDR64 $val, $vaddr, $srsrc, $soffset, $offset, 0, $slc, 0, 0, 0, 0)
-  >;
-
-  def : GCNPat <
-    (atomic_st (MUBUFOffsetNoGLC v4i32:$rsrc, i32:$soffset, i16:$offset), vt:$val),
-    (Instr_OFFSET $val, $rsrc, $soffset, (as_i16imm $offset), 0, 0, 0, 0, 0, 0)
-=======
      (atomic_st (MUBUFAddr64 v4i32:$srsrc, i64:$vaddr, i32:$soffset, i16:$offset), vt:$val),
      (Instr_ADDR64 $val, $vaddr, $srsrc, $soffset, $offset)
   >;
@@ -1865,7 +1679,6 @@
   def : GCNPat <
     (atomic_st (MUBUFOffset v4i32:$rsrc, i32:$soffset, i16:$offset), vt:$val),
     (Instr_OFFSET $val, $rsrc, $soffset, (as_i16imm $offset))
->>>>>>> 2ab1d525
   >;
 }
 let SubtargetPredicate = isGFX6GFX7 in {
@@ -1893,21 +1706,13 @@
   def : GCNPat <
     (st vt:$value, (MUBUFScratchOffen v4i32:$srsrc, i32:$vaddr,
                                       i32:$soffset, u16imm:$offset)),
-<<<<<<< HEAD
-    (InstrOffen rc:$value, $vaddr, $srsrc, $soffset, $offset, 0, 0, 0, 0, 0, 0)
-=======
     (InstrOffen rc:$value, $vaddr, $srsrc, $soffset, $offset, 0, 0, 0)
->>>>>>> 2ab1d525
   >;
 
   def : GCNPat <
     (st vt:$value, (MUBUFScratchOffset v4i32:$srsrc, i32:$soffset,
                                        u16imm:$offset)),
-<<<<<<< HEAD
-    (InstrOffset rc:$value, $srsrc, $soffset, $offset, 0, 0, 0, 0, 0, 0)
-=======
     (InstrOffset rc:$value, $srsrc, $soffset, $offset, 0, 0, 0)
->>>>>>> 2ab1d525
   >;
 }
 
@@ -1953,12 +1758,7 @@
               timm:$format, timm:$auxiliary, 0)),
     (!cast<MTBUF_Pseudo>(opcode # _OFFSET) SReg_128:$rsrc, SCSrc_b32:$soffset, (as_i16timm $offset),
       (as_i8timm $format),
-<<<<<<< HEAD
-      (extract_glc $auxiliary), (extract_slc $auxiliary), 0, (extract_dlc $auxiliary),
-      (extract_swz $auxiliary), (extract_sccb $auxiliary))
-=======
       (extract_cpol $auxiliary), 0, (extract_swz $auxiliary))
->>>>>>> 2ab1d525
   >;
 
   def : GCNPat<
@@ -1966,12 +1766,7 @@
               timm:$format, timm:$auxiliary, timm)),
     (!cast<MTBUF_Pseudo>(opcode # _IDXEN) VGPR_32:$vindex, SReg_128:$rsrc, SCSrc_b32:$soffset, (as_i16timm $offset),
       (as_i8timm $format),
-<<<<<<< HEAD
-      (extract_glc $auxiliary), (extract_slc $auxiliary), 0, (extract_dlc $auxiliary),
-      (extract_swz $auxiliary), (extract_sccb $auxiliary))
-=======
       (extract_cpol $auxiliary), 0, (extract_swz $auxiliary))
->>>>>>> 2ab1d525
   >;
 
   def : GCNPat<
@@ -1979,12 +1774,7 @@
               timm:$format, timm:$auxiliary, 0)),
     (!cast<MTBUF_Pseudo>(opcode # _OFFEN) VGPR_32:$voffset, SReg_128:$rsrc, SCSrc_b32:$soffset, (as_i16timm $offset),
       (as_i8timm $format),
-<<<<<<< HEAD
-      (extract_glc $auxiliary), (extract_slc $auxiliary), 0, (extract_dlc $auxiliary),
-      (extract_swz $auxiliary), (extract_sccb $auxiliary))
-=======
       (extract_cpol $auxiliary), 0, (extract_swz $auxiliary))
->>>>>>> 2ab1d525
   >;
 
   def : GCNPat<
@@ -1994,12 +1784,7 @@
       (REG_SEQUENCE VReg_64, VGPR_32:$vindex, sub0, VGPR_32:$voffset, sub1),
       SReg_128:$rsrc, SCSrc_b32:$soffset, (as_i16timm $offset),
       (as_i8timm $format),
-<<<<<<< HEAD
-      (extract_glc $auxiliary), (extract_slc $auxiliary), 0, (extract_dlc $auxiliary),
-      (extract_swz $auxiliary), (extract_sccb $auxiliary))
-=======
       (extract_cpol $auxiliary), 0, (extract_swz $auxiliary))
->>>>>>> 2ab1d525
   >;
 }
 
@@ -2037,12 +1822,7 @@
           timm:$format, timm:$auxiliary, 0),
     (!cast<MTBUF_Pseudo>(opcode # _OFFSET_exact) getVregSrcForVT<vt>.ret:$vdata, SReg_128:$rsrc, SCSrc_b32:$soffset,
       (as_i16timm $offset), (as_i8timm $format),
-<<<<<<< HEAD
-      (extract_glc $auxiliary), (extract_slc $auxiliary), 0, (extract_dlc $auxiliary),
-      (extract_swz $auxiliary), (extract_sccb $auxiliary))
-=======
       (extract_cpol $auxiliary), 0, (extract_swz $auxiliary))
->>>>>>> 2ab1d525
   >;
 
   def : GCNPat<
@@ -2050,12 +1830,7 @@
           timm:$format, timm:$auxiliary, timm),
     (!cast<MTBUF_Pseudo>(opcode # _IDXEN_exact) getVregSrcForVT<vt>.ret:$vdata, VGPR_32:$vindex, SReg_128:$rsrc, SCSrc_b32:$soffset,
       (as_i16timm $offset), (as_i8timm $format),
-<<<<<<< HEAD
-      (extract_glc $auxiliary), (extract_slc $auxiliary), 0, (extract_dlc $auxiliary),
-      (extract_swz $auxiliary), (extract_sccb $auxiliary))
-=======
       (extract_cpol $auxiliary), 0, (extract_swz $auxiliary))
->>>>>>> 2ab1d525
   >;
 
   def : GCNPat<
@@ -2063,12 +1838,7 @@
           timm:$format, timm:$auxiliary, 0),
     (!cast<MTBUF_Pseudo>(opcode # _OFFEN_exact) getVregSrcForVT<vt>.ret:$vdata, VGPR_32:$voffset, SReg_128:$rsrc, SCSrc_b32:$soffset,
       (as_i16timm $offset), (as_i8timm $format),
-<<<<<<< HEAD
-      (extract_glc $auxiliary), (extract_slc $auxiliary), 0, (extract_dlc $auxiliary),
-      (extract_swz $auxiliary), (extract_sccb $auxiliary))
-=======
       (extract_cpol $auxiliary), 0, (extract_swz $auxiliary))
->>>>>>> 2ab1d525
   >;
 
   def : GCNPat<
@@ -2078,12 +1848,7 @@
       getVregSrcForVT<vt>.ret:$vdata,
       (REG_SEQUENCE VReg_64, VGPR_32:$vindex, sub0, VGPR_32:$voffset, sub1),
       SReg_128:$rsrc, SCSrc_b32:$soffset, (as_i16timm $offset), (as_i8timm $format),
-<<<<<<< HEAD
-      (extract_glc $auxiliary), (extract_slc $auxiliary), 0, (extract_dlc $auxiliary),
-      (extract_swz $auxiliary), (extract_sccb $auxiliary))
-=======
       (extract_cpol $auxiliary), 0, (extract_swz $auxiliary))
->>>>>>> 2ab1d525
   >;
 }
 
@@ -2496,12 +2261,6 @@
 // GFX8, GFX9 (VI).
 //===----------------------------------------------------------------------===//
 
-<<<<<<< HEAD
-class MUBUF_Real_Base_vi <bits<7> op, MUBUF_Pseudo ps, int Enc> :
-  MUBUF_Real<ps>,
-  Enc64,
-  SIMCInstr<ps.PseudoInstr, Enc> {
-=======
 class MUBUF_Real_Base_vi <bits<7> op, MUBUF_Pseudo ps, int Enc,
                           bit has_sccb = ps.has_sccb> :
   MUBUF_Real<ps>,
@@ -2509,18 +2268,12 @@
   SIMCInstr<ps.PseudoInstr, Enc>,
   AtomicNoRet<!subst("_RTN","",NAME), !if(ps.IsAtomicNoRet, 0,
                                         !if(ps.IsAtomicRet, 1, ?))> {
->>>>>>> 2ab1d525
 
   let Inst{11-0}  = !if(ps.has_offset, offset, ?);
   let Inst{12}    = ps.offen;
   let Inst{13}    = ps.idxen;
-<<<<<<< HEAD
-  let Inst{14}    = !if(ps.has_glc, glc, ps.glc_value);
-  let Inst{15}    = !if(ps.has_sccb, sccb, ps.sccb_value);
-=======
   let Inst{14}    = !if(ps.has_glc, cpol{CPolBit.GLC}, ps.glc_value);
   let Inst{15}    = !if(has_sccb, cpol{CPolBit.SCC}, ps.sccb_value);
->>>>>>> 2ab1d525
   let Inst{16}    = ps.lds;
   let Inst{17}    = !if(ps.has_slc, cpol{CPolBit.SLC}, ?);
   let Inst{24-18} = op;
@@ -2531,26 +2284,14 @@
   let Inst{63-56} = !if(ps.has_soffset, soffset, ?);
 }
 
-<<<<<<< HEAD
-class MUBUF_Real_vi <bits<7> op, MUBUF_Pseudo ps> :
-  MUBUF_Real_Base_vi<op, ps, SIEncodingFamily.VI> {
-=======
 class MUBUF_Real_vi <bits<7> op, MUBUF_Pseudo ps, bit has_sccb = ps.has_sccb> :
   MUBUF_Real_Base_vi<op, ps, SIEncodingFamily.VI, has_sccb> {
->>>>>>> 2ab1d525
   let AssemblerPredicate = isGFX8GFX9NotGFX90A;
   let DecoderNamespace = "GFX8";
 
   let Inst{55}    = !if(ps.has_tfe, tfe, ?);
 }
 
-<<<<<<< HEAD
-class MUBUF_Real_gfx90a <bits<7> op, MUBUF_Pseudo ps> :
-  MUBUF_Real_Base_vi<op, ps, SIEncodingFamily.GFX90A> {
-  let AssemblerPredicate = isGFX90APlus;
-  let DecoderNamespace = "GFX90A";
-  let AsmString = ps.Mnemonic # !subst("$tfe", "", ps.AsmOperands);
-=======
 class MUBUF_Real_gfx90a <bits<7> op, MUBUF_Pseudo ps,
                          bit has_sccb = ps.has_sccb> :
   MUBUF_Real_Base_vi<op, ps, SIEncodingFamily.GFX90A, has_sccb> {
@@ -2558,18 +2299,13 @@
   let DecoderNamespace = "GFX90A";
   let AsmString = ps.Mnemonic # !subst("$sccb", !if(has_sccb, "$sccb",""),
                                 !subst("$tfe", "", ps.AsmOperands));
->>>>>>> 2ab1d525
 
   let Inst{55}    = acc;
 }
 
 multiclass MUBUF_Real_vi_gfx90a<bits<7> op, MUBUF_Pseudo ps> {
   def _vi :     MUBUF_Real_vi<op, ps>;
-<<<<<<< HEAD
-  def _gfx90a : MUBUF_Real_gfx90a<op, ps>;
-=======
   def _gfx90a : MUBUF_Real_gfx90a<op, ps, !and(ps.has_sccb,!not(ps.FPAtomic))>;
->>>>>>> 2ab1d525
 }
 
 multiclass MUBUF_Real_AllAddr_vi<bits<7> op> {
@@ -2752,11 +2488,7 @@
 
 } // End SubtargetPredicate = HasAtomicFaddInsts
 
-<<<<<<< HEAD
-let SubtargetPredicate = isGFX90APlus, AssemblerPredicate = isGFX90APlus in {
-=======
 let SubtargetPredicate = isGFX90APlus in {
->>>>>>> 2ab1d525
   defm BUFFER_ATOMIC_ADD_F64 : MUBUF_Real_Atomic_vi<0x4f>;
   defm BUFFER_ATOMIC_MIN_F64 : MUBUF_Real_Atomic_vi<0x50>;
   defm BUFFER_ATOMIC_MAX_F64 : MUBUF_Real_Atomic_vi<0x51>;
@@ -2782,14 +2514,9 @@
   let Inst{39-32} = !if(ps.has_vaddr, vaddr, ?);
   let Inst{47-40} = !if(ps.has_vdata, vdata{7-0}, ?);
   let Inst{52-48} = !if(ps.has_srsrc, srsrc{6-2}, ?);
-<<<<<<< HEAD
-  let Inst{53}    = !if(ps.has_sccb, sccb, ps.sccb_value);
-  let Inst{54}    = !if(ps.has_slc, slc, ?);
-=======
   let Inst{53}    = !if(ps.has_sccb, cpol{CPolBit.SCC}, ps.sccb_value);
   let Inst{54}    = !if(ps.has_slc, cpol{CPolBit.SLC}, ?);
   let Inst{55}    = !if(ps.has_tfe, tfe, ?);
->>>>>>> 2ab1d525
   let Inst{63-56} = !if(ps.has_soffset, soffset, ?);
 }
 
