//===-- SIFoldOperands.cpp - Fold operands --- ----------------------------===//
//
// Part of the LLVM Project, under the Apache License v2.0 with LLVM Exceptions.
// See https://llvm.org/LICENSE.txt for license information.
// SPDX-License-Identifier: Apache-2.0 WITH LLVM-exception
//
/// \file
//===----------------------------------------------------------------------===//
//

#include "AMDGPU.h"
#include "GCNSubtarget.h"
#include "MCTargetDesc/AMDGPUMCTargetDesc.h"
#include "SIMachineFunctionInfo.h"
#include "llvm/ADT/DepthFirstIterator.h"
#include "llvm/CodeGen/MachineFunctionPass.h"

#define DEBUG_TYPE "si-fold-operands"
using namespace llvm;

namespace {

struct FoldCandidate {
  MachineInstr *UseMI;
  union {
    MachineOperand *OpToFold;
    uint64_t ImmToFold;
    int FrameIndexToFold;
  };
  int ShrinkOpcode;
  unsigned UseOpNo;
  MachineOperand::MachineOperandType Kind;
  bool Commuted;

  FoldCandidate(MachineInstr *MI, unsigned OpNo, MachineOperand *FoldOp,
                bool Commuted_ = false,
                int ShrinkOp = -1) :
    UseMI(MI), OpToFold(nullptr), ShrinkOpcode(ShrinkOp), UseOpNo(OpNo),
    Kind(FoldOp->getType()),
    Commuted(Commuted_) {
    if (FoldOp->isImm()) {
      ImmToFold = FoldOp->getImm();
    } else if (FoldOp->isFI()) {
      FrameIndexToFold = FoldOp->getIndex();
    } else {
      assert(FoldOp->isReg() || FoldOp->isGlobal());
      OpToFold = FoldOp;
    }
  }

  bool isFI() const {
    return Kind == MachineOperand::MO_FrameIndex;
  }

  bool isImm() const {
    return Kind == MachineOperand::MO_Immediate;
  }

  bool isReg() const {
    return Kind == MachineOperand::MO_Register;
  }

  bool isGlobal() const { return Kind == MachineOperand::MO_GlobalAddress; }

  bool isCommuted() const {
    return Commuted;
  }

  bool needsShrink() const {
    return ShrinkOpcode != -1;
  }

  int getShrinkOpcode() const {
    return ShrinkOpcode;
  }
};

class SIFoldOperands : public MachineFunctionPass {
public:
  static char ID;
  MachineRegisterInfo *MRI;
  const SIInstrInfo *TII;
  const SIRegisterInfo *TRI;
  const GCNSubtarget *ST;
  const SIMachineFunctionInfo *MFI;

  void foldOperand(MachineOperand &OpToFold,
                   MachineInstr *UseMI,
                   int UseOpIdx,
                   SmallVectorImpl<FoldCandidate> &FoldList,
                   SmallVectorImpl<MachineInstr *> &CopiesToReplace) const;

  bool tryFoldCndMask(MachineInstr &MI) const;
  bool tryFoldZeroHighBits(MachineInstr &MI) const;
  void foldInstOperand(MachineInstr &MI, MachineOperand &OpToFold) const;

  const MachineOperand *isClamp(const MachineInstr &MI) const;
  bool tryFoldClamp(MachineInstr &MI);

  std::pair<const MachineOperand *, int> isOMod(const MachineInstr &MI) const;
  bool tryFoldOMod(MachineInstr &MI);
<<<<<<< HEAD
  bool tryFoldRegSeqence(MachineInstr &MI);
=======
  bool tryFoldRegSequence(MachineInstr &MI);
>>>>>>> 2ab1d525
  bool tryFoldLCSSAPhi(MachineInstr &MI);
  bool tryFoldLoad(MachineInstr &MI);

public:
  SIFoldOperands() : MachineFunctionPass(ID) {
    initializeSIFoldOperandsPass(*PassRegistry::getPassRegistry());
  }

  bool runOnMachineFunction(MachineFunction &MF) override;

  StringRef getPassName() const override { return "SI Fold Operands"; }

  void getAnalysisUsage(AnalysisUsage &AU) const override {
    AU.setPreservesCFG();
    MachineFunctionPass::getAnalysisUsage(AU);
  }
};

} // End anonymous namespace.

INITIALIZE_PASS(SIFoldOperands, DEBUG_TYPE,
                "SI Fold Operands", false, false)

char SIFoldOperands::ID = 0;

char &llvm::SIFoldOperandsID = SIFoldOperands::ID;

// Map multiply-accumulate opcode to corresponding multiply-add opcode if any.
static unsigned macToMad(unsigned Opc) {
  switch (Opc) {
  case AMDGPU::V_MAC_F32_e64:
    return AMDGPU::V_MAD_F32_e64;
  case AMDGPU::V_MAC_F16_e64:
    return AMDGPU::V_MAD_F16_e64;
  case AMDGPU::V_FMAC_F32_e64:
    return AMDGPU::V_FMA_F32_e64;
  case AMDGPU::V_FMAC_F16_e64:
    return AMDGPU::V_FMA_F16_gfx9_e64;
  case AMDGPU::V_FMAC_LEGACY_F32_e64:
    return AMDGPU::V_FMA_LEGACY_F32_e64;
  case AMDGPU::V_FMAC_F64_e64:
    return AMDGPU::V_FMA_F64_e64;
  }
  return AMDGPU::INSTRUCTION_LIST_END;
}

// Wrapper around isInlineConstant that understands special cases when
// instruction types are replaced during operand folding.
static bool isInlineConstantIfFolded(const SIInstrInfo *TII,
                                     const MachineInstr &UseMI,
                                     unsigned OpNo,
                                     const MachineOperand &OpToFold) {
  if (TII->isInlineConstant(UseMI, OpNo, OpToFold))
    return true;

  unsigned Opc = UseMI.getOpcode();
  unsigned NewOpc = macToMad(Opc);
  if (NewOpc != AMDGPU::INSTRUCTION_LIST_END) {
    // Special case for mac. Since this is replaced with mad when folded into
    // src2, we need to check the legality for the final instruction.
    int Src2Idx = AMDGPU::getNamedOperandIdx(Opc, AMDGPU::OpName::src2);
    if (static_cast<int>(OpNo) == Src2Idx) {
      const MCInstrDesc &MadDesc = TII->get(NewOpc);
      return TII->isInlineConstant(OpToFold, MadDesc.OpInfo[OpNo].OperandType);
    }
  }

  return false;
}

// TODO: Add heuristic that the frame index might not fit in the addressing mode
// immediate offset to avoid materializing in loops.
static bool frameIndexMayFold(const SIInstrInfo *TII,
                              const MachineInstr &UseMI,
                              int OpNo,
                              const MachineOperand &OpToFold) {
  if (!OpToFold.isFI())
    return false;

  if (TII->isMUBUF(UseMI))
    return OpNo == AMDGPU::getNamedOperandIdx(UseMI.getOpcode(),
                                              AMDGPU::OpName::vaddr);
  if (!TII->isFLATScratch(UseMI))
    return false;

  int SIdx = AMDGPU::getNamedOperandIdx(UseMI.getOpcode(),
                                        AMDGPU::OpName::saddr);
  if (OpNo == SIdx)
    return true;

  int VIdx = AMDGPU::getNamedOperandIdx(UseMI.getOpcode(),
                                        AMDGPU::OpName::vaddr);
  return OpNo == VIdx && SIdx == -1;
}

FunctionPass *llvm::createSIFoldOperandsPass() {
  return new SIFoldOperands();
}

static bool updateOperand(FoldCandidate &Fold,
                          const SIInstrInfo &TII,
                          const TargetRegisterInfo &TRI,
                          const GCNSubtarget &ST) {
  MachineInstr *MI = Fold.UseMI;
  MachineOperand &Old = MI->getOperand(Fold.UseOpNo);
  assert(Old.isReg());

  if (Fold.isImm()) {
    if (MI->getDesc().TSFlags & SIInstrFlags::IsPacked &&
        !(MI->getDesc().TSFlags & SIInstrFlags::IsMAI) &&
        AMDGPU::isFoldableLiteralV216(Fold.ImmToFold,
                                      ST.hasInv2PiInlineImm())) {
      // Set op_sel/op_sel_hi on this operand or bail out if op_sel is
      // already set.
      unsigned Opcode = MI->getOpcode();
      int OpNo = MI->getOperandNo(&Old);
      int ModIdx = -1;
      if (OpNo == AMDGPU::getNamedOperandIdx(Opcode, AMDGPU::OpName::src0))
        ModIdx = AMDGPU::OpName::src0_modifiers;
      else if (OpNo == AMDGPU::getNamedOperandIdx(Opcode, AMDGPU::OpName::src1))
        ModIdx = AMDGPU::OpName::src1_modifiers;
      else if (OpNo == AMDGPU::getNamedOperandIdx(Opcode, AMDGPU::OpName::src2))
        ModIdx = AMDGPU::OpName::src2_modifiers;
      assert(ModIdx != -1);
      ModIdx = AMDGPU::getNamedOperandIdx(Opcode, ModIdx);
      MachineOperand &Mod = MI->getOperand(ModIdx);
      unsigned Val = Mod.getImm();
      if (!(Val & SISrcMods::OP_SEL_0) && (Val & SISrcMods::OP_SEL_1)) {
        // Only apply the following transformation if that operand requires
        // a packed immediate.
        switch (TII.get(Opcode).OpInfo[OpNo].OperandType) {
        case AMDGPU::OPERAND_REG_IMM_V2FP16:
        case AMDGPU::OPERAND_REG_IMM_V2INT16:
        case AMDGPU::OPERAND_REG_INLINE_C_V2FP16:
        case AMDGPU::OPERAND_REG_INLINE_C_V2INT16:
          // If upper part is all zero we do not need op_sel_hi.
          if (!isUInt<16>(Fold.ImmToFold)) {
            if (!(Fold.ImmToFold & 0xffff)) {
              Mod.setImm(Mod.getImm() | SISrcMods::OP_SEL_0);
              Mod.setImm(Mod.getImm() & ~SISrcMods::OP_SEL_1);
              Old.ChangeToImmediate((Fold.ImmToFold >> 16) & 0xffff);
              return true;
            }
            Mod.setImm(Mod.getImm() & ~SISrcMods::OP_SEL_1);
            Old.ChangeToImmediate(Fold.ImmToFold & 0xffff);
            return true;
          }
          break;
        default:
          break;
        }
      }
    }
  }

  if ((Fold.isImm() || Fold.isFI() || Fold.isGlobal()) && Fold.needsShrink()) {
    MachineBasicBlock *MBB = MI->getParent();
    auto Liveness = MBB->computeRegisterLiveness(&TRI, AMDGPU::VCC, MI, 16);
    if (Liveness != MachineBasicBlock::LQR_Dead) {
      LLVM_DEBUG(dbgs() << "Not shrinking " << MI << " due to vcc liveness\n");
      return false;
    }

    MachineRegisterInfo &MRI = MBB->getParent()->getRegInfo();
    int Op32 = Fold.getShrinkOpcode();
    MachineOperand &Dst0 = MI->getOperand(0);
    MachineOperand &Dst1 = MI->getOperand(1);
    assert(Dst0.isDef() && Dst1.isDef());

    bool HaveNonDbgCarryUse = !MRI.use_nodbg_empty(Dst1.getReg());

    const TargetRegisterClass *Dst0RC = MRI.getRegClass(Dst0.getReg());
    Register NewReg0 = MRI.createVirtualRegister(Dst0RC);

    MachineInstr *Inst32 = TII.buildShrunkInst(*MI, Op32);

    if (HaveNonDbgCarryUse) {
      BuildMI(*MBB, MI, MI->getDebugLoc(), TII.get(AMDGPU::COPY), Dst1.getReg())
        .addReg(AMDGPU::VCC, RegState::Kill);
    }

    // Keep the old instruction around to avoid breaking iterators, but
    // replace it with a dummy instruction to remove uses.
    //
    // FIXME: We should not invert how this pass looks at operands to avoid
    // this. Should track set of foldable movs instead of looking for uses
    // when looking at a use.
    Dst0.setReg(NewReg0);
    for (unsigned I = MI->getNumOperands() - 1; I > 0; --I)
      MI->RemoveOperand(I);
    MI->setDesc(TII.get(AMDGPU::IMPLICIT_DEF));

    if (Fold.isCommuted())
      TII.commuteInstruction(*Inst32, false);
    return true;
  }

  assert(!Fold.needsShrink() && "not handled");

  if (Fold.isImm()) {
    Old.ChangeToImmediate(Fold.ImmToFold);
    return true;
  }

  if (Fold.isGlobal()) {
    Old.ChangeToGA(Fold.OpToFold->getGlobal(), Fold.OpToFold->getOffset(),
                   Fold.OpToFold->getTargetFlags());
    return true;
  }

  if (Fold.isFI()) {
    Old.ChangeToFrameIndex(Fold.FrameIndexToFold);
    return true;
  }

  MachineOperand *New = Fold.OpToFold;
  Old.substVirtReg(New->getReg(), New->getSubReg(), TRI);
  Old.setIsUndef(New->isUndef());
  return true;
}

static bool isUseMIInFoldList(ArrayRef<FoldCandidate> FoldList,
                              const MachineInstr *MI) {
  for (auto Candidate : FoldList) {
    if (Candidate.UseMI == MI)
      return true;
  }
  return false;
}

static void appendFoldCandidate(SmallVectorImpl<FoldCandidate> &FoldList,
                                MachineInstr *MI, unsigned OpNo,
                                MachineOperand *FoldOp, bool Commuted = false,
                                int ShrinkOp = -1) {
  // Skip additional folding on the same operand.
  for (FoldCandidate &Fold : FoldList)
    if (Fold.UseMI == MI && Fold.UseOpNo == OpNo)
      return;
  LLVM_DEBUG(dbgs() << "Append " << (Commuted ? "commuted" : "normal")
                    << " operand " << OpNo << "\n  " << *MI);
  FoldList.emplace_back(MI, OpNo, FoldOp, Commuted, ShrinkOp);
}

static bool tryAddToFoldList(SmallVectorImpl<FoldCandidate> &FoldList,
                             MachineInstr *MI, unsigned OpNo,
                             MachineOperand *OpToFold,
                             const SIInstrInfo *TII) {
  if (!TII->isOperandLegal(*MI, OpNo, OpToFold)) {
    // Special case for v_mac_{f16, f32}_e64 if we are trying to fold into src2
    unsigned Opc = MI->getOpcode();
    unsigned NewOpc = macToMad(Opc);
    if (NewOpc != AMDGPU::INSTRUCTION_LIST_END) {
      // Check if changing this to a v_mad_{f16, f32} instruction will allow us
      // to fold the operand.
      MI->setDesc(TII->get(NewOpc));
      bool FoldAsMAD = tryAddToFoldList(FoldList, MI, OpNo, OpToFold, TII);
      if (FoldAsMAD) {
        MI->untieRegOperand(OpNo);
        return true;
      }
      MI->setDesc(TII->get(Opc));
    }

    // Special case for s_setreg_b32
    if (OpToFold->isImm()) {
      unsigned ImmOpc = 0;
      if (Opc == AMDGPU::S_SETREG_B32)
        ImmOpc = AMDGPU::S_SETREG_IMM32_B32;
      else if (Opc == AMDGPU::S_SETREG_B32_mode)
        ImmOpc = AMDGPU::S_SETREG_IMM32_B32_mode;
      if (ImmOpc) {
        MI->setDesc(TII->get(ImmOpc));
        appendFoldCandidate(FoldList, MI, OpNo, OpToFold);
        return true;
      }
    }

    // If we are already folding into another operand of MI, then
    // we can't commute the instruction, otherwise we risk making the
    // other fold illegal.
    if (isUseMIInFoldList(FoldList, MI))
      return false;

    unsigned CommuteOpNo = OpNo;

    // Operand is not legal, so try to commute the instruction to
    // see if this makes it possible to fold.
    unsigned CommuteIdx0 = TargetInstrInfo::CommuteAnyOperandIndex;
    unsigned CommuteIdx1 = TargetInstrInfo::CommuteAnyOperandIndex;
    bool CanCommute = TII->findCommutedOpIndices(*MI, CommuteIdx0, CommuteIdx1);

    if (CanCommute) {
      if (CommuteIdx0 == OpNo)
        CommuteOpNo = CommuteIdx1;
      else if (CommuteIdx1 == OpNo)
        CommuteOpNo = CommuteIdx0;
    }


    // One of operands might be an Imm operand, and OpNo may refer to it after
    // the call of commuteInstruction() below. Such situations are avoided
    // here explicitly as OpNo must be a register operand to be a candidate
    // for memory folding.
    if (CanCommute && (!MI->getOperand(CommuteIdx0).isReg() ||
                       !MI->getOperand(CommuteIdx1).isReg()))
      return false;

    if (!CanCommute ||
        !TII->commuteInstruction(*MI, false, CommuteIdx0, CommuteIdx1))
      return false;

    if (!TII->isOperandLegal(*MI, CommuteOpNo, OpToFold)) {
      if ((Opc == AMDGPU::V_ADD_CO_U32_e64 ||
           Opc == AMDGPU::V_SUB_CO_U32_e64 ||
           Opc == AMDGPU::V_SUBREV_CO_U32_e64) && // FIXME
          (OpToFold->isImm() || OpToFold->isFI() || OpToFold->isGlobal())) {
        MachineRegisterInfo &MRI = MI->getParent()->getParent()->getRegInfo();

        // Verify the other operand is a VGPR, otherwise we would violate the
        // constant bus restriction.
        unsigned OtherIdx = CommuteOpNo == CommuteIdx0 ? CommuteIdx1 : CommuteIdx0;
        MachineOperand &OtherOp = MI->getOperand(OtherIdx);
        if (!OtherOp.isReg() ||
            !TII->getRegisterInfo().isVGPR(MRI, OtherOp.getReg()))
          return false;

        assert(MI->getOperand(1).isDef());

        // Make sure to get the 32-bit version of the commuted opcode.
        unsigned MaybeCommutedOpc = MI->getOpcode();
        int Op32 = AMDGPU::getVOPe32(MaybeCommutedOpc);

        appendFoldCandidate(FoldList, MI, CommuteOpNo, OpToFold, true, Op32);
        return true;
      }

      TII->commuteInstruction(*MI, false, CommuteIdx0, CommuteIdx1);
      return false;
    }

    appendFoldCandidate(FoldList, MI, CommuteOpNo, OpToFold, true);
    return true;
  }

  // Check the case where we might introduce a second constant operand to a
  // scalar instruction
  if (TII->isSALU(MI->getOpcode())) {
    const MCInstrDesc &InstDesc = MI->getDesc();
    const MCOperandInfo &OpInfo = InstDesc.OpInfo[OpNo];
    const SIRegisterInfo &SRI = TII->getRegisterInfo();

    // Fine if the operand can be encoded as an inline constant
    if (TII->isLiteralConstantLike(*OpToFold, OpInfo)) {
      if (!SRI.opCanUseInlineConstant(OpInfo.OperandType) ||
          !TII->isInlineConstant(*OpToFold, OpInfo)) {
        // Otherwise check for another constant
        for (unsigned i = 0, e = InstDesc.getNumOperands(); i != e; ++i) {
          auto &Op = MI->getOperand(i);
          if (OpNo != i &&
              TII->isLiteralConstantLike(Op, OpInfo)) {
            return false;
          }
        }
      }
    }
  }

  appendFoldCandidate(FoldList, MI, OpNo, OpToFold);
  return true;
}

// If the use operand doesn't care about the value, this may be an operand only
// used for register indexing, in which case it is unsafe to fold.
static bool isUseSafeToFold(const SIInstrInfo *TII,
                            const MachineInstr &MI,
                            const MachineOperand &UseMO) {
  if (UseMO.isUndef() || TII->isSDWA(MI))
    return false;

  switch (MI.getOpcode()) {
  case AMDGPU::V_MOV_B32_e32:
  case AMDGPU::V_MOV_B32_e64:
  case AMDGPU::V_MOV_B64_PSEUDO:
    // Do not fold into an indirect mov.
    return !MI.hasRegisterImplicitUseOperand(AMDGPU::M0);
  }

  return true;
  //return !MI.hasRegisterImplicitUseOperand(UseMO.getReg());
}

// Find a def of the UseReg, check if it is a reg_sequence and find initializers
// for each subreg, tracking it to foldable inline immediate if possible.
// Returns true on success.
static bool getRegSeqInit(
    SmallVectorImpl<std::pair<MachineOperand*, unsigned>> &Defs,
    Register UseReg, uint8_t OpTy,
    const SIInstrInfo *TII, const MachineRegisterInfo &MRI) {
  MachineInstr *Def = MRI.getVRegDef(UseReg);
  if (!Def || !Def->isRegSequence())
    return false;

  for (unsigned I = 1, E = Def->getNumExplicitOperands(); I < E; I += 2) {
    MachineOperand *Sub = &Def->getOperand(I);
    assert(Sub->isReg());

    for (MachineInstr *SubDef = MRI.getVRegDef(Sub->getReg());
         SubDef && Sub->isReg() && Sub->getReg().isVirtual() &&
         !Sub->getSubReg() && TII->isFoldableCopy(*SubDef);
         SubDef = MRI.getVRegDef(Sub->getReg())) {
      MachineOperand *Op = &SubDef->getOperand(1);
      if (Op->isImm()) {
        if (TII->isInlineConstant(*Op, OpTy))
          Sub = Op;
        break;
      }
      if (!Op->isReg() || Op->getReg().isPhysical())
        break;
      Sub = Op;
    }

    Defs.emplace_back(Sub, Def->getOperand(I + 1).getImm());
  }

  return true;
}

static bool tryToFoldACImm(const SIInstrInfo *TII,
                           const MachineOperand &OpToFold,
                           MachineInstr *UseMI,
                           unsigned UseOpIdx,
                           SmallVectorImpl<FoldCandidate> &FoldList) {
  const MCInstrDesc &Desc = UseMI->getDesc();
  const MCOperandInfo *OpInfo = Desc.OpInfo;
  if (!OpInfo || UseOpIdx >= Desc.getNumOperands())
    return false;

  uint8_t OpTy = OpInfo[UseOpIdx].OperandType;
  if ((OpTy < AMDGPU::OPERAND_REG_INLINE_AC_FIRST ||
       OpTy > AMDGPU::OPERAND_REG_INLINE_AC_LAST) &&
      (OpTy < AMDGPU::OPERAND_REG_INLINE_C_FIRST ||
       OpTy > AMDGPU::OPERAND_REG_INLINE_C_LAST))
    return false;

  if (OpToFold.isImm() && TII->isInlineConstant(OpToFold, OpTy) &&
      TII->isOperandLegal(*UseMI, UseOpIdx, &OpToFold)) {
    UseMI->getOperand(UseOpIdx).ChangeToImmediate(OpToFold.getImm());
    return true;
  }

  if (!OpToFold.isReg())
    return false;

  Register UseReg = OpToFold.getReg();
  if (!UseReg.isVirtual())
    return false;

  if (isUseMIInFoldList(FoldList, UseMI))
    return false;

  MachineRegisterInfo &MRI = UseMI->getParent()->getParent()->getRegInfo();

  // Maybe it is just a COPY of an immediate itself.
<<<<<<< HEAD
  MachineInstr *Def = MRI.getUniqueVRegDef(UseReg);
=======
  MachineInstr *Def = MRI.getVRegDef(UseReg);
>>>>>>> 2ab1d525
  MachineOperand &UseOp = UseMI->getOperand(UseOpIdx);
  if (!UseOp.getSubReg() && Def && TII->isFoldableCopy(*Def)) {
    MachineOperand &DefOp = Def->getOperand(1);
    if (DefOp.isImm() && TII->isInlineConstant(DefOp, OpTy) &&
        TII->isOperandLegal(*UseMI, UseOpIdx, &DefOp)) {
      UseMI->getOperand(UseOpIdx).ChangeToImmediate(DefOp.getImm());
      return true;
    }
  }

  SmallVector<std::pair<MachineOperand*, unsigned>, 32> Defs;
  if (!getRegSeqInit(Defs, UseReg, OpTy, TII, MRI))
    return false;

  int32_t Imm;
  for (unsigned I = 0, E = Defs.size(); I != E; ++I) {
    const MachineOperand *Op = Defs[I].first;
    if (!Op->isImm())
      return false;

    auto SubImm = Op->getImm();
    if (!I) {
      Imm = SubImm;
      if (!TII->isInlineConstant(*Op, OpTy) ||
          !TII->isOperandLegal(*UseMI, UseOpIdx, Op))
        return false;

      continue;
    }
    if (Imm != SubImm)
      return false; // Can only fold splat constants
  }

  appendFoldCandidate(FoldList, UseMI, UseOpIdx, Defs[0].first);
  return true;
}

void SIFoldOperands::foldOperand(
  MachineOperand &OpToFold,
  MachineInstr *UseMI,
  int UseOpIdx,
  SmallVectorImpl<FoldCandidate> &FoldList,
  SmallVectorImpl<MachineInstr *> &CopiesToReplace) const {
  const MachineOperand &UseOp = UseMI->getOperand(UseOpIdx);

  if (!isUseSafeToFold(TII, *UseMI, UseOp))
    return;

  // FIXME: Fold operands with subregs.
  if (UseOp.isReg() && OpToFold.isReg()) {
    if (UseOp.isImplicit() || UseOp.getSubReg() != AMDGPU::NoSubRegister)
      return;
  }

  // Special case for REG_SEQUENCE: We can't fold literals into
  // REG_SEQUENCE instructions, so we have to fold them into the
  // uses of REG_SEQUENCE.
  if (UseMI->isRegSequence()) {
    Register RegSeqDstReg = UseMI->getOperand(0).getReg();
    unsigned RegSeqDstSubReg = UseMI->getOperand(UseOpIdx + 1).getImm();

    for (auto &RSUse : make_early_inc_range(MRI->use_nodbg_operands(RegSeqDstReg))) {
      MachineInstr *RSUseMI = RSUse.getParent();

      if (tryToFoldACImm(TII, UseMI->getOperand(0), RSUseMI,
                         RSUseMI->getOperandNo(&RSUse), FoldList))
        continue;

      if (RSUse.getSubReg() != RegSeqDstSubReg)
        continue;

      foldOperand(OpToFold, RSUseMI, RSUseMI->getOperandNo(&RSUse), FoldList,
                  CopiesToReplace);
    }

    return;
  }

  if (tryToFoldACImm(TII, OpToFold, UseMI, UseOpIdx, FoldList))
    return;

  if (frameIndexMayFold(TII, *UseMI, UseOpIdx, OpToFold)) {
    // Verify that this is a stack access.
    // FIXME: Should probably use stack pseudos before frame lowering.

    if (TII->isMUBUF(*UseMI)) {
      if (TII->getNamedOperand(*UseMI, AMDGPU::OpName::srsrc)->getReg() !=
          MFI->getScratchRSrcReg())
        return;

      // Ensure this is either relative to the current frame or the current
      // wave.
      MachineOperand &SOff =
          *TII->getNamedOperand(*UseMI, AMDGPU::OpName::soffset);
      if (!SOff.isImm() || SOff.getImm() != 0)
        return;
    }

    // A frame index will resolve to a positive constant, so it should always be
    // safe to fold the addressing mode, even pre-GFX9.
    UseMI->getOperand(UseOpIdx).ChangeToFrameIndex(OpToFold.getIndex());

    if (TII->isFLATScratch(*UseMI) &&
        AMDGPU::getNamedOperandIdx(UseMI->getOpcode(),
                                   AMDGPU::OpName::vaddr) != -1) {
      unsigned NewOpc = AMDGPU::getFlatScratchInstSSfromSV(UseMI->getOpcode());
      UseMI->setDesc(TII->get(NewOpc));
    }

    return;
  }

  bool FoldingImmLike =
      OpToFold.isImm() || OpToFold.isFI() || OpToFold.isGlobal();

  if (FoldingImmLike && UseMI->isCopy()) {
    Register DestReg = UseMI->getOperand(0).getReg();
    Register SrcReg = UseMI->getOperand(1).getReg();
    assert(SrcReg.isVirtual());

    const TargetRegisterClass *SrcRC = MRI->getRegClass(SrcReg);

    // Don't fold into a copy to a physical register with the same class. Doing
    // so would interfere with the register coalescer's logic which would avoid
    // redundant initializations.
    if (DestReg.isPhysical() && SrcRC->contains(DestReg))
      return;

    const TargetRegisterClass *DestRC = TRI->getRegClassForReg(*MRI, DestReg);
    if (!DestReg.isPhysical()) {
      if (TRI->isSGPRClass(SrcRC) && TRI->hasVectorRegisters(DestRC)) {
        SmallVector<FoldCandidate, 4> CopyUses;
        for (auto &Use : MRI->use_nodbg_operands(DestReg)) {
          // There's no point trying to fold into an implicit operand.
          if (Use.isImplicit())
            continue;

          CopyUses.emplace_back(Use.getParent(),
                                Use.getParent()->getOperandNo(&Use),
                                &UseMI->getOperand(1));
        }
        for (auto &F : CopyUses) {
          foldOperand(*F.OpToFold, F.UseMI, F.UseOpNo, FoldList, CopiesToReplace);
        }
      }

      if (DestRC == &AMDGPU::AGPR_32RegClass &&
          TII->isInlineConstant(OpToFold, AMDGPU::OPERAND_REG_INLINE_C_INT32)) {
        UseMI->setDesc(TII->get(AMDGPU::V_ACCVGPR_WRITE_B32_e64));
        UseMI->getOperand(1).ChangeToImmediate(OpToFold.getImm());
        CopiesToReplace.push_back(UseMI);
        return;
      }
    }

    // In order to fold immediates into copies, we need to change the
    // copy to a MOV.

    unsigned MovOp = TII->getMovOpcode(DestRC);
    if (MovOp == AMDGPU::COPY)
      return;

    UseMI->setDesc(TII->get(MovOp));
    MachineInstr::mop_iterator ImpOpI = UseMI->implicit_operands().begin();
    MachineInstr::mop_iterator ImpOpE = UseMI->implicit_operands().end();
    while (ImpOpI != ImpOpE) {
      MachineInstr::mop_iterator Tmp = ImpOpI;
      ImpOpI++;
      UseMI->RemoveOperand(UseMI->getOperandNo(Tmp));
    }
    CopiesToReplace.push_back(UseMI);
  } else {
    if (UseMI->isCopy() && OpToFold.isReg() &&
        UseMI->getOperand(0).getReg().isVirtual() &&
        !UseMI->getOperand(1).getSubReg()) {
      LLVM_DEBUG(dbgs() << "Folding " << OpToFold << "\n into " << *UseMI);
      unsigned Size = TII->getOpSize(*UseMI, 1);
      Register UseReg = OpToFold.getReg();
      UseMI->getOperand(1).setReg(UseReg);
      UseMI->getOperand(1).setSubReg(OpToFold.getSubReg());
      UseMI->getOperand(1).setIsKill(false);
      CopiesToReplace.push_back(UseMI);
      OpToFold.setIsKill(false);

      // That is very tricky to store a value into an AGPR. v_accvgpr_write_b32
      // can only accept VGPR or inline immediate. Recreate a reg_sequence with
      // its initializers right here, so we will rematerialize immediates and
      // avoid copies via different reg classes.
      SmallVector<std::pair<MachineOperand*, unsigned>, 32> Defs;
      if (Size > 4 && TRI->isAGPR(*MRI, UseMI->getOperand(0).getReg()) &&
          getRegSeqInit(Defs, UseReg, AMDGPU::OPERAND_REG_INLINE_C_INT32, TII,
                        *MRI)) {
        const DebugLoc &DL = UseMI->getDebugLoc();
        MachineBasicBlock &MBB = *UseMI->getParent();

        UseMI->setDesc(TII->get(AMDGPU::REG_SEQUENCE));
        for (unsigned I = UseMI->getNumOperands() - 1; I > 0; --I)
          UseMI->RemoveOperand(I);

        MachineInstrBuilder B(*MBB.getParent(), UseMI);
        DenseMap<TargetInstrInfo::RegSubRegPair, Register> VGPRCopies;
        SmallSetVector<TargetInstrInfo::RegSubRegPair, 32> SeenAGPRs;
        for (unsigned I = 0; I < Size / 4; ++I) {
          MachineOperand *Def = Defs[I].first;
          TargetInstrInfo::RegSubRegPair CopyToVGPR;
          if (Def->isImm() &&
              TII->isInlineConstant(*Def, AMDGPU::OPERAND_REG_INLINE_C_INT32)) {
            int64_t Imm = Def->getImm();

            auto Tmp = MRI->createVirtualRegister(&AMDGPU::AGPR_32RegClass);
            BuildMI(MBB, UseMI, DL,
                    TII->get(AMDGPU::V_ACCVGPR_WRITE_B32_e64), Tmp).addImm(Imm);
            B.addReg(Tmp);
          } else if (Def->isReg() && TRI->isAGPR(*MRI, Def->getReg())) {
            auto Src = getRegSubRegPair(*Def);
            Def->setIsKill(false);
            if (!SeenAGPRs.insert(Src)) {
              // We cannot build a reg_sequence out of the same registers, they
              // must be copied. Better do it here before copyPhysReg() created
              // several reads to do the AGPR->VGPR->AGPR copy.
              CopyToVGPR = Src;
            } else {
              B.addReg(Src.Reg, Def->isUndef() ? RegState::Undef : 0,
                       Src.SubReg);
            }
          } else {
            assert(Def->isReg());
            Def->setIsKill(false);
            auto Src = getRegSubRegPair(*Def);

            // Direct copy from SGPR to AGPR is not possible. To avoid creation
            // of exploded copies SGPR->VGPR->AGPR in the copyPhysReg() later,
            // create a copy here and track if we already have such a copy.
            if (TRI->isSGPRReg(*MRI, Src.Reg)) {
              CopyToVGPR = Src;
            } else {
              auto Tmp = MRI->createVirtualRegister(&AMDGPU::AGPR_32RegClass);
              BuildMI(MBB, UseMI, DL, TII->get(AMDGPU::COPY), Tmp).add(*Def);
              B.addReg(Tmp);
            }
          }

          if (CopyToVGPR.Reg) {
            Register Vgpr;
            if (VGPRCopies.count(CopyToVGPR)) {
              Vgpr = VGPRCopies[CopyToVGPR];
            } else {
              Vgpr = MRI->createVirtualRegister(&AMDGPU::VGPR_32RegClass);
              BuildMI(MBB, UseMI, DL, TII->get(AMDGPU::COPY), Vgpr).add(*Def);
              VGPRCopies[CopyToVGPR] = Vgpr;
            }
            auto Tmp = MRI->createVirtualRegister(&AMDGPU::AGPR_32RegClass);
            BuildMI(MBB, UseMI, DL,
                    TII->get(AMDGPU::V_ACCVGPR_WRITE_B32_e64), Tmp).addReg(Vgpr);
            B.addReg(Tmp);
          }

          B.addImm(Defs[I].second);
        }
        LLVM_DEBUG(dbgs() << "Folded " << *UseMI);
        return;
      }

      if (Size != 4)
        return;
      if (TRI->isAGPR(*MRI, UseMI->getOperand(0).getReg()) &&
          TRI->isVGPR(*MRI, UseMI->getOperand(1).getReg()))
        UseMI->setDesc(TII->get(AMDGPU::V_ACCVGPR_WRITE_B32_e64));
      else if (TRI->isVGPR(*MRI, UseMI->getOperand(0).getReg()) &&
               TRI->isAGPR(*MRI, UseMI->getOperand(1).getReg()))
        UseMI->setDesc(TII->get(AMDGPU::V_ACCVGPR_READ_B32_e64));
      else if (ST->hasGFX90AInsts() &&
               TRI->isAGPR(*MRI, UseMI->getOperand(0).getReg()) &&
               TRI->isAGPR(*MRI, UseMI->getOperand(1).getReg()))
        UseMI->setDesc(TII->get(AMDGPU::V_ACCVGPR_MOV_B32));
      return;
    }

    unsigned UseOpc = UseMI->getOpcode();
    if (UseOpc == AMDGPU::V_READFIRSTLANE_B32 ||
        (UseOpc == AMDGPU::V_READLANE_B32 &&
         (int)UseOpIdx ==
         AMDGPU::getNamedOperandIdx(UseOpc, AMDGPU::OpName::src0))) {
      // %vgpr = V_MOV_B32 imm
      // %sgpr = V_READFIRSTLANE_B32 %vgpr
      // =>
      // %sgpr = S_MOV_B32 imm
      if (FoldingImmLike) {
        if (execMayBeModifiedBeforeUse(*MRI,
                                       UseMI->getOperand(UseOpIdx).getReg(),
                                       *OpToFold.getParent(),
                                       *UseMI))
          return;

        UseMI->setDesc(TII->get(AMDGPU::S_MOV_B32));

        if (OpToFold.isImm())
          UseMI->getOperand(1).ChangeToImmediate(OpToFold.getImm());
        else
          UseMI->getOperand(1).ChangeToFrameIndex(OpToFold.getIndex());
        UseMI->RemoveOperand(2); // Remove exec read (or src1 for readlane)
        return;
      }

      if (OpToFold.isReg() && TRI->isSGPRReg(*MRI, OpToFold.getReg())) {
        if (execMayBeModifiedBeforeUse(*MRI,
                                       UseMI->getOperand(UseOpIdx).getReg(),
                                       *OpToFold.getParent(),
                                       *UseMI))
          return;

        // %vgpr = COPY %sgpr0
        // %sgpr1 = V_READFIRSTLANE_B32 %vgpr
        // =>
        // %sgpr1 = COPY %sgpr0
        UseMI->setDesc(TII->get(AMDGPU::COPY));
        UseMI->getOperand(1).setReg(OpToFold.getReg());
        UseMI->getOperand(1).setSubReg(OpToFold.getSubReg());
        UseMI->getOperand(1).setIsKill(false);
        UseMI->RemoveOperand(2); // Remove exec read (or src1 for readlane)
        return;
      }
    }

    const MCInstrDesc &UseDesc = UseMI->getDesc();

    // Don't fold into target independent nodes.  Target independent opcodes
    // don't have defined register classes.
    if (UseDesc.isVariadic() ||
        UseOp.isImplicit() ||
        UseDesc.OpInfo[UseOpIdx].RegClass == -1)
      return;
  }

  if (!FoldingImmLike) {
    tryAddToFoldList(FoldList, UseMI, UseOpIdx, &OpToFold, TII);

    // FIXME: We could try to change the instruction from 64-bit to 32-bit
    // to enable more folding opportunities.  The shrink operands pass
    // already does this.
    return;
  }


  const MCInstrDesc &FoldDesc = OpToFold.getParent()->getDesc();
  const TargetRegisterClass *FoldRC =
    TRI->getRegClass(FoldDesc.OpInfo[0].RegClass);

  // Split 64-bit constants into 32-bits for folding.
  if (UseOp.getSubReg() && AMDGPU::getRegBitWidth(FoldRC->getID()) == 64) {
    Register UseReg = UseOp.getReg();
    const TargetRegisterClass *UseRC = MRI->getRegClass(UseReg);

    if (AMDGPU::getRegBitWidth(UseRC->getID()) != 64)
      return;

    APInt Imm(64, OpToFold.getImm());
    if (UseOp.getSubReg() == AMDGPU::sub0) {
      Imm = Imm.getLoBits(32);
    } else {
      assert(UseOp.getSubReg() == AMDGPU::sub1);
      Imm = Imm.getHiBits(32);
    }

    MachineOperand ImmOp = MachineOperand::CreateImm(Imm.getSExtValue());
    tryAddToFoldList(FoldList, UseMI, UseOpIdx, &ImmOp, TII);
    return;
  }



  tryAddToFoldList(FoldList, UseMI, UseOpIdx, &OpToFold, TII);
}

static bool evalBinaryInstruction(unsigned Opcode, int32_t &Result,
                                  uint32_t LHS, uint32_t RHS) {
  switch (Opcode) {
  case AMDGPU::V_AND_B32_e64:
  case AMDGPU::V_AND_B32_e32:
  case AMDGPU::S_AND_B32:
    Result = LHS & RHS;
    return true;
  case AMDGPU::V_OR_B32_e64:
  case AMDGPU::V_OR_B32_e32:
  case AMDGPU::S_OR_B32:
    Result = LHS | RHS;
    return true;
  case AMDGPU::V_XOR_B32_e64:
  case AMDGPU::V_XOR_B32_e32:
  case AMDGPU::S_XOR_B32:
    Result = LHS ^ RHS;
    return true;
  case AMDGPU::S_XNOR_B32:
    Result = ~(LHS ^ RHS);
    return true;
  case AMDGPU::S_NAND_B32:
    Result = ~(LHS & RHS);
    return true;
  case AMDGPU::S_NOR_B32:
    Result = ~(LHS | RHS);
    return true;
  case AMDGPU::S_ANDN2_B32:
    Result = LHS & ~RHS;
    return true;
  case AMDGPU::S_ORN2_B32:
    Result = LHS | ~RHS;
    return true;
  case AMDGPU::V_LSHL_B32_e64:
  case AMDGPU::V_LSHL_B32_e32:
  case AMDGPU::S_LSHL_B32:
    // The instruction ignores the high bits for out of bounds shifts.
    Result = LHS << (RHS & 31);
    return true;
  case AMDGPU::V_LSHLREV_B32_e64:
  case AMDGPU::V_LSHLREV_B32_e32:
    Result = RHS << (LHS & 31);
    return true;
  case AMDGPU::V_LSHR_B32_e64:
  case AMDGPU::V_LSHR_B32_e32:
  case AMDGPU::S_LSHR_B32:
    Result = LHS >> (RHS & 31);
    return true;
  case AMDGPU::V_LSHRREV_B32_e64:
  case AMDGPU::V_LSHRREV_B32_e32:
    Result = RHS >> (LHS & 31);
    return true;
  case AMDGPU::V_ASHR_I32_e64:
  case AMDGPU::V_ASHR_I32_e32:
  case AMDGPU::S_ASHR_I32:
    Result = static_cast<int32_t>(LHS) >> (RHS & 31);
    return true;
  case AMDGPU::V_ASHRREV_I32_e64:
  case AMDGPU::V_ASHRREV_I32_e32:
    Result = static_cast<int32_t>(RHS) >> (LHS & 31);
    return true;
  default:
    return false;
  }
}

static unsigned getMovOpc(bool IsScalar) {
  return IsScalar ? AMDGPU::S_MOV_B32 : AMDGPU::V_MOV_B32_e32;
}

/// Remove any leftover implicit operands from mutating the instruction. e.g.
/// if we replace an s_and_b32 with a copy, we don't need the implicit scc def
/// anymore.
static void stripExtraCopyOperands(MachineInstr &MI) {
  const MCInstrDesc &Desc = MI.getDesc();
  unsigned NumOps = Desc.getNumOperands() +
                    Desc.getNumImplicitUses() +
                    Desc.getNumImplicitDefs();

  for (unsigned I = MI.getNumOperands() - 1; I >= NumOps; --I)
    MI.RemoveOperand(I);
}

static void mutateCopyOp(MachineInstr &MI, const MCInstrDesc &NewDesc) {
  MI.setDesc(NewDesc);
  stripExtraCopyOperands(MI);
}

static MachineOperand *getImmOrMaterializedImm(MachineRegisterInfo &MRI,
                                               MachineOperand &Op) {
  if (Op.isReg()) {
    // If this has a subregister, it obviously is a register source.
    if (Op.getSubReg() != AMDGPU::NoSubRegister || !Op.getReg().isVirtual())
      return &Op;

    MachineInstr *Def = MRI.getVRegDef(Op.getReg());
    if (Def && Def->isMoveImmediate()) {
      MachineOperand &ImmSrc = Def->getOperand(1);
      if (ImmSrc.isImm())
        return &ImmSrc;
    }
  }

  return &Op;
}

// Try to simplify operations with a constant that may appear after instruction
// selection.
// TODO: See if a frame index with a fixed offset can fold.
static bool tryConstantFoldOp(MachineRegisterInfo &MRI, const SIInstrInfo *TII,
                              MachineInstr *MI) {
  unsigned Opc = MI->getOpcode();

  int Src0Idx = AMDGPU::getNamedOperandIdx(Opc, AMDGPU::OpName::src0);
  if (Src0Idx == -1)
    return false;
  MachineOperand *Src0 = getImmOrMaterializedImm(MRI, MI->getOperand(Src0Idx));

  if ((Opc == AMDGPU::V_NOT_B32_e64 || Opc == AMDGPU::V_NOT_B32_e32 ||
       Opc == AMDGPU::S_NOT_B32) &&
      Src0->isImm()) {
    MI->getOperand(1).ChangeToImmediate(~Src0->getImm());
    mutateCopyOp(*MI, TII->get(getMovOpc(Opc == AMDGPU::S_NOT_B32)));
    return true;
  }

  int Src1Idx = AMDGPU::getNamedOperandIdx(Opc, AMDGPU::OpName::src1);
  if (Src1Idx == -1)
    return false;
  MachineOperand *Src1 = getImmOrMaterializedImm(MRI, MI->getOperand(Src1Idx));

  if (!Src0->isImm() && !Src1->isImm())
    return false;

  // and k0, k1 -> v_mov_b32 (k0 & k1)
  // or k0, k1 -> v_mov_b32 (k0 | k1)
  // xor k0, k1 -> v_mov_b32 (k0 ^ k1)
  if (Src0->isImm() && Src1->isImm()) {
    int32_t NewImm;
    if (!evalBinaryInstruction(Opc, NewImm, Src0->getImm(), Src1->getImm()))
      return false;

    const SIRegisterInfo &TRI = TII->getRegisterInfo();
    bool IsSGPR = TRI.isSGPRReg(MRI, MI->getOperand(0).getReg());

    // Be careful to change the right operand, src0 may belong to a different
    // instruction.
    MI->getOperand(Src0Idx).ChangeToImmediate(NewImm);
    MI->RemoveOperand(Src1Idx);
    mutateCopyOp(*MI, TII->get(getMovOpc(IsSGPR)));
    return true;
  }

  if (!MI->isCommutable())
    return false;

  if (Src0->isImm() && !Src1->isImm()) {
    std::swap(Src0, Src1);
    std::swap(Src0Idx, Src1Idx);
  }

  int32_t Src1Val = static_cast<int32_t>(Src1->getImm());
  if (Opc == AMDGPU::V_OR_B32_e64 ||
      Opc == AMDGPU::V_OR_B32_e32 ||
      Opc == AMDGPU::S_OR_B32) {
    if (Src1Val == 0) {
      // y = or x, 0 => y = copy x
      MI->RemoveOperand(Src1Idx);
      mutateCopyOp(*MI, TII->get(AMDGPU::COPY));
    } else if (Src1Val == -1) {
      // y = or x, -1 => y = v_mov_b32 -1
      MI->RemoveOperand(Src1Idx);
      mutateCopyOp(*MI, TII->get(getMovOpc(Opc == AMDGPU::S_OR_B32)));
    } else
      return false;

    return true;
  }

  if (MI->getOpcode() == AMDGPU::V_AND_B32_e64 ||
      MI->getOpcode() == AMDGPU::V_AND_B32_e32 ||
      MI->getOpcode() == AMDGPU::S_AND_B32) {
    if (Src1Val == 0) {
      // y = and x, 0 => y = v_mov_b32 0
      MI->RemoveOperand(Src0Idx);
      mutateCopyOp(*MI, TII->get(getMovOpc(Opc == AMDGPU::S_AND_B32)));
    } else if (Src1Val == -1) {
      // y = and x, -1 => y = copy x
      MI->RemoveOperand(Src1Idx);
      mutateCopyOp(*MI, TII->get(AMDGPU::COPY));
      stripExtraCopyOperands(*MI);
    } else
      return false;

    return true;
  }

  if (MI->getOpcode() == AMDGPU::V_XOR_B32_e64 ||
      MI->getOpcode() == AMDGPU::V_XOR_B32_e32 ||
      MI->getOpcode() == AMDGPU::S_XOR_B32) {
    if (Src1Val == 0) {
      // y = xor x, 0 => y = copy x
      MI->RemoveOperand(Src1Idx);
      mutateCopyOp(*MI, TII->get(AMDGPU::COPY));
      return true;
    }
  }

  return false;
}

// Try to fold an instruction into a simpler one
bool SIFoldOperands::tryFoldCndMask(MachineInstr &MI) const {
  unsigned Opc = MI.getOpcode();
  if (Opc != AMDGPU::V_CNDMASK_B32_e32 && Opc != AMDGPU::V_CNDMASK_B32_e64 &&
      Opc != AMDGPU::V_CNDMASK_B64_PSEUDO)
    return false;

  MachineOperand *Src0 = TII->getNamedOperand(MI, AMDGPU::OpName::src0);
  MachineOperand *Src1 = TII->getNamedOperand(MI, AMDGPU::OpName::src1);
  if (!Src1->isIdenticalTo(*Src0)) {
    auto *Src0Imm = getImmOrMaterializedImm(*MRI, *Src0);
    auto *Src1Imm = getImmOrMaterializedImm(*MRI, *Src1);
    if (!Src1Imm->isIdenticalTo(*Src0Imm))
      return false;
  }

  int Src1ModIdx =
      AMDGPU::getNamedOperandIdx(Opc, AMDGPU::OpName::src1_modifiers);
  int Src0ModIdx =
      AMDGPU::getNamedOperandIdx(Opc, AMDGPU::OpName::src0_modifiers);
  if ((Src1ModIdx != -1 && MI.getOperand(Src1ModIdx).getImm() != 0) ||
      (Src0ModIdx != -1 && MI.getOperand(Src0ModIdx).getImm() != 0))
    return false;

  LLVM_DEBUG(dbgs() << "Folded " << MI << " into ");
  auto &NewDesc =
      TII->get(Src0->isReg() ? (unsigned)AMDGPU::COPY : getMovOpc(false));
  int Src2Idx = AMDGPU::getNamedOperandIdx(Opc, AMDGPU::OpName::src2);
  if (Src2Idx != -1)
    MI.RemoveOperand(Src2Idx);
  MI.RemoveOperand(AMDGPU::getNamedOperandIdx(Opc, AMDGPU::OpName::src1));
  if (Src1ModIdx != -1)
    MI.RemoveOperand(Src1ModIdx);
  if (Src0ModIdx != -1)
    MI.RemoveOperand(Src0ModIdx);
  mutateCopyOp(MI, NewDesc);
  LLVM_DEBUG(dbgs() << MI);
  return true;
}

bool SIFoldOperands::tryFoldZeroHighBits(MachineInstr &MI) const {
  if (MI.getOpcode() != AMDGPU::V_AND_B32_e64 &&
      MI.getOpcode() != AMDGPU::V_AND_B32_e32)
    return false;

  MachineOperand *Src0 = getImmOrMaterializedImm(*MRI, MI.getOperand(1));
  if (!Src0->isImm() || Src0->getImm() != 0xffff)
    return false;

  Register Src1 = MI.getOperand(2).getReg();
  MachineInstr *SrcDef = MRI->getVRegDef(Src1);
  if (ST->zeroesHigh16BitsOfDest(SrcDef->getOpcode())) {
    Register Dst = MI.getOperand(0).getReg();
    MRI->replaceRegWith(Dst, SrcDef->getOperand(0).getReg());
    MI.eraseFromParent();
    return true;
  }

  return false;
}

void SIFoldOperands::foldInstOperand(MachineInstr &MI,
                                     MachineOperand &OpToFold) const {
  // We need mutate the operands of new mov instructions to add implicit
  // uses of EXEC, but adding them invalidates the use_iterator, so defer
  // this.
  SmallVector<MachineInstr *, 4> CopiesToReplace;
  SmallVector<FoldCandidate, 4> FoldList;
  MachineOperand &Dst = MI.getOperand(0);

  if (OpToFold.isImm()) {
    for (auto &UseMI :
         make_early_inc_range(MRI->use_nodbg_instructions(Dst.getReg()))) {
      // Folding the immediate may reveal operations that can be constant
      // folded or replaced with a copy. This can happen for example after
      // frame indices are lowered to constants or from splitting 64-bit
      // constants.
      //
      // We may also encounter cases where one or both operands are
      // immediates materialized into a register, which would ordinarily not
      // be folded due to multiple uses or operand constraints.
      if (tryConstantFoldOp(*MRI, TII, &UseMI))
        LLVM_DEBUG(dbgs() << "Constant folded " << UseMI);
    }
  }

  bool FoldingImm = OpToFold.isImm() || OpToFold.isFI() || OpToFold.isGlobal();
  if (FoldingImm) {
    unsigned NumLiteralUses = 0;
    MachineOperand *NonInlineUse = nullptr;
    int NonInlineUseOpNo = -1;

    for (auto &Use :
         make_early_inc_range(MRI->use_nodbg_operands(Dst.getReg()))) {
      MachineInstr *UseMI = Use.getParent();
      unsigned OpNo = UseMI->getOperandNo(&Use);

      // Try to fold any inline immediate uses, and then only fold other
      // constants if they have one use.
      //
      // The legality of the inline immediate must be checked based on the use
      // operand, not the defining instruction, because 32-bit instructions
      // with 32-bit inline immediate sources may be used to materialize
      // constants used in 16-bit operands.
      //
      // e.g. it is unsafe to fold:
      //  s_mov_b32 s0, 1.0    // materializes 0x3f800000
      //  v_add_f16 v0, v1, s0 // 1.0 f16 inline immediate sees 0x00003c00

      // Folding immediates with more than one use will increase program size.
      // FIXME: This will also reduce register usage, which may be better
      // in some cases. A better heuristic is needed.
      if (isInlineConstantIfFolded(TII, *UseMI, OpNo, OpToFold)) {
        foldOperand(OpToFold, UseMI, OpNo, FoldList, CopiesToReplace);
      } else if (frameIndexMayFold(TII, *UseMI, OpNo, OpToFold)) {
        foldOperand(OpToFold, UseMI, OpNo, FoldList, CopiesToReplace);
      } else {
        if (++NumLiteralUses == 1) {
          NonInlineUse = &Use;
          NonInlineUseOpNo = OpNo;
        }
      }
    }

    if (NumLiteralUses == 1) {
      MachineInstr *UseMI = NonInlineUse->getParent();
      foldOperand(OpToFold, UseMI, NonInlineUseOpNo, FoldList, CopiesToReplace);
    }
  } else {
    // Folding register.
    SmallVector <MachineOperand *, 4> UsesToProcess;
    for (auto &Use : MRI->use_nodbg_operands(Dst.getReg()))
      UsesToProcess.push_back(&Use);
    for (auto U : UsesToProcess) {
      MachineInstr *UseMI = U->getParent();

      foldOperand(OpToFold, UseMI, UseMI->getOperandNo(U),
        FoldList, CopiesToReplace);
    }
  }

  MachineFunction *MF = MI.getParent()->getParent();
  // Make sure we add EXEC uses to any new v_mov instructions created.
  for (MachineInstr *Copy : CopiesToReplace)
    Copy->addImplicitDefUseOperands(*MF);

  for (FoldCandidate &Fold : FoldList) {
    assert(!Fold.isReg() || Fold.OpToFold);
    if (Fold.isReg() && Fold.OpToFold->getReg().isVirtual()) {
      Register Reg = Fold.OpToFold->getReg();
      MachineInstr *DefMI = Fold.OpToFold->getParent();
      if (DefMI->readsRegister(AMDGPU::EXEC, TRI) &&
          execMayBeModifiedBeforeUse(*MRI, Reg, *DefMI, *Fold.UseMI))
        continue;
    }
    if (updateOperand(Fold, *TII, *TRI, *ST)) {
      // Clear kill flags.
      if (Fold.isReg()) {
        assert(Fold.OpToFold && Fold.OpToFold->isReg());
        // FIXME: Probably shouldn't bother trying to fold if not an
        // SGPR. PeepholeOptimizer can eliminate redundant VGPR->VGPR
        // copies.
        MRI->clearKillFlags(Fold.OpToFold->getReg());
      }
      LLVM_DEBUG(dbgs() << "Folded source from " << MI << " into OpNo "
                        << static_cast<int>(Fold.UseOpNo) << " of "
                        << *Fold.UseMI);
    } else if (Fold.isCommuted()) {
      // Restoring instruction's original operand order if fold has failed.
      TII->commuteInstruction(*Fold.UseMI, false);
    }
  }
}

// Clamp patterns are canonically selected to v_max_* instructions, so only
// handle them.
const MachineOperand *SIFoldOperands::isClamp(const MachineInstr &MI) const {
  unsigned Op = MI.getOpcode();
  switch (Op) {
  case AMDGPU::V_MAX_F32_e64:
  case AMDGPU::V_MAX_F16_e64:
  case AMDGPU::V_MAX_F64_e64:
  case AMDGPU::V_PK_MAX_F16: {
    if (!TII->getNamedOperand(MI, AMDGPU::OpName::clamp)->getImm())
      return nullptr;

    // Make sure sources are identical.
    const MachineOperand *Src0 = TII->getNamedOperand(MI, AMDGPU::OpName::src0);
    const MachineOperand *Src1 = TII->getNamedOperand(MI, AMDGPU::OpName::src1);
    if (!Src0->isReg() || !Src1->isReg() ||
        Src0->getReg() != Src1->getReg() ||
        Src0->getSubReg() != Src1->getSubReg() ||
        Src0->getSubReg() != AMDGPU::NoSubRegister)
      return nullptr;

    // Can't fold up if we have modifiers.
    if (TII->hasModifiersSet(MI, AMDGPU::OpName::omod))
      return nullptr;

    unsigned Src0Mods
      = TII->getNamedOperand(MI, AMDGPU::OpName::src0_modifiers)->getImm();
    unsigned Src1Mods
      = TII->getNamedOperand(MI, AMDGPU::OpName::src1_modifiers)->getImm();

    // Having a 0 op_sel_hi would require swizzling the output in the source
    // instruction, which we can't do.
    unsigned UnsetMods = (Op == AMDGPU::V_PK_MAX_F16) ? SISrcMods::OP_SEL_1
                                                      : 0u;
    if (Src0Mods != UnsetMods && Src1Mods != UnsetMods)
      return nullptr;
    return Src0;
  }
  default:
    return nullptr;
  }
}

// FIXME: Clamp for v_mad_mixhi_f16 handled during isel.
bool SIFoldOperands::tryFoldClamp(MachineInstr &MI) {
  const MachineOperand *ClampSrc = isClamp(MI);
  if (!ClampSrc || !MRI->hasOneNonDBGUser(ClampSrc->getReg()))
    return false;

  MachineInstr *Def = MRI->getVRegDef(ClampSrc->getReg());

  // The type of clamp must be compatible.
  if (TII->getClampMask(*Def) != TII->getClampMask(MI))
    return false;

  MachineOperand *DefClamp = TII->getNamedOperand(*Def, AMDGPU::OpName::clamp);
  if (!DefClamp)
    return false;

  LLVM_DEBUG(dbgs() << "Folding clamp " << *DefClamp << " into " << *Def);

  // Clamp is applied after omod, so it is OK if omod is set.
  DefClamp->setImm(1);
  MRI->replaceRegWith(MI.getOperand(0).getReg(), Def->getOperand(0).getReg());
  MI.eraseFromParent();

  // Use of output modifiers forces VOP3 encoding for a VOP2 mac/fmac
  // instruction, so we might as well convert it to the more flexible VOP3-only
  // mad/fma form.
  if (TII->convertToThreeAddress(*Def, nullptr, nullptr))
    Def->eraseFromParent();

  return true;
}

static int getOModValue(unsigned Opc, int64_t Val) {
  switch (Opc) {
  case AMDGPU::V_MUL_F64_e64: {
    switch (Val) {
    case 0x3fe0000000000000: // 0.5
      return SIOutMods::DIV2;
    case 0x4000000000000000: // 2.0
      return SIOutMods::MUL2;
    case 0x4010000000000000: // 4.0
      return SIOutMods::MUL4;
    default:
      return SIOutMods::NONE;
    }
  }
  case AMDGPU::V_MUL_F32_e64: {
    switch (static_cast<uint32_t>(Val)) {
    case 0x3f000000: // 0.5
      return SIOutMods::DIV2;
    case 0x40000000: // 2.0
      return SIOutMods::MUL2;
    case 0x40800000: // 4.0
      return SIOutMods::MUL4;
    default:
      return SIOutMods::NONE;
    }
  }
  case AMDGPU::V_MUL_F16_e64: {
    switch (static_cast<uint16_t>(Val)) {
    case 0x3800: // 0.5
      return SIOutMods::DIV2;
    case 0x4000: // 2.0
      return SIOutMods::MUL2;
    case 0x4400: // 4.0
      return SIOutMods::MUL4;
    default:
      return SIOutMods::NONE;
    }
  }
  default:
    llvm_unreachable("invalid mul opcode");
  }
}

// FIXME: Does this really not support denormals with f16?
// FIXME: Does this need to check IEEE mode bit? SNaNs are generally not
// handled, so will anything other than that break?
std::pair<const MachineOperand *, int>
SIFoldOperands::isOMod(const MachineInstr &MI) const {
  unsigned Op = MI.getOpcode();
  switch (Op) {
  case AMDGPU::V_MUL_F64_e64:
  case AMDGPU::V_MUL_F32_e64:
  case AMDGPU::V_MUL_F16_e64: {
    // If output denormals are enabled, omod is ignored.
    if ((Op == AMDGPU::V_MUL_F32_e64 && MFI->getMode().FP32OutputDenormals) ||
        ((Op == AMDGPU::V_MUL_F64_e64 || Op == AMDGPU::V_MUL_F16_e64) &&
         MFI->getMode().FP64FP16OutputDenormals))
      return std::make_pair(nullptr, SIOutMods::NONE);

    const MachineOperand *RegOp = nullptr;
    const MachineOperand *ImmOp = nullptr;
    const MachineOperand *Src0 = TII->getNamedOperand(MI, AMDGPU::OpName::src0);
    const MachineOperand *Src1 = TII->getNamedOperand(MI, AMDGPU::OpName::src1);
    if (Src0->isImm()) {
      ImmOp = Src0;
      RegOp = Src1;
    } else if (Src1->isImm()) {
      ImmOp = Src1;
      RegOp = Src0;
    } else
      return std::make_pair(nullptr, SIOutMods::NONE);

    int OMod = getOModValue(Op, ImmOp->getImm());
    if (OMod == SIOutMods::NONE ||
        TII->hasModifiersSet(MI, AMDGPU::OpName::src0_modifiers) ||
        TII->hasModifiersSet(MI, AMDGPU::OpName::src1_modifiers) ||
        TII->hasModifiersSet(MI, AMDGPU::OpName::omod) ||
        TII->hasModifiersSet(MI, AMDGPU::OpName::clamp))
      return std::make_pair(nullptr, SIOutMods::NONE);

    return std::make_pair(RegOp, OMod);
  }
  case AMDGPU::V_ADD_F64_e64:
  case AMDGPU::V_ADD_F32_e64:
  case AMDGPU::V_ADD_F16_e64: {
    // If output denormals are enabled, omod is ignored.
    if ((Op == AMDGPU::V_ADD_F32_e64 && MFI->getMode().FP32OutputDenormals) ||
        ((Op == AMDGPU::V_ADD_F64_e64 || Op == AMDGPU::V_ADD_F16_e64) &&
         MFI->getMode().FP64FP16OutputDenormals))
      return std::make_pair(nullptr, SIOutMods::NONE);

    // Look through the DAGCombiner canonicalization fmul x, 2 -> fadd x, x
    const MachineOperand *Src0 = TII->getNamedOperand(MI, AMDGPU::OpName::src0);
    const MachineOperand *Src1 = TII->getNamedOperand(MI, AMDGPU::OpName::src1);

    if (Src0->isReg() && Src1->isReg() && Src0->getReg() == Src1->getReg() &&
        Src0->getSubReg() == Src1->getSubReg() &&
        !TII->hasModifiersSet(MI, AMDGPU::OpName::src0_modifiers) &&
        !TII->hasModifiersSet(MI, AMDGPU::OpName::src1_modifiers) &&
        !TII->hasModifiersSet(MI, AMDGPU::OpName::clamp) &&
        !TII->hasModifiersSet(MI, AMDGPU::OpName::omod))
      return std::make_pair(Src0, SIOutMods::MUL2);

    return std::make_pair(nullptr, SIOutMods::NONE);
  }
  default:
    return std::make_pair(nullptr, SIOutMods::NONE);
  }
}

// FIXME: Does this need to check IEEE bit on function?
bool SIFoldOperands::tryFoldOMod(MachineInstr &MI) {
  const MachineOperand *RegOp;
  int OMod;
  std::tie(RegOp, OMod) = isOMod(MI);
  if (OMod == SIOutMods::NONE || !RegOp->isReg() ||
      RegOp->getSubReg() != AMDGPU::NoSubRegister ||
      !MRI->hasOneNonDBGUser(RegOp->getReg()))
    return false;

  MachineInstr *Def = MRI->getVRegDef(RegOp->getReg());
  MachineOperand *DefOMod = TII->getNamedOperand(*Def, AMDGPU::OpName::omod);
  if (!DefOMod || DefOMod->getImm() != SIOutMods::NONE)
    return false;

  // Clamp is applied after omod. If the source already has clamp set, don't
  // fold it.
  if (TII->hasModifiersSet(*Def, AMDGPU::OpName::clamp))
    return false;

  LLVM_DEBUG(dbgs() << "Folding omod " << MI << " into " << *Def);

  DefOMod->setImm(OMod);
  MRI->replaceRegWith(MI.getOperand(0).getReg(), Def->getOperand(0).getReg());
  MI.eraseFromParent();

  // Use of output modifiers forces VOP3 encoding for a VOP2 mac/fmac
  // instruction, so we might as well convert it to the more flexible VOP3-only
  // mad/fma form.
  if (TII->convertToThreeAddress(*Def, nullptr, nullptr))
    Def->eraseFromParent();

  return true;
}

// Try to fold a reg_sequence with vgpr output and agpr inputs into an
// instruction which can take an agpr. So far that means a store.
bool SIFoldOperands::tryFoldRegSequence(MachineInstr &MI) {
  assert(MI.isRegSequence());
  auto Reg = MI.getOperand(0).getReg();

  if (!ST->hasGFX90AInsts() || !TRI->isVGPR(*MRI, Reg) ||
      !MRI->hasOneNonDBGUse(Reg))
    return false;

  SmallVector<std::pair<MachineOperand*, unsigned>, 32> Defs;
  if (!getRegSeqInit(Defs, Reg, MCOI::OPERAND_REGISTER, TII, *MRI))
    return false;

  for (auto &Def : Defs) {
    const auto *Op = Def.first;
    if (!Op->isReg())
      return false;
    if (TRI->isAGPR(*MRI, Op->getReg()))
      continue;
    // Maybe this is a COPY from AREG
    const MachineInstr *SubDef = MRI->getVRegDef(Op->getReg());
    if (!SubDef || !SubDef->isCopy() || SubDef->getOperand(1).getSubReg())
      return false;
    if (!TRI->isAGPR(*MRI, SubDef->getOperand(1).getReg()))
      return false;
  }

  MachineOperand *Op = &*MRI->use_nodbg_begin(Reg);
  MachineInstr *UseMI = Op->getParent();
  while (UseMI->isCopy() && !Op->getSubReg()) {
    Reg = UseMI->getOperand(0).getReg();
    if (!TRI->isVGPR(*MRI, Reg) || !MRI->hasOneNonDBGUse(Reg))
      return false;
    Op = &*MRI->use_nodbg_begin(Reg);
    UseMI = Op->getParent();
  }

  if (Op->getSubReg())
    return false;

  unsigned OpIdx = Op - &UseMI->getOperand(0);
  const MCInstrDesc &InstDesc = UseMI->getDesc();
  if (!TRI->isVectorSuperClass(
          TRI->getRegClass(InstDesc.OpInfo[OpIdx].RegClass)))
    return false;

  const auto *NewDstRC = TRI->getEquivalentAGPRClass(MRI->getRegClass(Reg));
  auto Dst = MRI->createVirtualRegister(NewDstRC);
  auto RS = BuildMI(*MI.getParent(), MI, MI.getDebugLoc(),
                    TII->get(AMDGPU::REG_SEQUENCE), Dst);

  for (unsigned I = 0; I < Defs.size(); ++I) {
    MachineOperand *Def = Defs[I].first;
    Def->setIsKill(false);
    if (TRI->isAGPR(*MRI, Def->getReg())) {
      RS.add(*Def);
    } else { // This is a copy
      MachineInstr *SubDef = MRI->getVRegDef(Def->getReg());
      SubDef->getOperand(1).setIsKill(false);
      RS.addReg(SubDef->getOperand(1).getReg(), 0, Def->getSubReg());
    }
    RS.addImm(Defs[I].second);
  }

  Op->setReg(Dst);
  if (!TII->isOperandLegal(*UseMI, OpIdx, Op)) {
    Op->setReg(Reg);
    RS->eraseFromParent();
    return false;
  }

  LLVM_DEBUG(dbgs() << "Folded " << *RS << " into " << *UseMI);

  // Erase the REG_SEQUENCE eagerly, unless we followed a chain of COPY users,
  // in which case we can erase them all later in runOnMachineFunction.
  if (MRI->use_nodbg_empty(MI.getOperand(0).getReg()))
    MI.eraseFromParent();
  return true;
}

// Try to hoist an AGPR to VGPR copy out of the loop across a LCSSA PHI.
// This should allow folding of an AGPR into a consumer which may support it.
// I.e.:
//
// loop:                             // loop:
//   %1:vreg = COPY %0:areg          // exit:
// exit:                          => //   %1:areg = PHI %0:areg, %loop
//   %2:vreg = PHI %1:vreg, %loop    //   %2:vreg = COPY %1:areg
bool SIFoldOperands::tryFoldLCSSAPhi(MachineInstr &PHI) {
  assert(PHI.isPHI());

  if (PHI.getNumExplicitOperands() != 3) // Single input LCSSA PHI
    return false;

  Register PhiIn = PHI.getOperand(1).getReg();
  Register PhiOut = PHI.getOperand(0).getReg();
  if (PHI.getOperand(1).getSubReg() ||
      !TRI->isVGPR(*MRI, PhiIn) || !TRI->isVGPR(*MRI, PhiOut))
    return false;

  // A single use should not matter for correctness, but if it has another use
  // inside the loop we may perform copy twice in a worst case.
  if (!MRI->hasOneNonDBGUse(PhiIn))
    return false;

  MachineInstr *Copy = MRI->getVRegDef(PhiIn);
  if (!Copy || !Copy->isCopy())
    return false;

  Register CopyIn = Copy->getOperand(1).getReg();
  if (!TRI->isAGPR(*MRI, CopyIn) || Copy->getOperand(1).getSubReg())
    return false;

  const TargetRegisterClass *ARC = MRI->getRegClass(CopyIn);
  Register NewReg = MRI->createVirtualRegister(ARC);
  PHI.getOperand(1).setReg(CopyIn);
  PHI.getOperand(0).setReg(NewReg);

  MachineBasicBlock *MBB = PHI.getParent();
  BuildMI(*MBB, MBB->getFirstNonPHI(), Copy->getDebugLoc(),
          TII->get(AMDGPU::COPY), PhiOut)
    .addReg(NewReg, RegState::Kill);
  Copy->eraseFromParent(); // We know this copy had a single use.

  LLVM_DEBUG(dbgs() << "Folded " << PHI);

  return true;
}

// Attempt to convert VGPR load to an AGPR load.
bool SIFoldOperands::tryFoldLoad(MachineInstr &MI) {
  assert(MI.mayLoad());
  if (!ST->hasGFX90AInsts() || MI.getNumExplicitDefs() != 1)
    return false;

  MachineOperand &Def = MI.getOperand(0);
  if (!Def.isDef())
    return false;

  Register DefReg = Def.getReg();

  if (DefReg.isPhysical() || !TRI->isVGPR(*MRI, DefReg))
    return false;

  SmallVector<const MachineInstr*, 8> Users;
  SmallVector<Register, 8> MoveRegs;
  for (const MachineInstr &I : MRI->use_nodbg_instructions(DefReg)) {
    Users.push_back(&I);
  }
  if (Users.empty())
    return false;

  // Check that all uses a copy to an agpr or a reg_sequence producing an agpr.
  while (!Users.empty()) {
    const MachineInstr *I = Users.pop_back_val();
    if (!I->isCopy() && !I->isRegSequence())
      return false;
    Register DstReg = I->getOperand(0).getReg();
    if (TRI->isAGPR(*MRI, DstReg))
      continue;
    MoveRegs.push_back(DstReg);
    for (const MachineInstr &U : MRI->use_nodbg_instructions(DstReg)) {
      Users.push_back(&U);
    }
  }

  const TargetRegisterClass *RC = MRI->getRegClass(DefReg);
  MRI->setRegClass(DefReg, TRI->getEquivalentAGPRClass(RC));
  if (!TII->isOperandLegal(MI, 0, &Def)) {
    MRI->setRegClass(DefReg, RC);
    return false;
  }

  while (!MoveRegs.empty()) {
    Register Reg = MoveRegs.pop_back_val();
    MRI->setRegClass(Reg, TRI->getEquivalentAGPRClass(MRI->getRegClass(Reg)));
  }

  LLVM_DEBUG(dbgs() << "Folded " << MI);

  return true;
}

// Try to fold a reg_sequence with vgpr output and agpr inputs into an
// instruction which can take an agpr. So far that means a store.
bool SIFoldOperands::tryFoldRegSeqence(MachineInstr &MI) {
  assert(MI.isRegSequence());
  auto Reg = MI.getOperand(0).getReg();

  if (!ST->hasGFX90AInsts() || !TRI->isVGPR(*MRI, Reg) ||
      !MRI->hasOneNonDBGUse(Reg))
    return false;

  SmallVector<std::pair<MachineOperand*, unsigned>, 32> Defs;
  if (!getRegSeqInit(Defs, Reg, MCOI::OPERAND_REGISTER, TII, *MRI))
    return false;

  for (auto &Def : Defs) {
    const auto *Op = Def.first;
    if (!Op->isReg())
      return false;
    if (TRI->isAGPR(*MRI, Op->getReg()))
      continue;
    // Maybe this is a COPY from AREG
    const MachineInstr *SubDef = MRI->getUniqueVRegDef(Op->getReg());
    if (!SubDef || !SubDef->isCopy() || SubDef->getOperand(1).getSubReg())
      return false;
    if (!TRI->isAGPR(*MRI, SubDef->getOperand(1).getReg()))
      return false;
  }

  MachineOperand *Op = &*MRI->use_nodbg_begin(Reg);
  MachineInstr *UseMI = Op->getParent();
  while (UseMI->isCopy() && !Op->getSubReg()) {
    Reg = UseMI->getOperand(0).getReg();
    if (!TRI->isVGPR(*MRI, Reg) || !MRI->hasOneNonDBGUse(Reg))
      return false;
    Op = &*MRI->use_nodbg_begin(Reg);
    UseMI = Op->getParent();
  }

  if (Op->getSubReg())
    return false;

  unsigned OpIdx = Op - &UseMI->getOperand(0);
  const MCInstrDesc &InstDesc = UseMI->getDesc();
  const MCOperandInfo &OpInfo = InstDesc.OpInfo[OpIdx];
  switch (OpInfo.RegClass) {
  case AMDGPU::AV_32RegClassID:  LLVM_FALLTHROUGH;
  case AMDGPU::AV_64RegClassID:  LLVM_FALLTHROUGH;
  case AMDGPU::AV_96RegClassID:  LLVM_FALLTHROUGH;
  case AMDGPU::AV_128RegClassID: LLVM_FALLTHROUGH;
  case AMDGPU::AV_160RegClassID:
    break;
  default:
    return false;
  }

  const auto *NewDstRC = TRI->getEquivalentAGPRClass(MRI->getRegClass(Reg));
  auto Dst = MRI->createVirtualRegister(NewDstRC);
  auto RS = BuildMI(*MI.getParent(), MI, MI.getDebugLoc(),
                    TII->get(AMDGPU::REG_SEQUENCE), Dst);

  for (unsigned I = 0; I < Defs.size(); ++I) {
    MachineOperand *Def = Defs[I].first;
    Def->setIsKill(false);
    if (TRI->isAGPR(*MRI, Def->getReg())) {
      RS.add(*Def);
    } else { // This is a copy
      MachineInstr *SubDef = MRI->getUniqueVRegDef(Def->getReg());
      SubDef->getOperand(1).setIsKill(false);
      RS.addReg(SubDef->getOperand(1).getReg(), 0, Def->getSubReg());
    }
    RS.addImm(Defs[I].second);
  }

  Op->setReg(Dst);
  if (!TII->isOperandLegal(*UseMI, OpIdx, Op)) {
    Op->setReg(Reg);
    RS->eraseFromParent();
    return false;
  }

  LLVM_DEBUG(dbgs() << "Folded " << *RS << " into " << *UseMI << '\n');

  return true;
}

// Try to hoist an AGPR to VGPR copy out of the loop across a LCSSA PHI.
// This should allow folding of an AGPR into a consumer which may support it.
// I.e.:
//
// loop:                             // loop:
//   %1:vreg = COPY %0:areg          // exit:
// exit:                          => //   %1:areg = PHI %0:areg, %loop
//   %2:vreg = PHI %1:vreg, %loop    //   %2:vreg = COPY %1:areg
bool SIFoldOperands::tryFoldLCSSAPhi(MachineInstr &PHI) {
  assert(PHI.isPHI());

  if (PHI.getNumExplicitOperands() != 3) // Single input LCSSA PHI
    return false;

  Register PhiIn = PHI.getOperand(1).getReg();
  Register PhiOut = PHI.getOperand(0).getReg();
  if (PHI.getOperand(1).getSubReg() ||
      !TRI->isVGPR(*MRI, PhiIn) || !TRI->isVGPR(*MRI, PhiOut))
    return false;

  // A single use should not matter for correctness, but if it has another use
  // inside the loop we may perform copy twice in a worst case.
  if (!MRI->hasOneNonDBGUse(PhiIn))
    return false;

  MachineInstr *Copy = MRI->getUniqueVRegDef(PhiIn);
  if (!Copy || !Copy->isCopy())
    return false;

  Register CopyIn = Copy->getOperand(1).getReg();
  if (!TRI->isAGPR(*MRI, CopyIn) || Copy->getOperand(1).getSubReg())
    return false;

  const TargetRegisterClass *ARC = MRI->getRegClass(CopyIn);
  Register NewReg = MRI->createVirtualRegister(ARC);
  PHI.getOperand(1).setReg(CopyIn);
  PHI.getOperand(0).setReg(NewReg);

  MachineBasicBlock *MBB = PHI.getParent();
  BuildMI(*MBB, MBB->getFirstNonPHI(), Copy->getDebugLoc(),
          TII->get(AMDGPU::COPY), PhiOut)
    .addReg(NewReg, RegState::Kill);
  Copy->eraseFromParent(); // We know this copy had a single use.

  LLVM_DEBUG(dbgs() << "Folded " << PHI << '\n');

  return true;
}

// Attempt to convert VGPR load to an AGPR load.
bool SIFoldOperands::tryFoldLoad(MachineInstr &MI) {
  assert(MI.mayLoad());
  if (!ST->hasGFX90AInsts() || !MI.getNumOperands())
    return false;

  MachineOperand &Def = MI.getOperand(0);
  if (!Def.isDef())
    return false;

  Register DefReg = Def.getReg();

  if (DefReg.isPhysical() || !TRI->isVGPR(*MRI, DefReg))
    return false;

  SmallVector<const MachineInstr*, 8> Users;
  SmallVector<Register, 8> MoveRegs;
  for (const MachineInstr &I : MRI->use_nodbg_instructions(DefReg)) {
    Users.push_back(&I);
  }
  if (Users.empty())
    return false;

  // Check that all uses a copy to an agpr or a reg_sequence producing an agpr.
  while (!Users.empty()) {
    const MachineInstr *I = Users.pop_back_val();
    if (!I->isCopy() && !I->isRegSequence())
      return false;
    Register DstReg = I->getOperand(0).getReg();
    if (TRI->isAGPR(*MRI, DstReg))
      continue;
    MoveRegs.push_back(DstReg);
    for (const MachineInstr &U : MRI->use_nodbg_instructions(DstReg)) {
      Users.push_back(&U);
    }
  }

  const TargetRegisterClass *RC = MRI->getRegClass(DefReg);
  MRI->setRegClass(DefReg, TRI->getEquivalentAGPRClass(RC));
  if (!TII->isOperandLegal(MI, 0, &Def)) {
    MRI->setRegClass(DefReg, RC);
    return false;
  }

  while (!MoveRegs.empty()) {
    Register Reg = MoveRegs.pop_back_val();
    MRI->setRegClass(Reg, TRI->getEquivalentAGPRClass(MRI->getRegClass(Reg)));
  }

  LLVM_DEBUG(dbgs() << "Folded " << MI << '\n');

  return true;
}

bool SIFoldOperands::runOnMachineFunction(MachineFunction &MF) {
  if (skipFunction(MF.getFunction()))
    return false;

  MRI = &MF.getRegInfo();
  ST = &MF.getSubtarget<GCNSubtarget>();
  TII = ST->getInstrInfo();
  TRI = &TII->getRegisterInfo();
  MFI = MF.getInfo<SIMachineFunctionInfo>();

  // omod is ignored by hardware if IEEE bit is enabled. omod also does not
  // correctly handle signed zeros.
  //
  // FIXME: Also need to check strictfp
  bool IsIEEEMode = MFI->getMode().IEEE;
  bool HasNSZ = MFI->hasNoSignedZerosFPMath();

  for (MachineBasicBlock *MBB : depth_first(&MF)) {
    MachineOperand *CurrentKnownM0Val = nullptr;
    for (auto &MI : make_early_inc_range(*MBB)) {
      tryFoldCndMask(MI);

      if (tryFoldZeroHighBits(MI))
        continue;

      if (MI.isRegSequence() && tryFoldRegSequence(MI))
        continue;

      if (MI.isPHI() && tryFoldLCSSAPhi(MI))
        continue;

      if (MI.mayLoad() && tryFoldLoad(MI))
        continue;

      if (MI.isRegSequence() && tryFoldRegSeqence(MI))
        continue;

      if (MI.isPHI() && tryFoldLCSSAPhi(MI))
        continue;

      if (MI.mayLoad() && tryFoldLoad(MI))
        continue;

      if (!TII->isFoldableCopy(MI)) {
        // Saw an unknown clobber of m0, so we no longer know what it is.
        if (CurrentKnownM0Val && MI.modifiesRegister(AMDGPU::M0, TRI))
          CurrentKnownM0Val = nullptr;

        // TODO: Omod might be OK if there is NSZ only on the source
        // instruction, and not the omod multiply.
        if (IsIEEEMode || (!HasNSZ && !MI.getFlag(MachineInstr::FmNsz)) ||
            !tryFoldOMod(MI))
          tryFoldClamp(MI);

        continue;
      }

      // Specially track simple redefs of m0 to the same value in a block, so we
      // can erase the later ones.
      if (MI.getOperand(0).getReg() == AMDGPU::M0) {
        MachineOperand &NewM0Val = MI.getOperand(1);
        if (CurrentKnownM0Val && CurrentKnownM0Val->isIdenticalTo(NewM0Val)) {
          MI.eraseFromParent();
          continue;
        }

        // We aren't tracking other physical registers
        CurrentKnownM0Val = (NewM0Val.isReg() && NewM0Val.getReg().isPhysical()) ?
          nullptr : &NewM0Val;
        continue;
      }

      MachineOperand &OpToFold = MI.getOperand(1);
      bool FoldingImm =
          OpToFold.isImm() || OpToFold.isFI() || OpToFold.isGlobal();

      // FIXME: We could also be folding things like TargetIndexes.
      if (!FoldingImm && !OpToFold.isReg())
        continue;

      if (OpToFold.isReg() && !OpToFold.getReg().isVirtual())
        continue;

      // Prevent folding operands backwards in the function. For example,
      // the COPY opcode must not be replaced by 1 in this example:
      //
      //    %3 = COPY %vgpr0; VGPR_32:%3
      //    ...
      //    %vgpr0 = V_MOV_B32_e32 1, implicit %exec
      if (!MI.getOperand(0).getReg().isVirtual())
        continue;

      foldInstOperand(MI, OpToFold);

      // If we managed to fold all uses of this copy then we might as well
      // delete it now.
      // The only reason we need to follow chains of copies here is that
      // tryFoldRegSequence looks forward through copies before folding a
      // REG_SEQUENCE into its eventual users.
      auto *InstToErase = &MI;
      while (MRI->use_nodbg_empty(InstToErase->getOperand(0).getReg())) {
        auto &SrcOp = InstToErase->getOperand(1);
        auto SrcReg = SrcOp.isReg() ? SrcOp.getReg() : Register();
        InstToErase->eraseFromParent();
        InstToErase = nullptr;
        if (!SrcReg || SrcReg.isPhysical())
          break;
        InstToErase = MRI->getVRegDef(SrcReg);
        if (!InstToErase || !TII->isFoldableCopy(*InstToErase))
          break;
      }
      if (InstToErase && InstToErase->isRegSequence() &&
          MRI->use_nodbg_empty(InstToErase->getOperand(0).getReg()))
        InstToErase->eraseFromParent();
    }
  }
  return true;
}<|MERGE_RESOLUTION|>--- conflicted
+++ resolved
@@ -99,11 +99,7 @@
 
   std::pair<const MachineOperand *, int> isOMod(const MachineInstr &MI) const;
   bool tryFoldOMod(MachineInstr &MI);
-<<<<<<< HEAD
-  bool tryFoldRegSeqence(MachineInstr &MI);
-=======
   bool tryFoldRegSequence(MachineInstr &MI);
->>>>>>> 2ab1d525
   bool tryFoldLCSSAPhi(MachineInstr &MI);
   bool tryFoldLoad(MachineInstr &MI);
 
@@ -567,11 +563,7 @@
   MachineRegisterInfo &MRI = UseMI->getParent()->getParent()->getRegInfo();
 
   // Maybe it is just a COPY of an immediate itself.
-<<<<<<< HEAD
-  MachineInstr *Def = MRI.getUniqueVRegDef(UseReg);
-=======
   MachineInstr *Def = MRI.getVRegDef(UseReg);
->>>>>>> 2ab1d525
   MachineOperand &UseOp = UseMI->getOperand(UseOpIdx);
   if (!UseOp.getSubReg() && Def && TII->isFoldableCopy(*Def)) {
     MachineOperand &DefOp = Def->getOperand(1);
@@ -1735,194 +1727,6 @@
   return true;
 }
 
-// Try to fold a reg_sequence with vgpr output and agpr inputs into an
-// instruction which can take an agpr. So far that means a store.
-bool SIFoldOperands::tryFoldRegSeqence(MachineInstr &MI) {
-  assert(MI.isRegSequence());
-  auto Reg = MI.getOperand(0).getReg();
-
-  if (!ST->hasGFX90AInsts() || !TRI->isVGPR(*MRI, Reg) ||
-      !MRI->hasOneNonDBGUse(Reg))
-    return false;
-
-  SmallVector<std::pair<MachineOperand*, unsigned>, 32> Defs;
-  if (!getRegSeqInit(Defs, Reg, MCOI::OPERAND_REGISTER, TII, *MRI))
-    return false;
-
-  for (auto &Def : Defs) {
-    const auto *Op = Def.first;
-    if (!Op->isReg())
-      return false;
-    if (TRI->isAGPR(*MRI, Op->getReg()))
-      continue;
-    // Maybe this is a COPY from AREG
-    const MachineInstr *SubDef = MRI->getUniqueVRegDef(Op->getReg());
-    if (!SubDef || !SubDef->isCopy() || SubDef->getOperand(1).getSubReg())
-      return false;
-    if (!TRI->isAGPR(*MRI, SubDef->getOperand(1).getReg()))
-      return false;
-  }
-
-  MachineOperand *Op = &*MRI->use_nodbg_begin(Reg);
-  MachineInstr *UseMI = Op->getParent();
-  while (UseMI->isCopy() && !Op->getSubReg()) {
-    Reg = UseMI->getOperand(0).getReg();
-    if (!TRI->isVGPR(*MRI, Reg) || !MRI->hasOneNonDBGUse(Reg))
-      return false;
-    Op = &*MRI->use_nodbg_begin(Reg);
-    UseMI = Op->getParent();
-  }
-
-  if (Op->getSubReg())
-    return false;
-
-  unsigned OpIdx = Op - &UseMI->getOperand(0);
-  const MCInstrDesc &InstDesc = UseMI->getDesc();
-  const MCOperandInfo &OpInfo = InstDesc.OpInfo[OpIdx];
-  switch (OpInfo.RegClass) {
-  case AMDGPU::AV_32RegClassID:  LLVM_FALLTHROUGH;
-  case AMDGPU::AV_64RegClassID:  LLVM_FALLTHROUGH;
-  case AMDGPU::AV_96RegClassID:  LLVM_FALLTHROUGH;
-  case AMDGPU::AV_128RegClassID: LLVM_FALLTHROUGH;
-  case AMDGPU::AV_160RegClassID:
-    break;
-  default:
-    return false;
-  }
-
-  const auto *NewDstRC = TRI->getEquivalentAGPRClass(MRI->getRegClass(Reg));
-  auto Dst = MRI->createVirtualRegister(NewDstRC);
-  auto RS = BuildMI(*MI.getParent(), MI, MI.getDebugLoc(),
-                    TII->get(AMDGPU::REG_SEQUENCE), Dst);
-
-  for (unsigned I = 0; I < Defs.size(); ++I) {
-    MachineOperand *Def = Defs[I].first;
-    Def->setIsKill(false);
-    if (TRI->isAGPR(*MRI, Def->getReg())) {
-      RS.add(*Def);
-    } else { // This is a copy
-      MachineInstr *SubDef = MRI->getUniqueVRegDef(Def->getReg());
-      SubDef->getOperand(1).setIsKill(false);
-      RS.addReg(SubDef->getOperand(1).getReg(), 0, Def->getSubReg());
-    }
-    RS.addImm(Defs[I].second);
-  }
-
-  Op->setReg(Dst);
-  if (!TII->isOperandLegal(*UseMI, OpIdx, Op)) {
-    Op->setReg(Reg);
-    RS->eraseFromParent();
-    return false;
-  }
-
-  LLVM_DEBUG(dbgs() << "Folded " << *RS << " into " << *UseMI << '\n');
-
-  return true;
-}
-
-// Try to hoist an AGPR to VGPR copy out of the loop across a LCSSA PHI.
-// This should allow folding of an AGPR into a consumer which may support it.
-// I.e.:
-//
-// loop:                             // loop:
-//   %1:vreg = COPY %0:areg          // exit:
-// exit:                          => //   %1:areg = PHI %0:areg, %loop
-//   %2:vreg = PHI %1:vreg, %loop    //   %2:vreg = COPY %1:areg
-bool SIFoldOperands::tryFoldLCSSAPhi(MachineInstr &PHI) {
-  assert(PHI.isPHI());
-
-  if (PHI.getNumExplicitOperands() != 3) // Single input LCSSA PHI
-    return false;
-
-  Register PhiIn = PHI.getOperand(1).getReg();
-  Register PhiOut = PHI.getOperand(0).getReg();
-  if (PHI.getOperand(1).getSubReg() ||
-      !TRI->isVGPR(*MRI, PhiIn) || !TRI->isVGPR(*MRI, PhiOut))
-    return false;
-
-  // A single use should not matter for correctness, but if it has another use
-  // inside the loop we may perform copy twice in a worst case.
-  if (!MRI->hasOneNonDBGUse(PhiIn))
-    return false;
-
-  MachineInstr *Copy = MRI->getUniqueVRegDef(PhiIn);
-  if (!Copy || !Copy->isCopy())
-    return false;
-
-  Register CopyIn = Copy->getOperand(1).getReg();
-  if (!TRI->isAGPR(*MRI, CopyIn) || Copy->getOperand(1).getSubReg())
-    return false;
-
-  const TargetRegisterClass *ARC = MRI->getRegClass(CopyIn);
-  Register NewReg = MRI->createVirtualRegister(ARC);
-  PHI.getOperand(1).setReg(CopyIn);
-  PHI.getOperand(0).setReg(NewReg);
-
-  MachineBasicBlock *MBB = PHI.getParent();
-  BuildMI(*MBB, MBB->getFirstNonPHI(), Copy->getDebugLoc(),
-          TII->get(AMDGPU::COPY), PhiOut)
-    .addReg(NewReg, RegState::Kill);
-  Copy->eraseFromParent(); // We know this copy had a single use.
-
-  LLVM_DEBUG(dbgs() << "Folded " << PHI << '\n');
-
-  return true;
-}
-
-// Attempt to convert VGPR load to an AGPR load.
-bool SIFoldOperands::tryFoldLoad(MachineInstr &MI) {
-  assert(MI.mayLoad());
-  if (!ST->hasGFX90AInsts() || !MI.getNumOperands())
-    return false;
-
-  MachineOperand &Def = MI.getOperand(0);
-  if (!Def.isDef())
-    return false;
-
-  Register DefReg = Def.getReg();
-
-  if (DefReg.isPhysical() || !TRI->isVGPR(*MRI, DefReg))
-    return false;
-
-  SmallVector<const MachineInstr*, 8> Users;
-  SmallVector<Register, 8> MoveRegs;
-  for (const MachineInstr &I : MRI->use_nodbg_instructions(DefReg)) {
-    Users.push_back(&I);
-  }
-  if (Users.empty())
-    return false;
-
-  // Check that all uses a copy to an agpr or a reg_sequence producing an agpr.
-  while (!Users.empty()) {
-    const MachineInstr *I = Users.pop_back_val();
-    if (!I->isCopy() && !I->isRegSequence())
-      return false;
-    Register DstReg = I->getOperand(0).getReg();
-    if (TRI->isAGPR(*MRI, DstReg))
-      continue;
-    MoveRegs.push_back(DstReg);
-    for (const MachineInstr &U : MRI->use_nodbg_instructions(DstReg)) {
-      Users.push_back(&U);
-    }
-  }
-
-  const TargetRegisterClass *RC = MRI->getRegClass(DefReg);
-  MRI->setRegClass(DefReg, TRI->getEquivalentAGPRClass(RC));
-  if (!TII->isOperandLegal(MI, 0, &Def)) {
-    MRI->setRegClass(DefReg, RC);
-    return false;
-  }
-
-  while (!MoveRegs.empty()) {
-    Register Reg = MoveRegs.pop_back_val();
-    MRI->setRegClass(Reg, TRI->getEquivalentAGPRClass(MRI->getRegClass(Reg)));
-  }
-
-  LLVM_DEBUG(dbgs() << "Folded " << MI << '\n');
-
-  return true;
-}
-
 bool SIFoldOperands::runOnMachineFunction(MachineFunction &MF) {
   if (skipFunction(MF.getFunction()))
     return false;
@@ -1949,15 +1753,6 @@
         continue;
 
       if (MI.isRegSequence() && tryFoldRegSequence(MI))
-        continue;
-
-      if (MI.isPHI() && tryFoldLCSSAPhi(MI))
-        continue;
-
-      if (MI.mayLoad() && tryFoldLoad(MI))
-        continue;
-
-      if (MI.isRegSequence() && tryFoldRegSeqence(MI))
         continue;
 
       if (MI.isPHI() && tryFoldLCSSAPhi(MI))
