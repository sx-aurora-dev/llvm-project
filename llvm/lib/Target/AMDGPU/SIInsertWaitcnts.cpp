--- conflicted
+++ resolved
@@ -461,13 +461,8 @@
   unsigned Reg = TRI->getEncodingValue(AMDGPU::getMCReg(Op.getReg(), *ST));
 
   if (TRI->isVectorRegister(*MRI, Op.getReg())) {
-<<<<<<< HEAD
-    assert(Reg >= RegisterEncoding.VGPR0 && Reg <= RegisterEncoding.VGPRL);
-    Result.first = Reg - RegisterEncoding.VGPR0;
-=======
     assert(Reg >= Encoding.VGPR0 && Reg <= Encoding.VGPRL);
     Result.first = Reg - Encoding.VGPR0;
->>>>>>> 2ab1d525
     if (TRI->isAGPR(*MRI, Op.getReg()))
       Result.first += AGPR_OFFSET;
     assert(Result.first >= 0 && Result.first < SQ_MAX_PGM_VGPRS);
