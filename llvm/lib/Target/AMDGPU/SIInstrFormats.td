//===-- SIInstrFormats.td - SI Instruction Encodings ----------------------===//
//
// Part of the LLVM Project, under the Apache License v2.0 with LLVM Exceptions.
// See https://llvm.org/LICENSE.txt for license information.
// SPDX-License-Identifier: Apache-2.0 WITH LLVM-exception
//
//===----------------------------------------------------------------------===//
//
// SI Instruction format definitions.
//
//===----------------------------------------------------------------------===//

class InstSI <dag outs, dag ins, string asm = "",
              list<dag> pattern = []> :
  AMDGPUInst<outs, ins, asm, pattern>, GCNPredicateControl {
  // Low bits - basic encoding information.
  field bit SALU = 0;
  field bit VALU = 0;

  // SALU instruction formats.
  field bit SOP1 = 0;
  field bit SOP2 = 0;
  field bit SOPC = 0;
  field bit SOPK = 0;
  field bit SOPP = 0;

  // VALU instruction formats.
  field bit VOP1 = 0;
  field bit VOP2 = 0;
  field bit VOPC = 0;
  field bit VOP3 = 0;
  field bit VOP3P = 0;
  field bit VINTRP = 0;
  field bit SDWA = 0;
  field bit DPP = 0;
  field bit TRANS = 0;

  // Memory instruction formats.
  field bit MUBUF = 0;
  field bit MTBUF = 0;
  field bit SMRD = 0;
  field bit MIMG = 0;
  field bit EXP = 0;
  field bit FLAT = 0;
  field bit DS = 0;

  // Pseudo instruction formats.
  field bit VGPRSpill = 0;
  field bit SGPRSpill = 0;

  // High bits - other information.
  field bit VM_CNT = 0;
  field bit EXP_CNT = 0;
  field bit LGKM_CNT = 0;

  // Whether WQM _must_ be enabled for this instruction.
  field bit WQM = 0;

  // Whether WQM _must_ be disabled for this instruction.
  field bit DisableWQM = 0;

  field bit Gather4 = 0;

  // Most sopk treat the immediate as a signed 16-bit, however some
  // use it as unsigned.
  field bit SOPKZext = 0;

  // This is an s_store_dword* instruction that requires a cache flush
  // on wave termination. It is necessary to distinguish from mayStore
  // SMEM instructions like the cache flush ones.
  field bit ScalarStore = 0;

  // Whether the operands can be ignored when computing the
  // instruction size.
  field bit FixedSize = 0;

  // This bit tells the assembler to use the 32-bit encoding in case it
  // is unable to infer the encoding from the operands.
  field bit VOPAsmPrefer32Bit = 0;

  // This bit indicates that this is a VOP3 opcode which supports op_sel
  // modifier (gfx9 only).
  field bit VOP3_OPSEL = 0;

  // Is it possible for this instruction to be atomic?
  field bit maybeAtomic = 0;

  // This bit indicates that this is a VI instruction which is renamed
  // in GFX9. Required for correct mapping from pseudo to MC.
  field bit renamedInGFX9 = 0;

  // This bit indicates that this has a floating point result type, so
  // the clamp modifier has floating point semantics.
  field bit FPClamp = 0;

  // This bit indicates that instruction may support integer clamping
  // which depends on GPU features.
  field bit IntClamp = 0;

  // This field indicates that the clamp applies to the low component
  // of a packed output register.
  field bit ClampLo = 0;

  // This field indicates that the clamp applies to the high component
  // of a packed output register.
  field bit ClampHi = 0;

  // This bit indicates that this is a packed VOP3P instruction
  field bit IsPacked = 0;

  // This bit indicates that this is a D16 buffer instruction.
  field bit D16Buf = 0;

  // This field indicates that FLAT instruction accesses FLAT_GLBL segment.
  // Must be 0 for non-FLAT instructions.
  field bit FlatGlobal = 0;

  // Reads the mode register, usually for FP environment.
  field bit ReadsModeReg = 0;

  // This bit indicates that this uses the floating point double precision
  // rounding mode flags
  field bit FPDPRounding = 0;

  // Instruction is FP atomic.
  field bit FPAtomic = 0;

  // This bit indicates that this is one of MFMA instructions.
  field bit IsMAI = 0;

  // This bit indicates that this is one of DOT instructions.
  field bit IsDOT = 0;

  // This field indicates that FLAT instruction accesses FLAT_SCRATCH segment.
  // Must be 0 for non-FLAT instructions.
  field bit FlatScratch = 0;

  // Atomic without a return.
  field bit IsAtomicNoRet = 0;

  // Atomic with return.
  field bit IsAtomicRet = 0;

  // Atomic without a return.
  field bit IsAtomicNoRet = 0;

  // Atomic with return.
  field bit IsAtomicRet = 0;

  // These need to be kept in sync with the enum in SIInstrFlags.
  let TSFlags{0} = SALU;
  let TSFlags{1} = VALU;

  let TSFlags{2} = SOP1;
  let TSFlags{3} = SOP2;
  let TSFlags{4} = SOPC;
  let TSFlags{5} = SOPK;
  let TSFlags{6} = SOPP;

  let TSFlags{7} = VOP1;
  let TSFlags{8} = VOP2;
  let TSFlags{9} = VOPC;
  let TSFlags{10} = VOP3;
  let TSFlags{12} = VOP3P;

  let TSFlags{13} = VINTRP;
  let TSFlags{14} = SDWA;
  let TSFlags{15} = DPP;
  let TSFlags{16} = TRANS;

  let TSFlags{17} = MUBUF;
  let TSFlags{18} = MTBUF;
  let TSFlags{19} = SMRD;
  let TSFlags{20} = MIMG;
  let TSFlags{21} = EXP;
  let TSFlags{22} = FLAT;
  let TSFlags{23} = DS;

  let TSFlags{24} = VGPRSpill;
  let TSFlags{25} = SGPRSpill;

  let TSFlags{32} = VM_CNT;
  let TSFlags{33} = EXP_CNT;
  let TSFlags{34} = LGKM_CNT;

  let TSFlags{35} = WQM;
  let TSFlags{36} = DisableWQM;
  let TSFlags{37} = Gather4;

  let TSFlags{38} = SOPKZext;
  let TSFlags{39} = ScalarStore;
  let TSFlags{40} = FixedSize;
  let TSFlags{41} = VOPAsmPrefer32Bit;
  let TSFlags{42} = VOP3_OPSEL;

  let TSFlags{43} = maybeAtomic;
  let TSFlags{44} = renamedInGFX9;

  let TSFlags{45} = FPClamp;
  let TSFlags{46} = IntClamp;
  let TSFlags{47} = ClampLo;
  let TSFlags{48} = ClampHi;

  let TSFlags{49} = IsPacked;

  let TSFlags{50} = D16Buf;

  let TSFlags{51} = FlatGlobal;

  let TSFlags{52} = FPDPRounding;

  let TSFlags{53} = FPAtomic;

  let TSFlags{54} = IsMAI;

  let TSFlags{55} = IsDOT;

  let TSFlags{56} = FlatScratch;

  let TSFlags{57} = IsAtomicNoRet;

  let TSFlags{58} = IsAtomicRet;

  let TSFlags{57} = IsAtomicNoRet;

  let TSFlags{58} = IsAtomicRet;

  let SchedRW = [Write32Bit];

  let AsmVariantName = AMDGPUAsmVariants.Default;

  // Avoid changing source registers in a way that violates constant bus read limitations.
  let hasExtraSrcRegAllocReq = !or(VOP1, VOP2, VOP3, VOPC, SDWA, VALU);
}

class PseudoInstSI<dag outs, dag ins, list<dag> pattern = [], string asm = "">
  : InstSI<outs, ins, asm, pattern> {
  let isPseudo = 1;
  let isCodeGenOnly = 1;
}

class SPseudoInstSI<dag outs, dag ins, list<dag> pattern = [], string asm = "">
  : PseudoInstSI<outs, ins, pattern, asm> {
  let SALU = 1;
}

class VPseudoInstSI<dag outs, dag ins, list<dag> pattern = [], string asm = "">
  : PseudoInstSI<outs, ins, pattern, asm> {
  let VALU = 1;
  let Uses = [EXEC];
}

class CFPseudoInstSI<dag outs, dag ins, list<dag> pattern = [],
  bit UseExec = 0, bit DefExec = 0> :
  SPseudoInstSI<outs, ins, pattern> {

  let Uses = !if(UseExec, [EXEC], []);
  let Defs = !if(DefExec, [EXEC, SCC], [SCC]);
  let mayLoad = 0;
  let mayStore = 0;
  let hasSideEffects = 0;
}

class Enc32 {
  field bits<32> Inst;
  int Size = 4;
}

class Enc64 {
  field bits<64> Inst;
  int Size = 8;
}

def CPolBit {
  int GLC = 0;
  int SLC = 1;
  int DLC = 2;
  int SCC = 4;
}

class VOPDstOperand <RegisterClass rc> : RegisterOperand <rc, "printVOPDst">;

class VINTRPe <bits<2> op> : Enc32 {
  bits<8> vdst;
  bits<8> vsrc;
  bits<2> attrchan;
  bits<6> attr;

  let Inst{7-0} = vsrc;
  let Inst{9-8} = attrchan;
  let Inst{15-10} = attr;
  let Inst{17-16} = op;
  let Inst{25-18} = vdst;
  let Inst{31-26} = 0x32; // encoding
}

class MIMGe : Enc64 {
  bits<10> vdata;
  bits<4> dmask;
  bits<1> unorm;
  bits<5> cpol;
  bits<1> r128;
  bits<1> tfe;
  bits<1> lwe;
  bit d16;
  bits<7> srsrc;
  bits<7> ssamp;

  let Inst{11-8} = dmask;
  let Inst{12} = unorm;
  let Inst{13} = cpol{CPolBit.GLC};
  let Inst{15} = r128;
  let Inst{17} = lwe;
  let Inst{25} = cpol{CPolBit.SLC};
  let Inst{31-26} = 0x3c;
  let Inst{47-40} = vdata{7-0};
  let Inst{52-48} = srsrc{6-2};
  let Inst{57-53} = ssamp{6-2};
  let Inst{63} = d16;
}

class MIMGe_gfx6789 <bits<8> op> : MIMGe {
  bits<8> vaddr;
  bits<1> da;
  bits<1> sccb;

  let Inst{0} = op{7};
  let Inst{7} = sccb;
  let Inst{14} = da;
  let Inst{16} = tfe;
  let Inst{24-18} = op{6-0};
  let Inst{39-32} = vaddr;
}

class MIMGe_gfx90a <bits<8> op> : MIMGe {
  bits<8> vaddr;
  bits<1> da;
  bits<1> sccb;

  let Inst{0} = op{7};
<<<<<<< HEAD
  let Inst{7} = sccb;
=======
  let Inst{7} = cpol{CPolBit.SCC};
  let Inst{14} = da;
  let Inst{16} = tfe;
  let Inst{24-18} = op{6-0};
  let Inst{39-32} = vaddr;
}

class MIMGe_gfx90a <bits<8> op> : MIMGe {
  bits<8> vaddr;
  bits<1> da;

  let Inst{0} = op{7};
  let Inst{7} = cpol{CPolBit.SCC};
>>>>>>> 2ab1d525
  let Inst{14} = da;
  let Inst{16} = vdata{9}; // ACC bit
  let Inst{24-18} = op{6-0};
  let Inst{39-32} = vaddr;
}

class MIMGe_gfx10 <bits<8> op> : MIMGe {
  bits<8> vaddr0;
  bits<3> dim;
  bits<2> nsa;
  bits<1> a16;

  let Inst{0} = op{7};
  let Inst{2-1} = nsa;
  let Inst{5-3} = dim;
<<<<<<< HEAD
  let Inst{7} = dlc;
=======
  let Inst{7} = cpol{CPolBit.DLC};
>>>>>>> 2ab1d525
  let Inst{16} = tfe;
  let Inst{24-18} = op{6-0};
  let Inst{39-32} = vaddr0;
  let Inst{62} = a16;
}

class EXPe : Enc64 {
  bits<4> en;
  bits<6> tgt;
  bits<1> compr;
  bits<1> done;
  bits<1> vm;
  bits<8> src0;
  bits<8> src1;
  bits<8> src2;
  bits<8> src3;

  let Inst{3-0} = en;
  let Inst{9-4} = tgt;
  let Inst{10} = compr;
  let Inst{11} = done;
  let Inst{12} = vm;
  let Inst{31-26} = 0x3e;
  let Inst{39-32} = src0;
  let Inst{47-40} = src1;
  let Inst{55-48} = src2;
  let Inst{63-56} = src3;
}

let Uses = [EXEC] in {

class VINTRPCommon <dag outs, dag ins, string asm, list<dag> pattern> :
    InstSI <outs, ins, asm, pattern> {
  let VINTRP = 1;
  // VINTRP instructions read parameter values from LDS, but these parameter
  // values are stored outside of the LDS memory that is allocated to the
  // shader for general purpose use.
  //
  // While it may be possible for ds_read/ds_write instructions to access
  // the parameter values in LDS, this would essentially be an out-of-bounds
  // memory access which we consider to be undefined behavior.
  //
  // So even though these instructions read memory, this memory is outside the
  // addressable memory space for the shader, and we consider these instructions
  // to be readnone.
  let mayLoad = 0;
  let mayStore = 0;
  let hasSideEffects = 0;
  let VALU = 1;
}

} // End Uses = [EXEC]<|MERGE_RESOLUTION|>--- conflicted
+++ resolved
@@ -141,12 +141,6 @@
   // Atomic with return.
   field bit IsAtomicRet = 0;
 
-  // Atomic without a return.
-  field bit IsAtomicNoRet = 0;
-
-  // Atomic with return.
-  field bit IsAtomicRet = 0;
-
   // These need to be kept in sync with the enum in SIInstrFlags.
   let TSFlags{0} = SALU;
   let TSFlags{1} = VALU;
@@ -216,10 +210,6 @@
   let TSFlags{55} = IsDOT;
 
   let TSFlags{56} = FlatScratch;
-
-  let TSFlags{57} = IsAtomicNoRet;
-
-  let TSFlags{58} = IsAtomicRet;
 
   let TSFlags{57} = IsAtomicNoRet;
 
@@ -322,25 +312,8 @@
 class MIMGe_gfx6789 <bits<8> op> : MIMGe {
   bits<8> vaddr;
   bits<1> da;
-  bits<1> sccb;
 
   let Inst{0} = op{7};
-  let Inst{7} = sccb;
-  let Inst{14} = da;
-  let Inst{16} = tfe;
-  let Inst{24-18} = op{6-0};
-  let Inst{39-32} = vaddr;
-}
-
-class MIMGe_gfx90a <bits<8> op> : MIMGe {
-  bits<8> vaddr;
-  bits<1> da;
-  bits<1> sccb;
-
-  let Inst{0} = op{7};
-<<<<<<< HEAD
-  let Inst{7} = sccb;
-=======
   let Inst{7} = cpol{CPolBit.SCC};
   let Inst{14} = da;
   let Inst{16} = tfe;
@@ -354,7 +327,6 @@
 
   let Inst{0} = op{7};
   let Inst{7} = cpol{CPolBit.SCC};
->>>>>>> 2ab1d525
   let Inst{14} = da;
   let Inst{16} = vdata{9}; // ACC bit
   let Inst{24-18} = op{6-0};
@@ -370,11 +342,7 @@
   let Inst{0} = op{7};
   let Inst{2-1} = nsa;
   let Inst{5-3} = dim;
-<<<<<<< HEAD
-  let Inst{7} = dlc;
-=======
   let Inst{7} = cpol{CPolBit.DLC};
->>>>>>> 2ab1d525
   let Inst{16} = tfe;
   let Inst{24-18} = op{6-0};
   let Inst{39-32} = vaddr0;
