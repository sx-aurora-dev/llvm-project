--- conflicted
+++ resolved
@@ -351,17 +351,6 @@
       ShiftAmount -= 4;
     } else if (Op.getOpcode() == ISD::SHL && ShiftAmount == 7) {
       // Optimize LSL when ShiftAmount == 7.
-<<<<<<< HEAD
-      Victim = DAG.getNode(AVRISD::LSL7, dl, VT, Victim);
-      ShiftAmount = 0;
-    } else if (Op.getOpcode() == ISD::SRL && ShiftAmount == 7) {
-      // Optimize LSR when ShiftAmount == 7.
-      Victim = DAG.getNode(AVRISD::LSR7, dl, VT, Victim);
-      ShiftAmount = 0;
-    } else if (Op.getOpcode() == ISD::SRA && ShiftAmount == 7) {
-      // Optimize ASR when ShiftAmount == 7.
-      Victim = DAG.getNode(AVRISD::ASR7, dl, VT, Victim);
-=======
       Victim = DAG.getNode(AVRISD::LSLBN, dl, VT, Victim,
                            DAG.getConstant(7, dl, VT));
       ShiftAmount = 0;
@@ -379,20 +368,12 @@
       // Optimize ASR when ShiftAmount == 7.
       Victim = DAG.getNode(AVRISD::ASRBN, dl, VT, Victim,
                            DAG.getConstant(7, dl, VT));
->>>>>>> 2ab1d525
       ShiftAmount = 0;
     }
   } else if (VT.getSizeInBits() == 16) {
     if (4 <= ShiftAmount && ShiftAmount < 8)
       switch (Op.getOpcode()) {
       case ISD::SHL:
-<<<<<<< HEAD
-        Victim = DAG.getNode(AVRISD::LSL4, dl, VT, Victim);
-        ShiftAmount -= 4;
-        break;
-      case ISD::SRL:
-        Victim = DAG.getNode(AVRISD::LSR4, dl, VT, Victim);
-=======
         Victim = DAG.getNode(AVRISD::LSLWN, dl, VT, Victim,
                              DAG.getConstant(4, dl, VT));
         ShiftAmount -= 4;
@@ -400,7 +381,6 @@
       case ISD::SRL:
         Victim = DAG.getNode(AVRISD::LSRWN, dl, VT, Victim,
                              DAG.getConstant(4, dl, VT));
->>>>>>> 2ab1d525
         ShiftAmount -= 4;
         break;
       default:
@@ -409,18 +389,6 @@
     else if (8 <= ShiftAmount && ShiftAmount < 12)
       switch (Op.getOpcode()) {
       case ISD::SHL:
-<<<<<<< HEAD
-        Victim = DAG.getNode(AVRISD::LSL8, dl, VT, Victim);
-        ShiftAmount -= 8;
-        break;
-      case ISD::SRL:
-        Victim = DAG.getNode(AVRISD::LSR8, dl, VT, Victim);
-        ShiftAmount -= 8;
-        break;
-      case ISD::SRA:
-        Victim = DAG.getNode(AVRISD::ASR8, dl, VT, Victim);
-        ShiftAmount -= 8;
-=======
         Victim = DAG.getNode(AVRISD::LSLWN, dl, VT, Victim,
                              DAG.getConstant(8, dl, VT));
         ShiftAmount -= 8;
@@ -440,7 +408,6 @@
         ShiftAmount -= 8;
         // Only operate on the lower byte for remaining shift bits.
         Opc8 = AVRISD::ASRLO;
->>>>>>> 2ab1d525
         break;
       default:
         break;
@@ -448,14 +415,6 @@
     else if (12 <= ShiftAmount)
       switch (Op.getOpcode()) {
       case ISD::SHL:
-<<<<<<< HEAD
-        Victim = DAG.getNode(AVRISD::LSL12, dl, VT, Victim);
-        ShiftAmount -= 12;
-        break;
-      case ISD::SRL:
-        Victim = DAG.getNode(AVRISD::LSR12, dl, VT, Victim);
-        ShiftAmount -= 12;
-=======
         Victim = DAG.getNode(AVRISD::LSLWN, dl, VT, Victim,
                              DAG.getConstant(12, dl, VT));
         ShiftAmount -= 12;
@@ -475,7 +434,6 @@
         ShiftAmount -= 8;
         // Only operate on the lower byte for remaining shift bits.
         Opc8 = AVRISD::ASRLO;
->>>>>>> 2ab1d525
         break;
       default:
         break;
@@ -591,12 +549,8 @@
   assert((LHS.getSimpleValueType() == RHS.getSimpleValueType()) &&
          "LHS and RHS have different types");
   assert(((LHS.getSimpleValueType() == MVT::i16) ||
-<<<<<<< HEAD
-          (LHS.getSimpleValueType() == MVT::i8)) && "invalid comparison type");
-=======
           (LHS.getSimpleValueType() == MVT::i8)) &&
          "invalid comparison type");
->>>>>>> 2ab1d525
 
   SDValue Cmp;
 
@@ -2042,14 +1996,9 @@
     case 'r': // Any register: r0..r31.
       if (VT == MVT::i8)
         return std::make_pair(0U, &AVR::GPR8RegClass);
-<<<<<<< HEAD
-
-      return std::make_pair(0U, &AVR::DREGSRegClass);
-=======
       else if (VT == MVT::i16)
         return std::make_pair(0U, &AVR::DREGSRegClass);
       break;
->>>>>>> 2ab1d525
     case 't': // Temporary register: r0.
       if (VT == MVT::i8)
         return std::make_pair(unsigned(AVR::R0), &AVR::GPR8RegClass);
