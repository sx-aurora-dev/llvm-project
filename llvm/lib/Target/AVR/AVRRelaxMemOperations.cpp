--- conflicted
+++ resolved
@@ -111,11 +111,7 @@
 
     // Pop the original state of the pointer register.
     buildMI(MBB, MBBI, AVR::POPWRd)
-<<<<<<< HEAD
-      .addDef(Ptr.getReg(), getKillRegState(Ptr.isKill()));
-=======
         .addDef(Ptr.getReg(), getKillRegState(Ptr.isKill()));
->>>>>>> 2ab1d525
 
     MI.removeFromParent();
   }
