//===-- AVRFrameLowering.cpp - AVR Frame Information ----------------------===//
//
// Part of the LLVM Project, under the Apache License v2.0 with LLVM Exceptions.
// See https://llvm.org/LICENSE.txt for license information.
// SPDX-License-Identifier: Apache-2.0 WITH LLVM-exception
//
//===----------------------------------------------------------------------===//
//
// This file contains the AVR implementation of TargetFrameLowering class.
//
//===----------------------------------------------------------------------===//

#include "AVRFrameLowering.h"

#include "AVR.h"
#include "AVRInstrInfo.h"
#include "AVRMachineFunctionInfo.h"
#include "AVRTargetMachine.h"
#include "MCTargetDesc/AVRMCTargetDesc.h"

#include "llvm/CodeGen/MachineFrameInfo.h"
#include "llvm/CodeGen/MachineFunction.h"
#include "llvm/CodeGen/MachineFunctionPass.h"
#include "llvm/CodeGen/MachineInstrBuilder.h"
#include "llvm/CodeGen/MachineRegisterInfo.h"
#include "llvm/IR/Function.h"

#include <vector>

namespace llvm {

AVRFrameLowering::AVRFrameLowering()
    : TargetFrameLowering(TargetFrameLowering::StackGrowsDown, Align(1), -2) {}

bool AVRFrameLowering::canSimplifyCallFramePseudos(
    const MachineFunction &MF) const {
  // Always simplify call frame pseudo instructions, even when
  // hasReservedCallFrame is false.
  return true;
}

bool AVRFrameLowering::hasReservedCallFrame(const MachineFunction &MF) const {
  // Reserve call frame memory in function prologue under the following
  // conditions:
  // - Y pointer is reserved to be the frame pointer.
  // - The function does not contain variable sized objects.

  const MachineFrameInfo &MFI = MF.getFrameInfo();
  return hasFP(MF) && !MFI.hasVarSizedObjects();
}

void AVRFrameLowering::emitPrologue(MachineFunction &MF,
                                    MachineBasicBlock &MBB) const {
  MachineBasicBlock::iterator MBBI = MBB.begin();
  DebugLoc DL = (MBBI != MBB.end()) ? MBBI->getDebugLoc() : DebugLoc();
  const AVRSubtarget &STI = MF.getSubtarget<AVRSubtarget>();
  const AVRInstrInfo &TII = *STI.getInstrInfo();
  const AVRMachineFunctionInfo *AFI = MF.getInfo<AVRMachineFunctionInfo>();
  bool HasFP = hasFP(MF);

  // Interrupt handlers re-enable interrupts in function entry.
  if (AFI->isInterruptHandler()) {
    BuildMI(MBB, MBBI, DL, TII.get(AVR::BSETs))
        .addImm(0x07)
        .setMIFlag(MachineInstr::FrameSetup);
  }

  // Emit special prologue code to save R1, R0 and SREG in interrupt/signal
  // handlers before saving any other registers.
  if (AFI->isInterruptOrSignalHandler()) {
    BuildMI(MBB, MBBI, DL, TII.get(AVR::PUSHWRr))
        .addReg(AVR::R1R0, RegState::Kill)
        .setMIFlag(MachineInstr::FrameSetup);

    BuildMI(MBB, MBBI, DL, TII.get(AVR::INRdA), AVR::R0)
        .addImm(0x3f)
        .setMIFlag(MachineInstr::FrameSetup);
    BuildMI(MBB, MBBI, DL, TII.get(AVR::PUSHRr))
        .addReg(AVR::R0, RegState::Kill)
        .setMIFlag(MachineInstr::FrameSetup);
    BuildMI(MBB, MBBI, DL, TII.get(AVR::EORRdRr))
        .addReg(AVR::R0, RegState::Define)
        .addReg(AVR::R0, RegState::Kill)
        .addReg(AVR::R0, RegState::Kill)
        .setMIFlag(MachineInstr::FrameSetup);
    BuildMI(MBB, MBBI, DL, TII.get(AVR::EORRdRr))
        .addReg(AVR::R1, RegState::Define)
        .addReg(AVR::R1, RegState::Kill)
        .addReg(AVR::R1, RegState::Kill)
        .setMIFlag(MachineInstr::FrameSetup);
  }

  // Early exit if the frame pointer is not needed in this function.
  if (!HasFP) {
    return;
  }

  const MachineFrameInfo &MFI = MF.getFrameInfo();
  unsigned FrameSize = MFI.getStackSize() - AFI->getCalleeSavedFrameSize();

  // Skip the callee-saved push instructions.
  while (
      (MBBI != MBB.end()) && MBBI->getFlag(MachineInstr::FrameSetup) &&
      (MBBI->getOpcode() == AVR::PUSHRr || MBBI->getOpcode() == AVR::PUSHWRr)) {
    ++MBBI;
  }

  // Update Y with the new base value.
  BuildMI(MBB, MBBI, DL, TII.get(AVR::SPREAD), AVR::R29R28)
      .addReg(AVR::SP)
      .setMIFlag(MachineInstr::FrameSetup);

  // Mark the FramePtr as live-in in every block except the entry.
  for (MachineBasicBlock &MBBJ : llvm::drop_begin(MF)) {
    MBBJ.addLiveIn(AVR::R29R28);
  }

  if (!FrameSize) {
    return;
  }

  // Reserve the necessary frame memory by doing FP -= <size>.
  unsigned Opcode = (isUInt<6>(FrameSize)) ? AVR::SBIWRdK : AVR::SUBIWRdK;

  MachineInstr *MI = BuildMI(MBB, MBBI, DL, TII.get(Opcode), AVR::R29R28)
                         .addReg(AVR::R29R28, RegState::Kill)
                         .addImm(FrameSize)
                         .setMIFlag(MachineInstr::FrameSetup);
  // The SREG implicit def is dead.
  MI->getOperand(3).setIsDead();

  // Write back R29R28 to SP and temporarily disable interrupts.
  BuildMI(MBB, MBBI, DL, TII.get(AVR::SPWRITE), AVR::SP)
      .addReg(AVR::R29R28)
      .setMIFlag(MachineInstr::FrameSetup);
}

static void restoreStatusRegister(MachineFunction &MF, MachineBasicBlock &MBB) {
  const AVRMachineFunctionInfo *AFI = MF.getInfo<AVRMachineFunctionInfo>();

  MachineBasicBlock::iterator MBBI = MBB.getLastNonDebugInstr();

  DebugLoc DL = MBBI->getDebugLoc();
  const AVRSubtarget &STI = MF.getSubtarget<AVRSubtarget>();
  const AVRInstrInfo &TII = *STI.getInstrInfo();

  // Emit special epilogue code to restore R1, R0 and SREG in interrupt/signal
  // handlers at the very end of the function, just before reti.
  if (AFI->isInterruptOrSignalHandler()) {
    BuildMI(MBB, MBBI, DL, TII.get(AVR::POPRd), AVR::R0);
    BuildMI(MBB, MBBI, DL, TII.get(AVR::OUTARr))
        .addImm(0x3f)
        .addReg(AVR::R0, RegState::Kill);
    BuildMI(MBB, MBBI, DL, TII.get(AVR::POPWRd), AVR::R1R0);
  }
}

void AVRFrameLowering::emitEpilogue(MachineFunction &MF,
                                    MachineBasicBlock &MBB) const {
  const AVRMachineFunctionInfo *AFI = MF.getInfo<AVRMachineFunctionInfo>();

  // Early exit if the frame pointer is not needed in this function except for
  // signal/interrupt handlers where special code generation is required.
  if (!hasFP(MF) && !AFI->isInterruptOrSignalHandler()) {
    return;
  }

  MachineBasicBlock::iterator MBBI = MBB.getLastNonDebugInstr();
  assert(MBBI->getDesc().isReturn() &&
         "Can only insert epilog into returning blocks");

  DebugLoc DL = MBBI->getDebugLoc();
  const MachineFrameInfo &MFI = MF.getFrameInfo();
  unsigned FrameSize = MFI.getStackSize() - AFI->getCalleeSavedFrameSize();
  const AVRSubtarget &STI = MF.getSubtarget<AVRSubtarget>();
  const AVRInstrInfo &TII = *STI.getInstrInfo();

  // Early exit if there is no need to restore the frame pointer.
  if (!FrameSize) {
    restoreStatusRegister(MF, MBB);
    return;
  }

  // Skip the callee-saved pop instructions.
  while (MBBI != MBB.begin()) {
    MachineBasicBlock::iterator PI = std::prev(MBBI);
    int Opc = PI->getOpcode();

    if (Opc != AVR::POPRd && Opc != AVR::POPWRd && !PI->isTerminator()) {
      break;
    }

    --MBBI;
  }

  unsigned Opcode;

  // Select the optimal opcode depending on how big it is.
  if (isUInt<6>(FrameSize)) {
    Opcode = AVR::ADIWRdK;
  } else {
    Opcode = AVR::SUBIWRdK;
    FrameSize = -FrameSize;
  }

  // Restore the frame pointer by doing FP += <size>.
  MachineInstr *MI = BuildMI(MBB, MBBI, DL, TII.get(Opcode), AVR::R29R28)
                         .addReg(AVR::R29R28, RegState::Kill)
                         .addImm(FrameSize);
  // The SREG implicit def is dead.
  MI->getOperand(3).setIsDead();

  // Write back R29R28 to SP and temporarily disable interrupts.
  BuildMI(MBB, MBBI, DL, TII.get(AVR::SPWRITE), AVR::SP)
      .addReg(AVR::R29R28, RegState::Kill);

  restoreStatusRegister(MF, MBB);
}

// Return true if the specified function should have a dedicated frame
// pointer register. This is true if the function meets any of the following
// conditions:
//  - a register has been spilled
//  - has allocas
//  - input arguments are passed using the stack
//
// Notice that strictly this is not a frame pointer because it contains SP after
// frame allocation instead of having the original SP in function entry.
bool AVRFrameLowering::hasFP(const MachineFunction &MF) const {
  const AVRMachineFunctionInfo *FuncInfo = MF.getInfo<AVRMachineFunctionInfo>();

  return (FuncInfo->getHasSpills() || FuncInfo->getHasAllocas() ||
          FuncInfo->getHasStackArgs());
}

bool AVRFrameLowering::spillCalleeSavedRegisters(
    MachineBasicBlock &MBB, MachineBasicBlock::iterator MI,
    ArrayRef<CalleeSavedInfo> CSI, const TargetRegisterInfo *TRI) const {
  if (CSI.empty()) {
    return false;
  }

  unsigned CalleeFrameSize = 0;
  DebugLoc DL = MBB.findDebugLoc(MI);
  MachineFunction &MF = *MBB.getParent();
  const AVRSubtarget &STI = MF.getSubtarget<AVRSubtarget>();
  const TargetInstrInfo &TII = *STI.getInstrInfo();
  AVRMachineFunctionInfo *AVRFI = MF.getInfo<AVRMachineFunctionInfo>();

  for (const CalleeSavedInfo &I : llvm::reverse(CSI)) {
    unsigned Reg = I.getReg();
    bool IsNotLiveIn = !MBB.isLiveIn(Reg);

    assert(TRI->getRegSizeInBits(*TRI->getMinimalPhysRegClass(Reg)) == 8 &&
           "Invalid register size");

    // Add the callee-saved register as live-in only if it is not already a
    // live-in register, this usually happens with arguments that are passed
    // through callee-saved registers.
    if (IsNotLiveIn) {
      MBB.addLiveIn(Reg);
    }

    // Do not kill the register when it is an input argument.
    BuildMI(MBB, MI, DL, TII.get(AVR::PUSHRr))
        .addReg(Reg, getKillRegState(IsNotLiveIn))
        .setMIFlag(MachineInstr::FrameSetup);
    ++CalleeFrameSize;
  }

  AVRFI->setCalleeSavedFrameSize(CalleeFrameSize);

  return true;
}

bool AVRFrameLowering::restoreCalleeSavedRegisters(
    MachineBasicBlock &MBB, MachineBasicBlock::iterator MI,
    MutableArrayRef<CalleeSavedInfo> CSI, const TargetRegisterInfo *TRI) const {
  if (CSI.empty()) {
    return false;
  }

  DebugLoc DL = MBB.findDebugLoc(MI);
  const MachineFunction &MF = *MBB.getParent();
  const AVRSubtarget &STI = MF.getSubtarget<AVRSubtarget>();
  const TargetInstrInfo &TII = *STI.getInstrInfo();

  for (const CalleeSavedInfo &CCSI : CSI) {
    unsigned Reg = CCSI.getReg();

    assert(TRI->getRegSizeInBits(*TRI->getMinimalPhysRegClass(Reg)) == 8 &&
           "Invalid register size");

    BuildMI(MBB, MI, DL, TII.get(AVR::POPRd), Reg);
  }

  return true;
}

/// Replace pseudo store instructions that pass arguments through the stack with
/// real instructions.
static void fixStackStores(MachineBasicBlock &MBB,
                           MachineBasicBlock::iterator MI,
                           const TargetInstrInfo &TII, Register FP) {
  // Iterate through the BB until we hit a call instruction or we reach the end.
  for (MachineInstr &MI :
       llvm::make_early_inc_range(llvm::make_range(MI, MBB.end()))) {
    if (MI.isCall())
      break;

    unsigned Opcode = MI.getOpcode();

    // Only care of pseudo store instructions where SP is the base pointer.
    if (Opcode != AVR::STDSPQRr && Opcode != AVR::STDWSPQRr)
      continue;

    assert(MI.getOperand(0).getReg() == AVR::SP &&
           "Invalid register, should be SP!");

    // Replace this instruction with a regular store. Use Y as the base
    // pointer since it is guaranteed to contain a copy of SP.
    unsigned STOpc =
        (Opcode == AVR::STDWSPQRr) ? AVR::STDWPtrQRr : AVR::STDPtrQRr;

    MI.setDesc(TII.get(STOpc));
    MI.getOperand(0).setReg(FP);
  }
}

MachineBasicBlock::iterator AVRFrameLowering::eliminateCallFramePseudoInstr(
    MachineFunction &MF, MachineBasicBlock &MBB,
    MachineBasicBlock::iterator MI) const {
  const AVRSubtarget &STI = MF.getSubtarget<AVRSubtarget>();
  const AVRInstrInfo &TII = *STI.getInstrInfo();

  // There is nothing to insert when the call frame memory is allocated during
  // function entry. Delete the call frame pseudo and replace all pseudo stores
  // with real store instructions.
  if (hasReservedCallFrame(MF)) {
    fixStackStores(MBB, MI, TII, AVR::R29R28);
    return MBB.erase(MI);
  }

  DebugLoc DL = MI->getDebugLoc();
  unsigned int Opcode = MI->getOpcode();
  int Amount = TII.getFrameSize(*MI);

  // ADJCALLSTACKUP and ADJCALLSTACKDOWN are converted to adiw/subi
  // instructions to read and write the stack pointer in I/O space.
  if (Amount != 0) {
    assert(getStackAlign() == Align(1) && "Unsupported stack alignment");

    if (Opcode == TII.getCallFrameSetupOpcode()) {
      // Update the stack pointer.
      // In many cases this can be done far more efficiently by pushing the
      // relevant values directly to the stack. However, doing that correctly
      // (in the right order, possibly skipping some empty space for undef
      // values, etc) is tricky and thus left to be optimized in the future.
      BuildMI(MBB, MI, DL, TII.get(AVR::SPREAD), AVR::R31R30).addReg(AVR::SP);

      MachineInstr *New =
          BuildMI(MBB, MI, DL, TII.get(AVR::SUBIWRdK), AVR::R31R30)
              .addReg(AVR::R31R30, RegState::Kill)
              .addImm(Amount);
      New->getOperand(3).setIsDead();

<<<<<<< HEAD
      BuildMI(MBB, MI, DL, TII.get(AVR::SPWRITE), AVR::SP)
          .addReg(AVR::R31R30);
=======
      BuildMI(MBB, MI, DL, TII.get(AVR::SPWRITE), AVR::SP).addReg(AVR::R31R30);
>>>>>>> 2ab1d525

      // Make sure the remaining stack stores are converted to real store
      // instructions.
      fixStackStores(MBB, MI, TII, AVR::R31R30);
    } else {
      assert(Opcode == TII.getCallFrameDestroyOpcode());

      // Note that small stack changes could be implemented more efficiently
      // with a few pop instructions instead of the 8-9 instructions now
      // required.

      // Select the best opcode to adjust SP based on the offset size.
      unsigned addOpcode;
      if (isUInt<6>(Amount)) {
        addOpcode = AVR::ADIWRdK;
      } else {
        addOpcode = AVR::SUBIWRdK;
        Amount = -Amount;
      }

      // Build the instruction sequence.
      BuildMI(MBB, MI, DL, TII.get(AVR::SPREAD), AVR::R31R30).addReg(AVR::SP);

      MachineInstr *New = BuildMI(MBB, MI, DL, TII.get(addOpcode), AVR::R31R30)
                              .addReg(AVR::R31R30, RegState::Kill)
                              .addImm(Amount);
      New->getOperand(3).setIsDead();

      BuildMI(MBB, MI, DL, TII.get(AVR::SPWRITE), AVR::SP)
          .addReg(AVR::R31R30, RegState::Kill);
    }
  }

  return MBB.erase(MI);
}

void AVRFrameLowering::determineCalleeSaves(MachineFunction &MF,
                                            BitVector &SavedRegs,
                                            RegScavenger *RS) const {
  TargetFrameLowering::determineCalleeSaves(MF, SavedRegs, RS);

  // If we have a frame pointer, the Y register needs to be saved as well.
  if (hasFP(MF)) {
    SavedRegs.set(AVR::R29);
    SavedRegs.set(AVR::R28);
  }
}
/// The frame analyzer pass.
///
/// Scans the function for allocas and used arguments
/// that are passed through the stack.
struct AVRFrameAnalyzer : public MachineFunctionPass {
  static char ID;
  AVRFrameAnalyzer() : MachineFunctionPass(ID) {}

  bool runOnMachineFunction(MachineFunction &MF) override {
    const MachineFrameInfo &MFI = MF.getFrameInfo();
    AVRMachineFunctionInfo *FuncInfo = MF.getInfo<AVRMachineFunctionInfo>();

    // If there are no fixed frame indexes during this stage it means there
    // are allocas present in the function.
    if (MFI.getNumObjects() != MFI.getNumFixedObjects()) {
      // Check for the type of allocas present in the function. We only care
      // about fixed size allocas so do not give false positives if only
      // variable sized allocas are present.
      for (unsigned i = 0, e = MFI.getObjectIndexEnd(); i != e; ++i) {
        // Variable sized objects have size 0.
        if (MFI.getObjectSize(i)) {
          FuncInfo->setHasAllocas(true);
          break;
        }
      }
    }

    // If there are fixed frame indexes present, scan the function to see if
    // they are really being used.
    if (MFI.getNumFixedObjects() == 0) {
      return false;
    }

    // Ok fixed frame indexes present, now scan the function to see if they
    // are really being used, otherwise we can ignore them.
    for (const MachineBasicBlock &BB : MF) {
      for (const MachineInstr &MI : BB) {
        int Opcode = MI.getOpcode();

        if ((Opcode != AVR::LDDRdPtrQ) && (Opcode != AVR::LDDWRdPtrQ) &&
            (Opcode != AVR::STDPtrQRr) && (Opcode != AVR::STDWPtrQRr)) {
          continue;
        }

        for (const MachineOperand &MO : MI.operands()) {
          if (!MO.isFI()) {
            continue;
          }

          if (MFI.isFixedObjectIndex(MO.getIndex())) {
            FuncInfo->setHasStackArgs(true);
            return false;
          }
        }
      }
    }

    return false;
  }

  StringRef getPassName() const override { return "AVR Frame Analyzer"; }
};

char AVRFrameAnalyzer::ID = 0;

/// Creates instance of the frame analyzer pass.
FunctionPass *createAVRFrameAnalyzerPass() { return new AVRFrameAnalyzer(); }

/// Create the Dynalloca Stack Pointer Save/Restore pass.
/// Insert a copy of SP before allocating the dynamic stack memory and restore
/// it in function exit to restore the original SP state. This avoids the need
/// of reserving a register pair for a frame pointer.
struct AVRDynAllocaSR : public MachineFunctionPass {
  static char ID;
  AVRDynAllocaSR() : MachineFunctionPass(ID) {}

  bool runOnMachineFunction(MachineFunction &MF) override {
    // Early exit when there are no variable sized objects in the function.
    if (!MF.getFrameInfo().hasVarSizedObjects()) {
      return false;
    }

    const AVRSubtarget &STI = MF.getSubtarget<AVRSubtarget>();
    const TargetInstrInfo &TII = *STI.getInstrInfo();
    MachineBasicBlock &EntryMBB = MF.front();
    MachineBasicBlock::iterator MBBI = EntryMBB.begin();
    DebugLoc DL = EntryMBB.findDebugLoc(MBBI);

    Register SPCopy =
        MF.getRegInfo().createVirtualRegister(&AVR::DREGSRegClass);

    // Create a copy of SP in function entry before any dynallocas are
    // inserted.
    BuildMI(EntryMBB, MBBI, DL, TII.get(AVR::COPY), SPCopy).addReg(AVR::SP);

    // Restore SP in all exit basic blocks.
    for (MachineBasicBlock &MBB : MF) {
      // If last instruction is a return instruction, add a restore copy.
      if (!MBB.empty() && MBB.back().isReturn()) {
        MBBI = MBB.getLastNonDebugInstr();
        DL = MBBI->getDebugLoc();
        BuildMI(MBB, MBBI, DL, TII.get(AVR::COPY), AVR::SP)
            .addReg(SPCopy, RegState::Kill);
      }
    }

    return true;
  }

  StringRef getPassName() const override {
    return "AVR dynalloca stack pointer save/restore";
  }
};

char AVRDynAllocaSR::ID = 0;

/// createAVRDynAllocaSRPass - returns an instance of the dynalloca stack
/// pointer save/restore pass.
FunctionPass *createAVRDynAllocaSRPass() { return new AVRDynAllocaSR(); }

} // end of namespace llvm<|MERGE_RESOLUTION|>--- conflicted
+++ resolved
@@ -364,12 +364,7 @@
               .addImm(Amount);
       New->getOperand(3).setIsDead();
 
-<<<<<<< HEAD
-      BuildMI(MBB, MI, DL, TII.get(AVR::SPWRITE), AVR::SP)
-          .addReg(AVR::R31R30);
-=======
       BuildMI(MBB, MI, DL, TII.get(AVR::SPWRITE), AVR::SP).addReg(AVR::R31R30);
->>>>>>> 2ab1d525
 
       // Make sure the remaining stack stores are converted to real store
       // instructions.
