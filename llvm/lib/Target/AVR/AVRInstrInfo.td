//===-- AVRInstrInfo.td - AVR Instruction defs -------------*- tablegen -*-===//
//
// Part of the LLVM Project, under the Apache License v2.0 with LLVM Exceptions.
// See https://llvm.org/LICENSE.txt for license information.
// SPDX-License-Identifier: Apache-2.0 WITH LLVM-exception
//
//===----------------------------------------------------------------------===//
//
// This file describes the AVR instructions in TableGen format.
//
//===----------------------------------------------------------------------===//

include "AVRInstrFormats.td"

//===----------------------------------------------------------------------===//
// AVR Type Profiles
//===----------------------------------------------------------------------===//

def SDT_AVRCallSeqStart : SDCallSeqStart<[SDTCisVT<0, i16>, SDTCisVT<1, i16>]>;
def SDT_AVRCallSeqEnd : SDCallSeqEnd<[SDTCisVT<0, i16>, SDTCisVT<1, i16>]>;
def SDT_AVRCall : SDTypeProfile<0, -1, [SDTCisVT<0, iPTR>]>;
def SDT_AVRWrapper : SDTypeProfile<1, 1, [SDTCisSameAs<0, 1>, SDTCisPtrTy<0>]>;
def SDT_AVRBrcond
    : SDTypeProfile<0, 2, [SDTCisVT<0, OtherVT>, SDTCisVT<1, i8>]>;
def SDT_AVRCmp : SDTypeProfile<0, 2, [SDTCisSameAs<0, 1>]>;
def SDT_AVRTst : SDTypeProfile<0, 1, [SDTCisInt<0>]>;
def SDT_AVRSelectCC
    : SDTypeProfile<1, 3,
                    [SDTCisSameAs<0, 1>, SDTCisSameAs<1, 2>, SDTCisVT<3, i8>]>;

//===----------------------------------------------------------------------===//
// AVR Specific Node Definitions
//===----------------------------------------------------------------------===//

def AVRretflag : SDNode<"AVRISD::RET_FLAG", SDTNone,
                        [SDNPHasChain, SDNPOptInGlue, SDNPVariadic]>;
def AVRretiflag : SDNode<"AVRISD::RETI_FLAG", SDTNone,
                         [SDNPHasChain, SDNPOptInGlue, SDNPVariadic]>;

def AVRcallseq_start : SDNode<"ISD::CALLSEQ_START", SDT_AVRCallSeqStart,
                              [SDNPHasChain, SDNPOutGlue]>;
def AVRcallseq_end : SDNode<"ISD::CALLSEQ_END", SDT_AVRCallSeqEnd,
                            [SDNPHasChain, SDNPOptInGlue, SDNPOutGlue]>;

def AVRcall : SDNode<"AVRISD::CALL", SDT_AVRCall,
                     [SDNPHasChain, SDNPOutGlue, SDNPOptInGlue, SDNPVariadic]>;

def AVRWrapper : SDNode<"AVRISD::WRAPPER", SDT_AVRWrapper>;

def AVRbrcond
    : SDNode<"AVRISD::BRCOND", SDT_AVRBrcond, [SDNPHasChain, SDNPInGlue]>;
def AVRcmp : SDNode<"AVRISD::CMP", SDT_AVRCmp, [SDNPOutGlue]>;
def AVRcmpc : SDNode<"AVRISD::CMPC", SDT_AVRCmp, [SDNPInGlue, SDNPOutGlue]>;
def AVRtst : SDNode<"AVRISD::TST", SDT_AVRTst, [SDNPOutGlue]>;
def AVRselectcc : SDNode<"AVRISD::SELECT_CC", SDT_AVRSelectCC, [SDNPInGlue]>;

// Shift nodes.
def AVRlsl : SDNode<"AVRISD::LSL", SDTIntUnaryOp>;
def AVRlsl4 : SDNode<"AVRISD::LSL4", SDTIntUnaryOp>;
def AVRlsl8 : SDNode<"AVRISD::LSL8", SDTIntUnaryOp>;
def AVRlsl12 : SDNode<"AVRISD::LSL12", SDTIntUnaryOp>;
def AVRlsr : SDNode<"AVRISD::LSR", SDTIntUnaryOp>;
def AVRlsr4 : SDNode<"AVRISD::LSR4", SDTIntUnaryOp>;
def AVRlsr8 : SDNode<"AVRISD::LSR8", SDTIntUnaryOp>;
def AVRlsr12 : SDNode<"AVRISD::LSR12", SDTIntUnaryOp>;
def AVRrol : SDNode<"AVRISD::ROL", SDTIntUnaryOp>;
def AVRror : SDNode<"AVRISD::ROR", SDTIntUnaryOp>;
def AVRasr : SDNode<"AVRISD::ASR", SDTIntUnaryOp>;
<<<<<<< HEAD
def AVRasr8 : SDNode<"AVRISD::ASR8", SDTIntUnaryOp>;
def AVRlsl7 : SDNode<"AVRISD::LSL7", SDTIntUnaryOp>;
def AVRlsr7 : SDNode<"AVRISD::LSR7", SDTIntUnaryOp>;
def AVRasr7 : SDNode<"AVRISD::ASR7", SDTIntUnaryOp>;
=======
def AVRlslhi : SDNode<"AVRISD::LSLHI", SDTIntUnaryOp>;
def AVRlsrlo : SDNode<"AVRISD::LSRLO", SDTIntUnaryOp>;
def AVRasrlo : SDNode<"AVRISD::ASRLO", SDTIntUnaryOp>;
def AVRlslbn : SDNode<"AVRISD::LSLBN", SDTIntBinOp>;
def AVRlsrbn : SDNode<"AVRISD::LSRBN", SDTIntBinOp>;
def AVRasrbn : SDNode<"AVRISD::ASRBN", SDTIntBinOp>;
def AVRlslwn : SDNode<"AVRISD::LSLWN", SDTIntBinOp>;
def AVRlsrwn : SDNode<"AVRISD::LSRWN", SDTIntBinOp>;
def AVRasrwn : SDNode<"AVRISD::ASRWN", SDTIntBinOp>;
>>>>>>> 2ab1d525

// Pseudo shift nodes for non-constant shift amounts.
def AVRlslLoop : SDNode<"AVRISD::LSLLOOP", SDTIntShiftOp>;
def AVRlsrLoop : SDNode<"AVRISD::LSRLOOP", SDTIntShiftOp>;
def AVRrolLoop : SDNode<"AVRISD::ROLLOOP", SDTIntShiftOp>;
def AVRrorLoop : SDNode<"AVRISD::RORLOOP", SDTIntShiftOp>;
def AVRasrLoop : SDNode<"AVRISD::ASRLOOP", SDTIntShiftOp>;

// SWAP node.
def AVRSwap : SDNode<"AVRISD::SWAP", SDTIntUnaryOp>;

//===----------------------------------------------------------------------===//
// AVR Operands, Complex Patterns and Transformations Definitions.
//===----------------------------------------------------------------------===//

def imm8_neg_XFORM : SDNodeXForm<imm, [{
                                   return CurDAG->getTargetConstant(
                                       -N->getAPIntValue(), SDLoc(N), MVT::i8);
                                 }]>;

def imm16_neg_XFORM
    : SDNodeXForm<imm, [{
                    return CurDAG->getTargetConstant(-N->getAPIntValue(),
                                                     SDLoc(N), MVT::i16);
                  }]>;

def imm0_63_neg : PatLeaf<(imm), [{
                            int64_t val = -N->getSExtValue();
                            return val >= 0 && val < 64;
                          }],
                          imm16_neg_XFORM>;

def uimm6 : PatLeaf<(imm), [{ return isUInt<6>(N->getZExtValue()); }]>;

// imm_com8_XFORM - Return the complement of a imm_com8 value
def imm_com8_XFORM
    : SDNodeXForm<imm, [{
                    return CurDAG->getTargetConstant(
                        ~((uint8_t) N->getZExtValue()), SDLoc(N), MVT::i8);
                  }]>;

// imm_com8 - Match an immediate that is a complement
// of a 8-bit immediate.
// Note: this pattern doesn't require an encoder method and such, as it's
// only used on aliases (Pat<> and InstAlias<>). The actual encoding
// is handled by the destination instructions, which use imm_com8.
def imm_com8_asmoperand : AsmOperandClass { let Name = "ImmCom8"; }
def imm_com8 : Operand<i8> { let ParserMatchClass = imm_com8_asmoperand; }

def ioaddr_XFORM
    : SDNodeXForm<imm, [{
                    uint8_t offset = Subtarget->getIORegisterOffset();
                    return CurDAG->getTargetConstant(
                        uint8_t(N->getZExtValue()) - offset, SDLoc(N), MVT::i8);
                  }]>;

def iobitpos8_XFORM
    : SDNodeXForm<imm, [{
                    return CurDAG->getTargetConstant(
                        Log2_32(uint8_t(N->getZExtValue())), SDLoc(N), MVT::i8);
                  }]>;

def iobitposn8_XFORM : SDNodeXForm<imm, [{
                                     return CurDAG->getTargetConstant(
                                         Log2_32(uint8_t(~N->getZExtValue())),
                                         SDLoc(N), MVT::i8);
                                   }]>;

def ioaddr8 : PatLeaf<(imm), [{
                        uint8_t offset = Subtarget->getIORegisterOffset();
                        uint64_t val = N->getZExtValue() - offset;
                        return val < 0x40;
                      }],
                      ioaddr_XFORM>;

def lowioaddr8 : PatLeaf<(imm), [{
                           uint8_t offset = Subtarget->getIORegisterOffset();
                           uint64_t val = N->getZExtValue() - offset;
                           return val < 0x20;
                         }],
                         ioaddr_XFORM>;

def ioaddr16 : PatLeaf<(imm), [{
                         uint8_t offset = Subtarget->getIORegisterOffset();
                         uint64_t val = N->getZExtValue() - offset;
                         return val < 0x3f;
                       }],
                       ioaddr_XFORM>;

def iobitpos8
    : PatLeaf<(imm), [{ return isPowerOf2_32(uint8_t(N->getZExtValue())); }],
              iobitpos8_XFORM>;

def iobitposn8
    : PatLeaf<(imm), [{ return isPowerOf2_32(uint8_t(~N->getZExtValue())); }],
              iobitposn8_XFORM>;

def MemriAsmOperand : AsmOperandClass {
  let Name = "Memri";
  let ParserMethod = "parseMemriOperand";
}

/// Address operand for `reg+imm` used by STD and LDD.
def memri : Operand<iPTR> {
  let MIOperandInfo = (ops PTRDISPREGS, i16imm);

  let PrintMethod = "printMemri";
  let EncoderMethod = "encodeMemri";

  let ParserMatchClass = MemriAsmOperand;
}

// Address operand for `SP+imm` used by STD{W}SPQRr
def memspi : Operand<iPTR> { let MIOperandInfo = (ops GPRSP, i16imm); }

def relbrtarget_7 : Operand<OtherVT> {
  let PrintMethod = "printPCRelImm";
  let EncoderMethod = "encodeRelCondBrTarget<AVR::fixup_7_pcrel>";
}

def brtarget_13 : Operand<OtherVT> {
  let PrintMethod = "printPCRelImm";
  let EncoderMethod = "encodeRelCondBrTarget<AVR::fixup_13_pcrel>";
}

// The target of a 22 or 16-bit call/jmp instruction.
def call_target : Operand<iPTR> {
  let EncoderMethod = "encodeCallTarget";
  let DecoderMethod = "decodeCallTarget";
}

// A 16-bit address (which can lead to an R_AVR_16 relocation).
def imm16 : Operand<i16> { let EncoderMethod = "encodeImm<AVR::fixup_16, 2>"; }

/// A 6-bit immediate used in the ADIW/SBIW instructions.
def imm_arith6 : Operand<i16> {
  let EncoderMethod = "encodeImm<AVR::fixup_6_adiw, 0>";
}

/// An 8-bit immediate inside an instruction with the same format
/// as the `LDI` instruction (the `FRdK` format).
def imm_ldi8 : Operand<i8> {
  let EncoderMethod = "encodeImm<AVR::fixup_ldi, 0>";
}

/// A 5-bit port number used in SBIC and friends (the `FIOBIT` format).
def imm_port5 : Operand<i8> {
  let EncoderMethod = "encodeImm<AVR::fixup_port5, 0>";
}

/// A 6-bit port number used in the `IN` instruction and friends (the
/// `FIORdA` format.
def imm_port6 : Operand<i8> {
  let EncoderMethod = "encodeImm<AVR::fixup_port6, 0>";
}

// Addressing mode pattern reg+imm6
def addr : ComplexPattern<iPTR, 2, "SelectAddr", [], [SDNPWantRoot]>;

// AsmOperand class for a pointer register.
// Used with the LD/ST family of instructions.
// See FSTLD in AVRInstrFormats.td
def PtrRegAsmOperand : AsmOperandClass { let Name = "Reg"; }

// A special operand type for the LD/ST instructions.
// It converts the pointer register number into a two-bit field used in the
// instruction.
def LDSTPtrReg : Operand<i16> {
  let MIOperandInfo = (ops PTRREGS);
  let EncoderMethod = "encodeLDSTPtrReg";

  let ParserMatchClass = PtrRegAsmOperand;
}

// A special operand type for the LDD/STD instructions.
// It behaves identically to the LD/ST version, except restricts
// the pointer registers to Y and Z.
def LDDSTDPtrReg : Operand<i16> {
  let MIOperandInfo = (ops PTRDISPREGS);
  let EncoderMethod = "encodeLDSTPtrReg";

  let ParserMatchClass = PtrRegAsmOperand;
}

//===----------------------------------------------------------------------===//
// AVR predicates for subtarget features
//===----------------------------------------------------------------------===//

def HasSRAM : Predicate<"Subtarget->hasSRAM()">,
              AssemblerPredicate<(all_of FeatureSRAM)>;

def HasJMPCALL : Predicate<"Subtarget->hasJMPCALL()">,
                 AssemblerPredicate<(all_of FeatureJMPCALL)>;

def HasIJMPCALL : Predicate<"Subtarget->hasIJMPCALL()">,
                  AssemblerPredicate<(all_of FeatureIJMPCALL)>;

def HasEIJMPCALL : Predicate<"Subtarget->hasEIJMPCALL()">,
                   AssemblerPredicate<(all_of FeatureEIJMPCALL)>;

def HasADDSUBIW : Predicate<"Subtarget->hasADDSUBIW()">,
                  AssemblerPredicate<(all_of FeatureADDSUBIW)>;

def HasSmallStack : Predicate<"Subtarget->HasSmallStack()">,
                    AssemblerPredicate<(all_of FeatureSmallStack)>;

def HasMOVW : Predicate<"Subtarget->hasMOVW()">,
              AssemblerPredicate<(all_of FeatureMOVW)>;

def HasLPM : Predicate<"Subtarget->hasLPM()">,
             AssemblerPredicate<(all_of FeatureLPM)>;

def HasLPMX : Predicate<"Subtarget->hasLPMX()">,
              AssemblerPredicate<(all_of FeatureLPMX)>;

def HasELPM : Predicate<"Subtarget->hasELPM()">,
              AssemblerPredicate<(all_of FeatureELPM)>;

def HasELPMX : Predicate<"Subtarget->hasELPMX()">,
               AssemblerPredicate<(all_of FeatureELPMX)>;

def HasSPM : Predicate<"Subtarget->hasSPM()">,
             AssemblerPredicate<(all_of FeatureSPM)>;

def HasSPMX : Predicate<"Subtarget->hasSPMX()">,
              AssemblerPredicate<(all_of FeatureSPMX)>;

def HasDES : Predicate<"Subtarget->hasDES()">,
             AssemblerPredicate<(all_of FeatureDES)>;

def SupportsRMW : Predicate<"Subtarget->supportsRMW()">,
                  AssemblerPredicate<(all_of FeatureRMW)>;

def SupportsMultiplication : Predicate<"Subtarget->supportsMultiplication()">,
                             AssemblerPredicate<(all_of FeatureMultiplication)>;

def HasBREAK : Predicate<"Subtarget->hasBREAK()">,
               AssemblerPredicate<(all_of FeatureBREAK)>;

def HasTinyEncoding : Predicate<"Subtarget->hasTinyEncoding()">,
                      AssemblerPredicate<(all_of FeatureTinyEncoding)>;

// AVR specific condition code. These correspond to AVR_*_COND in
// AVRInstrInfo.td. They must be kept in synch.
def AVR_COND_EQ : PatLeaf<(i8 0)>;
def AVR_COND_NE : PatLeaf<(i8 1)>;
def AVR_COND_GE : PatLeaf<(i8 2)>;
def AVR_COND_LT : PatLeaf<(i8 3)>;
def AVR_COND_SH : PatLeaf<(i8 4)>;
def AVR_COND_LO : PatLeaf<(i8 5)>;
def AVR_COND_MI : PatLeaf<(i8 6)>;
def AVR_COND_PL : PatLeaf<(i8 7)>;

//===----------------------------------------------------------------------===//
//===----------------------------------------------------------------------===//
// AVR Instruction list
//===----------------------------------------------------------------------===//
//===----------------------------------------------------------------------===//

// ADJCALLSTACKDOWN/UP implicitly use/def SP because they may be expanded into
// a stack adjustment and the codegen must know that they may modify the stack
// pointer before prolog-epilog rewriting occurs.
// Pessimistically assume ADJCALLSTACKDOWN / ADJCALLSTACKUP will become
// sub / add which can clobber SREG.
let Defs = [SP, SREG], Uses = [SP] in {
  def ADJCALLSTACKDOWN : Pseudo<(outs),
                                (ins i16imm
                                 : $amt, i16imm
                                 : $amt2),
                                "#ADJCALLSTACKDOWN", [(AVRcallseq_start timm
                                                       : $amt, timm
                                                       : $amt2)]>;

  // R31R30 is used to update SP. It is normally free because it is a
  // call-clobbered register but it is necessary to set it as a def as the
  // register allocator might use it in rare cases (for rematerialization, it
  // seems). hasSideEffects needs to be set to true so this instruction isn't
  // considered dead.
  let Defs = [R31R30], hasSideEffects = 1 in def ADJCALLSTACKUP
      : Pseudo<(outs),
               (ins i16imm
                : $amt1, i16imm
                : $amt2),
               "#ADJCALLSTACKUP", [(AVRcallseq_end timm
                                    : $amt1, timm
                                    : $amt2)]>;
}

//===----------------------------------------------------------------------===//
// Addition
//===----------------------------------------------------------------------===//
let isCommutable = 1, Constraints = "$src = $rd", Defs = [SREG] in {
  // ADD Rd, Rr
  // Adds two 8-bit registers.
  def ADDRdRr
      : FRdRr<0b0000, 0b11,
              (outs GPR8
               : $rd),
              (ins GPR8
               : $src, GPR8
               : $rr),
              "add\t$rd, $rr",
              [(set i8
                : $rd, (add i8
                        : $src, i8
                        : $rr)),
               (implicit SREG)]>;

  // ADDW Rd+1:Rd, Rr+1:Rr
  // Pseudo instruction to add four 8-bit registers as two 16-bit values.
  //
  // Expands to:
  // add Rd,    Rr
  // adc Rd+1, Rr+1
  def ADDWRdRr
      : Pseudo<(outs DREGS
                : $rd),
               (ins DREGS
                : $src, DREGS
                : $rr),
               "addw\t$rd, $rr",
               [(set i16
                 : $rd, (add i16
                         : $src, i16
                         : $rr)),
                (implicit SREG)]>;

  // ADC Rd, Rr
  // Adds two 8-bit registers with carry.
  let Uses = [SREG] in def ADCRdRr
      : FRdRr<0b0001, 0b11,
              (outs GPR8
               : $rd),
              (ins GPR8
               : $src, GPR8
               : $rr),
              "adc\t$rd, $rr",
              [(set i8
                : $rd, (adde i8
                        : $src, i8
                        : $rr)),
               (implicit SREG)]>;

  // ADCW Rd+1:Rd, Rr+1:Rr
  // Pseudo instruction to add four 8-bit registers as two 16-bit values with
  // carry.
  //
  // Expands to:
  // adc Rd,   Rr
  // adc Rd+1, Rr+1
  let Uses = [SREG] in def ADCWRdRr : Pseudo<(outs DREGS
                                              : $rd),
                                             (ins DREGS
                                              : $src, DREGS
                                              : $rr),
                                             "adcw\t$rd, $rr", [
                                               (set i16
                                                : $rd, (adde i16
                                                        : $src, i16
                                                        : $rr)),
                                               (implicit SREG)
                                             ]>;

  // AIDW Rd, k
  // Adds an immediate 6-bit value K to Rd, placing the result in Rd.
  def ADIWRdK
      : FWRdK<0b0,
              (outs IWREGS
               : $rd),
              (ins IWREGS
               : $src, imm_arith6
               : $k),
              "adiw\t$rd, $k",
              [(set i16
                : $rd, (add i16
                        : $src, uimm6
                        : $k)),
               (implicit SREG)]>,
        Requires<[HasADDSUBIW]>;
}

//===----------------------------------------------------------------------===//
// Subtraction
//===----------------------------------------------------------------------===//
let Constraints = "$src = $rd", Defs = [SREG] in {
  // SUB Rd, Rr
  // Subtracts the 8-bit value of Rr from Rd and places the value in Rd.
  def SUBRdRr
      : FRdRr<0b0001, 0b10,
              (outs GPR8
               : $rd),
              (ins GPR8
               : $src, GPR8
               : $rr),
              "sub\t$rd, $rr",
              [(set i8
                : $rd, (sub i8
                        : $src, i8
                        : $rr)),
               (implicit SREG)]>;

  // SUBW Rd+1:Rd, Rr+1:Rr
  // Subtracts two 16-bit values and places the result into Rd.
  //
  // Expands to:
  // sub Rd,   Rr
  // sbc Rd+1, Rr+1
  def SUBWRdRr
      : Pseudo<(outs DREGS
                : $rd),
               (ins DREGS
                : $src, DREGS
                : $rr),
               "subw\t$rd, $rr",
               [(set i16
                 : $rd, (sub i16
                         : $src, i16
                         : $rr)),
                (implicit SREG)]>;

  def SUBIRdK
      : FRdK<0b0101,
             (outs LD8
              : $rd),
             (ins LD8
              : $src, imm_ldi8
              : $k),
             "subi\t$rd, $k",
             [(set i8
               : $rd, (sub i8
                       : $src, imm
                       : $k)),
              (implicit SREG)]>;

  // SUBIW Rd+1:Rd, K+1:K
  //
  // Expands to:
  // subi Rd,   K
  // sbci Rd+1, K+1
  def SUBIWRdK
      : Pseudo<(outs DLDREGS
                : $rd),
               (ins DLDREGS
                : $src, i16imm
                : $rr),
               "subiw\t$rd, $rr",
               [(set i16
                 : $rd, (sub i16
                         : $src, imm
                         : $rr)),
                (implicit SREG)]>;

  def SBIWRdK
      : FWRdK<0b1,
              (outs IWREGS
               : $rd),
              (ins IWREGS
               : $src, imm_arith6
               : $k),
              "sbiw\t$rd, $k",
              [(set i16
                : $rd, (sub i16
                        : $src, uimm6
                        : $k)),
               (implicit SREG)]>,
        Requires<[HasADDSUBIW]>;

  // Subtract with carry operations which must read the carry flag in SREG.
  let Uses = [SREG] in {
    def SBCRdRr
        : FRdRr<0b0000, 0b10,
                (outs GPR8
                 : $rd),
                (ins GPR8
                 : $src, GPR8
                 : $rr),
                "sbc\t$rd, $rr",
                [(set i8
                  : $rd, (sube i8
                          : $src, i8
                          : $rr)),
                 (implicit SREG)]>;

    // SBCW Rd+1:Rd, Rr+1:Rr
    //
    // Expands to:
    // sbc Rd,   Rr
    // sbc Rd+1, Rr+1
    def SBCWRdRr : Pseudo<(outs DREGS
                           : $rd),
                          (ins DREGS
                           : $src, DREGS
                           : $rr),
                          "sbcw\t$rd, $rr", [
                            (set i16
                             : $rd, (sube i16
                                     : $src, i16
                                     : $rr)),
                            (implicit SREG)
                          ]>;

    def SBCIRdK
        : FRdK<0b0100,
               (outs LD8
                : $rd),
               (ins LD8
                : $src, imm_ldi8
                : $k),
               "sbci\t$rd, $k",
               [(set i8
                 : $rd, (sube i8
                         : $src, imm
                         : $k)),
                (implicit SREG)]>;

    // SBCIW Rd+1:Rd, K+1:K
    // sbci Rd,   K
    // sbci Rd+1, K+1
    def SBCIWRdK : Pseudo<(outs DLDREGS
                           : $rd),
                          (ins DLDREGS
                           : $src, i16imm
                           : $rr),
                          "sbciw\t$rd, $rr", [
                            (set i16
                             : $rd, (sube i16
                                     : $src, imm
                                     : $rr)),
                            (implicit SREG)
                          ]>;
  }
}

//===----------------------------------------------------------------------===//
// Increment and Decrement
//===----------------------------------------------------------------------===//
let Constraints = "$src = $rd", Defs = [SREG] in {
  def INCRd
      : FRd<0b1001, 0b0100011,
            (outs GPR8
             : $rd),
            (ins GPR8
             : $src),
            "inc\t$rd", [(set i8
                          : $rd, (add i8
                                  : $src, 1)),
                         (implicit SREG)]>;

  def DECRd
      : FRd<0b1001, 0b0101010,
            (outs GPR8
             : $rd),
            (ins GPR8
             : $src),
            "dec\t$rd", [(set i8
                          : $rd, (add i8
                                  : $src, -1)),
                         (implicit SREG)]>;
}

//===----------------------------------------------------------------------===//
// Multiplication
//===----------------------------------------------------------------------===//

let isCommutable = 1, Defs = [R1, R0, SREG] in {
  // MUL Rd, Rr
  // Multiplies Rd by Rr and places the result into R1:R0.
  let usesCustomInserter = 1 in {
    def MULRdRr : FRdRr<0b1001, 0b11, (outs),
                        (ins GPR8
                         : $lhs, GPR8
                         : $rhs),
                        "mul\t$lhs, $rhs",
                        [/*(set R1, R0, (smullohi i8:$lhs, i8:$rhs))*/]>,
                  Requires<[SupportsMultiplication]>;

    def MULSRdRr : FMUL2RdRr<0, (outs),
                             (ins LD8
                              : $lhs, LD8
                              : $rhs),
                             "muls\t$lhs, $rhs", []>,
                   Requires<[SupportsMultiplication]>;
  }

  def MULSURdRr : FMUL2RdRr<1, (outs),
                            (ins LD8lo
                             : $lhs, LD8lo
                             : $rhs),
                            "mulsu\t$lhs, $rhs", []>,
                  Requires<[SupportsMultiplication]>;

  def FMUL : FFMULRdRr<0b01, (outs),
                       (ins LD8lo
                        : $lhs, LD8lo
                        : $rhs),
                       "fmul\t$lhs, $rhs", []>,
             Requires<[SupportsMultiplication]>;

  def FMULS : FFMULRdRr<0b10, (outs),
                        (ins LD8lo
                         : $lhs, LD8lo
                         : $rhs),
                        "fmuls\t$lhs, $rhs", []>,
              Requires<[SupportsMultiplication]>;

  def FMULSU : FFMULRdRr<0b11, (outs),
                         (ins LD8lo
                          : $lhs, LD8lo
                          : $rhs),
                         "fmulsu\t$lhs, $rhs", []>,
               Requires<[SupportsMultiplication]>;
}

let Defs =
    [R15, R14, R13, R12, R11, R10, R9, R8, R7, R6, R5, R4, R3, R2, R1,
     R0] in def DESK : FDES<(outs),
                            (ins i8imm
                             : $k),
                            "des\t$k", []>,
    Requires<[HasDES]>;

//===----------------------------------------------------------------------===//
// Logic
//===----------------------------------------------------------------------===//
let Constraints = "$src = $rd", Defs = [SREG] in {
  // Register-Register logic instructions (which have the
  // property of commutativity).
  let isCommutable = 1 in {
    def ANDRdRr
        : FRdRr<0b0010, 0b00,
                (outs GPR8
                 : $rd),
                (ins GPR8
                 : $src, GPR8
                 : $rr),
                "and\t$rd, $rr",
                [(set i8
                  : $rd, (and i8
                          : $src, i8
                          : $rr)),
                 (implicit SREG)]>;

    // ANDW Rd+1:Rd, Rr+1:Rr
    //
    // Expands to:
    // and Rd,   Rr
    // and Rd+1, Rr+1
    def ANDWRdRr : Pseudo<(outs DREGS
                           : $rd),
                          (ins DREGS
                           : $src, DREGS
                           : $rr),
                          "andw\t$rd, $rr", [
                            (set i16
                             : $rd, (and i16
                                     : $src, i16
                                     : $rr)),
                            (implicit SREG)
                          ]>;

    def ORRdRr
        : FRdRr<0b0010, 0b10,
                (outs GPR8
                 : $rd),
                (ins GPR8
                 : $src, GPR8
                 : $rr),
                "or\t$rd, $rr",
                [(set i8
                  : $rd, (or i8
                          : $src, i8
                          : $rr)),
                 (implicit SREG)]>;

    // ORW Rd+1:Rd, Rr+1:Rr
    //
    // Expands to:
    // or Rd,   Rr
    // or Rd+1, Rr+1
    def ORWRdRr : Pseudo<(outs DREGS
                          : $rd),
                         (ins DREGS
                          : $src, DREGS
                          : $rr),
                         "orw\t$rd, $rr", [
                           (set i16
                            : $rd, (or i16
                                    : $src, i16
                                    : $rr)),
                           (implicit SREG)
                         ]>;

    def EORRdRr
        : FRdRr<0b0010, 0b01,
                (outs GPR8
                 : $rd),
                (ins GPR8
                 : $src, GPR8
                 : $rr),
                "eor\t$rd, $rr",
                [(set i8
                  : $rd, (xor i8
                          : $src, i8
                          : $rr)),
                 (implicit SREG)]>;

    // EORW Rd+1:Rd, Rr+1:Rr
    //
    // Expands to:
    // eor Rd,   Rr
    // eor Rd+1, Rr+1
    def EORWRdRr : Pseudo<(outs DREGS
                           : $rd),
                          (ins DREGS
                           : $src, DREGS
                           : $rr),
                          "eorw\t$rd, $rr", [
                            (set i16
                             : $rd, (xor i16
                                     : $src, i16
                                     : $rr)),
                            (implicit SREG)
                          ]>;
  }

  def ANDIRdK
      : FRdK<0b0111,
             (outs LD8
              : $rd),
             (ins LD8
              : $src, imm_ldi8
              : $k),
             "andi\t$rd, $k",
             [(set i8
               : $rd, (and i8
                       : $src, imm
                       : $k)),
              (implicit SREG)]>;

  // ANDI Rd+1:Rd, K+1:K
  //
  // Expands to:
  // andi Rd,   K
  // andi Rd+1, K+1
  def ANDIWRdK
      : Pseudo<(outs DLDREGS
                : $rd),
               (ins DLDREGS
                : $src, i16imm
                : $k),
               "andiw\t$rd, $k",
               [(set i16
                 : $rd, (and i16
                         : $src, imm
                         : $k)),
                (implicit SREG)]>;

  def ORIRdK
      : FRdK<0b0110,
             (outs LD8
              : $rd),
             (ins LD8
              : $src, imm_ldi8
              : $k),
             "ori\t$rd, $k",
             [(set i8
               : $rd, (or i8
                       : $src, imm
                       : $k)),
              (implicit SREG)]>;

  // ORIW Rd+1:Rd, K+1,K
  //
  // Expands to:
  // ori Rd,   K
  // ori Rd+1, K+1
  def ORIWRdK
      : Pseudo<(outs DLDREGS
                : $rd),
               (ins DLDREGS
                : $src, i16imm
                : $rr),
               "oriw\t$rd, $rr",
               [(set i16
                 : $rd, (or i16
                         : $src, imm
                         : $rr)),
                (implicit SREG)]>;
}

//===----------------------------------------------------------------------===//
// One's/Two's Complement
//===----------------------------------------------------------------------===//
let Constraints = "$src = $rd", Defs = [SREG] in {
  def COMRd
      : FRd<0b1001, 0b0100000,
            (outs GPR8
             : $rd),
            (ins GPR8
             : $src),
            "com\t$rd", [(set i8
                          : $rd, (not i8
                                  : $src)),
                         (implicit SREG)]>;

  // COMW Rd+1:Rd
  //
  // Expands to:
  // com Rd
  // com Rd+1
  def COMWRd : Pseudo<(outs DREGS
                       : $rd),
                      (ins DREGS
                       : $src),
                      "comw\t$rd",
                      [(set i16
                        : $rd, (not i16
                                : $src)),
                       (implicit SREG)]>;

  def NEGRd
      : FRd<0b1001, 0b0100001,
            (outs GPR8
             : $rd),
            (ins GPR8
             : $src),
            "neg\t$rd", [(set i8
                          : $rd, (ineg i8
                                  : $src)),
                         (implicit SREG)]>;

  // NEGW Rd+1:Rd
  //
  // Expands to:
  // neg Rd+1
  // neg Rd
  // sbc Rd+1, r1
<<<<<<< HEAD
  def NEGWRd : Pseudo<(outs DREGS:$rd),
                      (ins DREGS:$src),
=======
  def NEGWRd : Pseudo<(outs DREGS
                       : $rd),
                      (ins DREGS
                       : $src),
>>>>>>> 2ab1d525
                      "negw\t$rd",
                      [(set i16
                        : $rd, (ineg i16
                                : $src)),
                       (implicit SREG)]>;
}

// TST Rd
// Test for zero of minus.
// This operation is identical to a `Rd AND Rd`.
def : InstAlias<"tst\t$rd", (ANDRdRr GPR8 : $rd, GPR8 : $rd)>;

// SBR Rd, K
//
// Mnemonic alias to 'ORI Rd, K'. Same bit pattern, same operands,
// same everything.
def : InstAlias<"sbr\t$rd, $k",
                (ORIRdK LD8
                 : $rd, imm_ldi8
                 : $k),
                /* Disable display, so we don't override ORI */ 0>;

//===----------------------------------------------------------------------===//
// Jump instructions
//===----------------------------------------------------------------------===//
let isBarrier = 1, isBranch = 1, isTerminator = 1 in {
  def RJMPk : FBRk<0, (outs),
                   (ins brtarget_13
                    : $target),
                   "rjmp\t$target", [(br bb
                                      : $target)]>;

  let isIndirectBranch = 1,
      Uses = [R31R30] in def IJMP
      : F16<0b1001010000001001, (outs), (ins), "ijmp", []>,
      Requires<[HasIJMPCALL]>;

  let isIndirectBranch = 1,
      Uses = [R31R30] in def EIJMP
      : F16<0b1001010000011001, (outs), (ins), "eijmp", []>,
      Requires<[HasEIJMPCALL]>;

  def JMPk : F32BRk<0b110, (outs),
                    (ins call_target
                     : $k),
                    "jmp\t$k", []>,
             Requires<[HasJMPCALL]>;
}

//===----------------------------------------------------------------------===//
// Call instructions
//===----------------------------------------------------------------------===//
let isCall = 1 in {
  // SP is marked as a use to prevent stack-pointer assignments that appear
  // immediately before calls from potentially appearing dead.
  let Uses = [SP] in def RCALLk : FBRk<1, (outs),
                                       (ins brtarget_13
                                        : $target),
                                       "rcall\t$target", []>;

  // SP is marked as a use to prevent stack-pointer assignments that appear
  // immediately before calls from potentially appearing dead.
  let Uses = [SP, R31R30] in def ICALL
      : F16<0b1001010100001001, (outs), (ins variable_ops), "icall", []>,
      Requires<[HasIJMPCALL]>;

  // SP is marked as a use to prevent stack-pointer assignments that appear
  // immediately before calls from potentially appearing dead.
  let Uses = [SP, R31R30] in def EICALL
      : F16<0b1001010100011001, (outs), (ins variable_ops), "eicall", []>,
      Requires<[HasEIJMPCALL]>;

  // SP is marked as a use to prevent stack-pointer assignments that appear
  // immediately before calls from potentially appearing dead.
  //
  //: TODO: the imm field can be either 16 or 22 bits in devices with more
  // than 64k of ROM, fix it once we support the largest devices.
  let Uses = [SP] in def CALLk : F32BRk<0b111, (outs),
                                        (ins call_target
                                         : $k),
                                        "call\t$k", [(AVRcall imm
                                                      : $k)]>,
      Requires<[HasJMPCALL]>;
}

//===----------------------------------------------------------------------===//
// Return instructions.
//===----------------------------------------------------------------------===//
let isTerminator = 1, isReturn = 1, isBarrier = 1 in {
  def RET : F16<0b1001010100001000, (outs), (ins), "ret", [(AVRretflag)]>;

  def RETI : F16<0b1001010100011000, (outs), (ins), "reti", [(AVRretiflag)]>;
}

//===----------------------------------------------------------------------===//
// Compare operations.
//===----------------------------------------------------------------------===//
let Defs = [SREG] in {
  // CPSE Rd, Rr
  // Compare Rd and Rr, skipping the next instruction if they are equal.
  let isBarrier = 1, isBranch = 1,
      isTerminator = 1 in def CPSE : FRdRr<0b0001, 0b00, (outs),
                                           (ins GPR8
                                            : $rd, GPR8
                                            : $rr),
                                           "cpse\t$rd, $rr", []>;

  def CPRdRr
      : FRdRr<0b0001, 0b01, (outs),
              (ins GPR8
               : $rd, GPR8
               : $rr),
              "cp\t$rd, $rr", [(AVRcmp i8
                                : $rd, i8
                                : $rr),
                               (implicit SREG)]>;

  // CPW Rd+1:Rd, Rr+1:Rr
  //
  // Expands to:
  // cp  Rd,   Rr
  // cpc Rd+1, Rr+1
  def CPWRdRr : Pseudo<(outs),
                       (ins DREGS
                        : $src, DREGS
                        : $src2),
                       "cpw\t$src, $src2",
                       [(AVRcmp i16
                         : $src, i16
                         : $src2),
                        (implicit SREG)]>;

  let Uses = [SREG] in def CPCRdRr
      : FRdRr<0b0000, 0b01, (outs),
              (ins GPR8
               : $rd, GPR8
               : $rr),
              "cpc\t$rd, $rr", [(AVRcmpc i8
                                 : $rd, i8
                                 : $rr),
                                (implicit SREG)]>;

  // CPCW Rd+1:Rd. Rr+1:Rr
  //
  // Expands to:
  // cpc Rd,   Rr
  // cpc Rd+1, Rr+1
  let Uses = [SREG] in def CPCWRdRr
      : Pseudo<(outs),
               (ins DREGS
                : $src, DREGS
                : $src2),
               "cpcw\t$src, $src2",
               [(AVRcmpc i16
                 : $src, i16
                 : $src2),
                (implicit SREG)]>;

  // CPI Rd, K
  // Compares a register with an 8 bit immediate.
  def CPIRdK
      : FRdK<0b0011, (outs),
             (ins LD8
              : $rd, imm_ldi8
              : $k),
             "cpi\t$rd, $k", [(AVRcmp i8
                               : $rd, imm
                               : $k),
                              (implicit SREG)]>;
}

//===----------------------------------------------------------------------===//
// Register conditional skipping/branching operations.
//===----------------------------------------------------------------------===//
let isBranch = 1, isTerminator = 1 in {
  // Conditional skipping on GPR register bits, and
  // conditional skipping on IO register bits.
  let isBarrier = 1 in {
    def SBRCRrB : FRdB<0b10, (outs),
                       (ins GPR8
                        : $rr, i8imm
                        : $b),
                       "sbrc\t$rr, $b", []>;

    def SBRSRrB : FRdB<0b11, (outs),
                       (ins GPR8
                        : $rr, i8imm
                        : $b),
                       "sbrs\t$rr, $b", []>;

    def SBICAb : FIOBIT<0b01, (outs),
                        (ins imm_port5
                         : $a, i8imm
                         : $b),
                        "sbic\t$a, $b", []>;

    def SBISAb : FIOBIT<0b11, (outs),
                        (ins imm_port5
                         : $a, i8imm
                         : $b),
                        "sbis\t$a, $b", []>;
  }

  // Relative branches on status flag bits.
  let Uses = [SREG] in {
    // BRBS s, k
    // Branch if `s` flag in status register is set.
    def BRBSsk : FSK<0, (outs),
                     (ins i8imm
                      : $s, relbrtarget_7
                      : $k),
                     "brbs\t$s, $k", []>;

    // BRBC s, k
    // Branch if `s` flag in status register is clear.
    def BRBCsk : FSK<1, (outs),
                     (ins i8imm
                      : $s, relbrtarget_7
                      : $k),
                     "brbc\t$s, $k", []>;
  }
}

// BRCS k
// Branch if carry flag is set
def : InstAlias<"brcs\t$k", (BRBSsk 0, relbrtarget_7 : $k)>;

// BRCC k
// Branch if carry flag is clear
def : InstAlias<"brcc\t$k", (BRBCsk 0, relbrtarget_7 : $k)>;

// BRHS k
// Branch if half carry flag is set
def : InstAlias<"brhs\t$k", (BRBSsk 5, relbrtarget_7 : $k)>;

// BRHC k
// Branch if half carry flag is clear
def : InstAlias<"brhc\t$k", (BRBCsk 5, relbrtarget_7 : $k)>;

// BRTS k
// Branch if the T flag is set
def : InstAlias<"brts\t$k", (BRBSsk 6, relbrtarget_7 : $k)>;

// BRTC k
// Branch if the T flag is clear
def : InstAlias<"brtc\t$k", (BRBCsk 6, relbrtarget_7 : $k)>;

// BRVS k
// Branch if the overflow flag is set
def : InstAlias<"brvs\t$k", (BRBSsk 3, relbrtarget_7 : $k)>;

// BRVC k
// Branch if the overflow flag is clear
def : InstAlias<"brvc\t$k", (BRBCsk 3, relbrtarget_7 : $k)>;

// BRIE k
// Branch if the global interrupt flag is enabled
def : InstAlias<"brie\t$k", (BRBSsk 7, relbrtarget_7 : $k)>;

// BRID k
// Branch if the global interrupt flag is disabled
def : InstAlias<"brid\t$k", (BRBCsk 7, relbrtarget_7 : $k)>;

//===----------------------------------------------------------------------===//
// PC-relative conditional branches
//===----------------------------------------------------------------------===//
// Based on status register. We cannot simplify these into instruction aliases
// because we also need to be able to specify a pattern to match for ISel.
let isBranch = 1, isTerminator = 1, Uses = [SREG] in {
  def BREQk : FBRsk<0, 0b001, (outs),
                    (ins relbrtarget_7
                     : $target),
                    "breq\t$target", [(AVRbrcond bb
                                       : $target, AVR_COND_EQ)]>;

  def BRNEk : FBRsk<1, 0b001, (outs),
                    (ins relbrtarget_7
                     : $target),
                    "brne\t$target", [(AVRbrcond bb
                                       : $target, AVR_COND_NE)]>;

  def BRSHk : FBRsk<1, 0b000, (outs),
                    (ins relbrtarget_7
                     : $target),
                    "brsh\t$target", [(AVRbrcond bb
                                       : $target, AVR_COND_SH)]>;

  def BRLOk : FBRsk<0, 0b000, (outs),
                    (ins relbrtarget_7
                     : $target),
                    "brlo\t$target", [(AVRbrcond bb
                                       : $target, AVR_COND_LO)]>;

  def BRMIk : FBRsk<0, 0b010, (outs),
                    (ins relbrtarget_7
                     : $target),
                    "brmi\t$target", [(AVRbrcond bb
                                       : $target, AVR_COND_MI)]>;

  def BRPLk : FBRsk<1, 0b010, (outs),
                    (ins relbrtarget_7
                     : $target),
                    "brpl\t$target", [(AVRbrcond bb
                                       : $target, AVR_COND_PL)]>;

  def BRGEk : FBRsk<1, 0b100, (outs),
                    (ins relbrtarget_7
                     : $target),
                    "brge\t$target", [(AVRbrcond bb
                                       : $target, AVR_COND_GE)]>;

  def BRLTk : FBRsk<0, 0b100, (outs),
                    (ins relbrtarget_7
                     : $target),
                    "brlt\t$target", [(AVRbrcond bb
                                       : $target, AVR_COND_LT)]>;
}

//===----------------------------------------------------------------------===//
// Data transfer instructions
//===----------------------------------------------------------------------===//
// 8 and 16-bit register move instructions.
let hasSideEffects = 0 in {
  def MOVRdRr : FRdRr<0b0010, 0b11,
                      (outs GPR8
                       : $rd),
                      (ins GPR8
                       : $rr),
                      "mov\t$rd, $rr", []>;

  def MOVWRdRr : FMOVWRdRr<(outs DREGS
                            : $dst),
                           (ins DREGS
                            : $src),
                           "movw\t$dst, $src", []>,
                 Requires<[HasMOVW]>;
}

// Load immediate values into registers.
let isReMaterializable = 1 in {
  def LDIRdK : FRdK<0b1110,
                    (outs LD8
                     : $rd),
                    (ins imm_ldi8
                     : $k),
                    "ldi\t$rd, $k", [(set i8
                                      : $rd, imm
                                      : $k)]>;

  // LDIW Rd+1:Rd, K+1:K
  //
  // Expands to:
  // ldi Rd,   K
  // ldi Rd+1, K+1
  def LDIWRdK : Pseudo<(outs DLDREGS
                        : $dst),
                       (ins i16imm
                        : $src),
                       "ldiw\t$dst, $src", [(set i16
                                             : $dst, imm
                                             : $src)]>;
}

// Load from data space into register.
let canFoldAsLoad = 1, isReMaterializable = 1 in {
  def LDSRdK : F32DM<0b0,
                     (outs GPR8
                      : $rd),
                     (ins imm16
                      : $k),
                     "lds\t$rd, $k", [(set i8
                                       : $rd, (load imm
                                               : $k))]>,
               Requires<[HasSRAM]>;

  // LDSW Rd+1:Rd, K+1:K
  //
  // Expands to:
  // lds Rd,  (K+1:K)
  // lds Rd+1 (K+1:K) + 1
  def LDSWRdK : Pseudo<(outs DREGS
                        : $dst),
                       (ins i16imm
                        : $src),
                       "ldsw\t$dst, $src", [(set i16
                                             : $dst, (load imm
                                                      : $src))]>,
                Requires<[HasSRAM]>;
}

// Indirect loads.
let canFoldAsLoad = 1, isReMaterializable = 1 in {
  def LDRdPtr : FSTLD<0, 0b00,
                      (outs GPR8
                       : $reg),
                      (ins LDSTPtrReg
                       : $ptrreg),
                      "ld\t$reg, $ptrreg", [(set GPR8
                                             : $reg, (load i16
                                                      : $ptrreg))]>,
                Requires<[HasSRAM]>;

  // LDW Rd+1:Rd, P
  //
  // Expands to:
  // ld  Rd,   P
  // ldd Rd+1, P+1
  let Constraints = "@earlyclobber $reg" in def LDWRdPtr
      : Pseudo<(outs DREGS
                : $reg),
               (ins PTRDISPREGS
                : $ptrreg),
               "ldw\t$reg, $ptrreg", [(set i16
                                       : $reg, (load i16
                                                : $ptrreg))]>,
      Requires<[HasSRAM]>;
}

// Indirect loads (with postincrement or predecrement).
let mayLoad = 1, hasSideEffects = 0,
    Constraints = "$ptrreg = $base_wb,@earlyclobber $reg" in {
  def LDRdPtrPi : FSTLD<0, 0b01,
                        (outs GPR8
                         : $reg, PTRREGS
                         : $base_wb),
                        (ins LDSTPtrReg
                         : $ptrreg),
                        "ld\t$reg, $ptrreg+", []>,
                  Requires<[HasSRAM]>;

  // LDW Rd+1:Rd, P+
  // Expands to:
  // ld Rd,   P+
  // ld Rd+1, P+
  def LDWRdPtrPi : Pseudo<(outs DREGS
                           : $reg, PTRREGS
                           : $base_wb),
                          (ins PTRREGS
                           : $ptrreg),
                          "ldw\t$reg, $ptrreg+", []>,
                   Requires<[HasSRAM]>;

  def LDRdPtrPd : FSTLD<0, 0b10,
                        (outs GPR8
                         : $reg, PTRREGS
                         : $base_wb),
                        (ins LDSTPtrReg
                         : $ptrreg),
                        "ld\t$reg, -$ptrreg", []>,
                  Requires<[HasSRAM]>;

  // LDW Rd+1:Rd, -P
  //
  // Expands to:
  // ld Rd+1, -P
  // ld Rd,   -P
  def LDWRdPtrPd : Pseudo<(outs DREGS
                           : $reg, PTRREGS
                           : $base_wb),
                          (ins PTRREGS
                           : $ptrreg),
                          "ldw\t$reg, -$ptrreg", []>,
                   Requires<[HasSRAM]>;
}

// Load indirect with displacement operations.
let canFoldAsLoad = 1, isReMaterializable = 1 in {
  let Constraints = "@earlyclobber $reg" in def LDDRdPtrQ
      : FSTDLDD<0,
                (outs GPR8
                 : $reg),
                (ins memri
                 : $memri),
                "ldd\t$reg, $memri", [(set i8
                                       : $reg, (load addr
                                                : $memri))]>,
      Requires<[HasSRAM]>;

  // LDDW Rd+1:Rd, P+q
  //
  // Expands to:
  // ldd Rd,   P+q
  // ldd Rd+1, P+q+1
  let Constraints = "@earlyclobber $dst" in def LDDWRdPtrQ
      : Pseudo<(outs DREGS_WITHOUT_YZ_WORKAROUND
                : $dst),
               (ins memri
                : $memri),
               "lddw\t$dst, $memri", [(set i16
                                       : $dst, (load addr
                                                : $memri))]>,
      Requires<[HasSRAM]>;

  // An identical pseudo instruction to LDDWRdPtrQ, expect restricted to the Y
  // register and without the @earlyclobber flag.
  //
  // Used to work around a bug caused by the register allocator not
  // being able to handle the expansion of a COPY into an machine instruction
  // that has an earlyclobber flag. This is because the register allocator will
  // try expand a copy from a register slot into an earlyclobber instruction.
  // Instructions that are earlyclobber need to be in a dedicated earlyclobber
  // slot.
  //
  // This pseudo instruction can be used pre-AVR pseudo expansion in order to
  // get a frame index load without directly using earlyclobber instructions.
  //
  // The pseudo expansion pass trivially expands this into LDDWRdPtrQ.
  //
  // This instruction may be removed once PR13375 is fixed.
  let mayLoad = 1,
      hasSideEffects = 0 in def LDDWRdYQ : Pseudo<(outs DREGS
                                                   : $dst),
                                                  (ins memri
                                                   : $memri),
                                                  "lddw\t$dst, $memri", []>,
      Requires<[HasSRAM]>;
}

class AtomicLoad<PatFrag Op, RegisterClass DRC, RegisterClass PTRRC>
    : Pseudo<(outs DRC
              : $rd),
             (ins PTRRC
              : $rr),
             "atomic_op", [(set DRC
                            : $rd, (Op i16
                                    : $rr))]>;

class AtomicStore<PatFrag Op, RegisterClass DRC, RegisterClass PTRRC>
    : Pseudo<(outs),
             (ins PTRRC
              : $rd, DRC
              : $rr),
             "atomic_op", [(Op i16
                            : $rd, DRC
                            : $rr)]>;

let Constraints =
    "@earlyclobber $rd" in class AtomicLoadOp<PatFrag Op, RegisterClass DRC,
                                              RegisterClass PTRRC>
    : Pseudo<(outs DRC
              : $rd),
             (ins PTRRC
              : $rr, DRC
              : $operand),
             "atomic_op", [(set DRC
                            : $rd, (Op i16
                                    : $rr, DRC
                                    : $operand))]>;

// FIXME: I think 16-bit atomic binary ops need to mark
// r0 as clobbered.

// Atomic instructions
// ===================
//
// These are all expanded by AVRExpandPseudoInsts
//
// 8-bit operations can use any pointer register because
// they are expanded directly into an LD/ST instruction.
//
// 16-bit operations use 16-bit load/store postincrement instructions,
// which require PTRDISPREGS.

def AtomicLoad8 : AtomicLoad<atomic_load_8, GPR8, PTRREGS>;
def AtomicLoad16 : AtomicLoad<atomic_load_16, DREGS, PTRDISPREGS>;

def AtomicStore8 : AtomicStore<atomic_store_8, GPR8, PTRREGS>;
def AtomicStore16 : AtomicStore<atomic_store_16, DREGS, PTRDISPREGS>;

class AtomicLoadOp8<PatFrag Op> : AtomicLoadOp<Op, GPR8, PTRREGS>;
class AtomicLoadOp16<PatFrag Op> : AtomicLoadOp<Op, DREGS, PTRDISPREGS>;

def AtomicLoadAdd8 : AtomicLoadOp8<atomic_load_add_8>;
def AtomicLoadAdd16 : AtomicLoadOp16<atomic_load_add_16>;
def AtomicLoadSub8 : AtomicLoadOp8<atomic_load_sub_8>;
def AtomicLoadSub16 : AtomicLoadOp16<atomic_load_sub_16>;
def AtomicLoadAnd8 : AtomicLoadOp8<atomic_load_and_8>;
def AtomicLoadAnd16 : AtomicLoadOp16<atomic_load_and_16>;
def AtomicLoadOr8 : AtomicLoadOp8<atomic_load_or_8>;
def AtomicLoadOr16 : AtomicLoadOp16<atomic_load_or_16>;
def AtomicLoadXor8 : AtomicLoadOp8<atomic_load_xor_8>;
def AtomicLoadXor16 : AtomicLoadOp16<atomic_load_xor_16>;
def AtomicFence
    : Pseudo<(outs), (ins), "atomic_fence", [(atomic_fence timm, timm)]>;

// Indirect store from register to data space.
def STSKRr : F32DM<0b1, (outs),
                   (ins imm16
                    : $k, GPR8
                    : $rd),
                   "sts\t$k, $rd", [(store i8
                                     : $rd, imm
                                     : $k)]>,
             Requires<[HasSRAM]>;

// STSW K+1:K, Rr+1:Rr
//
// Expands to:
// sts Rr+1, (K+1:K) + 1
// sts Rr,   (K+1:K)
def STSWKRr : Pseudo<(outs),
                     (ins i16imm
                      : $dst, DREGS
                      : $src),
                     "stsw\t$dst, $src", [(store i16
                                           : $src, imm
                                           : $dst)]>,
              Requires<[HasSRAM]>;

// Indirect stores.
// ST P, Rr
// Stores the value of Rr into the location addressed by pointer P.
def STPtrRr : FSTLD<1, 0b00, (outs),
                    (ins LDSTPtrReg
                     : $ptrreg, GPR8
                     : $reg),
                    "st\t$ptrreg, $reg", [(store GPR8
                                           : $reg, i16
                                           : $ptrreg)]>,
              Requires<[HasSRAM]>;

// STW P, Rr+1:Rr
// Stores the value of Rr into the location addressed by pointer P.
//
// Expands to:
// st P, Rr
// std P+1, Rr+1
def STWPtrRr : Pseudo<(outs),
                      (ins PTRDISPREGS
                       : $ptrreg, DREGS
                       : $reg),
                      "stw\t$ptrreg, $reg", [(store i16
                                              : $reg, i16
                                              : $ptrreg)]>,
               Requires<[HasSRAM]>;

// Indirect stores (with postincrement or predecrement).
let Constraints = "$ptrreg = $base_wb,@earlyclobber $base_wb" in {

  // ST P+, Rr
  // Stores the value of Rr into the location addressed by pointer P.
  // Post increments P.
  def STPtrPiRr : FSTLD<1, 0b01,
                        (outs LDSTPtrReg
                         : $base_wb),
                        (ins LDSTPtrReg
                         : $ptrreg, GPR8
                         : $reg, i8imm
                         : $offs),
                        "st\t$ptrreg+, $reg", [(set i16
                                                : $base_wb, (post_store GPR8
                                                             : $reg, i16
                                                             : $ptrreg, imm
                                                             : $offs))]>,
                  Requires<[HasSRAM]>;

  // STW P+, Rr+1:Rr
  // Stores the value of Rr into the location addressed by pointer P.
  // Post increments P.
  //
  // Expands to:
  // st P+, Rr
  // st P+, Rr+1
  def STWPtrPiRr : Pseudo<(outs PTRREGS
                           : $base_wb),
                          (ins PTRREGS
                           : $ptrreg, DREGS
                           : $trh, i8imm
                           : $offs),
                          "stw\t$ptrreg+, $trh", [(set PTRREGS
                                                   : $base_wb, (post_store DREGS
                                                                : $trh, PTRREGS
                                                                : $ptrreg, imm
                                                                : $offs))]>,
                   Requires<[HasSRAM]>;

  // ST -P, Rr
  // Stores the value of Rr into the location addressed by pointer P.
  // Pre decrements P.
  def STPtrPdRr : FSTLD<1, 0b10,
                        (outs LDSTPtrReg
                         : $base_wb),
                        (ins LDSTPtrReg
                         : $ptrreg, GPR8
                         : $reg, i8imm
                         : $offs),
                        "st\t-$ptrreg, $reg", [(set i16
                                                : $base_wb, (pre_store GPR8
                                                             : $reg, i16
                                                             : $ptrreg, imm
                                                             : $offs))]>,
                  Requires<[HasSRAM]>;

  // STW -P, Rr+1:Rr
  // Stores the value of Rr into the location addressed by pointer P.
  // Pre decrements P.
  //
  // Expands to:
  // st -P, Rr+1
  // st -P, Rr
  def STWPtrPdRr : Pseudo<(outs PTRREGS
                           : $base_wb),
                          (ins PTRREGS
                           : $ptrreg, DREGS
                           : $reg, i8imm
                           : $offs),
                          "stw\t-$ptrreg, $reg", [(set PTRREGS
                                                   : $base_wb, (pre_store i16
                                                                : $reg, i16
                                                                : $ptrreg, imm
                                                                : $offs))]>,
                   Requires<[HasSRAM]>;
}

// Store indirect with displacement operations.
// STD P+q, Rr
// Stores the value of Rr into the location addressed by pointer P with a
// displacement of q. Does not modify P.
def STDPtrQRr : FSTDLDD<1, (outs),
                        (ins memri
                         : $memri, GPR8
                         : $reg),
                        "std\t$memri, $reg", [(store i8
                                               : $reg, addr
                                               : $memri)]>,
                Requires<[HasSRAM]>;

// STDW P+q, Rr+1:Rr
// Stores the value of Rr into the location addressed by pointer P with a
// displacement of q. Does not modify P.
//
// Expands to:
// std P+q,   Rr
// std P+q+1, Rr+1
def STDWPtrQRr : Pseudo<(outs),
                        (ins memri
                         : $memri, DREGS
                         : $src),
                        "stdw\t$memri, $src", [(store i16
                                                : $src, addr
                                                : $memri)]>,
                 Requires<[HasSRAM]>;

// Load program memory operations.
let canFoldAsLoad = 1, isReMaterializable = 1, mayLoad = 1,
    hasSideEffects = 0 in {
  let Defs = [R0],
      Uses = [R31R30] in def LPM
      : F16<0b1001010111001000, (outs), (ins), "lpm", []>,
      Requires<[HasLPM]>;

  def LPMRdZ : FLPMX<0, 0,
                     (outs GPR8
                      : $dst),
                     (ins ZREG
                      : $z),
                     "lpm\t$dst, $z", []>,
               Requires<[HasLPMX]>;

  // Load program memory, while postincrementing the Z register.
  let Defs = [R31R30] in {
    def LPMRdZPi : FLPMX<0, 1,
                         (outs GPR8
                          : $dst),
                         (ins ZREG
                          : $z),
                         "lpm\t$dst, $z+", []>,
                   Requires<[HasLPMX]>;

    def LPMWRdZ : Pseudo<(outs DREGS
                          : $dst),
                         (ins ZREG
                          : $z),
                         "lpmw\t$dst, $z", []>,
                  Requires<[HasLPMX]>;

    def LPMWRdZPi : Pseudo<(outs DREGS
                            : $dst),
                           (ins ZREG
                            : $z),
                           "lpmw\t$dst, $z+", []>,
                    Requires<[HasLPMX]>;
  }
}

// Extended load program memory operations.
let mayLoad = 1, hasSideEffects = 0 in {
  let Defs = [R0],
      Uses = [R31R30] in def ELPM
      : F16<0b1001010111011000, (outs), (ins), "elpm", []>,
      Requires<[HasELPM]>;

  def ELPMRdZ : FLPMX<1, 0,
                      (outs GPR8
                       : $dst),
                      (ins ZREG
                       : $z),
                      "elpm\t$dst, $z", []>,
                Requires<[HasELPMX]>;

  let Defs = [R31R30] in def ELPMRdZPi : FLPMX<1, 1,
                                               (outs GPR8
                                                : $dst),
                                               (ins ZREG
                                                : $z),
                                               "elpm\t$dst, $z+", []>,
      Requires<[HasELPMX]>;
}

// Store program memory operations.
let Uses = [R1, R0] in {
  let Uses = [R31R30, R1, R0] in def SPM
      : F16<0b1001010111101000, (outs), (ins), "spm", []>,
      Requires<[HasSPM]>;

  let Defs = [R31R30] in def SPMZPi : F16<0b1001010111111000, (outs),
                                          (ins ZREG
                                           : $z),
                                          "spm $z+", []>,
      Requires<[HasSPMX]>;
}

// Read data from IO location operations.
let canFoldAsLoad = 1, isReMaterializable = 1 in {
  def INRdA : FIORdA<(outs GPR8
                      : $dst),
                     (ins imm_port6
                      : $src),
                     "in\t$dst, $src", [(set i8
                                         : $dst, (load ioaddr8
                                                  : $src))]>;

  def INWRdA : Pseudo<(outs DREGS
                       : $dst),
                      (ins imm_port6
                       : $src),
                      "inw\t$dst, $src", [(set i16
                                           : $dst, (load ioaddr16
                                                    : $src))]>;
}

// Write data to IO location operations.
def OUTARr : FIOARr<(outs),
                    (ins imm_port6
                     : $dst, GPR8
                     : $src),
                    "out\t$dst, $src", [(store i8
                                         : $src, ioaddr8
                                         : $dst)]>;

def OUTWARr : Pseudo<(outs),
                     (ins imm_port6
                      : $dst, DREGS
                      : $src),
                     "outw\t$dst, $src", [(store i16
                                           : $src, ioaddr16
                                           : $dst)]>;

// Stack push/pop operations.
let Defs = [SP], Uses = [SP], hasSideEffects = 0 in {
  // Stack push operations.
  let mayStore = 1 in {
    def PUSHRr : FRd<0b1001, 0b0011111, (outs),
                     (ins GPR8
                      : $reg),
                     "push\t$reg", []>,
                 Requires<[HasSRAM]>;

    def PUSHWRr : Pseudo<(outs),
                         (ins DREGS
                          : $reg),
                         "pushw\t$reg", []>,
                  Requires<[HasSRAM]>;
  }

  // Stack pop operations.
  let mayLoad = 1 in {
    def POPRd : FRd<0b1001, 0b0001111,
                    (outs GPR8
                     : $reg),
                    (ins), "pop\t$reg", []>,
                Requires<[HasSRAM]>;

    def POPWRd : Pseudo<(outs DREGS
                         : $reg),
                        (ins), "popw\t$reg", []>,
                 Requires<[HasSRAM]>;
  }
}

// Read-Write-Modify (RMW) instructions.
def XCHZRd : FZRd<0b100,
                  (outs GPR8
                   : $rd),
                  (ins ZREG
                   : $z),
                  "xch\t$z, $rd", []>,
             Requires<[SupportsRMW]>;

def LASZRd : FZRd<0b101,
                  (outs GPR8
                   : $rd),
                  (ins ZREG
                   : $z),
                  "las\t$z, $rd", []>,
             Requires<[SupportsRMW]>;

def LACZRd : FZRd<0b110,
                  (outs GPR8
                   : $rd),
                  (ins ZREG
                   : $z),
                  "lac\t$z, $rd", []>,
             Requires<[SupportsRMW]>;

def LATZRd : FZRd<0b111,
                  (outs GPR8
                   : $rd),
                  (ins ZREG
                   : $z),
                  "lat\t$z, $rd", []>,
             Requires<[SupportsRMW]>;

//===----------------------------------------------------------------------===//
// Bit and bit-test instructions
//===----------------------------------------------------------------------===//

// Bit shift/rotate operations.
let Constraints = "$src = $rd", Defs = [SREG] in {
  // 8-bit LSL is an alias of ADD Rd, Rd

  def LSLWRd : Pseudo<(outs DREGS
                       : $rd),
                      (ins DREGS
                       : $src),
                      "lslw\t$rd",
                      [(set i16
                        : $rd, (AVRlsl i16
                                : $src)),
                       (implicit SREG)]>;

<<<<<<< HEAD
  def LSLB7Rd : Pseudo<(outs GPR8:$rd),
                       (ins GPR8:$src),
                       "lslb7\t$rd",
                       [(set i8:$rd, (AVRlsl7 i8:$src)), (implicit SREG)]>;

  def LSLW4Rd : Pseudo<(outs DLDREGS:$rd),
                       (ins DREGS:$src),
                       "lslw4\t$rd",
                       [(set i16:$rd, (AVRlsl4 i16:$src)), (implicit SREG)]>;

  def LSLW8Rd : Pseudo<(outs DREGS:$rd),
                       (ins DREGS:$src),
                       "lslw8\t$rd",
                       [(set i16:$rd, (AVRlsl8 i16:$src)), (implicit SREG)]>;

  def LSLW12Rd : Pseudo<(outs DLDREGS:$rd),
                       (ins DREGS:$src),
                       "lslw12\t$rd",
                       [(set i16:$rd, (AVRlsl12 i16:$src)), (implicit SREG)]>;

  def LSRRd : FRd<0b1001,
                  0b0100110,
                  (outs GPR8:$rd),
                  (ins GPR8:$src),
                  "lsr\t$rd",
                  [(set i8:$rd, (AVRlsr i8:$src)), (implicit SREG)]>;

  def LSRB7Rd : Pseudo<(outs GPR8:$rd),
                       (ins GPR8:$src),
                       "lsrb7\t$rd",
                       [(set i8:$rd, (AVRlsr7 i8:$src)), (implicit SREG)]>;

  def LSRWRd : Pseudo<(outs DREGS:$rd),
                      (ins DREGS:$src),
=======
  def LSLWHiRd : Pseudo<(outs DREGS:$rd), (ins DREGS:$src), "lslwhi\t$rd",
                        [(set i16:$rd, (AVRlslhi i16:$src)), (implicit SREG)]>;

  def LSLWNRd : Pseudo<(outs DLDREGS
                        : $rd),
                       (ins DREGS
                        : $src, imm16
                        : $bits),
                       "lslwn\t$rd, $bits", [
                         (set i16
                          : $rd, (AVRlslwn i16
                                  : $src, imm
                                  : $bits)),
                         (implicit SREG)
                       ]>;

  def LSLBNRd : Pseudo<(outs LD8
                        : $rd),
                       (ins GPR8
                        : $src, imm_ldi8
                        : $bits),
                       "lslbn\t$rd, $bits", [
                         (set i8
                          : $rd, (AVRlslbn i8
                                  : $src, imm
                                  : $bits)),
                         (implicit SREG)
                       ]>;

  def LSRRd
      : FRd<0b1001, 0b0100110,
            (outs GPR8
             : $rd),
            (ins GPR8
             : $src),
            "lsr\t$rd", [(set i8
                          : $rd, (AVRlsr i8
                                  : $src)),
                         (implicit SREG)]>;

  def LSRWRd : Pseudo<(outs DREGS
                       : $rd),
                      (ins DREGS
                       : $src),
>>>>>>> 2ab1d525
                      "lsrw\t$rd",
                      [(set i16
                        : $rd, (AVRlsr i16
                                : $src)),
                       (implicit SREG)]>;

<<<<<<< HEAD
  def LSRW4Rd : Pseudo<(outs DLDREGS:$rd),
                       (ins DREGS:$src),
                       "lsrw4\t$rd",
                       [(set i16:$rd, (AVRlsr4 i16:$src)), (implicit SREG)]>;

  def LSRW8Rd : Pseudo<(outs DREGS:$rd),
                       (ins DREGS:$src),
                       "lsrw8\t$rd",
                       [(set i16:$rd, (AVRlsr8 i16:$src)), (implicit SREG)]>;

  def LSRW12Rd : Pseudo<(outs DLDREGS:$rd),
                       (ins DREGS:$src),
                       "lsrw12\t$rd",
                       [(set i16:$rd, (AVRlsr12 i16:$src)), (implicit SREG)]>;

  def ASRRd : FRd<0b1001,
                  0b0100101,
                  (outs GPR8:$rd),
                  (ins GPR8:$src),
                  "asr\t$rd",
                  [(set i8:$rd, (AVRasr i8:$src)), (implicit SREG)]>;

  def ASRB7Rd : Pseudo<(outs GPR8:$rd),
                       (ins GPR8:$src),
                       "asrb7\t$rd",
                       [(set i8:$rd, (AVRasr7 i8:$src)), (implicit SREG)]>;

  def ASRWRd : Pseudo<(outs DREGS:$rd),
                      (ins DREGS:$src),
=======
  def LSRWLoRd : Pseudo<(outs DREGS:$rd), (ins DREGS:$src), "lsrwlo\t$rd",
                        [(set i16:$rd, (AVRlsrlo i16:$src)), (implicit SREG)]>;

  def LSRWNRd : Pseudo<(outs DLDREGS
                        : $rd),
                       (ins DREGS
                        : $src, imm16
                        : $bits),
                       "lsrwn\t$rd, $bits", [
                         (set i16
                          : $rd, (AVRlsrwn i16
                                  : $src, imm
                                  : $bits)),
                         (implicit SREG)
                       ]>;

  def LSRBNRd : Pseudo<(outs LD8
                        : $rd),
                       (ins GPR8
                        : $src, imm_ldi8
                        : $bits),
                       "lsrbn\t$rd, $bits", [
                         (set i8
                          : $rd, (AVRlsrbn i8
                                  : $src, imm
                                  : $bits)),
                         (implicit SREG)
                       ]>;

  def ASRRd
      : FRd<0b1001, 0b0100101,
            (outs GPR8
             : $rd),
            (ins GPR8
             : $src),
            "asr\t$rd", [(set i8
                          : $rd, (AVRasr i8
                                  : $src)),
                         (implicit SREG)]>;

  def ASRWNRd : Pseudo<(outs DLDREGS
                        : $rd),
                       (ins DREGS
                        : $src, imm16
                        : $bits),
                       "asrwn\t$rd, $bits", [
                         (set i16
                          : $rd, (AVRasrwn i16
                                  : $src, imm
                                  : $bits)),
                         (implicit SREG)
                       ]>;

  def ASRBNRd : Pseudo<(outs LD8
                        : $rd),
                       (ins GPR8
                        : $src, imm_ldi8
                        : $bits),
                       "asrbn\t$rd, $bits", [
                         (set i8
                          : $rd, (AVRasrbn i8
                                  : $src, imm
                                  : $bits)),
                         (implicit SREG)
                       ]>;

  def ASRWRd : Pseudo<(outs DREGS
                       : $rd),
                      (ins DREGS
                       : $src),
>>>>>>> 2ab1d525
                      "asrw\t$rd",
                      [(set i16
                        : $rd, (AVRasr i16
                                : $src)),
                       (implicit SREG)]>;

  def ASRWLoRd : Pseudo<(outs DREGS:$rd), (ins DREGS:$src), "asrwlo\t$rd",
                        [(set i16:$rd, (AVRasrlo i16:$src)), (implicit SREG)]>;

  def ROLBRd : Pseudo<(outs GPR8
                       : $rd),
                      (ins GPR8
                       : $src),
                      "rolb\t$rd",
                      [(set i8
                        : $rd, (AVRrol i8
                                : $src)),
                       (implicit SREG)]>;

  def RORBRd : Pseudo<(outs GPR8
                       : $rd),
                      (ins GPR8
                       : $src),
                      "rorb\t$rd",
                      [(set i8
                        : $rd, (AVRror i8
                                : $src)),
                       (implicit SREG)]>;

  def ASRW8Rd : Pseudo<(outs DREGS:$rd),
                       (ins DREGS:$src),
                       "asrw8\t$rd",
                       [(set i16:$rd, (AVRasr8 i16:$src)), (implicit SREG)]>;

  // Bit rotate operations.
  let Uses = [SREG] in {

    def ROLWRd
        : Pseudo<(outs DREGS
                  : $rd),
                 (ins DREGS
                  : $src),
                 "rolw\t$rd",
                 [(set i16
                   : $rd, (AVRrol i16
                           : $src)),
                  (implicit SREG)]>;

    def RORRd : FRd<0b1001, 0b0100111,
                    (outs GPR8
                     : $rd),
                    (ins GPR8
                     : $src),
                    "ror\t$rd", []>;

    def RORWRd
        : Pseudo<(outs DREGS
                  : $rd),
                 (ins DREGS
                  : $src),
                 "rorw\t$rd",
                 [(set i16
                   : $rd, (AVRror i16
                           : $src)),
                  (implicit SREG)]>;
  }
}

// SWAP Rd
// Swaps the high and low nibbles in a register.
<<<<<<< HEAD
let Constraints = "$src = $rd" in
def SWAPRd : FRd<0b1001,
                 0b0100010,
                 (outs GPR8:$rd),
                 (ins GPR8:$src),
                 "swap\t$rd",
                 [(set i8:$rd, (AVRSwap i8:$src))]>;
=======
let Constraints =
    "$src = $rd" in def SWAPRd : FRd<0b1001, 0b0100010,
                                     (outs GPR8
                                      : $rd),
                                     (ins GPR8
                                      : $src),
                                     "swap\t$rd", [(set i8
                                                    : $rd, (AVRSwap i8
                                                            : $src))]>;
>>>>>>> 2ab1d525

// IO register bit set/clear operations.
//: TODO: add patterns when popcount(imm)==2 to be expanded with 2 sbi/cbi
// instead of in+ori+out which requires one more instr.
def SBIAb : FIOBIT<0b10, (outs),
                   (ins imm_port5
                    : $addr, i8imm
                    : $bit),
                   "sbi\t$addr, $bit", [(store(or(i8(load lowioaddr8
                                                     : $addr)),
                                               iobitpos8
                                               : $bit),
                                         lowioaddr8
                                         : $addr)]>;

def CBIAb : FIOBIT<0b00, (outs),
                   (ins imm_port5
                    : $addr, i8imm
                    : $bit),
                   "cbi\t$addr, $bit", [(store(and(i8(load lowioaddr8
                                                      : $addr)),
                                               iobitposn8
                                               : $bit),
                                         lowioaddr8
                                         : $addr)]>;

// Status register bit load/store operations.
let Defs = [SREG] in def BST : FRdB<0b01, (outs),
                                    (ins GPR8
                                     : $rd, i8imm
                                     : $b),
                                    "bst\t$rd, $b", []>;

let Constraints = "$src = $rd",
    Uses = [SREG] in def BLD : FRdB<0b00,
                                    (outs GPR8
                                     : $rd),
                                    (ins GPR8
                                     : $src, i8imm
                                     : $b),
                                    "bld\t$rd, $b", []>;

def CBR : InstAlias<"cbr\t$rd, $k", (ANDIRdK LD8 : $rd, imm_com8 : $k), 0>;

// CLR Rd
// Alias for EOR Rd, Rd
// -------------
// Clears all bits in a register.
def CLR : InstAlias<"clr\t$rd", (EORRdRr GPR8 : $rd, GPR8 : $rd)>;

// LSL Rd
// Alias for ADD Rd, Rd
// --------------
// Logical shift left one bit.
def LSL : InstAlias<"lsl\t$rd", (ADDRdRr GPR8 : $rd, GPR8 : $rd)>;

def ROL : InstAlias<"rol\t$rd", (ADCRdRr GPR8 : $rd, GPR8 : $rd)>;

// SER Rd
// Alias for LDI Rd, 0xff
// ---------
// Sets all bits in a register.
def : InstAlias<"ser\t$rd", (LDIRdK LD8 : $rd, 0xff), 0>;

let Defs = [SREG] in def BSETs : FS<0, (outs),
                                    (ins i8imm
                                     : $s),
                                    "bset\t$s", []>;

let Defs = [SREG] in def BCLRs : FS<1, (outs),
                                    (ins i8imm
                                     : $s),
                                    "bclr\t$s", []>;

// Set/clear aliases for the carry (C) status flag (bit 0).
def : InstAlias<"sec", (BSETs 0)>;
def : InstAlias<"clc", (BCLRs 0)>;

// Set/clear aliases for the zero (Z) status flag (bit 1).
def : InstAlias<"sez", (BSETs 1)>;
def : InstAlias<"clz", (BCLRs 1)>;

// Set/clear aliases for the negative (N) status flag (bit 2).
def : InstAlias<"sen", (BSETs 2)>;
def : InstAlias<"cln", (BCLRs 2)>;

// Set/clear aliases for the overflow (V) status flag (bit 3).
def : InstAlias<"sev", (BSETs 3)>;
def : InstAlias<"clv", (BCLRs 3)>;

// Set/clear aliases for the signed (S) status flag (bit 4).
def : InstAlias<"ses", (BSETs 4)>;
def : InstAlias<"cls", (BCLRs 4)>;

// Set/clear aliases for the half-carry (H) status flag (bit 5).
def : InstAlias<"seh", (BSETs 5)>;
def : InstAlias<"clh", (BCLRs 5)>;

// Set/clear aliases for the T status flag (bit 6).
def : InstAlias<"set", (BSETs 6)>;
def : InstAlias<"clt", (BCLRs 6)>;

// Set/clear aliases for the interrupt (I) status flag (bit 7).
def : InstAlias<"sei", (BSETs 7)>;
def : InstAlias<"cli", (BCLRs 7)>;

//===----------------------------------------------------------------------===//
// Special/Control instructions
//===----------------------------------------------------------------------===//

// BREAK
// Breakpoint instruction
// ---------
// <|1001|0101|1001|1000>
def BREAK : F16<0b1001010110011000, (outs), (ins), "break", []>,
            Requires<[HasBREAK]>;

// NOP
// No-operation instruction
// ---------
// <|0000|0000|0000|0000>
def NOP : F16<0b0000000000000000, (outs), (ins), "nop", []>;

// SLEEP
// Sleep instruction
// ---------
// <|1001|0101|1000|1000>
def SLEEP : F16<0b1001010110001000, (outs), (ins), "sleep", []>;

// WDR
// Watchdog reset
// ---------
// <|1001|0101|1010|1000>
def WDR : F16<0b1001010110101000, (outs), (ins), "wdr", []>;

//===----------------------------------------------------------------------===//
// Pseudo instructions for later expansion
//===----------------------------------------------------------------------===//

//: TODO: Optimize this for wider types AND optimize the following code
//       compile int foo(char a, char b, char c, char d) {return d+b;}
//       looks like a missed sext_inreg opportunity.
def SEXT
    : ExtensionPseudo<(outs DREGS
                       : $dst),
                      (ins GPR8
                       : $src),
                      "sext\t$dst, $src",
                      [(set i16
                        : $dst, (sext i8
                                 : $src)),
                       (implicit SREG)]>;

def ZEXT
    : ExtensionPseudo<(outs DREGS
                       : $dst),
                      (ins GPR8
                       : $src),
                      "zext\t$dst, $src",
                      [(set i16
                        : $dst, (zext i8
                                 : $src)),
                       (implicit SREG)]>;

// This pseudo gets expanded into a movw+adiw thus it clobbers SREG.
let Defs = [SREG],
    hasSideEffects = 0 in def FRMIDX : Pseudo<(outs DLDREGS
                                               : $dst),
                                              (ins DLDREGS
                                               : $src, i16imm
                                               : $src2),
                                              "frmidx\t$dst, $src, $src2", []>;

// This pseudo is either converted to a regular store or a push which clobbers
// SP.
def STDSPQRr : StorePseudo<(outs),
                           (ins memspi
                            : $dst, GPR8
                            : $src),
                           "stdstk\t$dst, $src", [(store i8
                                                   : $src, addr
                                                   : $dst)]>;

// This pseudo is either converted to a regular store or a push which clobbers
// SP.
def STDWSPQRr : StorePseudo<(outs),
                            (ins memspi
                             : $dst, DREGS
                             : $src),
                            "stdwstk\t$dst, $src", [(store i16
                                                     : $src, addr
                                                     : $dst)]>;

// SP read/write pseudos.
let hasSideEffects = 0 in {
  let Uses = [SP] in def SPREAD : Pseudo<(outs DREGS
                                          : $dst),
                                         (ins GPRSP
                                          : $src),
                                         "spread\t$dst, $src", []>;

  let Defs = [SP] in def SPWRITE : Pseudo<(outs GPRSP
                                           : $dst),
                                          (ins DREGS
                                           : $src),
                                          "spwrite\t$dst, $src", []>;
}

def Select8 : SelectPseudo<(outs GPR8
                            : $dst),
                           (ins GPR8
                            : $src, GPR8
                            : $src2, i8imm
                            : $cc),
                           "# Select8 PSEUDO", [(set i8
                                                 : $dst, (AVRselectcc i8
                                                          : $src, i8
                                                          : $src2, imm
                                                          : $cc))]>;

def Select16 : SelectPseudo<(outs DREGS
                             : $dst),
                            (ins DREGS
                             : $src, DREGS
                             : $src2, i8imm
                             : $cc),
                            "# Select16 PSEUDO", [(set i16
                                                   : $dst, (AVRselectcc i16
                                                            : $src, i16
                                                            : $src2, imm
                                                            : $cc))]>;

def Lsl8 : ShiftPseudo<(outs GPR8
                        : $dst),
                       (ins GPR8
                        : $src, GPR8
                        : $cnt),
                       "# Lsl8 PSEUDO", [(set i8
                                          : $dst, (AVRlslLoop i8
                                                   : $src, i8
                                                   : $cnt))]>;

def Lsl16 : ShiftPseudo<(outs DREGS
                         : $dst),
                        (ins DREGS
                         : $src, GPR8
                         : $cnt),
                        "# Lsl16 PSEUDO", [(set i16
                                            : $dst, (AVRlslLoop i16
                                                     : $src, i8
                                                     : $cnt))]>;

def Lsr8 : ShiftPseudo<(outs GPR8
                        : $dst),
                       (ins GPR8
                        : $src, GPR8
                        : $cnt),
                       "# Lsr8 PSEUDO", [(set i8
                                          : $dst, (AVRlsrLoop i8
                                                   : $src, i8
                                                   : $cnt))]>;

def Lsr16 : ShiftPseudo<(outs DREGS
                         : $dst),
                        (ins DREGS
                         : $src, GPR8
                         : $cnt),
                        "# Lsr16 PSEUDO", [(set i16
                                            : $dst, (AVRlsrLoop i16
                                                     : $src, i8
                                                     : $cnt))]>;

def Rol8 : ShiftPseudo<(outs GPR8
                        : $dst),
                       (ins GPR8
                        : $src, GPR8
                        : $cnt),
                       "# Rol8 PSEUDO", [(set i8
                                          : $dst, (AVRrolLoop i8
                                                   : $src, i8
                                                   : $cnt))]>;

def Rol16 : ShiftPseudo<(outs DREGS
                         : $dst),
                        (ins DREGS
                         : $src, GPR8
                         : $cnt),
                        "# Rol16 PSEUDO", [(set i16
                                            : $dst, (AVRrolLoop i16
                                                     : $src, i8
                                                     : $cnt))]>;

def Ror8 : ShiftPseudo<(outs GPR8
                        : $dst),
                       (ins GPR8
                        : $src, GPR8
                        : $cnt),
                       "# Ror8 PSEUDO", [(set i8
                                          : $dst, (AVRrorLoop i8
                                                   : $src, i8
                                                   : $cnt))]>;

def Ror16 : ShiftPseudo<(outs DREGS
                         : $dst),
                        (ins DREGS
                         : $src, GPR8
                         : $cnt),
                        "# Ror16 PSEUDO", [(set i16
                                            : $dst, (AVRrorLoop i16
                                                     : $src, i8
                                                     : $cnt))]>;

def Asr8 : ShiftPseudo<(outs GPR8
                        : $dst),
                       (ins GPR8
                        : $src, GPR8
                        : $cnt),
                       "# Asr8 PSEUDO", [(set i8
                                          : $dst, (AVRasrLoop i8
                                                   : $src, i8
                                                   : $cnt))]>;

def Asr16 : ShiftPseudo<(outs DREGS
                         : $dst),
                        (ins DREGS
                         : $src, GPR8
                         : $cnt),
                        "# Asr16 PSEUDO", [(set i16
                                            : $dst, (AVRasrLoop i16
                                                     : $src, i8
                                                     : $cnt))]>;

//===----------------------------------------------------------------------===//
// Non-Instruction Patterns
//===----------------------------------------------------------------------===//

//: TODO: look in x86InstrCompiler.td for odd encoding trick related to
// add x, 128 -> sub x, -128. Clang is emitting an eor for this (ldi+eor)

// the add instruction always writes the carry flag
def : Pat<(addc i8 : $src, i8 : $src2), (ADDRdRr i8 : $src, i8 : $src2)>;
def : Pat<(addc DREGS
           : $src, DREGS
           : $src2),
          (ADDWRdRr DREGS
           : $src, DREGS
           : $src2)>;

// all sub instruction variants always writes the carry flag
def : Pat<(subc i8 : $src, i8 : $src2), (SUBRdRr i8 : $src, i8 : $src2)>;
def : Pat<(subc i16 : $src, i16 : $src2), (SUBWRdRr i16 : $src, i16 : $src2)>;
def : Pat<(subc i8 : $src, imm : $src2), (SUBIRdK i8 : $src, imm : $src2)>;
def : Pat<(subc i16 : $src, imm : $src2), (SUBIWRdK i16 : $src, imm : $src2)>;

// These patterns convert add (x, -imm) to sub (x, imm) since we dont have
// any add with imm instructions. Also take care of the adiw/sbiw instructions.
def : Pat<(add i16
           : $src1, imm0_63_neg
           : $src2),
          (SBIWRdK i16
           : $src1, (imm0_63_neg
                     : $src2))>;
def : Pat<(add i16
           : $src1, imm
           : $src2),
          (SUBIWRdK i16
           : $src1, (imm16_neg_XFORM imm
                     : $src2))>;
def : Pat<(addc i16
           : $src1, imm
           : $src2),
          (SUBIWRdK i16
           : $src1, (imm16_neg_XFORM imm
                     : $src2))>;

def : Pat<(add i8
           : $src1, imm
           : $src2),
          (SUBIRdK i8
           : $src1, (imm8_neg_XFORM imm
                     : $src2))>;
def : Pat<(addc i8
           : $src1, imm
           : $src2),
          (SUBIRdK i8
           : $src1, (imm8_neg_XFORM imm
                     : $src2))>;
def : Pat<(adde i8
           : $src1, imm
           : $src2),
          (SBCIRdK i8
           : $src1, (imm8_neg_XFORM imm
                     : $src2))>;

// Calls.
def : Pat<(AVRcall(i16 tglobaladdr : $dst)), (CALLk tglobaladdr : $dst)>;
def : Pat<(AVRcall(i16 texternalsym : $dst)), (CALLk texternalsym : $dst)>;

// `anyext`
def : Pat<(i16(anyext i8
               : $src)),
          (INSERT_SUBREG(i16(IMPLICIT_DEF)), i8
           : $src, sub_lo)>;

// `trunc`
def : Pat<(i8(trunc i16 : $src)), (EXTRACT_SUBREG i16 : $src, sub_lo)>;

// sext_inreg
def : Pat<(sext_inreg i16
           : $src, i8),
          (SEXT(i8(EXTRACT_SUBREG i16
                   : $src, sub_lo)))>;

// GlobalAddress
def : Pat<(i16(AVRWrapper tglobaladdr : $dst)), (LDIWRdK tglobaladdr : $dst)>;
def : Pat<(add i16
           : $src, (AVRWrapper tglobaladdr
                    : $src2)),
          (SUBIWRdK i16
           : $src, tglobaladdr
           : $src2)>;
def : Pat<(i8(load(AVRWrapper tglobaladdr
                   : $dst))),
          (LDSRdK tglobaladdr
           : $dst)>;
def : Pat<(i16(load(AVRWrapper tglobaladdr
                    : $dst))),
          (LDSWRdK tglobaladdr
           : $dst)>;
def : Pat<(store i8
           : $src, (i16(AVRWrapper tglobaladdr
                        : $dst))),
          (STSKRr tglobaladdr
           : $dst, i8
           : $src)>;
def : Pat<(store i16
           : $src, (i16(AVRWrapper tglobaladdr
                        : $dst))),
          (STSWKRr tglobaladdr
           : $dst, i16
           : $src)>;

// BlockAddress
def : Pat<(i16(AVRWrapper tblockaddress
               : $dst)),
          (LDIWRdK tblockaddress
           : $dst)>;

<<<<<<< HEAD
def : Pat<(i8 (trunc (AVRlsr8 DREGS:$src))),
          (EXTRACT_SUBREG DREGS:$src, sub_hi)>;
=======
def : Pat<(i8(trunc(AVRlsrwn DLDREGS
                    : $src, (i16 8)))),
          (EXTRACT_SUBREG DREGS
           : $src, sub_hi)>;
>>>>>>> 2ab1d525

// :FIXME: DAGCombiner produces an shl node after legalization from these seq:
// BR_JT -> (mul x, 2) -> (shl x, 1)
def : Pat<(shl i16 : $src1, (i8 1)), (LSLWRd i16 : $src1)>;

// Lowering of 'tst' node to 'TST' instruction.
// TST is an alias of AND Rd, Rd.
def : Pat<(AVRtst i8 : $rd), (ANDRdRr GPR8 : $rd, GPR8 : $rd)>;

// Lowering of 'lsl' node to 'LSL' instruction.
// LSL is an alias of 'ADD Rd, Rd'
def : Pat<(AVRlsl i8 : $rd), (ADDRdRr GPR8 : $rd, GPR8 : $rd)>;<|MERGE_RESOLUTION|>--- conflicted
+++ resolved
@@ -56,22 +56,10 @@
 
 // Shift nodes.
 def AVRlsl : SDNode<"AVRISD::LSL", SDTIntUnaryOp>;
-def AVRlsl4 : SDNode<"AVRISD::LSL4", SDTIntUnaryOp>;
-def AVRlsl8 : SDNode<"AVRISD::LSL8", SDTIntUnaryOp>;
-def AVRlsl12 : SDNode<"AVRISD::LSL12", SDTIntUnaryOp>;
 def AVRlsr : SDNode<"AVRISD::LSR", SDTIntUnaryOp>;
-def AVRlsr4 : SDNode<"AVRISD::LSR4", SDTIntUnaryOp>;
-def AVRlsr8 : SDNode<"AVRISD::LSR8", SDTIntUnaryOp>;
-def AVRlsr12 : SDNode<"AVRISD::LSR12", SDTIntUnaryOp>;
 def AVRrol : SDNode<"AVRISD::ROL", SDTIntUnaryOp>;
 def AVRror : SDNode<"AVRISD::ROR", SDTIntUnaryOp>;
 def AVRasr : SDNode<"AVRISD::ASR", SDTIntUnaryOp>;
-<<<<<<< HEAD
-def AVRasr8 : SDNode<"AVRISD::ASR8", SDTIntUnaryOp>;
-def AVRlsl7 : SDNode<"AVRISD::LSL7", SDTIntUnaryOp>;
-def AVRlsr7 : SDNode<"AVRISD::LSR7", SDTIntUnaryOp>;
-def AVRasr7 : SDNode<"AVRISD::ASR7", SDTIntUnaryOp>;
-=======
 def AVRlslhi : SDNode<"AVRISD::LSLHI", SDTIntUnaryOp>;
 def AVRlsrlo : SDNode<"AVRISD::LSRLO", SDTIntUnaryOp>;
 def AVRasrlo : SDNode<"AVRISD::ASRLO", SDTIntUnaryOp>;
@@ -81,7 +69,6 @@
 def AVRlslwn : SDNode<"AVRISD::LSLWN", SDTIntBinOp>;
 def AVRlsrwn : SDNode<"AVRISD::LSRWN", SDTIntBinOp>;
 def AVRasrwn : SDNode<"AVRISD::ASRWN", SDTIntBinOp>;
->>>>>>> 2ab1d525
 
 // Pseudo shift nodes for non-constant shift amounts.
 def AVRlslLoop : SDNode<"AVRISD::LSLLOOP", SDTIntShiftOp>;
@@ -919,15 +906,10 @@
   // neg Rd+1
   // neg Rd
   // sbc Rd+1, r1
-<<<<<<< HEAD
-  def NEGWRd : Pseudo<(outs DREGS:$rd),
-                      (ins DREGS:$src),
-=======
   def NEGWRd : Pseudo<(outs DREGS
                        : $rd),
                       (ins DREGS
                        : $src),
->>>>>>> 2ab1d525
                       "negw\t$rd",
                       [(set i16
                         : $rd, (ineg i16
@@ -1869,42 +1851,6 @@
                                 : $src)),
                        (implicit SREG)]>;
 
-<<<<<<< HEAD
-  def LSLB7Rd : Pseudo<(outs GPR8:$rd),
-                       (ins GPR8:$src),
-                       "lslb7\t$rd",
-                       [(set i8:$rd, (AVRlsl7 i8:$src)), (implicit SREG)]>;
-
-  def LSLW4Rd : Pseudo<(outs DLDREGS:$rd),
-                       (ins DREGS:$src),
-                       "lslw4\t$rd",
-                       [(set i16:$rd, (AVRlsl4 i16:$src)), (implicit SREG)]>;
-
-  def LSLW8Rd : Pseudo<(outs DREGS:$rd),
-                       (ins DREGS:$src),
-                       "lslw8\t$rd",
-                       [(set i16:$rd, (AVRlsl8 i16:$src)), (implicit SREG)]>;
-
-  def LSLW12Rd : Pseudo<(outs DLDREGS:$rd),
-                       (ins DREGS:$src),
-                       "lslw12\t$rd",
-                       [(set i16:$rd, (AVRlsl12 i16:$src)), (implicit SREG)]>;
-
-  def LSRRd : FRd<0b1001,
-                  0b0100110,
-                  (outs GPR8:$rd),
-                  (ins GPR8:$src),
-                  "lsr\t$rd",
-                  [(set i8:$rd, (AVRlsr i8:$src)), (implicit SREG)]>;
-
-  def LSRB7Rd : Pseudo<(outs GPR8:$rd),
-                       (ins GPR8:$src),
-                       "lsrb7\t$rd",
-                       [(set i8:$rd, (AVRlsr7 i8:$src)), (implicit SREG)]>;
-
-  def LSRWRd : Pseudo<(outs DREGS:$rd),
-                      (ins DREGS:$src),
-=======
   def LSLWHiRd : Pseudo<(outs DREGS:$rd), (ins DREGS:$src), "lslwhi\t$rd",
                         [(set i16:$rd, (AVRlslhi i16:$src)), (implicit SREG)]>;
 
@@ -1949,44 +1895,12 @@
                        : $rd),
                       (ins DREGS
                        : $src),
->>>>>>> 2ab1d525
                       "lsrw\t$rd",
                       [(set i16
                         : $rd, (AVRlsr i16
                                 : $src)),
                        (implicit SREG)]>;
 
-<<<<<<< HEAD
-  def LSRW4Rd : Pseudo<(outs DLDREGS:$rd),
-                       (ins DREGS:$src),
-                       "lsrw4\t$rd",
-                       [(set i16:$rd, (AVRlsr4 i16:$src)), (implicit SREG)]>;
-
-  def LSRW8Rd : Pseudo<(outs DREGS:$rd),
-                       (ins DREGS:$src),
-                       "lsrw8\t$rd",
-                       [(set i16:$rd, (AVRlsr8 i16:$src)), (implicit SREG)]>;
-
-  def LSRW12Rd : Pseudo<(outs DLDREGS:$rd),
-                       (ins DREGS:$src),
-                       "lsrw12\t$rd",
-                       [(set i16:$rd, (AVRlsr12 i16:$src)), (implicit SREG)]>;
-
-  def ASRRd : FRd<0b1001,
-                  0b0100101,
-                  (outs GPR8:$rd),
-                  (ins GPR8:$src),
-                  "asr\t$rd",
-                  [(set i8:$rd, (AVRasr i8:$src)), (implicit SREG)]>;
-
-  def ASRB7Rd : Pseudo<(outs GPR8:$rd),
-                       (ins GPR8:$src),
-                       "asrb7\t$rd",
-                       [(set i8:$rd, (AVRasr7 i8:$src)), (implicit SREG)]>;
-
-  def ASRWRd : Pseudo<(outs DREGS:$rd),
-                      (ins DREGS:$src),
-=======
   def LSRWLoRd : Pseudo<(outs DREGS:$rd), (ins DREGS:$src), "lsrwlo\t$rd",
                         [(set i16:$rd, (AVRlsrlo i16:$src)), (implicit SREG)]>;
 
@@ -2057,7 +1971,6 @@
                        : $rd),
                       (ins DREGS
                        : $src),
->>>>>>> 2ab1d525
                       "asrw\t$rd",
                       [(set i16
                         : $rd, (AVRasr i16
@@ -2086,11 +1999,6 @@
                         : $rd, (AVRror i8
                                 : $src)),
                        (implicit SREG)]>;
-
-  def ASRW8Rd : Pseudo<(outs DREGS:$rd),
-                       (ins DREGS:$src),
-                       "asrw8\t$rd",
-                       [(set i16:$rd, (AVRasr8 i16:$src)), (implicit SREG)]>;
 
   // Bit rotate operations.
   let Uses = [SREG] in {
@@ -2128,15 +2036,6 @@
 
 // SWAP Rd
 // Swaps the high and low nibbles in a register.
-<<<<<<< HEAD
-let Constraints = "$src = $rd" in
-def SWAPRd : FRd<0b1001,
-                 0b0100010,
-                 (outs GPR8:$rd),
-                 (ins GPR8:$src),
-                 "swap\t$rd",
-                 [(set i8:$rd, (AVRSwap i8:$src))]>;
-=======
 let Constraints =
     "$src = $rd" in def SWAPRd : FRd<0b1001, 0b0100010,
                                      (outs GPR8
@@ -2146,7 +2045,6 @@
                                      "swap\t$rd", [(set i8
                                                     : $rd, (AVRSwap i8
                                                             : $src))]>;
->>>>>>> 2ab1d525
 
 // IO register bit set/clear operations.
 //: TODO: add patterns when popcount(imm)==2 to be expanded with 2 sbi/cbi
@@ -2595,15 +2493,10 @@
           (LDIWRdK tblockaddress
            : $dst)>;
 
-<<<<<<< HEAD
-def : Pat<(i8 (trunc (AVRlsr8 DREGS:$src))),
-          (EXTRACT_SUBREG DREGS:$src, sub_hi)>;
-=======
 def : Pat<(i8(trunc(AVRlsrwn DLDREGS
                     : $src, (i16 8)))),
           (EXTRACT_SUBREG DREGS
            : $src, sub_hi)>;
->>>>>>> 2ab1d525
 
 // :FIXME: DAGCombiner produces an shl node after legalization from these seq:
 // BR_JT -> (mul x, 2) -> (shl x, 1)
