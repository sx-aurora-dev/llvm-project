//===-- AVRExpandPseudoInsts.cpp - Expand pseudo instructions -------------===//
//
// Part of the LLVM Project, under the Apache License v2.0 with LLVM Exceptions.
// See https://llvm.org/LICENSE.txt for license information.
// SPDX-License-Identifier: Apache-2.0 WITH LLVM-exception
//
//===----------------------------------------------------------------------===//
//
// This file contains a pass that expands pseudo instructions into target
// instructions. This pass should be run after register allocation but before
// the post-regalloc scheduling pass.
//
//===----------------------------------------------------------------------===//

#include "AVR.h"
#include "AVRInstrInfo.h"
#include "AVRTargetMachine.h"
#include "MCTargetDesc/AVRMCTargetDesc.h"

#include "llvm/CodeGen/MachineFunctionPass.h"
#include "llvm/CodeGen/MachineInstrBuilder.h"
#include "llvm/CodeGen/MachineRegisterInfo.h"
#include "llvm/CodeGen/RegisterScavenging.h"
#include "llvm/CodeGen/TargetRegisterInfo.h"

using namespace llvm;

#define AVR_EXPAND_PSEUDO_NAME "AVR pseudo instruction expansion pass"

namespace {

/// Expands "placeholder" instructions marked as pseudo into
/// actual AVR instructions.
class AVRExpandPseudo : public MachineFunctionPass {
public:
  static char ID;

  AVRExpandPseudo() : MachineFunctionPass(ID) {
    initializeAVRExpandPseudoPass(*PassRegistry::getPassRegistry());
  }

  bool runOnMachineFunction(MachineFunction &MF) override;

  StringRef getPassName() const override { return AVR_EXPAND_PSEUDO_NAME; }

private:
  typedef MachineBasicBlock Block;
  typedef Block::iterator BlockIt;

  const AVRRegisterInfo *TRI;
  const TargetInstrInfo *TII;

  /// The register to be used for temporary storage.
  const Register SCRATCH_REGISTER = AVR::R0;
  /// The register that will always contain zero.
  const Register ZERO_REGISTER = AVR::R1;
  /// The IO address of the status register.
  const unsigned SREG_ADDR = 0x3f;

  bool expandMBB(Block &MBB);
  bool expandMI(Block &MBB, BlockIt MBBI);
  template <unsigned OP> bool expand(Block &MBB, BlockIt MBBI);

  MachineInstrBuilder buildMI(Block &MBB, BlockIt MBBI, unsigned Opcode) {
    return BuildMI(MBB, MBBI, MBBI->getDebugLoc(), TII->get(Opcode));
  }

  MachineInstrBuilder buildMI(Block &MBB, BlockIt MBBI, unsigned Opcode,
                              Register DstReg) {
    return BuildMI(MBB, MBBI, MBBI->getDebugLoc(), TII->get(Opcode), DstReg);
  }

  MachineRegisterInfo &getRegInfo(Block &MBB) {
    return MBB.getParent()->getRegInfo();
  }

  bool expandArith(unsigned OpLo, unsigned OpHi, Block &MBB, BlockIt MBBI);
  bool expandLogic(unsigned Op, Block &MBB, BlockIt MBBI);
  bool expandLogicImm(unsigned Op, Block &MBB, BlockIt MBBI);
  bool isLogicImmOpRedundant(unsigned Op, unsigned ImmVal) const;

  template <typename Func> bool expandAtomic(Block &MBB, BlockIt MBBI, Func f);

  template <typename Func>
  bool expandAtomicBinaryOp(unsigned Opcode, Block &MBB, BlockIt MBBI, Func f);

  bool expandAtomicBinaryOp(unsigned Opcode, Block &MBB, BlockIt MBBI);

  bool expandAtomicArithmeticOp(unsigned MemOpcode, unsigned ArithOpcode,
                                Block &MBB, BlockIt MBBI);

  /// Specific shift implementation.
  bool expandLSLB7Rd(Block &MBB, BlockIt MBBI);
  bool expandLSRB7Rd(Block &MBB, BlockIt MBBI);
  bool expandASRB6Rd(Block &MBB, BlockIt MBBI);
  bool expandASRB7Rd(Block &MBB, BlockIt MBBI);
  bool expandLSLW4Rd(Block &MBB, BlockIt MBBI);
  bool expandLSRW4Rd(Block &MBB, BlockIt MBBI);
  bool expandLSLW8Rd(Block &MBB, BlockIt MBBI);
  bool expandLSRW8Rd(Block &MBB, BlockIt MBBI);
  bool expandASRW8Rd(Block &MBB, BlockIt MBBI);
  bool expandLSLW12Rd(Block &MBB, BlockIt MBBI);
  bool expandLSRW12Rd(Block &MBB, BlockIt MBBI);

  /// Scavenges a free GPR8 register for use.
  Register scavengeGPR8(MachineInstr &MI);
};

char AVRExpandPseudo::ID = 0;

bool AVRExpandPseudo::expandMBB(MachineBasicBlock &MBB) {
  bool Modified = false;

  BlockIt MBBI = MBB.begin(), E = MBB.end();
  while (MBBI != E) {
    BlockIt NMBBI = std::next(MBBI);
    Modified |= expandMI(MBB, MBBI);
    MBBI = NMBBI;
  }

  return Modified;
}

bool AVRExpandPseudo::runOnMachineFunction(MachineFunction &MF) {
  bool Modified = false;

  const AVRSubtarget &STI = MF.getSubtarget<AVRSubtarget>();
  TRI = STI.getRegisterInfo();
  TII = STI.getInstrInfo();

  // We need to track liveness in order to use register scavenging.
  MF.getProperties().set(MachineFunctionProperties::Property::TracksLiveness);

  for (Block &MBB : MF) {
    bool ContinueExpanding = true;
    unsigned ExpandCount = 0;

    // Continue expanding the block until all pseudos are expanded.
    do {
      assert(ExpandCount < 10 && "pseudo expand limit reached");

      bool BlockModified = expandMBB(MBB);
      Modified |= BlockModified;
      ExpandCount++;

      ContinueExpanding = BlockModified;
    } while (ContinueExpanding);
  }

  return Modified;
}

bool AVRExpandPseudo::expandArith(unsigned OpLo, unsigned OpHi, Block &MBB,
                                  BlockIt MBBI) {
  MachineInstr &MI = *MBBI;
  Register SrcLoReg, SrcHiReg, DstLoReg, DstHiReg;
  Register DstReg = MI.getOperand(0).getReg();
  Register SrcReg = MI.getOperand(2).getReg();
  bool DstIsDead = MI.getOperand(0).isDead();
  bool DstIsKill = MI.getOperand(1).isKill();
  bool SrcIsKill = MI.getOperand(2).isKill();
  bool ImpIsDead = MI.getOperand(3).isDead();
  TRI->splitReg(SrcReg, SrcLoReg, SrcHiReg);
  TRI->splitReg(DstReg, DstLoReg, DstHiReg);

  buildMI(MBB, MBBI, OpLo)
      .addReg(DstLoReg, RegState::Define | getDeadRegState(DstIsDead))
      .addReg(DstLoReg, getKillRegState(DstIsKill))
      .addReg(SrcLoReg, getKillRegState(SrcIsKill));

  auto MIBHI =
      buildMI(MBB, MBBI, OpHi)
          .addReg(DstHiReg, RegState::Define | getDeadRegState(DstIsDead))
          .addReg(DstHiReg, getKillRegState(DstIsKill))
          .addReg(SrcHiReg, getKillRegState(SrcIsKill));

  if (ImpIsDead)
    MIBHI->getOperand(3).setIsDead();

  // SREG is always implicitly killed
  MIBHI->getOperand(4).setIsKill();

  MI.eraseFromParent();
  return true;
}

bool AVRExpandPseudo::expandLogic(unsigned Op, Block &MBB, BlockIt MBBI) {
  MachineInstr &MI = *MBBI;
  Register SrcLoReg, SrcHiReg, DstLoReg, DstHiReg;
  Register DstReg = MI.getOperand(0).getReg();
  Register SrcReg = MI.getOperand(2).getReg();
  bool DstIsDead = MI.getOperand(0).isDead();
  bool DstIsKill = MI.getOperand(1).isKill();
  bool SrcIsKill = MI.getOperand(2).isKill();
  bool ImpIsDead = MI.getOperand(3).isDead();
  TRI->splitReg(SrcReg, SrcLoReg, SrcHiReg);
  TRI->splitReg(DstReg, DstLoReg, DstHiReg);

  auto MIBLO =
      buildMI(MBB, MBBI, Op)
          .addReg(DstLoReg, RegState::Define | getDeadRegState(DstIsDead))
          .addReg(DstLoReg, getKillRegState(DstIsKill))
          .addReg(SrcLoReg, getKillRegState(SrcIsKill));

  // SREG is always implicitly dead
  MIBLO->getOperand(3).setIsDead();

  auto MIBHI =
      buildMI(MBB, MBBI, Op)
          .addReg(DstHiReg, RegState::Define | getDeadRegState(DstIsDead))
          .addReg(DstHiReg, getKillRegState(DstIsKill))
          .addReg(SrcHiReg, getKillRegState(SrcIsKill));

  if (ImpIsDead)
    MIBHI->getOperand(3).setIsDead();

  MI.eraseFromParent();
  return true;
}

bool AVRExpandPseudo::isLogicImmOpRedundant(unsigned Op,
                                            unsigned ImmVal) const {

  // ANDI Rd, 0xff is redundant.
  if (Op == AVR::ANDIRdK && ImmVal == 0xff)
    return true;

  // ORI Rd, 0x0 is redundant.
  if (Op == AVR::ORIRdK && ImmVal == 0x0)
    return true;

  return false;
}

bool AVRExpandPseudo::expandLogicImm(unsigned Op, Block &MBB, BlockIt MBBI) {
  MachineInstr &MI = *MBBI;
  Register DstLoReg, DstHiReg;
  Register DstReg = MI.getOperand(0).getReg();
  bool DstIsDead = MI.getOperand(0).isDead();
  bool SrcIsKill = MI.getOperand(1).isKill();
  bool ImpIsDead = MI.getOperand(3).isDead();
  unsigned Imm = MI.getOperand(2).getImm();
  unsigned Lo8 = Imm & 0xff;
  unsigned Hi8 = (Imm >> 8) & 0xff;
  TRI->splitReg(DstReg, DstLoReg, DstHiReg);

  if (!isLogicImmOpRedundant(Op, Lo8)) {
    auto MIBLO =
        buildMI(MBB, MBBI, Op)
            .addReg(DstLoReg, RegState::Define | getDeadRegState(DstIsDead))
            .addReg(DstLoReg, getKillRegState(SrcIsKill))
            .addImm(Lo8);

    // SREG is always implicitly dead
    MIBLO->getOperand(3).setIsDead();
  }

  if (!isLogicImmOpRedundant(Op, Hi8)) {
    auto MIBHI =
        buildMI(MBB, MBBI, Op)
            .addReg(DstHiReg, RegState::Define | getDeadRegState(DstIsDead))
            .addReg(DstHiReg, getKillRegState(SrcIsKill))
            .addImm(Hi8);

    if (ImpIsDead)
      MIBHI->getOperand(3).setIsDead();
  }

  MI.eraseFromParent();
  return true;
}

template <>
bool AVRExpandPseudo::expand<AVR::ADDWRdRr>(Block &MBB, BlockIt MBBI) {
  return expandArith(AVR::ADDRdRr, AVR::ADCRdRr, MBB, MBBI);
}

template <>
bool AVRExpandPseudo::expand<AVR::ADCWRdRr>(Block &MBB, BlockIt MBBI) {
  return expandArith(AVR::ADCRdRr, AVR::ADCRdRr, MBB, MBBI);
}

template <>
bool AVRExpandPseudo::expand<AVR::SUBWRdRr>(Block &MBB, BlockIt MBBI) {
  return expandArith(AVR::SUBRdRr, AVR::SBCRdRr, MBB, MBBI);
}

template <>
bool AVRExpandPseudo::expand<AVR::SUBIWRdK>(Block &MBB, BlockIt MBBI) {
  MachineInstr &MI = *MBBI;
  Register DstLoReg, DstHiReg;
  Register DstReg = MI.getOperand(0).getReg();
  bool DstIsDead = MI.getOperand(0).isDead();
  bool SrcIsKill = MI.getOperand(1).isKill();
  bool ImpIsDead = MI.getOperand(3).isDead();
  TRI->splitReg(DstReg, DstLoReg, DstHiReg);

  auto MIBLO =
      buildMI(MBB, MBBI, AVR::SUBIRdK)
          .addReg(DstLoReg, RegState::Define | getDeadRegState(DstIsDead))
          .addReg(DstLoReg, getKillRegState(SrcIsKill));

  auto MIBHI =
      buildMI(MBB, MBBI, AVR::SBCIRdK)
          .addReg(DstHiReg, RegState::Define | getDeadRegState(DstIsDead))
          .addReg(DstHiReg, getKillRegState(SrcIsKill));

  switch (MI.getOperand(2).getType()) {
  case MachineOperand::MO_GlobalAddress: {
    const GlobalValue *GV = MI.getOperand(2).getGlobal();
    int64_t Offs = MI.getOperand(2).getOffset();
    unsigned TF = MI.getOperand(2).getTargetFlags();
    MIBLO.addGlobalAddress(GV, Offs, TF | AVRII::MO_NEG | AVRII::MO_LO);
    MIBHI.addGlobalAddress(GV, Offs, TF | AVRII::MO_NEG | AVRII::MO_HI);
    break;
  }
  case MachineOperand::MO_Immediate: {
    unsigned Imm = MI.getOperand(2).getImm();
    MIBLO.addImm(Imm & 0xff);
    MIBHI.addImm((Imm >> 8) & 0xff);
    break;
  }
  default:
    llvm_unreachable("Unknown operand type!");
  }

  if (ImpIsDead)
    MIBHI->getOperand(3).setIsDead();

  // SREG is always implicitly killed
  MIBHI->getOperand(4).setIsKill();

  MI.eraseFromParent();
  return true;
}

template <>
bool AVRExpandPseudo::expand<AVR::SBCWRdRr>(Block &MBB, BlockIt MBBI) {
  return expandArith(AVR::SBCRdRr, AVR::SBCRdRr, MBB, MBBI);
}

template <>
bool AVRExpandPseudo::expand<AVR::SBCIWRdK>(Block &MBB, BlockIt MBBI) {
  MachineInstr &MI = *MBBI;
  Register DstLoReg, DstHiReg;
  Register DstReg = MI.getOperand(0).getReg();
  bool DstIsDead = MI.getOperand(0).isDead();
  bool SrcIsKill = MI.getOperand(1).isKill();
  bool ImpIsDead = MI.getOperand(3).isDead();
  unsigned Imm = MI.getOperand(2).getImm();
  unsigned Lo8 = Imm & 0xff;
  unsigned Hi8 = (Imm >> 8) & 0xff;
  unsigned OpLo = AVR::SBCIRdK;
  unsigned OpHi = AVR::SBCIRdK;
  TRI->splitReg(DstReg, DstLoReg, DstHiReg);

  auto MIBLO =
      buildMI(MBB, MBBI, OpLo)
          .addReg(DstLoReg, RegState::Define | getDeadRegState(DstIsDead))
          .addReg(DstLoReg, getKillRegState(SrcIsKill))
          .addImm(Lo8);

  // SREG is always implicitly killed
  MIBLO->getOperand(4).setIsKill();

  auto MIBHI =
      buildMI(MBB, MBBI, OpHi)
          .addReg(DstHiReg, RegState::Define | getDeadRegState(DstIsDead))
          .addReg(DstHiReg, getKillRegState(SrcIsKill))
          .addImm(Hi8);

  if (ImpIsDead)
    MIBHI->getOperand(3).setIsDead();

  // SREG is always implicitly killed
  MIBHI->getOperand(4).setIsKill();

  MI.eraseFromParent();
  return true;
}

template <>
bool AVRExpandPseudo::expand<AVR::ANDWRdRr>(Block &MBB, BlockIt MBBI) {
  return expandLogic(AVR::ANDRdRr, MBB, MBBI);
}

template <>
bool AVRExpandPseudo::expand<AVR::ANDIWRdK>(Block &MBB, BlockIt MBBI) {
  return expandLogicImm(AVR::ANDIRdK, MBB, MBBI);
}

template <>
bool AVRExpandPseudo::expand<AVR::ORWRdRr>(Block &MBB, BlockIt MBBI) {
  return expandLogic(AVR::ORRdRr, MBB, MBBI);
}

template <>
bool AVRExpandPseudo::expand<AVR::ORIWRdK>(Block &MBB, BlockIt MBBI) {
  return expandLogicImm(AVR::ORIRdK, MBB, MBBI);
}

template <>
bool AVRExpandPseudo::expand<AVR::EORWRdRr>(Block &MBB, BlockIt MBBI) {
  return expandLogic(AVR::EORRdRr, MBB, MBBI);
}

template <>
bool AVRExpandPseudo::expand<AVR::COMWRd>(Block &MBB, BlockIt MBBI) {
  MachineInstr &MI = *MBBI;
  Register DstLoReg, DstHiReg;
  Register DstReg = MI.getOperand(0).getReg();
  bool DstIsDead = MI.getOperand(0).isDead();
  bool DstIsKill = MI.getOperand(1).isKill();
  bool ImpIsDead = MI.getOperand(2).isDead();
  unsigned OpLo = AVR::COMRd;
  unsigned OpHi = AVR::COMRd;
  TRI->splitReg(DstReg, DstLoReg, DstHiReg);

  auto MIBLO =
      buildMI(MBB, MBBI, OpLo)
          .addReg(DstLoReg, RegState::Define | getDeadRegState(DstIsDead))
          .addReg(DstLoReg, getKillRegState(DstIsKill));

  // SREG is always implicitly dead
  MIBLO->getOperand(2).setIsDead();

  auto MIBHI =
      buildMI(MBB, MBBI, OpHi)
          .addReg(DstHiReg, RegState::Define | getDeadRegState(DstIsDead))
          .addReg(DstHiReg, getKillRegState(DstIsKill));

  if (ImpIsDead)
    MIBHI->getOperand(2).setIsDead();

  MI.eraseFromParent();
  return true;
}

template <>
bool AVRExpandPseudo::expand<AVR::NEGWRd>(Block &MBB, BlockIt MBBI) {
  MachineInstr &MI = *MBBI;
  Register DstLoReg, DstHiReg;
  Register DstReg = MI.getOperand(0).getReg();
  bool DstIsDead = MI.getOperand(0).isDead();
  bool DstIsKill = MI.getOperand(1).isKill();
  bool ImpIsDead = MI.getOperand(2).isDead();
  TRI->splitReg(DstReg, DstLoReg, DstHiReg);

  // Do NEG on the upper byte.
  auto MIBHI =
      buildMI(MBB, MBBI, AVR::NEGRd)
          .addReg(DstHiReg, RegState::Define | getDeadRegState(DstIsDead))
          .addReg(DstHiReg, getKillRegState(DstIsKill));
  // SREG is always implicitly dead
  MIBHI->getOperand(2).setIsDead();

  // Do NEG on the lower byte.
  buildMI(MBB, MBBI, AVR::NEGRd)
      .addReg(DstLoReg, RegState::Define | getDeadRegState(DstIsDead))
      .addReg(DstLoReg, getKillRegState(DstIsKill));

  // Do an extra SBC.
  auto MISBCI =
      buildMI(MBB, MBBI, AVR::SBCRdRr)
          .addReg(DstHiReg, RegState::Define | getDeadRegState(DstIsDead))
          .addReg(DstHiReg, getKillRegState(DstIsKill))
          .addReg(ZERO_REGISTER);
  if (ImpIsDead)
    MISBCI->getOperand(3).setIsDead();
  // SREG is always implicitly killed
  MISBCI->getOperand(4).setIsKill();

  MI.eraseFromParent();
  return true;
}

template <>
bool AVRExpandPseudo::expand<AVR::CPWRdRr>(Block &MBB, BlockIt MBBI) {
  MachineInstr &MI = *MBBI;
  Register SrcLoReg, SrcHiReg, DstLoReg, DstHiReg;
  Register DstReg = MI.getOperand(0).getReg();
  Register SrcReg = MI.getOperand(1).getReg();
  bool DstIsKill = MI.getOperand(0).isKill();
  bool SrcIsKill = MI.getOperand(1).isKill();
  bool ImpIsDead = MI.getOperand(2).isDead();
  unsigned OpLo = AVR::CPRdRr;
  unsigned OpHi = AVR::CPCRdRr;
  TRI->splitReg(SrcReg, SrcLoReg, SrcHiReg);
  TRI->splitReg(DstReg, DstLoReg, DstHiReg);

  // Low part
  buildMI(MBB, MBBI, OpLo)
      .addReg(DstLoReg, getKillRegState(DstIsKill))
      .addReg(SrcLoReg, getKillRegState(SrcIsKill));

  auto MIBHI = buildMI(MBB, MBBI, OpHi)
                   .addReg(DstHiReg, getKillRegState(DstIsKill))
                   .addReg(SrcHiReg, getKillRegState(SrcIsKill));

  if (ImpIsDead)
    MIBHI->getOperand(2).setIsDead();

  // SREG is always implicitly killed
  MIBHI->getOperand(3).setIsKill();

  MI.eraseFromParent();
  return true;
}

template <>
bool AVRExpandPseudo::expand<AVR::CPCWRdRr>(Block &MBB, BlockIt MBBI) {
  MachineInstr &MI = *MBBI;
  Register SrcLoReg, SrcHiReg, DstLoReg, DstHiReg;
  Register DstReg = MI.getOperand(0).getReg();
  Register SrcReg = MI.getOperand(1).getReg();
  bool DstIsKill = MI.getOperand(0).isKill();
  bool SrcIsKill = MI.getOperand(1).isKill();
  bool ImpIsDead = MI.getOperand(2).isDead();
  unsigned OpLo = AVR::CPCRdRr;
  unsigned OpHi = AVR::CPCRdRr;
  TRI->splitReg(SrcReg, SrcLoReg, SrcHiReg);
  TRI->splitReg(DstReg, DstLoReg, DstHiReg);

  auto MIBLO = buildMI(MBB, MBBI, OpLo)
                   .addReg(DstLoReg, getKillRegState(DstIsKill))
                   .addReg(SrcLoReg, getKillRegState(SrcIsKill));

  // SREG is always implicitly killed
  MIBLO->getOperand(3).setIsKill();

  auto MIBHI = buildMI(MBB, MBBI, OpHi)
                   .addReg(DstHiReg, getKillRegState(DstIsKill))
                   .addReg(SrcHiReg, getKillRegState(SrcIsKill));

  if (ImpIsDead)
    MIBHI->getOperand(2).setIsDead();

  // SREG is always implicitly killed
  MIBHI->getOperand(3).setIsKill();

  MI.eraseFromParent();
  return true;
}

template <>
bool AVRExpandPseudo::expand<AVR::LDIWRdK>(Block &MBB, BlockIt MBBI) {
  MachineInstr &MI = *MBBI;
  Register DstLoReg, DstHiReg;
  Register DstReg = MI.getOperand(0).getReg();
  bool DstIsDead = MI.getOperand(0).isDead();
  unsigned OpLo = AVR::LDIRdK;
  unsigned OpHi = AVR::LDIRdK;
  TRI->splitReg(DstReg, DstLoReg, DstHiReg);

  auto MIBLO =
      buildMI(MBB, MBBI, OpLo)
          .addReg(DstLoReg, RegState::Define | getDeadRegState(DstIsDead));

  auto MIBHI =
      buildMI(MBB, MBBI, OpHi)
          .addReg(DstHiReg, RegState::Define | getDeadRegState(DstIsDead));

  switch (MI.getOperand(1).getType()) {
  case MachineOperand::MO_GlobalAddress: {
    const GlobalValue *GV = MI.getOperand(1).getGlobal();
    int64_t Offs = MI.getOperand(1).getOffset();
    unsigned TF = MI.getOperand(1).getTargetFlags();

    MIBLO.addGlobalAddress(GV, Offs, TF | AVRII::MO_LO);
    MIBHI.addGlobalAddress(GV, Offs, TF | AVRII::MO_HI);
    break;
  }
  case MachineOperand::MO_BlockAddress: {
    const BlockAddress *BA = MI.getOperand(1).getBlockAddress();
    unsigned TF = MI.getOperand(1).getTargetFlags();

    MIBLO.add(MachineOperand::CreateBA(BA, TF | AVRII::MO_LO));
    MIBHI.add(MachineOperand::CreateBA(BA, TF | AVRII::MO_HI));
    break;
  }
  case MachineOperand::MO_Immediate: {
    unsigned Imm = MI.getOperand(1).getImm();

    MIBLO.addImm(Imm & 0xff);
    MIBHI.addImm((Imm >> 8) & 0xff);
    break;
  }
  default:
    llvm_unreachable("Unknown operand type!");
  }

  MI.eraseFromParent();
  return true;
}

template <>
bool AVRExpandPseudo::expand<AVR::LDSWRdK>(Block &MBB, BlockIt MBBI) {
  MachineInstr &MI = *MBBI;
  Register DstLoReg, DstHiReg;
  Register DstReg = MI.getOperand(0).getReg();
  bool DstIsDead = MI.getOperand(0).isDead();
  unsigned OpLo = AVR::LDSRdK;
  unsigned OpHi = AVR::LDSRdK;
  TRI->splitReg(DstReg, DstLoReg, DstHiReg);

  auto MIBLO =
      buildMI(MBB, MBBI, OpLo)
          .addReg(DstLoReg, RegState::Define | getDeadRegState(DstIsDead));

  auto MIBHI =
      buildMI(MBB, MBBI, OpHi)
          .addReg(DstHiReg, RegState::Define | getDeadRegState(DstIsDead));

  switch (MI.getOperand(1).getType()) {
  case MachineOperand::MO_GlobalAddress: {
    const GlobalValue *GV = MI.getOperand(1).getGlobal();
    int64_t Offs = MI.getOperand(1).getOffset();
    unsigned TF = MI.getOperand(1).getTargetFlags();

    MIBLO.addGlobalAddress(GV, Offs, TF);
    MIBHI.addGlobalAddress(GV, Offs + 1, TF);
    break;
  }
  case MachineOperand::MO_Immediate: {
    unsigned Imm = MI.getOperand(1).getImm();

    MIBLO.addImm(Imm);
    MIBHI.addImm(Imm + 1);
    break;
  }
  default:
    llvm_unreachable("Unknown operand type!");
  }

  MIBLO.setMemRefs(MI.memoperands());
  MIBHI.setMemRefs(MI.memoperands());

  MI.eraseFromParent();
  return true;
}

template <>
bool AVRExpandPseudo::expand<AVR::LDWRdPtr>(Block &MBB, BlockIt MBBI) {
  MachineInstr &MI = *MBBI;
  Register DstLoReg, DstHiReg;
  Register DstReg = MI.getOperand(0).getReg();
  Register TmpReg = 0; // 0 for no temporary register
  Register SrcReg = MI.getOperand(1).getReg();
  bool SrcIsKill = MI.getOperand(1).isKill();
  unsigned OpLo = AVR::LDRdPtr;
  unsigned OpHi = AVR::LDDRdPtrQ;
  TRI->splitReg(DstReg, DstLoReg, DstHiReg);

  // Use a temporary register if src and dst registers are the same.
  if (DstReg == SrcReg)
    TmpReg = scavengeGPR8(MI);

  Register CurDstLoReg = (DstReg == SrcReg) ? TmpReg : DstLoReg;
  Register CurDstHiReg = (DstReg == SrcReg) ? TmpReg : DstHiReg;

  // Load low byte.
  auto MIBLO = buildMI(MBB, MBBI, OpLo)
                   .addReg(CurDstLoReg, RegState::Define)
                   .addReg(SrcReg);

  // Push low byte onto stack if necessary.
  if (TmpReg)
    buildMI(MBB, MBBI, AVR::PUSHRr).addReg(TmpReg);

  // Load high byte.
  auto MIBHI = buildMI(MBB, MBBI, OpHi)
                   .addReg(CurDstHiReg, RegState::Define)
                   .addReg(SrcReg, getKillRegState(SrcIsKill))
                   .addImm(1);

  if (TmpReg) {
    // Move the high byte into the final destination.
    buildMI(MBB, MBBI, AVR::MOVRdRr, DstHiReg).addReg(TmpReg);

    // Move the low byte from the scratch space into the final destination.
    buildMI(MBB, MBBI, AVR::POPRd, DstLoReg);
  }

  MIBLO.setMemRefs(MI.memoperands());
  MIBHI.setMemRefs(MI.memoperands());

  MI.eraseFromParent();
  return true;
}

template <>
bool AVRExpandPseudo::expand<AVR::LDWRdPtrPi>(Block &MBB, BlockIt MBBI) {
  MachineInstr &MI = *MBBI;
  Register DstLoReg, DstHiReg;
  Register DstReg = MI.getOperand(0).getReg();
  Register SrcReg = MI.getOperand(1).getReg();
  bool DstIsDead = MI.getOperand(0).isDead();
  bool SrcIsDead = MI.getOperand(1).isKill();
  unsigned OpLo = AVR::LDRdPtrPi;
  unsigned OpHi = AVR::LDRdPtrPi;
  TRI->splitReg(DstReg, DstLoReg, DstHiReg);

  assert(DstReg != SrcReg && "SrcReg and DstReg cannot be the same");

  auto MIBLO =
      buildMI(MBB, MBBI, OpLo)
          .addReg(DstLoReg, RegState::Define | getDeadRegState(DstIsDead))
          .addReg(SrcReg, RegState::Define)
          .addReg(SrcReg, RegState::Kill);

  auto MIBHI =
      buildMI(MBB, MBBI, OpHi)
          .addReg(DstHiReg, RegState::Define | getDeadRegState(DstIsDead))
          .addReg(SrcReg, RegState::Define | getDeadRegState(SrcIsDead))
          .addReg(SrcReg, RegState::Kill);

  MIBLO.setMemRefs(MI.memoperands());
  MIBHI.setMemRefs(MI.memoperands());

  MI.eraseFromParent();
  return true;
}

template <>
bool AVRExpandPseudo::expand<AVR::LDWRdPtrPd>(Block &MBB, BlockIt MBBI) {
  MachineInstr &MI = *MBBI;
  Register DstLoReg, DstHiReg;
  Register DstReg = MI.getOperand(0).getReg();
  Register SrcReg = MI.getOperand(1).getReg();
  bool DstIsDead = MI.getOperand(0).isDead();
  bool SrcIsDead = MI.getOperand(1).isKill();
  unsigned OpLo = AVR::LDRdPtrPd;
  unsigned OpHi = AVR::LDRdPtrPd;
  TRI->splitReg(DstReg, DstLoReg, DstHiReg);

  assert(DstReg != SrcReg && "SrcReg and DstReg cannot be the same");

  auto MIBHI =
      buildMI(MBB, MBBI, OpHi)
          .addReg(DstHiReg, RegState::Define | getDeadRegState(DstIsDead))
          .addReg(SrcReg, RegState::Define)
          .addReg(SrcReg, RegState::Kill);

  auto MIBLO =
      buildMI(MBB, MBBI, OpLo)
          .addReg(DstLoReg, RegState::Define | getDeadRegState(DstIsDead))
          .addReg(SrcReg, RegState::Define | getDeadRegState(SrcIsDead))
          .addReg(SrcReg, RegState::Kill);

  MIBLO.setMemRefs(MI.memoperands());
  MIBHI.setMemRefs(MI.memoperands());

  MI.eraseFromParent();
  return true;
}

template <>
bool AVRExpandPseudo::expand<AVR::LDDWRdPtrQ>(Block &MBB, BlockIt MBBI) {
  MachineInstr &MI = *MBBI;
  Register DstLoReg, DstHiReg;
  Register DstReg = MI.getOperand(0).getReg();
  Register TmpReg = 0; // 0 for no temporary register
  Register SrcReg = MI.getOperand(1).getReg();
  unsigned Imm = MI.getOperand(2).getImm();
  bool SrcIsKill = MI.getOperand(1).isKill();
  unsigned OpLo = AVR::LDDRdPtrQ;
  unsigned OpHi = AVR::LDDRdPtrQ;
  TRI->splitReg(DstReg, DstLoReg, DstHiReg);

  // Since we add 1 to the Imm value for the high byte below, and 63 is the
  // highest Imm value allowed for the instruction, 62 is the limit here.
  assert(Imm <= 62 && "Offset is out of range");

  // Use a temporary register if src and dst registers are the same.
  if (DstReg == SrcReg)
    TmpReg = scavengeGPR8(MI);

  Register CurDstLoReg = (DstReg == SrcReg) ? TmpReg : DstLoReg;
  Register CurDstHiReg = (DstReg == SrcReg) ? TmpReg : DstHiReg;

  // Load low byte.
  auto MIBLO = buildMI(MBB, MBBI, OpLo)
                   .addReg(CurDstLoReg, RegState::Define)
                   .addReg(SrcReg)
                   .addImm(Imm);

  // Push low byte onto stack if necessary.
  if (TmpReg)
    buildMI(MBB, MBBI, AVR::PUSHRr).addReg(TmpReg);

  // Load high byte.
  auto MIBHI = buildMI(MBB, MBBI, OpHi)
                   .addReg(CurDstHiReg, RegState::Define)
                   .addReg(SrcReg, getKillRegState(SrcIsKill))
                   .addImm(Imm + 1);

  if (TmpReg) {
    // Move the high byte into the final destination.
    buildMI(MBB, MBBI, AVR::MOVRdRr, DstHiReg).addReg(TmpReg);

    // Move the low byte from the scratch space into the final destination.
    buildMI(MBB, MBBI, AVR::POPRd, DstLoReg);
  }

  MIBLO.setMemRefs(MI.memoperands());
  MIBHI.setMemRefs(MI.memoperands());

  MI.eraseFromParent();
  return true;
}

template <>
bool AVRExpandPseudo::expand<AVR::LPMWRdZ>(Block &MBB, BlockIt MBBI) {
  MachineInstr &MI = *MBBI;
  Register DstLoReg, DstHiReg;
  Register DstReg = MI.getOperand(0).getReg();
  Register TmpReg = 0; // 0 for no temporary register
  Register SrcReg = MI.getOperand(1).getReg();
  bool SrcIsKill = MI.getOperand(1).isKill();
  unsigned OpLo = AVR::LPMRdZPi;
  unsigned OpHi = AVR::LPMRdZ;
  TRI->splitReg(DstReg, DstLoReg, DstHiReg);

  // Use a temporary register if src and dst registers are the same.
  if (DstReg == SrcReg)
    TmpReg = scavengeGPR8(MI);

  Register CurDstLoReg = (DstReg == SrcReg) ? TmpReg : DstLoReg;
  Register CurDstHiReg = (DstReg == SrcReg) ? TmpReg : DstHiReg;

  // Load low byte.
  auto MIBLO = buildMI(MBB, MBBI, OpLo)
                   .addReg(CurDstLoReg, RegState::Define)
                   .addReg(SrcReg);

  // Push low byte onto stack if necessary.
  if (TmpReg)
    buildMI(MBB, MBBI, AVR::PUSHRr).addReg(TmpReg);

  // Load high byte.
  auto MIBHI = buildMI(MBB, MBBI, OpHi)
                   .addReg(CurDstHiReg, RegState::Define)
                   .addReg(SrcReg, getKillRegState(SrcIsKill));

  if (TmpReg) {
    // Move the high byte into the final destination.
    buildMI(MBB, MBBI, AVR::MOVRdRr, DstHiReg).addReg(TmpReg);

    // Move the low byte from the scratch space into the final destination.
    buildMI(MBB, MBBI, AVR::POPRd, DstLoReg);
  }

  MIBLO.setMemRefs(MI.memoperands());
  MIBHI.setMemRefs(MI.memoperands());

  MI.eraseFromParent();
  return true;
}

template <>
bool AVRExpandPseudo::expand<AVR::LPMWRdZPi>(Block &MBB, BlockIt MBBI) {
  llvm_unreachable("wide LPMPi is unimplemented");
}

template <typename Func>
bool AVRExpandPseudo::expandAtomic(Block &MBB, BlockIt MBBI, Func f) {
  // Remove the pseudo instruction.
  MachineInstr &MI = *MBBI;

  // Store the SREG.
  buildMI(MBB, MBBI, AVR::INRdA)
      .addReg(SCRATCH_REGISTER, RegState::Define)
      .addImm(SREG_ADDR);

  // Disable exceptions.
  buildMI(MBB, MBBI, AVR::BCLRs).addImm(7); // CLI

  f(MI);

  // Restore the status reg.
  buildMI(MBB, MBBI, AVR::OUTARr).addImm(SREG_ADDR).addReg(SCRATCH_REGISTER);

  MI.eraseFromParent();
  return true;
}

template <typename Func>
bool AVRExpandPseudo::expandAtomicBinaryOp(unsigned Opcode, Block &MBB,
                                           BlockIt MBBI, Func f) {
  return expandAtomic(MBB, MBBI, [&](MachineInstr &MI) {
    auto Op1 = MI.getOperand(0);
    auto Op2 = MI.getOperand(1);

    MachineInstr &NewInst =
        *buildMI(MBB, MBBI, Opcode).add(Op1).add(Op2).getInstr();
    f(NewInst);
  });
}

bool AVRExpandPseudo::expandAtomicBinaryOp(unsigned Opcode, Block &MBB,
                                           BlockIt MBBI) {
  return expandAtomicBinaryOp(Opcode, MBB, MBBI, [](MachineInstr &MI) {});
}

bool AVRExpandPseudo::expandAtomicArithmeticOp(unsigned Width,
                                               unsigned ArithOpcode, Block &MBB,
                                               BlockIt MBBI) {
  return expandAtomic(MBB, MBBI, [&](MachineInstr &MI) {
    auto DstReg = MI.getOperand(0).getReg();
    auto PtrOp = MI.getOperand(1);
    auto SrcReg = MI.getOperand(2).getReg();

    unsigned LoadOpcode = (Width == 8) ? AVR::LDRdPtr : AVR::LDWRdPtr;
    unsigned StoreOpcode = (Width == 8) ? AVR::STPtrRr : AVR::STWPtrRr;

    // FIXME: this returns the new value (after the operation), not the old
    // value as the atomicrmw instruction is supposed to do!

    // Create the load
    buildMI(MBB, MBBI, LoadOpcode, DstReg).addReg(PtrOp.getReg());

    // Create the arithmetic op
    buildMI(MBB, MBBI, ArithOpcode, DstReg).addReg(DstReg).addReg(SrcReg);

    // Create the store
    buildMI(MBB, MBBI, StoreOpcode).add(PtrOp).addReg(DstReg);
  });
}

Register AVRExpandPseudo::scavengeGPR8(MachineInstr &MI) {
  MachineBasicBlock &MBB = *MI.getParent();
  RegScavenger RS;

  RS.enterBasicBlock(MBB);
  RS.forward(MI);

  BitVector Candidates =
      TRI->getAllocatableSet(*MBB.getParent(), &AVR::GPR8RegClass);

  // Exclude all the registers being used by the instruction.
  for (MachineOperand &MO : MI.operands()) {
    if (MO.isReg() && MO.getReg() != 0 && !MO.isDef() &&
        !Register::isVirtualRegister(MO.getReg()))
      Candidates.reset(MO.getReg());
  }

  BitVector Available = RS.getRegsAvailable(&AVR::GPR8RegClass);
  Available &= Candidates;

  signed Reg = Available.find_first();
  assert(Reg != -1 && "ran out of registers");
  return Reg;
}

template <>
bool AVRExpandPseudo::expand<AVR::AtomicLoad8>(Block &MBB, BlockIt MBBI) {
  return expandAtomicBinaryOp(AVR::LDRdPtr, MBB, MBBI);
}

template <>
bool AVRExpandPseudo::expand<AVR::AtomicLoad16>(Block &MBB, BlockIt MBBI) {
  return expandAtomicBinaryOp(AVR::LDWRdPtr, MBB, MBBI);
}

template <>
bool AVRExpandPseudo::expand<AVR::AtomicStore8>(Block &MBB, BlockIt MBBI) {
  return expandAtomicBinaryOp(AVR::STPtrRr, MBB, MBBI);
}

template <>
bool AVRExpandPseudo::expand<AVR::AtomicStore16>(Block &MBB, BlockIt MBBI) {
  return expandAtomicBinaryOp(AVR::STWPtrRr, MBB, MBBI);
}

template <>
bool AVRExpandPseudo::expand<AVR::AtomicLoadAdd8>(Block &MBB, BlockIt MBBI) {
  return expandAtomicArithmeticOp(8, AVR::ADDRdRr, MBB, MBBI);
}

template <>
bool AVRExpandPseudo::expand<AVR::AtomicLoadAdd16>(Block &MBB, BlockIt MBBI) {
  return expandAtomicArithmeticOp(16, AVR::ADDWRdRr, MBB, MBBI);
}

template <>
bool AVRExpandPseudo::expand<AVR::AtomicLoadSub8>(Block &MBB, BlockIt MBBI) {
  return expandAtomicArithmeticOp(8, AVR::SUBRdRr, MBB, MBBI);
}

template <>
bool AVRExpandPseudo::expand<AVR::AtomicLoadSub16>(Block &MBB, BlockIt MBBI) {
  return expandAtomicArithmeticOp(16, AVR::SUBWRdRr, MBB, MBBI);
}

template <>
bool AVRExpandPseudo::expand<AVR::AtomicLoadAnd8>(Block &MBB, BlockIt MBBI) {
  return expandAtomicArithmeticOp(8, AVR::ANDRdRr, MBB, MBBI);
}

template <>
bool AVRExpandPseudo::expand<AVR::AtomicLoadAnd16>(Block &MBB, BlockIt MBBI) {
  return expandAtomicArithmeticOp(16, AVR::ANDWRdRr, MBB, MBBI);
}

template <>
bool AVRExpandPseudo::expand<AVR::AtomicLoadOr8>(Block &MBB, BlockIt MBBI) {
  return expandAtomicArithmeticOp(8, AVR::ORRdRr, MBB, MBBI);
}

template <>
bool AVRExpandPseudo::expand<AVR::AtomicLoadOr16>(Block &MBB, BlockIt MBBI) {
  return expandAtomicArithmeticOp(16, AVR::ORWRdRr, MBB, MBBI);
}

template <>
bool AVRExpandPseudo::expand<AVR::AtomicLoadXor8>(Block &MBB, BlockIt MBBI) {
  return expandAtomicArithmeticOp(8, AVR::EORRdRr, MBB, MBBI);
}

template <>
bool AVRExpandPseudo::expand<AVR::AtomicLoadXor16>(Block &MBB, BlockIt MBBI) {
  return expandAtomicArithmeticOp(16, AVR::EORWRdRr, MBB, MBBI);
}

template <>
bool AVRExpandPseudo::expand<AVR::AtomicFence>(Block &MBB, BlockIt MBBI) {
  // On AVR, there is only one core and so atomic fences do nothing.
  MBBI->eraseFromParent();
  return true;
}

template <>
bool AVRExpandPseudo::expand<AVR::STSWKRr>(Block &MBB, BlockIt MBBI) {
  MachineInstr &MI = *MBBI;
  Register SrcLoReg, SrcHiReg;
  Register SrcReg = MI.getOperand(1).getReg();
  bool SrcIsKill = MI.getOperand(1).isKill();
  unsigned OpLo = AVR::STSKRr;
  unsigned OpHi = AVR::STSKRr;
  TRI->splitReg(SrcReg, SrcLoReg, SrcHiReg);

  // Write the high byte first in case this address belongs to a special
  // I/O address with a special temporary register.
  auto MIBHI = buildMI(MBB, MBBI, OpHi);
  auto MIBLO = buildMI(MBB, MBBI, OpLo);

  switch (MI.getOperand(0).getType()) {
  case MachineOperand::MO_GlobalAddress: {
    const GlobalValue *GV = MI.getOperand(0).getGlobal();
    int64_t Offs = MI.getOperand(0).getOffset();
    unsigned TF = MI.getOperand(0).getTargetFlags();

    MIBLO.addGlobalAddress(GV, Offs, TF);
    MIBHI.addGlobalAddress(GV, Offs + 1, TF);
    break;
  }
  case MachineOperand::MO_Immediate: {
    unsigned Imm = MI.getOperand(0).getImm();

    MIBLO.addImm(Imm);
    MIBHI.addImm(Imm + 1);
    break;
  }
  default:
    llvm_unreachable("Unknown operand type!");
  }

  MIBLO.addReg(SrcLoReg, getKillRegState(SrcIsKill));
  MIBHI.addReg(SrcHiReg, getKillRegState(SrcIsKill));

  MIBLO.setMemRefs(MI.memoperands());
  MIBHI.setMemRefs(MI.memoperands());

  MI.eraseFromParent();
  return true;
}

template <>
bool AVRExpandPseudo::expand<AVR::STWPtrRr>(Block &MBB, BlockIt MBBI) {
  MachineInstr &MI = *MBBI;
  Register SrcLoReg, SrcHiReg;
  Register DstReg = MI.getOperand(0).getReg();
  Register SrcReg = MI.getOperand(1).getReg();
  bool DstIsUndef = MI.getOperand(0).isUndef();
  bool SrcIsKill = MI.getOperand(1).isKill();
  unsigned OpLo = AVR::STPtrRr;
  unsigned OpHi = AVR::STDPtrQRr;
  TRI->splitReg(SrcReg, SrcLoReg, SrcHiReg);

  //: TODO: need to reverse this order like inw and stsw?
  auto MIBLO = buildMI(MBB, MBBI, OpLo)
<<<<<<< HEAD
    .addReg(DstReg, getUndefRegState(DstIsUndef))
    .addReg(SrcLoReg, getKillRegState(SrcIsKill));

  auto MIBHI = buildMI(MBB, MBBI, OpHi)
    .addReg(DstReg, getUndefRegState(DstIsUndef))
    .addImm(1)
    .addReg(SrcHiReg, getKillRegState(SrcIsKill));
=======
                   .addReg(DstReg, getUndefRegState(DstIsUndef))
                   .addReg(SrcLoReg, getKillRegState(SrcIsKill));

  auto MIBHI = buildMI(MBB, MBBI, OpHi)
                   .addReg(DstReg, getUndefRegState(DstIsUndef))
                   .addImm(1)
                   .addReg(SrcHiReg, getKillRegState(SrcIsKill));
>>>>>>> 2ab1d525

  MIBLO.setMemRefs(MI.memoperands());
  MIBHI.setMemRefs(MI.memoperands());

  MI.eraseFromParent();
  return true;
}

template <>
bool AVRExpandPseudo::expand<AVR::STWPtrPiRr>(Block &MBB, BlockIt MBBI) {
  MachineInstr &MI = *MBBI;
  Register SrcLoReg, SrcHiReg;
  Register DstReg = MI.getOperand(0).getReg();
  Register SrcReg = MI.getOperand(2).getReg();
  unsigned Imm = MI.getOperand(3).getImm();
  bool DstIsDead = MI.getOperand(0).isDead();
  bool SrcIsKill = MI.getOperand(2).isKill();
  unsigned OpLo = AVR::STPtrPiRr;
  unsigned OpHi = AVR::STPtrPiRr;
  TRI->splitReg(SrcReg, SrcLoReg, SrcHiReg);

  assert(DstReg != SrcReg && "SrcReg and DstReg cannot be the same");

  auto MIBLO = buildMI(MBB, MBBI, OpLo)
                   .addReg(DstReg, RegState::Define)
                   .addReg(DstReg, RegState::Kill)
                   .addReg(SrcLoReg, getKillRegState(SrcIsKill))
                   .addImm(Imm);

  auto MIBHI =
      buildMI(MBB, MBBI, OpHi)
          .addReg(DstReg, RegState::Define | getDeadRegState(DstIsDead))
          .addReg(DstReg, RegState::Kill)
          .addReg(SrcHiReg, getKillRegState(SrcIsKill))
          .addImm(Imm);

  MIBLO.setMemRefs(MI.memoperands());
  MIBHI.setMemRefs(MI.memoperands());

  MI.eraseFromParent();
  return true;
}

template <>
bool AVRExpandPseudo::expand<AVR::STWPtrPdRr>(Block &MBB, BlockIt MBBI) {
  MachineInstr &MI = *MBBI;
  Register SrcLoReg, SrcHiReg;
  Register DstReg = MI.getOperand(0).getReg();
  Register SrcReg = MI.getOperand(2).getReg();
  unsigned Imm = MI.getOperand(3).getImm();
  bool DstIsDead = MI.getOperand(0).isDead();
  bool SrcIsKill = MI.getOperand(2).isKill();
  unsigned OpLo = AVR::STPtrPdRr;
  unsigned OpHi = AVR::STPtrPdRr;
  TRI->splitReg(SrcReg, SrcLoReg, SrcHiReg);

  assert(DstReg != SrcReg && "SrcReg and DstReg cannot be the same");

  auto MIBHI = buildMI(MBB, MBBI, OpHi)
                   .addReg(DstReg, RegState::Define)
                   .addReg(DstReg, RegState::Kill)
                   .addReg(SrcHiReg, getKillRegState(SrcIsKill))
                   .addImm(Imm);

  auto MIBLO =
      buildMI(MBB, MBBI, OpLo)
          .addReg(DstReg, RegState::Define | getDeadRegState(DstIsDead))
          .addReg(DstReg, RegState::Kill)
          .addReg(SrcLoReg, getKillRegState(SrcIsKill))
          .addImm(Imm);

  MIBLO.setMemRefs(MI.memoperands());
  MIBHI.setMemRefs(MI.memoperands());

  MI.eraseFromParent();
  return true;
}

template <>
bool AVRExpandPseudo::expand<AVR::STDWPtrQRr>(Block &MBB, BlockIt MBBI) {
  MachineInstr &MI = *MBBI;
  Register SrcLoReg, SrcHiReg;
  Register DstReg = MI.getOperand(0).getReg();
  Register SrcReg = MI.getOperand(2).getReg();
  unsigned Imm = MI.getOperand(1).getImm();
  bool DstIsKill = MI.getOperand(0).isKill();
  bool SrcIsKill = MI.getOperand(2).isKill();
  unsigned OpLo = AVR::STDPtrQRr;
  unsigned OpHi = AVR::STDPtrQRr;
  TRI->splitReg(SrcReg, SrcLoReg, SrcHiReg);

  // Since we add 1 to the Imm value for the high byte below, and 63 is the
  // highest Imm value allowed for the instruction, 62 is the limit here.
  assert(Imm <= 62 && "Offset is out of range");

  auto MIBLO = buildMI(MBB, MBBI, OpLo)
                   .addReg(DstReg)
                   .addImm(Imm)
                   .addReg(SrcLoReg, getKillRegState(SrcIsKill));

  auto MIBHI = buildMI(MBB, MBBI, OpHi)
                   .addReg(DstReg, getKillRegState(DstIsKill))
                   .addImm(Imm + 1)
                   .addReg(SrcHiReg, getKillRegState(SrcIsKill));

  MIBLO.setMemRefs(MI.memoperands());
  MIBHI.setMemRefs(MI.memoperands());

  MI.eraseFromParent();
  return true;
}

template <>
bool AVRExpandPseudo::expand<AVR::INWRdA>(Block &MBB, BlockIt MBBI) {
  MachineInstr &MI = *MBBI;
  Register DstLoReg, DstHiReg;
  unsigned Imm = MI.getOperand(1).getImm();
  Register DstReg = MI.getOperand(0).getReg();
  bool DstIsDead = MI.getOperand(0).isDead();
  unsigned OpLo = AVR::INRdA;
  unsigned OpHi = AVR::INRdA;
  TRI->splitReg(DstReg, DstLoReg, DstHiReg);

  // Since we add 1 to the Imm value for the high byte below, and 63 is the
  // highest Imm value allowed for the instruction, 62 is the limit here.
  assert(Imm <= 62 && "Address is out of range");

  auto MIBLO =
      buildMI(MBB, MBBI, OpLo)
          .addReg(DstLoReg, RegState::Define | getDeadRegState(DstIsDead))
          .addImm(Imm);

  auto MIBHI =
      buildMI(MBB, MBBI, OpHi)
          .addReg(DstHiReg, RegState::Define | getDeadRegState(DstIsDead))
          .addImm(Imm + 1);

  MIBLO.setMemRefs(MI.memoperands());
  MIBHI.setMemRefs(MI.memoperands());

  MI.eraseFromParent();
  return true;
}

template <>
bool AVRExpandPseudo::expand<AVR::OUTWARr>(Block &MBB, BlockIt MBBI) {
  MachineInstr &MI = *MBBI;
  Register SrcLoReg, SrcHiReg;
  unsigned Imm = MI.getOperand(0).getImm();
  Register SrcReg = MI.getOperand(1).getReg();
  bool SrcIsKill = MI.getOperand(1).isKill();
  unsigned OpLo = AVR::OUTARr;
  unsigned OpHi = AVR::OUTARr;
  TRI->splitReg(SrcReg, SrcLoReg, SrcHiReg);

  // Since we add 1 to the Imm value for the high byte below, and 63 is the
  // highest Imm value allowed for the instruction, 62 is the limit here.
  assert(Imm <= 62 && "Address is out of range");

  // 16 bit I/O writes need the high byte first
  auto MIBHI = buildMI(MBB, MBBI, OpHi)
                   .addImm(Imm + 1)
                   .addReg(SrcHiReg, getKillRegState(SrcIsKill));

  auto MIBLO = buildMI(MBB, MBBI, OpLo)
                   .addImm(Imm)
                   .addReg(SrcLoReg, getKillRegState(SrcIsKill));

  MIBLO.setMemRefs(MI.memoperands());
  MIBHI.setMemRefs(MI.memoperands());

  MI.eraseFromParent();
  return true;
}

template <>
bool AVRExpandPseudo::expand<AVR::PUSHWRr>(Block &MBB, BlockIt MBBI) {
  MachineInstr &MI = *MBBI;
  Register SrcLoReg, SrcHiReg;
  Register SrcReg = MI.getOperand(0).getReg();
  bool SrcIsKill = MI.getOperand(0).isKill();
  unsigned Flags = MI.getFlags();
  unsigned OpLo = AVR::PUSHRr;
  unsigned OpHi = AVR::PUSHRr;
  TRI->splitReg(SrcReg, SrcLoReg, SrcHiReg);

  // Low part
  buildMI(MBB, MBBI, OpLo)
      .addReg(SrcLoReg, getKillRegState(SrcIsKill))
      .setMIFlags(Flags);

  // High part
  buildMI(MBB, MBBI, OpHi)
      .addReg(SrcHiReg, getKillRegState(SrcIsKill))
      .setMIFlags(Flags);

  MI.eraseFromParent();
  return true;
}

template <>
bool AVRExpandPseudo::expand<AVR::POPWRd>(Block &MBB, BlockIt MBBI) {
  MachineInstr &MI = *MBBI;
  Register DstLoReg, DstHiReg;
  Register DstReg = MI.getOperand(0).getReg();
  unsigned Flags = MI.getFlags();
  unsigned OpLo = AVR::POPRd;
  unsigned OpHi = AVR::POPRd;
  TRI->splitReg(DstReg, DstLoReg, DstHiReg);

  buildMI(MBB, MBBI, OpHi, DstHiReg).setMIFlags(Flags); // High
  buildMI(MBB, MBBI, OpLo, DstLoReg).setMIFlags(Flags); // Low

  MI.eraseFromParent();
  return true;
}

template <>
bool AVRExpandPseudo::expand<AVR::ROLBRd>(Block &MBB, BlockIt MBBI) {
  // In AVR, the rotate instructions behave quite unintuitively. They rotate
  // bits through the carry bit in SREG, effectively rotating over 9 bits,
  // instead of 8. This is useful when we are dealing with numbers over
  // multiple registers, but when we actually need to rotate stuff, we have
  // to explicitly add the carry bit.

  MachineInstr &MI = *MBBI;
  unsigned OpShift, OpCarry;
  Register DstReg = MI.getOperand(0).getReg();
  bool DstIsDead = MI.getOperand(0).isDead();
  OpShift = AVR::ADDRdRr;
  OpCarry = AVR::ADCRdRr;

  // add r16, r16
  // adc r16, r1

  // Shift part
  buildMI(MBB, MBBI, OpShift)
      .addReg(DstReg, RegState::Define | getDeadRegState(DstIsDead))
      .addReg(DstReg)
      .addReg(DstReg);

  // Add the carry bit
  auto MIB = buildMI(MBB, MBBI, OpCarry)
                 .addReg(DstReg, RegState::Define | getDeadRegState(DstIsDead))
                 .addReg(DstReg)
                 .addReg(ZERO_REGISTER);

  // SREG is always implicitly killed
  MIB->getOperand(2).setIsKill();

  MI.eraseFromParent();
  return true;
}

template <>
bool AVRExpandPseudo::expand<AVR::RORBRd>(Block &MBB, BlockIt MBBI) {
  // In AVR, the rotate instructions behave quite unintuitively. They rotate
  // bits through the carry bit in SREG, effectively rotating over 9 bits,
  // instead of 8. This is useful when we are dealing with numbers over
  // multiple registers, but when we actually need to rotate stuff, we have
  // to explicitly add the carry bit.

  MachineInstr &MI = *MBBI;
  Register DstReg = MI.getOperand(0).getReg();

  // bst r16, 0
  // ror r16
  // bld r16, 7

  // Move the lowest bit from DstReg into the T bit
  buildMI(MBB, MBBI, AVR::BST).addReg(DstReg).addImm(0);

  // Rotate to the right
  buildMI(MBB, MBBI, AVR::RORRd, DstReg).addReg(DstReg);

  // Move the T bit into the highest bit of DstReg.
  buildMI(MBB, MBBI, AVR::BLD, DstReg).addReg(DstReg).addImm(7);

  MI.eraseFromParent();
  return true;
}

template <>
bool AVRExpandPseudo::expand<AVR::LSLWRd>(Block &MBB, BlockIt MBBI) {
  MachineInstr &MI = *MBBI;
  Register DstLoReg, DstHiReg;
  Register DstReg = MI.getOperand(0).getReg();
  bool DstIsDead = MI.getOperand(0).isDead();
  bool DstIsKill = MI.getOperand(1).isKill();
  bool ImpIsDead = MI.getOperand(2).isDead();
  unsigned OpLo = AVR::ADDRdRr; // ADD Rd, Rd <==> LSL Rd
  unsigned OpHi = AVR::ADCRdRr; // ADC Rd, Rd <==> ROL Rd
  TRI->splitReg(DstReg, DstLoReg, DstHiReg);

  // Low part
  buildMI(MBB, MBBI, OpLo)
      .addReg(DstLoReg, RegState::Define | getDeadRegState(DstIsDead))
      .addReg(DstLoReg)
      .addReg(DstLoReg, getKillRegState(DstIsKill));

  auto MIBHI =
      buildMI(MBB, MBBI, OpHi)
          .addReg(DstHiReg, RegState::Define | getDeadRegState(DstIsDead))
          .addReg(DstHiReg)
          .addReg(DstHiReg, getKillRegState(DstIsKill));

  if (ImpIsDead)
    MIBHI->getOperand(3).setIsDead();

  // SREG is always implicitly killed
  MIBHI->getOperand(4).setIsKill();

  MI.eraseFromParent();
  return true;
}

template <>
<<<<<<< HEAD
bool AVRExpandPseudo::expand<AVR::LSLW4Rd>(Block &MBB, BlockIt MBBI) {
=======
bool AVRExpandPseudo::expand<AVR::LSLWHiRd>(Block &MBB, BlockIt MBBI) {
>>>>>>> 2ab1d525
  MachineInstr &MI = *MBBI;
  Register DstLoReg, DstHiReg;
  Register DstReg = MI.getOperand(0).getReg();
  bool DstIsDead = MI.getOperand(0).isDead();
  bool DstIsKill = MI.getOperand(1).isKill();
  bool ImpIsDead = MI.getOperand(2).isDead();
  TRI->splitReg(DstReg, DstLoReg, DstHiReg);

<<<<<<< HEAD
=======
  // add hireg, hireg <==> lsl hireg
  auto MILSL =
      buildMI(MBB, MBBI, AVR::ADDRdRr)
          .addReg(DstHiReg, RegState::Define, getDeadRegState(DstIsDead))
          .addReg(DstHiReg, getKillRegState(DstIsKill))
          .addReg(DstHiReg, getKillRegState(DstIsKill));

  if (ImpIsDead)
    MILSL->getOperand(3).setIsDead();

  MI.eraseFromParent();
  return true;
}

bool AVRExpandPseudo::expandLSLW4Rd(Block &MBB, BlockIt MBBI) {
  MachineInstr &MI = *MBBI;
  Register DstLoReg, DstHiReg;
  Register DstReg = MI.getOperand(0).getReg();
  bool DstIsDead = MI.getOperand(0).isDead();
  bool DstIsKill = MI.getOperand(1).isKill();
  bool ImpIsDead = MI.getOperand(3).isDead();
  TRI->splitReg(DstReg, DstLoReg, DstHiReg);

>>>>>>> 2ab1d525
  // swap Rh
  // swap Rl
  buildMI(MBB, MBBI, AVR::SWAPRd)
      .addReg(DstHiReg, RegState::Define | getDeadRegState(DstIsDead))
      .addReg(DstHiReg, getKillRegState(DstIsKill));
  buildMI(MBB, MBBI, AVR::SWAPRd)
      .addReg(DstLoReg, RegState::Define | getDeadRegState(DstIsDead))
      .addReg(DstLoReg, getKillRegState(DstIsKill));

  // andi Rh, 0xf0
  auto MI0 =
      buildMI(MBB, MBBI, AVR::ANDIRdK)
          .addReg(DstHiReg, RegState::Define | getDeadRegState(DstIsDead))
          .addReg(DstHiReg, getKillRegState(DstIsKill))
          .addImm(0xf0);
  // SREG is implicitly dead.
  MI0->getOperand(3).setIsDead();

  // eor Rh, Rl
  auto MI1 =
      buildMI(MBB, MBBI, AVR::EORRdRr)
          .addReg(DstHiReg, RegState::Define | getDeadRegState(DstIsDead))
          .addReg(DstHiReg, getKillRegState(DstIsKill))
          .addReg(DstLoReg);
  // SREG is implicitly dead.
  MI1->getOperand(3).setIsDead();

  // andi Rl, 0xf0
  auto MI2 =
      buildMI(MBB, MBBI, AVR::ANDIRdK)
          .addReg(DstLoReg, RegState::Define | getDeadRegState(DstIsDead))
          .addReg(DstLoReg, getKillRegState(DstIsKill))
          .addImm(0xf0);
  // SREG is implicitly dead.
  MI2->getOperand(3).setIsDead();

  // eor Rh, Rl
  auto MI3 =
      buildMI(MBB, MBBI, AVR::EORRdRr)
          .addReg(DstHiReg, RegState::Define | getDeadRegState(DstIsDead))
          .addReg(DstHiReg, getKillRegState(DstIsKill))
          .addReg(DstLoReg);
  if (ImpIsDead)
    MI3->getOperand(3).setIsDead();

  MI.eraseFromParent();
  return true;
}

<<<<<<< HEAD
template <>
bool AVRExpandPseudo::expand<AVR::LSLW8Rd>(Block &MBB, BlockIt MBBI) {
=======
bool AVRExpandPseudo::expandLSLW8Rd(Block &MBB, BlockIt MBBI) {
>>>>>>> 2ab1d525
  MachineInstr &MI = *MBBI;
  Register DstLoReg, DstHiReg;
  Register DstReg = MI.getOperand(0).getReg();
  bool DstIsDead = MI.getOperand(0).isDead();
  bool DstIsKill = MI.getOperand(1).isKill();
<<<<<<< HEAD
  bool ImpIsDead = MI.getOperand(2).isDead();
=======
  bool ImpIsDead = MI.getOperand(3).isDead();
>>>>>>> 2ab1d525
  TRI->splitReg(DstReg, DstLoReg, DstHiReg);

  // mov Rh, Rl
  buildMI(MBB, MBBI, AVR::MOVRdRr)
      .addReg(DstHiReg, RegState::Define | getDeadRegState(DstIsDead))
      .addReg(DstLoReg);

  // clr Rl
  auto MIBLO =
      buildMI(MBB, MBBI, AVR::EORRdRr)
          .addReg(DstLoReg, RegState::Define | getDeadRegState(DstIsDead))
          .addReg(DstLoReg, getKillRegState(DstIsKill))
          .addReg(DstLoReg, getKillRegState(DstIsKill));
  if (ImpIsDead)
    MIBLO->getOperand(3).setIsDead();

  MI.eraseFromParent();
  return true;
}

<<<<<<< HEAD
template <>
bool AVRExpandPseudo::expand<AVR::LSLW12Rd>(Block &MBB, BlockIt MBBI) {
=======
bool AVRExpandPseudo::expandLSLW12Rd(Block &MBB, BlockIt MBBI) {
>>>>>>> 2ab1d525
  MachineInstr &MI = *MBBI;
  Register DstLoReg, DstHiReg;
  Register DstReg = MI.getOperand(0).getReg();
  bool DstIsDead = MI.getOperand(0).isDead();
  bool DstIsKill = MI.getOperand(1).isKill();
<<<<<<< HEAD
  bool ImpIsDead = MI.getOperand(2).isDead();
=======
  bool ImpIsDead = MI.getOperand(3).isDead();
>>>>>>> 2ab1d525
  TRI->splitReg(DstReg, DstLoReg, DstHiReg);

  // mov Rh, Rl
  buildMI(MBB, MBBI, AVR::MOVRdRr)
      .addReg(DstHiReg, RegState::Define | getDeadRegState(DstIsDead))
      .addReg(DstLoReg);

  // swap Rh
  buildMI(MBB, MBBI, AVR::SWAPRd)
      .addReg(DstHiReg, RegState::Define | getDeadRegState(DstIsDead))
      .addReg(DstHiReg, getKillRegState(DstIsKill));

  // andi Rh, 0xf0
  auto MI0 =
      buildMI(MBB, MBBI, AVR::ANDIRdK)
          .addReg(DstHiReg, RegState::Define | getDeadRegState(DstIsDead))
          .addReg(DstHiReg, getKillRegState(DstIsKill))
          .addImm(0xf0);
  // SREG is implicitly dead.
  MI0->getOperand(3).setIsDead();

  // clr Rl
  auto MI1 =
      buildMI(MBB, MBBI, AVR::EORRdRr)
          .addReg(DstLoReg, RegState::Define | getDeadRegState(DstIsDead))
          .addReg(DstLoReg, getKillRegState(DstIsKill))
          .addReg(DstLoReg, getKillRegState(DstIsKill));
  if (ImpIsDead)
    MI1->getOperand(3).setIsDead();

  MI.eraseFromParent();
  return true;
}

template <>
<<<<<<< HEAD
=======
bool AVRExpandPseudo::expand<AVR::LSLWNRd>(Block &MBB, BlockIt MBBI) {
  MachineInstr &MI = *MBBI;
  unsigned Imm = MI.getOperand(2).getImm();
  switch (Imm) {
  case 4:
    return expandLSLW4Rd(MBB, MBBI);
  case 8:
    return expandLSLW8Rd(MBB, MBBI);
  case 12:
    return expandLSLW12Rd(MBB, MBBI);
  default:
    llvm_unreachable("unimplemented lslwn");
    return false;
  }
}

template <>
>>>>>>> 2ab1d525
bool AVRExpandPseudo::expand<AVR::LSRWRd>(Block &MBB, BlockIt MBBI) {
  MachineInstr &MI = *MBBI;
  Register DstLoReg, DstHiReg;
  Register DstReg = MI.getOperand(0).getReg();
  bool DstIsDead = MI.getOperand(0).isDead();
  bool DstIsKill = MI.getOperand(1).isKill();
  bool ImpIsDead = MI.getOperand(2).isDead();
  unsigned OpLo = AVR::RORRd;
  unsigned OpHi = AVR::LSRRd;
  TRI->splitReg(DstReg, DstLoReg, DstHiReg);

  // High part
  buildMI(MBB, MBBI, OpHi)
      .addReg(DstHiReg, RegState::Define | getDeadRegState(DstIsDead))
      .addReg(DstHiReg, getKillRegState(DstIsKill));

  auto MIBLO =
      buildMI(MBB, MBBI, OpLo)
          .addReg(DstLoReg, RegState::Define | getDeadRegState(DstIsDead))
          .addReg(DstLoReg, getKillRegState(DstIsKill));

  if (ImpIsDead)
    MIBLO->getOperand(2).setIsDead();

  // SREG is always implicitly killed
  MIBLO->getOperand(3).setIsKill();

  MI.eraseFromParent();
  return true;
}

template <>
<<<<<<< HEAD
bool AVRExpandPseudo::expand<AVR::LSRW4Rd>(Block &MBB, BlockIt MBBI) {
=======
bool AVRExpandPseudo::expand<AVR::LSRWLoRd>(Block &MBB, BlockIt MBBI) {
>>>>>>> 2ab1d525
  MachineInstr &MI = *MBBI;
  Register DstLoReg, DstHiReg;
  Register DstReg = MI.getOperand(0).getReg();
  bool DstIsDead = MI.getOperand(0).isDead();
  bool DstIsKill = MI.getOperand(1).isKill();
  bool ImpIsDead = MI.getOperand(2).isDead();
  TRI->splitReg(DstReg, DstLoReg, DstHiReg);

<<<<<<< HEAD
=======
  // lsr loreg
  auto MILSR =
      buildMI(MBB, MBBI, AVR::LSRRd)
          .addReg(DstLoReg, RegState::Define | getDeadRegState(DstIsDead))
          .addReg(DstLoReg, getKillRegState(DstIsKill));

  if (ImpIsDead)
    MILSR->getOperand(2).setIsDead();

  MI.eraseFromParent();
  return true;
}

bool AVRExpandPseudo::expandLSRW4Rd(Block &MBB, BlockIt MBBI) {
  MachineInstr &MI = *MBBI;
  Register DstLoReg, DstHiReg;
  Register DstReg = MI.getOperand(0).getReg();
  bool DstIsDead = MI.getOperand(0).isDead();
  bool DstIsKill = MI.getOperand(1).isKill();
  bool ImpIsDead = MI.getOperand(3).isDead();
  TRI->splitReg(DstReg, DstLoReg, DstHiReg);

>>>>>>> 2ab1d525
  // swap Rh
  // swap Rl
  buildMI(MBB, MBBI, AVR::SWAPRd)
      .addReg(DstHiReg, RegState::Define | getDeadRegState(DstIsDead))
      .addReg(DstHiReg, getKillRegState(DstIsKill));
  buildMI(MBB, MBBI, AVR::SWAPRd)
      .addReg(DstLoReg, RegState::Define | getDeadRegState(DstIsDead))
      .addReg(DstLoReg, getKillRegState(DstIsKill));

  // andi Rl, 0xf
  auto MI0 =
      buildMI(MBB, MBBI, AVR::ANDIRdK)
          .addReg(DstLoReg, RegState::Define | getDeadRegState(DstIsDead))
          .addReg(DstLoReg, getKillRegState(DstIsKill))
          .addImm(0xf);
  // SREG is implicitly dead.
  MI0->getOperand(3).setIsDead();

  // eor Rl, Rh
  auto MI1 =
      buildMI(MBB, MBBI, AVR::EORRdRr)
          .addReg(DstLoReg, RegState::Define | getDeadRegState(DstIsDead))
          .addReg(DstLoReg, getKillRegState(DstIsKill))
          .addReg(DstHiReg);
  // SREG is implicitly dead.
  MI1->getOperand(3).setIsDead();

  // andi Rh, 0xf
  auto MI2 =
      buildMI(MBB, MBBI, AVR::ANDIRdK)
          .addReg(DstHiReg, RegState::Define | getDeadRegState(DstIsDead))
          .addReg(DstHiReg, getKillRegState(DstIsKill))
          .addImm(0xf);
  // SREG is implicitly dead.
  MI2->getOperand(3).setIsDead();

  // eor Rl, Rh
  auto MI3 =
      buildMI(MBB, MBBI, AVR::EORRdRr)
          .addReg(DstLoReg, RegState::Define | getDeadRegState(DstIsDead))
          .addReg(DstLoReg, getKillRegState(DstIsKill))
          .addReg(DstHiReg);
  if (ImpIsDead)
    MI3->getOperand(3).setIsDead();

  MI.eraseFromParent();
  return true;
}

<<<<<<< HEAD
template <>
bool AVRExpandPseudo::expand<AVR::LSRW8Rd>(Block &MBB, BlockIt MBBI) {
=======
bool AVRExpandPseudo::expandLSRW8Rd(Block &MBB, BlockIt MBBI) {
>>>>>>> 2ab1d525
  MachineInstr &MI = *MBBI;
  Register DstLoReg, DstHiReg;
  Register DstReg = MI.getOperand(0).getReg();
  bool DstIsDead = MI.getOperand(0).isDead();
  bool DstIsKill = MI.getOperand(1).isKill();
<<<<<<< HEAD
  bool ImpIsDead = MI.getOperand(2).isDead();
=======
  bool ImpIsDead = MI.getOperand(3).isDead();
>>>>>>> 2ab1d525
  TRI->splitReg(DstReg, DstLoReg, DstHiReg);

  // Move upper byte to lower byte.
  buildMI(MBB, MBBI, AVR::MOVRdRr)
      .addReg(DstLoReg, RegState::Define | getDeadRegState(DstIsDead))
      .addReg(DstHiReg);

  // Clear upper byte.
  auto MIBHI =
      buildMI(MBB, MBBI, AVR::EORRdRr)
          .addReg(DstHiReg, RegState::Define | getDeadRegState(DstIsDead))
          .addReg(DstHiReg, getKillRegState(DstIsKill))
          .addReg(DstHiReg, getKillRegState(DstIsKill));
  if (ImpIsDead)
    MIBHI->getOperand(3).setIsDead();

  MI.eraseFromParent();
  return true;
}

<<<<<<< HEAD
template <>
bool AVRExpandPseudo::expand<AVR::LSRW12Rd>(Block &MBB, BlockIt MBBI) {
=======
bool AVRExpandPseudo::expandLSRW12Rd(Block &MBB, BlockIt MBBI) {
>>>>>>> 2ab1d525
  MachineInstr &MI = *MBBI;
  Register DstLoReg, DstHiReg;
  Register DstReg = MI.getOperand(0).getReg();
  bool DstIsDead = MI.getOperand(0).isDead();
  bool DstIsKill = MI.getOperand(1).isKill();
<<<<<<< HEAD
  bool ImpIsDead = MI.getOperand(2).isDead();
=======
  bool ImpIsDead = MI.getOperand(3).isDead();
>>>>>>> 2ab1d525
  TRI->splitReg(DstReg, DstLoReg, DstHiReg);

  // Move upper byte to lower byte.
  buildMI(MBB, MBBI, AVR::MOVRdRr)
      .addReg(DstLoReg, RegState::Define | getDeadRegState(DstIsDead))
      .addReg(DstHiReg);

  // swap Rl
  buildMI(MBB, MBBI, AVR::SWAPRd)
      .addReg(DstLoReg, RegState::Define | getDeadRegState(DstIsDead))
      .addReg(DstLoReg, getKillRegState(DstIsKill));

  // andi Rl, 0xf
  auto MI0 =
      buildMI(MBB, MBBI, AVR::ANDIRdK)
          .addReg(DstLoReg, RegState::Define | getDeadRegState(DstIsDead))
          .addReg(DstLoReg, getKillRegState(DstIsKill))
          .addImm(0xf);
  // SREG is implicitly dead.
  MI0->getOperand(3).setIsDead();

  // Clear upper byte.
  auto MIBHI =
      buildMI(MBB, MBBI, AVR::EORRdRr)
          .addReg(DstHiReg, RegState::Define | getDeadRegState(DstIsDead))
          .addReg(DstHiReg, getKillRegState(DstIsKill))
          .addReg(DstHiReg, getKillRegState(DstIsKill));
  if (ImpIsDead)
    MIBHI->getOperand(3).setIsDead();

  MI.eraseFromParent();
  return true;
}

template <>
<<<<<<< HEAD
=======
bool AVRExpandPseudo::expand<AVR::LSRWNRd>(Block &MBB, BlockIt MBBI) {
  MachineInstr &MI = *MBBI;
  unsigned Imm = MI.getOperand(2).getImm();
  switch (Imm) {
  case 4:
    return expandLSRW4Rd(MBB, MBBI);
  case 8:
    return expandLSRW8Rd(MBB, MBBI);
  case 12:
    return expandLSRW12Rd(MBB, MBBI);
  default:
    llvm_unreachable("unimplemented lsrwn");
    return false;
  }
}

template <>
>>>>>>> 2ab1d525
bool AVRExpandPseudo::expand<AVR::RORWRd>(Block &MBB, BlockIt MBBI) {
  llvm_unreachable("RORW unimplemented");
  return false;
}

template <>
bool AVRExpandPseudo::expand<AVR::ROLWRd>(Block &MBB, BlockIt MBBI) {
  llvm_unreachable("ROLW unimplemented");
  return false;
}

template <>
bool AVRExpandPseudo::expand<AVR::ASRWRd>(Block &MBB, BlockIt MBBI) {
  MachineInstr &MI = *MBBI;
  Register DstLoReg, DstHiReg;
  Register DstReg = MI.getOperand(0).getReg();
  bool DstIsDead = MI.getOperand(0).isDead();
  bool DstIsKill = MI.getOperand(1).isKill();
  bool ImpIsDead = MI.getOperand(2).isDead();
  unsigned OpLo = AVR::RORRd;
  unsigned OpHi = AVR::ASRRd;
  TRI->splitReg(DstReg, DstLoReg, DstHiReg);

  // High part
  buildMI(MBB, MBBI, OpHi)
      .addReg(DstHiReg, RegState::Define | getDeadRegState(DstIsDead))
      .addReg(DstHiReg, getKillRegState(DstIsKill));

  auto MIBLO =
      buildMI(MBB, MBBI, OpLo)
          .addReg(DstLoReg, RegState::Define | getDeadRegState(DstIsDead))
          .addReg(DstLoReg, getKillRegState(DstIsKill));

  if (ImpIsDead)
    MIBLO->getOperand(2).setIsDead();

  // SREG is always implicitly killed
  MIBLO->getOperand(3).setIsKill();

  MI.eraseFromParent();
  return true;
}

template <>
<<<<<<< HEAD
bool AVRExpandPseudo::expand<AVR::ASRW8Rd>(Block &MBB, BlockIt MBBI) {
=======
bool AVRExpandPseudo::expand<AVR::ASRWLoRd>(Block &MBB, BlockIt MBBI) {
>>>>>>> 2ab1d525
  MachineInstr &MI = *MBBI;
  Register DstLoReg, DstHiReg;
  Register DstReg = MI.getOperand(0).getReg();
  bool DstIsDead = MI.getOperand(0).isDead();
  bool DstIsKill = MI.getOperand(1).isKill();
  bool ImpIsDead = MI.getOperand(2).isDead();
  TRI->splitReg(DstReg, DstLoReg, DstHiReg);

<<<<<<< HEAD
=======
  // asr loreg
  auto MIASR =
      buildMI(MBB, MBBI, AVR::ASRRd)
          .addReg(DstLoReg, RegState::Define | getDeadRegState(DstIsDead))
          .addReg(DstLoReg, getKillRegState(DstIsKill));

  if (ImpIsDead)
    MIASR->getOperand(2).setIsDead();

  MI.eraseFromParent();
  return true;
}

bool AVRExpandPseudo::expandASRW8Rd(Block &MBB, BlockIt MBBI) {
  MachineInstr &MI = *MBBI;
  Register DstLoReg, DstHiReg;
  Register DstReg = MI.getOperand(0).getReg();
  bool DstIsDead = MI.getOperand(0).isDead();
  bool DstIsKill = MI.getOperand(1).isKill();
  bool ImpIsDead = MI.getOperand(3).isDead();
  TRI->splitReg(DstReg, DstLoReg, DstHiReg);

>>>>>>> 2ab1d525
  // Move upper byte to lower byte.
  buildMI(MBB, MBBI, AVR::MOVRdRr)
      .addReg(DstLoReg, RegState::Define | getDeadRegState(DstIsDead))
      .addReg(DstHiReg);

  // Move the sign bit to the C flag.
  buildMI(MBB, MBBI, AVR::ADDRdRr)
      .addReg(DstHiReg, RegState::Define, getDeadRegState(DstIsDead))
      .addReg(DstHiReg, getKillRegState(DstIsKill) | getDeadRegState(DstIsDead))
      .addReg(DstHiReg, getKillRegState(DstIsKill));

  // Set upper byte to 0 or -1.
  auto MIBHI =
      buildMI(MBB, MBBI, AVR::SBCRdRr)
          .addReg(DstHiReg, RegState::Define | getDeadRegState(DstIsDead))
          .addReg(DstHiReg, getKillRegState(DstIsKill))
          .addReg(DstHiReg, getKillRegState(DstIsKill));
  if (ImpIsDead)
    MIBHI->getOperand(3).setIsDead();

  MI.eraseFromParent();
  return true;
}

template <>
<<<<<<< HEAD
bool AVRExpandPseudo::expand<AVR::LSLB7Rd>(Block &MBB, BlockIt MBBI) {
=======
bool AVRExpandPseudo::expand<AVR::ASRWNRd>(Block &MBB, BlockIt MBBI) {
  MachineInstr &MI = *MBBI;
  unsigned Imm = MI.getOperand(2).getImm();
  switch (Imm) {
  case 8:
    return expandASRW8Rd(MBB, MBBI);
  default:
    llvm_unreachable("unimplemented asrwn");
    return false;
  }
}

bool AVRExpandPseudo::expandLSLB7Rd(Block &MBB, BlockIt MBBI) {
>>>>>>> 2ab1d525
  MachineInstr &MI = *MBBI;
  Register DstReg = MI.getOperand(0).getReg();
  bool DstIsDead = MI.getOperand(0).isDead();
  bool DstIsKill = MI.getOperand(1).isKill();
<<<<<<< HEAD
  bool ImpIsDead = MI.getOperand(2).isDead();
=======
  bool ImpIsDead = MI.getOperand(3).isDead();
>>>>>>> 2ab1d525

  // ror r24
  // clr r24
  // ror r24

  buildMI(MBB, MBBI, AVR::RORRd)
      .addReg(DstReg, RegState::Define | getDeadRegState(DstIsDead))
      .addReg(DstReg, getKillRegState(DstIsKill))
<<<<<<< HEAD
      ->getOperand(3).setIsUndef(true);
=======
      ->getOperand(3)
      .setIsUndef(true);
>>>>>>> 2ab1d525

  buildMI(MBB, MBBI, AVR::EORRdRr)
      .addReg(DstReg, RegState::Define | getDeadRegState(DstIsDead))
      .addReg(DstReg, getKillRegState(DstIsKill))
      .addReg(DstReg, getKillRegState(DstIsKill));

  auto MIRRC =
      buildMI(MBB, MBBI, AVR::RORRd)
          .addReg(DstReg, RegState::Define | getDeadRegState(DstIsDead))
          .addReg(DstReg, getKillRegState(DstIsKill));

  if (ImpIsDead)
    MIRRC->getOperand(2).setIsDead();

  // SREG is always implicitly killed
  MIRRC->getOperand(3).setIsKill();

  MI.eraseFromParent();
  return true;
}

template <>
<<<<<<< HEAD
bool AVRExpandPseudo::expand<AVR::LSRB7Rd>(Block &MBB, BlockIt MBBI) {
=======
bool AVRExpandPseudo::expand<AVR::LSLBNRd>(Block &MBB, BlockIt MBBI) {
  MachineInstr &MI = *MBBI;
  unsigned Imm = MI.getOperand(2).getImm();
  switch (Imm) {
  case 7:
    return expandLSLB7Rd(MBB, MBBI);
  default:
    llvm_unreachable("unimplemented lslbn");
    return false;
  }
}

bool AVRExpandPseudo::expandLSRB7Rd(Block &MBB, BlockIt MBBI) {
>>>>>>> 2ab1d525
  MachineInstr &MI = *MBBI;
  Register DstReg = MI.getOperand(0).getReg();
  bool DstIsDead = MI.getOperand(0).isDead();
  bool DstIsKill = MI.getOperand(1).isKill();
<<<<<<< HEAD
  bool ImpIsDead = MI.getOperand(2).isDead();
=======
  bool ImpIsDead = MI.getOperand(3).isDead();
>>>>>>> 2ab1d525

  // rol r24
  // clr r24
  // rol r24

  buildMI(MBB, MBBI, AVR::ADCRdRr)
      .addReg(DstReg, RegState::Define | getDeadRegState(DstIsDead))
      .addReg(DstReg, getKillRegState(DstIsKill))
      .addReg(DstReg, getKillRegState(DstIsKill))
<<<<<<< HEAD
      ->getOperand(4).setIsUndef(true);
=======
      ->getOperand(4)
      .setIsUndef(true);
>>>>>>> 2ab1d525

  buildMI(MBB, MBBI, AVR::EORRdRr)
      .addReg(DstReg, RegState::Define | getDeadRegState(DstIsDead))
      .addReg(DstReg, getKillRegState(DstIsKill))
      .addReg(DstReg, getKillRegState(DstIsKill));

  auto MIRRC =
      buildMI(MBB, MBBI, AVR::ADCRdRr)
          .addReg(DstReg, RegState::Define | getDeadRegState(DstIsDead))
          .addReg(DstReg, getKillRegState(DstIsKill))
          .addReg(DstReg, getKillRegState(DstIsKill));

  if (ImpIsDead)
    MIRRC->getOperand(3).setIsDead();

  // SREG is always implicitly killed
  MIRRC->getOperand(4).setIsKill();

  MI.eraseFromParent();
  return true;
}

template <>
<<<<<<< HEAD
bool AVRExpandPseudo::expand<AVR::ASRB7Rd>(Block &MBB, BlockIt MBBI) {
=======
bool AVRExpandPseudo::expand<AVR::LSRBNRd>(Block &MBB, BlockIt MBBI) {
  MachineInstr &MI = *MBBI;
  unsigned Imm = MI.getOperand(2).getImm();
  switch (Imm) {
  case 7:
    return expandLSRB7Rd(MBB, MBBI);
  default:
    llvm_unreachable("unimplemented lsrbn");
    return false;
  }
}

bool AVRExpandPseudo::expandASRB6Rd(Block &MBB, BlockIt MBBI) {
>>>>>>> 2ab1d525
  MachineInstr &MI = *MBBI;
  Register DstReg = MI.getOperand(0).getReg();
  bool DstIsDead = MI.getOperand(0).isDead();
  bool DstIsKill = MI.getOperand(1).isKill();
<<<<<<< HEAD
  bool ImpIsDead = MI.getOperand(2).isDead();

  // lsl r24
  // sbc r24, r24

  buildMI(MBB, MBBI, AVR::ADDRdRr)
=======

  // bst r24, 6
  // lsl r24
  // sbc r24, r24
  // bld r24, 0

  buildMI(MBB, MBBI, AVR::BST)
      .addReg(DstReg)
      .addImm(6)
      ->getOperand(2)
      .setIsUndef(true);

  buildMI(MBB, MBBI, AVR::ADDRdRr) // LSL Rd <==> ADD Rd, Rd
      .addReg(DstReg, RegState::Define | getDeadRegState(DstIsDead))
      .addReg(DstReg, getKillRegState(DstIsKill))
      .addReg(DstReg, getKillRegState(DstIsKill));

  buildMI(MBB, MBBI, AVR::SBCRdRr)
>>>>>>> 2ab1d525
      .addReg(DstReg, RegState::Define | getDeadRegState(DstIsDead))
      .addReg(DstReg, getKillRegState(DstIsKill))
      .addReg(DstReg, getKillRegState(DstIsKill));

<<<<<<< HEAD
  auto MIRRC = buildMI(MBB, MBBI, AVR::SBCRdRr)
=======
  buildMI(MBB, MBBI, AVR::BLD)
      .addReg(DstReg, RegState::Define | getDeadRegState(DstIsDead))
      .addReg(DstReg, getKillRegState(DstIsKill))
      .addImm(0)
      ->getOperand(3)
      .setIsKill();

  MI.eraseFromParent();
  return true;
}

bool AVRExpandPseudo::expandASRB7Rd(Block &MBB, BlockIt MBBI) {
  MachineInstr &MI = *MBBI;
  Register DstReg = MI.getOperand(0).getReg();
  bool DstIsDead = MI.getOperand(0).isDead();
  bool DstIsKill = MI.getOperand(1).isKill();
  bool ImpIsDead = MI.getOperand(3).isDead();

  // lsl r24
  // sbc r24, r24

  buildMI(MBB, MBBI, AVR::ADDRdRr)
>>>>>>> 2ab1d525
      .addReg(DstReg, RegState::Define | getDeadRegState(DstIsDead))
      .addReg(DstReg, getKillRegState(DstIsKill))
      .addReg(DstReg, getKillRegState(DstIsKill));

<<<<<<< HEAD
=======
  auto MIRRC =
      buildMI(MBB, MBBI, AVR::SBCRdRr)
          .addReg(DstReg, RegState::Define | getDeadRegState(DstIsDead))
          .addReg(DstReg, getKillRegState(DstIsKill))
          .addReg(DstReg, getKillRegState(DstIsKill));

>>>>>>> 2ab1d525
  if (ImpIsDead)
    MIRRC->getOperand(3).setIsDead();

  // SREG is always implicitly killed
  MIRRC->getOperand(4).setIsKill();

  MI.eraseFromParent();
  return true;
}

<<<<<<< HEAD
=======
template <>
bool AVRExpandPseudo::expand<AVR::ASRBNRd>(Block &MBB, BlockIt MBBI) {
  MachineInstr &MI = *MBBI;
  unsigned Imm = MI.getOperand(2).getImm();
  switch (Imm) {
  case 6:
    return expandASRB6Rd(MBB, MBBI);
  case 7:
    return expandASRB7Rd(MBB, MBBI);
  default:
    llvm_unreachable("unimplemented asrbn");
    return false;
  }
}

>>>>>>> 2ab1d525
template <> bool AVRExpandPseudo::expand<AVR::SEXT>(Block &MBB, BlockIt MBBI) {
  MachineInstr &MI = *MBBI;
  Register DstLoReg, DstHiReg;
  // sext R17:R16, R17
  // mov     r16, r17
  // lsl     r17
  // sbc     r17, r17
  // sext R17:R16, R13
  // mov     r16, r13
  // mov     r17, r13
  // lsl     r17
  // sbc     r17, r17
  // sext R17:R16, R16
  // mov     r17, r16
  // lsl     r17
  // sbc     r17, r17
  Register DstReg = MI.getOperand(0).getReg();
  Register SrcReg = MI.getOperand(1).getReg();
  bool DstIsDead = MI.getOperand(0).isDead();
  bool SrcIsKill = MI.getOperand(1).isKill();
  bool ImpIsDead = MI.getOperand(2).isDead();
  TRI->splitReg(DstReg, DstLoReg, DstHiReg);

  if (SrcReg != DstLoReg) {
    auto MOV =
        buildMI(MBB, MBBI, AVR::MOVRdRr)
            .addReg(DstLoReg, RegState::Define | getDeadRegState(DstIsDead))
            .addReg(SrcReg);

    if (SrcReg == DstHiReg) {
      MOV->getOperand(1).setIsKill();
    }
  }

  if (SrcReg != DstHiReg) {
    buildMI(MBB, MBBI, AVR::MOVRdRr)
        .addReg(DstHiReg, RegState::Define)
        .addReg(SrcReg, getKillRegState(SrcIsKill));
  }

  buildMI(MBB, MBBI, AVR::ADDRdRr) // LSL Rd <==> ADD Rd, Rr
      .addReg(DstHiReg, RegState::Define)
      .addReg(DstHiReg)
      .addReg(DstHiReg, RegState::Kill);

  auto SBC =
      buildMI(MBB, MBBI, AVR::SBCRdRr)
          .addReg(DstHiReg, RegState::Define | getDeadRegState(DstIsDead))
          .addReg(DstHiReg, RegState::Kill)
          .addReg(DstHiReg, RegState::Kill);

  if (ImpIsDead)
    SBC->getOperand(3).setIsDead();

  // SREG is always implicitly killed
  SBC->getOperand(4).setIsKill();

  MI.eraseFromParent();
  return true;
}

template <> bool AVRExpandPseudo::expand<AVR::ZEXT>(Block &MBB, BlockIt MBBI) {
  MachineInstr &MI = *MBBI;
  Register DstLoReg, DstHiReg;
  // zext R25:R24, R20
  // mov      R24, R20
  // eor      R25, R25
  // zext R25:R24, R24
  // eor      R25, R25
  // zext R25:R24, R25
  // mov      R24, R25
  // eor      R25, R25
  Register DstReg = MI.getOperand(0).getReg();
  Register SrcReg = MI.getOperand(1).getReg();
  bool DstIsDead = MI.getOperand(0).isDead();
  bool SrcIsKill = MI.getOperand(1).isKill();
  bool ImpIsDead = MI.getOperand(2).isDead();
  TRI->splitReg(DstReg, DstLoReg, DstHiReg);

  if (SrcReg != DstLoReg) {
    buildMI(MBB, MBBI, AVR::MOVRdRr)
        .addReg(DstLoReg, RegState::Define | getDeadRegState(DstIsDead))
        .addReg(SrcReg, getKillRegState(SrcIsKill));
  }

<<<<<<< HEAD
  auto EOR = buildMI(MBB, MBBI, AVR::EORRdRr)
    .addReg(DstHiReg, RegState::Define | getDeadRegState(DstIsDead))
    .addReg(DstHiReg, RegState::Kill | RegState::Undef)
    .addReg(DstHiReg, RegState::Kill | RegState::Undef);
=======
  auto EOR =
      buildMI(MBB, MBBI, AVR::EORRdRr)
          .addReg(DstHiReg, RegState::Define | getDeadRegState(DstIsDead))
          .addReg(DstHiReg, RegState::Kill | RegState::Undef)
          .addReg(DstHiReg, RegState::Kill | RegState::Undef);
>>>>>>> 2ab1d525

  if (ImpIsDead)
    EOR->getOperand(3).setIsDead();

  MI.eraseFromParent();
  return true;
}

template <>
bool AVRExpandPseudo::expand<AVR::SPREAD>(Block &MBB, BlockIt MBBI) {
  MachineInstr &MI = *MBBI;
  Register DstLoReg, DstHiReg;
  Register DstReg = MI.getOperand(0).getReg();
  bool DstIsDead = MI.getOperand(0).isDead();
  unsigned Flags = MI.getFlags();
  unsigned OpLo = AVR::INRdA;
  unsigned OpHi = AVR::INRdA;
  TRI->splitReg(DstReg, DstLoReg, DstHiReg);

  // Low part
  buildMI(MBB, MBBI, OpLo)
      .addReg(DstLoReg, RegState::Define | getDeadRegState(DstIsDead))
      .addImm(0x3d)
      .setMIFlags(Flags);

  // High part
  buildMI(MBB, MBBI, OpHi)
      .addReg(DstHiReg, RegState::Define | getDeadRegState(DstIsDead))
      .addImm(0x3e)
      .setMIFlags(Flags);

  MI.eraseFromParent();
  return true;
}

template <>
bool AVRExpandPseudo::expand<AVR::SPWRITE>(Block &MBB, BlockIt MBBI) {
  MachineInstr &MI = *MBBI;
  Register SrcLoReg, SrcHiReg;
  Register SrcReg = MI.getOperand(1).getReg();
  bool SrcIsKill = MI.getOperand(1).isKill();
  unsigned Flags = MI.getFlags();
  TRI->splitReg(SrcReg, SrcLoReg, SrcHiReg);

  buildMI(MBB, MBBI, AVR::INRdA)
      .addReg(AVR::R0, RegState::Define)
      .addImm(SREG_ADDR)
      .setMIFlags(Flags);

  buildMI(MBB, MBBI, AVR::BCLRs).addImm(0x07).setMIFlags(Flags);

  buildMI(MBB, MBBI, AVR::OUTARr)
      .addImm(0x3e)
      .addReg(SrcHiReg, getKillRegState(SrcIsKill))
      .setMIFlags(Flags);

  buildMI(MBB, MBBI, AVR::OUTARr)
      .addImm(SREG_ADDR)
      .addReg(AVR::R0, RegState::Kill)
      .setMIFlags(Flags);

  buildMI(MBB, MBBI, AVR::OUTARr)
      .addImm(0x3d)
      .addReg(SrcLoReg, getKillRegState(SrcIsKill))
      .setMIFlags(Flags);

  MI.eraseFromParent();
  return true;
}

bool AVRExpandPseudo::expandMI(Block &MBB, BlockIt MBBI) {
  MachineInstr &MI = *MBBI;
  int Opcode = MBBI->getOpcode();

#define EXPAND(Op)                                                             \
  case Op:                                                                     \
    return expand<Op>(MBB, MI)

  switch (Opcode) {
    EXPAND(AVR::ADDWRdRr);
    EXPAND(AVR::ADCWRdRr);
    EXPAND(AVR::SUBWRdRr);
    EXPAND(AVR::SUBIWRdK);
    EXPAND(AVR::SBCWRdRr);
    EXPAND(AVR::SBCIWRdK);
    EXPAND(AVR::ANDWRdRr);
    EXPAND(AVR::ANDIWRdK);
    EXPAND(AVR::ORWRdRr);
    EXPAND(AVR::ORIWRdK);
    EXPAND(AVR::EORWRdRr);
    EXPAND(AVR::COMWRd);
    EXPAND(AVR::NEGWRd);
    EXPAND(AVR::CPWRdRr);
    EXPAND(AVR::CPCWRdRr);
    EXPAND(AVR::LDIWRdK);
    EXPAND(AVR::LDSWRdK);
    EXPAND(AVR::LDWRdPtr);
    EXPAND(AVR::LDWRdPtrPi);
    EXPAND(AVR::LDWRdPtrPd);
  case AVR::LDDWRdYQ: //: FIXME: remove this once PR13375 gets fixed
    EXPAND(AVR::LDDWRdPtrQ);
    EXPAND(AVR::LPMWRdZ);
    EXPAND(AVR::LPMWRdZPi);
    EXPAND(AVR::AtomicLoad8);
    EXPAND(AVR::AtomicLoad16);
    EXPAND(AVR::AtomicStore8);
    EXPAND(AVR::AtomicStore16);
    EXPAND(AVR::AtomicLoadAdd8);
    EXPAND(AVR::AtomicLoadAdd16);
    EXPAND(AVR::AtomicLoadSub8);
    EXPAND(AVR::AtomicLoadSub16);
    EXPAND(AVR::AtomicLoadAnd8);
    EXPAND(AVR::AtomicLoadAnd16);
    EXPAND(AVR::AtomicLoadOr8);
    EXPAND(AVR::AtomicLoadOr16);
    EXPAND(AVR::AtomicLoadXor8);
    EXPAND(AVR::AtomicLoadXor16);
    EXPAND(AVR::AtomicFence);
    EXPAND(AVR::STSWKRr);
    EXPAND(AVR::STWPtrRr);
    EXPAND(AVR::STWPtrPiRr);
    EXPAND(AVR::STWPtrPdRr);
    EXPAND(AVR::STDWPtrQRr);
    EXPAND(AVR::INWRdA);
    EXPAND(AVR::OUTWARr);
    EXPAND(AVR::PUSHWRr);
    EXPAND(AVR::POPWRd);
    EXPAND(AVR::ROLBRd);
    EXPAND(AVR::RORBRd);
    EXPAND(AVR::LSLWRd);
    EXPAND(AVR::LSLW4Rd);
    EXPAND(AVR::LSLW8Rd);
    EXPAND(AVR::LSLW12Rd);
    EXPAND(AVR::LSRWRd);
    EXPAND(AVR::LSRW4Rd);
    EXPAND(AVR::LSRW8Rd);
    EXPAND(AVR::LSRW12Rd);
    EXPAND(AVR::RORWRd);
    EXPAND(AVR::ROLWRd);
    EXPAND(AVR::ASRWRd);
<<<<<<< HEAD
    EXPAND(AVR::ASRW8Rd);
    EXPAND(AVR::LSLB7Rd);
    EXPAND(AVR::LSRB7Rd);
    EXPAND(AVR::ASRB7Rd);
=======
    EXPAND(AVR::LSLWHiRd);
    EXPAND(AVR::LSRWLoRd);
    EXPAND(AVR::ASRWLoRd);
    EXPAND(AVR::LSLWNRd);
    EXPAND(AVR::LSRWNRd);
    EXPAND(AVR::ASRWNRd);
    EXPAND(AVR::LSLBNRd);
    EXPAND(AVR::LSRBNRd);
    EXPAND(AVR::ASRBNRd);
>>>>>>> 2ab1d525
    EXPAND(AVR::SEXT);
    EXPAND(AVR::ZEXT);
    EXPAND(AVR::SPREAD);
    EXPAND(AVR::SPWRITE);
  }
#undef EXPAND
  return false;
}

} // end of anonymous namespace

INITIALIZE_PASS(AVRExpandPseudo, "avr-expand-pseudo", AVR_EXPAND_PSEUDO_NAME,
                false, false)
namespace llvm {

FunctionPass *createAVRExpandPseudoPass() { return new AVRExpandPseudo(); }

} // end of namespace llvm<|MERGE_RESOLUTION|>--- conflicted
+++ resolved
@@ -1089,15 +1089,6 @@
 
   //: TODO: need to reverse this order like inw and stsw?
   auto MIBLO = buildMI(MBB, MBBI, OpLo)
-<<<<<<< HEAD
-    .addReg(DstReg, getUndefRegState(DstIsUndef))
-    .addReg(SrcLoReg, getKillRegState(SrcIsKill));
-
-  auto MIBHI = buildMI(MBB, MBBI, OpHi)
-    .addReg(DstReg, getUndefRegState(DstIsUndef))
-    .addImm(1)
-    .addReg(SrcHiReg, getKillRegState(SrcIsKill));
-=======
                    .addReg(DstReg, getUndefRegState(DstIsUndef))
                    .addReg(SrcLoReg, getKillRegState(SrcIsKill));
 
@@ -1105,7 +1096,6 @@
                    .addReg(DstReg, getUndefRegState(DstIsUndef))
                    .addImm(1)
                    .addReg(SrcHiReg, getKillRegState(SrcIsKill));
->>>>>>> 2ab1d525
 
   MIBLO.setMemRefs(MI.memoperands());
   MIBHI.setMemRefs(MI.memoperands());
@@ -1423,11 +1413,7 @@
 }
 
 template <>
-<<<<<<< HEAD
-bool AVRExpandPseudo::expand<AVR::LSLW4Rd>(Block &MBB, BlockIt MBBI) {
-=======
 bool AVRExpandPseudo::expand<AVR::LSLWHiRd>(Block &MBB, BlockIt MBBI) {
->>>>>>> 2ab1d525
   MachineInstr &MI = *MBBI;
   Register DstLoReg, DstHiReg;
   Register DstReg = MI.getOperand(0).getReg();
@@ -1436,8 +1422,6 @@
   bool ImpIsDead = MI.getOperand(2).isDead();
   TRI->splitReg(DstReg, DstLoReg, DstHiReg);
 
-<<<<<<< HEAD
-=======
   // add hireg, hireg <==> lsl hireg
   auto MILSL =
       buildMI(MBB, MBBI, AVR::ADDRdRr)
@@ -1461,7 +1445,6 @@
   bool ImpIsDead = MI.getOperand(3).isDead();
   TRI->splitReg(DstReg, DstLoReg, DstHiReg);
 
->>>>>>> 2ab1d525
   // swap Rh
   // swap Rl
   buildMI(MBB, MBBI, AVR::SWAPRd)
@@ -1511,22 +1494,13 @@
   return true;
 }
 
-<<<<<<< HEAD
-template <>
-bool AVRExpandPseudo::expand<AVR::LSLW8Rd>(Block &MBB, BlockIt MBBI) {
-=======
 bool AVRExpandPseudo::expandLSLW8Rd(Block &MBB, BlockIt MBBI) {
->>>>>>> 2ab1d525
   MachineInstr &MI = *MBBI;
   Register DstLoReg, DstHiReg;
   Register DstReg = MI.getOperand(0).getReg();
   bool DstIsDead = MI.getOperand(0).isDead();
   bool DstIsKill = MI.getOperand(1).isKill();
-<<<<<<< HEAD
-  bool ImpIsDead = MI.getOperand(2).isDead();
-=======
   bool ImpIsDead = MI.getOperand(3).isDead();
->>>>>>> 2ab1d525
   TRI->splitReg(DstReg, DstLoReg, DstHiReg);
 
   // mov Rh, Rl
@@ -1547,22 +1521,13 @@
   return true;
 }
 
-<<<<<<< HEAD
-template <>
-bool AVRExpandPseudo::expand<AVR::LSLW12Rd>(Block &MBB, BlockIt MBBI) {
-=======
 bool AVRExpandPseudo::expandLSLW12Rd(Block &MBB, BlockIt MBBI) {
->>>>>>> 2ab1d525
   MachineInstr &MI = *MBBI;
   Register DstLoReg, DstHiReg;
   Register DstReg = MI.getOperand(0).getReg();
   bool DstIsDead = MI.getOperand(0).isDead();
   bool DstIsKill = MI.getOperand(1).isKill();
-<<<<<<< HEAD
-  bool ImpIsDead = MI.getOperand(2).isDead();
-=======
   bool ImpIsDead = MI.getOperand(3).isDead();
->>>>>>> 2ab1d525
   TRI->splitReg(DstReg, DstLoReg, DstHiReg);
 
   // mov Rh, Rl
@@ -1598,8 +1563,6 @@
 }
 
 template <>
-<<<<<<< HEAD
-=======
 bool AVRExpandPseudo::expand<AVR::LSLWNRd>(Block &MBB, BlockIt MBBI) {
   MachineInstr &MI = *MBBI;
   unsigned Imm = MI.getOperand(2).getImm();
@@ -1617,7 +1580,6 @@
 }
 
 template <>
->>>>>>> 2ab1d525
 bool AVRExpandPseudo::expand<AVR::LSRWRd>(Block &MBB, BlockIt MBBI) {
   MachineInstr &MI = *MBBI;
   Register DstLoReg, DstHiReg;
@@ -1650,11 +1612,7 @@
 }
 
 template <>
-<<<<<<< HEAD
-bool AVRExpandPseudo::expand<AVR::LSRW4Rd>(Block &MBB, BlockIt MBBI) {
-=======
 bool AVRExpandPseudo::expand<AVR::LSRWLoRd>(Block &MBB, BlockIt MBBI) {
->>>>>>> 2ab1d525
   MachineInstr &MI = *MBBI;
   Register DstLoReg, DstHiReg;
   Register DstReg = MI.getOperand(0).getReg();
@@ -1663,8 +1621,6 @@
   bool ImpIsDead = MI.getOperand(2).isDead();
   TRI->splitReg(DstReg, DstLoReg, DstHiReg);
 
-<<<<<<< HEAD
-=======
   // lsr loreg
   auto MILSR =
       buildMI(MBB, MBBI, AVR::LSRRd)
@@ -1687,7 +1643,6 @@
   bool ImpIsDead = MI.getOperand(3).isDead();
   TRI->splitReg(DstReg, DstLoReg, DstHiReg);
 
->>>>>>> 2ab1d525
   // swap Rh
   // swap Rl
   buildMI(MBB, MBBI, AVR::SWAPRd)
@@ -1737,22 +1692,13 @@
   return true;
 }
 
-<<<<<<< HEAD
-template <>
-bool AVRExpandPseudo::expand<AVR::LSRW8Rd>(Block &MBB, BlockIt MBBI) {
-=======
 bool AVRExpandPseudo::expandLSRW8Rd(Block &MBB, BlockIt MBBI) {
->>>>>>> 2ab1d525
   MachineInstr &MI = *MBBI;
   Register DstLoReg, DstHiReg;
   Register DstReg = MI.getOperand(0).getReg();
   bool DstIsDead = MI.getOperand(0).isDead();
   bool DstIsKill = MI.getOperand(1).isKill();
-<<<<<<< HEAD
-  bool ImpIsDead = MI.getOperand(2).isDead();
-=======
   bool ImpIsDead = MI.getOperand(3).isDead();
->>>>>>> 2ab1d525
   TRI->splitReg(DstReg, DstLoReg, DstHiReg);
 
   // Move upper byte to lower byte.
@@ -1773,22 +1719,13 @@
   return true;
 }
 
-<<<<<<< HEAD
-template <>
-bool AVRExpandPseudo::expand<AVR::LSRW12Rd>(Block &MBB, BlockIt MBBI) {
-=======
 bool AVRExpandPseudo::expandLSRW12Rd(Block &MBB, BlockIt MBBI) {
->>>>>>> 2ab1d525
   MachineInstr &MI = *MBBI;
   Register DstLoReg, DstHiReg;
   Register DstReg = MI.getOperand(0).getReg();
   bool DstIsDead = MI.getOperand(0).isDead();
   bool DstIsKill = MI.getOperand(1).isKill();
-<<<<<<< HEAD
-  bool ImpIsDead = MI.getOperand(2).isDead();
-=======
   bool ImpIsDead = MI.getOperand(3).isDead();
->>>>>>> 2ab1d525
   TRI->splitReg(DstReg, DstLoReg, DstHiReg);
 
   // Move upper byte to lower byte.
@@ -1824,8 +1761,6 @@
 }
 
 template <>
-<<<<<<< HEAD
-=======
 bool AVRExpandPseudo::expand<AVR::LSRWNRd>(Block &MBB, BlockIt MBBI) {
   MachineInstr &MI = *MBBI;
   unsigned Imm = MI.getOperand(2).getImm();
@@ -1843,7 +1778,6 @@
 }
 
 template <>
->>>>>>> 2ab1d525
 bool AVRExpandPseudo::expand<AVR::RORWRd>(Block &MBB, BlockIt MBBI) {
   llvm_unreachable("RORW unimplemented");
   return false;
@@ -1888,11 +1822,7 @@
 }
 
 template <>
-<<<<<<< HEAD
-bool AVRExpandPseudo::expand<AVR::ASRW8Rd>(Block &MBB, BlockIt MBBI) {
-=======
 bool AVRExpandPseudo::expand<AVR::ASRWLoRd>(Block &MBB, BlockIt MBBI) {
->>>>>>> 2ab1d525
   MachineInstr &MI = *MBBI;
   Register DstLoReg, DstHiReg;
   Register DstReg = MI.getOperand(0).getReg();
@@ -1901,8 +1831,6 @@
   bool ImpIsDead = MI.getOperand(2).isDead();
   TRI->splitReg(DstReg, DstLoReg, DstHiReg);
 
-<<<<<<< HEAD
-=======
   // asr loreg
   auto MIASR =
       buildMI(MBB, MBBI, AVR::ASRRd)
@@ -1925,7 +1853,6 @@
   bool ImpIsDead = MI.getOperand(3).isDead();
   TRI->splitReg(DstReg, DstLoReg, DstHiReg);
 
->>>>>>> 2ab1d525
   // Move upper byte to lower byte.
   buildMI(MBB, MBBI, AVR::MOVRdRr)
       .addReg(DstLoReg, RegState::Define | getDeadRegState(DstIsDead))
@@ -1951,9 +1878,6 @@
 }
 
 template <>
-<<<<<<< HEAD
-bool AVRExpandPseudo::expand<AVR::LSLB7Rd>(Block &MBB, BlockIt MBBI) {
-=======
 bool AVRExpandPseudo::expand<AVR::ASRWNRd>(Block &MBB, BlockIt MBBI) {
   MachineInstr &MI = *MBBI;
   unsigned Imm = MI.getOperand(2).getImm();
@@ -1967,16 +1891,11 @@
 }
 
 bool AVRExpandPseudo::expandLSLB7Rd(Block &MBB, BlockIt MBBI) {
->>>>>>> 2ab1d525
   MachineInstr &MI = *MBBI;
   Register DstReg = MI.getOperand(0).getReg();
   bool DstIsDead = MI.getOperand(0).isDead();
   bool DstIsKill = MI.getOperand(1).isKill();
-<<<<<<< HEAD
-  bool ImpIsDead = MI.getOperand(2).isDead();
-=======
   bool ImpIsDead = MI.getOperand(3).isDead();
->>>>>>> 2ab1d525
 
   // ror r24
   // clr r24
@@ -1985,12 +1904,8 @@
   buildMI(MBB, MBBI, AVR::RORRd)
       .addReg(DstReg, RegState::Define | getDeadRegState(DstIsDead))
       .addReg(DstReg, getKillRegState(DstIsKill))
-<<<<<<< HEAD
-      ->getOperand(3).setIsUndef(true);
-=======
       ->getOperand(3)
       .setIsUndef(true);
->>>>>>> 2ab1d525
 
   buildMI(MBB, MBBI, AVR::EORRdRr)
       .addReg(DstReg, RegState::Define | getDeadRegState(DstIsDead))
@@ -2013,9 +1928,6 @@
 }
 
 template <>
-<<<<<<< HEAD
-bool AVRExpandPseudo::expand<AVR::LSRB7Rd>(Block &MBB, BlockIt MBBI) {
-=======
 bool AVRExpandPseudo::expand<AVR::LSLBNRd>(Block &MBB, BlockIt MBBI) {
   MachineInstr &MI = *MBBI;
   unsigned Imm = MI.getOperand(2).getImm();
@@ -2029,16 +1941,11 @@
 }
 
 bool AVRExpandPseudo::expandLSRB7Rd(Block &MBB, BlockIt MBBI) {
->>>>>>> 2ab1d525
   MachineInstr &MI = *MBBI;
   Register DstReg = MI.getOperand(0).getReg();
   bool DstIsDead = MI.getOperand(0).isDead();
   bool DstIsKill = MI.getOperand(1).isKill();
-<<<<<<< HEAD
-  bool ImpIsDead = MI.getOperand(2).isDead();
-=======
   bool ImpIsDead = MI.getOperand(3).isDead();
->>>>>>> 2ab1d525
 
   // rol r24
   // clr r24
@@ -2048,12 +1955,8 @@
       .addReg(DstReg, RegState::Define | getDeadRegState(DstIsDead))
       .addReg(DstReg, getKillRegState(DstIsKill))
       .addReg(DstReg, getKillRegState(DstIsKill))
-<<<<<<< HEAD
-      ->getOperand(4).setIsUndef(true);
-=======
       ->getOperand(4)
       .setIsUndef(true);
->>>>>>> 2ab1d525
 
   buildMI(MBB, MBBI, AVR::EORRdRr)
       .addReg(DstReg, RegState::Define | getDeadRegState(DstIsDead))
@@ -2077,9 +1980,6 @@
 }
 
 template <>
-<<<<<<< HEAD
-bool AVRExpandPseudo::expand<AVR::ASRB7Rd>(Block &MBB, BlockIt MBBI) {
-=======
 bool AVRExpandPseudo::expand<AVR::LSRBNRd>(Block &MBB, BlockIt MBBI) {
   MachineInstr &MI = *MBBI;
   unsigned Imm = MI.getOperand(2).getImm();
@@ -2093,19 +1993,10 @@
 }
 
 bool AVRExpandPseudo::expandASRB6Rd(Block &MBB, BlockIt MBBI) {
->>>>>>> 2ab1d525
   MachineInstr &MI = *MBBI;
   Register DstReg = MI.getOperand(0).getReg();
   bool DstIsDead = MI.getOperand(0).isDead();
   bool DstIsKill = MI.getOperand(1).isKill();
-<<<<<<< HEAD
-  bool ImpIsDead = MI.getOperand(2).isDead();
-
-  // lsl r24
-  // sbc r24, r24
-
-  buildMI(MBB, MBBI, AVR::ADDRdRr)
-=======
 
   // bst r24, 6
   // lsl r24
@@ -2124,14 +2015,10 @@
       .addReg(DstReg, getKillRegState(DstIsKill));
 
   buildMI(MBB, MBBI, AVR::SBCRdRr)
->>>>>>> 2ab1d525
       .addReg(DstReg, RegState::Define | getDeadRegState(DstIsDead))
       .addReg(DstReg, getKillRegState(DstIsKill))
       .addReg(DstReg, getKillRegState(DstIsKill));
 
-<<<<<<< HEAD
-  auto MIRRC = buildMI(MBB, MBBI, AVR::SBCRdRr)
-=======
   buildMI(MBB, MBBI, AVR::BLD)
       .addReg(DstReg, RegState::Define | getDeadRegState(DstIsDead))
       .addReg(DstReg, getKillRegState(DstIsKill))
@@ -2154,20 +2041,16 @@
   // sbc r24, r24
 
   buildMI(MBB, MBBI, AVR::ADDRdRr)
->>>>>>> 2ab1d525
       .addReg(DstReg, RegState::Define | getDeadRegState(DstIsDead))
       .addReg(DstReg, getKillRegState(DstIsKill))
       .addReg(DstReg, getKillRegState(DstIsKill));
 
-<<<<<<< HEAD
-=======
   auto MIRRC =
       buildMI(MBB, MBBI, AVR::SBCRdRr)
           .addReg(DstReg, RegState::Define | getDeadRegState(DstIsDead))
           .addReg(DstReg, getKillRegState(DstIsKill))
           .addReg(DstReg, getKillRegState(DstIsKill));
 
->>>>>>> 2ab1d525
   if (ImpIsDead)
     MIRRC->getOperand(3).setIsDead();
 
@@ -2178,8 +2061,6 @@
   return true;
 }
 
-<<<<<<< HEAD
-=======
 template <>
 bool AVRExpandPseudo::expand<AVR::ASRBNRd>(Block &MBB, BlockIt MBBI) {
   MachineInstr &MI = *MBBI;
@@ -2195,7 +2076,6 @@
   }
 }
 
->>>>>>> 2ab1d525
 template <> bool AVRExpandPseudo::expand<AVR::SEXT>(Block &MBB, BlockIt MBBI) {
   MachineInstr &MI = *MBBI;
   Register DstLoReg, DstHiReg;
@@ -2281,18 +2161,11 @@
         .addReg(SrcReg, getKillRegState(SrcIsKill));
   }
 
-<<<<<<< HEAD
-  auto EOR = buildMI(MBB, MBBI, AVR::EORRdRr)
-    .addReg(DstHiReg, RegState::Define | getDeadRegState(DstIsDead))
-    .addReg(DstHiReg, RegState::Kill | RegState::Undef)
-    .addReg(DstHiReg, RegState::Kill | RegState::Undef);
-=======
   auto EOR =
       buildMI(MBB, MBBI, AVR::EORRdRr)
           .addReg(DstHiReg, RegState::Define | getDeadRegState(DstIsDead))
           .addReg(DstHiReg, RegState::Kill | RegState::Undef)
           .addReg(DstHiReg, RegState::Kill | RegState::Undef);
->>>>>>> 2ab1d525
 
   if (ImpIsDead)
     EOR->getOperand(3).setIsDead();
@@ -2423,22 +2296,10 @@
     EXPAND(AVR::ROLBRd);
     EXPAND(AVR::RORBRd);
     EXPAND(AVR::LSLWRd);
-    EXPAND(AVR::LSLW4Rd);
-    EXPAND(AVR::LSLW8Rd);
-    EXPAND(AVR::LSLW12Rd);
     EXPAND(AVR::LSRWRd);
-    EXPAND(AVR::LSRW4Rd);
-    EXPAND(AVR::LSRW8Rd);
-    EXPAND(AVR::LSRW12Rd);
     EXPAND(AVR::RORWRd);
     EXPAND(AVR::ROLWRd);
     EXPAND(AVR::ASRWRd);
-<<<<<<< HEAD
-    EXPAND(AVR::ASRW8Rd);
-    EXPAND(AVR::LSLB7Rd);
-    EXPAND(AVR::LSRB7Rd);
-    EXPAND(AVR::ASRB7Rd);
-=======
     EXPAND(AVR::LSLWHiRd);
     EXPAND(AVR::LSRWLoRd);
     EXPAND(AVR::ASRWLoRd);
@@ -2448,7 +2309,6 @@
     EXPAND(AVR::LSLBNRd);
     EXPAND(AVR::LSRBNRd);
     EXPAND(AVR::ASRBNRd);
->>>>>>> 2ab1d525
     EXPAND(AVR::SEXT);
     EXPAND(AVR::ZEXT);
     EXPAND(AVR::SPREAD);
