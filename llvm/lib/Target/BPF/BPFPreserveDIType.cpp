//===----------- BPFPreserveDIType.cpp - Preserve DebugInfo Types ---------===//
//
// Part of the LLVM Project, under the Apache License v2.0 with LLVM Exceptions.
// See https://llvm.org/LICENSE.txt for license information.
// SPDX-License-Identifier: Apache-2.0 WITH LLVM-exception
//
//===----------------------------------------------------------------------===//
//
// Preserve Debuginfo types encoded in __builtin_btf_type_id() metadata.
//
//===----------------------------------------------------------------------===//

#include "BPF.h"
#include "BPFCORE.h"
#include "llvm/IR/DebugInfoMetadata.h"
#include "llvm/IR/GlobalVariable.h"
#include "llvm/IR/Instruction.h"
#include "llvm/IR/Instructions.h"
#include "llvm/IR/Module.h"
#include "llvm/IR/PassManager.h"
#include "llvm/IR/Type.h"
#include "llvm/IR/User.h"
#include "llvm/IR/Value.h"
#include "llvm/Pass.h"
#include "llvm/Transforms/Utils/BasicBlockUtils.h"

#define DEBUG_TYPE "bpf-preserve-di-type"

namespace llvm {
constexpr StringRef BPFCoreSharedInfo::TypeIdAttr;
} // namespace llvm

using namespace llvm;

namespace {

static bool BPFPreserveDITypeImpl(Function &F) {
  LLVM_DEBUG(dbgs() << "********** preserve debuginfo type **********\n");

  Module *M = F.getParent();

  // Bail out if no debug info.
  if (M->debug_compile_units().empty())
    return false;

  std::vector<CallInst *> PreserveDITypeCalls;

  for (auto &BB : F) {
    for (auto &I : BB) {
      auto *Call = dyn_cast<CallInst>(&I);
      if (!Call)
        continue;

      const auto *GV = dyn_cast<GlobalValue>(Call->getCalledOperand());
      if (!GV)
        continue;

      if (GV->getName().startswith("llvm.bpf.btf.type.id")) {
        if (!Call->getMetadata(LLVMContext::MD_preserve_access_index))
          report_fatal_error(
              "Missing metadata for llvm.bpf.btf.type.id intrinsic");
        PreserveDITypeCalls.push_back(Call);
      }
    }
  }

  if (PreserveDITypeCalls.empty())
    return false;

  std::string BaseName = "llvm.btf_type_id.";
  static int Count = 0;
  for (auto Call : PreserveDITypeCalls) {
    const ConstantInt *Flag = dyn_cast<ConstantInt>(Call->getArgOperand(1));
    assert(Flag);
    uint64_t FlagValue = Flag->getValue().getZExtValue();

    if (FlagValue >= BPFCoreSharedInfo::MAX_BTF_TYPE_ID_FLAG)
      report_fatal_error("Incorrect flag for llvm.bpf.btf.type.id intrinsic");

    MDNode *MD = Call->getMetadata(LLVMContext::MD_preserve_access_index);

    uint32_t Reloc;
    if (FlagValue == BPFCoreSharedInfo::BTF_TYPE_ID_LOCAL_RELOC) {
      Reloc = BPFCoreSharedInfo::BTF_TYPE_ID_LOCAL;
    } else {
      Reloc = BPFCoreSharedInfo::BTF_TYPE_ID_REMOTE;
      DIType *Ty = cast<DIType>(MD);
      while (auto *DTy = dyn_cast<DIDerivedType>(Ty)) {
        unsigned Tag = DTy->getTag();
        if (Tag != dwarf::DW_TAG_const_type &&
            Tag != dwarf::DW_TAG_volatile_type)
          break;
        Ty = DTy->getBaseType();
      }

<<<<<<< HEAD
      if (Ty->getName().empty())
        report_fatal_error("Empty type name for BTF_TYPE_ID_REMOTE reloc");
=======
      if (Ty->getName().empty()) {
        if (isa<DISubroutineType>(Ty))
          report_fatal_error(
              "SubroutineType not supported for BTF_TYPE_ID_REMOTE reloc");
        else
          report_fatal_error("Empty type name for BTF_TYPE_ID_REMOTE reloc");
      }
>>>>>>> a2ce6ee6
      MD = Ty;
    }

    BasicBlock *BB = Call->getParent();
    IntegerType *VarType = Type::getInt64Ty(BB->getContext());
    std::string GVName =
        BaseName + std::to_string(Count) + "$" + std::to_string(Reloc);
    GlobalVariable *GV = new GlobalVariable(
        *M, VarType, false, GlobalVariable::ExternalLinkage, nullptr, GVName);
    GV->addAttribute(BPFCoreSharedInfo::TypeIdAttr);
    GV->setMetadata(LLVMContext::MD_preserve_access_index, MD);

    // Load the global variable which represents the type info.
    auto *LDInst =
        new LoadInst(Type::getInt64Ty(BB->getContext()), GV, "", Call);
    Instruction *PassThroughInst =
        BPFCoreSharedInfo::insertPassThrough(M, BB, LDInst, Call);
    Call->replaceAllUsesWith(PassThroughInst);
    Call->eraseFromParent();
    Count++;
  }

  return true;
}

class BPFPreserveDIType final : public FunctionPass {
  bool runOnFunction(Function &F) override;

public:
  static char ID;
  BPFPreserveDIType() : FunctionPass(ID) {}
};
} // End anonymous namespace

char BPFPreserveDIType::ID = 0;
INITIALIZE_PASS(BPFPreserveDIType, DEBUG_TYPE, "BPF Preserve Debuginfo Type",
                false, false)

FunctionPass *llvm::createBPFPreserveDIType() {
  return new BPFPreserveDIType();
}

bool BPFPreserveDIType::runOnFunction(Function &F) {
  return BPFPreserveDITypeImpl(F);
}

PreservedAnalyses BPFPreserveDITypePass::run(Function &F,
                                             FunctionAnalysisManager &AM) {
  return BPFPreserveDITypeImpl(F) ? PreservedAnalyses::none()
                                  : PreservedAnalyses::all();
}<|MERGE_RESOLUTION|>--- conflicted
+++ resolved
@@ -93,10 +93,6 @@
         Ty = DTy->getBaseType();
       }
 
-<<<<<<< HEAD
-      if (Ty->getName().empty())
-        report_fatal_error("Empty type name for BTF_TYPE_ID_REMOTE reloc");
-=======
       if (Ty->getName().empty()) {
         if (isa<DISubroutineType>(Ty))
           report_fatal_error(
@@ -104,7 +100,6 @@
         else
           report_fatal_error("Empty type name for BTF_TYPE_ID_REMOTE reloc");
       }
->>>>>>> a2ce6ee6
       MD = Ty;
     }
 
