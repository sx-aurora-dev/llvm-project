--- conflicted
+++ resolved
@@ -206,8 +206,6 @@
   void completeType(BTFDebug &BDebug) override;
 };
 
-<<<<<<< HEAD
-=======
 /// Handle decl tags.
 class BTFTypeDeclTag : public BTFTypeBase {
   uint32_t Info;
@@ -230,7 +228,6 @@
   void completeType(BTFDebug &BDebug) override;
 };
 
->>>>>>> 2ab1d525
 /// String table.
 class BTFStringTable {
   /// String table size in bytes.
