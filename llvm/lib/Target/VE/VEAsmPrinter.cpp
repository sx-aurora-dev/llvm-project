//===-- VEAsmPrinter.cpp - VE LLVM assembly writer ------------------------===//
//
// Part of the LLVM Project, under the Apache License v2.0 with LLVM Exceptions.
// See https://llvm.org/LICENSE.txt for license information.
// SPDX-License-Identifier: Apache-2.0 WITH LLVM-exception
//
//===----------------------------------------------------------------------===//
//
// This file contains a printer that converts from our internal representation
// of machine-dependent LLVM code to GAS-format VE assembly language.
//
//===----------------------------------------------------------------------===//

#include "MCTargetDesc/VEInstPrinter.h"
#include "MCTargetDesc/VEMCExpr.h"
#include "MCTargetDesc/VETargetStreamer.h"
#include "TargetInfo/VETargetInfo.h"
#include "VE.h"
#include "VEInstrInfo.h"
#include "VETargetMachine.h"
#include "llvm/CodeGen/AsmPrinter.h"
#include "llvm/CodeGen/MachineInstr.h"
#include "llvm/CodeGen/MachineModuleInfoImpls.h"
#include "llvm/CodeGen/MachineRegisterInfo.h"
#include "llvm/CodeGen/TargetLoweringObjectFileImpl.h"
#include "llvm/IR/Mangler.h"
#include "llvm/MC/MCAsmInfo.h"
#include "llvm/MC/MCContext.h"
#include "llvm/MC/MCInst.h"
#include "llvm/MC/MCInstBuilder.h"
#include "llvm/MC/MCStreamer.h"
#include "llvm/MC/MCSymbol.h"
#include "llvm/Support/TargetRegistry.h"
#include "llvm/Support/raw_ostream.h"
using namespace llvm;

#define DEBUG_TYPE "ve-asmprinter"

namespace {
class VEAsmPrinter : public AsmPrinter {
  VETargetStreamer &getTargetStreamer() {
    return static_cast<VETargetStreamer &>(*OutStreamer->getTargetStreamer());
  }

public:
  explicit VEAsmPrinter(TargetMachine &TM, std::unique_ptr<MCStreamer> Streamer)
      : AsmPrinter(TM, std::move(Streamer)) {}

  StringRef getPassName() const override { return "VE Assembly Printer"; }

  void lowerGETGOTAndEmitMCInsts(const MachineInstr *MI,
                                 const MCSubtargetInfo &STI);
  void lowerGETFunPLTAndEmitMCInsts(const MachineInstr *MI,
                                    const MCSubtargetInfo &STI);
  void lowerGETTLSAddrAndEmitMCInsts(const MachineInstr *MI,
                                     const MCSubtargetInfo &STI);

  void emitInstruction(const MachineInstr *MI) override;

  static const char *getRegisterName(unsigned RegNo) {
    return VEInstPrinter::getRegisterName(RegNo);
  }
  void printOperand(const MachineInstr *MI, int OpNum, raw_ostream &OS);
  bool PrintAsmOperand(const MachineInstr *MI, unsigned OpNo,
                       const char *ExtraCode, raw_ostream &O) override;
  bool PrintAsmMemoryOperand(const MachineInstr *MI, unsigned OpNo,
                             const char *ExtraCode, raw_ostream &O) override;
};
} // end of anonymous namespace

static MCOperand createVEMCOperand(VEMCExpr::VariantKind Kind, MCSymbol *Sym,
                                   MCContext &OutContext) {
  const MCSymbolRefExpr *MCSym = MCSymbolRefExpr::create(Sym, OutContext);
  const VEMCExpr *expr = VEMCExpr::create(Kind, MCSym, OutContext);
  return MCOperand::createExpr(expr);
}

static MCOperand createGOTRelExprOp(VEMCExpr::VariantKind Kind,
                                    MCSymbol *GOTLabel, MCContext &OutContext) {
  const MCSymbolRefExpr *GOT = MCSymbolRefExpr::create(GOTLabel, OutContext);
  const VEMCExpr *expr = VEMCExpr::create(Kind, GOT, OutContext);
  return MCOperand::createExpr(expr);
}

static void emitSIC(MCStreamer &OutStreamer, MCOperand &RD,
                    const MCSubtargetInfo &STI) {
  MCInst SICInst;
  SICInst.setOpcode(VE::SIC);
  SICInst.addOperand(RD);
  OutStreamer.emitInstruction(SICInst, STI);
}

static void emitBSIC(MCStreamer &OutStreamer, MCOperand &R1, MCOperand &R2,
                     const MCSubtargetInfo &STI) {
  MCInst BSICInst;
  BSICInst.setOpcode(VE::BSICrii);
  BSICInst.addOperand(R1);
  BSICInst.addOperand(R2);
  MCOperand czero = MCOperand::createImm(0);
  BSICInst.addOperand(czero);
  BSICInst.addOperand(czero);
  OutStreamer.emitInstruction(BSICInst, STI);
}

static void emitLEAzzi(MCStreamer &OutStreamer, MCOperand &Imm, MCOperand &RD,
                       const MCSubtargetInfo &STI) {
  MCInst LEAInst;
  LEAInst.setOpcode(VE::LEAzii);
  LEAInst.addOperand(RD);
  MCOperand CZero = MCOperand::createImm(0);
  LEAInst.addOperand(CZero);
  LEAInst.addOperand(CZero);
  LEAInst.addOperand(Imm);
  OutStreamer.emitInstruction(LEAInst, STI);
}

static void emitLEASLzzi(MCStreamer &OutStreamer, MCOperand &Imm, MCOperand &RD,
                         const MCSubtargetInfo &STI) {
  MCInst LEASLInst;
  LEASLInst.setOpcode(VE::LEASLzii);
  LEASLInst.addOperand(RD);
  MCOperand CZero = MCOperand::createImm(0);
  LEASLInst.addOperand(CZero);
  LEASLInst.addOperand(CZero);
  LEASLInst.addOperand(Imm);
  OutStreamer.emitInstruction(LEASLInst, STI);
}

static void emitLEAzii(MCStreamer &OutStreamer, MCOperand &RS1, MCOperand &Imm,
                       MCOperand &RD, const MCSubtargetInfo &STI) {
  MCInst LEAInst;
  LEAInst.setOpcode(VE::LEAzii);
  LEAInst.addOperand(RD);
  MCOperand CZero = MCOperand::createImm(0);
  LEAInst.addOperand(CZero);
  LEAInst.addOperand(RS1);
  LEAInst.addOperand(Imm);
  OutStreamer.emitInstruction(LEAInst, STI);
}

static void emitLEASLrri(MCStreamer &OutStreamer, MCOperand &RS1,
                         MCOperand &RS2, MCOperand &Imm, MCOperand &RD,
                         const MCSubtargetInfo &STI) {
  MCInst LEASLInst;
  LEASLInst.setOpcode(VE::LEASLrri);
  LEASLInst.addOperand(RD);
  LEASLInst.addOperand(RS1);
  LEASLInst.addOperand(RS2);
  LEASLInst.addOperand(Imm);
  OutStreamer.emitInstruction(LEASLInst, STI);
}

static void emitBinary(MCStreamer &OutStreamer, unsigned Opcode, MCOperand &RS1,
                       MCOperand &Src2, MCOperand &RD,
                       const MCSubtargetInfo &STI) {
  MCInst Inst;
  Inst.setOpcode(Opcode);
  Inst.addOperand(RD);
  Inst.addOperand(RS1);
  Inst.addOperand(Src2);
  OutStreamer.emitInstruction(Inst, STI);
}

static void emitANDrm(MCStreamer &OutStreamer, MCOperand &RS1, MCOperand &Imm,
                      MCOperand &RD, const MCSubtargetInfo &STI) {
  emitBinary(OutStreamer, VE::ANDrm, RS1, Imm, RD, STI);
}

static void emitHiLo(MCStreamer &OutStreamer, MCSymbol *GOTSym,
                     VEMCExpr::VariantKind HiKind, VEMCExpr::VariantKind LoKind,
                     MCOperand &RD, MCContext &OutContext,
                     const MCSubtargetInfo &STI) {

  MCOperand hi = createVEMCOperand(HiKind, GOTSym, OutContext);
  MCOperand lo = createVEMCOperand(LoKind, GOTSym, OutContext);
  emitLEAzzi(OutStreamer, lo, RD, STI);
  MCOperand M032 = MCOperand::createImm(M0(32));
  emitANDrm(OutStreamer, RD, M032, RD, STI);
  emitLEASLzzi(OutStreamer, hi, RD, STI);
}

void VEAsmPrinter::lowerGETGOTAndEmitMCInsts(const MachineInstr *MI,
                                             const MCSubtargetInfo &STI) {
  MCSymbol *GOTLabel   =
      OutContext.getOrCreateSymbol(Twine("_GLOBAL_OFFSET_TABLE_"));

  const MachineOperand &MO = MI->getOperand(0);
  MCOperand MCRegOP = MCOperand::createReg(MO.getReg());

  if (!isPositionIndependent()) {
    // Just load the address of GOT to MCRegOP.
    switch (TM.getCodeModel()) {
    default:
      llvm_unreachable("Unsupported absolute code model");
    case CodeModel::Small:
    case CodeModel::Medium:
    case CodeModel::Large:
      emitHiLo(*OutStreamer, GOTLabel, VEMCExpr::VK_VE_HI32,
               VEMCExpr::VK_VE_LO32, MCRegOP, OutContext, STI);
      break;
    }
    return;
  }

  MCOperand RegGOT = MCOperand::createReg(VE::SX15); // GOT
  MCOperand RegPLT = MCOperand::createReg(VE::SX16); // PLT

  // lea %got, _GLOBAL_OFFSET_TABLE_@PC_LO(-24)
  // and %got, %got, (32)0
  // sic %plt
  // lea.sl %got, _GLOBAL_OFFSET_TABLE_@PC_HI(%plt, %got)
  MCOperand cim24 = MCOperand::createImm(-24);
  MCOperand loImm =
      createGOTRelExprOp(VEMCExpr::VK_VE_PC_LO32, GOTLabel, OutContext);
  emitLEAzii(*OutStreamer, cim24, loImm, MCRegOP, STI);
  MCOperand M032 = MCOperand::createImm(M0(32));
  emitANDrm(*OutStreamer, MCRegOP, M032, MCRegOP, STI);
  emitSIC(*OutStreamer, RegPLT, STI);
  MCOperand hiImm =
      createGOTRelExprOp(VEMCExpr::VK_VE_PC_HI32, GOTLabel, OutContext);
  emitLEASLrri(*OutStreamer, RegGOT, RegPLT, hiImm, MCRegOP, STI);
}

void VEAsmPrinter::lowerGETFunPLTAndEmitMCInsts(const MachineInstr *MI,
                                                const MCSubtargetInfo &STI) {
  const MachineOperand &MO = MI->getOperand(0);
  MCOperand MCRegOP = MCOperand::createReg(MO.getReg());
  const MachineOperand &Addr = MI->getOperand(1);
  MCSymbol *AddrSym = nullptr;

  switch (Addr.getType()) {
  default:
    llvm_unreachable("<unknown operand type>");
    return;
  case MachineOperand::MO_MachineBasicBlock:
    report_fatal_error("MBB is not supported yet");
    return;
  case MachineOperand::MO_ConstantPoolIndex:
    report_fatal_error("ConstantPool is not supported yet");
    return;
  case MachineOperand::MO_ExternalSymbol:
    AddrSym = GetExternalSymbolSymbol(Addr.getSymbolName());
    break;
  case MachineOperand::MO_GlobalAddress:
    AddrSym = getSymbol(Addr.getGlobal());
    break;
  }

  if (!isPositionIndependent()) {
    llvm_unreachable("Unsupported uses of %plt in not PIC code");
    return;
  }

  MCOperand RegPLT = MCOperand::createReg(VE::SX16); // PLT

  // lea %dst, func@plt_lo(-24)
  // and %dst, %dst, (32)0
  // sic %plt                            ; FIXME: is it safe to use %plt here?
<<<<<<< HEAD
  // lea.sl %dst, %plt_hi(func)(%plt, %dst)
=======
  // lea.sl %dst, func@plt_hi(%plt, %dst)
>>>>>>> 70474dfe
  MCOperand cim24 = MCOperand::createImm(-24);
  MCOperand loImm =
      createGOTRelExprOp(VEMCExpr::VK_VE_PLT_LO32, AddrSym, OutContext);
  emitLEAzii(*OutStreamer, cim24, loImm, MCRegOP, STI);
  MCOperand M032 = MCOperand::createImm(M0(32));
  emitANDrm(*OutStreamer, MCRegOP, M032, MCRegOP, STI);
  emitSIC(*OutStreamer, RegPLT, STI);
  MCOperand hiImm =
      createGOTRelExprOp(VEMCExpr::VK_VE_PLT_HI32, AddrSym, OutContext);
  emitLEASLrri(*OutStreamer, MCRegOP, RegPLT, hiImm, MCRegOP, STI);
}

void VEAsmPrinter::lowerGETTLSAddrAndEmitMCInsts(const MachineInstr *MI,
                                                 const MCSubtargetInfo &STI) {
  const MachineOperand &Addr = MI->getOperand(0);
  MCSymbol *AddrSym = nullptr;

  switch (Addr.getType()) {
  default:
    llvm_unreachable("<unknown operand type>");
    return;
  case MachineOperand::MO_MachineBasicBlock:
    report_fatal_error("MBB is not supported yet");
    return;
  case MachineOperand::MO_ConstantPoolIndex:
    report_fatal_error("ConstantPool is not supported yet");
    return;
  case MachineOperand::MO_ExternalSymbol:
    AddrSym = GetExternalSymbolSymbol(Addr.getSymbolName());
    break;
  case MachineOperand::MO_GlobalAddress:
    AddrSym = getSymbol(Addr.getGlobal());
    break;
  }

  MCOperand RegLR = MCOperand::createReg(VE::SX10);  // LR
  MCOperand RegS0 = MCOperand::createReg(VE::SX0);   // S0
  MCOperand RegS12 = MCOperand::createReg(VE::SX12); // S12
  MCSymbol *GetTLSLabel = OutContext.getOrCreateSymbol(Twine("__tls_get_addr"));

  // lea %s0, sym@tls_gd_lo(-24)
  // and %s0, %s0, (32)0
  // sic %lr
  // lea.sl %s0, sym@tls_gd_hi(%lr, %s0)
  // lea %s12, __tls_get_addr@plt_lo(8)
  // and %s12, %s12, (32)0
  // lea.sl %s12, __tls_get_addr@plt_hi(%s12, %lr)
  // bsic %lr, (, %s12)
  MCOperand cim24 = MCOperand::createImm(-24);
  MCOperand loImm =
      createGOTRelExprOp(VEMCExpr::VK_VE_TLS_GD_LO32, AddrSym, OutContext);
  emitLEAzii(*OutStreamer, cim24, loImm, RegS0, STI);
  MCOperand M032 = MCOperand::createImm(M0(32));
  emitANDrm(*OutStreamer, RegS0, M032, RegS0, STI);
  emitSIC(*OutStreamer, RegLR, STI);
  MCOperand hiImm =
      createGOTRelExprOp(VEMCExpr::VK_VE_TLS_GD_HI32, AddrSym, OutContext);
  emitLEASLrri(*OutStreamer, RegS0, RegLR, hiImm, RegS0, STI);
  MCOperand ci8 = MCOperand::createImm(8);
  MCOperand loImm2 =
      createGOTRelExprOp(VEMCExpr::VK_VE_PLT_LO32, GetTLSLabel, OutContext);
  emitLEAzii(*OutStreamer, ci8, loImm2, RegS12, STI);
  emitANDrm(*OutStreamer, RegS12, M032, RegS12, STI);
  MCOperand hiImm2 =
      createGOTRelExprOp(VEMCExpr::VK_VE_PLT_HI32, GetTLSLabel, OutContext);
  emitLEASLrri(*OutStreamer, RegS12, RegLR, hiImm2, RegS12, STI);
  emitBSIC(*OutStreamer, RegLR, RegS12, STI);
}

void VEAsmPrinter::emitInstruction(const MachineInstr *MI) {

  switch (MI->getOpcode()) {
  default:
    break;
  case TargetOpcode::DBG_VALUE:
    // FIXME: Debug Value.
    return;
  case VE::GETGOT:
    lowerGETGOTAndEmitMCInsts(MI, getSubtargetInfo());
    return;
  case VE::GETFUNPLT:
    lowerGETFunPLTAndEmitMCInsts(MI, getSubtargetInfo());
    return;
  case VE::GETTLSADDR:
    lowerGETTLSAddrAndEmitMCInsts(MI, getSubtargetInfo());
    return;
  // Emit nothing here but a comment if we can.
  case VE::MEMBARRIER:
    OutStreamer->emitRawComment("MEMBARRIER");
    return;
  }

  MachineBasicBlock::const_instr_iterator I = MI->getIterator();
  MachineBasicBlock::const_instr_iterator E = MI->getParent()->instr_end();
  do {
    MCInst TmpInst;
    LowerVEMachineInstrToMCInst(&*I, TmpInst, *this);
    EmitToStreamer(*OutStreamer, TmpInst);
  } while ((++I != E) && I->isInsideBundle()); // Delay slot check.
}

void VEAsmPrinter::printOperand(const MachineInstr *MI, int OpNum,
                                raw_ostream &O) {
  const DataLayout &DL = getDataLayout();
  const MachineOperand &MO = MI->getOperand(OpNum);
  VEMCExpr::VariantKind TF = (VEMCExpr::VariantKind) MO.getTargetFlags();

#ifndef NDEBUG
  // Verify the target flags.
  if (MO.isGlobal() || MO.isSymbol() || MO.isCPI()) {
#if 0
    if (MI->getOpcode() == SP::CALL)
      assert(TF == VEMCExpr::VK_VE_None &&
             "Cannot handle target flags on call address");
    else if (MI->getOpcode() == VE::LEASL)
      assert((TF == VEMCExpr::VK_VE_HI
              || TF == VEMCExpr::VK_VE_H44
              || TF == VEMCExpr::VK_VE_HH
              || TF == VEMCExpr::VK_VE_TLS_GD_HI22
              || TF == VEMCExpr::VK_VE_TLS_LDM_HI22
              || TF == VEMCExpr::VK_VE_TLS_LDO_HIX22
              || TF == VEMCExpr::VK_VE_TLS_IE_HI22
              || TF == VEMCExpr::VK_VE_TLS_LE_HIX22) &&
             "Invalid target flags for address operand on sethi");
    else if (MI->getOpcode() == SP::XORri || MI->getOpcode() == SP::XORXri)
      assert((TF == VEMCExpr::VK_VE_TLS_LDO_LOX10
              || TF == VEMCExpr::VK_VE_TLS_LE_LOX10) &&
             "Cannot handle target flags on xor for TLS");
    else
      assert((TF == VEMCExpr::VK_VE_LO
              || TF == VEMCExpr::VK_VE_M44
              || TF == VEMCExpr::VK_VE_L44
              || TF == VEMCExpr::VK_VE_HM
              || TF == VEMCExpr::VK_VE_TLS_GD_LO10
              || TF == VEMCExpr::VK_VE_TLS_LDM_LO10
              || TF == VEMCExpr::VK_VE_TLS_IE_LO10 ) &&
             "Invalid target flags for small address operand");
#endif
  }
#endif


  bool CloseParen = VEMCExpr::printVariantKind(O, TF);

  switch (MO.getType()) {
  case MachineOperand::MO_Register:
    O << "%" << StringRef(getRegisterName(MO.getReg())).lower();
    break;

  case MachineOperand::MO_Immediate:
    O << (int)MO.getImm();
    break;
  case MachineOperand::MO_MachineBasicBlock:
    MO.getMBB()->getSymbol()->print(O, MAI);
    return;
  case MachineOperand::MO_GlobalAddress:
    getSymbol(MO.getGlobal())->print(O, MAI);
    break;
  case MachineOperand::MO_BlockAddress:
    O <<  GetBlockAddressSymbol(MO.getBlockAddress())->getName();
    break;
  case MachineOperand::MO_ExternalSymbol:
    O << MO.getSymbolName();
    break;
  case MachineOperand::MO_ConstantPoolIndex:
    O << DL.getPrivateGlobalPrefix() << "CPI" << getFunctionNumber() << "_"
      << MO.getIndex();
    break;
  case MachineOperand::MO_Metadata:
    MO.getMetadata()->printAsOperand(O, MMI->getModule());
    break;
  default:
    llvm_unreachable("<unknown operand type>");
  }
  if (CloseParen) O << ")";
  VEMCExpr::printVariantKindSuffix(O, TF);
}

// PrintAsmOperand - Print out an operand for an inline asm expression.
bool VEAsmPrinter::PrintAsmOperand(const MachineInstr *MI, unsigned OpNo,
                                   const char *ExtraCode, raw_ostream &O) {
  if (ExtraCode && ExtraCode[0]) {
    if (ExtraCode[1] != 0)
      return true; // Unknown modifier.

    switch (ExtraCode[0]) {
    default:
      // See if this is a generic print operand
      return AsmPrinter::PrintAsmOperand(MI, OpNo, ExtraCode, O);
    case 'r':
    case 'v':
      break;
    case 'f':
     break;
    }
  }

  printOperand(MI, OpNo, O);

  return false;
}

bool VEAsmPrinter::PrintAsmMemoryOperand(const MachineInstr *MI, unsigned OpNo,
                                         const char *ExtraCode,
                                         raw_ostream &O) {
  if (ExtraCode && ExtraCode[0])
    return true;  // Unknown modifier

  if (MI->getOperand(OpNo+1).isImm() &&
      MI->getOperand(OpNo+1).getImm() == 0) {
    // don't print "+0"
  } else {
    printOperand(MI, OpNo+1, O);
  }
  if (MI->getOperand(OpNo).isImm() &&
      MI->getOperand(OpNo).getImm() == 0) {
    if (MI->getOperand(OpNo+1).isImm() &&
        MI->getOperand(OpNo+1).getImm() == 0) {
      O << "0";
    } else {
      // don't print "(0)"
    }
  } else {
    O << "(";
    printOperand(MI, OpNo, O);
    O << ")";
  }
  return false;
}

// Force static initialization.
extern "C" LLVM_EXTERNAL_VISIBILITY void LLVMInitializeVEAsmPrinter() {
  RegisterAsmPrinter<VEAsmPrinter> X(getTheVETarget());
}<|MERGE_RESOLUTION|>--- conflicted
+++ resolved
@@ -181,7 +181,7 @@
 
 void VEAsmPrinter::lowerGETGOTAndEmitMCInsts(const MachineInstr *MI,
                                              const MCSubtargetInfo &STI) {
-  MCSymbol *GOTLabel   =
+  MCSymbol *GOTLabel =
       OutContext.getOrCreateSymbol(Twine("_GLOBAL_OFFSET_TABLE_"));
 
   const MachineOperand &MO = MI->getOperand(0);
@@ -256,11 +256,7 @@
   // lea %dst, func@plt_lo(-24)
   // and %dst, %dst, (32)0
   // sic %plt                            ; FIXME: is it safe to use %plt here?
-<<<<<<< HEAD
-  // lea.sl %dst, %plt_hi(func)(%plt, %dst)
-=======
   // lea.sl %dst, func@plt_hi(%plt, %dst)
->>>>>>> 70474dfe
   MCOperand cim24 = MCOperand::createImm(-24);
   MCOperand loImm =
       createGOTRelExprOp(VEMCExpr::VK_VE_PLT_LO32, AddrSym, OutContext);
