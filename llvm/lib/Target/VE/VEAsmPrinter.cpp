//===-- VEAsmPrinter.cpp - VE LLVM assembly writer ------------------------===//
//
// Part of the LLVM Project, under the Apache License v2.0 with LLVM Exceptions.
// See https://llvm.org/LICENSE.txt for license information.
// SPDX-License-Identifier: Apache-2.0 WITH LLVM-exception
//
//===----------------------------------------------------------------------===//
//
// This file contains a printer that converts from our internal representation
// of machine-dependent LLVM code to GAS-format VE assembly language.
//
//===----------------------------------------------------------------------===//

#include "MCTargetDesc/VEInstPrinter.h"
#include "MCTargetDesc/VEMCExpr.h"
#include "MCTargetDesc/VETargetStreamer.h"
#include "TargetInfo/VETargetInfo.h"
#include "VE.h"
#include "VEInstrInfo.h"
#include "VETargetMachine.h"
#include "llvm/CodeGen/AsmPrinter.h"
#include "llvm/CodeGen/MachineInstr.h"
#include "llvm/CodeGen/MachineModuleInfoImpls.h"
#include "llvm/CodeGen/MachineRegisterInfo.h"
#include "llvm/CodeGen/TargetLoweringObjectFileImpl.h"
#include "llvm/IR/Mangler.h"
#include "llvm/MC/MCAsmInfo.h"
#include "llvm/MC/MCContext.h"
#include "llvm/MC/MCInst.h"
#include "llvm/MC/MCInstBuilder.h"
#include "llvm/MC/MCStreamer.h"
#include "llvm/MC/MCSymbol.h"
#include "llvm/MC/TargetRegistry.h"
#include "llvm/Support/raw_ostream.h"
using namespace llvm;

#define DEBUG_TYPE "ve-asmprinter"

namespace {
class VEAsmPrinter : public AsmPrinter {
  VETargetStreamer &getTargetStreamer() {
    return static_cast<VETargetStreamer &>(*OutStreamer->getTargetStreamer());
  }

public:
  explicit VEAsmPrinter(TargetMachine &TM, std::unique_ptr<MCStreamer> Streamer)
      : AsmPrinter(TM, std::move(Streamer)) {}

  StringRef getPassName() const override { return "VE Assembly Printer"; }

  void lowerGETGOTAndEmitMCInsts(const MachineInstr *MI,
                                 const MCSubtargetInfo &STI);
  void lowerGETFunPLTAndEmitMCInsts(const MachineInstr *MI,
                                    const MCSubtargetInfo &STI);
  void lowerGETTLSAddrAndEmitMCInsts(const MachineInstr *MI,
                                     const MCSubtargetInfo &STI);

  // Expand non-native fp conversions
  void lowerFPConversionAndEmitMCInsts(const MachineInstr *MI,
                                       const MCSubtargetInfo &STI);

  void emitInstruction(const MachineInstr *MI) override;

  static const char *getRegisterName(unsigned RegNo) {
    return VEInstPrinter::getRegisterName(RegNo);
  }
  void printOperand(const MachineInstr *MI, int OpNum, raw_ostream &OS);
  bool PrintAsmOperand(const MachineInstr *MI, unsigned OpNo,
                       const char *ExtraCode, raw_ostream &O) override;
  bool PrintAsmMemoryOperand(const MachineInstr *MI, unsigned OpNo,
                             const char *ExtraCode, raw_ostream &O) override;
};
} // end of anonymous namespace

static MCOperand createVEMCOperand(VEMCExpr::VariantKind Kind, MCSymbol *Sym,
                                   MCContext &OutContext) {
  const MCSymbolRefExpr *MCSym = MCSymbolRefExpr::create(Sym, OutContext);
  const VEMCExpr *expr = VEMCExpr::create(Kind, MCSym, OutContext);
  return MCOperand::createExpr(expr);
}

static MCOperand createGOTRelExprOp(VEMCExpr::VariantKind Kind,
                                    MCSymbol *GOTLabel, MCContext &OutContext) {
  const MCSymbolRefExpr *GOT = MCSymbolRefExpr::create(GOTLabel, OutContext);
  const VEMCExpr *expr = VEMCExpr::create(Kind, GOT, OutContext);
  return MCOperand::createExpr(expr);
}

static void emitSIC(MCStreamer &OutStreamer, MCOperand &RD,
                    const MCSubtargetInfo &STI) {
  MCInst SICInst;
  SICInst.setOpcode(VE::SIC);
  SICInst.addOperand(RD);
  OutStreamer.emitInstruction(SICInst, STI);
}

static void emitBSIC(MCStreamer &OutStreamer, MCOperand &R1, MCOperand &R2,
                     const MCSubtargetInfo &STI) {
  MCInst BSICInst;
  BSICInst.setOpcode(VE::BSICrii);
  BSICInst.addOperand(R1);
  BSICInst.addOperand(R2);
  MCOperand czero = MCOperand::createImm(0);
  BSICInst.addOperand(czero);
  BSICInst.addOperand(czero);
  OutStreamer.emitInstruction(BSICInst, STI);
}

static void emitLEAzzi(MCStreamer &OutStreamer, MCOperand &Imm, MCOperand &RD,
                       const MCSubtargetInfo &STI) {
  MCInst LEAInst;
  LEAInst.setOpcode(VE::LEAzii);
  LEAInst.addOperand(RD);
  MCOperand CZero = MCOperand::createImm(0);
  LEAInst.addOperand(CZero);
  LEAInst.addOperand(CZero);
  LEAInst.addOperand(Imm);
  OutStreamer.emitInstruction(LEAInst, STI);
}

static void emitLEASLzzi(MCStreamer &OutStreamer, MCOperand &Imm, MCOperand &RD,
                         const MCSubtargetInfo &STI) {
  MCInst LEASLInst;
  LEASLInst.setOpcode(VE::LEASLzii);
  LEASLInst.addOperand(RD);
  MCOperand CZero = MCOperand::createImm(0);
  LEASLInst.addOperand(CZero);
  LEASLInst.addOperand(CZero);
  LEASLInst.addOperand(Imm);
  OutStreamer.emitInstruction(LEASLInst, STI);
}

static void emitLEAzii(MCStreamer &OutStreamer, MCOperand &RS1, MCOperand &Imm,
                       MCOperand &RD, const MCSubtargetInfo &STI) {
  MCInst LEAInst;
  LEAInst.setOpcode(VE::LEAzii);
  LEAInst.addOperand(RD);
  MCOperand CZero = MCOperand::createImm(0);
  LEAInst.addOperand(CZero);
  LEAInst.addOperand(RS1);
  LEAInst.addOperand(Imm);
  OutStreamer.emitInstruction(LEAInst, STI);
}

static void emitLEASLrri(MCStreamer &OutStreamer, MCOperand &RS1,
                         MCOperand &RS2, MCOperand &Imm, MCOperand &RD,
                         const MCSubtargetInfo &STI) {
  MCInst LEASLInst;
  LEASLInst.setOpcode(VE::LEASLrri);
  LEASLInst.addOperand(RD);
  LEASLInst.addOperand(RS1);
  LEASLInst.addOperand(RS2);
  LEASLInst.addOperand(Imm);
  OutStreamer.emitInstruction(LEASLInst, STI);
}

static void emitBinary(MCStreamer &OutStreamer, unsigned Opcode, MCOperand &RS1,
                       MCOperand &Src2, MCOperand &RD,
                       const MCSubtargetInfo &STI) {
  MCInst Inst;
  Inst.setOpcode(Opcode);
  Inst.addOperand(RD);
  Inst.addOperand(RS1);
  Inst.addOperand(Src2);
  OutStreamer.emitInstruction(Inst, STI);
}

static void emitANDrm(MCStreamer &OutStreamer, MCOperand &RS1, MCOperand &Imm,
                      MCOperand &RD, const MCSubtargetInfo &STI) {
  emitBinary(OutStreamer, VE::ANDrm, RS1, Imm, RD, STI);
}

static void emitHiLo(MCStreamer &OutStreamer, MCSymbol *GOTSym,
                     VEMCExpr::VariantKind HiKind, VEMCExpr::VariantKind LoKind,
                     MCOperand &RD, MCContext &OutContext,
                     const MCSubtargetInfo &STI) {

  MCOperand hi = createVEMCOperand(HiKind, GOTSym, OutContext);
  MCOperand lo = createVEMCOperand(LoKind, GOTSym, OutContext);
  emitLEAzzi(OutStreamer, lo, RD, STI);
  MCOperand M032 = MCOperand::createImm(M0(32));
  emitANDrm(OutStreamer, RD, M032, RD, STI);
  emitLEASLzzi(OutStreamer, hi, RD, STI);
}

void VEAsmPrinter::lowerGETGOTAndEmitMCInsts(const MachineInstr *MI,
                                             const MCSubtargetInfo &STI) {
  MCSymbol *GOTLabel =
      OutContext.getOrCreateSymbol(Twine("_GLOBAL_OFFSET_TABLE_"));

  const MachineOperand &MO = MI->getOperand(0);
  MCOperand MCRegOP = MCOperand::createReg(MO.getReg());

  if (!isPositionIndependent()) {
    // Just load the address of GOT to MCRegOP.
    switch (TM.getCodeModel()) {
    default:
      llvm_unreachable("Unsupported absolute code model");
    case CodeModel::Small:
    case CodeModel::Medium:
    case CodeModel::Large:
      emitHiLo(*OutStreamer, GOTLabel, VEMCExpr::VK_VE_HI32,
               VEMCExpr::VK_VE_LO32, MCRegOP, OutContext, STI);
      break;
    }
    return;
  }

  MCOperand RegGOT = MCOperand::createReg(VE::SX15); // GOT
  MCOperand RegPLT = MCOperand::createReg(VE::SX16); // PLT

  // lea %got, _GLOBAL_OFFSET_TABLE_@PC_LO(-24)
  // and %got, %got, (32)0
  // sic %plt
  // lea.sl %got, _GLOBAL_OFFSET_TABLE_@PC_HI(%plt, %got)
  MCOperand cim24 = MCOperand::createImm(-24);
  MCOperand loImm =
      createGOTRelExprOp(VEMCExpr::VK_VE_PC_LO32, GOTLabel, OutContext);
  emitLEAzii(*OutStreamer, cim24, loImm, MCRegOP, STI);
  MCOperand M032 = MCOperand::createImm(M0(32));
  emitANDrm(*OutStreamer, MCRegOP, M032, MCRegOP, STI);
  emitSIC(*OutStreamer, RegPLT, STI);
  MCOperand hiImm =
      createGOTRelExprOp(VEMCExpr::VK_VE_PC_HI32, GOTLabel, OutContext);
  emitLEASLrri(*OutStreamer, RegGOT, RegPLT, hiImm, MCRegOP, STI);
}

void VEAsmPrinter::lowerGETFunPLTAndEmitMCInsts(const MachineInstr *MI,
                                                const MCSubtargetInfo &STI) {
  const MachineOperand &MO = MI->getOperand(0);
  MCOperand MCRegOP = MCOperand::createReg(MO.getReg());
  const MachineOperand &Addr = MI->getOperand(1);
  MCSymbol *AddrSym = nullptr;

  switch (Addr.getType()) {
  default:
    llvm_unreachable("<unknown operand type>");
    return;
  case MachineOperand::MO_MachineBasicBlock:
    report_fatal_error("MBB is not supported yet");
    return;
  case MachineOperand::MO_ConstantPoolIndex:
    report_fatal_error("ConstantPool is not supported yet");
    return;
  case MachineOperand::MO_ExternalSymbol:
    AddrSym = GetExternalSymbolSymbol(Addr.getSymbolName());
    break;
  case MachineOperand::MO_GlobalAddress:
    AddrSym = getSymbol(Addr.getGlobal());
    break;
  }

  if (!isPositionIndependent()) {
    llvm_unreachable("Unsupported uses of %plt in not PIC code");
    return;
  }

  MCOperand RegPLT = MCOperand::createReg(VE::SX16); // PLT

  // lea %dst, func@plt_lo(-24)
  // and %dst, %dst, (32)0
  // sic %plt                            ; FIXME: is it safe to use %plt here?
  // lea.sl %dst, func@plt_hi(%plt, %dst)
  MCOperand cim24 = MCOperand::createImm(-24);
  MCOperand loImm =
      createGOTRelExprOp(VEMCExpr::VK_VE_PLT_LO32, AddrSym, OutContext);
  emitLEAzii(*OutStreamer, cim24, loImm, MCRegOP, STI);
  MCOperand M032 = MCOperand::createImm(M0(32));
  emitANDrm(*OutStreamer, MCRegOP, M032, MCRegOP, STI);
  emitSIC(*OutStreamer, RegPLT, STI);
  MCOperand hiImm =
      createGOTRelExprOp(VEMCExpr::VK_VE_PLT_HI32, AddrSym, OutContext);
  emitLEASLrri(*OutStreamer, MCRegOP, RegPLT, hiImm, MCRegOP, STI);
}

void VEAsmPrinter::lowerGETTLSAddrAndEmitMCInsts(const MachineInstr *MI,
                                                 const MCSubtargetInfo &STI) {
  const MachineOperand &Addr = MI->getOperand(0);
  MCSymbol *AddrSym = nullptr;

  switch (Addr.getType()) {
  default:
    llvm_unreachable("<unknown operand type>");
    return;
  case MachineOperand::MO_MachineBasicBlock:
    report_fatal_error("MBB is not supported yet");
    return;
  case MachineOperand::MO_ConstantPoolIndex:
    report_fatal_error("ConstantPool is not supported yet");
    return;
  case MachineOperand::MO_ExternalSymbol:
    AddrSym = GetExternalSymbolSymbol(Addr.getSymbolName());
    break;
  case MachineOperand::MO_GlobalAddress:
    AddrSym = getSymbol(Addr.getGlobal());
    break;
  }

  MCOperand RegLR = MCOperand::createReg(VE::SX10);  // LR
  MCOperand RegS0 = MCOperand::createReg(VE::SX0);   // S0
  MCOperand RegS12 = MCOperand::createReg(VE::SX12); // S12
  MCSymbol *GetTLSLabel = OutContext.getOrCreateSymbol(Twine("__tls_get_addr"));

  // lea %s0, sym@tls_gd_lo(-24)
  // and %s0, %s0, (32)0
  // sic %lr
  // lea.sl %s0, sym@tls_gd_hi(%lr, %s0)
  // lea %s12, __tls_get_addr@plt_lo(8)
  // and %s12, %s12, (32)0
  // lea.sl %s12, __tls_get_addr@plt_hi(%s12, %lr)
  // bsic %lr, (, %s12)
  MCOperand cim24 = MCOperand::createImm(-24);
  MCOperand loImm =
      createGOTRelExprOp(VEMCExpr::VK_VE_TLS_GD_LO32, AddrSym, OutContext);
  emitLEAzii(*OutStreamer, cim24, loImm, RegS0, STI);
  MCOperand M032 = MCOperand::createImm(M0(32));
  emitANDrm(*OutStreamer, RegS0, M032, RegS0, STI);
  emitSIC(*OutStreamer, RegLR, STI);
  MCOperand hiImm =
      createGOTRelExprOp(VEMCExpr::VK_VE_TLS_GD_HI32, AddrSym, OutContext);
  emitLEASLrri(*OutStreamer, RegS0, RegLR, hiImm, RegS0, STI);
  MCOperand ci8 = MCOperand::createImm(8);
  MCOperand loImm2 =
      createGOTRelExprOp(VEMCExpr::VK_VE_PLT_LO32, GetTLSLabel, OutContext);
  emitLEAzii(*OutStreamer, ci8, loImm2, RegS12, STI);
  emitANDrm(*OutStreamer, RegS12, M032, RegS12, STI);
  MCOperand hiImm2 =
      createGOTRelExprOp(VEMCExpr::VK_VE_PLT_HI32, GetTLSLabel, OutContext);
  emitLEASLrri(*OutStreamer, RegS12, RegLR, hiImm2, RegS12, STI);
  emitBSIC(*OutStreamer, RegLR, RegS12, STI);
}

static void emit_vml_v(MCStreamer &OutStreamer, unsigned OC,
                       MCOperand &InV,
                       MCOperand &Mask, MCOperand &VL,
                       MCOperand &ResV,
                       MCOperand &Passthru,
                       const MCSubtargetInfo &STI) {
  MCInst Inst;
  Inst.setOpcode(OC);
  // ins
  Inst.addOperand(InV); // v
  Inst.addOperand(Mask); // x
  Inst.addOperand(VL); // l
  Inst.addOperand(Passthru); // _v
  // outs
  Inst.addOperand(ResV);
  OutStreamer.emitInstruction(Inst, STI);
}

static void emit_vml(MCStreamer &OutStreamer, unsigned OC,
                       MCOperand &InV,
                       MCOperand &Mask, MCOperand &VL,
                       MCOperand &ResV,
                       const MCSubtargetInfo &STI) {
  MCInst Inst;
  Inst.setOpcode(OC);
  // ins
  Inst.addOperand(InV); // v
  Inst.addOperand(Mask); // x
  Inst.addOperand(VL); // l
  // outs
  Inst.addOperand(ResV);
  OutStreamer.emitInstruction(Inst, STI);
}

static void emit_vl(MCStreamer &OutStreamer, unsigned OC,
                       MCOperand &InV,
                       MCOperand &VL,
                       MCOperand &ResV,
                       const MCSubtargetInfo &STI) {
  MCInst Inst;
  Inst.setOpcode(OC);
  // ins
  Inst.addOperand(InV); // v
  Inst.addOperand(VL); // l
  // outs
  Inst.addOperand(ResV);
  OutStreamer.emitInstruction(Inst, STI);
}

static void emit_rdvml_v(MCStreamer &OutStreamer, unsigned OC,
                       MCOperand &RdV,
                       MCOperand &InV,
                       MCOperand &Mask, MCOperand &VL,
                       MCOperand &ResV,
                       MCOperand &Passthru,
                       const MCSubtargetInfo &STI) {
  MCInst Inst;
  Inst.setOpcode(OC);
  // ins
  Inst.addOperand(RdV); // rd (rounding mode operand)
  Inst.addOperand(InV); // v
  Inst.addOperand(Mask); // x
  Inst.addOperand(VL); // l
  Inst.addOperand(Passthru); // _v
  // Inst.addOperand(PassthruV); // _v // [implicit]
  // outs
  Inst.addOperand(ResV);
  OutStreamer.emitInstruction(Inst, STI);
}

static void emit_rdvml(MCStreamer &OutStreamer, unsigned OC,
                       MCOperand &RdV,
                       MCOperand &InV,
                       MCOperand &Mask, MCOperand &VL,
                       MCOperand &ResV,
                       const MCSubtargetInfo &STI) {
  MCInst Inst;
  Inst.setOpcode(OC);
  // ins
  Inst.addOperand(RdV); // rd (rounding mode operand)
  Inst.addOperand(InV); // v
  Inst.addOperand(Mask); // x
  Inst.addOperand(VL); // l
  // Inst.addOperand(PassthruV); // _v // [implicit]
  // outs
  Inst.addOperand(ResV);
  OutStreamer.emitInstruction(Inst, STI);
}

static void emit_rdvl(MCStreamer &OutStreamer, unsigned OC,
                       MCOperand &RdV,
                       MCOperand &InV,
                       MCOperand &VL,
                       MCOperand &ResV,
                       const MCSubtargetInfo &STI) {
  MCInst Inst;
  Inst.setOpcode(OC);
  // ins
  Inst.addOperand(RdV); // rd (rounding mode operand)
  Inst.addOperand(InV); // v
  Inst.addOperand(VL); // l
  // outs
  Inst.addOperand(ResV);
  OutStreamer.emitInstruction(Inst, STI);
}

static MCOperand getRegOperand(const MachineOperand& MO) {
  assert(MO.isReg());
  return MCOperand::createReg(MO.getReg());
}

static MCOperand getImmOperand(const MachineOperand& MO) {
  assert(MO.isImm());
  return MCOperand::createImm(MO.getImm());
}

void VEAsmPrinter::lowerFPConversionAndEmitMCInsts(const MachineInstr *MI,
                                                 const MCSubtargetInfo &STI) {
  MCOperand ResV, RdOpV, SrcV, Mask, VL, PassThruV;
  switch (MI->getOpcode()) {
    // VCVTLS
    case VE::VCVTLSvl:
      ResV = getRegOperand(MI->getOperand(0));
      RdOpV = getImmOperand(MI->getOperand(1));
      SrcV = getRegOperand(MI->getOperand(2));
      VL = getRegOperand(MI->getOperand(3));
      break;

    case VE::VCVTLSvml_v:
      PassThruV = getRegOperand(MI->getOperand(5));
      LLVM_FALLTHROUGH;
    case VE::VCVTLSvml:
      ResV = getRegOperand(MI->getOperand(0));
      RdOpV = getImmOperand(MI->getOperand(1));
      SrcV = getRegOperand(MI->getOperand(2));
      Mask = getRegOperand(MI->getOperand(3));
      VL = getRegOperand(MI->getOperand(4));
      break;

    // VCVTSL
    case VE::VCVTSLvl:
      ResV = getRegOperand(MI->getOperand(0));
      SrcV = getRegOperand(MI->getOperand(1));
      VL = getRegOperand(MI->getOperand(2));
      break;
    case VE::VCVTSLvml_v:
      PassThruV = getRegOperand(MI->getOperand(4));
      LLVM_FALLTHROUGH;
    case VE::VCVTSLvml:
      ResV = getRegOperand(MI->getOperand(0));
      SrcV = getRegOperand(MI->getOperand(1));
      Mask = getRegOperand(MI->getOperand(2));
      VL = getRegOperand(MI->getOperand(3));
    break;
  }

  // VCVTLS
  // Conversion chain: float -> double -> long.
  if (RdOpV.isValid()) {
    // vml_v
    if (PassThruV.isValid()) {
      emit_vml_v(*OutStreamer, VE::VCVTDSvml, ResV, SrcV, Mask, VL, PassThruV, STI);
      emit_rdvml_v(*OutStreamer, VE::VCVTLDvml_v, ResV, RdOpV, ResV, Mask, VL, ResV, STI);
      return;
    }
    // vml
    if (Mask.isValid()) {
      emit_vml(*OutStreamer, VE::VCVTDSvml, ResV, SrcV, Mask, VL, STI);
      emit_rdvml(*OutStreamer, VE::VCVTLDvml, ResV, RdOpV, ResV, Mask, VL, STI);
      return;
    }

    // vl
    emit_vl(*OutStreamer, VE::VCVTDSvl, ResV, SrcV, VL, STI);
    emit_rdvl(*OutStreamer, VE::VCVTLDvl, ResV, RdOpV, ResV, VL, STI);
  }

  // VCVTSL
  // Conversion chain: long -> double -> float.
  if (PassThruV.isValid()) {
    // vml_v
    emit_vml_v(*OutStreamer, VE::VCVTDLvml, ResV, SrcV, Mask, VL, PassThruV,STI);
    emit_vml_v(*OutStreamer, VE::VCVTSDvml_v, ResV, ResV, Mask, VL, ResV, STI);
  }
  // vml
  if (Mask.isValid()) {
    emit_vml(*OutStreamer, VE::VCVTDLvml, ResV, SrcV, Mask, VL, STI);
    emit_vml(*OutStreamer, VE::VCVTSDvml, ResV, ResV, Mask, VL, STI);
  }

  // vl
  emit_vl(*OutStreamer, VE::VCVTDLvl, ResV, SrcV, VL, STI);
  emit_vl(*OutStreamer, VE::VCVTSDvl, ResV, ResV, VL, STI);
}


#define FPCONV_CASES(BASEOPC) \
case VE::BASEOPC##vl: \
case VE::BASEOPC##vml_v: \
case VE::BASEOPC##vml:

void VEAsmPrinter::emitInstruction(const MachineInstr *MI) {
  VE_MC::verifyInstructionPredicates(MI->getOpcode(),
                                     getSubtargetInfo().getFeatureBits());

  switch (MI->getOpcode()) {
  default:
    break;
  case TargetOpcode::DBG_VALUE:
    // FIXME: Debug Value.
    return;
FPCONV_CASES(VCVTLS)
FPCONV_CASES(VCVTSL)
#undef FPCONV_CASES
    lowerFPConversionAndEmitMCInsts(MI, getSubtargetInfo());
    return;

  case VE::GETGOT:
    lowerGETGOTAndEmitMCInsts(MI, getSubtargetInfo());
    return;
  case VE::GETFUNPLT:
    lowerGETFunPLTAndEmitMCInsts(MI, getSubtargetInfo());
    return;
  case VE::GETTLSADDR:
    lowerGETTLSAddrAndEmitMCInsts(MI, getSubtargetInfo());
    return;
  // Emit nothing here but a comment if we can.
  case VE::MEMBARRIER:
    OutStreamer->emitRawComment("MEMBARRIER");
    return;
  }

  MachineBasicBlock::const_instr_iterator I = MI->getIterator();
  MachineBasicBlock::const_instr_iterator E = MI->getParent()->instr_end();
  do {
    MCInst TmpInst;
    LowerVEMachineInstrToMCInst(&*I, TmpInst, *this);
    EmitToStreamer(*OutStreamer, TmpInst);
  } while ((++I != E) && I->isInsideBundle()); // Delay slot check.
}

void VEAsmPrinter::printOperand(const MachineInstr *MI, int OpNum,
                                raw_ostream &O) {
  const DataLayout &DL = getDataLayout();
  const MachineOperand &MO = MI->getOperand(OpNum);
  VEMCExpr::VariantKind TF = (VEMCExpr::VariantKind) MO.getTargetFlags();

#ifndef NDEBUG
  // Verify the target flags.
  if (MO.isGlobal() || MO.isSymbol() || MO.isCPI()) {
#if 0
    if (MI->getOpcode() == SP::CALL)
      assert(TF == VEMCExpr::VK_VE_None &&
             "Cannot handle target flags on call address");
    else if (MI->getOpcode() == VE::LEASL)
      assert((TF == VEMCExpr::VK_VE_HI
              || TF == VEMCExpr::VK_VE_H44
              || TF == VEMCExpr::VK_VE_HH
              || TF == VEMCExpr::VK_VE_TLS_GD_HI22
              || TF == VEMCExpr::VK_VE_TLS_LDM_HI22
              || TF == VEMCExpr::VK_VE_TLS_LDO_HIX22
              || TF == VEMCExpr::VK_VE_TLS_IE_HI22
              || TF == VEMCExpr::VK_VE_TLS_LE_HIX22) &&
             "Invalid target flags for address operand on sethi");
    else if (MI->getOpcode() == SP::XORri || MI->getOpcode() == SP::XORXri)
      assert((TF == VEMCExpr::VK_VE_TLS_LDO_LOX10
              || TF == VEMCExpr::VK_VE_TLS_LE_LOX10) &&
             "Cannot handle target flags on xor for TLS");
    else
      assert((TF == VEMCExpr::VK_VE_LO
              || TF == VEMCExpr::VK_VE_M44
              || TF == VEMCExpr::VK_VE_L44
              || TF == VEMCExpr::VK_VE_HM
              || TF == VEMCExpr::VK_VE_TLS_GD_LO10
              || TF == VEMCExpr::VK_VE_TLS_LDM_LO10
              || TF == VEMCExpr::VK_VE_TLS_IE_LO10 ) &&
             "Invalid target flags for small address operand");
#endif
  }
#endif


  bool CloseParen = VEMCExpr::printVariantKind(O, TF);

  switch (MO.getType()) {
  case MachineOperand::MO_Register:
    O << "%" << StringRef(getRegisterName(MO.getReg())).lower();
    break;
<<<<<<< HEAD

  case MachineOperand::MO_Immediate:
    O << (int)MO.getImm();
    break;
  case MachineOperand::MO_MachineBasicBlock:
    MO.getMBB()->getSymbol()->print(O, MAI);
    return;
  case MachineOperand::MO_GlobalAddress:
    getSymbol(MO.getGlobal())->print(O, MAI);
    break;
  case MachineOperand::MO_BlockAddress:
    O <<  GetBlockAddressSymbol(MO.getBlockAddress())->getName();
    break;
  case MachineOperand::MO_ExternalSymbol:
    O << MO.getSymbolName();
    break;
  case MachineOperand::MO_ConstantPoolIndex:
    O << DL.getPrivateGlobalPrefix() << "CPI" << getFunctionNumber() << "_"
      << MO.getIndex();
    break;
  case MachineOperand::MO_Metadata:
    MO.getMetadata()->printAsOperand(O, MMI->getModule());
    break;
=======
  case MachineOperand::MO_Immediate:
    O << (int)MO.getImm();
    break;
>>>>>>> c37ed776
  default:
    llvm_unreachable("<unknown operand type>");
  }
  if (CloseParen) O << ")";
  VEMCExpr::printVariantKindSuffix(O, TF);
}

// PrintAsmOperand - Print out an operand for an inline asm expression.
bool VEAsmPrinter::PrintAsmOperand(const MachineInstr *MI, unsigned OpNo,
                                   const char *ExtraCode, raw_ostream &O) {
  if (ExtraCode && ExtraCode[0]) {
    if (ExtraCode[1] != 0)
      return true; // Unknown modifier.

    switch (ExtraCode[0]) {
    default:
      // See if this is a generic print operand
      return AsmPrinter::PrintAsmOperand(MI, OpNo, ExtraCode, O);
    case 'r':
    case 'v':
      break;
    case 'f':
     break;
    }
  }

  printOperand(MI, OpNo, O);

  return false;
}

bool VEAsmPrinter::PrintAsmMemoryOperand(const MachineInstr *MI, unsigned OpNo,
                                         const char *ExtraCode,
                                         raw_ostream &O) {
  if (ExtraCode && ExtraCode[0])
    return true;  // Unknown modifier

  if (MI->getOperand(OpNo+1).isImm() &&
      MI->getOperand(OpNo+1).getImm() == 0) {
    // don't print "+0"
  } else {
    printOperand(MI, OpNo+1, O);
  }
  if (MI->getOperand(OpNo).isImm() &&
      MI->getOperand(OpNo).getImm() == 0) {
    if (MI->getOperand(OpNo+1).isImm() &&
        MI->getOperand(OpNo+1).getImm() == 0) {
      O << "0";
    } else {
      // don't print "(0)"
    }
  } else {
    O << "(";
    printOperand(MI, OpNo, O);
    O << ")";
  }
  return false;
}

// Force static initialization.
extern "C" LLVM_EXTERNAL_VISIBILITY void LLVMInitializeVEAsmPrinter() {
  RegisterAsmPrinter<VEAsmPrinter> X(getTheVETarget());
}<|MERGE_RESOLUTION|>--- conflicted
+++ resolved
@@ -618,8 +618,6 @@
   case MachineOperand::MO_Register:
     O << "%" << StringRef(getRegisterName(MO.getReg())).lower();
     break;
-<<<<<<< HEAD
-
   case MachineOperand::MO_Immediate:
     O << (int)MO.getImm();
     break;
@@ -642,11 +640,6 @@
   case MachineOperand::MO_Metadata:
     MO.getMetadata()->printAsOperand(O, MMI->getModule());
     break;
-=======
-  case MachineOperand::MO_Immediate:
-    O << (int)MO.getImm();
-    break;
->>>>>>> c37ed776
   default:
     llvm_unreachable("<unknown operand type>");
   }
