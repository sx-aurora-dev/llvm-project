--- conflicted
+++ resolved
@@ -47,45 +47,33 @@
 
   StringRef getPassName() const override { return "VE Assembly Printer"; }
 
-<<<<<<< HEAD
+  bool PrintAsmOperand(const MachineInstr *MI, unsigned OpNo,
+                       const char *ExtraCode, raw_ostream &O) override;
+  bool PrintAsmMemoryOperand(const MachineInstr *MI, unsigned OpNo,
+                             const char *ExtraCode, raw_ostream &O) override;
   void printOperand(const MachineInstr *MI, int opNum, raw_ostream &OS);
   void printMemASXOperand(const MachineInstr *MI, int opNum, raw_ostream &OS,
                           const char *Modifier = nullptr);
   void printMemASOperand(const MachineInstr *MI, int opNum, raw_ostream &OS,
                          const char *Modifier = nullptr);
 
-  void EmitFunctionBodyStart() override;
-  void EmitInstruction(const MachineInstr *MI) override;
-=======
   void lowerGETGOTAndEmitMCInsts(const MachineInstr *MI,
                                  const MCSubtargetInfo &STI);
   void lowerGETFunPLTAndEmitMCInsts(const MachineInstr *MI,
                                     const MCSubtargetInfo &STI);
   void lowerGETTLSAddrAndEmitMCInsts(const MachineInstr *MI,
                                      const MCSubtargetInfo &STI);
+  void lowerEH_SJLJ_SETJMPAndEmitMCInsts(const MachineInstr *MI,
+                                         const MCSubtargetInfo &STI);
+  void lowerEH_SJLJ_LONGJMPAndEmitMCInsts(const MachineInstr *MI,
+                                          const MCSubtargetInfo &STI);
 
   void emitInstruction(const MachineInstr *MI) override;
->>>>>>> c39a1e0f
 
   static const char *getRegisterName(unsigned RegNo) {
     return VEInstPrinter::getRegisterName(RegNo);
   }
 
-  bool PrintAsmOperand(const MachineInstr *MI, unsigned OpNo,
-                       const char *ExtraCode, raw_ostream &O) override;
-  bool PrintAsmMemoryOperand(const MachineInstr *MI, unsigned OpNo,
-                             const char *ExtraCode, raw_ostream &O) override;
-
-  void LowerGETGOTAndEmitMCInsts(const MachineInstr *MI,
-                                 const MCSubtargetInfo &STI);
-  void LowerGETFunPLTAndEmitMCInsts(const MachineInstr *MI,
-                                    const MCSubtargetInfo &STI);
-  void LowerGETTLSAddrAndEmitMCInsts(const MachineInstr *MI,
-                                     const MCSubtargetInfo &STI);
-  void LowerEH_SJLJ_SETJMPAndEmitMCInsts(const MachineInstr *MI,
-                                         const MCSubtargetInfo &STI);
-  void LowerEH_SJLJ_LONGJMPAndEmitMCInsts(const MachineInstr *MI,
-                                          const MCSubtargetInfo &STI);
 };
 } // end of anonymous namespace
 
@@ -103,91 +91,52 @@
   return MCOperand::createExpr(expr);
 }
 
-<<<<<<< HEAD
-static void EmitSIC(MCStreamer &OutStreamer, MCOperand &RD,
-=======
 static void emitSIC(MCStreamer &OutStreamer, MCOperand &RD,
->>>>>>> c39a1e0f
                     const MCSubtargetInfo &STI) {
   MCInst SICInst;
   SICInst.setOpcode(VE::SIC);
   SICInst.addOperand(RD);
-<<<<<<< HEAD
-  OutStreamer.EmitInstruction(SICInst, STI);
-}
-
-static void EmitBSIC(MCStreamer &OutStreamer, MCOperand &R1, MCOperand &R2,
-=======
   OutStreamer.emitInstruction(SICInst, STI);
 }
 
 static void emitBSIC(MCStreamer &OutStreamer, MCOperand &R1, MCOperand &R2,
->>>>>>> c39a1e0f
                      const MCSubtargetInfo &STI) {
   MCInst BSICInst;
   BSICInst.setOpcode(VE::BSIC);
   BSICInst.addOperand(R1);
   BSICInst.addOperand(R2);
-<<<<<<< HEAD
-  OutStreamer.EmitInstruction(BSICInst, STI);
-}
-
-static void EmitLEAzzi(MCStreamer &OutStreamer, MCOperand &Imm, MCOperand &RD,
-=======
   OutStreamer.emitInstruction(BSICInst, STI);
 }
 
 static void emitLEAzzi(MCStreamer &OutStreamer, MCOperand &Imm, MCOperand &RD,
->>>>>>> c39a1e0f
                        const MCSubtargetInfo &STI) {
   MCInst LEAInst;
   LEAInst.setOpcode(VE::LEAzzi);
   LEAInst.addOperand(RD);
   LEAInst.addOperand(Imm);
-<<<<<<< HEAD
-  OutStreamer.EmitInstruction(LEAInst, STI);
-}
-
-static void EmitLEASLzzi(MCStreamer &OutStreamer, MCOperand &Imm, MCOperand &RD,
-=======
   OutStreamer.emitInstruction(LEAInst, STI);
 }
 
 static void emitLEASLzzi(MCStreamer &OutStreamer, MCOperand &Imm, MCOperand &RD,
->>>>>>> c39a1e0f
                          const MCSubtargetInfo &STI) {
   MCInst LEASLInst;
   LEASLInst.setOpcode(VE::LEASLzzi);
   LEASLInst.addOperand(RD);
   LEASLInst.addOperand(Imm);
-<<<<<<< HEAD
-  OutStreamer.EmitInstruction(LEASLInst, STI);
-}
-
-static void EmitLEAzii(MCStreamer &OutStreamer, MCOperand &RS1, MCOperand &Imm,
-=======
   OutStreamer.emitInstruction(LEASLInst, STI);
 }
 
 static void emitLEAzii(MCStreamer &OutStreamer, MCOperand &RS1, MCOperand &Imm,
->>>>>>> c39a1e0f
                        MCOperand &RD, const MCSubtargetInfo &STI) {
   MCInst LEAInst;
   LEAInst.setOpcode(VE::LEAzii);
   LEAInst.addOperand(RD);
   LEAInst.addOperand(RS1);
   LEAInst.addOperand(Imm);
-<<<<<<< HEAD
-  OutStreamer.EmitInstruction(LEAInst, STI);
-}
-
-static void EmitLEASLrri(MCStreamer &OutStreamer, MCOperand &RS1,
-=======
   OutStreamer.emitInstruction(LEAInst, STI);
 }
 
 static void emitLEASLrri(MCStreamer &OutStreamer, MCOperand &RS1,
->>>>>>> c39a1e0f
                          MCOperand &RS2, MCOperand &Imm, MCOperand &RD,
                          const MCSubtargetInfo &STI) {
   MCInst LEASLInst;
@@ -196,17 +145,10 @@
   LEASLInst.addOperand(RS2);
   LEASLInst.addOperand(RD);
   LEASLInst.addOperand(Imm);
-<<<<<<< HEAD
-  OutStreamer.EmitInstruction(LEASLInst, STI);
-}
-
-static void EmitBinary(MCStreamer &OutStreamer, unsigned Opcode, MCOperand &RS1,
-=======
   OutStreamer.emitInstruction(LEASLInst, STI);
 }
 
 static void emitBinary(MCStreamer &OutStreamer, unsigned Opcode, MCOperand &RS1,
->>>>>>> c39a1e0f
                        MCOperand &Src2, MCOperand &RD,
                        const MCSubtargetInfo &STI) {
   MCInst Inst;
@@ -214,18 +156,12 @@
   Inst.addOperand(RD);
   Inst.addOperand(RS1);
   Inst.addOperand(Src2);
-<<<<<<< HEAD
-  OutStreamer.EmitInstruction(Inst, STI);
+  OutStreamer.emitInstruction(Inst, STI);
 }
 
 static void EmitANDrm0(MCStreamer &OutStreamer, MCOperand &RS1, MCOperand &Imm,
                        MCOperand &RD, const MCSubtargetInfo &STI) {
-  EmitBinary(OutStreamer, VE::ANDrm0, RS1, Imm, RD, STI);
-}
-
-static void EmitHiLo(MCStreamer &OutStreamer, MCSymbol *GOTSym,
-=======
-  OutStreamer.emitInstruction(Inst, STI);
+  emitBinary(OutStreamer, VE::ANDrm0, RS1, Imm, RD, STI);
 }
 
 static void emitANDrm0(MCStreamer &OutStreamer, MCOperand &RS1, MCOperand &Imm,
@@ -234,7 +170,6 @@
 }
 
 static void emitHiLo(MCStreamer &OutStreamer, MCSymbol *GOTSym,
->>>>>>> c39a1e0f
                      VEMCExpr::VariantKind HiKind, VEMCExpr::VariantKind LoKind,
                      MCOperand &RD, MCContext &OutContext,
                      const MCSubtargetInfo &STI) {
@@ -242,21 +177,18 @@
   MCOperand hi = createVEMCOperand(HiKind, GOTSym, OutContext);
   MCOperand lo = createVEMCOperand(LoKind, GOTSym, OutContext);
   MCOperand ci32 = MCOperand::createImm(32);
-<<<<<<< HEAD
-  EmitLEAzzi(OutStreamer, lo, RD, STI);
-  EmitANDrm0(OutStreamer, RD, ci32, RD, STI);
-  EmitLEASLzzi(OutStreamer, hi, RD, STI);
-}
-
-void VEAsmPrinter::LowerGETGOTAndEmitMCInsts(const MachineInstr *MI,
-=======
   emitLEAzzi(OutStreamer, lo, RD, STI);
   emitANDrm0(OutStreamer, RD, ci32, RD, STI);
   emitLEASLzzi(OutStreamer, hi, RD, STI);
 }
 
 void VEAsmPrinter::lowerGETGOTAndEmitMCInsts(const MachineInstr *MI,
->>>>>>> c39a1e0f
+  emitLEAzzi(OutStreamer, lo, RD, STI);
+  emitANDrm0(OutStreamer, RD, ci32, RD, STI);
+  emitLEASLzzi(OutStreamer, hi, RD, STI);
+}
+
+void VEAsmPrinter::lowerGETGOTAndEmitMCInsts(const MachineInstr *MI,
                                              const MCSubtargetInfo &STI) {
   MCSymbol *GOTLabel =
       OutContext.getOrCreateSymbol(Twine("_GLOBAL_OFFSET_TABLE_"));
@@ -272,11 +204,7 @@
     case CodeModel::Small:
     case CodeModel::Medium:
     case CodeModel::Large:
-<<<<<<< HEAD
-      EmitHiLo(*OutStreamer, GOTLabel, VEMCExpr::VK_VE_HI32,
-=======
       emitHiLo(*OutStreamer, GOTLabel, VEMCExpr::VK_VE_HI32,
->>>>>>> c39a1e0f
                VEMCExpr::VK_VE_LO32, MCRegOP, OutContext, STI);
       break;
     }
@@ -293,18 +221,7 @@
   MCOperand cim24 = MCOperand::createImm(-24);
   MCOperand loImm =
       createGOTRelExprOp(VEMCExpr::VK_VE_PC_LO32, GOTLabel, OutContext);
-<<<<<<< HEAD
-  EmitLEAzii(*OutStreamer, cim24, loImm, MCRegOP, STI);
-  MCOperand ci32 = MCOperand::createImm(32);
-  EmitANDrm0(*OutStreamer, MCRegOP, ci32, MCRegOP, STI);
-  EmitSIC(*OutStreamer, RegPLT, STI);
-  MCOperand hiImm =
-      createGOTRelExprOp(VEMCExpr::VK_VE_PC_HI32, GOTLabel, OutContext);
-  EmitLEASLrri(*OutStreamer, RegGOT, RegPLT, hiImm, MCRegOP, STI);
-}
-
-void VEAsmPrinter::LowerGETFunPLTAndEmitMCInsts(const MachineInstr *MI,
-=======
+
   emitLEAzii(*OutStreamer, cim24, loImm, MCRegOP, STI);
   MCOperand ci32 = MCOperand::createImm(32);
   emitANDrm0(*OutStreamer, MCRegOP, ci32, MCRegOP, STI);
@@ -315,7 +232,6 @@
 }
 
 void VEAsmPrinter::lowerGETFunPLTAndEmitMCInsts(const MachineInstr *MI,
->>>>>>> c39a1e0f
                                                 const MCSubtargetInfo &STI) {
   const MachineOperand &MO = MI->getOperand(0);
   MCOperand MCRegOP = MCOperand::createReg(MO.getReg());
@@ -327,17 +243,10 @@
     llvm_unreachable("<unknown operand type>");
     return;
   case MachineOperand::MO_MachineBasicBlock:
-<<<<<<< HEAD
-    report_fatal_error("MBB is not supporeted yet");
-    return;
-  case MachineOperand::MO_ConstantPoolIndex:
-    report_fatal_error("ConstantPool is not supporeted yet");
-=======
     report_fatal_error("MBB is not supported yet");
     return;
   case MachineOperand::MO_ConstantPoolIndex:
     report_fatal_error("ConstantPool is not supported yet");
->>>>>>> c39a1e0f
     return;
   case MachineOperand::MO_ExternalSymbol:
     AddrSym = GetExternalSymbolSymbol(Addr.getSymbolName());
@@ -361,18 +270,6 @@
   MCOperand cim24 = MCOperand::createImm(-24);
   MCOperand loImm =
       createGOTRelExprOp(VEMCExpr::VK_VE_PLT_LO32, AddrSym, OutContext);
-<<<<<<< HEAD
-  EmitLEAzii(*OutStreamer, cim24, loImm, MCRegOP, STI);
-  MCOperand ci32 = MCOperand::createImm(32);
-  EmitANDrm0(*OutStreamer, MCRegOP, ci32, MCRegOP, STI);
-  EmitSIC(*OutStreamer, RegPLT, STI);
-  MCOperand hiImm =
-      createGOTRelExprOp(VEMCExpr::VK_VE_PLT_HI32, AddrSym, OutContext);
-  EmitLEASLrri(*OutStreamer, MCRegOP, RegPLT, hiImm, MCRegOP, STI);
-}
-
-void VEAsmPrinter::LowerGETTLSAddrAndEmitMCInsts(const MachineInstr *MI,
-=======
   emitLEAzii(*OutStreamer, cim24, loImm, MCRegOP, STI);
   MCOperand ci32 = MCOperand::createImm(32);
   emitANDrm0(*OutStreamer, MCRegOP, ci32, MCRegOP, STI);
@@ -383,7 +280,6 @@
 }
 
 void VEAsmPrinter::lowerGETTLSAddrAndEmitMCInsts(const MachineInstr *MI,
->>>>>>> c39a1e0f
                                                  const MCSubtargetInfo &STI) {
   const MachineOperand &Addr = MI->getOperand(0);
   MCSymbol *AddrSym = nullptr;
@@ -393,17 +289,10 @@
     llvm_unreachable("<unknown operand type>");
     return;
   case MachineOperand::MO_MachineBasicBlock:
-<<<<<<< HEAD
-    report_fatal_error("MBB is not supporeted yet");
-    return;
-  case MachineOperand::MO_ConstantPoolIndex:
-    report_fatal_error("ConstantPool is not supporeted yet");
-=======
     report_fatal_error("MBB is not supported yet");
     return;
   case MachineOperand::MO_ConstantPoolIndex:
     report_fatal_error("ConstantPool is not supported yet");
->>>>>>> c39a1e0f
     return;
   case MachineOperand::MO_ExternalSymbol:
     AddrSym = GetExternalSymbolSymbol(Addr.getSymbolName());
@@ -429,86 +318,6 @@
   MCOperand cim24 = MCOperand::createImm(-24);
   MCOperand loImm =
       createGOTRelExprOp(VEMCExpr::VK_VE_TLS_GD_LO32, AddrSym, OutContext);
-<<<<<<< HEAD
-  EmitLEAzii(*OutStreamer, cim24, loImm, RegS0, STI);
-  MCOperand ci32 = MCOperand::createImm(32);
-  EmitANDrm0(*OutStreamer, RegS0, ci32, RegS0, STI);
-  EmitSIC(*OutStreamer, RegLR, STI);
-  MCOperand hiImm =
-      createGOTRelExprOp(VEMCExpr::VK_VE_TLS_GD_HI32, AddrSym, OutContext);
-  EmitLEASLrri(*OutStreamer, RegS0, RegLR, hiImm, RegS0, STI);
-  MCOperand ci8 = MCOperand::createImm(8);
-  MCOperand loImm2 =
-      createGOTRelExprOp(VEMCExpr::VK_VE_PLT_LO32, GetTLSLabel, OutContext);
-  EmitLEAzii(*OutStreamer, ci8, loImm2, RegS12, STI);
-  EmitANDrm0(*OutStreamer, RegS12, ci32, RegS12, STI);
-  MCOperand hiImm2 =
-      createGOTRelExprOp(VEMCExpr::VK_VE_PLT_HI32, GetTLSLabel, OutContext);
-  EmitLEASLrri(*OutStreamer, RegS12, RegLR, hiImm2, RegS12, STI);
-  EmitBSIC(*OutStreamer, RegLR, RegS12, STI);
-}
-
-void VEAsmPrinter::LowerEH_SJLJ_SETJMPAndEmitMCInsts(
-    const MachineInstr *MI, const MCSubtargetInfo &STI) {
-  //   sic $dest
-  //   lea $dest, 32($dest)     // $dest points 0f
-  //   st $dest, 8(,$src)
-  //   lea $dest, 0
-  //   br.l 16                  // br 1f
-  // 0:
-  //   lea $dest, 1
-  // 1:
-
-  unsigned DestReg = MI->getOperand(0).getReg();
-  unsigned SrcReg = MI->getOperand(1).getReg();
-
-  EmitToStreamer(*OutStreamer, MCInstBuilder(VE::SIC).addReg(DestReg));
-
-  EmitToStreamer(
-      *OutStreamer,
-      MCInstBuilder(VE::LEArzi).addReg(DestReg).addReg(DestReg).addImm(32));
-
-  EmitToStreamer(
-      *OutStreamer,
-      MCInstBuilder(VE::STSri).addReg(SrcReg).addImm(8).addReg(DestReg));
-
-  EmitToStreamer(*OutStreamer,
-                 MCInstBuilder(VE::LEAzzi).addReg(DestReg).addImm(0));
-
-  EmitToStreamer(*OutStreamer, MCInstBuilder(VE::BCRLa).addImm(16));
-
-  EmitToStreamer(*OutStreamer,
-                 MCInstBuilder(VE::LEAzzi).addReg(DestReg).addImm(1));
-}
-
-void VEAsmPrinter::LowerEH_SJLJ_LONGJMPAndEmitMCInsts(
-    const MachineInstr *MI, const MCSubtargetInfo &STI) {
-  // ld %s9, (, $src)           // s9  = fp
-  // ld %s10, 8(, $src)         // s10 = lr
-  // ld %s11, 16(, $src)        // s11 = sp
-  // b.l (%s10)
-
-  unsigned SrcReg = MI->getOperand(0).getReg();
-
-  EmitToStreamer(
-      *OutStreamer,
-      MCInstBuilder(VE::LDSri).addReg(VE::SX9).addReg(SrcReg).addImm(0));
-
-  EmitToStreamer(
-      *OutStreamer,
-      MCInstBuilder(VE::LDSri).addReg(VE::SX10).addReg(SrcReg).addImm(8));
-
-  EmitToStreamer(
-      *OutStreamer,
-      MCInstBuilder(VE::LDSri).addReg(VE::SX11).addReg(SrcReg).addImm(16));
-
-  EmitToStreamer(*OutStreamer,
-                 MCInstBuilder(VE::BAri).addReg(VE::SX10).addImm(0));
-  return;
-}
-
-void VEAsmPrinter::EmitInstruction(const MachineInstr *MI) {
-=======
   emitLEAzii(*OutStreamer, cim24, loImm, RegS0, STI);
   MCOperand ci32 = MCOperand::createImm(32);
   emitANDrm0(*OutStreamer, RegS0, ci32, RegS0, STI);
@@ -527,8 +336,66 @@
   emitBSIC(*OutStreamer, RegLR, RegS12, STI);
 }
 
+void VEAsmPrinter::lowerEH_SJLJ_SETJMPAndEmitMCInsts(
+    const MachineInstr *MI, const MCSubtargetInfo &STI) {
+  //   sic $dest
+  //   lea $dest, 32($dest)     // $dest points 0f
+  //   st $dest, 8(,$src)
+  //   lea $dest, 0
+  //   br.l 16                  // br 1f
+  // 0:
+  //   lea $dest, 1
+  // 1:
+
+  unsigned DestReg = MI->getOperand(0).getReg();
+  unsigned SrcReg = MI->getOperand(1).getReg();
+
+  EmitToStreamer(*OutStreamer, MCInstBuilder(VE::SIC).addReg(DestReg));
+
+  EmitToStreamer(
+      *OutStreamer,
+      MCInstBuilder(VE::LEArzi).addReg(DestReg).addReg(DestReg).addImm(32));
+
+  EmitToStreamer(
+      *OutStreamer,
+      MCInstBuilder(VE::STSri).addReg(SrcReg).addImm(8).addReg(DestReg));
+
+  EmitToStreamer(*OutStreamer,
+                 MCInstBuilder(VE::LEAzzi).addReg(DestReg).addImm(0));
+
+  EmitToStreamer(*OutStreamer, MCInstBuilder(VE::BCRLa).addImm(16));
+
+  EmitToStreamer(*OutStreamer,
+                 MCInstBuilder(VE::LEAzzi).addReg(DestReg).addImm(1));
+}
+
+void VEAsmPrinter::lowerEH_SJLJ_LONGJMPAndEmitMCInsts(
+    const MachineInstr *MI, const MCSubtargetInfo &STI) {
+  // ld %s9, (, $src)           // s9  = fp
+  // ld %s10, 8(, $src)         // s10 = lr
+  // ld %s11, 16(, $src)        // s11 = sp
+  // b.l (%s10)
+
+  unsigned SrcReg = MI->getOperand(0).getReg();
+
+  EmitToStreamer(
+      *OutStreamer,
+      MCInstBuilder(VE::LDSri).addReg(VE::SX9).addReg(SrcReg).addImm(0));
+
+  EmitToStreamer(
+      *OutStreamer,
+      MCInstBuilder(VE::LDSri).addReg(VE::SX10).addReg(SrcReg).addImm(8));
+
+  EmitToStreamer(
+      *OutStreamer,
+      MCInstBuilder(VE::LDSri).addReg(VE::SX11).addReg(SrcReg).addImm(16));
+
+  EmitToStreamer(*OutStreamer,
+                 MCInstBuilder(VE::BAri).addReg(VE::SX10).addImm(0));
+  return;
+}
+
 void VEAsmPrinter::emitInstruction(const MachineInstr *MI) {
->>>>>>> c39a1e0f
 
   switch (MI->getOpcode()) {
   default:
@@ -537,33 +404,23 @@
     // FIXME: Debug Value.
     return;
   case VE::GETGOT:
-<<<<<<< HEAD
-    LowerGETGOTAndEmitMCInsts(MI, getSubtargetInfo());
+    lowerGETGOTAndEmitMCInsts(MI, getSubtargetInfo());
     return;
   case VE::GETFUNPLT:
-    LowerGETFunPLTAndEmitMCInsts(MI, getSubtargetInfo());
+    lowerGETFunPLTAndEmitMCInsts(MI, getSubtargetInfo());
     return;
   case VE::GETTLSADDR:
-    LowerGETTLSAddrAndEmitMCInsts(MI, getSubtargetInfo());
+    lowerGETTLSAddrAndEmitMCInsts(MI, getSubtargetInfo());
     return;
   // Emit nothing here but a comment if we can.
   case VE::MEMBARRIER:
     OutStreamer->emitRawComment("MEMBARRIER");
     return;
   case VE::EH_SjLj_SetJmp:
-    LowerEH_SJLJ_SETJMPAndEmitMCInsts(MI, getSubtargetInfo());
+    lowerEH_SJLJ_SETJMPAndEmitMCInsts(MI, getSubtargetInfo());
     return;
   case VE::EH_SjLj_LongJmp:
-    LowerEH_SJLJ_LONGJMPAndEmitMCInsts(MI, getSubtargetInfo());
-=======
-    lowerGETGOTAndEmitMCInsts(MI, getSubtargetInfo());
-    return;
-  case VE::GETFUNPLT:
-    lowerGETFunPLTAndEmitMCInsts(MI, getSubtargetInfo());
-    return;
-  case VE::GETTLSADDR:
-    lowerGETTLSAddrAndEmitMCInsts(MI, getSubtargetInfo());
->>>>>>> c39a1e0f
+    lowerEH_SJLJ_LONGJMPAndEmitMCInsts(MI, getSubtargetInfo());
     return;
   }
 
@@ -575,8 +432,6 @@
     EmitToStreamer(*OutStreamer, TmpInst);
   } while ((++I != E) && I->isInsideBundle()); // Delay slot check.
 }
-
-void VEAsmPrinter::EmitFunctionBodyStart() {}
 
 void VEAsmPrinter::printOperand(const MachineInstr *MI, int opNum,
                                 raw_ostream &O) {
