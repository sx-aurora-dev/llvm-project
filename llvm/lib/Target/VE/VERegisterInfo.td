//===-- VERegisterInfo.td - VE Register defs ---------------*- tablegen -*-===//
//
// Part of the LLVM Project, under the Apache License v2.0 with LLVM Exceptions.
// See https://llvm.org/LICENSE.txt for license information.
// SPDX-License-Identifier: Apache-2.0 WITH LLVM-exception
//
//===----------------------------------------------------------------------===//

//===----------------------------------------------------------------------===//
//  Declarations that describe the VE register file
//===----------------------------------------------------------------------===//

class VEReg<bits<7> enc, string n, list<Register> subregs = [],
            list<string> altNames = [], list<Register> aliases = []>
        : Register<n, altNames> {
  let HWEncoding{15-7} = 0;
  let HWEncoding{6-0} = enc;
  let Namespace = "VE";
  let SubRegs = subregs;
  let Aliases = aliases;
}

class VEMiscReg<bits<6> enc, string n>: Register<n> {
  let HWEncoding{15-6} = 0;
  let HWEncoding{5-0} = enc;
  let Namespace = "VE";
}

class VEVecReg<bits<8> enc, string n, list<Register> subregs = [],
               list<string> altNames = [], list<Register> aliases = []>
        : Register<n, altNames> {
  let HWEncoding{15-8} = 0;
  let HWEncoding{7-0} = enc;
  let Namespace = "VE";
  let SubRegs = subregs;
  let Aliases = aliases;
}

class VEMaskReg<bits<4> enc, string n, list<Register> subregs = [],
                list<string> altNames = [], list<Register> aliases = []>
        : Register<n, altNames> {
  let HWEncoding{15-4} = 0;
  let HWEncoding{3-0} = enc;
  let Namespace = "VE";
  let SubRegs = subregs;
  let Aliases = aliases;
}

let Namespace = "VE" in {
  def sub_i32     : SubRegIndex<32, 32>;        // Low 32 bit (32..63)
  def sub_f32     : SubRegIndex<32>;            // High 32 bit (0..31)
  def sub_even    : SubRegIndex<64>;            // High 64 bit (0..63)
  def sub_odd     : SubRegIndex<64, 64>;        // Low 64 bit (64..127)
  def sub_vm_hi   : SubRegIndex<256, -1>;       // k*128 + 64 bit packs (even slots)
  def sub_vm_lo   : SubRegIndex<256, -1>;       // 64 + k*128 + 64 bit packs (odd slots)
  // Over-packed register.
  def sub_pack_hi  : SubRegIndex<16384, -1>;       // k*128 + 64 bit packs (even slots)
  def sub_pack_lo  : SubRegIndex<16384, -1>;       // 64 + k*128 + 64 bit packs (odd slots)
  def AsmName      : RegAltNameIndex;
}

//-----------------------------------------------------------------------------
// Miscellaneous Registers
//-----------------------------------------------------------------------------

def USRCC : VEMiscReg<0, "usrcc">;      // User clock counter
def PSW : VEMiscReg<1, "psw">;          // Program status word
def SAR : VEMiscReg<2, "sar">;          // Store address register
def PMMR : VEMiscReg<7, "pmmr">;        // Performance monitor mode register

// Performance monitor configuration registers
foreach I = 0-3 in
  def PMCR#I : VEMiscReg<!add(8,I), "pmcr"#I>;

// Performance monitor counter
foreach I = 0-14 in
  def PMC#I : VEMiscReg<!add(16,I), "pmc"#I>;

// Register classes.
def MISC : RegisterClass<"VE", [i64], 64,
                         (add USRCC, PSW, SAR, PMMR,
                              (sequence "PMCR%u", 0, 3),
                              (sequence "PMC%u", 0, 14))>;

//-----------------------------------------------------------------------------
// Instruction Counter Register
//-----------------------------------------------------------------------------

def IC : VEMiscReg<62, "ic">;

//-----------------------------------------------------------------------------
// Vector Length Register
//-----------------------------------------------------------------------------

def VL : VEMiscReg<63, "vl">;

// Register classes.
def VLS : RegisterClass<"VE", [i32], 64, (add VL)>;

//-----------------------------------------------------------------------------
// Generic Registers
//-----------------------------------------------------------------------------

let RegAltNameIndices = [AsmName] in {

// Generic integer registers - 32 bits wide
foreach I = 0-63 in
  def SW#I : VEReg<I, "sw"#I, [], ["s"#I]>, DwarfRegNum<[I]>;

// Generic floating point registers - 32 bits wide
//   NOTE: Mark SF#I as alias of SW#I temporary to avoid register allocation
//         problem.
foreach I = 0-63 in
  def SF#I : VEReg<I, "sf"#I, [], ["s"#I], [!cast<VEReg>("SW"#I)]>,
                   DwarfRegNum<[I]>;

// Generic integer registers - 64 bits wide
let SubRegIndices = [sub_i32, sub_f32], CoveredBySubRegs = 1 in {
  // Several registers have specific names, so add them to one of aliases.
  def SX8 : VEReg<8, "s8", [SW8, SF8], ["s8", "sl"]>, DwarfRegNum<[8]>;
  def SX9 : VEReg<9, "s9", [SW9, SF9], ["s9", "fp"]>, DwarfRegNum<[9]>;
  def SX10 : VEReg<10, "s10", [SW10, SF10], ["s10", "lr"]>, DwarfRegNum<[10]>;
  def SX11 : VEReg<11, "s11", [SW11, SF11], ["s11", "sp"]>, DwarfRegNum<[11]>;
  def SX14 : VEReg<14, "s14", [SW14, SF14], ["s14", "tp"]>, DwarfRegNum<[14]>;
  def SX15 : VEReg<15, "s15", [SW15, SF15], ["s15", "got"]>, DwarfRegNum<[15]>;
  def SX16 : VEReg<16, "s16", [SW16, SF16], ["s16", "plt"]>, DwarfRegNum<[16]>;

  // Other generic registers.
  foreach I = { 0-7, 12-13, 17-63 } in
    def SX#I : VEReg<I, "s"#I, [!cast<VEReg>("SW"#I), !cast<VEReg>("SF"#I)],
                     ["s"#I]>, DwarfRegNum<[I]>;
}

// Aliases of the S* registers used to hold 128-bit for values (long doubles).
// Following foreach represents something like:
//   def Q0 : VEReg<0, "q0", [SX0, SX1], ["s0"]>;
//   def Q1 : VEReg<2, "q2", [SX2, SX3], ["s2"]>;
//   ...
let SubRegIndices = [sub_even, sub_odd], CoveredBySubRegs = 1 in
foreach I = 0-31 in
  def Q#I : VEReg<!shl(I,1), "q"#I,
                  [!cast<VEReg>("SX"#!shl(I,1)),
                   !cast<VEReg>("SX"#!add(!shl(I,1),1))],
                  ["s"#!shl(I,1)]>;

// Vector registers - 64 bits wide 256 elements
foreach I = 0-63 in
  def V#I : VEVecReg<I, "v"#I, [], ["v"#I]>, DwarfRegNum<[!add(64,I)]>;

// (Virtual) over-packed vector registers - 64 bits wide 512 elements
let SubRegIndices = [sub_pack_hi, sub_pack_lo], CoveredBySubRegs = 1 in
foreach I = 0-31 in
  def VP#I : VEVecReg<!shl(I,1), "vp"#I,
                      [!cast<VEVecReg>("V"#!shl(I,1)),
                       !cast<VEVecReg>("V"#!add(!shl(I,1),1))],
                      ["v"#!shl(I,1)]>;

// Vector Index Register
def VIX : VEVecReg<255, "vix", [], ["vix"]>;

foreach I = 0-15 in
  def VM#I : VEMaskReg<I, "vm"#I, [], ["vm"#I]>, DwarfRegNum<[!add(128,I)]>;

// Aliases of VMs to use as a pair of two VM for packed instructions
def VMP0 : VEMaskReg<0, "vm0", [], ["vm0"]>;

<<<<<<< HEAD
let SubRegIndices = [sub_vm_hi, sub_vm_lo], CoveredBySubRegs = 1 in
foreach I = 1-7 in
  def VMP#I : VEMaskReg<!shl(I,1), "vm"#I,
=======
let SubRegIndices = [sub_vm_even, sub_vm_odd], CoveredBySubRegs = 1 in
foreach I = 1-7 in
  def VMP#I : VEMaskReg<!shl(I,1), "vmp"#I,
>>>>>>> 8dca38d5
                        [!cast<VEMaskReg>("VM"#!shl(I,1)),
                         !cast<VEMaskReg>("VM"#!add(!shl(I,1),1))],
                        ["vm"#!shl(I,1)]>;

} // RegAltNameIndices = [AsmName]

// Register classes.
//
// The register order is defined in terms of the preferred
// allocation order.
def I32 : RegisterClass<"VE", [i32], 32,
                        (add (sequence "SW%u", 0, 7),
                             (sequence "SW%u", 34, 63),
                             (sequence "SW%u", 8, 33))>;
def I64 : RegisterClass<"VE", [i64, f64], 64,
                        (add (sequence "SX%u", 0, 7),
                             (sequence "SX%u", 34, 63),
                             (sequence "SX%u", 8, 33))>;
def F32 : RegisterClass<"VE", [f32], 32,
                        (add (sequence "SF%u", 0, 7),
                             (sequence "SF%u", 34, 63),
                             (sequence "SF%u", 8, 33))>;
def F128 : RegisterClass<"VE", [f128], 128,
                        (add (sequence "Q%u", 0, 3),
                             (sequence "Q%u", 17, 31),
                             (sequence "Q%u", 4, 16))>;

// Over-packed register type that does not exist in the ISA.
// This allows us to specify a custom layout (odd, even) from this type to V64.
def VP: RegisterClass<"VE", [v512f64, v512i64], 32, (add (sequence "VP%u", 0, 31))>;

// Fixed-SIMD isel patterns require all vector types to be present.
def V64 : RegisterClass<"VE",
                        [v256f64, // default type for vector registers
                         v512i32, v512f32,
                         v256i64, v256i32, v256f32, /* v256f64, */
                         v128i64, v128i32, v128f32, v128f64,
                         v64i64,  v64i32,  v64f32,  v64f64,
                         v32i64,  v32i32,  v32f32,  v32f64,
                         v16i64,  v16i32,  v16f32,  v16f64,
                         v8i64,   v8i32,   v8f32,   v8f64,
                         v4i64,   v4i32,   v4f32,   v4f64,
                         v2i64,   v2i32,   v2f32,   v2f64], 64,
                        (add (sequence "V%u", 0, 63),
                             VIX)>;


def V16384 : RegisterClass<"VE",
                        [v256f64, // default type for vector registers
                         v512i32, v512f32, v256i64, v256i32, v256f32 ], 64,
                        (add (sequence "V%u", 0, 63),
                             VIX)>;

// vm0 is reserved for always true
def VM : RegisterClass<"VE",
                       [v256i1, v128i1, v64i1, v32i1,
                        v16i1,  v8i1,   v4i1,  v2i1 ],
                       64, (sequence "VM%u", 0, 15)>;
def VM512 : RegisterClass<"VE", [v512i1], 64, (sequence "VMP%u", 0, 7)>;<|MERGE_RESOLUTION|>--- conflicted
+++ resolved
@@ -51,8 +51,8 @@
   def sub_f32     : SubRegIndex<32>;            // High 32 bit (0..31)
   def sub_even    : SubRegIndex<64>;            // High 64 bit (0..63)
   def sub_odd     : SubRegIndex<64, 64>;        // Low 64 bit (64..127)
-  def sub_vm_hi   : SubRegIndex<256, -1>;       // k*128 + 64 bit packs (even slots)
-  def sub_vm_lo   : SubRegIndex<256, -1>;       // 64 + k*128 + 64 bit packs (odd slots)
+  def sub_vm_even   : SubRegIndex<256, -1>;       // k*128 + 64 bit packs (even slots)
+  def sub_vm_odd   : SubRegIndex<256, -1>;       // 64 + k*128 + 64 bit packs (odd slots)
   // Over-packed register.
   def sub_pack_hi  : SubRegIndex<16384, -1>;       // k*128 + 64 bit packs (even slots)
   def sub_pack_lo  : SubRegIndex<16384, -1>;       // 64 + k*128 + 64 bit packs (odd slots)
@@ -164,15 +164,9 @@
 // Aliases of VMs to use as a pair of two VM for packed instructions
 def VMP0 : VEMaskReg<0, "vm0", [], ["vm0"]>;
 
-<<<<<<< HEAD
-let SubRegIndices = [sub_vm_hi, sub_vm_lo], CoveredBySubRegs = 1 in
-foreach I = 1-7 in
-  def VMP#I : VEMaskReg<!shl(I,1), "vm"#I,
-=======
 let SubRegIndices = [sub_vm_even, sub_vm_odd], CoveredBySubRegs = 1 in
 foreach I = 1-7 in
   def VMP#I : VEMaskReg<!shl(I,1), "vmp"#I,
->>>>>>> 8dca38d5
                         [!cast<VEMaskReg>("VM"#!shl(I,1)),
                          !cast<VEMaskReg>("VM"#!add(!shl(I,1),1))],
                         ["vm"#!shl(I,1)]>;
