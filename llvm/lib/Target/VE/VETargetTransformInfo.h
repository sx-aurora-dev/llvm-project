--- conflicted
+++ resolved
@@ -375,12 +375,9 @@
     return !isSupportedReduction(II->getIntrinsicID(), Unordered);
   }
 
-<<<<<<< HEAD
-  bool shouldBuildRelLookupTables() const;
-
   void getUnrollingPreferences(Loop *L, ScalarEvolution &,
                                TargetTransformInfo::UnrollingPreferences &UP);
-=======
+
   bool shouldBuildRelLookupTables() const {
     // NEC nld doesn't support relative lookup tables.  It shows following
     // errors.  So, we disable it at the moment.
@@ -390,7 +387,6 @@
     //   output
     return false;
   }
->>>>>>> fe7ca1a9
 };
 
 } // namespace llvm
