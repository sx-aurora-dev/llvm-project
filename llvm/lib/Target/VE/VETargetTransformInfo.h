//===- VETargetTransformInfo.h - VE specific TTI ------*- C++ -*-===//
//
// Part of the LLVM Project, under the Apache License v2.0 with LLVM Exceptions.
// See https://llvm.org/LICENSE.txt for license information.
// SPDX-License-Identifier: Apache-2.0 WITH LLVM-exception
//
//===----------------------------------------------------------------------===//
/// \file
/// This file a TargetTransformInfo::Concept conforming object specific to the
/// VE target machine. It uses the target's detailed information to
/// provide more precise answers to certain TTI queries, while letting the
/// target independent and default TTI implementations handle the rest.
///
//===----------------------------------------------------------------------===//

#ifndef LLVM_LIB_TARGET_VE_VETARGETTRANSFORMINFO_H
#define LLVM_LIB_TARGET_VE_VETARGETTRANSFORMINFO_H

#include "VE.h"
#include "VETargetMachine.h"
#include "llvm/Analysis/TargetTransformInfo.h"
#include "llvm/CodeGen/BasicTTIImpl.h"
#include "llvm/IR/Instructions.h"
#include "llvm/IR/Intrinsics.h"
#include "llvm/IR/PredicatedInst.h"
#include "llvm/IR/Type.h"

static llvm::Type *GetVectorElementType(llvm::Type *Ty) {
  return llvm::cast<llvm::FixedVectorType>(Ty)->getElementType();
}

static unsigned GetVectorNumElements(llvm::Type *Ty) {
  return llvm::cast<llvm::FixedVectorType>(Ty)->getNumElements();
}

static bool IsMaskType(llvm::Type *Ty) {
  return Ty->isVectorTy() &&
         GetVectorElementType(Ty)->getPrimitiveSizeInBits() == 1;
}

static llvm::Type *GetLaneType(llvm::Type *Ty) {
  using namespace llvm;
  if (!isa<VectorType>(Ty))
    return Ty;
  return GetVectorElementType(Ty);
}


static const unsigned ProhibitiveCost = 2048;

namespace llvm {

class VETTIImpl : public BasicTTIImplBase<VETTIImpl> {
  using BaseT = BasicTTIImplBase<VETTIImpl>;
  friend BaseT;

  const VESubtarget *ST;
  const VETargetLowering *TLI;

  const VESubtarget *getST() const { return ST; }
  const VETargetLowering *getTLI() const { return TLI; }

<<<<<<< HEAD
  static bool makeVectorOpsExpensive();

  bool enableVPU() const {
    return !makeVectorOpsExpensive() && getST()->enableVPU();
  }
  bool hasPackedMode() const {
    return !makeVectorOpsExpensive() && getST()->hasPackedMode();
  }

  static bool isSupportedReduction(Intrinsic::ID ReductionID, bool Unordered) {
    switch (ReductionID) {
    ///// Fp reductions (iterative and ordered)
    case Intrinsic::vp_reduce_fadd:
    case Intrinsic::vector_reduce_fadd:
    //
    case Intrinsic::vp_reduce_fmin:
    case Intrinsic::vector_reduce_fmin:
    //
    case Intrinsic::vp_reduce_fmax:
    case Intrinsic::vector_reduce_fmax:
      return true;

    ///// FP reduction (Ordered only)
    case Intrinsic::vp_reduce_fmul:
    case Intrinsic::vector_reduce_fmul:
      return true;

    ///// int arith
    case Intrinsic::vp_reduce_add:
    case Intrinsic::vp_reduce_smax:
      //
      // TODO require custom lowering
      // case Intrinsic::experimental_vector_reduce_smin: // TODO
      // case Intrinsic::experimental_vector_reduce_umin: // TODO
      // case Intrinsic::experimental_vector_reduce_umax: // TODO to smax
      return true;

    ///// bit arith
    case Intrinsic::vp_reduce_or:
    case Intrinsic::vp_reduce_and:
    case Intrinsic::vp_reduce_xor:
      return true;

    // Otw, run standard reduction expansion
    default:
      return false;
    }
  }
=======
  bool enableVPU() const { return getST()->enableVPU(); }
  bool intrinsic() const { return getST()->intrinsic(); }
  // Experimental simd-style fixed length vectorization
  bool simd() const { return getST()->simd(); }
>>>>>>> 6456c4de

public:
  explicit VETTIImpl(const VETargetMachine *TM, const Function &F)
      : BaseT(TM, F.getParent()->getDataLayout()), ST(TM->getSubtargetImpl(F)),
        TLI(ST->getTargetLowering()) {}

  unsigned getNumberOfRegisters(unsigned ClassID) const {
    bool VectorRegs = (ClassID == 1);
<<<<<<< HEAD
    if (!enableVPU() && VectorRegs) {
=======
    if (VectorRegs) {
      if (simd())
        return 64;
      // TODO report vregs once vector isel is stable.
>>>>>>> 6456c4de
      return 0;
    }

    return 64;
  }

  unsigned getRegisterBitWidth(bool Vector) const {
    if (Vector) {
<<<<<<< HEAD
      return enableVPU() ? 256 * 64 : 0;
=======
      if (simd())
        return 256 * 64;
      // TODO report vregs once vector isel is stable.
      return 0;
>>>>>>> 6456c4de
    }
    return 64;
  }

  unsigned getMinVectorRegisterBitWidth() const {
<<<<<<< HEAD
    return enableVPU() ? 256 * 64 : 0;
=======
    // Let's say 8 vector length minimum.
    // TODO: Need to implement experimental vectorization first, then
    //       evaluate minimum vector length for the best performance.
    if (simd())
      return 8 * 64;
    // TODO report vregs once vector isel is stable.
    return 0;
>>>>>>> 6456c4de
  }

  static bool isBoolTy(Type *Ty) { return Ty->getPrimitiveSizeInBits() == 1; }

  unsigned getVRegCapacity(Type &ElemTy) const {
    unsigned PackLimit = hasPackedMode() ? 512 : 256;
    if (ElemTy.isIntegerTy() && ElemTy.getPrimitiveSizeInBits() <= 32)
      return PackLimit;
    if (ElemTy.isFloatTy())
      return PackLimit;
    return 256;
  }

  bool isBitVectorType(Type &DT) {
    auto VTy = dyn_cast<VectorType>(&DT);
    if (!VTy)
      return false;
    return isBoolTy(GetVectorElementType(VTy)) &&
           GetVectorNumElements(VTy) <=
               getVRegCapacity(*GetVectorElementType(VTy));
  }

  bool isVectorLaneType(Type &ElemTy) const {
    // check element sizes for vregs
    if (ElemTy.isIntegerTy()) {
      unsigned ScaBits = ElemTy.getScalarSizeInBits();
      return ScaBits == 32 || ScaBits == 64;
    }
    if (ElemTy.isPointerTy()) {
      return true;
    }
    if (ElemTy.isFloatTy() || ElemTy.isDoubleTy()) {
      return true;
    }
    return false;
  }

  bool isVectorRegisterType(Type &DT) const {
    if (!enableVPU())
      return false;

    auto VTy = dyn_cast<VectorType>(&DT);
    if (!VTy)
      return false;
    auto &ElemTy = *GetVectorElementType(VTy);

    // Oversized vector.
    if (getVRegCapacity(ElemTy) < GetVectorNumElements(VTy))
      return false;

    return isVectorLaneType(ElemTy);
  }

  // Load & Store {
  bool isLegalMaskedLoad(Type *DataType, MaybeAlign Alignment) {
    if (!enableVPU())
      return false;
    return isVectorLaneType(*GetLaneType(DataType));
  }
  bool isLegalMaskedStore(Type *DataType, MaybeAlign Alignment) {
    if (!enableVPU())
      return false;
    return isVectorLaneType(*GetLaneType(DataType));
  }
  bool isLegalMaskedGather(Type *DataType, MaybeAlign Alignment) {
    if (!enableVPU())
      return false;
    return isVectorLaneType(*GetLaneType(DataType));
  };
  bool isLegalMaskedScatter(Type *DataType, MaybeAlign Alignment) {
    if (!enableVPU())
      return false;
    return isVectorLaneType(*GetLaneType(DataType));
  }
  // } Load & Store

  /// Heuristics {
  /// \return The maximum interleave factor that any transform should try to
  /// perform for this target. This number depends on the level of parallelism
  /// and the number of execution units in the CPU.
  unsigned getMaxInterleaveFactor(unsigned VF) const {
    // 3 FMA units available
    return enableVPU() ? 3 : 1;
  }

  bool prefersVectorizedAddressing() { return true; }

  bool supportsEfficientVectorElementLoadStore() { return false; }

  unsigned getScalarizationOverhead(VectorType *Ty, const APInt &DemandedElts,
                                    bool Insert, bool Extract) const {
    auto VecTy = dyn_cast<FixedVectorType>(Ty);
    if (!VecTy)
      return 1;
    return VecTy->getNumElements();
  }

  unsigned getOperandsScalarizationOverhead(ArrayRef<const Value *> Args,
                                            unsigned VF) const {
    return Args.size() * VF;
  }

  unsigned getMemoryOpCost(unsigned Opcode, Type *Src, Align Alignment,
                           unsigned AddressSpace,
                           TargetTransformInfo::TargetCostKind CostKind,
                           const Instruction *I = nullptr) const {
    return getMaskedMemoryOpCost(Opcode, Src, Alignment, AddressSpace,
                                 CostKind);
  }

  unsigned getGatherScatterOpCost(unsigned Opcode, Type *DataTy,
                                  const Value *Ptr, bool VariableMask,
                                  Align Alignment,
                                  TargetTransformInfo::TargetCostKind CostKind,
                                  const Instruction *I = nullptr) const {
    return getMaskedMemoryOpCost(Opcode, DataTy, Align(), 0, CostKind);
  }

  unsigned
  getMaskedMemoryOpCost(unsigned Opcode, Type *Src, Align Alignment,
                        unsigned AddressSpace,
                        TargetTransformInfo::TargetCostKind CostKind) const {
    if (isa<FixedVectorType>(Src) && !isVectorRegisterType(*Src))
      return ProhibitiveCost * GetVectorNumElements(Src);
    return 1;
  }

  bool haveFastSqrt(Type *Ty) {
    // float, double or a vector thereof
    return Ty->isFPOrFPVectorTy() &&
           (isVectorLaneType(*Ty) || isVectorRegisterType(*Ty));
  }
  /// } Heuristics

  /// LLVM-VP Support
  /// {

  /// \returns True if the vector length parameter should be folded into the
  /// vector mask.
  bool
  shouldFoldVectorLengthIntoMask(const PredicatedInstruction &PredInst) const {
    return false; // FIXME (return true for masking operations)
  }

  /// \returns False if this VP op should be replaced by a non-VP op or an
  /// unpredicated op plus a select.
  bool supportsVPOperation(const PredicatedInstruction &PredInst) const {
    if (!enableVPU())
      return false;

    auto VPI = dyn_cast<VPIntrinsic>(&PredInst);
    if (!VPI)
      return true;

    // Cannot be widened into a legal VVP op
    auto EC = VPI->getStaticVectorLength();
    if (EC.isScalable())
      return false;

    if (EC.getFixedValue() > (hasPackedMode() ? 512 : 256))
      return false;

    // Bail on yet-unimplemented reductions
    if (VPI->isReductionOp()) {
      auto FPRed = dyn_cast<FPMathOperator>(VPI);
      bool Unordered = FPRed ? VPI->getFastMathFlags().allowReassoc() : true;
      return isSupportedReduction(VPI->getIntrinsicID(), Unordered);
    }

    switch (PredInst.getOpcode()) {
    default:
      break;

    // Unsupported ops (TODO native VP legalization)
    case Instruction::FPToUI:
    case Instruction::UIToFP:
      return false;

    // Non-opcode VP ops
    case Instruction::Call:
      // vp mask operations unsupported
      if (PredInst.isVectorReduction())
        return !PredInst.getType()->isIntOrIntVectorTy(1);
      break;

    // TODO mask scatter&gather
    // vp mask load/store unsupported (FIXME)
    case Instruction::Load:
      return !IsMaskType(PredInst.getType());

    case Instruction::Store:
      return !IsMaskType(PredInst.getOperand(0)->getType());

    // vp mask operations unsupported
    case Instruction::And:
    case Instruction::Or:
    case Instruction::Xor:
      auto ITy = PredInst.getType();
      if (!ITy->isVectorTy())
        break;
      if (!ITy->isIntOrIntVectorTy(1))
        break;
      return false;
    }

    // be optimistic by default
    return true;
  }

  /// }

  bool shouldExpandReduction(const IntrinsicInst *II) const {
    if (!enableVPU())
      return true;

    auto FPRed = dyn_cast<FPMathOperator>(II);
    bool Unordered = FPRed ? II->getFastMathFlags().allowReassoc() : true;
    return !isSupportedReduction(II->getIntrinsicID(), Unordered);
  }

  void getUnrollingPreferences(Loop *L, ScalarEvolution &,
                               TargetTransformInfo::UnrollingPreferences &UP);
};

} // namespace llvm

#endif // LLVM_LIB_TARGET_VE_VETARGETTRANSFORMINFO_H<|MERGE_RESOLUTION|>--- conflicted
+++ resolved
@@ -60,7 +60,6 @@
   const VESubtarget *getST() const { return ST; }
   const VETargetLowering *getTLI() const { return TLI; }
 
-<<<<<<< HEAD
   static bool makeVectorOpsExpensive();
 
   bool enableVPU() const {
@@ -109,12 +108,8 @@
       return false;
     }
   }
-=======
-  bool enableVPU() const { return getST()->enableVPU(); }
-  bool intrinsic() const { return getST()->intrinsic(); }
   // Experimental simd-style fixed length vectorization
   bool simd() const { return getST()->simd(); }
->>>>>>> 6456c4de
 
 public:
   explicit VETTIImpl(const VETargetMachine *TM, const Function &F)
@@ -123,46 +118,22 @@
 
   unsigned getNumberOfRegisters(unsigned ClassID) const {
     bool VectorRegs = (ClassID == 1);
-<<<<<<< HEAD
-    if (!enableVPU() && VectorRegs) {
-=======
-    if (VectorRegs) {
-      if (simd())
-        return 64;
-      // TODO report vregs once vector isel is stable.
->>>>>>> 6456c4de
-      return 0;
-    }
-
-    return 64;
+    if ((simd() || enableVPU()) && VectorRegs) {
+      return 64;
+    }
+
+    return 0;
   }
 
   unsigned getRegisterBitWidth(bool Vector) const {
-    if (Vector) {
-<<<<<<< HEAD
-      return enableVPU() ? 256 * 64 : 0;
-=======
-      if (simd())
-        return 256 * 64;
-      // TODO report vregs once vector isel is stable.
-      return 0;
->>>>>>> 6456c4de
-    }
-    return 64;
+    if ((simd() || enableVPU()) && Vector) {
+      return 256 * 64;
+    }
+    return 0;
   }
 
   unsigned getMinVectorRegisterBitWidth() const {
-<<<<<<< HEAD
-    return enableVPU() ? 256 * 64 : 0;
-=======
-    // Let's say 8 vector length minimum.
-    // TODO: Need to implement experimental vectorization first, then
-    //       evaluate minimum vector length for the best performance.
-    if (simd())
-      return 8 * 64;
-    // TODO report vregs once vector isel is stable.
-    return 0;
->>>>>>> 6456c4de
+    return (simd() || enableVPU()) ? 256 * 64 : 0;
   }
 
   static bool isBoolTy(Type *Ty) { return Ty->getPrimitiveSizeInBits() == 1; }
