//===- VETargetTransformInfo.h - VE specific TTI ------*- C++ -*-===//
//
// Part of the LLVM Project, under the Apache License v2.0 with LLVM Exceptions.
// See https://llvm.org/LICENSE.txt for license information.
// SPDX-License-Identifier: Apache-2.0 WITH LLVM-exception
//
//===----------------------------------------------------------------------===//
/// \file
/// This file a TargetTransformInfo::Concept conforming object specific to the
/// VE target machine. It uses the target's detailed information to
/// provide more precise answers to certain TTI queries, while letting the
/// target independent and default TTI implementations handle the rest.
///
//===----------------------------------------------------------------------===//

#ifndef LLVM_LIB_TARGET_VE_VETARGETTRANSFORMINFO_H
#define LLVM_LIB_TARGET_VE_VETARGETTRANSFORMINFO_H

#include "VE.h"
#include "VETargetMachine.h"
#include "llvm/Analysis/TargetTransformInfo.h"
#include "llvm/CodeGen/BasicTTIImpl.h"
#include "llvm/IR/Instructions.h"
#include "llvm/IR/Intrinsics.h"
#include "llvm/IR/PredicatedInst.h"
#include "llvm/IR/Type.h"

static llvm::Type *GetVectorElementType(llvm::Type *Ty) {
  return llvm::cast<llvm::FixedVectorType>(Ty)->getElementType();
}

static unsigned GetVectorNumElements(llvm::Type *Ty) {
  return llvm::cast<llvm::FixedVectorType>(Ty)->getNumElements();
}

static bool IsMaskType(llvm::Type *Ty) {
  return Ty->isVectorTy() &&
         GetVectorElementType(Ty)->getPrimitiveSizeInBits() == 1;
}

static llvm::Type *GetLaneType(llvm::Type *Ty) {
  using namespace llvm;
  if (!isa<VectorType>(Ty))
    return Ty;
  return GetVectorElementType(Ty);
}


static const unsigned ProhibitiveCost = 2048;

namespace llvm {

class VETTIImpl : public BasicTTIImplBase<VETTIImpl> {
  using BaseT = BasicTTIImplBase<VETTIImpl>;
  friend BaseT;

  const VESubtarget *ST;
  const VETargetLowering *TLI;

  const VESubtarget *getST() const { return ST; }
  const VETargetLowering *getTLI() const { return TLI; }

  static bool makeVectorOpsExpensive();

  bool enableVPU() const {
    return getST()->enableVPU();
  }
  bool hasPackedMode() const {
    return getST()->hasPackedMode();
  }

  static bool isSupportedReduction(Intrinsic::ID ReductionID, bool Unordered) {
    switch (ReductionID) {
    ///// Fp reductions (iterative and ordered)
    case Intrinsic::vp_reduce_fadd:
    case Intrinsic::vector_reduce_fadd:
    //
    case Intrinsic::vp_reduce_fmin:
    case Intrinsic::vector_reduce_fmin:
    //
    case Intrinsic::vp_reduce_fmax:
    case Intrinsic::vector_reduce_fmax:
      return true;

    ///// FP reduction (Ordered only)
    case Intrinsic::vp_reduce_fmul:
    case Intrinsic::vector_reduce_fmul:
      return true;

    ///// int arith
    case Intrinsic::vp_reduce_add:
    case Intrinsic::vp_reduce_smax:
      //
      // TODO require custom lowering
      // case Intrinsic::experimental_vector_reduce_smin: // TODO
      // case Intrinsic::experimental_vector_reduce_umin: // TODO
      // case Intrinsic::experimental_vector_reduce_umax: // TODO to smax
      return true;

    ///// bit arith
    case Intrinsic::vp_reduce_or:
    case Intrinsic::vp_reduce_and:
    case Intrinsic::vp_reduce_xor:
      return true;

    // Otw, run standard reduction expansion
    default:
      return false;
    }
  }
  // Experimental simd-style fixed length vectorization
  bool simd() const { return getST()->simd(); }

public:
  explicit VETTIImpl(const VETargetMachine *TM, const Function &F)
      : BaseT(TM, F.getParent()->getDataLayout()), ST(TM->getSubtargetImpl(F)),
        TLI(ST->getTargetLowering()) {}

  unsigned getNumberOfRegisters(unsigned ClassID) const {
    bool VectorRegs = (ClassID == 1);
    if (!makeVectorOpsExpensive() && (simd() || enableVPU()) && VectorRegs) {
      return 64;
    }

    return 0;
  }

<<<<<<< HEAD
  unsigned getRegisterBitWidth(bool Vector) const {
    if (!makeVectorOpsExpensive() && (simd() || enableVPU()) && Vector) {
      return 256 * 64;
    }
    return 0;
=======
  TypeSize getRegisterBitWidth(TargetTransformInfo::RegisterKind K) const {
    switch (K) {
    case TargetTransformInfo::RGK_Scalar:
      return TypeSize::getFixed(64);
    case TargetTransformInfo::RGK_FixedWidthVector:
      // TODO report vregs once vector isel is stable.
      return TypeSize::getFixed(0);
    case TargetTransformInfo::RGK_ScalableVector:
      return TypeSize::getScalable(0);
    }

    llvm_unreachable("Unsupported register kind");
>>>>>>> 97834378
  }

  unsigned getMinVectorRegisterBitWidth() const {
    return !makeVectorOpsExpensive() && (simd() || enableVPU()) ? 256 * 64 : 0;
  }

  static bool isBoolTy(Type *Ty) { return Ty->getPrimitiveSizeInBits() == 1; }

  unsigned getVRegCapacity(Type &ElemTy) const {
    unsigned PackLimit = hasPackedMode() ? 512 : 256;
    if (ElemTy.isIntegerTy() && ElemTy.getPrimitiveSizeInBits() <= 32)
      return PackLimit;
    if (ElemTy.isFloatTy())
      return PackLimit;
    return 256;
  }

  bool isBitVectorType(Type &DT) {
    auto VTy = dyn_cast<VectorType>(&DT);
    if (!VTy)
      return false;
    return isBoolTy(GetVectorElementType(VTy)) &&
           GetVectorNumElements(VTy) <=
               getVRegCapacity(*GetVectorElementType(VTy));
  }

  bool isVectorLaneType(Type &ElemTy) const {
    // check element sizes for vregs
    if (ElemTy.isIntegerTy()) {
      unsigned ScaBits = ElemTy.getScalarSizeInBits();
      return ScaBits == 1 || ScaBits == 32 || ScaBits == 64;
    }
    if (ElemTy.isPointerTy()) {
      return true;
    }
    if (ElemTy.isFloatTy() || ElemTy.isDoubleTy()) {
      return true;
    }
    return false;
  }

  bool isVectorRegisterType(Type &DT) const {
    if (!enableVPU())
      return false;

    auto VTy = dyn_cast<VectorType>(&DT);
    if (!VTy)
      return false;
    auto &ElemTy = *GetVectorElementType(VTy);

    // Oversized vector.
    if (getVRegCapacity(ElemTy) < GetVectorNumElements(VTy))
      return false;

    return isVectorLaneType(ElemTy);
  }

  // Load & Store {
  bool isLegalMaskedLoad(Type *DataType, MaybeAlign Alignment) {
    if (!enableVPU())
      return false;
    return isVectorLaneType(*GetLaneType(DataType));
  }
  bool isLegalMaskedStore(Type *DataType, MaybeAlign Alignment) {
    if (!enableVPU())
      return false;
    return isVectorLaneType(*GetLaneType(DataType));
  }
  bool isLegalMaskedGather(Type *DataType, MaybeAlign Alignment) {
    if (!enableVPU())
      return false;
    return isVectorLaneType(*GetLaneType(DataType));
  };
  bool isLegalMaskedScatter(Type *DataType, MaybeAlign Alignment) {
    if (!enableVPU())
      return false;
    return isVectorLaneType(*GetLaneType(DataType));
  }
  // } Load & Store

  /// Heuristics {
  /// \return The maximum interleave factor that any transform should try to
  /// perform for this target. This number depends on the level of parallelism
  /// and the number of execution units in the CPU.
  unsigned getMaxInterleaveFactor(unsigned VF) const {
    // FIXME: Values > 1 trigger miscompiles (invalid BC generated)
    return 1;
  }

  bool prefersVectorizedAddressing() { return true; }

  bool supportsEfficientVectorElementLoadStore() { return false; }

  // Following implementation conflicts with dd2dbf7.
  // Also following code seems incorrect.  Therefore, removing them.
#if 0
  unsigned getScalarizationOverhead(VectorType *Ty, const APInt &DemandedElts,
                                    bool Insert, bool Extract) const {
    auto VecTy = dyn_cast<FixedVectorType>(Ty);
    if (!VecTy)
      return 1;
    return VecTy->getNumElements();
  }

  unsigned getOperandsScalarizationOverhead(ArrayRef<const Value *> Args,
                                            unsigned VF) const {
    return Args.size() * VF;
  }
#endif

  unsigned getMemoryOpCost(unsigned Opcode, Type *Src, Align Alignment,
                           unsigned AddressSpace,
                           TargetTransformInfo::TargetCostKind CostKind,
                           const Instruction *I = nullptr) const {
    return getMaskedMemoryOpCost(Opcode, Src, Alignment, AddressSpace,
                                 CostKind);
  }

  unsigned getGatherScatterOpCost(unsigned Opcode, Type *DataTy,
                                  const Value *Ptr, bool VariableMask,
                                  Align Alignment,
                                  TargetTransformInfo::TargetCostKind CostKind,
                                  const Instruction *I = nullptr) const {
    return getMaskedMemoryOpCost(Opcode, DataTy, Align(), 0, CostKind);
  }

  unsigned
  getMaskedMemoryOpCost(unsigned Opcode, Type *Src, Align Alignment,
                        unsigned AddressSpace,
                        TargetTransformInfo::TargetCostKind CostKind) const {
    if (isa<FixedVectorType>(Src) &&
        (!isVectorRegisterType(*Src)))
      return ProhibitiveCost * GetVectorNumElements(Src);
    return 1;
  }

  bool haveFastSqrt(Type *Ty) {
    // float, double or a vector thereof
    return Ty->isFPOrFPVectorTy() && !makeVectorOpsExpensive() &&
           (isVectorLaneType(*Ty) || isVectorRegisterType(*Ty));
  }
  /// } Heuristics

  /// LLVM-VP Support
  /// {

  /// \returns True if the vector length parameter should be folded into the
  /// vector mask.
  bool
  shouldFoldVectorLengthIntoMask(const PredicatedInstruction &PredInst) const {
    return false; // FIXME (return true for masking operations)
  }

  /// \returns False if this VP op should be replaced by a non-VP op or an
  /// unpredicated op plus a select.
  bool supportsVPOperation(const PredicatedInstruction &PredInst) const {
    if (!enableVPU())
      return false;

    auto VPI = dyn_cast<VPIntrinsic>(&PredInst);
    if (!VPI)
      return true;

    // Cannot be widened into a legal VVP op
    auto EC = VPI->getStaticVectorLength();
    if (EC.isScalable())
      return false;

    if (EC.getFixedValue() > (hasPackedMode() ? 512 : 256))
      return false;

    // Bail on yet-unimplemented reductions
    if (VPI->isReductionOp()) {
      auto FPRed = dyn_cast<FPMathOperator>(VPI);
      bool Unordered = FPRed ? VPI->getFastMathFlags().allowReassoc() : true;
      return isSupportedReduction(VPI->getIntrinsicID(), Unordered);
    }

    switch (PredInst.getOpcode()) {
    default:
      break;

    // Unsupported ops (TODO native VP legalization)
    case Instruction::FPToUI:
    case Instruction::UIToFP:
      return false;

    // Non-opcode VP ops
    case Instruction::Call:
      // vp mask operations unsupported
      if (PredInst.isVectorReduction())
        return !PredInst.getType()->isIntOrIntVectorTy(1);
      break;

    // TODO mask scatter&gather
    // vp mask load/store unsupported (FIXME)
    case Instruction::Load:
      return !IsMaskType(PredInst.getType());

    case Instruction::Store:
      return !IsMaskType(PredInst.getOperand(0)->getType());

    // vp mask operations unsupported
    case Instruction::And:
    case Instruction::Or:
    case Instruction::Xor:
      auto ITy = PredInst.getType();
      if (!ITy->isVectorTy())
        break;
      if (!ITy->isIntOrIntVectorTy(1))
        break;
      return false;
    }

    // be optimistic by default
    return true;
  }

  /// }

  bool shouldExpandReduction(const IntrinsicInst *II) const {
    if (!enableVPU())
      return true;

    auto FPRed = dyn_cast<FPMathOperator>(II);
    bool Unordered = FPRed ? II->getFastMathFlags().allowReassoc() : true;
    return !isSupportedReduction(II->getIntrinsicID(), Unordered);
  }

  void getUnrollingPreferences(Loop *L, ScalarEvolution &,
                               TargetTransformInfo::UnrollingPreferences &UP);
};

} // namespace llvm

#endif // LLVM_LIB_TARGET_VE_VETARGETTRANSFORMINFO_H<|MERGE_RESOLUTION|>--- conflicted
+++ resolved
@@ -125,13 +125,6 @@
     return 0;
   }
 
-<<<<<<< HEAD
-  unsigned getRegisterBitWidth(bool Vector) const {
-    if (!makeVectorOpsExpensive() && (simd() || enableVPU()) && Vector) {
-      return 256 * 64;
-    }
-    return 0;
-=======
   TypeSize getRegisterBitWidth(TargetTransformInfo::RegisterKind K) const {
     switch (K) {
     case TargetTransformInfo::RGK_Scalar:
@@ -144,7 +137,6 @@
     }
 
     llvm_unreachable("Unsupported register kind");
->>>>>>> 97834378
   }
 
   unsigned getMinVectorRegisterBitWidth() const {
