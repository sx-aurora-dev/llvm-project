//===-- VERegisterInfo.h - VE Register Information Impl ---------*- C++ -*-===//
//
// Part of the LLVM Project, under the Apache License v2.0 with LLVM Exceptions.
// See https://llvm.org/LICENSE.txt for license information.
// SPDX-License-Identifier: Apache-2.0 WITH LLVM-exception
//
//===----------------------------------------------------------------------===//
//
// This file contains the VE implementation of the TargetRegisterInfo class.
//
//===----------------------------------------------------------------------===//

#ifndef LLVM_LIB_TARGET_VE_VEREGISTERINFO_H
#define LLVM_LIB_TARGET_VE_VEREGISTERINFO_H

#include "llvm/CodeGen/TargetRegisterInfo.h"

#define GET_REGINFO_HEADER
#include "VEGenRegisterInfo.inc"

struct MIBuilder;
class EliminateFrameIndex;

namespace llvm {
struct VERegisterInfo : public VEGenRegisterInfo {
  VERegisterInfo();

  /// Code Generation virtual methods...
  const MCPhysReg *getCalleeSavedRegs(const MachineFunction *MF) const override;
  const uint32_t *getCallPreservedMask(const MachineFunction &MF,
                                       CallingConv::ID CC) const override;
  const uint32_t *getNoPreservedMask() const override;

  BitVector getReservedRegs(const MachineFunction &MF) const override;

  const TargetRegisterClass *getPointerRegClass(const MachineFunction &MF,
                                                unsigned Kind) const override;

<<<<<<< HEAD
  bool requiresRegisterScavenging(const MachineFunction &MF) const override;
  bool requiresFrameIndexScavenging(const MachineFunction &MF) const override;

  void eliminateFrameIndex(MachineBasicBlock::iterator II, int SPAdj,
=======
  bool eliminateFrameIndex(MachineBasicBlock::iterator II, int SPAdj,
>>>>>>> 27998d91
                           unsigned FIOperandNum,
                           RegScavenger *RS = nullptr) const override;

  Register getFrameRegister(const MachineFunction &MF) const override;

  unsigned getRegPressureSetLimit(const MachineFunction &MF,
                                  unsigned Idx) const override;
  bool
  getRegAllocationHints(Register VirtReg, ArrayRef<MCPhysReg> Order,
                        SmallVectorImpl<MCPhysReg> &Hints,
                        const MachineFunction &MF,
                        const VirtRegMap *VRM = nullptr,
                        const LiveRegMatrix *Matrix = nullptr) const override;
};

} // namespace llvm

#endif<|MERGE_RESOLUTION|>--- conflicted
+++ resolved
@@ -36,14 +36,10 @@
   const TargetRegisterClass *getPointerRegClass(const MachineFunction &MF,
                                                 unsigned Kind) const override;
 
-<<<<<<< HEAD
   bool requiresRegisterScavenging(const MachineFunction &MF) const override;
   bool requiresFrameIndexScavenging(const MachineFunction &MF) const override;
 
-  void eliminateFrameIndex(MachineBasicBlock::iterator II, int SPAdj,
-=======
   bool eliminateFrameIndex(MachineBasicBlock::iterator II, int SPAdj,
->>>>>>> 27998d91
                            unsigned FIOperandNum,
                            RegScavenger *RS = nullptr) const override;
 
