//===-- VE.h - Top-level interface for VE representation --------*- C++ -*-===//
//
// Part of the LLVM Project, under the Apache License v2.0 with LLVM Exceptions.
// See https://llvm.org/LICENSE.txt for license information.
// SPDX-License-Identifier: Apache-2.0 WITH LLVM-exception
//
//===----------------------------------------------------------------------===//
//
// This file contains the entry points for global functions defined in the LLVM
// VE back-end.
//
//===----------------------------------------------------------------------===//

#ifndef LLVM_LIB_TARGET_VE_VE_H
#define LLVM_LIB_TARGET_VE_VE_H

#include "MCTargetDesc/VEMCTargetDesc.h"
#include "llvm/ADT/StringSwitch.h"
#include "llvm/CodeGen/ISDOpcodes.h"
<<<<<<< HEAD
=======
#include "llvm/CodeGen/SelectionDAGNodes.h"
>>>>>>> 0278c9ce
#include "llvm/Support/ErrorHandling.h"
#include "llvm/Target/TargetMachine.h"

namespace llvm {
class FunctionPass;
class VETargetMachine;
class AsmPrinter;
class MCInst;
class MachineInstr;

FunctionPass *createVEISelDag(VETargetMachine &TM);
FunctionPass *createLVLGenPass();

void LowerVEMachineInstrToMCInst(const MachineInstr *MI, MCInst &OutMI,
                                 AsmPrinter &AP);
} // namespace llvm

namespace llvm {
// Enums corresponding to VE condition codes, both icc's and fcc's.  These
// values must be kept in sync with the ones in the .td file.
namespace VECC {
enum CondCode {
  // Integer comparison
  CC_IG = 0,  // Greater
  CC_IL = 1,  // Less
  CC_INE = 2, // Not Equal
  CC_IEQ = 3, // Equal
  CC_IGE = 4, // Greater or Equal
  CC_ILE = 5, // Less or Equal

  // Floating point comparison
  CC_AF = 0 + 6,     // Never
  CC_G = 1 + 6,      // Greater
  CC_L = 2 + 6,      // Less
  CC_NE = 3 + 6,     // Not Equal
  CC_EQ = 4 + 6,     // Equal
  CC_GE = 5 + 6,     // Greater or Equal
  CC_LE = 6 + 6,     // Less or Equal
  CC_NUM = 7 + 6,    // Number
  CC_NAN = 8 + 6,    // NaN
  CC_GNAN = 9 + 6,   // Greater or NaN
  CC_LNAN = 10 + 6,  // Less or NaN
  CC_NENAN = 11 + 6, // Not Equal or NaN
  CC_EQNAN = 12 + 6, // Equal or NaN
  CC_GENAN = 13 + 6, // Greater or Equal or NaN
  CC_LENAN = 14 + 6, // Less or Equal or NaN
  CC_AT = 15 + 6,    // Always
  UNKNOWN
};
}
// Enums corresponding to VE Branch Prediction.  These values must be kept in
// sync with the ones in the .td file.
namespace VEBP {
enum Prediction {
  BP_NONE =  0,
  BP_NOT_TAKEN = 2,
  BP_TAKEN = 3,
};
}
// Enums corresponding to VE Rounding Mode.  These values must be kept in
// sync with the ones in the .td file.
namespace VERD {
enum RoundingMode {
  RD_NONE = 0, // According to PSW
  RD_RZ = 8,   // Round toward Zero
  RD_RP = 9,   // Round toward Plus infinity
  RD_RM = 10,  // Round toward Minus infinity
  RD_RN = 11,  // Round to Nearest (ties to Even)
  RD_RA = 12,  // Round to Nearest (ties to Away)
  UNKNOWN
};
}

inline static const char *VECondCodeToString(VECC::CondCode CC) {
  switch (CC) {
  case VECC::CC_IG:    return "gt";
  case VECC::CC_IL:    return "lt";
  case VECC::CC_INE:   return "ne";
  case VECC::CC_IEQ:   return "eq";
  case VECC::CC_IGE:   return "ge";
  case VECC::CC_ILE:   return "le";
  case VECC::CC_AF:    return "af";
  case VECC::CC_G:     return "gt";
  case VECC::CC_L:     return "lt";
  case VECC::CC_NE:    return "ne";
  case VECC::CC_EQ:    return "eq";
  case VECC::CC_GE:    return "ge";
  case VECC::CC_LE:    return "le";
  case VECC::CC_NUM:   return "num";
  case VECC::CC_NAN:   return "nan";
  case VECC::CC_GNAN:  return "gtnan";
  case VECC::CC_LNAN:  return "ltnan";
  case VECC::CC_NENAN: return "nenan";
  case VECC::CC_EQNAN: return "eqnan";
  case VECC::CC_GENAN: return "genan";
  case VECC::CC_LENAN: return "lenan";
  case VECC::CC_AT:    return "at";
  default:
    llvm_unreachable("Invalid cond code");
  }
}

inline static VECC::CondCode stringToVEICondCode(StringRef S) {
  return StringSwitch<VECC::CondCode>(S)
      .Case("gt", VECC::CC_IG)
      .Case("lt", VECC::CC_IL)
      .Case("ne", VECC::CC_INE)
      .Case("eq", VECC::CC_IEQ)
      .Case("ge", VECC::CC_IGE)
      .Case("le", VECC::CC_ILE)
      .Case("af", VECC::CC_AF)
      .Case("at", VECC::CC_AT)
      .Case("", VECC::CC_AT)
      .Default(VECC::UNKNOWN);
}

inline static VECC::CondCode stringToVEFCondCode(StringRef S) {
  return StringSwitch<VECC::CondCode>(S)
      .Case("gt", VECC::CC_G)
      .Case("lt", VECC::CC_L)
      .Case("ne", VECC::CC_NE)
      .Case("eq", VECC::CC_EQ)
      .Case("ge", VECC::CC_GE)
      .Case("le", VECC::CC_LE)
      .Case("num", VECC::CC_NUM)
      .Case("nan", VECC::CC_NAN)
      .Case("gtnan", VECC::CC_GNAN)
      .Case("ltnan", VECC::CC_LNAN)
      .Case("nenan", VECC::CC_NENAN)
      .Case("eqnan", VECC::CC_EQNAN)
      .Case("genan", VECC::CC_GENAN)
      .Case("lenan", VECC::CC_LENAN)
      .Case("af", VECC::CC_AF)
      .Case("at", VECC::CC_AT)
      .Case("", VECC::CC_AT)
      .Default(VECC::UNKNOWN);
}

inline static bool isIntVECondCode(VECC::CondCode CC) {
  return CC < VECC::CC_AF;
}

inline static unsigned VECondCodeToVal(VECC::CondCode CC) {
  switch (CC) {
  case VECC::CC_IG:
    return 1;
  case VECC::CC_IL:
    return 2;
  case VECC::CC_INE:
    return 3;
  case VECC::CC_IEQ:
    return 4;
  case VECC::CC_IGE:
    return 5;
  case VECC::CC_ILE:
    return 6;
  case VECC::CC_AF:
    return 0;
  case VECC::CC_G:
    return 1;
  case VECC::CC_L:
    return 2;
  case VECC::CC_NE:
    return 3;
  case VECC::CC_EQ:
    return 4;
  case VECC::CC_GE:
    return 5;
  case VECC::CC_LE:
    return 6;
  case VECC::CC_NUM:
    return 7;
  case VECC::CC_NAN:
    return 8;
  case VECC::CC_GNAN:
    return 9;
  case VECC::CC_LNAN:
    return 10;
  case VECC::CC_NENAN:
    return 11;
  case VECC::CC_EQNAN:
    return 12;
  case VECC::CC_GENAN:
    return 13;
  case VECC::CC_LENAN:
    return 14;
  case VECC::CC_AT:
    return 15;
  default:
    llvm_unreachable("Invalid cond code");
  }
}

/// Convert a DAG integer condition code to a VE ICC condition.
inline static VECC::CondCode intCondCode2Icc(ISD::CondCode CC) {
  switch (CC) {
  default:
    llvm_unreachable("Unknown integer condition code!");
  case ISD::SETEQ:
    return VECC::CC_IEQ;
  case ISD::SETNE:
    return VECC::CC_INE;
  case ISD::SETLT:
    return VECC::CC_IL;
  case ISD::SETGT:
    return VECC::CC_IG;
  case ISD::SETLE:
    return VECC::CC_ILE;
  case ISD::SETGE:
    return VECC::CC_IGE;
  case ISD::SETULT:
    return VECC::CC_IL;
  case ISD::SETULE:
    return VECC::CC_ILE;
  case ISD::SETUGT:
    return VECC::CC_IG;
  case ISD::SETUGE:
    return VECC::CC_IGE;
  }
}

/// Convert a DAG floating point condition code to a VE FCC condition.
inline static VECC::CondCode fpCondCode2Fcc(ISD::CondCode CC) {
  switch (CC) {
  default:
    llvm_unreachable("Unknown fp condition code!");
  case ISD::SETFALSE:
    return VECC::CC_AF;
  case ISD::SETEQ:
  case ISD::SETOEQ:
    return VECC::CC_EQ;
  case ISD::SETNE:
  case ISD::SETONE:
    return VECC::CC_NE;
  case ISD::SETLT:
  case ISD::SETOLT:
    return VECC::CC_L;
  case ISD::SETGT:
  case ISD::SETOGT:
    return VECC::CC_G;
  case ISD::SETLE:
  case ISD::SETOLE:
    return VECC::CC_LE;
  case ISD::SETGE:
  case ISD::SETOGE:
    return VECC::CC_GE;
  case ISD::SETO:
    return VECC::CC_NUM;
  case ISD::SETUO:
    return VECC::CC_NAN;
  case ISD::SETUEQ:
    return VECC::CC_EQNAN;
  case ISD::SETUNE:
    return VECC::CC_NENAN;
  case ISD::SETULT:
    return VECC::CC_LNAN;
  case ISD::SETUGT:
    return VECC::CC_GNAN;
  case ISD::SETULE:
    return VECC::CC_LENAN;
  case ISD::SETUGE:
    return VECC::CC_GENAN;
  case ISD::SETTRUE:
    return VECC::CC_AT;
  }
}

inline static VECC::CondCode VEValToCondCode(unsigned Val, bool IsInteger) {
  if (IsInteger) {
    switch (Val) {
    case 0:
      return VECC::CC_AF;
    case 1:
      return VECC::CC_IG;
    case 2:
      return VECC::CC_IL;
    case 3:
      return VECC::CC_INE;
    case 4:
      return VECC::CC_IEQ;
    case 5:
      return VECC::CC_IGE;
    case 6:
      return VECC::CC_ILE;
    case 15:
      return VECC::CC_AT;
    }
  } else {
    switch (Val) {
    case 0:
      return VECC::CC_AF;
    case 1:
      return VECC::CC_G;
    case 2:
      return VECC::CC_L;
    case 3:
      return VECC::CC_NE;
    case 4:
      return VECC::CC_EQ;
    case 5:
      return VECC::CC_GE;
    case 6:
      return VECC::CC_LE;
    case 7:
      return VECC::CC_NUM;
    case 8:
      return VECC::CC_NAN;
    case 9:
      return VECC::CC_GNAN;
    case 10:
      return VECC::CC_LNAN;
    case 11:
      return VECC::CC_NENAN;
    case 12:
      return VECC::CC_EQNAN;
    case 13:
      return VECC::CC_GENAN;
    case 14:
      return VECC::CC_LENAN;
    case 15:
      return VECC::CC_AT;
    }
  }
  // Invalid condition may come through disassembler from corrupted input.
  // Therefore, return AF instead of `llvm_unreachable`
  return VECC::CC_AF;
}

/// Convert a DAG integer condition code to a VE ICC condition.
inline static VECC::CondCode intCondCode2Icc(ISD::CondCode CC) {
  switch (CC) {
  default:
    llvm_unreachable("Unknown integer condition code!");
  case ISD::SETEQ:
    return VECC::CC_IEQ;
  case ISD::SETNE:
    return VECC::CC_INE;
  case ISD::SETLT:
    return VECC::CC_IL;
  case ISD::SETGT:
    return VECC::CC_IG;
  case ISD::SETLE:
    return VECC::CC_ILE;
  case ISD::SETGE:
    return VECC::CC_IGE;
  case ISD::SETULT:
    return VECC::CC_IL;
  case ISD::SETULE:
    return VECC::CC_ILE;
  case ISD::SETUGT:
    return VECC::CC_IG;
  case ISD::SETUGE:
    return VECC::CC_IGE;
  }
}

/// Convert a DAG floating point condition code to a VE FCC condition.
inline static VECC::CondCode fpCondCode2Fcc(ISD::CondCode CC) {
  switch (CC) {
  default:
    llvm_unreachable("Unknown fp condition code!");
  case ISD::SETFALSE:
    return VECC::CC_AF;
  case ISD::SETEQ:
  case ISD::SETOEQ:
    return VECC::CC_EQ;
  case ISD::SETNE:
  case ISD::SETONE:
    return VECC::CC_NE;
  case ISD::SETLT:
  case ISD::SETOLT:
    return VECC::CC_L;
  case ISD::SETGT:
  case ISD::SETOGT:
    return VECC::CC_G;
  case ISD::SETLE:
  case ISD::SETOLE:
    return VECC::CC_LE;
  case ISD::SETGE:
  case ISD::SETOGE:
    return VECC::CC_GE;
  case ISD::SETO:
    return VECC::CC_NUM;
  case ISD::SETUO:
    return VECC::CC_NAN;
  case ISD::SETUEQ:
    return VECC::CC_EQNAN;
  case ISD::SETUNE:
    return VECC::CC_NENAN;
  case ISD::SETULT:
    return VECC::CC_LNAN;
  case ISD::SETUGT:
    return VECC::CC_GNAN;
  case ISD::SETULE:
    return VECC::CC_LENAN;
  case ISD::SETUGE:
    return VECC::CC_GENAN;
  case ISD::SETTRUE:
    return VECC::CC_AT;
  }
}

inline static const char *VEBPToString(VEBP::Prediction P) {
  switch (P) {
  case VEBP::BP_NONE: return "";
  case VEBP::BP_NOT_TAKEN: return ".nt";
  case VEBP::BP_TAKEN: return ".t";
  }
  llvm_unreachable("Invalid branch predicate");
}

inline static unsigned VEBPToVal(VEBP::Prediction P) {
  switch (P) {
  case VEBP::BP_NONE: return 0;
  case VEBP::BP_NOT_TAKEN: return 2;
  case VEBP::BP_TAKEN: return 3;
  }
  llvm_unreachable("Invalid branch predicates");
  return 0;
}

inline static VEBP::Prediction VEValToBP(unsigned Val) {
  switch (Val) {
  case 0: return VEBP::BP_NONE;
  case 2: return VEBP::BP_NOT_TAKEN;
  case 3: return VEBP::BP_TAKEN;;
  }
  llvm_unreachable("Invalid branch predicates");
  return VEBP::BP_NONE;
}

inline static const char *VERDToString(VERD::RoundingMode R) {
  switch (R) {
  case VERD::RD_NONE:
    return "";
  case VERD::RD_RZ:
    return ".rz";
  case VERD::RD_RP:
    return ".rp";
  case VERD::RD_RM:
    return ".rm";
  case VERD::RD_RN:
    return ".rn";
  case VERD::RD_RA:
    return ".ra";
  default:
    llvm_unreachable("Invalid branch predicate");
  }
}

inline static VERD::RoundingMode stringToVERD(StringRef S) {
  return StringSwitch<VERD::RoundingMode>(S)
      .Case("", VERD::RD_NONE)
      .Case(".rz", VERD::RD_RZ)
      .Case(".rp", VERD::RD_RP)
      .Case(".rm", VERD::RD_RM)
      .Case(".rn", VERD::RD_RN)
      .Case(".ra", VERD::RD_RA)
      .Default(VERD::UNKNOWN);
}

inline static unsigned VERDToVal(VERD::RoundingMode R) {
  switch (R) {
  case VERD::RD_NONE:
  case VERD::RD_RZ:
  case VERD::RD_RP:
  case VERD::RD_RM:
  case VERD::RD_RN:
  case VERD::RD_RA:
    return static_cast<unsigned>(R);
  default:
    break;
  }
  llvm_unreachable("Invalid branch predicates");
  return VERD::UNKNOWN;
}

inline static VERD::RoundingMode VEValToRD(unsigned Val) {
  switch (Val) {
  case static_cast<unsigned>(VERD::RD_NONE):
    return VERD::RD_NONE;
  case static_cast<unsigned>(VERD::RD_RZ):
    return VERD::RD_RZ;
  case static_cast<unsigned>(VERD::RD_RP):
    return VERD::RD_RP;
  case static_cast<unsigned>(VERD::RD_RM):
    return VERD::RD_RM;
  case static_cast<unsigned>(VERD::RD_RN):
    return VERD::RD_RN;
  case static_cast<unsigned>(VERD::RD_RA):
    return VERD::RD_RA;
  default:
    break;
  }
  llvm_unreachable("Invalid branch predicates");
  return VERD::UNKNOWN;
}

/// getImmVal - get immediate representation of integer value
inline static uint64_t getImmVal(const ConstantSDNode *N) {
  return N->getSExtValue();
}

/// getFpImmVal - get immediate representation of floating point value
inline static uint64_t getFpImmVal(const ConstantFPSDNode *N) {
  const APInt &Imm = N->getValueAPF().bitcastToAPInt();
  uint64_t Val = Imm.getZExtValue();
  if (Imm.getBitWidth() == 32) {
    // Immediate value of float place places at higher bits on VE.
    Val <<= 32;
  }
  return Val;
}

// MImm - Special immediate value of sequential bit stream of 0 or 1.
//   See VEInstrInfo.td for details.
inline static bool isMImmVal(uint64_t Val) {
  if (Val == 0) {
    // (0)1 is 0
    return true;
  }
  if (isMask_64(Val)) {
    // (m)0 patterns
    return true;
  }
  // (m)1 patterns
  return (Val & (UINT64_C(1) << 63)) && isShiftedMask_64(Val);
}

inline static bool isMImm32Val(uint32_t Val) {
  if (Val == 0) {
    // (0)1 is 0
    return true;
  }
  if (isMask_32(Val)) {
    // (m)0 patterns
    return true;
  }
  // (m)1 patterns
  return (Val & (UINT32_C(1) << 31)) && isShiftedMask_32(Val);
}

/// val2MImm - Convert an integer immediate value to target MImm immediate.
inline static uint64_t val2MImm(uint64_t Val) {
  if (Val == 0)
    return 0; // (0)1
  if (Val & (UINT64_C(1) << 63))
    return countLeadingOnes(Val);       // (m)1
  return countLeadingZeros(Val) | 0x40; // (m)0
}

/// mimm2Val - Convert a target MImm immediate to an integer immediate value.
inline static uint64_t mimm2Val(uint64_t Val) {
  if (Val == 0)
    return 0; // (0)1
  if ((Val & 0x40) == 0)
    return (uint64_t)((INT64_C(1) << 63) >> (Val & 0x3f)); // (m)1
  return ((uint64_t)INT64_C(-1) >> (Val & 0x3f));          // (m)0
}

inline unsigned M0(unsigned Val) { return Val + 64; }
inline unsigned M1(unsigned Val) { return Val; }

static const unsigned StandardVectorWidth = 256;
static const unsigned PackedVectorWidth = 512;

} // namespace llvm
#endif<|MERGE_RESOLUTION|>--- conflicted
+++ resolved
@@ -17,10 +17,7 @@
 #include "MCTargetDesc/VEMCTargetDesc.h"
 #include "llvm/ADT/StringSwitch.h"
 #include "llvm/CodeGen/ISDOpcodes.h"
-<<<<<<< HEAD
-=======
 #include "llvm/CodeGen/SelectionDAGNodes.h"
->>>>>>> 0278c9ce
 #include "llvm/Support/ErrorHandling.h"
 #include "llvm/Target/TargetMachine.h"
 
@@ -349,80 +346,6 @@
   return VECC::CC_AF;
 }
 
-/// Convert a DAG integer condition code to a VE ICC condition.
-inline static VECC::CondCode intCondCode2Icc(ISD::CondCode CC) {
-  switch (CC) {
-  default:
-    llvm_unreachable("Unknown integer condition code!");
-  case ISD::SETEQ:
-    return VECC::CC_IEQ;
-  case ISD::SETNE:
-    return VECC::CC_INE;
-  case ISD::SETLT:
-    return VECC::CC_IL;
-  case ISD::SETGT:
-    return VECC::CC_IG;
-  case ISD::SETLE:
-    return VECC::CC_ILE;
-  case ISD::SETGE:
-    return VECC::CC_IGE;
-  case ISD::SETULT:
-    return VECC::CC_IL;
-  case ISD::SETULE:
-    return VECC::CC_ILE;
-  case ISD::SETUGT:
-    return VECC::CC_IG;
-  case ISD::SETUGE:
-    return VECC::CC_IGE;
-  }
-}
-
-/// Convert a DAG floating point condition code to a VE FCC condition.
-inline static VECC::CondCode fpCondCode2Fcc(ISD::CondCode CC) {
-  switch (CC) {
-  default:
-    llvm_unreachable("Unknown fp condition code!");
-  case ISD::SETFALSE:
-    return VECC::CC_AF;
-  case ISD::SETEQ:
-  case ISD::SETOEQ:
-    return VECC::CC_EQ;
-  case ISD::SETNE:
-  case ISD::SETONE:
-    return VECC::CC_NE;
-  case ISD::SETLT:
-  case ISD::SETOLT:
-    return VECC::CC_L;
-  case ISD::SETGT:
-  case ISD::SETOGT:
-    return VECC::CC_G;
-  case ISD::SETLE:
-  case ISD::SETOLE:
-    return VECC::CC_LE;
-  case ISD::SETGE:
-  case ISD::SETOGE:
-    return VECC::CC_GE;
-  case ISD::SETO:
-    return VECC::CC_NUM;
-  case ISD::SETUO:
-    return VECC::CC_NAN;
-  case ISD::SETUEQ:
-    return VECC::CC_EQNAN;
-  case ISD::SETUNE:
-    return VECC::CC_NENAN;
-  case ISD::SETULT:
-    return VECC::CC_LNAN;
-  case ISD::SETUGT:
-    return VECC::CC_GNAN;
-  case ISD::SETULE:
-    return VECC::CC_LENAN;
-  case ISD::SETUGE:
-    return VECC::CC_GENAN;
-  case ISD::SETTRUE:
-    return VECC::CC_AT;
-  }
-}
-
 inline static const char *VEBPToString(VEBP::Prediction P) {
   switch (P) {
   case VEBP::BP_NONE: return "";
