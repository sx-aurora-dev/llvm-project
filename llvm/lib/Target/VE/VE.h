--- conflicted
+++ resolved
@@ -65,8 +65,7 @@
   CC_EQNAN = 12 + 6, // Equal or NaN
   CC_GENAN = 13 + 6, // Greater or Equal or NaN
   CC_LENAN = 14 + 6, // Less or Equal or NaN
-<<<<<<< HEAD
-  CC_AT =    15 + 6, // Always
+  CC_AT = 15 + 6,    // Always
   UNKNOWN
 };
 }
@@ -77,10 +76,6 @@
   BP_NONE =  0,
   BP_NOT_TAKEN = 2,
   BP_TAKEN = 3,
-=======
-  CC_AT = 15 + 6,    // Always
-  UNKNOWN
->>>>>>> f8eabd6d
 };
 }
 // Enums corresponding to VE Rounding Mode.  These values must be kept in
@@ -164,34 +159,6 @@
 
 inline static unsigned VECondCodeToVal(VECC::CondCode CC) {
   switch (CC) {
-<<<<<<< HEAD
-  case VECC::CC_IG:    return 1;
-  case VECC::CC_IL:    return 2;
-  case VECC::CC_INE:   return 3;
-  case VECC::CC_IEQ:   return 4;
-  case VECC::CC_IGE:   return 5;
-  case VECC::CC_ILE:   return 6;
-  case VECC::CC_AF:    return 0;
-  case VECC::CC_G:     return 1;
-  case VECC::CC_L:     return 2;
-  case VECC::CC_NE:    return 3;
-  case VECC::CC_EQ:    return 4;
-  case VECC::CC_GE:    return 5;
-  case VECC::CC_LE:    return 6;
-  case VECC::CC_NUM:   return 7;
-  case VECC::CC_NAN:   return 8;
-  case VECC::CC_GNAN:  return 9;
-  case VECC::CC_LNAN:  return 10;
-  case VECC::CC_NENAN: return 11;
-  case VECC::CC_EQNAN: return 12;
-  case VECC::CC_GENAN: return 13;
-  case VECC::CC_LENAN: return 14;
-  case VECC::CC_AT:    return 15;
-  default:
-    llvm_unreachable("Invalid cond code");
-  }
-  return 0;
-=======
   case VECC::CC_IG:
     return 1;
   case VECC::CC_IL:
@@ -239,41 +206,11 @@
   default:
     llvm_unreachable("Invalid cond code");
   }
->>>>>>> f8eabd6d
 }
 
 inline static VECC::CondCode VEValToCondCode(unsigned Val, bool IsInteger) {
   if (IsInteger) {
     switch (Val) {
-<<<<<<< HEAD
-    case 0: return VECC::CC_AF;
-    case 1: return VECC::CC_IG;
-    case 2: return VECC::CC_IL;
-    case 3: return VECC::CC_INE;
-    case 4: return VECC::CC_IEQ;
-    case 5: return VECC::CC_IGE;
-    case 6: return VECC::CC_ILE;
-    case 15: return VECC::CC_AT;
-    }
-  } else {
-    switch (Val) {
-    case 0: return VECC::CC_AF;
-    case 1: return VECC::CC_G;
-    case 2: return VECC::CC_L;
-    case 3: return VECC::CC_NE;
-    case 4: return VECC::CC_EQ;
-    case 5: return VECC::CC_GE;
-    case 6: return VECC::CC_LE;
-    case 7: return VECC::CC_NUM;
-    case 8: return VECC::CC_NAN;
-    case 9: return VECC::CC_GNAN;
-    case 10: return VECC::CC_LNAN;
-    case 11: return VECC::CC_NENAN;
-    case 12: return VECC::CC_EQNAN;
-    case 13: return VECC::CC_GENAN;
-    case 14: return VECC::CC_LENAN;
-    case 15: return VECC::CC_AT;
-=======
     case 0:
       return VECC::CC_AF;
     case 1:
@@ -325,7 +262,6 @@
       return VECC::CC_LENAN;
     case 15:
       return VECC::CC_AT;
->>>>>>> f8eabd6d
     }
   }
   llvm_unreachable("Invalid cond code");
@@ -380,7 +316,6 @@
   }
 }
 
-<<<<<<< HEAD
 inline static VERD::RoundingMode stringToVEIRD(StringRef S) {
   return StringSwitch<VERD::RoundingMode>(S)
       .Case("", VERD::RD_NONE)
@@ -422,8 +357,6 @@
   return VERD::UNKNOWN;
 }
 
-=======
->>>>>>> f8eabd6d
 // MImm - Special immediate value of sequential bit stream of 0 or 1.
 //   See VEInstrInfo.td for details.
 inline static bool isMImmVal(uint64_t Val) {
