//===-- VETargetMachine.cpp - Define TargetMachine for VE -----------------===//
//
// Part of the LLVM Project, under the Apache License v2.0 with LLVM Exceptions.
// See https://llvm.org/LICENSE.txt for license information.
// SPDX-License-Identifier: Apache-2.0 WITH LLVM-exception
//
//===----------------------------------------------------------------------===//
//
//
//===----------------------------------------------------------------------===//

#include "VETargetMachine.h"
#include "TargetInfo/VETargetInfo.h"
#include "VE.h"
// #include "VETargetObjectFile.h"
#include "VETargetTransformInfo.h"
#include "llvm/CodeGen/Passes.h"
#include "llvm/CodeGen/TargetLoweringObjectFileImpl.h"
#include "llvm/CodeGen/TargetPassConfig.h"
#include "llvm/IR/LegacyPassManager.h"
#include "llvm/Support/TargetRegistry.h"

using namespace llvm;

extern "C" void LLVMInitializeVETarget() {
  // Register the target.
  RegisterTargetMachine<VETargetMachine> X(getTheVETarget());
}

static std::string computeDataLayout(const Triple &T) {
  // Aurora VE is little endian
  std::string Ret = "e";

  // Use ELF mangling
  Ret += "-m:e";

  // Alignments for 64 bit integers.
  Ret += "-i64:64";

  // VE supports 32 bit and 64 bits integer on registers
  Ret += "-n32:64";

  // Stack alignment is 128 bits
  Ret += "-S128";
<<<<<<< HEAD

  // Vector alignments are 64 bits
  // Need to define all of them.  Otherwise, each alignment becomes
  // the size of each data by default.
  Ret += "-v64:64:64";          // for v2f32
  Ret += "-v128:64:64";
  Ret += "-v256:64:64";
  Ret += "-v512:64:64";
  Ret += "-v1024:64:64";
  Ret += "-v2048:64:64";
  Ret += "-v4096:64:64";
  Ret += "-v8192:64:64";
  Ret += "-v16384:64:64";       // for v256f64
=======
>>>>>>> 00068c45

  return Ret;
}

static Reloc::Model getEffectiveRelocModel(Optional<Reloc::Model> RM) {
  if (!RM.hasValue())
    return Reloc::Static;
  return *RM;
}

class VEELFTargetObjectFile : public TargetLoweringObjectFileELF {
  void Initialize(MCContext &Ctx, const TargetMachine &TM) override {
    TargetLoweringObjectFileELF::Initialize(Ctx, TM);
    InitializeELF(TM.Options.UseInitArray);
  }
};

static std::unique_ptr<TargetLoweringObjectFile> createTLOF() {
  return std::make_unique<VEELFTargetObjectFile>();
}

/// Create an Aurora VE architecture model
VETargetMachine::VETargetMachine(const Target &T, const Triple &TT,
                                 StringRef CPU, StringRef FS,
                                 const TargetOptions &Options,
                                 Optional<Reloc::Model> RM,
                                 Optional<CodeModel::Model> CM,
                                 CodeGenOpt::Level OL, bool JIT)
    : LLVMTargetMachine(T, computeDataLayout(TT), TT, CPU, FS, Options,
                        getEffectiveRelocModel(RM),
                        getEffectiveCodeModel(CM, CodeModel::Small), OL),
      TLOF(createTLOF()),
      Subtarget(TT, std::string(CPU), std::string(FS), *this) {
  initAsmInfo();
}

VETargetMachine::~VETargetMachine() {}

TargetTransformInfo VETargetMachine::getTargetTransformInfo(const Function &F) {
  return TargetTransformInfo(VETTIImpl(this, F));
}

namespace {
/// VE Code Generator Pass Configuration Options.
class VEPassConfig : public TargetPassConfig {
public:
  VEPassConfig(VETargetMachine &TM, PassManagerBase &PM)
      : TargetPassConfig(TM, PM) {}

  VETargetMachine &getVETargetMachine() const {
    return getTM<VETargetMachine>();
  }

  void addIRPasses() override;
  bool addInstSelector() override;
  void addPreEmitPass() override;
};
} // namespace

TargetPassConfig *VETargetMachine::createPassConfig(PassManagerBase &PM) {
  return new VEPassConfig(*this, PM);
}

void VEPassConfig::addIRPasses() {
  addPass(createAtomicExpandPass());
  TargetPassConfig::addIRPasses();
}

bool VEPassConfig::addInstSelector() {
  addPass(createVEISelDag(getVETargetMachine()));
  return false;
}

void VEPassConfig::addPreEmitPass(){
  // LVLGen should be called after scheduling and register allocation
  addPass(createLVLGenPass());
#if 0
  addPass(createVEDelaySlotFillerPass());
#endif
}<|MERGE_RESOLUTION|>--- conflicted
+++ resolved
@@ -12,7 +12,6 @@
 #include "VETargetMachine.h"
 #include "TargetInfo/VETargetInfo.h"
 #include "VE.h"
-// #include "VETargetObjectFile.h"
 #include "VETargetTransformInfo.h"
 #include "llvm/CodeGen/Passes.h"
 #include "llvm/CodeGen/TargetLoweringObjectFileImpl.h"
@@ -42,7 +41,6 @@
 
   // Stack alignment is 128 bits
   Ret += "-S128";
-<<<<<<< HEAD
 
   // Vector alignments are 64 bits
   // Need to define all of them.  Otherwise, each alignment becomes
@@ -56,8 +54,6 @@
   Ret += "-v4096:64:64";
   Ret += "-v8192:64:64";
   Ret += "-v16384:64:64";       // for v256f64
-=======
->>>>>>> 00068c45
 
   return Ret;
 }
