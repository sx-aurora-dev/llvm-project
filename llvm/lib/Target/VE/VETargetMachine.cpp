--- conflicted
+++ resolved
@@ -22,13 +22,7 @@
 
 using namespace llvm;
 
-<<<<<<< HEAD
-#define DEBUG_TYPE "ve"
-
-extern "C" LLVM_EXTERNAL_VISIBILITY void LLVMInitializeVETarget() {
-=======
 extern "C" void LLVMInitializeVETarget() {
->>>>>>> 67c10f34
   // Register the target.
   RegisterTargetMachine<VETargetMachine> X(getTheVETarget());
 }
@@ -61,19 +55,6 @@
   Ret += "-v4096:64:64";
   Ret += "-v8192:64:64";
   Ret += "-v16384:64:64";       // for v256f64
-
-  // Vector alignments are 64 bits
-  // Need to define all of them.  Otherwise, each alignment becomes
-  // the size of each data by default.
-  Ret += "-v64:64:64"; // for v2f32
-  Ret += "-v128:64:64";
-  Ret += "-v256:64:64";
-  Ret += "-v512:64:64";
-  Ret += "-v1024:64:64";
-  Ret += "-v2048:64:64";
-  Ret += "-v4096:64:64";
-  Ret += "-v8192:64:64";
-  Ret += "-v16384:64:64"; // for v256f64
 
   return Ret;
 }
@@ -147,16 +128,10 @@
   return false;
 }
 
-<<<<<<< HEAD
-void VEPassConfig::addPreEmitPass() {
-  // LVLGen should be called after scheduling and register allocation
-  addPass(createLVLGenPass());
-=======
 void VEPassConfig::addPreEmitPass(){
   // LVLGen should be called after scheduling and register allocation
   addPass(createLVLGenPass());
 #if 0
   addPass(createVEDelaySlotFillerPass());
 #endif
->>>>>>> 67c10f34
 }