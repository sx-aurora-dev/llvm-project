//===- VEMachineFunctionInfo.h - VE Machine Function Info -------*- C++ -*-===//
//
// Part of the LLVM Project, under the Apache License v2.0 with LLVM Exceptions.
// See https://llvm.org/LICENSE.txt for license information.
// SPDX-License-Identifier: Apache-2.0 WITH LLVM-exception
//
//===----------------------------------------------------------------------===//
//
// This file declares  VE specific per-machine-function information.
//
//===----------------------------------------------------------------------===//
#ifndef LLVM_LIB_TARGET_VE_VEMACHINEFUNCTIONINFO_H
#define LLVM_LIB_TARGET_VE_VEMACHINEFUNCTIONINFO_H

#include "llvm/CodeGen/MachineFunction.h"

namespace llvm {

class VEMachineFunctionInfo : public MachineFunctionInfo {
  virtual void anchor();

private:
  // GlobalBaseReg - Holds the physical reigster for the base register.
  Register GlobalBaseReg;

  /// VectorLengthReg - Holds the virtual register for VL register.
  unsigned VectorLengthReg;

  /// VarArgsFrameOffset - Frame offset to start of varargs area.
  int VarArgsFrameOffset;

  /// SRetReturnReg - Holds the virtual register into which the sret
  /// argument is passed.
  unsigned SRetReturnReg;

  /// IsLeafProc - True if the function is a leaf procedure.
  bool IsLeafProc;

public:
<<<<<<< HEAD
  VEMachineFunctionInfo()
      : VectorLengthReg(0), VarArgsFrameOffset(0),
        SRetReturnReg(0), IsLeafProc(false) {}
  explicit VEMachineFunctionInfo(MachineFunction &MF)
      : VectorLengthReg(0), VarArgsFrameOffset(0),
        SRetReturnReg(0), IsLeafProc(false) {}
=======
  VEMachineFunctionInfo() : VarArgsFrameOffset(0), IsLeafProc(false) {}
  VEMachineFunctionInfo(const Function &F, const TargetSubtargetInfo *STI)
      : VarArgsFrameOffset(0), IsLeafProc(false) {}
>>>>>>> 2cb39359

  MachineFunctionInfo *
  clone(BumpPtrAllocator &Allocator, MachineFunction &DestMF,
        const DenseMap<MachineBasicBlock *, MachineBasicBlock *> &Src2DstMBB)
      const override;

  Register getGlobalBaseReg() const { return GlobalBaseReg; }
  void setGlobalBaseReg(Register Reg) { GlobalBaseReg = Reg; }

  unsigned getVectorLengthReg() const { return VectorLengthReg; }
  void setVectorLengthReg(unsigned Reg) { VectorLengthReg = Reg; }

  int getVarArgsFrameOffset() const { return VarArgsFrameOffset; }
  void setVarArgsFrameOffset(int Offset) { VarArgsFrameOffset = Offset; }

  unsigned getSRetReturnReg() const { return SRetReturnReg; }
  void setSRetReturnReg(unsigned Reg) { SRetReturnReg = Reg; }

  void setLeafProc(bool rhs) { IsLeafProc = rhs; }
  bool isLeafProc() const { return IsLeafProc; }
};
} // namespace llvm

#endif<|MERGE_RESOLUTION|>--- conflicted
+++ resolved
@@ -37,18 +37,12 @@
   bool IsLeafProc;
 
 public:
-<<<<<<< HEAD
   VEMachineFunctionInfo()
       : VectorLengthReg(0), VarArgsFrameOffset(0),
         SRetReturnReg(0), IsLeafProc(false) {}
-  explicit VEMachineFunctionInfo(MachineFunction &MF)
+  VEMachineFunctionInfo(const Function &F, const TargetSubtargetInfo *STI)
       : VectorLengthReg(0), VarArgsFrameOffset(0),
         SRetReturnReg(0), IsLeafProc(false) {}
-=======
-  VEMachineFunctionInfo() : VarArgsFrameOffset(0), IsLeafProc(false) {}
-  VEMachineFunctionInfo(const Function &F, const TargetSubtargetInfo *STI)
-      : VarArgsFrameOffset(0), IsLeafProc(false) {}
->>>>>>> 2cb39359
 
   MachineFunctionInfo *
   clone(BumpPtrAllocator &Allocator, MachineFunction &DestMF,
