--- conflicted
+++ resolved
@@ -455,22 +455,13 @@
 /// any side effects other than loading from the stack slot.
 unsigned VEInstrInfo::isLoadFromStackSlot(const MachineInstr &MI,
                                           int &FrameIndex) const {
-<<<<<<< HEAD
-  if (MI.getOpcode() == VE::LDrii ||            // I64
-      MI.getOpcode() == VE::LDLSXrii ||         // I32
-      MI.getOpcode() == VE::LDUrii ||           // F32
-      MI.getOpcode() == VE::LDQrii ||           // F128 (pseudo)
-      MI.getOpcode() == VE::LDVRrii ||          // V64 (pseudo)
-      MI.getOpcode() == VE::LDVMrii ||          // VM (pseudo)
-      MI.getOpcode() == VE::LDVM512rii          // VM512 (pseudo)
-=======
   if (MI.getOpcode() == VE::LDrii ||    // I64
       MI.getOpcode() == VE::LDLSXrii || // I32
       MI.getOpcode() == VE::LDUrii ||   // F32
       MI.getOpcode() == VE::LDQrii ||   // F128 (pseudo)
+      MI.getOpcode() == VE::LDVRrii ||  // V64 (pseudo)
       MI.getOpcode() == VE::LDVMrii ||  // VM (pseudo)
       MI.getOpcode() == VE::LDVM512rii  // VM512 (pseudo)
->>>>>>> 469044cf
   ) {
     if (MI.getOperand(1).isFI() && MI.getOperand(2).isImm() &&
         MI.getOperand(2).getImm() == 0 && MI.getOperand(3).isImm() &&
@@ -489,23 +480,14 @@
 /// any side effects other than storing to the stack slot.
 unsigned VEInstrInfo::isStoreToStackSlot(const MachineInstr &MI,
                                          int &FrameIndex) const {
-<<<<<<< HEAD
-  if (MI.getOpcode() == VE::STrii ||            // I64
-      MI.getOpcode() == VE::STLrii ||           // I32
-      MI.getOpcode() == VE::STUrii ||           // F32
-      MI.getOpcode() == VE::STQrii ||           // F128 (pseudo)
-      MI.getOpcode() == VE::STVRrii ||          // V64 (pseudo)
-      MI.getOpcode() == VE::STVPrii ||          // VP (pseudo)
-      MI.getOpcode() == VE::STVMrii ||          // VM (pseudo)
-      MI.getOpcode() == VE::STVM512rii          // VM512 (pseudo)
-=======
   if (MI.getOpcode() == VE::STrii ||   // I64
       MI.getOpcode() == VE::STLrii ||  // I32
       MI.getOpcode() == VE::STUrii ||  // F32
       MI.getOpcode() == VE::STQrii ||  // F128 (pseudo)
+      MI.getOpcode() == VE::STVRrii || // V64 (pseudo)
+      MI.getOpcode() == VE::STVPrii || // VP (pseudo)
       MI.getOpcode() == VE::STVMrii || // VM (pseudo)
       MI.getOpcode() == VE::STVM512rii // VM512 (pseudo)
->>>>>>> 469044cf
   ) {
     if (MI.getOperand(0).isFI() && MI.getOperand(1).isImm() &&
         MI.getOperand(1).getImm() == 0 && MI.getOperand(2).isImm() &&
@@ -573,7 +555,6 @@
         .addImm(0)
         .addReg(SrcReg, getKillRegState(isKill))
         .addMemOperand(MMO);
-<<<<<<< HEAD
   } else if (RC == &VE::V64RegClass) {
     BuildMI(MBB, I, DL, get(VE::STVRrii))
         .addFrameIndex(FI)
@@ -590,8 +571,6 @@
         .addReg(SrcReg, getKillRegState(isKill))
         .addImm(256)
         .addMemOperand(MMO);
-=======
->>>>>>> 469044cf
   } else if (RC == &VE::VMRegClass) {
     BuildMI(MBB, I, DL, get(VE::STVMrii))
         .addFrameIndex(FI)
@@ -661,7 +640,6 @@
         .addImm(0)
         .addImm(0)
         .addMemOperand(MMO);
-<<<<<<< HEAD
   } else if (RC == &VE::V64RegClass) {
     BuildMI(MBB, I, DL, get(VE::LDVRrii), DestReg)
         .addFrameIndex(FI)
@@ -676,8 +654,6 @@
         .addImm(0)
         .addImm(256)
         .addMemOperand(MMO);
-=======
->>>>>>> 469044cf
   } else if (RC == &VE::VMRegClass) {
     BuildMI(MBB, I, DL, get(VE::LDVMrii), DestReg)
         .addFrameIndex(FI)
