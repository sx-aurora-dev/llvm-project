//===-- VEInstrInfo.cpp - VE Instruction Information ----------------------===//
//
// Part of the LLVM Project, under the Apache License v2.0 with LLVM Exceptions.
// See https://llvm.org/LICENSE.txt for license information.
// SPDX-License-Identifier: Apache-2.0 WITH LLVM-exception
//
//===----------------------------------------------------------------------===//
//
// This file contains the VE implementation of the TargetInstrInfo class.
//
//===----------------------------------------------------------------------===//

#include "VEInstrInfo.h"
#include "VE.h"
#include "VEMachineFunctionInfo.h"
#include "VESubtarget.h"
#include "llvm/ADT/STLExtras.h"
#include "llvm/ADT/SmallVector.h"
#include "llvm/CodeGen/MachineFrameInfo.h"
#include "llvm/CodeGen/MachineInstrBuilder.h"
#include "llvm/CodeGen/MachineMemOperand.h"
#include "llvm/CodeGen/MachineRegisterInfo.h"
#include "llvm/Support/CommandLine.h"
#include "llvm/Support/Debug.h"
#include "llvm/Support/ErrorHandling.h"
#include "llvm/Support/TargetRegistry.h"

#define DEBUG_TYPE "ve-instr-info"

using namespace llvm;

static cl::opt<bool> ShowSpillMessageVec(
  "show-spill-message-vec",
  cl::init(false),
  cl::desc("Enable diagnostic message for spill/restore of vector or vector mask registers."),
  cl::Hidden);

#define GET_INSTRINFO_CTOR_DTOR
#include "VEGenInstrInfo.inc"

// Pin the vtable to this file.
void VEInstrInfo::anchor() {}

VEInstrInfo::VEInstrInfo(VESubtarget &ST)
    : VEGenInstrInfo(VE::ADJCALLSTACKDOWN, VE::ADJCALLSTACKUP), RI(),
      Subtarget(ST) {}

static bool IsIntegerCC(unsigned CC) { return (CC < VECC::CC_AF); }

static VECC::CondCode GetOppositeBranchCondition(VECC::CondCode CC) {
  switch (CC) {
  case VECC::CC_IG:
    return VECC::CC_ILE;
  case VECC::CC_IL:
    return VECC::CC_IGE;
  case VECC::CC_INE:
    return VECC::CC_IEQ;
  case VECC::CC_IEQ:
    return VECC::CC_INE;
  case VECC::CC_IGE:
    return VECC::CC_IL;
  case VECC::CC_ILE:
    return VECC::CC_IG;
  case VECC::CC_AF:
    return VECC::CC_AT;
  case VECC::CC_G:
    return VECC::CC_LENAN;
  case VECC::CC_L:
    return VECC::CC_GENAN;
  case VECC::CC_NE:
    return VECC::CC_EQNAN;
  case VECC::CC_EQ:
    return VECC::CC_NENAN;
  case VECC::CC_GE:
    return VECC::CC_LNAN;
  case VECC::CC_LE:
    return VECC::CC_GNAN;
  case VECC::CC_NUM:
    return VECC::CC_NAN;
  case VECC::CC_NAN:
    return VECC::CC_NUM;
  case VECC::CC_GNAN:
    return VECC::CC_LE;
  case VECC::CC_LNAN:
    return VECC::CC_GE;
  case VECC::CC_NENAN:
    return VECC::CC_EQ;
  case VECC::CC_EQNAN:
    return VECC::CC_NE;
  case VECC::CC_GENAN:
    return VECC::CC_L;
  case VECC::CC_LENAN:
    return VECC::CC_G;
  case VECC::CC_AT:
    return VECC::CC_AF;
  case VECC::UNKNOWN:
    return VECC::UNKNOWN;
  }
  llvm_unreachable("Invalid cond code");
}

// Treat a branch relative long always instruction as unconditional branch.
// For example, br.l.t and br.l.
static bool isUncondBranchOpcode(int Opc) {
  using namespace llvm::VE;

#define BRKIND(NAME) (Opc == NAME##a || Opc == NAME##a_nt || Opc == NAME##a_t)
  // VE has other branch relative always instructions for word/double/float,
  // but we use only long branches in our lower.  So, sanity check it here.
  assert(!BRKIND(BRCFW) && !BRKIND(BRCFD) && !BRKIND(BRCFS) &&
         "Branch relative word/double/float always instructions should not be "
         "used!");
  return BRKIND(BRCFL);
#undef BRKIND
}

// Treat branch relative conditional as conditional branch instructions.
// For example, brgt.l.t and brle.s.nt.
static bool isCondBranchOpcode(int Opc) {
  using namespace llvm::VE;

#define BRKIND(NAME)                                                           \
  (Opc == NAME##rr || Opc == NAME##rr_nt || Opc == NAME##rr_t ||               \
   Opc == NAME##ir || Opc == NAME##ir_nt || Opc == NAME##ir_t)
  return BRKIND(BRCFL) || BRKIND(BRCFW) || BRKIND(BRCFD) || BRKIND(BRCFS);
#undef BRKIND
}

// Treat branch long always instructions as indirect branch.
// For example, b.l.t and b.l.
static bool isIndirectBranchOpcode(int Opc) {
  using namespace llvm::VE;

#define BRKIND(NAME)                                                           \
  (Opc == NAME##ari || Opc == NAME##ari_nt || Opc == NAME##ari_t)
  // VE has other branch always instructions for word/double/float, but
  // we use only long branches in our lower.  So, sanity check it here.
  assert(!BRKIND(BCFW) && !BRKIND(BCFD) && !BRKIND(BCFS) &&
         "Branch word/double/float always instructions should not be used!");
  return BRKIND(BCFL);
#undef BRKIND
}

static void parseCondBranch(MachineInstr *LastInst, MachineBasicBlock *&Target,
                            SmallVectorImpl<MachineOperand> &Cond) {
  Cond.push_back(MachineOperand::CreateImm(LastInst->getOperand(0).getImm()));
  Cond.push_back(LastInst->getOperand(1));
  Cond.push_back(LastInst->getOperand(2));
  Target = LastInst->getOperand(3).getMBB();
}

bool VEInstrInfo::analyzeBranch(MachineBasicBlock &MBB, MachineBasicBlock *&TBB,
                                MachineBasicBlock *&FBB,
                                SmallVectorImpl<MachineOperand> &Cond,
                                bool AllowModify) const {
  MachineBasicBlock::iterator I = MBB.getLastNonDebugInstr();
  if (I == MBB.end())
    return false;

  if (!isUnpredicatedTerminator(*I))
    return false;

  // Get the last instruction in the block.
  MachineInstr *LastInst = &*I;
  unsigned LastOpc = LastInst->getOpcode();

  // If there is only one terminator instruction, process it.
  if (I == MBB.begin() || !isUnpredicatedTerminator(*--I)) {
    if (isUncondBranchOpcode(LastOpc)) {
      TBB = LastInst->getOperand(0).getMBB();
      return false;
    }
    if (isCondBranchOpcode(LastOpc)) {
      // Block ends with fall-through condbranch.
      parseCondBranch(LastInst, TBB, Cond);
      return false;
    }
    return true; // Can't handle indirect branch.
  }

  // Get the instruction before it if it is a terminator.
  MachineInstr *SecondLastInst = &*I;
  unsigned SecondLastOpc = SecondLastInst->getOpcode();

  // If AllowModify is true and the block ends with two or more unconditional
  // branches, delete all but the first unconditional branch.
  if (AllowModify && isUncondBranchOpcode(LastOpc)) {
    while (isUncondBranchOpcode(SecondLastOpc)) {
      LastInst->eraseFromParent();
      LastInst = SecondLastInst;
      LastOpc = LastInst->getOpcode();
      if (I == MBB.begin() || !isUnpredicatedTerminator(*--I)) {
        // Return now the only terminator is an unconditional branch.
        TBB = LastInst->getOperand(0).getMBB();
        return false;
      }
      SecondLastInst = &*I;
      SecondLastOpc = SecondLastInst->getOpcode();
    }
  }

  // If there are three terminators, we don't know what sort of block this is.
  if (SecondLastInst && I != MBB.begin() && isUnpredicatedTerminator(*--I))
    return true;

  // If the block ends with a B and a Bcc, handle it.
  if (isCondBranchOpcode(SecondLastOpc) && isUncondBranchOpcode(LastOpc)) {
    parseCondBranch(SecondLastInst, TBB, Cond);
    FBB = LastInst->getOperand(0).getMBB();
    return false;
  }

  // If the block ends with two unconditional branches, handle it.  The second
  // one is not executed.
  if (isUncondBranchOpcode(SecondLastOpc) && isUncondBranchOpcode(LastOpc)) {
    TBB = SecondLastInst->getOperand(0).getMBB();
    return false;
  }

  // ...likewise if it ends with an indirect branch followed by an unconditional
  // branch.
  if (isIndirectBranchOpcode(SecondLastOpc) && isUncondBranchOpcode(LastOpc)) {
    I = LastInst;
    if (AllowModify)
      I->eraseFromParent();
    return true;
  }

  // Otherwise, can't handle this.
  return true;
}

unsigned VEInstrInfo::insertBranch(MachineBasicBlock &MBB,
                                   MachineBasicBlock *TBB,
                                   MachineBasicBlock *FBB,
                                   ArrayRef<MachineOperand> Cond,
                                   const DebugLoc &DL, int *BytesAdded) const {
  assert(TBB && "insertBranch must not be told to insert a fallthrough");
  assert((Cond.size() == 3 || Cond.size() == 0) &&
         "VE branch conditions should have three component!");
  assert(!BytesAdded && "code size not handled");
  if (Cond.empty()) {
    // Uncondition branch
    assert(!FBB && "Unconditional branch with multiple successors!");
    BuildMI(&MBB, DL, get(VE::BRCFLa_t))
        .addMBB(TBB);
    return 1;
  }

  // Conditional branch
  //   (BRCFir CC sy sz addr)
  assert(Cond[0].isImm() && Cond[2].isReg() && "not implemented");

  unsigned opc[2];
  const TargetRegisterInfo *TRI = &getRegisterInfo();
  MachineFunction *MF = MBB.getParent();
  const MachineRegisterInfo &MRI = MF->getRegInfo();
  unsigned Reg = Cond[2].getReg();
  if (IsIntegerCC(Cond[0].getImm())) {
    if (TRI->getRegSizeInBits(Reg, MRI) == 32) {
      opc[0] = VE::BRCFWir;
      opc[1] = VE::BRCFWrr;
    } else {
      opc[0] = VE::BRCFLir;
      opc[1] = VE::BRCFLrr;
    }
  } else {
    if (TRI->getRegSizeInBits(Reg, MRI) == 32) {
      opc[0] = VE::BRCFSir;
      opc[1] = VE::BRCFSrr;
    } else {
      opc[0] = VE::BRCFDir;
      opc[1] = VE::BRCFDrr;
    }
  }
  if (Cond[1].isImm()) {
      BuildMI(&MBB, DL, get(opc[0]))
          .add(Cond[0]) // condition code
          .add(Cond[1]) // lhs
          .add(Cond[2]) // rhs
          .addMBB(TBB);
  } else {
      BuildMI(&MBB, DL, get(opc[1]))
          .add(Cond[0])
          .add(Cond[1])
          .add(Cond[2])
          .addMBB(TBB);
  }

  if (!FBB)
    return 1;

  BuildMI(&MBB, DL, get(VE::BRCFLa_t))
      .addMBB(FBB);
  return 2;
}

unsigned VEInstrInfo::removeBranch(MachineBasicBlock &MBB,
                                   int *BytesRemoved) const {
  assert(!BytesRemoved && "code size not handled");

  MachineBasicBlock::iterator I = MBB.end();
  unsigned Count = 0;
  while (I != MBB.begin()) {
    --I;

    if (I->isDebugValue())
      continue;

    if (!isUncondBranchOpcode(I->getOpcode()) &&
        !isCondBranchOpcode(I->getOpcode()))
      break; // Not a branch

    I->eraseFromParent();
    I = MBB.end();
    ++Count;
  }
  return Count;
}

bool VEInstrInfo::reverseBranchCondition(
    SmallVectorImpl<MachineOperand> &Cond) const {
  VECC::CondCode CC = static_cast<VECC::CondCode>(Cond[0].getImm());
  Cond[0].setImm(GetOppositeBranchCondition(CC));
  return false;
}

static bool IsAliasOfSX(Register Reg) {
  return VE::I32RegClass.contains(Reg) || VE::I64RegClass.contains(Reg) ||
         VE::F32RegClass.contains(Reg);
}

static void copyPhysSubRegs(MachineBasicBlock &MBB,
                            MachineBasicBlock::iterator I, const DebugLoc &DL,
                            MCRegister DestReg, MCRegister SrcReg, bool KillSrc,
                            const MCInstrDesc &MCID, unsigned int NumSubRegs,
                            const unsigned *SubRegIdx,
                            const TargetRegisterInfo *TRI) {
  MachineInstr *MovMI = nullptr;

  for (unsigned Idx = 0; Idx != NumSubRegs; ++Idx) {
    Register SubDest = TRI->getSubReg(DestReg, SubRegIdx[Idx]);
    Register SubSrc = TRI->getSubReg(SrcReg, SubRegIdx[Idx]);
    assert(SubDest && SubSrc && "Bad sub-register");

    if (MCID.getOpcode() == VE::ORri) {
      // generate "ORri, dest, src, 0" instruction.
      MachineInstrBuilder MIB =
          BuildMI(MBB, I, DL, MCID, SubDest).addReg(SubSrc).addImm(0);
      MovMI = MIB.getInstr();
    } else if (MCID.getOpcode() == VE::ANDMmm) {
      // generate "ANDM, dest, vm0, src" instruction.
      MachineInstrBuilder MIB = BuildMI(MBB, I, DL, MCID, SubDest)
          .addReg(VE::VM0).addReg(SubSrc);
      MovMI = MIB.getInstr();
    } else {
      llvm_unreachable("Unexpected reg-to-reg copy instruction");
    }
  }
  // Add implicit super-register defs and kills to the last MovMI.
  MovMI->addRegisterDefined(DestReg, TRI);
  if (KillSrc)
    MovMI->addRegisterKilled(SrcReg, TRI, true);
}

void VEInstrInfo::copyPhysReg(MachineBasicBlock &MBB,
                              MachineBasicBlock::iterator I, const DebugLoc &DL,
                              MCRegister DestReg, MCRegister SrcReg,
                              bool KillSrc) const {

  if (IsAliasOfSX(SrcReg) && IsAliasOfSX(DestReg)) {
    BuildMI(MBB, I, DL, get(VE::ORri), DestReg)
        .addReg(SrcReg, getKillRegState(KillSrc))
        .addImm(0);
  } else if (VE::V64RegClass.contains(DestReg, SrcReg)) {
    // Generate following instructions
    //   %sw16 = LEA32zii 256
    //   VORmvl %dest, (0)1, %src, %sw16
    // TODO: reuse a register if vl is already assigned to a register
    // FIXME: it would be better to scavenge a register here instead of
    // reserving SX16 all of the time.
    const TargetRegisterInfo *TRI = &getRegisterInfo();
    Register TmpReg = VE::SX16;
    Register SubTmp = TRI->getSubReg(TmpReg, VE::sub_i32);
    BuildMI(MBB, I, DL, get(VE::LEAzii), TmpReg)
        .addImm(0)
        .addImm(0)
        .addImm(256);
    MachineInstrBuilder MIB = BuildMI(MBB, I, DL, get(VE::VORmvl), DestReg)
                                  .addImm(M1(0)) // Represent (0)1.
                                  .addReg(SrcReg, getKillRegState(KillSrc))
                                  .addReg(SubTmp, getKillRegState(true));
    MIB.getInstr()->addRegisterKilled(TmpReg, TRI, true);
  } else if (VE::VMRegClass.contains(DestReg, SrcReg))
    BuildMI(MBB, I, DL, get(VE::ANDMmm), DestReg)
        .addReg(VE::VM0)
        .addReg(SrcReg, getKillRegState(KillSrc));
  else if (VE::VM512RegClass.contains(DestReg, SrcReg)) {
    // Use two instructions.
    const unsigned subRegIdx[] = { VE::sub_vm_even, VE::sub_vm_odd };
    unsigned int numSubRegs = 2;
    copyPhysSubRegs(MBB, I, DL, DestReg, SrcReg, KillSrc, get(VE::ANDMmm),
                    numSubRegs, subRegIdx, &getRegisterInfo());
  } else if (VE::F128RegClass.contains(DestReg, SrcReg)) {
    // Use two instructions.
    const unsigned SubRegIdx[] = {VE::sub_even, VE::sub_odd};
    unsigned int NumSubRegs = 2;
    copyPhysSubRegs(MBB, I, DL, DestReg, SrcReg, KillSrc, get(VE::ORri),
                    NumSubRegs, SubRegIdx, &getRegisterInfo());
  } else {
    const TargetRegisterInfo *TRI = &getRegisterInfo();
    dbgs() << "Impossible reg-to-reg copy from " << printReg(SrcReg, TRI)
           << " to " << printReg(DestReg, TRI) << "\n";
    llvm_unreachable("Impossible reg-to-reg copy");
  }
}

/// isLoadFromStackSlot - If the specified machine instruction is a direct
/// load from a stack slot, return the virtual or physical register number of
/// the destination along with the FrameIndex of the loaded stack slot.  If
/// not, return 0.  This predicate must return 0 if the instruction has
/// any side effects other than loading from the stack slot.
unsigned VEInstrInfo::isLoadFromStackSlot(const MachineInstr &MI,
                                          int &FrameIndex) const {
  if (MI.getOpcode() == VE::LDrii ||            // I64
      MI.getOpcode() == VE::LDLSXrii ||         // I32
      MI.getOpcode() == VE::LDUrii ||           // F32
      MI.getOpcode() == VE::LDQrii ||           // F128 (pseudo)
      MI.getOpcode() == VE::LDVRrii ||          // V64 (pseudo)
      MI.getOpcode() == VE::LDVMrii ||          // VM (pseudo)
      MI.getOpcode() == VE::LDVM512rii          // VM512 (pseudo)
  ) {
    if (MI.getOperand(1).isFI() && MI.getOperand(2).isImm() &&
        MI.getOperand(2).getImm() == 0 && MI.getOperand(3).isImm() &&
        MI.getOperand(3).getImm() == 0) {
      FrameIndex = MI.getOperand(1).getIndex();
      return MI.getOperand(0).getReg();
    }
  }
  return 0;
}

/// isStoreToStackSlot - If the specified machine instruction is a direct
/// store to a stack slot, return the virtual or physical register number of
/// the source reg along with the FrameIndex of the loaded stack slot.  If
/// not, return 0.  This predicate must return 0 if the instruction has
/// any side effects other than storing to the stack slot.
unsigned VEInstrInfo::isStoreToStackSlot(const MachineInstr &MI,
                                         int &FrameIndex) const {
  if (MI.getOpcode() == VE::STrii ||            // I64
      MI.getOpcode() == VE::STLrii ||           // I32
      MI.getOpcode() == VE::STUrii ||           // F32
      MI.getOpcode() == VE::STQrii ||           // F128 (pseudo)
      MI.getOpcode() == VE::STVRrii ||          // V64 (pseudo)
      MI.getOpcode() == VE::STVMrii ||          // VM (pseudo)
      MI.getOpcode() == VE::STVM512rii          // VM512 (pseudo)
  ) {
    if (MI.getOperand(0).isFI() && MI.getOperand(1).isImm() &&
        MI.getOperand(1).getImm() == 0 && MI.getOperand(2).isImm() &&
        MI.getOperand(2).getImm() == 0) {
      FrameIndex = MI.getOperand(0).getIndex();
      return MI.getOperand(3).getReg();
    }
  }
  return 0;
}

void VEInstrInfo::storeRegToStackSlot(MachineBasicBlock &MBB,
                                      MachineBasicBlock::iterator I,
                                      Register SrcReg, bool isKill, int FI,
                                      const TargetRegisterClass *RC,
                                      const TargetRegisterInfo *TRI) const {
  DebugLoc DL;
  if (I != MBB.end())
    DL = I->getDebugLoc();

  if (ShowSpillMessageVec) {
    if (RC == &VE::V64RegClass) {
      dbgs() << "spill " << printReg(SrcReg, TRI) << " - V64\n";
    } else if (RC == &VE::VMRegClass) {
      dbgs() << "spill " << printReg(SrcReg, TRI) << " - VM\n";
    } else if (VE::VM512RegClass.hasSubClassEq(RC)) {
      dbgs() << "spill " << printReg(SrcReg, TRI) << " - VM512\n";
    }
  }

  MachineFunction *MF = MBB.getParent();
  const MachineFrameInfo &MFI = MF->getFrameInfo();
  MachineMemOperand *MMO = MF->getMachineMemOperand(
      MachinePointerInfo::getFixedStack(*MF, FI), MachineMemOperand::MOStore,
      MFI.getObjectSize(FI), MFI.getObjectAlign(FI));

  // On the order of operands here: think "[FrameIdx + 0] = SrcReg".
  if (RC == &VE::I64RegClass) {
    BuildMI(MBB, I, DL, get(VE::STrii))
        .addFrameIndex(FI)
        .addImm(0)
        .addImm(0)
        .addReg(SrcReg, getKillRegState(isKill))
        .addMemOperand(MMO);
  } else if (RC == &VE::I32RegClass) {
    BuildMI(MBB, I, DL, get(VE::STLrii))
        .addFrameIndex(FI)
        .addImm(0)
        .addImm(0)
        .addReg(SrcReg, getKillRegState(isKill))
        .addMemOperand(MMO);
  } else if (RC == &VE::F32RegClass) {
    BuildMI(MBB, I, DL, get(VE::STUrii))
        .addFrameIndex(FI)
        .addImm(0)
        .addImm(0)
        .addReg(SrcReg, getKillRegState(isKill))
        .addMemOperand(MMO);
  } else if (VE::F128RegClass.hasSubClassEq(RC)) {
    BuildMI(MBB, I, DL, get(VE::STQrii))
        .addFrameIndex(FI)
        .addImm(0)
        .addImm(0)
        .addReg(SrcReg, getKillRegState(isKill))
        .addMemOperand(MMO);
  } else if (RC == &VE::V64RegClass) {
    BuildMI(MBB, I, DL, get(VE::STVRrii))
        .addFrameIndex(FI)
        .addImm(0)
        .addImm(0)
        .addReg(SrcReg, getKillRegState(isKill))
        .addImm(256)
        .addMemOperand(MMO);
  } else if (RC == &VE::VMRegClass) {
    BuildMI(MBB, I, DL, get(VE::STVMrii))
        .addFrameIndex(FI)
        .addImm(0)
        .addImm(0)
        .addReg(SrcReg, getKillRegState(isKill))
        .addMemOperand(MMO);
  } else if (VE::VM512RegClass.hasSubClassEq(RC)) {
    BuildMI(MBB, I, DL, get(VE::STVM512rii))
        .addFrameIndex(FI)
        .addImm(0)
        .addImm(0)
        .addReg(SrcReg, getKillRegState(isKill))
        .addMemOperand(MMO);
  } else
    report_fatal_error("Can't store this register to stack slot");
}

void VEInstrInfo::loadRegFromStackSlot(MachineBasicBlock &MBB,
                                       MachineBasicBlock::iterator I,
                                       Register DestReg, int FI,
                                       const TargetRegisterClass *RC,
                                       const TargetRegisterInfo *TRI) const {
  DebugLoc DL;
  if (I != MBB.end())
    DL = I->getDebugLoc();

  if (ShowSpillMessageVec) {
    if (RC == &VE::V64RegClass) {
      dbgs() << "restore " << printReg(DestReg, TRI) << " - V64\n";
    } else if (RC == &VE::VMRegClass) {
      dbgs() << "restore " << printReg(DestReg, TRI) << " - VM\n";
    } else if (VE::VM512RegClass.hasSubClassEq(RC)) {
      dbgs() << "restore " << printReg(DestReg, TRI) << " - VM512\n";
    }
  }

  MachineFunction *MF = MBB.getParent();
  const MachineFrameInfo &MFI = MF->getFrameInfo();
  MachineMemOperand *MMO = MF->getMachineMemOperand(
      MachinePointerInfo::getFixedStack(*MF, FI), MachineMemOperand::MOLoad,
      MFI.getObjectSize(FI), MFI.getObjectAlign(FI));

  if (RC == &VE::I64RegClass) {
    BuildMI(MBB, I, DL, get(VE::LDrii), DestReg)
        .addFrameIndex(FI)
        .addImm(0)
        .addImm(0)
        .addMemOperand(MMO);
  } else if (RC == &VE::I32RegClass) {
    BuildMI(MBB, I, DL, get(VE::LDLSXrii), DestReg)
        .addFrameIndex(FI)
        .addImm(0)
        .addImm(0)
        .addMemOperand(MMO);
  } else if (RC == &VE::F32RegClass) {
    BuildMI(MBB, I, DL, get(VE::LDUrii), DestReg)
        .addFrameIndex(FI)
        .addImm(0)
        .addImm(0)
        .addMemOperand(MMO);
  } else if (VE::F128RegClass.hasSubClassEq(RC)) {
    BuildMI(MBB, I, DL, get(VE::LDQrii), DestReg)
        .addFrameIndex(FI)
        .addImm(0)
        .addImm(0)
        .addMemOperand(MMO);
  } else if (RC == &VE::V64RegClass) {
    BuildMI(MBB, I, DL, get(VE::LDVRrii), DestReg)
        .addFrameIndex(FI)
        .addImm(0)
        .addImm(0)
        .addImm(256)
        .addMemOperand(MMO);
  } else if (RC == &VE::VMRegClass) {
    BuildMI(MBB, I, DL, get(VE::LDVMrii), DestReg)
        .addFrameIndex(FI)
        .addImm(0)
        .addImm(0)
        .addMemOperand(MMO);
  } else if (VE::VM512RegClass.hasSubClassEq(RC)) {
    BuildMI(MBB, I, DL, get(VE::LDVM512rii), DestReg)
        .addFrameIndex(FI)
        .addImm(0)
        .addImm(0)
        .addMemOperand(MMO);
  } else
    report_fatal_error("Can't load this register from stack slot");
}

bool VEInstrInfo::FoldImmediate(MachineInstr &UseMI, MachineInstr &DefMI,
                                Register Reg, MachineRegisterInfo *MRI) const {
  LLVM_DEBUG(dbgs() << "FoldImmediate\n");

  LLVM_DEBUG(dbgs() << "checking DefMI\n");
  int64_t ImmVal;
  switch (DefMI.getOpcode()) {
  default:
    return false;
  case VE::ORim:
    // General move small immediate instruction on VE.
    LLVM_DEBUG(dbgs() << "checking ORim\n");
    LLVM_DEBUG(DefMI.dump());
    // FIXME: We may need to support FPImm too.
    assert(DefMI.getOperand(1).isImm());
    assert(DefMI.getOperand(2).isImm());
    ImmVal =
        DefMI.getOperand(1).getImm() + mimm2Val(DefMI.getOperand(2).getImm());
    LLVM_DEBUG(dbgs() << "ImmVal is " << ImmVal << "\n");
    break;
  case VE::LEAzii:
    // General move immediate instruction on VE.
    LLVM_DEBUG(dbgs() << "checking LEAzii\n");
    LLVM_DEBUG(DefMI.dump());
    // FIXME: We may need to support FPImm too.
    assert(DefMI.getOperand(2).isImm());
    if (!DefMI.getOperand(3).isImm())
      // LEAzii may refer label
      return false;
    ImmVal = DefMI.getOperand(2).getImm() + DefMI.getOperand(3).getImm();
    LLVM_DEBUG(dbgs() << "ImmVal is " << ImmVal << "\n");
    break;
  }

  // Try to fold like below:
  //   %1:i64 = ORim 0, 0(1)
  //   %2:i64 = CMPSLrr %0, %1
  // To
  //   %2:i64 = CMPSLrm %0, 0(1)
  //
  // Another example:
  //   %1:i64 = ORim 6, 0(1)
  //   %2:i64 = CMPSLrr %1, %0
  // To
  //   %2:i64 = CMPSLir 6, %0
  //
  // Support commutable instructions like below:
  //   %1:i64 = ORim 6, 0(1)
  //   %2:i64 = ADDSLrr %1, %0
  // To
  //   %2:i64 = ADDSLri %0, 6
  //
  // FIXME: Need to support i32.  Current implementtation requires
  //        EXTRACT_SUBREG, so input has following COPY and it avoids folding:
  //   %1:i64 = ORim 6, 0(1)
  //   %2:i32 = COPY %1.sub_i32
  //   %3:i32 = ADDSWSXrr %0, %2
  // FIXME: Need to support shift, cmov, and more instructions.
  // FIXME: Need to support lvl too, but LVLGen runs after peephole-opt.

  LLVM_DEBUG(dbgs() << "checking UseMI\n");
  LLVM_DEBUG(UseMI.dump());
  unsigned NewUseOpcSImm7;
  unsigned NewUseOpcMImm;
  enum InstType {
    rr2ri_rm, // rr -> ri or rm, commutable
    rr2ir_rm, // rr -> ir or rm
  } InstType;

  using namespace llvm::VE;
#define INSTRKIND(NAME)                                                        \
  case NAME##rr:                                                               \
    NewUseOpcSImm7 = NAME##ri;                                                 \
    NewUseOpcMImm = NAME##rm;                                                  \
    InstType = rr2ri_rm;                                                       \
    break
#define NCINSTRKIND(NAME)                                                      \
  case NAME##rr:                                                               \
    NewUseOpcSImm7 = NAME##ir;                                                 \
    NewUseOpcMImm = NAME##rm;                                                  \
    InstType = rr2ir_rm;                                                       \
    break

  switch (UseMI.getOpcode()) {
  default:
    return false;

    INSTRKIND(ADDUL);
    INSTRKIND(ADDSWSX);
    INSTRKIND(ADDSWZX);
    INSTRKIND(ADDSL);
    NCINSTRKIND(SUBUL);
    NCINSTRKIND(SUBSWSX);
    NCINSTRKIND(SUBSWZX);
    NCINSTRKIND(SUBSL);
    INSTRKIND(MULUL);
    INSTRKIND(MULSWSX);
    INSTRKIND(MULSWZX);
    INSTRKIND(MULSL);
    NCINSTRKIND(DIVUL);
    NCINSTRKIND(DIVSWSX);
    NCINSTRKIND(DIVSWZX);
    NCINSTRKIND(DIVSL);
    NCINSTRKIND(CMPUL);
    NCINSTRKIND(CMPSWSX);
    NCINSTRKIND(CMPSWZX);
    NCINSTRKIND(CMPSL);
    INSTRKIND(MAXSWSX);
    INSTRKIND(MAXSWZX);
    INSTRKIND(MAXSL);
    INSTRKIND(MINSWSX);
    INSTRKIND(MINSWZX);
    INSTRKIND(MINSL);
    INSTRKIND(AND);
    INSTRKIND(OR);
    INSTRKIND(XOR);
    INSTRKIND(EQV);
    NCINSTRKIND(NND);
    NCINSTRKIND(MRG);
  }

#undef INSTRKIND

  unsigned NewUseOpc;
  unsigned UseIdx;
  bool Commute = false;
  LLVM_DEBUG(dbgs() << "checking UseMI operands\n");
  switch (InstType) {
  case rr2ri_rm:
    UseIdx = 2;
    if (UseMI.getOperand(1).getReg() == Reg) {
      Commute = true;
    } else {
      assert(UseMI.getOperand(2).getReg() == Reg);
    }
    if (isInt<7>(ImmVal)) {
      // This ImmVal matches to SImm7 slot, so change UseOpc to an instruction
      // holds a simm7 slot.
      NewUseOpc = NewUseOpcSImm7;
    } else if (isMImmVal(ImmVal)) {
      // Similarly, change UseOpc to an instruction holds a mimm slot.
      NewUseOpc = NewUseOpcMImm;
      ImmVal = val2MImm(ImmVal);
    } else
      return false;
    break;
  case rr2ir_rm:
    if (UseMI.getOperand(1).getReg() == Reg) {
      // Check immediate value whether it matchs to the UseMI instruction.
      if (!isInt<7>(ImmVal))
        return false;
      NewUseOpc = NewUseOpcSImm7;
      UseIdx = 1;
    } else {
      assert(UseMI.getOperand(2).getReg() == Reg);
      // Check immediate value whether it matchs to the UseMI instruction.
      if (!isMImmVal(ImmVal))
        return false;
      NewUseOpc = NewUseOpcMImm;
      ImmVal = val2MImm(ImmVal);
      UseIdx = 2;
    }
    break;
  }

  LLVM_DEBUG(dbgs() << "modifying UseMI\n");
  bool DeleteDef = MRI->hasOneNonDBGUse(Reg);
  UseMI.setDesc(get(NewUseOpc));
  if (Commute) {
    UseMI.getOperand(1).setReg(UseMI.getOperand(UseIdx).getReg());
  }
  UseMI.getOperand(UseIdx).ChangeToImmediate(ImmVal);
  if (DeleteDef)
    DefMI.eraseFromParent();

  return true;
}

Register VEInstrInfo::getGlobalBaseReg(MachineFunction *MF) const {
  VEMachineFunctionInfo *VEFI = MF->getInfo<VEMachineFunctionInfo>();
  Register GlobalBaseReg = VEFI->getGlobalBaseReg();
  if (GlobalBaseReg != 0)
    return GlobalBaseReg;

  // We use %s15 (%got) as a global base register
  GlobalBaseReg = VE::SX15;

  // Insert a pseudo instruction to set the GlobalBaseReg into the first
  // MBB of the function
  MachineBasicBlock &FirstMBB = MF->front();
  MachineBasicBlock::iterator MBBI = FirstMBB.begin();
  DebugLoc dl;
  BuildMI(FirstMBB, MBBI, dl, get(VE::GETGOT), GlobalBaseReg);
  VEFI->setGlobalBaseReg(GlobalBaseReg);
  return GlobalBaseReg;
}

static Register getVM512Upper(Register reg) {
  return (reg - VE::VMP0) * 2 + VE::VM0;
}

static Register getVM512Lower(Register reg) { return getVM512Upper(reg) + 1; }

<<<<<<< HEAD
static void buildVMRInst(MachineInstr& MI, const MCInstrDesc& MCID) {
  MachineBasicBlock* MBB = MI.getParent();
  DebugLoc dl = MI.getDebugLoc();

  unsigned VMXu = getVM512Upper(MI.getOperand(0).getReg());
  unsigned VMXl = getVM512Lower(MI.getOperand(0).getReg());
  unsigned VMYu = getVM512Upper(MI.getOperand(1).getReg());
  unsigned VMYl = getVM512Lower(MI.getOperand(1).getReg());

  switch (MI.getOpcode()) {
  default: {
      unsigned VMZu = getVM512Upper(MI.getOperand(2).getReg());
      unsigned VMZl = getVM512Lower(MI.getOperand(2).getReg());
      BuildMI(*MBB, MI, dl, MCID).addDef(VMXu).addUse(VMYu).addUse(VMZu);
      BuildMI(*MBB, MI, dl, MCID).addDef(VMXl).addUse(VMYl).addUse(VMZl);
      break;
  }
  case VE::NEGMy:
      BuildMI(*MBB, MI, dl, MCID).addDef(VMXu).addUse(VMYu);
      BuildMI(*MBB, MI, dl, MCID).addDef(VMXl).addUse(VMYl);
      break;
  }
  MI.eraseFromParent();
}

static void expandPseudoVFMK_VL(const TargetInstrInfo& TI, MachineInstr& MI)
{
    // replace to pvfmk.w.up and pvfmk.w.lo
    // replace to pvfmk.s.up and pvfmk.s.lo

    std::map<int, std::vector<int>> map = {
=======
static void addOperandsForVFMK(MachineInstrBuilder &MIB, MachineInstr &MI,
                               bool Upper) {
  // VM512
  MIB.addReg(Upper ? getVM512Upper(MI.getOperand(0).getReg())
                   : getVM512Lower(MI.getOperand(0).getReg()));

  switch (MI.getNumExplicitOperands()) {
  default:
    report_fatal_error("unexpected number of operands for pvfmk");
  case 2: // _Ml: VM512, VL
    // VL
    MIB.addReg(MI.getOperand(1).getReg());
    break;
  case 4: // _Mvl: VM512, CC, VR, VL
    // CC
    MIB.addImm(MI.getOperand(1).getImm());
    // VR
    MIB.addReg(MI.getOperand(2).getReg());
    // VL
    MIB.addReg(MI.getOperand(3).getReg());
    break;
  case 5: // _MvMl: VM512, CC, VR, VM512, VL
    // CC
    MIB.addImm(MI.getOperand(1).getImm());
    // VR
    MIB.addReg(MI.getOperand(2).getReg());
    // VM512
    MIB.addReg(Upper ? getVM512Upper(MI.getOperand(3).getReg())
                     : getVM512Lower(MI.getOperand(3).getReg()));
    // VL
    MIB.addReg(MI.getOperand(4).getReg());
    break;
  }
}

static void expandPseudoVFMK(const TargetInstrInfo &TI, MachineInstr &MI) {
  // replace to pvfmk.w.up and pvfmk.w.lo
  // replace to pvfmk.s.up and pvfmk.s.lo

  static std::map<unsigned, std::pair<unsigned, unsigned>> VFMKMap = {
>>>>>>> 43d1c7a5
      {VE::VFMKyal, {VE::VFMKLal, VE::VFMKLal}},
      {VE::VFMKynal, {VE::VFMKLnal, VE::VFMKLnal}},
      {VE::VFMKWyvl, {VE::PVFMKWUPvl, VE::PVFMKWLOvl}},
      {VE::VFMKWyvyl, {VE::PVFMKWUPvml, VE::PVFMKWLOvml}},
      {VE::VFMKSyvl, {VE::PVFMKSUPvl, VE::PVFMKSLOvl}},
      {VE::VFMKSyvyl, {VE::PVFMKSUPvml, VE::PVFMKSLOvml}},
<<<<<<< HEAD
    };

    unsigned Opcode = MI.getOpcode();

    if (map.find(Opcode) == map.end()) {
      report_fatal_error("unexpected opcode for pseudo vfmk");
    }

    unsigned OpcodeUpper = map[Opcode][0];
    unsigned OpcodeLower = map[Opcode][1];

    MachineBasicBlock* MBB = MI.getParent();
    DebugLoc dl = MI.getDebugLoc();
    MachineInstrBuilder Bu = BuildMI(*MBB, MI, dl, TI.get(OpcodeUpper));
    MachineInstrBuilder Bl = BuildMI(*MBB, MI, dl, TI.get(OpcodeLower));

    // VM512
    Bu.addReg(getVM512Upper(MI.getOperand(0).getReg()));
    Bl.addReg(getVM512Lower(MI.getOperand(0).getReg()));

    if (MI.getNumExplicitOperands() == 2) { // _Ml: VM512, VL
      // VL
      Bu.addReg(MI.getOperand(1).getReg());
      Bl.addReg(MI.getOperand(1).getReg());
    } else if (MI.getNumExplicitOperands() == 4) { // _Mvl: VM512, CC, VR, VL
      // CC
      Bu.addImm(MI.getOperand(1).getImm());
      Bl.addImm(MI.getOperand(1).getImm());
      // VR
      Bu.addReg(MI.getOperand(2).getReg());
      Bl.addReg(MI.getOperand(2).getReg());
      // VL
      Bu.addReg(MI.getOperand(3).getReg());
      Bl.addReg(MI.getOperand(3).getReg());
    } else if (MI.getNumExplicitOperands() == 5) { // _MvMl: VM512, CC, VR, VM512, VL
      // CC
      Bu.addImm(MI.getOperand(1).getImm());
      Bl.addImm(MI.getOperand(1).getImm());
      // VR
      Bu.addReg(MI.getOperand(2).getReg());
      Bl.addReg(MI.getOperand(2).getReg());
      // VM512
      Bu.addReg(getVM512Upper(MI.getOperand(3).getReg()));
      Bl.addReg(getVM512Lower(MI.getOperand(3).getReg()));
      // VL
      Bu.addReg(MI.getOperand(4).getReg());
      Bl.addReg(MI.getOperand(4).getReg());
    } else {
      report_fatal_error("unexpected number of operands for pvfmk");
    }

    MI.eraseFromParent();
=======
  };

  unsigned Opcode = MI.getOpcode();

  auto Found = VFMKMap.find(Opcode);
  if (Found == VFMKMap.end())
    report_fatal_error("unexpected opcode for pseudo vfmk");

  unsigned OpcodeUpper = (*Found).second.first;
  unsigned OpcodeLower = (*Found).second.second;

  MachineBasicBlock *MBB = MI.getParent();
  DebugLoc DL = MI.getDebugLoc();

  MachineInstrBuilder Bu = BuildMI(*MBB, MI, DL, TI.get(OpcodeUpper));
  addOperandsForVFMK(Bu, MI, /* Upper */ true);
  MachineInstrBuilder Bl = BuildMI(*MBB, MI, DL, TI.get(OpcodeLower));
  addOperandsForVFMK(Bl, MI, /* Upper */ false);

  MI.eraseFromParent();
>>>>>>> 43d1c7a5
}

bool VEInstrInfo::expandPostRAPseudo(MachineInstr &MI) const {
  switch (MI.getOpcode()) {
  case VE::EXTEND_STACK: {
    return expandExtendStackPseudo(MI);
  }
  case VE::EXTEND_STACK_GUARD: {
    MI.eraseFromParent(); // The pseudo instruction is gone now.
    return true;
  }
  case TargetOpcode::LOAD_STACK_GUARD: {
    assert(Subtarget.isTargetLinux() &&
           "Only Linux target is expected to contain LOAD_STACK_GUARD");
    report_fatal_error("expandPostRAPseudo for LOAD_STACK_GUARD is not implemented yet");
#if 0
    // offsetof(tcbhead_t, stack_guard) from sysdeps/sparc/nptl/tls.h in glibc.
    const int64_t Offset = Subtarget.is64Bit() ? 0x28 : 0x14;
    MI.setDesc(get(Subtarget.is64Bit() ? SP::LDXri : SP::LDri));
    MachineInstrBuilder(*MI.getParent()->getParent(), MI)
        .addReg(SP::G7)
        .addImm(Offset);
    return true;
#endif
  }
  case VE::GETSTACKTOP: {
    return expandGetStackTopPseudo(MI);
  }
#if 0
  case VE::VE_SELECT: {
    // (VESelect $dst, $CC, $condVal, $trueVal, $dst)
    //   -> (CMOVrr $dst, condCode, $trueVal, $condVal)
    // cmov.$df.$cf $dst, $trueval, $cond

    assert(MI.getOperand(0).getReg() == MI.getOperand(4).getReg());

    MachineBasicBlock* MBB = MI.getParent();
    DebugLoc dl = MI.getDebugLoc();
    BuildMI(*MBB, MI, dl, get(VE::CMOVWrr))
      .addReg(MI.getOperand(0).getReg())
      .addImm(MI.getOperand(1).getImm())
      .addReg(MI.getOperand(3).getReg())
      .addReg(MI.getOperand(2).getReg());

    MI.eraseFromParent();
    return true;
  }
#endif

  case VE::ANDMyy: buildVMRInst(MI, get(VE::ANDMmm)); return true;
  case VE::ORMyy:  buildVMRInst(MI, get(VE::ORMmm)); return true;
  case VE::XORMyy: buildVMRInst(MI, get(VE::XORMmm)); return true;
  case VE::EQVMyy: buildVMRInst(MI, get(VE::EQVMmm)); return true;
  case VE::NNDMyy: buildVMRInst(MI, get(VE::NNDMmm)); return true;
  case VE::NEGMy: buildVMRInst(MI, get(VE::NEGMm)); return true;

  case VE::LVMyir:
  case VE::LVMyim:
  case VE::LVMyir_y:
  case VE::LVMyim_y: {
    Register VMXu = getVM512Upper(MI.getOperand(0).getReg());
    Register VMXl = getVM512Lower(MI.getOperand(0).getReg());
    int64_t Imm = MI.getOperand(1).getImm();
    bool IsSrcReg =
        MI.getOpcode() == VE::LVMyir || MI.getOpcode() == VE::LVMyir_y;
    Register Src = IsSrcReg ? MI.getOperand(2).getReg() : VE::NoRegister;
    int64_t MImm = IsSrcReg ? 0 : MI.getOperand(2).getImm();
    bool KillSrc = IsSrcReg ? MI.getOperand(2).isKill() : false;
    Register VMX = VMXl;
    if (Imm >= 4) {
      VMX = VMXu;
      Imm -= 4;
    }
    MachineBasicBlock *MBB = MI.getParent();
    DebugLoc DL = MI.getDebugLoc();
    switch (MI.getOpcode()) {
    case VE::LVMyir:
      BuildMI(*MBB, MI, DL, get(VE::LVMir))
          .addDef(VMX)
          .addImm(Imm)
          .addReg(Src, getKillRegState(KillSrc));
      break;
    case VE::LVMyim:
      BuildMI(*MBB, MI, DL, get(VE::LVMim))
          .addDef(VMX)
          .addImm(Imm)
          .addImm(MImm);
      break;
    case VE::LVMyir_y:
      assert(MI.getOperand(0).getReg() == MI.getOperand(3).getReg() &&
             "LVMyir_y has different register in 3rd operand");
      BuildMI(*MBB, MI, DL, get(VE::LVMir_m))
          .addDef(VMX)
          .addImm(Imm)
          .addReg(Src, getKillRegState(KillSrc))
          .addReg(VMX);
      break;
    case VE::LVMyim_y:
      assert(MI.getOperand(0).getReg() == MI.getOperand(3).getReg() &&
             "LVMyim_y has different register in 3rd operand");
      BuildMI(*MBB, MI, DL, get(VE::LVMim_m))
          .addDef(VMX)
          .addImm(Imm)
          .addImm(MImm)
          .addReg(VMX);
      break;
    }
    MI.eraseFromParent();
    return true;
  }
  case VE::SVMyi: {
    Register Dest = MI.getOperand(0).getReg();
    Register VMZu = getVM512Upper(MI.getOperand(1).getReg());
    Register VMZl = getVM512Lower(MI.getOperand(1).getReg());
    bool KillSrc = MI.getOperand(1).isKill();
    int64_t Imm = MI.getOperand(2).getImm();
    Register VMZ = VMZl;
    if (Imm >= 4) {
      VMZ = VMZu;
      Imm -= 4;
    }
    MachineBasicBlock *MBB = MI.getParent();
    DebugLoc DL = MI.getDebugLoc();
    MachineInstrBuilder MIB =
        BuildMI(*MBB, MI, DL, get(VE::SVMmi), Dest).addReg(VMZ).addImm(Imm);
    MachineInstr *Inst = MIB.getInstr();
    MI.eraseFromParent();
    if (KillSrc) {
      const TargetRegisterInfo *TRI = &getRegisterInfo();
      Inst->addRegisterKilled(MI.getOperand(1).getReg(), TRI, true);
    }
    return true;
  }
  case VE::VFMKyal:
  case VE::VFMKynal:
<<<<<<< HEAD
  case VE::VFMKWyvl: case VE::VFMKWyvyl:
  case VE::VFMKSyvl: case VE::VFMKSyvyl:
    expandPseudoVFMK_VL(*this, MI);
=======
  case VE::VFMKWyvl:
  case VE::VFMKWyvyl:
  case VE::VFMKSyvl:
  case VE::VFMKSyvyl:
    expandPseudoVFMK(*this, MI);
>>>>>>> 43d1c7a5
  }
  return false;
}

bool VEInstrInfo::expandExtendStackPseudo(MachineInstr &MI) const {
  MachineBasicBlock &MBB = *MI.getParent();
  MachineFunction &MF = *MBB.getParent();
  const VESubtarget &STI = MF.getSubtarget<VESubtarget>();
  const VEInstrInfo &TII = *STI.getInstrInfo();
  DebugLoc dl = MBB.findDebugLoc(MI);

  // Create following instructions and multiple basic blocks.
  //
  // thisBB:
  //   brge.l.t %sp, %sl, sinkBB
  // syscallBB:
  //   ld      %s61, 0x18(, %tp)        // load param area
  //   or      %s62, 0, %s0             // spill the value of %s0
  //   lea     %s63, 0x13b              // syscall # of grow
  //   shm.l   %s63, 0x0(%s61)          // store syscall # at addr:0
  //   shm.l   %sl, 0x8(%s61)           // store old limit at addr:8
  //   shm.l   %sp, 0x10(%s61)          // store new limit at addr:16
  //   monc                             // call monitor
  //   or      %s0, 0, %s62             // restore the value of %s0
  // sinkBB:

  // Create new MBB
  MachineBasicBlock *BB = &MBB;
  const BasicBlock *LLVM_BB = BB->getBasicBlock();
  MachineBasicBlock *syscallMBB = MF.CreateMachineBasicBlock(LLVM_BB);
  MachineBasicBlock *sinkMBB = MF.CreateMachineBasicBlock(LLVM_BB);
  MachineFunction::iterator It = ++(BB->getIterator());
  MF.insert(It, syscallMBB);
  MF.insert(It, sinkMBB);

  // Transfer the remainder of BB and its successor edges to sinkMBB.
  sinkMBB->splice(sinkMBB->begin(), BB,
                  std::next(std::next(MachineBasicBlock::iterator(MI))),
                  BB->end());
  sinkMBB->transferSuccessorsAndUpdatePHIs(BB);

  // Next, add the true and fallthrough blocks as its successors.
  BB->addSuccessor(syscallMBB);
  BB->addSuccessor(sinkMBB);
  BuildMI(BB, dl, TII.get(VE::BRCFLrr_t))
      .addImm(VECC::CC_IGE)
      .addReg(VE::SX11) // %sp
      .addReg(VE::SX8)  // %sl
      .addMBB(sinkMBB);

  BB = syscallMBB;

  // Update machine-CFG edges
  BB->addSuccessor(sinkMBB);

  BuildMI(BB, dl, TII.get(VE::LDrii), VE::SX61)
      .addReg(VE::SX14)
      .addImm(0)
      .addImm(0x18);
  BuildMI(BB, dl, TII.get(VE::ORri), VE::SX62)
      .addReg(VE::SX0)
      .addImm(0);
  BuildMI(BB, dl, TII.get(VE::LEAzii), VE::SX63)
      .addImm(0)
      .addImm(0)
      .addImm(0x13b);
  BuildMI(BB, dl, TII.get(VE::SHMLri))
      .addReg(VE::SX61)
      .addImm(0)
      .addReg(VE::SX63);
  BuildMI(BB, dl, TII.get(VE::SHMLri))
      .addReg(VE::SX61)
      .addImm(8)
      .addReg(VE::SX8);
  BuildMI(BB, dl, TII.get(VE::SHMLri))
      .addReg(VE::SX61)
      .addImm(16)
      .addReg(VE::SX11);
  BuildMI(BB, dl, TII.get(VE::MONC));

  BuildMI(BB, dl, TII.get(VE::ORri), VE::SX0)
      .addReg(VE::SX62)
      .addImm(0);

  MI.eraseFromParent(); // The pseudo instruction is gone now.
  return true;
}

bool VEInstrInfo::expandGetStackTopPseudo(MachineInstr &MI) const {
  MachineBasicBlock *MBB = MI.getParent();
  MachineFunction &MF = *MBB->getParent();
  const VESubtarget &STI = MF.getSubtarget<VESubtarget>();
  const VEInstrInfo &TII = *STI.getInstrInfo();
  DebugLoc DL = MBB->findDebugLoc(MI);

  // Create following instruction
  //
  //   dst = %sp + target specific frame + the size of parameter area

  const MachineFrameInfo &MFI = MF.getFrameInfo();
  const VEFrameLowering &TFL = *STI.getFrameLowering();

  // The VE ABI requires a reserved area at the top of stack as described
  // in VEFrameLowering.cpp.  So, we adjust it here.
  unsigned NumBytes = STI.getAdjustedFrameSize(0);

  // Also adds the size of parameter area.
  if (MFI.adjustsStack() && TFL.hasReservedCallFrame(MF))
    NumBytes += MFI.getMaxCallFrameSize();

  BuildMI(*MBB, MI, DL, TII.get(VE::LEArii))
      .addDef(MI.getOperand(0).getReg())
      .addReg(VE::SX11)
      .addImm(0)
      .addImm(NumBytes);

  MI.eraseFromParent(); // The pseudo instruction is gone now.
  return true;
}<|MERGE_RESOLUTION|>--- conflicted
+++ resolved
@@ -820,7 +820,6 @@
 
 static Register getVM512Lower(Register reg) { return getVM512Upper(reg) + 1; }
 
-<<<<<<< HEAD
 static void buildVMRInst(MachineInstr& MI, const MCInstrDesc& MCID) {
   MachineBasicBlock* MBB = MI.getParent();
   DebugLoc dl = MI.getDebugLoc();
@@ -846,13 +845,6 @@
   MI.eraseFromParent();
 }
 
-static void expandPseudoVFMK_VL(const TargetInstrInfo& TI, MachineInstr& MI)
-{
-    // replace to pvfmk.w.up and pvfmk.w.lo
-    // replace to pvfmk.s.up and pvfmk.s.lo
-
-    std::map<int, std::vector<int>> map = {
-=======
 static void addOperandsForVFMK(MachineInstrBuilder &MIB, MachineInstr &MI,
                                bool Upper) {
   // VM512
@@ -893,67 +885,12 @@
   // replace to pvfmk.s.up and pvfmk.s.lo
 
   static std::map<unsigned, std::pair<unsigned, unsigned>> VFMKMap = {
->>>>>>> 43d1c7a5
       {VE::VFMKyal, {VE::VFMKLal, VE::VFMKLal}},
       {VE::VFMKynal, {VE::VFMKLnal, VE::VFMKLnal}},
       {VE::VFMKWyvl, {VE::PVFMKWUPvl, VE::PVFMKWLOvl}},
       {VE::VFMKWyvyl, {VE::PVFMKWUPvml, VE::PVFMKWLOvml}},
       {VE::VFMKSyvl, {VE::PVFMKSUPvl, VE::PVFMKSLOvl}},
       {VE::VFMKSyvyl, {VE::PVFMKSUPvml, VE::PVFMKSLOvml}},
-<<<<<<< HEAD
-    };
-
-    unsigned Opcode = MI.getOpcode();
-
-    if (map.find(Opcode) == map.end()) {
-      report_fatal_error("unexpected opcode for pseudo vfmk");
-    }
-
-    unsigned OpcodeUpper = map[Opcode][0];
-    unsigned OpcodeLower = map[Opcode][1];
-
-    MachineBasicBlock* MBB = MI.getParent();
-    DebugLoc dl = MI.getDebugLoc();
-    MachineInstrBuilder Bu = BuildMI(*MBB, MI, dl, TI.get(OpcodeUpper));
-    MachineInstrBuilder Bl = BuildMI(*MBB, MI, dl, TI.get(OpcodeLower));
-
-    // VM512
-    Bu.addReg(getVM512Upper(MI.getOperand(0).getReg()));
-    Bl.addReg(getVM512Lower(MI.getOperand(0).getReg()));
-
-    if (MI.getNumExplicitOperands() == 2) { // _Ml: VM512, VL
-      // VL
-      Bu.addReg(MI.getOperand(1).getReg());
-      Bl.addReg(MI.getOperand(1).getReg());
-    } else if (MI.getNumExplicitOperands() == 4) { // _Mvl: VM512, CC, VR, VL
-      // CC
-      Bu.addImm(MI.getOperand(1).getImm());
-      Bl.addImm(MI.getOperand(1).getImm());
-      // VR
-      Bu.addReg(MI.getOperand(2).getReg());
-      Bl.addReg(MI.getOperand(2).getReg());
-      // VL
-      Bu.addReg(MI.getOperand(3).getReg());
-      Bl.addReg(MI.getOperand(3).getReg());
-    } else if (MI.getNumExplicitOperands() == 5) { // _MvMl: VM512, CC, VR, VM512, VL
-      // CC
-      Bu.addImm(MI.getOperand(1).getImm());
-      Bl.addImm(MI.getOperand(1).getImm());
-      // VR
-      Bu.addReg(MI.getOperand(2).getReg());
-      Bl.addReg(MI.getOperand(2).getReg());
-      // VM512
-      Bu.addReg(getVM512Upper(MI.getOperand(3).getReg()));
-      Bl.addReg(getVM512Lower(MI.getOperand(3).getReg()));
-      // VL
-      Bu.addReg(MI.getOperand(4).getReg());
-      Bl.addReg(MI.getOperand(4).getReg());
-    } else {
-      report_fatal_error("unexpected number of operands for pvfmk");
-    }
-
-    MI.eraseFromParent();
-=======
   };
 
   unsigned Opcode = MI.getOpcode();
@@ -974,7 +911,6 @@
   addOperandsForVFMK(Bl, MI, /* Upper */ false);
 
   MI.eraseFromParent();
->>>>>>> 43d1c7a5
 }
 
 bool VEInstrInfo::expandPostRAPseudo(MachineInstr &MI) const {
@@ -1110,17 +1046,11 @@
   }
   case VE::VFMKyal:
   case VE::VFMKynal:
-<<<<<<< HEAD
-  case VE::VFMKWyvl: case VE::VFMKWyvyl:
-  case VE::VFMKSyvl: case VE::VFMKSyvyl:
-    expandPseudoVFMK_VL(*this, MI);
-=======
   case VE::VFMKWyvl:
   case VE::VFMKWyvyl:
   case VE::VFMKSyvl:
   case VE::VFMKSyvyl:
     expandPseudoVFMK(*this, MI);
->>>>>>> 43d1c7a5
   }
   return false;
 }
