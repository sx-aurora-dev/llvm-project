//===-- VEISelDAGToDAG.cpp - A dag to dag inst selector for VE ------------===//
//
// Part of the LLVM Project, under the Apache License v2.0 with LLVM Exceptions.
// See https://llvm.org/LICENSE.txt for license information.
// SPDX-License-Identifier: Apache-2.0 WITH LLVM-exception
//
//===----------------------------------------------------------------------===//
//
// This file defines an instruction selector for the VE target.
//
//===----------------------------------------------------------------------===//

#include "VETargetMachine.h"
#include "llvm/CodeGen/MachineRegisterInfo.h"
#include "llvm/CodeGen/SelectionDAGISel.h"
#include "llvm/IR/Intrinsics.h"
#include "llvm/Support/Debug.h"
#include "llvm/Support/ErrorHandling.h"
#include "llvm/Support/KnownBits.h"
#include "llvm/Support/raw_ostream.h"
using namespace llvm;

#define DEBUG_TYPE "ve-isel"

//===----------------------------------------------------------------------===//
// Instruction Selector Implementation
//===----------------------------------------------------------------------===//

/// Convert a DAG integer condition code to a VE ICC condition.
inline static VECC::CondCode intCondCode2Icc(ISD::CondCode CC) {
  switch (CC) {
  default:
    llvm_unreachable("Unknown integer condition code!");
  case ISD::SETEQ:
    return VECC::CC_IEQ;
  case ISD::SETNE:
    return VECC::CC_INE;
  case ISD::SETLT:
    return VECC::CC_IL;
  case ISD::SETGT:
    return VECC::CC_IG;
  case ISD::SETLE:
    return VECC::CC_ILE;
  case ISD::SETGE:
    return VECC::CC_IGE;
  case ISD::SETULT:
    return VECC::CC_IL;
  case ISD::SETULE:
    return VECC::CC_ILE;
  case ISD::SETUGT:
    return VECC::CC_IG;
  case ISD::SETUGE:
    return VECC::CC_IGE;
  }
}

/// Convert a DAG floating point condition code to a VE FCC condition.
inline static VECC::CondCode fpCondCode2Fcc(ISD::CondCode CC) {
  switch (CC) {
  default:
    llvm_unreachable("Unknown fp condition code!");
  case ISD::SETFALSE:
    return VECC::CC_AF;
  case ISD::SETEQ:
  case ISD::SETOEQ:
    return VECC::CC_EQ;
  case ISD::SETNE:
  case ISD::SETONE:
    return VECC::CC_NE;
  case ISD::SETLT:
  case ISD::SETOLT:
    return VECC::CC_L;
  case ISD::SETGT:
  case ISD::SETOGT:
    return VECC::CC_G;
  case ISD::SETLE:
  case ISD::SETOLE:
    return VECC::CC_LE;
  case ISD::SETGE:
  case ISD::SETOGE:
    return VECC::CC_GE;
  case ISD::SETO:
    return VECC::CC_NUM;
  case ISD::SETUO:
    return VECC::CC_NAN;
  case ISD::SETUEQ:
    return VECC::CC_EQNAN;
  case ISD::SETUNE:
    return VECC::CC_NENAN;
  case ISD::SETULT:
    return VECC::CC_LNAN;
  case ISD::SETUGT:
    return VECC::CC_GNAN;
  case ISD::SETULE:
    return VECC::CC_LENAN;
  case ISD::SETUGE:
    return VECC::CC_GENAN;
  case ISD::SETTRUE:
    return VECC::CC_AT;
  }
}

/// getImmVal - get immediate representation of integer value
inline static uint64_t getImmVal(const ConstantSDNode *N) {
  return N->getSExtValue();
}

/// getFpImmVal - get immediate representation of floating point value
inline static uint64_t getFpImmVal(const ConstantFPSDNode *N) {
  const APInt &Imm = N->getValueAPF().bitcastToAPInt();
  uint64_t Val = Imm.getZExtValue();
  if (Imm.getBitWidth() == 32) {
    // Immediate value of float place places at higher bits on VE.
    Val <<= 32;
  }
  return Val;
}

/// getFpImm - get immediate representation of floating point value as a double value.
inline static double getFpImm(const ConstantFPSDNode *N) {
  const APInt &Imm = N->getValueAPF().bitcastToAPInt();
  uint64_t Val = Imm.getZExtValue();
  if (Imm.getBitWidth() == 32) {
    // Immediate value of float place places at higher bits on VE.
    Val <<= 32;
    union {
      uint32_t Data;
      float FpNumber;
    } CastUnion;
    CastUnion.Data = Val;
    return (double)CastUnion.FpNumber;
  } else {
    assert((Imm.getBitWidth() == 64) && "Unexpected bit width");
    union {
      uint64_t Data;
      double FpNumber;
    } CastUnion;
    CastUnion.Data = Val;
    return CastUnion.FpNumber;
  }
}


//===--------------------------------------------------------------------===//
/// VEDAGToDAGISel - VE specific code to select VE machine
/// instructions for SelectionDAG operations.
///
namespace {
class VEDAGToDAGISel : public SelectionDAGISel {
  /// Subtarget - Keep a pointer to the VE Subtarget around so that we can
  /// make the right decision when generating code for different targets.
  const VESubtarget *Subtarget;

public:
  explicit VEDAGToDAGISel(VETargetMachine &tm) : SelectionDAGISel(tm) {}

  bool runOnMachineFunction(MachineFunction &MF) override {
    // Reset the subtarget each time through.
    Subtarget = &MF.getSubtarget<VESubtarget>();
    return SelectionDAGISel::runOnMachineFunction(MF);
  }

  void Select(SDNode *N) override;

  // Complex Pattern Selectors.
  bool selectADDRrri(SDValue N, SDValue &Base, SDValue &Index, SDValue &Offset);
  bool selectADDRrii(SDValue N, SDValue &Base, SDValue &Index, SDValue &Offset);
  bool selectADDRzri(SDValue N, SDValue &Base, SDValue &Index, SDValue &Offset);
  bool selectADDRzii(SDValue N, SDValue &Base, SDValue &Index, SDValue &Offset);
  bool selectADDRri(SDValue N, SDValue &Base, SDValue &Offset);
  bool selectADDRzi(SDValue N, SDValue &Base, SDValue &Offset);

  // broadcast matching
#if 0
  bool selectBroadcast(SDValue N, SDValue &BCast);
  SDValue extractScalarOperand(SDNode* BCN);
#endif

  /// SelectInlineAsmMemoryOperand - Implement addressing mode selection for
  /// inline asm expressions.
  bool SelectInlineAsmMemoryOperand(const SDValue &Op,
                                    unsigned ConstraintID,
                                    std::vector<SDValue> &OutOps) override;

  StringRef getPassName() const override {
    return "VE DAG->DAG Pattern Instruction Selection";
  }

  // Include the pieces autogenerated from the target description.
#include "VEGenDAGISel.inc"

private:
  SDNode *getGlobalBaseReg();

  bool matchADDRrr(SDValue N, SDValue &Base, SDValue &Index);
  bool matchADDRri(SDValue N, SDValue &Base, SDValue &Offset);
};
} // end anonymous namespace

#if 0
static unsigned
getScalarSubregIndex(EVT ScalarVT) {
  if (ScalarVT == MVT::i32) return VE::sub_i32;
  if (ScalarVT == MVT::f32) return VE::sub_f32;
  llvm_unreachable("not implemented.. or not a direct I64 subreg after all");
}

SDValue VEDAGToDAGISel::extractScalarOperand(SDNode* BCN) {
  auto ScaV = BCN->getOperand(0);
  return ScaV;
}

bool VEDAGToDAGISel::selectBroadcast(SDValue N, SDValue &BCast) {
  if (N->getOpcode() != VEISD::VEC_BROADCAST)
    return false;
  BCast = N;
  return true;
}
#endif

bool VEDAGToDAGISel::selectADDRrri(SDValue Addr, SDValue &Base, SDValue &Index,
                                   SDValue &Offset) {
  if (Addr.getOpcode() == ISD::FrameIndex)
    return false;
  if (Addr.getOpcode() == ISD::TargetExternalSymbol ||
      Addr.getOpcode() == ISD::TargetGlobalAddress ||
      Addr.getOpcode() == ISD::TargetGlobalTLSAddress)
    return false; // direct calls.

  SDValue LHS, RHS;
  if (matchADDRri(Addr, LHS, RHS)) {
    if (matchADDRrr(LHS, Base, Index)) {
      Offset = RHS;
      return true;
    }
    // Return false to try selectADDRrii.
    return false;
  }
  if (matchADDRrr(Addr, LHS, RHS)) {
<<<<<<< HEAD
=======
    // Move a frameiindex to LHS:
>>>>>>> a2ce6ee6
    // If the input is a pair of a frame-index and a register, move a
    // frame-index to LHS.  This generates MI with following operands.
    //    %dest, #FI, %reg, offset
    // In the eliminateFrameIndex, above MI is converted to the following.
    //    %dest, %fp, %reg, fi_offset + offset
    if (isa<FrameIndexSDNode>(RHS))
      std::swap(LHS, RHS);

    if (matchADDRri(RHS, Index, Offset)) {
      Base = LHS;
      return true;
    }
    if (matchADDRri(LHS, Base, Offset)) {
      Index = RHS;
      return true;
    }
    Base = LHS;
    Index = RHS;
    Offset = CurDAG->getTargetConstant(0, SDLoc(Addr), MVT::i32);
    return true;
  }
  return false; // Let the reg+imm(=0) pattern catch this!
}

bool VEDAGToDAGISel::selectADDRrii(SDValue Addr, SDValue &Base, SDValue &Index,
                                   SDValue &Offset) {
  if (matchADDRri(Addr, Base, Offset)) {
    Index = CurDAG->getTargetConstant(0, SDLoc(Addr), MVT::i32);
    return true;
  }

  Base = Addr;
  Index = CurDAG->getTargetConstant(0, SDLoc(Addr), MVT::i32);
  Offset = CurDAG->getTargetConstant(0, SDLoc(Addr), MVT::i32);
  return true;
}

bool VEDAGToDAGISel::selectADDRzri(SDValue Addr, SDValue &Base, SDValue &Index,
                                   SDValue &Offset) {
  // Prefer ADDRrii.
  return false;
}

bool VEDAGToDAGISel::selectADDRzii(SDValue Addr, SDValue &Base, SDValue &Index,
                                   SDValue &Offset) {
  if (isa<FrameIndexSDNode>(Addr))
    return false;
  if (Addr.getOpcode() == ISD::TargetExternalSymbol ||
      Addr.getOpcode() == ISD::TargetGlobalAddress ||
      Addr.getOpcode() == ISD::TargetGlobalTLSAddress)
    return false; // direct calls.

  if (auto *CN = dyn_cast<ConstantSDNode>(Addr)) {
    if (isInt<32>(CN->getSExtValue())) {
      Base = CurDAG->getTargetConstant(0, SDLoc(Addr), MVT::i32);
      Index = CurDAG->getTargetConstant(0, SDLoc(Addr), MVT::i32);
      Offset =
          CurDAG->getTargetConstant(CN->getZExtValue(), SDLoc(Addr), MVT::i32);
      return true;
    }
  }
  return false;
}

bool VEDAGToDAGISel::selectADDRri(SDValue Addr, SDValue &Base,
                                  SDValue &Offset) {
  if (matchADDRri(Addr, Base, Offset))
    return true;

  Base = Addr;
  Offset = CurDAG->getTargetConstant(0, SDLoc(Addr), MVT::i32);
  return true;
}

bool VEDAGToDAGISel::selectADDRzi(SDValue Addr, SDValue &Base,
                                  SDValue &Offset) {
  if (isa<FrameIndexSDNode>(Addr))
    return false;
  if (Addr.getOpcode() == ISD::TargetExternalSymbol ||
      Addr.getOpcode() == ISD::TargetGlobalAddress ||
      Addr.getOpcode() == ISD::TargetGlobalTLSAddress)
    return false; // direct calls.

  if (auto *CN = dyn_cast<ConstantSDNode>(Addr)) {
    if (isInt<32>(CN->getSExtValue())) {
      Base = CurDAG->getTargetConstant(0, SDLoc(Addr), MVT::i32);
      Offset =
          CurDAG->getTargetConstant(CN->getZExtValue(), SDLoc(Addr), MVT::i32);
      return true;
    }
  }
  return false;
}

bool VEDAGToDAGISel::matchADDRrr(SDValue Addr, SDValue &Base, SDValue &Index) {
  if (isa<FrameIndexSDNode>(Addr))
    return false;
  if (Addr.getOpcode() == ISD::TargetExternalSymbol ||
      Addr.getOpcode() == ISD::TargetGlobalAddress ||
      Addr.getOpcode() == ISD::TargetGlobalTLSAddress)
    return false; // direct calls.

  if (Addr.getOpcode() == ISD::ADD) {
    ; // Nothing to do here.
  } else if (Addr.getOpcode() == ISD::OR) {
    // We want to look through a transform in InstCombine and DAGCombiner that
    // turns 'add' into 'or', so we can treat this 'or' exactly like an 'add'.
    if (!CurDAG->haveNoCommonBitsSet(Addr.getOperand(0), Addr.getOperand(1)))
      return false;
  } else {
    return false;
  }

  if (Addr.getOperand(0).getOpcode() == VEISD::Lo ||
      Addr.getOperand(1).getOpcode() == VEISD::Lo)
    return false; // Let the LEASL patterns catch this!

  Base = Addr.getOperand(0);
  Index = Addr.getOperand(1);
  return true;
}

bool VEDAGToDAGISel::matchADDRri(SDValue Addr, SDValue &Base, SDValue &Offset) {
  auto AddrTy = Addr->getValueType(0);
  if (FrameIndexSDNode *FIN = dyn_cast<FrameIndexSDNode>(Addr)) {
    Base = CurDAG->getTargetFrameIndex(FIN->getIndex(), AddrTy);
    Offset = CurDAG->getTargetConstant(0, SDLoc(Addr), MVT::i32);
    return true;
  }
  if (Addr.getOpcode() == ISD::TargetExternalSymbol ||
      Addr.getOpcode() == ISD::TargetGlobalAddress ||
      Addr.getOpcode() == ISD::TargetGlobalTLSAddress)
    return false; // direct calls.

  if (CurDAG->isBaseWithConstantOffset(Addr)) {
    ConstantSDNode *CN = cast<ConstantSDNode>(Addr.getOperand(1));
    if (isInt<32>(CN->getSExtValue())) {
      if (FrameIndexSDNode *FIN =
              dyn_cast<FrameIndexSDNode>(Addr.getOperand(0))) {
        // Constant offset from frame ref.
        Base = CurDAG->getTargetFrameIndex(FIN->getIndex(), AddrTy);
      } else {
        Base = Addr.getOperand(0);
      }
      Offset =
          CurDAG->getTargetConstant(CN->getZExtValue(), SDLoc(Addr), MVT::i32);
      return true;
    }
  }
  return false;
}

void VEDAGToDAGISel::Select(SDNode *N) {
  SDLoc dl(N);
  if (N->isMachineOpcode()) {
    N->setNodeId(-1);
    return; // Already selected.
  }

  switch (N->getOpcode()) {
  default:
    break;

  // Late eliminate the LEGALAVL wrapper
  case VEISD::LEGALAVL:
    ReplaceNode(N, N->getOperand(0).getNode());
    return;

  // Lower (broadcast 1) and (broadcast 0) to VM[P]0
  case VEISD::VEC_BROADCAST: {
    MVT SplatResTy = N->getSimpleValueType(0);
    if (SplatResTy.getVectorElementType() != MVT::i1)
      break;

    // broadcasting true?
    auto BConst = dyn_cast<ConstantSDNode>(N->getOperand(0));
    if (!BConst)
      break;
    bool BCTrueMask = (BConst->getSExtValue() != 0);
    if (!BCTrueMask)
      break;

    // Decode the register
    SDValue New;
    if (SplatResTy.getVectorNumElements() == 256) {
      New = CurDAG->getCopyFromReg(CurDAG->getEntryNode(), SDLoc(N), VE::VM0,
                                   MVT::v256i1);
    } else if (SplatResTy.getVectorNumElements() == 512) {
      New = CurDAG->getCopyFromReg(CurDAG->getEntryNode(), SDLoc(N), VE::VMP0,
                                   MVT::v512i1);
    } else
      break;

    // ok replace
    ReplaceNode(N, New.getNode());
     return;
   }


  case VEISD::GLOBAL_BASE_REG:
    ReplaceNode(N, getGlobalBaseReg());
    return;
  }

  SelectCode(N);
}

/// SelectInlineAsmMemoryOperand - Implement addressing mode selection for
/// inline asm expressions.
bool
VEDAGToDAGISel::SelectInlineAsmMemoryOperand(const SDValue &Op,
                                             unsigned ConstraintID,
                                             std::vector<SDValue> &OutOps) {
  SDValue Op0, Op1;
  switch (ConstraintID) {
  default:
    llvm_unreachable("Unexpected asm memory constraint");
  case InlineAsm::Constraint_o:
  case InlineAsm::Constraint_m: // memory
    // Try to match ADDRri since reg+imm style is safe for all VE instructions
    // with a memory operand.
    if (selectADDRri(Op, Op0, Op1)) {
      OutOps.push_back(Op0);
      OutOps.push_back(Op1);
      return false;
    }
    // Otherwise, require the address to be in a register and immediate 0.
    OutOps.push_back(Op);
    OutOps.push_back(CurDAG->getTargetConstant(0, SDLoc(Op), MVT::i32));
    return false;
  }
  return true;
}

SDNode *VEDAGToDAGISel::getGlobalBaseReg() {
  Register GlobalBaseReg = Subtarget->getInstrInfo()->getGlobalBaseReg(MF);
  return CurDAG
      ->getRegister(GlobalBaseReg, TLI->getPointerTy(CurDAG->getDataLayout()))
      .getNode();
}

/// createVEISelDag - This pass converts a legalized DAG into a
/// VE-specific DAG, ready for instruction scheduling.
///
FunctionPass *llvm::createVEISelDag(VETargetMachine &TM) {
  return new VEDAGToDAGISel(TM);
}<|MERGE_RESOLUTION|>--- conflicted
+++ resolved
@@ -237,10 +237,7 @@
     return false;
   }
   if (matchADDRrr(Addr, LHS, RHS)) {
-<<<<<<< HEAD
-=======
     // Move a frameiindex to LHS:
->>>>>>> a2ce6ee6
     // If the input is a pair of a frame-index and a register, move a
     // frame-index to LHS.  This generates MI with following operands.
     //    %dest, #FI, %reg, offset
