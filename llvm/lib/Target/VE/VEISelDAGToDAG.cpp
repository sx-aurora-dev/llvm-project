//===-- VEISelDAGToDAG.cpp - A dag to dag inst selector for VE ------------===//
//
// Part of the LLVM Project, under the Apache License v2.0 with LLVM Exceptions.
// See https://llvm.org/LICENSE.txt for license information.
// SPDX-License-Identifier: Apache-2.0 WITH LLVM-exception
//
//===----------------------------------------------------------------------===//
//
// This file defines an instruction selector for the VE target.
//
//===----------------------------------------------------------------------===//

#include "VETargetMachine.h"
#include "llvm/CodeGen/MachineRegisterInfo.h"
#include "llvm/CodeGen/SelectionDAGISel.h"
#include "llvm/IR/Intrinsics.h"
#include "llvm/Support/Debug.h"
#include "llvm/Support/ErrorHandling.h"
#include "llvm/Support/KnownBits.h"
#include "llvm/Support/raw_ostream.h"
using namespace llvm;

#define DEBUG_TYPE "ve-isel"

//===----------------------------------------------------------------------===//
// Instruction Selector Implementation
//===----------------------------------------------------------------------===//

/// Convert a DAG integer condition code to a VE ICC condition.
inline static VECC::CondCode intCondCode2Icc(ISD::CondCode CC) {
  switch (CC) {
  default:
    llvm_unreachable("Unknown integer condition code!");
  case ISD::SETEQ:
    return VECC::CC_IEQ;
  case ISD::SETNE:
    return VECC::CC_INE;
  case ISD::SETLT:
    return VECC::CC_IL;
  case ISD::SETGT:
    return VECC::CC_IG;
  case ISD::SETLE:
    return VECC::CC_ILE;
  case ISD::SETGE:
    return VECC::CC_IGE;
  case ISD::SETULT:
    return VECC::CC_IL;
  case ISD::SETULE:
    return VECC::CC_ILE;
  case ISD::SETUGT:
    return VECC::CC_IG;
  case ISD::SETUGE:
    return VECC::CC_IGE;
  }
}

/// Convert a DAG floating point condition code to a VE FCC condition.
inline static VECC::CondCode fpCondCode2Fcc(ISD::CondCode CC) {
  switch (CC) {
  default:
    llvm_unreachable("Unknown fp condition code!");
  case ISD::SETFALSE:
    return VECC::CC_AF;
  case ISD::SETEQ:
  case ISD::SETOEQ:
    return VECC::CC_EQ;
  case ISD::SETNE:
  case ISD::SETONE:
    return VECC::CC_NE;
  case ISD::SETLT:
  case ISD::SETOLT:
    return VECC::CC_L;
  case ISD::SETGT:
  case ISD::SETOGT:
    return VECC::CC_G;
  case ISD::SETLE:
  case ISD::SETOLE:
    return VECC::CC_LE;
  case ISD::SETGE:
  case ISD::SETOGE:
    return VECC::CC_GE;
  case ISD::SETO:
    return VECC::CC_NUM;
  case ISD::SETUO:
    return VECC::CC_NAN;
  case ISD::SETUEQ:
    return VECC::CC_EQNAN;
  case ISD::SETUNE:
    return VECC::CC_NENAN;
  case ISD::SETULT:
    return VECC::CC_LNAN;
  case ISD::SETUGT:
    return VECC::CC_GNAN;
  case ISD::SETULE:
    return VECC::CC_LENAN;
  case ISD::SETUGE:
    return VECC::CC_GENAN;
  case ISD::SETTRUE:
    return VECC::CC_AT;
  }
}

/// getImmVal - get immediate representation of integer value
inline static uint64_t getImmVal(const ConstantSDNode *N) {
  return N->getSExtValue();
}

/// getFpImmVal - get immediate representation of floating point value
inline static uint64_t getFpImmVal(const ConstantFPSDNode *N) {
  const APInt &Imm = N->getValueAPF().bitcastToAPInt();
  uint64_t Val = Imm.getZExtValue();
  if (Imm.getBitWidth() == 32) {
    // Immediate value of float place places at higher bits on VE.
    Val <<= 32;
  }
  return Val;
}

/// getFpImm - get immediate representation of floating point value as a double value.
inline static double getFpImm(const ConstantFPSDNode *N) {
  const APInt &Imm = N->getValueAPF().bitcastToAPInt();
  uint64_t Val = Imm.getZExtValue();
  if (Imm.getBitWidth() == 32) {
    // Immediate value of float place places at higher bits on VE.
    Val <<= 32;
    union {
      uint32_t Data;
      float FpNumber;
    } CastUnion;
    CastUnion.Data = Val;
    return (double)CastUnion.FpNumber;
  } else {
    assert((Imm.getBitWidth() == 64) && "Unexpected bit width");
    union {
      uint64_t Data;
      double FpNumber;
    } CastUnion;
    CastUnion.Data = Val;
    return CastUnion.FpNumber;
  }
}


//===--------------------------------------------------------------------===//
/// VEDAGToDAGISel - VE specific code to select VE machine
/// instructions for SelectionDAG operations.
///
namespace {
class VEDAGToDAGISel : public SelectionDAGISel {
  /// Subtarget - Keep a pointer to the VE Subtarget around so that we can
  /// make the right decision when generating code for different targets.
  const VESubtarget *Subtarget;

public:
  explicit VEDAGToDAGISel(VETargetMachine &tm) : SelectionDAGISel(tm) {}

  bool runOnMachineFunction(MachineFunction &MF) override {
    // Reset the subtarget each time through.
    Subtarget = &MF.getSubtarget<VESubtarget>();
    return SelectionDAGISel::runOnMachineFunction(MF);
  }

  void Select(SDNode *N) override;

  // Complex Pattern Selectors.
  bool selectADDRrri(SDValue N, SDValue &Base, SDValue &Index, SDValue &Offset);
  bool selectADDRrii(SDValue N, SDValue &Base, SDValue &Index, SDValue &Offset);
  bool selectADDRzri(SDValue N, SDValue &Base, SDValue &Index, SDValue &Offset);
  bool selectADDRzii(SDValue N, SDValue &Base, SDValue &Index, SDValue &Offset);
  bool selectADDRri(SDValue N, SDValue &Base, SDValue &Offset);
  bool selectADDRzi(SDValue N, SDValue &Base, SDValue &Offset);

  // broadcast matching
#if 0
  bool selectBroadcast(SDValue N, SDValue &BCast);
  SDValue extractScalarOperand(SDNode* BCN);
#endif

  /// SelectInlineAsmMemoryOperand - Implement addressing mode selection for
  /// inline asm expressions.
  bool SelectInlineAsmMemoryOperand(const SDValue &Op,
                                    unsigned ConstraintID,
                                    std::vector<SDValue> &OutOps) override;

  StringRef getPassName() const override {
    return "VE DAG->DAG Pattern Instruction Selection";
  }

  // Include the pieces autogenerated from the target description.
#include "VEGenDAGISel.inc"

private:
  SDNode *getGlobalBaseReg();

  bool matchADDRrr(SDValue N, SDValue &Base, SDValue &Index);
  bool matchADDRri(SDValue N, SDValue &Base, SDValue &Offset);
};
} // end anonymous namespace

#if 0
static unsigned
getScalarSubregIndex(EVT ScalarVT) {
  if (ScalarVT == MVT::i32) return VE::sub_i32;
  if (ScalarVT == MVT::f32) return VE::sub_f32;
  llvm_unreachable("not implemented.. or not a direct I64 subreg after all");
}

SDValue VEDAGToDAGISel::extractScalarOperand(SDNode* BCN) {
  auto ScaV = BCN->getOperand(0);
  return ScaV;
}

bool VEDAGToDAGISel::selectBroadcast(SDValue N, SDValue &BCast) {
  if (N->getOpcode() != VEISD::VEC_BROADCAST)
    return false;
  BCast = N;
  return true;
}
#endif

bool VEDAGToDAGISel::selectADDRrri(SDValue Addr, SDValue &Base, SDValue &Index,
                                   SDValue &Offset) {
  if (Addr.getOpcode() == ISD::FrameIndex)
    return false;
  if (Addr.getOpcode() == ISD::TargetExternalSymbol ||
      Addr.getOpcode() == ISD::TargetGlobalAddress ||
      Addr.getOpcode() == ISD::TargetGlobalTLSAddress)
    return false; // direct calls.

  SDValue LHS, RHS;
  if (matchADDRri(Addr, LHS, RHS)) {
    if (matchADDRrr(LHS, Base, Index)) {
      Offset = RHS;
      return true;
    }
    // Return false to try selectADDRrii.
    return false;
  }
  if (matchADDRrr(Addr, LHS, RHS)) {
    // Move a frameiindex to LHS:
    // If the input is a pair of a frame-index and a register, move a
    // frame-index to LHS.  This generates MI with following operands.
    //    %dest, #FI, %reg, offset
    // In the eliminateFrameIndex, above MI is converted to the following.
    //    %dest, %fp, %reg, fi_offset + offset
    if (isa<FrameIndexSDNode>(RHS))
      std::swap(LHS, RHS);

    if (matchADDRri(RHS, Index, Offset)) {
      Base = LHS;
      return true;
    }
    if (matchADDRri(LHS, Base, Offset)) {
      Index = RHS;
      return true;
    }
    Base = LHS;
    Index = RHS;
    Offset = CurDAG->getTargetConstant(0, SDLoc(Addr), MVT::i32);
    return true;
  }
  return false; // Let the reg+imm(=0) pattern catch this!
}

bool VEDAGToDAGISel::selectADDRrii(SDValue Addr, SDValue &Base, SDValue &Index,
                                   SDValue &Offset) {
  if (matchADDRri(Addr, Base, Offset)) {
    Index = CurDAG->getTargetConstant(0, SDLoc(Addr), MVT::i32);
    return true;
  }

  Base = Addr;
  Index = CurDAG->getTargetConstant(0, SDLoc(Addr), MVT::i32);
  Offset = CurDAG->getTargetConstant(0, SDLoc(Addr), MVT::i32);
  return true;
}

bool VEDAGToDAGISel::selectADDRzri(SDValue Addr, SDValue &Base, SDValue &Index,
                                   SDValue &Offset) {
  // Prefer ADDRrii.
  return false;
}

bool VEDAGToDAGISel::selectADDRzii(SDValue Addr, SDValue &Base, SDValue &Index,
                                   SDValue &Offset) {
  if (isa<FrameIndexSDNode>(Addr))
    return false;
  if (Addr.getOpcode() == ISD::TargetExternalSymbol ||
      Addr.getOpcode() == ISD::TargetGlobalAddress ||
      Addr.getOpcode() == ISD::TargetGlobalTLSAddress)
    return false; // direct calls.

  if (auto *CN = dyn_cast<ConstantSDNode>(Addr)) {
    if (isInt<32>(CN->getSExtValue())) {
      Base = CurDAG->getTargetConstant(0, SDLoc(Addr), MVT::i32);
      Index = CurDAG->getTargetConstant(0, SDLoc(Addr), MVT::i32);
      Offset =
          CurDAG->getTargetConstant(CN->getZExtValue(), SDLoc(Addr), MVT::i32);
      return true;
    }
  }
  return false;
}

bool VEDAGToDAGISel::selectADDRri(SDValue Addr, SDValue &Base,
                                  SDValue &Offset) {
  if (matchADDRri(Addr, Base, Offset))
    return true;

  Base = Addr;
  Offset = CurDAG->getTargetConstant(0, SDLoc(Addr), MVT::i32);
  return true;
}

bool VEDAGToDAGISel::selectADDRzi(SDValue Addr, SDValue &Base,
                                  SDValue &Offset) {
  if (isa<FrameIndexSDNode>(Addr))
    return false;
  if (Addr.getOpcode() == ISD::TargetExternalSymbol ||
      Addr.getOpcode() == ISD::TargetGlobalAddress ||
      Addr.getOpcode() == ISD::TargetGlobalTLSAddress)
    return false; // direct calls.

  if (auto *CN = dyn_cast<ConstantSDNode>(Addr)) {
    if (isInt<32>(CN->getSExtValue())) {
      Base = CurDAG->getTargetConstant(0, SDLoc(Addr), MVT::i32);
      Offset =
          CurDAG->getTargetConstant(CN->getZExtValue(), SDLoc(Addr), MVT::i32);
      return true;
    }
  }
  return false;
}

bool VEDAGToDAGISel::matchADDRrr(SDValue Addr, SDValue &Base, SDValue &Index) {
  if (isa<FrameIndexSDNode>(Addr))
    return false;
  if (Addr.getOpcode() == ISD::TargetExternalSymbol ||
      Addr.getOpcode() == ISD::TargetGlobalAddress ||
      Addr.getOpcode() == ISD::TargetGlobalTLSAddress)
    return false; // direct calls.

  if (Addr.getOpcode() == ISD::ADD) {
    ; // Nothing to do here.
  } else if (Addr.getOpcode() == ISD::OR) {
    // We want to look through a transform in InstCombine and DAGCombiner that
    // turns 'add' into 'or', so we can treat this 'or' exactly like an 'add'.
    if (!CurDAG->haveNoCommonBitsSet(Addr.getOperand(0), Addr.getOperand(1)))
      return false;
  } else {
    return false;
  }

  if (Addr.getOperand(0).getOpcode() == VEISD::Lo ||
      Addr.getOperand(1).getOpcode() == VEISD::Lo)
    return false; // Let the LEASL patterns catch this!

  Base = Addr.getOperand(0);
  Index = Addr.getOperand(1);
  return true;
}

bool VEDAGToDAGISel::matchADDRri(SDValue Addr, SDValue &Base, SDValue &Offset) {
  auto AddrTy = Addr->getValueType(0);
  if (FrameIndexSDNode *FIN = dyn_cast<FrameIndexSDNode>(Addr)) {
    Base = CurDAG->getTargetFrameIndex(FIN->getIndex(), AddrTy);
    Offset = CurDAG->getTargetConstant(0, SDLoc(Addr), MVT::i32);
    return true;
  }
  if (Addr.getOpcode() == ISD::TargetExternalSymbol ||
      Addr.getOpcode() == ISD::TargetGlobalAddress ||
      Addr.getOpcode() == ISD::TargetGlobalTLSAddress)
    return false; // direct calls.

  if (CurDAG->isBaseWithConstantOffset(Addr)) {
    ConstantSDNode *CN = cast<ConstantSDNode>(Addr.getOperand(1));
    if (isInt<32>(CN->getSExtValue())) {
      if (FrameIndexSDNode *FIN =
              dyn_cast<FrameIndexSDNode>(Addr.getOperand(0))) {
        // Constant offset from frame ref.
        Base = CurDAG->getTargetFrameIndex(FIN->getIndex(), AddrTy);
      } else {
        Base = Addr.getOperand(0);
      }
      Offset =
          CurDAG->getTargetConstant(CN->getZExtValue(), SDLoc(Addr), MVT::i32);
      return true;
    }
  }
  return false;
}

void VEDAGToDAGISel::Select(SDNode *N) {
  SDLoc dl(N);
  if (N->isMachineOpcode()) {
    N->setNodeId(-1);
    return; // Already selected.
  }

  switch (N->getOpcode()) {
<<<<<<< HEAD
  default:
    break;

  // Lower (broadcast 1) and (broadcast 0) to VM[P]0
  case VEISD::VEC_BROADCAST: {
    MVT SplatResTy = N->getSimpleValueType(0);
    if (SplatResTy.getVectorElementType() != MVT::i1)
      break;

    // broadcasting true?
    auto BConst = dyn_cast<ConstantSDNode>(N->getOperand(0));
    if (!BConst)
      break;
    bool BCTrueMask = (BConst->getSExtValue() != 0);
    if (!BCTrueMask)
      break;

    // Decode the register
    SDValue New;
    if (SplatResTy.getVectorNumElements() == 256) {
      New = CurDAG->getCopyFromReg(CurDAG->getEntryNode(), SDLoc(N), VE::VM0,
                                   MVT::v256i1);
    } else if (SplatResTy.getVectorNumElements() == 512) {
      New = CurDAG->getCopyFromReg(CurDAG->getEntryNode(), SDLoc(N), VE::VMP0,
                                   MVT::v512i1);
    } else
      break;

    // ok replace
    ReplaceNode(N, New.getNode());
     return;
   }

=======

  // Late eliminate the LEGALAVL wrapper
  case VEISD::LEGALAVL:
    ReplaceNode(N, N->getOperand(0).getNode());
    return;
>>>>>>> 7d926b71

  case VEISD::GLOBAL_BASE_REG:
    ReplaceNode(N, getGlobalBaseReg());
    return;
  }

  SelectCode(N);
}

/// SelectInlineAsmMemoryOperand - Implement addressing mode selection for
/// inline asm expressions.
bool
VEDAGToDAGISel::SelectInlineAsmMemoryOperand(const SDValue &Op,
                                             unsigned ConstraintID,
                                             std::vector<SDValue> &OutOps) {
  SDValue Op0, Op1;
  switch (ConstraintID) {
  default:
    llvm_unreachable("Unexpected asm memory constraint");
  case InlineAsm::Constraint_o:
  case InlineAsm::Constraint_m: // memory
    // Try to match ADDRri since reg+imm style is safe for all VE instructions
    // with a memory operand.
    if (selectADDRri(Op, Op0, Op1)) {
      OutOps.push_back(Op0);
      OutOps.push_back(Op1);
      return false;
    }
    // Otherwise, require the address to be in a register and immediate 0.
    OutOps.push_back(Op);
    OutOps.push_back(CurDAG->getTargetConstant(0, SDLoc(Op), MVT::i32));
    return false;
  }
  return true;
}

SDNode *VEDAGToDAGISel::getGlobalBaseReg() {
  Register GlobalBaseReg = Subtarget->getInstrInfo()->getGlobalBaseReg(MF);
  return CurDAG
      ->getRegister(GlobalBaseReg, TLI->getPointerTy(CurDAG->getDataLayout()))
      .getNode();
}

/// createVEISelDag - This pass converts a legalized DAG into a
/// VE-specific DAG, ready for instruction scheduling.
///
FunctionPass *llvm::createVEISelDag(VETargetMachine &TM) {
  return new VEDAGToDAGISel(TM);
}<|MERGE_RESOLUTION|>--- conflicted
+++ resolved
@@ -398,7 +398,6 @@
   }
 
   switch (N->getOpcode()) {
-<<<<<<< HEAD
   default:
     break;
 
@@ -432,13 +431,10 @@
      return;
    }
 
-=======
-
   // Late eliminate the LEGALAVL wrapper
   case VEISD::LEGALAVL:
     ReplaceNode(N, N->getOperand(0).getNode());
     return;
->>>>>>> 7d926b71
 
   case VEISD::GLOBAL_BASE_REG:
     ReplaceNode(N, getGlobalBaseReg());
