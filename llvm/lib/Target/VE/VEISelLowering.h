//===-- VEISelLowering.h - VE DAG Lowering Interface ------------*- C++ -*-===//
//
// Part of the LLVM Project, under the Apache License v2.0 with LLVM Exceptions.
// See https://llvm.org/LICENSE.txt for license information.
// SPDX-License-Identifier: Apache-2.0 WITH LLVM-exception
//
//===----------------------------------------------------------------------===//
//
// This file defines the interfaces that VE uses to lower LLVM code into a
// selection DAG.
//
//===----------------------------------------------------------------------===//

#ifndef LLVM_LIB_TARGET_VE_VEISELLOWERING_H
#define LLVM_LIB_TARGET_VE_VEISELLOWERING_H

#include "VE.h"
#include "llvm/CodeGen/TargetLowering.h"
#include "VELoweringInfo.h"

namespace llvm {
class VESubtarget;
struct CustomDAG;

namespace VEISD {
enum NodeType : unsigned {
  FIRST_NUMBER = ISD::BUILTIN_OP_END,

  EQV,         // Equivalence between two integer values.
  XOR,         // Exclusive-or between two integer values.
  CMPI,        // Compare between two signed integer values.
  CMPU,        // Compare between two unsigned integer values.
  CMPF,        // Compare between two floating-point values.
  CMPQ,        // Compare between two quad floating-point values.
  CMOV,        // Select between two values using the result of comparison.

  EH_SJLJ_SETJMP,         // SjLj exception handling setjmp.
  EH_SJLJ_LONGJMP,        // SjLj exception handling longjmp.
  EH_SJLJ_SETUP_DISPATCH, // SjLj exception handling setup_dispatch.

  Hi,
  Lo, // Hi/Lo operations, typically on a global address.

  GETFUNPLT,   // load function address through %plt insturction
  GETTLSADDR,  // load address for TLS access
  GETSTACKTOP, // retrieve address of stack top (first address of
               // locals and temporaries)

  MEMBARRIER, // Compiler barrier only; generate a no-op.

  CALL,            // A call instruction.
  RET_FLAG,        // Return with a flag operand.
  GLOBAL_BASE_REG, // Global base reg for PIC.
  FLUSHW,          // FLUSH register windows to stack.

  // Mask support
  VM_EXTRACT, // VM_EXTRACT(v256i1:mask, i32:i) Extract a SX register from a mask register
  VM_INSERT,  // VM_INSERT(v256i1:mask, i32:i, i64:val) Insert a SX register into a mask register
  VM_FIRST = VM_EXTRACT,
  VM_LAST = VM_INSERT,

  /// VEC_ {
  // Packed mode support
  VEC_UNPACK_LO, // upnack the lo (v256i32) slice of a packed v512.32
  VEC_UNPACK_HI, // upnack the hi (v256f32) slice of a packed v512.32
  VEC_PACK,      // pack a lo and a hi vector backinto one v512.32 vector
  VEC_SWAP, // exchange the odd-even positions (v256i32 <> v256f32) or (v512.32
            // <> v521.32)

  // Create a mask that is true where the vector lane is != 0
  VEC_TOMASK,    // 0: Vector value, 1: AVL (no mask)
  // Broadcast an SX register
  VEC_BROADCAST, // 0: the value, 1: the vector length (no mask)
  // Create a sequence vector
  VEC_SEQ,       // 1: the vector length (no mask)
  VEC_VMV, // custom lowering for vp_vshift

  //// Horizontal operations
  VEC_REDUCE_ANY,
  VEC_POPCOUNT,

  // narrowing marker
  VEC_NARROW, // (Op, vector length)

  // VEC_* operator range
  VEC_FIRST = VEC_UNPACK_LO,
  VEC_LAST = VEC_NARROW,
  /// } VEC_

  // Replication on lower/upper32 bit to other half -> I64
  REPL_F32,
  REPL_I32,

// Internal VVP nodes
#define ADD_VVP_OP(VVP_NAME) VVP_NAME ,
 #include "VVPNodes.inc"

  /// A wrapper node for TargetConstantPool, TargetJumpTable,
  /// TargetExternalSymbol, TargetGlobalAddress, TargetGlobalTLSAddress,
  /// MCSymbol and TargetBlockAddress.
  Wrapper,
};
} // namespace VEISD


using VecLenOpt = Optional<unsigned>;

struct VVPWideningInfo {
  EVT ResultVT;
  unsigned ActiveVectorLength;
  bool PackedMode;
  bool NeedsPackedMasking;

  bool isValid() const {
    return ActiveVectorLength != 0;
  }

  VVPWideningInfo(EVT ResultVT, unsigned StaticVL, bool PackedMode,
                  bool NeedsPackedMasking)
      : ResultVT(ResultVT), ActiveVectorLength(StaticVL),
        PackedMode(PackedMode), NeedsPackedMasking(NeedsPackedMasking) {}

  VVPWideningInfo()
      : ResultVT(), ActiveVectorLength(0), PackedMode(false),
        NeedsPackedMasking(false) {}
};

class VETargetLowering final : public TargetLowering, public VELoweringInfo {
  const VESubtarget *Subtarget;

  void initRegisterClasses();

<<<<<<< HEAD
  // setOperationAction for all scalar ops
  void initSPUActions();
  // setOperationAction for all vector ops
  void initVPUActions();
=======
  SDValue LowerVASTART(SDValue Op, SelectionDAG &DAG) const;
  SDValue LowerVAARG(SDValue Op, SelectionDAG &DAG) const;
  SDValue LowerBlockAddress(SDValue Op, SelectionDAG &DAG) const;
  SDValue LowerGlobalAddress(SDValue Op, SelectionDAG &DAG) const;
  SDValue LowerGlobalTLSAddress(SDValue Op, SelectionDAG &DAG) const;
  SDValue LowerToTLSGeneralDynamicModel(SDValue Op, SelectionDAG &DAG) const;
  SDValue LowerToTLSLocalExecModel(SDValue Op, SelectionDAG &DAG) const;
  SDValue lowerDYNAMIC_STACKALLOC(SDValue Op, SelectionDAG &DAG) const;
  /// } Custom Lower
>>>>>>> f334156b

public:
  VETargetLowering(const TargetMachine &TM, const VESubtarget &STI);

  TargetLoweringBase::LegalizeAction
  getCustomOperationAction(SDNode &) const override;
  TargetLowering::LegalizeAction
  getActionForExtendedType(unsigned Op, EVT VT) const override;

  /// computeKnownBitsForTargetNode - Determine which of the bits specified
  /// in Mask are known to be either zero or one and return them in the
  /// KnownZero/KnownOne bitsets.
  void computeKnownBitsForTargetNode(const SDValue Op, KnownBits &Known,
                                     const APInt &DemandedElts,
                                     const SelectionDAG &DAG,
                                     unsigned Depth = 0) const override;

  MachineBasicBlock *
  EmitInstrWithCustomInserter(MachineInstr &MI,
                              MachineBasicBlock *MBB) const override;


  const char *getTargetNodeName(unsigned Opcode) const override;
  MVT getScalarShiftAmountTy(const DataLayout &, EVT) const override {
    return MVT::i32;
  }

  SDValue PerformDAGCombine(SDNode *N, DAGCombinerInfo &DCI) const override;

  SDValue combineExtBoolTrunc(SDNode *N, DAGCombinerInfo &DCI) const;
  SDValue combineSetCC(SDNode *N, DAGCombinerInfo &DCI) const;
  SDValue combineSelectCC(SDNode *N, DAGCombinerInfo &DCI) const;
  SDValue combineSelect(SDNode *N, DAGCombinerInfo &DCI) const;

  /// This function looks at SETCC that compares integers. It replaces
  /// SETCC with integer arithmetic operations when there is a legal way
  /// of doing it.
  SDValue optimizeSetCC(SDNode *N, DAGCombinerInfo &DCI) const;

  SDValue generateEquivalentSub(SDNode *N, bool Signed, bool Complement,
                                bool Swap, SelectionDAG &DAG) const;
  SDValue generateEquivalentCmp(SDNode *N, bool UseCompAsBase,
                                SelectionDAG &DAG) const;
  SDValue generateEquivalentLdz(SDNode *N, bool Complement,
                                SelectionDAG &DAG) const;

  // inline asm
  ConstraintType getConstraintType(StringRef Constraint) const override;
  ConstraintWeight
  getSingleConstraintMatchWeight(AsmOperandInfo &info,
                                 const char *constraint) const override;
  void LowerAsmOperandForConstraint(SDValue Op, std::string &Constraint,
                                    std::vector<SDValue> &Ops,
                                    SelectionDAG &DAG) const override;

  unsigned getInlineAsmMemConstraint(StringRef ConstraintCode) const override {
    if (ConstraintCode == "o")
      return InlineAsm::Constraint_o;
    return TargetLowering::getInlineAsmMemConstraint(ConstraintCode);
  }

  std::pair<unsigned, const TargetRegisterClass *>
  getRegForInlineAsmConstraint(const TargetRegisterInfo *TRI,
                               StringRef Constraint, MVT VT) const override;

  // scalar ops
  bool isOffsetFoldingLegal(const GlobalAddressSDNode *GA) const override;

  Register getRegisterByName(const char *RegName, LLT VT,
                             const MachineFunction &MF) const override;

  /// Override to support customized stack guard loading.
  bool useLoadStackGuardNode() const override;
  void insertSSPDeclarations(Module &M) const override;

  /// getSetCCResultType - Return the ISD::SETCC ValueType
  EVT getSetCCResultType(const DataLayout &DL, LLVMContext &Context,
                         EVT VT) const override;

  SDValue LowerFormalArguments(SDValue Chain, CallingConv::ID CallConv,
                               bool isVarArg,
                               const SmallVectorImpl<ISD::InputArg> &Ins,
                               const SDLoc &dl, SelectionDAG &DAG,
                               SmallVectorImpl<SDValue> &InVals) const override;
  SDValue LowerFormalArguments_64(SDValue Chain, CallingConv::ID CallConv,
                                  bool isVarArg,
                                  const SmallVectorImpl<ISD::InputArg> &Ins,
                                  const SDLoc &dl, SelectionDAG &DAG,
                                  SmallVectorImpl<SDValue> &InVals) const;
  SDValue LowerCall(TargetLowering::CallLoweringInfo &CLI,
                    SmallVectorImpl<SDValue> &InVals) const override;

  bool CanLowerReturn(CallingConv::ID CallConv, MachineFunction &MF,
                      bool isVarArg,
                      const SmallVectorImpl<ISD::OutputArg> &ArgsFlags,
                      LLVMContext &Context) const override;
  SDValue LowerReturn(SDValue Chain, CallingConv::ID CallConv, bool isVarArg,
                      const SmallVectorImpl<ISD::OutputArg> &Outs,
                      const SmallVectorImpl<SDValue> &OutVals, const SDLoc &dl,
                      SelectionDAG &DAG) const override;
  SDValue withTargetFlags(SDValue Op, unsigned TF, SelectionDAG &DAG) const;
  SDValue makeHiLoPair(SDValue Op, unsigned HiTF, unsigned LoTF,
                       SelectionDAG &DAG) const;
  SDValue makeAddress(SDValue Op, SelectionDAG &DAG) const;

  /// VELoweringInfo {
  EVT LegalizeVectorType(EVT ResTy, SDValue Op, SelectionDAG &DAG, VVPExpansionMode) const override;
  /// } VELoweringInfo

  // Widening configuration & legalizer
  VVPWideningInfo pickResultType(CustomDAG &CDAG, SDValue Op,
                                 VVPExpansionMode Mode) const;
  /// Custom Lower {
  // legalize the result vector type for operation \p Op

  SDValue LowerOperation(SDValue Op, SelectionDAG &DAG) const override;
  void ReplaceNodeResults(SDNode *N, SmallVectorImpl<SDValue> &Results,
                          SelectionDAG &DAG) const override;
  void LowerOperationWrapper(SDNode *N,
                             SmallVectorImpl<SDValue> &Results,
                             SelectionDAG &DAG,
                             std::function<SDValue(SDValue)> WidenedOpCB) const override;

  SDValue LowerVPToVVP(SDValue Op, SelectionDAG &DAG, VVPExpansionMode Mode) const;

  SDValue LowerEXTRACT_SUBVECTOR(SDValue Op, SelectionDAG &DAG, VVPExpansionMode Mode) const;
  SDValue LowerVASTART(SDValue Op, SelectionDAG &DAG) const;
  SDValue LowerVAARG(SDValue Op, SelectionDAG &DAG) const;
  SDValue LowerBlockAddress(SDValue Op, SelectionDAG &DAG) const;
  SDValue LowerGlobalAddress(SDValue Op, SelectionDAG &DAG) const;
  SDValue LowerGlobalTLSAddress(SDValue Op, SelectionDAG &DAG) const;
  SDValue LowerToTLSGeneralDynamicModel(SDValue Op, SelectionDAG &DAG) const;
  SDValue LowerToTLSLocalExecModel(SDValue Op, SelectionDAG &DAG) const;
  SDValue LowerConstantPool(SDValue Op, SelectionDAG &DAG) const;

  // SjLj
  SDValue LowerEH_SJLJ_SETJMP(SDValue Op, SelectionDAG &DAG) const;
  SDValue LowerEH_SJLJ_LONGJMP(SDValue Op, SelectionDAG &DAG) const;
  SDValue LowerEH_SJLJ_SETUP_DISPATCH(SDValue Op, SelectionDAG &DAG) const;

  // Custom Operations
  // SDValue CreateConstMask(SDLoc DL, unsigned NumElements, SelectionDAG &DAG, bool IsTrue=true) const;
  // SDValue CreateBroadcast(SDLoc dl, EVT ResTy, SDValue ScaValue, SelectionDAG &DAG, Optional<SDValue> OpVectorLength=None) const;
  // SDValue CreateSeq(SDLoc dl, EVT ResTy, SelectionDAG &DAG, Optional<SDValue> OpVectorLength=None) const;


  // Vector Operations
  // main shuffle handler
  SDValue LowerVectorShuffleOp(SDValue Op, SelectionDAG &DAG, VVPExpansionMode Mode) const;
  SDValue LowerBitcast(SDValue Op, SelectionDAG &DAG) const;
  // SDValue LowerVECTOR_SHUFFLE(SDValue Op, SelectionDAG &DAG, VVPExpansionMode Mode) const;
  // SDValue LowerBUILD_VECTOR(SDValue Op, SelectionDAG &DAG, VVPExpansionMode Mode) const;

  SDValue LowerSCALAR_TO_VECTOR(SDValue Op, SelectionDAG &DAG, VVPExpansionMode Mode, VecLenOpt VecLenHint=None) const;
  SDValue LowerMGATHER_MSCATTER(SDValue Op, SelectionDAG &DAG, VVPExpansionMode Mode, VecLenOpt VecLenHint=None) const;

  SDValue LowerMLOAD(SDValue Op, SelectionDAG &DAG, VVPExpansionMode Mode,
                     VecLenOpt VecLenHint = None) const;
  SDValue LowerMSTORE(SDValue Op, SelectionDAG &DAG) const;
  SDValue LowerEXTRACT_VECTOR_ELT(SDValue Op, SelectionDAG &DAG) const;
  SDValue LowerINSERT_VECTOR_ELT(SDValue Op, SelectionDAG &DAG) const;

  SDValue LowerLOAD(SDValue Op, SelectionDAG &DAG) const;
  SDValue LowerSTORE(SDValue Op, SelectionDAG &DAG) const;
  SDValue LowerVECREDUCE(SDValue Op, SelectionDAG &DAG) const;
  SDValue LowerSETCC(llvm::SDValue, llvm::SelectionDAG &) const;
  // SDValue LowerSELECT_CC(llvm::SDValue, llvm::SelectionDAG &) const;// Expanded
  // SDValue LowerVSELECT(llvm::SDValue, llvm::SelectionDAG &) const;
                                       
  SDValue ExpandSELECT(SDValue Op, SmallVectorImpl<SDValue>& LegalOperands, EVT LegalResVT, CustomDAG &DAG, SDValue AVL) const;
  SDValue LowerTRUNCATE(llvm::SDValue, llvm::SelectionDAG &) const;

  SDValue TryNarrowExtractVectorLoad(SDNode *ExtractN, SelectionDAG &DAG) const;

  SDValue ExpandToVVP(SDValue Op, SelectionDAG &DAG, VVPExpansionMode Mode) const;
  // main entry point for regular OC to VVP_* ISD expansion
  // Called in TL::ReplaceNodeResults
  // This replaces the standard ISD node with VVP VEISD node(s) with a widened
  // result type.

  SDValue ExpandToSplitVVP(SDValue Op, SelectionDAG &DAG, VVPExpansionMode Mode,
                           SDValue AVL) const;
  // Split \p Op into two VVP_ ops with the native vector width by splitting
  // the i32 and f32 sub elements of the vector operation.

  SDValue WidenVVPOperation(SDValue Op, SelectionDAG &DAG, VVPExpansionMode Mode) const;
  // Called during TL::LowerOperation
  // This replaces this standard ISD node (or VVP VEISD node) with
  // a VVP VEISD node with a native-width type.

  // expand SETCC opernads directly used in vector arithmeticops
  SDValue LowerSETCCInVectorArithmetic(SDValue Op, SelectionDAG &DAG) const;
  // Should we expand the build vector with shuffles?
  bool
  shouldExpandBuildVectorWithShuffles(EVT VT,
                                      unsigned DefinedValues) const override;

  // Other
  SDValue LowerINTRINSIC_VOID(SDValue Op, SelectionDAG &DAG) const;
  SDValue LowerINTRINSIC_W_CHAIN(SDValue Op, SelectionDAG &DAG) const;
  SDValue LowerINTRINSIC_WO_CHAIN(SDValue Op, SelectionDAG &DAG) const;

  SDValue LowerATOMIC_FENCE(SDValue Op, SelectionDAG &DAG) const;
  SDValue LowerATOMIC_LOAD(SDValue Op, SelectionDAG &DAG) const;
  SDValue LowerATOMIC_STORE(SDValue Op, SelectionDAG &DAG) const;
  SDValue LowerVP_VSHIFT(SDValue Op, SelectionDAG &DAG) const;
  /// } Custom Lower

  bool isFPImmLegal(const APFloat &Imm, EVT VT,
                    bool ForCodeSize) const override;

  bool ShouldShrinkFPConstant(EVT VT) const override {
    // Do not shrink FP constpool if VT == MVT::f128.
    // (ldd, call _Q_fdtoq) is more expensive than two ldds.
    return VT != MVT::f128;
  }

  /// Returns true if the target allows unaligned memory accesses of the
  /// specified type.
  bool allowsMisalignedMemoryAccesses(EVT VT, unsigned AS, unsigned Align,
                                      MachineMemOperand::Flags Flags,
                                      bool *Fast) const override;
  bool mergeStoresAfterLegalization(EVT) const override { return true; }

  bool canMergeStoresTo(unsigned AddressSpace, EVT MemVT,
                        const SelectionDAG &DAG) const override;

  unsigned getJumpTableEncoding() const override;

  const MCExpr *LowerCustomJumpTableEntry(const MachineJumpTableInfo *MJTI,
                                          const MachineBasicBlock *MBB,
                                          unsigned uid,
                                          MCContext &Ctx) const override;

  bool shouldInsertFencesForAtomic(const Instruction *I) const override {
    // VE uses Release consistency, so need fence for each atomics.
    return true;
  }
  Instruction *emitLeadingFence(IRBuilder<> &Builder, Instruction *Inst,
                                AtomicOrdering Ord) const override;
  Instruction *emitTrailingFence(IRBuilder<> &Builder, Instruction *Inst,
                                 AtomicOrdering Ord) const override;

  AtomicExpansionKind
  shouldExpandAtomicRMWInIR(AtomicRMWInst *AI) const override;

  MachineBasicBlock *expandSelectCC(MachineInstr &MI, MachineBasicBlock *BB,
                                    unsigned BROpcode) const;
  MachineBasicBlock *emitEHSjLjSetJmp(MachineInstr &MI,
                                      MachineBasicBlock *MBB) const;
  MachineBasicBlock *emitEHSjLjLongJmp(MachineInstr &MI,
                                       MachineBasicBlock *MBB) const;
  MachineBasicBlock *EmitSjLjDispatchBlock(MachineInstr &MI,
                                           MachineBasicBlock *BB) const;
  void SetupEntryBlockForSjLj(MachineInstr &MI, MachineBasicBlock *MBB,
                              MachineBasicBlock *DispatchBB, int FI) const;
  void finalizeLowering(MachineFunction &MF) const override;

  // VE supports only vector FMA
  bool isFMAFasterThanFMulAndFAdd(const MachineFunction &MF,
                                  EVT VT) const override {
    return VT.isVector();
  }

#if 0
  // TODO map *ALL* vector types, including EVTs to vregs
  /// Certain combinations of ABIs, Targets and features require that types
  /// are legal for some operations and not for other operations.
  /// For MIPS all vector types must be passed through the integer register set.
  MVT getRegisterTypeForCallingConv(LLVMContext &Context,
                                            CallingConv::ID CC, EVT VT) const override {
  }

  /// Certain targets require unusual breakdowns of certain types. For MIPS,
  /// this occurs when a vector type is used, as vector are passed through the
  /// integer register set.
  unsigned getNumRegistersForCallingConv(LLVMContext &Context,
                                                 CallingConv::ID CC,
                                                 EVT VT) const override {
  }
#endif

  /// Return the preferred vector type legalization action.
  LegalizeTypeAction getPreferredVectorAction(MVT VT) const override;
  bool isVectorMaskType(EVT VT) const;

  /// Target Optimization {

  // SX-Aurora VE s/udiv is 5-9 times slower than multiply.
  bool isIntDivCheap(EVT, AttributeList) const override { return false; }
  bool hasStandaloneRem(EVT) const override { return false; }

  bool isCheapToSpeculateCtlz() const override { return true; }
  bool isCtlzFast() const override { return true; }

  bool convertSetCCLogicToBitwiseLogic(EVT VT) const override {
    return true;
  }

  bool hasAndNot(SDValue Y) const override;

  /// } Target Optimization
};
} // namespace llvm

#endif // VE_ISELLOWERING_H<|MERGE_RESOLUTION|>--- conflicted
+++ resolved
@@ -130,22 +130,10 @@
 
   void initRegisterClasses();
 
-<<<<<<< HEAD
   // setOperationAction for all scalar ops
   void initSPUActions();
   // setOperationAction for all vector ops
   void initVPUActions();
-=======
-  SDValue LowerVASTART(SDValue Op, SelectionDAG &DAG) const;
-  SDValue LowerVAARG(SDValue Op, SelectionDAG &DAG) const;
-  SDValue LowerBlockAddress(SDValue Op, SelectionDAG &DAG) const;
-  SDValue LowerGlobalAddress(SDValue Op, SelectionDAG &DAG) const;
-  SDValue LowerGlobalTLSAddress(SDValue Op, SelectionDAG &DAG) const;
-  SDValue LowerToTLSGeneralDynamicModel(SDValue Op, SelectionDAG &DAG) const;
-  SDValue LowerToTLSLocalExecModel(SDValue Op, SelectionDAG &DAG) const;
-  SDValue lowerDYNAMIC_STACKALLOC(SDValue Op, SelectionDAG &DAG) const;
-  /// } Custom Lower
->>>>>>> f334156b
 
 public:
   VETargetLowering(const TargetMachine &TM, const VESubtarget &STI);
@@ -280,6 +268,8 @@
   SDValue LowerToTLSGeneralDynamicModel(SDValue Op, SelectionDAG &DAG) const;
   SDValue LowerToTLSLocalExecModel(SDValue Op, SelectionDAG &DAG) const;
   SDValue LowerConstantPool(SDValue Op, SelectionDAG &DAG) const;
+  SDValue lowerDYNAMIC_STACKALLOC(SDValue Op, SelectionDAG &DAG) const;
+  /// } Custom Lower
 
   // SjLj
   SDValue LowerEH_SJLJ_SETJMP(SDValue Op, SelectionDAG &DAG) const;
