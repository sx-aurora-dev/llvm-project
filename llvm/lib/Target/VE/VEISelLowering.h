--- conflicted
+++ resolved
@@ -162,7 +162,6 @@
                                       MachineMemOperand::Flags Flags,
                                       bool *Fast) const override;
 
-<<<<<<< HEAD
   /// computeKnownBitsForTargetNode - Determine which of the bits specified
   /// in Mask are known to be either zero or one and return them in the
   /// KnownZero/KnownOne bitsets.
@@ -195,7 +194,6 @@
   SDValue generateEquivalentLdz(SDNode *N, bool Complement,
                                 SelectionDAG &DAG) const;
 
-  ConstraintType getConstraintType(StringRef Constraint) const override;
   ConstraintWeight
   getSingleConstraintMatchWeight(AsmOperandInfo &info,
                                  const char *constraint) const override;
@@ -211,16 +209,15 @@
     return TargetLowering::getInlineAsmMemConstraint(ConstraintCode);
   }
 
-=======
   /// Inline Assembly {
 
   ConstraintType getConstraintType(StringRef Constraint) const override;
->>>>>>> dd6f607e
   std::pair<unsigned, const TargetRegisterClass *>
   getRegForInlineAsmConstraint(const TargetRegisterInfo *TRI,
                                StringRef Constraint, MVT VT) const override;
 
-<<<<<<< HEAD
+  /// } Inline Assembly
+
   /// Override to support customized stack guard loading.
   bool useLoadStackGuardNode() const override;
   void insertSSPDeclarations(Module &M) const override;
@@ -304,9 +301,6 @@
   bool isFMAFasterThanFMulAndFAdd(const MachineFunction &MF,
                                   EVT VT) const override
   { return VT.isVector() ? true : false; }
-=======
-  /// } Inline Assembly
->>>>>>> dd6f607e
 
   /// Target Optimization {
 
