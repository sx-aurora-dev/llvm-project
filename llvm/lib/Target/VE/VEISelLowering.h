//===-- VEISelLowering.h - VE DAG Lowering Interface ------------*- C++ -*-===//
//
// Part of the LLVM Project, under the Apache License v2.0 with LLVM Exceptions.
// See https://llvm.org/LICENSE.txt for license information.
// SPDX-License-Identifier: Apache-2.0 WITH LLVM-exception
//
//===----------------------------------------------------------------------===//
//
// This file defines the interfaces that VE uses to lower LLVM code into a
// selection DAG.
//
//===----------------------------------------------------------------------===//

#ifndef LLVM_LIB_TARGET_VE_VEISELLOWERING_H
#define LLVM_LIB_TARGET_VE_VEISELLOWERING_H

#include "VE.h"
#include "llvm/CodeGen/TargetLowering.h"

namespace llvm {
class VESubtarget;

namespace VEISD {
enum NodeType : unsigned {
  FIRST_NUMBER = ISD::BUILTIN_OP_END,

  EQV,  // Equivalence between two integer values.
  XOR,  // Exclusive-or between two integer values.
  CMPI, // Compare between two signed integer values.
  CMPU, // Compare between two unsigned integer values.
  CMPF, // Compare between two floating-point values.
  CMPQ, // Compare between two quad floating-point values.
  CMOV, // Select between two values using the result of comparison.

  EH_SJLJ_SETJMP,         // SjLj exception handling setjmp.
  EH_SJLJ_LONGJMP,        // SjLj exception handling longjmp.
  EH_SJLJ_SETUP_DISPATCH, // SjLj exception handling setup_dispatch.

  Hi,
  Lo, // Hi/Lo operations, typically on a global address.

  GETFUNPLT,   // load function address through %plt insturction
  GETTLSADDR,  // load address for TLS access
  GETSTACKTOP, // retrieve address of stack top (first address of
               // locals and temporaries)

  MEMBARRIER, // Compiler barrier only; generate a no-op.

  VEC_BROADCAST,    // 0: scalar value, 1: VL

  CALL,            // A call instruction.
  RET_FLAG,        // Return with a flag operand.
  GLOBAL_BASE_REG, // Global base reg for PIC.
<<<<<<< HEAD
  FLUSHW,          // FLUSH register windows to stack.

  VEC_SEQ,       // sequence vector match (Operand 0: the constant stride)

  VEC_VMV,

  /// Scatter and gather instructions.
  VEC_GATHER,
  VEC_SCATTER,

  VEC_LVL,

  /// A wrapper node for TargetConstantPool, TargetJumpTable,
  /// TargetExternalSymbol, TargetGlobalAddress, TargetGlobalTLSAddress,
  /// MCSymbol and TargetBlockAddress.
  Wrapper,
  TS1AM, // HW instruction, TS1AM
=======

  // VVP_* nodes.
#define ADD_VVP_OP(VVP_NAME, ...) VVP_NAME,
#include "VVPNodes.def"
>>>>>>> fd92c5db
};
}

class VETargetLowering : public TargetLowering {
  const VESubtarget *Subtarget;

  void initRegisterClasses();
  void initSPUActions();
  void initVPUActions();

public:
  VETargetLowering(const TargetMachine &TM, const VESubtarget &STI);

  const char *getTargetNodeName(unsigned Opcode) const override;
  MVT getScalarShiftAmountTy(const DataLayout &, EVT) const override {
    return MVT::i32;
  }

  Register getRegisterByName(const char *RegName, LLT VT,
                             const MachineFunction &MF) const override;

  /// getSetCCResultType - Return the ISD::SETCC ValueType
  EVT getSetCCResultType(const DataLayout &DL, LLVMContext &Context,
                         EVT VT) const override;

  SDValue LowerFormalArguments(SDValue Chain, CallingConv::ID CallConv,
                               bool isVarArg,
                               const SmallVectorImpl<ISD::InputArg> &Ins,
                               const SDLoc &dl, SelectionDAG &DAG,
                               SmallVectorImpl<SDValue> &InVals) const override;

  SDValue LowerCall(TargetLowering::CallLoweringInfo &CLI,
                    SmallVectorImpl<SDValue> &InVals) const override;

  bool CanLowerReturn(CallingConv::ID CallConv, MachineFunction &MF,
                      bool isVarArg,
                      const SmallVectorImpl<ISD::OutputArg> &ArgsFlags,
                      LLVMContext &Context) const override;
  SDValue LowerReturn(SDValue Chain, CallingConv::ID CallConv, bool isVarArg,
                      const SmallVectorImpl<ISD::OutputArg> &Outs,
                      const SmallVectorImpl<SDValue> &OutVals, const SDLoc &dl,
                      SelectionDAG &DAG) const override;

  /// Helper functions for atomic operations.
  bool shouldInsertFencesForAtomic(const Instruction *I) const override {
    // VE uses release consistency, so need fence for each atomics.
    return true;
  }
  Instruction *emitLeadingFence(IRBuilder<> &Builder, Instruction *Inst,
                                AtomicOrdering Ord) const override;
  Instruction *emitTrailingFence(IRBuilder<> &Builder, Instruction *Inst,
                                 AtomicOrdering Ord) const override;

  /// Custom Lower {
  SDValue LowerOperation(SDValue Op, SelectionDAG &DAG) const override;
  unsigned getJumpTableEncoding() const override;
  const MCExpr *LowerCustomJumpTableEntry(const MachineJumpTableInfo *MJTI,
                                          const MachineBasicBlock *MBB,
                                          unsigned Uid,
                                          MCContext &Ctx) const override;
  SDValue getPICJumpTableRelocBase(SDValue Table,
                                   SelectionDAG &DAG) const override;
  // VE doesn't need getPICJumpTableRelocBaseExpr since it is used for only
  // EK_LabelDifference32.

  SDValue lowerATOMIC_FENCE(SDValue Op, SelectionDAG &DAG) const;
  SDValue lowerBlockAddress(SDValue Op, SelectionDAG &DAG) const;
  SDValue lowerConstantPool(SDValue Op, SelectionDAG &DAG) const;
  SDValue lowerDYNAMIC_STACKALLOC(SDValue Op, SelectionDAG &DAG) const;
  SDValue lowerGlobalAddress(SDValue Op, SelectionDAG &DAG) const;
  SDValue lowerGlobalTLSAddress(SDValue Op, SelectionDAG &DAG) const;
  SDValue lowerJumpTable(SDValue Op, SelectionDAG &DAG) const;
  SDValue lowerLOAD(SDValue Op, SelectionDAG &DAG) const;
  SDValue lowerSTORE(SDValue Op, SelectionDAG &DAG) const;
  SDValue lowerToTLSGeneralDynamicModel(SDValue Op, SelectionDAG &DAG) const;
  SDValue LowerToTLSLocalExecModel(SDValue Op, SelectionDAG &DAG) const;
  SDValue lowerVASTART(SDValue Op, SelectionDAG &DAG) const;
  SDValue lowerVAARG(SDValue Op, SelectionDAG &DAG) const;

  SDValue lowerBUILD_VECTOR(SDValue Op, SelectionDAG &DAG) const;
  /// } Custom Lower

  /// VVP Lowering {
  SDValue lowerToVVP(SDValue Op, SelectionDAG &DAG) const;
  /// } VVPLowering

  /// Custom DAGCombine {
  SDValue PerformDAGCombine(SDNode *N, DAGCombinerInfo &DCI) const override;

  SDValue combineExtBoolTrunc(SDNode *N, DAGCombinerInfo &DCI) const;
  SDValue combineTRUNCATE(SDNode *N, DAGCombinerInfo &DCI) const;
  SDValue combineSetCC(SDNode *N, DAGCombinerInfo &DCI) const;
  SDValue combineSelectCC(SDNode *N, DAGCombinerInfo &DCI) const;
  SDValue combineSelect(SDNode *N, DAGCombinerInfo &DCI) const;
  /// } Custom DAGCombine

  SDValue withTargetFlags(SDValue Op, unsigned TF, SelectionDAG &DAG) const;
  SDValue makeHiLoPair(SDValue Op, unsigned HiTF, unsigned LoTF,
                       SelectionDAG &DAG) const;
  SDValue makeAddress(SDValue Op, SelectionDAG &DAG) const;

  bool isOffsetFoldingLegal(const GlobalAddressSDNode *GA) const override;
  bool isFPImmLegal(const APFloat &Imm, EVT VT,
                    bool ForCodeSize) const override;
  /// Returns true if the target allows unaligned memory accesses of the
  /// specified type.
  bool allowsMisalignedMemoryAccesses(EVT VT, unsigned AS, unsigned Align,
                                      MachineMemOperand::Flags Flags,
                                      bool *Fast) const override;

  /// computeKnownBitsForTargetNode - Determine which of the bits specified
  /// in Mask are known to be either zero or one and return them in the
  /// KnownZero/KnownOne bitsets.
  void computeKnownBitsForTargetNode(const SDValue Op,
                                     KnownBits &Known,
                                     const APInt &DemandedElts,
                                     const SelectionDAG &DAG,
                                     unsigned Depth = 0) const override;

  MachineBasicBlock *
  EmitInstrWithCustomInserter(MachineInstr &MI,
                              MachineBasicBlock *MBB) const override;

  /// Return true if the target has native support for
  /// the specified value type and it is 'desirable' to use the type for the
  /// given node type. e.g. On VE i32 is legal, but undesirable i32 for
  /// AND/OR/XOR instructions since VE doesn't have those instructions for
  /// i32.
  bool isTypeDesirableForOp(unsigned Opc, EVT VT) const override;

  /// This function looks at SETCC that compares integers. It replaces
  /// SETCC with integer arithmetic operations when there is a legal way
  /// of doing it.
  SDValue optimizeSetCC(SDNode *N, DAGCombinerInfo &DCI) const;

  SDValue generateEquivalentSub(SDNode *N, bool Signed, bool Complement,
                                bool Swap, SelectionDAG &DAG) const;
  SDValue generateEquivalentCmp(SDNode *N, bool UseCompAsBase,
                                SelectionDAG &DAG) const;
  SDValue generateEquivalentLdz(SDNode *N, bool Complement,
                                SelectionDAG &DAG) const;

  ConstraintWeight
  getSingleConstraintMatchWeight(AsmOperandInfo &info,
                                 const char *constraint) const override;
  void LowerAsmOperandForConstraint(SDValue Op,
                                    std::string &Constraint,
                                    std::vector<SDValue> &Ops,
                                    SelectionDAG &DAG) const override;

  unsigned
  getInlineAsmMemConstraint(StringRef ConstraintCode) const override {
    if (ConstraintCode == "o")
      return InlineAsm::Constraint_o;
    return TargetLowering::getInlineAsmMemConstraint(ConstraintCode);
  }

  /// Inline Assembly {

  ConstraintType getConstraintType(StringRef Constraint) const override;
  std::pair<unsigned, const TargetRegisterClass *>
  getRegForInlineAsmConstraint(const TargetRegisterInfo *TRI,
                               StringRef Constraint, MVT VT) const override;

  /// } Inline Assembly

  /// Override to support customized stack guard loading.
  bool useLoadStackGuardNode() const override;
  void insertSSPDeclarations(Module &M) const override;

  SDValue LowerConstantPool(SDValue Op, SelectionDAG &DAG) const;
  SDValue LowerBUILD_VECTOR(SDValue Op, SelectionDAG &DAG) const;

  SDValue LowerBitcast(SDValue Op, SelectionDAG &DAG) const;

  SDValue LowerVECTOR_SHUFFLE(SDValue Op, SelectionDAG &DAG) const;

  SDValue LowerMGATHER_MSCATTER(SDValue Op, SelectionDAG &DAG) const;

  SDValue LowerMLOAD(SDValue Op, SelectionDAG &DAG) const;

  SDValue LowerEH_SJLJ_SETJMP(SDValue Op, SelectionDAG &DAG) const;
  SDValue LowerEH_SJLJ_LONGJMP(SDValue Op, SelectionDAG &DAG) const;
  SDValue LowerEH_SJLJ_SETUP_DISPATCH(SDValue Op, SelectionDAG &DAG) const;

  unsigned getSRetArgSize(SelectionDAG &DAG, SDValue Callee) const;

  SDValue LowerINTRINSIC_VOID(SDValue Op, SelectionDAG &DAG) const;
  SDValue LowerINTRINSIC_W_CHAIN(SDValue Op, SelectionDAG &DAG) const;
  SDValue LowerINTRINSIC_WO_CHAIN(SDValue Op, SelectionDAG &DAG) const;

  SDValue LowerATOMIC_FENCE(SDValue Op, SelectionDAG &DAG) const;
  SDValue LowerATOMIC_SWAP(SDValue Op, SelectionDAG &DAG) const;
  SDValue LowerATOMIC_LOAD(SDValue Op, SelectionDAG &DAG) const;
  SDValue LowerATOMIC_STORE(SDValue Op, SelectionDAG &DAG) const;

  // Should we expand the build vector with shuffles?
  bool shouldExpandBuildVectorWithShuffles(EVT VT,
      unsigned DefinedValues) const override;

  SDValue LowerEXTRACT_VECTOR_ELT(SDValue Op, SelectionDAG &DAG) const;
  SDValue LowerINSERT_VECTOR_ELT(SDValue Op, SelectionDAG &DAG) const;

  bool ShouldShrinkFPConstant(EVT VT) const override {
    // Do not shrink FP constpool if VT == MVT::f128.
    // (ldd, call _Q_fdtoq) is more expensive than two ldds.
    return VT != MVT::f128;
  }

  bool mergeStoresAfterLegalization(EVT) const override { return true; }

  bool canMergeStoresTo(unsigned AddressSpace, EVT MemVT,
                        const SelectionDAG &DAG) const override;

  AtomicExpansionKind shouldExpandAtomicRMWInIR(AtomicRMWInst *AI) const override;

  void ReplaceNodeResults(SDNode *N,
                          SmallVectorImpl<SDValue>& Results,
                          SelectionDAG &DAG) const override;

  MachineBasicBlock *expandSelectCC(MachineInstr &MI, MachineBasicBlock *BB,
                                    unsigned BROpcode) const;
  MachineBasicBlock *emitEHSjLjSetJmp(MachineInstr &MI,
                                      MachineBasicBlock *MBB) const;
  MachineBasicBlock *emitEHSjLjLongJmp(MachineInstr &MI,
                                       MachineBasicBlock *MBB) const;
  MachineBasicBlock *EmitSjLjDispatchBlock(MachineInstr &MI,
                                           MachineBasicBlock *BB) const;
  void SetupEntryBlockForSjLj(MachineInstr &MI, MachineBasicBlock *MBB,
                              MachineBasicBlock *DispatchBB, int FI) const;
  void finalizeLowering(MachineFunction &MF) const override;

  bool isVectorMaskType(EVT VT) const;

  bool convertSetCCLogicToBitwiseLogic(EVT VT) const override {
    return true;
  }

  // VE supports only vector FMA
  bool isFMAFasterThanFMulAndFAdd(const MachineFunction &MF,
                                  EVT VT) const override
  { return VT.isVector() ? true : false; }

  /// Target Optimization {

  // Return lower limit for number of blocks in a jump table.
  unsigned getMinimumJumpTableEntries() const override;

  // SX-Aurora VE's s/udiv is 5-9 times slower than multiply.
  bool isIntDivCheap(EVT, AttributeList) const override { return false; }
  // VE doesn't have rem.
  bool hasStandaloneRem(EVT) const override { return false; }
  // VE LDZ instruction returns 64 if the input is zero.
  bool isCheapToSpeculateCtlz() const override { return true; }
  // VE LDZ instruction is fast.
  bool isCtlzFast() const override { return true; }
  // VE has NND instruction.
  bool hasAndNot(SDValue Y) const override;

  /// } Target Optimization
};
} // namespace llvm

#endif // VE_ISELLOWERING_H<|MERGE_RESOLUTION|>--- conflicted
+++ resolved
@@ -51,7 +51,6 @@
   CALL,            // A call instruction.
   RET_FLAG,        // Return with a flag operand.
   GLOBAL_BASE_REG, // Global base reg for PIC.
-<<<<<<< HEAD
   FLUSHW,          // FLUSH register windows to stack.
 
   VEC_SEQ,       // sequence vector match (Operand 0: the constant stride)
@@ -69,12 +68,10 @@
   /// MCSymbol and TargetBlockAddress.
   Wrapper,
   TS1AM, // HW instruction, TS1AM
-=======
 
   // VVP_* nodes.
 #define ADD_VVP_OP(VVP_NAME, ...) VVP_NAME,
 #include "VVPNodes.def"
->>>>>>> fd92c5db
 };
 }
 
@@ -84,6 +81,8 @@
   void initRegisterClasses();
   void initSPUActions();
   void initVPUActions();
+  void initGenericVectorActions();
+  void initExperimentalVectorActions();
 
 public:
   VETargetLowering(const TargetMachine &TM, const VESubtarget &STI);
