//===-- VEISelLowering.h - VE DAG Lowering Interface ------------*- C++ -*-===//
//
// Part of the LLVM Project, under the Apache License v2.0 with LLVM Exceptions.
// See https://llvm.org/LICENSE.txt for license information.
// SPDX-License-Identifier: Apache-2.0 WITH LLVM-exception
//
//===----------------------------------------------------------------------===//
//
// This file defines the interfaces that VE uses to lower LLVM code into a
// selection DAG.
//
//===----------------------------------------------------------------------===//

#ifndef LLVM_LIB_TARGET_VE_VEISELLOWERING_H
#define LLVM_LIB_TARGET_VE_VEISELLOWERING_H

#include "VE.h"
#include "VELoweringInfo.h"
#include "llvm/CodeGen/TargetLowering.h"
#include <set>

namespace llvm {
class VESubtarget;
struct CustomDAG;
struct MaskView;

namespace VEISD {
enum NodeType : unsigned {
  FIRST_NUMBER = ISD::BUILTIN_OP_END,

  EQV,  // Equivalence between two integer values.
  XOR,  // Exclusive-or between two integer values.
  CMPI, // Compare between two signed integer values.
  CMPU, // Compare between two unsigned integer values.
  CMPF, // Compare between two floating-point values.
  CMPQ, // Compare between two quad floating-point values.
  CMOV, // Select between two values using the result of comparison.

  FLUSHW, // FLUSH register windows to stack.

  CALL,                   // A call instruction.
  EH_SJLJ_LONGJMP,        // SjLj exception handling longjmp.
  EH_SJLJ_SETJMP,         // SjLj exception handling setjmp.
  EH_SJLJ_SETUP_DISPATCH, // SjLj exception handling setup_dispatch.
  GETFUNPLT,              // Load function address through %plt insturction.
  GETTLSADDR,             // Load address for TLS access.
  GETSTACKTOP,            // Retrieve address of stack top (first address of
                          // locals and temporaries).
  GLOBAL_BASE_REG,        // Global base reg for PIC.
  Hi,                     // Hi/Lo operations, typically on a global address.
  Lo,                     // Hi/Lo operations, typically on a global address.
  MEMBARRIER,             // Compiler barrier only; generate a no-op.
  RET_FLAG,               // Return with a flag operand.
  TS1AM,                  // A TS1AM instruction used for 1/2 bytes swap.

  // Mask support
  VM_POPCOUNT, // VM_POPCOUNT(v256i1: mask, i32:avl) -> i64
  VM_EXTRACT,  // VM_EXTRACT(v256i1:mask, i32:i) Extract a SX register from a
               // mask register
  VM_INSERT, // VM_INSERT(v256i1:mask, i32:i, i64:val) Insert a SX register into
             // a mask register
  VM_FIRST = VM_POPCOUNT,
  VM_LAST = VM_INSERT,

  /// VEC_ {
  // Packed mode support
  VEC_UNPACK_LO, // unpack the lo (v256i32) slice of a packed v512.32
  VEC_UNPACK_HI, // unpack the hi (v256f32) slice of a packed v512.32
  VEC_PACK,      // pack a lo and a hi vector backinto one v512.32 vector
  VEC_SWAP, // exchange the odd-even positions (v256i32 <> v256f32) or (v512x32
            // <> v512y32) x != y

  VEC_BROADCAST, // 0: scalar value, 1: VL
  VEC_GATHER,
  VEC_SCATTER,

  VEC_LVL, // TODO document - used by SIMD isel patterns.

  // Create a mask that is true where the vector lane is != 0
  VEC_TOMASK, // 0: Vector value, 1: AVL (no mask)
  // Create a sequence vector
  VEC_SEQ, // 1: the vector length (no mask)
  VEC_VMV, // custom lowering for vp_vshift

  // narrowing marker
  VEC_NARROW, // (Op, vector length)

  // VEC_* operator range
  VEC_FIRST = VEC_UNPACK_LO,
  VEC_LAST = VEC_NARROW,
  /// } VEC_

  // Replication on lower/upper32 bit to other half -> I64
  REPL_F32,
  REPL_I32,

  // VL annotation that identifies a VL that is legal for packed mode vector
  // instructions.
  LEGALAVL,

  /// A wrapper node for TargetConstantPool, TargetJumpTable,
  /// TargetExternalSymbol, TargetGlobalAddress, TargetGlobalTLSAddress,
  /// MCSymbol and TargetBlockAddress.
  Wrapper,

// VVP_* nodes.
#define REGISTER_VVP_OP(VVP_NAME) VVP_NAME,
#include "VVPNodes.def"
  // TODO: Use 'FIRST_TARGET_MEMORY_OPCODE'
};
} // namespace VEISD

using VecLenOpt = Optional<unsigned>;

struct VVPWideningInfo {
  EVT ResultVT;
  unsigned ActiveVectorLength;
  bool PackedMode;
  bool NeedsPackedMasking;

  bool isValid() const { return ActiveVectorLength != 0; }

  VVPWideningInfo(EVT ResultVT, unsigned StaticVL, bool PackedMode,
                  bool NeedsPackedMasking)
      : ResultVT(ResultVT), ActiveVectorLength(StaticVL),
        PackedMode(PackedMode), NeedsPackedMasking(NeedsPackedMasking) {}

  VVPWideningInfo()
      : ResultVT(), ActiveVectorLength(0), PackedMode(false),
        NeedsPackedMasking(false) {}
};

class VETargetLowering final : public TargetLowering, public VELoweringInfo {
  const VESubtarget *Subtarget;

  void initRegisterClasses();
  void initRegisterClasses_VVP();

  // setOperationAction for all scalar ops
  void initSPUActions();
  // setOperationAction for all vector ops
  void initVPUActions();
  // setOperationAction for the fixed-SIMD code path
  void initSIMDActions();

public:
  VETargetLowering(const TargetMachine &TM, const VESubtarget &STI);

  const char *getTargetNodeName(unsigned Opcode) const override;
  MVT getScalarShiftAmountTy(const DataLayout &, EVT) const override {
    return MVT::i32;
  }

  Register getRegisterByName(const char *RegName, LLT VT,
                             const MachineFunction &MF) const override;

  /// getSetCCResultType - Return the ISD::SETCC ValueType
  EVT getSetCCResultType(const DataLayout &DL, LLVMContext &Context,
                         EVT VT) const override;

  SDValue LowerFormalArguments(SDValue Chain, CallingConv::ID CallConv,
                               bool isVarArg,
                               const SmallVectorImpl<ISD::InputArg> &Ins,
                               const SDLoc &dl, SelectionDAG &DAG,
                               SmallVectorImpl<SDValue> &InVals) const override;

  SDValue LowerCall(TargetLowering::CallLoweringInfo &CLI,
                    SmallVectorImpl<SDValue> &InVals) const override;

  bool CanLowerReturn(CallingConv::ID CallConv, MachineFunction &MF,
                      bool isVarArg,
                      const SmallVectorImpl<ISD::OutputArg> &ArgsFlags,
                      LLVMContext &Context) const override;
  SDValue LowerReturn(SDValue Chain, CallingConv::ID CallConv, bool isVarArg,
                      const SmallVectorImpl<ISD::OutputArg> &Outs,
                      const SmallVectorImpl<SDValue> &OutVals, const SDLoc &dl,
                      SelectionDAG &DAG) const override;

  bool shouldInsertFencesForAtomic(const Instruction *I) const override {
    // VE uses Release consistency, so need fence for each atomics.
    return true;
  }
  Instruction *emitLeadingFence(IRBuilderBase &Builder, Instruction *Inst,
                                AtomicOrdering Ord) const override;
  Instruction *emitTrailingFence(IRBuilderBase &Builder, Instruction *Inst,
                                 AtomicOrdering Ord) const override;
  TargetLoweringBase::AtomicExpansionKind
  shouldExpandAtomicRMWInIR(AtomicRMWInst *AI) const override;
  ISD::NodeType getExtendForAtomicOps() const override {
    return ISD::ANY_EXTEND;
  }

  /// Custom CC Mapping {
  using RegisterCountPair = std::pair<MVT, unsigned>;
  // Map all vector EVTs to vector or vector mask registers.
  MVT getRegisterTypeForCallingConv(LLVMContext &Context, CallingConv::ID CC,
                                    EVT VT) const override {
    auto Opt = getRegistersForCallingConv(Context, CC, VT);
    if (!Opt.hasValue())
      return TargetLowering::getRegisterTypeForCallingConv(Context, CC, VT);
    return Opt->first;
  }

  unsigned getNumRegistersForCallingConv(LLVMContext &Context,
                                         CallingConv::ID CC,
                                         EVT VT) const override {
    auto Opt = getRegistersForCallingConv(Context, CC, VT);
    if (!Opt.hasValue())
      return TargetLowering::getNumRegistersForCallingConv(Context, CC, VT);
    return Opt->second;
  }

  Optional<RegisterCountPair> getRegistersForCallingConv(LLVMContext &Context,
                                                         CallingConv::ID CC,
                                                         EVT VT) const;

  unsigned getVectorTypeBreakdownForCallingConv(LLVMContext &Context,
                                                CallingConv::ID CC, EVT VT,
                                                EVT &IntermediateVT,
                                                unsigned &NumIntermediates,
                                                MVT &RegisterVT) const override;
  /// } Custom CC Mapping

  /// Custom Lower {

  Optional<LegalizeKind> getCustomTypeConversion(LLVMContext &Context,
                                                 EVT VT) const override;
  const MCExpr *LowerCustomJumpTableEntry(const MachineJumpTableInfo *MJTI,
                                          const MachineBasicBlock *MBB,
                                          unsigned uid,
                                          MCContext &Ctx) const override;
  unsigned getJumpTableEncoding() const override;

  // overrides
  TargetLoweringBase::LegalizeAction
  getCustomOperationAction(SDNode &) const override;
  TargetLowering::LegalizeAction
  getActionForExtendedType(unsigned Op, EVT VT) const override;

  // Lowering hooks.
  // Only used by VVP layer to intercept EVT-typed nodes before MVT widening
  // kicks in.
  SDValue LowerOperation(SDValue Op, SelectionDAG &DAG) const override;
  void ReplaceNodeResults(SDNode *N, SmallVectorImpl<SDValue> &Results,
                          SelectionDAG &DAG) const override;
  void LowerOperationWrapper(
      SDNode *N, SmallVectorImpl<SDValue> &Results, SelectionDAG &DAG,
      std::function<SDValue(SDValue)> PromotedopCB,
      std::function<SDValue(SDValue)> WidenedOpCB) const override;

  SDNode *widenInternalVectorOperation(SDNode *N, SelectionDAG &DAG) const;
  // legalize the result vector type for operation \p Op

  // Custom Operations
  // SDValue CreateConstMask(SDLoc DL, unsigned NumElements, SelectionDAG &DAG,
  // bool IsTrue=true) const; SDValue CreateBroadcast(SDLoc dl, EVT ResTy,
  // SDValue ScaValue, SelectionDAG &DAG, Optional<SDValue> OpVectorLength=None)
  // const; SDValue CreateSeq(SDLoc dl, EVT ResTy, SelectionDAG &DAG,
  // Optional<SDValue> OpVectorLength=None) const;

  // Vector Operations
  // main shuffle handler
  // SDValue LowerVECTOR_SHUFFLE(SDValue Op, SelectionDAG &DAG, VVPExpansionMode
  // Mode) const; SDValue LowerBUILD_VECTOR(SDValue Op, SelectionDAG &DAG,
  // VVPExpansionMode Mode) const;

  /// Custom Lower {
  SDValue lowerVAARG(SDValue Op, SelectionDAG &DAG) const;
  SDValue lowerVASTART(SDValue Op, SelectionDAG &DAG) const;
  SDValue lowerATOMIC_FENCE(SDValue Op, SelectionDAG &DAG) const;
  SDValue lowerATOMIC_SWAP(SDValue Op, SelectionDAG &DAG) const;
  SDValue lowerBlockAddress(SDValue Op, SelectionDAG &DAG) const;
  SDValue lowerConstantPool(SDValue Op, SelectionDAG &DAG) const;
  SDValue lowerDYNAMIC_STACKALLOC(SDValue Op, SelectionDAG &DAG) const;
  SDValue lowerEH_SJLJ_LONGJMP(SDValue Op, SelectionDAG &DAG) const;
  SDValue lowerEH_SJLJ_SETJMP(SDValue Op, SelectionDAG &DAG) const;
  SDValue lowerEH_SJLJ_SETUP_DISPATCH(SDValue Op, SelectionDAG &DAG) const;
  SDValue lowerGlobalAddress(SDValue Op, SelectionDAG &DAG) const;
  SDValue lowerGlobalTLSAddress(SDValue Op, SelectionDAG &DAG) const;
  SDValue lowerINTRINSIC_VOID(SDValue Op, SelectionDAG &DAG) const;
  SDValue lowerINTRINSIC_W_CHAIN(SDValue Op, SelectionDAG &DAG) const;
  SDValue lowerINTRINSIC_WO_CHAIN(SDValue Op, SelectionDAG &DAG) const;
  SDValue lowerJumpTable(SDValue Op, SelectionDAG &DAG) const;
  SDValue lowerLOAD(SDValue Op, SelectionDAG &DAG) const;
  SDValue lowerSTORE(SDValue Op, SelectionDAG &DAG) const;
  SDValue lowerToTLSGeneralDynamicModel(SDValue Op, SelectionDAG &DAG) const;
  /// } Custom Lower

  /// Custom Lower for SIMD {
  SDValue LowerOperation_SIMD(SDValue Op, SelectionDAG &DAG) const;

  SDValue lowerSIMD_MLOAD(SDValue Op, SelectionDAG &DAG) const;
  SDValue lowerSIMD_BUILD_VECTOR(SDValue Op, SelectionDAG &DAG) const;
  SDValue lowerSIMD_EXTRACT_VECTOR_ELT(SDValue Op, SelectionDAG &DAG) const;
  SDValue lowerSIMD_INSERT_VECTOR_ELT(SDValue Op, SelectionDAG &DAG) const;
  SDValue lowerSIMD_VECTOR_SHUFFLE(SDValue Op, SelectionDAG &DAG) const;
  SDValue lowerSIMD_MGATHER_MSCATTER(SDValue Op, SelectionDAG &DAG) const;
  /// } Custom Lower for SIMD

  /// VVP Lowering {
  // internal node tracker reset checkpoint.

  // Expand SETCC operands directly used in vector arithmetic ops.
  SDValue lowerSETCCInVectorArithmetic(SDValue Op, SelectionDAG &DAG) const;
  SDValue expandSELECT(SDValue Op, SmallVectorImpl<SDValue> &LegalOperands,
                       EVT LegalResVT, CustomDAG &CDAG, SDValue AVL) const;

  /// Custom Lower for VVP {
  SDValue LowerOperation_VVP(SDValue Op, SelectionDAG &DAG) const;

  SDValue lowerVP_VSHIFT(SDValue Op, SelectionDAG &DAG) const;

  SDValue lowerVVP_TRUNCATE(SDValue Op, SelectionDAG &DAG) const;
  SDValue lowerVVP_Bitcast(SDValue Op, SelectionDAG &DAG) const;
  SDValue lowerVVP_BUILD_VECTOR(SDValue Op, SelectionDAG &DAG) const;
  SDValue lowerVVP_CONCAT_VECTOR(SDValue Op, SelectionDAG &DAG) const;
  SDValue lowerVectorShuffleOp(SDValue Op, SelectionDAG &DAG,
                               VVPExpansionMode) const;
  SDValue lowerVVP_EXTRACT_SUBVECTOR(SDValue Op, SelectionDAG &DAG,
                                     VVPExpansionMode) const;
  SDValue lowerVVP_SCALAR_TO_VECTOR(SDValue Op, SelectionDAG &DAG,
                                    VVPExpansionMode,
                                    VecLenOpt VecLenHint = None) const;
  SDValue lowerVVP_INSERT_VECTOR_ELT(SDValue Op, SelectionDAG &DAG) const;
  SDValue lowerVVP_EXTRACT_VECTOR_ELT(SDValue Op, SelectionDAG &DAG) const;
  SDValue lowerVVP_MGATHER_MSCATTER(SDValue Op, SelectionDAG &DAG,
                                    VVPExpansionMode Mode,
                                    VecLenOpt VecLenHint = None) const;
  SDValue lowerVVP_MLOAD_MSTORE(SDValue Op, SelectionDAG &DAG,
                                VVPExpansionMode Mode,
                                VecLenOpt VecLenHint = None) const;
  /// } Custom Lower for VVP

  EVT LegalizeVectorType(EVT ResTy, SDValue Op, SelectionDAG &DAG,
                         VVPExpansionMode) const override;
  VVPWideningInfo pickResultType(CustomDAG &CDAG, SDValue Op,
                                 VVPExpansionMode Mode) const;

  LegalizeTypeAction getPreferredVectorAction(MVT VT) const override;

  // Widening configuration & legalizer
  SDValue TryNarrowExtractVectorLoad(SDNode *ExtractN, SelectionDAG &DAG) const;

  /// Custom Inserter {
  MachineBasicBlock *
  EmitInstrWithCustomInserter(MachineInstr &MI,
                              MachineBasicBlock *MBB) const override;
  MachineBasicBlock *emitEHSjLjLongJmp(MachineInstr &MI,
                                       MachineBasicBlock *MBB) const;
  MachineBasicBlock *emitEHSjLjSetJmp(MachineInstr &MI,
                                      MachineBasicBlock *MBB) const;
  MachineBasicBlock *emitSjLjDispatchBlock(MachineInstr &MI,
                                           MachineBasicBlock *BB) const;

  void setupEntryBlockForSjLj(MachineInstr &MI, MachineBasicBlock *MBB,
                              MachineBasicBlock *DispatchBB, int FI,
                              int Offset) const;
  // Setup basic block address.
  Register prepareMBB(MachineBasicBlock &MBB, MachineBasicBlock::iterator I,
                      MachineBasicBlock *TargetBB, const DebugLoc &DL) const;
  // Prepare function/variable address.
  Register prepareSymbol(MachineBasicBlock &MBB, MachineBasicBlock::iterator I,
                         StringRef Symbol, const DebugLoc &DL, bool IsLocal,
                         bool IsCall) const;
  /// } Custom Inserter

  /// Packed Op Splitting {
  SDValue synthesizeView(MaskView &MV, EVT LegalResVT, CustomDAG &CDAG) const;
  SDValue splitVectorShuffle(SDValue Op, CustomDAG &CDAG,
                             VVPExpansionMode Mode) const;
  SDValue splitVectorOp(SDValue Op, SelectionDAG &DAG,
                        VVPExpansionMode Mode) const;
  SDValue computeGatherScatterAddress(CustomDAG &CDAG, SDValue BasePtr,
                                           SDValue Scale, SDValue Index,
                                           SDValue Mask, SDValue AVL) const;
  SDValue splitGatherScatter(SDValue Op, SelectionDAG &DAG,
                             VVPExpansionMode Mode) const;
  SDValue splitLoadStore(SDValue Op, SelectionDAG &DAG,
                         VVPExpansionMode Mode) const;
  // Split this packed (vector) mask operation retaining the ISD opcode.
  SDValue splitVectorArithmetic(SDValue Op, SelectionDAG &DAG) const;
  /// } Packed Op Splitting

  /// VVP Lowering {
  SDValue lowerReduction_VPToVVP(SDValue Op, SelectionDAG &DAG,
                       VVPExpansionMode Mode) const;
  SDValue lowerVPToVVP(SDValue Op, SelectionDAG &DAG,
                       VVPExpansionMode Mode) const;
  SDValue lowerToVVP(SDValue Op, SelectionDAG &DAG,
                     VVPExpansionMode Mode) const;
  // main entry point for regular OC to VVP_* ISD expansion
  // Called in TL::ReplaceNodeResults
  // This replaces the standard ISD node with VVP VEISD node(s) with a widened
  // result type.

  // Convert the mask x AVL into AVL/2 and update the mask as necessary (VVP and
  // VEC only).
  SDValue legalizePackedAVL(SDValue Op, CustomDAG &CDAG) const;

  // Packed splitting, packed-mode AVL/mask legalization.
  SDValue legalizeInternalLoadStoreOp(SDValue Op, CustomDAG &CDAG) const;
  SDValue legalizeInternalVectorOp(SDValue Op, SelectionDAG &DAG) const;
  SDValue legalizeVM_POPCOUNT(SDValue Op, SelectionDAG &DAG) const;
  /// } VVPLowering

  /// Custom DAGCombine {
  SDValue PerformDAGCombine(SDNode *N, DAGCombinerInfo &DCI) const override;
  SDValue combineVVP(SDNode *N, DAGCombinerInfo &DCI) const;
  SDValue combinePacking(SDNode *N, DAGCombinerInfo &DCI) const;
  SDValue combineCopyToRegVVP(SDNode *N, DAGCombinerInfo &DCI) const;

  SDValue combineExtBoolTrunc(SDNode *N, DAGCombinerInfo &DCI) const;
  SDValue combineTRUNCATE(SDNode *N, DAGCombinerInfo &DCI) const;
  SDValue combineSetCC(SDNode *N, DAGCombinerInfo &DCI) const;
  SDValue combineSelectCC(SDNode *N, DAGCombinerInfo &DCI) const;
  SDValue combineSelect(SDNode *N, DAGCombinerInfo &DCI) const;
  /// } Custom DAGCombine

  SDValue withTargetFlags(SDValue Op, unsigned TF, SelectionDAG &DAG) const;
  SDValue makeHiLoPair(SDValue Op, unsigned HiTF, unsigned LoTF,
                       SelectionDAG &DAG) const;
  SDValue makeAddress(SDValue Op, SelectionDAG &DAG) const;

  /// Constant Info {
  bool isOffsetFoldingLegal(const GlobalAddressSDNode *GA) const override;
  bool isFPImmLegal(const APFloat &Imm, EVT VT,
                    bool ForCodeSize) const override;
  bool ShouldShrinkFPConstant(EVT VT) const override {
    // Do not shrink FP constpool if VT == MVT::f128.
    // (ldd, call _Q_fdtoq) is more expensive than two ldds.
    return VT != MVT::f128;
  }
  /// } Constant Info
  /// Returns true if the target allows unaligned memory accesses of the
  /// specified type.
<<<<<<< HEAD
#if 0
=======
>>>>>>> a2ce6ee6
  bool allowsMisalignedMemoryAccesses(EVT VT, unsigned AS, Align A,
                                      MachineMemOperand::Flags Flags,
                                      bool *Fast) const override;
#endif

  /// computeKnownBitsForTargetNode - Determine which of the bits specified
  /// in Mask are known to be either zero or one and return them in the
  /// KnownZero/KnownOne bitsets.
  void computeKnownBitsForTargetNode(const SDValue Op, KnownBits &Known,
                                     const APInt &DemandedElts,
                                     const SelectionDAG &DAG,
                                     unsigned Depth = 0) const override;

  /// Return true if the target has native support for
  /// the specified value type and it is 'desirable' to use the type for the
  /// given node type. e.g. On VE i32 is legal, but undesirable i32 for
  /// AND/OR/XOR instructions since VE doesn't have those instructions for
  /// i32.
  bool isTypeDesirableForOp(unsigned Opc, EVT VT) const override;

  /// This function looks at SETCC that compares integers. It replaces
  /// SETCC with integer arithmetic operations when there is a legal way
  /// of doing it.
  SDValue optimizeSetCC(SDNode *N, DAGCombinerInfo &DCI) const;

  SDValue generateEquivalentSub(SDNode *N, bool Signed, bool Complement,
                                bool Swap, SelectionDAG &DAG) const;
  SDValue generateEquivalentCmp(SDNode *N, bool UseCompAsBase,
                                SelectionDAG &DAG) const;
  SDValue generateEquivalentLdz(SDNode *N, bool Complement,
                                SelectionDAG &DAG) const;

  /// Inline Assembly {
  ConstraintWeight
  getSingleConstraintMatchWeight(AsmOperandInfo &info,
                                 const char *constraint) const override;
  void LowerAsmOperandForConstraint(SDValue Op, std::string &Constraint,
                                    std::vector<SDValue> &Ops,
                                    SelectionDAG &DAG) const override;

  ConstraintType getConstraintType(StringRef Constraint) const override;
  std::pair<unsigned, const TargetRegisterClass *>
  getRegForInlineAsmConstraint(const TargetRegisterInfo *TRI,
                               StringRef Constraint, MVT VT) const override;

  unsigned getInlineAsmMemConstraint(StringRef ConstraintCode) const override {
    if (ConstraintCode == "o")
      return InlineAsm::Constraint_o;
    return TargetLowering::getInlineAsmMemConstraint(ConstraintCode);
  }

  /// } Inline Assembly

  /// Override to support customized stack guard loading.
  bool useLoadStackGuardNode() const override;
  void insertSSPDeclarations(Module &M) const override;

  SDValue getPICJumpTableRelocBase(SDValue Table,
                                   SelectionDAG &DAG) const override;
  // VE doesn't need getPICJumpTableRelocBaseExpr since it is used for only
  // EK_LabelDifference32.

  unsigned getSRetArgSize(SelectionDAG &DAG, SDValue Callee) const;

  // Should we expand the build vector with shuffles?
  bool
  shouldExpandBuildVectorWithShuffles(EVT VT,
                                      unsigned DefinedValues) const override;

  /// Returns true if the target allows unaligned memory accesses of the
  /// specified type.
  bool mergeStoresAfterLegalization(EVT) const override { return true; }

  bool canMergeStoresTo(unsigned AddressSpace, EVT MemVT,
                        const MachineFunction &MF) const override;

  MachineBasicBlock *expandSelectCC(MachineInstr &MI, MachineBasicBlock *BB,
                                    unsigned BROpcode) const;
  void finalizeLowering(MachineFunction &MF) const override;

#if 0
  // TODO map *ALL* vector types, including EVTs to vregs
  /// Certain combinations of ABIs, Targets and features require that types
  /// are legal for some operations and not for other operations.
  /// For MIPS all vector types must be passed through the integer register set.
  MVT getRegisterTypeForCallingConv(LLVMContext &Context,
                                            CallingConv::ID CC, EVT VT) const override {
  }

  /// Certain targets require unusual breakdowns of certain types. For MIPS,
  /// this occurs when a vector type is used, as vector are passed through the
  /// integer register set.
  unsigned getNumRegistersForCallingConv(LLVMContext &Context,
                                                 CallingConv::ID CC,
                                                 EVT VT) const override {
  }
#endif

  /// Return the preferred vector type legalization action.
  bool isVectorMaskType(EVT VT) const;

  bool convertSetCCLogicToBitwiseLogic(EVT VT) const override { return true; }

  /// Target Optimization {
  // VE supports only vector FMA
  bool isFMAFasterThanFMulAndFAdd(const MachineFunction &MF,
                                  EVT VT) const override {
    return VT.isVector();
  }

  // Return lower limit for number of blocks in a jump table.
  unsigned getMinimumJumpTableEntries() const override;

  // SX-Aurora VE's s/udiv is 5-9 times slower than multiply.
  bool isIntDivCheap(EVT, AttributeList) const override { return false; }
  // VE doesn't have rem.
  bool hasStandaloneRem(EVT) const override { return false; }
  // VE LDZ instruction returns 64 if the input is zero.
  bool isCheapToSpeculateCtlz() const override { return true; }
  // VE LDZ instruction is fast.
  bool isCtlzFast() const override { return true; }
  // VE has NND instruction.
  bool hasAndNot(SDValue Y) const override;

  /// } Target Optimization
};
} // namespace llvm

#endif // LLVM_LIB_TARGET_VE_VEISELLOWERING_H<|MERGE_RESOLUTION|>--- conflicted
+++ resolved
@@ -433,10 +433,7 @@
   /// } Constant Info
   /// Returns true if the target allows unaligned memory accesses of the
   /// specified type.
-<<<<<<< HEAD
 #if 0
-=======
->>>>>>> a2ce6ee6
   bool allowsMisalignedMemoryAccesses(EVT VT, unsigned AS, Align A,
                                       MachineMemOperand::Flags Flags,
                                       bool *Fast) const override;
