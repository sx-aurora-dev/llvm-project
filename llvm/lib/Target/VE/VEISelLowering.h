//===-- VEISelLowering.h - VE DAG Lowering Interface ------------*- C++ -*-===//
//
// Part of the LLVM Project, under the Apache License v2.0 with LLVM Exceptions.
// See https://llvm.org/LICENSE.txt for license information.
// SPDX-License-Identifier: Apache-2.0 WITH LLVM-exception
//
//===----------------------------------------------------------------------===//
//
// This file defines the interfaces that VE uses to lower LLVM code into a
// selection DAG.
//
//===----------------------------------------------------------------------===//

#ifndef LLVM_LIB_TARGET_VE_VEISELLOWERING_H
#define LLVM_LIB_TARGET_VE_VEISELLOWERING_H

#include "VE.h"
#include "VELoweringInfo.h"
#include "llvm/CodeGen/TargetLowering.h"
#include <optional>
#include <set>

namespace llvm {
class VESubtarget;
struct VECustomDAG;
struct MaskView;

namespace VEISD {
enum NodeType : unsigned {
  FIRST_NUMBER = ISD::BUILTIN_OP_END,

  EQV,  // Equivalence between two integer values.
  XOR,  // Exclusive-or between two integer values.
  CMPI, // Compare between two signed integer values.
  CMPU, // Compare between two unsigned integer values.
  CMPF, // Compare between two floating-point values.
  CMPQ, // Compare between two quad floating-point values.
  CMOV, // Select between two values using the result of comparison.

  FLUSHW, // FLUSH register windows to stack.

  CALL,                   // A call instruction.
  EH_SJLJ_LONGJMP,        // SjLj exception handling longjmp.
  EH_SJLJ_SETJMP,         // SjLj exception handling setjmp.
  EH_SJLJ_SETUP_DISPATCH, // SjLj exception handling setup_dispatch.
  GETFUNPLT,              // Load function address through %plt insturction.
  GETTLSADDR,             // Load address for TLS access.
  GETSTACKTOP,            // Retrieve address of stack top (first address of
                          // locals and temporaries).
  GLOBAL_BASE_REG,        // Global base reg for PIC.
  Hi,                     // Hi/Lo operations, typically on a global address.
  Lo,                     // Hi/Lo operations, typically on a global address.
  RET_GLUE,               // Return with a flag operand.
  TS1AM,                  // A TS1AM instruction used for 1/2 bytes swap.

  // Mask support
  VM_POPCOUNT, // VM_POPCOUNT(v256i1: mask, i32:avl) -> i64
  VM_EXTRACT,  // VM_EXTRACT(v256i1:mask, i32:i) Extract a SX register from a
               // mask register
  VM_INSERT, // VM_INSERT(v256i1:mask, i32:i, i64:val) Insert a SX register into
             // a mask register
  VM_FIRST = VM_POPCOUNT,
  VM_LAST = VM_INSERT,

  /// VEC_ {
  // Packed mode support
  VEC_UNPACK_LO, // unpack the lo v256 slice of a packed v512 vector.
  VEC_UNPACK_HI, // unpack the hi v256 slice of a packed v512 vector.
                 //    0: v512 vector, 1: AVL
  VEC_PACK,      // pack a lo and a hi vector into one v512 vector
                 //    0: v256 lo vector, 1: v256 hi vector, 2: AVL
  VEC_SWAP, // exchange the odd-even positions (v256i32 <> v256f32) or (v512x32
            // <> v512y32) x != y

  VEC_BROADCAST, // A vector broadcast instruction.
                 //   0: scalar value, 1: VL

  VEC_GATHER,
  VEC_SCATTER,

  VEC_LVL, // TODO document - used by SIMD isel patterns.

  // Create a mask that is true where the vector lane is != 0
  VEC_TOMASK, // 0: Vector value, 1: AVL (no mask)
  // Create a sequence vector
  VEC_SEQ, // 1: the vector length (no mask)
  VEC_VMV, // custom lowering for vp_vshift

  // narrowing marker
  VEC_NARROW, // (Op, vector length)

  // VEC_* operator range
  VEC_FIRST = VEC_UNPACK_LO,
  VEC_LAST = VEC_NARROW,
  /// } VEC_

  // Replication on lower/upper32 bit to other half -> I64
  REPL_F32,
  REPL_I32,

  /// A wrapper node for TargetConstantPool, TargetJumpTable,
  /// TargetExternalSymbol, TargetGlobalAddress, TargetGlobalTLSAddress,
  /// MCSymbol and TargetBlockAddress.
  Wrapper,

  // Annotation as a wrapper. LEGALAVL(VL) means that VL refers to 64bit of
  // data, whereas the raw EVL coming in from VP nodes always refers to number
  // of elements, regardless of their size.
  LEGALAVL,

// VVP_* nodes.
#define ADD_VVP_OP(VVP_NAME, ...) VVP_NAME,
#include "VVPNodes.def"
  // TODO: Use 'FIRST_TARGET_MEMORY_OPCODE'
};
} // namespace VEISD

using VecLenOpt = std::optional<unsigned>;

struct VVPWideningInfo {
  EVT ResultVT;
  unsigned ActiveVectorLength;
  bool PackedMode;
  bool NeedsPackedMasking;

  bool isValid() const { return ActiveVectorLength != 0; }

<<<<<<< HEAD
  VVPWideningInfo(EVT ResultVT, unsigned StaticVL, bool PackedMode,
                  bool NeedsPackedMasking)
      : ResultVT(ResultVT), ActiveVectorLength(StaticVL),
        PackedMode(PackedMode), NeedsPackedMasking(NeedsPackedMasking) {}
=======
/// Convert a DAG integer condition code to a VE ICC condition.
inline static VECC::CondCode intCondCode2Icc(ISD::CondCode CC) {
  switch (CC) {
  default:
    llvm_unreachable("Unknown integer condition code!");
  case ISD::SETEQ:
    return VECC::CC_IEQ;
  case ISD::SETNE:
    return VECC::CC_INE;
  case ISD::SETLT:
    return VECC::CC_IL;
  case ISD::SETGT:
    return VECC::CC_IG;
  case ISD::SETLE:
    return VECC::CC_ILE;
  case ISD::SETGE:
    return VECC::CC_IGE;
  case ISD::SETULT:
    return VECC::CC_IL;
  case ISD::SETULE:
    return VECC::CC_ILE;
  case ISD::SETUGT:
    return VECC::CC_IG;
  case ISD::SETUGE:
    return VECC::CC_IGE;
  }
}

/// Convert a DAG floating point condition code to a VE FCC condition.
inline static VECC::CondCode fpCondCode2Fcc(ISD::CondCode CC) {
  switch (CC) {
  default:
    llvm_unreachable("Unknown fp condition code!");
  case ISD::SETFALSE:
    return VECC::CC_AF;
  case ISD::SETEQ:
  case ISD::SETOEQ:
    return VECC::CC_EQ;
  case ISD::SETNE:
  case ISD::SETONE:
    return VECC::CC_NE;
  case ISD::SETLT:
  case ISD::SETOLT:
    return VECC::CC_L;
  case ISD::SETGT:
  case ISD::SETOGT:
    return VECC::CC_G;
  case ISD::SETLE:
  case ISD::SETOLE:
    return VECC::CC_LE;
  case ISD::SETGE:
  case ISD::SETOGE:
    return VECC::CC_GE;
  case ISD::SETO:
    return VECC::CC_NUM;
  case ISD::SETUO:
    return VECC::CC_NAN;
  case ISD::SETUEQ:
    return VECC::CC_EQNAN;
  case ISD::SETUNE:
    return VECC::CC_NENAN;
  case ISD::SETULT:
    return VECC::CC_LNAN;
  case ISD::SETUGT:
    return VECC::CC_GNAN;
  case ISD::SETULE:
    return VECC::CC_LENAN;
  case ISD::SETUGE:
    return VECC::CC_GENAN;
  case ISD::SETTRUE:
    return VECC::CC_AT;
  }
}

/// getImmVal - get immediate representation of integer value
inline static uint64_t getImmVal(const ConstantSDNode *N) {
  return N->getSExtValue();
}

/// getFpImmVal - get immediate representation of floating point value
inline static uint64_t getFpImmVal(const ConstantFPSDNode *N) {
  const APInt &Imm = N->getValueAPF().bitcastToAPInt();
  uint64_t Val = Imm.getZExtValue();
  if (Imm.getBitWidth() == 32) {
    // Immediate value of float place places at higher bits on VE.
    Val <<= 32;
  }
  return Val;
}

class VECustomDAG;
>>>>>>> b6ce8600

  VVPWideningInfo()
      : ResultVT(), ActiveVectorLength(0), PackedMode(false),
        NeedsPackedMasking(false) {}
};

class VETargetLowering final : public TargetLowering, public VELoweringInfo {
  const VESubtarget *Subtarget;

  void initRegisterClasses();
  void initRegisterClasses_VVP();

  // setOperationAction for all scalar ops
  void initSPUActions();
  // setOperationAction for all vector ops
  void initVPUActions();
  // setOperationAction for the fixed-SIMD code path
  void initSIMDActions();

public:
  VETargetLowering(const TargetMachine &TM, const VESubtarget &STI);

  const char *getTargetNodeName(unsigned Opcode) const override;
  MVT getScalarShiftAmountTy(const DataLayout &, EVT) const override {
    return MVT::i32;
  }

  Register getRegisterByName(const char *RegName, LLT VT,
                             const MachineFunction &MF) const override;

  /// getSetCCResultType - Return the ISD::SETCC ValueType
  EVT getSetCCResultType(const DataLayout &DL, LLVMContext &Context,
                         EVT VT) const override;

  SDValue LowerFormalArguments(SDValue Chain, CallingConv::ID CallConv,
                               bool isVarArg,
                               const SmallVectorImpl<ISD::InputArg> &Ins,
                               const SDLoc &dl, SelectionDAG &DAG,
                               SmallVectorImpl<SDValue> &InVals) const override;

  SDValue LowerCall(TargetLowering::CallLoweringInfo &CLI,
                    SmallVectorImpl<SDValue> &InVals) const override;

  bool CanLowerReturn(CallingConv::ID CallConv, MachineFunction &MF,
                      bool isVarArg,
                      const SmallVectorImpl<ISD::OutputArg> &ArgsFlags,
                      LLVMContext &Context) const override;
  SDValue LowerReturn(SDValue Chain, CallingConv::ID CallConv, bool isVarArg,
                      const SmallVectorImpl<ISD::OutputArg> &Outs,
                      const SmallVectorImpl<SDValue> &OutVals, const SDLoc &dl,
                      SelectionDAG &DAG) const override;

  /// Helper functions for atomic operations.
  bool shouldInsertFencesForAtomic(const Instruction *I) const override {
    // VE uses release consistency, so need fence for each atomics.
    return true;
  }
  Instruction *emitLeadingFence(IRBuilderBase &Builder, Instruction *Inst,
                                AtomicOrdering Ord) const override;
  Instruction *emitTrailingFence(IRBuilderBase &Builder, Instruction *Inst,
                                 AtomicOrdering Ord) const override;
  TargetLoweringBase::AtomicExpansionKind
  shouldExpandAtomicRMWInIR(AtomicRMWInst *AI) const override;
  ISD::NodeType getExtendForAtomicOps() const override {
    return ISD::ANY_EXTEND;
  }

  /// Custom CC Mapping {
  using RegisterCountPair = std::pair<MVT, unsigned>;
  // Map all vector EVTs to vector or vector mask registers.
  MVT getRegisterTypeForCallingConv(LLVMContext &Context, CallingConv::ID CC,
                                    EVT VT) const override {
    auto Opt = getRegistersForCallingConv(Context, CC, VT);
    if (!Opt.has_value())
      return TargetLowering::getRegisterTypeForCallingConv(Context, CC, VT);
    return Opt->first;
  }

  unsigned getNumRegistersForCallingConv(LLVMContext &Context,
                                         CallingConv::ID CC,
                                         EVT VT) const override {
    auto Opt = getRegistersForCallingConv(Context, CC, VT);
    if (!Opt.has_value())
      return TargetLowering::getNumRegistersForCallingConv(Context, CC, VT);
    return Opt->second;
  }

  std::optional<RegisterCountPair>
  getRegistersForCallingConv(LLVMContext &Context,
                             CallingConv::ID CC, EVT VT) const;

  unsigned getVectorTypeBreakdownForCallingConv(LLVMContext &Context,
                                                CallingConv::ID CC, EVT VT,
                                                EVT &IntermediateVT,
                                                unsigned &NumIntermediates,
                                                MVT &RegisterVT) const override;
  /// } Custom CC Mapping

  /// Custom Lower {
  TargetLoweringBase::LegalizeAction
  getCustomOperationAction(SDNode &) const override;

  SDValue LowerOperation(SDValue Op, SelectionDAG &DAG) const override;
  unsigned getJumpTableEncoding() const override;
  const MCExpr *LowerCustomJumpTableEntry(const MachineJumpTableInfo *MJTI,
                                          const MachineBasicBlock *MBB,
                                          unsigned Uid,
                                          MCContext &Ctx) const override;

  // Lowering hooks.
  // Only used by VVP layer to intercept EVT-typed nodes before MVT widening
  // kicks in.
  // TODO: Clean these hooks implemented in
  //       `include/llvm/CodeGen/TargetLowering.h`
  TargetLowering::LegalizeAction
  getActionForExtendedType(unsigned Op, EVT VT) const override;
  std::optional<LegalizeKind> getCustomTypeConversion(LLVMContext &Context,
                                                      EVT VT) const override;

  void LowerOperationWrapper(
      SDNode *N, SmallVectorImpl<SDValue> &Results, SelectionDAG &DAG,
      std::function<SDValue(SDValue)> PromotedopCB,
      std::function<SDValue(SDValue)> WidenedOpCB) const override;

  SDNode *widenInternalVectorOperation(SDNode *N, SelectionDAG &DAG) const;
  // legalize the result vector type for operation \p Op

  // Custom Operations
  // SDValue CreateConstMask(SDLoc DL, unsigned NumElements, SelectionDAG &DAG,
  // bool IsTrue=true) const; SDValue CreateBroadcast(SDLoc dl, EVT ResTy,
  // SDValue ScaValue, SelectionDAG &DAG, std::optional<SDValue> OpVectorLength=std::nullopt)
  // const; SDValue CreateSeq(SDLoc dl, EVT ResTy, SelectionDAG &DAG,
  // std::optional<SDValue> OpVectorLength=std::nullopt) const;

  // Vector Operations
  // main shuffle handler
  // SDValue LowerVECTOR_SHUFFLE(SDValue Op, SelectionDAG &DAG, VVPExpansionMode
  // Mode) const; SDValue LowerBUILD_VECTOR(SDValue Op, SelectionDAG &DAG,
  // VVPExpansionMode Mode) const;

  /// Custom Lower {
  SDValue lowerVAARG(SDValue Op, SelectionDAG &DAG) const;
  SDValue lowerVASTART(SDValue Op, SelectionDAG &DAG) const;
  SDValue lowerATOMIC_FENCE(SDValue Op, SelectionDAG &DAG) const;
  SDValue lowerATOMIC_SWAP(SDValue Op, SelectionDAG &DAG) const;
  SDValue lowerBlockAddress(SDValue Op, SelectionDAG &DAG) const;
  SDValue lowerConstantPool(SDValue Op, SelectionDAG &DAG) const;
  SDValue lowerDYNAMIC_STACKALLOC(SDValue Op, SelectionDAG &DAG) const;
  SDValue lowerEH_SJLJ_LONGJMP(SDValue Op, SelectionDAG &DAG) const;
  SDValue lowerEH_SJLJ_SETJMP(SDValue Op, SelectionDAG &DAG) const;
  SDValue lowerEH_SJLJ_SETUP_DISPATCH(SDValue Op, SelectionDAG &DAG) const;
  SDValue lowerGlobalAddress(SDValue Op, SelectionDAG &DAG) const;
  SDValue lowerGlobalTLSAddress(SDValue Op, SelectionDAG &DAG) const;
  SDValue lowerINTRINSIC_VOID(SDValue Op, SelectionDAG &DAG) const;
  SDValue lowerINTRINSIC_W_CHAIN(SDValue Op, SelectionDAG &DAG) const;
  SDValue lowerINTRINSIC_WO_CHAIN(SDValue Op, SelectionDAG &DAG) const;
  SDValue lowerJumpTable(SDValue Op, SelectionDAG &DAG) const;
  SDValue lowerLOAD(SDValue Op, SelectionDAG &DAG) const;
  SDValue lowerSTORE(SDValue Op, SelectionDAG &DAG) const;
  SDValue lowerToTLSGeneralDynamicModel(SDValue Op, SelectionDAG &DAG) const;
  /// } Custom Lower

  /// Replace the results of node with an illegal result
  /// type with new values built out of custom code.
  ///
  void ReplaceNodeResults(SDNode *N, SmallVectorImpl<SDValue> &Results,
                          SelectionDAG &DAG) const override;

  /// Custom Lower for SIMD {
  SDValue LowerOperation_SIMD(SDValue Op, SelectionDAG &DAG) const;

  SDValue lowerSIMD_MLOAD(SDValue Op, SelectionDAG &DAG) const;
  SDValue lowerSIMD_BUILD_VECTOR(SDValue Op, SelectionDAG &DAG) const;
  SDValue lowerSIMD_EXTRACT_VECTOR_ELT(SDValue Op, SelectionDAG &DAG) const;
  SDValue lowerSIMD_INSERT_VECTOR_ELT(SDValue Op, SelectionDAG &DAG) const;
  SDValue lowerSIMD_VECTOR_SHUFFLE(SDValue Op, SelectionDAG &DAG) const;
  SDValue lowerSIMD_MGATHER_MSCATTER(SDValue Op, SelectionDAG &DAG) const;
  /// } Custom Lower for SIMD

  /// VVP Lowering {
  // internal node tracker reset checkpoint.

  // Expand SETCC operands directly used in vector arithmetic ops.
  SDValue lowerSETCCInVectorArithmetic(SDValue Op, SelectionDAG &DAG) const;
  SDValue expandSELECT(SDValue MaskV, SDValue OnTrueV, SDValue OnFalseV,
                       EVT LegalResVT, VECustomDAG &CDAG, SDValue AVL) const;

  /// Custom Lower for VVP {
  SDValue lowerVP_VSHIFT(SDValue Op, SelectionDAG &DAG) const;

  SDValue lowerVVP_TRUNCATE(SDValue Op, SelectionDAG &DAG) const;
  SDValue lowerVVP_Bitcast(SDValue Op, SelectionDAG &DAG) const;
  SDValue lowerVVP_BUILD_VECTOR(SDValue Op, SelectionDAG &DAG) const;
  SDValue lowerVVP_CONCAT_VECTOR(SDValue Op, SelectionDAG &DAG) const;
  SDValue lowerVectorShuffleOp(SDValue Op, SelectionDAG &DAG,
                               VVPExpansionMode) const;
  SDValue lowerVVP_EXTRACT_SUBVECTOR(SDValue Op, SelectionDAG &DAG,
                                     VVPExpansionMode) const;
  SDValue lowerVVP_SCALAR_TO_VECTOR(SDValue Op, SelectionDAG &DAG,
                                    VVPExpansionMode,
                                    VecLenOpt VecLenHint = std::nullopt) const;
  SDValue lowerVVP_INSERT_VECTOR_ELT(SDValue Op, SelectionDAG &DAG) const;
  SDValue lowerVVP_EXTRACT_VECTOR_ELT(SDValue Op, SelectionDAG &DAG) const;
  SDValue lowerVVP_GATHER_SCATTER(SDValue Op, SelectionDAG &DAG,
                                  VVPExpansionMode Mode,
                                  VecLenOpt VecLenHint = std::nullopt) const;
  SDValue lowerVVP_LOAD_STORE(SDValue Op, SelectionDAG &DAG,
                              VVPExpansionMode Mode,
                              VecLenOpt VecLenHint = std::nullopt) const;
  /// } Custom Lower for VVP

  EVT LegalizeVectorType(EVT ResTy, SDValue Op, SelectionDAG &DAG,
                         VVPExpansionMode) const override;
  VVPWideningInfo pickResultType(VECustomDAG &CDAG, SDValue Op,
                                 VVPExpansionMode Mode) const;

  LegalizeTypeAction getPreferredVectorAction(MVT VT) const override;

  // Widening configuration & legalizer
  SDValue TryNarrowExtractVectorLoad(SDNode *ExtractN, SelectionDAG &DAG) const;

  /// Custom Inserter {
  MachineBasicBlock *
  EmitInstrWithCustomInserter(MachineInstr &MI,
                              MachineBasicBlock *MBB) const override;
  MachineBasicBlock *emitEHSjLjLongJmp(MachineInstr &MI,
                                       MachineBasicBlock *MBB) const;
  MachineBasicBlock *emitEHSjLjSetJmp(MachineInstr &MI,
                                      MachineBasicBlock *MBB) const;
  MachineBasicBlock *emitSjLjDispatchBlock(MachineInstr &MI,
                                           MachineBasicBlock *BB) const;

  void setupEntryBlockForSjLj(MachineInstr &MI, MachineBasicBlock *MBB,
                              MachineBasicBlock *DispatchBB, int FI,
                              int Offset) const;
  // Setup basic block address.
  Register prepareMBB(MachineBasicBlock &MBB, MachineBasicBlock::iterator I,
                      MachineBasicBlock *TargetBB, const DebugLoc &DL) const;
  // Prepare function/variable address.
  Register prepareSymbol(MachineBasicBlock &MBB, MachineBasicBlock::iterator I,
                         StringRef Symbol, const DebugLoc &DL, bool IsLocal,
                         bool IsCall) const;
  /// } Custom Inserter

  /// Packed Op Splitting {
  SDValue synthesizeView(MaskView &MV, EVT LegalResVT, VECustomDAG &CDAG) const;
  SDValue splitVectorShuffle(SDValue Op, VECustomDAG &CDAG,
                             VVPExpansionMode Mode) const;
  SDValue splitVectorOp(SDValue Op, VECustomDAG &CDAG,
                        VVPExpansionMode Mode) const;
  SDValue computeGatherScatterAddress(VECustomDAG &CDAG, SDValue BasePtr,
                                      SDValue Scale, SDValue Index,
                                      SDValue Mask, SDValue AVL) const;
  SDValue splitGatherScatter(SDValue Op, VECustomDAG &CDAG,
                             VVPExpansionMode Mode) const;
  SDValue splitPackedLoadStore(SDValue Op, VECustomDAG &CDAG,
                               VVPExpansionMode Mode) const;
  // Split this packed (vector) mask operation retaining the ISD opcode.
  SDValue splitMaskArithmetic(SDValue Op, SelectionDAG &DAG) const;
  /// } Packed Op Splitting

  /// VVP Lowering {
  SDValue lowerReduction_VPToVVP(SDValue Op, SelectionDAG &DAG,
                                 VVPExpansionMode Mode) const;
  SDValue lowerVPToVVP(SDValue Op, SelectionDAG &DAG,
                       VVPExpansionMode Mode) const;
  SDValue lowerToVVP(SDValue Op, SelectionDAG &DAG,
                     VVPExpansionMode Mode) const;
  // main entry point for regular OC to VVP_* ISD expansion
  // Called in TL::ReplaceNodeResults
  // This replaces the standard ISD node with VVP VEISD node(s) with a widened
  // result type.

  // Convert the mask x AVL into AVL/2 and update the mask as necessary (VVP and
  // VEC only).
  SDValue legalizePackedAVL(SDValue Op, VECustomDAG &CDAG) const;

  // Packed splitting, packed-mode AVL/mask legalization.
  SDValue legalizeVM_POPCOUNT(SDValue Op, SelectionDAG &DAG) const;
  SDValue lowerToVVP(SDValue Op, SelectionDAG &DAG) const;
  SDValue lowerVVP_LOAD_STORE(SDValue Op, VECustomDAG &) const;
  SDValue lowerVVP_GATHER_SCATTER(SDValue Op, VECustomDAG &) const;

  SDValue legalizeInternalVectorOp(SDValue Op, SelectionDAG &DAG) const;
  SDValue legalizeInternalLoadStoreOp(SDValue Op, VECustomDAG &CDAG) const;
  /// } VVPLowering

  /// Custom DAGCombine {
  SDValue PerformDAGCombine(SDNode *N, DAGCombinerInfo &DCI) const override;
  SDValue combineVVP(SDNode *N, DAGCombinerInfo &DCI) const;
  SDValue combinePacking(SDNode *N, DAGCombinerInfo &DCI) const;
  SDValue combineCopyToRegVVP(SDNode *N, DAGCombinerInfo &DCI) const;

  SDValue combineExtBoolTrunc(SDNode *N, DAGCombinerInfo &DCI) const;
  SDValue combineSelect(SDNode *N, DAGCombinerInfo &DCI) const;
  SDValue combineSelectCC(SDNode *N, DAGCombinerInfo &DCI) const;
  SDValue combineSetCC(SDNode *N, DAGCombinerInfo &DCI) const;
  SDValue combineTRUNCATE(SDNode *N, DAGCombinerInfo &DCI) const;
  /// } Custom DAGCombine

  SDValue withTargetFlags(SDValue Op, unsigned TF, SelectionDAG &DAG) const;
  SDValue makeHiLoPair(SDValue Op, unsigned HiTF, unsigned LoTF,
                       SelectionDAG &DAG) const;
  SDValue makeAddress(SDValue Op, SelectionDAG &DAG) const;

  /// Constant Info {
  bool isOffsetFoldingLegal(const GlobalAddressSDNode *GA) const override;
  bool isFPImmLegal(const APFloat &Imm, EVT VT,
                    bool ForCodeSize) const override;
  bool ShouldShrinkFPConstant(EVT VT) const override {
    // Do not shrink FP constpool if VT == MVT::f128.
    // (ldd, call _Q_fdtoq) is more expensive than two ldds.
    return VT != MVT::f128;
  }
  /// } Constant Info
  /// Returns true if the target allows unaligned memory accesses of the
  /// specified type.
  bool allowsMisalignedMemoryAccesses(EVT VT, unsigned AS, Align A,
                                      MachineMemOperand::Flags Flags,
                                      unsigned *Fast) const override;

  /// computeKnownBitsForTargetNode - Determine which of the bits specified
  /// in Mask are known to be either zero or one and return them in the
  /// KnownZero/KnownOne bitsets.
  void computeKnownBitsForTargetNode(const SDValue Op, KnownBits &Known,
                                     const APInt &DemandedElts,
                                     const SelectionDAG &DAG,
                                     unsigned Depth = 0) const override;

  /// Return true if the target has native support for
  /// the specified value type and it is 'desirable' to use the type for the
  /// given node type. e.g. On VE i32 is legal, but undesirable i32 for
  /// AND/OR/XOR instructions since VE doesn't have those instructions for
  /// i32.
  bool isTypeDesirableForOp(unsigned Opc, EVT VT) const override;

  /// This function looks at SETCC that compares integers. It replaces
  /// SETCC with integer arithmetic operations when there is a legal way
  /// of doing it.
  SDValue optimizeSetCC(SDNode *N, DAGCombinerInfo &DCI) const;

  SDValue generateEquivalentSub(EVT VT, SDValue LHS, SDValue RHS,
                                ISD::CondCode CC, const SDLoc &DL,
                                SelectionDAG &DAG) const;
  SDValue generateEquivalentLdz(EVT VT, SDValue LHS, SDValue RHS,
                                ISD::CondCode CC, const SDLoc &DL,
                                SelectionDAG &DAG) const;

  /// Inline Assembly {
  ConstraintWeight
  getSingleConstraintMatchWeight(AsmOperandInfo &info,
                                 const char *constraint) const override;
  void LowerAsmOperandForConstraint(SDValue Op, std::string &Constraint,
                                    std::vector<SDValue> &Ops,
                                    SelectionDAG &DAG) const override;

  ConstraintType getConstraintType(StringRef Constraint) const override;
  std::pair<unsigned, const TargetRegisterClass *>
  getRegForInlineAsmConstraint(const TargetRegisterInfo *TRI,
                               StringRef Constraint, MVT VT) const override;

  unsigned getInlineAsmMemConstraint(StringRef ConstraintCode) const override {
    if (ConstraintCode == "o")
      return InlineAsm::Constraint_o;
    return TargetLowering::getInlineAsmMemConstraint(ConstraintCode);
  }

  /// } Inline Assembly

  /// Override to support customized stack guard loading.
  bool useLoadStackGuardNode() const override;
  void insertSSPDeclarations(Module &M) const override;

  SDValue getPICJumpTableRelocBase(SDValue Table,
                                   SelectionDAG &DAG) const override;
  // VE doesn't need getPICJumpTableRelocBaseExpr since it is used for only
  // EK_LabelDifference32.

  unsigned getSRetArgSize(SelectionDAG &DAG, SDValue Callee) const;

  // Should we expand the build vector with shuffles?
  bool
  shouldExpandBuildVectorWithShuffles(EVT VT,
                                      unsigned DefinedValues) const override;

  /// Returns true if the target allows unaligned memory accesses of the
  /// specified type.
  bool mergeStoresAfterLegalization(EVT) const override { return true; }

  bool canMergeStoresTo(unsigned AddressSpace, EVT MemVT,
                        const MachineFunction &MF) const override;

  MachineBasicBlock *expandSelectCC(MachineInstr &MI, MachineBasicBlock *BB,
                                    unsigned BROpcode) const;
  void finalizeLowering(MachineFunction &MF) const override;

#if 0
  // TODO map *ALL* vector types, including EVTs to vregs
  /// Certain combinations of ABIs, Targets and features require that types
  /// are legal for some operations and not for other operations.
  /// For MIPS all vector types must be passed through the integer register set.
  MVT getRegisterTypeForCallingConv(LLVMContext &Context,
                                            CallingConv::ID CC, EVT VT) const override {
  }

  /// Certain targets require unusual breakdowns of certain types. For MIPS,
  /// this occurs when a vector type is used, as vector are passed through the
  /// integer register set.
  unsigned getNumRegistersForCallingConv(LLVMContext &Context,
                                                 CallingConv::ID CC,
                                                 EVT VT) const override {
  }
#endif

  bool convertSetCCLogicToBitwiseLogic(EVT VT) const override { return true; }

  /// Target Optimization {
  // VE supports only vector FMA
  bool isFMAFasterThanFMulAndFAdd(const MachineFunction &MF,
                                  EVT VT) const override {
    return VT.isVector();
  }

  // Return lower limit for number of blocks in a jump table.
  unsigned getMinimumJumpTableEntries() const override;

  // SX-Aurora VE's s/udiv is 5-9 times slower than multiply.
  bool isIntDivCheap(EVT, AttributeList) const override { return false; }
  // VE doesn't have rem.
  bool hasStandaloneRem(EVT) const override { return false; }
  // VE LDZ instruction returns 64 if the input is zero.
  bool isCheapToSpeculateCtlz(Type *) const override { return true; }
  // VE LDZ instruction is fast.
  bool isCtlzFast() const override { return true; }
  // VE has NND instruction.
  bool hasAndNot(SDValue Y) const override;

  /// } Target Optimization
};
} // namespace llvm

#endif // LLVM_LIB_TARGET_VE_VEISELLOWERING_H<|MERGE_RESOLUTION|>--- conflicted
+++ resolved
@@ -115,22 +115,6 @@
 };
 } // namespace VEISD
 
-using VecLenOpt = std::optional<unsigned>;
-
-struct VVPWideningInfo {
-  EVT ResultVT;
-  unsigned ActiveVectorLength;
-  bool PackedMode;
-  bool NeedsPackedMasking;
-
-  bool isValid() const { return ActiveVectorLength != 0; }
-
-<<<<<<< HEAD
-  VVPWideningInfo(EVT ResultVT, unsigned StaticVL, bool PackedMode,
-                  bool NeedsPackedMasking)
-      : ResultVT(ResultVT), ActiveVectorLength(StaticVL),
-        PackedMode(PackedMode), NeedsPackedMasking(NeedsPackedMasking) {}
-=======
 /// Convert a DAG integer condition code to a VE ICC condition.
 inline static VECC::CondCode intCondCode2Icc(ISD::CondCode CC) {
   switch (CC) {
@@ -221,8 +205,20 @@
   return Val;
 }
 
-class VECustomDAG;
->>>>>>> b6ce8600
+using VecLenOpt = std::optional<unsigned>;
+
+struct VVPWideningInfo {
+  EVT ResultVT;
+  unsigned ActiveVectorLength;
+  bool PackedMode;
+  bool NeedsPackedMasking;
+
+  bool isValid() const { return ActiveVectorLength != 0; }
+
+  VVPWideningInfo(EVT ResultVT, unsigned StaticVL, bool PackedMode,
+                  bool NeedsPackedMasking)
+      : ResultVT(ResultVT), ActiveVectorLength(StaticVL),
+        PackedMode(PackedMode), NeedsPackedMasking(NeedsPackedMasking) {}
 
   VVPWideningInfo()
       : ResultVT(), ActiveVectorLength(0), PackedMode(false),
