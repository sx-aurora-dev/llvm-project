--- conflicted
+++ resolved
@@ -33,21 +33,11 @@
 class raw_ostream;
 
 MCCodeEmitter *createVEMCCodeEmitter(const MCInstrInfo &MCII,
-<<<<<<< HEAD
-                                     const MCRegisterInfo &MRI,
-                                     MCContext &Ctx);
-MCAsmBackend *createVEAsmBackend(const Target &T, const MCSubtargetInfo &STI,
-                                 const MCRegisterInfo &MRI,
-                                 const MCTargetOptions &Options);
-std::unique_ptr<MCObjectTargetWriter> createVEELFObjectWriter(bool Is64Bit,
-                                                              uint8_t OSABI);
-=======
                                      const MCRegisterInfo &MRI, MCContext &Ctx);
 MCAsmBackend *createVEAsmBackend(const Target &T, const MCSubtargetInfo &STI,
                                  const MCRegisterInfo &MRI,
                                  const MCTargetOptions &Options);
 std::unique_ptr<MCObjectTargetWriter> createVEELFObjectWriter(uint8_t OSABI);
->>>>>>> 5477cf06
 } // namespace llvm
 
 // Defines symbolic names for VE registers.  This defines a mapping from
