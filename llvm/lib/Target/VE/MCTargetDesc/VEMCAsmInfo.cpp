--- conflicted
+++ resolved
@@ -41,7 +41,7 @@
   UsesELFSectionDirectiveForBSS = true;
 
   SupportsDebugInformation = true;
-<<<<<<< HEAD
+  UseIntegratedAssembler = false;
 }
 
 const MCExpr*
@@ -67,7 +67,4 @@
                                MCSymbolRefExpr::create(Sym, Ctx), Ctx);
   }
   return MCAsmInfo::getExprForFDESymbol(Sym, Encoding, Streamer);
-=======
-  UseIntegratedAssembler = false;
->>>>>>> 386f1c11
 }