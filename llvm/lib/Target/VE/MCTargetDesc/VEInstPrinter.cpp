//===-- VEInstPrinter.cpp - Convert VE MCInst to assembly syntax -----------==//
//
// Part of the LLVM Project, under the Apache License v2.0 with LLVM Exceptions.
// See https://llvm.org/LICENSE.txt for license information.
// SPDX-License-Identifier: Apache-2.0 WITH LLVM-exception
//
//===----------------------------------------------------------------------===//
//
// This class prints an VE MCInst to a .s file.
//
//===----------------------------------------------------------------------===//

#include "VEInstPrinter.h"
#include "VE.h"
#include "llvm/MC/MCExpr.h"
#include "llvm/MC/MCInst.h"
#include "llvm/MC/MCRegisterInfo.h"
#include "llvm/MC/MCSubtargetInfo.h"
#include "llvm/MC/MCSymbol.h"
#include "llvm/Support/raw_ostream.h"

using namespace llvm;

#define DEBUG_TYPE "ve-asmprinter"

// The generated AsmMatcher VEGenAsmWriter uses "VE" as the target
// namespace.
namespace llvm {
namespace VE {
using namespace VE;
}
} // namespace llvm

#define GET_INSTRUCTION_NAME
#define PRINT_ALIAS_INSTR
#include "VEGenAsmWriter.inc"

void VEInstPrinter::printRegName(raw_ostream &OS, unsigned RegNo) const {
<<<<<<< HEAD
  unsigned AltIdx = VE::NoRegAltName;
  // Generic registers have identical regitster name among register classes.
  if (!MRI.getRegClass(VE::MISCRegClassID).contains(RegNo))
    AltIdx = VE::AsmName;
  OS << '%' << StringRef(getRegisterName(RegNo, AltIdx)).lower();
=======
  // Generic registers have identical register name among register classes.
  unsigned AltIdx = VE::AsmName;
  OS << '%' << getRegisterName(RegNo, AltIdx);
>>>>>>> 28991031
}

void VEInstPrinter::printInst(const MCInst *MI, uint64_t Address,
                              StringRef Annot, const MCSubtargetInfo &STI,
                              raw_ostream &OS) {
  if (!printAliasInstr(MI, Address, STI, OS))
    printInstruction(MI, Address, STI, OS);
  printAnnotation(OS, Annot);
}

void VEInstPrinter::printOperand(const MCInst *MI, int OpNum,
                                 const MCSubtargetInfo &STI, raw_ostream &O) {
  const MCOperand &MO = MI->getOperand(OpNum);

  if (MO.isReg()) {
    printRegName(O, MO.getReg());
    return;
  }

  if (MO.isImm()) {
    switch (MI->getOpcode()) {
    default:
      // Expects signed 32bit literals
      int32_t TruncatedImm = static_cast<int32_t>(MO.getImm());
      O << TruncatedImm;
      return;
    }
  }

  assert(MO.isExpr() && "Unknown operand kind in printOperand");
  MO.getExpr()->print(O, &MAI);
}

void VEInstPrinter::printMemASXOperand(const MCInst *MI, int OpNum,
                                       const MCSubtargetInfo &STI,
                                       raw_ostream &O, const char *Modifier) {
  // If this is an ADD operand, emit it like normal operands.
  if (Modifier && !strcmp(Modifier, "arith")) {
    printOperand(MI, OpNum, STI, O);
    O << ", ";
    printOperand(MI, OpNum + 1, STI, O);
    return;
  }

  if (MI->getOperand(OpNum + 2).isImm() &&
      MI->getOperand(OpNum + 2).getImm() == 0) {
    // don't print "+0"
  } else {
    printOperand(MI, OpNum + 2, STI, O);
  }
  if (MI->getOperand(OpNum + 1).isImm() &&
      MI->getOperand(OpNum + 1).getImm() == 0 &&
      MI->getOperand(OpNum).isImm() && MI->getOperand(OpNum).getImm() == 0) {
    if (MI->getOperand(OpNum + 2).isImm() &&
        MI->getOperand(OpNum + 2).getImm() == 0) {
      O << "0";
    } else {
      // don't print "+0,+0"
    }
  } else {
    O << "(";
    if (MI->getOperand(OpNum + 1).isImm() &&
        MI->getOperand(OpNum + 1).getImm() == 0) {
      // don't print "+0"
    } else {
      printOperand(MI, OpNum + 1, STI, O);
    }
    if (MI->getOperand(OpNum).isImm() && MI->getOperand(OpNum).getImm() == 0) {
      // don't print "+0"
    } else {
      O << ", ";
      printOperand(MI, OpNum, STI, O);
    }
    O << ")";
  }
}

void VEInstPrinter::printMemASOperandASX(const MCInst *MI, int OpNum,
                                         const MCSubtargetInfo &STI,
                                         raw_ostream &O, const char *Modifier) {
  // If this is an ADD operand, emit it like normal operands.
  if (Modifier && !strcmp(Modifier, "arith")) {
    printOperand(MI, OpNum, STI, O);
    O << ", ";
    printOperand(MI, OpNum + 1, STI, O);
    return;
  }

  if (MI->getOperand(OpNum + 1).isImm() &&
      MI->getOperand(OpNum + 1).getImm() == 0) {
    // don't print "+0"
  } else {
    printOperand(MI, OpNum + 1, STI, O);
  }
  if (MI->getOperand(OpNum).isImm() && MI->getOperand(OpNum).getImm() == 0) {
    if (MI->getOperand(OpNum + 1).isImm() &&
        MI->getOperand(OpNum + 1).getImm() == 0) {
      O << "0";
    } else {
      // don't print "(0)"
    }
  } else {
    O << "(, ";
    printOperand(MI, OpNum, STI, O);
    O << ")";
  }
}

void VEInstPrinter::printMemASOperandRRM(const MCInst *MI, int OpNum,
                                         const MCSubtargetInfo &STI,
                                         raw_ostream &O, const char *Modifier) {
  // If this is an ADD operand, emit it like normal operands.
  if (Modifier && !strcmp(Modifier, "arith")) {
    printOperand(MI, OpNum, STI, O);
    O << ", ";
    printOperand(MI, OpNum + 1, STI, O);
    return;
  }

  if (MI->getOperand(OpNum + 1).isImm() &&
      MI->getOperand(OpNum + 1).getImm() == 0) {
    // don't print "+0"
  } else {
    printOperand(MI, OpNum + 1, STI, O);
  }
  if (MI->getOperand(OpNum).isImm() &&
      MI->getOperand(OpNum).getImm() == 0) {
    if (MI->getOperand(OpNum + 1).isImm() &&
        MI->getOperand(OpNum + 1).getImm() == 0) {
      O << "0";
    } else {
      // don't print "(0)"
    }
  } else {
    O << "(";
    printOperand(MI, OpNum, STI, O);
    O << ")";
  }
}

void VEInstPrinter::printMemASOperandHM(const MCInst *MI, int OpNum,
                                        const MCSubtargetInfo &STI,
                                        raw_ostream &O, const char *Modifier) {
  // If this is an ADD operand, emit it like normal operands.
  if (Modifier && !strcmp(Modifier, "arith")) {
    printOperand(MI, OpNum, STI, O);
    O << ", ";
    printOperand(MI, OpNum + 1, STI, O);
    return;
  }

  if (MI->getOperand(OpNum + 1).isImm() &&
      MI->getOperand(OpNum + 1).getImm() == 0) {
    // don't print "+0"
  } else {
    printOperand(MI, OpNum + 1, STI, O);
  }
  O << "(";
  if (MI->getOperand(OpNum).isReg())
    printOperand(MI, OpNum, STI, O);
  O << ")";
}

void VEInstPrinter::printMImmOperand(const MCInst *MI, int OpNum,
                                     const MCSubtargetInfo &STI,
                                     raw_ostream &O) {
  int MImm = (int)MI->getOperand(OpNum).getImm() & 0x7f;
  if (MImm > 63)
    O << "(" << MImm - 64 << ")0";
  else
    O << "(" << MImm << ")1";
}

void VEInstPrinter::printCCOperand(const MCInst *MI, int OpNum,
                                   const MCSubtargetInfo &STI, raw_ostream &O) {
  int CC = (int)MI->getOperand(OpNum).getImm();
  O << VECondCodeToString((VECC::CondCode)CC);
}

void VEInstPrinter::printRDOperand(const MCInst *MI, int OpNum,
                                   const MCSubtargetInfo &STI,
                                   raw_ostream &O) {
  int RD = (int)MI->getOperand(OpNum).getImm();
  O << VERDToString((VERD::RoundingMode)RD);
}

bool VEInstPrinter::printGetGOT(const MCInst *MI, unsigned OpNum,
                                const MCSubtargetInfo &STI, raw_ostream &O) {
  llvm_unreachable("FIXME: Implement VEInstPrinter::printGetGOT.");
  return true;
}<|MERGE_RESOLUTION|>--- conflicted
+++ resolved
@@ -36,17 +36,12 @@
 #include "VEGenAsmWriter.inc"
 
 void VEInstPrinter::printRegName(raw_ostream &OS, unsigned RegNo) const {
-<<<<<<< HEAD
-  unsigned AltIdx = VE::NoRegAltName;
-  // Generic registers have identical regitster name among register classes.
-  if (!MRI.getRegClass(VE::MISCRegClassID).contains(RegNo))
-    AltIdx = VE::AsmName;
-  OS << '%' << StringRef(getRegisterName(RegNo, AltIdx)).lower();
-=======
   // Generic registers have identical register name among register classes.
   unsigned AltIdx = VE::AsmName;
+  // Misc registers have each own name, so no use alt-names.
+  if (MRI.getRegClass(VE::MISCRegClassID).contains(RegNo))
+    AltIdx = VE::NoRegAltName;
   OS << '%' << getRegisterName(RegNo, AltIdx);
->>>>>>> 28991031
 }
 
 void VEInstPrinter::printInst(const MCInst *MI, uint64_t Address,
