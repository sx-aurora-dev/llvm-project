--- conflicted
+++ resolved
@@ -25,18 +25,11 @@
 public:
   explicit VEELFMCAsmInfo(const Triple &TheTriple);
 
-<<<<<<< HEAD
-  const MCExpr *
-  getExprForPersonalitySymbol(const MCSymbol *Sym, unsigned Encoding,
-                              MCStreamer &Streamer) const override;
-  const MCExpr *getExprForFDESymbol(const MCSymbol *Sym, unsigned Encoding,
-=======
   const MCExpr*
   getExprForPersonalitySymbol(const MCSymbol *Sym, unsigned Encoding,
                               MCStreamer &Streamer) const override;
   const MCExpr* getExprForFDESymbol(const MCSymbol *Sym,
                                     unsigned Encoding,
->>>>>>> 67c10f34
                                     MCStreamer &Streamer) const override;
 };
 
