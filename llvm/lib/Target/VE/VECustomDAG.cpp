--- conflicted
+++ resolved
@@ -108,13 +108,13 @@
 
 /// Node Properties {
 
-Optional<unsigned> inferAVLFromMask(SDValue Mask) {
+std::optional<unsigned> inferAVLFromMask(SDValue Mask) {
   if (!Mask)
-    return None;
+    return std::nullopt;
 
   std::unique_ptr<MaskView> MV(requestMaskView(Mask.getNode()));
   if (!MV)
-    return None;
+    return std::nullopt;
 
   unsigned FirstDef, LastDef, NumElems;
   BVMaskKind BVK = AnalyzeBitMaskView(*MV.get(), FirstDef, LastDef, NumElems);
@@ -127,7 +127,7 @@
   return Mask.getValueType().getVectorNumElements();
 }
 
-Optional<unsigned> getVVPOpcode(unsigned OpCode) {
+std::optional<unsigned> getVVPOpcode(unsigned OpCode) {
   if (isVVPOrVEC(OpCode))
     return OpCode;
 
@@ -138,7 +138,7 @@
 
   switch (OpCode) {
   default:
-    return None;
+    return std::nullopt;
 
   case ISD::SCALAR_TO_VECTOR:
     return VEISD::VEC_BROADCAST;
@@ -309,7 +309,7 @@
 }
 
 // Return the AVL operand position for this VVP Op.
-Optional<int> getAVLPos(unsigned Opc) {
+std::optional<int> getAVLPos(unsigned Opc) {
   // This is only available for VP SDNodes
   auto PosOpt = ISD::getVPExplicitVectorLengthIdx(Opc);
   if (PosOpt)
@@ -344,14 +344,14 @@
   if (isVVP(Opc)) {
     auto MaskOpt = getMaskPos(Opc);
     if (!MaskOpt)
-      return None;
+      return std::nullopt;
     return *MaskOpt + 1;
   }
-  return None;
+  return std::nullopt;
 }
 
 // Return the mask operand position for this VVP or VEC op.
-Optional<int> getMaskPos(unsigned Opc) {
+std::optional<int> getMaskPos(unsigned Opc) {
 
   // These VP Opcodes do not have a mask in the VP sense and so ISD::getVPMaskIdx
   // would not report it.
@@ -398,7 +398,7 @@
   case VEISD::VEC_PACK:
   case VEISD::VEC_TOMASK:
   case VEISD::VEC_SEQ:
-    return None;
+    return std::nullopt;
   case VEISD::VEC_VMV:
     return 2;
   }
@@ -427,7 +427,7 @@
     return 3;
   if (isVVPReductionOp(Opc))
     return *getReductionVectorParamPos(Opc) + 1;
-  return None;
+  return std::nullopt;
 }
 
 SDValue getNodeAVL(SDValue Op) {
@@ -453,7 +453,7 @@
   case VEISD::VVP_REDUCE_SEQ_FMUL:
     return 0;
   default:
-    return None;
+    return std::nullopt;
   }
 }
 
@@ -479,7 +479,7 @@
   case VEISD::VVP_REDUCE_SEQ_FMUL:
     return 0;
   default:
-    return None;
+    return std::nullopt;
   }
 }
 
@@ -517,12 +517,12 @@
   case ISD::VECREDUCE_SEQ_FMUL:
     return 1;
   }
-  return None;
+  return std::nullopt;
 }
 
 PosOpt getVVPReductionVectorParamPos(unsigned VVPOpcode) {
   if (!isVVPReductionOp(VVPOpcode))
-    return None;
+    return std::nullopt;
 
   PosOpt StartPosOpt = getVVPReductionStartParamPos(VVPOpcode);
   if (!StartPosOpt)
@@ -548,7 +548,7 @@
 
 /// } Node Properties
 
-Optional<unsigned> getVVPForVP(unsigned VPOC) {
+std::optional<unsigned> getVVPForVP(unsigned VPOC) {
   switch (VPOC) {
 #define HANDLE_VP_TO_VVP(VP_ISD, VVP_VEISD)                                    \
   case ISD::VP_ISD:                                                            \
@@ -556,11 +556,11 @@
 #include "VVPNodes.def"
 
   default:
-    return None;
-  }
-}
-
-Optional<EVT> getIdiomaticType(SDNode *Op) {
+    return std::nullopt;
+  }
+}
+
+std::optional<EVT> getIdiomaticType(SDNode *Op) {
   // For reductions -> the reduced vector type
   PosOpt RedVecPos = getReductionVectorParamPos(Op->getOpcode());
   if (RedVecPos)
@@ -581,7 +581,7 @@
     // For memory ops -> the transfered data type
     if (auto MemN = dyn_cast<MemSDNode>(Op))
       return MemN->getMemoryVT();
-    return None;
+    return std::nullopt;
 
   // Standard ISD.
   case ISD::VSELECT: // not aliased with VVP_SELECT
@@ -751,7 +751,6 @@
   }
 }
 
-<<<<<<< HEAD
 bool isAllTrueMask(SDValue Op) {
   if (!isMaskType(Op.getValueType()))
     return false;
@@ -764,30 +763,6 @@
     return ConstSD->getSExtValue() != 0;
   }
   return false;
-=======
-/// \returns the VVP_* SDNode opcode corresponsing to \p OC.
-std::optional<unsigned> getVVPOpcode(unsigned Opcode) {
-  switch (Opcode) {
-  case ISD::MLOAD:
-    return VEISD::VVP_LOAD;
-  case ISD::MSTORE:
-    return VEISD::VVP_STORE;
-#define HANDLE_VP_TO_VVP(VPOPC, VVPNAME)                                       \
-  case ISD::VPOPC:                                                             \
-    return VEISD::VVPNAME;
-#define ADD_VVP_OP(VVPNAME, SDNAME)                                            \
-  case VEISD::VVPNAME:                                                         \
-  case ISD::SDNAME:                                                            \
-    return VEISD::VVPNAME;
-#include "VVPNodes.def"
-  // TODO: Map those in VVPNodes.def too
-  case ISD::EXPERIMENTAL_VP_STRIDED_LOAD:
-    return VEISD::VVP_LOAD;
-  case ISD::EXPERIMENTAL_VP_STRIDED_STORE:
-    return VEISD::VVP_STORE;
-  }
-  return std::nullopt;
->>>>>>> eecb22d8
 }
 
 // whether this VVP operation has no mask argument
@@ -801,14 +776,14 @@
   }
 }
 
-Optional<unsigned> peekForNarrow(SDValue Op) {
+std::optional<unsigned> peekForNarrow(SDValue Op) {
   if (!Op.getValueType().isVector())
-    return None;
+    return std::nullopt;
   if (Op->use_size() != 1)
-    return None;
+    return std::nullopt;
   auto OnlyN = *Op->use_begin();
   if (OnlyN->getOpcode() != VEISD::VEC_NARROW)
-    return None;
+    return std::nullopt;
   return cast<ConstantSDNode>(OnlyN->getOperand(1))->getZExtValue();
 }
 
@@ -865,7 +840,7 @@
 }
 
 /// Helper class for short hand custom node creation ///
-SDValue VECustomDAG::getSeq(EVT ResTy, Optional<SDValue> OpVectorLength) const {
+SDValue VECustomDAG::getSeq(EVT ResTy, std::optional<SDValue> OpVectorLength) const {
   // Pick VL
   SDValue VectorLen;
   if (OpVectorLength.has_value()) {
@@ -1054,7 +1029,6 @@
                      {MaskV, Idx, ElemV});
 }
 
-<<<<<<< HEAD
 template <typename MaskBits>
 SDValue VECustomDAG::getConstMask(unsigned NumElems,
                                   const MaskBits &TrueBits) const {
@@ -1071,14 +1045,6 @@
   if (TrivialMask) {
     return getUniformConstMask(Packing, TrueBits.size(), TrueBits[0]);
   }
-=======
-// Return the AVL operand position for this VVP or VEC Op.
-std::optional<int> getAVLPos(unsigned Opc) {
-  // This is only available for VP SDNodes
-  auto PosOpt = ISD::getVPExplicitVectorLengthIdx(Opc);
-  if (PosOpt)
-    return *PosOpt;
->>>>>>> eecb22d8
 
   SDValue MaskV = getUniformConstMask(Packing, TrueBits.size(), false);
   unsigned RegPartIdx = 0;
@@ -1099,7 +1065,6 @@
   return MaskV;
 }
 
-<<<<<<< HEAD
 template SDValue VECustomDAG::getConstMask<LaneBits>(unsigned,
                                                      const LaneBits &) const;
 template SDValue
@@ -1120,16 +1085,6 @@
 SDValue VECustomDAG::getUniformConstMask(Packing Packing, unsigned NumElements,
                                          bool IsTrue) const {
   auto MaskVT = getMaskVT(Packing);
-=======
-  return std::nullopt;
-}
-
-std::optional<int> getMaskPos(unsigned Opc) {
-  // This is only available for VP SDNodes
-  auto PosOpt = ISD::getVPMaskIdx(Opc);
-  if (PosOpt)
-    return *PosOpt;
->>>>>>> eecb22d8
 
   // VEISelDAGtoDAG will replace this with the constant-true VM
   auto TrueVal = DAG.getConstant(-1, DL, MVT::i32);
@@ -1139,11 +1094,7 @@
   if (IsTrue)
     return Res;
 
-<<<<<<< HEAD
   return DAG.getNOT(DL, Res, Res.getValueType());
-=======
-  return std::nullopt;
->>>>>>> eecb22d8
 }
 
 bool isLegalAVL(SDValue AVL) { return AVL->getOpcode() == VEISD::LEGALAVL; }
@@ -1560,12 +1511,12 @@
   return getNode(VEISD::VVP_SUB, ResVT, {Dividend, Mul, Mask, AVL});
 }
 
-static Optional<unsigned> getNonVVPMaskOp(unsigned VVPOC, EVT ResVT) {
+static std::optional<unsigned> getNonVVPMaskOp(unsigned VVPOC, EVT ResVT) {
   if (!isMaskType(ResVT))
-    return None;
+    return std::nullopt;
   switch (VVPOC) {
   default:
-    return None;
+    return std::nullopt;
 
   case VEISD::VVP_AND:
     return ISD::AND;
@@ -1588,7 +1539,7 @@
                                          SDValue A, SDValue B, SDValue Mask,
                                          SDValue AVL, SDNodeFlags Flags) const {
   // Ignore AVL, Mask in mask arithmetic and expand to a standard ISD.
-  if (Optional<unsigned> PlainOpc = getNonVVPMaskOp(VVPOpcode, ResVT))
+  if (std::optional<unsigned> PlainOpc = getNonVVPMaskOp(VVPOpcode, ResVT))
     return getNode(*PlainOpc, ResVT, {A, B});
 
   // Expand S/UREM.
