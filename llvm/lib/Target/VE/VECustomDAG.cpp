--- conflicted
+++ resolved
@@ -37,20 +37,8 @@
   return Packing::Dense;
 }
 
-<<<<<<< HEAD
 PackElem getPartForLane(unsigned ElemIdx) {
   return (ElemIdx % 2 == 0) ? PackElem::Hi : PackElem::Lo;
-=======
-MVT splitVectorType(MVT VT) {
-  if (!VT.isVector())
-    return VT;
-  return MVT::getVectorVT(VT.getVectorElementType(), StandardVectorWidth);
-}
-
-MVT getLegalVectorType(Packing P, MVT ElemVT) {
-  return MVT::getVectorVT(ElemVT, P == Packing::Normal ? StandardVectorWidth
-                                                       : PackedVectorWidth);
->>>>>>> 8dca38d5
 }
 
 PackElem getOtherPart(PackElem Part) {
@@ -62,7 +50,7 @@
 }
 
 unsigned getPackedMaskSubRegIdx(PackElem Part) {
-  return Part == PackElem::Lo ? VE::sub_vm_lo : VE::sub_vm_hi;
+  return Part == PackElem::Lo ? VE::sub_vm_odd : VE::sub_vm_even;
 }
 
 MVT getMaskVT(Packing P) {
@@ -96,19 +84,6 @@
   return isPackedVectorType(VT) ? Packing::Dense : Packing::Normal;
 }
 
-// True, iff this is a VEC_UNPACK_LO/HI, VEC_SWAP or VEC_PACK.
-bool isPackingSupportOpcode(unsigned Opcode) {
-  switch (Opcode) {
-  case VEISD::VEC_UNPACK_LO:
-  case VEISD::VEC_UNPACK_HI:
-  case VEISD::VEC_PACK:
-  case VEISD::VEC_SWAP:
-    return true;
-  }
-  return false;
-}
-
-<<<<<<< HEAD
 bool isUnpackOp(unsigned OPC) {
   return (OPC == VEISD::VEC_UNPACK_LO) || (OPC == VEISD::VEC_UNPACK_HI);
 }
@@ -146,162 +121,80 @@
   if (BVK == BVMaskKind::Interval) {
     // FIXME \p FirstDef must be == 0
     return LastDef + 1;
-=======
-bool isMaskArithmetic(SDValue Op) {
-  switch (Op.getOpcode()) {
+  }
+
+  //
+  return Mask.getValueType().getVectorNumElements();
+}
+
+Optional<unsigned> getVVPOpcode(unsigned OpCode) {
+  if (isVVPOrVEC(OpCode))
+    return OpCode;
+
+#define ADD_VVP_OP(VVP_NAME, NATIVE_ISD)                                       \
+  if ((ISD::NATIVE_ISD != ISD::DELETED_NODE) && (OpCode == ISD::NATIVE_ISD))   \
+    return VEISD::VVP_NAME;
+#include "VVPNodes.def"
+
+  switch (OpCode) {
   default:
-    return false;
-  case ISD::AND:
-  case ISD::XOR:
-  case ISD::OR:
-    return isMaskType(Op.getValueType());
-  }
-}
-
-/// \returns the VVP_* SDNode opcode corresponsing to \p OC.
-Optional<unsigned> getVVPOpcode(unsigned Opcode) {
-  switch (Opcode) {
+    return None;
+
+  case ISD::SCALAR_TO_VECTOR:
+    return VEISD::VEC_BROADCAST;
+
+  case ISD::SELECT: // additional alias next to VSELECT
+    return VEISD::VVP_SELECT;
+
   case ISD::MLOAD:
     return VEISD::VVP_LOAD;
   case ISD::MSTORE:
     return VEISD::VVP_STORE;
-#define HANDLE_VP_TO_VVP(VPOPC, VVPNAME)                                       \
-  case ISD::VPOPC:                                                             \
-    return VEISD::VVPNAME;
-#define ADD_VVP_OP(VVPNAME, SDNAME)                                            \
-  case VEISD::VVPNAME:                                                         \
-  case ISD::SDNAME:                                                            \
-    return VEISD::VVPNAME;
-#include "VVPNodes.def"
   // TODO: Map those in VVPNodes.def too
   case ISD::EXPERIMENTAL_VP_STRIDED_LOAD:
     return VEISD::VVP_LOAD;
   case ISD::EXPERIMENTAL_VP_STRIDED_STORE:
     return VEISD::VVP_STORE;
->>>>>>> 8dca38d5
-  }
-
-  //
-  return Mask.getValueType().getVectorNumElements();
-}
-
-SDValue VECustomDAG::inferAVL(SDValue AVL, SDValue Mask, EVT IdiomVT) const {
-  if (AVL)
-    return AVL;
-  auto ConstMaskAVL = inferAVLFromMask(Mask);
-  auto ConstTypeAVL = IdiomVT.getVectorNumElements();
-  if (!ConstMaskAVL)
-    return getConstEVL(ConstTypeAVL);
-  return getConstEVL(std::min<unsigned>(ConstTypeAVL, *ConstMaskAVL));
-}
-
-PosOpt getVVPOpcode(unsigned OpCode) {
-  if (isVVPOrVEC(OpCode))
-    return OpCode;
-
-  switch (OpCode) {
-  default:
-    return None;
-
-  case ISD::SCALAR_TO_VECTOR:
-    return VEISD::VEC_BROADCAST;
-
-  case ISD::SELECT: // additional alias next to VSELECT
-    return VEISD::VVP_SELECT;
-
-  case ISD::MLOAD:
-    return VEISD::VVP_LOAD;
-  case ISD::MSTORE:
-    return VEISD::VVP_STORE;
 
 #define HANDLE_VP_TO_VVP(VP_ID, VVP_NAME)                                      \
   case ISD::VP_ID:                                                             \
     return VEISD::VVP_NAME;
-
-#define MAP_VVP_OP(VVP_NAME, NATIVE_ISD)                                       \
-  case ISD::NATIVE_ISD:                                                        \
-    return VEISD::VVP_NAME;
 #include "VVPNodes.def"
   }
 }
 
 bool isVVPUnaryOp(unsigned Opcode) {
   switch (Opcode) {
-#define REGISTER_UNARY_VVP_OP(VVP_NAME) case VEISD::VVP_NAME:
+#define ADD_UNARY_VVP_OP(VVP_NAME, ...) case VEISD::VVP_NAME:
 #include "VVPNodes.def"
     return true;
   }
   return false;
 }
 
-<<<<<<< HEAD
 bool isVVPBinaryOp(unsigned Opcode) {
-=======
-bool supportsPackedMode(unsigned Opcode, EVT IdiomVT) {
-  bool IsPackedOp = isPackedVectorType(IdiomVT);
-  bool IsMaskOp = isMaskType(IdiomVT);
   switch (Opcode) {
-  default:
-    return false;
-
-  case VEISD::VEC_BROADCAST:
-    return true;
-#define REGISTER_PACKED(VVP_NAME) case VEISD::VVP_NAME:
-#include "VVPNodes.def"
-    return IsPackedOp && !IsMaskOp;
-  }
-}
-
-bool isPackingSupportOpcode(unsigned Opc) {
-  switch (Opc) {
-  case VEISD::VEC_PACK:
-  case VEISD::VEC_UNPACK_LO:
-  case VEISD::VEC_UNPACK_HI:
-    return true;
-  }
-  return false;
-}
-
-bool isVVPOrVEC(unsigned Opcode) {
->>>>>>> 8dca38d5
-  switch (Opcode) {
-#define REGISTER_BINARY_VVP_OP(VVP_NAME) case VEISD::VVP_NAME:
+#define ADD_BINARY_VVP_OP(VVP_NAME, ...) case VEISD::VVP_NAME:
 #include "VVPNodes.def"
     return true;
   }
   return false;
 }
 
-<<<<<<< HEAD
 bool isVVPTernaryOp(unsigned Opcode) {
   switch (Opcode) {
-#define REGISTER_TERNARY_VVP_OP(VVP_NAME) case VEISD::VVP_NAME:
+#define ADD_TERNARY_VVP_OP(VVP_NAME, ...) case VEISD::VVP_NAME:
 #include "VVPNodes.def"
     return true;
-=======
-bool isVVPUnaryOp(unsigned VVPOpcode) {
-  switch (VVPOpcode) {
-#define ADD_UNARY_VVP_OP(VVPNAME, ...)                                         \
-  case VEISD::VVPNAME:                                                         \
-    return true;
-#include "VVPNodes.def"
->>>>>>> 8dca38d5
   }
   return false;
 }
 
-<<<<<<< HEAD
 bool isVVPConversionOp(unsigned Opcode) {
   switch (Opcode) {
-#define REGISTER_ICONV_VVP_OP(VVP_NAME) case VEISD::VVP_NAME:
-#define REGISTER_FPCONV_VVP_OP(VVP_NAME) case VEISD::VVP_NAME:
+#define ADD_ICONV_VVP_OP(VVP_NAME, ...) case VEISD::VVP_NAME:
+#define ADD_FPCONV_VVP_OP(VVP_NAME, ...) case VEISD::VVP_NAME:
 #include "VVPNodes.def"
-=======
-bool isVVPBinaryOp(unsigned VVPOpcode) {
-  switch (VVPOpcode) {
-#define ADD_BINARY_VVP_OP(VVPNAME, ...)                                        \
-  case VEISD::VVPNAME:                                                         \
->>>>>>> 8dca38d5
     return true;
   }
   return false;
@@ -309,14 +202,13 @@
 
 bool isVVPReductionOp(unsigned Opcode) {
   switch (Opcode) {
-#define REGISTER_REDUCE_VVP_OP(VVP_NAME) case VEISD::VVP_NAME:
+#define ADD_REDUCE_VVP_OP(VVP_NAME, ...) case VEISD::VVP_NAME:
 #include "VVPNodes.def"
     return true;
   }
   return false;
 }
 
-<<<<<<< HEAD
 bool hasVVPReductionStartParam(unsigned VVPROPC) {
   switch (VVPROPC) {
   case VEISD::VVP_REDUCE_FADD:
@@ -326,14 +218,14 @@
   case VEISD::VVP_REDUCE_FMAX:
     // VFMAX
   default:
-     return false;
-
-    case VEISD::VVP_REDUCE_SEQ_FADD:
-     // VFIA
-    case VEISD::VVP_REDUCE_FMUL:
-    case VEISD::VVP_REDUCE_SEQ_FMUL:
-     // VFIM
-     return true;
+    return false;
+
+  case VEISD::VVP_REDUCE_SEQ_FADD:
+    // VFIA
+  case VEISD::VVP_REDUCE_FMUL:
+  case VEISD::VVP_REDUCE_SEQ_FMUL:
+    // VFIM
+    return true;
   }
 }
 
@@ -409,7 +301,7 @@
   switch (Opcode) {
   default:
     return false;
-#define REGISTER_VVP_OP(VVP_NAME)                                              \
+#define ADD_VVP_OP(VVP_NAME, ...)                                              \
   case VEISD::VVP_NAME:                                                        \
     return true;
 #include "VVPNodes.def"
@@ -417,18 +309,6 @@
 }
 
 // Return the AVL operand position for this VVP Op.
-=======
-bool isVVPReductionOp(unsigned Opcode) {
-  switch (Opcode) {
-#define ADD_REDUCE_VVP_OP(VVP_NAME, SDNAME) case VEISD::VVP_NAME:
-#include "VVPNodes.def"
-    return true;
-  }
-  return false;
-}
-
-// Return the AVL operand position for this VVP or VEC Op.
->>>>>>> 8dca38d5
 Optional<int> getAVLPos(unsigned Opc) {
   // This is only available for VP SDNodes
   auto PosOpt = ISD::getVPExplicitVectorLengthIdx(Opc);
@@ -472,6 +352,15 @@
 
 // Return the mask operand position for this VVP or VEC op.
 Optional<int> getMaskPos(unsigned Opc) {
+
+  // These VP Opcodes do not have a mask in the VP sense and so ISD::getVPMaskIdx
+  // would not report it.
+  switch (Opc) {
+    case ISD::VP_SELECT:
+    case ISD::VP_MERGE:
+      return 0;
+  }
+
   // VP opcode.
   auto PosOpt = ISD::getVPMaskIdx(Opc);
   if (PosOpt)
@@ -526,33 +415,8 @@
     return 2;
   case VEISD::VVP_SCATTER:
     return 3;
-  case VEISD::VVP_LOAD:
-    return 4;
-  case VEISD::VVP_STORE:
-    return 5;
-  }
-
-  return None;
-}
-
-Optional<int> getMaskPos(unsigned Opc) {
-  // This is only available for VP SDNodes
-  auto PosOpt = ISD::getVPMaskIdx(Opc);
-  if (PosOpt)
-    return *PosOpt;
-
-  // VVP Opcodes.
-  if (isVVPBinaryOp(Opc))
-    return 2;
-
-  // Other opcodes.
-  switch (Opc) {
-  case ISD::MSTORE:
-    return 4;
-  case ISD::MLOAD:
+  case VEISD::VVP_SETCC:
     return 3;
-  case VEISD::VVP_SELECT:
-    return 2;
   }
 
   if (isVVPUnaryOp(Opc) || isVVPConversionOp(Opc))
@@ -566,180 +430,6 @@
   return None;
 }
 
-<<<<<<< HEAD
-=======
-bool isLegalAVL(SDValue AVL) { return AVL->getOpcode() == VEISD::LEGALAVL; }
-
-/// Node Properties {
-
-SDValue getNodeChain(SDValue Op) {
-  if (MemSDNode *MemN = dyn_cast<MemSDNode>(Op.getNode()))
-    return MemN->getChain();
-
-  switch (Op->getOpcode()) {
-  case VEISD::VVP_LOAD:
-  case VEISD::VVP_STORE:
-    return Op->getOperand(0);
-  }
-  return SDValue();
-}
-
-SDValue getMemoryPtr(SDValue Op) {
-  if (auto *MemN = dyn_cast<MemSDNode>(Op.getNode()))
-    return MemN->getBasePtr();
-
-  switch (Op->getOpcode()) {
-  case VEISD::VVP_LOAD:
-    return Op->getOperand(1);
-  case VEISD::VVP_STORE:
-    return Op->getOperand(2);
-  }
-  return SDValue();
-}
-
-Optional<EVT> getIdiomaticVectorType(SDNode *Op) {
-  unsigned OC = Op->getOpcode();
-
-  // For memory ops -> the transfered data type
-  if (auto MemN = dyn_cast<MemSDNode>(Op))
-    return MemN->getMemoryVT();
-
-  switch (OC) {
-  // Standard ISD.
-  case ISD::SELECT: // not aliased with VVP_SELECT
-  case ISD::CONCAT_VECTORS:
-  case ISD::EXTRACT_SUBVECTOR:
-  case ISD::VECTOR_SHUFFLE:
-  case ISD::BUILD_VECTOR:
-  case ISD::SCALAR_TO_VECTOR:
-    return Op->getValueType(0);
-  }
-
-  // Translate to VVP where possible.
-  unsigned OriginalOC = OC;
-  if (auto VVPOpc = getVVPOpcode(OC))
-    OC = *VVPOpc;
-
-  if (isVVPReductionOp(OC))
-    return Op->getOperand(hasReductionStartParam(OriginalOC) ? 1 : 0)
-        .getValueType();
-
-  switch (OC) {
-  default:
-  case VEISD::VVP_SETCC:
-    return Op->getOperand(0).getValueType();
-
-  case VEISD::VVP_SELECT:
-#define ADD_BINARY_VVP_OP(VVP_NAME, ...) case VEISD::VVP_NAME:
-#include "VVPNodes.def"
-    return Op->getValueType(0);
-
-  case VEISD::VVP_LOAD:
-    return Op->getValueType(0);
-
-  case VEISD::VVP_STORE:
-    return Op->getOperand(1)->getValueType(0);
-
-  // VEC
-  case VEISD::VEC_BROADCAST:
-    return Op->getValueType(0);
-  }
-}
-
-SDValue getLoadStoreStride(SDValue Op, VECustomDAG &CDAG) {
-  switch (Op->getOpcode()) {
-  case VEISD::VVP_STORE:
-    return Op->getOperand(3);
-  case VEISD::VVP_LOAD:
-    return Op->getOperand(2);
-  }
-
-  if (auto *StoreN = dyn_cast<VPStridedStoreSDNode>(Op.getNode()))
-    return StoreN->getStride();
-  if (auto *StoreN = dyn_cast<VPStridedLoadSDNode>(Op.getNode()))
-    return StoreN->getStride();
-
-  if (isa<MemSDNode>(Op.getNode())) {
-    // Regular MLOAD/MSTORE/LOAD/STORE
-    // No stride argument -> use the contiguous element size as stride.
-    uint64_t ElemStride = getIdiomaticVectorType(Op.getNode())
-                              ->getVectorElementType()
-                              .getStoreSize();
-    return CDAG.getConstant(ElemStride, MVT::i64);
-  }
-  return SDValue();
-}
-
-SDValue getGatherScatterIndex(SDValue Op) {
-  if (auto *N = dyn_cast<MaskedGatherScatterSDNode>(Op.getNode()))
-    return N->getIndex();
-  if (auto *N = dyn_cast<VPGatherScatterSDNode>(Op.getNode()))
-    return N->getIndex();
-  return SDValue();
-}
-
-SDValue getGatherScatterScale(SDValue Op) {
-  if (auto *N = dyn_cast<MaskedGatherScatterSDNode>(Op.getNode()))
-    return N->getScale();
-  if (auto *N = dyn_cast<VPGatherScatterSDNode>(Op.getNode()))
-    return N->getScale();
-  return SDValue();
-}
-
-SDValue getStoredValue(SDValue Op) {
-  switch (Op->getOpcode()) {
-  case ISD::EXPERIMENTAL_VP_STRIDED_STORE:
-  case VEISD::VVP_STORE:
-    return Op->getOperand(1);
-  }
-  if (auto *StoreN = dyn_cast<StoreSDNode>(Op.getNode()))
-    return StoreN->getValue();
-  if (auto *StoreN = dyn_cast<MaskedStoreSDNode>(Op.getNode()))
-    return StoreN->getValue();
-  if (auto *StoreN = dyn_cast<VPStridedStoreSDNode>(Op.getNode()))
-    return StoreN->getValue();
-  if (auto *StoreN = dyn_cast<VPStoreSDNode>(Op.getNode()))
-    return StoreN->getValue();
-  if (auto *StoreN = dyn_cast<MaskedScatterSDNode>(Op.getNode()))
-    return StoreN->getValue();
-  if (auto *StoreN = dyn_cast<VPScatterSDNode>(Op.getNode()))
-    return StoreN->getValue();
-  return SDValue();
-}
-
-SDValue getNodePassthru(SDValue Op) {
-  if (auto *N = dyn_cast<MaskedLoadSDNode>(Op.getNode()))
-    return N->getPassThru();
-  if (auto *N = dyn_cast<MaskedGatherSDNode>(Op.getNode()))
-    return N->getPassThru();
-
-  return SDValue();
-}
-
-bool hasReductionStartParam(unsigned OPC) {
-  // TODO: Ordered reduction opcodes.
-  if (ISD::isVPReduction(OPC))
-    return true;
-  return false;
-}
-
-unsigned getScalarReductionOpcode(unsigned VVPOC, bool IsMask) {
-  assert(!IsMask && "Mask reduction isel");
-
-  switch (VVPOC) {
-#define HANDLE_VVP_REDUCE_TO_SCALAR(VVP_RED_ISD, REDUCE_ISD)                   \
-  case VEISD::VVP_RED_ISD:                                                     \
-    return ISD::REDUCE_ISD;
-#include "VVPNodes.def"
-  default:
-    break;
-  }
-  llvm_unreachable("Cannot not scalarize this reduction Opcode!");
-}
-
-/// } Node Properties
-
->>>>>>> 8dca38d5
 SDValue getNodeAVL(SDValue Op) {
   auto PosOpt = getAVLPos(Op->getOpcode());
   return PosOpt ? Op->getOperand(*PosOpt) : SDValue();
@@ -750,7 +440,6 @@
   return PosOpt ? Op->getOperand(*PosOpt) : SDValue();
 }
 
-<<<<<<< HEAD
 // Choses the widest element type
 EVT getLargestConvType(SDNode *Op) {
   EVT ResVT = Op->getValueType(0);
@@ -787,7 +476,7 @@
   default:
     break;
 #define BEGIN_REGISTER_VP_SDNODE(VPISD, ...) case ISD::VPISD:
-#define VP_PROPERTY_REDUCTION(STARTPOS, VECTORPOS, ...) VecPos = VECTORPOS;
+#define VP_PROPERTY_REDUCTION(STARTPOS, VECTORPOS) VecPos = VECTORPOS;
 #define END_REGISTER_VP_SDNODE(VPISD) break;
 #include "llvm/IR/VPIntrinsics.def"
   }
@@ -800,7 +489,7 @@
   default:
     break;
 #define BEGIN_REGISTER_VP_SDNODE(VPISD, ...) case ISD::VPISD:
-#define VP_PROPERTY_REDUCTION(STARTPOS, VECTORPOS, ...) StartPos = STARTPOS;
+#define VP_PROPERTY_REDUCTION(STARTPOS, VECTORPOS) StartPos = STARTPOS;
 #define END_REGISTER_VP_SDNODE(VPISD) break;
 #include "llvm/IR/VPIntrinsics.def"
   }
@@ -895,7 +584,8 @@
     return None;
 
   // Standard ISD.
-  case ISD::SELECT: // not aliased with VVP_SELECT
+  case ISD::VSELECT: // not aliased with VVP_SELECT
+  case ISD::SELECT:  // not aliased with VVP_SELECT
   case ISD::CONCAT_VECTORS:
   case ISD::EXTRACT_SUBVECTOR:
   case ISD::VECTOR_SHUFFLE:
@@ -904,19 +594,23 @@
     return Op->getValueType(0);
 
     // VVP
-#define REGISTER_UNARY_VVP_OP(VVP_NAME) case VEISD::VVP_NAME:
-#define REGISTER_BINARY_VVP_OP(VVP_NAME) case VEISD::VVP_NAME:
-#define REGISTER_TERNARY_VVP_OP(VVP_NAME) case VEISD::VVP_NAME:
+  case VEISD::VVP_SELECT:
+#define ADD_UNARY_VVP_OP(VVP_NAME, ...) case VEISD::VVP_NAME:
+#define ADD_BINARY_VVP_OP(VVP_NAME, ...) case VEISD::VVP_NAME:
+#define ADD_TERNARY_VVP_OP(VVP_NAME, ...) case VEISD::VVP_NAME:
 #include "VVPNodes.def"
     return Op->getValueType(0);
 
-#define REGISTER_FPCONV_VVP_OP(VVP_NAME) case VEISD::VVP_NAME:
-#define REGISTER_ICONV_VVP_OP(VVP_NAME) case VEISD::VVP_NAME:
+#define ADD_FPCONV_VVP_OP(VVP_NAME, ...) case VEISD::VVP_NAME:
+#define ADD_ICONV_VVP_OP(VVP_NAME, ...) case VEISD::VVP_NAME:
 #include "VVPNodes.def"
     return getLargestConvType(Op);
   case VEISD::VVP_LOAD:
   case VEISD::VVP_GATHER:
     return Op->getValueType(0);
+
+  case VEISD::VVP_SETCC:
+    return Op->getOperand(0).getValueType();
 
   case VEISD::VVP_STORE:
   case VEISD::VVP_SCATTER:
@@ -942,15 +636,6 @@
   if (!B)
     return A;
   return std::min<unsigned>(A.getValue(), B.getValue());
-}
-
-EVT splitType(LLVMContext &Ctx, EVT PackedVT, PackElem P) {
-  assert(isPackedVectorType(PackedVT));
-  unsigned PackedNumEls = PackedVT.getVectorNumElements();
-
-  unsigned OneExtra = P == PackElem::Hi ? PackedNumEls % 2 : 0;
-  return EVT::getVectorVT(Ctx, PackedVT.getVectorElementType(),
-                          (PackedNumEls / 2) + OneExtra);
 }
 
 // Whether direct codegen for this type will result in a packed operation
@@ -1002,6 +687,21 @@
   return DAG.getNode(VEISD::VEC_BROADCAST, DL, VT, {ReplOp, VLOp});
 }
 
+MVT splitVectorType(MVT VT) {
+  if (!VT.isVector())
+    return VT;
+  return MVT::getVectorVT(VT.getVectorElementType(), StandardVectorWidth);
+}
+
+EVT splitType(LLVMContext &Ctx, EVT PackedVT, PackElem P) {
+  assert(isPackedVectorType(PackedVT));
+  unsigned PackedNumEls = PackedVT.getVectorNumElements();
+
+  unsigned OneExtra = P == PackElem::Hi ? PackedNumEls % 2 : 0;
+  return EVT::getVectorVT(Ctx, PackedVT.getVectorElementType(),
+                          (PackedNumEls / 2) + OneExtra);
+}
+
 MVT getLegalVectorType(Packing P, MVT ElemVT) {
   return MVT::getVectorVT(ElemVT, P == Packing::Normal ? StandardVectorWidth
                                                        : PackedVectorWidth);
@@ -1019,22 +719,36 @@
 }
 
 bool maySafelyIgnoreMask(unsigned VVPOpcode) {
+  switch (VVPOpcode) {
+  case VEISD::VVP_FNEG:
+    return true;
+  case VEISD::VVP_UREM:
+  case VEISD::VVP_SREM:
+  case VEISD::VVP_UDIV:
+  case VEISD::VVP_SDIV:
+  case VEISD::VVP_FDIV:
+    return false;
+  case VEISD::VVP_SELECT:
+    return false;
+  }
+
   // Most arithmetic is safe without mask.
   if (isVVPTernaryOp(VVPOpcode))
-    return VVPOpcode != VEISD::VVP_SELECT;
-  if (isVVPBinaryOp(VVPOpcode)) {
-    switch (VVPOpcode) {
-    default:
-      return true;
-    case VEISD::VVP_UREM:
-    case VEISD::VVP_SREM:
-    case VEISD::VVP_UDIV:
-    case VEISD::VVP_SDIV:
-    case VEISD::VVP_FDIV:
-      return false;
-    }
-  }
+    return true;
+  if (isVVPBinaryOp(VVPOpcode))
+    return true;
   return false;
+}
+
+bool isMaskArithmetic(SDValue Op) {
+  switch (Op.getOpcode()) {
+  default:
+    return false;
+  case ISD::AND:
+  case ISD::XOR:
+  case ISD::OR:
+    return isMaskType(Op.getValueType());
+  }
 }
 
 bool isAllTrueMask(SDValue Op) {
@@ -1082,6 +796,17 @@
   return VT.getVectorNumElements() > StandardVectorWidth;
 }
 
+bool isPackingSupportOpcode(unsigned Opc) {
+  switch (Opc) {
+  case VEISD::VEC_PACK:
+  case VEISD::VEC_UNPACK_LO:
+  case VEISD::VEC_UNPACK_HI:
+  case VEISD::VEC_SWAP:
+    return true;
+  }
+  return false;
+}
+
 unsigned getMaskBits(EVT VT) {
   if (!VT.isVector())
     return 0;
@@ -1104,9 +829,18 @@
 
 /// class VECustomDAG {
 
+SDValue VECustomDAG::inferAVL(SDValue AVL, SDValue Mask, EVT IdiomVT) const {
+  if (AVL)
+    return AVL;
+  auto ConstMaskAVL = inferAVLFromMask(Mask);
+  auto ConstTypeAVL = IdiomVT.getVectorNumElements();
+  if (!ConstMaskAVL)
+    return getConstEVL(ConstTypeAVL);
+  return getConstEVL(std::min<unsigned>(ConstTypeAVL, *ConstMaskAVL));
+}
+
 /// Helper class for short hand custom node creation ///
-SDValue VECustomDAG::createSeq(EVT ResTy,
-                             Optional<SDValue> OpVectorLength) const {
+SDValue VECustomDAG::getSeq(EVT ResTy, Optional<SDValue> OpVectorLength) const {
   // Pick VL
   SDValue VectorLen;
   if (OpVectorLength.hasValue()) {
@@ -1120,13 +854,13 @@
 }
 
 SDValue VECustomDAG::getTargetExtractSubreg(MVT SubRegVT, int SubRegIdx,
-                                          SDValue RegV) const {
+                                            SDValue RegV) const {
   return DAG.getTargetExtractSubreg(SubRegIdx, DL, SubRegVT, RegV);
 }
 
 // create a vector element or scalar bitshift depending on the element type
 // dst[i] = src[i + Offset]
-SDValue VECustomDAG::createScalarShift(EVT ResVT, SDValue Src, int Offset) const {
+SDValue VECustomDAG::getScalarShift(EVT ResVT, SDValue Src, int Offset) const {
   if (Offset == 0)
     return Src;
   unsigned OC = Offset > 0 ? ISD::SHL : ISD::SRL; // VE::SLLri : VE::SRLri;
@@ -1137,14 +871,14 @@
 
 // create a vector element or scalar bitshift depending on the element type
 // dst[i] = src[i + Offset]
-SDValue VECustomDAG::createElementShift(EVT ResVT, SDValue Src, int Offset,
-                                      SDValue AVL) const {
+SDValue VECustomDAG::getElementShift(EVT ResVT, SDValue Src, int Offset,
+                                     SDValue AVL) const {
   if (Offset == 0)
     return Src;
 
   // scalar bit shift
   if (!Src.getValueType().isVector()) {
-    return createScalarShift(ResVT, Src, Offset);
+    return getScalarShift(ResVT, Src, Offset);
   }
 
   assert(ResVT.getVectorNumElements() <= 256 && "TODO implement packed mode");
@@ -1153,35 +887,35 @@
   EVT VecVT = Src.getValueType();
   assert(!isPackedVectorType(VecVT) && "TODO implement");
   assert(!isMaskType(VecVT));
-  return createVMV(ResVT, Src, getConstant(Offset, MVT::i32),
-                   createUniformConstMask(Packing::Normal,
-                                          VecVT.getVectorNumElements(), true),
-                   AVL);
-}
-
-SDValue VECustomDAG::createPassthruVMV(EVT ResVT, SDValue SrcV, SDValue OffsetV,
-                                     SDValue Mask, SDValue PassthruV,
-                                     SDValue Avl) const {
+  return getVMV(
+      ResVT, Src, getConstant(Offset, MVT::i32),
+      getUniformConstMask(Packing::Normal, VecVT.getVectorNumElements(), true),
+      AVL);
+}
+
+SDValue VECustomDAG::getPassthruVMV(EVT ResVT, SDValue SrcV, SDValue OffsetV,
+                                    SDValue Mask, SDValue PassthruV,
+                                    SDValue Avl) const {
   abort(); // TODO return DAG.getNode(VEISD::VEC_VMV, DL, ResVT, {SrcV, OffsetV,
            // Mask, Avl});
 }
 
-SDValue VECustomDAG::createVMV(EVT ResVT, SDValue SrcV, SDValue OffsetV,
-                             SDValue Mask, SDValue Avl) const {
+SDValue VECustomDAG::getVMV(EVT ResVT, SDValue SrcV, SDValue OffsetV,
+                            SDValue Mask, SDValue Avl) const {
   return DAG.getNode(VEISD::VEC_VMV, DL, ResVT, {SrcV, OffsetV, Mask, Avl});
 }
 
-SDValue VECustomDAG::createExtractMask(SDValue MaskV, SDValue IndexV) const {
+SDValue VECustomDAG::getExtractMask(SDValue MaskV, SDValue IndexV) const {
   return DAG.getNode(VEISD::VM_EXTRACT, DL, MVT::i64, MaskV, IndexV);
 }
 
-SDValue VECustomDAG::createInsertMask(SDValue MaskV, SDValue ElemV,
-                                    SDValue IndexV) const {
+SDValue VECustomDAG::getInsertMask(SDValue MaskV, SDValue ElemV,
+                                   SDValue IndexV) const {
   return DAG.getNode(VEISD::VM_INSERT, DL, MaskV.getValueType(), MaskV, ElemV,
                      IndexV);
 }
 
-SDValue VECustomDAG::createMaskPopcount(SDValue MaskV, SDValue AVL) const {
+SDValue VECustomDAG::getMaskPopcount(SDValue MaskV, SDValue AVL) const {
   return DAG.getNode(VEISD::VM_POPCOUNT, DL, MVT::i64, MaskV, AVL);
 }
 
@@ -1225,25 +959,7 @@
   return SDValue();
 }
 
-SDValue VECustomDAG::createUnpack(EVT DestVT, SDValue Vec, PackElem E,
-                                SDValue AVL) const {
-  if (SDValue SimplifiedV = foldUnpackFromBroadcast(Vec, E, DestVT, AVL, *this))
-    return SimplifiedV;
-  // Immediately fold unpack from pack.
-  if (SDValue PackedV = foldUnpackFromPack(Vec, E, DestVT))
-    return PackedV;
-
-  unsigned OC = getUnpackOpcodeForPart(E);
-  return DAG.getNode(OC, DL, DestVT, Vec, AVL);
-}
-
-SDValue VECustomDAG::createPack(EVT DestVT, SDValue LowV, SDValue HighV,
-                              SDValue AVL) const {
-  // TODO Peek through paired unpacks!
-  return DAG.getNode(VEISD::VEC_PACK, DL, DestVT, LowV, HighV, AVL);
-}
-
-SDValue VECustomDAG::createSwap(EVT DestVT, SDValue V, SDValue AVL) const {
+SDValue VECustomDAG::getSwap(EVT DestVT, SDValue V, SDValue AVL) const {
   return DAG.getNode(VEISD::VEC_SWAP, DL, DestVT, V, AVL);
 }
 
@@ -1260,7 +976,7 @@
     MVT LegalPartVT = getUnpackSourceType(ResTy, PackElem::Lo);
     auto PartV = supplementPackedReplication(
         DAG.getNode(VEISD::VEC_BROADCAST, DL, LegalPartVT, {S, AVL}), DAG);
-    return createPack(ResTy, PartV, PartV, AVL);
+    return getPack(ResTy, PartV, PartV, AVL);
   }
 
   // Non-mask case
@@ -1274,9 +990,9 @@
 
   // Constant mask splat
   if (BcConst) {
-    return createUniformConstMask(getPackingForVT(ResTy),
-                                  ResTy.getVectorNumElements(),
-                                  BcConst->getSExtValue() != 0);
+    return getUniformConstMask(getPackingForVT(ResTy),
+                               ResTy.getVectorNumElements(),
+                               BcConst->getSExtValue() != 0);
   }
 
   // Generic mask code path
@@ -1302,20 +1018,20 @@
 }
 
 // Extract an SX register from a mask
-SDValue VECustomDAG::createMaskExtract(SDValue MaskV, SDValue Idx) const {
+SDValue VECustomDAG::getMaskExtract(SDValue MaskV, SDValue Idx) const {
   return DAG.getNode(VEISD::VM_EXTRACT, DL, MVT::i64, {MaskV, Idx});
 }
 
 // Extract an SX register from a mask
-SDValue VECustomDAG::createMaskInsert(SDValue MaskV, SDValue Idx,
-                                    SDValue ElemV) const {
+SDValue VECustomDAG::getMaskInsert(SDValue MaskV, SDValue Idx,
+                                   SDValue ElemV) const {
   return DAG.getNode(VEISD::VM_INSERT, DL, MaskV.getValueType(),
                      {MaskV, Idx, ElemV});
 }
 
 template <typename MaskBits>
-SDValue VECustomDAG::createConstMask(unsigned NumElems,
-                                   const MaskBits &TrueBits) const {
+SDValue VECustomDAG::getConstMask(unsigned NumElems,
+                                  const MaskBits &TrueBits) const {
   Packing Packing = getPackingForMaskBits<>(TrueBits);
 
   // Scan for trivial cases
@@ -1327,10 +1043,10 @@
     }
   }
   if (TrivialMask) {
-    return createUniformConstMask(Packing, TrueBits.size(), TrueBits[0]);
-  }
-
-  SDValue MaskV = createUniformConstMask(Packing, TrueBits.size(), false);
+    return getUniformConstMask(Packing, TrueBits.size(), TrueBits[0]);
+  }
+
+  SDValue MaskV = getUniformConstMask(Packing, TrueBits.size(), false);
   unsigned RegPartIdx = 0;
   for (unsigned StartIdx = 0; StartIdx < NumElems;
        StartIdx += SXRegSize, ++RegPartIdx) {
@@ -1343,20 +1059,20 @@
     if (!ConstReg)
       continue;
 
-    MaskV = createMaskInsert(MaskV, getConstant(RegPartIdx, MVT::i32),
-                             getConstant(ConstReg, MVT::i64));
+    MaskV = getMaskInsert(MaskV, getConstant(RegPartIdx, MVT::i32),
+                          getConstant(ConstReg, MVT::i64));
   }
   return MaskV;
 }
 
-template SDValue VECustomDAG::createConstMask<LaneBits>(unsigned,
-                                                      const LaneBits &) const;
+template SDValue VECustomDAG::getConstMask<LaneBits>(unsigned,
+                                                     const LaneBits &) const;
 template SDValue
-VECustomDAG::createConstMask<PackedLaneBits>(unsigned,
-                                           const PackedLaneBits &) const;
-
-SDValue VECustomDAG::createSelect(EVT ResVT, SDValue OnTrueV, SDValue OnFalseV,
-                                SDValue MaskV, SDValue PivotV) const {
+VECustomDAG::getConstMask<PackedLaneBits>(unsigned,
+                                          const PackedLaneBits &) const;
+
+SDValue VECustomDAG::getSelect(EVT ResVT, SDValue OnTrueV, SDValue OnFalseV,
+                               SDValue MaskV, SDValue PivotV) const {
   if (OnTrueV.isUndef())
     return OnFalseV;
   if (OnFalseV.isUndef())
@@ -1366,8 +1082,8 @@
                      {OnTrueV, OnFalseV, MaskV, PivotV});
 }
 
-SDValue VECustomDAG::createUniformConstMask(Packing Packing, unsigned NumElements,
-                                          bool IsTrue) const {
+SDValue VECustomDAG::getUniformConstMask(Packing Packing, unsigned NumElements,
+                                         bool IsTrue) const {
   auto MaskVT = getMaskVT(Packing);
 
   // VEISelDAGtoDAG will replace this with the constant-true VM
@@ -1383,8 +1099,165 @@
 
 bool isLegalAVL(SDValue AVL) { return AVL->getOpcode() == VEISD::LEGALAVL; }
 
-=======
->>>>>>> 8dca38d5
+/// Node Properties {
+
+SDValue getNodeChain(SDValue Op) {
+  if (MemSDNode *MemN = dyn_cast<MemSDNode>(Op.getNode()))
+    return MemN->getChain();
+
+  switch (Op->getOpcode()) {
+  case VEISD::VVP_LOAD:
+  case VEISD::VVP_STORE:
+  case VEISD::VVP_GATHER:
+  case VEISD::VVP_SCATTER:
+    return Op->getOperand(0);
+  }
+  return SDValue();
+}
+
+SDValue getMemoryPtr(SDValue Op) {
+  if (auto *MemN = dyn_cast<MemSDNode>(Op.getNode()))
+    return MemN->getBasePtr();
+
+  switch (Op->getOpcode()) {
+  case VEISD::VVP_GATHER:
+  case VEISD::VVP_LOAD:
+    return Op->getOperand(1);
+  case VEISD::VVP_SCATTER:
+  case VEISD::VVP_STORE:
+    return Op->getOperand(2);
+  }
+  return SDValue();
+}
+
+Optional<EVT> getIdiomaticVectorType(SDNode *Op) {
+  unsigned OC = Op->getOpcode();
+
+  // For memory ops -> the transfered data type
+  if (auto MemN = dyn_cast<MemSDNode>(Op))
+    return MemN->getMemoryVT();
+
+  switch (OC) {
+  // Standard ISD.
+  case ISD::SELECT: // not aliased with VVP_SELECT
+  case ISD::CONCAT_VECTORS:
+  case ISD::EXTRACT_SUBVECTOR:
+  case ISD::VECTOR_SHUFFLE:
+  case ISD::BUILD_VECTOR:
+  case ISD::SCALAR_TO_VECTOR:
+    return Op->getValueType(0);
+  }
+
+  // Translate to VVP where possible.
+  unsigned OriginalOC = OC;
+  if (auto VVPOpc = getVVPOpcode(OC))
+    OC = *VVPOpc;
+
+  if (isVVPReductionOp(OC))
+    return Op->getOperand(hasReductionStartParam(OriginalOC) ? 1 : 0)
+        .getValueType();
+
+  switch (OC) {
+  default:
+  case VEISD::VVP_SETCC:
+    return Op->getOperand(0).getValueType();
+
+  case VEISD::VVP_SELECT:
+#define ADD_BINARY_VVP_OP(VVP_NAME, ...) case VEISD::VVP_NAME:
+#include "VVPNodes.def"
+    return Op->getValueType(0);
+
+  case VEISD::VVP_LOAD:
+    return Op->getValueType(0);
+
+  case VEISD::VVP_STORE:
+    return Op->getOperand(1)->getValueType(0);
+
+  // VEC
+  case VEISD::VEC_BROADCAST:
+    return Op->getValueType(0);
+  }
+}
+
+SDValue getLoadStoreStride(SDValue Op, VECustomDAG &CDAG) {
+  switch (Op->getOpcode()) {
+  case VEISD::VVP_STORE:
+    return Op->getOperand(3);
+  case VEISD::VVP_LOAD:
+    return Op->getOperand(2);
+  }
+
+  if (auto *StoreN = dyn_cast<VPStridedStoreSDNode>(Op.getNode()))
+    return StoreN->getStride();
+  if (auto *StoreN = dyn_cast<VPStridedLoadSDNode>(Op.getNode()))
+    return StoreN->getStride();
+
+  if (isa<MemSDNode>(Op.getNode())) {
+    // Regular MLOAD/MSTORE/LOAD/STORE
+    // No stride argument -> use the contiguous element size as stride.
+    uint64_t ElemStride = getIdiomaticVectorType(Op.getNode())
+                              ->getVectorElementType()
+                              .getStoreSize();
+    return CDAG.getConstant(ElemStride, MVT::i64);
+  }
+  return SDValue();
+}
+
+SDValue getGatherScatterIndex(SDValue Op) {
+  if (auto *N = dyn_cast<MaskedGatherScatterSDNode>(Op.getNode()))
+    return N->getIndex();
+  if (auto *N = dyn_cast<VPGatherScatterSDNode>(Op.getNode()))
+    return N->getIndex();
+  return SDValue();
+}
+
+SDValue getGatherScatterScale(SDValue Op) {
+  if (auto *N = dyn_cast<MaskedGatherScatterSDNode>(Op.getNode()))
+    return N->getScale();
+  if (auto *N = dyn_cast<VPGatherScatterSDNode>(Op.getNode()))
+    return N->getScale();
+  return SDValue();
+}
+
+SDValue getStoredValue(SDValue Op) {
+  switch (Op->getOpcode()) {
+  case VEISD::VVP_SCATTER:
+  case VEISD::VVP_STORE:
+    return Op->getOperand(1);
+  }
+  if (auto *StoreN = dyn_cast<StoreSDNode>(Op.getNode()))
+    return StoreN->getValue();
+  if (auto *StoreN = dyn_cast<MaskedStoreSDNode>(Op.getNode()))
+    return StoreN->getValue();
+  if (auto *StoreN = dyn_cast<VPStridedStoreSDNode>(Op.getNode()))
+    return StoreN->getValue();
+  if (auto *StoreN = dyn_cast<VPStoreSDNode>(Op.getNode()))
+    return StoreN->getValue();
+  if (auto *StoreN = dyn_cast<MaskedScatterSDNode>(Op.getNode()))
+    return StoreN->getValue();
+  if (auto *StoreN = dyn_cast<VPScatterSDNode>(Op.getNode()))
+    return StoreN->getValue();
+  return SDValue();
+}
+
+SDValue getNodePassthru(SDValue Op) {
+  if (auto *N = dyn_cast<MaskedLoadSDNode>(Op.getNode()))
+    return N->getPassThru();
+  if (auto *N = dyn_cast<MaskedGatherSDNode>(Op.getNode()))
+    return N->getPassThru();
+
+  return SDValue();
+}
+
+bool hasReductionStartParam(unsigned OPC) {
+  // TODO: Ordered reduction opcodes.
+  if (ISD::isVPReduction(OPC))
+    return true;
+  return false;
+}
+
+/// } Node Properties
+
 std::pair<SDValue, bool> getAnnotatedNodeAVL(SDValue Op) {
   SDValue AVL = getNodeAVL(Op);
   if (!AVL)
@@ -1395,7 +1268,7 @@
 }
 
 SDValue VECustomDAG::getConstant(uint64_t Val, EVT VT, bool IsTarget,
-                               bool IsOpaque) const {
+                                 bool IsOpaque) const {
   return DAG.getConstant(Val, DL, VT, IsTarget, IsOpaque);
 }
 
@@ -1450,26 +1323,24 @@
 }
 
 SDValue VECustomDAG::getVectorInsert(SDValue DestVecV, SDValue ElemV,
-                                   SDValue IdxV) const {
+                                     SDValue IdxV) const {
   assert(DestVecV.getValueType().isVector());
   return getNode(ISD::INSERT_VECTOR_ELT, DestVecV.getValueType(),
                  {DestVecV, ElemV, IdxV});
 }
 
-SDValue VECustomDAG::createMaskCast(SDValue VectorV, SDValue AVL) const {
+SDValue VECustomDAG::getMaskCast(SDValue VectorV, SDValue AVL) const {
   if (isMaskType(VectorV.getValueType()))
     return VectorV;
 
   if (isPackedVectorType(VectorV.getValueType())) {
     auto ValVT = VectorV.getValueType();
-    auto LoPart =
-        createUnpack(splitVectorType(ValVT), VectorV, PackElem::Lo, AVL);
-    auto HiPart =
-        createUnpack(splitVectorType(ValVT), VectorV, PackElem::Hi, AVL);
-    auto LoMask = createMaskCast(LoPart, AVL);
-    auto HiMask = createMaskCast(HiPart, AVL);
+    auto LoPart = getUnpack(splitVectorType(ValVT), VectorV, PackElem::Lo, AVL);
+    auto HiPart = getUnpack(splitVectorType(ValVT), VectorV, PackElem::Hi, AVL);
+    auto LoMask = getMaskCast(LoPart, AVL);
+    auto HiMask = getMaskCast(HiPart, AVL);
     const auto PackedMaskVT = MVT::v512i1;
-    return createPack(PackedMaskVT, LoMask, HiMask, AVL);
+    return getPack(PackedMaskVT, LoMask, HiMask, AVL);
   }
 
   return DAG.getNode(VEISD::VEC_TOMASK, DL, getMaskVTFor(VectorV),
@@ -1485,42 +1356,42 @@
 }
 
 SDValue VECustomDAG::getVVPLoad(EVT LegalResVT, SDValue Chain, SDValue PtrV,
-                              SDValue StrideV, SDValue MaskV,
-                              SDValue AVL) const {
+                                SDValue StrideV, SDValue MaskV,
+                                SDValue AVL) const {
   return DAG.getNode(VEISD::VVP_LOAD, DL, {LegalResVT, MVT::Other},
                      {Chain, PtrV, StrideV, MaskV, AVL});
 }
 
 SDValue VECustomDAG::getVVPStore(SDValue Chain, SDValue DataV, SDValue PtrV,
-                               SDValue StrideV, SDValue MaskV,
-                               SDValue AVL) const {
+                                 SDValue StrideV, SDValue MaskV,
+                                 SDValue AVL) const {
   return DAG.getNode(VEISD::VVP_STORE, DL, MVT::Other,
                      {Chain, DataV, PtrV, StrideV, MaskV, AVL});
 }
 
 SDValue VECustomDAG::getVVPGather(EVT LegalResVT, SDValue ChainV, SDValue PtrV,
-                                SDValue MaskV, SDValue AVL) const {
+                                  SDValue MaskV, SDValue AVL) const {
   return DAG.getNode(VEISD::VVP_GATHER, DL, {LegalResVT, MVT::Other},
                      {ChainV, PtrV, MaskV, AVL});
 }
 
 SDValue VECustomDAG::getVVPScatter(SDValue ChainV, SDValue DataV, SDValue PtrV,
-                                 SDValue MaskV, SDValue AVL) const {
+                                   SDValue MaskV, SDValue AVL) const {
   return DAG.getNode(VEISD::VVP_SCATTER, DL, MVT::Other,
                      {ChainV, DataV, PtrV, MaskV, AVL});
 }
 
 SDValue VECustomDAG::extractPackElem(SDValue Op, PackElem Part,
-                                   SDValue AVL) const {
+                                     SDValue AVL) const {
   EVT OldValVT = Op.getValue(0).getValueType();
   if (!OldValVT.isVector())
     return Op;
 
   // TODO peek through pack operations
-  return createUnpack(splitVectorType(OldValVT), Op, Part, AVL);
-}
-
-SDValue VECustomDAG::createConstantTargetMask(VVPWideningInfo WidenInfo) const {
+  return getUnpack(splitVectorType(OldValVT), Op, Part, AVL);
+}
+
+SDValue VECustomDAG::getConstantTargetMask(VVPWideningInfo WidenInfo) const {
   /// Use the eventual native vector width for all newly generated operands
   // we do not want to go through ::ReplaceNodeResults again only to have them
   // widened
@@ -1530,7 +1401,7 @@
   // Generate a remainder mask for packed operations
   Packing PackFlag = WidenInfo.PackedMode ? Packing::Dense : Packing::Normal;
   if (!WidenInfo.NeedsPackedMasking) {
-    return createUniformConstMask(PackFlag, NativeVectorWidth, true);
+    return getUniformConstMask(PackFlag, NativeVectorWidth, true);
 
   } else {
     // TODO only really generate a mask if there is a change the operation will
@@ -1540,11 +1411,11 @@
     MaskBits.flip();
     size_t OddRemainderBitPos = WidenInfo.ActiveVectorLength;
     MaskBits[OddRemainderBitPos] = false;
-    return createConstMask<>(PackedVectorWidth, MaskBits);
-  }
-}
-
-SDValue VECustomDAG::createTargetAVL(VVPWideningInfo WidenInfo) const {
+    return getConstMask<>(PackedVectorWidth, MaskBits);
+  }
+}
+
+SDValue VECustomDAG::getTargetAVL(VVPWideningInfo WidenInfo) const {
   // Legalize the AVL
   if (WidenInfo.PackedMode) {
     return getConstEVL((WidenInfo.ActiveVectorLength + 1) / 2);
@@ -1553,9 +1424,9 @@
   }
 }
 
-TargetMasks VECustomDAG::createTargetSplitMask(VVPWideningInfo WidenInfo,
-                                             SDValue RawMask, SDValue RawAVL,
-                                             PackElem Part) const {
+VETargetMasks VECustomDAG::getTargetSplitMask(VVPWideningInfo WidenInfo,
+                                              SDValue RawMask, SDValue RawAVL,
+                                              PackElem Part) const {
   // No masking caused, we simply adjust the AVL for the parts
   SDValue NewAVL;
   if (!RawAVL) {
@@ -1578,26 +1449,27 @@
   // Legalize Mask (unpack or all-true)
   SDValue NewMask;
   if (!RawMask) {
-    NewMask = createUniformConstMask(Packing::Normal, true);
+    NewMask = getUniformConstMask(Packing::Normal, true);
   } else {
     NewMask = extractPackElem(RawMask, Part, NewAVL);
   }
 
-  return TargetMasks(NewMask, NewAVL);
-}
-
-TargetMasks VECustomDAG::createTargetMask(VVPWideningInfo WidenInfo,
-                                        SDValue RawMask, SDValue RawAVL) const {
+  return VETargetMasks(NewMask, NewAVL);
+}
+
+VETargetMasks VECustomDAG::getTargetMask(VVPWideningInfo WidenInfo,
+                                         SDValue RawMask,
+                                         SDValue RawAVL) const {
   bool IsDynamicAVL = RawAVL && !isa<ConstantSDNode>(RawAVL);
 
   // Legalize AVL
   SDValue NewAVL;
   if (!RawAVL) {
-    NewAVL = createTargetAVL(WidenInfo);
+    NewAVL = getTargetAVL(WidenInfo);
   } else if (auto ConstAVL = dyn_cast<ConstantSDNode>(RawAVL)) {
     WidenInfo.ActiveVectorLength = std::min<unsigned>(
         ConstAVL->getZExtValue(), WidenInfo.ActiveVectorLength);
-    NewAVL = createTargetAVL(WidenInfo);
+    NewAVL = getTargetAVL(WidenInfo);
   } else if (RawAVL && !WidenInfo.PackedMode) {
     NewAVL = RawAVL;
   } else {
@@ -1611,32 +1483,30 @@
   // Legalize Mask (nothing to do here)
   SDValue NewMask;
   if (!RawMask) {
-    NewMask = createConstantTargetMask(WidenInfo);
+    NewMask = getConstantTargetMask(WidenInfo);
   } else {
     NewMask = RawMask;
   }
 
-  return TargetMasks(NewMask, NewAVL);
+  return VETargetMasks(NewMask, NewAVL);
 }
 
 SDValue VECustomDAG::getTargetInsertSubreg(int SRIdx, EVT VT, SDValue Operand,
-                                         SDValue SubReg) const {
+                                           SDValue SubReg) const {
   return DAG.getTargetInsertSubreg(SRIdx, DL, VT, Operand, SubReg);
 }
 
-SDValue VECustomDAG::createIDIV(bool IsSigned, EVT ResVT, SDValue Dividend,
-                              SDValue Divisor, SDValue Mask,
-                              SDValue AVL) const {
+SDValue VECustomDAG::getIDIV(bool IsSigned, EVT ResVT, SDValue Dividend,
+                             SDValue Divisor, SDValue Mask, SDValue AVL) const {
   return getNode(IsSigned ? VEISD::VVP_SDIV : VEISD::VVP_UDIV, ResVT,
                  {Dividend, Divisor, Mask, AVL});
 }
 
-SDValue VECustomDAG::createIREM(bool IsSigned, EVT ResVT, SDValue Dividend,
-                              SDValue Divisor, SDValue Mask,
-                              SDValue AVL) const {
+SDValue VECustomDAG::getIREM(bool IsSigned, EVT ResVT, SDValue Dividend,
+                             SDValue Divisor, SDValue Mask, SDValue AVL) const {
   // Based on lib/CodeGen/SelectionDAG/TargetLowering.cpp ::expandREM code.
   // X % Y -> X-X/Y*Y
-  SDValue Divide = createIDIV(IsSigned, ResVT, Dividend, Divisor, Mask, AVL);
+  SDValue Divide = getIDIV(IsSigned, ResVT, Dividend, Divisor, Mask, AVL);
   SDValue Mul = getNode(VEISD::VVP_MUL, ResVT, {Divide, Divisor, Mask, AVL});
   return getNode(VEISD::VVP_SUB, ResVT, {Dividend, Mul, Mask, AVL});
 }
@@ -1658,25 +1528,25 @@
 }
 
 SDValue VECustomDAG::getLegalConvOpVVP(unsigned VVPOpcode, EVT ResVT,
-                                     SDValue VectorV, SDValue Mask, SDValue AVL,
-                                     SDNodeFlags Flags) const {
+                                       SDValue VectorV, SDValue Mask,
+                                       SDValue AVL, SDNodeFlags Flags) const {
   if (VectorV.getValueType() == ResVT)
     return VectorV;
   return getNode(VVPOpcode, ResVT, {VectorV, Mask, AVL}, Flags);
 }
 
-SDValue VECustomDAG::getLegalBinaryOpVVP(unsigned VVPOpcode, EVT ResVT, SDValue A,
-                                       SDValue B, SDValue Mask, SDValue AVL,
-                                       SDNodeFlags Flags) const {
+SDValue VECustomDAG::getLegalBinaryOpVVP(unsigned VVPOpcode, EVT ResVT,
+                                         SDValue A, SDValue B, SDValue Mask,
+                                         SDValue AVL, SDNodeFlags Flags) const {
   // Ignore AVL, Mask in mask arithmetic and expand to a standard ISD.
   if (Optional<unsigned> PlainOpc = getNonVVPMaskOp(VVPOpcode, ResVT))
     return getNode(*PlainOpc, ResVT, {A, B});
 
   // Expand S/UREM.
   if (VVPOpcode == VEISD::VVP_UREM)
-    return createIREM(false, ResVT, A, B, Mask, AVL);
+    return getIREM(false, ResVT, A, B, Mask, AVL);
   if (VVPOpcode == VEISD::VVP_SREM)
-    return createIREM(true, ResVT, A, B, Mask, AVL);
+    return getIREM(true, ResVT, A, B, Mask, AVL);
 
   // Lower to the VVP node by default.
   SDValue V = getNode(VVPOpcode, ResVT, {A, B, Mask, AVL});
@@ -1685,21 +1555,22 @@
 }
 
 SDValue VECustomDAG::foldAndUnpackMask(SDValue MaskVector, SDValue Mask,
-                                     PackElem Part, SDValue AVL) const {
-  auto PartV = createUnpack(MVT::v256i1, Mask, Part, AVL);
+                                       PackElem Part, SDValue AVL) const {
+  auto PartV = getUnpack(MVT::v256i1, Mask, Part, AVL);
   if (isAllTrueMask(Mask))
     return PartV;
 
-  auto PartMask = createUnpack(MVT::v256i1, Mask, Part, AVL);
+  auto PartMask = getUnpack(MVT::v256i1, Mask, Part, AVL);
   return getNode(ISD::AND, MVT::v256i1, {PartV, PartMask});
 }
 
 SDValue VECustomDAG::getLegalReductionOpVVP(unsigned VVPOpcode, EVT ResVT,
-                                          SDValue StartV, SDValue VectorV, SDValue Mask,
-                                          SDValue AVL,
-                                          SDNodeFlags Flags) const {
-
-  // Optionally attach the start param with a scalar op (where it is unsupported).
+                                            SDValue StartV, SDValue VectorV,
+                                            SDValue Mask, SDValue AVL,
+                                            SDNodeFlags Flags) const {
+
+  // Optionally attach the start param with a scalar op (where it is
+  // unsupported).
   bool scalarizeStartParam = StartV && !hasVVPReductionStartParam(VVPOpcode);
   bool IsMaskReduction = isMaskType(VectorV.getValueType());
   auto AttachStartValue = [&](SDValue ReductionResV) {
@@ -1725,7 +1596,6 @@
           getNode(VVPOpcode, ResVT, {VectorV, Mask, AVL}, Flags));
   }
 
-
   switch (VVPOpcode) {
   default:
     abort(); // TODO implement
@@ -1735,7 +1605,7 @@
     if (!isAllTrueMask(Mask))
       VectorV = getNode(ISD::AND, Mask.getValueType(), {VectorV, Mask});
 
-    auto Pop = createMaskPopcount(VectorV, AVL);
+    auto Pop = getMaskPopcount(VectorV, AVL);
     auto LegalPop = DAG.getZExtOrTrunc(Pop, DL, MVT::i32);
     auto OneV = getConstant(1, MVT::i32);
     return AttachStartValue(getNode(ISD::AND, MVT::i32, {LegalPop, OneV}));
@@ -1747,7 +1617,7 @@
     if (!isAllTrueMask(Mask))
       VectorV = getNode(ISD::AND, Mask.getValueType(), {VectorV, Mask});
 
-    auto Pop = createMaskPopcount(VectorV, AVL);
+    auto Pop = getMaskPopcount(VectorV, AVL);
     auto LegalPop = DAG.getZExtOrTrunc(Pop, DL, MVT::i32);
 
     // FIXME: Should be 'true' if \p Mask is all-false..
@@ -1766,7 +1636,7 @@
     if (!isAllTrueMask(Mask))
       VectorV = getNode(ISD::AND, Mask.getValueType(), {VectorV, Mask});
 
-    auto Pop = createMaskPopcount(VectorV, AVL);
+    auto Pop = getMaskPopcount(VectorV, AVL);
     auto LegalPop = DAG.getZExtOrTrunc(Pop, DL, MVT::i32);
 
     return AttachStartValue(
@@ -1780,7 +1650,7 @@
   return DAG.getZeroExtendInReg(Op, DL, VT);
 }
 
-SDValue VECustomDAG::createBitReverse(SDValue ScalarReg) const {
+SDValue VECustomDAG::getBitReverse(SDValue ScalarReg) const {
   assert(ScalarReg.getValueType() == MVT::i64);
   return getNode(ISD::BITREVERSE, MVT::i64, ScalarReg);
 }
@@ -1798,48 +1668,25 @@
   return getNode(VEISD::LEGALAVL, AVL.getValueType(), AVL);
 }
 
-<<<<<<< HEAD
 /// } class VECustomDAG
-=======
+
 SDValue VECustomDAG::getUnpack(EVT DestVT, SDValue Vec, PackElem Part,
                                SDValue AVL) const {
-  assert(getAnnotatedNodeAVL(AVL).second && "Expected a pack-legalized AVL");
-
-  // TODO: Peek through VEC_PACK and VEC_BROADCAST(REPL_<sth> ..) operands.
-  unsigned OC =
-      (Part == PackElem::Lo) ? VEISD::VEC_UNPACK_LO : VEISD::VEC_UNPACK_HI;
+  if (SDValue SimplifiedV =
+          foldUnpackFromBroadcast(Vec, Part, DestVT, AVL, *this))
+    return SimplifiedV;
+  // Immediately fold unpack from pack.
+  if (SDValue PackedV = foldUnpackFromPack(Vec, Part, DestVT))
+    return PackedV;
+
+  unsigned OC = getUnpackOpcodeForPart(Part);
   return DAG.getNode(OC, DL, DestVT, Vec, AVL);
 }
 
-SDValue VECustomDAG::getPack(EVT DestVT, SDValue LoVec, SDValue HiVec,
+SDValue VECustomDAG::getPack(EVT DestVT, SDValue LowV, SDValue HighV,
                              SDValue AVL) const {
-  assert(getAnnotatedNodeAVL(AVL).second && "Expected a pack-legalized AVL");
-
-  // TODO: Peek through VEC_UNPACK_LO|HI operands.
-  return DAG.getNode(VEISD::VEC_PACK, DL, DestVT, LoVec, HiVec, AVL);
-}
-
-VETargetMasks VECustomDAG::getTargetSplitMask(SDValue RawMask, SDValue RawAVL,
-                                              PackElem Part) const {
-  // Adjust AVL for this part
-  SDValue NewAVL;
-  SDValue OneV = getConstant(1, MVT::i32);
-  if (Part == PackElem::Hi)
-    NewAVL = getNode(ISD::ADD, MVT::i32, {RawAVL, OneV});
-  else
-    NewAVL = RawAVL;
-  NewAVL = getNode(ISD::SRL, MVT::i32, {NewAVL, OneV});
-
-  NewAVL = annotateLegalAVL(NewAVL);
-
-  // Legalize Mask (unpack or all-true)
-  SDValue NewMask;
-  if (!RawMask)
-    NewMask = getConstantMask(Packing::Normal, true);
-  else
-    NewMask = getUnpack(MVT::v256i1, RawMask, Part, NewAVL);
-
-  return VETargetMasks(NewMask, NewAVL);
+  // TODO Peek through paired unpacks!
+  return DAG.getNode(VEISD::VEC_PACK, DL, DestVT, LowV, HighV, AVL);
 }
 
 SDValue VECustomDAG::getSplitPtrOffset(SDValue Ptr, SDValue ByteStride,
@@ -1883,32 +1730,4 @@
   return ResPtr;
 }
 
-SDValue VECustomDAG::getLegalReductionOpVVP(unsigned VVPOpcode, EVT ResVT,
-                                            SDValue StartV, SDValue VectorV,
-                                            SDValue Mask, SDValue AVL,
-                                            SDNodeFlags Flags) const {
-
-  // Optionally attach the start param with a scalar op (where it is
-  // unsupported).
-  bool scalarizeStartParam = StartV && !hasReductionStartParam(VVPOpcode);
-  bool IsMaskReduction = isMaskType(VectorV.getValueType());
-  assert(!IsMaskReduction && "TODO Implement");
-  auto AttachStartValue = [&](SDValue ReductionResV) {
-    if (!scalarizeStartParam)
-      return ReductionResV;
-    auto ScalarOC = getScalarReductionOpcode(VVPOpcode, IsMaskReduction);
-    return getNode(ScalarOC, ResVT, {StartV, ReductionResV});
-  };
-
-  // Fixup: Always Use sequential 'fmul' reduction.
-  if (!scalarizeStartParam && StartV) {
-    assert(hasReductionStartParam(VVPOpcode));
-    return AttachStartValue(
-        getNode(VVPOpcode, ResVT, {StartV, VectorV, Mask, AVL}, Flags));
-  } else
-    return AttachStartValue(
-        getNode(VVPOpcode, ResVT, {VectorV, Mask, AVL}, Flags));
-}
->>>>>>> 8dca38d5
-
 } // namespace llvm