//===-- VECustomDAG.h - VE Custom DAG Nodes ------------*- C++ -*-===//
//
// Part of the LLVM Project, under the Apache License v2.0 with LLVM Exceptions.
// See https://llvm.org/LICENSE.txt for license information.
// SPDX-License-Identifier: Apache-2.0 WITH LLVM-exception
//
//===----------------------------------------------------------------------===//
//
// This file defines the interfaces that VE uses to lower LLVM code into a
// selection DAG.
//
//===----------------------------------------------------------------------===//

#include "VECustomDAG.h"
#include "MaskView.h"
#include "VE.h"
#include "VEISelLowering.h"
#include "VVPCombine.h"
#include "llvm/CodeGen/SelectionDAG.h"
#include "llvm/CodeGen/TargetLowering.h"

#ifndef DEBUG_TYPE
#define DEBUG_TYPE "customdag"
#endif

namespace llvm {

<<<<<<< HEAD
/// Packing {

bool isPackedMaskType(EVT SomeVT) {
  return isPackedVectorType(SomeVT) && isMaskType(SomeVT);
}
template <> Packing getPackingForMaskBits(const LaneBits MB) {
  return Packing::Normal;
}
template <> Packing getPackingForMaskBits(const PackedLaneBits MB) {
  return Packing::Dense;
}

PackElem getPartForLane(unsigned ElemIdx) {
  return (ElemIdx % 2 == 0) ? PackElem::Hi : PackElem::Lo;
}

PackElem getOtherPart(PackElem Part) {
  return Part == PackElem::Lo ? PackElem::Hi : PackElem::Lo;
}

unsigned getOverPackedSubRegIdx(PackElem Part) {
  return Part == PackElem::Lo ? VE::sub_pack_lo : VE::sub_pack_hi;
}

unsigned getPackedMaskSubRegIdx(PackElem Part) {
  return Part == PackElem::Lo ? VE::sub_vm_lo : VE::sub_vm_hi;
}

MVT getMaskVT(Packing P) {
  return P == Packing::Normal ? MVT::v256i1 : MVT::v512i1;
}

PackElem getPackElemForVT(EVT VT) {
  if (VT.isFloatingPoint())
    return PackElem::Hi;
  if (VT.isVector())
    return getPackElemForVT(VT.getVectorElementType());
  return PackElem::Lo;
}

// The subregister VT an unpack of part \p Elem from \p VT would source its
// result from.
MVT getUnpackSourceType(EVT VT, PackElem Elem) {
  if (!VT.isVector())
    return Elem == PackElem::Hi ? MVT::f32 : MVT::i32;

  EVT ElemVT = VT.getVectorElementType();
  if (isMaskType(VT))
    return MVT::v256i1;
  if (isOverPackedType(VT))
    return ElemVT.isFloatingPoint() ? MVT::v256f64 : MVT::v256i64;
  return ElemVT.isFloatingPoint() ? MVT::v256f32 : MVT::v256i32;
}

Packing getPackingForVT(EVT VT) {
=======
bool isPackedVectorType(EVT SomeVT) {
  if (!SomeVT.isVector())
    return false;
  return SomeVT.getVectorNumElements() > StandardVectorWidth;
}

MVT getLegalVectorType(Packing P, MVT ElemVT) {
  return MVT::getVectorVT(ElemVT, P == Packing::Normal ? StandardVectorWidth
                                                       : PackedVectorWidth);
}

Packing getTypePacking(EVT VT) {
>>>>>>> 53efbc15
  assert(VT.isVector());
  return isPackedVectorType(VT) ? Packing::Dense : Packing::Normal;
}

<<<<<<< HEAD
// True, iff this is a VEC_UNPACK_LO/HI, VEC_SWAP or VEC_PACK.
bool isPackingSupportOpcode(unsigned Opcode) {
=======
bool isMaskType(EVT SomeVT) {
  if (!SomeVT.isVector())
    return false;
  return SomeVT.getVectorElementType() == MVT::i1;
}

/// \returns the VVP_* SDNode opcode corresponsing to \p OC.
Optional<unsigned> getVVPOpcode(unsigned Opcode) {
>>>>>>> 53efbc15
  switch (Opcode) {
  case VEISD::VEC_UNPACK_LO:
  case VEISD::VEC_UNPACK_HI:
  case VEISD::VEC_PACK:
  case VEISD::VEC_SWAP:
    return true;
  }
  return false;
}

bool isUnpackOp(unsigned OPC) {
  return (OPC == VEISD::VEC_UNPACK_LO) || (OPC == VEISD::VEC_UNPACK_HI);
}

PackElem getPartForUnpackOpcode(unsigned OPC) {
  if (OPC == VEISD::VEC_UNPACK_LO)
    return PackElem::Lo;
  if (OPC == VEISD::VEC_UNPACK_HI)
    return PackElem::Hi;
  llvm_unreachable("Not an unpack opcode!");
}

unsigned getUnpackOpcodeForPart(PackElem Part) {
  return (Part == PackElem::Lo) ? VEISD::VEC_UNPACK_LO : VEISD::VEC_UNPACK_HI;
}

SDValue getUnpackPackOperand(SDValue N) { return N->getOperand(0); }

SDValue getUnpackAVL(SDValue N) { return N->getOperand(1); }

/// } Packing

/// Node Properties {

Optional<unsigned> inferAVLFromMask(SDValue Mask) {
  if (!Mask)
    return None;

  std::unique_ptr<MaskView> MV(requestMaskView(Mask.getNode()));
  if (!MV)
    return None;

  unsigned FirstDef, LastDef, NumElems;
  BVMaskKind BVK = AnalyzeBitMaskView(*MV.get(), FirstDef, LastDef, NumElems);
  if (BVK == BVMaskKind::Interval) {
    // FIXME \p FirstDef must be == 0
    return LastDef + 1;
  }

  //
  return Mask.getValueType().getVectorNumElements();
}

SDValue VECustomDAG::inferAVL(SDValue AVL, SDValue Mask, EVT IdiomVT) const {
  if (AVL)
    return AVL;
  auto ConstMaskAVL = inferAVLFromMask(Mask);
  auto ConstTypeAVL = IdiomVT.getVectorNumElements();
  if (!ConstMaskAVL)
    return getConstEVL(ConstTypeAVL);
  return getConstEVL(std::min<unsigned>(ConstTypeAVL, *ConstMaskAVL));
}

PosOpt getVVPOpcode(unsigned OpCode) {
  if (isVVPOrVEC(OpCode))
    return OpCode;

  switch (OpCode) {
  default:
    return None;

  case ISD::SCALAR_TO_VECTOR:
    return VEISD::VEC_BROADCAST;

  case ISD::SELECT: // additional alias next to VSELECT
    return VEISD::VVP_SELECT;

  case ISD::MLOAD:
    return VEISD::VVP_LOAD;
  case ISD::MSTORE:
    return VEISD::VVP_STORE;

#define HANDLE_VP_TO_VVP(VP_ID, VVP_NAME)                                      \
  case ISD::VP_ID:                                                             \
    return VEISD::VVP_NAME;

#define MAP_VVP_OP(VVP_NAME, NATIVE_ISD)                                       \
  case ISD::NATIVE_ISD:                                                        \
    return VEISD::VVP_NAME;
#include "VVPNodes.def"
  }
}

bool isVVPUnaryOp(unsigned Opcode) {
  switch (Opcode) {
#define REGISTER_UNARY_VVP_OP(VVP_NAME) case VEISD::VVP_NAME:
#include "VVPNodes.def"
    return true;
  }
  return false;
}

bool isVVPBinaryOp(unsigned Opcode) {
  switch (Opcode) {
#define REGISTER_BINARY_VVP_OP(VVP_NAME) case VEISD::VVP_NAME:
#include "VVPNodes.def"
    return true;
  }
  return false;
}

bool isVVPTernaryOp(unsigned Opcode) {
  switch (Opcode) {
#define REGISTER_TERNARY_VVP_OP(VVP_NAME) case VEISD::VVP_NAME:
#include "VVPNodes.def"
    return true;
  }
  return false;
}

bool isVVPConversionOp(unsigned Opcode) {
  switch (Opcode) {
#define REGISTER_ICONV_VVP_OP(VVP_NAME) case VEISD::VVP_NAME:
#define REGISTER_FPCONV_VVP_OP(VVP_NAME) case VEISD::VVP_NAME:
#include "VVPNodes.def"
    return true;
  }
  return false;
}

bool isVVPReductionOp(unsigned Opcode) {
  switch (Opcode) {
#define REGISTER_REDUCE_VVP_OP(VVP_NAME) case VEISD::VVP_NAME:
#include "VVPNodes.def"
    return true;
  }
  return false;
}

bool hasVVPReductionStartParam(unsigned VVPROPC) {
  switch (VVPROPC) {
  case VEISD::VVP_REDUCE_FADD:
    // VFSUM
  case VEISD::VVP_REDUCE_FMIN:
    // VFMIN
  case VEISD::VVP_REDUCE_FMAX:
    // VFMAX
  default:
     return false;

    case VEISD::VVP_REDUCE_SEQ_FADD:
     // VFIA
    case VEISD::VVP_REDUCE_FMUL:
    case VEISD::VVP_REDUCE_SEQ_FMUL:
     // VFIM
     return true;
  }
}

unsigned getScalarReductionOpcode(unsigned VVPOC, bool IsMask) {
  if (IsMask) {
    switch (VVPOC) {
    case VEISD::VVP_REDUCE_UMIN:
    case VEISD::VVP_REDUCE_SMAX:
    case VEISD::VVP_REDUCE_MUL:
    case VEISD::VVP_REDUCE_AND:
      return ISD::AND;
    case VEISD::VVP_REDUCE_SMIN:
    case VEISD::VVP_REDUCE_UMAX:
    case VEISD::VVP_REDUCE_OR:
      return ISD::OR;
    case VEISD::VVP_REDUCE_ADD:
    case VEISD::VVP_REDUCE_XOR:
      return ISD::XOR;
    default:
      abort();
    }
  }

  // Non i1 reduction Opcode.
  switch (VVPOC) {
#define HANDLE_VVP_REDUCE_TO_SCALAR(VVP_RED_ISD, REDUCE_ISD)                   \
  case VEISD::VVP_RED_ISD:                                                     \
    return ISD::REDUCE_ISD;
#include "VVPNodes.def"
  default:
    break;
  }
  llvm_unreachable("Cannot not scalarize this reduction Opcode!");
}

bool supportsPackedMode(unsigned Opcode, EVT IdiomVT) {
  bool IsPackedOp = isPackedVectorType(IdiomVT);
  bool IsMaskOp = IdiomVT.getVectorElementType() == MVT::i1;

#if 0
  if (IsMaskOp && IsPackedOp) {
    return false;
  }
#endif

  switch (Opcode) {
  default:
    return false;

  case VEISD::VM_POPCOUNT:
    return false;
  case VEISD::VEC_SEQ:
  case VEISD::VEC_BROADCAST:
    return true;
#define REGISTER_PACKED(VVP_NAME) case VEISD::VVP_NAME:
#include "VVPNodes.def"
    return IsPackedOp && !IsMaskOp;
  }
}

#define IF_IN_VEISD_RANGE(STARTOC, ENDOC)                                      \
  if ((VEISD::STARTOC <= OC) && (OC <= VEISD::ENDOC))

bool isVVPOrVEC(unsigned OC) {
  IF_IN_VEISD_RANGE(VEC_FIRST, VEC_LAST) { return true; }
  IF_IN_VEISD_RANGE(VM_FIRST, VM_LAST) { return true; }

  return isVVP(OC);
}
#undef IF_IN_VEISD_RANGE

bool isVVP(unsigned Opcode) {
  switch (Opcode) {
  default:
    return false;
#define REGISTER_VVP_OP(VVP_NAME)                                              \
  case VEISD::VVP_NAME:                                                        \
    return true;
#include "VVPNodes.def"
  }
}

// Return the AVL operand position for this VVP Op.
Optional<int> getAVLPos(unsigned Opc) {
  // This is only available for VP SDNodes
  auto PosOpt = ISD::getVPExplicitVectorLengthIdx(Opc);
  if (PosOpt)
    return *PosOpt;

  // VEC Opcodes and special cases.
  switch (Opc) {
  case VEISD::VEC_TOMASK:
    return 1;
  case VEISD::VEC_SEQ:
    return 0;
  case VEISD::VEC_BROADCAST:
    return 1;
  case VEISD::VEC_UNPACK_HI:
  case VEISD::VEC_UNPACK_LO:
    return 1;
  case VEISD::VEC_SWAP:
    return 1;
  case VEISD::VEC_PACK:
    return 2;
  case VEISD::VEC_VMV:
    return 3;
  }

  // VM Opcodes.
  switch (Opc) {
  case VEISD::VM_POPCOUNT:
    return 1;
  }

  // VVP Opcodes.
  if (isVVP(Opc)) {
    auto MaskOpt = getMaskPos(Opc);
    if (!MaskOpt)
      return None;
    return *MaskOpt + 1;
  }
  return None;
}

// Return the mask operand position for this VVP or VEC op.
Optional<int> getMaskPos(unsigned Opc) {
  // VP opcode.
  auto PosOpt = ISD::getVPMaskIdx(Opc);
  if (PosOpt)
    return *PosOpt;

  // Standard opcodes.
  switch (Opc) {
  case ISD::VSELECT:
  case ISD::SELECT:
    return 0;
  case ISD::MSCATTER:
  case ISD::MGATHER:
    return 2;
  case ISD::MSTORE:
    return 4;
  case ISD::MLOAD:
    return 3;
  }

  // VM_* opcodes.
  switch (Opc) {
  case VEISD::VM_POPCOUNT:
    return 0;
  case VEISD::VM_INSERT:
  case VEISD::VM_EXTRACT:
    return 0;
  }

  // VEC_* opcodes.
  switch (Opc) {
  case VEISD::VEC_BROADCAST:
  case VEISD::VEC_SWAP:
  case VEISD::VEC_UNPACK_HI:
  case VEISD::VEC_UNPACK_LO:
  case VEISD::VEC_PACK:
  case VEISD::VEC_TOMASK:
  case VEISD::VEC_SEQ:
    return None;
  case VEISD::VEC_VMV:
    return 2;
  }

  // VVP special cases..
  switch (Opc) {
  case VEISD::VVP_SELECT:
    return 2;
  case VEISD::VVP_LOAD:
    return 3;
  case VEISD::VVP_STORE:
    return 4;
  case VEISD::VVP_GATHER:
    return 2;
  case VEISD::VVP_SCATTER:
    return 3;
  }

  if (isVVPUnaryOp(Opc) || isVVPConversionOp(Opc))
    return 1;
  if (isVVPBinaryOp(Opc))
    return 2;
  if (isVVPTernaryOp(Opc))
    return 3;
  if (isVVPReductionOp(Opc))
    return *getReductionVectorParamPos(Opc) + 1;
  return None;
}

SDValue getNodeAVL(SDValue Op) {
  auto PosOpt = getAVLPos(Op->getOpcode());
  return PosOpt ? Op->getOperand(*PosOpt) : SDValue();
}

SDValue getNodeMask(SDValue Op) {
  auto PosOpt = getMaskPos(Op->getOpcode());
  return PosOpt ? Op->getOperand(*PosOpt) : SDValue();
}

// Choses the widest element type
EVT getLargestConvType(SDNode *Op) {
  EVT ResVT = Op->getValueType(0);
  EVT OpVT = Op->getOperand(0).getValueType();
  return ResVT.getStoreSizeInBits() > OpVT.getStoreSizeInBits() ? ResVT : OpVT;
}

PosOpt getVVPReductionStartParamPos(unsigned VVPOC) {
  switch (VVPOC) {
  case VEISD::VVP_REDUCE_SEQ_FADD:
  case VEISD::VVP_REDUCE_SEQ_FMUL:
    return 0;
  default:
    return None;
  }
}

PosOpt getReductionStartParamPos(unsigned OPC) {
  if (ISD::isVPOpcode(OPC))
    return ISD::getVPReductionStartParamPos(OPC);

  switch (OPC) {
  case VEISD::VVP_REDUCE_SEQ_FADD:
  case VEISD::VVP_REDUCE_SEQ_FMUL:
    return 0;
  default:
    return None;
  }
}

PosOpt getVPReductionVectorParamPos(unsigned VPISD) {
  PosOpt VecPos;
  switch (VPISD) {
  default:
    break;
#define BEGIN_REGISTER_VP_SDNODE(VPISD, ...) case ISD::VPISD:
#define VP_PROPERTY_REDUCTION(STARTPOS, VECTORPOS, ...) VecPos = VECTORPOS;
#define END_REGISTER_VP_SDNODE(VPISD) break;
#include "llvm/IR/VPIntrinsics.def"
  }
  return VecPos;
}

PosOpt getVPReductionStartParamPos(unsigned VPISD) {
  PosOpt StartPos;
  switch (VPISD) {
  default:
    break;
#define BEGIN_REGISTER_VP_SDNODE(VPISD, ...) case ISD::VPISD:
#define VP_PROPERTY_REDUCTION(STARTPOS, VECTORPOS, ...) StartPos = STARTPOS;
#define END_REGISTER_VP_SDNODE(VPISD) break;
#include "llvm/IR/VPIntrinsics.def"
  }
  return StartPos;
}

PosOpt getIntrinReductionVectorParamPos(unsigned ISD) {
  switch (ISD) {
  case ISD::VECREDUCE_ADD:
  case ISD::VECREDUCE_MUL:
  case ISD::VECREDUCE_AND:
  case ISD::VECREDUCE_OR:
  case ISD::VECREDUCE_XOR:
  case ISD::VECREDUCE_UMIN:
  case ISD::VECREDUCE_UMAX:
  case ISD::VECREDUCE_SMIN:
  case ISD::VECREDUCE_SMAX:
  case ISD::VECREDUCE_FADD:
  case ISD::VECREDUCE_FMUL:
  case ISD::VECREDUCE_FMIN:
  case ISD::VECREDUCE_FMAX:
    return 0;

  case ISD::VECREDUCE_SEQ_FADD:
  case ISD::VECREDUCE_SEQ_FMUL:
    return 1;
  }
  return None;
}

PosOpt getVVPReductionVectorParamPos(unsigned VVPOpcode) {
  if (!isVVPReductionOp(VVPOpcode))
    return None;

  PosOpt StartPosOpt = getVVPReductionStartParamPos(VVPOpcode);
  if (!StartPosOpt)
    return 0;
  return *StartPosOpt + 1;
}

PosOpt getReductionVectorParamPos(unsigned ISD) {
  // VP reduction param pos
  PosOpt VecPos = getVPReductionVectorParamPos(ISD);
  if (VecPos)
    return VecPos;

  // VVP reduction
  VecPos = getVVPReductionVectorParamPos(ISD);
  if (VecPos)
    return VecPos;

  // Regular reduction
  VecPos = getIntrinReductionVectorParamPos(ISD);
  return VecPos;
}

/// } Node Properties

Optional<unsigned> getVVPForVP(unsigned VPOC) {
  switch (VPOC) {
#define HANDLE_VP_TO_VVP(VP_ISD, VVP_VEISD)                                    \
  case ISD::VP_ISD:                                                            \
    return VEISD::VVP_VEISD;
#include "VVPNodes.def"

  default:
    return None;
  }
}

Optional<EVT> getIdiomaticType(SDNode *Op) {
  // For reductions -> the reduced vector type
  PosOpt RedVecPos = getReductionVectorParamPos(Op->getOpcode());
  if (RedVecPos)
    return Op->getOperand(RedVecPos.getValue())->getValueType(0);

  unsigned OC = Op->getOpcode();

  // Translate to VVP where possible.
  auto VVPOpc = getVVPOpcode(OC);
  if (VVPOpc)
    OC = *VVPOpc;

  // NOTE: Be aware that opcodes are translated to VVP first. If the idiomatic
  // vector type position changes its time for another switch above the
  // translation code.
  switch (OC) {
  default:
    // For memory ops -> the transfered data type
    if (auto MemN = dyn_cast<MemSDNode>(Op))
      return MemN->getMemoryVT();
    return None;

  // Standard ISD.
  case ISD::SELECT: // not aliased with VVP_SELECT
  case ISD::CONCAT_VECTORS:
  case ISD::EXTRACT_SUBVECTOR:
  case ISD::VECTOR_SHUFFLE:
  case ISD::BUILD_VECTOR:
  case ISD::SCALAR_TO_VECTOR:
    return Op->getValueType(0);

    // VVP
#define REGISTER_UNARY_VVP_OP(VVP_NAME) case VEISD::VVP_NAME:
#define REGISTER_BINARY_VVP_OP(VVP_NAME) case VEISD::VVP_NAME:
#define REGISTER_TERNARY_VVP_OP(VVP_NAME) case VEISD::VVP_NAME:
#include "VVPNodes.def"
    return Op->getValueType(0);

#define REGISTER_FPCONV_VVP_OP(VVP_NAME) case VEISD::VVP_NAME:
#define REGISTER_ICONV_VVP_OP(VVP_NAME) case VEISD::VVP_NAME:
#include "VVPNodes.def"
    return getLargestConvType(Op);
  case VEISD::VVP_LOAD:
  case VEISD::VVP_GATHER:
    return Op->getValueType(0);

  case VEISD::VVP_STORE:
  case VEISD::VVP_SCATTER:
    return Op->getOperand(1)->getValueType(0);

  // VEC
  case VEISD::VEC_VMV:
  case VEISD::VEC_TOMASK:
  case VEISD::VEC_NARROW:
  case VEISD::VEC_SEQ:
  case VEISD::VEC_BROADCAST:
    return Op->getValueType(0);

  // VM
  case VEISD::VM_POPCOUNT:
    return Op->getOperand(0).getValueType();
  }
}

VecLenOpt minVectorLength(VecLenOpt A, VecLenOpt B) {
  if (!A)
    return B;
  if (!B)
    return A;
  return std::min<unsigned>(A.getValue(), B.getValue());
}

EVT splitType(LLVMContext &Ctx, EVT PackedVT, PackElem P) {
  assert(isPackedVectorType(PackedVT));
  unsigned PackedNumEls = PackedVT.getVectorNumElements();

  unsigned OneExtra = P == PackElem::Hi ? PackedNumEls % 2 : 0;
  return EVT::getVectorVT(Ctx, PackedVT.getVectorElementType(),
                          (PackedNumEls / 2) + OneExtra);
}

// Whether direct codegen for this type will result in a packed operation
// (requiring a packed VL param..)

bool isPackedVectorType(EVT SomeVT) {
  if (!SomeVT.isVector())
    return false;
  return SomeVT.getVectorNumElements() > StandardVectorWidth;
}

// legalize packed-mode broadcasts into lane replication + broadcast
static SDValue supplementPackedReplication(SDValue Op, SelectionDAG &DAG) {
  if (Op.getOpcode() != VEISD::VEC_BROADCAST)
    return Op;

  EVT VT = Op.getValueType();
  SDLoc DL(Op);

  auto ScaOp = Op.getOperand(0);
  auto ScaTy = ScaOp->getValueType(0);
  auto VLOp = Op.getOperand(1);

  // v256x broadcast (element has to be i64/f64 always)
  if (!isPackedVectorType(VT))
    return Op;

  LLVM_DEBUG(dbgs() << "Legalize packed broadcast\n");

  // v512x broadcast
  // This is a packed broadcast.
  // replicate the scalar sub reg (f32 or i32) onto the opposing half of the
  // scalar reg and feed it into a I64 -> v256i64 broadcast.
  unsigned ReplOC;
  if (ScaTy == MVT::f32) {
    ReplOC = VEISD::REPL_F32;
  } else if (ScaTy == MVT::i32) {
    ReplOC = VEISD::REPL_I32;
  } else {
    // This could either be an over-packed broadcast (i64 or f64) or a proper
    // packed broadcast with element replication.
    assert((ScaTy == MVT::i64) || (ScaTy == MVT::f64));
    LLVM_DEBUG(dbgs() << "already using I64 -> unchanged!\n");
    return Op;
  }

  auto ReplOp = DAG.getNode(ReplOC, DL, MVT::i64, ScaOp);
  // auto LegalVecTy = MVT::getVectorVT(MVT::i64, Ty.getVectorNumElements());
  return DAG.getNode(VEISD::VEC_BROADCAST, DL, VT, {ReplOp, VLOp});
}

bool isMaskType(EVT VT) {
  if (!VT.isVector())
    return false;

  // an actual bit mask type
  return VT.getVectorElementType() == MVT::i1;
}

bool maySafelyIgnoreMask(unsigned VVPOpcode) {
  // Most arithmetic is safe without mask.
  if (isVVPTernaryOp(VVPOpcode))
    return VVPOpcode != VEISD::VVP_SELECT;
  if (isVVPBinaryOp(VVPOpcode)) {
    switch (VVPOpcode) {
    default:
      return true;
    case VEISD::VVP_UREM:
    case VEISD::VVP_SREM:
    case VEISD::VVP_UDIV:
    case VEISD::VVP_SDIV:
    case VEISD::VVP_FDIV:
      return false;
    }
  }
  return false;
}

bool isAllTrueMask(SDValue Op) {
  if (!isMaskType(Op.getValueType()))
    return false;
  auto SplatV = getSplatValue(Op.getNode());
  if (!SplatV) {
    // FIXME: Could already be a broadcast.
    return false;
  }
  if (auto ConstSD = dyn_cast<ConstantSDNode>(SplatV)) {
    return ConstSD->getSExtValue() != 0;
  }
  return false;
}

// whether this VVP operation has no mask argument
bool hasDeadMask(unsigned VVPOC) {
  switch (VVPOC) {
  default:
    return false;

  case VEISD::VVP_LOAD:
    return true;
  }
}

Optional<unsigned> peekForNarrow(SDValue Op) {
  if (!Op.getValueType().isVector())
    return None;
  if (Op->use_size() != 1)
    return None;
  auto OnlyN = *Op->use_begin();
  if (OnlyN->getOpcode() != VEISD::VEC_NARROW)
    return None;
  return cast<ConstantSDNode>(OnlyN->getOperand(1))->getZExtValue();
}

bool isOverPackedType(EVT VT) {
  if (!VT.isVector())
    return false;
  if (VT.getVectorElementType() != MVT::i64 &&
      VT.getVectorElementType() != MVT::f64)
    return false;
  return VT.getVectorNumElements() > StandardVectorWidth;
}

unsigned getMaskBits(EVT VT) {
  if (!VT.isVector())
    return 0;

  EVT ElemVT = VT.getVectorElementType();
  if (!ElemVT.isInteger())
    return 0;

  return ElemVT.getScalarSizeInBits() * VT.getVectorNumElements();
}

// select an appropriate %evl argument for this element count.
// This will return the correct result for packed mode oeprations (half).
unsigned selectBoundedVectorLength(unsigned StaticNumElems) {
  if (StaticNumElems > StandardVectorWidth) {
    return (StaticNumElems + 1) / 2;
  }
  return StaticNumElems;
}

/// class VECustomDAG {

/// Helper class for short hand custom node creation ///
SDValue VECustomDAG::createSeq(EVT ResTy,
                             Optional<SDValue> OpVectorLength) const {
  // Pick VL
  SDValue VectorLen;
  if (OpVectorLength.hasValue()) {
    VectorLen = OpVectorLength.getValue();
  } else {
    VectorLen = DAG.getConstant(
        selectBoundedVectorLength(ResTy.getVectorNumElements()), DL, MVT::i32);
  }

  return DAG.getNode(VEISD::VEC_SEQ, DL, ResTy, VectorLen);
}

SDValue VECustomDAG::getTargetExtractSubreg(MVT SubRegVT, int SubRegIdx,
                                          SDValue RegV) const {
  return DAG.getTargetExtractSubreg(SubRegIdx, DL, SubRegVT, RegV);
}

// create a vector element or scalar bitshift depending on the element type
// dst[i] = src[i + Offset]
SDValue VECustomDAG::createScalarShift(EVT ResVT, SDValue Src, int Offset) const {
  if (Offset == 0)
    return Src;
  unsigned OC = Offset > 0 ? ISD::SHL : ISD::SRL; // VE::SLLri : VE::SRLri;
  SDValue ShiftV = getConstant(std::abs(Offset),
                               MVT::i32); // This is the ShiftAmount constant
  return DAG.getNode(OC, DL, ResVT, Src, ShiftV);
}

// create a vector element or scalar bitshift depending on the element type
// dst[i] = src[i + Offset]
SDValue VECustomDAG::createElementShift(EVT ResVT, SDValue Src, int Offset,
                                      SDValue AVL) const {
  if (Offset == 0)
    return Src;

  // scalar bit shift
  if (!Src.getValueType().isVector()) {
    return createScalarShift(ResVT, Src, Offset);
  }

  assert(ResVT.getVectorNumElements() <= 256 && "TODO implement packed mode");

  // vector shift
  EVT VecVT = Src.getValueType();
  assert(!isPackedVectorType(VecVT) && "TODO implement");
  assert(!isMaskType(VecVT));
  return createVMV(ResVT, Src, getConstant(Offset, MVT::i32),
                   createUniformConstMask(Packing::Normal,
                                          VecVT.getVectorNumElements(), true),
                   AVL);
}

SDValue VECustomDAG::createPassthruVMV(EVT ResVT, SDValue SrcV, SDValue OffsetV,
                                     SDValue Mask, SDValue PassthruV,
                                     SDValue Avl) const {
  abort(); // TODO return DAG.getNode(VEISD::VEC_VMV, DL, ResVT, {SrcV, OffsetV,
           // Mask, Avl});
}

SDValue VECustomDAG::createVMV(EVT ResVT, SDValue SrcV, SDValue OffsetV,
                             SDValue Mask, SDValue Avl) const {
  return DAG.getNode(VEISD::VEC_VMV, DL, ResVT, {SrcV, OffsetV, Mask, Avl});
}

SDValue VECustomDAG::createExtractMask(SDValue MaskV, SDValue IndexV) const {
  return DAG.getNode(VEISD::VM_EXTRACT, DL, MVT::i64, MaskV, IndexV);
}

SDValue VECustomDAG::createInsertMask(SDValue MaskV, SDValue ElemV,
                                    SDValue IndexV) const {
  return DAG.getNode(VEISD::VM_INSERT, DL, MaskV.getValueType(), MaskV, ElemV,
                     IndexV);
}

SDValue VECustomDAG::createMaskPopcount(SDValue MaskV, SDValue AVL) const {
  return DAG.getNode(VEISD::VM_POPCOUNT, DL, MVT::i64, MaskV, AVL);
}

static SDValue foldUnpackFromPack(SDValue PackOp, PackElem Part, EVT DestVT) {
  if (PackOp->getOpcode() != VEISD::VEC_PACK)
    return SDValue();

  // Check for implicit swapping.
  // The following unpack of pack are foldable (they are noop):
  //   Any mask unpack.
  // Or:
  //   Any over-packed unpack.
  // Or:
  // v256i32 vec_unpack_lo SrcV
  // v256f32 vec_unpack_hi SrcV
  EVT SrcVT = PackOp.getValueType();
  PackElem DestPart = getPackElemForVT(DestVT);
  if (!isMaskType(SrcVT) && !isOverPackedType(SrcVT) && (DestPart != Part))
    return SDValue();

  if (Part == PackElem::Lo)
    return PackOp->getOperand(0);
  else
    return PackOp->getOperand(1);
}

static SDValue foldUnpackFromBroadcast(SDValue Vec, PackElem Part, EVT DestVT,
                                       SDValue AVL, const VECustomDAG &CDAG) {
  SDValue Scalar = getSplatValue(Vec.getNode());
  if (!Scalar)
    return SDValue();

  // Fold unpack from an overpacked or mask broadcast.
  if (isOverPackedType(Vec.getValueType()) || isMaskType(Vec.getValueType()))
    return CDAG.getBroadcast(DestVT, Scalar, AVL);

  // Fold unpack from broadcast from replication.
  if (SDValue Simplified = combineUnpackLoHi(Vec, Part, DestVT, AVL, CDAG))
    return Simplified;

  return SDValue();
}

SDValue VECustomDAG::createUnpack(EVT DestVT, SDValue Vec, PackElem E,
                                SDValue AVL) const {
  if (SDValue SimplifiedV = foldUnpackFromBroadcast(Vec, E, DestVT, AVL, *this))
    return SimplifiedV;
  // Immediately fold unpack from pack.
  if (SDValue PackedV = foldUnpackFromPack(Vec, E, DestVT))
    return PackedV;

  unsigned OC = getUnpackOpcodeForPart(E);
  return DAG.getNode(OC, DL, DestVT, Vec, AVL);
}

SDValue VECustomDAG::createPack(EVT DestVT, SDValue LowV, SDValue HighV,
                              SDValue AVL) const {
  // TODO Peek through paired unpacks!
  return DAG.getNode(VEISD::VEC_PACK, DL, DestVT, LowV, HighV, AVL);
}

SDValue VECustomDAG::createSwap(EVT DestVT, SDValue V, SDValue AVL) const {
  return DAG.getNode(VEISD::VEC_SWAP, DL, DestVT, V, AVL);
}

SDValue VECustomDAG::getBroadcast(EVT ResTy, SDValue S, SDValue AVL) const {

  // Pick VL
  if (!AVL) {
    AVL = DAG.getConstant(
        selectBoundedVectorLength(ResTy.getVectorNumElements()), DL, MVT::i32);
  }

  // Over-packed case: immediately split this into double packing.
  if (isOverPackedType(ResTy)) {
    MVT LegalPartVT = getUnpackSourceType(ResTy, PackElem::Lo);
    auto PartV = supplementPackedReplication(
        DAG.getNode(VEISD::VEC_BROADCAST, DL, LegalPartVT, {S, AVL}), DAG);
    return createPack(ResTy, PartV, PartV, AVL);
  }

  // Non-mask case
  if (ResTy.getVectorElementType() != MVT::i1) {
    return supplementPackedReplication(
        DAG.getNode(VEISD::VEC_BROADCAST, DL, ResTy, {S, AVL}), DAG);
  }

  // Mask bit broadcast
  auto BcConst = dyn_cast<ConstantSDNode>(S);

  // Constant mask splat
  if (BcConst) {
    return createUniformConstMask(getPackingForVT(ResTy),
                                  ResTy.getVectorNumElements(),
                                  BcConst->getSExtValue() != 0);
  }

  // Generic mask code path
  auto BoolTy = S.getSimpleValueType();
  assert(BoolTy == MVT::i32);

  // cast to i32 ty
  SDValue CmpElem = DAG.getSExtOrTrunc(S, DL, MVT::i32);

  unsigned ElemCount = ResTy.getVectorNumElements();
  MVT CmpVecTy = MVT::getVectorVT(BoolTy, ElemCount);

  // broadcast to vector
  SDValue BCVec =
      DAG.getNode(VEISD::VEC_BROADCAST, DL, CmpVecTy, {CmpElem, AVL});
  SDValue ZeroVec =
      getBroadcast(CmpVecTy, {DAG.getConstant(0, DL, BoolTy)}, AVL);

  MVT BoolVecTy = MVT::getVectorVT(MVT::i1, ElemCount);

  // broadcast(Data) != broadcast(0)
  return DAG.getSetCC(DL, BoolVecTy, BCVec, ZeroVec, ISD::CondCode::SETNE);
}

// Extract an SX register from a mask
SDValue VECustomDAG::createMaskExtract(SDValue MaskV, SDValue Idx) const {
  return DAG.getNode(VEISD::VM_EXTRACT, DL, MVT::i64, {MaskV, Idx});
}

// Extract an SX register from a mask
SDValue VECustomDAG::createMaskInsert(SDValue MaskV, SDValue Idx,
                                    SDValue ElemV) const {
  return DAG.getNode(VEISD::VM_INSERT, DL, MaskV.getValueType(),
                     {MaskV, Idx, ElemV});
}

template <typename MaskBits>
SDValue VECustomDAG::createConstMask(unsigned NumElems,
                                   const MaskBits &TrueBits) const {
  Packing Packing = getPackingForMaskBits<>(TrueBits);

  // Scan for trivial cases
  bool TrivialMask = true;
  for (unsigned i = 1; i < NumElems; ++i) {
    if (TrueBits[i] != TrueBits[0]) {
      TrivialMask = false;
      break;
    }
  }
  if (TrivialMask) {
    return createUniformConstMask(Packing, TrueBits.size(), TrueBits[0]);
  }

  SDValue MaskV = createUniformConstMask(Packing, TrueBits.size(), false);
  unsigned RegPartIdx = 0;
  for (unsigned StartIdx = 0; StartIdx < NumElems;
       StartIdx += SXRegSize, ++RegPartIdx) {
    uint64_t ConstReg = 0;
    for (uint i = 0; i < SXRegSize; ++i) {
      uint64_t LaneMask = ((uint64_t)1) << i;
      ConstReg |= TrueBits[StartIdx + i] ? LaneMask : 0;
    }
    // initial mask is all-zero already
    if (!ConstReg)
      continue;

    MaskV = createMaskInsert(MaskV, getConstant(RegPartIdx, MVT::i32),
                             getConstant(ConstReg, MVT::i64));
  }
  return MaskV;
}

template SDValue VECustomDAG::createConstMask<LaneBits>(unsigned,
                                                      const LaneBits &) const;
template SDValue
VECustomDAG::createConstMask<PackedLaneBits>(unsigned,
                                           const PackedLaneBits &) const;

SDValue VECustomDAG::createSelect(EVT ResVT, SDValue OnTrueV, SDValue OnFalseV,
                                SDValue MaskV, SDValue PivotV) const {
  if (OnTrueV.isUndef())
    return OnFalseV;
  if (OnFalseV.isUndef())
    return OnTrueV;

  return DAG.getNode(VEISD::VVP_SELECT, DL, ResVT,
                     {OnTrueV, OnFalseV, MaskV, PivotV});
}

SDValue VECustomDAG::createUniformConstMask(Packing Packing, unsigned NumElements,
                                          bool IsTrue) const {
  auto MaskVT = getMaskVT(Packing);

  // VEISelDAGtoDAG will replace this with the constant-true VM
  auto TrueVal = DAG.getConstant(-1, DL, MVT::i32);

  auto Res = getNode(VEISD::VEC_BROADCAST, MaskVT,
                     {TrueVal, getConstEVL(NumElements)});
  if (IsTrue)
    return Res;

  return DAG.getNOT(DL, Res, Res.getValueType());
}

bool isLegalAVL(SDValue AVL) { return AVL->getOpcode() == VEISD::LEGALAVL; }

std::pair<SDValue, bool> getAnnotatedNodeAVL(SDValue Op) {
  SDValue AVL = getNodeAVL(Op);
  if (!AVL)
    return {SDValue(), true};
  if (isLegalAVL(AVL))
    return {AVL->getOperand(0), true};
  return {AVL, false};
}

SDValue VECustomDAG::getConstant(uint64_t Val, EVT VT, bool IsTarget,
                               bool IsOpaque) const {
  return DAG.getConstant(Val, DL, VT, IsTarget, IsOpaque);
}

<<<<<<< HEAD
void VECustomDAG::dumpValue(SDValue V) const { V->print(dbgs(), &DAG); }

SDValue VECustomDAG::getVectorExtract(SDValue VecV, SDValue IdxV) const {
  assert(VecV.getValueType().isVector());
  auto ElemVT = VecV.getValueType().getVectorElementType();
  return getNode(ISD::EXTRACT_VECTOR_ELT, ElemVT, {VecV, IdxV});
}

SDValue VECustomDAG::getVectorInsert(SDValue DestVecV, SDValue ElemV,
                                   SDValue IdxV) const {
  assert(DestVecV.getValueType().isVector());
  return getNode(ISD::INSERT_VECTOR_ELT, DestVecV.getValueType(),
                 {DestVecV, ElemV, IdxV});
}

SDValue VECustomDAG::createMaskCast(SDValue VectorV, SDValue AVL) const {
  if (isMaskType(VectorV.getValueType()))
    return VectorV;

  if (isPackedVectorType(VectorV.getValueType())) {
    auto ValVT = VectorV.getValueType();
    auto LoPart =
        createUnpack(splitVectorType(ValVT), VectorV, PackElem::Lo, AVL);
    auto HiPart =
        createUnpack(splitVectorType(ValVT), VectorV, PackElem::Hi, AVL);
    auto LoMask = createMaskCast(LoPart, AVL);
    auto HiMask = createMaskCast(HiPart, AVL);
    const auto PackedMaskVT = MVT::v512i1;
    return createPack(PackedMaskVT, LoMask, HiMask, AVL);
  }

  return DAG.getNode(VEISD::VEC_TOMASK, DL, getMaskVTFor(VectorV),
                     {VectorV, AVL});
}

EVT VECustomDAG::legalizeVectorType(SDValue Op, VVPExpansionMode Mode) const {
  return VLI.LegalizeVectorType(Op->getValueType(0), Op, DAG, Mode);
}

SDValue VECustomDAG::getTokenFactor(ArrayRef<SDValue> Tokens) const {
  return DAG.getNode(ISD::TokenFactor, DL, MVT::Other, Tokens);
}

SDValue VECustomDAG::getVVPLoad(EVT LegalResVT, SDValue Chain, SDValue PtrV,
                              SDValue StrideV, SDValue MaskV,
                              SDValue AVL) const {
  return DAG.getNode(VEISD::VVP_LOAD, DL, {LegalResVT, MVT::Other},
                     {Chain, PtrV, StrideV, MaskV, AVL});
}

SDValue VECustomDAG::getVVPStore(SDValue Chain, SDValue DataV, SDValue PtrV,
                               SDValue StrideV, SDValue MaskV,
                               SDValue AVL) const {
  return DAG.getNode(VEISD::VVP_STORE, DL, MVT::Other,
                     {Chain, DataV, PtrV, StrideV, MaskV, AVL});
}

SDValue VECustomDAG::getVVPGather(EVT LegalResVT, SDValue ChainV, SDValue PtrV,
                                SDValue MaskV, SDValue AVL) const {
  return DAG.getNode(VEISD::VVP_GATHER, DL, {LegalResVT, MVT::Other},
                     {ChainV, PtrV, MaskV, AVL});
}

SDValue VECustomDAG::getVVPScatter(SDValue ChainV, SDValue DataV, SDValue PtrV,
                                 SDValue MaskV, SDValue AVL) const {
  return DAG.getNode(VEISD::VVP_SCATTER, DL, MVT::Other,
                     {ChainV, DataV, PtrV, MaskV, AVL});
}

SDValue VECustomDAG::extractPackElem(SDValue Op, PackElem Part,
                                   SDValue AVL) const {
  EVT OldValVT = Op.getValue(0).getValueType();
  if (!OldValVT.isVector())
    return Op;

  // TODO peek through pack operations
  return createUnpack(splitVectorType(OldValVT), Op, Part, AVL);
}

SDValue VECustomDAG::createConstantTargetMask(VVPWideningInfo WidenInfo) const {
  /// Use the eventual native vector width for all newly generated operands
  // we do not want to go through ::ReplaceNodeResults again only to have them
  // widened
  unsigned NativeVectorWidth =
      WidenInfo.PackedMode ? PackedWidth : StandardVectorWidth;

  // Generate a remainder mask for packed operations
  Packing PackFlag = WidenInfo.PackedMode ? Packing::Dense : Packing::Normal;
  if (!WidenInfo.NeedsPackedMasking) {
    return createUniformConstMask(PackFlag, NativeVectorWidth, true);

  } else {
    // TODO only really generate a mask if there is a change the operation will
    // benefit from it (eg, for vfdiv)
    PackedLaneBits MaskBits;
    MaskBits.reset();
    MaskBits.flip();
    size_t OddRemainderBitPos = WidenInfo.ActiveVectorLength;
    MaskBits[OddRemainderBitPos] = false;
    return createConstMask<>(PackedWidth, MaskBits);
  }
}

SDValue VECustomDAG::createTargetAVL(VVPWideningInfo WidenInfo) const {
  // Legalize the AVL
  if (WidenInfo.PackedMode) {
    return getConstEVL((WidenInfo.ActiveVectorLength + 1) / 2);
  } else {
    return getConstEVL(WidenInfo.ActiveVectorLength);
  }
}

TargetMasks VECustomDAG::createTargetSplitMask(VVPWideningInfo WidenInfo,
                                             SDValue RawMask, SDValue RawAVL,
                                             PackElem Part) const {
  // No masking caused, we simply adjust the AVL for the parts
  SDValue NewAVL;
  if (!RawAVL) {
    unsigned PartAVL = WidenInfo.ActiveVectorLength / 2;
    if (WidenInfo.NeedsPackedMasking) {
      PartAVL += (int)(Part == PackElem::Lo);
=======
SDValue VECustomDAG::getConstantMask(Packing Packing, bool AllTrue) const {
  auto MaskVT = getLegalVectorType(Packing, MVT::i1);

  // VEISelDAGtoDAG will replace this pattern with the constant-true VM.
  auto TrueVal = DAG.getConstant(-1, DL, MVT::i32);
  auto AVL = getConstant(MaskVT.getVectorNumElements(), MVT::i32);
  auto Res = getNode(VEISD::VEC_BROADCAST, MaskVT, {TrueVal, AVL});
  if (AllTrue)
    return Res;

  return DAG.getNOT(DL, Res, Res.getValueType());
}

SDValue VECustomDAG::getMaskBroadcast(EVT ResultVT, SDValue Scalar,
                                      SDValue AVL) const {
  // Constant mask splat.
  if (auto BcConst = dyn_cast<ConstantSDNode>(Scalar))
    return getConstantMask(getTypePacking(ResultVT),
                           BcConst->getSExtValue() != 0);

  // Expand the broadcast to a vector comparison.
  auto ScalarBoolVT = Scalar.getSimpleValueType();
  assert(ScalarBoolVT == MVT::i32);

  // Cast to i32 ty.
  SDValue CmpElem = DAG.getSExtOrTrunc(Scalar, DL, MVT::i32);
  unsigned ElemCount = ResultVT.getVectorNumElements();
  MVT CmpVecTy = MVT::getVectorVT(ScalarBoolVT, ElemCount);

  // Broadcast to vector.
  SDValue BCVec =
      DAG.getNode(VEISD::VEC_BROADCAST, DL, CmpVecTy, {CmpElem, AVL});
  SDValue ZeroVec =
      getBroadcast(CmpVecTy, {DAG.getConstant(0, DL, ScalarBoolVT)}, AVL);

  MVT BoolVecTy = MVT::getVectorVT(MVT::i1, ElemCount);

  // Broadcast(Data) != Broadcast(0)
  // TODO: Use a VVP operation for this.
  return DAG.getSetCC(DL, BoolVecTy, BCVec, ZeroVec, ISD::CondCode::SETNE);
}

SDValue VECustomDAG::getBroadcast(EVT ResultVT, SDValue Scalar,
                                  SDValue AVL) const {
  assert(ResultVT.isVector());
  auto ScaVT = Scalar.getValueType();

  if (isMaskType(ResultVT))
    return getMaskBroadcast(ResultVT, Scalar, AVL);

  if (isPackedVectorType(ResultVT)) {
    // v512x packed mode broadcast
    // Replicate the scalar reg (f32 or i32) onto the opposing half of the full
    // scalar register. If it's an I64 type, assume that this has already
    // happened.
    if (ScaVT == MVT::f32) {
      Scalar = getNode(VEISD::REPL_F32, MVT::i64, Scalar);
    } else if (ScaVT == MVT::i32) {
      Scalar = getNode(VEISD::REPL_I32, MVT::i64, Scalar);
>>>>>>> 53efbc15
    }
    NewAVL = getConstEVL(PartAVL);
  } else if (WidenInfo.NeedsPackedMasking) {
    if (Part == PackElem::Hi) {
      auto PlusOne = getNode(ISD::ADD, MVT::i32, {RawAVL, getConstEVL(1)});
      NewAVL = getNode(ISD::SRL, MVT::i32, {PlusOne, getConstEVL(1)});
    } else {
      NewAVL = getNode(ISD::SRL, MVT::i32, {RawAVL, getConstEVL(1)});
    }
  } else {
    NewAVL = getNode(ISD::SRL, MVT::i32, {RawAVL, getConstEVL(1)});
  }

  // Legalize Mask (unpack or all-true)
  SDValue NewMask;
  if (!RawMask) {
    NewMask = createUniformConstMask(Packing::Normal, true);
  } else {
    NewMask = extractPackElem(RawMask, Part, NewAVL);
  }

  return TargetMasks(NewMask, NewAVL);
}

TargetMasks VECustomDAG::createTargetMask(VVPWideningInfo WidenInfo,
                                        SDValue RawMask, SDValue RawAVL) const {
  bool IsDynamicAVL = RawAVL && !isa<ConstantSDNode>(RawAVL);

  // Legalize AVL
  SDValue NewAVL;
  if (!RawAVL) {
    NewAVL = createTargetAVL(WidenInfo);
  } else if (auto ConstAVL = dyn_cast<ConstantSDNode>(RawAVL)) {
    WidenInfo.ActiveVectorLength = std::min<unsigned>(
        ConstAVL->getZExtValue(), WidenInfo.ActiveVectorLength);
    NewAVL = createTargetAVL(WidenInfo);
  } else if (RawAVL && !WidenInfo.PackedMode) {
    NewAVL = RawAVL;
  } else {
    assert(WidenInfo.PackedMode);
    assert(IsDynamicAVL);

    auto PlusOne = getNode(ISD::ADD, MVT::i32, {RawAVL, getConstEVL(1)});
    NewAVL = getNode(ISD::SRL, MVT::i32, {PlusOne, getConstEVL(1)});
  }

  // Legalize Mask (nothing to do here)
  SDValue NewMask;
  if (!RawMask) {
    NewMask = createConstantTargetMask(WidenInfo);
  } else {
    NewMask = RawMask;
  }

  return TargetMasks(NewMask, NewAVL);
}

SDValue VECustomDAG::getTargetInsertSubreg(int SRIdx, EVT VT, SDValue Operand,
                                         SDValue SubReg) const {
  return DAG.getTargetInsertSubreg(SRIdx, DL, VT, Operand, SubReg);
}

SDValue VECustomDAG::createIDIV(bool IsSigned, EVT ResVT, SDValue Dividend,
                              SDValue Divisor, SDValue Mask,
                              SDValue AVL) const {
  return getNode(IsSigned ? VEISD::VVP_SDIV : VEISD::VVP_UDIV, ResVT,
                 {Dividend, Divisor, Mask, AVL});
}

SDValue VECustomDAG::createIREM(bool IsSigned, EVT ResVT, SDValue Dividend,
                              SDValue Divisor, SDValue Mask,
                              SDValue AVL) const {
  // Based on lib/CodeGen/SelectionDAG/TargetLowering.cpp ::expandREM code.
  // X % Y -> X-X/Y*Y
  SDValue Divide = createIDIV(IsSigned, ResVT, Dividend, Divisor, Mask, AVL);
  SDValue Mul = getNode(VEISD::VVP_MUL, ResVT, {Divide, Divisor, Mask, AVL});
  return getNode(VEISD::VVP_SUB, ResVT, {Dividend, Mul, Mask, AVL});
}

static Optional<unsigned> getNonVVPMaskOp(unsigned VVPOC, EVT ResVT) {
  if (!isMaskType(ResVT))
    return None;
  switch (VVPOC) {
  default:
    return None;

  case VEISD::VVP_AND:
    return ISD::AND;
  case VEISD::VVP_OR:
    return ISD::OR;
  case VEISD::VVP_XOR:
    return ISD::XOR;
  }
}

SDValue VECustomDAG::getLegalConvOpVVP(unsigned VVPOpcode, EVT ResVT,
                                     SDValue VectorV, SDValue Mask, SDValue AVL,
                                     SDNodeFlags Flags) const {
  if (VectorV.getValueType() == ResVT)
    return VectorV;
  return getNode(VVPOpcode, ResVT, {VectorV, Mask, AVL}, Flags);
}

SDValue VECustomDAG::getLegalBinaryOpVVP(unsigned VVPOpcode, EVT ResVT, SDValue A,
                                       SDValue B, SDValue Mask, SDValue AVL,
                                       SDNodeFlags Flags) const {
  // Ignore AVL, Mask in mask arithmetic and expand to a standard ISD.
  if (Optional<unsigned> PlainOpc = getNonVVPMaskOp(VVPOpcode, ResVT))
    return getNode(*PlainOpc, ResVT, {A, B});

  // Expand S/UREM.
  if (VVPOpcode == VEISD::VVP_UREM)
    return createIREM(false, ResVT, A, B, Mask, AVL);
  if (VVPOpcode == VEISD::VVP_SREM)
    return createIREM(true, ResVT, A, B, Mask, AVL);

  // Lower to the VVP node by default.
  SDValue V = getNode(VVPOpcode, ResVT, {A, B, Mask, AVL});
  V->setFlags(Flags);
  return V;
}

SDValue VECustomDAG::foldAndUnpackMask(SDValue MaskVector, SDValue Mask,
                                     PackElem Part, SDValue AVL) const {
  auto PartV = createUnpack(MVT::v256i1, Mask, Part, AVL);
  if (isAllTrueMask(Mask))
    return PartV;

  auto PartMask = createUnpack(MVT::v256i1, Mask, Part, AVL);
  return getNode(ISD::AND, MVT::v256i1, {PartV, PartMask});
}

SDValue VECustomDAG::getLegalReductionOpVVP(unsigned VVPOpcode, EVT ResVT,
                                          SDValue StartV, SDValue VectorV, SDValue Mask,
                                          SDValue AVL,
                                          SDNodeFlags Flags) const {

  // Optionally attach the start param with a scalar op (where it is unsupported).
  bool scalarizeStartParam = StartV && !hasVVPReductionStartParam(VVPOpcode);
  bool IsMaskReduction = isMaskType(VectorV.getValueType());
  auto AttachStartValue = [&](SDValue ReductionResV) {
    if (!scalarizeStartParam)
      return ReductionResV;
    auto ScalarOC = getScalarReductionOpcode(VVPOpcode, IsMaskReduction);
    return getNode(ScalarOC, ResVT, {StartV, ReductionResV});
  };

  if (!IsMaskReduction) {
    // Fixup: Always Use sequential 'fmul' reduction.
    if (VVPOpcode == VEISD::VVP_REDUCE_FMUL) {
      VVPOpcode = VEISD::VVP_REDUCE_SEQ_FMUL;
      return getNode(VVPOpcode, ResVT, {StartV, VectorV, Mask, AVL}, Flags);
    }

    if (!scalarizeStartParam && StartV) {
      assert(hasVVPReductionStartParam(VVPOpcode));
      return AttachStartValue(
          getNode(VVPOpcode, ResVT, {StartV, VectorV, Mask, AVL}, Flags));
    } else
      return AttachStartValue(
          getNode(VVPOpcode, ResVT, {VectorV, Mask, AVL}, Flags));
  }


  switch (VVPOpcode) {
  default:
    abort(); // TODO implement
  case VEISD::VVP_REDUCE_ADD:
  case VEISD::VVP_REDUCE_XOR: {
    // Mask legalization using vm_popcount
    if (!isAllTrueMask(Mask))
      VectorV = getNode(ISD::AND, Mask.getValueType(), {VectorV, Mask});

    auto Pop = createMaskPopcount(VectorV, AVL);
    auto LegalPop = DAG.getZExtOrTrunc(Pop, DL, MVT::i32);
    auto OneV = getConstant(1, MVT::i32);
    return AttachStartValue(getNode(ISD::AND, MVT::i32, {LegalPop, OneV}));
  }
  case VEISD::VVP_REDUCE_UMAX:
  case VEISD::VVP_REDUCE_SMIN:
  case VEISD::VVP_REDUCE_OR: {
    // Mask legalization using vm_popcount
    if (!isAllTrueMask(Mask))
      VectorV = getNode(ISD::AND, Mask.getValueType(), {VectorV, Mask});

    auto Pop = createMaskPopcount(VectorV, AVL);
    auto LegalPop = DAG.getZExtOrTrunc(Pop, DL, MVT::i32);

    // FIXME: Should be 'true' if \p Mask is all-false..
    auto ZeroV = getConstant(0, MVT::i32);
    return AttachStartValue(
        getNode(ISD::SETCC, MVT::i32,
                {LegalPop, ZeroV, DAG.getCondCode(ISD::CondCode::SETNE)}));
  }
  case VEISD::VVP_REDUCE_UMIN:
  case VEISD::VVP_REDUCE_SMAX:
  case VEISD::VVP_REDUCE_MUL:
  case VEISD::VVP_REDUCE_AND: {
    // TODO: Invert and OR the mask, then compare PCVM against AVL.

    // Mask legalization using vm_popcount
    if (!isAllTrueMask(Mask))
      VectorV = getNode(ISD::AND, Mask.getValueType(), {VectorV, Mask});

    auto Pop = createMaskPopcount(VectorV, AVL);
    auto LegalPop = DAG.getZExtOrTrunc(Pop, DL, MVT::i32);

    return AttachStartValue(
        getNode(ISD::SETCC, MVT::i32,
                {LegalPop, AVL, DAG.getCondCode(ISD::CondCode::SETEQ)}));
  }
  }
}

SDValue VECustomDAG::getZExtInReg(SDValue Op, EVT VT) const {
  return DAG.getZeroExtendInReg(Op, DL, VT);
}

SDValue VECustomDAG::createBitReverse(SDValue ScalarReg) const {
  assert(ScalarReg.getValueType() == MVT::i64);
  return getNode(ISD::BITREVERSE, MVT::i64, ScalarReg);
}

void VECustomDAG::dump(SDValue V) const { print(errs(), V); }

raw_ostream &VECustomDAG::print(raw_ostream &Out, SDValue V) const {
  V->print(Out, &DAG);
  return Out;
}

SDValue VECustomDAG::annotateLegalAVL(SDValue AVL) const {
  if (isLegalAVL(AVL))
    return AVL;
  return getNode(VEISD::LEGALAVL, AVL.getValueType(), AVL);
}

/// } class VECustomDAG

} // namespace llvm<|MERGE_RESOLUTION|>--- conflicted
+++ resolved
@@ -25,7 +25,6 @@
 
 namespace llvm {
 
-<<<<<<< HEAD
 /// Packing {
 
 bool isPackedMaskType(EVT SomeVT) {
@@ -81,37 +80,12 @@
 }
 
 Packing getPackingForVT(EVT VT) {
-=======
-bool isPackedVectorType(EVT SomeVT) {
-  if (!SomeVT.isVector())
-    return false;
-  return SomeVT.getVectorNumElements() > StandardVectorWidth;
-}
-
-MVT getLegalVectorType(Packing P, MVT ElemVT) {
-  return MVT::getVectorVT(ElemVT, P == Packing::Normal ? StandardVectorWidth
-                                                       : PackedVectorWidth);
-}
-
-Packing getTypePacking(EVT VT) {
->>>>>>> 53efbc15
   assert(VT.isVector());
   return isPackedVectorType(VT) ? Packing::Dense : Packing::Normal;
 }
 
-<<<<<<< HEAD
 // True, iff this is a VEC_UNPACK_LO/HI, VEC_SWAP or VEC_PACK.
 bool isPackingSupportOpcode(unsigned Opcode) {
-=======
-bool isMaskType(EVT SomeVT) {
-  if (!SomeVT.isVector())
-    return false;
-  return SomeVT.getVectorElementType() == MVT::i1;
-}
-
-/// \returns the VVP_* SDNode opcode corresponsing to \p OC.
-Optional<unsigned> getVVPOpcode(unsigned Opcode) {
->>>>>>> 53efbc15
   switch (Opcode) {
   case VEISD::VEC_UNPACK_LO:
   case VEISD::VEC_UNPACK_HI:
@@ -722,12 +696,20 @@
   return DAG.getNode(VEISD::VEC_BROADCAST, DL, VT, {ReplOp, VLOp});
 }
 
-bool isMaskType(EVT VT) {
-  if (!VT.isVector())
+MVT getLegalVectorType(Packing P, MVT ElemVT) {
+  return MVT::getVectorVT(ElemVT, P == Packing::Normal ? StandardVectorWidth
+                                                       : PackedVectorWidth);
+}
+
+Packing getTypePacking(EVT VT) {
+  assert(VT.isVector());
+  return isPackedVectorType(VT) ? Packing::Dense : Packing::Normal;
+}
+
+bool isMaskType(EVT SomeVT) {
+  if (!SomeVT.isVector())
     return false;
-
-  // an actual bit mask type
-  return VT.getVectorElementType() == MVT::i1;
+  return SomeVT.getVectorElementType() == MVT::i1;
 }
 
 bool maySafelyIgnoreMask(unsigned VVPOpcode) {
@@ -1109,8 +1091,49 @@
   return DAG.getConstant(Val, DL, VT, IsTarget, IsOpaque);
 }
 
-<<<<<<< HEAD
 void VECustomDAG::dumpValue(SDValue V) const { V->print(dbgs(), &DAG); }
+
+SDValue VECustomDAG::getConstantMask(Packing Packing, bool AllTrue) const {
+  auto MaskVT = getLegalVectorType(Packing, MVT::i1);
+
+  // VEISelDAGtoDAG will replace this pattern with the constant-true VM.
+  auto TrueVal = DAG.getConstant(-1, DL, MVT::i32);
+  auto AVL = getConstant(MaskVT.getVectorNumElements(), MVT::i32);
+  auto Res = getNode(VEISD::VEC_BROADCAST, MaskVT, {TrueVal, AVL});
+  if (AllTrue)
+    return Res;
+
+  return DAG.getNOT(DL, Res, Res.getValueType());
+}
+
+SDValue VECustomDAG::getMaskBroadcast(EVT ResultVT, SDValue Scalar,
+                                      SDValue AVL) const {
+  // Constant mask splat.
+  if (auto BcConst = dyn_cast<ConstantSDNode>(Scalar))
+    return getConstantMask(getTypePacking(ResultVT),
+                           BcConst->getSExtValue() != 0);
+
+  // Expand the broadcast to a vector comparison.
+  auto ScalarBoolVT = Scalar.getSimpleValueType();
+  assert(ScalarBoolVT == MVT::i32);
+
+  // Cast to i32 ty.
+  SDValue CmpElem = DAG.getSExtOrTrunc(Scalar, DL, MVT::i32);
+  unsigned ElemCount = ResultVT.getVectorNumElements();
+  MVT CmpVecTy = MVT::getVectorVT(ScalarBoolVT, ElemCount);
+
+  // Broadcast to vector.
+  SDValue BCVec =
+      DAG.getNode(VEISD::VEC_BROADCAST, DL, CmpVecTy, {CmpElem, AVL});
+  SDValue ZeroVec =
+      getBroadcast(CmpVecTy, {DAG.getConstant(0, DL, ScalarBoolVT)}, AVL);
+
+  MVT BoolVecTy = MVT::getVectorVT(MVT::i1, ElemCount);
+
+  // Broadcast(Data) != Broadcast(0)
+  // TODO: Use a VVP operation for this.
+  return DAG.getSetCC(DL, BoolVecTy, BCVec, ZeroVec, ISD::CondCode::SETNE);
+}
 
 SDValue VECustomDAG::getVectorExtract(SDValue VecV, SDValue IdxV) const {
   assert(VecV.getValueType().isVector());
@@ -1194,7 +1217,7 @@
   // we do not want to go through ::ReplaceNodeResults again only to have them
   // widened
   unsigned NativeVectorWidth =
-      WidenInfo.PackedMode ? PackedWidth : StandardVectorWidth;
+      WidenInfo.PackedMode ? PackedVectorWidth : StandardVectorWidth;
 
   // Generate a remainder mask for packed operations
   Packing PackFlag = WidenInfo.PackedMode ? Packing::Dense : Packing::Normal;
@@ -1209,7 +1232,7 @@
     MaskBits.flip();
     size_t OddRemainderBitPos = WidenInfo.ActiveVectorLength;
     MaskBits[OddRemainderBitPos] = false;
-    return createConstMask<>(PackedWidth, MaskBits);
+    return createConstMask<>(PackedVectorWidth, MaskBits);
   }
 }
 
@@ -1231,67 +1254,6 @@
     unsigned PartAVL = WidenInfo.ActiveVectorLength / 2;
     if (WidenInfo.NeedsPackedMasking) {
       PartAVL += (int)(Part == PackElem::Lo);
-=======
-SDValue VECustomDAG::getConstantMask(Packing Packing, bool AllTrue) const {
-  auto MaskVT = getLegalVectorType(Packing, MVT::i1);
-
-  // VEISelDAGtoDAG will replace this pattern with the constant-true VM.
-  auto TrueVal = DAG.getConstant(-1, DL, MVT::i32);
-  auto AVL = getConstant(MaskVT.getVectorNumElements(), MVT::i32);
-  auto Res = getNode(VEISD::VEC_BROADCAST, MaskVT, {TrueVal, AVL});
-  if (AllTrue)
-    return Res;
-
-  return DAG.getNOT(DL, Res, Res.getValueType());
-}
-
-SDValue VECustomDAG::getMaskBroadcast(EVT ResultVT, SDValue Scalar,
-                                      SDValue AVL) const {
-  // Constant mask splat.
-  if (auto BcConst = dyn_cast<ConstantSDNode>(Scalar))
-    return getConstantMask(getTypePacking(ResultVT),
-                           BcConst->getSExtValue() != 0);
-
-  // Expand the broadcast to a vector comparison.
-  auto ScalarBoolVT = Scalar.getSimpleValueType();
-  assert(ScalarBoolVT == MVT::i32);
-
-  // Cast to i32 ty.
-  SDValue CmpElem = DAG.getSExtOrTrunc(Scalar, DL, MVT::i32);
-  unsigned ElemCount = ResultVT.getVectorNumElements();
-  MVT CmpVecTy = MVT::getVectorVT(ScalarBoolVT, ElemCount);
-
-  // Broadcast to vector.
-  SDValue BCVec =
-      DAG.getNode(VEISD::VEC_BROADCAST, DL, CmpVecTy, {CmpElem, AVL});
-  SDValue ZeroVec =
-      getBroadcast(CmpVecTy, {DAG.getConstant(0, DL, ScalarBoolVT)}, AVL);
-
-  MVT BoolVecTy = MVT::getVectorVT(MVT::i1, ElemCount);
-
-  // Broadcast(Data) != Broadcast(0)
-  // TODO: Use a VVP operation for this.
-  return DAG.getSetCC(DL, BoolVecTy, BCVec, ZeroVec, ISD::CondCode::SETNE);
-}
-
-SDValue VECustomDAG::getBroadcast(EVT ResultVT, SDValue Scalar,
-                                  SDValue AVL) const {
-  assert(ResultVT.isVector());
-  auto ScaVT = Scalar.getValueType();
-
-  if (isMaskType(ResultVT))
-    return getMaskBroadcast(ResultVT, Scalar, AVL);
-
-  if (isPackedVectorType(ResultVT)) {
-    // v512x packed mode broadcast
-    // Replicate the scalar reg (f32 or i32) onto the opposing half of the full
-    // scalar register. If it's an I64 type, assume that this has already
-    // happened.
-    if (ScaVT == MVT::f32) {
-      Scalar = getNode(VEISD::REPL_F32, MVT::i64, Scalar);
-    } else if (ScaVT == MVT::i32) {
-      Scalar = getNode(VEISD::REPL_I32, MVT::i64, Scalar);
->>>>>>> 53efbc15
     }
     NewAVL = getConstEVL(PartAVL);
   } else if (WidenInfo.NeedsPackedMasking) {
