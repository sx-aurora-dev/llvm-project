--- conflicted
+++ resolved
@@ -77,80 +77,44 @@
 BitVector VERegisterInfo::getReservedRegs(const MachineFunction &MF) const {
   BitVector Reserved(getNumRegs());
 
-  const Register ReservedRegs[] = {VE::SX8,  // Stack limit
-                                   VE::SX9,  // Frame pointer
-                                   VE::SX10, // Link register (return address)
-                                   VE::SX11, // Stack pointer
-
-                                   // FIXME: maybe not need to be reserved
-                                   VE::SX12, // Outer register
-                                   VE::SX13, // Id register for dynamic linker
-
-                                   VE::SX14, // Thread pointer
-                                   VE::SX15, // Global offset table register
-                                   VE::SX16, // Procedure linkage table register
-                                   VE::SX17, // Linkage-area register
-                                   // sx18-sx33 are callee-saved registers
-                                   // sx34-sx63 are temporary registers
-
-                                   VE::UCC,  // User clock counter
-                                   VE::PSW,  // Program status word
-                                   VE::SAR,  // Store adress
-                                   VE::PMMR, // Performance monitor mode
-
-                                   // Performance monitor configuration
-                                   VE::PMCR0, VE::PMCR1, VE::PMCR2, VE::PMCR3,
-
-                                   // Performance monitor counter
-                                   VE::PMC0, VE::PMC1, VE::PMC2, VE::PMC3,
-                                   VE::PMC4, VE::PMC5, VE::PMC6, VE::PMC7,
-                                   VE::PMC8, VE::PMC9, VE::PMC10, VE::PMC11,
-                                   VE::PMC12, VE::PMC13, VE::PMC14,
-
-                                   // Zero-mask registers
-                                   VE::VM0, VE::VMP0};
+  const Register ReservedRegs[] = {
+      VE::SX8,  // Stack limit
+      VE::SX9,  // Frame pointer
+      VE::SX10, // Link register (return address)
+      VE::SX11, // Stack pointer
+
+      // FIXME: maybe not need to be reserved
+      VE::SX12, // Outer register
+      VE::SX13, // Id register for dynamic linker
+
+      VE::SX14, // Thread pointer
+      VE::SX15, // Global offset table register
+      VE::SX16, // Procedure linkage table register
+      VE::SX17, // Linkage-area register
+                // sx18-sx33 are callee-saved registers
+                // sx34-sx63 are temporary registers
+       VE::UCC,  // User clock counter
+       VE::PSW,  // Program status word
+       VE::SAR,  // Store adress
+       VE::PMMR, // Performance monitor mode
+
+       // Performance monitor configuration
+       VE::PMCR0, VE::PMCR1, VE::PMCR2, VE::PMCR3,
+
+       // Performance monitor counter
+       VE::PMC0, VE::PMC1, VE::PMC2, VE::PMC3,
+       VE::PMC4, VE::PMC5, VE::PMC6, VE::PMC7,
+       VE::PMC8, VE::PMC9, VE::PMC10, VE::PMC11,
+       VE::PMC12, VE::PMC13, VE::PMC14,
+
+       // Zero-mask registers
+       VE::VM0, VE::VMP0
+  };
 
   for (auto R : ReservedRegs)
     for (MCRegAliasIterator ItAlias(R, this, true); ItAlias.isValid();
          ++ItAlias)
       Reserved.set(*ItAlias);
-
-<<<<<<< HEAD
-  // sx18-sx33 are callee-saved registers
-  // sx34-sx63 are temporary registers
-=======
-  // VL register is reserved
-  // Reserved.set(VE::VL);
-
-  // Other Misc registers are reserved
-  Reserved.set(VE::UCC);
-  Reserved.set(VE::PSW);
-  Reserved.set(VE::SAR);
-  Reserved.set(VE::PMMR);
-  Reserved.set(VE::PMCR0);
-  Reserved.set(VE::PMCR1);
-  Reserved.set(VE::PMCR2);
-  Reserved.set(VE::PMCR3);
-  Reserved.set(VE::PMC0);
-  Reserved.set(VE::PMC1);
-  Reserved.set(VE::PMC2);
-  Reserved.set(VE::PMC3);
-  Reserved.set(VE::PMC4);
-  Reserved.set(VE::PMC5);
-  Reserved.set(VE::PMC6);
-  Reserved.set(VE::PMC7);
-  Reserved.set(VE::PMC8);
-  Reserved.set(VE::PMC9);
-  Reserved.set(VE::PMC10);
-  Reserved.set(VE::PMC11);
-  Reserved.set(VE::PMC12);
-  Reserved.set(VE::PMC13);
-  Reserved.set(VE::PMC14);
-
-  // reserve constant registers
-  Reserved.set(VE::VM0);
-  Reserved.set(VE::VMP0);
->>>>>>> 67c10f34
 
   return Reserved;
 }
@@ -198,22 +162,6 @@
 static void replaceFI(MachineFunction &MF, MachineBasicBlock::iterator II,
                       MachineInstr &MI, const DebugLoc &dl,
                       unsigned FIOperandNum, int Offset, unsigned FramePtr) {
-<<<<<<< HEAD
-  // Replace frame index with a temporal register if the instruction is
-  // vector load/store.
-  if (MI.getOpcode() == VE::LDVRri || MI.getOpcode() == VE::STVRri) {
-    // Original MI is:
-    //   STVRri frame-index, offset, reg, vl (, memory operand)
-    // or
-    //   LDVRri reg, frame-index, offset, vl (, memory operand)
-    // Convert it to:
-    //   LEA       tmp-reg, frame-reg, offset
-    //   vst_vIsl  reg, 8, tmp-reg, vl (ignored)
-    // or
-    //   vld_vIsl  reg, 8, tmp-reg, vl (ignored)
-    int opc = MI.getOpcode() == VE::LDVRri ? VE::vld_vIsl : VE::vst_vIsl;
-    int regi = MI.getOpcode() == VE::LDVRri ? 0 : 2;
-=======
   if (1) {
       LLVM_DEBUG(dbgs() << "replaceFI: "; MI.dump());
   }
@@ -232,7 +180,6 @@
     //   vld_vIsl  reg, 8, tmp-reg, vl (ignored)
     int opc = MI.getOpcode() == VE::LDVRrii ? VE::vld_vIsl : VE::vst_vIsl;
     int regi = MI.getOpcode() == VE::LDVRrii ? 0 : 3;
->>>>>>> 67c10f34
     const TargetInstrInfo &TII = *MF.getSubtarget().getInstrInfo();
     unsigned Reg = MI.getOperand(regi).getReg();
     bool isDef = MI.getOperand(regi).isDef();
@@ -240,54 +187,35 @@
 
     // Prepare for VL
     unsigned VLReg;
-<<<<<<< HEAD
-    if (MI.getOperand(3).isImm()) {
-      int64_t val = MI.getOperand(3).getImm();
-      // TODO: if 'val' is already assigned to a register, then use it
-      VLReg = MF.getRegInfo().createVirtualRegister(&VE::I32RegClass);
-      BuildMI(*MI.getParent(), II, dl, TII.get(VE::LEA32zzi), VLReg)
-          .addImm(val);
-    } else {
-      VLReg = MI.getOperand(3).getReg();
-    }
-
-    unsigned Tmp1 = MF.getRegInfo().createVirtualRegister(&VE::I64RegClass);
-    BuildMI(*MI.getParent(), II, dl, TII.get(VE::LEAasx), Tmp1)
-        .addReg(FramePtr)
-        .addImm(Offset);
-=======
     if (MI.getOperand(4).isImm()) {
       int64_t val = MI.getOperand(4).getImm();
       // TODO: if 'val' is already assigned to a register, then use it
       VLReg = MF.getRegInfo().createVirtualRegister(&VE::I32RegClass);
       BuildMI(*MI.getParent(), II, dl, TII.get(VE::LEA32zii), VLReg)
-          .addImm(0).addImm(0).addImm(val);
+          .addImm(0)
+          .addImm(0)
+          .addImm(val);
     } else {
       VLReg = MI.getOperand(4).getReg();
     }
 
     unsigned Tmp1 = MF.getRegInfo().createVirtualRegister(&VE::I64RegClass);
     BuildMI(*MI.getParent(), II, dl, TII.get(VE::LEArri), Tmp1)
-      .addReg(FramePtr).addImm(0).addImm(Offset);
->>>>>>> 67c10f34
+        .addReg(FramePtr)
+        .addImm(0)
+        .addImm(Offset);
 
     MI.setDesc(TII.get(opc));
     MI.getOperand(0).ChangeToRegister(Reg, isDef, false, isKill);
     MI.getOperand(1).ChangeToImmediate(8);
     MI.getOperand(2).ChangeToRegister(Tmp1, false, false, true);
     MI.getOperand(3).ChangeToRegister(VLReg, false, false, true);
-<<<<<<< HEAD
-=======
     MI.RemoveOperand(4);
->>>>>>> 67c10f34
     return;
   }
 
   // Otherwise, replace frame index with a frame pointer reference directly.
-<<<<<<< HEAD
-=======
-
->>>>>>> 67c10f34
+
   // VE has 32 bit offset field, so no need to expand a target instruction.
   // Directly encode it.
   MI.getOperand(FIOperandNum).ChangeToRegister(FramePtr, false);
@@ -314,26 +242,30 @@
 
   if (MI.getOpcode() == VE::STQrii) {
     const TargetInstrInfo &TII = *Subtarget.getInstrInfo();
-    unsigned SrcReg   = MI.getOperand(3).getReg();
-    unsigned SrcHiReg = getSubReg(SrcReg, VE::sub_even);
-    unsigned SrcLoReg = getSubReg(SrcReg, VE::sub_odd);
+    Register SrcReg   = MI.getOperand(3).getReg();
+    Register SrcHiReg = getSubReg(SrcReg, VE::sub_even);
+    Register SrcLoReg = getSubReg(SrcReg, VE::sub_odd);
     // VE stores HiReg to 8(addr) and LoReg to 0(addr)
-    MachineInstr *StMI =
-      BuildMI(*MI.getParent(), II, dl, TII.get(VE::STrii))
-      .addReg(FrameReg).addImm(0).addImm(0).addReg(SrcLoReg);
+    MachineInstr *StMI = BuildMI(*MI.getParent(), II, dl, TII.get(VE::STrii))
+                             .addReg(FrameReg)
+                             .addImm(0)
+                             .addImm(0)
+                             .addReg(SrcLoReg);
     replaceFI(MF, II, *StMI, dl, 0, Offset, FrameReg);
     MI.setDesc(TII.get(VE::STrii));
     MI.getOperand(3).setReg(SrcHiReg);
     Offset += 8;
   } else if (MI.getOpcode() == VE::LDQrii) {
     const TargetInstrInfo &TII = *Subtarget.getInstrInfo();
-    unsigned DestReg   = MI.getOperand(0).getReg();
-    unsigned DestHiReg = getSubReg(DestReg, VE::sub_even);
-    unsigned DestLoReg = getSubReg(DestReg, VE::sub_odd);
+    Register DestReg   = MI.getOperand(0).getReg();
+    Register DestHiReg = getSubReg(DestReg, VE::sub_even);
+    Register DestLoReg = getSubReg(DestReg, VE::sub_odd);
     // VE loads HiReg from 8(addr) and LoReg from 0(addr)
     MachineInstr *StMI =
-      BuildMI(*MI.getParent(), II, dl, TII.get(VE::LDrii), DestLoReg)
-      .addReg(FrameReg).addImm(0).addImm(0);
+        BuildMI(*MI.getParent(), II, dl, TII.get(VE::LDrii), DestLoReg)
+            .addReg(FrameReg)
+            .addImm(0)
+            .addImm(0);
     replaceFI(MF, II, *StMI, dl, 1, Offset, FrameReg);
     MI.setDesc(TII.get(VE::LDrii));
     MI.getOperand(0).setReg(DestHiReg);
@@ -356,23 +288,26 @@
     //   STrii  frame-reg, 0, offset+24, tmp-reg
 
     const TargetInstrInfo &TII = *Subtarget.getInstrInfo();
-    unsigned SrcReg = MI.getOperand(3).getReg();
+    Register SrcReg = MI.getOperand(3).getReg();
     bool isKill = MI.getOperand(3).isKill();
     // FIXME: it would be better to scavenge a register here instead of
     // reserving SX16 all of the time.
-    unsigned TmpReg = VE::SX16;
+    Register TmpReg = VE::SX16;
     for (int i = 0; i < 3; ++i) {
       BuildMI(*MI.getParent(), II, dl, TII.get(VE::svm_smI), TmpReg)
-        .addReg(SrcReg).addImm(i);
-      MachineInstr *StMI =
-        BuildMI(*MI.getParent(), II, dl, TII.get(VE::STrii))
-          .addReg(FrameReg).addImm(0).addImm(0)
-          .addReg(TmpReg, getKillRegState(true));
+          .addReg(SrcReg)
+          .addImm(i);
+      MachineInstr *StMI = BuildMI(*MI.getParent(), II, dl, TII.get(VE::STrii))
+                               .addReg(FrameReg)
+                               .addImm(0)
+                               .addImm(0)
+                               .addReg(TmpReg, getKillRegState(true));
       replaceFI(MF, II, *StMI, dl, 0, Offset, FrameReg);
       Offset += 8;
     }
     BuildMI(*MI.getParent(), II, dl, TII.get(VE::svm_smI), TmpReg)
-      .addReg(SrcReg, getKillRegState(isKill)).addImm(3);
+        .addReg(SrcReg, getKillRegState(isKill))
+        .addImm(3);
     MI.setDesc(TII.get(VE::STrii));
     MI.getOperand(3).ChangeToRegister(TmpReg, false, false, true);
   } else if (MI.getOpcode() == VE::LDVMrii) {
@@ -389,18 +324,22 @@
     //   LVMi   reg, reg, 3, tmp-reg
 
     const TargetInstrInfo &TII = *Subtarget.getInstrInfo();
-    unsigned DestReg = MI.getOperand(0).getReg();
+    Register DestReg = MI.getOperand(0).getReg();
     // FIXME: it would be better to scavenge a register here instead of
     // reserving SX16 all of the time.
-    unsigned TmpReg = VE::SX16;
+    Register TmpReg = VE::SX16;
     BuildMI(*MI.getParent(), II, dl, TII.get(VE::IMPLICIT_DEF), DestReg);
     for (int i = 0; i < 3; ++i) {
       MachineInstr *StMI =
-        BuildMI(*MI.getParent(), II, dl, TII.get(VE::LDrii), TmpReg)
-          .addReg(FrameReg).addImm(0).addImm(0);
+          BuildMI(*MI.getParent(), II, dl, TII.get(VE::LDrii), TmpReg)
+              .addReg(FrameReg)
+              .addImm(0)
+              .addImm(0);
       replaceFI(MF, II, *StMI, dl, 1, Offset, FrameReg);
       BuildMI(*MI.getParent(), II, dl, TII.get(VE::lvm_mmIs), DestReg)
-        .addReg(DestReg).addImm(i).addReg(TmpReg, getKillRegState(true));
+          .addReg(DestReg)
+          .addImm(i)
+          .addReg(TmpReg, getKillRegState(true));
       Offset += 8;
     }
     MI.setDesc(TII.get(VE::LDrii));
@@ -409,23 +348,24 @@
       .addReg(DestReg).addImm(3).addReg(TmpReg, getKillRegState(true));
   } else if (MI.getOpcode() == VE::STVM512rii) {
     const TargetInstrInfo &TII = *Subtarget.getInstrInfo();
-    unsigned SrcReg   = MI.getOperand(3).getReg();
-    unsigned SrcLoReg = getSubReg(SrcReg, VE::sub_vm_odd);
-    unsigned SrcHiReg = getSubReg(SrcReg, VE::sub_vm_even);
+    Register SrcReg   = MI.getOperand(3).getReg();
+    Register SrcLoReg = getSubReg(SrcReg, VE::sub_vm_odd);
+    Register SrcHiReg = getSubReg(SrcReg, VE::sub_vm_even);
     bool isKill = MI.getOperand(3).isKill();
     // FIXME: it would be better to scavenge a register here instead of
     // reserving SX16 all of the time.
-    unsigned TmpReg = VE::SX16;
+    Register TmpReg = VE::SX16;
     // store low part of VMP
     MachineInstr *LastMI = nullptr;
     for (int i = 0; i < 4; ++i) {
-      LastMI =
-        BuildMI(*MI.getParent(), II, dl, TII.get(VE::svm_smI), TmpReg)
-          .addReg(SrcLoReg).addImm(i);
-      MachineInstr *StMI =
-        BuildMI(*MI.getParent(), II, dl, TII.get(VE::STrii))
-          .addReg(FrameReg).addImm(0).addImm(0)
-          .addReg(TmpReg, getKillRegState(true));
+      LastMI = BuildMI(*MI.getParent(), II, dl, TII.get(VE::svm_smI), TmpReg)
+                   .addReg(SrcLoReg)
+                   .addImm(i);
+      MachineInstr *StMI = BuildMI(*MI.getParent(), II, dl, TII.get(VE::STrii))
+                               .addReg(FrameReg)
+                               .addImm(0)
+                               .addImm(0)
+                               .addReg(TmpReg, getKillRegState(true));
       replaceFI(MF, II, *StMI, dl, 0, Offset, FrameReg);
       Offset += 8;
     }
@@ -434,11 +374,13 @@
     // store high part of VMP
     for (int i = 0; i < 3; ++i) {
       BuildMI(*MI.getParent(), II, dl, TII.get(VE::svm_smI), TmpReg)
-        .addReg(SrcHiReg).addImm(i);
-      MachineInstr *StMI =
-        BuildMI(*MI.getParent(), II, dl, TII.get(VE::STrii))
-          .addReg(FrameReg).addImm(0).addImm(0)
-          .addReg(TmpReg, getKillRegState(true));
+          .addReg(SrcHiReg)
+          .addImm(i);
+      MachineInstr *StMI = BuildMI(*MI.getParent(), II, dl, TII.get(VE::STrii))
+                               .addReg(FrameReg)
+                               .addImm(0)
+                               .addImm(0)
+                               .addReg(TmpReg, getKillRegState(true));
       replaceFI(MF, II, *StMI, dl, 0, Offset, FrameReg);
       Offset += 8;
     }
@@ -454,200 +396,18 @@
     MI.getOperand(3).ChangeToRegister(TmpReg, false, false, true);
   } else if (MI.getOpcode() == VE::LDVM512rii) {
     const TargetInstrInfo &TII = *Subtarget.getInstrInfo();
-    unsigned DestReg   = MI.getOperand(0).getReg();
-    unsigned DestLoReg = getSubReg(DestReg, VE::sub_vm_odd);
-    unsigned DestHiReg = getSubReg(DestReg, VE::sub_vm_even);
+    Register DestReg   = MI.getOperand(0).getReg();
+    Register DestLoReg = getSubReg(DestReg, VE::sub_vm_odd);
+    Register DestHiReg = getSubReg(DestReg, VE::sub_vm_even);
     // FIXME: it would be better to scavenge a register here instead of
     // reserving SX16 all of the time.
-    unsigned TmpReg = VE::SX16;
+    Register TmpReg = VE::SX16;
     BuildMI(*MI.getParent(), II, dl, TII.get(VE::IMPLICIT_DEF), DestReg);
     for (int i = 0; i < 4; ++i) {
       MachineInstr *StMI =
-        BuildMI(*MI.getParent(), II, dl, TII.get(VE::LDrii), TmpReg)
-          .addReg(FrameReg).addImm(0).addImm(0);
-      replaceFI(MF, II, *StMI, dl, 1, Offset, FrameReg);
-      BuildMI(*MI.getParent(), II, dl, TII.get(VE::lvm_mmIs), DestLoReg)
-        .addReg(DestLoReg).addImm(i).addReg(TmpReg, getKillRegState(true));
-      Offset += 8;
-    }
-    for (int i = 0; i < 3; ++i) {
-      MachineInstr *StMI =
-        BuildMI(*MI.getParent(), II, dl, TII.get(VE::LDrii), TmpReg)
-          .addReg(FrameReg).addImm(0).addImm(0);
-      replaceFI(MF, II, *StMI, dl, 1, Offset, FrameReg);
-      BuildMI(*MI.getParent(), II, dl, TII.get(VE::lvm_mmIs), DestHiReg)
-        .addReg(DestHiReg).addImm(i).addReg(TmpReg, getKillRegState(true));
-      Offset += 8;
-    }
-    MI.setDesc(TII.get(VE::LDrii));
-    MI.getOperand(0).ChangeToRegister(TmpReg, true);
-    BuildMI(*MI.getParent(), std::next(II), dl, TII.get(VE::lvm_mmIs), DestHiReg)
-      .addReg(DestHiReg).addImm(3).addReg(TmpReg, getKillRegState(true));
-  }
-
-  if (MI.getOpcode() == VE::STQri) {
-    const TargetInstrInfo &TII = *Subtarget.getInstrInfo();
-    unsigned SrcReg = MI.getOperand(2).getReg();
-    unsigned SrcHiReg = getSubReg(SrcReg, VE::sub_even);
-    unsigned SrcLoReg = getSubReg(SrcReg, VE::sub_odd);
-    // VE stores HiReg to 8(addr) and LoReg to 0(addr)
-    MachineInstr *StMI = BuildMI(*MI.getParent(), II, dl, TII.get(VE::STSri))
-                             .addReg(FrameReg)
-                             .addImm(0)
-                             .addReg(SrcLoReg);
-    replaceFI(MF, II, *StMI, dl, 0, Offset, FrameReg);
-    MI.setDesc(TII.get(VE::STSri));
-    MI.getOperand(2).setReg(SrcHiReg);
-    Offset += 8;
-  } else if (MI.getOpcode() == VE::LDQri) {
-    const TargetInstrInfo &TII = *Subtarget.getInstrInfo();
-    unsigned DestReg = MI.getOperand(0).getReg();
-    unsigned DestHiReg = getSubReg(DestReg, VE::sub_even);
-    unsigned DestLoReg = getSubReg(DestReg, VE::sub_odd);
-    // VE loads HiReg from 8(addr) and LoReg from 0(addr)
-    MachineInstr *StMI =
-        BuildMI(*MI.getParent(), II, dl, TII.get(VE::LDSri), DestLoReg)
-            .addReg(FrameReg)
-            .addImm(0);
-    replaceFI(MF, II, *StMI, dl, 1, Offset, FrameReg);
-    MI.setDesc(TII.get(VE::LDSri));
-    MI.getOperand(0).setReg(DestHiReg);
-    Offset += 8;
-  } else if (MI.getOpcode() == VE::STVRri) {
-    // fall-through
-  } else if (MI.getOpcode() == VE::LDVRri) {
-    // fall-through
-  } else if (MI.getOpcode() == VE::STVMri) {
-    // Original MI is:
-    //   STVMri frame-index, offset, reg (, memory operand)
-    // Convert it to:
-    //   SVMi   tmp-reg, reg, 0
-    //   STSri  frame-reg, offset, tmp-reg
-    //   SVMi   tmp-reg, reg, 1
-    //   STSri  frame-reg, offset+8, tmp-reg
-    //   SVMi   tmp-reg, reg, 2
-    //   STSri  frame-reg, offset+16, tmp-reg
-    //   SVMi   tmp-reg, reg, 3
-    //   STSri  frame-reg, offset+24, tmp-reg
-
-    const TargetInstrInfo &TII = *Subtarget.getInstrInfo();
-    unsigned SrcReg = MI.getOperand(2).getReg();
-    bool isKill = MI.getOperand(2).isKill();
-    // FIXME: it would be better to scavenge a register here instead of
-    // reserving SX16 all of the time.
-    unsigned TmpReg = VE::SX16;
-    for (int i = 0; i < 3; ++i) {
-      BuildMI(*MI.getParent(), II, dl, TII.get(VE::svm_smI), TmpReg)
-          .addReg(SrcReg)
-          .addImm(i);
-      MachineInstr *StMI = BuildMI(*MI.getParent(), II, dl, TII.get(VE::STSri))
-                               .addReg(FrameReg)
-                               .addImm(0)
-                               .addReg(TmpReg, getKillRegState(true));
-      replaceFI(MF, II, *StMI, dl, 0, Offset, FrameReg);
-      Offset += 8;
-    }
-    BuildMI(*MI.getParent(), II, dl, TII.get(VE::svm_smI), TmpReg)
-        .addReg(SrcReg, getKillRegState(isKill))
-        .addImm(3);
-    MI.setDesc(TII.get(VE::STSri));
-    MI.getOperand(2).ChangeToRegister(TmpReg, false, false, true);
-  } else if (MI.getOpcode() == VE::LDVMri) {
-    // Original MI is:
-    //   LDVMri reg, frame-index, offset (, memory operand)
-    // Convert it to:
-    //   LDSri  tmp-reg, frame-reg, offset
-    //   LVMi   reg, reg, 0, tmp-reg
-    //   LDSri  tmp-reg, frame-reg, offset+8
-    //   LVMi   reg, reg, 1, tmp-reg
-    //   LDSri  tmp-reg, frame-reg, offset+16
-    //   LVMi   reg, reg, 2, tmp-reg
-    //   LDSri  tmp-reg, frame-reg, offset+24
-    //   LVMi   reg, reg, 3, tmp-reg
-
-    const TargetInstrInfo &TII = *Subtarget.getInstrInfo();
-    unsigned DestReg = MI.getOperand(0).getReg();
-    // FIXME: it would be better to scavenge a register here instead of
-    // reserving SX16 all of the time.
-    unsigned TmpReg = VE::SX16;
-    BuildMI(*MI.getParent(), II, dl, TII.get(VE::IMPLICIT_DEF), DestReg);
-    for (int i = 0; i < 3; ++i) {
-      MachineInstr *StMI =
-          BuildMI(*MI.getParent(), II, dl, TII.get(VE::LDSri), TmpReg)
+          BuildMI(*MI.getParent(), II, dl, TII.get(VE::LDrii), TmpReg)
               .addReg(FrameReg)
-              .addImm(0);
-      replaceFI(MF, II, *StMI, dl, 1, Offset, FrameReg);
-      BuildMI(*MI.getParent(), II, dl, TII.get(VE::lvm_mmIs), DestReg)
-          .addReg(DestReg)
-          .addImm(i)
-          .addReg(TmpReg, getKillRegState(true));
-      Offset += 8;
-    }
-    MI.setDesc(TII.get(VE::LDSri));
-    MI.getOperand(0).ChangeToRegister(TmpReg, true);
-    BuildMI(*MI.getParent(), std::next(II), dl, TII.get(VE::lvm_mmIs), DestReg)
-        .addReg(DestReg)
-        .addImm(3)
-        .addReg(TmpReg, getKillRegState(true));
-  } else if (MI.getOpcode() == VE::STVM512ri) {
-    const TargetInstrInfo &TII = *Subtarget.getInstrInfo();
-    unsigned SrcReg = MI.getOperand(2).getReg();
-    unsigned SrcLoReg = getSubReg(SrcReg, VE::sub_vm_odd);
-    unsigned SrcHiReg = getSubReg(SrcReg, VE::sub_vm_even);
-    bool isKill = MI.getOperand(2).isKill();
-    // FIXME: it would be better to scavenge a register here instead of
-    // reserving SX16 all of the time.
-    unsigned TmpReg = VE::SX16;
-    // store low part of VMP
-    MachineInstr *LastMI = nullptr;
-    for (int i = 0; i < 4; ++i) {
-      LastMI = BuildMI(*MI.getParent(), II, dl, TII.get(VE::svm_smI), TmpReg)
-                   .addReg(SrcLoReg)
-                   .addImm(i);
-      MachineInstr *StMI = BuildMI(*MI.getParent(), II, dl, TII.get(VE::STSri))
-                               .addReg(FrameReg)
-                               .addImm(0)
-                               .addReg(TmpReg, getKillRegState(true));
-      replaceFI(MF, II, *StMI, dl, 0, Offset, FrameReg);
-      Offset += 8;
-    }
-    if (isKill)
-      LastMI->addRegisterKilled(SrcLoReg, this);
-    // store high part of VMP
-    for (int i = 0; i < 3; ++i) {
-      BuildMI(*MI.getParent(), II, dl, TII.get(VE::svm_smI), TmpReg)
-          .addReg(SrcHiReg)
-          .addImm(i);
-      MachineInstr *StMI = BuildMI(*MI.getParent(), II, dl, TII.get(VE::STSri))
-                               .addReg(FrameReg)
-                               .addImm(0)
-                               .addReg(TmpReg, getKillRegState(true));
-      replaceFI(MF, II, *StMI, dl, 0, Offset, FrameReg);
-      Offset += 8;
-    }
-    LastMI = BuildMI(*MI.getParent(), II, dl, TII.get(VE::svm_smI), TmpReg)
-                 .addReg(SrcHiReg)
-                 .addImm(3);
-    if (isKill) {
-      LastMI->addRegisterKilled(SrcHiReg, this);
-      // Add implicit super-register kills to the particular MI.
-      LastMI->addRegisterKilled(SrcReg, this);
-    }
-    MI.setDesc(TII.get(VE::STSri));
-    MI.getOperand(2).ChangeToRegister(TmpReg, false, false, true);
-  } else if (MI.getOpcode() == VE::LDVM512ri) {
-    const TargetInstrInfo &TII = *Subtarget.getInstrInfo();
-    unsigned DestReg = MI.getOperand(0).getReg();
-    unsigned DestLoReg = getSubReg(DestReg, VE::sub_vm_odd);
-    unsigned DestHiReg = getSubReg(DestReg, VE::sub_vm_even);
-    // FIXME: it would be better to scavenge a register here instead of
-    // reserving SX16 all of the time.
-    unsigned TmpReg = VE::SX16;
-    BuildMI(*MI.getParent(), II, dl, TII.get(VE::IMPLICIT_DEF), DestReg);
-    for (int i = 0; i < 4; ++i) {
-      MachineInstr *StMI =
-          BuildMI(*MI.getParent(), II, dl, TII.get(VE::LDSri), TmpReg)
-              .addReg(FrameReg)
+              .addImm(0)
               .addImm(0);
       replaceFI(MF, II, *StMI, dl, 1, Offset, FrameReg);
       BuildMI(*MI.getParent(), II, dl, TII.get(VE::lvm_mmIs), DestLoReg)
@@ -658,8 +418,9 @@
     }
     for (int i = 0; i < 3; ++i) {
       MachineInstr *StMI =
-          BuildMI(*MI.getParent(), II, dl, TII.get(VE::LDSri), TmpReg)
+          BuildMI(*MI.getParent(), II, dl, TII.get(VE::LDrii), TmpReg)
               .addReg(FrameReg)
+              .addImm(0)
               .addImm(0);
       replaceFI(MF, II, *StMI, dl, 1, Offset, FrameReg);
       BuildMI(*MI.getParent(), II, dl, TII.get(VE::lvm_mmIs), DestHiReg)
@@ -668,7 +429,7 @@
           .addReg(TmpReg, getKillRegState(true));
       Offset += 8;
     }
-    MI.setDesc(TII.get(VE::LDSri));
+    MI.setDesc(TII.get(VE::LDrii));
     MI.getOperand(0).ChangeToRegister(TmpReg, true);
     BuildMI(*MI.getParent(), std::next(II), dl, TII.get(VE::lvm_mmIs),
             DestHiReg)
