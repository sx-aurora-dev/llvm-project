--- conflicted
+++ resolved
@@ -155,24 +155,12 @@
   // Default offset in instruction's operands (reg+reg+imm).
   unsigned OffDisp = 2;
 
-<<<<<<< HEAD
-#define RRCASm_kind(NAME)                                                      \
-  case NAME##rir:                                                              \
-  case NAME##rii:
-=======
 #define RRCAS_multi_cases(NAME) NAME##rir : case NAME##rii
->>>>>>> 24ba77c4
 
   {
     using namespace llvm::VE;
     switch (MI.getOpcode()) {
     case INLINEASM:
-<<<<<<< HEAD
-      RRCASm_kind(TS1AML) RRCASm_kind(TS1AMW) RRCASm_kind(CASL)
-          RRCASm_kind(CASW)
-          // These instructions use AS format (reg+imm).
-          OffDisp = 1;
-=======
     case RRCAS_multi_cases(TS1AML):
     case RRCAS_multi_cases(TS1AMW):
     case RRCAS_multi_cases(CASL):
@@ -180,7 +168,6 @@
       // These instructions use AS format (reg+imm).
       OffDisp = 1;
       break;
->>>>>>> 24ba77c4
     }
   }
 #undef RRCAS_multi_cases
