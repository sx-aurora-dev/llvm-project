//===-- VEISelLowering.cpp - VE DAG Lowering Implementation ---------------===//
//
// Part of the LLVM Project, under the Apache License v2.0 with LLVM Exceptions.
// See https://llvm.org/LICENSE.txt for license information.
// SPDX-License-Identifier: Apache-2.0 WITH LLVM-exception
//
//===----------------------------------------------------------------------===//
//
// This file implements the interfaces that VE uses to lower LLVM code into a
// selection DAG.
//
//===----------------------------------------------------------------------===//

#include "VEISelLowering.h"
#include "VEInstrBuilder.h"
#include "MCTargetDesc/VEMCExpr.h"
#include "VEMachineFunctionInfo.h"
#include "VERegisterInfo.h"
#include "VETargetMachine.h"
// #include "VETargetObjectFile.h"
#include "llvm/ADT/StringSwitch.h"
#include "llvm/CodeGen/CallingConvLower.h"
#include "llvm/CodeGen/MachineFrameInfo.h"
#include "llvm/CodeGen/MachineFunction.h"
#include "llvm/CodeGen/MachineInstrBuilder.h"
#include "llvm/CodeGen/MachineJumpTableInfo.h"
#include "llvm/CodeGen/MachineModuleInfo.h"
#include "llvm/CodeGen/MachineRegisterInfo.h"
#include "llvm/CodeGen/SelectionDAG.h"
#include "llvm/CodeGen/TargetLoweringObjectFileImpl.h"
#include "llvm/IR/DerivedTypes.h"
#include "llvm/IR/Function.h"
#include "llvm/IR/Module.h"
#include "llvm/IR/Intrinsics.h"
#include "llvm/IR/IntrinsicsVE.h"
#include "llvm/Support/ErrorHandling.h"
#include "llvm/Support/KnownBits.h"
using namespace llvm;

#define DEBUG_TYPE "ve-isel"

//===----------------------------------------------------------------------===//
// Calling Convention Implementation
//===----------------------------------------------------------------------===//

#include "VEGenCallingConv.inc"

CCAssignFn *getReturnCC(CallingConv::ID CallConv) {
  switch (CallConv) {
  default:
    return RetCC_VE_C;
  case CallingConv::Fast:
    return RetCC_VE_Fast;
  }
}

CCAssignFn *getParamCC(CallingConv::ID CallConv, bool IsVarArg) {
  if (IsVarArg)
    return CC_VE2;
  switch (CallConv) {
  default:
    return CC_VE_C;
  case CallingConv::Fast:
    return CC_VE_Fast;
  }
}

bool VETargetLowering::CanLowerReturn(
    CallingConv::ID CallConv, MachineFunction &MF, bool IsVarArg,
    const SmallVectorImpl<ISD::OutputArg> &Outs, LLVMContext &Context) const {
  CCAssignFn *RetCC = getReturnCC(CallConv);
  SmallVector<CCValAssign, 16> RVLocs;
  CCState CCInfo(CallConv, IsVarArg, MF, RVLocs, Context);
  return CCInfo.CheckReturn(Outs, RetCC);
}

static const MVT AllVectorVTs[] = {MVT::v256i32, MVT::v512i32, MVT::v256i64,
                                   MVT::v256f32, MVT::v512f32, MVT::v256f64};

static const MVT AllMaskVTs[] = {MVT::v256i1, MVT::v512i1};

void VETargetLowering::initRegisterClasses() {
  // Set up the register classes.
  addRegisterClass(MVT::i32, &VE::I32RegClass);
  addRegisterClass(MVT::i64, &VE::I64RegClass);
  addRegisterClass(MVT::f32, &VE::F32RegClass);
  addRegisterClass(MVT::f64, &VE::I64RegClass);
  addRegisterClass(MVT::f128, &VE::F128RegClass);

<<<<<<< HEAD
  if (Subtarget->enableVPU() || Subtarget->intrinsic() ||
      Subtarget->vectorize()) {
    addRegisterClass(MVT::v2i32, &VE::V64RegClass);
    addRegisterClass(MVT::v4i32, &VE::V64RegClass);
    addRegisterClass(MVT::v8i32, &VE::V64RegClass);
    addRegisterClass(MVT::v16i32, &VE::V64RegClass);
    addRegisterClass(MVT::v32i32, &VE::V64RegClass);
    addRegisterClass(MVT::v64i32, &VE::V64RegClass);
    addRegisterClass(MVT::v128i32, &VE::V64RegClass);
    addRegisterClass(MVT::v256i32, &VE::V64RegClass);
    addRegisterClass(MVT::v512i32, &VE::V64RegClass);

    addRegisterClass(MVT::v2i64, &VE::V64RegClass);
    addRegisterClass(MVT::v4i64, &VE::V64RegClass);
    addRegisterClass(MVT::v8i64, &VE::V64RegClass);
    addRegisterClass(MVT::v16i64, &VE::V64RegClass);
    addRegisterClass(MVT::v32i64, &VE::V64RegClass);
    addRegisterClass(MVT::v64i64, &VE::V64RegClass);
    addRegisterClass(MVT::v128i64, &VE::V64RegClass);
    addRegisterClass(MVT::v256i64, &VE::V64RegClass);

    addRegisterClass(MVT::v2f32, &VE::V64RegClass);
    addRegisterClass(MVT::v4f32, &VE::V64RegClass);
    addRegisterClass(MVT::v8f32, &VE::V64RegClass);
    addRegisterClass(MVT::v16f32, &VE::V64RegClass);
    addRegisterClass(MVT::v32f32, &VE::V64RegClass);
    addRegisterClass(MVT::v64f32, &VE::V64RegClass);
    addRegisterClass(MVT::v128f32, &VE::V64RegClass);
    addRegisterClass(MVT::v256f32, &VE::V64RegClass);
    addRegisterClass(MVT::v512f32, &VE::V64RegClass);

    addRegisterClass(MVT::v2f64, &VE::V64RegClass);
    addRegisterClass(MVT::v4f64, &VE::V64RegClass);
    addRegisterClass(MVT::v8f64, &VE::V64RegClass);
    addRegisterClass(MVT::v16f64, &VE::V64RegClass);
    addRegisterClass(MVT::v32f64, &VE::V64RegClass);
    addRegisterClass(MVT::v64f64, &VE::V64RegClass);
    addRegisterClass(MVT::v128f64, &VE::V64RegClass);
    addRegisterClass(MVT::v256f64, &VE::V64RegClass);

    addRegisterClass(MVT::v256i1, &VE::VMRegClass);
    addRegisterClass(MVT::v512i1, &VE::VM512RegClass);
=======
  if (Subtarget->enableVPU()) {
    for (MVT VecVT : AllVectorVTs)
      addRegisterClass(VecVT, &VE::V64RegClass);
    for (MVT MaskVT : AllMaskVTs)
      addRegisterClass(MaskVT, &VE::VMRegClass);
>>>>>>> ffe6c97f
  }
}

void VETargetLowering::initSPUActions() {
  const auto &TM = getTargetMachine();

  /// Load & Store {

  // VE doesn't have i1 sign extending load.
  for (MVT VT : MVT::integer_valuetypes()) {
    setLoadExtAction(ISD::SEXTLOAD, VT, MVT::i1, Promote);
    setLoadExtAction(ISD::ZEXTLOAD, VT, MVT::i1, Promote);
    setLoadExtAction(ISD::EXTLOAD, VT, MVT::i1, Promote);
    // FIXME: upstream has following line.  Need double check.
    // setTruncStoreAction(VT, MVT::i1, Expand);
  }

  // VE doesn't have floating point extload/truncstore, so expand them.
  for (MVT FPVT : MVT::fp_valuetypes()) {
    for (MVT OtherFPVT : MVT::fp_valuetypes()) {
      setLoadExtAction(ISD::EXTLOAD, FPVT, OtherFPVT, Expand);
      setTruncStoreAction(FPVT, OtherFPVT, Expand);
    }
  }

  // VE doesn't have fp128 load/store, so expand them in custom lower.
  setOperationAction(ISD::LOAD, MVT::f128, Custom);
  setOperationAction(ISD::STORE, MVT::f128, Custom);

  /// } Load & Store

  // Custom legalize address nodes into LO/HI parts.
  MVT PtrVT = MVT::getIntegerVT(TM.getPointerSizeInBits(0));
  setOperationAction(ISD::BlockAddress, PtrVT, Custom);
  setOperationAction(ISD::GlobalAddress, PtrVT, Custom);
  setOperationAction(ISD::GlobalTLSAddress, PtrVT, Custom);
  setOperationAction(ISD::ConstantPool, PtrVT, Custom);
  setOperationAction(ISD::JumpTable, PtrVT, Custom);

  /// VAARG handling {
  setOperationAction(ISD::VASTART, MVT::Other, Custom);
  // VAARG needs to be lowered to access with 8 bytes alignment.
  setOperationAction(ISD::VAARG, MVT::Other, Custom);
  // Use the default implementation.
  setOperationAction(ISD::VACOPY, MVT::Other, Expand);
  setOperationAction(ISD::VAEND, MVT::Other, Expand);
  /// } VAARG handling

  /// Stack {
  setOperationAction(ISD::DYNAMIC_STACKALLOC, MVT::i32, Custom);
  setOperationAction(ISD::DYNAMIC_STACKALLOC, MVT::i64, Custom);
  /// } Stack

  /// Branch {

  // VE doesn't have BRCOND
  setOperationAction(ISD::BRCOND, MVT::Other, Expand);

  // BR_JT is not implemented yet.
  setOperationAction(ISD::BR_JT, MVT::Other, Expand);

  /// } Branch

  /// Int Ops {
  for (MVT IntVT : {MVT::i32, MVT::i64}) {
    // VE has no REM or DIVREM operations.
    setOperationAction(ISD::UREM, IntVT, Expand);
    setOperationAction(ISD::SREM, IntVT, Expand);
    setOperationAction(ISD::SDIVREM, IntVT, Expand);
    setOperationAction(ISD::UDIVREM, IntVT, Expand);

    // VE has no SHL_PARTS/SRA_PARTS/SRL_PARTS operations.
    setOperationAction(ISD::SHL_PARTS, IntVT, Expand);
    setOperationAction(ISD::SRA_PARTS, IntVT, Expand);
    setOperationAction(ISD::SRL_PARTS, IntVT, Expand);

    // VE has no MULHU/MULHS/UMUL_LOHI/SMUL_LOHI operations.
    // TODO: Use MPD/MUL instructions to implement SMUL_LOHI/UMUL_LOHI for
    //       i32 type.
    setOperationAction(ISD::MULHU, IntVT, Expand);
    setOperationAction(ISD::MULHS, IntVT, Expand);
    setOperationAction(ISD::UMUL_LOHI, IntVT, Expand);
    setOperationAction(ISD::SMUL_LOHI, IntVT, Expand);

    // VE has no CTTZ, ROTL, ROTR operations.
    setOperationAction(ISD::CTTZ, IntVT, Expand);
    setOperationAction(ISD::ROTL, IntVT, Expand);
    setOperationAction(ISD::ROTR, IntVT, Expand);

    // VE has 64 bits instruction which works as i64 BSWAP operation.  This
    // instruction works fine as i32 BSWAP operation with an additional
    // parameter.  Use isel patterns to lower BSWAP.
    setOperationAction(ISD::BSWAP, IntVT, Legal);

    // VE has only 64 bits instructions which work as i64 BITREVERSE/CTLZ/CTPOP
    // operations.  Use isel patterns for i64, promote for i32.
    LegalizeAction Act = (IntVT == MVT::i32) ? Promote : Legal;
    setOperationAction(ISD::BITREVERSE, IntVT, Act);
    setOperationAction(ISD::CTLZ, IntVT, Act);
    setOperationAction(ISD::CTLZ_ZERO_UNDEF, IntVT, Act);
    setOperationAction(ISD::CTPOP, IntVT, Act);

    // VE has only 64 bits instructions which work as i64 AND/OR/XOR operations.
    // Use isel patterns for i64, promote for i32.
    setOperationAction(ISD::AND, IntVT, Act);
    setOperationAction(ISD::OR, IntVT, Act);
    setOperationAction(ISD::XOR, IntVT, Act);

    // Legal smax and smin
    setOperationAction(ISD::SMAX, IntVT, Legal);
    setOperationAction(ISD::SMIN, IntVT, Legal);
  }

  // Operations not supported by VE.
  setOperationAction(ISD::SIGN_EXTEND_INREG, MVT::i1, Expand);

  // Used by legalize types to correctly generate the setcc result.
  // Without this, every float setcc comes with a AND/OR with the result,
  // we don't want this, since the fpcmp result goes to a flag register,
  // which is used implicitly by brcond and select operations.
  AddPromotedToType(ISD::SETCC, MVT::i1, MVT::i32);

  /// } Int Ops

  /// Conversion {
  // VE doesn't have instructions for fp<->uint, so expand them by llvm
  setOperationAction(ISD::FP_TO_UINT, MVT::i32, Promote); // use i64
  setOperationAction(ISD::UINT_TO_FP, MVT::i32, Promote); // use i64
  setOperationAction(ISD::FP_TO_UINT, MVT::i64, Expand);
  setOperationAction(ISD::UINT_TO_FP, MVT::i64, Expand);

  // fp16 not supported
  for (MVT FPVT : MVT::fp_valuetypes()) {
    setOperationAction(ISD::FP16_TO_FP, FPVT, Expand);
    setOperationAction(ISD::FP_TO_FP16, FPVT, Expand);
  }
  /// } Conversion

  /// Floating-point Ops {
  /// Note: Floating-point operations are fneg, fadd, fsub, fmul, fdiv, frem,
  ///       and fcmp.

  // VE doesn't have following floating point operations.
  for (MVT VT : MVT::fp_valuetypes()) {
    setOperationAction(ISD::FNEG, VT, Expand);
    setOperationAction(ISD::FREM, VT, Expand);
  }

  // VE doesn't have fdiv of f128.
  setOperationAction(ISD::FDIV, MVT::f128, Expand);

  for (MVT FPVT : {MVT::f32, MVT::f64}) {
    // f32 and f64 uses ConstantFP.  f128 uses ConstantPool.
    setOperationAction(ISD::ConstantFP, FPVT, Legal);
  }
  /// } Floating-point Ops

  /// Floating-point math functions {

  // VE doesn't have following floating point math functions.
  for (MVT VT : MVT::fp_valuetypes()) {
    setOperationAction(ISD::FABS, VT, Expand);
    setOperationAction(ISD::FCOPYSIGN, VT, Expand);
    setOperationAction(ISD::FCOS, VT, Expand);
    setOperationAction(ISD::FSIN, VT, Expand);
    setOperationAction(ISD::FSQRT, VT, Expand);

    // VE has no sclar FMA instruction
    setOperationAction(ISD::FMA, VT, Expand);
    setOperationAction(ISD::FMAD, VT, Expand);
    setOperationAction(ISD::FABS, VT, Expand);
    setOperationAction(ISD::FPOWI, VT, Expand);
    setOperationAction(ISD::FPOW, VT, Expand);
    setOperationAction(ISD::FLOG, VT, Expand);
    setOperationAction(ISD::FLOG2, VT, Expand);
    setOperationAction(ISD::FLOG10, VT, Expand);
    setOperationAction(ISD::FEXP, VT, Expand);
    setOperationAction(ISD::FEXP2, VT, Expand);
    setOperationAction(ISD::FCEIL, VT, Expand);
    setOperationAction(ISD::FTRUNC, VT, Expand);
    setOperationAction(ISD::FRINT, VT, Expand);
    setOperationAction(ISD::FNEARBYINT, VT, Expand);
    setOperationAction(ISD::FROUND, VT, Expand);
    setOperationAction(ISD::FFLOOR, VT, Expand);
    if (VT == MVT::f128) {
      setOperationAction(ISD::FMINNUM, VT, Expand);
      setOperationAction(ISD::FMAXNUM, VT, Expand);
    } else {
      setOperationAction(ISD::FMINNUM, VT, Legal);
      setOperationAction(ISD::FMAXNUM, VT, Legal);
    }
    setOperationAction(ISD::FMINIMUM, VT, Expand);
    setOperationAction(ISD::FMAXIMUM, VT, Expand);
    setOperationAction(ISD::FSINCOS, VT, Expand);
  }

  /// } Floating-point math functions

  setOperationAction(ISD::EH_SJLJ_SETJMP, MVT::i32, Custom);
  setOperationAction(ISD::EH_SJLJ_LONGJMP, MVT::Other, Custom);
  setOperationAction(ISD::EH_SJLJ_SETUP_DISPATCH, MVT::Other, Custom);
  if (TM.Options.ExceptionModel == ExceptionHandling::SjLj)
    setLibcallName(RTLIB::UNWIND_RESUME, "_Unwind_SjLj_Resume");

  setTargetDAGCombine(ISD::FADD);
  //setTargetDAGCombine(ISD::FMA);

  /// Atomic instructions {

  setMaxAtomicSizeInBitsSupported(64);
  setMinCmpXchgSizeInBits(32);
  setSupportsUnalignedAtomics(false);

  // Use custom inserter for ATOMIC_FENCE.
  setOperationAction(ISD::ATOMIC_FENCE, MVT::Other, Custom);

  for (MVT VT : MVT::integer_valuetypes()) {
    // Several atomic operations are converted to VE instructions well.
    // Additional memory fences are generated in emitLeadingfence and
    // emitTrailingFence functions.
    setOperationAction(ISD::ATOMIC_LOAD, VT, Legal);
    setOperationAction(ISD::ATOMIC_STORE, VT, Legal);
    setOperationAction(ISD::ATOMIC_CMP_SWAP, VT, Legal);
    setOperationAction(ISD::ATOMIC_SWAP, VT, Custom);

    setOperationAction(ISD::ATOMIC_CMP_SWAP_WITH_SUCCESS, VT, Expand);

    // FIXME: not supported "atmam" isntructions yet
    setOperationAction(ISD::ATOMIC_LOAD_ADD, VT, Expand);
    setOperationAction(ISD::ATOMIC_LOAD_SUB, VT, Expand);
    setOperationAction(ISD::ATOMIC_LOAD_AND, VT, Expand);
    setOperationAction(ISD::ATOMIC_LOAD_OR, VT, Expand);

    // VE doesn't have follwing instructions
    setOperationAction(ISD::ATOMIC_LOAD_CLR, VT, Expand);
    setOperationAction(ISD::ATOMIC_LOAD_XOR, VT, Expand);
    setOperationAction(ISD::ATOMIC_LOAD_NAND, VT, Expand);
    setOperationAction(ISD::ATOMIC_LOAD_MIN, VT, Expand);
    setOperationAction(ISD::ATOMIC_LOAD_MAX, VT, Expand);
    setOperationAction(ISD::ATOMIC_LOAD_UMIN, VT, Expand);
    setOperationAction(ISD::ATOMIC_LOAD_UMAX, VT, Expand);
  }

  /// } Atomic isntructions

  /// Others.

  // FIXME: VE's I128 stuff is not investivated yet
  if (!1) {
    // These libcalls are not available in 32-bit.
    setLibcallName(RTLIB::SHL_I128, nullptr);
    setLibcallName(RTLIB::SRL_I128, nullptr);
    setLibcallName(RTLIB::SRA_I128, nullptr);
  }

  // Use the default implementation.
  setOperationAction(ISD::STACKSAVE         , MVT::Other, Expand);
  setOperationAction(ISD::STACKRESTORE      , MVT::Other, Expand);

  // Expand DYNAMIC_STACKALLOC
  setOperationAction(ISD::DYNAMIC_STACKALLOC, MVT::i32, Custom);
  setOperationAction(ISD::DYNAMIC_STACKALLOC, MVT::i64, Custom);

  // Other configurations related to f128.
  setOperationAction(ISD::BR_CC,     MVT::f128, Legal);

  setOperationAction(ISD::INTRINSIC_VOID, MVT::Other, Custom);
  setOperationAction(ISD::INTRINSIC_W_CHAIN, MVT::Other, Custom);
  setOperationAction(ISD::INTRINSIC_WO_CHAIN, MVT::Other, Custom);

  // TRAP to expand (which turns it into abort).
  setOperationAction(ISD::TRAP, MVT::Other, Expand);

  // On most systems, DEBUGTRAP and TRAP have no difference. The "Expand"
  // here is to inform DAG Legalizer to replace DEBUGTRAP with TRAP.
  setOperationAction(ISD::DEBUGTRAP, MVT::Other, Expand);
}

SDValue
VETargetLowering::LowerBitcast(SDValue Op, SelectionDAG &DAG) const {
  if (Op.getSimpleValueType() == MVT::v256i64 && Op.getOperand(0).getSimpleValueType() == MVT::v256f64) {
    LLVM_DEBUG(dbgs() << "Lowering bitcast of similar types.\n");
    return Op.getOperand(0);
  } else {
    return Op;
  }
}

SDValue
VETargetLowering::LowerMGATHER_MSCATTER(SDValue Op, SelectionDAG &DAG) const {
  LLVM_DEBUG(dbgs() << "Lowering gather or scatter\n");
  SDLoc dl(Op);
  //dbgs() << "\nNext Instr:\n";
  //Op.dumpr(&DAG);

  MaskedGatherScatterSDNode *N = cast<MaskedGatherScatterSDNode>(Op.getNode());

  SDValue Index = N->getIndex();
  SDValue BasePtr = N->getBasePtr();
  SDValue Mask = N->getMask();
  SDValue Chain = N->getChain();

  SDValue PassThru;
  SDValue Source;

  if (Op.getOpcode() == ISD::MGATHER) {
    MaskedGatherSDNode *N = cast<MaskedGatherSDNode>(Op.getNode());
    PassThru = N->getPassThru();
  } else if (Op.getOpcode() == ISD::MSCATTER) {
    MaskedScatterSDNode *N = cast<MaskedScatterSDNode>(Op.getNode());
    Source = N->getValue();
  } else {
    return SDValue();
  }

  MVT IndexVT = Index.getSimpleValueType();
  //MVT MaskVT = Mask.getSimpleValueType();
  //MVT BasePtrVT = BasePtr.getSimpleValueType();

  // vindex = vindex + baseptr;
  int Length = Mask.getNumOperands();
  auto VL = DAG.getConstant(Length, dl, MVT::i32);
  SDValue BaseBroadcast =
      DAG.getNode(VEISD::VEC_BROADCAST, dl, IndexVT, BasePtr, VL);
  SDValue ScaleBroadcast =
      DAG.getNode(VEISD::VEC_BROADCAST, dl, IndexVT, N->getScale(), VL);

  SDValue index_addr = DAG.getNode(ISD::MUL, dl, IndexVT, {Index, ScaleBroadcast});

  SDValue addresses = DAG.getNode(ISD::ADD, dl, IndexVT, {BaseBroadcast, index_addr});

  // TODO: vmx = svm (mask);
  //Mask.dumpr(&DAG);
  if (Mask.getOpcode() != ISD::BUILD_VECTOR || Mask.getNumOperands() != 256) {
    LLVM_DEBUG(dbgs() << "Cannot handle gathers with complex masks.\n");
    return SDValue();
  }
  for (unsigned i = 0; i < 256; i++) {
    const SDValue Operand = Mask.getOperand(i);
    if (Operand.getOpcode() != ISD::Constant) {
      LLVM_DEBUG(dbgs() << "Cannot handle gather masks with complex elements.\n");
      return SDValue();
    }
    if (Mask.getConstantOperandVal(i) != 1) {
      LLVM_DEBUG(dbgs() << "Cannot handle gather masks with elements != 1.\n");
      return SDValue();
    }
  }

  if (Op.getOpcode() == ISD::MGATHER) {
    // vt = vgt (vindex, vmx, cs=0, sx=0, sy=0, sw=0);
    SDValue load = DAG.getNode(VEISD::VEC_GATHER, dl, Op.getNode()->getVTList(), {Chain, addresses});
    //load.dumpr(&DAG);

    // TODO: merge (vt, default, vmx);
    //PassThru.dumpr(&DAG);
    // We can safely ignore PassThru right now, the mask is guaranteed to be constant 1s.

    return load;
  } else {
    SDValue store = DAG.getNode(VEISD::VEC_SCATTER, dl, Op.getNode()->getVTList(), {Chain, Source, addresses});
    //store.dumpr(&DAG);
    return store;
  }
}

SDValue
VETargetLowering::LowerMLOAD(SDValue Op, SelectionDAG &DAG) const {
  LLVM_DEBUG(dbgs() << "Lowering MLOAD\n");
  LLVM_DEBUG(Op.dumpr(&DAG));
  SDLoc dl(Op);

  MaskedLoadSDNode *N = cast<MaskedLoadSDNode>(Op.getNode());

  SDValue BasePtr = N->getBasePtr();
  SDValue Mask = N->getMask();
  SDValue Chain = N->getChain();
  SDValue PassThru = N->getPassThru();

  MachinePointerInfo info = N->getPointerInfo();

  if (Mask.getOpcode() != ISD::BUILD_VECTOR || Mask.getNumOperands() != 256) {
    LLVM_DEBUG(dbgs() << "Cannot handle gathers with complex masks.\n");
    return SDValue();
  }

  int firstzero = 256;

  for (unsigned i = 0; i < 256; i++) {
    const SDValue Operand = Mask.getOperand(i);
    if (Operand.getOpcode() != ISD::Constant) {
      LLVM_DEBUG(dbgs() << "Cannot handle load masks with complex elements.\n");
      return SDValue();
    }
    if (Mask.getConstantOperandVal(i) != 1) {
      if (firstzero == 256)
        firstzero = i;
      if (!PassThru.isUndef() && !PassThru.getOperand(i).isUndef()) {
        LLVM_DEBUG(dbgs() << "Cannot handle passthru.\n");
        return SDValue();
      }
    } else {
      if (firstzero != 256) {
        LLVM_DEBUG(dbgs() << "Cannot handle mixed load masks.\n");
        return SDValue();
      }
    }
  }

  EVT i32 = EVT::getIntegerVT(*DAG.getContext(), 32);

  // FIXME: LVL instruction has output VL now, need to update VEC_LVL too.
  Chain = DAG.getNode(VEISD::VEC_LVL, dl, MVT::Other, {Chain, DAG.getConstant(firstzero, dl, i32)});

  SDValue load = DAG.getLoad(Op.getSimpleValueType(), dl, Chain, BasePtr, info);

  // FIXME: LVL instruction has output VL now, need to update VEC_LVL too.
  Chain = DAG.getNode(VEISD::VEC_LVL, dl, MVT::Other, {load.getValue(1), DAG.getConstant(256, dl, i32)});

  SDValue merge = DAG.getMergeValues({load, Chain}, dl);
  LLVM_DEBUG(dbgs() << "Becomes\n");
  LLVM_DEBUG(merge.dumpr(&DAG));
  return merge;
}

static bool isBroadCastOrS2V(BuildVectorSDNode *BVN,
                             bool &AllUndef, bool &S2V, unsigned &FirstDef) {
  // Check UNDEF or FirstDef
  AllUndef = true;
  S2V = false;
  FirstDef = 0;
  for (unsigned i = 0; i < BVN->getNumOperands(); ++i) {
    if (!BVN->getOperand(i).isUndef()) {
      AllUndef = false;
      FirstDef = i;
      break;
    }
  }
  if (AllUndef)
    return true;
  // Check scalar_to_vector (single def at first, and the rests are undef)
  if (FirstDef == 0) {
      S2V = true;
      for (unsigned i = FirstDef + 1; i < BVN->getNumOperands(); ++i) {
        if (!BVN->getOperand(i).isUndef()) {
          S2V = false;
          break;
        }
      }
      if (S2V)
        return true;
  }
  // Check boradcast
  for (unsigned i = FirstDef + 1; i < BVN->getNumOperands(); ++i) {
    if (BVN->getOperand(FirstDef) != BVN->getOperand(i) &&
        !BVN->getOperand(i).isUndef()) {
      return false;
    }
  }
  return true;
}

SDValue
VETargetLowering::LowerBUILD_VECTOR(SDValue Op, SelectionDAG &DAG) const {
  LLVM_DEBUG(dbgs() << "Lowering BUILD_VECTOR\n");
  BuildVectorSDNode *BVN = cast<BuildVectorSDNode>(Op.getNode());

  SDLoc DL(Op);

  // match VEC_BROADCAST
  bool AllUndef;
  bool S2V;
  unsigned FirstDef;
  if (isBroadCastOrS2V(BVN, AllUndef, S2V, FirstDef)) {
    if (AllUndef) {
      LLVM_DEBUG(dbgs() << "AllUndef: VEC_BROADCAST ");
      LLVM_DEBUG(BVN->getOperand(0)->dump());
      int Length = BVN->getNumOperands();
      auto VL = DAG.getConstant(Length, DL, MVT::i32);
      return DAG.getNode(VEISD::VEC_BROADCAST, DL, Op.getSimpleValueType(),
                         BVN->getOperand(0), VL);
    } else if (S2V) {
      LLVM_DEBUG(dbgs() << "isS2V: scalar_to_vector ");
      LLVM_DEBUG(BVN->getOperand(FirstDef)->dump());
      return DAG.getNode(ISD::SCALAR_TO_VECTOR, DL, Op.getSimpleValueType(),
                         BVN->getOperand(FirstDef));
    } else {
      LLVM_DEBUG(dbgs() << "isBroadCast: VEC_BROADCAST ");
      LLVM_DEBUG(BVN->getOperand(FirstDef)->dump());
      int Length = BVN->getNumOperands();
      auto VL = DAG.getConstant(Length, DL, MVT::i32);
      return DAG.getNode(VEISD::VEC_BROADCAST, DL, Op.getSimpleValueType(),
                         BVN->getOperand(FirstDef), VL);
    }
  }

#if 0
  if (BVN->isConstant()) {
    // All values are either a constant value or undef, so optimize it...
  }
#endif

// match VEC_SEQ(stride) patterns
  // identify a constant stride vector
  bool hasConstantStride = true;

  // whether the constant is a repetition of ascending indices, eg <0, 1, 2, 3, 0, 1, 2, 3, ..>
  bool hasBlockStride = false;

  // whether the constant is an ascending sequence of repeated indices, eg <0, 0, 1, 1, 2, 2, 3, 3 ..>
  bool hasBlockStride2 = false;

  bool firstStride = true;
  int64_t blockLength = 0;
  int64_t stride = 0;
  int64_t lastElemValue = 0;
  MVT elemTy;

  for (unsigned i = 0; i < BVN->getNumOperands(); ++i) {
    if (hasBlockStride) {
      if (i % blockLength == 0)
        stride = 1;
      else
        stride = 0;
    }

    if (BVN->getOperand(i).isUndef()) {
      if (hasBlockStride2 && i % blockLength == 0)
        lastElemValue = 0;
      else
        lastElemValue += stride;
      continue;
    }

    // is this an immediate constant value?
    auto * constNumElem = dyn_cast<ConstantSDNode>(BVN->getOperand(i));
    if (!constNumElem) {
      hasConstantStride = false;
      hasBlockStride = false;
      hasBlockStride2 = false;
      break;
    }

    // read value
    int64_t elemValue = constNumElem->getSExtValue();
    elemTy = constNumElem->getSimpleValueType(0);

    if (i == FirstDef) {
      // FIXME: Currently, this code requies that first value of vseq
      // is zero.  This is possible to enhance like thses instructions:
      //        VSEQ $v0
      //        VBRD $v1, 2
      //        VADD $v0, $v0, $v1
      if (elemValue != 0) {
        hasConstantStride = false;
        hasBlockStride = false;
        hasBlockStride2 = false;
        break;
      }
    } else if (i > FirstDef && firstStride) {
      // first stride
      stride = (elemValue - lastElemValue) / (i - FirstDef);
      firstStride = false;
    } else if (i > FirstDef) {
      // later stride
      if (hasBlockStride2 && elemValue == 0 && i % blockLength == 0) {
        lastElemValue = 0;
        continue;
      }
      int64_t thisStride = elemValue - lastElemValue;
      if (thisStride != stride) {
        hasConstantStride = false;
        if (!hasBlockStride && thisStride == 1 && stride == 0 && lastElemValue == 0) {
          hasBlockStride = true;
          blockLength = i;
        } else if (!hasBlockStride2 && elemValue == 0 && lastElemValue + 1 == i) {
          hasBlockStride2 = true;
          blockLength = i;
        } else {
          // not blockStride anymore.  e.g. { 0, 1, 2, 3, 0, 0, 0, 0 }
          hasBlockStride = false;
          hasBlockStride2 = false;
          break;
        }
      }
    }

    // track last elem value
    lastElemValue = elemValue;
  }

  // detected a proper stride pattern
  if (hasConstantStride) {
    SDValue seq = DAG.getNode(VEISD::VEC_SEQ, DL, Op.getSimpleValueType(),
                                  DAG.getConstant(1, DL, elemTy)); // TODO draw strideTy from elements
    if (stride == 1) {
      LLVM_DEBUG(dbgs() << "ConstantStride: VEC_SEQ\n");
      LLVM_DEBUG(seq.dump());
      return seq;
    }

    int Length = BVN->getNumOperands();
    auto VL = DAG.getConstant(Length, DL, MVT::i32);
    SDValue const_stride =
        DAG.getNode(VEISD::VEC_BROADCAST, DL, Op.getSimpleValueType(),
                    DAG.getConstant(stride, DL, elemTy), VL);
    SDValue ret = DAG.getNode(ISD::MUL, DL, Op.getSimpleValueType(), {seq, const_stride});
    LLVM_DEBUG(dbgs() << "ConstantStride: VEC_SEQ * VEC_BROADCAST\n");
    LLVM_DEBUG(const_stride.dump());
    LLVM_DEBUG(ret.dump());
    return ret;
  }

  // codegen for <0, 0, .., 0, 0, 1, 1, .., 1, 1, .....> constant patterns
  // constant == VSEQ >> log2(blockLength)
  if (hasBlockStride) {
    int64_t blockLengthLog = log2(blockLength);

    if (pow(2, blockLengthLog) == blockLength) {
      SDValue sequence = DAG.getNode(VEISD::VEC_SEQ, DL, Op.getSimpleValueType(), DAG.getConstant(1, DL, elemTy));
      int Length = Op.getSimpleValueType().getVectorNumElements();
      auto VL = DAG.getConstant(Length, DL, MVT::i32);
      SDValue shiftbroadcast =
          DAG.getNode(VEISD::VEC_BROADCAST, DL, Op.getSimpleValueType(),
                      DAG.getConstant(blockLengthLog, DL, elemTy), VL);

      SDValue shift = DAG.getNode(ISD::SRL, DL, Op.getSimpleValueType(), {sequence, shiftbroadcast});
      LLVM_DEBUG(dbgs() << "BlockStride: VEC_SEQ >> VEC_BROADCAST\n");
      LLVM_DEBUG(sequence.dump());
      LLVM_DEBUG(shiftbroadcast.dump());
      LLVM_DEBUG(shift.dump());
      return shift;
    }
  }

  // codegen for <0, 1, .., 15, 0, 1, .., ..... > constant patterns
  // constant == VSEQ % blockLength
  if (hasBlockStride2) {
    int64_t blockLengthLog = log2(blockLength);

    if (pow(2, blockLengthLog) == blockLength) {
      SDValue sequence = DAG.getNode(VEISD::VEC_SEQ, DL, Op.getSimpleValueType(), DAG.getConstant(1, DL, elemTy));
      int Length = Op.getSimpleValueType().getVectorNumElements();
      auto VL = DAG.getConstant(Length, DL, MVT::i32);
      SDValue modulobroadcast =
          DAG.getNode(VEISD::VEC_BROADCAST, DL, Op.getSimpleValueType(),
                      DAG.getConstant(blockLength - 1, DL, elemTy), VL);

      SDValue modulo = DAG.getNode(ISD::AND, DL, Op.getSimpleValueType(), {sequence, modulobroadcast});

      LLVM_DEBUG(dbgs() << "BlockStride2: VEC_SEQ & VEC_BROADCAST\n");
      LLVM_DEBUG(sequence.dump());
      LLVM_DEBUG(modulobroadcast.dump());
      LLVM_DEBUG(modulo.dump());
      return modulo;
    }
  }

  // Otherwise, generate element-wise insertions.
  SDValue newVector = SDValue(DAG.getMachineNode(TargetOpcode::IMPLICIT_DEF,
                                                 DL, Op.getSimpleValueType()),
                              0);

  for (unsigned i = 0; i < BVN->getNumOperands(); ++i) {
    newVector = DAG.getNode(
        ISD::INSERT_VECTOR_ELT, DL, Op.getSimpleValueType(),
        newVector, BVN->getOperand(i),
        DAG.getConstant(i, DL, EVT::getIntegerVT(*DAG.getContext(), 64))
    );
  }
  return newVector;
}

void VETargetLowering::initVPUActions() {
  for (MVT LegalVecVT : AllVectorVTs)
    setOperationAction(ISD::BUILD_VECTOR, LegalVecVT, Custom);
}

SDValue
VETargetLowering::LowerReturn(SDValue Chain, CallingConv::ID CallConv,
                              bool IsVarArg,
                              const SmallVectorImpl<ISD::OutputArg> &Outs,
                              const SmallVectorImpl<SDValue> &OutVals,
                              const SDLoc &DL, SelectionDAG &DAG) const {
  // CCValAssign - represent the assignment of the return value to locations.
  SmallVector<CCValAssign, 16> RVLocs;

  // CCState - Info about the registers and stack slot.
  CCState CCInfo(CallConv, IsVarArg, DAG.getMachineFunction(), RVLocs,
                 *DAG.getContext());

  // Analyze return values.
  CCInfo.AnalyzeReturn(Outs, getReturnCC(CallConv));

  SDValue Flag;
  SmallVector<SDValue, 4> RetOps(1, Chain);

  // Copy the result values into the output registers.
  for (unsigned i = 0; i != RVLocs.size(); ++i) {
    CCValAssign &VA = RVLocs[i];
    assert(VA.isRegLoc() && "Can only return in registers!");
    SDValue OutVal = OutVals[i];

    // Integer return values must be sign or zero extended by the callee.
    switch (VA.getLocInfo()) {
    case CCValAssign::Full:
      break;
    case CCValAssign::SExt:
      OutVal = DAG.getNode(ISD::SIGN_EXTEND, DL, VA.getLocVT(), OutVal);
      break;
    case CCValAssign::ZExt:
      OutVal = DAG.getNode(ISD::ZERO_EXTEND, DL, VA.getLocVT(), OutVal);
      break;
    case CCValAssign::AExt:
      OutVal = DAG.getNode(ISD::ANY_EXTEND, DL, VA.getLocVT(), OutVal);
      break;
    case CCValAssign::BCvt: {
      // Convert a float return value to i64 with padding.
      //     63     31   0
      //    +------+------+
      //    | float|   0  |
      //    +------+------+
      assert(VA.getLocVT() == MVT::i64);
      assert(VA.getValVT() == MVT::f32);
      SDValue Undef = SDValue(
          DAG.getMachineNode(TargetOpcode::IMPLICIT_DEF, DL, MVT::i64), 0);
      SDValue Sub_f32 = DAG.getTargetConstant(VE::sub_f32, DL, MVT::i32);
      OutVal = SDValue(DAG.getMachineNode(TargetOpcode::INSERT_SUBREG, DL,
                                          MVT::i64, Undef, OutVal, Sub_f32),
                       0);
      break;
    }
    default:
      llvm_unreachable("Unknown loc info!");
    }

    assert(!VA.needsCustom() && "Unexpected custom lowering");

    Chain = DAG.getCopyToReg(Chain, DL, VA.getLocReg(), OutVal, Flag);

    // Guarantee that all emitted copies are stuck together with flags.
    Flag = Chain.getValue(1);
    RetOps.push_back(DAG.getRegister(VA.getLocReg(), VA.getLocVT()));
  }

  RetOps[0] = Chain; // Update chain.

  // Add the flag if we have it.
  if (Flag.getNode())
    RetOps.push_back(Flag);

  return DAG.getNode(VEISD::RET_FLAG, DL, MVT::Other, RetOps);
}

SDValue VETargetLowering::LowerFormalArguments(
    SDValue Chain, CallingConv::ID CallConv, bool IsVarArg,
    const SmallVectorImpl<ISD::InputArg> &Ins, const SDLoc &DL,
    SelectionDAG &DAG, SmallVectorImpl<SDValue> &InVals) const {
  MachineFunction &MF = DAG.getMachineFunction();

  // Get the base offset of the incoming arguments stack space.
  unsigned ArgsBaseOffset = 176;
  // Get the size of the preserved arguments area
  unsigned ArgsPreserved = 64;

  // Analyze arguments according to CC_VE.
  SmallVector<CCValAssign, 16> ArgLocs;
  CCState CCInfo(CallConv, IsVarArg, DAG.getMachineFunction(), ArgLocs,
                 *DAG.getContext());
  // Allocate the preserved area first.
  CCInfo.AllocateStack(ArgsPreserved, Align(8));
  // We already allocated the preserved area, so the stack offset computed
  // by CC_VE would be correct now.
  CCInfo.AnalyzeFormalArguments(Ins, getParamCC(CallConv, false));

  for (unsigned i = 0, e = ArgLocs.size(); i != e; ++i) {
    CCValAssign &VA = ArgLocs[i];
    if (VA.isRegLoc()) {
      // This argument is passed in a register.
      // All integer register arguments are promoted by the caller to i64.

      // Create a virtual register for the promoted live-in value.
      unsigned VReg =
          MF.addLiveIn(VA.getLocReg(), getRegClassFor(VA.getLocVT()));
      SDValue Arg = DAG.getCopyFromReg(Chain, DL, VReg, VA.getLocVT());

      assert(!VA.needsCustom() && "Unexpected custom lowering");

      // The caller promoted the argument, so insert an Assert?ext SDNode so we
      // won't promote the value again in this function.
      switch (VA.getLocInfo()) {
      case CCValAssign::SExt:
        Arg = DAG.getNode(ISD::AssertSext, DL, VA.getLocVT(), Arg,
                          DAG.getValueType(VA.getValVT()));
        break;
      case CCValAssign::ZExt:
        Arg = DAG.getNode(ISD::AssertZext, DL, VA.getLocVT(), Arg,
                          DAG.getValueType(VA.getValVT()));
        break;
      case CCValAssign::BCvt: {
        // Extract a float argument from i64 with padding.
        //     63     31   0
        //    +------+------+
        //    | float|   0  |
        //    +------+------+
        assert(VA.getLocVT() == MVT::i64);
        assert(VA.getValVT() == MVT::f32);
        SDValue Sub_f32 = DAG.getTargetConstant(VE::sub_f32, DL, MVT::i32);
        Arg = SDValue(DAG.getMachineNode(TargetOpcode::EXTRACT_SUBREG, DL,
                                         MVT::f32, Arg, Sub_f32),
                      0);
        break;
      }
      default:
        break;
      }

      // Truncate the register down to the argument type.
      if (VA.isExtInLoc())
        Arg = DAG.getNode(ISD::TRUNCATE, DL, VA.getValVT(), Arg);

      InVals.push_back(Arg);
      continue;
    }

    // The registers are exhausted. This argument was passed on the stack.
    assert(VA.isMemLoc());
    // The CC_VE_Full/Half functions compute stack offsets relative to the
    // beginning of the arguments area at %fp+176.
    unsigned Offset = VA.getLocMemOffset() + ArgsBaseOffset;
    unsigned ValSize = VA.getValVT().getSizeInBits() / 8;

    // Adjust offset for a float argument by adding 4 since the argument is
    // stored in 8 bytes buffer with offset like below.  LLVM generates
    // 4 bytes load instruction, so need to adjust offset here.  This
    // adjustment is required in only LowerFormalArguments.  In LowerCall,
    // a float argument is converted to i64 first, and stored as 8 bytes
    // data, which is required by ABI, so no need for adjustment.
    //    0      4
    //    +------+------+
    //    | empty| float|
    //    +------+------+
    if (VA.getValVT() == MVT::f32)
      Offset += 4;

    int FI = MF.getFrameInfo().CreateFixedObject(ValSize, Offset, true);
    InVals.push_back(
        DAG.getLoad(VA.getValVT(), DL, Chain,
                    DAG.getFrameIndex(FI, getPointerTy(MF.getDataLayout())),
                    MachinePointerInfo::getFixedStack(MF, FI)));
  }

  if (!IsVarArg)
    return Chain;

  // This function takes variable arguments, some of which may have been passed
  // in registers %s0-%s8.
  //
  // The va_start intrinsic needs to know the offset to the first variable
  // argument.
  // TODO: need to calculate offset correctly once we support f128.
  unsigned ArgOffset = ArgLocs.size() * 8;
  VEMachineFunctionInfo *FuncInfo = MF.getInfo<VEMachineFunctionInfo>();
  // Skip the 176 bytes of register save area.
  FuncInfo->setVarArgsFrameOffset(ArgOffset + ArgsBaseOffset);

  return Chain;
}

// FIXME? Maybe this could be a TableGen attribute on some registers and
// this table could be generated automatically from RegInfo.
Register VETargetLowering::getRegisterByName(const char *RegName, LLT VT,
                                             const MachineFunction &MF) const {
  Register Reg = StringSwitch<Register>(RegName)
                     .Case("sp", VE::SX11)    // Stack pointer
                     .Case("fp", VE::SX9)     // Frame pointer
                     .Case("sl", VE::SX8)     // Stack limit
                     .Case("lr", VE::SX10)    // Link register
                     .Case("tp", VE::SX14)    // Thread pointer
                     .Case("outer", VE::SX12) // Outer regiser
                     .Case("info", VE::SX17)  // Info area register
                     .Case("got", VE::SX15)   // Global offset table register
                     .Case("plt", VE::SX16) // Procedure linkage table register
                     .Case("usrcc", VE::USRCC)  // User clock counter
                     .Default(0);

  if (Reg)
    return Reg;

  report_fatal_error("Invalid register name global variable");
}

// This functions returns true if CalleeName is a ABI function that returns
// a long double (fp128).
static bool isFP128ABICall(const char *CalleeName)
{
  static const char *const ABICalls[] =
    {  "_Q_add", "_Q_sub", "_Q_mul", "_Q_div",
       "_Q_sqrt", "_Q_neg",
       "_Q_itoq", "_Q_stoq", "_Q_dtoq", "_Q_utoq",
       "_Q_lltoq", "_Q_ulltoq",
       nullptr
    };
  for (const char * const *I = ABICalls; *I != nullptr; ++I)
    if (strcmp(CalleeName, *I) == 0)
      return true;
  return false;
}

unsigned
VETargetLowering::getSRetArgSize(SelectionDAG &DAG, SDValue Callee) const
{
  const Function *CalleeFn = nullptr;
  if (GlobalAddressSDNode *G = dyn_cast<GlobalAddressSDNode>(Callee)) {
    CalleeFn = dyn_cast<Function>(G->getGlobal());
  } else if (ExternalSymbolSDNode *E =
             dyn_cast<ExternalSymbolSDNode>(Callee)) {
    const Function &F = DAG.getMachineFunction().getFunction();
    const Module *M = F.getParent();
    const char *CalleeName = E->getSymbol();
    CalleeFn = M->getFunction(CalleeName);
    if (!CalleeFn && isFP128ABICall(CalleeName))
      return 16; // Return sizeof(fp128)
  }

  if (!CalleeFn)
    return 0;

  // It would be nice to check for the sret attribute on CalleeFn here,
  // but since it is not part of the function type, any check will misfire.

  PointerType *Ty = cast<PointerType>(CalleeFn->arg_begin()->getType());
  Type *ElementTy = Ty->getElementType();
  return DAG.getDataLayout().getTypeAllocSize(ElementTy);
}

//===----------------------------------------------------------------------===//
// TargetLowering Implementation
//===----------------------------------------------------------------------===//

SDValue VETargetLowering::LowerCall(TargetLowering::CallLoweringInfo &CLI,
                                    SmallVectorImpl<SDValue> &InVals) const {
  SelectionDAG &DAG = CLI.DAG;
  SDLoc DL = CLI.DL;
  SDValue Chain = CLI.Chain;
  auto PtrVT = getPointerTy(DAG.getDataLayout());

  // VE target does not yet support tail call optimization.
  CLI.IsTailCall = false;

  // Get the base offset of the outgoing arguments stack space.
  unsigned ArgsBaseOffset = 176;
  // Get the size of the preserved arguments area
  unsigned ArgsPreserved = 8 * 8u;

  // Analyze operands of the call, assigning locations to each operand.
  SmallVector<CCValAssign, 16> ArgLocs;
  CCState CCInfo(CLI.CallConv, CLI.IsVarArg, DAG.getMachineFunction(), ArgLocs,
                 *DAG.getContext());
  // Allocate the preserved area first.
  CCInfo.AllocateStack(ArgsPreserved, Align(8));
  // We already allocated the preserved area, so the stack offset computed
  // by CC_VE would be correct now.
  CCInfo.AnalyzeCallOperands(CLI.Outs, getParamCC(CLI.CallConv, false));

  // VE requires to use both register and stack for varargs or no-prototyped
  // functions.
  bool UseBoth = CLI.IsVarArg;

  // Analyze operands again if it is required to store BOTH.
  SmallVector<CCValAssign, 16> ArgLocs2;
  CCState CCInfo2(CLI.CallConv, CLI.IsVarArg, DAG.getMachineFunction(),
                  ArgLocs2, *DAG.getContext());
  if (UseBoth)
    CCInfo2.AnalyzeCallOperands(CLI.Outs, getParamCC(CLI.CallConv, true));

  // Get the size of the outgoing arguments stack space requirement.
  unsigned ArgsSize = CCInfo.getNextStackOffset();

  // Keep stack frames 16-byte aligned.
  ArgsSize = alignTo(ArgsSize, 16);

  // Adjust the stack pointer to make room for the arguments.
  // FIXME: Use hasReservedCallFrame to avoid %sp adjustments around all calls
  // with more than 6 arguments.
  Chain = DAG.getCALLSEQ_START(Chain, ArgsSize, 0, DL);

  // Collect the set of registers to pass to the function and their values.
  // This will be emitted as a sequence of CopyToReg nodes glued to the call
  // instruction.
  SmallVector<std::pair<unsigned, SDValue>, 8> RegsToPass;

  // Collect chains from all the memory opeations that copy arguments to the
  // stack. They must follow the stack pointer adjustment above and precede the
  // call instruction itself.
  SmallVector<SDValue, 8> MemOpChains;

  // VE needs to get address of callee function in a register
  // So, prepare to copy it to SX12 here.

  // If the callee is a GlobalAddress node (quite common, every direct call is)
  // turn it into a TargetGlobalAddress node so that legalize doesn't hack it.
  // Likewise ExternalSymbol -> TargetExternalSymbol.
  SDValue Callee = CLI.Callee;

  bool IsPICCall = isPositionIndependent();

  // PC-relative references to external symbols should go through $stub.
  // If so, we need to prepare GlobalBaseReg first.
  const TargetMachine &TM = DAG.getTarget();
  const Module *Mod = DAG.getMachineFunction().getFunction().getParent();
  const GlobalValue *GV = nullptr;
  auto *CalleeG = dyn_cast<GlobalAddressSDNode>(Callee);
  if (CalleeG)
    GV = CalleeG->getGlobal();
  bool Local = TM.shouldAssumeDSOLocal(*Mod, GV);
  bool UsePlt = !Local;
  MachineFunction &MF = DAG.getMachineFunction();

  // Turn GlobalAddress/ExternalSymbol node into a value node
  // containing the address of them here.
  if (CalleeG) {
    if (IsPICCall) {
      if (UsePlt)
        Subtarget->getInstrInfo()->getGlobalBaseReg(&MF);
      Callee = DAG.getTargetGlobalAddress(GV, DL, PtrVT, 0, 0);
      Callee = DAG.getNode(VEISD::GETFUNPLT, DL, PtrVT, Callee);
    } else {
      Callee =
          makeHiLoPair(Callee, VEMCExpr::VK_VE_HI32, VEMCExpr::VK_VE_LO32, DAG);
    }
  } else if (ExternalSymbolSDNode *E = dyn_cast<ExternalSymbolSDNode>(Callee)) {
    if (IsPICCall) {
      if (UsePlt)
        Subtarget->getInstrInfo()->getGlobalBaseReg(&MF);
      Callee = DAG.getTargetExternalSymbol(E->getSymbol(), PtrVT, 0);
      Callee = DAG.getNode(VEISD::GETFUNPLT, DL, PtrVT, Callee);
    } else {
      Callee =
          makeHiLoPair(Callee, VEMCExpr::VK_VE_HI32, VEMCExpr::VK_VE_LO32, DAG);
    }
  }

  RegsToPass.push_back(std::make_pair(VE::SX12, Callee));

  for (unsigned i = 0, e = ArgLocs.size(); i != e; ++i) {
    CCValAssign &VA = ArgLocs[i];
    SDValue Arg = CLI.OutVals[i];

    // Promote the value if needed.
    switch (VA.getLocInfo()) {
    default:
      llvm_unreachable("Unknown location info!");
    case CCValAssign::Full:
      break;
    case CCValAssign::SExt:
      Arg = DAG.getNode(ISD::SIGN_EXTEND, DL, VA.getLocVT(), Arg);
      break;
    case CCValAssign::ZExt:
      Arg = DAG.getNode(ISD::ZERO_EXTEND, DL, VA.getLocVT(), Arg);
      break;
    case CCValAssign::AExt:
      Arg = DAG.getNode(ISD::ANY_EXTEND, DL, VA.getLocVT(), Arg);
      break;
    case CCValAssign::BCvt: {
      // Convert a float argument to i64 with padding.
      //     63     31   0
      //    +------+------+
      //    | float|   0  |
      //    +------+------+
      assert(VA.getLocVT() == MVT::i64);
      assert(VA.getValVT() == MVT::f32);
      SDValue Undef = SDValue(
          DAG.getMachineNode(TargetOpcode::IMPLICIT_DEF, DL, MVT::i64), 0);
      SDValue Sub_f32 = DAG.getTargetConstant(VE::sub_f32, DL, MVT::i32);
      Arg = SDValue(DAG.getMachineNode(TargetOpcode::INSERT_SUBREG, DL,
                                       MVT::i64, Undef, Arg, Sub_f32),
                    0);
      break;
    }
    }

    if (VA.isRegLoc()) {
      assert(!VA.needsCustom() && "Unexpected custom lowering");
      RegsToPass.push_back(std::make_pair(VA.getLocReg(), Arg));
      if (!UseBoth)
        continue;
      VA = ArgLocs2[i];
    }

    assert(VA.isMemLoc());

    // Create a store off the stack pointer for this argument.
    SDValue StackPtr = DAG.getRegister(VE::SX11, PtrVT);
    // The argument area starts at %fp+176 in the callee frame,
    // %sp+176 in ours.
    SDValue PtrOff =
        DAG.getIntPtrConstant(VA.getLocMemOffset() + ArgsBaseOffset, DL);
    PtrOff = DAG.getNode(ISD::ADD, DL, PtrVT, StackPtr, PtrOff);
    MemOpChains.push_back(
        DAG.getStore(Chain, DL, Arg, PtrOff, MachinePointerInfo()));
  }

  // Emit all stores, make sure they occur before the call.
  if (!MemOpChains.empty())
    Chain = DAG.getNode(ISD::TokenFactor, DL, MVT::Other, MemOpChains);

  // Build a sequence of CopyToReg nodes glued together with token chain and
  // glue operands which copy the outgoing args into registers. The InGlue is
  // necessary since all emitted instructions must be stuck together in order
  // to pass the live physical registers.
  SDValue InGlue;
  for (unsigned i = 0, e = RegsToPass.size(); i != e; ++i) {
    Chain = DAG.getCopyToReg(Chain, DL, RegsToPass[i].first,
                             RegsToPass[i].second, InGlue);
    InGlue = Chain.getValue(1);
  }

  // Build the operands for the call instruction itself.
  SmallVector<SDValue, 8> Ops;
  Ops.push_back(Chain);
  for (unsigned i = 0, e = RegsToPass.size(); i != e; ++i)
    Ops.push_back(DAG.getRegister(RegsToPass[i].first,
                                  RegsToPass[i].second.getValueType()));

  // Add a register mask operand representing the call-preserved registers.
  const VERegisterInfo *TRI = Subtarget->getRegisterInfo();
  const uint32_t *Mask =
      TRI->getCallPreservedMask(DAG.getMachineFunction(), CLI.CallConv);
  assert(Mask && "Missing call preserved mask for calling convention");
  Ops.push_back(DAG.getRegisterMask(Mask));

  // Make sure the CopyToReg nodes are glued to the call instruction which
  // consumes the registers.
  if (InGlue.getNode())
    Ops.push_back(InGlue);

  // Now the call itself.
  SDVTList NodeTys = DAG.getVTList(MVT::Other, MVT::Glue);
  Chain = DAG.getNode(VEISD::CALL, DL, NodeTys, Ops);
  InGlue = Chain.getValue(1);

  // Revert the stack pointer immediately after the call.
  Chain = DAG.getCALLSEQ_END(Chain, DAG.getIntPtrConstant(ArgsSize, DL, true),
                             DAG.getIntPtrConstant(0, DL, true), InGlue, DL);
  InGlue = Chain.getValue(1);

  // Now extract the return values. This is more or less the same as
  // LowerFormalArguments.

  // Assign locations to each value returned by this call.
  SmallVector<CCValAssign, 16> RVLocs;
  CCState RVInfo(CLI.CallConv, CLI.IsVarArg, DAG.getMachineFunction(), RVLocs,
                 *DAG.getContext());

  // Set inreg flag manually for codegen generated library calls that
  // return float.
  if (CLI.Ins.size() == 1 && CLI.Ins[0].VT == MVT::f32 && !CLI.CB)
    CLI.Ins[0].Flags.setInReg();

  RVInfo.AnalyzeCallResult(CLI.Ins, getReturnCC(CLI.CallConv));

  // Copy all of the result registers out of their specified physreg.
  for (unsigned i = 0; i != RVLocs.size(); ++i) {
    CCValAssign &VA = RVLocs[i];
    unsigned Reg = VA.getLocReg();

    // When returning 'inreg {i32, i32 }', two consecutive i32 arguments can
    // reside in the same register in the high and low bits. Reuse the
    // CopyFromReg previous node to avoid duplicate copies.
    SDValue RV;
    if (RegisterSDNode *SrcReg = dyn_cast<RegisterSDNode>(Chain.getOperand(1)))
      if (SrcReg->getReg() == Reg && Chain->getOpcode() == ISD::CopyFromReg)
        RV = Chain.getValue(0);

    // But usually we'll create a new CopyFromReg for a different register.
    if (!RV.getNode()) {
      RV = DAG.getCopyFromReg(Chain, DL, Reg, RVLocs[i].getLocVT(), InGlue);
      Chain = RV.getValue(1);
      InGlue = Chain.getValue(2);
    }

    // Get the high bits for i32 struct elements.
    if (VA.getValVT() == MVT::i32 && VA.needsCustom())
      RV = DAG.getNode(ISD::SRL, DL, VA.getLocVT(), RV,
                       DAG.getConstant(32, DL, MVT::i32));

    // The callee promoted the return value, so insert an Assert?ext SDNode so
    // we won't promote the value again in this function.
    switch (VA.getLocInfo()) {
    case CCValAssign::SExt:
      RV = DAG.getNode(ISD::AssertSext, DL, VA.getLocVT(), RV,
                       DAG.getValueType(VA.getValVT()));
      break;
    case CCValAssign::ZExt:
      RV = DAG.getNode(ISD::AssertZext, DL, VA.getLocVT(), RV,
                       DAG.getValueType(VA.getValVT()));
      break;
    case CCValAssign::BCvt: {
      // Extract a float return value from i64 with padding.
      //     63     31   0
      //    +------+------+
      //    | float|   0  |
      //    +------+------+
      assert(VA.getLocVT() == MVT::i64);
      assert(VA.getValVT() == MVT::f32);
      SDValue Sub_f32 = DAG.getTargetConstant(VE::sub_f32, DL, MVT::i32);
      RV = SDValue(DAG.getMachineNode(TargetOpcode::EXTRACT_SUBREG, DL,
                                      MVT::f32, RV, Sub_f32),
                   0);
      break;
    }
    default:
      break;
    }

    // Truncate the register down to the return value type.
    if (VA.isExtInLoc())
      RV = DAG.getNode(ISD::TRUNCATE, DL, VA.getValVT(), RV);

    InVals.push_back(RV);
  }

  return Chain;
}

bool VETargetLowering::isOffsetFoldingLegal(
    const GlobalAddressSDNode *GA) const {
  // VE uses 64 bit addressing, so we need multiple instructions to generate
  // an address.  Folding address with offset increases the number of
  // instructions, so that we disable it here.  Offsets will be folded in
  // the DAG combine later if it worth to do so.
  return false;
}

/// isFPImmLegal - Returns true if the target can instruction select the
/// specified FP immediate natively. If false, the legalizer will
/// materialize the FP immediate as a load from a constant pool.
bool VETargetLowering::isFPImmLegal(const APFloat &Imm, EVT VT,
                                    bool ForCodeSize) const {
  return VT == MVT::f32 || VT == MVT::f64;
}

/// Determine if the target supports unaligned memory accesses.
///
/// This function returns true if the target allows unaligned memory accesses
/// of the specified type in the given address space. If true, it also returns
/// whether the unaligned memory access is "fast" in the last argument by
/// reference. This is used, for example, in situations where an array
/// copy/move/set is converted to a sequence of store operations. Its use
/// helps to ensure that such replacements don't generate code that causes an
/// alignment error (trap) on the target machine.
bool VETargetLowering::allowsMisalignedMemoryAccesses(EVT VT,
                                                      unsigned AddrSpace,
                                                      unsigned Align,
                                                      MachineMemOperand::Flags,
                                                      bool *Fast) const {
  // VE requires aligned accesses for vector accesses
  if (VT.isVector())
    return false;

  if (Fast) {
    // It's fast anytime on VE
    *Fast = true;
  }
  return true;
}

bool VETargetLowering::canMergeStoresTo(unsigned AddressSpace, EVT MemVT,
                                        const SelectionDAG &DAG) const {
  // VE's vectorization is experimental, so disable to use vector stores
  // if vectorize feature is disabled.
  if (!Subtarget->vectorize()) {
    if (MemVT.isVector()) {
      return false;
    }
  }

  // Do not merge to float value size (128 bytes) if no implicit
  // float attribute is set.
  bool NoFloat = DAG.getMachineFunction().getFunction().hasFnAttribute(
      Attribute::NoImplicitFloat);

  if (NoFloat) {
    unsigned MaxIntSize = 64;
    return (MemVT.getSizeInBits() <= MaxIntSize);
  }
  return true;
}

bool VETargetLowering::hasAndNot(SDValue Y) const {
  EVT VT = Y.getValueType();

  // VE doesn't have vector and not instruction.
  if (VT.isVector())
    return false;

  // VE allows different immediate values for X and Y where ~X & Y.
  // Only simm7 works for X, and only mimm works for Y on VE.  However, this
  // function is used to check whether an immediate value is OK for and-not
  // instruction as both X and Y.  Generating additional instruction to
  // retrieve an immediate value is no good since the purpose of this
  // function is to convert a series of 3 instructions to another series of
  // 3 instructions with better parallelism.  Therefore, we return false
  // for all immediate values now.
  // FIXME: Change hasAndNot function to have two operands to make it work
  //        correctly with Aurora VE.
  if (isa<ConstantSDNode>(Y))
    return false;

  // It's ok for generic registers.
  return true;
}

TargetLowering::AtomicExpansionKind
VETargetLowering::shouldExpandAtomicRMWInIR(AtomicRMWInst *AI) const {
  if (AI->getOperation() == AtomicRMWInst::Xchg){
    const DataLayout &DL = AI->getModule()->getDataLayout();
    if (DL.getTypeStoreSize(AI->getValOperand()->getType()) == 2)
      return AtomicExpansionKind::CmpXChg; // Uses cas instruction for 2byte atomic_swap
    return AtomicExpansionKind::None; // Uses ts1am instruction
  }
  return AtomicExpansionKind::CmpXChg;
}

VETargetLowering::VETargetLowering(const TargetMachine &TM,
                                   const VESubtarget &STI)
    : TargetLowering(TM), Subtarget(&STI) {
  // VE does not have i1 type, so use i32 for setcc operations results.
  setBooleanContents(ZeroOrOneBooleanContent);
  setBooleanVectorContents(ZeroOrOneBooleanContent);

  initRegisterClasses();
  initSPUActions();
  initVPUActions();

  // FIXME: temporary disabling Custom BITCAST since such BITCAST
  // is generated by only LowerBUILD_VECTOR temporary disabled.
#if 0
  // Bits operations
  setOperationAction(ISD::BITCAST, MVT::v256i64, Custom);
#endif

  for (MVT VT : MVT::vector_valuetypes()) {
    if (VT.getVectorElementType() == MVT::i1 ||
        VT.getVectorElementType() == MVT::i8 ||
        VT.getVectorElementType() == MVT::i16) {
      // VE uses vXi1 types but has no generic operations.
      // VE doesn't support vXi8 and vXi16 value types.
      // So, we mark them all as expanded.

      // Expand all vector-i8/i16-vector truncstore and extload
      for (MVT OuterVT : MVT::vector_valuetypes()) {
        setTruncStoreAction(OuterVT, VT, Expand);
        setLoadExtAction(ISD::SEXTLOAD, OuterVT, VT, Expand);
        setLoadExtAction(ISD::ZEXTLOAD, OuterVT, VT, Expand);
        setLoadExtAction(ISD::EXTLOAD, OuterVT, VT, Expand);
      }
      // SExt i1 and ZExt i1 are legal.
      if (VT.getVectorElementType() == MVT::i1) {
        setOperationAction(ISD::SIGN_EXTEND, VT, Legal);
        setOperationAction(ISD::ZERO_EXTEND, VT, Legal);
        setOperationAction(ISD::INSERT_VECTOR_ELT,  VT, Expand);
        setOperationAction(ISD::EXTRACT_VECTOR_ELT, VT, Custom);
      } else {
        setOperationAction(ISD::SIGN_EXTEND, VT, Expand);
        setOperationAction(ISD::ZERO_EXTEND, VT, Expand);
        setOperationAction(ISD::INSERT_VECTOR_ELT,  VT, Expand);
        setOperationAction(ISD::EXTRACT_VECTOR_ELT, VT, Expand);
      }

      // STORE for vXi1 needs to be custom lowered to expand multiple
      // instructions.
      if (VT.getVectorElementType() == MVT::i1) {
        setOperationAction(ISD::STORE, VT, Custom);
        setOperationAction(ISD::LOAD, VT, Custom);
      }

      setOperationAction(ISD::SCALAR_TO_VECTOR,   VT, Expand);
      if (VT.getVectorElementType() == MVT::i1) {
        setOperationAction(ISD::BUILD_VECTOR, VT, Custom);
      } else {
        setOperationAction(ISD::BUILD_VECTOR, VT, Expand);
      }
      setOperationAction(ISD::CONCAT_VECTORS,     VT, Expand);
      setOperationAction(ISD::INSERT_SUBVECTOR,   VT, Expand);
      setOperationAction(ISD::EXTRACT_SUBVECTOR,  VT, Expand);
      setOperationAction(ISD::VECTOR_SHUFFLE,     VT, Expand);

      setOperationAction(ISD::FP_EXTEND, VT, Expand);
      setOperationAction(ISD::FP_ROUND,  VT, Expand);

      setOperationAction(ISD::FABS,  VT, Expand);
      setOperationAction(ISD::FNEG,  VT, Expand);
      setOperationAction(ISD::FADD,  VT, Expand);
      setOperationAction(ISD::FSUB,  VT, Expand);
      setOperationAction(ISD::FMUL,  VT, Expand);
      setOperationAction(ISD::FDIV,  VT, Expand);
      setOperationAction(ISD::ADD,   VT, Expand);
      setOperationAction(ISD::SUB,   VT, Expand);
      setOperationAction(ISD::MUL,   VT, Expand);
      setOperationAction(ISD::SDIV,  VT, Expand);
      setOperationAction(ISD::UDIV,  VT, Expand);

      setOperationAction(ISD::SHL,   VT, Expand);

      setOperationAction(ISD::MSCATTER, VT, Expand);
      setOperationAction(ISD::MGATHER,  VT, Expand);
      setOperationAction(ISD::MLOAD,    VT, Expand);

      // VE vector unit supports only setcc and vselect
      setOperationAction(ISD::SELECT_CC, VT, Expand);

      // VE doesn't have instructions for fp<->uint, so expand them by llvm
      setOperationAction(ISD::FP_TO_UINT, VT, Promote); // use i64
      setOperationAction(ISD::UINT_TO_FP, VT, Promote); // use i64
    } else {
      setOperationAction(ISD::SCALAR_TO_VECTOR,   VT, Legal);
      setOperationAction(ISD::INSERT_VECTOR_ELT,  VT, Custom);
      setOperationAction(ISD::EXTRACT_VECTOR_ELT, VT, Custom);
      setOperationAction(ISD::BUILD_VECTOR,       VT, Custom);
      setOperationAction(ISD::CONCAT_VECTORS,     VT, Expand);
      setOperationAction(ISD::INSERT_SUBVECTOR,   VT, Expand);
      setOperationAction(ISD::EXTRACT_SUBVECTOR,  VT, Expand);
      setOperationAction(ISD::VECTOR_SHUFFLE,     VT, Custom);

      setOperationAction(ISD::FP_EXTEND, VT, Legal);
      setOperationAction(ISD::FP_ROUND,  VT, Legal);

      // currently unsupported math functions
      setOperationAction(ISD::FABS,  VT, Expand);

      // supported calculations
      setOperationAction(ISD::FNEG,  VT, Legal);
      setOperationAction(ISD::FADD,  VT, Legal);
      setOperationAction(ISD::FSUB,  VT, Legal);
      setOperationAction(ISD::FMUL,  VT, Legal);
      setOperationAction(ISD::FDIV,  VT, Legal);
      setOperationAction(ISD::ADD,   VT, Legal);
      setOperationAction(ISD::SUB,   VT, Legal);
      setOperationAction(ISD::MUL,   VT, Legal);
      setOperationAction(ISD::SDIV,  VT, Legal);
      setOperationAction(ISD::UDIV,  VT, Legal);

      setOperationAction(ISD::SHL,   VT, Legal);

      setOperationAction(ISD::MSCATTER,   VT, Custom);
      setOperationAction(ISD::MGATHER,   VT, Custom);
      setOperationAction(ISD::MLOAD, VT, Custom);

      // VE vector unit supports only setcc and vselect
      setOperationAction(ISD::SELECT_CC, VT, Expand);

      // VE doesn't have instructions for fp<->uint, so expand them by llvm
      if (VT.getVectorElementType() == MVT::i32) {
        setOperationAction(ISD::FP_TO_UINT, VT, Promote); // use i64
        setOperationAction(ISD::UINT_TO_FP, VT, Promote); // use i64
      } else {
        setOperationAction(ISD::FP_TO_UINT, VT, Expand);
        setOperationAction(ISD::UINT_TO_FP, VT, Expand);
      }
    }
  }

  // VE has no packed MUL, SDIV, or UDIV operations.
  for (MVT VT : { MVT::v512i32, MVT::v512f32 }) {
    setOperationAction(ISD::MUL,   VT, Expand);
    setOperationAction(ISD::SDIV,  VT, Expand);
    setOperationAction(ISD::UDIV,  VT, Expand);
  }

  // VE has no REM or DIVREM operations.
  for (MVT VT : MVT::vector_valuetypes()) {
    setOperationAction(ISD::UREM, VT, Expand);
    setOperationAction(ISD::SREM, VT, Expand);
    setOperationAction(ISD::SDIVREM, VT, Expand);
    setOperationAction(ISD::UDIVREM, VT, Expand);
  }

// vector fma // TESTING
  for (MVT VT : MVT::vector_valuetypes()) {
    setOperationAction(ISD::FMA, VT, Legal);
    //setOperationAction(ISD::FMAD, VT, Legal);
    setOperationAction(ISD::FMAD, VT, Expand);
    setOperationAction(ISD::FREM, VT, Expand);
    setOperationAction(ISD::FNEG, VT, Expand);
    setOperationAction(ISD::FABS, VT, Expand);
    setOperationAction(ISD::FSQRT, VT, Expand);
    setOperationAction(ISD::FSIN, VT, Expand);
    setOperationAction(ISD::FCOS, VT, Expand);
    setOperationAction(ISD::FPOWI, VT, Expand);
    setOperationAction(ISD::FPOW, VT, Expand);
    setOperationAction(ISD::FLOG, VT, Expand);
    setOperationAction(ISD::FLOG2, VT, Expand);
    setOperationAction(ISD::FLOG10, VT, Expand);
    setOperationAction(ISD::FEXP, VT, Expand);
    setOperationAction(ISD::FEXP2, VT, Expand);
    setOperationAction(ISD::FCEIL, VT, Expand);
    setOperationAction(ISD::FTRUNC, VT, Expand);
    setOperationAction(ISD::FRINT, VT, Expand);
    setOperationAction(ISD::FNEARBYINT, VT, Expand);
    setOperationAction(ISD::FROUND, VT, Expand);
    setOperationAction(ISD::FFLOOR, VT, Expand);
    setOperationAction(ISD::FMINNUM, VT, Expand);
    setOperationAction(ISD::FMAXNUM, VT, Expand);
    setOperationAction(ISD::FMINIMUM, VT, Expand);
    setOperationAction(ISD::FMAXIMUM, VT, Expand);
    setOperationAction(ISD::FSINCOS, VT, Expand);
  }

  setStackPointerRegisterToSaveRestore(VE::SX11);

  // We have target-specific dag combine patterns for the following nodes:
  setTargetDAGCombine(ISD::SIGN_EXTEND);
  setTargetDAGCombine(ISD::ZERO_EXTEND);
  setTargetDAGCombine(ISD::ANY_EXTEND);
  setTargetDAGCombine(ISD::TRUNCATE);

  setTargetDAGCombine(ISD::SETCC);
  setTargetDAGCombine(ISD::SELECT_CC);

  // Set function alignment to 16 bytes
  setMinFunctionAlignment(Align(16));

  // VE stores all argument by 8 bytes alignment
  setMinStackArgumentAlignment(Align(8));

  // VE uses generic registers as conditional registers.
  setHasMultipleConditionRegisters(true);

  computeRegisterProperties(Subtarget->getRegisterInfo());
}

const char *VETargetLowering::getTargetNodeName(unsigned Opcode) const {
#define TARGET_NODE_CASE(NAME)                                                 \
  case VEISD::NAME:                                                            \
    return "VEISD::" #NAME;
  switch ((VEISD::NodeType)Opcode) {
  case VEISD::FIRST_NUMBER:
    break;
    TARGET_NODE_CASE(Lo)
    TARGET_NODE_CASE(Hi)
    TARGET_NODE_CASE(GETFUNPLT)
    TARGET_NODE_CASE(GETSTACKTOP)
    TARGET_NODE_CASE(GETTLSADDR)
    TARGET_NODE_CASE(MEMBARRIER)
    TARGET_NODE_CASE(CALL)
    TARGET_NODE_CASE(VEC_BROADCAST)
    TARGET_NODE_CASE(RET_FLAG)
    TARGET_NODE_CASE(EQV)
    TARGET_NODE_CASE(XOR)
    TARGET_NODE_CASE(CMPI)
    TARGET_NODE_CASE(CMPU)
    TARGET_NODE_CASE(CMPF)
    TARGET_NODE_CASE(CMPQ)
    TARGET_NODE_CASE(CMOV)
    TARGET_NODE_CASE(EH_SJLJ_SETJMP)
    TARGET_NODE_CASE(EH_SJLJ_LONGJMP)
    TARGET_NODE_CASE(EH_SJLJ_SETUP_DISPATCH)
    TARGET_NODE_CASE(GLOBAL_BASE_REG)
    TARGET_NODE_CASE(FLUSHW)
    TARGET_NODE_CASE(VEC_BROADCAST)
    TARGET_NODE_CASE(VEC_LVL)
    TARGET_NODE_CASE(VEC_SEQ)
    TARGET_NODE_CASE(VEC_VMV)
    TARGET_NODE_CASE(VEC_SCATTER)
    TARGET_NODE_CASE(VEC_GATHER)
    TARGET_NODE_CASE(Wrapper)
    TARGET_NODE_CASE(TS1AM)
  }
#undef TARGET_NODE_CASE
  return nullptr;
}

EVT VETargetLowering::getSetCCResultType(const DataLayout &, LLVMContext &,
                                         EVT VT) const {
  if (!VT.isVector())
    return MVT::i32;
  return VT.changeVectorElementTypeToInteger();
}

/// isMaskedValueZeroForTargetNode - Return true if 'Op & Mask' is known to
/// be zero. Op is expected to be a target specific node. Used by DAG
/// combiner.
void VETargetLowering::computeKnownBitsForTargetNode
                                (const SDValue Op,
                                 KnownBits &Known,
                                 const APInt &DemandedElts,
                                 const SelectionDAG &DAG,
                                 unsigned Depth) const {
  KnownBits Known2;
  Known.resetAll();

  switch (Op.getOpcode()) {
  default: break;
  case VEISD::CMOV:
    // CMOV is a following instruction, so pick t and f and calculate KnownBits.
    //   res = CMOV comp, t, f, cond
    Known = DAG.computeKnownBits(Op.getOperand(2), Depth + 1);
    Known2 = DAG.computeKnownBits(Op.getOperand(1), Depth + 1);

    // Only known if known in both the LHS and RHS.
    Known.One &= Known2.One;
    Known.Zero &= Known2.Zero;
    break;
  }
}

// Convert to a target node and set target flags.
SDValue VETargetLowering::withTargetFlags(SDValue Op, unsigned TF,
                                          SelectionDAG &DAG) const {
  if (const GlobalAddressSDNode *GA = dyn_cast<GlobalAddressSDNode>(Op))
    return DAG.getTargetGlobalAddress(GA->getGlobal(), SDLoc(GA),
                                      GA->getValueType(0), GA->getOffset(), TF);

  if (const BlockAddressSDNode *BA = dyn_cast<BlockAddressSDNode>(Op))
    return DAG.getTargetBlockAddress(BA->getBlockAddress(), Op.getValueType(),
                                     0, TF);

  if (const ConstantPoolSDNode *CP = dyn_cast<ConstantPoolSDNode>(Op))
    return DAG.getTargetConstantPool(CP->getConstVal(), CP->getValueType(0),
                                     CP->getAlign(), CP->getOffset(), TF);

  if (const ExternalSymbolSDNode *ES = dyn_cast<ExternalSymbolSDNode>(Op))
    return DAG.getTargetExternalSymbol(ES->getSymbol(), ES->getValueType(0),
                                       TF);

  if (const JumpTableSDNode *JT = dyn_cast<JumpTableSDNode>(Op))
    return DAG.getTargetJumpTable(JT->getIndex(), JT->getValueType(0), TF);

  llvm_unreachable("Unhandled address SDNode");
}

// Split Op into high and low parts according to HiTF and LoTF.
// Return an ADD node combining the parts.
SDValue VETargetLowering::makeHiLoPair(SDValue Op, unsigned HiTF, unsigned LoTF,
                                       SelectionDAG &DAG) const {
  SDLoc DL(Op);
  EVT VT = Op.getValueType();
  SDValue Hi = DAG.getNode(VEISD::Hi, DL, VT, withTargetFlags(Op, HiTF, DAG));
  SDValue Lo = DAG.getNode(VEISD::Lo, DL, VT, withTargetFlags(Op, LoTF, DAG));
  return DAG.getNode(ISD::ADD, DL, VT, Hi, Lo);
}

// Build SDNodes for producing an address from a GlobalAddress, ConstantPool,
// or ExternalSymbol SDNode.
SDValue VETargetLowering::makeAddress(SDValue Op, SelectionDAG &DAG) const {
  SDLoc DL(Op);
  EVT PtrVT = Op.getValueType();

  // Handle PIC mode first. VE needs a got load for every variable!
  if (isPositionIndependent()) {
    // GLOBAL_BASE_REG codegen'ed with call. Inform MFI that this
    // function has calls.
    MachineFrameInfo &MFI = DAG.getMachineFunction().getFrameInfo();
    MFI.setHasCalls(true);
    auto GlobalN = dyn_cast<GlobalAddressSDNode>(Op);

    if (isa<ConstantPoolSDNode>(Op) || isa<JumpTableSDNode>(Op) ||
        (GlobalN && GlobalN->getGlobal()->hasLocalLinkage())) {
      // Create following instructions for local linkage PIC code.
      //     lea %reg, label@gotoff_lo
      //     and %reg, %reg, (32)0
      //     lea.sl %reg, label@gotoff_hi(%reg, %got)
      SDValue HiLo = makeHiLoPair(Op, VEMCExpr::VK_VE_GOTOFF_HI32,
                                  VEMCExpr::VK_VE_GOTOFF_LO32, DAG);
      SDValue GlobalBase = DAG.getNode(VEISD::GLOBAL_BASE_REG, DL, PtrVT);
      return DAG.getNode(ISD::ADD, DL, PtrVT, GlobalBase, HiLo);
    }
    // Create following instructions for not local linkage PIC code.
    //     lea %reg, label@got_lo
    //     and %reg, %reg, (32)0
    //     lea.sl %reg, label@got_hi(%reg)
    //     ld %reg, (%reg, %got)
    SDValue HiLo = makeHiLoPair(Op, VEMCExpr::VK_VE_GOT_HI32,
                                VEMCExpr::VK_VE_GOT_LO32, DAG);
    SDValue GlobalBase = DAG.getNode(VEISD::GLOBAL_BASE_REG, DL, PtrVT);
    SDValue AbsAddr = DAG.getNode(ISD::ADD, DL, PtrVT, GlobalBase, HiLo);
    return DAG.getLoad(PtrVT, DL, DAG.getEntryNode(), AbsAddr,
                       MachinePointerInfo::getGOT(DAG.getMachineFunction()));
  }

  // This is one of the absolute code models.
  switch (getTargetMachine().getCodeModel()) {
  default:
    llvm_unreachable("Unsupported absolute code model");
  case CodeModel::Small:
  case CodeModel::Medium:
  case CodeModel::Large:
    // abs64.
    return makeHiLoPair(Op, VEMCExpr::VK_VE_HI32, VEMCExpr::VK_VE_LO32, DAG);
  }
}

/// Custom Lower {

// The mappings for emitLeading/TrailingFence for VE is designed by following
// http://www.cl.cam.ac.uk/~pes20/cpp/cpp0xmappings.html
Instruction *VETargetLowering::emitLeadingFence(IRBuilder<> &Builder,
                                                Instruction *Inst,
                                                AtomicOrdering Ord) const {
  switch (Ord) {
  case AtomicOrdering::NotAtomic:
  case AtomicOrdering::Unordered:
    llvm_unreachable("Invalid fence: unordered/non-atomic");
  case AtomicOrdering::Monotonic:
  case AtomicOrdering::Acquire:
    return nullptr; // Nothing to do
  case AtomicOrdering::Release:
  case AtomicOrdering::AcquireRelease:
    return Builder.CreateFence(AtomicOrdering::Release);
  case AtomicOrdering::SequentiallyConsistent:
    if (!Inst->hasAtomicStore())
      return nullptr; // Nothing to do
    return Builder.CreateFence(AtomicOrdering::SequentiallyConsistent);
  }
  llvm_unreachable("Unknown fence ordering in emitLeadingFence");
}

Instruction *VETargetLowering::emitTrailingFence(IRBuilder<> &Builder,
                                                 Instruction *Inst,
                                                 AtomicOrdering Ord) const {
  switch (Ord) {
  case AtomicOrdering::NotAtomic:
  case AtomicOrdering::Unordered:
    llvm_unreachable("Invalid fence: unordered/not-atomic");
  case AtomicOrdering::Monotonic:
  case AtomicOrdering::Release:
    return nullptr; // Nothing to do
  case AtomicOrdering::Acquire:
  case AtomicOrdering::AcquireRelease:
    return Builder.CreateFence(AtomicOrdering::Acquire);
  case AtomicOrdering::SequentiallyConsistent:
    return Builder.CreateFence(AtomicOrdering::SequentiallyConsistent);
  }
  llvm_unreachable("Unknown fence ordering in emitTrailingFence");
}

SDValue VETargetLowering::lowerATOMIC_FENCE(SDValue Op,
                                            SelectionDAG &DAG) const {
  SDLoc DL(Op);
  AtomicOrdering FenceOrdering = static_cast<AtomicOrdering>(
      cast<ConstantSDNode>(Op.getOperand(1))->getZExtValue());
  SyncScope::ID FenceSSID = static_cast<SyncScope::ID>(
      cast<ConstantSDNode>(Op.getOperand(2))->getZExtValue());

  // VE uses Release consistency, so need a fence instruction if it is a
  // cross-thread fence.
  if (FenceSSID == SyncScope::System) {
    switch (FenceOrdering) {
    case AtomicOrdering::NotAtomic:
    case AtomicOrdering::Unordered:
    case AtomicOrdering::Monotonic:
      // No need to generate fencem instruction here.
      break;
    case AtomicOrdering::Acquire:
      // Generate "fencem 2" as acquire fence.
      return SDValue(DAG.getMachineNode(VE::FENCEM, DL, MVT::Other,
                                        DAG.getTargetConstant(2, DL, MVT::i32),
                                        Op.getOperand(0)),
                     0);
    case AtomicOrdering::Release:
      // Generate "fencem 1" as release fence.
      return SDValue(DAG.getMachineNode(VE::FENCEM, DL, MVT::Other,
                                        DAG.getTargetConstant(1, DL, MVT::i32),
                                        Op.getOperand(0)),
                     0);
    case AtomicOrdering::AcquireRelease:
    case AtomicOrdering::SequentiallyConsistent:
      // Generate "fencem 3" as acq_rel and seq_cst fence.
      // FIXME: "fencem 3" doesn't wait for for PCIe deveices accesses,
      //        so  seq_cst may require more instruction for them.
      return SDValue(DAG.getMachineNode(VE::FENCEM, DL, MVT::Other,
                                        DAG.getTargetConstant(3, DL, MVT::i32),
                                        Op.getOperand(0)),
                     0);
    }
  }

  // MEMBARRIER is a compiler barrier; it codegens to a no-op.
  return DAG.getNode(VEISD::MEMBARRIER, DL, MVT::Other, Op.getOperand(0));
}

SDValue VETargetLowering::lowerGlobalAddress(SDValue Op,
                                             SelectionDAG &DAG) const {
  return makeAddress(Op, DAG);
}

SDValue VETargetLowering::lowerBlockAddress(SDValue Op,
                                            SelectionDAG &DAG) const {
  return makeAddress(Op, DAG);
}

SDValue VETargetLowering::lowerConstantPool(SDValue Op,
                                            SelectionDAG &DAG) const {
  return makeAddress(Op, DAG);
}

SDValue VETargetLowering::LowerConstantPool(SDValue Op,
                                            SelectionDAG &DAG) const {
  return makeAddress(Op, DAG);
}

SDValue
VETargetLowering::lowerToTLSGeneralDynamicModel(SDValue Op,
                                                SelectionDAG &DAG) const {
  SDLoc DL(Op);

  // Generate the following code:
  //   t1: ch,glue = callseq_start t0, 0, 0
  //   t2: i64,ch,glue = VEISD::GETTLSADDR t1, label, t1:1
  //   t3: ch,glue = callseq_end t2, 0, 0, t2:2
  //   t4: i64,ch,glue = CopyFromReg t3, Register:i64 $sx0, t3:1
  SDValue Label = withTargetFlags(Op, 0, DAG);
  EVT PtrVT = Op.getValueType();

  // Lowering the machine isd will make sure everything is in the right
  // location.
  SDValue Chain = DAG.getEntryNode();
  SDVTList NodeTys = DAG.getVTList(MVT::Other, MVT::Glue);
  const uint32_t *Mask = Subtarget->getRegisterInfo()->getCallPreservedMask(
      DAG.getMachineFunction(), CallingConv::C);
  Chain = DAG.getCALLSEQ_START(Chain, 64, 0, DL);
  SDValue Args[] = {Chain, Label, DAG.getRegisterMask(Mask), Chain.getValue(1)};
  Chain = DAG.getNode(VEISD::GETTLSADDR, DL, NodeTys, Args);
  Chain = DAG.getCALLSEQ_END(Chain, DAG.getIntPtrConstant(64, DL, true),
                             DAG.getIntPtrConstant(0, DL, true),
                             Chain.getValue(1), DL);
  Chain = DAG.getCopyFromReg(Chain, DL, VE::SX0, PtrVT, Chain.getValue(1));

  // GETTLSADDR will be codegen'ed as call. Inform MFI that function has calls.
  MachineFrameInfo &MFI = DAG.getMachineFunction().getFrameInfo();
  MFI.setHasCalls(true);

  // Also generate code to prepare a GOT register if it is PIC.
  if (isPositionIndependent()) {
    MachineFunction &MF = DAG.getMachineFunction();
    Subtarget->getInstrInfo()->getGlobalBaseReg(&MF);
  }

  return Chain;
}

SDValue VETargetLowering::LowerToTLSLocalExecModel(SDValue Op,
                                                   SelectionDAG &DAG) const {
  SDLoc dl(Op);
  EVT PtrVT = getPointerTy(DAG.getDataLayout());

  // Generate following code:
  //   lea %s0, Op@tpoff_lo
  //   and %s0, %s0, (32)0
  //   lea.sl %s0, Op@tpoff_hi(%s0)
  //   add %s0, %s0, %tp
  // FIXME: use lea.sl %s0, Op@tpoff_hi(%tp, %s0) for better performance
  SDValue HiLo = makeHiLoPair(Op, VEMCExpr::VK_VE_TPOFF_HI32,
                              VEMCExpr::VK_VE_TPOFF_LO32, DAG);
  return DAG.getNode(ISD::ADD, dl, PtrVT,
                     DAG.getRegister(VE::SX14, PtrVT), HiLo);
}

SDValue VETargetLowering::lowerGlobalTLSAddress(SDValue Op,
                                                SelectionDAG &DAG) const {
#if 1
  // The current implementation of nld (2.26) doesn't allow local exec model
  // code described in VE-tls_v1.1.pdf (*1) as its input. Instead, we always
  // generate the general dynamic model code sequence.
  //
  // *1: https://www.nec.com/en/global/prod/hpc/aurora/document/VE-tls_v1.1.pdf
  return lowerToTLSGeneralDynamicModel(Op, DAG);
#else
  // FIXME: Use either general dynamic model or local exec model when
  //        the nld accepts them.
  GlobalAddressSDNode *GA = cast<GlobalAddressSDNode>(Op);
  const GlobalValue *GV = GA->getGlobal();
  TLSModel::Model model = getTargetMachine().getTLSModel(GV);

  if (model == TLSModel::GeneralDynamic || model == TLSModel::LocalDynamic) {
    return LowerToTLSGeneralDynamicModel(Op, DAG);
  } else if (model == TLSModel::InitialExec || model == TLSModel::LocalExec) {
    return LowerToTLSLocalExecModel(Op, DAG);
  }
  llvm_unreachable("bogus TLS model");
#endif
}

SDValue
VETargetLowering::LowerEH_SJLJ_SETJMP(SDValue Op, SelectionDAG &DAG) const {
  SDLoc dl(Op);
  return DAG.getNode(VEISD::EH_SJLJ_SETJMP, dl,
                     DAG.getVTList(MVT::i32, MVT::Other), Op.getOperand(0),
                     Op.getOperand(1));
}

SDValue
VETargetLowering::LowerEH_SJLJ_LONGJMP(SDValue Op, SelectionDAG &DAG) const {
  SDLoc dl(Op);
  return DAG.getNode(VEISD::EH_SJLJ_LONGJMP, dl, MVT::Other, Op.getOperand(0),
                     Op.getOperand(1));
}

SDValue VETargetLowering::LowerEH_SJLJ_SETUP_DISPATCH(SDValue Op,
                                                      SelectionDAG &DAG) const {
  SDLoc dl(Op);
  return DAG.getNode(VEISD::EH_SJLJ_SETUP_DISPATCH, dl, MVT::Other,
                     Op.getOperand(0));
}

SDValue VETargetLowering::lowerJumpTable(SDValue Op, SelectionDAG &DAG) const {
  return makeAddress(Op, DAG);
}

// Lower a f128 load into two f64 loads.
static SDValue lowerLoadF128(SDValue Op, SelectionDAG &DAG) {
  SDLoc DL(Op);
  LoadSDNode *LdNode = dyn_cast<LoadSDNode>(Op.getNode());
  assert(LdNode && LdNode->getOffset().isUndef() && "Unexpected node type");
  unsigned Alignment = LdNode->getAlign().value();
  if (Alignment > 8)
    Alignment = 8;

  SDValue Lo64 =
      DAG.getLoad(MVT::f64, DL, LdNode->getChain(), LdNode->getBasePtr(),
                  LdNode->getPointerInfo(), Alignment,
                  LdNode->isVolatile() ? MachineMemOperand::MOVolatile
                                       : MachineMemOperand::MONone);
  EVT AddrVT = LdNode->getBasePtr().getValueType();
  SDValue HiPtr = DAG.getNode(ISD::ADD, DL, AddrVT, LdNode->getBasePtr(),
                              DAG.getConstant(8, DL, AddrVT));
  SDValue Hi64 =
      DAG.getLoad(MVT::f64, DL, LdNode->getChain(), HiPtr,
                  LdNode->getPointerInfo(), Alignment,
                  LdNode->isVolatile() ? MachineMemOperand::MOVolatile
                                       : MachineMemOperand::MONone);

  SDValue SubRegEven = DAG.getTargetConstant(VE::sub_even, DL, MVT::i32);
  SDValue SubRegOdd = DAG.getTargetConstant(VE::sub_odd, DL, MVT::i32);

  // VE stores Hi64 to 8(addr) and Lo64 to 0(addr)
  SDNode *InFP128 =
      DAG.getMachineNode(TargetOpcode::IMPLICIT_DEF, DL, MVT::f128);
  InFP128 = DAG.getMachineNode(TargetOpcode::INSERT_SUBREG, DL, MVT::f128,
                               SDValue(InFP128, 0), Hi64, SubRegEven);
  InFP128 = DAG.getMachineNode(TargetOpcode::INSERT_SUBREG, DL, MVT::f128,
                               SDValue(InFP128, 0), Lo64, SubRegOdd);
  SDValue OutChains[2] = {SDValue(Lo64.getNode(), 1),
                          SDValue(Hi64.getNode(), 1)};
  SDValue OutChain = DAG.getNode(ISD::TokenFactor, DL, MVT::Other, OutChains);
  SDValue Ops[2] = {SDValue(InFP128, 0), OutChain};
  return DAG.getMergeValues(Ops, DL);
}

// Lower a vXi1 load into following instructions
//   LDrii %1, (,%addr)
//   LVMir  %vm, 0, %1
//   LDrii %2, 8(,%addr)
//   LVMir  %vm, 0, %2
//   ...
static SDValue lowerLoadI1(SDValue Op, SelectionDAG &DAG) {
  SDLoc DL(Op);
  LoadSDNode *LdNode = dyn_cast<LoadSDNode>(Op.getNode());
  assert(LdNode && LdNode->getOffset().isUndef()
         && "Unexpected node type");

  SDValue BasePtr = LdNode->getBasePtr();
  unsigned Alignment = LdNode->getAlign().value();
  if (Alignment > 8)
    Alignment = 8;

  EVT AddrVT = BasePtr.getValueType();
  EVT MemVT = LdNode->getMemoryVT();
  if (MemVT == MVT::v256i1 || MemVT == MVT::v4i64) {
    SDValue OutChains[4];
    SDNode *VM = DAG.getMachineNode(TargetOpcode::IMPLICIT_DEF,
                                    DL, MemVT);
    for (int i = 0; i < 4; ++i) {
      // Generate load dag and prepare chains.
      SDValue Addr = DAG.getNode(ISD::ADD, DL, AddrVT, BasePtr,
                                 DAG.getConstant(8 * i, DL, AddrVT));
      SDValue Val = DAG.getLoad(MVT::i64, DL, LdNode->getChain(), Addr,
          LdNode->getPointerInfo(), Alignment,
          LdNode->isVolatile() ? MachineMemOperand::MOVolatile :
                                 MachineMemOperand::MONone);
      OutChains[i] = SDValue(Val.getNode(), 1);

      VM = DAG.getMachineNode(VE::LVMir_m, DL, MVT::i64,
                              DAG.getTargetConstant(i, DL, MVT::i64),
                              Val, SDValue(VM, 0));
    }
    SDValue OutChain = DAG.getNode(ISD::TokenFactor, DL, MVT::Other, OutChains);
    SDValue Ops[2] = {SDValue(VM,0), OutChain};
    return DAG.getMergeValues(Ops, DL);
  } else if (MemVT == MVT::v512i1 || MemVT == MVT::v8i64) {
    SDValue OutChains[8];
    SDNode *VM = DAG.getMachineNode(TargetOpcode::IMPLICIT_DEF,
                                    DL, MemVT);
    for (int i = 0; i < 8; ++i) {
      // Generate load dag and prepare chains.
      SDValue Addr = DAG.getNode(ISD::ADD, DL, AddrVT, BasePtr,
                                 DAG.getConstant(8 * i, DL, AddrVT));
      SDValue Val = DAG.getLoad(MVT::i64, DL, LdNode->getChain(), Addr,
          LdNode->getPointerInfo(), Alignment,
          LdNode->isVolatile() ? MachineMemOperand::MOVolatile :
                                 MachineMemOperand::MONone);
      OutChains[i] = SDValue(Val.getNode(), 1);

      VM = DAG.getMachineNode(VE::LVMyir_y, DL, MVT::i64,
                              DAG.getTargetConstant(i, DL, MVT::i64),
                              Val, SDValue(VM, 0));
    }
    SDValue OutChain = DAG.getNode(ISD::TokenFactor, DL, MVT::Other, OutChains);
    SDValue Ops[2] = {SDValue(VM,0), OutChain};
    return DAG.getMergeValues(Ops, DL);
  } else {
    // Otherwise, ask llvm to expand it.
    return SDValue();
  }
}

SDValue VETargetLowering::lowerLOAD(SDValue Op, SelectionDAG &DAG) const {
  LoadSDNode *LdNode = cast<LoadSDNode>(Op.getNode());

  SDValue BasePtr = LdNode->getBasePtr();
  if (isa<FrameIndexSDNode>(BasePtr.getNode())) {
    // Do not expand store instruction with frame index here because of
    // dependency problems.  We expand it later in eliminateFrameIndex().
    return Op;
  }

  EVT MemVT = LdNode->getMemoryVT();
  if (MemVT == MVT::f128)
    return lowerLoadF128(Op, DAG);
  if (isVectorMaskType(MemVT))
    return lowerLoadI1(Op, DAG);

  return Op;
}

// Lower a f128 store into two f64 stores.
static SDValue lowerStoreF128(SDValue Op, SelectionDAG &DAG) {
  SDLoc DL(Op);
  StoreSDNode *StNode = dyn_cast<StoreSDNode>(Op.getNode());
  assert(StNode && StNode->getOffset().isUndef() && "Unexpected node type");

  SDValue SubRegEven = DAG.getTargetConstant(VE::sub_even, DL, MVT::i32);
  SDValue SubRegOdd = DAG.getTargetConstant(VE::sub_odd, DL, MVT::i32);

  SDNode *Hi64 = DAG.getMachineNode(TargetOpcode::EXTRACT_SUBREG, DL, MVT::i64,
                                    StNode->getValue(), SubRegEven);
  SDNode *Lo64 = DAG.getMachineNode(TargetOpcode::EXTRACT_SUBREG, DL, MVT::i64,
                                    StNode->getValue(), SubRegOdd);

  unsigned Alignment = StNode->getAlign().value();
  if (Alignment > 8)
    Alignment = 8;

  // VE stores Hi64 to 8(addr) and Lo64 to 0(addr)
  SDValue OutChains[2];
  OutChains[0] =
      DAG.getStore(StNode->getChain(), DL, SDValue(Lo64, 0),
                   StNode->getBasePtr(), MachinePointerInfo(), Alignment,
                   StNode->isVolatile() ? MachineMemOperand::MOVolatile
                                        : MachineMemOperand::MONone);
  EVT AddrVT = StNode->getBasePtr().getValueType();
  SDValue HiPtr = DAG.getNode(ISD::ADD, DL, AddrVT, StNode->getBasePtr(),
                              DAG.getConstant(8, DL, AddrVT));
  OutChains[1] =
      DAG.getStore(StNode->getChain(), DL, SDValue(Hi64, 0), HiPtr,
                   MachinePointerInfo(), Alignment,
                   StNode->isVolatile() ? MachineMemOperand::MOVolatile
                                        : MachineMemOperand::MONone);
  return DAG.getNode(ISD::TokenFactor, DL, MVT::Other, OutChains);
}

// Lower a vXi1 store into following instructions
//   SVMi  %1, %vm, 0
//   STrii %1, (,%addr)
//   SVMi  %2, %vm, 1
//   STrii %2, 8(,%addr)
//   ...
static SDValue lowerStoreI1(SDValue Op, SelectionDAG &DAG) {
  SDLoc DL(Op);
  StoreSDNode *StNode = dyn_cast<StoreSDNode>(Op.getNode());
  assert(StNode && StNode->getOffset().isUndef()
         && "Unexpected node type");

  SDValue BasePtr = StNode->getBasePtr();
  unsigned Alignment = StNode->getAlign().value();
  if (Alignment > 8)
    Alignment = 8;
  EVT AddrVT = BasePtr.getValueType();
  EVT MemVT = StNode->getMemoryVT();
  if (MemVT == MVT::v256i1 || MemVT == MVT::v4i64) {
    SDValue OutChains[4];
    for (int i = 0; i < 4; ++i) {
      SDNode *V = DAG.getMachineNode(VE::SVMmi, DL, MVT::i64,
                                     StNode->getValue(),
                                     DAG.getTargetConstant(i, DL, MVT::i64));
      SDValue Addr = DAG.getNode(ISD::ADD, DL, AddrVT, BasePtr,
                                 DAG.getConstant(8 * i, DL, AddrVT));
      OutChains[i] =
          DAG.getStore(StNode->getChain(), DL, SDValue(V, 0), Addr,
                       MachinePointerInfo(), Alignment,
                       StNode->isVolatile() ? MachineMemOperand::MOVolatile :
                                              MachineMemOperand::MONone);
    }
    return DAG.getNode(ISD::TokenFactor, DL, MVT::Other, OutChains);
  } else if (MemVT == MVT::v512i1 || MemVT == MVT::v8i64) {
    SDValue OutChains[8];
    for (int i = 0; i < 8; ++i) {
      SDNode *V = DAG.getMachineNode(VE::SVMyi, DL, MVT::i64,
                                     StNode->getValue(),
                                     DAG.getTargetConstant(i, DL, MVT::i64));
      SDValue Addr = DAG.getNode(ISD::ADD, DL, AddrVT, BasePtr,
                                 DAG.getConstant(8 * i, DL, AddrVT));
      OutChains[i] =
          DAG.getStore(StNode->getChain(), DL, SDValue(V, 0), Addr,
                       MachinePointerInfo(), Alignment,
                       StNode->isVolatile() ? MachineMemOperand::MOVolatile :
                                              MachineMemOperand::MONone);
    }
    return DAG.getNode(ISD::TokenFactor, DL, MVT::Other, OutChains);
  } else {
    // Otherwise, ask llvm to expand it.
    return SDValue();
  }
}

SDValue VETargetLowering::lowerSTORE(SDValue Op, SelectionDAG &DAG) const {
  StoreSDNode *StNode = cast<StoreSDNode>(Op.getNode());
  assert(StNode && StNode->getOffset().isUndef() && "Unexpected node type");

  SDValue BasePtr = StNode->getBasePtr();
  if (isa<FrameIndexSDNode>(BasePtr.getNode())) {
    // Do not expand store instruction with frame index here because of
    // dependency problems.  We expand it later in eliminateFrameIndex().
    return Op;
  }

  EVT MemVT = StNode->getMemoryVT();
  if (MemVT == MVT::f128)
    return lowerStoreF128(Op, DAG);
  if (isVectorMaskType(MemVT))
    return lowerStoreI1(Op, DAG);

  // Otherwise, ask llvm to expand it.
  return SDValue();
}

SDValue VETargetLowering::lowerVASTART(SDValue Op, SelectionDAG &DAG) const {
  MachineFunction &MF = DAG.getMachineFunction();
  VEMachineFunctionInfo *FuncInfo = MF.getInfo<VEMachineFunctionInfo>();
  auto PtrVT = getPointerTy(DAG.getDataLayout());

  // Need frame address to find the address of VarArgsFrameIndex.
  MF.getFrameInfo().setFrameAddressIsTaken(true);

  // vastart just stores the address of the VarArgsFrameIndex slot into the
  // memory location argument.
  SDLoc DL(Op);
  SDValue Offset =
      DAG.getNode(ISD::ADD, DL, PtrVT, DAG.getRegister(VE::SX9, PtrVT),
                  DAG.getIntPtrConstant(FuncInfo->getVarArgsFrameOffset(), DL));
  const Value *SV = cast<SrcValueSDNode>(Op.getOperand(2))->getValue();
  return DAG.getStore(Op.getOperand(0), DL, Offset, Op.getOperand(1),
                      MachinePointerInfo(SV));
}

SDValue VETargetLowering::lowerVAARG(SDValue Op, SelectionDAG &DAG) const {
  SDNode *Node = Op.getNode();
  EVT VT = Node->getValueType(0);
  SDValue InChain = Node->getOperand(0);
  SDValue VAListPtr = Node->getOperand(1);
  EVT PtrVT = VAListPtr.getValueType();
  const Value *SV = cast<SrcValueSDNode>(Node->getOperand(2))->getValue();
  SDLoc DL(Node);
  SDValue VAList =
      DAG.getLoad(PtrVT, DL, InChain, VAListPtr, MachinePointerInfo(SV));
  SDValue Chain = VAList.getValue(1);
  SDValue NextPtr;

  if (VT == MVT::f128) {
    // VE f128 values must be stored with 16 bytes alignment.  We doesn't
    // know the actual alignment of VAList, so we take alignment of it
    // dyanmically.
    int Align = 16;
    VAList = DAG.getNode(ISD::ADD, DL, PtrVT, VAList,
                         DAG.getConstant(Align - 1, DL, PtrVT));
    VAList = DAG.getNode(ISD::AND, DL, PtrVT, VAList,
                         DAG.getConstant(-Align, DL, PtrVT));
    // Increment the pointer, VAList, by 16 to the next vaarg.
    NextPtr =
        DAG.getNode(ISD::ADD, DL, PtrVT, VAList, DAG.getIntPtrConstant(16, DL));
  } else if (VT == MVT::f32) {
    // float --> need special handling like below.
    //    0      4
    //    +------+------+
    //    | empty| float|
    //    +------+------+
    // Increment the pointer, VAList, by 8 to the next vaarg.
    NextPtr =
        DAG.getNode(ISD::ADD, DL, PtrVT, VAList, DAG.getIntPtrConstant(8, DL));
    // Then, adjust VAList.
    unsigned InternalOffset = 4;
    VAList = DAG.getNode(ISD::ADD, DL, PtrVT, VAList,
                         DAG.getConstant(InternalOffset, DL, PtrVT));
  } else {
    // Increment the pointer, VAList, by 8 to the next vaarg.
    NextPtr =
        DAG.getNode(ISD::ADD, DL, PtrVT, VAList, DAG.getIntPtrConstant(8, DL));
  }

  // Store the incremented VAList to the legalized pointer.
  InChain = DAG.getStore(Chain, DL, NextPtr, VAListPtr, MachinePointerInfo(SV));

  // Load the actual argument out of the pointer VAList.
  // We can't count on greater alignment than the word size.
  return DAG.getLoad(VT, DL, InChain, VAList, MachinePointerInfo(),
                     std::min(PtrVT.getSizeInBits(), VT.getSizeInBits()) / 8);
}

SDValue VETargetLowering::lowerDYNAMIC_STACKALLOC(SDValue Op,
                                                  SelectionDAG &DAG) const {
  // Generate following code.
  //   (void)__llvm_grow_stack(size);
  //   ret = GETSTACKTOP;        // pseudo instruction
  SDLoc DL(Op);

  // Get the inputs.
  SDNode *Node = Op.getNode();
  SDValue Chain = Op.getOperand(0);
  SDValue Size = Op.getOperand(1);
  MaybeAlign Alignment(Op.getConstantOperandVal(2));
  EVT VT = Node->getValueType(0);

  // Chain the dynamic stack allocation so that it doesn't modify the stack
  // pointer when other instructions are using the stack.
  Chain = DAG.getCALLSEQ_START(Chain, 0, 0, DL);

  const TargetFrameLowering &TFI = *Subtarget->getFrameLowering();
  Align StackAlign = TFI.getStackAlign();
  bool NeedsAlign = Alignment.valueOrOne() > StackAlign;

  // Prepare arguments
  TargetLowering::ArgListTy Args;
  TargetLowering::ArgListEntry Entry;
  Entry.Node = Size;
  Entry.Ty = Entry.Node.getValueType().getTypeForEVT(*DAG.getContext());
  Args.push_back(Entry);
  if (NeedsAlign) {
    Entry.Node = DAG.getConstant(~(Alignment->value() - 1ULL), DL, VT);
    Entry.Ty = Entry.Node.getValueType().getTypeForEVT(*DAG.getContext());
    Args.push_back(Entry);
  }
  Type *RetTy = Type::getVoidTy(*DAG.getContext());

  EVT PtrVT = Op.getValueType();
  SDValue Callee;
  if (NeedsAlign) {
    Callee = DAG.getTargetExternalSymbol("__ve_grow_stack_align", PtrVT, 0);
  } else {
    Callee = DAG.getTargetExternalSymbol("__ve_grow_stack", PtrVT, 0);
  }

  TargetLowering::CallLoweringInfo CLI(DAG);
  CLI.setDebugLoc(DL)
      .setChain(Chain)
      .setCallee(CallingConv::PreserveAll, RetTy, Callee, std::move(Args))
      .setDiscardResult(true);
  std::pair<SDValue, SDValue> pair = LowerCallTo(CLI);
  Chain = pair.second;
  SDValue Result = DAG.getNode(VEISD::GETSTACKTOP, DL, VT, Chain);
  if (NeedsAlign) {
    Result = DAG.getNode(ISD::ADD, DL, VT, Result,
                         DAG.getConstant((Alignment->value() - 1ULL), DL, VT));
    Result = DAG.getNode(ISD::AND, DL, VT, Result,
                         DAG.getConstant(~(Alignment->value() - 1ULL), DL, VT));
  }
  //  Chain = Result.getValue(1);
  Chain = DAG.getCALLSEQ_END(Chain, DAG.getIntPtrConstant(0, DL, true),
                             DAG.getIntPtrConstant(0, DL, true), SDValue(), DL);

  SDValue Ops[2] = {Result, Chain};
  return DAG.getMergeValues(Ops, DL);
}

<<<<<<< HEAD
static SDValue LowerFRAMEADDR(SDValue Op, SelectionDAG &DAG,
                              const VETargetLowering &TLI,
                              const VESubtarget *Subtarget) {
  SDLoc dl(Op);
  unsigned Depth = cast<ConstantSDNode>(Op.getOperand(0))->getZExtValue();

  MachineFunction &MF = DAG.getMachineFunction();
  MachineFrameInfo &MFI = MF.getFrameInfo();
  MFI.setFrameAddressIsTaken(true);

  EVT PtrVT = TLI.getPointerTy(MF.getDataLayout());

  const VERegisterInfo *RegInfo = Subtarget->getRegisterInfo();
  unsigned FrameReg = RegInfo->getFrameRegister(MF);
  SDValue FrameAddr = DAG.getCopyFromReg(DAG.getEntryNode(), dl, FrameReg,
                                         PtrVT);
  while (Depth--)
    FrameAddr = DAG.getLoad(Op.getValueType(), dl, DAG.getEntryNode(),
                            FrameAddr, MachinePointerInfo());
  return FrameAddr;
}

static SDValue LowerRETURNADDR(SDValue Op, SelectionDAG &DAG,
                               const VETargetLowering &TLI,
                               const VESubtarget *Subtarget) {
  MachineFunction &MF = DAG.getMachineFunction();
  MachineFrameInfo &MFI = MF.getFrameInfo();
  MFI.setReturnAddressIsTaken(true);

  if (TLI.verifyReturnAddressArgumentIsConstant(Op, DAG))
    return SDValue();

  SDLoc dl(Op);
  unsigned Depth = cast<ConstantSDNode>(Op.getOperand(0))->getZExtValue();

  auto PtrVT = TLI.getPointerTy(MF.getDataLayout());

  if (Depth > 0) {
    SDValue FrameAddr = LowerFRAMEADDR(Op, DAG, TLI, Subtarget);
    SDValue Offset = DAG.getConstant(8, dl, MVT::i64);
    return DAG.getLoad(PtrVT, dl, DAG.getEntryNode(),
                       DAG.getNode(ISD::ADD, dl, PtrVT, FrameAddr, Offset),
                       MachinePointerInfo());
  }

#if 0
  // FIXME: This implementation doesn't work on VE since we doesn't pre-allocate
  //        stack (guess).  Need modifications on stack allocation to follow
  //        other architectures in future.
  // Just load the return address off the stack.
  SDValue RetAddrFI = DAG.getFrameIndex(1, PtrVT);
  return DAG.getLoad(PtrVT, dl, DAG.getEntryNode(), RetAddrFI,
                     MachinePointerInfo());
#else
  SDValue FrameAddr = LowerFRAMEADDR(Op, DAG, TLI, Subtarget);
  SDValue Offset = DAG.getConstant(8, dl, MVT::i64);
  return DAG.getLoad(PtrVT, dl, DAG.getEntryNode(),
                     DAG.getNode(ISD::ADD, dl, PtrVT, FrameAddr, Offset),
                     MachinePointerInfo());
#endif
}

SDValue VETargetLowering::LowerATOMIC_SWAP(SDValue Op,
                                           SelectionDAG &DAG) const {
  AtomicSDNode *N = cast<AtomicSDNode>(Op);

  // Custom Lowering 1 byte ATOMIC_SWAP.
  if (N->getMemoryVT() == MVT::i8) {
    SDLoc DL(Op);

    SDValue Src = N->getOperand(1);
    SDValue Value = N->getOperand(2);

    SDValue Const3 = DAG.getConstant(3, DL, MVT::i64);
    SDValue Const24 = DAG.getConstant(24, DL, MVT::i64);

    // Generate "ts1am" as 1 byte ATOMIC_SWAP.
    SDValue AlignedAddress =
        DAG.getNode(ISD::AND, DL, Src.getValueType(),
                    {Src, DAG.getConstant(-4, DL, MVT::i64)});
    SDValue Remainder =
        DAG.getNode(ISD::AND, DL, Src.getValueType(), {Src, Const3});
    SDValue ShiftedFlag = DAG.getNode(
        ISD::SHL, DL, MVT::i32, {DAG.getConstant(1, DL, MVT::i32), Remainder});
    SDValue ShiftBits = DAG.getNode(ISD::SHL, DL, Remainder.getValueType(),
                                    {Remainder, Const3});
    SDValue NewValue =
        DAG.getNode(ISD::SHL, DL, Value.getValueType(), {Value, ShiftBits});
    SDValue TS1AM =
        DAG.getAtomic(VEISD::TS1AM, DL, N->getMemoryVT(),
                      DAG.getVTList(Op.getNode()->getValueType(0),
                                    Op.getNode()->getValueType(1)),
                      {N->getChain(), AlignedAddress, ShiftedFlag, NewValue},
                      N->getMemOperand());

    // Extract 1 byte result.
    SDValue SUB =
        DAG.getNode(ISD::SUB, DL, Const24.getValueType(), {Const24, ShiftBits});
    SDValue ShiftLeftFor1Byte =
        DAG.getNode(ISD::SHL, DL, TS1AM.getValueType(), {TS1AM, SUB});
    SDValue ShiftRightFor1Byte =
        DAG.getNode(ISD::SRA, DL, ShiftLeftFor1Byte.getValueType(),
                    {ShiftLeftFor1Byte, Const24});

    SDValue Chain = TS1AM.getValue(1);
    return DAG.getMergeValues({ShiftRightFor1Byte, Chain}, DL);
  }
  // Otherwise, let llvm legalize it.
  return Op;
}

SDValue VETargetLowering::LowerINTRINSIC_WO_CHAIN(SDValue Op,
                                                  SelectionDAG &DAG) const {
  SDLoc dl(Op);
  unsigned IntNo = cast<ConstantSDNode>(Op.getOperand(0))->getZExtValue();
  switch (IntNo) {
  default: return SDValue();    // Don't custom lower most intrinsics.
  case Intrinsic::thread_pointer: {
    report_fatal_error("Intrinsic::thread_point is not implemented yet");
#if 0
    EVT PtrVT = getPointerTy(DAG.getDataLayout());
    return DAG.getRegister(SP::G7, PtrVT);
#endif
  }
  case Intrinsic::eh_sjlj_lsda: {
    MachineFunction &MF = DAG.getMachineFunction();
    const TargetLowering &TLI = DAG.getTargetLoweringInfo();
    MVT PtrVT = TLI.getPointerTy(DAG.getDataLayout());
    const VETargetMachine *TM =
      static_cast<const VETargetMachine*>(&DAG.getTarget());

    // Creat GCC_except_tableXX string.  The real symbol for that will be
    // generated in EHStreamer::emitExceptionTable() later.  So, we just
    // borrow it's name here.
    TM->getStrList()->push_back(std::string(
      (Twine("GCC_except_table") + Twine(MF.getFunctionNumber())).str()));
    SDValue Addr = DAG.getTargetExternalSymbol(TM->getStrList()->back().c_str(),
                                               PtrVT, 0);
    if (isPositionIndependent()) {
      Addr = makeHiLoPair(Addr, VEMCExpr::VK_VE_GOTOFF_HI32,
                          VEMCExpr::VK_VE_GOTOFF_LO32, DAG);
      SDValue GlobalBase = DAG.getNode(VEISD::GLOBAL_BASE_REG, dl, PtrVT);
      return DAG.getNode(ISD::ADD, dl, PtrVT, GlobalBase, Addr);
    } else {
      return makeHiLoPair(Addr, VEMCExpr::VK_VE_HI32,
                          VEMCExpr::VK_VE_LO32, DAG);
    }
  }
  }
}

SDValue VETargetLowering::LowerINTRINSIC_W_CHAIN(SDValue Op,
                                                 SelectionDAG &DAG) const {
  SDLoc dl(Op);
  unsigned IntNo = cast<ConstantSDNode>(Op.getOperand(1))->getZExtValue();
  switch (IntNo) {
  default: return SDValue();    // Don't custom lower most intrinsics.
  }
}

SDValue VETargetLowering::LowerINTRINSIC_VOID(SDValue Op,
                                              SelectionDAG &DAG) const {
  SDLoc dl(Op);
  unsigned IntNo = cast<ConstantSDNode>(Op.getOperand(1))->getZExtValue();
  switch (IntNo) {
  default: return SDValue();    // Don't custom lower most intrinsics.
  }
}

// Should we expand the build vector with shuffles?
bool VETargetLowering::shouldExpandBuildVectorWithShuffles(
  EVT VT, unsigned DefinedValues) const {
#if 1
  // FIXME: Change this to true or expression once we implement custom
  // expansion of VECTOR_SHUFFLE completely.

  // Not use VECTOR_SHUFFLE to expand BUILD_VECTOR atm.  Because, it causes
  // infinity expand loop between both instructions since VECTOR_SHUFFLE
  // is not implemented completely yet.
  return false;
#else
  return DefinedValues < 3;
#endif
}

SDValue VETargetLowering::LowerINSERT_VECTOR_ELT(SDValue Op,
                                                 SelectionDAG &DAG) const {
  assert(Op.getOpcode() == ISD::INSERT_VECTOR_ELT && "Unknown opcode!");
  EVT VT = Op.getOperand(0).getValueType();

  // Special treatements for packed V64 types.
  if (VT == MVT::v512i32 || VT == MVT::v512f32) {
    // Example of codes:
    //   %packed_v = extractelt %vr, %idx / 2
    //   %packed_v &= 0xffffffff << ((%idx % 2) ? 0 : 32)
    //   %packed_v |= %val << (%idx % 2 * 32)
    //   %vr = insertelt %vr, %packed_v, %idx / 2

    SDValue Vec = Op.getOperand(0);
    SDValue Val = Op.getOperand(1);
    SDValue Idx = Op.getOperand(2);
    EVT i64 = EVT::getIntegerVT(*DAG.getContext(), 64);
    EVT i32 = EVT::getIntegerVT(*DAG.getContext(), 32);
    SDLoc dl(Op);
    // In v512i32 and v512f32, both i32 and f32 values are placed from Low32,
    // therefore convert f32 to i32 first.
    SDValue I32Val = Val;
    if (VT == MVT::v512f32) {
      I32Val = DAG.getBitcast(i32, Val);
    }
    SDValue Result = Op;
    if (0 /* Idx->isConstant()*/) {
      // FIXME: optimized implementation using constant values
    } else {
      SDValue SetEq = DAG.getCondCode(ISD::SETEQ);
      // SDValue CcEq = DAG.getConstant(VECC::CC_IEQ, dl, i64);
      SDValue ZeroConst = DAG.getConstant(0, dl, i64);
      SDValue OneConst = DAG.getConstant(1, dl, i64);
      SDValue ThirtyTwoConst = DAG.getConstant(32, dl, i64);
      SDValue HighMask = DAG.getConstant(0xFFFFFFFF00000000, dl, i64);
      SDValue HalfIdx = DAG.getNode(ISD::SRL, dl, i64,
        { Idx, OneConst });
      SDValue PackedVal = SDValue(DAG.getMachineNode(VE::LVSvr, dl, i64,
        { Vec, HalfIdx }), 0);
      SDValue IdxLSB = DAG.getNode(ISD::AND, dl, i64,
        { Idx, OneConst });
      SDValue ShiftIdx = DAG.getNode(ISD::SELECT_CC, dl, i64,
        { IdxLSB, ZeroConst, ZeroConst, ThirtyTwoConst, SetEq });
      SDValue Mask = DAG.getNode(ISD::SRL, dl, i64,
        { HighMask, ShiftIdx });
      SDValue MaskedVal = DAG.getNode(ISD::AND, dl, i64,
        { PackedVal, Mask });
      SDValue BaseVal = SDValue(DAG.getMachineNode(
          TargetOpcode::IMPLICIT_DEF, dl, MVT::i64), 0);
      // In v512i32 and v512f32, Both i32 and f32 values are placed from Low32.
      SDValue SubLow32 = DAG.getTargetConstant(VE::sub_i32, dl, MVT::i32);
      SDValue I64Val = SDValue(DAG.getMachineNode(
          TargetOpcode::INSERT_SUBREG, dl, MVT::i64, BaseVal,
          I32Val, SubLow32), 0);
      SDValue ShiftedVal = DAG.getNode(ISD::SHL, dl, i64,
        { I64Val, ShiftIdx });
      SDValue CombinedVal = DAG.getNode(ISD::OR, dl, i64,
        { ShiftedVal, MaskedVal });
      Result = SDValue(DAG.getMachineNode(VE::LSVrr_v, dl,
        Vec.getSimpleValueType(),
        { HalfIdx, CombinedVal, Vec }), 0);
    }
    return Result;
  }

  // Insertion is legal for other V64 types.
  return Op;
}

SDValue VETargetLowering::LowerVECTOR_SHUFFLE(SDValue Op, SelectionDAG &DAG) const {
  LLVM_DEBUG(dbgs() << "Lowering Shuffle\n");
  SDLoc dl(Op);
  ShuffleVectorSDNode *ShuffleInstr = cast<ShuffleVectorSDNode>(Op.getNode());

  SDValue firstVec = ShuffleInstr->getOperand(0);
  int firstVecLength = firstVec.getSimpleValueType().getVectorNumElements();
  SDValue secondVec = ShuffleInstr->getOperand(1);
  int secondVecLength = secondVec.getSimpleValueType().getVectorNumElements();

  MVT ElementType = Op.getSimpleValueType().getScalarType();
  int resultSize = Op.getSimpleValueType().getVectorNumElements();

  if (ShuffleInstr->isSplat()) {
    int index = ShuffleInstr->getSplatIndex();
    if (index >= firstVecLength) {
      index -= firstVecLength;
      SDValue elem = DAG.getNode(ISD::EXTRACT_VECTOR_ELT, dl, ElementType, {secondVec, DAG.getConstant(index, dl, EVT::getIntegerVT(*DAG.getContext(), 64))});
      int Length = Op.getSimpleValueType().getVectorNumElements();
      auto VL = DAG.getConstant(Length, dl, MVT::i32);
      return DAG.getNode(VEISD::VEC_BROADCAST, dl, Op.getSimpleValueType(),
                         elem, VL);
    } else {
      SDValue elem = DAG.getNode(ISD::EXTRACT_VECTOR_ELT, dl, ElementType, {firstVec, DAG.getConstant(index, dl, EVT::getIntegerVT(*DAG.getContext(), 64))});
      int Length = Op.getSimpleValueType().getVectorNumElements();
      auto VL = DAG.getConstant(Length, dl, MVT::i32);
      return DAG.getNode(VEISD::VEC_BROADCAST, dl, Op.getSimpleValueType(),
                         elem, VL);
    }
  }

  // Supports v256 shuffles only atm.
  if (firstVecLength != 256 || secondVecLength != 256 || resultSize != 256) {
    LLVM_DEBUG(dbgs() << "Invalid vector lengths\n");
    return SDValue();
  }

  int firstrot = 256;
  int secondrot = 256;
  int firstsecond = 256;
  bool inv_order;

  if (ShuffleInstr->getMaskElt(0) < 256) {
    inv_order = false;
  } else {
    inv_order = true;
  }

  for (int i = 0; i < 256; i++) {
    int mask_value = ShuffleInstr->getMaskElt(i);

    if (mask_value < 0) // Undef
      continue;

    if (mask_value < 256) {
      if (firstsecond != 256 && !inv_order) {
        LLVM_DEBUG(dbgs() << "Mixing\n");
        return SDValue();
      }

      if (firstsecond == 256 && inv_order)
        firstsecond = i;

      if (firstrot == 256)
        firstrot = i - mask_value;
      else if (firstrot != i - mask_value) {
        LLVM_DEBUG(dbgs() << "Bad first rot\n");
        return SDValue();
      }
    } else { //mask_value >= 256
      if (firstsecond != 256 && inv_order) {
        LLVM_DEBUG(dbgs() << "Mixing\n");
        return SDValue();
      }

      if (firstsecond == 256 && !inv_order)
        firstsecond = i;

      mask_value -= 256;

      if (secondrot == 256)
        secondrot = i - mask_value;
      else if (secondrot != i - mask_value) {
        LLVM_DEBUG(dbgs() << "Bad second rot\n");
        return SDValue();
      }
    }
  }

  if (firstrot < 0)
    firstrot *= -1;
  else
    firstrot = 256 - firstrot;
  if (secondrot < 0)
    secondrot *= -1;
  else
    secondrot = 256 - secondrot;

  EVT i32 = EVT::getIntegerVT(*DAG.getContext(), 32);
  EVT i64 = EVT::getIntegerVT(*DAG.getContext(), 64);
  EVT v256i1 = EVT::getVectorVT(*DAG.getContext(), EVT::getIntegerVT(*DAG.getContext(), 1), 256);

  SDValue VL = SDValue(
    DAG.getMachineNode(VE::LEAzii, dl, MVT::i64,
                       DAG.getTargetConstant(0, dl, MVT::i32),
                       DAG.getTargetConstant(0, dl, MVT::i32),
                       DAG.getTargetConstant(resultSize, dl, MVT::i32)), 0);
  SDValue SubLow32 = DAG.getTargetConstant(VE::sub_i32, dl, MVT::i32);
  VL = SDValue(DAG.getMachineNode(
      TargetOpcode::EXTRACT_SUBREG, dl, i32,
      VL, SubLow32), 0);
  //SDValue VL = DAG.getTargetConstant(resultSize, dl, MVT::i32);
  SDValue firstrotated
	  = firstrot % 256 != 0
	  ? SDValue(DAG.getMachineNode(VE::VMVivl, dl, firstVec.getSimpleValueType(),
				  {DAG.getConstant(firstrot % 256, dl, i32), firstVec, VL}), 0)
	  : firstVec;
  SDValue secondrotated
	  = secondrot % 256 != 0
	  ? SDValue(DAG.getMachineNode(VE::VMVivl, dl, secondVec.getSimpleValueType(),
				  {DAG.getConstant(secondrot % 256, dl, i32), secondVec, VL}), 0)
	  : secondVec;

  int block = firstsecond / 64;
  int secondblock = firstsecond % 64;

  SDValue Mask = DAG.getUNDEF(v256i1);

  for (int i = 0; i < block; i++) {
    //set blocks to all 0s
    SDValue mask = inv_order ? DAG.getConstant(0xffffffffffffffff, dl, i64) : DAG.getConstant(0, dl, i64);
    SDValue index = DAG.getTargetConstant(i, dl, i64);
    Mask = SDValue(DAG.getMachineNode(VE::LVMir_m, dl, v256i1,
                                      {index, mask, Mask}), 0);
  }

  SDValue mask = DAG.getConstant(0xffffffffffffffff, dl, i64);
  if (!inv_order)
    mask = DAG.getNode(ISD::SRL, dl, i64, {mask, DAG.getConstant(secondblock, dl, i64)});
  else
    mask = DAG.getNode(ISD::SHL, dl, i64, {mask, DAG.getConstant(64 - secondblock, dl, i64)});
  Mask = SDValue(DAG.getMachineNode(VE::LVMir_m, dl, v256i1,
      {DAG.getTargetConstant(block, dl, i64), mask, Mask}), 0);

  for (int i = block + 1; i < 4; i++) {
    //set blocks to all 1s
    SDValue mask = inv_order ? DAG.getConstant(0, dl, i64) : DAG.getConstant(0xffffffffffffffff, dl, i64);
    SDValue index = DAG.getTargetConstant(i, dl, i64);
    Mask = SDValue(DAG.getMachineNode(VE::LVMir_m, dl, v256i1,
                                      {index, mask, Mask}), 0);
  }

  SDValue returnValue = SDValue(DAG.getMachineNode(VE::VMRGvvml, dl, Op.getSimpleValueType(),
			  {firstrotated, secondrotated, Mask, VL}), 0);
  return returnValue;
}

SDValue VETargetLowering::LowerEXTRACT_VECTOR_ELT(SDValue Op,
                                                  SelectionDAG &DAG) const {
  assert(Op.getOpcode() == ISD::EXTRACT_VECTOR_ELT && "Unknown opcode!");
  EVT VT = Op.getOperand(0).getValueType();

  // Special treatements for packed V64 types.
  if (VT == MVT::v512i32 || VT == MVT::v512f32) {
    // Example of codes:
    //   %packed_v = extractelt %vr, %idx / 2
    //   %v = %packed_v >> (%idx % 2 * 32)
    //   %res = %v & 0xffffffff

    SDValue Vec = Op.getOperand(0);
    SDValue Idx = Op.getOperand(1);
    EVT i64 = EVT::getIntegerVT(*DAG.getContext(), 64);
    EVT i32 = EVT::getIntegerVT(*DAG.getContext(), 32);
    EVT f32 = EVT::getFloatingPointVT(32);
    SDLoc dl(Op);
    SDValue Result = Op;
    if (0 /* Idx->isConstant() */) {
      // FIXME: optimized implementation using constant values
    } else {
      SDValue SetEq = DAG.getCondCode(ISD::SETEQ);
      SDValue ZeroConst = DAG.getConstant(0, dl, i64);
      SDValue OneConst = DAG.getConstant(1, dl, i64);
      SDValue ThirtyTwoConst = DAG.getConstant(32, dl, i64);
      SDValue LowBits = DAG.getConstant(0xFFFFFFFF, dl, i64);
      SDValue HalfIdx = DAG.getNode(ISD::SRL, dl, i64,
        { Idx, OneConst });
      SDValue PackedVal = SDValue(DAG.getMachineNode(VE::LVSvr, dl, i64,
        { Vec, HalfIdx }), 0);
      SDValue IdxLSB = DAG.getNode(ISD::AND, dl, i64,
        { Idx, OneConst });
      SDValue ShiftIdx = DAG.getNode(ISD::SELECT_CC, dl, i64,
        { IdxLSB, ZeroConst, ZeroConst, ThirtyTwoConst, SetEq });
      SDValue ShiftedVal = DAG.getNode(ISD::SRL, dl, i64,
        { PackedVal, ShiftIdx });
      SDValue MaskedVal = DAG.getNode(ISD::AND, dl, i64,
        { ShiftedVal, LowBits });
      // In v512i32 and v512f32, Both i32 and f32 values are placed from Low32.
      SDValue SubLow32 = DAG.getTargetConstant(VE::sub_i32, dl, MVT::i32);
      Result = SDValue(DAG.getMachineNode(
          TargetOpcode::EXTRACT_SUBREG, dl, i32,
          MaskedVal, SubLow32), 0);
      if (VT == MVT::v512f32) {
        Result = DAG.getBitcast(f32, Result);
      }
    }
    return Result;
  }

  // Extraction is legal for other V64 types.
  return Op;
=======
static SDValue getSplatValue(SDNode *N) {
  if (auto *BuildVec = dyn_cast<BuildVectorSDNode>(N)) {
    return BuildVec->getSplatValue();
  }
  return SDValue();
}

SDValue VETargetLowering::lowerBUILD_VECTOR(SDValue Op,
                                            SelectionDAG &DAG) const {
  SDLoc DL(Op);
  unsigned NumEls = Op.getValueType().getVectorNumElements();
  MVT ElemVT = Op.getSimpleValueType().getVectorElementType();

  if (SDValue ScalarV = getSplatValue(Op.getNode())) {
    // lower to VEC_BROADCAST
    MVT LegalResVT = MVT::getVectorVT(ElemVT, 256);

    auto AVL = DAG.getConstant(NumEls, DL, MVT::i32);
    return DAG.getNode(VEISD::VEC_BROADCAST, DL, LegalResVT, Op.getOperand(0),
                       AVL);
  }

  // Expand
  return SDValue();
>>>>>>> ffe6c97f
}

SDValue VETargetLowering::LowerOperation(SDValue Op, SelectionDAG &DAG) const {
  switch (Op.getOpcode()) {
  default:
    llvm_unreachable("Should not custom lower this!");
  case ISD::ATOMIC_FENCE:
    return lowerATOMIC_FENCE(Op, DAG);
<<<<<<< HEAD
  case ISD::ATOMIC_SWAP:
    return LowerATOMIC_SWAP(Op, DAG);
  case ISD::BITCAST:
    return LowerBitcast(Op, DAG);
  case ISD::BlockAddress:
    return lowerBlockAddress(Op, DAG);
  case ISD::BUILD_VECTOR:
    return LowerBUILD_VECTOR(Op, DAG);
=======
  case ISD::BlockAddress:
    return lowerBlockAddress(Op, DAG);
>>>>>>> ffe6c97f
  case ISD::ConstantPool:
    return lowerConstantPool(Op, DAG);
  case ISD::DYNAMIC_STACKALLOC:
    return lowerDYNAMIC_STACKALLOC(Op, DAG);
<<<<<<< HEAD
  case ISD::EH_SJLJ_SETJMP:
    return LowerEH_SJLJ_SETJMP(Op, DAG);
  case ISD::EH_SJLJ_LONGJMP:
    return LowerEH_SJLJ_LONGJMP(Op, DAG);
  case ISD::EH_SJLJ_SETUP_DISPATCH:
    return LowerEH_SJLJ_SETUP_DISPATCH(Op, DAG);
  case ISD::EXTRACT_VECTOR_ELT:
    return LowerEXTRACT_VECTOR_ELT(Op, DAG);
  case ISD::FRAMEADDR:
    return LowerFRAMEADDR(Op, DAG, *this, Subtarget);
=======
>>>>>>> ffe6c97f
  case ISD::GlobalAddress:
    return lowerGlobalAddress(Op, DAG);
  case ISD::GlobalTLSAddress:
    return lowerGlobalTLSAddress(Op, DAG);
<<<<<<< HEAD
  case ISD::INSERT_VECTOR_ELT:
    return LowerINSERT_VECTOR_ELT(Op, DAG);
  case ISD::INTRINSIC_VOID:
    return LowerINTRINSIC_VOID(Op, DAG);
  case ISD::INTRINSIC_W_CHAIN:
    return LowerINTRINSIC_W_CHAIN(Op, DAG);
  case ISD::INTRINSIC_WO_CHAIN:
    return LowerINTRINSIC_WO_CHAIN(Op, DAG);
=======
>>>>>>> ffe6c97f
  case ISD::JumpTable:
    return lowerJumpTable(Op, DAG);
  case ISD::LOAD:
    return lowerLOAD(Op, DAG);
<<<<<<< HEAD
  case ISD::MGATHER:
  case ISD::MSCATTER:
    return LowerMGATHER_MSCATTER(Op, DAG);
  case ISD::MLOAD:
    return LowerMLOAD(Op, DAG);
  case ISD::RETURNADDR:
    return LowerRETURNADDR(Op, DAG, *this, Subtarget);
=======
  case ISD::BUILD_VECTOR:
    return lowerBUILD_VECTOR(Op, DAG);
>>>>>>> ffe6c97f
  case ISD::STORE:
    return lowerSTORE(Op, DAG);
  case ISD::VASTART:
    return lowerVASTART(Op, DAG);
  case ISD::VAARG:
    return lowerVAARG(Op, DAG);
<<<<<<< HEAD
  case ISD::VECTOR_SHUFFLE:
    return LowerVECTOR_SHUFFLE(Op, DAG);
=======
>>>>>>> ffe6c97f
  }
}
/// } Custom Lower

/// JumpTable for VE.
///
///   VE cannot generate relocatable symbol in jump table.  VE cannot
///   generate expressions using symbols in both text segment and data
///   segment like below.
///             .4byte  .LBB0_2-.LJTI0_0
///   So, we generate offset from the top of function like below as
///   a custom label.
///             .4byte  .LBB0_2-<function name>

unsigned VETargetLowering::getJumpTableEncoding() const {
  // Use custom label for PIC.
  if (isPositionIndependent())
    return MachineJumpTableInfo::EK_Custom32;

  // Otherwise, use the normal jump table encoding heuristics.
  return TargetLowering::getJumpTableEncoding();
}

const MCExpr *VETargetLowering::LowerCustomJumpTableEntry(
    const MachineJumpTableInfo *MJTI, const MachineBasicBlock *MBB,
    unsigned Uid, MCContext &Ctx) const {
  assert(isPositionIndependent());

  // Generate custom label for PIC like below.
  //    .4bytes  .LBB0_2-<function name>
  const auto *Value = MCSymbolRefExpr::create(MBB->getSymbol(), Ctx);
  MCSymbol *Sym = Ctx.getOrCreateSymbol(MBB->getParent()->getName().data());
  const auto *Base = MCSymbolRefExpr::create(Sym, Ctx);
  return MCBinaryExpr::createSub(Value, Base, Ctx);
}

SDValue VETargetLowering::getPICJumpTableRelocBase(SDValue Table,
                                                   SelectionDAG &DAG) const {
  assert(isPositionIndependent());
  SDLoc DL(Table);
  Function *Function = &DAG.getMachineFunction().getFunction();
  assert(Function != nullptr);
  auto PtrTy = getPointerTy(DAG.getDataLayout(), Function->getAddressSpace());

  // In the jump table, we have following values in PIC mode.
  //    .4bytes  .LBB0_2-<function name>
  // We need to add this value and the address of this function to generate
  // .LBB0_2 label correctly under PIC mode.  So, we want to generate following
  // instructions:
  //     lea %reg, fun@gotoff_lo
  //     and %reg, %reg, (32)0
  //     lea.sl %reg, fun@gotoff_hi(%reg, %got)
  // In order to do so, we need to genarate correctly marked DAG node using
  // makeHiLoPair.
  SDValue Op = DAG.getGlobalAddress(Function, DL, PtrTy);
  SDValue HiLo = makeHiLoPair(Op, VEMCExpr::VK_VE_GOTOFF_HI32,
                              VEMCExpr::VK_VE_GOTOFF_LO32, DAG);
  SDValue GlobalBase = DAG.getNode(VEISD::GLOBAL_BASE_REG, DL, PtrTy);
  return DAG.getNode(ISD::ADD, DL, PtrTy, GlobalBase, HiLo);
}

void VETargetLowering::SetupEntryBlockForSjLj(MachineInstr &MI,
                                              MachineBasicBlock *MBB,
                                              MachineBasicBlock *DispatchBB,
                                              int FI) const {
  DebugLoc DL = MI.getDebugLoc();
  MachineFunction *MF = MBB->getParent();
  MachineRegisterInfo *MRI = &MF->getRegInfo();
  const VEInstrInfo *TII = Subtarget->getInstrInfo();

  const TargetRegisterClass *TRC = &VE::I64RegClass;
  unsigned Tmp1 = MRI->createVirtualRegister(TRC);
  unsigned Tmp2 = MRI->createVirtualRegister(TRC);
  unsigned VR = MRI->createVirtualRegister(TRC);
  unsigned Op = VE::STrii;

  if (isPositionIndependent()) {
    // Create following instructions for local linkage PIC code.
    //     lea %Tmp1, DispatchBB@gotoff_lo
    //     and %Tmp2, %Tmp1, (32)0
    //     lea.sl %Tmp3, DispatchBB@gotoff_hi(%Tmp2)
    //     adds.l %VR, %s15, %Tmp3                  ; %s15 is GOT
    // FIXME: use lea.sl %BReg, .LJTI0_0@gotoff_hi(%Tmp2, %s15)
    unsigned Tmp3 = MRI->createVirtualRegister(&VE::I64RegClass);
    BuildMI(*MBB, MI, DL, TII->get(VE::LEAzii), Tmp1)
        .addImm(0).addImm(0).addMBB(DispatchBB, VEMCExpr::VK_VE_GOTOFF_LO32);
    BuildMI(*MBB, MI, DL, TII->get(VE::ANDrm), Tmp2)
        .addReg(Tmp1).addImm(M0(32));
    BuildMI(*MBB, MI, DL, TII->get(VE::LEASLrii), Tmp3)
        .addReg(Tmp2).addImm(0).addMBB(DispatchBB, VEMCExpr::VK_VE_GOTOFF_HI32);
    BuildMI(*MBB, MI, DL, TII->get(VE::ADDSLrr), VR)
        .addReg(VE::SX15).addReg(Tmp3);
  } else {
    // lea     %Tmp1, DispatchBB@lo
    // and     %Tmp2, %Tmp1, (32)0
    // lea.sl  %VR, DispatchBB@hi(%Tmp2)
    BuildMI(*MBB, MI, DL, TII->get(VE::LEAzii), Tmp1)
        .addImm(0).addImm(0).addMBB(DispatchBB, VEMCExpr::VK_VE_LO32);
    BuildMI(*MBB, MI, DL, TII->get(VE::ANDrm), Tmp2)
        .addReg(Tmp1).addImm(M0(32));
    BuildMI(*MBB, MI, DL, TII->get(VE::LEASLrii), VR)
        .addReg(Tmp2).addImm(0).addMBB(DispatchBB, VEMCExpr::VK_VE_HI32);
  }

  MachineInstrBuilder MIB = BuildMI(*MBB, MI, DL, TII->get(Op));
  addFrameReference(MIB, FI, 56 + 16);
  MIB.addReg(VR);
}

MachineBasicBlock *
VETargetLowering::emitEHSjLjSetJmp(MachineInstr &MI,
                                   MachineBasicBlock *MBB) const {
  DebugLoc DL = MI.getDebugLoc();
  MachineFunction *MF = MBB->getParent();
  const TargetInstrInfo *TII = Subtarget->getInstrInfo();
  const TargetRegisterInfo *TRI = Subtarget->getRegisterInfo();
  MachineRegisterInfo &MRI = MF->getRegInfo();

  const BasicBlock *BB = MBB->getBasicBlock();
  MachineFunction::iterator I = ++MBB->getIterator();

  // Memory Reference
  SmallVector<MachineMemOperand *, 2> MMOs(MI.memoperands_begin(),
                                           MI.memoperands_end());
  unsigned BufReg = MI.getOperand(1).getReg();

  unsigned DstReg;

  DstReg = MI.getOperand(0).getReg();
  const TargetRegisterClass *RC = MRI.getRegClass(DstReg);
  assert(TRI->isTypeLegalForClass(*RC, MVT::i32) && "Invalid destination!");
  (void)TRI;
  Register mainDstReg = MRI.createVirtualRegister(RC);
  Register restoreDstReg = MRI.createVirtualRegister(RC);

  // For v = setjmp(buf), we generate
  //
  // thisMBB:
  //  buf[3] = %s17 iff %s17 is used as BP
  //  buf[1] = restoreMBB
  //  SjLjSetup restoreMBB
  //
  // mainMBB:
  //  v_main = 0
  //
  // sinkMBB:
  //  v = phi(main, restore)
  //
  // restoreMBB:
  //  %s17 = buf[3] = iff %s17 is used as BP
  //  v_restore = 1

  MachineBasicBlock *thisMBB = MBB;
  MachineBasicBlock *mainMBB = MF->CreateMachineBasicBlock(BB);
  MachineBasicBlock *sinkMBB = MF->CreateMachineBasicBlock(BB);
  MachineBasicBlock *restoreMBB = MF->CreateMachineBasicBlock(BB);
  MF->insert(I, mainMBB);
  MF->insert(I, sinkMBB);
  MF->push_back(restoreMBB);
  restoreMBB->setHasAddressTaken();

  // Transfer the remainder of BB and its successor edges to sinkMBB.
  sinkMBB->splice(sinkMBB->begin(), MBB,
                  std::next(MachineBasicBlock::iterator(MI)), MBB->end());
  sinkMBB->transferSuccessorsAndUpdatePHIs(MBB);

  // thisMBB:
  unsigned LabelReg = MRI.createVirtualRegister(&VE::I64RegClass);
  unsigned Tmp1 = MRI.createVirtualRegister(&VE::I64RegClass);
  unsigned Tmp2 = MRI.createVirtualRegister(&VE::I64RegClass);

  if (isPositionIndependent()) {
    // Create following instructions for local linkage PIC code.
    //     lea %Tmp1, restoreMBB@gotoff_lo
    //     and %Tmp2, %Tmp1, (32)0
    //     lea.sl %Tmp3, restoreMBB@gotoff_hi(%Tmp2)
    //     adds.l %LabelReg, %s15, %Tmp3                  ; %s15 is GOT
    // FIXME: use lea.sl %BReg, .LJTI0_0@gotoff_hi(%Tmp2, %s15)
    unsigned Tmp3 = MRI.createVirtualRegister(&VE::I64RegClass);
    BuildMI(*MBB, MI, DL, TII->get(VE::LEAzii), Tmp1)
        .addImm(0).addImm(0).addMBB(restoreMBB, VEMCExpr::VK_VE_GOTOFF_LO32);
    BuildMI(*MBB, MI, DL, TII->get(VE::ANDrm), Tmp2)
        .addReg(Tmp1).addImm(M0(32));
    BuildMI(*MBB, MI, DL, TII->get(VE::LEASLrii), Tmp3)
        .addReg(Tmp2).addImm(0).addMBB(restoreMBB, VEMCExpr::VK_VE_GOTOFF_HI32);
    BuildMI(*MBB, MI, DL, TII->get(VE::ADDSLrr), LabelReg)
        .addReg(VE::SX15).addReg(Tmp3);
  } else {
    // lea     %Tmp1, restoreMBB@lo
    // and     %Tmp2, %Tmp1, (32)0
    // lea.sl  %LabelReg, restoreMBB@hi(%Tmp2)
    BuildMI(*MBB, MI, DL, TII->get(VE::LEAzii), Tmp1)
        .addImm(0).addImm(0).addMBB(restoreMBB, VEMCExpr::VK_VE_LO32);
    BuildMI(*MBB, MI, DL, TII->get(VE::ANDrm), Tmp2)
        .addReg(Tmp1).addImm(M0(32));
    BuildMI(*MBB, MI, DL, TII->get(VE::LEASLrii), LabelReg)
        .addReg(Tmp2).addImm(0).addMBB(restoreMBB, VEMCExpr::VK_VE_HI32);
  }

  // Store BP
  const VEFrameLowering *TFI = Subtarget->getFrameLowering();
  if (TFI->hasBP(*MF)) {
    // store BP in buf[3]
    MachineInstrBuilder MIB = BuildMI(*MBB, MI, DL, TII->get(VE::STrii));
    MIB.addReg(BufReg);
    MIB.addImm(0);
    MIB.addImm(24);
    MIB.addReg(VE::SX17);
    MIB.setMemRefs(MMOs);
  }

  // Store IP
  MachineInstrBuilder MIB = BuildMI(*MBB, MI, DL, TII->get(VE::STrii));
  MIB.add(MI.getOperand(1));
  MIB.addImm(0);
  MIB.addImm(8);
  MIB.addReg(LabelReg);
  MIB.setMemRefs(MMOs);

  // SP/FP are already stored in jmpbuf before `llvm.eh.sjlj.setjmp`.

  // Setup
  MIB = BuildMI(*thisMBB, MI, DL, TII->get(VE::EH_SjLj_Setup))
          .addMBB(restoreMBB);

  const VERegisterInfo *RegInfo = Subtarget->getRegisterInfo();
  MIB.addRegMask(RegInfo->getNoPreservedMask());
  thisMBB->addSuccessor(mainMBB);
  thisMBB->addSuccessor(restoreMBB);

  // mainMBB:
  BuildMI(mainMBB, DL, TII->get(VE::LEAzii), mainDstReg)
      .addImm(0).addImm(0).addImm(0);
  mainMBB->addSuccessor(sinkMBB);

  // sinkMBB:
  BuildMI(*sinkMBB, sinkMBB->begin(), DL,
          TII->get(VE::PHI), DstReg)
    .addReg(mainDstReg).addMBB(mainMBB)
    .addReg(restoreDstReg).addMBB(restoreMBB);

  // restoreMBB:
  if (TFI->hasBP(*MF)) {
    // Restore BP from buf[3].  The address of buf is in SX10.
    // FIXME: Better to not use SX10 here
    MachineInstrBuilder MIB = BuildMI(restoreMBB, DL, TII->get(VE::LDrii),
        VE::SX17);
    MIB.addReg(VE::SX10);
    MIB.addImm(0);
    MIB.addImm(24);
    MIB.setMemRefs(MMOs);
  }
  BuildMI(restoreMBB, DL, TII->get(VE::LEAzii), restoreDstReg)
      .addImm(0).addImm(0).addImm(1);
  BuildMI(restoreMBB, DL, TII->get(VE::BRCFLa_t)).addMBB(sinkMBB);
  restoreMBB->addSuccessor(sinkMBB);

  MI.eraseFromParent();
  return sinkMBB;
}

MachineBasicBlock *
VETargetLowering::emitEHSjLjLongJmp(MachineInstr &MI,
                                    MachineBasicBlock *MBB) const {
  DebugLoc DL = MI.getDebugLoc();
  MachineFunction *MF = MBB->getParent();
  const TargetInstrInfo *TII = Subtarget->getInstrInfo();
  MachineRegisterInfo &MRI = MF->getRegInfo();

  // Memory Reference
  SmallVector<MachineMemOperand *, 2> MMOs(MI.memoperands_begin(),
                                           MI.memoperands_end());
  unsigned BufReg = MI.getOperand(0).getReg();

  Register Tmp = MRI.createVirtualRegister(&VE::I64RegClass);
  // Since FP is only updated here but NOT referenced, it's treated as GPR.
  unsigned FP = VE::SX9;
  unsigned SP = VE::SX11;

  MachineInstrBuilder MIB;

  MachineBasicBlock *thisMBB = MBB;

  // Reload FP
  MIB = BuildMI(*thisMBB, MI, DL, TII->get(VE::LDrii), FP);
  MIB.addReg(BufReg);
  MIB.addImm(0);
  MIB.addImm(0);
  MIB.setMemRefs(MMOs);

  // Reload IP
  MIB = BuildMI(*thisMBB, MI, DL, TII->get(VE::LDrii), Tmp);
  MIB.addReg(BufReg);
  MIB.addImm(0);
  MIB.addImm(8);
  MIB.setMemRefs(MMOs);

  // Copy BufReg to SX10 for later use in setjmp
  // FIXME: Better to not use SX10 here
  BuildMI(*thisMBB, MI, DL, TII->get(VE::ORri), VE::SX10)
      .addReg(BufReg).addImm(0);

  // Reload SP
  MIB = BuildMI(*thisMBB, MI, DL, TII->get(VE::LDrii), SP);
  MIB.add(MI.getOperand(0));  // we can preserve the kill flags here.
  MIB.addImm(0);
  MIB.addImm(16);
  MIB.setMemRefs(MMOs);

  // Jump
  BuildMI(*thisMBB, MI, DL, TII->get(VE::BCFLari_t))
      .addReg(Tmp)
      .addImm(0);

  MI.eraseFromParent();
  return thisMBB;
}

MachineBasicBlock *
VETargetLowering::EmitSjLjDispatchBlock(MachineInstr &MI,
                                        MachineBasicBlock *BB) const {
  DebugLoc DL = MI.getDebugLoc();
  MachineFunction *MF = BB->getParent();
  MachineFrameInfo &MFI = MF->getFrameInfo();
  MachineRegisterInfo *MRI = &MF->getRegInfo();
  const VEInstrInfo *TII = Subtarget->getInstrInfo();
  int FI = MFI.getFunctionContextIndex();

  // Get a mapping of the call site numbers to all of the landing pads they're
  // associated with.
  DenseMap<unsigned, SmallVector<MachineBasicBlock *, 2>> CallSiteNumToLPad;
  unsigned MaxCSNum = 0;
  for (auto &MBB : *MF) {
    if (!MBB.isEHPad())
      continue;

    MCSymbol *Sym = nullptr;
    for (const auto &MI : MBB) {
      if (MI.isDebugInstr())
        continue;

      assert(MI.isEHLabel() && "expected EH_LABEL");
      Sym = MI.getOperand(0).getMCSymbol();
      break;
    }

    if (!MF->hasCallSiteLandingPad(Sym))
      continue;

    for (unsigned CSI : MF->getCallSiteLandingPad(Sym)) {
      CallSiteNumToLPad[CSI].push_back(&MBB);
      MaxCSNum = std::max(MaxCSNum, CSI);
    }
  }

  // Get an ordered list of the machine basic blocks for the jump table.
  std::vector<MachineBasicBlock *> LPadList;
  SmallPtrSet<MachineBasicBlock *, 32> InvokeBBs;
  LPadList.reserve(CallSiteNumToLPad.size());

  for (unsigned CSI = 1; CSI <= MaxCSNum; ++CSI) {
    for (auto &LP : CallSiteNumToLPad[CSI]) {
      LPadList.push_back(LP);
      InvokeBBs.insert(LP->pred_begin(), LP->pred_end());
    }
  }

  assert(!LPadList.empty() &&
         "No landing pad destinations for the dispatch jump table!");

  // Create the MBBs for the dispatch code.

  // Shove the dispatch's address into the return slot in the function context.
  MachineBasicBlock *DispatchBB = MF->CreateMachineBasicBlock();
  DispatchBB->setIsEHPad(true);

  MachineBasicBlock *TrapBB = MF->CreateMachineBasicBlock();
  BuildMI(TrapBB, DL, TII->get(VE::TRAP));
  BuildMI(TrapBB, DL, TII->get(VE::NOP));
  DispatchBB->addSuccessor(TrapBB);

  MachineBasicBlock *DispContBB = MF->CreateMachineBasicBlock();
  DispatchBB->addSuccessor(DispContBB);

  // Insert MBBs.
  MF->push_back(DispatchBB);
  MF->push_back(DispContBB);
  MF->push_back(TrapBB);

  // Insert code into the entry block that creates and registers the function
  // context.
  SetupEntryBlockForSjLj(MI, BB, DispatchBB, FI);

  // Create the jump table and associated information
  unsigned JTE = getJumpTableEncoding();
  MachineJumpTableInfo *JTI = MF->getOrCreateJumpTableInfo(JTE);
  unsigned MJTI = JTI->createJumpTableIndex(LPadList);

  const VERegisterInfo &RI = TII->getRegisterInfo();
  // Add a register mask with no preserved registers.  This results in all
  // registers being marked as clobbered.
  BuildMI(DispatchBB, DL, TII->get(VE::NOP))
      .addRegMask(RI.getNoPreservedMask());

  if (isPositionIndependent()) {
    // Force to generate GETGOT, since current implementation doesn't recover
    // GOT register correctly.
    BuildMI(DispatchBB, DL, TII->get(VE::GETGOT), VE::SX15);
  }

  // IReg is used as an index in a memory operand and therefore can't be SP
  unsigned IReg = MRI->createVirtualRegister(&VE::I64RegClass);
  addFrameReference(BuildMI(DispatchBB, DL, TII->get(VE::LDLZXrii), IReg), FI, 8);
  if (LPadList.size() < 64) {
    BuildMI(DispatchBB, DL, TII->get(VE::BRCFLir)).addImm(VECC::CC_ILE)
        .addImm(LPadList.size()).addReg(IReg).addMBB(TrapBB);
  } else {
    assert(LPadList.size() <= 0x7FFFFFFF && "Too large Landing Pad!");
    unsigned TmpReg = MRI->createVirtualRegister(&VE::I64RegClass);
    BuildMI(DispatchBB, DL, TII->get(VE::LEAzii), TmpReg)
        .addImm(0).addImm(0).addImm(LPadList.size());
    BuildMI(DispatchBB, DL, TII->get(VE::BRCFLrr)).addImm(VECC::CC_ILE)
        .addReg(TmpReg).addReg(IReg).addMBB(TrapBB);
  }

  unsigned BReg = MRI->createVirtualRegister(&VE::I64RegClass);

  unsigned Tmp1 = MRI->createVirtualRegister(&VE::I64RegClass);
  unsigned Tmp2 = MRI->createVirtualRegister(&VE::I64RegClass);

  if (isPositionIndependent()) {
    // Create following instructions for local linkage PIC code.
    //     lea %Tmp1, .LJTI0_0@gotoff_lo
    //     and %Tmp2, %Tmp1, (32)0
    //     lea.sl %Tmp3, .LJTI0_0@gotoff_hi(%Tmp2)
    //     adds.l %BReg, %s15, %Tmp3                  ; %s15 is GOT
    // FIXME: use lea.sl %BReg, .LJTI0_0@gotoff_hi(%Tmp2, %s15)
    unsigned Tmp3 = MRI->createVirtualRegister(&VE::I64RegClass);
    BuildMI(DispContBB, DL, TII->get(VE::LEAzii), Tmp1)
        .addImm(0).addImm(0)
        .addJumpTableIndex(MJTI, VEMCExpr::VK_VE_GOTOFF_LO32);
    BuildMI(DispContBB, DL, TII->get(VE::ANDrm), Tmp2)
        .addReg(Tmp1).addImm(M0(32));
    BuildMI(DispContBB, DL, TII->get(VE::LEASLrii), Tmp3)
        .addReg(Tmp2).addImm(0)
        .addJumpTableIndex(MJTI, VEMCExpr::VK_VE_GOTOFF_HI32);
    BuildMI(DispContBB, DL, TII->get(VE::ADDSLrr), BReg)
        .addReg(VE::SX15).addReg(Tmp3);
  } else {
    // lea     %Tmp1, .LJTI0_0@lo
    // and     %Tmp2, %Tmp1, (32)0
    // lea.sl  %BReg, .LJTI0_0@hi(%Tmp2)
    BuildMI(DispContBB, DL, TII->get(VE::LEAzii), Tmp1)
        .addImm(0).addImm(0)
        .addJumpTableIndex(MJTI, VEMCExpr::VK_VE_LO32);
    BuildMI(DispContBB, DL, TII->get(VE::ANDrm), Tmp2)
        .addReg(Tmp1).addImm(M0(32));
    BuildMI(DispContBB, DL, TII->get(VE::LEASLrii), BReg)
        .addReg(Tmp2).addImm(0).addJumpTableIndex(MJTI, VEMCExpr::VK_VE_HI32);
  }

  switch (JTE) {
  case MachineJumpTableInfo::EK_BlockAddress: {
    // Generate simple block address code for no-PIC model.

    unsigned TReg = MRI->createVirtualRegister(&VE::I64RegClass);
    unsigned Tmp1 = MRI->createVirtualRegister(&VE::I64RegClass);
    unsigned Tmp2 = MRI->createVirtualRegister(&VE::I64RegClass);

    // sll     Tmp1, IReg, 3
    BuildMI(DispContBB, DL, TII->get(VE::SLLri), Tmp1)
        .addReg(IReg)
        .addImm(3);
    // FIXME: combine these add and lds into "lds     TReg, *(BReg, Tmp1)"
    // adds.l  Tmp2, BReg, Tmp1
    BuildMI(DispContBB, DL, TII->get(VE::ADDSLrr), Tmp2)
        .addReg(Tmp1)
        .addReg(BReg);
    // lds     TReg, *(Tmp2)
    BuildMI(DispContBB, DL, TII->get(VE::LDrii), TReg)
        .addReg(Tmp2)
        .addImm(0)
        .addImm(0);

    // jmpq *(TReg)
    BuildMI(DispContBB, DL, TII->get(VE::BCFLari_t))
        .addReg(TReg)
        .addImm(0);
    break;
  }
#if 0
  case MachineJumpTableInfo::EK_LabelDifference32: {
    // This code is what regular architecture does, but nas doesn't generate
    // LabelDifference32 correctly, so doesn't use this atm.

    // for the case of PIC, generates these codes
    unsigned OReg = MRI->createVirtualRegister(&VE::I64RegClass);
    unsigned TReg = MRI->createVirtualRegister(&VE::I64RegClass);

    unsigned Tmp1 = MRI->createVirtualRegister(&VE::I64RegClass);
    unsigned Tmp2 = MRI->createVirtualRegister(&VE::I64RegClass);

    // sll     Tmp1, IReg, 2
    BuildMI(DispContBB, DL, TII->get(VE::SLLri), Tmp1)
        .addReg(IReg)
        .addImm(2);
    // FIXME: combine these add and ldl into "ldl     OReg, *(BReg, Tmp1)"
    // add     Tmp2, BReg, Tmp1
    BuildMI(DispContBB, DL, TII->get(VE::ADDSLrr), Tmp2)
        .addReg(Tmp1)
        .addReg(BReg);
    // ldl.sx  OReg, *(Tmp2)
    BuildMI(DispContBB, DL, TII->get(VE::LDLri), OReg)
        .addReg(Tmp2)
        .addImm(0);
    // adds.l  TReg, BReg, OReg
    BuildMI(DispContBB, DL, TII->get(VE::ADDSLrr), TReg)
        .addReg(OReg)
        .addReg(BReg);
    // jmpq *(TReg)
    BuildMI(DispContBB, DL, TII->get(VE::BCFLari_t))
        .addReg(TReg)
        .addImm(0);
    break;
  }
#endif
  case MachineJumpTableInfo::EK_Custom32: {
    // for the case of PIC, generates these codes

    assert(isPositionIndependent());
    unsigned OReg = MRI->createVirtualRegister(&VE::I64RegClass);
    unsigned TReg = MRI->createVirtualRegister(&VE::I64RegClass);

    unsigned Tmp1 = MRI->createVirtualRegister(&VE::I64RegClass);
    unsigned Tmp2 = MRI->createVirtualRegister(&VE::I64RegClass);

    // sll     Tmp1, IReg, 2
    BuildMI(DispContBB, DL, TII->get(VE::SLLri), Tmp1)
        .addReg(IReg)
        .addImm(2);
    // FIXME: combine these add and ldl into "ldl.zx   OReg, *(BReg, Tmp1)"
    // add     Tmp2, BReg, Tmp1
    BuildMI(DispContBB, DL, TII->get(VE::ADDSLrr), Tmp2)
        .addReg(Tmp1)
        .addReg(BReg);
    // ldl.zx  OReg, *(Tmp2)
    BuildMI(DispContBB, DL, TII->get(VE::LDLZXrii), OReg)
        .addReg(Tmp2)
        .addImm(0)
        .addImm(0);

    // Create following instructions for local linkage PIC code.
    //     lea %Tmp3, fun@gotoff_lo
    //     and %Tmp4, %Tmp3, (32)0
    //     lea.sl %Tmp5, fun@gotoff_hi(%Tmp4)
    //     adds.l %BReg2, %s15, %Tmp5                  ; %s15 is GOT
    // FIXME: use lea.sl %BReg2, fun@gotoff_hi(%Tmp4, %s15)
    unsigned Tmp3 = MRI->createVirtualRegister(&VE::I64RegClass);
    unsigned Tmp4 = MRI->createVirtualRegister(&VE::I64RegClass);
    unsigned Tmp5 = MRI->createVirtualRegister(&VE::I64RegClass);
    unsigned BReg2 = MRI->createVirtualRegister(&VE::I64RegClass);
    const char* FunName = DispContBB->getParent()->getName().data();
    BuildMI(DispContBB, DL, TII->get(VE::LEAzii), Tmp3)
        .addImm(0).addImm(0)
        .addExternalSymbol(FunName, VEMCExpr::VK_VE_GOTOFF_LO32);
    BuildMI(DispContBB, DL, TII->get(VE::ANDrm), Tmp4)
        .addReg(Tmp3).addImm(M0(32));
    BuildMI(DispContBB, DL, TII->get(VE::LEASLrii), Tmp5)
        .addReg(Tmp4).addImm(0)
        .addExternalSymbol(FunName, VEMCExpr::VK_VE_GOTOFF_HI32);
    BuildMI(DispContBB, DL, TII->get(VE::ADDSLrr), BReg2)
        .addReg(VE::SX15).addReg(Tmp5);

    // adds.l  TReg, BReg2, OReg
    BuildMI(DispContBB, DL, TII->get(VE::ADDSLrr), TReg)
        .addReg(OReg)
        .addReg(BReg2);
    // jmpq *(TReg)
    BuildMI(DispContBB, DL, TII->get(VE::BCFLari_t))
        .addReg(TReg)
        .addImm(0);
    break;
  }
  default:
    llvm_unreachable("Unexpected jump table encoding");
  }

  // Add the jump table entries as successors to the MBB.
  SmallPtrSet<MachineBasicBlock *, 8> SeenMBBs;
  for (auto &LP : LPadList)
    if (SeenMBBs.insert(LP).second)
      DispContBB->addSuccessor(LP);

  // N.B. the order the invoke BBs are processed in doesn't matter here.
  SmallVector<MachineBasicBlock *, 64> MBBLPads;
  const MCPhysReg *SavedRegs = MF->getRegInfo().getCalleeSavedRegs();
  for (MachineBasicBlock *MBB : InvokeBBs) {
    // Remove the landing pad successor from the invoke block and replace it
    // with the new dispatch block.
    // Keep a copy of Successors since it's modified inside the loop.
    SmallVector<MachineBasicBlock *, 8> Successors(MBB->succ_rbegin(),
                                                   MBB->succ_rend());
    // FIXME: Avoid quadratic complexity.
    for (auto MBBS : Successors) {
      if (MBBS->isEHPad()) {
        MBB->removeSuccessor(MBBS);
        MBBLPads.push_back(MBBS);
      }
    }

    MBB->addSuccessor(DispatchBB);

    // Find the invoke call and mark all of the callee-saved registers as
    // 'implicit defined' so that they're spilled.  This prevents code from
    // moving instructions to before the EH block, where they will never be
    // executed.
    for (auto &II : reverse(*MBB)) {
      if (!II.isCall())
        continue;

      DenseMap<unsigned, bool> DefRegs;
      for (auto &MOp : II.operands())
        if (MOp.isReg())
          DefRegs[MOp.getReg()] = true;

      MachineInstrBuilder MIB(*MF, &II);
      for (unsigned RI = 0; SavedRegs[RI]; ++RI) {
        unsigned Reg = SavedRegs[RI];
        if (!DefRegs[Reg])
          MIB.addReg(Reg, RegState::ImplicitDefine | RegState::Dead);
      }

      break;
    }
  }

  // Mark all former landing pads as non-landing pads.  The dispatch is the only
  // landing pad now.
  for (auto &LP : MBBLPads)
    LP->setIsEHPad(false);

  // The instruction is gone now.
  MI.eraseFromParent();
  return BB;
}

MachineBasicBlock *
VETargetLowering::EmitInstrWithCustomInserter(MachineInstr &MI,
                                              MachineBasicBlock *BB) const {
  switch (MI.getOpcode()) {
  default: llvm_unreachable("Unknown Custom Instruction!");
  case VE::EH_SjLj_Setup_Dispatch:
    return EmitSjLjDispatchBlock(MI, BB);
  case VE::EH_SjLj_LongJmp:
    return emitEHSjLjLongJmp(MI, BB);
  case VE::EH_SjLj_SetJmp:
    return emitEHSjLjSetJmp(MI, BB);
  }
}

static bool isSimm7(SDValue V)
{
  EVT VT = V.getValueType();
  if (VT.isVector())
    return false;

  if (VT.isInteger()) {
    if (ConstantSDNode *C = dyn_cast<ConstantSDNode>(V))
      return isInt<7>(C->getSExtValue());
  } else if (VT.isFloatingPoint()) {
    if (ConstantFPSDNode *C = dyn_cast<ConstantFPSDNode>(V)) {
      const APInt& Imm = C->getValueAPF().bitcastToAPInt();
      uint64_t Val = Imm.getSExtValue();
      if (Imm.getBitWidth() == 32)
        Val <<= 32; // Immediate value of float place at higher bits on VE.
      return isInt<7>(Val);
    }
  }
  return false;
}

/// getImmVal - get immediate representation of integer value
inline static uint64_t getImmVal(const ConstantSDNode *N) {
  return N->getSExtValue();
}

/// getFpImmVal - get immediate representation of floating point value
inline static uint64_t getFpImmVal(const ConstantFPSDNode *N) {
  const APInt& Imm = N->getValueAPF().bitcastToAPInt();
  uint64_t Val = Imm.getZExtValue();
  if (Imm.getBitWidth() == 32) {
    // Immediate value of float place places at higher bits on VE.
    Val <<= 32;
  }
  return Val;
}

static bool isMImm(SDValue V)
{
  EVT VT = V.getValueType();
  if (VT.isVector())
    return false;

  if (VT.isInteger()) {
    if (ConstantSDNode *C = dyn_cast<ConstantSDNode>(V))
      return isMImmVal(getImmVal(C));
  } else if (VT.isFloatingPoint()) {
    if (ConstantFPSDNode *C = dyn_cast<ConstantFPSDNode>(V)) {
      if (VT == MVT::f32) {
        // Float value places at higher bits, so ignore lower 32 bits.
        return isMImm32Val(getFpImmVal(C) >> 32);
      }
      return isMImmVal(getFpImmVal(C));
    }
  }
  return false;
}

static unsigned decideComp(EVT SrcVT, bool Signed) {
  if (SrcVT.isFloatingPoint()) {
    if (SrcVT == MVT::f128)
      return VEISD::CMPQ;
    return VEISD::CMPF;
  }
  return Signed ? VEISD::CMPI : VEISD::CMPU;
}

static EVT decideCompType(EVT SrcVT) {
  if (SrcVT == MVT::f128)
    return MVT::f64;
  return SrcVT;
}

static bool safeWithoutComp(EVT SrcVT, bool Signed) {
  if (SrcVT.isFloatingPoint()) {
    // For the case of floating point setcc, only unordered comparison
    // or general comparison with -enable-no-nans-fp-math option reach
    // here, so it is safe even if values are NaN.  Only f128 doesn't
    // safe since VE uses f64 result of f128 comparison.
    return SrcVT != MVT::f128;
  }
  // For the case of integer setcc, only signed 64 bits comparison is safe.
  // For unsigned, "CMPU 0x80000000, 0" has to be greater than 0, but it becomes
  // less than 0 witout CMPU.  For 32 bits, other half of 32 bits are
  // uncoditional, so it is not safe too without CMPI..
  return (Signed && SrcVT == MVT::i64) ? true : false;
}

static SDValue generateComparison(EVT VT, SDValue LHS, SDValue RHS,
                                  bool Commutable, bool Signed, const SDLoc &DL,
                                  SelectionDAG &DAG) {
  if (Commutable) {
    // VE comparison can holds simm7 at lhs and mimm at rhs.  Swap operands
    // if it matches.
    if (!isSimm7(LHS) && !isMImm(RHS) && (isSimm7(RHS) || isMImm(LHS)))
      std::swap(LHS, RHS);
    assert(!(isNullConstant(LHS) || isNullFPConstant(LHS)) && "lhs is 0!");
  }

  // Compare values.  If RHS is 0 and it is safe to calculate without
  // comparison, we don't generate an instruction for comparison.
  EVT CompVT = decideCompType(VT);
  if (CompVT == VT && safeWithoutComp(VT, Signed) &&
      (isNullConstant(RHS) || isNullFPConstant(RHS))) {
    return LHS;
  }
  return DAG.getNode(decideComp(VT, Signed), DL, CompVT, LHS, RHS);
}

/// This function is called when we have proved that a SETCC node can be
/// replaced by subtraction (and other supporting instructions).
SDValue VETargetLowering::generateEquivalentSub(SDNode *N, bool Signed,
                                                bool Complement, bool Swap,
                                                SelectionDAG &DAG) const {
  assert(N->getOpcode() == ISD::SETCC && "ISD::SETCC Expected.");

  SDLoc DL(N);
  auto Op0 = N->getOperand(0);
  auto Op1 = N->getOperand(1);
  unsigned Size = Op0.getValueSizeInBits();
  EVT SrcVT = Op0.getValueType();
  EVT VT = N->getValueType(0);
  assert(VT == MVT::i32 && "i32 is expected as a result of ISD::SETCC.");

  // Swap if needed. Depends on the condition code.
  if (Swap)
    std::swap(Op0, Op1);

  // Compare values.  If Op1 is 0 and it is safe to calculate without
  // comparison, we don't generate compare instruction.
  EVT CompVT = decideCompType(SrcVT);
  SDValue CompNode =
      generateComparison(SrcVT, Op0, Op1, false, Signed, DL, DAG);
  if (CompVT != MVT::i64) {
    SDValue Undef = SDValue(
        DAG.getMachineNode(TargetOpcode::IMPLICIT_DEF, DL, MVT::i64), 0);
    if (SrcVT == MVT::i32) {
      SDValue Sub_i32 = DAG.getTargetConstant(VE::sub_i32, DL, MVT::i32);
      CompNode = SDValue(DAG.getMachineNode(
          TargetOpcode::INSERT_SUBREG, DL, MVT::i64, Undef,
          CompNode, Sub_i32), 0);
    } else if (SrcVT == MVT::f32) {
      SDValue Sub_f32 = DAG.getTargetConstant(VE::sub_f32, DL, MVT::i32);
      CompNode = SDValue(DAG.getMachineNode(
          TargetOpcode::INSERT_SUBREG, DL, MVT::i64, Undef,
          CompNode, Sub_f32), 0);
      Size = 64; // VE places f32 at higher bits in 64 bit representation.
    } else if (SrcVT == MVT::f64) {
      const TargetRegisterClass *RC = getRegClassFor(MVT::i64);
      CompNode = SDValue(DAG.getMachineNode(TargetOpcode::COPY_TO_REGCLASS, DL,
                                            MVT::i64, CompNode,
                                            DAG.getTargetConstant(RC->getID(),
                                                DL, MVT::i32)), 0);
    } else
      llvm_unreachable("Unknown ValueType!");
  }

  // Move the sign bit to the least significant position and zero out the rest.
  // Now the least significant bit carries the result of original comparison.
  auto Shifted = DAG.getNode(ISD::SRL, DL, MVT::i64, CompNode,
                             DAG.getConstant(Size - 1, DL, MVT::i32));
  auto Final = Shifted;

  // Complement the result if needed. Based on the condition code.
  if (Complement)
    Final = DAG.getNode(ISD::XOR, DL, MVT::i64, Shifted,
                        DAG.getConstant(1, DL, MVT::i64));

  // Final is either 0 or 1, so it is safe for EXTRACT_SUBREG
  SDValue Sub_i32 = DAG.getTargetConstant(VE::sub_i32, DL, MVT::i32);
  Final = SDValue(DAG.getMachineNode(
      TargetOpcode::EXTRACT_SUBREG, DL, VT, Final, Sub_i32), 0);

  return Final;
}

/// This function is called when we have proved that a SETCC node can be
/// replaced by EQV/XOR+CMOV instead of CMP+LEA+CMOV
static SDValue generateEquivalentBitOp(SDNode *N, unsigned Cmp,
                                       SelectionDAG &DAG) {
  assert(N->getOpcode() == ISD::SETCC && "ISD::SETCC Expected.");

  SDLoc DL(N);
  auto Op0 = N->getOperand(0);
  auto Op1 = N->getOperand(1);
  EVT SrcVT = Op0.getValueType();
  EVT VT = N->getValueType(0);
  assert(SrcVT.isScalarInteger() &&
         "Scalar integer is expected as inputs of ISD::SETCC.");
  assert(VT == MVT::i32 && "i32 is expected as a result of ISD::SETCC.");

  // Compare or equiv integers.
  auto CmpNode = DAG.getNode(Cmp, DL, SrcVT, Op0, Op1);

  // Adjust register size for CMOV's base register.
  //   CMOV cmp, 1, base (=cmp)
  auto Base = CmpNode;
  if (VT != SrcVT) {
    // Cmp is equal to 0 iff it is used as base register, so safe to use
    // INSERT_SUBREG/EXTRACT_SUBRAG.
    SDValue Sub_i32 = DAG.getTargetConstant(VE::sub_i32, DL, MVT::i32);
    Base = SDValue(DAG.getMachineNode(
        TargetOpcode::EXTRACT_SUBREG, DL, VT, Base, Sub_i32), 0);
  }
  // Set 1 iff comparison result is not equal to 0.
  auto Cmoved = DAG.getNode(VEISD::CMOV, DL, VT, CmpNode,
                            DAG.getConstant(1, DL, VT), Base,
                            DAG.getConstant(VECC::CC_INE, DL, MVT::i32));

  return Cmoved;
}

/// This function is called when we have proved that a SETCC node can be
/// replaced by CMP+CMOV or CMP+LEA+CMOV.
SDValue VETargetLowering::generateEquivalentCmp(SDNode *N, bool UseCompAsBase,
                                                SelectionDAG &DAG) const {
  assert(N->getOpcode() == ISD::SETCC && "ISD::SETCC Expected.");

  SDLoc DL(N);
  auto Op0 = N->getOperand(0);
  auto Op1 = N->getOperand(1);
  EVT SrcVT = Op0.getValueType();
  EVT VT = N->getValueType(0);
  assert(VT == MVT::i32 && "i32 is expected as a result of ISD::SETCC.");

  // VE instruction can holds simm7 at lhs and mimm at rhs.  Swap operands
  // if it improve instructions.  Both CMP operation is safe to sawp
  // for SETEQ/SETNE.
  if (!isSimm7(Op0) && !isMImm(Op1) && (isSimm7(Op1) || isMImm(Op0)))
    std::swap(Op0, Op1);

  // Compare or equiv integers.
  unsigned Comp = decideComp(SrcVT, true);
  EVT CompVT = decideCompType(SrcVT);
  auto CompNode = DAG.getNode(Comp, DL, CompVT, Op0, Op1);

  // Adjust register size for CMOV's base register.
  //   CMOV cmp, 1, base (=cmp)
  auto Base = CompNode;
  if (UseCompAsBase) {
    // Cmp is equal to 1 iff it is used as base register, so safe to use
    // INSERT_SUBREG/EXTRACT_SUBRAG.
    SDValue Sub_i32 = DAG.getTargetConstant(VE::sub_f32, DL, MVT::i32);
    if (CompVT != MVT::i32) {
      if (CompVT == MVT::i64) {
        Base = SDValue(DAG.getMachineNode(
            TargetOpcode::EXTRACT_SUBREG, DL, VT, Base, Sub_i32), 0);
      } else if (CompVT == MVT::f32) {
        SDValue Sub_f32 = DAG.getTargetConstant(VE::sub_f32, DL, MVT::i32);
        SDValue Undef = SDValue(
            DAG.getMachineNode(TargetOpcode::IMPLICIT_DEF, DL, MVT::i64), 0);
        Base = SDValue(DAG.getMachineNode(
            TargetOpcode::INSERT_SUBREG, DL, MVT::i64, Undef,
            Base, Sub_f32), 0);
        Base = SDValue(DAG.getMachineNode(
            TargetOpcode::EXTRACT_SUBREG, DL, VT, Base, Sub_i32), 0);
      } else if (CompVT == MVT::f64) {
        const TargetRegisterClass *RC = getRegClassFor(MVT::i64);
        Base = SDValue(DAG.getMachineNode(
            TargetOpcode::COPY_TO_REGCLASS, DL, MVT::i64, Base,
            DAG.getTargetConstant(RC->getID(), DL, MVT::i32)), 0);
        Base = SDValue(DAG.getMachineNode(
            TargetOpcode::EXTRACT_SUBREG, DL, VT, Base, Sub_i32), 0);
      } else
        llvm_unreachable("Unknown ValueType!");
    }
  } else {
    Base = DAG.getConstant(0, DL, CompVT);
  }
  // Set 1 iff comparison result is not equal to 0.
  auto Cmoved = DAG.getNode(VEISD::CMOV, DL, VT, CompNode,
                            DAG.getConstant(1, DL, VT), Base,
                            DAG.getConstant(VECC::CC_INE, DL, MVT::i32));

  return Cmoved;
}

/// This function is called when we have proved that a SETCC node can be
/// replaced by leading-zero (and other supporting instructions).
SDValue VETargetLowering::generateEquivalentLdz(SDNode *N, bool Complement,
                                                SelectionDAG &DAG) const {
  assert(N->getOpcode() == ISD::SETCC && "ISD::SETCC Expected.");

  SDLoc DL(N);
  auto Op0 = N->getOperand(0);
  auto Op1 = N->getOperand(1);
  EVT SrcVT = Op0.getValueType();
  EVT VT = N->getValueType(0);
  assert(VT == MVT::i32 && "i32 is expected as a result of ISD::SETCC.");

  // Compare values.  If Op1 is 0 and it is safe to calculate without
  // comparison, we don't generate compare instruction.
  EVT CompVT = decideCompType(SrcVT);
  SDValue CompNode =
      generateComparison(SrcVT, Op0, Op1, true, true, DL, DAG);
  if (CompVT != MVT::i64) {
    SDValue Undef = SDValue(
        DAG.getMachineNode(TargetOpcode::IMPLICIT_DEF, DL, MVT::i64), 0);
    if (SrcVT == MVT::i32) {
      SDValue Sub_i32 = DAG.getTargetConstant(VE::sub_i32, DL, MVT::i32);
      CompNode = SDValue(DAG.getMachineNode(
          TargetOpcode::INSERT_SUBREG, DL, MVT::i64, Undef,
          CompNode, Sub_i32), 0);
    } else if (SrcVT == MVT::f32) {
      SDValue Sub_f32 = DAG.getTargetConstant(VE::sub_f32, DL, MVT::i32);
      CompNode = SDValue(DAG.getMachineNode(
          TargetOpcode::INSERT_SUBREG, DL, MVT::i64, Undef,
          CompNode, Sub_f32), 0);
    } else if (SrcVT == MVT::f64) {
      const TargetRegisterClass *RC = getRegClassFor(MVT::i64);
      CompNode = SDValue(DAG.getMachineNode(TargetOpcode::COPY_TO_REGCLASS, DL,
                                            MVT::i64, CompNode,
                                            DAG.getTargetConstant(RC->getID(),
                                                DL, MVT::i32)), 0);
    } else
      llvm_unreachable("Unknown ValueType!");
  }

  // Count leading 0 in 64 bit register.
  auto LdzNode = DAG.getNode(ISD::CTLZ, DL, MVT::i64, CompNode);

  // If both are equal, ldz returns 64.  Otherwise, less than 64.
  // Move the 6th bit to the least significant position and zero out the rest.
  // Now the least significant bit carries the result of original comparison.
  unsigned Size = CompNode.getValueSizeInBits();
  auto Shifted = DAG.getNode(ISD::SRL, DL, MVT::i64, LdzNode,
                             DAG.getConstant(Log2_32(Size), DL, MVT::i32));
  auto Final = Shifted;

  // Complement the result if needed. Based on the condition code.
  if (Complement)
    Final = DAG.getNode(ISD::XOR, DL, MVT::i64, Shifted,
                        DAG.getConstant(1, DL, MVT::i64));

  // Final is either 0 or 1, so it is safe for EXTRACT_SUBREG
  SDValue Sub_i32 = DAG.getTargetConstant(VE::sub_i32, DL, MVT::i32);
  Final = SDValue(DAG.getMachineNode(
      TargetOpcode::EXTRACT_SUBREG, DL, VT, Final, Sub_i32), 0);

  return Final;
}

// Perform optiization on SetCC similar to PowerPC.
SDValue VETargetLowering::optimizeSetCC(SDNode *N, DAGCombinerInfo &DCI) const {
  assert(N->getOpcode() == ISD::SETCC && "ISD::SETCC Expected.");
  EVT SrcVT = N->getOperand(0).getValueType();

  // FIXME: optimize floating point SetCC.
  if (SrcVT.isFloatingPoint())
    return SDValue();

  // We prefer to do this when all types are legal.
  if (!DCI.isAfterLegalizeDAG())
    return SDValue();

  // For setcc, we generally create following instructions.
  //   CMP       %cmp, %a, %b
  //   LEA       %res, 0
  //   CMOV.cond %res, 1, %cmp
  //
  // However, CMOV is slower than ALU instructions and a LEA result may hold a
  // register for a while if LEA instruction moved around.  It happens often
  // more than what I expected.  So, we are going to optimize these instructions
  // using bit calculations like below.
  //
  // For SETEQ/SETNE, we use LDZ to count the number of bits holding 0.
  //   SETEQ
  //   CMP %t1, %a, %b
  //   LDZ %t2, %t1     ; 64 iff %t1 is equal to 0
  //   SRL %res, %t2, 6 ; 64 becomes 1 now
  //
  //   SETNE
  //   CMP %t1, %a, %b
  //   CMPU %t2, 0, %t1
  //   SRL %res, %t2, 63/31
  //
  // For other comparison, we use sign bit to generate result value.
  //   SETLT                   SETLE
  //   CMP %t1, %a, %b         CMP %t1, %b, %a
  //   SRL %res, %t1, 63/31    SRL %t2, %t1, 63/31
  //                           XOR %res, %t2, 1
  //
  // We can use similar instructions for floating point also iff comparison
  // is unordered.  VE's comparison may return qNaN which MSB is on.
  // FIXME: support floating point.

  ISD::CondCode CC = cast<CondCodeSDNode>(N->getOperand(2))->get();
  SelectionDAG &DAG = DCI.DAG;
  switch (CC) {
  default: break;
  case ISD::SETEQ:
#if 1
    // a == b -> (LDZ (CMP a, b)) >> 6
    //   3 insns are equal to CMP+LEA+CMOV but faster.
    return generateEquivalentLdz(N, false, DAG);
#else
    // a == b -> cmov (a EQV b), 1, (a EQV b), SETNE iff a/b are i64
    //           cmov (a CMP b), 1, 0, SETEQ otherwise
    //   2 insns which is less than CMP+LEA+CMOV
    if (SrcVT == MVT::i64)
      return generateEquivalentBitOp(N, VEISD::EQV, DAG);
    // FIXME: generate CMP+LEA+CMOV here.
    // return generateEquivalentCmp(N, false, DAG);
#endif
    break;
  case ISD::SETNE:
    // Generate code for "setugt a, 0" instead of "setne a, 0" since it is
    // faster on VE.
    if (isNullConstant(N->getOperand(1)))
      return generateEquivalentSub(N, false, false, true, DAG);
    LLVM_FALLTHROUGH;
  case ISD::SETUNE: {
#if 1
    // Generate code for "setugt (cmp a, b), 0" instead of "setne a, b"
    // since it is faster on VE.
    SDLoc DL(N);
    EVT CompVT = decideCompType(SrcVT);
    SDValue CompNode =
        generateComparison(SrcVT, N->getOperand(0), N->getOperand(1), true,
                           true, DL, DAG);
#if 0
    return DAG.getNode(ISD::SETCC, DL, MVT::i32, CompNode,
                       DAG.getConstant(0, DL, CompVT),
                       DAG.getCondCode(ISD::SETUGT));
#else
#if 1
    SDValue SetCC =  DAG.getNode(ISD::SETCC, DL, MVT::i32, CompNode,
                                 DAG.getConstant(0, DL, CompVT),
                                 DAG.getCondCode(ISD::SETUGT));
    return generateEquivalentSub(SetCC.getNode(), false, false, true, DAG);
#if 0
    CompNode = generateComparison(CompVT, DAG.getConstant(0, DL, CompVT),
                                  CompNode, false, false, DL, DAG);
    return generateEquivalentSub(CompNode.getNode(), false, false, true, DAG);
#endif
#endif
#endif
#else
#if 1
    // a != b -> (XOR (LDZ (CMP a, b)) >> 6, 1)
    //   4 insns are more than CMP+LEA+CMOV but faster.
    return generateEquivalentLdz(N, true, DAG);
#else
    // a != b -> cmov (a XOR b), 1, (a XOR b), SETNE iff a/b are i64
    //           cmov (a CMP b), 1, (a CMP b), SETNE otherwise
    //   2 insns which is less than CMP+LEA+CMOV
    if (SrcVT == MVT::i64)
      return generateEquivalentBitOp(N, VEISD::XOR, DAG);
    return generateEquivalentCmp(N, true, DAG);
#endif
#endif
  }
  case ISD::SETLT:
    // a < b -> (CMP a, b) >> size(a)-1
    //   2 insns are less than CMP+LEA+CMOV
    return generateEquivalentSub(N, true, false, false, DAG);
  case ISD::SETGT:
    // a > b -> (CMP b, a) >> size(a)-1
    //   2 insns are less than CMP+LEA+CMOV
    return generateEquivalentSub(N, true, false, true, DAG);
  case ISD::SETLE:
    // a <= b -> (XOR (CMP b, a) >> size(a)-1, 1)
    //   3 insns are equal to CMP+LEA+CMOV but faster.
    return generateEquivalentSub(N, true, true, true, DAG);
  case ISD::SETGE:
    // a >= b -> (XOR (CMP a, b) >> size(a)-1, 1)
    //   3 insns are equal to CMP+LEA+CMOV but faster.
    return generateEquivalentSub(N, true, true, false, DAG);
  case ISD::SETULT:
    // a < b -> (CMP a, b) >> size(a)-1
    return generateEquivalentSub(N, false, false, false, DAG);
  case ISD::SETULE:
    // a <= b -> (XOR (CMP b, a) >> size(a)-1, 1)
    return generateEquivalentSub(N, false, true, true, DAG);
  case ISD::SETUGT:
    // a > b -> (CMP b, a) >> size(a)-1
    return generateEquivalentSub(N, false, false, true, DAG);
  case ISD::SETUGE:
    // a >= b -> (XOR (CMP a, b) >> size(a)-1, 1)
    return generateEquivalentSub(N, false, true, false, DAG);
  }
  return SDValue();
}

SDValue VETargetLowering::combineExtBoolTrunc(SDNode *N,
                                              DAGCombinerInfo &DCI) const {
  SelectionDAG &DAG = DCI.DAG;
  SDLoc DL(N);
  EVT VT = N->getValueType(0);
  EVT SrcVT = N->getOperand(0).getValueType();

  // We prefer to do this when all types are legal.
  if (!DCI.isAfterLegalizeDAG())
    return SDValue();

  if (N->getOperand(0).getOpcode() == ISD::SETCC &&
      SrcVT == MVT::i32 && VT == MVT::i64) {
    // SETCC returns 0 or 1, so all ext is safe to replae to INSERT_SUBREG.
    // But peform this modification after setcc is leagalized to i32.
    SDValue Undef = SDValue(
        DAG.getMachineNode(TargetOpcode::IMPLICIT_DEF, DL, VT), 0);
    SDValue Sub_i32 = DAG.getTargetConstant(VE::sub_i32, DL, MVT::i32);
    return SDValue(DAG.getMachineNode(
        TargetOpcode::INSERT_SUBREG, DL, MVT::i64, Undef,
        N->getOperand(0), Sub_i32), 0);
  }
  return SDValue();
}

static bool isI32Insn(const SDNode *User, const SDNode *N) {
  switch (User->getOpcode()) {
  default:
    return false;
  case ISD::ADD:
  case ISD::SUB:
  case ISD::MUL:
  case ISD::SDIV:
  case ISD::UDIV:
  case ISD::SETCC:
  case ISD::SMIN:
  case ISD::SMAX:
  case ISD::SHL:
  case ISD::SRA:
  case ISD::BSWAP:
  case ISD::SINT_TO_FP:
  case ISD::UINT_TO_FP:
  case ISD::BR_CC:
  case ISD::BITCAST:
  case ISD::ATOMIC_CMP_SWAP:
  case ISD::ATOMIC_SWAP:
  case VEISD::CMPU:
  case VEISD::CMPI:
  case VEISD::VEC_BROADCAST:
    return true;
  case ISD::SRL:
    if (N->getOperand(0).getOpcode() != ISD::SRL)
      return true;
    // (srl (trunc (srl ...))) may be optimized by combining srl, so
    // doesn't optimize trunc now.
    return false;
  case ISD::SELECT_CC:
    if (User->getOperand(2).getNode() != N &&
        User->getOperand(3).getNode() != N)
      return true;
    LLVM_FALLTHROUGH;
  case ISD::AND:
  case ISD::OR:
  case ISD::XOR:
  case ISD::SELECT:
  case ISD::CopyToReg:
    // Check all use of selections, bit operations, and copies.  If all of them
    // are safe, optimize truncate to extract_subreg.
    for (SDNode::use_iterator UI = User->use_begin(), UE = User->use_end();
         UI != UE; ++UI) {
      switch ((*UI)->getOpcode()) {
      default:
        // If the use is an instruction which treats the source operand as i32,
        // it is safe to avoid truncate here.
        if (isI32Insn(*UI, N))
          continue;
        break;
      case ISD::ANY_EXTEND:
      case ISD::SIGN_EXTEND:
      case ISD::ZERO_EXTEND: {
        // Special optimizations to the combination of ext and trunc.
        // (ext ... (select ... (trunc ...))) is safe to avoid truncate here
        // since this truncate instruction clears higher 32 bits which is filled
        // by one of ext instructions later.
        assert(N->getValueType(0) == MVT::i32 &&
               "find truncate to not i32 integer");
        if (User->getOpcode() == ISD::SELECT_CC ||
            User->getOpcode() == ISD::SELECT)
          continue;
        break;
      }
      }
      return false;
    }
    return true;
  }
}

// Optimize TRUNCATE in DAG combining.  Optimizing it in CUSTOM lower is
// sometime too early.  Optimizing it in DAG pattern matching in VEInstrInfo.td
// is sometime too late.  So, doing it at here.
SDValue VETargetLowering::combineTRUNCATE(SDNode *N,
                                          DAGCombinerInfo &DCI) const {
  assert(N->getOpcode() == ISD::TRUNCATE &&
         "Should be called with a TRUNCATE node");

  SelectionDAG &DAG = DCI.DAG;
  SDLoc DL(N);
  EVT VT = N->getValueType(0);

  // We prefer to do this when all types are legal.
  if (!DCI.isAfterLegalizeDAG())
    return SDValue();

  // Skip combine TRUNCATE atm if the operand of TRUNCATE might be a constant.
  if (N->getOperand(0)->getOpcode() == ISD::SELECT_CC &&
      isa<ConstantSDNode>(N->getOperand(0)->getOperand(0)) &&
      isa<ConstantSDNode>(N->getOperand(0)->getOperand(1)))
    return SDValue();

  // Check all use of this TRUNCATE.
  for (SDNode::use_iterator UI = N->use_begin(), UE = N->use_end(); UI != UE;
       ++UI) {
    SDNode *User = *UI;

    // Make sure that we're not going to replace TRUNCATE for non i32
    // instructions.
    //
    // FIXME: Although we could sometimes handle this, and it does occur in
    // practice that one of the condition inputs to the select is also one of
    // the outputs, we currently can't deal with this.
    if (isI32Insn(User, N))
      continue;

    return SDValue();
  }

  SDValue SubI32 = DAG.getTargetConstant(VE::sub_i32, DL, MVT::i32);
  return SDValue(DAG.getMachineNode(TargetOpcode::EXTRACT_SUBREG, DL, VT,
                                    N->getOperand(0), SubI32),
                 0);
}

SDValue VETargetLowering::combineSetCC(SDNode *N,
                                        DAGCombinerInfo &DCI) const {
  assert(N->getOpcode() == ISD::SETCC &&
         "Should be called with a SETCC node");

#if 0
  ISD::CondCode CC = cast<CondCodeSDNode>(N->getOperand(2))->get();
  if (CC == ISD::SETNE || CC == ISD::SETEQ) {
    SDValue LHS = N->getOperand(0);
    SDValue RHS = N->getOperand(1);

    // If there is a '0 - y' pattern, canonicalize the pattern to the RHS.
    if (LHS.getOpcode() == ISD::SUB && isNullConstant(LHS.getOperand(0)) &&
        LHS.hasOneUse())
      std::swap(LHS, RHS);

    // x == 0-y --> x+y == 0
    // x != 0-y --> x+y != 0
    if (RHS.getOpcode() == ISD::SUB && isNullConstant(RHS.getOperand(0)) &&
        RHS.hasOneUse()) {
      SDLoc DL(N);
      SelectionDAG &DAG = DCI.DAG;
      EVT VT = N->getValueType(0);
      EVT OpVT = LHS.getValueType();
      SDValue Add = DAG.getNode(ISD::ADD, DL, OpVT, LHS, RHS.getOperand(1));
      return DAG.getSetCC(DL, VT, Add, DAG.getConstant(0, DL, OpVT), CC);
    }
  }
#endif

  EVT VT = N->getValueType(0);
  if (VT != MVT::i32)
    return SDValue();

  // Check all use of this SETCC.
  for (SDNode::use_iterator UI = N->use_begin(), UE = N->use_end();
       UI != UE; ++UI) {
    SDNode *User = *UI;

    // Make sure that we're not going to promote SETCC for SELECT or BRCOND
    // or BR_CC.
    // FIXME: Although we could sometimes handle this, and it does occur in
    // practice that one of the condition inputs to the select is also one of
    // the outputs, we currently can't deal with this.
    if (User->getOpcode() == ISD::SELECT ||
        User->getOpcode() == ISD::BRCOND) {
      if (User->getOperand(0).getNode() == N)
        return SDValue();
    } else if (User->getOpcode() == ISD::BR_CC) {
      if (User->getOperand(1).getNode() == N ||
          User->getOperand(2).getNode() == N)
        return SDValue();
    } else if (User->getOpcode() == ISD::AND) {
      // Atomic expansion may construct instructions like below.
      //   %cond = SETCC
      //   %and = AND %cond, 1
      //   BR_CC %and
      //
      // This patterns will be combined into a single BR_CC later.
      // So, we defer optimization on SETCC for a while.
      // FIXME: create combine for (AND (SETCC ), 1).
      if (User->getOperand(0).getNode() == N &&
          User->getOperand(1).getValueType().isScalarInteger() &&
          isOneConstant(User->getOperand(1)))
        return SDValue();
    }
  }

  return optimizeSetCC(N, DCI);
}

SDValue VETargetLowering::combineSelectCC(SDNode *N,
                                          DAGCombinerInfo &DCI) const {
  assert(N->getOpcode() == ISD::SELECT_CC &&
         "Should be called with a SELECT_CC node");
  ISD::CondCode CC = cast<CondCodeSDNode>(N->getOperand(4))->get();
  SDValue LHS = N->getOperand(0);
  SDValue RHS = N->getOperand(1);
  SDValue True = N->getOperand(2);
  SDValue False = N->getOperand(3);
  bool Modify = false;

  EVT VT = N->getValueType(0);
  if (VT.isVector())
    return SDValue();

  if (isMImm(True)) {
    // Doesn't swap True and False values.
  } else if (isMImm(False)) {
    // Swap True and False values.  Inverse CC also.
    std::swap(True, False);
    CC = getSetCCInverse(CC, LHS.getValueType());
    Modify = true;
  }

  if (Modify) {
    SDLoc DL(N);
    SelectionDAG &DAG = DCI.DAG;
    return DAG.getSelectCC(SDLoc(N), LHS, RHS, True, False, CC);
  }

  return SDValue();
}

SDValue VETargetLowering::PerformDAGCombine(SDNode *N,
                                            DAGCombinerInfo &DCI) const {
  SDLoc dl(N);
  switch (N->getOpcode()) {
  default:
    break;
  case ISD::ANY_EXTEND:
  case ISD::SIGN_EXTEND:
  case ISD::ZERO_EXTEND:
    return combineExtBoolTrunc(N, DCI);
  case ISD::SETCC:
    return combineSetCC(N, DCI);
  case ISD::SELECT_CC:
    return combineSelectCC(N, DCI);
  case ISD::TRUNCATE:
    return combineTRUNCATE(N, DCI);
  }

  return SDValue();
}

bool VETargetLowering::isTypeDesirableForOp(unsigned Opc, EVT VT) const {
  if (!isTypeLegal(VT))
    return false;

  // There are no i32 bitreverse/ctpop/and/or/xor instructions.
  if (VT == MVT::i32) {
    switch (Opc) {
    default:
      break;
    case ISD::BITREVERSE:
    case ISD::CTPOP:
    case ISD::AND:
    case ISD::OR:
    case ISD::XOR:
      return false;
    }
  }

  // There are no i8/i16 instructions.
  if (VT == MVT::i8 || VT == MVT::i16)
    return false;

  // Any legal type not explicitly accounted for above here is desirable.
  return true;
}

//===----------------------------------------------------------------------===//
//                         VE Inline Assembly Support
//===----------------------------------------------------------------------===//

VETargetLowering::ConstraintType
VETargetLowering::getConstraintType(StringRef Constraint) const {
  if (Constraint.size() == 1) {
    switch (Constraint[0]) {
    default:
      break;
    case 'v': // vector registers
    case 'f':
    case 'e':
      return C_RegisterClass;
    case 'I': // SIMM13
      return C_Other;
    }
  }

  return TargetLowering::getConstraintType(Constraint);
}

TargetLowering::ConstraintWeight VETargetLowering::
getSingleConstraintMatchWeight(AsmOperandInfo &info,
                               const char *constraint) const {
  ConstraintWeight weight = CW_Invalid;
  Value *CallOperandVal = info.CallOperandVal;
  // If we don't have a value, we can't do a match,
  // but allow it at the lowest weight.
  if (!CallOperandVal)
    return CW_Default;

  // Look at the constraint type.
  switch (*constraint) {
  default:
    weight = TargetLowering::getSingleConstraintMatchWeight(info, constraint);
    break;
  case 'I': // SIMM13
    if (ConstantInt *C = dyn_cast<ConstantInt>(info.CallOperandVal)) {
      if (isInt<13>(C->getSExtValue()))
        weight = CW_Constant;
    }
    break;
  }
  return weight;
}

/// LowerAsmOperandForConstraint - Lower the specified operand into the Ops
/// vector.  If it is invalid, don't add anything to Ops.
void VETargetLowering::
LowerAsmOperandForConstraint(SDValue Op,
                             std::string &Constraint,
                             std::vector<SDValue> &Ops,
                             SelectionDAG &DAG) const {
  SDValue Result(nullptr, 0);

  // Only support length 1 constraints for now.
  if (Constraint.length() > 1)
    return;

  char ConstraintLetter = Constraint[0];
  switch (ConstraintLetter) {
  default: break;
  case 'I':
    if (ConstantSDNode *C = dyn_cast<ConstantSDNode>(Op)) {
      if (isInt<13>(C->getSExtValue())) {
        Result = DAG.getTargetConstant(C->getSExtValue(), SDLoc(Op),
                                       Op.getValueType());
        break;
      }
      return;
    }
  }

  if (Result.getNode()) {
    Ops.push_back(Result);
    return;
  }
  TargetLowering::LowerAsmOperandForConstraint(Op, Constraint, Ops, DAG);
}

std::pair<unsigned, const TargetRegisterClass *>
VETargetLowering::getRegForInlineAsmConstraint(const TargetRegisterInfo *TRI,
                                               StringRef Constraint,
                                               MVT VT) const {
  const TargetRegisterClass *RC = nullptr;
  if (Constraint.size() == 1) {
    switch (Constraint[0]) {
    default:
      return TargetLowering::getRegForInlineAsmConstraint(TRI, Constraint, VT);
    case 'r':
      RC = &VE::I64RegClass;
      break;
    case 'v':
      RC = &VE::V64RegClass;
      break;
    case 'f':
      if (VT == MVT::f32 || VT == MVT::f64)
        RC = &VE::I64RegClass;
      else if (VT == MVT::f128)
        RC = &VE::F128RegClass;
      else
        llvm_unreachable("Unknown ValueType for f-register-type!");
      break;
    case 'e':
      if (VT == MVT::f32 || VT == MVT::f64)
        RC = &VE::I64RegClass;
      else if (VT == MVT::f128)
        RC = &VE::F128RegClass;
      else
        llvm_unreachable("Unknown ValueType for e-register-type!");
      break;
    }
    return std::make_pair(0U, RC);
  } else if (!Constraint.empty() && Constraint.size() <= 5
              && Constraint[0] == '{' && *(Constraint.end()-1) == '}') {
    // constraint = '{r<d>}'
    // Remove the braces from around the name.
    StringRef name(Constraint.data()+1, Constraint.size()-2);
    // Handle register aliases:
    //       r0-r7   -> g0-g7
    //       r8-r15  -> o0-o7
    //       r16-r23 -> l0-l7
    //       r24-r31 -> i0-i7
    uint64_t intVal = 0;
    if (name.substr(0, 1).equals("r")
        && !name.substr(1).getAsInteger(10, intVal) && intVal <= 31) {
      const char regTypes[] = { 'g', 'o', 'l', 'i' };
      char regType = regTypes[intVal/8];
      char regIdx = '0' + (intVal % 8);
      char tmp[] = { '{', regType, regIdx, '}', 0 };
      std::string newConstraint = std::string(tmp);
      return TargetLowering::getRegForInlineAsmConstraint(TRI, newConstraint,
                                                          VT);
    }
  }

  return TargetLowering::getRegForInlineAsmConstraint(TRI, Constraint, VT);
}

void VETargetLowering::ReplaceNodeResults(SDNode *N,
                                             SmallVectorImpl<SDValue>& Results,
                                             SelectionDAG &DAG) const {

  SDLoc dl(N);

  switch (N->getOpcode()) {
  case ISD::ATOMIC_SWAP:
  case ISD::BUILD_VECTOR:
  case ISD::INSERT_VECTOR_ELT:
  case ISD::EXTRACT_VECTOR_ELT:
  case ISD::VECTOR_SHUFFLE:
  case ISD::MSCATTER:
  case ISD::MGATHER:
  case ISD::MLOAD:
    // ask llvm to expand vector related instructions if those are not legal.
    return;
  default:
    LLVM_DEBUG(N->dumpr(&DAG));
    llvm_unreachable("Do not know how to custom type legalize this operation!");
  }
}

// Override to enable LOAD_STACK_GUARD lowering on Linux.
bool VETargetLowering::useLoadStackGuardNode() const {
  if (!Subtarget->isTargetLinux())
    return TargetLowering::useLoadStackGuardNode();
  return true;
}

// Override to disable global variable loading on Linux.
void VETargetLowering::insertSSPDeclarations(Module &M) const {
  if (!Subtarget->isTargetLinux())
    return TargetLowering::insertSSPDeclarations(M);
}

void VETargetLowering::finalizeLowering(MachineFunction& MF) const {
  for (auto &MBB : MF)
    MBB.addLiveIn(VE::VL);
  TargetLoweringBase::finalizeLowering(MF);
}

bool VETargetLowering::isVectorMaskType(EVT VT) const {
  return (VT == MVT::v256i1 || VT == MVT::v512i1);
}<|MERGE_RESOLUTION|>--- conflicted
+++ resolved
@@ -74,8 +74,19 @@
   return CCInfo.CheckReturn(Outs, RetCC);
 }
 
-static const MVT AllVectorVTs[] = {MVT::v256i32, MVT::v512i32, MVT::v256i64,
-                                   MVT::v256f32, MVT::v512f32, MVT::v256f64};
+static const MVT AllVPUVectorVTs[] = {MVT::v256i32, MVT::v512i32, MVT::v256i64,
+                                      MVT::v256f32, MVT::v512f32, MVT::v256f64};
+static const MVT AllVectorVTs[] =
+    { MVT::v512i32, MVT::v512f32,
+      MVT::v256i32, MVT::v256f32, MVT::v256i64, MVT::v256f64,
+      MVT::v128i32, MVT::v128f32, MVT::v128i64, MVT::v128f64,
+      MVT::v64i32,  MVT::v64f32,  MVT::v64i64,  MVT::v64f64,
+      MVT::v32i32,  MVT::v32f32,  MVT::v32i64,  MVT::v32f64,
+      MVT::v16i32,  MVT::v16f32,  MVT::v16i64,  MVT::v16f64,
+      MVT::v8i32,   MVT::v8f32,   MVT::v8i64,   MVT::v8f64,
+      MVT::v4i32,   MVT::v4f32,   MVT::v4i64,   MVT::v4f64,
+      MVT::v2i32,   MVT::v2f32,   MVT::v2i64,   MVT::v2f64,
+    };
 
 static const MVT AllMaskVTs[] = {MVT::v256i1, MVT::v512i1};
 
@@ -87,56 +98,16 @@
   addRegisterClass(MVT::f64, &VE::I64RegClass);
   addRegisterClass(MVT::f128, &VE::F128RegClass);
 
-<<<<<<< HEAD
-  if (Subtarget->enableVPU() || Subtarget->intrinsic() ||
-      Subtarget->vectorize()) {
-    addRegisterClass(MVT::v2i32, &VE::V64RegClass);
-    addRegisterClass(MVT::v4i32, &VE::V64RegClass);
-    addRegisterClass(MVT::v8i32, &VE::V64RegClass);
-    addRegisterClass(MVT::v16i32, &VE::V64RegClass);
-    addRegisterClass(MVT::v32i32, &VE::V64RegClass);
-    addRegisterClass(MVT::v64i32, &VE::V64RegClass);
-    addRegisterClass(MVT::v128i32, &VE::V64RegClass);
-    addRegisterClass(MVT::v256i32, &VE::V64RegClass);
-    addRegisterClass(MVT::v512i32, &VE::V64RegClass);
-
-    addRegisterClass(MVT::v2i64, &VE::V64RegClass);
-    addRegisterClass(MVT::v4i64, &VE::V64RegClass);
-    addRegisterClass(MVT::v8i64, &VE::V64RegClass);
-    addRegisterClass(MVT::v16i64, &VE::V64RegClass);
-    addRegisterClass(MVT::v32i64, &VE::V64RegClass);
-    addRegisterClass(MVT::v64i64, &VE::V64RegClass);
-    addRegisterClass(MVT::v128i64, &VE::V64RegClass);
-    addRegisterClass(MVT::v256i64, &VE::V64RegClass);
-
-    addRegisterClass(MVT::v2f32, &VE::V64RegClass);
-    addRegisterClass(MVT::v4f32, &VE::V64RegClass);
-    addRegisterClass(MVT::v8f32, &VE::V64RegClass);
-    addRegisterClass(MVT::v16f32, &VE::V64RegClass);
-    addRegisterClass(MVT::v32f32, &VE::V64RegClass);
-    addRegisterClass(MVT::v64f32, &VE::V64RegClass);
-    addRegisterClass(MVT::v128f32, &VE::V64RegClass);
-    addRegisterClass(MVT::v256f32, &VE::V64RegClass);
-    addRegisterClass(MVT::v512f32, &VE::V64RegClass);
-
-    addRegisterClass(MVT::v2f64, &VE::V64RegClass);
-    addRegisterClass(MVT::v4f64, &VE::V64RegClass);
-    addRegisterClass(MVT::v8f64, &VE::V64RegClass);
-    addRegisterClass(MVT::v16f64, &VE::V64RegClass);
-    addRegisterClass(MVT::v32f64, &VE::V64RegClass);
-    addRegisterClass(MVT::v64f64, &VE::V64RegClass);
-    addRegisterClass(MVT::v128f64, &VE::V64RegClass);
-    addRegisterClass(MVT::v256f64, &VE::V64RegClass);
-
-    addRegisterClass(MVT::v256i1, &VE::VMRegClass);
-    addRegisterClass(MVT::v512i1, &VE::VM512RegClass);
-=======
   if (Subtarget->enableVPU()) {
+    for (MVT VecVT : AllVPUVectorVTs)
+      addRegisterClass(VecVT, &VE::V64RegClass);
+    for (MVT MaskVT : AllMaskVTs)
+      addRegisterClass(MaskVT, &VE::VMRegClass);
+  } else if (Subtarget->intrinsic() || Subtarget->vectorize()) {
     for (MVT VecVT : AllVectorVTs)
       addRegisterClass(VecVT, &VE::V64RegClass);
     for (MVT MaskVT : AllMaskVTs)
       addRegisterClass(MaskVT, &VE::VMRegClass);
->>>>>>> ffe6c97f
   }
 }
 
@@ -1698,7 +1669,6 @@
     TARGET_NODE_CASE(EH_SJLJ_SETUP_DISPATCH)
     TARGET_NODE_CASE(GLOBAL_BASE_REG)
     TARGET_NODE_CASE(FLUSHW)
-    TARGET_NODE_CASE(VEC_BROADCAST)
     TARGET_NODE_CASE(VEC_LVL)
     TARGET_NODE_CASE(VEC_SEQ)
     TARGET_NODE_CASE(VEC_VMV)
@@ -2422,7 +2392,6 @@
   return DAG.getMergeValues(Ops, DL);
 }
 
-<<<<<<< HEAD
 static SDValue LowerFRAMEADDR(SDValue Op, SelectionDAG &DAG,
                               const VETargetLowering &TLI,
                               const VESubtarget *Subtarget) {
@@ -2887,7 +2856,8 @@
 
   // Extraction is legal for other V64 types.
   return Op;
-=======
+}
+
 static SDValue getSplatValue(SDNode *N) {
   if (auto *BuildVec = dyn_cast<BuildVectorSDNode>(N)) {
     return BuildVec->getSplatValue();
@@ -2912,7 +2882,6 @@
 
   // Expand
   return SDValue();
->>>>>>> ffe6c97f
 }
 
 SDValue VETargetLowering::LowerOperation(SDValue Op, SelectionDAG &DAG) const {
@@ -2921,7 +2890,6 @@
     llvm_unreachable("Should not custom lower this!");
   case ISD::ATOMIC_FENCE:
     return lowerATOMIC_FENCE(Op, DAG);
-<<<<<<< HEAD
   case ISD::ATOMIC_SWAP:
     return LowerATOMIC_SWAP(Op, DAG);
   case ISD::BITCAST:
@@ -2929,16 +2897,16 @@
   case ISD::BlockAddress:
     return lowerBlockAddress(Op, DAG);
   case ISD::BUILD_VECTOR:
-    return LowerBUILD_VECTOR(Op, DAG);
-=======
-  case ISD::BlockAddress:
-    return lowerBlockAddress(Op, DAG);
->>>>>>> ffe6c97f
+    if (Subtarget->enableVPU()) {
+      return lowerBUILD_VECTOR(Op, DAG);
+    } else {
+      assert(Subtarget->intrinsic() || Subtarget->vectorize());
+      return LowerBUILD_VECTOR(Op, DAG);
+    }
   case ISD::ConstantPool:
     return lowerConstantPool(Op, DAG);
   case ISD::DYNAMIC_STACKALLOC:
     return lowerDYNAMIC_STACKALLOC(Op, DAG);
-<<<<<<< HEAD
   case ISD::EH_SJLJ_SETJMP:
     return LowerEH_SJLJ_SETJMP(Op, DAG);
   case ISD::EH_SJLJ_LONGJMP:
@@ -2949,13 +2917,10 @@
     return LowerEXTRACT_VECTOR_ELT(Op, DAG);
   case ISD::FRAMEADDR:
     return LowerFRAMEADDR(Op, DAG, *this, Subtarget);
-=======
->>>>>>> ffe6c97f
   case ISD::GlobalAddress:
     return lowerGlobalAddress(Op, DAG);
   case ISD::GlobalTLSAddress:
     return lowerGlobalTLSAddress(Op, DAG);
-<<<<<<< HEAD
   case ISD::INSERT_VECTOR_ELT:
     return LowerINSERT_VECTOR_ELT(Op, DAG);
   case ISD::INTRINSIC_VOID:
@@ -2964,13 +2929,10 @@
     return LowerINTRINSIC_W_CHAIN(Op, DAG);
   case ISD::INTRINSIC_WO_CHAIN:
     return LowerINTRINSIC_WO_CHAIN(Op, DAG);
-=======
->>>>>>> ffe6c97f
   case ISD::JumpTable:
     return lowerJumpTable(Op, DAG);
   case ISD::LOAD:
     return lowerLOAD(Op, DAG);
-<<<<<<< HEAD
   case ISD::MGATHER:
   case ISD::MSCATTER:
     return LowerMGATHER_MSCATTER(Op, DAG);
@@ -2978,21 +2940,14 @@
     return LowerMLOAD(Op, DAG);
   case ISD::RETURNADDR:
     return LowerRETURNADDR(Op, DAG, *this, Subtarget);
-=======
-  case ISD::BUILD_VECTOR:
-    return lowerBUILD_VECTOR(Op, DAG);
->>>>>>> ffe6c97f
   case ISD::STORE:
     return lowerSTORE(Op, DAG);
   case ISD::VASTART:
     return lowerVASTART(Op, DAG);
   case ISD::VAARG:
     return lowerVAARG(Op, DAG);
-<<<<<<< HEAD
   case ISD::VECTOR_SHUFFLE:
     return LowerVECTOR_SHUFFLE(Op, DAG);
-=======
->>>>>>> ffe6c97f
   }
 }
 /// } Custom Lower
