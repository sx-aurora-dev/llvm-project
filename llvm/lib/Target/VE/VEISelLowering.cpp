--- conflicted
+++ resolved
@@ -82,22 +82,6 @@
   return CCInfo.CheckReturn(Outs, RetCC);
 }
 
-static const MVT WholeVectorVTs[] = {
-    MVT::v512i32, MVT::v512f32, MVT::v256i32, MVT::v256f32, MVT::v256i64,
-    MVT::v256f64, MVT::v128i32, MVT::v128f32, MVT::v128i64, MVT::v128f64,
-    MVT::v64i32,  MVT::v64f32,  MVT::v64i64,  MVT::v64f64,  MVT::v32i32,
-    MVT::v32f32,  MVT::v32i64,  MVT::v32f64,  MVT::v16i32,  MVT::v16f32,
-    MVT::v16i64,  MVT::v16f64,  MVT::v8i32,   MVT::v8f32,   MVT::v8i64,
-    MVT::v8f64,   MVT::v4i32,   MVT::v4f32,   MVT::v4i64,   MVT::v4f64,
-    MVT::v2i32,   MVT::v2f32,   MVT::v2i64,   MVT::v2f64,
-};
-
-<<<<<<< HEAD
-static const MVT All256MaskVTs[] = {
-    MVT::v256i1, MVT::v128i1, MVT::v64i1, MVT::v32i1,
-    MVT::v16i1,  MVT::v8i1,   MVT::v4i1,  MVT::v2i1,
-};
-=======
 static const MVT AllPackedVTs[] = {MVT::v512i32, MVT::v512f32};
 
 static const MVT WholeVectorVTs[] =
@@ -116,7 +100,6 @@
     { MVT::v256i1, MVT::v128i1, MVT::v64i1,  MVT::v32i1,
       MVT::v16i1,  MVT::v8i1,   MVT::v4i1,   MVT::v2i1,
     };
->>>>>>> 6456c4de
 
 void VETargetLowering::initRegisterClasses() {
   // Scalar registers.
@@ -126,7 +109,6 @@
   addRegisterClass(MVT::f64, &VE::I64RegClass);
   addRegisterClass(MVT::f128, &VE::F128RegClass);
 
-<<<<<<< HEAD
   if (Subtarget->enableVPU()) {
     // VVP backend.
     initRegisterClasses_VVP();
@@ -135,9 +117,6 @@
 
   if (Subtarget->simd()) {
     // Fixed SIMD backend.
-=======
-  if (Subtarget->simd()) {
->>>>>>> 6456c4de
     for (MVT VecVT : WholeVectorVTs)
       addRegisterClass(VecVT, &VE::V64RegClass);
     addRegisterClass(MVT::v512i1, &VE::VM512RegClass);
@@ -396,7 +375,6 @@
   // Likewise ExternalSymbol -> TargetExternalSymbol.
   SDValue Callee = CLI.Callee;
 
-<<<<<<< HEAD
   bool IsPICCall = isPositionIndependent();
 
   // PC-relative references to external symbols should go through $stub.
@@ -410,40 +388,6 @@
   bool Local = TM.shouldAssumeDSOLocal(*Mod, GV);
   bool UsePlt = !Local;
   MachineFunction &MF = DAG.getMachineFunction();
-=======
-void VETargetLowering::initVPUActions() {
-  if (!Subtarget->enableVPU())
-    return;
-  for (MVT LegalVecVT : AllVectorVTs) {
-    setOperationAction(ISD::BUILD_VECTOR, LegalVecVT, Custom);
-    setOperationAction(ISD::INSERT_VECTOR_ELT, LegalVecVT, Legal);
-    setOperationAction(ISD::EXTRACT_VECTOR_ELT, LegalVecVT, Legal);
-    // Translate all vector instructions with legal element types to VVP_*
-    // nodes.
-    // TODO We will custom-widen into VVP_* nodes in the future. While we are
-    // buildling the infrastructure for this, we only do this for legal vector
-    // VTs.
-#define HANDLE_VP_TO_VVP(VP_OPC, VVP_NAME)                                     \
-  setOperationAction(ISD::VP_OPC, LegalVecVT, Custom);
-#define ADD_VVP_OP(VVP_NAME, ISD_NAME)                                         \
-  setOperationAction(ISD::ISD_NAME, LegalVecVT, Custom);
-#include "VVPNodes.def"
-  }
-
-  for (MVT LegalPackedVT : AllPackedVTs) {
-    setOperationAction(ISD::INSERT_VECTOR_ELT, LegalPackedVT, Custom);
-    setOperationAction(ISD::EXTRACT_VECTOR_ELT, LegalPackedVT, Custom);
-  }
-}
-
-/// Register vector actions for intrinsic instructions which are used under
-/// -mattr=+intrin.
-void VETargetLowering::initIntrinsicActions() {
-  // If any other vertorizers are enabled, disable intrinsic own actions.
-  if (Subtarget->simd() || Subtarget->enableVPU() ||
-      !Subtarget->intrinsic())
-    return;
->>>>>>> 6456c4de
 
   // Turn GlobalAddress/ExternalSymbol node into a value node
   // containing the address of them here.
@@ -774,6 +718,18 @@
   return true;
 }
 
+// bool VETargetLowering::canMergeStoresTo(unsigned AddressSpace, EVT MemVT,
+//                                         const SelectionDAG &DAG) const {
+//   // VE's simd-style vectorization is experimental, so disable to use vector
+//   // stores if simd feature is disabled.
+//   if (!Subtarget->simd()) {
+//     if (MemVT.isVector()) {
+//       return false;
+//     }
+//   }
+// }
+
+
 void VETargetLowering::initSPUActions() {
   const auto &TM = getTargetMachine();
 
@@ -1028,27 +984,6 @@
   setOperationAction(ISD::INTRINSIC_W_CHAIN, MVT::Other, Custom);
   setOperationAction(ISD::INTRINSIC_WO_CHAIN, MVT::Other, Custom);
 
-<<<<<<< HEAD
-  /// Others.
-
-  // FIXME: VE's I128 stuff is not investivated yet
-  if (!1) {
-    // These libcalls are not available in 32-bit.
-    setLibcallName(RTLIB::SHL_I128, nullptr);
-    setLibcallName(RTLIB::SRL_I128, nullptr);
-    setLibcallName(RTLIB::SRA_I128, nullptr);
-=======
-bool VETargetLowering::canMergeStoresTo(unsigned AddressSpace, EVT MemVT,
-                                        const SelectionDAG &DAG) const {
-  // VE's simd-style vectorization is experimental, so disable to use vector
-  // stores if simd feature is disabled.
-  if (!Subtarget->simd()) {
-    if (MemVT.isVector()) {
-      return false;
-    }
->>>>>>> 6456c4de
-  }
-
   // Other configurations related to f128.
   setOperationAction(ISD::BR_CC, MVT::f128, Legal);
 
@@ -1081,14 +1016,9 @@
 
   // VVP layer isel actions.
   initVPUActions();
-<<<<<<< HEAD
 
   // Fixed SIMD layer isel actions.
-  initExperimentalVectorActions();
-=======
   initSIMDActions();
-  initIntrinsicActions();
->>>>>>> 6456c4de
 
   setStackPointerRegisterToSaveRestore(VE::SX11);
 
@@ -2065,8 +1995,6 @@
 #endif
 }
 
-<<<<<<< HEAD
-=======
 static bool getUniqueInsertion(SDNode *N, unsigned &UniqueIdx) {
   if (!isa<BuildVectorSDNode>(N))
     return false;
@@ -2100,134 +2028,65 @@
   return SDValue();
 }
 
-SDValue VETargetLowering::lowerBUILD_VECTOR(SDValue Op,
-                                            SelectionDAG &DAG) const {
-  if (Subtarget->simd())
-    return lowerSIMD_BUILD_VECTOR(Op, DAG);
-  SDLoc DL(Op);
-  unsigned NumEls = Op.getValueType().getVectorNumElements();
-  MVT ElemVT = Op.getSimpleValueType().getVectorElementType();
-
-  // If there is just one element, expand to INSERT_VECTOR_ELT.
-  unsigned UniqueIdx;
-  if (getUniqueInsertion(Op.getNode(), UniqueIdx)) {
-    SDValue AccuV = DAG.getUNDEF(Op.getValueType());
-    auto ElemV = Op->getOperand(UniqueIdx);
-    SDValue IdxV = DAG.getConstant(UniqueIdx, DL, MVT::i64);
-    return DAG.getNode(ISD::INSERT_VECTOR_ELT, DL, Op.getValueType(), AccuV,
-                       ElemV, IdxV);
-  }
-
-  // Else emit a broadcast.
-  if (SDValue ScalarV = getSplatValue(Op.getNode())) {
-    // lower to VEC_BROADCAST
-    MVT LegalResVT = MVT::getVectorVT(ElemVT, 256);
-
-    auto AVL = DAG.getConstant(NumEls, DL, MVT::i32);
-    return DAG.getNode(VEISD::VEC_BROADCAST, DL, LegalResVT, Op.getOperand(0),
-                       AVL);
-  }
-
-  // Expand
-  return SDValue();
-}
-
-SDValue VETargetLowering::lowerVECTOR_SHUFFLE(SDValue Op,
-                                              SelectionDAG &DAG) const {
-  if (Subtarget->simd())
-    return lowerSIMD_VECTOR_SHUFFLE(Op, DAG);
-  if (Subtarget->intrinsic())
-    return lowerSIMD_VECTOR_SHUFFLE(Op, DAG);
-  return SDValue();
-}
-
-SDValue VETargetLowering::lowerMGATHER(SDValue Op, SelectionDAG &DAG) const {
-  if (Subtarget->simd())
-    return lowerSIMD_MGATHER_MSCATTER(Op, DAG);
-  return SDValue();
-}
-
-SDValue VETargetLowering::lowerMSCATTER(SDValue Op, SelectionDAG &DAG) const {
-  if (Subtarget->simd())
-    return lowerSIMD_MGATHER_MSCATTER(Op, DAG);
-  return SDValue();
-}
-
-SDValue VETargetLowering::lowerMLOAD(SDValue Op, SelectionDAG &DAG) const {
-  if (Subtarget->simd())
-    return lowerSIMD_MLOAD(Op, DAG);
-  return SDValue();
-}
-
-SDValue VETargetLowering::LowerOperation(SDValue Op, SelectionDAG &DAG) const {
-  unsigned Opcode = Op.getOpcode();
-  if (ISD::isVPOpcode(Opcode))
-    return lowerToVVP(Op, DAG);
-
-  switch (Opcode) {
-  default:
-    llvm_unreachable("Should not custom lower this!");
-  case ISD::ATOMIC_FENCE:
-    return lowerATOMIC_FENCE(Op, DAG);
-  case ISD::ATOMIC_SWAP:
-    return lowerATOMIC_SWAP(Op, DAG);
-  case ISD::BlockAddress:
-    return lowerBlockAddress(Op, DAG);
-  case ISD::BUILD_VECTOR:
-    return lowerBUILD_VECTOR(Op, DAG);
-  case ISD::ConstantPool:
-    return lowerConstantPool(Op, DAG);
-  case ISD::DYNAMIC_STACKALLOC:
-    return lowerDYNAMIC_STACKALLOC(Op, DAG);
-  case ISD::EH_SJLJ_LONGJMP:
-    return lowerEH_SJLJ_LONGJMP(Op, DAG);
-  case ISD::EH_SJLJ_SETJMP:
-    return lowerEH_SJLJ_SETJMP(Op, DAG);
-  case ISD::EH_SJLJ_SETUP_DISPATCH:
-    return lowerEH_SJLJ_SETUP_DISPATCH(Op, DAG);
-  case ISD::EXTRACT_VECTOR_ELT:
-    return lowerEXTRACT_VECTOR_ELT(Op, DAG);
-  case ISD::FRAMEADDR:
-    return lowerFRAMEADDR(Op, DAG, *this, Subtarget);
-  case ISD::GlobalAddress:
-    return lowerGlobalAddress(Op, DAG);
-  case ISD::GlobalTLSAddress:
-    return lowerGlobalTLSAddress(Op, DAG);
-  case ISD::INSERT_VECTOR_ELT:
-    return lowerINSERT_VECTOR_ELT(Op, DAG);
-  case ISD::INTRINSIC_VOID:
-    return lowerINTRINSIC_VOID(Op, DAG);
-  case ISD::INTRINSIC_W_CHAIN:
-    return lowerINTRINSIC_W_CHAIN(Op, DAG);
-  case ISD::INTRINSIC_WO_CHAIN:
-    return lowerINTRINSIC_WO_CHAIN(Op, DAG);
-  case ISD::JumpTable:
-    return lowerJumpTable(Op, DAG);
-  case ISD::LOAD:
-    return lowerLOAD(Op, DAG);
-  case ISD::MGATHER:
-    return lowerMGATHER(Op, DAG);
-  case ISD::MLOAD:
-    return lowerMLOAD(Op, DAG);
-  case ISD::MSCATTER:
-    return lowerMSCATTER(Op, DAG);
-  case ISD::RETURNADDR:
-    return lowerRETURNADDR(Op, DAG, *this, Subtarget);
-  case ISD::STORE:
-    return lowerSTORE(Op, DAG);
-  case ISD::VASTART:
-    return lowerVASTART(Op, DAG);
-  case ISD::VAARG:
-    return lowerVAARG(Op, DAG);
-  case ISD::VECTOR_SHUFFLE:
-    return lowerVECTOR_SHUFFLE(Op, DAG);
-
-#define ADD_BINARY_VVP_OP(VVP_NAME, ISD_NAME) case ISD::ISD_NAME:
-#include "VVPNodes.def"
-    return lowerToVVP(Op, DAG);
-  }
-}
->>>>>>> 6456c4de
+// SDValue VETargetLowering::lowerBUILD_VECTOR(SDValue Op,
+//                                             SelectionDAG &DAG) const {
+//   if (Subtarget->simd())
+//     return lowerSIMD_BUILD_VECTOR(Op, DAG);
+//   SDLoc DL(Op);
+//   unsigned NumEls = Op.getValueType().getVectorNumElements();
+//   MVT ElemVT = Op.getSimpleValueType().getVectorElementType();
+// 
+//   // If there is just one element, expand to INSERT_VECTOR_ELT.
+//   unsigned UniqueIdx;
+//   if (getUniqueInsertion(Op.getNode(), UniqueIdx)) {
+//     SDValue AccuV = DAG.getUNDEF(Op.getValueType());
+//     auto ElemV = Op->getOperand(UniqueIdx);
+//     SDValue IdxV = DAG.getConstant(UniqueIdx, DL, MVT::i64);
+//     return DAG.getNode(ISD::INSERT_VECTOR_ELT, DL, Op.getValueType(), AccuV,
+//                        ElemV, IdxV);
+//   }
+// 
+//   // Else emit a broadcast.
+//   if (SDValue ScalarV = getSplatValue(Op.getNode())) {
+//     // lower to VEC_BROADCAST
+//     MVT LegalResVT = MVT::getVectorVT(ElemVT, 256);
+// 
+//     auto AVL = DAG.getConstant(NumEls, DL, MVT::i32);
+//     return DAG.getNode(VEISD::VEC_BROADCAST, DL, LegalResVT, Op.getOperand(0),
+//                        AVL);
+//   }
+// 
+//   // Expand
+//   return SDValue();
+// }
+
+// SDValue VETargetLowering::lowerVECTOR_SHUFFLE(SDValue Op,
+//                                               SelectionDAG &DAG) const {
+//   if (Subtarget->simd())
+//     return lowerSIMD_VECTOR_SHUFFLE(Op, DAG);
+//   if (Subtarget->intrinsic())
+//     return lowerSIMD_VECTOR_SHUFFLE(Op, DAG);
+//   return SDValue();
+// }
+// 
+// SDValue VETargetLowering::lowerMGATHER(SDValue Op, SelectionDAG &DAG) const {
+//   if (Subtarget->simd())
+//     return lowerSIMD_MGATHER_MSCATTER(Op, DAG);
+//   return SDValue();
+// }
+// 
+// SDValue VETargetLowering::lowerMSCATTER(SDValue Op, SelectionDAG &DAG) const {
+//   if (Subtarget->simd())
+//     return lowerSIMD_MGATHER_MSCATTER(Op, DAG);
+//   return SDValue();
+// }
+// 
+// SDValue VETargetLowering::lowerMLOAD(SDValue Op, SelectionDAG &DAG) const {
+//   if (Subtarget->simd())
+//     return lowerSIMD_MLOAD(Op, DAG);
+//   return SDValue();
+// }
+
 /// } Custom Lower
 
 /// JumpTable for VE.
@@ -3949,7 +3808,6 @@
   return true;
 }
 
-<<<<<<< HEAD
 SDValue VETargetLowering::LowerOperation(SDValue Op, SelectionDAG &DAG) const {
   LLVM_DEBUG(dbgs() << "LowerOp: "; Op.dump(&DAG); dbgs() << "\n";);
 
@@ -3960,11 +3818,6 @@
     else if (Subtarget->simd())
       return LowerOperation_SIMD(Op, DAG);
     llvm_unreachable("Unexpected Opcode in LowerOperation");
-
-#if 0
-  case ISD::EntryToken:
-    return lowerEntryToken_VVP(Op, DAG);
-#endif
 
   // Mostly all-scalar lowerings below.
   case ISD::ATOMIC_FENCE:
@@ -4008,178 +3861,4 @@
   case ISD::VAARG:
     return lowerVAARG(Op, DAG);
   }
-=======
-//===----------------------------------------------------------------------===//
-// VVP Support
-//===----------------------------------------------------------------------===//
-
-/// \returns the VVP_* SDNode opcode corresponsing to \p OC.
-static Optional<unsigned> getVVPOpcode(unsigned Opcode) {
-  switch (Opcode) {
-#define HANDLE_VP_TO_VVP(VPOPC, VVPNAME)                                       \
-  case ISD::VPOPC:                                                             \
-    return VEISD::VVPNAME;
-#define ADD_VVP_OP(VVPNAME, SDNAME)                                            \
-  case VEISD::VVPNAME:                                                         \
-  case ISD::SDNAME:                                                            \
-    return VEISD::VVPNAME;
-#include "VVPNodes.def"
-  }
-  return None;
-}
-
-SDValue VETargetLowering::lowerToVVP(SDValue Op, SelectionDAG &DAG) const {
-  // Can we represent this as a VVP node.
-  const unsigned Opcode = Op->getOpcode();
-  auto VVPOpcodeOpt = getVVPOpcode(Opcode);
-  if (!VVPOpcodeOpt.hasValue())
-    return SDValue();
-  unsigned VVPOpcode = VVPOpcodeOpt.getValue();
-  const bool FromVP = ISD::isVPOpcode(Opcode);
-
-  // The representative and legalized vector type of this operation.
-  SDLoc DL(Op);
-  MVT MaskVT = MVT::v256i1; // TODO: packed mode.
-  EVT OpVecVT = Op.getValueType();
-  EVT LegalVecVT = getTypeToTransformTo(*DAG.getContext(), OpVecVT);
-
-  SDValue AVL;
-  SDValue Mask;
-
-  if (FromVP) {
-    // All upstream VP SDNodes always have a mask and avl.
-    auto MaskIdx = ISD::getVPMaskIdx(Opcode).getValue();
-    auto AVLIdx = ISD::getVPExplicitVectorLengthIdx(Opcode).getValue();
-    Mask = Op->getOperand(MaskIdx);
-    AVL = Op->getOperand(AVLIdx);
-
-  } else {
-    // Materialize the VL parameter.
-    AVL = DAG.getConstant(OpVecVT.getVectorNumElements(), DL, MVT::i32);
-    SDValue ConstTrue = DAG.getConstant(1, DL, MVT::i32);
-    Mask = DAG.getNode(VEISD::VEC_BROADCAST, DL, MaskVT,
-                       ConstTrue); // emit a VEISD::VEC_BROADCAST here.
-  }
-
-  // Categories we are interested in.
-  bool IsBinaryOp = false;
-
-  switch (VVPOpcode) {
-#define ADD_BINARY_VVP_OP(VVPNAME, ...)                                        \
-  case VEISD::VVPNAME:                                                         \
-    IsBinaryOp = true;                                                         \
-    break;
-#include "VVPNodes.def"
-  }
-
-  if (IsBinaryOp) {
-    assert(LegalVecVT.isSimple());
-    return DAG.getNode(VVPOpcode, DL, LegalVecVT, Op->getOperand(0),
-                       Op->getOperand(1), Mask, AVL);
-  }
-  llvm_unreachable("lowerToVVP called for unexpected SDNode.");
-}
-
-SDValue VETargetLowering::lowerEXTRACT_VECTOR_ELT(SDValue Op,
-                                                  SelectionDAG &DAG) const {
-  if (Subtarget->simd())
-    return lowerSIMD_EXTRACT_VECTOR_ELT(Op, DAG);
-
-  assert(Op.getOpcode() == ISD::EXTRACT_VECTOR_ELT && "Unknown opcode!");
-  MVT VT = Op.getOperand(0).getSimpleValueType();
-
-  // Special treatment for packed V64 types.
-  assert(VT == MVT::v512i32 || VT == MVT::v512f32);
-  // Example of codes:
-  //   %packed_v = extractelt %vr, %idx / 2
-  //   %v = %packed_v >> (%idx % 2 * 32)
-  //   %res = %v & 0xffffffff
-
-  SDValue Vec = Op.getOperand(0);
-  SDValue Idx = Op.getOperand(1);
-  SDLoc DL(Op);
-  SDValue Result = Op;
-  if (0 /* Idx->isConstant() */) {
-    // TODO: optimized implementation using constant values
-  } else {
-    SDValue Const1 = DAG.getConstant(1, DL, MVT::i64);
-    SDValue HalfIdx = DAG.getNode(ISD::SRL, DL, MVT::i64, {Idx, Const1});
-    SDValue PackedElt =
-        SDValue(DAG.getMachineNode(VE::LVSvr, DL, MVT::i64, {Vec, HalfIdx}), 0);
-    SDValue AndIdx = DAG.getNode(ISD::AND, DL, MVT::i64, {Idx, Const1});
-    SDValue Shift = DAG.getNode(ISD::XOR, DL, MVT::i64, {AndIdx, Const1});
-    SDValue Const5 = DAG.getConstant(5, DL, MVT::i64);
-    Shift = DAG.getNode(ISD::SHL, DL, MVT::i64, {Shift, Const5});
-    PackedElt = DAG.getNode(ISD::SRL, DL, MVT::i64, {PackedElt, Shift});
-    SDValue Mask = DAG.getConstant(0xFFFFFFFFL, DL, MVT::i64);
-    PackedElt = DAG.getNode(ISD::AND, DL, MVT::i64, {PackedElt, Mask});
-    SDValue SubI32 = DAG.getTargetConstant(VE::sub_i32, DL, MVT::i32);
-    Result = SDValue(DAG.getMachineNode(TargetOpcode::EXTRACT_SUBREG, DL,
-                                        MVT::i32, PackedElt, SubI32),
-                     0);
-
-    if (Op.getSimpleValueType() == MVT::f32) {
-      Result = DAG.getBitcast(MVT::f32, Result);
-    } else {
-      assert(Op.getSimpleValueType() == MVT::i32);
-    }
-  }
-  return Result;
-}
-
-SDValue VETargetLowering::lowerINSERT_VECTOR_ELT(SDValue Op,
-                                                 SelectionDAG &DAG) const {
-  if (Subtarget->simd())
-    return lowerSIMD_INSERT_VECTOR_ELT(Op, DAG);
-
-  assert(Op.getOpcode() == ISD::INSERT_VECTOR_ELT && "Unknown opcode!");
-  MVT VT = Op.getOperand(0).getSimpleValueType();
-
-  // Special treatment for packed V64 types.
-  assert(VT == MVT::v512i32 || VT == MVT::v512f32);
-  // The v512i32 and v512f32 starts from upper bits (0..31).  This "upper
-  // bits" required `val << 32` from C implementation's point of view.
-  //
-  // Example of codes:
-  //   %packed_elt = extractelt %vr, (%idx >> 1)
-  //   %shift = ((%idx & 1) ^ 1) << 5
-  //   %packed_elt &= 0xffffffff00000000 >> shift
-  //   %packed_elt |= (zext %val) << shift
-  //   %vr = insertelt %vr, %packed_elt, (%idx >> 1)
-
-  SDLoc DL(Op);
-  SDValue Vec = Op.getOperand(0);
-  SDValue Val = Op.getOperand(1);
-  SDValue Idx = Op.getOperand(2);
-  if (Idx.getSimpleValueType() == MVT::i32)
-    Idx = DAG.getNode(ISD::ZERO_EXTEND, DL, MVT::i64, Idx);
-  if (Val.getSimpleValueType() == MVT::f32)
-    Val = DAG.getBitcast(MVT::i32, Val);
-  assert(Val.getSimpleValueType() == MVT::i32);
-  Val = DAG.getNode(ISD::ZERO_EXTEND, DL, MVT::i64, Val);
-
-  SDValue Result = Op;
-  if (0 /* Idx->isConstant()*/) {
-    // TODO: optimized implementation using constant values
-  } else {
-    SDValue Const1 = DAG.getConstant(1, DL, MVT::i64);
-    SDValue HalfIdx = DAG.getNode(ISD::SRL, DL, MVT::i64, {Idx, Const1});
-    SDValue PackedElt =
-        SDValue(DAG.getMachineNode(VE::LVSvr, DL, MVT::i64, {Vec, HalfIdx}), 0);
-    SDValue AndIdx = DAG.getNode(ISD::AND, DL, MVT::i64, {Idx, Const1});
-    SDValue Shift = DAG.getNode(ISD::XOR, DL, MVT::i64, {AndIdx, Const1});
-    SDValue Const5 = DAG.getConstant(5, DL, MVT::i64);
-    Shift = DAG.getNode(ISD::SHL, DL, MVT::i64, {Shift, Const5});
-    SDValue Mask = DAG.getConstant(0xFFFFFFFF00000000L, DL, MVT::i64);
-    Mask = DAG.getNode(ISD::SRL, DL, MVT::i64, {Mask, Shift});
-    PackedElt = DAG.getNode(ISD::AND, DL, MVT::i64, {PackedElt, Mask});
-    Val = DAG.getNode(ISD::SHL, DL, MVT::i64, {Val, Shift});
-    PackedElt = DAG.getNode(ISD::OR, DL, MVT::i64, {PackedElt, Val});
-    Result =
-        SDValue(DAG.getMachineNode(VE::LSVrr_v, DL, Vec.getSimpleValueType(),
-                                   {HalfIdx, PackedElt, Vec}),
-                0);
-  }
-  return Result;
->>>>>>> 6456c4de
 }