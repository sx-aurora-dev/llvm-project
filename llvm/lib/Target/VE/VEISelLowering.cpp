//===-- VEISelLowering.cpp - VE DAG Lowering Implementation ---------------===//
//
// Part of the LLVM Project, under the Apache License v2.0 with LLVM Exceptions.
// See https://llvm.org/LICENSE.txt for license information.
// SPDX-License-Identifier: Apache-2.0 WITH LLVM-exception
//
//===----------------------------------------------------------------------===//
//
// This file implements the interfaces that VE uses to lower LLVM code into a
// selection DAG.
//
//===----------------------------------------------------------------------===//

#include "VEISelLowering.h"
#include "MCTargetDesc/VEMCExpr.h"
#include "VECustomDAG.h"
#include "VEInstrBuilder.h"
#include "VEMachineFunctionInfo.h"
#include "VERegisterInfo.h"
#include "VETargetMachine.h"
#include "llvm/ADT/StringSwitch.h"
#include "llvm/ADT/iterator_range.h"
#include "llvm/CodeGen/CallingConvLower.h"
#include "llvm/CodeGen/MachineFrameInfo.h"
#include "llvm/CodeGen/MachineFunction.h"
#include "llvm/CodeGen/MachineInstrBuilder.h"
#include "llvm/CodeGen/MachineJumpTableInfo.h"
#include "llvm/CodeGen/MachineModuleInfo.h"
#include "llvm/CodeGen/MachineRegisterInfo.h"
#include "llvm/CodeGen/SelectionDAG.h"
#include "llvm/CodeGen/TargetLoweringObjectFileImpl.h"
#include "llvm/IR/DerivedTypes.h"
#include "llvm/IR/Function.h"
#include "llvm/IR/IRBuilder.h"
#include "llvm/IR/IntrinsicsVE.h"
#include "llvm/IR/Module.h"
#include "llvm/Support/ErrorHandling.h"
#include "llvm/Support/KnownBits.h"

#define DEBUG_TYPE "ve-lower"

using namespace llvm;

// VE has no masked VLD. Ignore the mask, keep the AVL.
static cl::opt<bool> SplitCallRegs(
    "ve-split-call-regs", cl::init(true),
    cl::desc("Split overpacked registers and packed mask regs in calls and "
             "call arguments to assist pack/unpack folding."),
    cl::Hidden);

//===----------------------------------------------------------------------===//
// Calling Convention Implementation
//===----------------------------------------------------------------------===//

#include "VEGenCallingConv.inc"

CCAssignFn *getReturnCC(CallingConv::ID CallConv) {
  switch (CallConv) {
  default:
    return RetCC_VE_C;
  case CallingConv::Fast:
    return RetCC_VE_Fast;
  }
}

CCAssignFn *getParamCC(CallingConv::ID CallConv, bool IsVarArg) {
  if (IsVarArg)
    return CC_VE2;
  switch (CallConv) {
  default:
    return CC_VE_C;
  case CallingConv::Fast:
    return CC_VE_Fast;
  }
}

bool VETargetLowering::CanLowerReturn(
    CallingConv::ID CallConv, MachineFunction &MF, bool IsVarArg,
    const SmallVectorImpl<ISD::OutputArg> &Outs, LLVMContext &Context) const {
  CCAssignFn *RetCC = getReturnCC(CallConv);
  SmallVector<CCValAssign, 16> RVLocs;
  CCState CCInfo(CallConv, IsVarArg, MF, RVLocs, Context);
  return CCInfo.CheckReturn(Outs, RetCC);
}

static const MVT WholeVectorVTs[] = {
    MVT::v512i32, MVT::v512f32, MVT::v256i32, MVT::v256f32, MVT::v256i64,
    MVT::v256f64, MVT::v128i32, MVT::v128f32, MVT::v128i64, MVT::v128f64,
    MVT::v64i32,  MVT::v64f32,  MVT::v64i64,  MVT::v64f64,  MVT::v32i32,
    MVT::v32f32,  MVT::v32i64,  MVT::v32f64,  MVT::v16i32,  MVT::v16f32,
    MVT::v16i64,  MVT::v16f64,  MVT::v8i32,   MVT::v8f32,   MVT::v8i64,
    MVT::v8f64,   MVT::v4i32,   MVT::v4f32,   MVT::v4i64,   MVT::v4f64,
    MVT::v2i32,   MVT::v2f32,   MVT::v2i64,   MVT::v2f64,
};

static const MVT All256MaskVTs[] = {
    MVT::v256i1, MVT::v128i1, MVT::v64i1, MVT::v32i1,
    MVT::v16i1,  MVT::v8i1,   MVT::v4i1,  MVT::v2i1,
};

static const MVT PackedVectorVTs[] = {MVT::v512i32, MVT::v512f32, MVT::v512f64,
                                      MVT::v512i64};

void VETargetLowering::initRegisterClasses() {
  // Scalar registers.
  addRegisterClass(MVT::i32, &VE::I32RegClass);
  addRegisterClass(MVT::i64, &VE::I64RegClass);
  addRegisterClass(MVT::f32, &VE::F32RegClass);
  addRegisterClass(MVT::f64, &VE::I64RegClass);
  addRegisterClass(MVT::f128, &VE::F128RegClass);

  if (Subtarget->enableVPU()) {
    // VVP backend.
    initRegisterClasses_VVP();
    return;
  }

  if (Subtarget->simd()) {
    // Fixed SIMD backend.
    for (MVT VecVT : WholeVectorVTs)
      addRegisterClass(VecVT, &VE::V64RegClass);
    addRegisterClass(MVT::v512i1, &VE::VM512RegClass);
    for (MVT MaskVT : All256MaskVTs)
      addRegisterClass(MaskVT, &VE::VMRegClass);
    return;
  }
}

void VETargetLowering::initSPUActions() {
  const auto &TM = getTargetMachine();

  /// Load & Store {

  // VE doesn't have i1 sign extending load.
  for (MVT VT : MVT::integer_valuetypes()) {
    setLoadExtAction(ISD::SEXTLOAD, VT, MVT::i1, Promote);
    setLoadExtAction(ISD::ZEXTLOAD, VT, MVT::i1, Promote);
    setLoadExtAction(ISD::EXTLOAD, VT, MVT::i1, Promote);
    // FIXME: upstream has following line.  Need double check.
    // setTruncStoreAction(VT, MVT::i1, Expand);
  }

  // VE doesn't have floating point extload/truncstore, so expand them.
  for (MVT FPVT : MVT::fp_valuetypes()) {
    for (MVT OtherFPVT : MVT::fp_valuetypes()) {
      setLoadExtAction(ISD::EXTLOAD, FPVT, OtherFPVT, Expand);
      setTruncStoreAction(FPVT, OtherFPVT, Expand);
    }
  }

  // VE doesn't have fp128 load/store, so expand them in custom lower.
  setOperationAction(ISD::LOAD, MVT::f128, Custom);
  setOperationAction(ISD::STORE, MVT::f128, Custom);

  /// } Load & Store

  // Custom legalize address nodes into LO/HI parts.
  MVT PtrVT = MVT::getIntegerVT(TM.getPointerSizeInBits(0));
  setOperationAction(ISD::BlockAddress, PtrVT, Custom);
  setOperationAction(ISD::GlobalAddress, PtrVT, Custom);
  setOperationAction(ISD::GlobalTLSAddress, PtrVT, Custom);
  setOperationAction(ISD::ConstantPool, PtrVT, Custom);
  setOperationAction(ISD::JumpTable, PtrVT, Custom);

  /// VAARG handling {
  setOperationAction(ISD::VASTART, MVT::Other, Custom);
  // VAARG needs to be lowered to access with 8 bytes alignment.
  setOperationAction(ISD::VAARG, MVT::Other, Custom);
  // Use the default implementation.
  setOperationAction(ISD::VACOPY, MVT::Other, Expand);
  setOperationAction(ISD::VAEND, MVT::Other, Expand);
  /// } VAARG handling

  /// Stack {
  setOperationAction(ISD::DYNAMIC_STACKALLOC, MVT::i32, Custom);
  setOperationAction(ISD::DYNAMIC_STACKALLOC, MVT::i64, Custom);

  // Use the default implementation.
  setOperationAction(ISD::STACKSAVE, MVT::Other, Expand);
  setOperationAction(ISD::STACKRESTORE, MVT::Other, Expand);
  /// } Stack

  /// Branch {

  // VE doesn't have BRCOND
  setOperationAction(ISD::BRCOND, MVT::Other, Expand);

  // BR_JT is not implemented yet.
  setOperationAction(ISD::BR_JT, MVT::Other, Expand);

  /// } Branch

  /// Int Ops {
  for (MVT IntVT : {MVT::i32, MVT::i64}) {
    // VE has no REM or DIVREM operations.
    setOperationAction(ISD::UREM, IntVT, Expand);
    setOperationAction(ISD::SREM, IntVT, Expand);
    setOperationAction(ISD::SDIVREM, IntVT, Expand);
    setOperationAction(ISD::UDIVREM, IntVT, Expand);

    // VE has no SHL_PARTS/SRA_PARTS/SRL_PARTS operations.
    setOperationAction(ISD::SHL_PARTS, IntVT, Expand);
    setOperationAction(ISD::SRA_PARTS, IntVT, Expand);
    setOperationAction(ISD::SRL_PARTS, IntVT, Expand);

    // VE has no MULHU/MULHS/UMUL_LOHI/SMUL_LOHI operations.
    // TODO: Use MPD/MUL instructions to implement SMUL_LOHI/UMUL_LOHI for
    //       i32 type.
    setOperationAction(ISD::MULHU, IntVT, Expand);
    setOperationAction(ISD::MULHS, IntVT, Expand);
    setOperationAction(ISD::UMUL_LOHI, IntVT, Expand);
    setOperationAction(ISD::SMUL_LOHI, IntVT, Expand);

    // VE has no CTTZ, ROTL, ROTR operations.
    setOperationAction(ISD::CTTZ, IntVT, Expand);
    setOperationAction(ISD::ROTL, IntVT, Expand);
    setOperationAction(ISD::ROTR, IntVT, Expand);

    // VE has 64 bits instruction which works as i64 BSWAP operation.  This
    // instruction works fine as i32 BSWAP operation with an additional
    // parameter.  Use isel patterns to lower BSWAP.
    setOperationAction(ISD::BSWAP, IntVT, Legal);

    // VE has only 64 bits instructions which work as i64 BITREVERSE/CTLZ/CTPOP
    // operations.  Use isel patterns for i64, promote for i32.
    LegalizeAction Act = (IntVT == MVT::i32) ? Promote : Legal;
    setOperationAction(ISD::BITREVERSE, IntVT, Act);
    setOperationAction(ISD::CTLZ, IntVT, Act);
    setOperationAction(ISD::CTLZ_ZERO_UNDEF, IntVT, Act);
    setOperationAction(ISD::CTPOP, IntVT, Act);

    // VE has only 64 bits instructions which work as i64 AND/OR/XOR operations.
    // Use isel patterns for i64, promote for i32.
    setOperationAction(ISD::AND, IntVT, Act);
    setOperationAction(ISD::OR, IntVT, Act);
    setOperationAction(ISD::XOR, IntVT, Act);

    // Legal smax and smin
    setOperationAction(ISD::SMAX, IntVT, Legal);
    setOperationAction(ISD::SMIN, IntVT, Legal);
  }

  // Operations not supported by VE.
  setOperationAction(ISD::SIGN_EXTEND_INREG, MVT::i1, Expand);

  // Used by legalize types to correctly generate the setcc result.
  // Without this, every float setcc comes with a AND/OR with the result,
  // we don't want this, since the fpcmp result goes to a flag register,
  // which is used implicitly by brcond and select operations.
  AddPromotedToType(ISD::SETCC, MVT::i1, MVT::i32);

  /// } Int Ops

  /// Conversion {
  // VE doesn't have instructions for fp<->uint, so expand them by llvm
  setOperationAction(ISD::FP_TO_UINT, MVT::i32, Promote); // use i64
  setOperationAction(ISD::UINT_TO_FP, MVT::i32, Promote); // use i64
  setOperationAction(ISD::FP_TO_UINT, MVT::i64, Expand);
  setOperationAction(ISD::UINT_TO_FP, MVT::i64, Expand);

  // fp16 not supported
  for (MVT FPVT : MVT::fp_valuetypes()) {
    setOperationAction(ISD::FP16_TO_FP, FPVT, Expand);
    setOperationAction(ISD::FP_TO_FP16, FPVT, Expand);
  }
  /// } Conversion

  /// Floating-point Ops {
  /// Note: Floating-point operations are fneg, fadd, fsub, fmul, fdiv, frem,
  ///       and fcmp.

  // VE doesn't have following floating point operations.
  for (MVT VT : MVT::fp_valuetypes()) {
    setOperationAction(ISD::FNEG, VT, Expand);
    setOperationAction(ISD::FREM, VT, Expand);
  }

  // VE doesn't have fdiv of f128.
  setOperationAction(ISD::FDIV, MVT::f128, Expand);

  for (MVT FPVT : {MVT::f32, MVT::f64}) {
    // f32 and f64 uses ConstantFP.  f128 uses ConstantPool.
    setOperationAction(ISD::ConstantFP, FPVT, Legal);
  }
  /// } Floating-point Ops

  /// Floating-point math functions {

  // VE doesn't have following floating point math functions.
  for (MVT VT : MVT::fp_valuetypes()) {
    setOperationAction(ISD::FABS, VT, Expand);
    setOperationAction(ISD::FCOPYSIGN, VT, Expand);
    setOperationAction(ISD::FCOS, VT, Expand);
    setOperationAction(ISD::FSIN, VT, Expand);
    setOperationAction(ISD::FSQRT, VT, Expand);

    // VE has no sclar FMA instruction
    setOperationAction(ISD::FMA, VT, Expand);
    setOperationAction(ISD::FMAD, VT, Expand);
    setOperationAction(ISD::FABS, VT, Expand);
    setOperationAction(ISD::FPOWI, VT, Expand);
    setOperationAction(ISD::FPOW, VT, Expand);
    setOperationAction(ISD::FLOG, VT, Expand);
    setOperationAction(ISD::FLOG2, VT, Expand);
    setOperationAction(ISD::FLOG10, VT, Expand);
    setOperationAction(ISD::FEXP, VT, Expand);
    setOperationAction(ISD::FEXP2, VT, Expand);
    setOperationAction(ISD::FCEIL, VT, Expand);
    setOperationAction(ISD::FTRUNC, VT, Expand);
    setOperationAction(ISD::FRINT, VT, Expand);
    setOperationAction(ISD::FNEARBYINT, VT, Expand);
    setOperationAction(ISD::FROUND, VT, Expand);
    setOperationAction(ISD::FFLOOR, VT, Expand);
    if (VT == MVT::f128) {
      setOperationAction(ISD::FMINNUM, VT, Expand);
      setOperationAction(ISD::FMAXNUM, VT, Expand);
    } else {
      setOperationAction(ISD::FMINNUM, VT, Legal);
      setOperationAction(ISD::FMAXNUM, VT, Legal);
    }
    setOperationAction(ISD::FMINIMUM, VT, Expand);
    setOperationAction(ISD::FMAXIMUM, VT, Expand);
    setOperationAction(ISD::FSINCOS, VT, Expand);
  }

  /// } Floating-point math functions

  setOperationAction(ISD::EH_SJLJ_SETJMP, MVT::i32, Custom);
  setOperationAction(ISD::EH_SJLJ_LONGJMP, MVT::Other, Custom);
  setOperationAction(ISD::EH_SJLJ_SETUP_DISPATCH, MVT::Other, Custom);
  if (TM.Options.ExceptionModel == ExceptionHandling::SjLj)
    setLibcallName(RTLIB::UNWIND_RESUME, "_Unwind_SjLj_Resume");

  setTargetDAGCombine(ISD::FADD);
  // setTargetDAGCombine(ISD::FMA);

  /// Atomic instructions {

  setMaxAtomicSizeInBitsSupported(64);
  setMinCmpXchgSizeInBits(32);
  setSupportsUnalignedAtomics(false);

  // Use custom inserter for ATOMIC_FENCE.
  setOperationAction(ISD::ATOMIC_FENCE, MVT::Other, Custom);

  // Other atomic instructions.
  for (MVT VT : MVT::integer_valuetypes()) {
    // Support i8/i16 atomic swap.
    setOperationAction(ISD::ATOMIC_SWAP, VT, Custom);

    // FIXME: Support "atmam" instructions.
    setOperationAction(ISD::ATOMIC_LOAD_ADD, VT, Expand);
    setOperationAction(ISD::ATOMIC_LOAD_SUB, VT, Expand);
    setOperationAction(ISD::ATOMIC_LOAD_AND, VT, Expand);
    setOperationAction(ISD::ATOMIC_LOAD_OR, VT, Expand);

    // VE doesn't have follwing instructions.
    setOperationAction(ISD::ATOMIC_CMP_SWAP_WITH_SUCCESS, VT, Expand);
    setOperationAction(ISD::ATOMIC_LOAD_CLR, VT, Expand);
    setOperationAction(ISD::ATOMIC_LOAD_XOR, VT, Expand);
    setOperationAction(ISD::ATOMIC_LOAD_NAND, VT, Expand);
    setOperationAction(ISD::ATOMIC_LOAD_MIN, VT, Expand);
    setOperationAction(ISD::ATOMIC_LOAD_MAX, VT, Expand);
    setOperationAction(ISD::ATOMIC_LOAD_UMIN, VT, Expand);
    setOperationAction(ISD::ATOMIC_LOAD_UMAX, VT, Expand);
  }

  /// } Atomic instructions

  /// SJLJ instructions {
  setOperationAction(ISD::EH_SJLJ_LONGJMP, MVT::Other, Custom);
  setOperationAction(ISD::EH_SJLJ_SETJMP, MVT::i32, Custom);
  setOperationAction(ISD::EH_SJLJ_SETUP_DISPATCH, MVT::Other, Custom);
  if (TM.Options.ExceptionModel == ExceptionHandling::SjLj)
    setLibcallName(RTLIB::UNWIND_RESUME, "_Unwind_SjLj_Resume");
  /// } SJLJ instructions

  // Intrinsic instructions
  setOperationAction(ISD::INTRINSIC_VOID, MVT::Other, Custom);
  setOperationAction(ISD::INTRINSIC_W_CHAIN, MVT::Other, Custom);
  setOperationAction(ISD::INTRINSIC_WO_CHAIN, MVT::Other, Custom);

  // Other configurations related to f128.
  setOperationAction(ISD::BR_CC, MVT::f128, Legal);

  // TRAP to expand (which turns it into abort).
  setOperationAction(ISD::TRAP, MVT::Other, Expand);

  // On most systems, DEBUGTRAP and TRAP have no difference. The "Expand"
  // here is to inform DAG Legalizer to replace DEBUGTRAP with TRAP.
  setOperationAction(ISD::DEBUGTRAP, MVT::Other, Expand);
}

static bool isLegalVectorVT(EVT VT) {
  if (!VT.isVector())
    return false;
  auto ElemVT = VT.getVectorElementType();
  return (ElemVT == MVT::i1 || ElemVT == MVT::i32 || ElemVT == MVT::f32 ||
          ElemVT == MVT::i64 || ElemVT == MVT::f64);
}

void VETargetLowering::initVPUActions() {
  if (!Subtarget->enableVPU())
    return;

  // The entry token is the first node to be legalized in the SelectionDAG.
  // Use this to reset the visited internal vector instruction set.
  // setOperationAction(ISD::EntryToken, MVT::Other, Custom);
  setTargetDAGCombine(ISD::EntryToken);

  // Expand CopyToReg(vec_pack (lo, hi)) for over-packed register.
  // This makes register allocation more efficient (less vreg moves).
  setTargetDAGCombine(ISD::CopyToReg);
  // Over-packed live-ins are expanded in ::LowerFormalArguments.
  // setTargetDAGCombine(ISD::CopyFromReg);

  // Vector length legalization
  auto LegalizeVectorLength = [&](unsigned VL) -> unsigned {
    return VL > StandardVectorWidth ? PackedVectorWidth : StandardVectorWidth;
  };

  // all builtin opcodes
  // auto AllOCs = llvm::make_range<unsigned>(1, ISD::BUILTIN_OP_END); // TODO
  // use this

  const ISD::NodeType END_OF_OCLIST = ISD::DELETED_NODE;

  // Unsupported vector ops (expand for all vector types)
  // This is most
  const ISD::NodeType AllExpandOCs[] = {
      // won't implement
      ISD::CONCAT_VECTORS, ISD::MERGE_VALUES,

      // not directly supported
      ISD::FNEG, ISD::FABS, ISD::FCBRT, ISD::FSIN, ISD::FCOS, ISD::FPOWI,
      ISD::FPOW, ISD::FLOG, ISD::FLOG2, ISD::FLOG10, ISD::FEXP, ISD::FEXP2,
      ISD::FCEIL, ISD::FRINT, ISD::FNEARBYINT, ISD::FTRUNC, ISD::FFLOOR,
      ISD::LROUND, ISD::LLROUND, ISD::FROUND, ISD::LRINT, ISD::LLRINT,

      // break down into SETCC + (V)SELECT
      ISD::SELECT_CC,
      ISD::ANY_EXTEND, // TODO sub-register insertion
      ISD::ANY_EXTEND_VECTOR_INREG,

      // TODO
      ISD::ROTL, ISD::ROTR, ISD::BSWAP, ISD::BITREVERSE, ISD::CTLZ,
      ISD::CTLZ_ZERO_UNDEF, ISD::CTTZ, ISD::CTTZ_ZERO_UNDEF, ISD::ADDC,
      ISD::ADDCARRY, ISD::MULHS, ISD::MULHU, ISD::SMUL_LOHI, ISD::UMUL_LOHI,

      // genuinely  unsupported
      ISD::FP_TO_UINT, ISD::UINT_TO_FP, ISD::UREM, ISD::SREM, ISD::SDIVREM,
      ISD::UDIVREM, ISD::FP16_TO_FP, ISD::FP_TO_FP16, END_OF_OCLIST};

  // FIXME should differentiate this..
  const ISD::NodeType AllLegalOCs[] = {ISD::BITCAST, END_OF_OCLIST};

  const ISD::NodeType AllCustomOCs[] = {ISD::SELECT, END_OF_OCLIST};

  // Memory vector ops
  const ISD::NodeType MemoryOCs[] = {// memory
                                     ISD::LOAD,     ISD::STORE, ISD::MGATHER,
                                     ISD::MSCATTER, ISD::MLOAD, ISD::MSTORE,
                                     END_OF_OCLIST};

  // vector construction operations
  const ISD::NodeType VectorTransformOCs[]{
      ISD::BUILD_VECTOR,
      // ISD::CONCAT_VECTORS, // always expanded
      ISD::EXTRACT_SUBVECTOR, ISD::INSERT_SUBVECTOR, ISD::SCALAR_TO_VECTOR,
      ISD::VECTOR_SHUFFLE, END_OF_OCLIST};

  // (Otw legal) Operations to promote to a larger vector element type (i8 and
  // i16 elems)
  const ISD::NodeType IntArithOCs[] = {
      // arithmetic
      ISD::ADD,  ISD::SUB,  ISD::MUL, ISD::SDIV, ISD::UDIV,
      ISD::SREM, ISD::UREM, ISD::AND, ISD::OR,   ISD::XOR,
      ISD::SDIV, ISD::SHL,  ISD::SRA, ISD::SRL,  END_OF_OCLIST};

  const ISD::NodeType FPArithOCs[] = {
      ISD::FMA,  ISD::FABS,      ISD::FSUB,     ISD::FDIV,    ISD::FMUL,
      ISD::FNEG, ISD::FP_EXTEND, ISD::FP_ROUND, END_OF_OCLIST};

  const ISD::NodeType ToIntCastOCs[] = {
      // casts
      ISD::TRUNCATE, ISD::SIGN_EXTEND_VECTOR_INREG,
      ISD::ZERO_EXTEND_VECTOR_INREG, ISD::FP_TO_SINT, END_OF_OCLIST};

  const ISD::NodeType ToFPCastOCs[] = {// casts
                                       ISD::FP_EXTEND, ISD::SINT_TO_FP,
                                       END_OF_OCLIST};

  //
  // reductions
  const ISD::NodeType IntReductionOCs[] = {
      ISD::VECREDUCE_ADD,  ISD::VECREDUCE_MUL,  ISD::VECREDUCE_AND,
      ISD::VECREDUCE_OR,   ISD::VECREDUCE_XOR,  ISD::VECREDUCE_SMIN,
      ISD::VECREDUCE_SMAX, ISD::VECREDUCE_UMIN, ISD::VECREDUCE_UMAX,
      END_OF_OCLIST};

  // reductions
  const ISD::NodeType FPReductionOCs[] = {
      ISD::VECREDUCE_FADD, ISD::VECREDUCE_FMUL, ISD::VECREDUCE_FMIN,
      ISD::VECREDUCE_FMAX, END_OF_OCLIST};

  // reductions
  const ISD::NodeType FPOrderedReductionOCs[] = {
      ISD::VECREDUCE_SEQ_FADD, ISD::VECREDUCE_SEQ_FMUL, END_OF_OCLIST};

  // Convenience Opcode loops
  auto ForAll_Opcodes = [](const ISD::NodeType *OCs,
                           std::function<void(unsigned)> Functor) {
    while (*OCs != END_OF_OCLIST) {
      Functor(*OCs);
      ++OCs;
    }
  };

  auto ForAll_setOperationAction = [&](const ISD::NodeType *OCs, MVT VT,
                                       LegalizeAction Act) {
    ForAll_Opcodes(OCs, [this, VT, Act](unsigned OC) {
      this->setOperationAction(OC, VT, Act);
    });
  };

  // Helpers for specifying trunc+store & load+ext legalization
  // expand all trunc/extend memory ops with this VALUE type
  auto ExpandMemory_TruncExtend_ToValue = [&](MVT ValVT) {
    for (MVT MemVT : MVT::vector_valuetypes()) {
      setTruncStoreAction(ValVT, MemVT, Expand);
      setLoadExtAction(ISD::SEXTLOAD, ValVT, MemVT, Expand);
      setLoadExtAction(ISD::ZEXTLOAD, ValVT, MemVT, Expand);
      setLoadExtAction(ISD::EXTLOAD, ValVT, MemVT, Expand);
    }
  };

  // expand all trunc/extend memory ops with this MEMORY type
  auto ExpandMemory_TruncExtend_ToMemory = [&](MVT MemVT) {
    for (MVT ValVT : MVT::vector_valuetypes()) {
      setTruncStoreAction(ValVT, MemVT, Expand);
      setLoadExtAction(ISD::SEXTLOAD, ValVT, MemVT, Expand);
      setLoadExtAction(ISD::ZEXTLOAD, ValVT, MemVT, Expand);
      setLoadExtAction(ISD::EXTLOAD, ValVT, MemVT, Expand);
    }
  };

  // The simple cases (always expand, custom or legal)
  for (MVT VT : MVT::vector_valuetypes()) {
    // expand all trunc+store, load+ext nodes
    ExpandMemory_TruncExtend_ToValue(VT);
    ExpandMemory_TruncExtend_ToMemory(VT);

    // Expand all operation on vector types on the list
    ForAll_setOperationAction(AllLegalOCs, VT, Legal);
    ForAll_setOperationAction(AllExpandOCs, VT, Expand);
    ForAll_setOperationAction(AllCustomOCs, VT, Custom);
  }

  // Short vector elements (EXCLUDING masks)
  for (MVT VT : MVT::vector_valuetypes()) {
    MVT ElemVT = VT.getVectorElementType();
    unsigned W = VT.getVectorMinNumElements();

    // Use default splitting for vlens > 512
    if (W > PackedVectorWidth)
      continue;

    // Promotion rule, accept native element bit sizes
    unsigned ElemBits = ElemVT.getScalarSizeInBits();

    if ((ElemBits == 1) || (ElemBits >= 64))
      continue;

    ///// [32, 64) lane bits /////
    if (ElemBits >= 32) {
      // Directly select the legal promotion target
      MVT PromotedElemVT = ElemVT.isInteger() ? MVT::i64 : MVT::f64;
      MVT PromoteToVT =
          MVT::getVectorVT(PromotedElemVT, LegalizeVectorLength(W));

      setOperationPromotedToType(ISD::FP_TO_UINT, VT, PromoteToVT);
      setOperationPromotedToType(ISD::UINT_TO_FP, VT, PromoteToVT);
    }

    ///// (1 - 32) lane bits /////
    if (ElemBits >= 32)
      continue;

    {
      // Directly select the legal promotion target
      MVT PromotedElemVT = ElemVT.isInteger() ? MVT::i32 : MVT::f32;
      MVT PromoteToVT =
          MVT::getVectorVT(PromotedElemVT, LegalizeVectorLength(W));
      auto PromotionAction = [&](unsigned OC) {
        setOperationPromotedToType(OC, VT, PromoteToVT);
      };

      // fp16
      ForAll_Opcodes(FPArithOCs, PromotionAction);
      ForAll_Opcodes(FPReductionOCs, PromotionAction);
      ForAll_Opcodes(FPOrderedReductionOCs, PromotionAction);
      // i8, i16
      ForAll_Opcodes(IntArithOCs, PromotionAction);
      ForAll_Opcodes(IntReductionOCs, PromotionAction);
      ForAll_Opcodes(MemoryOCs, PromotionAction);
      ForAll_Opcodes(ToIntCastOCs, PromotionAction);
      ForAll_Opcodes(ToFPCastOCs, PromotionAction);
    }
  }

  for (MVT PackedVT : PackedVectorVTs) {
    setOperationAction(ISD::INSERT_VECTOR_ELT, PackedVT, Custom);
    setOperationAction(ISD::EXTRACT_VECTOR_ELT, PackedVT.getVectorElementType(),
                       Custom);
    setOperationAction(ISD::EXTRACT_VECTOR_ELT, PackedVT, Custom);
  }

  // All mask ops.
  for (MVT MaskVT : MVT::vector_valuetypes()) {
    if (MaskVT.isScalableVector())
      continue;
    if (MaskVT.getVectorElementType() != MVT::i1)
      continue;

    // Mask producing operations
    setOperationAction(ISD::INSERT_VECTOR_ELT, MaskVT, Expand);
    setOperationAction(ISD::EXTRACT_VECTOR_ELT, MaskVT, Custom);

    // Lower to vvp_trunc
    setOperationAction(ISD::TRUNCATE, MaskVT, Custom);

    // Custom lower mask ops
    setOperationAction(ISD::STORE, MaskVT, Custom);
    setOperationAction(ISD::LOAD, MaskVT, Custom);

    ForAll_setOperationAction(IntReductionOCs, MaskVT, Custom);
    ForAll_setOperationAction(VectorTransformOCs, MaskVT, Custom);

    // Custom split packed mask operations.
    if (isPackedVectorType(MaskVT))
      ForAll_setOperationAction(IntArithOCs, MaskVT, Custom);
  }

  // Packed mask arithmetic.
  for (unsigned Opc : {ISD::AND, ISD::XOR, ISD::OR})
    setOperationAction(Opc, MVT::v512i1, Custom);

  // vNt32, vNt64 ops (legal element types)
  for (MVT VT : MVT::vector_valuetypes()) {
    MVT ElemVT = VT.getVectorElementType();
    unsigned ElemBits = ElemVT.getScalarSizeInBits();
    if (ElemBits != 32 && ElemBits != 64)
      continue;

    ForAll_setOperationAction(VectorTransformOCs, VT, Custom);
    ForAll_setOperationAction(MemoryOCs, VT, Custom);

    // VE doesn't have instructions for fp<->uint, so expand them by llvm
    if (ElemBits == 64) {
      setOperationAction(ISD::FP_TO_UINT, VT, Expand);
      setOperationAction(ISD::UINT_TO_FP, VT, Expand);
    }

    // Translate all ops with legal element types to VVP_* nodes
#define ADD_VVP_OP(VVP_NAME, ISD_NAME)                                         \
  if (ISD::ISD_NAME != ISD::DELETED_NODE)                                      \
    setOperationAction(ISD::ISD_NAME, VT, Custom);
#include "VVPNodes.def"
  }

<<<<<<< HEAD
  // X -> vp_* funnel
  for (MVT VT : MVT::vector_valuetypes()) {
    LegalizeAction Action;
    // FIXME query available vector width for this Op
    if (isLegalVectorVT(VT) &&
        VT.getVectorMinNumElements() <= PackedVectorWidth) {
      // We perform custom widening as necessary
      Action = Custom;
    } else {
      // Cannot do custom element type legalization at this point
      Action = Expand;
    }

    // llvm.masked.* -> vvp lowering
    setOperationAction(ISD::MSCATTER, VT, Custom);
    setOperationAction(ISD::MGATHER, VT, Custom);
    setOperationAction(ISD::MLOAD, VT, Custom);
    setOperationAction(ISD::MSTORE, VT, Custom);

    // VP -> VVP lowering
#define BEGIN_REGISTER_VP_SDNODE(VP_NAME, LEGALPOS, VP_TEXT, MASK_POS,         \
                                 LEN_POS)                                      \
  setOperationAction(ISD::VP_NAME, VT, Action);
#include "llvm/IR/VPIntrinsics.def"
  }

  // Reduction ops are mapped with their result type
  for (MVT ResVT : {MVT::f64, MVT::f32, MVT::i64, MVT::i32}) {
#define ADD_REDUCE_VVP_OP(VVP_NAME, ISD_NAME)                                  \
  setOperationAction(ISD::ISD_NAME, ResVT, Custom);
#include "VVPNodes.def"
  }

  // CUSTOM HANDLERS FOR VECTOR INSTRUCTIONS
  // horizontal reductions
  setOperationAction(ISD::VECREDUCE_ADD, MVT::i32, Custom);
  setOperationAction(ISD::VECREDUCE_ADD, MVT::i64, Custom);

  setOperationAction(ISD::VECREDUCE_OR, MVT::i32, Custom);
  setOperationAction(ISD::VECREDUCE_OR, MVT::i64, Custom);

  // re-write vector setcc to use a predicate mask
  setOperationAction(ISD::SETCC, MVT::v256i64, Custom);
  setOperationAction(ISD::SETCC, MVT::v256i32, Custom);

  // truncate of X to i1 -> X
  // setOperationAction(ISD::TRUNCATE, MVT::v256i32, Custom); // should not
  // generate invalid valid SETCC in the first place
  setOperationAction(ISD::VSELECT, MVT::v256i1, Custom);
=======
  // v256i1 and v512i1 ops
  for (MVT MaskVT : AllMaskVTs) {
    // Custom lower mask ops
    setOperationAction(ISD::STORE, MaskVT, Custom);
    setOperationAction(ISD::LOAD, MaskVT, Custom);
  }
>>>>>>> adbb46ea
}

SDValue
VETargetLowering::LowerReturn(SDValue Chain, CallingConv::ID CallConv,
                              bool IsVarArg,
                              const SmallVectorImpl<ISD::OutputArg> &Outs,
                              const SmallVectorImpl<SDValue> &OutVals,
                              const SDLoc &DL, SelectionDAG &DAG) const {
  // CCValAssign - represent the assignment of the return value to locations.
  SmallVector<CCValAssign, 16> RVLocs;

  // CCState - Info about the registers and stack slot.
  CCState CCInfo(CallConv, IsVarArg, DAG.getMachineFunction(), RVLocs,
                 *DAG.getContext());

  // Analyze return values.
  CCInfo.AnalyzeReturn(Outs, getReturnCC(CallConv));

  SDValue Flag;
  SmallVector<SDValue, 4> RetOps(1, Chain);

  // Copy the result values into the output registers.
  for (unsigned i = 0; i != RVLocs.size(); ++i) {
    CCValAssign &VA = RVLocs[i];
    assert(VA.isRegLoc() && "Can only return in registers!");
    assert(!VA.needsCustom() && "Unexpected custom lowering");
    SDValue OutVal = OutVals[i];

    // Integer return values must be sign or zero extended by the callee.
    switch (VA.getLocInfo()) {
    case CCValAssign::Full:
      break;
    case CCValAssign::SExt:
      OutVal = DAG.getNode(ISD::SIGN_EXTEND, DL, VA.getLocVT(), OutVal);
      break;
    case CCValAssign::ZExt:
      OutVal = DAG.getNode(ISD::ZERO_EXTEND, DL, VA.getLocVT(), OutVal);
      break;
    case CCValAssign::AExt:
      OutVal = DAG.getNode(ISD::ANY_EXTEND, DL, VA.getLocVT(), OutVal);
      break;
    case CCValAssign::BCvt: {
      // Convert a float return value to i64 with padding.
      //     63     31   0
      //    +------+------+
      //    | float|   0  |
      //    +------+------+
      assert(VA.getLocVT() == MVT::i64);
      assert(VA.getValVT() == MVT::f32);
      SDValue Undef = SDValue(
          DAG.getMachineNode(TargetOpcode::IMPLICIT_DEF, DL, MVT::i64), 0);
      SDValue Sub_f32 = DAG.getTargetConstant(VE::sub_f32, DL, MVT::i32);
      OutVal = SDValue(DAG.getMachineNode(TargetOpcode::INSERT_SUBREG, DL,
                                          MVT::i64, Undef, OutVal, Sub_f32),
                       0);
      break;
    }
    default:
      llvm_unreachable("Unknown loc info!");
    }

    Chain = DAG.getCopyToReg(Chain, DL, VA.getLocReg(), OutVal, Flag);

    // Guarantee that all emitted copies are stuck together with flags.
    Flag = Chain.getValue(1);
    RetOps.push_back(DAG.getRegister(VA.getLocReg(), VA.getLocVT()));
  }

  RetOps[0] = Chain; // Update chain.

  // Add the flag if we have it.
  if (Flag.getNode())
    RetOps.push_back(Flag);

  return DAG.getNode(VEISD::RET_FLAG, DL, MVT::Other, RetOps);
}

SDValue VETargetLowering::LowerFormalArguments(
    SDValue Chain, CallingConv::ID CallConv, bool IsVarArg,
    const SmallVectorImpl<ISD::InputArg> &Ins, const SDLoc &DL,
    SelectionDAG &DAG, SmallVectorImpl<SDValue> &InVals) const {
  MachineFunction &MF = DAG.getMachineFunction();

  // Get the base offset of the incoming arguments stack space.
  unsigned ArgsBaseOffset = Subtarget->getRsaSize();
  // Get the size of the preserved arguments area
  unsigned ArgsPreserved = 64;

  // Analyze arguments according to CC_VE.
  SmallVector<CCValAssign, 16> ArgLocs;
  CCState CCInfo(CallConv, IsVarArg, DAG.getMachineFunction(), ArgLocs,
                 *DAG.getContext());
  // Allocate the preserved area first.
  CCInfo.AllocateStack(ArgsPreserved, Align(8));
  // We already allocated the preserved area, so the stack offset computed
  // by CC_VE would be correct now.
  CCInfo.AnalyzeFormalArguments(Ins, getParamCC(CallConv, false));

  const VERegisterInfo *TRI = Subtarget->getRegisterInfo();

  for (unsigned i = 0, e = ArgLocs.size(); i != e; ++i) {
    CCValAssign &VA = ArgLocs[i];
    if (VA.isRegLoc()) {
      // This argument is passed in a register.
      // All integer register arguments are promoted by the caller to i64.

      // Immediately expand over-packed (v512i64, v512f64) register copies into
      // their parts.
      SDValue Arg;
      MVT ValVT = VA.getValVT();
      if ((Subtarget->enableVPU() && SplitCallRegs) &&
          (isPackedMaskType(ValVT) || isOverPackedType(ValVT))) {
        MVT PartVT = getUnpackSourceType(ValVT, PackElem::Lo);

        // Create two virtual registers for the V64 subregisters and pack them
        // into one value.
        Register LoLocReg, HiLocReg;
        if (isPackedMaskType(ValVT)) {
          LoLocReg = TRI->getSubReg(VA.getLocReg(),
                                    getPackedMaskSubRegIdx(PackElem::Lo));
          HiLocReg = TRI->getSubReg(VA.getLocReg(),
                                    getPackedMaskSubRegIdx(PackElem::Hi));
        } else {
          LoLocReg = TRI->getSubReg(VA.getLocReg(),
                                    getOverPackedSubRegIdx(PackElem::Lo));
          HiLocReg = TRI->getSubReg(VA.getLocReg(),
                                    getOverPackedSubRegIdx(PackElem::Hi));
        }

        Register VRegLo, VRegHi;
        if (isPackedMaskType(ValVT)) {
          VRegLo = MF.addLiveIn(LoLocReg, &VE::VMRegClass);
          VRegHi = MF.addLiveIn(HiLocReg, &VE::VMRegClass);
        } else {
          VRegLo = MF.addLiveIn(LoLocReg, &VE::V64RegClass);
          VRegHi = MF.addLiveIn(HiLocReg, &VE::V64RegClass);
        }

        SDValue ArgLo = DAG.getCopyFromReg(Chain, DL, VRegLo, PartVT);
        SDValue ArgHi = DAG.getCopyFromReg(Chain, DL, VRegHi, PartVT);
        VECustomDAG CDAG(*this, DAG, DL);
        Arg = CDAG.getPack(ValVT, ArgLo, ArgHi,
                           CDAG.getConstant(StandardVectorWidth, MVT::i32));

      } else {
        // Create a virtual register for the promoted live-in value.
        Register VReg =
            MF.addLiveIn(VA.getLocReg(), getRegClassFor(VA.getLocVT()));
        Arg = DAG.getCopyFromReg(Chain, DL, VReg, VA.getLocVT());
      }

      assert(!VA.needsCustom() && "Unexpected custom lowering");

      // The caller promoted the argument, so insert an Assert?ext SDNode so we
      // won't promote the value again in this function.
      switch (VA.getLocInfo()) {
      case CCValAssign::SExt:
        Arg = DAG.getNode(ISD::AssertSext, DL, VA.getLocVT(), Arg,
                          DAG.getValueType(VA.getValVT()));
        break;
      case CCValAssign::ZExt:
        Arg = DAG.getNode(ISD::AssertZext, DL, VA.getLocVT(), Arg,
                          DAG.getValueType(VA.getValVT()));
        break;
      case CCValAssign::BCvt: {
        // Extract a float argument from i64 with padding.
        //     63     31   0
        //    +------+------+
        //    | float|   0  |
        //    +------+------+
        assert(VA.getLocVT() == MVT::i64);
        assert(VA.getValVT() == MVT::f32);
        SDValue Sub_f32 = DAG.getTargetConstant(VE::sub_f32, DL, MVT::i32);
        Arg = SDValue(DAG.getMachineNode(TargetOpcode::EXTRACT_SUBREG, DL,
                                         MVT::f32, Arg, Sub_f32),
                      0);
        break;
      }
      default:
        break;
      }

      // Truncate the register down to the argument type.
      if (VA.isExtInLoc())
        Arg = DAG.getNode(ISD::TRUNCATE, DL, VA.getValVT(), Arg);

      InVals.push_back(Arg);
      continue;
    }

    // The registers are exhausted. This argument was passed on the stack.
    assert(VA.isMemLoc());
    // The CC_VE_Full/Half functions compute stack offsets relative to the
    // beginning of the arguments area at %fp + the size of reserved area.
    unsigned Offset = VA.getLocMemOffset() + ArgsBaseOffset;
    unsigned ValSize = VA.getValVT().getSizeInBits() / 8;

    // Adjust offset for a float argument by adding 4 since the argument is
    // stored in 8 bytes buffer with offset like below.  LLVM generates
    // 4 bytes load instruction, so need to adjust offset here.  This
    // adjustment is required in only LowerFormalArguments.  In LowerCall,
    // a float argument is converted to i64 first, and stored as 8 bytes
    // data, which is required by ABI, so no need for adjustment.
    //    0      4
    //    +------+------+
    //    | empty| float|
    //    +------+------+
    if (VA.getValVT() == MVT::f32)
      Offset += 4;

    int FI = MF.getFrameInfo().CreateFixedObject(ValSize, Offset, true);
    InVals.push_back(
        DAG.getLoad(VA.getValVT(), DL, Chain,
                    DAG.getFrameIndex(FI, getPointerTy(MF.getDataLayout())),
                    MachinePointerInfo::getFixedStack(MF, FI)));
  }

  if (!IsVarArg)
    return Chain;

  // This function takes variable arguments, some of which may have been passed
  // in registers %s0-%s8.
  //
  // The va_start intrinsic needs to know the offset to the first variable
  // argument.
  // TODO: need to calculate offset correctly once we support f128.
  unsigned ArgOffset = ArgLocs.size() * 8;
  VEMachineFunctionInfo *FuncInfo = MF.getInfo<VEMachineFunctionInfo>();
  // Skip the reserved area at the top of stack.
  FuncInfo->setVarArgsFrameOffset(ArgOffset + ArgsBaseOffset);

  return Chain;
}

// FIXME? Maybe this could be a TableGen attribute on some registers and
// this table could be generated automatically from RegInfo.
Register VETargetLowering::getRegisterByName(const char *RegName, LLT VT,
                                             const MachineFunction &MF) const {
  Register Reg = StringSwitch<Register>(RegName)
                     .Case("sp", VE::SX11)    // Stack pointer
                     .Case("fp", VE::SX9)     // Frame pointer
                     .Case("sl", VE::SX8)     // Stack limit
                     .Case("lr", VE::SX10)    // Link register
                     .Case("tp", VE::SX14)    // Thread pointer
                     .Case("outer", VE::SX12) // Outer regiser
                     .Case("info", VE::SX17)  // Info area register
                     .Case("got", VE::SX15)   // Global offset table register
                     .Case("plt", VE::SX16) // Procedure linkage table register
                     .Case("usrcc", VE::USRCC) // User clock counter
                     .Default(0);

  if (Reg)
    return Reg;

  report_fatal_error("Invalid register name global variable");
}

//===----------------------------------------------------------------------===//
// TargetLowering Implementation
//===----------------------------------------------------------------------===//

SDValue VETargetLowering::LowerCall(TargetLowering::CallLoweringInfo &CLI,
                                    SmallVectorImpl<SDValue> &InVals) const {
  SelectionDAG &DAG = CLI.DAG;
  SDLoc DL = CLI.DL;
  SDValue Chain = CLI.Chain;
  auto PtrVT = getPointerTy(DAG.getDataLayout());

  // VE target does not yet support tail call optimization.
  CLI.IsTailCall = false;

  // Get the base offset of the outgoing arguments stack space.
  unsigned ArgsBaseOffset = Subtarget->getRsaSize();
  // Get the size of the preserved arguments area
  unsigned ArgsPreserved = 8 * 8u;

  // Analyze operands of the call, assigning locations to each operand.
  SmallVector<CCValAssign, 16> ArgLocs;
  CCState CCInfo(CLI.CallConv, CLI.IsVarArg, DAG.getMachineFunction(), ArgLocs,
                 *DAG.getContext());
  // Allocate the preserved area first.
  CCInfo.AllocateStack(ArgsPreserved, Align(8));
  // We already allocated the preserved area, so the stack offset computed
  // by CC_VE would be correct now.
  CCInfo.AnalyzeCallOperands(CLI.Outs, getParamCC(CLI.CallConv, false));

  // VE requires to use both register and stack for varargs or no-prototyped
  // functions.
  bool UseBoth = CLI.IsVarArg;

  // Analyze operands again if it is required to store BOTH.
  SmallVector<CCValAssign, 16> ArgLocs2;
  CCState CCInfo2(CLI.CallConv, CLI.IsVarArg, DAG.getMachineFunction(),
                  ArgLocs2, *DAG.getContext());
  if (UseBoth)
    CCInfo2.AnalyzeCallOperands(CLI.Outs, getParamCC(CLI.CallConv, true));

  // Get the size of the outgoing arguments stack space requirement.
  unsigned ArgsSize = CCInfo.getNextStackOffset();

  // Keep stack frames 16-byte aligned.
  ArgsSize = alignTo(ArgsSize, 16);

  // Adjust the stack pointer to make room for the arguments.
  // FIXME: Use hasReservedCallFrame to avoid %sp adjustments around all calls
  // with more than 6 arguments.
  Chain = DAG.getCALLSEQ_START(Chain, ArgsSize, 0, DL);

  // Collect the set of registers to pass to the function and their values.
  // This will be emitted as a sequence of CopyToReg nodes glued to the call
  // instruction.
  SmallVector<std::pair<unsigned, SDValue>, 8> RegsToPass;

  // Collect chains from all the memory opeations that copy arguments to the
  // stack. They must follow the stack pointer adjustment above and precede the
  // call instruction itself.
  SmallVector<SDValue, 8> MemOpChains;

  // VE needs to get address of callee function in a register
  // So, prepare to copy it to SX12 here.

  // If the callee is a GlobalAddress node (quite common, every direct call is)
  // turn it into a TargetGlobalAddress node so that legalize doesn't hack it.
  // Likewise ExternalSymbol -> TargetExternalSymbol.
  SDValue Callee = CLI.Callee;

  bool IsPICCall = isPositionIndependent();

  // PC-relative references to external symbols should go through $stub.
  // If so, we need to prepare GlobalBaseReg first.
  const TargetMachine &TM = DAG.getTarget();
  const Module *Mod = DAG.getMachineFunction().getFunction().getParent();
  const GlobalValue *GV = nullptr;
  auto *CalleeG = dyn_cast<GlobalAddressSDNode>(Callee);
  if (CalleeG)
    GV = CalleeG->getGlobal();
  bool Local = TM.shouldAssumeDSOLocal(*Mod, GV);
  bool UsePlt = !Local;
  MachineFunction &MF = DAG.getMachineFunction();

  // Turn GlobalAddress/ExternalSymbol node into a value node
  // containing the address of them here.
  if (CalleeG) {
    if (IsPICCall) {
      if (UsePlt)
        Subtarget->getInstrInfo()->getGlobalBaseReg(&MF);
      Callee = DAG.getTargetGlobalAddress(GV, DL, PtrVT, 0, 0);
      Callee = DAG.getNode(VEISD::GETFUNPLT, DL, PtrVT, Callee);
    } else {
      Callee =
          makeHiLoPair(Callee, VEMCExpr::VK_VE_HI32, VEMCExpr::VK_VE_LO32, DAG);
    }
  } else if (ExternalSymbolSDNode *E = dyn_cast<ExternalSymbolSDNode>(Callee)) {
    if (IsPICCall) {
      if (UsePlt)
        Subtarget->getInstrInfo()->getGlobalBaseReg(&MF);
      Callee = DAG.getTargetExternalSymbol(E->getSymbol(), PtrVT, 0);
      Callee = DAG.getNode(VEISD::GETFUNPLT, DL, PtrVT, Callee);
    } else {
      Callee =
          makeHiLoPair(Callee, VEMCExpr::VK_VE_HI32, VEMCExpr::VK_VE_LO32, DAG);
    }
  }

  RegsToPass.push_back(std::make_pair(VE::SX12, Callee));

  for (unsigned i = 0, e = ArgLocs.size(); i != e; ++i) {
    CCValAssign &VA = ArgLocs[i];
    SDValue Arg = CLI.OutVals[i];

    // Promote the value if needed.
    switch (VA.getLocInfo()) {
    default:
      llvm_unreachable("Unknown location info!");
    case CCValAssign::Full:
      break;
    case CCValAssign::SExt:
      Arg = DAG.getNode(ISD::SIGN_EXTEND, DL, VA.getLocVT(), Arg);
      break;
    case CCValAssign::ZExt:
      Arg = DAG.getNode(ISD::ZERO_EXTEND, DL, VA.getLocVT(), Arg);
      break;
    case CCValAssign::AExt:
      Arg = DAG.getNode(ISD::ANY_EXTEND, DL, VA.getLocVT(), Arg);
      break;
    case CCValAssign::BCvt: {
      // Convert a float argument to i64 with padding.
      //     63     31   0
      //    +------+------+
      //    | float|   0  |
      //    +------+------+
      assert(VA.getLocVT() == MVT::i64);
      assert(VA.getValVT() == MVT::f32);
      SDValue Undef = SDValue(
          DAG.getMachineNode(TargetOpcode::IMPLICIT_DEF, DL, MVT::i64), 0);
      SDValue Sub_f32 = DAG.getTargetConstant(VE::sub_f32, DL, MVT::i32);
      Arg = SDValue(DAG.getMachineNode(TargetOpcode::INSERT_SUBREG, DL,
                                       MVT::i64, Undef, Arg, Sub_f32),
                    0);
      break;
    }
    }

    if (VA.isRegLoc()) {
      assert(!VA.needsCustom() && "Unexpected custom lowering");
      RegsToPass.push_back(std::make_pair(VA.getLocReg(), Arg));
      if (!UseBoth)
        continue;
      VA = ArgLocs2[i];
    }

    assert(VA.isMemLoc());

    // Create a store off the stack pointer for this argument.
    SDValue StackPtr = DAG.getRegister(VE::SX11, PtrVT);
    // The argument area starts at %fp/%sp + the size of reserved area.
    SDValue PtrOff =
        DAG.getIntPtrConstant(VA.getLocMemOffset() + ArgsBaseOffset, DL);
    PtrOff = DAG.getNode(ISD::ADD, DL, PtrVT, StackPtr, PtrOff);
    MemOpChains.push_back(
        DAG.getStore(Chain, DL, Arg, PtrOff, MachinePointerInfo()));
  }

  // Emit all stores, make sure they occur before the call.
  if (!MemOpChains.empty())
    Chain = DAG.getNode(ISD::TokenFactor, DL, MVT::Other, MemOpChains);

  // Build a sequence of CopyToReg nodes glued together with token chain and
  // glue operands which copy the outgoing args into registers. The InGlue is
  // necessary since all emitted instructions must be stuck together in order
  // to pass the live physical registers.
  SDValue InGlue;
  for (unsigned i = 0, e = RegsToPass.size(); i != e; ++i) {
    Chain = DAG.getCopyToReg(Chain, DL, RegsToPass[i].first,
                             RegsToPass[i].second, InGlue);
    InGlue = Chain.getValue(1);
  }

  // Build the operands for the call instruction itself.
  SmallVector<SDValue, 8> Ops;
  Ops.push_back(Chain);
  for (unsigned i = 0, e = RegsToPass.size(); i != e; ++i)
    Ops.push_back(DAG.getRegister(RegsToPass[i].first,
                                  RegsToPass[i].second.getValueType()));

  // Add a register mask operand representing the call-preserved registers.
  const VERegisterInfo *TRI = Subtarget->getRegisterInfo();
  const uint32_t *Mask =
      TRI->getCallPreservedMask(DAG.getMachineFunction(), CLI.CallConv);
  assert(Mask && "Missing call preserved mask for calling convention");
  Ops.push_back(DAG.getRegisterMask(Mask));

  // Make sure the CopyToReg nodes are glued to the call instruction which
  // consumes the registers.
  if (InGlue.getNode())
    Ops.push_back(InGlue);

  // Now the call itself.
  SDVTList NodeTys = DAG.getVTList(MVT::Other, MVT::Glue);
  Chain = DAG.getNode(VEISD::CALL, DL, NodeTys, Ops);
  InGlue = Chain.getValue(1);

  // Revert the stack pointer immediately after the call.
  Chain = DAG.getCALLSEQ_END(Chain, DAG.getIntPtrConstant(ArgsSize, DL, true),
                             DAG.getIntPtrConstant(0, DL, true), InGlue, DL);
  InGlue = Chain.getValue(1);

  // Now extract the return values. This is more or less the same as
  // LowerFormalArguments.

  // Assign locations to each value returned by this call.
  SmallVector<CCValAssign, 16> RVLocs;
  CCState RVInfo(CLI.CallConv, CLI.IsVarArg, DAG.getMachineFunction(), RVLocs,
                 *DAG.getContext());

  // Set inreg flag manually for codegen generated library calls that
  // return float.
  if (CLI.Ins.size() == 1 && CLI.Ins[0].VT == MVT::f32 && !CLI.CB)
    CLI.Ins[0].Flags.setInReg();

  RVInfo.AnalyzeCallResult(CLI.Ins, getReturnCC(CLI.CallConv));

  // Copy all of the result registers out of their specified physreg.
  for (unsigned i = 0; i != RVLocs.size(); ++i) {
    CCValAssign &VA = RVLocs[i];
    assert(!VA.needsCustom() && "Unexpected custom lowering");
    Register Reg = VA.getLocReg();

    // When returning 'inreg {i32, i32 }', two consecutive i32 arguments can
    // reside in the same register in the high and low bits. Reuse the
    // CopyFromReg previous node to avoid duplicate copies.
    SDValue RV;
    if (RegisterSDNode *SrcReg = dyn_cast<RegisterSDNode>(Chain.getOperand(1)))
      if (SrcReg->getReg() == Reg && Chain->getOpcode() == ISD::CopyFromReg)
        RV = Chain.getValue(0);

    // But usually we'll create a new CopyFromReg for a different register.
    if (!RV.getNode()) {
      RV = DAG.getCopyFromReg(Chain, DL, Reg, RVLocs[i].getLocVT(), InGlue);
      Chain = RV.getValue(1);
      InGlue = Chain.getValue(2);
    }

    // The callee promoted the return value, so insert an Assert?ext SDNode so
    // we won't promote the value again in this function.
    switch (VA.getLocInfo()) {
    case CCValAssign::SExt:
      RV = DAG.getNode(ISD::AssertSext, DL, VA.getLocVT(), RV,
                       DAG.getValueType(VA.getValVT()));
      break;
    case CCValAssign::ZExt:
      RV = DAG.getNode(ISD::AssertZext, DL, VA.getLocVT(), RV,
                       DAG.getValueType(VA.getValVT()));
      break;
    case CCValAssign::BCvt: {
      // Extract a float return value from i64 with padding.
      //     63     31   0
      //    +------+------+
      //    | float|   0  |
      //    +------+------+
      assert(VA.getLocVT() == MVT::i64);
      assert(VA.getValVT() == MVT::f32);
      SDValue Sub_f32 = DAG.getTargetConstant(VE::sub_f32, DL, MVT::i32);
      RV = SDValue(DAG.getMachineNode(TargetOpcode::EXTRACT_SUBREG, DL,
                                      MVT::f32, RV, Sub_f32),
                   0);
      break;
    }
    default:
      break;
    }

    // Truncate the register down to the return value type.
    if (VA.isExtInLoc())
      RV = DAG.getNode(ISD::TRUNCATE, DL, VA.getValVT(), RV);

    InVals.push_back(RV);
  }

  return Chain;
}

bool VETargetLowering::isOffsetFoldingLegal(
    const GlobalAddressSDNode *GA) const {
  // VE uses 64 bit addressing, so we need multiple instructions to generate
  // an address.  Folding address with offset increases the number of
  // instructions, so that we disable it here.  Offsets will be folded in
  // the DAG combine later if it worth to do so.
  return false;
}

/// isFPImmLegal - Returns true if the target can instruction select the
/// specified FP immediate natively. If false, the legalizer will
/// materialize the FP immediate as a load from a constant pool.
bool VETargetLowering::isFPImmLegal(const APFloat &Imm, EVT VT,
                                    bool ForCodeSize) const {
  return VT == MVT::f32 || VT == MVT::f64;
}

/// Determine if the target supports unaligned memory accesses.
///
/// This function returns true if the target allows unaligned memory accesses
/// of the specified type in the given address space. If true, it also returns
/// whether the unaligned memory access is "fast" in the last argument by
/// reference. This is used, for example, in situations where an array
/// copy/move/set is converted to a sequence of store operations. Its use
/// helps to ensure that such replacements don't generate code that causes an
/// alignment error (trap) on the target machine.
bool VETargetLowering::allowsMisalignedMemoryAccesses(EVT VT,
                                                      unsigned AddrSpace,
                                                      Align A,
                                                      MachineMemOperand::Flags,
                                                      bool *Fast) const {
  if (Fast) {
    // It's fast anytime on VE
    *Fast = true;
  }
  return true;
}

bool VETargetLowering::canMergeStoresTo(unsigned AddressSpace, EVT MemVT,
                                        const MachineFunction &MF) const {
  // Do not merge to float value size (128 bytes) if no implicit
  // float attribute is set.
  bool NoFloat = MF.getFunction().hasFnAttribute(Attribute::NoImplicitFloat);

  if (NoFloat) {
    unsigned MaxIntSize = 64;
    return (MemVT.getSizeInBits() <= MaxIntSize);
  }
  return true;
}

// bool VETargetLowering::canMergeStoresTo(unsigned AddressSpace, EVT MemVT,
//                                         const SelectionDAG &DAG) const {
//   // VE's simd-style vectorization is experimental, so disable to use vector
//   // stores if simd feature is disabled.
//   if (!Subtarget->simd()) {
//     if (MemVT.isVector()) {
//       return false;
//     }
//   }
// }

VETargetLowering::VETargetLowering(const TargetMachine &TM,
                                   const VESubtarget &STI)
    : TargetLowering(TM), Subtarget(&STI) {
  // Instructions which use registers as conditionals examine all the
  // bits (as does the pseudo SELECT_CC expansion). I don't think it
  // matters much whether it's ZeroOrOneBooleanContent, or
  // ZeroOrNegativeOneBooleanContent, so, arbitrarily choose the
  // former.
  setBooleanContents(ZeroOrOneBooleanContent);
  setBooleanVectorContents(ZeroOrOneBooleanContent);

  LLVM_DEBUG(dbgs() << "VPU MODE:       " << Subtarget->enableVPU() << "\n";);
  initRegisterClasses();
  initSPUActions();

  // initIntrinsicActions();

  // VVP layer isel actions.
  initVPUActions();

  // Fixed SIMD layer isel actions.
  initSIMDActions();

  setStackPointerRegisterToSaveRestore(VE::SX11);

  // We have target-specific dag combine patterns for the following nodes:
  setTargetDAGCombine(ISD::SIGN_EXTEND);
  setTargetDAGCombine(ISD::ZERO_EXTEND);
  setTargetDAGCombine(ISD::ANY_EXTEND);
  setTargetDAGCombine(ISD::TRUNCATE);

  setTargetDAGCombine(ISD::SETCC);
  setTargetDAGCombine(ISD::SELECT_CC);

  // Set function alignment to 16 bytes
  setMinFunctionAlignment(Align(16));

  // VE stores all argument by 8 bytes alignment
  setMinStackArgumentAlignment(Align(8));

  // VE uses generic registers as conditional registers.
  setHasMultipleConditionRegisters(true);

  computeRegisterProperties(Subtarget->getRegisterInfo());
}

const char *VETargetLowering::getTargetNodeName(unsigned Opcode) const {
#define TARGET_NODE_CASE(NAME)                                                 \
  case VEISD::NAME:                                                            \
    return "VEISD::" #NAME;
  switch ((VEISD::NodeType)Opcode) {
  case VEISD::FIRST_NUMBER:
    break;
    TARGET_NODE_CASE(CALL)
    TARGET_NODE_CASE(EH_SJLJ_LONGJMP)
    TARGET_NODE_CASE(EH_SJLJ_SETJMP)
    TARGET_NODE_CASE(EH_SJLJ_SETUP_DISPATCH)
    TARGET_NODE_CASE(GETFUNPLT)
    TARGET_NODE_CASE(GETSTACKTOP)
    TARGET_NODE_CASE(GETTLSADDR)
    TARGET_NODE_CASE(GLOBAL_BASE_REG)
    TARGET_NODE_CASE(Hi)
    TARGET_NODE_CASE(Lo)
    TARGET_NODE_CASE(MEMBARRIER)
    TARGET_NODE_CASE(RET_FLAG)
    TARGET_NODE_CASE(TS1AM)
    TARGET_NODE_CASE(EQV)
    TARGET_NODE_CASE(XOR)
    TARGET_NODE_CASE(CMPI)
    TARGET_NODE_CASE(CMPU)
    TARGET_NODE_CASE(CMPF)
    TARGET_NODE_CASE(CMPQ)
    TARGET_NODE_CASE(CMOV)
    TARGET_NODE_CASE(FLUSHW)
    TARGET_NODE_CASE(Wrapper)

    TARGET_NODE_CASE(VEC_LVL)
    TARGET_NODE_CASE(VEC_BROADCAST)
    TARGET_NODE_CASE(VEC_GATHER)
    TARGET_NODE_CASE(VEC_SCATTER)
    TARGET_NODE_CASE(VEC_NARROW)
    TARGET_NODE_CASE(VEC_SEQ)
    TARGET_NODE_CASE(VEC_VMV)
    TARGET_NODE_CASE(VEC_TOMASK)

    TARGET_NODE_CASE(VEC_UNPACK_LO)
    TARGET_NODE_CASE(VEC_UNPACK_HI)
    TARGET_NODE_CASE(VEC_PACK)
    TARGET_NODE_CASE(VEC_SWAP)

    TARGET_NODE_CASE(VM_POPCOUNT)
    TARGET_NODE_CASE(VM_INSERT)
    TARGET_NODE_CASE(VM_EXTRACT)

    TARGET_NODE_CASE(REPL_F32)
    TARGET_NODE_CASE(REPL_I32)
    TARGET_NODE_CASE(LEGALAVL)

    // Register the VVP_* SDNodes.
#define ADD_VVP_OP(VVP_NAME, ...) TARGET_NODE_CASE(VVP_NAME)
#include "VVPNodes.def"
  }
  return nullptr;
}

EVT VETargetLowering::getSetCCResultType(const DataLayout &,
                                         LLVMContext &Context, EVT VT) const {
  if (!VT.isVector())
    return MVT::i32;
  return EVT::getVectorVT(Context, MVT::i1, VT.getVectorElementCount());
}

/// isMaskedValueZeroForTargetNode - Return true if 'Op & Mask' is known to
/// be zero. Op is expected to be a target specific node. Used by DAG
/// combiner.
void VETargetLowering::computeKnownBitsForTargetNode(const SDValue Op,
                                                     KnownBits &Known,
                                                     const APInt &DemandedElts,
                                                     const SelectionDAG &DAG,
                                                     unsigned Depth) const {
  KnownBits Known2;
  Known.resetAll();

  switch (Op.getOpcode()) {
  default:
    break;
  case VEISD::CMOV:
    // CMOV is a following instruction, so pick t and f and calculate KnownBits.
    //   res = CMOV comp, t, f, cond
    Known = DAG.computeKnownBits(Op.getOperand(2), Depth + 1);
    Known2 = DAG.computeKnownBits(Op.getOperand(1), Depth + 1);

    // Only known if known in both the LHS and RHS.
    Known.One &= Known2.One;
    Known.Zero &= Known2.Zero;
    break;
  }
}

// Convert to a target node and set target flags.
SDValue VETargetLowering::withTargetFlags(SDValue Op, unsigned TF,
                                          SelectionDAG &DAG) const {
  if (const GlobalAddressSDNode *GA = dyn_cast<GlobalAddressSDNode>(Op))
    return DAG.getTargetGlobalAddress(GA->getGlobal(), SDLoc(GA),
                                      GA->getValueType(0), GA->getOffset(), TF);

  if (const BlockAddressSDNode *BA = dyn_cast<BlockAddressSDNode>(Op))
    return DAG.getTargetBlockAddress(BA->getBlockAddress(), Op.getValueType(),
                                     0, TF);

  if (const ConstantPoolSDNode *CP = dyn_cast<ConstantPoolSDNode>(Op))
    return DAG.getTargetConstantPool(CP->getConstVal(), CP->getValueType(0),
                                     CP->getAlign(), CP->getOffset(), TF);

  if (const ExternalSymbolSDNode *ES = dyn_cast<ExternalSymbolSDNode>(Op))
    return DAG.getTargetExternalSymbol(ES->getSymbol(), ES->getValueType(0),
                                       TF);

  if (const JumpTableSDNode *JT = dyn_cast<JumpTableSDNode>(Op))
    return DAG.getTargetJumpTable(JT->getIndex(), JT->getValueType(0), TF);

  llvm_unreachable("Unhandled address SDNode");
}

// Split Op into high and low parts according to HiTF and LoTF.
// Return an ADD node combining the parts.
SDValue VETargetLowering::makeHiLoPair(SDValue Op, unsigned HiTF, unsigned LoTF,
                                       SelectionDAG &DAG) const {
  SDLoc DL(Op);
  EVT VT = Op.getValueType();
  SDValue Hi = DAG.getNode(VEISD::Hi, DL, VT, withTargetFlags(Op, HiTF, DAG));
  SDValue Lo = DAG.getNode(VEISD::Lo, DL, VT, withTargetFlags(Op, LoTF, DAG));
  return DAG.getNode(ISD::ADD, DL, VT, Hi, Lo);
}

// Build SDNodes for producing an address from a GlobalAddress, ConstantPool,
// or ExternalSymbol SDNode.
SDValue VETargetLowering::makeAddress(SDValue Op, SelectionDAG &DAG) const {
  SDLoc DL(Op);
  EVT PtrVT = Op.getValueType();

  // Handle PIC mode first. VE needs a got load for every variable!
  if (isPositionIndependent()) {
    auto GlobalN = dyn_cast<GlobalAddressSDNode>(Op);

    if (isa<ConstantPoolSDNode>(Op) || isa<JumpTableSDNode>(Op) ||
        (GlobalN && GlobalN->getGlobal()->hasLocalLinkage())) {
      // Create following instructions for local linkage PIC code.
      //     lea %reg, label@gotoff_lo
      //     and %reg, %reg, (32)0
      //     lea.sl %reg, label@gotoff_hi(%reg, %got)
      SDValue HiLo = makeHiLoPair(Op, VEMCExpr::VK_VE_GOTOFF_HI32,
                                  VEMCExpr::VK_VE_GOTOFF_LO32, DAG);
      SDValue GlobalBase = DAG.getNode(VEISD::GLOBAL_BASE_REG, DL, PtrVT);
      return DAG.getNode(ISD::ADD, DL, PtrVT, GlobalBase, HiLo);
    }
    // Create following instructions for not local linkage PIC code.
    //     lea %reg, label@got_lo
    //     and %reg, %reg, (32)0
    //     lea.sl %reg, label@got_hi(%reg)
    //     ld %reg, (%reg, %got)
    SDValue HiLo = makeHiLoPair(Op, VEMCExpr::VK_VE_GOT_HI32,
                                VEMCExpr::VK_VE_GOT_LO32, DAG);
    SDValue GlobalBase = DAG.getNode(VEISD::GLOBAL_BASE_REG, DL, PtrVT);
    SDValue AbsAddr = DAG.getNode(ISD::ADD, DL, PtrVT, GlobalBase, HiLo);
    return DAG.getLoad(PtrVT, DL, DAG.getEntryNode(), AbsAddr,
                       MachinePointerInfo::getGOT(DAG.getMachineFunction()));
  }

  // This is one of the absolute code models.
  switch (getTargetMachine().getCodeModel()) {
  default:
    llvm_unreachable("Unsupported absolute code model");
  case CodeModel::Small:
  case CodeModel::Medium:
  case CodeModel::Large:
    // abs64.
    return makeHiLoPair(Op, VEMCExpr::VK_VE_HI32, VEMCExpr::VK_VE_LO32, DAG);
  }
}

/// Custom Lower {

// The mappings for emitLeading/TrailingFence for VE is designed by following
// http://www.cl.cam.ac.uk/~pes20/cpp/cpp0xmappings.html
Instruction *VETargetLowering::emitLeadingFence(IRBuilderBase &Builder,
                                                Instruction *Inst,
                                                AtomicOrdering Ord) const {
  switch (Ord) {
  case AtomicOrdering::NotAtomic:
  case AtomicOrdering::Unordered:
    llvm_unreachable("Invalid fence: unordered/non-atomic");
  case AtomicOrdering::Monotonic:
  case AtomicOrdering::Acquire:
    return nullptr; // Nothing to do
  case AtomicOrdering::Release:
  case AtomicOrdering::AcquireRelease:
    return Builder.CreateFence(AtomicOrdering::Release);
  case AtomicOrdering::SequentiallyConsistent:
    if (!Inst->hasAtomicStore())
      return nullptr; // Nothing to do
    return Builder.CreateFence(AtomicOrdering::SequentiallyConsistent);
  }
  llvm_unreachable("Unknown fence ordering in emitLeadingFence");
}

Instruction *VETargetLowering::emitTrailingFence(IRBuilderBase &Builder,
                                                 Instruction *Inst,
                                                 AtomicOrdering Ord) const {
  switch (Ord) {
  case AtomicOrdering::NotAtomic:
  case AtomicOrdering::Unordered:
    llvm_unreachable("Invalid fence: unordered/not-atomic");
  case AtomicOrdering::Monotonic:
  case AtomicOrdering::Release:
    return nullptr; // Nothing to do
  case AtomicOrdering::Acquire:
  case AtomicOrdering::AcquireRelease:
    return Builder.CreateFence(AtomicOrdering::Acquire);
  case AtomicOrdering::SequentiallyConsistent:
    return Builder.CreateFence(AtomicOrdering::SequentiallyConsistent);
  }
  llvm_unreachable("Unknown fence ordering in emitTrailingFence");
}

SDValue VETargetLowering::lowerATOMIC_FENCE(SDValue Op,
                                            SelectionDAG &DAG) const {
  SDLoc DL(Op);
  AtomicOrdering FenceOrdering = static_cast<AtomicOrdering>(
      cast<ConstantSDNode>(Op.getOperand(1))->getZExtValue());
  SyncScope::ID FenceSSID = static_cast<SyncScope::ID>(
      cast<ConstantSDNode>(Op.getOperand(2))->getZExtValue());

  // VE uses Release consistency, so need a fence instruction if it is a
  // cross-thread fence.
  if (FenceSSID == SyncScope::System) {
    switch (FenceOrdering) {
    case AtomicOrdering::NotAtomic:
    case AtomicOrdering::Unordered:
    case AtomicOrdering::Monotonic:
      // No need to generate fencem instruction here.
      break;
    case AtomicOrdering::Acquire:
      // Generate "fencem 2" as acquire fence.
      return SDValue(DAG.getMachineNode(VE::FENCEM, DL, MVT::Other,
                                        DAG.getTargetConstant(2, DL, MVT::i32),
                                        Op.getOperand(0)),
                     0);
    case AtomicOrdering::Release:
      // Generate "fencem 1" as release fence.
      return SDValue(DAG.getMachineNode(VE::FENCEM, DL, MVT::Other,
                                        DAG.getTargetConstant(1, DL, MVT::i32),
                                        Op.getOperand(0)),
                     0);
    case AtomicOrdering::AcquireRelease:
    case AtomicOrdering::SequentiallyConsistent:
      // Generate "fencem 3" as acq_rel and seq_cst fence.
      // FIXME: "fencem 3" doesn't wait for for PCIe deveices accesses,
      //        so  seq_cst may require more instruction for them.
      return SDValue(DAG.getMachineNode(VE::FENCEM, DL, MVT::Other,
                                        DAG.getTargetConstant(3, DL, MVT::i32),
                                        Op.getOperand(0)),
                     0);
    }
  }

  // MEMBARRIER is a compiler barrier; it codegens to a no-op.
  return DAG.getNode(VEISD::MEMBARRIER, DL, MVT::Other, Op.getOperand(0));
}

TargetLowering::AtomicExpansionKind
VETargetLowering::shouldExpandAtomicRMWInIR(AtomicRMWInst *AI) const {
  // We have TS1AM implementation for i8/i16/i32/i64, so use it.
  if (AI->getOperation() == AtomicRMWInst::Xchg) {
    return AtomicExpansionKind::None;
  }
  // FIXME: Support "ATMAM" instruction for LOAD_ADD/SUB/AND/OR.

  // Otherwise, expand it using compare and exchange instruction to not call
  // __sync_fetch_and_* functions.
  return AtomicExpansionKind::CmpXChg;
}

static SDValue prepareTS1AM(SDValue Op, SelectionDAG &DAG, SDValue &Flag,
                            SDValue &Bits) {
  SDLoc DL(Op);
  AtomicSDNode *N = cast<AtomicSDNode>(Op);
  SDValue Ptr = N->getOperand(1);
  SDValue Val = N->getOperand(2);
  EVT PtrVT = Ptr.getValueType();
  bool Byte = N->getMemoryVT() == MVT::i8;
  //   Remainder = AND Ptr, 3
  //   Flag = 1 << Remainder  ; If Byte is true (1 byte swap flag)
  //   Flag = 3 << Remainder  ; If Byte is false (2 bytes swap flag)
  //   Bits = Remainder << 3
  //   NewVal = Val << Bits
  SDValue Const3 = DAG.getConstant(3, DL, PtrVT);
  SDValue Remainder = DAG.getNode(ISD::AND, DL, PtrVT, {Ptr, Const3});
  SDValue Mask = Byte ? DAG.getConstant(1, DL, MVT::i32)
                      : DAG.getConstant(3, DL, MVT::i32);
  Flag = DAG.getNode(ISD::SHL, DL, MVT::i32, {Mask, Remainder});
  Bits = DAG.getNode(ISD::SHL, DL, PtrVT, {Remainder, Const3});
  return DAG.getNode(ISD::SHL, DL, Val.getValueType(), {Val, Bits});
}

static SDValue finalizeTS1AM(SDValue Op, SelectionDAG &DAG, SDValue Data,
                             SDValue Bits) {
  SDLoc DL(Op);
  EVT VT = Data.getValueType();
  bool Byte = cast<AtomicSDNode>(Op)->getMemoryVT() == MVT::i8;
  //   NewData = Data >> Bits
  //   Result = NewData & 0xff   ; If Byte is true (1 byte)
  //   Result = NewData & 0xffff ; If Byte is false (2 bytes)

  SDValue NewData = DAG.getNode(ISD::SRL, DL, VT, Data, Bits);
  return DAG.getNode(ISD::AND, DL, VT,
                     {NewData, DAG.getConstant(Byte ? 0xff : 0xffff, DL, VT)});
}

SDValue VETargetLowering::lowerATOMIC_SWAP(SDValue Op,
                                           SelectionDAG &DAG) const {
  SDLoc DL(Op);
  AtomicSDNode *N = cast<AtomicSDNode>(Op);

  if (N->getMemoryVT() == MVT::i8) {
    // For i8, use "ts1am"
    //   Input:
    //     ATOMIC_SWAP Ptr, Val, Order
    //
    //   Output:
    //     Remainder = AND Ptr, 3
    //     Flag = 1 << Remainder   ; 1 byte swap flag for TS1AM inst.
    //     Bits = Remainder << 3
    //     NewVal = Val << Bits
    //
    //     Aligned = AND Ptr, -4
    //     Data = TS1AM Aligned, Flag, NewVal
    //
    //     NewData = Data >> Bits
    //     Result = NewData & 0xff ; 1 byte result
    SDValue Flag;
    SDValue Bits;
    SDValue NewVal = prepareTS1AM(Op, DAG, Flag, Bits);

    SDValue Ptr = N->getOperand(1);
    SDValue Aligned = DAG.getNode(ISD::AND, DL, Ptr.getValueType(),
                                  {Ptr, DAG.getConstant(-4, DL, MVT::i64)});
    SDValue TS1AM = DAG.getAtomic(VEISD::TS1AM, DL, N->getMemoryVT(),
                                  DAG.getVTList(Op.getNode()->getValueType(0),
                                                Op.getNode()->getValueType(1)),
                                  {N->getChain(), Aligned, Flag, NewVal},
                                  N->getMemOperand());

    SDValue Result = finalizeTS1AM(Op, DAG, TS1AM, Bits);
    SDValue Chain = TS1AM.getValue(1);
    return DAG.getMergeValues({Result, Chain}, DL);
  }
  if (N->getMemoryVT() == MVT::i16) {
    // For i16, use "ts1am"
    SDValue Flag;
    SDValue Bits;
    SDValue NewVal = prepareTS1AM(Op, DAG, Flag, Bits);

    SDValue Ptr = N->getOperand(1);
    SDValue Aligned = DAG.getNode(ISD::AND, DL, Ptr.getValueType(),
                                  {Ptr, DAG.getConstant(-4, DL, MVT::i64)});
    SDValue TS1AM = DAG.getAtomic(VEISD::TS1AM, DL, N->getMemoryVT(),
                                  DAG.getVTList(Op.getNode()->getValueType(0),
                                                Op.getNode()->getValueType(1)),
                                  {N->getChain(), Aligned, Flag, NewVal},
                                  N->getMemOperand());

    SDValue Result = finalizeTS1AM(Op, DAG, TS1AM, Bits);
    SDValue Chain = TS1AM.getValue(1);
    return DAG.getMergeValues({Result, Chain}, DL);
  }
  // Otherwise, let llvm legalize it.
  return Op;
}

SDValue VETargetLowering::lowerGlobalAddress(SDValue Op,
                                             SelectionDAG &DAG) const {
  return makeAddress(Op, DAG);
}

SDValue VETargetLowering::lowerBlockAddress(SDValue Op,
                                            SelectionDAG &DAG) const {
  return makeAddress(Op, DAG);
}

SDValue VETargetLowering::lowerConstantPool(SDValue Op,
                                            SelectionDAG &DAG) const {
  return makeAddress(Op, DAG);
}

SDValue
VETargetLowering::lowerToTLSGeneralDynamicModel(SDValue Op,
                                                SelectionDAG &DAG) const {
  SDLoc DL(Op);

  // Generate the following code:
  //   t1: ch,glue = callseq_start t0, 0, 0
  //   t2: i64,ch,glue = VEISD::GETTLSADDR t1, label, t1:1
  //   t3: ch,glue = callseq_end t2, 0, 0, t2:2
  //   t4: i64,ch,glue = CopyFromReg t3, Register:i64 $sx0, t3:1
  SDValue Label = withTargetFlags(Op, 0, DAG);
  EVT PtrVT = Op.getValueType();

  // Lowering the machine isd will make sure everything is in the right
  // location.
  SDValue Chain = DAG.getEntryNode();
  SDVTList NodeTys = DAG.getVTList(MVT::Other, MVT::Glue);
  const uint32_t *Mask = Subtarget->getRegisterInfo()->getCallPreservedMask(
      DAG.getMachineFunction(), CallingConv::C);
  Chain = DAG.getCALLSEQ_START(Chain, 64, 0, DL);
  SDValue Args[] = {Chain, Label, DAG.getRegisterMask(Mask), Chain.getValue(1)};
  Chain = DAG.getNode(VEISD::GETTLSADDR, DL, NodeTys, Args);
  Chain = DAG.getCALLSEQ_END(Chain, DAG.getIntPtrConstant(64, DL, true),
                             DAG.getIntPtrConstant(0, DL, true),
                             Chain.getValue(1), DL);
  Chain = DAG.getCopyFromReg(Chain, DL, VE::SX0, PtrVT, Chain.getValue(1));

  // GETTLSADDR will be codegen'ed as call. Inform MFI that function has calls.
  MachineFrameInfo &MFI = DAG.getMachineFunction().getFrameInfo();
  MFI.setHasCalls(true);

  // Also generate code to prepare a GOT register if it is PIC.
  if (isPositionIndependent()) {
    MachineFunction &MF = DAG.getMachineFunction();
    Subtarget->getInstrInfo()->getGlobalBaseReg(&MF);
  }

  return Chain;
}

SDValue VETargetLowering::lowerGlobalTLSAddress(SDValue Op,
                                                SelectionDAG &DAG) const {
  // The current implementation of nld (2.26) doesn't allow local exec model
  // code described in VE-tls_v1.1.pdf (*1) as its input. Instead, we always
  // generate the general dynamic model code sequence.
  //
  // *1: https://www.nec.com/en/global/prod/hpc/aurora/document/VE-tls_v1.1.pdf
  return lowerToTLSGeneralDynamicModel(Op, DAG);
}

SDValue VETargetLowering::lowerJumpTable(SDValue Op, SelectionDAG &DAG) const {
  return makeAddress(Op, DAG);
}

// Lower a f128 load into two f64 loads.
static SDValue lowerLoadF128(SDValue Op, SelectionDAG &DAG) {
  SDLoc DL(Op);
  LoadSDNode *LdNode = dyn_cast<LoadSDNode>(Op.getNode());
  assert(LdNode && LdNode->getOffset().isUndef() && "Unexpected node type");
  unsigned Alignment = LdNode->getAlign().value();
  if (Alignment > 8)
    Alignment = 8;

  SDValue Lo64 =
      DAG.getLoad(MVT::f64, DL, LdNode->getChain(), LdNode->getBasePtr(),
                  LdNode->getPointerInfo(), Alignment,
                  LdNode->isVolatile() ? MachineMemOperand::MOVolatile
                                       : MachineMemOperand::MONone);
  EVT AddrVT = LdNode->getBasePtr().getValueType();
  SDValue HiPtr = DAG.getNode(ISD::ADD, DL, AddrVT, LdNode->getBasePtr(),
                              DAG.getConstant(8, DL, AddrVT));
  SDValue Hi64 =
      DAG.getLoad(MVT::f64, DL, LdNode->getChain(), HiPtr,
                  LdNode->getPointerInfo(), Alignment,
                  LdNode->isVolatile() ? MachineMemOperand::MOVolatile
                                       : MachineMemOperand::MONone);

  SDValue SubRegEven = DAG.getTargetConstant(VE::sub_even, DL, MVT::i32);
  SDValue SubRegOdd = DAG.getTargetConstant(VE::sub_odd, DL, MVT::i32);

  // VE stores Hi64 to 8(addr) and Lo64 to 0(addr)
  SDNode *InFP128 =
      DAG.getMachineNode(TargetOpcode::IMPLICIT_DEF, DL, MVT::f128);
  InFP128 = DAG.getMachineNode(TargetOpcode::INSERT_SUBREG, DL, MVT::f128,
                               SDValue(InFP128, 0), Hi64, SubRegEven);
  InFP128 = DAG.getMachineNode(TargetOpcode::INSERT_SUBREG, DL, MVT::f128,
                               SDValue(InFP128, 0), Lo64, SubRegOdd);
  SDValue OutChains[2] = {SDValue(Lo64.getNode(), 1),
                          SDValue(Hi64.getNode(), 1)};
  SDValue OutChain = DAG.getNode(ISD::TokenFactor, DL, MVT::Other, OutChains);
  SDValue Ops[2] = {SDValue(InFP128, 0), OutChain};
  return DAG.getMergeValues(Ops, DL);
}

// Lower a vXi1 load into following instructions
//   LDrii %1, (,%addr)
//   LVMxir  %vm, 0, %1
//   LDrii %2, 8(,%addr)
//   LVMxir  %vm, 0, %2
//   ...
static SDValue lowerLoadI1(SDValue Op, SelectionDAG &DAG) {
  SDLoc DL(Op);
  LoadSDNode *LdNode = dyn_cast<LoadSDNode>(Op.getNode());
  assert(LdNode && LdNode->getOffset().isUndef() && "Unexpected node type");

  SDValue BasePtr = LdNode->getBasePtr();
  unsigned Alignment = LdNode->getAlign().value();
  if (Alignment > 8)
    Alignment = 8;

  EVT AddrVT = BasePtr.getValueType();
  EVT MemVT = LdNode->getMemoryVT();
  if (MemVT == MVT::v256i1 || MemVT == MVT::v4i64) {
    SDValue OutChains[4];
    SDNode *VM = DAG.getMachineNode(TargetOpcode::IMPLICIT_DEF, DL, MemVT);
    for (int i = 0; i < 4; ++i) {
      // Generate load dag and prepare chains.
      SDValue Addr = DAG.getNode(ISD::ADD, DL, AddrVT, BasePtr,
                                 DAG.getConstant(8 * i, DL, AddrVT));
      SDValue Val =
          DAG.getLoad(MVT::i64, DL, LdNode->getChain(), Addr,
                      LdNode->getPointerInfo(), Alignment,
                      LdNode->isVolatile() ? MachineMemOperand::MOVolatile
                                           : MachineMemOperand::MONone);
      OutChains[i] = SDValue(Val.getNode(), 1);

      VM = DAG.getMachineNode(VE::LVMir_m, DL, MVT::i64,
                              DAG.getTargetConstant(i, DL, MVT::i64), Val,
                              SDValue(VM, 0));
    }
    SDValue OutChain = DAG.getNode(ISD::TokenFactor, DL, MVT::Other, OutChains);
    SDValue Ops[2] = {SDValue(VM, 0), OutChain};
    return DAG.getMergeValues(Ops, DL);
  } else if (MemVT == MVT::v512i1 || MemVT == MVT::v8i64) {
    SDValue OutChains[8];
    SDNode *VM = DAG.getMachineNode(TargetOpcode::IMPLICIT_DEF, DL, MemVT);
    for (int i = 0; i < 8; ++i) {
      // Generate load dag and prepare chains.
      SDValue Addr = DAG.getNode(ISD::ADD, DL, AddrVT, BasePtr,
                                 DAG.getConstant(8 * i, DL, AddrVT));
      SDValue Val =
          DAG.getLoad(MVT::i64, DL, LdNode->getChain(), Addr,
                      LdNode->getPointerInfo(), Alignment,
                      LdNode->isVolatile() ? MachineMemOperand::MOVolatile
                                           : MachineMemOperand::MONone);
      OutChains[i] = SDValue(Val.getNode(), 1);

      VM = DAG.getMachineNode(VE::LVMyir_y, DL, MVT::i64,
                              DAG.getTargetConstant(i, DL, MVT::i64), Val,
                              SDValue(VM, 0));
    }
    SDValue OutChain = DAG.getNode(ISD::TokenFactor, DL, MVT::Other, OutChains);
    SDValue Ops[2] = {SDValue(VM, 0), OutChain};
    return DAG.getMergeValues(Ops, DL);
  } else {
    // Otherwise, ask llvm to expand it.
    return SDValue();
  }
}

SDValue VETargetLowering::lowerLOAD(SDValue Op, SelectionDAG &DAG) const {
  LLVM_DEBUG(dbgs() << "LowerLOAD ("; Op->print(dbgs()); dbgs() << ")\n");
  LoadSDNode *LdNode = cast<LoadSDNode>(Op.getNode());
  auto MemVT = LdNode->getMemoryVT();

  // always expand non-mask vector loads to VVP
  if (MemVT.isVector() && !isVectorMaskType(MemVT))
    return lowerToVVP(Op, DAG, VVPExpansionMode::ToNativeWidth);

  // Dispatch to vector isel.
  if (MemVT.isVector() && !isMaskType(MemVT))
    return lowerToVVP(Op, DAG);

  SDValue BasePtr = LdNode->getBasePtr();
  if (isa<FrameIndexSDNode>(BasePtr.getNode())) {
    // Do not expand store instruction with frame index here because of
    // dependency problems.  We expand it later in eliminateFrameIndex().
    return Op;
  }

  if (MemVT == MVT::f128)
    return lowerLoadF128(Op, DAG);
<<<<<<< HEAD
  if (isVectorMaskType(MemVT))
=======
  if (isMaskType(MemVT))
>>>>>>> adbb46ea
    return lowerLoadI1(Op, DAG);

  return Op;
}

// Lower a f128 store into two f64 stores.
static SDValue lowerStoreF128(SDValue Op, SelectionDAG &DAG) {
  SDLoc DL(Op);
  StoreSDNode *StNode = dyn_cast<StoreSDNode>(Op.getNode());
  assert(StNode && StNode->getOffset().isUndef() && "Unexpected node type");

  SDValue SubRegEven = DAG.getTargetConstant(VE::sub_even, DL, MVT::i32);
  SDValue SubRegOdd = DAG.getTargetConstant(VE::sub_odd, DL, MVT::i32);

  SDNode *Hi64 = DAG.getMachineNode(TargetOpcode::EXTRACT_SUBREG, DL, MVT::i64,
                                    StNode->getValue(), SubRegEven);
  SDNode *Lo64 = DAG.getMachineNode(TargetOpcode::EXTRACT_SUBREG, DL, MVT::i64,
                                    StNode->getValue(), SubRegOdd);

  unsigned Alignment = StNode->getAlign().value();
  if (Alignment > 8)
    Alignment = 8;

  // VE stores Hi64 to 8(addr) and Lo64 to 0(addr)
  SDValue OutChains[2];
  OutChains[0] =
      DAG.getStore(StNode->getChain(), DL, SDValue(Lo64, 0),
                   StNode->getBasePtr(), MachinePointerInfo(), Alignment,
                   StNode->isVolatile() ? MachineMemOperand::MOVolatile
                                        : MachineMemOperand::MONone);
  EVT AddrVT = StNode->getBasePtr().getValueType();
  SDValue HiPtr = DAG.getNode(ISD::ADD, DL, AddrVT, StNode->getBasePtr(),
                              DAG.getConstant(8, DL, AddrVT));
  OutChains[1] =
      DAG.getStore(StNode->getChain(), DL, SDValue(Hi64, 0), HiPtr,
                   MachinePointerInfo(), Alignment,
                   StNode->isVolatile() ? MachineMemOperand::MOVolatile
                                        : MachineMemOperand::MONone);
  return DAG.getNode(ISD::TokenFactor, DL, MVT::Other, OutChains);
}

// Lower a vXi1 store into following instructions
//   SVMi  %1, %vm, 0
//   STrii %1, (,%addr)
//   SVMi  %2, %vm, 1
//   STrii %2, 8(,%addr)
//   ...
static SDValue lowerStoreI1(SDValue Op, SelectionDAG &DAG) {
  SDLoc DL(Op);
  StoreSDNode *StNode = dyn_cast<StoreSDNode>(Op.getNode());
  assert(StNode && StNode->getOffset().isUndef() && "Unexpected node type");

  SDValue BasePtr = StNode->getBasePtr();
  unsigned Alignment = StNode->getAlign().value();
  if (Alignment > 8)
    Alignment = 8;
  EVT AddrVT = BasePtr.getValueType();
  EVT MemVT = StNode->getMemoryVT();
  if (MemVT == MVT::v256i1 || MemVT == MVT::v4i64) {
    SDValue OutChains[4];
    for (int i = 0; i < 4; ++i) {
      SDNode *V =
          DAG.getMachineNode(VE::SVMmi, DL, MVT::i64, StNode->getValue(),
                             DAG.getTargetConstant(i, DL, MVT::i64));
      SDValue Addr = DAG.getNode(ISD::ADD, DL, AddrVT, BasePtr,
                                 DAG.getConstant(8 * i, DL, AddrVT));
      OutChains[i] =
          DAG.getStore(StNode->getChain(), DL, SDValue(V, 0), Addr,
                       MachinePointerInfo(), Alignment,
                       StNode->isVolatile() ? MachineMemOperand::MOVolatile
                                            : MachineMemOperand::MONone);
    }
    return DAG.getNode(ISD::TokenFactor, DL, MVT::Other, OutChains);
  } else if (MemVT == MVT::v512i1 || MemVT == MVT::v8i64) {
    SDValue OutChains[8];
    for (int i = 0; i < 8; ++i) {
      SDNode *V =
          DAG.getMachineNode(VE::SVMyi, DL, MVT::i64, StNode->getValue(),
                             DAG.getTargetConstant(i, DL, MVT::i64));
      SDValue Addr = DAG.getNode(ISD::ADD, DL, AddrVT, BasePtr,
                                 DAG.getConstant(8 * i, DL, AddrVT));
      OutChains[i] =
          DAG.getStore(StNode->getChain(), DL, SDValue(V, 0), Addr,
                       MachinePointerInfo(), Alignment,
                       StNode->isVolatile() ? MachineMemOperand::MOVolatile
                                            : MachineMemOperand::MONone);
    }
    return DAG.getNode(ISD::TokenFactor, DL, MVT::Other, OutChains);
  } else {
    // Otherwise, ask llvm to expand it.
    return SDValue();
  }
}

SDValue VETargetLowering::lowerSTORE(SDValue Op, SelectionDAG &DAG) const {
  StoreSDNode *StNode = cast<StoreSDNode>(Op.getNode());
  assert(StNode && StNode->getOffset().isUndef() && "Unexpected node type");

  // always expand non-mask vector loads to VVP
  EVT MemVT = StNode->getMemoryVT();
  if (MemVT.isVector() && !isVectorMaskType(MemVT))
    return lowerToVVP(Op, DAG, VVPExpansionMode::ToNativeWidth);

  SDValue BasePtr = StNode->getBasePtr();
  if (isa<FrameIndexSDNode>(BasePtr.getNode())) {
    // Do not expand store instruction with frame index here because of
    // dependency problems.  We expand it later in eliminateFrameIndex().
    return Op;
  }

  if (MemVT == MVT::f128)
    return lowerStoreF128(Op, DAG);
<<<<<<< HEAD
  if (isVectorMaskType(MemVT))
=======
  if (isMaskType(MemVT))
>>>>>>> adbb46ea
    return lowerStoreI1(Op, DAG);

  // Otherwise, ask llvm to expand it.
  return SDValue();
}

SDValue VETargetLowering::lowerVASTART(SDValue Op, SelectionDAG &DAG) const {
  MachineFunction &MF = DAG.getMachineFunction();
  VEMachineFunctionInfo *FuncInfo = MF.getInfo<VEMachineFunctionInfo>();
  auto PtrVT = getPointerTy(DAG.getDataLayout());

  // Need frame address to find the address of VarArgsFrameIndex.
  MF.getFrameInfo().setFrameAddressIsTaken(true);

  // vastart just stores the address of the VarArgsFrameIndex slot into the
  // memory location argument.
  SDLoc DL(Op);
  SDValue Offset =
      DAG.getNode(ISD::ADD, DL, PtrVT, DAG.getRegister(VE::SX9, PtrVT),
                  DAG.getIntPtrConstant(FuncInfo->getVarArgsFrameOffset(), DL));
  const Value *SV = cast<SrcValueSDNode>(Op.getOperand(2))->getValue();
  return DAG.getStore(Op.getOperand(0), DL, Offset, Op.getOperand(1),
                      MachinePointerInfo(SV));
}

SDValue VETargetLowering::lowerVAARG(SDValue Op, SelectionDAG &DAG) const {
  SDNode *Node = Op.getNode();
  EVT VT = Node->getValueType(0);
  SDValue InChain = Node->getOperand(0);
  SDValue VAListPtr = Node->getOperand(1);
  EVT PtrVT = VAListPtr.getValueType();
  const Value *SV = cast<SrcValueSDNode>(Node->getOperand(2))->getValue();
  SDLoc DL(Node);
  SDValue VAList =
      DAG.getLoad(PtrVT, DL, InChain, VAListPtr, MachinePointerInfo(SV));
  SDValue Chain = VAList.getValue(1);
  SDValue NextPtr;

  if (VT == MVT::f128) {
    // VE f128 values must be stored with 16 bytes alignment.  We don't
    // know the actual alignment of VAList, so we take alignment of it
    // dynamically.
    int Align = 16;
    VAList = DAG.getNode(ISD::ADD, DL, PtrVT, VAList,
                         DAG.getConstant(Align - 1, DL, PtrVT));
    VAList = DAG.getNode(ISD::AND, DL, PtrVT, VAList,
                         DAG.getConstant(-Align, DL, PtrVT));
    // Increment the pointer, VAList, by 16 to the next vaarg.
    NextPtr =
        DAG.getNode(ISD::ADD, DL, PtrVT, VAList, DAG.getIntPtrConstant(16, DL));
  } else if (VT == MVT::f32) {
    // float --> need special handling like below.
    //    0      4
    //    +------+------+
    //    | empty| float|
    //    +------+------+
    // Increment the pointer, VAList, by 8 to the next vaarg.
    NextPtr =
        DAG.getNode(ISD::ADD, DL, PtrVT, VAList, DAG.getIntPtrConstant(8, DL));
    // Then, adjust VAList.
    unsigned InternalOffset = 4;
    VAList = DAG.getNode(ISD::ADD, DL, PtrVT, VAList,
                         DAG.getConstant(InternalOffset, DL, PtrVT));
  } else {
    // Increment the pointer, VAList, by 8 to the next vaarg.
    NextPtr =
        DAG.getNode(ISD::ADD, DL, PtrVT, VAList, DAG.getIntPtrConstant(8, DL));
  }

  // Store the incremented VAList to the legalized pointer.
  InChain = DAG.getStore(Chain, DL, NextPtr, VAListPtr, MachinePointerInfo(SV));

  // Load the actual argument out of the pointer VAList.
  // We can't count on greater alignment than the word size.
  return DAG.getLoad(VT, DL, InChain, VAList, MachinePointerInfo(),
                     std::min(PtrVT.getSizeInBits(), VT.getSizeInBits()) / 8);
}

SDValue VETargetLowering::lowerDYNAMIC_STACKALLOC(SDValue Op,
                                                  SelectionDAG &DAG) const {
  // Generate following code.
  //   (void)__llvm_grow_stack(size);
  //   ret = GETSTACKTOP;        // pseudo instruction
  SDLoc DL(Op);

  // Get the inputs.
  SDNode *Node = Op.getNode();
  SDValue Chain = Op.getOperand(0);
  SDValue Size = Op.getOperand(1);
  MaybeAlign Alignment(Op.getConstantOperandVal(2));
  EVT VT = Node->getValueType(0);

  // Chain the dynamic stack allocation so that it doesn't modify the stack
  // pointer when other instructions are using the stack.
  Chain = DAG.getCALLSEQ_START(Chain, 0, 0, DL);

  const TargetFrameLowering &TFI = *Subtarget->getFrameLowering();
  Align StackAlign = TFI.getStackAlign();
  bool NeedsAlign = Alignment.valueOrOne() > StackAlign;

  // Prepare arguments
  TargetLowering::ArgListTy Args;
  TargetLowering::ArgListEntry Entry;
  Entry.Node = Size;
  Entry.Ty = Entry.Node.getValueType().getTypeForEVT(*DAG.getContext());
  Args.push_back(Entry);
  if (NeedsAlign) {
    Entry.Node = DAG.getConstant(~(Alignment->value() - 1ULL), DL, VT);
    Entry.Ty = Entry.Node.getValueType().getTypeForEVT(*DAG.getContext());
    Args.push_back(Entry);
  }
  Type *RetTy = Type::getVoidTy(*DAG.getContext());

  EVT PtrVT = Op.getValueType();
  SDValue Callee;
  if (NeedsAlign) {
    Callee = DAG.getTargetExternalSymbol("__ve_grow_stack_align", PtrVT, 0);
  } else {
    Callee = DAG.getTargetExternalSymbol("__ve_grow_stack", PtrVT, 0);
  }

  TargetLowering::CallLoweringInfo CLI(DAG);
  CLI.setDebugLoc(DL)
      .setChain(Chain)
      .setCallee(CallingConv::PreserveAll, RetTy, Callee, std::move(Args))
      .setDiscardResult(true);
  std::pair<SDValue, SDValue> pair = LowerCallTo(CLI);
  Chain = pair.second;
  SDValue Result = DAG.getNode(VEISD::GETSTACKTOP, DL, VT, Chain);
  if (NeedsAlign) {
    Result = DAG.getNode(ISD::ADD, DL, VT, Result,
                         DAG.getConstant((Alignment->value() - 1ULL), DL, VT));
    Result = DAG.getNode(ISD::AND, DL, VT, Result,
                         DAG.getConstant(~(Alignment->value() - 1ULL), DL, VT));
  }
  //  Chain = Result.getValue(1);
  Chain = DAG.getCALLSEQ_END(Chain, DAG.getIntPtrConstant(0, DL, true),
                             DAG.getIntPtrConstant(0, DL, true), SDValue(), DL);

  SDValue Ops[2] = {Result, Chain};
  return DAG.getMergeValues(Ops, DL);
}

SDValue VETargetLowering::lowerEH_SJLJ_LONGJMP(SDValue Op,
                                               SelectionDAG &DAG) const {
  SDLoc DL(Op);
  return DAG.getNode(VEISD::EH_SJLJ_LONGJMP, DL, MVT::Other, Op.getOperand(0),
                     Op.getOperand(1));
}

SDValue VETargetLowering::lowerEH_SJLJ_SETJMP(SDValue Op,
                                              SelectionDAG &DAG) const {
  SDLoc DL(Op);
  return DAG.getNode(VEISD::EH_SJLJ_SETJMP, DL,
                     DAG.getVTList(MVT::i32, MVT::Other), Op.getOperand(0),
                     Op.getOperand(1));
}

SDValue VETargetLowering::lowerEH_SJLJ_SETUP_DISPATCH(SDValue Op,
                                                      SelectionDAG &DAG) const {
  SDLoc DL(Op);
  return DAG.getNode(VEISD::EH_SJLJ_SETUP_DISPATCH, DL, MVT::Other,
                     Op.getOperand(0));
}

static SDValue lowerFRAMEADDR(SDValue Op, SelectionDAG &DAG,
                              const VETargetLowering &TLI,
                              const VESubtarget *Subtarget) {
  SDLoc DL(Op);
  MachineFunction &MF = DAG.getMachineFunction();
  EVT PtrVT = TLI.getPointerTy(MF.getDataLayout());

  MachineFrameInfo &MFI = MF.getFrameInfo();
  MFI.setFrameAddressIsTaken(true);

  unsigned Depth = Op.getConstantOperandVal(0);
  const VERegisterInfo *RegInfo = Subtarget->getRegisterInfo();
  Register FrameReg = RegInfo->getFrameRegister(MF);
  SDValue FrameAddr =
      DAG.getCopyFromReg(DAG.getEntryNode(), DL, FrameReg, PtrVT);
  while (Depth--)
    FrameAddr = DAG.getLoad(Op.getValueType(), DL, DAG.getEntryNode(),
                            FrameAddr, MachinePointerInfo());
  return FrameAddr;
}

static SDValue lowerRETURNADDR(SDValue Op, SelectionDAG &DAG,
                               const VETargetLowering &TLI,
                               const VESubtarget *Subtarget) {
  MachineFunction &MF = DAG.getMachineFunction();
  MachineFrameInfo &MFI = MF.getFrameInfo();
  MFI.setReturnAddressIsTaken(true);

  if (TLI.verifyReturnAddressArgumentIsConstant(Op, DAG))
    return SDValue();

  SDValue FrameAddr = lowerFRAMEADDR(Op, DAG, TLI, Subtarget);

  SDLoc DL(Op);
  EVT VT = Op.getValueType();
  SDValue Offset = DAG.getConstant(8, DL, VT);
  return DAG.getLoad(VT, DL, DAG.getEntryNode(),
                     DAG.getNode(ISD::ADD, DL, VT, FrameAddr, Offset),
                     MachinePointerInfo());
}

SDValue VETargetLowering::lowerINTRINSIC_WO_CHAIN(SDValue Op,
                                                  SelectionDAG &DAG) const {
  SDLoc DL(Op);
  unsigned IntNo = cast<ConstantSDNode>(Op.getOperand(0))->getZExtValue();
  switch (IntNo) {
  default: // Don't custom lower most intrinsics.
    return SDValue();
  case Intrinsic::thread_pointer: {
    report_fatal_error("Intrinsic::thread_point is not implemented yet");
  }
  case Intrinsic::eh_sjlj_lsda: {
    MachineFunction &MF = DAG.getMachineFunction();
    MVT VT = Op.getSimpleValueType();
    const VETargetMachine *TM =
        static_cast<const VETargetMachine *>(&DAG.getTarget());

    // Create GCC_except_tableXX string.  The real symbol for that will be
    // generated in EHStreamer::emitExceptionTable() later.  So, we just
    // borrow it's name here.
    TM->getStrList()->push_back(std::string(
        (Twine("GCC_except_table") + Twine(MF.getFunctionNumber())).str()));
    SDValue Addr =
        DAG.getTargetExternalSymbol(TM->getStrList()->back().c_str(), VT, 0);
    if (isPositionIndependent()) {
      Addr = makeHiLoPair(Addr, VEMCExpr::VK_VE_GOTOFF_HI32,
                          VEMCExpr::VK_VE_GOTOFF_LO32, DAG);
      SDValue GlobalBase = DAG.getNode(VEISD::GLOBAL_BASE_REG, DL, VT);
      return DAG.getNode(ISD::ADD, DL, VT, GlobalBase, Addr);
    }
    return makeHiLoPair(Addr, VEMCExpr::VK_VE_HI32, VEMCExpr::VK_VE_LO32, DAG);
  }
  }
}

SDValue VETargetLowering::lowerINTRINSIC_W_CHAIN(SDValue Op,
                                                 SelectionDAG &DAG) const {
  SDLoc dl(Op);
  unsigned IntNo = cast<ConstantSDNode>(Op.getOperand(1))->getZExtValue();
  switch (IntNo) {
  default:
    return SDValue(); // Don't custom lower most intrinsics.
  }
}

SDValue VETargetLowering::lowerINTRINSIC_VOID(SDValue Op,
                                              SelectionDAG &DAG) const {
  SDLoc dl(Op);
  unsigned IntNo = cast<ConstantSDNode>(Op.getOperand(1))->getZExtValue();
  switch (IntNo) {
  default:
    return SDValue(); // Don't custom lower most intrinsics.
  }
}

SDValue VETargetLowering::LowerOperation(SDValue Op, SelectionDAG &DAG) const {
  LLVM_DEBUG(dbgs() << "::LowerOperation"; Op->print(dbgs()););
  unsigned Opcode = Op.getOpcode();
  switch (Opcode) {
  default:
    if (Subtarget->enableVPU())
      return LowerOperation_VVP(Op, DAG);
    else if (Subtarget->simd())
      return LowerOperation_SIMD(Op, DAG);
    llvm_unreachable("Unexpected Opcode in LowerOperation");

  case ISD::ATOMIC_FENCE:
    return lowerATOMIC_FENCE(Op, DAG);
  case ISD::ATOMIC_SWAP:
    return lowerATOMIC_SWAP(Op, DAG);
  case ISD::BlockAddress:
    return lowerBlockAddress(Op, DAG);
  case ISD::ConstantPool:
    return lowerConstantPool(Op, DAG);
  case ISD::DYNAMIC_STACKALLOC:
    return lowerDYNAMIC_STACKALLOC(Op, DAG);
  case ISD::EH_SJLJ_LONGJMP:
    return lowerEH_SJLJ_LONGJMP(Op, DAG);
  case ISD::EH_SJLJ_SETJMP:
    return lowerEH_SJLJ_SETJMP(Op, DAG);
  case ISD::EH_SJLJ_SETUP_DISPATCH:
    return lowerEH_SJLJ_SETUP_DISPATCH(Op, DAG);
  case ISD::FRAMEADDR:
    return lowerFRAMEADDR(Op, DAG, *this, Subtarget);
  case ISD::GlobalAddress:
    return lowerGlobalAddress(Op, DAG);
  case ISD::GlobalTLSAddress:
    return lowerGlobalTLSAddress(Op, DAG);
  case ISD::INTRINSIC_VOID:
    return lowerINTRINSIC_VOID(Op, DAG);
  case ISD::INTRINSIC_W_CHAIN:
    return lowerINTRINSIC_W_CHAIN(Op, DAG);
  case ISD::INTRINSIC_WO_CHAIN:
    return lowerINTRINSIC_WO_CHAIN(Op, DAG);
  case ISD::JumpTable:
    return lowerJumpTable(Op, DAG);
  case ISD::LOAD:
    return lowerLOAD(Op, DAG);
  case ISD::RETURNADDR:
    return lowerRETURNADDR(Op, DAG, *this, Subtarget);
  case ISD::STORE:
    return lowerSTORE(Op, DAG);
  case ISD::VASTART:
    return lowerVASTART(Op, DAG);
  case ISD::VAARG:
    return lowerVAARG(Op, DAG);
  }
}

// Should we expand the build vector with shuffles?
bool VETargetLowering::shouldExpandBuildVectorWithShuffles(
    EVT VT, unsigned DefinedValues) const {
#if 1
  // FIXME: Change this to true or expression once we implement custom
  // expansion of VECTOR_SHUFFLE completely.

  // Not use VECTOR_SHUFFLE to expand BUILD_VECTOR atm.  Because, it causes
  // infinity expand loop between both instructions since VECTOR_SHUFFLE
  // is not implemented completely yet.
  return false;
#else
  return DefinedValues < 3;
#endif
}

/// } Custom Lower

/// JumpTable for VE.
///
///   VE cannot generate relocatable symbol in jump table.  VE cannot
///   generate expressions using symbols in both text segment and data
///   segment like below.
///             .4byte  .LBB0_2-.LJTI0_0
///   So, we generate offset from the top of function like below as
///   a custom label.
///             .4byte  .LBB0_2-<function name>

unsigned VETargetLowering::getJumpTableEncoding() const {
  // Use custom label for PIC.
  if (isPositionIndependent())
    return MachineJumpTableInfo::EK_Custom32;

  // Otherwise, use the normal jump table encoding heuristics.
  return TargetLowering::getJumpTableEncoding();
}

const MCExpr *VETargetLowering::LowerCustomJumpTableEntry(
    const MachineJumpTableInfo *MJTI, const MachineBasicBlock *MBB,
    unsigned Uid, MCContext &Ctx) const {
  assert(isPositionIndependent());

  // Generate custom label for PIC like below.
  //    .4bytes  .LBB0_2-<function name>
  const auto *Value = MCSymbolRefExpr::create(MBB->getSymbol(), Ctx);
  MCSymbol *Sym = Ctx.getOrCreateSymbol(MBB->getParent()->getName().data());
  const auto *Base = MCSymbolRefExpr::create(Sym, Ctx);
  return MCBinaryExpr::createSub(Value, Base, Ctx);
}

SDValue VETargetLowering::getPICJumpTableRelocBase(SDValue Table,
                                                   SelectionDAG &DAG) const {
  assert(isPositionIndependent());
  SDLoc DL(Table);
  Function *Function = &DAG.getMachineFunction().getFunction();
  assert(Function != nullptr);
  auto PtrTy = getPointerTy(DAG.getDataLayout(), Function->getAddressSpace());

  // In the jump table, we have following values in PIC mode.
  //    .4bytes  .LBB0_2-<function name>
  // We need to add this value and the address of this function to generate
  // .LBB0_2 label correctly under PIC mode.  So, we want to generate following
  // instructions:
  //     lea %reg, fun@gotoff_lo
  //     and %reg, %reg, (32)0
  //     lea.sl %reg, fun@gotoff_hi(%reg, %got)
  // In order to do so, we need to genarate correctly marked DAG node using
  // makeHiLoPair.
  SDValue Op = DAG.getGlobalAddress(Function, DL, PtrTy);
  SDValue HiLo = makeHiLoPair(Op, VEMCExpr::VK_VE_GOTOFF_HI32,
                              VEMCExpr::VK_VE_GOTOFF_LO32, DAG);
  SDValue GlobalBase = DAG.getNode(VEISD::GLOBAL_BASE_REG, DL, PtrTy);
  return DAG.getNode(ISD::ADD, DL, PtrTy, GlobalBase, HiLo);
}

Register VETargetLowering::prepareMBB(MachineBasicBlock &MBB,
                                      MachineBasicBlock::iterator I,
                                      MachineBasicBlock *TargetBB,
                                      const DebugLoc &DL) const {
  MachineFunction *MF = MBB.getParent();
  MachineRegisterInfo &MRI = MF->getRegInfo();
  const VEInstrInfo *TII = Subtarget->getInstrInfo();

  const TargetRegisterClass *RC = &VE::I64RegClass;
  Register Tmp1 = MRI.createVirtualRegister(RC);
  Register Tmp2 = MRI.createVirtualRegister(RC);
  Register Result = MRI.createVirtualRegister(RC);

  if (isPositionIndependent()) {
    // Create following instructions for local linkage PIC code.
    //     lea %Tmp1, TargetBB@gotoff_lo
    //     and %Tmp2, %Tmp1, (32)0
    //     lea.sl %Result, TargetBB@gotoff_hi(%Tmp2, %s15) ; %s15 is GOT
    BuildMI(MBB, I, DL, TII->get(VE::LEAzii), Tmp1)
        .addImm(0)
        .addImm(0)
        .addMBB(TargetBB, VEMCExpr::VK_VE_GOTOFF_LO32);
    BuildMI(MBB, I, DL, TII->get(VE::ANDrm), Tmp2)
        .addReg(Tmp1, getKillRegState(true))
        .addImm(M0(32));
    BuildMI(MBB, I, DL, TII->get(VE::LEASLrri), Result)
        .addReg(VE::SX15)
        .addReg(Tmp2, getKillRegState(true))
        .addMBB(TargetBB, VEMCExpr::VK_VE_GOTOFF_HI32);
  } else {
    // Create following instructions for non-PIC code.
    //     lea     %Tmp1, TargetBB@lo
    //     and     %Tmp2, %Tmp1, (32)0
    //     lea.sl  %Result, TargetBB@hi(%Tmp2)
    BuildMI(MBB, I, DL, TII->get(VE::LEAzii), Tmp1)
        .addImm(0)
        .addImm(0)
        .addMBB(TargetBB, VEMCExpr::VK_VE_LO32);
    BuildMI(MBB, I, DL, TII->get(VE::ANDrm), Tmp2)
        .addReg(Tmp1, getKillRegState(true))
        .addImm(M0(32));
    BuildMI(MBB, I, DL, TII->get(VE::LEASLrii), Result)
        .addReg(Tmp2, getKillRegState(true))
        .addImm(0)
        .addMBB(TargetBB, VEMCExpr::VK_VE_HI32);
  }
  return Result;
}

Register VETargetLowering::prepareSymbol(MachineBasicBlock &MBB,
                                         MachineBasicBlock::iterator I,
                                         StringRef Symbol, const DebugLoc &DL,
                                         bool IsLocal = false,
                                         bool IsCall = false) const {
  MachineFunction *MF = MBB.getParent();
  MachineRegisterInfo &MRI = MF->getRegInfo();
  const VEInstrInfo *TII = Subtarget->getInstrInfo();

  const TargetRegisterClass *RC = &VE::I64RegClass;
  Register Result = MRI.createVirtualRegister(RC);

  if (isPositionIndependent()) {
    if (IsCall && !IsLocal) {
      // Create following instructions for non-local linkage PIC code function
      // calls.  These instructions uses IC and magic number -24, so we expand
      // them in VEAsmPrinter.cpp from GETFUNPLT pseudo instruction.
      //     lea %Reg, Symbol@plt_lo(-24)
      //     and %Reg, %Reg, (32)0
      //     sic %s16
      //     lea.sl %Result, Symbol@plt_hi(%Reg, %s16) ; %s16 is PLT
      BuildMI(MBB, I, DL, TII->get(VE::GETFUNPLT), Result)
          .addExternalSymbol("abort");
    } else if (IsLocal) {
      Register Tmp1 = MRI.createVirtualRegister(RC);
      Register Tmp2 = MRI.createVirtualRegister(RC);
      // Create following instructions for local linkage PIC code.
      //     lea %Tmp1, Symbol@gotoff_lo
      //     and %Tmp2, %Tmp1, (32)0
      //     lea.sl %Result, Symbol@gotoff_hi(%Tmp2, %s15) ; %s15 is GOT
      BuildMI(MBB, I, DL, TII->get(VE::LEAzii), Tmp1)
          .addImm(0)
          .addImm(0)
          .addExternalSymbol(Symbol.data(), VEMCExpr::VK_VE_GOTOFF_LO32);
      BuildMI(MBB, I, DL, TII->get(VE::ANDrm), Tmp2)
          .addReg(Tmp1, getKillRegState(true))
          .addImm(M0(32));
      BuildMI(MBB, I, DL, TII->get(VE::LEASLrri), Result)
          .addReg(VE::SX15)
          .addReg(Tmp2, getKillRegState(true))
          .addExternalSymbol(Symbol.data(), VEMCExpr::VK_VE_GOTOFF_HI32);
    } else {
      Register Tmp1 = MRI.createVirtualRegister(RC);
      Register Tmp2 = MRI.createVirtualRegister(RC);
      // Create following instructions for not local linkage PIC code.
      //     lea %Tmp1, Symbol@got_lo
      //     and %Tmp2, %Tmp1, (32)0
      //     lea.sl %Tmp3, Symbol@gotoff_hi(%Tmp2, %s15) ; %s15 is GOT
      //     ld %Result, 0(%Tmp3)
      Register Tmp3 = MRI.createVirtualRegister(RC);
      BuildMI(MBB, I, DL, TII->get(VE::LEAzii), Tmp1)
          .addImm(0)
          .addImm(0)
          .addExternalSymbol(Symbol.data(), VEMCExpr::VK_VE_GOT_LO32);
      BuildMI(MBB, I, DL, TII->get(VE::ANDrm), Tmp2)
          .addReg(Tmp1, getKillRegState(true))
          .addImm(M0(32));
      BuildMI(MBB, I, DL, TII->get(VE::LEASLrri), Tmp3)
          .addReg(VE::SX15)
          .addReg(Tmp2, getKillRegState(true))
          .addExternalSymbol(Symbol.data(), VEMCExpr::VK_VE_GOT_HI32);
      BuildMI(MBB, I, DL, TII->get(VE::LDrii), Result)
          .addReg(Tmp3, getKillRegState(true))
          .addImm(0)
          .addImm(0);
    }
  } else {
    Register Tmp1 = MRI.createVirtualRegister(RC);
    Register Tmp2 = MRI.createVirtualRegister(RC);
    // Create following instructions for non-PIC code.
    //     lea     %Tmp1, Symbol@lo
    //     and     %Tmp2, %Tmp1, (32)0
    //     lea.sl  %Result, Symbol@hi(%Tmp2)
    BuildMI(MBB, I, DL, TII->get(VE::LEAzii), Tmp1)
        .addImm(0)
        .addImm(0)
        .addExternalSymbol(Symbol.data(), VEMCExpr::VK_VE_LO32);
    BuildMI(MBB, I, DL, TII->get(VE::ANDrm), Tmp2)
        .addReg(Tmp1, getKillRegState(true))
        .addImm(M0(32));
    BuildMI(MBB, I, DL, TII->get(VE::LEASLrii), Result)
        .addReg(Tmp2, getKillRegState(true))
        .addImm(0)
        .addExternalSymbol(Symbol.data(), VEMCExpr::VK_VE_HI32);
  }
  return Result;
}

void VETargetLowering::setupEntryBlockForSjLj(MachineInstr &MI,
                                              MachineBasicBlock *MBB,
                                              MachineBasicBlock *DispatchBB,
                                              int FI, int Offset) const {
  DebugLoc DL = MI.getDebugLoc();
  const VEInstrInfo *TII = Subtarget->getInstrInfo();

  Register LabelReg =
      prepareMBB(*MBB, MachineBasicBlock::iterator(MI), DispatchBB, DL);

  // Store an address of DispatchBB to a given jmpbuf[1] where has next IC
  // referenced by longjmp (throw) later.
  MachineInstrBuilder MIB = BuildMI(*MBB, MI, DL, TII->get(VE::STrii));
  addFrameReference(MIB, FI, Offset); // jmpbuf[1]
  MIB.addReg(LabelReg, getKillRegState(true));
}

MachineBasicBlock *
VETargetLowering::emitEHSjLjSetJmp(MachineInstr &MI,
                                   MachineBasicBlock *MBB) const {
  DebugLoc DL = MI.getDebugLoc();
  MachineFunction *MF = MBB->getParent();
  const TargetInstrInfo *TII = Subtarget->getInstrInfo();
  const TargetRegisterInfo *TRI = Subtarget->getRegisterInfo();
  MachineRegisterInfo &MRI = MF->getRegInfo();

  const BasicBlock *BB = MBB->getBasicBlock();
  MachineFunction::iterator I = ++MBB->getIterator();

  // Memory Reference.
  SmallVector<MachineMemOperand *, 2> MMOs(MI.memoperands_begin(),
                                           MI.memoperands_end());
  Register BufReg = MI.getOperand(1).getReg();

  Register DstReg;

  DstReg = MI.getOperand(0).getReg();
  const TargetRegisterClass *RC = MRI.getRegClass(DstReg);
  assert(TRI->isTypeLegalForClass(*RC, MVT::i32) && "Invalid destination!");
  (void)TRI;
  Register MainDestReg = MRI.createVirtualRegister(RC);
  Register RestoreDestReg = MRI.createVirtualRegister(RC);

  // For `v = call @llvm.eh.sjlj.setjmp(buf)`, we generate following
  // instructions.  SP/FP must be saved in jmpbuf before `llvm.eh.sjlj.setjmp`.
  //
  // ThisMBB:
  //   buf[3] = %s17 iff %s17 is used as BP
  //   buf[1] = RestoreMBB as IC after longjmp
  //   # SjLjSetup RestoreMBB
  //
  // MainMBB:
  //   v_main = 0
  //
  // SinkMBB:
  //   v = phi(v_main, MainMBB, v_restore, RestoreMBB)
  //   ...
  //
  // RestoreMBB:
  //   %s17 = buf[3] = iff %s17 is used as BP
  //   v_restore = 1
  //   goto SinkMBB

  MachineBasicBlock *ThisMBB = MBB;
  MachineBasicBlock *MainMBB = MF->CreateMachineBasicBlock(BB);
  MachineBasicBlock *SinkMBB = MF->CreateMachineBasicBlock(BB);
  MachineBasicBlock *RestoreMBB = MF->CreateMachineBasicBlock(BB);
  MF->insert(I, MainMBB);
  MF->insert(I, SinkMBB);
  MF->push_back(RestoreMBB);
  RestoreMBB->setHasAddressTaken();

  // Transfer the remainder of BB and its successor edges to SinkMBB.
  SinkMBB->splice(SinkMBB->begin(), MBB,
                  std::next(MachineBasicBlock::iterator(MI)), MBB->end());
  SinkMBB->transferSuccessorsAndUpdatePHIs(MBB);

  // ThisMBB:
  Register LabelReg =
      prepareMBB(*MBB, MachineBasicBlock::iterator(MI), RestoreMBB, DL);

  // Store BP in buf[3] iff this function is using BP.
  const VEFrameLowering *TFI = Subtarget->getFrameLowering();
  if (TFI->hasBP(*MF)) {
    MachineInstrBuilder MIB = BuildMI(*MBB, MI, DL, TII->get(VE::STrii));
    MIB.addReg(BufReg);
    MIB.addImm(0);
    MIB.addImm(24);
    MIB.addReg(VE::SX17);
    MIB.setMemRefs(MMOs);
  }

  // Store IP in buf[1].
  MachineInstrBuilder MIB = BuildMI(*MBB, MI, DL, TII->get(VE::STrii));
  MIB.add(MI.getOperand(1)); // we can preserve the kill flags here.
  MIB.addImm(0);
  MIB.addImm(8);
  MIB.addReg(LabelReg, getKillRegState(true));
  MIB.setMemRefs(MMOs);

  // SP/FP are already stored in jmpbuf before `llvm.eh.sjlj.setjmp`.

  // Insert setup.
  MIB =
      BuildMI(*ThisMBB, MI, DL, TII->get(VE::EH_SjLj_Setup)).addMBB(RestoreMBB);

  const VERegisterInfo *RegInfo = Subtarget->getRegisterInfo();
  MIB.addRegMask(RegInfo->getNoPreservedMask());
  ThisMBB->addSuccessor(MainMBB);
  ThisMBB->addSuccessor(RestoreMBB);

  // MainMBB:
  BuildMI(MainMBB, DL, TII->get(VE::LEAzii), MainDestReg)
      .addImm(0)
      .addImm(0)
      .addImm(0);
  MainMBB->addSuccessor(SinkMBB);

  // SinkMBB:
  BuildMI(*SinkMBB, SinkMBB->begin(), DL, TII->get(VE::PHI), DstReg)
      .addReg(MainDestReg)
      .addMBB(MainMBB)
      .addReg(RestoreDestReg)
      .addMBB(RestoreMBB);

  // RestoreMBB:
  // Restore BP from buf[3] iff this function is using BP.  The address of
  // buf is in SX10.
  // FIXME: Better to not use SX10 here
  if (TFI->hasBP(*MF)) {
    MachineInstrBuilder MIB =
        BuildMI(RestoreMBB, DL, TII->get(VE::LDrii), VE::SX17);
    MIB.addReg(VE::SX10);
    MIB.addImm(0);
    MIB.addImm(24);
    MIB.setMemRefs(MMOs);
  }
  BuildMI(RestoreMBB, DL, TII->get(VE::LEAzii), RestoreDestReg)
      .addImm(0)
      .addImm(0)
      .addImm(1);
  BuildMI(RestoreMBB, DL, TII->get(VE::BRCFLa_t)).addMBB(SinkMBB);
  RestoreMBB->addSuccessor(SinkMBB);

  MI.eraseFromParent();
  return SinkMBB;
}

MachineBasicBlock *
VETargetLowering::emitEHSjLjLongJmp(MachineInstr &MI,
                                    MachineBasicBlock *MBB) const {
  DebugLoc DL = MI.getDebugLoc();
  MachineFunction *MF = MBB->getParent();
  const TargetInstrInfo *TII = Subtarget->getInstrInfo();
  MachineRegisterInfo &MRI = MF->getRegInfo();

  // Memory Reference.
  SmallVector<MachineMemOperand *, 2> MMOs(MI.memoperands_begin(),
                                           MI.memoperands_end());
  Register BufReg = MI.getOperand(0).getReg();

  Register Tmp = MRI.createVirtualRegister(&VE::I64RegClass);
  // Since FP is only updated here but NOT referenced, it's treated as GPR.
  const Register FP = VE::SX9;
  const Register SP = VE::SX11;

  MachineInstrBuilder MIB;

  MachineBasicBlock *ThisMBB = MBB;

  // For `call @llvm.eh.sjlj.longjmp(buf)`, we generate following instructions.
  //
  // ThisMBB:
  //   %fp = load buf[0]
  //   %jmp = load buf[1]
  //   %s10 = buf        ; Store an address of buf to SX10 for RestoreMBB
  //   %sp = load buf[2] ; generated by llvm.eh.sjlj.setjmp.
  //   jmp %jmp

  // Reload FP.
  MIB = BuildMI(*ThisMBB, MI, DL, TII->get(VE::LDrii), FP);
  MIB.addReg(BufReg);
  MIB.addImm(0);
  MIB.addImm(0);
  MIB.setMemRefs(MMOs);

  // Reload IP.
  MIB = BuildMI(*ThisMBB, MI, DL, TII->get(VE::LDrii), Tmp);
  MIB.addReg(BufReg);
  MIB.addImm(0);
  MIB.addImm(8);
  MIB.setMemRefs(MMOs);

  // Copy BufReg to SX10 for later use in setjmp.
  // FIXME: Better to not use SX10 here
  BuildMI(*ThisMBB, MI, DL, TII->get(VE::ORri), VE::SX10)
      .addReg(BufReg)
      .addImm(0);

  // Reload SP.
  MIB = BuildMI(*ThisMBB, MI, DL, TII->get(VE::LDrii), SP);
  MIB.add(MI.getOperand(0)); // we can preserve the kill flags here.
  MIB.addImm(0);
  MIB.addImm(16);
  MIB.setMemRefs(MMOs);

  // Jump.
  BuildMI(*ThisMBB, MI, DL, TII->get(VE::BCFLari_t))
      .addReg(Tmp, getKillRegState(true))
      .addImm(0);

  MI.eraseFromParent();
  return ThisMBB;
}

MachineBasicBlock *
VETargetLowering::emitSjLjDispatchBlock(MachineInstr &MI,
                                        MachineBasicBlock *BB) const {
  DebugLoc DL = MI.getDebugLoc();
  MachineFunction *MF = BB->getParent();
  MachineFrameInfo &MFI = MF->getFrameInfo();
  MachineRegisterInfo &MRI = MF->getRegInfo();
  const VEInstrInfo *TII = Subtarget->getInstrInfo();
  int FI = MFI.getFunctionContextIndex();

  // Get a mapping of the call site numbers to all of the landing pads they're
  // associated with.
  DenseMap<unsigned, SmallVector<MachineBasicBlock *, 2>> CallSiteNumToLPad;
  unsigned MaxCSNum = 0;
  for (auto &MBB : *MF) {
    if (!MBB.isEHPad())
      continue;

    MCSymbol *Sym = nullptr;
    for (const auto &MI : MBB) {
      if (MI.isDebugInstr())
        continue;

      assert(MI.isEHLabel() && "expected EH_LABEL");
      Sym = MI.getOperand(0).getMCSymbol();
      break;
    }

    if (!MF->hasCallSiteLandingPad(Sym))
      continue;

    for (unsigned CSI : MF->getCallSiteLandingPad(Sym)) {
      CallSiteNumToLPad[CSI].push_back(&MBB);
      MaxCSNum = std::max(MaxCSNum, CSI);
    }
  }

  // Get an ordered list of the machine basic blocks for the jump table.
  std::vector<MachineBasicBlock *> LPadList;
  SmallPtrSet<MachineBasicBlock *, 32> InvokeBBs;
  LPadList.reserve(CallSiteNumToLPad.size());

  for (unsigned CSI = 1; CSI <= MaxCSNum; ++CSI) {
    for (auto &LP : CallSiteNumToLPad[CSI]) {
      LPadList.push_back(LP);
      InvokeBBs.insert(LP->pred_begin(), LP->pred_end());
    }
  }

  assert(!LPadList.empty() &&
         "No landing pad destinations for the dispatch jump table!");

  // The %fn_context is allocated like below (from --print-after=sjljehprepare):
  //   %fn_context = alloca { i8*, i64, [4 x i64], i8*, i8*, [5 x i8*] }
  //
  // This `[5 x i8*]` is jmpbuf, so jmpbuf[1] is FI+72.
  // First `i64` is callsite, so callsite is FI+8.
  static const int OffsetIC = 72;
  static const int OffsetCS = 8;

  // Create the MBBs for the dispatch code like following:
  //
  // ThisMBB:
  //   Prepare DispatchBB address and store it to buf[1].
  //   ...
  //
  // DispatchBB:
  //   %s15 = GETGOT iff isPositionIndependent
  //   %callsite = load callsite
  //   brgt.l.t #size of callsites, %callsite, DispContBB
  //
  // TrapBB:
  //   Call abort.
  //
  // DispContBB:
  //   %breg = address of jump table
  //   %pc = load and calculate next pc from %breg and %callsite
  //   jmp %pc

  // Shove the dispatch's address into the return slot in the function context.
  MachineBasicBlock *DispatchBB = MF->CreateMachineBasicBlock();
  DispatchBB->setIsEHPad(true);

  // Trap BB will causes trap like `assert(0)`.
  MachineBasicBlock *TrapBB = MF->CreateMachineBasicBlock();
  DispatchBB->addSuccessor(TrapBB);

  MachineBasicBlock *DispContBB = MF->CreateMachineBasicBlock();
  DispatchBB->addSuccessor(DispContBB);

  // Insert MBBs.
  MF->push_back(DispatchBB);
  MF->push_back(DispContBB);
  MF->push_back(TrapBB);

  // Insert code to call abort in the TrapBB.
  Register Abort = prepareSymbol(*TrapBB, TrapBB->end(), "abort", DL,
                                 /* Local */ false, /* Call */ true);
  BuildMI(TrapBB, DL, TII->get(VE::BSICrii), VE::SX10)
      .addReg(Abort, getKillRegState(true))
      .addImm(0)
      .addImm(0);

  // Insert code into the entry block that creates and registers the function
  // context.
  setupEntryBlockForSjLj(MI, BB, DispatchBB, FI, OffsetIC);

  // Create the jump table and associated information
  unsigned JTE = getJumpTableEncoding();
  MachineJumpTableInfo *JTI = MF->getOrCreateJumpTableInfo(JTE);
  unsigned MJTI = JTI->createJumpTableIndex(LPadList);

  const VERegisterInfo &RI = TII->getRegisterInfo();
  // Add a register mask with no preserved registers.  This results in all
  // registers being marked as clobbered.
  BuildMI(DispatchBB, DL, TII->get(VE::NOP))
      .addRegMask(RI.getNoPreservedMask());

  if (isPositionIndependent()) {
    // Force to generate GETGOT, since current implementation doesn't store GOT
    // register.
    BuildMI(DispatchBB, DL, TII->get(VE::GETGOT), VE::SX15);
  }

  // IReg is used as an index in a memory operand and therefore can't be SP
  const TargetRegisterClass *RC = &VE::I64RegClass;
  Register IReg = MRI.createVirtualRegister(RC);
  addFrameReference(BuildMI(DispatchBB, DL, TII->get(VE::LDLZXrii), IReg), FI,
                    OffsetCS);
  if (LPadList.size() < 64) {
    BuildMI(DispatchBB, DL, TII->get(VE::BRCFLir_t))
        .addImm(VECC::CC_ILE)
        .addImm(LPadList.size())
        .addReg(IReg)
        .addMBB(TrapBB);
  } else {
    assert(LPadList.size() <= 0x7FFFFFFF && "Too large Landing Pad!");
    Register TmpReg = MRI.createVirtualRegister(RC);
    BuildMI(DispatchBB, DL, TII->get(VE::LEAzii), TmpReg)
        .addImm(0)
        .addImm(0)
        .addImm(LPadList.size());
    BuildMI(DispatchBB, DL, TII->get(VE::BRCFLrr_t))
        .addImm(VECC::CC_ILE)
        .addReg(TmpReg, getKillRegState(true))
        .addReg(IReg)
        .addMBB(TrapBB);
  }

  Register BReg = MRI.createVirtualRegister(RC);
  Register Tmp1 = MRI.createVirtualRegister(RC);
  Register Tmp2 = MRI.createVirtualRegister(RC);

  if (isPositionIndependent()) {
    // Create following instructions for local linkage PIC code.
    //     lea    %Tmp1, .LJTI0_0@gotoff_lo
    //     and    %Tmp2, %Tmp1, (32)0
    //     lea.sl %BReg, .LJTI0_0@gotoff_hi(%Tmp2, %s15) ; %s15 is GOT
    BuildMI(DispContBB, DL, TII->get(VE::LEAzii), Tmp1)
        .addImm(0)
        .addImm(0)
        .addJumpTableIndex(MJTI, VEMCExpr::VK_VE_GOTOFF_LO32);
    BuildMI(DispContBB, DL, TII->get(VE::ANDrm), Tmp2)
        .addReg(Tmp1, getKillRegState(true))
        .addImm(M0(32));
    BuildMI(DispContBB, DL, TII->get(VE::LEASLrri), BReg)
        .addReg(VE::SX15)
        .addReg(Tmp2, getKillRegState(true))
        .addJumpTableIndex(MJTI, VEMCExpr::VK_VE_GOTOFF_HI32);
  } else {
    // Create following instructions for non-PIC code.
    //     lea     %Tmp1, .LJTI0_0@lo
    //     and     %Tmp2, %Tmp1, (32)0
    //     lea.sl  %BReg, .LJTI0_0@hi(%Tmp2)
    BuildMI(DispContBB, DL, TII->get(VE::LEAzii), Tmp1)
        .addImm(0)
        .addImm(0)
        .addJumpTableIndex(MJTI, VEMCExpr::VK_VE_LO32);
    BuildMI(DispContBB, DL, TII->get(VE::ANDrm), Tmp2)
        .addReg(Tmp1, getKillRegState(true))
        .addImm(M0(32));
    BuildMI(DispContBB, DL, TII->get(VE::LEASLrii), BReg)
        .addReg(Tmp2, getKillRegState(true))
        .addImm(0)
        .addJumpTableIndex(MJTI, VEMCExpr::VK_VE_HI32);
  }

  switch (JTE) {
  case MachineJumpTableInfo::EK_BlockAddress: {
    // Generate simple block address code for no-PIC model.
    //     sll %Tmp1, %IReg, 3
    //     lds %TReg, 0(%Tmp1, %BReg)
    //     bcfla %TReg

    Register TReg = MRI.createVirtualRegister(RC);
    Register Tmp1 = MRI.createVirtualRegister(RC);

    BuildMI(DispContBB, DL, TII->get(VE::SLLri), Tmp1)
        .addReg(IReg, getKillRegState(true))
        .addImm(3);
    BuildMI(DispContBB, DL, TII->get(VE::LDrri), TReg)
        .addReg(BReg, getKillRegState(true))
        .addReg(Tmp1, getKillRegState(true))
        .addImm(0);
    BuildMI(DispContBB, DL, TII->get(VE::BCFLari_t))
        .addReg(TReg, getKillRegState(true))
        .addImm(0);
    break;
  }
  case MachineJumpTableInfo::EK_Custom32: {
    // Generate block address code using differences from the function pointer
    // for PIC model.
    //     sll %Tmp1, %IReg, 2
    //     ldl.zx %OReg, 0(%Tmp1, %BReg)
    //     Prepare function address in BReg2.
    //     adds.l %TReg, %BReg2, %OReg
    //     bcfla %TReg

    assert(isPositionIndependent());
    Register OReg = MRI.createVirtualRegister(RC);
    Register TReg = MRI.createVirtualRegister(RC);
    Register Tmp1 = MRI.createVirtualRegister(RC);

    BuildMI(DispContBB, DL, TII->get(VE::SLLri), Tmp1)
        .addReg(IReg, getKillRegState(true))
        .addImm(2);
    BuildMI(DispContBB, DL, TII->get(VE::LDLZXrri), OReg)
        .addReg(BReg, getKillRegState(true))
        .addReg(Tmp1, getKillRegState(true))
        .addImm(0);
    Register BReg2 =
        prepareSymbol(*DispContBB, DispContBB->end(),
                      DispContBB->getParent()->getName(), DL, /* Local */ true);
    BuildMI(DispContBB, DL, TII->get(VE::ADDSLrr), TReg)
        .addReg(OReg, getKillRegState(true))
        .addReg(BReg2, getKillRegState(true));
    BuildMI(DispContBB, DL, TII->get(VE::BCFLari_t))
        .addReg(TReg, getKillRegState(true))
        .addImm(0);
    break;
  }
  default:
    llvm_unreachable("Unexpected jump table encoding");
  }

  // Add the jump table entries as successors to the MBB.
  SmallPtrSet<MachineBasicBlock *, 8> SeenMBBs;
  for (auto &LP : LPadList)
    if (SeenMBBs.insert(LP).second)
      DispContBB->addSuccessor(LP);

  // N.B. the order the invoke BBs are processed in doesn't matter here.
  SmallVector<MachineBasicBlock *, 64> MBBLPads;
  const MCPhysReg *SavedRegs = MF->getRegInfo().getCalleeSavedRegs();
  for (MachineBasicBlock *MBB : InvokeBBs) {
    // Remove the landing pad successor from the invoke block and replace it
    // with the new dispatch block.
    // Keep a copy of Successors since it's modified inside the loop.
    SmallVector<MachineBasicBlock *, 8> Successors(MBB->succ_rbegin(),
                                                   MBB->succ_rend());
    // FIXME: Avoid quadratic complexity.
    for (auto MBBS : Successors) {
      if (MBBS->isEHPad()) {
        MBB->removeSuccessor(MBBS);
        MBBLPads.push_back(MBBS);
      }
    }

    MBB->addSuccessor(DispatchBB);

    // Find the invoke call and mark all of the callee-saved registers as
    // 'implicit defined' so that they're spilled.  This prevents code from
    // moving instructions to before the EH block, where they will never be
    // executed.
    for (auto &II : reverse(*MBB)) {
      if (!II.isCall())
        continue;

      DenseMap<Register, bool> DefRegs;
      for (auto &MOp : II.operands())
        if (MOp.isReg())
          DefRegs[MOp.getReg()] = true;

      MachineInstrBuilder MIB(*MF, &II);
      for (unsigned RI = 0; SavedRegs[RI]; ++RI) {
        Register Reg = SavedRegs[RI];
        if (!DefRegs[Reg])
          MIB.addReg(Reg, RegState::ImplicitDefine | RegState::Dead);
      }

      break;
    }
  }

  // Mark all former landing pads as non-landing pads.  The dispatch is the only
  // landing pad now.
  for (auto &LP : MBBLPads)
    LP->setIsEHPad(false);

  // The instruction is gone now.
  MI.eraseFromParent();
  return BB;
}

MachineBasicBlock *
VETargetLowering::EmitInstrWithCustomInserter(MachineInstr &MI,
                                              MachineBasicBlock *BB) const {
  switch (MI.getOpcode()) {
  default:
    llvm_unreachable("Unknown Custom Instruction!");
  case VE::EH_SjLj_LongJmp:
    return emitEHSjLjLongJmp(MI, BB);
  case VE::EH_SjLj_SetJmp:
    return emitEHSjLjSetJmp(MI, BB);
  case VE::EH_SjLj_Setup_Dispatch:
    return emitSjLjDispatchBlock(MI, BB);
  }
}

static bool isSimm7(SDValue V) {
  EVT VT = V.getValueType();
  if (VT.isVector())
    return false;

  if (VT.isInteger()) {
    if (ConstantSDNode *C = dyn_cast<ConstantSDNode>(V))
      return isInt<7>(C->getSExtValue());
  } else if (VT.isFloatingPoint()) {
    if (ConstantFPSDNode *C = dyn_cast<ConstantFPSDNode>(V)) {
      const APInt &Imm = C->getValueAPF().bitcastToAPInt();
      uint64_t Val = Imm.getSExtValue();
      if (Imm.getBitWidth() == 32)
        Val <<= 32; // Immediate value of float place at higher bits on VE.
      return isInt<7>(Val);
    }
  }
  return false;
}

/// getImmVal - get immediate representation of integer value
inline static uint64_t getImmVal(const ConstantSDNode *N) {
  return N->getSExtValue();
}

/// getFpImmVal - get immediate representation of floating point value
inline static uint64_t getFpImmVal(const ConstantFPSDNode *N) {
  const APInt &Imm = N->getValueAPF().bitcastToAPInt();
  uint64_t Val = Imm.getZExtValue();
  if (Imm.getBitWidth() == 32) {
    // Immediate value of float place places at higher bits on VE.
    Val <<= 32;
  }
  return Val;
}

static bool isMImm(SDValue V) {
  EVT VT = V.getValueType();
  if (VT.isVector())
    return false;

  if (VT.isInteger()) {
    if (ConstantSDNode *C = dyn_cast<ConstantSDNode>(V))
      return isMImmVal(getImmVal(C));
  } else if (VT.isFloatingPoint()) {
    if (ConstantFPSDNode *C = dyn_cast<ConstantFPSDNode>(V)) {
      if (VT == MVT::f32) {
        // Float value places at higher bits, so ignore lower 32 bits.
        return isMImm32Val(getFpImmVal(C) >> 32);
      } else if (VT == MVT::f64) {
        return isMImmVal(getFpImmVal(C));
      }
    }
  }
  return false;
}

static unsigned decideComp(EVT SrcVT, bool Signed) {
  if (SrcVT.isFloatingPoint()) {
    if (SrcVT == MVT::f128)
      return VEISD::CMPQ;
    return VEISD::CMPF;
  }
  return Signed ? VEISD::CMPI : VEISD::CMPU;
}

static EVT decideCompType(EVT SrcVT) {
  if (SrcVT == MVT::f128)
    return MVT::f64;
  return SrcVT;
}

static bool safeWithoutComp(EVT SrcVT, bool Signed) {
  if (SrcVT.isFloatingPoint()) {
    // For the case of floating point setcc, only unordered comparison
    // or general comparison with -enable-no-nans-fp-math option reach
    // here, so it is safe even if values are NaN.  Only f128 doesn't
    // safe since VE uses f64 result of f128 comparison.
    return SrcVT != MVT::f128;
  }
  // For the case of integer setcc, only signed 64 bits comparison is safe.
  // For unsigned, "CMPU 0x80000000, 0" has to be greater than 0, but it becomes
  // less than 0 witout CMPU.  For 32 bits, other half of 32 bits are
  // uncoditional, so it is not safe too without CMPI..
  return (Signed && SrcVT == MVT::i64) ? true : false;
}

static SDValue generateComparison(EVT VT, SDValue LHS, SDValue RHS,
                                  bool Commutable, bool Signed, const SDLoc &DL,
                                  SelectionDAG &DAG) {
  if (Commutable) {
    // VE comparison can holds simm7 at lhs and mimm at rhs.  Swap operands
    // if it matches.
    if (!isSimm7(LHS) && !isMImm(RHS) && (isSimm7(RHS) || isMImm(LHS)))
      std::swap(LHS, RHS);
    assert(!(isNullConstant(LHS) || isNullFPConstant(LHS)) && "lhs is 0!");
  }

  // Compare values.  If RHS is 0 and it is safe to calculate without
  // comparison, we don't generate an instruction for comparison.
  EVT CompVT = decideCompType(VT);
  if (CompVT == VT && safeWithoutComp(VT, Signed) &&
      (isNullConstant(RHS) || isNullFPConstant(RHS))) {
    return LHS;
  }
  return DAG.getNode(decideComp(VT, Signed), DL, CompVT, LHS, RHS);
}

/// This function is called when we have proved that a SETCC node can be
/// replaced by subtraction (and other supporting instructions).
SDValue VETargetLowering::generateEquivalentSub(SDNode *N, bool Signed,
                                                bool Complement, bool Swap,
                                                SelectionDAG &DAG) const {
  assert(N->getOpcode() == ISD::SETCC && "ISD::SETCC Expected.");

  SDLoc DL(N);
  auto Op0 = N->getOperand(0);
  auto Op1 = N->getOperand(1);
  unsigned Size = Op0.getValueSizeInBits();
  EVT SrcVT = Op0.getValueType();
  EVT VT = N->getValueType(0);
  assert(VT == MVT::i32 && "i32 is expected as a result of ISD::SETCC.");

  // Swap if needed. Depends on the condition code.
  if (Swap)
    std::swap(Op0, Op1);

  // Compare values.  If Op1 is 0 and it is safe to calculate without
  // comparison, we don't generate compare instruction.
  EVT CompVT = decideCompType(SrcVT);
  SDValue CompNode =
      generateComparison(SrcVT, Op0, Op1, false, Signed, DL, DAG);
  if (CompVT != MVT::i64) {
    SDValue Undef = SDValue(
        DAG.getMachineNode(TargetOpcode::IMPLICIT_DEF, DL, MVT::i64), 0);
    if (SrcVT == MVT::i32) {
      SDValue Sub_i32 = DAG.getTargetConstant(VE::sub_i32, DL, MVT::i32);
      CompNode = SDValue(DAG.getMachineNode(TargetOpcode::INSERT_SUBREG, DL,
                                            MVT::i64, Undef, CompNode, Sub_i32),
                         0);
    } else if (SrcVT == MVT::f32) {
      SDValue Sub_f32 = DAG.getTargetConstant(VE::sub_f32, DL, MVT::i32);
      CompNode = SDValue(DAG.getMachineNode(TargetOpcode::INSERT_SUBREG, DL,
                                            MVT::i64, Undef, CompNode, Sub_f32),
                         0);
      Size = 64; // VE places f32 at higher bits in 64 bit representation.
    } else if (SrcVT == MVT::f64) {
      const TargetRegisterClass *RC = getRegClassFor(MVT::i64);
      CompNode =
          SDValue(DAG.getMachineNode(
                      TargetOpcode::COPY_TO_REGCLASS, DL, MVT::i64, CompNode,
                      DAG.getTargetConstant(RC->getID(), DL, MVT::i32)),
                  0);
    } else
      llvm_unreachable("Unknown ValueType!");
  }

  // Move the sign bit to the least significant position and zero out the rest.
  // Now the least significant bit carries the result of original comparison.
  auto Shifted = DAG.getNode(ISD::SRL, DL, MVT::i64, CompNode,
                             DAG.getConstant(Size - 1, DL, MVT::i32));
  auto Final = Shifted;

  // Complement the result if needed. Based on the condition code.
  if (Complement)
    Final = DAG.getNode(ISD::XOR, DL, MVT::i64, Shifted,
                        DAG.getConstant(1, DL, MVT::i64));

  // Final is either 0 or 1, so it is safe for EXTRACT_SUBREG
  SDValue Sub_i32 = DAG.getTargetConstant(VE::sub_i32, DL, MVT::i32);
  Final = SDValue(
      DAG.getMachineNode(TargetOpcode::EXTRACT_SUBREG, DL, VT, Final, Sub_i32),
      0);

  return Final;
}

/// This function is called when we have proved that a SETCC node can be
/// replaced by CMP+CMOV or CMP+LEA+CMOV.
SDValue VETargetLowering::generateEquivalentCmp(SDNode *N, bool UseCompAsBase,
                                                SelectionDAG &DAG) const {
  assert(N->getOpcode() == ISD::SETCC && "ISD::SETCC Expected.");

  SDLoc DL(N);
  auto Op0 = N->getOperand(0);
  auto Op1 = N->getOperand(1);
  EVT SrcVT = Op0.getValueType();
  EVT VT = N->getValueType(0);
  assert(VT == MVT::i32 && "i32 is expected as a result of ISD::SETCC.");

  // VE instruction can holds simm7 at lhs and mimm at rhs.  Swap operands
  // if it improve instructions.  Both CMP operation is safe to sawp
  // for SETEQ/SETNE.
  if (!isSimm7(Op0) && !isMImm(Op1) && (isSimm7(Op1) || isMImm(Op0)))
    std::swap(Op0, Op1);

  // Compare or equiv integers.
  unsigned Comp = decideComp(SrcVT, true);
  EVT CompVT = decideCompType(SrcVT);
  auto CompNode = DAG.getNode(Comp, DL, CompVT, Op0, Op1);

  // Adjust register size for CMOV's base register.
  //   CMOV cmp, 1, base (=cmp)
  auto Base = CompNode;
  if (UseCompAsBase) {
    // Cmp is equal to 1 iff it is used as base register, so safe to use
    // INSERT_SUBREG/EXTRACT_SUBRAG.
    SDValue Sub_i32 = DAG.getTargetConstant(VE::sub_f32, DL, MVT::i32);
    if (CompVT != MVT::i32) {
      if (CompVT == MVT::i64) {
        Base = SDValue(DAG.getMachineNode(TargetOpcode::EXTRACT_SUBREG, DL, VT,
                                          Base, Sub_i32),
                       0);
      } else if (CompVT == MVT::f32) {
        SDValue Sub_f32 = DAG.getTargetConstant(VE::sub_f32, DL, MVT::i32);
        SDValue Undef = SDValue(
            DAG.getMachineNode(TargetOpcode::IMPLICIT_DEF, DL, MVT::i64), 0);
        Base = SDValue(DAG.getMachineNode(TargetOpcode::INSERT_SUBREG, DL,
                                          MVT::i64, Undef, Base, Sub_f32),
                       0);
        Base = SDValue(DAG.getMachineNode(TargetOpcode::EXTRACT_SUBREG, DL, VT,
                                          Base, Sub_i32),
                       0);
      } else if (CompVT == MVT::f64) {
        const TargetRegisterClass *RC = getRegClassFor(MVT::i64);
        Base = SDValue(DAG.getMachineNode(
                           TargetOpcode::COPY_TO_REGCLASS, DL, MVT::i64, Base,
                           DAG.getTargetConstant(RC->getID(), DL, MVT::i32)),
                       0);
        Base = SDValue(DAG.getMachineNode(TargetOpcode::EXTRACT_SUBREG, DL, VT,
                                          Base, Sub_i32),
                       0);
      } else
        llvm_unreachable("Unknown ValueType!");
    }
  } else {
    Base = DAG.getConstant(0, DL, CompVT);
  }
  // Set 1 iff comparison result is not equal to 0.
  auto Cmoved =
      DAG.getNode(VEISD::CMOV, DL, VT, CompNode, DAG.getConstant(1, DL, VT),
                  Base, DAG.getConstant(VECC::CC_INE, DL, MVT::i32));

  return Cmoved;
}

/// This function is called when we have proved that a SETCC node can be
/// replaced by leading-zero (and other supporting instructions).
SDValue VETargetLowering::generateEquivalentLdz(SDNode *N, bool Complement,
                                                SelectionDAG &DAG) const {
  assert(N->getOpcode() == ISD::SETCC && "ISD::SETCC Expected.");

  SDLoc DL(N);
  auto Op0 = N->getOperand(0);
  auto Op1 = N->getOperand(1);
  EVT SrcVT = Op0.getValueType();
  EVT VT = N->getValueType(0);
  assert(VT == MVT::i32 && "i32 is expected as a result of ISD::SETCC.");

  // Compare values.  If Op1 is 0 and it is safe to calculate without
  // comparison, we don't generate compare instruction.
  EVT CompVT = decideCompType(SrcVT);
  SDValue CompNode = generateComparison(SrcVT, Op0, Op1, true, true, DL, DAG);
  if (CompVT != MVT::i64) {
    SDValue Undef = SDValue(
        DAG.getMachineNode(TargetOpcode::IMPLICIT_DEF, DL, MVT::i64), 0);
    if (SrcVT == MVT::i32) {
      SDValue Sub_i32 = DAG.getTargetConstant(VE::sub_i32, DL, MVT::i32);
      CompNode = SDValue(DAG.getMachineNode(TargetOpcode::INSERT_SUBREG, DL,
                                            MVT::i64, Undef, CompNode, Sub_i32),
                         0);
    } else if (SrcVT == MVT::f32) {
      SDValue Sub_f32 = DAG.getTargetConstant(VE::sub_f32, DL, MVT::i32);
      CompNode = SDValue(DAG.getMachineNode(TargetOpcode::INSERT_SUBREG, DL,
                                            MVT::i64, Undef, CompNode, Sub_f32),
                         0);
    } else if (SrcVT == MVT::f64) {
      const TargetRegisterClass *RC = getRegClassFor(MVT::i64);
      CompNode =
          SDValue(DAG.getMachineNode(
                      TargetOpcode::COPY_TO_REGCLASS, DL, MVT::i64, CompNode,
                      DAG.getTargetConstant(RC->getID(), DL, MVT::i32)),
                  0);
    } else
      llvm_unreachable("Unknown ValueType!");
  }

  // Count leading 0 in 64 bit register.
  auto LdzNode = DAG.getNode(ISD::CTLZ, DL, MVT::i64, CompNode);

  // If both are equal, ldz returns 64.  Otherwise, less than 64.
  // Move the 6th bit to the least significant position and zero out the rest.
  // Now the least significant bit carries the result of original comparison.
  unsigned Size = CompNode.getValueSizeInBits();
  auto Shifted = DAG.getNode(ISD::SRL, DL, MVT::i64, LdzNode,
                             DAG.getConstant(Log2_32(Size), DL, MVT::i32));
  auto Final = Shifted;

  // Complement the result if needed. Based on the condition code.
  if (Complement)
    Final = DAG.getNode(ISD::XOR, DL, MVT::i64, Shifted,
                        DAG.getConstant(1, DL, MVT::i64));

  // Final is either 0 or 1, so it is safe for EXTRACT_SUBREG
  SDValue Sub_i32 = DAG.getTargetConstant(VE::sub_i32, DL, MVT::i32);
  Final = SDValue(
      DAG.getMachineNode(TargetOpcode::EXTRACT_SUBREG, DL, VT, Final, Sub_i32),
      0);

  return Final;
}

// Perform optiization on SetCC similar to PowerPC.
SDValue VETargetLowering::optimizeSetCC(SDNode *N, DAGCombinerInfo &DCI) const {
  assert(N->getOpcode() == ISD::SETCC && "ISD::SETCC Expected.");
  EVT SrcVT = N->getOperand(0).getValueType();

  // FIXME: optimize floating point SetCC.
  if (SrcVT.isFloatingPoint())
    return SDValue();

  // We prefer to do this when all types are legal.
  if (!DCI.isAfterLegalizeDAG())
    return SDValue();

  // For setcc, we generally create following instructions.
  //   CMP       %cmp, %a, %b
  //   LEA       %res, 0
  //   CMOV.cond %res, 1, %cmp
  //
  // However, CMOV is slower than ALU instructions and a LEA result may hold a
  // register for a while if LEA instruction moved around.  It happens often
  // more than what I expected.  So, we are going to optimize these instructions
  // using bit calculations like below.
  //
  // For SETEQ/SETNE, we use LDZ to count the number of bits holding 0.
  //   SETEQ
  //   CMP %t1, %a, %b
  //   LDZ %t2, %t1     ; 64 iff %t1 is equal to 0
  //   SRL %res, %t2, 6 ; 64 becomes 1 now
  //
  //   SETNE
  //   CMP %t1, %a, %b
  //   CMPU %t2, 0, %t1
  //   SRL %res, %t2, 63/31
  //
  // For other comparison, we use sign bit to generate result value.
  //   SETLT                   SETLE
  //   CMP %t1, %a, %b         CMP %t1, %b, %a
  //   SRL %res, %t1, 63/31    SRL %t2, %t1, 63/31
  //                           XOR %res, %t2, 1
  //
  // We can use similar instructions for floating point also iff comparison
  // is unordered.  VE's comparison may return qNaN which MSB is on.
  // FIXME: support floating point.

  ISD::CondCode CC = cast<CondCodeSDNode>(N->getOperand(2))->get();
  SelectionDAG &DAG = DCI.DAG;
  switch (CC) {
  default:
    break;
  case ISD::SETEQ:
#if 1
    // a == b -> (LDZ (CMP a, b)) >> 6
    //   3 insns are equal to CMP+LEA+CMOV but faster.
    return generateEquivalentLdz(N, false, DAG);
#else
    // a == b -> cmov (a EQV b), 1, (a EQV b), SETNE iff a/b are i64
    //           cmov (a CMP b), 1, 0, SETEQ otherwise
    //   2 insns which is less than CMP+LEA+CMOV
    if (SrcVT == MVT::i64)
      return generateEquivalentBitOp(N, VEISD::EQV, DAG);
      // FIXME: generate CMP+LEA+CMOV here.
      // return generateEquivalentCmp(N, false, DAG);
#endif
    break;
  case ISD::SETNE:
    // Generate code for "setugt a, 0" instead of "setne a, 0" since it is
    // faster on VE.
    if (isNullConstant(N->getOperand(1)))
      return generateEquivalentSub(N, false, false, true, DAG);
    LLVM_FALLTHROUGH;
  case ISD::SETUNE: {
#if 1
    // Generate code for "setugt (cmp a, b), 0" instead of "setne a, b"
    // since it is faster on VE.
    SDLoc DL(N);
    EVT CompVT = decideCompType(SrcVT);
    SDValue CompNode = generateComparison(
        SrcVT, N->getOperand(0), N->getOperand(1), true, true, DL, DAG);
#if 0
    return DAG.getNode(ISD::SETCC, DL, MVT::i32, CompNode,
                       DAG.getConstant(0, DL, CompVT),
                       DAG.getCondCode(ISD::SETUGT));
#else
#if 1
    SDValue SetCC = DAG.getNode(ISD::SETCC, DL, MVT::i32, CompNode,
                                DAG.getConstant(0, DL, CompVT),
                                DAG.getCondCode(ISD::SETUGT));
    return generateEquivalentSub(SetCC.getNode(), false, false, true, DAG);
#if 0
    CompNode = generateComparison(CompVT, DAG.getConstant(0, DL, CompVT),
                                  CompNode, false, false, DL, DAG);
    return generateEquivalentSub(CompNode.getNode(), false, false, true, DAG);
#endif
#endif
#endif
#else
#if 1
    // a != b -> (XOR (LDZ (CMP a, b)) >> 6, 1)
    //   4 insns are more than CMP+LEA+CMOV but faster.
    return generateEquivalentLdz(N, true, DAG);
#else
    // a != b -> cmov (a XOR b), 1, (a XOR b), SETNE iff a/b are i64
    //           cmov (a CMP b), 1, (a CMP b), SETNE otherwise
    //   2 insns which is less than CMP+LEA+CMOV
    if (SrcVT == MVT::i64)
      return generateEquivalentBitOp(N, VEISD::XOR, DAG);
    return generateEquivalentCmp(N, true, DAG);
#endif
#endif
  }
  case ISD::SETLT:
    // a < b -> (CMP a, b) >> size(a)-1
    //   2 insns are less than CMP+LEA+CMOV
    return generateEquivalentSub(N, true, false, false, DAG);
  case ISD::SETGT:
    // a > b -> (CMP b, a) >> size(a)-1
    //   2 insns are less than CMP+LEA+CMOV
    return generateEquivalentSub(N, true, false, true, DAG);
  case ISD::SETLE:
    // a <= b -> (XOR (CMP b, a) >> size(a)-1, 1)
    //   3 insns are equal to CMP+LEA+CMOV but faster.
    return generateEquivalentSub(N, true, true, true, DAG);
  case ISD::SETGE:
    // a >= b -> (XOR (CMP a, b) >> size(a)-1, 1)
    //   3 insns are equal to CMP+LEA+CMOV but faster.
    return generateEquivalentSub(N, true, true, false, DAG);
  case ISD::SETULT:
    // a < b -> (CMP a, b) >> size(a)-1
    return generateEquivalentSub(N, false, false, false, DAG);
  case ISD::SETULE:
    // a <= b -> (XOR (CMP b, a) >> size(a)-1, 1)
    return generateEquivalentSub(N, false, true, true, DAG);
  case ISD::SETUGT:
    // a > b -> (CMP b, a) >> size(a)-1
    return generateEquivalentSub(N, false, false, true, DAG);
  case ISD::SETUGE:
    // a >= b -> (XOR (CMP a, b) >> size(a)-1, 1)
    return generateEquivalentSub(N, false, true, false, DAG);
  }
  return SDValue();
}

SDValue VETargetLowering::combineExtBoolTrunc(SDNode *N,
                                              DAGCombinerInfo &DCI) const {
  SelectionDAG &DAG = DCI.DAG;
  SDLoc DL(N);
  EVT VT = N->getValueType(0);
  EVT SrcVT = N->getOperand(0).getValueType();

  // We prefer to do this when all types are legal.
  if (!DCI.isAfterLegalizeDAG())
    return SDValue();

  if (N->getOperand(0).getOpcode() == ISD::SETCC && SrcVT == MVT::i32 &&
      VT == MVT::i64) {
    // SETCC returns 0 or 1, so all ext is safe to replae to INSERT_SUBREG.
    // But peform this modification after setcc is leagalized to i32.
    SDValue Undef =
        SDValue(DAG.getMachineNode(TargetOpcode::IMPLICIT_DEF, DL, VT), 0);
    SDValue Sub_i32 = DAG.getTargetConstant(VE::sub_i32, DL, MVT::i32);
    return SDValue(DAG.getMachineNode(TargetOpcode::INSERT_SUBREG, DL, MVT::i64,
                                      Undef, N->getOperand(0), Sub_i32),
                   0);
  }
  return SDValue();
}

static bool isI32Insn(const SDNode *User, const SDNode *N) {
  switch (User->getOpcode()) {
  default:
    return false;
  case ISD::ADD:
  case ISD::SUB:
  case ISD::MUL:
  case ISD::SDIV:
  case ISD::UDIV:
  case ISD::SETCC:
  case ISD::SMIN:
  case ISD::SMAX:
  case ISD::SHL:
  case ISD::SRA:
  case ISD::BSWAP:
  case ISD::SINT_TO_FP:
  case ISD::UINT_TO_FP:
  case ISD::BR_CC:
  case ISD::BITCAST:
  case ISD::ATOMIC_CMP_SWAP:
  case ISD::ATOMIC_SWAP:
  case VEISD::CMPU:
  case VEISD::CMPI:
  case VEISD::VEC_BROADCAST:
    return true;
  case ISD::SRL:
    if (N->getOperand(0).getOpcode() != ISD::SRL)
      return true;
    // (srl (trunc (srl ...))) may be optimized by combining srl, so
    // doesn't optimize trunc now.
    return false;
  case ISD::SELECT_CC:
    if (User->getOperand(2).getNode() != N &&
        User->getOperand(3).getNode() != N)
      return true;
    LLVM_FALLTHROUGH;
  case ISD::AND:
  case ISD::OR:
  case ISD::XOR:
  case ISD::SELECT:
  case ISD::CopyToReg:
    // Check all use of selections, bit operations, and copies.  If all of them
    // are safe, optimize truncate to extract_subreg.
    for (const SDNode *U : User->uses()) {
      switch (U->getOpcode()) {
      default:
        // If the use is an instruction which treats the source operand as i32,
        // it is safe to avoid truncate here.
        if (isI32Insn(U, N))
          continue;
        break;
      case ISD::ANY_EXTEND:
      case ISD::SIGN_EXTEND:
      case ISD::ZERO_EXTEND: {
        // Special optimizations to the combination of ext and trunc.
        // (ext ... (select ... (trunc ...))) is safe to avoid truncate here
        // since this truncate instruction clears higher 32 bits which is filled
        // by one of ext instructions later.
        assert(N->getValueType(0) == MVT::i32 &&
               "find truncate to not i32 integer");
        if (User->getOpcode() == ISD::SELECT_CC ||
            User->getOpcode() == ISD::SELECT)
          continue;
        break;
      }
      }
      return false;
    }
    return true;
  }
}

// Optimize TRUNCATE in DAG combining.  Optimizing it in CUSTOM lower is
// sometime too early.  Optimizing it in DAG pattern matching in VEInstrInfo.td
// is sometime too late.  So, doing it at here.
SDValue VETargetLowering::combineTRUNCATE(SDNode *N,
                                          DAGCombinerInfo &DCI) const {
  assert(N->getOpcode() == ISD::TRUNCATE &&
         "Should be called with a TRUNCATE node");

  SelectionDAG &DAG = DCI.DAG;
  SDLoc DL(N);
  EVT VT = N->getValueType(0);

  // We prefer to do this when all types are legal.
  if (!DCI.isAfterLegalizeDAG())
    return SDValue();

  // Skip combine TRUNCATE atm if the operand of TRUNCATE might be a constant.
  if (N->getOperand(0)->getOpcode() == ISD::SELECT_CC &&
      isa<ConstantSDNode>(N->getOperand(0)->getOperand(0)) &&
      isa<ConstantSDNode>(N->getOperand(0)->getOperand(1)))
    return SDValue();

  // Check all use of this TRUNCATE.
  for (const SDNode *User : N->uses()) {
    // Make sure that we're not going to replace TRUNCATE for non i32
    // instructions.
    //
    // FIXME: Although we could sometimes handle this, and it does occur in
    // practice that one of the condition inputs to the select is also one of
    // the outputs, we currently can't deal with this.
    if (isI32Insn(User, N))
      continue;

    return SDValue();
  }

  SDValue SubI32 = DAG.getTargetConstant(VE::sub_i32, DL, MVT::i32);
  return SDValue(DAG.getMachineNode(TargetOpcode::EXTRACT_SUBREG, DL, VT,
                                    N->getOperand(0), SubI32),
                 0);
}

SDValue VETargetLowering::combineSetCC(SDNode *N, DAGCombinerInfo &DCI) const {
  assert(N->getOpcode() == ISD::SETCC && "Should be called with a SETCC node");

#if 0
  ISD::CondCode CC = cast<CondCodeSDNode>(N->getOperand(2))->get();
  if (CC == ISD::SETNE || CC == ISD::SETEQ) {
    SDValue LHS = N->getOperand(0);
    SDValue RHS = N->getOperand(1);

    // If there is a '0 - y' pattern, canonicalize the pattern to the RHS.
    if (LHS.getOpcode() == ISD::SUB && isNullConstant(LHS.getOperand(0)) &&
        LHS.hasOneUse())
      std::swap(LHS, RHS);

    // x == 0-y --> x+y == 0
    // x != 0-y --> x+y != 0
    if (RHS.getOpcode() == ISD::SUB && isNullConstant(RHS.getOperand(0)) &&
        RHS.hasOneUse()) {
      SDLoc DL(N);
      SelectionDAG &DAG = DCI.DAG;
      EVT VT = N->getValueType(0);
      EVT OpVT = LHS.getValueType();
      SDValue Add = DAG.getNode(ISD::ADD, DL, OpVT, LHS, RHS.getOperand(1));
      return DAG.getSetCC(DL, VT, Add, DAG.getConstant(0, DL, OpVT), CC);
    }
  }
#endif

  EVT VT = N->getValueType(0);
  if (VT != MVT::i32)
    return SDValue();

  // Check all use of this SETCC.
  for (SDNode::use_iterator UI = N->use_begin(), UE = N->use_end(); UI != UE;
       ++UI) {
    SDNode *User = *UI;

    // Make sure that we're not going to promote SETCC for SELECT or BRCOND
    // or BR_CC.
    // FIXME: Although we could sometimes handle this, and it does occur in
    // practice that one of the condition inputs to the select is also one of
    // the outputs, we currently can't deal with this.
    if (User->getOpcode() == ISD::SELECT || User->getOpcode() == ISD::BRCOND) {
      if (User->getOperand(0).getNode() == N)
        return SDValue();
    } else if (User->getOpcode() == ISD::BR_CC) {
      if (User->getOperand(1).getNode() == N ||
          User->getOperand(2).getNode() == N)
        return SDValue();
    } else if (User->getOpcode() == ISD::AND) {
      // Atomic expansion may construct instructions like below.
      //   %cond = SETCC
      //   %and = AND %cond, 1
      //   BR_CC %and
      //
      // This patterns will be combined into a single BR_CC later.
      // So, we defer optimization on SETCC for a while.
      // FIXME: create combine for (AND (SETCC ), 1).
      if (User->getOperand(0).getNode() == N &&
          User->getOperand(1).getValueType().isScalarInteger() &&
          isOneConstant(User->getOperand(1)))
        return SDValue();
    }
  }

  return optimizeSetCC(N, DCI);
}

SDValue VETargetLowering::combineSelectCC(SDNode *N,
                                          DAGCombinerInfo &DCI) const {
  assert(N->getOpcode() == ISD::SELECT_CC &&
         "Should be called with a SELECT_CC node");
  ISD::CondCode CC = cast<CondCodeSDNode>(N->getOperand(4))->get();
  SDValue LHS = N->getOperand(0);
  SDValue RHS = N->getOperand(1);
  SDValue True = N->getOperand(2);
  SDValue False = N->getOperand(3);
  bool Modify = false;

  EVT VT = N->getValueType(0);
  if (VT.isVector())
    return SDValue();

  if (isMImm(True)) {
    // Doesn't swap True and False values.
  } else if (isMImm(False)) {
    // Swap True and False values.  Inverse CC also.
    std::swap(True, False);
    CC = getSetCCInverse(CC, LHS.getValueType());
    Modify = true;
  }

  if (Modify) {
    SDLoc DL(N);
    SelectionDAG &DAG = DCI.DAG;
    return DAG.getSelectCC(SDLoc(N), LHS, RHS, True, False, CC);
  }

  return SDValue();
}

SDValue VETargetLowering::PerformDAGCombine(SDNode *N,
                                            DAGCombinerInfo &DCI) const {
  SDLoc dl(N);
  unsigned Opcode = N->getOpcode();
  switch (Opcode) {
  default:
    if (!Subtarget->enableVPU())
      return SDValue();
    if (isVVP(Opcode))
      return combineVVP(N, DCI);
    else if (isPackingSupportOpcode(Opcode))
      return combinePacking(N, DCI);
    break;
  // case ISD::CopyFromReg:
  //   return combineCopyFromRegVVP(N, DCI);
  case ISD::CopyToReg:
    if (Subtarget->enableVPU())
      return combineCopyToRegVVP(N, DCI);
    return SDValue();
  case ISD::ANY_EXTEND:
  case ISD::SIGN_EXTEND:
  case ISD::ZERO_EXTEND:
    return combineExtBoolTrunc(N, DCI);
  case ISD::SETCC:
    return combineSetCC(N, DCI);
  case ISD::SELECT_CC:
    return combineSelectCC(N, DCI);
  case ISD::TRUNCATE:
    return combineTRUNCATE(N, DCI);
  }

  return SDValue();
}

bool VETargetLowering::isTypeDesirableForOp(unsigned Opc, EVT VT) const {
  if (!isTypeLegal(VT))
    return false;

  // There are no i32 bitreverse/ctpop/and/or/xor instructions.
  if (VT == MVT::i32) {
    switch (Opc) {
    default:
      break;
    case ISD::BITREVERSE:
    case ISD::CTPOP:
    case ISD::AND:
    case ISD::OR:
    case ISD::XOR:
      return false;
    }
  }

  // There are no i8/i16 instructions.
  if (VT == MVT::i8 || VT == MVT::i16)
    return false;

  // Any legal type not explicitly accounted for above here is desirable.
  return true;
}

//===----------------------------------------------------------------------===//
// VE Inline Assembly Support
//===----------------------------------------------------------------------===//

VETargetLowering::ConstraintType
VETargetLowering::getConstraintType(StringRef Constraint) const {
  if (Constraint.size() == 1) {
    switch (Constraint[0]) {
    default:
      break;
    case 'v': // vector registers
    case 'f':
    case 'e':
      return C_RegisterClass;
    case 'I': // SIMM13
      return C_Other;
    }
  }

  return TargetLowering::getConstraintType(Constraint);
}

TargetLowering::ConstraintWeight
VETargetLowering::getSingleConstraintMatchWeight(AsmOperandInfo &info,
                                                 const char *constraint) const {
  ConstraintWeight weight = CW_Invalid;
  Value *CallOperandVal = info.CallOperandVal;
  // If we don't have a value, we can't do a match,
  // but allow it at the lowest weight.
  if (!CallOperandVal)
    return CW_Default;

  // Look at the constraint type.
  switch (*constraint) {
  default:
    weight = TargetLowering::getSingleConstraintMatchWeight(info, constraint);
    break;
  case 'I': // SIMM13
    if (ConstantInt *C = dyn_cast<ConstantInt>(info.CallOperandVal)) {
      if (isInt<13>(C->getSExtValue()))
        weight = CW_Constant;
    }
    break;
  }
  return weight;
}

/// LowerAsmOperandForConstraint - Lower the specified operand into the Ops
/// vector.  If it is invalid, don't add anything to Ops.
void VETargetLowering::LowerAsmOperandForConstraint(SDValue Op,
                                                    std::string &Constraint,
                                                    std::vector<SDValue> &Ops,
                                                    SelectionDAG &DAG) const {
  SDValue Result(nullptr, 0);

  // Only support length 1 constraints for now.
  if (Constraint.length() > 1)
    return;

  char ConstraintLetter = Constraint[0];
  switch (ConstraintLetter) {
  default:
    break;
  case 'I':
    if (ConstantSDNode *C = dyn_cast<ConstantSDNode>(Op)) {
      if (isInt<13>(C->getSExtValue())) {
        Result = DAG.getTargetConstant(C->getSExtValue(), SDLoc(Op),
                                       Op.getValueType());
        break;
      }
      return;
    }
  }

  if (Result.getNode()) {
    Ops.push_back(Result);
    return;
  }
  TargetLowering::LowerAsmOperandForConstraint(Op, Constraint, Ops, DAG);
}

std::pair<unsigned, const TargetRegisterClass *>
VETargetLowering::getRegForInlineAsmConstraint(const TargetRegisterInfo *TRI,
                                               StringRef Constraint,
                                               MVT VT) const {
  const TargetRegisterClass *RC = nullptr;
  if (Constraint.size() == 1) {
    switch (Constraint[0]) {
    default:
      return TargetLowering::getRegForInlineAsmConstraint(TRI, Constraint, VT);
    case 'r':
      RC = &VE::I64RegClass;
      break;
    case 'v':
      RC = &VE::V64RegClass;
      break;
    case 'f':
      if (VT == MVT::f32 || VT == MVT::f64)
        RC = &VE::I64RegClass;
      else if (VT == MVT::f128)
        RC = &VE::F128RegClass;
      else
        llvm_unreachable("Unknown ValueType for f-register-type!");
      break;
    case 'e':
      if (VT == MVT::f32 || VT == MVT::f64)
        RC = &VE::I64RegClass;
      else if (VT == MVT::f128)
        RC = &VE::F128RegClass;
      else
        llvm_unreachable("Unknown ValueType for e-register-type!");
      break;
    }
    return std::make_pair(0U, RC);
  } else if (!Constraint.empty() && Constraint.size() <= 5 &&
             Constraint[0] == '{' && *(Constraint.end() - 1) == '}') {
    // constraint = '{r<d>}'
    // Remove the braces from around the name.
    StringRef name(Constraint.data() + 1, Constraint.size() - 2);
    // Handle register aliases:
    //       r0-r7   -> g0-g7
    //       r8-r15  -> o0-o7
    //       r16-r23 -> l0-l7
    //       r24-r31 -> i0-i7
    uint64_t intVal = 0;
    if (name.substr(0, 1).equals("r") &&
        !name.substr(1).getAsInteger(10, intVal) && intVal <= 31) {
      const char regTypes[] = {'g', 'o', 'l', 'i'};
      char regType = regTypes[intVal / 8];
      char regIdx = '0' + (intVal % 8);
      char tmp[] = {'{', regType, regIdx, '}', 0};
      std::string newConstraint = std::string(tmp);
      return TargetLowering::getRegForInlineAsmConstraint(TRI, newConstraint,
                                                          VT);
    }
  }

  return TargetLowering::getRegForInlineAsmConstraint(TRI, Constraint, VT);
}

// Override to enable LOAD_STACK_GUARD lowering on Linux.
bool VETargetLowering::useLoadStackGuardNode() const {
  if (!Subtarget->isTargetLinux())
    return TargetLowering::useLoadStackGuardNode();
  return true;
}

// Override to disable global variable loading on Linux.
void VETargetLowering::insertSSPDeclarations(Module &M) const {
  if (!Subtarget->isTargetLinux())
    return TargetLowering::insertSSPDeclarations(M);
}

void VETargetLowering::finalizeLowering(MachineFunction &MF) const {
  for (auto &MBB : MF)
    MBB.addLiveIn(VE::VL);
  TargetLoweringBase::finalizeLowering(MF);
}

bool VETargetLowering::isVectorMaskType(EVT VT) const {
  return (VT == MVT::v256i1 || VT == MVT::v512i1);
}

//===----------------------------------------------------------------------===//
// VE Target Optimization Support
//===----------------------------------------------------------------------===//

unsigned VETargetLowering::getMinimumJumpTableEntries() const {
  // Specify 8 for PIC model to relieve the impact of PIC load instructions.
  if (isJumpTableRelative())
    return 8;

  return TargetLowering::getMinimumJumpTableEntries();
}

bool VETargetLowering::hasAndNot(SDValue Y) const {
  EVT VT = Y.getValueType();

  // VE doesn't have vector and not instruction.
  if (VT.isVector())
    return false;

  // VE allows different immediate values for X and Y where ~X & Y.
  // Only simm7 works for X, and only mimm works for Y on VE.  However, this
  // function is used to check whether an immediate value is OK for and-not
  // instruction as both X and Y.  Generating additional instruction to
  // retrieve an immediate value is no good since the purpose of this
  // function is to convert a series of 3 instructions to another series of
  // 3 instructions with better parallelism.  Therefore, we return false
  // for all immediate values now.
  // FIXME: Change hasAndNot function to have two operands to make it work
  //        correctly with Aurora VE.
  if (isa<ConstantSDNode>(Y))
    return false;

  // It's ok for generic registers.
  return true;
}

static bool isPackableElemVT(EVT VT) {
  if (VT.isVector())
    return false;
  return VT.getScalarSizeInBits() <= 32;
}

static bool isVectorRegisterVT(EVT VT) {
  if (!VT.isVector() || VT.isScalableVector())
    return false;
  unsigned NumElems = VT.getVectorNumElements();
  EVT ElemVT = VT.getVectorElementType();

  // Not a legal element count.
  if ((NumElems != 256) && (NumElems != 512))
    return false;

  // Legal as both regular and packed vectors.
  if (ElemVT == MVT::i1 || ElemVT == MVT::i32 || ElemVT == MVT::f32)
    return true;

  // Only legal in regular mode.
  return NumElems == 256;
}

static TargetLoweringBase::LegalizeKind
getPromoteElementConversion(LLVMContext &Context, EVT ElemVT,
                            unsigned NumElems) {
  using LegalizeKind = TargetLoweringBase::LegalizeKind;
  using LegalizeTypeAction = TargetLoweringBase::LegalizeTypeAction;

  LegalizeTypeAction LTA;
  MVT PromotedElemVT;
  if (ElemVT.isFloatingPoint()) {
    PromotedElemVT = MVT::f32;
    LTA = LegalizeTypeAction::TypePromoteFloat;
  } else {
    assert(ElemVT.isInteger());
    PromotedElemVT = MVT::i32;
    LTA = LegalizeTypeAction::TypePromoteInteger;
  }
  return LegalizeKind(LTA, EVT::getVectorVT(Context, PromotedElemVT, NumElems));
}

static TargetLoweringBase::LegalizeKind
getWidenVectorConversion(LLVMContext &Context, EVT ElemVT,
                         unsigned LegalNumElems) {
  using LegalizeKind = TargetLoweringBase::LegalizeKind;
  using LegalizeTypeAction = TargetLoweringBase::LegalizeTypeAction;

  return LegalizeKind(LegalizeTypeAction::TypeWidenVector,
                      EVT::getVectorVT(Context, ElemVT, LegalNumElems));
}

static TargetLoweringBase::LegalizeKind
getSplitVectorConversion(LLVMContext &Context, EVT ElemVT, unsigned NumElems) {
  using LegalizeKind = TargetLoweringBase::LegalizeKind;
  using LegalizeTypeAction = TargetLoweringBase::LegalizeTypeAction;

  return LegalizeKind(LegalizeTypeAction::TypeSplitVector,
                      EVT::getVectorVT(Context, ElemVT, (NumElems + 1) / 2));
}

Optional<TargetLoweringBase::LegalizeKind>
VETargetLowering::getCustomTypeConversion(LLVMContext &Context, EVT VT) const {
  // Do not interfere with SPU legalization.
  if (!VT.isVector() || !Subtarget->enableVPU() ||
      VT.getVectorNumElements() == 1)
    return None;

  EVT ElemVT = VT.getVectorElementType();
  unsigned NumElems = VT.getVectorNumElements();
  auto ElemBits = ElemVT.getScalarSizeInBits();

  // Only use packed mode when surpassing the regular (256 elements) vector
  // size.
  const bool RequiresPackedRegister =
      isOverPackedType(VT) ||
      (isPackableElemVT(ElemVT) && NumElems > StandardVectorWidth);

  // Already a legal type.
  if (isVectorRegisterVT(VT))
    return None;

  // Promote small elements to i/f32.
  if (1 < ElemBits && ElemBits < 32)
    return getPromoteElementConversion(Context, ElemVT, NumElems);

  // Excessive element size.
  if (ElemBits > 64)
    return None; // Defer to builtin expansion for oversized vectors.

  // Widen to register width.
  const unsigned RegisterNumElems =
      RequiresPackedRegister ? PackedVectorWidth : StandardVectorWidth;
  if (NumElems < RegisterNumElems)
    return getWidenVectorConversion(Context, ElemVT, RegisterNumElems);

  // Split to register width.
  // TODO: Teach isel to split non-power-of-two vectors.
  if (NumElems > RegisterNumElems && (NumElems % 2 == 0))
    return getSplitVectorConversion(Context, ElemVT, NumElems);

  // Type is either legal or not custom converted.
  return None;
}

Optional<VETargetLowering::RegisterCountPair>
VETargetLowering::getRegistersForCallingConv(LLVMContext &Context,
                                             CallingConv::ID CC, EVT VT) const {
  using RegisterCount = VETargetLowering::RegisterCountPair;
  if (CC != CallingConv::Fast)
    return None;
  if (!VT.isVector() || VT.isScalableVector())
    return None;

  MVT RegisterVT;
  EVT IntermediateVT;
  unsigned NumIntermediates;
  unsigned NumRegs = getVectorTypeBreakdownForCallingConv(
      Context, CC, VT, IntermediateVT, NumIntermediates, RegisterVT);
  return RegisterCount{RegisterVT, NumRegs};
}

unsigned VETargetLowering::getVectorTypeBreakdownForCallingConv(
    LLVMContext &Context, CallingConv::ID CC, EVT VT, EVT &IntermediateVT,
    unsigned &NumIntermediates, MVT &RegisterVT) const {
  auto DefaultImpl = [&]() {
    return TargetLoweringBase::getVectorTypeBreakdownForCallingConv(
        Context, CC, VT, IntermediateVT, NumIntermediates, RegisterVT);
  };

  if (CC != CallingConv::Fast || VT.isScalableVector())
    return DefaultImpl();

  // fastcc - map everything to vregs.
  auto LK = getCustomTypeConversion(Context, VT);
  // Non-custom converted type - back to builtin logic.
  if (!LK.hasValue())
    return DefaultImpl();

  // Compute the fixed point of the custom type conversion rules.
  // We want to have the same vector layout inside functions as well as across
  // function boundaries.

  // IntermediateVT : used to copy the parts.
  IntermediateVT = VT;
  NumIntermediates = 1;

  EVT NextVT;
  do {
    NextVT = LK->second;
    auto LTA = LK->first;

    switch (LTA) {
    default:
      return DefaultImpl();

    case LegalizeTypeAction::TypePromoteFloat:
    case LegalizeTypeAction::TypePromoteInteger:
      // Promote elements across call boundaries.
      IntermediateVT = NextVT;
      break;

    case LegalizeTypeAction::TypeWidenVector:
      // Retain all information about the original vector length.
      // That is, keep the IntermediateVT at the original vector length if
      // possible
      break;

    case LegalizeTypeAction::TypeSplitVector:
      // The last split results in the intermediate VT used for copying vectors
      // at calls.
      IntermediateVT = NextVT;
      NumIntermediates *= 2;
      break;
    }

    LK = getCustomTypeConversion(Context, NextVT);
  } while (LK.hasValue());

  RegisterVT = NextVT.getSimpleVT();

  // Must converge in a valid RegisterVT.
  return NumIntermediates;
}<|MERGE_RESOLUTION|>--- conflicted
+++ resolved
@@ -93,6 +93,8 @@
     MVT::v2i32,   MVT::v2f32,   MVT::v2i64,   MVT::v2f64,
 };
 
+static const MVT AllMaskVTs[] = {MVT::v256i1, MVT::v512i1};
+
 static const MVT All256MaskVTs[] = {
     MVT::v256i1, MVT::v128i1, MVT::v64i1, MVT::v32i1,
     MVT::v16i1,  MVT::v8i1,   MVT::v4i1,  MVT::v2i1,
@@ -629,10 +631,6 @@
     // Lower to vvp_trunc
     setOperationAction(ISD::TRUNCATE, MaskVT, Custom);
 
-    // Custom lower mask ops
-    setOperationAction(ISD::STORE, MaskVT, Custom);
-    setOperationAction(ISD::LOAD, MaskVT, Custom);
-
     ForAll_setOperationAction(IntReductionOCs, MaskVT, Custom);
     ForAll_setOperationAction(VectorTransformOCs, MaskVT, Custom);
 
@@ -668,7 +666,6 @@
 #include "VVPNodes.def"
   }
 
-<<<<<<< HEAD
   // X -> vp_* funnel
   for (MVT VT : MVT::vector_valuetypes()) {
     LegalizeAction Action;
@@ -718,14 +715,13 @@
   // setOperationAction(ISD::TRUNCATE, MVT::v256i32, Custom); // should not
   // generate invalid valid SETCC in the first place
   setOperationAction(ISD::VSELECT, MVT::v256i1, Custom);
-=======
+
   // v256i1 and v512i1 ops
   for (MVT MaskVT : AllMaskVTs) {
     // Custom lower mask ops
     setOperationAction(ISD::STORE, MaskVT, Custom);
     setOperationAction(ISD::LOAD, MaskVT, Custom);
   }
->>>>>>> adbb46ea
 }
 
 SDValue
@@ -1947,11 +1943,7 @@
 
   if (MemVT == MVT::f128)
     return lowerLoadF128(Op, DAG);
-<<<<<<< HEAD
-  if (isVectorMaskType(MemVT))
-=======
   if (isMaskType(MemVT))
->>>>>>> adbb46ea
     return lowerLoadI1(Op, DAG);
 
   return Op;
@@ -2064,11 +2056,7 @@
 
   if (MemVT == MVT::f128)
     return lowerStoreF128(Op, DAG);
-<<<<<<< HEAD
-  if (isVectorMaskType(MemVT))
-=======
   if (isMaskType(MemVT))
->>>>>>> adbb46ea
     return lowerStoreI1(Op, DAG);
 
   // Otherwise, ask llvm to expand it.
