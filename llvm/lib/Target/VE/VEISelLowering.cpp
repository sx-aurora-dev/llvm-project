--- conflicted
+++ resolved
@@ -37,118 +37,7 @@
 
 #define DEBUG_TYPE "ve-lower"
 
-#include "CustomDAG.h"
-#include "ShuffleSynthesis.h"
-
 using namespace llvm;
-
-static bool isLegalVectorVT(EVT VT) {
-  if (!VT.isVector())
-    return false;
-  auto ElemVT = VT.getVectorElementType();
-  return (ElemVT == MVT::i1 || ElemVT == MVT::i32 || ElemVT == MVT::f32 ||
-          ElemVT == MVT::i64 || ElemVT == MVT::f64);
-}
-
-static bool isScalarOrWidenableVT(EVT VT) {
-  if (!VT.isVector())
-    return true;
-  return isLegalVectorVT(VT);
-}
-
-/// \p returns Whether all operands are scalar or legaliz-able by widening
-/// alone.
-// Expansion to VVP implictly implement 'Widening' as its only legalization
-// strategy. We fallback to whatever LLVM is doing otherwise.
-static bool hasWidenableSourceVTs(SDNode &N) {
-  for (unsigned i = 0; i < N.getNumOperands(); ++i) {
-    EVT SourceVT = N.getOperand(i).getValueType();
-    if (!isScalarOrWidenableVT(SourceVT))
-      return false;
-  }
-  return true;
-}
-
-static bool shouldLowerToVVP(SDNode &N) {
-  // Already a target node
-  if (IsVVPOrVEC(N.getOpcode()))
-    return false;
-
-  // Do not VVP expand mask loads/stores
-  // FIXME this leaves dangling VP mask stores if not properly legalized
-  auto MemN = dyn_cast<MemSDNode>(&N);
-  if (MemN && IsMaskType(MemN->getMemoryVT())) {
-    return false;
-  }
-
-  Optional<EVT> IdiomVT = getIdiomaticType(&N);
-  if (!IdiomVT.hasValue() || !isLegalVectorVT(*IdiomVT))
-    return false;
-
-  // Promote if the result type is not a legal vector
-  EVT ResVT = N.getValueType(0);
-  if (ResVT.isVector() && !isLegalVectorVT(ResVT)) {
-    return false;
-  }
-
-  // Also promote if any operand type is illegal.
-  return hasWidenableSourceVTs(N);
-}
-
-/// Whether this VVP node needs widening
-static bool OpNeedsWidening(SDNode &Op) {
-  // Do not widen operations that do not yield a vector value
-  if (!Op.getValueType(0).isVector())
-    return false;
-
-  // Otw, widen this VVP operation to the native vector width
-  Optional<EVT> OpVecTyOpt = getIdiomaticType(&Op);
-  if (!OpVecTyOpt.hasValue() || !OpVecTyOpt->isVector())
-    return false;
-  EVT OpVecTy = OpVecTyOpt.getValue();
-
-  unsigned OpVectorLength = OpVecTy.getVectorNumElements();
-  assert((OpVectorLength <= PackedWidth) &&
-         "Operation should have been split during legalization");
-  return (OpVectorLength != StandardVectorWidth) &&
-         (OpVectorLength != PackedWidth);
-}
-
-static bool isSETCC(unsigned OC) {
-  switch (OC) {
-  default:
-    return false;
-  case ISD::SETCC:
-  case ISD::VP_SETCC:
-  case VEISD::VVP_SETCC:
-    return true;
-  }
-}
-
-EVT VETargetLowering::LegalizeVectorType(EVT ResTy, SDValue Op,
-                                         SelectionDAG &DAG,
-                                         VVPExpansionMode Mode) const {
-
-  if (!ResTy.isVector())
-    return ResTy;
-
-  if (Mode == VVPExpansionMode::ToNextWidth) {
-    return getTypeToTransformTo(*DAG.getContext(), ResTy);
-  }
-
-  // Clamp to 256/512 depending on the mode
-  assert(ResTy.isVector());
-  unsigned TargetWidth = (Subtarget->hasPackedMode() &&
-                          ResTy.getVectorNumElements() > StandardVectorWidth)
-                             ? PackedWidth
-                             : StandardVectorWidth;
-
-  // Use vXi1 as result type in native widening mode
-  bool UseBitElem = isSETCC(Op.getOpcode());
-  EVT ElemVT = UseBitElem ? MVT::i1 : ResTy.getVectorElementType();
-
-  return EVT::getVectorVT(*DAG.getContext(), ElemVT, TargetWidth);
-}
 
 //===----------------------------------------------------------------------===//
 // Calling Convention Implementation
@@ -185,58 +74,24 @@
   return CCInfo.CheckReturn(Outs, RetCC);
 }
 
-<<<<<<< HEAD
-SDValue VETargetLowering::LowerBitcast(SDValue Op, SelectionDAG &DAG) const {
-  if (Op.getSimpleValueType() == MVT::v256i64 &&
-      Op.getOperand(0).getSimpleValueType() == MVT::v256f64) {
-    LLVM_DEBUG(dbgs() << "Lowering bitcast of similar types.\n");
-    return Op.getOperand(0);
-  } else {
-    return Op;
-  }
-}
-
-SDValue VETargetLowering::LowerTRUNCATE(SDValue Op, SelectionDAG &DAG) const {
-  LLVM_DEBUG(dbgs() << "Simplifying vector TRUNCATE\n");
-
-  // eliminate redundant truncates of "i1"
-  MVT Ty = Op.getSimpleValueType();
-  if (!Ty.isVector())
-    return Op;
-
-  // not truncation bool
-  MVT OpTy = Op.getOperand(0).getSimpleValueType();
-  if (OpTy.getVectorElementType() != MVT::i1)
-    return Op;
-
-  // truncate $x to i1  ---> $x
-  return Op.getOperand(0);
-}
 
 static const MVT AllVectorVTs[] = {MVT::v256i32, MVT::v512i32, MVT::v256i64,
                                    MVT::v256f32, MVT::v512f32, MVT::v256f64};
-static const MVT AllMaskVTs[] = {MVT::v256i1, MVT::v512i1};
-=======
-static const MVT AllVectorVTs[] = {MVT::v256i32, MVT::v512i32, MVT::v256i64,
-                                   MVT::v256f32, MVT::v512f32, MVT::v256f64};
-
-static const MVT WholeVectorVTs[] =
-    { MVT::v512i32, MVT::v512f32,
-      MVT::v256i32, MVT::v256f32, MVT::v256i64, MVT::v256f64,
-      MVT::v128i32, MVT::v128f32, MVT::v128i64, MVT::v128f64,
-      MVT::v64i32,  MVT::v64f32,  MVT::v64i64,  MVT::v64f64,
-      MVT::v32i32,  MVT::v32f32,  MVT::v32i64,  MVT::v32f64,
-      MVT::v16i32,  MVT::v16f32,  MVT::v16i64,  MVT::v16f64,
-      MVT::v8i32,   MVT::v8f32,   MVT::v8i64,   MVT::v8f64,
-      MVT::v4i32,   MVT::v4f32,   MVT::v4i64,   MVT::v4f64,
-      MVT::v2i32,   MVT::v2f32,   MVT::v2i64,   MVT::v2f64,
-    };
-
-static const MVT All256MaskVTs[] =
-    { MVT::v256i1, MVT::v128i1, MVT::v64i1,  MVT::v32i1,
-      MVT::v16i1,  MVT::v8i1,   MVT::v4i1,   MVT::v2i1,
-    };
->>>>>>> 8b618263
+
+static const MVT WholeVectorVTs[] = {
+    MVT::v512i32, MVT::v512f32, MVT::v256i32, MVT::v256f32, MVT::v256i64,
+    MVT::v256f64, MVT::v128i32, MVT::v128f32, MVT::v128i64, MVT::v128f64,
+    MVT::v64i32,  MVT::v64f32,  MVT::v64i64,  MVT::v64f64,  MVT::v32i32,
+    MVT::v32f32,  MVT::v32i64,  MVT::v32f64,  MVT::v16i32,  MVT::v16f32,
+    MVT::v16i64,  MVT::v16f64,  MVT::v8i32,   MVT::v8f32,   MVT::v8i64,
+    MVT::v8f64,   MVT::v4i32,   MVT::v4f32,   MVT::v4i64,   MVT::v4f64,
+    MVT::v2i32,   MVT::v2f32,   MVT::v2i64,   MVT::v2f64,
+};
+
+static const MVT All256MaskVTs[] = {
+    MVT::v256i1, MVT::v128i1, MVT::v64i1, MVT::v32i1,
+    MVT::v16i1,  MVT::v8i1,   MVT::v4i1,  MVT::v2i1,
+};
 
 void VETargetLowering::initRegisterClasses() {
   // Set up the register classes.
@@ -246,7 +101,7 @@
   addRegisterClass(MVT::f64, &VE::I64RegClass);
   addRegisterClass(MVT::f128, &VE::F128RegClass);
 
-<<<<<<< HEAD
+#if 0
   if (!Subtarget->enableVPU())
     return;
 
@@ -257,1238 +112,31 @@
   addRegisterClass(MVT::v256i1, &VE::VMRegClass);
   if (Subtarget->hasPackedMode())
     addRegisterClass(MVT::v512i1, &VE::VM512RegClass);
-=======
+#else
   if (Subtarget->enableVPU()) {
     for (MVT VecVT : AllVectorVTs)
       addRegisterClass(VecVT, &VE::V64RegClass);
     addRegisterClass(MVT::v512i1, &VE::VM512RegClass);
     addRegisterClass(MVT::v256i1, &VE::VMRegClass);
-  } else if (Subtarget->vectorize()) {
+    return;
+  }
+  
+  if (Subtarget->vectorize()) {
     for (MVT VecVT : WholeVectorVTs)
       addRegisterClass(VecVT, &VE::V64RegClass);
     addRegisterClass(MVT::v512i1, &VE::VM512RegClass);
     for (MVT MaskVT : All256MaskVTs)
       addRegisterClass(MaskVT, &VE::VMRegClass);
-  } else {
-    assert(Subtarget->intrinsic());
-    for (MVT VecVT : AllVectorVTs)
-      addRegisterClass(VecVT, &VE::V64RegClass);
-    addRegisterClass(MVT::v512i1, &VE::VM512RegClass);
-    addRegisterClass(MVT::v256i1, &VE::VMRegClass);
-  }
->>>>>>> 8b618263
-}
-
-SDValue VETargetLowering::ExpandSELECT(SDValue Op,
-                                       SmallVectorImpl<SDValue> &LegalOperands,
-                                       EVT LegalResVT, CustomDAG &CDAG,
-                                       SDValue AVL) const {
-  SDValue MaskV = LegalOperands[0];
-  SDValue OnTrueV = LegalOperands[1];
-  SDValue OnFalseV = LegalOperands[2];
-
-  // Expand vNi1 selects into a boolean expression
-  if (Op.getValueType().getVectorElementType() == MVT::i1) {
-    auto NotMaskV = CDAG.createNot(MaskV, LegalResVT);
-
-    return CDAG.getNode(
-        ISD::OR, LegalResVT,
-        {CDAG.getNode(ISD::AND, LegalResVT, {NotMaskV, OnFalseV}),
-         CDAG.getNode(ISD::AND, LegalResVT, {MaskV, OnTrueV})});
-  }
-
-  // We need a boolean vector for the selection condition
-  // If this is an ISD::SELECT, we need to broadcast the condition first
-  SDValue CondVecV;
-
-  EVT LegalMaskVT =
-      CDAG.getVectorVT(MVT::i1, LegalResVT.getVectorNumElements());
-
-  if (!MaskV.getValueType().isVector()) {
-    CondVecV = CDAG.CreateBroadcast(LegalMaskVT, MaskV, AVL);
-    CondVecV = CDAG.createMaskCast(CondVecV, AVL);
-  } else {
-    CondVecV = MaskV;
-  }
-
-  // Create a plain vector selection
-  return CDAG.createSelect(LegalResVT, OnTrueV, OnFalseV, CondVecV, AVL);
-}
-
-SDValue
-VETargetLowering::LowerSETCCInVectorArithmetic(SDValue Op,
-                                               SelectionDAG &DAG) const {
-  SDLoc dl(Op);
-  LLVM_DEBUG(dbgs() << "Lowering SETCC Operands in Vector Arithmetic\n");
-
-  // this only applies to vector yielding operations that are not v256i1
-  EVT Ty = Op.getValueType();
-  if (!Ty.isVector())
-    return Op;
-  if (Ty.getVectorElementType() == MVT::i1)
-    return Op;
-
-  // only create an integer expansion if requested to do so
-  std::vector<SDValue> FixedOperandList;
-  bool NeededExpansion = false;
-
-  CustomDAG CDAG(*this, DAG, dl);
-
-  for (size_t i = 0; i < Op->getNumOperands(); ++i) {
-    // check whether this is an v256i1 SETCC
-    auto Operand = Op->getOperand(i);
-    if ((Operand->getOpcode() != ISD::SETCC) ||
-        !IsMaskType(Operand.getSimpleValueType())) {
-      FixedOperandList.push_back(Operand);
-      continue;
-    }
-
-    EVT RawElemTy = Ty.getScalarType();
-    assert(RawElemTy.isSimple());
-    MVT ElemTy = RawElemTy.getSimpleVT();
-
-    // materialize an integer expansion
-    // vselect (MaskReplacement, VEC_BROADCAST(1), VEC_BROADCAST(0))
-    auto ConstZero = DAG.getConstant(0, dl, ElemTy);
-    auto ZeroBroadcast = CDAG.CreateBroadcast(Ty, ConstZero);
-
-    auto ConstOne = DAG.getConstant(1, dl, ElemTy);
-    auto OneBroadcast = CDAG.CreateBroadcast(Ty, ConstOne);
-
-    auto Expanded = DAG.getSelect(dl, Ty, Operand, OneBroadcast, ZeroBroadcast);
-    FixedOperandList.push_back(Expanded);
-    NeededExpansion = true;
-  }
-
-  if (!NeededExpansion)
-    return Op;
-
-  // re-materialize the operator
-  return DAG.getNode(Op.getOpcode(), dl, Op.getSimpleValueType(),
-                     FixedOperandList);
-}
-
-SDValue VETargetLowering::LowerSCALAR_TO_VECTOR(SDValue Op, SelectionDAG &DAG,
-                                                VVPExpansionMode Mode,
-                                                VecLenOpt VecLenHint) const {
-  SDLoc DL(Op);
-
-  EVT ResTy = Op.getValueType();
-  CustomDAG CDAG(*this, DAG, Op);
-  EVT NativeResTy = CDAG.legalizeVectorType(Op, Mode);
-
-  // FIXME
-  Optional<SDValue> OptVL = EVLToVal(
-      MinVectorLength(ResTy.getVectorNumElements(), VecLenHint), DL, DAG);
-
-  return CDAG.CreateBroadcast(NativeResTy, Op.getOperand(0), OptVL);
-}
-
-/// Load & Store Properties {
-static SDValue getLoadStoreChain(SDValue Op) {
-  if (Op->getOpcode() == VEISD::VVP_LOAD) {
-    return Op->getOperand(0);
-  }
-  if (Op->getOpcode() == VEISD::VVP_STORE) {
-    return Op->getOperand(0);
-  }
-  if (MemSDNode *MemN = dyn_cast<MemSDNode>(Op.getNode())) {
-    return MemN->getChain();
-  }
-  if (Op->isVP()) {
-    return Op->getOperand(0);
-  }
-  return SDValue();
-}
-
-static SDValue getLoadStorePtr(SDValue Op) {
-  if (Op->getOpcode() == VEISD::VVP_LOAD) {
-    return Op->getOperand(1);
-  }
-  if (Op->getOpcode() == VEISD::VVP_STORE) {
-    return Op->getOperand(2);
-  }
-  if (auto *MemN = dyn_cast<MaskedLoadStoreSDNode>(Op.getNode())) {
-    return MemN->getBasePtr();
-  }
-  if (auto *MemN = dyn_cast<VPLoadStoreSDNode>(Op.getNode())) {
-    return MemN->getBasePtr();
-  }
-  if (auto *MemN = dyn_cast<MemSDNode>(Op.getNode())) {
-    return MemN->getBasePtr();
-  }
-  return SDValue();
-}
-
-static EVT getMemoryDataVT(SDValue Op) {
-  if (MemSDNode *MemN = dyn_cast<MemSDNode>(Op.getNode())) {
-    return MemN->getMemoryVT();
-  }
-  abort();
-}
-
-static SDValue getStoreData(SDValue Op) {
-  if (Op->getOpcode() == VEISD::VVP_STORE) {
-    return Op->getOperand(1);
-  }
-  if (auto *StoreN = dyn_cast<StoreSDNode>(Op.getNode())) {
-    return StoreN->getValue();
-  }
-  if (auto *StoreN = dyn_cast<MaskedStoreSDNode>(Op.getNode())) {
-    return StoreN->getValue();
-  }
-  if (auto *StoreN = dyn_cast<VPStoreSDNode>(Op.getNode())) {
-    return StoreN->getValue();
-  }
-  return SDValue();
-}
-
-static SDValue getLoadPassthru(SDValue Op) {
-  if (MaskedLoadSDNode *MaskedN = dyn_cast<MaskedLoadSDNode>(Op.getNode())) {
-    return MaskedN->getPassThru();
-  }
-  return SDValue();
-}
-
-static SDValue getLoadStoreMask(SDValue Op) {
-  if (auto *MaskedN = dyn_cast<MaskedLoadStoreSDNode>(Op.getNode())) {
-    return MaskedN->getMask();
-  }
-  if (auto *VPLoadN = dyn_cast<VPLoadStoreSDNode>(Op.getNode())) {
-    return VPLoadN->getMask();
-  }
-  return SDValue();
-}
-
-static SDValue getLoadStoreAVL(SDValue Op) {
-  if (auto *VPLoadN = dyn_cast<VPLoadStoreSDNode>(Op.getNode())) {
-    return VPLoadN->getVectorLength();
-  }
-  return SDValue();
-}
-
-/// } Load & Store Properties
-
-/// Gather & Scatter Properties {
-
-static SDValue getGatherScatterMask(SDValue Op) {
-  if (auto *MaskedN = dyn_cast<MaskedGatherScatterSDNode>(Op.getNode())) {
-    return MaskedN->getMask();
-  }
-  if (auto *VPLoadN = dyn_cast<VPGatherScatterSDNode>(Op.getNode())) {
-    return VPLoadN->getMask();
-  }
-  return SDValue();
-}
-
-/// } Gather & Scatter Properties
-
-static SDValue getNodeMask(SDValue Op) {
-  // load, store
-  auto LSMask = getLoadStoreMask(Op);
-  if (LSMask)
-    return LSMask;
-
-  // gather, scatter
-  auto GSMask = getGatherScatterMask(Op);
-  if (GSMask)
-    return GSMask;
-
-  // VP node?
-  auto PosOpt = Op->getVPMaskPos();
-  if (!PosOpt)
-    return SDValue();
-  return Op->getOperand(PosOpt.getValue());
-}
-
-static SDValue getNodeAVL(SDValue Op) {
-  // This is only available for VP SDNodes
-  auto PosOpt = Op->getVPVectorLenPos();
-  if (!PosOpt)
-    return SDValue();
-  return Op->getOperand(PosOpt.getValue());
-}
-
-static SDValue getSplitPtrOffset(CustomDAG &CDAG, SDValue Ptr,
-                                 uint64_t ElemBytes, PackElem Part) {
-  if (Part == PackElem::Lo)
-    return Ptr;
-  return CDAG.getNode(ISD::ADD, MVT::i64,
-                      {Ptr, CDAG.getConstant(ElemBytes, MVT::i64)});
-}
-
-SDValue VETargetLowering::ExpandToSplitLoadStore(SDValue Op, SelectionDAG &DAG,
-                                                 VVPExpansionMode Mode) const {
-  LLVM_DEBUG(dbgs() << "ExpandToSplitLoadStore: "; Op->print(dbgs());
-             dbgs() << "\n");
-  auto OcOpt = GetVVPOpcode(Op.getOpcode());
-  assert(OcOpt.hasValue());
-  unsigned VVPOC = OcOpt.getValue();
-  assert((VVPOC == VEISD::VVP_LOAD) || (VVPOC == VEISD::VVP_STORE));
-
-  CustomDAG CDAG(*this, DAG, Op);
-
-  VVPWideningInfo WidenInfo = pickResultType(CDAG, Op, Mode);
-
-  EVT DataVT = getMemoryDataVT(Op);
-  EVT ResVT = CDAG.getSplitVT(DataVT);
-
-  SDValue Passthru = getLoadPassthru(Op);
-
-  // analyze the operation
-  SDValue PackedMask = getNodeMask(Op);
-  SDValue PackedAVL = getNodeAVL(Op);
-  SDValue PackData = getStoreData(Op);
-
-  unsigned ChainResIdx = PackData ? 0 : 1;
-
-  // Stride info
-  // EVT DataVT = LegalizeVectorType(getMemoryDataVT(Op), Op, DAG, Mode);
-  uint64_t ElemBytes =
-      getMemoryDataVT(Op).getVectorElementType().getStoreSize();
-
-  // request the parts
-  SDValue PartOps[2];
-
-  SDValue UpperPartAVL; // we will use this for packing things back together
-  for (PackElem Part : {PackElem::Lo, PackElem::Hi}) {
-    // VP ops already have an explicit mask and AVL. When expanding from non-VP
-    // attach those additional inputs here.
-    auto SplitTM =
-        CDAG.createTargetSplitMask(WidenInfo, PackedMask, PackedAVL, Part);
-
-    if (Part == PackElem::Hi) {
-      UpperPartAVL = SplitTM.AVL;
-    }
-
-    // Attach non-predicating value operands
-    SmallVector<SDValue, 4> OpVec;
-
-    // Chain
-    OpVec.push_back(getLoadStoreChain(Op));
-
-    // Data
-    if (PackData) {
-      SDValue PartData = CDAG.extractPackElem(PackData, Part, SplitTM.AVL);
-      OpVec.push_back(PartData);
-    }
-
-    // Ptr & Stride
-    // Push (ptr + ElemBytes * <Part>, 2 * ElemBytes)
-    SDValue PackPtr = getLoadStorePtr(Op);
-    OpVec.push_back(getSplitPtrOffset(CDAG, PackPtr, ElemBytes, Part));
-    OpVec.push_back(CDAG.getConstant(2 * ElemBytes, MVT::i64));
-
-    // add predicating args and generate part node
-    OpVec.push_back(SplitTM.Mask);
-    OpVec.push_back(SplitTM.AVL);
-
-<<<<<<< HEAD
-    if (PackData) {
-      // store
-      PartOps[(int)Part] = CDAG.getNode(VVPOC, MVT::Other, OpVec);
-    } else {
-      // load
-      PartOps[(int)Part] = CDAG.getNode(VVPOC, {ResVT, MVT::Other}, OpVec);
-    }
-  }
-
-  // merge the chains
-  SDValue LowChain = SDValue(PartOps[(int)PackElem::Lo].getNode(), ChainResIdx);
-  SDValue HiChain = SDValue(PartOps[(int)PackElem::Hi].getNode(), ChainResIdx);
-  SmallVector<SDValue, 2> ChainVec({LowChain, HiChain});
-  SDValue FusedChains = DAG.getTokenFactor(CDAG.DL, ChainVec);
-
-  // Chain only [store]
-  if (PackData) {
-    return FusedChains;
-  }
-
-  // re-pack into full packed vector result
-  EVT PackedVT = CDAG.legalizeVectorType(Op, Mode);
-  SDValue PackedVals =
-      CDAG.CreatePack(PackedVT, PartOps[(int)PackElem::Lo],
-                      PartOps[(int)PackElem::Hi], UpperPartAVL);
-
-  // Put the passthru back in
-  if (Passthru) {
-    PackedVals = CDAG.createSelect(PackedVT, PackedVals, Passthru, PackedMask,
-                                   UpperPartAVL);
-  }
-
-  return CDAG.getMergeValues({PackedVals, FusedChains});
-}
-
-SDValue VETargetLowering::ExpandToSplitReduction(SDValue Op, SelectionDAG &DAG,
-                                                 VVPExpansionMode Mode) const {
-  abort();
-}
-
-SDValue VETargetLowering::ExpandToSplitVVP(SDValue Op, SelectionDAG &DAG,
-                                           VVPExpansionMode Mode) const {
-  LLVM_DEBUG(dbgs() << "ExpandToSplitVVP: "; Op->print(dbgs()); dbgs() << "\n");
-  auto OcOpt = GetVVPOpcode(Op.getOpcode());
-  assert(OcOpt.hasValue());
-  unsigned VVPOC = OcOpt.getValue();
-
-  CustomDAG CDAG(*this, DAG, Op);
-
-  // Special cases ('impure' SIMD instructions)
-  if (IsVVPReduction(VVPOC)) {
-    return ExpandToSplitReduction(Op, DAG, Mode);
-  } else if (VVPOC == VEISD::VVP_LOAD || VVPOC == VEISD::VVP_STORE) {
-    return ExpandToSplitLoadStore(Op, DAG, Mode);
-  }
-
-  EVT ResVT = CDAG.getSplitVT(Op.getValue(0).getValueType());
-
-  // analyze the operation
-  VVPWideningInfo WidenInfo = pickResultType(CDAG, Op, Mode);
-  SDValue PackedMask = getNodeMask(Op);
-  SDValue PackedAVL = getNodeAVL(Op);
-
-  // request the parts
-  SDValue PartOps[2];
-
-  bool HasChain = false;
-  SDValue UpperPartAVL; // we will use this for packing things back together
-  for (PackElem Part : {PackElem::Lo, PackElem::Hi}) {
-    // VP ops already have an explicit mask and AVL. When expanding from non-VP
-    // attach those additional inputs here.
-    auto SplitTM =
-        CDAG.createTargetSplitMask(WidenInfo, PackedMask, PackedAVL, Part);
-
-    if (Part == PackElem::Hi) {
-      UpperPartAVL = SplitTM.AVL;
-    }
-
-    // Attach non-predicating value operands
-    SmallVector<SDValue, 4> OpVec;
-    for (unsigned i = 0; i < Op.getNumOperands(); ++i) {
-      SDValue OpV = Op.getOperand(i);
-
-      if (OpV == PackedAVL)
-        continue;
-      if (OpV == PackedMask)
-        continue;
-
-      if (OpV.getValueType() == MVT::Other) {
-        // Chain operand
-        HasChain = true;
-        OpVec.push_back(OpV);
-      } else {
-        // Value operand
-        SDValue PartV =
-            CDAG.extractPackElem(Op.getOperand(i), Part, SplitTM.AVL);
-        OpVec.push_back(PartV);
-      }
-    }
-
-    // add predicating args and generate part node
-    OpVec.push_back(SplitTM.Mask);
-    OpVec.push_back(SplitTM.AVL);
-    PartOps[(int)Part] = CDAG.getNode(VVPOC, ResVT, OpVec);
-  }
-
-  // re-package into a proper packed operation
-  EVT PackedVT = CDAG.legalizeVectorType(Op, Mode);
-  SDValue PackedVals =
-      CDAG.CreatePack(PackedVT, PartOps[(int)PackElem::Lo],
-                      PartOps[(int)PackElem::Hi], UpperPartAVL);
-
-  // Value only node
-  if (!HasChain) {
-    return PackedVals;
-  }
-
-  // merge the chains
-  SDValue LowChain = PartOps[(int)PackElem::Lo].getValue(1);
-  SDValue HiChain = PartOps[(int)PackElem::Hi].getValue(1);
-  SmallVector<SDValue, 2> ChainVec({LowChain, HiChain});
-  SDValue FusedChains = DAG.getTokenFactor(CDAG.DL, ChainVec);
-  return CDAG.getMergeValues({PackedVals, FusedChains});
-}
-
-VVPWideningInfo VETargetLowering::pickResultType(CustomDAG &CDAG, SDValue Op,
-                                                 VVPExpansionMode Mode) const {
-  Optional<EVT> VecVTOpt = getIdiomaticType(Op.getNode());
-  if (!VecVTOpt.hasValue() || !VecVTOpt.getValue().isVector()) {
-    LLVM_DEBUG(dbgs() << "\tno idiomatic vector VT.\n");
-    return VVPWideningInfo();
-  }
-  EVT OpVecVT = VecVTOpt.getValue();
-
-  // try to narrow the vector length
-  Optional<unsigned> NarrowLen = PeekForNarrow(Op);
-  unsigned OpVectorLength =
-      NarrowLen ? NarrowLen.getValue() : OpVecVT.getVectorNumElements();
-
-  LLVM_DEBUG(dbgs() << "\tdetected AVL:" << OpVectorLength << "\n";);
-
-  // Select the target vector width
-  unsigned VectorWidth;
-  if (OpVectorLength > StandardVectorWidth) {
-    // packed mode only available for 32bit elements up to 512 elements
-    EVT RawElemTy = OpVecVT.getVectorElementType();
-    if (!RawElemTy.isSimple()) {
-      LLVM_DEBUG(dbgs() << "\tToNative: Not a simple element type\n";);
-      return VVPWideningInfo();
-    }
-    MVT ElemTy = RawElemTy.getSimpleVT();
-
-    if ((ElemTy != MVT::i32 && ElemTy != MVT::f32) ||
-        (OpVectorLength > PackedWidth)) {
-      LLVM_DEBUG(dbgs() << "\tToNative: Over-sized data type\n";);
-      return VVPWideningInfo();
-    }
-
-    VectorWidth = PackedWidth;
-  } else {
-    VectorWidth = StandardVectorWidth;
-  }
-
-  // Pick a legal vector type
-  EVT ResultVT;
-  if (Mode == VVPExpansionMode::ToNativeWidth) {
-    LLVM_DEBUG(dbgs() << "\texpanding to native width\n";);
-
-    ResultVT = EVT::getVectorVT(CDAG.getContext(),
-                                OpVecVT.getVectorElementType(), VectorWidth);
-
-  } else if (Mode == VVPExpansionMode::ToNextWidth) {
-    LLVM_DEBUG(dbgs() << "\texpanding to next width\n";);
-
-    ResultVT = getTypeToTransformTo(CDAG.getContext(), OpVecVT);
-  }
-
-  LLVM_DEBUG(dbgs() << "\tOpVecTy: " << OpVecVT.getEVTString() << "\n";);
-  LLVM_DEBUG(dbgs() << "\tNextTy: " << ResultVT.getEVTString() << "\n";);
-
-  VectorWidth = ResultVT.getVectorNumElements();
-  assert((ResultVT.getVectorElementType() == OpVecVT.getVectorElementType()) &&
-         "unexpected change of element type!");
-
-  // bail if LLVM decides to split
-  if (!ResultVT.isVector() ||
-      (ResultVT.getVectorNumElements() < OpVecVT.getVectorNumElements())) {
-    LLVM_DEBUG(dbgs() << "\tLLVM decided to split\n";);
-    return VVPWideningInfo();
-  }
-
-  //// Does this expansion imply packed mode? /////
-  LLVM_DEBUG(dbgs() << "\tSelected target width: " << VectorWidth << "\n";);
-  bool PackedMode = false;
-  bool NeedsPackedMasking = false;
-  if (VectorWidth > StandardVectorWidth) {
-    NeedsPackedMasking = (OpVectorLength % 2 != 0);
-    PackedMode = true;
-    if (!Subtarget->hasPackedMode()) {
-      LLVM_DEBUG(dbgs() << "\tPacked operations not enabled (set "
-                           "-mattr=+packed to enable)!\n";);
-      return VVPWideningInfo(); // possibly redundant
-    }
-  }
-
-  // Does this operation have a dynamic AVL?
-  NeedsPackedMasking |= PackedMode && (bool)getNodeAVL(Op);
-
-  return VVPWideningInfo(ResultVT, OpVectorLength, PackedMode,
-                         NeedsPackedMasking);
-}
-
-SDValue VETargetLowering::lowerToVVP(SDValue Op, SelectionDAG &DAG,
-                                     VVPExpansionMode Mode) const {
-  LLVM_DEBUG(dbgs() << "Expand to VVP node\n");
-
-  Optional<EVT> OpVecTyOpt = getIdiomaticType(Op.getNode());
-  EVT OpVecTy = OpVecTyOpt.getValue();
-
-  if (!OpVecTyOpt.hasValue()) {
-    LLVM_DEBUG(dbgs() << "LowerToVVP: cannot infer idiomatic vector type\n");
-    return SDValue();
-  }
-
-  // not a vector operation // TODO adjust for reductions
-  if (!OpVecTy.isVector()) {
-    LLVM_DEBUG(dbgs() << "LowerToVVP: not a vector operation\n");
-    return SDValue();
-  }
-
-  // VP -> VVP expansion
-  if (Op->isVP()) {
-    return LowerVPToVVP(Op, DAG, Mode);
-  }
-
-  ///// Decide for a vector width /////
-  // This also takes care of splitting
-  // TODO improve packed matching logic
-  // Switch to packed mode (TODO where appropriate)
-  CustomDAG CDAG(*this, DAG, Op);
-  VVPWideningInfo WidenInfo = pickResultType(CDAG, Op, Mode);
-
-  if (!WidenInfo.isValid()) {
-    LLVM_DEBUG(dbgs() << "Cannot derive widening info\n";);
-    return SDValue();
-  }
-
-  ///// Translate to a VVP layer operation (VVP_* or VEC_*) /////
-  bool isTernaryOp = false;
-  bool isBinaryOp = false;
-  bool isUnaryOp = false;
-  bool isConvOp = false;
-  bool isReduceOp = false;
-
-  switch (Op->getOpcode()) {
-  default:
-    return SDValue(); // default on this node
-
-  case ISD::BUILD_VECTOR:
-  case ISD::VECTOR_SHUFFLE:
-    return LowerVectorShuffleOp(Op, DAG, Mode);
-
-  case ISD::EXTRACT_SUBVECTOR:
-    return LowerEXTRACT_SUBVECTOR(Op, DAG, Mode);
-  case ISD::SCALAR_TO_VECTOR:
-    return LowerSCALAR_TO_VECTOR(Op, DAG, Mode);
-
-  case ISD::LOAD:
-  case ISD::MLOAD:
-    return LowerMLOAD(Op, DAG, Mode);
-
-  case ISD::STORE:
-  case ISD::MSTORE:
-    return LowerMSTORE(Op, DAG);
-
-  case ISD::MGATHER:
-  case ISD::MSCATTER:
-    return LowerMGATHER_MSCATTER(Op, DAG, Mode);
-
-  case ISD::SELECT:
-    isTernaryOp = true;
-    break;
-
-#define ADD_UNARY_VVP_OP(VVP_NAME, NATIVE_ISD)                                 \
-  case ISD::NATIVE_ISD:                                                        \
-    isUnaryOp = true;                                                          \
-    break;
-#define ADD_BINARY_VVP_OP(VVP_NAME, NATIVE_ISD)                                \
-  case ISD::NATIVE_ISD:                                                        \
-    isBinaryOp = true;                                                         \
-    break;
-#define ADD_TERNARY_VVP_OP(VVP_NAME, NATIVE_ISD)                               \
-  case ISD::NATIVE_ISD:                                                        \
-    isTernaryOp = true;                                                        \
-    break;
-
-#define ADD_ICONV_VVP_OP(VVP_NAME, NATIVE_ISD)                                 \
-  case ISD::NATIVE_ISD:                                                        \
-    isConvOp = true;                                                           \
-    break;
-#define ADD_FPCONV_VVP_OP(VVP_NAME, NATIVE_ISD)                                \
-  case ISD::NATIVE_ISD:                                                        \
-    isConvOp = true;                                                           \
-    break;
-
-#define ADD_REDUCE_VVP_OP(VVP_NAME, NATIVE_ISD)                                \
-  case ISD::NATIVE_ISD:                                                        \
-    isReduceOp = true;                                                         \
-    break;
-#include "VVPNodes.def"
-  }
-
-  // Select VVP Op
-  Optional<unsigned> VVPOC = GetVVPOpcode(Op.getOpcode());
-  assert(VVPOC.hasValue() &&
-         "TODO implement this operation in the VVP isel layer");
-
-  // Is packed mode an option for this OC?
-  if (WidenInfo.PackedMode && !SupportsPackedMode(VVPOC.getValue())) {
-    return ExpandToSplitVVP(Op, DAG, Mode);
-  }
-
-  // Generate a mask and an AVL
-  auto TargetMasks = CDAG.createTargetMask(WidenInfo, SDValue(), SDValue());
-
-  ///// Widen the actual result type /////
-  // FIXME We cannot use the idiomatic type here since that type reflects the
-  // operatino vector width (and the element type does not matter as much).
-  EVT ResVecTy = CDAG.legalizeVectorType(Op, Mode);
-
-  // legalize all operands
-  SmallVector<SDValue, 4> LegalOperands;
-  for (unsigned i = 0; i < Op->getNumOperands(); ++i) {
-    LegalOperands.push_back(LegalizeVecOperand(Op->getOperand(i), DAG));
-  }
-
-  if (isUnaryOp) {
-    assert(VVPOC.hasValue());
-    return CDAG.getNode(VVPOC.getValue(), ResVecTy,
-                        {LegalOperands[0], TargetMasks.Mask, TargetMasks.AVL});
-=======
-void VETargetLowering::initVPUActions() {
-  if (!Subtarget->enableVPU())
     return;
-  for (MVT LegalVecVT : AllVectorVTs) {
-    setOperationAction(ISD::BUILD_VECTOR, LegalVecVT, Custom);
-    // Translate all vector instructions with legal element types to VVP_*
-    // nodes.
-    // TODO We will custom-widen into VVP_* nodes in the future. While we are
-    // buildling the infrastructure for this, we only do this for legal vector
-    // VTs.
-#define ADD_VVP_OP(VVP_NAME, ISD_NAME)                                         \
-  setOperationAction(ISD::ISD_NAME, LegalVecVT, Custom);
-#include "VVPNodes.def"
->>>>>>> 8b618263
-  }
-
-<<<<<<< HEAD
-  if (isBinaryOp) {
-    assert(VVPOC.hasValue());
-    return CDAG.getNode(VVPOC.getValue(), ResVecTy,
-                        {LegalOperands[0], LegalOperands[1], TargetMasks.Mask,
-                         TargetMasks.AVL});
-  }
-
-  if (isTernaryOp) {
-    assert(VVPOC.hasValue());
-    switch (VVPOC.getValue()) {
-    case VEISD::VVP_FFMA: {
-      // VE has a swizzled operand order in FMA (compared to LLVM IR and
-      // SDNodes).
-      return CDAG.getNode(VVPOC.getValue(), ResVecTy,
-                          {LegalOperands[2], LegalOperands[0], LegalOperands[1],
-                           TargetMasks.Mask, TargetMasks.AVL});
-    }
-    case VEISD::VVP_SETCC: {
-      return CDAG.getNode(VVPOC.getValue(), ResVecTy,
-                          {LegalOperands[0], LegalOperands[1], LegalOperands[2],
-                           TargetMasks.Mask, TargetMasks.AVL});
-    }
-    case VEISD::VVP_SELECT: {
-      return ExpandSELECT(Op, LegalOperands, ResVecTy, CDAG, TargetMasks.AVL);
-    }
-    default:
-      llvm_unreachable("Unexpected ternary operator!");
-    }
-  }
-
-  if (isConvOp) {
-    return CDAG.getNode(VVPOC.getValue(), ResVecTy,
-                        {LegalOperands[0], TargetMasks.Mask, TargetMasks.AVL});
-  }
-
-  if (isReduceOp) {
-    // FIXME
-    // SDValue Attempt = LowerVECREDUCE(Op, DAG);
-    // if (Attempt)
-    //  return Attempt;
-
-    auto PosOpt = getVVPReductionStartParamPos(VVPOC.getValue());
-    if (PosOpt) {
-      return CDAG.getNode(VVPOC.getValue(), ResVecTy,
-                          {LegalOperands[0], LegalOperands[1], TargetMasks.Mask,
-                           TargetMasks.AVL});
-    }
-
-    return CDAG.getNode(VVPOC.getValue(), ResVecTy,
-                        {LegalOperands[0], TargetMasks.Mask, TargetMasks.AVL});
-  }
-
-  llvm_unreachable("Cannot lower this op to VVP");
-
-  abort(); // TODO implement
-}
-
-SDValue VETargetLowering::WidenVVPOperation(SDValue Op, SelectionDAG &DAG,
-                                            VVPExpansionMode Mode) const {
-  LLVM_DEBUG(dbgs() << "Widen this VVP operation\n");
-
-  // Expand this directly to the right VVP node
-  // assert (IsVVP(Op.getOpcode()));
-
-  if (!Op.getValueType().isVector()) {
-    LLVM_DEBUG(dbgs() << "\tdoes not produce a vector result (FIXME)\n");
-    return Op;
-  }
-
-  // Otw, widen this VVP operation to the next OR native vector width
-  Optional<EVT> OpVecTyOpt = getIdiomaticType(Op.getNode());
-  assert(OpVecTyOpt.hasValue());
-  EVT OpVecTy = OpVecTyOpt.getValue();
-
-  EVT NewResultType;
-
-  if (Mode == VVPExpansionMode::ToNativeWidth) {
-    // Determine a reasonable VL for this op
-    Optional<unsigned> NarrowLen = PeekForNarrow(Op);
-    unsigned OpVectorLength =
-        NarrowLen ? NarrowLen.getValue() : OpVecTy.getVectorNumElements();
-
-    assert((OpVectorLength <= PackedWidth) &&
-           "Operation should have been split during legalization");
-
-    unsigned VectorWidth = (OpVectorLength > StandardVectorWidth)
-                               ? PackedWidth
-                               : StandardVectorWidth;
-
-    // result type fixup for SETCC
-    if (Op.getOpcode() == VEISD::VVP_SETCC) {
-      // VVP_SETCC has to return vXi1
-      NewResultType = MVT::getVectorVT(MVT::i1, VectorWidth);
-    } else {
-      // Otw, simply widen the result vector
-      NewResultType = MVT::getVectorVT(
-          OpVecTy.getVectorElementType().getSimpleVT(), VectorWidth);
-    }
-  } else {
-    // Simply go for the next requested type
-    NewResultType = getTypeToTransformTo(*DAG.getContext(), Op.getValueType());
-  }
-
-  // Copy the operand list
-  unsigned NumOp = Op->getNumOperands();
-  std::vector<SDValue> FixedOperands;
-  for (unsigned i = 0; i < NumOp; ++i) {
-    SDValue OpVal = Op->getOperand(i);
-    FixedOperands.push_back(OpVal);
-  }
-
-  // Otw, clone the operation in every regard
-  SDLoc DL(Op);
-  SDValue NewN = DAG.getNode(Op->getOpcode(), DL, NewResultType, FixedOperands);
-  // assert((NewN->getNode() != N) && "node was not changed!");
-  NewN->setFlags(Op->getFlags());
-  return NewN;
-}
-
-SDValue VETargetLowering::LowerMGATHER_MSCATTER(SDValue Op, SelectionDAG &DAG,
-                                                VVPExpansionMode Mode,
-                                                VecLenOpt VecLenHint) const {
-  LLVM_DEBUG(dbgs() << "Lowering MGATHER or MSCATTER\n");
-  // dbgs() << "\nNext Instr:\n";
-  // Op.dumpr(&DAG);
-
-  Optional<EVT> OpVecTyOpt = getIdiomaticType(Op.getNode());
-  EVT OpVecTy = OpVecTyOpt.getValue();
-
-  CustomDAG CDAG(*this, DAG, Op);
-  auto MemN = cast<MemSDNode>(Op.getNode());
-  EVT LegalResVT = LegalizeVectorType(MemN->getMemoryVT(), Op, DAG, Mode);
-
-  SDValue OpVectorLength;
-  SDValue Index;
-  SDValue BasePtr;
-  SDValue Mask;
-  SDValue Chain;
-  SDValue Scale;
-  SDValue PassThru;
-  SDValue Source;
-
-  if (Op.getOpcode() == ISD::MGATHER || Op.getOpcode() == ISD::MSCATTER) {
-    MaskedGatherScatterSDNode *N =
-        cast<MaskedGatherScatterSDNode>(Op.getNode());
-
-    OpVectorLength = CDAG.getConstant(OpVecTy.getVectorNumElements(), MVT::i32);
-    Index = N->getIndex();
-    BasePtr = N->getBasePtr();
-    Mask = N->getMask();
-    Chain = N->getChain();
-    Scale = N->getScale();
-  } else if (Op.getOpcode() == ISD::VP_GATHER ||
-             Op.getOpcode() == ISD::VP_SCATTER) {
-    VPGatherScatterSDNode *N = cast<VPGatherScatterSDNode>(Op.getNode());
-
-    OpVectorLength = N->getVectorLength(); // TODO packed mode legalization!!!!
-    Index = N->getIndex();
-    BasePtr = N->getBasePtr();
-    Mask = N->getMask();
-    Chain = N->getChain();
-    Scale = N->getScale();
-  } else {
-    llvm_unreachable("Unexpected SDNode in lowering function");
-  }
-
-  if (Op.getOpcode() == ISD::MGATHER) {
-    MaskedGatherSDNode *N = cast<MaskedGatherSDNode>(Op.getNode());
-    PassThru = N->getPassThru();
-  } else if (Op.getOpcode() == ISD::MSCATTER) {
-    MaskedScatterSDNode *N = cast<MaskedScatterSDNode>(Op.getNode());
-    Source = N->getValue();
-  } else if (Op.getOpcode() == ISD::VP_GATHER) {
-    PassThru = CDAG.DAG.getUNDEF(Op.getValueType());
-  } else if (Op.getOpcode() == ISD::VP_SCATTER) {
-    VPScatterSDNode *N = cast<VPScatterSDNode>(Op.getNode());
-    Source = N->getValue();
-  }
-
-  // Legalize the index type
-  EVT IndexVT = CDAG.getVectorVT(Index.getValueType().getVectorElementType(),
-                                 LegalResVT.getVectorNumElements());
-
-  // Widen the index
-  Index = CDAG.widenOrNarrow(IndexVT, Index);
-
-  // apply scale
-  SDValue ScaledIndex;
-  if (isOneConstant(Scale)) {
-    ScaledIndex = Index;
-  } else {
-    SDValue ScaleBroadcast =
-        CDAG.CreateBroadcast(IndexVT, Scale, OpVectorLength);
-    ScaledIndex = CDAG.getNode(VEISD::VVP_MUL, IndexVT,
-                               {Index, ScaleBroadcast, Mask, OpVectorLength});
-  }
-
-  // add basePtr
-  SDValue addresses;
-  if (isNullConstant(BasePtr)) {
-    addresses = ScaledIndex;
-  } else {
-    // re-constitute pointer vector (basePtr + index * scale)
-    SDValue BaseBroadcast =
-        CDAG.CreateBroadcast(IndexVT, BasePtr, OpVectorLength);
-    addresses =
-        CDAG.getNode(VEISD::VVP_ADD, IndexVT,
-                     {BaseBroadcast, ScaledIndex, Mask, OpVectorLength});
-  }
-
-  // try to shrink the VL
-  OpVectorLength = ReduceVectorLength(Mask, OpVectorLength,
-                                      IndexVT.getVectorNumElements(), DAG);
-
-  if (Op.getOpcode() == ISD::MGATHER || Op.getOpcode() == ISD::VP_GATHER) {
-    EVT ChainVT = Op.getNode()->getValueType(1);
-
-    SDValue NewLoadV = CDAG.getNode(VEISD::VVP_GATHER, {LegalResVT, ChainVT},
-                                    {Chain, addresses, Mask, OpVectorLength});
-
-    if (PassThru.isUndef()) {
-      return NewLoadV;
-    }
-
-    // re-introduce passthru as a select // TODO CDAG.getSelect
-    SDValue DataV =
-        CDAG.DAG.getSelect(CDAG.DL, LegalResVT, Mask, NewLoadV, PassThru);
-    SDValue NewLoadChainV = SDValue(NewLoadV.getNode(), 1);
-    return CDAG.getMergeValues({DataV, NewLoadChainV});
-
-  } else {
-    SDValue store =
-        CDAG.getNode(VEISD::VVP_SCATTER, Op.getNode()->getVTList(),
-                     {Chain, Source, addresses, Mask, OpVectorLength});
-    // store.dumpr(&DAG);
-    return store;
-  }
-}
-
-SDValue VETargetLowering::LowerEXTRACT_SUBVECTOR(SDValue Op, SelectionDAG &DAG,
-                                                 VVPExpansionMode Mode) const {
-  auto SrcVec = Op.getOperand(0);
-  auto BaseIdxN = Op.getOperand(1);
-
-  assert(isa<ConstantSDNode>(BaseIdxN) && "TODO dynamic extract");
-  CustomDAG CDAG(*this, DAG, Op);
-  EVT LegalVecTy = CDAG.legalizeVectorType(Op, Mode);
-
-  int64_t ShiftVal = cast<ConstantSDNode>(BaseIdxN)->getSExtValue();
-
-  // Trivial case
-  if (ShiftVal == 0) {
-    unsigned NarrowLen = Op.getValueType().getVectorNumElements();
-    return CDAG.createNarrow(LegalVecTy, SrcVec, NarrowLen);
-  }
-
-  // non-trivial mask shift
-  return LowerVectorShuffleOp(Op, DAG, Mode);
-}
-
-static Optional<unsigned> GetVVPForVP(unsigned VPOC) {
-  switch (VPOC) {
-#define HANDLE_VP_TO_VVP(VP_ISD, VVP_VEISD)                                    \
-  case ISD::VP_ISD:                                                            \
-    return VEISD::VVP_VEISD;
-#include "VVPNodes.def"
-
-  default:
-    return None;
-  }
-}
-
-SDValue VETargetLowering::LowerVPToVVP(SDValue Op, SelectionDAG &DAG,
-                                       VVPExpansionMode Mode) const {
-  auto OCOpt = GetVVPForVP(Op.getOpcode());
-  assert(OCOpt.hasValue());
-
-  // TODO VP reductions
-  switch (Op.getOpcode()) {
-  case ISD::VP_VSHIFT:
-    // Lowered to VEC_VMV (inverted shift amount)
-    return LowerVP_VSHIFT(Op, DAG);
-
-  case ISD::VP_LOAD:
-    return LowerMLOAD(Op, DAG, VVPExpansionMode::ToNativeWidth);
-  case ISD::VP_STORE:
-    return LowerMSTORE(Op, DAG);
-
-  case ISD::VP_GATHER:
-  case ISD::VP_SCATTER:
-    return LowerMGATHER_MSCATTER(Op, DAG, VVPExpansionMode::ToNativeWidth,
-                                 None);
-
-  default:
-    break;
-  }
-
-  // Check whether this should be Widened to VVP
-  CustomDAG CDAG(*this, DAG, Op);
-  VVPWideningInfo WidenInfo = pickResultType(CDAG, Op, Mode);
-
-  if (!WidenInfo.isValid()) {
-    LLVM_DEBUG(dbgs() << "Cannot Custom-VVP-widen this VP operator.\n");
-    return SDValue();
-  }
-
-  // Split into two v256 ops?
-  if (WidenInfo.PackedMode && !SupportsPackedMode(OCOpt.getValue())) {
-    return ExpandToSplitVVP(Op, DAG, Mode);
-  }
-
-  // Otw, opt for direct VVP_* lowering
-  SDLoc dl(Op);
-  unsigned VVPOC = OCOpt.getValue();
-  std::vector<SDValue> OpVec;
-
-  if (VVPOC == VEISD::VVP_FFMA) {
-    OpVec.push_back(LegalizeVecOperand(Op->getOperand(2), DAG));
-    OpVec.push_back(LegalizeVecOperand(Op->getOperand(0), DAG));
-    OpVec.push_back(LegalizeVecOperand(Op->getOperand(1), DAG));
-    OpVec.push_back(LegalizeVecOperand(Op->getOperand(3), DAG));
-    OpVec.push_back(LegalizeVecOperand(Op->getOperand(4), DAG));
-
-  } else {
-    unsigned NumOps = Op.getNumOperands();
-    for (unsigned i = 0; i < NumOps; ++i) {
-      OpVec.push_back(LegalizeVecOperand(Op.getOperand(i), DAG));
-    }
-  }
-
-  EVT NewResVT = CDAG.legalizeVectorType(Op, Mode);
-
-  // Create a matching VVP_* node
-  assert(WidenInfo.isValid() && "Cannot widen this VP op into VVP");
-  SDValue NewV = DAG.getNode(VVPOC, dl, NewResVT, OpVec);
-  NewV->setFlags(Op->getFlags());
-  return NewV;
-}
-
-SDValue VETargetLowering::LowerMLOAD(SDValue Op, SelectionDAG &DAG,
-                                     VVPExpansionMode Mode,
-                                     VecLenOpt VecLenHint) const {
-  LLVM_DEBUG(dbgs() << "Lowering VP/MLOAD\n");
-  LLVM_DEBUG(Op.dumpr(&DAG));
-  CustomDAG CDAG(*this, DAG, Op);
-
-  SDValue BasePtr = getLoadStorePtr(Op);
-  SDValue Mask = getLoadStoreMask(Op);
-  SDValue Chain = getLoadStoreChain(Op);
-  SDValue PassThru = getLoadPassthru(Op);
-  SDValue AVL = getLoadStoreAVL(Op);
-
-  MemSDNode *MemN = cast<MemSDNode>(Op.getNode());
-
-  // analyze the vector length
-  VVPWideningInfo WidenInfo = pickResultType(CDAG, Op, Mode);
-
-  // Split for packed mode
-  if (WidenInfo.NeedsPackedMasking) {
-    return ExpandToSplitVVP(Op, DAG, Mode);
-  }
-
-  // minimize vector length
-  AVL = ReduceVectorLength(Mask, AVL, VecLenHint, DAG);
-
-  EVT DataVT = LegalizeVectorType(MemN->getMemoryVT(), Op, DAG, Mode);
-  MVT ChainVT = Op.getNode()->getSimpleValueType(1);
-
-  // create suitable mask and avl parameters (accounts for packing)
-  auto TargetMasks = CDAG.createTargetMask(WidenInfo, Mask, AVL);
-
-  // emit
-  uint64_t ElemBytes = DataVT.getVectorElementType().getStoreSize();
-  uint64_t PackedBytes = WidenInfo.PackedMode ? 2 * ElemBytes : ElemBytes;
-  auto StrideV = CDAG.getConstant(PackedBytes, MVT::i64);
-  auto NewLoadV = CDAG.getNode(
-      VEISD::VVP_LOAD, {DataVT, ChainVT},
-      {Chain, BasePtr, StrideV, TargetMasks.Mask, TargetMasks.AVL});
-
-  if (!PassThru || PassThru.isUndef()) {
-    return NewLoadV;
-  }
-
-  // re-introduce passthru as a select
-  SDValue DataV = CDAG.DAG.getSelect(CDAG.DL, Op.getSimpleValueType(), Mask,
-                                     NewLoadV, PassThru);
-  SDValue NewLoadChainV = SDValue(NewLoadV.getNode(), 1);
-
-  // merge them back into one node
-  return CDAG.getMergeValues({DataV, NewLoadChainV});
-}
-
-SDValue VETargetLowering::LowerMSTORE(SDValue Op, SelectionDAG &DAG) const {
-  VVPExpansionMode Mode = VVPExpansionMode::ToNativeWidth;
-  LLVM_DEBUG(dbgs() << "Lowering VP/MSTORE\n");
-  LLVM_DEBUG(Op.dumpr(&DAG));
-  CustomDAG CDAG(*this, DAG, Op);
-
-  SDValue BasePtr = getLoadStorePtr(Op);
-  SDValue Data = getStoreData(Op);
-  SDValue Mask = getLoadStoreMask(Op);
-  SDValue Chain = getLoadStoreChain(Op);
-  assert(Data);
-  SDValue AVL = getLoadStoreAVL(Op);
-
-  VVPWideningInfo WidenInfo = pickResultType(CDAG, Op, Mode);
-
-  // Split for packed mode
-  if (WidenInfo.NeedsPackedMasking) {
-    return ExpandToSplitVVP(Op, DAG, Mode);
-  }
-
-  // minimize vector length
-  AVL = ReduceVectorLength(Mask, AVL, None, DAG);
-
-  // create suitable mask and avl parameters (accounts for packing)
-  auto TargetMasks = CDAG.createTargetMask(WidenInfo, Mask, AVL);
-
-  uint64_t ElemBytes =
-      Data.getValueType().getVectorElementType().getStoreSize();
-  uint64_t PackedBytes = WidenInfo.PackedMode ? 2 * ElemBytes : ElemBytes;
-  auto StrideV = CDAG.getConstant(PackedBytes, MVT::i64);
-
-  return CDAG.getNode(
-      VEISD::VVP_STORE, Op.getNode()->getVTList(),
-      {Chain, Data, BasePtr, StrideV, TargetMasks.Mask, TargetMasks.AVL});
-}
-
-SDValue VETargetLowering::LowerVP_VSHIFT(SDValue Op, SelectionDAG &DAG) const {
-  SDLoc DL(Op);
-
-  // (V, A, mask, avl)
-  auto V = Op.getOperand(0);
-  auto A = Op.getOperand(1);
-  auto Mask = Op.getOperand(2);
-  auto Avl = Op.getOperand(3);
-
-  auto AmountTy = A.getSimpleValueType();
-  assert(V.getSimpleValueType().getVectorNumElements() == 256 &&
-         "not implemented for other sizes!!");
-
-  // invert amount
-  SDNodeFlags Flags;
-  Flags.setNoUnsignedWrap(true);
-  auto InverseA = DAG.getNode(ISD::SUB, DL, A.getSimpleValueType(),
-                              DAG.getConstant(256, DL, AmountTy), A, Flags);
-
-  return DAG.getNode(VEISD::VEC_VMV, DL, Op.getSimpleValueType(),
-                     {V, InverseA, Mask, Avl});
-}
-
-static SDValue PeekThroughCasts(SDValue Op) {
-  switch (Op.getOpcode()) {
-  default:
-    return Op;
-
-  case ISD::AssertSext:
-  case ISD::AssertZext:
-  case ISD::AssertAlign:
-  case ISD::ANY_EXTEND:
-  case ISD::ZERO_EXTEND:
-  case ISD::SIGN_EXTEND:
-  case ISD::TRUNCATE:
-    return PeekThroughCasts(Op.getOperand(0));
-  }
-}
-
-#if 0
-SDValue VETargetLowering::LowerVECREDUCE(SDValue Op, SelectionDAG &DAG) const {
-  ////  def : Pat<(vecreduce_add v256i1:$vy), (PCVM v256i1:$vy,
-  ////                     (COPY_TO_REGCLASS (LEAzzi 256), VLS))>;
-  ////
-  ////  // "any" mask test // TODO do we need to set sign bit proper?
-  ////  def : Pat<(vecreduce_or v256i1:$vy), (vecreduce_add v256i1:$vy))>;
-  CustomDAG CDAG(*this, DAG, Op);
-
-  VVPWideningInfo WidenInfo =
-      pickResultType(CDAG, Op, Mode);
-
-  auto V = Op->getOperand(0);
-  EVT VTy = V.getValueType();
-  if (VTy != MVT::v256i1)
-    return SDValue();
-
-  auto AVL = DAG.getConstant(VTy.getVectorNumElements(), dl, MVT::i32);
-
-  SDValue Result;
-  switch (Op->getOpcode()) {
-  default:
-    llvm_unreachable("not anticipated!");
-
-  case ISD::VECREDUCE_AND:
-  case ISD::VECREDUCE_XOR:
-    llvm_unreachable("TODO implement");
-
-  case ISD::VECREDUCE_OR: // reduce "any" case to PopCnt(V) != 0
-  {
-    assert(Op.getOperand(0).getSimpleValueType() == MVT::v256i1);
-    SDValue popCount =
-        DAG.getNode(VEISD::VEC_POPCOUNT, dl, MVT::i64, {Op.getOperand(0), AVL});
-    Result =
-        DAG.getSetCC(dl, MVT::i32, popCount, DAG.getConstant(0, dl, MVT::i64),
-                     ISD::CondCode::SETNE);
-
-    break;
-  }
-
-  case ISD::VECREDUCE_ADD: // reduce "add" case to popcount
-  {
-    auto VecOp = PeekThroughCasts(Op->getOperand(0));
-
-    if (VecOp.getSimpleValueType() != MVT::v256i1)
-      return Op;
-
-    Result = DAG.getNode(VEISD::VEC_POPCOUNT, dl, MVT::i64, {VecOp, AVL});
-    break;
-  }
-  }
-
-  // cast type as required
-  auto resTy = Op.getSimpleValueType();
-  if (Result.getSimpleValueType() != resTy) {
-    assert(resTy == MVT::i32);
-
-    // SDValue SubReg32 = DAG.getTargetConstant(VE::sub_i32, dl, MVT::i32);
-
-    // extract subreg as required
-    SDValue Lo32 =
-        DAG.getTargetExtractSubreg(VE::sub_i32, dl, MVT::i32, Result);
-    return Lo32;
-=======
-/// Register vector actions for intrinsic instructions which are used under
-/// -mattr=+intrin.
-void VETargetLowering::initIntrinsicActions() {
-  if (!Subtarget->intrinsic())
-    return;
-
-  for (MVT VT : { MVT::v256i1, MVT::v512i1 }) {
-    setOperationAction(ISD::STORE, VT, Custom);
-    setOperationAction(ISD::LOAD, VT, Custom);
-    setOperationAction(ISD::BUILD_VECTOR, VT, Custom);
->>>>>>> 8b618263
-  }
-
-  return Result;
-}
+  }
+  assert(Subtarget->intrinsic());
+  for (MVT VecVT : AllVectorVTs)
+    addRegisterClass(VecVT, &VE::V64RegClass);
+  addRegisterClass(MVT::v512i1, &VE::VM512RegClass);
+  addRegisterClass(MVT::v256i1, &VE::VMRegClass);
 #endif
+}
+
 
 SDValue
 VETargetLowering::LowerReturn(SDValue Chain, CallingConv::ID CallConv,
@@ -2032,7 +680,7 @@
 }
 
 bool VETargetLowering::canMergeStoresTo(unsigned AddressSpace, EVT MemVT,
-                                          const SelectionDAG &DAG) const {
+                                        const SelectionDAG &DAG) const {
   // Do not merge to float value size (128 bytes) if no implicit
   // float attribute is set.
   bool NoFloat = DAG.getMachineFunction().getFunction().hasFnAttribute(
@@ -2041,7 +689,7 @@
   if (NoFloat) {
     unsigned MaxIntSize = 64;
     return (MemVT.getSizeInBits() <= MaxIntSize);
-  }        
+  }
   return true;
 }
 
@@ -2332,312 +980,6 @@
   setOperationAction(ISD::DEBUGTRAP, MVT::Other, Expand);
 }
 
-void VETargetLowering::initVPUActions() {
-  if (!Subtarget->enableVPU())
-    return;
-
-  // Vector length legalization
-  auto LegalizeVectorLength = [&](unsigned VL) -> unsigned {
-    if (this->Subtarget->hasPackedMode()) {
-      return VL > StandardVectorWidth ? PackedWidth : StandardVectorWidth;
-    } else {
-      return StandardVectorWidth;
-    }
-  };
-
-  // all builtin opcodes
-  // auto AllOCs = llvm::make_range<unsigned>(1, ISD::BUILTIN_OP_END); // TODO
-  // use this
-
-  const ISD::NodeType END_OF_OCLIST = ISD::DELETED_NODE;
-
-  // Unsupported vector ops (expand for all vector types)
-  // This is most
-  const ISD::NodeType AllExpandOCs[] = {
-      // won't implement
-      ISD::CONCAT_VECTORS, ISD::MERGE_VALUES,
-
-      // not directly supported
-      ISD::FNEG, ISD::FABS, ISD::FCBRT, ISD::FSIN, ISD::FCOS, ISD::FPOWI,
-      ISD::FPOW, ISD::FLOG, ISD::FLOG2, ISD::FLOG10, ISD::FEXP, ISD::FEXP2,
-      ISD::FCEIL, ISD::FTRUNC, ISD::FRINT, ISD::FNEARBYINT, ISD::FROUND,
-      ISD::FFLOOR, ISD::LROUND, ISD::LLROUND, ISD::LRINT, ISD::LLRINT,
-
-      // break down into SETCC + (V)SELECT
-      ISD::SELECT_CC,
-      ISD::ANY_EXTEND, // TODO sub-register insertion
-      ISD::ANY_EXTEND_VECTOR_INREG,
-
-      // TODO
-      ISD::ROTL, ISD::ROTR, ISD::BSWAP, ISD::BITREVERSE, ISD::CTLZ,
-      ISD::CTLZ_ZERO_UNDEF, ISD::CTTZ, ISD::CTTZ_ZERO_UNDEF, ISD::ADDC,
-      ISD::ADDCARRY, ISD::MULHS, ISD::MULHU, ISD::SMUL_LOHI, ISD::UMUL_LOHI,
-
-      // genuinely  unsupported
-      ISD::FP_TO_UINT, ISD::UINT_TO_FP, ISD::UREM, ISD::SREM, ISD::SDIVREM,
-      ISD::UDIVREM, ISD::FP16_TO_FP, ISD::FP_TO_FP16, END_OF_OCLIST};
-
-  // FIXME should differentiate this..
-  const ISD::NodeType AllLegalOCs[] = {ISD::BITCAST, END_OF_OCLIST};
-
-  const ISD::NodeType AllCustomOCs[] = {ISD::SELECT, END_OF_OCLIST};
-
-  // Memory vector ops
-  const ISD::NodeType MemoryOCs[] = {// memory
-                                     ISD::LOAD,     ISD::STORE, ISD::MGATHER,
-                                     ISD::MSCATTER, ISD::MLOAD, ISD::MSTORE,
-                                     END_OF_OCLIST};
-
-  // vector construction operations
-  const ISD::NodeType VectorTransformOCs[]{
-      ISD::BUILD_VECTOR,
-      // ISD::CONCAT_VECTORS, // always expanded
-      ISD::EXTRACT_SUBVECTOR, ISD::INSERT_SUBVECTOR, ISD::SCALAR_TO_VECTOR,
-      ISD::VECTOR_SHUFFLE, END_OF_OCLIST};
-
-  // (Otw legal) Operations to promote to a larger vector element type (i8 and
-  // i16 elems)
-  const ISD::NodeType IntArithOCs[] = {
-      // arithmetic
-      ISD::ADD,  ISD::SUB,  ISD::MUL, ISD::SDIV, ISD::UDIV,
-      ISD::SREM, ISD::UREM, ISD::AND, ISD::OR,   ISD::XOR,
-      ISD::SDIV, ISD::SHL,  ISD::SRA, ISD::SRL,  END_OF_OCLIST};
-
-  const ISD::NodeType FPArithOCs[] = {
-      ISD::FMA,  ISD::FABS,      ISD::FSUB,     ISD::FDIV,    ISD::FMUL,
-      ISD::FNEG, ISD::FP_EXTEND, ISD::FP_ROUND, END_OF_OCLIST};
-
-  const ISD::NodeType ToIntCastOCs[] = {
-      // casts
-      ISD::TRUNCATE, ISD::SIGN_EXTEND_VECTOR_INREG,
-      ISD::ZERO_EXTEND_VECTOR_INREG, ISD::FP_TO_SINT, END_OF_OCLIST};
-
-  const ISD::NodeType ToFPCastOCs[] = {// casts
-                                       ISD::FP_EXTEND, ISD::SINT_TO_FP,
-                                       END_OF_OCLIST};
-
-  //
-  // reductions
-  const ISD::NodeType IntReductionOCs[] = {
-      ISD::VECREDUCE_ADD,  ISD::VECREDUCE_MUL,  ISD::VECREDUCE_AND,
-      ISD::VECREDUCE_OR,   ISD::VECREDUCE_XOR,  ISD::VECREDUCE_SMIN,
-      ISD::VECREDUCE_SMAX, ISD::VECREDUCE_UMIN, ISD::VECREDUCE_UMAX,
-      END_OF_OCLIST};
-
-  // reductions
-  const ISD::NodeType FPReductionOCs[] = {
-      ISD::VECREDUCE_FADD, ISD::VECREDUCE_FMUL, ISD::VECREDUCE_FMIN,
-      ISD::VECREDUCE_FMAX, END_OF_OCLIST};
-
-  // reductions
-  const ISD::NodeType FPOrderedReductionOCs[] = {
-      ISD::VECREDUCE_SEQ_FADD, ISD::VECREDUCE_SEQ_FMUL, END_OF_OCLIST};
-
-  // Convenience Opcode loops
-  auto ForAll_Opcodes = [](const ISD::NodeType *OCs,
-                           std::function<void(unsigned)> Functor) {
-    while (*OCs != END_OF_OCLIST) {
-      Functor(*OCs);
-      ++OCs;
-    }
-  };
-
-  auto ForAll_setOperationAction = [&](const ISD::NodeType *OCs, MVT VT,
-                                       LegalizeAction Act) {
-    ForAll_Opcodes(OCs, [this, VT, Act](unsigned OC) {
-      this->setOperationAction(OC, VT, Act);
-    });
-  };
-
-  // Helpers for specifying trunc+store & load+ext legalization
-  // expand all trunc/extend memory ops with this VALUE type
-  auto ExpandMemory_TruncExtend_ToValue = [&](MVT ValVT) {
-    for (MVT MemVT : MVT::vector_valuetypes()) {
-      setTruncStoreAction(ValVT, MemVT, Expand);
-      setLoadExtAction(ISD::SEXTLOAD, ValVT, MemVT, Expand);
-      setLoadExtAction(ISD::ZEXTLOAD, ValVT, MemVT, Expand);
-      setLoadExtAction(ISD::EXTLOAD, ValVT, MemVT, Expand);
-    }
-  };
-
-  // expand all trunc/extend memory ops with this MEMORY type
-  auto ExpandMemory_TruncExtend_ToMemory = [&](MVT MemVT) {
-    for (MVT ValVT : MVT::vector_valuetypes()) {
-      setTruncStoreAction(ValVT, MemVT, Expand);
-      setLoadExtAction(ISD::SEXTLOAD, ValVT, MemVT, Expand);
-      setLoadExtAction(ISD::ZEXTLOAD, ValVT, MemVT, Expand);
-      setLoadExtAction(ISD::EXTLOAD, ValVT, MemVT, Expand);
-    }
-  };
-
-  // The simple cases (always expand, custom or legal)
-  for (MVT VT : MVT::vector_valuetypes()) {
-    // expand all trunc+store, load+ext nodes
-    ExpandMemory_TruncExtend_ToValue(VT);
-    ExpandMemory_TruncExtend_ToMemory(VT);
-
-    // Expand all operation on vector types on the list
-    ForAll_setOperationAction(AllLegalOCs, VT, Legal);
-    ForAll_setOperationAction(AllExpandOCs, VT, Expand);
-    ForAll_setOperationAction(AllCustomOCs, VT, Custom);
-  }
-
-  // Short vector elements (EXCLUDING masks)
-  for (MVT VT : MVT::vector_valuetypes()) {
-    MVT ElemVT = VT.getVectorElementType();
-    unsigned W = VT.getVectorNumElements();
-
-    // Use default splitting for vlens > 512
-    if (W > PackedWidth)
-      continue;
-
-    // Promotion rule, accept native element bit sizes
-    unsigned ElemBits = ElemVT.getScalarSizeInBits();
-
-    if ((ElemBits == 1) || (ElemBits >= 64))
-      continue;
-
-    ///// [32, 64) lane bits /////
-    if (ElemBits >= 32) {
-      // Directly select the legal promotion target
-      MVT PromotedElemVT = ElemVT.isInteger() ? MVT::i64 : MVT::f64;
-      MVT PromoteToVT =
-          MVT::getVectorVT(PromotedElemVT, LegalizeVectorLength(W));
-
-      setOperationPromotedToType(ISD::FP_TO_UINT, VT, PromoteToVT);
-      setOperationPromotedToType(ISD::UINT_TO_FP, VT, PromoteToVT);
-    }
-
-    ///// (1 - 32) lane bits /////
-    if (ElemBits >= 32)
-      continue;
-
-    {
-      // Directly select the legal promotion target
-      MVT PromotedElemVT = ElemVT.isInteger() ? MVT::i32 : MVT::f32;
-      MVT PromoteToVT =
-          MVT::getVectorVT(PromotedElemVT, LegalizeVectorLength(W));
-      auto PromotionAction = [&](unsigned OC) {
-        setOperationPromotedToType(OC, VT, PromoteToVT);
-      };
-
-      // fp16
-      ForAll_Opcodes(FPArithOCs, PromotionAction);
-      ForAll_Opcodes(FPReductionOCs, PromotionAction);
-      ForAll_Opcodes(FPOrderedReductionOCs, PromotionAction);
-      // i8, i16
-      ForAll_Opcodes(IntArithOCs, PromotionAction);
-      ForAll_Opcodes(IntReductionOCs, PromotionAction);
-      ForAll_Opcodes(MemoryOCs, PromotionAction);
-      ForAll_Opcodes(ToIntCastOCs, PromotionAction);
-      ForAll_Opcodes(ToFPCastOCs, PromotionAction);
-    }
-  }
-
-  for (unsigned OC : {ISD::INSERT_VECTOR_ELT, ISD::EXTRACT_VECTOR_ELT}) {
-    setOperationAction(OC, MVT::v512i32, Custom);
-    setOperationAction(OC, MVT::v512f32, Custom);
-  }
-
-  // All mask ops
-  for (MVT MaskVT : MVT::vector_valuetypes()) {
-    if (MaskVT.isScalableVector())
-      continue;
-    if (MaskVT.getVectorElementType() != MVT::i1)
-      continue;
-
-    // Mask producing operations
-    setOperationAction(ISD::INSERT_VECTOR_ELT, MaskVT, Expand);
-    setOperationAction(ISD::EXTRACT_VECTOR_ELT, MaskVT, Custom);
-
-    // Lower to vvp_trunc
-    setOperationAction(ISD::TRUNCATE, MaskVT, Custom);
-
-    // Custom lower mask ops
-    setOperationAction(ISD::STORE, MaskVT, Custom);
-    setOperationAction(ISD::LOAD, MaskVT, Custom);
-
-    ForAll_setOperationAction(IntReductionOCs, MaskVT, Custom);
-    ForAll_setOperationAction(VectorTransformOCs, MaskVT, Custom);
-
-    // Custom packed expansion
-    if (MaskVT.getVectorElementCount().getFixedValue() > StandardVectorWidth) {
-      setOperationAction(ISD::CONCAT_VECTORS, MaskVT, Custom);
-    }
-  }
-
-  // vNt32, vNt64 ops (legal element types)
-  for (MVT VT : MVT::vector_valuetypes()) {
-    MVT ElemVT = VT.getVectorElementType();
-    unsigned ElemBits = ElemVT.getScalarSizeInBits();
-    if (ElemBits != 32 && ElemBits != 64)
-      continue;
-
-    ForAll_setOperationAction(VectorTransformOCs, VT, Custom);
-    ForAll_setOperationAction(MemoryOCs, VT, Custom);
-
-    // VE doesn't have instructions for fp<->uint, so expand them by llvm
-    if (ElemBits == 64) {
-      setOperationAction(ISD::FP_TO_UINT, VT, Expand);
-      setOperationAction(ISD::UINT_TO_FP, VT, Expand);
-    }
-
-    // Translate all ops with legal element types to VVP_* nodes
-#define ADD_VVP_OP(VVP_NAME, ISD_NAME)                                         \
-  setOperationAction(ISD::ISD_NAME, VT, Custom);
-#include "VVPNodes.def"
-  }
-
-  // X -> vp_* funnel
-  for (MVT VT : MVT::vector_valuetypes()) {
-    LegalizeAction Action;
-    // FIXME query available vector width for this Op
-    const unsigned WidthLimit = Subtarget->hasPackedMode() ? 512 : 256;
-    if (isLegalVectorVT(VT) && VT.getVectorNumElements() <= WidthLimit) {
-      // We perform custom widening as necessary
-      Action = Custom;
-    } else {
-      // Cannot do custom element type legalization at this point
-      Action = Expand;
-    }
-
-    // llvm.masked.* -> vvp lowering
-    setOperationAction(ISD::MSCATTER, VT, Custom);
-    setOperationAction(ISD::MGATHER, VT, Custom);
-    setOperationAction(ISD::MLOAD, VT, Custom);
-    setOperationAction(ISD::MSTORE, VT, Custom);
-
-    // VP -> VVP lowering
-#define BEGIN_REGISTER_VP_SDNODE(VP_NAME, LEGALPOS, VP_TEXT, MASK_POS,         \
-                                 LEN_POS)                                      \
-  setOperationAction(ISD::VP_NAME, VT, Action);
-#include "llvm/IR/VPIntrinsics.def"
-  }
-
-  // Reduction ops are mapped with their result type
-  for (MVT ResVT : {MVT::f64, MVT::f32, MVT::i64, MVT::i32}) {
-#define ADD_REDUCE_VVP_OP(VVP_NAME, ISD_NAME)                                  \
-  setOperationAction(ISD::ISD_NAME, ResVT, Custom);
-#include "VVPNodes.def"
-  }
-
-  // CUSTOM HANDLERS FOR VECTOR INSTRUCTIONS
-  // horizontal reductions
-  setOperationAction(ISD::VECREDUCE_ADD, MVT::i32, Custom);
-  setOperationAction(ISD::VECREDUCE_ADD, MVT::i64, Custom);
-
-  setOperationAction(ISD::VECREDUCE_OR, MVT::i32, Custom);
-  setOperationAction(ISD::VECREDUCE_OR, MVT::i64, Custom);
-
-  // re-write vector setcc to use a predicate mask
-  setOperationAction(ISD::SETCC, MVT::v256i64, Custom);
-  setOperationAction(ISD::SETCC, MVT::v256i32, Custom);
-
-  // truncate of X to i1 -> X
-  // setOperationAction(ISD::TRUNCATE, MVT::v256i32, Custom); // should not
-  // generate invalid valid SETCC in the first place
-  setOperationAction(ISD::VSELECT, MVT::v256i1, Custom);
-}
 
 VETargetLowering::VETargetLowering(const TargetMachine &TM,
                                    const VESubtarget &STI)
@@ -2655,12 +997,10 @@
                     << "\n";);
   initRegisterClasses();
   initSPUActions();
+  
+  initIntrinsicActions();
   initVPUActions();
-<<<<<<< HEAD
-=======
-  initIntrinsicActions();
   initExperimentalVectorActions();
->>>>>>> 8b618263
 
   setStackPointerRegisterToSaveRestore(VE::SX11);
 
@@ -2920,11 +1260,8 @@
   llvm_unreachable("Unknown fence ordering in emitTrailingFence");
 }
 
-<<<<<<< HEAD
-/// Custom Lower {
-=======
-SDValue VETargetLowering::lowerATOMIC_SWAP(SDValue Op,
-                                           SelectionDAG &DAG) const {
+SDValue VETargetLowering::lowerATOMIC_SWAP(SDValue Op, SelectionDAG & DAG)
+    const {
   AtomicSDNode *N = cast<AtomicSDNode>(Op);
 
   // Custom Lowering 1 byte ATOMIC_SWAP.
@@ -2971,7 +1308,6 @@
   // Otherwise, let llvm legalize it.
   return Op;
 }
->>>>>>> 8b618263
 
 SDValue VETargetLowering::lowerGlobalAddress(SDValue Op,
                                              SelectionDAG &DAG) const {
@@ -3028,10 +1364,8 @@
   return Chain;
 }
 
-<<<<<<< HEAD
-=======
 SDValue VETargetLowering::lowerToTLSLocalExecModel(SDValue Op,
-                                                   SelectionDAG &DAG) const {
+                                                   SelectionDAG & DAG) const {
   SDLoc dl(Op);
   EVT PtrVT = getPointerTy(DAG.getDataLayout());
 
@@ -3043,11 +1377,10 @@
   // FIXME: use lea.sl %s0, Op@tpoff_hi(%tp, %s0) for better performance
   SDValue HiLo = makeHiLoPair(Op, VEMCExpr::VK_VE_TPOFF_HI32,
                               VEMCExpr::VK_VE_TPOFF_LO32, DAG);
-  return DAG.getNode(ISD::ADD, dl, PtrVT,
-                     DAG.getRegister(VE::SX14, PtrVT), HiLo);
-}
-
->>>>>>> 8b618263
+  return DAG.getNode(ISD::ADD, dl, PtrVT, DAG.getRegister(VE::SX14, PtrVT),
+                     HiLo);
+}
+
 SDValue VETargetLowering::lowerGlobalTLSAddress(SDValue Op,
                                                 SelectionDAG &DAG) const {
   // Current implementation of nld doesn't allow local exec model code
@@ -3057,44 +1390,18 @@
   //
   // *1: https://www.nec.com/en/global/prod/hpc/aurora/document/VE-tls_v1.1.pdf
   return lowerToTLSGeneralDynamicModel(Op, DAG);
-<<<<<<< HEAD
-}
-
-SDValue VETargetLowering::LowerEH_SJLJ_SETJMP(SDValue Op,
-                                              SelectionDAG &DAG) const {
-=======
-#else
-  // FIXME: Use either general dynamic model or local exec model when
-  //        the nld accepts them.
-  GlobalAddressSDNode *GA = cast<GlobalAddressSDNode>(Op);
-  const GlobalValue *GV = GA->getGlobal();
-  TLSModel::Model model = getTargetMachine().getTLSModel(GV);
-
-  if (model == TLSModel::GeneralDynamic || model == TLSModel::LocalDynamic) {
-    return lowerToTLSGeneralDynamicModel(Op, DAG);
-  } else if (model == TLSModel::InitialExec || model == TLSModel::LocalExec) {
-    return lowerToTLSLocalExecModel(Op, DAG);
-  }
-  llvm_unreachable("bogus TLS model");
-#endif
-}
-
-SDValue
-VETargetLowering::lowerEH_SJLJ_SETJMP(SDValue Op, SelectionDAG &DAG) const {
->>>>>>> 8b618263
+}
+
+SDValue VETargetLowering::lowerEH_SJLJ_SETJMP(SDValue Op, SelectionDAG & DAG)
+    const {
   SDLoc dl(Op);
   return DAG.getNode(VEISD::EH_SJLJ_SETJMP, dl,
                      DAG.getVTList(MVT::i32, MVT::Other), Op.getOperand(0),
                      Op.getOperand(1));
 }
 
-<<<<<<< HEAD
-SDValue VETargetLowering::LowerEH_SJLJ_LONGJMP(SDValue Op,
-                                               SelectionDAG &DAG) const {
-=======
-SDValue
-VETargetLowering::lowerEH_SJLJ_LONGJMP(SDValue Op, SelectionDAG &DAG) const {
->>>>>>> 8b618263
+      SDValue VETargetLowering::lowerEH_SJLJ_LONGJMP(SDValue Op,
+                                                     SelectionDAG & DAG) const {
   SDLoc dl(Op);
   return DAG.getNode(VEISD::EH_SJLJ_LONGJMP, dl, MVT::Other, Op.getOperand(0),
                      Op.getOperand(1));
@@ -3538,15 +1845,14 @@
   return DAG.getLoad(PtrVT, dl, DAG.getEntryNode(), RetAddrFI,
                      MachinePointerInfo());
 #else
-  SDValue FrameAddr = lowerFRAMEADDR(Op, DAG, TLI, Subtarget);
-  SDValue Offset = DAG.getConstant(8, dl, MVT::i64);
-  return DAG.getLoad(PtrVT, dl, DAG.getEntryNode(),
-                     DAG.getNode(ISD::ADD, dl, PtrVT, FrameAddr, Offset),
-                     MachinePointerInfo());
+        SDValue FrameAddr = lowerFRAMEADDR(Op, DAG, TLI, Subtarget);
+        SDValue Offset = DAG.getConstant(8, dl, MVT::i64);
+        return DAG.getLoad(PtrVT, dl, DAG.getEntryNode(),
+                           DAG.getNode(ISD::ADD, dl, PtrVT, FrameAddr, Offset),
+                           MachinePointerInfo());
 #endif
 }
 
-<<<<<<< HEAD
 // Lower a f128 load into two f64 loads.
 static SDValue LowerF128Load(SDValue Op, SelectionDAG &DAG) {
   SDLoc dl(Op);
@@ -3894,11 +2200,8 @@
   return Op;
 }
 
-SDValue VETargetLowering::LowerINTRINSIC_WO_CHAIN(SDValue Op,
-=======
 SDValue VETargetLowering::lowerINTRINSIC_WO_CHAIN(SDValue Op,
->>>>>>> 8b618263
-                                                  SelectionDAG &DAG) const {
+                                                  SelectionDAG & DAG) const {
   SDLoc dl(Op);
   unsigned IntNo = cast<ConstantSDNode>(Op.getOperand(0))->getZExtValue();
   switch (IntNo) {
@@ -3966,99 +2269,12 @@
   // is not implemented completely yet.
   return false;
 #else
-  return DefinedValues < 3;
+        return DefinedValues < 3;
 #endif
 }
 
-<<<<<<< HEAD
-static SDValue PeekForMask(SDValue Op) {
-  while (Op.getOpcode() == ISD::BITCAST) {
-    Op = Op.getOperand(0);
-  }
-
-  if (IsMaskType(Op.getValueType()))
-    return Op;
-  return SDValue();
-}
-
-SDValue VETargetLowering::LowerINSERT_VECTOR_ELT(SDValue Op,
-                                                 SelectionDAG &DAG) const {
-  assert(Op.getOpcode() == ISD::INSERT_VECTOR_ELT && "Unknown opcode!");
-  EVT VT = Op.getOperand(0).getValueType();
-
-  // Special treatements for packed V64 types.
-  if (VT == MVT::v512i32 || VT == MVT::v512f32) {
-    // Example of codes:
-    //   %packed_v = extractelt %vr, %idx / 2
-    //   %packed_v &= 0xffffffff << ((%idx % 2) ? 0 : 32)
-    //   %packed_v |= %val << (%idx % 2 * 32)
-    //   %vr = insertelt %vr, %packed_v, %idx / 2
-
-    SDValue Vec = Op.getOperand(0);
-    SDValue Val = Op.getOperand(1);
-    SDValue Idx = Op.getOperand(2);
-    EVT i64 = EVT::getIntegerVT(*DAG.getContext(), 64);
-    EVT i32 = EVT::getIntegerVT(*DAG.getContext(), 32);
-    SDLoc dl(Op);
-    // In v512i32 and v512f32, both i32 and f32 values are placed from Low32,
-    // therefore convert f32 to i32 first.
-    SDValue I32Val = Val;
-    if (VT == MVT::v512f32) {
-      I32Val = DAG.getBitcast(i32, Val);
-    }
-    SDValue Result = Op;
-    if (0 /* Idx->isConstant()*/) {
-      // FIXME: optimized implementation using constant values
-    } else {
-      SDValue SetEq = DAG.getCondCode(ISD::SETEQ);
-      // SDValue CcEq = DAG.getConstant(VECC::CC_IEQ, dl, i64);
-      SDValue ZeroConst = DAG.getConstant(0, dl, i64);
-      SDValue OneConst = DAG.getConstant(1, dl, i64);
-      SDValue ThirtyTwoConst = DAG.getConstant(32, dl, i64);
-      SDValue HighMask = DAG.getConstant(0xFFFFFFFF00000000, dl, i64);
-      SDValue HalfIdx = DAG.getNode(ISD::SRL, dl, i64, {Idx, OneConst});
-      SDValue PackedVal =
-          SDValue(DAG.getMachineNode(VE::LVSvr, dl, i64, {Vec, HalfIdx}), 0);
-      SDValue IdxLSB = DAG.getNode(ISD::AND, dl, i64, {Idx, OneConst});
-      SDValue ShiftIdx =
-          DAG.getNode(ISD::SELECT_CC, dl, i64,
-                      {IdxLSB, ZeroConst, ZeroConst, ThirtyTwoConst, SetEq});
-      SDValue Mask = DAG.getNode(ISD::SRL, dl, i64, {HighMask, ShiftIdx});
-      SDValue MaskedVal = DAG.getNode(ISD::AND, dl, i64, {PackedVal, Mask});
-      SDValue BaseVal = SDValue(
-          DAG.getMachineNode(TargetOpcode::IMPLICIT_DEF, dl, MVT::i64), 0);
-      // In v512i32 and v512f32, Both i32 and f32 values are placed from Low32.
-      SDValue SubLow32 = DAG.getTargetConstant(VE::sub_i32, dl, MVT::i32);
-      SDValue I64Val =
-          SDValue(DAG.getMachineNode(TargetOpcode::INSERT_SUBREG, dl, MVT::i64,
-                                     BaseVal, I32Val, SubLow32),
-                  0);
-      SDValue ShiftedVal = DAG.getNode(ISD::SHL, dl, i64, {I64Val, ShiftIdx});
-      SDValue CombinedVal =
-          DAG.getNode(ISD::OR, dl, i64, {ShiftedVal, MaskedVal});
-      Result =
-          SDValue(DAG.getMachineNode(VE::LSVrr_v, dl, Vec.getSimpleValueType(),
-                                     {HalfIdx, CombinedVal, Vec}),
-                  0);
-    }
-    return Result;
-  }
-
-  // Lowering to VM_EXTRACT
-  SDValue SrcV = Op.getOperand(0);
-  SDValue ElemV = Op.getOperand(1);
-  SDValue IndexV = Op.getOperand(2);
-  if (SDValue ActualMaskV = PeekForMask(SrcV)) {
-    assert((Op.getValueType() == MVT::i64) && "not a proper mask extraction");
-    CustomDAG CDAG(*this, DAG, Op);
-    return CDAG.CreateInsertMask(ActualMaskV, ElemV, IndexV);
-  }
-
-  // Insertion is legal for other V64 types.
-  return Op;
-=======
 SDValue VETargetLowering::lowerBUILD_VECTOR(SDValue Op,
-                                            SelectionDAG &DAG) const {
+                                            SelectionDAG & DAG) const {
   if (Subtarget->enableVPU())
     return lowerVVP_BUILD_VECTOR(Op, DAG);
   if (Subtarget->intrinsic())
@@ -4069,7 +2285,7 @@
 }
 
 SDValue VETargetLowering::lowerVECTOR_SHUFFLE(SDValue Op,
-                                              SelectionDAG &DAG) const {
+                                              SelectionDAG & DAG) const {
   if (Subtarget->intrinsic())
     return lowerSIMD_VECTOR_SHUFFLE(Op, DAG);
   if (Subtarget->vectorize())
@@ -4077,137 +2293,17 @@
   return SDValue();
 }
 
-SDValue VETargetLowering::lowerINSERT_VECTOR_ELT(SDValue Op,
-                                                 SelectionDAG &DAG) const {
+SDValue VETargetLowering::lowerINSERT_VECTOR_ELT(
+    SDValue Op, SelectionDAG & DAG) const {
   if (Subtarget->intrinsic())
     return lowerSIMD_INSERT_VECTOR_ELT(Op, DAG);
   if (Subtarget->vectorize())
     return lowerSIMD_INSERT_VECTOR_ELT(Op, DAG);
   return SDValue();
->>>>>>> 8b618263
-}
-
-SDValue VETargetLowering::lowerEXTRACT_VECTOR_ELT(SDValue Op,
-                                                  SelectionDAG &DAG) const {
-<<<<<<< HEAD
-  assert(Op.getOpcode() == ISD::EXTRACT_VECTOR_ELT && "Unknown opcode!");
-  EVT VT = Op.getOperand(0).getValueType();
-
-  SDValue SrcV = Op.getOperand(0);
-  SDValue IndexV = Op.getOperand(1);
-
-  // Special treatements for packed V64 types.
-  if (VT == MVT::v512i32 || VT == MVT::v512f32) {
-    // Example of codes:
-    //   %packed_v = extractelt %vr, %idx / 2
-    //   %v = %packed_v >> (%idx % 2 * 32)
-    //   %res = %v & 0xffffffff
-
-    SDValue Vec = Op.getOperand(0);
-    SDValue Idx = Op.getOperand(1);
-    EVT i64 = EVT::getIntegerVT(*DAG.getContext(), 64);
-    EVT i32 = EVT::getIntegerVT(*DAG.getContext(), 32);
-    EVT f32 = EVT::getFloatingPointVT(32);
-    SDLoc dl(Op);
-    SDValue Result = Op;
-    if (0 /* Idx->isConstant() */) {
-      // FIXME: optimized implementation using constant values
-    } else {
-      SDValue SetEq = DAG.getCondCode(ISD::SETEQ);
-      SDValue ZeroConst = DAG.getConstant(0, dl, i64);
-      SDValue OneConst = DAG.getConstant(1, dl, i64);
-      SDValue ThirtyTwoConst = DAG.getConstant(32, dl, i64);
-      SDValue LowBits = DAG.getConstant(0xFFFFFFFF, dl, i64);
-      SDValue HalfIdx = DAG.getNode(ISD::SRL, dl, i64, {Idx, OneConst});
-      SDValue PackedVal =
-          SDValue(DAG.getMachineNode(VE::LVSvr, dl, i64, {Vec, HalfIdx}), 0);
-      SDValue IdxLSB = DAG.getNode(ISD::AND, dl, i64, {Idx, OneConst});
-      SDValue ShiftIdx =
-          DAG.getNode(ISD::SELECT_CC, dl, i64,
-                      {IdxLSB, ZeroConst, ZeroConst, ThirtyTwoConst, SetEq});
-      SDValue ShiftedVal =
-          DAG.getNode(ISD::SRL, dl, i64, {PackedVal, ShiftIdx});
-      SDValue MaskedVal = DAG.getNode(ISD::AND, dl, i64, {ShiftedVal, LowBits});
-      // In v512i32 and v512f32, Both i32 and f32 values are placed from Low32.
-      SDValue SubLow32 = DAG.getTargetConstant(VE::sub_i32, dl, MVT::i32);
-      Result = SDValue(DAG.getMachineNode(TargetOpcode::EXTRACT_SUBREG, dl, i32,
-                                          MaskedVal, SubLow32),
-                       0);
-      if (VT == MVT::v512f32) {
-        Result = DAG.getBitcast(f32, Result);
-      }
-    }
-    return Result;
-  }
-
-  // Lowering to VM_EXTRACT
-  if (SDValue ActualMaskV = PeekForMask(SrcV)) {
-    auto IndexC = dyn_cast<ConstantSDNode>(IndexV);
-    assert(IndexC);
-    assert(Op.getValueType().isScalarInteger());
-    // unsigned ResSize = Op.getValueType().getSizeInBits(); // Implicit
-    EVT MaskVT = Op.getOperand(0).getValueType();
-    unsigned PartSize = MaskVT.getVectorElementType().getSizeInBits();
-
-    const unsigned SXRegSize = 64;
-
-    CustomDAG CDAG(*this, DAG, Op);
-
-    // determine the adjusted extraction index
-    SDValue AdjIndexV = IndexV;
-    unsigned ShiftAmount = 0;
-    if (PartSize != 64) {
-      unsigned PartIdx = IndexC->getZExtValue();
-      unsigned AbsOffset = PartSize * PartIdx; // bit offset
-      unsigned ActualPart =
-          AbsOffset / SXRegSize; // actual part when chunked into 64bit elements
-      assert(ActualPart < GetMaskBits(MaskVT) / SXRegSize &&
-             "Mask bits out of range!");
-      AdjIndexV = CDAG.getConstant(ActualPart, MVT::i32);
-
-      // Missing shift amount to isolate the wanted bit
-      ShiftAmount = AbsOffset - (ActualPart * SXRegSize);
-    }
-
-    auto ResV = CDAG.CreateExtractMask(ActualMaskV, AdjIndexV);
-    ResV = CDAG.createScalarShift(MVT::i64, ResV, ShiftAmount);
-
-    // Convert back to actual result type
-    return CDAG.DAG.getAnyExtOrTrunc(ResV, CDAG.DL, Op.getValueType());
-  }
-
-  // Extraction is legal for other V64 types.
-  return Op;
-}
-
-SDValue VETargetLowering::LowerVectorShuffleOp(SDValue Op, SelectionDAG &DAG,
-                                               VVPExpansionMode Mode) const {
-  SDLoc DL(Op);
-  std::unique_ptr<MaskView> MView(requestMaskView(Op.getNode()));
-
-  CustomDAG CDAG(*this, DAG, Op);
-  EVT LegalResVT = CDAG.legalizeVectorType(Op, Mode);
-
-  // mask to shift + OR expansion
-  if (IsMaskType(Op.getValueType())) {
-    // TODO IsMaskType(Op.getValueType())) {
-    MaskShuffleAnalysis MSA(*MView.get(), CDAG);
-    return MSA.synthesize(CDAG, LegalResVT);
-  }
-
-  LLVM_DEBUG(dbgs() << "Lowering Shuffle (non-vmask path)\n");
-  // ShuffleVectorSDNode *ShuffleInstr =
-  // cast<ShuffleVectorSDNode>(Op.getNode());
-
-  std::unique_ptr<MaskView> VecView(requestMaskView(Op.getNode()));
-  assert(VecView && "Cannot lower this shufffle..");
-
-  ShuffleAnalysis VSA(*VecView);
-  if (VSA.analyze() == ShuffleAnalysis::CanSynthesize)
-    return VSA.synthesize(CDAG, LegalResVT);
-
-  // fallback to LLVM and hope for the best
-=======
+}
+
+
+SDValue VETargetLowering::lowerEXTRACT_VECTOR_ELT(SDValue Op, SelectionDAG & DAG) {
   if (Subtarget->intrinsic())
     return lowerSIMD_EXTRACT_VECTOR_ELT(Op, DAG);
   if (Subtarget->vectorize())
@@ -4215,13 +2311,15 @@
   return SDValue();
 }
 
-SDValue VETargetLowering::lowerMGATHER(SDValue Op, SelectionDAG &DAG) const {
+SDValue VETargetLowering::lowerMGATHER(SDValue Op, SelectionDAG & DAG)
+    const {
   if (Subtarget->vectorize())
     return lowerSIMD_MGATHER_MSCATTER(Op, DAG);
   return SDValue();
 }
 
-SDValue VETargetLowering::lowerMSCATTER(SDValue Op, SelectionDAG &DAG) const {
+SDValue VETargetLowering::lowerMSCATTER(SDValue Op, SelectionDAG & DAG)
+    const {
   if (Subtarget->vectorize())
     return lowerSIMD_MGATHER_MSCATTER(Op, DAG);
   return SDValue();
@@ -4230,187 +2328,7 @@
 SDValue VETargetLowering::lowerMLOAD(SDValue Op, SelectionDAG &DAG) const {
   if (Subtarget->vectorize())
     return lowerSIMD_MLOAD(Op, DAG);
->>>>>>> 8b618263
   return SDValue();
-}
-
-SDValue VETargetLowering::LowerOperation(SDValue Op, SelectionDAG &DAG) const {
-  LLVM_DEBUG(dbgs() << "LowerOp: "; Op.dump(&DAG); dbgs() << "\n";);
-
-  switch (Op.getOpcode()) {
-  default:
-    llvm_unreachable("Should not custom lower this!");
-  case ISD::ATOMIC_FENCE:
-    return LowerATOMIC_FENCE(Op, DAG);
-  case ISD::ATOMIC_SWAP:
-    return lowerATOMIC_SWAP(Op, DAG);
-  case ISD::BlockAddress:
-    return lowerBlockAddress(Op, DAG);
-<<<<<<< HEAD
-=======
-  case ISD::BUILD_VECTOR:
-    return lowerBUILD_VECTOR(Op, DAG);
->>>>>>> 8b618263
-  case ISD::ConstantPool:
-    return lowerConstantPool(Op, DAG);
-  case ISD::DYNAMIC_STACKALLOC:
-    return lowerDYNAMIC_STACKALLOC(Op, DAG);
-  case ISD::EH_SJLJ_SETJMP:
-    return lowerEH_SJLJ_SETJMP(Op, DAG);
-  case ISD::EH_SJLJ_LONGJMP:
-    return lowerEH_SJLJ_LONGJMP(Op, DAG);
-  case ISD::EH_SJLJ_SETUP_DISPATCH:
-<<<<<<< HEAD
-    return LowerEH_SJLJ_SETUP_DISPATCH(Op, DAG);
-=======
-    return lowerEH_SJLJ_SETUP_DISPATCH(Op, DAG);
-  case ISD::EXTRACT_VECTOR_ELT:
-    return lowerEXTRACT_VECTOR_ELT(Op, DAG);
->>>>>>> 8b618263
-  case ISD::FRAMEADDR:
-    return lowerFRAMEADDR(Op, DAG, *this, Subtarget);
-  case ISD::GlobalAddress:
-    return lowerGlobalAddress(Op, DAG);
-  case ISD::GlobalTLSAddress:
-    return lowerGlobalTLSAddress(Op, DAG);
-<<<<<<< HEAD
-
-=======
-  case ISD::INSERT_VECTOR_ELT:
-    return lowerINSERT_VECTOR_ELT(Op, DAG);
->>>>>>> 8b618263
-  case ISD::INTRINSIC_VOID:
-    return lowerINTRINSIC_VOID(Op, DAG);
-  case ISD::INTRINSIC_W_CHAIN:
-    return lowerINTRINSIC_W_CHAIN(Op, DAG);
-  case ISD::INTRINSIC_WO_CHAIN:
-<<<<<<< HEAD
-    return LowerINTRINSIC_WO_CHAIN(Op, DAG);
-
-  // vector composition
-  case ISD::CONCAT_VECTORS:
-    return LowerCONCAT_VECTOR(Op, DAG);
-  case ISD::BUILD_VECTOR:
-  case ISD::VECTOR_SHUFFLE:
-    return LowerVectorShuffleOp(Op, DAG, VVPExpansionMode::ToNativeWidth);
-
-  case ISD::EXTRACT_SUBVECTOR:
-    return LowerEXTRACT_SUBVECTOR(Op, DAG, VVPExpansionMode::ToNativeWidth);
-  case ISD::SCALAR_TO_VECTOR:
-    return LowerSCALAR_TO_VECTOR(Op, DAG, VVPExpansionMode::ToNativeWidth);
-
-  case ISD::INSERT_VECTOR_ELT:
-    return LowerINSERT_VECTOR_ELT(Op, DAG);
-  case ISD::EXTRACT_VECTOR_ELT:
-    return LowerEXTRACT_VECTOR_ELT(Op, DAG);
-
-    // case ISD::VECREDUCE_OR:
-    // case ISD::VECREDUCE_AND:
-    // case ISD::VECREDUCE_XOR:
-
-  case ISD::JumpTable:
-    return lowerJumpTable(Op, DAG);
-  case ISD::LOAD:
-    return LowerLOAD(Op, DAG);
-  case ISD::STORE:
-    return LowerSTORE(Op, DAG);
-  case ISD::MLOAD:
-    return LowerMLOAD(Op, DAG, VVPExpansionMode::ToNativeWidth);
-  case ISD::MSTORE:
-    return LowerMSTORE(Op, DAG);
-  case ISD::MSCATTER:
-  case ISD::MGATHER:
-    return LowerMGATHER_MSCATTER(Op, DAG, VVPExpansionMode::ToNativeWidth,
-                                 None);
-
-    // modify the return type of SETCC on vectors to v256i1
-    // case ISD::SETCC: return LowerSETCC(Op, DAG);
-
-    // case ISD::TRUNCATE: return LowerTRUNCATE(Op, DAG);
-
-    ///// LLVM-VP --> vvp_* /////
-#define BEGIN_REGISTER_VP_SDNODE(VP_NAME, ...) case ISD::VP_NAME:
-#include "llvm/IR/VPIntrinsics.def"
-    return LowerVPToVVP(Op, DAG, VVPExpansionMode::ToNativeWidth);
-
-    ///// non-VP --> vvp_* with native type /////
-    // Convert this standard vector op to VVP
-  case ISD::SELECT:
-    // FIXME List all operation that correspond to a VVP operation here
-#define ADD_ICONV_VVP_OP(VVP_NAME, ISD_NAME) case ISD::ISD_NAME:
-#define ADD_FPCONV_VVP_OP(VVP_NAME, ISD_NAME) case ISD::ISD_NAME:
-#define ADD_UNARY_VVP_OP(VVP_NAME, ISD_NAME) case ISD::ISD_NAME:
-#define ADD_BINARY_VVP_OP(VVP_NAME, ISD_NAME) case ISD::ISD_NAME:
-#define ADD_TERNARY_VVP_OP(VVP_NAME, ISD_NAME) case ISD::ISD_NAME:
-#define ADD_REDUCE_VVP_OP(VVP_NAME, ISD_NAME) case ISD::ISD_NAME:
-#include "VVPNodes.def"
-    return lowerToVVP(Op, DAG, VVPExpansionMode::ToNativeWidth);
-
-    ///// Widen this VVP operation to the vector type /////
-    // Use a native vector type for this VVP_* operation
-    // FIXME List all VVP ops with vector results here
-#define ADD_ICONV_VVP_OP(VVP_NAME, ISD_NAME) case VEISD::VVP_NAME:
-#define ADD_FPCONV_VVP_OP(VVP_NAME, ISD_NAME) case VEISD::VVP_NAME:
-#define ADD_UNARY_VVP_OP(VVP_NAME, ISD_NAME) case VEISD::VVP_NAME:
-#define ADD_BINARY_VVP_OP(VVP_NAME, ISD_NAME) case VEISD::VVP_NAME:
-#define ADD_TERNARY_VVP_OP(VVP_NAME, ISD_NAME) case VEISD::VVP_NAME:
-#include "VVPNodes.def"
-
-  case VEISD::VEC_BROADCAST:
-  case VEISD::VEC_SEQ:
-    return WidenVVPOperation(LowerSETCCInVectorArithmetic(Op, DAG), DAG,
-                             VVPExpansionMode::ToNativeWidth);
-
-  // "forget" about the narrowing
-  case VEISD::VEC_NARROW:
-    return Op->getOperand(0);
-  case ISD::RETURNADDR:
-    return LowerRETURNADDR(Op, DAG, *this, Subtarget);
-=======
-    return lowerINTRINSIC_WO_CHAIN(Op, DAG);
-  case ISD::JumpTable:
-    return lowerJumpTable(Op, DAG);
-  case ISD::LOAD:
-    return lowerLOAD(Op, DAG);
-  case ISD::MGATHER:
-    return lowerMGATHER(Op, DAG);
-  case ISD::MLOAD:
-    return lowerMLOAD(Op, DAG);
-  case ISD::MSCATTER:
-    return lowerMSCATTER(Op, DAG);
-  case ISD::RETURNADDR:
-    return lowerRETURNADDR(Op, DAG, *this, Subtarget);
-  case ISD::STORE:
-    return lowerSTORE(Op, DAG);
->>>>>>> 8b618263
-  case ISD::VASTART:
-    return lowerVASTART(Op, DAG);
-  case ISD::VAARG:
-    return lowerVAARG(Op, DAG);
-<<<<<<< HEAD
-  }
-}
-=======
-  case ISD::VECTOR_SHUFFLE:
-    return lowerVECTOR_SHUFFLE(Op, DAG);
->>>>>>> 8b618263
-
-SDValue VETargetLowering::LowerCONCAT_VECTOR(SDValue Op,
-                                             SelectionDAG &DAG) const {
-  auto VT = Op.getValueType();
-  assert(VT.getVectorElementType() == MVT::i1);
-
-  // LLVM expansion
-  if (VT.getVectorNumElements() <= 256) {
-    return SDValue();
-  }
-
-  // Interleave the subregisteres
-  CustomDAG CDAG(*this, DAG, Op);
-  auto LoInsert = CDAG.getTargetInsertSubreg(
-      VE::sub_vm_even, VT, CDAG.getImplicitDef(VT), Op->getOperand(0));
-  return CDAG.getTargetInsertSubreg(VE::sub_vm_odd, VT, LoInsert,
-                                    Op->getOperand(1));
 }
 
 /// } Custom Lower
@@ -5479,13 +3397,13 @@
     //   3 insns are equal to CMP+LEA+CMOV but faster.
     return generateEquivalentLdz(N, false, DAG);
 #else
-    // a == b -> cmov (a EQV b), 1, (a EQV b), SETNE iff a/b are i64
-    //           cmov (a CMP b), 1, 0, SETEQ otherwise
-    //   2 insns which is less than CMP+LEA+CMOV
-    if (SrcVT == MVT::i64)
-      return generateEquivalentBitOp(N, VEISD::EQV, DAG);
-      // FIXME: generate CMP+LEA+CMOV here.
-      // return generateEquivalentCmp(N, false, DAG);
+              // a == b -> cmov (a EQV b), 1, (a EQV b), SETNE iff a/b are i64
+              //           cmov (a CMP b), 1, 0, SETEQ otherwise
+              //   2 insns which is less than CMP+LEA+CMOV
+              if (SrcVT == MVT::i64)
+                return generateEquivalentBitOp(N, VEISD::EQV, DAG);
+                // FIXME: generate CMP+LEA+CMOV here.
+                // return generateEquivalentCmp(N, false, DAG);
 #endif
     break;
   case ISD::SETNE:
@@ -5521,16 +3439,16 @@
 #endif
 #else
 #if 1
-    // a != b -> (XOR (LDZ (CMP a, b)) >> 6, 1)
-    //   4 insns are more than CMP+LEA+CMOV but faster.
-    return generateEquivalentLdz(N, true, DAG);
+              // a != b -> (XOR (LDZ (CMP a, b)) >> 6, 1)
+              //   4 insns are more than CMP+LEA+CMOV but faster.
+              return generateEquivalentLdz(N, true, DAG);
 #else
-    // a != b -> cmov (a XOR b), 1, (a XOR b), SETNE iff a/b are i64
-    //           cmov (a CMP b), 1, (a CMP b), SETNE otherwise
-    //   2 insns which is less than CMP+LEA+CMOV
-    if (SrcVT == MVT::i64)
-      return generateEquivalentBitOp(N, VEISD::XOR, DAG);
-    return generateEquivalentCmp(N, true, DAG);
+              // a != b -> cmov (a XOR b), 1, (a XOR b), SETNE iff a/b are i64
+              //           cmov (a CMP b), 1, (a CMP b), SETNE otherwise
+              //   2 insns which is less than CMP+LEA+CMOV
+              if (SrcVT == MVT::i64)
+                return generateEquivalentBitOp(N, VEISD::XOR, DAG);
+              return generateEquivalentCmp(N, true, DAG);
 #endif
 #endif
   }
@@ -6011,168 +3929,6 @@
   return SDValue();
 }
 
-// Legal result type - but illegal operand type
-// FIXME Use this to ExpandTOVVP vector operation that do not yield a vector
-// result
-void VETargetLowering::LowerOperationWrapper(
-    SDNode *N, SmallVectorImpl<SDValue> &Results, SelectionDAG &DAG,
-    std::function<SDValue(SDValue)> WidenedOpCB) const {
-  LLVM_DEBUG(dbgs() << "LowerOperationWrapper: "; N->dump(&DAG););
-
-  // custom lowering only desired for VPU mode
-  if (!Subtarget->enableVPU())
-    return;
-
-  // if the SDNode has a chain operator on the value output instead
-  unsigned NumResults = N->getNumValues();
-  assert(NumResults > 0);
-  assert(NumResults <= 2);
-  int ValIdx = NumResults - 1;
-
-  // void/non-vector that needs lowering? -> expand to VVP
-  if (!N->getValueType(0).isVector() && shouldLowerToVVP(*N)) {
-    SDValue FixedOp =
-        lowerToVVP(SDValue(N, 0), DAG, VVPExpansionMode::ToNativeWidth);
-    N = FixedOp.getNode();
-  } else if (!IsVVPOrVEC(N->getOpcode())) {
-    LLVM_DEBUG(
-        dbgs() << "\t Not a VP/VEC Op ->defaulting to standard expansion\n";);
-    return;
-  }
-
-  // Expansion defer to LLVM for lowering
-  if (!N) {
-    LLVM_DEBUG(dbgs() << "\tDefault to standard expansion\n";);
-    return;
-  }
-
-  // Legalize the operands of this VVP op
-  unsigned NumOp = N->getNumOperands();
-  std::vector<SDValue> FixedOperands;
-  for (unsigned i = 0; i < NumOp; ++i) {
-    SDValue Op = N->getOperand(i);
-
-    SDValue FixedOp = Op;
-
-    // SETCC
-
-    // Re-use widened nodes from ReplaceNodeResult
-    EVT OpDestVecTy =
-        getTypeToTransformTo(*DAG.getContext(), Op.getValueType());
-
-    if (OpDestVecTy != Op.getValueType()) {
-      // run custom widenings first
-      CustomDAG CDAG(*this, DAG, Op);
-      FixedOp = fixUpOperation(Op, OpDestVecTy, CDAG);
-      if (!FixedOp) {
-        FixedOp = WidenedOpCB(Op);
-      }
-      assert(FixedOp && "No legal operand available!");
-    }
-
-    FixedOperands.push_back(FixedOp);
-  }
-
-  // Otw, clone the operation in every regard
-  SDLoc DL(N);
-  SDNode *NewN =
-      DAG.getNode(N->getOpcode(), DL, N->getVTList(), FixedOperands).getNode();
-  // assert((NewN->getNode() != N) && "node was not changed!");
-  NewN->setFlags(N->getFlags());
-
-  // Otw, fiddle the chain result back in
-  if (NumResults == 2) {
-    Results.push_back(SDValue(NewN, 0));
-  }
-
-  // attach the value output
-  Results.push_back(SDValue(NewN, ValIdx));
-}
-
-// Illegal result type
-void VETargetLowering::ReplaceNodeResults(SDNode *N,
-                                          SmallVectorImpl<SDValue> &Results,
-                                          SelectionDAG &DAG) const {
-
-  LLVM_DEBUG(dbgs() << "ReplaceNodeResult: "; N->dump(&DAG););
-
-  // custom lowering only desired for VPU mode
-  if (!Subtarget->enableVPU())
-    return;
-
-  unsigned NumResults = N->getNumValues();
-  assert(NumResults > 0);
-
-  // recognized reductions
-  if (N->getOpcode() == ISD::EXTRACT_VECTOR_ELT) {
-    const ISD::NodeType RecognizedOCList[] = {ISD::ADD, ISD::MUL, ISD::OR,
-                                              ISD::XOR, ISD::AND};
-
-    ISD::NodeType RedOC;
-    SDValue RedRootV = DAG.matchBinOpReduction(N, RedOC, RecognizedOCList);
-    if (RedRootV) {
-      LLVM_DEBUG(dbgs() << "Matched a shuffle reduction pattern!\n";);
-    }
-  }
-
-  // if the SDNode has a chain operator on the value output instead
-  assert(NumResults <= 2);
-  int ValIdx = NumResults - 1;
-
-  SDNode *ResN = nullptr;
-  if (IsVVPOrVEC(N->getOpcode())) {
-    // FIXME abort() here!!! must not create VVP ops with illegal result type!
-    // VVP ops already have a legal result type
-    ResN = WidenVVPOperation(SDValue(N, 0), DAG, VVPExpansionMode::ToNextWidth)
-               .getNode();
-
-  } else if (shouldLowerToVVP(*N)) {
-    // Lower this to a VVP (or VEC_) op with the next expected result type
-    ResN = lowerToVVP(SDValue(N, ValIdx), DAG, VVPExpansionMode::ToNextWidth)
-               .getNode();
-  } else {
-    LLVM_DEBUG(dbgs() << "\tShould not widen to VVP\n";);
-    // Otw, let LLVM do its expansion
-    ResN = nullptr;
-  }
-
-  // Expansion defer to LLVM for lowering
-  if (!ResN) {
-    LLVM_DEBUG(dbgs() << "\tDefault to standard expansion\n";);
-    return;
-  }
-
-  // Otw, fiddle the chain result back in
-  if (NumResults == 2) {
-    Results.push_back(SDValue(ResN, 0));
-  }
-
-  // attach the value output
-  Results.push_back(SDValue(ResN, ValIdx));
-}
-
-VETargetLowering::LegalizeTypeAction
-VETargetLowering::getPreferredVectorAction(MVT VT) const {
-  if (!Subtarget->enableVPU())
-    return TypeScalarizeVector;
-
-  // The default action for one element vectors is to scalarize
-  if (VT.getVectorNumElements() == 1)
-    return TypeScalarizeVector;
-
-  // Split oversized vectors
-  if (VT.getVectorNumElements() > 512)
-    return TypeSplitVector;
-
-  // Promote short element vectors to i32
-  if ((VT.getVectorElementType() != MVT::i1) && VT.isInteger() &&
-      (VT.getVectorElementType().getSizeInBits() < 32))
-    return TypePromoteInteger;
-
-  // The default action for an odd-width vector is to widen.
-  // This should also widen vNi1 vectors to v256i1/v512i1
-  return TypeWidenVector;
-}
 
 // Override to enable LOAD_STACK_GUARD lowering on Linux.
 bool VETargetLowering::useLoadStackGuardNode() const {
@@ -6231,19 +3987,4 @@
 
   // It's ok for generic registers.
   return true;
-<<<<<<< HEAD
-}
-
-/// \returns the VVP_* SDNode opcode corresponsing to \p OC.
-static Optional<unsigned> getVVPOpcode(unsigned OC) {
-  switch (OC) {
-#define ADD_VVP_OP(VVPNAME, SDNAME)                                            \
-  case VEISD::VVPNAME:                                                         \
-  case ISD::SDNAME:                                                            \
-    return VEISD::VVPNAME;
-#include "VVPNodes.def"
-  }
-  return None;
-=======
->>>>>>> 8b618263
 }