--- conflicted
+++ resolved
@@ -1090,13 +1090,10 @@
     TARGET_NODE_CASE(VM_INSERT)
     TARGET_NODE_CASE(VM_EXTRACT)
 
-<<<<<<< HEAD
     TARGET_NODE_CASE(REPL_F32)
     TARGET_NODE_CASE(REPL_I32)
-=======
     TARGET_NODE_CASE(LEGALAVL)
 
->>>>>>> 7d926b71
     // Register the VVP_* SDNodes.
 #define REGISTER_VVP_OP(VVP_NAME) TARGET_NODE_CASE(VVP_NAME)
 #include "VVPNodes.def"
@@ -1967,7 +1964,6 @@
   }
 }
 
-<<<<<<< HEAD
 SDValue VETargetLowering::lowerINTRINSIC_W_CHAIN(SDValue Op,
                                                  SelectionDAG &DAG) const {
   SDLoc dl(Op);
@@ -1975,82 +1971,20 @@
   switch (IntNo) {
   default:
     return SDValue(); // Don't custom lower most intrinsics.
-=======
-static bool getUniqueInsertion(SDNode *N, unsigned &UniqueIdx) {
-  if (!isa<BuildVectorSDNode>(N))
-    return false;
-  const auto *BVN = cast<BuildVectorSDNode>(N);
-
-  // Find first non-undef insertion.
-  unsigned Idx;
-  for (Idx = 0; Idx < BVN->getNumOperands(); ++Idx) {
-    auto ElemV = BVN->getOperand(Idx);
-    if (!ElemV->isUndef())
-      break;
-  }
-  // Catch the (hypothetical) all-undef case.
-  if (Idx == BVN->getNumOperands())
-    return false;
-  // Remember insertion.
-  UniqueIdx = Idx++;
-  // Verify that all other insertions are undef.
-  for (; Idx < BVN->getNumOperands(); ++Idx) {
-    auto ElemV = BVN->getOperand(Idx);
-    if (!ElemV->isUndef())
-      return false;
-  }
-  return true;
-}
-
-static SDValue getSplatValue(SDNode *N) {
-  if (auto *BuildVec = dyn_cast<BuildVectorSDNode>(N)) {
-    return BuildVec->getSplatValue();
-  }
-  return SDValue();
-}
-
-SDValue VETargetLowering::lowerBUILD_VECTOR(SDValue Op,
-                                            SelectionDAG &DAG) const {
-  VECustomDAG CDAG(DAG, Op);
-  MVT ResultVT = Op.getSimpleValueType();
-
-  // If there is just one element, expand to INSERT_VECTOR_ELT.
-  unsigned UniqueIdx;
-  if (getUniqueInsertion(Op.getNode(), UniqueIdx)) {
-    SDValue AccuV = CDAG.getUNDEF(Op.getValueType());
-    auto ElemV = Op->getOperand(UniqueIdx);
-    SDValue IdxV = CDAG.getConstant(UniqueIdx, MVT::i64);
-    return CDAG.getNode(ISD::INSERT_VECTOR_ELT, ResultVT, {AccuV, ElemV, IdxV});
-  }
-
-  // Else emit a broadcast.
-  if (SDValue ScalarV = getSplatValue(Op.getNode())) {
-    unsigned NumEls = ResultVT.getVectorNumElements();
-    auto AVL = CDAG.getConstant(NumEls, MVT::i32);
-    return CDAG.getBroadcast(ResultVT, Op.getOperand(0), AVL);
-  }
-
-  // Expand
-  return SDValue();
-}
-
-TargetLowering::LegalizeAction
-VETargetLowering::getCustomOperationAction(SDNode &Op) const {
-  // Custom lower to legalize AVL for packed mode.
-  if (isVVPOrVEC(Op.getOpcode()))
-    return Custom;
-  return Legal;
+  }
 }
 
 SDValue VETargetLowering::LowerOperation(SDValue Op, SelectionDAG &DAG) const {
   LLVM_DEBUG(dbgs() << "::LowerOperation"; Op->print(dbgs()););
   unsigned Opcode = Op.getOpcode();
-  if (ISD::isVPOpcode(Opcode))
-    return lowerToVVP(Op, DAG);
-
   switch (Opcode) {
   default:
-    llvm_unreachable("Should not custom lower this!");
+    if (Subtarget->enableVPU())
+      return LowerOperation_VVP(Op, DAG);
+    else if (Subtarget->simd())
+      return LowerOperation_SIMD(Op, DAG);
+    llvm_unreachable("Unexpected Opcode in LowerOperation");
+
   case ISD::ATOMIC_FENCE:
     return lowerATOMIC_FENCE(Op, DAG);
   case ISD::ATOMIC_SWAP:
@@ -2073,6 +2007,10 @@
     return lowerGlobalAddress(Op, DAG);
   case ISD::GlobalTLSAddress:
     return lowerGlobalTLSAddress(Op, DAG);
+  case ISD::INTRINSIC_VOID:
+    return lowerINTRINSIC_VOID(Op, DAG);
+  case ISD::INTRINSIC_W_CHAIN:
+    return lowerINTRINSIC_W_CHAIN(Op, DAG);
   case ISD::INTRINSIC_WO_CHAIN:
     return lowerINTRINSIC_WO_CHAIN(Op, DAG);
   case ISD::JumpTable:
@@ -2081,34 +2019,12 @@
     return lowerLOAD(Op, DAG);
   case ISD::RETURNADDR:
     return lowerRETURNADDR(Op, DAG, *this, Subtarget);
-  case ISD::BUILD_VECTOR:
-    return lowerBUILD_VECTOR(Op, DAG);
   case ISD::STORE:
     return lowerSTORE(Op, DAG);
   case ISD::VASTART:
     return lowerVASTART(Op, DAG);
   case ISD::VAARG:
     return lowerVAARG(Op, DAG);
-
-  case ISD::INSERT_VECTOR_ELT:
-    return lowerINSERT_VECTOR_ELT(Op, DAG);
-  case ISD::EXTRACT_VECTOR_ELT:
-    return lowerEXTRACT_VECTOR_ELT(Op, DAG);
-
-  // Legalize the AVL of this internal node.
-  case VEISD::VEC_BROADCAST:
-#define ADD_VVP_OP(VVP_NAME, ...) case VEISD::VVP_NAME:
-#include "VVPNodes.def"
-    // AVL already legalized.
-    if (getAnnotatedNodeAVL(Op).second)
-      return Op;
-    return legalizeInternalVectorOp(Op, DAG);
-
-    // Translate into a VEC_*/VVP_* layer operation.
-#define ADD_VVP_OP(VVP_NAME, ISD_NAME) case ISD::ISD_NAME:
-#include "VVPNodes.def"
-    return lowerToVVP(Op, DAG);
->>>>>>> 7d926b71
   }
 }
 
@@ -3567,8 +3483,6 @@
   SDLoc dl(N);
   unsigned Opcode = N->getOpcode();
   switch (Opcode) {
-  case ISD::EntryToken:
-    return combineEntryToken_VVP(N, DCI);
   default:
     if (!Subtarget->enableVPU())
       return SDValue();
@@ -3823,61 +3737,6 @@
   return true;
 }
 
-SDValue VETargetLowering::LowerOperation(SDValue Op, SelectionDAG &DAG) const {
-  LLVM_DEBUG(dbgs() << "LowerOp: "; Op.dump(&DAG); dbgs() << "\n";);
-
-  switch (Op.getOpcode()) {
-  default:
-    if (Subtarget->enableVPU())
-      return LowerOperation_VVP(Op, DAG);
-    else if (Subtarget->simd())
-      return LowerOperation_SIMD(Op, DAG);
-    llvm_unreachable("Unexpected Opcode in LowerOperation");
-
-  // Mostly all-scalar lowerings below.
-  case ISD::ATOMIC_FENCE:
-    return lowerATOMIC_FENCE(Op, DAG);
-  case ISD::ATOMIC_SWAP:
-    return lowerATOMIC_SWAP(Op, DAG);
-  case ISD::BlockAddress:
-    return lowerBlockAddress(Op, DAG);
-  case ISD::ConstantPool:
-    return lowerConstantPool(Op, DAG);
-  case ISD::DYNAMIC_STACKALLOC:
-    return lowerDYNAMIC_STACKALLOC(Op, DAG);
-  case ISD::EH_SJLJ_LONGJMP:
-    return lowerEH_SJLJ_LONGJMP(Op, DAG);
-  case ISD::EH_SJLJ_SETJMP:
-    return lowerEH_SJLJ_SETJMP(Op, DAG);
-  case ISD::EH_SJLJ_SETUP_DISPATCH:
-    return lowerEH_SJLJ_SETUP_DISPATCH(Op, DAG);
-  case ISD::FRAMEADDR:
-    return lowerFRAMEADDR(Op, DAG, *this, Subtarget);
-  case ISD::GlobalAddress:
-    return lowerGlobalAddress(Op, DAG);
-  case ISD::GlobalTLSAddress:
-    return lowerGlobalTLSAddress(Op, DAG);
-  case ISD::INTRINSIC_VOID:
-    return lowerINTRINSIC_VOID(Op, DAG);
-  case ISD::INTRINSIC_W_CHAIN:
-    return lowerINTRINSIC_W_CHAIN(Op, DAG);
-  case ISD::INTRINSIC_WO_CHAIN:
-    return lowerINTRINSIC_WO_CHAIN(Op, DAG);
-  case ISD::JumpTable:
-    return lowerJumpTable(Op, DAG);
-  case ISD::LOAD:
-    return lowerLOAD(Op, DAG);
-  case ISD::RETURNADDR:
-    return lowerRETURNADDR(Op, DAG, *this, Subtarget);
-  case ISD::STORE:
-    return lowerSTORE(Op, DAG);
-  case ISD::VASTART:
-    return lowerVASTART(Op, DAG);
-  case ISD::VAARG:
-    return lowerVAARG(Op, DAG);
-  }
-}
-
 static bool isPackableElemVT(EVT VT) {
   if (VT.isVector())
     return false;
