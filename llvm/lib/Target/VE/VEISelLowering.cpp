//===-- VEISelLowering.cpp - VE DAG Lowering Implementation ---------------===//
//
// Part of the LLVM Project, under the Apache License v2.0 with LLVM Exceptions.
// See https://llvm.org/LICENSE.txt for license information.
// SPDX-License-Identifier: Apache-2.0 WITH LLVM-exception
//
//===----------------------------------------------------------------------===//
//
// This file implements the interfaces that VE uses to lower LLVM code into a
// selection DAG.
//
//===----------------------------------------------------------------------===//

#include "VEISelLowering.h"
#include "MCTargetDesc/VEMCExpr.h"
#include "VECustomDAG.h"
#include "VEInstrBuilder.h"
#include "VEMachineFunctionInfo.h"
#include "VERegisterInfo.h"
#include "VETargetMachine.h"
#include "llvm/ADT/StringSwitch.h"
#include "llvm/ADT/iterator_range.h"
#include "llvm/CodeGen/CallingConvLower.h"
#include "llvm/CodeGen/MachineFrameInfo.h"
#include "llvm/CodeGen/MachineFunction.h"
#include "llvm/CodeGen/MachineInstrBuilder.h"
#include "llvm/CodeGen/MachineJumpTableInfo.h"
#include "llvm/CodeGen/MachineModuleInfo.h"
#include "llvm/CodeGen/MachineRegisterInfo.h"
#include "llvm/CodeGen/SelectionDAG.h"
#include "llvm/CodeGen/TargetLoweringObjectFileImpl.h"
#include "llvm/IR/DerivedTypes.h"
#include "llvm/IR/Function.h"
#include "llvm/IR/IRBuilder.h"
#include "llvm/IR/IntrinsicsVE.h"
#include "llvm/IR/Module.h"
#include "llvm/Support/ErrorHandling.h"
#include "llvm/Support/KnownBits.h"

#define DEBUG_TYPE "ve-lower"

using namespace llvm;

// VE has no masked VLD. Ignore the mask, keep the AVL.
static cl::opt<bool> SplitCallRegs(
    "ve-split-call-regs", cl::init(true),
    cl::desc("Split overpacked registers and packed mask regs in calls and "
             "call arguments to assist pack/unpack folding."),
    cl::Hidden);

//===----------------------------------------------------------------------===//
// Calling Convention Implementation
//===----------------------------------------------------------------------===//

#include "VEGenCallingConv.inc"

CCAssignFn *getReturnCC(CallingConv::ID CallConv) {
  switch (CallConv) {
  default:
    return RetCC_VE_C;
  case CallingConv::Fast:
    return RetCC_VE_Fast;
  }
}

CCAssignFn *getParamCC(CallingConv::ID CallConv, bool IsVarArg) {
  if (IsVarArg)
    return CC_VE2;
  switch (CallConv) {
  default:
    return CC_VE_C;
  case CallingConv::Fast:
    return CC_VE_Fast;
  }
}

bool VETargetLowering::CanLowerReturn(
    CallingConv::ID CallConv, MachineFunction &MF, bool IsVarArg,
    const SmallVectorImpl<ISD::OutputArg> &Outs, LLVMContext &Context) const {
  CCAssignFn *RetCC = getReturnCC(CallConv);
  SmallVector<CCValAssign, 16> RVLocs;
  CCState CCInfo(CallConv, IsVarArg, MF, RVLocs, Context);
  return CCInfo.CheckReturn(Outs, RetCC);
}

static const MVT AllVectorVTs[] = {MVT::v256i32, MVT::v512i32, MVT::v256i64,
                                   MVT::v256f32, MVT::v512f32, MVT::v256f64,
                                   MVT::v512f64, MVT::v512i64};

static const MVT AllMaskVTs[] = {MVT::v256i1, MVT::v512i1};

static const MVT PackedVectorVTs[] = {MVT::v512i32, MVT::v512f32, MVT::v512f64,
                                      MVT::v512i64};

void VETargetLowering::initRegisterClasses() {
  // Set up the register classes.
  addRegisterClass(MVT::i32, &VE::I32RegClass);
  addRegisterClass(MVT::i64, &VE::I64RegClass);
  addRegisterClass(MVT::f32, &VE::F32RegClass);
  addRegisterClass(MVT::f64, &VE::I64RegClass);
  addRegisterClass(MVT::f128, &VE::F128RegClass);

  if (Subtarget->enableVPU()) {
    for (MVT VecVT : AllVectorVTs)
      addRegisterClass(VecVT, &VE::V64RegClass);
    addRegisterClass(MVT::v256i1, &VE::VMRegClass);
    addRegisterClass(MVT::v512i1, &VE::VM512RegClass);
    addRegisterClass(MVT::v512f64, &VE::VPRegClass);
    addRegisterClass(MVT::v512i64, &VE::VPRegClass);
  }
}

void VETargetLowering::initSPUActions() {
  const auto &TM = getTargetMachine();

  /// Load & Store {

  // VE doesn't have i1 sign extending load.
  for (MVT VT : MVT::integer_valuetypes()) {
    setLoadExtAction(ISD::SEXTLOAD, VT, MVT::i1, Promote);
    setLoadExtAction(ISD::ZEXTLOAD, VT, MVT::i1, Promote);
    setLoadExtAction(ISD::EXTLOAD, VT, MVT::i1, Promote);
    // FIXME: upstream has following line.  Need double check.
    // setTruncStoreAction(VT, MVT::i1, Expand);
  }

  // VE doesn't have floating point extload/truncstore, so expand them.
  for (MVT FPVT : MVT::fp_valuetypes()) {
    for (MVT OtherFPVT : MVT::fp_valuetypes()) {
      setLoadExtAction(ISD::EXTLOAD, FPVT, OtherFPVT, Expand);
      setTruncStoreAction(FPVT, OtherFPVT, Expand);
    }
  }

  // VE doesn't have fp128 load/store, so expand them in custom lower.
  setOperationAction(ISD::LOAD, MVT::f128, Custom);
  setOperationAction(ISD::STORE, MVT::f128, Custom);

  /// } Load & Store

  // Custom legalize address nodes into LO/HI parts.
  MVT PtrVT = MVT::getIntegerVT(TM.getPointerSizeInBits(0));
  setOperationAction(ISD::BlockAddress, PtrVT, Custom);
  setOperationAction(ISD::GlobalAddress, PtrVT, Custom);
  setOperationAction(ISD::GlobalTLSAddress, PtrVT, Custom);
  setOperationAction(ISD::ConstantPool, PtrVT, Custom);
  setOperationAction(ISD::JumpTable, PtrVT, Custom);

  /// VAARG handling {
  setOperationAction(ISD::VASTART, MVT::Other, Custom);
  // VAARG needs to be lowered to access with 8 bytes alignment.
  setOperationAction(ISD::VAARG, MVT::Other, Custom);
  // Use the default implementation.
  setOperationAction(ISD::VACOPY, MVT::Other, Expand);
  setOperationAction(ISD::VAEND, MVT::Other, Expand);
  /// } VAARG handling

  /// Stack {
  setOperationAction(ISD::DYNAMIC_STACKALLOC, MVT::i32, Custom);
  setOperationAction(ISD::DYNAMIC_STACKALLOC, MVT::i64, Custom);

  // Use the default implementation.
  setOperationAction(ISD::STACKSAVE, MVT::Other, Expand);
  setOperationAction(ISD::STACKRESTORE, MVT::Other, Expand);
  /// } Stack

  /// Branch {

  // VE doesn't have BRCOND
  setOperationAction(ISD::BRCOND, MVT::Other, Expand);

  // BR_JT is not implemented yet.
  setOperationAction(ISD::BR_JT, MVT::Other, Expand);

  /// } Branch

  /// Int Ops {
  for (MVT IntVT : {MVT::i32, MVT::i64}) {
    // VE has no REM or DIVREM operations.
    setOperationAction(ISD::UREM, IntVT, Expand);
    setOperationAction(ISD::SREM, IntVT, Expand);
    setOperationAction(ISD::SDIVREM, IntVT, Expand);
    setOperationAction(ISD::UDIVREM, IntVT, Expand);

    // VE has no SHL_PARTS/SRA_PARTS/SRL_PARTS operations.
    setOperationAction(ISD::SHL_PARTS, IntVT, Expand);
    setOperationAction(ISD::SRA_PARTS, IntVT, Expand);
    setOperationAction(ISD::SRL_PARTS, IntVT, Expand);

    // VE has no MULHU/MULHS/UMUL_LOHI/SMUL_LOHI operations.
    // TODO: Use MPD/MUL instructions to implement SMUL_LOHI/UMUL_LOHI for
    //       i32 type.
    setOperationAction(ISD::MULHU, IntVT, Expand);
    setOperationAction(ISD::MULHS, IntVT, Expand);
    setOperationAction(ISD::UMUL_LOHI, IntVT, Expand);
    setOperationAction(ISD::SMUL_LOHI, IntVT, Expand);

    // VE has no CTTZ, ROTL, ROTR operations.
    setOperationAction(ISD::CTTZ, IntVT, Expand);
    setOperationAction(ISD::ROTL, IntVT, Expand);
    setOperationAction(ISD::ROTR, IntVT, Expand);

    // VE has 64 bits instruction which works as i64 BSWAP operation.  This
    // instruction works fine as i32 BSWAP operation with an additional
    // parameter.  Use isel patterns to lower BSWAP.
    setOperationAction(ISD::BSWAP, IntVT, Legal);

    // VE has only 64 bits instructions which work as i64 BITREVERSE/CTLZ/CTPOP
    // operations.  Use isel patterns for i64, promote for i32.
    LegalizeAction Act = (IntVT == MVT::i32) ? Promote : Legal;
    setOperationAction(ISD::BITREVERSE, IntVT, Act);
    setOperationAction(ISD::CTLZ, IntVT, Act);
    setOperationAction(ISD::CTLZ_ZERO_UNDEF, IntVT, Act);
    setOperationAction(ISD::CTPOP, IntVT, Act);

    // VE has only 64 bits instructions which work as i64 AND/OR/XOR operations.
    // Use isel patterns for i64, promote for i32.
    setOperationAction(ISD::AND, IntVT, Act);
    setOperationAction(ISD::OR, IntVT, Act);
    setOperationAction(ISD::XOR, IntVT, Act);

    // Legal smax and smin
    setOperationAction(ISD::SMAX, IntVT, Legal);
    setOperationAction(ISD::SMIN, IntVT, Legal);
  }

  // Operations not supported by VE.
  setOperationAction(ISD::SIGN_EXTEND_INREG, MVT::i1, Expand);

  // Used by legalize types to correctly generate the setcc result.
  // Without this, every float setcc comes with a AND/OR with the result,
  // we don't want this, since the fpcmp result goes to a flag register,
  // which is used implicitly by brcond and select operations.
  AddPromotedToType(ISD::SETCC, MVT::i1, MVT::i32);

  /// } Int Ops

  /// Conversion {
  // VE doesn't have instructions for fp<->uint, so expand them by llvm
  setOperationAction(ISD::FP_TO_UINT, MVT::i32, Promote); // use i64
  setOperationAction(ISD::UINT_TO_FP, MVT::i32, Promote); // use i64
  setOperationAction(ISD::FP_TO_UINT, MVT::i64, Expand);
  setOperationAction(ISD::UINT_TO_FP, MVT::i64, Expand);

  // fp16 not supported
  for (MVT FPVT : MVT::fp_valuetypes()) {
    setOperationAction(ISD::FP16_TO_FP, FPVT, Expand);
    setOperationAction(ISD::FP_TO_FP16, FPVT, Expand);
  }
  /// } Conversion

  /// Floating-point Ops {
  /// Note: Floating-point operations are fneg, fadd, fsub, fmul, fdiv, frem,
  ///       and fcmp.

  // VE doesn't have following floating point operations.
  for (MVT VT : MVT::fp_valuetypes()) {
    setOperationAction(ISD::FNEG, VT, Expand);
    setOperationAction(ISD::FREM, VT, Expand);
  }

  // VE doesn't have fdiv of f128.
  setOperationAction(ISD::FDIV, MVT::f128, Expand);

  for (MVT FPVT : {MVT::f32, MVT::f64}) {
    // f32 and f64 uses ConstantFP.  f128 uses ConstantPool.
    setOperationAction(ISD::ConstantFP, FPVT, Legal);
  }
  /// } Floating-point Ops

  /// Floating-point math functions {

  // VE doesn't have following floating point math functions.
  for (MVT VT : MVT::fp_valuetypes()) {
    setOperationAction(ISD::FABS, VT, Expand);
    setOperationAction(ISD::FCOPYSIGN, VT, Expand);
    setOperationAction(ISD::FCOS, VT, Expand);
    setOperationAction(ISD::FMA, VT, Expand);
    setOperationAction(ISD::FPOW, VT, Expand);
    setOperationAction(ISD::FSIN, VT, Expand);
    setOperationAction(ISD::FSQRT, VT, Expand);
  }

  // VE has single and double FMINNUM and FMAXNUM
  for (MVT VT : {MVT::f32, MVT::f64}) {
    setOperationAction({ISD::FMAXNUM, ISD::FMINNUM}, VT, Legal);
  }

  /// } Floating-point math functions

  setOperationAction(ISD::EH_SJLJ_SETJMP, MVT::i32, Custom);
  setOperationAction(ISD::EH_SJLJ_LONGJMP, MVT::Other, Custom);
  setOperationAction(ISD::EH_SJLJ_SETUP_DISPATCH, MVT::Other, Custom);
  if (TM.Options.ExceptionModel == ExceptionHandling::SjLj)
    setLibcallName(RTLIB::UNWIND_RESUME, "_Unwind_SjLj_Resume");

  setTargetDAGCombine(ISD::FADD);
  // setTargetDAGCombine(ISD::FMA);

  /// Atomic instructions {

  setMaxAtomicSizeInBitsSupported(64);
  setMinCmpXchgSizeInBits(32);
  setSupportsUnalignedAtomics(false);

  // Use custom inserter for ATOMIC_FENCE.
  setOperationAction(ISD::ATOMIC_FENCE, MVT::Other, Custom);

  // Other atomic instructions.
  for (MVT VT : MVT::integer_valuetypes()) {
    // Support i8/i16 atomic swap.
    setOperationAction(ISD::ATOMIC_SWAP, VT, Custom);

    // FIXME: Support "atmam" instructions.
    setOperationAction(ISD::ATOMIC_LOAD_ADD, VT, Expand);
    setOperationAction(ISD::ATOMIC_LOAD_SUB, VT, Expand);
    setOperationAction(ISD::ATOMIC_LOAD_AND, VT, Expand);
    setOperationAction(ISD::ATOMIC_LOAD_OR, VT, Expand);

    // VE doesn't have follwing instructions.
    setOperationAction(ISD::ATOMIC_CMP_SWAP_WITH_SUCCESS, VT, Expand);
    setOperationAction(ISD::ATOMIC_LOAD_CLR, VT, Expand);
    setOperationAction(ISD::ATOMIC_LOAD_XOR, VT, Expand);
    setOperationAction(ISD::ATOMIC_LOAD_NAND, VT, Expand);
    setOperationAction(ISD::ATOMIC_LOAD_MIN, VT, Expand);
    setOperationAction(ISD::ATOMIC_LOAD_MAX, VT, Expand);
    setOperationAction(ISD::ATOMIC_LOAD_UMIN, VT, Expand);
    setOperationAction(ISD::ATOMIC_LOAD_UMAX, VT, Expand);
  }

  /// } Atomic instructions

  /// SJLJ instructions {
  setOperationAction(ISD::EH_SJLJ_LONGJMP, MVT::Other, Custom);
  setOperationAction(ISD::EH_SJLJ_SETJMP, MVT::i32, Custom);
  setOperationAction(ISD::EH_SJLJ_SETUP_DISPATCH, MVT::Other, Custom);
  if (TM.Options.ExceptionModel == ExceptionHandling::SjLj)
    setLibcallName(RTLIB::UNWIND_RESUME, "_Unwind_SjLj_Resume");
  /// } SJLJ instructions

  // Intrinsic instructions
  setOperationAction(ISD::INTRINSIC_VOID, MVT::Other, Custom);
  setOperationAction(ISD::INTRINSIC_W_CHAIN, MVT::Other, Custom);
  setOperationAction(ISD::INTRINSIC_WO_CHAIN, MVT::Other, Custom);

  // Other configurations related to f128.
  setOperationAction(ISD::BR_CC, MVT::f128, Legal);

  // TRAP to expand (which turns it into abort).
  setOperationAction(ISD::TRAP, MVT::Other, Expand);

  // On most systems, DEBUGTRAP and TRAP have no difference. The "Expand"
  // here is to inform DAG Legalizer to replace DEBUGTRAP with TRAP.
  setOperationAction(ISD::DEBUGTRAP, MVT::Other, Expand);
}

static bool isLegalVectorVT(EVT VT) {
  if (!VT.isVector())
    return false;
  auto ElemVT = VT.getVectorElementType();
  return (ElemVT == MVT::i1 || ElemVT == MVT::i32 || ElemVT == MVT::f32 ||
          ElemVT == MVT::i64 || ElemVT == MVT::f64);
}

void VETargetLowering::initVPUActions() {
  if (!Subtarget->enableVPU())
    return;

  // The entry token is the first node to be legalized in the SelectionDAG.
  // Use this to reset the visited internal vector instruction set.
  // setOperationAction(ISD::EntryToken, MVT::Other, Custom);
  setTargetDAGCombine(ISD::EntryToken);

  // Expand CopyToReg(vec_pack (lo, hi)) for over-packed register.
  // This makes register allocation more efficient (less vreg moves).
  setTargetDAGCombine(ISD::CopyToReg);
  // Over-packed live-ins are expanded in ::LowerFormalArguments.
  // setTargetDAGCombine(ISD::CopyFromReg);

  // Vector length legalization
  auto LegalizeVectorLength = [&](unsigned VL) -> unsigned {
    return VL > StandardVectorWidth ? PackedVectorWidth : StandardVectorWidth;
  };

  // all builtin opcodes
  // auto AllOCs = llvm::make_range<unsigned>(1, ISD::BUILTIN_OP_END); // TODO
  // use this

  const ISD::NodeType END_OF_OCLIST = ISD::DELETED_NODE;

  // Unsupported vector ops (expand for all vector types)
  // This is most
  const ISD::NodeType AllExpandOCs[] = {
      // won't implement
      ISD::CONCAT_VECTORS, ISD::MERGE_VALUES,

      // not directly supported
      ISD::FNEG, ISD::FABS, ISD::FCBRT, ISD::FSIN, ISD::FCOS, ISD::FPOWI,
      ISD::FPOW, ISD::FLOG, ISD::FLOG2, ISD::FLOG10, ISD::FEXP, ISD::FEXP2,
      ISD::FCEIL, ISD::FRINT, ISD::FNEARBYINT, ISD::FTRUNC, ISD::FFLOOR,
      ISD::LROUND, ISD::LLROUND, ISD::FROUND, ISD::LRINT, ISD::LLRINT,

      // break down into SETCC + (V)SELECT
      ISD::SELECT_CC,
      ISD::ANY_EXTEND, // TODO sub-register insertion
      ISD::ANY_EXTEND_VECTOR_INREG,

      // TODO
      ISD::ROTL, ISD::ROTR, ISD::BSWAP, ISD::BITREVERSE, ISD::CTLZ,
      ISD::CTLZ_ZERO_UNDEF, ISD::CTTZ, ISD::CTTZ_ZERO_UNDEF, ISD::ADDC,
      ISD::ADDCARRY, ISD::MULHS, ISD::MULHU, ISD::SMUL_LOHI, ISD::UMUL_LOHI,

      // genuinely  unsupported
      ISD::FP_TO_UINT, ISD::UINT_TO_FP, ISD::UREM, ISD::SREM, ISD::SDIVREM,
      ISD::UDIVREM, ISD::FP16_TO_FP, ISD::FP_TO_FP16, END_OF_OCLIST};

  // FIXME should differentiate this..
  const ISD::NodeType AllLegalOCs[] = {ISD::BITCAST, END_OF_OCLIST};

  const ISD::NodeType AllCustomOCs[] = {ISD::SELECT, END_OF_OCLIST};

  // Memory vector ops
  const ISD::NodeType MemoryOCs[] = {// memory
                                     ISD::LOAD,     ISD::STORE, ISD::MGATHER,
                                     ISD::MSCATTER, ISD::MLOAD, ISD::MSTORE,
                                     END_OF_OCLIST};

  // vector construction operations
  const ISD::NodeType VectorTransformOCs[]{
      ISD::BUILD_VECTOR,
      // ISD::CONCAT_VECTORS, // always expanded
      ISD::EXTRACT_SUBVECTOR, ISD::INSERT_SUBVECTOR, ISD::SCALAR_TO_VECTOR,
      ISD::VECTOR_SHUFFLE, END_OF_OCLIST};

  // (Otw legal) Operations to promote to a larger vector element type (i8 and
  // i16 elems)
  const ISD::NodeType IntArithOCs[] = {
      // arithmetic
      ISD::ADD,  ISD::SUB,  ISD::MUL, ISD::SDIV, ISD::UDIV,
      ISD::SREM, ISD::UREM, ISD::AND, ISD::OR,   ISD::XOR,
      ISD::SDIV, ISD::SHL,  ISD::SRA, ISD::SRL,  END_OF_OCLIST};

  const ISD::NodeType FPArithOCs[] = {
      ISD::FMA,  ISD::FABS,      ISD::FSUB,     ISD::FDIV,    ISD::FMUL,
      ISD::FNEG, ISD::FP_EXTEND, ISD::FP_ROUND, END_OF_OCLIST};

  const ISD::NodeType ToIntCastOCs[] = {
      // casts
      ISD::TRUNCATE, ISD::SIGN_EXTEND_VECTOR_INREG,
      ISD::ZERO_EXTEND_VECTOR_INREG, ISD::FP_TO_SINT, END_OF_OCLIST};

  const ISD::NodeType ToFPCastOCs[] = {// casts
                                       ISD::FP_EXTEND, ISD::SINT_TO_FP,
                                       END_OF_OCLIST};

  //
  // reductions
  const ISD::NodeType IntReductionOCs[] = {
      ISD::VECREDUCE_ADD,  ISD::VECREDUCE_MUL,  ISD::VECREDUCE_AND,
      ISD::VECREDUCE_OR,   ISD::VECREDUCE_XOR,  ISD::VECREDUCE_SMIN,
      ISD::VECREDUCE_SMAX, ISD::VECREDUCE_UMIN, ISD::VECREDUCE_UMAX,
      END_OF_OCLIST};

  // reductions
  const ISD::NodeType FPReductionOCs[] = {
      ISD::VECREDUCE_FADD, ISD::VECREDUCE_FMUL, ISD::VECREDUCE_FMIN,
      ISD::VECREDUCE_FMAX, END_OF_OCLIST};

  // reductions
  const ISD::NodeType FPOrderedReductionOCs[] = {
      ISD::VECREDUCE_SEQ_FADD, ISD::VECREDUCE_SEQ_FMUL, END_OF_OCLIST};

  // Convenience Opcode loops
  auto ForAll_Opcodes = [](const ISD::NodeType *OCs,
                           std::function<void(unsigned)> Functor) {
    while (*OCs != END_OF_OCLIST) {
      Functor(*OCs);
      ++OCs;
    }
  };

  auto ForAll_setOperationAction = [&](const ISD::NodeType *OCs, MVT VT,
                                       LegalizeAction Act) {
    ForAll_Opcodes(OCs, [this, VT, Act](unsigned OC) {
      this->setOperationAction(OC, VT, Act);
    });
  };

  // Helpers for specifying trunc+store & load+ext legalization
  // expand all trunc/extend memory ops with this VALUE type
  auto ExpandMemory_TruncExtend_ToValue = [&](MVT ValVT) {
    for (MVT MemVT : MVT::vector_valuetypes()) {
      setTruncStoreAction(ValVT, MemVT, Expand);
      setLoadExtAction(ISD::SEXTLOAD, ValVT, MemVT, Expand);
      setLoadExtAction(ISD::ZEXTLOAD, ValVT, MemVT, Expand);
      setLoadExtAction(ISD::EXTLOAD, ValVT, MemVT, Expand);
    }
  };

  // expand all trunc/extend memory ops with this MEMORY type
  auto ExpandMemory_TruncExtend_ToMemory = [&](MVT MemVT) {
    for (MVT ValVT : MVT::vector_valuetypes()) {
      setTruncStoreAction(ValVT, MemVT, Expand);
      setLoadExtAction(ISD::SEXTLOAD, ValVT, MemVT, Expand);
      setLoadExtAction(ISD::ZEXTLOAD, ValVT, MemVT, Expand);
      setLoadExtAction(ISD::EXTLOAD, ValVT, MemVT, Expand);
    }
  };

  // The simple cases (always expand, custom or legal)
  for (MVT VT : MVT::vector_valuetypes()) {
    // expand all trunc+store, load+ext nodes
    ExpandMemory_TruncExtend_ToValue(VT);
    ExpandMemory_TruncExtend_ToMemory(VT);

    // Expand all operation on vector types on the list
    ForAll_setOperationAction(AllLegalOCs, VT, Legal);
    ForAll_setOperationAction(AllExpandOCs, VT, Expand);
    ForAll_setOperationAction(AllCustomOCs, VT, Custom);
  }

  // Short vector elements (EXCLUDING masks)
  for (MVT VT : MVT::vector_valuetypes()) {
    MVT ElemVT = VT.getVectorElementType();
    unsigned W = VT.getVectorMinNumElements();

    // Use default splitting for vlens > 512
    if (W > PackedVectorWidth)
      continue;

    // Promotion rule, accept native element bit sizes
    unsigned ElemBits = ElemVT.getScalarSizeInBits();

    if ((ElemBits == 1) || (ElemBits >= 64))
      continue;

    ///// [32, 64) lane bits /////
    if (ElemBits >= 32) {
      // Directly select the legal promotion target
      MVT PromotedElemVT = ElemVT.isInteger() ? MVT::i64 : MVT::f64;
      MVT PromoteToVT =
          MVT::getVectorVT(PromotedElemVT, LegalizeVectorLength(W));

      setOperationPromotedToType(ISD::FP_TO_UINT, VT, PromoteToVT);
      setOperationPromotedToType(ISD::UINT_TO_FP, VT, PromoteToVT);
    }

    ///// (1 - 32) lane bits /////
    if (ElemBits >= 32)
      continue;

    {
      // Directly select the legal promotion target
      MVT PromotedElemVT = ElemVT.isInteger() ? MVT::i32 : MVT::f32;
      MVT PromoteToVT =
          MVT::getVectorVT(PromotedElemVT, LegalizeVectorLength(W));
      auto PromotionAction = [&](unsigned OC) {
        setOperationPromotedToType(OC, VT, PromoteToVT);
      };

      // fp16
      ForAll_Opcodes(FPArithOCs, PromotionAction);
      ForAll_Opcodes(FPReductionOCs, PromotionAction);
      ForAll_Opcodes(FPOrderedReductionOCs, PromotionAction);
      // i8, i16
      ForAll_Opcodes(IntArithOCs, PromotionAction);
      ForAll_Opcodes(IntReductionOCs, PromotionAction);
      ForAll_Opcodes(MemoryOCs, PromotionAction);
      ForAll_Opcodes(ToIntCastOCs, PromotionAction);
      ForAll_Opcodes(ToFPCastOCs, PromotionAction);
    }
  }

  for (MVT PackedVT : PackedVectorVTs) {
    setOperationAction(ISD::INSERT_VECTOR_ELT, PackedVT, Custom);
    setOperationAction(ISD::EXTRACT_VECTOR_ELT, PackedVT.getVectorElementType(),
                       Custom);
    setOperationAction(ISD::EXTRACT_VECTOR_ELT, PackedVT, Custom);
  }

  // All mask ops.
  for (MVT MaskVT : MVT::vector_valuetypes()) {
    if (MaskVT.isScalableVector())
      continue;
    if (MaskVT.getVectorElementType() != MVT::i1)
      continue;

    // Mask producing operations
    setOperationAction(ISD::INSERT_VECTOR_ELT, MaskVT, Expand);
    setOperationAction(ISD::EXTRACT_VECTOR_ELT, MaskVT, Custom);

    // Lower to vvp_trunc
    setOperationAction(ISD::TRUNCATE, MaskVT, Custom);

    ForAll_setOperationAction(IntReductionOCs, MaskVT, Custom);
    ForAll_setOperationAction(VectorTransformOCs, MaskVT, Custom);

    // Custom split packed mask operations.
    if (isPackedVectorType(MaskVT))
      ForAll_setOperationAction(IntArithOCs, MaskVT, Custom);
  }

  // Packed mask arithmetic.
  for (unsigned Opc : {ISD::AND, ISD::XOR, ISD::OR})
    setOperationAction(Opc, MVT::v512i1, Custom);

  // vNt32, vNt64 ops (legal element types)
  for (MVT VT : MVT::vector_valuetypes()) {
    MVT ElemVT = VT.getVectorElementType();
    unsigned ElemBits = ElemVT.getScalarSizeInBits();
    if (ElemBits != 32 && ElemBits != 64)
      continue;

    ForAll_setOperationAction(VectorTransformOCs, VT, Custom);
    ForAll_setOperationAction(MemoryOCs, VT, Custom);

    // VE doesn't have instructions for fp<->uint, so expand them by llvm
    if (ElemBits == 64) {
      setOperationAction(ISD::FP_TO_UINT, VT, Expand);
      setOperationAction(ISD::UINT_TO_FP, VT, Expand);
    }

    // Translate all ops with legal element types to VVP_* nodes
#define ADD_VVP_OP(VVP_NAME, ISD_NAME)                                         \
  if (ISD::ISD_NAME != ISD::DELETED_NODE)                                      \
    setOperationAction(ISD::ISD_NAME, VT, Custom);
#include "VVPNodes.def"
  }

  // X -> vp_* funnel
  for (MVT VT : MVT::vector_valuetypes()) {
    LegalizeAction Action;
    // FIXME query available vector width for this Op
    if (isLegalVectorVT(VT) &&
        VT.getVectorMinNumElements() <= PackedVectorWidth) {
      // We perform custom widening as necessary
      Action = Custom;
    } else {
      // Cannot do custom element type legalization at this point
      Action = Expand;
    }

    // llvm.masked.* -> vvp lowering
    setOperationAction(ISD::MSCATTER, VT, Custom);
    setOperationAction(ISD::MGATHER, VT, Custom);
    setOperationAction(ISD::MLOAD, VT, Custom);
    setOperationAction(ISD::MSTORE, VT, Custom);

    // VP -> VVP lowering
#define BEGIN_REGISTER_VP_SDNODE(VP_NAME, LEGALPOS, VP_TEXT, MASK_POS,         \
                                 LEN_POS)                                      \
  setOperationAction(ISD::VP_NAME, VT, Action);
#include "llvm/IR/VPIntrinsics.def"
  }

  // Reduction ops are mapped with their result type
  for (MVT ResVT : {MVT::f64, MVT::f32, MVT::i64, MVT::i32}) {
#define ADD_REDUCE_VVP_OP(VVP_NAME, ISD_NAME)                                  \
  setOperationAction(ISD::ISD_NAME, ResVT, Custom);
#include "VVPNodes.def"
  }

  // CUSTOM HANDLERS FOR VECTOR INSTRUCTIONS
  // horizontal reductions
  setOperationAction(ISD::VECREDUCE_ADD, MVT::i32, Custom);
  setOperationAction(ISD::VECREDUCE_ADD, MVT::i64, Custom);

  setOperationAction(ISD::VECREDUCE_OR, MVT::i32, Custom);
  setOperationAction(ISD::VECREDUCE_OR, MVT::i64, Custom);

  // re-write vector setcc to use a predicate mask
  setOperationAction(ISD::SETCC, MVT::v256i64, Custom);
  setOperationAction(ISD::SETCC, MVT::v256i32, Custom);

  // truncate of X to i1 -> X
  // setOperationAction(ISD::TRUNCATE, MVT::v256i32, Custom); // should not
  // generate invalid valid SETCC in the first place
  setOperationAction(ISD::VSELECT, MVT::v256i1, Custom);

  // v256i1 and v512i1 ops
  for (MVT MaskVT : AllMaskVTs) {
    // Custom lower mask ops
    setOperationAction(ISD::STORE, MaskVT, Custom);
    setOperationAction(ISD::LOAD, MaskVT, Custom);
  }
}

SDValue
VETargetLowering::LowerReturn(SDValue Chain, CallingConv::ID CallConv,
                              bool IsVarArg,
                              const SmallVectorImpl<ISD::OutputArg> &Outs,
                              const SmallVectorImpl<SDValue> &OutVals,
                              const SDLoc &DL, SelectionDAG &DAG) const {
  // CCValAssign - represent the assignment of the return value to locations.
  SmallVector<CCValAssign, 16> RVLocs;

  // CCState - Info about the registers and stack slot.
  CCState CCInfo(CallConv, IsVarArg, DAG.getMachineFunction(), RVLocs,
                 *DAG.getContext());

  // Analyze return values.
  CCInfo.AnalyzeReturn(Outs, getReturnCC(CallConv));

  SDValue Flag;
  SmallVector<SDValue, 4> RetOps(1, Chain);

  // Copy the result values into the output registers.
  for (unsigned i = 0; i != RVLocs.size(); ++i) {
    CCValAssign &VA = RVLocs[i];
    assert(VA.isRegLoc() && "Can only return in registers!");
    assert(!VA.needsCustom() && "Unexpected custom lowering");
    SDValue OutVal = OutVals[i];

    // Integer return values must be sign or zero extended by the callee.
    switch (VA.getLocInfo()) {
    case CCValAssign::Full:
      break;
    case CCValAssign::SExt:
      OutVal = DAG.getNode(ISD::SIGN_EXTEND, DL, VA.getLocVT(), OutVal);
      break;
    case CCValAssign::ZExt:
      OutVal = DAG.getNode(ISD::ZERO_EXTEND, DL, VA.getLocVT(), OutVal);
      break;
    case CCValAssign::AExt:
      OutVal = DAG.getNode(ISD::ANY_EXTEND, DL, VA.getLocVT(), OutVal);
      break;
    case CCValAssign::BCvt: {
      // Convert a float return value to i64 with padding.
      //     63     31   0
      //    +------+------+
      //    | float|   0  |
      //    +------+------+
      assert(VA.getLocVT() == MVT::i64);
      assert(VA.getValVT() == MVT::f32);
      SDValue Undef = SDValue(
          DAG.getMachineNode(TargetOpcode::IMPLICIT_DEF, DL, MVT::i64), 0);
      SDValue Sub_f32 = DAG.getTargetConstant(VE::sub_f32, DL, MVT::i32);
      OutVal = SDValue(DAG.getMachineNode(TargetOpcode::INSERT_SUBREG, DL,
                                          MVT::i64, Undef, OutVal, Sub_f32),
                       0);
      break;
    }
    default:
      llvm_unreachable("Unknown loc info!");
    }

    Chain = DAG.getCopyToReg(Chain, DL, VA.getLocReg(), OutVal, Flag);

    // Guarantee that all emitted copies are stuck together with flags.
    Flag = Chain.getValue(1);
    RetOps.push_back(DAG.getRegister(VA.getLocReg(), VA.getLocVT()));
  }

  RetOps[0] = Chain; // Update chain.

  // Add the flag if we have it.
  if (Flag.getNode())
    RetOps.push_back(Flag);

  return DAG.getNode(VEISD::RET_FLAG, DL, MVT::Other, RetOps);
}

SDValue VETargetLowering::LowerFormalArguments(
    SDValue Chain, CallingConv::ID CallConv, bool IsVarArg,
    const SmallVectorImpl<ISD::InputArg> &Ins, const SDLoc &DL,
    SelectionDAG &DAG, SmallVectorImpl<SDValue> &InVals) const {
  MachineFunction &MF = DAG.getMachineFunction();

  // Get the base offset of the incoming arguments stack space.
  unsigned ArgsBaseOffset = Subtarget->getRsaSize();
  // Get the size of the preserved arguments area
  unsigned ArgsPreserved = 64;

  // Analyze arguments according to CC_VE.
  SmallVector<CCValAssign, 16> ArgLocs;
  CCState CCInfo(CallConv, IsVarArg, DAG.getMachineFunction(), ArgLocs,
                 *DAG.getContext());
  // Allocate the preserved area first.
  CCInfo.AllocateStack(ArgsPreserved, Align(8));
  // We already allocated the preserved area, so the stack offset computed
  // by CC_VE would be correct now.
  CCInfo.AnalyzeFormalArguments(Ins, getParamCC(CallConv, false));

  const VERegisterInfo *TRI = Subtarget->getRegisterInfo();

  for (unsigned i = 0, e = ArgLocs.size(); i != e; ++i) {
    CCValAssign &VA = ArgLocs[i];
    if (VA.isRegLoc()) {
      // This argument is passed in a register.
      // All integer register arguments are promoted by the caller to i64.

      // Immediately expand over-packed (v512i64, v512f64) register copies into
      // their parts.
      SDValue Arg;
      MVT ValVT = VA.getValVT();
      if ((Subtarget->enableVPU() && SplitCallRegs) &&
          (isPackedMaskType(ValVT) || isOverPackedType(ValVT))) {
        MVT PartVT = getUnpackSourceType(ValVT, PackElem::Lo);

        // Create two virtual registers for the V64 subregisters and pack them
        // into one value.
        Register LoLocReg, HiLocReg;
        if (isPackedMaskType(ValVT)) {
          LoLocReg = TRI->getSubReg(VA.getLocReg(),
                                    getPackedMaskSubRegIdx(PackElem::Lo));
          HiLocReg = TRI->getSubReg(VA.getLocReg(),
                                    getPackedMaskSubRegIdx(PackElem::Hi));
        } else {
          LoLocReg = TRI->getSubReg(VA.getLocReg(),
                                    getOverPackedSubRegIdx(PackElem::Lo));
          HiLocReg = TRI->getSubReg(VA.getLocReg(),
                                    getOverPackedSubRegIdx(PackElem::Hi));
        }

        Register VRegLo, VRegHi;
        if (isPackedMaskType(ValVT)) {
          VRegLo = MF.addLiveIn(LoLocReg, &VE::VMRegClass);
          VRegHi = MF.addLiveIn(HiLocReg, &VE::VMRegClass);
        } else {
          VRegLo = MF.addLiveIn(LoLocReg, &VE::V64RegClass);
          VRegHi = MF.addLiveIn(HiLocReg, &VE::V64RegClass);
        }

        SDValue ArgLo = DAG.getCopyFromReg(Chain, DL, VRegLo, PartVT);
        SDValue ArgHi = DAG.getCopyFromReg(Chain, DL, VRegHi, PartVT);
        VECustomDAG CDAG(*this, DAG, DL);
        Arg = CDAG.getPack(ValVT, ArgLo, ArgHi,
                           CDAG.getConstant(StandardVectorWidth, MVT::i32));

      } else {
        // Create a virtual register for the promoted live-in value.
        Register VReg =
            MF.addLiveIn(VA.getLocReg(), getRegClassFor(VA.getLocVT()));
        Arg = DAG.getCopyFromReg(Chain, DL, VReg, VA.getLocVT());
      }

      assert(!VA.needsCustom() && "Unexpected custom lowering");

      // The caller promoted the argument, so insert an Assert?ext SDNode so we
      // won't promote the value again in this function.
      switch (VA.getLocInfo()) {
      case CCValAssign::SExt:
        Arg = DAG.getNode(ISD::AssertSext, DL, VA.getLocVT(), Arg,
                          DAG.getValueType(VA.getValVT()));
        break;
      case CCValAssign::ZExt:
        Arg = DAG.getNode(ISD::AssertZext, DL, VA.getLocVT(), Arg,
                          DAG.getValueType(VA.getValVT()));
        break;
      case CCValAssign::BCvt: {
        // Extract a float argument from i64 with padding.
        //     63     31   0
        //    +------+------+
        //    | float|   0  |
        //    +------+------+
        assert(VA.getLocVT() == MVT::i64);
        assert(VA.getValVT() == MVT::f32);
        SDValue Sub_f32 = DAG.getTargetConstant(VE::sub_f32, DL, MVT::i32);
        Arg = SDValue(DAG.getMachineNode(TargetOpcode::EXTRACT_SUBREG, DL,
                                         MVT::f32, Arg, Sub_f32),
                      0);
        break;
      }
      default:
        break;
      }

      // Truncate the register down to the argument type.
      if (VA.isExtInLoc())
        Arg = DAG.getNode(ISD::TRUNCATE, DL, VA.getValVT(), Arg);

      InVals.push_back(Arg);
      continue;
    }

    // The registers are exhausted. This argument was passed on the stack.
    assert(VA.isMemLoc());
    // The CC_VE_Full/Half functions compute stack offsets relative to the
    // beginning of the arguments area at %fp + the size of reserved area.
    unsigned Offset = VA.getLocMemOffset() + ArgsBaseOffset;
    unsigned ValSize = VA.getValVT().getSizeInBits() / 8;

    // Adjust offset for a float argument by adding 4 since the argument is
    // stored in 8 bytes buffer with offset like below.  LLVM generates
    // 4 bytes load instruction, so need to adjust offset here.  This
    // adjustment is required in only LowerFormalArguments.  In LowerCall,
    // a float argument is converted to i64 first, and stored as 8 bytes
    // data, which is required by ABI, so no need for adjustment.
    //    0      4
    //    +------+------+
    //    | empty| float|
    //    +------+------+
    if (VA.getValVT() == MVT::f32)
      Offset += 4;

    int FI = MF.getFrameInfo().CreateFixedObject(ValSize, Offset, true);
    InVals.push_back(
        DAG.getLoad(VA.getValVT(), DL, Chain,
                    DAG.getFrameIndex(FI, getPointerTy(MF.getDataLayout())),
                    MachinePointerInfo::getFixedStack(MF, FI)));
  }

  if (!IsVarArg)
    return Chain;

  // This function takes variable arguments, some of which may have been passed
  // in registers %s0-%s8.
  //
  // The va_start intrinsic needs to know the offset to the first variable
  // argument.
  // TODO: need to calculate offset correctly once we support f128.
  unsigned ArgOffset = ArgLocs.size() * 8;
  VEMachineFunctionInfo *FuncInfo = MF.getInfo<VEMachineFunctionInfo>();
  // Skip the reserved area at the top of stack.
  FuncInfo->setVarArgsFrameOffset(ArgOffset + ArgsBaseOffset);

  return Chain;
}

// FIXME? Maybe this could be a TableGen attribute on some registers and
// this table could be generated automatically from RegInfo.
Register VETargetLowering::getRegisterByName(const char *RegName, LLT VT,
                                             const MachineFunction &MF) const {
  Register Reg = StringSwitch<Register>(RegName)
                     .Case("sp", VE::SX11)    // Stack pointer
                     .Case("fp", VE::SX9)     // Frame pointer
                     .Case("sl", VE::SX8)     // Stack limit
                     .Case("lr", VE::SX10)    // Link register
                     .Case("tp", VE::SX14)    // Thread pointer
                     .Case("outer", VE::SX12) // Outer regiser
                     .Case("info", VE::SX17)  // Info area register
                     .Case("got", VE::SX15)   // Global offset table register
                     .Case("plt", VE::SX16) // Procedure linkage table register
                     .Case("usrcc", VE::USRCC) // User clock counter
                     .Default(0);

  if (Reg)
    return Reg;

  report_fatal_error("Invalid register name global variable");
}

//===----------------------------------------------------------------------===//
// TargetLowering Implementation
//===----------------------------------------------------------------------===//

SDValue VETargetLowering::LowerCall(TargetLowering::CallLoweringInfo &CLI,
                                    SmallVectorImpl<SDValue> &InVals) const {
  SelectionDAG &DAG = CLI.DAG;
  SDLoc DL = CLI.DL;
  SDValue Chain = CLI.Chain;
  auto PtrVT = getPointerTy(DAG.getDataLayout());

  // VE target does not yet support tail call optimization.
  CLI.IsTailCall = false;

  // Get the base offset of the outgoing arguments stack space.
  unsigned ArgsBaseOffset = Subtarget->getRsaSize();
  // Get the size of the preserved arguments area
  unsigned ArgsPreserved = 8 * 8u;

  // Analyze operands of the call, assigning locations to each operand.
  SmallVector<CCValAssign, 16> ArgLocs;
  CCState CCInfo(CLI.CallConv, CLI.IsVarArg, DAG.getMachineFunction(), ArgLocs,
                 *DAG.getContext());
  // Allocate the preserved area first.
  CCInfo.AllocateStack(ArgsPreserved, Align(8));
  // We already allocated the preserved area, so the stack offset computed
  // by CC_VE would be correct now.
  CCInfo.AnalyzeCallOperands(CLI.Outs, getParamCC(CLI.CallConv, false));

  // VE requires to use both register and stack for varargs or no-prototyped
  // functions.
  bool UseBoth = CLI.IsVarArg;

  // Analyze operands again if it is required to store BOTH.
  SmallVector<CCValAssign, 16> ArgLocs2;
  CCState CCInfo2(CLI.CallConv, CLI.IsVarArg, DAG.getMachineFunction(),
                  ArgLocs2, *DAG.getContext());
  if (UseBoth)
    CCInfo2.AnalyzeCallOperands(CLI.Outs, getParamCC(CLI.CallConv, true));

  // Get the size of the outgoing arguments stack space requirement.
  unsigned ArgsSize = CCInfo.getNextStackOffset();

  // Keep stack frames 16-byte aligned.
  ArgsSize = alignTo(ArgsSize, 16);

  // Adjust the stack pointer to make room for the arguments.
  // FIXME: Use hasReservedCallFrame to avoid %sp adjustments around all calls
  // with more than 6 arguments.
  Chain = DAG.getCALLSEQ_START(Chain, ArgsSize, 0, DL);

  // Collect the set of registers to pass to the function and their values.
  // This will be emitted as a sequence of CopyToReg nodes glued to the call
  // instruction.
  SmallVector<std::pair<unsigned, SDValue>, 8> RegsToPass;

  // Collect chains from all the memory opeations that copy arguments to the
  // stack. They must follow the stack pointer adjustment above and precede the
  // call instruction itself.
  SmallVector<SDValue, 8> MemOpChains;

  // VE needs to get address of callee function in a register
  // So, prepare to copy it to SX12 here.

  // If the callee is a GlobalAddress node (quite common, every direct call is)
  // turn it into a TargetGlobalAddress node so that legalize doesn't hack it.
  // Likewise ExternalSymbol -> TargetExternalSymbol.
  SDValue Callee = CLI.Callee;

  bool IsPICCall = isPositionIndependent();

  // PC-relative references to external symbols should go through $stub.
  // If so, we need to prepare GlobalBaseReg first.
  const TargetMachine &TM = DAG.getTarget();
  const Module *Mod = DAG.getMachineFunction().getFunction().getParent();
  const GlobalValue *GV = nullptr;
  auto *CalleeG = dyn_cast<GlobalAddressSDNode>(Callee);
  if (CalleeG)
    GV = CalleeG->getGlobal();
  bool Local = TM.shouldAssumeDSOLocal(*Mod, GV);
  bool UsePlt = !Local;
  MachineFunction &MF = DAG.getMachineFunction();

  // Turn GlobalAddress/ExternalSymbol node into a value node
  // containing the address of them here.
  if (CalleeG) {
    if (IsPICCall) {
      if (UsePlt)
        Subtarget->getInstrInfo()->getGlobalBaseReg(&MF);
      Callee = DAG.getTargetGlobalAddress(GV, DL, PtrVT, 0, 0);
      Callee = DAG.getNode(VEISD::GETFUNPLT, DL, PtrVT, Callee);
    } else {
      Callee =
          makeHiLoPair(Callee, VEMCExpr::VK_VE_HI32, VEMCExpr::VK_VE_LO32, DAG);
    }
  } else if (ExternalSymbolSDNode *E = dyn_cast<ExternalSymbolSDNode>(Callee)) {
    if (IsPICCall) {
      if (UsePlt)
        Subtarget->getInstrInfo()->getGlobalBaseReg(&MF);
      Callee = DAG.getTargetExternalSymbol(E->getSymbol(), PtrVT, 0);
      Callee = DAG.getNode(VEISD::GETFUNPLT, DL, PtrVT, Callee);
    } else {
      Callee =
          makeHiLoPair(Callee, VEMCExpr::VK_VE_HI32, VEMCExpr::VK_VE_LO32, DAG);
    }
  }

  RegsToPass.push_back(std::make_pair(VE::SX12, Callee));

  for (unsigned i = 0, e = ArgLocs.size(); i != e; ++i) {
    CCValAssign &VA = ArgLocs[i];
    SDValue Arg = CLI.OutVals[i];

    // Promote the value if needed.
    switch (VA.getLocInfo()) {
    default:
      llvm_unreachable("Unknown location info!");
    case CCValAssign::Full:
      break;
    case CCValAssign::SExt:
      Arg = DAG.getNode(ISD::SIGN_EXTEND, DL, VA.getLocVT(), Arg);
      break;
    case CCValAssign::ZExt:
      Arg = DAG.getNode(ISD::ZERO_EXTEND, DL, VA.getLocVT(), Arg);
      break;
    case CCValAssign::AExt:
      Arg = DAG.getNode(ISD::ANY_EXTEND, DL, VA.getLocVT(), Arg);
      break;
    case CCValAssign::BCvt: {
      // Convert a float argument to i64 with padding.
      //     63     31   0
      //    +------+------+
      //    | float|   0  |
      //    +------+------+
      assert(VA.getLocVT() == MVT::i64);
      assert(VA.getValVT() == MVT::f32);
      SDValue Undef = SDValue(
          DAG.getMachineNode(TargetOpcode::IMPLICIT_DEF, DL, MVT::i64), 0);
      SDValue Sub_f32 = DAG.getTargetConstant(VE::sub_f32, DL, MVT::i32);
      Arg = SDValue(DAG.getMachineNode(TargetOpcode::INSERT_SUBREG, DL,
                                       MVT::i64, Undef, Arg, Sub_f32),
                    0);
      break;
    }
    }

    if (VA.isRegLoc()) {
      assert(!VA.needsCustom() && "Unexpected custom lowering");
      RegsToPass.push_back(std::make_pair(VA.getLocReg(), Arg));
      if (!UseBoth)
        continue;
      VA = ArgLocs2[i];
    }

    assert(VA.isMemLoc());

    // Create a store off the stack pointer for this argument.
    SDValue StackPtr = DAG.getRegister(VE::SX11, PtrVT);
    // The argument area starts at %fp/%sp + the size of reserved area.
    SDValue PtrOff =
        DAG.getIntPtrConstant(VA.getLocMemOffset() + ArgsBaseOffset, DL);
    PtrOff = DAG.getNode(ISD::ADD, DL, PtrVT, StackPtr, PtrOff);
    MemOpChains.push_back(
        DAG.getStore(Chain, DL, Arg, PtrOff, MachinePointerInfo()));
  }

  // Emit all stores, make sure they occur before the call.
  if (!MemOpChains.empty())
    Chain = DAG.getNode(ISD::TokenFactor, DL, MVT::Other, MemOpChains);

  // Build a sequence of CopyToReg nodes glued together with token chain and
  // glue operands which copy the outgoing args into registers. The InGlue is
  // necessary since all emitted instructions must be stuck together in order
  // to pass the live physical registers.
  SDValue InGlue;
  for (unsigned i = 0, e = RegsToPass.size(); i != e; ++i) {
    Chain = DAG.getCopyToReg(Chain, DL, RegsToPass[i].first,
                             RegsToPass[i].second, InGlue);
    InGlue = Chain.getValue(1);
  }

  // Build the operands for the call instruction itself.
  SmallVector<SDValue, 8> Ops;
  Ops.push_back(Chain);
  for (unsigned i = 0, e = RegsToPass.size(); i != e; ++i)
    Ops.push_back(DAG.getRegister(RegsToPass[i].first,
                                  RegsToPass[i].second.getValueType()));

  // Add a register mask operand representing the call-preserved registers.
  const VERegisterInfo *TRI = Subtarget->getRegisterInfo();
  const uint32_t *Mask =
      TRI->getCallPreservedMask(DAG.getMachineFunction(), CLI.CallConv);
  assert(Mask && "Missing call preserved mask for calling convention");
  Ops.push_back(DAG.getRegisterMask(Mask));

  // Make sure the CopyToReg nodes are glued to the call instruction which
  // consumes the registers.
  if (InGlue.getNode())
    Ops.push_back(InGlue);

  // Now the call itself.
  SDVTList NodeTys = DAG.getVTList(MVT::Other, MVT::Glue);
  Chain = DAG.getNode(VEISD::CALL, DL, NodeTys, Ops);
  InGlue = Chain.getValue(1);

  // Revert the stack pointer immediately after the call.
  Chain = DAG.getCALLSEQ_END(Chain, ArgsSize, 0, InGlue, DL);
  InGlue = Chain.getValue(1);

  // Now extract the return values. This is more or less the same as
  // LowerFormalArguments.

  // Assign locations to each value returned by this call.
  SmallVector<CCValAssign, 16> RVLocs;
  CCState RVInfo(CLI.CallConv, CLI.IsVarArg, DAG.getMachineFunction(), RVLocs,
                 *DAG.getContext());

  // Set inreg flag manually for codegen generated library calls that
  // return float.
  if (CLI.Ins.size() == 1 && CLI.Ins[0].VT == MVT::f32 && !CLI.CB)
    CLI.Ins[0].Flags.setInReg();

  RVInfo.AnalyzeCallResult(CLI.Ins, getReturnCC(CLI.CallConv));

  // Copy all of the result registers out of their specified physreg.
  for (unsigned i = 0; i != RVLocs.size(); ++i) {
    CCValAssign &VA = RVLocs[i];
    assert(!VA.needsCustom() && "Unexpected custom lowering");
    Register Reg = VA.getLocReg();

    // When returning 'inreg {i32, i32 }', two consecutive i32 arguments can
    // reside in the same register in the high and low bits. Reuse the
    // CopyFromReg previous node to avoid duplicate copies.
    SDValue RV;
    if (RegisterSDNode *SrcReg = dyn_cast<RegisterSDNode>(Chain.getOperand(1)))
      if (SrcReg->getReg() == Reg && Chain->getOpcode() == ISD::CopyFromReg)
        RV = Chain.getValue(0);

    // But usually we'll create a new CopyFromReg for a different register.
    if (!RV.getNode()) {
      RV = DAG.getCopyFromReg(Chain, DL, Reg, RVLocs[i].getLocVT(), InGlue);
      Chain = RV.getValue(1);
      InGlue = Chain.getValue(2);
    }

    // The callee promoted the return value, so insert an Assert?ext SDNode so
    // we won't promote the value again in this function.
    switch (VA.getLocInfo()) {
    case CCValAssign::SExt:
      RV = DAG.getNode(ISD::AssertSext, DL, VA.getLocVT(), RV,
                       DAG.getValueType(VA.getValVT()));
      break;
    case CCValAssign::ZExt:
      RV = DAG.getNode(ISD::AssertZext, DL, VA.getLocVT(), RV,
                       DAG.getValueType(VA.getValVT()));
      break;
    case CCValAssign::BCvt: {
      // Extract a float return value from i64 with padding.
      //     63     31   0
      //    +------+------+
      //    | float|   0  |
      //    +------+------+
      assert(VA.getLocVT() == MVT::i64);
      assert(VA.getValVT() == MVT::f32);
      SDValue Sub_f32 = DAG.getTargetConstant(VE::sub_f32, DL, MVT::i32);
      RV = SDValue(DAG.getMachineNode(TargetOpcode::EXTRACT_SUBREG, DL,
                                      MVT::f32, RV, Sub_f32),
                   0);
      break;
    }
    default:
      break;
    }

    // Truncate the register down to the return value type.
    if (VA.isExtInLoc())
      RV = DAG.getNode(ISD::TRUNCATE, DL, VA.getValVT(), RV);

    InVals.push_back(RV);
  }

  return Chain;
}

bool VETargetLowering::isOffsetFoldingLegal(
    const GlobalAddressSDNode *GA) const {
  // VE uses 64 bit addressing, so we need multiple instructions to generate
  // an address.  Folding address with offset increases the number of
  // instructions, so that we disable it here.  Offsets will be folded in
  // the DAG combine later if it worth to do so.
  return false;
}

/// isFPImmLegal - Returns true if the target can instruction select the
/// specified FP immediate natively. If false, the legalizer will
/// materialize the FP immediate as a load from a constant pool.
bool VETargetLowering::isFPImmLegal(const APFloat &Imm, EVT VT,
                                    bool ForCodeSize) const {
  return VT == MVT::f32 || VT == MVT::f64;
}

/// Determine if the target supports unaligned memory accesses.
///
/// This function returns true if the target allows unaligned memory accesses
/// of the specified type in the given address space. If true, it also returns
/// whether the unaligned memory access is "fast" in the last argument by
/// reference. This is used, for example, in situations where an array
/// copy/move/set is converted to a sequence of store operations. Its use
/// helps to ensure that such replacements don't generate code that causes an
/// alignment error (trap) on the target machine.
bool VETargetLowering::allowsMisalignedMemoryAccesses(EVT VT,
                                                      unsigned AddrSpace,
                                                      Align A,
                                                      MachineMemOperand::Flags,
                                                      bool *Fast) const {
  if (Fast) {
    // It's fast anytime on VE
    *Fast = true;
  }
  return true;
}

bool VETargetLowering::canMergeStoresTo(unsigned AddressSpace, EVT MemVT,
                                        const MachineFunction &MF) const {
  // Do not merge to float value size (128 bytes) if no implicit
  // float attribute is set.
  bool NoFloat = MF.getFunction().hasFnAttribute(Attribute::NoImplicitFloat);

  if (NoFloat) {
    unsigned MaxIntSize = 64;
    return (MemVT.getSizeInBits() <= MaxIntSize);
  }
  return true;
}

VETargetLowering::VETargetLowering(const TargetMachine &TM,
                                   const VESubtarget &STI)
    : TargetLowering(TM), Subtarget(&STI) {
  // Instructions which use registers as conditionals examine all the
  // bits (as does the pseudo SELECT_CC expansion). I don't think it
  // matters much whether it's ZeroOrOneBooleanContent, or
  // ZeroOrNegativeOneBooleanContent, so, arbitrarily choose the
  // former.
  setBooleanContents(ZeroOrOneBooleanContent);
  setBooleanVectorContents(ZeroOrOneBooleanContent);

  LLVM_DEBUG(dbgs() << "VPU MODE:       " << Subtarget->enableVPU() << "\n";);
  initRegisterClasses();
  initSPUActions();

  // initIntrinsicActions();

  // VVP layer isel actions.
  initVPUActions();

  setStackPointerRegisterToSaveRestore(VE::SX11);

  // We have target-specific dag combine patterns for the following nodes:
  setTargetDAGCombine(ISD::SIGN_EXTEND);
  setTargetDAGCombine(ISD::ZERO_EXTEND);
  setTargetDAGCombine(ISD::ANY_EXTEND);
  setTargetDAGCombine(ISD::TRUNCATE);
  setTargetDAGCombine(ISD::SELECT);

  setTargetDAGCombine(ISD::SETCC);
  setTargetDAGCombine(ISD::SELECT);
  setTargetDAGCombine(ISD::SELECT_CC);

  // Set function alignment to 16 bytes
  setMinFunctionAlignment(Align(16));

  // VE stores all argument by 8 bytes alignment
  setMinStackArgumentAlignment(Align(8));

  // VE uses generic registers as conditional registers.
  setHasMultipleConditionRegisters(true);

  computeRegisterProperties(Subtarget->getRegisterInfo());
}

const char *VETargetLowering::getTargetNodeName(unsigned Opcode) const {
#define TARGET_NODE_CASE(NAME)                                                 \
  case VEISD::NAME:                                                            \
    return "VEISD::" #NAME;
  switch ((VEISD::NodeType)Opcode) {
  case VEISD::FIRST_NUMBER:
    break;
    TARGET_NODE_CASE(CMOV)
    TARGET_NODE_CASE(CALL)
    TARGET_NODE_CASE(EH_SJLJ_LONGJMP)
    TARGET_NODE_CASE(EH_SJLJ_SETJMP)
    TARGET_NODE_CASE(EH_SJLJ_SETUP_DISPATCH)
    TARGET_NODE_CASE(GETFUNPLT)
    TARGET_NODE_CASE(GETSTACKTOP)
    TARGET_NODE_CASE(GETTLSADDR)
    TARGET_NODE_CASE(GLOBAL_BASE_REG)
    TARGET_NODE_CASE(Hi)
    TARGET_NODE_CASE(Lo)
    TARGET_NODE_CASE(MEMBARRIER)
    TARGET_NODE_CASE(RET_FLAG)
    TARGET_NODE_CASE(TS1AM)
    TARGET_NODE_CASE(EQV)
    TARGET_NODE_CASE(XOR)
    TARGET_NODE_CASE(CMPI)
    TARGET_NODE_CASE(CMPU)
    TARGET_NODE_CASE(CMPF)
    TARGET_NODE_CASE(CMPQ)
    TARGET_NODE_CASE(CMOV)
    TARGET_NODE_CASE(FLUSHW)
    TARGET_NODE_CASE(Wrapper)

    TARGET_NODE_CASE(VEC_LVL)
    TARGET_NODE_CASE(VEC_BROADCAST)
    TARGET_NODE_CASE(VEC_GATHER)
    TARGET_NODE_CASE(VEC_SCATTER)
    TARGET_NODE_CASE(VEC_NARROW)
    TARGET_NODE_CASE(VEC_SEQ)
    TARGET_NODE_CASE(VEC_VMV)
    TARGET_NODE_CASE(VEC_TOMASK)

    TARGET_NODE_CASE(VEC_UNPACK_LO)
    TARGET_NODE_CASE(VEC_UNPACK_HI)
    TARGET_NODE_CASE(VEC_PACK)
    TARGET_NODE_CASE(VEC_SWAP)

    TARGET_NODE_CASE(VM_POPCOUNT)
    TARGET_NODE_CASE(VM_INSERT)
    TARGET_NODE_CASE(VM_EXTRACT)

    TARGET_NODE_CASE(REPL_F32)
    TARGET_NODE_CASE(REPL_I32)
    TARGET_NODE_CASE(LEGALAVL)

    // Register the VVP_* SDNodes.
#define ADD_VVP_OP(VVP_NAME, ...) TARGET_NODE_CASE(VVP_NAME)
#include "VVPNodes.def"
  }
  return nullptr;
}

EVT VETargetLowering::getSetCCResultType(const DataLayout &,
                                         LLVMContext &Context, EVT VT) const {
  if (!VT.isVector())
    return MVT::i32;
  return EVT::getVectorVT(Context, MVT::i1, VT.getVectorElementCount());
}

/// isMaskedValueZeroForTargetNode - Return true if 'Op & Mask' is known to
/// be zero. Op is expected to be a target specific node. Used by DAG
/// combiner.
void VETargetLowering::computeKnownBitsForTargetNode(const SDValue Op,
                                                     KnownBits &Known,
                                                     const APInt &DemandedElts,
                                                     const SelectionDAG &DAG,
                                                     unsigned Depth) const {
  KnownBits Known2;
  Known.resetAll();

  switch (Op.getOpcode()) {
  default:
    break;
  case VEISD::CMOV:
    // CMOV is a following instruction, so pick t and f and calculate KnownBits.
    //   res = CMOV comp, t, f, cond
    Known = DAG.computeKnownBits(Op.getOperand(2), Depth + 1);
    Known2 = DAG.computeKnownBits(Op.getOperand(1), Depth + 1);

    // Only known if known in both the LHS and RHS.
    Known.One &= Known2.One;
    Known.Zero &= Known2.Zero;
    break;
  }
}

// Convert to a target node and set target flags.
SDValue VETargetLowering::withTargetFlags(SDValue Op, unsigned TF,
                                          SelectionDAG &DAG) const {
  if (const GlobalAddressSDNode *GA = dyn_cast<GlobalAddressSDNode>(Op))
    return DAG.getTargetGlobalAddress(GA->getGlobal(), SDLoc(GA),
                                      GA->getValueType(0), GA->getOffset(), TF);

  if (const BlockAddressSDNode *BA = dyn_cast<BlockAddressSDNode>(Op))
    return DAG.getTargetBlockAddress(BA->getBlockAddress(), Op.getValueType(),
                                     0, TF);

  if (const ConstantPoolSDNode *CP = dyn_cast<ConstantPoolSDNode>(Op))
    return DAG.getTargetConstantPool(CP->getConstVal(), CP->getValueType(0),
                                     CP->getAlign(), CP->getOffset(), TF);

  if (const ExternalSymbolSDNode *ES = dyn_cast<ExternalSymbolSDNode>(Op))
    return DAG.getTargetExternalSymbol(ES->getSymbol(), ES->getValueType(0),
                                       TF);

  if (const JumpTableSDNode *JT = dyn_cast<JumpTableSDNode>(Op))
    return DAG.getTargetJumpTable(JT->getIndex(), JT->getValueType(0), TF);

  llvm_unreachable("Unhandled address SDNode");
}

// Split Op into high and low parts according to HiTF and LoTF.
// Return an ADD node combining the parts.
SDValue VETargetLowering::makeHiLoPair(SDValue Op, unsigned HiTF, unsigned LoTF,
                                       SelectionDAG &DAG) const {
  SDLoc DL(Op);
  EVT VT = Op.getValueType();
  SDValue Hi = DAG.getNode(VEISD::Hi, DL, VT, withTargetFlags(Op, HiTF, DAG));
  SDValue Lo = DAG.getNode(VEISD::Lo, DL, VT, withTargetFlags(Op, LoTF, DAG));
  return DAG.getNode(ISD::ADD, DL, VT, Hi, Lo);
}

// Build SDNodes for producing an address from a GlobalAddress, ConstantPool,
// or ExternalSymbol SDNode.
SDValue VETargetLowering::makeAddress(SDValue Op, SelectionDAG &DAG) const {
  SDLoc DL(Op);
  EVT PtrVT = Op.getValueType();

  // Handle PIC mode first. VE needs a got load for every variable!
  if (isPositionIndependent()) {
    auto GlobalN = dyn_cast<GlobalAddressSDNode>(Op);

    if (isa<ConstantPoolSDNode>(Op) || isa<JumpTableSDNode>(Op) ||
        (GlobalN && GlobalN->getGlobal()->hasLocalLinkage())) {
      // Create following instructions for local linkage PIC code.
      //     lea %reg, label@gotoff_lo
      //     and %reg, %reg, (32)0
      //     lea.sl %reg, label@gotoff_hi(%reg, %got)
      SDValue HiLo = makeHiLoPair(Op, VEMCExpr::VK_VE_GOTOFF_HI32,
                                  VEMCExpr::VK_VE_GOTOFF_LO32, DAG);
      SDValue GlobalBase = DAG.getNode(VEISD::GLOBAL_BASE_REG, DL, PtrVT);
      return DAG.getNode(ISD::ADD, DL, PtrVT, GlobalBase, HiLo);
    }
    // Create following instructions for not local linkage PIC code.
    //     lea %reg, label@got_lo
    //     and %reg, %reg, (32)0
    //     lea.sl %reg, label@got_hi(%reg)
    //     ld %reg, (%reg, %got)
    SDValue HiLo = makeHiLoPair(Op, VEMCExpr::VK_VE_GOT_HI32,
                                VEMCExpr::VK_VE_GOT_LO32, DAG);
    SDValue GlobalBase = DAG.getNode(VEISD::GLOBAL_BASE_REG, DL, PtrVT);
    SDValue AbsAddr = DAG.getNode(ISD::ADD, DL, PtrVT, GlobalBase, HiLo);
    return DAG.getLoad(PtrVT, DL, DAG.getEntryNode(), AbsAddr,
                       MachinePointerInfo::getGOT(DAG.getMachineFunction()));
  }

  // This is one of the absolute code models.
  switch (getTargetMachine().getCodeModel()) {
  default:
    llvm_unreachable("Unsupported absolute code model");
  case CodeModel::Small:
  case CodeModel::Medium:
  case CodeModel::Large:
    // abs64.
    return makeHiLoPair(Op, VEMCExpr::VK_VE_HI32, VEMCExpr::VK_VE_LO32, DAG);
  }
}

/// Custom Lower {

// The mappings for emitLeading/TrailingFence for VE is designed by following
// http://www.cl.cam.ac.uk/~pes20/cpp/cpp0xmappings.html
Instruction *VETargetLowering::emitLeadingFence(IRBuilderBase &Builder,
                                                Instruction *Inst,
                                                AtomicOrdering Ord) const {
  switch (Ord) {
  case AtomicOrdering::NotAtomic:
  case AtomicOrdering::Unordered:
    llvm_unreachable("Invalid fence: unordered/non-atomic");
  case AtomicOrdering::Monotonic:
  case AtomicOrdering::Acquire:
    return nullptr; // Nothing to do
  case AtomicOrdering::Release:
  case AtomicOrdering::AcquireRelease:
    return Builder.CreateFence(AtomicOrdering::Release);
  case AtomicOrdering::SequentiallyConsistent:
    if (!Inst->hasAtomicStore())
      return nullptr; // Nothing to do
    return Builder.CreateFence(AtomicOrdering::SequentiallyConsistent);
  }
  llvm_unreachable("Unknown fence ordering in emitLeadingFence");
}

Instruction *VETargetLowering::emitTrailingFence(IRBuilderBase &Builder,
                                                 Instruction *Inst,
                                                 AtomicOrdering Ord) const {
  switch (Ord) {
  case AtomicOrdering::NotAtomic:
  case AtomicOrdering::Unordered:
    llvm_unreachable("Invalid fence: unordered/not-atomic");
  case AtomicOrdering::Monotonic:
  case AtomicOrdering::Release:
    return nullptr; // Nothing to do
  case AtomicOrdering::Acquire:
  case AtomicOrdering::AcquireRelease:
    return Builder.CreateFence(AtomicOrdering::Acquire);
  case AtomicOrdering::SequentiallyConsistent:
    return Builder.CreateFence(AtomicOrdering::SequentiallyConsistent);
  }
  llvm_unreachable("Unknown fence ordering in emitTrailingFence");
}

SDValue VETargetLowering::lowerATOMIC_FENCE(SDValue Op,
                                            SelectionDAG &DAG) const {
  SDLoc DL(Op);
  AtomicOrdering FenceOrdering = static_cast<AtomicOrdering>(
      cast<ConstantSDNode>(Op.getOperand(1))->getZExtValue());
  SyncScope::ID FenceSSID = static_cast<SyncScope::ID>(
      cast<ConstantSDNode>(Op.getOperand(2))->getZExtValue());

  // VE uses Release consistency, so need a fence instruction if it is a
  // cross-thread fence.
  if (FenceSSID == SyncScope::System) {
    switch (FenceOrdering) {
    case AtomicOrdering::NotAtomic:
    case AtomicOrdering::Unordered:
    case AtomicOrdering::Monotonic:
      // No need to generate fencem instruction here.
      break;
    case AtomicOrdering::Acquire:
      // Generate "fencem 2" as acquire fence.
      return SDValue(DAG.getMachineNode(VE::FENCEM, DL, MVT::Other,
                                        DAG.getTargetConstant(2, DL, MVT::i32),
                                        Op.getOperand(0)),
                     0);
    case AtomicOrdering::Release:
      // Generate "fencem 1" as release fence.
      return SDValue(DAG.getMachineNode(VE::FENCEM, DL, MVT::Other,
                                        DAG.getTargetConstant(1, DL, MVT::i32),
                                        Op.getOperand(0)),
                     0);
    case AtomicOrdering::AcquireRelease:
    case AtomicOrdering::SequentiallyConsistent:
      // Generate "fencem 3" as acq_rel and seq_cst fence.
      // FIXME: "fencem 3" doesn't wait for for PCIe deveices accesses,
      //        so  seq_cst may require more instruction for them.
      return SDValue(DAG.getMachineNode(VE::FENCEM, DL, MVT::Other,
                                        DAG.getTargetConstant(3, DL, MVT::i32),
                                        Op.getOperand(0)),
                     0);
    }
  }

  // MEMBARRIER is a compiler barrier; it codegens to a no-op.
  return DAG.getNode(VEISD::MEMBARRIER, DL, MVT::Other, Op.getOperand(0));
}

TargetLowering::AtomicExpansionKind
VETargetLowering::shouldExpandAtomicRMWInIR(AtomicRMWInst *AI) const {
  // We have TS1AM implementation for i8/i16/i32/i64, so use it.
  if (AI->getOperation() == AtomicRMWInst::Xchg) {
    return AtomicExpansionKind::None;
  }
  // FIXME: Support "ATMAM" instruction for LOAD_ADD/SUB/AND/OR.

  // Otherwise, expand it using compare and exchange instruction to not call
  // __sync_fetch_and_* functions.
  return AtomicExpansionKind::CmpXChg;
}

static SDValue prepareTS1AM(SDValue Op, SelectionDAG &DAG, SDValue &Flag,
                            SDValue &Bits) {
  SDLoc DL(Op);
  AtomicSDNode *N = cast<AtomicSDNode>(Op);
  SDValue Ptr = N->getOperand(1);
  SDValue Val = N->getOperand(2);
  EVT PtrVT = Ptr.getValueType();
  bool Byte = N->getMemoryVT() == MVT::i8;
  //   Remainder = AND Ptr, 3
  //   Flag = 1 << Remainder  ; If Byte is true (1 byte swap flag)
  //   Flag = 3 << Remainder  ; If Byte is false (2 bytes swap flag)
  //   Bits = Remainder << 3
  //   NewVal = Val << Bits
  SDValue Const3 = DAG.getConstant(3, DL, PtrVT);
  SDValue Remainder = DAG.getNode(ISD::AND, DL, PtrVT, {Ptr, Const3});
  SDValue Mask = Byte ? DAG.getConstant(1, DL, MVT::i32)
                      : DAG.getConstant(3, DL, MVT::i32);
  Flag = DAG.getNode(ISD::SHL, DL, MVT::i32, {Mask, Remainder});
  Bits = DAG.getNode(ISD::SHL, DL, PtrVT, {Remainder, Const3});
  return DAG.getNode(ISD::SHL, DL, Val.getValueType(), {Val, Bits});
}

static SDValue finalizeTS1AM(SDValue Op, SelectionDAG &DAG, SDValue Data,
                             SDValue Bits) {
  SDLoc DL(Op);
  EVT VT = Data.getValueType();
  bool Byte = cast<AtomicSDNode>(Op)->getMemoryVT() == MVT::i8;
  //   NewData = Data >> Bits
  //   Result = NewData & 0xff   ; If Byte is true (1 byte)
  //   Result = NewData & 0xffff ; If Byte is false (2 bytes)

  SDValue NewData = DAG.getNode(ISD::SRL, DL, VT, Data, Bits);
  return DAG.getNode(ISD::AND, DL, VT,
                     {NewData, DAG.getConstant(Byte ? 0xff : 0xffff, DL, VT)});
}

SDValue VETargetLowering::lowerATOMIC_SWAP(SDValue Op,
                                           SelectionDAG &DAG) const {
  SDLoc DL(Op);
  AtomicSDNode *N = cast<AtomicSDNode>(Op);

  if (N->getMemoryVT() == MVT::i8) {
    // For i8, use "ts1am"
    //   Input:
    //     ATOMIC_SWAP Ptr, Val, Order
    //
    //   Output:
    //     Remainder = AND Ptr, 3
    //     Flag = 1 << Remainder   ; 1 byte swap flag for TS1AM inst.
    //     Bits = Remainder << 3
    //     NewVal = Val << Bits
    //
    //     Aligned = AND Ptr, -4
    //     Data = TS1AM Aligned, Flag, NewVal
    //
    //     NewData = Data >> Bits
    //     Result = NewData & 0xff ; 1 byte result
    SDValue Flag;
    SDValue Bits;
    SDValue NewVal = prepareTS1AM(Op, DAG, Flag, Bits);

    SDValue Ptr = N->getOperand(1);
    SDValue Aligned = DAG.getNode(ISD::AND, DL, Ptr.getValueType(),
                                  {Ptr, DAG.getConstant(-4, DL, MVT::i64)});
    SDValue TS1AM = DAG.getAtomic(VEISD::TS1AM, DL, N->getMemoryVT(),
                                  DAG.getVTList(Op.getNode()->getValueType(0),
                                                Op.getNode()->getValueType(1)),
                                  {N->getChain(), Aligned, Flag, NewVal},
                                  N->getMemOperand());

    SDValue Result = finalizeTS1AM(Op, DAG, TS1AM, Bits);
    SDValue Chain = TS1AM.getValue(1);
    return DAG.getMergeValues({Result, Chain}, DL);
  }
  if (N->getMemoryVT() == MVT::i16) {
    // For i16, use "ts1am"
    SDValue Flag;
    SDValue Bits;
    SDValue NewVal = prepareTS1AM(Op, DAG, Flag, Bits);

    SDValue Ptr = N->getOperand(1);
    SDValue Aligned = DAG.getNode(ISD::AND, DL, Ptr.getValueType(),
                                  {Ptr, DAG.getConstant(-4, DL, MVT::i64)});
    SDValue TS1AM = DAG.getAtomic(VEISD::TS1AM, DL, N->getMemoryVT(),
                                  DAG.getVTList(Op.getNode()->getValueType(0),
                                                Op.getNode()->getValueType(1)),
                                  {N->getChain(), Aligned, Flag, NewVal},
                                  N->getMemOperand());

    SDValue Result = finalizeTS1AM(Op, DAG, TS1AM, Bits);
    SDValue Chain = TS1AM.getValue(1);
    return DAG.getMergeValues({Result, Chain}, DL);
  }
  // Otherwise, let llvm legalize it.
  return Op;
}

SDValue VETargetLowering::lowerGlobalAddress(SDValue Op,
                                             SelectionDAG &DAG) const {
  return makeAddress(Op, DAG);
}

SDValue VETargetLowering::lowerBlockAddress(SDValue Op,
                                            SelectionDAG &DAG) const {
  return makeAddress(Op, DAG);
}

SDValue VETargetLowering::lowerConstantPool(SDValue Op,
                                            SelectionDAG &DAG) const {
  return makeAddress(Op, DAG);
}

SDValue
VETargetLowering::lowerToTLSGeneralDynamicModel(SDValue Op,
                                                SelectionDAG &DAG) const {
  SDLoc DL(Op);

  // Generate the following code:
  //   t1: ch,glue = callseq_start t0, 0, 0
  //   t2: i64,ch,glue = VEISD::GETTLSADDR t1, label, t1:1
  //   t3: ch,glue = callseq_end t2, 0, 0, t2:2
  //   t4: i64,ch,glue = CopyFromReg t3, Register:i64 $sx0, t3:1
  SDValue Label = withTargetFlags(Op, 0, DAG);
  EVT PtrVT = Op.getValueType();

  // Lowering the machine isd will make sure everything is in the right
  // location.
  SDValue Chain = DAG.getEntryNode();
  SDVTList NodeTys = DAG.getVTList(MVT::Other, MVT::Glue);
  const uint32_t *Mask = Subtarget->getRegisterInfo()->getCallPreservedMask(
      DAG.getMachineFunction(), CallingConv::C);
  Chain = DAG.getCALLSEQ_START(Chain, 64, 0, DL);
  SDValue Args[] = {Chain, Label, DAG.getRegisterMask(Mask), Chain.getValue(1)};
  Chain = DAG.getNode(VEISD::GETTLSADDR, DL, NodeTys, Args);
  Chain = DAG.getCALLSEQ_END(Chain, 64, 0, Chain.getValue(1), DL);
  Chain = DAG.getCopyFromReg(Chain, DL, VE::SX0, PtrVT, Chain.getValue(1));

  // GETTLSADDR will be codegen'ed as call. Inform MFI that function has calls.
  MachineFrameInfo &MFI = DAG.getMachineFunction().getFrameInfo();
  MFI.setHasCalls(true);

  // Also generate code to prepare a GOT register if it is PIC.
  if (isPositionIndependent()) {
    MachineFunction &MF = DAG.getMachineFunction();
    Subtarget->getInstrInfo()->getGlobalBaseReg(&MF);
  }

  return Chain;
}

SDValue VETargetLowering::lowerGlobalTLSAddress(SDValue Op,
                                                SelectionDAG &DAG) const {
  // The current implementation of nld (2.26) doesn't allow local exec model
  // code described in VE-tls_v1.1.pdf (*1) as its input. Instead, we always
  // generate the general dynamic model code sequence.
  //
  // *1: https://www.nec.com/en/global/prod/hpc/aurora/document/VE-tls_v1.1.pdf
  return lowerToTLSGeneralDynamicModel(Op, DAG);
}

SDValue VETargetLowering::lowerJumpTable(SDValue Op, SelectionDAG &DAG) const {
  return makeAddress(Op, DAG);
}

// Lower a f128 load into two f64 loads.
static SDValue lowerLoadF128(SDValue Op, SelectionDAG &DAG) {
  SDLoc DL(Op);
  LoadSDNode *LdNode = dyn_cast<LoadSDNode>(Op.getNode());
  assert(LdNode && LdNode->getOffset().isUndef() && "Unexpected node type");
  unsigned Alignment = LdNode->getAlign().value();
  if (Alignment > 8)
    Alignment = 8;

  SDValue Lo64 =
      DAG.getLoad(MVT::f64, DL, LdNode->getChain(), LdNode->getBasePtr(),
                  LdNode->getPointerInfo(), Alignment,
                  LdNode->isVolatile() ? MachineMemOperand::MOVolatile
                                       : MachineMemOperand::MONone);
  EVT AddrVT = LdNode->getBasePtr().getValueType();
  SDValue HiPtr = DAG.getNode(ISD::ADD, DL, AddrVT, LdNode->getBasePtr(),
                              DAG.getConstant(8, DL, AddrVT));
  SDValue Hi64 =
      DAG.getLoad(MVT::f64, DL, LdNode->getChain(), HiPtr,
                  LdNode->getPointerInfo(), Alignment,
                  LdNode->isVolatile() ? MachineMemOperand::MOVolatile
                                       : MachineMemOperand::MONone);

  SDValue SubRegEven = DAG.getTargetConstant(VE::sub_even, DL, MVT::i32);
  SDValue SubRegOdd = DAG.getTargetConstant(VE::sub_odd, DL, MVT::i32);

  // VE stores Hi64 to 8(addr) and Lo64 to 0(addr)
  SDNode *InFP128 =
      DAG.getMachineNode(TargetOpcode::IMPLICIT_DEF, DL, MVT::f128);
  InFP128 = DAG.getMachineNode(TargetOpcode::INSERT_SUBREG, DL, MVT::f128,
                               SDValue(InFP128, 0), Hi64, SubRegEven);
  InFP128 = DAG.getMachineNode(TargetOpcode::INSERT_SUBREG, DL, MVT::f128,
                               SDValue(InFP128, 0), Lo64, SubRegOdd);
  SDValue OutChains[2] = {SDValue(Lo64.getNode(), 1),
                          SDValue(Hi64.getNode(), 1)};
  SDValue OutChain = DAG.getNode(ISD::TokenFactor, DL, MVT::Other, OutChains);
  SDValue Ops[2] = {SDValue(InFP128, 0), OutChain};
  return DAG.getMergeValues(Ops, DL);
}

// Lower a vXi1 load into following instructions
//   LDrii %1, (,%addr)
//   LVMxir  %vm, 0, %1
//   LDrii %2, 8(,%addr)
//   LVMxir  %vm, 0, %2
//   ...
static SDValue lowerLoadI1(SDValue Op, SelectionDAG &DAG) {
  SDLoc DL(Op);
  LoadSDNode *LdNode = dyn_cast<LoadSDNode>(Op.getNode());
  assert(LdNode && LdNode->getOffset().isUndef() && "Unexpected node type");

  SDValue BasePtr = LdNode->getBasePtr();
  unsigned Alignment = LdNode->getAlign().value();
  if (Alignment > 8)
    Alignment = 8;

  EVT AddrVT = BasePtr.getValueType();
  EVT MemVT = LdNode->getMemoryVT();
  if (MemVT == MVT::v256i1 || MemVT == MVT::v4i64) {
    SDValue OutChains[4];
    SDNode *VM = DAG.getMachineNode(TargetOpcode::IMPLICIT_DEF, DL, MemVT);
    for (int i = 0; i < 4; ++i) {
      // Generate load dag and prepare chains.
      SDValue Addr = DAG.getNode(ISD::ADD, DL, AddrVT, BasePtr,
                                 DAG.getConstant(8 * i, DL, AddrVT));
      SDValue Val =
          DAG.getLoad(MVT::i64, DL, LdNode->getChain(), Addr,
                      LdNode->getPointerInfo(), Alignment,
                      LdNode->isVolatile() ? MachineMemOperand::MOVolatile
                                           : MachineMemOperand::MONone);
      OutChains[i] = SDValue(Val.getNode(), 1);

      VM = DAG.getMachineNode(VE::LVMir_m, DL, MVT::i64,
                              DAG.getTargetConstant(i, DL, MVT::i64), Val,
                              SDValue(VM, 0));
    }
    SDValue OutChain = DAG.getNode(ISD::TokenFactor, DL, MVT::Other, OutChains);
    SDValue Ops[2] = {SDValue(VM, 0), OutChain};
    return DAG.getMergeValues(Ops, DL);
  } else if (MemVT == MVT::v512i1 || MemVT == MVT::v8i64) {
    SDValue OutChains[8];
    SDNode *VM = DAG.getMachineNode(TargetOpcode::IMPLICIT_DEF, DL, MemVT);
    for (int i = 0; i < 8; ++i) {
      // Generate load dag and prepare chains.
      SDValue Addr = DAG.getNode(ISD::ADD, DL, AddrVT, BasePtr,
                                 DAG.getConstant(8 * i, DL, AddrVT));
      SDValue Val =
          DAG.getLoad(MVT::i64, DL, LdNode->getChain(), Addr,
                      LdNode->getPointerInfo(), Alignment,
                      LdNode->isVolatile() ? MachineMemOperand::MOVolatile
                                           : MachineMemOperand::MONone);
      OutChains[i] = SDValue(Val.getNode(), 1);

      VM = DAG.getMachineNode(VE::LVMyir_y, DL, MVT::i64,
                              DAG.getTargetConstant(i, DL, MVT::i64), Val,
                              SDValue(VM, 0));
    }
    SDValue OutChain = DAG.getNode(ISD::TokenFactor, DL, MVT::Other, OutChains);
    SDValue Ops[2] = {SDValue(VM, 0), OutChain};
    return DAG.getMergeValues(Ops, DL);
  } else {
    // Otherwise, ask llvm to expand it.
    return SDValue();
  }
}

SDValue VETargetLowering::lowerLOAD(SDValue Op, SelectionDAG &DAG) const {
  LoadSDNode *LdNode = cast<LoadSDNode>(Op.getNode());

  // always expand non-mask vector loads to VVP
  EVT MemVT = LdNode->getMemoryVT();
  if (MemVT.isVector() && !isMaskType(MemVT))
    return lowerToVVP(Op, DAG, VVPExpansionMode::ToNativeWidth);

  SDValue BasePtr = LdNode->getBasePtr();
  if (isa<FrameIndexSDNode>(BasePtr.getNode())) {
    // Do not expand store instruction with frame index here because of
    // dependency problems.  We expand it later in eliminateFrameIndex().
    return Op;
  }

  if (MemVT == MVT::f128)
    return lowerLoadF128(Op, DAG);
  if (isMaskType(MemVT))
    return lowerLoadI1(Op, DAG);

  return Op;
}

// Lower a f128 store into two f64 stores.
static SDValue lowerStoreF128(SDValue Op, SelectionDAG &DAG) {
  SDLoc DL(Op);
  StoreSDNode *StNode = dyn_cast<StoreSDNode>(Op.getNode());
  assert(StNode && StNode->getOffset().isUndef() && "Unexpected node type");

  SDValue SubRegEven = DAG.getTargetConstant(VE::sub_even, DL, MVT::i32);
  SDValue SubRegOdd = DAG.getTargetConstant(VE::sub_odd, DL, MVT::i32);

  SDNode *Hi64 = DAG.getMachineNode(TargetOpcode::EXTRACT_SUBREG, DL, MVT::i64,
                                    StNode->getValue(), SubRegEven);
  SDNode *Lo64 = DAG.getMachineNode(TargetOpcode::EXTRACT_SUBREG, DL, MVT::i64,
                                    StNode->getValue(), SubRegOdd);

  unsigned Alignment = StNode->getAlign().value();
  if (Alignment > 8)
    Alignment = 8;

  // VE stores Hi64 to 8(addr) and Lo64 to 0(addr)
  SDValue OutChains[2];
  OutChains[0] =
      DAG.getStore(StNode->getChain(), DL, SDValue(Lo64, 0),
                   StNode->getBasePtr(), MachinePointerInfo(), Alignment,
                   StNode->isVolatile() ? MachineMemOperand::MOVolatile
                                        : MachineMemOperand::MONone);
  EVT AddrVT = StNode->getBasePtr().getValueType();
  SDValue HiPtr = DAG.getNode(ISD::ADD, DL, AddrVT, StNode->getBasePtr(),
                              DAG.getConstant(8, DL, AddrVT));
  OutChains[1] =
      DAG.getStore(StNode->getChain(), DL, SDValue(Hi64, 0), HiPtr,
                   MachinePointerInfo(), Alignment,
                   StNode->isVolatile() ? MachineMemOperand::MOVolatile
                                        : MachineMemOperand::MONone);
  return DAG.getNode(ISD::TokenFactor, DL, MVT::Other, OutChains);
}

// Lower a vXi1 store into following instructions
//   SVMi  %1, %vm, 0
//   STrii %1, (,%addr)
//   SVMi  %2, %vm, 1
//   STrii %2, 8(,%addr)
//   ...
static SDValue lowerStoreI1(SDValue Op, SelectionDAG &DAG) {
  SDLoc DL(Op);
  StoreSDNode *StNode = dyn_cast<StoreSDNode>(Op.getNode());
  assert(StNode && StNode->getOffset().isUndef() && "Unexpected node type");

  SDValue BasePtr = StNode->getBasePtr();
  unsigned Alignment = StNode->getAlign().value();
  if (Alignment > 8)
    Alignment = 8;
  EVT AddrVT = BasePtr.getValueType();
  EVT MemVT = StNode->getMemoryVT();
  if (MemVT == MVT::v256i1 || MemVT == MVT::v4i64) {
    SDValue OutChains[4];
    for (int i = 0; i < 4; ++i) {
      SDNode *V =
          DAG.getMachineNode(VE::SVMmi, DL, MVT::i64, StNode->getValue(),
                             DAG.getTargetConstant(i, DL, MVT::i64));
      SDValue Addr = DAG.getNode(ISD::ADD, DL, AddrVT, BasePtr,
                                 DAG.getConstant(8 * i, DL, AddrVT));
      OutChains[i] =
          DAG.getStore(StNode->getChain(), DL, SDValue(V, 0), Addr,
                       MachinePointerInfo(), Alignment,
                       StNode->isVolatile() ? MachineMemOperand::MOVolatile
                                            : MachineMemOperand::MONone);
    }
    return DAG.getNode(ISD::TokenFactor, DL, MVT::Other, OutChains);
  } else if (MemVT == MVT::v512i1 || MemVT == MVT::v8i64) {
    SDValue OutChains[8];
    for (int i = 0; i < 8; ++i) {
      SDNode *V =
          DAG.getMachineNode(VE::SVMyi, DL, MVT::i64, StNode->getValue(),
                             DAG.getTargetConstant(i, DL, MVT::i64));
      SDValue Addr = DAG.getNode(ISD::ADD, DL, AddrVT, BasePtr,
                                 DAG.getConstant(8 * i, DL, AddrVT));
      OutChains[i] =
          DAG.getStore(StNode->getChain(), DL, SDValue(V, 0), Addr,
                       MachinePointerInfo(), Alignment,
                       StNode->isVolatile() ? MachineMemOperand::MOVolatile
                                            : MachineMemOperand::MONone);
    }
    return DAG.getNode(ISD::TokenFactor, DL, MVT::Other, OutChains);
  } else {
    // Otherwise, ask llvm to expand it.
    return SDValue();
  }
}

SDValue VETargetLowering::lowerSTORE(SDValue Op, SelectionDAG &DAG) const {
  StoreSDNode *StNode = cast<StoreSDNode>(Op.getNode());
  assert(StNode && StNode->getOffset().isUndef() && "Unexpected node type");

  // always expand non-mask vector loads to VVP
  EVT MemVT = StNode->getMemoryVT();
  if (MemVT.isVector() && !isMaskType(MemVT))
    return lowerToVVP(Op, DAG, VVPExpansionMode::ToNativeWidth);

  SDValue BasePtr = StNode->getBasePtr();
  if (isa<FrameIndexSDNode>(BasePtr.getNode())) {
    // Do not expand store instruction with frame index here because of
    // dependency problems.  We expand it later in eliminateFrameIndex().
    return Op;
  }

  if (MemVT == MVT::f128)
    return lowerStoreF128(Op, DAG);
  if (isMaskType(MemVT))
    return lowerStoreI1(Op, DAG);

  // Otherwise, ask llvm to expand it.
  return SDValue();
}

SDValue VETargetLowering::lowerVASTART(SDValue Op, SelectionDAG &DAG) const {
  MachineFunction &MF = DAG.getMachineFunction();
  VEMachineFunctionInfo *FuncInfo = MF.getInfo<VEMachineFunctionInfo>();
  auto PtrVT = getPointerTy(DAG.getDataLayout());

  // Need frame address to find the address of VarArgsFrameIndex.
  MF.getFrameInfo().setFrameAddressIsTaken(true);

  // vastart just stores the address of the VarArgsFrameIndex slot into the
  // memory location argument.
  SDLoc DL(Op);
  SDValue Offset =
      DAG.getNode(ISD::ADD, DL, PtrVT, DAG.getRegister(VE::SX9, PtrVT),
                  DAG.getIntPtrConstant(FuncInfo->getVarArgsFrameOffset(), DL));
  const Value *SV = cast<SrcValueSDNode>(Op.getOperand(2))->getValue();
  return DAG.getStore(Op.getOperand(0), DL, Offset, Op.getOperand(1),
                      MachinePointerInfo(SV));
}

SDValue VETargetLowering::lowerVAARG(SDValue Op, SelectionDAG &DAG) const {
  SDNode *Node = Op.getNode();
  EVT VT = Node->getValueType(0);
  SDValue InChain = Node->getOperand(0);
  SDValue VAListPtr = Node->getOperand(1);
  EVT PtrVT = VAListPtr.getValueType();
  const Value *SV = cast<SrcValueSDNode>(Node->getOperand(2))->getValue();
  SDLoc DL(Node);
  SDValue VAList =
      DAG.getLoad(PtrVT, DL, InChain, VAListPtr, MachinePointerInfo(SV));
  SDValue Chain = VAList.getValue(1);
  SDValue NextPtr;

  if (VT == MVT::f128) {
    // VE f128 values must be stored with 16 bytes alignment.  We don't
    // know the actual alignment of VAList, so we take alignment of it
    // dynamically.
    int Align = 16;
    VAList = DAG.getNode(ISD::ADD, DL, PtrVT, VAList,
                         DAG.getConstant(Align - 1, DL, PtrVT));
    VAList = DAG.getNode(ISD::AND, DL, PtrVT, VAList,
                         DAG.getConstant(-Align, DL, PtrVT));
    // Increment the pointer, VAList, by 16 to the next vaarg.
    NextPtr =
        DAG.getNode(ISD::ADD, DL, PtrVT, VAList, DAG.getIntPtrConstant(16, DL));
  } else if (VT == MVT::f32) {
    // float --> need special handling like below.
    //    0      4
    //    +------+------+
    //    | empty| float|
    //    +------+------+
    // Increment the pointer, VAList, by 8 to the next vaarg.
    NextPtr =
        DAG.getNode(ISD::ADD, DL, PtrVT, VAList, DAG.getIntPtrConstant(8, DL));
    // Then, adjust VAList.
    unsigned InternalOffset = 4;
    VAList = DAG.getNode(ISD::ADD, DL, PtrVT, VAList,
                         DAG.getConstant(InternalOffset, DL, PtrVT));
  } else {
    // Increment the pointer, VAList, by 8 to the next vaarg.
    NextPtr =
        DAG.getNode(ISD::ADD, DL, PtrVT, VAList, DAG.getIntPtrConstant(8, DL));
  }

  // Store the incremented VAList to the legalized pointer.
  InChain = DAG.getStore(Chain, DL, NextPtr, VAListPtr, MachinePointerInfo(SV));

  // Load the actual argument out of the pointer VAList.
  // We can't count on greater alignment than the word size.
  return DAG.getLoad(VT, DL, InChain, VAList, MachinePointerInfo(),
                     std::min(PtrVT.getSizeInBits(), VT.getSizeInBits()) / 8);
}

SDValue VETargetLowering::lowerDYNAMIC_STACKALLOC(SDValue Op,
                                                  SelectionDAG &DAG) const {
  // Generate following code.
  //   (void)__llvm_grow_stack(size);
  //   ret = GETSTACKTOP;        // pseudo instruction
  SDLoc DL(Op);

  // Get the inputs.
  SDNode *Node = Op.getNode();
  SDValue Chain = Op.getOperand(0);
  SDValue Size = Op.getOperand(1);
  MaybeAlign Alignment(Op.getConstantOperandVal(2));
  EVT VT = Node->getValueType(0);

  // Chain the dynamic stack allocation so that it doesn't modify the stack
  // pointer when other instructions are using the stack.
  Chain = DAG.getCALLSEQ_START(Chain, 0, 0, DL);

  const TargetFrameLowering &TFI = *Subtarget->getFrameLowering();
  Align StackAlign = TFI.getStackAlign();
  bool NeedsAlign = Alignment.valueOrOne() > StackAlign;

  // Prepare arguments
  TargetLowering::ArgListTy Args;
  TargetLowering::ArgListEntry Entry;
  Entry.Node = Size;
  Entry.Ty = Entry.Node.getValueType().getTypeForEVT(*DAG.getContext());
  Args.push_back(Entry);
  if (NeedsAlign) {
    Entry.Node = DAG.getConstant(~(Alignment->value() - 1ULL), DL, VT);
    Entry.Ty = Entry.Node.getValueType().getTypeForEVT(*DAG.getContext());
    Args.push_back(Entry);
  }
  Type *RetTy = Type::getVoidTy(*DAG.getContext());

  EVT PtrVT = Op.getValueType();
  SDValue Callee;
  if (NeedsAlign) {
    Callee = DAG.getTargetExternalSymbol("__ve_grow_stack_align", PtrVT, 0);
  } else {
    Callee = DAG.getTargetExternalSymbol("__ve_grow_stack", PtrVT, 0);
  }

  TargetLowering::CallLoweringInfo CLI(DAG);
  CLI.setDebugLoc(DL)
      .setChain(Chain)
      .setCallee(CallingConv::PreserveAll, RetTy, Callee, std::move(Args))
      .setDiscardResult(true);
  std::pair<SDValue, SDValue> pair = LowerCallTo(CLI);
  Chain = pair.second;
  SDValue Result = DAG.getNode(VEISD::GETSTACKTOP, DL, VT, Chain);
  if (NeedsAlign) {
    Result = DAG.getNode(ISD::ADD, DL, VT, Result,
                         DAG.getConstant((Alignment->value() - 1ULL), DL, VT));
    Result = DAG.getNode(ISD::AND, DL, VT, Result,
                         DAG.getConstant(~(Alignment->value() - 1ULL), DL, VT));
  }
  //  Chain = Result.getValue(1);
  Chain = DAG.getCALLSEQ_END(Chain, 0, 0, SDValue(), DL);

  SDValue Ops[2] = {Result, Chain};
  return DAG.getMergeValues(Ops, DL);
}

SDValue VETargetLowering::lowerEH_SJLJ_LONGJMP(SDValue Op,
                                               SelectionDAG &DAG) const {
  SDLoc DL(Op);
  return DAG.getNode(VEISD::EH_SJLJ_LONGJMP, DL, MVT::Other, Op.getOperand(0),
                     Op.getOperand(1));
}

SDValue VETargetLowering::lowerEH_SJLJ_SETJMP(SDValue Op,
                                              SelectionDAG &DAG) const {
  SDLoc DL(Op);
  return DAG.getNode(VEISD::EH_SJLJ_SETJMP, DL,
                     DAG.getVTList(MVT::i32, MVT::Other), Op.getOperand(0),
                     Op.getOperand(1));
}

SDValue VETargetLowering::lowerEH_SJLJ_SETUP_DISPATCH(SDValue Op,
                                                      SelectionDAG &DAG) const {
  SDLoc DL(Op);
  return DAG.getNode(VEISD::EH_SJLJ_SETUP_DISPATCH, DL, MVT::Other,
                     Op.getOperand(0));
}

static SDValue lowerFRAMEADDR(SDValue Op, SelectionDAG &DAG,
                              const VETargetLowering &TLI,
                              const VESubtarget *Subtarget) {
  SDLoc DL(Op);
  MachineFunction &MF = DAG.getMachineFunction();
  EVT PtrVT = TLI.getPointerTy(MF.getDataLayout());

  MachineFrameInfo &MFI = MF.getFrameInfo();
  MFI.setFrameAddressIsTaken(true);

  unsigned Depth = Op.getConstantOperandVal(0);
  const VERegisterInfo *RegInfo = Subtarget->getRegisterInfo();
  Register FrameReg = RegInfo->getFrameRegister(MF);
  SDValue FrameAddr =
      DAG.getCopyFromReg(DAG.getEntryNode(), DL, FrameReg, PtrVT);
  while (Depth--)
    FrameAddr = DAG.getLoad(Op.getValueType(), DL, DAG.getEntryNode(),
                            FrameAddr, MachinePointerInfo());
  return FrameAddr;
}

static SDValue lowerRETURNADDR(SDValue Op, SelectionDAG &DAG,
                               const VETargetLowering &TLI,
                               const VESubtarget *Subtarget) {
  MachineFunction &MF = DAG.getMachineFunction();
  MachineFrameInfo &MFI = MF.getFrameInfo();
  MFI.setReturnAddressIsTaken(true);

  if (TLI.verifyReturnAddressArgumentIsConstant(Op, DAG))
    return SDValue();

  SDValue FrameAddr = lowerFRAMEADDR(Op, DAG, TLI, Subtarget);

  SDLoc DL(Op);
  EVT VT = Op.getValueType();
  SDValue Offset = DAG.getConstant(8, DL, VT);
  return DAG.getLoad(VT, DL, DAG.getEntryNode(),
                     DAG.getNode(ISD::ADD, DL, VT, FrameAddr, Offset),
                     MachinePointerInfo());
}

SDValue VETargetLowering::lowerINTRINSIC_WO_CHAIN(SDValue Op,
                                                  SelectionDAG &DAG) const {
  SDLoc DL(Op);
  unsigned IntNo = cast<ConstantSDNode>(Op.getOperand(0))->getZExtValue();
  switch (IntNo) {
  default: // Don't custom lower most intrinsics.
    return SDValue();
  case Intrinsic::thread_pointer: {
    report_fatal_error("Intrinsic::thread_point is not implemented yet");
  }
  case Intrinsic::eh_sjlj_lsda: {
    MachineFunction &MF = DAG.getMachineFunction();
    MVT VT = Op.getSimpleValueType();
    const VETargetMachine *TM =
        static_cast<const VETargetMachine *>(&DAG.getTarget());

    // Create GCC_except_tableXX string.  The real symbol for that will be
    // generated in EHStreamer::emitExceptionTable() later.  So, we just
    // borrow it's name here.
    TM->getStrList()->push_back(std::string(
        (Twine("GCC_except_table") + Twine(MF.getFunctionNumber())).str()));
    SDValue Addr =
        DAG.getTargetExternalSymbol(TM->getStrList()->back().c_str(), VT, 0);
    if (isPositionIndependent()) {
      Addr = makeHiLoPair(Addr, VEMCExpr::VK_VE_GOTOFF_HI32,
                          VEMCExpr::VK_VE_GOTOFF_LO32, DAG);
      SDValue GlobalBase = DAG.getNode(VEISD::GLOBAL_BASE_REG, DL, VT);
      return DAG.getNode(ISD::ADD, DL, VT, GlobalBase, Addr);
    }
    return makeHiLoPair(Addr, VEMCExpr::VK_VE_HI32, VEMCExpr::VK_VE_LO32, DAG);
  }
  }
}

SDValue VETargetLowering::lowerINTRINSIC_W_CHAIN(SDValue Op,
                                                 SelectionDAG &DAG) const {
  SDLoc dl(Op);
  unsigned IntNo = cast<ConstantSDNode>(Op.getOperand(1))->getZExtValue();
  switch (IntNo) {
  default:
    return SDValue(); // Don't custom lower most intrinsics.
  }
}

SDValue VETargetLowering::lowerINTRINSIC_VOID(SDValue Op,
                                              SelectionDAG &DAG) const {
  SDLoc dl(Op);
  unsigned IntNo = cast<ConstantSDNode>(Op.getOperand(1))->getZExtValue();
  switch (IntNo) {
  default:
    return SDValue(); // Don't custom lower most intrinsics.
  }
}

SDValue VETargetLowering::LowerOperation(SDValue Op, SelectionDAG &DAG) const {
  LLVM_DEBUG(dbgs() << "::LowerOperation"; Op->print(dbgs()););
  unsigned Opcode = Op.getOpcode();
  switch (Opcode) {
  default:
    if (Subtarget->enableVPU())
      return LowerOperation_VVP(Op, DAG);
    llvm_unreachable("Unexpected Opcode in LowerOperation");

  case ISD::ATOMIC_FENCE:
    return lowerATOMIC_FENCE(Op, DAG);
  case ISD::ATOMIC_SWAP:
    return lowerATOMIC_SWAP(Op, DAG);
  case ISD::BlockAddress:
    return lowerBlockAddress(Op, DAG);
  case ISD::ConstantPool:
    return lowerConstantPool(Op, DAG);
  case ISD::DYNAMIC_STACKALLOC:
    return lowerDYNAMIC_STACKALLOC(Op, DAG);
  case ISD::EH_SJLJ_LONGJMP:
    return lowerEH_SJLJ_LONGJMP(Op, DAG);
  case ISD::EH_SJLJ_SETJMP:
    return lowerEH_SJLJ_SETJMP(Op, DAG);
  case ISD::EH_SJLJ_SETUP_DISPATCH:
    return lowerEH_SJLJ_SETUP_DISPATCH(Op, DAG);
  case ISD::FRAMEADDR:
    return lowerFRAMEADDR(Op, DAG, *this, Subtarget);
  case ISD::GlobalAddress:
    return lowerGlobalAddress(Op, DAG);
  case ISD::GlobalTLSAddress:
    return lowerGlobalTLSAddress(Op, DAG);
  case ISD::INTRINSIC_VOID:
    return lowerINTRINSIC_VOID(Op, DAG);
  case ISD::INTRINSIC_W_CHAIN:
    return lowerINTRINSIC_W_CHAIN(Op, DAG);
  case ISD::INTRINSIC_WO_CHAIN:
    return lowerINTRINSIC_WO_CHAIN(Op, DAG);
  case ISD::JumpTable:
    return lowerJumpTable(Op, DAG);
  case ISD::LOAD:
    return lowerLOAD(Op, DAG);
  case ISD::RETURNADDR:
    return lowerRETURNADDR(Op, DAG, *this, Subtarget);
  case ISD::STORE:
    return lowerSTORE(Op, DAG);
  case ISD::VASTART:
    return lowerVASTART(Op, DAG);
  case ISD::VAARG:
    return lowerVAARG(Op, DAG);
  }
}

// Should we expand the build vector with shuffles?
bool VETargetLowering::shouldExpandBuildVectorWithShuffles(
    EVT VT, unsigned DefinedValues) const {
#if 1
  // FIXME: Change this to true or expression once we implement custom
  // expansion of VECTOR_SHUFFLE completely.

  // Not use VECTOR_SHUFFLE to expand BUILD_VECTOR atm.  Because, it causes
  // infinity expand loop between both instructions since VECTOR_SHUFFLE
  // is not implemented completely yet.
  return false;
#else
  return DefinedValues < 3;
#endif
}

/// } Custom Lower

/// JumpTable for VE.
///
///   VE cannot generate relocatable symbol in jump table.  VE cannot
///   generate expressions using symbols in both text segment and data
///   segment like below.
///             .4byte  .LBB0_2-.LJTI0_0
///   So, we generate offset from the top of function like below as
///   a custom label.
///             .4byte  .LBB0_2-<function name>

unsigned VETargetLowering::getJumpTableEncoding() const {
  // Use custom label for PIC.
  if (isPositionIndependent())
    return MachineJumpTableInfo::EK_Custom32;

  // Otherwise, use the normal jump table encoding heuristics.
  return TargetLowering::getJumpTableEncoding();
}

const MCExpr *VETargetLowering::LowerCustomJumpTableEntry(
    const MachineJumpTableInfo *MJTI, const MachineBasicBlock *MBB,
    unsigned Uid, MCContext &Ctx) const {
  assert(isPositionIndependent());

  // Generate custom label for PIC like below.
  //    .4bytes  .LBB0_2-<function name>
  const auto *Value = MCSymbolRefExpr::create(MBB->getSymbol(), Ctx);
  MCSymbol *Sym = Ctx.getOrCreateSymbol(MBB->getParent()->getName().data());
  const auto *Base = MCSymbolRefExpr::create(Sym, Ctx);
  return MCBinaryExpr::createSub(Value, Base, Ctx);
}

SDValue VETargetLowering::getPICJumpTableRelocBase(SDValue Table,
                                                   SelectionDAG &DAG) const {
  assert(isPositionIndependent());
  SDLoc DL(Table);
  Function *Function = &DAG.getMachineFunction().getFunction();
  assert(Function != nullptr);
  auto PtrTy = getPointerTy(DAG.getDataLayout(), Function->getAddressSpace());

  // In the jump table, we have following values in PIC mode.
  //    .4bytes  .LBB0_2-<function name>
  // We need to add this value and the address of this function to generate
  // .LBB0_2 label correctly under PIC mode.  So, we want to generate following
  // instructions:
  //     lea %reg, fun@gotoff_lo
  //     and %reg, %reg, (32)0
  //     lea.sl %reg, fun@gotoff_hi(%reg, %got)
  // In order to do so, we need to genarate correctly marked DAG node using
  // makeHiLoPair.
  SDValue Op = DAG.getGlobalAddress(Function, DL, PtrTy);
  SDValue HiLo = makeHiLoPair(Op, VEMCExpr::VK_VE_GOTOFF_HI32,
                              VEMCExpr::VK_VE_GOTOFF_LO32, DAG);
  SDValue GlobalBase = DAG.getNode(VEISD::GLOBAL_BASE_REG, DL, PtrTy);
  return DAG.getNode(ISD::ADD, DL, PtrTy, GlobalBase, HiLo);
}

Register VETargetLowering::prepareMBB(MachineBasicBlock &MBB,
                                      MachineBasicBlock::iterator I,
                                      MachineBasicBlock *TargetBB,
                                      const DebugLoc &DL) const {
  MachineFunction *MF = MBB.getParent();
  MachineRegisterInfo &MRI = MF->getRegInfo();
  const VEInstrInfo *TII = Subtarget->getInstrInfo();

  const TargetRegisterClass *RC = &VE::I64RegClass;
  Register Tmp1 = MRI.createVirtualRegister(RC);
  Register Tmp2 = MRI.createVirtualRegister(RC);
  Register Result = MRI.createVirtualRegister(RC);

  if (isPositionIndependent()) {
    // Create following instructions for local linkage PIC code.
    //     lea %Tmp1, TargetBB@gotoff_lo
    //     and %Tmp2, %Tmp1, (32)0
    //     lea.sl %Result, TargetBB@gotoff_hi(%Tmp2, %s15) ; %s15 is GOT
    BuildMI(MBB, I, DL, TII->get(VE::LEAzii), Tmp1)
        .addImm(0)
        .addImm(0)
        .addMBB(TargetBB, VEMCExpr::VK_VE_GOTOFF_LO32);
    BuildMI(MBB, I, DL, TII->get(VE::ANDrm), Tmp2)
        .addReg(Tmp1, getKillRegState(true))
        .addImm(M0(32));
    BuildMI(MBB, I, DL, TII->get(VE::LEASLrri), Result)
        .addReg(VE::SX15)
        .addReg(Tmp2, getKillRegState(true))
        .addMBB(TargetBB, VEMCExpr::VK_VE_GOTOFF_HI32);
  } else {
    // Create following instructions for non-PIC code.
    //     lea     %Tmp1, TargetBB@lo
    //     and     %Tmp2, %Tmp1, (32)0
    //     lea.sl  %Result, TargetBB@hi(%Tmp2)
    BuildMI(MBB, I, DL, TII->get(VE::LEAzii), Tmp1)
        .addImm(0)
        .addImm(0)
        .addMBB(TargetBB, VEMCExpr::VK_VE_LO32);
    BuildMI(MBB, I, DL, TII->get(VE::ANDrm), Tmp2)
        .addReg(Tmp1, getKillRegState(true))
        .addImm(M0(32));
    BuildMI(MBB, I, DL, TII->get(VE::LEASLrii), Result)
        .addReg(Tmp2, getKillRegState(true))
        .addImm(0)
        .addMBB(TargetBB, VEMCExpr::VK_VE_HI32);
  }
  return Result;
}

Register VETargetLowering::prepareSymbol(MachineBasicBlock &MBB,
                                         MachineBasicBlock::iterator I,
                                         StringRef Symbol, const DebugLoc &DL,
                                         bool IsLocal = false,
                                         bool IsCall = false) const {
  MachineFunction *MF = MBB.getParent();
  MachineRegisterInfo &MRI = MF->getRegInfo();
  const VEInstrInfo *TII = Subtarget->getInstrInfo();

  const TargetRegisterClass *RC = &VE::I64RegClass;
  Register Result = MRI.createVirtualRegister(RC);

  if (isPositionIndependent()) {
    if (IsCall && !IsLocal) {
      // Create following instructions for non-local linkage PIC code function
      // calls.  These instructions uses IC and magic number -24, so we expand
      // them in VEAsmPrinter.cpp from GETFUNPLT pseudo instruction.
      //     lea %Reg, Symbol@plt_lo(-24)
      //     and %Reg, %Reg, (32)0
      //     sic %s16
      //     lea.sl %Result, Symbol@plt_hi(%Reg, %s16) ; %s16 is PLT
      BuildMI(MBB, I, DL, TII->get(VE::GETFUNPLT), Result)
          .addExternalSymbol("abort");
    } else if (IsLocal) {
      Register Tmp1 = MRI.createVirtualRegister(RC);
      Register Tmp2 = MRI.createVirtualRegister(RC);
      // Create following instructions for local linkage PIC code.
      //     lea %Tmp1, Symbol@gotoff_lo
      //     and %Tmp2, %Tmp1, (32)0
      //     lea.sl %Result, Symbol@gotoff_hi(%Tmp2, %s15) ; %s15 is GOT
      BuildMI(MBB, I, DL, TII->get(VE::LEAzii), Tmp1)
          .addImm(0)
          .addImm(0)
          .addExternalSymbol(Symbol.data(), VEMCExpr::VK_VE_GOTOFF_LO32);
      BuildMI(MBB, I, DL, TII->get(VE::ANDrm), Tmp2)
          .addReg(Tmp1, getKillRegState(true))
          .addImm(M0(32));
      BuildMI(MBB, I, DL, TII->get(VE::LEASLrri), Result)
          .addReg(VE::SX15)
          .addReg(Tmp2, getKillRegState(true))
          .addExternalSymbol(Symbol.data(), VEMCExpr::VK_VE_GOTOFF_HI32);
    } else {
      Register Tmp1 = MRI.createVirtualRegister(RC);
      Register Tmp2 = MRI.createVirtualRegister(RC);
      // Create following instructions for not local linkage PIC code.
      //     lea %Tmp1, Symbol@got_lo
      //     and %Tmp2, %Tmp1, (32)0
      //     lea.sl %Tmp3, Symbol@gotoff_hi(%Tmp2, %s15) ; %s15 is GOT
      //     ld %Result, 0(%Tmp3)
      Register Tmp3 = MRI.createVirtualRegister(RC);
      BuildMI(MBB, I, DL, TII->get(VE::LEAzii), Tmp1)
          .addImm(0)
          .addImm(0)
          .addExternalSymbol(Symbol.data(), VEMCExpr::VK_VE_GOT_LO32);
      BuildMI(MBB, I, DL, TII->get(VE::ANDrm), Tmp2)
          .addReg(Tmp1, getKillRegState(true))
          .addImm(M0(32));
      BuildMI(MBB, I, DL, TII->get(VE::LEASLrri), Tmp3)
          .addReg(VE::SX15)
          .addReg(Tmp2, getKillRegState(true))
          .addExternalSymbol(Symbol.data(), VEMCExpr::VK_VE_GOT_HI32);
      BuildMI(MBB, I, DL, TII->get(VE::LDrii), Result)
          .addReg(Tmp3, getKillRegState(true))
          .addImm(0)
          .addImm(0);
    }
  } else {
    Register Tmp1 = MRI.createVirtualRegister(RC);
    Register Tmp2 = MRI.createVirtualRegister(RC);
    // Create following instructions for non-PIC code.
    //     lea     %Tmp1, Symbol@lo
    //     and     %Tmp2, %Tmp1, (32)0
    //     lea.sl  %Result, Symbol@hi(%Tmp2)
    BuildMI(MBB, I, DL, TII->get(VE::LEAzii), Tmp1)
        .addImm(0)
        .addImm(0)
        .addExternalSymbol(Symbol.data(), VEMCExpr::VK_VE_LO32);
    BuildMI(MBB, I, DL, TII->get(VE::ANDrm), Tmp2)
        .addReg(Tmp1, getKillRegState(true))
        .addImm(M0(32));
    BuildMI(MBB, I, DL, TII->get(VE::LEASLrii), Result)
        .addReg(Tmp2, getKillRegState(true))
        .addImm(0)
        .addExternalSymbol(Symbol.data(), VEMCExpr::VK_VE_HI32);
  }
  return Result;
}

void VETargetLowering::setupEntryBlockForSjLj(MachineInstr &MI,
                                              MachineBasicBlock *MBB,
                                              MachineBasicBlock *DispatchBB,
                                              int FI, int Offset) const {
  DebugLoc DL = MI.getDebugLoc();
  const VEInstrInfo *TII = Subtarget->getInstrInfo();

  Register LabelReg =
      prepareMBB(*MBB, MachineBasicBlock::iterator(MI), DispatchBB, DL);

  // Store an address of DispatchBB to a given jmpbuf[1] where has next IC
  // referenced by longjmp (throw) later.
  MachineInstrBuilder MIB = BuildMI(*MBB, MI, DL, TII->get(VE::STrii));
  addFrameReference(MIB, FI, Offset); // jmpbuf[1]
  MIB.addReg(LabelReg, getKillRegState(true));
}

MachineBasicBlock *
VETargetLowering::emitEHSjLjSetJmp(MachineInstr &MI,
                                   MachineBasicBlock *MBB) const {
  DebugLoc DL = MI.getDebugLoc();
  MachineFunction *MF = MBB->getParent();
  const TargetInstrInfo *TII = Subtarget->getInstrInfo();
  const TargetRegisterInfo *TRI = Subtarget->getRegisterInfo();
  MachineRegisterInfo &MRI = MF->getRegInfo();

  const BasicBlock *BB = MBB->getBasicBlock();
  MachineFunction::iterator I = ++MBB->getIterator();

  // Memory Reference.
  SmallVector<MachineMemOperand *, 2> MMOs(MI.memoperands_begin(),
                                           MI.memoperands_end());
  Register BufReg = MI.getOperand(1).getReg();

  Register DstReg;

  DstReg = MI.getOperand(0).getReg();
  const TargetRegisterClass *RC = MRI.getRegClass(DstReg);
  assert(TRI->isTypeLegalForClass(*RC, MVT::i32) && "Invalid destination!");
  (void)TRI;
  Register MainDestReg = MRI.createVirtualRegister(RC);
  Register RestoreDestReg = MRI.createVirtualRegister(RC);

  // For `v = call @llvm.eh.sjlj.setjmp(buf)`, we generate following
  // instructions.  SP/FP must be saved in jmpbuf before `llvm.eh.sjlj.setjmp`.
  //
  // ThisMBB:
  //   buf[3] = %s17 iff %s17 is used as BP
  //   buf[1] = RestoreMBB as IC after longjmp
  //   # SjLjSetup RestoreMBB
  //
  // MainMBB:
  //   v_main = 0
  //
  // SinkMBB:
  //   v = phi(v_main, MainMBB, v_restore, RestoreMBB)
  //   ...
  //
  // RestoreMBB:
  //   %s17 = buf[3] = iff %s17 is used as BP
  //   v_restore = 1
  //   goto SinkMBB

  MachineBasicBlock *ThisMBB = MBB;
  MachineBasicBlock *MainMBB = MF->CreateMachineBasicBlock(BB);
  MachineBasicBlock *SinkMBB = MF->CreateMachineBasicBlock(BB);
  MachineBasicBlock *RestoreMBB = MF->CreateMachineBasicBlock(BB);
  MF->insert(I, MainMBB);
  MF->insert(I, SinkMBB);
  MF->push_back(RestoreMBB);
  RestoreMBB->setMachineBlockAddressTaken();

  // Transfer the remainder of BB and its successor edges to SinkMBB.
  SinkMBB->splice(SinkMBB->begin(), MBB,
                  std::next(MachineBasicBlock::iterator(MI)), MBB->end());
  SinkMBB->transferSuccessorsAndUpdatePHIs(MBB);

  // ThisMBB:
  Register LabelReg =
      prepareMBB(*MBB, MachineBasicBlock::iterator(MI), RestoreMBB, DL);

  // Store BP in buf[3] iff this function is using BP.
  const VEFrameLowering *TFI = Subtarget->getFrameLowering();
  if (TFI->hasBP(*MF)) {
    MachineInstrBuilder MIB = BuildMI(*MBB, MI, DL, TII->get(VE::STrii));
    MIB.addReg(BufReg);
    MIB.addImm(0);
    MIB.addImm(24);
    MIB.addReg(VE::SX17);
    MIB.setMemRefs(MMOs);
  }

  // Store IP in buf[1].
  MachineInstrBuilder MIB = BuildMI(*MBB, MI, DL, TII->get(VE::STrii));
  MIB.add(MI.getOperand(1)); // we can preserve the kill flags here.
  MIB.addImm(0);
  MIB.addImm(8);
  MIB.addReg(LabelReg, getKillRegState(true));
  MIB.setMemRefs(MMOs);

  // SP/FP are already stored in jmpbuf before `llvm.eh.sjlj.setjmp`.

  // Insert setup.
  MIB =
      BuildMI(*ThisMBB, MI, DL, TII->get(VE::EH_SjLj_Setup)).addMBB(RestoreMBB);

  const VERegisterInfo *RegInfo = Subtarget->getRegisterInfo();
  MIB.addRegMask(RegInfo->getNoPreservedMask());
  ThisMBB->addSuccessor(MainMBB);
  ThisMBB->addSuccessor(RestoreMBB);

  // MainMBB:
  BuildMI(MainMBB, DL, TII->get(VE::LEAzii), MainDestReg)
      .addImm(0)
      .addImm(0)
      .addImm(0);
  MainMBB->addSuccessor(SinkMBB);

  // SinkMBB:
  BuildMI(*SinkMBB, SinkMBB->begin(), DL, TII->get(VE::PHI), DstReg)
      .addReg(MainDestReg)
      .addMBB(MainMBB)
      .addReg(RestoreDestReg)
      .addMBB(RestoreMBB);

  // RestoreMBB:
  // Restore BP from buf[3] iff this function is using BP.  The address of
  // buf is in SX10.
  // FIXME: Better to not use SX10 here
  if (TFI->hasBP(*MF)) {
    MachineInstrBuilder MIB =
        BuildMI(RestoreMBB, DL, TII->get(VE::LDrii), VE::SX17);
    MIB.addReg(VE::SX10);
    MIB.addImm(0);
    MIB.addImm(24);
    MIB.setMemRefs(MMOs);
  }
  BuildMI(RestoreMBB, DL, TII->get(VE::LEAzii), RestoreDestReg)
      .addImm(0)
      .addImm(0)
      .addImm(1);
  BuildMI(RestoreMBB, DL, TII->get(VE::BRCFLa_t)).addMBB(SinkMBB);
  RestoreMBB->addSuccessor(SinkMBB);

  MI.eraseFromParent();
  return SinkMBB;
}

MachineBasicBlock *
VETargetLowering::emitEHSjLjLongJmp(MachineInstr &MI,
                                    MachineBasicBlock *MBB) const {
  DebugLoc DL = MI.getDebugLoc();
  MachineFunction *MF = MBB->getParent();
  const TargetInstrInfo *TII = Subtarget->getInstrInfo();
  MachineRegisterInfo &MRI = MF->getRegInfo();

  // Memory Reference.
  SmallVector<MachineMemOperand *, 2> MMOs(MI.memoperands_begin(),
                                           MI.memoperands_end());
  Register BufReg = MI.getOperand(0).getReg();

  Register Tmp = MRI.createVirtualRegister(&VE::I64RegClass);
  // Since FP is only updated here but NOT referenced, it's treated as GPR.
  const Register FP = VE::SX9;
  const Register SP = VE::SX11;

  MachineInstrBuilder MIB;

  MachineBasicBlock *ThisMBB = MBB;

  // For `call @llvm.eh.sjlj.longjmp(buf)`, we generate following instructions.
  //
  // ThisMBB:
  //   %fp = load buf[0]
  //   %jmp = load buf[1]
  //   %s10 = buf        ; Store an address of buf to SX10 for RestoreMBB
  //   %sp = load buf[2] ; generated by llvm.eh.sjlj.setjmp.
  //   jmp %jmp

  // Reload FP.
  MIB = BuildMI(*ThisMBB, MI, DL, TII->get(VE::LDrii), FP);
  MIB.addReg(BufReg);
  MIB.addImm(0);
  MIB.addImm(0);
  MIB.setMemRefs(MMOs);

  // Reload IP.
  MIB = BuildMI(*ThisMBB, MI, DL, TII->get(VE::LDrii), Tmp);
  MIB.addReg(BufReg);
  MIB.addImm(0);
  MIB.addImm(8);
  MIB.setMemRefs(MMOs);

  // Copy BufReg to SX10 for later use in setjmp.
  // FIXME: Better to not use SX10 here
  BuildMI(*ThisMBB, MI, DL, TII->get(VE::ORri), VE::SX10)
      .addReg(BufReg)
      .addImm(0);

  // Reload SP.
  MIB = BuildMI(*ThisMBB, MI, DL, TII->get(VE::LDrii), SP);
  MIB.add(MI.getOperand(0)); // we can preserve the kill flags here.
  MIB.addImm(0);
  MIB.addImm(16);
  MIB.setMemRefs(MMOs);

  // Jump.
  BuildMI(*ThisMBB, MI, DL, TII->get(VE::BCFLari_t))
      .addReg(Tmp, getKillRegState(true))
      .addImm(0);

  MI.eraseFromParent();
  return ThisMBB;
}

MachineBasicBlock *
VETargetLowering::emitSjLjDispatchBlock(MachineInstr &MI,
                                        MachineBasicBlock *BB) const {
  DebugLoc DL = MI.getDebugLoc();
  MachineFunction *MF = BB->getParent();
  MachineFrameInfo &MFI = MF->getFrameInfo();
  MachineRegisterInfo &MRI = MF->getRegInfo();
  const VEInstrInfo *TII = Subtarget->getInstrInfo();
  int FI = MFI.getFunctionContextIndex();

  // Get a mapping of the call site numbers to all of the landing pads they're
  // associated with.
  DenseMap<unsigned, SmallVector<MachineBasicBlock *, 2>> CallSiteNumToLPad;
  unsigned MaxCSNum = 0;
  for (auto &MBB : *MF) {
    if (!MBB.isEHPad())
      continue;

    MCSymbol *Sym = nullptr;
    for (const auto &MI : MBB) {
      if (MI.isDebugInstr())
        continue;

      assert(MI.isEHLabel() && "expected EH_LABEL");
      Sym = MI.getOperand(0).getMCSymbol();
      break;
    }

    if (!MF->hasCallSiteLandingPad(Sym))
      continue;

    for (unsigned CSI : MF->getCallSiteLandingPad(Sym)) {
      CallSiteNumToLPad[CSI].push_back(&MBB);
      MaxCSNum = std::max(MaxCSNum, CSI);
    }
  }

  // Get an ordered list of the machine basic blocks for the jump table.
  std::vector<MachineBasicBlock *> LPadList;
  SmallPtrSet<MachineBasicBlock *, 32> InvokeBBs;
  LPadList.reserve(CallSiteNumToLPad.size());

  for (unsigned CSI = 1; CSI <= MaxCSNum; ++CSI) {
    for (auto &LP : CallSiteNumToLPad[CSI]) {
      LPadList.push_back(LP);
      InvokeBBs.insert(LP->pred_begin(), LP->pred_end());
    }
  }

  assert(!LPadList.empty() &&
         "No landing pad destinations for the dispatch jump table!");

  // The %fn_context is allocated like below (from --print-after=sjljehprepare):
  //   %fn_context = alloca { i8*, i64, [4 x i64], i8*, i8*, [5 x i8*] }
  //
  // This `[5 x i8*]` is jmpbuf, so jmpbuf[1] is FI+72.
  // First `i64` is callsite, so callsite is FI+8.
  static const int OffsetIC = 72;
  static const int OffsetCS = 8;

  // Create the MBBs for the dispatch code like following:
  //
  // ThisMBB:
  //   Prepare DispatchBB address and store it to buf[1].
  //   ...
  //
  // DispatchBB:
  //   %s15 = GETGOT iff isPositionIndependent
  //   %callsite = load callsite
  //   brgt.l.t #size of callsites, %callsite, DispContBB
  //
  // TrapBB:
  //   Call abort.
  //
  // DispContBB:
  //   %breg = address of jump table
  //   %pc = load and calculate next pc from %breg and %callsite
  //   jmp %pc

  // Shove the dispatch's address into the return slot in the function context.
  MachineBasicBlock *DispatchBB = MF->CreateMachineBasicBlock();
  DispatchBB->setIsEHPad(true);

  // Trap BB will causes trap like `assert(0)`.
  MachineBasicBlock *TrapBB = MF->CreateMachineBasicBlock();
  DispatchBB->addSuccessor(TrapBB);

  MachineBasicBlock *DispContBB = MF->CreateMachineBasicBlock();
  DispatchBB->addSuccessor(DispContBB);

  // Insert MBBs.
  MF->push_back(DispatchBB);
  MF->push_back(DispContBB);
  MF->push_back(TrapBB);

  // Insert code to call abort in the TrapBB.
  Register Abort = prepareSymbol(*TrapBB, TrapBB->end(), "abort", DL,
                                 /* Local */ false, /* Call */ true);
  BuildMI(TrapBB, DL, TII->get(VE::BSICrii), VE::SX10)
      .addReg(Abort, getKillRegState(true))
      .addImm(0)
      .addImm(0);

  // Insert code into the entry block that creates and registers the function
  // context.
  setupEntryBlockForSjLj(MI, BB, DispatchBB, FI, OffsetIC);

  // Create the jump table and associated information
  unsigned JTE = getJumpTableEncoding();
  MachineJumpTableInfo *JTI = MF->getOrCreateJumpTableInfo(JTE);
  unsigned MJTI = JTI->createJumpTableIndex(LPadList);

  const VERegisterInfo &RI = TII->getRegisterInfo();
  // Add a register mask with no preserved registers.  This results in all
  // registers being marked as clobbered.
  BuildMI(DispatchBB, DL, TII->get(VE::NOP))
      .addRegMask(RI.getNoPreservedMask());

  if (isPositionIndependent()) {
    // Force to generate GETGOT, since current implementation doesn't store GOT
    // register.
    BuildMI(DispatchBB, DL, TII->get(VE::GETGOT), VE::SX15);
  }

  // IReg is used as an index in a memory operand and therefore can't be SP
  const TargetRegisterClass *RC = &VE::I64RegClass;
  Register IReg = MRI.createVirtualRegister(RC);
  addFrameReference(BuildMI(DispatchBB, DL, TII->get(VE::LDLZXrii), IReg), FI,
                    OffsetCS);
  if (LPadList.size() < 64) {
    BuildMI(DispatchBB, DL, TII->get(VE::BRCFLir_t))
        .addImm(VECC::CC_ILE)
        .addImm(LPadList.size())
        .addReg(IReg)
        .addMBB(TrapBB);
  } else {
    assert(LPadList.size() <= 0x7FFFFFFF && "Too large Landing Pad!");
    Register TmpReg = MRI.createVirtualRegister(RC);
    BuildMI(DispatchBB, DL, TII->get(VE::LEAzii), TmpReg)
        .addImm(0)
        .addImm(0)
        .addImm(LPadList.size());
    BuildMI(DispatchBB, DL, TII->get(VE::BRCFLrr_t))
        .addImm(VECC::CC_ILE)
        .addReg(TmpReg, getKillRegState(true))
        .addReg(IReg)
        .addMBB(TrapBB);
  }

  Register BReg = MRI.createVirtualRegister(RC);
  Register Tmp1 = MRI.createVirtualRegister(RC);
  Register Tmp2 = MRI.createVirtualRegister(RC);

  if (isPositionIndependent()) {
    // Create following instructions for local linkage PIC code.
    //     lea    %Tmp1, .LJTI0_0@gotoff_lo
    //     and    %Tmp2, %Tmp1, (32)0
    //     lea.sl %BReg, .LJTI0_0@gotoff_hi(%Tmp2, %s15) ; %s15 is GOT
    BuildMI(DispContBB, DL, TII->get(VE::LEAzii), Tmp1)
        .addImm(0)
        .addImm(0)
        .addJumpTableIndex(MJTI, VEMCExpr::VK_VE_GOTOFF_LO32);
    BuildMI(DispContBB, DL, TII->get(VE::ANDrm), Tmp2)
        .addReg(Tmp1, getKillRegState(true))
        .addImm(M0(32));
    BuildMI(DispContBB, DL, TII->get(VE::LEASLrri), BReg)
        .addReg(VE::SX15)
        .addReg(Tmp2, getKillRegState(true))
        .addJumpTableIndex(MJTI, VEMCExpr::VK_VE_GOTOFF_HI32);
  } else {
    // Create following instructions for non-PIC code.
    //     lea     %Tmp1, .LJTI0_0@lo
    //     and     %Tmp2, %Tmp1, (32)0
    //     lea.sl  %BReg, .LJTI0_0@hi(%Tmp2)
    BuildMI(DispContBB, DL, TII->get(VE::LEAzii), Tmp1)
        .addImm(0)
        .addImm(0)
        .addJumpTableIndex(MJTI, VEMCExpr::VK_VE_LO32);
    BuildMI(DispContBB, DL, TII->get(VE::ANDrm), Tmp2)
        .addReg(Tmp1, getKillRegState(true))
        .addImm(M0(32));
    BuildMI(DispContBB, DL, TII->get(VE::LEASLrii), BReg)
        .addReg(Tmp2, getKillRegState(true))
        .addImm(0)
        .addJumpTableIndex(MJTI, VEMCExpr::VK_VE_HI32);
  }

  switch (JTE) {
  case MachineJumpTableInfo::EK_BlockAddress: {
    // Generate simple block address code for no-PIC model.
    //     sll %Tmp1, %IReg, 3
    //     lds %TReg, 0(%Tmp1, %BReg)
    //     bcfla %TReg

    Register TReg = MRI.createVirtualRegister(RC);
    Register Tmp1 = MRI.createVirtualRegister(RC);

    BuildMI(DispContBB, DL, TII->get(VE::SLLri), Tmp1)
        .addReg(IReg, getKillRegState(true))
        .addImm(3);
    BuildMI(DispContBB, DL, TII->get(VE::LDrri), TReg)
        .addReg(BReg, getKillRegState(true))
        .addReg(Tmp1, getKillRegState(true))
        .addImm(0);
    BuildMI(DispContBB, DL, TII->get(VE::BCFLari_t))
        .addReg(TReg, getKillRegState(true))
        .addImm(0);
    break;
  }
  case MachineJumpTableInfo::EK_Custom32: {
    // Generate block address code using differences from the function pointer
    // for PIC model.
    //     sll %Tmp1, %IReg, 2
    //     ldl.zx %OReg, 0(%Tmp1, %BReg)
    //     Prepare function address in BReg2.
    //     adds.l %TReg, %BReg2, %OReg
    //     bcfla %TReg

    assert(isPositionIndependent());
    Register OReg = MRI.createVirtualRegister(RC);
    Register TReg = MRI.createVirtualRegister(RC);
    Register Tmp1 = MRI.createVirtualRegister(RC);

    BuildMI(DispContBB, DL, TII->get(VE::SLLri), Tmp1)
        .addReg(IReg, getKillRegState(true))
        .addImm(2);
    BuildMI(DispContBB, DL, TII->get(VE::LDLZXrri), OReg)
        .addReg(BReg, getKillRegState(true))
        .addReg(Tmp1, getKillRegState(true))
        .addImm(0);
    Register BReg2 =
        prepareSymbol(*DispContBB, DispContBB->end(),
                      DispContBB->getParent()->getName(), DL, /* Local */ true);
    BuildMI(DispContBB, DL, TII->get(VE::ADDSLrr), TReg)
        .addReg(OReg, getKillRegState(true))
        .addReg(BReg2, getKillRegState(true));
    BuildMI(DispContBB, DL, TII->get(VE::BCFLari_t))
        .addReg(TReg, getKillRegState(true))
        .addImm(0);
    break;
  }
  default:
    llvm_unreachable("Unexpected jump table encoding");
  }

  // Add the jump table entries as successors to the MBB.
  SmallPtrSet<MachineBasicBlock *, 8> SeenMBBs;
  for (auto &LP : LPadList)
    if (SeenMBBs.insert(LP).second)
      DispContBB->addSuccessor(LP);

  // N.B. the order the invoke BBs are processed in doesn't matter here.
  SmallVector<MachineBasicBlock *, 64> MBBLPads;
  const MCPhysReg *SavedRegs = MF->getRegInfo().getCalleeSavedRegs();
  for (MachineBasicBlock *MBB : InvokeBBs) {
    // Remove the landing pad successor from the invoke block and replace it
    // with the new dispatch block.
    // Keep a copy of Successors since it's modified inside the loop.
    SmallVector<MachineBasicBlock *, 8> Successors(MBB->succ_rbegin(),
                                                   MBB->succ_rend());
    // FIXME: Avoid quadratic complexity.
    for (auto *MBBS : Successors) {
      if (MBBS->isEHPad()) {
        MBB->removeSuccessor(MBBS);
        MBBLPads.push_back(MBBS);
      }
    }

    MBB->addSuccessor(DispatchBB);

    // Find the invoke call and mark all of the callee-saved registers as
    // 'implicit defined' so that they're spilled.  This prevents code from
    // moving instructions to before the EH block, where they will never be
    // executed.
    for (auto &II : reverse(*MBB)) {
      if (!II.isCall())
        continue;

      DenseMap<Register, bool> DefRegs;
      for (auto &MOp : II.operands())
        if (MOp.isReg())
          DefRegs[MOp.getReg()] = true;

      MachineInstrBuilder MIB(*MF, &II);
      for (unsigned RI = 0; SavedRegs[RI]; ++RI) {
        Register Reg = SavedRegs[RI];
        if (!DefRegs[Reg])
          MIB.addReg(Reg, RegState::ImplicitDefine | RegState::Dead);
      }

      break;
    }
  }

  // Mark all former landing pads as non-landing pads.  The dispatch is the only
  // landing pad now.
  for (auto &LP : MBBLPads)
    LP->setIsEHPad(false);

  // The instruction is gone now.
  MI.eraseFromParent();
  return BB;
}

MachineBasicBlock *
VETargetLowering::EmitInstrWithCustomInserter(MachineInstr &MI,
                                              MachineBasicBlock *BB) const {
  switch (MI.getOpcode()) {
  default:
    llvm_unreachable("Unknown Custom Instruction!");
  case VE::EH_SjLj_LongJmp:
    return emitEHSjLjLongJmp(MI, BB);
  case VE::EH_SjLj_SetJmp:
    return emitEHSjLjSetJmp(MI, BB);
  case VE::EH_SjLj_Setup_Dispatch:
    return emitSjLjDispatchBlock(MI, BB);
  }
}

<<<<<<< HEAD
static bool isSimm7(SDValue V) {
  EVT VT = V.getValueType();
  if (VT.isVector())
    return false;

  if (VT.isInteger()) {
    if (ConstantSDNode *C = dyn_cast<ConstantSDNode>(V))
      return isInt<7>(C->getSExtValue());
  } else if (VT.isFloatingPoint()) {
    if (ConstantFPSDNode *C = dyn_cast<ConstantFPSDNode>(V)) {
      if (VT == MVT::f32 || VT == MVT::f64) {
        const APInt &Imm = C->getValueAPF().bitcastToAPInt();
        uint64_t Val = Imm.getSExtValue();
        if (Imm.getBitWidth() == 32)
          Val <<= 32; // Immediate value of float place at higher bits on VE.
        return isInt<7>(Val);
      }
    }
  }
  return false;
}

/// getImmVal - get immediate representation of integer value
inline static uint64_t getImmVal(const ConstantSDNode *N) {
  return N->getSExtValue();
}

/// getFpImmVal - get immediate representation of floating point value
inline static uint64_t getFpImmVal(const ConstantFPSDNode *N) {
  const APInt &Imm = N->getValueAPF().bitcastToAPInt();
  uint64_t Val = Imm.getZExtValue();
  if (Imm.getBitWidth() == 32) {
    // Immediate value of float place places at higher bits on VE.
    Val <<= 32;
  }
  return Val;
}

=======
>>>>>>> 0278c9ce
static bool isMImm(SDValue V) {
  EVT VT = V.getValueType();
  if (VT.isVector())
    return false;

  if (VT.isInteger()) {
    if (ConstantSDNode *C = dyn_cast<ConstantSDNode>(V))
      return isMImmVal(getImmVal(C));
  } else if (VT.isFloatingPoint()) {
    if (ConstantFPSDNode *C = dyn_cast<ConstantFPSDNode>(V)) {
      if (VT == MVT::f32) {
        // Float value places at higher bits, so ignore lower 32 bits.
        return isMImm32Val(getFpImmVal(C) >> 32);
      } else if (VT == MVT::f64) {
        return isMImmVal(getFpImmVal(C));
      }
    }
  }
  return false;
}

<<<<<<< HEAD
static unsigned decideComp(EVT SrcVT, bool Signed) {
  if (SrcVT.isFloatingPoint()) {
    if (SrcVT == MVT::f128)
      return VEISD::CMPQ;
    return VEISD::CMPF;
  }
  return Signed ? VEISD::CMPI : VEISD::CMPU;
}

static EVT decideCompType(EVT SrcVT) {
  if (SrcVT == MVT::f128)
    return MVT::f64;
  return SrcVT;
}

static bool safeWithoutComp(EVT SrcVT, bool Signed, bool WithCMov) {
  if (SrcVT.isFloatingPoint()) {
    // For the case of floating point setcc, only unordered comparison
    // or general comparison with -enable-no-nans-fp-math option reach
    // here, so it is safe even if values are NaN.  Only f128 doesn't
    // safe since VE uses f64 result of f128 comparison.
    return SrcVT != MVT::f128;
  }
  if (WithCMov) {
    // For the case of integer setcc with cmov, all signed comparison with 0
    // are safe.
    return Signed ? true : false;
  }
  // For the case of integer setcc, only signed 64 bits comparison is safe.
  // For unsigned, "CMPU 0x80000000, 0" has to be greater than 0, but it becomes
  // less than 0 witout CMPU.  For 32 bits, other half of 32 bits are
  // uncoditional, so it is not safe too without CMPI..
  return (Signed && SrcVT == MVT::i64) ? true : false;
}

static SDValue generateComparison(EVT VT, SDValue LHS, SDValue RHS,
                                  bool Commutable, bool Signed, bool WithCMov,
                                  const SDLoc &DL, SelectionDAG &DAG) {
  if (Commutable && VT != MVT::f128) {
    // VE comparison can holds simm7 at lhs and mimm at rhs.  Swap operands
    // if it matches.
    if (isMImm(RHS)) {
      // VE's comparison can handle MImm in RHS, so nothing to do.
    } else if (isSimm7(RHS)) {
      // VE's comparison can handle Simm7 in LHS, so swap LHS and RHS, and
      // update condition code.
      std::swap(LHS, RHS);
    }
    assert(!(isNullConstant(LHS) || isNullFPConstant(LHS)) && "lhs is 0!");
  }

  // Compare values.  If RHS is 0 and it is safe to calculate without
  // comparison, we don't generate an instruction for comparison.
  EVT CompVT = decideCompType(VT);
  if (CompVT == VT && (Commutable || safeWithoutComp(VT, Signed, WithCMov)) &&
      (isNullConstant(RHS) || isNullFPConstant(RHS))) {
    return LHS;
  }
  return DAG.getNode(decideComp(VT, Signed), DL, CompVT, LHS, RHS);
}

/// This function is called when we have proved that a SETCC node can be
/// replaced by subtraction (and other supporting instructions).
SDValue VETargetLowering::generateEquivalentSub(SDNode *N, bool Signed,
                                                bool Complement, bool Swap,
                                                SelectionDAG &DAG) const {
  assert(N->getOpcode() == ISD::SETCC && "ISD::SETCC Expected.");

  SDLoc DL(N);
  auto Op0 = N->getOperand(0);
  auto Op1 = N->getOperand(1);
  unsigned Size = Op0.getValueSizeInBits();
  EVT SrcVT = Op0.getValueType();
  EVT VT = N->getValueType(0);
  assert(VT == MVT::i32 && "i32 is expected as a result of ISD::SETCC.");

  // Swap if needed. Depends on the condition code.
  if (Swap)
    std::swap(Op0, Op1);

  // Compare values.  If Op1 is 0 and it is safe to calculate without
  // comparison, we don't generate compare instruction.
  EVT CompVT = decideCompType(SrcVT);
  SDValue CompNode =
      generateComparison(SrcVT, Op0, Op1, false, Signed, false, DL, DAG);
  if (CompVT != MVT::i64) {
    SDValue Undef = SDValue(
        DAG.getMachineNode(TargetOpcode::IMPLICIT_DEF, DL, MVT::i64), 0);
    if (SrcVT == MVT::i32) {
      SDValue Sub_i32 = DAG.getTargetConstant(VE::sub_i32, DL, MVT::i32);
      CompNode = SDValue(DAG.getMachineNode(TargetOpcode::INSERT_SUBREG, DL,
                                            MVT::i64, Undef, CompNode, Sub_i32),
                         0);
    } else if (SrcVT == MVT::f32) {
      SDValue Sub_f32 = DAG.getTargetConstant(VE::sub_f32, DL, MVT::i32);
      CompNode = SDValue(DAG.getMachineNode(TargetOpcode::INSERT_SUBREG, DL,
                                            MVT::i64, Undef, CompNode, Sub_f32),
                         0);
      Size = 64; // VE places f32 at higher bits in 64 bit representation.
    } else if (SrcVT == MVT::f64) {
      const TargetRegisterClass *RC = getRegClassFor(MVT::i64);
      CompNode =
          SDValue(DAG.getMachineNode(
                      TargetOpcode::COPY_TO_REGCLASS, DL, MVT::i64, CompNode,
                      DAG.getTargetConstant(RC->getID(), DL, MVT::i32)),
                  0);
    } else
      llvm_unreachable("Unknown ValueType!");
  }

  // Move the sign bit to the least significant position and zero out the rest.
  // Now the least significant bit carries the result of original comparison.
  auto Shifted = DAG.getNode(ISD::SRL, DL, MVT::i64, CompNode,
                             DAG.getConstant(Size - 1, DL, MVT::i32));
  auto Final = Shifted;

  // Complement the result if needed. Based on the condition code.
  if (Complement)
    Final = DAG.getNode(ISD::XOR, DL, MVT::i64, Shifted,
                        DAG.getConstant(1, DL, MVT::i64));

  // Final is either 0 or 1, so it is safe for EXTRACT_SUBREG
  SDValue Sub_i32 = DAG.getTargetConstant(VE::sub_i32, DL, MVT::i32);
  Final = SDValue(
      DAG.getMachineNode(TargetOpcode::EXTRACT_SUBREG, DL, VT, Final, Sub_i32),
      0);

  return Final;
}

/// This function is called when we have proved that a SETCC node can be
/// replaced by CMP+CMOV or CMP+LEA+CMOV.
SDValue VETargetLowering::generateEquivalentCmp(SDNode *N, bool UseCompAsBase,
                                                SelectionDAG &DAG) const {
  assert(N->getOpcode() == ISD::SETCC && "ISD::SETCC Expected.");

  SDLoc DL(N);
  auto Op0 = N->getOperand(0);
  auto Op1 = N->getOperand(1);
  EVT SrcVT = Op0.getValueType();
  EVT VT = N->getValueType(0);
  assert(VT == MVT::i32 && "i32 is expected as a result of ISD::SETCC.");

  // VE instruction can holds simm7 at lhs and mimm at rhs.  Swap operands
  // if it improve instructions.  Both CMP operation is safe to sawp
  // for SETEQ/SETNE.
  if (!isSimm7(Op0) && !isMImm(Op1) && (isSimm7(Op1) || isMImm(Op0)))
    std::swap(Op0, Op1);

  // Compare or equiv integers.
  unsigned Comp = decideComp(SrcVT, true);
  EVT CompVT = decideCompType(SrcVT);
  auto CompNode = DAG.getNode(Comp, DL, CompVT, Op0, Op1);

  // Adjust register size for CMOV's base register.
  //   CMOV cmp, 1, base (=cmp)
  auto Base = CompNode;
  if (UseCompAsBase) {
    // Cmp is equal to 1 iff it is used as base register, so safe to use
    // INSERT_SUBREG/EXTRACT_SUBRAG.
    SDValue Sub_i32 = DAG.getTargetConstant(VE::sub_f32, DL, MVT::i32);
    if (CompVT != MVT::i32) {
      if (CompVT == MVT::i64) {
        Base = SDValue(DAG.getMachineNode(TargetOpcode::EXTRACT_SUBREG, DL, VT,
                                          Base, Sub_i32),
                       0);
      } else if (CompVT == MVT::f32) {
        SDValue Sub_f32 = DAG.getTargetConstant(VE::sub_f32, DL, MVT::i32);
        SDValue Undef = SDValue(
            DAG.getMachineNode(TargetOpcode::IMPLICIT_DEF, DL, MVT::i64), 0);
        Base = SDValue(DAG.getMachineNode(TargetOpcode::INSERT_SUBREG, DL,
                                          MVT::i64, Undef, Base, Sub_f32),
                       0);
        Base = SDValue(DAG.getMachineNode(TargetOpcode::EXTRACT_SUBREG, DL, VT,
                                          Base, Sub_i32),
                       0);
      } else if (CompVT == MVT::f64) {
        const TargetRegisterClass *RC = getRegClassFor(MVT::i64);
        Base = SDValue(DAG.getMachineNode(
                           TargetOpcode::COPY_TO_REGCLASS, DL, MVT::i64, Base,
                           DAG.getTargetConstant(RC->getID(), DL, MVT::i32)),
                       0);
        Base = SDValue(DAG.getMachineNode(TargetOpcode::EXTRACT_SUBREG, DL, VT,
                                          Base, Sub_i32),
                       0);
      } else
        llvm_unreachable("Unknown ValueType!");
    }
  } else {
    Base = DAG.getConstant(0, DL, CompVT);
  }
  // Set 1 iff comparison result is not equal to 0.
  auto Cmoved =
      DAG.getNode(VEISD::CMOV, DL, VT, CompNode, DAG.getConstant(1, DL, VT),
                  Base, DAG.getConstant(VECC::CC_INE, DL, MVT::i32));

  return Cmoved;
}

/// This function is called when we have proved that a SETCC node can be
/// replaced by leading-zero (and other supporting instructions).
SDValue VETargetLowering::generateEquivalentLdz(SDNode *N, bool Complement,
                                                SelectionDAG &DAG) const {
  assert(N->getOpcode() == ISD::SETCC && "ISD::SETCC Expected.");

  SDLoc DL(N);
  auto Op0 = N->getOperand(0);
  auto Op1 = N->getOperand(1);
  EVT SrcVT = Op0.getValueType();
  EVT VT = N->getValueType(0);
  assert(VT == MVT::i32 && "i32 is expected as a result of ISD::SETCC.");

  // Compare values.  If Op1 is 0 and it is safe to calculate without
  // comparison, we don't generate compare instruction.
  EVT CompVT = decideCompType(SrcVT);
  SDValue CompNode =
      generateComparison(SrcVT, Op0, Op1, true, true, false, DL, DAG);
  if (CompVT != MVT::i64) {
    SDValue Undef = SDValue(
        DAG.getMachineNode(TargetOpcode::IMPLICIT_DEF, DL, MVT::i64), 0);
    if (SrcVT == MVT::i32) {
      SDValue Sub_i32 = DAG.getTargetConstant(VE::sub_i32, DL, MVT::i32);
      CompNode = SDValue(DAG.getMachineNode(TargetOpcode::INSERT_SUBREG, DL,
                                            MVT::i64, Undef, CompNode, Sub_i32),
                         0);
    } else if (SrcVT == MVT::f32) {
      SDValue Sub_f32 = DAG.getTargetConstant(VE::sub_f32, DL, MVT::i32);
      CompNode = SDValue(DAG.getMachineNode(TargetOpcode::INSERT_SUBREG, DL,
                                            MVT::i64, Undef, CompNode, Sub_f32),
                         0);
    } else if (SrcVT == MVT::f64) {
      const TargetRegisterClass *RC = getRegClassFor(MVT::i64);
      CompNode =
          SDValue(DAG.getMachineNode(
                      TargetOpcode::COPY_TO_REGCLASS, DL, MVT::i64, CompNode,
                      DAG.getTargetConstant(RC->getID(), DL, MVT::i32)),
                  0);
    } else
      llvm_unreachable("Unknown ValueType!");
  }

  // Count leading 0 in 64 bit register.
  auto LdzNode = DAG.getNode(ISD::CTLZ, DL, MVT::i64, CompNode);

  // If both are equal, ldz returns 64.  Otherwise, less than 64.
  // Move the 6th bit to the least significant position and zero out the rest.
  // Now the least significant bit carries the result of original comparison.
  unsigned Size = CompNode.getValueSizeInBits();
  auto Shifted = DAG.getNode(ISD::SRL, DL, MVT::i64, LdzNode,
                             DAG.getConstant(Log2_32(Size), DL, MVT::i32));
  auto Final = Shifted;

  // Complement the result if needed. Based on the condition code.
  if (Complement)
    Final = DAG.getNode(ISD::XOR, DL, MVT::i64, Shifted,
                        DAG.getConstant(1, DL, MVT::i64));

  // Final is either 0 or 1, so it is safe for EXTRACT_SUBREG
  SDValue Sub_i32 = DAG.getTargetConstant(VE::sub_i32, DL, MVT::i32);
  Final = SDValue(
      DAG.getMachineNode(TargetOpcode::EXTRACT_SUBREG, DL, VT, Final, Sub_i32),
      0);

  return Final;
}

// Perform optiization on SetCC similar to PowerPC.
SDValue VETargetLowering::optimizeSetCC(SDNode *N, DAGCombinerInfo &DCI) const {
  assert(N->getOpcode() == ISD::SETCC && "ISD::SETCC Expected.");
  EVT SrcVT = N->getOperand(0).getValueType();

  // For setcc, we generally create following instructions.
  //   INSN                     LATENCY
  //   CMP       %cmp, %a, %b   1
  //   LEA       %res, 0        1
  //   CMOV.cond %res, 1, %cmp  3
  //
  // This uses 3 instructions.  CMP and LEA can be executed simultaneously.
  // So, this requires 4 to 5 cycles to complete.  In addition, the result
  // of LEA instruction may hold a register for a while if LEA instruction
  // is moved around.
  //
  // Therefore, we decide to optimize these instructions using better
  // instructions.

  ISD::CondCode CC = cast<CondCodeSDNode>(N->getOperand(2))->get();
  SelectionDAG &DAG = DCI.DAG;
  switch (CC) {
  default:
    break;
  case ISD::SETEQ:
    //   INSN                     LATENCY
    //   CMP %t1, %a, %b          1
    //   LDZ %t2, %t1             1       ; 64 iff %t1 is equal to 0
    //   SRL %res, %t2, 6         1       ; 64 becomes 1 now
    // Convert a DAG like below.
    //   a == b -> (LDZ (CMP a, b)) >> 6
    // 3 insns are equal to CMP+LEA+CMOV but faster.
    return generateEquivalentLdz(N, false, DAG);
    break;

  case ISD::SETNE:
    // Generate code for "setugt a, 0" instead of "setne a, 0" since it
    // requires only 2 cycles.
    if (isNullConstant(N->getOperand(1)))
      return generateEquivalentSub(N, false, false, true, DAG);
    LLVM_FALLTHROUGH;
  case ISD::SETUNE: {
    // Generate code for "setugt (cmp a, b), 0" instead of "setne a, b"
    // since it requires only 3 cycles.
    SDLoc DL(N);
    EVT CompVT = decideCompType(SrcVT);
    SDValue CompNode = generateComparison(
        SrcVT, N->getOperand(0), N->getOperand(1), true, true, false, DL, DAG);
    SDValue SetCC = DAG.getNode(ISD::SETCC, DL, MVT::i32, CompNode,
                                DAG.getConstant(0, DL, CompVT),
                                DAG.getCondCode(ISD::SETUGT));
    return generateEquivalentSub(SetCC.getNode(), false, false, true, DAG);
  }
  case ISD::SETLT:
    //   INSN                     LATENCY
    //   CMP %t1, %a, %b          1
    //   SRL %res, %t1, 63/31     1
    // Convert a DAG like below.
    //   a < b -> (CMP a, b) >> size(a)-1
    // 2 insns are less than CMP+LEA+CMOV.
    return generateEquivalentSub(N, true, false, false, DAG);
  case ISD::SETGT:
    // Convert a DAG like below.
    //   a > b -> (CMP b, a) >> size(a)-1
    // 2 insns are less than CMP+LEA+CMOV.
    return generateEquivalentSub(N, true, false, true, DAG);
  case ISD::SETLE:
    //   INSN                     LATENCY
    //   CMP %t1, %b, %a          1
    //   SRL %t2, %t1, 63/31      1
    //   XOR %res, %t2, 1         1
    // Convert a DAG like below.
    //   a <= b -> (XOR (CMP b, a) >> size(a)-1, 1)
    // 3 insns are equal to CMP+LEA+CMOV but faster.
    return generateEquivalentSub(N, true, true, true, DAG);
  case ISD::SETGE:
    // a >= b -> (XOR (CMP a, b) >> size(a)-1, 1)
    return generateEquivalentSub(N, true, true, false, DAG);
  case ISD::SETULT:
    // a < b -> (CMP a, b) >> size(a)-1
    return generateEquivalentSub(N, false, false, false, DAG);
  case ISD::SETULE:
    // a <= b -> (XOR (CMP b, a) >> size(a)-1, 1)
    return generateEquivalentSub(N, false, true, true, DAG);
  case ISD::SETUGT:
    // a > b -> (CMP b, a) >> size(a)-1
    return generateEquivalentSub(N, false, false, true, DAG);
  case ISD::SETUGE:
    // a >= b -> (XOR (CMP a, b) >> size(a)-1, 1)
    return generateEquivalentSub(N, false, true, false, DAG);
  }
  return SDValue();
}

SDValue VETargetLowering::combineExtBoolTrunc(SDNode *N,
                                              DAGCombinerInfo &DCI) const {
  SelectionDAG &DAG = DCI.DAG;
  SDLoc DL(N);
  EVT VT = N->getValueType(0);
  EVT SrcVT = N->getOperand(0).getValueType();

  // We prefer to do this when all types are legal.
  if (!DCI.isAfterLegalizeDAG())
    return SDValue();

  if (N->getOperand(0).getOpcode() == ISD::SETCC && SrcVT == MVT::i32 &&
      VT == MVT::i64) {
    // SETCC returns 0 or 1, so all ext is safe to replae to INSERT_SUBREG.
    // But peform this modification after setcc is leagalized to i32.
    SDValue Undef =
        SDValue(DAG.getMachineNode(TargetOpcode::IMPLICIT_DEF, DL, VT), 0);
    SDValue Sub_i32 = DAG.getTargetConstant(VE::sub_i32, DL, MVT::i32);
    return SDValue(DAG.getMachineNode(TargetOpcode::INSERT_SUBREG, DL, MVT::i64,
                                      Undef, N->getOperand(0), Sub_i32),
                   0);
  }
  return SDValue();
}

=======
>>>>>>> 0278c9ce
SDValue VETargetLowering::combineSelect(SDNode *N,
                                        DAGCombinerInfo &DCI) const {
  assert(N->getOpcode() == ISD::SELECT &&
         "Should be called with a SELECT node");
  ISD::CondCode CC = ISD::CondCode::SETNE;
  SDValue Cond = N->getOperand(0);
  SDValue True = N->getOperand(1);
  SDValue False = N->getOperand(2);

  // We handle only scalar SELECT.
  EVT VT = N->getValueType(0);
  if (VT.isVector())
    return SDValue();

  // Peform combineSelect after leagalize DAG.
  if (!DCI.isAfterLegalizeDAG())
    return SDValue();

  EVT VT0 = Cond.getValueType();
  if (isMImm(True)) {
    // VE's condition move can handle MImm in True clause, so nothing to do.
  } else if (isMImm(False)) {
    // VE's condition move can handle MImm in True clause, so swap True and
    // False clauses if False has MImm value.  And, update condition code.
    std::swap(True, False);
    CC = getSetCCInverse(CC, VT0);
  }

  SDLoc DL(N);
  SelectionDAG &DAG = DCI.DAG;
  VECC::CondCode VECCVal;
  if (VT0.isFloatingPoint()) {
    VECCVal = fpCondCode2Fcc(CC);
  } else {
    VECCVal = intCondCode2Icc(CC);
  }
  SDValue Ops[] = {Cond, True, False,
                   DAG.getConstant(VECCVal, DL, MVT::i32)};
  return DAG.getNode(VEISD::CMOV, DL, VT, Ops);
}

<<<<<<< HEAD
SDValue VETargetLowering::combineSelectCC(SDNode *N,
                                          DAGCombinerInfo &DCI) const {
  assert(N->getOpcode() == ISD::SELECT_CC &&
         "Should be called with a SELECT_CC node");
  ISD::CondCode CC = cast<CondCodeSDNode>(N->getOperand(4))->get();
  SDValue LHS = N->getOperand(0);
  SDValue RHS = N->getOperand(1);
  SDValue True = N->getOperand(2);
  SDValue False = N->getOperand(3);

  // We handle only scalar SELECT_CC.
  EVT VT = N->getValueType(0);
  if (VT.isVector())
    return SDValue();

  // Peform combineSelectCC after leagalize DAG.
  if (!DCI.isAfterLegalizeDAG())
    return SDValue();

  // We handle only i32/i64/f32/f64/f128 comparisons.
  EVT LHSVT = LHS.getValueType();
  assert(LHSVT == RHS.getValueType());
  switch (LHSVT.getSimpleVT().SimpleTy) {
  case MVT::i32:
  case MVT::i64:
  case MVT::f32:
  case MVT::f64:
  case MVT::f128:
    break;
  default:
    // Return SDValue to let llvm handle other types.
    return SDValue();
  }

  if (isMImm(RHS)) {
    // VE's comparison can handle MImm in RHS, so nothing to do.
  } else if (isSimm7(RHS)) {
    // VE's comparison can handle Simm7 in LHS, so swap LHS and RHS, and
    // update condition code.
    std::swap(LHS, RHS);
    CC = getSetCCSwappedOperands(CC);
  }
  if (isMImm(True)) {
    // VE's condition move can handle MImm in True clause, so nothing to do.
  } else if (isMImm(False)) {
    // VE's condition move can handle MImm in True clause, so swap True and
    // False clauses if False has MImm value.  And, update condition code.
    std::swap(True, False);
    CC = getSetCCInverse(CC, LHSVT);
  }

  SDLoc DL(N);
  SelectionDAG &DAG = DCI.DAG;

  bool Commutable = isIntEqualitySetCC(CC);
  bool Signed = isSignedIntSetCC(CC);
  bool WithCMov = true;
  SDValue CompNode = generateComparison(LHSVT, LHS, RHS, Commutable, Signed,
                                        WithCMov, DL, DAG);

  VECC::CondCode VECCVal;
  if (LHSVT.isFloatingPoint()) {
    VECCVal = fpCondCode2Fcc(CC);
  } else {
    VECCVal = intCondCode2Icc(CC);
  }
  SDValue Ops[] = {CompNode, True, False,
                   DAG.getConstant(VECCVal, DL, MVT::i32)};
  return DAG.getNode(VEISD::CMOV, DL, VT, Ops);
}

SDValue VETargetLowering::combineSetCC(SDNode *N, DAGCombinerInfo &DCI) const {
  assert(N->getOpcode() == ISD::SETCC && "Should be called with a SETCC node");

  // We handle only scalar and i32 SETCC.
  EVT VT = N->getValueType(0);
  if (VT.isVector() || VT != MVT::i32)
    return SDValue();

  // We handle only integer comparison
  EVT SrcVT = N->getOperand(0).getValueType();
  if (SrcVT.isFloatingPoint())
    return SDValue();

  // Peform combineSetCC after leagalize DAG.
  if (!DCI.isAfterLegalizeDAG())
    return SDValue();

  // Check all use of this SETCC.
  for (SDNode::use_iterator UI = N->use_begin(), UE = N->use_end(); UI != UE;
       ++UI) {
    SDNode *User = *UI;

    // Make sure that we're not going to promote SETCC for SELECT or BRCOND
    // or BR_CC.
    // FIXME: Although we could sometimes handle this, and it does occur in
    // practice that one of the condition inputs to the select is also one of
    // the outputs, we currently can't deal with this.
    if (User->getOpcode() == ISD::SELECT || User->getOpcode() == ISD::BRCOND) {
      if (User->getOperand(0).getNode() == N)
        return SDValue();
    } else if (User->getOpcode() == ISD::BR_CC) {
      if (User->getOperand(1).getNode() == N ||
          User->getOperand(2).getNode() == N)
        return SDValue();
    } else if (User->getOpcode() == ISD::AND) {
      // Atomic expansion may construct instructions like below.
      //   %cond = SETCC
      //   %and = AND %cond, 1
      //   BR_CC %and
      //
      // This patterns will be combined into a single BR_CC later.
      // So, we defer optimization on SETCC for a while.
      // FIXME: create combine for (AND (SETCC ), 1).
      if (User->getOperand(0).getNode() == N &&
          User->getOperand(1).getValueType().isScalarInteger() &&
          isOneConstant(User->getOperand(1)))
        return SDValue();
    }
  }

  return optimizeSetCC(N, DCI);
}

=======
>>>>>>> 0278c9ce
static bool isI32InsnAllUses(const SDNode *User, const SDNode *N);
static bool isI32Insn(const SDNode *User, const SDNode *N) {
  switch (User->getOpcode()) {
  default:
    return false;
  case ISD::ADD:
  case ISD::SUB:
  case ISD::MUL:
  case ISD::SDIV:
  case ISD::UDIV:
  case ISD::SETCC:
  case ISD::SMIN:
  case ISD::SMAX:
  case ISD::SHL:
  case ISD::SRA:
  case ISD::BSWAP:
  case ISD::SINT_TO_FP:
  case ISD::UINT_TO_FP:
  case ISD::BR_CC:
  case ISD::BITCAST:
  case ISD::ATOMIC_CMP_SWAP:
  case ISD::ATOMIC_SWAP:
  case VEISD::CMPU:
  case VEISD::CMPI:
  case VEISD::VEC_BROADCAST:
    return true;
  case ISD::SRL:
    if (N->getOperand(0).getOpcode() != ISD::SRL)
      return true;
    // (srl (trunc (srl ...))) may be optimized by combining srl, so
    // doesn't optimize trunc now.
    return false;
  case ISD::SELECT_CC:
    if (User->getOperand(2).getNode() != N &&
        User->getOperand(3).getNode() != N)
      return true;
    return isI32InsnAllUses(User, N);
  case VEISD::CMOV:
    // CMOV in (cmov (trunc ...), true, false, int-comparison) is safe.
    // However, trunc in true or false clauses is not safe.
    if (User->getOperand(1).getNode() != N &&
        User->getOperand(2).getNode() != N &&
        isa<ConstantSDNode>(User->getOperand(3))) {
      VECC::CondCode VECCVal = static_cast<VECC::CondCode>(
          cast<ConstantSDNode>(User->getOperand(3))->getZExtValue());
      return isIntVECondCode(VECCVal);
    }
    [[fallthrough]];
  case ISD::AND:
  case ISD::OR:
  case ISD::XOR:
  case ISD::SELECT:
  case ISD::CopyToReg:
    // Check all use of selections, bit operations, and copies.  If all of them
    // are safe, optimize truncate to extract_subreg.
    return isI32InsnAllUses(User, N);
  }
}

static bool isI32InsnAllUses(const SDNode *User, const SDNode *N) {
  // Check all use of User node.  If all of them are safe, optimize
  // truncate to extract_subreg.
  for (const SDNode *U : User->uses()) {
    switch (U->getOpcode()) {
    default:
      // If the use is an instruction which treats the source operand as i32,
      // it is safe to avoid truncate here.
      if (isI32Insn(U, N))
        continue;
      break;
    case ISD::ANY_EXTEND:
    case ISD::SIGN_EXTEND:
    case ISD::ZERO_EXTEND: {
      // Special optimizations to the combination of ext and trunc.
      // (ext ... (select ... (trunc ...))) is safe to avoid truncate here
      // since this truncate instruction clears higher 32 bits which is filled
      // by one of ext instructions later.
      assert(N->getValueType(0) == MVT::i32 &&
             "find truncate to not i32 integer");
      if (User->getOpcode() == ISD::SELECT_CC ||
          User->getOpcode() == ISD::SELECT || User->getOpcode() == VEISD::CMOV)
        continue;
      break;
    }
    }
    return false;
  }
  return true;
}

// Optimize TRUNCATE in DAG combining.  Optimizing it in CUSTOM lower is
// sometime too early.  Optimizing it in DAG pattern matching in VEInstrInfo.td
// is sometime too late.  So, doing it at here.
SDValue VETargetLowering::combineTRUNCATE(SDNode *N,
                                          DAGCombinerInfo &DCI) const {
  assert(N->getOpcode() == ISD::TRUNCATE &&
         "Should be called with a TRUNCATE node");

  SelectionDAG &DAG = DCI.DAG;
  SDLoc DL(N);
  EVT VT = N->getValueType(0);

  // We prefer to do this when all types are legal.
  if (!DCI.isAfterLegalizeDAG())
    return SDValue();

  // Skip combine TRUNCATE atm if the operand of TRUNCATE might be a constant.
  if (N->getOperand(0)->getOpcode() == ISD::SELECT_CC &&
      isa<ConstantSDNode>(N->getOperand(0)->getOperand(0)) &&
      isa<ConstantSDNode>(N->getOperand(0)->getOperand(1)))
    return SDValue();

  // Check all use of this TRUNCATE.
  for (const SDNode *User : N->uses()) {
    // Make sure that we're not going to replace TRUNCATE for non i32
    // instructions.
    //
    // FIXME: Although we could sometimes handle this, and it does occur in
    // practice that one of the condition inputs to the select is also one of
    // the outputs, we currently can't deal with this.
    if (isI32Insn(User, N))
      continue;

    return SDValue();
  }

  SDValue SubI32 = DAG.getTargetConstant(VE::sub_i32, DL, MVT::i32);
  return SDValue(DAG.getMachineNode(TargetOpcode::EXTRACT_SUBREG, DL, VT,
                                    N->getOperand(0), SubI32),
                 0);
}

SDValue VETargetLowering::PerformDAGCombine(SDNode *N,
                                            DAGCombinerInfo &DCI) const {
  SDLoc dl(N);
  unsigned Opcode = N->getOpcode();
  switch (Opcode) {
  default:
    if (!Subtarget->enableVPU())
      return SDValue();
    if (isVVP(Opcode))
      return combineVVP(N, DCI);
    else if (isPackingSupportOpcode(Opcode))
      return combinePacking(N, DCI);
    break;
<<<<<<< HEAD
  // case ISD::CopyFromReg:
  //   return combineCopyFromRegVVP(N, DCI);
  case ISD::CopyToReg:
    if (Subtarget->enableVPU())
      return combineCopyToRegVVP(N, DCI);
    return SDValue();
  case ISD::ANY_EXTEND:
  case ISD::SIGN_EXTEND:
  case ISD::ZERO_EXTEND:
    return combineExtBoolTrunc(N, DCI);
  case ISD::SELECT:
    return combineSelect(N, DCI);
  case ISD::SELECT_CC:
    return combineSelectCC(N, DCI);
  case ISD::SETCC:
    return combineSetCC(N, DCI);
=======
  case ISD::SELECT:
    return combineSelect(N, DCI);
>>>>>>> 0278c9ce
  case ISD::TRUNCATE:
    return combineTRUNCATE(N, DCI);
  }

  return SDValue();
}

bool VETargetLowering::isTypeDesirableForOp(unsigned Opc, EVT VT) const {
  if (!isTypeLegal(VT))
    return false;

  // There are no i32 bitreverse/ctpop/and/or/xor instructions.
  if (VT == MVT::i32) {
    switch (Opc) {
    default:
      break;
    case ISD::BITREVERSE:
    case ISD::CTPOP:
    case ISD::AND:
    case ISD::OR:
    case ISD::XOR:
      return false;
    }
  }

  // There are no i8/i16 instructions.
  if (VT == MVT::i8 || VT == MVT::i16)
    return false;

  // Any legal type not explicitly accounted for above here is desirable.
  return true;
}

//===----------------------------------------------------------------------===//
// VE Inline Assembly Support
//===----------------------------------------------------------------------===//

VETargetLowering::ConstraintType
VETargetLowering::getConstraintType(StringRef Constraint) const {
  if (Constraint.size() == 1) {
    switch (Constraint[0]) {
    default:
      break;
    case 'v': // vector registers
    case 'f':
    case 'e':
      return C_RegisterClass;
    case 'I': // SIMM13
      return C_Other;
    }
  }

  return TargetLowering::getConstraintType(Constraint);
}

TargetLowering::ConstraintWeight
VETargetLowering::getSingleConstraintMatchWeight(AsmOperandInfo &info,
                                                 const char *constraint) const {
  ConstraintWeight weight = CW_Invalid;
  Value *CallOperandVal = info.CallOperandVal;
  // If we don't have a value, we can't do a match,
  // but allow it at the lowest weight.
  if (!CallOperandVal)
    return CW_Default;

  // Look at the constraint type.
  switch (*constraint) {
  default:
    weight = TargetLowering::getSingleConstraintMatchWeight(info, constraint);
    break;
  case 'I': // SIMM13
    if (ConstantInt *C = dyn_cast<ConstantInt>(info.CallOperandVal)) {
      if (isInt<13>(C->getSExtValue()))
        weight = CW_Constant;
    }
    break;
  }
  return weight;
}

/// LowerAsmOperandForConstraint - Lower the specified operand into the Ops
/// vector.  If it is invalid, don't add anything to Ops.
void VETargetLowering::LowerAsmOperandForConstraint(SDValue Op,
                                                    std::string &Constraint,
                                                    std::vector<SDValue> &Ops,
                                                    SelectionDAG &DAG) const {
  SDValue Result(nullptr, 0);

  // Only support length 1 constraints for now.
  if (Constraint.length() > 1)
    return;

  char ConstraintLetter = Constraint[0];
  switch (ConstraintLetter) {
  default:
    break;
  case 'I':
    if (ConstantSDNode *C = dyn_cast<ConstantSDNode>(Op)) {
      if (isInt<13>(C->getSExtValue())) {
        Result = DAG.getTargetConstant(C->getSExtValue(), SDLoc(Op),
                                       Op.getValueType());
        break;
      }
      return;
    }
  }

  if (Result.getNode()) {
    Ops.push_back(Result);
    return;
  }
  TargetLowering::LowerAsmOperandForConstraint(Op, Constraint, Ops, DAG);
}

std::pair<unsigned, const TargetRegisterClass *>
VETargetLowering::getRegForInlineAsmConstraint(const TargetRegisterInfo *TRI,
                                               StringRef Constraint,
                                               MVT VT) const {
  const TargetRegisterClass *RC = nullptr;
  if (Constraint.size() == 1) {
    switch (Constraint[0]) {
    default:
      return TargetLowering::getRegForInlineAsmConstraint(TRI, Constraint, VT);
    case 'r':
      RC = &VE::I64RegClass;
      break;
    case 'v':
      RC = &VE::V64RegClass;
      break;
    case 'f':
      if (VT == MVT::f32 || VT == MVT::f64)
        RC = &VE::I64RegClass;
      else if (VT == MVT::f128)
        RC = &VE::F128RegClass;
      else
        llvm_unreachable("Unknown ValueType for f-register-type!");
      break;
    case 'e':
      if (VT == MVT::f32 || VT == MVT::f64)
        RC = &VE::I64RegClass;
      else if (VT == MVT::f128)
        RC = &VE::F128RegClass;
      else
        llvm_unreachable("Unknown ValueType for e-register-type!");
      break;
    }
    return std::make_pair(0U, RC);
  } else if (!Constraint.empty() && Constraint.size() <= 5 &&
             Constraint[0] == '{' && *(Constraint.end() - 1) == '}') {
    // constraint = '{r<d>}'
    // Remove the braces from around the name.
    StringRef name(Constraint.data() + 1, Constraint.size() - 2);
    // Handle register aliases:
    //       r0-r7   -> g0-g7
    //       r8-r15  -> o0-o7
    //       r16-r23 -> l0-l7
    //       r24-r31 -> i0-i7
    uint64_t intVal = 0;
    if (name.substr(0, 1).equals("r") &&
        !name.substr(1).getAsInteger(10, intVal) && intVal <= 31) {
      const char regTypes[] = {'g', 'o', 'l', 'i'};
      char regType = regTypes[intVal / 8];
      char regIdx = '0' + (intVal % 8);
      char tmp[] = {'{', regType, regIdx, '}', 0};
      std::string newConstraint = std::string(tmp);
      return TargetLowering::getRegForInlineAsmConstraint(TRI, newConstraint,
                                                          VT);
    }
  }

  return TargetLowering::getRegForInlineAsmConstraint(TRI, Constraint, VT);
}

// Override to enable LOAD_STACK_GUARD lowering on Linux.
bool VETargetLowering::useLoadStackGuardNode() const {
  if (!Subtarget->isTargetLinux())
    return TargetLowering::useLoadStackGuardNode();
  return true;
}

// Override to disable global variable loading on Linux.
void VETargetLowering::insertSSPDeclarations(Module &M) const {
  if (!Subtarget->isTargetLinux())
    return TargetLowering::insertSSPDeclarations(M);
}

void VETargetLowering::finalizeLowering(MachineFunction &MF) const {
  for (auto &MBB : MF)
    MBB.addLiveIn(VE::VL);
  TargetLoweringBase::finalizeLowering(MF);
}

//===----------------------------------------------------------------------===//
// VE Target Optimization Support
//===----------------------------------------------------------------------===//

unsigned VETargetLowering::getMinimumJumpTableEntries() const {
  // Specify 8 for PIC model to relieve the impact of PIC load instructions.
  if (isJumpTableRelative())
    return 8;

  return TargetLowering::getMinimumJumpTableEntries();
}

bool VETargetLowering::hasAndNot(SDValue Y) const {
  EVT VT = Y.getValueType();

  // VE doesn't have vector and not instruction.
  if (VT.isVector())
    return false;

  // VE allows different immediate values for X and Y where ~X & Y.
  // Only simm7 works for X, and only mimm works for Y on VE.  However, this
  // function is used to check whether an immediate value is OK for and-not
  // instruction as both X and Y.  Generating additional instruction to
  // retrieve an immediate value is no good since the purpose of this
  // function is to convert a series of 3 instructions to another series of
  // 3 instructions with better parallelism.  Therefore, we return false
  // for all immediate values now.
  // FIXME: Change hasAndNot function to have two operands to make it work
  //        correctly with Aurora VE.
  if (isa<ConstantSDNode>(Y))
    return false;

  // It's ok for generic registers.
  return true;
}

static bool isPackableElemVT(EVT VT) {
  if (VT.isVector())
    return false;
  return VT.getScalarSizeInBits() <= 32;
}

static bool isVectorRegisterVT(EVT VT) {
  if (!VT.isVector() || VT.isScalableVector())
    return false;
  unsigned NumElems = VT.getVectorNumElements();
  EVT ElemVT = VT.getVectorElementType();

  // Not a legal element count.
  if ((NumElems != 256) && (NumElems != 512))
    return false;

  // Legal as both regular and packed vectors.
  if (ElemVT == MVT::i1 || ElemVT == MVT::i32 || ElemVT == MVT::f32)
    return true;

  // Only legal in regular mode.
  return NumElems == 256;
}

static TargetLoweringBase::LegalizeKind
getPromoteElementConversion(LLVMContext &Context, EVT ElemVT,
                            unsigned NumElems) {
  using LegalizeKind = TargetLoweringBase::LegalizeKind;
  using LegalizeTypeAction = TargetLoweringBase::LegalizeTypeAction;

  LegalizeTypeAction LTA;
  MVT PromotedElemVT;
  if (ElemVT.isFloatingPoint()) {
    PromotedElemVT = MVT::f32;
    LTA = LegalizeTypeAction::TypePromoteFloat;
  } else {
    assert(ElemVT.isInteger());
    PromotedElemVT = MVT::i32;
    LTA = LegalizeTypeAction::TypePromoteInteger;
  }
  return LegalizeKind(LTA, EVT::getVectorVT(Context, PromotedElemVT, NumElems));
}

static TargetLoweringBase::LegalizeKind
getWidenVectorConversion(LLVMContext &Context, EVT ElemVT,
                         unsigned LegalNumElems) {
  using LegalizeKind = TargetLoweringBase::LegalizeKind;
  using LegalizeTypeAction = TargetLoweringBase::LegalizeTypeAction;

  return LegalizeKind(LegalizeTypeAction::TypeWidenVector,
                      EVT::getVectorVT(Context, ElemVT, LegalNumElems));
}

static TargetLoweringBase::LegalizeKind
getSplitVectorConversion(LLVMContext &Context, EVT ElemVT, unsigned NumElems) {
  using LegalizeKind = TargetLoweringBase::LegalizeKind;
  using LegalizeTypeAction = TargetLoweringBase::LegalizeTypeAction;

  return LegalizeKind(LegalizeTypeAction::TypeSplitVector,
                      EVT::getVectorVT(Context, ElemVT, (NumElems + 1) / 2));
}

Optional<TargetLoweringBase::LegalizeKind>
VETargetLowering::getCustomTypeConversion(LLVMContext &Context, EVT VT) const {
  // Do not interfere with SPU legalization.
  if (!VT.isVector() || !Subtarget->enableVPU() ||
      VT.getVectorNumElements() == 1)
    return None;

  EVT ElemVT = VT.getVectorElementType();
  unsigned NumElems = VT.getVectorNumElements();
  auto ElemBits = ElemVT.getScalarSizeInBits();

  // Only use packed mode when surpassing the regular (256 elements) vector
  // size.
  const bool RequiresPackedRegister =
      isOverPackedType(VT) ||
      (isPackableElemVT(ElemVT) && NumElems > StandardVectorWidth);

  // Already a legal type.
  if (isVectorRegisterVT(VT))
    return None;

  // Promote small elements to i/f32.
  if (1 < ElemBits && ElemBits < 32)
    return getPromoteElementConversion(Context, ElemVT, NumElems);

  // Excessive element size.
  if (ElemBits > 64)
    return None; // Defer to builtin expansion for oversized vectors.

  // Widen to register width.
  const unsigned RegisterNumElems =
      RequiresPackedRegister ? PackedVectorWidth : StandardVectorWidth;
  if (NumElems < RegisterNumElems)
    return getWidenVectorConversion(Context, ElemVT, RegisterNumElems);

  // Split to register width.
  // TODO: Teach isel to split non-power-of-two vectors.
  if (NumElems > RegisterNumElems && (NumElems % 2 == 0))
    return getSplitVectorConversion(Context, ElemVT, NumElems);

  // Type is either legal or not custom converted.
  return None;
}

Optional<VETargetLowering::RegisterCountPair>
VETargetLowering::getRegistersForCallingConv(LLVMContext &Context,
                                             CallingConv::ID CC, EVT VT) const {
  using RegisterCount = VETargetLowering::RegisterCountPair;
  if (CC != CallingConv::Fast)
    return None;
  if (!VT.isVector() || VT.isScalableVector())
    return None;

  MVT RegisterVT;
  EVT IntermediateVT;
  unsigned NumIntermediates;
  unsigned NumRegs = getVectorTypeBreakdownForCallingConv(
      Context, CC, VT, IntermediateVT, NumIntermediates, RegisterVT);
  return RegisterCount{RegisterVT, NumRegs};
}

unsigned VETargetLowering::getVectorTypeBreakdownForCallingConv(
    LLVMContext &Context, CallingConv::ID CC, EVT VT, EVT &IntermediateVT,
    unsigned &NumIntermediates, MVT &RegisterVT) const {
  auto DefaultImpl = [&]() {
    return TargetLoweringBase::getVectorTypeBreakdownForCallingConv(
        Context, CC, VT, IntermediateVT, NumIntermediates, RegisterVT);
  };

  if (CC != CallingConv::Fast || VT.isScalableVector())
    return DefaultImpl();

  // fastcc - map everything to vregs.
  auto LK = getCustomTypeConversion(Context, VT);
  // Non-custom converted type - back to builtin logic.
  if (!LK.has_value())
    return DefaultImpl();

  // Compute the fixed point of the custom type conversion rules.
  // We want to have the same vector layout inside functions as well as across
  // function boundaries.

  // IntermediateVT : used to copy the parts.
  IntermediateVT = VT;
  NumIntermediates = 1;

  EVT NextVT;
  do {
    NextVT = LK->second;
    auto LTA = LK->first;

    switch (LTA) {
    default:
      return DefaultImpl();

    case LegalizeTypeAction::TypePromoteFloat:
    case LegalizeTypeAction::TypePromoteInteger:
      // Promote elements across call boundaries.
      IntermediateVT = NextVT;
      break;

    case LegalizeTypeAction::TypeWidenVector:
      // Retain all information about the original vector length.
      // That is, keep the IntermediateVT at the original vector length if
      // possible
      break;

    case LegalizeTypeAction::TypeSplitVector:
      // The last split results in the intermediate VT used for copying vectors
      // at calls.
      IntermediateVT = NextVT;
      NumIntermediates *= 2;
      break;
    }

    LK = getCustomTypeConversion(Context, NextVT);
  } while (LK.has_value());

  RegisterVT = NextVT.getSimpleVT();

  // Must converge in a valid RegisterVT.
  return NumIntermediates;
}<|MERGE_RESOLUTION|>--- conflicted
+++ resolved
@@ -1302,8 +1302,6 @@
   setTargetDAGCombine(ISD::ZERO_EXTEND);
   setTargetDAGCombine(ISD::ANY_EXTEND);
   setTargetDAGCombine(ISD::TRUNCATE);
-  setTargetDAGCombine(ISD::SELECT);
-
   setTargetDAGCombine(ISD::SETCC);
   setTargetDAGCombine(ISD::SELECT);
   setTargetDAGCombine(ISD::SELECT_CC);
@@ -1347,7 +1345,6 @@
     TARGET_NODE_CASE(CMPU)
     TARGET_NODE_CASE(CMPF)
     TARGET_NODE_CASE(CMPQ)
-    TARGET_NODE_CASE(CMOV)
     TARGET_NODE_CASE(FLUSHW)
     TARGET_NODE_CASE(Wrapper)
 
@@ -3056,7 +3053,6 @@
   }
 }
 
-<<<<<<< HEAD
 static bool isSimm7(SDValue V) {
   EVT VT = V.getValueType();
   if (VT.isVector())
@@ -3079,24 +3075,6 @@
   return false;
 }
 
-/// getImmVal - get immediate representation of integer value
-inline static uint64_t getImmVal(const ConstantSDNode *N) {
-  return N->getSExtValue();
-}
-
-/// getFpImmVal - get immediate representation of floating point value
-inline static uint64_t getFpImmVal(const ConstantFPSDNode *N) {
-  const APInt &Imm = N->getValueAPF().bitcastToAPInt();
-  uint64_t Val = Imm.getZExtValue();
-  if (Imm.getBitWidth() == 32) {
-    // Immediate value of float place places at higher bits on VE.
-    Val <<= 32;
-  }
-  return Val;
-}
-
-=======
->>>>>>> 0278c9ce
 static bool isMImm(SDValue V) {
   EVT VT = V.getValueType();
   if (VT.isVector())
@@ -3118,7 +3096,6 @@
   return false;
 }
 
-<<<<<<< HEAD
 static unsigned decideComp(EVT SrcVT, bool Signed) {
   if (SrcVT.isFloatingPoint()) {
     if (SrcVT == MVT::f128)
@@ -3504,8 +3481,6 @@
   return SDValue();
 }
 
-=======
->>>>>>> 0278c9ce
 SDValue VETargetLowering::combineSelect(SDNode *N,
                                         DAGCombinerInfo &DCI) const {
   assert(N->getOpcode() == ISD::SELECT &&
@@ -3547,7 +3522,6 @@
   return DAG.getNode(VEISD::CMOV, DL, VT, Ops);
 }
 
-<<<<<<< HEAD
 SDValue VETargetLowering::combineSelectCC(SDNode *N,
                                           DAGCombinerInfo &DCI) const {
   assert(N->getOpcode() == ISD::SELECT_CC &&
@@ -3672,8 +3646,6 @@
   return optimizeSetCC(N, DCI);
 }
 
-=======
->>>>>>> 0278c9ce
 static bool isI32InsnAllUses(const SDNode *User, const SDNode *N);
 static bool isI32Insn(const SDNode *User, const SDNode *N) {
   switch (User->getOpcode()) {
@@ -3819,7 +3791,6 @@
     else if (isPackingSupportOpcode(Opcode))
       return combinePacking(N, DCI);
     break;
-<<<<<<< HEAD
   // case ISD::CopyFromReg:
   //   return combineCopyFromRegVVP(N, DCI);
   case ISD::CopyToReg:
@@ -3836,10 +3807,6 @@
     return combineSelectCC(N, DCI);
   case ISD::SETCC:
     return combineSetCC(N, DCI);
-=======
-  case ISD::SELECT:
-    return combineSelect(N, DCI);
->>>>>>> 0278c9ce
   case ISD::TRUNCATE:
     return combineTRUNCATE(N, DCI);
   }
