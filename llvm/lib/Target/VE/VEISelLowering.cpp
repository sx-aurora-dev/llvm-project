//===-- VEISelLowering.cpp - VE DAG Lowering Implementation ---------------===//
//
// Part of the LLVM Project, under the Apache License v2.0 with LLVM Exceptions.
// See https://llvm.org/LICENSE.txt for license information.
// SPDX-License-Identifier: Apache-2.0 WITH LLVM-exception
//
//===----------------------------------------------------------------------===//
//
// This file implements the interfaces that VE uses to lower LLVM code into a
// selection DAG.
//
//===----------------------------------------------------------------------===//

#include "VEISelLowering.h"
#include "VEInstrBuilder.h"
#include "MCTargetDesc/VEMCExpr.h"
#include "VEMachineFunctionInfo.h"
#include "VERegisterInfo.h"
#include "VETargetMachine.h"
// #include "VETargetObjectFile.h"
#include "llvm/ADT/StringSwitch.h"
#include "llvm/CodeGen/CallingConvLower.h"
#include "llvm/CodeGen/MachineFrameInfo.h"
#include "llvm/CodeGen/MachineFunction.h"
#include "llvm/CodeGen/MachineInstrBuilder.h"
#include "llvm/CodeGen/MachineJumpTableInfo.h"
#include "llvm/CodeGen/MachineModuleInfo.h"
#include "llvm/CodeGen/MachineRegisterInfo.h"
#include "llvm/CodeGen/SelectionDAG.h"
#include "llvm/CodeGen/TargetLoweringObjectFileImpl.h"
#include "llvm/IR/DerivedTypes.h"
#include "llvm/IR/Function.h"
#include "llvm/IR/Module.h"
#include "llvm/IR/Intrinsics.h"
#include "llvm/IR/IntrinsicsVE.h"
#include "llvm/Support/ErrorHandling.h"
#include "llvm/Support/KnownBits.h"
using namespace llvm;

#define DEBUG_TYPE "ve-isel"

//===----------------------------------------------------------------------===//
// Calling Convention Implementation
//===----------------------------------------------------------------------===//

#include "VEGenCallingConv.inc"

bool VETargetLowering::CanLowerReturn(
    CallingConv::ID CallConv, MachineFunction &MF, bool IsVarArg,
    const SmallVectorImpl<ISD::OutputArg> &Outs, LLVMContext &Context) const {
  CCAssignFn *RetCC = RetCC_VE;
  SmallVector<CCValAssign, 16> RVLocs;
  CCState CCInfo(CallConv, IsVarArg, MF, RVLocs, Context);
  return CCInfo.CheckReturn(Outs, RetCC);
}

SDValue
VETargetLowering::LowerBitcast(SDValue Op, SelectionDAG &DAG) const {
  if (Op.getSimpleValueType() == MVT::v256i64 && Op.getOperand(0).getSimpleValueType() == MVT::v256f64) {
    LLVM_DEBUG(dbgs() << "Lowering bitcast of similar types.\n");
    return Op.getOperand(0);
  } else {
    return Op;
  }
}

SDValue
VETargetLowering::LowerMGATHER_MSCATTER(SDValue Op, SelectionDAG &DAG) const {
  LLVM_DEBUG(dbgs() << "Lowering gather or scatter\n");
  SDLoc dl(Op);
  //dbgs() << "\nNext Instr:\n";
  //Op.dumpr(&DAG);

  MaskedGatherScatterSDNode *N = cast<MaskedGatherScatterSDNode>(Op.getNode());

  SDValue Index = N->getIndex();
  SDValue BasePtr = N->getBasePtr();
  SDValue Mask = N->getMask();
  SDValue Chain = N->getChain();

  SDValue PassThru;
  SDValue Source;

  if (Op.getOpcode() == ISD::MGATHER) {
    MaskedGatherSDNode *N = cast<MaskedGatherSDNode>(Op.getNode());
    PassThru = N->getPassThru();
  } else if (Op.getOpcode() == ISD::MSCATTER) {
    MaskedScatterSDNode *N = cast<MaskedScatterSDNode>(Op.getNode());
    Source = N->getValue();
  } else {
    return SDValue();
  }

  MVT IndexVT = Index.getSimpleValueType();
  //MVT MaskVT = Mask.getSimpleValueType();
  //MVT BasePtrVT = BasePtr.getSimpleValueType();

  // vindex = vindex + baseptr;
  SDValue BaseBroadcast = DAG.getNode(VEISD::VEC_BROADCAST, dl, IndexVT, BasePtr);
  SDValue ScaleBroadcast = DAG.getNode(VEISD::VEC_BROADCAST, dl, IndexVT, N->getScale());

  SDValue index_addr = DAG.getNode(ISD::MUL, dl, IndexVT, {Index, ScaleBroadcast});

  SDValue addresses = DAG.getNode(ISD::ADD, dl, IndexVT, {BaseBroadcast, index_addr});

  // TODO: vmx = svm (mask);
  //Mask.dumpr(&DAG);
  if (Mask.getOpcode() != ISD::BUILD_VECTOR || Mask.getNumOperands() != 256) {
    LLVM_DEBUG(dbgs() << "Cannot handle gathers with complex masks.\n");
    return SDValue();
  }
  for (unsigned i = 0; i < 256; i++) {
    const SDValue Operand = Mask.getOperand(i);
    if (Operand.getOpcode() != ISD::Constant) {
      LLVM_DEBUG(dbgs() << "Cannot handle gather masks with complex elements.\n");
      return SDValue();
    }
    if (Mask.getConstantOperandVal(i) != 1) {
      LLVM_DEBUG(dbgs() << "Cannot handle gather masks with elements != 1.\n");
      return SDValue();
    }
  }

  if (Op.getOpcode() == ISD::MGATHER) {
    // vt = vgt (vindex, vmx, cs=0, sx=0, sy=0, sw=0);
    SDValue load = DAG.getNode(VEISD::VEC_GATHER, dl, Op.getNode()->getVTList(), {Chain, addresses});
    //load.dumpr(&DAG);

    // TODO: merge (vt, default, vmx);
    //PassThru.dumpr(&DAG);
    // We can safely ignore PassThru right now, the mask is guaranteed to be constant 1s.

    return load;
  } else {
    SDValue store = DAG.getNode(VEISD::VEC_SCATTER, dl, Op.getNode()->getVTList(), {Chain, Source, addresses});
    //store.dumpr(&DAG);
    return store;
  }
}

SDValue
VETargetLowering::LowerMLOAD(SDValue Op, SelectionDAG &DAG) const {
  LLVM_DEBUG(dbgs() << "Lowering MLOAD\n");
  LLVM_DEBUG(Op.dumpr(&DAG));
  SDLoc dl(Op);

  MaskedLoadSDNode *N = cast<MaskedLoadSDNode>(Op.getNode());

  SDValue BasePtr = N->getBasePtr();
  SDValue Mask = N->getMask();
  SDValue Chain = N->getChain();
  SDValue PassThru = N->getPassThru();

  MachinePointerInfo info = N->getPointerInfo();

  if (Mask.getOpcode() != ISD::BUILD_VECTOR || Mask.getNumOperands() != 256) {
    LLVM_DEBUG(dbgs() << "Cannot handle gathers with complex masks.\n");
    return SDValue();
  }

  int firstzero = 256;

  for (unsigned i = 0; i < 256; i++) {
    const SDValue Operand = Mask.getOperand(i);
    if (Operand.getOpcode() != ISD::Constant) {
      LLVM_DEBUG(dbgs() << "Cannot handle load masks with complex elements.\n");
      return SDValue();
    }
    if (Mask.getConstantOperandVal(i) != 1) {
      if (firstzero == 256)
        firstzero = i;
      if (!PassThru.isUndef() && !PassThru.getOperand(i).isUndef()) {
        LLVM_DEBUG(dbgs() << "Cannot handle passthru.\n");
        return SDValue();
      }
    } else {
      if (firstzero != 256) {
        LLVM_DEBUG(dbgs() << "Cannot handle mixed load masks.\n");
        return SDValue();
      }
    }
  }

  EVT i32 = EVT::getIntegerVT(*DAG.getContext(), 32);

  // FIXME: LVL instruction has output VL now, need to update VEC_LVL too.
  Chain = DAG.getNode(VEISD::VEC_LVL, dl, MVT::Other, {Chain, DAG.getConstant(firstzero, dl, i32)});

  SDValue load = DAG.getLoad(Op.getSimpleValueType(), dl, Chain, BasePtr, info);

  // FIXME: LVL instruction has output VL now, need to update VEC_LVL too.
  Chain = DAG.getNode(VEISD::VEC_LVL, dl, MVT::Other, {load.getValue(1), DAG.getConstant(256, dl, i32)});

  SDValue merge = DAG.getMergeValues({load, Chain}, dl);
  LLVM_DEBUG(dbgs() << "Becomes\n");
  LLVM_DEBUG(merge.dumpr(&DAG));
  return merge;
}

static bool isBroadCastOrS2V(BuildVectorSDNode *BVN,
                             bool &AllUndef, bool &S2V, unsigned &FirstDef) {
  // Check UNDEF or FirstDef
  AllUndef = true;
  S2V = false;
  FirstDef = 0;
  for (unsigned i = 0; i < BVN->getNumOperands(); ++i) {
    if (!BVN->getOperand(i).isUndef()) {
      AllUndef = false;
      FirstDef = i;
      break;
    }
  }
  if (AllUndef)
    return true;
  // Check scalar_to_vector (single def at first, and the rests are undef)
  if (FirstDef == 0) {
      S2V = true;
      for (unsigned i = FirstDef + 1; i < BVN->getNumOperands(); ++i) {
        if (!BVN->getOperand(i).isUndef()) {
          S2V = false;
          break;
        }
      }
      if (S2V)
        return true;
  }
  // Check boradcast
  for (unsigned i = FirstDef + 1; i < BVN->getNumOperands(); ++i) {
    if (BVN->getOperand(FirstDef) != BVN->getOperand(i) &&
        !BVN->getOperand(i).isUndef()) {
      return false;
    }
  }
  return true;
}

SDValue
VETargetLowering::LowerBUILD_VECTOR(SDValue Op, SelectionDAG &DAG) const {
  LLVM_DEBUG(dbgs() << "Lowering BUILD_VECTOR\n");
  BuildVectorSDNode *BVN = cast<BuildVectorSDNode>(Op.getNode());

  SDLoc DL(Op);

  // match VEC_BROADCAST
  bool AllUndef;
  bool S2V;
  unsigned FirstDef;
  if (isBroadCastOrS2V(BVN, AllUndef, S2V, FirstDef)) {
    if (AllUndef) {
      LLVM_DEBUG(dbgs() << "AllUndef: VEC_BROADCAST ");
      LLVM_DEBUG(BVN->getOperand(0)->dump());
      return DAG.getNode(VEISD::VEC_BROADCAST, DL, Op.getSimpleValueType(),
                         BVN->getOperand(0));
    } else if (S2V) {
      LLVM_DEBUG(dbgs() << "isS2V: scalar_to_vector ");
      LLVM_DEBUG(BVN->getOperand(FirstDef)->dump());
      return DAG.getNode(ISD::SCALAR_TO_VECTOR, DL, Op.getSimpleValueType(),
                         BVN->getOperand(FirstDef));
    } else {
      LLVM_DEBUG(dbgs() << "isBroadCast: VEC_BROADCAST ");
      LLVM_DEBUG(BVN->getOperand(FirstDef)->dump());
      return DAG.getNode(VEISD::VEC_BROADCAST, DL, Op.getSimpleValueType(),
                         BVN->getOperand(FirstDef));
    }
  }

#if 0
  if (BVN->isConstant()) {
    // All values are either a constant value or undef, so optimize it...
  }
#endif

// match VEC_SEQ(stride) patterns
  // identify a constant stride vector
  bool hasConstantStride = true;

  // whether the constant is a repetition of ascending indices, eg <0, 1, 2, 3, 0, 1, 2, 3, ..>
  bool hasBlockStride = false;

  // whether the constant is an ascending sequence of repeated indices, eg <0, 0, 1, 1, 2, 2, 3, 3 ..>
  bool hasBlockStride2 = false;

  bool firstStride = true;
  int64_t blockLength = 0;
  int64_t stride = 0;
  int64_t lastElemValue = 0;
  MVT elemTy;

  for (unsigned i = 0; i < BVN->getNumOperands(); ++i) {
    if (hasBlockStride) {
      if (i % blockLength == 0)
        stride = 1;
      else
        stride = 0;
    }

    if (BVN->getOperand(i).isUndef()) {
      if (hasBlockStride2 && i % blockLength == 0)
        lastElemValue = 0;
      else
        lastElemValue += stride;
      continue;
    }

    // is this an immediate constant value?
    auto * constNumElem = dyn_cast<ConstantSDNode>(BVN->getOperand(i));
    if (!constNumElem) {
      hasConstantStride = false;
      hasBlockStride = false;
      hasBlockStride2 = false;
      break;
    }

    // read value
    int64_t elemValue = constNumElem->getSExtValue();
    elemTy = constNumElem->getSimpleValueType(0);

    if (i == FirstDef) {
      // FIXME: Currently, this code requies that first value of vseq
      // is zero.  This is possible to enhance like thses instructions:
      //        VSEQ $v0
      //        VBRD $v1, 2
      //        VADD $v0, $v0, $v1
      if (elemValue != 0) {
        hasConstantStride = false;
        hasBlockStride = false;
        hasBlockStride2 = false;
        break;
      }
    } else if (i > FirstDef && firstStride) {
      // first stride
      stride = (elemValue - lastElemValue) / (i - FirstDef);
      firstStride = false;
    } else if (i > FirstDef) {
      // later stride
      if (hasBlockStride2 && elemValue == 0 && i % blockLength == 0) {
        lastElemValue = 0;
        continue;
      }
      int64_t thisStride = elemValue - lastElemValue;
      if (thisStride != stride) {
        hasConstantStride = false;
        if (!hasBlockStride && thisStride == 1 && stride == 0 && lastElemValue == 0) {
          hasBlockStride = true;
          blockLength = i;
        } else if (!hasBlockStride2 && elemValue == 0 && lastElemValue + 1 == i) {
          hasBlockStride2 = true;
          blockLength = i;
        } else {
          // not blockStride anymore.  e.g. { 0, 1, 2, 3, 0, 0, 0, 0 }
          hasBlockStride = false;
          hasBlockStride2 = false;
          break;
        }
      }
    }

    // track last elem value
    lastElemValue = elemValue;
  }

  // detected a proper stride pattern
  if (hasConstantStride) {
    SDValue seq = DAG.getNode(VEISD::VEC_SEQ, DL, Op.getSimpleValueType(),
                                  DAG.getConstant(1, DL, elemTy)); // TODO draw strideTy from elements
    if (stride == 1) {
      LLVM_DEBUG(dbgs() << "ConstantStride: VEC_SEQ\n");
      LLVM_DEBUG(seq.dump());
      return seq;
    }

    SDValue const_stride = DAG.getNode(VEISD::VEC_BROADCAST, DL, Op.getSimpleValueType(), DAG.getConstant(stride, DL, elemTy));
    SDValue ret = DAG.getNode(ISD::MUL, DL, Op.getSimpleValueType(), {seq, const_stride});
    LLVM_DEBUG(dbgs() << "ConstantStride: VEC_SEQ * VEC_BROADCAST\n");
    LLVM_DEBUG(const_stride.dump());
    LLVM_DEBUG(ret.dump());
    return ret;
  }

  // codegen for <0, 0, .., 0, 0, 1, 1, .., 1, 1, .....> constant patterns
  // constant == VSEQ >> log2(blockLength)
  if (hasBlockStride) {
    int64_t blockLengthLog = log2(blockLength);

    if (pow(2, blockLengthLog) == blockLength) {
      SDValue sequence = DAG.getNode(VEISD::VEC_SEQ, DL, Op.getSimpleValueType(), DAG.getConstant(1, DL, elemTy));
      SDValue shiftbroadcast = DAG.getNode(VEISD::VEC_BROADCAST, DL, Op.getSimpleValueType(), DAG.getConstant(blockLengthLog, DL, elemTy));

      SDValue shift = DAG.getNode(ISD::SRL, DL, Op.getSimpleValueType(), {sequence, shiftbroadcast});
      LLVM_DEBUG(dbgs() << "BlockStride: VEC_SEQ >> VEC_BROADCAST\n");
      LLVM_DEBUG(sequence.dump());
      LLVM_DEBUG(shiftbroadcast.dump());
      LLVM_DEBUG(shift.dump());
      return shift;
    }
  }

  // codegen for <0, 1, .., 15, 0, 1, .., ..... > constant patterns
  // constant == VSEQ % blockLength
  if (hasBlockStride2) {
    int64_t blockLengthLog = log2(blockLength);

    if (pow(2, blockLengthLog) == blockLength) {
      SDValue sequence = DAG.getNode(VEISD::VEC_SEQ, DL, Op.getSimpleValueType(), DAG.getConstant(1, DL, elemTy));
      SDValue modulobroadcast = DAG.getNode(VEISD::VEC_BROADCAST, DL, Op.getSimpleValueType(), DAG.getConstant(blockLength - 1, DL, elemTy));

      SDValue modulo = DAG.getNode(ISD::AND, DL, Op.getSimpleValueType(), {sequence, modulobroadcast});

      LLVM_DEBUG(dbgs() << "BlockStride2: VEC_SEQ & VEC_BROADCAST\n");
      LLVM_DEBUG(sequence.dump());
      LLVM_DEBUG(modulobroadcast.dump());
      LLVM_DEBUG(modulo.dump());
      return modulo;
    }
  }

  // Otherwise, generate element-wise insertions.
  SDValue newVector = SDValue(DAG.getMachineNode(TargetOpcode::IMPLICIT_DEF,
                                                 DL, Op.getSimpleValueType()),
                              0);

  for (unsigned i = 0; i < BVN->getNumOperands(); ++i) {
    newVector = DAG.getNode(
        ISD::INSERT_VECTOR_ELT, DL, Op.getSimpleValueType(),
        newVector, BVN->getOperand(i),
        DAG.getConstant(i, DL, EVT::getIntegerVT(*DAG.getContext(), 64))
    );
  }
  return newVector;
}

SDValue
VETargetLowering::LowerReturn(SDValue Chain, CallingConv::ID CallConv,
                              bool IsVarArg,
                              const SmallVectorImpl<ISD::OutputArg> &Outs,
                              const SmallVectorImpl<SDValue> &OutVals,
                              const SDLoc &DL, SelectionDAG &DAG) const {
  // CCValAssign - represent the assignment of the return value to locations.
  SmallVector<CCValAssign, 16> RVLocs;

  // CCState - Info about the registers and stack slot.
  CCState CCInfo(CallConv, IsVarArg, DAG.getMachineFunction(), RVLocs,
                 *DAG.getContext());

  // Analyze return values.
  CCInfo.AnalyzeReturn(Outs, RetCC_VE);

  SDValue Flag;
  SmallVector<SDValue, 4> RetOps(1, Chain);

  // Copy the result values into the output registers.
  for (unsigned i = 0; i != RVLocs.size(); ++i) {
    CCValAssign &VA = RVLocs[i];
    assert(VA.isRegLoc() && "Can only return in registers!");
    SDValue OutVal = OutVals[i];

    // Integer return values must be sign or zero extended by the callee.
    switch (VA.getLocInfo()) {
    case CCValAssign::Full:
      break;
    case CCValAssign::SExt:
      OutVal = DAG.getNode(ISD::SIGN_EXTEND, DL, VA.getLocVT(), OutVal);
      break;
    case CCValAssign::ZExt:
      OutVal = DAG.getNode(ISD::ZERO_EXTEND, DL, VA.getLocVT(), OutVal);
      break;
    case CCValAssign::AExt:
      OutVal = DAG.getNode(ISD::ANY_EXTEND, DL, VA.getLocVT(), OutVal);
      break;
    case CCValAssign::BCvt: {
      // Convert a float return value to i64 with padding.
      //     63     31   0
      //    +------+------+
      //    | float|   0  |
      //    +------+------+
      assert(VA.getLocVT() == MVT::i64);
      assert(VA.getValVT() == MVT::f32);
      SDValue Undef = SDValue(
          DAG.getMachineNode(TargetOpcode::IMPLICIT_DEF, DL, MVT::i64), 0);
      SDValue Sub_f32 = DAG.getTargetConstant(VE::sub_f32, DL, MVT::i32);
      OutVal = SDValue(DAG.getMachineNode(TargetOpcode::INSERT_SUBREG, DL,
                                          MVT::i64, Undef, OutVal, Sub_f32),
                       0);
      break;
    }
    default:
      llvm_unreachable("Unknown loc info!");
    }

    assert(!VA.needsCustom() && "Unexpected custom lowering");

    Chain = DAG.getCopyToReg(Chain, DL, VA.getLocReg(), OutVal, Flag);

    // Guarantee that all emitted copies are stuck together with flags.
    Flag = Chain.getValue(1);
    RetOps.push_back(DAG.getRegister(VA.getLocReg(), VA.getLocVT()));
  }

  RetOps[0] = Chain; // Update chain.

  // Add the flag if we have it.
  if (Flag.getNode())
    RetOps.push_back(Flag);

  return DAG.getNode(VEISD::RET_FLAG, DL, MVT::Other, RetOps);
}

SDValue VETargetLowering::LowerFormalArguments(
    SDValue Chain, CallingConv::ID CallConv, bool IsVarArg,
    const SmallVectorImpl<ISD::InputArg> &Ins, const SDLoc &DL,
    SelectionDAG &DAG, SmallVectorImpl<SDValue> &InVals) const {
  MachineFunction &MF = DAG.getMachineFunction();

  // Get the base offset of the incoming arguments stack space.
  unsigned ArgsBaseOffset = 176;
  // Get the size of the preserved arguments area
  unsigned ArgsPreserved = 64;

  // Analyze arguments according to CC_VE.
  SmallVector<CCValAssign, 16> ArgLocs;
  CCState CCInfo(CallConv, IsVarArg, DAG.getMachineFunction(), ArgLocs,
                 *DAG.getContext());
  // Allocate the preserved area first.
  CCInfo.AllocateStack(ArgsPreserved, Align(8));
  // We already allocated the preserved area, so the stack offset computed
  // by CC_VE would be correct now.
  CCInfo.AnalyzeFormalArguments(Ins, CC_VE);

  for (unsigned i = 0, e = ArgLocs.size(); i != e; ++i) {
    CCValAssign &VA = ArgLocs[i];
    if (VA.isRegLoc()) {
      // This argument is passed in a register.
      // All integer register arguments are promoted by the caller to i64.

      // Create a virtual register for the promoted live-in value.
      unsigned VReg = MF.addLiveIn(VA.getLocReg(),
                                   getRegClassFor(VA.getLocVT()));
      SDValue Arg = DAG.getCopyFromReg(Chain, DL, VReg, VA.getLocVT());

      assert(!VA.needsCustom() && "Unexpected custom lowering");

      // The caller promoted the argument, so insert an Assert?ext SDNode so we
      // won't promote the value again in this function.
      switch (VA.getLocInfo()) {
      case CCValAssign::SExt:
        Arg = DAG.getNode(ISD::AssertSext, DL, VA.getLocVT(), Arg,
                          DAG.getValueType(VA.getValVT()));
        break;
      case CCValAssign::ZExt:
        Arg = DAG.getNode(ISD::AssertZext, DL, VA.getLocVT(), Arg,
                          DAG.getValueType(VA.getValVT()));
        break;
      case CCValAssign::BCvt: {
        // Extract a float argument from i64 with padding.
        //     63     31   0
        //    +------+------+
        //    | float|   0  |
        //    +------+------+
        assert(VA.getLocVT() == MVT::i64);
        assert(VA.getValVT() == MVT::f32);
        SDValue Sub_f32 = DAG.getTargetConstant(VE::sub_f32, DL, MVT::i32);
        Arg = SDValue(DAG.getMachineNode(TargetOpcode::EXTRACT_SUBREG, DL,
                                         MVT::f32, Arg, Sub_f32),
                      0);
        break;
      }
      default:
        break;
      }

      // Truncate the register down to the argument type.
      if (VA.isExtInLoc())
        Arg = DAG.getNode(ISD::TRUNCATE, DL, VA.getValVT(), Arg);

      InVals.push_back(Arg);
      continue;
    }

    // The registers are exhausted. This argument was passed on the stack.
    assert(VA.isMemLoc());
    // The CC_VE_Full/Half functions compute stack offsets relative to the
    // beginning of the arguments area at %fp+176.
    unsigned Offset = VA.getLocMemOffset() + ArgsBaseOffset;
    unsigned ValSize = VA.getValVT().getSizeInBits() / 8;

    // Adjust offset for a float argument by adding 4 since the argument is
    // stored in 8 bytes buffer with offset like below.  LLVM generates
    // 4 bytes load instruction, so need to adjust offset here.  This
    // adjustment is required in only LowerFormalArguments.  In LowerCall,
    // a float argument is converted to i64 first, and stored as 8 bytes
    // data, which is required by ABI, so no need for adjustment.
    //    0      4
    //    +------+------+
    //    | empty| float|
    //    +------+------+
    if (VA.getValVT() == MVT::f32)
      Offset += 4;

    int FI = MF.getFrameInfo().CreateFixedObject(ValSize, Offset, true);
    InVals.push_back(
        DAG.getLoad(VA.getValVT(), DL, Chain,
                    DAG.getFrameIndex(FI, getPointerTy(MF.getDataLayout())),
                    MachinePointerInfo::getFixedStack(MF, FI)));
  }

  if (!IsVarArg)
    return Chain;

  // This function takes variable arguments, some of which may have been passed
  // in registers %s0-%s8.
  //
  // The va_start intrinsic needs to know the offset to the first variable
  // argument.
  // TODO: need to calculate offset correctly once we support f128.
  unsigned ArgOffset = ArgLocs.size() * 8;
  VEMachineFunctionInfo *FuncInfo = MF.getInfo<VEMachineFunctionInfo>();
  // Skip the 176 bytes of register save area.
  FuncInfo->setVarArgsFrameOffset(ArgOffset + ArgsBaseOffset);

  return Chain;
}

// FIXME? Maybe this could be a TableGen attribute on some registers and
// this table could be generated automatically from RegInfo.
Register VETargetLowering::getRegisterByName(const char *RegName, LLT VT,
                                             const MachineFunction &MF) const {
  Register Reg = StringSwitch<Register>(RegName)
                     .Case("sp", VE::SX11)    // Stack pointer
                     .Case("fp", VE::SX9)     // Frame pointer
                     .Case("sl", VE::SX8)     // Stack limit
                     .Case("lr", VE::SX10)    // Link register
                     .Case("tp", VE::SX14)    // Thread pointer
                     .Case("outer", VE::SX12) // Outer regiser
                     .Case("info", VE::SX17)  // Info area register
                     .Case("got", VE::SX15)   // Global offset table register
                     .Case("plt", VE::SX16) // Procedure linkage table register
                     .Case("usrcc", VE::USRCC)  // User clock counter
                     .Default(0);

  if (Reg)
    return Reg;

  report_fatal_error("Invalid register name global variable");
}

// This functions returns true if CalleeName is a ABI function that returns
// a long double (fp128).
static bool isFP128ABICall(const char *CalleeName)
{
  static const char *const ABICalls[] =
    {  "_Q_add", "_Q_sub", "_Q_mul", "_Q_div",
       "_Q_sqrt", "_Q_neg",
       "_Q_itoq", "_Q_stoq", "_Q_dtoq", "_Q_utoq",
       "_Q_lltoq", "_Q_ulltoq",
       nullptr
    };
  for (const char * const *I = ABICalls; *I != nullptr; ++I)
    if (strcmp(CalleeName, *I) == 0)
      return true;
  return false;
}

unsigned
VETargetLowering::getSRetArgSize(SelectionDAG &DAG, SDValue Callee) const
{
  const Function *CalleeFn = nullptr;
  if (GlobalAddressSDNode *G = dyn_cast<GlobalAddressSDNode>(Callee)) {
    CalleeFn = dyn_cast<Function>(G->getGlobal());
  } else if (ExternalSymbolSDNode *E =
             dyn_cast<ExternalSymbolSDNode>(Callee)) {
    const Function &F = DAG.getMachineFunction().getFunction();
    const Module *M = F.getParent();
    const char *CalleeName = E->getSymbol();
    CalleeFn = M->getFunction(CalleeName);
    if (!CalleeFn && isFP128ABICall(CalleeName))
      return 16; // Return sizeof(fp128)
  }

  if (!CalleeFn)
    return 0;

  // It would be nice to check for the sret attribute on CalleeFn here,
  // but since it is not part of the function type, any check will misfire.

  PointerType *Ty = cast<PointerType>(CalleeFn->arg_begin()->getType());
  Type *ElementTy = Ty->getElementType();
  return DAG.getDataLayout().getTypeAllocSize(ElementTy);
}

//===----------------------------------------------------------------------===//
// TargetLowering Implementation
//===----------------------------------------------------------------------===//

SDValue VETargetLowering::LowerCall(TargetLowering::CallLoweringInfo &CLI,
                                    SmallVectorImpl<SDValue> &InVals) const {
  SelectionDAG &DAG = CLI.DAG;
  SDLoc DL = CLI.DL;
  SDValue Chain = CLI.Chain;
  auto PtrVT = getPointerTy(DAG.getDataLayout());

  // VE target does not yet support tail call optimization.
  CLI.IsTailCall = false;

  // Get the base offset of the outgoing arguments stack space.
  unsigned ArgsBaseOffset = 176;
  // Get the size of the preserved arguments area
  unsigned ArgsPreserved = 8 * 8u;

  // Analyze operands of the call, assigning locations to each operand.
  SmallVector<CCValAssign, 16> ArgLocs;
  CCState CCInfo(CLI.CallConv, CLI.IsVarArg, DAG.getMachineFunction(), ArgLocs,
                 *DAG.getContext());
  // Allocate the preserved area first.
  CCInfo.AllocateStack(ArgsPreserved, Align(8));
  // We already allocated the preserved area, so the stack offset computed
  // by CC_VE would be correct now.
  CCInfo.AnalyzeCallOperands(CLI.Outs, CC_VE);

  // VE requires to use both register and stack for varargs or no-prototyped
  // functions.
  bool UseBoth = CLI.IsVarArg;

  // Analyze operands again if it is required to store BOTH.
  SmallVector<CCValAssign, 16> ArgLocs2;
  CCState CCInfo2(CLI.CallConv, CLI.IsVarArg, DAG.getMachineFunction(),
                  ArgLocs2, *DAG.getContext());
  if (UseBoth)
    CCInfo2.AnalyzeCallOperands(CLI.Outs, CC_VE2);

  // Get the size of the outgoing arguments stack space requirement.
  unsigned ArgsSize = CCInfo.getNextStackOffset();

  // Keep stack frames 16-byte aligned.
  ArgsSize = alignTo(ArgsSize, 16);

  // Adjust the stack pointer to make room for the arguments.
  // FIXME: Use hasReservedCallFrame to avoid %sp adjustments around all calls
  // with more than 6 arguments.
  Chain = DAG.getCALLSEQ_START(Chain, ArgsSize, 0, DL);

  // Collect the set of registers to pass to the function and their values.
  // This will be emitted as a sequence of CopyToReg nodes glued to the call
  // instruction.
  SmallVector<std::pair<unsigned, SDValue>, 8> RegsToPass;

  // Collect chains from all the memory opeations that copy arguments to the
  // stack. They must follow the stack pointer adjustment above and precede the
  // call instruction itself.
  SmallVector<SDValue, 8> MemOpChains;

  // VE needs to get address of callee function in a register
  // So, prepare to copy it to SX12 here.

  // If the callee is a GlobalAddress node (quite common, every direct call is)
  // turn it into a TargetGlobalAddress node so that legalize doesn't hack it.
  // Likewise ExternalSymbol -> TargetExternalSymbol.
  SDValue Callee = CLI.Callee;

  bool IsPICCall = isPositionIndependent();

  // PC-relative references to external symbols should go through $stub.
  // If so, we need to prepare GlobalBaseReg first.
  const TargetMachine &TM = DAG.getTarget();
  const Module *Mod = DAG.getMachineFunction().getFunction().getParent();
  const GlobalValue *GV = nullptr;
  auto *CalleeG = dyn_cast<GlobalAddressSDNode>(Callee);
  if (CalleeG)
    GV = CalleeG->getGlobal();
  bool Local = TM.shouldAssumeDSOLocal(*Mod, GV);
  bool UsePlt = !Local;
  MachineFunction &MF = DAG.getMachineFunction();

  // Turn GlobalAddress/ExternalSymbol node into a value node
  // containing the address of them here.
  if (CalleeG) {
    if (IsPICCall) {
      if (UsePlt)
        Subtarget->getInstrInfo()->getGlobalBaseReg(&MF);
      Callee = DAG.getTargetGlobalAddress(GV, DL, PtrVT, 0, 0);
      Callee = DAG.getNode(VEISD::GETFUNPLT, DL, PtrVT, Callee);
    } else {
      Callee =
          makeHiLoPair(Callee, VEMCExpr::VK_VE_HI32, VEMCExpr::VK_VE_LO32, DAG);
    }
  } else if (ExternalSymbolSDNode *E = dyn_cast<ExternalSymbolSDNode>(Callee)) {
    if (IsPICCall) {
      if (UsePlt)
        Subtarget->getInstrInfo()->getGlobalBaseReg(&MF);
      Callee = DAG.getTargetExternalSymbol(E->getSymbol(), PtrVT, 0);
      Callee = DAG.getNode(VEISD::GETFUNPLT, DL, PtrVT, Callee);
    } else {
      Callee =
          makeHiLoPair(Callee, VEMCExpr::VK_VE_HI32, VEMCExpr::VK_VE_LO32, DAG);
    }
  }

  RegsToPass.push_back(std::make_pair(VE::SX12, Callee));

  for (unsigned i = 0, e = ArgLocs.size(); i != e; ++i) {
    CCValAssign &VA = ArgLocs[i];
    SDValue Arg = CLI.OutVals[i];

    // Promote the value if needed.
    switch (VA.getLocInfo()) {
    default:
      llvm_unreachable("Unknown location info!");
    case CCValAssign::Full:
      break;
    case CCValAssign::SExt:
      Arg = DAG.getNode(ISD::SIGN_EXTEND, DL, VA.getLocVT(), Arg);
      break;
    case CCValAssign::ZExt:
      Arg = DAG.getNode(ISD::ZERO_EXTEND, DL, VA.getLocVT(), Arg);
      break;
    case CCValAssign::AExt:
      Arg = DAG.getNode(ISD::ANY_EXTEND, DL, VA.getLocVT(), Arg);
      break;
    case CCValAssign::BCvt: {
      // Convert a float argument to i64 with padding.
      //     63     31   0
      //    +------+------+
      //    | float|   0  |
      //    +------+------+
      assert(VA.getLocVT() == MVT::i64);
      assert(VA.getValVT() == MVT::f32);
      SDValue Undef = SDValue(
          DAG.getMachineNode(TargetOpcode::IMPLICIT_DEF, DL, MVT::i64), 0);
      SDValue Sub_f32 = DAG.getTargetConstant(VE::sub_f32, DL, MVT::i32);
      Arg = SDValue(DAG.getMachineNode(TargetOpcode::INSERT_SUBREG, DL,
                                       MVT::i64, Undef, Arg, Sub_f32),
                    0);
      break;
    }
    }

    if (VA.isRegLoc()) {
      assert(!VA.needsCustom() && "Unexpected custom lowering");
      RegsToPass.push_back(std::make_pair(VA.getLocReg(), Arg));
      if (!UseBoth)
        continue;
      VA = ArgLocs2[i];
    }

    assert(VA.isMemLoc());

    // Create a store off the stack pointer for this argument.
    SDValue StackPtr = DAG.getRegister(VE::SX11, PtrVT);
    // The argument area starts at %fp+176 in the callee frame,
    // %sp+176 in ours.
    SDValue PtrOff =
        DAG.getIntPtrConstant(VA.getLocMemOffset() + ArgsBaseOffset, DL);
    PtrOff = DAG.getNode(ISD::ADD, DL, PtrVT, StackPtr, PtrOff);
    MemOpChains.push_back(
        DAG.getStore(Chain, DL, Arg, PtrOff, MachinePointerInfo()));
  }

  // Emit all stores, make sure they occur before the call.
  if (!MemOpChains.empty())
    Chain = DAG.getNode(ISD::TokenFactor, DL, MVT::Other, MemOpChains);

  // Build a sequence of CopyToReg nodes glued together with token chain and
  // glue operands which copy the outgoing args into registers. The InGlue is
  // necessary since all emitted instructions must be stuck together in order
  // to pass the live physical registers.
  SDValue InGlue;
  for (unsigned i = 0, e = RegsToPass.size(); i != e; ++i) {
    Chain = DAG.getCopyToReg(Chain, DL, RegsToPass[i].first,
                             RegsToPass[i].second, InGlue);
    InGlue = Chain.getValue(1);
  }

  // Build the operands for the call instruction itself.
  SmallVector<SDValue, 8> Ops;
  Ops.push_back(Chain);
  for (unsigned i = 0, e = RegsToPass.size(); i != e; ++i)
    Ops.push_back(DAG.getRegister(RegsToPass[i].first,
                                  RegsToPass[i].second.getValueType()));

  // Add a register mask operand representing the call-preserved registers.
  const VERegisterInfo *TRI = Subtarget->getRegisterInfo();
  const uint32_t *Mask =
      TRI->getCallPreservedMask(DAG.getMachineFunction(), CLI.CallConv);
  assert(Mask && "Missing call preserved mask for calling convention");
  Ops.push_back(DAG.getRegisterMask(Mask));

  // Make sure the CopyToReg nodes are glued to the call instruction which
  // consumes the registers.
  if (InGlue.getNode())
    Ops.push_back(InGlue);

  // Now the call itself.
  SDVTList NodeTys = DAG.getVTList(MVT::Other, MVT::Glue);
  Chain = DAG.getNode(VEISD::CALL, DL, NodeTys, Ops);
  InGlue = Chain.getValue(1);

  // Revert the stack pointer immediately after the call.
  Chain = DAG.getCALLSEQ_END(Chain, DAG.getIntPtrConstant(ArgsSize, DL, true),
                             DAG.getIntPtrConstant(0, DL, true), InGlue, DL);
  InGlue = Chain.getValue(1);

  // Now extract the return values. This is more or less the same as
  // LowerFormalArguments.

  // Assign locations to each value returned by this call.
  SmallVector<CCValAssign, 16> RVLocs;
  CCState RVInfo(CLI.CallConv, CLI.IsVarArg, DAG.getMachineFunction(), RVLocs,
                 *DAG.getContext());

  // Set inreg flag manually for codegen generated library calls that
  // return float.
  if (CLI.Ins.size() == 1 && CLI.Ins[0].VT == MVT::f32 && !CLI.CB)
    CLI.Ins[0].Flags.setInReg();

  RVInfo.AnalyzeCallResult(CLI.Ins, RetCC_VE);

  // Copy all of the result registers out of their specified physreg.
  for (unsigned i = 0; i != RVLocs.size(); ++i) {
    CCValAssign &VA = RVLocs[i];
    unsigned Reg = VA.getLocReg();

    // When returning 'inreg {i32, i32 }', two consecutive i32 arguments can
    // reside in the same register in the high and low bits. Reuse the
    // CopyFromReg previous node to avoid duplicate copies.
    SDValue RV;
    if (RegisterSDNode *SrcReg = dyn_cast<RegisterSDNode>(Chain.getOperand(1)))
      if (SrcReg->getReg() == Reg && Chain->getOpcode() == ISD::CopyFromReg)
        RV = Chain.getValue(0);

    // But usually we'll create a new CopyFromReg for a different register.
    if (!RV.getNode()) {
      RV = DAG.getCopyFromReg(Chain, DL, Reg, RVLocs[i].getLocVT(), InGlue);
      Chain = RV.getValue(1);
      InGlue = Chain.getValue(2);
    }

    // Get the high bits for i32 struct elements.
    if (VA.getValVT() == MVT::i32 && VA.needsCustom())
      RV = DAG.getNode(ISD::SRL, DL, VA.getLocVT(), RV,
                       DAG.getConstant(32, DL, MVT::i32));

    // The callee promoted the return value, so insert an Assert?ext SDNode so
    // we won't promote the value again in this function.
    switch (VA.getLocInfo()) {
    case CCValAssign::SExt:
      RV = DAG.getNode(ISD::AssertSext, DL, VA.getLocVT(), RV,
                       DAG.getValueType(VA.getValVT()));
      break;
    case CCValAssign::ZExt:
      RV = DAG.getNode(ISD::AssertZext, DL, VA.getLocVT(), RV,
                       DAG.getValueType(VA.getValVT()));
      break;
    case CCValAssign::BCvt: {
      // Extract a float return value from i64 with padding.
      //     63     31   0
      //    +------+------+
      //    | float|   0  |
      //    +------+------+
      assert(VA.getLocVT() == MVT::i64);
      assert(VA.getValVT() == MVT::f32);
      SDValue Sub_f32 = DAG.getTargetConstant(VE::sub_f32, DL, MVT::i32);
      RV = SDValue(DAG.getMachineNode(TargetOpcode::EXTRACT_SUBREG, DL,
                                      MVT::f32, RV, Sub_f32),
                   0);
      break;
    }
    default:
      break;
    }

    // Truncate the register down to the return value type.
    if (VA.isExtInLoc())
      RV = DAG.getNode(ISD::TRUNCATE, DL, VA.getValVT(), RV);

    InVals.push_back(RV);
  }

  return Chain;
}

bool VETargetLowering::isOffsetFoldingLegal(
    const GlobalAddressSDNode *GA) const {
  // VE uses 64 bit addressing, so we need multiple instructions to generate
  // an address.  Folding address with offset increases the number of
  // instructions, so that we disable it here.  Offsets will be folded in
  // the DAG combine later if it worth to do so.
  return false;
}

/// isFPImmLegal - Returns true if the target can instruction select the
/// specified FP immediate natively. If false, the legalizer will
/// materialize the FP immediate as a load from a constant pool.
bool VETargetLowering::isFPImmLegal(const APFloat &Imm, EVT VT,
                                    bool ForCodeSize) const {
  return VT == MVT::f32 || VT == MVT::f64;
}

/// Determine if the target supports unaligned memory accesses.
///
/// This function returns true if the target allows unaligned memory accesses
/// of the specified type in the given address space. If true, it also returns
/// whether the unaligned memory access is "fast" in the last argument by
/// reference. This is used, for example, in situations where an array
/// copy/move/set is converted to a sequence of store operations. Its use
/// helps to ensure that such replacements don't generate code that causes an
/// alignment error (trap) on the target machine.
bool VETargetLowering::allowsMisalignedMemoryAccesses(EVT VT,
                                                      unsigned AddrSpace,
                                                      unsigned Align,
                                                      MachineMemOperand::Flags,
                                                      bool *Fast) const {
  // VE requires aligned accesses for vector accesses
  if (VT.isVector())
    return false;

  if (Fast) {
    // It's fast anytime on VE
    *Fast = true;
  }
  return true;
}

bool VETargetLowering::canMergeStoresTo(unsigned AddressSpace, EVT MemVT,
                                        const SelectionDAG &DAG) const {
  // VE's vectorization is experimental, so disable to use vector stores
  // if vectorize feature is disabled.
  if (!Subtarget->vectorize()) {
    if (MemVT.isVector()) {
      return false;
    }
  }

  // Do not merge to float value size (128 bytes) if no implicit
  // float attribute is set.
  bool NoFloat = DAG.getMachineFunction().getFunction().hasFnAttribute(
      Attribute::NoImplicitFloat);

  if (NoFloat) {
    unsigned MaxIntSize = 64;
    return (MemVT.getSizeInBits() <= MaxIntSize);
  }
  return true;
}

bool VETargetLowering::hasAndNot(SDValue Y) const {
  EVT VT = Y.getValueType();

  // VE doesn't have vector and not instruction.
  if (VT.isVector())
    return false;

  // VE allows different immediate values for X and Y where ~X & Y.
  // Only simm7 works for X, and only mimm works for Y on VE.  However, this
  // function is used to check whether an immediate value is OK for and-not
  // instruction as both X and Y.  Generating additional instruction to
  // retrieve an immediate value is no good since the purpose of this
  // function is to convert a series of 3 instructions to another series of
  // 3 instructions with better parallelism.  Therefore, we return false
  // for all immediate values now.
  // FIXME: Change hasAndNot function to have two operands to make it work
  //        correctly with Aurora VE.
  if (isa<ConstantSDNode>(Y))
    return false;

  // It's ok for generic registers.
  return true;
}

TargetLowering::AtomicExpansionKind
VETargetLowering::shouldExpandAtomicRMWInIR(AtomicRMWInst *AI) const {
  if (AI->getOperation() == AtomicRMWInst::Xchg){
    const DataLayout &DL = AI->getModule()->getDataLayout();
    if (DL.getTypeStoreSize(AI->getValOperand()->getType()) == 2)
      return AtomicExpansionKind::CmpXChg; // Uses cas instruction for 2byte atomic_swap
    return AtomicExpansionKind::None; // Uses ts1am instruction
  }
  return AtomicExpansionKind::CmpXChg;
}

VETargetLowering::VETargetLowering(const TargetMachine &TM,
                                   const VESubtarget &STI)
    : TargetLowering(TM), Subtarget(&STI) {
  // VE does not have i1 type, so use i32 for setcc operations results.
  setBooleanContents(ZeroOrOneBooleanContent);
  setBooleanVectorContents(ZeroOrOneBooleanContent);

  // Set up the register classes.
  addRegisterClass(MVT::i32, &VE::I32RegClass);
  addRegisterClass(MVT::i64, &VE::I64RegClass);
  addRegisterClass(MVT::f32, &VE::F32RegClass);
  addRegisterClass(MVT::f64, &VE::I64RegClass);
  addRegisterClass(MVT::f128, &VE::F128RegClass);

  addRegisterClass(MVT::v2i32, &VE::V64RegClass);
  addRegisterClass(MVT::v4i32, &VE::V64RegClass);
  addRegisterClass(MVT::v8i32, &VE::V64RegClass);
  addRegisterClass(MVT::v16i32, &VE::V64RegClass);
  addRegisterClass(MVT::v32i32, &VE::V64RegClass);
  addRegisterClass(MVT::v64i32, &VE::V64RegClass);
  addRegisterClass(MVT::v128i32, &VE::V64RegClass);
  addRegisterClass(MVT::v256i32, &VE::V64RegClass);
  addRegisterClass(MVT::v512i32, &VE::V64RegClass);

  addRegisterClass(MVT::v2i64, &VE::V64RegClass);
  addRegisterClass(MVT::v4i64, &VE::V64RegClass);
  addRegisterClass(MVT::v8i64, &VE::V64RegClass);
  addRegisterClass(MVT::v16i64, &VE::V64RegClass);
  addRegisterClass(MVT::v32i64, &VE::V64RegClass);
  addRegisterClass(MVT::v64i64, &VE::V64RegClass);
  addRegisterClass(MVT::v128i64, &VE::V64RegClass);
  addRegisterClass(MVT::v256i64, &VE::V64RegClass);

  addRegisterClass(MVT::v2f32, &VE::V64RegClass);
  addRegisterClass(MVT::v4f32, &VE::V64RegClass);
  addRegisterClass(MVT::v8f32, &VE::V64RegClass);
  addRegisterClass(MVT::v16f32, &VE::V64RegClass);
  addRegisterClass(MVT::v32f32, &VE::V64RegClass);
  addRegisterClass(MVT::v64f32, &VE::V64RegClass);
  addRegisterClass(MVT::v128f32, &VE::V64RegClass);
  addRegisterClass(MVT::v256f32, &VE::V64RegClass);
  addRegisterClass(MVT::v512f32, &VE::V64RegClass);

  addRegisterClass(MVT::v2f64, &VE::V64RegClass);
  addRegisterClass(MVT::v4f64, &VE::V64RegClass);
  addRegisterClass(MVT::v8f64, &VE::V64RegClass);
  addRegisterClass(MVT::v16f64, &VE::V64RegClass);
  addRegisterClass(MVT::v32f64, &VE::V64RegClass);
  addRegisterClass(MVT::v64f64, &VE::V64RegClass);
  addRegisterClass(MVT::v128f64, &VE::V64RegClass);
  addRegisterClass(MVT::v256f64, &VE::V64RegClass);

  addRegisterClass(MVT::v256i1, &VE::VMRegClass);
  addRegisterClass(MVT::v512i1, &VE::VM512RegClass);

  /// Load & Store {

  // VE doesn't have i1 sign extending load.
  for (MVT VT : MVT::integer_valuetypes()) {
    setLoadExtAction(ISD::SEXTLOAD, VT, MVT::i1, Promote);
    setLoadExtAction(ISD::ZEXTLOAD, VT, MVT::i1, Promote);
    setLoadExtAction(ISD::EXTLOAD, VT, MVT::i1, Promote);
  }

  // VE doesn't have floating point extload/truncstore, so expand them.
  for (MVT FPVT : MVT::fp_valuetypes()) {
    for (MVT OtherFPVT : MVT::fp_valuetypes()) {
      setLoadExtAction(ISD::EXTLOAD, FPVT, OtherFPVT, Expand);
      setTruncStoreAction(FPVT, OtherFPVT, Expand);
    }
  }

  // VE doesn't have fp128 load/store, so expand them in custom lower.
  setOperationAction(ISD::LOAD, MVT::f128, Custom);
  setOperationAction(ISD::STORE, MVT::f128, Custom);

  /// } Load & Store

  // Custom legalize address nodes into LO/HI parts.
  MVT PtrVT = MVT::getIntegerVT(TM.getPointerSizeInBits(0));
  setOperationAction(ISD::BlockAddress, PtrVT, Custom);
  setOperationAction(ISD::GlobalAddress, PtrVT, Custom);
  setOperationAction(ISD::GlobalTLSAddress, PtrVT, Custom);
  setOperationAction(ISD::ConstantPool, PtrVT, Custom);

  /// VAARG handling {
  setOperationAction(ISD::VASTART, MVT::Other, Custom);
  // VAARG needs to be lowered to access with 8 bytes alignment.
  setOperationAction(ISD::VAARG, MVT::Other, Custom);
  // Use the default implementation.
  setOperationAction(ISD::VACOPY, MVT::Other, Expand);
  setOperationAction(ISD::VAEND, MVT::Other, Expand);
  /// } VAARG handling

  /// Stack {
  setOperationAction(ISD::DYNAMIC_STACKALLOC, MVT::i32, Custom);
  setOperationAction(ISD::DYNAMIC_STACKALLOC, MVT::i64, Custom);
  /// } Stack

  /// Branch {
  // VE doesn't have BRCOND
  setOperationAction(ISD::BRCOND, MVT::Other, Expand);
  /// } Branch

  /// Int Ops {
  for (MVT IntVT : {MVT::i32, MVT::i64}) {
    // VE has no REM or DIVREM operations.
    setOperationAction(ISD::UREM, IntVT, Expand);
    setOperationAction(ISD::SREM, IntVT, Expand);
    setOperationAction(ISD::SDIVREM, IntVT, Expand);
    setOperationAction(ISD::UDIVREM, IntVT, Expand);

    // VE has no SHL_PARTS/SRA_PARTS/SRL_PARTS operations.
    setOperationAction(ISD::SHL_PARTS, IntVT, Expand);
    setOperationAction(ISD::SRA_PARTS, IntVT, Expand);
    setOperationAction(ISD::SRL_PARTS, IntVT, Expand);

    // VE has no MULHU/MULHS/UMUL_LOHI/SMUL_LOHI operations.
    // TODO: Use MPD/MUL instructions to implement SMUL_LOHI/UMUL_LOHI for
    //       i32 type.
    setOperationAction(ISD::MULHU, IntVT, Expand);
    setOperationAction(ISD::MULHS, IntVT, Expand);
    setOperationAction(ISD::UMUL_LOHI, IntVT, Expand);
    setOperationAction(ISD::SMUL_LOHI, IntVT, Expand);

    // VE has no CTTZ, ROTL, ROTR operations.
    setOperationAction(ISD::CTTZ, IntVT, Expand);
    setOperationAction(ISD::ROTL, IntVT, Expand);
    setOperationAction(ISD::ROTR, IntVT, Expand);

    // VE has 64 bits instruction which works as i64 BSWAP operation.  This
    // instruction works fine as i32 BSWAP operation with an additional
    // parameter.  Use isel patterns to lower BSWAP.
    setOperationAction(ISD::BSWAP, IntVT, Legal);

    // VE has only 64 bits instructions which work as i64 BITREVERSE/CTLZ/CTPOP
    // operations.  Use isel patterns for i64, promote for i32.
    LegalizeAction Act = (IntVT == MVT::i32) ? Promote : Legal;
    setOperationAction(ISD::BITREVERSE, IntVT, Act);
    setOperationAction(ISD::CTLZ, IntVT, Act);
    setOperationAction(ISD::CTLZ_ZERO_UNDEF, IntVT, Act);
    setOperationAction(ISD::CTPOP, IntVT, Act);

    // VE has only 64 bits instructions which work as i64 AND/OR/XOR operations.
    // Use isel patterns for i64, promote for i32.
    setOperationAction(ISD::AND, IntVT, Act);
    setOperationAction(ISD::OR, IntVT, Act);
    setOperationAction(ISD::XOR, IntVT, Act);

    // Legal smax and smin
    setOperationAction(ISD::SMAX, IntVT, Legal);
    setOperationAction(ISD::SMIN, IntVT, Legal);
  }

  // Operations not supported by VE.
  setOperationAction(ISD::SIGN_EXTEND_INREG, MVT::i1, Expand);

  // Used by legalize types to correctly generate the setcc result.
  // Without this, every float setcc comes with a AND/OR with the result,
  // we don't want this, since the fpcmp result goes to a flag register,
  // which is used implicitly by brcond and select operations.
  AddPromotedToType(ISD::SETCC, MVT::i1, MVT::i32);

  /// } Int Ops

  /// Conversion {
  // VE doesn't have instructions for fp<->uint, so expand them by llvm
  setOperationAction(ISD::FP_TO_UINT, MVT::i32, Promote); // use i64
  setOperationAction(ISD::UINT_TO_FP, MVT::i32, Promote); // use i64
  setOperationAction(ISD::FP_TO_UINT, MVT::i64, Expand);
  setOperationAction(ISD::UINT_TO_FP, MVT::i64, Expand);

  // fp16 not supported
  for (MVT FPVT : MVT::fp_valuetypes()) {
    setOperationAction(ISD::FP16_TO_FP, FPVT, Expand);
    setOperationAction(ISD::FP_TO_FP16, FPVT, Expand);
  }
  /// } Conversion

  /// Floating-point Ops {
  /// Note: Floating-point operations are fneg, fadd, fsub, fmul, fdiv, frem,
  ///       and fcmp.

  // VE doesn't have following floating point operations.
  for (MVT VT : MVT::fp_valuetypes()) {
    setOperationAction(ISD::FNEG, VT, Expand);
    setOperationAction(ISD::FREM, VT, Expand);
  }

  // VE doesn't have fdiv of f128.
  setOperationAction(ISD::FDIV, MVT::f128, Expand);

  for (MVT FPVT : {MVT::f32, MVT::f64}) {
    // f32 and f64 uses ConstantFP.  f128 uses ConstantPool.
    setOperationAction(ISD::ConstantFP, FPVT, Legal);
  }
  /// } Floating-point Ops

  /// Floating-point math functions {

  // VE doesn't have following floating point math functions.
  for (MVT VT : MVT::fp_valuetypes()) {
    setOperationAction(ISD::FABS, VT, Expand);
    setOperationAction(ISD::FCOPYSIGN, VT, Expand);
    setOperationAction(ISD::FCOS, VT, Expand);
    setOperationAction(ISD::FSIN, VT, Expand);
    setOperationAction(ISD::FSQRT, VT, Expand);

    // VE has no sclar FMA instruction
    setOperationAction(ISD::FMA, VT, Expand);
    setOperationAction(ISD::FMAD, VT, Expand);
    setOperationAction(ISD::FABS, VT, Expand);
    setOperationAction(ISD::FPOWI, VT, Expand);
    setOperationAction(ISD::FPOW, VT, Expand);
    setOperationAction(ISD::FLOG, VT, Expand);
    setOperationAction(ISD::FLOG2, VT, Expand);
    setOperationAction(ISD::FLOG10, VT, Expand);
    setOperationAction(ISD::FEXP, VT, Expand);
    setOperationAction(ISD::FEXP2, VT, Expand);
    setOperationAction(ISD::FCEIL, VT, Expand);
    setOperationAction(ISD::FTRUNC, VT, Expand);
    setOperationAction(ISD::FRINT, VT, Expand);
    setOperationAction(ISD::FNEARBYINT, VT, Expand);
    setOperationAction(ISD::FROUND, VT, Expand);
    setOperationAction(ISD::FFLOOR, VT, Expand);
    if (VT == MVT::f128) {
      setOperationAction(ISD::FMINNUM, VT, Expand);
      setOperationAction(ISD::FMAXNUM, VT, Expand);
    } else {
      setOperationAction(ISD::FMINNUM, VT, Legal);
      setOperationAction(ISD::FMAXNUM, VT, Legal);
    }
    setOperationAction(ISD::FMINIMUM, VT, Expand);
    setOperationAction(ISD::FMAXIMUM, VT, Expand);
    setOperationAction(ISD::FSINCOS, VT, Expand);
  }

  /// } Floating-point math functions

<<<<<<< HEAD
  // BRIND/BR_JT are not implemented yet.
  //   FIXME: BRIND instruction is implemented, but JumpTable is not yet.
  setOperationAction(ISD::BRIND,  MVT::Other, Expand);
  setOperationAction(ISD::BR_JT,  MVT::Other, Expand);

  setOperationAction(ISD::EH_SJLJ_SETJMP, MVT::i32, Custom);
  setOperationAction(ISD::EH_SJLJ_LONGJMP, MVT::Other, Custom);
  setOperationAction(ISD::EH_SJLJ_SETUP_DISPATCH, MVT::Other, Custom);
  if (TM.Options.ExceptionModel == ExceptionHandling::SjLj)
    setLibcallName(RTLIB::UNWIND_RESUME, "_Unwind_SjLj_Resume");

  setTargetDAGCombine(ISD::FADD);
  //setTargetDAGCombine(ISD::FMA);

  // ATOMICs.
  // Atomics are supported on VE.
=======
  /// Atomic instructions {

>>>>>>> d1afe2e2
  setMaxAtomicSizeInBitsSupported(64);
  setMinCmpXchgSizeInBits(32);
  setSupportsUnalignedAtomics(false);

<<<<<<< HEAD
  // Use custom inserter, LowerATOMIC_FENCE, for ATOMIC_FENCE.
  setOperationAction(ISD::ATOMIC_FENCE, MVT::Other, Custom);

  for (MVT VT : MVT::integer_valuetypes()) {
    // Several atomic operations are converted to VE instructions well.
    // Additional memory fences are generated in emitLeadingfence and
    // emitTrailingFence functions.
    setOperationAction(ISD::ATOMIC_LOAD, VT, Legal);
    setOperationAction(ISD::ATOMIC_STORE, VT, Legal);
    setOperationAction(ISD::ATOMIC_CMP_SWAP, VT, Legal);
    setOperationAction(ISD::ATOMIC_SWAP, VT, Custom);

    setOperationAction(ISD::ATOMIC_CMP_SWAP_WITH_SUCCESS, VT, Expand);

    // FIXME: not supported "atmam" isntructions yet
    setOperationAction(ISD::ATOMIC_LOAD_ADD, VT, Expand);
    setOperationAction(ISD::ATOMIC_LOAD_SUB, VT, Expand);
    setOperationAction(ISD::ATOMIC_LOAD_AND, VT, Expand);
    setOperationAction(ISD::ATOMIC_LOAD_OR, VT, Expand);

    // VE doesn't have follwing instructions
    setOperationAction(ISD::ATOMIC_LOAD_CLR, VT, Expand);
    setOperationAction(ISD::ATOMIC_LOAD_XOR, VT, Expand);
    setOperationAction(ISD::ATOMIC_LOAD_NAND, VT, Expand);
    setOperationAction(ISD::ATOMIC_LOAD_MIN, VT, Expand);
    setOperationAction(ISD::ATOMIC_LOAD_MAX, VT, Expand);
    setOperationAction(ISD::ATOMIC_LOAD_UMIN, VT, Expand);
    setOperationAction(ISD::ATOMIC_LOAD_UMAX, VT, Expand);
  }

  // FIXME: VE's I128 stuff is not investivated yet
  if (!1) {
    // These libcalls are not available in 32-bit.
    setLibcallName(RTLIB::SHL_I128, nullptr);
    setLibcallName(RTLIB::SRL_I128, nullptr);
    setLibcallName(RTLIB::SRA_I128, nullptr);
  }

  // FIXME: temporary disabling Custom BITCAST since such BITCAST
  // is generated by only LowerBUILD_VECTOR temporary disabled.
#if 0
  // Bits operations
  setOperationAction(ISD::BITCAST, MVT::v256i64, Custom);
#endif

  // Use the default implementation.
  setOperationAction(ISD::STACKSAVE         , MVT::Other, Expand);
  setOperationAction(ISD::STACKRESTORE      , MVT::Other, Expand);

  // Expand DYNAMIC_STACKALLOC
  setOperationAction(ISD::DYNAMIC_STACKALLOC, MVT::i32, Custom);
  setOperationAction(ISD::DYNAMIC_STACKALLOC, MVT::i64, Custom);

  for (MVT VT : MVT::vector_valuetypes()) {
    if (VT.getVectorElementType() == MVT::i1 ||
        VT.getVectorElementType() == MVT::i8 ||
        VT.getVectorElementType() == MVT::i16) {
      // VE uses vXi1 types but has no generic operations.
      // VE doesn't support vXi8 and vXi16 value types.
      // So, we mark them all as expanded.

      // Expand all vector-i8/i16-vector truncstore and extload
      for (MVT OuterVT : MVT::vector_valuetypes()) {
        setTruncStoreAction(OuterVT, VT, Expand);
        setLoadExtAction(ISD::SEXTLOAD, OuterVT, VT, Expand);
        setLoadExtAction(ISD::ZEXTLOAD, OuterVT, VT, Expand);
        setLoadExtAction(ISD::EXTLOAD, OuterVT, VT, Expand);
      }
      // SExt i1 and ZExt i1 are legal.
      if (VT.getVectorElementType() == MVT::i1) {
        setOperationAction(ISD::SIGN_EXTEND, VT, Legal);
        setOperationAction(ISD::ZERO_EXTEND, VT, Legal);
        setOperationAction(ISD::INSERT_VECTOR_ELT,  VT, Expand);
        setOperationAction(ISD::EXTRACT_VECTOR_ELT, VT, Custom);
      } else {
        setOperationAction(ISD::SIGN_EXTEND, VT, Expand);
        setOperationAction(ISD::ZERO_EXTEND, VT, Expand);
        setOperationAction(ISD::INSERT_VECTOR_ELT,  VT, Expand);
        setOperationAction(ISD::EXTRACT_VECTOR_ELT, VT, Expand);
      }

      // STORE for vXi1 needs to be custom lowered to expand multiple
      // instructions.
      if (VT.getVectorElementType() == MVT::i1) {
        setOperationAction(ISD::STORE, VT, Custom);
        setOperationAction(ISD::LOAD, VT, Custom);
      }

      setOperationAction(ISD::SCALAR_TO_VECTOR,   VT, Expand);
      if (VT.getVectorElementType() == MVT::i1) {
        setOperationAction(ISD::BUILD_VECTOR, VT, Custom);
      } else {
        setOperationAction(ISD::BUILD_VECTOR, VT, Expand);
      }
      setOperationAction(ISD::CONCAT_VECTORS,     VT, Expand);
      setOperationAction(ISD::INSERT_SUBVECTOR,   VT, Expand);
      setOperationAction(ISD::EXTRACT_SUBVECTOR,  VT, Expand);
      setOperationAction(ISD::VECTOR_SHUFFLE,     VT, Expand);

      setOperationAction(ISD::FP_EXTEND, VT, Expand);
      setOperationAction(ISD::FP_ROUND,  VT, Expand);

      setOperationAction(ISD::FABS,  VT, Expand);
      setOperationAction(ISD::FNEG,  VT, Expand);
      setOperationAction(ISD::FADD,  VT, Expand);
      setOperationAction(ISD::FSUB,  VT, Expand);
      setOperationAction(ISD::FMUL,  VT, Expand);
      setOperationAction(ISD::FDIV,  VT, Expand);
      setOperationAction(ISD::ADD,   VT, Expand);
      setOperationAction(ISD::SUB,   VT, Expand);
      setOperationAction(ISD::MUL,   VT, Expand);
      setOperationAction(ISD::SDIV,  VT, Expand);
      setOperationAction(ISD::UDIV,  VT, Expand);

      setOperationAction(ISD::SHL,   VT, Expand);

      setOperationAction(ISD::MSCATTER, VT, Expand);
      setOperationAction(ISD::MGATHER,  VT, Expand);
      setOperationAction(ISD::MLOAD,    VT, Expand);

      // VE vector unit supports only setcc and vselect
      setOperationAction(ISD::SELECT_CC, VT, Expand);

      // VE doesn't have instructions for fp<->uint, so expand them by llvm
      setOperationAction(ISD::FP_TO_UINT, VT, Promote); // use i64
      setOperationAction(ISD::UINT_TO_FP, VT, Promote); // use i64
    } else {
      setOperationAction(ISD::SCALAR_TO_VECTOR,   VT, Legal);
      setOperationAction(ISD::INSERT_VECTOR_ELT,  VT, Custom);
      setOperationAction(ISD::EXTRACT_VECTOR_ELT, VT, Custom);
      setOperationAction(ISD::BUILD_VECTOR,       VT, Custom);
      setOperationAction(ISD::CONCAT_VECTORS,     VT, Expand);
      setOperationAction(ISD::INSERT_SUBVECTOR,   VT, Expand);
      setOperationAction(ISD::EXTRACT_SUBVECTOR,  VT, Expand);
      setOperationAction(ISD::VECTOR_SHUFFLE,     VT, Custom);

      setOperationAction(ISD::FP_EXTEND, VT, Legal);
      setOperationAction(ISD::FP_ROUND,  VT, Legal);

      // currently unsupported math functions
      setOperationAction(ISD::FABS,  VT, Expand);

      // supported calculations
      setOperationAction(ISD::FNEG,  VT, Legal);
      setOperationAction(ISD::FADD,  VT, Legal);
      setOperationAction(ISD::FSUB,  VT, Legal);
      setOperationAction(ISD::FMUL,  VT, Legal);
      setOperationAction(ISD::FDIV,  VT, Legal);
      setOperationAction(ISD::ADD,   VT, Legal);
      setOperationAction(ISD::SUB,   VT, Legal);
      setOperationAction(ISD::MUL,   VT, Legal);
      setOperationAction(ISD::SDIV,  VT, Legal);
      setOperationAction(ISD::UDIV,  VT, Legal);

      setOperationAction(ISD::SHL,   VT, Legal);

      setOperationAction(ISD::MSCATTER,   VT, Custom);
      setOperationAction(ISD::MGATHER,   VT, Custom);
      setOperationAction(ISD::MLOAD, VT, Custom);

      // VE vector unit supports only setcc and vselect
      setOperationAction(ISD::SELECT_CC, VT, Expand);

      // VE doesn't have instructions for fp<->uint, so expand them by llvm
      if (VT.getVectorElementType() == MVT::i32) {
        setOperationAction(ISD::FP_TO_UINT, VT, Promote); // use i64
        setOperationAction(ISD::UINT_TO_FP, VT, Promote); // use i64
      } else {
        setOperationAction(ISD::FP_TO_UINT, VT, Expand);
        setOperationAction(ISD::UINT_TO_FP, VT, Expand);
      }
    }
  }

  // VE has no packed MUL, SDIV, or UDIV operations.
  for (MVT VT : { MVT::v512i32, MVT::v512f32 }) {
    setOperationAction(ISD::MUL,   VT, Expand);
    setOperationAction(ISD::SDIV,  VT, Expand);
    setOperationAction(ISD::UDIV,  VT, Expand);
  }

  // VE has no REM or DIVREM operations.
  for (MVT VT : MVT::vector_valuetypes()) {
    setOperationAction(ISD::UREM, VT, Expand);
    setOperationAction(ISD::SREM, VT, Expand);
    setOperationAction(ISD::SDIVREM, VT, Expand);
    setOperationAction(ISD::UDIVREM, VT, Expand);
  }

  // Other configurations related to f128.
  setOperationAction(ISD::BR_CC,     MVT::f128, Legal);

  setOperationAction(ISD::INTRINSIC_VOID, MVT::Other, Custom);
  setOperationAction(ISD::INTRINSIC_W_CHAIN, MVT::Other, Custom);
  setOperationAction(ISD::INTRINSIC_WO_CHAIN, MVT::Other, Custom);

  // TRAP to expand (which turns it into abort).
  setOperationAction(ISD::TRAP, MVT::Other, Expand);

  // On most systems, DEBUGTRAP and TRAP have no difference. The "Expand"
  // here is to inform DAG Legalizer to replace DEBUGTRAP with TRAP.
  setOperationAction(ISD::DEBUGTRAP, MVT::Other, Expand);

// vector fma // TESTING
  for (MVT VT : MVT::vector_valuetypes()) {
    setOperationAction(ISD::FMA, VT, Legal);
    //setOperationAction(ISD::FMAD, VT, Legal);
    setOperationAction(ISD::FMAD, VT, Expand);
    setOperationAction(ISD::FREM, VT, Expand);
    setOperationAction(ISD::FNEG, VT, Expand);
    setOperationAction(ISD::FABS, VT, Expand);
    setOperationAction(ISD::FSQRT, VT, Expand);
    setOperationAction(ISD::FSIN, VT, Expand);
    setOperationAction(ISD::FCOS, VT, Expand);
    setOperationAction(ISD::FPOWI, VT, Expand);
    setOperationAction(ISD::FPOW, VT, Expand);
    setOperationAction(ISD::FLOG, VT, Expand);
    setOperationAction(ISD::FLOG2, VT, Expand);
    setOperationAction(ISD::FLOG10, VT, Expand);
    setOperationAction(ISD::FEXP, VT, Expand);
    setOperationAction(ISD::FEXP2, VT, Expand);
    setOperationAction(ISD::FCEIL, VT, Expand);
    setOperationAction(ISD::FTRUNC, VT, Expand);
    setOperationAction(ISD::FRINT, VT, Expand);
    setOperationAction(ISD::FNEARBYINT, VT, Expand);
    setOperationAction(ISD::FROUND, VT, Expand);
    setOperationAction(ISD::FFLOOR, VT, Expand);
    setOperationAction(ISD::FMINNUM, VT, Expand);
    setOperationAction(ISD::FMAXNUM, VT, Expand);
    setOperationAction(ISD::FMINIMUM, VT, Expand);
    setOperationAction(ISD::FMAXIMUM, VT, Expand);
    setOperationAction(ISD::FSINCOS, VT, Expand);
  }
=======
  // Use custom inserter for ATOMIC_FENCE.
  setOperationAction(ISD::ATOMIC_FENCE, MVT::Other, Custom);

  /// } Atomic isntructions
>>>>>>> d1afe2e2

  setStackPointerRegisterToSaveRestore(VE::SX11);

  // We have target-specific dag combine patterns for the following nodes:
  setTargetDAGCombine(ISD::SIGN_EXTEND);
  setTargetDAGCombine(ISD::ZERO_EXTEND);
  setTargetDAGCombine(ISD::ANY_EXTEND);
  setTargetDAGCombine(ISD::TRUNCATE);

  setTargetDAGCombine(ISD::SETCC);
  setTargetDAGCombine(ISD::SELECT_CC);

  // Set function alignment to 16 bytes
  setMinFunctionAlignment(Align(16));

  // VE stores all argument by 8 bytes alignment
  setMinStackArgumentAlignment(Align(8));

  // VE uses generic registers as conditional registers.
  setHasMultipleConditionRegisters(true);

  computeRegisterProperties(Subtarget->getRegisterInfo());
}

const char *VETargetLowering::getTargetNodeName(unsigned Opcode) const {
#define TARGET_NODE_CASE(NAME)                                                 \
  case VEISD::NAME:                                                            \
    return "VEISD::" #NAME;
  switch ((VEISD::NodeType)Opcode) {
  case VEISD::FIRST_NUMBER:
    break;
    TARGET_NODE_CASE(Lo)
    TARGET_NODE_CASE(Hi)
    TARGET_NODE_CASE(GETFUNPLT)
    TARGET_NODE_CASE(GETSTACKTOP)
    TARGET_NODE_CASE(GETTLSADDR)
    TARGET_NODE_CASE(MEMBARRIER)
    TARGET_NODE_CASE(CALL)
    TARGET_NODE_CASE(RET_FLAG)
    TARGET_NODE_CASE(EQV)
    TARGET_NODE_CASE(XOR)
    TARGET_NODE_CASE(CMPI)
    TARGET_NODE_CASE(CMPU)
    TARGET_NODE_CASE(CMPF)
    TARGET_NODE_CASE(CMPQ)
    TARGET_NODE_CASE(CMOV)
    TARGET_NODE_CASE(EH_SJLJ_SETJMP)
    TARGET_NODE_CASE(EH_SJLJ_LONGJMP)
    TARGET_NODE_CASE(EH_SJLJ_SETUP_DISPATCH)
    TARGET_NODE_CASE(MEMBARRIER)
    TARGET_NODE_CASE(GLOBAL_BASE_REG)
    TARGET_NODE_CASE(FLUSHW)
    TARGET_NODE_CASE(VEC_BROADCAST)
    TARGET_NODE_CASE(VEC_LVL)
    TARGET_NODE_CASE(VEC_SEQ)
    TARGET_NODE_CASE(VEC_VMV)
    TARGET_NODE_CASE(VEC_SCATTER)
    TARGET_NODE_CASE(VEC_GATHER)
    TARGET_NODE_CASE(Wrapper)
    TARGET_NODE_CASE(TS1AM)
  }
#undef TARGET_NODE_CASE
  return nullptr;
}

EVT VETargetLowering::getSetCCResultType(const DataLayout &, LLVMContext &,
                                         EVT VT) const {
  if (!VT.isVector())
    return MVT::i32;
  return VT.changeVectorElementTypeToInteger();
}

/// isMaskedValueZeroForTargetNode - Return true if 'Op & Mask' is known to
/// be zero. Op is expected to be a target specific node. Used by DAG
/// combiner.
void VETargetLowering::computeKnownBitsForTargetNode
                                (const SDValue Op,
                                 KnownBits &Known,
                                 const APInt &DemandedElts,
                                 const SelectionDAG &DAG,
                                 unsigned Depth) const {
  KnownBits Known2;
  Known.resetAll();

  switch (Op.getOpcode()) {
  default: break;
  case VEISD::CMOV:
    // CMOV is a following instruction, so pick t and f and calculate KnownBits.
    //   res = CMOV comp, t, f, cond
    Known = DAG.computeKnownBits(Op.getOperand(2), Depth + 1);
    Known2 = DAG.computeKnownBits(Op.getOperand(1), Depth + 1);

    // Only known if known in both the LHS and RHS.
    Known.One &= Known2.One;
    Known.Zero &= Known2.Zero;
    break;
  }
}

// Convert to a target node and set target flags.
SDValue VETargetLowering::withTargetFlags(SDValue Op, unsigned TF,
                                          SelectionDAG &DAG) const {
  if (const GlobalAddressSDNode *GA = dyn_cast<GlobalAddressSDNode>(Op))
    return DAG.getTargetGlobalAddress(GA->getGlobal(), SDLoc(GA),
                                      GA->getValueType(0), GA->getOffset(), TF);

  if (const BlockAddressSDNode *BA = dyn_cast<BlockAddressSDNode>(Op))
    return DAG.getTargetBlockAddress(BA->getBlockAddress(), Op.getValueType(),
                                     0, TF);

  if (const ConstantPoolSDNode *CP = dyn_cast<ConstantPoolSDNode>(Op))
    return DAG.getTargetConstantPool(CP->getConstVal(), CP->getValueType(0),
                                     CP->getAlign(), CP->getOffset(), TF);

  if (const ExternalSymbolSDNode *ES = dyn_cast<ExternalSymbolSDNode>(Op))
    return DAG.getTargetExternalSymbol(ES->getSymbol(), ES->getValueType(0),
                                       TF);

  llvm_unreachable("Unhandled address SDNode");
}

// Split Op into high and low parts according to HiTF and LoTF.
// Return an ADD node combining the parts.
SDValue VETargetLowering::makeHiLoPair(SDValue Op, unsigned HiTF, unsigned LoTF,
                                       SelectionDAG &DAG) const {
  SDLoc DL(Op);
  EVT VT = Op.getValueType();
  SDValue Hi = DAG.getNode(VEISD::Hi, DL, VT, withTargetFlags(Op, HiTF, DAG));
  SDValue Lo = DAG.getNode(VEISD::Lo, DL, VT, withTargetFlags(Op, LoTF, DAG));
  return DAG.getNode(ISD::ADD, DL, VT, Hi, Lo);
}

// Build SDNodes for producing an address from a GlobalAddress, ConstantPool,
// or ExternalSymbol SDNode.
SDValue VETargetLowering::makeAddress(SDValue Op, SelectionDAG &DAG) const {
  SDLoc DL(Op);
  EVT PtrVT = Op.getValueType();

  // Handle PIC mode first. VE needs a got load for every variable!
  if (isPositionIndependent()) {
    // GLOBAL_BASE_REG codegen'ed with call. Inform MFI that this
    // function has calls.
    MachineFrameInfo &MFI = DAG.getMachineFunction().getFrameInfo();
    MFI.setHasCalls(true);
    auto GlobalN = dyn_cast<GlobalAddressSDNode>(Op);

    if (isa<ConstantPoolSDNode>(Op) ||
        (GlobalN && GlobalN->getGlobal()->hasLocalLinkage())) {
      // Create following instructions for local linkage PIC code.
      //     lea %s35, %gotoff_lo(.LCPI0_0)
      //     and %s35, %s35, (32)0
      //     lea.sl %s35, %gotoff_hi(.LCPI0_0)(%s35)
      //     adds.l %s35, %s15, %s35                  ; %s15 is GOT
      // FIXME: use lea.sl %s35, %gotoff_hi(.LCPI0_0)(%s35, %s15)
      SDValue HiLo = makeHiLoPair(Op, VEMCExpr::VK_VE_GOTOFF_HI32,
                                  VEMCExpr::VK_VE_GOTOFF_LO32, DAG);
      SDValue GlobalBase = DAG.getNode(VEISD::GLOBAL_BASE_REG, DL, PtrVT);
      return DAG.getNode(ISD::ADD, DL, PtrVT, GlobalBase, HiLo);
    }
    // Create following instructions for not local linkage PIC code.
    //     lea %s35, %got_lo(.LCPI0_0)
    //     and %s35, %s35, (32)0
    //     lea.sl %s35, %got_hi(.LCPI0_0)(%s35)
    //     adds.l %s35, %s15, %s35                  ; %s15 is GOT
    //     ld     %s35, (,%s35)
    // FIXME: use lea.sl %s35, %gotoff_hi(.LCPI0_0)(%s35, %s15)
    SDValue HiLo = makeHiLoPair(Op, VEMCExpr::VK_VE_GOT_HI32,
                                VEMCExpr::VK_VE_GOT_LO32, DAG);
    SDValue GlobalBase = DAG.getNode(VEISD::GLOBAL_BASE_REG, DL, PtrVT);
    SDValue AbsAddr = DAG.getNode(ISD::ADD, DL, PtrVT, GlobalBase, HiLo);
    return DAG.getLoad(PtrVT, DL, DAG.getEntryNode(), AbsAddr,
                       MachinePointerInfo::getGOT(DAG.getMachineFunction()));
  }

  // This is one of the absolute code models.
  switch (getTargetMachine().getCodeModel()) {
  default:
    llvm_unreachable("Unsupported absolute code model");
  case CodeModel::Small:
  case CodeModel::Medium:
  case CodeModel::Large:
    // abs64.
    return makeHiLoPair(Op, VEMCExpr::VK_VE_HI32, VEMCExpr::VK_VE_LO32, DAG);
  }
}

/// Custom Lower {

// The mappings for emitLeading/TrailingFence for VE is designed by folling
// http://www.cl.cam.ac.uk/~pes20/cpp/cpp0xmappings.html
Instruction *VETargetLowering::emitLeadingFence(IRBuilder<> &Builder,
                                                Instruction *Inst,
                                                AtomicOrdering Ord) const {
  switch (Ord) {
  case AtomicOrdering::NotAtomic:
  case AtomicOrdering::Unordered:
    llvm_unreachable("Invalid fence: unordered/non-atomic");
  case AtomicOrdering::Monotonic:
  case AtomicOrdering::Acquire:
    return nullptr; // Nothing to do
  case AtomicOrdering::Release:
  case AtomicOrdering::AcquireRelease:
    return Builder.CreateFence(AtomicOrdering::Release);
  case AtomicOrdering::SequentiallyConsistent:
    if (!Inst->hasAtomicStore())
      return nullptr; // Nothing to do
    return Builder.CreateFence(AtomicOrdering::SequentiallyConsistent);
  }
  llvm_unreachable("Unknown fence ordering in emitLeadingFence");
}

Instruction *VETargetLowering::emitTrailingFence(IRBuilder<> &Builder,
                                                 Instruction *Inst,
                                                 AtomicOrdering Ord) const {
  switch (Ord) {
  case AtomicOrdering::NotAtomic:
  case AtomicOrdering::Unordered:
    llvm_unreachable("Invalid fence: unordered/not-atomic");
  case AtomicOrdering::Monotonic:
  case AtomicOrdering::Release:
    return nullptr; // Nothing to do
  case AtomicOrdering::Acquire:
  case AtomicOrdering::AcquireRelease:
    return Builder.CreateFence(AtomicOrdering::Acquire);
  case AtomicOrdering::SequentiallyConsistent:
    return Builder.CreateFence(AtomicOrdering::SequentiallyConsistent);
  }
  llvm_unreachable("Unknown fence ordering in emitTrailingFence");
}

SDValue VETargetLowering::lowerATOMIC_FENCE(SDValue Op,
                                            SelectionDAG &DAG) const {
  SDLoc DL(Op);
  AtomicOrdering FenceOrdering = static_cast<AtomicOrdering>(
      cast<ConstantSDNode>(Op.getOperand(1))->getZExtValue());
  SyncScope::ID FenceSSID = static_cast<SyncScope::ID>(
      cast<ConstantSDNode>(Op.getOperand(2))->getZExtValue());

  // VE uses Release consistency, so need a fence instruction if it is a
  // cross-thread fence.
  if (FenceSSID == SyncScope::System) {
    switch (FenceOrdering) {
    case AtomicOrdering::NotAtomic:
    case AtomicOrdering::Unordered:
    case AtomicOrdering::Monotonic:
      // No need to generate fencem instruction here.
      break;
    case AtomicOrdering::Acquire:
      // Generate "fencem 2" as acquire fence.
      return SDValue(DAG.getMachineNode(VE::FENCEM, DL, MVT::Other,
                                        DAG.getTargetConstant(2, DL, MVT::i32),
                                        Op.getOperand(0)),
                     0);
    case AtomicOrdering::Release:
      // Generate "fencem 1" as release fence.
      return SDValue(DAG.getMachineNode(VE::FENCEM, DL, MVT::Other,
                                        DAG.getTargetConstant(1, DL, MVT::i32),
                                        Op.getOperand(0)),
                     0);
    case AtomicOrdering::AcquireRelease:
    case AtomicOrdering::SequentiallyConsistent:
      // Generate "fencem 3" as acq_rel and seq_cst fence.
      // FIXME: "fencem 3" doesn't wait for for PCIe deveices accesses,
      //        so  seq_cst may require more instruction for them.
      return SDValue(DAG.getMachineNode(VE::FENCEM, DL, MVT::Other,
                                        DAG.getTargetConstant(3, DL, MVT::i32),
                                        Op.getOperand(0)),
                     0);
    }
  }

  // MEMBARRIER is a compiler barrier; it codegens to a no-op.
  return DAG.getNode(VEISD::MEMBARRIER, DL, MVT::Other, Op.getOperand(0));
}

SDValue VETargetLowering::lowerGlobalAddress(SDValue Op,
                                             SelectionDAG &DAG) const {
  return makeAddress(Op, DAG);
}

SDValue VETargetLowering::lowerBlockAddress(SDValue Op,
                                            SelectionDAG &DAG) const {
  return makeAddress(Op, DAG);
}

SDValue VETargetLowering::lowerConstantPool(SDValue Op,
                                            SelectionDAG &DAG) const {
  return makeAddress(Op, DAG);
}

SDValue VETargetLowering::LowerConstantPool(SDValue Op,
                                            SelectionDAG &DAG) const {
  return makeAddress(Op, DAG);
}

SDValue
VETargetLowering::lowerToTLSGeneralDynamicModel(SDValue Op,
                                                SelectionDAG &DAG) const {
  SDLoc DL(Op);

  // Generate the following code:
  //   t1: ch,glue = callseq_start t0, 0, 0
  //   t2: i64,ch,glue = VEISD::GETTLSADDR t1, label, t1:1
  //   t3: ch,glue = callseq_end t2, 0, 0, t2:2
  //   t4: i64,ch,glue = CopyFromReg t3, Register:i64 $sx0, t3:1
  SDValue Label = withTargetFlags(Op, 0, DAG);
  EVT PtrVT = Op.getValueType();

  // Lowering the machine isd will make sure everything is in the right
  // location.
  SDValue Chain = DAG.getEntryNode();
  SDVTList NodeTys = DAG.getVTList(MVT::Other, MVT::Glue);
  const uint32_t *Mask = Subtarget->getRegisterInfo()->getCallPreservedMask(
      DAG.getMachineFunction(), CallingConv::C);
  Chain = DAG.getCALLSEQ_START(Chain, 64, 0, DL);
  SDValue Args[] = {Chain, Label, DAG.getRegisterMask(Mask), Chain.getValue(1)};
  Chain = DAG.getNode(VEISD::GETTLSADDR, DL, NodeTys, Args);
  Chain = DAG.getCALLSEQ_END(Chain, DAG.getIntPtrConstant(64, DL, true),
                             DAG.getIntPtrConstant(0, DL, true),
                             Chain.getValue(1), DL);
  Chain = DAG.getCopyFromReg(Chain, DL, VE::SX0, PtrVT, Chain.getValue(1));

  // GETTLSADDR will be codegen'ed as call. Inform MFI that function has calls.
  MachineFrameInfo &MFI = DAG.getMachineFunction().getFrameInfo();
  MFI.setHasCalls(true);

  // Also generate code to prepare a GOT register if it is PIC.
  if (isPositionIndependent()) {
    MachineFunction &MF = DAG.getMachineFunction();
    Subtarget->getInstrInfo()->getGlobalBaseReg(&MF);
  }

  return Chain;
}

SDValue VETargetLowering::LowerToTLSLocalExecModel(SDValue Op,
                                                   SelectionDAG &DAG) const {
  SDLoc dl(Op);
  EVT PtrVT = getPointerTy(DAG.getDataLayout());

  // Generate following code:
  //   lea %s0, Op@tpoff_lo
  //   and %s0, %s0, (32)0
  //   lea.sl %s0, Op@tpoff_hi(%s0)
  //   add %s0, %s0, %tp
  // FIXME: use lea.sl %s0, Op@tpoff_hi(%tp, %s0) for better performance
  SDValue HiLo = makeHiLoPair(Op, VEMCExpr::VK_VE_TPOFF_HI32,
                              VEMCExpr::VK_VE_TPOFF_LO32, DAG);
  return DAG.getNode(ISD::ADD, dl, PtrVT,
                     DAG.getRegister(VE::SX14, PtrVT), HiLo);
}

SDValue VETargetLowering::lowerGlobalTLSAddress(SDValue Op,
                                                SelectionDAG &DAG) const {
#if 1
  // The current implementation of nld (2.26) doesn't allow local exec model
  // code described in VE-tls_v1.1.pdf (*1) as its input. Instead, we always
  // generate the general dynamic model code sequence.
  //
  // *1: https://www.nec.com/en/global/prod/hpc/aurora/document/VE-tls_v1.1.pdf
  return lowerToTLSGeneralDynamicModel(Op, DAG);
#else
  // FIXME: Use either general dynamic model or local exec model when
  //        the nld accepts them.
  GlobalAddressSDNode *GA = cast<GlobalAddressSDNode>(Op);
  const GlobalValue *GV = GA->getGlobal();
  TLSModel::Model model = getTargetMachine().getTLSModel(GV);

  if (model == TLSModel::GeneralDynamic || model == TLSModel::LocalDynamic) {
    return LowerToTLSGeneralDynamicModel(Op, DAG);
  } else if (model == TLSModel::InitialExec || model == TLSModel::LocalExec) {
    return LowerToTLSLocalExecModel(Op, DAG);
  }
  llvm_unreachable("bogus TLS model");
#endif
}

SDValue
VETargetLowering::LowerEH_SJLJ_SETJMP(SDValue Op, SelectionDAG &DAG) const {
  SDLoc dl(Op);
  return DAG.getNode(VEISD::EH_SJLJ_SETJMP, dl,
                     DAG.getVTList(MVT::i32, MVT::Other), Op.getOperand(0),
                     Op.getOperand(1));
}

SDValue
VETargetLowering::LowerEH_SJLJ_LONGJMP(SDValue Op, SelectionDAG &DAG) const {
  SDLoc dl(Op);
  return DAG.getNode(VEISD::EH_SJLJ_LONGJMP, dl, MVT::Other, Op.getOperand(0),
                     Op.getOperand(1));
}

SDValue VETargetLowering::LowerEH_SJLJ_SETUP_DISPATCH(SDValue Op,
                                                      SelectionDAG &DAG) const {
  SDLoc dl(Op);
  return DAG.getNode(VEISD::EH_SJLJ_SETUP_DISPATCH, dl, MVT::Other,
                     Op.getOperand(0));
}

// Lower a f128 load into two f64 loads.
static SDValue lowerLoadF128(SDValue Op, SelectionDAG &DAG) {
  SDLoc DL(Op);
  LoadSDNode *LdNode = dyn_cast<LoadSDNode>(Op.getNode());
  assert(LdNode && LdNode->getOffset().isUndef() && "Unexpected node type");
  unsigned Alignment = LdNode->getAlign().value();
  if (Alignment > 8)
    Alignment = 8;

  SDValue Lo64 =
      DAG.getLoad(MVT::f64, DL, LdNode->getChain(), LdNode->getBasePtr(),
                  LdNode->getPointerInfo(), Alignment,
                  LdNode->isVolatile() ? MachineMemOperand::MOVolatile
                                       : MachineMemOperand::MONone);
  EVT AddrVT = LdNode->getBasePtr().getValueType();
  SDValue HiPtr = DAG.getNode(ISD::ADD, DL, AddrVT, LdNode->getBasePtr(),
                              DAG.getConstant(8, DL, AddrVT));
  SDValue Hi64 =
      DAG.getLoad(MVT::f64, DL, LdNode->getChain(), HiPtr,
                  LdNode->getPointerInfo(), Alignment,
                  LdNode->isVolatile() ? MachineMemOperand::MOVolatile
                                       : MachineMemOperand::MONone);

  SDValue SubRegEven = DAG.getTargetConstant(VE::sub_even, DL, MVT::i32);
  SDValue SubRegOdd = DAG.getTargetConstant(VE::sub_odd, DL, MVT::i32);

  // VE stores Hi64 to 8(addr) and Lo64 to 0(addr)
  SDNode *InFP128 =
      DAG.getMachineNode(TargetOpcode::IMPLICIT_DEF, DL, MVT::f128);
  InFP128 = DAG.getMachineNode(TargetOpcode::INSERT_SUBREG, DL, MVT::f128,
                               SDValue(InFP128, 0), Hi64, SubRegEven);
  InFP128 = DAG.getMachineNode(TargetOpcode::INSERT_SUBREG, DL, MVT::f128,
                               SDValue(InFP128, 0), Lo64, SubRegOdd);
  SDValue OutChains[2] = {SDValue(Lo64.getNode(), 1),
                          SDValue(Hi64.getNode(), 1)};
  SDValue OutChain = DAG.getNode(ISD::TokenFactor, DL, MVT::Other, OutChains);
  SDValue Ops[2] = {SDValue(InFP128, 0), OutChain};
  return DAG.getMergeValues(Ops, DL);
}

// Lower a vXi1 load into following instructions
//   LDrii %1, (,%addr)
//   LVMir  %vm, 0, %1
//   LDrii %2, 8(,%addr)
//   LVMir  %vm, 0, %2
//   ...
static SDValue lowerLoadI1(SDValue Op, SelectionDAG &DAG) {
  SDLoc DL(Op);
  LoadSDNode *LdNode = dyn_cast<LoadSDNode>(Op.getNode());
  assert(LdNode && LdNode->getOffset().isUndef()
         && "Unexpected node type");

  SDValue BasePtr = LdNode->getBasePtr();
  unsigned Alignment = LdNode->getAlign().value();
  if (Alignment > 8)
    Alignment = 8;

  EVT AddrVT = BasePtr.getValueType();
  EVT MemVT = LdNode->getMemoryVT();
  if (MemVT == MVT::v256i1 || MemVT == MVT::v4i64) {
    SDValue OutChains[4];
    SDNode *VM = DAG.getMachineNode(TargetOpcode::IMPLICIT_DEF,
                                    DL, MemVT);
    for (int i = 0; i < 4; ++i) {
      // Generate load dag and prepare chains.
      SDValue Addr = DAG.getNode(ISD::ADD, DL, AddrVT, BasePtr,
                                 DAG.getConstant(8 * i, DL, AddrVT));
      SDValue Val = DAG.getLoad(MVT::i64, DL, LdNode->getChain(), Addr,
          LdNode->getPointerInfo(), Alignment,
          LdNode->isVolatile() ? MachineMemOperand::MOVolatile :
                                 MachineMemOperand::MONone);
      OutChains[i] = SDValue(Val.getNode(), 1);

      VM = DAG.getMachineNode(VE::LVMir_m, DL, MVT::i64,
                              DAG.getTargetConstant(i, DL, MVT::i64),
                              Val, SDValue(VM, 0));
    }
    SDValue OutChain = DAG.getNode(ISD::TokenFactor, DL, MVT::Other, OutChains);
    SDValue Ops[2] = {SDValue(VM,0), OutChain};
    return DAG.getMergeValues(Ops, DL);
  } else if (MemVT == MVT::v512i1 || MemVT == MVT::v8i64) {
    SDValue OutChains[8];
    SDNode *VM = DAG.getMachineNode(TargetOpcode::IMPLICIT_DEF,
                                    DL, MemVT);
    for (int i = 0; i < 8; ++i) {
      // Generate load dag and prepare chains.
      SDValue Addr = DAG.getNode(ISD::ADD, DL, AddrVT, BasePtr,
                                 DAG.getConstant(8 * i, DL, AddrVT));
      SDValue Val = DAG.getLoad(MVT::i64, DL, LdNode->getChain(), Addr,
          LdNode->getPointerInfo(), Alignment,
          LdNode->isVolatile() ? MachineMemOperand::MOVolatile :
                                 MachineMemOperand::MONone);
      OutChains[i] = SDValue(Val.getNode(), 1);

      VM = DAG.getMachineNode(VE::LVMyir_y, DL, MVT::i64,
                              DAG.getTargetConstant(i, DL, MVT::i64),
                              Val, SDValue(VM, 0));
    }
    SDValue OutChain = DAG.getNode(ISD::TokenFactor, DL, MVT::Other, OutChains);
    SDValue Ops[2] = {SDValue(VM,0), OutChain};
    return DAG.getMergeValues(Ops, DL);
  } else {
    // Otherwise, ask llvm to expand it.
    return SDValue();
  }
}

SDValue VETargetLowering::lowerLOAD(SDValue Op, SelectionDAG &DAG) const {
  LoadSDNode *LdNode = cast<LoadSDNode>(Op.getNode());

  SDValue BasePtr = LdNode->getBasePtr();
  if (isa<FrameIndexSDNode>(BasePtr.getNode())) {
    // Do not expand store instruction with frame index here because of
    // dependency problems.  We expand it later in eliminateFrameIndex().
    return Op;
  }

  EVT MemVT = LdNode->getMemoryVT();
  if (MemVT == MVT::f128)
    return lowerLoadF128(Op, DAG);
  if (isVectorMaskType(MemVT))
    return lowerLoadI1(Op, DAG);

  return Op;
}

// Lower a f128 store into two f64 stores.
static SDValue lowerStoreF128(SDValue Op, SelectionDAG &DAG) {
  SDLoc DL(Op);
  StoreSDNode *StNode = dyn_cast<StoreSDNode>(Op.getNode());
  assert(StNode && StNode->getOffset().isUndef() && "Unexpected node type");

  SDValue SubRegEven = DAG.getTargetConstant(VE::sub_even, DL, MVT::i32);
  SDValue SubRegOdd = DAG.getTargetConstant(VE::sub_odd, DL, MVT::i32);

  SDNode *Hi64 = DAG.getMachineNode(TargetOpcode::EXTRACT_SUBREG, DL, MVT::i64,
                                    StNode->getValue(), SubRegEven);
  SDNode *Lo64 = DAG.getMachineNode(TargetOpcode::EXTRACT_SUBREG, DL, MVT::i64,
                                    StNode->getValue(), SubRegOdd);

  unsigned Alignment = StNode->getAlign().value();
  if (Alignment > 8)
    Alignment = 8;

  // VE stores Hi64 to 8(addr) and Lo64 to 0(addr)
  SDValue OutChains[2];
  OutChains[0] =
      DAG.getStore(StNode->getChain(), DL, SDValue(Lo64, 0),
                   StNode->getBasePtr(), MachinePointerInfo(), Alignment,
                   StNode->isVolatile() ? MachineMemOperand::MOVolatile
                                        : MachineMemOperand::MONone);
  EVT AddrVT = StNode->getBasePtr().getValueType();
  SDValue HiPtr = DAG.getNode(ISD::ADD, DL, AddrVT, StNode->getBasePtr(),
                              DAG.getConstant(8, DL, AddrVT));
  OutChains[1] =
      DAG.getStore(StNode->getChain(), DL, SDValue(Hi64, 0), HiPtr,
                   MachinePointerInfo(), Alignment,
                   StNode->isVolatile() ? MachineMemOperand::MOVolatile
                                        : MachineMemOperand::MONone);
  return DAG.getNode(ISD::TokenFactor, DL, MVT::Other, OutChains);
}

// Lower a vXi1 store into following instructions
//   SVMi  %1, %vm, 0
//   STrii %1, (,%addr)
//   SVMi  %2, %vm, 1
//   STrii %2, 8(,%addr)
//   ...
static SDValue lowerStoreI1(SDValue Op, SelectionDAG &DAG) {
  SDLoc DL(Op);
  StoreSDNode *StNode = dyn_cast<StoreSDNode>(Op.getNode());
  assert(StNode && StNode->getOffset().isUndef()
         && "Unexpected node type");

  SDValue BasePtr = StNode->getBasePtr();
  unsigned Alignment = StNode->getAlign().value();
  if (Alignment > 8)
    Alignment = 8;
  EVT AddrVT = BasePtr.getValueType();
  EVT MemVT = StNode->getMemoryVT();
  if (MemVT == MVT::v256i1 || MemVT == MVT::v4i64) {
    SDValue OutChains[4];
    for (int i = 0; i < 4; ++i) {
      SDNode *V = DAG.getMachineNode(VE::SVMmi, DL, MVT::i64,
                                     StNode->getValue(),
                                     DAG.getTargetConstant(i, DL, MVT::i64));
      SDValue Addr = DAG.getNode(ISD::ADD, DL, AddrVT, BasePtr,
                                 DAG.getConstant(8 * i, DL, AddrVT));
      OutChains[i] =
          DAG.getStore(StNode->getChain(), DL, SDValue(V, 0), Addr,
                       MachinePointerInfo(), Alignment,
                       StNode->isVolatile() ? MachineMemOperand::MOVolatile :
                                              MachineMemOperand::MONone);
    }
    return DAG.getNode(ISD::TokenFactor, DL, MVT::Other, OutChains);
  } else if (MemVT == MVT::v512i1 || MemVT == MVT::v8i64) {
    SDValue OutChains[8];
    for (int i = 0; i < 8; ++i) {
      SDNode *V = DAG.getMachineNode(VE::SVMyi, DL, MVT::i64,
                                     StNode->getValue(),
                                     DAG.getTargetConstant(i, DL, MVT::i64));
      SDValue Addr = DAG.getNode(ISD::ADD, DL, AddrVT, BasePtr,
                                 DAG.getConstant(8 * i, DL, AddrVT));
      OutChains[i] =
          DAG.getStore(StNode->getChain(), DL, SDValue(V, 0), Addr,
                       MachinePointerInfo(), Alignment,
                       StNode->isVolatile() ? MachineMemOperand::MOVolatile :
                                              MachineMemOperand::MONone);
    }
    return DAG.getNode(ISD::TokenFactor, DL, MVT::Other, OutChains);
  } else {
    // Otherwise, ask llvm to expand it.
    return SDValue();
  }
}

SDValue VETargetLowering::lowerSTORE(SDValue Op, SelectionDAG &DAG) const {
  StoreSDNode *StNode = cast<StoreSDNode>(Op.getNode());
  assert(StNode && StNode->getOffset().isUndef() && "Unexpected node type");

  SDValue BasePtr = StNode->getBasePtr();
  if (isa<FrameIndexSDNode>(BasePtr.getNode())) {
    // Do not expand store instruction with frame index here because of
    // dependency problems.  We expand it later in eliminateFrameIndex().
    return Op;
  }

  EVT MemVT = StNode->getMemoryVT();
  if (MemVT == MVT::f128)
    return lowerStoreF128(Op, DAG);
  if (isVectorMaskType(MemVT))
    return lowerStoreI1(Op, DAG);

  // Otherwise, ask llvm to expand it.
  return SDValue();
}

SDValue VETargetLowering::lowerVASTART(SDValue Op, SelectionDAG &DAG) const {
  MachineFunction &MF = DAG.getMachineFunction();
  VEMachineFunctionInfo *FuncInfo = MF.getInfo<VEMachineFunctionInfo>();
  auto PtrVT = getPointerTy(DAG.getDataLayout());

  // Need frame address to find the address of VarArgsFrameIndex.
  MF.getFrameInfo().setFrameAddressIsTaken(true);

  // vastart just stores the address of the VarArgsFrameIndex slot into the
  // memory location argument.
  SDLoc DL(Op);
  SDValue Offset =
      DAG.getNode(ISD::ADD, DL, PtrVT, DAG.getRegister(VE::SX9, PtrVT),
                  DAG.getIntPtrConstant(FuncInfo->getVarArgsFrameOffset(), DL));
  const Value *SV = cast<SrcValueSDNode>(Op.getOperand(2))->getValue();
  return DAG.getStore(Op.getOperand(0), DL, Offset, Op.getOperand(1),
                      MachinePointerInfo(SV));
}

SDValue VETargetLowering::lowerVAARG(SDValue Op, SelectionDAG &DAG) const {
  SDNode *Node = Op.getNode();
  EVT VT = Node->getValueType(0);
  SDValue InChain = Node->getOperand(0);
  SDValue VAListPtr = Node->getOperand(1);
  EVT PtrVT = VAListPtr.getValueType();
  const Value *SV = cast<SrcValueSDNode>(Node->getOperand(2))->getValue();
  SDLoc DL(Node);
  SDValue VAList =
      DAG.getLoad(PtrVT, DL, InChain, VAListPtr, MachinePointerInfo(SV));
  SDValue Chain = VAList.getValue(1);
  SDValue NextPtr;

  if (VT == MVT::f128) {
    // VE f128 values must be stored with 16 bytes alignment.  We doesn't
    // know the actual alignment of VAList, so we take alignment of it
    // dyanmically.
    int Align = 16;
    VAList = DAG.getNode(ISD::ADD, DL, PtrVT, VAList,
                         DAG.getConstant(Align - 1, DL, PtrVT));
    VAList = DAG.getNode(ISD::AND, DL, PtrVT, VAList,
                         DAG.getConstant(-Align, DL, PtrVT));
    // Increment the pointer, VAList, by 16 to the next vaarg.
    NextPtr =
        DAG.getNode(ISD::ADD, DL, PtrVT, VAList, DAG.getIntPtrConstant(16, DL));
  } else if (VT == MVT::f32) {
    // float --> need special handling like below.
    //    0      4
    //    +------+------+
    //    | empty| float|
    //    +------+------+
    // Increment the pointer, VAList, by 8 to the next vaarg.
    NextPtr =
        DAG.getNode(ISD::ADD, DL, PtrVT, VAList, DAG.getIntPtrConstant(8, DL));
    // Then, adjust VAList.
    unsigned InternalOffset = 4;
    VAList = DAG.getNode(ISD::ADD, DL, PtrVT, VAList,
                         DAG.getConstant(InternalOffset, DL, PtrVT));
  } else {
    // Increment the pointer, VAList, by 8 to the next vaarg.
    NextPtr =
        DAG.getNode(ISD::ADD, DL, PtrVT, VAList, DAG.getIntPtrConstant(8, DL));
  }

  // Store the incremented VAList to the legalized pointer.
  InChain = DAG.getStore(Chain, DL, NextPtr, VAListPtr, MachinePointerInfo(SV));

  // Load the actual argument out of the pointer VAList.
  // We can't count on greater alignment than the word size.
  return DAG.getLoad(VT, DL, InChain, VAList, MachinePointerInfo(),
                     std::min(PtrVT.getSizeInBits(), VT.getSizeInBits()) / 8);
}

SDValue VETargetLowering::lowerDYNAMIC_STACKALLOC(SDValue Op,
                                                  SelectionDAG &DAG) const {
  // Generate following code.
  //   (void)__llvm_grow_stack(size);
  //   ret = GETSTACKTOP;        // pseudo instruction
  SDLoc DL(Op);

  // Get the inputs.
  SDNode *Node = Op.getNode();
  SDValue Chain = Op.getOperand(0);
  SDValue Size = Op.getOperand(1);
  MaybeAlign Alignment(Op.getConstantOperandVal(2));
  EVT VT = Node->getValueType(0);

  // Chain the dynamic stack allocation so that it doesn't modify the stack
  // pointer when other instructions are using the stack.
  Chain = DAG.getCALLSEQ_START(Chain, 0, 0, DL);

  const TargetFrameLowering &TFI = *Subtarget->getFrameLowering();
  Align StackAlign = TFI.getStackAlign();
  bool NeedsAlign = Alignment.valueOrOne() > StackAlign;

  // Prepare arguments
  TargetLowering::ArgListTy Args;
  TargetLowering::ArgListEntry Entry;
  Entry.Node = Size;
  Entry.Ty = Entry.Node.getValueType().getTypeForEVT(*DAG.getContext());
  Args.push_back(Entry);
  if (NeedsAlign) {
    Entry.Node = DAG.getConstant(~(Alignment->value() - 1ULL), DL, VT);
    Entry.Ty = Entry.Node.getValueType().getTypeForEVT(*DAG.getContext());
    Args.push_back(Entry);
  }
  Type *RetTy = Type::getVoidTy(*DAG.getContext());

  EVT PtrVT = Op.getValueType();
  SDValue Callee;
  if (NeedsAlign) {
    Callee = DAG.getTargetExternalSymbol("__ve_grow_stack_align", PtrVT, 0);
  } else {
    Callee = DAG.getTargetExternalSymbol("__ve_grow_stack", PtrVT, 0);
  }

  TargetLowering::CallLoweringInfo CLI(DAG);
  CLI.setDebugLoc(DL)
      .setChain(Chain)
      .setCallee(CallingConv::PreserveAll, RetTy, Callee, std::move(Args))
      .setDiscardResult(true);
  std::pair<SDValue, SDValue> pair = LowerCallTo(CLI);
  Chain = pair.second;
  SDValue Result = DAG.getNode(VEISD::GETSTACKTOP, DL, VT, Chain);
  if (NeedsAlign) {
    Result = DAG.getNode(ISD::ADD, DL, VT, Result,
                         DAG.getConstant((Alignment->value() - 1ULL), DL, VT));
    Result = DAG.getNode(ISD::AND, DL, VT, Result,
                         DAG.getConstant(~(Alignment->value() - 1ULL), DL, VT));
  }
  //  Chain = Result.getValue(1);
  Chain = DAG.getCALLSEQ_END(Chain, DAG.getIntPtrConstant(0, DL, true),
                             DAG.getIntPtrConstant(0, DL, true), SDValue(), DL);

  SDValue Ops[2] = {Result, Chain};
  return DAG.getMergeValues(Ops, DL);
}

<<<<<<< HEAD
static SDValue LowerFRAMEADDR(SDValue Op, SelectionDAG &DAG,
                              const VETargetLowering &TLI,
                              const VESubtarget *Subtarget) {
  SDLoc dl(Op);
  unsigned Depth = cast<ConstantSDNode>(Op.getOperand(0))->getZExtValue();

  MachineFunction &MF = DAG.getMachineFunction();
  MachineFrameInfo &MFI = MF.getFrameInfo();
  MFI.setFrameAddressIsTaken(true);

  EVT PtrVT = TLI.getPointerTy(MF.getDataLayout());

  const VERegisterInfo *RegInfo = Subtarget->getRegisterInfo();
  unsigned FrameReg = RegInfo->getFrameRegister(MF);
  SDValue FrameAddr = DAG.getCopyFromReg(DAG.getEntryNode(), dl, FrameReg,
                                         PtrVT);
  while (Depth--)
    FrameAddr = DAG.getLoad(Op.getValueType(), dl, DAG.getEntryNode(),
                            FrameAddr, MachinePointerInfo());
  return FrameAddr;
}

static SDValue LowerRETURNADDR(SDValue Op, SelectionDAG &DAG,
                               const VETargetLowering &TLI,
                               const VESubtarget *Subtarget) {
  MachineFunction &MF = DAG.getMachineFunction();
  MachineFrameInfo &MFI = MF.getFrameInfo();
  MFI.setReturnAddressIsTaken(true);

  if (TLI.verifyReturnAddressArgumentIsConstant(Op, DAG))
    return SDValue();

  SDLoc dl(Op);
  unsigned Depth = cast<ConstantSDNode>(Op.getOperand(0))->getZExtValue();

  auto PtrVT = TLI.getPointerTy(MF.getDataLayout());

  if (Depth > 0) {
    SDValue FrameAddr = LowerFRAMEADDR(Op, DAG, TLI, Subtarget);
    SDValue Offset = DAG.getConstant(8, dl, MVT::i64);
    return DAG.getLoad(PtrVT, dl, DAG.getEntryNode(),
                       DAG.getNode(ISD::ADD, dl, PtrVT, FrameAddr, Offset),
                       MachinePointerInfo());
  }

#if 0
  // FIXME: This implementation doesn't work on VE since we doesn't pre-allocate
  //        stack (guess).  Need modifications on stack allocation to follow
  //        other architectures in future.
  // Just load the return address off the stack.
  SDValue RetAddrFI = DAG.getFrameIndex(1, PtrVT);
  return DAG.getLoad(PtrVT, dl, DAG.getEntryNode(), RetAddrFI,
                     MachinePointerInfo());
#else
  SDValue FrameAddr = LowerFRAMEADDR(Op, DAG, TLI, Subtarget);
  SDValue Offset = DAG.getConstant(8, dl, MVT::i64);
  return DAG.getLoad(PtrVT, dl, DAG.getEntryNode(),
                     DAG.getNode(ISD::ADD, dl, PtrVT, FrameAddr, Offset),
                     MachinePointerInfo());
#endif
}

SDValue VETargetLowering::LowerATOMIC_FENCE(SDValue Op,
                                            SelectionDAG &DAG) const {
  SDLoc DL(Op);
  AtomicOrdering FenceOrdering = static_cast<AtomicOrdering>(
    cast<ConstantSDNode>(Op.getOperand(1))->getZExtValue());
  SyncScope::ID FenceSSID = static_cast<SyncScope::ID>(
    cast<ConstantSDNode>(Op.getOperand(2))->getZExtValue());

  // VE uses Release consistency, so need a fence instruction if it is a
  // cross-thread fence.
  if (FenceSSID == SyncScope::System) {
    switch (FenceOrdering) {
    case AtomicOrdering::NotAtomic:
    case AtomicOrdering::Unordered:
    case AtomicOrdering::Monotonic:
      // No need to generate fencem instruction here.
      break;
    case AtomicOrdering::Acquire:
      // Generate "fencem 2" as acquire fence.
      return SDValue(DAG.getMachineNode(VE::FENCEM, DL, MVT::Other,
                                        DAG.getTargetConstant(2, DL, MVT::i32),
                                        Op.getOperand(0)), 0);
    case AtomicOrdering::Release:
      // Generate "fencem 1" as release fence.
      return SDValue(DAG.getMachineNode(VE::FENCEM, DL, MVT::Other,
                                        DAG.getTargetConstant(1, DL, MVT::i32),
                                        Op.getOperand(0)), 0);
    case AtomicOrdering::AcquireRelease:
    case AtomicOrdering::SequentiallyConsistent:
      // Generate "fencem 3" as acq_rel and seq_cst fence.
      // FIXME: "fencem 3" doesn't wait for for PCIe deveices accesses,
      //        so  seq_cst may require more instruction for them.
      return SDValue(DAG.getMachineNode(VE::FENCEM, DL, MVT::Other,
                                        DAG.getTargetConstant(3, DL, MVT::i32),
                                        Op.getOperand(0)), 0);
    }
  }

  // MEMBARRIER is a compiler barrier; it codegens to a no-op.
  return DAG.getNode(VEISD::MEMBARRIER, DL, MVT::Other, Op.getOperand(0));
}

SDValue VETargetLowering::LowerATOMIC_SWAP(SDValue Op,
                                           SelectionDAG &DAG) const {
  AtomicSDNode *N = cast<AtomicSDNode>(Op);

  // Custom Lowering 1 byte ATOMIC_SWAP.
  if (N->getMemoryVT() == MVT::i8) {
    SDLoc DL(Op);

    SDValue Src = N->getOperand(1);
    SDValue Value = N->getOperand(2);

    SDValue Const3 = DAG.getConstant(3, DL, MVT::i64);
    SDValue Const24 = DAG.getConstant(24, DL, MVT::i64);

    // Generate "ts1am" as 1 byte ATOMIC_SWAP.
    SDValue AlignedAddress =
        DAG.getNode(ISD::AND, DL, Src.getValueType(),
                    {Src, DAG.getConstant(-4, DL, MVT::i64)});
    SDValue Remainder =
        DAG.getNode(ISD::AND, DL, Src.getValueType(), {Src, Const3});
    SDValue ShiftedFlag = DAG.getNode(
        ISD::SHL, DL, MVT::i32, {DAG.getConstant(1, DL, MVT::i32), Remainder});
    SDValue ShiftBits = DAG.getNode(ISD::SHL, DL, Remainder.getValueType(),
                                    {Remainder, Const3});
    SDValue NewValue =
        DAG.getNode(ISD::SHL, DL, Value.getValueType(), {Value, ShiftBits});
    SDValue TS1AM =
        DAG.getAtomic(VEISD::TS1AM, DL, N->getMemoryVT(),
                      DAG.getVTList(Op.getNode()->getValueType(0),
                                    Op.getNode()->getValueType(1)),
                      {N->getChain(), AlignedAddress, ShiftedFlag, NewValue},
                      N->getMemOperand());

    // Extract 1 byte result.
    SDValue SUB =
        DAG.getNode(ISD::SUB, DL, Const24.getValueType(), {Const24, ShiftBits});
    SDValue ShiftLeftFor1Byte =
        DAG.getNode(ISD::SHL, DL, TS1AM.getValueType(), {TS1AM, SUB});
    SDValue ShiftRightFor1Byte =
        DAG.getNode(ISD::SRA, DL, ShiftLeftFor1Byte.getValueType(),
                    {ShiftLeftFor1Byte, Const24});

    SDValue Chain = TS1AM.getValue(1);
    return DAG.getMergeValues({ShiftRightFor1Byte, Chain}, DL);
  }
  // Otherwise, let llvm legalize it.
  return Op;
}

static Instruction* callIntrinsic(IRBuilder<> &Builder, Intrinsic::ID Id) {
  Module *M = Builder.GetInsertBlock()->getParent()->getParent();
  Function *Func = Intrinsic::getDeclaration(M, Id);
  return Builder.CreateCall(Func, {});
}

Instruction *VETargetLowering::emitLeadingFence(IRBuilder<> &Builder,
                                                Instruction *Inst,
                                                AtomicOrdering Ord) const {
  switch (Ord) {
  case AtomicOrdering::NotAtomic:
  case AtomicOrdering::Unordered:
    llvm_unreachable("Invalid fence: unordered/non-atomic");
  case AtomicOrdering::Monotonic:
  case AtomicOrdering::Acquire:
    return nullptr; // Nothing to do
  case AtomicOrdering::Release:
  case AtomicOrdering::AcquireRelease:
    return callIntrinsic(Builder, Intrinsic::ve_fencem1);
  case AtomicOrdering::SequentiallyConsistent:
    if (!Inst->hasAtomicStore())
      return nullptr; // Nothing to do
    return callIntrinsic(Builder, Intrinsic::ve_fencem3);
  }
  llvm_unreachable("Unknown fence ordering in emitLeadingFence");
}

Instruction *VETargetLowering::emitTrailingFence(IRBuilder<> &Builder,
                                                 Instruction *Inst,
                                                 AtomicOrdering Ord) const {
  switch (Ord) {
  case AtomicOrdering::NotAtomic:
  case AtomicOrdering::Unordered:
    llvm_unreachable("Invalid fence: unordered/not-atomic");
  case AtomicOrdering::Monotonic:
  case AtomicOrdering::Release:
    return nullptr; // Nothing to do
  case AtomicOrdering::Acquire:
  case AtomicOrdering::AcquireRelease:
    return callIntrinsic(Builder, Intrinsic::ve_fencem2);
  case AtomicOrdering::SequentiallyConsistent:
    return callIntrinsic(Builder, Intrinsic::ve_fencem3);
  }
  llvm_unreachable("Unknown fence ordering in emitTrailingFence");
}


SDValue VETargetLowering::LowerINTRINSIC_WO_CHAIN(SDValue Op,
                                                  SelectionDAG &DAG) const {
  SDLoc dl(Op);
  unsigned IntNo = cast<ConstantSDNode>(Op.getOperand(0))->getZExtValue();
  switch (IntNo) {
  default: return SDValue();    // Don't custom lower most intrinsics.
  case Intrinsic::thread_pointer: {
    report_fatal_error("Intrinsic::thread_point is not implemented yet");
#if 0
    EVT PtrVT = getPointerTy(DAG.getDataLayout());
    return DAG.getRegister(SP::G7, PtrVT);
#endif
  }
  case Intrinsic::eh_sjlj_lsda: {
    MachineFunction &MF = DAG.getMachineFunction();
    const TargetLowering &TLI = DAG.getTargetLoweringInfo();
    MVT PtrVT = TLI.getPointerTy(DAG.getDataLayout());
    const VETargetMachine *TM =
      static_cast<const VETargetMachine*>(&DAG.getTarget());

    // Creat GCC_except_tableXX string.  The real symbol for that will be
    // generated in EHStreamer::emitExceptionTable() later.  So, we just
    // borrow it's name here.
    TM->getStrList()->push_back(std::string(
      (Twine("GCC_except_table") + Twine(MF.getFunctionNumber())).str()));
    SDValue Addr = DAG.getTargetExternalSymbol(TM->getStrList()->back().c_str(),
                                               PtrVT, 0);
    if (isPositionIndependent()) {
      Addr = makeHiLoPair(Addr, VEMCExpr::VK_VE_GOTOFF_HI32,
                          VEMCExpr::VK_VE_GOTOFF_LO32, DAG);
      SDValue GlobalBase = DAG.getNode(VEISD::GLOBAL_BASE_REG, dl, PtrVT);
      return DAG.getNode(ISD::ADD, dl, PtrVT, GlobalBase, Addr);
    } else {
      return makeHiLoPair(Addr, VEMCExpr::VK_VE_HI32,
                          VEMCExpr::VK_VE_LO32, DAG);
    }
  }
  }
}

SDValue VETargetLowering::LowerINTRINSIC_W_CHAIN(SDValue Op,
                                                 SelectionDAG &DAG) const {
  SDLoc dl(Op);
  unsigned IntNo = cast<ConstantSDNode>(Op.getOperand(1))->getZExtValue();
  switch (IntNo) {
  default: return SDValue();    // Don't custom lower most intrinsics.
  }
}

SDValue VETargetLowering::LowerINTRINSIC_VOID(SDValue Op,
                                              SelectionDAG &DAG) const {
  SDLoc dl(Op);
  unsigned IntNo = cast<ConstantSDNode>(Op.getOperand(1))->getZExtValue();
  switch (IntNo) {
  default: return SDValue();    // Don't custom lower most intrinsics.
  }
}

// Should we expand the build vector with shuffles?
bool VETargetLowering::shouldExpandBuildVectorWithShuffles(
  EVT VT, unsigned DefinedValues) const {
#if 1
  // FIXME: Change this to true or expression once we implement custom
  // expansion of VECTOR_SHUFFLE completely.

  // Not use VECTOR_SHUFFLE to expand BUILD_VECTOR atm.  Because, it causes
  // infinity expand loop between both instructions since VECTOR_SHUFFLE
  // is not implemented completely yet.
  return false;
#else
  return DefinedValues < 3;
#endif
}

SDValue VETargetLowering::LowerINSERT_VECTOR_ELT(SDValue Op,
                                                 SelectionDAG &DAG) const {
  assert(Op.getOpcode() == ISD::INSERT_VECTOR_ELT && "Unknown opcode!");
  EVT VT = Op.getOperand(0).getValueType();

  // Special treatements for packed V64 types.
  if (VT == MVT::v512i32 || VT == MVT::v512f32) {
    // Example of codes:
    //   %packed_v = extractelt %vr, %idx / 2
    //   %packed_v &= 0xffffffff << ((%idx % 2) ? 0 : 32)
    //   %packed_v |= %val << (%idx % 2 * 32)
    //   %vr = insertelt %vr, %packed_v, %idx / 2

    SDValue Vec = Op.getOperand(0);
    SDValue Val = Op.getOperand(1);
    SDValue Idx = Op.getOperand(2);
    EVT i64 = EVT::getIntegerVT(*DAG.getContext(), 64);
    EVT i32 = EVT::getIntegerVT(*DAG.getContext(), 32);
    SDLoc dl(Op);
    // In v512i32 and v512f32, both i32 and f32 values are placed from Low32,
    // therefore convert f32 to i32 first.
    SDValue I32Val = Val;
    if (VT == MVT::v512f32) {
      I32Val = DAG.getBitcast(i32, Val);
    }
    SDValue Result = Op;
    if (0 /* Idx->isConstant()*/) {
      // FIXME: optimized implementation using constant values
    } else {
      SDValue SetEq = DAG.getCondCode(ISD::SETEQ);
      // SDValue CcEq = DAG.getConstant(VECC::CC_IEQ, dl, i64);
      SDValue ZeroConst = DAG.getConstant(0, dl, i64);
      SDValue OneConst = DAG.getConstant(1, dl, i64);
      SDValue ThirtyTwoConst = DAG.getConstant(32, dl, i64);
      SDValue HighMask = DAG.getConstant(0xFFFFFFFF00000000, dl, i64);
      SDValue HalfIdx = DAG.getNode(ISD::SRL, dl, i64,
        { Idx, OneConst });
      SDValue PackedVal = SDValue(DAG.getMachineNode(VE::LVSvr, dl, i64,
        { Vec, HalfIdx }), 0);
      SDValue IdxLSB = DAG.getNode(ISD::AND, dl, i64,
        { Idx, OneConst });
      SDValue ShiftIdx = DAG.getNode(ISD::SELECT_CC, dl, i64,
        { IdxLSB, ZeroConst, ZeroConst, ThirtyTwoConst, SetEq });
      SDValue Mask = DAG.getNode(ISD::SRL, dl, i64,
        { HighMask, ShiftIdx });
      SDValue MaskedVal = DAG.getNode(ISD::AND, dl, i64,
        { PackedVal, Mask });
      SDValue BaseVal = SDValue(DAG.getMachineNode(
          TargetOpcode::IMPLICIT_DEF, dl, MVT::i64), 0);
      // In v512i32 and v512f32, Both i32 and f32 values are placed from Low32.
      SDValue SubLow32 = DAG.getTargetConstant(VE::sub_i32, dl, MVT::i32);
      SDValue I64Val = SDValue(DAG.getMachineNode(
          TargetOpcode::INSERT_SUBREG, dl, MVT::i64, BaseVal,
          I32Val, SubLow32), 0);
      SDValue ShiftedVal = DAG.getNode(ISD::SHL, dl, i64,
        { I64Val, ShiftIdx });
      SDValue CombinedVal = DAG.getNode(ISD::OR, dl, i64,
        { ShiftedVal, MaskedVal });
      Result = SDValue(DAG.getMachineNode(VE::LSVrr_v, dl,
        Vec.getSimpleValueType(),
        { HalfIdx, CombinedVal, Vec }), 0);
    }
    return Result;
  }

  // Insertion is legal for other V64 types.
  return Op;
}

SDValue VETargetLowering::LowerVECTOR_SHUFFLE(SDValue Op, SelectionDAG &DAG) const {
  LLVM_DEBUG(dbgs() << "Lowering Shuffle\n");
  SDLoc dl(Op);
  ShuffleVectorSDNode *ShuffleInstr = cast<ShuffleVectorSDNode>(Op.getNode());

  SDValue firstVec = ShuffleInstr->getOperand(0);
  int firstVecLength = firstVec.getSimpleValueType().getVectorNumElements();
  SDValue secondVec = ShuffleInstr->getOperand(1);
  int secondVecLength = secondVec.getSimpleValueType().getVectorNumElements();

  MVT ElementType = Op.getSimpleValueType().getScalarType();
  int resultSize = Op.getSimpleValueType().getVectorNumElements();

  if (ShuffleInstr->isSplat()) {
    int index = ShuffleInstr->getSplatIndex();
    if (index >= firstVecLength) {
      index -= firstVecLength;
      SDValue elem = DAG.getNode(ISD::EXTRACT_VECTOR_ELT, dl, ElementType, {secondVec, DAG.getConstant(index, dl, EVT::getIntegerVT(*DAG.getContext(), 64))});
      return DAG.getNode(VEISD::VEC_BROADCAST, dl, Op.getSimpleValueType(), elem);
    } else {
      SDValue elem = DAG.getNode(ISD::EXTRACT_VECTOR_ELT, dl, ElementType, {firstVec, DAG.getConstant(index, dl, EVT::getIntegerVT(*DAG.getContext(), 64))});
      return DAG.getNode(VEISD::VEC_BROADCAST, dl, Op.getSimpleValueType(), elem);
    }
  }

  // Supports v256 shuffles only atm.
  if (firstVecLength != 256 || secondVecLength != 256 || resultSize != 256) {
    LLVM_DEBUG(dbgs() << "Invalid vector lengths\n");
    return SDValue();
  }

  int firstrot = 256;
  int secondrot = 256;
  int firstsecond = 256;
  bool inv_order;

  if (ShuffleInstr->getMaskElt(0) < 256) {
    inv_order = false;
  } else {
    inv_order = true;
  }

  for (int i = 0; i < 256; i++) {
    int mask_value = ShuffleInstr->getMaskElt(i);

    if (mask_value < 0) // Undef
      continue;

    if (mask_value < 256) {
      if (firstsecond != 256 && !inv_order) {
        LLVM_DEBUG(dbgs() << "Mixing\n");
        return SDValue();
      }

      if (firstsecond == 256 && inv_order)
        firstsecond = i;

      if (firstrot == 256)
        firstrot = i - mask_value;
      else if (firstrot != i - mask_value) {
        LLVM_DEBUG(dbgs() << "Bad first rot\n");
        return SDValue();
      }
    } else { //mask_value >= 256
      if (firstsecond != 256 && inv_order) {
        LLVM_DEBUG(dbgs() << "Mixing\n");
        return SDValue();
      }

      if (firstsecond == 256 && !inv_order)
        firstsecond = i;

      mask_value -= 256;

      if (secondrot == 256)
        secondrot = i - mask_value;
      else if (secondrot != i - mask_value) {
        LLVM_DEBUG(dbgs() << "Bad second rot\n");
        return SDValue();
      }
    }
  }

  if (firstrot < 0)
    firstrot *= -1;
  else
    firstrot = 256 - firstrot;
  if (secondrot < 0)
    secondrot *= -1;
  else
    secondrot = 256 - secondrot;

  EVT i32 = EVT::getIntegerVT(*DAG.getContext(), 32);
  EVT i64 = EVT::getIntegerVT(*DAG.getContext(), 64);
  EVT v256i1 = EVT::getVectorVT(*DAG.getContext(), EVT::getIntegerVT(*DAG.getContext(), 1), 256);

  SDValue VL = SDValue(
    DAG.getMachineNode(VE::LEAzii, dl, MVT::i64,
                       DAG.getTargetConstant(0, dl, MVT::i32),
                       DAG.getTargetConstant(0, dl, MVT::i32),
                       DAG.getTargetConstant(resultSize, dl, MVT::i32)), 0);
  SDValue SubLow32 = DAG.getTargetConstant(VE::sub_i32, dl, MVT::i32);
  VL = SDValue(DAG.getMachineNode(
      TargetOpcode::EXTRACT_SUBREG, dl, i32,
      VL, SubLow32), 0);
  //SDValue VL = DAG.getTargetConstant(resultSize, dl, MVT::i32);
  SDValue firstrotated
	  = firstrot % 256 != 0
	  ? SDValue(DAG.getMachineNode(VE::VMVivl, dl, firstVec.getSimpleValueType(),
				  {DAG.getConstant(firstrot % 256, dl, i32), firstVec, VL}), 0)
	  : firstVec;
  SDValue secondrotated
	  = secondrot % 256 != 0
	  ? SDValue(DAG.getMachineNode(VE::VMVivl, dl, secondVec.getSimpleValueType(),
				  {DAG.getConstant(secondrot % 256, dl, i32), secondVec, VL}), 0)
	  : secondVec;

  int block = firstsecond / 64;
  int secondblock = firstsecond % 64;

  SDValue Mask = DAG.getUNDEF(v256i1);

  for (int i = 0; i < block; i++) {
    //set blocks to all 0s
    SDValue mask = inv_order ? DAG.getConstant(0xffffffffffffffff, dl, i64) : DAG.getConstant(0, dl, i64);
    SDValue index = DAG.getTargetConstant(i, dl, i64);
    Mask = SDValue(DAG.getMachineNode(VE::LVMir_m, dl, v256i1,
                                      {index, mask, Mask}), 0);
  }

  SDValue mask = DAG.getConstant(0xffffffffffffffff, dl, i64);
  if (!inv_order)
    mask = DAG.getNode(ISD::SRL, dl, i64, {mask, DAG.getConstant(secondblock, dl, i64)});
  else
    mask = DAG.getNode(ISD::SHL, dl, i64, {mask, DAG.getConstant(64 - secondblock, dl, i64)});
  Mask = SDValue(DAG.getMachineNode(VE::LVMir_m, dl, v256i1,
      {DAG.getTargetConstant(block, dl, i64), mask, Mask}), 0);

  for (int i = block + 1; i < 4; i++) {
    //set blocks to all 1s
    SDValue mask = inv_order ? DAG.getConstant(0, dl, i64) : DAG.getConstant(0xffffffffffffffff, dl, i64);
    SDValue index = DAG.getTargetConstant(i, dl, i64);
    Mask = SDValue(DAG.getMachineNode(VE::LVMir_m, dl, v256i1,
                                      {index, mask, Mask}), 0);
  }

  SDValue returnValue = SDValue(DAG.getMachineNode(VE::VMRGvvml, dl, Op.getSimpleValueType(),
			  {firstrotated, secondrotated, Mask, VL}), 0);
  return returnValue;
}

SDValue VETargetLowering::LowerEXTRACT_VECTOR_ELT(SDValue Op,
                                                  SelectionDAG &DAG) const {
  assert(Op.getOpcode() == ISD::EXTRACT_VECTOR_ELT && "Unknown opcode!");
  EVT VT = Op.getOperand(0).getValueType();

  // Special treatements for packed V64 types.
  if (VT == MVT::v512i32 || VT == MVT::v512f32) {
    // Example of codes:
    //   %packed_v = extractelt %vr, %idx / 2
    //   %v = %packed_v >> (%idx % 2 * 32)
    //   %res = %v & 0xffffffff

    SDValue Vec = Op.getOperand(0);
    SDValue Idx = Op.getOperand(1);
    EVT i64 = EVT::getIntegerVT(*DAG.getContext(), 64);
    EVT i32 = EVT::getIntegerVT(*DAG.getContext(), 32);
    EVT f32 = EVT::getFloatingPointVT(32);
    SDLoc dl(Op);
    SDValue Result = Op;
    if (0 /* Idx->isConstant() */) {
      // FIXME: optimized implementation using constant values
    } else {
      SDValue SetEq = DAG.getCondCode(ISD::SETEQ);
      SDValue ZeroConst = DAG.getConstant(0, dl, i64);
      SDValue OneConst = DAG.getConstant(1, dl, i64);
      SDValue ThirtyTwoConst = DAG.getConstant(32, dl, i64);
      SDValue LowBits = DAG.getConstant(0xFFFFFFFF, dl, i64);
      SDValue HalfIdx = DAG.getNode(ISD::SRL, dl, i64,
        { Idx, OneConst });
      SDValue PackedVal = SDValue(DAG.getMachineNode(VE::LVSvr, dl, i64,
        { Vec, HalfIdx }), 0);
      SDValue IdxLSB = DAG.getNode(ISD::AND, dl, i64,
        { Idx, OneConst });
      SDValue ShiftIdx = DAG.getNode(ISD::SELECT_CC, dl, i64,
        { IdxLSB, ZeroConst, ZeroConst, ThirtyTwoConst, SetEq });
      SDValue ShiftedVal = DAG.getNode(ISD::SRL, dl, i64,
        { PackedVal, ShiftIdx });
      SDValue MaskedVal = DAG.getNode(ISD::AND, dl, i64,
        { ShiftedVal, LowBits });
      // In v512i32 and v512f32, Both i32 and f32 values are placed from Low32.
      SDValue SubLow32 = DAG.getTargetConstant(VE::sub_i32, dl, MVT::i32);
      Result = SDValue(DAG.getMachineNode(
          TargetOpcode::EXTRACT_SUBREG, dl, i32,
          MaskedVal, SubLow32), 0);
      if (VT == MVT::v512f32) {
        Result = DAG.getBitcast(f32, Result);
      }
    }
    return Result;
  }

  // Extraction is legal for other V64 types.
  return Op;
}

=======
>>>>>>> d1afe2e2
SDValue VETargetLowering::LowerOperation(SDValue Op, SelectionDAG &DAG) const {
  switch (Op.getOpcode()) {
  default:
    llvm_unreachable("Should not custom lower this!");
  case ISD::ATOMIC_FENCE:
<<<<<<< HEAD
    return LowerATOMIC_FENCE(Op, DAG);
  case ISD::ATOMIC_SWAP:
    return LowerATOMIC_SWAP(Op, DAG);
  case ISD::BITCAST:
    return LowerBitcast(Op, DAG);
  case ISD::BlockAddress:
    return lowerBlockAddress(Op, DAG);
  case ISD::BUILD_VECTOR:
    return LowerBUILD_VECTOR(Op, DAG);
=======
    return lowerATOMIC_FENCE(Op, DAG);
  case ISD::BlockAddress:
    return lowerBlockAddress(Op, DAG);
>>>>>>> d1afe2e2
  case ISD::ConstantPool:
    return lowerConstantPool(Op, DAG);
  case ISD::DYNAMIC_STACKALLOC:
    return lowerDYNAMIC_STACKALLOC(Op, DAG);
<<<<<<< HEAD
  case ISD::EH_SJLJ_SETJMP:
    return LowerEH_SJLJ_SETJMP(Op, DAG);
  case ISD::EH_SJLJ_LONGJMP:
    return LowerEH_SJLJ_LONGJMP(Op, DAG);
  case ISD::EH_SJLJ_SETUP_DISPATCH:
    return LowerEH_SJLJ_SETUP_DISPATCH(Op, DAG);
  case ISD::EXTRACT_VECTOR_ELT:
    return LowerEXTRACT_VECTOR_ELT(Op, DAG);
  case ISD::FRAMEADDR:
    return LowerFRAMEADDR(Op, DAG, *this, Subtarget);
=======
>>>>>>> d1afe2e2
  case ISD::GlobalAddress:
    return lowerGlobalAddress(Op, DAG);
  case ISD::GlobalTLSAddress:
    return lowerGlobalTLSAddress(Op, DAG);
<<<<<<< HEAD
  case ISD::INSERT_VECTOR_ELT:
    return LowerINSERT_VECTOR_ELT(Op, DAG);
  case ISD::INTRINSIC_VOID:
    return LowerINTRINSIC_VOID(Op, DAG);
  case ISD::INTRINSIC_W_CHAIN:
    return LowerINTRINSIC_W_CHAIN(Op, DAG);
  case ISD::INTRINSIC_WO_CHAIN:
    return LowerINTRINSIC_WO_CHAIN(Op, DAG);
  case ISD::LOAD:
    return lowerLOAD(Op, DAG);
  case ISD::MGATHER:
  case ISD::MSCATTER:
    return LowerMGATHER_MSCATTER(Op, DAG);
  case ISD::MLOAD:
    return LowerMLOAD(Op, DAG);
  case ISD::RETURNADDR:
    return LowerRETURNADDR(Op, DAG, *this, Subtarget);
=======
  case ISD::LOAD:
    return lowerLOAD(Op, DAG);
>>>>>>> d1afe2e2
  case ISD::STORE:
    return lowerSTORE(Op, DAG);
  case ISD::VASTART:
    return lowerVASTART(Op, DAG);
  case ISD::VAARG:
    return lowerVAARG(Op, DAG);
<<<<<<< HEAD
  case ISD::VECTOR_SHUFFLE:
    return LowerVECTOR_SHUFFLE(Op, DAG);
=======
>>>>>>> d1afe2e2
  }
}
/// } Custom Lower

/// Return the entry encoding for a jump table in the
/// current function.  The returned value is a member of the
/// MachineJumpTableInfo::JTEntryKind enum.
unsigned VETargetLowering::getJumpTableEncoding() const {
  // VE doesn't support GOT32 style of labels in the current version of nas.
  // So, we generates a following entry for each jump table.
  //    .4bytes  .LBB0_2-<function name>
  if (isPositionIndependent())
    return MachineJumpTableInfo::EK_Custom32;

  // Otherwise, use the normal jump table encoding heuristics.
  return TargetLowering::getJumpTableEncoding();
}

const MCExpr *
VETargetLowering::LowerCustomJumpTableEntry(const MachineJumpTableInfo *MJTI,
                                            const MachineBasicBlock *MBB,
                                            unsigned uid,MCContext &Ctx) const{
  assert(isPositionIndependent());
  // VE doesn't support GOT32 style of labels in the current version of nas.
  // So, we generates a following entry for each jump table.
  //    .4bytes  .LBB0_2-<function name>
  auto Value = MCSymbolRefExpr::create(MBB->getSymbol(), Ctx);
  MCSymbol *Sym = Ctx.getOrCreateSymbol(MBB->getParent()->getName().data());
  auto Base = MCSymbolRefExpr::create(Sym, Ctx);
  return MCBinaryExpr::createSub(Value, Base, Ctx);
}

void VETargetLowering::SetupEntryBlockForSjLj(MachineInstr &MI,
                                              MachineBasicBlock *MBB,
                                              MachineBasicBlock *DispatchBB,
                                              int FI) const {
  DebugLoc DL = MI.getDebugLoc();
  MachineFunction *MF = MBB->getParent();
  MachineRegisterInfo *MRI = &MF->getRegInfo();
  const VEInstrInfo *TII = Subtarget->getInstrInfo();

  const TargetRegisterClass *TRC = &VE::I64RegClass;
  unsigned Tmp1 = MRI->createVirtualRegister(TRC);
  unsigned Tmp2 = MRI->createVirtualRegister(TRC);
  unsigned VR = MRI->createVirtualRegister(TRC);
  unsigned Op = VE::STrii;

  if (isPositionIndependent()) {
    // Create following instructions for local linkage PIC code.
    //     lea %Tmp1, DispatchBB@gotoff_lo
    //     and %Tmp2, %Tmp1, (32)0
    //     lea.sl %Tmp3, DispatchBB@gotoff_hi(%Tmp2)
    //     adds.l %VR, %s15, %Tmp3                  ; %s15 is GOT
    // FIXME: use lea.sl %BReg, .LJTI0_0@gotoff_hi(%Tmp2, %s15)
    unsigned Tmp3 = MRI->createVirtualRegister(&VE::I64RegClass);
    BuildMI(*MBB, MI, DL, TII->get(VE::LEAzii), Tmp1)
        .addImm(0).addImm(0).addMBB(DispatchBB, VEMCExpr::VK_VE_GOTOFF_LO32);
    BuildMI(*MBB, MI, DL, TII->get(VE::ANDrm), Tmp2)
        .addReg(Tmp1).addImm(M0(32));
    BuildMI(*MBB, MI, DL, TII->get(VE::LEASLrii), Tmp3)
        .addReg(Tmp2).addImm(0).addMBB(DispatchBB, VEMCExpr::VK_VE_GOTOFF_HI32);
    BuildMI(*MBB, MI, DL, TII->get(VE::ADDSLrr), VR)
        .addReg(VE::SX15).addReg(Tmp3);
  } else {
    // lea     %Tmp1, DispatchBB@lo
    // and     %Tmp2, %Tmp1, (32)0
    // lea.sl  %VR, DispatchBB@hi(%Tmp2)
    BuildMI(*MBB, MI, DL, TII->get(VE::LEAzii), Tmp1)
        .addImm(0).addImm(0).addMBB(DispatchBB, VEMCExpr::VK_VE_LO32);
    BuildMI(*MBB, MI, DL, TII->get(VE::ANDrm), Tmp2)
        .addReg(Tmp1).addImm(M0(32));
    BuildMI(*MBB, MI, DL, TII->get(VE::LEASLrii), VR)
        .addReg(Tmp2).addImm(0).addMBB(DispatchBB, VEMCExpr::VK_VE_HI32);
  }

  MachineInstrBuilder MIB = BuildMI(*MBB, MI, DL, TII->get(Op));
  addFrameReference(MIB, FI, 56 + 16);
  MIB.addReg(VR);
}

MachineBasicBlock *
VETargetLowering::emitEHSjLjSetJmp(MachineInstr &MI,
                                   MachineBasicBlock *MBB) const {
  DebugLoc DL = MI.getDebugLoc();
  MachineFunction *MF = MBB->getParent();
  const TargetInstrInfo *TII = Subtarget->getInstrInfo();
  const TargetRegisterInfo *TRI = Subtarget->getRegisterInfo();
  MachineRegisterInfo &MRI = MF->getRegInfo();

  const BasicBlock *BB = MBB->getBasicBlock();
  MachineFunction::iterator I = ++MBB->getIterator();

  // Memory Reference
  SmallVector<MachineMemOperand *, 2> MMOs(MI.memoperands_begin(),
                                           MI.memoperands_end());
  unsigned BufReg = MI.getOperand(1).getReg();

  unsigned DstReg;

  DstReg = MI.getOperand(0).getReg();
  const TargetRegisterClass *RC = MRI.getRegClass(DstReg);
  assert(TRI->isTypeLegalForClass(*RC, MVT::i32) && "Invalid destination!");
  (void)TRI;
  Register mainDstReg = MRI.createVirtualRegister(RC);
  Register restoreDstReg = MRI.createVirtualRegister(RC);

  // For v = setjmp(buf), we generate
  //
  // thisMBB:
  //  buf[3] = %s17 iff %s17 is used as BP
  //  buf[1] = restoreMBB
  //  SjLjSetup restoreMBB
  //
  // mainMBB:
  //  v_main = 0
  //
  // sinkMBB:
  //  v = phi(main, restore)
  //
  // restoreMBB:
  //  %s17 = buf[3] = iff %s17 is used as BP
  //  v_restore = 1

  MachineBasicBlock *thisMBB = MBB;
  MachineBasicBlock *mainMBB = MF->CreateMachineBasicBlock(BB);
  MachineBasicBlock *sinkMBB = MF->CreateMachineBasicBlock(BB);
  MachineBasicBlock *restoreMBB = MF->CreateMachineBasicBlock(BB);
  MF->insert(I, mainMBB);
  MF->insert(I, sinkMBB);
  MF->push_back(restoreMBB);
  restoreMBB->setHasAddressTaken();

  // Transfer the remainder of BB and its successor edges to sinkMBB.
  sinkMBB->splice(sinkMBB->begin(), MBB,
                  std::next(MachineBasicBlock::iterator(MI)), MBB->end());
  sinkMBB->transferSuccessorsAndUpdatePHIs(MBB);

  // thisMBB:
  unsigned LabelReg = MRI.createVirtualRegister(&VE::I64RegClass);
  unsigned Tmp1 = MRI.createVirtualRegister(&VE::I64RegClass);
  unsigned Tmp2 = MRI.createVirtualRegister(&VE::I64RegClass);

  if (isPositionIndependent()) {
    // Create following instructions for local linkage PIC code.
    //     lea %Tmp1, restoreMBB@gotoff_lo
    //     and %Tmp2, %Tmp1, (32)0
    //     lea.sl %Tmp3, restoreMBB@gotoff_hi(%Tmp2)
    //     adds.l %LabelReg, %s15, %Tmp3                  ; %s15 is GOT
    // FIXME: use lea.sl %BReg, .LJTI0_0@gotoff_hi(%Tmp2, %s15)
    unsigned Tmp3 = MRI.createVirtualRegister(&VE::I64RegClass);
    BuildMI(*MBB, MI, DL, TII->get(VE::LEAzii), Tmp1)
        .addImm(0).addImm(0).addMBB(restoreMBB, VEMCExpr::VK_VE_GOTOFF_LO32);
    BuildMI(*MBB, MI, DL, TII->get(VE::ANDrm), Tmp2)
        .addReg(Tmp1).addImm(M0(32));
    BuildMI(*MBB, MI, DL, TII->get(VE::LEASLrii), Tmp3)
        .addReg(Tmp2).addImm(0).addMBB(restoreMBB, VEMCExpr::VK_VE_GOTOFF_HI32);
    BuildMI(*MBB, MI, DL, TII->get(VE::ADDSLrr), LabelReg)
        .addReg(VE::SX15).addReg(Tmp3);
  } else {
    // lea     %Tmp1, restoreMBB@lo
    // and     %Tmp2, %Tmp1, (32)0
    // lea.sl  %LabelReg, restoreMBB@hi(%Tmp2)
    BuildMI(*MBB, MI, DL, TII->get(VE::LEAzii), Tmp1)
        .addImm(0).addImm(0).addMBB(restoreMBB, VEMCExpr::VK_VE_LO32);
    BuildMI(*MBB, MI, DL, TII->get(VE::ANDrm), Tmp2)
        .addReg(Tmp1).addImm(M0(32));
    BuildMI(*MBB, MI, DL, TII->get(VE::LEASLrii), LabelReg)
        .addReg(Tmp2).addImm(0).addMBB(restoreMBB, VEMCExpr::VK_VE_HI32);
  }

  // Store BP
  const VEFrameLowering *TFI = Subtarget->getFrameLowering();
  if (TFI->hasBP(*MF)) {
    // store BP in buf[3]
    MachineInstrBuilder MIB = BuildMI(*MBB, MI, DL, TII->get(VE::STrii));
    MIB.addReg(BufReg);
    MIB.addImm(0);
    MIB.addImm(24);
    MIB.addReg(VE::SX17);
    MIB.setMemRefs(MMOs);
  }

  // Store IP
  MachineInstrBuilder MIB = BuildMI(*MBB, MI, DL, TII->get(VE::STrii));
  MIB.add(MI.getOperand(1));
  MIB.addImm(0);
  MIB.addImm(8);
  MIB.addReg(LabelReg);
  MIB.setMemRefs(MMOs);

  // SP/FP are already stored in jmpbuf before `llvm.eh.sjlj.setjmp`.

  // Setup
  MIB = BuildMI(*thisMBB, MI, DL, TII->get(VE::EH_SjLj_Setup))
          .addMBB(restoreMBB);

  const VERegisterInfo *RegInfo = Subtarget->getRegisterInfo();
  MIB.addRegMask(RegInfo->getNoPreservedMask());
  thisMBB->addSuccessor(mainMBB);
  thisMBB->addSuccessor(restoreMBB);

  // mainMBB:
  BuildMI(mainMBB, DL, TII->get(VE::LEAzii), mainDstReg)
      .addImm(0).addImm(0).addImm(0);
  mainMBB->addSuccessor(sinkMBB);

  // sinkMBB:
  BuildMI(*sinkMBB, sinkMBB->begin(), DL,
          TII->get(VE::PHI), DstReg)
    .addReg(mainDstReg).addMBB(mainMBB)
    .addReg(restoreDstReg).addMBB(restoreMBB);

  // restoreMBB:
  if (TFI->hasBP(*MF)) {
    // Restore BP from buf[3].  The address of buf is in SX10.
    // FIXME: Better to not use SX10 here
    MachineInstrBuilder MIB = BuildMI(restoreMBB, DL, TII->get(VE::LDrii),
        VE::SX17);
    MIB.addReg(VE::SX10);
    MIB.addImm(0);
    MIB.addImm(24);
    MIB.setMemRefs(MMOs);
  }
  BuildMI(restoreMBB, DL, TII->get(VE::LEAzii), restoreDstReg)
      .addImm(0).addImm(0).addImm(1);
  BuildMI(restoreMBB, DL, TII->get(VE::BRCFLa_t)).addMBB(sinkMBB);
  restoreMBB->addSuccessor(sinkMBB);

  MI.eraseFromParent();
  return sinkMBB;
}

MachineBasicBlock *
VETargetLowering::emitEHSjLjLongJmp(MachineInstr &MI,
                                    MachineBasicBlock *MBB) const {
  DebugLoc DL = MI.getDebugLoc();
  MachineFunction *MF = MBB->getParent();
  const TargetInstrInfo *TII = Subtarget->getInstrInfo();
  MachineRegisterInfo &MRI = MF->getRegInfo();

  // Memory Reference
  SmallVector<MachineMemOperand *, 2> MMOs(MI.memoperands_begin(),
                                           MI.memoperands_end());
  unsigned BufReg = MI.getOperand(0).getReg();

  Register Tmp = MRI.createVirtualRegister(&VE::I64RegClass);
  // Since FP is only updated here but NOT referenced, it's treated as GPR.
  unsigned FP = VE::SX9;
  unsigned SP = VE::SX11;

  MachineInstrBuilder MIB;

  MachineBasicBlock *thisMBB = MBB;

  // Reload FP
  MIB = BuildMI(*thisMBB, MI, DL, TII->get(VE::LDrii), FP);
  MIB.addReg(BufReg);
  MIB.addImm(0);
  MIB.addImm(0);
  MIB.setMemRefs(MMOs);

  // Reload IP
  MIB = BuildMI(*thisMBB, MI, DL, TII->get(VE::LDrii), Tmp);
  MIB.addReg(BufReg);
  MIB.addImm(0);
  MIB.addImm(8);
  MIB.setMemRefs(MMOs);

  // Copy BufReg to SX10 for later use in setjmp
  // FIXME: Better to not use SX10 here
  BuildMI(*thisMBB, MI, DL, TII->get(VE::ORri), VE::SX10)
      .addReg(BufReg).addImm(0);

  // Reload SP
  MIB = BuildMI(*thisMBB, MI, DL, TII->get(VE::LDrii), SP);
  MIB.add(MI.getOperand(0));  // we can preserve the kill flags here.
  MIB.addImm(0);
  MIB.addImm(16);
  MIB.setMemRefs(MMOs);

  // Jump
  BuildMI(*thisMBB, MI, DL, TII->get(VE::BCFLari_t))
      .addReg(Tmp)
      .addImm(0);

  MI.eraseFromParent();
  return thisMBB;
}

MachineBasicBlock *
VETargetLowering::EmitSjLjDispatchBlock(MachineInstr &MI,
                                        MachineBasicBlock *BB) const {
  DebugLoc DL = MI.getDebugLoc();
  MachineFunction *MF = BB->getParent();
  MachineFrameInfo &MFI = MF->getFrameInfo();
  MachineRegisterInfo *MRI = &MF->getRegInfo();
  const VEInstrInfo *TII = Subtarget->getInstrInfo();
  int FI = MFI.getFunctionContextIndex();

  // Get a mapping of the call site numbers to all of the landing pads they're
  // associated with.
  DenseMap<unsigned, SmallVector<MachineBasicBlock *, 2>> CallSiteNumToLPad;
  unsigned MaxCSNum = 0;
  for (auto &MBB : *MF) {
    if (!MBB.isEHPad())
      continue;

    MCSymbol *Sym = nullptr;
    for (const auto &MI : MBB) {
      if (MI.isDebugInstr())
        continue;

      assert(MI.isEHLabel() && "expected EH_LABEL");
      Sym = MI.getOperand(0).getMCSymbol();
      break;
    }

    if (!MF->hasCallSiteLandingPad(Sym))
      continue;

    for (unsigned CSI : MF->getCallSiteLandingPad(Sym)) {
      CallSiteNumToLPad[CSI].push_back(&MBB);
      MaxCSNum = std::max(MaxCSNum, CSI);
    }
  }

  // Get an ordered list of the machine basic blocks for the jump table.
  std::vector<MachineBasicBlock *> LPadList;
  SmallPtrSet<MachineBasicBlock *, 32> InvokeBBs;
  LPadList.reserve(CallSiteNumToLPad.size());

  for (unsigned CSI = 1; CSI <= MaxCSNum; ++CSI) {
    for (auto &LP : CallSiteNumToLPad[CSI]) {
      LPadList.push_back(LP);
      InvokeBBs.insert(LP->pred_begin(), LP->pred_end());
    }
  }

  assert(!LPadList.empty() &&
         "No landing pad destinations for the dispatch jump table!");

  // Create the MBBs for the dispatch code.

  // Shove the dispatch's address into the return slot in the function context.
  MachineBasicBlock *DispatchBB = MF->CreateMachineBasicBlock();
  DispatchBB->setIsEHPad(true);

  MachineBasicBlock *TrapBB = MF->CreateMachineBasicBlock();
  BuildMI(TrapBB, DL, TII->get(VE::TRAP));
  BuildMI(TrapBB, DL, TII->get(VE::NOP));
  DispatchBB->addSuccessor(TrapBB);

  MachineBasicBlock *DispContBB = MF->CreateMachineBasicBlock();
  DispatchBB->addSuccessor(DispContBB);

  // Insert MBBs.
  MF->push_back(DispatchBB);
  MF->push_back(DispContBB);
  MF->push_back(TrapBB);

  // Insert code into the entry block that creates and registers the function
  // context.
  SetupEntryBlockForSjLj(MI, BB, DispatchBB, FI);

  // Create the jump table and associated information
  unsigned JTE = getJumpTableEncoding();
  MachineJumpTableInfo *JTI = MF->getOrCreateJumpTableInfo(JTE);
  unsigned MJTI = JTI->createJumpTableIndex(LPadList);

  const VERegisterInfo &RI = TII->getRegisterInfo();
  // Add a register mask with no preserved registers.  This results in all
  // registers being marked as clobbered.
  BuildMI(DispatchBB, DL, TII->get(VE::NOP))
      .addRegMask(RI.getNoPreservedMask());

  if (isPositionIndependent()) {
    // Force to generate GETGOT, since current implementation doesn't recover
    // GOT register correctly.
    BuildMI(DispatchBB, DL, TII->get(VE::GETGOT), VE::SX15);
  }

  // IReg is used as an index in a memory operand and therefore can't be SP
  unsigned IReg = MRI->createVirtualRegister(&VE::I64RegClass);
  addFrameReference(BuildMI(DispatchBB, DL, TII->get(VE::LDLZXrii), IReg), FI, 8);
  if (LPadList.size() < 64) {
    BuildMI(DispatchBB, DL, TII->get(VE::BRCFLir)).addImm(VECC::CC_ILE)
        .addImm(LPadList.size()).addReg(IReg).addMBB(TrapBB);
  } else {
    assert(LPadList.size() <= 0x7FFFFFFF && "Too large Landing Pad!");
    unsigned TmpReg = MRI->createVirtualRegister(&VE::I64RegClass);
    BuildMI(DispatchBB, DL, TII->get(VE::LEAzii), TmpReg)
        .addImm(0).addImm(0).addImm(LPadList.size());
    BuildMI(DispatchBB, DL, TII->get(VE::BRCFLrr)).addImm(VECC::CC_ILE)
        .addReg(TmpReg).addReg(IReg).addMBB(TrapBB);
  }

  unsigned BReg = MRI->createVirtualRegister(&VE::I64RegClass);

  unsigned Tmp1 = MRI->createVirtualRegister(&VE::I64RegClass);
  unsigned Tmp2 = MRI->createVirtualRegister(&VE::I64RegClass);

  if (isPositionIndependent()) {
    // Create following instructions for local linkage PIC code.
    //     lea %Tmp1, .LJTI0_0@gotoff_lo
    //     and %Tmp2, %Tmp1, (32)0
    //     lea.sl %Tmp3, .LJTI0_0@gotoff_hi(%Tmp2)
    //     adds.l %BReg, %s15, %Tmp3                  ; %s15 is GOT
    // FIXME: use lea.sl %BReg, .LJTI0_0@gotoff_hi(%Tmp2, %s15)
    unsigned Tmp3 = MRI->createVirtualRegister(&VE::I64RegClass);
    BuildMI(DispContBB, DL, TII->get(VE::LEAzii), Tmp1)
        .addImm(0).addImm(0)
        .addJumpTableIndex(MJTI, VEMCExpr::VK_VE_GOTOFF_LO32);
    BuildMI(DispContBB, DL, TII->get(VE::ANDrm), Tmp2)
        .addReg(Tmp1).addImm(M0(32));
    BuildMI(DispContBB, DL, TII->get(VE::LEASLrii), Tmp3)
        .addReg(Tmp2).addImm(0)
        .addJumpTableIndex(MJTI, VEMCExpr::VK_VE_GOTOFF_HI32);
    BuildMI(DispContBB, DL, TII->get(VE::ADDSLrr), BReg)
        .addReg(VE::SX15).addReg(Tmp3);
  } else {
    // lea     %Tmp1, .LJTI0_0@lo
    // and     %Tmp2, %Tmp1, (32)0
    // lea.sl  %BReg, .LJTI0_0@hi(%Tmp2)
    BuildMI(DispContBB, DL, TII->get(VE::LEAzii), Tmp1)
        .addImm(0).addImm(0)
        .addJumpTableIndex(MJTI, VEMCExpr::VK_VE_LO32);
    BuildMI(DispContBB, DL, TII->get(VE::ANDrm), Tmp2)
        .addReg(Tmp1).addImm(M0(32));
    BuildMI(DispContBB, DL, TII->get(VE::LEASLrii), BReg)
        .addReg(Tmp2).addImm(0).addJumpTableIndex(MJTI, VEMCExpr::VK_VE_HI32);
  }

  switch (JTE) {
  case MachineJumpTableInfo::EK_BlockAddress: {
    // Generate simple block address code for no-PIC model.

    unsigned TReg = MRI->createVirtualRegister(&VE::I64RegClass);
    unsigned Tmp1 = MRI->createVirtualRegister(&VE::I64RegClass);
    unsigned Tmp2 = MRI->createVirtualRegister(&VE::I64RegClass);

    // sll     Tmp1, IReg, 3
    BuildMI(DispContBB, DL, TII->get(VE::SLLri), Tmp1)
        .addReg(IReg)
        .addImm(3);
    // FIXME: combine these add and lds into "lds     TReg, *(BReg, Tmp1)"
    // adds.l  Tmp2, BReg, Tmp1
    BuildMI(DispContBB, DL, TII->get(VE::ADDSLrr), Tmp2)
        .addReg(Tmp1)
        .addReg(BReg);
    // lds     TReg, *(Tmp2)
    BuildMI(DispContBB, DL, TII->get(VE::LDrii), TReg)
        .addReg(Tmp2)
        .addImm(0)
        .addImm(0);

    // jmpq *(TReg)
    BuildMI(DispContBB, DL, TII->get(VE::BCFLari_t))
        .addReg(TReg)
        .addImm(0);
    break;
  }
#if 0
  case MachineJumpTableInfo::EK_LabelDifference32: {
    // This code is what regular architecture does, but nas doesn't generate
    // LabelDifference32 correctly, so doesn't use this atm.

    // for the case of PIC, generates these codes
    unsigned OReg = MRI->createVirtualRegister(&VE::I64RegClass);
    unsigned TReg = MRI->createVirtualRegister(&VE::I64RegClass);

    unsigned Tmp1 = MRI->createVirtualRegister(&VE::I64RegClass);
    unsigned Tmp2 = MRI->createVirtualRegister(&VE::I64RegClass);

    // sll     Tmp1, IReg, 2
    BuildMI(DispContBB, DL, TII->get(VE::SLLri), Tmp1)
        .addReg(IReg)
        .addImm(2);
    // FIXME: combine these add and ldl into "ldl     OReg, *(BReg, Tmp1)"
    // add     Tmp2, BReg, Tmp1
    BuildMI(DispContBB, DL, TII->get(VE::ADDSLrr), Tmp2)
        .addReg(Tmp1)
        .addReg(BReg);
    // ldl.sx  OReg, *(Tmp2)
    BuildMI(DispContBB, DL, TII->get(VE::LDLri), OReg)
        .addReg(Tmp2)
        .addImm(0);
    // adds.l  TReg, BReg, OReg
    BuildMI(DispContBB, DL, TII->get(VE::ADDSLrr), TReg)
        .addReg(OReg)
        .addReg(BReg);
    // jmpq *(TReg)
    BuildMI(DispContBB, DL, TII->get(VE::BCFLari_t))
        .addReg(TReg)
        .addImm(0);
    break;
  }
#endif
  case MachineJumpTableInfo::EK_Custom32: {
    // for the case of PIC, generates these codes

    assert(isPositionIndependent());
    unsigned OReg = MRI->createVirtualRegister(&VE::I64RegClass);
    unsigned TReg = MRI->createVirtualRegister(&VE::I64RegClass);

    unsigned Tmp1 = MRI->createVirtualRegister(&VE::I64RegClass);
    unsigned Tmp2 = MRI->createVirtualRegister(&VE::I64RegClass);

    // sll     Tmp1, IReg, 2
    BuildMI(DispContBB, DL, TII->get(VE::SLLri), Tmp1)
        .addReg(IReg)
        .addImm(2);
    // FIXME: combine these add and ldl into "ldl.zx   OReg, *(BReg, Tmp1)"
    // add     Tmp2, BReg, Tmp1
    BuildMI(DispContBB, DL, TII->get(VE::ADDSLrr), Tmp2)
        .addReg(Tmp1)
        .addReg(BReg);
    // ldl.zx  OReg, *(Tmp2)
    BuildMI(DispContBB, DL, TII->get(VE::LDLZXrii), OReg)
        .addReg(Tmp2)
        .addImm(0)
        .addImm(0);

    // Create following instructions for local linkage PIC code.
    //     lea %Tmp3, fun@gotoff_lo
    //     and %Tmp4, %Tmp3, (32)0
    //     lea.sl %Tmp5, fun@gotoff_hi(%Tmp4)
    //     adds.l %BReg2, %s15, %Tmp5                  ; %s15 is GOT
    // FIXME: use lea.sl %BReg2, fun@gotoff_hi(%Tmp4, %s15)
    unsigned Tmp3 = MRI->createVirtualRegister(&VE::I64RegClass);
    unsigned Tmp4 = MRI->createVirtualRegister(&VE::I64RegClass);
    unsigned Tmp5 = MRI->createVirtualRegister(&VE::I64RegClass);
    unsigned BReg2 = MRI->createVirtualRegister(&VE::I64RegClass);
    const char* FunName = DispContBB->getParent()->getName().data();
    BuildMI(DispContBB, DL, TII->get(VE::LEAzii), Tmp3)
        .addImm(0).addImm(0)
        .addExternalSymbol(FunName, VEMCExpr::VK_VE_GOTOFF_LO32);
    BuildMI(DispContBB, DL, TII->get(VE::ANDrm), Tmp4)
        .addReg(Tmp3).addImm(M0(32));
    BuildMI(DispContBB, DL, TII->get(VE::LEASLrii), Tmp5)
        .addReg(Tmp4).addImm(0)
        .addExternalSymbol(FunName, VEMCExpr::VK_VE_GOTOFF_HI32);
    BuildMI(DispContBB, DL, TII->get(VE::ADDSLrr), BReg2)
        .addReg(VE::SX15).addReg(Tmp5);

    // adds.l  TReg, BReg2, OReg
    BuildMI(DispContBB, DL, TII->get(VE::ADDSLrr), TReg)
        .addReg(OReg)
        .addReg(BReg2);
    // jmpq *(TReg)
    BuildMI(DispContBB, DL, TII->get(VE::BCFLari_t))
        .addReg(TReg)
        .addImm(0);
    break;
  }
  default:
    llvm_unreachable("Unexpected jump table encoding");
  }

  // Add the jump table entries as successors to the MBB.
  SmallPtrSet<MachineBasicBlock *, 8> SeenMBBs;
  for (auto &LP : LPadList)
    if (SeenMBBs.insert(LP).second)
      DispContBB->addSuccessor(LP);

  // N.B. the order the invoke BBs are processed in doesn't matter here.
  SmallVector<MachineBasicBlock *, 64> MBBLPads;
  const MCPhysReg *SavedRegs = MF->getRegInfo().getCalleeSavedRegs();
  for (MachineBasicBlock *MBB : InvokeBBs) {
    // Remove the landing pad successor from the invoke block and replace it
    // with the new dispatch block.
    // Keep a copy of Successors since it's modified inside the loop.
    SmallVector<MachineBasicBlock *, 8> Successors(MBB->succ_rbegin(),
                                                   MBB->succ_rend());
    // FIXME: Avoid quadratic complexity.
    for (auto MBBS : Successors) {
      if (MBBS->isEHPad()) {
        MBB->removeSuccessor(MBBS);
        MBBLPads.push_back(MBBS);
      }
    }

    MBB->addSuccessor(DispatchBB);

    // Find the invoke call and mark all of the callee-saved registers as
    // 'implicit defined' so that they're spilled.  This prevents code from
    // moving instructions to before the EH block, where they will never be
    // executed.
    for (auto &II : reverse(*MBB)) {
      if (!II.isCall())
        continue;

      DenseMap<unsigned, bool> DefRegs;
      for (auto &MOp : II.operands())
        if (MOp.isReg())
          DefRegs[MOp.getReg()] = true;

      MachineInstrBuilder MIB(*MF, &II);
      for (unsigned RI = 0; SavedRegs[RI]; ++RI) {
        unsigned Reg = SavedRegs[RI];
        if (!DefRegs[Reg])
          MIB.addReg(Reg, RegState::ImplicitDefine | RegState::Dead);
      }

      break;
    }
  }

  // Mark all former landing pads as non-landing pads.  The dispatch is the only
  // landing pad now.
  for (auto &LP : MBBLPads)
    LP->setIsEHPad(false);

  // The instruction is gone now.
  MI.eraseFromParent();
  return BB;
}

MachineBasicBlock *
VETargetLowering::EmitInstrWithCustomInserter(MachineInstr &MI,
                                              MachineBasicBlock *BB) const {
  switch (MI.getOpcode()) {
  default: llvm_unreachable("Unknown Custom Instruction!");
  case VE::EH_SjLj_Setup_Dispatch:
    return EmitSjLjDispatchBlock(MI, BB);
  case VE::EH_SjLj_LongJmp:
    return emitEHSjLjLongJmp(MI, BB);
  case VE::EH_SjLj_SetJmp:
    return emitEHSjLjSetJmp(MI, BB);
  }
}

static bool isSimm7(SDValue V)
{
  EVT VT = V.getValueType();
  if (VT.isVector())
    return false;

  if (VT.isInteger()) {
    if (ConstantSDNode *C = dyn_cast<ConstantSDNode>(V))
      return isInt<7>(C->getSExtValue());
  } else if (VT.isFloatingPoint()) {
    if (ConstantFPSDNode *C = dyn_cast<ConstantFPSDNode>(V)) {
      const APInt& Imm = C->getValueAPF().bitcastToAPInt();
      uint64_t Val = Imm.getSExtValue();
      if (Imm.getBitWidth() == 32)
        Val <<= 32; // Immediate value of float place at higher bits on VE.
      return isInt<7>(Val);
    }
  }
  return false;
}

/// getImmVal - get immediate representation of integer value
inline static uint64_t getImmVal(const ConstantSDNode *N) {
  return N->getSExtValue();
}

/// getFpImmVal - get immediate representation of floating point value
inline static uint64_t getFpImmVal(const ConstantFPSDNode *N) {
  const APInt& Imm = N->getValueAPF().bitcastToAPInt();
  uint64_t Val = Imm.getZExtValue();
  if (Imm.getBitWidth() == 32) {
    // Immediate value of float place places at higher bits on VE.
    Val <<= 32;
  }
  return Val;
}

static bool isMImm(SDValue V)
{
  EVT VT = V.getValueType();
  if (VT.isVector())
    return false;

  if (VT.isInteger()) {
    if (ConstantSDNode *C = dyn_cast<ConstantSDNode>(V))
      return isMImmVal(getImmVal(C));
  } else if (VT.isFloatingPoint()) {
    if (ConstantFPSDNode *C = dyn_cast<ConstantFPSDNode>(V)) {
      if (VT == MVT::f32) {
        // Float value places at higher bits, so ignore lower 32 bits.
        return isMImm32Val(getFpImmVal(C) >> 32);
      }
      return isMImmVal(getFpImmVal(C));
    }
  }
  return false;
}

static unsigned decideComp(EVT SrcVT, bool Signed) {
  if (SrcVT.isFloatingPoint()) {
    if (SrcVT == MVT::f128)
      return VEISD::CMPQ;
    return VEISD::CMPF;
  }
  return Signed ? VEISD::CMPI : VEISD::CMPU;
}

static EVT decideCompType(EVT SrcVT) {
  if (SrcVT == MVT::f128)
    return MVT::f64;
  return SrcVT;
}

static bool safeWithoutComp(EVT SrcVT, bool Signed) {
  if (SrcVT.isFloatingPoint()) {
    // For the case of floating point setcc, only unordered comparison
    // or general comparison with -enable-no-nans-fp-math option reach
    // here, so it is safe even if values are NaN.  Only f128 doesn't
    // safe since VE uses f64 result of f128 comparison.
    return SrcVT != MVT::f128;
  }
  // For the case of integer setcc, only signed 64 bits comparison is safe.
  // For unsigned, "CMPU 0x80000000, 0" has to be greater than 0, but it becomes
  // less than 0 witout CMPU.  For 32 bits, other half of 32 bits are
  // uncoditional, so it is not safe too without CMPI..
  return (Signed && SrcVT == MVT::i64) ? true : false;
}

static SDValue generateComparison(EVT VT, SDValue LHS, SDValue RHS,
                                  bool Commutable, bool Signed, const SDLoc &DL,
                                  SelectionDAG &DAG) {
  if (Commutable) {
    // VE comparison can holds simm7 at lhs and mimm at rhs.  Swap operands
    // if it matches.
    if (!isSimm7(LHS) && !isMImm(RHS) && (isSimm7(RHS) || isMImm(LHS)))
      std::swap(LHS, RHS);
    assert(!(isNullConstant(LHS) || isNullFPConstant(LHS)) && "lhs is 0!");
  }

  // Compare values.  If RHS is 0 and it is safe to calculate without
  // comparison, we don't generate an instruction for comparison.
  EVT CompVT = decideCompType(VT);
  if (CompVT == VT && safeWithoutComp(VT, Signed) &&
      (isNullConstant(RHS) || isNullFPConstant(RHS))) {
    return LHS;
  }
  return DAG.getNode(decideComp(VT, Signed), DL, CompVT, LHS, RHS);
}

/// This function is called when we have proved that a SETCC node can be
/// replaced by subtraction (and other supporting instructions).
SDValue VETargetLowering::generateEquivalentSub(SDNode *N, bool Signed,
                                                bool Complement, bool Swap,
                                                SelectionDAG &DAG) const {
  assert(N->getOpcode() == ISD::SETCC && "ISD::SETCC Expected.");

  SDLoc DL(N);
  auto Op0 = N->getOperand(0);
  auto Op1 = N->getOperand(1);
  unsigned Size = Op0.getValueSizeInBits();
  EVT SrcVT = Op0.getValueType();
  EVT VT = N->getValueType(0);
  assert(VT == MVT::i32 && "i32 is expected as a result of ISD::SETCC.");

  // Swap if needed. Depends on the condition code.
  if (Swap)
    std::swap(Op0, Op1);

  // Compare values.  If Op1 is 0 and it is safe to calculate without
  // comparison, we don't generate compare instruction.
  EVT CompVT = decideCompType(SrcVT);
  SDValue CompNode =
      generateComparison(SrcVT, Op0, Op1, false, Signed, DL, DAG);
  if (CompVT != MVT::i64) {
    SDValue Undef = SDValue(
        DAG.getMachineNode(TargetOpcode::IMPLICIT_DEF, DL, MVT::i64), 0);
    if (SrcVT == MVT::i32) {
      SDValue Sub_i32 = DAG.getTargetConstant(VE::sub_i32, DL, MVT::i32);
      CompNode = SDValue(DAG.getMachineNode(
          TargetOpcode::INSERT_SUBREG, DL, MVT::i64, Undef,
          CompNode, Sub_i32), 0);
    } else if (SrcVT == MVT::f32) {
      SDValue Sub_f32 = DAG.getTargetConstant(VE::sub_f32, DL, MVT::i32);
      CompNode = SDValue(DAG.getMachineNode(
          TargetOpcode::INSERT_SUBREG, DL, MVT::i64, Undef,
          CompNode, Sub_f32), 0);
      Size = 64; // VE places f32 at higher bits in 64 bit representation.
    } else if (SrcVT == MVT::f64) {
      const TargetRegisterClass *RC = getRegClassFor(MVT::i64);
      CompNode = SDValue(DAG.getMachineNode(TargetOpcode::COPY_TO_REGCLASS, DL,
                                            MVT::i64, CompNode,
                                            DAG.getTargetConstant(RC->getID(),
                                                DL, MVT::i32)), 0);
    } else
      llvm_unreachable("Unknown ValueType!");
  }

  // Move the sign bit to the least significant position and zero out the rest.
  // Now the least significant bit carries the result of original comparison.
  auto Shifted = DAG.getNode(ISD::SRL, DL, MVT::i64, CompNode,
                             DAG.getConstant(Size - 1, DL, MVT::i32));
  auto Final = Shifted;

  // Complement the result if needed. Based on the condition code.
  if (Complement)
    Final = DAG.getNode(ISD::XOR, DL, MVT::i64, Shifted,
                        DAG.getConstant(1, DL, MVT::i64));

  // Final is either 0 or 1, so it is safe for EXTRACT_SUBREG
  SDValue Sub_i32 = DAG.getTargetConstant(VE::sub_i32, DL, MVT::i32);
  Final = SDValue(DAG.getMachineNode(
      TargetOpcode::EXTRACT_SUBREG, DL, VT, Final, Sub_i32), 0);

  return Final;
}

/// This function is called when we have proved that a SETCC node can be
/// replaced by EQV/XOR+CMOV instead of CMP+LEA+CMOV
static SDValue generateEquivalentBitOp(SDNode *N, unsigned Cmp,
                                       SelectionDAG &DAG) {
  assert(N->getOpcode() == ISD::SETCC && "ISD::SETCC Expected.");

  SDLoc DL(N);
  auto Op0 = N->getOperand(0);
  auto Op1 = N->getOperand(1);
  EVT SrcVT = Op0.getValueType();
  EVT VT = N->getValueType(0);
  assert(SrcVT.isScalarInteger() &&
         "Scalar integer is expected as inputs of ISD::SETCC.");
  assert(VT == MVT::i32 && "i32 is expected as a result of ISD::SETCC.");

  // Compare or equiv integers.
  auto CmpNode = DAG.getNode(Cmp, DL, SrcVT, Op0, Op1);

  // Adjust register size for CMOV's base register.
  //   CMOV cmp, 1, base (=cmp)
  auto Base = CmpNode;
  if (VT != SrcVT) {
    // Cmp is equal to 0 iff it is used as base register, so safe to use
    // INSERT_SUBREG/EXTRACT_SUBRAG.
    SDValue Sub_i32 = DAG.getTargetConstant(VE::sub_i32, DL, MVT::i32);
    Base = SDValue(DAG.getMachineNode(
        TargetOpcode::EXTRACT_SUBREG, DL, VT, Base, Sub_i32), 0);
  }
  // Set 1 iff comparison result is not equal to 0.
  auto Cmoved = DAG.getNode(VEISD::CMOV, DL, VT, CmpNode,
                            DAG.getConstant(1, DL, VT), Base,
                            DAG.getConstant(VECC::CC_INE, DL, MVT::i32));

  return Cmoved;
}

/// This function is called when we have proved that a SETCC node can be
/// replaced by CMP+CMOV or CMP+LEA+CMOV.
SDValue VETargetLowering::generateEquivalentCmp(SDNode *N, bool UseCompAsBase,
                                                SelectionDAG &DAG) const {
  assert(N->getOpcode() == ISD::SETCC && "ISD::SETCC Expected.");

  SDLoc DL(N);
  auto Op0 = N->getOperand(0);
  auto Op1 = N->getOperand(1);
  EVT SrcVT = Op0.getValueType();
  EVT VT = N->getValueType(0);
  assert(VT == MVT::i32 && "i32 is expected as a result of ISD::SETCC.");

  // VE instruction can holds simm7 at lhs and mimm at rhs.  Swap operands
  // if it improve instructions.  Both CMP operation is safe to sawp
  // for SETEQ/SETNE.
  if (!isSimm7(Op0) && !isMImm(Op1) && (isSimm7(Op1) || isMImm(Op0)))
    std::swap(Op0, Op1);

  // Compare or equiv integers.
  unsigned Comp = decideComp(SrcVT, true);
  EVT CompVT = decideCompType(SrcVT);
  auto CompNode = DAG.getNode(Comp, DL, CompVT, Op0, Op1);

  // Adjust register size for CMOV's base register.
  //   CMOV cmp, 1, base (=cmp)
  auto Base = CompNode;
  if (UseCompAsBase) {
    // Cmp is equal to 1 iff it is used as base register, so safe to use
    // INSERT_SUBREG/EXTRACT_SUBRAG.
    SDValue Sub_i32 = DAG.getTargetConstant(VE::sub_f32, DL, MVT::i32);
    if (CompVT != MVT::i32) {
      if (CompVT == MVT::i64) {
        Base = SDValue(DAG.getMachineNode(
            TargetOpcode::EXTRACT_SUBREG, DL, VT, Base, Sub_i32), 0);
      } else if (CompVT == MVT::f32) {
        SDValue Sub_f32 = DAG.getTargetConstant(VE::sub_f32, DL, MVT::i32);
        SDValue Undef = SDValue(
            DAG.getMachineNode(TargetOpcode::IMPLICIT_DEF, DL, MVT::i64), 0);
        Base = SDValue(DAG.getMachineNode(
            TargetOpcode::INSERT_SUBREG, DL, MVT::i64, Undef,
            Base, Sub_f32), 0);
        Base = SDValue(DAG.getMachineNode(
            TargetOpcode::EXTRACT_SUBREG, DL, VT, Base, Sub_i32), 0);
      } else if (CompVT == MVT::f64) {
        const TargetRegisterClass *RC = getRegClassFor(MVT::i64);
        Base = SDValue(DAG.getMachineNode(
            TargetOpcode::COPY_TO_REGCLASS, DL, MVT::i64, Base,
            DAG.getTargetConstant(RC->getID(), DL, MVT::i32)), 0);
        Base = SDValue(DAG.getMachineNode(
            TargetOpcode::EXTRACT_SUBREG, DL, VT, Base, Sub_i32), 0);
      } else
        llvm_unreachable("Unknown ValueType!");
    }
  } else {
    Base = DAG.getConstant(0, DL, CompVT);
  }
  // Set 1 iff comparison result is not equal to 0.
  auto Cmoved = DAG.getNode(VEISD::CMOV, DL, VT, CompNode,
                            DAG.getConstant(1, DL, VT), Base,
                            DAG.getConstant(VECC::CC_INE, DL, MVT::i32));

  return Cmoved;
}

/// This function is called when we have proved that a SETCC node can be
/// replaced by leading-zero (and other supporting instructions).
SDValue VETargetLowering::generateEquivalentLdz(SDNode *N, bool Complement,
                                                SelectionDAG &DAG) const {
  assert(N->getOpcode() == ISD::SETCC && "ISD::SETCC Expected.");

  SDLoc DL(N);
  auto Op0 = N->getOperand(0);
  auto Op1 = N->getOperand(1);
  EVT SrcVT = Op0.getValueType();
  EVT VT = N->getValueType(0);
  assert(VT == MVT::i32 && "i32 is expected as a result of ISD::SETCC.");

  // Compare values.  If Op1 is 0 and it is safe to calculate without
  // comparison, we don't generate compare instruction.
  EVT CompVT = decideCompType(SrcVT);
  SDValue CompNode =
      generateComparison(SrcVT, Op0, Op1, true, true, DL, DAG);
  if (CompVT != MVT::i64) {
    SDValue Undef = SDValue(
        DAG.getMachineNode(TargetOpcode::IMPLICIT_DEF, DL, MVT::i64), 0);
    if (SrcVT == MVT::i32) {
      SDValue Sub_i32 = DAG.getTargetConstant(VE::sub_i32, DL, MVT::i32);
      CompNode = SDValue(DAG.getMachineNode(
          TargetOpcode::INSERT_SUBREG, DL, MVT::i64, Undef,
          CompNode, Sub_i32), 0);
    } else if (SrcVT == MVT::f32) {
      SDValue Sub_f32 = DAG.getTargetConstant(VE::sub_f32, DL, MVT::i32);
      CompNode = SDValue(DAG.getMachineNode(
          TargetOpcode::INSERT_SUBREG, DL, MVT::i64, Undef,
          CompNode, Sub_f32), 0);
    } else if (SrcVT == MVT::f64) {
      const TargetRegisterClass *RC = getRegClassFor(MVT::i64);
      CompNode = SDValue(DAG.getMachineNode(TargetOpcode::COPY_TO_REGCLASS, DL,
                                            MVT::i64, CompNode,
                                            DAG.getTargetConstant(RC->getID(),
                                                DL, MVT::i32)), 0);
    } else
      llvm_unreachable("Unknown ValueType!");
  }

  // Count leading 0 in 64 bit register.
  auto LdzNode = DAG.getNode(ISD::CTLZ, DL, MVT::i64, CompNode);

  // If both are equal, ldz returns 64.  Otherwise, less than 64.
  // Move the 6th bit to the least significant position and zero out the rest.
  // Now the least significant bit carries the result of original comparison.
  unsigned Size = CompNode.getValueSizeInBits();
  auto Shifted = DAG.getNode(ISD::SRL, DL, MVT::i64, LdzNode,
                             DAG.getConstant(Log2_32(Size), DL, MVT::i32));
  auto Final = Shifted;

  // Complement the result if needed. Based on the condition code.
  if (Complement)
    Final = DAG.getNode(ISD::XOR, DL, MVT::i64, Shifted,
                        DAG.getConstant(1, DL, MVT::i64));

  // Final is either 0 or 1, so it is safe for EXTRACT_SUBREG
  SDValue Sub_i32 = DAG.getTargetConstant(VE::sub_i32, DL, MVT::i32);
  Final = SDValue(DAG.getMachineNode(
      TargetOpcode::EXTRACT_SUBREG, DL, VT, Final, Sub_i32), 0);

  return Final;
}

// Perform optiization on SetCC similar to PowerPC.
SDValue VETargetLowering::optimizeSetCC(SDNode *N, DAGCombinerInfo &DCI) const {
  assert(N->getOpcode() == ISD::SETCC && "ISD::SETCC Expected.");
  EVT SrcVT = N->getOperand(0).getValueType();

  // FIXME: optimize floating point SetCC.
  if (SrcVT.isFloatingPoint())
    return SDValue();

  // We prefer to do this when all types are legal.
  if (!DCI.isAfterLegalizeDAG())
    return SDValue();

  // For setcc, we generally create following instructions.
  //   CMP       %cmp, %a, %b
  //   LEA       %res, 0
  //   CMOV.cond %res, 1, %cmp
  //
  // However, CMOV is slower than ALU instructions and a LEA result may hold a
  // register for a while if LEA instruction moved around.  It happens often
  // more than what I expected.  So, we are going to optimize these instructions
  // using bit calculations like below.
  //
  // For SETEQ/SETNE, we use LDZ to count the number of bits holding 0.
  //   SETEQ
  //   CMP %t1, %a, %b
  //   LDZ %t2, %t1     ; 64 iff %t1 is equal to 0
  //   SRL %res, %t2, 6 ; 64 becomes 1 now
  //
  //   SETNE
  //   CMP %t1, %a, %b
  //   CMPU %t2, 0, %t1
  //   SRL %res, %t2, 63/31
  //
  // For other comparison, we use sign bit to generate result value.
  //   SETLT                   SETLE
  //   CMP %t1, %a, %b         CMP %t1, %b, %a
  //   SRL %res, %t1, 63/31    SRL %t2, %t1, 63/31
  //                           XOR %res, %t2, 1
  //
  // We can use similar instructions for floating point also iff comparison
  // is unordered.  VE's comparison may return qNaN which MSB is on.
  // FIXME: support floating point.

  ISD::CondCode CC = cast<CondCodeSDNode>(N->getOperand(2))->get();
  SelectionDAG &DAG = DCI.DAG;
  switch (CC) {
  default: break;
  case ISD::SETEQ:
#if 1
    // a == b -> (LDZ (CMP a, b)) >> 6
    //   3 insns are equal to CMP+LEA+CMOV but faster.
    return generateEquivalentLdz(N, false, DAG);
#else
    // a == b -> cmov (a EQV b), 1, (a EQV b), SETNE iff a/b are i64
    //           cmov (a CMP b), 1, 0, SETEQ otherwise
    //   2 insns which is less than CMP+LEA+CMOV
    if (SrcVT == MVT::i64)
      return generateEquivalentBitOp(N, VEISD::EQV, DAG);
    // FIXME: generate CMP+LEA+CMOV here.
    // return generateEquivalentCmp(N, false, DAG);
#endif
    break;
  case ISD::SETNE:
    // Generate code for "setugt a, 0" instead of "setne a, 0" since it is
    // faster on VE.
    if (isNullConstant(N->getOperand(1)))
      return generateEquivalentSub(N, false, false, true, DAG);
    LLVM_FALLTHROUGH;
  case ISD::SETUNE: {
#if 1
    // Generate code for "setugt (cmp a, b), 0" instead of "setne a, b"
    // since it is faster on VE.
    SDLoc DL(N);
    EVT CompVT = decideCompType(SrcVT);
    SDValue CompNode =
        generateComparison(SrcVT, N->getOperand(0), N->getOperand(1), true,
                           true, DL, DAG);
#if 0
    return DAG.getNode(ISD::SETCC, DL, MVT::i32, CompNode,
                       DAG.getConstant(0, DL, CompVT),
                       DAG.getCondCode(ISD::SETUGT));
#else
#if 1
    SDValue SetCC =  DAG.getNode(ISD::SETCC, DL, MVT::i32, CompNode,
                                 DAG.getConstant(0, DL, CompVT),
                                 DAG.getCondCode(ISD::SETUGT));
    return generateEquivalentSub(SetCC.getNode(), false, false, true, DAG);
#if 0
    CompNode = generateComparison(CompVT, DAG.getConstant(0, DL, CompVT),
                                  CompNode, false, false, DL, DAG);
    return generateEquivalentSub(CompNode.getNode(), false, false, true, DAG);
#endif
#endif
#endif
#else
#if 1
    // a != b -> (XOR (LDZ (CMP a, b)) >> 6, 1)
    //   4 insns are more than CMP+LEA+CMOV but faster.
    return generateEquivalentLdz(N, true, DAG);
#else
    // a != b -> cmov (a XOR b), 1, (a XOR b), SETNE iff a/b are i64
    //           cmov (a CMP b), 1, (a CMP b), SETNE otherwise
    //   2 insns which is less than CMP+LEA+CMOV
    if (SrcVT == MVT::i64)
      return generateEquivalentBitOp(N, VEISD::XOR, DAG);
    return generateEquivalentCmp(N, true, DAG);
#endif
#endif
  }
  case ISD::SETLT:
    // a < b -> (CMP a, b) >> size(a)-1
    //   2 insns are less than CMP+LEA+CMOV
    return generateEquivalentSub(N, true, false, false, DAG);
  case ISD::SETGT:
    // a > b -> (CMP b, a) >> size(a)-1
    //   2 insns are less than CMP+LEA+CMOV
    return generateEquivalentSub(N, true, false, true, DAG);
  case ISD::SETLE:
    // a <= b -> (XOR (CMP b, a) >> size(a)-1, 1)
    //   3 insns are equal to CMP+LEA+CMOV but faster.
    return generateEquivalentSub(N, true, true, true, DAG);
  case ISD::SETGE:
    // a >= b -> (XOR (CMP a, b) >> size(a)-1, 1)
    //   3 insns are equal to CMP+LEA+CMOV but faster.
    return generateEquivalentSub(N, true, true, false, DAG);
  case ISD::SETULT:
    // a < b -> (CMP a, b) >> size(a)-1
    return generateEquivalentSub(N, false, false, false, DAG);
  case ISD::SETULE:
    // a <= b -> (XOR (CMP b, a) >> size(a)-1, 1)
    return generateEquivalentSub(N, false, true, true, DAG);
  case ISD::SETUGT:
    // a > b -> (CMP b, a) >> size(a)-1
    return generateEquivalentSub(N, false, false, true, DAG);
  case ISD::SETUGE:
    // a >= b -> (XOR (CMP a, b) >> size(a)-1, 1)
    return generateEquivalentSub(N, false, true, false, DAG);
  }
  return SDValue();
}

SDValue VETargetLowering::combineExtBoolTrunc(SDNode *N,
                                              DAGCombinerInfo &DCI) const {
  SelectionDAG &DAG = DCI.DAG;
  SDLoc DL(N);
  EVT VT = N->getValueType(0);
  EVT SrcVT = N->getOperand(0).getValueType();

  // We prefer to do this when all types are legal.
  if (!DCI.isAfterLegalizeDAG())
    return SDValue();

  if (N->getOperand(0).getOpcode() == ISD::SETCC &&
      SrcVT == MVT::i32 && VT == MVT::i64) {
    // SETCC returns 0 or 1, so all ext is safe to replae to INSERT_SUBREG.
    // But peform this modification after setcc is leagalized to i32.
    SDValue Undef = SDValue(
        DAG.getMachineNode(TargetOpcode::IMPLICIT_DEF, DL, VT), 0);
    SDValue Sub_i32 = DAG.getTargetConstant(VE::sub_i32, DL, MVT::i32);
    return SDValue(DAG.getMachineNode(
        TargetOpcode::INSERT_SUBREG, DL, MVT::i64, Undef,
        N->getOperand(0), Sub_i32), 0);
  }
  return SDValue();
}

static bool isI32Insn(const SDNode *User, const SDNode *N) {
  switch (User->getOpcode()) {
  default:
    return false;
  case ISD::ADD:
  case ISD::SUB:
  case ISD::MUL:
  case ISD::SDIV:
  case ISD::UDIV:
  case ISD::SETCC:
  case ISD::SMIN:
  case ISD::SMAX:
  case ISD::SHL:
  case ISD::SRA:
  case ISD::BSWAP:
  case ISD::SINT_TO_FP:
  case ISD::UINT_TO_FP:
  case ISD::BR_CC:
  case ISD::BITCAST:
  case ISD::ATOMIC_CMP_SWAP:
  case ISD::ATOMIC_SWAP:
  case VEISD::CMPU:
  case VEISD::CMPI:
  case VEISD::VEC_BROADCAST:
    return true;
  case ISD::SRL:
    if (N->getOperand(0).getOpcode() != ISD::SRL)
      return true;
    // (srl (trunc (srl ...))) may be optimized by combining srl, so
    // doesn't optimize trunc now.
    return false;
  case ISD::SELECT_CC:
    if (User->getOperand(2).getNode() != N &&
        User->getOperand(3).getNode() != N)
      return true;
    LLVM_FALLTHROUGH;
  case ISD::AND:
  case ISD::OR:
  case ISD::XOR:
  case ISD::SELECT:
  case ISD::CopyToReg:
    // Check all use of selections, bit operations, and copies.  If all of them
    // are safe, optimize truncate to extract_subreg.
    for (SDNode::use_iterator UI = User->use_begin(), UE = User->use_end();
         UI != UE; ++UI) {
      switch ((*UI)->getOpcode()) {
      default:
        // If the use is an instruction which treats the source operand as i32,
        // it is safe to avoid truncate here.
        if (isI32Insn(*UI, N))
          continue;
        break;
      case ISD::ANY_EXTEND:
      case ISD::SIGN_EXTEND:
      case ISD::ZERO_EXTEND: {
        // Special optimizations to the combination of ext and trunc.
        // (ext ... (select ... (trunc ...))) is safe to avoid truncate here
        // since this truncate instruction clears higher 32 bits which is filled
        // by one of ext instructions later.
        assert(N->getValueType(0) == MVT::i32 &&
               "find truncate to not i32 integer");
        if (User->getOpcode() == ISD::SELECT_CC ||
            User->getOpcode() == ISD::SELECT)
          continue;
        break;
      }
      }
      return false;
    }
    return true;
  }
}

// Optimize TRUNCATE in DAG combining.  Optimizing it in CUSTOM lower is
// sometime too early.  Optimizing it in DAG pattern matching in VEInstrInfo.td
// is sometime too late.  So, doing it at here.
SDValue VETargetLowering::combineTRUNCATE(SDNode *N,
                                          DAGCombinerInfo &DCI) const {
  assert(N->getOpcode() == ISD::TRUNCATE &&
         "Should be called with a TRUNCATE node");

  SelectionDAG &DAG = DCI.DAG;
  SDLoc DL(N);
  EVT VT = N->getValueType(0);

  // We prefer to do this when all types are legal.
  if (!DCI.isAfterLegalizeDAG())
    return SDValue();

  // Skip combine TRUNCATE atm if the operand of TRUNCATE might be a constant.
  if (N->getOperand(0)->getOpcode() == ISD::SELECT_CC &&
      isa<ConstantSDNode>(N->getOperand(0)->getOperand(0)) &&
      isa<ConstantSDNode>(N->getOperand(0)->getOperand(1)))
    return SDValue();

  // Check all use of this TRUNCATE.
  for (SDNode::use_iterator UI = N->use_begin(), UE = N->use_end(); UI != UE;
       ++UI) {
    SDNode *User = *UI;

    // Make sure that we're not going to replace TRUNCATE for non i32
    // instructions.
    //
    // FIXME: Although we could sometimes handle this, and it does occur in
    // practice that one of the condition inputs to the select is also one of
    // the outputs, we currently can't deal with this.
    if (isI32Insn(User, N))
      continue;

    return SDValue();
  }

  SDValue SubI32 = DAG.getTargetConstant(VE::sub_i32, DL, MVT::i32);
  return SDValue(DAG.getMachineNode(TargetOpcode::EXTRACT_SUBREG, DL, VT,
                                    N->getOperand(0), SubI32),
                 0);
}

SDValue VETargetLowering::combineSetCC(SDNode *N,
                                        DAGCombinerInfo &DCI) const {
  assert(N->getOpcode() == ISD::SETCC &&
         "Should be called with a SETCC node");

#if 0
  ISD::CondCode CC = cast<CondCodeSDNode>(N->getOperand(2))->get();
  if (CC == ISD::SETNE || CC == ISD::SETEQ) {
    SDValue LHS = N->getOperand(0);
    SDValue RHS = N->getOperand(1);

    // If there is a '0 - y' pattern, canonicalize the pattern to the RHS.
    if (LHS.getOpcode() == ISD::SUB && isNullConstant(LHS.getOperand(0)) &&
        LHS.hasOneUse())
      std::swap(LHS, RHS);

    // x == 0-y --> x+y == 0
    // x != 0-y --> x+y != 0
    if (RHS.getOpcode() == ISD::SUB && isNullConstant(RHS.getOperand(0)) &&
        RHS.hasOneUse()) {
      SDLoc DL(N);
      SelectionDAG &DAG = DCI.DAG;
      EVT VT = N->getValueType(0);
      EVT OpVT = LHS.getValueType();
      SDValue Add = DAG.getNode(ISD::ADD, DL, OpVT, LHS, RHS.getOperand(1));
      return DAG.getSetCC(DL, VT, Add, DAG.getConstant(0, DL, OpVT), CC);
    }
  }
#endif

  EVT VT = N->getValueType(0);
  if (VT != MVT::i32)
    return SDValue();

  // Check all use of this SETCC.
  for (SDNode::use_iterator UI = N->use_begin(), UE = N->use_end();
       UI != UE; ++UI) {
    SDNode *User = *UI;

    // Make sure that we're not going to promote SETCC for SELECT or BRCOND
    // or BR_CC.
    // FIXME: Although we could sometimes handle this, and it does occur in
    // practice that one of the condition inputs to the select is also one of
    // the outputs, we currently can't deal with this.
    if (User->getOpcode() == ISD::SELECT ||
        User->getOpcode() == ISD::BRCOND) {
      if (User->getOperand(0).getNode() == N)
        return SDValue();
    } else if (User->getOpcode() == ISD::BR_CC) {
      if (User->getOperand(1).getNode() == N ||
          User->getOperand(2).getNode() == N)
        return SDValue();
    } else if (User->getOpcode() == ISD::AND) {
      // Atomic expansion may construct instructions like below.
      //   %cond = SETCC
      //   %and = AND %cond, 1
      //   BR_CC %and
      //
      // This patterns will be combined into a single BR_CC later.
      // So, we defer optimization on SETCC for a while.
      // FIXME: create combine for (AND (SETCC ), 1).
      if (User->getOperand(0).getNode() == N &&
          User->getOperand(1).getValueType().isScalarInteger() &&
          isOneConstant(User->getOperand(1)))
        return SDValue();
    }
  }

  return optimizeSetCC(N, DCI);
}

SDValue VETargetLowering::combineSelectCC(SDNode *N,
                                          DAGCombinerInfo &DCI) const {
  assert(N->getOpcode() == ISD::SELECT_CC &&
         "Should be called with a SELECT_CC node");
  ISD::CondCode CC = cast<CondCodeSDNode>(N->getOperand(4))->get();
  SDValue LHS = N->getOperand(0);
  SDValue RHS = N->getOperand(1);
  SDValue True = N->getOperand(2);
  SDValue False = N->getOperand(3);
  bool Modify = false;

  EVT VT = N->getValueType(0);
  if (VT.isVector())
    return SDValue();

  if (isMImm(True)) {
    // Doesn't swap True and False values.
  } else if (isMImm(False)) {
    // Swap True and False values.  Inverse CC also.
    std::swap(True, False);
    CC = getSetCCInverse(CC, LHS.getValueType());
    Modify = true;
  }

  if (Modify) {
    SDLoc DL(N);
    SelectionDAG &DAG = DCI.DAG;
    return DAG.getSelectCC(SDLoc(N), LHS, RHS, True, False, CC);
  }

  return SDValue();
}

SDValue VETargetLowering::PerformDAGCombine(SDNode *N,
                                            DAGCombinerInfo &DCI) const {
  SDLoc dl(N);
  switch (N->getOpcode()) {
  default:
    break;
  case ISD::ANY_EXTEND:
  case ISD::SIGN_EXTEND:
  case ISD::ZERO_EXTEND:
    return combineExtBoolTrunc(N, DCI);
  case ISD::SETCC:
    return combineSetCC(N, DCI);
  case ISD::SELECT_CC:
    return combineSelectCC(N, DCI);
  case ISD::TRUNCATE:
    return combineTRUNCATE(N, DCI);
  }

  return SDValue();
}

bool VETargetLowering::isTypeDesirableForOp(unsigned Opc, EVT VT) const {
  if (!isTypeLegal(VT))
    return false;

  // There are no i32 bitreverse/ctpop/and/or/xor instructions.
  if (VT == MVT::i32) {
    switch (Opc) {
    default:
      break;
    case ISD::BITREVERSE:
    case ISD::CTPOP:
    case ISD::AND:
    case ISD::OR:
    case ISD::XOR:
      return false;
    }
  }

  // There are no i8/i16 instructions.
  if (VT == MVT::i8 || VT == MVT::i16)
    return false;

  // Any legal type not explicitly accounted for above here is desirable.
  return true;
}

//===----------------------------------------------------------------------===//
//                         VE Inline Assembly Support
//===----------------------------------------------------------------------===//

/// getConstraintType - Given a constraint letter, return the type of
/// constraint it is for this target.
VETargetLowering::ConstraintType
VETargetLowering::getConstraintType(StringRef Constraint) const {
  if (Constraint.size() == 1) {
    switch (Constraint[0]) {
    default:  break;
    case 'r':
    case 'f':
    case 'e':
      return C_RegisterClass;
    case 'I': // SIMM13
      return C_Other;
    }
  }

  return TargetLowering::getConstraintType(Constraint);
}

TargetLowering::ConstraintWeight VETargetLowering::
getSingleConstraintMatchWeight(AsmOperandInfo &info,
                               const char *constraint) const {
  ConstraintWeight weight = CW_Invalid;
  Value *CallOperandVal = info.CallOperandVal;
  // If we don't have a value, we can't do a match,
  // but allow it at the lowest weight.
  if (!CallOperandVal)
    return CW_Default;

  // Look at the constraint type.
  switch (*constraint) {
  default:
    weight = TargetLowering::getSingleConstraintMatchWeight(info, constraint);
    break;
  case 'I': // SIMM13
    if (ConstantInt *C = dyn_cast<ConstantInt>(info.CallOperandVal)) {
      if (isInt<13>(C->getSExtValue()))
        weight = CW_Constant;
    }
    break;
  }
  return weight;
}

/// LowerAsmOperandForConstraint - Lower the specified operand into the Ops
/// vector.  If it is invalid, don't add anything to Ops.
void VETargetLowering::
LowerAsmOperandForConstraint(SDValue Op,
                             std::string &Constraint,
                             std::vector<SDValue> &Ops,
                             SelectionDAG &DAG) const {
  SDValue Result(nullptr, 0);

  // Only support length 1 constraints for now.
  if (Constraint.length() > 1)
    return;

  char ConstraintLetter = Constraint[0];
  switch (ConstraintLetter) {
  default: break;
  case 'I':
    if (ConstantSDNode *C = dyn_cast<ConstantSDNode>(Op)) {
      if (isInt<13>(C->getSExtValue())) {
        Result = DAG.getTargetConstant(C->getSExtValue(), SDLoc(Op),
                                       Op.getValueType());
        break;
      }
      return;
    }
  }

  if (Result.getNode()) {
    Ops.push_back(Result);
    return;
  }
  TargetLowering::LowerAsmOperandForConstraint(Op, Constraint, Ops, DAG);
}

std::pair<unsigned, const TargetRegisterClass *>
VETargetLowering::getRegForInlineAsmConstraint(const TargetRegisterInfo *TRI,
                                                  StringRef Constraint,
                                                  MVT VT) const {
  if (Constraint.size() == 1) {
    switch (Constraint[0]) {
    case 'r':
      return std::make_pair(0U, &VE::I64RegClass);
    case 'f':
      if (VT == MVT::f32 || VT == MVT::f64)
        return std::make_pair(0U, &VE::I64RegClass);
      else if (VT == MVT::f128)
        return std::make_pair(0U, &VE::F128RegClass);
      llvm_unreachable("Unknown ValueType for f-register-type!");
      break;
    case 'e':
      if (VT == MVT::f32 || VT == MVT::f64)
        return std::make_pair(0U, &VE::I64RegClass);
      else if (VT == MVT::f128)
        return std::make_pair(0U, &VE::F128RegClass);
      llvm_unreachable("Unknown ValueType for e-register-type!");
      break;
    }
  } else if (!Constraint.empty() && Constraint.size() <= 5
              && Constraint[0] == '{' && *(Constraint.end()-1) == '}') {
    // constraint = '{r<d>}'
    // Remove the braces from around the name.
    StringRef name(Constraint.data()+1, Constraint.size()-2);
    // Handle register aliases:
    //       r0-r7   -> g0-g7
    //       r8-r15  -> o0-o7
    //       r16-r23 -> l0-l7
    //       r24-r31 -> i0-i7
    uint64_t intVal = 0;
    if (name.substr(0, 1).equals("r")
        && !name.substr(1).getAsInteger(10, intVal) && intVal <= 31) {
      const char regTypes[] = { 'g', 'o', 'l', 'i' };
      char regType = regTypes[intVal/8];
      char regIdx = '0' + (intVal % 8);
      char tmp[] = { '{', regType, regIdx, '}', 0 };
      std::string newConstraint = std::string(tmp);
      return TargetLowering::getRegForInlineAsmConstraint(TRI, newConstraint,
                                                          VT);
    }
  }

  return TargetLowering::getRegForInlineAsmConstraint(TRI, Constraint, VT);
}

void VETargetLowering::ReplaceNodeResults(SDNode *N,
                                             SmallVectorImpl<SDValue>& Results,
                                             SelectionDAG &DAG) const {

  SDLoc dl(N);

  switch (N->getOpcode()) {
  case ISD::ATOMIC_SWAP:
  case ISD::BUILD_VECTOR:
  case ISD::INSERT_VECTOR_ELT:
  case ISD::EXTRACT_VECTOR_ELT:
  case ISD::VECTOR_SHUFFLE:
  case ISD::MSCATTER:
  case ISD::MGATHER:
  case ISD::MLOAD:
    // ask llvm to expand vector related instructions if those are not legal.
    return;
  default:
    LLVM_DEBUG(N->dumpr(&DAG));
    llvm_unreachable("Do not know how to custom type legalize this operation!");
  }
}

// Override to enable LOAD_STACK_GUARD lowering on Linux.
bool VETargetLowering::useLoadStackGuardNode() const {
  if (!Subtarget->isTargetLinux())
    return TargetLowering::useLoadStackGuardNode();
  return true;
}

// Override to disable global variable loading on Linux.
void VETargetLowering::insertSSPDeclarations(Module &M) const {
  if (!Subtarget->isTargetLinux())
    return TargetLowering::insertSSPDeclarations(M);
}

void VETargetLowering::finalizeLowering(MachineFunction& MF) const {
  for (auto &MBB : MF)
    MBB.addLiveIn(VE::VL);
  TargetLoweringBase::finalizeLowering(MF);
}

bool VETargetLowering::isVectorMaskType(EVT VT) const {
  return (VT == MVT::v256i1 || VT == MVT::v512i1);
}<|MERGE_RESOLUTION|>--- conflicted
+++ resolved
@@ -533,8 +533,8 @@
       // All integer register arguments are promoted by the caller to i64.
 
       // Create a virtual register for the promoted live-in value.
-      unsigned VReg = MF.addLiveIn(VA.getLocReg(),
-                                   getRegClassFor(VA.getLocVT()));
+      unsigned VReg =
+          MF.addLiveIn(VA.getLocReg(), getRegClassFor(VA.getLocVT()));
       SDValue Arg = DAG.getCopyFromReg(Chain, DL, VReg, VA.getLocVT());
 
       assert(!VA.needsCustom() && "Unexpected custom lowering");
@@ -1315,7 +1315,6 @@
 
   /// } Floating-point math functions
 
-<<<<<<< HEAD
   // BRIND/BR_JT are not implemented yet.
   //   FIXME: BRIND instruction is implemented, but JumpTable is not yet.
   setOperationAction(ISD::BRIND,  MVT::Other, Expand);
@@ -1330,18 +1329,13 @@
   setTargetDAGCombine(ISD::FADD);
   //setTargetDAGCombine(ISD::FMA);
 
-  // ATOMICs.
-  // Atomics are supported on VE.
-=======
   /// Atomic instructions {
 
->>>>>>> d1afe2e2
   setMaxAtomicSizeInBitsSupported(64);
   setMinCmpXchgSizeInBits(32);
   setSupportsUnalignedAtomics(false);
 
-<<<<<<< HEAD
-  // Use custom inserter, LowerATOMIC_FENCE, for ATOMIC_FENCE.
+  // Use custom inserter for ATOMIC_FENCE.
   setOperationAction(ISD::ATOMIC_FENCE, MVT::Other, Custom);
 
   for (MVT VT : MVT::integer_valuetypes()) {
@@ -1370,6 +1364,8 @@
     setOperationAction(ISD::ATOMIC_LOAD_UMIN, VT, Expand);
     setOperationAction(ISD::ATOMIC_LOAD_UMAX, VT, Expand);
   }
+
+  /// } Atomic isntructions
 
   // FIXME: VE's I128 stuff is not investivated yet
   if (!1) {
@@ -1574,12 +1570,6 @@
     setOperationAction(ISD::FMAXIMUM, VT, Expand);
     setOperationAction(ISD::FSINCOS, VT, Expand);
   }
-=======
-  // Use custom inserter for ATOMIC_FENCE.
-  setOperationAction(ISD::ATOMIC_FENCE, MVT::Other, Custom);
-
-  /// } Atomic isntructions
->>>>>>> d1afe2e2
 
   setStackPointerRegisterToSaveRestore(VE::SX11);
 
@@ -1629,7 +1619,6 @@
     TARGET_NODE_CASE(EH_SJLJ_SETJMP)
     TARGET_NODE_CASE(EH_SJLJ_LONGJMP)
     TARGET_NODE_CASE(EH_SJLJ_SETUP_DISPATCH)
-    TARGET_NODE_CASE(MEMBARRIER)
     TARGET_NODE_CASE(GLOBAL_BASE_REG)
     TARGET_NODE_CASE(FLUSHW)
     TARGET_NODE_CASE(VEC_BROADCAST)
@@ -2353,7 +2342,6 @@
   return DAG.getMergeValues(Ops, DL);
 }
 
-<<<<<<< HEAD
 static SDValue LowerFRAMEADDR(SDValue Op, SelectionDAG &DAG,
                               const VETargetLowering &TLI,
                               const VESubtarget *Subtarget) {
@@ -2414,48 +2402,6 @@
                      DAG.getNode(ISD::ADD, dl, PtrVT, FrameAddr, Offset),
                      MachinePointerInfo());
 #endif
-}
-
-SDValue VETargetLowering::LowerATOMIC_FENCE(SDValue Op,
-                                            SelectionDAG &DAG) const {
-  SDLoc DL(Op);
-  AtomicOrdering FenceOrdering = static_cast<AtomicOrdering>(
-    cast<ConstantSDNode>(Op.getOperand(1))->getZExtValue());
-  SyncScope::ID FenceSSID = static_cast<SyncScope::ID>(
-    cast<ConstantSDNode>(Op.getOperand(2))->getZExtValue());
-
-  // VE uses Release consistency, so need a fence instruction if it is a
-  // cross-thread fence.
-  if (FenceSSID == SyncScope::System) {
-    switch (FenceOrdering) {
-    case AtomicOrdering::NotAtomic:
-    case AtomicOrdering::Unordered:
-    case AtomicOrdering::Monotonic:
-      // No need to generate fencem instruction here.
-      break;
-    case AtomicOrdering::Acquire:
-      // Generate "fencem 2" as acquire fence.
-      return SDValue(DAG.getMachineNode(VE::FENCEM, DL, MVT::Other,
-                                        DAG.getTargetConstant(2, DL, MVT::i32),
-                                        Op.getOperand(0)), 0);
-    case AtomicOrdering::Release:
-      // Generate "fencem 1" as release fence.
-      return SDValue(DAG.getMachineNode(VE::FENCEM, DL, MVT::Other,
-                                        DAG.getTargetConstant(1, DL, MVT::i32),
-                                        Op.getOperand(0)), 0);
-    case AtomicOrdering::AcquireRelease:
-    case AtomicOrdering::SequentiallyConsistent:
-      // Generate "fencem 3" as acq_rel and seq_cst fence.
-      // FIXME: "fencem 3" doesn't wait for for PCIe deveices accesses,
-      //        so  seq_cst may require more instruction for them.
-      return SDValue(DAG.getMachineNode(VE::FENCEM, DL, MVT::Other,
-                                        DAG.getTargetConstant(3, DL, MVT::i32),
-                                        Op.getOperand(0)), 0);
-    }
-  }
-
-  // MEMBARRIER is a compiler barrier; it codegens to a no-op.
-  return DAG.getNode(VEISD::MEMBARRIER, DL, MVT::Other, Op.getOperand(0));
 }
 
 SDValue VETargetLowering::LowerATOMIC_SWAP(SDValue Op,
@@ -2512,47 +2458,6 @@
   Function *Func = Intrinsic::getDeclaration(M, Id);
   return Builder.CreateCall(Func, {});
 }
-
-Instruction *VETargetLowering::emitLeadingFence(IRBuilder<> &Builder,
-                                                Instruction *Inst,
-                                                AtomicOrdering Ord) const {
-  switch (Ord) {
-  case AtomicOrdering::NotAtomic:
-  case AtomicOrdering::Unordered:
-    llvm_unreachable("Invalid fence: unordered/non-atomic");
-  case AtomicOrdering::Monotonic:
-  case AtomicOrdering::Acquire:
-    return nullptr; // Nothing to do
-  case AtomicOrdering::Release:
-  case AtomicOrdering::AcquireRelease:
-    return callIntrinsic(Builder, Intrinsic::ve_fencem1);
-  case AtomicOrdering::SequentiallyConsistent:
-    if (!Inst->hasAtomicStore())
-      return nullptr; // Nothing to do
-    return callIntrinsic(Builder, Intrinsic::ve_fencem3);
-  }
-  llvm_unreachable("Unknown fence ordering in emitLeadingFence");
-}
-
-Instruction *VETargetLowering::emitTrailingFence(IRBuilder<> &Builder,
-                                                 Instruction *Inst,
-                                                 AtomicOrdering Ord) const {
-  switch (Ord) {
-  case AtomicOrdering::NotAtomic:
-  case AtomicOrdering::Unordered:
-    llvm_unreachable("Invalid fence: unordered/not-atomic");
-  case AtomicOrdering::Monotonic:
-  case AtomicOrdering::Release:
-    return nullptr; // Nothing to do
-  case AtomicOrdering::Acquire:
-  case AtomicOrdering::AcquireRelease:
-    return callIntrinsic(Builder, Intrinsic::ve_fencem2);
-  case AtomicOrdering::SequentiallyConsistent:
-    return callIntrinsic(Builder, Intrinsic::ve_fencem3);
-  }
-  llvm_unreachable("Unknown fence ordering in emitTrailingFence");
-}
-
 
 SDValue VETargetLowering::LowerINTRINSIC_WO_CHAIN(SDValue Op,
                                                   SelectionDAG &DAG) const {
@@ -2903,14 +2808,12 @@
   return Op;
 }
 
-=======
->>>>>>> d1afe2e2
 SDValue VETargetLowering::LowerOperation(SDValue Op, SelectionDAG &DAG) const {
   switch (Op.getOpcode()) {
   default:
     llvm_unreachable("Should not custom lower this!");
   case ISD::ATOMIC_FENCE:
-<<<<<<< HEAD
+    return lowerATOMIC_FENCE(Op, DAG);
     return LowerATOMIC_FENCE(Op, DAG);
   case ISD::ATOMIC_SWAP:
     return LowerATOMIC_SWAP(Op, DAG);
@@ -2920,16 +2823,10 @@
     return lowerBlockAddress(Op, DAG);
   case ISD::BUILD_VECTOR:
     return LowerBUILD_VECTOR(Op, DAG);
-=======
-    return lowerATOMIC_FENCE(Op, DAG);
-  case ISD::BlockAddress:
-    return lowerBlockAddress(Op, DAG);
->>>>>>> d1afe2e2
   case ISD::ConstantPool:
     return lowerConstantPool(Op, DAG);
   case ISD::DYNAMIC_STACKALLOC:
     return lowerDYNAMIC_STACKALLOC(Op, DAG);
-<<<<<<< HEAD
   case ISD::EH_SJLJ_SETJMP:
     return LowerEH_SJLJ_SETJMP(Op, DAG);
   case ISD::EH_SJLJ_LONGJMP:
@@ -2940,13 +2837,10 @@
     return LowerEXTRACT_VECTOR_ELT(Op, DAG);
   case ISD::FRAMEADDR:
     return LowerFRAMEADDR(Op, DAG, *this, Subtarget);
-=======
->>>>>>> d1afe2e2
   case ISD::GlobalAddress:
     return lowerGlobalAddress(Op, DAG);
   case ISD::GlobalTLSAddress:
     return lowerGlobalTLSAddress(Op, DAG);
-<<<<<<< HEAD
   case ISD::INSERT_VECTOR_ELT:
     return LowerINSERT_VECTOR_ELT(Op, DAG);
   case ISD::INTRINSIC_VOID:
@@ -2964,21 +2858,14 @@
     return LowerMLOAD(Op, DAG);
   case ISD::RETURNADDR:
     return LowerRETURNADDR(Op, DAG, *this, Subtarget);
-=======
-  case ISD::LOAD:
-    return lowerLOAD(Op, DAG);
->>>>>>> d1afe2e2
   case ISD::STORE:
     return lowerSTORE(Op, DAG);
   case ISD::VASTART:
     return lowerVASTART(Op, DAG);
   case ISD::VAARG:
     return lowerVAARG(Op, DAG);
-<<<<<<< HEAD
   case ISD::VECTOR_SHUFFLE:
     return LowerVECTOR_SHUFFLE(Op, DAG);
-=======
->>>>>>> d1afe2e2
   }
 }
 /// } Custom Lower
