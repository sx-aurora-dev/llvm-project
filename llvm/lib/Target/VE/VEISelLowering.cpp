//===-- VEISelLowering.cpp - VE DAG Lowering Implementation ---------------===//
//
// Part of the LLVM Project, under the Apache License v2.0 with LLVM Exceptions.
// See https://llvm.org/LICENSE.txt for license information.
// SPDX-License-Identifier: Apache-2.0 WITH LLVM-exception
//
//===----------------------------------------------------------------------===//
//
// This file implements the interfaces that VE uses to lower LLVM code into a
// selection DAG.
//
//===----------------------------------------------------------------------===//

#include "CustomDAG.h"
#include "MCTargetDesc/VEMCExpr.h"
#include "VEISelLowering.h"
#include "VEInstrBuilder.h"
#include "VEMachineFunctionInfo.h"
#include "VERegisterInfo.h"
#include "VETargetMachine.h"
#include "llvm/ADT/StringSwitch.h"
#include "llvm/ADT/iterator_range.h"
#include "llvm/CodeGen/CallingConvLower.h"
#include "llvm/CodeGen/MachineFrameInfo.h"
#include "llvm/CodeGen/MachineFunction.h"
#include "llvm/CodeGen/MachineInstrBuilder.h"
#include "llvm/CodeGen/MachineJumpTableInfo.h"
#include "llvm/CodeGen/MachineModuleInfo.h"
#include "llvm/CodeGen/MachineRegisterInfo.h"
#include "llvm/CodeGen/SelectionDAG.h"
#include "llvm/CodeGen/TargetLoweringObjectFileImpl.h"
#include "llvm/IR/DerivedTypes.h"
#include "llvm/IR/Function.h"
#include "llvm/IR/IntrinsicsVE.h"
#include "llvm/IR/Module.h"
#include "llvm/Support/ErrorHandling.h"
#include "llvm/Support/KnownBits.h"

#define DEBUG_TYPE "ve-lower"

using namespace llvm;

// VE has no masked VLD. Ignore the mask, keep the AVL.
static cl::opt<bool> SplitCallRegs(
    "ve-split-call-regs", cl::init(true),
    cl::desc("Split overpacked registers and packed mask regs in calls and "
             "call arguments to assist pack/unpack folding."),
    cl::Hidden);

//===----------------------------------------------------------------------===//
// Calling Convention Implementation
//===----------------------------------------------------------------------===//

#include "VEGenCallingConv.inc"

CCAssignFn *getReturnCC(CallingConv::ID CallConv) {
  switch (CallConv) {
  default:
    return RetCC_VE_C;
  case CallingConv::Fast:
    return RetCC_VE_Fast;
  }
}

CCAssignFn *getParamCC(CallingConv::ID CallConv, bool IsVarArg) {
  if (IsVarArg)
    return CC_VE2;
  switch (CallConv) {
  default:
    return CC_VE_C;
  case CallingConv::Fast:
    return CC_VE_Fast;
  }
}

bool VETargetLowering::CanLowerReturn(
    CallingConv::ID CallConv, MachineFunction &MF, bool IsVarArg,
    const SmallVectorImpl<ISD::OutputArg> &Outs, LLVMContext &Context) const {
  CCAssignFn *RetCC = getReturnCC(CallConv);
  SmallVector<CCValAssign, 16> RVLocs;
  CCState CCInfo(CallConv, IsVarArg, MF, RVLocs, Context);
  return CCInfo.CheckReturn(Outs, RetCC);
}

static const MVT AllPackedVTs[] = {MVT::v512i32, MVT::v512f32};

static const MVT WholeVectorVTs[] =
    { MVT::v512i32, MVT::v512f32,
      MVT::v256i32, MVT::v256f32, MVT::v256i64, MVT::v256f64,
      MVT::v128i32, MVT::v128f32, MVT::v128i64, MVT::v128f64,
      MVT::v64i32,  MVT::v64f32,  MVT::v64i64,  MVT::v64f64,
      MVT::v32i32,  MVT::v32f32,  MVT::v32i64,  MVT::v32f64,
      MVT::v16i32,  MVT::v16f32,  MVT::v16i64,  MVT::v16f64,
      MVT::v8i32,   MVT::v8f32,   MVT::v8i64,   MVT::v8f64,
      MVT::v4i32,   MVT::v4f32,   MVT::v4i64,   MVT::v4f64,
      MVT::v2i32,   MVT::v2f32,   MVT::v2i64,   MVT::v2f64,
    };

static const MVT All256MaskVTs[] =
    { MVT::v256i1, MVT::v128i1, MVT::v64i1,  MVT::v32i1,
      MVT::v16i1,  MVT::v8i1,   MVT::v4i1,   MVT::v2i1,
    };

void VETargetLowering::initRegisterClasses() {
  // Scalar registers.
  addRegisterClass(MVT::i32, &VE::I32RegClass);
  addRegisterClass(MVT::i64, &VE::I64RegClass);
  addRegisterClass(MVT::f32, &VE::F32RegClass);
  addRegisterClass(MVT::f64, &VE::I64RegClass);
  addRegisterClass(MVT::f128, &VE::F128RegClass);

  if (Subtarget->enableVPU()) {
    // VVP backend.
    initRegisterClasses_VVP();
    return;
  }

  if (Subtarget->simd()) {
    // Fixed SIMD backend.
    for (MVT VecVT : WholeVectorVTs)
      addRegisterClass(VecVT, &VE::V64RegClass);
    addRegisterClass(MVT::v512i1, &VE::VM512RegClass);
    for (MVT MaskVT : All256MaskVTs)
      addRegisterClass(MaskVT, &VE::VMRegClass);
    return;
  }
}

SDValue VETargetLowering::LowerFormalArguments(
    SDValue Chain, CallingConv::ID CallConv, bool IsVarArg,
    const SmallVectorImpl<ISD::InputArg> &Ins, const SDLoc &DL,
    SelectionDAG &DAG, SmallVectorImpl<SDValue> &InVals) const {
  MachineFunction &MF = DAG.getMachineFunction();

  // Get the base offset of the incoming arguments stack space.
  unsigned ArgsBaseOffset = Subtarget->getRsaSize();
  // Get the size of the preserved arguments area
  unsigned ArgsPreserved = 64;

  // Analyze arguments according to CC_VE.
  SmallVector<CCValAssign, 16> ArgLocs;
  CCState CCInfo(CallConv, IsVarArg, DAG.getMachineFunction(), ArgLocs,
                 *DAG.getContext());
  // Allocate the preserved area first.
  CCInfo.AllocateStack(ArgsPreserved, Align(8));
  // We already allocated the preserved area, so the stack offset computed
  // by CC_VE would be correct now.
  CCInfo.AnalyzeFormalArguments(Ins, getParamCC(CallConv, false));

  const VERegisterInfo *TRI = Subtarget->getRegisterInfo();

  for (unsigned i = 0, e = ArgLocs.size(); i != e; ++i) {
    CCValAssign &VA = ArgLocs[i];
    if (VA.isRegLoc()) {
      // This argument is passed in a register.
      // All integer register arguments are promoted by the caller to i64.

      // Immediately expand over-packed (v512i64, v512f64) register copies into
      // their parts.
      SDValue Arg;
      MVT ValVT = VA.getValVT();
      if ((Subtarget->enableVPU() && SplitCallRegs) &&
          (isPackedMaskType(ValVT) || isOverPackedType(ValVT))) {
        MVT PartVT = getUnpackSourceType(ValVT, PackElem::Lo);

        // Create two virtual registers for the V64 subregisters and pack them
        // into one value.
        Register LoLocReg, HiLocReg;
        if (isPackedMaskType(ValVT)) {
          LoLocReg = TRI->getSubReg(VA.getLocReg(),
                                    getPackedMaskSubRegIdx(PackElem::Lo));
          HiLocReg = TRI->getSubReg(VA.getLocReg(),
                                    getPackedMaskSubRegIdx(PackElem::Hi));
        } else {
          LoLocReg = TRI->getSubReg(VA.getLocReg(),
                                    getOverPackedSubRegIdx(PackElem::Lo));
          HiLocReg = TRI->getSubReg(VA.getLocReg(),
                                    getOverPackedSubRegIdx(PackElem::Hi));
        }

        Register VRegLo, VRegHi;
        if (isPackedMaskType(ValVT)) {
          VRegLo = MF.addLiveIn(LoLocReg, &VE::VMRegClass);
          VRegHi = MF.addLiveIn(HiLocReg, &VE::VMRegClass);
        } else {
          VRegLo = MF.addLiveIn(LoLocReg, &VE::V64RegClass);
          VRegHi = MF.addLiveIn(HiLocReg, &VE::V64RegClass);
        }

        SDValue ArgLo = DAG.getCopyFromReg(Chain, DL, VRegLo, PartVT);
        SDValue ArgHi = DAG.getCopyFromReg(Chain, DL, VRegHi, PartVT);
        CustomDAG CDAG(*this, DAG, DL);
        Arg = CDAG.createPack(ValVT, ArgLo, ArgHi,
                              CDAG.getConstEVL(StandardVectorWidth));

      } else {
        // Create a virtual register for the promoted live-in value.
        unsigned VReg =
            MF.addLiveIn(VA.getLocReg(), getRegClassFor(VA.getLocVT()));
        Arg = DAG.getCopyFromReg(Chain, DL, VReg, VA.getLocVT());
      }

      assert(!VA.needsCustom() && "Unexpected custom lowering");

      // The caller promoted the argument, so insert an Assert?ext SDNode so we
      // won't promote the value again in this function.
      switch (VA.getLocInfo()) {
      case CCValAssign::SExt:
        Arg = DAG.getNode(ISD::AssertSext, DL, VA.getLocVT(), Arg,
                          DAG.getValueType(VA.getValVT()));
        break;
      case CCValAssign::ZExt:
        Arg = DAG.getNode(ISD::AssertZext, DL, VA.getLocVT(), Arg,
                          DAG.getValueType(VA.getValVT()));
        break;
      case CCValAssign::BCvt: {
        // Extract a float argument from i64 with padding.
        //     63     31   0
        //    +------+------+
        //    | float|   0  |
        //    +------+------+
        assert(VA.getLocVT() == MVT::i64);
        assert(VA.getValVT() == MVT::f32);
        SDValue Sub_f32 = DAG.getTargetConstant(VE::sub_f32, DL, MVT::i32);
        Arg = SDValue(DAG.getMachineNode(TargetOpcode::EXTRACT_SUBREG, DL,
                                         MVT::f32, Arg, Sub_f32),
                      0);
        break;
      }
      default:
        break;
      }

      // Truncate the register down to the argument type.
      if (VA.isExtInLoc())
        Arg = DAG.getNode(ISD::TRUNCATE, DL, VA.getValVT(), Arg);

      InVals.push_back(Arg);
      continue;
    }

    // The registers are exhausted. This argument was passed on the stack.
    assert(VA.isMemLoc());
    // The CC_VE_Full/Half functions compute stack offsets relative to the
    // beginning of the arguments area at %fp + the size of reserved area.
    unsigned Offset = VA.getLocMemOffset() + ArgsBaseOffset;
    unsigned ValSize = VA.getValVT().getSizeInBits() / 8;

    // Adjust offset for a float argument by adding 4 since the argument is
    // stored in 8 bytes buffer with offset like below.  LLVM generates
    // 4 bytes load instruction, so need to adjust offset here.  This
    // adjustment is required in only LowerFormalArguments.  In LowerCall,
    // a float argument is converted to i64 first, and stored as 8 bytes
    // data, which is required by ABI, so no need for adjustment.
    //    0      4
    //    +------+------+
    //    | empty| float|
    //    +------+------+
    if (VA.getValVT() == MVT::f32)
      Offset += 4;

    int FI = MF.getFrameInfo().CreateFixedObject(ValSize, Offset, true);
    InVals.push_back(
        DAG.getLoad(VA.getValVT(), DL, Chain,
                    DAG.getFrameIndex(FI, getPointerTy(MF.getDataLayout())),
                    MachinePointerInfo::getFixedStack(MF, FI)));
  }

  if (!IsVarArg)
    return Chain;

  // This function takes variable arguments, some of which may have been passed
  // in registers %s0-%s8.
  //
  // The va_start intrinsic needs to know the offset to the first variable
  // argument.
  // TODO: need to calculate offset correctly once we support f128.
  unsigned ArgOffset = ArgLocs.size() * 8;
  VEMachineFunctionInfo *FuncInfo = MF.getInfo<VEMachineFunctionInfo>();
  // Skip the reserved area at the top of stack.
  FuncInfo->setVarArgsFrameOffset(ArgOffset + ArgsBaseOffset);

  return Chain;
}

// FIXME? Maybe this could be a TableGen attribute on some registers and
// this table could be generated automatically from RegInfo.
Register VETargetLowering::getRegisterByName(const char *RegName, LLT VT,
                                             const MachineFunction &MF) const {
  Register Reg = StringSwitch<Register>(RegName)
                     .Case("sp", VE::SX11)    // Stack pointer
                     .Case("fp", VE::SX9)     // Frame pointer
                     .Case("sl", VE::SX8)     // Stack limit
                     .Case("lr", VE::SX10)    // Link register
                     .Case("tp", VE::SX14)    // Thread pointer
                     .Case("outer", VE::SX12) // Outer regiser
                     .Case("info", VE::SX17)  // Info area register
                     .Case("got", VE::SX15)   // Global offset table register
                     .Case("plt", VE::SX16) // Procedure linkage table register
                     .Case("usrcc", VE::USRCC) // User clock counter
                     .Default(0);

  if (Reg)
    return Reg;

  report_fatal_error("Invalid register name global variable");
}

//===----------------------------------------------------------------------===//
// TargetLowering Implementation
//===----------------------------------------------------------------------===//

SDValue VETargetLowering::LowerCall(TargetLowering::CallLoweringInfo &CLI,
                                    SmallVectorImpl<SDValue> &InVals) const {
  SelectionDAG &DAG = CLI.DAG;
  SDLoc DL = CLI.DL;
  SDValue Chain = CLI.Chain;
  auto PtrVT = getPointerTy(DAG.getDataLayout());

  // VE target does not yet support tail call optimization.
  CLI.IsTailCall = false;

  // Get the base offset of the outgoing arguments stack space.
  unsigned ArgsBaseOffset = Subtarget->getRsaSize();
  // Get the size of the preserved arguments area
  unsigned ArgsPreserved = 8 * 8u;

  // Analyze operands of the call, assigning locations to each operand.
  SmallVector<CCValAssign, 16> ArgLocs;
  CCState CCInfo(CLI.CallConv, CLI.IsVarArg, DAG.getMachineFunction(), ArgLocs,
                 *DAG.getContext());
  // Allocate the preserved area first.
  CCInfo.AllocateStack(ArgsPreserved, Align(8));
  // We already allocated the preserved area, so the stack offset computed
  // by CC_VE would be correct now.
  CCInfo.AnalyzeCallOperands(CLI.Outs, getParamCC(CLI.CallConv, false));

  // VE requires to use both register and stack for varargs or no-prototyped
  // functions.
  bool UseBoth = CLI.IsVarArg;

  // Analyze operands again if it is required to store BOTH.
  SmallVector<CCValAssign, 16> ArgLocs2;
  CCState CCInfo2(CLI.CallConv, CLI.IsVarArg, DAG.getMachineFunction(),
                  ArgLocs2, *DAG.getContext());
  if (UseBoth)
    CCInfo2.AnalyzeCallOperands(CLI.Outs, getParamCC(CLI.CallConv, true));

  // Get the size of the outgoing arguments stack space requirement.
  unsigned ArgsSize = CCInfo.getNextStackOffset();

  // Keep stack frames 16-byte aligned.
  ArgsSize = alignTo(ArgsSize, 16);

  // Adjust the stack pointer to make room for the arguments.
  // FIXME: Use hasReservedCallFrame to avoid %sp adjustments around all calls
  // with more than 6 arguments.
  Chain = DAG.getCALLSEQ_START(Chain, ArgsSize, 0, DL);

  // Collect the set of registers to pass to the function and their values.
  // This will be emitted as a sequence of CopyToReg nodes glued to the call
  // instruction.
  SmallVector<std::pair<unsigned, SDValue>, 8> RegsToPass;

  // Collect chains from all the memory opeations that copy arguments to the
  // stack. They must follow the stack pointer adjustment above and precede the
  // call instruction itself.
  SmallVector<SDValue, 8> MemOpChains;

  // VE needs to get address of callee function in a register
  // So, prepare to copy it to SX12 here.

  // If the callee is a GlobalAddress node (quite common, every direct call is)
  // turn it into a TargetGlobalAddress node so that legalize doesn't hack it.
  // Likewise ExternalSymbol -> TargetExternalSymbol.
  SDValue Callee = CLI.Callee;

  bool IsPICCall = isPositionIndependent();

  // PC-relative references to external symbols should go through $stub.
  // If so, we need to prepare GlobalBaseReg first.
  const TargetMachine &TM = DAG.getTarget();
  const Module *Mod = DAG.getMachineFunction().getFunction().getParent();
  const GlobalValue *GV = nullptr;
  auto *CalleeG = dyn_cast<GlobalAddressSDNode>(Callee);
  if (CalleeG)
    GV = CalleeG->getGlobal();
  bool Local = TM.shouldAssumeDSOLocal(*Mod, GV);
  bool UsePlt = !Local;
  MachineFunction &MF = DAG.getMachineFunction();

  // Turn GlobalAddress/ExternalSymbol node into a value node
  // containing the address of them here.
  if (CalleeG) {
    if (IsPICCall) {
      if (UsePlt)
        Subtarget->getInstrInfo()->getGlobalBaseReg(&MF);
      Callee = DAG.getTargetGlobalAddress(GV, DL, PtrVT, 0, 0);
      Callee = DAG.getNode(VEISD::GETFUNPLT, DL, PtrVT, Callee);
    } else {
      Callee =
          makeHiLoPair(Callee, VEMCExpr::VK_VE_HI32, VEMCExpr::VK_VE_LO32, DAG);
    }
  } else if (ExternalSymbolSDNode *E = dyn_cast<ExternalSymbolSDNode>(Callee)) {
    if (IsPICCall) {
      if (UsePlt)
        Subtarget->getInstrInfo()->getGlobalBaseReg(&MF);
      Callee = DAG.getTargetExternalSymbol(E->getSymbol(), PtrVT, 0);
      Callee = DAG.getNode(VEISD::GETFUNPLT, DL, PtrVT, Callee);
    } else {
      Callee =
          makeHiLoPair(Callee, VEMCExpr::VK_VE_HI32, VEMCExpr::VK_VE_LO32, DAG);
    }
  }

  RegsToPass.push_back(std::make_pair(VE::SX12, Callee));

  for (unsigned i = 0, e = ArgLocs.size(); i != e; ++i) {
    CCValAssign &VA = ArgLocs[i];
    SDValue Arg = CLI.OutVals[i];

    // Promote the value if needed.
    switch (VA.getLocInfo()) {
    default:
      llvm_unreachable("Unknown location info!");
    case CCValAssign::Full:
      break;
    case CCValAssign::SExt:
      Arg = DAG.getNode(ISD::SIGN_EXTEND, DL, VA.getLocVT(), Arg);
      break;
    case CCValAssign::ZExt:
      Arg = DAG.getNode(ISD::ZERO_EXTEND, DL, VA.getLocVT(), Arg);
      break;
    case CCValAssign::AExt:
      Arg = DAG.getNode(ISD::ANY_EXTEND, DL, VA.getLocVT(), Arg);
      break;
    case CCValAssign::BCvt: {
      // Convert a float argument to i64 with padding.
      //     63     31   0
      //    +------+------+
      //    | float|   0  |
      //    +------+------+
      assert(VA.getLocVT() == MVT::i64);
      assert(VA.getValVT() == MVT::f32);
      SDValue Undef = SDValue(
          DAG.getMachineNode(TargetOpcode::IMPLICIT_DEF, DL, MVT::i64), 0);
      SDValue Sub_f32 = DAG.getTargetConstant(VE::sub_f32, DL, MVT::i32);
      Arg = SDValue(DAG.getMachineNode(TargetOpcode::INSERT_SUBREG, DL,
                                       MVT::i64, Undef, Arg, Sub_f32),
                    0);
      break;
    }
    }

    if (VA.isRegLoc()) {
      assert(!VA.needsCustom() && "Unexpected custom lowering");
      RegsToPass.push_back(std::make_pair(VA.getLocReg(), Arg));
      if (!UseBoth)
        continue;
      VA = ArgLocs2[i];
    }

    assert(VA.isMemLoc());

    // Create a store off the stack pointer for this argument.
    SDValue StackPtr = DAG.getRegister(VE::SX11, PtrVT);
    // The argument area starts at %fp/%sp + the size of reserved area.
    SDValue PtrOff =
        DAG.getIntPtrConstant(VA.getLocMemOffset() + ArgsBaseOffset, DL);
    PtrOff = DAG.getNode(ISD::ADD, DL, PtrVT, StackPtr, PtrOff);
    MemOpChains.push_back(
        DAG.getStore(Chain, DL, Arg, PtrOff, MachinePointerInfo()));
  }

  // Emit all stores, make sure they occur before the call.
  if (!MemOpChains.empty())
    Chain = DAG.getNode(ISD::TokenFactor, DL, MVT::Other, MemOpChains);

  // Build a sequence of CopyToReg nodes glued together with token chain and
  // glue operands which copy the outgoing args into registers. The InGlue is
  // necessary since all emitted instructions must be stuck together in order
  // to pass the live physical registers.
  SDValue InGlue;
  for (unsigned i = 0, e = RegsToPass.size(); i != e; ++i) {
    Chain = DAG.getCopyToReg(Chain, DL, RegsToPass[i].first,
                             RegsToPass[i].second, InGlue);
    InGlue = Chain.getValue(1);
  }

  // Build the operands for the call instruction itself.
  SmallVector<SDValue, 8> Ops;
  Ops.push_back(Chain);
  for (unsigned i = 0, e = RegsToPass.size(); i != e; ++i)
    Ops.push_back(DAG.getRegister(RegsToPass[i].first,
                                  RegsToPass[i].second.getValueType()));

  // Add a register mask operand representing the call-preserved registers.
  const VERegisterInfo *TRI = Subtarget->getRegisterInfo();
  const uint32_t *Mask =
      TRI->getCallPreservedMask(DAG.getMachineFunction(), CLI.CallConv);
  assert(Mask && "Missing call preserved mask for calling convention");
  Ops.push_back(DAG.getRegisterMask(Mask));

  // Make sure the CopyToReg nodes are glued to the call instruction which
  // consumes the registers.
  if (InGlue.getNode())
    Ops.push_back(InGlue);

  // Now the call itself.
  SDVTList NodeTys = DAG.getVTList(MVT::Other, MVT::Glue);
  Chain = DAG.getNode(VEISD::CALL, DL, NodeTys, Ops);
  InGlue = Chain.getValue(1);

  // Revert the stack pointer immediately after the call.
  Chain = DAG.getCALLSEQ_END(Chain, DAG.getIntPtrConstant(ArgsSize, DL, true),
                             DAG.getIntPtrConstant(0, DL, true), InGlue, DL);
  InGlue = Chain.getValue(1);

  // Now extract the return values. This is more or less the same as
  // LowerFormalArguments.

  // Assign locations to each value returned by this call.
  SmallVector<CCValAssign, 16> RVLocs;
  CCState RVInfo(CLI.CallConv, CLI.IsVarArg, DAG.getMachineFunction(), RVLocs,
                 *DAG.getContext());

  // Set inreg flag manually for codegen generated library calls that
  // return float.
  if (CLI.Ins.size() == 1 && CLI.Ins[0].VT == MVT::f32 && !CLI.CB)
    CLI.Ins[0].Flags.setInReg();

  RVInfo.AnalyzeCallResult(CLI.Ins, getReturnCC(CLI.CallConv));

  // Copy all of the result registers out of their specified physreg.
  for (unsigned i = 0; i != RVLocs.size(); ++i) {
    CCValAssign &VA = RVLocs[i];
    assert(!VA.needsCustom() && "Unexpected custom lowering");
    unsigned Reg = VA.getLocReg();

    // When returning 'inreg {i32, i32 }', two consecutive i32 arguments can
    // reside in the same register in the high and low bits. Reuse the
    // CopyFromReg previous node to avoid duplicate copies.
    SDValue RV;
    if (RegisterSDNode *SrcReg = dyn_cast<RegisterSDNode>(Chain.getOperand(1)))
      if (SrcReg->getReg() == Reg && Chain->getOpcode() == ISD::CopyFromReg)
        RV = Chain.getValue(0);

    // But usually we'll create a new CopyFromReg for a different register.
    if (!RV.getNode()) {
      RV = DAG.getCopyFromReg(Chain, DL, Reg, RVLocs[i].getLocVT(), InGlue);
      Chain = RV.getValue(1);
      InGlue = Chain.getValue(2);
    }

    // The callee promoted the return value, so insert an Assert?ext SDNode so
    // we won't promote the value again in this function.
    switch (VA.getLocInfo()) {
    case CCValAssign::SExt:
      RV = DAG.getNode(ISD::AssertSext, DL, VA.getLocVT(), RV,
                       DAG.getValueType(VA.getValVT()));
      break;
    case CCValAssign::ZExt:
      RV = DAG.getNode(ISD::AssertZext, DL, VA.getLocVT(), RV,
                       DAG.getValueType(VA.getValVT()));
      break;
    case CCValAssign::BCvt: {
      // Extract a float return value from i64 with padding.
      //     63     31   0
      //    +------+------+
      //    | float|   0  |
      //    +------+------+
      assert(VA.getLocVT() == MVT::i64);
      assert(VA.getValVT() == MVT::f32);
      SDValue Sub_f32 = DAG.getTargetConstant(VE::sub_f32, DL, MVT::i32);
      RV = SDValue(DAG.getMachineNode(TargetOpcode::EXTRACT_SUBREG, DL,
                                      MVT::f32, RV, Sub_f32),
                   0);
      break;
    }
    default:
      break;
    }

    // Truncate the register down to the return value type.
    if (VA.isExtInLoc())
      RV = DAG.getNode(ISD::TRUNCATE, DL, VA.getValVT(), RV);

    InVals.push_back(RV);
  }

  return Chain;
}

SDValue
VETargetLowering::LowerReturn(SDValue Chain, CallingConv::ID CallConv,
                              bool IsVarArg,
                              const SmallVectorImpl<ISD::OutputArg> &Outs,
                              const SmallVectorImpl<SDValue> &OutVals,
                              const SDLoc &DL, SelectionDAG &DAG) const {
  // CCValAssign - represent the assignment of the return value to locations.
  SmallVector<CCValAssign, 16> RVLocs;

  // CCState - Info about the registers and stack slot.
  CCState CCInfo(CallConv, IsVarArg, DAG.getMachineFunction(), RVLocs,
                 *DAG.getContext());

  // Analyze return values.
  CCInfo.AnalyzeReturn(Outs, getReturnCC(CallConv));

  SDValue Flag;
  SmallVector<SDValue, 4> RetOps(1, Chain);

  // Copy the result values into the output registers.
  for (unsigned i = 0; i != RVLocs.size(); ++i) {
    CCValAssign &VA = RVLocs[i];
    assert(VA.isRegLoc() && "Can only return in registers!");
    assert(!VA.needsCustom() && "Unexpected custom lowering");
    SDValue OutVal = OutVals[i];

    // Integer return values must be sign or zero extended by the callee.
    switch (VA.getLocInfo()) {
    case CCValAssign::Full:
      break;
    case CCValAssign::SExt:
      OutVal = DAG.getNode(ISD::SIGN_EXTEND, DL, VA.getLocVT(), OutVal);
      break;
    case CCValAssign::ZExt:
      OutVal = DAG.getNode(ISD::ZERO_EXTEND, DL, VA.getLocVT(), OutVal);
      break;
    case CCValAssign::AExt:
      OutVal = DAG.getNode(ISD::ANY_EXTEND, DL, VA.getLocVT(), OutVal);
      break;
    case CCValAssign::BCvt: {
      // Convert a float return value to i64 with padding.
      //     63     31   0
      //    +------+------+
      //    | float|   0  |
      //    +------+------+
      assert(VA.getLocVT() == MVT::i64);
      assert(VA.getValVT() == MVT::f32);
      SDValue Undef = SDValue(
          DAG.getMachineNode(TargetOpcode::IMPLICIT_DEF, DL, MVT::i64), 0);
      SDValue Sub_f32 = DAG.getTargetConstant(VE::sub_f32, DL, MVT::i32);
      OutVal = SDValue(DAG.getMachineNode(TargetOpcode::INSERT_SUBREG, DL,
                                          MVT::i64, Undef, OutVal, Sub_f32),
                       0);
      break;
    }
    default:
      llvm_unreachable("Unknown loc info!");
    }

    Chain = DAG.getCopyToReg(Chain, DL, VA.getLocReg(), OutVal, Flag);

    // Guarantee that all emitted copies are stuck together with flags.
    Flag = Chain.getValue(1);
    RetOps.push_back(DAG.getRegister(VA.getLocReg(), VA.getLocVT()));
  }

  RetOps[0] = Chain; // Update chain.

  // Add the flag if we have it.
  if (Flag.getNode())
    RetOps.push_back(Flag);

  return DAG.getNode(VEISD::RET_FLAG, DL, MVT::Other, RetOps);
}

bool VETargetLowering::isOffsetFoldingLegal(
    const GlobalAddressSDNode *GA) const {
  // VE uses 64 bit addressing, so we need multiple instructions to generate
  // an address.  Folding address with offset increases the number of
  // instructions, so that we disable it here.  Offsets will be folded in
  // the DAG combine later if it worth to do so.
  return false;
}

/// isFPImmLegal - Returns true if the target can instruction select the
/// specified FP immediate natively. If false, the legalizer will
/// materialize the FP immediate as a load from a constant pool.
bool VETargetLowering::isFPImmLegal(const APFloat &Imm, EVT VT,
                                    bool ForCodeSize) const {
  return VT == MVT::f32 || VT == MVT::f64;
}

/// Determine if the target supports unaligned memory accesses.
///
/// This function returns true if the target allows unaligned memory accesses
/// of the specified type in the given address space. If true, it also returns
/// whether the unaligned memory access is "fast" in the last argument by
/// reference. This is used, for example, in situations where an array
/// copy/move/set is converted to a sequence of store operations. Its use
/// helps to ensure that such replacements don't generate code that causes an
/// alignment error (trap) on the target machine.
bool VETargetLowering::allowsMisalignedMemoryAccesses(EVT VT,
                                                      unsigned AddrSpace,
                                                      unsigned Align,
                                                      MachineMemOperand::Flags,
                                                      bool *Fast) const {
  if (Fast) {
    // It's fast anytime on VE
    *Fast = true;
  }
  return true;
}

bool VETargetLowering::canMergeStoresTo(unsigned AddressSpace, EVT MemVT,
                                        const SelectionDAG &DAG) const {
  // Do not merge to float value size (128 bytes) if no implicit
  // float attribute is set.
  bool NoFloat = DAG.getMachineFunction().getFunction().hasFnAttribute(
      Attribute::NoImplicitFloat);

  if (NoFloat) {
    unsigned MaxIntSize = 64;
    return (MemVT.getSizeInBits() <= MaxIntSize);
  }
  return true;
}

// bool VETargetLowering::canMergeStoresTo(unsigned AddressSpace, EVT MemVT,
//                                         const SelectionDAG &DAG) const {
//   // VE's simd-style vectorization is experimental, so disable to use vector
//   // stores if simd feature is disabled.
//   if (!Subtarget->simd()) {
//     if (MemVT.isVector()) {
//       return false;
//     }
//   }
// }


void VETargetLowering::initSPUActions() {
  const auto &TM = getTargetMachine();

  /// Load & Store {

  // VE doesn't have i1 sign extending load.
  for (MVT VT : MVT::integer_valuetypes()) {
    setLoadExtAction(ISD::SEXTLOAD, VT, MVT::i1, Promote);
    setLoadExtAction(ISD::ZEXTLOAD, VT, MVT::i1, Promote);
    setLoadExtAction(ISD::EXTLOAD, VT, MVT::i1, Promote);
    // FIXME: upstream has following line.  Need double check.
    // setTruncStoreAction(VT, MVT::i1, Expand);
  }

  // VE doesn't have floating point extload/truncstore, so expand them.
  for (MVT FPVT : MVT::fp_valuetypes()) {
    for (MVT OtherFPVT : MVT::fp_valuetypes()) {
      setLoadExtAction(ISD::EXTLOAD, FPVT, OtherFPVT, Expand);
      setTruncStoreAction(FPVT, OtherFPVT, Expand);
    }
  }

  // VE doesn't have fp128 load/store, so expand them in custom lower.
  setOperationAction(ISD::LOAD, MVT::f128, Custom);
  setOperationAction(ISD::STORE, MVT::f128, Custom);

  /// } Load & Store

  // Custom legalize address nodes into LO/HI parts.
  MVT PtrVT = MVT::getIntegerVT(TM.getPointerSizeInBits(0));
  setOperationAction(ISD::BlockAddress, PtrVT, Custom);
  setOperationAction(ISD::GlobalAddress, PtrVT, Custom);
  setOperationAction(ISD::GlobalTLSAddress, PtrVT, Custom);
  setOperationAction(ISD::ConstantPool, PtrVT, Custom);
  setOperationAction(ISD::JumpTable, PtrVT, Custom);

  /// VAARG handling {
  setOperationAction(ISD::VASTART, MVT::Other, Custom);
  // VAARG needs to be lowered to access with 8 bytes alignment.
  setOperationAction(ISD::VAARG, MVT::Other, Custom);
  // Use the default implementation.
  setOperationAction(ISD::VACOPY, MVT::Other, Expand);
  setOperationAction(ISD::VAEND, MVT::Other, Expand);
  /// } VAARG handling

  /// Stack {
  setOperationAction(ISD::DYNAMIC_STACKALLOC, MVT::i32, Custom);
  setOperationAction(ISD::DYNAMIC_STACKALLOC, MVT::i64, Custom);

  // Use the default implementation.
  setOperationAction(ISD::STACKSAVE, MVT::Other, Expand);
  setOperationAction(ISD::STACKRESTORE, MVT::Other, Expand);
  /// } Stack

  /// Branch {

  // VE doesn't have BRCOND
  setOperationAction(ISD::BRCOND, MVT::Other, Expand);

  // BR_JT is not implemented yet.
  setOperationAction(ISD::BR_JT, MVT::Other, Expand);

  /// } Branch

  /// Int Ops {
  for (MVT IntVT : {MVT::i32, MVT::i64}) {
    // VE has no REM or DIVREM operations.
    setOperationAction(ISD::UREM, IntVT, Expand);
    setOperationAction(ISD::SREM, IntVT, Expand);
    setOperationAction(ISD::SDIVREM, IntVT, Expand);
    setOperationAction(ISD::UDIVREM, IntVT, Expand);

    // VE has no SHL_PARTS/SRA_PARTS/SRL_PARTS operations.
    setOperationAction(ISD::SHL_PARTS, IntVT, Expand);
    setOperationAction(ISD::SRA_PARTS, IntVT, Expand);
    setOperationAction(ISD::SRL_PARTS, IntVT, Expand);

    // VE has no MULHU/MULHS/UMUL_LOHI/SMUL_LOHI operations.
    // TODO: Use MPD/MUL instructions to implement SMUL_LOHI/UMUL_LOHI for
    //       i32 type.
    setOperationAction(ISD::MULHU, IntVT, Expand);
    setOperationAction(ISD::MULHS, IntVT, Expand);
    setOperationAction(ISD::UMUL_LOHI, IntVT, Expand);
    setOperationAction(ISD::SMUL_LOHI, IntVT, Expand);

    // VE has no CTTZ, ROTL, ROTR operations.
    setOperationAction(ISD::CTTZ, IntVT, Expand);
    setOperationAction(ISD::ROTL, IntVT, Expand);
    setOperationAction(ISD::ROTR, IntVT, Expand);

    // VE has 64 bits instruction which works as i64 BSWAP operation.  This
    // instruction works fine as i32 BSWAP operation with an additional
    // parameter.  Use isel patterns to lower BSWAP.
    setOperationAction(ISD::BSWAP, IntVT, Legal);

    // VE has only 64 bits instructions which work as i64 BITREVERSE/CTLZ/CTPOP
    // operations.  Use isel patterns for i64, promote for i32.
    LegalizeAction Act = (IntVT == MVT::i32) ? Promote : Legal;
    setOperationAction(ISD::BITREVERSE, IntVT, Act);
    setOperationAction(ISD::CTLZ, IntVT, Act);
    setOperationAction(ISD::CTLZ_ZERO_UNDEF, IntVT, Act);
    setOperationAction(ISD::CTPOP, IntVT, Act);

    // VE has only 64 bits instructions which work as i64 AND/OR/XOR operations.
    // Use isel patterns for i64, promote for i32.
    setOperationAction(ISD::AND, IntVT, Act);
    setOperationAction(ISD::OR, IntVT, Act);
    setOperationAction(ISD::XOR, IntVT, Act);

    // Legal smax and smin
    setOperationAction(ISD::SMAX, IntVT, Legal);
    setOperationAction(ISD::SMIN, IntVT, Legal);
  }

  // Operations not supported by VE.
  setOperationAction(ISD::SIGN_EXTEND_INREG, MVT::i1, Expand);

  // Used by legalize types to correctly generate the setcc result.
  // Without this, every float setcc comes with a AND/OR with the result,
  // we don't want this, since the fpcmp result goes to a flag register,
  // which is used implicitly by brcond and select operations.
  AddPromotedToType(ISD::SETCC, MVT::i1, MVT::i32);

  /// } Int Ops

  /// Conversion {
  // VE doesn't have instructions for fp<->uint, so expand them by llvm
  setOperationAction(ISD::FP_TO_UINT, MVT::i32, Promote); // use i64
  setOperationAction(ISD::UINT_TO_FP, MVT::i32, Promote); // use i64
  setOperationAction(ISD::FP_TO_UINT, MVT::i64, Expand);
  setOperationAction(ISD::UINT_TO_FP, MVT::i64, Expand);

  // fp16 not supported
  for (MVT FPVT : MVT::fp_valuetypes()) {
    setOperationAction(ISD::FP16_TO_FP, FPVT, Expand);
    setOperationAction(ISD::FP_TO_FP16, FPVT, Expand);
  }
  /// } Conversion

  /// Floating-point Ops {
  /// Note: Floating-point operations are fneg, fadd, fsub, fmul, fdiv, frem,
  ///       and fcmp.

  // VE doesn't have following floating point operations.
  for (MVT VT : MVT::fp_valuetypes()) {
    setOperationAction(ISD::FNEG, VT, Expand);
    setOperationAction(ISD::FREM, VT, Expand);
  }

  // VE doesn't have fdiv of f128.
  setOperationAction(ISD::FDIV, MVT::f128, Expand);

  for (MVT FPVT : {MVT::f32, MVT::f64}) {
    // f32 and f64 uses ConstantFP.  f128 uses ConstantPool.
    setOperationAction(ISD::ConstantFP, FPVT, Legal);
  }
  /// } Floating-point Ops

  /// Floating-point math functions {

  // VE doesn't have following floating point math functions.
  for (MVT VT : MVT::fp_valuetypes()) {
    setOperationAction(ISD::FABS, VT, Expand);
    setOperationAction(ISD::FCOPYSIGN, VT, Expand);
    setOperationAction(ISD::FCOS, VT, Expand);
    setOperationAction(ISD::FSIN, VT, Expand);
    setOperationAction(ISD::FSQRT, VT, Expand);

    // VE has no sclar FMA instruction
    setOperationAction(ISD::FMA, VT, Expand);
    setOperationAction(ISD::FMAD, VT, Expand);
    setOperationAction(ISD::FABS, VT, Expand);
    setOperationAction(ISD::FPOWI, VT, Expand);
    setOperationAction(ISD::FPOW, VT, Expand);
    setOperationAction(ISD::FLOG, VT, Expand);
    setOperationAction(ISD::FLOG2, VT, Expand);
    setOperationAction(ISD::FLOG10, VT, Expand);
    setOperationAction(ISD::FEXP, VT, Expand);
    setOperationAction(ISD::FEXP2, VT, Expand);
    setOperationAction(ISD::FCEIL, VT, Expand);
    setOperationAction(ISD::FTRUNC, VT, Expand);
    setOperationAction(ISD::FRINT, VT, Expand);
    setOperationAction(ISD::FNEARBYINT, VT, Expand);
    setOperationAction(ISD::FROUND, VT, Expand);
    setOperationAction(ISD::FFLOOR, VT, Expand);
    if (VT == MVT::f128) {
      setOperationAction(ISD::FMINNUM, VT, Expand);
      setOperationAction(ISD::FMAXNUM, VT, Expand);
    } else {
      setOperationAction(ISD::FMINNUM, VT, Legal);
      setOperationAction(ISD::FMAXNUM, VT, Legal);
    }
    setOperationAction(ISD::FMINIMUM, VT, Expand);
    setOperationAction(ISD::FMAXIMUM, VT, Expand);
    setOperationAction(ISD::FSINCOS, VT, Expand);
  }

  /// } Floating-point math functions

  setOperationAction(ISD::EH_SJLJ_SETJMP, MVT::i32, Custom);
  setOperationAction(ISD::EH_SJLJ_LONGJMP, MVT::Other, Custom);
  setOperationAction(ISD::EH_SJLJ_SETUP_DISPATCH, MVT::Other, Custom);
  if (TM.Options.ExceptionModel == ExceptionHandling::SjLj)
    setLibcallName(RTLIB::UNWIND_RESUME, "_Unwind_SjLj_Resume");

  setTargetDAGCombine(ISD::FADD);
  // setTargetDAGCombine(ISD::FMA);

  /// Atomic instructions {

  setMaxAtomicSizeInBitsSupported(64);
  setMinCmpXchgSizeInBits(32);
  setSupportsUnalignedAtomics(false);

  // Use custom inserter for ATOMIC_FENCE.
  setOperationAction(ISD::ATOMIC_FENCE, MVT::Other, Custom);

  // Other atomic instructions.
  for (MVT VT : MVT::integer_valuetypes()) {
    // Support i8/i16 atomic swap.
    setOperationAction(ISD::ATOMIC_SWAP, VT, Custom);

    // FIXME: Support "atmam" instructions.
    setOperationAction(ISD::ATOMIC_LOAD_ADD, VT, Expand);
    setOperationAction(ISD::ATOMIC_LOAD_SUB, VT, Expand);
    setOperationAction(ISD::ATOMIC_LOAD_AND, VT, Expand);
    setOperationAction(ISD::ATOMIC_LOAD_OR, VT, Expand);

    // VE doesn't have follwing instructions.
    setOperationAction(ISD::ATOMIC_CMP_SWAP_WITH_SUCCESS, VT, Expand);
    setOperationAction(ISD::ATOMIC_LOAD_CLR, VT, Expand);
    setOperationAction(ISD::ATOMIC_LOAD_XOR, VT, Expand);
    setOperationAction(ISD::ATOMIC_LOAD_NAND, VT, Expand);
    setOperationAction(ISD::ATOMIC_LOAD_MIN, VT, Expand);
    setOperationAction(ISD::ATOMIC_LOAD_MAX, VT, Expand);
    setOperationAction(ISD::ATOMIC_LOAD_UMIN, VT, Expand);
    setOperationAction(ISD::ATOMIC_LOAD_UMAX, VT, Expand);
  }

  /// } Atomic instructions

  /// SJLJ instructions {
  setOperationAction(ISD::EH_SJLJ_LONGJMP, MVT::Other, Custom);
  setOperationAction(ISD::EH_SJLJ_SETJMP, MVT::i32, Custom);
  setOperationAction(ISD::EH_SJLJ_SETUP_DISPATCH, MVT::Other, Custom);
  if (TM.Options.ExceptionModel == ExceptionHandling::SjLj)
    setLibcallName(RTLIB::UNWIND_RESUME, "_Unwind_SjLj_Resume");
  /// } SJLJ instructions

  // Intrinsic instructions
  setOperationAction(ISD::INTRINSIC_VOID, MVT::Other, Custom);
  setOperationAction(ISD::INTRINSIC_W_CHAIN, MVT::Other, Custom);
  setOperationAction(ISD::INTRINSIC_WO_CHAIN, MVT::Other, Custom);

  // Other configurations related to f128.
  setOperationAction(ISD::BR_CC, MVT::f128, Legal);

  // TRAP to expand (which turns it into abort).
  setOperationAction(ISD::TRAP, MVT::Other, Expand);

<<<<<<< HEAD
  // On most systems, DEBUGTRAP and TRAP have no difference. The "Expand"
  // here is to inform DAG Legalizer to replace DEBUGTRAP with TRAP.
  setOperationAction(ISD::DEBUGTRAP, MVT::Other, Expand);
=======
/// Determine if the target supports unaligned memory accesses.
///
/// This function returns true if the target allows unaligned memory accesses
/// of the specified type in the given address space. If true, it also returns
/// whether the unaligned memory access is "fast" in the last argument by
/// reference. This is used, for example, in situations where an array
/// copy/move/set is converted to a sequence of store operations. Its use
/// helps to ensure that such replacements don't generate code that causes an
/// alignment error (trap) on the target machine.
bool VETargetLowering::allowsMisalignedMemoryAccesses(EVT VT,
                                                      unsigned AddrSpace,
                                                      Align A,
                                                      MachineMemOperand::Flags,
                                                      bool *Fast) const {
  if (Fast) {
    // It's fast anytime on VE
    *Fast = true;
  }
  return true;
>>>>>>> f9b55f84
}

VETargetLowering::VETargetLowering(const TargetMachine &TM,
                                   const VESubtarget &STI)
    : TargetLowering(TM), Subtarget(&STI) {
  // Instructions which use registers as conditionals examine all the
  // bits (as does the pseudo SELECT_CC expansion). I don't think it
  // matters much whether it's ZeroOrOneBooleanContent, or
  // ZeroOrNegativeOneBooleanContent, so, arbitrarily choose the
  // former.
  setBooleanContents(ZeroOrOneBooleanContent);
  setBooleanVectorContents(ZeroOrOneBooleanContent);

  LLVM_DEBUG(dbgs() << "VPU MODE:       " << Subtarget->enableVPU() << "\n";
             dbgs() << "PACKED MODE:    " << Subtarget->hasPackedMode() << "\n"
                    << "\n";);
  initRegisterClasses();
  initSPUActions();

  // initIntrinsicActions();

  // VVP layer isel actions.
  initVPUActions();

  // Fixed SIMD layer isel actions.
  initSIMDActions();

  setStackPointerRegisterToSaveRestore(VE::SX11);

  // We have target-specific dag combine patterns for the following nodes:
  setTargetDAGCombine(ISD::SIGN_EXTEND);
  setTargetDAGCombine(ISD::ZERO_EXTEND);
  setTargetDAGCombine(ISD::ANY_EXTEND);
  setTargetDAGCombine(ISD::TRUNCATE);

  setTargetDAGCombine(ISD::SETCC);
  setTargetDAGCombine(ISD::SELECT_CC);

  // Set function alignment to 16 bytes
  setMinFunctionAlignment(Align(16));

  // VE stores all argument by 8 bytes alignment
  setMinStackArgumentAlignment(Align(8));

  // VE uses generic registers as conditional registers.
  setHasMultipleConditionRegisters(true);

  computeRegisterProperties(Subtarget->getRegisterInfo());
}

const char *VETargetLowering::getTargetNodeName(unsigned Opcode) const {
#define TARGET_NODE_CASE(NAME)                                                 \
  case VEISD::NAME:                                                            \
    return "VEISD::" #NAME;
  switch ((VEISD::NodeType)Opcode) {
  case VEISD::FIRST_NUMBER:
    break;
    TARGET_NODE_CASE(CALL)
    TARGET_NODE_CASE(EH_SJLJ_LONGJMP)
    TARGET_NODE_CASE(EH_SJLJ_SETJMP)
    TARGET_NODE_CASE(EH_SJLJ_SETUP_DISPATCH)
    TARGET_NODE_CASE(GETFUNPLT)
    TARGET_NODE_CASE(GETSTACKTOP)
    TARGET_NODE_CASE(GETTLSADDR)
    TARGET_NODE_CASE(GLOBAL_BASE_REG)
    TARGET_NODE_CASE(Hi)
    TARGET_NODE_CASE(Lo)
    TARGET_NODE_CASE(MEMBARRIER)
    TARGET_NODE_CASE(RET_FLAG)
    TARGET_NODE_CASE(TS1AM)
    TARGET_NODE_CASE(EQV)
    TARGET_NODE_CASE(XOR)
    TARGET_NODE_CASE(CMPI)
    TARGET_NODE_CASE(CMPU)
    TARGET_NODE_CASE(CMPF)
    TARGET_NODE_CASE(CMPQ)
    TARGET_NODE_CASE(CMOV)
    TARGET_NODE_CASE(FLUSHW)
    TARGET_NODE_CASE(Wrapper)

    TARGET_NODE_CASE(VEC_LVL)
    TARGET_NODE_CASE(VEC_BROADCAST)
    TARGET_NODE_CASE(VEC_GATHER)
    TARGET_NODE_CASE(VEC_SCATTER)
    TARGET_NODE_CASE(VEC_NARROW)
    TARGET_NODE_CASE(VEC_SEQ)
    TARGET_NODE_CASE(VEC_VMV)
    TARGET_NODE_CASE(VEC_TOMASK)

    TARGET_NODE_CASE(VEC_UNPACK_LO)
    TARGET_NODE_CASE(VEC_UNPACK_HI)
    TARGET_NODE_CASE(VEC_PACK)
    TARGET_NODE_CASE(VEC_SWAP)

    TARGET_NODE_CASE(VM_POPCOUNT)
    TARGET_NODE_CASE(VM_INSERT)
    TARGET_NODE_CASE(VM_EXTRACT)

    TARGET_NODE_CASE(REPL_F32)
    TARGET_NODE_CASE(REPL_I32)
    // Register the VVP_* SDNodes.
#define REGISTER_VVP_OP(VVP_NAME) TARGET_NODE_CASE(VVP_NAME)
#include "VVPNodes.def"
  }
  return nullptr;
}

EVT VETargetLowering::getSetCCResultType(const DataLayout &,
                                         LLVMContext &Context, EVT VT) const {
  if (!VT.isVector())
    return MVT::i32;
  return EVT::getVectorVT(Context, MVT::i1, VT.getVectorElementCount());
}

/// isMaskedValueZeroForTargetNode - Return true if 'Op & Mask' is known to
/// be zero. Op is expected to be a target specific node. Used by DAG
/// combiner.
void VETargetLowering::computeKnownBitsForTargetNode(const SDValue Op,
                                                     KnownBits &Known,
                                                     const APInt &DemandedElts,
                                                     const SelectionDAG &DAG,
                                                     unsigned Depth) const {
  KnownBits Known2;
  Known.resetAll();

  switch (Op.getOpcode()) {
  default:
    break;
  case VEISD::CMOV:
    // CMOV is a following instruction, so pick t and f and calculate KnownBits.
    //   res = CMOV comp, t, f, cond
    Known = DAG.computeKnownBits(Op.getOperand(2), Depth + 1);
    Known2 = DAG.computeKnownBits(Op.getOperand(1), Depth + 1);

    // Only known if known in both the LHS and RHS.
    Known.One &= Known2.One;
    Known.Zero &= Known2.Zero;
    break;
  }
}

// Convert to a target node and set target flags.
SDValue VETargetLowering::withTargetFlags(SDValue Op, unsigned TF,
                                          SelectionDAG &DAG) const {
  if (const GlobalAddressSDNode *GA = dyn_cast<GlobalAddressSDNode>(Op))
    return DAG.getTargetGlobalAddress(GA->getGlobal(), SDLoc(GA),
                                      GA->getValueType(0), GA->getOffset(), TF);

  if (const BlockAddressSDNode *BA = dyn_cast<BlockAddressSDNode>(Op))
    return DAG.getTargetBlockAddress(BA->getBlockAddress(), Op.getValueType(),
                                     0, TF);

  if (const ConstantPoolSDNode *CP = dyn_cast<ConstantPoolSDNode>(Op))
    return DAG.getTargetConstantPool(CP->getConstVal(), CP->getValueType(0),
                                     CP->getAlign(), CP->getOffset(), TF);

  if (const ExternalSymbolSDNode *ES = dyn_cast<ExternalSymbolSDNode>(Op))
    return DAG.getTargetExternalSymbol(ES->getSymbol(), ES->getValueType(0),
                                       TF);

  if (const JumpTableSDNode *JT = dyn_cast<JumpTableSDNode>(Op))
    return DAG.getTargetJumpTable(JT->getIndex(), JT->getValueType(0), TF);

  llvm_unreachable("Unhandled address SDNode");
}

// Split Op into high and low parts according to HiTF and LoTF.
// Return an ADD node combining the parts.
SDValue VETargetLowering::makeHiLoPair(SDValue Op, unsigned HiTF, unsigned LoTF,
                                       SelectionDAG &DAG) const {
  SDLoc DL(Op);
  EVT VT = Op.getValueType();
  SDValue Hi = DAG.getNode(VEISD::Hi, DL, VT, withTargetFlags(Op, HiTF, DAG));
  SDValue Lo = DAG.getNode(VEISD::Lo, DL, VT, withTargetFlags(Op, LoTF, DAG));
  return DAG.getNode(ISD::ADD, DL, VT, Hi, Lo);
}

// Build SDNodes for producing an address from a GlobalAddress, ConstantPool,
// or ExternalSymbol SDNode.
SDValue VETargetLowering::makeAddress(SDValue Op, SelectionDAG &DAG) const {
  SDLoc DL(Op);
  EVT PtrVT = Op.getValueType();

  // Handle PIC mode first. VE needs a got load for every variable!
  if (isPositionIndependent()) {
    auto GlobalN = dyn_cast<GlobalAddressSDNode>(Op);

    if (isa<ConstantPoolSDNode>(Op) || isa<JumpTableSDNode>(Op) ||
        (GlobalN && GlobalN->getGlobal()->hasLocalLinkage())) {
      // Create following instructions for local linkage PIC code.
      //     lea %reg, label@gotoff_lo
      //     and %reg, %reg, (32)0
      //     lea.sl %reg, label@gotoff_hi(%reg, %got)
      SDValue HiLo = makeHiLoPair(Op, VEMCExpr::VK_VE_GOTOFF_HI32,
                                  VEMCExpr::VK_VE_GOTOFF_LO32, DAG);
      SDValue GlobalBase = DAG.getNode(VEISD::GLOBAL_BASE_REG, DL, PtrVT);
      return DAG.getNode(ISD::ADD, DL, PtrVT, GlobalBase, HiLo);
    }
    // Create following instructions for not local linkage PIC code.
    //     lea %reg, label@got_lo
    //     and %reg, %reg, (32)0
    //     lea.sl %reg, label@got_hi(%reg)
    //     ld %reg, (%reg, %got)
    SDValue HiLo = makeHiLoPair(Op, VEMCExpr::VK_VE_GOT_HI32,
                                VEMCExpr::VK_VE_GOT_LO32, DAG);
    SDValue GlobalBase = DAG.getNode(VEISD::GLOBAL_BASE_REG, DL, PtrVT);
    SDValue AbsAddr = DAG.getNode(ISD::ADD, DL, PtrVT, GlobalBase, HiLo);
    return DAG.getLoad(PtrVT, DL, DAG.getEntryNode(), AbsAddr,
                       MachinePointerInfo::getGOT(DAG.getMachineFunction()));
  }

  // This is one of the absolute code models.
  switch (getTargetMachine().getCodeModel()) {
  default:
    llvm_unreachable("Unsupported absolute code model");
  case CodeModel::Small:
  case CodeModel::Medium:
  case CodeModel::Large:
    // abs64.
    return makeHiLoPair(Op, VEMCExpr::VK_VE_HI32, VEMCExpr::VK_VE_LO32, DAG);
  }
}

Instruction *VETargetLowering::emitLeadingFence(IRBuilder<> &Builder,
                                                Instruction *Inst,
                                                AtomicOrdering Ord) const {
  switch (Ord) {
  case AtomicOrdering::NotAtomic:
  case AtomicOrdering::Unordered:
    llvm_unreachable("Invalid fence: unordered/non-atomic");
  case AtomicOrdering::Monotonic:
  case AtomicOrdering::Acquire:
    return nullptr; // Nothing to do
  case AtomicOrdering::Release:
  case AtomicOrdering::AcquireRelease:
    return Builder.CreateFence(AtomicOrdering::Release);
  case AtomicOrdering::SequentiallyConsistent:
    if (!Inst->hasAtomicStore())
      return nullptr; // Nothing to do
    return Builder.CreateFence(AtomicOrdering::SequentiallyConsistent);
  }
  llvm_unreachable("Unknown fence ordering in emitLeadingFence");
}

Instruction *VETargetLowering::emitTrailingFence(IRBuilder<> &Builder,
                                                 Instruction *Inst,
                                                 AtomicOrdering Ord) const {
  switch (Ord) {
  case AtomicOrdering::NotAtomic:
  case AtomicOrdering::Unordered:
    llvm_unreachable("Invalid fence: unordered/not-atomic");
  case AtomicOrdering::Monotonic:
  case AtomicOrdering::Release:
    return nullptr; // Nothing to do
  case AtomicOrdering::Acquire:
  case AtomicOrdering::AcquireRelease:
    return Builder.CreateFence(AtomicOrdering::Acquire);
  case AtomicOrdering::SequentiallyConsistent:
    return Builder.CreateFence(AtomicOrdering::SequentiallyConsistent);
  }
  llvm_unreachable("Unknown fence ordering in emitTrailingFence");
}

SDValue VETargetLowering::lowerATOMIC_FENCE(SDValue Op,
                                            SelectionDAG &DAG) const {
  SDLoc DL(Op);
  AtomicOrdering FenceOrdering = static_cast<AtomicOrdering>(
      cast<ConstantSDNode>(Op.getOperand(1))->getZExtValue());
  SyncScope::ID FenceSSID = static_cast<SyncScope::ID>(
      cast<ConstantSDNode>(Op.getOperand(2))->getZExtValue());

  // VE uses Release consistency, so need a fence instruction if it is a
  // cross-thread fence.
  if (FenceSSID == SyncScope::System) {
    switch (FenceOrdering) {
    case AtomicOrdering::NotAtomic:
    case AtomicOrdering::Unordered:
    case AtomicOrdering::Monotonic:
      // No need to generate fencem instruction here.
      break;
    case AtomicOrdering::Acquire:
      // Generate "fencem 2" as acquire fence.
      return SDValue(DAG.getMachineNode(VE::FENCEM, DL, MVT::Other,
                                        DAG.getTargetConstant(2, DL, MVT::i32),
                                        Op.getOperand(0)),
                     0);
    case AtomicOrdering::Release:
      // Generate "fencem 1" as release fence.
      return SDValue(DAG.getMachineNode(VE::FENCEM, DL, MVT::Other,
                                        DAG.getTargetConstant(1, DL, MVT::i32),
                                        Op.getOperand(0)),
                     0);
    case AtomicOrdering::AcquireRelease:
    case AtomicOrdering::SequentiallyConsistent:
      // Generate "fencem 3" as acq_rel and seq_cst fence.
      // FIXME: "fencem 3" doesn't wait for for PCIe deveices accesses,
      //        so  seq_cst may require more instruction for them.
      return SDValue(DAG.getMachineNode(VE::FENCEM, DL, MVT::Other,
                                        DAG.getTargetConstant(3, DL, MVT::i32),
                                        Op.getOperand(0)),
                     0);
    }
  }

  // MEMBARRIER is a compiler barrier; it codegens to a no-op.
  return DAG.getNode(VEISD::MEMBARRIER, DL, MVT::Other, Op.getOperand(0));
}

TargetLowering::AtomicExpansionKind
VETargetLowering::shouldExpandAtomicRMWInIR(AtomicRMWInst *AI) const {
  // We have TS1AM implementation for i8/i16/i32/i64, so use it.
  if (AI->getOperation() == AtomicRMWInst::Xchg) {
    return AtomicExpansionKind::None;
  }
  // FIXME: Support "ATMAM" instruction for LOAD_ADD/SUB/AND/OR.

  // Otherwise, expand it using compare and exchange instruction to not call
  // __sync_fetch_and_* functions.
  return AtomicExpansionKind::CmpXChg;
}

static SDValue prepareTS1AM(SDValue Op, SelectionDAG &DAG, SDValue &Flag,
                            SDValue &Bits) {
  SDLoc DL(Op);
  AtomicSDNode *N = cast<AtomicSDNode>(Op);
  SDValue Ptr = N->getOperand(1);
  SDValue Val = N->getOperand(2);
  EVT PtrVT = Ptr.getValueType();
  bool Byte = N->getMemoryVT() == MVT::i8;
  //   Remainder = AND Ptr, 3
  //   Flag = 1 << Remainder  ; If Byte is true (1 byte swap flag)
  //   Flag = 3 << Remainder  ; If Byte is false (2 bytes swap flag)
  //   Bits = Remainder << 3
  //   NewVal = Val << Bits
  SDValue Const3 = DAG.getConstant(3, DL, PtrVT);
  SDValue Remainder = DAG.getNode(ISD::AND, DL, PtrVT, {Ptr, Const3});
  SDValue Mask = Byte ? DAG.getConstant(1, DL, MVT::i32)
                      : DAG.getConstant(3, DL, MVT::i32);
  Flag = DAG.getNode(ISD::SHL, DL, MVT::i32, {Mask, Remainder});
  Bits = DAG.getNode(ISD::SHL, DL, PtrVT, {Remainder, Const3});
  return DAG.getNode(ISD::SHL, DL, Val.getValueType(), {Val, Bits});
}

static SDValue finalizeTS1AM(SDValue Op, SelectionDAG &DAG, SDValue Data,
                             SDValue Bits) {
  SDLoc DL(Op);
  EVT VT = Data.getValueType();
  bool Byte = cast<AtomicSDNode>(Op)->getMemoryVT() == MVT::i8;
  //   NewData = Data >> Bits
  //   Result = NewData & 0xff   ; If Byte is true (1 byte)
  //   Result = NewData & 0xffff ; If Byte is false (2 bytes)

  SDValue NewData = DAG.getNode(ISD::SRL, DL, VT, Data, Bits);
  return DAG.getNode(ISD::AND, DL, VT,
                     {NewData, DAG.getConstant(Byte ? 0xff : 0xffff, DL, VT)});
}

SDValue VETargetLowering::lowerATOMIC_SWAP(SDValue Op,
                                           SelectionDAG &DAG) const {
  SDLoc DL(Op);
  AtomicSDNode *N = cast<AtomicSDNode>(Op);

  if (N->getMemoryVT() == MVT::i8) {
    // For i8, use "ts1am"
    //   Input:
    //     ATOMIC_SWAP Ptr, Val, Order
    //
    //   Output:
    //     Remainder = AND Ptr, 3
    //     Flag = 1 << Remainder   ; 1 byte swap flag for TS1AM inst.
    //     Bits = Remainder << 3
    //     NewVal = Val << Bits
    //
    //     Aligned = AND Ptr, -4
    //     Data = TS1AM Aligned, Flag, NewVal
    //
    //     NewData = Data >> Bits
    //     Result = NewData & 0xff ; 1 byte result
    SDValue Flag;
    SDValue Bits;
    SDValue NewVal = prepareTS1AM(Op, DAG, Flag, Bits);

    SDValue Ptr = N->getOperand(1);
    SDValue Aligned = DAG.getNode(ISD::AND, DL, Ptr.getValueType(),
                                  {Ptr, DAG.getConstant(-4, DL, MVT::i64)});
    SDValue TS1AM = DAG.getAtomic(VEISD::TS1AM, DL, N->getMemoryVT(),
                                  DAG.getVTList(Op.getNode()->getValueType(0),
                                                Op.getNode()->getValueType(1)),
                                  {N->getChain(), Aligned, Flag, NewVal},
                                  N->getMemOperand());

    SDValue Result = finalizeTS1AM(Op, DAG, TS1AM, Bits);
    SDValue Chain = TS1AM.getValue(1);
    return DAG.getMergeValues({Result, Chain}, DL);
  }
  if (N->getMemoryVT() == MVT::i16) {
    // For i16, use "ts1am"
    SDValue Flag;
    SDValue Bits;
    SDValue NewVal = prepareTS1AM(Op, DAG, Flag, Bits);

    SDValue Ptr = N->getOperand(1);
    SDValue Aligned = DAG.getNode(ISD::AND, DL, Ptr.getValueType(),
                                  {Ptr, DAG.getConstant(-4, DL, MVT::i64)});
    SDValue TS1AM = DAG.getAtomic(VEISD::TS1AM, DL, N->getMemoryVT(),
                                  DAG.getVTList(Op.getNode()->getValueType(0),
                                                Op.getNode()->getValueType(1)),
                                  {N->getChain(), Aligned, Flag, NewVal},
                                  N->getMemOperand());

    SDValue Result = finalizeTS1AM(Op, DAG, TS1AM, Bits);
    SDValue Chain = TS1AM.getValue(1);
    return DAG.getMergeValues({Result, Chain}, DL);
  }
  // Otherwise, let llvm legalize it.
  return Op;
}

SDValue VETargetLowering::lowerGlobalAddress(SDValue Op,
                                             SelectionDAG &DAG) const {
  return makeAddress(Op, DAG);
}

SDValue VETargetLowering::lowerBlockAddress(SDValue Op,
                                            SelectionDAG &DAG) const {
  return makeAddress(Op, DAG);
}

SDValue VETargetLowering::lowerConstantPool(SDValue Op,
                                            SelectionDAG &DAG) const {
  return makeAddress(Op, DAG);
}

SDValue
VETargetLowering::lowerToTLSGeneralDynamicModel(SDValue Op,
                                                SelectionDAG &DAG) const {
  SDLoc DL(Op);

  // Generate following code:
  //   t1: ch,glue = callseq_start t0, 0, 0
  //   t2: i64,ch,glue = VEISD::GETTLSADDR t1, label, t1:1
  //   t3: ch,glue = callseq_end t2, 0, 0, t2:2
  //   t4: i64,ch,glue = CopyFromReg t3, Register:i64 $sx0, t3:1
  SDValue Label = withTargetFlags(Op, 0, DAG);
  EVT PtrVT = Op.getValueType();

  // Lowering the machine isd will make sure everything is in the right
  // location.
  SDValue Chain = DAG.getEntryNode();
  SDVTList NodeTys = DAG.getVTList(MVT::Other, MVT::Glue);
  const uint32_t *Mask = Subtarget->getRegisterInfo()->getCallPreservedMask(
      DAG.getMachineFunction(), CallingConv::C);
  Chain = DAG.getCALLSEQ_START(Chain, 64, 0, DL);
  SDValue Args[] = {Chain, Label, DAG.getRegisterMask(Mask), Chain.getValue(1)};
  Chain = DAG.getNode(VEISD::GETTLSADDR, DL, NodeTys, Args);
  Chain = DAG.getCALLSEQ_END(Chain, DAG.getIntPtrConstant(64, DL, true),
                             DAG.getIntPtrConstant(0, DL, true),
                             Chain.getValue(1), DL);
  Chain = DAG.getCopyFromReg(Chain, DL, VE::SX0, PtrVT, Chain.getValue(1));

  // GETTLSADDR will be codegen'ed as call. Inform MFI that function has calls.
  MachineFrameInfo &MFI = DAG.getMachineFunction().getFrameInfo();
  MFI.setHasCalls(true);

  // Also generate code to prepare a GOT register if it is PIC.
  if (isPositionIndependent()) {
    MachineFunction &MF = DAG.getMachineFunction();
    Subtarget->getInstrInfo()->getGlobalBaseReg(&MF);
  }

  return Chain;
}

SDValue VETargetLowering::lowerGlobalTLSAddress(SDValue Op,
                                                SelectionDAG &DAG) const {
  // Current implementation of nld doesn't allow local exec model code
  // described in VE-tls_v1.1.pdf (*1) as its input.  The nld accept
  // only general dynamic model and optimize it whenever.  So, here
  // we need to generate only general dynamic model code sequence.
  //
  // *1: https://www.nec.com/en/global/prod/hpc/aurora/document/VE-tls_v1.1.pdf
  return lowerToTLSGeneralDynamicModel(Op, DAG);
}

SDValue VETargetLowering::lowerJumpTable(SDValue Op, SelectionDAG &DAG) const {
  return makeAddress(Op, DAG);
}

// Lower a f128 load into two f64 loads.
static SDValue lowerLoadF128(SDValue Op, SelectionDAG &DAG) {
  SDLoc DL(Op);
  LoadSDNode *LdNode = dyn_cast<LoadSDNode>(Op.getNode());
  assert(LdNode && LdNode->getOffset().isUndef() && "Unexpected node type");
  unsigned Alignment = LdNode->getAlign().value();
  if (Alignment > 8)
    Alignment = 8;

  SDValue Lo64 =
      DAG.getLoad(MVT::f64, DL, LdNode->getChain(), LdNode->getBasePtr(),
                  LdNode->getPointerInfo(), Alignment,
                  LdNode->isVolatile() ? MachineMemOperand::MOVolatile
                                       : MachineMemOperand::MONone);
  EVT AddrVT = LdNode->getBasePtr().getValueType();
  SDValue HiPtr = DAG.getNode(ISD::ADD, DL, AddrVT, LdNode->getBasePtr(),
                              DAG.getConstant(8, DL, AddrVT));
  SDValue Hi64 =
      DAG.getLoad(MVT::f64, DL, LdNode->getChain(), HiPtr,
                  LdNode->getPointerInfo(), Alignment,
                  LdNode->isVolatile() ? MachineMemOperand::MOVolatile
                                       : MachineMemOperand::MONone);

  SDValue SubRegEven = DAG.getTargetConstant(VE::sub_even, DL, MVT::i32);
  SDValue SubRegOdd = DAG.getTargetConstant(VE::sub_odd, DL, MVT::i32);

  // VE stores Hi64 to 8(addr) and Lo64 to 0(addr)
  SDNode *InFP128 =
      DAG.getMachineNode(TargetOpcode::IMPLICIT_DEF, DL, MVT::f128);
  InFP128 = DAG.getMachineNode(TargetOpcode::INSERT_SUBREG, DL, MVT::f128,
                               SDValue(InFP128, 0), Hi64, SubRegEven);
  InFP128 = DAG.getMachineNode(TargetOpcode::INSERT_SUBREG, DL, MVT::f128,
                               SDValue(InFP128, 0), Lo64, SubRegOdd);
  SDValue OutChains[2] = {SDValue(Lo64.getNode(), 1),
                          SDValue(Hi64.getNode(), 1)};
  SDValue OutChain = DAG.getNode(ISD::TokenFactor, DL, MVT::Other, OutChains);
  SDValue Ops[2] = {SDValue(InFP128, 0), OutChain};
  return DAG.getMergeValues(Ops, DL);
}

// Lower a vXi1 load into following instructions
//   LDrii %1, (,%addr)
//   LVMxir  %vm, 0, %1
//   LDrii %2, 8(,%addr)
//   LVMxir  %vm, 0, %2
//   ...
static SDValue lowerLoadI1(SDValue Op, SelectionDAG &DAG) {
  SDLoc DL(Op);
  LoadSDNode *LdNode = dyn_cast<LoadSDNode>(Op.getNode());
  assert(LdNode && LdNode->getOffset().isUndef() && "Unexpected node type");

  SDValue BasePtr = LdNode->getBasePtr();
  unsigned Alignment = LdNode->getAlign().value();
  if (Alignment > 8)
    Alignment = 8;

  EVT AddrVT = BasePtr.getValueType();
  EVT MemVT = LdNode->getMemoryVT();
  if (MemVT == MVT::v256i1 || MemVT == MVT::v4i64) {
    SDValue OutChains[4];
    SDNode *VM = DAG.getMachineNode(TargetOpcode::IMPLICIT_DEF, DL, MemVT);
    for (int i = 0; i < 4; ++i) {
      // Generate load dag and prepare chains.
      SDValue Addr = DAG.getNode(ISD::ADD, DL, AddrVT, BasePtr,
                                 DAG.getConstant(8 * i, DL, AddrVT));
      SDValue Val =
          DAG.getLoad(MVT::i64, DL, LdNode->getChain(), Addr,
                      LdNode->getPointerInfo(), Alignment,
                      LdNode->isVolatile() ? MachineMemOperand::MOVolatile
                                           : MachineMemOperand::MONone);
      OutChains[i] = SDValue(Val.getNode(), 1);

      VM = DAG.getMachineNode(VE::LVMir_m, DL, MVT::i64,
                              DAG.getTargetConstant(i, DL, MVT::i64), Val,
                              SDValue(VM, 0));
    }
    SDValue OutChain = DAG.getNode(ISD::TokenFactor, DL, MVT::Other, OutChains);
    SDValue Ops[2] = {SDValue(VM, 0), OutChain};
    return DAG.getMergeValues(Ops, DL);
  } else if (MemVT == MVT::v512i1 || MemVT == MVT::v8i64) {
    SDValue OutChains[8];
    SDNode *VM = DAG.getMachineNode(TargetOpcode::IMPLICIT_DEF, DL, MemVT);
    for (int i = 0; i < 8; ++i) {
      // Generate load dag and prepare chains.
      SDValue Addr = DAG.getNode(ISD::ADD, DL, AddrVT, BasePtr,
                                 DAG.getConstant(8 * i, DL, AddrVT));
      SDValue Val =
          DAG.getLoad(MVT::i64, DL, LdNode->getChain(), Addr,
                      LdNode->getPointerInfo(), Alignment,
                      LdNode->isVolatile() ? MachineMemOperand::MOVolatile
                                           : MachineMemOperand::MONone);
      OutChains[i] = SDValue(Val.getNode(), 1);

      VM = DAG.getMachineNode(VE::LVMyir_y, DL, MVT::i64,
                              DAG.getTargetConstant(i, DL, MVT::i64), Val,
                              SDValue(VM, 0));
    }
    SDValue OutChain = DAG.getNode(ISD::TokenFactor, DL, MVT::Other, OutChains);
    SDValue Ops[2] = {SDValue(VM, 0), OutChain};
    return DAG.getMergeValues(Ops, DL);
  } else {
    // Otherwise, ask llvm to expand it.
    return SDValue();
  }
}

SDValue VETargetLowering::lowerLOAD(SDValue Op, SelectionDAG &DAG) const {
  LLVM_DEBUG(dbgs() << "LowerLOAD ("; Op->print(dbgs()); dbgs() << ")\n");
  LoadSDNode *LdNode = cast<LoadSDNode>(Op.getNode());
  auto MemVT = LdNode->getMemoryVT();

  // always expand non-mask vector loads to VVP
  if (MemVT.isVector() && !isVectorMaskType(MemVT))
    return lowerToVVP(Op, DAG, VVPExpansionMode::ToNativeWidth);

  SDValue BasePtr = LdNode->getBasePtr();
  if (isa<FrameIndexSDNode>(BasePtr.getNode())) {
    // Do not expand store instruction with frame index here because of
    // dependency problems.  We expand it later in eliminateFrameIndex().
    return Op;
  }

  if (MemVT == MVT::f128)
    return lowerLoadF128(Op, DAG);
  if (isVectorMaskType(MemVT))
    return lowerLoadI1(Op, DAG);

  return Op;
}

// Lower a f128 store into two f64 stores.
static SDValue lowerStoreF128(SDValue Op, SelectionDAG &DAG) {
  SDLoc DL(Op);
  StoreSDNode *StNode = dyn_cast<StoreSDNode>(Op.getNode());
  assert(StNode && StNode->getOffset().isUndef() && "Unexpected node type");

  SDValue SubRegEven = DAG.getTargetConstant(VE::sub_even, DL, MVT::i32);
  SDValue SubRegOdd = DAG.getTargetConstant(VE::sub_odd, DL, MVT::i32);

  SDNode *Hi64 = DAG.getMachineNode(TargetOpcode::EXTRACT_SUBREG, DL, MVT::i64,
                                    StNode->getValue(), SubRegEven);
  SDNode *Lo64 = DAG.getMachineNode(TargetOpcode::EXTRACT_SUBREG, DL, MVT::i64,
                                    StNode->getValue(), SubRegOdd);

  unsigned Alignment = StNode->getAlign().value();
  if (Alignment > 8)
    Alignment = 8;

  // VE stores Hi64 to 8(addr) and Lo64 to 0(addr)
  SDValue OutChains[2];
  OutChains[0] =
      DAG.getStore(StNode->getChain(), DL, SDValue(Lo64, 0),
                   StNode->getBasePtr(), MachinePointerInfo(), Alignment,
                   StNode->isVolatile() ? MachineMemOperand::MOVolatile
                                        : MachineMemOperand::MONone);
  EVT AddrVT = StNode->getBasePtr().getValueType();
  SDValue HiPtr = DAG.getNode(ISD::ADD, DL, AddrVT, StNode->getBasePtr(),
                              DAG.getConstant(8, DL, AddrVT));
  OutChains[1] =
      DAG.getStore(StNode->getChain(), DL, SDValue(Hi64, 0), HiPtr,
                   MachinePointerInfo(), Alignment,
                   StNode->isVolatile() ? MachineMemOperand::MOVolatile
                                        : MachineMemOperand::MONone);
  return DAG.getNode(ISD::TokenFactor, DL, MVT::Other, OutChains);
}

// Lower a vXi1 store into following instructions
//   SVMi  %1, %vm, 0
//   STrii %1, (,%addr)
//   SVMi  %2, %vm, 1
//   STrii %2, 8(,%addr)
//   ...
static SDValue lowerStoreI1(SDValue Op, SelectionDAG &DAG) {
  SDLoc DL(Op);
  StoreSDNode *StNode = dyn_cast<StoreSDNode>(Op.getNode());
  assert(StNode && StNode->getOffset().isUndef() && "Unexpected node type");

  SDValue BasePtr = StNode->getBasePtr();
  unsigned Alignment = StNode->getAlign().value();
  if (Alignment > 8)
    Alignment = 8;
  EVT AddrVT = BasePtr.getValueType();
  EVT MemVT = StNode->getMemoryVT();
  if (MemVT == MVT::v256i1 || MemVT == MVT::v4i64) {
    SDValue OutChains[4];
    for (int i = 0; i < 4; ++i) {
      SDNode *V =
          DAG.getMachineNode(VE::SVMmi, DL, MVT::i64, StNode->getValue(),
                             DAG.getTargetConstant(i, DL, MVT::i64));
      SDValue Addr = DAG.getNode(ISD::ADD, DL, AddrVT, BasePtr,
                                 DAG.getConstant(8 * i, DL, AddrVT));
      OutChains[i] =
          DAG.getStore(StNode->getChain(), DL, SDValue(V, 0), Addr,
                       MachinePointerInfo(), Alignment,
                       StNode->isVolatile() ? MachineMemOperand::MOVolatile
                                            : MachineMemOperand::MONone);
    }
    return DAG.getNode(ISD::TokenFactor, DL, MVT::Other, OutChains);
  } else if (MemVT == MVT::v512i1 || MemVT == MVT::v8i64) {
    SDValue OutChains[8];
    for (int i = 0; i < 8; ++i) {
      SDNode *V =
          DAG.getMachineNode(VE::SVMyi, DL, MVT::i64, StNode->getValue(),
                             DAG.getTargetConstant(i, DL, MVT::i64));
      SDValue Addr = DAG.getNode(ISD::ADD, DL, AddrVT, BasePtr,
                                 DAG.getConstant(8 * i, DL, AddrVT));
      OutChains[i] =
          DAG.getStore(StNode->getChain(), DL, SDValue(V, 0), Addr,
                       MachinePointerInfo(), Alignment,
                       StNode->isVolatile() ? MachineMemOperand::MOVolatile
                                            : MachineMemOperand::MONone);
    }
    return DAG.getNode(ISD::TokenFactor, DL, MVT::Other, OutChains);
  } else {
    // Otherwise, ask llvm to expand it.
    return SDValue();
  }
}

SDValue VETargetLowering::lowerSTORE(SDValue Op, SelectionDAG &DAG) const {
  StoreSDNode *StNode = cast<StoreSDNode>(Op.getNode());
  assert(StNode && StNode->getOffset().isUndef() && "Unexpected node type");

  // always expand non-mask vector loads to VVP
  EVT MemVT = StNode->getMemoryVT();
  if (MemVT.isVector() && !isVectorMaskType(MemVT))
    return lowerToVVP(Op, DAG, VVPExpansionMode::ToNativeWidth);

  SDValue BasePtr = StNode->getBasePtr();
  if (isa<FrameIndexSDNode>(BasePtr.getNode())) {
    // Do not expand store instruction with frame index here because of
    // dependency problems.  We expand it later in eliminateFrameIndex().
    return Op;
  }

  if (MemVT == MVT::f128)
    return lowerStoreF128(Op, DAG);
  if (isVectorMaskType(MemVT))
    return lowerStoreI1(Op, DAG);

  // Otherwise, ask llvm to expand it.
  return SDValue();
}

SDValue VETargetLowering::lowerVASTART(SDValue Op, SelectionDAG &DAG) const {
  MachineFunction &MF = DAG.getMachineFunction();
  VEMachineFunctionInfo *FuncInfo = MF.getInfo<VEMachineFunctionInfo>();
  auto PtrVT = getPointerTy(DAG.getDataLayout());

  // Need frame address to find the address of VarArgsFrameIndex.
  MF.getFrameInfo().setFrameAddressIsTaken(true);

  // vastart just stores the address of the VarArgsFrameIndex slot into the
  // memory location argument.
  SDLoc DL(Op);
  SDValue Offset =
      DAG.getNode(ISD::ADD, DL, PtrVT, DAG.getRegister(VE::SX9, PtrVT),
                  DAG.getIntPtrConstant(FuncInfo->getVarArgsFrameOffset(), DL));
  const Value *SV = cast<SrcValueSDNode>(Op.getOperand(2))->getValue();
  return DAG.getStore(Op.getOperand(0), DL, Offset, Op.getOperand(1),
                      MachinePointerInfo(SV));
}

SDValue VETargetLowering::lowerVAARG(SDValue Op, SelectionDAG &DAG) const {
  SDNode *Node = Op.getNode();
  EVT VT = Node->getValueType(0);
  SDValue InChain = Node->getOperand(0);
  SDValue VAListPtr = Node->getOperand(1);
  EVT PtrVT = VAListPtr.getValueType();
  const Value *SV = cast<SrcValueSDNode>(Node->getOperand(2))->getValue();
  SDLoc DL(Node);
  SDValue VAList =
      DAG.getLoad(PtrVT, DL, InChain, VAListPtr, MachinePointerInfo(SV));
  SDValue Chain = VAList.getValue(1);
  SDValue NextPtr;

  if (VT == MVT::f128) {
    // VE f128 values must be stored with 16 bytes alignment.  We don't
    // know the actual alignment of VAList, so we take alignment of it
    // dynamically.
    int Align = 16;
    VAList = DAG.getNode(ISD::ADD, DL, PtrVT, VAList,
                         DAG.getConstant(Align - 1, DL, PtrVT));
    VAList = DAG.getNode(ISD::AND, DL, PtrVT, VAList,
                         DAG.getConstant(-Align, DL, PtrVT));
    // Increment the pointer, VAList, by 16 to the next vaarg.
    NextPtr =
        DAG.getNode(ISD::ADD, DL, PtrVT, VAList, DAG.getIntPtrConstant(16, DL));
  } else if (VT == MVT::f32) {
    // float --> need special handling like below.
    //    0      4
    //    +------+------+
    //    | empty| float|
    //    +------+------+
    // Increment the pointer, VAList, by 8 to the next vaarg.
    NextPtr =
        DAG.getNode(ISD::ADD, DL, PtrVT, VAList, DAG.getIntPtrConstant(8, DL));
    // Then, adjust VAList.
    unsigned InternalOffset = 4;
    VAList = DAG.getNode(ISD::ADD, DL, PtrVT, VAList,
                         DAG.getConstant(InternalOffset, DL, PtrVT));
  } else {
    // Increment the pointer, VAList, by 8 to the next vaarg.
    NextPtr =
        DAG.getNode(ISD::ADD, DL, PtrVT, VAList, DAG.getIntPtrConstant(8, DL));
  }

  // Store the incremented VAList to the legalized pointer.
  InChain = DAG.getStore(Chain, DL, NextPtr, VAListPtr, MachinePointerInfo(SV));

  // Load the actual argument out of the pointer VAList.
  // We can't count on greater alignment than the word size.
  return DAG.getLoad(VT, DL, InChain, VAList, MachinePointerInfo(),
                     std::min(PtrVT.getSizeInBits(), VT.getSizeInBits()) / 8);
}

SDValue VETargetLowering::lowerDYNAMIC_STACKALLOC(SDValue Op,
                                                  SelectionDAG &DAG) const {
  // Generate following code.
  //   (void)__llvm_grow_stack(size);
  //   ret = GETSTACKTOP;        // pseudo instruction
  SDLoc DL(Op);

  // Get the inputs.
  SDNode *Node = Op.getNode();
  SDValue Chain = Op.getOperand(0);
  SDValue Size = Op.getOperand(1);
  MaybeAlign Alignment(Op.getConstantOperandVal(2));
  EVT VT = Node->getValueType(0);

  // Chain the dynamic stack allocation so that it doesn't modify the stack
  // pointer when other instructions are using the stack.
  Chain = DAG.getCALLSEQ_START(Chain, 0, 0, DL);

  const TargetFrameLowering &TFI = *Subtarget->getFrameLowering();
  Align StackAlign = TFI.getStackAlign();
  bool NeedsAlign = Alignment.valueOrOne() > StackAlign;

  // Prepare arguments
  TargetLowering::ArgListTy Args;
  TargetLowering::ArgListEntry Entry;
  Entry.Node = Size;
  Entry.Ty = Entry.Node.getValueType().getTypeForEVT(*DAG.getContext());
  Args.push_back(Entry);
  if (NeedsAlign) {
    Entry.Node = DAG.getConstant(~(Alignment->value() - 1ULL), DL, VT);
    Entry.Ty = Entry.Node.getValueType().getTypeForEVT(*DAG.getContext());
    Args.push_back(Entry);
  }
  Type *RetTy = Type::getVoidTy(*DAG.getContext());

  EVT PtrVT = Op.getValueType();
  SDValue Callee;
  if (NeedsAlign) {
    Callee = DAG.getTargetExternalSymbol("__ve_grow_stack_align", PtrVT, 0);
  } else {
    Callee = DAG.getTargetExternalSymbol("__ve_grow_stack", PtrVT, 0);
  }

  TargetLowering::CallLoweringInfo CLI(DAG);
  CLI.setDebugLoc(DL)
      .setChain(Chain)
      .setCallee(CallingConv::PreserveAll, RetTy, Callee, std::move(Args))
      .setDiscardResult(true);
  std::pair<SDValue, SDValue> pair = LowerCallTo(CLI);
  Chain = pair.second;
  SDValue Result = DAG.getNode(VEISD::GETSTACKTOP, DL, VT, Chain);
  if (NeedsAlign) {
    Result = DAG.getNode(ISD::ADD, DL, VT, Result,
                         DAG.getConstant((Alignment->value() - 1ULL), DL, VT));
    Result = DAG.getNode(ISD::AND, DL, VT, Result,
                         DAG.getConstant(~(Alignment->value() - 1ULL), DL, VT));
  }
  //  Chain = Result.getValue(1);
  Chain = DAG.getCALLSEQ_END(Chain, DAG.getIntPtrConstant(0, DL, true),
                             DAG.getIntPtrConstant(0, DL, true), SDValue(), DL);

  SDValue Ops[2] = {Result, Chain};
  return DAG.getMergeValues(Ops, DL);
}

SDValue VETargetLowering::lowerEH_SJLJ_LONGJMP(SDValue Op,
                                               SelectionDAG &DAG) const {
  SDLoc DL(Op);
  return DAG.getNode(VEISD::EH_SJLJ_LONGJMP, DL, MVT::Other, Op.getOperand(0),
                     Op.getOperand(1));
}

SDValue VETargetLowering::lowerEH_SJLJ_SETJMP(SDValue Op,
                                              SelectionDAG &DAG) const {
  SDLoc DL(Op);
  return DAG.getNode(VEISD::EH_SJLJ_SETJMP, DL,
                     DAG.getVTList(MVT::i32, MVT::Other), Op.getOperand(0),
                     Op.getOperand(1));
}

SDValue VETargetLowering::lowerEH_SJLJ_SETUP_DISPATCH(SDValue Op,
                                                      SelectionDAG &DAG) const {
  SDLoc DL(Op);
  return DAG.getNode(VEISD::EH_SJLJ_SETUP_DISPATCH, DL, MVT::Other,
                     Op.getOperand(0));
}

static SDValue lowerFRAMEADDR(SDValue Op, SelectionDAG &DAG,
                              const VETargetLowering &TLI,
                              const VESubtarget *Subtarget) {
  SDLoc DL(Op);
  MachineFunction &MF = DAG.getMachineFunction();
  EVT PtrVT = TLI.getPointerTy(MF.getDataLayout());

  MachineFrameInfo &MFI = MF.getFrameInfo();
  MFI.setFrameAddressIsTaken(true);

  unsigned Depth = Op.getConstantOperandVal(0);
  const VERegisterInfo *RegInfo = Subtarget->getRegisterInfo();
  unsigned FrameReg = RegInfo->getFrameRegister(MF);
  SDValue FrameAddr =
      DAG.getCopyFromReg(DAG.getEntryNode(), DL, FrameReg, PtrVT);
  while (Depth--)
    FrameAddr = DAG.getLoad(Op.getValueType(), DL, DAG.getEntryNode(),
                            FrameAddr, MachinePointerInfo());
  return FrameAddr;
}

static SDValue lowerRETURNADDR(SDValue Op, SelectionDAG &DAG,
                               const VETargetLowering &TLI,
                               const VESubtarget *Subtarget) {
  MachineFunction &MF = DAG.getMachineFunction();
  MachineFrameInfo &MFI = MF.getFrameInfo();
  MFI.setReturnAddressIsTaken(true);

  if (TLI.verifyReturnAddressArgumentIsConstant(Op, DAG))
    return SDValue();

  SDValue FrameAddr = lowerFRAMEADDR(Op, DAG, TLI, Subtarget);

  SDLoc DL(Op);
  EVT VT = Op.getValueType();
  SDValue Offset = DAG.getConstant(8, DL, VT);
  return DAG.getLoad(VT, DL, DAG.getEntryNode(),
                     DAG.getNode(ISD::ADD, DL, VT, FrameAddr, Offset),
                     MachinePointerInfo());
}

SDValue VETargetLowering::lowerINTRINSIC_WO_CHAIN(SDValue Op,
                                                  SelectionDAG &DAG) const {
  SDLoc DL(Op);
  unsigned IntNo = cast<ConstantSDNode>(Op.getOperand(0))->getZExtValue();
  switch (IntNo) {
  default: // Don't custom lower most intrinsics.
    return SDValue();
  case Intrinsic::thread_pointer: {
    report_fatal_error("Intrinsic::thread_point is not implemented yet");
  }
  case Intrinsic::eh_sjlj_lsda: {
    MachineFunction &MF = DAG.getMachineFunction();
    MVT VT = Op.getSimpleValueType();
    const VETargetMachine *TM =
        static_cast<const VETargetMachine *>(&DAG.getTarget());

    // Create GCC_except_tableXX string.  The real symbol for that will be
    // generated in EHStreamer::emitExceptionTable() later.  So, we just
    // borrow it's name here.
    TM->getStrList()->push_back(std::string(
        (Twine("GCC_except_table") + Twine(MF.getFunctionNumber())).str()));
    SDValue Addr =
        DAG.getTargetExternalSymbol(TM->getStrList()->back().c_str(), VT, 0);
    if (isPositionIndependent()) {
      Addr = makeHiLoPair(Addr, VEMCExpr::VK_VE_GOTOFF_HI32,
                          VEMCExpr::VK_VE_GOTOFF_LO32, DAG);
      SDValue GlobalBase = DAG.getNode(VEISD::GLOBAL_BASE_REG, DL, VT);
      return DAG.getNode(ISD::ADD, DL, VT, GlobalBase, Addr);
    }
    return makeHiLoPair(Addr, VEMCExpr::VK_VE_HI32, VEMCExpr::VK_VE_LO32, DAG);
  }
  }
}

SDValue VETargetLowering::lowerINTRINSIC_W_CHAIN(SDValue Op,
                                                 SelectionDAG &DAG) const {
  SDLoc dl(Op);
  unsigned IntNo = cast<ConstantSDNode>(Op.getOperand(1))->getZExtValue();
  switch (IntNo) {
  default:
    return SDValue(); // Don't custom lower most intrinsics.
  }
}

SDValue VETargetLowering::lowerINTRINSIC_VOID(SDValue Op,
                                              SelectionDAG &DAG) const {
  SDLoc dl(Op);
  unsigned IntNo = cast<ConstantSDNode>(Op.getOperand(1))->getZExtValue();
  switch (IntNo) {
  default:
    return SDValue(); // Don't custom lower most intrinsics.
  }
}

// Should we expand the build vector with shuffles?
bool VETargetLowering::shouldExpandBuildVectorWithShuffles(
    EVT VT, unsigned DefinedValues) const {
#if 1
  // FIXME: Change this to true or expression once we implement custom
  // expansion of VECTOR_SHUFFLE completely.

  // Not use VECTOR_SHUFFLE to expand BUILD_VECTOR atm.  Because, it causes
  // infinity expand loop between both instructions since VECTOR_SHUFFLE
  // is not implemented completely yet.
  return false;
#else
  return DefinedValues < 3;
#endif
}

static bool getUniqueInsertion(SDNode *N, unsigned &UniqueIdx) {
  if (!isa<BuildVectorSDNode>(N))
    return false;
  const auto *BVN = cast<BuildVectorSDNode>(N);

  // Find first non-undef insertion.
  unsigned Idx;
  for (Idx = 0; Idx < BVN->getNumOperands(); ++Idx) {
    auto ElemV = BVN->getOperand(Idx);
    if (!ElemV->isUndef())
      break;
  }
  // Catch the (hypothetical) all-undef case.
  if (Idx == BVN->getNumOperands())
    return false;
  // Remember insertion.
  UniqueIdx = Idx++;
  // Verify that all other insertions are undef.
  for (; Idx < BVN->getNumOperands(); ++Idx) {
    auto ElemV = BVN->getOperand(Idx);
    if (!ElemV->isUndef())
      return false;
  }
  return true;
}

static SDValue getSplatValue(SDNode *N) {
  if (auto *BuildVec = dyn_cast<BuildVectorSDNode>(N)) {
    return BuildVec->getSplatValue();
  }
  return SDValue();
}

// SDValue VETargetLowering::lowerBUILD_VECTOR(SDValue Op,
//                                             SelectionDAG &DAG) const {
//   if (Subtarget->simd())
//     return lowerSIMD_BUILD_VECTOR(Op, DAG);
//   SDLoc DL(Op);
//   unsigned NumEls = Op.getValueType().getVectorNumElements();
//   MVT ElemVT = Op.getSimpleValueType().getVectorElementType();
// 
//   // If there is just one element, expand to INSERT_VECTOR_ELT.
//   unsigned UniqueIdx;
//   if (getUniqueInsertion(Op.getNode(), UniqueIdx)) {
//     SDValue AccuV = DAG.getUNDEF(Op.getValueType());
//     auto ElemV = Op->getOperand(UniqueIdx);
//     SDValue IdxV = DAG.getConstant(UniqueIdx, DL, MVT::i64);
//     return DAG.getNode(ISD::INSERT_VECTOR_ELT, DL, Op.getValueType(), AccuV,
//                        ElemV, IdxV);
//   }
// 
//   // Else emit a broadcast.
//   if (SDValue ScalarV = getSplatValue(Op.getNode())) {
//     // lower to VEC_BROADCAST
//     MVT LegalResVT = MVT::getVectorVT(ElemVT, 256);
// 
//     auto AVL = DAG.getConstant(NumEls, DL, MVT::i32);
//     return DAG.getNode(VEISD::VEC_BROADCAST, DL, LegalResVT, Op.getOperand(0),
//                        AVL);
//   }
// 
//   // Expand
//   return SDValue();
// }

// SDValue VETargetLowering::lowerVECTOR_SHUFFLE(SDValue Op,
//                                               SelectionDAG &DAG) const {
//   if (Subtarget->simd())
//     return lowerSIMD_VECTOR_SHUFFLE(Op, DAG);
//   if (Subtarget->intrinsic())
//     return lowerSIMD_VECTOR_SHUFFLE(Op, DAG);
//   return SDValue();
// }
// 
// SDValue VETargetLowering::lowerMGATHER(SDValue Op, SelectionDAG &DAG) const {
//   if (Subtarget->simd())
//     return lowerSIMD_MGATHER_MSCATTER(Op, DAG);
//   return SDValue();
// }
// 
// SDValue VETargetLowering::lowerMSCATTER(SDValue Op, SelectionDAG &DAG) const {
//   if (Subtarget->simd())
//     return lowerSIMD_MGATHER_MSCATTER(Op, DAG);
//   return SDValue();
// }
// 
// SDValue VETargetLowering::lowerMLOAD(SDValue Op, SelectionDAG &DAG) const {
//   if (Subtarget->simd())
//     return lowerSIMD_MLOAD(Op, DAG);
//   return SDValue();
// }

/// } Custom Lower

/// JumpTable for VE.
///
///   VE cannot generate relocatable symbol in jump table.  VE cannot
///   generate expressions using symbols in both text segment and data
///   segment like below.
///             .4byte  .LBB0_2-.LJTI0_0
///   So, we generate offset from the top of function like below as
///   a custom label.
///             .4byte  .LBB0_2-<function name>

unsigned VETargetLowering::getJumpTableEncoding() const {
  // Use custom label for PIC.
  if (isPositionIndependent())
    return MachineJumpTableInfo::EK_Custom32;

  // Otherwise, use the normal jump table encoding heuristics.
  return TargetLowering::getJumpTableEncoding();
}

const MCExpr *VETargetLowering::LowerCustomJumpTableEntry(
    const MachineJumpTableInfo *MJTI, const MachineBasicBlock *MBB,
    unsigned Uid, MCContext &Ctx) const {
  assert(isPositionIndependent());

  // Generate custom label for PIC like below.
  //    .4bytes  .LBB0_2-<function name>
  const auto *Value = MCSymbolRefExpr::create(MBB->getSymbol(), Ctx);
  MCSymbol *Sym = Ctx.getOrCreateSymbol(MBB->getParent()->getName().data());
  const auto *Base = MCSymbolRefExpr::create(Sym, Ctx);
  return MCBinaryExpr::createSub(Value, Base, Ctx);
}

SDValue VETargetLowering::getPICJumpTableRelocBase(SDValue Table,
                                                   SelectionDAG &DAG) const {
  assert(isPositionIndependent());
  SDLoc DL(Table);
  Function *Function = &DAG.getMachineFunction().getFunction();
  assert(Function != nullptr);
  auto PtrTy = getPointerTy(DAG.getDataLayout(), Function->getAddressSpace());

  // In the jump table, we have following values in PIC mode.
  //    .4bytes  .LBB0_2-<function name>
  // We need to add this value and the address of this function to generate
  // .LBB0_2 label correctly under PIC mode.  So, we want to generate following
  // instructions:
  //     lea %reg, fun@gotoff_lo
  //     and %reg, %reg, (32)0
  //     lea.sl %reg, fun@gotoff_hi(%reg, %got)
  // In order to do so, we need to genarate correctly marked DAG node using
  // makeHiLoPair.
  SDValue Op = DAG.getGlobalAddress(Function, DL, PtrTy);
  SDValue HiLo = makeHiLoPair(Op, VEMCExpr::VK_VE_GOTOFF_HI32,
                              VEMCExpr::VK_VE_GOTOFF_LO32, DAG);
  SDValue GlobalBase = DAG.getNode(VEISD::GLOBAL_BASE_REG, DL, PtrTy);
  return DAG.getNode(ISD::ADD, DL, PtrTy, GlobalBase, HiLo);
}

Register VETargetLowering::prepareMBB(MachineBasicBlock &MBB,
                                      MachineBasicBlock::iterator I,
                                      MachineBasicBlock *TargetBB,
                                      const DebugLoc &DL) const {
  MachineFunction *MF = MBB.getParent();
  MachineRegisterInfo &MRI = MF->getRegInfo();
  const VEInstrInfo *TII = Subtarget->getInstrInfo();

  const TargetRegisterClass *RC = &VE::I64RegClass;
  Register Tmp1 = MRI.createVirtualRegister(RC);
  Register Tmp2 = MRI.createVirtualRegister(RC);
  Register Result = MRI.createVirtualRegister(RC);

  if (isPositionIndependent()) {
    // Create following instructions for local linkage PIC code.
    //     lea %Tmp1, TargetBB@gotoff_lo
    //     and %Tmp2, %Tmp1, (32)0
    //     lea.sl %Result, TargetBB@gotoff_hi(%Tmp2, %s15) ; %s15 is GOT
    BuildMI(MBB, I, DL, TII->get(VE::LEAzii), Tmp1)
        .addImm(0)
        .addImm(0)
        .addMBB(TargetBB, VEMCExpr::VK_VE_GOTOFF_LO32);
    BuildMI(MBB, I, DL, TII->get(VE::ANDrm), Tmp2)
        .addReg(Tmp1, getKillRegState(true))
        .addImm(M0(32));
    BuildMI(MBB, I, DL, TII->get(VE::LEASLrri), Result)
        .addReg(VE::SX15)
        .addReg(Tmp2, getKillRegState(true))
        .addMBB(TargetBB, VEMCExpr::VK_VE_GOTOFF_HI32);
  } else {
    // Create following instructions for non-PIC code.
    //     lea     %Tmp1, TargetBB@lo
    //     and     %Tmp2, %Tmp1, (32)0
    //     lea.sl  %Result, TargetBB@hi(%Tmp2)
    BuildMI(MBB, I, DL, TII->get(VE::LEAzii), Tmp1)
        .addImm(0)
        .addImm(0)
        .addMBB(TargetBB, VEMCExpr::VK_VE_LO32);
    BuildMI(MBB, I, DL, TII->get(VE::ANDrm), Tmp2)
        .addReg(Tmp1, getKillRegState(true))
        .addImm(M0(32));
    BuildMI(MBB, I, DL, TII->get(VE::LEASLrii), Result)
        .addReg(Tmp2, getKillRegState(true))
        .addImm(0)
        .addMBB(TargetBB, VEMCExpr::VK_VE_HI32);
  }
  return Result;
}

Register VETargetLowering::prepareSymbol(MachineBasicBlock &MBB,
                                         MachineBasicBlock::iterator I,
                                         StringRef Symbol, const DebugLoc &DL,
                                         bool IsLocal = false,
                                         bool IsCall = false) const {
  MachineFunction *MF = MBB.getParent();
  MachineRegisterInfo &MRI = MF->getRegInfo();
  const VEInstrInfo *TII = Subtarget->getInstrInfo();

  const TargetRegisterClass *RC = &VE::I64RegClass;
  Register Result = MRI.createVirtualRegister(RC);

  if (isPositionIndependent()) {
    if (IsCall && !IsLocal) {
      // Create following instructions for non-local linkage PIC code function
      // calls.  These instructions uses IC and magic number -24, so we expand
      // them in VEAsmPrinter.cpp from GETFUNPLT pseudo instruction.
      //     lea %Reg, Symbol@plt_lo(-24)
      //     and %Reg, %Reg, (32)0
      //     sic %s16
      //     lea.sl %Result, Symbol@plt_hi(%Reg, %s16) ; %s16 is PLT
      BuildMI(MBB, I, DL, TII->get(VE::GETFUNPLT), Result)
          .addExternalSymbol("abort");
    } else if (IsLocal) {
      Register Tmp1 = MRI.createVirtualRegister(RC);
      Register Tmp2 = MRI.createVirtualRegister(RC);
      // Create following instructions for local linkage PIC code.
      //     lea %Tmp1, Symbol@gotoff_lo
      //     and %Tmp2, %Tmp1, (32)0
      //     lea.sl %Result, Symbol@gotoff_hi(%Tmp2, %s15) ; %s15 is GOT
      BuildMI(MBB, I, DL, TII->get(VE::LEAzii), Tmp1)
          .addImm(0)
          .addImm(0)
          .addExternalSymbol(Symbol.data(), VEMCExpr::VK_VE_GOTOFF_LO32);
      BuildMI(MBB, I, DL, TII->get(VE::ANDrm), Tmp2)
          .addReg(Tmp1, getKillRegState(true))
          .addImm(M0(32));
      BuildMI(MBB, I, DL, TII->get(VE::LEASLrri), Result)
          .addReg(VE::SX15)
          .addReg(Tmp2, getKillRegState(true))
          .addExternalSymbol(Symbol.data(), VEMCExpr::VK_VE_GOTOFF_HI32);
    } else {
      Register Tmp1 = MRI.createVirtualRegister(RC);
      Register Tmp2 = MRI.createVirtualRegister(RC);
      // Create following instructions for not local linkage PIC code.
      //     lea %Tmp1, Symbol@got_lo
      //     and %Tmp2, %Tmp1, (32)0
      //     lea.sl %Tmp3, Symbol@gotoff_hi(%Tmp2, %s15) ; %s15 is GOT
      //     ld %Result, 0(%Tmp3)
      Register Tmp3 = MRI.createVirtualRegister(RC);
      BuildMI(MBB, I, DL, TII->get(VE::LEAzii), Tmp1)
          .addImm(0)
          .addImm(0)
          .addExternalSymbol(Symbol.data(), VEMCExpr::VK_VE_GOT_LO32);
      BuildMI(MBB, I, DL, TII->get(VE::ANDrm), Tmp2)
          .addReg(Tmp1, getKillRegState(true))
          .addImm(M0(32));
      BuildMI(MBB, I, DL, TII->get(VE::LEASLrri), Tmp3)
          .addReg(VE::SX15)
          .addReg(Tmp2, getKillRegState(true))
          .addExternalSymbol(Symbol.data(), VEMCExpr::VK_VE_GOT_HI32);
      BuildMI(MBB, I, DL, TII->get(VE::LDrii), Result)
          .addReg(Tmp3, getKillRegState(true))
          .addImm(0)
          .addImm(0);
    }
  } else {
    Register Tmp1 = MRI.createVirtualRegister(RC);
    Register Tmp2 = MRI.createVirtualRegister(RC);
    // Create following instructions for non-PIC code.
    //     lea     %Tmp1, Symbol@lo
    //     and     %Tmp2, %Tmp1, (32)0
    //     lea.sl  %Result, Symbol@hi(%Tmp2)
    BuildMI(MBB, I, DL, TII->get(VE::LEAzii), Tmp1)
        .addImm(0)
        .addImm(0)
        .addExternalSymbol(Symbol.data(), VEMCExpr::VK_VE_LO32);
    BuildMI(MBB, I, DL, TII->get(VE::ANDrm), Tmp2)
        .addReg(Tmp1, getKillRegState(true))
        .addImm(M0(32));
    BuildMI(MBB, I, DL, TII->get(VE::LEASLrii), Result)
        .addReg(Tmp2, getKillRegState(true))
        .addImm(0)
        .addExternalSymbol(Symbol.data(), VEMCExpr::VK_VE_HI32);
  }
  return Result;
}

void VETargetLowering::setupEntryBlockForSjLj(MachineInstr &MI,
                                              MachineBasicBlock *MBB,
                                              MachineBasicBlock *DispatchBB,
                                              int FI, int Offset) const {
  DebugLoc DL = MI.getDebugLoc();
  const VEInstrInfo *TII = Subtarget->getInstrInfo();

  Register LabelReg =
      prepareMBB(*MBB, MachineBasicBlock::iterator(MI), DispatchBB, DL);

  // Store an address of DispatchBB to a given jmpbuf[1] where has next IC
  // referenced by longjmp (throw) later.
  MachineInstrBuilder MIB = BuildMI(*MBB, MI, DL, TII->get(VE::STrii));
  addFrameReference(MIB, FI, Offset); // jmpbuf[1]
  MIB.addReg(LabelReg, getKillRegState(true));
}

MachineBasicBlock *
VETargetLowering::emitEHSjLjSetJmp(MachineInstr &MI,
                                   MachineBasicBlock *MBB) const {
  DebugLoc DL = MI.getDebugLoc();
  MachineFunction *MF = MBB->getParent();
  const TargetInstrInfo *TII = Subtarget->getInstrInfo();
  const TargetRegisterInfo *TRI = Subtarget->getRegisterInfo();
  MachineRegisterInfo &MRI = MF->getRegInfo();

  const BasicBlock *BB = MBB->getBasicBlock();
  MachineFunction::iterator I = ++MBB->getIterator();

  // Memory Reference.
  SmallVector<MachineMemOperand *, 2> MMOs(MI.memoperands_begin(),
                                           MI.memoperands_end());
  Register BufReg = MI.getOperand(1).getReg();

  Register DstReg;

  DstReg = MI.getOperand(0).getReg();
  const TargetRegisterClass *RC = MRI.getRegClass(DstReg);
  assert(TRI->isTypeLegalForClass(*RC, MVT::i32) && "Invalid destination!");
  (void)TRI;
  Register MainDestReg = MRI.createVirtualRegister(RC);
  Register RestoreDestReg = MRI.createVirtualRegister(RC);

  // For `v = call @llvm.eh.sjlj.setjmp(buf)`, we generate following
  // instructions.  SP/FP must be saved in jmpbuf before `llvm.eh.sjlj.setjmp`.
  //
  // ThisMBB:
  //   buf[3] = %s17 iff %s17 is used as BP
  //   buf[1] = RestoreMBB as IC after longjmp
  //   # SjLjSetup RestoreMBB
  //
  // MainMBB:
  //   v_main = 0
  //
  // SinkMBB:
  //   v = phi(v_main, MainMBB, v_restore, RestoreMBB)
  //   ...
  //
  // RestoreMBB:
  //   %s17 = buf[3] = iff %s17 is used as BP
  //   v_restore = 1
  //   goto SinkMBB

  MachineBasicBlock *ThisMBB = MBB;
  MachineBasicBlock *MainMBB = MF->CreateMachineBasicBlock(BB);
  MachineBasicBlock *SinkMBB = MF->CreateMachineBasicBlock(BB);
  MachineBasicBlock *RestoreMBB = MF->CreateMachineBasicBlock(BB);
  MF->insert(I, MainMBB);
  MF->insert(I, SinkMBB);
  MF->push_back(RestoreMBB);
  RestoreMBB->setHasAddressTaken();

  // Transfer the remainder of BB and its successor edges to SinkMBB.
  SinkMBB->splice(SinkMBB->begin(), MBB,
                  std::next(MachineBasicBlock::iterator(MI)), MBB->end());
  SinkMBB->transferSuccessorsAndUpdatePHIs(MBB);

  // ThisMBB:
  Register LabelReg =
      prepareMBB(*MBB, MachineBasicBlock::iterator(MI), RestoreMBB, DL);

  // Store BP in buf[3] iff this function is using BP.
  const VEFrameLowering *TFI = Subtarget->getFrameLowering();
  if (TFI->hasBP(*MF)) {
    MachineInstrBuilder MIB = BuildMI(*MBB, MI, DL, TII->get(VE::STrii));
    MIB.addReg(BufReg);
    MIB.addImm(0);
    MIB.addImm(24);
    MIB.addReg(VE::SX17);
    MIB.setMemRefs(MMOs);
  }

  // Store IP in buf[1].
  MachineInstrBuilder MIB = BuildMI(*MBB, MI, DL, TII->get(VE::STrii));
  MIB.add(MI.getOperand(1)); // we can preserve the kill flags here.
  MIB.addImm(0);
  MIB.addImm(8);
  MIB.addReg(LabelReg, getKillRegState(true));
  MIB.setMemRefs(MMOs);

  // SP/FP are already stored in jmpbuf before `llvm.eh.sjlj.setjmp`.

  // Insert setup.
  MIB =
      BuildMI(*ThisMBB, MI, DL, TII->get(VE::EH_SjLj_Setup)).addMBB(RestoreMBB);

  const VERegisterInfo *RegInfo = Subtarget->getRegisterInfo();
  MIB.addRegMask(RegInfo->getNoPreservedMask());
  ThisMBB->addSuccessor(MainMBB);
  ThisMBB->addSuccessor(RestoreMBB);

  // MainMBB:
  BuildMI(MainMBB, DL, TII->get(VE::LEAzii), MainDestReg)
      .addImm(0)
      .addImm(0)
      .addImm(0);
  MainMBB->addSuccessor(SinkMBB);

  // SinkMBB:
  BuildMI(*SinkMBB, SinkMBB->begin(), DL, TII->get(VE::PHI), DstReg)
      .addReg(MainDestReg)
      .addMBB(MainMBB)
      .addReg(RestoreDestReg)
      .addMBB(RestoreMBB);

  // RestoreMBB:
  // Restore BP from buf[3] iff this function is using BP.  The address of
  // buf is in SX10.
  // FIXME: Better to not use SX10 here
  if (TFI->hasBP(*MF)) {
    MachineInstrBuilder MIB =
        BuildMI(RestoreMBB, DL, TII->get(VE::LDrii), VE::SX17);
    MIB.addReg(VE::SX10);
    MIB.addImm(0);
    MIB.addImm(24);
    MIB.setMemRefs(MMOs);
  }
  BuildMI(RestoreMBB, DL, TII->get(VE::LEAzii), RestoreDestReg)
      .addImm(0)
      .addImm(0)
      .addImm(1);
  BuildMI(RestoreMBB, DL, TII->get(VE::BRCFLa_t)).addMBB(SinkMBB);
  RestoreMBB->addSuccessor(SinkMBB);

  MI.eraseFromParent();
  return SinkMBB;
}

MachineBasicBlock *
VETargetLowering::emitEHSjLjLongJmp(MachineInstr &MI,
                                    MachineBasicBlock *MBB) const {
  DebugLoc DL = MI.getDebugLoc();
  MachineFunction *MF = MBB->getParent();
  const TargetInstrInfo *TII = Subtarget->getInstrInfo();
  MachineRegisterInfo &MRI = MF->getRegInfo();

  // Memory Reference.
  SmallVector<MachineMemOperand *, 2> MMOs(MI.memoperands_begin(),
                                           MI.memoperands_end());
  Register BufReg = MI.getOperand(0).getReg();

  Register Tmp = MRI.createVirtualRegister(&VE::I64RegClass);
  // Since FP is only updated here but NOT referenced, it's treated as GPR.
  const Register FP = VE::SX9;
  const Register SP = VE::SX11;

  MachineInstrBuilder MIB;

  MachineBasicBlock *ThisMBB = MBB;

  // For `call @llvm.eh.sjlj.longjmp(buf)`, we generate following instructions.
  //
  // ThisMBB:
  //   %fp = load buf[0]
  //   %jmp = load buf[1]
  //   %s10 = buf        ; Store an address of buf to SX10 for RestoreMBB
  //   %sp = load buf[2] ; generated by llvm.eh.sjlj.setjmp.
  //   jmp %jmp

  // Reload FP.
  MIB = BuildMI(*ThisMBB, MI, DL, TII->get(VE::LDrii), FP);
  MIB.addReg(BufReg);
  MIB.addImm(0);
  MIB.addImm(0);
  MIB.setMemRefs(MMOs);

  // Reload IP.
  MIB = BuildMI(*ThisMBB, MI, DL, TII->get(VE::LDrii), Tmp);
  MIB.addReg(BufReg);
  MIB.addImm(0);
  MIB.addImm(8);
  MIB.setMemRefs(MMOs);

  // Copy BufReg to SX10 for later use in setjmp.
  // FIXME: Better to not use SX10 here
  BuildMI(*ThisMBB, MI, DL, TII->get(VE::ORri), VE::SX10)
      .addReg(BufReg)
      .addImm(0);

  // Reload SP.
  MIB = BuildMI(*ThisMBB, MI, DL, TII->get(VE::LDrii), SP);
  MIB.add(MI.getOperand(0)); // we can preserve the kill flags here.
  MIB.addImm(0);
  MIB.addImm(16);
  MIB.setMemRefs(MMOs);

  // Jump.
  BuildMI(*ThisMBB, MI, DL, TII->get(VE::BCFLari_t))
      .addReg(Tmp, getKillRegState(true))
      .addImm(0);

  MI.eraseFromParent();
  return ThisMBB;
}

MachineBasicBlock *
VETargetLowering::emitSjLjDispatchBlock(MachineInstr &MI,
                                        MachineBasicBlock *BB) const {
  DebugLoc DL = MI.getDebugLoc();
  MachineFunction *MF = BB->getParent();
  MachineFrameInfo &MFI = MF->getFrameInfo();
  MachineRegisterInfo &MRI = MF->getRegInfo();
  const VEInstrInfo *TII = Subtarget->getInstrInfo();
  int FI = MFI.getFunctionContextIndex();

  // Get a mapping of the call site numbers to all of the landing pads they're
  // associated with.
  DenseMap<unsigned, SmallVector<MachineBasicBlock *, 2>> CallSiteNumToLPad;
  unsigned MaxCSNum = 0;
  for (auto &MBB : *MF) {
    if (!MBB.isEHPad())
      continue;

    MCSymbol *Sym = nullptr;
    for (const auto &MI : MBB) {
      if (MI.isDebugInstr())
        continue;

      assert(MI.isEHLabel() && "expected EH_LABEL");
      Sym = MI.getOperand(0).getMCSymbol();
      break;
    }

    if (!MF->hasCallSiteLandingPad(Sym))
      continue;

    for (unsigned CSI : MF->getCallSiteLandingPad(Sym)) {
      CallSiteNumToLPad[CSI].push_back(&MBB);
      MaxCSNum = std::max(MaxCSNum, CSI);
    }
  }

  // Get an ordered list of the machine basic blocks for the jump table.
  std::vector<MachineBasicBlock *> LPadList;
  SmallPtrSet<MachineBasicBlock *, 32> InvokeBBs;
  LPadList.reserve(CallSiteNumToLPad.size());

  for (unsigned CSI = 1; CSI <= MaxCSNum; ++CSI) {
    for (auto &LP : CallSiteNumToLPad[CSI]) {
      LPadList.push_back(LP);
      InvokeBBs.insert(LP->pred_begin(), LP->pred_end());
    }
  }

  assert(!LPadList.empty() &&
         "No landing pad destinations for the dispatch jump table!");

  // The %fn_context is allocated like below (from --print-after=sjljehprepare):
  //   %fn_context = alloca { i8*, i64, [4 x i64], i8*, i8*, [5 x i8*] }
  //
  // This `[5 x i8*]` is jmpbuf, so jmpbuf[1] is FI+72.
  // First `i64` is callsite, so callsite is FI+8.
  static const int OffsetIC = 72;
  static const int OffsetCS = 8;

  // Create the MBBs for the dispatch code like following:
  //
  // ThisMBB:
  //   Prepare DispatchBB address and store it to buf[1].
  //   ...
  //
  // DispatchBB:
  //   %s15 = GETGOT iff isPositionIndependent
  //   %callsite = load callsite
  //   brgt.l.t #size of callsites, %callsite, DispContBB
  //
  // TrapBB:
  //   Call abort.
  //
  // DispContBB:
  //   %breg = address of jump table
  //   %pc = load and calculate next pc from %breg and %callsite
  //   jmp %pc

  // Shove the dispatch's address into the return slot in the function context.
  MachineBasicBlock *DispatchBB = MF->CreateMachineBasicBlock();
  DispatchBB->setIsEHPad(true);

  // Trap BB will causes trap like `assert(0)`.
  MachineBasicBlock *TrapBB = MF->CreateMachineBasicBlock();
  DispatchBB->addSuccessor(TrapBB);

  MachineBasicBlock *DispContBB = MF->CreateMachineBasicBlock();
  DispatchBB->addSuccessor(DispContBB);

  // Insert MBBs.
  MF->push_back(DispatchBB);
  MF->push_back(DispContBB);
  MF->push_back(TrapBB);

  // Insert code to call abort in the TrapBB.
  Register Abort = prepareSymbol(*TrapBB, TrapBB->end(), "abort", DL,
                                 /* Local */ false, /* Call */ true);
  BuildMI(TrapBB, DL, TII->get(VE::BSICrii), VE::SX10)
      .addReg(Abort, getKillRegState(true))
      .addImm(0)
      .addImm(0);

  // Insert code into the entry block that creates and registers the function
  // context.
  setupEntryBlockForSjLj(MI, BB, DispatchBB, FI, OffsetIC);

  // Create the jump table and associated information
  unsigned JTE = getJumpTableEncoding();
  MachineJumpTableInfo *JTI = MF->getOrCreateJumpTableInfo(JTE);
  unsigned MJTI = JTI->createJumpTableIndex(LPadList);

  const VERegisterInfo &RI = TII->getRegisterInfo();
  // Add a register mask with no preserved registers.  This results in all
  // registers being marked as clobbered.
  BuildMI(DispatchBB, DL, TII->get(VE::NOP))
      .addRegMask(RI.getNoPreservedMask());

  if (isPositionIndependent()) {
    // Force to generate GETGOT, since current implementation doesn't store GOT
    // register.
    BuildMI(DispatchBB, DL, TII->get(VE::GETGOT), VE::SX15);
  }

  // IReg is used as an index in a memory operand and therefore can't be SP
  const TargetRegisterClass *RC = &VE::I64RegClass;
  Register IReg = MRI.createVirtualRegister(RC);
  addFrameReference(BuildMI(DispatchBB, DL, TII->get(VE::LDLZXrii), IReg), FI,
                    OffsetCS);
  if (LPadList.size() < 64) {
    BuildMI(DispatchBB, DL, TII->get(VE::BRCFLir_t))
        .addImm(VECC::CC_ILE)
        .addImm(LPadList.size())
        .addReg(IReg)
        .addMBB(TrapBB);
  } else {
    assert(LPadList.size() <= 0x7FFFFFFF && "Too large Landing Pad!");
    Register TmpReg = MRI.createVirtualRegister(RC);
    BuildMI(DispatchBB, DL, TII->get(VE::LEAzii), TmpReg)
        .addImm(0)
        .addImm(0)
        .addImm(LPadList.size());
    BuildMI(DispatchBB, DL, TII->get(VE::BRCFLrr_t))
        .addImm(VECC::CC_ILE)
        .addReg(TmpReg, getKillRegState(true))
        .addReg(IReg)
        .addMBB(TrapBB);
  }

  Register BReg = MRI.createVirtualRegister(RC);
  Register Tmp1 = MRI.createVirtualRegister(RC);
  Register Tmp2 = MRI.createVirtualRegister(RC);

  if (isPositionIndependent()) {
    // Create following instructions for local linkage PIC code.
    //     lea    %Tmp1, .LJTI0_0@gotoff_lo
    //     and    %Tmp2, %Tmp1, (32)0
    //     lea.sl %BReg, .LJTI0_0@gotoff_hi(%Tmp2, %s15) ; %s15 is GOT
    BuildMI(DispContBB, DL, TII->get(VE::LEAzii), Tmp1)
        .addImm(0)
        .addImm(0)
        .addJumpTableIndex(MJTI, VEMCExpr::VK_VE_GOTOFF_LO32);
    BuildMI(DispContBB, DL, TII->get(VE::ANDrm), Tmp2)
        .addReg(Tmp1, getKillRegState(true))
        .addImm(M0(32));
    BuildMI(DispContBB, DL, TII->get(VE::LEASLrri), BReg)
        .addReg(VE::SX15)
        .addReg(Tmp2, getKillRegState(true))
        .addJumpTableIndex(MJTI, VEMCExpr::VK_VE_GOTOFF_HI32);
  } else {
    // Create following instructions for non-PIC code.
    //     lea     %Tmp1, .LJTI0_0@lo
    //     and     %Tmp2, %Tmp1, (32)0
    //     lea.sl  %BReg, .LJTI0_0@hi(%Tmp2)
    BuildMI(DispContBB, DL, TII->get(VE::LEAzii), Tmp1)
        .addImm(0)
        .addImm(0)
        .addJumpTableIndex(MJTI, VEMCExpr::VK_VE_LO32);
    BuildMI(DispContBB, DL, TII->get(VE::ANDrm), Tmp2)
        .addReg(Tmp1, getKillRegState(true))
        .addImm(M0(32));
    BuildMI(DispContBB, DL, TII->get(VE::LEASLrii), BReg)
        .addReg(Tmp2, getKillRegState(true))
        .addImm(0)
        .addJumpTableIndex(MJTI, VEMCExpr::VK_VE_HI32);
  }

  switch (JTE) {
  case MachineJumpTableInfo::EK_BlockAddress: {
    // Generate simple block address code for no-PIC model.
    //     sll %Tmp1, %IReg, 3
    //     lds %TReg, 0(%Tmp1, %BReg)
    //     bcfla %TReg

    Register TReg = MRI.createVirtualRegister(RC);
    Register Tmp1 = MRI.createVirtualRegister(RC);

    BuildMI(DispContBB, DL, TII->get(VE::SLLri), Tmp1)
        .addReg(IReg, getKillRegState(true))
        .addImm(3);
    BuildMI(DispContBB, DL, TII->get(VE::LDrri), TReg)
        .addReg(BReg, getKillRegState(true))
        .addReg(Tmp1, getKillRegState(true))
        .addImm(0);
    BuildMI(DispContBB, DL, TII->get(VE::BCFLari_t))
        .addReg(TReg, getKillRegState(true))
        .addImm(0);
    break;
  }
  case MachineJumpTableInfo::EK_Custom32: {
    // Generate block address code using differences from the function pointer
    // for PIC model.
    //     sll %Tmp1, %IReg, 2
    //     ldl.zx %OReg, 0(%Tmp1, %BReg)
    //     Prepare function address in BReg2.
    //     adds.l %TReg, %BReg2, %OReg
    //     bcfla %TReg

    assert(isPositionIndependent());
    Register OReg = MRI.createVirtualRegister(RC);
    Register TReg = MRI.createVirtualRegister(RC);
    Register Tmp1 = MRI.createVirtualRegister(RC);

    BuildMI(DispContBB, DL, TII->get(VE::SLLri), Tmp1)
        .addReg(IReg, getKillRegState(true))
        .addImm(2);
    BuildMI(DispContBB, DL, TII->get(VE::LDLZXrri), OReg)
        .addReg(BReg, getKillRegState(true))
        .addReg(Tmp1, getKillRegState(true))
        .addImm(0);
    Register BReg2 =
        prepareSymbol(*DispContBB, DispContBB->end(),
                      DispContBB->getParent()->getName(), DL, /* Local */ true);
    BuildMI(DispContBB, DL, TII->get(VE::ADDSLrr), TReg)
        .addReg(OReg, getKillRegState(true))
        .addReg(BReg2, getKillRegState(true));
    BuildMI(DispContBB, DL, TII->get(VE::BCFLari_t))
        .addReg(TReg, getKillRegState(true))
        .addImm(0);
    break;
  }
  default:
    llvm_unreachable("Unexpected jump table encoding");
  }

  // Add the jump table entries as successors to the MBB.
  SmallPtrSet<MachineBasicBlock *, 8> SeenMBBs;
  for (auto &LP : LPadList)
    if (SeenMBBs.insert(LP).second)
      DispContBB->addSuccessor(LP);

  // N.B. the order the invoke BBs are processed in doesn't matter here.
  SmallVector<MachineBasicBlock *, 64> MBBLPads;
  const MCPhysReg *SavedRegs = MF->getRegInfo().getCalleeSavedRegs();
  for (MachineBasicBlock *MBB : InvokeBBs) {
    // Remove the landing pad successor from the invoke block and replace it
    // with the new dispatch block.
    // Keep a copy of Successors since it's modified inside the loop.
    SmallVector<MachineBasicBlock *, 8> Successors(MBB->succ_rbegin(),
                                                   MBB->succ_rend());
    // FIXME: Avoid quadratic complexity.
    for (auto MBBS : Successors) {
      if (MBBS->isEHPad()) {
        MBB->removeSuccessor(MBBS);
        MBBLPads.push_back(MBBS);
      }
    }

    MBB->addSuccessor(DispatchBB);

    // Find the invoke call and mark all of the callee-saved registers as
    // 'implicit defined' so that they're spilled.  This prevents code from
    // moving instructions to before the EH block, where they will never be
    // executed.
    for (auto &II : reverse(*MBB)) {
      if (!II.isCall())
        continue;

      DenseMap<Register, bool> DefRegs;
      for (auto &MOp : II.operands())
        if (MOp.isReg())
          DefRegs[MOp.getReg()] = true;

      MachineInstrBuilder MIB(*MF, &II);
      for (unsigned RI = 0; SavedRegs[RI]; ++RI) {
        Register Reg = SavedRegs[RI];
        if (!DefRegs[Reg])
          MIB.addReg(Reg, RegState::ImplicitDefine | RegState::Dead);
      }

      break;
    }
  }

  // Mark all former landing pads as non-landing pads.  The dispatch is the only
  // landing pad now.
  for (auto &LP : MBBLPads)
    LP->setIsEHPad(false);

  // The instruction is gone now.
  MI.eraseFromParent();
  return BB;
}

MachineBasicBlock *
VETargetLowering::EmitInstrWithCustomInserter(MachineInstr &MI,
                                              MachineBasicBlock *BB) const {
  switch (MI.getOpcode()) {
  default:
    llvm_unreachable("Unknown Custom Instruction!");
  case VE::EH_SjLj_LongJmp:
    return emitEHSjLjLongJmp(MI, BB);
  case VE::EH_SjLj_SetJmp:
    return emitEHSjLjSetJmp(MI, BB);
  case VE::EH_SjLj_Setup_Dispatch:
    return emitSjLjDispatchBlock(MI, BB);
  }
}

static bool isSimm7(SDValue V) {
  EVT VT = V.getValueType();
  if (VT.isVector())
    return false;

  if (VT.isInteger()) {
    if (ConstantSDNode *C = dyn_cast<ConstantSDNode>(V))
      return isInt<7>(C->getSExtValue());
  } else if (VT.isFloatingPoint()) {
    if (ConstantFPSDNode *C = dyn_cast<ConstantFPSDNode>(V)) {
      const APInt &Imm = C->getValueAPF().bitcastToAPInt();
      uint64_t Val = Imm.getSExtValue();
      if (Imm.getBitWidth() == 32)
        Val <<= 32; // Immediate value of float place at higher bits on VE.
      return isInt<7>(Val);
    }
  }
  return false;
}

/// getImmVal - get immediate representation of integer value
inline static uint64_t getImmVal(const ConstantSDNode *N) {
  return N->getSExtValue();
}

/// getFpImmVal - get immediate representation of floating point value
inline static uint64_t getFpImmVal(const ConstantFPSDNode *N) {
  const APInt &Imm = N->getValueAPF().bitcastToAPInt();
  uint64_t Val = Imm.getZExtValue();
  if (Imm.getBitWidth() == 32) {
    // Immediate value of float place places at higher bits on VE.
    Val <<= 32;
  }
  return Val;
}

static bool isMImm(SDValue V) {
  EVT VT = V.getValueType();
  if (VT.isVector())
    return false;

  if (VT.isInteger()) {
    if (ConstantSDNode *C = dyn_cast<ConstantSDNode>(V))
      return isMImmVal(getImmVal(C));
  } else if (VT.isFloatingPoint()) {
    if (ConstantFPSDNode *C = dyn_cast<ConstantFPSDNode>(V)) {
      if (VT == MVT::f32) {
        // Float value places at higher bits, so ignore lower 32 bits.
        return isMImm32Val(getFpImmVal(C) >> 32);
      }
      return isMImmVal(getFpImmVal(C));
    }
  }
  return false;
}

static unsigned decideComp(EVT SrcVT, bool Signed) {
  if (SrcVT.isFloatingPoint()) {
    if (SrcVT == MVT::f128)
      return VEISD::CMPQ;
    return VEISD::CMPF;
  }
  return Signed ? VEISD::CMPI : VEISD::CMPU;
}

static EVT decideCompType(EVT SrcVT) {
  if (SrcVT == MVT::f128)
    return MVT::f64;
  return SrcVT;
}

static bool safeWithoutComp(EVT SrcVT, bool Signed) {
  if (SrcVT.isFloatingPoint()) {
    // For the case of floating point setcc, only unordered comparison
    // or general comparison with -enable-no-nans-fp-math option reach
    // here, so it is safe even if values are NaN.  Only f128 doesn't
    // safe since VE uses f64 result of f128 comparison.
    return SrcVT != MVT::f128;
  }
  // For the case of integer setcc, only signed 64 bits comparison is safe.
  // For unsigned, "CMPU 0x80000000, 0" has to be greater than 0, but it becomes
  // less than 0 witout CMPU.  For 32 bits, other half of 32 bits are
  // uncoditional, so it is not safe too without CMPI..
  return (Signed && SrcVT == MVT::i64) ? true : false;
}

static SDValue generateComparison(EVT VT, SDValue LHS, SDValue RHS,
                                  bool Commutable, bool Signed, const SDLoc &DL,
                                  SelectionDAG &DAG) {
  if (Commutable) {
    // VE comparison can holds simm7 at lhs and mimm at rhs.  Swap operands
    // if it matches.
    if (!isSimm7(LHS) && !isMImm(RHS) && (isSimm7(RHS) || isMImm(LHS)))
      std::swap(LHS, RHS);
    assert(!(isNullConstant(LHS) || isNullFPConstant(LHS)) && "lhs is 0!");
  }

  // Compare values.  If RHS is 0 and it is safe to calculate without
  // comparison, we don't generate an instruction for comparison.
  EVT CompVT = decideCompType(VT);
  if (CompVT == VT && safeWithoutComp(VT, Signed) &&
      (isNullConstant(RHS) || isNullFPConstant(RHS))) {
    return LHS;
  }
  return DAG.getNode(decideComp(VT, Signed), DL, CompVT, LHS, RHS);
}

/// This function is called when we have proved that a SETCC node can be
/// replaced by subtraction (and other supporting instructions).
SDValue VETargetLowering::generateEquivalentSub(SDNode *N, bool Signed,
                                                bool Complement, bool Swap,
                                                SelectionDAG &DAG) const {
  assert(N->getOpcode() == ISD::SETCC && "ISD::SETCC Expected.");

  SDLoc DL(N);
  auto Op0 = N->getOperand(0);
  auto Op1 = N->getOperand(1);
  unsigned Size = Op0.getValueSizeInBits();
  EVT SrcVT = Op0.getValueType();
  EVT VT = N->getValueType(0);
  assert(VT == MVT::i32 && "i32 is expected as a result of ISD::SETCC.");

  // Swap if needed. Depends on the condition code.
  if (Swap)
    std::swap(Op0, Op1);

  // Compare values.  If Op1 is 0 and it is safe to calculate without
  // comparison, we don't generate compare instruction.
  EVT CompVT = decideCompType(SrcVT);
  SDValue CompNode =
      generateComparison(SrcVT, Op0, Op1, false, Signed, DL, DAG);
  if (CompVT != MVT::i64) {
    SDValue Undef = SDValue(
        DAG.getMachineNode(TargetOpcode::IMPLICIT_DEF, DL, MVT::i64), 0);
    if (SrcVT == MVT::i32) {
      SDValue Sub_i32 = DAG.getTargetConstant(VE::sub_i32, DL, MVT::i32);
      CompNode = SDValue(DAG.getMachineNode(TargetOpcode::INSERT_SUBREG, DL,
                                            MVT::i64, Undef, CompNode, Sub_i32),
                         0);
    } else if (SrcVT == MVT::f32) {
      SDValue Sub_f32 = DAG.getTargetConstant(VE::sub_f32, DL, MVT::i32);
      CompNode = SDValue(DAG.getMachineNode(TargetOpcode::INSERT_SUBREG, DL,
                                            MVT::i64, Undef, CompNode, Sub_f32),
                         0);
      Size = 64; // VE places f32 at higher bits in 64 bit representation.
    } else if (SrcVT == MVT::f64) {
      const TargetRegisterClass *RC = getRegClassFor(MVT::i64);
      CompNode =
          SDValue(DAG.getMachineNode(
                      TargetOpcode::COPY_TO_REGCLASS, DL, MVT::i64, CompNode,
                      DAG.getTargetConstant(RC->getID(), DL, MVT::i32)),
                  0);
    } else
      llvm_unreachable("Unknown ValueType!");
  }

  // Move the sign bit to the least significant position and zero out the rest.
  // Now the least significant bit carries the result of original comparison.
  auto Shifted = DAG.getNode(ISD::SRL, DL, MVT::i64, CompNode,
                             DAG.getConstant(Size - 1, DL, MVT::i32));
  auto Final = Shifted;

  // Complement the result if needed. Based on the condition code.
  if (Complement)
    Final = DAG.getNode(ISD::XOR, DL, MVT::i64, Shifted,
                        DAG.getConstant(1, DL, MVT::i64));

  // Final is either 0 or 1, so it is safe for EXTRACT_SUBREG
  SDValue Sub_i32 = DAG.getTargetConstant(VE::sub_i32, DL, MVT::i32);
  Final = SDValue(
      DAG.getMachineNode(TargetOpcode::EXTRACT_SUBREG, DL, VT, Final, Sub_i32),
      0);

  return Final;
}

/// This function is called when we have proved that a SETCC node can be
/// replaced by EQV/XOR+CMOV instead of CMP+LEA+CMOV
static SDValue generateEquivalentBitOp(SDNode *N, unsigned Cmp,
                                       SelectionDAG &DAG) {
  assert(N->getOpcode() == ISD::SETCC && "ISD::SETCC Expected.");

  SDLoc DL(N);
  auto Op0 = N->getOperand(0);
  auto Op1 = N->getOperand(1);
  EVT SrcVT = Op0.getValueType();
  EVT VT = N->getValueType(0);
  assert(SrcVT.isScalarInteger() &&
         "Scalar integer is expected as inputs of ISD::SETCC.");
  assert(VT == MVT::i32 && "i32 is expected as a result of ISD::SETCC.");

  // Compare or equiv integers.
  auto CmpNode = DAG.getNode(Cmp, DL, SrcVT, Op0, Op1);

  // Adjust register size for CMOV's base register.
  //   CMOV cmp, 1, base (=cmp)
  auto Base = CmpNode;
  if (VT != SrcVT) {
    // Cmp is equal to 0 iff it is used as base register, so safe to use
    // INSERT_SUBREG/EXTRACT_SUBRAG.
    SDValue Sub_i32 = DAG.getTargetConstant(VE::sub_i32, DL, MVT::i32);
    Base = SDValue(
        DAG.getMachineNode(TargetOpcode::EXTRACT_SUBREG, DL, VT, Base, Sub_i32),
        0);
  }
  // Set 1 iff comparison result is not equal to 0.
  auto Cmoved =
      DAG.getNode(VEISD::CMOV, DL, VT, CmpNode, DAG.getConstant(1, DL, VT),
                  Base, DAG.getConstant(VECC::CC_INE, DL, MVT::i32));

  return Cmoved;
}

/// This function is called when we have proved that a SETCC node can be
/// replaced by CMP+CMOV or CMP+LEA+CMOV.
SDValue VETargetLowering::generateEquivalentCmp(SDNode *N, bool UseCompAsBase,
                                                SelectionDAG &DAG) const {
  assert(N->getOpcode() == ISD::SETCC && "ISD::SETCC Expected.");

  SDLoc DL(N);
  auto Op0 = N->getOperand(0);
  auto Op1 = N->getOperand(1);
  EVT SrcVT = Op0.getValueType();
  EVT VT = N->getValueType(0);
  assert(VT == MVT::i32 && "i32 is expected as a result of ISD::SETCC.");

  // VE instruction can holds simm7 at lhs and mimm at rhs.  Swap operands
  // if it improve instructions.  Both CMP operation is safe to sawp
  // for SETEQ/SETNE.
  if (!isSimm7(Op0) && !isMImm(Op1) && (isSimm7(Op1) || isMImm(Op0)))
    std::swap(Op0, Op1);

  // Compare or equiv integers.
  unsigned Comp = decideComp(SrcVT, true);
  EVT CompVT = decideCompType(SrcVT);
  auto CompNode = DAG.getNode(Comp, DL, CompVT, Op0, Op1);

  // Adjust register size for CMOV's base register.
  //   CMOV cmp, 1, base (=cmp)
  auto Base = CompNode;
  if (UseCompAsBase) {
    // Cmp is equal to 1 iff it is used as base register, so safe to use
    // INSERT_SUBREG/EXTRACT_SUBRAG.
    SDValue Sub_i32 = DAG.getTargetConstant(VE::sub_f32, DL, MVT::i32);
    if (CompVT != MVT::i32) {
      if (CompVT == MVT::i64) {
        Base = SDValue(DAG.getMachineNode(TargetOpcode::EXTRACT_SUBREG, DL, VT,
                                          Base, Sub_i32),
                       0);
      } else if (CompVT == MVT::f32) {
        SDValue Sub_f32 = DAG.getTargetConstant(VE::sub_f32, DL, MVT::i32);
        SDValue Undef = SDValue(
            DAG.getMachineNode(TargetOpcode::IMPLICIT_DEF, DL, MVT::i64), 0);
        Base = SDValue(DAG.getMachineNode(TargetOpcode::INSERT_SUBREG, DL,
                                          MVT::i64, Undef, Base, Sub_f32),
                       0);
        Base = SDValue(DAG.getMachineNode(TargetOpcode::EXTRACT_SUBREG, DL, VT,
                                          Base, Sub_i32),
                       0);
      } else if (CompVT == MVT::f64) {
        const TargetRegisterClass *RC = getRegClassFor(MVT::i64);
        Base = SDValue(DAG.getMachineNode(
                           TargetOpcode::COPY_TO_REGCLASS, DL, MVT::i64, Base,
                           DAG.getTargetConstant(RC->getID(), DL, MVT::i32)),
                       0);
        Base = SDValue(DAG.getMachineNode(TargetOpcode::EXTRACT_SUBREG, DL, VT,
                                          Base, Sub_i32),
                       0);
      } else
        llvm_unreachable("Unknown ValueType!");
    }
  } else {
    Base = DAG.getConstant(0, DL, CompVT);
  }
  // Set 1 iff comparison result is not equal to 0.
  auto Cmoved =
      DAG.getNode(VEISD::CMOV, DL, VT, CompNode, DAG.getConstant(1, DL, VT),
                  Base, DAG.getConstant(VECC::CC_INE, DL, MVT::i32));

  return Cmoved;
}

/// This function is called when we have proved that a SETCC node can be
/// replaced by leading-zero (and other supporting instructions).
SDValue VETargetLowering::generateEquivalentLdz(SDNode *N, bool Complement,
                                                SelectionDAG &DAG) const {
  assert(N->getOpcode() == ISD::SETCC && "ISD::SETCC Expected.");

  SDLoc DL(N);
  auto Op0 = N->getOperand(0);
  auto Op1 = N->getOperand(1);
  EVT SrcVT = Op0.getValueType();
  EVT VT = N->getValueType(0);
  assert(VT == MVT::i32 && "i32 is expected as a result of ISD::SETCC.");

  // Compare values.  If Op1 is 0 and it is safe to calculate without
  // comparison, we don't generate compare instruction.
  EVT CompVT = decideCompType(SrcVT);
  SDValue CompNode = generateComparison(SrcVT, Op0, Op1, true, true, DL, DAG);
  if (CompVT != MVT::i64) {
    SDValue Undef = SDValue(
        DAG.getMachineNode(TargetOpcode::IMPLICIT_DEF, DL, MVT::i64), 0);
    if (SrcVT == MVT::i32) {
      SDValue Sub_i32 = DAG.getTargetConstant(VE::sub_i32, DL, MVT::i32);
      CompNode = SDValue(DAG.getMachineNode(TargetOpcode::INSERT_SUBREG, DL,
                                            MVT::i64, Undef, CompNode, Sub_i32),
                         0);
    } else if (SrcVT == MVT::f32) {
      SDValue Sub_f32 = DAG.getTargetConstant(VE::sub_f32, DL, MVT::i32);
      CompNode = SDValue(DAG.getMachineNode(TargetOpcode::INSERT_SUBREG, DL,
                                            MVT::i64, Undef, CompNode, Sub_f32),
                         0);
    } else if (SrcVT == MVT::f64) {
      const TargetRegisterClass *RC = getRegClassFor(MVT::i64);
      CompNode =
          SDValue(DAG.getMachineNode(
                      TargetOpcode::COPY_TO_REGCLASS, DL, MVT::i64, CompNode,
                      DAG.getTargetConstant(RC->getID(), DL, MVT::i32)),
                  0);
    } else
      llvm_unreachable("Unknown ValueType!");
  }

  // Count leading 0 in 64 bit register.
  auto LdzNode = DAG.getNode(ISD::CTLZ, DL, MVT::i64, CompNode);

  // If both are equal, ldz returns 64.  Otherwise, less than 64.
  // Move the 6th bit to the least significant position and zero out the rest.
  // Now the least significant bit carries the result of original comparison.
  unsigned Size = CompNode.getValueSizeInBits();
  auto Shifted = DAG.getNode(ISD::SRL, DL, MVT::i64, LdzNode,
                             DAG.getConstant(Log2_32(Size), DL, MVT::i32));
  auto Final = Shifted;

  // Complement the result if needed. Based on the condition code.
  if (Complement)
    Final = DAG.getNode(ISD::XOR, DL, MVT::i64, Shifted,
                        DAG.getConstant(1, DL, MVT::i64));

  // Final is either 0 or 1, so it is safe for EXTRACT_SUBREG
  SDValue Sub_i32 = DAG.getTargetConstant(VE::sub_i32, DL, MVT::i32);
  Final = SDValue(
      DAG.getMachineNode(TargetOpcode::EXTRACT_SUBREG, DL, VT, Final, Sub_i32),
      0);

  return Final;
}

// Perform optiization on SetCC similar to PowerPC.
SDValue VETargetLowering::optimizeSetCC(SDNode *N, DAGCombinerInfo &DCI) const {
  assert(N->getOpcode() == ISD::SETCC && "ISD::SETCC Expected.");
  EVT SrcVT = N->getOperand(0).getValueType();

  // FIXME: optimize floating point SetCC.
  if (SrcVT.isFloatingPoint())
    return SDValue();

  // We prefer to do this when all types are legal.
  if (!DCI.isAfterLegalizeDAG())
    return SDValue();

  // For setcc, we generally create following instructions.
  //   CMP       %cmp, %a, %b
  //   LEA       %res, 0
  //   CMOV.cond %res, 1, %cmp
  //
  // However, CMOV is slower than ALU instructions and a LEA result may hold a
  // register for a while if LEA instruction moved around.  It happens often
  // more than what I expected.  So, we are going to optimize these instructions
  // using bit calculations like below.
  //
  // For SETEQ/SETNE, we use LDZ to count the number of bits holding 0.
  //   SETEQ
  //   CMP %t1, %a, %b
  //   LDZ %t2, %t1     ; 64 iff %t1 is equal to 0
  //   SRL %res, %t2, 6 ; 64 becomes 1 now
  //
  //   SETNE
  //   CMP %t1, %a, %b
  //   CMPU %t2, 0, %t1
  //   SRL %res, %t2, 63/31
  //
  // For other comparison, we use sign bit to generate result value.
  //   SETLT                   SETLE
  //   CMP %t1, %a, %b         CMP %t1, %b, %a
  //   SRL %res, %t1, 63/31    SRL %t2, %t1, 63/31
  //                           XOR %res, %t2, 1
  //
  // We can use similar instructions for floating point also iff comparison
  // is unordered.  VE's comparison may return qNaN which MSB is on.
  // FIXME: support floating point.

  ISD::CondCode CC = cast<CondCodeSDNode>(N->getOperand(2))->get();
  SelectionDAG &DAG = DCI.DAG;
  switch (CC) {
  default:
    break;
  case ISD::SETEQ:
#if 1
    // a == b -> (LDZ (CMP a, b)) >> 6
    //   3 insns are equal to CMP+LEA+CMOV but faster.
    return generateEquivalentLdz(N, false, DAG);
#else
    // a == b -> cmov (a EQV b), 1, (a EQV b), SETNE iff a/b are i64
    //           cmov (a CMP b), 1, 0, SETEQ otherwise
    //   2 insns which is less than CMP+LEA+CMOV
    if (SrcVT == MVT::i64)
      return generateEquivalentBitOp(N, VEISD::EQV, DAG);
      // FIXME: generate CMP+LEA+CMOV here.
      // return generateEquivalentCmp(N, false, DAG);
#endif
    break;
  case ISD::SETNE:
    // Generate code for "setugt a, 0" instead of "setne a, 0" since it is
    // faster on VE.
    if (isNullConstant(N->getOperand(1)))
      return generateEquivalentSub(N, false, false, true, DAG);
    LLVM_FALLTHROUGH;
  case ISD::SETUNE: {
#if 1
    // Generate code for "setugt (cmp a, b), 0" instead of "setne a, b"
    // since it is faster on VE.
    SDLoc DL(N);
    EVT CompVT = decideCompType(SrcVT);
    SDValue CompNode = generateComparison(
        SrcVT, N->getOperand(0), N->getOperand(1), true, true, DL, DAG);
#if 0
    return DAG.getNode(ISD::SETCC, DL, MVT::i32, CompNode,
                       DAG.getConstant(0, DL, CompVT),
                       DAG.getCondCode(ISD::SETUGT));
#else
#if 1
    SDValue SetCC = DAG.getNode(ISD::SETCC, DL, MVT::i32, CompNode,
                                DAG.getConstant(0, DL, CompVT),
                                DAG.getCondCode(ISD::SETUGT));
    return generateEquivalentSub(SetCC.getNode(), false, false, true, DAG);
#if 0
    CompNode = generateComparison(CompVT, DAG.getConstant(0, DL, CompVT),
                                  CompNode, false, false, DL, DAG);
    return generateEquivalentSub(CompNode.getNode(), false, false, true, DAG);
#endif
#endif
#endif
#else
#if 1
    // a != b -> (XOR (LDZ (CMP a, b)) >> 6, 1)
    //   4 insns are more than CMP+LEA+CMOV but faster.
    return generateEquivalentLdz(N, true, DAG);
#else
    // a != b -> cmov (a XOR b), 1, (a XOR b), SETNE iff a/b are i64
    //           cmov (a CMP b), 1, (a CMP b), SETNE otherwise
    //   2 insns which is less than CMP+LEA+CMOV
    if (SrcVT == MVT::i64)
      return generateEquivalentBitOp(N, VEISD::XOR, DAG);
    return generateEquivalentCmp(N, true, DAG);
#endif
#endif
  }
  case ISD::SETLT:
    // a < b -> (CMP a, b) >> size(a)-1
    //   2 insns are less than CMP+LEA+CMOV
    return generateEquivalentSub(N, true, false, false, DAG);
  case ISD::SETGT:
    // a > b -> (CMP b, a) >> size(a)-1
    //   2 insns are less than CMP+LEA+CMOV
    return generateEquivalentSub(N, true, false, true, DAG);
  case ISD::SETLE:
    // a <= b -> (XOR (CMP b, a) >> size(a)-1, 1)
    //   3 insns are equal to CMP+LEA+CMOV but faster.
    return generateEquivalentSub(N, true, true, true, DAG);
  case ISD::SETGE:
    // a >= b -> (XOR (CMP a, b) >> size(a)-1, 1)
    //   3 insns are equal to CMP+LEA+CMOV but faster.
    return generateEquivalentSub(N, true, true, false, DAG);
  case ISD::SETULT:
    // a < b -> (CMP a, b) >> size(a)-1
    return generateEquivalentSub(N, false, false, false, DAG);
  case ISD::SETULE:
    // a <= b -> (XOR (CMP b, a) >> size(a)-1, 1)
    return generateEquivalentSub(N, false, true, true, DAG);
  case ISD::SETUGT:
    // a > b -> (CMP b, a) >> size(a)-1
    return generateEquivalentSub(N, false, false, true, DAG);
  case ISD::SETUGE:
    // a >= b -> (XOR (CMP a, b) >> size(a)-1, 1)
    return generateEquivalentSub(N, false, true, false, DAG);
  }
  return SDValue();
}

SDValue VETargetLowering::combineExtBoolTrunc(SDNode *N,
                                              DAGCombinerInfo &DCI) const {
  SelectionDAG &DAG = DCI.DAG;
  SDLoc DL(N);
  EVT VT = N->getValueType(0);
  EVT SrcVT = N->getOperand(0).getValueType();

  // We prefer to do this when all types are legal.
  if (!DCI.isAfterLegalizeDAG())
    return SDValue();

  if (N->getOperand(0).getOpcode() == ISD::SETCC && SrcVT == MVT::i32 &&
      VT == MVT::i64) {
    // SETCC returns 0 or 1, so all ext is safe to replae to INSERT_SUBREG.
    // But peform this modification after setcc is leagalized to i32.
    SDValue Undef =
        SDValue(DAG.getMachineNode(TargetOpcode::IMPLICIT_DEF, DL, VT), 0);
    SDValue Sub_i32 = DAG.getTargetConstant(VE::sub_i32, DL, MVT::i32);
    return SDValue(DAG.getMachineNode(TargetOpcode::INSERT_SUBREG, DL, MVT::i64,
                                      Undef, N->getOperand(0), Sub_i32),
                   0);
  }
  return SDValue();
}

static bool isI32Insn(const SDNode *User, const SDNode *N) {
  switch (User->getOpcode()) {
  default:
    return false;
  case ISD::ADD:
  case ISD::SUB:
  case ISD::MUL:
  case ISD::SDIV:
  case ISD::UDIV:
  case ISD::SETCC:
  case ISD::SMIN:
  case ISD::SMAX:
  case ISD::SHL:
  case ISD::SRA:
  case ISD::BSWAP:
  case ISD::SINT_TO_FP:
  case ISD::UINT_TO_FP:
  case ISD::BR_CC:
  case ISD::BITCAST:
  case ISD::ATOMIC_CMP_SWAP:
  case ISD::ATOMIC_SWAP:
  case VEISD::CMPU:
  case VEISD::CMPI:
  case VEISD::VEC_BROADCAST:
    return true;
  case ISD::SRL:
    if (N->getOperand(0).getOpcode() != ISD::SRL)
      return true;
    // (srl (trunc (srl ...))) may be optimized by combining srl, so
    // doesn't optimize trunc now.
    return false;
  case ISD::SELECT_CC:
    if (User->getOperand(2).getNode() != N &&
        User->getOperand(3).getNode() != N)
      return true;
    LLVM_FALLTHROUGH;
  case ISD::AND:
  case ISD::OR:
  case ISD::XOR:
  case ISD::SELECT:
  case ISD::CopyToReg:
    // Check all use of selections, bit operations, and copies.  If all of them
    // are safe, optimize truncate to extract_subreg.
    for (SDNode::use_iterator UI = User->use_begin(), UE = User->use_end();
         UI != UE; ++UI) {
      switch ((*UI)->getOpcode()) {
      default:
        // If the use is an instruction which treats the source operand as i32,
        // it is safe to avoid truncate here.
        if (isI32Insn(*UI, N))
          continue;
        break;
      case ISD::ANY_EXTEND:
      case ISD::SIGN_EXTEND:
      case ISD::ZERO_EXTEND: {
        // Special optimizations to the combination of ext and trunc.
        // (ext ... (select ... (trunc ...))) is safe to avoid truncate here
        // since this truncate instruction clears higher 32 bits which is filled
        // by one of ext instructions later.
        assert(N->getValueType(0) == MVT::i32 &&
               "find truncate to not i32 integer");
        if (User->getOpcode() == ISD::SELECT_CC ||
            User->getOpcode() == ISD::SELECT)
          continue;
        break;
      }
      }
      return false;
    }
    return true;
  }
}

// Optimize TRUNCATE in DAG combining.  Optimizing it in CUSTOM lower is
// sometime too early.  Optimizing it in DAG pattern matching in VEInstrInfo.td
// is sometime too late.  So, doing it at here.
SDValue VETargetLowering::combineTRUNCATE(SDNode *N,
                                          DAGCombinerInfo &DCI) const {
  assert(N->getOpcode() == ISD::TRUNCATE &&
         "Should be called with a TRUNCATE node");

  SelectionDAG &DAG = DCI.DAG;
  SDLoc DL(N);
  EVT VT = N->getValueType(0);

  // We prefer to do this when all types are legal.
  if (!DCI.isAfterLegalizeDAG())
    return SDValue();

  // Skip combine TRUNCATE atm if the operand of TRUNCATE might be a constant.
  if (N->getOperand(0)->getOpcode() == ISD::SELECT_CC &&
      isa<ConstantSDNode>(N->getOperand(0)->getOperand(0)) &&
      isa<ConstantSDNode>(N->getOperand(0)->getOperand(1)))
    return SDValue();

  // Check all use of this TRUNCATE.
  for (SDNode::use_iterator UI = N->use_begin(), UE = N->use_end(); UI != UE;
       ++UI) {
    SDNode *User = *UI;

    // Make sure that we're not going to replace TRUNCATE for non i32
    // instructions.
    //
    // FIXME: Although we could sometimes handle this, and it does occur in
    // practice that one of the condition inputs to the select is also one of
    // the outputs, we currently can't deal with this.
    if (isI32Insn(User, N))
      continue;

    return SDValue();
  }

  SDValue SubI32 = DAG.getTargetConstant(VE::sub_i32, DL, MVT::i32);
  return SDValue(DAG.getMachineNode(TargetOpcode::EXTRACT_SUBREG, DL, VT,
                                    N->getOperand(0), SubI32),
                 0);
}

SDValue VETargetLowering::combineSetCC(SDNode *N, DAGCombinerInfo &DCI) const {
  assert(N->getOpcode() == ISD::SETCC && "Should be called with a SETCC node");

#if 0
  ISD::CondCode CC = cast<CondCodeSDNode>(N->getOperand(2))->get();
  if (CC == ISD::SETNE || CC == ISD::SETEQ) {
    SDValue LHS = N->getOperand(0);
    SDValue RHS = N->getOperand(1);

    // If there is a '0 - y' pattern, canonicalize the pattern to the RHS.
    if (LHS.getOpcode() == ISD::SUB && isNullConstant(LHS.getOperand(0)) &&
        LHS.hasOneUse())
      std::swap(LHS, RHS);

    // x == 0-y --> x+y == 0
    // x != 0-y --> x+y != 0
    if (RHS.getOpcode() == ISD::SUB && isNullConstant(RHS.getOperand(0)) &&
        RHS.hasOneUse()) {
      SDLoc DL(N);
      SelectionDAG &DAG = DCI.DAG;
      EVT VT = N->getValueType(0);
      EVT OpVT = LHS.getValueType();
      SDValue Add = DAG.getNode(ISD::ADD, DL, OpVT, LHS, RHS.getOperand(1));
      return DAG.getSetCC(DL, VT, Add, DAG.getConstant(0, DL, OpVT), CC);
    }
  }
#endif

  EVT VT = N->getValueType(0);
  if (VT != MVT::i32)
    return SDValue();

  // Check all use of this SETCC.
  for (SDNode::use_iterator UI = N->use_begin(), UE = N->use_end(); UI != UE;
       ++UI) {
    SDNode *User = *UI;

    // Make sure that we're not going to promote SETCC for SELECT or BRCOND
    // or BR_CC.
    // FIXME: Although we could sometimes handle this, and it does occur in
    // practice that one of the condition inputs to the select is also one of
    // the outputs, we currently can't deal with this.
    if (User->getOpcode() == ISD::SELECT || User->getOpcode() == ISD::BRCOND) {
      if (User->getOperand(0).getNode() == N)
        return SDValue();
    } else if (User->getOpcode() == ISD::BR_CC) {
      if (User->getOperand(1).getNode() == N ||
          User->getOperand(2).getNode() == N)
        return SDValue();
    } else if (User->getOpcode() == ISD::AND) {
      // Atomic expansion may construct instructions like below.
      //   %cond = SETCC
      //   %and = AND %cond, 1
      //   BR_CC %and
      //
      // This patterns will be combined into a single BR_CC later.
      // So, we defer optimization on SETCC for a while.
      // FIXME: create combine for (AND (SETCC ), 1).
      if (User->getOperand(0).getNode() == N &&
          User->getOperand(1).getValueType().isScalarInteger() &&
          isOneConstant(User->getOperand(1)))
        return SDValue();
    }
  }

  return optimizeSetCC(N, DCI);
}

SDValue VETargetLowering::combineSelectCC(SDNode *N,
                                          DAGCombinerInfo &DCI) const {
  assert(N->getOpcode() == ISD::SELECT_CC &&
         "Should be called with a SELECT_CC node");
  ISD::CondCode CC = cast<CondCodeSDNode>(N->getOperand(4))->get();
  SDValue LHS = N->getOperand(0);
  SDValue RHS = N->getOperand(1);
  SDValue True = N->getOperand(2);
  SDValue False = N->getOperand(3);
  bool Modify = false;

  EVT VT = N->getValueType(0);
  if (VT.isVector())
    return SDValue();

  if (isMImm(True)) {
    // Doesn't swap True and False values.
  } else if (isMImm(False)) {
    // Swap True and False values.  Inverse CC also.
    std::swap(True, False);
    CC = getSetCCInverse(CC, LHS.getValueType());
    Modify = true;
  }

  if (Modify) {
    SDLoc DL(N);
    SelectionDAG &DAG = DCI.DAG;
    return DAG.getSelectCC(SDLoc(N), LHS, RHS, True, False, CC);
  }

  return SDValue();
}

SDValue VETargetLowering::PerformDAGCombine(SDNode *N,
                                            DAGCombinerInfo &DCI) const {
  SDLoc dl(N);
  unsigned Opcode = N->getOpcode();
  switch (Opcode) {
  case ISD::EntryToken:
    return combineEntryToken_VVP(N, DCI);
  default:
    if (!Subtarget->enableVPU())
      return SDValue();
    if (isVVP(Opcode))
      return combineVVP(N, DCI);
    else if (isPackingSupportOpcode(Opcode))
      return combinePacking(N, DCI);
    break;
  // case ISD::CopyFromReg:
  //   return combineCopyFromRegVVP(N, DCI);
  case ISD::CopyToReg:
    if (Subtarget->enableVPU())
      return combineCopyToRegVVP(N, DCI);
    return SDValue();
  case ISD::ANY_EXTEND:
  case ISD::SIGN_EXTEND:
  case ISD::ZERO_EXTEND:
    return combineExtBoolTrunc(N, DCI);
  case ISD::SETCC:
    return combineSetCC(N, DCI);
  case ISD::SELECT_CC:
    return combineSelectCC(N, DCI);
  case ISD::TRUNCATE:
    return combineTRUNCATE(N, DCI);
  }

  return SDValue();
}

bool VETargetLowering::isTypeDesirableForOp(unsigned Opc, EVT VT) const {
  if (!isTypeLegal(VT))
    return false;

  // There are no i32 bitreverse/ctpop/and/or/xor instructions.
  if (VT == MVT::i32) {
    switch (Opc) {
    default:
      break;
    case ISD::BITREVERSE:
    case ISD::CTPOP:
    case ISD::AND:
    case ISD::OR:
    case ISD::XOR:
      return false;
    }
  }

  // There are no i8/i16 instructions.
  if (VT == MVT::i8 || VT == MVT::i16)
    return false;

  // Any legal type not explicitly accounted for above here is desirable.
  return true;
}

//===----------------------------------------------------------------------===//
// VE Inline Assembly Support
//===----------------------------------------------------------------------===//

VETargetLowering::ConstraintType
VETargetLowering::getConstraintType(StringRef Constraint) const {
  if (Constraint.size() == 1) {
    switch (Constraint[0]) {
    default:
      break;
    case 'v': // vector registers
    case 'f':
    case 'e':
      return C_RegisterClass;
    case 'I': // SIMM13
      return C_Other;
    }
  }

  return TargetLowering::getConstraintType(Constraint);
}

TargetLowering::ConstraintWeight
VETargetLowering::getSingleConstraintMatchWeight(AsmOperandInfo &info,
                                                 const char *constraint) const {
  ConstraintWeight weight = CW_Invalid;
  Value *CallOperandVal = info.CallOperandVal;
  // If we don't have a value, we can't do a match,
  // but allow it at the lowest weight.
  if (!CallOperandVal)
    return CW_Default;

  // Look at the constraint type.
  switch (*constraint) {
  default:
    weight = TargetLowering::getSingleConstraintMatchWeight(info, constraint);
    break;
  case 'I': // SIMM13
    if (ConstantInt *C = dyn_cast<ConstantInt>(info.CallOperandVal)) {
      if (isInt<13>(C->getSExtValue()))
        weight = CW_Constant;
    }
    break;
  }
  return weight;
}

/// LowerAsmOperandForConstraint - Lower the specified operand into the Ops
/// vector.  If it is invalid, don't add anything to Ops.
void VETargetLowering::LowerAsmOperandForConstraint(SDValue Op,
                                                    std::string &Constraint,
                                                    std::vector<SDValue> &Ops,
                                                    SelectionDAG &DAG) const {
  SDValue Result(nullptr, 0);

  // Only support length 1 constraints for now.
  if (Constraint.length() > 1)
    return;

  char ConstraintLetter = Constraint[0];
  switch (ConstraintLetter) {
  default:
    break;
  case 'I':
    if (ConstantSDNode *C = dyn_cast<ConstantSDNode>(Op)) {
      if (isInt<13>(C->getSExtValue())) {
        Result = DAG.getTargetConstant(C->getSExtValue(), SDLoc(Op),
                                       Op.getValueType());
        break;
      }
      return;
    }
  }

  if (Result.getNode()) {
    Ops.push_back(Result);
    return;
  }
  TargetLowering::LowerAsmOperandForConstraint(Op, Constraint, Ops, DAG);
}

std::pair<unsigned, const TargetRegisterClass *>
VETargetLowering::getRegForInlineAsmConstraint(const TargetRegisterInfo *TRI,
                                               StringRef Constraint,
                                               MVT VT) const {
  const TargetRegisterClass *RC = nullptr;
  if (Constraint.size() == 1) {
    switch (Constraint[0]) {
    default:
      return TargetLowering::getRegForInlineAsmConstraint(TRI, Constraint, VT);
    case 'r':
      RC = &VE::I64RegClass;
      break;
    case 'v':
      RC = &VE::V64RegClass;
      break;
    case 'f':
      if (VT == MVT::f32 || VT == MVT::f64)
        RC = &VE::I64RegClass;
      else if (VT == MVT::f128)
        RC = &VE::F128RegClass;
      else
        llvm_unreachable("Unknown ValueType for f-register-type!");
      break;
    case 'e':
      if (VT == MVT::f32 || VT == MVT::f64)
        RC = &VE::I64RegClass;
      else if (VT == MVT::f128)
        RC = &VE::F128RegClass;
      else
        llvm_unreachable("Unknown ValueType for e-register-type!");
      break;
    }
    return std::make_pair(0U, RC);
  } else if (!Constraint.empty() && Constraint.size() <= 5 &&
             Constraint[0] == '{' && *(Constraint.end() - 1) == '}') {
    // constraint = '{r<d>}'
    // Remove the braces from around the name.
    StringRef name(Constraint.data() + 1, Constraint.size() - 2);
    // Handle register aliases:
    //       r0-r7   -> g0-g7
    //       r8-r15  -> o0-o7
    //       r16-r23 -> l0-l7
    //       r24-r31 -> i0-i7
    uint64_t intVal = 0;
    if (name.substr(0, 1).equals("r") &&
        !name.substr(1).getAsInteger(10, intVal) && intVal <= 31) {
      const char regTypes[] = {'g', 'o', 'l', 'i'};
      char regType = regTypes[intVal / 8];
      char regIdx = '0' + (intVal % 8);
      char tmp[] = {'{', regType, regIdx, '}', 0};
      std::string newConstraint = std::string(tmp);
      return TargetLowering::getRegForInlineAsmConstraint(TRI, newConstraint,
                                                          VT);
    }
  }

  return TargetLowering::getRegForInlineAsmConstraint(TRI, Constraint, VT);
}

// Override to enable LOAD_STACK_GUARD lowering on Linux.
bool VETargetLowering::useLoadStackGuardNode() const {
  if (!Subtarget->isTargetLinux())
    return TargetLowering::useLoadStackGuardNode();
  return true;
}

// Override to disable global variable loading on Linux.
void VETargetLowering::insertSSPDeclarations(Module &M) const {
  if (!Subtarget->isTargetLinux())
    return TargetLowering::insertSSPDeclarations(M);
}

void VETargetLowering::finalizeLowering(MachineFunction &MF) const {
  for (auto &MBB : MF)
    MBB.addLiveIn(VE::VL);
  TargetLoweringBase::finalizeLowering(MF);
}

bool VETargetLowering::isVectorMaskType(EVT VT) const {
  return (VT == MVT::v256i1 || VT == MVT::v512i1);
}

//===----------------------------------------------------------------------===//
// VE Target Optimization Support
//===----------------------------------------------------------------------===//

unsigned VETargetLowering::getMinimumJumpTableEntries() const {
  // Specify 8 for PIC model to relieve the impact of PIC load instructions.
  if (isJumpTableRelative())
    return 8;

  return TargetLowering::getMinimumJumpTableEntries();
}

bool VETargetLowering::hasAndNot(SDValue Y) const {
  EVT VT = Y.getValueType();

  // VE doesn't have vector and not instruction.
  if (VT.isVector())
    return false;

  // VE allows different immediate values for X and Y where ~X & Y.
  // Only simm7 works for X, and only mimm works for Y on VE.  However, this
  // function is used to check whether an immediate value is OK for and-not
  // instruction as both X and Y.  Generating additional instruction to
  // retrieve an immediate value is no good since the purpose of this
  // function is to convert a series of 3 instructions to another series of
  // 3 instructions with better parallelism.  Therefore, we return false
  // for all immediate values now.
  // FIXME: Change hasAndNot function to have two operands to make it work
  //        correctly with Aurora VE.
  if (isa<ConstantSDNode>(Y))
    return false;

  // It's ok for generic registers.
  return true;
}

<<<<<<< HEAD
SDValue VETargetLowering::LowerOperation(SDValue Op, SelectionDAG &DAG) const {
  LLVM_DEBUG(dbgs() << "LowerOp: "; Op.dump(&DAG); dbgs() << "\n";);

  switch (Op.getOpcode()) {
  default:
    if (Subtarget->enableVPU())
      return LowerOperation_VVP(Op, DAG);
    else if (Subtarget->simd())
      return LowerOperation_SIMD(Op, DAG);
    llvm_unreachable("Unexpected Opcode in LowerOperation");
=======
/// \returns the VVP_* SDNode opcode corresponsing to \p OC.
static Optional<unsigned> getVVPOpcode(unsigned Opcode) {
  switch (Opcode) {
#define HANDLE_VP_TO_VVP(VPOPC, VVPNAME)                                       \
  case ISD::VPOPC:                                                             \
    return VEISD::VVPNAME;
#define ADD_VVP_OP(VVPNAME, SDNAME)                                            \
  case VEISD::VVPNAME:                                                         \
  case ISD::SDNAME:                                                            \
    return VEISD::VVPNAME;
#include "VVPNodes.def"
  }
  return None;
}

SDValue VETargetLowering::lowerToVVP(SDValue Op, SelectionDAG &DAG) const {
  // Can we represent this as a VVP node.
  const unsigned Opcode = Op->getOpcode();
  auto VVPOpcodeOpt = getVVPOpcode(Opcode);
  if (!VVPOpcodeOpt.hasValue())
    return SDValue();
  unsigned VVPOpcode = VVPOpcodeOpt.getValue();
  const bool FromVP = ISD::isVPOpcode(Opcode);

  // The representative and legalized vector type of this operation.
  SDLoc DL(Op);
  MVT MaskVT = MVT::v256i1; // TODO: packed mode.
  EVT OpVecVT = Op.getValueType();
  EVT LegalVecVT = getTypeToTransformTo(*DAG.getContext(), OpVecVT);

  SDValue AVL;
  SDValue Mask;

  if (FromVP) {
    // All upstream VP SDNodes always have a mask and avl.
    auto MaskIdx = ISD::getVPMaskIdx(Opcode).getValue();
    auto AVLIdx = ISD::getVPExplicitVectorLengthIdx(Opcode).getValue();
    Mask = Op->getOperand(MaskIdx);
    AVL = Op->getOperand(AVLIdx);

  } else {
    // Materialize the VL parameter.
    AVL = DAG.getConstant(OpVecVT.getVectorNumElements(), DL, MVT::i32);
    SDValue ConstTrue = DAG.getConstant(1, DL, MVT::i32);
    Mask = DAG.getNode(VEISD::VEC_BROADCAST, DL, MaskVT,
                       ConstTrue); // emit a VEISD::VEC_BROADCAST here.
  }

  // Categories we are interested in.
  bool IsBinaryOp = false;

  switch (VVPOpcode) {
#define ADD_BINARY_VVP_OP(VVPNAME, ...)                                        \
  case VEISD::VVPNAME:                                                         \
    IsBinaryOp = true;                                                         \
    break;
#include "VVPNodes.def"
  }

  if (IsBinaryOp) {
    assert(LegalVecVT.isSimple());
    return DAG.getNode(VVPOpcode, DL, LegalVecVT, Op->getOperand(0),
                       Op->getOperand(1), Mask, AVL);
  }
  llvm_unreachable("lowerToVVP called for unexpected SDNode.");
}

SDValue VETargetLowering::lowerEXTRACT_VECTOR_ELT(SDValue Op,
                                                  SelectionDAG &DAG) const {
  assert(Op.getOpcode() == ISD::EXTRACT_VECTOR_ELT && "Unknown opcode!");
  MVT VT = Op.getOperand(0).getSimpleValueType();

  // Special treatment for packed V64 types.
  assert(VT == MVT::v512i32 || VT == MVT::v512f32);
  (void)VT;
  // Example of codes:
  //   %packed_v = extractelt %vr, %idx / 2
  //   %v = %packed_v >> (%idx % 2 * 32)
  //   %res = %v & 0xffffffff

  SDValue Vec = Op.getOperand(0);
  SDValue Idx = Op.getOperand(1);
  SDLoc DL(Op);
  SDValue Result = Op;
  if (0 /* Idx->isConstant() */) {
    // TODO: optimized implementation using constant values
  } else {
    SDValue Const1 = DAG.getConstant(1, DL, MVT::i64);
    SDValue HalfIdx = DAG.getNode(ISD::SRL, DL, MVT::i64, {Idx, Const1});
    SDValue PackedElt =
        SDValue(DAG.getMachineNode(VE::LVSvr, DL, MVT::i64, {Vec, HalfIdx}), 0);
    SDValue AndIdx = DAG.getNode(ISD::AND, DL, MVT::i64, {Idx, Const1});
    SDValue Shift = DAG.getNode(ISD::XOR, DL, MVT::i64, {AndIdx, Const1});
    SDValue Const5 = DAG.getConstant(5, DL, MVT::i64);
    Shift = DAG.getNode(ISD::SHL, DL, MVT::i64, {Shift, Const5});
    PackedElt = DAG.getNode(ISD::SRL, DL, MVT::i64, {PackedElt, Shift});
    SDValue Mask = DAG.getConstant(0xFFFFFFFFL, DL, MVT::i64);
    PackedElt = DAG.getNode(ISD::AND, DL, MVT::i64, {PackedElt, Mask});
    SDValue SubI32 = DAG.getTargetConstant(VE::sub_i32, DL, MVT::i32);
    Result = SDValue(DAG.getMachineNode(TargetOpcode::EXTRACT_SUBREG, DL,
                                        MVT::i32, PackedElt, SubI32),
                     0);

    if (Op.getSimpleValueType() == MVT::f32) {
      Result = DAG.getBitcast(MVT::f32, Result);
    } else {
      assert(Op.getSimpleValueType() == MVT::i32);
    }
  }
  return Result;
}

SDValue VETargetLowering::lowerINSERT_VECTOR_ELT(SDValue Op,
                                                 SelectionDAG &DAG) const {
  assert(Op.getOpcode() == ISD::INSERT_VECTOR_ELT && "Unknown opcode!");
  MVT VT = Op.getOperand(0).getSimpleValueType();

  // Special treatment for packed V64 types.
  assert(VT == MVT::v512i32 || VT == MVT::v512f32);
  (void)VT;
  // The v512i32 and v512f32 starts from upper bits (0..31).  This "upper
  // bits" required `val << 32` from C implementation's point of view.
  //
  // Example of codes:
  //   %packed_elt = extractelt %vr, (%idx >> 1)
  //   %shift = ((%idx & 1) ^ 1) << 5
  //   %packed_elt &= 0xffffffff00000000 >> shift
  //   %packed_elt |= (zext %val) << shift
  //   %vr = insertelt %vr, %packed_elt, (%idx >> 1)
>>>>>>> f9b55f84

  // Mostly all-scalar lowerings below.
  case ISD::ATOMIC_FENCE:
    return lowerATOMIC_FENCE(Op, DAG);
  case ISD::ATOMIC_SWAP:
    return lowerATOMIC_SWAP(Op, DAG);
  case ISD::BlockAddress:
    return lowerBlockAddress(Op, DAG);
  case ISD::ConstantPool:
    return lowerConstantPool(Op, DAG);
  case ISD::DYNAMIC_STACKALLOC:
    return lowerDYNAMIC_STACKALLOC(Op, DAG);
  case ISD::EH_SJLJ_LONGJMP:
    return lowerEH_SJLJ_LONGJMP(Op, DAG);
  case ISD::EH_SJLJ_SETJMP:
    return lowerEH_SJLJ_SETJMP(Op, DAG);
  case ISD::EH_SJLJ_SETUP_DISPATCH:
    return lowerEH_SJLJ_SETUP_DISPATCH(Op, DAG);
  case ISD::FRAMEADDR:
    return lowerFRAMEADDR(Op, DAG, *this, Subtarget);
  case ISD::GlobalAddress:
    return lowerGlobalAddress(Op, DAG);
  case ISD::GlobalTLSAddress:
    return lowerGlobalTLSAddress(Op, DAG);
  case ISD::INTRINSIC_VOID:
    return lowerINTRINSIC_VOID(Op, DAG);
  case ISD::INTRINSIC_W_CHAIN:
    return lowerINTRINSIC_W_CHAIN(Op, DAG);
  case ISD::INTRINSIC_WO_CHAIN:
    return lowerINTRINSIC_WO_CHAIN(Op, DAG);
  case ISD::JumpTable:
    return lowerJumpTable(Op, DAG);
  case ISD::LOAD:
    return lowerLOAD(Op, DAG);
  case ISD::RETURNADDR:
    return lowerRETURNADDR(Op, DAG, *this, Subtarget);
  case ISD::STORE:
    return lowerSTORE(Op, DAG);
  case ISD::VASTART:
    return lowerVASTART(Op, DAG);
  case ISD::VAARG:
    return lowerVAARG(Op, DAG);
  }
}<|MERGE_RESOLUTION|>--- conflicted
+++ resolved
@@ -692,6 +692,7 @@
 /// copy/move/set is converted to a sequence of store operations. Its use
 /// helps to ensure that such replacements don't generate code that causes an
 /// alignment error (trap) on the target machine.
+#if 0
 bool VETargetLowering::allowsMisalignedMemoryAccesses(EVT VT,
                                                       unsigned AddrSpace,
                                                       unsigned Align,
@@ -703,6 +704,7 @@
   }
   return true;
 }
+#endif
 
 bool VETargetLowering::canMergeStoresTo(unsigned AddressSpace, EVT MemVT,
                                         const SelectionDAG &DAG) const {
@@ -990,31 +992,9 @@
   // TRAP to expand (which turns it into abort).
   setOperationAction(ISD::TRAP, MVT::Other, Expand);
 
-<<<<<<< HEAD
   // On most systems, DEBUGTRAP and TRAP have no difference. The "Expand"
   // here is to inform DAG Legalizer to replace DEBUGTRAP with TRAP.
   setOperationAction(ISD::DEBUGTRAP, MVT::Other, Expand);
-=======
-/// Determine if the target supports unaligned memory accesses.
-///
-/// This function returns true if the target allows unaligned memory accesses
-/// of the specified type in the given address space. If true, it also returns
-/// whether the unaligned memory access is "fast" in the last argument by
-/// reference. This is used, for example, in situations where an array
-/// copy/move/set is converted to a sequence of store operations. Its use
-/// helps to ensure that such replacements don't generate code that causes an
-/// alignment error (trap) on the target machine.
-bool VETargetLowering::allowsMisalignedMemoryAccesses(EVT VT,
-                                                      unsigned AddrSpace,
-                                                      Align A,
-                                                      MachineMemOperand::Flags,
-                                                      bool *Fast) const {
-  if (Fast) {
-    // It's fast anytime on VE
-    *Fast = true;
-  }
-  return true;
->>>>>>> f9b55f84
 }
 
 VETargetLowering::VETargetLowering(const TargetMachine &TM,
@@ -3834,7 +3814,6 @@
   return true;
 }
 
-<<<<<<< HEAD
 SDValue VETargetLowering::LowerOperation(SDValue Op, SelectionDAG &DAG) const {
   LLVM_DEBUG(dbgs() << "LowerOp: "; Op.dump(&DAG); dbgs() << "\n";);
 
@@ -3845,137 +3824,6 @@
     else if (Subtarget->simd())
       return LowerOperation_SIMD(Op, DAG);
     llvm_unreachable("Unexpected Opcode in LowerOperation");
-=======
-/// \returns the VVP_* SDNode opcode corresponsing to \p OC.
-static Optional<unsigned> getVVPOpcode(unsigned Opcode) {
-  switch (Opcode) {
-#define HANDLE_VP_TO_VVP(VPOPC, VVPNAME)                                       \
-  case ISD::VPOPC:                                                             \
-    return VEISD::VVPNAME;
-#define ADD_VVP_OP(VVPNAME, SDNAME)                                            \
-  case VEISD::VVPNAME:                                                         \
-  case ISD::SDNAME:                                                            \
-    return VEISD::VVPNAME;
-#include "VVPNodes.def"
-  }
-  return None;
-}
-
-SDValue VETargetLowering::lowerToVVP(SDValue Op, SelectionDAG &DAG) const {
-  // Can we represent this as a VVP node.
-  const unsigned Opcode = Op->getOpcode();
-  auto VVPOpcodeOpt = getVVPOpcode(Opcode);
-  if (!VVPOpcodeOpt.hasValue())
-    return SDValue();
-  unsigned VVPOpcode = VVPOpcodeOpt.getValue();
-  const bool FromVP = ISD::isVPOpcode(Opcode);
-
-  // The representative and legalized vector type of this operation.
-  SDLoc DL(Op);
-  MVT MaskVT = MVT::v256i1; // TODO: packed mode.
-  EVT OpVecVT = Op.getValueType();
-  EVT LegalVecVT = getTypeToTransformTo(*DAG.getContext(), OpVecVT);
-
-  SDValue AVL;
-  SDValue Mask;
-
-  if (FromVP) {
-    // All upstream VP SDNodes always have a mask and avl.
-    auto MaskIdx = ISD::getVPMaskIdx(Opcode).getValue();
-    auto AVLIdx = ISD::getVPExplicitVectorLengthIdx(Opcode).getValue();
-    Mask = Op->getOperand(MaskIdx);
-    AVL = Op->getOperand(AVLIdx);
-
-  } else {
-    // Materialize the VL parameter.
-    AVL = DAG.getConstant(OpVecVT.getVectorNumElements(), DL, MVT::i32);
-    SDValue ConstTrue = DAG.getConstant(1, DL, MVT::i32);
-    Mask = DAG.getNode(VEISD::VEC_BROADCAST, DL, MaskVT,
-                       ConstTrue); // emit a VEISD::VEC_BROADCAST here.
-  }
-
-  // Categories we are interested in.
-  bool IsBinaryOp = false;
-
-  switch (VVPOpcode) {
-#define ADD_BINARY_VVP_OP(VVPNAME, ...)                                        \
-  case VEISD::VVPNAME:                                                         \
-    IsBinaryOp = true;                                                         \
-    break;
-#include "VVPNodes.def"
-  }
-
-  if (IsBinaryOp) {
-    assert(LegalVecVT.isSimple());
-    return DAG.getNode(VVPOpcode, DL, LegalVecVT, Op->getOperand(0),
-                       Op->getOperand(1), Mask, AVL);
-  }
-  llvm_unreachable("lowerToVVP called for unexpected SDNode.");
-}
-
-SDValue VETargetLowering::lowerEXTRACT_VECTOR_ELT(SDValue Op,
-                                                  SelectionDAG &DAG) const {
-  assert(Op.getOpcode() == ISD::EXTRACT_VECTOR_ELT && "Unknown opcode!");
-  MVT VT = Op.getOperand(0).getSimpleValueType();
-
-  // Special treatment for packed V64 types.
-  assert(VT == MVT::v512i32 || VT == MVT::v512f32);
-  (void)VT;
-  // Example of codes:
-  //   %packed_v = extractelt %vr, %idx / 2
-  //   %v = %packed_v >> (%idx % 2 * 32)
-  //   %res = %v & 0xffffffff
-
-  SDValue Vec = Op.getOperand(0);
-  SDValue Idx = Op.getOperand(1);
-  SDLoc DL(Op);
-  SDValue Result = Op;
-  if (0 /* Idx->isConstant() */) {
-    // TODO: optimized implementation using constant values
-  } else {
-    SDValue Const1 = DAG.getConstant(1, DL, MVT::i64);
-    SDValue HalfIdx = DAG.getNode(ISD::SRL, DL, MVT::i64, {Idx, Const1});
-    SDValue PackedElt =
-        SDValue(DAG.getMachineNode(VE::LVSvr, DL, MVT::i64, {Vec, HalfIdx}), 0);
-    SDValue AndIdx = DAG.getNode(ISD::AND, DL, MVT::i64, {Idx, Const1});
-    SDValue Shift = DAG.getNode(ISD::XOR, DL, MVT::i64, {AndIdx, Const1});
-    SDValue Const5 = DAG.getConstant(5, DL, MVT::i64);
-    Shift = DAG.getNode(ISD::SHL, DL, MVT::i64, {Shift, Const5});
-    PackedElt = DAG.getNode(ISD::SRL, DL, MVT::i64, {PackedElt, Shift});
-    SDValue Mask = DAG.getConstant(0xFFFFFFFFL, DL, MVT::i64);
-    PackedElt = DAG.getNode(ISD::AND, DL, MVT::i64, {PackedElt, Mask});
-    SDValue SubI32 = DAG.getTargetConstant(VE::sub_i32, DL, MVT::i32);
-    Result = SDValue(DAG.getMachineNode(TargetOpcode::EXTRACT_SUBREG, DL,
-                                        MVT::i32, PackedElt, SubI32),
-                     0);
-
-    if (Op.getSimpleValueType() == MVT::f32) {
-      Result = DAG.getBitcast(MVT::f32, Result);
-    } else {
-      assert(Op.getSimpleValueType() == MVT::i32);
-    }
-  }
-  return Result;
-}
-
-SDValue VETargetLowering::lowerINSERT_VECTOR_ELT(SDValue Op,
-                                                 SelectionDAG &DAG) const {
-  assert(Op.getOpcode() == ISD::INSERT_VECTOR_ELT && "Unknown opcode!");
-  MVT VT = Op.getOperand(0).getSimpleValueType();
-
-  // Special treatment for packed V64 types.
-  assert(VT == MVT::v512i32 || VT == MVT::v512f32);
-  (void)VT;
-  // The v512i32 and v512f32 starts from upper bits (0..31).  This "upper
-  // bits" required `val << 32` from C implementation's point of view.
-  //
-  // Example of codes:
-  //   %packed_elt = extractelt %vr, (%idx >> 1)
-  //   %shift = ((%idx & 1) ^ 1) << 5
-  //   %packed_elt &= 0xffffffff00000000 >> shift
-  //   %packed_elt |= (zext %val) << shift
-  //   %vr = insertelt %vr, %packed_elt, (%idx >> 1)
->>>>>>> f9b55f84
 
   // Mostly all-scalar lowerings below.
   case ISD::ATOMIC_FENCE:
