--- conflicted
+++ resolved
@@ -1138,14 +1138,6 @@
     setLoadExtAction(ISD::EXTLOAD, VT, MVT::i1, Promote);
     setTruncStoreAction(VT, MVT::i1, Expand);
   }
-<<<<<<< HEAD
-
-  // Turn FP truncstore into trunc + store.
-  setTruncStoreAction(MVT::f64, MVT::f32, Expand);
-  setTruncStoreAction(MVT::f128, MVT::f32, Expand);
-  setTruncStoreAction(MVT::f128, MVT::f64, Expand);
-=======
->>>>>>> 81cebfd0
   /// } Load & Store
 
   // Custom legalize address nodes into LO/HI parts.
@@ -1194,7 +1186,13 @@
   setOperationAction(ISD::FP_TO_UINT, MVT::i64, Expand);
   setOperationAction(ISD::UINT_TO_FP, MVT::i64, Expand);
 
-<<<<<<< HEAD
+  // fp16 not supported
+  for (MVT FPVT : MVT::fp_valuetypes()) {
+    setOperationAction(ISD::FP16_TO_FP, FPVT, Expand);
+    setOperationAction(ISD::FP_TO_FP16, FPVT, Expand);
+  }
+  /// } Conversion
+
   // VE doesn't have BRCOND
   setOperationAction(ISD::BRCOND, MVT::Other, Expand);
 
@@ -1339,29 +1337,7 @@
   setOperationAction(ISD::BITCAST, MVT::v256i64, Custom);
 #endif
 
-  setOperationAction(ISD::BITREVERSE, MVT::i32, Legal);
-  setOperationAction(ISD::BITREVERSE, MVT::i64, Legal);
-  setOperationAction(ISD::BSWAP, MVT::i32, Legal);
-  setOperationAction(ISD::BSWAP, MVT::i64, Legal);
-  setOperationAction(ISD::CTPOP, MVT::i32, Legal);
-  setOperationAction(ISD::CTPOP, MVT::i64, Legal);
-  setOperationAction(ISD::CTLZ , MVT::i32, Legal);
-  setOperationAction(ISD::CTLZ , MVT::i64, Legal);
-  setOperationAction(ISD::CTTZ , MVT::i32, Expand);
-  setOperationAction(ISD::CTTZ , MVT::i64, Expand);
-  setOperationAction(ISD::ROTL , MVT::i32, Expand);
-  setOperationAction(ISD::ROTL , MVT::i64, Expand);
-  setOperationAction(ISD::ROTR , MVT::i32, Expand);
-  setOperationAction(ISD::ROTR , MVT::i64, Expand);
-
-  // VASTART needs to be custom lowered to use the VarArgsFrameIndex.
-  setOperationAction(ISD::VASTART           , MVT::Other, Custom);
-  // VAARG needs to be lowered to access with 8 bytes alignment.
-  setOperationAction(ISD::VAARG             , MVT::Other, Custom);
-
   // Use the default implementation.
-  setOperationAction(ISD::VACOPY            , MVT::Other, Expand);
-  setOperationAction(ISD::VAEND             , MVT::Other, Expand);
   setOperationAction(ISD::STACKSAVE         , MVT::Other, Expand);
   setOperationAction(ISD::STACKRESTORE      , MVT::Other, Expand);
 
@@ -1564,14 +1540,6 @@
     setOperationAction(ISD::FMAXIMUM, VT, Expand);
     setOperationAction(ISD::FSINCOS, VT, Expand);
   }
-=======
-  // fp16 not supported
-  for (MVT FPVT : MVT::fp_valuetypes()) {
-    setOperationAction(ISD::FP16_TO_FP, FPVT, Expand);
-    setOperationAction(ISD::FP_TO_FP16, FPVT, Expand);
-  }
-  /// } Conversion
->>>>>>> 81cebfd0
 
   setStackPointerRegisterToSaveRestore(VE::SX11);
 
@@ -1702,10 +1670,6 @@
   if (const ConstantPoolSDNode *CP = dyn_cast<ConstantPoolSDNode>(Op))
     return DAG.getTargetConstantPool(CP->getConstVal(), CP->getValueType(0),
                                      CP->getAlignment(), CP->getOffset(), TF);
-  if (const ExternalSymbolSDNode *ES = dyn_cast<ExternalSymbolSDNode>(Op))
-    return DAG.getTargetExternalSymbol(ES->getSymbol(), ES->getValueType(0),
-                                       TF);
-
   if (const ExternalSymbolSDNode *ES = dyn_cast<ExternalSymbolSDNode>(Op))
     return DAG.getTargetExternalSymbol(ES->getSymbol(), ES->getValueType(0),
                                        TF);
