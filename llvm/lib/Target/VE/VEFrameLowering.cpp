--- conflicted
+++ resolved
@@ -136,11 +136,7 @@
                                        MachineBasicBlock &MBB,
                                        MachineBasicBlock::iterator MBBI,
                                        int64_t NumBytes,
-<<<<<<< HEAD
-                                       int Align) const {
-=======
                                        MaybeAlign MaybeAlign) const {
->>>>>>> 23ac16cf
   DebugLoc dl;
   const VEInstrInfo &TII =
       *static_cast<const VEInstrInfo *>(MF.getSubtarget().getInstrInfo());
@@ -169,19 +165,11 @@
       .addReg(VE::SX13)
       .addImm(Hi_32(NumBytes));
 
-<<<<<<< HEAD
-  if (Align != 0) {
-    // and %sp, %sp, Align-1
-    BuildMI(MBB, MBBI, dl, TII.get(VE::ANDrm), VE::SX11)
-        .addReg(VE::SX11)
-        .addImm(M1(64 - Log2_64(Align)));
-=======
   if (MaybeAlign) {
     // and %sp, %sp, Align-1
     BuildMI(MBB, MBBI, dl, TII.get(VE::ANDrm), VE::SX11)
         .addReg(VE::SX11)
         .addImm(M1(64 - Log2_64(MaybeAlign.valueOrOne().value())));
->>>>>>> 23ac16cf
   }
 }
 
@@ -245,17 +233,13 @@
                        "(probably because it has a dynamic alloca).");
 
   // Get the number of bytes to allocate from the FrameInfo
-<<<<<<< HEAD
-  int64_t NumBytes = (int64_t) MFI.getStackSize();
+  uint64_t NumBytes = MFI.getStackSize();
 #if 0
   if (FuncInfo->isLeafProc()) {
     if (NumBytes == 0)
       return;
   }
 #endif
-=======
-  uint64_t NumBytes = MFI.getStackSize();
->>>>>>> 23ac16cf
 
   // The VE ABI requires a reserved 176 bytes area at the top
   // of stack as described in VESubtarget.cpp.  So, we adjust it here.
@@ -272,24 +256,15 @@
   emitPrologueInsns(MF, MBB, MBBI, NumBytes, true);
 
   // Emit stack adjust instructions
-<<<<<<< HEAD
-  int RuntimeAlign = NeedsStackRealignment ? MFI.getMaxAlign().value() : 0;
-  emitSPAdjustment(MF, MBB, MBBI, -NumBytes, RuntimeAlign);
-=======
   MaybeAlign RuntimeAlign =
       NeedsStackRealignment ? MaybeAlign(MFI.getMaxAlign()) : None;
   emitSPAdjustment(MF, MBB, MBBI, -(int64_t)NumBytes, RuntimeAlign);
->>>>>>> 23ac16cf
 
   if (hasBP(MF)) {
     // Copy SP to BP.
     BuildMI(MBB, MBBI, dl, TII.get(VE::ORri), VE::SX17)
-<<<<<<< HEAD
-      .addReg(VE::SX11).addImm(0);
-=======
         .addReg(VE::SX11)
         .addImm(0);
->>>>>>> 23ac16cf
   }
 
   // Emit stack extend instructions
@@ -354,8 +329,7 @@
 #endif
   MachineFrameInfo &MFI = MF.getFrameInfo();
 
-<<<<<<< HEAD
-  int64_t NumBytes = (int)MFI.getStackSize();
+  uint64_t NumBytes = MFI.getStackSize();
 
 #if 0
   if (NumBytes == 0)
@@ -366,9 +340,6 @@
   // Emit stack adjust instructions
   emitSPAdjustment(MF, MBB, MBBI, NumBytes);
 #endif
-=======
-  uint64_t NumBytes = MFI.getStackSize();
->>>>>>> 23ac16cf
 
   // Emit Epilogue instructions to restore %lr
   emitEpilogueInsns(MF, MBB, MBBI, NumBytes, true);
@@ -409,12 +380,8 @@
     // because we haven't caused %fp to actually point to our frame.
     FrameReg = VE::SX11; // %sp
     return FrameOffset + MF.getFrameInfo().getStackSize();
-<<<<<<< HEAD
-  } else if (RegInfo->needsStackRealignment(MF) && !isFixed) {
-=======
   }
   if (RegInfo->needsStackRealignment(MF) && !isFixed) {
->>>>>>> 23ac16cf
     // If there is dynamic stack realignment, all local object
     // references need to be via %sp or %s17 (bp), to take account
     // of the re-alignment.
@@ -423,34 +390,10 @@
     else
       FrameReg = VE::SX11; // %sp
     return FrameOffset + MF.getFrameInfo().getStackSize();
-<<<<<<< HEAD
-  } else {
-    // Finally, default to using %fp.
-    FrameReg = RegInfo->getFrameRegister(MF);
-    return FrameOffset;
-  }
-}
-
-static bool LLVM_ATTRIBUTE_UNUSED verifyLeafProcRegUse(MachineRegisterInfo *MRI)
-{
-
-  // If any of parameter registers are used, this is not leaf function.
-  for (unsigned reg = VE::SX0; reg <= VE::SX7; ++reg)
-    if (MRI->isPhysRegUsed(reg))
-      return false;
-
-  // If any of callee-saved registers are used, this is not leaf function.
-  for (unsigned reg = VE::SX18; reg <= VE::SX33; ++reg)
-    if (MRI->isPhysRegUsed(reg))
-      return false;
-
-  return true;
-=======
   }
   // Finally, default to using %fp.
   FrameReg = RegInfo->getFrameRegister(MF);
   return FrameOffset;
->>>>>>> 23ac16cf
 }
 
 bool VEFrameLowering::isLeafProc(MachineFunction &MF) const {
@@ -463,7 +406,6 @@
                                          //   (s18 is first CSR)
          && !MRI.isPhysRegUsed(VE::SX11) // %sp un-used
          && !hasFP(MF);                  // Don't need %fp
-
 }
 
 void VEFrameLowering::determineCalleeSaves(MachineFunction &MF,
