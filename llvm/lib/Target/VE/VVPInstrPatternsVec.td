--- conflicted
+++ resolved
@@ -234,7 +234,6 @@
 }
 
 // Expand both 64bit and 32 bit variant (256 elements)
-<<<<<<< HEAD
 multiclass VectorTernaryArith_ShortLong<SDPatternOperator OpNode, ValueType LongScalarVT, ValueType LongDataVT, string LongOpBaseName, ValueType ShortScalarVT, ValueType ShortDataVT, string ShortOpBaseName> {
   defm : VectorTernaryArith_Base<OpNode, LongScalarVT, LongDataVT, v256i1, LongOpBaseName>;
   defm : VectorTernaryArith_Base<OpNode, ShortScalarVT, ShortDataVT, v256i1, ShortOpBaseName>;
@@ -244,10 +243,10 @@
 // Integer arithmetic (256 elements)
 defm : VectorUnaryArith_ShortLong<vvp_ctpop, i64, v256i64, "VPCNT", i32, v256i32, "PVPCNTLO">;
 
-defm : VectorBinaryArith_ShortLong<c_vv_add, i64, v256i64, "VADDSL", i32, v256i32, "VADDSWSX">;
+defm : VectorBinaryArith_ShortLong<c_vvp_add, i64, v256i64, "VADDSL", i32, v256i32, "VADDSWSX">;
 
 defm : VectorBinaryArith_ShortLong<vvp_sub,  i64, v256i64, "VSUBSL", i32, v256i32, "VSUBSWSX">;
-defm : VectorBinaryArith_ShortLong<c_vv_mul, i64, v256i64, "VMULSL", i32, v256i32, "VMULSWSX">;
+defm : VectorBinaryArith_ShortLong<c_vvp_mul, i64, v256i64, "VMULSL", i32, v256i32, "VMULSWSX">;
 defm : VectorBinaryArith_ShortLong<vvp_sdiv, i64, v256i64, "VDIVSL", i32, v256i32, "VDIVSWSX">;
 defm : VectorBinaryArith_ShortLong<vvp_udiv, i64, v256i64, "VDIVUL", i32, v256i32, "VDIVUW">;
 
@@ -261,15 +260,15 @@
 
 // Floating-point arithmetic (256 elements)
 defm : VectorUnaryArith_ShortLong<vvp_fsqrt, f64, v256f64, "VFSQRTD", f32, v256f32, "VFSQRTS">; 
-defm : VectorBinaryArith_ShortLong<c_vv_fadd, f64, v256f64, "VFADDD", f32, v256f32, "PVFADDUP">;
+defm : VectorBinaryArith_ShortLong<c_vvp_fadd, f64, v256f64, "VFADDD", f32, v256f32, "PVFADDUP">;
 defm : VectorBinaryArith_ShortLong<vvp_fsub,  f64, v256f64, "VFSUBD", f32, v256f32, "PVFSUBUP">;
-defm : VectorBinaryArith_ShortLong<c_vv_fmul, f64, v256f64, "VFMULD", f32, v256f32, "PVFMULUP">;
+defm : VectorBinaryArith_ShortLong<c_vvp_fmul, f64, v256f64, "VFMULD", f32, v256f32, "PVFMULUP">;
 defm : VectorBinaryArith_ShortLong<vvp_fdiv,  f64, v256f64, "VFDIVD", f32, v256f32, "VFDIVS">;
 
-defm : VectorBinaryArith_ShortLong<c_vv_fminnum, f64, v256f64, "VFMIND", f32, v256f32, "VFMINS">;
-defm : VectorBinaryArith_ShortLong<c_vv_fmaxnum, f64, v256f64, "VFMAXD", f32, v256f32, "VFMAXS">;
-
-defm : VectorTernaryArith_ShortLong<c_vv_ffma, f64, v256f64, "VFMADD", f32, v256f32, "VFMADS">;
+defm : VectorBinaryArith_ShortLong<c_vvp_fminnum, f64, v256f64, "VFMIND", f32, v256f32, "VFMINS">;
+defm : VectorBinaryArith_ShortLong<c_vvp_fmaxnum, f64, v256f64, "VFMAXD", f32, v256f32, "VFMAXS">;
+
+defm : VectorTernaryArith_ShortLong<c_vvp_ffma, f64, v256f64, "VFMADD", f32, v256f32, "VFMADS">;
 
 // Element-wise select (256 elements)
 multiclass VectorSelect<ValueType DataVT> {
@@ -377,7 +376,7 @@
 
 ///// ARITHMETIC /////
 // Integer arithmetic (512 elements)
-defm : VectorBinaryArith_Base<c_vv_add, i64, v512i32, v512i1, "PVADDU">; 
+defm : VectorBinaryArith_Base<c_vvp_add, i64, v512i32, v512i1, "PVADDU">; 
 defm : VectorBinaryArith_Base<vvp_sub,  i64, v512i32, v512i1, "PVSUBU">;
 // defm : VectorBinaryArith_Base<vvp_mul,  i64, v512i32, "vmulsl">; // no packed mul
 // defm : VectorBinaryArith_Base<vvp_sdiv, i64, v512i32, "vdivsl">; // no packed sdiv
@@ -388,13 +387,13 @@
 
 
 // Floating-point arithmetic (512 elements)
-defm : VectorBinaryArith_Base<c_vv_fadd,    i64, v512f32, v512i1, "PVFADD">;
-defm : VectorBinaryArith_Base<c_vv_fmul,    i64, v512f32, v512i1, "PVFMUL">;
+defm : VectorBinaryArith_Base<c_vvp_fadd,    i64, v512f32, v512i1, "PVFADD">;
+defm : VectorBinaryArith_Base<c_vvp_fmul,    i64, v512f32, v512i1, "PVFMUL">;
 defm : VectorBinaryArith_Base<vvp_fsub,     i64, v512f32, v512i1, "PVFSUB">;
-defm : VectorBinaryArith_Base<c_vv_fminnum, i64, v512f32, v512i1, "PVFMIN">;
-defm : VectorBinaryArith_Base<c_vv_fmaxnum, i64, v512f32, v512i1, "PVFMAX">;
-
-defm : VectorTernaryArith_Base<c_vv_ffma, i64, v512f32, v512i1, "PVFMAD">;
+defm : VectorBinaryArith_Base<c_vvp_fminnum, i64, v512f32, v512i1, "PVFMIN">;
+defm : VectorBinaryArith_Base<c_vvp_fmaxnum, i64, v512f32, v512i1, "PVFMAX">;
+
+defm : VectorTernaryArith_Base<c_vvp_ffma, i64, v512f32, v512i1, "PVFMAD">;
 
 // Integer extension (256 elements) //
 // vNi32 to vNi64
@@ -500,25 +499,4 @@
 
 defm: IntReduce_ShortLong<v256i64, I64, i64, "L","SLFST">;
 defm: IntReduce_ShortLong<v256i32, I32, i32, "WSX","SWFSTSX">;
-/// } reduce AND/OR/XOR/ADD
-=======
-multiclass VectorBinaryArith_ShortLong<
-    SDPatternOperator OpNode,
-    ValueType LongScalarVT, ValueType LongDataVT, string LongOpBaseName,
-    ValueType ShortScalarVT, ValueType ShortDataVT, string ShortOpBaseName> {
-  defm : VectorBinaryArith<OpNode,
-                           LongScalarVT, LongDataVT, v256i1,
-                           LongOpBaseName, simm7, LO7>;
-  defm : VectorBinaryArith<OpNode,
-                           ShortScalarVT, ShortDataVT, v256i1,
-                           ShortOpBaseName, simm7, LO7>;
-}
-
-
-defm : VectorBinaryArith_ShortLong<c_vvp_add,
-                                   i64, v256i64, "VADDSL",
-                                   i32, v256i32, "VADDSWSX">;
-defm : VectorBinaryArith_ShortLong<c_vvp_and,
-                                   i64, v256i64, "VAND",
-                                   i32, v256i32, "PVANDLO">;
->>>>>>> 24ba77c4
+/// } reduce AND/OR/XOR/ADD