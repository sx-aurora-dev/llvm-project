--- conflicted
+++ resolved
@@ -370,21 +370,37 @@
                               i64, v256i64, "VSRL",
                               i32, v256i32, "PVSRLLO">;
 
-<<<<<<< HEAD
 // Floating-point arithmetic (256 elements)
-defm : Unary_ShortLong<vvp_frcp, f64, v256f64, "VRCPD", f32, v256f32, "VRCPS">; 
-defm : Unary_ShortLong<vvp_fsqrt, f64, v256f64, "VFSQRTD", f32, v256f32, "VFSQRTS">; 
-defm : Binary_rv_vv_ShortLong<c_vvp_fadd, f64, v256f64, "VFADDD", f32, v256f32, "PVFADDUP">;
-defm : Binary_rv_vv_ShortLong<vvp_fsub,  f64, v256f64, "VFSUBD", f32, v256f32, "PVFSUBUP">;
-defm : Binary_rv_vv_ShortLong<c_vvp_fmul, f64, v256f64, "VFMULD", f32, v256f32, "PVFMULUP">;
-defm : Binary_rv_vr_vv_ShortLong<vvp_fdiv,  f64, v256f64, "VFDIVD", f32, v256f32, "VFDIVS">;
-
-defm : Binary_rv_vv_ShortLong<c_vvp_fminnum, f64, v256f64, "VFMIND", f32, v256f32, "VFMINS">;
-defm : Binary_rv_vv_ShortLong<c_vvp_fmaxnum, f64, v256f64, "VFMAXD", f32, v256f32, "VFMAXS">;
-
-defm : Ternary_ShortLong<c_vvp_ffma, f64, v256f64, "VFMADD", f32, v256f32, "VFMADS">;
-defm : Ternary_ShortLong<c_vvp_ffms, f64, v256f64, "VFMSBD", f32, v256f32, "VFMSBS">;
-defm : Ternary_ShortLong<c_vvp_ffmsn, f64, v256f64, "VFNMSBD", f32, v256f32, "VFNMSBS">;
+defm : Unary_ShortLong<vvp_frcp,
+                       f64, v256f64, "VRCPD", f32, v256f32, "VRCPS">; 
+defm : Unary_ShortLong<vvp_fsqrt,
+                       f64, v256f64, "VFSQRTD", f32, v256f32, "VFSQRTS">; 
+defm : Binary_rv_vv_ShortLong<c_vvp_fadd,
+                              f64, v256f64, "VFADDD",
+                              f32, v256f32, "PVFADDUP">;
+defm : Binary_rv_vv_ShortLong<c_vvp_fmul,
+                              f64, v256f64, "VFMULD",
+                              f32, v256f32, "PVFMULUP">;
+defm : Binary_rv_vv_ShortLong<vvp_fsub,
+                              f64, v256f64, "VFSUBD",
+                              f32, v256f32, "PVFSUBUP">;
+defm : Binary_rv_vr_vv_ShortLong<vvp_fdiv,
+                              f64, v256f64, "VFDIVD",
+                              f32, v256f32, "VFDIVS">;
+
+defm : Binary_rv_vv_ShortLong<c_vvp_fminnum,
+                              f64, v256f64, "VFMIND",
+                              f32, v256f32, "VFMINS">;
+defm : Binary_rv_vv_ShortLong<c_vvp_fmaxnum,
+                              f64, v256f64, "VFMAXD",
+                              f32, v256f32, "VFMAXS">;
+
+defm : Ternary_ShortLong<c_vvp_ffma,
+                         f64, v256f64, "VFMADD", f32, v256f32, "VFMADS">;
+defm : Ternary_ShortLong<c_vvp_ffms,
+                         f64, v256f64, "VFMSBD", f32, v256f32, "VFMSBS">;
+defm : Ternary_ShortLong<c_vvp_ffmsn,
+                         f64, v256f64, "VFNMSBD", f32, v256f32, "VFNMSBS">;
 // TODO: vvp_ffman
 
 ///// Selection /////
@@ -704,18 +720,4 @@
 def : Pat<(vvp_fneg v512f32:$vx, v512i1:$mask, i32:$avl),
           (v512f32 (PVXORrvml (packed_fneg_imm ), $vx, $mask, $avl))>;
 
-/// } FNEG
-=======
-defm : Binary_rv_vv_ShortLong<c_vvp_fadd,
-                              f64, v256f64, "VFADDD",
-                              f32, v256f32, "PVFADDUP">;
-defm : Binary_rv_vv_ShortLong<c_vvp_fmul,
-                              f64, v256f64, "VFMULD",
-                              f32, v256f32, "PVFMULUP">;
-defm : Binary_rv_vv_ShortLong<vvp_fsub,
-                              f64, v256f64, "VFSUBD",
-                              f32, v256f32, "PVFSUBUP">;
-defm : Binary_rv_vr_vv_ShortLong<vvp_fdiv,
-                              f64, v256f64, "VFDIVD",
-                              f32, v256f32, "VFDIVS">;
->>>>>>> b2cea573
+/// } FNEG