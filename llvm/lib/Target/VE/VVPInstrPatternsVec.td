--- conflicted
+++ resolved
@@ -192,28 +192,6 @@
             (!cast<Instruction>(OpBaseName#"vrml") $vx, ScalarVT:$sy, $mask, $avl)>;
 }
 
-multiclass Binary_vr<SDPatternOperator OpNode,
-    ValueType ScalarVT, ValueType DataVT,
-    ValueType MaskVT, string OpBaseName> {
-  // Masked with select, broadcast.
-  // TODO
-
-  // Unmasked, broadcast.
-  def : Pat<(OpNode
-                DataVT:$vx, (any_broadcast ScalarVT:$sy),
-                (MaskVT true_mask),
-                i32:$avl),
-            (!cast<Instruction>(OpBaseName#"vrl")
-                $vx, ScalarVT:$sy, $avl)>;
-  // Masked, broadcast.
-  def : Pat<(OpNode
-                DataVT:$vx, (any_broadcast ScalarVT:$sy),
-                MaskVT:$mask,
-                i32:$avl),
-            (!cast<Instruction>(OpBaseName#"vrml")
-                $vx, ScalarVT:$sy, $mask, $avl)>;
-}
-
 multiclass Binary_vv<SDPatternOperator OpNode,
     ValueType DataVT,
     ValueType MaskVT, string OpBaseName> {
@@ -241,10 +219,6 @@
   defm : Binary_vr<OpNode, ScalarVT, DataVT, MaskVT, OpBaseName>;
   defm : Binary_vv<OpNode, DataVT, MaskVT, OpBaseName>;
 }
-multiclass Binary_vr_vv_ShortLong<SDPatternOperator OpNode, ValueType LongScalarVT, ValueType LongDataVT, string LongOpBaseName, ValueType ShortScalarVT, ValueType ShortDataVT, string ShortOpBaseName> {
-  defm : Binary_vr_vv<OpNode, LongScalarVT, LongDataVT, v256i1, LongOpBaseName>;
-  defm : Binary_vr_vv<OpNode, ShortScalarVT, ShortDataVT, v256i1, ShortOpBaseName>;
-}
 
 // Binary operators that support broadcasts only on LHS.
 multiclass Binary_rv_vv<
@@ -255,18 +229,7 @@
   defm : Binary_vv<OpNode, DataVT, MaskVT, OpBaseName>;
 }
 
-<<<<<<< HEAD
-=======
-multiclass Binary_vr_vv<
-    SDPatternOperator OpNode,
-    ValueType ScalarVT, ValueType DataVT, ValueType MaskVT,
-    string OpBaseName> {
-  defm : Binary_vr<OpNode, ScalarVT, DataVT, MaskVT, OpBaseName>;
-  defm : Binary_vv<OpNode, DataVT, MaskVT, OpBaseName>;
-}
-
 // Expand both 64bit and 32 bit variant (256 elements)
->>>>>>> 676af127
 multiclass Binary_rv_vv_ShortLong<
     SDPatternOperator OpNode,
     ValueType LongScalarVT, ValueType LongDataVT, string LongOpBaseName,
@@ -279,7 +242,18 @@
                       ShortOpBaseName>;
 }
 
-<<<<<<< HEAD
+multiclass Binary_vr_vv_ShortLong<
+    SDPatternOperator OpNode,
+    ValueType LongScalarVT, ValueType LongDataVT, string LongOpBaseName,
+    ValueType ShortScalarVT, ValueType ShortDataVT, string ShortOpBaseName> {
+  defm : Binary_vr_vv<OpNode,
+                      LongScalarVT, LongDataVT, v256i1,
+                      LongOpBaseName>;
+  defm : Binary_vr_vv<OpNode,
+                      ShortScalarVT, ShortDataVT, v256i1,
+                      ShortOpBaseName>;
+}
+
 // Binary operators that support broadcasts on LHS and RHS.
 multiclass Binary_all<
     SDPatternOperator OpNode,
@@ -357,19 +331,6 @@
 
 // Integer arithmetic (256 elements)
 defm : Unary_ShortLong<vvp_ctpop, i64, v256i64, "VPCNT", i32, v256i32, "PVPCNTLO">;
-=======
-multiclass Binary_vr_vv_ShortLong<
-    SDPatternOperator OpNode,
-    ValueType LongScalarVT, ValueType LongDataVT, string LongOpBaseName,
-    ValueType ShortScalarVT, ValueType ShortDataVT, string ShortOpBaseName> {
-  defm : Binary_vr_vv<OpNode,
-                      LongScalarVT, LongDataVT, v256i1,
-                      LongOpBaseName>;
-  defm : Binary_vr_vv<OpNode,
-                      ShortScalarVT, ShortDataVT, v256i1,
-                      ShortOpBaseName>;
-}
->>>>>>> 676af127
 
 defm : Binary_rv_vv_ShortLong<c_vvp_add,
                               i64, v256i64, "VADDSL",
@@ -389,14 +350,19 @@
 defm : Binary_rv_vv_ShortLong<c_vvp_xor,
                               i64, v256i64, "VXOR",
                               i32, v256i32, "PVXORLO">;
-<<<<<<< HEAD
 
 defm : Binary_ShortLong<vvp_sdiv, i64, v256i64, "VDIVSL", i32, v256i32, "VDIVSWSX">;
 defm : Binary_ShortLong<vvp_udiv, i64, v256i64, "VDIVUL", i32, v256i32, "VDIVUW">;
 
-defm : Binary_vr_vv_ShortLong<vvp_srl, i64, v256i64, "VSRL",  i32, v256i32, "PVSRLLO">;
-defm : Binary_vr_vv_ShortLong<vvp_sra, i64, v256i64, "VSRAL", i32, v256i32, "PVSRALO">;
-defm : Binary_vr_vv_ShortLong<vvp_shl, i64, v256i64, "VSLL",  i32, v256i32, "PVSLLLO">;
+defm : Binary_vr_vv_ShortLong<vvp_shl,
+                              i64, v256i64, "VSLL",
+                              i32, v256i32, "PVSLLLO">;
+defm : Binary_vr_vv_ShortLong<vvp_sra,
+                              i64, v256i64, "VSRAL",
+                              i32, v256i32, "PVSRALO">;
+defm : Binary_vr_vv_ShortLong<vvp_srl,
+                              i64, v256i64, "VSRL",
+                              i32, v256i32, "PVSRLLO">;
 
 // Floating-point arithmetic (256 elements)
 defm : Unary_ShortLong<vvp_frcp, f64, v256f64, "VRCPD", f32, v256f32, "VRCPS">; 
@@ -731,15 +697,4 @@
 def : Pat<(vvp_fneg v512f32:$vx, v512i1:$mask, i32:$avl),
           (v512f32 (PVXORrvml (packed_fneg_imm ), $vx, $mask, $avl))>;
 
-/// } FNEG
-=======
-defm : Binary_vr_vv_ShortLong<vvp_shl,
-                              i64, v256i64, "VSLL",
-                              i32, v256i32, "PVSLLLO">;
-defm : Binary_vr_vv_ShortLong<vvp_sra,
-                              i64, v256i64, "VSRAL",
-                              i32, v256i32, "PVSRALO">;
-defm : Binary_vr_vv_ShortLong<vvp_srl,
-                              i64, v256i64, "VSRL",
-                              i32, v256i32, "PVSRLLO">;
->>>>>>> 676af127
+/// } FNEG