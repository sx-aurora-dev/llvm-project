--- conflicted
+++ resolved
@@ -17,147 +17,6 @@
 //===----------------------------------------------------------------------===//
 
 
-// Vector Gather and scatter
-multiclass VectorGather<ValueType DataVT, ValueType PtrVT, ValueType MaskVT, string GTPrefix> {
-  // Unmasked.
-  def : Pat<(DataVT (vvp_gather PtrVT:$addr, (MaskVT true_mask), i32:$avl)),
-                    (!cast<Instruction>(GTPrefix#"vizl") $addr, 0, 0, $avl)>;
-  // Masked.
-  def : Pat<(DataVT (vvp_gather PtrVT:$addr, MaskVT:$mask, i32:$avl)),
-            (!cast<Instruction>(GTPrefix#"vizml") $addr, 0, 0, $mask, $avl)>;
-}
-
-defm : VectorGather<v256f64, v256i64, v256i1, "VGT">;
-defm : VectorGather<v256i64, v256i64, v256i1, "VGT">;
-defm : VectorGather<v256f32, v256i64, v256i1, "VGTU">;
-defm : VectorGather<v256i32, v256i64, v256i1, "VGTLZX">;
-
-multiclass VectorScatter<ValueType DataVT, ValueType PtrVT, ValueType MaskVT, string SCPrefix> {
-  // Unmasked.
-  def : Pat<(vvp_scatter DataVT:$data, PtrVT:$addr, (MaskVT true_mask), i32:$avl),
-            (!cast<Instruction>(SCPrefix#"vizvl") $data, 0, 0, $addr, $avl)>;
-  // Masked.
-  def : Pat<(vvp_scatter DataVT:$data, PtrVT:$addr, MaskVT:$mask, i32:$avl),
-            (!cast<Instruction>(SCPrefix#"vizvml") $data, 0, 0, $addr, $mask, $avl)>;
-}
-
-defm : VectorScatter<v256f64, v256i64, v256i1, "VSC">;
-defm : VectorScatter<v256i64, v256i64, v256i1, "VSC">;
-defm : VectorScatter<v256f32, v256i64, v256i1, "VSCU">;
-defm : VectorScatter<v256i32, v256i64, v256i1, "VSCL">;
-
-// Vector Load and Store
-multiclass VectorLoad<ValueType DataVT, ValueType PtrVT, ValueType MaskVT, string GTWithMask, string LDNoMask> {
-  // Unmasked (imm stride).
-  def : Pat<(DataVT (vvp_load PtrVT:$addr, (i64 simm7:$stride), (MaskVT true_mask), i32:$avl)),
-                    (!cast<Instruction>(LDNoMask#"irl") (LO7 $stride), $addr, $avl)>;
-  // Unmasked.
-  def : Pat<(DataVT (vvp_load PtrVT:$addr, i64:$stride, (MaskVT true_mask), i32:$avl)),
-                    (!cast<Instruction>(LDNoMask#"rrl") $stride, PtrVT:$addr, $avl)>;
-  // Masked (imm stride).
-  def : Pat<(DataVT (vvp_load PtrVT:$addr, (i64 simm7:$stride), MaskVT:$mask, i32:$avl)),
-            (!cast<Instruction>(GTWithMask#"vizml")
-              (VADDULrvml $addr, (VMULULivml (LO7 $stride), (VSEQl $avl), $mask, $avl), $mask, $avl),
-              0, 0,
-              $mask,
-              $avl)>;
-  // Masked.
-  def : Pat<(DataVT (vvp_load PtrVT:$addr, i64:$stride, MaskVT:$mask, i32:$avl)),
-            (!cast<Instruction>(GTWithMask#"vizml")
-              (VADDULrvml $addr, (VMULULrvml $stride, (VSEQl $avl), $mask, $avl), $mask, $avl),
-              0, 0,
-              $mask,
-              $avl)>;
-}
-
-multiclass VectorLoadStore_Packed<ValueType DataVT, ValueType PtrVT, ValueType MaskVT, string LDNoMask, SDNode STNoMask> {
-  // Unmasked (imm stride).
-  def : Pat<(DataVT (vvp_load PtrVT:$addr, (i64 simm7:$stride), (MaskVT true_mask), i32:$avl)),
-                    (!cast<Instruction>(LDNoMask#"irl") (LO7 $stride), $addr, $avl)>;
-  // Unmasked.
-  def : Pat<(DataVT (vvp_load PtrVT:$addr, i64:$stride, (MaskVT true_mask), i32:$avl)),
-                    (!cast<Instruction>(LDNoMask#"rrl") $stride, $addr, $avl)>;
-
-  // Masked (imm stride).
-  def : Pat<(vvp_store DataVT:$vx, PtrVT:$addr, (i64 simm7:$stride), (MaskVT true_mask), i32:$avl),
-            (!cast<Instruction>(STNoMask#"irvl") (LO7 $stride), $addr, $vx, $avl)>;
-  // Masked.
-  def : Pat<(vvp_store DataVT:$vx, PtrVT:$addr, i64:$stride, (MaskVT true_mask), i32:$avl),
-            (!cast<Instruction>(STNoMask#"rrvl") $stride, $addr, $vx, $avl)>;
-}
-
-
-// Load patterns
-// Packed (anomalous mask).
-defm : VectorLoad<v512f32, i64, v256i1, "VGT",    "VLD">;
-defm : VectorLoad<v512i32, i64, v256i1, "VGT",    "VLD">;
-
-// Regular.
-defm : VectorLoad<v256f64, i64, v256i1, "VGT",    "VLD">;
-defm : VectorLoad<v256i64, i64, v256i1, "VGT",    "VLD">;
-defm : VectorLoad<v256f32, i64, v256i1, "VGTU",   "VLDU">;
-defm : VectorLoad<v256i32, i64, v256i1, "VGTLZX", "VLDLZX">;
-// packed load patterns
-// defm : VectorLoadStore_Packed<v512i32, i64, v512i1, "VLD", "VST">;
-// defm : VectorLoadStore_Packed<v512f32, i64, v512i1, "VLD", "VST">;
-
-multiclass VectorStore<ValueType DataVT, ValueType PtrVT, ValueType MaskVT, string STWithMask, string STNoMask> {
-  // Unmasked (imm stride).
-  def : Pat<(vvp_store DataVT:$val, PtrVT:$addr, (i64 simm7:$stride), (MaskVT true_mask), i32:$avl),
-            (!cast<Instruction>(STNoMask#"irvl") (LO7 $stride), $addr, $val, $avl)>;
-  // Unmasked.
-  def : Pat<(vvp_store DataVT:$val, PtrVT:$addr, i64:$stride, (MaskVT true_mask), i32:$avl),
-            (!cast<Instruction>(STNoMask#"rrvl") $stride, $addr, $val, $avl)>;
-  // Masked (imm stride).
-  def : Pat<(vvp_store DataVT:$val, PtrVT:$addr, (i64 simm7:$stride), MaskVT:$mask, i32:$avl),
-            (!cast<Instruction>(STWithMask#"irvml") (LO7 $stride), $addr, $val, $mask, $avl)>;
-  // Masked.
-  def : Pat<(vvp_store DataVT:$val, PtrVT:$addr, i64:$stride, MaskVT:$mask, i32:$avl),
-            (!cast<Instruction>(STWithMask#"rrvml") $stride, $addr, $val, $mask, $avl)>;
-}
-
-// Packed (anomalous mask).
-defm : VectorStore<v512f32, i64, v256i1, "VST",  "VST">;
-defm : VectorStore<v512i32, i64, v256i1, "VST",  "VST">;
-
-// Regular.
-defm : VectorStore<v256f64, i64, v256i1, "VST",  "VST">;
-defm : VectorStore<v256i64, i64, v256i1, "VST",  "VST">;
-defm : VectorStore<v256f32, i64, v256i1, "VSTU", "VSTU">; 
-defm : VectorStore<v256i32, i64, v256i1, "VSTL", "VSTL">; 
-
-// Floating-point arithmetic
-
-multiclass Unary<SDPatternOperator OpNode, ValueType ScalarVT, ValueType DataVT, ValueType MaskVT, string OpBaseName> {
-  // Masked with select.
-  def : Pat<(vvp_select (OpNode DataVT:$vx, (MaskVT srcvalue), (i32 srcvalue)),
-                        DataVT:$vfalse,
-                        MaskVT:$mask,
-                        i32:$avl),
-            (!cast<Instruction>(OpBaseName#"vml_v") $vx, $mask, $avl, $vfalse)>;
-
-  // Unmasked.
-  def : Pat<(OpNode DataVT:$vx, (MaskVT true_mask), i32:$avl),
-            (!cast<Instruction>(OpBaseName#"vl") $vx, $avl)>;
-
-  // Masked.
-  def : Pat<(OpNode DataVT:$vx, MaskVT:$mask, i32:$avl),
-            (!cast<Instruction>(OpBaseName#"vml") $vx, $mask, $avl)>;
-}
-
-// Expand both 64bit and 32 bit variant (256 elements)
-multiclass Unary_ShortLong<SDPatternOperator OpNode, ValueType LongScalarVT, ValueType LongDataVT, string LongOpBaseName, ValueType ShortScalarVT, ValueType ShortDataVT, string ShortOpBaseName> {
-  defm : Unary<OpNode, LongScalarVT, LongDataVT, v256i1, LongOpBaseName>;
-  defm : Unary<OpNode, ShortScalarVT, ShortDataVT, v256i1, ShortOpBaseName>;
-}
-
-
-
-
-
-
-// Expand both 64bit and 32 bit variant (256 elements)
-
 multiclass VectorStore<ValueType DataVT,
     ValueType PtrVT, ValueType MaskVT,
     string STWithMask, string STNoMask> {
@@ -191,6 +50,9 @@
 defm : VectorStore<v256i64, i64, v256i1, "VST",  "VST">;
 defm : VectorStore<v256f32, i64, v256i1, "VSTU", "VSTU">;
 defm : VectorStore<v256i32, i64, v256i1, "VSTL", "VSTL">;
+
+defm : VectorStore<v512f32, i64, v256i1, "VST",  "VST">;
+defm : VectorStore<v512i32, i64, v256i1, "VST",  "VST">;
 
 multiclass VectorLoad<ValueType DataVT,
     ValueType PtrVT, ValueType MaskVT,
@@ -235,6 +97,10 @@
 defm : VectorLoad<v256f32, i64, v256i1, "VGTU",   "VLDU">;
 defm : VectorLoad<v256i32, i64, v256i1, "VGTLZX", "VLDLZX">;
 
+// Packed (anomalous mask).
+defm : VectorLoad<v512f32, i64, v256i1, "VGT",    "VLD">;
+defm : VectorLoad<v512i32, i64, v256i1, "VGT",    "VLD">;
+
 // Vector Gather and scatter
 multiclass VectorGather<ValueType DataVT,
     ValueType PtrVT, ValueType MaskVT,
@@ -318,6 +184,33 @@
           (v512f32 (PVXORrvml (packed_fneg_imm ), $vx, $mask, $avl))>;
 
 /// } FNEG
+
+multiclass Unary<SDPatternOperator OpNode,
+    ValueType DataVT, ValueType MaskVT, string OpBaseName> {
+  // Masked with select.
+  def : Pat<(vvp_select
+                (OpNode DataVT:$vx, (MaskVT srcvalue), (i32 srcvalue)),
+                DataVT:$vfalse,
+                MaskVT:$mask,
+                i32:$avl),
+            (!cast<Instruction>(OpBaseName#"vml_v") $vx, $mask, $avl, $vfalse)>;
+
+  // Unmasked.
+  def : Pat<(OpNode DataVT:$vx, (MaskVT true_mask), i32:$avl),
+            (!cast<Instruction>(OpBaseName#"vl") $vx, $avl)>;
+
+  // Masked.
+  def : Pat<(OpNode DataVT:$vx, MaskVT:$mask, i32:$avl),
+            (!cast<Instruction>(OpBaseName#"vml") $vx, $mask, $avl)>;
+}
+
+// Expand both 64bit and 32 bit variant (256 elements)
+multiclass Unary_ShortLong<SDPatternOperator OpNode,
+    ValueType LongDataVT, string LongOpBaseName,
+    ValueType ShortDataVT, string ShortOpBaseName> {
+  defm : Unary<OpNode, LongDataVT, v256i1, LongOpBaseName>;
+  defm : Unary<OpNode, ShortDataVT, v256i1, ShortOpBaseName>;
+}
 
 multiclass Binary_rv<SDPatternOperator OpNode,
     ValueType ScalarVT, ValueType DataVT,
@@ -486,67 +379,6 @@
                       ShortOpBaseName>;
 }
 
-multiclass Ternary<
-    SDPatternOperator OpNode,
-    ValueType ScalarVT, ValueType DataVT,
-    ValueType MaskVT, string OpBaseName> {
-  //// Mask + vvp_select /////
-  // with mask, broadcast first
-  def : Pat<(vvp_select 
-              (OpNode (any_broadcast ScalarVT:$sx), DataVT:$vy, DataVT:$vz, (MaskVT srcvalue), (i32 srcvalue)),
-              DataVT:$vfalse,
-              MaskVT:$mask,
-              i32:$avl),
-            (!cast<Instruction>(OpBaseName#"rvvml_v") $sx, $vy, $vz, $mask, $avl, $vfalse)>;
-  // with mask, broadcast second
-  def : Pat<(vvp_select (OpNode DataVT:$vx, (any_broadcast ScalarVT:$sy), DataVT:$vz, (MaskVT srcvalue), (i32 srcvalue)),
-              DataVT:$vfalse,
-              MaskVT:$mask,
-              i32:$avl),
-            (!cast<Instruction>(OpBaseName#"vrvml_v") $vx, $sy, $vz, $mask, $avl, $vfalse)>;
-  // with mask
-  def : Pat<(vvp_select (OpNode DataVT:$vx, DataVT:$vy, DataVT:$vz, (MaskVT srcvalue), (i32 srcvalue)),
-              DataVT:$vfalse,
-              MaskVT:$mask,
-              i32:$avl),
-            (!cast<Instruction>(OpBaseName#"vvvml_v") $vx, $vy, $vz, $mask, $avl, $vfalse)>;
-
-  ///// w/o Mask /////
-  // w/o mask, broadcast first
-  def : Pat<(OpNode (any_broadcast ScalarVT:$sx), DataVT:$vy, DataVT:$vz, (MaskVT true_mask), i32:$avl),
-            (!cast<Instruction>(OpBaseName#"rvvl") $sx, $vy, $vz, $avl)>;
-  // w/o mask, broadcast second
-  def : Pat<(OpNode DataVT:$vx, (any_broadcast ScalarVT:$sy), DataVT:$vz, (MaskVT true_mask), i32:$avl),
-            (!cast<Instruction>(OpBaseName#"vrvl") $vx, $sy, $vz, $avl)>;
-  // w/o mask
-  def : Pat<(OpNode DataVT:$vx, DataVT:$vy, DataVT:$vz, (MaskVT true_mask), i32:$avl),
-            (!cast<Instruction>(OpBaseName#"vvvl") $vx, $vy, $vz, $avl)>;
-
-  ///// Mask /////
-  // with mask, broadcast first
-  def : Pat<(OpNode (any_broadcast ScalarVT:$sx), DataVT:$vy, DataVT:$vz, MaskVT:$mask, i32:$avl),
-            (!cast<Instruction>(OpBaseName#"rvvml") $sx, $vy, $vz, $mask, $avl)>;
-  // with mask, broadcast second
-  def : Pat<(OpNode DataVT:$vx, (any_broadcast ScalarVT:$sy), DataVT:$vz, MaskVT:$mask, i32:$avl),
-            (!cast<Instruction>(OpBaseName#"vrvml") $vx, $sy, $vz, $mask, $avl)>;
-  // with mask
-  def : Pat<(OpNode DataVT:$vx, DataVT:$vy, DataVT:$vz, MaskVT:$mask, i32:$avl),
-            (!cast<Instruction>(OpBaseName#"vvvml") $vx, $vy, $vz, $mask, $avl)>;
-}
-
-// Expand both 64bit and 32 bit variant (256 elements)
-multiclass Ternary_ShortLong<
-    SDPatternOperator OpNode,
-    ValueType LongScalarVT, ValueType LongDataVT, string LongOpBaseName,
-    ValueType ShortScalarVT, ValueType ShortDataVT, string ShortOpBaseName> {
-  defm : Ternary<OpNode, LongScalarVT, LongDataVT, v256i1, LongOpBaseName>;
-  defm : Ternary<OpNode, ShortScalarVT, ShortDataVT, v256i1, ShortOpBaseName>;
-}
-
-
-// Integer arithmetic (256 elements)
-defm : Unary_ShortLong<vvp_ctpop, i64, v256i64, "VPCNT", i32, v256i32, "PVPCNTLO">;
-
 multiclass Binary_rv_vr_vv_ShortLong<
     SDPatternOperator OpNode,
     ValueType LongScalarVT, ValueType LongDataVT, string LongOpBaseName,
@@ -558,6 +390,117 @@
                       ShortScalarVT, ShortDataVT, v256i1,
                       ShortOpBaseName>;
 }
+
+multiclass Ternary_vvv<
+    SDPatternOperator OpNode, ValueType DataVT,
+    ValueType MaskVT, string OpBaseName> {
+  // Masked with passthru.
+  def : Pat<(vvp_select
+              (OpNode DataVT:$vx, DataVT:$vy, DataVT:$vz,
+                (MaskVT srcvalue), (i32 srcvalue)),
+              DataVT:$vfalse,
+              MaskVT:$mask,
+              i32:$avl),
+            (!cast<Instruction>(OpBaseName#"vvvml_v")
+              $vx, $vy, $vz, $mask, $avl, $vfalse)>;
+
+  // Unmasked.
+  def : Pat<(OpNode DataVT:$vx, DataVT:$vy, DataVT:$vz,
+              (MaskVT true_mask), i32:$avl),
+            (!cast<Instruction>(OpBaseName#"vvvl")
+              $vx, $vy, $vz, $avl)>;
+
+  // Masked.
+  def : Pat<(OpNode DataVT:$vx, DataVT:$vy, DataVT:$vz,
+              MaskVT:$mask, i32:$avl),
+            (!cast<Instruction>(OpBaseName#"vvvml")
+              $vx, $vy, $vz, $mask, $avl)>;
+}
+
+multiclass Ternary_rvv<
+    SDPatternOperator OpNode,
+    ValueType ScalarVT, ValueType DataVT,
+    ValueType MaskVT, string OpBaseName> {
+  // Masked with passthru, broadcast first.
+  def : Pat<(vvp_select
+              (OpNode
+                (any_broadcast ScalarVT:$sx), DataVT:$vy, DataVT:$vz,
+                (MaskVT srcvalue), (i32 srcvalue)),
+              DataVT:$vfalse,
+              MaskVT:$mask,
+              i32:$avl),
+            (!cast<Instruction>(OpBaseName#"rvvml_v")
+              $sx, $vy, $vz, $mask, $avl, $vfalse)>;
+
+  // Unmasked, broadcast first.
+  def : Pat<(OpNode
+              (any_broadcast ScalarVT:$sx), DataVT:$vy, DataVT:$vz,
+              (MaskVT true_mask), i32:$avl),
+            (!cast<Instruction>(OpBaseName#"rvvl")
+              $sx, $vy, $vz, $avl)>;
+
+  // Masked, broadcast first.
+  def : Pat<(OpNode 
+              (any_broadcast ScalarVT:$sx), DataVT:$vy, DataVT:$vz,
+              MaskVT:$mask, i32:$avl),
+            (!cast<Instruction>(OpBaseName#"rvvml")
+              $sx, $vy, $vz, $mask, $avl)>;
+}
+
+multiclass Ternary_vrv<
+    SDPatternOperator OpNode,
+    ValueType ScalarVT, ValueType DataVT,
+    ValueType MaskVT, string OpBaseName> {
+  // Masked with passthru, broadcast second.
+  def : Pat<(vvp_select
+              (OpNode
+                DataVT:$vx, (any_broadcast ScalarVT:$sy), DataVT:$vz,
+                (MaskVT srcvalue), (i32 srcvalue)),
+              DataVT:$vfalse,
+              MaskVT:$mask,
+              i32:$avl),
+            (!cast<Instruction>(OpBaseName#"vrvml_v")
+              $vx, $sy, $vz,
+              $mask, $avl, $vfalse)>;
+
+  // Unmasked, broadcast second.
+  def : Pat<(OpNode
+              DataVT:$vx, (any_broadcast ScalarVT:$sy), DataVT:$vz,
+              (MaskVT true_mask), i32:$avl),
+            (!cast<Instruction>(OpBaseName#"vrvl")
+              $vx, $sy, $vz, $avl)>;
+
+  // Masked, broadcast second.
+  def : Pat<(OpNode
+              DataVT:$vx, (any_broadcast ScalarVT:$sy), DataVT:$vz,
+              MaskVT:$mask, i32:$avl),
+            (!cast<Instruction>(OpBaseName#"vrvml")
+              $vx, $sy, $vz, $mask, $avl)>;
+}
+
+multiclass Ternary_rvv_vrv_vvv<
+    SDPatternOperator OpNode,
+    ValueType ScalarVT, ValueType DataVT,
+    ValueType MaskVT, string OpBaseName> {
+  defm : Ternary_rvv<OpNode, ScalarVT, DataVT, MaskVT, OpBaseName>;
+  defm : Ternary_vrv<OpNode, ScalarVT, DataVT, MaskVT, OpBaseName>;
+  defm : Ternary_vvv<OpNode, DataVT, MaskVT, OpBaseName>;
+}
+
+// Expand both 64bit and 32 bit variant (256 elements)
+multiclass Ternary_ShortLong<
+    SDPatternOperator OpNode,
+    ValueType LongScalarVT, ValueType LongDataVT, string LongOpBaseName,
+    ValueType ShortScalarVT, ValueType ShortDataVT, string ShortOpBaseName> {
+  defm : Ternary_rvv_vrv_vvv<OpNode, LongScalarVT, LongDataVT,
+                             v256i1, LongOpBaseName>;
+  defm : Ternary_rvv_vrv_vvv<OpNode, ShortScalarVT, ShortDataVT,
+                             v256i1, ShortOpBaseName>;
+}
+
+defm : Unary_ShortLong<vvp_ctpop,
+                       v256i64, "VPCNT",
+                       v256i32, "PVPCNTLO">;
 
 defm : Binary_rv_vv_ShortLong<c_vvp_add,
                               i64, v256i64, "VADDSL",
@@ -596,9 +539,11 @@
 
 // Floating-point arithmetic (256 elements)
 defm : Unary_ShortLong<vvp_frcp,
-                       f64, v256f64, "VRCPD", f32, v256f32, "VRCPS">; 
+                       v256f64, "VRCPD",
+                       v256f32, "VRCPS">; 
 defm : Unary_ShortLong<vvp_fsqrt,
-                       f64, v256f64, "VFSQRTD", f32, v256f32, "VFSQRTS">; 
+                       v256f64, "VFSQRTD",
+                       v256f32, "VFSQRTS">; 
 defm : Binary_rv_vv_ShortLong<c_vvp_fadd,
                               f64, v256f64, "VFADDD",
                               f32, v256f32, "PVFADDUP">;
@@ -627,122 +572,7 @@
                          f64, v256f64, "VFNMSBD", f32, v256f32, "VFNMSBS">;
 // TODO: vvp_ffman
 
-<<<<<<< HEAD
 ///// Selection /////
-=======
-multiclass Ternary_vvv<
-    SDPatternOperator OpNode, ValueType DataVT,
-    ValueType MaskVT, string OpBaseName> {
-  // Masked with passthru.
-  def : Pat<(vvp_select
-              (OpNode DataVT:$vx, DataVT:$vy, DataVT:$vz,
-                (MaskVT srcvalue), (i32 srcvalue)),
-              DataVT:$vfalse,
-              MaskVT:$mask,
-              i32:$avl),
-            (!cast<Instruction>(OpBaseName#"vvvml_v")
-              $vx, $vy, $vz, $mask, $avl, $vfalse)>;
-
-  // Unmasked.
-  def : Pat<(OpNode DataVT:$vx, DataVT:$vy, DataVT:$vz,
-              (MaskVT true_mask), i32:$avl),
-            (!cast<Instruction>(OpBaseName#"vvvl")
-              $vx, $vy, $vz, $avl)>;
-
-  // Masked.
-  def : Pat<(OpNode DataVT:$vx, DataVT:$vy, DataVT:$vz,
-              MaskVT:$mask, i32:$avl),
-            (!cast<Instruction>(OpBaseName#"vvvml")
-              $vx, $vy, $vz, $mask, $avl)>;
-}
-
-multiclass Ternary_rvv<
-    SDPatternOperator OpNode,
-    ValueType ScalarVT, ValueType DataVT,
-    ValueType MaskVT, string OpBaseName> {
-  // Masked with passthru, broadcast first.
-  def : Pat<(vvp_select
-              (OpNode
-                (any_broadcast ScalarVT:$sx), DataVT:$vy, DataVT:$vz,
-                (MaskVT srcvalue), (i32 srcvalue)),
-              DataVT:$vfalse,
-              MaskVT:$mask,
-              i32:$avl),
-            (!cast<Instruction>(OpBaseName#"rvvml_v")
-              $sx, $vy, $vz, $mask, $avl, $vfalse)>;
-
-  // Unmasked, broadcast first.
-  def : Pat<(OpNode
-              (any_broadcast ScalarVT:$sx), DataVT:$vy, DataVT:$vz,
-              (MaskVT true_mask), i32:$avl),
-            (!cast<Instruction>(OpBaseName#"rvvl")
-              $sx, $vy, $vz, $avl)>;
-
-  // Masked, broadcast first.
-  def : Pat<(OpNode 
-              (any_broadcast ScalarVT:$sx), DataVT:$vy, DataVT:$vz,
-              MaskVT:$mask, i32:$avl),
-            (!cast<Instruction>(OpBaseName#"rvvml")
-              $sx, $vy, $vz, $mask, $avl)>;
-}
-
-multiclass Ternary_vrv<
-    SDPatternOperator OpNode,
-    ValueType ScalarVT, ValueType DataVT,
-    ValueType MaskVT, string OpBaseName> {
-  // Masked with passthru, broadcast second.
-  def : Pat<(vvp_select
-              (OpNode
-                DataVT:$vx, (any_broadcast ScalarVT:$sy), DataVT:$vz,
-                (MaskVT srcvalue), (i32 srcvalue)),
-              DataVT:$vfalse,
-              MaskVT:$mask,
-              i32:$avl),
-            (!cast<Instruction>(OpBaseName#"vrvml_v")
-              $vx, $sy, $vz,
-              $mask, $avl, $vfalse)>;
-
-  // Unmasked, broadcast second.
-  def : Pat<(OpNode
-              DataVT:$vx, (any_broadcast ScalarVT:$sy), DataVT:$vz,
-              (MaskVT true_mask), i32:$avl),
-            (!cast<Instruction>(OpBaseName#"vrvl")
-              $vx, $sy, $vz, $avl)>;
-
-  // Masked, broadcast second.
-  def : Pat<(OpNode
-              DataVT:$vx, (any_broadcast ScalarVT:$sy), DataVT:$vz,
-              MaskVT:$mask, i32:$avl),
-            (!cast<Instruction>(OpBaseName#"vrvml")
-              $vx, $sy, $vz, $mask, $avl)>;
-}
-
-multiclass Ternary_rvv_vrv_vvv<
-    SDPatternOperator OpNode,
-    ValueType ScalarVT, ValueType DataVT,
-    ValueType MaskVT, string OpBaseName> {
-  defm : Ternary_rvv<OpNode, ScalarVT, DataVT, MaskVT, OpBaseName>;
-  defm : Ternary_vrv<OpNode, ScalarVT, DataVT, MaskVT, OpBaseName>;
-  defm : Ternary_vvv<OpNode, DataVT, MaskVT, OpBaseName>;
-}
-
-// Expand both 64bit and 32 bit variant (256 elements)
-multiclass Ternary_ShortLong<
-    SDPatternOperator OpNode,
-    ValueType LongScalarVT, ValueType LongDataVT, string LongOpBaseName,
-    ValueType ShortScalarVT, ValueType ShortDataVT, string ShortOpBaseName> {
-  defm : Ternary_rvv_vrv_vvv<OpNode, LongScalarVT, LongDataVT,
-                             v256i1, LongOpBaseName>;
-  defm : Ternary_rvv_vrv_vvv<OpNode, ShortScalarVT, ShortDataVT,
-                             v256i1, ShortOpBaseName>;
-}
-
-defm : Ternary_ShortLong<c_vvp_ffma,
-                         f64, v256f64, "VFMADD", f32, v256f32, "VFMADS">;
-defm : Ternary_rvv_vrv_vvv<c_vvp_ffma,
-                           i64, v512f32, v512i1, "PVFMAD">;
-
->>>>>>> 8dca38d5
 multiclass Merge_mvv<
     SDPatternOperator OpNode,
     ValueType DataVT, ValueType MaskVT,
@@ -808,7 +638,6 @@
 defm : Set_CC<v256i32,"VFMKW","VCMPSWZX",CCSIOp,icond2cc>;
 defm : Set_CC<v256f32,"VFMKS","VFCMPS",cond,fcond2cc>;
 
-<<<<<<< HEAD
 ///// Conversion /////
 
 // Pseudo instructions for i64 <> fp32 conversion
@@ -915,7 +744,8 @@
                     i64, v512i32, v512i1, "PVSLL">;
 
 // Floating-point arithmetic (512 elements)
-defm : Unary<vvp_frcp,    i64, v512f32, v512i1, "PVRCP">;
+defm : Unary<vvp_frcp,
+             v512f32, v512i1, "PVRCP">;
 
 defm : Binary_rv_vv<c_vvp_fadd,
                     i64, v512f32, v512i1, "PVFADD">;
@@ -928,9 +758,12 @@
 defm : Binary_rv_vv<c_vvp_fmaxnum,
                     i64, v512f32, v512i1, "PVFMAX">;
 
-defm : Ternary<c_vvp_ffma, i64, v512f32, v512i1, "PVFMAD">;
-defm : Ternary<c_vvp_ffms, i64, v512f32, v512i1, "PVFMSB">;
-defm : Ternary<c_vvp_ffmsn, i64, v512f32, v512i1, "PVFNMSB">;
+defm : Ternary_rvv_vrv_vvv<c_vvp_ffma,
+                           i64, v512f32, v512i1, "PVFMAD">;
+defm : Ternary_rvv_vrv_vvv<c_vvp_ffms,
+                           i64, v512f32, v512i1, "PVFMSB">;
+defm : Ternary_rvv_vrv_vvv<c_vvp_ffmsn,
+                           i64, v512f32, v512i1, "PVFNMSB">;
 
 // Integer extension (256 elements) //
 // vNi32 to vNi64
@@ -1015,19 +848,6 @@
 /// reduce } FMIN/FMAX
 
 
-/// reduce AND/OR/XOR/ADD {
-multiclass Reduce_GenericInt<ValueType VectorVT, RegisterClass ResRC, ValueType ResVT, string VVPRedOp, string RedInstName> {
-  // Unmasked.
-  def : Pat <(ResVT (!cast<SDPatternOperator>("vvp_reduce_"#VVPRedOp) VectorVT:$vx, (v256i1 true_mask), i32:$vl)),
-             (COPY_TO_REGCLASS (!cast<Instruction>("LVSvi") (!cast<Instruction>(RedInstName#"vl") $vx, $vl), 0), ResRC)>;
-
-  // Masked.
-  def : Pat <(ResVT (!cast<SDPatternOperator>("vvp_reduce_"#VVPRedOp) VectorVT:$vx, v256i1:$vm, i32:$vl)),
-             (COPY_TO_REGCLASS (!cast<Instruction>("LVSvi") (!cast<Instruction>(RedInstName#"vml") $vx, $vm, $vl), 0), ResRC)>;
-}
-
-multiclass IntReduce_ShortLong<ValueType VectorVT, RegisterClass ResRC, ValueType ResVT, string SumSuffix, string MinMaxSuffix> {
-=======
 multiclass Reduce_GenericInt<ValueType VectorVT,
     RegisterClass ResRC, ValueType ResVT,
     string VVPRedOp, string RedInstName> {
@@ -1051,7 +871,6 @@
 multiclass IntReduce_ShortLong<ValueType VectorVT,
     RegisterClass ResRC, ValueType ResVT,
     string SumSuffix, string MinMaxSuffix> {
->>>>>>> 8dca38d5
   defm: Reduce_GenericInt<VectorVT, ResRC, ResVT, "or",  "VROR">;
   defm: Reduce_GenericInt<VectorVT, ResRC, ResVT, "and", "VRAND">;
   defm: Reduce_GenericInt<VectorVT, ResRC, ResVT, "xor", "VRXOR">;
@@ -1060,9 +879,7 @@
 }
 
 defm: IntReduce_ShortLong<v256i64, I64, i64, "L","SLFST">;
-<<<<<<< HEAD
 defm: IntReduce_ShortLong<v256i32, I32, i32, "WSX","SWFSTSX">;
-/// } reduce AND/OR/XOR/ADD
 
 
 /// Mask arithmetic {
@@ -1075,49 +892,4 @@
 defm: MaskBinaryArith<or,ORMmm>;
 defm: MaskBinaryArith<xor,XORMmm>;
 
-/// } Mask arithmetic
-
-
-/// FNEG {
-
-multiclass FNeg<ValueType DataVT> {
-  // Masked with select.
-  def : Pat<(vvp_select (vvp_fneg DataVT:$vx, (v256i1 srcvalue), (i32 srcvalue)),
-                        DataVT:$vfalse,
-                        v256i1:$mask,
-                        i32:$avl),
-            (VXORmvml_v (i32 1), $vx, $mask, $avl, $vfalse)>;
-  
-  // Unmasked.
-  def : Pat<(vvp_fneg DataVT:$vx, (v256i1 true_mask), i32:$avl),
-            (VXORmvl (i32 1), $vx, $avl)>;
-
-  // Masked.
-  def : Pat<(vvp_fneg DataVT:$vx, v256i1:$mask, i32:$avl),
-            (VXORmvml (i32 1), $vx, $mask, $avl)>;
-}
-
-defm: FNeg<v256f32>;
-defm: FNeg<v256f64>;
-
-///// Packed FNeg /////
-
-// Masked with select.
-def : Pat<(vvp_select (vvp_fneg v512f32:$vx, (v512i1 srcvalue), (i32 srcvalue)),
-                      v512f32:$vfalse,
-                      v512i1:$mask,
-                      i32:$avl),
-          (v512f32 (PVXORrvml_v (packed_fneg_imm ), $vx, $mask, $avl, $vfalse))>;
-
-// Unmasked.
-def : Pat<(vvp_fneg v512f32:$vx, (v512i1 true_mask), i32:$avl),
-          (v512f32 (PVXORrvl (packed_fneg_imm ), $vx, $avl))>;
-
-// Masked.
-def : Pat<(vvp_fneg v512f32:$vx, v512i1:$mask, i32:$avl),
-          (v512f32 (PVXORrvml (packed_fneg_imm ), $vx, $mask, $avl))>;
-
-/// } FNEG
-=======
-defm: IntReduce_ShortLong<v256i32, I32, i32, "WSX","SWFSTSX">;
->>>>>>> 8dca38d5
+/// } Mask arithmetic