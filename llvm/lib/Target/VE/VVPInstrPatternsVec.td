--- conflicted
+++ resolved
@@ -260,24 +260,6 @@
   defm : Binary_vr_vv<OpNode,
                       ShortScalarVT, ShortDataVT, v256i1,
                       ShortOpBaseName>;
-}
-
-<<<<<<< HEAD
-// Binary operators that support broadcasts on LHS and RHS.
-multiclass Binary_all<
-    SDPatternOperator OpNode,
-    ValueType ScalarVT, ValueType DataVT,
-    ValueType MaskVT, string OpBaseName> {
-  defm : Binary_rv<OpNode, ScalarVT, DataVT, MaskVT, OpBaseName>;
-  defm : Binary_vr_vv<OpNode, ScalarVT, DataVT, MaskVT, OpBaseName>;
-}
-
-multiclass Binary_ShortLong<
-    SDPatternOperator OpNode,
-    ValueType LongScalarVT, ValueType LongDataVT, string LongOpBaseName,
-    ValueType ShortScalarVT, ValueType ShortDataVT, string ShortOpBaseName> {
-  defm : Binary_all<OpNode, LongScalarVT, LongDataVT, v256i1, LongOpBaseName>;
-  defm : Binary_all<OpNode, ShortScalarVT, ShortDataVT, v256i1, ShortOpBaseName>;
 }
 
 multiclass Ternary<
@@ -341,7 +323,6 @@
 // Integer arithmetic (256 elements)
 defm : Unary_ShortLong<vvp_ctpop, i64, v256i64, "VPCNT", i32, v256i32, "PVPCNTLO">;
 
-=======
 multiclass Binary_rv_vr_vv_ShortLong<
     SDPatternOperator OpNode,
     ValueType LongScalarVT, ValueType LongDataVT, string LongOpBaseName,
@@ -354,7 +335,6 @@
                       ShortOpBaseName>;
 }
 
->>>>>>> 8c518129
 defm : Binary_rv_vv_ShortLong<c_vvp_add,
                               i64, v256i64, "VADDSL",
                               i32, v256i32, "VADDSWSX">;
@@ -380,9 +360,6 @@
                               i64, v256i64, "VXOR",
                               i32, v256i32, "PVXORLO">;
 
-defm : Binary_ShortLong<vvp_sdiv, i64, v256i64, "VDIVSL", i32, v256i32, "VDIVSWSX">;
-defm : Binary_ShortLong<vvp_udiv, i64, v256i64, "VDIVUL", i32, v256i32, "VDIVUW">;
-
 defm : Binary_vr_vv_ShortLong<vvp_shl,
                               i64, v256i64, "VSLL",
                               i32, v256i32, "PVSLLLO">;
@@ -399,7 +376,7 @@
 defm : Binary_rv_vv_ShortLong<c_vvp_fadd, f64, v256f64, "VFADDD", f32, v256f32, "PVFADDUP">;
 defm : Binary_rv_vv_ShortLong<vvp_fsub,  f64, v256f64, "VFSUBD", f32, v256f32, "PVFSUBUP">;
 defm : Binary_rv_vv_ShortLong<c_vvp_fmul, f64, v256f64, "VFMULD", f32, v256f32, "PVFMULUP">;
-defm : Binary_ShortLong<vvp_fdiv,  f64, v256f64, "VFDIVD", f32, v256f32, "VFDIVS">;
+defm : Binary_rv_vr_vv_ShortLong<vvp_fdiv,  f64, v256f64, "VFDIVD", f32, v256f32, "VFDIVS">;
 
 defm : Binary_rv_vv_ShortLong<c_vvp_fminnum, f64, v256f64, "VFMIND", f32, v256f32, "VFMINS">;
 defm : Binary_rv_vv_ShortLong<c_vvp_fmaxnum, f64, v256f64, "VFMAXD", f32, v256f32, "VFMAXS">;
