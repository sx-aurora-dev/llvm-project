//===----------- VVPInstrPatternsVec.td - VVP_* SDNode patterns -----------===//
//
// Part of the LLVM Project, under the Apache License v2.0 with LLVM Exceptions.
// See https://llvm.org/LICENSE.txt for license information.
// SPDX-License-Identifier: Apache-2.0 WITH LLVM-exception
//
//===----------------------------------------------------------------------===//
//
// This file describes how VVP_* SDNodes are lowered to machine instructions.
//
//===----------------------------------------------------------------------===//

//===----------------------------------------------------------------------===//
//
// VVP SDNode definitions.
//
//===----------------------------------------------------------------------===//

multiclass Binary_rv<SDPatternOperator OpNode,
    ValueType ScalarVT, ValueType DataVT,
    ValueType MaskVT, string OpBaseName> {
  // Masked with select, broadcast.
  // TODO

  // Unmasked, broadcast.
  def : Pat<(OpNode
                (any_broadcast ScalarVT:$sx), DataVT:$vy,
                (MaskVT true_mask),
                i32:$avl),
            (!cast<Instruction>(OpBaseName#"rvl")
                ScalarVT:$sx, $vy, $avl)>;
  // Masked, broadcast.
  def : Pat<(OpNode
                (any_broadcast ScalarVT:$sx), DataVT:$vy,
                MaskVT:$mask,
                i32:$avl),
            (!cast<Instruction>(OpBaseName#"rvml")
                ScalarVT:$sx, $vy, $mask, $avl)>;
}

multiclass Binary_vv<SDPatternOperator OpNode,
    ValueType DataVT,
    ValueType MaskVT, string OpBaseName> {
  // Masked with select.
  // TODO

  // Unmasked.
  def : Pat<(OpNode
                DataVT:$vx, DataVT:$vy,
                (MaskVT true_mask),
                i32:$avl),
            (!cast<Instruction>(OpBaseName#"vvl")
                $vx, $vy, $avl)>;

  // Masked.
  def : Pat<(OpNode
                DataVT:$vx, DataVT:$vy,
                MaskVT:$mask,
                i32:$avl),
            (!cast<Instruction>(OpBaseName#"vvml")
                $vx, $vy, $mask, $avl)>;
}

multiclass Binary_rv_vv<
    SDPatternOperator OpNode,
    ValueType ScalarVT, ValueType DataVT, ValueType MaskVT,
    string OpBaseName> {
  defm : Binary_rv<OpNode, ScalarVT, DataVT, MaskVT, OpBaseName>;
  defm : Binary_vv<OpNode, DataVT, MaskVT, OpBaseName>;
}

// Expand both 64bit and 32 bit variant (256 elements)
multiclass Binary_rv_vv_ShortLong<
    SDPatternOperator OpNode,
    ValueType LongScalarVT, ValueType LongDataVT, string LongOpBaseName,
    ValueType ShortScalarVT, ValueType ShortDataVT, string ShortOpBaseName> {
  defm : Binary_rv_vv<OpNode,
                      LongScalarVT, LongDataVT, v256i1,
                      LongOpBaseName>;
  defm : Binary_rv_vv<OpNode,
                      ShortScalarVT, ShortDataVT, v256i1,
                      ShortOpBaseName>;
}


<<<<<<< HEAD
defm : VectorBinaryArith_ShortLong<c_vvp_add,
                                   i64, v256i64, "VADDSL",
                                   i32, v256i32, "VADDSWSX">;
defm : VectorBinaryArith_ShortLong<c_vvp_and,
                                   i64, v256i64, "VAND",
                                   i32, v256i32, "PVANDLO">;

// Vector Gather and scatter
multiclass VectorGather<ValueType DataVT, ValueType PtrVT, ValueType MaskVT, string GTPrefix> {
  // Unmasked.
  def : Pat<(DataVT (vvp_gather PtrVT:$addr, (MaskVT true_mask), i32:$avl)),
                    (!cast<Instruction>(GTPrefix#"vizl") $addr, 0, 0, $avl)>;
  // Masked.
  def : Pat<(DataVT (vvp_gather PtrVT:$addr, MaskVT:$mask, i32:$avl)),
            (!cast<Instruction>(GTPrefix#"vizml") $addr, 0, 0, $mask, $avl)>;
}

defm : VectorGather<v256f64, v256i64, v256i1, "VGT">;
defm : VectorGather<v256i64, v256i64, v256i1, "VGT">;
defm : VectorGather<v256f32, v256i64, v256i1, "VGTU">;
defm : VectorGather<v256i32, v256i64, v256i1, "VGTLZX">;

multiclass VectorScatter<ValueType DataVT, ValueType PtrVT, ValueType MaskVT, string SCPrefix> {
  // Unmasked.
  def : Pat<(vvp_scatter DataVT:$data, PtrVT:$addr, (MaskVT true_mask), i32:$avl),
            (!cast<Instruction>(SCPrefix#"vizvl") $data, 0, 0, $addr, $avl)>;
  // Masked.
  def : Pat<(vvp_scatter DataVT:$data, PtrVT:$addr, MaskVT:$mask, i32:$avl),
            (!cast<Instruction>(SCPrefix#"vizvml") $data, 0, 0, $addr, $mask, $avl)>;
}

defm : VectorScatter<v256f64, v256i64, v256i1, "VSC">;
defm : VectorScatter<v256i64, v256i64, v256i1, "VSC">;
defm : VectorScatter<v256f32, v256i64, v256i1, "VSCU">;
defm : VectorScatter<v256i32, v256i64, v256i1, "VSCL">;

// Vector Load and Store
multiclass VectorLoad<ValueType DataVT, ValueType PtrVT, ValueType MaskVT, string GTWithMask, string LDNoMask> {
  // Unmasked (imm stride).
  def : Pat<(DataVT (vvp_load PtrVT:$addr, (i64 simm7:$stride), (MaskVT true_mask), i32:$avl)),
                    (!cast<Instruction>(LDNoMask#"irl") (LO7 $stride), $addr, $avl)>;
  // Unmasked.
  def : Pat<(DataVT (vvp_load PtrVT:$addr, i64:$stride, (MaskVT true_mask), i32:$avl)),
                    (!cast<Instruction>(LDNoMask#"rrl") $stride, PtrVT:$addr, $avl)>;
  // Masked (imm stride).
  def : Pat<(DataVT (vvp_load PtrVT:$addr, (i64 simm7:$stride), MaskVT:$mask, i32:$avl)),
            (!cast<Instruction>(GTWithMask#"vizml")
              (VADDULrvml $addr, (VMULULivml (LO7 $stride), (VSEQl $avl), $mask, $avl), $mask, $avl),
              0, 0,
              $mask,
              $avl)>;
  // Masked.
  def : Pat<(DataVT (vvp_load PtrVT:$addr, i64:$stride, MaskVT:$mask, i32:$avl)),
            (!cast<Instruction>(GTWithMask#"vizml")
              (VADDULrvml $addr, (VMULULrvml $stride, (VSEQl $avl), $mask, $avl), $mask, $avl),
              0, 0,
              $mask,
              $avl)>;
}

multiclass VectorLoadStore_Packed<ValueType DataVT, ValueType PtrVT, ValueType MaskVT, string LDNoMask, SDNode STNoMask> {
  // Unmasked (imm stride).
  def : Pat<(DataVT (vvp_load PtrVT:$addr, (i64 simm7:$stride), (MaskVT true_mask), i32:$avl)),
                    (!cast<Instruction>(LDNoMask#"irl") (LO7 $stride), $addr, $avl)>;
  // Unmasked.
  def : Pat<(DataVT (vvp_load PtrVT:$addr, i64:$stride, (MaskVT true_mask), i32:$avl)),
                    (!cast<Instruction>(LDNoMask#"rrl") $stride, $addr, $avl)>;

  // Masked (imm stride).
  def : Pat<(vvp_store DataVT:$vx, PtrVT:$addr, (i64 simm7:$stride), (MaskVT true_mask), i32:$avl),
            (!cast<Instruction>(STNoMask#"irvl") (LO7 $stride), $addr, $vx, $avl)>;
  // Masked.
  def : Pat<(vvp_store DataVT:$vx, PtrVT:$addr, i64:$stride, (MaskVT true_mask), i32:$avl),
            (!cast<Instruction>(STNoMask#"rrvl") $stride, $addr, $vx, $avl)>;
}


// Load patterns
// Packed (anomalous mask).
defm : VectorLoad<v512f32, i64, v256i1, "VGT",    "VLD">;
defm : VectorLoad<v512i32, i64, v256i1, "VGT",    "VLD">;

// Regular.
defm : VectorLoad<v256f64, i64, v256i1, "VGT",    "VLD">;
defm : VectorLoad<v256i64, i64, v256i1, "VGT",    "VLD">;
defm : VectorLoad<v256f32, i64, v256i1, "VGTU",   "VLDU">;
defm : VectorLoad<v256i32, i64, v256i1, "VGTLZX", "VLDLZX">;
// packed load patterns
// defm : VectorLoadStore_Packed<v512i32, i64, v512i1, "VLD", "VST">;
// defm : VectorLoadStore_Packed<v512f32, i64, v512i1, "VLD", "VST">;

multiclass VectorStore<ValueType DataVT, ValueType PtrVT, ValueType MaskVT, string STWithMask, string STNoMask> {
  // Unmasked (imm stride).
  def : Pat<(vvp_store DataVT:$val, PtrVT:$addr, (i64 simm7:$stride), (MaskVT true_mask), i32:$avl),
            (!cast<Instruction>(STNoMask#"irvl") (LO7 $stride), $addr, $val, $avl)>;
  // Unmasked.
  def : Pat<(vvp_store DataVT:$val, PtrVT:$addr, i64:$stride, (MaskVT true_mask), i32:$avl),
            (!cast<Instruction>(STNoMask#"rrvl") $stride, $addr, $val, $avl)>;
  // Masked (imm stride).
  def : Pat<(vvp_store DataVT:$val, PtrVT:$addr, (i64 simm7:$stride), MaskVT:$mask, i32:$avl),
            (!cast<Instruction>(STWithMask#"irvml") (LO7 $stride), $addr, $val, $mask, $avl)>;
  // Masked.
  def : Pat<(vvp_store DataVT:$val, PtrVT:$addr, i64:$stride, MaskVT:$mask, i32:$avl),
            (!cast<Instruction>(STWithMask#"rrvml") $stride, $addr, $val, $mask, $avl)>;
}

// Packed (anomalous mask).
defm : VectorStore<v512f32, i64, v256i1, "VST",  "VST">;
defm : VectorStore<v512i32, i64, v256i1, "VST",  "VST">;

// Regular.
defm : VectorStore<v256f64, i64, v256i1, "VST",  "VST">;
defm : VectorStore<v256i64, i64, v256i1, "VST",  "VST">;
defm : VectorStore<v256f32, i64, v256i1, "VSTU", "VSTU">; 
defm : VectorStore<v256i32, i64, v256i1, "VSTL", "VSTL">; 

// Floating-point arithmetic

multiclass Unary<SDPatternOperator OpNode, ValueType ScalarVT, ValueType DataVT, ValueType MaskVT, string OpBaseName> {
  // Masked with select.
  def : Pat<(vvp_select (OpNode DataVT:$vx, (MaskVT srcvalue), (i32 srcvalue)),
                        DataVT:$vfalse,
                        MaskVT:$mask,
                        i32:$avl),
            (!cast<Instruction>(OpBaseName#"vml_v") $vx, $mask, $avl, $vfalse)>;

  // Unmasked.
  def : Pat<(OpNode DataVT:$vx, (MaskVT true_mask), i32:$avl),
            (!cast<Instruction>(OpBaseName#"vl") $vx, $avl)>;

  // Masked.
  def : Pat<(OpNode DataVT:$vx, MaskVT:$mask, i32:$avl),
            (!cast<Instruction>(OpBaseName#"vml") $vx, $mask, $avl)>;
}

// Expand both 64bit and 32 bit variant (256 elements)
multiclass Unary_ShortLong<SDPatternOperator OpNode, ValueType LongScalarVT, ValueType LongDataVT, string LongOpBaseName, ValueType ShortScalarVT, ValueType ShortDataVT, string ShortOpBaseName> {
  defm : Unary<OpNode, LongScalarVT, LongDataVT, v256i1, LongOpBaseName>;
  defm : Unary<OpNode, ShortScalarVT, ShortDataVT, v256i1, ShortOpBaseName>;
}





multiclass Binary_rv<SDPatternOperator OpNode, ValueType ScalarVT, ValueType DataVT, ValueType MaskVT, string OpBaseName> {
  // Masked with select, broadcast.
  def : Pat<(vvp_select (OpNode (any_broadcast ScalarVT:$sx), DataVT:$vy, (MaskVT srcvalue), (i32 srcvalue)),
                        DataVT:$vfalse,
                        MaskVT:$mask,
                        i32:$avl),
            (!cast<Instruction>(OpBaseName#"rvml_v") ScalarVT:$sx, $vy, $mask, $avl, $vfalse)>;
  // Unmasked, broadcast.
  def : Pat<(OpNode (any_broadcast ScalarVT:$sx), DataVT:$vy, (MaskVT true_mask), i32:$avl),
            (!cast<Instruction>(OpBaseName#"rvl") ScalarVT:$sx, $vy, $avl)>;
  // Masked, broadcast.
  def : Pat<(OpNode (any_broadcast ScalarVT:$sx), DataVT:$vy, MaskVT:$mask, i32:$avl),
            (!cast<Instruction>(OpBaseName#"rvml") ScalarVT:$sx, $vy, $mask, $avl)>;
}

multiclass Binary_vr<SDPatternOperator OpNode, ValueType ScalarVT, ValueType DataVT, ValueType MaskVT, string OpBaseName> {
  // Masked with select, broadcast.
  def : Pat<(vvp_select (OpNode DataVT:$vx, (DataVT (any_broadcast ScalarVT:$sy)), (MaskVT srcvalue), (i32 srcvalue)),
                        DataVT:$vfalse,
                        MaskVT:$mask,
                        i32:$avl),
            (!cast<Instruction>(OpBaseName#"vrml_v") $vx, ScalarVT:$sy, $mask, $avl, $vfalse)>;
  // Unmasked, broadcast.
  def : Pat<(OpNode DataVT:$vx, (DataVT (any_broadcast ScalarVT:$sy)), (MaskVT true_mask), i32:$avl),
            (!cast<Instruction>(OpBaseName#"vrl") $vx, ScalarVT:$sy, $avl)>;
  // Masked, broadcast.
  def : Pat<(OpNode DataVT:$vx, (DataVT (any_broadcast ScalarVT:$sy)), MaskVT:$mask, i32:$avl),
            (!cast<Instruction>(OpBaseName#"vrml") $vx, ScalarVT:$sy, $mask, $avl)>;
}

multiclass Binary_vv<SDPatternOperator OpNode, ValueType ScalarVT, ValueType DataVT, ValueType MaskVT, string OpBaseName> {
  // Masked with select.
  def : Pat<(vvp_select (OpNode DataVT:$vx, DataVT:$vy, (MaskVT srcvalue), (i32 srcvalue)),
                        DataVT:$vfalse,
                        MaskVT:$mask,
                        i32:$avl),
            (!cast<Instruction>(OpBaseName#"vvml_v") $vx, $vy, $mask, $avl, $vfalse)>;

  // Unmasked.
  def : Pat<(OpNode DataVT:$vx, DataVT:$vy, (MaskVT true_mask), i32:$avl),
            (!cast<Instruction>(OpBaseName#"vvl") $vx, $vy, $avl)>;

  // Masked.
  def : Pat<(OpNode DataVT:$vx, DataVT:$vy, MaskVT:$mask, i32:$avl),
            (!cast<Instruction>(OpBaseName#"vvml") $vx, $vy, $mask, $avl)>;
}

// Binary operators that support broadcasts only on RHS.
multiclass Binary_vr_vv<SDPatternOperator OpNode, ValueType ScalarVT, ValueType DataVT, ValueType MaskVT, string OpBaseName> {
  defm : Binary_vr<OpNode, ScalarVT, DataVT, MaskVT, OpBaseName>;
  defm : Binary_vv<OpNode, ScalarVT, DataVT, MaskVT, OpBaseName>;
}
multiclass Binary_vr_vv_ShortLong<SDPatternOperator OpNode, ValueType LongScalarVT, ValueType LongDataVT, string LongOpBaseName, ValueType ShortScalarVT, ValueType ShortDataVT, string ShortOpBaseName> {
  defm : Binary_vr_vv<OpNode, LongScalarVT, LongDataVT, v256i1, LongOpBaseName>;
  defm : Binary_vr_vv<OpNode, ShortScalarVT, ShortDataVT, v256i1, ShortOpBaseName>;
}

// Binary operators that support broadcasts only on LHS.
multiclass Binary_rv_vv<SDPatternOperator OpNode, ValueType ScalarVT, ValueType DataVT, ValueType MaskVT, string OpBaseName> {
  defm : Binary_rv<OpNode, ScalarVT, DataVT, MaskVT, OpBaseName>;
  defm : Binary_vv<OpNode, ScalarVT, DataVT, MaskVT, OpBaseName>;
}
multiclass Binary_rv_vv_ShortLong<SDPatternOperator OpNode, ValueType LongScalarVT, ValueType LongDataVT, string LongOpBaseName, ValueType ShortScalarVT, ValueType ShortDataVT, string ShortOpBaseName> {
  defm : Binary_rv_vv<OpNode, LongScalarVT, LongDataVT, v256i1, LongOpBaseName>;
  defm : Binary_rv_vv<OpNode, ShortScalarVT, ShortDataVT, v256i1, ShortOpBaseName>;
}

// Binary operators that support broadcasts on LHS and RHS.
multiclass Binary_all<SDPatternOperator OpNode, ValueType ScalarVT, ValueType DataVT, ValueType MaskVT, string OpBaseName> {
  defm : Binary_rv<OpNode, ScalarVT, DataVT, MaskVT, OpBaseName>;
  defm : Binary_vr_vv<OpNode, ScalarVT, DataVT, MaskVT, OpBaseName>;
}
multiclass Binary_ShortLong<SDPatternOperator OpNode, ValueType LongScalarVT, ValueType LongDataVT, string LongOpBaseName, ValueType ShortScalarVT, ValueType ShortDataVT, string ShortOpBaseName> {
  defm : Binary_all<OpNode, LongScalarVT, LongDataVT, v256i1, LongOpBaseName>;
  defm : Binary_all<OpNode, ShortScalarVT, ShortDataVT, v256i1, ShortOpBaseName>;
}


multiclass Ternary<SDPatternOperator OpNode, ValueType ScalarVT, ValueType DataVT, ValueType MaskVT, string OpBaseName> {
  //// Mask + vvp_select /////
  // with mask, broadcast first
  def : Pat<(vvp_select 
              (OpNode (any_broadcast ScalarVT:$sx), DataVT:$vy, DataVT:$vz, (MaskVT srcvalue), (i32 srcvalue)),
              DataVT:$vfalse,
              MaskVT:$mask,
              i32:$avl),
            (!cast<Instruction>(OpBaseName#"rvvml_v") $sx, $vy, $vz, $mask, $avl, $vfalse)>;
  // with mask, broadcast second
  def : Pat<(vvp_select (OpNode DataVT:$vx, (any_broadcast ScalarVT:$sy), DataVT:$vz, (MaskVT srcvalue), (i32 srcvalue)),
              DataVT:$vfalse,
              MaskVT:$mask,
              i32:$avl),
            (!cast<Instruction>(OpBaseName#"vrvml_v") $vx, $sy, $vz, $mask, $avl, $vfalse)>;
  // with mask
  def : Pat<(vvp_select (OpNode DataVT:$vx, DataVT:$vy, DataVT:$vz, (MaskVT srcvalue), (i32 srcvalue)),
              DataVT:$vfalse,
              MaskVT:$mask,
              i32:$avl),
            (!cast<Instruction>(OpBaseName#"vvvml_v") $vx, $vy, $vz, $mask, $avl, $vfalse)>;

  ///// w/o Mask /////
  // w/o mask, broadcast first
  def : Pat<(OpNode (any_broadcast ScalarVT:$sx), DataVT:$vy, DataVT:$vz, (MaskVT true_mask), i32:$avl),
            (!cast<Instruction>(OpBaseName#"rvvl") $sx, $vy, $vz, $avl)>;
  // w/o mask, broadcast second
  def : Pat<(OpNode DataVT:$vx, (any_broadcast ScalarVT:$sy), DataVT:$vz, (MaskVT true_mask), i32:$avl),
            (!cast<Instruction>(OpBaseName#"vrvl") $vx, $sy, $vz, $avl)>;
  // w/o mask
  def : Pat<(OpNode DataVT:$vx, DataVT:$vy, DataVT:$vz, (MaskVT true_mask), i32:$avl),
            (!cast<Instruction>(OpBaseName#"vvvl") $vx, $vy, $vz, $avl)>;

  ///// Mask /////
  // with mask, broadcast first
  def : Pat<(OpNode (any_broadcast ScalarVT:$sx), DataVT:$vy, DataVT:$vz, MaskVT:$mask, i32:$avl),
            (!cast<Instruction>(OpBaseName#"rvvml") $sx, $vy, $vz, $mask, $avl)>;
  // with mask, broadcast second
  def : Pat<(OpNode DataVT:$vx, (any_broadcast ScalarVT:$sy), DataVT:$vz, MaskVT:$mask, i32:$avl),
            (!cast<Instruction>(OpBaseName#"vrvml") $vx, $sy, $vz, $mask, $avl)>;
  // with mask
  def : Pat<(OpNode DataVT:$vx, DataVT:$vy, DataVT:$vz, MaskVT:$mask, i32:$avl),
            (!cast<Instruction>(OpBaseName#"vvvml") $vx, $vy, $vz, $mask, $avl)>;
}

// Expand both 64bit and 32 bit variant (256 elements)
multiclass Ternary_ShortLong<SDPatternOperator OpNode, ValueType LongScalarVT, ValueType LongDataVT, string LongOpBaseName, ValueType ShortScalarVT, ValueType ShortDataVT, string ShortOpBaseName> {
  defm : Ternary<OpNode, LongScalarVT, LongDataVT, v256i1, LongOpBaseName>;
  defm : Ternary<OpNode, ShortScalarVT, ShortDataVT, v256i1, ShortOpBaseName>;
}


// Integer arithmetic (256 elements)
defm : Unary_ShortLong<vvp_ctpop, i64, v256i64, "VPCNT", i32, v256i32, "PVPCNTLO">;

defm : Binary_rv_vv_ShortLong<c_vvp_add, i64, v256i64, "VADDSL", i32, v256i32, "VADDSWSX">;

defm : Binary_rv_vv_ShortLong<vvp_sub,  i64, v256i64, "VSUBSL", i32, v256i32, "VSUBSWSX">;
defm : Binary_rv_vv_ShortLong<c_vvp_mul, i64, v256i64, "VMULSL", i32, v256i32, "VMULSWSX">;
defm : Binary_ShortLong<vvp_sdiv, i64, v256i64, "VDIVSL", i32, v256i32, "VDIVSWSX">;
defm : Binary_ShortLong<vvp_udiv, i64, v256i64, "VDIVUL", i32, v256i32, "VDIVUW">;

defm : Binary_vr_vv_ShortLong<vvp_srl, i64, v256i64, "VSRL",  i32, v256i32, "PVSRLLO">;
defm : Binary_vr_vv_ShortLong<vvp_sra, i64, v256i64, "VSRAL", i32, v256i32, "PVSRALO">;
defm : Binary_vr_vv_ShortLong<vvp_shl, i64, v256i64, "VSLL",  i32, v256i32, "PVSLLLO">;

defm : Binary_rv_vv_ShortLong<c_vvp_and, i64, v256i64, "VAND", i32, v256i32, "PVANDLO">;
defm : Binary_rv_vv_ShortLong<c_vvp_xor, i64, v256i64, "VXOR", i32, v256i32, "PVXORLO">;
defm : Binary_rv_vv_ShortLong<c_vvp_or,  i64, v256i64, "VOR",  i32, v256i32, "PVORLO">;

// Floating-point arithmetic (256 elements)
defm : Unary_ShortLong<vvp_frcp, f64, v256f64, "VRCPD", f32, v256f32, "VRCPS">; 
defm : Unary_ShortLong<vvp_fsqrt, f64, v256f64, "VFSQRTD", f32, v256f32, "VFSQRTS">; 
defm : Binary_rv_vv_ShortLong<c_vvp_fadd, f64, v256f64, "VFADDD", f32, v256f32, "PVFADDUP">;
defm : Binary_rv_vv_ShortLong<vvp_fsub,  f64, v256f64, "VFSUBD", f32, v256f32, "PVFSUBUP">;
defm : Binary_rv_vv_ShortLong<c_vvp_fmul, f64, v256f64, "VFMULD", f32, v256f32, "PVFMULUP">;
defm : Binary_ShortLong<vvp_fdiv,  f64, v256f64, "VFDIVD", f32, v256f32, "VFDIVS">;

defm : Binary_rv_vv_ShortLong<c_vvp_fminnum, f64, v256f64, "VFMIND", f32, v256f32, "VFMINS">;
defm : Binary_rv_vv_ShortLong<c_vvp_fmaxnum, f64, v256f64, "VFMAXD", f32, v256f32, "VFMAXS">;

defm : Ternary_ShortLong<c_vvp_ffma, f64, v256f64, "VFMADD", f32, v256f32, "VFMADS">;
defm : Ternary_ShortLong<c_vvp_ffms, f64, v256f64, "VFMSBD", f32, v256f32, "VFMSBS">;
defm : Ternary_ShortLong<c_vvp_ffmsn, f64, v256f64, "VFNMSBD", f32, v256f32, "VFNMSBS">;
// TODO: vvp_ffman

///// Selection /////
multiclass VectorSelect<ValueType DataVT> {
    def :Pat<(DataVT (vvp_select DataVT:$vtrue, DataVT:$vfalse, v256i1:$vm, i32:$pivot)),
                     (VMRGvvml_v $vfalse, $vtrue, $vm, $pivot, $vfalse)>;
}

defm : VectorSelect<v256f64>;
defm : VectorSelect<v256i64>;
defm : VectorSelect<v256i32>;
defm : VectorSelect<v256f32>;

multiclass VectorSelect_Packed<ValueType PackedVT> {
    def : Pat<(PackedVT (vvp_select PackedVT:$vtrue, PackedVT:$vfalse, v512i1:$vm, i32:$pivot)),
                        (VMRGWvvml_v $vfalse, $vtrue, $vm, $pivot, $vfalse)>;
}

defm : VectorSelect_Packed<v512i32>;
defm : VectorSelect_Packed<v512f32>;


///// Comparison (VVP_SETCC) /////

multiclass Set_CC<ValueType MaskVT, ValueType DataVT, string FmkBaseName, string CmpBaseName, SDPatternOperator CCMatcher, SDPatternOperator CCConv, string MaskTag="m"> {
  // TODO: Fused broadcast. Requires adapting SPU reg type to element type (as done for PVFADDUP, etc).
  // TODO: Predicate inversion to fuse broadcast (may do this in cpp code).
  // // Unmasked + broadcast
  // def : Pat<(MaskVT (vvp_setcc (any_broadcast ScalarVT:$LHS), DataVT:$RHS, CCMatcher:$cond, (MaskVT true_mask), i32:$vl)),
  //                   (!cast<Instruction>(FmkBaseName#"vl") (CCConv $cond), (!cast<Instruction>(CmpBaseName#"rvl") $LHS, $RHS, $vl), $vl)>;
  // unmasked
  def : Pat<(MaskVT (vvp_setcc DataVT:$LHS, DataVT:$RHS, CCMatcher:$cond, (MaskVT true_mask), i32:$vl)),
                    (!cast<Instruction>(FmkBaseName#"vl") (CCConv $cond), (!cast<Instruction>(CmpBaseName#"vvl") $LHS, $RHS, $vl), $vl)>;
  // masked
  def : Pat<(MaskVT (vvp_setcc DataVT:$LHS, DataVT:$RHS, CCMatcher:$cond, MaskVT:$vm, i32:$vl)),
                    (!cast<Instruction>(FmkBaseName#"v"#MaskTag#"l") (CCConv $cond), (!cast<Instruction>(CmpBaseName#"vvl") $LHS, $RHS, $vl), $vm, $vl)>;
}

multiclass Set_CC_256<ValueType DataVT, string FmkBaseName, string CmpBaseName, SDPatternOperator CCMatcher, SDNodeXForm CCConv>
  : Set_CC<v256i1, DataVT, FmkBaseName, CmpBaseName, CCMatcher, CCConv, "m">;

// SETCC (256)
defm : Set_CC_256<v256i64,"VFMKL","VCMPUL",CCUIOp,icond2cc>;
defm : Set_CC_256<v256i64,"VFMKL","VCMPSL",CCSIOp,icond2cc>;
defm : Set_CC_256<v256f64,"VFMKL","VFCMPD",cond,fcond2cc>;

defm : Set_CC_256<v256i32,"VFMKW","VCMPUW",CCUIOp,icond2cc>;
defm : Set_CC_256<v256i32,"VFMKW","VCMPSWZX",CCSIOp,icond2cc>;
defm : Set_CC_256<v256f32,"VFMKS","VFCMPS",cond,fcond2cc>;

///// Conversion /////

// Pseudo instructions for i64 <> fp32 conversion
// These get expanded very late - add flags so LVLGen cathes the $vl register here.
multiclass PseudoCVT<dag ins_prefix, int Offset,string PseudoName> {
  let VE_Vector = 1, VE_VLInUse = 1 in {
    let VE_VLIndex = !add(3,Offset) in {
      def vml_v
        : Pseudo<(outs V64:$vx), !con(ins_prefix, (ins V64:$vy, VM:$vm, I32:$vl, V64:$vpt)),"# pseudo "#PseudoName#"vml_v">;
      def vml
        : Pseudo<(outs V64:$vx), !con(ins_prefix, (ins V64:$vy, VM:$vm, I32:$vl)), "# pseudo "#PseudoName#"vml">;
    }
    let VE_VLIndex = !add(2,Offset) in {
      def vl
        : Pseudo<(outs V64:$vx), !con(ins_prefix, (ins V64:$vy, I32:$vl)), "# pseudo VCVTSLvml_v">;
    }
  }
}

defm VCVTLS : PseudoCVT<(ins RDOp:$rd), 1, "VCVTLS">;
defm VCVTSL : PseudoCVT<(ins), 0, "VCVTSL">;

// x_to_y
multiclass conv_x_to_y<SDPatternOperator MatchOp, ValueType MaskVT, ValueType DestVT, ValueType SrcVT, string ConvBaseName, string MaskToken> {
  // With select.
  def : Pat<(vvp_select (DestVT (MatchOp SrcVT:$vx, (MaskVT srcvalue), (i32 srcvalue))),
                        DestVT:$vfalse,
                        MaskVT:$vm,
                        i32:$vl),
            (!cast<Instruction>(ConvBaseName#"v"#MaskToken#"l_v") $vx, $vm, $vl, $vfalse)>;

  // Unmasked.
  def : Pat<(DestVT (MatchOp SrcVT:$vx, (MaskVT true_mask), i32:$vl)),
                    (!cast<Instruction>(ConvBaseName#"vl") $vx, $vl)>;
  // Masked.
  def : Pat<(DestVT (MatchOp SrcVT:$vx, MaskVT:$vm, i32:$vl)),
                    (!cast<Instruction>(ConvBaseName#"v"#MaskToken#"l") $vx, $vm, $vl)>;
}

// x_to_y
multiclass conv_x_to_y_rd<SDPatternOperator MatchOp, ValueType MaskVT, ValueType DestVT, ValueType SrcVT, string ConvBaseName, string MaskToken, RD_VAL RDFlag> {
  // With select.
  def : Pat<(vvp_select (DestVT (MatchOp SrcVT:$vx, (MaskVT srcvalue), (i32 srcvalue))),
                        DestVT:$vfalse,
                        MaskVT:$vm,
                        i32:$vl),
            (!cast<Instruction>(ConvBaseName#"v"#MaskToken#"l_v") RDFlag, $vx, $vm, $vl, $vfalse)>;

  // Unmasked.
  def : Pat<(DestVT (MatchOp SrcVT:$vx, (MaskVT true_mask), i32:$vl)),
                    (!cast<Instruction>(ConvBaseName#"vl") RDFlag, $vx, $vl)>;

  // Masked.
  def : Pat<(DestVT (MatchOp SrcVT:$vx, MaskVT:$vm, i32:$vl)),
                    (!cast<Instruction>(ConvBaseName#"v"#MaskToken#"l_v") RDFlag, $vx, $vm, $vl, (SrcVT (IMPLICIT_DEF)))>;
}

multiclass both_x_to_y<ValueType MaskVT, ValueType FPVT, string FPTag, ValueType IVT, string ITag, string IExtTag="", RD_VAL RDFlag=RD_NONE, string ConvBaseName="VCVT", string MaskToken="m"> {
 defm : conv_x_to_y<vvp_sint_to_fp, MaskVT, FPVT, IVT, ConvBaseName#FPTag#ITag, MaskToken>;
 defm : conv_x_to_y_rd<vvp_fp_to_sint, MaskVT, IVT, FPVT, ConvBaseName#ITag#FPTag#IExtTag, MaskToken, RDFlag>;
}

// iN <> fpN
defm: both_x_to_y<v256i1, v256f32, "S", v256i32, "W", "SX", RD_RZ>;
defm: both_x_to_y<v256i1, v256f64, "D", v256i64, "L", "", RD_RZ>;
defm: both_x_to_y<v512i1, v512f32, "S", v512i32, "W", "", RD_RZ, "PVCVT">;

// t32 <> t64
defm: both_x_to_y<v256i1, v256f32, "S", v256i64, "L", "", RD_RZ>;
defm: both_x_to_y<v256i1, v256f64, "D", v256i32, "W", "SX", RD_RZ>;

// fpext, fpround, fptrunc (256 only)
defm : conv_x_to_y<vvp_fptrunc, v256i1, v256f32, v256f64, "VCVTSD", "m">; // Roudn to nearest fp (correct).
// defm : conv_x_to_y<vvp_fpround, v256i1, v256f32, v256f64, "VCVTSD", "m">; // Round to nearest integer (FIXME!) ties away from zero.
defm : conv_x_to_y<vvp_fpext,   v256i1, v256f64, v256f32, "VCVTDS", "m">;

  // CC_INE = 2, // Not Equal
// trunc (256 elements)
def : Pat<(v256i1 (vvp_itrunc v256i32:$src, (v256i1 srcvalue), i32:$vl)),
          (v256i1 (PVFMKWLOvl 2, (v256i32 (PVANDLOrvl (EXTRACT_SUBREG (ORim 1, 0), sub_i32), v256i32:$src, i32:$vl)), i32:$vl))>;
def : Pat<(v256i1 (vvp_itrunc v256i64:$src, (v256i1 srcvalue), i32:$vl)),
          (v256i1 (VFMKLvl 2, (v256i64 (VANDrvl (ORim 1, 0), v256i64:$src, i32:$vl)), i32:$vl))>;
def : Pat<(v256i32 (vvp_itrunc v256i64:$src, (v256i1 srcvalue), (i32 srcvalue))),
          (COPY_TO_REGCLASS $src, V64)>;

///// ARITHMETIC /////
// Integer arithmetic (512 elements)
defm : Binary_rv_vv<c_vvp_and, i64, v512i32, v512i1, "PVAND">; 
defm : Binary_rv_vv<c_vvp_or, i64, v512i32, v512i1, "PVOR">; 
defm : Binary_rv_vv<c_vvp_xor, i64, v512i32, v512i1, "PVXOR">; 

defm : Binary_rv_vv<c_vvp_add, i64, v512i32, v512i1, "PVADDU">; 
defm : Binary_rv_vv<vvp_sub,  i64, v512i32, v512i1, "PVSUBU">;
defm : Binary_vr_vv<vvp_srl, i64, v512i32, v512i1, "PVSRL">;
defm : Binary_vr_vv<vvp_sra, i64, v512i32, v512i1, "PVSRA">;
defm : Binary_vr_vv<vvp_shl, i64, v512i32, v512i1, "PVSLL">;

// Floating-point arithmetic (512 elements)
defm : Unary<vvp_frcp,    i64, v512f32, v512i1, "PVRCP">;

defm : Binary_rv_vv<c_vvp_fadd,    i64, v512f32, v512i1, "PVFADD">;
defm : Binary_rv_vv<c_vvp_fmul,    i64, v512f32, v512i1, "PVFMUL">;
defm : Binary_rv_vv<vvp_fsub,     i64, v512f32, v512i1, "PVFSUB">;
defm : Binary_rv_vv<c_vvp_fminnum, i64, v512f32, v512i1, "PVFMIN">;
defm : Binary_rv_vv<c_vvp_fmaxnum, i64, v512f32, v512i1, "PVFMAX">;

defm : Ternary<c_vvp_ffma, i64, v512f32, v512i1, "PVFMAD">;
defm : Ternary<c_vvp_ffms, i64, v512f32, v512i1, "PVFMSB">;
defm : Ternary<c_vvp_ffmsn, i64, v512f32, v512i1, "PVFNMSB">;

// Integer extension (256 elements) //
// vNi32 to vNi64
multiclass IExtend32<string NodeExtToken, string ExtToken> {
  def : Pat<(v256i64 (!cast<SDPatternOperator>("vvp_"#NodeExtToken#"ext") v256i32:$vx, v256i1:$vm, i32:$vl)),
            (!cast<Instruction>("VADDSW"#ExtToken#"Xivml") 0, $vx, $vm, $vl)>;
}
defm : IExtend32<"z", "Z">;
defm : IExtend32<"s", "S">;

// vNi1 to vNiT
multiclass IExtend_Mask<ValueType ResVT, string NodeExtToken, string ExtToken, int TrueVal> {
def : Pat<(ResVT (!cast<SDPatternOperator>("vvp_"#NodeExtToken#"ext") v256i1:$vm, (v256i1 srcvalue), i32:$vl)),
          (VMRGivml 0, (VBRDil TrueVal, $vl), $vm, $vl)>;
}
multiclass IExtend_Mask_ForRes<ValueType ResVT> {
  defm: IExtend_Mask<ResVT, "z", "Z", 1>;
  defm: IExtend_Mask<ResVT, "s", "S", -1>;
}
defm: IExtend_Mask_ForRes<v256i32>;
defm: IExtend_Mask_ForRes<v256i64>;

// Integer extension (512 elements) //
// TODO


///// Reductions (256 elements) /////
// TODO
// case VE::vfsumd_vvl: return 2;
// case VE::vfsumd_vvml: return 3;
// case VE::vfsums_vvl: return 2;
// case VE::vfsums_vvml: return 3;

multiclass Reduce_Sequenced<ValueType VectorVT, RegisterClass ResRC, ValueType ResVT, string VPOp, string VEInst, string FPToken, SDPatternOperator neutral_elem> {
  // ordered & unmasked
  def : Pat <(ResVT (!cast<SDPatternOperator>("vvp_reduce_seq_"#VPOp) (ResVT neutral_elem), VectorVT:$vx, (v256i1 true_mask), i32:$vl)),
             (COPY_TO_REGCLASS (!cast<Instruction>("LVSvi") (!cast<Instruction>(VEInst#FPToken#"vil") $vx, 0, $vl), 0), ResRC)>;
  def : Pat <(ResVT (!cast<SDPatternOperator>("vvp_reduce_seq_"#VPOp) ResVT:$sy, VectorVT:$vx, (v256i1 true_mask), i32:$vl)),
             (COPY_TO_REGCLASS (!cast<Instruction>("LVSvi") (!cast<Instruction>(VEInst#FPToken#"vrl") $vx, $sy, $vl), 0), ResRC)>;
  
  // ordered & masked
  def : Pat <(ResVT (!cast<SDPatternOperator>("vvp_reduce_seq_"#VPOp) ResVT:$sy, VectorVT:$vx, v256i1:$vm, i32:$vl)),
             (COPY_TO_REGCLASS (!cast<Instruction>("LVSvi")
                 (!cast<Instruction>(VEInst#FPToken#"vrl")
                     (VMRGivml 0, $vx, $vm, $vl),
                     $sy,
                     $vl
                 ),
                 0
             ), ResRC)>;
}

multiclass Reduce_Unordered<ValueType VectorVT, RegisterClass ResRC, ValueType ResVT, string VPOp, string VEInst, string FPToken> {
 // unordered
 def : Pat <(ResVT (!cast<SDPatternOperator>("vvp_reduce_"#VPOp) VectorVT:$vx, v256i1:$vm, i32:$vl)),
            (COPY_TO_REGCLASS (!cast<Instruction>("LVSvi") (!cast<Instruction>(VEInst#FPToken#"vml") $vx, $vm, $vl), 0), ResRC)>;
}

multiclass Reduce_Unordered_Sequenced<ValueType VectorVT, RegisterClass ResRC, ValueType ResVT, string VPOp, string IterVEInst, string ReorderVEInst, string FPToken, SDPatternOperator neutral_elem> {
 defm: Reduce_Sequenced<VectorVT, ResRC, ResVT, "fadd", "VFIA", FPToken, neutral_elem>;
 defm: Reduce_Unordered<VectorVT, ResRC, ResVT, "fadd", "VFSUM", FPToken>;
}

multiclass Reduce_Unordered_Sequenced_v256<string VPOp, string IterVEInst, string ReorderVEInst, SDPatternOperator lo_neutral, SDPatternOperator neutral_elem> {
  defm: Reduce_Unordered_Sequenced<v256f64,I64,f64,VPOp, IterVEInst, ReorderVEInst, "D",neutral_elem>;
  defm: Reduce_Unordered_Sequenced<v256f32,I64,f32,VPOp, IterVEInst, ReorderVEInst, "S",lo_neutral>;
}


multiclass Reduce_FMinMax<ValueType VectorVT, RegisterClass ResRC, ValueType ResVT, string FPToken> {
  defm: Reduce_Unordered<VectorVT,ResRC,ResVT,"fmax","VFRMAX",FPToken>;
  defm: Reduce_Unordered<VectorVT,ResRC,ResVT,"fmin","VFRMIN",FPToken>;
}

/// reduce FADD,FMUL {
defm: Reduce_Unordered_Sequenced_v256<"fadd","VFIA","VFSUM",fplozero,fpzero>;
defm: Reduce_Sequenced<v256f64, I64, f64, "fmul", "VFIM", "D", fpone>;
defm: Reduce_Sequenced<v256f32, I64, f32, "fmul", "VFIM", "S", fpone>;

defm: Reduce_FMinMax<v256f64,I64,f64,"DFST">;
defm: Reduce_FMinMax<v256f32,I64,f32,"SFST">;
/// reduce } FMIN/FMAX


/// reduce AND/OR/XOR/ADD {
multiclass Reduce_GenericInt<ValueType VectorVT, RegisterClass ResRC, ValueType ResVT, string VVPRedOp, string RedInstName> {
  // Unmasked.
  def : Pat <(ResVT (!cast<SDPatternOperator>("vvp_reduce_"#VVPRedOp) VectorVT:$vx, (v256i1 true_mask), i32:$vl)),
             (COPY_TO_REGCLASS (!cast<Instruction>("LVSvi") (!cast<Instruction>(RedInstName#"vl") $vx, $vl), 0), ResRC)>;

  // Masked.
  def : Pat <(ResVT (!cast<SDPatternOperator>("vvp_reduce_"#VVPRedOp) VectorVT:$vx, v256i1:$vm, i32:$vl)),
             (COPY_TO_REGCLASS (!cast<Instruction>("LVSvi") (!cast<Instruction>(RedInstName#"vml") $vx, $vm, $vl), 0), ResRC)>;
}

multiclass IntReduce_ShortLong<ValueType VectorVT, RegisterClass ResRC, ValueType ResVT, string SumSuffix, string MinMaxSuffix> {
  defm: Reduce_GenericInt<VectorVT, ResRC, ResVT, "or",  "VROR">;
  defm: Reduce_GenericInt<VectorVT, ResRC, ResVT, "and", "VRAND">;
  defm: Reduce_GenericInt<VectorVT, ResRC, ResVT, "xor", "VRXOR">;
  defm: Reduce_GenericInt<VectorVT, ResRC, ResVT, "add", "VSUM"#SumSuffix>;
  defm: Reduce_GenericInt<VectorVT, ResRC, ResVT, "smax", "VRMAX"#MinMaxSuffix>;
}

defm: IntReduce_ShortLong<v256i64, I64, i64, "L","SLFST">;
defm: IntReduce_ShortLong<v256i32, I32, i32, "WSX","SWFSTSX">;
/// } reduce AND/OR/XOR/ADD


/// Mask arithmetic {
multiclass MaskBinaryArith<SDPatternOperator Op, Instruction Inst> {
  def : Pat <(v256i1 (Op v256i1:$mx, v256i1:$my)),
             (v256i1 (Inst v256i1:$mx, v256i1:$my))>;
}

defm: MaskBinaryArith<and,ANDMmm>;
defm: MaskBinaryArith<or,ORMmm>;
defm: MaskBinaryArith<xor,XORMmm>;

/// } Mask arithmetic


/// FNEG {

multiclass FNeg<ValueType DataVT> {
  // Masked with select.
  def : Pat<(vvp_select (vvp_fneg DataVT:$vx, (v256i1 srcvalue), (i32 srcvalue)),
                        DataVT:$vfalse,
                        v256i1:$mask,
                        i32:$avl),
            (VXORmvml_v (i32 1), $vx, $mask, $avl, $vfalse)>;
  
  // Unmasked.
  def : Pat<(vvp_fneg DataVT:$vx, (v256i1 true_mask), i32:$avl),
            (VXORmvl (i32 1), $vx, $avl)>;

  // Masked.
  def : Pat<(vvp_fneg DataVT:$vx, v256i1:$mask, i32:$avl),
            (VXORmvml (i32 1), $vx, $mask, $avl)>;
}

defm: FNeg<v256f32>;
defm: FNeg<v256f64>;

///// Packed FNeg /////

// Masked with select.
def : Pat<(vvp_select (vvp_fneg v512f32:$vx, (v512i1 srcvalue), (i32 srcvalue)),
                      v512f32:$vfalse,
                      v512i1:$mask,
                      i32:$avl),
          (v512f32 (PVXORrvml_v (packed_fneg_imm ), $vx, $mask, $avl, $vfalse))>;

// Unmasked.
def : Pat<(vvp_fneg v512f32:$vx, (v512i1 true_mask), i32:$avl),
          (v512f32 (PVXORrvl (packed_fneg_imm ), $vx, $avl))>;

// Masked.
def : Pat<(vvp_fneg v512f32:$vx, v512i1:$mask, i32:$avl),
          (v512f32 (PVXORrvml (packed_fneg_imm ), $vx, $mask, $avl))>;

/// } FNEG
=======
defm : Binary_rv_vv_ShortLong<c_vvp_add,
                              i64, v256i64, "VADDSL",
                              i32, v256i32, "VADDSWSX">;
defm : Binary_rv_vv_ShortLong<c_vvp_and,
                              i64, v256i64, "VAND",
                              i32, v256i32, "PVANDLO">;
>>>>>>> 9feeb2fb
<|MERGE_RESOLUTION|>--- conflicted
+++ resolved
@@ -16,80 +16,6 @@
 //
 //===----------------------------------------------------------------------===//
 
-multiclass Binary_rv<SDPatternOperator OpNode,
-    ValueType ScalarVT, ValueType DataVT,
-    ValueType MaskVT, string OpBaseName> {
-  // Masked with select, broadcast.
-  // TODO
-
-  // Unmasked, broadcast.
-  def : Pat<(OpNode
-                (any_broadcast ScalarVT:$sx), DataVT:$vy,
-                (MaskVT true_mask),
-                i32:$avl),
-            (!cast<Instruction>(OpBaseName#"rvl")
-                ScalarVT:$sx, $vy, $avl)>;
-  // Masked, broadcast.
-  def : Pat<(OpNode
-                (any_broadcast ScalarVT:$sx), DataVT:$vy,
-                MaskVT:$mask,
-                i32:$avl),
-            (!cast<Instruction>(OpBaseName#"rvml")
-                ScalarVT:$sx, $vy, $mask, $avl)>;
-}
-
-multiclass Binary_vv<SDPatternOperator OpNode,
-    ValueType DataVT,
-    ValueType MaskVT, string OpBaseName> {
-  // Masked with select.
-  // TODO
-
-  // Unmasked.
-  def : Pat<(OpNode
-                DataVT:$vx, DataVT:$vy,
-                (MaskVT true_mask),
-                i32:$avl),
-            (!cast<Instruction>(OpBaseName#"vvl")
-                $vx, $vy, $avl)>;
-
-  // Masked.
-  def : Pat<(OpNode
-                DataVT:$vx, DataVT:$vy,
-                MaskVT:$mask,
-                i32:$avl),
-            (!cast<Instruction>(OpBaseName#"vvml")
-                $vx, $vy, $mask, $avl)>;
-}
-
-multiclass Binary_rv_vv<
-    SDPatternOperator OpNode,
-    ValueType ScalarVT, ValueType DataVT, ValueType MaskVT,
-    string OpBaseName> {
-  defm : Binary_rv<OpNode, ScalarVT, DataVT, MaskVT, OpBaseName>;
-  defm : Binary_vv<OpNode, DataVT, MaskVT, OpBaseName>;
-}
-
-// Expand both 64bit and 32 bit variant (256 elements)
-multiclass Binary_rv_vv_ShortLong<
-    SDPatternOperator OpNode,
-    ValueType LongScalarVT, ValueType LongDataVT, string LongOpBaseName,
-    ValueType ShortScalarVT, ValueType ShortDataVT, string ShortOpBaseName> {
-  defm : Binary_rv_vv<OpNode,
-                      LongScalarVT, LongDataVT, v256i1,
-                      LongOpBaseName>;
-  defm : Binary_rv_vv<OpNode,
-                      ShortScalarVT, ShortDataVT, v256i1,
-                      ShortOpBaseName>;
-}
-
-
-<<<<<<< HEAD
-defm : VectorBinaryArith_ShortLong<c_vvp_add,
-                                   i64, v256i64, "VADDSL",
-                                   i32, v256i32, "VADDSWSX">;
-defm : VectorBinaryArith_ShortLong<c_vvp_and,
-                                   i64, v256i64, "VAND",
-                                   i32, v256i32, "PVANDLO">;
 
 // Vector Gather and scatter
 multiclass VectorGather<ValueType DataVT, ValueType PtrVT, ValueType MaskVT, string GTPrefix> {
@@ -229,7 +155,12 @@
 
 
 
-multiclass Binary_rv<SDPatternOperator OpNode, ValueType ScalarVT, ValueType DataVT, ValueType MaskVT, string OpBaseName> {
+
+// Expand both 64bit and 32 bit variant (256 elements)
+
+multiclass Binary_rv<SDPatternOperator OpNode,
+    ValueType ScalarVT, ValueType DataVT,
+    ValueType MaskVT, string OpBaseName> {
   // Masked with select, broadcast.
   def : Pat<(vvp_select (OpNode (any_broadcast ScalarVT:$sx), DataVT:$vy, (MaskVT srcvalue), (i32 srcvalue)),
                         DataVT:$vfalse,
@@ -244,7 +175,9 @@
             (!cast<Instruction>(OpBaseName#"rvml") ScalarVT:$sx, $vy, $mask, $avl)>;
 }
 
-multiclass Binary_vr<SDPatternOperator OpNode, ValueType ScalarVT, ValueType DataVT, ValueType MaskVT, string OpBaseName> {
+multiclass Binary_vr<SDPatternOperator OpNode,
+    ValueType ScalarVT, ValueType DataVT,
+    ValueType MaskVT, string OpBaseName> {
   // Masked with select, broadcast.
   def : Pat<(vvp_select (OpNode DataVT:$vx, (DataVT (any_broadcast ScalarVT:$sy)), (MaskVT srcvalue), (i32 srcvalue)),
                         DataVT:$vfalse,
@@ -259,7 +192,9 @@
             (!cast<Instruction>(OpBaseName#"vrml") $vx, ScalarVT:$sy, $mask, $avl)>;
 }
 
-multiclass Binary_vv<SDPatternOperator OpNode, ValueType ScalarVT, ValueType DataVT, ValueType MaskVT, string OpBaseName> {
+multiclass Binary_vv<SDPatternOperator OpNode,
+    ValueType DataVT,
+    ValueType MaskVT, string OpBaseName> {
   // Masked with select.
   def : Pat<(vvp_select (OpNode DataVT:$vx, DataVT:$vy, (MaskVT srcvalue), (i32 srcvalue)),
                         DataVT:$vfalse,
@@ -277,9 +212,12 @@
 }
 
 // Binary operators that support broadcasts only on RHS.
-multiclass Binary_vr_vv<SDPatternOperator OpNode, ValueType ScalarVT, ValueType DataVT, ValueType MaskVT, string OpBaseName> {
+multiclass Binary_vr_vv<
+    SDPatternOperator OpNode,
+    ValueType ScalarVT, ValueType DataVT, ValueType MaskVT,
+    string OpBaseName> {
   defm : Binary_vr<OpNode, ScalarVT, DataVT, MaskVT, OpBaseName>;
-  defm : Binary_vv<OpNode, ScalarVT, DataVT, MaskVT, OpBaseName>;
+  defm : Binary_vv<OpNode, DataVT, MaskVT, OpBaseName>;
 }
 multiclass Binary_vr_vv_ShortLong<SDPatternOperator OpNode, ValueType LongScalarVT, ValueType LongDataVT, string LongOpBaseName, ValueType ShortScalarVT, ValueType ShortDataVT, string ShortOpBaseName> {
   defm : Binary_vr_vv<OpNode, LongScalarVT, LongDataVT, v256i1, LongOpBaseName>;
@@ -287,27 +225,47 @@
 }
 
 // Binary operators that support broadcasts only on LHS.
-multiclass Binary_rv_vv<SDPatternOperator OpNode, ValueType ScalarVT, ValueType DataVT, ValueType MaskVT, string OpBaseName> {
+multiclass Binary_rv_vv<
+    SDPatternOperator OpNode,
+    ValueType ScalarVT, ValueType DataVT, ValueType MaskVT,
+    string OpBaseName> {
   defm : Binary_rv<OpNode, ScalarVT, DataVT, MaskVT, OpBaseName>;
-  defm : Binary_vv<OpNode, ScalarVT, DataVT, MaskVT, OpBaseName>;
-}
-multiclass Binary_rv_vv_ShortLong<SDPatternOperator OpNode, ValueType LongScalarVT, ValueType LongDataVT, string LongOpBaseName, ValueType ShortScalarVT, ValueType ShortDataVT, string ShortOpBaseName> {
-  defm : Binary_rv_vv<OpNode, LongScalarVT, LongDataVT, v256i1, LongOpBaseName>;
-  defm : Binary_rv_vv<OpNode, ShortScalarVT, ShortDataVT, v256i1, ShortOpBaseName>;
+  defm : Binary_vv<OpNode, DataVT, MaskVT, OpBaseName>;
+}
+
+multiclass Binary_rv_vv_ShortLong<
+    SDPatternOperator OpNode,
+    ValueType LongScalarVT, ValueType LongDataVT, string LongOpBaseName,
+    ValueType ShortScalarVT, ValueType ShortDataVT, string ShortOpBaseName> {
+  defm : Binary_rv_vv<OpNode,
+                      LongScalarVT, LongDataVT, v256i1,
+                      LongOpBaseName>;
+  defm : Binary_rv_vv<OpNode,
+                      ShortScalarVT, ShortDataVT, v256i1,
+                      ShortOpBaseName>;
 }
 
 // Binary operators that support broadcasts on LHS and RHS.
-multiclass Binary_all<SDPatternOperator OpNode, ValueType ScalarVT, ValueType DataVT, ValueType MaskVT, string OpBaseName> {
+multiclass Binary_all<
+    SDPatternOperator OpNode,
+    ValueType ScalarVT, ValueType DataVT,
+    ValueType MaskVT, string OpBaseName> {
   defm : Binary_rv<OpNode, ScalarVT, DataVT, MaskVT, OpBaseName>;
   defm : Binary_vr_vv<OpNode, ScalarVT, DataVT, MaskVT, OpBaseName>;
 }
-multiclass Binary_ShortLong<SDPatternOperator OpNode, ValueType LongScalarVT, ValueType LongDataVT, string LongOpBaseName, ValueType ShortScalarVT, ValueType ShortDataVT, string ShortOpBaseName> {
+
+multiclass Binary_ShortLong<
+    SDPatternOperator OpNode,
+    ValueType LongScalarVT, ValueType LongDataVT, string LongOpBaseName,
+    ValueType ShortScalarVT, ValueType ShortDataVT, string ShortOpBaseName> {
   defm : Binary_all<OpNode, LongScalarVT, LongDataVT, v256i1, LongOpBaseName>;
   defm : Binary_all<OpNode, ShortScalarVT, ShortDataVT, v256i1, ShortOpBaseName>;
 }
 
-
-multiclass Ternary<SDPatternOperator OpNode, ValueType ScalarVT, ValueType DataVT, ValueType MaskVT, string OpBaseName> {
+multiclass Ternary<
+    SDPatternOperator OpNode,
+    ValueType ScalarVT, ValueType DataVT,
+    ValueType MaskVT, string OpBaseName> {
   //// Mask + vvp_select /////
   // with mask, broadcast first
   def : Pat<(vvp_select 
@@ -353,7 +311,10 @@
 }
 
 // Expand both 64bit and 32 bit variant (256 elements)
-multiclass Ternary_ShortLong<SDPatternOperator OpNode, ValueType LongScalarVT, ValueType LongDataVT, string LongOpBaseName, ValueType ShortScalarVT, ValueType ShortDataVT, string ShortOpBaseName> {
+multiclass Ternary_ShortLong<
+    SDPatternOperator OpNode,
+    ValueType LongScalarVT, ValueType LongDataVT, string LongOpBaseName,
+    ValueType ShortScalarVT, ValueType ShortDataVT, string ShortOpBaseName> {
   defm : Ternary<OpNode, LongScalarVT, LongDataVT, v256i1, LongOpBaseName>;
   defm : Ternary<OpNode, ShortScalarVT, ShortDataVT, v256i1, ShortOpBaseName>;
 }
@@ -362,20 +323,31 @@
 // Integer arithmetic (256 elements)
 defm : Unary_ShortLong<vvp_ctpop, i64, v256i64, "VPCNT", i32, v256i32, "PVPCNTLO">;
 
-defm : Binary_rv_vv_ShortLong<c_vvp_add, i64, v256i64, "VADDSL", i32, v256i32, "VADDSWSX">;
-
-defm : Binary_rv_vv_ShortLong<vvp_sub,  i64, v256i64, "VSUBSL", i32, v256i32, "VSUBSWSX">;
-defm : Binary_rv_vv_ShortLong<c_vvp_mul, i64, v256i64, "VMULSL", i32, v256i32, "VMULSWSX">;
+defm : Binary_rv_vv_ShortLong<c_vvp_add,
+                              i64, v256i64, "VADDSL",
+                              i32, v256i32, "VADDSWSX">;
+defm : Binary_rv_vv_ShortLong<vvp_sub,
+                              i64, v256i64, "VSUBSL",
+                              i32, v256i32, "VSUBSWSX">;
+defm : Binary_rv_vv_ShortLong<c_vvp_mul,
+                              i64, v256i64, "VMULSL",
+                              i32, v256i32, "VMULSWSX">;
+defm : Binary_rv_vv_ShortLong<c_vvp_and,
+                              i64, v256i64, "VAND",
+                              i32, v256i32, "PVANDLO">;
+defm : Binary_rv_vv_ShortLong<c_vvp_or,
+                              i64, v256i64, "VOR",
+                              i32, v256i32, "PVORLO">;
+defm : Binary_rv_vv_ShortLong<c_vvp_xor,
+                              i64, v256i64, "VXOR",
+                              i32, v256i32, "PVXORLO">;
+
 defm : Binary_ShortLong<vvp_sdiv, i64, v256i64, "VDIVSL", i32, v256i32, "VDIVSWSX">;
 defm : Binary_ShortLong<vvp_udiv, i64, v256i64, "VDIVUL", i32, v256i32, "VDIVUW">;
 
 defm : Binary_vr_vv_ShortLong<vvp_srl, i64, v256i64, "VSRL",  i32, v256i32, "PVSRLLO">;
 defm : Binary_vr_vv_ShortLong<vvp_sra, i64, v256i64, "VSRAL", i32, v256i32, "PVSRALO">;
 defm : Binary_vr_vv_ShortLong<vvp_shl, i64, v256i64, "VSLL",  i32, v256i32, "PVSLLLO">;
-
-defm : Binary_rv_vv_ShortLong<c_vvp_and, i64, v256i64, "VAND", i32, v256i32, "PVANDLO">;
-defm : Binary_rv_vv_ShortLong<c_vvp_xor, i64, v256i64, "VXOR", i32, v256i32, "PVXORLO">;
-defm : Binary_rv_vv_ShortLong<c_vvp_or,  i64, v256i64, "VOR",  i32, v256i32, "PVORLO">;
 
 // Floating-point arithmetic (256 elements)
 defm : Unary_ShortLong<vvp_frcp, f64, v256f64, "VRCPD", f32, v256f32, "VRCPS">; 
@@ -710,12 +682,4 @@
 def : Pat<(vvp_fneg v512f32:$vx, v512i1:$mask, i32:$avl),
           (v512f32 (PVXORrvml (packed_fneg_imm ), $vx, $mask, $avl))>;
 
-/// } FNEG
-=======
-defm : Binary_rv_vv_ShortLong<c_vvp_add,
-                              i64, v256i64, "VADDSL",
-                              i32, v256i32, "VADDSWSX">;
-defm : Binary_rv_vv_ShortLong<c_vvp_and,
-                              i64, v256i64, "VAND",
-                              i32, v256i32, "PVANDLO">;
->>>>>>> 9feeb2fb
+/// } FNEG