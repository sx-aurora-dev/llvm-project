--- conflicted
+++ resolved
@@ -451,7 +451,6 @@
                               f64, v256f64, "VFDIVD",
                               f32, v256f32, "VFDIVS">;
 
-<<<<<<< HEAD
 defm : Binary_rv_vv_ShortLong<c_vvp_fminnum,
                               f64, v256f64, "VFMIND",
                               f32, v256f32, "VFMINS">;
@@ -468,15 +467,6 @@
 // TODO: vvp_ffman
 
 ///// Selection /////
-=======
-defm : Binary_rv_vv<c_vvp_fadd,
-                    i64, v512f32, v512i1, "PVFADD">;
-defm : Binary_rv_vv<c_vvp_fmul,
-                    i64, v512f32, v512i1, "PVFMUL">;
-defm : Binary_rv_vv<vvp_fsub,
-                    i64, v512f32, v512i1, "PVFSUB">;
-
->>>>>>> 31cca9e6
 multiclass Merge_mvv<
     SDPatternOperator OpNode,
     ValueType DataVT, ValueType MaskVT,
@@ -646,11 +636,16 @@
 // Floating-point arithmetic (512 elements)
 defm : Unary<vvp_frcp,    i64, v512f32, v512i1, "PVRCP">;
 
-defm : Binary_rv_vv<c_vvp_fadd,    i64, v512f32, v512i1, "PVFADD">;
-defm : Binary_rv_vv<c_vvp_fmul,    i64, v512f32, v512i1, "PVFMUL">;
-defm : Binary_rv_vv<vvp_fsub,     i64, v512f32, v512i1, "PVFSUB">;
-defm : Binary_rv_vv<c_vvp_fminnum, i64, v512f32, v512i1, "PVFMIN">;
-defm : Binary_rv_vv<c_vvp_fmaxnum, i64, v512f32, v512i1, "PVFMAX">;
+defm : Binary_rv_vv<c_vvp_fadd,
+                    i64, v512f32, v512i1, "PVFADD">;
+defm : Binary_rv_vv<c_vvp_fmul,
+                    i64, v512f32, v512i1, "PVFMUL">;
+defm : Binary_rv_vv<vvp_fsub,
+                    i64, v512f32, v512i1, "PVFSUB">;
+defm : Binary_rv_vv<c_vvp_fminnum,
+                    i64, v512f32, v512i1, "PVFMIN">;
+defm : Binary_rv_vv<c_vvp_fmaxnum,
+                    i64, v512f32, v512i1, "PVFMAX">;
 
 defm : Ternary<c_vvp_ffma, i64, v512f32, v512i1, "PVFMAD">;
 defm : Ternary<c_vvp_ffms, i64, v512f32, v512i1, "PVFMSB">;
