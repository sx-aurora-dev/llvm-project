//===----------- VVPInstrPatternsVec.td - VVP_* SDNode patterns -----------===//
//
// Part of the LLVM Project, under the Apache License v2.0 with LLVM Exceptions.
// See https://llvm.org/LICENSE.txt for license information.
// SPDX-License-Identifier: Apache-2.0 WITH LLVM-exception
//
//===----------------------------------------------------------------------===//
//
// This file describes how VVP_* SDNodes are lowered to machine instructions.
//
//===----------------------------------------------------------------------===//

//===----------------------------------------------------------------------===//
//
// VVP SDNode definitions.
//
//===----------------------------------------------------------------------===//


// Vector Gather and scatter
multiclass VectorGather<ValueType DataVT, ValueType PtrVT, ValueType MaskVT, string GTPrefix> {
  // Unmasked.
  def : Pat<(DataVT (vvp_gather PtrVT:$addr, (MaskVT true_mask), i32:$avl)),
                    (!cast<Instruction>(GTPrefix#"vizl") $addr, 0, 0, $avl)>;
  // Masked.
  def : Pat<(DataVT (vvp_gather PtrVT:$addr, MaskVT:$mask, i32:$avl)),
            (!cast<Instruction>(GTPrefix#"vizml") $addr, 0, 0, $mask, $avl)>;
}

defm : VectorGather<v256f64, v256i64, v256i1, "VGT">;
defm : VectorGather<v256i64, v256i64, v256i1, "VGT">;
defm : VectorGather<v256f32, v256i64, v256i1, "VGTU">;
defm : VectorGather<v256i32, v256i64, v256i1, "VGTLZX">;

multiclass VectorScatter<ValueType DataVT, ValueType PtrVT, ValueType MaskVT, string SCPrefix> {
  // Unmasked.
  def : Pat<(vvp_scatter DataVT:$data, PtrVT:$addr, (MaskVT true_mask), i32:$avl),
            (!cast<Instruction>(SCPrefix#"vizvl") $data, 0, 0, $addr, $avl)>;
  // Masked.
  def : Pat<(vvp_scatter DataVT:$data, PtrVT:$addr, MaskVT:$mask, i32:$avl),
            (!cast<Instruction>(SCPrefix#"vizvml") $data, 0, 0, $addr, $mask, $avl)>;
}

defm : VectorScatter<v256f64, v256i64, v256i1, "VSC">;
defm : VectorScatter<v256i64, v256i64, v256i1, "VSC">;
defm : VectorScatter<v256f32, v256i64, v256i1, "VSCU">;
defm : VectorScatter<v256i32, v256i64, v256i1, "VSCL">;

// Vector Load and Store
multiclass VectorLoad<ValueType DataVT, ValueType PtrVT, ValueType MaskVT, string GTWithMask, string LDNoMask> {
  // Unmasked (imm stride).
  def : Pat<(DataVT (vvp_load PtrVT:$addr, (i64 simm7:$stride), (MaskVT true_mask), i32:$avl)),
                    (!cast<Instruction>(LDNoMask#"irl") (LO7 $stride), $addr, $avl)>;
  // Unmasked.
  def : Pat<(DataVT (vvp_load PtrVT:$addr, i64:$stride, (MaskVT true_mask), i32:$avl)),
                    (!cast<Instruction>(LDNoMask#"rrl") $stride, PtrVT:$addr, $avl)>;
  // Masked (imm stride).
  def : Pat<(DataVT (vvp_load PtrVT:$addr, (i64 simm7:$stride), MaskVT:$mask, i32:$avl)),
            (!cast<Instruction>(GTWithMask#"vizml")
              (VADDULrvml $addr, (VMULULivml (LO7 $stride), (VSEQl $avl), $mask, $avl), $mask, $avl),
              0, 0,
              $mask,
              $avl)>;
  // Masked.
  def : Pat<(DataVT (vvp_load PtrVT:$addr, i64:$stride, MaskVT:$mask, i32:$avl)),
            (!cast<Instruction>(GTWithMask#"vizml")
              (VADDULrvml $addr, (VMULULrvml $stride, (VSEQl $avl), $mask, $avl), $mask, $avl),
              0, 0,
              $mask,
              $avl)>;
}

multiclass VectorLoadStore_Packed<ValueType DataVT, ValueType PtrVT, ValueType MaskVT, string LDNoMask, SDNode STNoMask> {
  // Unmasked (imm stride).
  def : Pat<(DataVT (vvp_load PtrVT:$addr, (i64 simm7:$stride), (MaskVT true_mask), i32:$avl)),
                    (!cast<Instruction>(LDNoMask#"irl") (LO7 $stride), $addr, $avl)>;
  // Unmasked.
  def : Pat<(DataVT (vvp_load PtrVT:$addr, i64:$stride, (MaskVT true_mask), i32:$avl)),
                    (!cast<Instruction>(LDNoMask#"rrl") $stride, $addr, $avl)>;

  // Masked (imm stride).
  def : Pat<(vvp_store DataVT:$vx, PtrVT:$addr, (i64 simm7:$stride), (MaskVT true_mask), i32:$avl),
            (!cast<Instruction>(STNoMask#"irvl") (LO7 $stride), $addr, $vx, $avl)>;
  // Masked.
  def : Pat<(vvp_store DataVT:$vx, PtrVT:$addr, i64:$stride, (MaskVT true_mask), i32:$avl),
            (!cast<Instruction>(STNoMask#"rrvl") $stride, $addr, $vx, $avl)>;
}


// Load patterns
// Packed (anomalous mask).
defm : VectorLoad<v512f32, i64, v256i1, "VGT",    "VLD">;
defm : VectorLoad<v512i32, i64, v256i1, "VGT",    "VLD">;

// Regular.
defm : VectorLoad<v256f64, i64, v256i1, "VGT",    "VLD">;
defm : VectorLoad<v256i64, i64, v256i1, "VGT",    "VLD">;
defm : VectorLoad<v256f32, i64, v256i1, "VGTU",   "VLDU">;
defm : VectorLoad<v256i32, i64, v256i1, "VGTLZX", "VLDLZX">;
// packed load patterns
// defm : VectorLoadStore_Packed<v512i32, i64, v512i1, "VLD", "VST">;
// defm : VectorLoadStore_Packed<v512f32, i64, v512i1, "VLD", "VST">;

multiclass VectorStore<ValueType DataVT, ValueType PtrVT, ValueType MaskVT, string STWithMask, string STNoMask> {
  // Unmasked (imm stride).
  def : Pat<(vvp_store DataVT:$val, PtrVT:$addr, (i64 simm7:$stride), (MaskVT true_mask), i32:$avl),
            (!cast<Instruction>(STNoMask#"irvl") (LO7 $stride), $addr, $val, $avl)>;
  // Unmasked.
  def : Pat<(vvp_store DataVT:$val, PtrVT:$addr, i64:$stride, (MaskVT true_mask), i32:$avl),
            (!cast<Instruction>(STNoMask#"rrvl") $stride, $addr, $val, $avl)>;
  // Masked (imm stride).
  def : Pat<(vvp_store DataVT:$val, PtrVT:$addr, (i64 simm7:$stride), MaskVT:$mask, i32:$avl),
            (!cast<Instruction>(STWithMask#"irvml") (LO7 $stride), $addr, $val, $mask, $avl)>;
  // Masked.
  def : Pat<(vvp_store DataVT:$val, PtrVT:$addr, i64:$stride, MaskVT:$mask, i32:$avl),
            (!cast<Instruction>(STWithMask#"rrvml") $stride, $addr, $val, $mask, $avl)>;
}

// Packed (anomalous mask).
defm : VectorStore<v512f32, i64, v256i1, "VST",  "VST">;
defm : VectorStore<v512i32, i64, v256i1, "VST",  "VST">;

// Regular.
defm : VectorStore<v256f64, i64, v256i1, "VST",  "VST">;
defm : VectorStore<v256i64, i64, v256i1, "VST",  "VST">;
defm : VectorStore<v256f32, i64, v256i1, "VSTU", "VSTU">; 
defm : VectorStore<v256i32, i64, v256i1, "VSTL", "VSTL">; 

// Floating-point arithmetic

multiclass Unary<SDPatternOperator OpNode, ValueType ScalarVT, ValueType DataVT, ValueType MaskVT, string OpBaseName> {
  // Masked with select.
  def : Pat<(vvp_select (OpNode DataVT:$vx, (MaskVT srcvalue), (i32 srcvalue)),
                        DataVT:$vfalse,
                        MaskVT:$mask,
                        i32:$avl),
            (!cast<Instruction>(OpBaseName#"vml_v") $vx, $mask, $avl, $vfalse)>;

  // Unmasked.
  def : Pat<(OpNode DataVT:$vx, (MaskVT true_mask), i32:$avl),
            (!cast<Instruction>(OpBaseName#"vl") $vx, $avl)>;

  // Masked.
  def : Pat<(OpNode DataVT:$vx, MaskVT:$mask, i32:$avl),
            (!cast<Instruction>(OpBaseName#"vml") $vx, $mask, $avl)>;
}

// Expand both 64bit and 32 bit variant (256 elements)
multiclass Unary_ShortLong<SDPatternOperator OpNode, ValueType LongScalarVT, ValueType LongDataVT, string LongOpBaseName, ValueType ShortScalarVT, ValueType ShortDataVT, string ShortOpBaseName> {
  defm : Unary<OpNode, LongScalarVT, LongDataVT, v256i1, LongOpBaseName>;
  defm : Unary<OpNode, ShortScalarVT, ShortDataVT, v256i1, ShortOpBaseName>;
}






// Expand both 64bit and 32 bit variant (256 elements)

multiclass Binary_rv<SDPatternOperator OpNode,
    ValueType ScalarVT, ValueType DataVT,
    ValueType MaskVT, string OpBaseName> {
<<<<<<< HEAD
  // Masked with select, broadcast.
  def : Pat<(vvp_select (OpNode (any_broadcast ScalarVT:$sx), DataVT:$vy, (MaskVT srcvalue), (i32 srcvalue)),
                        DataVT:$vfalse,
                        MaskVT:$mask,
                        i32:$avl),
            (!cast<Instruction>(OpBaseName#"rvml_v") ScalarVT:$sx, $vy, $mask, $avl, $vfalse)>;
=======
  // Masked with passthru, broadcast.
  def : Pat<(vvp_select
                (OpNode
                    (any_broadcast ScalarVT:$sx),
                    DataVT:$vy,
                    (MaskVT srcvalue),
                    (i32 srcvalue)),
                DataVT:$vfalse,
                MaskVT:$mask,
                i32:$pivot),
            (!cast<Instruction>(OpBaseName#"rvml_v")
                ScalarVT:$sx,
                $vy,
                $mask,
                $pivot,
                $vfalse)>;

>>>>>>> 43994e9a
  // Unmasked, broadcast.
  def : Pat<(OpNode (any_broadcast ScalarVT:$sx), DataVT:$vy, (MaskVT true_mask), i32:$avl),
            (!cast<Instruction>(OpBaseName#"rvl") ScalarVT:$sx, $vy, $avl)>;
  // Masked, broadcast.
  def : Pat<(OpNode (any_broadcast ScalarVT:$sx), DataVT:$vy, MaskVT:$mask, i32:$avl),
            (!cast<Instruction>(OpBaseName#"rvml") ScalarVT:$sx, $vy, $mask, $avl)>;
}

multiclass Binary_vr<SDPatternOperator OpNode,
    ValueType ScalarVT, ValueType DataVT,
    ValueType MaskVT, string OpBaseName> {
<<<<<<< HEAD
  // Masked with select, broadcast.
  def : Pat<(vvp_select (OpNode DataVT:$vx, (DataVT (any_broadcast ScalarVT:$sy)), (MaskVT srcvalue), (i32 srcvalue)),
                        DataVT:$vfalse,
                        MaskVT:$mask,
                        i32:$avl),
            (!cast<Instruction>(OpBaseName#"vrml_v") $vx, ScalarVT:$sy, $mask, $avl, $vfalse)>;
=======
  // Masked with passthru, broadcast.
  def : Pat<(vvp_select
                (OpNode
                    DataVT:$vx,
                    (any_broadcast ScalarVT:$sy),
                    (MaskVT srcvalue),
                    (i32 srcvalue)),
                DataVT:$vfalse,
                MaskVT:$mask,
                i32:$pivot),
            (!cast<Instruction>(OpBaseName#"vrml_v")
                $vx,
                ScalarVT:$sy,
                $mask,
                $pivot,
                $vfalse)>;

>>>>>>> 43994e9a
  // Unmasked, broadcast.
  def : Pat<(OpNode DataVT:$vx, (DataVT (any_broadcast ScalarVT:$sy)), (MaskVT true_mask), i32:$avl),
            (!cast<Instruction>(OpBaseName#"vrl") $vx, ScalarVT:$sy, $avl)>;
  // Masked, broadcast.
  def : Pat<(OpNode DataVT:$vx, (DataVT (any_broadcast ScalarVT:$sy)), MaskVT:$mask, i32:$avl),
            (!cast<Instruction>(OpBaseName#"vrml") $vx, ScalarVT:$sy, $mask, $avl)>;
}

multiclass Binary_vv<SDPatternOperator OpNode,
    ValueType DataVT,
    ValueType MaskVT, string OpBaseName> {
  // Masked with passthru, broadcast.
  def : Pat<(vvp_select
                (OpNode
                    DataVT:$vx,
                    DataVT:$vy,
                    (MaskVT srcvalue),
                    (i32 srcvalue)),
                DataVT:$vfalse,
                MaskVT:$mask,
                i32:$pivot),
            (!cast<Instruction>(OpBaseName#"vvml_v")
                $vx,
                $vy,
                $mask,
                $pivot,
                $vfalse)>;

  // Masked with select.
  def : Pat<(vvp_select (OpNode DataVT:$vx, DataVT:$vy, (MaskVT srcvalue), (i32 srcvalue)),
                        DataVT:$vfalse,
                        MaskVT:$mask,
                        i32:$avl),
            (!cast<Instruction>(OpBaseName#"vvml_v") $vx, $vy, $mask, $avl, $vfalse)>;

  // Unmasked.
  def : Pat<(OpNode DataVT:$vx, DataVT:$vy, (MaskVT true_mask), i32:$avl),
            (!cast<Instruction>(OpBaseName#"vvl") $vx, $vy, $avl)>;

  // Masked.
  def : Pat<(OpNode DataVT:$vx, DataVT:$vy, MaskVT:$mask, i32:$avl),
            (!cast<Instruction>(OpBaseName#"vvml") $vx, $vy, $mask, $avl)>;
}

// Binary operators that support broadcasts only on RHS.
multiclass Binary_vr_vv<
    SDPatternOperator OpNode,
    ValueType ScalarVT, ValueType DataVT, ValueType MaskVT,
    string OpBaseName> {
  defm : Binary_vr<OpNode, ScalarVT, DataVT, MaskVT, OpBaseName>;
  defm : Binary_vv<OpNode, DataVT, MaskVT, OpBaseName>;
}

// Binary operators that support broadcasts only on LHS.
multiclass Binary_rv_vv<
    SDPatternOperator OpNode,
    ValueType ScalarVT, ValueType DataVT, ValueType MaskVT,
    string OpBaseName> {
  defm : Binary_rv<OpNode, ScalarVT, DataVT, MaskVT, OpBaseName>;
  defm : Binary_vv<OpNode, DataVT, MaskVT, OpBaseName>;
}

multiclass Binary_rv_vr_vv<
    SDPatternOperator OpNode,
    ValueType ScalarVT, ValueType DataVT, ValueType MaskVT,
    string OpBaseName> {
  defm : Binary_rv<OpNode, ScalarVT, DataVT, MaskVT, OpBaseName>;
  defm : Binary_vr_vv<OpNode, ScalarVT, DataVT, MaskVT, OpBaseName>;
}

// Expand both 64bit and 32 bit variant (256 elements)
multiclass Binary_rv_vv_ShortLong<
    SDPatternOperator OpNode,
    ValueType LongScalarVT, ValueType LongDataVT, string LongOpBaseName,
    ValueType ShortScalarVT, ValueType ShortDataVT, string ShortOpBaseName> {
  defm : Binary_rv_vv<OpNode,
                      LongScalarVT, LongDataVT, v256i1,
                      LongOpBaseName>;
  defm : Binary_rv_vv<OpNode,
                      ShortScalarVT, ShortDataVT, v256i1,
                      ShortOpBaseName>;
}

multiclass Binary_vr_vv_ShortLong<
    SDPatternOperator OpNode,
    ValueType LongScalarVT, ValueType LongDataVT, string LongOpBaseName,
    ValueType ShortScalarVT, ValueType ShortDataVT, string ShortOpBaseName> {
  defm : Binary_vr_vv<OpNode,
                      LongScalarVT, LongDataVT, v256i1,
                      LongOpBaseName>;
  defm : Binary_vr_vv<OpNode,
                      ShortScalarVT, ShortDataVT, v256i1,
                      ShortOpBaseName>;
}

multiclass Ternary<
    SDPatternOperator OpNode,
    ValueType ScalarVT, ValueType DataVT,
    ValueType MaskVT, string OpBaseName> {
  //// Mask + vvp_select /////
  // with mask, broadcast first
  def : Pat<(vvp_select 
              (OpNode (any_broadcast ScalarVT:$sx), DataVT:$vy, DataVT:$vz, (MaskVT srcvalue), (i32 srcvalue)),
              DataVT:$vfalse,
              MaskVT:$mask,
              i32:$avl),
            (!cast<Instruction>(OpBaseName#"rvvml_v") $sx, $vy, $vz, $mask, $avl, $vfalse)>;
  // with mask, broadcast second
  def : Pat<(vvp_select (OpNode DataVT:$vx, (any_broadcast ScalarVT:$sy), DataVT:$vz, (MaskVT srcvalue), (i32 srcvalue)),
              DataVT:$vfalse,
              MaskVT:$mask,
              i32:$avl),
            (!cast<Instruction>(OpBaseName#"vrvml_v") $vx, $sy, $vz, $mask, $avl, $vfalse)>;
  // with mask
  def : Pat<(vvp_select (OpNode DataVT:$vx, DataVT:$vy, DataVT:$vz, (MaskVT srcvalue), (i32 srcvalue)),
              DataVT:$vfalse,
              MaskVT:$mask,
              i32:$avl),
            (!cast<Instruction>(OpBaseName#"vvvml_v") $vx, $vy, $vz, $mask, $avl, $vfalse)>;

  ///// w/o Mask /////
  // w/o mask, broadcast first
  def : Pat<(OpNode (any_broadcast ScalarVT:$sx), DataVT:$vy, DataVT:$vz, (MaskVT true_mask), i32:$avl),
            (!cast<Instruction>(OpBaseName#"rvvl") $sx, $vy, $vz, $avl)>;
  // w/o mask, broadcast second
  def : Pat<(OpNode DataVT:$vx, (any_broadcast ScalarVT:$sy), DataVT:$vz, (MaskVT true_mask), i32:$avl),
            (!cast<Instruction>(OpBaseName#"vrvl") $vx, $sy, $vz, $avl)>;
  // w/o mask
  def : Pat<(OpNode DataVT:$vx, DataVT:$vy, DataVT:$vz, (MaskVT true_mask), i32:$avl),
            (!cast<Instruction>(OpBaseName#"vvvl") $vx, $vy, $vz, $avl)>;

  ///// Mask /////
  // with mask, broadcast first
  def : Pat<(OpNode (any_broadcast ScalarVT:$sx), DataVT:$vy, DataVT:$vz, MaskVT:$mask, i32:$avl),
            (!cast<Instruction>(OpBaseName#"rvvml") $sx, $vy, $vz, $mask, $avl)>;
  // with mask, broadcast second
  def : Pat<(OpNode DataVT:$vx, (any_broadcast ScalarVT:$sy), DataVT:$vz, MaskVT:$mask, i32:$avl),
            (!cast<Instruction>(OpBaseName#"vrvml") $vx, $sy, $vz, $mask, $avl)>;
  // with mask
  def : Pat<(OpNode DataVT:$vx, DataVT:$vy, DataVT:$vz, MaskVT:$mask, i32:$avl),
            (!cast<Instruction>(OpBaseName#"vvvml") $vx, $vy, $vz, $mask, $avl)>;
}

// Expand both 64bit and 32 bit variant (256 elements)
multiclass Ternary_ShortLong<
    SDPatternOperator OpNode,
    ValueType LongScalarVT, ValueType LongDataVT, string LongOpBaseName,
    ValueType ShortScalarVT, ValueType ShortDataVT, string ShortOpBaseName> {
  defm : Ternary<OpNode, LongScalarVT, LongDataVT, v256i1, LongOpBaseName>;
  defm : Ternary<OpNode, ShortScalarVT, ShortDataVT, v256i1, ShortOpBaseName>;
}


// Integer arithmetic (256 elements)
defm : Unary_ShortLong<vvp_ctpop, i64, v256i64, "VPCNT", i32, v256i32, "PVPCNTLO">;

multiclass Binary_rv_vr_vv_ShortLong<
    SDPatternOperator OpNode,
    ValueType LongScalarVT, ValueType LongDataVT, string LongOpBaseName,
    ValueType ShortScalarVT, ValueType ShortDataVT, string ShortOpBaseName> {
  defm : Binary_rv_vr_vv<OpNode,
                      LongScalarVT, LongDataVT, v256i1,
                      LongOpBaseName>;
  defm : Binary_rv_vr_vv<OpNode,
                      ShortScalarVT, ShortDataVT, v256i1,
                      ShortOpBaseName>;
}

defm : Binary_rv_vv_ShortLong<c_vvp_add,
                              i64, v256i64, "VADDSL",
                              i32, v256i32, "VADDSWSX">;
defm : Binary_rv_vv_ShortLong<vvp_sub,
                              i64, v256i64, "VSUBSL",
                              i32, v256i32, "VSUBSWSX">;
defm : Binary_rv_vv_ShortLong<c_vvp_mul,
                              i64, v256i64, "VMULSL",
                              i32, v256i32, "VMULSWSX">;
defm : Binary_rv_vr_vv_ShortLong<vvp_sdiv,
                              i64, v256i64, "VDIVSL",
                              i32, v256i32, "VDIVSWSX">;
defm : Binary_rv_vr_vv_ShortLong<vvp_udiv,
                              i64, v256i64, "VDIVUL",
                              i32, v256i32, "VDIVUW">;
defm : Binary_rv_vv_ShortLong<c_vvp_and,
                              i64, v256i64, "VAND",
                              i32, v256i32, "PVANDLO">;
defm : Binary_rv_vv_ShortLong<c_vvp_or,
                              i64, v256i64, "VOR",
                              i32, v256i32, "PVORLO">;
defm : Binary_rv_vv_ShortLong<c_vvp_xor,
                              i64, v256i64, "VXOR",
                              i32, v256i32, "PVXORLO">;

defm : Binary_vr_vv_ShortLong<vvp_shl,
                              i64, v256i64, "VSLL",
                              i32, v256i32, "PVSLLLO">;
defm : Binary_vr_vv_ShortLong<vvp_sra,
                              i64, v256i64, "VSRAL",
                              i32, v256i32, "PVSRALO">;
defm : Binary_vr_vv_ShortLong<vvp_srl,
                              i64, v256i64, "VSRL",
                              i32, v256i32, "PVSRLLO">;

// Floating-point arithmetic (256 elements)
defm : Unary_ShortLong<vvp_frcp,
                       f64, v256f64, "VRCPD", f32, v256f32, "VRCPS">; 
defm : Unary_ShortLong<vvp_fsqrt,
                       f64, v256f64, "VFSQRTD", f32, v256f32, "VFSQRTS">; 
defm : Binary_rv_vv_ShortLong<c_vvp_fadd,
                              f64, v256f64, "VFADDD",
                              f32, v256f32, "PVFADDUP">;
defm : Binary_rv_vv_ShortLong<c_vvp_fmul,
                              f64, v256f64, "VFMULD",
                              f32, v256f32, "PVFMULUP">;
defm : Binary_rv_vv_ShortLong<vvp_fsub,
                              f64, v256f64, "VFSUBD",
                              f32, v256f32, "PVFSUBUP">;
defm : Binary_rv_vr_vv_ShortLong<vvp_fdiv,
                              f64, v256f64, "VFDIVD",
                              f32, v256f32, "VFDIVS">;

defm : Binary_rv_vv_ShortLong<c_vvp_fminnum,
                              f64, v256f64, "VFMIND",
                              f32, v256f32, "VFMINS">;
defm : Binary_rv_vv_ShortLong<c_vvp_fmaxnum,
                              f64, v256f64, "VFMAXD",
                              f32, v256f32, "VFMAXS">;

defm : Ternary_ShortLong<c_vvp_ffma,
                         f64, v256f64, "VFMADD", f32, v256f32, "VFMADS">;
defm : Ternary_ShortLong<c_vvp_ffms,
                         f64, v256f64, "VFMSBD", f32, v256f32, "VFMSBS">;
defm : Ternary_ShortLong<c_vvp_ffmsn,
                         f64, v256f64, "VFNMSBD", f32, v256f32, "VFNMSBS">;
// TODO: vvp_ffman

///// Selection /////
multiclass Merge_mvv<
    SDPatternOperator OpNode,
    ValueType DataVT, ValueType MaskVT,
    string OpBaseName> {
  // Masked.
  def : Pat<(OpNode
                DataVT:$vtrue, DataVT:$vfalse,
                MaskVT:$vm,
                i32:$avl),
            (!cast<Instruction>(OpBaseName#"vvml_v")
                $vfalse, $vtrue, $vm, $avl, $vfalse)>;
}

multiclass Merge_mvv_ShortLong<
    SDPatternOperator OpNode,
    ValueType LongDataVT, ValueType ShortDataVT,
    string OpBaseName> {
  defm : Merge_mvv<OpNode,
                   LongDataVT, v256i1,
                   OpBaseName>;
  defm : Merge_mvv<OpNode,
                   ShortDataVT, v256i1,
                   OpBaseName>;
}

defm : Merge_mvv_ShortLong<vvp_select,
                           v256f64,
                           v256f32, "VMRG">;
defm : Merge_mvv_ShortLong<vvp_select,
                           v256i64,
                           v256i32, "VMRG">;

multiclass VectorSelect_Packed<ValueType PackedVT> {
    def : Pat<(PackedVT (vvp_select PackedVT:$vtrue, PackedVT:$vfalse, v512i1:$vm, i32:$pivot)),
                        (VMRGWvvml_v $vfalse, $vtrue, $vm, $pivot, $vfalse)>;
}

defm : VectorSelect_Packed<v512i32>;
defm : VectorSelect_Packed<v512f32>;


///// Comparison (VVP_SETCC) /////

multiclass Set_CC<ValueType MaskVT, ValueType DataVT, string FmkBaseName, string CmpBaseName, SDPatternOperator CCMatcher, SDPatternOperator CCConv, string MaskTag="m"> {
  // TODO: Fused broadcast. Requires adapting SPU reg type to element type (as done for PVFADDUP, etc).
  // TODO: Predicate inversion to fuse broadcast (may do this in cpp code).
  // // Unmasked + broadcast
  // def : Pat<(MaskVT (vvp_setcc (any_broadcast ScalarVT:$LHS), DataVT:$RHS, CCMatcher:$cond, (MaskVT true_mask), i32:$vl)),
  //                   (!cast<Instruction>(FmkBaseName#"vl") (CCConv $cond), (!cast<Instruction>(CmpBaseName#"rvl") $LHS, $RHS, $vl), $vl)>;
  // unmasked
  def : Pat<(MaskVT (vvp_setcc DataVT:$LHS, DataVT:$RHS, CCMatcher:$cond, (MaskVT true_mask), i32:$vl)),
                    (!cast<Instruction>(FmkBaseName#"vl") (CCConv $cond), (!cast<Instruction>(CmpBaseName#"vvl") $LHS, $RHS, $vl), $vl)>;
  // masked
  def : Pat<(MaskVT (vvp_setcc DataVT:$LHS, DataVT:$RHS, CCMatcher:$cond, MaskVT:$vm, i32:$vl)),
                    (!cast<Instruction>(FmkBaseName#"v"#MaskTag#"l") (CCConv $cond), (!cast<Instruction>(CmpBaseName#"vvl") $LHS, $RHS, $vl), $vm, $vl)>;
}

multiclass Set_CC_256<ValueType DataVT, string FmkBaseName, string CmpBaseName, SDPatternOperator CCMatcher, SDNodeXForm CCConv>
  : Set_CC<v256i1, DataVT, FmkBaseName, CmpBaseName, CCMatcher, CCConv, "m">;

// SETCC (256)
defm : Set_CC_256<v256i64,"VFMKL","VCMPUL",CCUIOp,icond2cc>;
defm : Set_CC_256<v256i64,"VFMKL","VCMPSL",CCSIOp,icond2cc>;
defm : Set_CC_256<v256f64,"VFMKL","VFCMPD",cond,fcond2cc>;

defm : Set_CC_256<v256i32,"VFMKW","VCMPUW",CCUIOp,icond2cc>;
defm : Set_CC_256<v256i32,"VFMKW","VCMPSWZX",CCSIOp,icond2cc>;
defm : Set_CC_256<v256f32,"VFMKS","VFCMPS",cond,fcond2cc>;

///// Conversion /////

// Pseudo instructions for i64 <> fp32 conversion
// These get expanded very late - add flags so LVLGen cathes the $vl register here.
multiclass PseudoCVT<dag ins_prefix, int Offset,string PseudoName> {
  let VE_Vector = 1, VE_VLInUse = 1 in {
    let VE_VLIndex = !add(3,Offset) in {
      def vml_v
        : Pseudo<(outs V64:$vx), !con(ins_prefix, (ins V64:$vy, VM:$vm, I32:$vl, V64:$vpt)),"# pseudo "#PseudoName#"vml_v">;
      def vml
        : Pseudo<(outs V64:$vx), !con(ins_prefix, (ins V64:$vy, VM:$vm, I32:$vl)), "# pseudo "#PseudoName#"vml">;
    }
    let VE_VLIndex = !add(2,Offset) in {
      def vl
        : Pseudo<(outs V64:$vx), !con(ins_prefix, (ins V64:$vy, I32:$vl)), "# pseudo VCVTSLvml_v">;
    }
  }
}

defm VCVTLS : PseudoCVT<(ins RDOp:$rd), 1, "VCVTLS">;
defm VCVTSL : PseudoCVT<(ins), 0, "VCVTSL">;

// x_to_y
multiclass conv_x_to_y<SDPatternOperator MatchOp, ValueType MaskVT, ValueType DestVT, ValueType SrcVT, string ConvBaseName, string MaskToken> {
  // With select.
  def : Pat<(vvp_select (DestVT (MatchOp SrcVT:$vx, (MaskVT srcvalue), (i32 srcvalue))),
                        DestVT:$vfalse,
                        MaskVT:$vm,
                        i32:$vl),
            (!cast<Instruction>(ConvBaseName#"v"#MaskToken#"l_v") $vx, $vm, $vl, $vfalse)>;

  // Unmasked.
  def : Pat<(DestVT (MatchOp SrcVT:$vx, (MaskVT true_mask), i32:$vl)),
                    (!cast<Instruction>(ConvBaseName#"vl") $vx, $vl)>;
  // Masked.
  def : Pat<(DestVT (MatchOp SrcVT:$vx, MaskVT:$vm, i32:$vl)),
                    (!cast<Instruction>(ConvBaseName#"v"#MaskToken#"l") $vx, $vm, $vl)>;
}

// x_to_y
multiclass conv_x_to_y_rd<SDPatternOperator MatchOp, ValueType MaskVT, ValueType DestVT, ValueType SrcVT, string ConvBaseName, string MaskToken, RD_VAL RDFlag> {
  // With select.
  def : Pat<(vvp_select (DestVT (MatchOp SrcVT:$vx, (MaskVT srcvalue), (i32 srcvalue))),
                        DestVT:$vfalse,
                        MaskVT:$vm,
                        i32:$vl),
            (!cast<Instruction>(ConvBaseName#"v"#MaskToken#"l_v") RDFlag, $vx, $vm, $vl, $vfalse)>;

  // Unmasked.
  def : Pat<(DestVT (MatchOp SrcVT:$vx, (MaskVT true_mask), i32:$vl)),
                    (!cast<Instruction>(ConvBaseName#"vl") RDFlag, $vx, $vl)>;

  // Masked.
  def : Pat<(DestVT (MatchOp SrcVT:$vx, MaskVT:$vm, i32:$vl)),
                    (!cast<Instruction>(ConvBaseName#"v"#MaskToken#"l_v") RDFlag, $vx, $vm, $vl, (SrcVT (IMPLICIT_DEF)))>;
}

multiclass both_x_to_y<ValueType MaskVT, ValueType FPVT, string FPTag, ValueType IVT, string ITag, string IExtTag="", RD_VAL RDFlag=RD_NONE, string ConvBaseName="VCVT", string MaskToken="m"> {
 defm : conv_x_to_y<vvp_sint_to_fp, MaskVT, FPVT, IVT, ConvBaseName#FPTag#ITag, MaskToken>;
 defm : conv_x_to_y_rd<vvp_fp_to_sint, MaskVT, IVT, FPVT, ConvBaseName#ITag#FPTag#IExtTag, MaskToken, RDFlag>;
}

// iN <> fpN
defm: both_x_to_y<v256i1, v256f32, "S", v256i32, "W", "SX", RD_RZ>;
defm: both_x_to_y<v256i1, v256f64, "D", v256i64, "L", "", RD_RZ>;
defm: both_x_to_y<v512i1, v512f32, "S", v512i32, "W", "", RD_RZ, "PVCVT">;

// t32 <> t64
defm: both_x_to_y<v256i1, v256f32, "S", v256i64, "L", "", RD_RZ>;
defm: both_x_to_y<v256i1, v256f64, "D", v256i32, "W", "SX", RD_RZ>;

// fpext, fpround, fptrunc (256 only)
defm : conv_x_to_y<vvp_fptrunc, v256i1, v256f32, v256f64, "VCVTSD", "m">; // Roudn to nearest fp (correct).
// defm : conv_x_to_y<vvp_fpround, v256i1, v256f32, v256f64, "VCVTSD", "m">; // Round to nearest integer (FIXME!) ties away from zero.
defm : conv_x_to_y<vvp_fpext,   v256i1, v256f64, v256f32, "VCVTDS", "m">;

  // CC_INE = 2, // Not Equal
// trunc (256 elements)
def : Pat<(v256i1 (vvp_itrunc v256i32:$src, (v256i1 srcvalue), i32:$vl)),
          (v256i1 (PVFMKWLOvl 2, (v256i32 (PVANDLOrvl (EXTRACT_SUBREG (ORim 1, 0), sub_i32), v256i32:$src, i32:$vl)), i32:$vl))>;
def : Pat<(v256i1 (vvp_itrunc v256i64:$src, (v256i1 srcvalue), i32:$vl)),
          (v256i1 (VFMKLvl 2, (v256i64 (VANDrvl (ORim 1, 0), v256i64:$src, i32:$vl)), i32:$vl))>;
def : Pat<(v256i32 (vvp_itrunc v256i64:$src, (v256i1 srcvalue), (i32 srcvalue))),
          (COPY_TO_REGCLASS $src, V64)>;

///// ARITHMETIC /////
// Integer arithmetic (512 elements)
defm : Binary_rv_vv<c_vvp_and, i64, v512i32, v512i1, "PVAND">; 
defm : Binary_rv_vv<c_vvp_or, i64, v512i32, v512i1, "PVOR">; 
defm : Binary_rv_vv<c_vvp_xor, i64, v512i32, v512i1, "PVXOR">; 

defm : Binary_rv_vv<c_vvp_add, i64, v512i32, v512i1, "PVADDU">; 
defm : Binary_rv_vv<vvp_sub,  i64, v512i32, v512i1, "PVSUBU">;
defm : Binary_vr_vv<vvp_srl, i64, v512i32, v512i1, "PVSRL">;
defm : Binary_vr_vv<vvp_sra, i64, v512i32, v512i1, "PVSRA">;
defm : Binary_vr_vv<vvp_shl, i64, v512i32, v512i1, "PVSLL">;

// Floating-point arithmetic (512 elements)
defm : Unary<vvp_frcp,    i64, v512f32, v512i1, "PVRCP">;

defm : Binary_rv_vv<c_vvp_fadd,    i64, v512f32, v512i1, "PVFADD">;
defm : Binary_rv_vv<c_vvp_fmul,    i64, v512f32, v512i1, "PVFMUL">;
defm : Binary_rv_vv<vvp_fsub,     i64, v512f32, v512i1, "PVFSUB">;
defm : Binary_rv_vv<c_vvp_fminnum, i64, v512f32, v512i1, "PVFMIN">;
defm : Binary_rv_vv<c_vvp_fmaxnum, i64, v512f32, v512i1, "PVFMAX">;

defm : Ternary<c_vvp_ffma, i64, v512f32, v512i1, "PVFMAD">;
defm : Ternary<c_vvp_ffms, i64, v512f32, v512i1, "PVFMSB">;
defm : Ternary<c_vvp_ffmsn, i64, v512f32, v512i1, "PVFNMSB">;

// Integer extension (256 elements) //
// vNi32 to vNi64
multiclass IExtend32<string NodeExtToken, string ExtToken> {
  def : Pat<(v256i64 (!cast<SDPatternOperator>("vvp_"#NodeExtToken#"ext") v256i32:$vx, v256i1:$vm, i32:$vl)),
            (!cast<Instruction>("VADDSW"#ExtToken#"Xivml") 0, $vx, $vm, $vl)>;
}
defm : IExtend32<"z", "Z">;
defm : IExtend32<"s", "S">;

// vNi1 to vNiT
multiclass IExtend_Mask<ValueType ResVT, string NodeExtToken, string ExtToken, int TrueVal> {
def : Pat<(ResVT (!cast<SDPatternOperator>("vvp_"#NodeExtToken#"ext") v256i1:$vm, (v256i1 srcvalue), i32:$vl)),
          (VMRGivml 0, (VBRDil TrueVal, $vl), $vm, $vl)>;
}
multiclass IExtend_Mask_ForRes<ValueType ResVT> {
  defm: IExtend_Mask<ResVT, "z", "Z", 1>;
  defm: IExtend_Mask<ResVT, "s", "S", -1>;
}
defm: IExtend_Mask_ForRes<v256i32>;
defm: IExtend_Mask_ForRes<v256i64>;

// Integer extension (512 elements) //
// TODO


///// Reductions (256 elements) /////
// TODO
// case VE::vfsumd_vvl: return 2;
// case VE::vfsumd_vvml: return 3;
// case VE::vfsums_vvl: return 2;
// case VE::vfsums_vvml: return 3;

multiclass Reduce_Sequenced<ValueType VectorVT, RegisterClass ResRC, ValueType ResVT, string VPOp, string VEInst, string FPToken, SDPatternOperator neutral_elem> {
  // ordered & unmasked
  def : Pat <(ResVT (!cast<SDPatternOperator>("vvp_reduce_seq_"#VPOp) (ResVT neutral_elem), VectorVT:$vx, (v256i1 true_mask), i32:$vl)),
             (COPY_TO_REGCLASS (!cast<Instruction>("LVSvi") (!cast<Instruction>(VEInst#FPToken#"vil") $vx, 0, $vl), 0), ResRC)>;
  def : Pat <(ResVT (!cast<SDPatternOperator>("vvp_reduce_seq_"#VPOp) ResVT:$sy, VectorVT:$vx, (v256i1 true_mask), i32:$vl)),
             (COPY_TO_REGCLASS (!cast<Instruction>("LVSvi") (!cast<Instruction>(VEInst#FPToken#"vrl") $vx, $sy, $vl), 0), ResRC)>;
  
  // ordered & masked
  def : Pat <(ResVT (!cast<SDPatternOperator>("vvp_reduce_seq_"#VPOp) ResVT:$sy, VectorVT:$vx, v256i1:$vm, i32:$vl)),
             (COPY_TO_REGCLASS (!cast<Instruction>("LVSvi")
                 (!cast<Instruction>(VEInst#FPToken#"vrl")
                     (VMRGivml 0, $vx, $vm, $vl),
                     $sy,
                     $vl
                 ),
                 0
             ), ResRC)>;
}

multiclass Reduce_Unordered<ValueType VectorVT, RegisterClass ResRC, ValueType ResVT, string VPOp, string VEInst, string FPToken> {
 // unordered
 def : Pat <(ResVT (!cast<SDPatternOperator>("vvp_reduce_"#VPOp) VectorVT:$vx, v256i1:$vm, i32:$vl)),
            (COPY_TO_REGCLASS (!cast<Instruction>("LVSvi") (!cast<Instruction>(VEInst#FPToken#"vml") $vx, $vm, $vl), 0), ResRC)>;
}

multiclass Reduce_Unordered_Sequenced<ValueType VectorVT, RegisterClass ResRC, ValueType ResVT, string VPOp, string IterVEInst, string ReorderVEInst, string FPToken, SDPatternOperator neutral_elem> {
 defm: Reduce_Sequenced<VectorVT, ResRC, ResVT, "fadd", "VFIA", FPToken, neutral_elem>;
 defm: Reduce_Unordered<VectorVT, ResRC, ResVT, "fadd", "VFSUM", FPToken>;
}

multiclass Reduce_Unordered_Sequenced_v256<string VPOp, string IterVEInst, string ReorderVEInst, SDPatternOperator lo_neutral, SDPatternOperator neutral_elem> {
  defm: Reduce_Unordered_Sequenced<v256f64,I64,f64,VPOp, IterVEInst, ReorderVEInst, "D",neutral_elem>;
  defm: Reduce_Unordered_Sequenced<v256f32,I64,f32,VPOp, IterVEInst, ReorderVEInst, "S",lo_neutral>;
}


multiclass Reduce_FMinMax<ValueType VectorVT, RegisterClass ResRC, ValueType ResVT, string FPToken> {
  defm: Reduce_Unordered<VectorVT,ResRC,ResVT,"fmax","VFRMAX",FPToken>;
  defm: Reduce_Unordered<VectorVT,ResRC,ResVT,"fmin","VFRMIN",FPToken>;
}

/// reduce FADD,FMUL {
defm: Reduce_Unordered_Sequenced_v256<"fadd","VFIA","VFSUM",fplozero,fpzero>;
defm: Reduce_Sequenced<v256f64, I64, f64, "fmul", "VFIM", "D", fpone>;
defm: Reduce_Sequenced<v256f32, I64, f32, "fmul", "VFIM", "S", fpone>;

defm: Reduce_FMinMax<v256f64,I64,f64,"DFST">;
defm: Reduce_FMinMax<v256f32,I64,f32,"SFST">;
/// reduce } FMIN/FMAX


/// reduce AND/OR/XOR/ADD {
multiclass Reduce_GenericInt<ValueType VectorVT, RegisterClass ResRC, ValueType ResVT, string VVPRedOp, string RedInstName> {
  // Unmasked.
  def : Pat <(ResVT (!cast<SDPatternOperator>("vvp_reduce_"#VVPRedOp) VectorVT:$vx, (v256i1 true_mask), i32:$vl)),
             (COPY_TO_REGCLASS (!cast<Instruction>("LVSvi") (!cast<Instruction>(RedInstName#"vl") $vx, $vl), 0), ResRC)>;

  // Masked.
  def : Pat <(ResVT (!cast<SDPatternOperator>("vvp_reduce_"#VVPRedOp) VectorVT:$vx, v256i1:$vm, i32:$vl)),
             (COPY_TO_REGCLASS (!cast<Instruction>("LVSvi") (!cast<Instruction>(RedInstName#"vml") $vx, $vm, $vl), 0), ResRC)>;
}

multiclass IntReduce_ShortLong<ValueType VectorVT, RegisterClass ResRC, ValueType ResVT, string SumSuffix, string MinMaxSuffix> {
  defm: Reduce_GenericInt<VectorVT, ResRC, ResVT, "or",  "VROR">;
  defm: Reduce_GenericInt<VectorVT, ResRC, ResVT, "and", "VRAND">;
  defm: Reduce_GenericInt<VectorVT, ResRC, ResVT, "xor", "VRXOR">;
  defm: Reduce_GenericInt<VectorVT, ResRC, ResVT, "add", "VSUM"#SumSuffix>;
  defm: Reduce_GenericInt<VectorVT, ResRC, ResVT, "smax", "VRMAX"#MinMaxSuffix>;
}

defm: IntReduce_ShortLong<v256i64, I64, i64, "L","SLFST">;
defm: IntReduce_ShortLong<v256i32, I32, i32, "WSX","SWFSTSX">;
/// } reduce AND/OR/XOR/ADD


/// Mask arithmetic {
multiclass MaskBinaryArith<SDPatternOperator Op, Instruction Inst> {
  def : Pat <(v256i1 (Op v256i1:$mx, v256i1:$my)),
             (v256i1 (Inst v256i1:$mx, v256i1:$my))>;
}

defm: MaskBinaryArith<and,ANDMmm>;
defm: MaskBinaryArith<or,ORMmm>;
defm: MaskBinaryArith<xor,XORMmm>;

/// } Mask arithmetic


/// FNEG {

multiclass FNeg<ValueType DataVT> {
  // Masked with select.
  def : Pat<(vvp_select (vvp_fneg DataVT:$vx, (v256i1 srcvalue), (i32 srcvalue)),
                        DataVT:$vfalse,
                        v256i1:$mask,
                        i32:$avl),
            (VXORmvml_v (i32 1), $vx, $mask, $avl, $vfalse)>;
  
  // Unmasked.
  def : Pat<(vvp_fneg DataVT:$vx, (v256i1 true_mask), i32:$avl),
            (VXORmvl (i32 1), $vx, $avl)>;

  // Masked.
  def : Pat<(vvp_fneg DataVT:$vx, v256i1:$mask, i32:$avl),
            (VXORmvml (i32 1), $vx, $mask, $avl)>;
}

defm: FNeg<v256f32>;
defm: FNeg<v256f64>;

///// Packed FNeg /////

// Masked with select.
def : Pat<(vvp_select (vvp_fneg v512f32:$vx, (v512i1 srcvalue), (i32 srcvalue)),
                      v512f32:$vfalse,
                      v512i1:$mask,
                      i32:$avl),
          (v512f32 (PVXORrvml_v (packed_fneg_imm ), $vx, $mask, $avl, $vfalse))>;

// Unmasked.
def : Pat<(vvp_fneg v512f32:$vx, (v512i1 true_mask), i32:$avl),
          (v512f32 (PVXORrvl (packed_fneg_imm ), $vx, $avl))>;

// Masked.
def : Pat<(vvp_fneg v512f32:$vx, v512i1:$mask, i32:$avl),
          (v512f32 (PVXORrvml (packed_fneg_imm ), $vx, $mask, $avl))>;

/// } FNEG<|MERGE_RESOLUTION|>--- conflicted
+++ resolved
@@ -161,14 +161,6 @@
 multiclass Binary_rv<SDPatternOperator OpNode,
     ValueType ScalarVT, ValueType DataVT,
     ValueType MaskVT, string OpBaseName> {
-<<<<<<< HEAD
-  // Masked with select, broadcast.
-  def : Pat<(vvp_select (OpNode (any_broadcast ScalarVT:$sx), DataVT:$vy, (MaskVT srcvalue), (i32 srcvalue)),
-                        DataVT:$vfalse,
-                        MaskVT:$mask,
-                        i32:$avl),
-            (!cast<Instruction>(OpBaseName#"rvml_v") ScalarVT:$sx, $vy, $mask, $avl, $vfalse)>;
-=======
   // Masked with passthru, broadcast.
   def : Pat<(vvp_select
                 (OpNode
@@ -186,26 +178,25 @@
                 $pivot,
                 $vfalse)>;
 
->>>>>>> 43994e9a
   // Unmasked, broadcast.
-  def : Pat<(OpNode (any_broadcast ScalarVT:$sx), DataVT:$vy, (MaskVT true_mask), i32:$avl),
-            (!cast<Instruction>(OpBaseName#"rvl") ScalarVT:$sx, $vy, $avl)>;
+  def : Pat<(OpNode
+                (any_broadcast ScalarVT:$sx), DataVT:$vy,
+                (MaskVT true_mask),
+                i32:$avl),
+            (!cast<Instruction>(OpBaseName#"rvl")
+                ScalarVT:$sx, $vy, $avl)>;
   // Masked, broadcast.
-  def : Pat<(OpNode (any_broadcast ScalarVT:$sx), DataVT:$vy, MaskVT:$mask, i32:$avl),
-            (!cast<Instruction>(OpBaseName#"rvml") ScalarVT:$sx, $vy, $mask, $avl)>;
+  def : Pat<(OpNode
+                (any_broadcast ScalarVT:$sx), DataVT:$vy,
+                MaskVT:$mask,
+                i32:$avl),
+            (!cast<Instruction>(OpBaseName#"rvml")
+                ScalarVT:$sx, $vy, $mask, $avl)>;
 }
 
 multiclass Binary_vr<SDPatternOperator OpNode,
     ValueType ScalarVT, ValueType DataVT,
     ValueType MaskVT, string OpBaseName> {
-<<<<<<< HEAD
-  // Masked with select, broadcast.
-  def : Pat<(vvp_select (OpNode DataVT:$vx, (DataVT (any_broadcast ScalarVT:$sy)), (MaskVT srcvalue), (i32 srcvalue)),
-                        DataVT:$vfalse,
-                        MaskVT:$mask,
-                        i32:$avl),
-            (!cast<Instruction>(OpBaseName#"vrml_v") $vx, ScalarVT:$sy, $mask, $avl, $vfalse)>;
-=======
   // Masked with passthru, broadcast.
   def : Pat<(vvp_select
                 (OpNode
@@ -223,13 +214,20 @@
                 $pivot,
                 $vfalse)>;
 
->>>>>>> 43994e9a
   // Unmasked, broadcast.
-  def : Pat<(OpNode DataVT:$vx, (DataVT (any_broadcast ScalarVT:$sy)), (MaskVT true_mask), i32:$avl),
-            (!cast<Instruction>(OpBaseName#"vrl") $vx, ScalarVT:$sy, $avl)>;
+  def : Pat<(OpNode
+                DataVT:$vx, (any_broadcast ScalarVT:$sy),
+                (MaskVT true_mask),
+                i32:$avl),
+            (!cast<Instruction>(OpBaseName#"vrl")
+                $vx, ScalarVT:$sy, $avl)>;
   // Masked, broadcast.
-  def : Pat<(OpNode DataVT:$vx, (DataVT (any_broadcast ScalarVT:$sy)), MaskVT:$mask, i32:$avl),
-            (!cast<Instruction>(OpBaseName#"vrml") $vx, ScalarVT:$sy, $mask, $avl)>;
+  def : Pat<(OpNode
+                DataVT:$vx, (any_broadcast ScalarVT:$sy),
+                MaskVT:$mask,
+                i32:$avl),
+            (!cast<Instruction>(OpBaseName#"vrml")
+                $vx, ScalarVT:$sy, $mask, $avl)>;
 }
 
 multiclass Binary_vv<SDPatternOperator OpNode,
@@ -260,12 +258,20 @@
             (!cast<Instruction>(OpBaseName#"vvml_v") $vx, $vy, $mask, $avl, $vfalse)>;
 
   // Unmasked.
-  def : Pat<(OpNode DataVT:$vx, DataVT:$vy, (MaskVT true_mask), i32:$avl),
-            (!cast<Instruction>(OpBaseName#"vvl") $vx, $vy, $avl)>;
-
-  // Masked.
-  def : Pat<(OpNode DataVT:$vx, DataVT:$vy, MaskVT:$mask, i32:$avl),
-            (!cast<Instruction>(OpBaseName#"vvml") $vx, $vy, $mask, $avl)>;
+  def : Pat<(OpNode
+                DataVT:$vx, DataVT:$vy,
+                (MaskVT true_mask),
+                i32:$avl),
+            (!cast<Instruction>(OpBaseName#"vvl")
+                $vx, $vy, $avl)>;
+
+  // Masked.
+  def : Pat<(OpNode
+                DataVT:$vx, DataVT:$vy,
+                MaskVT:$mask,
+                i32:$avl),
+            (!cast<Instruction>(OpBaseName#"vvml")
+                $vx, $vy, $mask, $avl)>;
 }
 
 // Binary operators that support broadcasts only on RHS.
