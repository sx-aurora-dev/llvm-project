//===----------- VVPInstrPatternsVec.td - VVP_* SDNode patterns -----------===//
//
// Part of the LLVM Project, under the Apache License v2.0 with LLVM Exceptions.
// See https://llvm.org/LICENSE.txt for license information.
// SPDX-License-Identifier: Apache-2.0 WITH LLVM-exception
//
//===----------------------------------------------------------------------===//
//
// This file describes how VVP_* SDNodes are lowered to machine instructions.
//
//===----------------------------------------------------------------------===//

//===----------------------------------------------------------------------===//
//
// VVP SDNode definitions.
//
//===----------------------------------------------------------------------===//


// Vector Gather and scatter
multiclass VectorGather<ValueType DataVT, ValueType PtrVT, ValueType MaskVT, string GTPrefix> {
  // Unmasked.
  def : Pat<(DataVT (vvp_gather PtrVT:$addr, (MaskVT true_mask), i32:$avl)),
                    (!cast<Instruction>(GTPrefix#"vizl") $addr, 0, 0, $avl)>;
  // Masked.
  def : Pat<(DataVT (vvp_gather PtrVT:$addr, MaskVT:$mask, i32:$avl)),
            (!cast<Instruction>(GTPrefix#"vizml") $addr, 0, 0, $mask, $avl)>;
}

defm : VectorGather<v256f64, v256i64, v256i1, "VGT">;
defm : VectorGather<v256i64, v256i64, v256i1, "VGT">;
defm : VectorGather<v256f32, v256i64, v256i1, "VGTU">;
defm : VectorGather<v256i32, v256i64, v256i1, "VGTLZX">;

multiclass VectorScatter<ValueType DataVT, ValueType PtrVT, ValueType MaskVT, string SCPrefix> {
  // Unmasked.
  def : Pat<(vvp_scatter DataVT:$data, PtrVT:$addr, (MaskVT true_mask), i32:$avl),
            (!cast<Instruction>(SCPrefix#"vizvl") $addr, 0, 0, $data, $avl)>;
  // Masked.
  def : Pat<(vvp_scatter DataVT:$data, PtrVT:$addr, MaskVT:$mask, i32:$avl),
            (!cast<Instruction>(SCPrefix#"vizvml") $addr, 0, 0, $data, $mask, $avl)>;
}

defm : VectorScatter<v256f64, v256i64, v256i1, "VSC">;
defm : VectorScatter<v256i64, v256i64, v256i1, "VSC">;
defm : VectorScatter<v256f32, v256i64, v256i1, "VSCU">;
defm : VectorScatter<v256i32, v256i64, v256i1, "VSCL">;

// Vector Load and Store
multiclass VectorLoad<ValueType DataVT, ValueType PtrVT, ValueType MaskVT, string GTWithMask, string LDNoMask> {
  // Unmasked (imm stride).
  def : Pat<(DataVT (vvp_load PtrVT:$addr, (i64 simm7:$stride), (MaskVT true_mask), i32:$avl)),
                    (!cast<Instruction>(LDNoMask#"irl") (LO7 $stride), $addr, $avl)>;
  // Unmasked.
  def : Pat<(DataVT (vvp_load PtrVT:$addr, i64:$stride, (MaskVT true_mask), i32:$avl)),
                    (!cast<Instruction>(LDNoMask#"rrl") $stride, PtrVT:$addr, $avl)>;
  // Masked (imm stride).
  def : Pat<(DataVT (vvp_load PtrVT:$addr, (i64 simm7:$stride), MaskVT:$mask, i32:$avl)),
            (!cast<Instruction>(GTWithMask#"vizml")
              (VADDULrvml $addr, (VMULULivml (LO7 $stride), (VSEQl $avl), $mask, $avl), $mask, $avl),
              0, 0,
              $mask,
              $avl)>;
  // Masked.
  def : Pat<(DataVT (vvp_load PtrVT:$addr, i64:$stride, MaskVT:$mask, i32:$avl)),
            (!cast<Instruction>(GTWithMask#"vizml")
              (VADDULrvml $addr, (VMULULrvml $stride, (VSEQl $avl), $mask, $avl), $mask, $avl),
              0, 0,
              $mask,
              $avl)>;
}

multiclass VectorLoadStore_Packed<ValueType DataVT, ValueType PtrVT, ValueType MaskVT, string LDNoMask, SDNode STNoMask> {
  // Unmasked (imm stride).
  def : Pat<(DataVT (vvp_load PtrVT:$addr, (i64 simm7:$stride), (MaskVT true_mask), i32:$avl)),
                    (!cast<Instruction>(LDNoMask#"irl") (LO7 $stride), $addr, $avl)>;
  // Unmasked.
  def : Pat<(DataVT (vvp_load PtrVT:$addr, i64:$stride, (MaskVT true_mask), i32:$avl)),
                    (!cast<Instruction>(LDNoMask#"rrl") $stride, $addr, $avl)>;

  // Masked (imm stride).
  def : Pat<(vvp_store DataVT:$vx, PtrVT:$addr, (i64 simm7:$stride), (MaskVT true_mask), i32:$avl),
            (!cast<Instruction>(STNoMask#"irvl") (LO7 $stride), $addr, $vx, $avl)>;
  // Masked.
  def : Pat<(vvp_store DataVT:$vx, PtrVT:$addr, i64:$stride, (MaskVT true_mask), i32:$avl),
            (!cast<Instruction>(STNoMask#"rrvl") $stride, $addr, $vx, $avl)>;
}


// Load patterns
// Packed (anomalous mask).
defm : VectorLoad<v512f32, i64, v256i1, "VGT",    "VLD">;
defm : VectorLoad<v512i32, i64, v256i1, "VGT",    "VLD">;

// Regular.
defm : VectorLoad<v256f64, i64, v256i1, "VGT",    "VLD">;
defm : VectorLoad<v256i64, i64, v256i1, "VGT",    "VLD">;
defm : VectorLoad<v256f32, i64, v256i1, "VGTU",   "VLDU">;
defm : VectorLoad<v256i32, i64, v256i1, "VGTLZX", "VLDLZX">;
// packed load patterns
// defm : VectorLoadStore_Packed<v512i32, i64, v512i1, "VLD", "VST">;
// defm : VectorLoadStore_Packed<v512f32, i64, v512i1, "VLD", "VST">;

multiclass VectorStore<ValueType DataVT, ValueType PtrVT, ValueType MaskVT, string STWithMask, string STNoMask> {
  // Unmasked (imm stride).
  def : Pat<(vvp_store DataVT:$val, PtrVT:$addr, (i64 simm7:$stride), (MaskVT true_mask), i32:$avl),
            (!cast<Instruction>(STNoMask#"irvl") (LO7 $stride), $addr, $val, $avl)>;
  // Unmasked.
  def : Pat<(vvp_store DataVT:$val, PtrVT:$addr, i64:$stride, (MaskVT true_mask), i32:$avl),
            (!cast<Instruction>(STNoMask#"rrvl") $stride, $addr, $val, $avl)>;
  // Masked (imm stride).
  def : Pat<(vvp_store DataVT:$val, PtrVT:$addr, (i64 simm7:$stride), MaskVT:$mask, i32:$avl),
            (!cast<Instruction>(STWithMask#"irvml") (LO7 $stride), $addr, $val, $mask, $avl)>;
  // Masked.
  def : Pat<(vvp_store DataVT:$val, PtrVT:$addr, i64:$stride, MaskVT:$mask, i32:$avl),
            (!cast<Instruction>(STWithMask#"rrvml") $stride, $addr, $val, $mask, $avl)>;
}

// Packed (anomalous mask).
defm : VectorStore<v512f32, i64, v256i1, "VST",  "VST">;
defm : VectorStore<v512i32, i64, v256i1, "VST",  "VST">;

// Regular.
defm : VectorStore<v256f64, i64, v256i1, "VST",  "VST">;
defm : VectorStore<v256i64, i64, v256i1, "VST",  "VST">;
defm : VectorStore<v256f32, i64, v256i1, "VSTU", "VSTU">; 
defm : VectorStore<v256i32, i64, v256i1, "VSTL", "VSTL">; 

// Floating-point arithmetic

multiclass Unary<SDPatternOperator OpNode, ValueType ScalarVT, ValueType DataVT, ValueType MaskVT, string OpBaseName> {
  // Masked with select.
  def : Pat<(vvp_select (OpNode DataVT:$vx, (MaskVT srcvalue), (i32 srcvalue)),
                        DataVT:$vfalse,
                        MaskVT:$mask,
                        i32:$avl),
            (!cast<Instruction>(OpBaseName#"vml_v") $vx, $mask, $avl, $vfalse)>;

  // Unmasked.
  def : Pat<(OpNode DataVT:$vx, (MaskVT true_mask), i32:$avl),
            (!cast<Instruction>(OpBaseName#"vl") $vx, $avl)>;

  // Masked.
  def : Pat<(OpNode DataVT:$vx, MaskVT:$mask, i32:$avl),
            (!cast<Instruction>(OpBaseName#"vml") $vx, $mask, $avl)>;
}

// Expand both 64bit and 32 bit variant (256 elements)
multiclass Unary_ShortLong<SDPatternOperator OpNode, ValueType LongScalarVT, ValueType LongDataVT, string LongOpBaseName, ValueType ShortScalarVT, ValueType ShortDataVT, string ShortOpBaseName> {
  defm : Unary<OpNode, LongScalarVT, LongDataVT, v256i1, LongOpBaseName>;
  defm : Unary<OpNode, ShortScalarVT, ShortDataVT, v256i1, ShortOpBaseName>;
}






// Expand both 64bit and 32 bit variant (256 elements)

multiclass Binary_rv<SDPatternOperator OpNode,
    ValueType ScalarVT, ValueType DataVT,
    ValueType MaskVT, string OpBaseName> {
  // Masked with select, broadcast.
  def : Pat<(vvp_select (OpNode (any_broadcast ScalarVT:$sx), DataVT:$vy, (MaskVT srcvalue), (i32 srcvalue)),
                        DataVT:$vfalse,
                        MaskVT:$mask,
                        i32:$avl),
            (!cast<Instruction>(OpBaseName#"rvml_v") ScalarVT:$sx, $vy, $mask, $avl, $vfalse)>;
  // Unmasked, broadcast.
  def : Pat<(OpNode (any_broadcast ScalarVT:$sx), DataVT:$vy, (MaskVT true_mask), i32:$avl),
            (!cast<Instruction>(OpBaseName#"rvl") ScalarVT:$sx, $vy, $avl)>;
  // Masked, broadcast.
  def : Pat<(OpNode (any_broadcast ScalarVT:$sx), DataVT:$vy, MaskVT:$mask, i32:$avl),
            (!cast<Instruction>(OpBaseName#"rvml") ScalarVT:$sx, $vy, $mask, $avl)>;
}

multiclass Binary_vr<SDPatternOperator OpNode,
    ValueType ScalarVT, ValueType DataVT,
    ValueType MaskVT, string OpBaseName> {
  // Masked with select, broadcast.
  def : Pat<(vvp_select (OpNode DataVT:$vx, (DataVT (any_broadcast ScalarVT:$sy)), (MaskVT srcvalue), (i32 srcvalue)),
                        DataVT:$vfalse,
                        MaskVT:$mask,
                        i32:$avl),
            (!cast<Instruction>(OpBaseName#"vrml_v") $vx, ScalarVT:$sy, $mask, $avl, $vfalse)>;
  // Unmasked, broadcast.
  def : Pat<(OpNode DataVT:$vx, (DataVT (any_broadcast ScalarVT:$sy)), (MaskVT true_mask), i32:$avl),
            (!cast<Instruction>(OpBaseName#"vrl") $vx, ScalarVT:$sy, $avl)>;
  // Masked, broadcast.
  def : Pat<(OpNode DataVT:$vx, (DataVT (any_broadcast ScalarVT:$sy)), MaskVT:$mask, i32:$avl),
            (!cast<Instruction>(OpBaseName#"vrml") $vx, ScalarVT:$sy, $mask, $avl)>;
}

multiclass Binary_vv<SDPatternOperator OpNode,
    ValueType DataVT,
    ValueType MaskVT, string OpBaseName> {
  // Masked with select.
  def : Pat<(vvp_select (OpNode DataVT:$vx, DataVT:$vy, (MaskVT srcvalue), (i32 srcvalue)),
                        DataVT:$vfalse,
                        MaskVT:$mask,
                        i32:$avl),
            (!cast<Instruction>(OpBaseName#"vvml_v") $vx, $vy, $mask, $avl, $vfalse)>;

  // Unmasked.
  def : Pat<(OpNode DataVT:$vx, DataVT:$vy, (MaskVT true_mask), i32:$avl),
            (!cast<Instruction>(OpBaseName#"vvl") $vx, $vy, $avl)>;

  // Masked.
  def : Pat<(OpNode DataVT:$vx, DataVT:$vy, MaskVT:$mask, i32:$avl),
            (!cast<Instruction>(OpBaseName#"vvml") $vx, $vy, $mask, $avl)>;
}

// Binary operators that support broadcasts only on RHS.
multiclass Binary_vr_vv<
    SDPatternOperator OpNode,
    ValueType ScalarVT, ValueType DataVT, ValueType MaskVT,
    string OpBaseName> {
  defm : Binary_vr<OpNode, ScalarVT, DataVT, MaskVT, OpBaseName>;
  defm : Binary_vv<OpNode, DataVT, MaskVT, OpBaseName>;
}

// Binary operators that support broadcasts only on LHS.
multiclass Binary_rv_vv<
    SDPatternOperator OpNode,
    ValueType ScalarVT, ValueType DataVT, ValueType MaskVT,
    string OpBaseName> {
  defm : Binary_rv<OpNode, ScalarVT, DataVT, MaskVT, OpBaseName>;
  defm : Binary_vv<OpNode, DataVT, MaskVT, OpBaseName>;
}

multiclass Binary_rv_vr_vv<
    SDPatternOperator OpNode,
    ValueType ScalarVT, ValueType DataVT, ValueType MaskVT,
    string OpBaseName> {
  defm : Binary_rv<OpNode, ScalarVT, DataVT, MaskVT, OpBaseName>;
  defm : Binary_vr_vv<OpNode, ScalarVT, DataVT, MaskVT, OpBaseName>;
}

// Expand both 64bit and 32 bit variant (256 elements)
multiclass Binary_rv_vv_ShortLong<
    SDPatternOperator OpNode,
    ValueType LongScalarVT, ValueType LongDataVT, string LongOpBaseName,
    ValueType ShortScalarVT, ValueType ShortDataVT, string ShortOpBaseName> {
  defm : Binary_rv_vv<OpNode,
                      LongScalarVT, LongDataVT, v256i1,
                      LongOpBaseName>;
  defm : Binary_rv_vv<OpNode,
                      ShortScalarVT, ShortDataVT, v256i1,
                      ShortOpBaseName>;
}

multiclass Binary_vr_vv_ShortLong<
    SDPatternOperator OpNode,
    ValueType LongScalarVT, ValueType LongDataVT, string LongOpBaseName,
    ValueType ShortScalarVT, ValueType ShortDataVT, string ShortOpBaseName> {
  defm : Binary_vr_vv<OpNode,
                      LongScalarVT, LongDataVT, v256i1,
                      LongOpBaseName>;
  defm : Binary_vr_vv<OpNode,
                      ShortScalarVT, ShortDataVT, v256i1,
                      ShortOpBaseName>;
}

multiclass Ternary<
    SDPatternOperator OpNode,
    ValueType ScalarVT, ValueType DataVT,
    ValueType MaskVT, string OpBaseName> {
  //// Mask + vvp_select /////
  // with mask, broadcast first
  def : Pat<(vvp_select 
              (OpNode (any_broadcast ScalarVT:$sx), DataVT:$vy, DataVT:$vz, (MaskVT srcvalue), (i32 srcvalue)),
              DataVT:$vfalse,
              MaskVT:$mask,
              i32:$avl),
            (!cast<Instruction>(OpBaseName#"rvvml_v") $sx, $vy, $vz, $mask, $avl, $vfalse)>;
  // with mask, broadcast second
  def : Pat<(vvp_select (OpNode DataVT:$vx, (any_broadcast ScalarVT:$sy), DataVT:$vz, (MaskVT srcvalue), (i32 srcvalue)),
              DataVT:$vfalse,
              MaskVT:$mask,
              i32:$avl),
            (!cast<Instruction>(OpBaseName#"vrvml_v") $vx, $sy, $vz, $mask, $avl, $vfalse)>;
  // with mask
  def : Pat<(vvp_select (OpNode DataVT:$vx, DataVT:$vy, DataVT:$vz, (MaskVT srcvalue), (i32 srcvalue)),
              DataVT:$vfalse,
              MaskVT:$mask,
              i32:$avl),
            (!cast<Instruction>(OpBaseName#"vvvml_v") $vx, $vy, $vz, $mask, $avl, $vfalse)>;

  ///// w/o Mask /////
  // w/o mask, broadcast first
  def : Pat<(OpNode (any_broadcast ScalarVT:$sx), DataVT:$vy, DataVT:$vz, (MaskVT true_mask), i32:$avl),
            (!cast<Instruction>(OpBaseName#"rvvl") $sx, $vy, $vz, $avl)>;
  // w/o mask, broadcast second
  def : Pat<(OpNode DataVT:$vx, (any_broadcast ScalarVT:$sy), DataVT:$vz, (MaskVT true_mask), i32:$avl),
            (!cast<Instruction>(OpBaseName#"vrvl") $vx, $sy, $vz, $avl)>;
  // w/o mask
  def : Pat<(OpNode DataVT:$vx, DataVT:$vy, DataVT:$vz, (MaskVT true_mask), i32:$avl),
            (!cast<Instruction>(OpBaseName#"vvvl") $vx, $vy, $vz, $avl)>;

  ///// Mask /////
  // with mask, broadcast first
  def : Pat<(OpNode (any_broadcast ScalarVT:$sx), DataVT:$vy, DataVT:$vz, MaskVT:$mask, i32:$avl),
            (!cast<Instruction>(OpBaseName#"rvvml") $sx, $vy, $vz, $mask, $avl)>;
  // with mask, broadcast second
  def : Pat<(OpNode DataVT:$vx, (any_broadcast ScalarVT:$sy), DataVT:$vz, MaskVT:$mask, i32:$avl),
            (!cast<Instruction>(OpBaseName#"vrvml") $vx, $sy, $vz, $mask, $avl)>;
  // with mask
  def : Pat<(OpNode DataVT:$vx, DataVT:$vy, DataVT:$vz, MaskVT:$mask, i32:$avl),
            (!cast<Instruction>(OpBaseName#"vvvml") $vx, $vy, $vz, $mask, $avl)>;
}

// Expand both 64bit and 32 bit variant (256 elements)
multiclass Ternary_ShortLong<
    SDPatternOperator OpNode,
    ValueType LongScalarVT, ValueType LongDataVT, string LongOpBaseName,
    ValueType ShortScalarVT, ValueType ShortDataVT, string ShortOpBaseName> {
  defm : Ternary<OpNode, LongScalarVT, LongDataVT, v256i1, LongOpBaseName>;
  defm : Ternary<OpNode, ShortScalarVT, ShortDataVT, v256i1, ShortOpBaseName>;
}


// Integer arithmetic (256 elements)
defm : Unary_ShortLong<vvp_ctpop, i64, v256i64, "VPCNT", i32, v256i32, "PVPCNTLO">;

multiclass Binary_rv_vr_vv_ShortLong<
    SDPatternOperator OpNode,
    ValueType LongScalarVT, ValueType LongDataVT, string LongOpBaseName,
    ValueType ShortScalarVT, ValueType ShortDataVT, string ShortOpBaseName> {
  defm : Binary_rv_vr_vv<OpNode,
                      LongScalarVT, LongDataVT, v256i1,
                      LongOpBaseName>;
  defm : Binary_rv_vr_vv<OpNode,
                      ShortScalarVT, ShortDataVT, v256i1,
                      ShortOpBaseName>;
}

defm : Binary_rv_vv_ShortLong<c_vvp_add,
                              i64, v256i64, "VADDSL",
                              i32, v256i32, "VADDSWSX">;
defm : Binary_rv_vv_ShortLong<vvp_sub,
                              i64, v256i64, "VSUBSL",
                              i32, v256i32, "VSUBSWSX">;
defm : Binary_rv_vv_ShortLong<c_vvp_mul,
                              i64, v256i64, "VMULSL",
                              i32, v256i32, "VMULSWSX">;
defm : Binary_rv_vr_vv_ShortLong<vvp_sdiv,
                              i64, v256i64, "VDIVSL",
                              i32, v256i32, "VDIVSWSX">;
defm : Binary_rv_vr_vv_ShortLong<vvp_udiv,
                              i64, v256i64, "VDIVUL",
                              i32, v256i32, "VDIVUW">;
defm : Binary_rv_vv_ShortLong<c_vvp_and,
                              i64, v256i64, "VAND",
                              i32, v256i32, "PVANDLO">;
defm : Binary_rv_vv_ShortLong<c_vvp_or,
                              i64, v256i64, "VOR",
                              i32, v256i32, "PVORLO">;
defm : Binary_rv_vv_ShortLong<c_vvp_xor,
                              i64, v256i64, "VXOR",
                              i32, v256i32, "PVXORLO">;

defm : Binary_vr_vv_ShortLong<vvp_shl,
                              i64, v256i64, "VSLL",
                              i32, v256i32, "PVSLLLO">;
defm : Binary_vr_vv_ShortLong<vvp_sra,
                              i64, v256i64, "VSRAL",
                              i32, v256i32, "PVSRALO">;
defm : Binary_vr_vv_ShortLong<vvp_srl,
                              i64, v256i64, "VSRL",
                              i32, v256i32, "PVSRLLO">;

// Floating-point arithmetic (256 elements)
<<<<<<< HEAD
defm : Unary_ShortLong<vvp_frcp, f64, v256f64, "VRCPD", f32, v256f32, "VRCPS">; 
defm : Unary_ShortLong<vvp_frsqrt, f64, v256f64, "VRSQRTD", f32, v256f32, "VRSQRTS">; 
defm : Unary_ShortLong<vvp_fsqrt, f64, v256f64, "VFSQRTD", f32, v256f32, "VFSQRTS">; 
defm : Binary_rv_vv_ShortLong<c_vvp_fadd, f64, v256f64, "VFADDD", f32, v256f32, "PVFADDUP">;
defm : Binary_rv_vv_ShortLong<vvp_fsub,  f64, v256f64, "VFSUBD", f32, v256f32, "PVFSUBUP">;
defm : Binary_rv_vv_ShortLong<c_vvp_fmul, f64, v256f64, "VFMULD", f32, v256f32, "PVFMULUP">;
defm : Binary_ShortLong<vvp_fdiv,  f64, v256f64, "VFDIVD", f32, v256f32, "VFDIVS">;

defm : Binary_rv_vv_ShortLong<c_vvp_fminnum, f64, v256f64, "VFMIND", f32, v256f32, "VFMINS">;
defm : Binary_rv_vv_ShortLong<c_vvp_fmaxnum, f64, v256f64, "VFMAXD", f32, v256f32, "VFMAXS">;

defm : Ternary_ShortLong<c_vvp_ffma, f64, v256f64, "VFMADD", f32, v256f32, "VFMADS">;
defm : Ternary_ShortLong<c_vvp_ffms, f64, v256f64, "VFMSBD", f32, v256f32, "VFMSBS">;
defm : Ternary_ShortLong<c_vvp_ffmsn, f64, v256f64, "VFNMSBD", f32, v256f32, "VFNMSBS">;
=======
defm : Unary_ShortLong<vvp_frcp,
                       f64, v256f64, "VRCPD", f32, v256f32, "VRCPS">; 
defm : Unary_ShortLong<vvp_fsqrt,
                       f64, v256f64, "VFSQRTD", f32, v256f32, "VFSQRTS">; 
defm : Binary_rv_vv_ShortLong<c_vvp_fadd,
                              f64, v256f64, "VFADDD",
                              f32, v256f32, "PVFADDUP">;
defm : Binary_rv_vv_ShortLong<c_vvp_fmul,
                              f64, v256f64, "VFMULD",
                              f32, v256f32, "PVFMULUP">;
defm : Binary_rv_vv_ShortLong<vvp_fsub,
                              f64, v256f64, "VFSUBD",
                              f32, v256f32, "PVFSUBUP">;
defm : Binary_rv_vr_vv_ShortLong<vvp_fdiv,
                              f64, v256f64, "VFDIVD",
                              f32, v256f32, "VFDIVS">;

defm : Binary_rv_vv_ShortLong<c_vvp_fminnum,
                              f64, v256f64, "VFMIND",
                              f32, v256f32, "VFMINS">;
defm : Binary_rv_vv_ShortLong<c_vvp_fmaxnum,
                              f64, v256f64, "VFMAXD",
                              f32, v256f32, "VFMAXS">;

defm : Ternary_ShortLong<c_vvp_ffma,
                         f64, v256f64, "VFMADD", f32, v256f32, "VFMADS">;
defm : Ternary_ShortLong<c_vvp_ffms,
                         f64, v256f64, "VFMSBD", f32, v256f32, "VFMSBS">;
defm : Ternary_ShortLong<c_vvp_ffmsn,
                         f64, v256f64, "VFNMSBD", f32, v256f32, "VFNMSBS">;
>>>>>>> 2ab1d525
// TODO: vvp_ffman

///// Selection /////
multiclass VectorSelect<ValueType DataVT> {
    def :Pat<(DataVT (vvp_select DataVT:$vtrue, DataVT:$vfalse, v256i1:$vm, i32:$pivot)),
                     (VMRGvvml_v $vfalse, $vtrue, $vm, $pivot, $vfalse)>;
}

defm : VectorSelect<v256f64>;
defm : VectorSelect<v256i64>;
defm : VectorSelect<v256i32>;
defm : VectorSelect<v256f32>;

multiclass VectorSelect_Packed<ValueType PackedVT> {
    def : Pat<(PackedVT (vvp_select PackedVT:$vtrue, PackedVT:$vfalse, v512i1:$vm, i32:$pivot)),
                        (VMRGWvvml_v $vfalse, $vtrue, $vm, $pivot, $vfalse)>;
}

defm : VectorSelect_Packed<v512i32>;
defm : VectorSelect_Packed<v512f32>;


///// Comparison (VVP_SETCC) /////

multiclass Set_CC<ValueType MaskVT, ValueType DataVT, string FmkBaseName, string CmpBaseName, SDPatternOperator CCMatcher, SDPatternOperator CCConv, string MaskTag="m"> {
  // TODO: Fused broadcast. Requires adapting SPU reg type to element type (as done for PVFADDUP, etc).
  // TODO: Predicate inversion to fuse broadcast (may do this in cpp code).
  // // Unmasked + broadcast
  // def : Pat<(MaskVT (vvp_setcc (any_broadcast ScalarVT:$LHS), DataVT:$RHS, CCMatcher:$cond, (MaskVT true_mask), i32:$vl)),
  //                   (!cast<Instruction>(FmkBaseName#"vl") (CCConv $cond), (!cast<Instruction>(CmpBaseName#"rvl") $LHS, $RHS, $vl), $vl)>;
  // unmasked
  def : Pat<(MaskVT (vvp_setcc DataVT:$LHS, DataVT:$RHS, CCMatcher:$cond, (MaskVT true_mask), i32:$vl)),
                    (!cast<Instruction>(FmkBaseName#"vl") (CCConv $cond), (!cast<Instruction>(CmpBaseName#"vvl") $LHS, $RHS, $vl), $vl)>;
  // masked
  def : Pat<(MaskVT (vvp_setcc DataVT:$LHS, DataVT:$RHS, CCMatcher:$cond, MaskVT:$vm, i32:$vl)),
                    (!cast<Instruction>(FmkBaseName#"v"#MaskTag#"l") (CCConv $cond), (!cast<Instruction>(CmpBaseName#"vvl") $LHS, $RHS, $vl), $vm, $vl)>;
}

multiclass Set_CC_256<ValueType DataVT, string FmkBaseName, string CmpBaseName, SDPatternOperator CCMatcher, SDNodeXForm CCConv>
  : Set_CC<v256i1, DataVT, FmkBaseName, CmpBaseName, CCMatcher, CCConv, "m">;

// SETCC (256)
defm : Set_CC_256<v256i64,"VFMKL","VCMPUL",CCUIOp,icond2cc>;
defm : Set_CC_256<v256i64,"VFMKL","VCMPSL",CCSIOp,icond2cc>;
defm : Set_CC_256<v256f64,"VFMKL","VFCMPD",cond,fcond2cc>;

defm : Set_CC_256<v256i32,"VFMKW","VCMPUW",CCUIOp,icond2cc>;
defm : Set_CC_256<v256i32,"VFMKW","VCMPSWZX",CCSIOp,icond2cc>;
defm : Set_CC_256<v256f32,"VFMKS","VFCMPS",cond,fcond2cc>;

///// Conversion /////

// Pseudo instructions for i64 <> fp32 conversion
// These get expanded very late - add flags so LVLGen cathes the $vl register here.
multiclass PseudoCVT<dag ins_prefix, int Offset,string PseudoName> {
  let VE_Vector = 1, VE_VLInUse = 1 in {
    let VE_VLIndex = !add(3,Offset) in {
      def vml_v
        : Pseudo<(outs V64:$vx), !con(ins_prefix, (ins V64:$vy, VM:$vm, I32:$vl, V64:$vpt)),"# pseudo "#PseudoName#"vml_v">;
      def vml
        : Pseudo<(outs V64:$vx), !con(ins_prefix, (ins V64:$vy, VM:$vm, I32:$vl)), "# pseudo "#PseudoName#"vml">;
    }
    let VE_VLIndex = !add(2,Offset) in {
      def vl
        : Pseudo<(outs V64:$vx), !con(ins_prefix, (ins V64:$vy, I32:$vl)), "# pseudo VCVTSLvml_v">;
    }
  }
}

defm VCVTLS : PseudoCVT<(ins RDOp:$rd), 1, "VCVTLS">;
defm VCVTSL : PseudoCVT<(ins), 0, "VCVTSL">;

// x_to_y
multiclass conv_x_to_y<SDPatternOperator MatchOp, ValueType MaskVT, ValueType DestVT, ValueType SrcVT, string ConvBaseName, string MaskToken> {
  // With select.
  def : Pat<(vvp_select (DestVT (MatchOp SrcVT:$vx, (MaskVT srcvalue), (i32 srcvalue))),
                        DestVT:$vfalse,
                        MaskVT:$vm,
                        i32:$vl),
            (!cast<Instruction>(ConvBaseName#"v"#MaskToken#"l_v") $vx, $vm, $vl, $vfalse)>;

  // Unmasked.
  def : Pat<(DestVT (MatchOp SrcVT:$vx, (MaskVT true_mask), i32:$vl)),
                    (!cast<Instruction>(ConvBaseName#"vl") $vx, $vl)>;
  // Masked.
  def : Pat<(DestVT (MatchOp SrcVT:$vx, MaskVT:$vm, i32:$vl)),
                    (!cast<Instruction>(ConvBaseName#"v"#MaskToken#"l") $vx, $vm, $vl)>;
}

// x_to_y
multiclass conv_x_to_y_rd<SDPatternOperator MatchOp, ValueType MaskVT, ValueType DestVT, ValueType SrcVT, string ConvBaseName, string MaskToken, RD_VAL RDFlag> {
  // With select.
  def : Pat<(vvp_select (DestVT (MatchOp SrcVT:$vx, (MaskVT srcvalue), (i32 srcvalue))),
                        DestVT:$vfalse,
                        MaskVT:$vm,
                        i32:$vl),
            (!cast<Instruction>(ConvBaseName#"v"#MaskToken#"l_v") RDFlag, $vx, $vm, $vl, $vfalse)>;

  // Unmasked.
  def : Pat<(DestVT (MatchOp SrcVT:$vx, (MaskVT true_mask), i32:$vl)),
                    (!cast<Instruction>(ConvBaseName#"vl") RDFlag, $vx, $vl)>;

  // Masked.
  def : Pat<(DestVT (MatchOp SrcVT:$vx, MaskVT:$vm, i32:$vl)),
                    (!cast<Instruction>(ConvBaseName#"v"#MaskToken#"l_v") RDFlag, $vx, $vm, $vl, (SrcVT (IMPLICIT_DEF)))>;
}

multiclass both_x_to_y<ValueType MaskVT, ValueType FPVT, string FPTag, ValueType IVT, string ITag, string IExtTag="", RD_VAL RDFlag=RD_NONE, string ConvBaseName="VCVT", string MaskToken="m"> {
 defm : conv_x_to_y<vvp_sint_to_fp, MaskVT, FPVT, IVT, ConvBaseName#FPTag#ITag, MaskToken>;
 defm : conv_x_to_y_rd<vvp_fp_to_sint, MaskVT, IVT, FPVT, ConvBaseName#ITag#FPTag#IExtTag, MaskToken, RDFlag>;
}

// iN <> fpN
defm: both_x_to_y<v256i1, v256f32, "S", v256i32, "W", "SX", RD_RZ>;
defm: both_x_to_y<v256i1, v256f64, "D", v256i64, "L", "", RD_RZ>;
defm: both_x_to_y<v512i1, v512f32, "S", v512i32, "W", "", RD_RZ, "PVCVT">;

// t32 <> t64
defm: both_x_to_y<v256i1, v256f32, "S", v256i64, "L", "", RD_RZ>;
defm: both_x_to_y<v256i1, v256f64, "D", v256i32, "W", "SX", RD_RZ>;

// fpext, fpround, fptrunc (256 only)
defm : conv_x_to_y<vvp_fptrunc, v256i1, v256f32, v256f64, "VCVTSD", "m">; // Roudn to nearest fp (correct).
// defm : conv_x_to_y<vvp_fpround, v256i1, v256f32, v256f64, "VCVTSD", "m">; // Round to nearest integer (FIXME!) ties away from zero.
defm : conv_x_to_y<vvp_fpext,   v256i1, v256f64, v256f32, "VCVTDS", "m">;

  // CC_INE = 2, // Not Equal
// trunc (256 elements)
def : Pat<(v256i1 (vvp_itrunc v256i32:$src, (v256i1 srcvalue), i32:$vl)),
          (v256i1 (PVFMKWLOvl 2, (v256i32 (PVANDLOrvl (EXTRACT_SUBREG (ORim 1, 0), sub_i32), v256i32:$src, i32:$vl)), i32:$vl))>;
def : Pat<(v256i1 (vvp_itrunc v256i64:$src, (v256i1 srcvalue), i32:$vl)),
          (v256i1 (VFMKLvl 2, (v256i64 (VANDrvl (ORim 1, 0), v256i64:$src, i32:$vl)), i32:$vl))>;
def : Pat<(v256i32 (vvp_itrunc v256i64:$src, (v256i1 srcvalue), (i32 srcvalue))),
          (COPY_TO_REGCLASS $src, V64)>;

///// ARITHMETIC /////
// Integer arithmetic (512 elements)
defm : Binary_rv_vv<c_vvp_and, i64, v512i32, v512i1, "PVAND">; 
defm : Binary_rv_vv<c_vvp_or, i64, v512i32, v512i1, "PVOR">; 
defm : Binary_rv_vv<c_vvp_xor, i64, v512i32, v512i1, "PVXOR">; 

defm : Binary_rv_vv<c_vvp_add, i64, v512i32, v512i1, "PVADDU">; 
defm : Binary_rv_vv<vvp_sub,  i64, v512i32, v512i1, "PVSUBU">;
defm : Binary_vr_vv<vvp_srl, i64, v512i32, v512i1, "PVSRL">;
defm : Binary_vr_vv<vvp_sra, i64, v512i32, v512i1, "PVSRA">;
defm : Binary_vr_vv<vvp_shl, i64, v512i32, v512i1, "PVSLL">;

// Floating-point arithmetic (512 elements)
defm : Unary<vvp_frcp,    i64, v512f32, v512i1, "PVRCP">;
defm : Unary<vvp_frsqrt,  i64, v512f32, v512i1, "PVRSQRT">;

defm : Binary_rv_vv<c_vvp_fadd,    i64, v512f32, v512i1, "PVFADD">;
defm : Binary_rv_vv<c_vvp_fmul,    i64, v512f32, v512i1, "PVFMUL">;
defm : Binary_rv_vv<vvp_fsub,     i64, v512f32, v512i1, "PVFSUB">;
defm : Binary_rv_vv<c_vvp_fminnum, i64, v512f32, v512i1, "PVFMIN">;
defm : Binary_rv_vv<c_vvp_fmaxnum, i64, v512f32, v512i1, "PVFMAX">;

defm : Ternary<c_vvp_ffma, i64, v512f32, v512i1, "PVFMAD">;
defm : Ternary<c_vvp_ffms, i64, v512f32, v512i1, "PVFMSB">;
defm : Ternary<c_vvp_ffmsn, i64, v512f32, v512i1, "PVFNMSB">;

// Integer extension (256 elements) //
// vNi32 to vNi64
multiclass IExtend32<string NodeExtToken, string ExtToken> {
  def : Pat<(v256i64 (!cast<SDPatternOperator>("vvp_"#NodeExtToken#"ext") v256i32:$vx, v256i1:$vm, i32:$vl)),
            (!cast<Instruction>("VADDSW"#ExtToken#"Xivml") 0, $vx, $vm, $vl)>;
}
defm : IExtend32<"z", "Z">;
defm : IExtend32<"s", "S">;

// vNi1 to vNiT
multiclass IExtend_Mask<ValueType ResVT, string NodeExtToken, string ExtToken, int TrueVal> {
def : Pat<(ResVT (!cast<SDPatternOperator>("vvp_"#NodeExtToken#"ext") v256i1:$vm, (v256i1 srcvalue), i32:$vl)),
          (VMRGivml 0, (VBRDil TrueVal, $vl), $vm, $vl)>;
}
multiclass IExtend_Mask_ForRes<ValueType ResVT> {
  defm: IExtend_Mask<ResVT, "z", "Z", 1>;
  defm: IExtend_Mask<ResVT, "s", "S", -1>;
}
defm: IExtend_Mask_ForRes<v256i32>;
defm: IExtend_Mask_ForRes<v256i64>;

// Integer extension (512 elements) //
// TODO


///// Reductions (256 elements) /////
// TODO
// case VE::vfsumd_vvl: return 2;
// case VE::vfsumd_vvml: return 3;
// case VE::vfsums_vvl: return 2;
// case VE::vfsums_vvml: return 3;

multiclass Reduce_Sequenced<ValueType VectorVT, RegisterClass ResRC, ValueType ResVT, string VPOp, string VEInst, string FPToken, SDPatternOperator neutral_elem> {
  // ordered & unmasked
  // def : Pat <(ResVT (!cast<SDPatternOperator>("vvp_reduce_seq_"#VPOp) (ResVT neutral_elem), VectorVT:$vx, (v256i1 true_mask), i32:$vl)),
  //            (COPY_TO_REGCLASS (!cast<Instruction>("LVSvi") (!cast<Instruction>(VEInst#FPToken#"vil") $vx, 0, $vl), 0), ResRC)>;
  def : Pat <(ResVT (!cast<SDPatternOperator>("vvp_reduce_seq_"#VPOp) ResVT:$sy, VectorVT:$vx, (v256i1 true_mask), i32:$vl)),
             (COPY_TO_REGCLASS
               (!cast<Instruction>("LVSvr")
                 (!cast<Instruction>(VEInst#FPToken#"vrl") $vx, $sy, $vl),
                 (i2l (SUBUWrm $vl, 127))),
              ResRC)>;
  
  // ordered & masked
  def : Pat <(ResVT (!cast<SDPatternOperator>("vvp_reduce_seq_"#VPOp) ResVT:$sy, VectorVT:$vx, v256i1:$vm, i32:$vl)),
             (COPY_TO_REGCLASS
               (!cast<Instruction>("LVSvr")
                 (!cast<Instruction>(VEInst#FPToken#"vrl")
                   (VMRGivml 0, $vx, $vm, $vl),
                   $sy,
                   $vl),
                 (i2l (SUBUWrm $vl, 127))),
               ResRC)>;
}

multiclass Reduce_Unordered<ValueType VectorVT, RegisterClass ResRC, ValueType ResVT, string VPOp, string VEInst, string FPToken> {
 // unordered
 def : Pat <(ResVT (!cast<SDPatternOperator>("vvp_reduce_"#VPOp) VectorVT:$vx, v256i1:$vm, i32:$vl)),
            (COPY_TO_REGCLASS (!cast<Instruction>("LVSvi") (!cast<Instruction>(VEInst#FPToken#"vml") $vx, $vm, $vl), 0), ResRC)>;
}

multiclass Reduce_Unordered_Sequenced<ValueType VectorVT, RegisterClass ResRC, ValueType ResVT, string VPOp, string IterVEInst, string ReorderVEInst, string FPToken, SDPatternOperator neutral_elem> {
 defm: Reduce_Sequenced<VectorVT, ResRC, ResVT, "fadd", "VFIA", FPToken, neutral_elem>;
 defm: Reduce_Unordered<VectorVT, ResRC, ResVT, "fadd", "VFSUM", FPToken>;
}

multiclass Reduce_Unordered_Sequenced_v256<string VPOp, string IterVEInst, string ReorderVEInst, SDPatternOperator lo_neutral, SDPatternOperator neutral_elem> {
  defm: Reduce_Unordered_Sequenced<v256f64,I64,f64,VPOp, IterVEInst, ReorderVEInst, "D",neutral_elem>;
  defm: Reduce_Unordered_Sequenced<v256f32,I64,f32,VPOp, IterVEInst, ReorderVEInst, "S",lo_neutral>;
}


multiclass Reduce_FMinMax<ValueType VectorVT, RegisterClass ResRC, ValueType ResVT, string FPToken> {
  defm: Reduce_Unordered<VectorVT,ResRC,ResVT,"fmax","VFRMAX",FPToken>;
  defm: Reduce_Unordered<VectorVT,ResRC,ResVT,"fmin","VFRMIN",FPToken>;
}

/// reduce FADD,FMUL {
defm: Reduce_Unordered_Sequenced_v256<"fadd","VFIA","VFSUM",fplozero,fpzero>;
defm: Reduce_Sequenced<v256f64, I64, f64, "fmul", "VFIM", "D", fpone>;
defm: Reduce_Sequenced<v256f32, I64, f32, "fmul", "VFIM", "S", fpone>;

defm: Reduce_FMinMax<v256f64,I64,f64,"DFST">;
defm: Reduce_FMinMax<v256f32,I64,f32,"SFST">;
/// reduce } FMIN/FMAX


/// reduce AND/OR/XOR/ADD {
multiclass Reduce_GenericInt<ValueType VectorVT, RegisterClass ResRC, ValueType ResVT, string VVPRedOp, string RedInstName> {
  // Unmasked.
  def : Pat <(ResVT (!cast<SDPatternOperator>("vvp_reduce_"#VVPRedOp) VectorVT:$vx, (v256i1 true_mask), i32:$vl)),
             (COPY_TO_REGCLASS (!cast<Instruction>("LVSvi") (!cast<Instruction>(RedInstName#"vl") $vx, $vl), 0), ResRC)>;

  // Masked.
  def : Pat <(ResVT (!cast<SDPatternOperator>("vvp_reduce_"#VVPRedOp) VectorVT:$vx, v256i1:$vm, i32:$vl)),
             (COPY_TO_REGCLASS (!cast<Instruction>("LVSvi") (!cast<Instruction>(RedInstName#"vml") $vx, $vm, $vl), 0), ResRC)>;
}

multiclass IntReduce_ShortLong<ValueType VectorVT, RegisterClass ResRC, ValueType ResVT, string SumSuffix, string MinMaxSuffix> {
  defm: Reduce_GenericInt<VectorVT, ResRC, ResVT, "or",  "VROR">;
  defm: Reduce_GenericInt<VectorVT, ResRC, ResVT, "and", "VRAND">;
  defm: Reduce_GenericInt<VectorVT, ResRC, ResVT, "xor", "VRXOR">;
  defm: Reduce_GenericInt<VectorVT, ResRC, ResVT, "add", "VSUM"#SumSuffix>;
  defm: Reduce_GenericInt<VectorVT, ResRC, ResVT, "smax", "VRMAX"#MinMaxSuffix>;
}

defm: IntReduce_ShortLong<v256i64, I64, i64, "L","SLFST">;
defm: IntReduce_ShortLong<v256i32, I32, i32, "WSX","SWFSTSX">;
/// } reduce AND/OR/XOR/ADD


/// Mask arithmetic {
multiclass MaskBinaryArith<SDPatternOperator Op, Instruction Inst> {
  def : Pat <(v256i1 (Op v256i1:$mx, v256i1:$my)),
             (v256i1 (Inst v256i1:$mx, v256i1:$my))>;
}

defm: MaskBinaryArith<and,ANDMmm>;
defm: MaskBinaryArith<or,ORMmm>;
defm: MaskBinaryArith<xor,XORMmm>;

/// } Mask arithmetic


/// FNEG {

multiclass FNeg<ValueType DataVT> {
  // Masked with select.
  def : Pat<(vvp_select (vvp_fneg DataVT:$vx, (v256i1 srcvalue), (i32 srcvalue)),
                        DataVT:$vfalse,
                        v256i1:$mask,
                        i32:$avl),
            (VXORmvml_v (i32 1), $vx, $mask, $avl, $vfalse)>;
  
  // Unmasked.
  def : Pat<(vvp_fneg DataVT:$vx, (v256i1 true_mask), i32:$avl),
            (VXORmvl (i32 1), $vx, $avl)>;

  // Masked.
  def : Pat<(vvp_fneg DataVT:$vx, v256i1:$mask, i32:$avl),
            (VXORmvml (i32 1), $vx, $mask, $avl)>;
}

defm: FNeg<v256f32>;
defm: FNeg<v256f64>;

///// Packed FNeg /////

// Masked with select.
def : Pat<(vvp_select (vvp_fneg v512f32:$vx, (v512i1 srcvalue), (i32 srcvalue)),
                      v512f32:$vfalse,
                      v512i1:$mask,
                      i32:$avl),
          (v512f32 (PVXORrvml_v (packed_fneg_imm ), $vx, $mask, $avl, $vfalse))>;

// Unmasked.
def : Pat<(vvp_fneg v512f32:$vx, (v512i1 true_mask), i32:$avl),
          (v512f32 (PVXORrvl (packed_fneg_imm ), $vx, $avl))>;

// Masked.
def : Pat<(vvp_fneg v512f32:$vx, v512i1:$mask, i32:$avl),
          (v512f32 (PVXORrvml (packed_fneg_imm ), $vx, $mask, $avl))>;

/// } FNEG<|MERGE_RESOLUTION|>--- conflicted
+++ resolved
@@ -371,24 +371,10 @@
                               i32, v256i32, "PVSRLLO">;
 
 // Floating-point arithmetic (256 elements)
-<<<<<<< HEAD
-defm : Unary_ShortLong<vvp_frcp, f64, v256f64, "VRCPD", f32, v256f32, "VRCPS">; 
-defm : Unary_ShortLong<vvp_frsqrt, f64, v256f64, "VRSQRTD", f32, v256f32, "VRSQRTS">; 
-defm : Unary_ShortLong<vvp_fsqrt, f64, v256f64, "VFSQRTD", f32, v256f32, "VFSQRTS">; 
-defm : Binary_rv_vv_ShortLong<c_vvp_fadd, f64, v256f64, "VFADDD", f32, v256f32, "PVFADDUP">;
-defm : Binary_rv_vv_ShortLong<vvp_fsub,  f64, v256f64, "VFSUBD", f32, v256f32, "PVFSUBUP">;
-defm : Binary_rv_vv_ShortLong<c_vvp_fmul, f64, v256f64, "VFMULD", f32, v256f32, "PVFMULUP">;
-defm : Binary_ShortLong<vvp_fdiv,  f64, v256f64, "VFDIVD", f32, v256f32, "VFDIVS">;
-
-defm : Binary_rv_vv_ShortLong<c_vvp_fminnum, f64, v256f64, "VFMIND", f32, v256f32, "VFMINS">;
-defm : Binary_rv_vv_ShortLong<c_vvp_fmaxnum, f64, v256f64, "VFMAXD", f32, v256f32, "VFMAXS">;
-
-defm : Ternary_ShortLong<c_vvp_ffma, f64, v256f64, "VFMADD", f32, v256f32, "VFMADS">;
-defm : Ternary_ShortLong<c_vvp_ffms, f64, v256f64, "VFMSBD", f32, v256f32, "VFMSBS">;
-defm : Ternary_ShortLong<c_vvp_ffmsn, f64, v256f64, "VFNMSBD", f32, v256f32, "VFNMSBS">;
-=======
 defm : Unary_ShortLong<vvp_frcp,
                        f64, v256f64, "VRCPD", f32, v256f32, "VRCPS">; 
+defm : Unary_ShortLong<vvp_frsqrt,
+                       f64, v256f64, "VRSQRTD", f32, v256f32, "VRSQRTS">; 
 defm : Unary_ShortLong<vvp_fsqrt,
                        f64, v256f64, "VFSQRTD", f32, v256f32, "VFSQRTS">; 
 defm : Binary_rv_vv_ShortLong<c_vvp_fadd,
@@ -403,7 +389,6 @@
 defm : Binary_rv_vr_vv_ShortLong<vvp_fdiv,
                               f64, v256f64, "VFDIVD",
                               f32, v256f32, "VFDIVS">;
-
 defm : Binary_rv_vv_ShortLong<c_vvp_fminnum,
                               f64, v256f64, "VFMIND",
                               f32, v256f32, "VFMINS">;
@@ -417,7 +402,6 @@
                          f64, v256f64, "VFMSBD", f32, v256f32, "VFMSBS">;
 defm : Ternary_ShortLong<c_vvp_ffmsn,
                          f64, v256f64, "VFNMSBD", f32, v256f32, "VFNMSBS">;
->>>>>>> 2ab1d525
 // TODO: vvp_ffman
 
 ///// Selection /////
