//===----------------------------------------------------------------------===//
// Vector Instruction Patterns for non vectorize subtarget which supports
// intrinsics and v256f64 vector regisetr only.
//===----------------------------------------------------------------------===//

//===----------------------------------------------------------------------===//
// Vector Instruction Patterns for vectorize subtarget which is being
// implemented experimatally.
//===----------------------------------------------------------------------===//

// Pattern Matchings for Generic Vector Instructions

///// repl_f32 , repl_i32 /////

// def : Pat<(i32 (bitconvert f32:$op)), (l2i (SRALri (f2l $op), 32))>;
// def : Pat<(f32 (bitconvert i32:$op)), (l2f (SLLri (i2l $op), 32))>;

// Sub-register replication.
def: Pat<(i64 (repl_f32 f32:$val)),
            (ORrr
              (SRLri (f2l $val), 32),
              (zero_i32 (f2l $val)))>;
def: Pat<(i64 (repl_i32 i32:$val)),
            (ORrr
              (zero_f32 (i2l $val)),
              (SLLri (i2l $val), 32))>;


///// Mask insert, extract, popcount /////

// Mask Insert & Extract
// \p InnerMaskToken compensates for incosistency in LVM/SVM naming scheme with regards to vm256 vs. vm512.
multiclass insert_extract_mask_imm<ValueType MaskVT, string MaskToken, string InnerMaskToken> {
  // extract at imm
  def : Pat<(i64 (vm_extract MaskVT:$vm, uimm7:$idx)),
                 (!cast<Instruction>("SVM"#MaskToken#"i") MaskVT:$vm, (LO7 $idx))>;
  // insert at imm
  def : Pat<(MaskVT (vm_insert MaskVT:$vm, uimm7:$idx, i64:$sy)),
                    (!cast<Instruction>("LVM"#InnerMaskToken#"ir_"#MaskToken) (LO7 $idx), i64:$sy, MaskVT:$vm)>;
}

multiclass insert_extract_mask_reg<ValueType MaskVT, string MaskToken, string InnerMaskToken> {
  // extract at sx
  def : Pat<(i64 (vm_extract MaskVT:$vm, i64:$idx)),
                 (!cast<Instruction>("SVM"#MaskToken#"r") MaskVT:$vm, i64:$idx)>;
 
  // insert at sx
  def : Pat<(MaskVT (vm_insert MaskVT:$vm, i64:$idx, i64:$sy)),
                    (!cast<Instruction>("LVM"#InnerMaskToken#"rr_"#MaskToken) i64:$idx, i64:$sy, MaskVT:$vm)>;
  // TODO mimm encoding for $sy
}

defm: insert_extract_mask_imm<v256i1, "m", "">;
defm: insert_extract_mask_reg<v256i1, "m", "">;
defm: insert_extract_mask_imm<v512i1, "y", "y">;

// mask bit popcount
def : Pat<(i64 (vm_popcount v256i1:$vm, i32:$avl)),
               (PCVMml v256i1:$vm, i32:$avl)>;

///// Mask Load & Store /////

// Store for v256i1, v512i1 are implemented in 2 ways.  These STVM/STVM512
// pseudo instruction is used for frameindex related load/store instructions.
// Custom Lowering is used for other load/store instructions.

def : Pat<(v256i1 (load ADDRrii:$addr)),
          (LDVMrii ADDRrii:$addr)>;
def : Pat<(v512i1 (load ADDRrii:$addr)),
          (LDVM512rii ADDRrii:$addr)>;
def : Pat<(store v256i1:$vx, ADDRrii:$addr),
          (STVMrii ADDRrii:$addr, $vx)>;
def : Pat<(store v512i1:$vx, ADDRrii:$addr),
          (STVM512rii ADDRrii:$addr, $vx)>;


///// Mask Arithmetic /////

// Mask arithmetic
multiclass MaskArith<ValueType MaskVT, string MaskTag="mmm"> {
  def : Pat<(MaskVT (and MaskVT:$ma, MaskVT:$mb)), (!cast<Instruction>("ANDM"#MaskTag#MaskTag) $ma, $mb)>;
  def : Pat<(MaskVT (or  MaskVT:$ma, MaskVT:$mb)), (!cast<Instruction>("ORM"#MaskTag#MaskTag)  $ma, $mb)>;
  def : Pat<(MaskVT (xor MaskVT:$ma, MaskVT:$mb)), (!cast<Instruction>("XORM"#MaskTag#MaskTag) $ma, $mb)>;
}

defm: MaskArith<v256i1,"m">;

// FIXME: Valid but very inefficient (incurs repetitive unpacking and packing).
// split pattern (unpack splice, pack)
// class SplitPat<ValueType PackedVT, ValueType RegularVT, SDNode N, Instruction VEOp, SubRegIndex subreg_lo, SubRegIndex subreg_hi>
//   : Pat<(PackedVT (N PackedVT:$A, PackedVT:$B)),
//         (PackedVT
//           (INSERT_SUBREG
//             (INSERT_SUBREG
//               (PackedVT (IMPLICIT_DEF)),
//               (RegularVT (VEOp (RegularVT (EXTRACT_SUBREG $A, subreg_hi)), (RegularVT (EXTRACT_SUBREG $B, subreg_hi)))),
//               subreg_hi),
//             (RegularVT (VEOp (RegularVT (EXTRACT_SUBREG $A, subreg_lo)), (RegularVT (EXTRACT_SUBREG $B, subreg_lo)))),
//             subreg_lo))>;
// 
// // mask unpacking
// class SplitMaskPat<SDNode N, Instruction VEMaskOp> : SplitPat<v512i1, v256i1, N, VEMaskOp, sub_vm_lo, sub_vm_hi>;
// 
// def: SplitMaskPat<and, ANDMmm>;
// def: SplitMaskPat<or,   ORMmm>;
// def: SplitMaskPat<xor, XORMmm>;


//// Insert & Extract Vector Element /////

// Series of INSERT_VECTOR_ELT for all VE vector types,
// v512i32 and v512f32 is expanded by LowerINSERT_VECTOR_ELT().

multiclass ive_eve_64<ValueType VecVT, ValueType ElemVT> {
  def: Pat<(VecVT (insertelt VecVT:$vx, ElemVT:$val, uimm7:$idx)),
            (LSVir_v (ULO7 $idx), $val, $vx)>;
  def: Pat<(VecVT (insertelt VecVT:$vx, ElemVT:$val, I64:$sy)),
            (LSVrr_v $sy, $val, $vx)>;
  def: Pat<(ElemVT (extractelt VecVT:$vx, uimm7:$idx)),
            (LVSvi VecVT:$vx, (ULO7 $idx))>;
  def: Pat<(ElemVT (extractelt VecVT:$vx, I64:$sy)),
            (LVSvr VecVT:$vx, $sy)>;
}

defm: ive_eve_64<v256f64, f64>;
defm: ive_eve_64<v256i64, i64>;

multiclass ive_eve_32<ValueType VecVT, ValueType ElemVT, SubRegIndex SubRegIdx> {
  def: Pat<(VecVT (insertelt VecVT:$vec, ElemVT:$val, uimm7:$idx)),
           (LSVir_v  imm:$idx,
                     (INSERT_SUBREG (i64 (IMPLICIT_DEF)), $val, SubRegIdx),
                     VecVT:$vec)>;
  def: Pat<(VecVT (insertelt VecVT:$vec, ElemVT:$val, I64:$sy)),
           (LSVrr_v $sy,
                     (INSERT_SUBREG (i64 (IMPLICIT_DEF)), $val, SubRegIdx),
                     VecVT:$vec)>;

  def: Pat<(ElemVT (extractelt VecVT:$vec, uimm7:$idx)),
           (EXTRACT_SUBREG (LVSvi VecVT:$vec, imm:$idx), SubRegIdx)>;
  def: Pat<(ElemVT (extractelt VecVT:$vec, I64:$sy)),
           (EXTRACT_SUBREG (LVSvr VecVT:$vec, $sy), SubRegIdx)>;
}

defm: ive_eve_32<v256f32, f32, sub_f32>;
defm: ive_eve_32<v256i32, i32, sub_i32>;


///// vec_narrow /////

multiclass narrow_dce<ValueType DataVT> {
  def: Pat<(DataVT (vec_narrow DataVT:$vx, (i32 uimm32))),
           (COPY_TO_REGCLASS $vx, V64)>;
}

defm : narrow_dce<v256f64>;
defm : narrow_dce<v256i64>;
defm : narrow_dce<v256f32>;
defm : narrow_dce<v256i32>;
defm : narrow_dce<v512f32>;
defm : narrow_dce<v512i32>;


///// vec_broadcast /////

multiclass vbrd_elem32<ValueType v32, ValueType s32, SDPatternOperator ImmOp,
                       SDNodeXForm ImmCast, OutPatFrag SuperRegCast> {
  // VBRDil
  def : Pat<(v32 (vec_broadcast (s32 ImmOp:$sy), i32:$vl)),
            (VBRDil (ImmCast $sy), i32:$vl)>;

  // VBRDrl
  def : Pat<(v32 (vec_broadcast s32:$sy, i32:$vl)),
            (VBRDrl (SuperRegCast $sy), i32:$vl)>;
}

multiclass vbrd_elem64<ValueType v64, ValueType s64,
                       SDPatternOperator ImmOp, SDNodeXForm ImmCast> {
  // VBRDil
  def : Pat<(v64 (vec_broadcast (s64 ImmOp:$sy), i32:$vl)),
            (VBRDil (ImmCast $sy), i32:$vl)>;

  // VBRDrl
  def : Pat<(v64 (vec_broadcast s64:$sy, i32:$vl)),
            (VBRDrl s64:$sy, i32:$vl)>;
}

multiclass extract_insert_elem32<ValueType v32, ValueType s32,
                                 OutPatFrag SubRegCast,
                                 OutPatFrag SuperRegCast> {
  // LVSvi
  def: Pat<(s32 (extractelt v32:$vec, uimm7:$idx)),
           (SubRegCast (LVSvi v32:$vec, (ULO7 $idx)))>;
  // LVSvr
  def: Pat<(s32 (extractelt v32:$vec, i64:$idx)),
           (SubRegCast (LVSvr v32:$vec, $idx))>;

  // LSVir
  def: Pat<(v32 (insertelt v32:$vec, s32:$val, uimm7:$idx)),
           (LSVir_v (ULO7 $idx), (SuperRegCast $val), $vec)>;
  // LSVrr
  def: Pat<(v32 (insertelt v32:$vec, s32:$val, i64:$idx)),
           (LSVrr_v $idx, (SuperRegCast $val), $vec)>;
}

multiclass extract_insert_elem64<ValueType v64, ValueType s64> {
  // LVSvi
  def: Pat<(s64 (extractelt v64:$vec, uimm7:$idx)),
           (LVSvi v64:$vec, (ULO7 $idx))>;
  // LVSvr
  def: Pat<(s64 (extractelt v64:$vec, i64:$idx)),
           (LVSvr v64:$vec, $idx)>;

  // LSVir
  def: Pat<(v64 (insertelt v64:$vec, s64:$val, uimm7:$idx)),
           (LSVir_v (ULO7 $idx), $val, $vec)>;
  // LSVrr
  def: Pat<(v64 (insertelt v64:$vec, s64:$val, i64:$idx)),
           (LSVrr_v $idx, $val, $vec)>;
}

multiclass patterns_elem32<ValueType v32, ValueType s32,
                           SDPatternOperator ImmOp, SDNodeXForm ImmCast,
                           OutPatFrag SubRegCast, OutPatFrag SuperRegCast> {
  defm : vbrd_elem32<v32, s32, ImmOp, ImmCast, SuperRegCast>;
  defm : extract_insert_elem32<v32, s32, SubRegCast, SuperRegCast>;
}

multiclass patterns_elem64<ValueType v64, ValueType s64,
                           SDPatternOperator ImmOp, SDNodeXForm ImmCast> {
  defm : vbrd_elem64<v64, s64, ImmOp, ImmCast>;
  defm : extract_insert_elem64<v64, s64>;
}

defm : patterns_elem32<v256i32, i32, simm7, LO7, l2i, i2l>;
defm : patterns_elem32<v256f32, f32, simm7fp, LO7FP, l2f, f2l>;

defm : patterns_elem64<v256i64, i64, simm7, LO7>;
defm : patterns_elem64<v256f64, f64, simm7fp, LO7FP>;

defm : vbrd_elem64<v512i32, i64, simm7, LO7>;
defm : vbrd_elem64<v512f32, i64, simm7, LO7>;
defm : vbrd_elem64<v512i32, f64, simm7fp, LO7FP>;
defm : vbrd_elem64<v512f32, f64, simm7fp, LO7FP>;

<<<<<<< HEAD

///// vec_seq /////

def: Pat<(v512i32 (vec_seq i32:$vl)),
         (PVSEQl $vl)>;
def: Pat<(v256i64 (vec_seq i32:$vl)),
         (VSEQl $vl)>;
def: Pat<(v256i32 (vec_seq i32:$vl)),
         (PVSEQLOl $vl)>;
def: Pat<(v256f32 (vec_seq i32:$vl)),
         (PVSEQUPl $vl)>;


///// vec_vmv /////

// Element shift (VMV)
multiclass VMV_Patterns<ValueType VecVT> {
  // folded select
  def : Pat<(VecVT (vvp_select (vec_vmv VecVT:$v, i32:$amount, (v256i1 srcvalue), (i32 srcvalue)),
                               VecVT:$vpt,
                               v256i1:$mask,
                               i32:$pivot)),
            (VMVrvml_v (COPY_TO_REGCLASS $amount, I64), $v, $mask, $pivot, $vpt)>;
  // standard VMV
  def : Pat<(VecVT (vec_vmv VecVT:$v, i32:$amount, v256i1:$mask, i32:$avl)),
            (VMVrvml (COPY_TO_REGCLASS $amount, I64), $v, $mask, $avl)>;
}
defm: VMV_Patterns<v256i32>;
defm: VMV_Patterns<v256f32>;
defm: VMV_Patterns<v256i64>;
defm: VMV_Patterns<v256f64>;


///// Packing support /////


/// Overpacked types: v512x64 ///
// These are all lowered to subregister transfers.

multiclass Packing_Overpack<ValueType PackVT, ValueType VecVT> {
  // vec_pack
  def : Pat<(PackVT (vec_pack VecVT:$vlo, VecVT:$vhi, (i32 srcvalue))),
            (INSERT_SUBREG (INSERT_SUBREG
                           (PackVT (IMPLICIT_DEF)),
                           $vlo, sub_pack_lo),
                           $vhi, sub_pack_hi)>;

  // vec_unpack_lo/hi
  def : Pat<(VecVT (vec_unpack_lo PackVT:$vp, (i32 srcvalue))),
            (EXTRACT_SUBREG $vp, sub_pack_lo)>;
  def : Pat<(VecVT (vec_unpack_hi PackVT:$vp, (i32 srcvalue))),
            (EXTRACT_SUBREG $vp, sub_pack_hi)>;
}

defm : Packing_Overpack<v512i64, v256i64>;
defm : Packing_Overpack<v512f64, v256f64>;

///// vec_pack /////

// Packing (type based)
def : Pat<(v512i32 (vec_pack v256i32:$vlo, v256i32:$vhi, i32:$avl)),
          (VSHFvvil $vlo, $vhi, 13, $avl)>;
def : Pat<(v512f32 (vec_pack v256f32:$vlo, v256f32:$vhi, i32:$avl)),
          (VSHFvvil $vlo, $vhi, 8, $avl)>;
def : Pat<(v512i1 (vec_pack v256i1:$vlo, v256i1:$vhi, (i32 srcvalue))),
          (INSERT_SUBREG (INSERT_SUBREG
                         (v512i1 (IMPLICIT_DEF)),
                         $vlo, sub_vm_lo),
                         $vhi, sub_vm_hi)>;

///// vec_swap, vec_unpack_lo, vec_unpack_hi /////

multiclass Unpack_Swap<ValueType PackVT> {
  def : Pat<(PackVT (vec_swap PackVT:$vp, i32:$avl)),
            (VSHFvvil $vp, $vp, 4, $avl)>; // exchange hi and lo

  // no-op unpacks
  def : Pat<(v256i32 (vec_unpack_lo PackVT:$vp, (i32 srcvalue))),
            (COPY_TO_REGCLASS $vp, V64)>;
  def : Pat<(v256f32 (vec_unpack_hi PackVT:$vp, (i32 srcvalue))),
            (COPY_TO_REGCLASS $vp, V64)>;

  // shuffle unpacks
  def : Pat<(v256f32 (vec_unpack_lo PackVT:$vp, i32:$avl)),
            (VSHFvvil $vp, $vp, 4, $avl)>; // always pick lo
  def : Pat<(v256i32 (vec_unpack_hi PackVT:$vp, i32:$avl)),
            (VSHFvvil $vp, $vp, 0, $avl)>; // always pick hi
}

// mask unpacking
def : Pat<(v256i1 (vec_unpack_lo v512i1:$vm, (i32 srcvalue))),
          (EXTRACT_SUBREG $vm, sub_vm_lo)>;
def : Pat<(v256i1 (vec_unpack_hi v512i1:$vm, (i32 srcvalue))),
          (EXTRACT_SUBREG $vm, sub_vm_hi)>;

defm: Unpack_Swap<v512i32>;
defm: Unpack_Swap<v512f32>;


///// vec_tomask /////

// TODO: optimized pattern
//      t17: i32 = truncate t2
//        t25: i64 = VEISD::REPL_I32 t17
//      t26: v512i32 = VEISD::VEC_BROADCAST t25, Constant:i32<256>
//    t27: v512i1 = VEISD::VEC_TOMASK t26, Constant:i32<512>

// VFMKLvl (CCOp, VR, VL)
def : Pat<(vec_tomask v256i64:$vx, i32:$avl),
          (VFMKLvl CC_INE, $vx, $avl)>;
def : Pat<(vec_tomask v256f64:$vx, i32:$avl),
          (VFMKLvl CC_INE, $vx, $avl)>;
def : Pat<(vec_tomask v256i32:$vx, i32:$avl),
          (PVFMKWLOvl CC_INE, $vx, $avl)>;
def : Pat<(vec_tomask v256f32:$vx, i32:$avl),
          (PVFMKWUPvl CC_NE, $vx, $avl)>;


///// Others /////

// Casts
def : Pat<(v256i64 (anyext v256i32:$src)),
          (COPY_TO_REGCLASS $src, V64)>; // TODO INSERT_SUBREG

// bitconvert
multiclass NoopConv<ValueType AVT, ValueType BVT, RegisterClass RT=V64> {
  def : Pat<(AVT (bitconvert BVT:$src)), (COPY_TO_REGCLASS $src, RT)>;
  def : Pat<(BVT (bitconvert AVT:$src)), (COPY_TO_REGCLASS $src, RT)>;
}

defm : NoopConv<v512i64,v512f64,VP>;

defm : NoopConv<v512i32,v256i64>;
defm : NoopConv<v512f32,v256i64>;
defm : NoopConv<v512i32,v256f64>;
defm : NoopConv<v512f32,v256f64>;

defm : NoopConv<v512i32,v512f32>;
defm : NoopConv<v256i64,v256f64>;
defm : NoopConv<v4i1,v256i1,VM>;
defm : NoopConv<v8i1,v512i1,VM512>;

// actual conversions (TODO lift to VVP)
def : Pat<(v256i32 (bitconvert v256f32:$src)),
          (VSRLvil (COPY_TO_REGCLASS $src, V64), 32, (VLEN 256))>;
def : Pat<(v256f32 (bitconvert v256i32:$src)),
          (VSLLvil (COPY_TO_REGCLASS $src, V64), 32, (VLEN 256))>;


//===----------------------------------------------------------------------===//
// Minimum vector instruction patterns for vector intrinsic instructions.
//===----------------------------------------------------------------------===//

// Broadcast for vector mask register.
def : Pat<(v256i1 (vec_broadcast (i32 0), (i32 256))),
          (LVMim_m 3, 0,
          (LVMim_m 2, 0,
          (LVMim_m 1, 0,
          (LVMim 0, 0))))>;
def : Pat<(v512i1 (vec_broadcast (i32 0), (i32 512))),
          (LVMyim_y 7, 0,
          (LVMyim_y 6, 0,
          (LVMyim_y 5, 0,
          (LVMyim_y 4, 0,
          (LVMyim_y 3, 0,
          (LVMyim_y 2, 0,
          (LVMyim_y 1, 0,
          (LVMyim 0, 0))))))))>;

// Load/store for mask register using stack/symbol is implemented in custom
// lower.  Only load/store for mask registers using frame index is implemented
// here.

// Load and store for particular types.
// v512i32, v512f32, v256i32, v256f32, v256i64, and v256f64

// let Predicates = [IsSimdSubTarget] in {
//   def : Pat<(v512i32 (load I64:$addr)),
//             (v512i32 (VLDirl 8, $addr, (VLEN 256)))>;
//   def : Pat<(v512f32 (load I64:$addr)),
//             (v512f32 (VLDirl 8, $addr, (VLEN 256)))>;
//   def : Pat<(v256i32 (load I64:$addr)),
//             (v256i32 (VLDLSXirl 4, $addr, (VLEN 256)))>;
//   def : Pat<(v256f32 (load I64:$addr)),
//             (v256f32 (VLDUirl 4, $addr, (VLEN 256)))>;
//   def : Pat<(v256f64 (load I64:$addr)),
//             (v256f64 (VLDirl 8, $addr, (VLEN 256)))>;
//   def : Pat<(v256i64 (load I64:$addr)),
//             (v256i64 (VLDirl 8, $addr, (VLEN 256)))>;
//   def : Pat<(store v256i32:$vx, I64:$addr),
//             (VSTLirvl 4, $addr, v256i32:$vx, (VLEN 256))>;
//   def : Pat<(store v256f32:$vx, I64:$addr),
//             (VSTUirvl 4, $addr, v256f32:$vx, (VLEN 256))>;
//   def : Pat<(store v256i64:$vx, I64:$addr),
//             (VSTirvl 8, $addr, v256i64:$vx, (VLEN 256))>;
//   def : Pat<(store v256f64:$vx, I64:$addr),
//             (VSTirvl 8, $addr, v256f64:$vx, (VLEN 256))>;
// }
=======
class Mask_Binary<ValueType MaskVT, SDPatternOperator MaskOp, string InstName> :
  Pat<(MaskVT (MaskOp MaskVT:$ma, MaskVT:$mb)), (!cast<Instruction>(InstName#"mm") $ma, $mb)>;

def: Mask_Binary<v256i1, and, "ANDM">;
def: Mask_Binary<v256i1, or,  "ORM">;
def: Mask_Binary<v256i1, xor, "XORM">;
>>>>>>> ce48fe47
<|MERGE_RESOLUTION|>--- conflicted
+++ resolved
@@ -76,14 +76,12 @@
 
 ///// Mask Arithmetic /////
 
-// Mask arithmetic
-multiclass MaskArith<ValueType MaskVT, string MaskTag="mmm"> {
-  def : Pat<(MaskVT (and MaskVT:$ma, MaskVT:$mb)), (!cast<Instruction>("ANDM"#MaskTag#MaskTag) $ma, $mb)>;
-  def : Pat<(MaskVT (or  MaskVT:$ma, MaskVT:$mb)), (!cast<Instruction>("ORM"#MaskTag#MaskTag)  $ma, $mb)>;
-  def : Pat<(MaskVT (xor MaskVT:$ma, MaskVT:$mb)), (!cast<Instruction>("XORM"#MaskTag#MaskTag) $ma, $mb)>;
-}
-
-defm: MaskArith<v256i1,"m">;
+class Mask_Binary<ValueType MaskVT, SDPatternOperator MaskOp, string InstName> :
+  Pat<(MaskVT (MaskOp MaskVT:$ma, MaskVT:$mb)), (!cast<Instruction>(InstName#"mm") $ma, $mb)>;
+
+def: Mask_Binary<v256i1, and, "ANDM">;
+def: Mask_Binary<v256i1, or,  "ORM">;
+def: Mask_Binary<v256i1, xor, "XORM">;
 
 // FIXME: Valid but very inefficient (incurs repetitive unpacking and packing).
 // split pattern (unpack splice, pack)
@@ -241,8 +239,6 @@
 defm : vbrd_elem64<v512f32, i64, simm7, LO7>;
 defm : vbrd_elem64<v512i32, f64, simm7fp, LO7FP>;
 defm : vbrd_elem64<v512f32, f64, simm7fp, LO7FP>;
-
-<<<<<<< HEAD
 
 ///// vec_seq /////
 
@@ -441,11 +437,3 @@
 //   def : Pat<(store v256f64:$vx, I64:$addr),
 //             (VSTirvl 8, $addr, v256f64:$vx, (VLEN 256))>;
 // }
-=======
-class Mask_Binary<ValueType MaskVT, SDPatternOperator MaskOp, string InstName> :
-  Pat<(MaskVT (MaskOp MaskVT:$ma, MaskVT:$mb)), (!cast<Instruction>(InstName#"mm") $ma, $mb)>;
-
-def: Mask_Binary<v256i1, and, "ANDM">;
-def: Mask_Binary<v256i1, or,  "ORM">;
-def: Mask_Binary<v256i1, xor, "XORM">;
->>>>>>> ce48fe47
