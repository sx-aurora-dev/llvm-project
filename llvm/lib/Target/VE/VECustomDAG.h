//===------------ VECustomDAG.h - VE Custom DAG Nodes -----------*- C++ -*-===//
//
// Part of the LLVM Project, under the Apache License v2.0 with LLVM Exceptions.
// See https://llvm.org/LICENSE.txt for license information.
// SPDX-License-Identifier: Apache-2.0 WITH LLVM-exception
//
//===----------------------------------------------------------------------===//
//
// This file defines the helper functions that VE uses to lower LLVM code into a
// selection DAG.  For example, hiding SDLoc, and easy to use SDNodeFlags.
//
//===----------------------------------------------------------------------===//

#ifndef LLVM_LIB_TARGET_VE_VECUSTOMDAG_H
#define LLVM_LIB_TARGET_VE_VECUSTOMDAG_H

#include "VE.h"
#include "VEISelLowering.h"
#include "llvm/CodeGen/SelectionDAG.h"
#include "llvm/CodeGen/TargetLowering.h"
#include <bitset>

namespace llvm {

<<<<<<< HEAD
// The predication/masking in a VVP/VEC SDNode consists in a bit mask (mask) and
// an active vector length (AVL). The AVL parameter only applies at 64bit
// element granularity. In packed mode that means groups of 2 x 32bit elements.
// These methods legalize AVL to refer to packs instead at the cost of
// additional masking code.
/// AVL Legalization {
struct VETargetMasks {
  SDValue Mask;
  SDValue AVL;
  VETargetMasks(SDValue Mask = SDValue(), SDValue AVL = SDValue())
      : Mask(Mask), AVL(AVL) {}
};
=======
std::optional<unsigned> getVVPOpcode(unsigned Opcode);
>>>>>>> eecb22d8

const unsigned SXRegSize = 64;

/// Helpers {
template <typename ElemT> ElemT &ref_to(std::unique_ptr<ElemT> &UP) {
  return *(UP.get());
}
/// } Helpers

/// Packing {
using LaneBits = std::bitset<256>;

struct PackedLaneBits {
  LaneBits Bits[2];

  PackedLaneBits() {}

  PackedLaneBits(LaneBits &Lo, LaneBits &Hi) {
    Bits[0] = Lo;
    Bits[1] = Hi;
  }

  void reset() {
    Bits[0].reset();
    Bits[1].reset();
  }

  void flip() {
    Bits[0].flip();
    Bits[1].flip();
  }
  LaneBits &low() { return Bits[0]; }
  LaneBits &high() { return Bits[1]; }

  LaneBits::reference operator[](size_t pos) { return Bits[pos % 2][pos / 2]; }
  bool operator[](size_t pos) const { return Bits[pos % 2][pos / 2]; }
  size_t size() const { return 512; }
};

enum class Packing {
  Normal = 0, // 32/64bits per 64bit elements
  Dense = 1,  // packed mode
};

// Packed interpretation sub element
enum class PackElem : int8_t {
  Lo = 0, // integer (63, 32]
  Hi = 1  // float   (32,  0]
};

PackElem getPartForLane(unsigned ElemIdx);

PackElem getOtherPart(PackElem Part);

unsigned getOverPackedSubRegIdx(PackElem Part);

unsigned getPackedMaskSubRegIdx(PackElem Part);

MVT getMaskVT(Packing P);

PackElem getPackElemForVT(EVT VT);

// The subregister VT an unpack of part \p Elem from \p VT would source its
// result from.
MVT getUnpackSourceType(EVT VT, PackElem Elem);

Packing getPackingForVT(EVT VT);

template <typename MaskBits> Packing getPackingForMaskBits(const MaskBits MB);

// True, iff this is a VEC_UNPACK_LO/HI, VEC_SWAP or VEC_PACK.
bool isPackingSupportOpcode(unsigned Opcode);

bool isUnpackOp(unsigned OPC);

PackElem getPartForUnpackOpcode(unsigned OPC);

unsigned getUnpackOpcodeForPart(PackElem Part);

SDValue getUnpackPackOperand(SDValue N);

SDValue getUnpackAVL(SDValue N);

/// } Packing

using PosOpt = Optional<unsigned>;

//// VVP Machinery {
// VVP property queries
PosOpt getVVPOpcode(unsigned OpCode);

// TODO:
// 1. Perform splitting late to have a chance to preserve packable patterns
//    (PVRCP contraction).
// 2. Perform AVL,Mask legalization late to avoid clutter (partially legalized
//    AVL that will turn out not to be needed).
bool supportsPackedMode(unsigned Opcode, EVT IdiomVT);

bool isVVPOrVEC(unsigned Opcode);
bool isVVP(unsigned Opcode);

bool isVVPTernaryOp(unsigned Opcode);
bool isVVPBinaryOp(unsigned Opcode);
bool isVVPUnaryOp(unsigned Opcode);
bool isVVPConversionOp(unsigned Opcode);
bool isVVPReductionOp(unsigned Opcode);

MVT splitVectorType(MVT VT);
EVT splitType(LLVMContext &Ctx, EVT PackedVT, PackElem P);

// Whether the VVP reduction opcode has a start param.
bool hasVVPReductionStartParam(unsigned VVPROPC);

// Return the representative vector type of this operation.
Optional<EVT> getIdiomaticType(SDNode *Op);

Optional<unsigned> getVVPForVP(unsigned VPOC);

// Return the mask operand position for this VVP/VEC or standard SDNode.
// Note that this will return the v.i1 operand also for vp_select and vp_merge,
// which do not report their selection mask as mask operands in the vp sense.
Optional<int> getMaskPos(unsigned Opc);
SDValue getNodeMask(SDValue Op);

// Return the AVL operand position for this VVP or VEC op.
Optional<int> getAVLPos(unsigned Opc);
SDValue getNodeAVL(SDValue Op);

VecLenOpt minVectorLength(VecLenOpt A, VecLenOpt B);

// Whether direct codegen for this type will result in a packed operation
// (requiring a packed VL param..)
bool isPackedVectorType(EVT SomeVT);
bool isMaskType(EVT VT);
bool isPackedMaskType(EVT SomeVT);
bool isOverPackedType(EVT VT);

// whether this VVP operation has no mask argument
bool hasDeadMask(unsigned VVPOC);

bool isAllTrueMask(SDValue Op);
//// } VVP Machinery

unsigned getScalarReductionOpcode(unsigned VVPOC, bool IsMask);

PosOpt getVVPReductionStartParamPos(unsigned ISD);

Optional<unsigned> getReductionStartParamPos(unsigned ISD);

Optional<unsigned> getReductionVectorParamPos(unsigned ISD);

Optional<unsigned> peekForNarrow(SDValue Op);

unsigned getMaskBits(EVT Ty);

// select an appropriate %evl argument for this element count.
// This will return the correct result for packed mode oeprations (half).
unsigned selectBoundedVectorLength(unsigned StaticNumElems);

bool isMaskType(EVT SomeVT);

bool isMaskArithmetic(SDValue Op);

bool isVVPOrVEC(unsigned);

bool supportsPackedMode(unsigned Opcode, EVT IdiomVT);

bool isPackingSupportOpcode(unsigned Opc);

bool maySafelyIgnoreMask(unsigned Opc);

/// The VE backend uses a two-staged process to lower and legalize vector
/// instructions:
//
/// 1. VP and standard vector SDNodes are lowered to SDNodes of the VVP_* layer.
//
//     All VVP nodes have a mask and an Active Vector Length (AVL) parameter.
//     The AVL parameters refers to the element position in the vector the VVP
//     node operates on.
//
//
//  2. The VVP SDNodes are legalized. The AVL in a legal VVP node refers to
//     chunks of 64bit. We track this by wrapping the AVL in a LEGALAVL node.
//
//     The AVL mechanism in the VE architecture always refers to chunks of
//     64bit, regardless of the actual element type vector instructions are
//     operating on. For vector types v256.32 or v256.64 nothing needs to be
//     legalized since each element occupies a 64bit chunk - there is no
//     difference between counting 64bit chunks or element positions. However,
//     all vector types with > 256 elements store more than one logical element
//     per 64bit chunk and need to be transformed.
//     However legalization is performed, the resulting legal VVP SDNodes will
//     have a LEGALAVL node as their AVL operand. The LEGALAVL nodes wraps
//     around an AVL that refers to 64 bit chunks just as the architecture
//     demands - that is, the wrapped AVL is the correct setting for the VL
//     register for this VVP operation to get the desired behavior.
//
/// AVL Functions {
// The AVL operand position of this node.
std::optional<int> getAVLPos(unsigned);

// Whether this is a LEGALAVL node.
bool isLegalAVL(SDValue AVL);

// The AVL operand of this node.
SDValue getNodeAVL(SDValue);

// Mask position of this node.
std::optional<int> getMaskPos(unsigned);

SDValue getNodeMask(SDValue);

// Return the AVL operand of this node. If it is a LEGALAVL node, unwrap it.
// Return with the boolean whether unwrapping happened.
std::pair<SDValue, bool> getAnnotatedNodeAVL(SDValue);

/// } AVL Functions

/// Node Properties {

std::optional<EVT> getIdiomaticVectorType(SDNode *Op);

SDValue getLoadStoreStride(SDValue Op, VECustomDAG &CDAG);

SDValue getMemoryPtr(SDValue Op);

SDValue getNodeChain(SDValue Op);

SDValue getStoredValue(SDValue Op);

SDValue getNodePassthru(SDValue Op);

SDValue getGatherScatterIndex(SDValue Op);

SDValue getGatherScatterScale(SDValue Op);

unsigned getScalarReductionOpcode(unsigned VVPOC, bool IsMask);

// Whether this VP_REDUCE_*/ VECREDUCE_*/VVP_REDUCE_* SDNode has a start
// parameter.
bool hasReductionStartParam(unsigned VVPOC);

/// } Node Properties

// Get the vector or mask register type for this packing and element type.
MVT getLegalVectorType(Packing P, MVT ElemVT);

// Whether this type belongs to a packed mask or vector register.
Packing getTypePacking(EVT);

/// Helper class for short hand custom node creation ///
struct VECustomDAG {
  const VELoweringInfo &VLI;
  SelectionDAG &DAG;
  SDLoc DL;

  SelectionDAG *getDAG() const { return &DAG; }

  VECustomDAG(const VELoweringInfo &VLI, SelectionDAG &DAG, SDLoc DL)
      : VLI(VLI), DAG(DAG), DL(DL) {}

  VECustomDAG(const VELoweringInfo &VLI, SelectionDAG &DAG, SDValue WhereOp)
      : VLI(VLI), DAG(DAG), DL(WhereOp) {}

  VECustomDAG(const VELoweringInfo &VLI, SelectionDAG &DAG,
              const SDNode *WhereN)
      : VLI(VLI), DAG(DAG), DL(WhereN) {}

  SDValue getSeq(EVT ResTy, Optional<SDValue> OpVectorLength) const;

  // create a vector element or scalar bitshift depending on the element type
  // \p ResVT will only be used in case any new node is created
  // dst[i] = src[i + Offset]
  SDValue getBitReverse(SDValue ScalarReg) const;
  SDValue getElementShift(EVT ResVT, SDValue Src, int Offset,
                          SDValue AVL) const;
  SDValue getScalarShift(EVT ResVT, SDValue Src, int Offset) const;

  SDValue getVMV(EVT ResVT, SDValue SrcV, SDValue OffsetV, SDValue Mask,
                 SDValue Avl) const;
  SDValue getPassthruVMV(EVT ResVT, SDValue SrcV, SDValue OffsetV, SDValue Mask,
                         SDValue PassthruV, SDValue Avl) const;

  SDValue getTargetExtractSubreg(MVT SubRegVT, int SubRegIdx,
                                 SDValue RegV) const;

  /// Mask Insert/Extract {
  SDValue getExtractMask(SDValue MaskV, SDValue IndexV) const;
  SDValue getInsertMask(SDValue MaskV, SDValue ElemV, SDValue IndexV) const;
  SDValue getMaskPopcount(SDValue MaskV, SDValue AVL) const;
  SDValue foldAndUnpackMask(SDValue MaskVector, SDValue Mask, PackElem Part,
                            SDValue AVL) const;
  /// } Mask Insert/Extract

  // Extract an SX register from a mask
  SDValue getMaskExtract(SDValue MaskV, SDValue Idx) const;

  // Extract an SX register from a mask
  SDValue getMaskInsert(SDValue MaskV, SDValue Idx, SDValue ElemV) const;

  // all-true/false mask
  SDValue getUniformConstMask(Packing Packing, unsigned NumElements,
                              bool IsTrue) const;
  SDValue getUniformConstMask(Packing Packing, bool IsTrue) const {
    return getUniformConstMask(Packing, Packing == Packing::Dense ? 512 : 256,
                               IsTrue);
  }
  SDValue getUniformConstMask(EVT MaskVT, bool IsTrue) const {
    Packing Packing =
        MaskVT.getVectorNumElements() <= 256 ? Packing::Normal : Packing::Dense;
    return getUniformConstMask(Packing, MaskVT.getVectorNumElements(), IsTrue);
  }
  // materialize a constant mask vector given by \p TrueBits
  template <typename MaskBitsType>
  SDValue getConstMask(unsigned NumElems, const MaskBitsType &TrueBits) const;

  template <typename MaskBitsType>
  SDValue getConstMask(EVT MaskVT, const MaskBitsType &TrueBits) const {
    return getConstMask(MaskVT.getVectorNumElements(), TrueBits);
  }

  // OnTrueV[l] if l < PivotV && Mask[l] else OnFalseV[l]
  SDValue getSelect(EVT ResVT, SDValue OnTrueV, SDValue OnFalseV, SDValue MaskV,
                    SDValue PivotV) const;

  /// getNode {
  SDValue getNode(unsigned OC, SDVTList VTL, ArrayRef<SDValue> OpV,
                  std::optional<SDNodeFlags> Flags = std::nullopt) const {
    auto N = DAG.getNode(OC, DL, VTL, OpV);
    if (Flags)
      N->setFlags(*Flags);
    return N;
  }

  SDValue getNode(unsigned OC, ArrayRef<EVT> ResVT, ArrayRef<SDValue> OpV,
                  std::optional<SDNodeFlags> Flags = std::nullopt) const {
    auto N = DAG.getNode(OC, DL, ResVT, OpV);
    if (Flags)
      N->setFlags(*Flags);
    return N;
  }

  SDValue getNode(unsigned OC, EVT ResVT, ArrayRef<SDValue> OpV,
                  std::optional<SDNodeFlags> Flags = std::nullopt) const {
    auto N = DAG.getNode(OC, DL, ResVT, OpV);
    if (Flags)
      N->setFlags(*Flags);
    return N;
  }
  /// } getNode

  SDValue getVectorExtract(SDValue VecV, unsigned Idx) const {
    return getVectorExtract(VecV, getConstant(Idx, MVT::i32));
  }
  SDValue getVectorExtract(SDValue VecV, SDValue IdxV) const;
  SDValue getVectorInsert(SDValue DestVecV, SDValue ElemV, unsigned Idx) const {
    return getVectorInsert(DestVecV, ElemV, getConstant(Idx, MVT::i32));
  }
  SDValue getVectorInsert(SDValue DestVecV, SDValue ElemV, SDValue IdxV) const;

  SDValue widenOrNarrow(EVT DestVT, SDValue Op) {
    EVT OpVT = Op.getValueType();
    if (OpVT == DestVT)
      return Op;

    if (!OpVT.isVector())
      return Op;

    return getNarrow(DestVT, Op, OpVT.getVectorNumElements());
  }

  SDValue getNarrow(EVT ResTy, SDValue SrcV, uint64_t NarrowLen) {
    return DAG.getNode(VEISD::VEC_NARROW, DL, ResTy,
                       {SrcV, getConstant(NarrowLen, MVT::i32)});
  }

  inline SDValue getConstEVL(uint32_t EVL) const {
    return getConstant(EVL, MVT::i32);
  }

  // return a valid AVL for this packing and element count
  inline SDValue getConstEVL(Packing P, uint32_t EVL) const {
    return getConstant(P == Packing::Normal ? EVL : (EVL + 1) / 2, MVT::i32);
  }

  /// Legalizing getNode {
  // Note: StartV can be SDValue()
  SDValue getLegalReductionOpVVP(unsigned VVPOpcode, EVT ResVT, SDValue StartV,
                                 SDValue VectorV, SDValue Mask, SDValue AVL,
                                 SDNodeFlags Flags) const;
  // Create this binary operator, expanding it on the fly.
  SDValue getLegalBinaryOpVVP(unsigned VVPOpcode, EVT ResVT, SDValue A,
                              SDValue B, SDValue Mask, SDValue AVL,
                              SDNodeFlags Flags = SDNodeFlags()) const;
  SDValue getLegalConvOpVVP(unsigned VVPOpcode, EVT ResVT, SDValue VectorV,
                            SDValue Mask, SDValue AVL,
                            SDNodeFlags Flags = SDNodeFlags()) const;

  SDValue getLegalOpVVP(unsigned VVPOpcode, EVT ResVT, ArrayRef<SDValue> Ops,
                        SDNodeFlags Flags = SDNodeFlags()) const {
    if (isVVPConversionOp(VVPOpcode))
      return getLegalConvOpVVP(VVPOpcode, ResVT, Ops[0], Ops[1], Ops[2], Flags);
    if (isVVPReductionOp(VVPOpcode)) {
      // FIXME: Uses implicit structure knowlegdge of reductions with start
      // being (Start, Vector, Mask, AVL) == 4 operands.
      bool HasStartV = (Ops.size() == 4);
      if (HasStartV)
        return getLegalReductionOpVVP(VVPOpcode, ResVT, Ops[0], Ops[1], Ops[2],
                                      Ops[3], Flags);
      else
        return getLegalReductionOpVVP(VVPOpcode, ResVT, SDValue(), Ops[0],
                                      Ops[1], Ops[2], Flags);
    }
    if (isVVPBinaryOp(VVPOpcode))
      return getLegalBinaryOpVVP(VVPOpcode, ResVT, Ops[0], Ops[1], Ops[2],
                                 Ops[3], Flags);
    return getNode(VVPOpcode, ResVT, Ops, Flags);
  }
  /// } Legalizing getNode

  /// Packing {
  SDValue getUnpack(EVT DestVT, SDValue Vec, PackElem Part, SDValue AVL) const;
  SDValue getPack(EVT DestVT, SDValue LoVec, SDValue HiVec, SDValue AVL) const;
  SDValue getSwap(EVT DestVT, SDValue V, SDValue AVL) const;
  /// } Packing

  SDValue getMergeValues(ArrayRef<SDValue> Values) const {
    return DAG.getMergeValues(Values, DL);
  }

  SDValue getConstant(uint64_t Val, EVT VT, bool IsTarget = false,
                      bool IsOpaque = false) const;

  SDValue getUndef(EVT VT) const { return DAG.getUNDEF(VT); }

  SDValue getNot(SDValue Op, EVT ResVT) const {
    return DAG.getNOT(DL, Op, ResVT);
  }

  EVT getMaskVTFor(SDValue VectorV) const {
    return getVectorVT(MVT::i1, VectorV.getValueType().getVectorNumElements());
  }

  // create a VEC_TOMASK node if VectorV is not a mask already
  SDValue getMaskCast(SDValue VectorV, SDValue AVL) const;

  SDValue getSetCC(SDValue LHS, EVT VT, SDValue RHS, ISD::CondCode CC) const {
    return DAG.getSetCC(DL, VT, LHS, RHS, CC);
  }

  void dumpValue(SDValue V) const;

  SDValue getRootOrEntryChain() const {
    SDValue RootChain = DAG.getRoot();
    if (!RootChain)
      return DAG.getEntryNode();
    return RootChain;
  }

  // weave in a chain into the current root
  void weaveIntoRootChain(std::function<SDValue()> Func) const {
    SDValue OutChain = Func();
    assert(OutChain.getValueType() == MVT::Other); // not a chain!
    DAG.setRoot(getTokenFactor({getRootOrEntryChain(), OutChain}));
  }

  SDValue getTokenFactor(ArrayRef<SDValue> Tokens) const;

  const DataLayout &getDataLayout() const { return DAG.getDataLayout(); }

  // Return a legal vector type for \p Op
  EVT legalizeVectorType(SDValue Op, VVPExpansionMode) const;

  /// VVP {
  SDValue getVVPLoad(EVT LegalResVT, SDValue Chain, SDValue PtrV,
                     SDValue StrideV, SDValue MaskV, SDValue AVL) const;

  SDValue getVVPStore(SDValue Chain, SDValue DataV, SDValue PtrV,
                      SDValue StrideV, SDValue MaskV, SDValue AVL) const;

  SDValue getVVPGather(EVT LegalResVT, SDValue Chain, SDValue PtrVecV,
                       SDValue MaskV, SDValue AVL) const;
  SDValue getVVPScatter(SDValue Chain, SDValue DataV, SDValue PtrVecV,
                        SDValue MaskV, SDValue AVL) const;
  /// } VVP

  EVT splitVectorType(EVT OldValVT) const {
    if (!OldValVT.isVector())
      return OldValVT;
    return getVectorVT(OldValVT.getVectorElementType(), StandardVectorWidth);
  }

  SDValue extractPackElem(SDValue Op, PackElem Part, SDValue AVL) const;

  SDValue getIDIV(bool IsSigned, EVT ResVT, SDValue Dividend, SDValue Divisor,
                  SDValue Mask, SDValue AVL) const;
  SDValue getIREM(bool IsSigned, EVT ResVT, SDValue Dividend, SDValue Divisor,
                  SDValue Mask, SDValue AVL) const;

  // Infer mask & AVL for this VVP op.
  VETargetMasks getTargetMask(VVPWideningInfo, SDValue RawMask,
                              SDValue RawAVL) const;
  // Infer mask & AVL for this split VVP op
  VETargetMasks getTargetSplitMask(VVPWideningInfo WidenInfo, SDValue RawMask,
                                   SDValue RawAVL, PackElem Part) const;
  SDValue getConstantTargetMask(VVPWideningInfo WidenInfo) const;

  // Create a legalize AVL value for \p WidenInfo.
  SDValue getTargetAVL(VVPWideningInfo WidenInfo) const;
  /// } AVL Legalization

  // Infer the shortest possible AVL from the provided information.
  SDValue inferAVL(SDValue AVL, SDValue Mask, EVT IdiomVT) const;

  LLVMContext &getContext() { return *DAG.getContext(); }

  SDValue getImplicitDef(EVT VT) const {
    return SDValue(DAG.getMachineNode(TargetOpcode::IMPLICIT_DEF, DL, VT), 0);
  }

  SDValue getTargetInsertSubreg(int SRIdx, EVT VT, SDValue Operand,
                                SDValue SubReg) const;

  SDValue getZExtInReg(SDValue Op, EVT) const;

  raw_ostream &print(raw_ostream &, SDValue) const;
  void dump(SDValue) const;
  SDValue getConstantMask(Packing Packing, bool AllTrue) const;
  SDValue getMaskBroadcast(EVT ResultVT, SDValue Scalar, SDValue AVL) const;
  SDValue getBroadcast(EVT ResultVT, SDValue Scalar, SDValue AVL) const;

  // Wrap AVL in a LEGALAVL node (unless it is one already).
  SDValue annotateLegalAVL(SDValue AVL) const;

  // Splitting support
  SDValue getSplitPtrOffset(SDValue Ptr, SDValue ByteStride,
                            PackElem Part) const;
  SDValue getSplitPtrStride(SDValue PackStride) const;
  SDValue getGatherScatterAddress(SDValue BasePtr, SDValue Scale, SDValue Index,
                                  SDValue Mask, SDValue AVL) const;
  EVT getVectorVT(EVT ElemVT, unsigned NumElems) const {
    return EVT::getVectorVT(*DAG.getContext(), ElemVT, NumElems);
  }
};

} // namespace llvm

#endif // LLVM_LIB_TARGET_VE_VECUSTOMDAG_H<|MERGE_RESOLUTION|>--- conflicted
+++ resolved
@@ -19,10 +19,10 @@
 #include "llvm/CodeGen/SelectionDAG.h"
 #include "llvm/CodeGen/TargetLowering.h"
 #include <bitset>
+#include <optional>
 
 namespace llvm {
 
-<<<<<<< HEAD
 // The predication/masking in a VVP/VEC SDNode consists in a bit mask (mask) and
 // an active vector length (AVL). The AVL parameter only applies at 64bit
 // element granularity. In packed mode that means groups of 2 x 32bit elements.
@@ -35,9 +35,6 @@
   VETargetMasks(SDValue Mask = SDValue(), SDValue AVL = SDValue())
       : Mask(Mask), AVL(AVL) {}
 };
-=======
-std::optional<unsigned> getVVPOpcode(unsigned Opcode);
->>>>>>> eecb22d8
 
 const unsigned SXRegSize = 64;
 
@@ -123,7 +120,7 @@
 
 /// } Packing
 
-using PosOpt = Optional<unsigned>;
+using PosOpt = std::optional<unsigned>;
 
 //// VVP Machinery {
 // VVP property queries
@@ -152,18 +149,18 @@
 bool hasVVPReductionStartParam(unsigned VVPROPC);
 
 // Return the representative vector type of this operation.
-Optional<EVT> getIdiomaticType(SDNode *Op);
-
-Optional<unsigned> getVVPForVP(unsigned VPOC);
+std::optional<EVT> getIdiomaticType(SDNode *Op);
+
+std::optional<unsigned> getVVPForVP(unsigned VPOC);
 
 // Return the mask operand position for this VVP/VEC or standard SDNode.
 // Note that this will return the v.i1 operand also for vp_select and vp_merge,
 // which do not report their selection mask as mask operands in the vp sense.
-Optional<int> getMaskPos(unsigned Opc);
+std::optional<int> getMaskPos(unsigned Opc);
 SDValue getNodeMask(SDValue Op);
 
 // Return the AVL operand position for this VVP or VEC op.
-Optional<int> getAVLPos(unsigned Opc);
+std::optional<int> getAVLPos(unsigned Opc);
 SDValue getNodeAVL(SDValue Op);
 
 VecLenOpt minVectorLength(VecLenOpt A, VecLenOpt B);
@@ -185,11 +182,11 @@
 
 PosOpt getVVPReductionStartParamPos(unsigned ISD);
 
-Optional<unsigned> getReductionStartParamPos(unsigned ISD);
-
-Optional<unsigned> getReductionVectorParamPos(unsigned ISD);
-
-Optional<unsigned> peekForNarrow(SDValue Op);
+std::optional<unsigned> getReductionStartParamPos(unsigned ISD);
+
+std::optional<unsigned> getReductionVectorParamPos(unsigned ISD);
+
+std::optional<unsigned> peekForNarrow(SDValue Op);
 
 unsigned getMaskBits(EVT Ty);
 
@@ -306,7 +303,7 @@
               const SDNode *WhereN)
       : VLI(VLI), DAG(DAG), DL(WhereN) {}
 
-  SDValue getSeq(EVT ResTy, Optional<SDValue> OpVectorLength) const;
+  SDValue getSeq(EVT ResTy, std::optional<SDValue> OpVectorLength) const;
 
   // create a vector element or scalar bitshift depending on the element type
   // \p ResVT will only be used in case any new node is created
