//===-- VECustomDAG.h - VE Custom DAG Nodes ------------*- C++ -*-===//
//
// Part of the LLVM Project, under the Apache License v2.0 with LLVM Exceptions.
// See https://llvm.org/LICENSE.txt for license information.
// SPDX-License-Identifier: Apache-2.0 WITH LLVM-exception
//
//===----------------------------------------------------------------------===//
//
// This file defines the interfaces that VE uses to lower LLVM code into a
// selection DAG.
//
//===----------------------------------------------------------------------===//

#ifndef LLVM_LIB_TARGET_VE_VECUSTOMDAG_H
#define LLVM_LIB_TARGET_VE_VECUSTOMDAG_H

#include "VE.h"
#include "VEISelLowering.h"
#include "llvm/CodeGen/SelectionDAG.h"
#include "llvm/CodeGen/TargetLowering.h"
#include <bitset>

namespace llvm {

// The predication/masking in a VVP/VEC SDNode consists in a bit mask (mask) and
// an active vector length (AVL). The AVL parameter only applies at 64bit
// element granularity. In packed mode that means groups of 2 x 32bit elements.
// These methods legalize AVL to refer to packs instead at the cost of
// additional masking code.
/// AVL Legalization {
struct TargetMasks {
  SDValue Mask;
  SDValue AVL;
  TargetMasks(SDValue Mask = SDValue(), SDValue AVL = SDValue())
      : Mask(Mask), AVL(AVL) {}
};

const unsigned SXRegSize = 64;

/// Helpers {
template <typename ElemT> ElemT &ref_to(std::unique_ptr<ElemT> &UP) {
  return *(UP.get());
}
/// } Helpers

class VESubtarget;

using PosOpt = Optional<unsigned>;

/// } Broadcast, Shuffle, Mask Analysis

//// VVP Machinery {
// VVP property queries
PosOpt getVVPOpcode(unsigned OpCode);

// TODO:
// 1. Perform splitting late to have a chance to preserve packable patterns
//    (PVRCP contraction).
// 2. Perform AVL,Mask legalization late to avoid clutter (partially legalized
//    AVL that will turn out not to be needed).
bool supportsPackedMode(unsigned Opcode, EVT IdiomVT);

bool isVVPOrVEC(unsigned Opcode);
bool isVVP(unsigned Opcode);

bool isVVPTernaryOp(unsigned Opcode);
bool isVVPBinaryOp(unsigned Opcode);
bool isVVPUnaryOp(unsigned Opcode);
bool isVVPConversionOp(unsigned VVPOC);
bool isVVPReductionOp(unsigned VVPOC);

// Whether the VVP reduction opcode has a start param.
bool hasVVPReductionStartParam(unsigned VVPROPC);

// Return the representative vector type of this operation.
Optional<EVT> getIdiomaticType(SDNode *Op);

Optional<unsigned> getVVPForVP(unsigned VPOC);

// Return the mask operand position for this VVP or VEC op.
Optional<int> getMaskPos(unsigned Opc);
SDValue getNodeMask(SDValue Op);

// Return the AVL operand position for this VVP or VEC op.
Optional<int> getAVLPos(unsigned Opc);
SDValue getNodeAVL(SDValue Op);

VecLenOpt minVectorLength(VecLenOpt A, VecLenOpt B);

// Split this packed type
EVT splitType(EVT);

// Whether direct codegen for this type will result in a packed operation
// (requiring a packed VL param..)
bool isPackedVectorType(EVT SomeVT);
bool isMaskType(EVT VT);
bool isPackedMaskType(EVT SomeVT);
bool isOverPackedType(EVT VT);

// whether this VVP operation has no mask argument
bool hasDeadMask(unsigned VVPOC);

bool isAllTrueMask(SDValue Op);
//// } VVP Machinery

unsigned getScalarReductionOpcode(unsigned VVPOC, bool IsMask);

PosOpt getVVPReductionStartParamPos(unsigned ISD);

Optional<unsigned> getReductionStartParamPos(unsigned ISD);

Optional<unsigned> getReductionVectorParamPos(unsigned ISD);

Optional<unsigned> peekForNarrow(SDValue Op);

unsigned getMaskBits(EVT Ty);

// select an appropriate %evl argument for this element count.
// This will return the correct result for packed mode oeprations (half).
unsigned selectBoundedVectorLength(unsigned StaticNumElems);

/// Packing {
using LaneBits = std::bitset<256>;

struct PackedLaneBits {
  LaneBits Bits[2];

  PackedLaneBits() {}

  PackedLaneBits(LaneBits &Lo, LaneBits &Hi) {
    Bits[0] = Lo;
    Bits[1] = Hi;
  }

  void reset() {
    Bits[0].reset();
    Bits[1].reset();
  }

  void flip() {
    Bits[0].flip();
    Bits[1].flip();
  }
  LaneBits &low() { return Bits[0]; }
  LaneBits &high() { return Bits[1]; }

  LaneBits::reference operator[](size_t pos) { return Bits[pos % 2][pos / 2]; }
  bool operator[](size_t pos) const { return Bits[pos % 2][pos / 2]; }
  size_t size() const { return 512; }
};

enum class Packing {
  Normal = 0, // 32/64bits per 64bit elements
  Dense = 1,  // packed mode
};

// Packed interpretation sub element
enum class PackElem : int8_t {
  Lo = 0, // integer (63, 32]
  Hi = 1  // float   (32,  0]
};

PackElem getPartForLane(unsigned ElemIdx);

PackElem getOtherPart(PackElem Part);

unsigned getOverPackedSubRegIdx(PackElem Part);

unsigned getPackedMaskSubRegIdx(PackElem Part);

MVT getMaskVT(Packing P);

PackElem getPackElemForVT(EVT VT);

// The subregister VT an unpack of part \p Elem from \p VT would source its
// result from.
MVT getUnpackSourceType(EVT VT, PackElem Elem);

Packing getPackingForVT(EVT VT);

template <typename MaskBits> Packing getPackingForMaskBits(const MaskBits MB);

// True, iff this is a VEC_UNPACK_LO/HI, VEC_SWAP or VEC_PACK.
bool isPackingSupportOpcode(unsigned Opcode);

bool isUnpackOp(unsigned OPC);

PackElem getPartForUnpackOpcode(unsigned OPC);

unsigned getUnpackOpcodeForPart(PackElem Part);

SDValue getUnpackPackOperand(SDValue N);

SDValue getUnpackAVL(SDValue N);

/// } Packing

bool isMaskType(EVT SomeVT);

bool isVVPOrVEC(unsigned);

bool maySafelyIgnoreMask(unsigned Opc);

/// The VE backend uses a two-staged process to lower and legalize vector
/// instructions:
//
/// 1. VP and standard vector SDNodes are lowered to SDNodes of the VVP_* layer.
//
//     All VVP nodes have a mask and an Active Vector Length (AVL) parameter.
//     The AVL parameters refers to the element position in the vector the VVP
//     node operates on.
//
//
//  2. The VVP SDNodes are legalized. The AVL in a legal VVP node refers to
//     chunks of 64bit. We track this by wrapping the AVL in a LEGALAVL node.
//
//     The AVL mechanism in the VE architecture always refers to chunks of
//     64bit, regardless of the actual element type vector instructions are
//     operating on. For vector types v256.32 or v256.64 nothing needs to be
//     legalized since each element occupies a 64bit chunk - there is no
//     difference between counting 64bit chunks or element positions. However,
//     all vector types with > 256 elements store more than one logical element
//     per 64bit chunk and need to be transformed.
//     However legalization is performed, the resulting legal VVP SDNodes will
//     have a LEGALAVL node as their AVL operand. The LEGALAVL nodes wraps
//     around an AVL that refers to 64 bit chunks just as the architecture
//     demands - that is, the wrapped AVL is the correct setting for the VL
//     register for this VVP operation to get the desired behavior.
//
/// AVL Functions {
// The AVL operand position of this node.
Optional<int> getAVLPos(unsigned);

// Whether this is a LEGALAVL node.
bool isLegalAVL(SDValue AVL);

// The AVL operand of this node.
SDValue getNodeAVL(SDValue);

// Return the AVL operand of this node. If it is a LEGALAVL node, unwrap it.
// Return with the boolean whether unwrapping happened.
std::pair<SDValue, bool> getAnnotatedNodeAVL(SDValue);

/// } AVL Functions

<<<<<<< HEAD
/// Helper class for short hand custom node creation ///
struct VECustomDAG {
  const VELoweringInfo &VLI;
=======
enum class Packing {
  Normal = 0, // 256 element standard mode.
  Dense = 1   // 512 element packed mode.
};

// Get the vector or mask register type for this packing and element type.
MVT getLegalVectorType(Packing P, MVT ElemVT);

// Whether this type belongs to a packed mask or vector register.
Packing getTypePacking(EVT);

class VECustomDAG {
>>>>>>> 53efbc15
  SelectionDAG &DAG;
  SDLoc DL;

  SelectionDAG *getDAG() const { return &DAG; }

  VECustomDAG(const VELoweringInfo &VLI, SelectionDAG &DAG, SDLoc DL)
      : VLI(VLI), DAG(DAG), DL(DL) {}

  VECustomDAG(const VELoweringInfo &VLI, SelectionDAG &DAG, SDValue WhereOp)
      : VLI(VLI), DAG(DAG), DL(WhereOp) {}

  VECustomDAG(const VELoweringInfo &VLI, SelectionDAG &DAG, const SDNode *WhereN)
      : VLI(VLI), DAG(DAG), DL(WhereN) {}

  SDValue createSeq(EVT ResTy, Optional<SDValue> OpVectorLength) const;

  // create a vector element or scalar bitshift depending on the element type
  // \p ResVT will only be used in case any new node is created
  // dst[i] = src[i + Offset]
  SDValue createBitReverse(SDValue ScalarReg) const;
  SDValue createElementShift(EVT ResVT, SDValue Src, int Offset,
                             SDValue AVL) const;
  SDValue createScalarShift(EVT ResVT, SDValue Src, int Offset) const;

  SDValue createVMV(EVT ResVT, SDValue SrcV, SDValue OffsetV, SDValue Mask,
                    SDValue Avl) const;
  SDValue createPassthruVMV(EVT ResVT, SDValue SrcV, SDValue OffsetV,
                            SDValue Mask, SDValue PassthruV, SDValue Avl) const;

  SDValue getTargetExtractSubreg(MVT SubRegVT, int SubRegIdx,
                                 SDValue RegV) const;

  /// Packed Mode Support {
  SDValue createUnpack(EVT DestVT, SDValue Vec, PackElem E, SDValue AVL) const;

  SDValue createPack(EVT DestVT, SDValue LowV, SDValue HighV,
                     SDValue AVL) const;

  SDValue createSwap(EVT DestVT, SDValue V, SDValue AVL) const;
  /// } Packed Mode Support

  /// Mask Insert/Extract {
  SDValue createExtractMask(SDValue MaskV, SDValue IndexV) const;
  SDValue createInsertMask(SDValue MaskV, SDValue ElemV, SDValue IndexV) const;
  SDValue createMaskPopcount(SDValue MaskV, SDValue AVL) const;
  SDValue foldAndUnpackMask(SDValue MaskVector, SDValue Mask, PackElem Part,
                            SDValue AVL) const;
  /// } Mask Insert/Extract
  SDValue getBroadcast(EVT ResultVT, SDValue Scalar, SDValue AVL = SDValue()) const;

  // Extract an SX register from a mask
  SDValue createMaskExtract(SDValue MaskV, SDValue Idx) const;

  // Extract an SX register from a mask
  SDValue createMaskInsert(SDValue MaskV, SDValue Idx, SDValue ElemV) const;

  // all-true/false mask
  SDValue createUniformConstMask(Packing Packing, unsigned NumElements,
                                 bool IsTrue) const;
  SDValue createUniformConstMask(Packing Packing, bool IsTrue) const {
    return createUniformConstMask(
        Packing, Packing == Packing::Dense ? 512 : 256, IsTrue);
  }
  SDValue createUniformConstMask(EVT MaskVT, bool IsTrue) const {
    Packing Packing =
        MaskVT.getVectorNumElements() <= 256 ? Packing::Normal : Packing::Dense;
    return createUniformConstMask(Packing, MaskVT.getVectorNumElements(),
                                  IsTrue);
  }
  // materialize a constant mask vector given by \p TrueBits
  template <typename MaskBitsType>
  SDValue createConstMask(unsigned NumElems,
                          const MaskBitsType &TrueBits) const;

  template <typename MaskBitsType>
  SDValue createConstMask(EVT MaskVT, const MaskBitsType &TrueBits) const {
    return createConstMask(MaskVT.getVectorNumElements(), TrueBits);
  }

  // OnTrueV[l] if l < PivotV && Mask[l] else OnFalseV[l]
  SDValue createSelect(EVT ResVT, SDValue OnTrueV, SDValue OnFalseV,
                       SDValue MaskV, SDValue PivotV) const;

  /// getNode {
  SDValue getNode(unsigned OC, SDVTList VTL, ArrayRef<SDValue> OpV,
                  Optional<SDNodeFlags> Flags = None) const {
    auto N = DAG.getNode(OC, DL, VTL, OpV);
    if (Flags)
      N->setFlags(*Flags);
    return N;
  }

  SDValue getNode(unsigned OC, ArrayRef<EVT> ResVT, ArrayRef<SDValue> OpV,
                  Optional<SDNodeFlags> Flags = None) const {
    auto N = DAG.getNode(OC, DL, ResVT, OpV);
    if (Flags)
      N->setFlags(*Flags);
    return N;
  }

  SDValue getNode(unsigned OC, EVT ResVT, ArrayRef<SDValue> OpV,
                  Optional<SDNodeFlags> Flags = None) const {
    auto N = DAG.getNode(OC, DL, ResVT, OpV);
    if (Flags)
      N->setFlags(*Flags);
    return N;
  }
  /// } getNode

  SDValue getVectorExtract(SDValue VecV, unsigned Idx) const {
    return getVectorExtract(VecV, getConstant(Idx, MVT::i32));
  }
  SDValue getVectorExtract(SDValue VecV, SDValue IdxV) const;
  SDValue getVectorInsert(SDValue DestVecV, SDValue ElemV, unsigned Idx) const {
    return getVectorInsert(DestVecV, ElemV, getConstant(Idx, MVT::i32));
  }
  SDValue getVectorInsert(SDValue DestVecV, SDValue ElemV, SDValue IdxV) const;

  SDValue widenOrNarrow(EVT DestVT, SDValue Op) {
    EVT OpVT = Op.getValueType();
    if (OpVT == DestVT)
      return Op;

    if (!OpVT.isVector())
      return Op;

    return createNarrow(DestVT, Op, OpVT.getVectorNumElements());
  }

  SDValue createNarrow(EVT ResTy, SDValue SrcV, uint64_t NarrowLen) {
    return DAG.getNode(VEISD::VEC_NARROW, DL, ResTy,
                       {SrcV, getConstant(NarrowLen, MVT::i32)});
  }

  EVT getVectorVT(EVT ElemVT, unsigned NumElems) const {
    return EVT::getVectorVT(*DAG.getContext(), ElemVT, NumElems);
  }
  inline SDValue getConstEVL(uint32_t EVL) const {
    return getConstant(EVL, MVT::i32);
  }

  // return a valid AVL for this packing and element count
  inline SDValue getConstEVL(Packing P, uint32_t EVL) const {
    return getConstant(P == Packing::Normal ? EVL : (EVL + 1) / 2, MVT::i32);
  }

  SDValue getConstant(uint64_t Val, EVT VT, bool IsTarget = false,
                      bool IsOpaque = false) const;

<<<<<<< HEAD
  SDValue getUndef(EVT VT) const { return DAG.getUNDEF(VT); }

  SDValue getMergeValues(ArrayRef<SDValue> Values) const {
    return DAG.getMergeValues(Values, DL);
  }

  SDValue createNot(SDValue Op, EVT ResVT) const {
    return DAG.getNOT(DL, Op, ResVT);
  }

  EVT getMaskVTFor(SDValue VectorV) const {
    return getVectorVT(MVT::i1, VectorV.getValueType().getVectorNumElements());
  }

  // create a VEC_TOMASK node if VectorV is not a mask already
  SDValue createMaskCast(SDValue VectorV, SDValue AVL) const;

  SDValue getSetCC(SDValue LHS, EVT VT, SDValue RHS, ISD::CondCode CC) const {
    return DAG.getSetCC(DL, VT, LHS, RHS, CC);
  }

  void dumpValue(SDValue V) const;

  SDValue getRootOrEntryChain() const {
    SDValue RootChain = DAG.getRoot();
    if (!RootChain)
      return DAG.getEntryNode();
    return RootChain;
  }

  // weave in a chain into the current root
  void weaveIntoRootChain(std::function<SDValue()> Func) const {
    SDValue OutChain = Func();
    assert(OutChain.getValueType() == MVT::Other); // not a chain!
    DAG.setRoot(getTokenFactor({getRootOrEntryChain(), OutChain}));
  }

  SDValue getTokenFactor(ArrayRef<SDValue> Tokens) const;

  const DataLayout &getDataLayout() const { return DAG.getDataLayout(); }

  // Return a legal vector type for \p Op
  EVT legalizeVectorType(SDValue Op, VVPExpansionMode) const;

  /// VVP {
  SDValue getVVPLoad(EVT LegalResVT, SDValue Chain, SDValue PtrV,
                     SDValue StrideV, SDValue MaskV, SDValue AVL) const;

  SDValue getVVPStore(SDValue Chain, SDValue DataV, SDValue PtrV,
                      SDValue StrideV, SDValue MaskV, SDValue AVL) const;

  SDValue getVVPGather(EVT LegalResVT, SDValue Chain, SDValue PtrVecV,
                       SDValue MaskV, SDValue AVL) const;
  SDValue getVVPScatter(SDValue Chain, SDValue DataV, SDValue PtrVecV,
                       SDValue MaskV, SDValue AVL) const;
  /// } VVP

  EVT splitVectorType(EVT OldValVT) const {
    if (!OldValVT.isVector())
      return OldValVT;
    return getVectorVT(OldValVT.getVectorElementType(), StandardVectorWidth);
  }

  SDValue extractPackElem(SDValue Op, PackElem Part, SDValue AVL) const;

  SDValue createIDIV(bool IsSigned, EVT ResVT, SDValue Dividend,
                     SDValue Divisor, SDValue Mask, SDValue AVL) const;
  SDValue createIREM(bool IsSigned, EVT ResVT, SDValue Dividend,
                     SDValue Divisor, SDValue Mask, SDValue AVL) const;

  // Create this binary operator, expanding it on the fly.
  SDValue getLegalBinaryOpVVP(unsigned VVPOpcode, EVT ResVT, SDValue A,
                              SDValue B, SDValue Mask, SDValue AVL,
                              SDNodeFlags Flags = SDNodeFlags()) const;
  // Note: StartV can be SDValue()
  SDValue getLegalReductionOpVVP(unsigned VVPOpcode, EVT ResVT, SDValue StartV, SDValue VectorV,
                                 SDValue Mask, SDValue AVL,
                                 SDNodeFlags Flags = SDNodeFlags()) const;
  SDValue getLegalConvOpVVP(unsigned VVPOpcode, EVT ResVT, SDValue VectorV,
                            SDValue Mask, SDValue AVL,
                            SDNodeFlags Flags = SDNodeFlags()) const;

  SDValue getLegalOpVVP(unsigned VVPOpcode, EVT ResVT, ArrayRef<SDValue> Ops,
                        SDNodeFlags Flags = SDNodeFlags()) const {
    if (isVVPConversionOp(VVPOpcode))
      return getLegalConvOpVVP(VVPOpcode, ResVT, Ops[0], Ops[1], Ops[2], Flags);
    if (isVVPReductionOp(VVPOpcode)) {
      // FIXME: Uses implicit structure knowlegdge of reductions with start
      // being (Start, Vector, Mask, AVL) == 4 operands.
      bool HasStartV = (Ops.size() == 4);
      if (HasStartV)
        return getLegalReductionOpVVP(VVPOpcode, ResVT, Ops[0], Ops[1], Ops[2],
                                      Ops[3], Flags);
      else
        return getLegalReductionOpVVP(VVPOpcode, ResVT, SDValue(), Ops[0],
                                      Ops[1], Ops[2], Flags);
    }
    if (isVVPBinaryOp(VVPOpcode))
      return getLegalBinaryOpVVP(VVPOpcode, ResVT, Ops[0], Ops[1], Ops[2],
                                 Ops[3], Flags);
    return getNode(VVPOpcode, ResVT, Ops, Flags);
  }

  // Infer mask & AVL for this VVP op.
  TargetMasks createTargetMask(VVPWideningInfo, SDValue RawMask,
                               SDValue RawAVL) const;
  // Infer mask & AVL for this split VVP op
  TargetMasks createTargetSplitMask(VVPWideningInfo WidenInfo, SDValue RawMask,
                                    SDValue RawAVL, PackElem Part) const;

  SDValue createConstantTargetMask(VVPWideningInfo WidenInfo) const;

  // Create a legalize AVL value for \p WidenInfo.
  SDValue createTargetAVL(VVPWideningInfo WidenInfo) const;
  /// } AVL Legalization

  // Infer the shortest possible AVL from the provided information.
  SDValue inferAVL(SDValue AVL, SDValue Mask, EVT IdiomVT) const;

  LLVMContext &getContext() { return *DAG.getContext(); }

  SDValue getImplicitDef(EVT VT) const {
    return SDValue(DAG.getMachineNode(TargetOpcode::IMPLICIT_DEF, DL, VT), 0);
  }

  SDValue getTargetInsertSubreg(int SRIdx, EVT VT, SDValue Operand,
                                SDValue SubReg) const;

  SDValue getZExtInReg(SDValue Op, EVT) const;

  raw_ostream &print(raw_ostream &, SDValue) const;
  void dump(SDValue) const;
=======
  SDValue getConstantMask(Packing Packing, bool AllTrue) const;
  SDValue getMaskBroadcast(EVT ResultVT, SDValue Scalar, SDValue AVL) const;
  SDValue getBroadcast(EVT ResultVT, SDValue Scalar, SDValue AVL) const;
>>>>>>> 53efbc15

  // Wrap AVL in a LEGALAVL node (unless it is one already).
  SDValue annotateLegalAVL(SDValue AVL) const;
};

} // namespace llvm

#endif // LLVM_LIB_TARGET_VE_VECUSTOMDAG_H<|MERGE_RESOLUTION|>--- conflicted
+++ resolved
@@ -243,24 +243,15 @@
 
 /// } AVL Functions
 
-<<<<<<< HEAD
+// Get the vector or mask register type for this packing and element type.
+MVT getLegalVectorType(Packing P, MVT ElemVT);
+
+// Whether this type belongs to a packed mask or vector register.
+Packing getTypePacking(EVT);
+
 /// Helper class for short hand custom node creation ///
 struct VECustomDAG {
   const VELoweringInfo &VLI;
-=======
-enum class Packing {
-  Normal = 0, // 256 element standard mode.
-  Dense = 1   // 512 element packed mode.
-};
-
-// Get the vector or mask register type for this packing and element type.
-MVT getLegalVectorType(Packing P, MVT ElemVT);
-
-// Whether this type belongs to a packed mask or vector register.
-Packing getTypePacking(EVT);
-
-class VECustomDAG {
->>>>>>> 53efbc15
   SelectionDAG &DAG;
   SDLoc DL;
 
@@ -309,7 +300,6 @@
   SDValue foldAndUnpackMask(SDValue MaskVector, SDValue Mask, PackElem Part,
                             SDValue AVL) const;
   /// } Mask Insert/Extract
-  SDValue getBroadcast(EVT ResultVT, SDValue Scalar, SDValue AVL = SDValue()) const;
 
   // Extract an SX register from a mask
   SDValue createMaskExtract(SDValue MaskV, SDValue Idx) const;
@@ -410,7 +400,6 @@
   SDValue getConstant(uint64_t Val, EVT VT, bool IsTarget = false,
                       bool IsOpaque = false) const;
 
-<<<<<<< HEAD
   SDValue getUndef(EVT VT) const { return DAG.getUNDEF(VT); }
 
   SDValue getMergeValues(ArrayRef<SDValue> Values) const {
@@ -543,11 +532,9 @@
 
   raw_ostream &print(raw_ostream &, SDValue) const;
   void dump(SDValue) const;
-=======
   SDValue getConstantMask(Packing Packing, bool AllTrue) const;
   SDValue getMaskBroadcast(EVT ResultVT, SDValue Scalar, SDValue AVL) const;
   SDValue getBroadcast(EVT ResultVT, SDValue Scalar, SDValue AVL) const;
->>>>>>> 53efbc15
 
   // Wrap AVL in a LEGALAVL node (unless it is one already).
   SDValue annotateLegalAVL(SDValue AVL) const;
