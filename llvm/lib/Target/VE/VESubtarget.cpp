//===-- VESubtarget.cpp - VE Subtarget Information ------------------------===//
//
// Part of the LLVM Project, under the Apache License v2.0 with LLVM Exceptions.
// See https://llvm.org/LICENSE.txt for license information.
// SPDX-License-Identifier: Apache-2.0 WITH LLVM-exception
//
//===----------------------------------------------------------------------===//
//
// This file implements the VE specific subclass of TargetSubtargetInfo.
//
//===----------------------------------------------------------------------===//

#include "VESubtarget.h"
#include "VE.h"
#include "llvm/Support/MathExtras.h"
#include "llvm/Support/TargetRegistry.h"

using namespace llvm;

#define DEBUG_TYPE "ve-subtarget"

#define GET_SUBTARGETINFO_TARGET_DESC
#define GET_SUBTARGETINFO_CTOR
#include "VEGenSubtargetInfo.inc"

void VESubtarget::anchor() {}

VESubtarget &VESubtarget::initializeSubtargetDependencies(StringRef CPU,
                                                          StringRef FS) {
  // Default feature settings
  EnableVPU = false;

  // Determine default and user specified characteristics
  std::string CPUName = std::string(CPU);
  if (CPUName.empty())
    CPUName = "ve";

  // Parse features string.
  ParseSubtargetFeatures(CPUName, /*TuneCPU=*/CPU, FS);

  return *this;
}

VESubtarget::VESubtarget(const Triple &TT, const std::string &CPU,
                         const std::string &FS, const TargetMachine &TM)
    : VEGenSubtargetInfo(TT, CPU, /*TuneCPU=*/CPU, FS), TargetTriple(TT),
      Intrinsic(true), Vectorize(false),
      InstrInfo(initializeSubtargetDependencies(CPU, FS)),
      TLInfo(TM, *this), FrameLowering(*this) {}

<<<<<<< HEAD
uint64_t VESubtarget::getAdjustedFrameSize(uint64_t frameSize) const {
=======
uint64_t VESubtarget::getAdjustedFrameSize(uint64_t FrameSize) const {
  // Calculate adjusted frame size by adding the size of RSA frame,
  // return address, and frame poitner as described in VEFrameLowering.cpp.
  const VEFrameLowering *TFL = getFrameLowering();
>>>>>>> 590aaa50

  FrameSize += getRsaSize();
  FrameSize = alignTo(FrameSize, TFL->getStackAlign());

<<<<<<< HEAD
  // RSA frame:
  //         +----------------------------------------------+
  // 168(fp) | %s33                                         |
  //         +----------------------------------------------+
  //         | %s19...%s32                                  |
  //         +----------------------------------------------+
  //  48(fp) | %s18                                         |
  //         +----------------------------------------------+
  //  40(fp) | Linkage area register (%s17)                 |
  //         +----------------------------------------------+
  //  32(fp) | Procedure linkage table register (%plt=%s16) |
  //         +----------------------------------------------+
  //  24(fp) | Global offset table register (%got=%s15)     |
  //         +----------------------------------------------+
  //  16(fp) | Thread pointer register (%tp=%s14)           |
  //         +----------------------------------------------+

  frameSize += 176;                     // for RSA, RA, and FP

  return frameSize;
=======
  return FrameSize;
>>>>>>> 590aaa50
}

bool VESubtarget::enableMachineScheduler() const { return true; }<|MERGE_RESOLUTION|>--- conflicted
+++ resolved
@@ -48,42 +48,15 @@
       InstrInfo(initializeSubtargetDependencies(CPU, FS)),
       TLInfo(TM, *this), FrameLowering(*this) {}
 
-<<<<<<< HEAD
-uint64_t VESubtarget::getAdjustedFrameSize(uint64_t frameSize) const {
-=======
 uint64_t VESubtarget::getAdjustedFrameSize(uint64_t FrameSize) const {
   // Calculate adjusted frame size by adding the size of RSA frame,
   // return address, and frame poitner as described in VEFrameLowering.cpp.
   const VEFrameLowering *TFL = getFrameLowering();
->>>>>>> 590aaa50
 
   FrameSize += getRsaSize();
   FrameSize = alignTo(FrameSize, TFL->getStackAlign());
 
-<<<<<<< HEAD
-  // RSA frame:
-  //         +----------------------------------------------+
-  // 168(fp) | %s33                                         |
-  //         +----------------------------------------------+
-  //         | %s19...%s32                                  |
-  //         +----------------------------------------------+
-  //  48(fp) | %s18                                         |
-  //         +----------------------------------------------+
-  //  40(fp) | Linkage area register (%s17)                 |
-  //         +----------------------------------------------+
-  //  32(fp) | Procedure linkage table register (%plt=%s16) |
-  //         +----------------------------------------------+
-  //  24(fp) | Global offset table register (%got=%s15)     |
-  //         +----------------------------------------------+
-  //  16(fp) | Thread pointer register (%tp=%s14)           |
-  //         +----------------------------------------------+
-
-  frameSize += 176;                     // for RSA, RA, and FP
-
-  return frameSize;
-=======
   return FrameSize;
->>>>>>> 590aaa50
 }
 
 bool VESubtarget::enableMachineScheduler() const { return true; }