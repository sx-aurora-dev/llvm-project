//===-- VEAsmParser.cpp - Parse VE assembly to MCInst instructions --------===//
//
// Part of the LLVM Project, under the Apache License v2.0 with LLVM Exceptions.
// See https://llvm.org/LICENSE.txt for license information.
// SPDX-License-Identifier: Apache-2.0 WITH LLVM-exception
//
//===----------------------------------------------------------------------===//

#include "MCTargetDesc/VEMCExpr.h"
#include "MCTargetDesc/VEMCTargetDesc.h"
#include "TargetInfo/VETargetInfo.h"
#include "VE.h"
#include "llvm/ADT/STLExtras.h"
#include "llvm/ADT/SmallVector.h"
#include "llvm/ADT/StringRef.h"
#include "llvm/ADT/Twine.h"
#include "llvm/MC/MCContext.h"
#include "llvm/MC/MCExpr.h"
#include "llvm/MC/MCInst.h"
#include "llvm/MC/MCParser/MCAsmLexer.h"
#include "llvm/MC/MCParser/MCAsmParser.h"
#include "llvm/MC/MCParser/MCParsedAsmOperand.h"
#include "llvm/MC/MCParser/MCTargetAsmParser.h"
#include "llvm/MC/MCRegisterInfo.h"
#include "llvm/MC/MCStreamer.h"
#include "llvm/MC/MCSubtargetInfo.h"
#include "llvm/MC/MCSymbol.h"
#include "llvm/Support/TargetRegistry.h"
#include "llvm/Support/raw_ostream.h"
#include <algorithm>
#include <memory>

using namespace llvm;

#define DEBUG_TYPE "ve-asmparser"

namespace {

class VEOperand;

class VEAsmParser : public MCTargetAsmParser {
  MCAsmParser &Parser;

  /// @name Auto-generated Match Functions
  /// {

#define GET_ASSEMBLER_HEADER
#include "VEGenAsmMatcher.inc"

  /// }

  // public interface of the MCTargetAsmParser.
  bool MatchAndEmitInstruction(SMLoc IDLoc, unsigned &Opcode,
                               OperandVector &Operands, MCStreamer &Out,
                               uint64_t &ErrorInfo,
                               bool MatchingInlineAsm) override;
  bool ParseRegister(unsigned &RegNo, SMLoc &StartLoc, SMLoc &EndLoc) override;
  int parseRegisterName(unsigned (*matchFn)(StringRef));
  OperandMatchResultTy tryParseRegister(unsigned &RegNo, SMLoc &StartLoc,
                                        SMLoc &EndLoc) override;
  bool ParseInstruction(ParseInstructionInfo &Info, StringRef Name,
                        SMLoc NameLoc, OperandVector &Operands) override;
  bool ParseDirective(AsmToken DirectiveID) override;

  unsigned validateTargetOperandClass(MCParsedAsmOperand &Op,
                                      unsigned Kind) override;

  // Custom parse functions for VE specific operands.
  OperandMatchResultTy parseMEMOperand(OperandVector &Operands);
  OperandMatchResultTy parseMEMAsOperand(OperandVector &Operands);
  OperandMatchResultTy parseCCOpOperand(OperandVector &Operands);
  OperandMatchResultTy parseRDOpOperand(OperandVector &Operands);
  OperandMatchResultTy parseMImmOperand(OperandVector &Operands);
  OperandMatchResultTy parseOperand(OperandVector &Operands, StringRef Name);
  OperandMatchResultTy parseVEAsmOperand(std::unique_ptr<VEOperand> &Operand);

  // Helper function to parse expression with a symbol.
  const MCExpr *extractModifierFromExpr(const MCExpr *E,
                                        VEMCExpr::VariantKind &Variant);
  const MCExpr *fixupVariantKind(const MCExpr *E);
  bool parseExpression(const MCExpr *&EVal);

  // Split the mnemonic stripping conditional code and quantifiers
  StringRef splitMnemonic(StringRef Name, SMLoc NameLoc,
                          OperandVector *Operands);

  bool parseDirectiveWord(unsigned Size, SMLoc L);

public:
  VEAsmParser(const MCSubtargetInfo &sti, MCAsmParser &parser,
              const MCInstrInfo &MII, const MCTargetOptions &Options)
      : MCTargetAsmParser(Options, sti, MII), Parser(parser) {
    // Initialize the set of available features.
    setAvailableFeatures(ComputeAvailableFeatures(getSTI().getFeatureBits()));
  }
};

} // end anonymous namespace

static const MCPhysReg I32Regs[64] = {
    VE::SW0,  VE::SW1,  VE::SW2,  VE::SW3,  VE::SW4,  VE::SW5,  VE::SW6,
    VE::SW7,  VE::SW8,  VE::SW9,  VE::SW10, VE::SW11, VE::SW12, VE::SW13,
    VE::SW14, VE::SW15, VE::SW16, VE::SW17, VE::SW18, VE::SW19, VE::SW20,
    VE::SW21, VE::SW22, VE::SW23, VE::SW24, VE::SW25, VE::SW26, VE::SW27,
    VE::SW28, VE::SW29, VE::SW30, VE::SW31, VE::SW32, VE::SW33, VE::SW34,
    VE::SW35, VE::SW36, VE::SW37, VE::SW38, VE::SW39, VE::SW40, VE::SW41,
    VE::SW42, VE::SW43, VE::SW44, VE::SW45, VE::SW46, VE::SW47, VE::SW48,
    VE::SW49, VE::SW50, VE::SW51, VE::SW52, VE::SW53, VE::SW54, VE::SW55,
    VE::SW56, VE::SW57, VE::SW58, VE::SW59, VE::SW60, VE::SW61, VE::SW62,
    VE::SW63};

static const MCPhysReg F32Regs[64] = {
    VE::SF0,  VE::SF1,  VE::SF2,  VE::SF3,  VE::SF4,  VE::SF5,  VE::SF6,
    VE::SF7,  VE::SF8,  VE::SF9,  VE::SF10, VE::SF11, VE::SF12, VE::SF13,
    VE::SF14, VE::SF15, VE::SF16, VE::SF17, VE::SF18, VE::SF19, VE::SF20,
    VE::SF21, VE::SF22, VE::SF23, VE::SF24, VE::SF25, VE::SF26, VE::SF27,
    VE::SF28, VE::SF29, VE::SF30, VE::SF31, VE::SF32, VE::SF33, VE::SF34,
    VE::SF35, VE::SF36, VE::SF37, VE::SF38, VE::SF39, VE::SF40, VE::SF41,
    VE::SF42, VE::SF43, VE::SF44, VE::SF45, VE::SF46, VE::SF47, VE::SF48,
    VE::SF49, VE::SF50, VE::SF51, VE::SF52, VE::SF53, VE::SF54, VE::SF55,
    VE::SF56, VE::SF57, VE::SF58, VE::SF59, VE::SF60, VE::SF61, VE::SF62,
    VE::SF63};

static const MCPhysReg F128Regs[32] = {
    VE::Q0,  VE::Q1,  VE::Q2,  VE::Q3,  VE::Q4,  VE::Q5,  VE::Q6,  VE::Q7,
    VE::Q8,  VE::Q9,  VE::Q10, VE::Q11, VE::Q12, VE::Q13, VE::Q14, VE::Q15,
    VE::Q16, VE::Q17, VE::Q18, VE::Q19, VE::Q20, VE::Q21, VE::Q22, VE::Q23,
    VE::Q24, VE::Q25, VE::Q26, VE::Q27, VE::Q28, VE::Q29, VE::Q30, VE::Q31};

static const MCPhysReg VM512Regs[8] = {VE::VMP0, VE::VMP1, VE::VMP2, VE::VMP3,
                                       VE::VMP4, VE::VMP5, VE::VMP6, VE::VMP7};

static const MCPhysReg MISCRegs[31] = {
    VE::USRCC,      VE::PSW,        VE::SAR,        VE::NoRegister,
    VE::NoRegister, VE::NoRegister, VE::NoRegister, VE::PMMR,
    VE::PMCR0,      VE::PMCR1,      VE::PMCR2,      VE::PMCR3,
    VE::NoRegister, VE::NoRegister, VE::NoRegister, VE::NoRegister,
    VE::PMC0,       VE::PMC1,       VE::PMC2,       VE::PMC3,
    VE::PMC4,       VE::PMC5,       VE::PMC6,       VE::PMC7,
    VE::PMC8,       VE::PMC9,       VE::PMC10,      VE::PMC11,
    VE::PMC12,      VE::PMC13,      VE::PMC14};

namespace {

/// VEOperand - Instances of this class represent a parsed VE machine
/// instruction.
class VEOperand : public MCParsedAsmOperand {
private:
  enum KindTy {
    k_Token,
    k_Register,
    k_Immediate,
    // SX-Aurora ASX form is disp(index, base).
    k_MemoryRegRegImm,  // base=reg, index=reg, disp=imm
    k_MemoryRegImmImm,  // base=reg, index=imm, disp=imm
    k_MemoryZeroRegImm, // base=0, index=reg, disp=imm
    k_MemoryZeroImmImm, // base=0, index=imm, disp=imm
    // SX-Aurora AS form is disp(base).
    k_MemoryRegImm,  // base=reg, disp=imm
    k_MemoryZeroImm, // base=0, disp=imm
    // Other special cases for Aurora VE
    k_CCOp,   // condition code
    k_RDOp,   // rounding mode
    k_MImmOp, // Special immediate value of sequential bit stream of 0 or 1.
  } Kind;

  SMLoc StartLoc, EndLoc;

  struct Token {
    const char *Data;
    unsigned Length;
  };

  struct RegOp {
    unsigned RegNum;
  };

  struct ImmOp {
    const MCExpr *Val;
  };

  struct MemOp {
    unsigned Base;
    unsigned IndexReg;
    const MCExpr *Index;
    const MCExpr *Offset;
  };

  struct CCOp {
    unsigned CCVal;
  };

  struct RDOp {
    unsigned RDVal;
  };

  struct MImmOp {
    const MCExpr *Val;
    bool M0Flag;
  };

  union {
    struct Token Tok;
    struct RegOp Reg;
    struct ImmOp Imm;
    struct MemOp Mem;
    struct CCOp CC;
    struct RDOp RD;
    struct MImmOp MImm;
  };

public:
  VEOperand(KindTy K) : MCParsedAsmOperand(), Kind(K) {}

  bool isToken() const override { return Kind == k_Token; }
  bool isReg() const override { return Kind == k_Register; }
  bool isImm() const override { return Kind == k_Immediate; }
  bool isMem() const override {
    return isMEMrri() || isMEMrii() || isMEMzri() || isMEMzii() || isMEMri() ||
           isMEMzi();
  }
  bool isMEMrri() const { return Kind == k_MemoryRegRegImm; }
  bool isMEMrii() const { return Kind == k_MemoryRegImmImm; }
  bool isMEMzri() const { return Kind == k_MemoryZeroRegImm; }
  bool isMEMzii() const { return Kind == k_MemoryZeroImmImm; }
  bool isMEMri() const { return Kind == k_MemoryRegImm; }
  bool isMEMzi() const { return Kind == k_MemoryZeroImm; }
  bool isCCOp() const { return Kind == k_CCOp; }
  bool isRDOp() const { return Kind == k_RDOp; }
  bool isZero() {
    if (!isImm())
      return false;

    // Constant case
    if (const auto *ConstExpr = dyn_cast<MCConstantExpr>(Imm.Val)) {
      int64_t Value = ConstExpr->getValue();
      return Value == 0;
    }
    return false;
  }
  bool isUImm0to2() {
    if (!isImm())
      return false;

    // Constant case
    if (const auto *ConstExpr = dyn_cast<MCConstantExpr>(Imm.Val)) {
      int64_t Value = ConstExpr->getValue();
      return Value >= 0 && Value < 3;
    }
    return false;
  }
  bool isUImm1() {
    if (!isImm())
      return false;

    // Constant case
    if (const auto *ConstExpr = dyn_cast<MCConstantExpr>(Imm.Val)) {
      int64_t Value = ConstExpr->getValue();
      return isUInt<1>(Value);
    }
    return false;
  }
  bool isUImm2() {
    if (!isImm())
      return false;

    // Constant case
    if (const auto *ConstExpr = dyn_cast<MCConstantExpr>(Imm.Val)) {
      int64_t Value = ConstExpr->getValue();
      return isUInt<2>(Value);
    }
    return false;
  }
  bool isUImm3() {
    if (!isImm())
      return false;

    // Constant case
    if (const auto *ConstExpr = dyn_cast<MCConstantExpr>(Imm.Val)) {
      int64_t Value = ConstExpr->getValue();
      return isUInt<3>(Value);
    }
    return false;
  }
  bool isUImm4() {
    if (!isImm())
      return false;

    // Constant case
    if (const MCConstantExpr *ConstExpr = dyn_cast<MCConstantExpr>(Imm.Val)) {
      int64_t Value = ConstExpr->getValue();
      return isUInt<4>(Value);
    }
    return false;
  }
  bool isUImm6() {
    if (!isImm())
      return false;

    // Constant case
    if (const auto *ConstExpr = dyn_cast<MCConstantExpr>(Imm.Val)) {
      int64_t Value = ConstExpr->getValue();
      return isUInt<6>(Value);
    }
    return false;
  }
  bool isUImm7() {
    if (!isImm())
      return false;

    // Constant case
    if (const auto *ConstExpr = dyn_cast<MCConstantExpr>(Imm.Val)) {
      int64_t Value = ConstExpr->getValue();
      return isUInt<7>(Value);
    }
    return false;
  }
  bool isSImm7() {
    if (!isImm())
      return false;

    // Constant case
    if (const auto *ConstExpr = dyn_cast<MCConstantExpr>(Imm.Val)) {
      int64_t Value = ConstExpr->getValue();
      return isInt<7>(Value);
    }
    return false;
  }
  bool isMImm() const {
    if (Kind != k_MImmOp)
      return false;

    // Constant case
    if (const auto *ConstExpr = dyn_cast<MCConstantExpr>(MImm.Val)) {
      int64_t Value = ConstExpr->getValue();
      return isUInt<6>(Value);
    }
    return false;
  }

  StringRef getToken() const {
    assert(Kind == k_Token && "Invalid access!");
    return StringRef(Tok.Data, Tok.Length);
  }

  unsigned getReg() const override {
    assert((Kind == k_Register) && "Invalid access!");
    return Reg.RegNum;
  }

  const MCExpr *getImm() const {
    assert((Kind == k_Immediate) && "Invalid access!");
    return Imm.Val;
  }

  unsigned getMemBase() const {
    assert((Kind == k_MemoryRegRegImm || Kind == k_MemoryRegImmImm ||
            Kind == k_MemoryRegImm) &&
           "Invalid access!");
    return Mem.Base;
  }

  unsigned getMemIndexReg() const {
    assert((Kind == k_MemoryRegRegImm || Kind == k_MemoryZeroRegImm) &&
           "Invalid access!");
    return Mem.IndexReg;
  }

  const MCExpr *getMemIndex() const {
    assert((Kind == k_MemoryRegImmImm || Kind == k_MemoryZeroImmImm) &&
           "Invalid access!");
    return Mem.Index;
  }

  const MCExpr *getMemOffset() const {
    assert((Kind == k_MemoryRegRegImm || Kind == k_MemoryRegImmImm ||
            Kind == k_MemoryZeroImmImm || Kind == k_MemoryZeroRegImm ||
            Kind == k_MemoryRegImm || Kind == k_MemoryZeroImm) &&
           "Invalid access!");
    return Mem.Offset;
  }

  void setMemOffset(const MCExpr *off) {
    assert((Kind == k_MemoryRegRegImm || Kind == k_MemoryRegImmImm ||
            Kind == k_MemoryZeroImmImm || Kind == k_MemoryZeroRegImm ||
            Kind == k_MemoryRegImm || Kind == k_MemoryZeroImm) &&
           "Invalid access!");
    Mem.Offset = off;
  }

  unsigned getCCVal() const {
    assert((Kind == k_CCOp) && "Invalid access!");
    return CC.CCVal;
  }

  unsigned getRDVal() const {
    assert((Kind == k_RDOp) && "Invalid access!");
    return RD.RDVal;
  }

  const MCExpr *getMImmVal() const {
    assert((Kind == k_MImmOp) && "Invalid access!");
    return MImm.Val;
  }
  bool getM0Flag() const {
    assert((Kind == k_MImmOp) && "Invalid access!");
    return MImm.M0Flag;
  }

  /// getStartLoc - Get the location of the first token of this operand.
  SMLoc getStartLoc() const override { return StartLoc; }
  /// getEndLoc - Get the location of the last token of this operand.
  SMLoc getEndLoc() const override { return EndLoc; }

  void print(raw_ostream &OS) const override {
    switch (Kind) {
    case k_Token:
      OS << "Token: " << getToken() << "\n";
      break;
    case k_Register:
      OS << "Reg: #" << getReg() << "\n";
      break;
    case k_Immediate:
      OS << "Imm: " << getImm() << "\n";
      break;
    case k_MemoryRegRegImm:
      assert(getMemOffset() != nullptr);
      OS << "Mem: #" << getMemBase() << "+#" << getMemIndexReg() << "+"
         << *getMemOffset() << "\n";
      break;
    case k_MemoryRegImmImm:
      assert(getMemIndex() != nullptr && getMemOffset() != nullptr);
      OS << "Mem: #" << getMemBase() << "+" << *getMemIndex() << "+"
         << *getMemOffset() << "\n";
      break;
    case k_MemoryZeroRegImm:
      assert(getMemOffset() != nullptr);
      OS << "Mem: 0+#" << getMemIndexReg() << "+" << *getMemOffset() << "\n";
      break;
    case k_MemoryZeroImmImm:
      assert(getMemIndex() != nullptr && getMemOffset() != nullptr);
      OS << "Mem: 0+" << *getMemIndex() << "+" << *getMemOffset() << "\n";
      break;
    case k_MemoryRegImm:
      assert(getMemOffset() != nullptr);
      OS << "Mem: #" << getMemBase() << "+" << *getMemOffset() << "\n";
      break;
    case k_MemoryZeroImm:
      assert(getMemOffset() != nullptr);
      OS << "Mem: 0+" << *getMemOffset() << "\n";
      break;
    case k_CCOp:
      OS << "CCOp: " << getCCVal() << "\n";
      break;
    case k_RDOp:
      OS << "RDOp: " << getRDVal() << "\n";
      break;
    case k_MImmOp:
      OS << "MImm: (" << getMImmVal() << (getM0Flag() ? ")0" : ")1") << "\n";
      break;
    }
  }

  void addRegOperands(MCInst &Inst, unsigned N) const {
    assert(N == 1 && "Invalid number of operands!");
    Inst.addOperand(MCOperand::createReg(getReg()));
  }

  void addImmOperands(MCInst &Inst, unsigned N) const {
    assert(N == 1 && "Invalid number of operands!");
    const MCExpr *Expr = getImm();
    addExpr(Inst, Expr);
  }

  void addZeroOperands(MCInst &Inst, unsigned N) const {
    addImmOperands(Inst, N);
  }

  void addUImm0to2Operands(MCInst &Inst, unsigned N) const {
    addImmOperands(Inst, N);
  }

  void addUImm1Operands(MCInst &Inst, unsigned N) const {
    addImmOperands(Inst, N);
  }

  void addUImm2Operands(MCInst &Inst, unsigned N) const {
    addImmOperands(Inst, N);
  }

  void addUImm3Operands(MCInst &Inst, unsigned N) const {
    addImmOperands(Inst, N);
  }

  void addUImm4Operands(MCInst &Inst, unsigned N) const {
    addImmOperands(Inst, N);
  }

  void addUImm6Operands(MCInst &Inst, unsigned N) const {
    addImmOperands(Inst, N);
  }

  void addUImm7Operands(MCInst &Inst, unsigned N) const {
    addImmOperands(Inst, N);
  }

  void addSImm7Operands(MCInst &Inst, unsigned N) const {
    addImmOperands(Inst, N);
  }

  void addExpr(MCInst &Inst, const MCExpr *Expr) const {
    // Add as immediate when possible.  Null MCExpr = 0.
    if (!Expr)
      Inst.addOperand(MCOperand::createImm(0));
    else if (const auto *CE = dyn_cast<MCConstantExpr>(Expr))
      Inst.addOperand(MCOperand::createImm(CE->getValue()));
    else
      Inst.addOperand(MCOperand::createExpr(Expr));
  }

  void addMEMrriOperands(MCInst &Inst, unsigned N) const {
    assert(N == 3 && "Invalid number of operands!");

    Inst.addOperand(MCOperand::createReg(getMemBase()));
    Inst.addOperand(MCOperand::createReg(getMemIndexReg()));
    addExpr(Inst, getMemOffset());
  }

  void addMEMriiOperands(MCInst &Inst, unsigned N) const {
    assert(N == 3 && "Invalid number of operands!");

    Inst.addOperand(MCOperand::createReg(getMemBase()));
    addExpr(Inst, getMemIndex());
    addExpr(Inst, getMemOffset());
  }

  void addMEMzriOperands(MCInst &Inst, unsigned N) const {
    assert(N == 3 && "Invalid number of operands!");

    Inst.addOperand(MCOperand::createImm(0));
    Inst.addOperand(MCOperand::createReg(getMemIndexReg()));
    addExpr(Inst, getMemOffset());
  }

  void addMEMziiOperands(MCInst &Inst, unsigned N) const {
    assert(N == 3 && "Invalid number of operands!");

    Inst.addOperand(MCOperand::createImm(0));
    addExpr(Inst, getMemIndex());
    addExpr(Inst, getMemOffset());
  }

  void addMEMriOperands(MCInst &Inst, unsigned N) const {
    assert(N == 2 && "Invalid number of operands!");

    Inst.addOperand(MCOperand::createReg(getMemBase()));
    addExpr(Inst, getMemOffset());
  }

  void addMEMziOperands(MCInst &Inst, unsigned N) const {
    assert(N == 2 && "Invalid number of operands!");

    Inst.addOperand(MCOperand::createImm(0));
    addExpr(Inst, getMemOffset());
  }

  void addCCOpOperands(MCInst &Inst, unsigned N) const {
    assert(N == 1 && "Invalid number of operands!");

    Inst.addOperand(MCOperand::createImm(getCCVal()));
  }

  void addRDOpOperands(MCInst &Inst, unsigned N) const {
    assert(N == 1 && "Invalid number of operands!");

    Inst.addOperand(MCOperand::createImm(getRDVal()));
  }

  void addMImmOperands(MCInst &Inst, unsigned N) const {
    assert(N == 1 && "Invalid number of operands!");
    const auto *ConstExpr = dyn_cast<MCConstantExpr>(getMImmVal());
    assert(ConstExpr && "Null operands!");
    int64_t Value = ConstExpr->getValue();
    if (getM0Flag())
      Value += 64;
    Inst.addOperand(MCOperand::createImm(Value));
  }

  static std::unique_ptr<VEOperand> CreateToken(StringRef Str, SMLoc S) {
    auto Op = std::make_unique<VEOperand>(k_Token);
    Op->Tok.Data = Str.data();
    Op->Tok.Length = Str.size();
    Op->StartLoc = S;
    Op->EndLoc = S;
    return Op;
  }

  static std::unique_ptr<VEOperand> CreateReg(unsigned RegNum, SMLoc S,
                                              SMLoc E) {
    auto Op = std::make_unique<VEOperand>(k_Register);
    Op->Reg.RegNum = RegNum;
    Op->StartLoc = S;
    Op->EndLoc = E;
    return Op;
  }

  static std::unique_ptr<VEOperand> CreateImm(const MCExpr *Val, SMLoc S,
                                              SMLoc E) {
    auto Op = std::make_unique<VEOperand>(k_Immediate);
    Op->Imm.Val = Val;
    Op->StartLoc = S;
    Op->EndLoc = E;
    return Op;
  }

  static std::unique_ptr<VEOperand> CreateCCOp(unsigned CCVal, SMLoc S,
                                               SMLoc E) {
    auto Op = std::make_unique<VEOperand>(k_CCOp);
    Op->CC.CCVal = CCVal;
    Op->StartLoc = S;
    Op->EndLoc = E;
    return Op;
  }

  static std::unique_ptr<VEOperand> CreateRDOp(unsigned RDVal, SMLoc S,
                                               SMLoc E) {
    auto Op = std::make_unique<VEOperand>(k_RDOp);
    Op->RD.RDVal = RDVal;
    Op->StartLoc = S;
    Op->EndLoc = E;
    return Op;
  }

  static std::unique_ptr<VEOperand> CreateMImm(const MCExpr *Val, bool Flag,
                                               SMLoc S, SMLoc E) {
    auto Op = std::make_unique<VEOperand>(k_MImmOp);
    Op->MImm.Val = Val;
    Op->MImm.M0Flag = Flag;
    Op->StartLoc = S;
    Op->EndLoc = E;
    return Op;
  }

  static bool MorphToI32Reg(VEOperand &Op) {
    unsigned Reg = Op.getReg();
    unsigned regIdx = Reg - VE::SX0;
    if (regIdx > 63)
      return false;
    Op.Reg.RegNum = I32Regs[regIdx];
    return true;
  }

  static bool MorphToF32Reg(VEOperand &Op) {
    unsigned Reg = Op.getReg();
    unsigned regIdx = Reg - VE::SX0;
    if (regIdx > 63)
      return false;
    Op.Reg.RegNum = F32Regs[regIdx];
    return true;
  }

  static bool MorphToF128Reg(VEOperand &Op) {
    unsigned Reg = Op.getReg();
    unsigned regIdx = Reg - VE::SX0;
    if (regIdx % 2 || regIdx > 63)
      return false;
    Op.Reg.RegNum = F128Regs[regIdx / 2];
    return true;
  }

  static bool MorphToVM512Reg(VEOperand &Op) {
    unsigned Reg = Op.getReg();
    unsigned regIdx = Reg - VE::VM0;
    if (regIdx % 2 || regIdx > 15)
      return false;
    Op.Reg.RegNum = VM512Regs[regIdx / 2];
    return true;
  }

  static bool MorphToMISCReg(VEOperand &Op) {
    const auto *ConstExpr = dyn_cast<MCConstantExpr>(Op.getImm());
    if (!ConstExpr)
      return false;
    unsigned regIdx = ConstExpr->getValue();
    if (regIdx > 31 || MISCRegs[regIdx] == VE::NoRegister)
      return false;
    Op.Kind = k_Register;
    Op.Reg.RegNum = MISCRegs[regIdx];
    return true;
  }

  static std::unique_ptr<VEOperand>
  MorphToMEMri(unsigned Base, std::unique_ptr<VEOperand> Op) {
    const MCExpr *Imm = Op->getImm();
    Op->Kind = k_MemoryRegImm;
    Op->Mem.Base = Base;
    Op->Mem.IndexReg = 0;
    Op->Mem.Index = nullptr;
    Op->Mem.Offset = Imm;
    return Op;
  }

  static std::unique_ptr<VEOperand>
  MorphToMEMzi(std::unique_ptr<VEOperand> Op) {
    const MCExpr *Imm = Op->getImm();
    Op->Kind = k_MemoryZeroImm;
    Op->Mem.Base = 0;
    Op->Mem.IndexReg = 0;
    Op->Mem.Index = nullptr;
    Op->Mem.Offset = Imm;
    return Op;
  }

  static std::unique_ptr<VEOperand>
  MorphToMEMrri(unsigned Base, unsigned Index, std::unique_ptr<VEOperand> Op) {
    const MCExpr *Imm = Op->getImm();
    Op->Kind = k_MemoryRegRegImm;
    Op->Mem.Base = Base;
    Op->Mem.IndexReg = Index;
    Op->Mem.Index = nullptr;
    Op->Mem.Offset = Imm;
    return Op;
  }

  static std::unique_ptr<VEOperand>
  MorphToMEMrii(unsigned Base, const MCExpr *Index,
                std::unique_ptr<VEOperand> Op) {
    const MCExpr *Imm = Op->getImm();
    Op->Kind = k_MemoryRegImmImm;
    Op->Mem.Base = Base;
    Op->Mem.IndexReg = 0;
    Op->Mem.Index = Index;
    Op->Mem.Offset = Imm;
    return Op;
  }

  static std::unique_ptr<VEOperand>
  MorphToMEMzri(unsigned Index, std::unique_ptr<VEOperand> Op) {
    const MCExpr *Imm = Op->getImm();
    Op->Kind = k_MemoryZeroRegImm;
    Op->Mem.Base = 0;
    Op->Mem.IndexReg = Index;
    Op->Mem.Index = nullptr;
    Op->Mem.Offset = Imm;
    return Op;
  }

  static std::unique_ptr<VEOperand>
  MorphToMEMzii(const MCExpr *Index, std::unique_ptr<VEOperand> Op) {
    const MCExpr *Imm = Op->getImm();
    Op->Kind = k_MemoryZeroImmImm;
    Op->Mem.Base = 0;
    Op->Mem.IndexReg = 0;
    Op->Mem.Index = Index;
    Op->Mem.Offset = Imm;
    return Op;
  }
};

} // end anonymous namespace

bool VEAsmParser::MatchAndEmitInstruction(SMLoc IDLoc, unsigned &Opcode,
                                          OperandVector &Operands,
                                          MCStreamer &Out, uint64_t &ErrorInfo,
                                          bool MatchingInlineAsm) {
  MCInst Inst;
  unsigned MatchResult =
      MatchInstructionImpl(Operands, Inst, ErrorInfo, MatchingInlineAsm);
  switch (MatchResult) {
  case Match_Success:
    Inst.setLoc(IDLoc);
    Out.emitInstruction(Inst, getSTI());
    return false;

  case Match_MissingFeature:
    return Error(IDLoc,
                 "instruction requires a CPU feature not currently enabled");

  case Match_InvalidOperand: {
    SMLoc ErrorLoc = IDLoc;
    if (ErrorInfo != ~0ULL) {
      if (ErrorInfo >= Operands.size())
        return Error(IDLoc, "too few operands for instruction");

      ErrorLoc = ((VEOperand &)*Operands[ErrorInfo]).getStartLoc();
      if (ErrorLoc == SMLoc())
        ErrorLoc = IDLoc;
    }

    return Error(ErrorLoc, "invalid operand for instruction");
  }
  case Match_MnemonicFail:
    return Error(IDLoc, "invalid instruction mnemonic");
  }
  llvm_unreachable("Implement any new match types added!");
}

bool VEAsmParser::ParseRegister(unsigned &RegNo, SMLoc &StartLoc,
                                SMLoc &EndLoc) {
  if (tryParseRegister(RegNo, StartLoc, EndLoc) != MatchOperand_Success)
    return Error(StartLoc, "invalid register name");
  return false;
}

/// Parses a register name using a given matching function.
/// Checks for lowercase or uppercase if necessary.
int VEAsmParser::parseRegisterName(unsigned (*matchFn)(StringRef)) {
  StringRef Name = Parser.getTok().getString();

  int RegNum = matchFn(Name);

  // GCC supports case insensitive register names. All of the VE registers
  // are all lower case.
  if (RegNum == VE::NoRegister) {
    RegNum = matchFn(Name.lower());
  }

  return RegNum;
}

/// Maps from the set of all register names to a register number.
/// \note Generated by TableGen.
static unsigned MatchRegisterName(StringRef Name);

/// Maps from the set of all alternative registernames to a register number.
/// \note Generated by TableGen.
static unsigned MatchRegisterAltName(StringRef Name);

OperandMatchResultTy
VEAsmParser::tryParseRegister(unsigned &RegNo, SMLoc &StartLoc, SMLoc &EndLoc) {
  const AsmToken Tok = Parser.getTok();
  StartLoc = Tok.getLoc();
  EndLoc = Tok.getEndLoc();
  RegNo = 0;
  if (getLexer().getKind() != AsmToken::Percent)
    return MatchOperand_NoMatch;
  Parser.Lex();

  RegNo = parseRegisterName(&MatchRegisterName);
  if (RegNo == VE::NoRegister)
    RegNo = parseRegisterName(&MatchRegisterAltName);

  if (RegNo != VE::NoRegister) {
    Parser.Lex();
    return MatchOperand_Success;
  }

  getLexer().UnLex(Tok);
  return MatchOperand_NoMatch;
}

static StringRef parseCC(StringRef Name, unsigned Prefix, unsigned Suffix,
                         bool IntegerCC, bool OmitCC, SMLoc NameLoc,
                         OperandVector *Operands) {
  // Parse instructions with a conditional code. For example, 'bne' is
  // converted into two operands 'b' and 'ne'.
  StringRef Cond = Name.slice(Prefix, Suffix);
  VECC::CondCode CondCode =
      IntegerCC ? stringToVEICondCode(Cond) : stringToVEFCondCode(Cond);

  // If OmitCC is enabled, CC_AT and CC_AF is treated as a part of mnemonic.
  if (CondCode != VECC::UNKNOWN &&
      (!OmitCC || (CondCode != VECC::CC_AT && CondCode != VECC::CC_AF))) {
    StringRef SuffixStr = Name.substr(Suffix);
    // Push "b".
    Name = Name.slice(0, Prefix);
    Operands->push_back(VEOperand::CreateToken(Name, NameLoc));
    // Push $cond part.
    SMLoc CondLoc = SMLoc::getFromPointer(NameLoc.getPointer() + Prefix);
    SMLoc SuffixLoc = SMLoc::getFromPointer(NameLoc.getPointer() + Suffix);
    Operands->push_back(VEOperand::CreateCCOp(CondCode, CondLoc, SuffixLoc));
    // push suffix like ".l.t"
    if (!SuffixStr.empty())
      Operands->push_back(VEOperand::CreateToken(SuffixStr, SuffixLoc));
  } else {
    Operands->push_back(VEOperand::CreateToken(Name, NameLoc));
  }
  return Name;
}

static StringRef parseRD(StringRef Name, unsigned Prefix, SMLoc NameLoc,
                         OperandVector *Operands) {
  // Parse instructions with a conditional code. For example, 'cvt.w.d.sx.rz'
  // is converted into two operands 'cvt.w.d.sx' and '.rz'.
  StringRef RD = Name.substr(Prefix);
  VERD::RoundingMode RoundingMode = stringToVERD(RD);

  if (RoundingMode != VERD::UNKNOWN) {
    Name = Name.slice(0, Prefix);
    // push 1st like `cvt.w.d.sx`
    Operands->push_back(VEOperand::CreateToken(Name, NameLoc));
    SMLoc SuffixLoc =
        SMLoc::getFromPointer(NameLoc.getPointer() + (RD.data() - Name.data()));
    SMLoc SuffixEnd =
        SMLoc::getFromPointer(NameLoc.getPointer() + (RD.end() - Name.data()));
    // push $round if it has rounding mode
    Operands->push_back(
        VEOperand::CreateRDOp(RoundingMode, SuffixLoc, SuffixEnd));
  } else {
    Operands->push_back(VEOperand::CreateToken(Name, NameLoc));
  }
  return Name;
}

// Split the mnemonic into ASM operand, conditional code and instruction
// qualifier (half-word, byte).
StringRef VEAsmParser::splitMnemonic(StringRef Name, SMLoc NameLoc,
                                     OperandVector *Operands) {
  // Create the leading tokens for the mnemonic
  StringRef Mnemonic = Name;

  if (Name[0] == 'b') {
    // Match b?? or br??.
    size_t Start = 1;
    size_t Next = Name.find('.');
    // Adjust position of CondCode.
    if (Name.size() > 1 && Name[1] == 'r')
      Start = 2;
    // Check suffix.
    bool ICC = true;
    if (Next + 1 < Name.size() &&
        (Name[Next + 1] == 'd' || Name[Next + 1] == 's'))
      ICC = false;
    Mnemonic = parseCC(Name, Start, Next, ICC, true, NameLoc, Operands);
  } else if (Name.startswith("cmov.l.") || Name.startswith("cmov.w.") ||
             Name.startswith("cmov.d.") || Name.startswith("cmov.s.")) {
    bool ICC = Name[5] == 'l' || Name[5] == 'w';
    Mnemonic = parseCC(Name, 7, Name.size(), ICC, false, NameLoc, Operands);
  } else if (Name.startswith("cvt.w.d.sx") || Name.startswith("cvt.w.d.zx") ||
             Name.startswith("cvt.w.s.sx") || Name.startswith("cvt.w.s.zx")) {
    Mnemonic = parseRD(Name, 10, NameLoc, Operands);
  } else if (Name.startswith("cvt.l.d")) {
    Mnemonic = parseRD(Name, 7, NameLoc, Operands);
  } else if (Name.startswith("vfmk.l.") || Name.startswith("vfmk.w.") ||
             Name.startswith("vfmk.d.") || Name.startswith("vfmk.s.")) {
    bool ICC = Name[5] == 'l' || Name[5] == 'w' ? true : false;
    Mnemonic = parseCC(Name, 7, Name.size(), ICC, true, NameLoc, Operands);
  } else if (Name.startswith("pvfmk.w.lo.") || Name.startswith("pvfmk.w.up.") ||
             Name.startswith("pvfmk.s.lo.") || Name.startswith("pvfmk.s.up.")) {
    bool ICC = Name[6] == 'l' || Name[6] == 'w' ? true : false;
    Mnemonic = parseCC(Name, 11, Name.size(), ICC, true, NameLoc, Operands);
  } else if (Name.startswith("vcvt.w.d.sx") || Name.startswith("vcvt.w.d.zx") ||
             Name.startswith("vcvt.w.s.sx") || Name.startswith("vcvt.w.s.zx")) {
    Mnemonic = parseRD(Name, 11, NameLoc, Operands);
  } else if (Name.startswith("vcvt.l.d")) {
    Mnemonic = parseRD(Name, 8, NameLoc, Operands);
  } else if (Name.startswith("pvcvt.w.s.lo") ||
             Name.startswith("pvcvt.w.s.up")) {
    Mnemonic = parseRD(Name, 12, NameLoc, Operands);
  } else if (Name.startswith("pvcvt.w.s")) {
    Mnemonic = parseRD(Name, 9, NameLoc, Operands);
  } else {
    Operands->push_back(VEOperand::CreateToken(Mnemonic, NameLoc));
  }

  return Mnemonic;
}

static void applyMnemonicAliases(StringRef &Mnemonic,
                                 const FeatureBitset &Features,
                                 unsigned VariantID);

bool VEAsmParser::ParseInstruction(ParseInstructionInfo &Info, StringRef Name,
                                   SMLoc NameLoc, OperandVector &Operands) {
  // If the target architecture uses MnemonicAlias, call it here to parse
  // operands correctly.
  applyMnemonicAliases(Name, getAvailableFeatures(), 0);

  // Split name to first token and the rest, e.g. "bgt.l.t" to "b", "gt", and
  // ".l.t".  We treat "b" as a mnemonic, "gt" as first operand, and ".l.t"
  // as second operand.
  StringRef Mnemonic = splitMnemonic(Name, NameLoc, &Operands);

  if (getLexer().isNot(AsmToken::EndOfStatement)) {
    // Read the first operand.
    if (parseOperand(Operands, Mnemonic) != MatchOperand_Success) {
      SMLoc Loc = getLexer().getLoc();
      return Error(Loc, "unexpected token");
    }

    while (getLexer().is(AsmToken::Comma)) {
      Parser.Lex(); // Eat the comma.
      // Parse and remember the operand.
      if (parseOperand(Operands, Mnemonic) != MatchOperand_Success) {
        SMLoc Loc = getLexer().getLoc();
        return Error(Loc, "unexpected token");
      }
    }
  }
  if (getLexer().isNot(AsmToken::EndOfStatement)) {
    SMLoc Loc = getLexer().getLoc();
    return Error(Loc, "unexpected token");
  }
  Parser.Lex(); // Consume the EndOfStatement.
  return false;
}

bool VEAsmParser::ParseDirective(AsmToken DirectiveID) {
  StringRef IDVal = DirectiveID.getString();

  if (IDVal == ".byte")
    return parseDirectiveWord(1, DirectiveID.getLoc());

  if (IDVal == ".half")
    return parseDirectiveWord(2, DirectiveID.getLoc());

  if (IDVal == ".word")
    return parseDirectiveWord(4, DirectiveID.getLoc());

  if (IDVal == ".nword")
    return parseDirectiveWord(8, DirectiveID.getLoc());

  if (IDVal == ".xword")
    return parseDirectiveWord(8, DirectiveID.getLoc());

  if (IDVal == ".register") {
    // For now, ignore .register directive.
    Parser.eatToEndOfStatement();
    return false;
  }
  if (IDVal == ".proc") {
    // For compatibility, ignore this directive.
    // (It's supposed to be an "optimization" in the Sun assembler)
    Parser.eatToEndOfStatement();
    return false;
  }

  // Let the MC layer to handle other directives.
  return true;
}

bool VEAsmParser:: parseDirectiveWord(unsigned Size, SMLoc L) {
  if (getLexer().isNot(AsmToken::EndOfStatement)) {
    while (true) {
      const MCExpr *Value;
      if (getParser().parseExpression(Value))
        return true;

      getParser().getStreamer().emitValue(Value, Size);

      if (getLexer().is(AsmToken::EndOfStatement))
        break;

      // FIXME: Improve diagnostic.
      if (getLexer().isNot(AsmToken::Comma))
        return Error(L, "unexpected token in directive");
      Parser.Lex();
    }
  }
  Parser.Lex();
  return false;
}

/// Extract \code @lo32/@hi32/etc \endcode modifier from expression.
/// Recursively scan the expression and check for VK_VE_HI32/LO32/etc
/// symbol variants.  If all symbols with modifier use the same
/// variant, return the corresponding VEMCExpr::VariantKind,
/// and a modified expression using the default symbol variant.
/// Otherwise, return NULL.
const MCExpr *
VEAsmParser::extractModifierFromExpr(const MCExpr *E,
                                     VEMCExpr::VariantKind &Variant) {
  MCContext &Context = getParser().getContext();
  Variant = VEMCExpr::VK_VE_None;

  switch (E->getKind()) {
  case MCExpr::Target:
  case MCExpr::Constant:
    return nullptr;

  case MCExpr::SymbolRef: {
    const MCSymbolRefExpr *SRE = cast<MCSymbolRefExpr>(E);

    switch (SRE->getKind()) {
    case MCSymbolRefExpr::VK_None:
      // Use VK_VE_REFLONG to a symbol without modifiers.
      Variant = VEMCExpr::VK_VE_REFLONG;
      break;
    case MCSymbolRefExpr::VK_VE_HI32:
      Variant = VEMCExpr::VK_VE_HI32;
      break;
    case MCSymbolRefExpr::VK_VE_LO32:
      Variant = VEMCExpr::VK_VE_LO32;
      break;
    case MCSymbolRefExpr::VK_VE_PC_HI32:
      Variant = VEMCExpr::VK_VE_PC_HI32;
      break;
    case MCSymbolRefExpr::VK_VE_PC_LO32:
      Variant = VEMCExpr::VK_VE_PC_LO32;
      break;
    case MCSymbolRefExpr::VK_VE_GOT_HI32:
      Variant = VEMCExpr::VK_VE_GOT_HI32;
      break;
    case MCSymbolRefExpr::VK_VE_GOT_LO32:
      Variant = VEMCExpr::VK_VE_GOT_LO32;
      break;
    case MCSymbolRefExpr::VK_VE_GOTOFF_HI32:
      Variant = VEMCExpr::VK_VE_GOTOFF_HI32;
      break;
    case MCSymbolRefExpr::VK_VE_GOTOFF_LO32:
      Variant = VEMCExpr::VK_VE_GOTOFF_LO32;
      break;
    case MCSymbolRefExpr::VK_VE_PLT_HI32:
      Variant = VEMCExpr::VK_VE_PLT_HI32;
      break;
    case MCSymbolRefExpr::VK_VE_PLT_LO32:
      Variant = VEMCExpr::VK_VE_PLT_LO32;
      break;
    case MCSymbolRefExpr::VK_VE_TLS_GD_HI32:
      Variant = VEMCExpr::VK_VE_TLS_GD_HI32;
      break;
    case MCSymbolRefExpr::VK_VE_TLS_GD_LO32:
      Variant = VEMCExpr::VK_VE_TLS_GD_LO32;
      break;
    case MCSymbolRefExpr::VK_VE_TPOFF_HI32:
      Variant = VEMCExpr::VK_VE_TPOFF_HI32;
      break;
    case MCSymbolRefExpr::VK_VE_TPOFF_LO32:
      Variant = VEMCExpr::VK_VE_TPOFF_LO32;
      break;
    default:
      return nullptr;
    }

    return MCSymbolRefExpr::create(&SRE->getSymbol(), Context);
  }

  case MCExpr::Unary: {
    const MCUnaryExpr *UE = cast<MCUnaryExpr>(E);
    const MCExpr *Sub = extractModifierFromExpr(UE->getSubExpr(), Variant);
    if (!Sub)
      return nullptr;
    return MCUnaryExpr::create(UE->getOpcode(), Sub, Context);
  }

  case MCExpr::Binary: {
    const MCBinaryExpr *BE = cast<MCBinaryExpr>(E);
    VEMCExpr::VariantKind LHSVariant, RHSVariant;
    const MCExpr *LHS = extractModifierFromExpr(BE->getLHS(), LHSVariant);
    const MCExpr *RHS = extractModifierFromExpr(BE->getRHS(), RHSVariant);

    if (!LHS && !RHS)
      return nullptr;

    if (!LHS)
      LHS = BE->getLHS();
    if (!RHS)
      RHS = BE->getRHS();

    if (LHSVariant == VEMCExpr::VK_VE_None)
      Variant = RHSVariant;
    else if (RHSVariant == VEMCExpr::VK_VE_None)
      Variant = LHSVariant;
    else if (LHSVariant == RHSVariant)
      Variant = LHSVariant;
    else
      return nullptr;

    return MCBinaryExpr::create(BE->getOpcode(), LHS, RHS, Context);
  }
  }

  llvm_unreachable("Invalid expression kind!");
}

const MCExpr *VEAsmParser::fixupVariantKind(const MCExpr *E) {
  MCContext &Context = getParser().getContext();

  switch (E->getKind()) {
  case MCExpr::Target:
  case MCExpr::Constant:
  case MCExpr::SymbolRef:
    return E;

  case MCExpr::Unary: {
    const MCUnaryExpr *UE = cast<MCUnaryExpr>(E);
    const MCExpr *Sub = fixupVariantKind(UE->getSubExpr());
    if (Sub == UE->getSubExpr())
      return E;
    return MCUnaryExpr::create(UE->getOpcode(), Sub, Context);
  }

  case MCExpr::Binary: {
    const MCBinaryExpr *BE = cast<MCBinaryExpr>(E);
    const MCExpr *LHS = fixupVariantKind(BE->getLHS());
    const MCExpr *RHS = fixupVariantKind(BE->getRHS());
    if (LHS == BE->getLHS() && RHS == BE->getRHS())
      return E;
    return MCBinaryExpr::create(BE->getOpcode(), LHS, RHS, Context);
  }
  }

  llvm_unreachable("Invalid expression kind!");
}

/// ParseExpression.  This differs from the default "parseExpression" in that
/// it handles modifiers.
bool VEAsmParser::parseExpression(const MCExpr *&EVal) {
  // Handle \code symbol @lo32/@hi32/etc \endcode.
  if (getParser().parseExpression(EVal))
    return true;

  // Convert MCSymbolRefExpr with VK_* to MCExpr with VK_*.
  EVal = fixupVariantKind(EVal);
  VEMCExpr::VariantKind Variant;
  const MCExpr *E = extractModifierFromExpr(EVal, Variant);
  if (E)
    EVal = VEMCExpr::create(Variant, E, getParser().getContext());

  return false;
}

OperandMatchResultTy VEAsmParser::parseMEMOperand(OperandVector &Operands) {
  LLVM_DEBUG(dbgs() << "parseMEMOperand\n");
  const AsmToken &Tok = Parser.getTok();
  SMLoc S = Tok.getLoc();
  SMLoc E = Tok.getEndLoc();
  // Parse ASX format
  //   disp
  //   disp(, base)
  //   disp(index)
  //   disp(index, base)
  //   (, base)
  //   (index)
  //   (index, base)

  std::unique_ptr<VEOperand> Offset;
  switch (getLexer().getKind()) {
  default:
    return MatchOperand_NoMatch;

  case AsmToken::Minus:
  case AsmToken::Integer:
  case AsmToken::Dot:
  case AsmToken::Identifier: {
    const MCExpr *EVal;
    if (!parseExpression(EVal))
      Offset = VEOperand::CreateImm(EVal, S, E);
    else
      return MatchOperand_NoMatch;
    break;
  }

  case AsmToken::LParen:
    // empty disp (= 0)
    Offset =
        VEOperand::CreateImm(MCConstantExpr::create(0, getContext()), S, E);
    break;
  }

  switch (getLexer().getKind()) {
  default:
    return MatchOperand_ParseFail;

  case AsmToken::EndOfStatement:
    Operands.push_back(VEOperand::MorphToMEMzii(
        MCConstantExpr::create(0, getContext()), std::move(Offset)));
    return MatchOperand_Success;

  case AsmToken::LParen:
    Parser.Lex(); // Eat the (
    break;
  }

  const MCExpr *IndexValue = nullptr;
  unsigned IndexReg = 0;

  switch (getLexer().getKind()) {
  default:
    if (ParseRegister(IndexReg, S, E))
      return MatchOperand_ParseFail;
    break;

  case AsmToken::Minus:
  case AsmToken::Integer:
  case AsmToken::Dot:
    if (getParser().parseExpression(IndexValue, E))
      return MatchOperand_ParseFail;
    break;

  case AsmToken::Comma:
    // empty index
    IndexValue = MCConstantExpr::create(0, getContext());
    break;
  }

  switch (getLexer().getKind()) {
  default:
    return MatchOperand_ParseFail;

  case AsmToken::RParen:
    Parser.Lex(); // Eat the )
    Operands.push_back(
        IndexValue ? VEOperand::MorphToMEMzii(IndexValue, std::move(Offset))
                   : VEOperand::MorphToMEMzri(IndexReg, std::move(Offset)));
    return MatchOperand_Success;

  case AsmToken::Comma:
    Parser.Lex(); // Eat the ,
    break;
  }

  unsigned BaseReg = 0;
  if (ParseRegister(BaseReg, S, E))
    return MatchOperand_ParseFail;

  if (!Parser.getTok().is(AsmToken::RParen))
    return MatchOperand_ParseFail;

  Parser.Lex(); // Eat the )
  Operands.push_back(
      IndexValue
          ? VEOperand::MorphToMEMrii(BaseReg, IndexValue, std::move(Offset))
          : VEOperand::MorphToMEMrri(BaseReg, IndexReg, std::move(Offset)));

  return MatchOperand_Success;
}

OperandMatchResultTy VEAsmParser::parseMEMAsOperand(OperandVector &Operands) {
  LLVM_DEBUG(dbgs() << "parseMEMAsOperand\n");
  const AsmToken &Tok = Parser.getTok();
  SMLoc S = Tok.getLoc();
  SMLoc E = Tok.getEndLoc();
  // Parse AS format
  //   disp
  //   disp(, base)
  //   disp(base)
  //   disp()
  //   (, base)
  //   (base)
  //   base

  unsigned BaseReg = VE::NoRegister;
  std::unique_ptr<VEOperand> Offset;
  switch (getLexer().getKind()) {
  default:
    return MatchOperand_NoMatch;

  case AsmToken::Minus:
  case AsmToken::Integer:
  case AsmToken::Dot:
  case AsmToken::Identifier: {
    const MCExpr *EVal;
    if (!parseExpression(EVal))
      Offset = VEOperand::CreateImm(EVal, S, E);
    else
      return MatchOperand_NoMatch;
    break;
  }

  case AsmToken::Percent:
    if (ParseRegister(BaseReg, S, E))
      return MatchOperand_NoMatch;
    Offset =
        VEOperand::CreateImm(MCConstantExpr::create(0, getContext()), S, E);
    break;

  case AsmToken::LParen:
    // empty disp (= 0)
    Offset =
        VEOperand::CreateImm(MCConstantExpr::create(0, getContext()), S, E);
    break;
  }

  switch (getLexer().getKind()) {
  default:
    return MatchOperand_ParseFail;

  case AsmToken::EndOfStatement:
  case AsmToken::Comma:
    Operands.push_back(BaseReg != VE::NoRegister
                           ? VEOperand::MorphToMEMri(BaseReg, std::move(Offset))
                           : VEOperand::MorphToMEMzi(std::move(Offset)));
    return MatchOperand_Success;

  case AsmToken::LParen:
    if (BaseReg != VE::NoRegister)
      return MatchOperand_ParseFail;
    Parser.Lex(); // Eat the (
    break;
  }

  switch (getLexer().getKind()) {
  default:
    if (ParseRegister(BaseReg, S, E))
      return MatchOperand_ParseFail;
    break;

  case AsmToken::Comma:
    Parser.Lex(); // Eat the ,
    if (ParseRegister(BaseReg, S, E))
      return MatchOperand_ParseFail;
    break;

  case AsmToken::RParen:
    break;
  }

  if (!Parser.getTok().is(AsmToken::RParen))
    return MatchOperand_ParseFail;

  Parser.Lex(); // Eat the )
  Operands.push_back(BaseReg != VE::NoRegister
                         ? VEOperand::MorphToMEMri(BaseReg, std::move(Offset))
                         : VEOperand::MorphToMEMzi(std::move(Offset)));

  return MatchOperand_Success;
}

OperandMatchResultTy VEAsmParser::parseMImmOperand(OperandVector &Operands) {
  LLVM_DEBUG(dbgs() << "parseMImmOperand\n");

  // Parsing "(" + number + ")0/1"
  const AsmToken Tok1 = Parser.getTok();
  if (!Tok1.is(AsmToken::LParen))
    return MatchOperand_NoMatch;

  Parser.Lex(); // Eat the '('.

  const AsmToken Tok2 = Parser.getTok();
  SMLoc E;
  const MCExpr *EVal;
  if (!Tok2.is(AsmToken::Integer) || getParser().parseExpression(EVal, E)) {
    getLexer().UnLex(Tok1);
    return MatchOperand_NoMatch;
  }

  const AsmToken Tok3 = Parser.getTok();
  if (!Tok3.is(AsmToken::RParen)) {
    getLexer().UnLex(Tok2);
    getLexer().UnLex(Tok1);
    return MatchOperand_NoMatch;
  }
  Parser.Lex(); // Eat the ')'.

  const AsmToken &Tok4 = Parser.getTok();
  StringRef Suffix = Tok4.getString();
  if (Suffix != "1" && Suffix != "0") {
    getLexer().UnLex(Tok3);
    getLexer().UnLex(Tok2);
    getLexer().UnLex(Tok1);
    return MatchOperand_NoMatch;
  }
  Parser.Lex(); // Eat the value.
  SMLoc EndLoc = SMLoc::getFromPointer(Suffix.end());
  Operands.push_back(
      VEOperand::CreateMImm(EVal, Suffix == "0", Tok1.getLoc(), EndLoc));
  return MatchOperand_Success;
}

OperandMatchResultTy VEAsmParser::parseOperand(OperandVector &Operands,
                                               StringRef Mnemonic) {
  LLVM_DEBUG(dbgs() << "parseOperand\n");
  OperandMatchResultTy ResTy = MatchOperandParserImpl(Operands, Mnemonic);

  // If there wasn't a custom match, try the generic matcher below. Otherwise,
  // there was a match, but an error occurred, in which case, just return that
  // the operand parsing failed.
  if (ResTy == MatchOperand_Success || ResTy == MatchOperand_ParseFail)
    return ResTy;

  switch (getLexer().getKind()) {
  case AsmToken::LParen: {
    // Parsing "(" + %vreg + ", " + %vreg + ")"
    const AsmToken Tok1 = Parser.getTok();
    Parser.Lex(); // Eat the '('.

    unsigned RegNo1;
    SMLoc S1, E1;
    if (tryParseRegister(RegNo1, S1, E1) != MatchOperand_Success) {
      getLexer().UnLex(Tok1);
      return MatchOperand_NoMatch;
    }

    if (!Parser.getTok().is(AsmToken::Comma))
      return MatchOperand_ParseFail;
    Parser.Lex(); // Eat the ','.

    unsigned RegNo2;
    SMLoc S2, E2;
    if (tryParseRegister(RegNo2, S2, E2) != MatchOperand_Success)
      return MatchOperand_ParseFail;

    if (!Parser.getTok().is(AsmToken::RParen))
      return MatchOperand_ParseFail;

    Operands.push_back(VEOperand::CreateToken(Tok1.getString(), Tok1.getLoc()));
    Operands.push_back(VEOperand::CreateReg(RegNo1, S1, E1));
    Operands.push_back(VEOperand::CreateReg(RegNo2, S2, E2));
<<<<<<< HEAD
    Operands.push_back(VEOperand::CreateToken(
        Parser.getTok().getString(), Parser.getTok().getLoc()));
=======
    Operands.push_back(VEOperand::CreateToken(Parser.getTok().getString(),
                                              Parser.getTok().getLoc()));
>>>>>>> d1afe2e2
    Parser.Lex(); // Eat the ')'.
    break;
  }
  default: {
    std::unique_ptr<VEOperand> Op;
    ResTy = parseVEAsmOperand(Op);
    if (ResTy != MatchOperand_Success || !Op)
      return MatchOperand_ParseFail;

    // Push the parsed operand into the list of operands
    Operands.push_back(std::move(Op));

    if (!Parser.getTok().is(AsmToken::LParen))
      break;

    // Parsing %vec-reg + "(" + %sclar-reg/number + ")"
    std::unique_ptr<VEOperand> Op1 = VEOperand::CreateToken(
        Parser.getTok().getString(), Parser.getTok().getLoc());
    Parser.Lex(); // Eat the '('.

    std::unique_ptr<VEOperand> Op2;
    ResTy = parseVEAsmOperand(Op2);
    if (ResTy != MatchOperand_Success || !Op2)
      return MatchOperand_ParseFail;

    if (!Parser.getTok().is(AsmToken::RParen))
      return MatchOperand_ParseFail;

    Operands.push_back(std::move(Op1));
    Operands.push_back(std::move(Op2));
    Operands.push_back(VEOperand::CreateToken(Parser.getTok().getString(),
                                              Parser.getTok().getLoc()));
    Parser.Lex(); // Eat the ')'.
    break;
  }
  }

  return MatchOperand_Success;
}

OperandMatchResultTy
VEAsmParser::parseVEAsmOperand(std::unique_ptr<VEOperand> &Op) {
  LLVM_DEBUG(dbgs() << "parseVEAsmOperand\n");
  SMLoc S = Parser.getTok().getLoc();
  SMLoc E = SMLoc::getFromPointer(Parser.getTok().getLoc().getPointer() - 1);
  const MCExpr *EVal;

  Op = nullptr;
  switch (getLexer().getKind()) {
  default:
    break;

  case AsmToken::Percent:
    unsigned RegNo;
    if (tryParseRegister(RegNo, S, E) == MatchOperand_Success)
      Op = VEOperand::CreateReg(RegNo, S, E);
    break;

  case AsmToken::Minus:
  case AsmToken::Integer:
  case AsmToken::Dot:
  case AsmToken::Identifier:
    if (!parseExpression(EVal))
      Op = VEOperand::CreateImm(EVal, S, E);
    break;
  }
  return (Op) ? MatchOperand_Success : MatchOperand_ParseFail;
}

// Force static initialization.
extern "C" LLVM_EXTERNAL_VISIBILITY void LLVMInitializeVEAsmParser() {
  RegisterMCAsmParser<VEAsmParser> A(getTheVETarget());
}

#define GET_REGISTER_MATCHER
#define GET_MATCHER_IMPLEMENTATION
#include "VEGenAsmMatcher.inc"

unsigned VEAsmParser::validateTargetOperandClass(MCParsedAsmOperand &GOp,
                                                 unsigned Kind) {
  VEOperand &Op = (VEOperand &)GOp;

  // VE uses identical register name for all registers like both
  // F32 and I32 uses "%s23".  Need to convert the name of them
  // for validation.
  switch (Kind) {
  default:
    break;
  case MCK_F32:
    if (Op.isReg() && VEOperand::MorphToF32Reg(Op))
      return MCTargetAsmParser::Match_Success;
    break;
  case MCK_I32:
    if (Op.isReg() && VEOperand::MorphToI32Reg(Op))
      return MCTargetAsmParser::Match_Success;
    break;
  case MCK_F128:
    if (Op.isReg() && VEOperand::MorphToF128Reg(Op))
      return MCTargetAsmParser::Match_Success;
    break;
  case MCK_VM512:
    if (Op.isReg() && VEOperand::MorphToVM512Reg(Op))
      return MCTargetAsmParser::Match_Success;
    break;
  case MCK_MISC:
    if (Op.isImm() && VEOperand::MorphToMISCReg(Op))
      return MCTargetAsmParser::Match_Success;
    break;
  }
  return Match_InvalidOperand;
}<|MERGE_RESOLUTION|>--- conflicted
+++ resolved
@@ -1487,13 +1487,8 @@
     Operands.push_back(VEOperand::CreateToken(Tok1.getString(), Tok1.getLoc()));
     Operands.push_back(VEOperand::CreateReg(RegNo1, S1, E1));
     Operands.push_back(VEOperand::CreateReg(RegNo2, S2, E2));
-<<<<<<< HEAD
-    Operands.push_back(VEOperand::CreateToken(
-        Parser.getTok().getString(), Parser.getTok().getLoc()));
-=======
     Operands.push_back(VEOperand::CreateToken(Parser.getTok().getString(),
                                               Parser.getTok().getLoc()));
->>>>>>> d1afe2e2
     Parser.Lex(); // Eat the ')'.
     break;
   }
