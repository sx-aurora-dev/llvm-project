//===-------------- VVPInstrInfo.td - VVP_* SDNode patterns ---------------===//
//
// Part of the LLVM Project, under the Apache License v2.0 with LLVM Exceptions.
// See https://llvm.org/LICENSE.txt for license information.
// SPDX-License-Identifier: Apache-2.0 WITH LLVM-exception
//
//===----------------------------------------------------------------------===//
//
// This file defines the VE Vector Predicated SDNodes (VVP SDNodes).  VVP
// SDNodes are an intermediate isel layer between the vector SDNodes emitted by
// LLVM and the actual VE vector instructions. For example:
//
//  ADD(x,y)   -->   VVP_ADD(x,y,mask,evl)   -->   VADDSWSXrvml(x,y,mask,evl)
//     ^                      ^                            ^
//  The standard     The VVP layer SDNode.        The VE vector instruction.
//  SDNode.
//
// TODO explain how VVP nodes relate to VP SDNodes once VP ISel is uptream.
//===----------------------------------------------------------------------===//

<<<<<<< HEAD
///// V(E) - VP internal nodes
// fp node types
=======
// vvp_load(ptr, stride, mask, avl)
def SDTLoadVVP : SDTypeProfile<1, 4, [
  SDTCisVec<0>,
  SDTCisPtrTy<1>,
  SDTCisInt<2>,
  SDTCisVec<3>,
  IsVLVT<4>
]>;

// vvp_store(data, ptr, stride, mask, avl)
def SDTStoreVVP: SDTypeProfile<0, 5, [
  SDTCisVec<0>,
  SDTCisPtrTy<1>,
  SDTCisInt<2>,
  SDTCisVec<3>,
  IsVLVT<4>
]>;

// vvp_scatter(chain, data, addr, mask, avl)
def SDTScatterVVP: SDTypeProfile<0, 4, [
  SDTCisVec<0>,
  SDTCisVec<1>,
  SDTCisVec<2>,
  SDTCisSameNumEltsAs<0, 2>,
  IsVLVT<3>
]>;

// vvp_gather(chain, addr, mask, avl)
def SDTGatherVVP: SDTypeProfile<1, 3, [
  SDTCisVec<0>,
  SDTCisVec<1>,
  SDTCisSameNumEltsAs<0, 2>,
  IsVLVT<3>
]>;

// BinaryOp(x,y,mask,vl)
def SDTIntBinOpVVP : SDTypeProfile<1, 4, [     // vp_add, vp_and, etc.
  SDTCisSameAs<0, 1>,
  SDTCisSameAs<0, 2>,
  SDTCisInt<0>,
  SDTCisSameNumEltsAs<0, 3>,
  IsVLVT<4>
]>;
>>>>>>> 8dca38d5

// UnaryFPOp(x,mask,vl)
def SDTFPUnaryOpVVP : SDTypeProfile<1, 3, [
  SDTCisSameAs<0, 1>,
  SDTCisFP<0>,
  SDTCisInt<2>,
  SDTCisSameNumEltsAs<0, 2>,
  IsVLVT<3>
]>;

// BinaryFPOp(x,y,mask,vl)
def SDTFPBinOpVVP : SDTypeProfile<1, 4, [      // vvp_fadd, etc.
  SDTCisSameAs<0, 1>,
  SDTCisSameAs<0, 2>,
  SDTCisFP<0>,
  SDTCisInt<3>,
  SDTCisSameNumEltsAs<0, 3>,
  IsVLVT<4>
]>;

<<<<<<< HEAD
def SDTFPTernaryOpVVP : SDTypeProfile<1, 5, [  // vvp_ffma
  SDTCisSameAs<0, 1>, SDTCisSameAs<0, 2>, SDTCisSameAs<0, 3>, SDTCisFP<0>, SDTCisInt<4>, SDTCisSameNumEltsAs<0, 4>, IsVLVT<5>
]>;

// int node types
def SDTIntBinOpVVP : SDTypeProfile<1, 4, [     // vp_add, vp_and, etc.
  SDTCisSameAs<0, 1>, SDTCisSameAs<0, 2>, SDTCisInt<0>, SDTCisSameNumEltsAs<0, 3>, IsVLVT<4>
]>;

// Special case (VX, VY, SX)
def SDTSFAOpVVP : SDTypeProfile<1, 5, [     // vvp_sfa
  SDTCisSameAs<0, 1>, SDTCisSameAs<0, 2>, SDTCisInt<0>, SDTCisInt<3>, SDTCisSameNumEltsAs<0, 4>, IsVLVT<5>
]>;

// load store
def SDTLoadVVP : SDTypeProfile<1, 4, [       // vvp load (ptr, stride, mask, avl) -> data
  SDTCisVec<0>, SDTCisPtrTy<1>, SDTCisInt<2>, SDTCisVec<3>, IsVLVT<4>
]>;

def SDTStoreVVP: SDTypeProfile<0, 5, [       // vvp store (data, ptr, stride, mask, avl)
  SDTCisVec<0>, SDTCisPtrTy<1>, SDTCisInt<2>, SDTCisVec<3>, IsVLVT<4>
]>;

// scatter (Chain, Value, PtrVec, Mask, Vlen)
def SDTScatterVVP: SDTypeProfile<0, 4, [     // vvp scatter
  SDTCisVec<0>, SDTCisVec<1>, SDTCisVec<2>, SDTCisSameNumEltsAs<0, 2>, IsVLVT<3>
]>;

// gather (Chain, PtrVec, Mask, Vlen)
def SDTGatherVVP: SDTypeProfile<1, 3, [     // vvp gather
  SDTCisVec<0>, SDTCisVec<1>, SDTCisSameNumEltsAs<0, 2>, IsVLVT<3> 
=======
// TernaryFPOp(x,y,z,mask,vl)
def SDTFPTernaryOpVVP : SDTypeProfile<1, 5, [
  SDTCisSameAs<0, 1>,
  SDTCisSameAs<0, 2>,
  SDTCisSameAs<0, 3>,
  SDTCisFP<0>,
  SDTCisInt<4>,
  SDTCisSameNumEltsAs<0, 4>,
  IsVLVT<5>
>>>>>>> 8dca38d5
]>;

// Select(OnTrue, OnFalse, SelMask, vl)
def SDTSelectVVP : SDTypeProfile<1, 4, [       // vp_select, vp_merge
  SDTCisVec<0>,
  SDTCisSameNumEltsAs<0, 3>,
  SDTCisSameAs<0, 1>,
  SDTCisSameAs<1, 2>,
  IsVLVT<4>
]>;

// SetCC (lhs, rhs, cc, mask, vl)
def SDTSetCCVVP : SDTypeProfile<1, 5, [        // vp_setcc
  SDTCisVec<0>,
  SDTCisVec<1>,
  SDTCisSameNumEltsAs<0, 1>,
  SDTCisSameAs<1, 2>,
  SDTCisVT<3, OtherVT>,
  SDTCisInt<4>,
  SDTCisSameNumEltsAs<0, 4>,
  IsVLVT<5>
]>;

// vvp_reduce(vector, mask, vl)
def SDTReduceVVP : SDTypeProfile<1, 3, [
  SDTCisVec<1>,
  SDTCisInt<2>,
  SDTCisVec<2>,
  SDTCisSameNumEltsAs<1,2>,
  IsVLVT<3>
]>;



<<<<<<< HEAD
// s/uint_to_fp
def SDTIntToFPOpVVP : SDTypeProfile<1, 3, [    // [su]int_to_fp
  SDTCisFP<0>, SDTCisInt<1>, SDTCisSameNumEltsAs<0, 1>, SDTCisSameNumEltsAs<0, 2>, IsVLVT<3>
]>;
def SDTFPToIntOpVVP : SDTypeProfile<1, 3, [    // fp_to_[su]int
  SDTCisInt<0>, SDTCisFP<1>, SDTCisSameNumEltsAs<0, 1>, SDTCisSameNumEltsAs<0, 2>, IsVLVT<3>
]>;
=======
class vvp_fma_commutative<SDNode RootOp> :
  PatFrags<
  (ops node:$X, node:$Y, node:$Z, node:$mask, node:$vlen),
  [(RootOp node:$X, node:$Y, node:$Z, node:$mask, node:$vlen),
   (RootOp node:$X, node:$Z, node:$Y, node:$mask, node:$vlen)]>;

// VVP node definitions.
def vvp_add    : SDNode<"VEISD::VVP_ADD",  SDTIntBinOpVVP>;
def c_vvp_add  : vvp_commutative<vvp_add>;
>>>>>>> 8dca38d5

// fpext, fpround
def SDTFPRoundOpVVP  : SDTypeProfile<1, 3, [   // fround
  SDTCisFP<0>, SDTCisFP<1>, SDTCisOpSmallerThanOp<0, 1>, SDTCisSameNumEltsAs<0, 1>, SDTCisSameNumEltsAs<0, 2>, IsVLVT<3>
]>;
def SDTFPExtOpVVP  : SDTypeProfile<1, 3, [  // fextend
  SDTCisFP<0>, SDTCisFP<1>, SDTCisOpSmallerThanOp<1, 0>, SDTCisSameNumEltsAs<0, 1>, SDTCisSameNumEltsAs<0, 2>, IsVLVT<3>
]>;

// unary FP
def SDTFPUnaryOpVVP  : SDTypeProfile<1, 3, [   // fneg, fsqrt, etc
  SDTCisSameAs<0, 1>, SDTCisFP<0>, SDTCisSameNumEltsAs<0, 2>, IsVLVT<3>
]>;

// unary int
def SDTUnaryOpVVP  : SDTypeProfile<1, 3, [   // ctpop
  SDTCisSameAs<0, 1>, SDTCisInt<0>, SDTCisSameNumEltsAs<0, 2>, IsVLVT<3>
]>;

// gather scatter
def vvp_scatter : SDNode<"VEISD::VVP_SCATTER",  SDTScatterVVP,
                        [SDNPHasChain, SDNPMayStore, SDNPMemOperand]>;
def vvp_gather  : SDNode<"VEISD::VVP_GATHER",  SDTGatherVVP,
                        [SDNPHasChain, SDNPMayLoad, SDNPMemOperand]>;

// sext, zext
def SDTIntExtendOpVVP : SDTypeProfile<1, 3, [  // sext, zext, anyext
  SDTCisInt<0>, SDTCisInt<1>, SDTCisOpSmallerThanOp<1, 0>, SDTCisSameNumEltsAs<0, 1>, SDTCisSameNumEltsAs<0,2>, IsVLVT<3>
]>;

// trunc
def SDTIntTruncOpVVP  : SDTypeProfile<1, 3, [  // trunc
  SDTCisInt<0>, SDTCisInt<1>, SDTCisOpSmallerThanOp<0, 1>, SDTCisSameNumEltsAs<0, 1>, SDTCisSameNumEltsAs<0,2>, IsVLVT<3>
]>;

// reductions
def SDTReduceStartVVP : SDTypeProfile<1, 4, [    // vvp_reduce (with start arg)
  SDTCisVec<2>, SDTCisInt<3>, SDTCisVec<3>, SDTCisSameNumEltsAs<2,3>, IsVLVT<4>
]>;
def SDTReduceVVP : SDTypeProfile<1, 3, [    // vp_reduce (w/o start arg)
  SDTCisVec<1>, SDTCisInt<2>, SDTCisVec<2>, SDTCisSameNumEltsAs<1,2>, IsVLVT<3>
]>;



// Load & store.
// Note that a v512f64 packed mode load/store will still have a v256i1 mask.
// For all other operations NumEls(Mask) == NumEls(IdiomaticVectorType).
def vvp_load    : SDNode<"VEISD::VVP_LOAD",  SDTLoadVVP,  [SDNPHasChain, SDNPMayLoad, SDNPMemOperand ]>;
def vvp_store   : SDNode<"VEISD::VVP_STORE", SDTStoreVVP, [SDNPHasChain, SDNPMayStore, SDNPMemOperand]>;

// int
def vvp_and    : SDNode<"VEISD::VVP_AND",  SDTIntBinOpVVP>;
def vvp_or     : SDNode<"VEISD::VVP_OR",   SDTIntBinOpVVP>;
def vvp_xor    : SDNode<"VEISD::VVP_XOR",  SDTIntBinOpVVP>;

def vvp_add    : SDNode<"VEISD::VVP_ADD",  SDTIntBinOpVVP>;
def vvp_sub    : SDNode<"VEISD::VVP_SUB",  SDTIntBinOpVVP>;
def vvp_mul    : SDNode<"VEISD::VVP_MUL",  SDTIntBinOpVVP>;
def vvp_sdiv   : SDNode<"VEISD::VVP_SDIV", SDTIntBinOpVVP>;
def vvp_udiv   : SDNode<"VEISD::VVP_UDIV", SDTIntBinOpVVP>;

def vvp_srl    : SDNode<"VEISD::VVP_SRL",  SDTIntBinOpVVP>;
def vvp_sra    : SDNode<"VEISD::VVP_SRA",  SDTIntBinOpVVP>;
def vvp_shl    : SDNode<"VEISD::VVP_SHL",  SDTIntBinOpVVP>;

<<<<<<< HEAD
// fused
def vvp_sfa    : SDNode<"VEISD::VVP_ADD",  SDTSFAOpVVP>;

// fp
def vvp_fneg    : SDNode<"VEISD::VVP_FNEG",  SDTFPUnaryOpVVP>;   // 0 - y
def vvp_fadd    : SDNode<"VEISD::VVP_FADD",  SDTFPBinOpVVP>;     // x + y
def vvp_fsub    : SDNode<"VEISD::VVP_FSUB",  SDTFPBinOpVVP>;     // x - y
def vvp_fmul    : SDNode<"VEISD::VVP_FMUL",  SDTFPBinOpVVP>;     // x * y
def vvp_fdiv    : SDNode<"VEISD::VVP_FDIV",  SDTFPBinOpVVP>;     // x / y
def vvp_fminnum    : SDNode<"VEISD::VVP_FMINNUM",  SDTFPBinOpVVP>;     // min(x, y)
def vvp_fmaxnum    : SDNode<"VEISD::VVP_FMAXNUM",  SDTFPBinOpVVP>;     // max(x, y)
def vvp_ffma    : SDNode<"VEISD::VVP_FFMA",  SDTFPTernaryOpVVP>; // (y*z) + x
def vvp_ffms    : SDNode<"VEISD::VVP_FFMS",  SDTFPTernaryOpVVP>; // (y*z) - x
def vvp_ffmsn    : SDNode<"VEISD::VVP_FFMSN",  SDTFPTernaryOpVVP>; // (x - (y*z))
// def vvp_ffman    : SDNode<"VEISD::VVP_FFMAN",  SDTFPTernaryOpVVP>; // -((y*z) + x)
=======
def vvp_fneg    : SDNode<"VEISD::VVP_FNEG",  SDTFPUnaryOpVVP>;

def vvp_fadd    : SDNode<"VEISD::VVP_FADD",  SDTFPBinOpVVP>;
def c_vvp_fadd  : vvp_commutative<vvp_fadd>;
def vvp_fsub    : SDNode<"VEISD::VVP_FSUB",  SDTFPBinOpVVP>;
def vvp_fmul    : SDNode<"VEISD::VVP_FMUL",  SDTFPBinOpVVP>;
def c_vvp_fmul  : vvp_commutative<vvp_fmul>;
def vvp_fdiv    : SDNode<"VEISD::VVP_FDIV",  SDTFPBinOpVVP>;

def vvp_ffma    : SDNode<"VEISD::VVP_FFMA",  SDTFPTernaryOpVVP>;
def c_vvp_ffma  : vvp_fma_commutative<vvp_ffma>;

def vvp_scatter : SDNode<"VEISD::VVP_SCATTER",  SDTScatterVVP,
                         [SDNPHasChain, SDNPMayStore, SDNPMemOperand]>;
def vvp_gather  : SDNode<"VEISD::VVP_GATHER",  SDTGatherVVP,
                         [SDNPHasChain, SDNPMayLoad, SDNPMemOperand]>;

def vvp_load    : SDNode<"VEISD::VVP_LOAD",  SDTLoadVVP,
                         [SDNPHasChain, SDNPMayLoad, SDNPMemOperand ]>;
def vvp_store   : SDNode<"VEISD::VVP_STORE", SDTStoreVVP,
                         [SDNPHasChain, SDNPMayStore, SDNPMemOperand]>;

// Reductions

// int reductions
def vvp_reduce_add          : SDNode<"VEISD::VVP_REDUCE_ADD", SDTReduceVVP>;
def vvp_reduce_and          : SDNode<"VEISD::VVP_REDUCE_AND", SDTReduceVVP>;
def vvp_reduce_or           : SDNode<"VEISD::VVP_REDUCE_OR",  SDTReduceVVP>;
def vvp_reduce_xor          : SDNode<"VEISD::VVP_REDUCE_XOR", SDTReduceVVP>;
def vvp_reduce_smax         : SDNode<"VEISD::VVP_REDUCE_SMAX", SDTReduceVVP>;

>>>>>>> 8dca38d5

// select (SelM,OnT,OnF,Pivot) = (lane < Pivot && SelM[lane]) ? OnT[lane] : OnF[lane] 
def vvp_select : SDNode<"VEISD::VVP_SELECT", SDTSelectVVP>;

// setcc (lhs, rhs, cc, mask, vl)
def vvp_setcc  : SDNode<"VEISD::VVP_SETCC", SDTSetCCVVP>;      


// x_to_y
// def vvp_uint_to_fp    : SDNode<"VEISD::VVP_UINT_TO_FP", SDTIntToFPOpVVP>; // not supported on VE
// def vvp_fp_to_uint    : SDNode<"VEISD::VVP_FP_TO_UINT", SDTFPToIntOpVVP>; // not supported on VE
def vvp_sint_to_fp    : SDNode<"VEISD::VVP_SINT_TO_FP", SDTIntToFPOpVVP>;
def vvp_fp_to_sint    : SDNode<"VEISD::VVP_FP_TO_SINT", SDTFPToIntOpVVP>;

// fpext, fpround
def vvp_fpround      : SDNode<"VEISD::VVP_FPROUND", SDTFPRoundOpVVP>;
def vvp_fpext        : SDNode<"VEISD::VVP_FPEXT", SDTFPExtOpVVP>;
def vvp_fptrunc      : SDNode<"VEISD::VVP_FPTRUNC", SDTFPRoundOpVVP>;

def vvp_frcp       : SDNode<"VEISD::VVP_FRCP", SDTFPUnaryOpVVP>;
def vvp_ffloor     : SDNode<"VEISD::VVP_FFLOOR", SDTFPUnaryOpVVP>;
// zext, sext
def vvp_sext       : SDNode<"VEISD::VVP_SEXT", SDTIntExtendOpVVP>;
def vvp_zext       : SDNode<"VEISD::VVP_ZEXT", SDTIntExtendOpVVP>;
def vvp_itrunc      : SDNode<"VEISD::VVP_ITRUNC", SDTIntTruncOpVVP>;

// element-wise bitops
def vvp_ctpop :  SDNode<"VEISD::VVP_CTPOP", SDTUnaryOpVVP>;

// reductions
def vvp_reduce_fadd         : SDNode<"VEISD::VVP_REDUCE_FADD", SDTReduceVVP>;
def vvp_reduce_seq_fadd     : SDNode<"VEISD::VVP_REDUCE_SEQ_FADD", SDTReduceStartVVP>;
def vvp_reduce_fmul         : SDNode<"VEISD::VVP_REDUCE_FMUL", SDTReduceVVP>;
def vvp_reduce_seq_fmul     : SDNode<"VEISD::VVP_REDUCE_SEQ_FMUL", SDTReduceStartVVP>;

def vvp_reduce_fmin          : SDNode<"VEISD::VVP_REDUCE_FMIN", SDTReduceVVP>;
def vvp_reduce_fmax          : SDNode<"VEISD::VVP_REDUCE_FMAX", SDTReduceVVP>;

// int reductions
def vvp_reduce_add          : SDNode<"VEISD::VVP_REDUCE_ADD", SDTReduceVVP>;
def vvp_reduce_and          : SDNode<"VEISD::VVP_REDUCE_AND", SDTReduceVVP>;
def vvp_reduce_or           : SDNode<"VEISD::VVP_REDUCE_OR",  SDTReduceVVP>;
def vvp_reduce_xor          : SDNode<"VEISD::VVP_REDUCE_XOR", SDTReduceVVP>;
def vvp_reduce_smin         : SDNode<"VEISD::VVP_REDUCE_SMIN", SDTReduceVVP>;
def vvp_reduce_smax         : SDNode<"VEISD::VVP_REDUCE_SMAX", SDTReduceVVP>;
def vvp_reduce_umin         : SDNode<"VEISD::VVP_REDUCE_UMIN", SDTReduceVVP>;
def vvp_reduce_umax         : SDNode<"VEISD::VVP_REDUCE_UMAX", SDTReduceVVP>;

// math funcs
def vvp_fsqrt                : SDNode<"VEISD::VVP_FSQRT", SDTFPUnaryOpVVP>;

// Binary operator commutative pattern.
class vvp_commutative<SDNode RootOp> :
  PatFrags<
  (ops node:$lhs, node:$rhs, node:$mask, node:$vlen),
  [(RootOp node:$lhs, node:$rhs, node:$mask, node:$vlen),
   (RootOp node:$rhs, node:$lhs, node:$mask, node:$vlen)]>;

class vvp_fma_commutative<SDNode RootOp> :
  PatFrags<(ops node:$X, node:$Y, node:$Z, node:$mask, node:$vlen),
                       [(RootOp node:$X, node:$Y, node:$Z, node:$mask, node:$vlen),
                        (RootOp node:$X, node:$Z, node:$Y, node:$mask, node:$vlen)]>;


// commutative match
def c_vvp_fadd        : vvp_commutative<vvp_fadd>;
def c_vvp_fmul        : vvp_commutative<vvp_fmul>;
def c_vvp_add         : vvp_commutative<vvp_add>;
def c_vvp_mul         : vvp_commutative<vvp_mul>;
def c_vvp_and         : vvp_commutative<vvp_and>;
def c_vvp_or          : vvp_commutative<vvp_or>;
def c_vvp_xor         : vvp_commutative<vvp_xor>;

def c_vvp_fminnum     : vvp_commutative<vvp_fminnum>;
def c_vvp_fmaxnum     : vvp_commutative<vvp_fmaxnum>;

def c_vvp_ffma        : vvp_fma_commutative<vvp_ffma>;
def c_vvp_ffms        : vvp_fma_commutative<vvp_ffms>;
def c_vvp_ffmsn       : vvp_fma_commutative<vvp_ffmsn>;

// } Binary Operators<|MERGE_RESOLUTION|>--- conflicted
+++ resolved
@@ -18,10 +18,8 @@
 // TODO explain how VVP nodes relate to VP SDNodes once VP ISel is uptream.
 //===----------------------------------------------------------------------===//
 
-<<<<<<< HEAD
 ///// V(E) - VP internal nodes
-// fp node types
-=======
+
 // vvp_load(ptr, stride, mask, avl)
 def SDTLoadVVP : SDTypeProfile<1, 4, [
   SDTCisVec<0>,
@@ -65,7 +63,6 @@
   SDTCisSameNumEltsAs<0, 3>,
   IsVLVT<4>
 ]>;
->>>>>>> 8dca38d5
 
 // UnaryFPOp(x,mask,vl)
 def SDTFPUnaryOpVVP : SDTypeProfile<1, 3, [
@@ -86,39 +83,6 @@
   IsVLVT<4>
 ]>;
 
-<<<<<<< HEAD
-def SDTFPTernaryOpVVP : SDTypeProfile<1, 5, [  // vvp_ffma
-  SDTCisSameAs<0, 1>, SDTCisSameAs<0, 2>, SDTCisSameAs<0, 3>, SDTCisFP<0>, SDTCisInt<4>, SDTCisSameNumEltsAs<0, 4>, IsVLVT<5>
-]>;
-
-// int node types
-def SDTIntBinOpVVP : SDTypeProfile<1, 4, [     // vp_add, vp_and, etc.
-  SDTCisSameAs<0, 1>, SDTCisSameAs<0, 2>, SDTCisInt<0>, SDTCisSameNumEltsAs<0, 3>, IsVLVT<4>
-]>;
-
-// Special case (VX, VY, SX)
-def SDTSFAOpVVP : SDTypeProfile<1, 5, [     // vvp_sfa
-  SDTCisSameAs<0, 1>, SDTCisSameAs<0, 2>, SDTCisInt<0>, SDTCisInt<3>, SDTCisSameNumEltsAs<0, 4>, IsVLVT<5>
-]>;
-
-// load store
-def SDTLoadVVP : SDTypeProfile<1, 4, [       // vvp load (ptr, stride, mask, avl) -> data
-  SDTCisVec<0>, SDTCisPtrTy<1>, SDTCisInt<2>, SDTCisVec<3>, IsVLVT<4>
-]>;
-
-def SDTStoreVVP: SDTypeProfile<0, 5, [       // vvp store (data, ptr, stride, mask, avl)
-  SDTCisVec<0>, SDTCisPtrTy<1>, SDTCisInt<2>, SDTCisVec<3>, IsVLVT<4>
-]>;
-
-// scatter (Chain, Value, PtrVec, Mask, Vlen)
-def SDTScatterVVP: SDTypeProfile<0, 4, [     // vvp scatter
-  SDTCisVec<0>, SDTCisVec<1>, SDTCisVec<2>, SDTCisSameNumEltsAs<0, 2>, IsVLVT<3>
-]>;
-
-// gather (Chain, PtrVec, Mask, Vlen)
-def SDTGatherVVP: SDTypeProfile<1, 3, [     // vvp gather
-  SDTCisVec<0>, SDTCisVec<1>, SDTCisSameNumEltsAs<0, 2>, IsVLVT<3> 
-=======
 // TernaryFPOp(x,y,z,mask,vl)
 def SDTFPTernaryOpVVP : SDTypeProfile<1, 5, [
   SDTCisSameAs<0, 1>,
@@ -128,7 +92,6 @@
   SDTCisInt<4>,
   SDTCisSameNumEltsAs<0, 4>,
   IsVLVT<5>
->>>>>>> 8dca38d5
 ]>;
 
 // Select(OnTrue, OnFalse, SelMask, vl)
@@ -160,69 +123,78 @@
   SDTCisSameNumEltsAs<1,2>,
   IsVLVT<3>
 ]>;
-
-
-
-<<<<<<< HEAD
+ 
+// vvp_reduce_with_start(start,vector, mask, vl)
+def SDTReduceStartVVP : SDTypeProfile<1, 4, [
+  SDTCisVec<2>,
+  SDTCisInt<3>,
+  SDTCisVec<3>,
+  SDTCisSameNumEltsAs<2,3>,
+  IsVLVT<4>
+]>;
+
 // s/uint_to_fp
-def SDTIntToFPOpVVP : SDTypeProfile<1, 3, [    // [su]int_to_fp
-  SDTCisFP<0>, SDTCisInt<1>, SDTCisSameNumEltsAs<0, 1>, SDTCisSameNumEltsAs<0, 2>, IsVLVT<3>
-]>;
-def SDTFPToIntOpVVP : SDTypeProfile<1, 3, [    // fp_to_[su]int
-  SDTCisInt<0>, SDTCisFP<1>, SDTCisSameNumEltsAs<0, 1>, SDTCisSameNumEltsAs<0, 2>, IsVLVT<3>
-]>;
-=======
-class vvp_fma_commutative<SDNode RootOp> :
-  PatFrags<
-  (ops node:$X, node:$Y, node:$Z, node:$mask, node:$vlen),
-  [(RootOp node:$X, node:$Y, node:$Z, node:$mask, node:$vlen),
-   (RootOp node:$X, node:$Z, node:$Y, node:$mask, node:$vlen)]>;
-
-// VVP node definitions.
-def vvp_add    : SDNode<"VEISD::VVP_ADD",  SDTIntBinOpVVP>;
-def c_vvp_add  : vvp_commutative<vvp_add>;
->>>>>>> 8dca38d5
+def SDTIntToFPOpVVP : SDTypeProfile<1, 3, [
+  SDTCisFP<0>,
+  SDTCisInt<1>,
+  SDTCisSameNumEltsAs<0, 1>,
+  SDTCisSameNumEltsAs<0, 2>,
+  IsVLVT<3>
+]>;
+
+def SDTFPToIntOpVVP : SDTypeProfile<1, 3, [
+  SDTCisInt<0>,
+  SDTCisFP<1>,
+  SDTCisSameNumEltsAs<0, 1>,
+  SDTCisSameNumEltsAs<0, 2>,
+  IsVLVT<3>
+]>;
 
 // fpext, fpround
 def SDTFPRoundOpVVP  : SDTypeProfile<1, 3, [   // fround
-  SDTCisFP<0>, SDTCisFP<1>, SDTCisOpSmallerThanOp<0, 1>, SDTCisSameNumEltsAs<0, 1>, SDTCisSameNumEltsAs<0, 2>, IsVLVT<3>
-]>;
+  SDTCisFP<0>,
+  SDTCisFP<1>,
+  SDTCisOpSmallerThanOp<0, 1>,
+  SDTCisSameNumEltsAs<0, 1>,
+  SDTCisSameNumEltsAs<0, 2>,
+  IsVLVT<3>
+]>;
+
 def SDTFPExtOpVVP  : SDTypeProfile<1, 3, [  // fextend
-  SDTCisFP<0>, SDTCisFP<1>, SDTCisOpSmallerThanOp<1, 0>, SDTCisSameNumEltsAs<0, 1>, SDTCisSameNumEltsAs<0, 2>, IsVLVT<3>
-]>;
-
-// unary FP
-def SDTFPUnaryOpVVP  : SDTypeProfile<1, 3, [   // fneg, fsqrt, etc
-  SDTCisSameAs<0, 1>, SDTCisFP<0>, SDTCisSameNumEltsAs<0, 2>, IsVLVT<3>
+  SDTCisFP<0>,
+  SDTCisFP<1>,
+  SDTCisOpSmallerThanOp<1, 0>,
+  SDTCisSameNumEltsAs<0, 1>,
+  SDTCisSameNumEltsAs<0, 2>,
+  IsVLVT<3>
 ]>;
 
 // unary int
 def SDTUnaryOpVVP  : SDTypeProfile<1, 3, [   // ctpop
-  SDTCisSameAs<0, 1>, SDTCisInt<0>, SDTCisSameNumEltsAs<0, 2>, IsVLVT<3>
-]>;
-
-// gather scatter
-def vvp_scatter : SDNode<"VEISD::VVP_SCATTER",  SDTScatterVVP,
-                        [SDNPHasChain, SDNPMayStore, SDNPMemOperand]>;
-def vvp_gather  : SDNode<"VEISD::VVP_GATHER",  SDTGatherVVP,
-                        [SDNPHasChain, SDNPMayLoad, SDNPMemOperand]>;
+  SDTCisSameAs<0, 1>,
+  SDTCisInt<0>,
+  SDTCisSameNumEltsAs<0, 2>,
+  IsVLVT<3>
+]>;
 
 // sext, zext
 def SDTIntExtendOpVVP : SDTypeProfile<1, 3, [  // sext, zext, anyext
-  SDTCisInt<0>, SDTCisInt<1>, SDTCisOpSmallerThanOp<1, 0>, SDTCisSameNumEltsAs<0, 1>, SDTCisSameNumEltsAs<0,2>, IsVLVT<3>
+  SDTCisInt<0>,
+  SDTCisInt<1>,
+  SDTCisOpSmallerThanOp<1, 0>,
+  SDTCisSameNumEltsAs<0, 1>,
+  SDTCisSameNumEltsAs<0,2>,
+  IsVLVT<3>
 ]>;
 
 // trunc
 def SDTIntTruncOpVVP  : SDTypeProfile<1, 3, [  // trunc
-  SDTCisInt<0>, SDTCisInt<1>, SDTCisOpSmallerThanOp<0, 1>, SDTCisSameNumEltsAs<0, 1>, SDTCisSameNumEltsAs<0,2>, IsVLVT<3>
-]>;
-
-// reductions
-def SDTReduceStartVVP : SDTypeProfile<1, 4, [    // vvp_reduce (with start arg)
-  SDTCisVec<2>, SDTCisInt<3>, SDTCisVec<3>, SDTCisSameNumEltsAs<2,3>, IsVLVT<4>
-]>;
-def SDTReduceVVP : SDTypeProfile<1, 3, [    // vp_reduce (w/o start arg)
-  SDTCisVec<1>, SDTCisInt<2>, SDTCisVec<2>, SDTCisSameNumEltsAs<1,2>, IsVLVT<3>
+  SDTCisInt<0>,
+  SDTCisInt<1>,
+  SDTCisOpSmallerThanOp<0, 1>,
+  SDTCisSameNumEltsAs<0, 1>,
+  SDTCisSameNumEltsAs<0,2>,
+  IsVLVT<3>
 ]>;
 
 
@@ -233,6 +205,11 @@
 def vvp_load    : SDNode<"VEISD::VVP_LOAD",  SDTLoadVVP,  [SDNPHasChain, SDNPMayLoad, SDNPMemOperand ]>;
 def vvp_store   : SDNode<"VEISD::VVP_STORE", SDTStoreVVP, [SDNPHasChain, SDNPMayStore, SDNPMemOperand]>;
 
+def vvp_scatter : SDNode<"VEISD::VVP_SCATTER",  SDTScatterVVP,
+                         [SDNPHasChain, SDNPMayStore, SDNPMemOperand]>;
+def vvp_gather  : SDNode<"VEISD::VVP_GATHER",  SDTGatherVVP,
+                         [SDNPHasChain, SDNPMayLoad, SDNPMemOperand]>;
+
 // int
 def vvp_and    : SDNode<"VEISD::VVP_AND",  SDTIntBinOpVVP>;
 def vvp_or     : SDNode<"VEISD::VVP_OR",   SDTIntBinOpVVP>;
@@ -247,10 +224,6 @@
 def vvp_srl    : SDNode<"VEISD::VVP_SRL",  SDTIntBinOpVVP>;
 def vvp_sra    : SDNode<"VEISD::VVP_SRA",  SDTIntBinOpVVP>;
 def vvp_shl    : SDNode<"VEISD::VVP_SHL",  SDTIntBinOpVVP>;
-
-<<<<<<< HEAD
-// fused
-def vvp_sfa    : SDNode<"VEISD::VVP_ADD",  SDTSFAOpVVP>;
 
 // fp
 def vvp_fneg    : SDNode<"VEISD::VVP_FNEG",  SDTFPUnaryOpVVP>;   // 0 - y
@@ -264,39 +237,6 @@
 def vvp_ffms    : SDNode<"VEISD::VVP_FFMS",  SDTFPTernaryOpVVP>; // (y*z) - x
 def vvp_ffmsn    : SDNode<"VEISD::VVP_FFMSN",  SDTFPTernaryOpVVP>; // (x - (y*z))
 // def vvp_ffman    : SDNode<"VEISD::VVP_FFMAN",  SDTFPTernaryOpVVP>; // -((y*z) + x)
-=======
-def vvp_fneg    : SDNode<"VEISD::VVP_FNEG",  SDTFPUnaryOpVVP>;
-
-def vvp_fadd    : SDNode<"VEISD::VVP_FADD",  SDTFPBinOpVVP>;
-def c_vvp_fadd  : vvp_commutative<vvp_fadd>;
-def vvp_fsub    : SDNode<"VEISD::VVP_FSUB",  SDTFPBinOpVVP>;
-def vvp_fmul    : SDNode<"VEISD::VVP_FMUL",  SDTFPBinOpVVP>;
-def c_vvp_fmul  : vvp_commutative<vvp_fmul>;
-def vvp_fdiv    : SDNode<"VEISD::VVP_FDIV",  SDTFPBinOpVVP>;
-
-def vvp_ffma    : SDNode<"VEISD::VVP_FFMA",  SDTFPTernaryOpVVP>;
-def c_vvp_ffma  : vvp_fma_commutative<vvp_ffma>;
-
-def vvp_scatter : SDNode<"VEISD::VVP_SCATTER",  SDTScatterVVP,
-                         [SDNPHasChain, SDNPMayStore, SDNPMemOperand]>;
-def vvp_gather  : SDNode<"VEISD::VVP_GATHER",  SDTGatherVVP,
-                         [SDNPHasChain, SDNPMayLoad, SDNPMemOperand]>;
-
-def vvp_load    : SDNode<"VEISD::VVP_LOAD",  SDTLoadVVP,
-                         [SDNPHasChain, SDNPMayLoad, SDNPMemOperand ]>;
-def vvp_store   : SDNode<"VEISD::VVP_STORE", SDTStoreVVP,
-                         [SDNPHasChain, SDNPMayStore, SDNPMemOperand]>;
-
-// Reductions
-
-// int reductions
-def vvp_reduce_add          : SDNode<"VEISD::VVP_REDUCE_ADD", SDTReduceVVP>;
-def vvp_reduce_and          : SDNode<"VEISD::VVP_REDUCE_AND", SDTReduceVVP>;
-def vvp_reduce_or           : SDNode<"VEISD::VVP_REDUCE_OR",  SDTReduceVVP>;
-def vvp_reduce_xor          : SDNode<"VEISD::VVP_REDUCE_XOR", SDTReduceVVP>;
-def vvp_reduce_smax         : SDNode<"VEISD::VVP_REDUCE_SMAX", SDTReduceVVP>;
-
->>>>>>> 8dca38d5
 
 // select (SelM,OnT,OnF,Pivot) = (lane < Pivot && SelM[lane]) ? OnT[lane] : OnF[lane] 
 def vvp_select : SDNode<"VEISD::VVP_SELECT", SDTSelectVVP>;
@@ -356,10 +296,10 @@
    (RootOp node:$rhs, node:$lhs, node:$mask, node:$vlen)]>;
 
 class vvp_fma_commutative<SDNode RootOp> :
-  PatFrags<(ops node:$X, node:$Y, node:$Z, node:$mask, node:$vlen),
-                       [(RootOp node:$X, node:$Y, node:$Z, node:$mask, node:$vlen),
-                        (RootOp node:$X, node:$Z, node:$Y, node:$mask, node:$vlen)]>;
-
+  PatFrags<
+  (ops node:$X, node:$Y, node:$Z, node:$mask, node:$vlen),
+  [(RootOp node:$X, node:$Y, node:$Z, node:$mask, node:$vlen),
+   (RootOp node:$X, node:$Z, node:$Y, node:$mask, node:$vlen)]>;
 
 // commutative match
 def c_vvp_fadd        : vvp_commutative<vvp_fadd>;
@@ -375,6 +315,4 @@
 
 def c_vvp_ffma        : vvp_fma_commutative<vvp_ffma>;
 def c_vvp_ffms        : vvp_fma_commutative<vvp_ffms>;
-def c_vvp_ffmsn       : vvp_fma_commutative<vvp_ffmsn>;
-
-// } Binary Operators+def c_vvp_ffmsn       : vvp_fma_commutative<vvp_ffmsn>;