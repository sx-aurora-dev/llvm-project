--- conflicted
+++ resolved
@@ -73,12 +73,6 @@
   IsVLVT<4>
 ]>;
 
-<<<<<<< HEAD
-// setcc (lhs, rhs, cc, mask, vl)
-def SDTSetCCVVP : SDTypeProfile<1, 5, [        // vp_setcc
-  SDTCisVec<0>, SDTCisVec<1>, SDTCisSameNumEltsAs<0, 1>, SDTCisSameAs<1, 2>, SDTCisVT<3, OtherVT>, SDTCisInt<4>, SDTCisSameNumEltsAs<0, 4>, IsVLVT<5>
-]>;
-=======
 // SetCC (lhs, rhs, cc, mask, vl)
 def SDTSetCCVVP : SDTypeProfile<1, 5, [        // vp_setcc
   SDTCisVec<0>,
@@ -92,13 +86,6 @@
 ]>;
 
 
-// Binary operator commutative pattern.
-class vvp_commutative<SDNode RootOp> :
-  PatFrags<
-  (ops node:$lhs, node:$rhs, node:$mask, node:$vlen),
-  [(RootOp node:$lhs, node:$rhs, node:$mask, node:$vlen),
-   (RootOp node:$rhs, node:$lhs, node:$mask, node:$vlen)]>;
->>>>>>> ae1bb44e
 
 // s/uint_to_fp
 def SDTIntToFPOpVVP : SDTypeProfile<1, 3, [    // [su]int_to_fp
@@ -264,13 +251,8 @@
 def c_vvp_fminnum     : vvp_commutative<vvp_fminnum>;
 def c_vvp_fmaxnum     : vvp_commutative<vvp_fmaxnum>;
 
-<<<<<<< HEAD
 def c_vvp_ffma        : vvp_fma_commutative<vvp_ffma>;
 def c_vvp_ffms        : vvp_fma_commutative<vvp_ffms>;
 def c_vvp_ffmsn       : vvp_fma_commutative<vvp_ffmsn>;
-=======
-def vvp_select : SDNode<"VEISD::VVP_SELECT", SDTSelectVVP>;
-
-// setcc (lhs, rhs, cc, mask, vl)
-def vvp_setcc  : SDNode<"VEISD::VVP_SETCC", SDTSetCCVVP>;
->>>>>>> ae1bb44e
+
+// } Binary Operators