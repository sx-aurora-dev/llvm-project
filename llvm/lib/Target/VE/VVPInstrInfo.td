//===-------------- VVPInstrInfo.td - VVP_* SDNode patterns ---------------===//
//
// Part of the LLVM Project, under the Apache License v2.0 with LLVM Exceptions.
// See https://llvm.org/LICENSE.txt for license information.
// SPDX-License-Identifier: Apache-2.0 WITH LLVM-exception
//
//===----------------------------------------------------------------------===//
//
// This file defines the VE Vector Predicated SDNodes (VVP SDNodes).  VVP
// SDNodes are an intermediate isel layer between the vector SDNodes emitted by
// LLVM and the actual VE vector instructions. For example:
//
//  ADD(x,y)   -->   VVP_ADD(x,y,mask,evl)   -->   VADDSWSXrvml(x,y,mask,evl)
//     ^                      ^                            ^
//  The standard     The VVP layer SDNode.        The VE vector instruction.
//  SDNode.
//
// TODO explain how VVP nodes relate to VP SDNodes once VP ISel is uptream.
//===----------------------------------------------------------------------===//

///// V(E) - VP internal nodes
// fp node types

def SDTFPBinOpVVP : SDTypeProfile<1, 4, [   // vvp_fadd, etc.
  SDTCisSameAs<0, 1>, SDTCisSameAs<0, 2>, SDTCisFP<0>, SDTCisInt<3>, SDTCisSameNumEltsAs<0, 3>, IsVLVT<4>
]>;

def SDTFPTernaryOpVVP : SDTypeProfile<1, 5, [  // vvp_ffma
  SDTCisSameAs<0, 1>, SDTCisSameAs<0, 2>, SDTCisSameAs<0, 3>, SDTCisFP<0>, SDTCisInt<4>, SDTCisSameNumEltsAs<0, 4>, IsVLVT<5>
]>;

// int node types
def SDTIntBinOpVVP : SDTypeProfile<1, 4, [     // vp_add, vp_and, etc.
  SDTCisSameAs<0, 1>, SDTCisSameAs<0, 2>, SDTCisInt<0>, SDTCisSameNumEltsAs<0, 3>, IsVLVT<4>
]>;

def SDTIntShiftOpVVP : SDTypeProfile<1, 4, [   // shl, sra, srl
  SDTCisSameAs<0, 1>, SDTCisInt<0>, SDTCisInt<2>, SDTCisSameNumEltsAs<0, 3>, IsVLVT<4>
]>;

// Special case (VX, VY, SX)
def SDTSFAOpVVP : SDTypeProfile<1, 5, [     // vvp_sfa
  SDTCisSameAs<0, 1>, SDTCisSameAs<0, 2>, SDTCisInt<0>, SDTCisInt<3>, SDTCisSameNumEltsAs<0, 4>, IsVLVT<5>
]>;

// load store
def SDTLoadVVP : SDTypeProfile<1, 4, [       // vvp load (ptr, stride, mask, avl) -> data
  SDTCisVec<0>, SDTCisPtrTy<1>, SDTCisInt<2>, SDTCisVec<3>, IsVLVT<4>
]>;

def SDTStoreVVP: SDTypeProfile<0, 5, [       // vvp store (data, ptr, stride, mask, avl)
  SDTCisVec<0>, SDTCisPtrTy<1>, SDTCisInt<2>, SDTCisVec<3>, IsVLVT<4>
]>;

// scatter (Chain, Value, PtrVec, Mask, Vlen)
def SDTScatterVVP: SDTypeProfile<0, 4, [     // vvp scatter
  SDTCisVec<0>, SDTCisVec<1>, SDTCisVec<2>, SDTCisSameNumEltsAs<0, 2>, IsVLVT<3>
]>;

// gather (Chain, PtrVec, Mask, Vlen)
def SDTGatherVVP: SDTypeProfile<1, 3, [     // vvp gather
  SDTCisVec<0>, SDTCisVec<1>, SDTCisSameNumEltsAs<0, 2>, IsVLVT<3> 
]>;

<<<<<<< HEAD
// select (OnTrue, OnFalse, CondMask, VLen)
def SDTSelectVVP : SDTypeProfile<1, 4, [       // vp_select
  SDTCisVec<0>, SDTCisSameNumEltsAs<0, 3>, SDTCisSameAs<0,1>, SDTCisSameAs<1, 2>, IsVLVT<4>
]>;

// setcc (lhs, rhs, cc, mask, vl)
def SDTSetCCVVP : SDTypeProfile<1, 5, [        // vp_setcc
  SDTCisVec<0>, SDTCisVec<1>, SDTCisSameNumEltsAs<0, 1>, SDTCisSameAs<1, 2>, SDTCisVT<3, OtherVT>, SDTCisInt<4>, SDTCisSameNumEltsAs<0, 4>, IsVLVT<5>
]>;

// s/uint_to_fp
def SDTIntToFPOpVVP : SDTypeProfile<1, 3, [    // [su]int_to_fp
  SDTCisFP<0>, SDTCisInt<1>, SDTCisSameNumEltsAs<0, 1>, SDTCisSameNumEltsAs<0, 2>, IsVLVT<3>
]>;
def SDTFPToIntOpVVP : SDTypeProfile<1, 3, [    // fp_to_[su]int
  SDTCisInt<0>, SDTCisFP<1>, SDTCisSameNumEltsAs<0, 1>, SDTCisSameNumEltsAs<0, 2>, IsVLVT<3>
]>;

// fpext, fpround
def SDTFPRoundOpVVP  : SDTypeProfile<1, 3, [   // fround
  SDTCisFP<0>, SDTCisFP<1>, SDTCisOpSmallerThanOp<0, 1>, SDTCisSameNumEltsAs<0, 1>, SDTCisSameNumEltsAs<0, 2>, IsVLVT<3>
]>;
def SDTFPExtOpVVP  : SDTypeProfile<1, 3, [  // fextend
  SDTCisFP<0>, SDTCisFP<1>, SDTCisOpSmallerThanOp<1, 0>, SDTCisSameNumEltsAs<0, 1>, SDTCisSameNumEltsAs<0, 2>, IsVLVT<3>
]>;

// unary FP
def SDTFPUnaryOpVVP  : SDTypeProfile<1, 3, [   // fneg, fsqrt, etc
  SDTCisSameAs<0, 1>, SDTCisFP<0>, SDTCisSameNumEltsAs<0, 2>, IsVLVT<3>
]>;

// unary int
def SDTUnaryOpVVP  : SDTypeProfile<1, 3, [   // ctpop
  SDTCisSameAs<0, 1>, SDTCisInt<0>, SDTCisSameNumEltsAs<0, 2>, IsVLVT<3>
]>;

// gather scatter
def vvp_scatter : SDNode<"VEISD::VVP_SCATTER",  SDTScatterVVP,
                        [SDNPHasChain, SDNPMayStore, SDNPMemOperand]>;
def vvp_gather  : SDNode<"VEISD::VVP_GATHER",  SDTGatherVVP,
                        [SDNPHasChain, SDNPMayLoad, SDNPMemOperand]>;

// sext, zext
def SDTIntExtendOpVVP : SDTypeProfile<1, 3, [  // sext, zext, anyext
  SDTCisInt<0>, SDTCisInt<1>, SDTCisOpSmallerThanOp<1, 0>, SDTCisSameNumEltsAs<0, 1>, SDTCisSameNumEltsAs<0,2>, IsVLVT<3>
]>;

// trunc
def SDTIntTruncOpVVP  : SDTypeProfile<1, 3, [  // trunc
  SDTCisInt<0>, SDTCisInt<1>, SDTCisOpSmallerThanOp<0, 1>, SDTCisSameNumEltsAs<0, 1>, SDTCisSameNumEltsAs<0,2>, IsVLVT<3>
]>;

// reductions
def SDTReduceStartVVP : SDTypeProfile<1, 4, [    // vvp_reduce (with start arg)
  SDTCisVec<2>, SDTCisInt<3>, SDTCisVec<3>, SDTCisSameNumEltsAs<2,3>, IsVLVT<4>
]>;
def SDTReduceVVP : SDTypeProfile<1, 3, [    // vp_reduce (w/o start arg)
  SDTCisVec<1>, SDTCisInt<2>, SDTCisVec<2>, SDTCisSameNumEltsAs<1,2>, IsVLVT<3>
]>;



// Load & store.
// Note that a v512f64 packed mode load/store will still have a v256i1 mask.
// For all other operations NumEls(Mask) == NumEls(IdiomaticVectorType).
def vvp_load    : SDNode<"VEISD::VVP_LOAD",  SDTLoadVVP,  [SDNPHasChain, SDNPMayLoad, SDNPMemOperand ]>;
def vvp_store   : SDNode<"VEISD::VVP_STORE", SDTStoreVVP, [SDNPHasChain, SDNPMayStore, SDNPMemOperand]>;

// int
=======
def vvp_sub    : SDNode<"VEISD::VVP_SUB",  SDTIntBinOpVVP>;

def vvp_mul    : SDNode<"VEISD::VVP_MUL",  SDTIntBinOpVVP>;
def c_vvp_mul  : vvp_commutative<vvp_mul>;

>>>>>>> 6847379e
def vvp_and    : SDNode<"VEISD::VVP_AND",  SDTIntBinOpVVP>;
def vvp_or     : SDNode<"VEISD::VVP_OR",  SDTIntBinOpVVP>;
def vvp_xor    : SDNode<"VEISD::VVP_XOR",  SDTIntBinOpVVP>;

def vvp_add    : SDNode<"VEISD::VVP_ADD",  SDTIntBinOpVVP>;
def vvp_sub    : SDNode<"VEISD::VVP_SUB",  SDTIntBinOpVVP>;
def vvp_mul    : SDNode<"VEISD::VVP_MUL",  SDTIntBinOpVVP>;
def vvp_sdiv   : SDNode<"VEISD::VVP_SDIV",  SDTIntBinOpVVP>;
def vvp_udiv   : SDNode<"VEISD::VVP_UDIV",  SDTIntBinOpVVP>;

def vvp_srl    : SDNode<"VEISD::VVP_SRL",  SDTIntShiftOpVVP>;
def vvp_sra    : SDNode<"VEISD::VVP_SRA",  SDTIntShiftOpVVP>;
def vvp_shl    : SDNode<"VEISD::VVP_SHL",  SDTIntShiftOpVVP>;

// fused
def vvp_sfa    : SDNode<"VEISD::VVP_ADD",  SDTSFAOpVVP>;

// fp
def vvp_fneg    : SDNode<"VEISD::VVP_FNEG",  SDTFPUnaryOpVVP>;   // 0 - y
def vvp_fadd    : SDNode<"VEISD::VVP_FADD",  SDTFPBinOpVVP>;     // x + y
def vvp_fsub    : SDNode<"VEISD::VVP_FSUB",  SDTFPBinOpVVP>;     // x - y
def vvp_fmul    : SDNode<"VEISD::VVP_FMUL",  SDTFPBinOpVVP>;     // x * y
def vvp_fdiv    : SDNode<"VEISD::VVP_FDIV",  SDTFPBinOpVVP>;     // x / y
def vvp_fminnum    : SDNode<"VEISD::VVP_FMINNUM",  SDTFPBinOpVVP>;     // min(x, y)
def vvp_fmaxnum    : SDNode<"VEISD::VVP_FMAXNUM",  SDTFPBinOpVVP>;     // max(x, y)
def vvp_ffma    : SDNode<"VEISD::VVP_FFMA",  SDTFPTernaryOpVVP>; // (y*z) + x
def vvp_ffms    : SDNode<"VEISD::VVP_FFMS",  SDTFPTernaryOpVVP>; // (y*z) - x
def vvp_ffmsn    : SDNode<"VEISD::VVP_FFMSN",  SDTFPTernaryOpVVP>; // (x - (y*z))
// def vvp_ffman    : SDNode<"VEISD::VVP_FFMAN",  SDTFPTernaryOpVVP>; // -((y*z) + x)

// select (SelM,OnT,OnF,Pivot) = (lane < Pivot && SelM[lane]) ? OnT[lane] : OnF[lane] 
def vvp_select : SDNode<"VEISD::VVP_SELECT", SDTSelectVVP>;      

// setcc (lhs, rhs, cc, mask, vl)
def vvp_setcc  : SDNode<"VEISD::VVP_SETCC", SDTSetCCVVP>;      


// x_to_y
// def vvp_uint_to_fp    : SDNode<"VEISD::VVP_UINT_TO_FP", SDTIntToFPOpVVP>; // not supported on VE
// def vvp_fp_to_uint    : SDNode<"VEISD::VVP_FP_TO_UINT", SDTFPToIntOpVVP>; // not supported on VE
def vvp_sint_to_fp    : SDNode<"VEISD::VVP_SINT_TO_FP", SDTIntToFPOpVVP>;
def vvp_fp_to_sint    : SDNode<"VEISD::VVP_FP_TO_SINT", SDTFPToIntOpVVP>;

// fpext, fpround
def vvp_fpround      : SDNode<"VEISD::VVP_FPROUND", SDTFPRoundOpVVP>;
def vvp_fpext        : SDNode<"VEISD::VVP_FPEXT", SDTFPExtOpVVP>;
def vvp_fptrunc      : SDNode<"VEISD::VVP_FPTRUNC", SDTFPRoundOpVVP>;

def vvp_frcp       : SDNode<"VEISD::VVP_FRCP", SDTFPUnaryOpVVP>;
def vvp_ffloor     : SDNode<"VEISD::VVP_FFLOOR", SDTFPUnaryOpVVP>;
// zext, sext
def vvp_sext       : SDNode<"VEISD::VVP_SEXT", SDTIntExtendOpVVP>;
def vvp_zext       : SDNode<"VEISD::VVP_ZEXT", SDTIntExtendOpVVP>;
def vvp_itrunc      : SDNode<"VEISD::VVP_ITRUNC", SDTIntTruncOpVVP>;

// element-wise bitops
def vvp_ctpop :  SDNode<"VEISD::VVP_CTPOP", SDTUnaryOpVVP>;

// reductions
def vvp_reduce_fadd         : SDNode<"VEISD::VVP_REDUCE_FADD", SDTReduceVVP>;
def vvp_reduce_seq_fadd     : SDNode<"VEISD::VVP_REDUCE_SEQ_FADD", SDTReduceStartVVP>;
def vvp_reduce_fmul         : SDNode<"VEISD::VVP_REDUCE_FMUL", SDTReduceVVP>;
def vvp_reduce_seq_fmul     : SDNode<"VEISD::VVP_REDUCE_SEQ_FMUL", SDTReduceStartVVP>;

def vvp_reduce_fmin          : SDNode<"VEISD::VVP_REDUCE_FMIN", SDTReduceVVP>;
def vvp_reduce_fmax          : SDNode<"VEISD::VVP_REDUCE_FMAX", SDTReduceVVP>;

// int reductions
def vvp_reduce_add          : SDNode<"VEISD::VVP_REDUCE_ADD", SDTReduceVVP>;
def vvp_reduce_and          : SDNode<"VEISD::VVP_REDUCE_AND", SDTReduceVVP>;
def vvp_reduce_or           : SDNode<"VEISD::VVP_REDUCE_OR",  SDTReduceVVP>;
def vvp_reduce_xor          : SDNode<"VEISD::VVP_REDUCE_XOR", SDTReduceVVP>;
def vvp_reduce_smin         : SDNode<"VEISD::VVP_REDUCE_SMIN", SDTReduceVVP>;
def vvp_reduce_smax         : SDNode<"VEISD::VVP_REDUCE_SMAX", SDTReduceVVP>;
def vvp_reduce_umin         : SDNode<"VEISD::VVP_REDUCE_UMIN", SDTReduceVVP>;
def vvp_reduce_umax         : SDNode<"VEISD::VVP_REDUCE_UMAX", SDTReduceVVP>;

// math funcs
def vvp_fsqrt                : SDNode<"VEISD::VVP_FSQRT", SDTFPUnaryOpVVP>;

class vvp_commutative<SDNode RootOp> :
  PatFrags<(ops node:$lhs, node:$rhs, node:$mask, node:$vlen),
                       [(RootOp node:$lhs, node:$rhs, node:$mask, node:$vlen),
                        (RootOp node:$rhs, node:$lhs, node:$mask, node:$vlen)]>;

class vvp_fma_commutative<SDNode RootOp> :
  PatFrags<(ops node:$X, node:$Y, node:$Z, node:$mask, node:$vlen),
                       [(RootOp node:$X, node:$Y, node:$Z, node:$mask, node:$vlen),
                        (RootOp node:$X, node:$Z, node:$Y, node:$mask, node:$vlen)]>;


// commutative match
def c_vvp_fadd        : vvp_commutative<vvp_fadd>;
def c_vvp_fmul        : vvp_commutative<vvp_fmul>;
def c_vvp_add         : vvp_commutative<vvp_add>;
def c_vvp_mul         : vvp_commutative<vvp_mul>;
def c_vvp_and         : vvp_commutative<vvp_and>;
def c_vvp_or          : vvp_commutative<vvp_or>;
def c_vvp_xor         : vvp_commutative<vvp_xor>;

def c_vvp_fminnum     : vvp_commutative<vvp_fminnum>;
def c_vvp_fmaxnum     : vvp_commutative<vvp_fmaxnum>;

<<<<<<< HEAD
def c_vvp_ffma        : vvp_fma_commutative<vvp_ffma>;
def c_vvp_ffms        : vvp_fma_commutative<vvp_ffms>;
def c_vvp_ffmsn       : vvp_fma_commutative<vvp_ffmsn>;
=======
def vvp_or     : SDNode<"VEISD::VVP_OR",  SDTIntBinOpVVP>;
def c_vvp_or   : vvp_commutative<vvp_or>;

def vvp_xor    : SDNode<"VEISD::VVP_XOR",  SDTIntBinOpVVP>;
def c_vvp_xor  : vvp_commutative<vvp_xor>;

// } Binary Operators
>>>>>>> 6847379e
<|MERGE_RESOLUTION|>--- conflicted
+++ resolved
@@ -34,10 +34,6 @@
   SDTCisSameAs<0, 1>, SDTCisSameAs<0, 2>, SDTCisInt<0>, SDTCisSameNumEltsAs<0, 3>, IsVLVT<4>
 ]>;
 
-def SDTIntShiftOpVVP : SDTypeProfile<1, 4, [   // shl, sra, srl
-  SDTCisSameAs<0, 1>, SDTCisInt<0>, SDTCisInt<2>, SDTCisSameNumEltsAs<0, 3>, IsVLVT<4>
-]>;
-
 // Special case (VX, VY, SX)
 def SDTSFAOpVVP : SDTypeProfile<1, 5, [     // vvp_sfa
   SDTCisSameAs<0, 1>, SDTCisSameAs<0, 2>, SDTCisInt<0>, SDTCisInt<3>, SDTCisSameNumEltsAs<0, 4>, IsVLVT<5>
@@ -62,7 +58,6 @@
   SDTCisVec<0>, SDTCisVec<1>, SDTCisSameNumEltsAs<0, 2>, IsVLVT<3> 
 ]>;
 
-<<<<<<< HEAD
 // select (OnTrue, OnFalse, CondMask, VLen)
 def SDTSelectVVP : SDTypeProfile<1, 4, [       // vp_select
   SDTCisVec<0>, SDTCisSameNumEltsAs<0, 3>, SDTCisSameAs<0,1>, SDTCisSameAs<1, 2>, IsVLVT<4>
@@ -132,26 +127,19 @@
 def vvp_store   : SDNode<"VEISD::VVP_STORE", SDTStoreVVP, [SDNPHasChain, SDNPMayStore, SDNPMemOperand]>;
 
 // int
-=======
-def vvp_sub    : SDNode<"VEISD::VVP_SUB",  SDTIntBinOpVVP>;
-
-def vvp_mul    : SDNode<"VEISD::VVP_MUL",  SDTIntBinOpVVP>;
-def c_vvp_mul  : vvp_commutative<vvp_mul>;
-
->>>>>>> 6847379e
 def vvp_and    : SDNode<"VEISD::VVP_AND",  SDTIntBinOpVVP>;
-def vvp_or     : SDNode<"VEISD::VVP_OR",  SDTIntBinOpVVP>;
+def vvp_or     : SDNode<"VEISD::VVP_OR",   SDTIntBinOpVVP>;
 def vvp_xor    : SDNode<"VEISD::VVP_XOR",  SDTIntBinOpVVP>;
 
 def vvp_add    : SDNode<"VEISD::VVP_ADD",  SDTIntBinOpVVP>;
 def vvp_sub    : SDNode<"VEISD::VVP_SUB",  SDTIntBinOpVVP>;
 def vvp_mul    : SDNode<"VEISD::VVP_MUL",  SDTIntBinOpVVP>;
-def vvp_sdiv   : SDNode<"VEISD::VVP_SDIV",  SDTIntBinOpVVP>;
-def vvp_udiv   : SDNode<"VEISD::VVP_UDIV",  SDTIntBinOpVVP>;
-
-def vvp_srl    : SDNode<"VEISD::VVP_SRL",  SDTIntShiftOpVVP>;
-def vvp_sra    : SDNode<"VEISD::VVP_SRA",  SDTIntShiftOpVVP>;
-def vvp_shl    : SDNode<"VEISD::VVP_SHL",  SDTIntShiftOpVVP>;
+def vvp_sdiv   : SDNode<"VEISD::VVP_SDIV", SDTIntBinOpVVP>;
+def vvp_udiv   : SDNode<"VEISD::VVP_UDIV", SDTIntBinOpVVP>;
+
+def vvp_srl    : SDNode<"VEISD::VVP_SRL",  SDTIntBinOpVVP>;
+def vvp_sra    : SDNode<"VEISD::VVP_SRA",  SDTIntBinOpVVP>;
+def vvp_shl    : SDNode<"VEISD::VVP_SHL",  SDTIntBinOpVVP>;
 
 // fused
 def vvp_sfa    : SDNode<"VEISD::VVP_ADD",  SDTSFAOpVVP>;
@@ -242,16 +230,6 @@
 def c_vvp_fminnum     : vvp_commutative<vvp_fminnum>;
 def c_vvp_fmaxnum     : vvp_commutative<vvp_fmaxnum>;
 
-<<<<<<< HEAD
 def c_vvp_ffma        : vvp_fma_commutative<vvp_ffma>;
 def c_vvp_ffms        : vvp_fma_commutative<vvp_ffms>;
-def c_vvp_ffmsn       : vvp_fma_commutative<vvp_ffmsn>;
-=======
-def vvp_or     : SDNode<"VEISD::VVP_OR",  SDTIntBinOpVVP>;
-def c_vvp_or   : vvp_commutative<vvp_or>;
-
-def vvp_xor    : SDNode<"VEISD::VVP_XOR",  SDTIntBinOpVVP>;
-def c_vvp_xor  : vvp_commutative<vvp_xor>;
-
-// } Binary Operators
->>>>>>> 6847379e
+def c_vvp_ffmsn       : vvp_fma_commutative<vvp_ffmsn>;