//===-- VEInstrInfo.td - Target Description for VE Target -----------------===//
//
// Part of the LLVM Project, under the Apache License v2.0 with LLVM Exceptions.
// See https://llvm.org/LICENSE.txt for license information.
// SPDX-License-Identifier: Apache-2.0 WITH LLVM-exception
//
//===----------------------------------------------------------------------===//
//
// This file describes the VE instructions in TableGen format.
//
//===----------------------------------------------------------------------===//

//===----------------------------------------------------------------------===//
// Instruction format superclass
//===----------------------------------------------------------------------===//

include "VEInstrFormats.td"

//===----------------------------------------------------------------------===//
// Feature predicates.
//===----------------------------------------------------------------------===//

//===----------------------------------------------------------------------===//
// Instruction Pattern Stuff
//===----------------------------------------------------------------------===//

// uimm1 - Generic immediate value.
def UImm1AsmOperand : AsmOperandClass { let Name = "UImm1"; }
def uimm1 : Operand<i32>, PatLeaf<(imm), [{
    return isUInt<1>(N->getZExtValue()); }]> {
  let ParserMatchClass = UImm1AsmOperand;
}

// uimm2 - Generic immediate value.
def UImm2AsmOperand : AsmOperandClass { let Name = "UImm2"; }
def uimm2 : Operand<i32>, PatLeaf<(imm), [{
    return isUInt<2>(N->getZExtValue()); }]> {
  let ParserMatchClass = UImm2AsmOperand;
}

// uimm3 - Generic immediate value.
def UImm3AsmOperand : AsmOperandClass { let Name = "UImm3"; }
def uimm3 : Operand<i32>, PatLeaf<(imm), [{
    return isUInt<3>(N->getZExtValue()); }]> {
  let ParserMatchClass = UImm3AsmOperand;
}

// uimm4 - Generic immediate value.
def UImm4AsmOperand : AsmOperandClass { let Name = "UImm4"; }
def uimm4 : Operand<i32>, PatLeaf<(imm), [{
    return isUInt<4>(N->getZExtValue()); }]> {
  let ParserMatchClass = UImm4AsmOperand;
}

// uimm6 - Generic immediate value.
def UImm6AsmOperand : AsmOperandClass { let Name = "UImm6"; }
def uimm6 : Operand<i32>, PatLeaf<(imm), [{
    return isUInt<6>(N->getZExtValue()); }]> {
  let ParserMatchClass = UImm6AsmOperand;
}

// uimm7 - Generic immediate value.
def ULO7 : SDNodeXForm<imm, [{
  return CurDAG->getTargetConstant(N->getZExtValue() & 0x7f,
                                   SDLoc(N), MVT::i32);
}]>;
def UImm7AsmOperand : AsmOperandClass { let Name = "UImm7"; }
def uimm7 : Operand<i32>, PatLeaf<(imm), [{
    return isUInt<7>(N->getZExtValue()); }], ULO7> {
  let ParserMatchClass = UImm7AsmOperand;
}

// uimm0to2 - Special immediate value represents 0, 1, and 2.
def UImm0to2AsmOperand : AsmOperandClass { let Name = "UImm0to2"; }
def uimm0to2 : Operand<i32>, PatLeaf<(imm), [{
    return N->getZExtValue() < 3; }]> {
  let ParserMatchClass = UImm0to2AsmOperand;
}

// simm7 - Generic immediate value.
def LO7 : SDNodeXForm<imm, [{
  return CurDAG->getTargetConstant(SignExtend32(N->getSExtValue(), 7),
                                   SDLoc(N), MVT::i32);
}]>;
def SImm7AsmOperand : AsmOperandClass { let Name = "SImm7"; }
def simm7 : Operand<i32>, PatLeaf<(imm), [{
    return isInt<7>(N->getSExtValue()); }], LO7> {
  let ParserMatchClass = SImm7AsmOperand;
  let DecoderMethod = "DecodeSIMM7";
}

// mimm - Special immediate value of sequential bit stream of 0 or 1.
//   `(m)0`: Represents 0b00...0011...11 pattern where the number of leading
//           zeros equal to m.
//   `(m)1`: Represents 0b11...1100...00 pattern where the number of leading
//           ones equal to m.
// The immediate value of mimm operands:
//   bit 6  : If `(m)0`, 1.  Otherwise, 0.
//   bit 5-0: Represents 0-63.
// Use `!add(m, 64)` to generates an immediate value in pattern matching.
def MIMM : SDNodeXForm<imm, [{
  uint64_t Val = N->getZExtValue();
  if (isMask_64(Val))
    Val = countLeadingZeros(Val) | 0x40;
  else
    Val = countLeadingOnes(Val);
  return CurDAG->getTargetConstant(Val, SDLoc(N), MVT::i32);
}]>;
def MImmAsmOperand : AsmOperandClass {
  let Name = "MImm";
  let ParserMethod = "parseMImmOperand";
}
def mimm : Operand<i32>, PatLeaf<(imm), [{
    return isMask_64(N->getZExtValue()) ||
           N->getZExtValue() == 0 /* (0)1 == 0 */ ||
           ((N->getZExtValue() & (1UL << 63)) &&
            isShiftedMask_64(N->getZExtValue())); }], MIMM> {
  let ParserMatchClass = MImmAsmOperand;
  let PrintMethod = "printMImmOperand";
}

// zero
def ZeroAsmOperand : AsmOperandClass { let Name = "Zero"; }
def zero : Operand<i32>, PatLeaf<(imm), [{
    return N->getSExtValue() == 0; }]> {
  let ParserMatchClass = ZeroAsmOperand;
}

// misc - Immediates to represent MISC registers
def MiscImmAsmOperand : AsmOperandClass { let Name = "MiscImm"; }
def misc : Operand<i32>, PatLeaf<(imm), [{
    int64_t Val = N->getSExtValue();
    return Val == 0 || Val == 1 || Val == 2 || (Val >= 7 && Val <= 11) ||
           (Val >= 16 && Val <= 30); }]> {
  let ParserMatchClass = MiscImmAsmOperand;
}

// simm7fp
def LO7FP : SDNodeXForm<fpimm, [{
  // Get a integer immediate from fpimm
  const APInt& imm = N->getValueAPF().bitcastToAPInt();
  uint64_t val = imm.getSExtValue();
  if (imm.getBitWidth() == 32)
    val <<= 32; // Immediate value of float place at higher bits on VE.
  return CurDAG->getTargetConstant(SignExtend32(val, 7), SDLoc(N), MVT::i32);
}]>;
def simm7fp : Operand<i32>, PatLeaf<(fpimm), [{
    const APInt& imm = N->getValueAPF().bitcastToAPInt();
    uint64_t val = imm.getSExtValue();
    if (imm.getBitWidth() == 32)
      val <<= 32; // Immediate value of float place at higher bits on VE.
    return isInt<7>(val);
  }], LO7FP> {
  let ParserMatchClass = SImm7AsmOperand;
  let DecoderMethod = "DecodeSIMM7";
}

// mimmfp
def MIMMFP : SDNodeXForm<fpimm, [{
  const APInt& Imm = N->getValueAPF().bitcastToAPInt();
  uint64_t Val = Imm.getSExtValue();
  bool M0Flag = isMask_64(Val);
  if (Imm.getBitWidth() == 32)
    Val <<= 32; // Immediate value of float place at higher bits on VE.
  if (M0Flag)
    Val = countLeadingZeros(Val) | 0x40;
  else
    Val = countLeadingOnes(Val);
  return CurDAG->getTargetConstant(Val, SDLoc(N), MVT::i32);
}]>;
def mimmfp : Operand<i32>, PatLeaf<(fpimm), [{
    const APInt& Imm = N->getValueAPF().bitcastToAPInt();
    return isMask_64(Imm.getSExtValue()) ||
           ((Imm.getSExtValue() & (1UL << 63)) &&
            isShiftedMask_64(Imm.getSExtValue())); }], MIMMFP> {
  let ParserMatchClass = MImmAsmOperand;
  let PrintMethod = "printMImmOperand";
}

<<<<<<< HEAD
// other generic patterns to use in pattern matchings
=======
// simm7fp - Generic fp immediate value.
def LO7FP : SDNodeXForm<fpimm, [{
  // Get a integer immediate from fpimm
  const APInt& imm = N->getValueAPF().bitcastToAPInt();
  uint64_t val = imm.getSExtValue();
  if (imm.getBitWidth() == 32)
    val <<= 32; // Immediate value of float place at higher bits on VE.
  return CurDAG->getTargetConstant(SignExtend32(val, 7), SDLoc(N), MVT::i32);
}]>;
def simm7fp : Operand<i32>, PatLeaf<(fpimm), [{
    const APInt& imm = N->getValueAPF().bitcastToAPInt();
    uint64_t val = imm.getSExtValue();
    if (imm.getBitWidth() == 32)
      val <<= 32; // Immediate value of float place at higher bits on VE.
    return isInt<7>(val);
  }], LO7FP> {
  let DecoderMethod = "DecodeSIMM7";
}

// mimm - Special fp immediate value of sequential bit stream of 0 or 1.
def MIMMFP : SDNodeXForm<fpimm, [{
  const APInt& Imm = N->getValueAPF().bitcastToAPInt();
  uint64_t Val = Imm.getSExtValue();
  bool M0Flag = isMask_64(Val);
  if (Imm.getBitWidth() == 32)
    Val <<= 32; // Immediate value of float place at higher bits on VE.
  if (M0Flag) {
    //   bit 6  : If `(m)0`, 1.  Otherwise, 0.
    Val = countLeadingZeros(Val) | 0x40;
  } else
    Val = countLeadingOnes(Val);
  return CurDAG->getTargetConstant(Val, SDLoc(N), MVT::i32);
}]>;
def mimmfp : Operand<i32>, PatLeaf<(fpimm), [{
    const APInt& Imm = N->getValueAPF().bitcastToAPInt();
    uint64_t Val = Imm.getSExtValue();
    return isMask_64(Val) ||
           ((Val & (1UL << 63)) && isShiftedMask_64(Val)); }], MIMMFP> {
  let PrintMethod = "printMImmOperand";
}

>>>>>>> 25544ce2
def simm32      : PatLeaf<(imm), [{ return isInt<32>(N->getSExtValue()); }]>;
def uimm32      : PatLeaf<(imm), [{ return isUInt<32>(N->getZExtValue()); }]>;
def lomsbzero   : PatLeaf<(imm), [{ return (N->getZExtValue() & 0x80000000)
                                      == 0; }]>;
def lozero      : PatLeaf<(imm), [{ return (N->getZExtValue() & 0xffffffff)
                                      == 0; }]>;
def fpzero      : PatLeaf<(fpimm), [{ return N->getValueAPF().bitcastToAPInt()
                                      .getZExtValue() == 0; }]>;
def fplomsbzero : PatLeaf<(fpimm), [{ return (N->getValueAPF().bitcastToAPInt()
                                      .getZExtValue() & 0x80000000) == 0; }]>;
def fplozero    : PatLeaf<(fpimm), [{ return (N->getValueAPF().bitcastToAPInt()
                                      .getZExtValue() & 0xffffffff) == 0; }]>;

def CCSIOp : PatLeaf<(cond), [{
  switch (N->get()) {
  default:          return true;
  case ISD::SETULT:
  case ISD::SETULE:
  case ISD::SETUGT:
  case ISD::SETUGE: return false;
  }
}]>;

def CCUIOp : PatLeaf<(cond), [{
  switch (N->get()) {
  default:         return true;
  case ISD::SETLT:
  case ISD::SETLE:
  case ISD::SETGT:
  case ISD::SETGE: return false;
  }
}]>;

def GetVL : SDNodeXForm<imm, [{
  // Get a virtual register for VL and return it.
  MachineFunction& MF = CurDAG->getMachineFunction();
  unsigned VLReg = MF.getSubtarget<VESubtarget>().getInstrInfo()->getVectorLengthReg(&MF);
  return CurDAG->getCopyFromReg(CurDAG->getEntryNode(), SDLoc(N), VLReg, MVT::i32);
}]>;

def LOFP32 : SDNodeXForm<fpimm, [{
  // Get a integer immediate from fpimm
  const APInt& imm = N->getValueAPF().bitcastToAPInt();
  return CurDAG->getTargetConstant(Lo_32(imm.getZExtValue() & 0xffffffff),
                                   SDLoc(N), MVT::i64);
}]>;

def HIFP32 : SDNodeXForm<fpimm, [{
  // Get a integer immediate from fpimm
  const APInt& imm = N->getValueAPF().bitcastToAPInt();
  return CurDAG->getTargetConstant(Hi_32(imm.getZExtValue()),
                                   SDLoc(N), MVT::i64);
}]>;

def LO32 : SDNodeXForm<imm, [{
  return CurDAG->getTargetConstant(Lo_32(N->getZExtValue()),
                                   SDLoc(N), MVT::i32);
}]>;

def HI32 : SDNodeXForm<imm, [{
  // Transformation function: shift the immediate value down into the low bits.
  return CurDAG->getTargetConstant(Hi_32(N->getZExtValue()),
                                   SDLoc(N), MVT::i32);
}]>;

def LEASLimm : PatLeaf<(imm), [{
  return isShiftedUInt<32, 32>(N->getZExtValue());
}], HI32>;

def trunc_imm : SDNodeXForm<imm, [{
  return CurDAG->getTargetConstant(N->getZExtValue(), SDLoc(N), MVT::i32);
}]>;

def sext_imm : SDNodeXForm<imm, [{
  return CurDAG->getTargetConstant(N->getSExtValue(), SDLoc(N), MVT::i64);
}]>;

def zext_imm : SDNodeXForm<imm, [{
  return CurDAG->getTargetConstant(N->getZExtValue(), SDLoc(N), MVT::i64);
}]>;

def icond2cc : SDNodeXForm<cond, [{
  VECC::CondCode VECC = IntCondCode2ICC(N->get());
  return CurDAG->getTargetConstant(VECC, SDLoc(N), MVT::i32);
}]>;

def icond2ccSwap : SDNodeXForm<cond, [{
  ISD::CondCode CC = getSetCCSwappedOperands(N->get());
  VECC::CondCode VECC = IntCondCode2ICC(CC);
  return CurDAG->getTargetConstant(VECC, SDLoc(N), MVT::i32);
}]>;

def icond2ccInv : SDNodeXForm<cond, [{
  ISD::CondCode CC = ISD::GlobalISel::getSetCCInverse(N->get(), true);
  VECC::CondCode VECC = IntCondCode2ICC(CC);
  return CurDAG->getTargetConstant(VECC, SDLoc(N), MVT::i32);
}]>;

def icond2ccSwapInv : SDNodeXForm<cond, [{
  ISD::CondCode CC = getSetCCSwappedOperands(N->get());
  CC = ISD::GlobalISel::getSetCCInverse(CC, true);
  VECC::CondCode VECC = IntCondCode2ICC(CC);
  return CurDAG->getTargetConstant(VECC, SDLoc(N), MVT::i32);
}]>;

def icond2ccSwap : SDNodeXForm<cond, [{
  VECC::CondCode cc;
  switch (N->get()) {
  default:          llvm_unreachable("Unknown integer condition code!");
  case ISD::SETEQ:  cc = VECC::CC_IEQ; break;
  case ISD::SETNE:  cc = VECC::CC_INE; break;
  case ISD::SETLT:  cc = VECC::CC_IG;  break;
  case ISD::SETGT:  cc = VECC::CC_IL;  break;
  case ISD::SETLE:  cc = VECC::CC_IGE; break;
  case ISD::SETGE:  cc = VECC::CC_ILE; break;
  case ISD::SETULT: cc = VECC::CC_IG;  break;
  case ISD::SETULE: cc = VECC::CC_IGE; break;
  case ISD::SETUGT: cc = VECC::CC_IL;  break;
  case ISD::SETUGE: cc = VECC::CC_ILE; break;
  }
  return CurDAG->getTargetConstant(cc, SDLoc(N), MVT::i32);
}]>;

def fcond2cc : SDNodeXForm<cond, [{
  VECC::CondCode VECC = FPCondCode2FCC(N->get());
  return CurDAG->getTargetConstant(VECC, SDLoc(N), MVT::i32);
}]>;

def fcond2ccSwap : SDNodeXForm<cond, [{
<<<<<<< HEAD
  ISD::CondCode CC = getSetCCSwappedOperands(N->get());
  VECC::CondCode VECC = FPCondCode2FCC(CC);
  return CurDAG->getTargetConstant(VECC, SDLoc(N), MVT::i32);
}]>;
=======
  VECC::CondCode cc;
  switch (N->get()) {
  default:          llvm_unreachable("Unknown float condition code!");
  case ISD::SETFALSE: cc = VECC::CC_AF;    break;
  case ISD::SETEQ:
  case ISD::SETOEQ:   cc = VECC::CC_EQ;    break;
  case ISD::SETNE:
  case ISD::SETONE:   cc = VECC::CC_NE;    break;
  case ISD::SETLT:
  case ISD::SETOLT:   cc = VECC::CC_G;     break;
  case ISD::SETGT:
  case ISD::SETOGT:   cc = VECC::CC_L;     break;
  case ISD::SETLE:
  case ISD::SETOLE:   cc = VECC::CC_GE;    break;
  case ISD::SETGE:
  case ISD::SETOGE:   cc = VECC::CC_LE;    break;
  case ISD::SETO:     cc = VECC::CC_NUM;   break;
  case ISD::SETUO:    cc = VECC::CC_NAN;   break;
  case ISD::SETUEQ:   cc = VECC::CC_EQNAN; break;
  case ISD::SETUNE:   cc = VECC::CC_NENAN; break;
  case ISD::SETULT:   cc = VECC::CC_GNAN;  break;
  case ISD::SETUGT:   cc = VECC::CC_LNAN;  break;
  case ISD::SETULE:   cc = VECC::CC_GENAN; break;
  case ISD::SETUGE:   cc = VECC::CC_LENAN; break;
  case ISD::SETTRUE:  cc = VECC::CC_AT;    break;
  }
  return CurDAG->getTargetConstant(cc, SDLoc(N), MVT::i32);
}]>;

// Addressing modes.
def ADDRri : ComplexPattern<iPTR, 2, "selectADDRri", [frameindex], []>;
>>>>>>> 25544ce2

def fcond2ccInv : SDNodeXForm<cond, [{
  ISD::CondCode CC = ISD::GlobalISel::getSetCCInverse(N->get(), false);
  VECC::CondCode VECC = FPCondCode2FCC(CC);
  return CurDAG->getTargetConstant(VECC, SDLoc(N), MVT::i32);
}]>;

def fcond2ccSwapInv : SDNodeXForm<cond, [{
  ISD::CondCode CC = getSetCCSwappedOperands(N->get());
  CC = ISD::GlobalISel::getSetCCInverse(CC, false);
  VECC::CondCode VECC = FPCondCode2FCC(CC);
  return CurDAG->getTargetConstant(VECC, SDLoc(N), MVT::i32);
}]>;

// Addressing modes.
// SX-Aurora has following fields.
//    sz: register or 0
//    sy: register or immediate (-64 to 63)
//    disp: immediate (-2147483648 to 2147483647)
//
// There are two kinds of instruction.
//    ASX format uses sz + sy + disp.
//    AS format uses sz + disp.
//
// Moreover, there are four kinds of assembly instruction format.
//    ASX format uses "disp", "disp(, sz)", "disp(sy)", "disp(sy, sz)",
//    "(, sz)", "(sy)", or "(sy, sz)".
//    AS format uses "disp", "disp(, sz)", or "(, sz)" in general.
//    AS format in RRM format uses "disp", "disp(sz)", or "(sz)".
//    AS format in RRM format for host memory access uses "sz", "(sz)",
//    or "disp(sz)".
//
// We defined them below.
//
// ASX format:
//    MEMrri, MEMrii, MEMzri, MEMzii
// AS format:
//    MEMriASX, MEMziASX    : simple AS format
<<<<<<< HEAD
//    MEMriRRM, MEMziRRM    : AS format in RRM format
//    MEMriHM, MEMziHM      : AS format in RRM format for host memory access
=======
//    well be added later.
>>>>>>> 25544ce2

def ADDRrri : ComplexPattern<iPTR, 3, "selectADDRrri", [frameindex], []>;
def ADDRrii : ComplexPattern<iPTR, 3, "selectADDRrii", [frameindex], []>;
def ADDRzri : ComplexPattern<iPTR, 3, "selectADDRzri", [], []>;
def ADDRzii : ComplexPattern<iPTR, 3, "selectADDRzii", [], []>;
// AS format:
def ADDRri : ComplexPattern<iPTR, 2, "selectADDRri", [frameindex], []>;
def ADDRzi : ComplexPattern<iPTR, 2, "selectADDRzi", [], []>;
//
// ASX assembly instrcution format:
def VEMEMrriAsmOperand : AsmOperandClass {
  let Name = "MEMrri";
  let ParserMethod = "parseMEMOperand";
}
def VEMEMriiAsmOperand : AsmOperandClass {
  let Name = "MEMrii";
  let ParserMethod = "parseMEMOperand";
}
def VEMEMzriAsmOperand : AsmOperandClass {
  let Name = "MEMzri";
  let ParserMethod = "parseMEMOperand";
}
def VEMEMziiAsmOperand : AsmOperandClass {
  let Name = "MEMzii";
  let ParserMethod = "parseMEMOperand";
}
def MEMrri : Operand<iPTR> {
  let PrintMethod = "printMemASXOperand";
  let MIOperandInfo = (ops ptr_rc, ptr_rc, i32imm);
  let ParserMatchClass = VEMEMrriAsmOperand;
}
def MEMrii : Operand<iPTR> {
  let PrintMethod = "printMemASXOperand";
  let MIOperandInfo = (ops ptr_rc, i32imm, i32imm);
  let ParserMatchClass = VEMEMriiAsmOperand;
}
def MEMzri : Operand<iPTR> {
  let PrintMethod = "printMemASXOperand";
  let MIOperandInfo = (ops i32imm /* = 0 */, ptr_rc, i32imm);
  let ParserMatchClass = VEMEMzriAsmOperand;
}
def MEMzii : Operand<iPTR> {
  let PrintMethod = "printMemASXOperand";
  let MIOperandInfo = (ops i32imm /* = 0 */, i32imm, i32imm);
  let ParserMatchClass = VEMEMziiAsmOperand;
}
// AS assembly instrcution format:
def VEMEMriAsmOperand : AsmOperandClass {
  let Name = "MEMri";
  let ParserMethod = "parseMEMAsOperand";
}
def VEMEMziAsmOperand : AsmOperandClass {
  let Name = "MEMzi";
  let ParserMethod = "parseMEMAsOperand";
}
// AS generic assembly instruction format:
def MEMriASX : Operand<iPTR> {
  let PrintMethod = "printMemASOperandASX";
  let MIOperandInfo = (ops ptr_rc, i32imm);
  let ParserMatchClass = VEMEMriAsmOperand;
}
def MEMziASX : Operand<iPTR> {
  let PrintMethod = "printMemASOperandASX";
  let MIOperandInfo = (ops i32imm /* = 0 */, i32imm);
  let ParserMatchClass = VEMEMziAsmOperand;
}
<<<<<<< HEAD
// AS RRM style assembly instruction format:
def MEMriRRM : Operand<iPTR> {
  let PrintMethod = "printMemASOperandRRM";
  let MIOperandInfo = (ops ptr_rc, i32imm);
  let ParserMatchClass = VEMEMriAsmOperand;
}
def MEMziRRM : Operand<iPTR> {
  let PrintMethod = "printMemASOperandRRM";
  let MIOperandInfo = (ops i32imm /* = 0 */, i32imm);
  let ParserMatchClass = VEMEMziAsmOperand;
}
// AS HM style assembly instruction format:
def MEMriHM : Operand<iPTR> {
  let PrintMethod = "printMemASOperandHM";
  let MIOperandInfo = (ops ptr_rc, i32imm);
  let ParserMatchClass = VEMEMriAsmOperand;
}
def MEMziHM : Operand<iPTR> {
  let PrintMethod = "printMemASOperandHM";
  let MIOperandInfo = (ops i32imm /* = 0 */, i32imm);
  let ParserMatchClass = VEMEMziAsmOperand;
}

// Branch targets have OtherVT type.
def brtarget32 : Operand<OtherVT> {
  let EncoderMethod = "getBranchTargetOpValue";
  let DecoderMethod = "DecodeSIMM32";
}

def TLSSym : Operand<iPTR>;
=======

// Branch targets have OtherVT type.
def brtarget32 : Operand<OtherVT> {
}

def calltarget : Operand<i64> {
}
>>>>>>> 25544ce2

// Operand for printing out a condition code.
def CCOP : SDNodeXForm<imm, [{
  return CurDAG->getTargetConstant(N->getZExtValue(),
                                   SDLoc(N), MVT::i32);
}]>;
def CCOpAsmOperand : AsmOperandClass { let Name = "CCOp"; }
def CCOp : Operand<i32>, ImmLeaf<i32, [{
    return Imm >= 0 && Imm < 22; }], CCOP> {
  let PrintMethod = "printCCOperand";
  let DecoderMethod = "DecodeCCOperand";
  let EncoderMethod = "getCCOpValue";
  let ParserMatchClass = CCOpAsmOperand;
}

// Operand for printing out a rounding mode code.
def RDOpAsmOperand : AsmOperandClass {
  let Name = "RDOp";
}
def RDOp : Operand<i32> {
  let PrintMethod = "printRDOperand";
  let DecoderMethod = "DecodeRDOperand";
  let EncoderMethod = "getRDOpValue";
  let ParserMatchClass = RDOpAsmOperand;
}

// Operand for printing out a rounding mode code.
def RDOp : Operand<i32> {
  let PrintMethod = "printRDOperand";
}

def VEhi    : SDNode<"VEISD::Hi", SDTIntUnaryOp>;
def VElo    : SDNode<"VEISD::Lo", SDTIntUnaryOp>;

//  These are target-independent nodes, but have target-specific formats.
def SDT_SPCallSeqStart : SDCallSeqStart<[ SDTCisVT<0, i64>,
                                          SDTCisVT<1, i64> ]>;
def SDT_SPCallSeqEnd   : SDCallSeqEnd<[ SDTCisVT<0, i64>,
                                        SDTCisVT<1, i64> ]>;

def callseq_start : SDNode<"ISD::CALLSEQ_START", SDT_SPCallSeqStart,
                           [SDNPHasChain, SDNPOutGlue]>;
def callseq_end   : SDNode<"ISD::CALLSEQ_END",   SDT_SPCallSeqEnd,
                           [SDNPHasChain, SDNPOptInGlue, SDNPOutGlue]>;

def SDT_SPCall    : SDTypeProfile<0, -1, [SDTCisVT<0, i64>]>;
def call          : SDNode<"VEISD::CALL", SDT_SPCall,
                           [SDNPHasChain, SDNPOptInGlue, SDNPOutGlue,
                            SDNPVariadic]>;

def retflag       : SDNode<"VEISD::RET_FLAG", SDTNone,
                           [SDNPHasChain, SDNPOptInGlue, SDNPVariadic]>;

def getGOT        : Operand<iPTR>;
def getFunPLT     : Operand<iPTR> {
  let PrintMethod = "printGetFunPLT";
}

// res = cmov cmp, t, f, cond
def SDTCmovOp : SDTypeProfile<1, 4, [SDTCisSameAs<0, 2>, SDTCisSameAs<2, 3>,
                                     SDTCisVT<4, i32>]>;
def EQV : SDNode<"VEISD::EQV", SDTIntBinOp>;
def XOR : SDNode<"VEISD::XOR", SDTIntBinOp>;
def CMPI : SDNode<"VEISD::CMPI", SDTIntBinOp>;
def CMPU : SDNode<"VEISD::CMPU", SDTIntBinOp>;
def CMPF : SDNode<"VEISD::CMPF", SDTFPBinOp>;
def SDTFPCmpQOp : SDTypeProfile<1, 2, [
  SDTCisSameAs<1, 2>, SDTCisFP<0>, SDTCisFP<2>
]>;
def CMPQ : SDNode<"VEISD::CMPQ", SDTFPCmpQOp>;
def CMOV : SDNode<"VEISD::CMOV", SDTCmovOp>;

def VEeh_sjlj_setjmp: SDNode<"VEISD::EH_SJLJ_SETJMP",
                             SDTypeProfile<1, 1, [SDTCisInt<0>,
                                                  SDTCisPtrTy<1>]>,
                             [SDNPHasChain, SDNPSideEffect]>;
def VEeh_sjlj_longjmp: SDNode<"VEISD::EH_SJLJ_LONGJMP",
                              SDTypeProfile<0, 1, [SDTCisPtrTy<0>]>,
                              [SDNPHasChain, SDNPSideEffect]>;
def VEeh_sjlj_setup_dispatch: SDNode<"VEISD::EH_SJLJ_SETUP_DISPATCH",
                                     SDTypeProfile<0, 0, []>,
                                     [SDNPHasChain, SDNPSideEffect]>;

// GETFUNPLT for PIC
def GetFunPLT : SDNode<"VEISD::GETFUNPLT", SDTIntUnaryOp>;

// GETTLSADDR for TLS
def GetTLSAddr : SDNode<"VEISD::GETTLSADDR", SDT_SPCall,
                        [SDNPHasChain, SDNPOptInGlue, SDNPOutGlue,
                         SDNPVariadic]>;

// GETSTACKTOP
def GetStackTop : SDNode<"VEISD::GETSTACKTOP", SDTNone,
                        [SDNPHasChain, SDNPSideEffect]>;

// MEMBARRIER
def MemBarrier : SDNode<"VEISD::MEMBARRIER", SDTNone,
                        [SDNPHasChain, SDNPSideEffect]>;


//===----------------------------------------------------------------------===//
// VE Flag Conditions
//===----------------------------------------------------------------------===//

// Note that these values must be kept in sync with the CCOp::CondCode enum
// values.
class CC_VAL<int N> : PatLeaf<(i32 N)>;
def CC_IG    : CC_VAL< 0>;  // Greater
def CC_IL    : CC_VAL< 1>;  // Less
def CC_INE   : CC_VAL< 2>;  // Not Equal
def CC_IEQ   : CC_VAL< 3>;  // Equal
def CC_IGE   : CC_VAL< 4>;  // Greater or Equal
def CC_ILE   : CC_VAL< 5>;  // Less or Equal
def CC_AF    : CC_VAL< 6>;  // Always false
def CC_G     : CC_VAL< 7>;  // Greater
def CC_L     : CC_VAL< 8>;  // Less
def CC_NE    : CC_VAL< 9>;  // Not Equal
def CC_EQ    : CC_VAL<10>;  // Equal
def CC_GE    : CC_VAL<11>;  // Greater or Equal
def CC_LE    : CC_VAL<12>;  // Less or Equal
def CC_NUM   : CC_VAL<13>;  // Number
def CC_NAN   : CC_VAL<14>;  // NaN
def CC_GNAN  : CC_VAL<15>;  // Greater or NaN
def CC_LNAN  : CC_VAL<16>;  // Less or NaN
def CC_NENAN : CC_VAL<17>;  // Not Equal or NaN
def CC_EQNAN : CC_VAL<18>;  // Equal or NaN
def CC_GENAN : CC_VAL<19>;  // Greater or Equal or NaN
def CC_LENAN : CC_VAL<20>;  // Less or Equal or NaN
def CC_AT    : CC_VAL<21>;  // Always true

//===----------------------------------------------------------------------===//
// VE Rounding Mode
//===----------------------------------------------------------------------===//

// Note that these values must be kept in sync with the VERD::RoundingMode enum
// values.
class RD_VAL<int N> : PatLeaf<(i32 N)>;
def RD_NONE  : RD_VAL< 0>;  // According to PSW
def RD_RZ    : RD_VAL< 8>;  // Round toward Zero
def RD_RP    : RD_VAL< 9>;  // Round toward Plus infinity
def RD_RM    : RD_VAL<10>;  // Round toward Minus infinity
def RD_RN    : RD_VAL<11>;  // Round to Nearest (ties to Even)
def RD_RA    : RD_VAL<12>;  // Round to Nearest (ties to Away)

//===----------------------------------------------------------------------===//
// VE Multiclasses for common instruction formats
//===----------------------------------------------------------------------===//

// Multiclass for generic RR type instructions
let hasSideEffects = 0 in
multiclass RRbm<string opcStr, bits<8>opc,
                RegisterClass RCo, ValueType Tyo,
                RegisterClass RCi, ValueType Tyi,
                SDPatternOperator OpNode = null_frag,
                Operand immOp = simm7, Operand mOp = mimm> {
  def rr : RR<opc, (outs RCo:$sx), (ins RCi:$sy, RCi:$sz),
              !strconcat(opcStr, " $sx, $sy, $sz"),
              [(set Tyo:$sx, (OpNode Tyi:$sy, Tyi:$sz))]>;
  // VE calculates (OpNode $sy, $sz), but llvm requires to have immediate
  // in RHS, so we use following definition.
  let cy = 0 in
  def ri : RR<opc, (outs RCo:$sx), (ins RCi:$sz, immOp:$sy),
              !strconcat(opcStr, " $sx, $sy, $sz"),
              [(set Tyo:$sx, (OpNode Tyi:$sz, (Tyi immOp:$sy)))]>;
  let cz = 0 in
  def rm : RR<opc, (outs RCo:$sx), (ins RCi:$sy, mOp:$sz),
              !strconcat(opcStr, " $sx, $sy, $sz"),
              [(set Tyo:$sx, (OpNode Tyi:$sy, (Tyi mOp:$sz)))]>;
  let cy = 0, cz = 0 in
  def im : RR<opc, (outs RCo:$sx), (ins immOp:$sy, mOp:$sz),
              !strconcat(opcStr, " $sx, $sy, $sz"),
              [(set Tyo:$sx, (OpNode (Tyi immOp:$sy), (Tyi mOp:$sz)))]>;
}

// Multiclass for non-commutative RR type instructions
let hasSideEffects = 0 in
multiclass RRNCbm<string opcStr, bits<8>opc,
                RegisterClass RCo, ValueType Tyo,
                RegisterClass RCi, ValueType Tyi,
                SDPatternOperator OpNode = null_frag,
                Operand immOp = simm7, Operand mOp = mimm> {
  def rr : RR<opc, (outs RCo:$sx), (ins RCi:$sy, RCi:$sz),
              !strconcat(opcStr, " $sx, $sy, $sz"),
              [(set Tyo:$sx, (OpNode Tyi:$sy, Tyi:$sz))]>;
  let cy = 0 in
  def ir : RR<opc, (outs RCo:$sx), (ins immOp:$sy, RCi:$sz),
              !strconcat(opcStr, " $sx, $sy, $sz"),
              [(set Tyo:$sx, (OpNode (Tyi immOp:$sy), Tyi:$sz))]>;
  let cz = 0 in
  def rm : RR<opc, (outs RCo:$sx), (ins RCi:$sy, mOp:$sz),
              !strconcat(opcStr, " $sx, $sy, $sz"),
              [(set Tyo:$sx, (OpNode Tyi:$sy, (Tyi mOp:$sz)))]>;
  let cy = 0, cz = 0 in
  def im : RR<opc, (outs RCo:$sx), (ins immOp:$sy, mOp:$sz),
              !strconcat(opcStr, " $sx, $sy, $sz"),
              [(set Tyo:$sx, (OpNode (Tyi immOp:$sy), (Tyi mOp:$sz)))]>;
}

// Generic RR multiclass with 2 arguments.
//   e.g. ADDUL, ADDSWSX, ADDSWZX, and etc.
multiclass RRm<string opcStr, bits<8>opc,
               RegisterClass RC, ValueType Ty,
               SDPatternOperator OpNode = null_frag,
<<<<<<< HEAD
               Operand immOp = simm7, Operand mOp = mimm> {
  defm "" : RRbm<opcStr, opc, RC, Ty, RC, Ty, OpNode, immOp, mOp>;
}
=======
               Operand immOp = simm7, Operand mOp = mimm> :
  RRbm<opcStr, opc, RC, Ty, RC, Ty, OpNode, immOp, mOp>;
>>>>>>> 25544ce2

// Generic RR multiclass for non-commutative instructions with 2 arguments.
//   e.g. SUBUL, SUBUW, SUBSWSX, and etc.
multiclass RRNCm<string opcStr, bits<8>opc,
                 RegisterClass RC, ValueType Ty,
                 SDPatternOperator OpNode = null_frag,
<<<<<<< HEAD
                 Operand immOp = simm7, Operand mOp = mimm> {
  defm "" : RRNCbm<opcStr, opc, RC, Ty, RC, Ty, OpNode, immOp, mOp>;
}
=======
                 Operand immOp = simm7, Operand mOp = mimm> :
  RRNCbm<opcStr, opc, RC, Ty, RC, Ty, OpNode, immOp, mOp>;
>>>>>>> 25544ce2

// Generic RR multiclass for floating point instructions with 2 arguments.
//   e.g. FADDD, FADDS, FSUBD, and etc.
multiclass RRFm<string opcStr, bits<8>opc,
                RegisterClass RC, ValueType Ty,
                SDPatternOperator OpNode = null_frag,
<<<<<<< HEAD
                Operand immOp = simm7fp, Operand mOp = mimmfp> {
  defm "" : RRNCbm<opcStr, opc, RC, Ty, RC, Ty, OpNode, immOp, mOp>;
}
=======
                Operand immOp = simm7fp, Operand mOp = mimmfp> :
  RRNCbm<opcStr, opc, RC, Ty, RC, Ty, OpNode, immOp, mOp>;
>>>>>>> 25544ce2

// Generic RR multiclass for shift instructions with 2 arguments.
//   e.g. SLL, SRL, SLAWSX, and etc.
let hasSideEffects = 0 in
multiclass RRIm<string opcStr, bits<8>opc,
                RegisterClass RC, ValueType Ty,
                SDPatternOperator OpNode = null_frag> {
  def rr : RR<opc, (outs RC:$sx), (ins RC:$sz, I32:$sy),
              !strconcat(opcStr, " $sx, $sz, $sy"),
              [(set Ty:$sx, (OpNode Ty:$sz, i32:$sy))]>;
  let cz = 0 in
  def mr : RR<opc, (outs RC:$sx), (ins mimm:$sz, I32:$sy),
              !strconcat(opcStr, " $sx, $sz, $sy"),
              [(set Ty:$sx, (OpNode (Ty mimm:$sz), i32:$sy))]>;
  let cy = 0 in
  def ri : RR<opc, (outs RC:$sx), (ins RC:$sz, uimm7:$sy),
              !strconcat(opcStr, " $sx, $sz, $sy"),
              [(set Ty:$sx, (OpNode Ty:$sz, (i32 uimm7:$sy)))]>;
  let cy = 0, cz = 0 in
  def mi : RR<opc, (outs RC:$sx), (ins mimm:$sz, uimm7:$sy),
              !strconcat(opcStr, " $sx, $sz, $sy"),
              [(set Ty:$sx, (OpNode (Ty mimm:$sz), (i32 uimm7:$sy)))]>;
}

// Special RR multiclass for double-shift instructions.
//   e.g. SLD and SRD
let Constraints = "$hi = $sx", DisableEncoding = "$hi", hasSideEffects = 0 in
multiclass RRIDm<string opcStr, bits<8>opc,
                 RegisterClass RC, ValueType Ty,
                 SDPatternOperator OpNode = null_frag> {
  def rr : RR<opc, (outs RC:$sx), (ins RC:$hi, RC:$sz, I32:$sy),
              !strconcat(opcStr, " $sx, $sz, $sy")>;
  let cz = 0 in
  def mr : RR<opc, (outs RC:$sx), (ins RC:$hi, mimm:$sz, I32:$sy),
              !strconcat(opcStr, " $sx, $sz, $sy")>;
  let cy = 0 in
  def ri : RR<opc, (outs RC:$sx), (ins RC:$hi, RC:$sz, uimm7:$sy),
              !strconcat(opcStr, " $sx, $sz, $sy")>;
  let cy = 0, cz = 0 in
  def mi : RR<opc, (outs RC:$sx), (ins RC:$hi, mimm:$sz, uimm7:$sy),
              !strconcat(opcStr, " $sx, $sz, $sy")>;
}

// Generic RR multiclass with an arguments.
//   e.g. LDZ, PCNT, and  BRV
let cy = 0, sy = 0, hasSideEffects = 0 in
multiclass RRI1m<string opcStr, bits<8>opc, RegisterClass RC, ValueType Ty,
                 SDPatternOperator OpNode = null_frag> {
  def r : RR<opc, (outs RC:$sx), (ins RC:$sz), !strconcat(opcStr, " $sx, $sz"),
             [(set Ty:$sx, (OpNode Ty:$sz))]>;
  let cz = 0 in
  def m : RR<opc, (outs RC:$sx), (ins mimm:$sz),
             !strconcat(opcStr, " $sx, $sz"),
             [(set Ty:$sx, (OpNode (Ty mimm:$sz)))]>;
}

// Special RR multiclass for NND instruction.
//   e.g. NND
let hasSideEffects = 0 in
multiclass RRNNDm<string opcStr, bits<8>opc, RegisterClass RC, ValueType Ty> {
  def rr : RR<opc, (outs RC:$sx), (ins RC:$sy, RC:$sz),
              !strconcat(opcStr, " $sx, $sy, $sz"),
              [(set Ty:$sx, (and (not Ty:$sy), Ty:$sz))]>;
  let cy = 0 in
  def ir : RR<opc, (outs RC:$sx), (ins simm7:$sy, RC:$sz),
              !strconcat(opcStr, " $sx, $sy, $sz"),
              [(set Ty:$sx, (and (not (Ty simm7:$sy)), Ty:$sz))]>;
  let cz = 0 in
  def rm : RR<opc, (outs RC:$sx), (ins RC:$sy, mimm:$sz),
              !strconcat(opcStr, " $sx, $sy, $sz"),
              [(set Ty:$sx, (and (not Ty:$sy), (Ty mimm:$sz)))]>;
  let cy = 0, cz = 0 in
  def im : RR<opc, (outs RC:$sx), (ins simm7:$sy, mimm:$sz),
              !strconcat(opcStr, " $sx, $sy, $sz"),
              [(set Ty:$sx, (and (not (Ty simm7:$sy)), (Ty mimm:$sz)))]>;
}

// Special RR multiclass for MRG instruction.
//   e.g. MRG
let Constraints = "$sx = $sd", DisableEncoding = "$sd", hasSideEffects = 0 in
multiclass RRMRGm<string opcStr, bits<8>opc, RegisterClass RC, ValueType Ty> {
  def rr : RR<opc, (outs RC:$sx), (ins RC:$sy, RC:$sz, RC:$sd),
              !strconcat(opcStr, " $sx, $sy, $sz")>;
  let cy = 0 in
  def ir : RR<opc, (outs RC:$sx), (ins simm7:$sy, RC:$sz, RC:$sd),
              !strconcat(opcStr, " $sx, $sy, $sz")>;
  let cz = 0 in
  def rm : RR<opc, (outs RC:$sx), (ins RC:$sy, mimm:$sz, RC:$sd),
              !strconcat(opcStr, " $sx, $sy, $sz")>;
  let cy = 0, cz = 0 in
  def im : RR<opc, (outs RC:$sx), (ins simm7:$sy, mimm:$sz, RC:$sd),
              !strconcat(opcStr, " $sx, $sy, $sz")>;
}

// Special RR multiclass for BSWP instruction.
//   e.g. BSWP
let hasSideEffects = 0 in
multiclass RRSWPm<string opcStr, bits<8>opc,
                  RegisterClass RC, ValueType Ty,
                  SDPatternOperator OpNode = null_frag> {
  let cy = 0 in
  def ri : RR<opc, (outs RC:$sx), (ins RC:$sz, uimm1:$sy),
              !strconcat(opcStr, " $sx, $sz, $sy"),
              [(set Ty:$sx, (OpNode Ty:$sz, (i32 uimm1:$sy)))]>;
  let cy = 0, cz = 0 in
  def mi : RR<opc, (outs RC:$sx), (ins mimm:$sz, uimm1:$sy),
              !strconcat(opcStr, " $sx, $sz, $sy"),
              [(set Ty:$sx, (OpNode (Ty mimm:$sz), (i32 uimm1:$sy)))]>;
}

// Multiclass for CMOV instructions.
//   e.g. CMOVL, CMOVW, CMOVD, and etc.
let Constraints = "$sx = $sd", DisableEncoding = "$sd", hasSideEffects = 0,
    cfw = ? in
multiclass RRCMOVm<string opcStr, bits<8>opc, RegisterClass RC, ValueType Ty,
                   SDPatternOperator OpNode = null_frag,
                   Operand immOp = simm7> {
  def rr : RR<opc, (outs I64:$sx), (ins CCOp:$cfw, RC:$sy, I64:$sz, I64:$sd),
              !strconcat(opcStr, " $sx, $sz, $sy"),
              [(set i64:$sx, (OpNode Ty:$sy, i64:$sz, i64:$sd, (i32 CCOp:$cfw)))]>;
  let cy = 0 in
  def ir : RR<opc, (outs I64:$sx),
              (ins CCOp:$cfw, immOp:$sy, I64:$sz, I64:$sd),
              !strconcat(opcStr, " $sx, $sz, $sy"),
              [(set i64:$sx, (OpNode (Ty immOp:$sy), i64:$sz, i64:$sd,
                                     CCOp:$cfw))]>;
  let cz = 0 in
  def rm : RR<opc, (outs I64:$sx),
              (ins CCOp:$cfw, RC:$sy, mimm:$sz, I64:$sd),
              !strconcat(opcStr, " $sx, $sz, $sy"),
              [(set i64:$sx, (OpNode Ty:$sy, (i64 mimm:$sz), i64:$sd,
                                     CCOp:$cfw))]>;
  let cy = 0, cz = 0 in
  def im : RR<opc, (outs I64:$sx),
              (ins CCOp:$cfw, immOp:$sy, mimm:$sz, I64:$sd),
              !strconcat(opcStr, " $sx, $sz, $sy"),
              [(set i64:$sx, (OpNode (Ty immOp:$sy), (i64 mimm:$sz), i64:$sd,
                                     CCOp:$cfw))]>;
}

// Multiclass for floating point conversion instructions.
//   e.g. CVTWDSX, CVTWDZX, CVTWSSX, and etc.
// sz{3-0} = rounding mode
let cz = 0, hasSideEffects = 0 in
multiclass CVTRDm<string opcStr, bits<8> opc, RegisterClass RCo, ValueType Tyo,
                  RegisterClass RCi, ValueType Tyi> {
  def r : RR<opc, (outs RCo:$sx), (ins RDOp:$rd, RCi:$sy),
             !strconcat(opcStr, "${rd} $sx, $sy")> {
    bits<4> rd;
    let sz{5-4} = 0;
    let sz{3-0} = rd;
  }
  let cy = 0 in
  def i : RR<opc, (outs RCo:$sx), (ins RDOp:$rd, simm7:$sy),
             !strconcat(opcStr, "${rd} $sx, $sy")> {
    bits<4> rd;
    let sz{5-4} = 0;
    let sz{3-0} = rd;
  }
}

// Multiclass for floating point conversion instructions.
//   e.g. CVTDW, CVTSW, CVTDL, and etc.
let cz = 0, sz = 0, hasSideEffects = 0 in
multiclass CVTm<string opcStr, bits<8> opc, RegisterClass RCo, ValueType Tyo,
                RegisterClass RCi, ValueType Tyi,
                SDPatternOperator OpNode = null_frag> {
  def r : RR<opc, (outs RCo:$sx), (ins RCi:$sy),
             !strconcat(opcStr, " $sx, $sy"),
             [(set Tyo:$sx, (OpNode Tyi:$sy))]>;
  let cy = 0 in
  def i : RR<opc, (outs RCo:$sx), (ins simm7:$sy),
             !strconcat(opcStr, " $sx, $sy")>;
}

<<<<<<< HEAD
// Multiclass for PFCH instructions.
//   e.g. PFCH
let sx = 0, hasSideEffects = 0 in
multiclass PFCHm<string opcStr, bits<8>opc> {
  def rri : RM<opc, (outs), (ins MEMrri:$addr), !strconcat(opcStr, " $addr"),
               [(prefetch ADDRrri:$addr, imm, imm, (i32 1))]>;
  let cy = 0 in
  def rii : RM<opc, (outs), (ins MEMrii:$addr), !strconcat(opcStr, " $addr"),
               [(prefetch ADDRrii:$addr, imm, imm, (i32 1))]>;
  let cz = 0 in
  def zri : RM<opc, (outs), (ins MEMzri:$addr), !strconcat(opcStr, " $addr"),
               [(prefetch ADDRzri:$addr, imm, imm, (i32 1))]>;
  let cy = 0, cz = 0 in
  def zii : RM<opc, (outs), (ins MEMzii:$addr), !strconcat(opcStr, " $addr"),
               [(prefetch ADDRzii:$addr, imm, imm, (i32 1))]>;
}

// Multiclass for CAS instructions.
//   e.g. TS1AML, TS1AMW, TS2AM, and etc.
let Constraints = "$dest = $sd", DisableEncoding = "$sd",
    mayStore=1, mayLoad = 1, hasSideEffects = 0 in
multiclass RRCAStgm<string opcStr, bits<8>opc, RegisterClass RC, ValueType Ty,
                    Operand immOp, Operand MEM, Operand ADDR,
                    SDPatternOperator OpNode = null_frag> {
  def r : RRM<opc, (outs RC:$dest), (ins MEM:$addr, RC:$sy, RC:$sd),
              !strconcat(opcStr, " $dest, $addr, $sy"),
              [(set Ty:$dest, (OpNode ADDR:$addr, Ty:$sy, Ty:$sd))]>;
  let cy = 0 in
  def i : RRM<opc, (outs RC:$dest), (ins MEM:$addr, immOp:$sy, RC:$sd),
              !strconcat(opcStr, " $dest, $addr, $sy"),
              [(set Ty:$dest, (OpNode ADDR:$addr, (Ty immOp:$sy), Ty:$sd))]>;
}
multiclass RRCASm<string opcStr, bits<8>opc, RegisterClass RC, ValueType Ty,
                  Operand immOp, SDPatternOperator OpNode = null_frag> {
  defm ri : RRCAStgm<opcStr, opc, RC, Ty, immOp, MEMriRRM, ADDRri, OpNode>;
  let cz = 0 in defm zi : RRCAStgm<opcStr, opc, RC, Ty, immOp, MEMziRRM, ADDRzi,
                                   OpNode>;
}

=======
>>>>>>> 25544ce2
// Multiclass for branch instructions
//   e.g. BCFL, BCFW, BCFD, and etc.
let isBranch = 1, isTerminator = 1, isIndirectBranch = 1, hasSideEffects = 0 in
multiclass BCbpfm<string opcStr, string cmpStr, bits<8> opc, dag cond,
                  Operand ADDR> {
  let bpf = 0 /* NONE */ in
  def "" : CF<opc, (outs), !con(cond, (ins ADDR:$addr)),
              !strconcat(opcStr, " ", cmpStr, "$addr")>;
  let bpf = 2 /* NOT TaKEN */ in
  def _nt : CF<opc, (outs), !con(cond, (ins ADDR:$addr)),
               !strconcat(opcStr, ".nt ", cmpStr, "$addr")>;
  let bpf = 3 /* TaKEN */ in
  def _t : CF<opc, (outs), !con(cond, (ins ADDR:$addr)),
              !strconcat(opcStr, ".t ", cmpStr, "$addr")>;
}
multiclass BCtgm<string opcStr, string cmpStr, bits<8> opc, dag cond> {
  defm ri : BCbpfm<opcStr, cmpStr, opc, cond, MEMriASX>;
  let cz = 0 in defm zi : BCbpfm<opcStr, cmpStr, opc, cond, MEMziASX>;
}
multiclass BCm<string opcStr, string opcStrAt, string opcStrAf, bits<8> opc,
               RegisterClass RC, Operand immOp> {
  let DecoderMethod = "DecodeBranchCondition" in
  defm r : BCtgm<opcStr, "$comp, ", opc, (ins CCOp:$cond, RC:$comp)>;
  let DecoderMethod = "DecodeBranchCondition", cy = 0 in
  defm i : BCtgm<opcStr, "$comp, ", opc, (ins CCOp:$cond, immOp:$comp)>;
  let DecoderMethod = "DecodeBranchConditionAlways", cy = 0, sy = 0,
      cf = 15 /* AT */, isBarrier = 1 in
  defm a : BCtgm<opcStrAt, "", opc, (ins)>;
  let DecoderMethod = "DecodeBranchConditionAlways", cy = 0, sy = 0,
      cf = 0 /* AF */ in
  defm na : BCtgm<opcStrAf, "", opc, (ins)>;
}

// Multiclass for relative branch instructions
//   e.g. BRCFL, BRCFW, BRCFD, and etc.
let isBranch = 1, isTerminator = 1, hasSideEffects = 0 in
multiclass BCRbpfm<string opcStr, string cmpStr, bits<8> opc, dag cond> {
  let bpf = 0 /* NONE */ in
  def "" : CF<opc, (outs), !con(cond, (ins brtarget32:$imm32)),
              !strconcat(opcStr, " ", cmpStr, "$imm32")>;
  let bpf = 2 /* NOT TaKEN */ in
  def _nt : CF<opc, (outs), !con(cond, (ins brtarget32:$imm32)),
               !strconcat(opcStr, ".nt ", cmpStr, "$imm32")>;
  let bpf = 3 /* TaKEN */ in
  def _t : CF<opc, (outs), !con(cond, (ins brtarget32:$imm32)),
              !strconcat(opcStr, ".t ", cmpStr, "$imm32")>;
}
multiclass BCRm<string opcStr, string opcStrAt, string opcStrAf, bits<8> opc,
               RegisterClass RC, Operand immOp> {
  defm rr : BCRbpfm<opcStr, "$sy, $sz, ", opc, (ins CCOp:$cf, RC:$sy, RC:$sz)>;
  let cy = 0 in
  defm ir : BCRbpfm<opcStr, "$sy, $sz, ", opc, (ins CCOp:$cf, immOp:$sy, RC:$sz)>;
  let cy = 0, sy = 0, cz = 0, sz = 0, cf = 15 /* AT */, isBarrier = 1 in
  defm a : BCRbpfm<opcStrAt, "", opc, (ins)>;
  let cy = 0, sy = 0, cz = 0, sz = 0, cf = 0 /* AF */ in
  defm na : BCRbpfm<opcStrAf, "", opc, (ins)>;
}
<<<<<<< HEAD

// Multiclass for communication register instructions.
//   e.g. LCR
let hasSideEffects = 1 in
multiclass LOADCRm<string opcStr, bits<8>opc, RegisterClass RC> {
  def rr : RR<opc, (outs RC:$sx), (ins RC:$sz, RC:$sy),
              !strconcat(opcStr, " $sx, $sy, $sz")>;
  let cy = 0 in def ri : RR<opc, (outs RC:$sx), (ins RC:$sz, simm7:$sy),
                            !strconcat(opcStr, " $sx, $sy, $sz")>;
  let cz = 0 in def zr : RR<opc, (outs RC:$sx), (ins zero:$sz, RC:$sy),
                            !strconcat(opcStr, " $sx, $sy, $sz")>;
  let cy = 0, cz = 0 in
  def zi : RR<opc, (outs RC:$sx), (ins zero:$sz, simm7:$sy),
              !strconcat(opcStr, " $sx, $sy, $sz")>;
}

// Multiclass for communication register instructions.
//   e.g. SCR
let hasSideEffects = 1 in
multiclass STORECRm<string opcStr, bits<8>opc, RegisterClass RC> {
  def rr : RR<opc, (outs), (ins RC:$sz, RC:$sy, RC:$sx),
              !strconcat(opcStr, " $sx, $sy, $sz")>;
  let cy = 0 in def ri : RR<opc, (outs), (ins RC:$sz, simm7:$sy, RC:$sx),
                            !strconcat(opcStr, " $sx, $sy, $sz")>;
  let cz = 0 in def zr : RR<opc, (outs), (ins zero:$sz, RC:$sy, RC:$sx),
                            !strconcat(opcStr, " $sx, $sy, $sz")>;
  let cy = 0, cz = 0 in
  def zi : RR<opc, (outs), (ins zero:$sz, simm7:$sy, RC:$sx),
              !strconcat(opcStr, " $sx, $sy, $sz")>;
}

// Multiclass for communication register instructions.
//   e.g. FIDCR
let cz = 0, hasSideEffects = 1 in
multiclass FIDCRm<string opcStr, bits<8>opc, RegisterClass RC> {
  def ri : RR<opc, (outs RC:$dest), (ins RC:$src, uimm3:$rz),
              !strconcat(opcStr, " $dest, $src, $rz")> {
    bits<3> rz;
    let sz{5-3} = 0;
    let sz{2-0} = rz;
  }
  let cy = 0 in def ii : RR<opc, (outs RC:$dest), (ins simm7:$src, uimm3:$rz),
                            !strconcat(opcStr, " $dest, $src, $rz")> {
    bits<3> rz;
    let sz{5-3} = 0;
    let sz{2-0} = rz;
  }
}

// Multiclass for LHM instruction.
let mayLoad = 1, hasSideEffects = 0 in
multiclass LHMm<string opcStr, bits<8> opc, RegisterClass RC> {
  def ri : RRMHM<opc, (outs RC:$dest), (ins MEMriHM:$addr),
                 !strconcat(opcStr, " $dest, $addr")>;
  let cz = 0 in
  def zi : RRMHM<opc, (outs RC:$dest), (ins MEMziHM:$addr),
                 !strconcat(opcStr, " $dest, $addr")>;
}

// Multiclass for SHM instruction.
let mayStore = 1, hasSideEffects = 0 in
multiclass SHMm<string opcStr, bits<8> opc, RegisterClass RC> {
  def ri : RRMHM<opc, (outs), (ins MEMriHM:$addr, RC:$sx),
                 !strconcat(opcStr, " $sx, $addr")>;
  let cz = 0 in
  def zi : RRMHM<opc, (outs), (ins MEMziHM:$addr, RC:$sx),
                 !strconcat(opcStr, " $sx, $addr")>;
}
=======
>>>>>>> 25544ce2

//===----------------------------------------------------------------------===//
// Instructions
//
// Define all scalar instructions defined in SX-Aurora TSUBASA Architecture
// Guide here.  As those mnemonics, we use mnemonics defined in Vector Engine
// Assembly Language Reference Manual.
//===----------------------------------------------------------------------===//

//-----------------------------------------------------------------------------
// Section 8.2 - Load/Store instructions
//-----------------------------------------------------------------------------

// Multiclass for generic RM instructions
let hasSideEffects = 0 in
multiclass RMm<string opcStr, bits<8>opc, RegisterClass RC> {
  def rri : RM<opc, (outs RC:$dest), (ins MEMrri:$addr),
               !strconcat(opcStr, " $dest, $addr"), []>;
  let cy = 0 in
  def rii : RM<opc, (outs RC:$dest), (ins MEMrii:$addr),
               !strconcat(opcStr, " $dest, $addr"), []>;
  let cz = 0 in
  def zri : RM<opc, (outs RC:$dest), (ins MEMzri:$addr),
               !strconcat(opcStr, " $dest, $addr"), []>;
  let cy = 0, cz = 0 in
  def zii : RM<opc, (outs RC:$dest), (ins MEMzii:$addr),
               !strconcat(opcStr, " $dest, $addr"), []>;
}

// Section 8.2.1 - LEA
let cx = 0, DecoderMethod = "DecodeLoadI64" in
defm LEA : RMm<"lea", 0x06, I64>;
let cx = 1, DecoderMethod = "DecodeLoadI64" in
defm LEASL : RMm<"lea.sl", 0x06, I64>;
let cx = 0, DecoderMethod = "DecodeLoadI32", isCodeGenOnly = 1 in
defm LEA32 : RMm<"lea", 0x06, I32>;

def : Pat<(iPTR ADDRrri:$addr), (LEArri MEMrri:$addr)>;
def : Pat<(iPTR ADDRrii:$addr), (LEArii MEMrii:$addr)>;
def : Pat<(add I64:$base, simm32:$disp), (LEArii $base, 0, (LO32 $disp))>;
def : Pat<(add I64:$base, lozero:$disp), (LEASLrii $base, 0, (HI32 $disp))>;
def : Pat<(add I32:$base, simm32:$disp),
          (LEA32rii (INSERT_SUBREG (i64 (IMPLICIT_DEF)), $base, sub_i32), 0,
                    (LO32 $disp))>;

def lea_add : PatFrags<(ops node:$base, node:$idx, node:$disp),
                       [(add (add node:$base, node:$idx), node:$disp),
                        (add (add node:$base, node:$disp), node:$idx)]>;
def : Pat<(lea_add I64:$base, simm7:$idx, simm32:$disp),
          (LEArii $base, (LO7 $idx), (LO32 $disp))>;
def : Pat<(lea_add I64:$base, I64:$idx, simm32:$disp),
          (LEArri $base, $idx, (LO32 $disp))>;
def : Pat<(lea_add I64:$base, simm7:$idx, lozero:$disp),
          (LEASLrii $base, (LO7 $idx), (HI32 $disp))>;
def : Pat<(lea_add I64:$base, I64:$idx, lozero:$disp),
          (LEASLrri $base, $idx, (HI32 $disp))>;

// Multiclass for load instructions.
let mayLoad = 1, hasSideEffects = 0 in
multiclass LOADm<string opcStr, bits<8> opc, RegisterClass RC, ValueType Ty,
                 SDPatternOperator OpNode = null_frag> {
  def rri : RM<opc, (outs RC:$dest), (ins MEMrri:$addr),
               !strconcat(opcStr, " $dest, $addr"),
               [(set Ty:$dest, (OpNode ADDRrri:$addr))]>;
  let cy = 0 in
  def rii : RM<opc, (outs RC:$dest), (ins MEMrii:$addr),
               !strconcat(opcStr, " $dest, $addr"),
               [(set Ty:$dest, (OpNode ADDRrii:$addr))]>;
  let cz = 0 in
  def zri : RM<opc, (outs RC:$dest), (ins MEMzri:$addr),
               !strconcat(opcStr, " $dest, $addr"),
               [(set Ty:$dest, (OpNode ADDRzri:$addr))]>;
  let cy = 0, cz = 0 in
  def zii : RM<opc, (outs RC:$dest), (ins MEMzii:$addr),
               !strconcat(opcStr, " $dest, $addr"),
               [(set Ty:$dest, (OpNode ADDRzii:$addr))]>;
}

// Section 8.2.2 - LDS
let DecoderMethod = "DecodeLoadI64" in
defm LD : LOADm<"ld", 0x01, I64, i64, load>;
def : Pat<(f64 (load ADDRrri:$addr)), (LDrri MEMrri:$addr)>;
def : Pat<(f64 (load ADDRrii:$addr)), (LDrii MEMrii:$addr)>;
def : Pat<(f64 (load ADDRzri:$addr)), (LDzri MEMzri:$addr)>;
def : Pat<(f64 (load ADDRzii:$addr)), (LDzii MEMzii:$addr)>;

// Section 8.2.3 - LDU
let DecoderMethod = "DecodeLoadF32" in
defm LDU : LOADm<"ldu", 0x02, F32, f32, load>;

// Section 8.2.4 - LDL
let DecoderMethod = "DecodeLoadI32" in
defm LDLSX : LOADm<"ldl.sx", 0x03, I32, i32, load>;
let cx = 1, DecoderMethod = "DecodeLoadI32" in
defm LDLZX : LOADm<"ldl.zx", 0x03, I32, i32, load>;

// Section 8.2.5 - LD2B
let DecoderMethod = "DecodeLoadI16" in
defm LD2BSX : LOADm<"ld2b.sx", 0x04, I32, i32, sextloadi16>;
let cx = 1, DecoderMethod = "DecodeLoadI16" in
defm LD2BZX : LOADm<"ld2b.zx", 0x04, I32, i32, zextloadi16>;

// Section 8.2.6 - LD1B
let DecoderMethod = "DecodeLoadI8" in
defm LD1BSX : LOADm<"ld1b.sx", 0x05, I32, i32, sextloadi8>;
let cx = 1, DecoderMethod = "DecodeLoadI8" in
defm LD1BZX : LOADm<"ld1b.zx", 0x05, I32, i32, zextloadi8>;

// LDQ pseudo instructions
let mayLoad = 1, hasSideEffects = 0 in {
  def LDQrri : Pseudo<(outs F128:$dest), (ins MEMrri:$addr),
                      "# pseudo ldq $dest, $addr",
                      [(set f128:$dest, (load ADDRrri:$addr))]>;
  def LDQrii : Pseudo<(outs F128:$dest), (ins MEMrii:$addr),
                      "# pseudo ldq $dest, $addr",
                      [(set f128:$dest, (load ADDRrii:$addr))]>;
  def LDQzri : Pseudo<(outs F128:$dest), (ins MEMzri:$addr),
                      "# pseudo ldq $dest, $addr",
                      [(set f128:$dest, (load ADDRzri:$addr))]>;
  def LDQzii : Pseudo<(outs F128:$dest), (ins MEMzii:$addr),
                      "# pseudo ldq $dest, $addr",
                      [(set f128:$dest, (load ADDRzii:$addr))]>;
}

// Multiclass for store instructions.
let mayStore = 1, hasSideEffects = 0 in
multiclass STOREm<string opcStr, bits<8> opc, RegisterClass RC, ValueType Ty,
                  SDPatternOperator OpNode = null_frag> {
  def rri : RM<opc, (outs), (ins MEMrri:$addr, RC:$sx),
               !strconcat(opcStr, " $sx, $addr"),
               [(OpNode Ty:$sx, ADDRrri:$addr)]>;
  let cy = 0 in
  def rii : RM<opc, (outs), (ins MEMrii:$addr, RC:$sx),
               !strconcat(opcStr, " $sx, $addr"),
               [(OpNode Ty:$sx, ADDRrii:$addr)]>;
  let cz = 0 in
  def zri : RM<opc, (outs), (ins MEMzri:$addr, RC:$sx),
               !strconcat(opcStr, " $sx, $addr"),
               [(OpNode Ty:$sx, ADDRzri:$addr)]>;
  let cy = 0, cz = 0 in
  def zii : RM<opc, (outs), (ins MEMzii:$addr, RC:$sx),
               !strconcat(opcStr, " $sx, $addr"),
               [(OpNode Ty:$sx, ADDRzii:$addr)]>;
}

// Section 8.2.7 - STS
let DecoderMethod = "DecodeStoreI64" in
defm ST : STOREm<"st", 0x11, I64, i64, store>;
def : Pat<(store f64:$src, ADDRrri:$addr), (STrri MEMrri:$addr, $src)>;
def : Pat<(store f64:$src, ADDRrii:$addr), (STrii MEMrii:$addr, $src)>;
def : Pat<(store f64:$src, ADDRzri:$addr), (STzri MEMzri:$addr, $src)>;
def : Pat<(store f64:$src, ADDRzii:$addr), (STzii MEMzii:$addr, $src)>;

// Section 8.2.8 - STU
let DecoderMethod = "DecodeStoreF32" in
defm STU : STOREm<"stu", 0x12, F32, f32, store>;

// Section 8.2.9 - STL
let DecoderMethod = "DecodeStoreI32" in
defm STL : STOREm<"stl", 0x13, I32, i32, store>;

// Section 8.2.10 - ST2B
let DecoderMethod = "DecodeStoreI16" in
defm ST2B : STOREm<"st2b", 0x14, I32, i32, truncstorei16>;

// Section 8.2.11 - ST1B
let DecoderMethod = "DecodeStoreI8" in
defm ST1B : STOREm<"st1b", 0x15, I32, i32, truncstorei8>;

// STQ pseudo instructions
let mayStore = 1, hasSideEffects = 0 in {
  def STQrri : Pseudo<(outs), (ins MEMrri:$addr, F128:$sx),
                      "# pseudo stq $sx, $addr",
                      [(store f128:$sx, ADDRrri:$addr)]>;
  def STQrii : Pseudo<(outs), (ins MEMrii:$addr, F128:$sx),
                      "# pseudo stq $sx, $addr",
                      [(store f128:$sx, ADDRrii:$addr)]>;
  def STQzri : Pseudo<(outs), (ins MEMzri:$addr, F128:$sx),
                      "# pseudo stq $sx, $addr",
                      [(store f128:$sx, ADDRzri:$addr)]>;
  def STQzii : Pseudo<(outs), (ins MEMzii:$addr, F128:$sx),
                      "# pseudo stq $sx, $addr",
                      [(store f128:$sx, ADDRzii:$addr)]>;
}

// Section 8.2.12 - DLDS
let DecoderMethod = "DecodeLoadI64" in
defm DLD : LOADm<"dld", 0x09, I64, i64, load>;

// Section 8.2.13 - DLDU
let DecoderMethod = "DecodeLoadF32" in
defm DLDU : LOADm<"dldu", 0x0a, F32, f32, load>;

// Section 8.2.14 - DLDL
let DecoderMethod = "DecodeLoadI32" in
defm DLDLSX : LOADm<"dldl.sx", 0x0b, I32, i32, load>;
let cx = 1, DecoderMethod = "DecodeLoadI32" in
defm DLDLZX : LOADm<"dldl.zx", 0x0b, I32, i32, load>;

// Section 8.2.15 - PFCH
let DecoderMethod = "DecodeASX" in defm PFCH : PFCHm<"pfch", 0x0c>;

// Section 8.2.16 - TS1AM (Test and Set 1 AM)
defm TS1AML : RRCASm<"ts1am.l", 0x42, I64, i64, uimm7>;
let cx = 1 in defm TS1AMW : RRCASm<"ts1am.w", 0x42, I32, i32, uimm7>;

// Section 8.2.17 - TS2AM (Test and Set 2 AM)
defm TS2AM : RRCASm<"ts2am", 0x43, I64, i64, uimm7>;

// Section 8.2.18 - TS3AM (Test and Set 3 AM)
defm TS3AM : RRCASm<"ts3am", 0x52, I64, i64, uimm1>;

// Section 8.2.19 - ATMAM (Atomic AM)
defm ATMAM : RRCASm<"atmam", 0x53, I64, i64, uimm0to2>;

// Section 8.2.20 - CAS (Compare and Swap)
defm CASL : RRCASm<"cas.l", 0x62, I64, i64, simm7, atomic_cmp_swap_64>;
let cx = 1 in defm CASW : RRCASm<"cas.w", 0x62, I32, i32, simm7,
                                 atomic_cmp_swap_32>;

//-----------------------------------------------------------------------------
// Section 8.3 - Transfer Control Instructions
//-----------------------------------------------------------------------------

// Section 8.3.1 - FENCE (Fence)
let hasSideEffects = 1 in {
  let avo = 1 in def FENCEI : RRFENCE<0x20, (outs), (ins), "fencei">;
  def FENCEM : RRFENCE<0x20, (outs), (ins uimm2:$kind), "fencem $kind"> {
    bits<2> kind;
    let lf = kind{1};
    let sf = kind{0};
  }
  def FENCEC : RRFENCE<0x20, (outs), (ins uimm3:$kind), "fencec $kind"> {
    bits<3> kind;
    let c2 = kind{2};
    let c1 = kind{1};
    let c0 = kind{0};
  }
}

// Section 8.3.2 - SVOB (Set Vector Out-of-order memory access Boundary)
let sx = 0, cy = 0, sy = 0, cz = 0, sz = 0, hasSideEffects = 1 in
def SVOB : RR<0x30, (outs), (ins), "svob">;

//-----------------------------------------------------------------------------
// Section 8.4 - Fixed-point Operation Instructions
//-----------------------------------------------------------------------------

// Section 8.4.1 - ADD (Add)
defm ADDUL : RRm<"addu.l", 0x48, I64, i64>;
let cx = 1 in defm ADDUW : RRm<"addu.w", 0x48, I32, i32>;

// Section 8.4.2 - ADS (Add Single)
defm ADDSWSX : RRm<"adds.w.sx", 0x4A, I32, i32, add>;
let cx = 1 in defm ADDSWZX : RRm<"adds.w.zx", 0x4A, I32, i32>;

// Section 8.4.3 - ADX (Add)
defm ADDSL : RRm<"adds.l", 0x59, I64, i64, add>;

// Section 8.4.4 - SUB (Subtract)
defm SUBUL : RRNCm<"subu.l", 0x58, I64, i64>;
let cx = 1 in defm SUBUW : RRNCm<"subu.w", 0x58, I32, i32>;

// Section 8.4.5 - SBS (Subtract Single)
defm SUBSWSX : RRNCm<"subs.w.sx", 0x5A, I32, i32, sub>;
let cx = 1 in defm SUBSWZX : RRNCm<"subs.w.zx", 0x5A, I32, i32>;

// Section 8.4.6 - SBX (Subtract)
defm SUBSL : RRNCm<"subs.l", 0x5B, I64, i64, sub>;

// Section 8.4.7 - MPY (Multiply)
defm MULUL : RRm<"mulu.l", 0x49, I64, i64>;
let cx = 1 in defm MULUW : RRm<"mulu.w", 0x49, I32, i32>;

// Section 8.4.8 - MPS (Multiply Single)
defm MULSWSX : RRm<"muls.w.sx", 0x4B, I32, i32, mul>;
let cx = 1 in defm MULSWZX : RRm<"muls.w.zx", 0x4B, I32, i32>;

// Section 8.4.9 - MPX (Multiply)
defm MULSL : RRm<"muls.l", 0x6E, I64, i64, mul>;

// Section 8.4.10 - MPD (Multiply)
defm MULSLW : RRbm<"muls.l.w", 0x6B, I64, i64, I32, i32>;

// Section 8.4.11 - DIV (Divide)
defm DIVUL : RRNCm<"divu.l", 0x6F, I64, i64, udiv>;
let cx = 1 in defm DIVUW : RRNCm<"divu.w", 0x6F, I32, i32, udiv>;

// Section 8.4.12 - DVS (Divide Single)
defm DIVSWSX : RRNCm<"divs.w.sx", 0x7B, I32, i32, sdiv>;
let cx = 1 in defm DIVSWZX : RRNCm<"divs.w.zx", 0x7B, I32, i32>;

// Section 8.4.13 - DVX (Divide)
defm DIVSL : RRNCm<"divs.l", 0x7F, I64, i64, sdiv>;

// Section 8.4.14 - CMP (Compare)
defm CMPUL : RRNCm<"cmpu.l", 0x55, I64, i64, CMPU>;
let cx = 1 in defm CMPUW : RRNCm<"cmpu.w", 0x55, I32, i32, CMPU>;

// Section 8.4.15 - CPS (Compare Single)
defm CMPSWSX : RRNCm<"cmps.w.sx", 0x7A, I32, i32>;
let cx = 1 in defm CMPSWZX : RRNCm<"cmps.w.zx", 0x7A, I32, i32, CMPI>;

// Section 8.4.16 - CPX (Compare)
defm CMPSL : RRNCm<"cmps.l", 0x6A, I64, i64, CMPI>;

// Section 8.4.17 - CMS (Compare and Select Maximum/Minimum Single)
// cx: sx/zx, cw: max/min
defm MAXSWSX : RRm<"maxs.w.sx", 0x78, I32, i32, smax>;
let cx = 1 in defm MAXSWZX : RRm<"maxs.w.zx", 0x78, I32, i32>;
let cw = 1 in defm MINSWSX : RRm<"mins.w.sx", 0x78, I32, i32, smin>;
let cx = 1, cw = 1 in defm MINSWZX : RRm<"mins.w.zx", 0x78, I32, i32>;

// Section 8.4.18 - CMX (Compare and Select Maximum/Minimum)
defm MAXSL : RRm<"maxs.l", 0x68, I64, i64, smax>;
let cw = 1 in defm MINSL : RRm<"mins.l", 0x68, I64, i64, smin>;

//-----------------------------------------------------------------------------
// Section 8.5 - Logical Operation Instructions
//-----------------------------------------------------------------------------

// Section 8.5.1 - AND (AND)
defm AND : RRm<"and", 0x44, I64, i64, and>;
let isCodeGenOnly = 1 in defm AND32 : RRm<"and", 0x44, I32, i32, and>;

// Section 8.5.2 - OR (OR)
defm OR : RRm<"or", 0x45, I64, i64, or>;
let isCodeGenOnly = 1 in defm OR32 : RRm<"or", 0x45, I32, i32, or>;

// Section 8.5.3 - XOR (Exclusive OR)
def xor_pat : PatFrags<(ops node:$lhs, node:$rhs),
                       [(xor node:$lhs, node:$rhs),
                        (XOR node:$lhs, node:$rhs)]>;
defm XOR : RRm<"xor", 0x46, I64, i64, xor_pat>;
let isCodeGenOnly = 1 in defm XOR32 : RRm<"xor", 0x46, I32, i32, xor_pat>;

// Section 8.5.4 - EQV (Equivalence)
defm EQV : RRm<"eqv", 0x47, I64, i64, EQV>;
let isCodeGenOnly = 1 in defm EQV32 : RRm<"eqv", 0x47, I32, i32, EQV>;

// Section 8.5.5 - NND (Negate AND)
defm NND : RRNNDm<"nnd", 0x54, I64, i64>;

// Section 8.5.6 - MRG (Merge)
defm MRG : RRMRGm<"mrg", 0x56, I64, i64>;

// Section 8.5.7 - LDZ (Leading Zero Count)
defm LDZ : RRI1m<"ldz", 0x67, I64, i64, ctlz>;

// Section 8.5.8 - PCNT (Population Count)
defm PCNT : RRI1m<"pcnt", 0x38, I64, i64, ctpop>;

// Section 8.5.9 - BRV (Bit Reverse)
defm BRV : RRI1m<"brv", 0x39, I64, i64, bitreverse>;

// Section 8.5.10 - BSWP (Byte Swap)
defm BSWP : RRSWPm<"bswp", 0x2B, I64, i64>;

// Section 8.5.11 - CMOV (Conditional Move)
defm CMOVL : RRCMOVm<"cmov.l.${cfw}", 0x3B, I64, i64, CMOV>;
let cw = 1 in defm CMOVW : RRCMOVm<"cmov.w.${cfw}", 0x3B, I32, i32, CMOV>;
let cw2 = 1 in
defm CMOVD : RRCMOVm<"cmov.d.${cfw}", 0x3B, I64, f64, CMOV, simm7fp>;
let cw = 1, cw2 = 1 in
defm CMOVS : RRCMOVm<"cmov.s.${cfw}", 0x3B, F32, f32, CMOV, simm7fp>;
def : MnemonicAlias<"cmov.l", "cmov.l.at">;
def : MnemonicAlias<"cmov.w", "cmov.w.at">;
def : MnemonicAlias<"cmov.d", "cmov.d.at">;
def : MnemonicAlias<"cmov.s", "cmov.s.at">;

//-----------------------------------------------------------------------------
// Section 8.6 - Shift Operation Instructions
//-----------------------------------------------------------------------------

// Section 8.6.1 - SLL (Shift Left Logical)
defm SLL : RRIm<"sll", 0x65, I64, i64, shl>;

// Section 8.6.2 - SLD (Shift Left Double)
defm SLD : RRIDm<"sld", 0x64, I64, i64>;

// Section 8.6.3 - SRL (Shift Right Logical)
defm SRL : RRIm<"srl", 0x75, I64, i64, srl>;

// Section 8.6.4 - SRD (Shift Right Double)
defm SRD : RRIDm<"srd", 0x74, I64, i64>;

// Section 8.6.5 - SLA (Shift Left Arithmetic)
defm SLAWSX : RRIm<"sla.w.sx", 0x66, I32, i32, shl>;
let cx = 1 in defm SLAWZX : RRIm<"sla.w.zx", 0x66, I32, i32>;

// Section 8.6.6 - SLAX (Shift Left Arithmetic)
defm SLAL : RRIm<"sla.l", 0x57, I64, i64>;

// Section 8.6.7 - SRA (Shift Right Arithmetic)
defm SRAWSX : RRIm<"sra.w.sx", 0x76, I32, i32, sra>;
let cx = 1 in defm SRAWZX : RRIm<"sra.w.zx", 0x76, I32, i32>;

// Section 8.6.8 - SRAX (Shift Right Arithmetic)
defm SRAL : RRIm<"sra.l", 0x77, I64, i64, sra>;

def : Pat<(i32 (srl i32:$src, (i32 simm7:$val))),
          (EXTRACT_SUBREG (SRLri (ANDrm (INSERT_SUBREG (i64 (IMPLICIT_DEF)),
            $src, sub_i32), !add(32, 64)), imm:$val), sub_i32)>;
def : Pat<(i32 (srl i32:$src, i32:$val)),
          (EXTRACT_SUBREG (SRLrr (ANDrm (INSERT_SUBREG (i64 (IMPLICIT_DEF)),
            $src, sub_i32), !add(32, 64)), $val), sub_i32)>;

//-----------------------------------------------------------------------------
// Section 8.7 - Floating-point Arithmetic Instructions
//-----------------------------------------------------------------------------
<<<<<<< HEAD

// Section 8.7.1 - FAD (Floating Add)
defm FADDD : RRFm<"fadd.d", 0x4C, I64, f64, fadd>;
let cx = 1 in defm FADDS : RRFm<"fadd.s", 0x4C, F32, f32, fadd>;

// Section 8.7.2 - FSB (Floating Subtract)
defm FSUBD : RRFm<"fsub.d", 0x5C, I64, f64, fsub>;
let cx = 1 in defm FSUBS : RRFm<"fsub.s", 0x5C, F32, f32, fsub>;

// Section 8.7.3 - FMP (Floating Multiply)
defm FMULD : RRFm<"fmul.d", 0x4D, I64, f64, fmul>;
let cx = 1 in defm FMULS : RRFm<"fmul.s", 0x4D, F32, f32, fmul>;

// Section 8.7.4 - FDV (Floating Divide)
defm FDIVD : RRFm<"fdiv.d", 0x5D, I64, f64, fdiv>;
let cx = 1 in defm FDIVS : RRFm<"fdiv.s", 0x5D, F32, f32, fdiv>;

// Section 8.7.5 - FCP (Floating Compare)
defm FCMPD : RRFm<"fcmp.d", 0x7E, I64, f64, CMPF>;
let cx = 1 in defm FCMPS : RRFm<"fcmp.s", 0x7E, F32, f32, CMPF>;

// Section 8.7.6 - CMS (Compare and Select Maximum/Minimum Single)
// cx: double/float, cw: max/min
defm FMAXD : RRFm<"fmax.d", 0x3E, I64, f64, fmaxnum>;
let cx = 1 in defm FMAXS : RRFm<"fmax.s", 0x3E, F32, f32, fmaxnum>;
let cw = 1 in defm FMIND : RRFm<"fmin.d", 0x3E, I64, f64, fminnum>;
let cw = 1, cx = 1 in defm FMINS : RRFm<"fmin.s", 0x3E, F32, f32, fminnum>;

// Section 8.7.7 - FAQ (Floating Add Quadruple)
defm FADDQ : RRFm<"fadd.q", 0x6C, F128, f128, fadd>;

// Section 8.7.8 - FSQ (Floating Subtract Quadruple)
defm FSUBQ : RRFm<"fsub.q", 0x7C, F128, f128, fsub>;

// Section 8.7.9 - FMQ (Floating Subtract Quadruple)
defm FMULQ : RRFm<"fmul.q", 0x6D, F128, f128, fmul>;

// Section 8.7.10 - FCQ (Floating Compare Quadruple)
defm FCMPQ : RRNCbm<"fcmp.q", 0x7D, I64, f64, F128, f128, CMPQ, simm7fp,
                    mimmfp>;

// Section 8.7.11 - FIX (Convert to Fixed Point)
// cx: double/float, cw: sx/zx, sz{0-3} = round
let cx = 0, cw = 0 /* sign extend */ in
defm CVTWDSX : CVTRDm<"cvt.w.d.sx", 0x4E, I32, i32, I64, f64>;
let cx = 0, cw = 1 /* zero extend */ in
defm CVTWDZX : CVTRDm<"cvt.w.d.zx", 0x4E, I32, i32, I64, f64>;
let cx = 1, cw = 0 /* sign extend */ in
defm CVTWSSX : CVTRDm<"cvt.w.s.sx", 0x4E, I32, i32, F32, f32>;
let cx = 1, cw = 1 /* zero extend */ in
defm CVTWSZX : CVTRDm<"cvt.w.s.zx", 0x4E, I32, i32, F32, f32>;

// Section 8.7.12 - FIXX (Convert to Fixed Point)
defm CVTLD : CVTRDm<"cvt.l.d", 0x4F, I64, i64, I64, f64>;

// Section 8.7.13 - FLT (Convert to Floating Point)
defm CVTDW : CVTm<"cvt.d.w", 0x5E, I64, f64, I32, i32, sint_to_fp>;
let cx = 1 in
defm CVTSW : CVTm<"cvt.s.w", 0x5E, F32, f32, I32, i32, sint_to_fp>;

// Section 8.7.14 - FLTX (Convert to Floating Point)
defm CVTDL : CVTm<"cvt.d.l", 0x5F, I64, f64, I64, i64, sint_to_fp>;

// Section 8.7.15 - CVS (Convert to Single-format)
defm CVTSD : CVTm<"cvt.s.d", 0x1F, F32, f32, I64, f64, fpround>;
let cx = 1 in
defm CVTSQ : CVTm<"cvt.s.q", 0x1F, F32, f32, F128, f128, fpround>;

// Section 8.7.16 - CVD (Convert to Double-format)
defm CVTDS : CVTm<"cvt.d.s", 0x0F, I64, f64, F32, f32, fpextend>;
let cx = 1 in
defm CVTDQ : CVTm<"cvt.d.q", 0x0F, I64, f64, F128, f128, fpround>;

// Section 8.7.17 - CVQ (Convert to Single-format)
defm CVTQD : CVTm<"cvt.q.d", 0x2D, F128, f128, I64, f64, fpextend>;
let cx = 1 in
defm CVTQS : CVTm<"cvt.q.s", 0x2D, F128, f128, F32, f32, fpextend>;

//-----------------------------------------------------------------------------
// Section 8.8 - Branch instructions
//-----------------------------------------------------------------------------

// Section 8.8.1 - BC (Branch on Codition)
defm BCFL : BCm<"b${cond}.l", "b.l", "baf.l", 0x19, I64, simm7>;

// Indirect branch aliases
def : Pat<(brind I64:$reg), (BCFLari_t $reg, 0)>;
def : Pat<(brind tblockaddress:$imm), (BCFLazi_t 0, $imm)>;

// Return instruction is a special case of jump.
let Uses = [SX10], bpf = 3 /* TAKEN */, cf = 15 /* AT */, cy = 0, sy = 0,
    sz = 10 /* SX10 */, imm32 = 0, isReturn = 1, isTerminator = 1,
    isBarrier = 1, isCodeGenOnly = 1, hasSideEffects = 0 in
def RET : CF<0x19, (outs), (ins), "b.l.t (, %lr)", [(retflag)]>;

// Section 8.8.2 - BCS (Branch on Condition Single)
defm BCFW : BCm<"b${cond}.w", "b.w", "baf.w", 0x1B, I32, simm7>;

// Section 8.8.3 - BCF (Branch on Condition Floating Point)
defm BCFD : BCm<"b${cond}.d", "b.d", "baf.d", 0x1C, I64, simm7>;
let cx = 1 in
defm BCFS : BCm<"b${cond}.s", "b.s", "baf.s", 0x1C, F32, simm7>;
=======

// Section 8.7.1 - FAD (Floating Add)
defm FADDD : RRFm<"fadd.d", 0x4C, I64, f64, fadd>;
let cx = 1 in defm FADDS : RRFm<"fadd.s", 0x4C, F32, f32, fadd>;

// Section 8.7.2 - FSB (Floating Subtract)
defm FSUBD : RRFm<"fsub.d", 0x5C, I64, f64, fsub>;
let cx = 1 in defm FSUBS : RRFm<"fsub.s", 0x5C, F32, f32, fsub>;

// Section 8.7.3 - FMP (Floating Multiply)
defm FMULD : RRFm<"fmul.d", 0x4D, I64, f64, fmul>;
let cx = 1 in defm FMULS : RRFm<"fmul.s", 0x4D, F32, f32, fmul>;

// Section 8.7.4 - FDV (Floating Divide)
defm FDIVD : RRFm<"fdiv.d", 0x5D, I64, f64, fdiv>;
let cx = 1 in defm FDIVS : RRFm<"fdiv.s", 0x5D, F32, f32, fdiv>;

// Section 8.7.5 - FCP (Floating Compare)
defm FCMPD : RRFm<"fcmp.d", 0x7E, I64, f64>;
let cx = 1 in defm FCMPS : RRFm<"fcmp.s", 0x7E, F32, f32>;

// Section 8.7.6 - CMS (Compare and Select Maximum/Minimum Single)
// cx: double/float, cw: max/min
defm FMAXD : RRFm<"fmax.d", 0x3E, I64, f64>;
let cx = 1 in defm FMAXS : RRFm<"fmax.s", 0x3E, F32, f32>;
let cw = 1 in defm FMIND : RRFm<"fmin.d", 0x3E, I64, f64>;
let cw = 1, cx = 1 in defm FMINS : RRFm<"fmin.s", 0x3E, F32, f32>;

// Section 8.7.7 - FAQ (Floating Add Quadruple)
// Section 8.7.8 - FSQ (Floating Subtract Quadruple)
// Section 8.7.9 - FMQ (Floating Subtract Quadruple)
// Section 8.7.10 - FCQ (Floating Compare Quadruple)

// Section 8.7.11 - FIX (Convert to Fixed Point)
// cx: double/float, cw: sx/zx, sz{0-3} = round
let cx = 0, cw = 0 /* sign extend */ in
defm CVTWDSX : CVTRDm<"cvt.w.d.sx", 0x4E, I32, i32, I64, f64>;
let cx = 0, cw = 1 /* zero extend */ in
defm CVTWDZX : CVTRDm<"cvt.w.d.zx", 0x4E, I32, i32, I64, f64>;
let cx = 1, cw = 0 /* sign extend */ in
defm CVTWSSX : CVTRDm<"cvt.w.s.sx", 0x4E, I32, i32, F32, f32>;
let cx = 1, cw = 1 /* zero extend */ in
defm CVTWSZX : CVTRDm<"cvt.w.s.zx", 0x4E, I32, i32, F32, f32>;

// Section 8.7.12 - FIXX (Convert to Fixed Point)
defm CVTLD : CVTRDm<"cvt.l.d", 0x4F, I64, i64, I64, f64>;

// Section 8.7.13 - FLT (Convert to Floating Point)
defm CVTDW : CVTm<"cvt.d.w", 0x5E, I64, f64, I32, i32, sint_to_fp>;
let cx = 1 in
defm CVTSW : CVTm<"cvt.s.w", 0x5E, F32, f32, I32, i32, sint_to_fp>;

// Section 8.7.14 - FLTX (Convert to Floating Point)
defm CVTDL : CVTm<"cvt.d.l", 0x5F, I64, f64, I64, i64, sint_to_fp>;

// Section 8.7.15 - CVS (Convert to Single-format)
defm CVTSD : CVTm<"cvt.s.d", 0x1F, F32, f32, I64, f64, fpround>;

// Section 8.7.16 - CVD (Convert to Double-format)
defm CVTDS : CVTm<"cvt.d.s", 0x0F, I64, f64, F32, f32, fpextend>;

// Section 8.7.17 - CVQ (Convert to Single-format)

//-----------------------------------------------------------------------------
// Section 8.8 - Branch instructions
//-----------------------------------------------------------------------------

// Section 8.8.1 - BC (Branch on Codition)
defm BCFL : BCm<"b${cond}.l", "b.l", "baf.l", 0x19, I64, simm7>;

// Indirect branch aliases
def : Pat<(brind I64:$reg), (BCFLari_t $reg, 0)>;
def : Pat<(brind tblockaddress:$imm), (BCFLazi_t 0, $imm)>;

// Return instruction is a special case of jump.
let Uses = [SX10], bpf = 3 /* TAKEN */, cf = 15 /* AT */, cy = 0, sy = 0,
    sz = 10 /* SX10 */, imm32 = 0, isReturn = 1, isTerminator = 1,
    isBarrier = 1, isCodeGenOnly = 1, hasSideEffects = 0 in
def RET : CF<0x19, (outs), (ins), "b.l.t (, %s10)", [(retflag)]>;

// Section 8.8.2 - BCS (Branch on Condition Single)
defm BCFW : BCm<"b${cond}.w", "b.w", "baf.w", 0x1B, I32, simm7>;

// Section 8.8.3 - BCF (Branch on Condition Floating Point)
defm BCFD : BCm<"b${cond}.d", "b.d", "baf.d", 0x1C, I64, simm7fp>;
let cx = 1 in
defm BCFS : BCm<"b${cond}.s", "b.s", "baf.s", 0x1C, F32, simm7fp>;
>>>>>>> 25544ce2

// Section 8.8.4 - BCR (Branch on Condition Relative)
let cx = 0, cx2 = 0 in
defm BRCFL : BCRm<"br${cf}.l", "br.l", "braf.l", 0x18, I64, simm7>;
let cx = 1, cx2 = 0 in
defm BRCFW : BCRm<"br${cf}.w", "br.w", "braf.w", 0x18, I32, simm7>;
let cx = 0, cx2 = 1 in
<<<<<<< HEAD
defm BRCFD : BCRm<"br${cf}.d", "br.d", "braf.d", 0x18, I64, simm7>;
let cx = 1, cx2 = 1 in
defm BRCFS : BCRm<"br${cf}.s", "br.s", "braf.s", 0x18, F32, simm7>;
=======
defm BRCFD : BCRm<"br${cf}.d", "br.d", "braf.d", 0x18, I64, simm7fp>;
let cx = 1, cx2 = 1 in
defm BRCFS : BCRm<"br${cf}.s", "br.s", "braf.s", 0x18, F32, simm7fp>;
>>>>>>> 25544ce2

// Section 8.8.5 - BSIC (Branch and Save IC)
let isCall = 1, hasSideEffects = 0, DecoderMethod = "DecodeCall" in
defm BSIC : RMm<"bsic", 0x08, I64>;

// Call instruction is a special case of BSIC.
let Defs = [SX10], sx = 10 /* SX10 */, cy = 0, sy = 0, imm32 = 0,
    isCall = 1, isCodeGenOnly = 1, hasSideEffects = 0 in
def CALLr : RM<0x08, (outs), (ins I64:$sz, variable_ops),
               "bsic %s10, (, $sz)", [(call i64:$sz)]>;

<<<<<<< HEAD
//-----------------------------------------------------------------------------
// All vector instructions described in section 8.9 to 8.18 in
// SX-Aurora TSUBASA Architecture Guide are defined in `VEInstrVec.td`
//-----------------------------------------------------------------------------

//-----------------------------------------------------------------------------
// Section 8.19 - Control Instructions
//-----------------------------------------------------------------------------

// Section 8.19.1 - SIC (Save Instruction Counter)
let cy = 0, sy = 0, cz = 0, sz = 0, hasSideEffects = 1, Uses = [IC] in
=======
let cx = 0, cy = 0, cz = 1, hasSideEffects = 0 in {
let sy = 3 in
def SHMri : RM<
    0x31, (outs), (ins MEMASri:$addr, I64:$sx),
    "shm.l $sx, $addr">;
}

let cx = 0, sx = 0, cy = 0, sy = 0, cz = 0, sz = 0, hasSideEffects = 0 in
def MONC : RR<
    0x3F, (outs), (ins),
    "monc">;

// Save Instruction Counter

let cx = 0, cy = 0, sy = 0, cz = 0, sz = 0, hasSideEffects = 0 /* , Uses = [IC] */ in
>>>>>>> 25544ce2
def SIC : RR<0x28, (outs I32:$sx), (ins), "sic $sx">;

// Section 8.19.2 - LPM (Load Program Mode Flags)
let sx = 0, cz = 0, sz = 0, hasSideEffects = 1, Defs = [PSW] in
def LPM : RR<0x3a, (outs), (ins I64:$sy), "lpm $sy">;

// Section 8.19.3 - SPM (Save Program Mode Flags)
let cy = 0, sy = 0, cz = 0, sz = 0, hasSideEffects = 1, Uses = [PSW] in
def SPM : RR<0x2a, (outs I64:$sx), (ins), "spm $sx">;

// Section 8.19.4 - LFR (Load Flag Register)
let sx = 0, cz = 0, sz = 0, hasSideEffects = 1, Defs = [PSW] in {
  def LFRr : RR<0x69, (outs), (ins I64:$sy), "lfr $sy">;
  let cy = 0 in def LFRi : RR<0x69, (outs), (ins uimm6:$sy), "lfr $sy">;
}

// Section 8.19.5 - SFR (Save Flag Register)
let cy = 0, sy = 0, cz = 0, sz = 0, hasSideEffects = 1, Uses = [PSW] in
def SFR : RR<0x29, (outs I64:$sx), (ins), "sfr $sx">;

// Section 8.19.6 - SMIR (Save Miscellaneous Register)
let cy = 0, cz = 0, sz = 0, hasSideEffects = 1 in {
  def SMIR : RR<0x22, (outs I64:$sx), (ins MISC:$sy), "smir $sx, $sy">;
  let isAsmParserOnly = 1 in
  def SMIRi : RR<0x22, (outs I64:$sx), (ins misc:$sy), "smir $sx, $sy">;
}

// Section 8.19.7 - NOP (No Operation)
let sx = 0, cy = 0, sy = 0, cz = 0, sz = 0, hasSideEffects = 0 in
def NOP : RR<0x79, (outs), (ins), "nop">;

// Section 8.19.8 - MONC (Monitor Call)
let sx = 0, cy = 0, sy = 0, cz = 0, sz = 0, hasSideEffects = 1 in {
  def MONC : RR<0x3F, (outs), (ins), "monc">;
  let cx = 1, isTrap = 1 in def MONCHDB : RR<0x3F, (outs), (ins), "monc.hdb">;
}

// Section 8.19.9 - LCR (Load Communication Register)
defm LCR : LOADCRm<"lcr", 0x40, I64>;

// Section 8.19.10 - SCR (Save Communication Register)
defm SCR : STORECRm<"scr", 0x50, I64>;

// Section 8.19.11 - TSCR (Test & Set Communication Register)
defm TSCR : LOADCRm<"tscr", 0x41, I64>;

// Section 8.19.12 - FIDCR (Fetch & Increment/Decrement CR)
defm FIDCR : FIDCRm<"fidcr", 0x51, I64>;

//-----------------------------------------------------------------------------
// Section 8.20 - Host Memory Access Instructions
//-----------------------------------------------------------------------------

// Section 8.20.1 - LHM (Load Host Memory)
let ry = 3, DecoderMethod = "DecodeLoadASI64" in
defm LHML : LHMm<"lhm.l", 0x21, I64>;
let ry = 2, DecoderMethod = "DecodeLoadASI64" in
defm LHMW : LHMm<"lhm.w", 0x21, I64>;
let ry = 1, DecoderMethod = "DecodeLoadASI64" in
defm LHMH : LHMm<"lhm.h", 0x21, I64>;
let ry = 0, DecoderMethod = "DecodeLoadASI64" in
defm LHMB : LHMm<"lhm.b", 0x21, I64>;

// Section 8.20.2 - SHM (Store Host Memory)
let ry = 3, DecoderMethod = "DecodeStoreASI64" in
defm SHML : SHMm<"shm.l", 0x31, I64>;
let ry = 2, DecoderMethod = "DecodeStoreASI64" in
defm SHMW : SHMm<"shm.w", 0x31, I64>;
let ry = 1, DecoderMethod = "DecodeStoreASI64" in
defm SHMH : SHMm<"shm.h", 0x31, I64>;
let ry = 0, DecoderMethod = "DecodeStoreASI64" in
defm SHMB : SHMm<"shm.b", 0x31, I64>;

// Atomic swap
//   AND $newsrc, $src, -4      ; 4 byte align address
//   AND $frac, $src, 3         ; $src position in $newsrc
//   ADD $flag, 0, 1            ; set 1
//   SLA $flag, $flag, $frac    ; shift 1 for 1byte ts1am
//   SLA $tmp, $flac, 3         ; calc shift bits for next SLA
//   SLA $new, $new, $tmp       ; shift $new for 1byte ts1am
//   TS1AM $new, 0($newsrc), $flag ; 1byte ts1am
def : Pat<(i32 (atomic_swap_8 i64:$src, i32:$new)),
          (SRAWSXri
            (SLAWSXrr
              (TS1AMWrir
                (ANDri $src, -4),
                0,
                (SLAWSXmr !add(63, 64),
                          (AND32ri (EXTRACT_SUBREG $src, sub_i32), 3)),
                (SLAWSXrr $new,
                          (SLAWSXri (AND32ri (EXTRACT_SUBREG $src, sub_i32), 3), 3))),
              (SUBSWSXir 24,
                (SLAWSXri (AND32ri (EXTRACT_SUBREG $src, sub_i32), 3), 3))),
            24
          )>;
// def : Pat<(i32 (atomic_swap_16 ADDRri:$src, i32:$new)),
//           (TS1AMWrir MEMriRRM:$src, 3, $new)>;
def : Pat<(i32 (atomic_swap_32 ADDRri:$src, i32:$new)),
          (TS1AMWrir MEMriRRM:$src, 15, $new)>;
def : Pat<(i64 (atomic_swap_64 ADDRri:$src, i64:$new)),
          (TS1AMLrir MEMriRRM:$src, 127, $new)>;

// Fence

def : Pat<(int_ve_fencem1), (FENCEM 1)>;
def : Pat<(int_ve_fencem2), (FENCEM 2)>;
def : Pat<(int_ve_fencem3), (FENCEM 3)>;

// MEMBARRIER
let hasSideEffects = 1 in
def MEMBARRIER : Pseudo<(outs), (ins), "# MEMBARRIER",
                       [(MemBarrier)] >;

//===----------------------------------------------------------------------===//
// SJLJ Exception handling intrinsics
//===----------------------------------------------------------------------===//

<<<<<<< HEAD
let hasSideEffects = 1, isBarrier = 1, isCodeGenOnly = 1,
    usesCustomInserter = 1 in {
  def EH_SjLj_SetJmp  : Pseudo<(outs I32:$dst), (ins I64:$buf),
                               "# EH_SJLJ_SETJMP",
                               [(set I32:$dst, (VEeh_sjlj_setjmp I64:$buf))]>;
  let isTerminator = 1 in {
  def EH_SjLj_LongJmp : Pseudo<(outs), (ins I64:$buf),
                               "# EH_SJLJ_LONGJMP",
                               [(VEeh_sjlj_longjmp I64:$buf)]>;
  }
}

let isBarrier = 1, hasSideEffects = 1, usesCustomInserter = 1 in
  def EH_SjLj_Setup_Dispatch : Pseudo<(outs), (ins), "# EH_SJLJ_SETUP_DISPATCH",
                                      [(VEeh_sjlj_setup_dispatch)]>;

let isBranch = 1, isTerminator = 1, isCodeGenOnly = 1 in
  def EH_SjLj_Setup : Pseudo<(outs), (ins brtarget32:$dst),
                             "# EH_SJlJ_SETUP $dst">;

//===----------------------------------------------------------------------===//
// Dummy instruction for CPU flow control
//===----------------------------------------------------------------------===//

let mayLoad = 1, mayStore = 0, hasSideEffects = 1, isTrap = 1 in {
  def TRAP    : Pseudo<(outs), (ins), "# TRAP", [(trap)]>;
}

=======
>>>>>>> 25544ce2
//===----------------------------------------------------------------------===//
// Pattern Matchings
//===----------------------------------------------------------------------===//

// Small immediates.
def : Pat<(i32 simm7:$val), (OR32im (LO7 $val), 0)>;
def : Pat<(i64 simm7:$val), (ORim (LO7 $val), 0)>;
// Medium immediates.
def : Pat<(i32 simm32:$val), (LEA32zii 0, 0, (LO32 $val))>;
def : Pat<(i64 simm32:$val), (LEAzii 0, 0, (LO32 $val))>;
def : Pat<(i64 uimm32:$val), (ANDrm (LEAzii 0, 0, (LO32 $val)), !add(32, 64))>;
// Arbitrary immediates.
def : Pat<(i64 lozero:$val),
          (LEASLzii 0, 0, (HI32 imm:$val))>;
def : Pat<(i64 lomsbzero:$val),
          (LEASLrii (LEAzii 0, 0, (LO32 imm:$val)), 0, (HI32 imm:$val))>;
def : Pat<(i64 imm:$val),
          (LEASLrii (ANDrm (LEAzii 0, 0, (LO32 imm:$val)), !add(32, 64)), 0,
                    (HI32 imm:$val))>;

// floating point
def : Pat<(f32 fpimm:$val),
          (EXTRACT_SUBREG (LEASLzii 0, 0, (LOFP32 $val)), sub_f32)>;
def : Pat<(f64 fplozero:$val),
          (LEASLzii 0, 0, (HIFP32 $val))>;
def : Pat<(f64 fplomsbzero:$val),
          (LEASLrii (LEAzii 0, 0, (LOFP32 $val)), 0, (HIFP32 $val))>;
def : Pat<(f64 fpimm:$val),
          (LEASLrii (ANDrm (LEAzii 0, 0, (LOFP32 $val)), !add(32, 64)), 0,
                    (HIFP32 $val))>;

// The same integer registers are used for i32 and i64 values.
// When registers hold i32 values, the high bits are unused.

// TODO Use standard expansion for shift-based lowering of sext_inreg

// Cast to i8
def : Pat<(sext_inreg I32:$src, i8),
          (SRAWSXri (SLAWSXri $src, 24), 24)>;
def : Pat<(sext_inreg I64:$src, i8),
          (SRALri (SLLri $src, 56), 56)>;
def : Pat<(sext_inreg (i32 (trunc i64:$src)), i8),
          (EXTRACT_SUBREG (SRALri (SLLri $src, 56), 56), sub_i32)>;

// Cast to i16
def : Pat<(sext_inreg I32:$src, i16),
          (SRAWSXri (SLAWSXri $src, 16), 16)>;
def : Pat<(sext_inreg I64:$src, i16),
          (SRALri (SLLri $src, 48), 48)>;
def : Pat<(sext_inreg (i32 (trunc i64:$src)), i16),
          (EXTRACT_SUBREG (SRALri (SLLri $src, 48), 48), sub_i32)>;

// Cast to i32
def : Pat<(i32 (trunc i64:$src)),
          (ADDSWSXrm (EXTRACT_SUBREG $src, sub_i32), 0)>;
def : Pat<(i32 (fp_to_sint I64:$reg)), (CVTWDSXr RD_RZ, $reg)>;
def : Pat<(i32 (fp_to_sint F32:$reg)), (CVTWSSXr RD_RZ, $reg)>;
<<<<<<< HEAD
def : Pat<(i32 (fp_to_sint f128:$sy)), (CVTWDSXr RD_RZ, (CVTDQr $sy))>;
=======
>>>>>>> 25544ce2

// Cast to i64
def : Pat<(sext_inreg I64:$src, i32),
          (INSERT_SUBREG (i64 (IMPLICIT_DEF)),
            (ADDSWSXrm (EXTRACT_SUBREG $src, sub_i32), 0), sub_i32)>;
def : Pat<(i64 (sext i32:$sy)),
          (INSERT_SUBREG (i64 (IMPLICIT_DEF)), (ADDSWSXrm $sy, 0), sub_i32)>;
def : Pat<(i64 (zext i32:$sy)),
          (INSERT_SUBREG (i64 (IMPLICIT_DEF)), (ADDSWZXrm $sy, 0), sub_i32)>;
def : Pat<(i64 (fp_to_sint f32:$sy)), (CVTLDr RD_RZ, (CVTDSr $sy))>;
def : Pat<(i64 (fp_to_sint I64:$reg)), (CVTLDr RD_RZ, $reg)>;
<<<<<<< HEAD
def : Pat<(i64 (fp_to_sint f128:$sy)), (CVTLDr RD_RZ, (CVTDQr $sy))>;

// Cast to f32
def : Pat<(f32 (sint_to_fp i64:$sy)), (CVTSDr (CVTDLr i64:$sy))>;

// Cast to f128
def : Pat<(f128 (sint_to_fp i32:$sy)), (CVTQDr (CVTDWr $sy))>;
def : Pat<(f128 (sint_to_fp i64:$sy)), (CVTQDr (CVTDLr $sy))>;
=======

// Cast to f32
def : Pat<(f32 (sint_to_fp i64:$sy)), (CVTSDr (CVTDLr i64:$sy))>;
>>>>>>> 25544ce2

def : Pat<(i64 (anyext i32:$sy)),
          (INSERT_SUBREG (i64 (IMPLICIT_DEF)), $sy, sub_i32)>;

// extload, sextload and zextload stuff
multiclass EXT64m<SDPatternOperator from,
                  SDPatternOperator torri,
                  SDPatternOperator torii,
                  SDPatternOperator tozri,
                  SDPatternOperator tozii> {
  def : Pat<(i64 (from ADDRrri:$addr)),
            (INSERT_SUBREG (i64 (IMPLICIT_DEF)), (torri MEMrri:$addr),
                           sub_i32)>;
  def : Pat<(i64 (from ADDRrii:$addr)),
            (INSERT_SUBREG (i64 (IMPLICIT_DEF)), (torii MEMrii:$addr),
                           sub_i32)>;
  def : Pat<(i64 (from ADDRzri:$addr)),
            (INSERT_SUBREG (i64 (IMPLICIT_DEF)), (tozri MEMzri:$addr),
                           sub_i32)>;
  def : Pat<(i64 (from ADDRzii:$addr)),
            (INSERT_SUBREG (i64 (IMPLICIT_DEF)), (tozii MEMzii:$addr),
                           sub_i32)>;
}
defm : EXT64m<sextloadi8, LD1BSXrri, LD1BSXrii, LD1BSXzri, LD1BSXzii>;
defm : EXT64m<zextloadi8, LD1BZXrri, LD1BZXrii, LD1BZXzri, LD1BZXzii>;
defm : EXT64m<extloadi8, LD1BZXrri, LD1BZXrii, LD1BZXzri, LD1BZXzii>;
defm : EXT64m<sextloadi16, LD2BSXrri, LD2BSXrii, LD2BSXzri, LD2BSXzii>;
defm : EXT64m<zextloadi16, LD2BZXrri, LD2BZXrii, LD2BZXzri, LD2BZXzii>;
defm : EXT64m<extloadi16, LD2BZXrri, LD2BZXrii, LD2BZXzri, LD2BZXzii>;
defm : EXT64m<sextloadi32, LDLSXrri, LDLSXrii, LDLSXzri, LDLSXzii>;
defm : EXT64m<zextloadi32, LDLZXrri, LDLZXrii, LDLZXzri, LDLZXzii>;
defm : EXT64m<extloadi32, LDLSXrri, LDLSXrii, LDLSXzri, LDLSXzii>;

// anyextload
multiclass EXT32m<SDPatternOperator from,
                  SDPatternOperator torri,
                  SDPatternOperator torii,
                  SDPatternOperator tozri,
                  SDPatternOperator tozii> {
  def : Pat<(from ADDRrri:$addr), (torri MEMrri:$addr)>;
  def : Pat<(from ADDRrii:$addr), (torii MEMrii:$addr)>;
  def : Pat<(from ADDRzri:$addr), (tozri MEMzri:$addr)>;
  def : Pat<(from ADDRzii:$addr), (tozii MEMzii:$addr)>;
}
defm : EXT32m<extloadi8, LD1BZXrri, LD1BZXrii, LD1BZXzri, LD1BZXzii>;
defm : EXT32m<extloadi16, LD2BZXrri, LD2BZXrii, LD2BZXzri, LD2BZXzii>;

// truncstore
multiclass TRUNC64m<SDPatternOperator from,
                    SDPatternOperator torri,
                    SDPatternOperator torii,
                    SDPatternOperator tozri,
                    SDPatternOperator tozii> {
  def : Pat<(from i64:$src, ADDRrri:$addr),
            (torri MEMrri:$addr, (EXTRACT_SUBREG $src, sub_i32))>;
  def : Pat<(from i64:$src, ADDRrii:$addr),
            (torii MEMrii:$addr, (EXTRACT_SUBREG $src, sub_i32))>;
  def : Pat<(from i64:$src, ADDRzri:$addr),
            (tozri MEMzri:$addr, (EXTRACT_SUBREG $src, sub_i32))>;
  def : Pat<(from i64:$src, ADDRzii:$addr),
            (tozii MEMzii:$addr, (EXTRACT_SUBREG $src, sub_i32))>;
}
defm : TRUNC64m<truncstorei8, ST1Brri, ST1Brii, ST1Bzri, ST1Bzii>;
defm : TRUNC64m<truncstorei16, ST2Brri, ST2Brii, ST2Bzri, ST2Bzii>;
defm : TRUNC64m<truncstorei32, STLrri, STLrii, STLzri, ST1Bzii>;

// Atomic loads
multiclass ATMLDm<SDPatternOperator from,
                  SDPatternOperator torri,
                  SDPatternOperator torii,
                  SDPatternOperator tozri,
                  SDPatternOperator tozii> {
  def : Pat<(from ADDRrri:$addr), (torri MEMrri:$addr)>;
  def : Pat<(from ADDRrii:$addr), (torii MEMrii:$addr)>;
  def : Pat<(from ADDRzri:$addr), (tozri MEMzri:$addr)>;
  def : Pat<(from ADDRzii:$addr), (tozii MEMzii:$addr)>;
}
defm : ATMLDm<atomic_load_8, LD1BZXrri, LD1BZXrii, LD1BZXzri, LD1BZXzii>;
defm : ATMLDm<atomic_load_16, LD2BZXrri, LD2BZXrii, LD2BZXzri, LD2BZXzii>;
defm : ATMLDm<atomic_load_32, LDLZXrri, LDLZXrii, LDLZXzri, LDLZXzii>;
defm : ATMLDm<atomic_load_64, LDrri, LDrii, LDzri, LDzii>;

// Atomic stores
multiclass ATMSTm<SDPatternOperator from,
                  ValueType ty,
                  SDPatternOperator torri,
                  SDPatternOperator torii,
                  SDPatternOperator tozri,
                  SDPatternOperator tozii> {
  def : Pat<(from ADDRrri:$addr, ty:$src), (torri MEMrri:$addr, $src)>;
  def : Pat<(from ADDRrii:$addr, ty:$src), (torii MEMrii:$addr, $src)>;
  def : Pat<(from ADDRzri:$addr, ty:$src), (tozri MEMzri:$addr, $src)>;
  def : Pat<(from ADDRzii:$addr, ty:$src), (tozii MEMzii:$addr, $src)>;
}
defm : ATMSTm<atomic_store_8, i32, ST1Brri, ST1Brii, ST1Bzri, ST1Bzii>;
defm : ATMSTm<atomic_store_16, i32, ST2Brri, ST2Brii, ST2Bzri, ST2Bzii>;
defm : ATMSTm<atomic_store_32, i32, STLrri, STLrii, STLzri, STLzii>;
defm : ATMSTm<atomic_store_64, i64, STrri, STrii, STzri, STzii>;

// Address calculation and its optimization
def : Pat<(VEhi tglobaladdr:$in), (LEASLzii 0, 0, tglobaladdr:$in)>;
def : Pat<(VElo tglobaladdr:$in),
          (ANDrm (LEAzii 0, 0, tglobaladdr:$in), !add(32, 64))>;
def : Pat<(add (VEhi tglobaladdr:$in1), (VElo tglobaladdr:$in2)),
          (LEASLrii (ANDrm (LEAzii 0, 0, tglobaladdr:$in2), !add(32, 64)), 0,
                    (tglobaladdr:$in1))>;
def : Pat<(add (add (VEhi tglobaladdr:$in1), (VElo tglobaladdr:$in2)),
               simm7:$val),
          (LEASLrii (ANDrm (LEAzii 0, 0, tglobaladdr:$in2), !add(32, 64)),
                    (LO7 $val), (tglobaladdr:$in1))>;

// GlobalTLS address calculation and its optimization
def : Pat<(VEhi tglobaltlsaddr:$in), (LEASLzii 0, 0, tglobaltlsaddr:$in)>;
def : Pat<(VElo tglobaltlsaddr:$in),
          (ANDrm (LEAzii 0, 0, tglobaltlsaddr:$in), !add(32, 64))>;
def : Pat<(add (VEhi tglobaltlsaddr:$in1), (VElo tglobaltlsaddr:$in2)),
          (LEASLrii (ANDrm (LEAzii 0, 0, tglobaltlsaddr:$in2), !add(32, 64)), 0,
                    (tglobaltlsaddr:$in1))>;
def : Pat<(add (add (VEhi tglobaltlsaddr:$in1), (VElo tglobaltlsaddr:$in2)),
               simm7:$val),
          (LEASLrii (ANDrm (LEAzii 0, 0, tglobaltlsaddr:$in2), !add(32, 64)),
                    (LO7 $val), (tglobaltlsaddr:$in1))>;

// Address calculation and its optimization
def : Pat<(VEhi tconstpool:$in), (LEASLzii 0, 0, tconstpool:$in)>;
def : Pat<(VElo tconstpool:$in),
          (ANDrm (LEAzii 0, 0, tconstpool:$in), !add(32, 64))>;
def : Pat<(add (VEhi tconstpool:$in1), (VElo tconstpool:$in2)),
          (LEASLrii (ANDrm (LEAzii 0, 0, tconstpool:$in2), !add(32, 64)), 0,
                    (tconstpool:$in1))>;
def : Pat<(add (add (VEhi tconstpool:$in1), (VElo tconstpool:$in2)),
               simm7:$val),
          (LEASLrii (ANDrm (LEAzii 0, 0, tconstpool:$in2), !add(32, 64)),
                    (LO7 $val), (tconstpool:$in1))>;

// Address calculation and its optimization
def : Pat<(VEhi texternalsym:$in), (LEASLzii 0, 0, texternalsym:$in)>;
def : Pat<(VElo texternalsym:$in),
          (ANDrm (LEAzii 0, 0, texternalsym:$in), !add(32, 64))>;
def : Pat<(add (VEhi texternalsym:$in1), (VElo texternalsym:$in2)),
          (LEASLrii (ANDrm (LEAzii 0, 0, texternalsym:$in2), !add(32, 64)), 0,
                    (texternalsym:$in1))>;
def : Pat<(add (add (VEhi texternalsym:$in1), (VElo texternalsym:$in2)),
               simm7:$val),
          (LEASLrii (ANDrm (LEAzii 0, 0, texternalsym:$in2), !add(32, 64)),
                    (LO7 $val), (texternalsym:$in1))>;

<<<<<<< HEAD
// Address calculation of mcsym
def : Pat<(i64 mcsym:$src),
          (LEASLrii (ANDrm (LEAzii 0, 0, (LO32 mcsym:$src)), !add(32, 64)), 0,
                    (HI32 mcsym:$src))>;

// Address calculation and its optimization

=======
>>>>>>> 25544ce2
// Branches
def : Pat<(br bb:$addr), (BRCFLa bb:$addr)>;

// brcc
// integer brcc
multiclass BRCCIm<ValueType ty, SDPatternOperator BrOpNode1,
                 SDPatternOperator BrOpNode2,
                 SDPatternOperator CmpOpNode1,
                 SDPatternOperator CmpOpNode2> {
  def : Pat<(brcc CCSIOp:$cond, ty:$l, simm7:$r, bb:$addr),
            (BrOpNode2 (icond2ccSwap $cond), (LO7 $r), $l, bb:$addr)>;
  def : Pat<(brcc CCSIOp:$cond, ty:$l, ty:$r, bb:$addr),
            (BrOpNode1 (icond2cc $cond), $l, $r, bb:$addr)>;
  def : Pat<(brcc CCUIOp:$cond, ty:$l, simm7:$r, bb:$addr),
            (BrOpNode2 (icond2cc $cond), 0, (CmpOpNode2 (LO7 $r), $l),
                       bb:$addr)>;
  def : Pat<(brcc CCUIOp:$cond, ty:$l, ty:$r, bb:$addr),
            (BrOpNode2 (icond2cc $cond), 0, (CmpOpNode1 $r, $l), bb:$addr)>;
}
defm : BRCCIm<i32, BRCFWrr, BRCFWir, CMPUWrr, CMPUWir>;
defm : BRCCIm<i64, BRCFLrr, BRCFLir, CMPULrr, CMPULir>;

// floating point brcc
multiclass BRCCFm<ValueType ty, SDPatternOperator BrOpNode1,
                 SDPatternOperator BrOpNode2> {
<<<<<<< HEAD
  def : Pat<(brcc cond:$cond, ty:$l, fpzero:$r, bb:$addr),
            (BrOpNode2 (fcond2ccSwap $cond), (LOFP32 $r), $l, bb:$addr)>;
=======
  def : Pat<(brcc cond:$cond, ty:$l, simm7fp:$r, bb:$addr),
            (BrOpNode2 (fcond2ccSwap $cond), (LO7FP $r), $l, bb:$addr)>;
>>>>>>> 25544ce2
  def : Pat<(brcc cond:$cond, ty:$l, ty:$r, bb:$addr),
            (BrOpNode1 (fcond2cc $cond), $l, $r, bb:$addr)>;
}
defm : BRCCFm<f32, BRCFSrr, BRCFSir>;
defm : BRCCFm<f64, BRCFDrr, BRCFDir>;
<<<<<<< HEAD
// FIXME: fpzero doesn't work with f128 since f128 is separated
//        to INSERT_SUBREG stuff before performing ISEL.
def : Pat<(brcc cond:$cond, f128:$l, fpzero:$r, bb:$addr),
          (BRCFDrr (fcond2cc $cond), 0, (FCMPQir (LOFP32 $r), $l), bb:$addr)>;
def : Pat<(brcc cond:$cond, f128:$l, f128:$r, bb:$addr),
          (BRCFDrr (fcond2cc $cond), 0, (FCMPQrr $r, $l), bb:$addr)>;
=======
>>>>>>> 25544ce2

//===----------------------------------------------------------------------===//
// Pseudo Instructions
//===----------------------------------------------------------------------===//

// GETGOT for PIC
let Defs = [SX15 /* %got */, SX16 /* %plt */], hasSideEffects = 0 in {
  def GETGOT : Pseudo<(outs getGOT:$getpcseq), (ins), "$getpcseq">;
}

// GETFUNPLT for PIC
let hasSideEffects = 0 in
def GETFUNPLT : Pseudo<(outs I64:$dst), (ins i64imm:$addr),
                       "$dst, $addr",
                       [(set iPTR:$dst, (GetFunPLT tglobaladdr:$addr))] >;

def : Pat<(GetFunPLT tglobaladdr:$dst),
          (GETFUNPLT tglobaladdr:$dst)>;
def : Pat<(GetFunPLT texternalsym:$dst),
          (GETFUNPLT texternalsym:$dst)>;

// GETTLSADDR for TLS
let Defs = [SX0, SX10, SX12], hasSideEffects = 0 in
def GETTLSADDR : Pseudo<(outs), (ins i64imm:$addr),
                        "# GETTLSADDR $addr",
                        [(GetTLSAddr tglobaltlsaddr:$addr)] >;

def : Pat<(GetTLSAddr tglobaltlsaddr:$dst),
          (GETTLSADDR tglobaltlsaddr:$dst)>;

let Defs = [SX11], Uses = [SX11], hasSideEffects = 0 in {
def ADJCALLSTACKDOWN : Pseudo<(outs), (ins i64imm:$amt, i64imm:$amt2),
                              "# ADJCALLSTACKDOWN $amt, $amt2",
                              [(callseq_start timm:$amt, timm:$amt2)]>;
def ADJCALLSTACKUP : Pseudo<(outs), (ins i64imm:$amt1, i64imm:$amt2),
                            "# ADJCALLSTACKUP $amt1",
                            [(callseq_end timm:$amt1, timm:$amt2)]>;
}

let Defs = [SX8], Uses = [SX8, SX11], hasSideEffects = 1 in
def EXTEND_STACK : Pseudo<(outs), (ins),
                          "# EXTEND STACK",
                          []>;
let  hasSideEffects = 1 in
def EXTEND_STACK_GUARD : Pseudo<(outs), (ins),
                                "# EXTEND STACK GUARD",
                                []>;

// Dynamic stack allocation yields a __llvm_grow_stack for VE targets.
// These calls are needed to probe the stack when allocating more over
// %s8 (%sl - stack limit).

let Uses = [SX11], hasSideEffects = 1 in
def GETSTACKTOP : Pseudo<(outs I64:$dst), (ins),
                         "# GET STACK TOP",
                         [(set iPTR:$dst, (GetStackTop))]>;

// SETCC pattern matches
//
// We performs better instruments in optimizeSetCC() in the middle of
// DAG combining, but it may fails, so we leave concrete instruments
// here.
//
// These patterns generally generates following instructions.
//
//   CMP  %tmp, lhs, rhs     ; compare lhs and rhs
//   or   %res, 0, (0)1      ; initialize by 0
//   CMOV %res, (63)0, %tmp  ; set 1 if %tmp is true

<<<<<<< HEAD
// If rhs is 0, avoiding comparison may be possible.
multiclass SETCCZEROm<ValueType TY, Operand ZERO, Operand COND,
                      SDPatternOperator CMOV, SDNodeXForm COND2VECC> {
  def : Pat<(i32 (setcc TY:$l, ZERO, COND:$cond)),
            (EXTRACT_SUBREG (CMOV (COND2VECC $cond), $l, !add(63, 64),
                                  (ORim 0, 0)), sub_i32)>;
}
// If rhs is immediate, placing that value in comparison may be possible.
multiclass SETCCIMMm<ValueType TY, Operand imm, Operand COND,
                     SDPatternOperator CMOV, SDNodeXForm COND2VECC, dag comp> {
  def : Pat<(i32 (setcc TY:$l, imm:$r, COND:$cond)),
            (EXTRACT_SUBREG (CMOV (COND2VECC $cond), comp, !add(63, 64),
                                  (ORim 0, 0)), sub_i32)>;
}
// Otherwise, using generic register comparison.
multiclass SETCCREGm<ValueType TY, Operand COND,
                     SDPatternOperator CMOV, SDNodeXForm COND2VECC, dag comp> {
  def : Pat<(i32 (setcc TY:$l, TY:$r, COND:$cond)),
            (EXTRACT_SUBREG (CMOV (COND2VECC $cond), comp, !add(63, 64),
                                  (ORim 0, 0)), sub_i32)>;
}
=======
def : Pat<(i32 (setcc i64:$LHS, i64:$RHS, CCSIOp:$cond)),
          (EXTRACT_SUBREG
              (CMOVLrm (icond2cc $cond),
                       (CMPSLrr i64:$LHS, i64:$RHS),
                       !add(63, 64),
                       (ORim 0, 0)), sub_i32)>;

def : Pat<(i32 (setcc i64:$LHS, i64:$RHS, CCUIOp:$cond)),
          (EXTRACT_SUBREG
              (CMOVLrm (icond2cc $cond),
                       (CMPULrr i64:$LHS, i64:$RHS),
                       !add(63, 64),
                       (ORim 0, 0)), sub_i32)>;

def : Pat<(i32 (setcc i32:$LHS, i32:$RHS, CCSIOp:$cond)),
          (EXTRACT_SUBREG
              (CMOVWrm (icond2cc $cond),
                       (CMPSWSXrr i32:$LHS, i32:$RHS),
                       !add(63, 64),
                       (ORim 0, 0)), sub_i32)>;

def : Pat<(i32 (setcc i32:$LHS, i32:$RHS, CCUIOp:$cond)),
          (EXTRACT_SUBREG
              (CMOVWrm (icond2cc $cond),
                       (CMPUWrr i32:$LHS, i32:$RHS),
                       !add(63, 64),
                       (ORim 0, 0)), sub_i32)>;

def : Pat<(i32 (setcc f64:$LHS, f64:$RHS, cond:$cond)),
          (EXTRACT_SUBREG
              (CMOVDrm (fcond2cc $cond),
                       (FCMPDrr f64:$LHS, f64:$RHS),
                       !add(63, 64),
                       (ORim 0, 0)), sub_i32)>;

def : Pat<(i32 (setcc f32:$LHS, f32:$RHS, cond:$cond)),
          (EXTRACT_SUBREG
              (CMOVSrm (fcond2cc $cond),
                       (FCMPSrr f32:$LHS, f32:$RHS),
                       !add(63, 64),
                       (ORim 0, 0)), sub_i32)>;
>>>>>>> 25544ce2

// Integer setcc multiclass.
multiclass SETCCIm<ValueType TY, SDPatternOperator CMOV,
                   SDPatternOperator CMPIir, SDPatternOperator CMPIrr,
                   SDPatternOperator CMPUir, SDPatternOperator CMPUrr> :
  // Avoid CMP instruction iff rhs == 0 and signed comparison.
  SETCCZEROm<TY, zero, CCSIOp, CMOV, icond2cc>,
  // Instrument immediate value in CMP instruction.  VE uses LHS but llvm uses
  // RHS, so we swap them and use calculate condition code with swap
  SETCCIMMm<TY, simm7, CCSIOp, CMOV, icond2ccSwap, (CMPIir (LO7 $r), $l)>,
  SETCCIMMm<TY, simm7, CCUIOp, CMOV, icond2ccSwap, (CMPUir (LO7 $r), $l)>,
  // Otherwise, we use generic register comparison.
  SETCCREGm<TY, CCSIOp, CMOV, icond2cc, (CMPIrr $l, $r)>,
  SETCCREGm<TY, CCUIOp, CMOV, icond2cc, (CMPUrr $l, $r)>;

// Floating point setcc multiclass.
multiclass SETCCFm<ValueType TY, SDPatternOperator CMOV,
                   SDPatternOperator CMPir, SDPatternOperator CMPrr> :
  // Avoid CMP instruction iff rhs == 0 and no-nans.
  SETCCZEROm<TY, fpzero, cond, CMOV, fcond2cc>,
  // Instrument immediate value in CMP instruction.  VE uses LHS but llvm uses
  // RHS, so we swap them and use calculate condition code with swap
  SETCCIMMm<TY, simm7fp, cond, CMOV, fcond2ccSwap, (CMPir (LO7FP $r), $l)>,
  // Otherwise, we use generic register comparison.
  SETCCREGm<TY, cond, CMOV, fcond2cc, (CMPrr $l, $r)>;

multiclass SETCCF128m<ValueType TY, SDPatternOperator CMOV,
                   SDPatternOperator CMPir, SDPatternOperator CMPrr> :
  // Avoiding CMP instruction is not possible for f128 since VE's CMOV uses
  // a f64 result of a f128 comparison.

  // Instrument immediate value in CMP instruction.  VE uses LHS but llvm uses
  // RHS, so we swap them and use calculate condition code with swap
  SETCCIMMm<TY, simm7fp, cond, CMOV, fcond2ccSwap, (CMPir (LO7FP $r), $l)>,
  // Otherwise, we use generic register comparison.
  SETCCREGm<TY, cond, CMOV, fcond2cc, (CMPrr $l, $r)>;

defm : SETCCIm<i32, CMOVWrm, CMPSWSXir, CMPSWSXrr, CMPUWir, CMPUWrr>;
defm : SETCCIm<i64, CMOVLrm, CMPSLir, CMPSLrr, CMPULir, CMPULrr>;
defm : SETCCFm<f32, CMOVSrm, FCMPSir, FCMPSrr>;
defm : SETCCFm<f64, CMOVDrm, FCMPDir, FCMPDrr>;
defm : SETCCF128m<f128, CMOVDrm, FCMPQir, FCMPQrr>;

// Special SELECTCC patterns.
//   Use min/max for better performance.
//   There is combineMinNumMaxNum() in llvm, but in order to use it we need
//   -enable-no-nans-fp-math --enable-no-signed-zeros-fp-math flags, so
//   treating ogt/oge/olt/ole optimization here.
def : Pat<(f64 (CMOV (CMPF f64:$t, f64:$f), f64:$t, f64:$f, (i32 CC_G))),
          (FMAXDrr $t, $f)>;
def : Pat<(f64 (CMOV (CMPF f64:$t, f64:$f), f64:$t, f64:$f, (i32 CC_GE))),
          (FMAXDrr $t, $f)>;
def : Pat<(f64 (CMOV (CMPF f64:$t, f64:$f), f64:$t, f64:$f, (i32 CC_L))),
          (FMINDrr $t, $f)>;
def : Pat<(f64 (CMOV (CMPF f64:$t, f64:$f), f64:$t, f64:$f, (i32 CC_LE))),
          (FMINDrr $t, $f)>;
def : Pat<(f32 (CMOV (CMPF f32:$t, f32:$f), f32:$t, f32:$f, (i32 CC_G))),
          (FMAXSrr $t, $f)>;
def : Pat<(f32 (CMOV (CMPF f32:$t, f32:$f), f32:$t, f32:$f, (i32 CC_GE))),
          (FMAXSrr $t, $f)>;
def : Pat<(f32 (CMOV (CMPF f32:$t, f32:$f), f32:$t, f32:$f, (i32 CC_L))),
          (FMINSrr $t, $f)>;
def : Pat<(f32 (CMOV (CMPF f32:$t, f32:$f), f32:$t, f32:$f, (i32 CC_LE))),
          (FMINSrr $t, $f)>;

def : Pat<(f64 (selectcc f64:$LHS, f64:$RHS, f64:$LHS, f64:$RHS, SETOGT)),
          (FMAXDrr $LHS, $RHS)>;
<<<<<<< HEAD
def : Pat<(f64 (selectcc f64:$LHS, f64:$RHS, f64:$LHS, f64:$RHS, SETOGE)),
          (FMAXDrr $LHS, $RHS)>;
def : Pat<(f32 (selectcc f32:$LHS, f32:$RHS, f32:$LHS, f32:$RHS, SETOGT)),
          (FMAXSrr $LHS, $RHS)>;
def : Pat<(f32 (selectcc f32:$LHS, f32:$RHS, f32:$LHS, f32:$RHS, SETOGE)),
          (FMAXSrr $LHS, $RHS)>;
def : Pat<(f64 (selectcc f64:$LHS, f64:$RHS, f64:$LHS, f64:$RHS, SETOLT)),
          (FMINDrr $LHS, $RHS)>;
def : Pat<(f64 (selectcc f64:$LHS, f64:$RHS, f64:$LHS, f64:$RHS, SETOLE)),
          (FMINDrr $LHS, $RHS)>;
def : Pat<(f32 (selectcc f32:$LHS, f32:$RHS, f32:$LHS, f32:$RHS, SETOLT)),
          (FMINSrr $LHS, $RHS)>;
def : Pat<(f32 (selectcc f32:$LHS, f32:$RHS, f32:$LHS, f32:$RHS, SETOLE)),
          (FMINSrr $LHS, $RHS)>;
=======
def : Pat<(f32 (selectcc f32:$LHS, f32:$RHS, f32:$LHS, f32:$RHS, SETOGT)),
          (FMAXSrr $LHS, $RHS)>;
def : Pat<(i64 (selectcc i64:$LHS, i64:$RHS, i64:$LHS, i64:$RHS, SETGT)),
          (MAXSLrr $LHS, $RHS)>;
def : Pat<(i32 (selectcc i32:$LHS, i32:$RHS, i32:$LHS, i32:$RHS, SETGT)),
          (MAXSWSXrr $LHS, $RHS)>;
def : Pat<(f64 (selectcc f64:$LHS, f64:$RHS, f64:$LHS, f64:$RHS, SETOGE)),
          (FMAXDrr $LHS, $RHS)>;
def : Pat<(f32 (selectcc f32:$LHS, f32:$RHS, f32:$LHS, f32:$RHS, SETOGE)),
          (FMAXSrr $LHS, $RHS)>;
def : Pat<(i64 (selectcc i64:$LHS, i64:$RHS, i64:$LHS, i64:$RHS, SETGE)),
          (MAXSLrr $LHS, $RHS)>;
def : Pat<(i32 (selectcc i32:$LHS, i32:$RHS, i32:$LHS, i32:$RHS, SETGE)),
          (MAXSWSXrr $LHS, $RHS)>;

def : Pat<(f64 (selectcc f64:$LHS, f64:$RHS, f64:$LHS, f64:$RHS, SETOLT)),
          (FMINDrr $LHS, $RHS)>;
def : Pat<(f32 (selectcc f32:$LHS, f32:$RHS, f32:$LHS, f32:$RHS, SETOLT)),
          (FMINSrr $LHS, $RHS)>;
def : Pat<(i64 (selectcc i64:$LHS, i64:$RHS, i64:$LHS, i64:$RHS, SETLT)),
          (MINSLrr $LHS, $RHS)>;
def : Pat<(i32 (selectcc i32:$LHS, i32:$RHS, i32:$LHS, i32:$RHS, SETLT)),
          (MINSWSXrr $LHS, $RHS)>;
def : Pat<(f64 (selectcc f64:$LHS, f64:$RHS, f64:$LHS, f64:$RHS, SETOLE)),
          (FMINDrr $LHS, $RHS)>;
def : Pat<(f32 (selectcc f32:$LHS, f32:$RHS, f32:$LHS, f32:$RHS, SETOLE)),
          (FMINSrr $LHS, $RHS)>;
def : Pat<(i64 (selectcc i64:$LHS, i64:$RHS, i64:$LHS, i64:$RHS, SETLE)),
          (MINSLrr $LHS, $RHS)>;
def : Pat<(i32 (selectcc i32:$LHS, i32:$RHS, i32:$LHS, i32:$RHS, SETLE)),
          (MINSWSXrr $LHS, $RHS)>;
>>>>>>> 25544ce2

// Generic SELECTCC pattern matches
//
//   CMP  %tmp, %l, %r       ; compare %l and %r
//   or   %res, %f, (0)1     ; initialize by %f
//   CMOV %res, %t, %tmp     ; set %t if %tmp is true

<<<<<<< HEAD
// Helper classes to construct selectcc patterns to optimize it.
//
// A pattern like
//   (selectcc $l, $r, $t, $f, $cond)
// is generally lowered to following instructions.
//   CMP  $cmp, $l, $r
//   LEA  $res, $f
//   CMOV $res, $t, $cmp
//
// It's simple without any optimizations, but we want to optimize it like
// below if it is possible.
//
// 1. imeediate values
//   CMPir  $cmp, $l, $r   ; $l can hold -64 to 63
//   LEA    $res, $f
//   CMOVrm $res, $t, $cmp ; $t can hold (0)0-(63)0 or (0)1-(63)1
//
// 2. imeediate values with swap in CMP
//   CMPir  $cmp, $r, $l          ; $r can hold -64 to 63
//   LEA    $res, $f
//   CMOVrm $res, $t, (swap $cmp) ; $t can hold (0)0-(63)0 or (0)1-(63)1
//
// We already swapped $t and $f in combineSelectCC, so no need to support it
// here.

class cmovrr<Instruction INSN> :
    OutPatFrag<(ops node:$cond, node:$comp, node:$t, node:$f),
               (INSN $cond, $comp, $t, $f)>;
class cmovrm<Instruction INSN, SDNodeXForm MOP = MIMM> :
    OutPatFrag<(ops node:$cond, node:$comp, node:$t, node:$f),
               (INSN $cond, $comp, (MOP $t), $f)>;
class cmovirrr<SDPatternOperator CMPIR, Instruction INSN,
               SDNodeXForm IOP = LO7> :
    OutPatFrag<(ops node:$cond, node:$l, node:$r, node:$t, node:$f),
               (INSN $cond, (CMPIR (IOP $l), $r), $t, $f)>;
class cmovirrm<SDPatternOperator CMPIR, Instruction INSN,
               SDNodeXForm IOP = LO7, SDNodeXForm MOP = MIMM> :
    OutPatFrag<(ops node:$cond, node:$l, node:$r, node:$t, node:$f),
               (INSN $cond, (CMPIR (IOP $l), $r), (MOP $t), $f)>;
class cmov32rr<Instruction INSN, Operand sub_oty> :
    OutPatFrag<(ops node:$cond, node:$comp, node:$t, node:$f),
               (EXTRACT_SUBREG
                   (INSN $cond, $comp,
                         (INSERT_SUBREG (i64 (IMPLICIT_DEF)), $t, sub_oty),
                         (INSERT_SUBREG (i64 (IMPLICIT_DEF)), $f, sub_oty)),
                   sub_oty)>;
class cmov32rm<Instruction INSN, Operand sub_oty, SDNodeXForm MOP = MIMM> :
    OutPatFrag<(ops node:$cond, node:$comp, node:$t, node:$f),
               (EXTRACT_SUBREG
                   (INSN $cond, $comp,
                         (MOP $t),
                         (INSERT_SUBREG (i64 (IMPLICIT_DEF)), $f, sub_oty)),
                   sub_oty)>;
class cmov32irrr<SDPatternOperator CMPIR, Instruction INSN, Operand sub_oty,
                 SDNodeXForm IOP = LO7> :
    OutPatFrag<(ops node:$cond, node:$l, node:$r, node:$t, node:$f),
               (EXTRACT_SUBREG
                   (INSN $cond, (CMPIR (IOP $l), $r),
                         (INSERT_SUBREG (i64 (IMPLICIT_DEF)), $t, sub_oty),
                         (INSERT_SUBREG (i64 (IMPLICIT_DEF)), $f, sub_oty)),
                   sub_oty)>;
class cmov32irrm<SDPatternOperator CMPIR, Instruction INSN, Operand sub_oty,
                 SDNodeXForm IOP = LO7, SDNodeXForm MOP = MIMM> :
    OutPatFrag<(ops node:$cond, node:$l, node:$r, node:$t, node:$f),
               (EXTRACT_SUBREG
                   (INSN $cond, (CMPIR (IOP $l), $r),
                         (MOP $t),
                         (INSERT_SUBREG (i64 (IMPLICIT_DEF)), $f, sub_oty)),
                   sub_oty)>;
class cmov128<Instruction INSN> :
    OutPatFrag<(ops node:$cond, node:$comp, node:$t, node:$f),
               (INSERT_SUBREG
                 (INSERT_SUBREG (f128 (IMPLICIT_DEF)),
                   (INSN $cond, $comp,
                       (EXTRACT_SUBREG $t, sub_odd),
                       (EXTRACT_SUBREG $f, sub_odd)), sub_odd),
                 (INSN $cond, $comp,
                     (EXTRACT_SUBREG $t, sub_even),
                     (EXTRACT_SUBREG $f, sub_even)), sub_even)>;

/*
def lea_add : PatFrags<(ops node:$base, node:$idx, node:$disp),
                       [(add (add node:$base, node:$idx), node:$disp),
                        (add (add node:$base, node:$disp), node:$idx)]>;
*/
/*
multiclass SELCMOVm<ValueType OTY, list<string> SRCT, list<string> SRCOP,
                    string CMOV,
                    string COND2CC, Operand COND, Operand COMP,
                    Operand T, Operand F> {
  defvar cmovrr = !cast<Instruction>(CMOV#"rr");
  defvar cmovrm = !cast<Instruction>(CMOV#"rm");

  def : Pat<(OTY !dag(selectcc, SRCT, SRCOP)),
            (Cmovrr<cmovrr> (!cast<SDNodeXForm>(COND2CC) COND), COMP, T, F)>;
}
*/
multiclass SEL64CMPIm<ValueType oty, ValueType cty, string Insn,
                      SDPatternOperator CMPIir, SDPatternOperator CMPIrr,
                      SDPatternOperator CMPUir, SDPatternOperator CMPUrr,
                      Operand mOp = mimm, SDNodeXForm MOP = MIMM> {
  defvar cmovrr = !cast<Instruction>(Insn#"rr");
  defvar cmovrm = !cast<Instruction>(Insn#"rm");

  def : Pat<(oty (selectcc cty:$l, zero, oty:$t, oty:$f, CCSIOp:$cond)),
            (cmovrr<cmovrr> (icond2cc $cond), $l, $t, $f)>;
  def : Pat<(oty (selectcc cty:$l, zero, (oty mOp:$t), oty:$f, CCSIOp:$cond)),
            (cmovrm<cmovrm> (icond2cc $cond), $l, $t, $f)>;
  def : Pat<(oty (selectcc cty:$l, cty:$r, oty:$t, oty:$f, CCSIOp:$cond)),
            (cmovrr<cmovrr> (icond2cc $cond), (CMPIrr $l, $r), $t, $f)>;
  def : Pat<(oty (selectcc cty:$l, cty:$r, (oty mOp:$t), oty:$f,
                           CCSIOp:$cond)),
            (cmovrm<cmovrm> (icond2cc $cond), (CMPIrr $l, $r), $t, $f)>;
  def : Pat<(oty (selectcc cty:$l, (cty simm7:$r), oty:$t, oty:$f,
                           CCSIOp:$cond)),
            (cmovirrr<CMPIir, cmovrr> (icond2ccSwap $cond), $r, $l, $t, $f)>;
  def : Pat<(oty (selectcc cty:$l, (cty simm7:$r), (oty mOp:$t), oty:$f,
                           CCSIOp:$cond)),
            (cmovirrm<CMPIir, cmovrm> (icond2ccSwap $cond), $r, $l, $t, $f)>;
  def : Pat<(oty (selectcc cty:$l, cty:$r, oty:$t, oty:$f, CCUIOp:$cond)),
            (cmovrr<cmovrr> (icond2cc $cond), (CMPUrr $l, $r), $t, $f)>;
  def : Pat<(oty (selectcc cty:$l, cty:$r, (oty mOp:$t), oty:$f,
                           CCUIOp:$cond)),
            (cmovrm<cmovrm> (icond2cc $cond), (CMPUrr $l, $r), $t, $f)>;
  def : Pat<(oty (selectcc cty:$l, (cty simm7:$r), oty:$t, oty:$f,
                           CCUIOp:$cond)),
            (cmovirrr<CMPUir, cmovrr> (icond2ccSwap $cond), $r, $l, $t, $f)>;
  def : Pat<(oty (selectcc cty:$l, (cty simm7:$r), (oty mOp:$t), oty:$f,
                           CCUIOp:$cond)),
            (cmovirrm<CMPUir, cmovrm> (icond2ccSwap $cond), $r, $l, $t, $f)>;
}
multiclass SEL64CMPFm<ValueType oty, ValueType cty, SDPatternOperator Insn,
                      SDPatternOperator CMPir, SDPatternOperator CMPrr,
                      Operand mOp = mimm, SDNodeXForm MOP = MIMM> {
  defvar cmovrr = !cast<Instruction>(Insn#"rr");
  defvar cmovrm = !cast<Instruction>(Insn#"rm");

  def : Pat<(oty (selectcc cty:$l, fpzero, oty:$t, oty:$f, cond:$cond)),
            (cmovrr<cmovrr> (fcond2cc $cond), $l, $t, $f)>;
  def : Pat<(oty (selectcc cty:$l, fpzero, (oty mOp:$t), oty:$f, cond:$cond)),
            (cmovrm<cmovrm, MOP> (fcond2cc $cond), $l, $t, $f)>;
  def : Pat<(oty (selectcc cty:$l, cty:$r, oty:$t, oty:$f, cond:$cond)),
            (cmovrr<cmovrr> (fcond2cc $cond), (CMPrr $l, $r), $t, $f)>;
  def : Pat<(oty (selectcc cty:$l, (cty simm7fp:$r), oty:$t, oty:$f,
                           cond:$cond)),
            (cmovirrr<CMPir, cmovrr, LO7FP> (fcond2ccSwap $cond), $r, $l, $t, $f)>;
}
multiclass SEL64CMPF128m<ValueType oty, ValueType cty, SDPatternOperator Insn,
                         SDPatternOperator CMPir, SDPatternOperator CMPrr,
                         Operand mOp = mimm, SDNodeXForm MOP = MIMM> {
  defvar cmovrr = !cast<Instruction>(Insn#"rr");
  defvar cmovrm = !cast<Instruction>(Insn#"rm");

  def : Pat<(oty (selectcc cty:$l, cty:$r, oty:$t, oty:$f, cond:$cond)),
            (cmovrr<cmovrr> (fcond2cc $cond), (CMPrr $l, $r), $t, $f)>;
  def : Pat<(oty (selectcc cty:$l, (cty simm7fp:$r), oty:$t, oty:$f,
                           cond:$cond)),
            (cmovirrr<CMPir, cmovrr, LO7FP>
                (fcond2ccSwap $cond), $r, $l, $t, $f)>;
}
defm : SEL64CMPIm<i64, i32, "CMOVW", CMPSWSXir, CMPSWSXrr, CMPUWir, CMPUWrr>;
defm : SEL64CMPIm<i64, i64, "CMOVL", CMPSLir, CMPSLrr, CMPULir, CMPULrr>;
defm : SEL64CMPFm<i64, f32, "CMOVS", FCMPSir, FCMPSrr>;
defm : SEL64CMPFm<i64, f64, "CMOVD", FCMPDir, FCMPDrr>;
defm : SEL64CMPF128m<i64, f128, "CMOVD", FCMPQir, FCMPQrr>;
defm : SEL64CMPIm<f64, i32, "CMOVW", CMPSWSXir, CMPSWSXrr, CMPUWir, CMPUWrr,
                    mimmfp, MIMMFP>;
defm : SEL64CMPIm<f64, i64, "CMOVL", CMPSLir, CMPSLrr, CMPULir, CMPULrr,
                    mimmfp, MIMMFP>;
defm : SEL64CMPFm<f64, f32, "CMOVS", FCMPSir, FCMPSrr, mimmfp, MIMMFP>;
defm : SEL64CMPFm<f64, f64, "CMOVD", FCMPDir, FCMPDrr, mimmfp, MIMMFP>;
defm : SEL64CMPF128m<f64, f128, "CMOVD", FCMPQir, FCMPQrr, mimmfp, MIMMFP>;

multiclass SEL32CMPIm<ValueType oty, Operand sub_oty, ValueType cty,
                      SDPatternOperator Insn,
                      SDPatternOperator CMPIir, SDPatternOperator CMPIrr,
                      SDPatternOperator CMPUir, SDPatternOperator CMPUrr,
                      Operand mOp = mimm, SDNodeXForm MOP = MIMM> {
  defvar cmovrr = !cast<Instruction>(Insn#"rr");
  defvar cmovrm = !cast<Instruction>(Insn#"rm");

  def : Pat<(oty (selectcc cty:$l, zero, oty:$t, oty:$f, CCSIOp:$cond)),
            (cmov32rr<cmovrr, sub_oty> (icond2cc $cond), $l, $t, $f)>;
  def : Pat<(oty (selectcc cty:$l, zero, (oty mOp:$t), oty:$f, CCSIOp:$cond)),
            (cmov32rm<cmovrm, sub_oty> (icond2cc $cond), $l, $t, $f)>;
  def : Pat<(oty (selectcc cty:$l, cty:$r, oty:$t, oty:$f, CCSIOp:$cond)),
            (cmov32rr<cmovrr, sub_oty>
                (icond2cc $cond), (CMPIrr $l, $r), $t, $f)>;
  def : Pat<(oty (selectcc cty:$l, cty:$r, (oty mOp:$t), oty:$f,
                           CCSIOp:$cond)),
            (cmov32rm<cmovrm, sub_oty>
                (icond2cc $cond), (CMPIrr $l, $r), $t, $f)>;
  def : Pat<(oty (selectcc cty:$l, (cty simm7:$r), oty:$t, oty:$f,
                           CCSIOp:$cond)),
            (cmov32irrr<CMPIir, cmovrr, sub_oty>
                (icond2ccSwap $cond), $r, $l, $t, $f)>;
  def : Pat<(oty (selectcc cty:$l, (cty simm7:$r), (oty mOp:$t), oty:$f,
                           CCSIOp:$cond)),
            (cmov32irrm<CMPIir, cmovrm, sub_oty>
                (icond2ccSwap $cond), $r, $l, $t, $f)>;
  def : Pat<(oty (selectcc cty:$l, cty:$r, oty:$t, oty:$f, CCUIOp:$cond)),
            (cmov32rr<cmovrr, sub_oty>
                (icond2cc $cond), (CMPUrr $l, $r), $t, $f)>;
  def : Pat<(oty (selectcc cty:$l, cty:$r, (oty mOp:$t), oty:$f,
                           CCUIOp:$cond)),
            (cmov32rm<cmovrm, sub_oty>
                (icond2cc $cond), (CMPUrr $l, $r), $t, $f)>;
  def : Pat<(oty (selectcc cty:$l, (cty simm7:$r), oty:$t, oty:$f,
                           CCUIOp:$cond)),
            (cmov32irrr<CMPUir, cmovrr, sub_oty>
                (icond2ccSwap $cond), $r, $l, $t, $f)>;
  def : Pat<(oty (selectcc cty:$l, (cty simm7:$r), (oty mOp:$t), oty:$f,
                           CCUIOp:$cond)),
            (cmov32irrm<CMPUir, cmovrm, sub_oty>
                (icond2ccSwap $cond), $r, $l, $t, $f)>;
}
multiclass SEL32CMPFm<ValueType oty, Operand sub_oty, ValueType cty,
                      SDPatternOperator Insn,
                      SDPatternOperator CMPir, SDPatternOperator CMPrr,
                      Operand mOp = mimm, SDNodeXForm MOP = MIMM> {
  defvar cmovrr = !cast<Instruction>(Insn#"rr");
  defvar cmovrm = !cast<Instruction>(Insn#"rm");

  def : Pat<(oty (selectcc cty:$l, fpzero, oty:$t, oty:$f, cond:$cond)),
            (cmov32rr<cmovrr, sub_oty> (fcond2cc $cond), $l, $t, $f)>;
  def : Pat<(oty (selectcc cty:$l, cty:$r, oty:$t, oty:$f, cond:$cond)),
            (cmov32rr<cmovrr, sub_oty>
                (fcond2cc $cond), (CMPrr $l, $r), $t, $f)>;
  def : Pat<(oty (selectcc cty:$l, (cty simm7fp:$r), oty:$t, oty:$f,
                           cond:$cond)),
            (cmov32irrr<CMPir, cmovrr, sub_oty, LO7FP>
                (icond2ccSwap $cond), $r, $l, $t, $f)>;
}
multiclass SEL32CMPF128m<ValueType oty, Operand sub_oty, ValueType cty,
                         SDPatternOperator Insn,
                         SDPatternOperator CMPir, SDPatternOperator CMPrr,
                         Operand mOp = mimm, SDNodeXForm MOP = MIMM> {
  defvar cmovrr = !cast<Instruction>(Insn#"rr");
  defvar cmovrm = !cast<Instruction>(Insn#"rm");

  def : Pat<(oty (selectcc cty:$l, cty:$r, oty:$t, oty:$f, cond:$cond)),
            (cmov32rr<cmovrr, sub_oty>
                (fcond2cc $cond), (CMPrr $l, $r), $t, $f)>;
  def : Pat<(oty (selectcc cty:$l, (cty simm7fp:$r), oty:$t, oty:$f,
                           cond:$cond)),
            (cmov32irrr<CMPir, cmovrr, sub_oty, LO7FP>
                (icond2ccSwap $cond), $r, $l, $t, $f)>;
}
defm : SEL32CMPIm<i32, sub_i32, i32, "CMOVW", CMPSWSXir, CMPSWSXrr, CMPUWir,
                  CMPUWrr>;
defm : SEL32CMPIm<i32, sub_i32, i64, "CMOVL", CMPSLir, CMPSLrr, CMPULir,
                  CMPULrr>;
defm : SEL32CMPFm<i32, sub_i32, f32, "CMOVS", FCMPSir, FCMPSrr>;
defm : SEL32CMPFm<i32, sub_i32, f64, "CMOVD", FCMPDir, FCMPDrr>;
defm : SEL32CMPF128m<i32, sub_i32, f128, "CMOVD", FCMPQir, FCMPQrr>;
defm : SEL32CMPIm<f32, sub_f32, i32, "CMOVW", CMPSWSXir, CMPSWSXrr, CMPUWir,
                  CMPUWrr, mimmfp, MIMMFP>;
defm : SEL32CMPIm<f32, sub_f32, i64, "CMOVL", CMPSLir, CMPSLrr, CMPULir,
                  CMPULrr, mimmfp, MIMMFP>;
defm : SEL32CMPFm<f32, sub_f32, f32, "CMOVS", FCMPSir, FCMPSrr, mimmfp, MIMMFP>;
defm : SEL32CMPFm<f32, sub_f32, f64, "CMOVD", FCMPDir, FCMPDrr, mimmfp, MIMMFP>;
defm : SEL32CMPF128m<f32, sub_f32, f128, "CMOVD", FCMPQir, FCMPQrr, mimmfp,
                     MIMMFP>;

multiclass SEL128CMPIm<ValueType oty, ValueType cty,
                       SDPatternOperator Insn,
                       SDPatternOperator CMPIir, SDPatternOperator CMPIrr,
                       SDPatternOperator CMPUir, SDPatternOperator CMPUrr,
                       Operand mOp = mimm, SDNodeXForm MOP = MIMM> {
  defvar cmovrr = !cast<Instruction>(Insn#"rr");

  def : Pat<(oty (selectcc cty:$l, zero, oty:$t, oty:$f, CCSIOp:$cond)),
            (cmov128<cmovrr> (icond2cc $cond), $l, $t, $f)>;
  def : Pat<(oty (selectcc cty:$l, cty:$r, oty:$t, oty:$f, CCSIOp:$cond)),
            (cmov128<cmovrr> (icond2cc $cond), (CMPIrr $l, $r), $t, $f)>;
  def : Pat<(oty (selectcc cty:$l, cty:$r, oty:$t, oty:$f, CCUIOp:$cond)),
            (cmov128<cmovrr> (icond2cc $cond), (CMPUrr $l, $r), $t, $f)>;
}
multiclass SEL128CMPFm<ValueType oty, ValueType cty,
                       SDPatternOperator Insn,
                       SDPatternOperator CMPir, SDPatternOperator CMPrr,
                       Operand mOp = mimm, SDNodeXForm MOP = MIMM> {
  defvar cmovrr = !cast<Instruction>(Insn#"rr");

  def : Pat<(oty (selectcc cty:$l, fpzero, oty:$t, oty:$f, cond:$cond)),
            (cmov128<cmovrr> (fcond2cc $cond), $l, $t, $f)>;
  def : Pat<(oty (selectcc cty:$l, cty:$r, oty:$t, oty:$f, cond:$cond)),
            (cmov128<cmovrr> (fcond2cc $cond), (CMPrr $l, $r), $t, $f)>;
}
multiclass SEL128CMPF128m<ValueType oty, ValueType cty,
                          SDPatternOperator Insn,
                          SDPatternOperator CMPir, SDPatternOperator CMPrr,
                          Operand mOp = mimm, SDNodeXForm MOP = MIMM> {
  defvar cmovrr = !cast<Instruction>(Insn#"rr");

  def : Pat<(oty (selectcc cty:$l, cty:$r, oty:$t, oty:$f, cond:$cond)),
            (cmov128<cmovrr> (fcond2cc $cond), (CMPrr $l, $r), $t, $f)>;
}
defm : SEL128CMPIm<f128, i32, "CMOVW", CMPSWSXir, CMPSWSXrr, CMPUWir, CMPUWrr,
                   mimmfp, MIMMFP>;
defm : SEL128CMPIm<f128, i64, "CMOVL", CMPSLir, CMPSLrr, CMPULir, CMPULrr,
                   mimmfp, MIMMFP>;
defm : SEL128CMPFm<f128, f32, "CMOVS", FCMPSir, FCMPSrr, mimmfp, MIMMFP>;
defm : SEL128CMPFm<f128, f64, "CMOVD", FCMPDir, FCMPDrr, mimmfp, MIMMFP>;
defm : SEL128CMPF128m<f128, f128, "CMOVD", FCMPQir, FCMPQrr, mimmfp, MIMMFP>;

// Generic CMOV pattern matches
//   CMOV accepts i64 $t, $f, and result.  So, we extend it to support
//   i32/f32/f64/f128 $t, $f, and result.

// CMOV for i32
multiclass CMOVI32m<ValueType TY, SDPatternOperator Insn> {
  def : Pat<(i32 (CMOV TY:$cmp, i32:$t, i32:$f, (i32 CCOp:$cond))),
            (EXTRACT_SUBREG
                (!cast<Instruction>(Insn#"rr") (CCOP $cond), $cmp,
                           (INSERT_SUBREG (i64 (IMPLICIT_DEF)), $t, sub_i32),
                           (INSERT_SUBREG (i64 (IMPLICIT_DEF)), $f, sub_i32)),
                sub_i32)>;
  def : Pat<(i32 (CMOV TY:$cmp, (i32 mimm:$t), i32:$f, (i32 CCOp:$cond))),
            (EXTRACT_SUBREG
                (!cast<Instruction>(Insn#"rm") (CCOP $cond), $cmp,
                           (MIMM $t),
                           (INSERT_SUBREG (i64 (IMPLICIT_DEF)), $f, sub_i32)),
                sub_i32)>;
}
defm : CMOVI32m<i64, "CMOVL">;
defm : CMOVI32m<i32, "CMOVW">;
defm : CMOVI32m<f64, "CMOVD">;
defm : CMOVI32m<f32, "CMOVS">;

// CMOV for f128
multiclass CMOVF128m<ValueType TY, SDPatternOperator Insn> {
  def : Pat<(f128 (CMOV TY:$cmp, f128:$t, f128:$f, (i32 CCOp:$cond))),
            (INSERT_SUBREG
              (INSERT_SUBREG (f128 (IMPLICIT_DEF)),
                (!cast<Instruction>(Insn#"rr") (CCOP $cond), $cmp,
                  (EXTRACT_SUBREG $t, sub_odd),
                  (EXTRACT_SUBREG $f, sub_odd)), sub_odd),
              (!cast<Instruction>(Insn#"rr") (CCOP $cond), $cmp,
                (EXTRACT_SUBREG $t, sub_even),
                (EXTRACT_SUBREG $f, sub_even)), sub_even)>;
}
defm : CMOVF128m<i64, "CMOVL">;
defm : CMOVF128m<i32, "CMOVW">;
defm : CMOVF128m<f64, "CMOVD">;
defm : CMOVF128m<f32, "CMOVS">;

// CMOV for f64
multiclass CMOVF64m<ValueType TY, SDPatternOperator Insn> {
  def : Pat<(f64 (CMOV TY:$cmp, f64:$t, f64:$f, (i32 CCOp:$cond))),
            (!cast<Instruction>(Insn#"rr") (CCOP $cond), $cmp, $t, $f)>;
  def : Pat<(f64 (CMOV TY:$cmp, (f64 mimmfp:$t), f64:$f, (i32 CCOp:$cond))),
            (!cast<Instruction>(Insn#"rm") (CCOP $cond), $cmp, (MIMMFP $t),
                                           $f)>;
}
defm : CMOVF64m<i64, "CMOVL">;
defm : CMOVF64m<i32, "CMOVW">;
defm : CMOVF64m<f64, "CMOVD">;
defm : CMOVF64m<f32, "CMOVS">;

// CMOV for f32
multiclass CMOVF32m<ValueType TY, SDPatternOperator Insn> {
  def : Pat<(f32 (CMOV TY:$cmp, f32:$t, f32:$f, (i32 CCOp:$cond))),
            (EXTRACT_SUBREG
                (!cast<Instruction>(Insn#"rr")
                    (CCOP $cond), $cmp,
                    (INSERT_SUBREG (i64 (IMPLICIT_DEF)), $t, sub_f32),
                    (INSERT_SUBREG (i64 (IMPLICIT_DEF)), $f, sub_f32)),
                sub_f32)>;
  def : Pat<(f32 (CMOV TY:$cmp, (f32 mimmfp:$t), f32:$f, (i32 CCOp:$cond))),
            (EXTRACT_SUBREG
                (!cast<Instruction>(Insn#"rm")
                    (CCOP $cond), $cmp, (MIMMFP $t),
                    (INSERT_SUBREG (i64 (IMPLICIT_DEF)), $f, sub_f32)),
                sub_f32)>;
}
defm : CMOVF32m<i64, "CMOVL">;
defm : CMOVF32m<i32, "CMOVW">;
defm : CMOVF32m<f64, "CMOVD">;
defm : CMOVF32m<f32, "CMOVS">;
=======
// selectcc for i64 result
def : Pat<(i64 (selectcc i32:$l, i32:$r, i64:$t, i64:$f, CCSIOp:$cond)),
          (CMOVWrr (icond2cc $cond), (CMPSWSXrr $l, $r), $t, $f)>;
def : Pat<(i64 (selectcc i32:$l, i32:$r, i64:$t, i64:$f, CCUIOp:$cond)),
          (CMOVWrr (icond2cc $cond), (CMPUWrr $l, $r), $t, $f)>;
def : Pat<(i64 (selectcc i64:$l, i64:$r, i64:$t, i64:$f, CCSIOp:$cond)),
          (CMOVLrr (icond2cc $cond), (CMPSLrr $l, $r), $t, $f)>;
def : Pat<(i64 (selectcc i64:$l, i64:$r, i64:$t, i64:$f, CCUIOp:$cond)),
          (CMOVLrr (icond2cc $cond), (CMPULrr $l, $r), $t, $f)>;
def : Pat<(i64 (selectcc f32:$l, f32:$r, i64:$t, i64:$f, cond:$cond)),
          (CMOVSrr (fcond2cc $cond), (FCMPSrr $l, $r), $t, $f)>;
def : Pat<(i64 (selectcc f64:$l, f64:$r, i64:$t, i64:$f, cond:$cond)),
          (CMOVDrr (fcond2cc $cond), (FCMPDrr $l, $r), $t, $f)>;

// selectcc for i32 result
def : Pat<(i32 (selectcc i32:$l, i32:$r, i32:$t, i32:$f, CCSIOp:$cond)),
          (EXTRACT_SUBREG
              (CMOVWrr (icond2cc $cond),
                       (CMPSWSXrr $l, $r),
                       (INSERT_SUBREG (i64 (IMPLICIT_DEF)), $t, sub_i32),
                       (INSERT_SUBREG (i64 (IMPLICIT_DEF)), $f, sub_i32)),
              sub_i32)>;
def : Pat<(i32 (selectcc i32:$l, i32:$r, i32:$t, i32:$f, CCUIOp:$cond)),
          (EXTRACT_SUBREG
              (CMOVWrr (icond2cc $cond),
                       (CMPUWrr $l, $r),
                       (INSERT_SUBREG (i64 (IMPLICIT_DEF)), $t, sub_i32),
                       (INSERT_SUBREG (i64 (IMPLICIT_DEF)), $f, sub_i32)),
              sub_i32)>;
def : Pat<(i32 (selectcc i64:$l, i64:$r, i32:$t, i32:$f, CCSIOp:$cond)),
          (EXTRACT_SUBREG
              (CMOVLrr (icond2cc $cond),
                       (CMPSLrr $l, $r),
                       (INSERT_SUBREG (i64 (IMPLICIT_DEF)), $t, sub_i32),
                       (INSERT_SUBREG (i64 (IMPLICIT_DEF)), $f, sub_i32)),
              sub_i32)>;
def : Pat<(i32 (selectcc i64:$l, i64:$r, i32:$t, i32:$f, CCUIOp:$cond)),
          (EXTRACT_SUBREG
              (CMOVLrr (icond2cc $cond),
                       (CMPULrr $l, $r),
                       (INSERT_SUBREG (i64 (IMPLICIT_DEF)), $t, sub_i32),
                       (INSERT_SUBREG (i64 (IMPLICIT_DEF)), $f, sub_i32)),
              sub_i32)>;
def : Pat<(i32 (selectcc f32:$l, f32:$r, i32:$t, i32:$f, cond:$cond)),
          (EXTRACT_SUBREG
              (CMOVSrr (fcond2cc $cond),
                       (FCMPSrr $l, $r),
                       (INSERT_SUBREG (i64 (IMPLICIT_DEF)), $t, sub_i32),
                       (INSERT_SUBREG (i64 (IMPLICIT_DEF)), $f, sub_i32)),
              sub_i32)>;
def : Pat<(i32 (selectcc f64:$l, f64:$r, i32:$t, i32:$f, cond:$cond)),
          (EXTRACT_SUBREG
              (CMOVDrr (fcond2cc $cond),
                       (FCMPDrr $l, $r),
                       (INSERT_SUBREG (i64 (IMPLICIT_DEF)), $t, sub_i32),
                       (INSERT_SUBREG (i64 (IMPLICIT_DEF)), $f, sub_i32)),
              sub_i32)>;

// selectcc for f64 result
def : Pat<(f64 (selectcc i32:$l, i32:$r, f64:$t, f64:$f, CCSIOp:$cond)),
          (CMOVWrr (icond2cc $cond), (CMPSWSXrr $l, $r), $t, $f)>;
def : Pat<(f64 (selectcc i32:$l, i32:$r, f64:$t, f64:$f, CCUIOp:$cond)),
          (CMOVWrr (icond2cc $cond), (CMPUWrr $l, $r), $t, $f)>;
def : Pat<(f64 (selectcc i64:$l, i64:$r, f64:$t, f64:$f, CCSIOp:$cond)),
          (CMOVLrr (icond2cc $cond), (CMPSLrr $l, $r), $t, $f)>;
def : Pat<(f64 (selectcc i64:$l, i64:$r, f64:$t, f64:$f, CCUIOp:$cond)),
          (CMOVLrr (icond2cc $cond), (CMPULrr $l, $r), $t, $f)>;
def : Pat<(f64 (selectcc f32:$l, f32:$r, f64:$t, f64:$f, cond:$cond)),
          (CMOVSrr (fcond2cc $cond), (FCMPSrr $l, $r), $t, $f)>;
def : Pat<(f64 (selectcc f64:$l, f64:$r, f64:$t, f64:$f, cond:$cond)),
          (CMOVDrr (fcond2cc $cond), (FCMPDrr $l, $r), $t, $f)>;

// selectcc for f32 result
def : Pat<(f32 (selectcc i32:$l, i32:$r, f32:$t, f32:$f, CCSIOp:$cond)),
          (EXTRACT_SUBREG
              (CMOVWrr (icond2cc $cond),
                       (CMPSWSXrr $l, $r),
                       (INSERT_SUBREG (f64 (IMPLICIT_DEF)), $t, sub_f32),
                       (INSERT_SUBREG (f64 (IMPLICIT_DEF)), $f, sub_f32)),
              sub_f32)>;
def : Pat<(f32 (selectcc i32:$l, i32:$r, f32:$t, f32:$f, CCUIOp:$cond)),
          (EXTRACT_SUBREG
              (CMOVWrr (icond2cc $cond),
                       (CMPUWrr $l, $r),
                       (INSERT_SUBREG (f64 (IMPLICIT_DEF)), $t, sub_f32),
                       (INSERT_SUBREG (f64 (IMPLICIT_DEF)), $f, sub_f32)),
              sub_f32)>;
def : Pat<(f32 (selectcc i64:$l, i64:$r, f32:$t, f32:$f, CCSIOp:$cond)),
          (EXTRACT_SUBREG
              (CMOVLrr (icond2cc $cond),
                       (CMPSLrr $l, $r),
                       (INSERT_SUBREG (f64 (IMPLICIT_DEF)), $t, sub_f32),
                       (INSERT_SUBREG (f64 (IMPLICIT_DEF)), $f, sub_f32)),
              sub_f32)>;
def : Pat<(f32 (selectcc i64:$l, i64:$r, f32:$t, f32:$f, CCUIOp:$cond)),
          (EXTRACT_SUBREG
              (CMOVLrr (icond2cc $cond),
                       (CMPULrr $l, $r),
                       (INSERT_SUBREG (f64 (IMPLICIT_DEF)), $t, sub_f32),
                       (INSERT_SUBREG (f64 (IMPLICIT_DEF)), $f, sub_f32)),
              sub_f32)>;
def : Pat<(f32 (selectcc f32:$l, f32:$r, f32:$t, f32:$f, cond:$cond)),
          (EXTRACT_SUBREG
              (CMOVSrr (fcond2cc $cond),
                       (FCMPSrr $l, $r),
                       (INSERT_SUBREG (f64 (IMPLICIT_DEF)), $t, sub_f32),
                       (INSERT_SUBREG (f64 (IMPLICIT_DEF)), $f, sub_f32)),
              sub_f32)>;
def : Pat<(f32 (selectcc f64:$l, f64:$r, f32:$t, f32:$f, cond:$cond)),
          (EXTRACT_SUBREG
              (CMOVDrr (fcond2cc $cond),
                       (FCMPDrr $l, $r),
                       (INSERT_SUBREG (f64 (IMPLICIT_DEF)), $t, sub_f32),
                       (INSERT_SUBREG (f64 (IMPLICIT_DEF)), $f, sub_f32)),
              sub_f32)>;
>>>>>>> 25544ce2

// Generic SELECT pattern matches
// Use cmov.w for all cases since %pred holds i32.
//
//   CMOV.w.ne %res, %tval, %tmp  ; set tval if %tmp is true
def : Pat<(i64 (select i32:$pred, i64:$t, i64:$f)),
          (CMOVWrr CC_INE, $pred, $t, $f)>;
def : Pat<(i64 (select i32:$pred, (i64 mimm:$t), i64:$f)),
          (CMOVWrm CC_INE, $pred, (MIMM $t), $f)>;
def : Pat<(i64 (select i32:$pred, i64:$t, (i64 mimm:$f))),
          (CMOVWrm CC_IEQ, $pred, (MIMM $f), $t)>;

def : Pat<(i32 (select i32:$pred, i32:$t, i32:$f)),
          (EXTRACT_SUBREG
              (CMOVWrr CC_INE, $pred,
                       (INSERT_SUBREG (i64 (IMPLICIT_DEF)), $t, sub_i32),
                       (INSERT_SUBREG (i64 (IMPLICIT_DEF)), $f, sub_i32)),
              sub_i32)>;
def : Pat<(i32 (select i32:$pred, (i32 mimm:$t), i32:$f)),
          (EXTRACT_SUBREG
              (CMOVWrm CC_INE, $pred,
                       (MIMM $t),
                       (INSERT_SUBREG (i64 (IMPLICIT_DEF)), $f, sub_i32)),
              sub_i32)>;
def : Pat<(i32 (select i32:$pred, i32:$t, (i32 mimm:$f))),
          (EXTRACT_SUBREG
              (CMOVWrm CC_IEQ, $pred,
                       (MIMM $f),
                       (INSERT_SUBREG (i64 (IMPLICIT_DEF)), $t, sub_i32)),
              sub_i32)>;

def : Pat<(f128 (select i32:$pred, f128:$t, f128:$f)),
          (INSERT_SUBREG
            (INSERT_SUBREG (f128 (IMPLICIT_DEF)),
              (CMOVWrr CC_INE, $pred,
                (EXTRACT_SUBREG $t, sub_odd),
                (EXTRACT_SUBREG $f, sub_odd)), sub_odd),
            (CMOVWrr CC_INE, $pred,
              (EXTRACT_SUBREG $t, sub_even),
              (EXTRACT_SUBREG $f, sub_even)), sub_even)>;

def : Pat<(f64 (select i32:$pred, f64:$t, f64:$f)),
          (CMOVWrr CC_INE, $pred, $t, $f)>;
def : Pat<(f64 (select i32:$pred, (f64 mimmfp:$t), f64:$f)),
          (CMOVWrm CC_INE, $pred, (MIMMFP $t), $f)>;
def : Pat<(f64 (select i32:$pred, f64:$t, (f64 mimmfp:$f))),
          (CMOVWrm CC_IEQ, $pred, (MIMMFP $f), $t)>;

def : Pat<(f32 (select i32:$pred, f32:$t, f32:$f)),
          (EXTRACT_SUBREG
            (CMOVWrr CC_INE, $pred,
                     (INSERT_SUBREG (i64 (IMPLICIT_DEF)), $t, sub_f32),
                     (INSERT_SUBREG (i64 (IMPLICIT_DEF)), $f, sub_f32)),
            sub_f32)>;
def : Pat<(f32 (select i32:$pred, (f32 mimmfp:$t), f32:$f)),
          (EXTRACT_SUBREG
            (CMOVWrm CC_INE, $pred,
                     (MIMMFP $t),
                     (INSERT_SUBREG (i64 (IMPLICIT_DEF)), $f, sub_f32)),
            sub_f32)>;
def : Pat<(f32 (select i32:$pred, f32:$t, (f32 mimmfp:$f))),
          (EXTRACT_SUBREG
            (CMOVWrm CC_IEQ, $pred,
                     (MIMMFP $f),
                     (INSERT_SUBREG (i64 (IMPLICIT_DEF)), $t, sub_f32)),
            sub_f32)>;

// bitconvert
def : Pat<(f64 (bitconvert i64:$src)), (COPY_TO_REGCLASS $src, I64)>;
def : Pat<(i64 (bitconvert f64:$src)), (COPY_TO_REGCLASS $src, I64)>;

def : Pat<(i32 (bitconvert f32:$op)),
          (EXTRACT_SUBREG (SRALri (INSERT_SUBREG (i64 (IMPLICIT_DEF)),
            $op, sub_f32), 32), sub_i32)>;
def : Pat<(f32 (bitconvert i32:$op)),
          (EXTRACT_SUBREG (SLLri (INSERT_SUBREG (i64 (IMPLICIT_DEF)),
            $op, sub_i32), 32), sub_f32)>;

// Bits operations pattern matchings.
def : Pat<(i32 (ctpop i32:$src)),
          (EXTRACT_SUBREG (PCNTr (ANDrm (INSERT_SUBREG
            (i64 (IMPLICIT_DEF)), $src, sub_i32), !add(32, 64))), sub_i32)>;
def : Pat<(i32 (ctlz i32:$src)),
          (EXTRACT_SUBREG (LDZr (SLLri (INSERT_SUBREG
            (i64 (IMPLICIT_DEF)), $src, sub_i32), 32)), sub_i32)>;
def : Pat<(i64 (bswap i64:$src)),
          (BSWPri $src, 0)>;
def : Pat<(i32 (bswap i32:$src)),
          (EXTRACT_SUBREG (BSWPri (INSERT_SUBREG
            (i64 (IMPLICIT_DEF)), $src, sub_i32), 1), sub_i32)>;

// Several special patterns to optimize code

// Optimize code A generated by `(unsigned char)c << 5` to B.
// A) sla.w.sx %s0, %s0, 5
//    lea %s1, 224           ; 0xE0
//    and %s0, %s0, %s1
// B) sla.w.sx %s0, %s0, 5
//    and %s0, %s0, (56)0

def : Pat<(i32 (and i32:$val, 0xff)),
          (AND32rm $val, !add(56, 64))>;
def : Pat<(i32 (and i32:$val, 0xffff)),
          (AND32rm $val, !add(48, 64))>;
def : Pat<(i64 (and i64:$val, 0xffffffff)),
          (ANDrm $val, !add(32, 64))>;

// Optimize code A generated by `(unsigned char)ll` to B.
// A) adds.w.sx %s0, %s0, (0)1  // sext_inreg generates this
//    and %s0, %s0, (56)0
// B) and %s0, %s0, (56)0

def : Pat<(and (trunc i64:$src), 0xff),
          (AND32rm (EXTRACT_SUBREG $src, sub_i32), !add(56, 64))>;
def : Pat<(and (trunc i64:$src), 0xffff),
          (AND32rm (EXTRACT_SUBREG $src, sub_i32), !add(48, 64))>;

// vector instructions
include "VEInstrVec.td"
include "VEInstrVecVL.td"

// generic vector instruction patterns
include "VEInstrPatternsVec.td"

// vevlintrin
include "VEInstrIntrinsicVL.td"<|MERGE_RESOLUTION|>--- conflicted
+++ resolved
@@ -135,7 +135,7 @@
   let ParserMatchClass = MiscImmAsmOperand;
 }
 
-// simm7fp
+// simm7fp - Generic fp immediate value.
 def LO7FP : SDNodeXForm<fpimm, [{
   // Get a integer immediate from fpimm
   const APInt& imm = N->getValueAPF().bitcastToAPInt();
@@ -155,7 +155,7 @@
   let DecoderMethod = "DecodeSIMM7";
 }
 
-// mimmfp
+// mimm - Special fp immediate value of sequential bit stream of 0 or 1.
 def MIMMFP : SDNodeXForm<fpimm, [{
   const APInt& Imm = N->getValueAPF().bitcastToAPInt();
   uint64_t Val = Imm.getSExtValue();
@@ -177,51 +177,7 @@
   let PrintMethod = "printMImmOperand";
 }
 
-<<<<<<< HEAD
 // other generic patterns to use in pattern matchings
-=======
-// simm7fp - Generic fp immediate value.
-def LO7FP : SDNodeXForm<fpimm, [{
-  // Get a integer immediate from fpimm
-  const APInt& imm = N->getValueAPF().bitcastToAPInt();
-  uint64_t val = imm.getSExtValue();
-  if (imm.getBitWidth() == 32)
-    val <<= 32; // Immediate value of float place at higher bits on VE.
-  return CurDAG->getTargetConstant(SignExtend32(val, 7), SDLoc(N), MVT::i32);
-}]>;
-def simm7fp : Operand<i32>, PatLeaf<(fpimm), [{
-    const APInt& imm = N->getValueAPF().bitcastToAPInt();
-    uint64_t val = imm.getSExtValue();
-    if (imm.getBitWidth() == 32)
-      val <<= 32; // Immediate value of float place at higher bits on VE.
-    return isInt<7>(val);
-  }], LO7FP> {
-  let DecoderMethod = "DecodeSIMM7";
-}
-
-// mimm - Special fp immediate value of sequential bit stream of 0 or 1.
-def MIMMFP : SDNodeXForm<fpimm, [{
-  const APInt& Imm = N->getValueAPF().bitcastToAPInt();
-  uint64_t Val = Imm.getSExtValue();
-  bool M0Flag = isMask_64(Val);
-  if (Imm.getBitWidth() == 32)
-    Val <<= 32; // Immediate value of float place at higher bits on VE.
-  if (M0Flag) {
-    //   bit 6  : If `(m)0`, 1.  Otherwise, 0.
-    Val = countLeadingZeros(Val) | 0x40;
-  } else
-    Val = countLeadingOnes(Val);
-  return CurDAG->getTargetConstant(Val, SDLoc(N), MVT::i32);
-}]>;
-def mimmfp : Operand<i32>, PatLeaf<(fpimm), [{
-    const APInt& Imm = N->getValueAPF().bitcastToAPInt();
-    uint64_t Val = Imm.getSExtValue();
-    return isMask_64(Val) ||
-           ((Val & (1UL << 63)) && isShiftedMask_64(Val)); }], MIMMFP> {
-  let PrintMethod = "printMImmOperand";
-}
-
->>>>>>> 25544ce2
 def simm32      : PatLeaf<(imm), [{ return isInt<32>(N->getSExtValue()); }]>;
 def uimm32      : PatLeaf<(imm), [{ return isUInt<32>(N->getZExtValue()); }]>;
 def lomsbzero   : PatLeaf<(imm), [{ return (N->getZExtValue() & 0x80000000)
@@ -327,68 +283,16 @@
   return CurDAG->getTargetConstant(VECC, SDLoc(N), MVT::i32);
 }]>;
 
-def icond2ccSwap : SDNodeXForm<cond, [{
-  VECC::CondCode cc;
-  switch (N->get()) {
-  default:          llvm_unreachable("Unknown integer condition code!");
-  case ISD::SETEQ:  cc = VECC::CC_IEQ; break;
-  case ISD::SETNE:  cc = VECC::CC_INE; break;
-  case ISD::SETLT:  cc = VECC::CC_IG;  break;
-  case ISD::SETGT:  cc = VECC::CC_IL;  break;
-  case ISD::SETLE:  cc = VECC::CC_IGE; break;
-  case ISD::SETGE:  cc = VECC::CC_ILE; break;
-  case ISD::SETULT: cc = VECC::CC_IG;  break;
-  case ISD::SETULE: cc = VECC::CC_IGE; break;
-  case ISD::SETUGT: cc = VECC::CC_IL;  break;
-  case ISD::SETUGE: cc = VECC::CC_ILE; break;
-  }
-  return CurDAG->getTargetConstant(cc, SDLoc(N), MVT::i32);
-}]>;
-
 def fcond2cc : SDNodeXForm<cond, [{
   VECC::CondCode VECC = FPCondCode2FCC(N->get());
   return CurDAG->getTargetConstant(VECC, SDLoc(N), MVT::i32);
 }]>;
 
 def fcond2ccSwap : SDNodeXForm<cond, [{
-<<<<<<< HEAD
   ISD::CondCode CC = getSetCCSwappedOperands(N->get());
   VECC::CondCode VECC = FPCondCode2FCC(CC);
   return CurDAG->getTargetConstant(VECC, SDLoc(N), MVT::i32);
 }]>;
-=======
-  VECC::CondCode cc;
-  switch (N->get()) {
-  default:          llvm_unreachable("Unknown float condition code!");
-  case ISD::SETFALSE: cc = VECC::CC_AF;    break;
-  case ISD::SETEQ:
-  case ISD::SETOEQ:   cc = VECC::CC_EQ;    break;
-  case ISD::SETNE:
-  case ISD::SETONE:   cc = VECC::CC_NE;    break;
-  case ISD::SETLT:
-  case ISD::SETOLT:   cc = VECC::CC_G;     break;
-  case ISD::SETGT:
-  case ISD::SETOGT:   cc = VECC::CC_L;     break;
-  case ISD::SETLE:
-  case ISD::SETOLE:   cc = VECC::CC_GE;    break;
-  case ISD::SETGE:
-  case ISD::SETOGE:   cc = VECC::CC_LE;    break;
-  case ISD::SETO:     cc = VECC::CC_NUM;   break;
-  case ISD::SETUO:    cc = VECC::CC_NAN;   break;
-  case ISD::SETUEQ:   cc = VECC::CC_EQNAN; break;
-  case ISD::SETUNE:   cc = VECC::CC_NENAN; break;
-  case ISD::SETULT:   cc = VECC::CC_GNAN;  break;
-  case ISD::SETUGT:   cc = VECC::CC_LNAN;  break;
-  case ISD::SETULE:   cc = VECC::CC_GENAN; break;
-  case ISD::SETUGE:   cc = VECC::CC_LENAN; break;
-  case ISD::SETTRUE:  cc = VECC::CC_AT;    break;
-  }
-  return CurDAG->getTargetConstant(cc, SDLoc(N), MVT::i32);
-}]>;
-
-// Addressing modes.
-def ADDRri : ComplexPattern<iPTR, 2, "selectADDRri", [frameindex], []>;
->>>>>>> 25544ce2
 
 def fcond2ccInv : SDNodeXForm<cond, [{
   ISD::CondCode CC = ISD::GlobalISel::getSetCCInverse(N->get(), false);
@@ -427,12 +331,8 @@
 //    MEMrri, MEMrii, MEMzri, MEMzii
 // AS format:
 //    MEMriASX, MEMziASX    : simple AS format
-<<<<<<< HEAD
 //    MEMriRRM, MEMziRRM    : AS format in RRM format
 //    MEMriHM, MEMziHM      : AS format in RRM format for host memory access
-=======
-//    well be added later.
->>>>>>> 25544ce2
 
 def ADDRrri : ComplexPattern<iPTR, 3, "selectADDRrri", [frameindex], []>;
 def ADDRrii : ComplexPattern<iPTR, 3, "selectADDRrii", [frameindex], []>;
@@ -499,7 +399,6 @@
   let MIOperandInfo = (ops i32imm /* = 0 */, i32imm);
   let ParserMatchClass = VEMEMziAsmOperand;
 }
-<<<<<<< HEAD
 // AS RRM style assembly instruction format:
 def MEMriRRM : Operand<iPTR> {
   let PrintMethod = "printMemASOperandRRM";
@@ -530,15 +429,6 @@
 }
 
 def TLSSym : Operand<iPTR>;
-=======
-
-// Branch targets have OtherVT type.
-def brtarget32 : Operand<OtherVT> {
-}
-
-def calltarget : Operand<i64> {
-}
->>>>>>> 25544ce2
 
 // Operand for printing out a condition code.
 def CCOP : SDNodeXForm<imm, [{
@@ -563,11 +453,6 @@
   let DecoderMethod = "DecodeRDOperand";
   let EncoderMethod = "getRDOpValue";
   let ParserMatchClass = RDOpAsmOperand;
-}
-
-// Operand for printing out a rounding mode code.
-def RDOp : Operand<i32> {
-  let PrintMethod = "printRDOperand";
 }
 
 def VEhi    : SDNode<"VEISD::Hi", SDTIntUnaryOp>;
@@ -742,42 +627,24 @@
 multiclass RRm<string opcStr, bits<8>opc,
                RegisterClass RC, ValueType Ty,
                SDPatternOperator OpNode = null_frag,
-<<<<<<< HEAD
-               Operand immOp = simm7, Operand mOp = mimm> {
-  defm "" : RRbm<opcStr, opc, RC, Ty, RC, Ty, OpNode, immOp, mOp>;
-}
-=======
                Operand immOp = simm7, Operand mOp = mimm> :
   RRbm<opcStr, opc, RC, Ty, RC, Ty, OpNode, immOp, mOp>;
->>>>>>> 25544ce2
 
 // Generic RR multiclass for non-commutative instructions with 2 arguments.
 //   e.g. SUBUL, SUBUW, SUBSWSX, and etc.
 multiclass RRNCm<string opcStr, bits<8>opc,
                  RegisterClass RC, ValueType Ty,
                  SDPatternOperator OpNode = null_frag,
-<<<<<<< HEAD
-                 Operand immOp = simm7, Operand mOp = mimm> {
-  defm "" : RRNCbm<opcStr, opc, RC, Ty, RC, Ty, OpNode, immOp, mOp>;
-}
-=======
                  Operand immOp = simm7, Operand mOp = mimm> :
   RRNCbm<opcStr, opc, RC, Ty, RC, Ty, OpNode, immOp, mOp>;
->>>>>>> 25544ce2
 
 // Generic RR multiclass for floating point instructions with 2 arguments.
 //   e.g. FADDD, FADDS, FSUBD, and etc.
 multiclass RRFm<string opcStr, bits<8>opc,
                 RegisterClass RC, ValueType Ty,
                 SDPatternOperator OpNode = null_frag,
-<<<<<<< HEAD
-                Operand immOp = simm7fp, Operand mOp = mimmfp> {
-  defm "" : RRNCbm<opcStr, opc, RC, Ty, RC, Ty, OpNode, immOp, mOp>;
-}
-=======
                 Operand immOp = simm7fp, Operand mOp = mimmfp> :
   RRNCbm<opcStr, opc, RC, Ty, RC, Ty, OpNode, immOp, mOp>;
->>>>>>> 25544ce2
 
 // Generic RR multiclass for shift instructions with 2 arguments.
 //   e.g. SLL, SRL, SLAWSX, and etc.
@@ -953,7 +820,6 @@
              !strconcat(opcStr, " $sx, $sy")>;
 }
 
-<<<<<<< HEAD
 // Multiclass for PFCH instructions.
 //   e.g. PFCH
 let sx = 0, hasSideEffects = 0 in
@@ -993,8 +859,6 @@
                                    OpNode>;
 }
 
-=======
->>>>>>> 25544ce2
 // Multiclass for branch instructions
 //   e.g. BCFL, BCFW, BCFD, and etc.
 let isBranch = 1, isTerminator = 1, isIndirectBranch = 1, hasSideEffects = 0 in
@@ -1052,7 +916,6 @@
   let cy = 0, sy = 0, cz = 0, sz = 0, cf = 0 /* AF */ in
   defm na : BCRbpfm<opcStrAf, "", opc, (ins)>;
 }
-<<<<<<< HEAD
 
 // Multiclass for communication register instructions.
 //   e.g. LCR
@@ -1121,8 +984,6 @@
   def zi : RRMHM<opc, (outs), (ins MEMziHM:$addr, RC:$sx),
                  !strconcat(opcStr, " $sx, $addr")>;
 }
-=======
->>>>>>> 25544ce2
 
 //===----------------------------------------------------------------------===//
 // Instructions
@@ -1533,7 +1394,6 @@
 //-----------------------------------------------------------------------------
 // Section 8.7 - Floating-point Arithmetic Instructions
 //-----------------------------------------------------------------------------
-<<<<<<< HEAD
 
 // Section 8.7.1 - FAD (Floating Add)
 defm FADDD : RRFm<"fadd.d", 0x4C, I64, f64, fadd>;
@@ -1627,7 +1487,7 @@
 let Uses = [SX10], bpf = 3 /* TAKEN */, cf = 15 /* AT */, cy = 0, sy = 0,
     sz = 10 /* SX10 */, imm32 = 0, isReturn = 1, isTerminator = 1,
     isBarrier = 1, isCodeGenOnly = 1, hasSideEffects = 0 in
-def RET : CF<0x19, (outs), (ins), "b.l.t (, %lr)", [(retflag)]>;
+def RET : CF<0x19, (outs), (ins), "b.l.t (, %s10)", [(retflag)]>;
 
 // Section 8.8.2 - BCS (Branch on Condition Single)
 defm BCFW : BCm<"b${cond}.w", "b.w", "baf.w", 0x1B, I32, simm7>;
@@ -1636,95 +1496,6 @@
 defm BCFD : BCm<"b${cond}.d", "b.d", "baf.d", 0x1C, I64, simm7>;
 let cx = 1 in
 defm BCFS : BCm<"b${cond}.s", "b.s", "baf.s", 0x1C, F32, simm7>;
-=======
-
-// Section 8.7.1 - FAD (Floating Add)
-defm FADDD : RRFm<"fadd.d", 0x4C, I64, f64, fadd>;
-let cx = 1 in defm FADDS : RRFm<"fadd.s", 0x4C, F32, f32, fadd>;
-
-// Section 8.7.2 - FSB (Floating Subtract)
-defm FSUBD : RRFm<"fsub.d", 0x5C, I64, f64, fsub>;
-let cx = 1 in defm FSUBS : RRFm<"fsub.s", 0x5C, F32, f32, fsub>;
-
-// Section 8.7.3 - FMP (Floating Multiply)
-defm FMULD : RRFm<"fmul.d", 0x4D, I64, f64, fmul>;
-let cx = 1 in defm FMULS : RRFm<"fmul.s", 0x4D, F32, f32, fmul>;
-
-// Section 8.7.4 - FDV (Floating Divide)
-defm FDIVD : RRFm<"fdiv.d", 0x5D, I64, f64, fdiv>;
-let cx = 1 in defm FDIVS : RRFm<"fdiv.s", 0x5D, F32, f32, fdiv>;
-
-// Section 8.7.5 - FCP (Floating Compare)
-defm FCMPD : RRFm<"fcmp.d", 0x7E, I64, f64>;
-let cx = 1 in defm FCMPS : RRFm<"fcmp.s", 0x7E, F32, f32>;
-
-// Section 8.7.6 - CMS (Compare and Select Maximum/Minimum Single)
-// cx: double/float, cw: max/min
-defm FMAXD : RRFm<"fmax.d", 0x3E, I64, f64>;
-let cx = 1 in defm FMAXS : RRFm<"fmax.s", 0x3E, F32, f32>;
-let cw = 1 in defm FMIND : RRFm<"fmin.d", 0x3E, I64, f64>;
-let cw = 1, cx = 1 in defm FMINS : RRFm<"fmin.s", 0x3E, F32, f32>;
-
-// Section 8.7.7 - FAQ (Floating Add Quadruple)
-// Section 8.7.8 - FSQ (Floating Subtract Quadruple)
-// Section 8.7.9 - FMQ (Floating Subtract Quadruple)
-// Section 8.7.10 - FCQ (Floating Compare Quadruple)
-
-// Section 8.7.11 - FIX (Convert to Fixed Point)
-// cx: double/float, cw: sx/zx, sz{0-3} = round
-let cx = 0, cw = 0 /* sign extend */ in
-defm CVTWDSX : CVTRDm<"cvt.w.d.sx", 0x4E, I32, i32, I64, f64>;
-let cx = 0, cw = 1 /* zero extend */ in
-defm CVTWDZX : CVTRDm<"cvt.w.d.zx", 0x4E, I32, i32, I64, f64>;
-let cx = 1, cw = 0 /* sign extend */ in
-defm CVTWSSX : CVTRDm<"cvt.w.s.sx", 0x4E, I32, i32, F32, f32>;
-let cx = 1, cw = 1 /* zero extend */ in
-defm CVTWSZX : CVTRDm<"cvt.w.s.zx", 0x4E, I32, i32, F32, f32>;
-
-// Section 8.7.12 - FIXX (Convert to Fixed Point)
-defm CVTLD : CVTRDm<"cvt.l.d", 0x4F, I64, i64, I64, f64>;
-
-// Section 8.7.13 - FLT (Convert to Floating Point)
-defm CVTDW : CVTm<"cvt.d.w", 0x5E, I64, f64, I32, i32, sint_to_fp>;
-let cx = 1 in
-defm CVTSW : CVTm<"cvt.s.w", 0x5E, F32, f32, I32, i32, sint_to_fp>;
-
-// Section 8.7.14 - FLTX (Convert to Floating Point)
-defm CVTDL : CVTm<"cvt.d.l", 0x5F, I64, f64, I64, i64, sint_to_fp>;
-
-// Section 8.7.15 - CVS (Convert to Single-format)
-defm CVTSD : CVTm<"cvt.s.d", 0x1F, F32, f32, I64, f64, fpround>;
-
-// Section 8.7.16 - CVD (Convert to Double-format)
-defm CVTDS : CVTm<"cvt.d.s", 0x0F, I64, f64, F32, f32, fpextend>;
-
-// Section 8.7.17 - CVQ (Convert to Single-format)
-
-//-----------------------------------------------------------------------------
-// Section 8.8 - Branch instructions
-//-----------------------------------------------------------------------------
-
-// Section 8.8.1 - BC (Branch on Codition)
-defm BCFL : BCm<"b${cond}.l", "b.l", "baf.l", 0x19, I64, simm7>;
-
-// Indirect branch aliases
-def : Pat<(brind I64:$reg), (BCFLari_t $reg, 0)>;
-def : Pat<(brind tblockaddress:$imm), (BCFLazi_t 0, $imm)>;
-
-// Return instruction is a special case of jump.
-let Uses = [SX10], bpf = 3 /* TAKEN */, cf = 15 /* AT */, cy = 0, sy = 0,
-    sz = 10 /* SX10 */, imm32 = 0, isReturn = 1, isTerminator = 1,
-    isBarrier = 1, isCodeGenOnly = 1, hasSideEffects = 0 in
-def RET : CF<0x19, (outs), (ins), "b.l.t (, %s10)", [(retflag)]>;
-
-// Section 8.8.2 - BCS (Branch on Condition Single)
-defm BCFW : BCm<"b${cond}.w", "b.w", "baf.w", 0x1B, I32, simm7>;
-
-// Section 8.8.3 - BCF (Branch on Condition Floating Point)
-defm BCFD : BCm<"b${cond}.d", "b.d", "baf.d", 0x1C, I64, simm7fp>;
-let cx = 1 in
-defm BCFS : BCm<"b${cond}.s", "b.s", "baf.s", 0x1C, F32, simm7fp>;
->>>>>>> 25544ce2
 
 // Section 8.8.4 - BCR (Branch on Condition Relative)
 let cx = 0, cx2 = 0 in
@@ -1732,15 +1503,9 @@
 let cx = 1, cx2 = 0 in
 defm BRCFW : BCRm<"br${cf}.w", "br.w", "braf.w", 0x18, I32, simm7>;
 let cx = 0, cx2 = 1 in
-<<<<<<< HEAD
-defm BRCFD : BCRm<"br${cf}.d", "br.d", "braf.d", 0x18, I64, simm7>;
-let cx = 1, cx2 = 1 in
-defm BRCFS : BCRm<"br${cf}.s", "br.s", "braf.s", 0x18, F32, simm7>;
-=======
 defm BRCFD : BCRm<"br${cf}.d", "br.d", "braf.d", 0x18, I64, simm7fp>;
 let cx = 1, cx2 = 1 in
 defm BRCFS : BCRm<"br${cf}.s", "br.s", "braf.s", 0x18, F32, simm7fp>;
->>>>>>> 25544ce2
 
 // Section 8.8.5 - BSIC (Branch and Save IC)
 let isCall = 1, hasSideEffects = 0, DecoderMethod = "DecodeCall" in
@@ -1752,7 +1517,6 @@
 def CALLr : RM<0x08, (outs), (ins I64:$sz, variable_ops),
                "bsic %s10, (, $sz)", [(call i64:$sz)]>;
 
-<<<<<<< HEAD
 //-----------------------------------------------------------------------------
 // All vector instructions described in section 8.9 to 8.18 in
 // SX-Aurora TSUBASA Architecture Guide are defined in `VEInstrVec.td`
@@ -1764,23 +1528,6 @@
 
 // Section 8.19.1 - SIC (Save Instruction Counter)
 let cy = 0, sy = 0, cz = 0, sz = 0, hasSideEffects = 1, Uses = [IC] in
-=======
-let cx = 0, cy = 0, cz = 1, hasSideEffects = 0 in {
-let sy = 3 in
-def SHMri : RM<
-    0x31, (outs), (ins MEMASri:$addr, I64:$sx),
-    "shm.l $sx, $addr">;
-}
-
-let cx = 0, sx = 0, cy = 0, sy = 0, cz = 0, sz = 0, hasSideEffects = 0 in
-def MONC : RR<
-    0x3F, (outs), (ins),
-    "monc">;
-
-// Save Instruction Counter
-
-let cx = 0, cy = 0, sy = 0, cz = 0, sz = 0, hasSideEffects = 0 /* , Uses = [IC] */ in
->>>>>>> 25544ce2
 def SIC : RR<0x28, (outs I32:$sx), (ins), "sic $sx">;
 
 // Section 8.19.2 - LPM (Load Program Mode Flags)
@@ -1898,7 +1645,6 @@
 // SJLJ Exception handling intrinsics
 //===----------------------------------------------------------------------===//
 
-<<<<<<< HEAD
 let hasSideEffects = 1, isBarrier = 1, isCodeGenOnly = 1,
     usesCustomInserter = 1 in {
   def EH_SjLj_SetJmp  : Pseudo<(outs I32:$dst), (ins I64:$buf),
@@ -1927,8 +1673,6 @@
   def TRAP    : Pseudo<(outs), (ins), "# TRAP", [(trap)]>;
 }
 
-=======
->>>>>>> 25544ce2
 //===----------------------------------------------------------------------===//
 // Pattern Matchings
 //===----------------------------------------------------------------------===//
@@ -1986,10 +1730,7 @@
           (ADDSWSXrm (EXTRACT_SUBREG $src, sub_i32), 0)>;
 def : Pat<(i32 (fp_to_sint I64:$reg)), (CVTWDSXr RD_RZ, $reg)>;
 def : Pat<(i32 (fp_to_sint F32:$reg)), (CVTWSSXr RD_RZ, $reg)>;
-<<<<<<< HEAD
 def : Pat<(i32 (fp_to_sint f128:$sy)), (CVTWDSXr RD_RZ, (CVTDQr $sy))>;
-=======
->>>>>>> 25544ce2
 
 // Cast to i64
 def : Pat<(sext_inreg I64:$src, i32),
@@ -2001,7 +1742,6 @@
           (INSERT_SUBREG (i64 (IMPLICIT_DEF)), (ADDSWZXrm $sy, 0), sub_i32)>;
 def : Pat<(i64 (fp_to_sint f32:$sy)), (CVTLDr RD_RZ, (CVTDSr $sy))>;
 def : Pat<(i64 (fp_to_sint I64:$reg)), (CVTLDr RD_RZ, $reg)>;
-<<<<<<< HEAD
 def : Pat<(i64 (fp_to_sint f128:$sy)), (CVTLDr RD_RZ, (CVTDQr $sy))>;
 
 // Cast to f32
@@ -2010,11 +1750,6 @@
 // Cast to f128
 def : Pat<(f128 (sint_to_fp i32:$sy)), (CVTQDr (CVTDWr $sy))>;
 def : Pat<(f128 (sint_to_fp i64:$sy)), (CVTQDr (CVTDLr $sy))>;
-=======
-
-// Cast to f32
-def : Pat<(f32 (sint_to_fp i64:$sy)), (CVTSDr (CVTDLr i64:$sy))>;
->>>>>>> 25544ce2
 
 def : Pat<(i64 (anyext i32:$sy)),
           (INSERT_SUBREG (i64 (IMPLICIT_DEF)), $sy, sub_i32)>;
@@ -2162,7 +1897,6 @@
           (LEASLrii (ANDrm (LEAzii 0, 0, texternalsym:$in2), !add(32, 64)),
                     (LO7 $val), (texternalsym:$in1))>;
 
-<<<<<<< HEAD
 // Address calculation of mcsym
 def : Pat<(i64 mcsym:$src),
           (LEASLrii (ANDrm (LEAzii 0, 0, (LO32 mcsym:$src)), !add(32, 64)), 0,
@@ -2170,8 +1904,6 @@
 
 // Address calculation and its optimization
 
-=======
->>>>>>> 25544ce2
 // Branches
 def : Pat<(br bb:$addr), (BRCFLa bb:$addr)>;
 
@@ -2197,27 +1929,19 @@
 // floating point brcc
 multiclass BRCCFm<ValueType ty, SDPatternOperator BrOpNode1,
                  SDPatternOperator BrOpNode2> {
-<<<<<<< HEAD
-  def : Pat<(brcc cond:$cond, ty:$l, fpzero:$r, bb:$addr),
-            (BrOpNode2 (fcond2ccSwap $cond), (LOFP32 $r), $l, bb:$addr)>;
-=======
   def : Pat<(brcc cond:$cond, ty:$l, simm7fp:$r, bb:$addr),
             (BrOpNode2 (fcond2ccSwap $cond), (LO7FP $r), $l, bb:$addr)>;
->>>>>>> 25544ce2
   def : Pat<(brcc cond:$cond, ty:$l, ty:$r, bb:$addr),
             (BrOpNode1 (fcond2cc $cond), $l, $r, bb:$addr)>;
 }
 defm : BRCCFm<f32, BRCFSrr, BRCFSir>;
 defm : BRCCFm<f64, BRCFDrr, BRCFDir>;
-<<<<<<< HEAD
 // FIXME: fpzero doesn't work with f128 since f128 is separated
 //        to INSERT_SUBREG stuff before performing ISEL.
 def : Pat<(brcc cond:$cond, f128:$l, fpzero:$r, bb:$addr),
           (BRCFDrr (fcond2cc $cond), 0, (FCMPQir (LOFP32 $r), $l), bb:$addr)>;
 def : Pat<(brcc cond:$cond, f128:$l, f128:$r, bb:$addr),
           (BRCFDrr (fcond2cc $cond), 0, (FCMPQrr $r, $l), bb:$addr)>;
-=======
->>>>>>> 25544ce2
 
 //===----------------------------------------------------------------------===//
 // Pseudo Instructions
@@ -2287,7 +2011,6 @@
 //   or   %res, 0, (0)1      ; initialize by 0
 //   CMOV %res, (63)0, %tmp  ; set 1 if %tmp is true
 
-<<<<<<< HEAD
 // If rhs is 0, avoiding comparison may be possible.
 multiclass SETCCZEROm<ValueType TY, Operand ZERO, Operand COND,
                       SDPatternOperator CMOV, SDNodeXForm COND2VECC> {
@@ -2309,49 +2032,6 @@
             (EXTRACT_SUBREG (CMOV (COND2VECC $cond), comp, !add(63, 64),
                                   (ORim 0, 0)), sub_i32)>;
 }
-=======
-def : Pat<(i32 (setcc i64:$LHS, i64:$RHS, CCSIOp:$cond)),
-          (EXTRACT_SUBREG
-              (CMOVLrm (icond2cc $cond),
-                       (CMPSLrr i64:$LHS, i64:$RHS),
-                       !add(63, 64),
-                       (ORim 0, 0)), sub_i32)>;
-
-def : Pat<(i32 (setcc i64:$LHS, i64:$RHS, CCUIOp:$cond)),
-          (EXTRACT_SUBREG
-              (CMOVLrm (icond2cc $cond),
-                       (CMPULrr i64:$LHS, i64:$RHS),
-                       !add(63, 64),
-                       (ORim 0, 0)), sub_i32)>;
-
-def : Pat<(i32 (setcc i32:$LHS, i32:$RHS, CCSIOp:$cond)),
-          (EXTRACT_SUBREG
-              (CMOVWrm (icond2cc $cond),
-                       (CMPSWSXrr i32:$LHS, i32:$RHS),
-                       !add(63, 64),
-                       (ORim 0, 0)), sub_i32)>;
-
-def : Pat<(i32 (setcc i32:$LHS, i32:$RHS, CCUIOp:$cond)),
-          (EXTRACT_SUBREG
-              (CMOVWrm (icond2cc $cond),
-                       (CMPUWrr i32:$LHS, i32:$RHS),
-                       !add(63, 64),
-                       (ORim 0, 0)), sub_i32)>;
-
-def : Pat<(i32 (setcc f64:$LHS, f64:$RHS, cond:$cond)),
-          (EXTRACT_SUBREG
-              (CMOVDrm (fcond2cc $cond),
-                       (FCMPDrr f64:$LHS, f64:$RHS),
-                       !add(63, 64),
-                       (ORim 0, 0)), sub_i32)>;
-
-def : Pat<(i32 (setcc f32:$LHS, f32:$RHS, cond:$cond)),
-          (EXTRACT_SUBREG
-              (CMOVSrm (fcond2cc $cond),
-                       (FCMPSrr f32:$LHS, f32:$RHS),
-                       !add(63, 64),
-                       (ORim 0, 0)), sub_i32)>;
->>>>>>> 25544ce2
 
 // Integer setcc multiclass.
 multiclass SETCCIm<ValueType TY, SDPatternOperator CMOV,
@@ -2419,7 +2099,6 @@
 
 def : Pat<(f64 (selectcc f64:$LHS, f64:$RHS, f64:$LHS, f64:$RHS, SETOGT)),
           (FMAXDrr $LHS, $RHS)>;
-<<<<<<< HEAD
 def : Pat<(f64 (selectcc f64:$LHS, f64:$RHS, f64:$LHS, f64:$RHS, SETOGE)),
           (FMAXDrr $LHS, $RHS)>;
 def : Pat<(f32 (selectcc f32:$LHS, f32:$RHS, f32:$LHS, f32:$RHS, SETOGT)),
@@ -2434,39 +2113,6 @@
           (FMINSrr $LHS, $RHS)>;
 def : Pat<(f32 (selectcc f32:$LHS, f32:$RHS, f32:$LHS, f32:$RHS, SETOLE)),
           (FMINSrr $LHS, $RHS)>;
-=======
-def : Pat<(f32 (selectcc f32:$LHS, f32:$RHS, f32:$LHS, f32:$RHS, SETOGT)),
-          (FMAXSrr $LHS, $RHS)>;
-def : Pat<(i64 (selectcc i64:$LHS, i64:$RHS, i64:$LHS, i64:$RHS, SETGT)),
-          (MAXSLrr $LHS, $RHS)>;
-def : Pat<(i32 (selectcc i32:$LHS, i32:$RHS, i32:$LHS, i32:$RHS, SETGT)),
-          (MAXSWSXrr $LHS, $RHS)>;
-def : Pat<(f64 (selectcc f64:$LHS, f64:$RHS, f64:$LHS, f64:$RHS, SETOGE)),
-          (FMAXDrr $LHS, $RHS)>;
-def : Pat<(f32 (selectcc f32:$LHS, f32:$RHS, f32:$LHS, f32:$RHS, SETOGE)),
-          (FMAXSrr $LHS, $RHS)>;
-def : Pat<(i64 (selectcc i64:$LHS, i64:$RHS, i64:$LHS, i64:$RHS, SETGE)),
-          (MAXSLrr $LHS, $RHS)>;
-def : Pat<(i32 (selectcc i32:$LHS, i32:$RHS, i32:$LHS, i32:$RHS, SETGE)),
-          (MAXSWSXrr $LHS, $RHS)>;
-
-def : Pat<(f64 (selectcc f64:$LHS, f64:$RHS, f64:$LHS, f64:$RHS, SETOLT)),
-          (FMINDrr $LHS, $RHS)>;
-def : Pat<(f32 (selectcc f32:$LHS, f32:$RHS, f32:$LHS, f32:$RHS, SETOLT)),
-          (FMINSrr $LHS, $RHS)>;
-def : Pat<(i64 (selectcc i64:$LHS, i64:$RHS, i64:$LHS, i64:$RHS, SETLT)),
-          (MINSLrr $LHS, $RHS)>;
-def : Pat<(i32 (selectcc i32:$LHS, i32:$RHS, i32:$LHS, i32:$RHS, SETLT)),
-          (MINSWSXrr $LHS, $RHS)>;
-def : Pat<(f64 (selectcc f64:$LHS, f64:$RHS, f64:$LHS, f64:$RHS, SETOLE)),
-          (FMINDrr $LHS, $RHS)>;
-def : Pat<(f32 (selectcc f32:$LHS, f32:$RHS, f32:$LHS, f32:$RHS, SETOLE)),
-          (FMINSrr $LHS, $RHS)>;
-def : Pat<(i64 (selectcc i64:$LHS, i64:$RHS, i64:$LHS, i64:$RHS, SETLE)),
-          (MINSLrr $LHS, $RHS)>;
-def : Pat<(i32 (selectcc i32:$LHS, i32:$RHS, i32:$LHS, i32:$RHS, SETLE)),
-          (MINSWSXrr $LHS, $RHS)>;
->>>>>>> 25544ce2
 
 // Generic SELECTCC pattern matches
 //
@@ -2474,7 +2120,6 @@
 //   or   %res, %f, (0)1     ; initialize by %f
 //   CMOV %res, %t, %tmp     ; set %t if %tmp is true
 
-<<<<<<< HEAD
 // Helper classes to construct selectcc patterns to optimize it.
 //
 // A pattern like
@@ -2855,123 +2500,6 @@
 defm : CMOVF32m<i32, "CMOVW">;
 defm : CMOVF32m<f64, "CMOVD">;
 defm : CMOVF32m<f32, "CMOVS">;
-=======
-// selectcc for i64 result
-def : Pat<(i64 (selectcc i32:$l, i32:$r, i64:$t, i64:$f, CCSIOp:$cond)),
-          (CMOVWrr (icond2cc $cond), (CMPSWSXrr $l, $r), $t, $f)>;
-def : Pat<(i64 (selectcc i32:$l, i32:$r, i64:$t, i64:$f, CCUIOp:$cond)),
-          (CMOVWrr (icond2cc $cond), (CMPUWrr $l, $r), $t, $f)>;
-def : Pat<(i64 (selectcc i64:$l, i64:$r, i64:$t, i64:$f, CCSIOp:$cond)),
-          (CMOVLrr (icond2cc $cond), (CMPSLrr $l, $r), $t, $f)>;
-def : Pat<(i64 (selectcc i64:$l, i64:$r, i64:$t, i64:$f, CCUIOp:$cond)),
-          (CMOVLrr (icond2cc $cond), (CMPULrr $l, $r), $t, $f)>;
-def : Pat<(i64 (selectcc f32:$l, f32:$r, i64:$t, i64:$f, cond:$cond)),
-          (CMOVSrr (fcond2cc $cond), (FCMPSrr $l, $r), $t, $f)>;
-def : Pat<(i64 (selectcc f64:$l, f64:$r, i64:$t, i64:$f, cond:$cond)),
-          (CMOVDrr (fcond2cc $cond), (FCMPDrr $l, $r), $t, $f)>;
-
-// selectcc for i32 result
-def : Pat<(i32 (selectcc i32:$l, i32:$r, i32:$t, i32:$f, CCSIOp:$cond)),
-          (EXTRACT_SUBREG
-              (CMOVWrr (icond2cc $cond),
-                       (CMPSWSXrr $l, $r),
-                       (INSERT_SUBREG (i64 (IMPLICIT_DEF)), $t, sub_i32),
-                       (INSERT_SUBREG (i64 (IMPLICIT_DEF)), $f, sub_i32)),
-              sub_i32)>;
-def : Pat<(i32 (selectcc i32:$l, i32:$r, i32:$t, i32:$f, CCUIOp:$cond)),
-          (EXTRACT_SUBREG
-              (CMOVWrr (icond2cc $cond),
-                       (CMPUWrr $l, $r),
-                       (INSERT_SUBREG (i64 (IMPLICIT_DEF)), $t, sub_i32),
-                       (INSERT_SUBREG (i64 (IMPLICIT_DEF)), $f, sub_i32)),
-              sub_i32)>;
-def : Pat<(i32 (selectcc i64:$l, i64:$r, i32:$t, i32:$f, CCSIOp:$cond)),
-          (EXTRACT_SUBREG
-              (CMOVLrr (icond2cc $cond),
-                       (CMPSLrr $l, $r),
-                       (INSERT_SUBREG (i64 (IMPLICIT_DEF)), $t, sub_i32),
-                       (INSERT_SUBREG (i64 (IMPLICIT_DEF)), $f, sub_i32)),
-              sub_i32)>;
-def : Pat<(i32 (selectcc i64:$l, i64:$r, i32:$t, i32:$f, CCUIOp:$cond)),
-          (EXTRACT_SUBREG
-              (CMOVLrr (icond2cc $cond),
-                       (CMPULrr $l, $r),
-                       (INSERT_SUBREG (i64 (IMPLICIT_DEF)), $t, sub_i32),
-                       (INSERT_SUBREG (i64 (IMPLICIT_DEF)), $f, sub_i32)),
-              sub_i32)>;
-def : Pat<(i32 (selectcc f32:$l, f32:$r, i32:$t, i32:$f, cond:$cond)),
-          (EXTRACT_SUBREG
-              (CMOVSrr (fcond2cc $cond),
-                       (FCMPSrr $l, $r),
-                       (INSERT_SUBREG (i64 (IMPLICIT_DEF)), $t, sub_i32),
-                       (INSERT_SUBREG (i64 (IMPLICIT_DEF)), $f, sub_i32)),
-              sub_i32)>;
-def : Pat<(i32 (selectcc f64:$l, f64:$r, i32:$t, i32:$f, cond:$cond)),
-          (EXTRACT_SUBREG
-              (CMOVDrr (fcond2cc $cond),
-                       (FCMPDrr $l, $r),
-                       (INSERT_SUBREG (i64 (IMPLICIT_DEF)), $t, sub_i32),
-                       (INSERT_SUBREG (i64 (IMPLICIT_DEF)), $f, sub_i32)),
-              sub_i32)>;
-
-// selectcc for f64 result
-def : Pat<(f64 (selectcc i32:$l, i32:$r, f64:$t, f64:$f, CCSIOp:$cond)),
-          (CMOVWrr (icond2cc $cond), (CMPSWSXrr $l, $r), $t, $f)>;
-def : Pat<(f64 (selectcc i32:$l, i32:$r, f64:$t, f64:$f, CCUIOp:$cond)),
-          (CMOVWrr (icond2cc $cond), (CMPUWrr $l, $r), $t, $f)>;
-def : Pat<(f64 (selectcc i64:$l, i64:$r, f64:$t, f64:$f, CCSIOp:$cond)),
-          (CMOVLrr (icond2cc $cond), (CMPSLrr $l, $r), $t, $f)>;
-def : Pat<(f64 (selectcc i64:$l, i64:$r, f64:$t, f64:$f, CCUIOp:$cond)),
-          (CMOVLrr (icond2cc $cond), (CMPULrr $l, $r), $t, $f)>;
-def : Pat<(f64 (selectcc f32:$l, f32:$r, f64:$t, f64:$f, cond:$cond)),
-          (CMOVSrr (fcond2cc $cond), (FCMPSrr $l, $r), $t, $f)>;
-def : Pat<(f64 (selectcc f64:$l, f64:$r, f64:$t, f64:$f, cond:$cond)),
-          (CMOVDrr (fcond2cc $cond), (FCMPDrr $l, $r), $t, $f)>;
-
-// selectcc for f32 result
-def : Pat<(f32 (selectcc i32:$l, i32:$r, f32:$t, f32:$f, CCSIOp:$cond)),
-          (EXTRACT_SUBREG
-              (CMOVWrr (icond2cc $cond),
-                       (CMPSWSXrr $l, $r),
-                       (INSERT_SUBREG (f64 (IMPLICIT_DEF)), $t, sub_f32),
-                       (INSERT_SUBREG (f64 (IMPLICIT_DEF)), $f, sub_f32)),
-              sub_f32)>;
-def : Pat<(f32 (selectcc i32:$l, i32:$r, f32:$t, f32:$f, CCUIOp:$cond)),
-          (EXTRACT_SUBREG
-              (CMOVWrr (icond2cc $cond),
-                       (CMPUWrr $l, $r),
-                       (INSERT_SUBREG (f64 (IMPLICIT_DEF)), $t, sub_f32),
-                       (INSERT_SUBREG (f64 (IMPLICIT_DEF)), $f, sub_f32)),
-              sub_f32)>;
-def : Pat<(f32 (selectcc i64:$l, i64:$r, f32:$t, f32:$f, CCSIOp:$cond)),
-          (EXTRACT_SUBREG
-              (CMOVLrr (icond2cc $cond),
-                       (CMPSLrr $l, $r),
-                       (INSERT_SUBREG (f64 (IMPLICIT_DEF)), $t, sub_f32),
-                       (INSERT_SUBREG (f64 (IMPLICIT_DEF)), $f, sub_f32)),
-              sub_f32)>;
-def : Pat<(f32 (selectcc i64:$l, i64:$r, f32:$t, f32:$f, CCUIOp:$cond)),
-          (EXTRACT_SUBREG
-              (CMOVLrr (icond2cc $cond),
-                       (CMPULrr $l, $r),
-                       (INSERT_SUBREG (f64 (IMPLICIT_DEF)), $t, sub_f32),
-                       (INSERT_SUBREG (f64 (IMPLICIT_DEF)), $f, sub_f32)),
-              sub_f32)>;
-def : Pat<(f32 (selectcc f32:$l, f32:$r, f32:$t, f32:$f, cond:$cond)),
-          (EXTRACT_SUBREG
-              (CMOVSrr (fcond2cc $cond),
-                       (FCMPSrr $l, $r),
-                       (INSERT_SUBREG (f64 (IMPLICIT_DEF)), $t, sub_f32),
-                       (INSERT_SUBREG (f64 (IMPLICIT_DEF)), $f, sub_f32)),
-              sub_f32)>;
-def : Pat<(f32 (selectcc f64:$l, f64:$r, f32:$t, f32:$f, cond:$cond)),
-          (EXTRACT_SUBREG
-              (CMOVDrr (fcond2cc $cond),
-                       (FCMPDrr $l, $r),
-                       (INSERT_SUBREG (f64 (IMPLICIT_DEF)), $t, sub_f32),
-                       (INSERT_SUBREG (f64 (IMPLICIT_DEF)), $f, sub_f32)),
-              sub_f32)>;
->>>>>>> 25544ce2
 
 // Generic SELECT pattern matches
 // Use cmov.w for all cases since %pred holds i32.
