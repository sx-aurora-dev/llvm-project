--- conflicted
+++ resolved
@@ -1334,6 +1334,8 @@
 // Section 8.4.6 - SBX (Subtract)
 defm SUBSL : RRNCm<"subs.l", 0x5B, I64, i64, sub>;
 
+} // isReMaterializable, isAsCheapAsAMove
+
 // Section 8.4.7 - MPY (Multiply)
 defm MULUL : RRm<"mulu.l", 0x49, I64, i64>;
 let cx = 1 in defm MULUW : RRm<"mulu.w", 0x49, I32, i32>;
@@ -1382,10 +1384,6 @@
 // Section 8.4.18 - CMX (Compare and Select Maximum/Minimum)
 defm MAXSL : RRm<"maxs.l", 0x68, I64, i64, smax>;
 let cw = 1 in defm MINSL : RRm<"mins.l", 0x68, I64, i64, smin>;
-<<<<<<< HEAD
-}
-=======
->>>>>>> 1cef30b9
 
 } // isReMaterializable, isAsCheapAsAMove
 
@@ -2194,7 +2192,6 @@
 //   or   %res, 0, (0)1      ; initialize by 0
 //   CMOV %res, (63)0, %tmp  ; set 1 if %tmp is true
 
-<<<<<<< HEAD
 // If rhs is 0, avoiding comparison may be possible.
 multiclass SETCCZEROm<ValueType TY, Operand ZERO, Operand COND,
                       SDPatternOperator CMOV, SDNodeXForm COND2VECC> {
@@ -2253,71 +2250,7 @@
 defm : SETCCFm<f64, CMOVDrm, FCMPDir, FCMPDrr>;
 defm : SETCCF128m<f128, CMOVDrm, FCMPQir, FCMPQrr>;
 
-// Special SELECTCC patterns.
-//   Use min/max for better performance.
-//   There is combineMinNumMaxNum() in llvm, but in order to use it we need
-//   -enable-no-nans-fp-math --enable-no-signed-zeros-fp-math flags, so
-//   treating ogt/oge/olt/ole optimization here.
-def : Pat<(f64 (CMOV (CMPF f64:$t, f64:$f), f64:$t, f64:$f, (i32 CC_G))),
-          (FMAXDrr $t, $f)>;
-def : Pat<(f64 (CMOV (CMPF f64:$t, f64:$f), f64:$t, f64:$f, (i32 CC_GE))),
-          (FMAXDrr $t, $f)>;
-def : Pat<(f64 (CMOV (CMPF f64:$t, f64:$f), f64:$t, f64:$f, (i32 CC_L))),
-          (FMINDrr $t, $f)>;
-def : Pat<(f64 (CMOV (CMPF f64:$t, f64:$f), f64:$t, f64:$f, (i32 CC_LE))),
-          (FMINDrr $t, $f)>;
-def : Pat<(f32 (CMOV (CMPF f32:$t, f32:$f), f32:$t, f32:$f, (i32 CC_G))),
-          (FMAXSrr $t, $f)>;
-def : Pat<(f32 (CMOV (CMPF f32:$t, f32:$f), f32:$t, f32:$f, (i32 CC_GE))),
-          (FMAXSrr $t, $f)>;
-def : Pat<(f32 (CMOV (CMPF f32:$t, f32:$f), f32:$t, f32:$f, (i32 CC_L))),
-          (FMINSrr $t, $f)>;
-def : Pat<(f32 (CMOV (CMPF f32:$t, f32:$f), f32:$t, f32:$f, (i32 CC_LE))),
-          (FMINSrr $t, $f)>;
-
-def : Pat<(f64 (selectcc f64:$LHS, f64:$RHS, f64:$LHS, f64:$RHS, SETOGT)),
-          (FMAXDrr $LHS, $RHS)>;
-def : Pat<(f64 (selectcc f64:$LHS, f64:$RHS, f64:$LHS, f64:$RHS, SETOGE)),
-          (FMAXDrr $LHS, $RHS)>;
-def : Pat<(f32 (selectcc f32:$LHS, f32:$RHS, f32:$LHS, f32:$RHS, SETOGT)),
-          (FMAXSrr $LHS, $RHS)>;
-def : Pat<(f32 (selectcc f32:$LHS, f32:$RHS, f32:$LHS, f32:$RHS, SETOGE)),
-          (FMAXSrr $LHS, $RHS)>;
-def : Pat<(f64 (selectcc f64:$LHS, f64:$RHS, f64:$LHS, f64:$RHS, SETOLT)),
-          (FMINDrr $LHS, $RHS)>;
-def : Pat<(f64 (selectcc f64:$LHS, f64:$RHS, f64:$LHS, f64:$RHS, SETOLE)),
-          (FMINDrr $LHS, $RHS)>;
-def : Pat<(f32 (selectcc f32:$LHS, f32:$RHS, f32:$LHS, f32:$RHS, SETOLT)),
-          (FMINSrr $LHS, $RHS)>;
-def : Pat<(f32 (selectcc f32:$LHS, f32:$RHS, f32:$LHS, f32:$RHS, SETOLE)),
-          (FMINSrr $LHS, $RHS)>;
-
 // Helper classes to construct selectcc patterns to optimize it.
-=======
-class setccrr<Instruction INSN> :
-    OutPatFrag<(ops node:$cond, node:$comp),
-               (EXTRACT_SUBREG
-                   (INSN $cond, $comp,
-                         !add(63, 64), // means (63)0 == 1
-                         (ORim 0, 0)), sub_i32)>;
-
-def : Pat<(i32 (setcc i32:$l, i32:$r, CCSIOp:$cond)),
-          (setccrr<CMOVWrm> (icond2cc $cond), (CMPSWSXrr $l, $r))>;
-def : Pat<(i32 (setcc i32:$l, i32:$r, CCUIOp:$cond)),
-          (setccrr<CMOVWrm> (icond2cc $cond), (CMPUWrr $l, $r))>;
-def : Pat<(i32 (setcc i64:$l, i64:$r, CCSIOp:$cond)),
-          (setccrr<CMOVLrm> (icond2cc $cond), (CMPSLrr $l, $r))>;
-def : Pat<(i32 (setcc i64:$l, i64:$r, CCUIOp:$cond)),
-          (setccrr<CMOVLrm> (icond2cc $cond), (CMPULrr $l, $r))>;
-def : Pat<(i32 (setcc f32:$l, f32:$r, cond:$cond)),
-          (setccrr<CMOVSrm> (fcond2cc $cond), (FCMPSrr $l, $r))>;
-def : Pat<(i32 (setcc f64:$l, f64:$r, cond:$cond)),
-          (setccrr<CMOVDrm> (fcond2cc $cond), (FCMPDrr $l, $r))>;
-def : Pat<(i32 (setcc f128:$l, f128:$r, cond:$cond)),
-          (setccrr<CMOVDrm> (fcond2cc $cond), (FCMPQrr $l, $r))>;
-
-// Helper classes to construct cmov patterns for the ease.
->>>>>>> 1cef30b9
 //
 //   Hiding INSERT_SUBREG/EXTRACT_SUBREG patterns.
 //
