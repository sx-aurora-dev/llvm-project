//===-- VEInstrInfo.td - Target Description for VE Target -----------------===//
//
// Part of the LLVM Project, under the Apache License v2.0 with LLVM Exceptions.
// See https://llvm.org/LICENSE.txt for license information.
// SPDX-License-Identifier: Apache-2.0 WITH LLVM-exception
//
//===----------------------------------------------------------------------===//
//
// This file describes the VE instructions in TableGen format.
//
//===----------------------------------------------------------------------===//

//===----------------------------------------------------------------------===//
// Instruction format superclass
//===----------------------------------------------------------------------===//

include "VEInstrFormats.td"

//===----------------------------------------------------------------------===//
// Helper functions to retrieve target constants.
//
// VE instructions have a space to hold following immediates
//   $sy has 7 bits to represent simm7, uimm7, simm7fp, or uimm7fp.
//   $sz also has 7 bits to represent mimm or mimmfp.
//   $disp has 32 bits to represent simm32.
//
// The mimm is a special immediate value of sequential bit stream of 0 or 1.
//     `(m)0`: Represents 0 sequence then 1 sequence like 0b00...0011...11,
//             where `m` is equal to the number of leading zeros.
//     `(m)1`: Represents 1 sequence then 0 sequence like 0b11...1100...00,
//             where `m` is equal to the number of leading ones.
// Each bit of mimm's 7 bits is used like below:
//     bit 6  : If `(m)0`, this bit is 1.  Otherwise, this bit is 0.
//     bit 5-0: Represents the m (0-63).
// Use `!add(m, 64)` to generates an immediate value in pattern matchings.
//
// The floating point immediate value is not something like compacted value.
// It is simple integer representation, so it works rarely.
//     e.g. 0.0 (0x00000000) or -2.0 (0xC0000000=(2)1).
//===----------------------------------------------------------------------===//

def ULO7 : SDNodeXForm<imm, [{
  return CurDAG->getTargetConstant(N->getZExtValue() & 0x7f,
                                   SDLoc(N), MVT::i32);
}]>;
def LO7 : SDNodeXForm<imm, [{
  return CurDAG->getTargetConstant(SignExtend32(N->getSExtValue(), 7),
                                   SDLoc(N), MVT::i32);
}]>;
def MIMM : SDNodeXForm<imm, [{
  return CurDAG->getTargetConstant(convMImmVal(getImmVal(N)),
                                   SDLoc(N), MVT::i32);
}]>;
def LO32 : SDNodeXForm<imm, [{
  return CurDAG->getTargetConstant(Lo_32(N->getZExtValue()),
                                   SDLoc(N), MVT::i32);
}]>;
def HI32 : SDNodeXForm<imm, [{
  // Transformation function: shift the immediate value down into the low bits.
  return CurDAG->getTargetConstant(Hi_32(N->getZExtValue()),
                                   SDLoc(N), MVT::i32);
}]>;

def LO7FP : SDNodeXForm<fpimm, [{
  uint64_t Val = getFpImmVal(N);
  return CurDAG->getTargetConstant(SignExtend32(Val, 7), SDLoc(N), MVT::i32);
}]>;
def MIMMFP : SDNodeXForm<fpimm, [{
  return CurDAG->getTargetConstant(convMImmVal(getFpImmVal(N)),
                                   SDLoc(N), MVT::i32);
}]>;
def LOFP32 : SDNodeXForm<fpimm, [{
  return CurDAG->getTargetConstant(Lo_32(getFpImmVal(N) & 0xffffffff),
                                   SDLoc(N), MVT::i32);
}]>;
def HIFP32 : SDNodeXForm<fpimm, [{
  return CurDAG->getTargetConstant(Hi_32(getFpImmVal(N)), SDLoc(N), MVT::i32);
}]>;

/*
def GetVL : SDNodeXForm<imm, [{
  // Get a virtual register for VL and return it.
  MachineFunction& MF = CurDAG->getMachineFunction();
  unsigned VLReg =
      MF.getSubtarget<VESubtarget>().getInstrInfo()->getVectorLengthReg(&MF);
  return CurDAG->getCopyFromReg(CurDAG->getEntryNode(), SDLoc(N), VLReg,
                                MVT::i32);
}]>;
*/

def icond2cc : SDNodeXForm<cond, [{
  VECC::CondCode VECC = intCondCode2Icc(N->get());
  return CurDAG->getTargetConstant(VECC, SDLoc(N), MVT::i32);
}]>;

def icond2ccSwap : SDNodeXForm<cond, [{
  ISD::CondCode CC = getSetCCSwappedOperands(N->get());
  VECC::CondCode VECC = intCondCode2Icc(CC);
  return CurDAG->getTargetConstant(VECC, SDLoc(N), MVT::i32);
}]>;

def icond2ccInv : SDNodeXForm<cond, [{
  ISD::CondCode CC = ISD::GlobalISel::getSetCCInverse(N->get(), true);
  VECC::CondCode VECC = intCondCode2Icc(CC);
  return CurDAG->getTargetConstant(VECC, SDLoc(N), MVT::i32);
}]>;

def icond2ccSwapInv : SDNodeXForm<cond, [{
  ISD::CondCode CC = getSetCCSwappedOperands(N->get());
  CC = ISD::GlobalISel::getSetCCInverse(CC, true);
  VECC::CondCode VECC = intCondCode2Icc(CC);
  return CurDAG->getTargetConstant(VECC, SDLoc(N), MVT::i32);
}]>;

def fcond2cc : SDNodeXForm<cond, [{
  VECC::CondCode VECC = fpCondCode2Fcc(N->get());
  return CurDAG->getTargetConstant(VECC, SDLoc(N), MVT::i32);
}]>;

def fcond2ccSwap : SDNodeXForm<cond, [{
  ISD::CondCode CC = getSetCCSwappedOperands(N->get());
  VECC::CondCode VECC = fpCondCode2Fcc(CC);
  return CurDAG->getTargetConstant(VECC, SDLoc(N), MVT::i32);
}]>;

def fcond2ccInv : SDNodeXForm<cond, [{
  ISD::CondCode CC = ISD::GlobalISel::getSetCCInverse(N->get(), false);
  VECC::CondCode VECC = fpCondCode2Fcc(CC);
  return CurDAG->getTargetConstant(VECC, SDLoc(N), MVT::i32);
}]>;

def fcond2ccSwapInv : SDNodeXForm<cond, [{
  ISD::CondCode CC = getSetCCSwappedOperands(N->get());
  CC = ISD::GlobalISel::getSetCCInverse(CC, false);
  VECC::CondCode VECC = fpCondCode2Fcc(CC);
  return CurDAG->getTargetConstant(VECC, SDLoc(N), MVT::i32);
}]>;

def CCOP : SDNodeXForm<imm, [{
  return CurDAG->getTargetConstant(N->getZExtValue(),
                                   SDLoc(N), MVT::i32);
}]>;

//===----------------------------------------------------------------------===//
// Feature predicates.
//===----------------------------------------------------------------------===//

//===----------------------------------------------------------------------===//
// Instruction Pattern Stuff
//===----------------------------------------------------------------------===//

// zero
def ZeroAsmOperand : AsmOperandClass {
  let Name = "Zero";
}
def zero : Operand<i32>, PatLeaf<(imm), [{
    return N->getSExtValue() == 0; }]> {
  let ParserMatchClass = ZeroAsmOperand;
}

// uimm0to2 - Special immediate value represents 0, 1, and 2.
def UImm0to2AsmOperand : AsmOperandClass {
  let Name = "UImm0to2";
}
def uimm0to2 : Operand<i32>, PatLeaf<(imm), [{
    return N->getZExtValue() < 3; }], ULO7> {
  let ParserMatchClass = UImm0to2AsmOperand;
}

// uimm1 - Generic immediate value.
def UImm1AsmOperand : AsmOperandClass {
  let Name = "UImm1";
}
def uimm1 : Operand<i32>, PatLeaf<(imm), [{
    return isUInt<1>(N->getZExtValue()); }], ULO7> {
  let ParserMatchClass = UImm1AsmOperand;
}

// uimm2 - Generic immediate value.
def UImm2AsmOperand : AsmOperandClass {
  let Name = "UImm2";
}
def uimm2 : Operand<i32>, PatLeaf<(imm), [{
    return isUInt<2>(N->getZExtValue()); }], ULO7> {
  let ParserMatchClass = UImm2AsmOperand;
}

// uimm3 - Generic immediate value.
def UImm3AsmOperand : AsmOperandClass {
  let Name = "UImm3";
}
def uimm3 : Operand<i32>, PatLeaf<(imm), [{
    return isUInt<3>(N->getZExtValue()); }], ULO7> {
  let ParserMatchClass = UImm3AsmOperand;
}

// uimm4 - Generic immediate value.
def UImm4AsmOperand : AsmOperandClass {
  let Name = "UImm4";
}
def uimm4 : Operand<i32>, PatLeaf<(imm), [{
    return isUInt<4>(N->getZExtValue()); }], ULO7> {
  let ParserMatchClass = UImm4AsmOperand;
}

// uimm6 - Generic immediate value.
def UImm6AsmOperand : AsmOperandClass {
  let Name = "UImm6";
}
def uimm6 : Operand<i32>, PatLeaf<(imm), [{
    return isUInt<6>(N->getZExtValue()); }], ULO7> {
  let ParserMatchClass = UImm6AsmOperand;
}

// uimm7 - Generic immediate value.
def UImm7AsmOperand : AsmOperandClass {
  let Name = "UImm7";
}
def uimm7 : Operand<i32>, PatLeaf<(imm), [{
    return isUInt<7>(N->getZExtValue()); }], ULO7> {
  let ParserMatchClass = UImm7AsmOperand;
}

// simm7 - Generic immediate value.
def SImm7AsmOperand : AsmOperandClass {
  let Name = "SImm7";
}
def simm7 : Operand<i32>, PatLeaf<(imm), [{
    return isInt<7>(N->getSExtValue()); }], LO7> {
  let ParserMatchClass = SImm7AsmOperand;
  let DecoderMethod = "DecodeSIMM7";
}

// mimm - Special immediate value of sequential bit stream of 0 or 1.
def MImmAsmOperand : AsmOperandClass {
  let Name = "MImm";
  let ParserMethod = "parseMImmOperand";
}
def mimm : Operand<i32>, PatLeaf<(imm), [{
    return isMImmVal(getImmVal(N)); }], MIMM> {
  let ParserMatchClass = MImmAsmOperand;
  let PrintMethod = "printMImmOperand";
}

// zerofp - Generic fp immediate zero value.
def zerofp : Operand<i32>, PatLeaf<(fpimm), [{
    return getFpImmVal(N) == 0; }]> {
  let ParserMatchClass = ZeroAsmOperand;
}

// simm7fp - Generic fp immediate value.
def simm7fp : Operand<i32>, PatLeaf<(fpimm), [{
    return isInt<7>(getFpImmVal(N));
  }], LO7FP> {
  let ParserMatchClass = SImm7AsmOperand;
  let DecoderMethod = "DecodeSIMM7";
}

// mimmfp - Special fp immediate value of sequential bit stream of 0 or 1.
def mimmfp : Operand<i32>, PatLeaf<(fpimm), [{
    return isMImmVal(getFpImmVal(N)); }], MIMMFP> {
  let ParserMatchClass = MImmAsmOperand;
  let PrintMethod = "printMImmOperand";
}

// mimmfp32 - 32 bit width mimmfp
//   Float value places at higher bits, so ignore lower 32 bits.
def mimmfp32 : Operand<i32>, PatLeaf<(fpimm), [{
    return isMImm32Val(getFpImmVal(N) >> 32); }], MIMMFP> {
  let ParserMatchClass = MImmAsmOperand;
  let PrintMethod = "printMImmOperand";
}

// other generic patterns to use in pattern matchings
def simm32      : PatLeaf<(imm), [{ return isInt<32>(N->getSExtValue()); }]>;
def uimm32      : PatLeaf<(imm), [{ return isUInt<32>(N->getZExtValue()); }]>;
def lomsbzero   : PatLeaf<(imm), [{ return (N->getZExtValue() & 0x80000000)
                                      == 0; }]>;
def lozero      : PatLeaf<(imm), [{ return (N->getZExtValue() & 0xffffffff)
                                      == 0; }]>;
def fpzero      : PatLeaf<(fpimm), [{ return getFpImmVal(N) == 0; }]>;
def fplomsbzero : PatLeaf<(fpimm), [{ return (getFpImmVal(N) & 0x80000000)
                                        == 0; }]>;
def fplozero    : PatLeaf<(fpimm), [{ return (getFpImmVal(N) & 0xffffffff)
                                        == 0; }]>;

def CCSIOp : PatLeaf<(cond), [{
  switch (N->get()) {
  default:          return true;
  case ISD::SETULT:
  case ISD::SETULE:
  case ISD::SETUGT:
  case ISD::SETUGE: return false;
  }
}]>;

def CCUIOp : PatLeaf<(cond), [{
  switch (N->get()) {
  default:         return true;
  case ISD::SETLT:
  case ISD::SETLE:
  case ISD::SETGT:
  case ISD::SETGE: return false;
  }
}]>;

def LEASLimm : PatLeaf<(imm), [{
  return isShiftedUInt<32, 32>(N->getZExtValue());
}], HI32>;

// KnownZExt - i64 known as higher 32 bits are 0.
def KnownZExt : PatLeaf<(i64 I64:$src), [{
  SDValue Val(N, 0);
  KnownBits OpKnown = CurDAG->computeKnownBits(Val);
  return OpKnown.getMaxValue().getZExtValue() <= 0xFFFFFFFF;
}]>;

//===----------------------------------------------------------------------===//
// Addressing modes.
// SX-Aurora has following fields.
//    sz: register or 0
//    sy: register or immediate (-64 to 63)
//    disp: immediate (-2147483648 to 2147483647)
//
// There are two kinds of instruction.
//    ASX format uses sz + sy + disp.
//    AS format uses sz + disp.
//
// Moreover, there are four kinds of assembly instruction format.
//    ASX format uses "disp", "disp(, sz)", "disp(sy)", "disp(sy, sz)",
//    "(, sz)", "(sy)", or "(sy, sz)".
//    AS format uses "disp", "disp(, sz)", or "(, sz)" in general.
//    AS format in RRM format uses "disp", "disp(sz)", or "(sz)".
//    AS format in RRM format for host memory access uses "sz", "(sz)",
//    or "disp(sz)".
//
// We defined them below.
//
// ASX format:
//    MEMrri, MEMrii, MEMzri, MEMzii
// AS format:
//    MEMriASX, MEMziASX    : simple AS format
//    MEMriRRM, MEMziRRM    : AS format in RRM format
//    MEMriHM, MEMziHM      : AS format in RRM format for host memory access
//===----------------------------------------------------------------------===//

// DAG selections for both ASX and AS formats.
def ADDRrri : ComplexPattern<iPTR, 3, "selectADDRrri", [frameindex], []>;
def ADDRrii : ComplexPattern<iPTR, 3, "selectADDRrii", [frameindex], []>;
def ADDRzri : ComplexPattern<iPTR, 3, "selectADDRzri", [], []>;
def ADDRzii : ComplexPattern<iPTR, 3, "selectADDRzii", [], []>;
def ADDRri : ComplexPattern<iPTR, 2, "selectADDRri", [frameindex], []>;
def ADDRzi : ComplexPattern<iPTR, 2, "selectADDRzi", [], []>;

// ASX format.
def VEMEMrriAsmOperand : AsmOperandClass {
  let Name = "MEMrri";
  let ParserMethod = "parseMEMOperand";
}
def VEMEMriiAsmOperand : AsmOperandClass {
  let Name = "MEMrii";
  let ParserMethod = "parseMEMOperand";
}
def VEMEMzriAsmOperand : AsmOperandClass {
  let Name = "MEMzri";
  let ParserMethod = "parseMEMOperand";
}
def VEMEMziiAsmOperand : AsmOperandClass {
  let Name = "MEMzii";
  let ParserMethod = "parseMEMOperand";
}

// ASX format uses single assembly instruction format.
def MEMrri : Operand<iPTR> {
  let PrintMethod = "printMemASXOperand";
  let MIOperandInfo = (ops ptr_rc, ptr_rc, i32imm);
  let ParserMatchClass = VEMEMrriAsmOperand;
}
def MEMrii : Operand<iPTR> {
  let PrintMethod = "printMemASXOperand";
  let MIOperandInfo = (ops ptr_rc, i32imm, i32imm);
  let ParserMatchClass = VEMEMriiAsmOperand;
}
def MEMzri : Operand<iPTR> {
  let PrintMethod = "printMemASXOperand";
  let MIOperandInfo = (ops i32imm /* = 0 */, ptr_rc, i32imm);
  let ParserMatchClass = VEMEMzriAsmOperand;
}
def MEMzii : Operand<iPTR> {
  let PrintMethod = "printMemASXOperand";
  let MIOperandInfo = (ops i32imm /* = 0 */, i32imm, i32imm);
  let ParserMatchClass = VEMEMziiAsmOperand;
}

// AS format.
def VEMEMriAsmOperand : AsmOperandClass {
  let Name = "MEMri";
  let ParserMethod = "parseMEMAsOperand";
}
def VEMEMziAsmOperand : AsmOperandClass {
  let Name = "MEMzi";
  let ParserMethod = "parseMEMAsOperand";
}

// AS format uses multiple assembly instruction formats
//   1. AS generic assembly instruction format:
def MEMriASX : Operand<iPTR> {
  let PrintMethod = "printMemASOperandASX";
  let MIOperandInfo = (ops ptr_rc, i32imm);
  let ParserMatchClass = VEMEMriAsmOperand;
}
def MEMziASX : Operand<iPTR> {
  let PrintMethod = "printMemASOperandASX";
  let MIOperandInfo = (ops i32imm /* = 0 */, i32imm);
  let ParserMatchClass = VEMEMziAsmOperand;
}

//   2. AS RRM style assembly instruction format:
def MEMriRRM : Operand<iPTR> {
  let PrintMethod = "printMemASOperandRRM";
  let MIOperandInfo = (ops ptr_rc, i32imm);
  let ParserMatchClass = VEMEMriAsmOperand;
}
def MEMziRRM : Operand<iPTR> {
  let PrintMethod = "printMemASOperandRRM";
  let MIOperandInfo = (ops i32imm /* = 0 */, i32imm);
  let ParserMatchClass = VEMEMziAsmOperand;
}

//   3. AS HM style assembly instruction format:
def MEMriHM : Operand<iPTR> {
  let PrintMethod = "printMemASOperandHM";
  let MIOperandInfo = (ops ptr_rc, i32imm);
  let ParserMatchClass = VEMEMriAsmOperand;
}
def MEMziHM : Operand<iPTR> {
  let PrintMethod = "printMemASOperandHM";
  let MIOperandInfo = (ops i32imm /* = 0 */, i32imm);
  let ParserMatchClass = VEMEMziAsmOperand;
}

//===----------------------------------------------------------------------===//
// Other operands.
//===----------------------------------------------------------------------===//

// Branch targets have OtherVT type.
def brtarget32 : Operand<OtherVT> {
  let EncoderMethod = "getBranchTargetOpValue";
  let DecoderMethod = "DecodeSIMM32";
}

def TLSSym : Operand<iPTR>;

// Operand for printing out a condition code.
def CCOpAsmOperand : AsmOperandClass { let Name = "CCOp"; }
def CCOp : Operand<i32>, ImmLeaf<i32, [{
    return Imm >= 0 && Imm < 22; }], CCOP> {
  let PrintMethod = "printCCOperand";
  let DecoderMethod = "DecodeCCOperand";
  let EncoderMethod = "getCCOpValue";
  let ParserMatchClass = CCOpAsmOperand;
}

// Operand for a rounding mode code.
def RDOpAsmOperand : AsmOperandClass {
  let Name = "RDOp";
}
def RDOp : Operand<i32> {
  let PrintMethod = "printRDOperand";
  let DecoderMethod = "DecodeRDOperand";
  let EncoderMethod = "getRDOpValue";
  let ParserMatchClass = RDOpAsmOperand;
}

def VEhi    : SDNode<"VEISD::Hi", SDTIntUnaryOp>;
def VElo    : SDNode<"VEISD::Lo", SDTIntUnaryOp>;

//  These are target-independent nodes, but have target-specific formats.
def SDT_SPCallSeqStart : SDCallSeqStart<[ SDTCisVT<0, i64>,
                                          SDTCisVT<1, i64> ]>;
def SDT_SPCallSeqEnd   : SDCallSeqEnd<[ SDTCisVT<0, i64>,
                                        SDTCisVT<1, i64> ]>;

def callseq_start : SDNode<"ISD::CALLSEQ_START", SDT_SPCallSeqStart,
                           [SDNPHasChain, SDNPOutGlue]>;
def callseq_end   : SDNode<"ISD::CALLSEQ_END",   SDT_SPCallSeqEnd,
                           [SDNPHasChain, SDNPOptInGlue, SDNPOutGlue]>;

def SDT_SPCall    : SDTypeProfile<0, -1, [SDTCisVT<0, i64>]>;
def call          : SDNode<"VEISD::CALL", SDT_SPCall,
                           [SDNPHasChain, SDNPOptInGlue, SDNPOutGlue,
                            SDNPVariadic]>;

def retflag       : SDNode<"VEISD::RET_FLAG", SDTNone,
                           [SDNPHasChain, SDNPOptInGlue, SDNPVariadic]>;

def getGOT        : Operand<iPTR>;
def getFunPLT     : Operand<iPTR> {
  let PrintMethod = "printGetFunPLT";
}

// res = cmov cmp, t, f, cond
def SDTCmovOp : SDTypeProfile<1, 4, [SDTCisSameAs<0, 2>, SDTCisSameAs<2, 3>,
                                     SDTCisVT<4, i32>]>;
def EQV : SDNode<"VEISD::EQV", SDTIntBinOp>;
def XOR : SDNode<"VEISD::XOR", SDTIntBinOp>;
def CMPI : SDNode<"VEISD::CMPI", SDTIntBinOp>;
def CMPU : SDNode<"VEISD::CMPU", SDTIntBinOp>;
def CMPF : SDNode<"VEISD::CMPF", SDTFPBinOp>;
def SDTFPCmpQOp : SDTypeProfile<1, 2, [
  SDTCisSameAs<1, 2>, SDTCisFP<0>, SDTCisFP<2>
]>;
def CMPQ : SDNode<"VEISD::CMPQ", SDTFPCmpQOp>;
def CMOV : SDNode<"VEISD::CMOV", SDTCmovOp>;

def VEeh_sjlj_setjmp: SDNode<"VEISD::EH_SJLJ_SETJMP",
                             SDTypeProfile<1, 1, [SDTCisInt<0>,
                                                  SDTCisPtrTy<1>]>,
                             [SDNPHasChain, SDNPSideEffect]>;
def VEeh_sjlj_longjmp: SDNode<"VEISD::EH_SJLJ_LONGJMP",
                              SDTypeProfile<0, 1, [SDTCisPtrTy<0>]>,
                              [SDNPHasChain, SDNPSideEffect]>;
def VEeh_sjlj_setup_dispatch: SDNode<"VEISD::EH_SJLJ_SETUP_DISPATCH",
                                     SDTypeProfile<0, 0, []>,
                                     [SDNPHasChain, SDNPSideEffect]>;

// GETFUNPLT for PIC
def GetFunPLT : SDNode<"VEISD::GETFUNPLT", SDTIntUnaryOp>;

// GETTLSADDR for TLS
def GetTLSAddr : SDNode<"VEISD::GETTLSADDR", SDT_SPCall,
                        [SDNPHasChain, SDNPOptInGlue, SDNPOutGlue,
                         SDNPVariadic]>;

// GETSTACKTOP
def GetStackTop : SDNode<"VEISD::GETSTACKTOP", SDTNone,
                        [SDNPHasChain, SDNPSideEffect]>;

// MEMBARRIER
def MemBarrier : SDNode<"VEISD::MEMBARRIER", SDTNone,
                        [SDNPHasChain, SDNPSideEffect]>;

// TS1AM
def SDT_TS1AM : SDTypeProfile<1, 3, [SDTCisSameAs<0, 3>, SDTCisInt<2>,
                                     SDTCisPtrTy<3>]>;
def ts1am     : SDNode<"VEISD::TS1AM", SDT_TS1AM,
                       [SDNPHasChain, SDNPMayStore, SDNPMayLoad,
                        SDNPMemOperand]>;

//===----------------------------------------------------------------------===//
// VE Flag Conditions
//===----------------------------------------------------------------------===//

// Note that these values must be kept in sync with the CCOp::CondCode enum
// values.
class CC_VAL<int N> : PatLeaf<(i32 N)>;
def CC_IG    : CC_VAL< 0>;  // Greater
def CC_IL    : CC_VAL< 1>;  // Less
def CC_INE   : CC_VAL< 2>;  // Not Equal
def CC_IEQ   : CC_VAL< 3>;  // Equal
def CC_IGE   : CC_VAL< 4>;  // Greater or Equal
def CC_ILE   : CC_VAL< 5>;  // Less or Equal
def CC_AF    : CC_VAL< 6>;  // Always false
def CC_G     : CC_VAL< 7>;  // Greater
def CC_L     : CC_VAL< 8>;  // Less
def CC_NE    : CC_VAL< 9>;  // Not Equal
def CC_EQ    : CC_VAL<10>;  // Equal
def CC_GE    : CC_VAL<11>;  // Greater or Equal
def CC_LE    : CC_VAL<12>;  // Less or Equal
def CC_NUM   : CC_VAL<13>;  // Number
def CC_NAN   : CC_VAL<14>;  // NaN
def CC_GNAN  : CC_VAL<15>;  // Greater or NaN
def CC_LNAN  : CC_VAL<16>;  // Less or NaN
def CC_NENAN : CC_VAL<17>;  // Not Equal or NaN
def CC_EQNAN : CC_VAL<18>;  // Equal or NaN
def CC_GENAN : CC_VAL<19>;  // Greater or Equal or NaN
def CC_LENAN : CC_VAL<20>;  // Less or Equal or NaN
def CC_AT    : CC_VAL<21>;  // Always true

//===----------------------------------------------------------------------===//
// VE Rounding Mode
//===----------------------------------------------------------------------===//

// Note that these values must be kept in sync with the VERD::RoundingMode enum
// values.
class RD_VAL<int N> : PatLeaf<(i32 N)>;
def RD_NONE  : RD_VAL< 0>;  // According to PSW
def RD_RZ    : RD_VAL< 8>;  // Round toward Zero
def RD_RP    : RD_VAL< 9>;  // Round toward Plus infinity
def RD_RM    : RD_VAL<10>;  // Round toward Minus infinity
def RD_RN    : RD_VAL<11>;  // Round to Nearest (ties to Even)
def RD_RA    : RD_VAL<12>;  // Round to Nearest (ties to Away)

//===----------------------------------------------------------------------===//
// VE Multiclasses for common instruction formats
//===----------------------------------------------------------------------===//

// Multiclass for generic RR type instructions
let hasSideEffects = 0 in
multiclass RRbm<string opcStr, bits<8>opc,
                RegisterClass RCo, ValueType Tyo,
                RegisterClass RCi, ValueType Tyi,
                SDPatternOperator OpNode = null_frag,
                Operand immOp = simm7, Operand mOp = mimm> {
  def rr : RR<opc, (outs RCo:$sx), (ins RCi:$sy, RCi:$sz),
              !strconcat(opcStr, " $sx, $sy, $sz"),
              [(set Tyo:$sx, (OpNode Tyi:$sy, Tyi:$sz))]>;
  // VE calculates (OpNode $sy, $sz), but llvm requires to have immediate
  // in RHS, so we use following definition.
  let cy = 0 in
  def ri : RR<opc, (outs RCo:$sx), (ins RCi:$sz, immOp:$sy),
              !strconcat(opcStr, " $sx, $sy, $sz"),
              [(set Tyo:$sx, (OpNode Tyi:$sz, (Tyi immOp:$sy)))]>;
  let cz = 0 in
  def rm : RR<opc, (outs RCo:$sx), (ins RCi:$sy, mOp:$sz),
              !strconcat(opcStr, " $sx, $sy, $sz"),
              [(set Tyo:$sx, (OpNode Tyi:$sy, (Tyi mOp:$sz)))]>;
  let cy = 0, cz = 0 in
  def im : RR<opc, (outs RCo:$sx), (ins immOp:$sy, mOp:$sz),
              !strconcat(opcStr, " $sx, $sy, $sz"),
              [(set Tyo:$sx, (OpNode (Tyi immOp:$sy), (Tyi mOp:$sz)))]>;
}

// Multiclass for non-commutative RR type instructions
let hasSideEffects = 0 in
multiclass RRNCbm<string opcStr, bits<8>opc,
                RegisterClass RCo, ValueType Tyo,
                RegisterClass RCi, ValueType Tyi,
                SDPatternOperator OpNode = null_frag,
                Operand immOp = simm7, Operand mOp = mimm> {
  def rr : RR<opc, (outs RCo:$sx), (ins RCi:$sy, RCi:$sz),
              !strconcat(opcStr, " $sx, $sy, $sz"),
              [(set Tyo:$sx, (OpNode Tyi:$sy, Tyi:$sz))]>;
  let cy = 0 in
  def ir : RR<opc, (outs RCo:$sx), (ins immOp:$sy, RCi:$sz),
              !strconcat(opcStr, " $sx, $sy, $sz"),
              [(set Tyo:$sx, (OpNode (Tyi immOp:$sy), Tyi:$sz))]>;
  let cz = 0 in
  def rm : RR<opc, (outs RCo:$sx), (ins RCi:$sy, mOp:$sz),
              !strconcat(opcStr, " $sx, $sy, $sz"),
              [(set Tyo:$sx, (OpNode Tyi:$sy, (Tyi mOp:$sz)))]>;
  let cy = 0, cz = 0 in
  def im : RR<opc, (outs RCo:$sx), (ins immOp:$sy, mOp:$sz),
              !strconcat(opcStr, " $sx, $sy, $sz"),
              [(set Tyo:$sx, (OpNode (Tyi immOp:$sy), (Tyi mOp:$sz)))]>;
}

// Generic RR multiclass with 2 arguments.
//   e.g. ADDUL, ADDSWSX, ADDSWZX, and etc.
multiclass RRm<string opcStr, bits<8>opc,
               RegisterClass RC, ValueType Ty,
               SDPatternOperator OpNode = null_frag,
               Operand immOp = simm7, Operand mOp = mimm> :
  RRbm<opcStr, opc, RC, Ty, RC, Ty, OpNode, immOp, mOp>;

// Generic RR multiclass for non-commutative instructions with 2 arguments.
//   e.g. SUBUL, SUBUW, SUBSWSX, and etc.
multiclass RRNCm<string opcStr, bits<8>opc,
                 RegisterClass RC, ValueType Ty,
                 SDPatternOperator OpNode = null_frag,
                 Operand immOp = simm7, Operand mOp = mimm> :
  RRNCbm<opcStr, opc, RC, Ty, RC, Ty, OpNode, immOp, mOp>;

// Generic RR multiclass for floating point instructions with 2 arguments.
//   e.g. FADDD, FADDS, FSUBD, and etc.
multiclass RRFm<string opcStr, bits<8>opc,
                RegisterClass RC, ValueType Ty,
                SDPatternOperator OpNode = null_frag,
                Operand immOp = simm7fp, Operand mOp = mimmfp> :
  RRNCbm<opcStr, opc, RC, Ty, RC, Ty, OpNode, immOp, mOp>;

// Generic RR multiclass for shift instructions with 2 arguments.
//   e.g. SLL, SRL, SLAWSX, and etc.
let hasSideEffects = 0 in
multiclass RRIm<string opcStr, bits<8>opc,
                RegisterClass RC, ValueType Ty,
                SDPatternOperator OpNode = null_frag> {
  def rr : RR<opc, (outs RC:$sx), (ins RC:$sz, I32:$sy),
              !strconcat(opcStr, " $sx, $sz, $sy"),
              [(set Ty:$sx, (OpNode Ty:$sz, i32:$sy))]>;
  let cz = 0 in
  def mr : RR<opc, (outs RC:$sx), (ins mimm:$sz, I32:$sy),
              !strconcat(opcStr, " $sx, $sz, $sy"),
              [(set Ty:$sx, (OpNode (Ty mimm:$sz), i32:$sy))]>;
  let cy = 0 in
  def ri : RR<opc, (outs RC:$sx), (ins RC:$sz, uimm7:$sy),
              !strconcat(opcStr, " $sx, $sz, $sy"),
              [(set Ty:$sx, (OpNode Ty:$sz, (i32 uimm7:$sy)))]>;
  let cy = 0, cz = 0 in
  def mi : RR<opc, (outs RC:$sx), (ins mimm:$sz, uimm7:$sy),
              !strconcat(opcStr, " $sx, $sz, $sy"),
              [(set Ty:$sx, (OpNode (Ty mimm:$sz), (i32 uimm7:$sy)))]>;
}

// Special RR multiclass for 128 bits shift left instruction.
//   e.g. SLD
let Constraints = "$hi = $sx", DisableEncoding = "$hi", hasSideEffects = 0 in
multiclass RRILDm<string opcStr, bits<8>opc,
                  RegisterClass RC, ValueType Ty,
                  SDPatternOperator OpNode = null_frag> {
  def rrr : RR<opc, (outs RC:$sx), (ins RC:$hi, RC:$sz, I32:$sy),
              !strconcat(opcStr, " $sx, $sz, $sy")>;
  let cz = 0 in
  def rmr : RR<opc, (outs RC:$sx), (ins RC:$hi, mimm:$sz, I32:$sy),
              !strconcat(opcStr, " $sx, $sz, $sy")>;
  let cy = 0 in
  def rri : RR<opc, (outs RC:$sx), (ins RC:$hi, RC:$sz, uimm7:$sy),
              !strconcat(opcStr, " $sx, $sz, $sy")>;
  let cy = 0, cz = 0 in
  def rmi : RR<opc, (outs RC:$sx), (ins RC:$hi, mimm:$sz, uimm7:$sy),
              !strconcat(opcStr, " $sx, $sz, $sy")>;
}

// Special RR multiclass for 128 bits shift right instruction.
//   e.g. SRD
let Constraints = "$low = $sx", DisableEncoding = "$low", hasSideEffects = 0 in
multiclass RRIRDm<string opcStr, bits<8>opc,
                  RegisterClass RC, ValueType Ty,
                  SDPatternOperator OpNode = null_frag> {
  def rrr : RR<opc, (outs RC:$sx), (ins RC:$sz, RC:$low, I32:$sy),
              !strconcat(opcStr, " $sx, $sz, $sy")>;
  let cz = 0 in
  def mrr : RR<opc, (outs RC:$sx), (ins mimm:$sz, RC:$low, I32:$sy),
              !strconcat(opcStr, " $sx, $sz, $sy")>;
  let cy = 0 in
  def rri : RR<opc, (outs RC:$sx), (ins RC:$sz, RC:$low, uimm7:$sy),
              !strconcat(opcStr, " $sx, $sz, $sy")>;
  let cy = 0, cz = 0 in
  def mri : RR<opc, (outs RC:$sx), (ins mimm:$sz, RC:$low, uimm7:$sy),
              !strconcat(opcStr, " $sx, $sz, $sy")>;
}

// Generic RR multiclass with an argument.
//   e.g. LDZ, PCNT, and  BRV
let cy = 0, sy = 0, hasSideEffects = 0 in
multiclass RRI1m<string opcStr, bits<8>opc, RegisterClass RC, ValueType Ty,
                 SDPatternOperator OpNode = null_frag> {
  def r : RR<opc, (outs RC:$sx), (ins RC:$sz), !strconcat(opcStr, " $sx, $sz"),
             [(set Ty:$sx, (OpNode Ty:$sz))]>;
  let cz = 0 in
  def m : RR<opc, (outs RC:$sx), (ins mimm:$sz),
             !strconcat(opcStr, " $sx, $sz"),
             [(set Ty:$sx, (OpNode (Ty mimm:$sz)))]>;
}

// Special RR multiclass for MRG instruction.
//   e.g. MRG
let Constraints = "$sx = $sd", DisableEncoding = "$sd", hasSideEffects = 0 in
multiclass RRMRGm<string opcStr, bits<8>opc, RegisterClass RC, ValueType Ty> {
  def rr : RR<opc, (outs RC:$sx), (ins RC:$sy, RC:$sz, RC:$sd),
              !strconcat(opcStr, " $sx, $sy, $sz")>;
  let cy = 0 in
  def ir : RR<opc, (outs RC:$sx), (ins simm7:$sy, RC:$sz, RC:$sd),
              !strconcat(opcStr, " $sx, $sy, $sz")>;
  let cz = 0 in
  def rm : RR<opc, (outs RC:$sx), (ins RC:$sy, mimm:$sz, RC:$sd),
              !strconcat(opcStr, " $sx, $sy, $sz")>;
  let cy = 0, cz = 0 in
  def im : RR<opc, (outs RC:$sx), (ins simm7:$sy, mimm:$sz, RC:$sd),
              !strconcat(opcStr, " $sx, $sy, $sz")>;
}

// Special RR multiclass for BSWP instruction.
//   e.g. BSWP
let hasSideEffects = 0 in
multiclass RRSWPm<string opcStr, bits<8>opc,
                  RegisterClass RC, ValueType Ty,
                  SDPatternOperator OpNode = null_frag> {
  let cy = 0 in
  def ri : RR<opc, (outs RC:$sx), (ins RC:$sz, uimm1:$sy),
              !strconcat(opcStr, " $sx, $sz, $sy"),
              [(set Ty:$sx, (OpNode Ty:$sz, (i32 uimm1:$sy)))]>;
  let cy = 0, cz = 0 in
  def mi : RR<opc, (outs RC:$sx), (ins mimm:$sz, uimm1:$sy),
              !strconcat(opcStr, " $sx, $sz, $sy"),
              [(set Ty:$sx, (OpNode (Ty mimm:$sz), (i32 uimm1:$sy)))]>;
}

// Multiclass for CMOV instructions.
//   e.g. CMOVL, CMOVW, CMOVD, and etc.
let Constraints = "$sx = $sd", DisableEncoding = "$sd", hasSideEffects = 0,
    cfw = ? in
multiclass RRCMOVm<string opcStr, bits<8>opc, RegisterClass RC, ValueType Ty,
                   SDPatternOperator OpNode = null_frag,
                   Operand immOp = simm7> {
  def rr : RR<opc, (outs I64:$sx), (ins CCOp:$cfw, RC:$sy, I64:$sz, I64:$sd),
              !strconcat(opcStr, " $sx, $sz, $sy"),
              [(set i64:$sx, (OpNode Ty:$sy, i64:$sz, i64:$sd,
                                     (i32 CCOp:$cfw)))]>;
  let cy = 0 in
  def ir : RR<opc, (outs I64:$sx),
              (ins CCOp:$cfw, immOp:$sy, I64:$sz, I64:$sd),
              !strconcat(opcStr, " $sx, $sz, $sy"),
              [(set i64:$sx, (OpNode (Ty immOp:$sy), i64:$sz, i64:$sd,
                                     (i32 CCOp:$cfw)))]>;
  let cz = 0 in
  def rm : RR<opc, (outs I64:$sx),
              (ins CCOp:$cfw, RC:$sy, mimm:$sz, I64:$sd),
              !strconcat(opcStr, " $sx, $sz, $sy"),
              [(set i64:$sx, (OpNode Ty:$sy, (i64 mimm:$sz), i64:$sd,
                                     (i32 CCOp:$cfw)))]>;
  let cy = 0, cz = 0 in
  def im : RR<opc, (outs I64:$sx),
              (ins CCOp:$cfw, immOp:$sy, mimm:$sz, I64:$sd),
              !strconcat(opcStr, " $sx, $sz, $sy"),
              [(set i64:$sx, (OpNode (Ty immOp:$sy), (i64 mimm:$sz), i64:$sd,
                                     (i32 CCOp:$cfw)))]>;
}

// Multiclass for floating point conversion instructions.
//   e.g. CVTWDSX, CVTWDZX, CVTWSSX, and etc.
// sz{3-0} = rounding mode
let cz = 0, hasSideEffects = 0 in
multiclass CVTRDm<string opcStr, bits<8> opc, RegisterClass RCo, ValueType Tyo,
                  RegisterClass RCi, ValueType Tyi> {
  def r : RR<opc, (outs RCo:$sx), (ins RDOp:$rd, RCi:$sy),
             !strconcat(opcStr, "${rd} $sx, $sy")> {
    bits<4> rd;
    let sz{5-4} = 0;
    let sz{3-0} = rd;
  }
  let cy = 0 in
  def i : RR<opc, (outs RCo:$sx), (ins RDOp:$rd, simm7:$sy),
             !strconcat(opcStr, "${rd} $sx, $sy")> {
    bits<4> rd;
    let sz{5-4} = 0;
    let sz{3-0} = rd;
  }
}

// Multiclass for floating point conversion instructions.
//   e.g. CVTDW, CVTSW, CVTDL, and etc.
let cz = 0, sz = 0, hasSideEffects = 0 in
multiclass CVTm<string opcStr, bits<8> opc, RegisterClass RCo, ValueType Tyo,
                RegisterClass RCi, ValueType Tyi,
                SDPatternOperator OpNode = null_frag> {
  def r : RR<opc, (outs RCo:$sx), (ins RCi:$sy),
             !strconcat(opcStr, " $sx, $sy"),
             [(set Tyo:$sx, (OpNode Tyi:$sy))]>;
  let cy = 0 in
  def i : RR<opc, (outs RCo:$sx), (ins simm7:$sy),
             !strconcat(opcStr, " $sx, $sy")>;
}

// Multiclass for PFCH instructions.
//   e.g. PFCH
let sx = 0, hasSideEffects = 0 in
multiclass PFCHm<string opcStr, bits<8>opc> {
  def rri : RM<opc, (outs), (ins MEMrri:$addr), !strconcat(opcStr, " $addr"),
               [(prefetch ADDRrri:$addr, imm, imm, (i32 1))]>;
  let cy = 0 in
  def rii : RM<opc, (outs), (ins MEMrii:$addr), !strconcat(opcStr, " $addr"),
               [(prefetch ADDRrii:$addr, imm, imm, (i32 1))]>;
  let cz = 0 in
  def zri : RM<opc, (outs), (ins MEMzri:$addr), !strconcat(opcStr, " $addr"),
               [(prefetch ADDRzri:$addr, imm, imm, (i32 1))]>;
  let cy = 0, cz = 0 in
  def zii : RM<opc, (outs), (ins MEMzii:$addr), !strconcat(opcStr, " $addr"),
               [(prefetch ADDRzii:$addr, imm, imm, (i32 1))]>;
}

// Multiclass for CAS instructions.
//   e.g. TS1AML, TS1AMW, TS2AM, and etc.
let Constraints = "$dest = $sd", DisableEncoding = "$sd",
    mayStore=1, mayLoad = 1, hasSideEffects = 0 in
multiclass RRCAStgm<string opcStr, bits<8>opc, RegisterClass RC, ValueType Ty,
                    Operand immOp, Operand MEM, Operand ADDR,
                    SDPatternOperator OpNode = null_frag> {
  def r : RRM<opc, (outs RC:$dest), (ins MEM:$addr, RC:$sy, RC:$sd),
              !strconcat(opcStr, " $dest, $addr, $sy"),
              [(set Ty:$dest, (OpNode ADDR:$addr, Ty:$sy, Ty:$sd))]>;
  let cy = 0 in
  def i : RRM<opc, (outs RC:$dest), (ins MEM:$addr, immOp:$sy, RC:$sd),
              !strconcat(opcStr, " $dest, $addr, $sy"),
              [(set Ty:$dest, (OpNode ADDR:$addr, (Ty immOp:$sy), Ty:$sd))]>;
}
multiclass RRCASm<string opcStr, bits<8>opc, RegisterClass RC, ValueType Ty,
                  Operand immOp, SDPatternOperator OpNode = null_frag> {
  defm ri : RRCAStgm<opcStr, opc, RC, Ty, immOp, MEMriRRM, ADDRri, OpNode>;
  let cz = 0 in
  defm zi : RRCAStgm<opcStr, opc, RC, Ty, immOp, MEMziRRM, ADDRzi, OpNode>;
}

// Multiclass for branch instructions
//   e.g. BCFL, BCFW, BCFD, and etc.
let isBranch = 1, isTerminator = 1, isIndirectBranch = 1, hasSideEffects = 0 in
multiclass BCbpfm<string opcStr, string cmpStr, bits<8> opc, dag cond,
                  Operand ADDR> {
  let bpf = 0 /* NONE */ in
  def "" : CF<opc, (outs), !con(cond, (ins ADDR:$addr)),
              !strconcat(opcStr, " ", cmpStr, "$addr")>;
  let bpf = 2 /* NOT TAKEN */ in
  def _nt : CF<opc, (outs), !con(cond, (ins ADDR:$addr)),
               !strconcat(opcStr, ".nt ", cmpStr, "$addr")>;
  let bpf = 3 /* TAKEN */ in
  def _t : CF<opc, (outs), !con(cond, (ins ADDR:$addr)),
              !strconcat(opcStr, ".t ", cmpStr, "$addr")>;
}
multiclass BCtgm<string opcStr, string cmpStr, bits<8> opc, dag cond> {
  defm ri : BCbpfm<opcStr, cmpStr, opc, cond, MEMriASX>;
  let cz = 0 in defm zi : BCbpfm<opcStr, cmpStr, opc, cond, MEMziASX>;
}
multiclass BCm<string opcStr, string opcStrAt, string opcStrAf, bits<8> opc,
               RegisterClass RC, Operand immOp> {
  let DecoderMethod = "DecodeBranchCondition" in
  defm r : BCtgm<opcStr, "$comp, ", opc, (ins CCOp:$cond, RC:$comp)>;
  let DecoderMethod = "DecodeBranchCondition", cy = 0 in
  defm i : BCtgm<opcStr, "$comp, ", opc, (ins CCOp:$cond, immOp:$comp)>;
  let DecoderMethod = "DecodeBranchConditionAlways", cy = 0, sy = 0,
      cf = 15 /* AT */, isBarrier = 1 in
  defm a : BCtgm<opcStrAt, "", opc, (ins)>;
  let DecoderMethod = "DecodeBranchConditionAlways", cy = 0, sy = 0,
      cf = 0 /* AF */ in
  defm na : BCtgm<opcStrAf, "", opc, (ins)>;
}

// Multiclass for relative branch instructions
//   e.g. BRCFL, BRCFW, BRCFD, and etc.
let isBranch = 1, isTerminator = 1, hasSideEffects = 0 in
multiclass BCRbpfm<string opcStr, string cmpStr, bits<8> opc, dag cond> {
  let bpf = 0 /* NONE */ in
  def "" : CF<opc, (outs), !con(cond, (ins brtarget32:$imm32)),
              !strconcat(opcStr, " ", cmpStr, "$imm32")>;
  let bpf = 2 /* NOT TAKEN */ in
  def _nt : CF<opc, (outs), !con(cond, (ins brtarget32:$imm32)),
               !strconcat(opcStr, ".nt ", cmpStr, "$imm32")>;
  let bpf = 3 /* TAKEN */ in
  def _t : CF<opc, (outs), !con(cond, (ins brtarget32:$imm32)),
              !strconcat(opcStr, ".t ", cmpStr, "$imm32")>;
}
multiclass BCRm<string opcStr, string opcStrAt, string opcStrAf, bits<8> opc,
               RegisterClass RC, Operand immOp, Operand zeroOp> {
  defm rr : BCRbpfm<opcStr, "$sy, $sz, ", opc, (ins CCOp:$cf, RC:$sy, RC:$sz)>;
  let cy = 0 in
  defm ir : BCRbpfm<opcStr, "$sy, $sz, ", opc, (ins CCOp:$cf, immOp:$sy,
                                                    RC:$sz)>;
  let cz = 0 in
  defm rz : BCRbpfm<opcStr, "$sy, $sz, ", opc, (ins CCOp:$cf, RC:$sy,
                                                    zeroOp:$sz)>;
  let cy = 0, cz = 0 in
  defm iz : BCRbpfm<opcStr, "$sy, $sz, ", opc, (ins CCOp:$cf, immOp:$sy,
                                                    zeroOp:$sz)>;
  let cy = 0, sy = 0, cz = 0, sz = 0, cf = 15 /* AT */, isBarrier = 1 in
  defm a : BCRbpfm<opcStrAt, "", opc, (ins)>;
  let cy = 0, sy = 0, cz = 0, sz = 0, cf = 0 /* AF */ in
  defm na : BCRbpfm<opcStrAf, "", opc, (ins)>;
}

// Multiclass for communication register instructions.
//   e.g. LCR
let hasSideEffects = 1 in
multiclass LOADCRm<string opcStr, bits<8>opc, RegisterClass RC> {
  def rr : RR<opc, (outs RC:$sx), (ins RC:$sz, RC:$sy),
              !strconcat(opcStr, " $sx, $sy, $sz")>;
  let cy = 0 in def ri : RR<opc, (outs RC:$sx), (ins RC:$sz, simm7:$sy),
                            !strconcat(opcStr, " $sx, $sy, $sz")>;
  let cz = 0 in def zr : RR<opc, (outs RC:$sx), (ins zero:$sz, RC:$sy),
                            !strconcat(opcStr, " $sx, $sy, $sz")>;
  let cy = 0, cz = 0 in
  def zi : RR<opc, (outs RC:$sx), (ins zero:$sz, simm7:$sy),
              !strconcat(opcStr, " $sx, $sy, $sz")>;
}

// Multiclass for communication register instructions.
//   e.g. SCR
let hasSideEffects = 1 in
multiclass STORECRm<string opcStr, bits<8>opc, RegisterClass RC> {
  def rr : RR<opc, (outs), (ins RC:$sz, RC:$sy, RC:$sx),
              !strconcat(opcStr, " $sx, $sy, $sz")>;
  let cy = 0 in def ri : RR<opc, (outs), (ins RC:$sz, simm7:$sy, RC:$sx),
                            !strconcat(opcStr, " $sx, $sy, $sz")>;
  let cz = 0 in def zr : RR<opc, (outs), (ins zero:$sz, RC:$sy, RC:$sx),
                            !strconcat(opcStr, " $sx, $sy, $sz")>;
  let cy = 0, cz = 0 in
  def zi : RR<opc, (outs), (ins zero:$sz, simm7:$sy, RC:$sx),
              !strconcat(opcStr, " $sx, $sy, $sz")>;
}

// Multiclass for communication register instructions.
//   e.g. FIDCR
let cz = 0, hasSideEffects = 1 in
multiclass FIDCRm<string opcStr, bits<8>opc, RegisterClass RC> {
  def ri : RR<opc, (outs RC:$sx), (ins RC:$sy, uimm3:$sz),
              !strconcat(opcStr, " $sx, $sy, $sz")>;
  let cy = 0 in def ii : RR<opc, (outs RC:$sx), (ins simm7:$sy, uimm3:$sz),
                            !strconcat(opcStr, " $sx, $sy, $sz")>;
}

// Multiclass for LHM instruction.
let mayLoad = 1, hasSideEffects = 0 in
multiclass LHMm<string opcStr, bits<8> opc, RegisterClass RC> {
  def ri : RRMHM<opc, (outs RC:$dest), (ins MEMriHM:$addr),
                 !strconcat(opcStr, " $dest, $addr")>;
  let cz = 0 in
  def zi : RRMHM<opc, (outs RC:$dest), (ins MEMziHM:$addr),
                 !strconcat(opcStr, " $dest, $addr")>;
}

// Multiclass for SHM instruction.
let mayStore = 1, hasSideEffects = 0 in
multiclass SHMm<string opcStr, bits<8> opc, RegisterClass RC> {
  def ri : RRMHM<opc, (outs), (ins MEMriHM:$addr, RC:$sx),
                 !strconcat(opcStr, " $sx, $addr")>;
  let cz = 0 in
  def zi : RRMHM<opc, (outs), (ins MEMziHM:$addr, RC:$sx),
                 !strconcat(opcStr, " $sx, $addr")>;
}

//===----------------------------------------------------------------------===//
// Instructions
//
// Define all scalar instructions defined in SX-Aurora TSUBASA Architecture
// Guide here.  As those mnemonics, we use mnemonics defined in Vector Engine
// Assembly Language Reference Manual.
//===----------------------------------------------------------------------===//

//-----------------------------------------------------------------------------
// Section 8.2 - Load/Store instructions
//-----------------------------------------------------------------------------

// Multiclass for generic RM instructions
let hasSideEffects = 0 in
multiclass RMm<string opcStr, bits<8>opc, RegisterClass RC> {
  def rri : RM<opc, (outs RC:$dest), (ins MEMrri:$addr),
               !strconcat(opcStr, " $dest, $addr"), []>;
  let cy = 0 in
  def rii : RM<opc, (outs RC:$dest), (ins MEMrii:$addr),
               !strconcat(opcStr, " $dest, $addr"), []>;
  let cz = 0 in
  def zri : RM<opc, (outs RC:$dest), (ins MEMzri:$addr),
               !strconcat(opcStr, " $dest, $addr"), []>;
  let cy = 0, cz = 0 in
  def zii : RM<opc, (outs RC:$dest), (ins MEMzii:$addr),
               !strconcat(opcStr, " $dest, $addr"), []>;
}

// Section 8.2.1 - LEA
let isReMaterializable = 1, isAsCheapAsAMove = 1,
    DecoderMethod = "DecodeLoadI64" in {
  let cx = 0 in defm LEA : RMm<"lea", 0x06, I64>;
  let cx = 1 in defm LEASL : RMm<"lea.sl", 0x06, I64>;
}

// LEA basic patterns.
//   Need to be defined here to prioritize LEA over ADX.
def : Pat<(iPTR ADDRrri:$addr), (LEArri MEMrri:$addr)>;
def : Pat<(iPTR ADDRrii:$addr), (LEArii MEMrii:$addr)>;
def : Pat<(add I64:$base, simm32:$disp), (LEArii $base, 0, (LO32 $disp))>;
def : Pat<(add I64:$base, lozero:$disp), (LEASLrii $base, 0, (HI32 $disp))>;

// Multiclass for load instructions.
let mayLoad = 1, hasSideEffects = 0 in
multiclass LOADm<string opcStr, bits<8> opc, RegisterClass RC, ValueType Ty,
                 SDPatternOperator OpNode = null_frag> {
  def rri : RM<opc, (outs RC:$dest), (ins MEMrri:$addr),
               !strconcat(opcStr, " $dest, $addr"),
               [(set Ty:$dest, (OpNode ADDRrri:$addr))]>;
  let cy = 0 in
  def rii : RM<opc, (outs RC:$dest), (ins MEMrii:$addr),
               !strconcat(opcStr, " $dest, $addr"),
               [(set Ty:$dest, (OpNode ADDRrii:$addr))]>;
  let cz = 0 in
  def zri : RM<opc, (outs RC:$dest), (ins MEMzri:$addr),
               !strconcat(opcStr, " $dest, $addr"),
               [(set Ty:$dest, (OpNode ADDRzri:$addr))]>;
  let cy = 0, cz = 0 in
  def zii : RM<opc, (outs RC:$dest), (ins MEMzii:$addr),
               !strconcat(opcStr, " $dest, $addr"),
               [(set Ty:$dest, (OpNode ADDRzii:$addr))]>;
}

// Section 8.2.2 - LDS
let DecoderMethod = "DecodeLoadI64" in
defm LD : LOADm<"ld", 0x01, I64, i64, load>;
def : Pat<(f64 (load ADDRrri:$addr)), (LDrri MEMrri:$addr)>;
def : Pat<(f64 (load ADDRrii:$addr)), (LDrii MEMrii:$addr)>;
def : Pat<(f64 (load ADDRzri:$addr)), (LDzri MEMzri:$addr)>;
def : Pat<(f64 (load ADDRzii:$addr)), (LDzii MEMzii:$addr)>;

// Section 8.2.3 - LDU
let DecoderMethod = "DecodeLoadF32" in
defm LDU : LOADm<"ldu", 0x02, F32, f32, load>;

// Section 8.2.4 - LDL
let DecoderMethod = "DecodeLoadI32" in
defm LDLSX : LOADm<"ldl.sx", 0x03, I32, i32, load>;
let cx = 1, DecoderMethod = "DecodeLoadI32" in
defm LDLZX : LOADm<"ldl.zx", 0x03, I32, i32, load>;

// Section 8.2.5 - LD2B
let DecoderMethod = "DecodeLoadI32" in
defm LD2BSX : LOADm<"ld2b.sx", 0x04, I32, i32, sextloadi16>;
let cx = 1, DecoderMethod = "DecodeLoadI32" in
defm LD2BZX : LOADm<"ld2b.zx", 0x04, I32, i32, zextloadi16>;

// Section 8.2.6 - LD1B
let DecoderMethod = "DecodeLoadI32" in
defm LD1BSX : LOADm<"ld1b.sx", 0x05, I32, i32, sextloadi8>;
let cx = 1, DecoderMethod = "DecodeLoadI32" in
defm LD1BZX : LOADm<"ld1b.zx", 0x05, I32, i32, zextloadi8>;

// LDQ pseudo instructions
let mayLoad = 1, hasSideEffects = 0 in {
  def LDQrri : Pseudo<(outs F128:$dest), (ins MEMrri:$addr),
                      "# pseudo ldq $dest, $addr",
                      [(set f128:$dest, (load ADDRrri:$addr))]>;
  def LDQrii : Pseudo<(outs F128:$dest), (ins MEMrii:$addr),
                      "# pseudo ldq $dest, $addr",
                      [(set f128:$dest, (load ADDRrii:$addr))]>;
  def LDQzri : Pseudo<(outs F128:$dest), (ins MEMzri:$addr),
                      "# pseudo ldq $dest, $addr",
                      [(set f128:$dest, (load ADDRzri:$addr))]>;
  def LDQzii : Pseudo<(outs F128:$dest), (ins MEMzii:$addr),
                      "# pseudo ldq $dest, $addr",
                      [(set f128:$dest, (load ADDRzii:$addr))]>;
}

// Multiclass for store instructions.
let mayStore = 1, hasSideEffects = 0 in
multiclass STOREm<string opcStr, bits<8> opc, RegisterClass RC, ValueType Ty,
                  SDPatternOperator OpNode = null_frag> {
  def rri : RM<opc, (outs), (ins MEMrri:$addr, RC:$sx),
               !strconcat(opcStr, " $sx, $addr"),
               [(OpNode Ty:$sx, ADDRrri:$addr)]>;
  let cy = 0 in
  def rii : RM<opc, (outs), (ins MEMrii:$addr, RC:$sx),
               !strconcat(opcStr, " $sx, $addr"),
               [(OpNode Ty:$sx, ADDRrii:$addr)]>;
  let cz = 0 in
  def zri : RM<opc, (outs), (ins MEMzri:$addr, RC:$sx),
               !strconcat(opcStr, " $sx, $addr"),
               [(OpNode Ty:$sx, ADDRzri:$addr)]>;
  let cy = 0, cz = 0 in
  def zii : RM<opc, (outs), (ins MEMzii:$addr, RC:$sx),
               !strconcat(opcStr, " $sx, $addr"),
               [(OpNode Ty:$sx, ADDRzii:$addr)]>;
}

// Section 8.2.7 - STS
let DecoderMethod = "DecodeStoreI64" in
defm ST : STOREm<"st", 0x11, I64, i64, store>;
def : Pat<(store f64:$src, ADDRrri:$addr), (STrri MEMrri:$addr, $src)>;
def : Pat<(store f64:$src, ADDRrii:$addr), (STrii MEMrii:$addr, $src)>;
def : Pat<(store f64:$src, ADDRzri:$addr), (STzri MEMzri:$addr, $src)>;
def : Pat<(store f64:$src, ADDRzii:$addr), (STzii MEMzii:$addr, $src)>;

// Section 8.2.8 - STU
let DecoderMethod = "DecodeStoreF32" in
defm STU : STOREm<"stu", 0x12, F32, f32, store>;

// Section 8.2.9 - STL
let DecoderMethod = "DecodeStoreI32" in
defm STL : STOREm<"stl", 0x13, I32, i32, store>;

// Section 8.2.10 - ST2B
let DecoderMethod = "DecodeStoreI32" in
defm ST2B : STOREm<"st2b", 0x14, I32, i32, truncstorei16>;

// Section 8.2.11 - ST1B
let DecoderMethod = "DecodeStoreI32" in
defm ST1B : STOREm<"st1b", 0x15, I32, i32, truncstorei8>;

// STQ pseudo instructions
let mayStore = 1, hasSideEffects = 0 in {
  def STQrri : Pseudo<(outs), (ins MEMrri:$addr, F128:$sx),
                      "# pseudo stq $sx, $addr",
                      [(store f128:$sx, ADDRrri:$addr)]>;
  def STQrii : Pseudo<(outs), (ins MEMrii:$addr, F128:$sx),
                      "# pseudo stq $sx, $addr",
                      [(store f128:$sx, ADDRrii:$addr)]>;
  def STQzri : Pseudo<(outs), (ins MEMzri:$addr, F128:$sx),
                      "# pseudo stq $sx, $addr",
                      [(store f128:$sx, ADDRzri:$addr)]>;
  def STQzii : Pseudo<(outs), (ins MEMzii:$addr, F128:$sx),
                      "# pseudo stq $sx, $addr",
                      [(store f128:$sx, ADDRzii:$addr)]>;
}

// Section 8.2.12 - DLDS
let DecoderMethod = "DecodeLoadI64" in
defm DLD : LOADm<"dld", 0x09, I64, i64, load>;

// Section 8.2.13 - DLDU
let DecoderMethod = "DecodeLoadF32" in
defm DLDU : LOADm<"dldu", 0x0a, F32, f32, load>;

// Section 8.2.14 - DLDL
let DecoderMethod = "DecodeLoadI32" in
defm DLDLSX : LOADm<"dldl.sx", 0x0b, I32, i32, load>;
let cx = 1, DecoderMethod = "DecodeLoadI32" in
defm DLDLZX : LOADm<"dldl.zx", 0x0b, I32, i32, load>;

// Section 8.2.15 - PFCH
let DecoderMethod = "DecodeASX" in
defm PFCH : PFCHm<"pfch", 0x0c>;

// Section 8.2.16 - TS1AM (Test and Set 1 AM)
let DecoderMethod = "DecodeTS1AMI64" in
defm TS1AML : RRCASm<"ts1am.l", 0x42, I64, i64, uimm7>;
let DecoderMethod = "DecodeTS1AMI32", cx = 1 in
defm TS1AMW : RRCASm<"ts1am.w", 0x42, I32, i32, uimm7>;

// Section 8.2.17 - TS2AM (Test and Set 2 AM)
let DecoderMethod = "DecodeTS1AMI64" in
defm TS2AM : RRCASm<"ts2am", 0x43, I64, i64, uimm7>;

// Section 8.2.18 - TS3AM (Test and Set 3 AM)
let DecoderMethod = "DecodeTS1AMI64" in
defm TS3AM : RRCASm<"ts3am", 0x52, I64, i64, uimm1>;

// Section 8.2.19 - ATMAM (Atomic AM)
let DecoderMethod = "DecodeTS1AMI64" in
defm ATMAM : RRCASm<"atmam", 0x53, I64, i64, uimm0to2>;

// Section 8.2.20 - CAS (Compare and Swap)
let DecoderMethod = "DecodeCASI64" in
defm CASL : RRCASm<"cas.l", 0x62, I64, i64, simm7, atomic_cmp_swap_64>;
let DecoderMethod = "DecodeCASI32" in
let cx = 1 in defm CASW : RRCASm<"cas.w", 0x62, I32, i32, simm7,
                                 atomic_cmp_swap_32>;

//-----------------------------------------------------------------------------
// Section 8.3 - Transfer Control Instructions
//-----------------------------------------------------------------------------

// Section 8.3.1 - FENCE (Fence)
let hasSideEffects = 1 in {
  let avo = 1 in def FENCEI : RRFENCE<0x20, (outs), (ins), "fencei">;
  def FENCEM : RRFENCE<0x20, (outs), (ins uimm2:$kind), "fencem $kind"> {
    bits<2> kind;
    let lf = kind{1};
    let sf = kind{0};
  }
  def FENCEC : RRFENCE<0x20, (outs), (ins uimm3:$kind), "fencec $kind"> {
    bits<3> kind;
    let c2 = kind{2};
    let c1 = kind{1};
    let c0 = kind{0};
  }
}

// Section 8.3.2 - SVOB (Set Vector Out-of-order memory access Boundary)
let sx = 0, cy = 0, sy = 0, cz = 0, sz = 0, hasSideEffects = 1 in
def SVOB : RR<0x30, (outs), (ins), "svob">;

//-----------------------------------------------------------------------------
// Section 8.4 - Fixed-point Operation Instructions
//-----------------------------------------------------------------------------

let isReMaterializable = 1, isAsCheapAsAMove = 1 in {

// Section 8.4.1 - ADD (Add)
defm ADDUL : RRm<"addu.l", 0x48, I64, i64>;
let cx = 1 in defm ADDUW : RRm<"addu.w", 0x48, I32, i32>;

// Section 8.4.2 - ADS (Add Single)
defm ADDSWSX : RRm<"adds.w.sx", 0x4A, I32, i32, add>;
let cx = 1 in defm ADDSWZX : RRm<"adds.w.zx", 0x4A, I32, i32>;

// Section 8.4.3 - ADX (Add)
defm ADDSL : RRm<"adds.l", 0x59, I64, i64, add>;

// Section 8.4.4 - SUB (Subtract)
defm SUBUL : RRNCm<"subu.l", 0x58, I64, i64>;
let cx = 1 in defm SUBUW : RRNCm<"subu.w", 0x58, I32, i32>;

// Section 8.4.5 - SBS (Subtract Single)
defm SUBSWSX : RRNCm<"subs.w.sx", 0x5A, I32, i32, sub>;
let cx = 1 in defm SUBSWZX : RRNCm<"subs.w.zx", 0x5A, I32, i32>;

// Section 8.4.6 - SBX (Subtract)
defm SUBSL : RRNCm<"subs.l", 0x5B, I64, i64, sub>;

} // isReMaterializable, isAsCheapAsAMove

// Section 8.4.7 - MPY (Multiply)
defm MULUL : RRm<"mulu.l", 0x49, I64, i64>;
let cx = 1 in defm MULUW : RRm<"mulu.w", 0x49, I32, i32>;

// Section 8.4.8 - MPS (Multiply Single)
defm MULSWSX : RRm<"muls.w.sx", 0x4B, I32, i32, mul>;
let cx = 1 in defm MULSWZX : RRm<"muls.w.zx", 0x4B, I32, i32>;

// Section 8.4.9 - MPX (Multiply)
defm MULSL : RRm<"muls.l", 0x6E, I64, i64, mul>;

// Section 8.4.10 - MPD (Multiply)
defm MULSLW : RRbm<"muls.l.w", 0x6B, I64, i64, I32, i32>;

// Section 8.4.11 - DIV (Divide)
defm DIVUL : RRNCm<"divu.l", 0x6F, I64, i64, udiv>;
let cx = 1 in defm DIVUW : RRNCm<"divu.w", 0x6F, I32, i32, udiv>;

// Section 8.4.12 - DVS (Divide Single)
defm DIVSWSX : RRNCm<"divs.w.sx", 0x7B, I32, i32, sdiv>;
let cx = 1 in defm DIVSWZX : RRNCm<"divs.w.zx", 0x7B, I32, i32>;

// Section 8.4.13 - DVX (Divide)
defm DIVSL : RRNCm<"divs.l", 0x7F, I64, i64, sdiv>;

let isReMaterializable = 1, isAsCheapAsAMove = 1 in {

// Section 8.4.14 - CMP (Compare)
defm CMPUL : RRNCm<"cmpu.l", 0x55, I64, i64, CMPU>;
let cx = 1 in defm CMPUW : RRNCm<"cmpu.w", 0x55, I32, i32, CMPU>;

// Section 8.4.15 - CPS (Compare Single)
defm CMPSWSX : RRNCm<"cmps.w.sx", 0x7A, I32, i32>;
let cx = 1 in defm CMPSWZX : RRNCm<"cmps.w.zx", 0x7A, I32, i32, CMPI>;

// Section 8.4.16 - CPX (Compare)
defm CMPSL : RRNCm<"cmps.l", 0x6A, I64, i64, CMPI>;

// Section 8.4.17 - CMS (Compare and Select Maximum/Minimum Single)
// cx: sx/zx, cw: max/min
defm MAXSWSX : RRm<"maxs.w.sx", 0x78, I32, i32, smax>;
let cx = 1 in defm MAXSWZX : RRm<"maxs.w.zx", 0x78, I32, i32>;
let cw = 1 in defm MINSWSX : RRm<"mins.w.sx", 0x78, I32, i32, smin>;
let cx = 1, cw = 1 in defm MINSWZX : RRm<"mins.w.zx", 0x78, I32, i32>;

// Section 8.4.18 - CMX (Compare and Select Maximum/Minimum)
defm MAXSL : RRm<"maxs.l", 0x68, I64, i64, smax>;
let cw = 1 in defm MINSL : RRm<"mins.l", 0x68, I64, i64, smin>;

} // isReMaterializable, isAsCheapAsAMove

//-----------------------------------------------------------------------------
// Section 8.5 - Logical Operation Instructions
//-----------------------------------------------------------------------------

// Section 8.5.1 - AND (AND)
let isReMaterializable = 1, isAsCheapAsAMove = 1 in
defm AND : RRm<"and", 0x44, I64, i64, and>;

// Section 8.5.2 - OR (OR)
let isReMaterializable = 1, isAsCheapAsAMove = 1 in
defm OR : RRm<"or", 0x45, I64, i64, or>;

// Section 8.5.3 - XOR (Exclusive OR)
def xor_pat : PatFrags<(ops node:$lhs, node:$rhs),
                       [(xor node:$lhs, node:$rhs),
                        (XOR node:$lhs, node:$rhs)]>;
let isReMaterializable = 1, isAsCheapAsAMove = 1 in
defm XOR : RRm<"xor", 0x46, I64, i64, xor_pat>;

// Section 8.5.4 - EQV (Equivalence)
let isReMaterializable = 1, isAsCheapAsAMove = 1 in
defm EQV : RRm<"eqv", 0x47, I64, i64, EQV>;

// Section 8.5.5 - NND (Negate AND)
def and_not : PatFrags<(ops node:$x, node:$y),
                       [(and (not node:$x), node:$y)]>;
let isReMaterializable = 1, isAsCheapAsAMove = 1 in
defm NND : RRNCm<"nnd", 0x54, I64, i64, and_not>;

// Section 8.5.6 - MRG (Merge)
defm MRG : RRMRGm<"mrg", 0x56, I64, i64>;

// Section 8.5.7 - LDZ (Leading Zero Count)
def ctlz_pat : PatFrags<(ops node:$src),
                        [(ctlz node:$src),
                         (ctlz_zero_undef node:$src)]>;
let isReMaterializable = 1, isAsCheapAsAMove = 1 in
defm LDZ : RRI1m<"ldz", 0x67, I64, i64, ctlz_pat>;

// Section 8.5.8 - PCNT (Population Count)
defm PCNT : RRI1m<"pcnt", 0x38, I64, i64, ctpop>;

// Section 8.5.9 - BRV (Bit Reverse)
let isReMaterializable = 1, isAsCheapAsAMove = 1 in
defm BRV : RRI1m<"brv", 0x39, I64, i64, bitreverse>;

// Section 8.5.10 - BSWP (Byte Swap)
let isReMaterializable = 1, isAsCheapAsAMove = 1 in
defm BSWP : RRSWPm<"bswp", 0x2B, I64, i64>;

def : Pat<(i64 (bswap i64:$src)),
          (BSWPri $src, 0)>;
def : Pat<(i64 (bswap (i64 mimm:$src))),
          (BSWPmi (MIMM $src), 0)>;
def : Pat<(i32 (bswap i32:$src)),
          (EXTRACT_SUBREG
              (BSWPri (INSERT_SUBREG (i64 (IMPLICIT_DEF)), $src, sub_i32), 1),
              sub_i32)>;
def : Pat<(i32 (bswap (i32 mimm:$src))),
          (EXTRACT_SUBREG (BSWPmi (MIMM $src), 1), sub_i32)>;

// Section 8.5.11 - CMOV (Conditional Move)
let cw = 0, cw2 = 0 in
defm CMOVL : RRCMOVm<"cmov.l.${cfw}", 0x3B, I64, i64, CMOV>;
let cw = 1, cw2 = 0 in
defm CMOVW : RRCMOVm<"cmov.w.${cfw}", 0x3B, I32, i32, CMOV>;
let cw = 0, cw2 = 1 in
defm CMOVD : RRCMOVm<"cmov.d.${cfw}", 0x3B, I64, f64, CMOV, simm7fp>;
let cw = 1, cw2 = 1 in
defm CMOVS : RRCMOVm<"cmov.s.${cfw}", 0x3B, F32, f32, CMOV, simm7fp>;
def : MnemonicAlias<"cmov.l", "cmov.l.at">;
def : MnemonicAlias<"cmov.w", "cmov.w.at">;
def : MnemonicAlias<"cmov.d", "cmov.d.at">;
def : MnemonicAlias<"cmov.s", "cmov.s.at">;

//-----------------------------------------------------------------------------
// Section 8.6 - Shift Operation Instructions
//-----------------------------------------------------------------------------

// Section 8.6.1 - SLL (Shift Left Logical)
let isReMaterializable = 1, isAsCheapAsAMove = 1 in
defm SLL : RRIm<"sll", 0x65, I64, i64, shl>;

// Section 8.6.2 - SLD (Shift Left Double)
defm SLD : RRILDm<"sld", 0x64, I64, i64>;

// Section 8.6.3 - SRL (Shift Right Logical)
let isReMaterializable = 1, isAsCheapAsAMove = 1 in
defm SRL : RRIm<"srl", 0x75, I64, i64, srl>;

// Section 8.6.4 - SRD (Shift Right Double)
defm SRD : RRIRDm<"srd", 0x74, I64, i64>;

let isReMaterializable = 1, isAsCheapAsAMove = 1 in {

// Section 8.6.5 - SLA (Shift Left Arithmetic)
defm SLAWSX : RRIm<"sla.w.sx", 0x66, I32, i32, shl>;
let cx = 1 in defm SLAWZX : RRIm<"sla.w.zx", 0x66, I32, i32>;

// Section 8.6.6 - SLAX (Shift Left Arithmetic)
defm SLAL : RRIm<"sla.l", 0x57, I64, i64>;

// Section 8.6.7 - SRA (Shift Right Arithmetic)
defm SRAWSX : RRIm<"sra.w.sx", 0x76, I32, i32, sra>;
let cx = 1 in defm SRAWZX : RRIm<"sra.w.zx", 0x76, I32, i32>;

// Section 8.6.8 - SRAX (Shift Right Arithmetic)
defm SRAL : RRIm<"sra.l", 0x77, I64, i64, sra>;

} // isReMaterializable, isAsCheapAsAMove

def : Pat<(i32 (srl i32:$src, (i32 simm7:$val))),
          (EXTRACT_SUBREG (SRLri (ANDrm (INSERT_SUBREG (i64 (IMPLICIT_DEF)),
            $src, sub_i32), !add(32, 64)), imm:$val), sub_i32)>;
def : Pat<(i32 (srl i32:$src, i32:$val)),
          (EXTRACT_SUBREG (SRLrr (ANDrm (INSERT_SUBREG (i64 (IMPLICIT_DEF)),
            $src, sub_i32), !add(32, 64)), $val), sub_i32)>;

//-----------------------------------------------------------------------------
// Section 8.7 - Floating-point Arithmetic Instructions
//-----------------------------------------------------------------------------

// Section 8.7.1 - FAD (Floating Add)
defm FADDD : RRFm<"fadd.d", 0x4C, I64, f64, fadd>;
let cx = 1 in
defm FADDS : RRFm<"fadd.s", 0x4C, F32, f32, fadd, simm7fp, mimmfp32>;

// Section 8.7.2 - FSB (Floating Subtract)
defm FSUBD : RRFm<"fsub.d", 0x5C, I64, f64, fsub>;
let cx = 1 in
defm FSUBS : RRFm<"fsub.s", 0x5C, F32, f32, fsub, simm7fp, mimmfp32>;

// Section 8.7.3 - FMP (Floating Multiply)
defm FMULD : RRFm<"fmul.d", 0x4D, I64, f64, fmul>;
let cx = 1 in
defm FMULS : RRFm<"fmul.s", 0x4D, F32, f32, fmul, simm7fp, mimmfp32>;

// Section 8.7.4 - FDV (Floating Divide)
defm FDIVD : RRFm<"fdiv.d", 0x5D, I64, f64, fdiv>;
let cx = 1 in
defm FDIVS : RRFm<"fdiv.s", 0x5D, F32, f32, fdiv, simm7fp, mimmfp32>;

// Section 8.7.5 - FCP (Floating Compare)
defm FCMPD : RRFm<"fcmp.d", 0x7E, I64, f64, CMPF>;
let cx = 1 in
defm FCMPS : RRFm<"fcmp.s", 0x7E, F32, f32, CMPF, simm7fp, mimmfp32>;

// Section 8.7.6 - CMS (Compare and Select Maximum/Minimum Single)
// cx: double/float, cw: max/min
let cw = 0, cx = 0 in
defm FMAXD : RRFm<"fmax.d", 0x3E, I64, f64, fmaxnum>;
let cw = 0, cx = 1 in
defm FMAXS : RRFm<"fmax.s", 0x3E, F32, f32, fmaxnum, simm7fp, mimmfp32>;
let cw = 1, cx = 0 in
defm FMIND : RRFm<"fmin.d", 0x3E, I64, f64, fminnum>;
let cw = 1, cx = 1 in
defm FMINS : RRFm<"fmin.s", 0x3E, F32, f32, fminnum, simm7fp, mimmfp32>;

// Section 8.7.7 - FAQ (Floating Add Quadruple)
defm FADDQ : RRFm<"fadd.q", 0x6C, F128, f128, fadd>;

// Section 8.7.8 - FSQ (Floating Subtract Quadruple)
defm FSUBQ : RRFm<"fsub.q", 0x7C, F128, f128, fsub>;

// Section 8.7.9 - FMQ (Floating Subtract Quadruple)
defm FMULQ : RRFm<"fmul.q", 0x6D, F128, f128, fmul>;

// Section 8.7.10 - FCQ (Floating Compare Quadruple)
defm FCMPQ : RRNCbm<"fcmp.q", 0x7D, I64, f64, F128, f128, CMPQ, simm7fp,
                    mimmfp>;

// Section 8.7.11 - FIX (Convert to Fixed Point)
// cx: double/float, cw: sx/zx, sz{0-3} = round
let cx = 0, cw = 0 /* sign extend */ in
defm CVTWDSX : CVTRDm<"cvt.w.d.sx", 0x4E, I32, i32, I64, f64>;
let cx = 0, cw = 1 /* zero extend */ in
defm CVTWDZX : CVTRDm<"cvt.w.d.zx", 0x4E, I32, i32, I64, f64>;
let cx = 1, cw = 0 /* sign extend */ in
defm CVTWSSX : CVTRDm<"cvt.w.s.sx", 0x4E, I32, i32, F32, f32>;
let cx = 1, cw = 1 /* zero extend */ in
defm CVTWSZX : CVTRDm<"cvt.w.s.zx", 0x4E, I32, i32, F32, f32>;

// Section 8.7.12 - FIXX (Convert to Fixed Point)
defm CVTLD : CVTRDm<"cvt.l.d", 0x4F, I64, i64, I64, f64>;

// Section 8.7.13 - FLT (Convert to Floating Point)
defm CVTDW : CVTm<"cvt.d.w", 0x5E, I64, f64, I32, i32, sint_to_fp>;
let cx = 1 in
defm CVTSW : CVTm<"cvt.s.w", 0x5E, F32, f32, I32, i32, sint_to_fp>;

// Section 8.7.14 - FLTX (Convert to Floating Point)
defm CVTDL : CVTm<"cvt.d.l", 0x5F, I64, f64, I64, i64, sint_to_fp>;

// Section 8.7.15 - CVS (Convert to Single-format)
defm CVTSD : CVTm<"cvt.s.d", 0x1F, F32, f32, I64, f64, fpround>;
let cx = 1 in
defm CVTSQ : CVTm<"cvt.s.q", 0x1F, F32, f32, F128, f128, fpround>;

// Section 8.7.16 - CVD (Convert to Double-format)
defm CVTDS : CVTm<"cvt.d.s", 0x0F, I64, f64, F32, f32>;
let cx = 1 in
defm CVTDQ : CVTm<"cvt.d.q", 0x0F, I64, f64, F128, f128, fpround>;

// CVTDS doesn't work correctly if its input is +NaN.  It returns -NaN.
// We fix it through DAG lowering.
//   FIXME: need to add predicate if this HW problem is fixed.
def : Pat<(f64 (fpextend f32:$src)),
          (CMOVLrm CC_IG,
               (CMPSLrr (INSERT_SUBREG (i64 (IMPLICIT_DEF)), $src, sub_f32),
                        (SRLmi 8, 1)),
               !add(1, 64) /* = (1)0 */,
               (COPY_TO_REGCLASS (CVTDSr $src), I64))>;

// Section 8.7.17 - CVQ (Convert to Single-format)
defm CVTQD : CVTm<"cvt.q.d", 0x2D, F128, f128, I64, f64, fpextend>;
let cx = 1 in
defm CVTQS : CVTm<"cvt.q.s", 0x2D, F128, f128, F32, f32, fpextend>;

//-----------------------------------------------------------------------------
// Section 8.8 - Branch instructions
//-----------------------------------------------------------------------------

// Section 8.8.1 - BC (Branch on Codition)
defm BCFL : BCm<"b${cond}.l", "b.l", "baf.l", 0x19, I64, simm7>;

// Indirect branch aliases
def : Pat<(brind I64:$reg), (BCFLari_t $reg, 0)>;
def : Pat<(brind tblockaddress:$imm), (BCFLazi_t 0, $imm)>;

// Return instruction is a special case of jump.
let Uses = [SX10], bpf = 3 /* TAKEN */, cf = 15 /* AT */, cy = 0, sy = 0,
    sz = 10 /* SX10 */, imm32 = 0, isReturn = 1, isTerminator = 1,
    isBarrier = 1, isCodeGenOnly = 1, hasSideEffects = 0 in
def RET : CF<0x19, (outs), (ins), "b.l.t (, %s10)", [(retflag)]>;

// Section 8.8.2 - BCS (Branch on Condition Single)
defm BCFW : BCm<"b${cond}.w", "b.w", "baf.w", 0x1B, I32, simm7>;

// Section 8.8.3 - BCF (Branch on Condition Floating Point)
defm BCFD : BCm<"b${cond}.d", "b.d", "baf.d", 0x1C, I64, simm7fp>;
let cx = 1 in
defm BCFS : BCm<"b${cond}.s", "b.s", "baf.s", 0x1C, F32, simm7fp>;

// Section 8.8.4 - BCR (Branch on Condition Relative)
let cx = 0, cx2 = 0 in
defm BRCFL : BCRm<"br${cf}.l", "br.l", "braf.l", 0x18, I64, simm7, zero>;
let cx = 1, cx2 = 0 in
defm BRCFW : BCRm<"br${cf}.w", "br.w", "braf.w", 0x18, I32, simm7, zero>;
let cx = 0, cx2 = 1 in
defm BRCFD : BCRm<"br${cf}.d", "br.d", "braf.d", 0x18, I64, simm7fp, zerofp>;
let cx = 1, cx2 = 1 in
defm BRCFS : BCRm<"br${cf}.s", "br.s", "braf.s", 0x18, F32, simm7fp, zerofp>;

// Section 8.8.5 - BSIC (Branch and Save IC)
let isCall = 1, hasSideEffects = 0, DecoderMethod = "DecodeCall" in
defm BSIC : RMm<"bsic", 0x08, I64>;

// Call instruction is a special case of BSIC.
let Defs = [SX10], sx = 10 /* SX10 */, cy = 0, sy = 0, imm32 = 0,
    isCall = 1, isCodeGenOnly = 1, hasSideEffects = 0 in
def CALLr : RM<0x08, (outs), (ins I64:$sz, variable_ops),
               "bsic %s10, (, $sz)", [(call i64:$sz)]>;

//-----------------------------------------------------------------------------
// All vector instructions described in section 8.9 to 8.18 in
// SX-Aurora TSUBASA Architecture Guide are defined in `VEInstrVec.td`
//-----------------------------------------------------------------------------

//-----------------------------------------------------------------------------
// Section 8.19 - Control Instructions
//-----------------------------------------------------------------------------

// Section 8.19.1 - SIC (Save Instruction Counter)
let cy = 0, sy = 0, cz = 0, sz = 0, hasSideEffects = 1, Uses = [IC] in
def SIC : RR<0x28, (outs I32:$sx), (ins), "sic $sx">;

// Section 8.19.2 - LPM (Load Program Mode Flags)
let sx = 0, cz = 0, sz = 0, hasSideEffects = 1, Defs = [PSW] in
def LPM : RR<0x3a, (outs), (ins I64:$sy), "lpm $sy">;

// Section 8.19.3 - SPM (Save Program Mode Flags)
let cy = 0, sy = 0, cz = 0, sz = 0, hasSideEffects = 1, Uses = [PSW] in
def SPM : RR<0x2a, (outs I64:$sx), (ins), "spm $sx">;

// Section 8.19.4 - LFR (Load Flag Register)
let sx = 0, cz = 0, sz = 0, hasSideEffects = 1, Defs = [PSW] in {
  def LFRr : RR<0x69, (outs), (ins I64:$sy), "lfr $sy">;
  let cy = 0 in def LFRi : RR<0x69, (outs), (ins uimm6:$sy), "lfr $sy">;
}

// Section 8.19.5 - SFR (Save Flag Register)
let cy = 0, sy = 0, cz = 0, sz = 0, hasSideEffects = 1, Uses = [PSW] in
def SFR : RR<0x29, (outs I64:$sx), (ins), "sfr $sx">;

// Section 8.19.6 - SMIR (Save Miscellaneous Register)
let cy = 0, cz = 0, sz = 0, hasSideEffects = 1 in {
  def SMIR : RR<0x22, (outs I64:$sx), (ins MISC:$sy), "smir $sx, $sy">;
}

// Section 8.19.7 - NOP (No Operation)
let sx = 0, cy = 0, sy = 0, cz = 0, sz = 0, hasSideEffects = 0 in
def NOP : RR<0x79, (outs), (ins), "nop">;

// Section 8.19.8 - MONC (Monitor Call)
let sx = 0, cy = 0, sy = 0, cz = 0, sz = 0, hasSideEffects = 1 in {
  def MONC : RR<0x3F, (outs), (ins), "monc">;
  let cx = 1, isTrap = 1 in def MONCHDB : RR<0x3F, (outs), (ins), "monc.hdb">;
}

// Section 8.19.9 - LCR (Load Communication Register)
defm LCR : LOADCRm<"lcr", 0x40, I64>;

// Section 8.19.10 - SCR (Save Communication Register)
defm SCR : STORECRm<"scr", 0x50, I64>;

// Section 8.19.11 - TSCR (Test & Set Communication Register)
defm TSCR : LOADCRm<"tscr", 0x41, I64>;

// Section 8.19.12 - FIDCR (Fetch & Increment/Decrement CR)
defm FIDCR : FIDCRm<"fidcr", 0x51, I64>;

//-----------------------------------------------------------------------------
// Section 8.20 - Host Memory Access Instructions
//-----------------------------------------------------------------------------

// Section 8.20.1 - LHM (Load Host Memory)
let ry = 3, DecoderMethod = "DecodeLoadASI64" in
defm LHML : LHMm<"lhm.l", 0x21, I64>;
let ry = 2, DecoderMethod = "DecodeLoadASI64" in
defm LHMW : LHMm<"lhm.w", 0x21, I64>;
let ry = 1, DecoderMethod = "DecodeLoadASI64" in
defm LHMH : LHMm<"lhm.h", 0x21, I64>;
let ry = 0, DecoderMethod = "DecodeLoadASI64" in
defm LHMB : LHMm<"lhm.b", 0x21, I64>;

// Section 8.20.2 - SHM (Store Host Memory)
let ry = 3, DecoderMethod = "DecodeStoreASI64" in
defm SHML : SHMm<"shm.l", 0x31, I64>;
let ry = 2, DecoderMethod = "DecodeStoreASI64" in
defm SHMW : SHMm<"shm.w", 0x31, I64>;
let ry = 1, DecoderMethod = "DecodeStoreASI64" in
defm SHMH : SHMm<"shm.h", 0x31, I64>;
let ry = 0, DecoderMethod = "DecodeStoreASI64" in
defm SHMB : SHMm<"shm.b", 0x31, I64>;

// Atomic swap
def : Pat<(i32 (ts1am i64:$src, i32:$flag, i32:$new)),
          (TS1AMWrir $src, 0, $flag, $new)>;
// def : Pat<(i32 (atomic_swap_16 ADDRri:$src, i32:$new)),
//           (TS1AMWrii MEMriRRM:$src, 3, $new)>;
def : Pat<(i32 (atomic_swap_32 ADDRri:$src, i32:$new)),
          (TS1AMWrii MEMriRRM:$src, 15, $new)>;
def : Pat<(i64 (atomic_swap_64 ADDRri:$src, i64:$new)),
          (TS1AMLrii MEMriRRM:$src, 127, $new)>;

//===----------------------------------------------------------------------===//
// SJLJ Exception handling intrinsics
//===----------------------------------------------------------------------===//

let hasSideEffects = 1, isBarrier = 1, isCodeGenOnly = 1,
    usesCustomInserter = 1 in {
  def EH_SjLj_SetJmp  : Pseudo<(outs I32:$dst), (ins I64:$buf),
                               "# EH_SJLJ_SETJMP",
                               [(set I32:$dst, (VEeh_sjlj_setjmp I64:$buf))]>;
  let isTerminator = 1 in {
  def EH_SjLj_LongJmp : Pseudo<(outs), (ins I64:$buf),
                               "# EH_SJLJ_LONGJMP",
                               [(VEeh_sjlj_longjmp I64:$buf)]>;
  }
}

let isBarrier = 1, hasSideEffects = 1, usesCustomInserter = 1 in
  def EH_SjLj_Setup_Dispatch : Pseudo<(outs), (ins), "# EH_SJLJ_SETUP_DISPATCH",
                                      [(VEeh_sjlj_setup_dispatch)]>;

let isBranch = 1, isTerminator = 1, isCodeGenOnly = 1 in
  def EH_SjLj_Setup : Pseudo<(outs), (ins brtarget32:$dst),
                             "# EH_SJlJ_SETUP $dst">;

//===----------------------------------------------------------------------===//
// Dummy instruction for CPU flow control
//===----------------------------------------------------------------------===//

let mayLoad = 1, mayStore = 0, hasSideEffects = 1, isTrap = 1 in {
  def TRAP    : Pseudo<(outs), (ins), "# TRAP", [(trap)]>;
}

//===----------------------------------------------------------------------===//
// Pattern Matchings
//===----------------------------------------------------------------------===//

// Small immediates.
def : Pat<(i32 simm7:$val), (EXTRACT_SUBREG (ORim (LO7 $val), 0), sub_i32)>;
def : Pat<(i64 simm7:$val), (ORim (LO7 $val), 0)>;
// Medium immediates.
def : Pat<(i32 simm32:$val),
          (EXTRACT_SUBREG (LEAzii 0, 0, (LO32 $val)), sub_i32)>;
def : Pat<(i64 simm32:$val), (LEAzii 0, 0, (LO32 $val))>;
def : Pat<(i64 uimm32:$val), (ANDrm (LEAzii 0, 0, (LO32 $val)), !add(32, 64))>;
// Arbitrary immediates.
def : Pat<(i64 lozero:$val),
          (LEASLzii 0, 0, (HI32 imm:$val))>;
def : Pat<(i64 lomsbzero:$val),
          (LEASLrii (LEAzii 0, 0, (LO32 imm:$val)), 0, (HI32 imm:$val))>;
def : Pat<(i64 imm:$val),
          (LEASLrii (ANDrm (LEAzii 0, 0, (LO32 imm:$val)), !add(32, 64)), 0,
                    (HI32 imm:$val))>;

// LEA patterns
def lea_add : PatFrags<(ops node:$base, node:$idx, node:$disp),
                       [(add (add node:$base, node:$idx), node:$disp),
                        (add (add node:$base, node:$disp), node:$idx),
                        (add node:$base, (add $idx, $disp))]>;
def : Pat<(lea_add I64:$base, simm7:$idx, simm32:$disp),
          (LEArii $base, (LO7 $idx), (LO32 $disp))>;
def : Pat<(lea_add I64:$base, I64:$idx, simm32:$disp),
          (LEArri $base, $idx, (LO32 $disp))>;
def : Pat<(lea_add I64:$base, simm7:$idx, lozero:$disp),
          (LEASLrii $base, (LO7 $idx), (HI32 $disp))>;
def : Pat<(lea_add I64:$base, I64:$idx, lozero:$disp),
          (LEASLrri $base, $idx, (HI32 $disp))>;

// Address calculation patterns and optimizations
//
// Generate following instructions:
//   1. LEA %reg, label@LO32
//      AND %reg, %reg, (32)0
//   2. LEASL %reg, label@HI32
//   3. (LEA %reg, label@LO32)
//      (AND %reg, %reg, (32)0)
//      LEASL %reg, label@HI32(, %reg)
//   4. (LEA %reg, label@LO32)
//      (AND %reg, %reg, (32)0)
//      LEASL %reg, label@HI32(%reg, %got)
//
def velo_only : OutPatFrag<(ops node:$lo),
                           (ANDrm (LEAzii 0, 0, $lo), !add(32, 64))>;
def vehi_only : OutPatFrag<(ops node:$hi),
                           (LEASLzii 0, 0, $hi)>;
def vehi_lo : OutPatFrag<(ops node:$hi, node:$lo),
                         (LEASLrii $lo, 0, $hi)>;
def vehi_baselo : OutPatFrag<(ops node:$base, node:$hi, node:$lo),
                             (LEASLrri $base, $lo, $hi)>;
foreach type = [ "tblockaddress", "tconstpool", "texternalsym", "tglobaladdr",
                 "tglobaltlsaddr" ] in {
  def : Pat<(VElo !cast<SDNode>(type):$lo), (velo_only $lo)>;
  def : Pat<(VEhi !cast<SDNode>(type):$hi), (vehi_only $hi)>;
  def : Pat<(add (VEhi !cast<SDNode>(type):$hi), I64:$lo), (vehi_lo $hi, $lo)>;
  def : Pat<(add I64:$base, (add (VEhi !cast<SDNode>(type):$hi), I64:$lo)),
            (vehi_baselo $base, $hi, $lo)>;
}

// floating point
def : Pat<(f32 fpimm:$val),
          (EXTRACT_SUBREG (LEASLzii 0, 0, (HIFP32 $val)), sub_f32)>;
def : Pat<(f64 fplozero:$val),
          (LEASLzii 0, 0, (HIFP32 $val))>;
def : Pat<(f64 fplomsbzero:$val),
          (LEASLrii (LEAzii 0, 0, (LOFP32 $val)), 0, (HIFP32 $val))>;
def : Pat<(f64 fpimm:$val),
          (LEASLrii (ANDrm (LEAzii 0, 0, (LOFP32 $val)), !add(32, 64)), 0,
                    (HIFP32 $val))>;

// The same integer registers are used for i32 and i64 values.
// When registers hold i32 values, the high bits are unused.

// TODO Use standard expansion for shift-based lowering of sext_inreg

// Cast to i8
def : Pat<(sext_inreg I32:$src, i8),
          (SRAWSXri (SLAWSXri $src, 24), 24)>;
def : Pat<(sext_inreg I64:$src, i8),
          (SRALri (SLLri $src, 56), 56)>;

// Cast to i16
def : Pat<(sext_inreg I32:$src, i16),
          (SRAWSXri (SLAWSXri $src, 16), 16)>;
def : Pat<(sext_inreg I64:$src, i16),
          (SRALri (SLLri $src, 48), 48)>;

// Cast to i32
def : Pat<(i32 (trunc KnownZExt:$src)),
          (EXTRACT_SUBREG $src, sub_i32)>;
def : Pat<(i32 (trunc i64:$src)),
          (EXTRACT_SUBREG (ANDrm $src, !add(32, 64)), sub_i32)>;
def : Pat<(i32 (fp_to_sint f32:$src)), (CVTWSSXr RD_RZ, $src)>;
def : Pat<(i32 (fp_to_sint f64:$src)), (CVTWDSXr RD_RZ, $src)>;
def : Pat<(i32 (fp_to_sint f128:$src)), (CVTWDSXr RD_RZ, (CVTDQr $src))>;

// Cast to i64
def : Pat<(sext_inreg i64:$src, i32),
          (INSERT_SUBREG (i64 (IMPLICIT_DEF)),
            (ADDSWSXrm (EXTRACT_SUBREG $src, sub_i32), 0), sub_i32)>;
def : Pat<(i64 (sext i32:$src)),
          (INSERT_SUBREG (i64 (IMPLICIT_DEF)), (ADDSWSXrm $src, 0), sub_i32)>;
def : Pat<(i64 (zext i32:$src)),
          (INSERT_SUBREG (i64 (IMPLICIT_DEF)), (ADDSWZXrm $src, 0), sub_i32)>;
def : Pat<(i64 (fp_to_sint f32:$src)), (CVTLDr RD_RZ, (CVTDSr $src))>;
def : Pat<(i64 (fp_to_sint f64:$src)), (CVTLDr RD_RZ, $src)>;
def : Pat<(i64 (fp_to_sint f128:$src)), (CVTLDr RD_RZ, (CVTDQr $src))>;

// Cast to f32
def : Pat<(f32 (sint_to_fp i64:$src)), (CVTSDr (CVTDLr i64:$src))>;

// Cast to f128
def : Pat<(f128 (sint_to_fp i32:$src)), (CVTQDr (CVTDWr $src))>;
def : Pat<(f128 (sint_to_fp i64:$src)), (CVTQDr (CVTDLr $src))>;

def : Pat<(i64 (anyext i32:$sy)),
          (INSERT_SUBREG (i64 (IMPLICIT_DEF)), $sy, sub_i32)>;

// extload, sextload and zextload stuff
multiclass EXT64m<SDPatternOperator from,
                  SDPatternOperator torri,
                  SDPatternOperator torii,
                  SDPatternOperator tozri,
                  SDPatternOperator tozii> {
  def : Pat<(i64 (from ADDRrri:$addr)),
            (INSERT_SUBREG (i64 (IMPLICIT_DEF)), (torri MEMrri:$addr),
                           sub_i32)>;
  def : Pat<(i64 (from ADDRrii:$addr)),
            (INSERT_SUBREG (i64 (IMPLICIT_DEF)), (torii MEMrii:$addr),
                           sub_i32)>;
  def : Pat<(i64 (from ADDRzri:$addr)),
            (INSERT_SUBREG (i64 (IMPLICIT_DEF)), (tozri MEMzri:$addr),
                           sub_i32)>;
  def : Pat<(i64 (from ADDRzii:$addr)),
            (INSERT_SUBREG (i64 (IMPLICIT_DEF)), (tozii MEMzii:$addr),
                           sub_i32)>;
}
defm : EXT64m<sextloadi8, LD1BSXrri, LD1BSXrii, LD1BSXzri, LD1BSXzii>;
defm : EXT64m<zextloadi8, LD1BZXrri, LD1BZXrii, LD1BZXzri, LD1BZXzii>;
defm : EXT64m<extloadi8, LD1BZXrri, LD1BZXrii, LD1BZXzri, LD1BZXzii>;
defm : EXT64m<sextloadi16, LD2BSXrri, LD2BSXrii, LD2BSXzri, LD2BSXzii>;
defm : EXT64m<zextloadi16, LD2BZXrri, LD2BZXrii, LD2BZXzri, LD2BZXzii>;
defm : EXT64m<extloadi16, LD2BZXrri, LD2BZXrii, LD2BZXzri, LD2BZXzii>;
defm : EXT64m<sextloadi32, LDLSXrri, LDLSXrii, LDLSXzri, LDLSXzii>;
defm : EXT64m<zextloadi32, LDLZXrri, LDLZXrii, LDLZXzri, LDLZXzii>;
defm : EXT64m<extloadi32, LDLSXrri, LDLSXrii, LDLSXzri, LDLSXzii>;

// anyextload
multiclass EXT32m<SDPatternOperator from,
                  SDPatternOperator torri,
                  SDPatternOperator torii,
                  SDPatternOperator tozri,
                  SDPatternOperator tozii> {
  def : Pat<(from ADDRrri:$addr), (torri MEMrri:$addr)>;
  def : Pat<(from ADDRrii:$addr), (torii MEMrii:$addr)>;
  def : Pat<(from ADDRzri:$addr), (tozri MEMzri:$addr)>;
  def : Pat<(from ADDRzii:$addr), (tozii MEMzii:$addr)>;
}
defm : EXT32m<extloadi8, LD1BZXrri, LD1BZXrii, LD1BZXzri, LD1BZXzii>;
defm : EXT32m<extloadi16, LD2BZXrri, LD2BZXrii, LD2BZXzri, LD2BZXzii>;

// truncstore
multiclass TRUNC64m<SDPatternOperator from,
                    SDPatternOperator torri,
                    SDPatternOperator torii,
                    SDPatternOperator tozri,
                    SDPatternOperator tozii> {
  def : Pat<(from i64:$src, ADDRrri:$addr),
            (torri MEMrri:$addr, (EXTRACT_SUBREG $src, sub_i32))>;
  def : Pat<(from i64:$src, ADDRrii:$addr),
            (torii MEMrii:$addr, (EXTRACT_SUBREG $src, sub_i32))>;
  def : Pat<(from i64:$src, ADDRzri:$addr),
            (tozri MEMzri:$addr, (EXTRACT_SUBREG $src, sub_i32))>;
  def : Pat<(from i64:$src, ADDRzii:$addr),
            (tozii MEMzii:$addr, (EXTRACT_SUBREG $src, sub_i32))>;
}
defm : TRUNC64m<truncstorei8, ST1Brri, ST1Brii, ST1Bzri, ST1Bzii>;
defm : TRUNC64m<truncstorei16, ST2Brri, ST2Brii, ST2Bzri, ST2Bzii>;
defm : TRUNC64m<truncstorei32, STLrri, STLrii, STLzri, ST1Bzii>;

// Atomic loads
multiclass ATMLDm<SDPatternOperator from,
                  SDPatternOperator torri, SDPatternOperator torii,
                  SDPatternOperator tozri, SDPatternOperator tozii> {
  def : Pat<(from ADDRrri:$addr), (torri MEMrri:$addr)>;
  def : Pat<(from ADDRrii:$addr), (torii MEMrii:$addr)>;
  def : Pat<(from ADDRzri:$addr), (tozri MEMzri:$addr)>;
  def : Pat<(from ADDRzii:$addr), (tozii MEMzii:$addr)>;
}
defm : ATMLDm<atomic_load_8, LD1BZXrri, LD1BZXrii, LD1BZXzri, LD1BZXzii>;
defm : ATMLDm<atomic_load_16, LD2BZXrri, LD2BZXrii, LD2BZXzri, LD2BZXzii>;
defm : ATMLDm<atomic_load_32, LDLZXrri, LDLZXrii, LDLZXzri, LDLZXzii>;
defm : ATMLDm<atomic_load_64, LDrri, LDrii, LDzri, LDzii>;

def i2l : OutPatFrag<(ops node:$exp),
                     (INSERT_SUBREG (i64 (IMPLICIT_DEF)), $exp, sub_i32)>;

// Optimized atomic loads with sext
multiclass SXATMLDm<SDPatternOperator from, Operand TY,
                    SDPatternOperator torri, SDPatternOperator torii,
                    SDPatternOperator tozri, SDPatternOperator tozii> {
  def : Pat<(i64 (sext_inreg (i64 (anyext (from ADDRrri:$addr))), TY)),
            (i2l (torri MEMrri:$addr))>;
  def : Pat<(i64 (sext_inreg (i64 (anyext (from ADDRrii:$addr))), TY)),
            (i2l (torii MEMrii:$addr))>;
  def : Pat<(i64 (sext_inreg (i64 (anyext (from ADDRzri:$addr))), TY)),
            (i2l (tozri MEMzri:$addr))>;
  def : Pat<(i64 (sext_inreg (i64 (anyext (from ADDRzii:$addr))), TY)),
            (i2l (tozii MEMzii:$addr))>;
}
multiclass SXATMLD32m<SDPatternOperator from,
                      SDPatternOperator torri, SDPatternOperator torii,
                      SDPatternOperator tozri, SDPatternOperator tozii> {
  def : Pat<(i64 (sext (from ADDRrri:$addr))),
            (i2l (torri MEMrri:$addr))>;
  def : Pat<(i64 (sext (from ADDRrii:$addr))),
            (i2l (torii MEMrii:$addr))>;
  def : Pat<(i64 (sext (from ADDRzri:$addr))),
            (i2l (tozri MEMzri:$addr))>;
  def : Pat<(i64 (sext (from ADDRzii:$addr))),
            (i2l (tozii MEMzii:$addr))>;
}
defm : SXATMLDm<atomic_load_8, i8, LD1BSXrri, LD1BSXrii, LD1BSXzri, LD1BSXzii>;
defm : SXATMLDm<atomic_load_16, i16, LD2BSXrri, LD2BSXrii, LD2BSXzri,
                LD2BSXzii>;
defm : SXATMLD32m<atomic_load_32, LDLSXrri, LDLSXrii, LDLSXzri, LDLSXzii>;

// Optimized atomic loads with zext
multiclass ZXATMLDm<SDPatternOperator from, Operand VAL,
                    SDPatternOperator torri, SDPatternOperator torii,
                    SDPatternOperator tozri, SDPatternOperator tozii> {
  def : Pat<(i64 (and (anyext (from ADDRrri:$addr)), VAL)),
            (i2l (torri MEMrri:$addr))>;
  def : Pat<(i64 (and (anyext (from ADDRrii:$addr)), VAL)),
            (i2l (torii MEMrii:$addr))>;
  def : Pat<(i64 (and (anyext (from ADDRzri:$addr)), VAL)),
            (i2l (tozri MEMzri:$addr))>;
  def : Pat<(i64 (and (anyext (from ADDRzii:$addr)), VAL)),
            (i2l (tozii MEMzii:$addr))>;
}
multiclass ZXATMLD32m<SDPatternOperator from, Operand VAL,
                      SDPatternOperator torri, SDPatternOperator torii,
                      SDPatternOperator tozri, SDPatternOperator tozii> {
  def : Pat<(i64 (zext (from ADDRrri:$addr))),
            (i2l (torri MEMrri:$addr))>;
  def : Pat<(i64 (zext (from ADDRrii:$addr))),
            (i2l (torii MEMrii:$addr))>;
  def : Pat<(i64 (zext (from ADDRzri:$addr))),
            (i2l (tozri MEMzri:$addr))>;
  def : Pat<(i64 (zext (from ADDRzii:$addr))),
            (i2l (tozii MEMzii:$addr))>;
}
defm : ZXATMLDm<atomic_load_8, 0xFF, LD1BZXrri, LD1BZXrii, LD1BZXzri,
                LD1BZXzii>;
defm : ZXATMLDm<atomic_load_16, 0xFFFF, LD2BZXrri, LD2BZXrii, LD2BZXzri,
                LD2BZXzii>;
defm : ZXATMLD32m<atomic_load_32, 0xFFFFFFFF, LDLZXrri, LDLZXrii, LDLZXzri,
                  LDLZXzii>;

// Atomic stores
multiclass ATMSTm<SDPatternOperator from, ValueType ty,
                  SDPatternOperator torri, SDPatternOperator torii,
                  SDPatternOperator tozri, SDPatternOperator tozii> {
  def : Pat<(from ADDRrri:$addr, ty:$src), (torri MEMrri:$addr, $src)>;
  def : Pat<(from ADDRrii:$addr, ty:$src), (torii MEMrii:$addr, $src)>;
  def : Pat<(from ADDRzri:$addr, ty:$src), (tozri MEMzri:$addr, $src)>;
  def : Pat<(from ADDRzii:$addr, ty:$src), (tozii MEMzii:$addr, $src)>;
}
defm : ATMSTm<atomic_store_8, i32, ST1Brri, ST1Brii, ST1Bzri, ST1Bzii>;
defm : ATMSTm<atomic_store_16, i32, ST2Brri, ST2Brii, ST2Bzri, ST2Bzii>;
defm : ATMSTm<atomic_store_32, i32, STLrri, STLrii, STLzri, STLzii>;
defm : ATMSTm<atomic_store_64, i64, STrri, STrii, STzri, STzii>;

// Optimized atomic stores with truncate
multiclass TRATMSTm<SDPatternOperator from,
                  ValueType ty,
                  SDPatternOperator torri,
                  SDPatternOperator torii,
                  SDPatternOperator tozri,
                  SDPatternOperator tozii> {
  def : Pat<(from ADDRrri:$addr, (i32 (trunc i64:$src))),
            (torri MEMrri:$addr, (EXTRACT_SUBREG $src, sub_i32))>;
  def : Pat<(from ADDRrii:$addr, (i32 (trunc i64:$src))),
            (torii MEMrii:$addr, (EXTRACT_SUBREG $src, sub_i32))>;
  def : Pat<(from ADDRzri:$addr, (i32 (trunc i64:$src))),
            (tozri MEMzri:$addr, (EXTRACT_SUBREG $src, sub_i32))>;
  def : Pat<(from ADDRzii:$addr, (i32 (trunc i64:$src))),
            (tozii MEMzii:$addr, (EXTRACT_SUBREG $src, sub_i32))>;
}
defm : TRATMSTm<atomic_store_8, i32, ST1Brri, ST1Brii, ST1Bzri, ST1Bzii>;
defm : TRATMSTm<atomic_store_16, i32, ST2Brri, ST2Brii, ST2Bzri, ST2Bzii>;
defm : TRATMSTm<atomic_store_32, i32, STLrri, STLrii, STLzri, STLzii>;

<<<<<<< HEAD
// Address calculation and its optimization
def : Pat<(VEhi tconstpool:$in), (LEASLzii 0, 0, tconstpool:$in)>;
def : Pat<(VElo tconstpool:$in),
          (ANDrm (LEAzii 0, 0, tconstpool:$in), !add(32, 64))>;
def : Pat<(add (VEhi tconstpool:$in1), (VElo tconstpool:$in2)),
          (LEASLrii (ANDrm (LEAzii 0, 0, tconstpool:$in2), !add(32, 64)), 0,
                    (tconstpool:$in1))>;

// Address calculation and its optimization
def : Pat<(VEhi tglobaladdr:$in), (LEASLzii 0, 0, tglobaladdr:$in)>;
def : Pat<(VElo tglobaladdr:$in),
          (ANDrm (LEAzii 0, 0, tglobaladdr:$in), !add(32, 64))>;
def : Pat<(add (VEhi tglobaladdr:$in1), (VElo tglobaladdr:$in2)),
          (LEASLrii (ANDrm (LEAzii 0, 0, tglobaladdr:$in2), !add(32, 64)), 0,
                    (tglobaladdr:$in1))>;
def : Pat<(add (add (VEhi tglobaladdr:$in1), (VElo tglobaladdr:$in2)),
               simm7:$val),
          (LEASLrii (ANDrm (LEAzii 0, 0, tglobaladdr:$in2), !add(32, 64)),
                    (LO7 $val), (tglobaladdr:$in1))>;

// Address calculation and its optimization
def : Pat<(VEhi tblockaddress:$in), (LEASLzii 0, 0, tblockaddress:$in)>;
def : Pat<(VElo tblockaddress:$in),
          (ANDrm (LEAzii 0, 0, tblockaddress:$in), !add(32, 64))>;
def : Pat<(add (VEhi tblockaddress:$in1), (VElo tblockaddress:$in2)),
          (LEASLrii (ANDrm (LEAzii 0, 0, tblockaddress:$in2), !add(32, 64)), 0,
                    (tblockaddress:$in1))>;

// GlobalTLS address calculation and its optimization
def : Pat<(VEhi tglobaltlsaddr:$in), (LEASLzii 0, 0, tglobaltlsaddr:$in)>;
def : Pat<(VElo tglobaltlsaddr:$in),
          (ANDrm (LEAzii 0, 0, tglobaltlsaddr:$in), !add(32, 64))>;
def : Pat<(add (VEhi tglobaltlsaddr:$in1), (VElo tglobaltlsaddr:$in2)),
          (LEASLrii (ANDrm (LEAzii 0, 0, tglobaltlsaddr:$in2), !add(32, 64)), 0,
                    (tglobaltlsaddr:$in1))>;
def : Pat<(add (add (VEhi tglobaltlsaddr:$in1), (VElo tglobaltlsaddr:$in2)),
               simm7:$val),
          (LEASLrii (ANDrm (LEAzii 0, 0, tglobaltlsaddr:$in2), !add(32, 64)),
                    (LO7 $val), (tglobaltlsaddr:$in1))>;

// Address calculation and its optimization
def : Pat<(VEhi tconstpool:$in), (LEASLzii 0, 0, tconstpool:$in)>;
def : Pat<(VElo tconstpool:$in),
          (ANDrm (LEAzii 0, 0, tconstpool:$in), !add(32, 64))>;
def : Pat<(add (VEhi tconstpool:$in1), (VElo tconstpool:$in2)),
          (LEASLrii (ANDrm (LEAzii 0, 0, tconstpool:$in2), !add(32, 64)), 0,
                    (tconstpool:$in1))>;
def : Pat<(add (add (VEhi tconstpool:$in1), (VElo tconstpool:$in2)),
               simm7:$val),
          (LEASLrii (ANDrm (LEAzii 0, 0, tconstpool:$in2), !add(32, 64)),
                    (LO7 $val), (tconstpool:$in1))>;

// Address calculation and its optimization
def : Pat<(VEhi texternalsym:$in), (LEASLzii 0, 0, texternalsym:$in)>;
def : Pat<(VElo texternalsym:$in),
          (ANDrm (LEAzii 0, 0, texternalsym:$in), !add(32, 64))>;
def : Pat<(add (VEhi texternalsym:$in1), (VElo texternalsym:$in2)),
          (LEASLrii (ANDrm (LEAzii 0, 0, texternalsym:$in2), !add(32, 64)), 0,
                    (texternalsym:$in1))>;
def : Pat<(add (add (VEhi texternalsym:$in1), (VElo texternalsym:$in2)),
               simm7:$val),
          (LEASLrii (ANDrm (LEAzii 0, 0, texternalsym:$in2), !add(32, 64)),
                    (LO7 $val), (texternalsym:$in1))>;

// Address calculation of mcsym
def : Pat<(i64 mcsym:$src),
          (LEASLrii (ANDrm (LEAzii 0, 0, (LO32 mcsym:$src)), !add(32, 64)), 0,
                    (HI32 mcsym:$src))>;

// Address calculation and its optimization

=======
>>>>>>> fa5d31f8
// Branches
def : Pat<(br bb:$addr), (BRCFLa bb:$addr)>;

// brcc
// integer brcc
multiclass BRCCIm<ValueType ty, SDPatternOperator BrOpNode1,
                 SDPatternOperator BrOpNode2,
                 SDPatternOperator CmpOpNode1,
                 SDPatternOperator CmpOpNode2> {
  def : Pat<(brcc CCSIOp:$cond, ty:$l, simm7:$r, bb:$addr),
            (BrOpNode2 (icond2ccSwap $cond), (LO7 $r), $l, bb:$addr)>;
  def : Pat<(brcc CCSIOp:$cond, ty:$l, ty:$r, bb:$addr),
            (BrOpNode1 (icond2cc $cond), $l, $r, bb:$addr)>;
  def : Pat<(brcc CCUIOp:$cond, ty:$l, simm7:$r, bb:$addr),
            (BrOpNode2 (icond2cc $cond), 0, (CmpOpNode2 (LO7 $r), $l),
                       bb:$addr)>;
  def : Pat<(brcc CCUIOp:$cond, ty:$l, ty:$r, bb:$addr),
            (BrOpNode2 (icond2cc $cond), 0, (CmpOpNode1 $r, $l), bb:$addr)>;
}
defm : BRCCIm<i32, BRCFWrr, BRCFWir, CMPUWrr, CMPUWir>;
defm : BRCCIm<i64, BRCFLrr, BRCFLir, CMPULrr, CMPULir>;

// floating point brcc
multiclass BRCCFm<ValueType ty, SDPatternOperator BrOpNode1,
                 SDPatternOperator BrOpNode2> {
  def : Pat<(brcc cond:$cond, ty:$l, simm7fp:$r, bb:$addr),
            (BrOpNode2 (fcond2ccSwap $cond), (LO7FP $r), $l, bb:$addr)>;
  def : Pat<(brcc cond:$cond, ty:$l, ty:$r, bb:$addr),
            (BrOpNode1 (fcond2cc $cond), $l, $r, bb:$addr)>;
}
defm : BRCCFm<f32, BRCFSrr, BRCFSir>;
defm : BRCCFm<f64, BRCFDrr, BRCFDir>;
// FIXME: fpzero doesn't work with f128 since f128 is separated
//        to INSERT_SUBREG stuff before performing ISEL.
def : Pat<(brcc cond:$cond, f128:$l, fpzero:$r, bb:$addr),
          (BRCFDir (fcond2cc $cond), 0, (FCMPQir (LOFP32 $r), $l), bb:$addr)>;
def : Pat<(brcc cond:$cond, f128:$l, f128:$r, bb:$addr),
          (BRCFDir (fcond2cc $cond), 0, (FCMPQrr $r, $l), bb:$addr)>;

//===----------------------------------------------------------------------===//
// Pseudo Instructions
//===----------------------------------------------------------------------===//

// GETGOT for PIC
let Defs = [SX15 /* %got */, SX16 /* %plt */], hasSideEffects = 0 in {
  def GETGOT : Pseudo<(outs getGOT:$getpcseq), (ins), "$getpcseq">;
}

// GETFUNPLT for PIC
let hasSideEffects = 0 in
def GETFUNPLT : Pseudo<(outs I64:$dst), (ins i64imm:$addr),
                       "$dst, $addr",
                       [(set iPTR:$dst, (GetFunPLT tglobaladdr:$addr))] >;

def : Pat<(GetFunPLT tglobaladdr:$dst),
          (GETFUNPLT tglobaladdr:$dst)>;
def : Pat<(GetFunPLT texternalsym:$dst),
          (GETFUNPLT texternalsym:$dst)>;

// GETTLSADDR for TLS
let Defs = [SX0, SX10, SX12], hasSideEffects = 0 in
def GETTLSADDR : Pseudo<(outs), (ins i64imm:$addr),
                        "# GETTLSADDR $addr",
                        [(GetTLSAddr tglobaltlsaddr:$addr)] >;

def : Pat<(GetTLSAddr tglobaltlsaddr:$dst),
          (GETTLSADDR tglobaltlsaddr:$dst)>;

let Defs = [SX11], Uses = [SX11], hasSideEffects = 0 in {
def ADJCALLSTACKDOWN : Pseudo<(outs), (ins i64imm:$amt, i64imm:$amt2),
                              "# ADJCALLSTACKDOWN $amt, $amt2",
                              [(callseq_start timm:$amt, timm:$amt2)]>;
def ADJCALLSTACKUP : Pseudo<(outs), (ins i64imm:$amt1, i64imm:$amt2),
                            "# ADJCALLSTACKUP $amt1",
                            [(callseq_end timm:$amt1, timm:$amt2)]>;
}

let Defs = [SX8], Uses = [SX8, SX11], hasSideEffects = 1 in
def EXTEND_STACK : Pseudo<(outs), (ins),
                          "# EXTEND STACK",
                          []>;
let  hasSideEffects = 1 in
def EXTEND_STACK_GUARD : Pseudo<(outs), (ins),
                                "# EXTEND STACK GUARD",
                                []>;

// Dynamic stack allocation yields a __llvm_grow_stack for VE targets.
// These calls are needed to probe the stack when allocating more over
// %s8 (%sl - stack limit).

let Uses = [SX11], hasSideEffects = 1 in
def GETSTACKTOP : Pseudo<(outs I64:$dst), (ins),
                         "# GET STACK TOP",
                         [(set iPTR:$dst, (GetStackTop))]>;

// MEMBARRIER
let hasSideEffects = 1 in
def MEMBARRIER : Pseudo<(outs), (ins), "# MEMBARRIER", [(MemBarrier)] >;

//===----------------------------------------------------------------------===//
// Other patterns
//===----------------------------------------------------------------------===//

// SETCC pattern matches
//
// We performs better instruments in optimizeSetCC() in the middle of
// DAG combining, but it may fails, so we leave concrete instruments
// here.
//
// These patterns generally generates following instructions.
//
//   CMP  %tmp, lhs, rhs     ; compare lhs and rhs
//   or   %res, 0, (0)1      ; initialize by 0
//   CMOV %res, (63)0, %tmp  ; set 1 if %tmp is true

// If rhs is 0, avoiding comparison may be possible.
multiclass SETCCZEROm<ValueType TY, Operand ZERO, Operand COND,
                      SDPatternOperator CMOV, SDNodeXForm COND2VECC> {
  def : Pat<(i32 (setcc TY:$l, ZERO, COND:$cond)),
            (EXTRACT_SUBREG (CMOV (COND2VECC $cond), $l, !add(63, 64),
                                  (ORim 0, 0)), sub_i32)>;
}
// If rhs is immediate, placing that value in comparison may be possible.
multiclass SETCCIMMm<ValueType TY, Operand imm, Operand COND,
                     SDPatternOperator CMOV, SDNodeXForm COND2VECC, dag comp> {
  def : Pat<(i32 (setcc TY:$l, imm:$r, COND:$cond)),
            (EXTRACT_SUBREG (CMOV (COND2VECC $cond), comp, !add(63, 64),
                                  (ORim 0, 0)), sub_i32)>;
}
// Otherwise, using generic register comparison.
multiclass SETCCREGm<ValueType TY, Operand COND,
                     SDPatternOperator CMOV, SDNodeXForm COND2VECC, dag comp> {
  def : Pat<(i32 (setcc TY:$l, TY:$r, COND:$cond)),
            (EXTRACT_SUBREG (CMOV (COND2VECC $cond), comp, !add(63, 64),
                                  (ORim 0, 0)), sub_i32)>;
}

// Integer setcc multiclass.
multiclass SETCCIm<ValueType TY, SDPatternOperator CMOV,
                   SDPatternOperator CMPIir, SDPatternOperator CMPIrr,
                   SDPatternOperator CMPUir, SDPatternOperator CMPUrr> :
  // Avoid CMP instruction iff rhs == 0 and signed comparison.
  SETCCZEROm<TY, zero, CCSIOp, CMOV, icond2cc>,
  // Instrument immediate value in CMP instruction.  VE uses LHS but llvm uses
  // RHS, so we swap them and use calculate condition code with swap
  SETCCIMMm<TY, simm7, CCSIOp, CMOV, icond2ccSwap, (CMPIir (LO7 $r), $l)>,
  SETCCIMMm<TY, simm7, CCUIOp, CMOV, icond2ccSwap, (CMPUir (LO7 $r), $l)>,
  // Otherwise, we use generic register comparison.
  SETCCREGm<TY, CCSIOp, CMOV, icond2cc, (CMPIrr $l, $r)>,
  SETCCREGm<TY, CCUIOp, CMOV, icond2cc, (CMPUrr $l, $r)>;

// Floating point setcc multiclass.
multiclass SETCCFm<ValueType TY, SDPatternOperator CMOV,
                   SDPatternOperator CMPir, SDPatternOperator CMPrr> :
  // Avoid CMP instruction iff rhs == 0 and no-nans.
  SETCCZEROm<TY, fpzero, cond, CMOV, fcond2cc>,
  // Instrument immediate value in CMP instruction.  VE uses LHS but llvm uses
  // RHS, so we swap them and use calculate condition code with swap
  SETCCIMMm<TY, simm7fp, cond, CMOV, fcond2ccSwap, (CMPir (LO7FP $r), $l)>,
  // Otherwise, we use generic register comparison.
  SETCCREGm<TY, cond, CMOV, fcond2cc, (CMPrr $l, $r)>;

multiclass SETCCF128m<ValueType TY, SDPatternOperator CMOV,
                   SDPatternOperator CMPir, SDPatternOperator CMPrr> :
  // Avoiding CMP instruction is not possible for f128 since VE's CMOV uses
  // a f64 result of a f128 comparison.

  // Instrument immediate value in CMP instruction.  VE uses LHS but llvm uses
  // RHS, so we swap them and use calculate condition code with swap
  SETCCIMMm<TY, simm7fp, cond, CMOV, fcond2ccSwap, (CMPir (LO7FP $r), $l)>,
  // Otherwise, we use generic register comparison.
  SETCCREGm<TY, cond, CMOV, fcond2cc, (CMPrr $l, $r)>;

defm : SETCCIm<i32, CMOVWrm, CMPSWSXir, CMPSWSXrr, CMPUWir, CMPUWrr>;
defm : SETCCIm<i64, CMOVLrm, CMPSLir, CMPSLrr, CMPULir, CMPULrr>;
defm : SETCCFm<f32, CMOVSrm, FCMPSir, FCMPSrr>;
defm : SETCCFm<f64, CMOVDrm, FCMPDir, FCMPDrr>;
defm : SETCCF128m<f128, CMOVDrm, FCMPQir, FCMPQrr>;

// Special SELECTCC patterns.
//   Use min/max for better performance.
//   There is combineMinNumMaxNum() in llvm, but in order to use it we need
//   -enable-no-nans-fp-math --enable-no-signed-zeros-fp-math flags, so
//   treating ogt/oge/olt/ole optimization here.
def : Pat<(f64 (CMOV (CMPF f64:$t, f64:$f), f64:$t, f64:$f, (i32 CC_G))),
          (FMAXDrr $t, $f)>;
def : Pat<(f64 (CMOV (CMPF f64:$t, f64:$f), f64:$t, f64:$f, (i32 CC_GE))),
          (FMAXDrr $t, $f)>;
def : Pat<(f64 (CMOV (CMPF f64:$t, f64:$f), f64:$t, f64:$f, (i32 CC_L))),
          (FMINDrr $t, $f)>;
def : Pat<(f64 (CMOV (CMPF f64:$t, f64:$f), f64:$t, f64:$f, (i32 CC_LE))),
          (FMINDrr $t, $f)>;
def : Pat<(f32 (CMOV (CMPF f32:$t, f32:$f), f32:$t, f32:$f, (i32 CC_G))),
          (FMAXSrr $t, $f)>;
def : Pat<(f32 (CMOV (CMPF f32:$t, f32:$f), f32:$t, f32:$f, (i32 CC_GE))),
          (FMAXSrr $t, $f)>;
def : Pat<(f32 (CMOV (CMPF f32:$t, f32:$f), f32:$t, f32:$f, (i32 CC_L))),
          (FMINSrr $t, $f)>;
def : Pat<(f32 (CMOV (CMPF f32:$t, f32:$f), f32:$t, f32:$f, (i32 CC_LE))),
          (FMINSrr $t, $f)>;

def : Pat<(f64 (selectcc f64:$LHS, f64:$RHS, f64:$LHS, f64:$RHS, SETOGT)),
          (FMAXDrr $LHS, $RHS)>;
def : Pat<(f64 (selectcc f64:$LHS, f64:$RHS, f64:$LHS, f64:$RHS, SETOGE)),
          (FMAXDrr $LHS, $RHS)>;
def : Pat<(f32 (selectcc f32:$LHS, f32:$RHS, f32:$LHS, f32:$RHS, SETOGT)),
          (FMAXSrr $LHS, $RHS)>;
def : Pat<(f32 (selectcc f32:$LHS, f32:$RHS, f32:$LHS, f32:$RHS, SETOGE)),
          (FMAXSrr $LHS, $RHS)>;
def : Pat<(f64 (selectcc f64:$LHS, f64:$RHS, f64:$LHS, f64:$RHS, SETOLT)),
          (FMINDrr $LHS, $RHS)>;
def : Pat<(f64 (selectcc f64:$LHS, f64:$RHS, f64:$LHS, f64:$RHS, SETOLE)),
          (FMINDrr $LHS, $RHS)>;
def : Pat<(f32 (selectcc f32:$LHS, f32:$RHS, f32:$LHS, f32:$RHS, SETOLT)),
          (FMINSrr $LHS, $RHS)>;
def : Pat<(f32 (selectcc f32:$LHS, f32:$RHS, f32:$LHS, f32:$RHS, SETOLE)),
          (FMINSrr $LHS, $RHS)>;

// Helper classes to construct selectcc patterns to optimize it.
//
//   Hiding INSERT_SUBREG/EXTRACT_SUBREG patterns.
//
// A pattern like
//   (selectcc $l, $r, $t, $f, $cond)
// is generally lowered to following instructions.
//   CMP  $cmp, $l, $r
//   LEA  $res, $f
//   CMOV $res, $t, $cmp
//
// It's simple without any optimizations, but we want to optimize it like
// below if it is possible.
//
// 1. immediate values
//   CMPir  $cmp, $l, $r   ; $l can hold -64 to 63
//   LEA    $res, $f
//   CMOVrm $res, $t, $cmp ; $t can hold (0)0-(63)0 or (0)1-(63)1
//
// 2. immediate values with swap in CMP
//   CMPir  $cmp, $r, $l          ; $r can hold -64 to 63
//   LEA    $res, $f
//   CMOVrm $res, $t, (swap $cmp) ; $t can hold (0)0-(63)0 or (0)1-(63)1
//
// We already swapped $t and $f in combineSelectCC, so no need to support it
// here.

class cmovrr<Instruction INSN> :
    OutPatFrag<(ops node:$cond, node:$comp, node:$t, node:$f),
               (INSN $cond, $comp, $t, $f)>;
class cmovrm<Instruction INSN, SDNodeXForm MOP = MIMM> :
    OutPatFrag<(ops node:$cond, node:$comp, node:$t, node:$f),
               (INSN $cond, $comp, (MOP $t), $f)>;
class cmovirrr<SDPatternOperator CMPIR, Instruction INSN,
               SDNodeXForm IOP = LO7> :
    OutPatFrag<(ops node:$cond, node:$l, node:$r, node:$t, node:$f),
               (INSN $cond, (CMPIR (IOP $l), $r), $t, $f)>;
class cmovirrm<SDPatternOperator CMPIR, Instruction INSN,
               SDNodeXForm IOP = LO7, SDNodeXForm MOP = MIMM> :
    OutPatFrag<(ops node:$cond, node:$l, node:$r, node:$t, node:$f),
               (INSN $cond, (CMPIR (IOP $l), $r), (MOP $t), $f)>;
class cmov32rr<Instruction INSN, SubRegIndex sub_oty> :
    OutPatFrag<(ops node:$cond, node:$comp, node:$t, node:$f),
               (EXTRACT_SUBREG
                   (INSN $cond, $comp,
                         (INSERT_SUBREG (i64 (IMPLICIT_DEF)), $t, sub_oty),
                         (INSERT_SUBREG (i64 (IMPLICIT_DEF)), $f, sub_oty)),
                   sub_oty)>;
class cmov32rm<Instruction INSN, SubRegIndex sub_oty, SDNodeXForm MOP = MIMM> :
    OutPatFrag<(ops node:$cond, node:$comp, node:$t, node:$f),
               (EXTRACT_SUBREG
                   (INSN $cond, $comp,
                         (MOP $t),
                         (INSERT_SUBREG (i64 (IMPLICIT_DEF)), $f, sub_oty)),
                   sub_oty)>;
class cmov32irrr<SDPatternOperator CMPIR, Instruction INSN, SubRegIndex sub_oty,
                 SDNodeXForm IOP = LO7> :
    OutPatFrag<(ops node:$cond, node:$l, node:$r, node:$t, node:$f),
               (EXTRACT_SUBREG
                   (INSN $cond, (CMPIR (IOP $l), $r),
                         (INSERT_SUBREG (i64 (IMPLICIT_DEF)), $t, sub_oty),
                         (INSERT_SUBREG (i64 (IMPLICIT_DEF)), $f, sub_oty)),
                   sub_oty)>;
class cmov32irrm<SDPatternOperator CMPIR, Instruction INSN, SubRegIndex sub_oty,
                 SDNodeXForm IOP = LO7, SDNodeXForm MOP = MIMM> :
    OutPatFrag<(ops node:$cond, node:$l, node:$r, node:$t, node:$f),
               (EXTRACT_SUBREG
                   (INSN $cond, (CMPIR (IOP $l), $r),
                         (MOP $t),
                         (INSERT_SUBREG (i64 (IMPLICIT_DEF)), $f, sub_oty)),
                   sub_oty)>;
class cmov128rr<Instruction INSN> :
    OutPatFrag<(ops node:$cond, node:$comp, node:$t, node:$f),
               (INSERT_SUBREG
                 (INSERT_SUBREG (f128 (IMPLICIT_DEF)),
                   (INSN $cond, $comp,
                       (EXTRACT_SUBREG $t, sub_odd),
                       (EXTRACT_SUBREG $f, sub_odd)), sub_odd),
                 (INSN $cond, $comp,
                     (EXTRACT_SUBREG $t, sub_even),
                     (EXTRACT_SUBREG $f, sub_even)), sub_even)>;

// Generic SELECTCC pattern matches
//
//   CMP  %tmp, %l, %r       ; compare %l and %r
//   or   %res, %f, (0)1     ; initialize by %f
//   CMOV %res, %t, %tmp     ; set %t if %tmp is true

multiclass SEL64CMPIm<ValueType oty, ValueType cty, string Insn,
                      SDPatternOperator CMPIir, SDPatternOperator CMPIrr,
                      SDPatternOperator CMPUir, SDPatternOperator CMPUrr,
                      Operand mOp = mimm, SDNodeXForm MOP = MIMM> {
  defvar cmovrr = !cast<Instruction>(Insn#"rr");
  defvar cmovrm = !cast<Instruction>(Insn#"rm");

  def : Pat<(oty (selectcc cty:$l, zero, oty:$t, oty:$f, CCSIOp:$cond)),
            (cmovrr<cmovrr> (icond2cc $cond), $l, $t, $f)>;
  def : Pat<(oty (selectcc cty:$l, zero, (oty mOp:$t), oty:$f, CCSIOp:$cond)),
            (cmovrm<cmovrm, MOP> (icond2cc $cond), $l, $t, $f)>;
  def : Pat<(oty (selectcc cty:$l, cty:$r, oty:$t, oty:$f, CCSIOp:$cond)),
            (cmovrr<cmovrr> (icond2cc $cond), (CMPIrr $l, $r), $t, $f)>;
  def : Pat<(oty (selectcc cty:$l, cty:$r, (oty mOp:$t), oty:$f,
                           CCSIOp:$cond)),
            (cmovrm<cmovrm, MOP> (icond2cc $cond), (CMPIrr $l, $r), $t, $f)>;
  def : Pat<(oty (selectcc cty:$l, (cty simm7:$r), oty:$t, oty:$f,
                           CCSIOp:$cond)),
            (cmovirrr<CMPIir, cmovrr, LO7> (icond2ccSwap $cond), $r, $l, $t,
                                           $f)>;
  def : Pat<(oty (selectcc cty:$l, (cty simm7:$r), (oty mOp:$t), oty:$f,
                           CCSIOp:$cond)),
            (cmovirrm<CMPIir, cmovrm, LO7, MOP> (icond2ccSwap $cond), $r, $l,
                                                $t, $f)>;
  def : Pat<(oty (selectcc cty:$l, cty:$r, oty:$t, oty:$f, CCUIOp:$cond)),
            (cmovrr<cmovrr> (icond2cc $cond), (CMPUrr $l, $r), $t, $f)>;
  def : Pat<(oty (selectcc cty:$l, cty:$r, (oty mOp:$t), oty:$f,
                           CCUIOp:$cond)),
            (cmovrm<cmovrm, MOP> (icond2cc $cond), (CMPUrr $l, $r), $t, $f)>;
  def : Pat<(oty (selectcc cty:$l, (cty simm7:$r), oty:$t, oty:$f,
                           CCUIOp:$cond)),
            (cmovirrr<CMPUir, cmovrr, LO7> (icond2ccSwap $cond), $r, $l, $t,
                                           $f)>;
  def : Pat<(oty (selectcc cty:$l, (cty simm7:$r), (oty mOp:$t), oty:$f,
                           CCUIOp:$cond)),
            (cmovirrm<CMPUir, cmovrm, LO7, MOP> (icond2ccSwap $cond), $r, $l,
                                                $t, $f)>;
}
multiclass SEL64CMPFm<ValueType oty, ValueType cty, SDPatternOperator Insn,
                      SDPatternOperator CMPir, SDPatternOperator CMPrr,
                      Operand mOp = mimm, SDNodeXForm MOP = MIMM> {
  defvar cmovrr = !cast<Instruction>(Insn#"rr");
  defvar cmovrm = !cast<Instruction>(Insn#"rm");

  def : Pat<(oty (selectcc cty:$l, fpzero, oty:$t, oty:$f, cond:$cond)),
            (cmovrr<cmovrr> (fcond2cc $cond), $l, $t, $f)>;
  def : Pat<(oty (selectcc cty:$l, fpzero, (oty mOp:$t), oty:$f, cond:$cond)),
            (cmovrm<cmovrm, MOP> (fcond2cc $cond), $l, $t, $f)>;
  def : Pat<(oty (selectcc cty:$l, cty:$r, oty:$t, oty:$f, cond:$cond)),
            (cmovrr<cmovrr> (fcond2cc $cond), (CMPrr $l, $r), $t, $f)>;
  def : Pat<(oty (selectcc cty:$l, (cty simm7fp:$r), oty:$t, oty:$f,
                           cond:$cond)),
            (cmovirrr<CMPir, cmovrr, LO7FP> (fcond2ccSwap $cond), $r, $l, $t,
                                            $f)>;
}
multiclass SEL64CMPF128m<ValueType oty, ValueType cty, SDPatternOperator Insn,
                         SDPatternOperator CMPir, SDPatternOperator CMPrr,
                         Operand mOp = mimm, SDNodeXForm MOP = MIMM> {
  defvar cmovrr = !cast<Instruction>(Insn#"rr");
  defvar cmovrm = !cast<Instruction>(Insn#"rm");

  def : Pat<(oty (selectcc cty:$l, cty:$r, oty:$t, oty:$f, cond:$cond)),
            (cmovrr<cmovrr> (fcond2cc $cond), (CMPrr $l, $r), $t, $f)>;
  def : Pat<(oty (selectcc cty:$l, (cty simm7fp:$r), oty:$t, oty:$f,
                           cond:$cond)),
            (cmovirrr<CMPir, cmovrr, LO7FP>
                (fcond2ccSwap $cond), $r, $l, $t, $f)>;
}
defm : SEL64CMPIm<i64, i32, "CMOVW", CMPSWSXir, CMPSWSXrr, CMPUWir, CMPUWrr>;
defm : SEL64CMPIm<i64, i64, "CMOVL", CMPSLir, CMPSLrr, CMPULir, CMPULrr>;
defm : SEL64CMPFm<i64, f32, "CMOVS", FCMPSir, FCMPSrr>;
defm : SEL64CMPFm<i64, f64, "CMOVD", FCMPDir, FCMPDrr>;
defm : SEL64CMPF128m<i64, f128, "CMOVD", FCMPQir, FCMPQrr>;
defm : SEL64CMPIm<f64, i32, "CMOVW", CMPSWSXir, CMPSWSXrr, CMPUWir, CMPUWrr,
                    mimmfp, MIMMFP>;
defm : SEL64CMPIm<f64, i64, "CMOVL", CMPSLir, CMPSLrr, CMPULir, CMPULrr,
                    mimmfp, MIMMFP>;
defm : SEL64CMPFm<f64, f32, "CMOVS", FCMPSir, FCMPSrr, mimmfp, MIMMFP>;
defm : SEL64CMPFm<f64, f64, "CMOVD", FCMPDir, FCMPDrr, mimmfp, MIMMFP>;
defm : SEL64CMPF128m<f64, f128, "CMOVD", FCMPQir, FCMPQrr, mimmfp, MIMMFP>;

multiclass SEL32CMPIm<ValueType oty, SubRegIndex sub_oty, ValueType cty,
                      SDPatternOperator Insn,
                      SDPatternOperator CMPIir, SDPatternOperator CMPIrr,
                      SDPatternOperator CMPUir, SDPatternOperator CMPUrr,
                      Operand mOp = mimm, SDNodeXForm MOP = MIMM> {
  defvar cmovrr = !cast<Instruction>(Insn#"rr");
  defvar cmovrm = !cast<Instruction>(Insn#"rm");

  def : Pat<(oty (selectcc cty:$l, zero, oty:$t, oty:$f, CCSIOp:$cond)),
            (cmov32rr<cmovrr, sub_oty> (icond2cc $cond), $l, $t, $f)>;
  def : Pat<(oty (selectcc cty:$l, zero, (oty mOp:$t), oty:$f, CCSIOp:$cond)),
            (cmov32rm<cmovrm, sub_oty, MOP> (icond2cc $cond), $l, $t, $f)>;
  def : Pat<(oty (selectcc cty:$l, cty:$r, oty:$t, oty:$f, CCSIOp:$cond)),
            (cmov32rr<cmovrr, sub_oty>
                (icond2cc $cond), (CMPIrr $l, $r), $t, $f)>;
  def : Pat<(oty (selectcc cty:$l, cty:$r, (oty mOp:$t), oty:$f,
                           CCSIOp:$cond)),
            (cmov32rm<cmovrm, sub_oty, MOP>
                (icond2cc $cond), (CMPIrr $l, $r), $t, $f)>;
  def : Pat<(oty (selectcc cty:$l, (cty simm7:$r), oty:$t, oty:$f,
                           CCSIOp:$cond)),
            (cmov32irrr<CMPIir, cmovrr, sub_oty, LO7>
                (icond2ccSwap $cond), $r, $l, $t, $f)>;
  def : Pat<(oty (selectcc cty:$l, (cty simm7:$r), (oty mOp:$t), oty:$f,
                           CCSIOp:$cond)),
            (cmov32irrm<CMPIir, cmovrm, sub_oty, LO7, MOP>
                (icond2ccSwap $cond), $r, $l, $t, $f)>;
  def : Pat<(oty (selectcc cty:$l, cty:$r, oty:$t, oty:$f, CCUIOp:$cond)),
            (cmov32rr<cmovrr, sub_oty>
                (icond2cc $cond), (CMPUrr $l, $r), $t, $f)>;
  def : Pat<(oty (selectcc cty:$l, cty:$r, (oty mOp:$t), oty:$f,
                           CCUIOp:$cond)),
            (cmov32rm<cmovrm, sub_oty, MOP>
                (icond2cc $cond), (CMPUrr $l, $r), $t, $f)>;
  def : Pat<(oty (selectcc cty:$l, (cty simm7:$r), oty:$t, oty:$f,
                           CCUIOp:$cond)),
            (cmov32irrr<CMPUir, cmovrr, sub_oty, LO7>
                (icond2ccSwap $cond), $r, $l, $t, $f)>;
  def : Pat<(oty (selectcc cty:$l, (cty simm7:$r), (oty mOp:$t), oty:$f,
                           CCUIOp:$cond)),
            (cmov32irrm<CMPUir, cmovrm, sub_oty, LO7, MOP>
                (icond2ccSwap $cond), $r, $l, $t, $f)>;
}
multiclass SEL32CMPFm<ValueType oty, SubRegIndex sub_oty, ValueType cty,
                      SDPatternOperator Insn,
                      SDPatternOperator CMPir, SDPatternOperator CMPrr,
                      Operand mOp = mimm, SDNodeXForm MOP = MIMM> {
  defvar cmovrr = !cast<Instruction>(Insn#"rr");
  defvar cmovrm = !cast<Instruction>(Insn#"rm");

  def : Pat<(oty (selectcc cty:$l, fpzero, oty:$t, oty:$f, cond:$cond)),
            (cmov32rr<cmovrr, sub_oty> (fcond2cc $cond), $l, $t, $f)>;
  def : Pat<(oty (selectcc cty:$l, cty:$r, oty:$t, oty:$f, cond:$cond)),
            (cmov32rr<cmovrr, sub_oty>
                (fcond2cc $cond), (CMPrr $l, $r), $t, $f)>;
  def : Pat<(oty (selectcc cty:$l, (cty simm7fp:$r), oty:$t, oty:$f,
                           cond:$cond)),
            (cmov32irrr<CMPir, cmovrr, sub_oty, LO7FP>
                (icond2ccSwap $cond), $r, $l, $t, $f)>;
}
multiclass SEL32CMPF128m<ValueType oty, SubRegIndex sub_oty, ValueType cty,
                         SDPatternOperator Insn,
                         SDPatternOperator CMPir, SDPatternOperator CMPrr,
                         Operand mOp = mimm, SDNodeXForm MOP = MIMM> {
  defvar cmovrr = !cast<Instruction>(Insn#"rr");
  defvar cmovrm = !cast<Instruction>(Insn#"rm");

  def : Pat<(oty (selectcc cty:$l, cty:$r, oty:$t, oty:$f, cond:$cond)),
            (cmov32rr<cmovrr, sub_oty>
                (fcond2cc $cond), (CMPrr $l, $r), $t, $f)>;
  def : Pat<(oty (selectcc cty:$l, (cty simm7fp:$r), oty:$t, oty:$f,
                           cond:$cond)),
            (cmov32irrr<CMPir, cmovrr, sub_oty, LO7FP>
                (icond2ccSwap $cond), $r, $l, $t, $f)>;
}
defm : SEL32CMPIm<i32, sub_i32, i32, "CMOVW", CMPSWSXir, CMPSWSXrr, CMPUWir,
                  CMPUWrr>;
defm : SEL32CMPIm<i32, sub_i32, i64, "CMOVL", CMPSLir, CMPSLrr, CMPULir,
                  CMPULrr>;
defm : SEL32CMPFm<i32, sub_i32, f32, "CMOVS", FCMPSir, FCMPSrr>;
defm : SEL32CMPFm<i32, sub_i32, f64, "CMOVD", FCMPDir, FCMPDrr>;
defm : SEL32CMPF128m<i32, sub_i32, f128, "CMOVD", FCMPQir, FCMPQrr>;
defm : SEL32CMPIm<f32, sub_f32, i32, "CMOVW", CMPSWSXir, CMPSWSXrr, CMPUWir,
                  CMPUWrr, mimmfp, MIMMFP>;
defm : SEL32CMPIm<f32, sub_f32, i64, "CMOVL", CMPSLir, CMPSLrr, CMPULir,
                  CMPULrr, mimmfp, MIMMFP>;
defm : SEL32CMPFm<f32, sub_f32, f32, "CMOVS", FCMPSir, FCMPSrr, mimmfp, MIMMFP>;
defm : SEL32CMPFm<f32, sub_f32, f64, "CMOVD", FCMPDir, FCMPDrr, mimmfp, MIMMFP>;
defm : SEL32CMPF128m<f32, sub_f32, f128, "CMOVD", FCMPQir, FCMPQrr, mimmfp,
                     MIMMFP>;

multiclass SEL128CMPIm<ValueType oty, ValueType cty,
                       SDPatternOperator Insn,
                       SDPatternOperator CMPIir, SDPatternOperator CMPIrr,
                       SDPatternOperator CMPUir, SDPatternOperator CMPUrr,
                       Operand mOp = mimm, SDNodeXForm MOP = MIMM> {
  defvar cmovrr = !cast<Instruction>(Insn#"rr");

  def : Pat<(oty (selectcc cty:$l, zero, oty:$t, oty:$f, CCSIOp:$cond)),
            (cmov128rr<cmovrr> (icond2cc $cond), $l, $t, $f)>;
  def : Pat<(oty (selectcc cty:$l, cty:$r, oty:$t, oty:$f, CCSIOp:$cond)),
            (cmov128rr<cmovrr> (icond2cc $cond), (CMPIrr $l, $r), $t, $f)>;
  def : Pat<(oty (selectcc cty:$l, cty:$r, oty:$t, oty:$f, CCUIOp:$cond)),
            (cmov128rr<cmovrr> (icond2cc $cond), (CMPUrr $l, $r), $t, $f)>;
}
multiclass SEL128CMPFm<ValueType oty, ValueType cty,
                       SDPatternOperator Insn,
                       SDPatternOperator CMPir, SDPatternOperator CMPrr,
                       Operand mOp = mimm, SDNodeXForm MOP = MIMM> {
  defvar cmovrr = !cast<Instruction>(Insn#"rr");

  def : Pat<(oty (selectcc cty:$l, fpzero, oty:$t, oty:$f, cond:$cond)),
            (cmov128rr<cmovrr> (fcond2cc $cond), $l, $t, $f)>;
  def : Pat<(oty (selectcc cty:$l, cty:$r, oty:$t, oty:$f, cond:$cond)),
            (cmov128rr<cmovrr> (fcond2cc $cond), (CMPrr $l, $r), $t, $f)>;
}
multiclass SEL128CMPF128m<ValueType oty, ValueType cty,
                          SDPatternOperator Insn,
                          SDPatternOperator CMPir, SDPatternOperator CMPrr,
                          Operand mOp = mimm, SDNodeXForm MOP = MIMM> {
  defvar cmovrr = !cast<Instruction>(Insn#"rr");

  def : Pat<(oty (selectcc cty:$l, cty:$r, oty:$t, oty:$f, cond:$cond)),
            (cmov128rr<cmovrr> (fcond2cc $cond), (CMPrr $l, $r), $t, $f)>;
}
defm : SEL128CMPIm<f128, i32, "CMOVW", CMPSWSXir, CMPSWSXrr, CMPUWir, CMPUWrr,
                   mimmfp, MIMMFP>;
defm : SEL128CMPIm<f128, i64, "CMOVL", CMPSLir, CMPSLrr, CMPULir, CMPULrr,
                   mimmfp, MIMMFP>;
defm : SEL128CMPFm<f128, f32, "CMOVS", FCMPSir, FCMPSrr, mimmfp, MIMMFP>;
defm : SEL128CMPFm<f128, f64, "CMOVD", FCMPDir, FCMPDrr, mimmfp, MIMMFP>;
defm : SEL128CMPF128m<f128, f128, "CMOVD", FCMPQir, FCMPQrr, mimmfp, MIMMFP>;

// Generic CMOV pattern matches
//   CMOV accepts i64 $t, $f, and result.  So, we extend it to support
//   i32/f32/f64/f128 $t, $f, and result.

// CMOV for i32
multiclass CMOVI32m<ValueType TY, SDPatternOperator Insn> {
  def : Pat<(i32 (CMOV TY:$cmp, i32:$t, i32:$f, (i32 CCOp:$cond))),
            (EXTRACT_SUBREG
                (!cast<Instruction>(Insn#"rr") (CCOP $cond), $cmp,
                           (INSERT_SUBREG (i64 (IMPLICIT_DEF)), $t, sub_i32),
                           (INSERT_SUBREG (i64 (IMPLICIT_DEF)), $f, sub_i32)),
                sub_i32)>;
  def : Pat<(i32 (CMOV TY:$cmp, (i32 mimm:$t), i32:$f, (i32 CCOp:$cond))),
            (EXTRACT_SUBREG
                (!cast<Instruction>(Insn#"rm") (CCOP $cond), $cmp,
                           (MIMM $t),
                           (INSERT_SUBREG (i64 (IMPLICIT_DEF)), $f, sub_i32)),
                sub_i32)>;
}
defm : CMOVI32m<i64, "CMOVL">;
defm : CMOVI32m<i32, "CMOVW">;
defm : CMOVI32m<f64, "CMOVD">;
defm : CMOVI32m<f32, "CMOVS">;

// CMOV for f32
multiclass CMOVF32m<ValueType TY, SDPatternOperator Insn> {
  def : Pat<(f32 (CMOV TY:$cmp, f32:$t, f32:$f, (i32 CCOp:$cond))),
            (EXTRACT_SUBREG
                (!cast<Instruction>(Insn#"rr")
                    (CCOP $cond), $cmp,
                    (INSERT_SUBREG (i64 (IMPLICIT_DEF)), $t, sub_f32),
                    (INSERT_SUBREG (i64 (IMPLICIT_DEF)), $f, sub_f32)),
                sub_f32)>;
  def : Pat<(f32 (CMOV TY:$cmp, (f32 mimmfp:$t), f32:$f, (i32 CCOp:$cond))),
            (EXTRACT_SUBREG
                (!cast<Instruction>(Insn#"rm")
                    (CCOP $cond), $cmp, (MIMMFP $t),
                    (INSERT_SUBREG (i64 (IMPLICIT_DEF)), $f, sub_f32)),
                sub_f32)>;
}
defm : CMOVF32m<i64, "CMOVL">;
defm : CMOVF32m<i32, "CMOVW">;
defm : CMOVF32m<f64, "CMOVD">;
defm : CMOVF32m<f32, "CMOVS">;

// CMOV for f64
multiclass CMOVF64m<ValueType TY, SDPatternOperator Insn> {
  def : Pat<(f64 (CMOV TY:$cmp, f64:$t, f64:$f, (i32 CCOp:$cond))),
            (!cast<Instruction>(Insn#"rr") (CCOP $cond), $cmp, $t, $f)>;
  def : Pat<(f64 (CMOV TY:$cmp, (f64 mimmfp:$t), f64:$f, (i32 CCOp:$cond))),
            (!cast<Instruction>(Insn#"rm") (CCOP $cond), $cmp, (MIMMFP $t),
                                           $f)>;
}
defm : CMOVF64m<i64, "CMOVL">;
defm : CMOVF64m<i32, "CMOVW">;
defm : CMOVF64m<f64, "CMOVD">;
defm : CMOVF64m<f32, "CMOVS">;

// CMOV for f128
multiclass CMOVF128m<ValueType TY, SDPatternOperator Insn> {
  def : Pat<(f128 (CMOV TY:$cmp, f128:$t, f128:$f, (i32 CCOp:$cond))),
            (INSERT_SUBREG
              (INSERT_SUBREG (f128 (IMPLICIT_DEF)),
                (!cast<Instruction>(Insn#"rr") (CCOP $cond), $cmp,
                  (EXTRACT_SUBREG $t, sub_odd),
                  (EXTRACT_SUBREG $f, sub_odd)), sub_odd),
              (!cast<Instruction>(Insn#"rr") (CCOP $cond), $cmp,
                (EXTRACT_SUBREG $t, sub_even),
                (EXTRACT_SUBREG $f, sub_even)), sub_even)>;
}
defm : CMOVF128m<i64, "CMOVL">;
defm : CMOVF128m<i32, "CMOVW">;
defm : CMOVF128m<f64, "CMOVD">;
defm : CMOVF128m<f32, "CMOVS">;

// Generic SELECT pattern matches
// Use cmov.w for all cases since %pred holds i32.
//
//   CMOV.w.ne %res, %tval, %tmp  ; set tval if %tmp is true

def : Pat<(i32 (select i32:$pred, i32:$t, i32:$f)),
          (cmov32rr<CMOVWrr, sub_i32> CC_INE, $pred, $t, $f)>;
def : Pat<(i32 (select i32:$pred, (i32 mimm:$t), i32:$f)),
          (cmov32rm<CMOVWrm, sub_i32> CC_INE, $pred, $t, $f)>;
def : Pat<(i32 (select i32:$pred, i32:$t, (i32 mimm:$f))),
          (cmov32rm<CMOVWrm, sub_i32> CC_IEQ, $pred, $f, $t)>;

def : Pat<(i64 (select i32:$pred, i64:$t, i64:$f)),
          (cmovrr<CMOVWrr> CC_INE, $pred, $t, $f)>;
def : Pat<(i64 (select i32:$pred, (i64 mimm:$t), i64:$f)),
          (cmovrm<CMOVWrm, MIMM> CC_INE, $pred, $t, $f)>;
def : Pat<(i64 (select i32:$pred, i64:$t, (i64 mimm:$f))),
          (cmovrm<CMOVWrm, MIMM> CC_IEQ, $pred, $f, $t)>;

def : Pat<(f32 (select i32:$pred, f32:$t, f32:$f)),
          (cmov32rr<CMOVWrr, sub_f32> CC_INE, $pred, $t, $f)>;
def : Pat<(f32 (select i32:$pred, (f32 mimmfp:$t), f32:$f)),
          (cmov32rm<CMOVWrm, sub_f32, MIMMFP> CC_INE, $pred, $t, $f)>;
def : Pat<(f32 (select i32:$pred, f32:$t, (f32 mimmfp:$f))),
          (cmov32rm<CMOVWrm, sub_f32, MIMMFP> CC_IEQ, $pred, $f, $t)>;

def : Pat<(f64 (select i32:$pred, f64:$t, f64:$f)),
          (cmovrr<CMOVWrr> CC_INE, $pred, $t, $f)>;
def : Pat<(f64 (select i32:$pred, (f64 mimmfp:$t), f64:$f)),
          (cmovrm<CMOVWrm, MIMMFP> CC_INE, $pred, $t, $f)>;
def : Pat<(f64 (select i32:$pred, f64:$t, (f64 mimmfp:$f))),
          (cmovrm<CMOVWrm, MIMMFP> CC_IEQ, $pred, $f, $t)>;

def : Pat<(f128 (select i32:$pred, f128:$t, f128:$f)),
          (cmov128rr<CMOVWrr> CC_INE, $pred, $t, $f)>;

// bitconvert
def : Pat<(f64 (bitconvert i64:$src)), (COPY_TO_REGCLASS $src, I64)>;
def : Pat<(i64 (bitconvert f64:$src)), (COPY_TO_REGCLASS $src, I64)>;

def : Pat<(i32 (bitconvert f32:$op)),
          (EXTRACT_SUBREG (SRALri (INSERT_SUBREG (i64 (IMPLICIT_DEF)),
            $op, sub_f32), 32), sub_i32)>;
def : Pat<(f32 (bitconvert i32:$op)),
          (EXTRACT_SUBREG (SLLri (INSERT_SUBREG (i64 (IMPLICIT_DEF)),
            $op, sub_i32), 32), sub_f32)>;

// Several special pattern matches to optimize code

// Optimize code A generated by `(unsigned char)c << 5` to B.
// A) sla.w.sx %s0, %s0, 5
//    lea %s1, 224           ; 0xE0
//    and %s0, %s0, %s1
// B) sla.w.sx %s0, %s0, 5
//    and %s0, %s0, (56)0

def : Pat<(i32 (and i32:$val, 0xff)),
          (EXTRACT_SUBREG
              (ANDrm (INSERT_SUBREG (i64 (IMPLICIT_DEF)), $val, sub_i32),
                     !add(56, 64)), sub_i32)>;
def : Pat<(i32 (and i32:$val, 0xffff)),
          (EXTRACT_SUBREG
              (ANDrm (INSERT_SUBREG (i64 (IMPLICIT_DEF)), $val, sub_i32),
                     !add(48, 64)), sub_i32)>;
def : Pat<(i64 (and i64:$val, 0xffffffff)),
          (ANDrm $val, !add(32, 64))>;

// Optimize code A generated by `(unsigned char)ll` to B.
// A) adds.w.sx %s0, %s0, (0)1  // sext_inreg generates this
//    and %s0, %s0, (56)0
// B) and %s0, %s0, (56)0

def : Pat<(i32 (and (trunc i64:$src), 0xff)),
          (EXTRACT_SUBREG (ANDrm $src, !add(56, 64)), sub_i32)>;
def : Pat<(i32 (and (trunc i64:$src), 0xffff)),
          (EXTRACT_SUBREG (ANDrm $src, !add(48, 64)), sub_i32)>;

// Vector instructions.
include "VEInstrVec.td"
include "VEInstrVecVL.td"

// generic vector instruction patterns
include "VEInstrPatternsVec.td"

// vevlintrin
include "VEInstrIntrinsicVL.td"<|MERGE_RESOLUTION|>--- conflicted
+++ resolved
@@ -1776,6 +1776,11 @@
             (vehi_baselo $base, $hi, $lo)>;
 }
 
+// Address calculation of mcsym
+def : Pat<(i64 mcsym:$src),
+          (LEASLrii (ANDrm (LEAzii 0, 0, (LO32 mcsym:$src)), !add(32, 64)), 0,
+                    (HI32 mcsym:$src))>;
+
 // floating point
 def : Pat<(f32 fpimm:$val),
           (EXTRACT_SUBREG (LEASLzii 0, 0, (HIFP32 $val)), sub_f32)>;
@@ -2010,80 +2015,6 @@
 defm : TRATMSTm<atomic_store_16, i32, ST2Brri, ST2Brii, ST2Bzri, ST2Bzii>;
 defm : TRATMSTm<atomic_store_32, i32, STLrri, STLrii, STLzri, STLzii>;
 
-<<<<<<< HEAD
-// Address calculation and its optimization
-def : Pat<(VEhi tconstpool:$in), (LEASLzii 0, 0, tconstpool:$in)>;
-def : Pat<(VElo tconstpool:$in),
-          (ANDrm (LEAzii 0, 0, tconstpool:$in), !add(32, 64))>;
-def : Pat<(add (VEhi tconstpool:$in1), (VElo tconstpool:$in2)),
-          (LEASLrii (ANDrm (LEAzii 0, 0, tconstpool:$in2), !add(32, 64)), 0,
-                    (tconstpool:$in1))>;
-
-// Address calculation and its optimization
-def : Pat<(VEhi tglobaladdr:$in), (LEASLzii 0, 0, tglobaladdr:$in)>;
-def : Pat<(VElo tglobaladdr:$in),
-          (ANDrm (LEAzii 0, 0, tglobaladdr:$in), !add(32, 64))>;
-def : Pat<(add (VEhi tglobaladdr:$in1), (VElo tglobaladdr:$in2)),
-          (LEASLrii (ANDrm (LEAzii 0, 0, tglobaladdr:$in2), !add(32, 64)), 0,
-                    (tglobaladdr:$in1))>;
-def : Pat<(add (add (VEhi tglobaladdr:$in1), (VElo tglobaladdr:$in2)),
-               simm7:$val),
-          (LEASLrii (ANDrm (LEAzii 0, 0, tglobaladdr:$in2), !add(32, 64)),
-                    (LO7 $val), (tglobaladdr:$in1))>;
-
-// Address calculation and its optimization
-def : Pat<(VEhi tblockaddress:$in), (LEASLzii 0, 0, tblockaddress:$in)>;
-def : Pat<(VElo tblockaddress:$in),
-          (ANDrm (LEAzii 0, 0, tblockaddress:$in), !add(32, 64))>;
-def : Pat<(add (VEhi tblockaddress:$in1), (VElo tblockaddress:$in2)),
-          (LEASLrii (ANDrm (LEAzii 0, 0, tblockaddress:$in2), !add(32, 64)), 0,
-                    (tblockaddress:$in1))>;
-
-// GlobalTLS address calculation and its optimization
-def : Pat<(VEhi tglobaltlsaddr:$in), (LEASLzii 0, 0, tglobaltlsaddr:$in)>;
-def : Pat<(VElo tglobaltlsaddr:$in),
-          (ANDrm (LEAzii 0, 0, tglobaltlsaddr:$in), !add(32, 64))>;
-def : Pat<(add (VEhi tglobaltlsaddr:$in1), (VElo tglobaltlsaddr:$in2)),
-          (LEASLrii (ANDrm (LEAzii 0, 0, tglobaltlsaddr:$in2), !add(32, 64)), 0,
-                    (tglobaltlsaddr:$in1))>;
-def : Pat<(add (add (VEhi tglobaltlsaddr:$in1), (VElo tglobaltlsaddr:$in2)),
-               simm7:$val),
-          (LEASLrii (ANDrm (LEAzii 0, 0, tglobaltlsaddr:$in2), !add(32, 64)),
-                    (LO7 $val), (tglobaltlsaddr:$in1))>;
-
-// Address calculation and its optimization
-def : Pat<(VEhi tconstpool:$in), (LEASLzii 0, 0, tconstpool:$in)>;
-def : Pat<(VElo tconstpool:$in),
-          (ANDrm (LEAzii 0, 0, tconstpool:$in), !add(32, 64))>;
-def : Pat<(add (VEhi tconstpool:$in1), (VElo tconstpool:$in2)),
-          (LEASLrii (ANDrm (LEAzii 0, 0, tconstpool:$in2), !add(32, 64)), 0,
-                    (tconstpool:$in1))>;
-def : Pat<(add (add (VEhi tconstpool:$in1), (VElo tconstpool:$in2)),
-               simm7:$val),
-          (LEASLrii (ANDrm (LEAzii 0, 0, tconstpool:$in2), !add(32, 64)),
-                    (LO7 $val), (tconstpool:$in1))>;
-
-// Address calculation and its optimization
-def : Pat<(VEhi texternalsym:$in), (LEASLzii 0, 0, texternalsym:$in)>;
-def : Pat<(VElo texternalsym:$in),
-          (ANDrm (LEAzii 0, 0, texternalsym:$in), !add(32, 64))>;
-def : Pat<(add (VEhi texternalsym:$in1), (VElo texternalsym:$in2)),
-          (LEASLrii (ANDrm (LEAzii 0, 0, texternalsym:$in2), !add(32, 64)), 0,
-                    (texternalsym:$in1))>;
-def : Pat<(add (add (VEhi texternalsym:$in1), (VElo texternalsym:$in2)),
-               simm7:$val),
-          (LEASLrii (ANDrm (LEAzii 0, 0, texternalsym:$in2), !add(32, 64)),
-                    (LO7 $val), (texternalsym:$in1))>;
-
-// Address calculation of mcsym
-def : Pat<(i64 mcsym:$src),
-          (LEASLrii (ANDrm (LEAzii 0, 0, (LO32 mcsym:$src)), !add(32, 64)), 0,
-                    (HI32 mcsym:$src))>;
-
-// Address calculation and its optimization
-
-=======
->>>>>>> fa5d31f8
 // Branches
 def : Pat<(br bb:$addr), (BRCFLa bb:$addr)>;
 
