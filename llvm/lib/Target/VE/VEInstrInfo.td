--- conflicted
+++ resolved
@@ -527,13 +527,6 @@
 
 def EQV : SDNode<"VEISD::EQV", SDTIntBinOp>;
 def XOR : SDNode<"VEISD::XOR", SDTIntBinOp>;
-def cmpi : SDNode<"VEISD::CMPI", SDTIntBinOp>;
-def cmpu : SDNode<"VEISD::CMPU", SDTIntBinOp>;
-def cmpf : SDNode<"VEISD::CMPF", SDTFPBinOp>;
-def SDTFPCmpQOp : SDTypeProfile<1, 2, [
-  SDTCisSameAs<1, 2>, SDTCisFP<0>, SDTCisFP<2>
-]>;
-def CMPQ : SDNode<"VEISD::CMPQ", SDTFPCmpQOp>;
 
 // Comparisons
 def cmpi          : SDNode<"VEISD::CMPI", SDTIntBinOp>;
@@ -1568,11 +1561,7 @@
 defm FMULQ : RRFm<"fmul.q", 0x6D, F128, f128, fmul>;
 
 // Section 8.7.10 - FCQ (Floating Compare Quadruple)
-<<<<<<< HEAD
-defm FCMPQ : RRNCbm<"fcmp.q", 0x7D, I64, f64, F128, f128, CMPQ, simm7fp,
-=======
 defm FCMPQ : RRNCbm<"fcmp.q", 0x7D, I64, f64, F128, f128, cmpq, simm7fp,
->>>>>>> 33dda45d
                     mimmfp>;
 
 // Section 8.7.11 - FIX (Convert to Fixed Point)
@@ -2205,7 +2194,6 @@
 //   or   %res, 0, (0)1      ; initialize by 0
 //   CMOV %res, (63)0, %tmp  ; set 1 if %tmp is true
 
-<<<<<<< HEAD
 // If rhs is 0, avoiding comparison may be possible.
 multiclass SETCCZEROm<ValueType TY, Operand ZERO, Operand COND,
                       SDPatternOperator CMOV, SDNodeXForm COND2VECC> {
@@ -2263,29 +2251,6 @@
 defm : SETCCFm<f32, CMOVSrm, FCMPSir, FCMPSrr>;
 defm : SETCCFm<f64, CMOVDrm, FCMPDir, FCMPDrr>;
 defm : SETCCF128m<f128, CMOVDrm, FCMPQir, FCMPQrr>;
-=======
-class setccrr<Instruction INSN> :
-    OutPatFrag<(ops node:$cond, node:$comp),
-               (EXTRACT_SUBREG
-                   (INSN $cond, $comp,
-                         !add(63, 64), // means (63)0 == 1
-                         (ORim 0, 0)), sub_i32)>;
-
-def : Pat<(i32 (setcc i32:$l, i32:$r, CCSIOp:$cond)),
-          (setccrr<CMOVWrm> (icond2cc $cond), (CMPSWSXrr $l, $r))>;
-def : Pat<(i32 (setcc i32:$l, i32:$r, CCUIOp:$cond)),
-          (setccrr<CMOVWrm> (icond2cc $cond), (CMPUWrr $l, $r))>;
-def : Pat<(i32 (setcc i64:$l, i64:$r, CCSIOp:$cond)),
-          (setccrr<CMOVLrm> (icond2cc $cond), (CMPSLrr $l, $r))>;
-def : Pat<(i32 (setcc i64:$l, i64:$r, CCUIOp:$cond)),
-          (setccrr<CMOVLrm> (icond2cc $cond), (CMPULrr $l, $r))>;
-def : Pat<(i32 (setcc f32:$l, f32:$r, cond:$cond)),
-          (setccrr<CMOVSrm> (fcond2cc $cond), (FCMPSrr $l, $r))>;
-def : Pat<(i32 (setcc f64:$l, f64:$r, cond:$cond)),
-          (setccrr<CMOVDrm> (fcond2cc $cond), (FCMPDrr $l, $r))>;
-def : Pat<(i32 (setcc f128:$l, f128:$r, cond:$cond)),
-          (setccrr<CMOVDrm> (fcond2cc $cond), (FCMPQrr $l, $r))>;
->>>>>>> 33dda45d
 
 // Generic CMOV pattern matches
 //   CMOV accepts i64 $t, $f, and result.  So, we extend it to support
