--- conflicted
+++ resolved
@@ -531,13 +531,8 @@
                         [SDNPHasChain, SDNPSideEffect]>;
 
 // TS1AM
-<<<<<<< HEAD
-def SDT_TS1AM : SDTypeProfile<1, 3, [SDTCisSameAs<0, 3>, SDTCisInt<2>,
-                                     SDTCisPtrTy<3>]>;
-=======
 def SDT_TS1AM : SDTypeProfile<1, 3, [SDTCisSameAs<0, 3>, SDTCisPtrTy<1>,
                                      SDTCisVT<2, i32>, SDTCisInt<3>]>;
->>>>>>> 2aae2136
 def ts1am     : SDNode<"VEISD::TS1AM", SDT_TS1AM,
                        [SDNPHasChain, SDNPMayStore, SDNPMayLoad,
                         SDNPMemOperand]>;
@@ -1221,14 +1216,8 @@
 // Section 8.2.20 - CAS (Compare and Swap)
 let DecoderMethod = "DecodeCASI64" in
 defm CASL : RRCASm<"cas.l", 0x62, I64, i64, simm7, atomic_cmp_swap_64>;
-<<<<<<< HEAD
-let DecoderMethod = "DecodeCASI32" in
-let cx = 1 in defm CASW : RRCASm<"cas.w", 0x62, I32, i32, simm7,
-                                 atomic_cmp_swap_32>;
-=======
 let DecoderMethod = "DecodeCASI32", cx = 1 in
 defm CASW : RRCASm<"cas.w", 0x62, I32, i32, simm7, atomic_cmp_swap_32>;
->>>>>>> 2aae2136
 
 //-----------------------------------------------------------------------------
 // Section 8.3 - Transfer Control Instructions
