--- conflicted
+++ resolved
@@ -286,70 +286,7 @@
   return OpKnown.getMaxValue().getZExtValue() <= 0xFFFFFFFF;
 }]>;
 
-<<<<<<< HEAD
 //===----------------------------------------------------------------------===//
-=======
-def fcond2cc : SDNodeXForm<cond, [{
-  VECC::CondCode cc;
-  switch (N->get()) {
-  default:          llvm_unreachable("Unknown float condition code!");
-  case ISD::SETFALSE: cc = VECC::CC_AF;    break;
-  case ISD::SETEQ:
-  case ISD::SETOEQ:   cc = VECC::CC_EQ;    break;
-  case ISD::SETNE:
-  case ISD::SETONE:   cc = VECC::CC_NE;    break;
-  case ISD::SETLT:
-  case ISD::SETOLT:   cc = VECC::CC_L;     break;
-  case ISD::SETGT:
-  case ISD::SETOGT:   cc = VECC::CC_G;     break;
-  case ISD::SETLE:
-  case ISD::SETOLE:   cc = VECC::CC_LE;    break;
-  case ISD::SETGE:
-  case ISD::SETOGE:   cc = VECC::CC_GE;    break;
-  case ISD::SETO:     cc = VECC::CC_NUM;   break;
-  case ISD::SETUO:    cc = VECC::CC_NAN;   break;
-  case ISD::SETUEQ:   cc = VECC::CC_EQNAN; break;
-  case ISD::SETUNE:   cc = VECC::CC_NENAN; break;
-  case ISD::SETULT:   cc = VECC::CC_LNAN;  break;
-  case ISD::SETUGT:   cc = VECC::CC_GNAN;  break;
-  case ISD::SETULE:   cc = VECC::CC_LENAN; break;
-  case ISD::SETUGE:   cc = VECC::CC_GENAN; break;
-  case ISD::SETTRUE:  cc = VECC::CC_AT;    break;
-  }
-  return CurDAG->getTargetConstant(cc, SDLoc(N), MVT::i32);
-}]>;
-
-def fcond2ccSwap : SDNodeXForm<cond, [{
-  VECC::CondCode cc;
-  switch (N->get()) {
-  default:          llvm_unreachable("Unknown float condition code!");
-  case ISD::SETFALSE: cc = VECC::CC_AF;    break;
-  case ISD::SETEQ:
-  case ISD::SETOEQ:   cc = VECC::CC_EQ;    break;
-  case ISD::SETNE:
-  case ISD::SETONE:   cc = VECC::CC_NE;    break;
-  case ISD::SETLT:
-  case ISD::SETOLT:   cc = VECC::CC_G;     break;
-  case ISD::SETGT:
-  case ISD::SETOGT:   cc = VECC::CC_L;     break;
-  case ISD::SETLE:
-  case ISD::SETOLE:   cc = VECC::CC_GE;    break;
-  case ISD::SETGE:
-  case ISD::SETOGE:   cc = VECC::CC_LE;    break;
-  case ISD::SETO:     cc = VECC::CC_NUM;   break;
-  case ISD::SETUO:    cc = VECC::CC_NAN;   break;
-  case ISD::SETUEQ:   cc = VECC::CC_EQNAN; break;
-  case ISD::SETUNE:   cc = VECC::CC_NENAN; break;
-  case ISD::SETULT:   cc = VECC::CC_GNAN;  break;
-  case ISD::SETUGT:   cc = VECC::CC_LNAN;  break;
-  case ISD::SETULE:   cc = VECC::CC_GENAN; break;
-  case ISD::SETUGE:   cc = VECC::CC_LENAN; break;
-  case ISD::SETTRUE:  cc = VECC::CC_AT;    break;
-  }
-  return CurDAG->getTargetConstant(cc, SDLoc(N), MVT::i32);
-}]>;
-
->>>>>>> 5477cf06
 // Addressing modes.
 // SX-Aurora has following fields.
 //    sz: register or 0
@@ -382,17 +319,10 @@
 def ADDRrii : ComplexPattern<iPTR, 3, "selectADDRrii", [frameindex], []>;
 def ADDRzri : ComplexPattern<iPTR, 3, "selectADDRzri", [], []>;
 def ADDRzii : ComplexPattern<iPTR, 3, "selectADDRzii", [], []>;
-<<<<<<< HEAD
 def ADDRri : ComplexPattern<iPTR, 2, "selectADDRri", [frameindex], []>;
 def ADDRzi : ComplexPattern<iPTR, 2, "selectADDRzi", [], []>;
 
 // AsmOperandClasses for addressing mode to parse instructions.
-=======
-// AS format:
-def ADDRri : ComplexPattern<iPTR, 2, "selectADDRri", [frameindex], []>;
-//
-// ASX assembly instruction format:
->>>>>>> 5477cf06
 def VEMEMrriAsmOperand : AsmOperandClass {
   let Name = "MEMrri";
   let ParserMethod = "parseMEMOperand";
@@ -439,20 +369,10 @@
   let MIOperandInfo = (ops i32imm /* = 0 */, i32imm, i32imm);
   let ParserMatchClass = VEMEMziiAsmOperand;
 }
-<<<<<<< HEAD
 
 // Operand definitions for AS addressing mode.
 //   AS format has different representations, so defines them.
 
-=======
-// AS assembly instruction format:
-def VEMEMriAsmOperand : AsmOperandClass {
-  let Name = "MEMri";
-}
-def VEMEMziAsmOperand : AsmOperandClass {
-  let Name = "MEMzi";
-}
->>>>>>> 5477cf06
 // AS generic assembly instruction format:
 def MEMriASX : Operand<iPTR> {
   let PrintMethod = "printMemASOperandASX";
@@ -463,11 +383,6 @@
   let PrintMethod = "printMemASOperandASX";
   let MIOperandInfo = (ops i32imm /* = 0 */, i32imm);
   let ParserMatchClass = VEMEMziAsmOperand;
-}
-def MEMASri : Operand<iPTR> {
-  let PrintMethod = "printMemASOperand";
-  let MIOperandInfo = (ops ptr_rc, i32imm);
-  let ParserMatchClass = VEMEMriAsmOperand;
 }
 
 // AS RRM style assembly instruction format:
@@ -967,13 +882,14 @@
 }
 multiclass BCm<string opcStr, string opcStrAt, string opcStrAf, bits<8> opc,
                RegisterClass RC, Operand immOp> {
+  let DecoderMethod = "DecodeBranchCondition" in
   defm r : BCtgm<opcStr, "$comp, ", opc, (ins CCOp:$cond, RC:$comp)>;
-  let cy = 0 in
+  let DecoderMethod = "DecodeBranchCondition", cy = 0 in
   defm i : BCtgm<opcStr, "$comp, ", opc, (ins CCOp:$cond, immOp:$comp)>;
-  let cy = 0, sy = 0,
+  let DecoderMethod = "DecodeBranchConditionAlways", cy = 0, sy = 0,
       cf = 15 /* AT */, isBarrier = 1 in
   defm a : BCtgm<opcStrAt, "", opc, (ins)>;
-  let cy = 0, sy = 0,
+  let DecoderMethod = "DecodeBranchConditionAlways", cy = 0, sy = 0,
       cf = 0 /* AF */ in
   defm na : BCtgm<opcStrAf, "", opc, (ins)>;
 }
@@ -1628,7 +1544,7 @@
 defm BRCFS : BCRm<"br${cf}.s", "br.s", "braf.s", 0x18, F32, simm7fp>;
 
 // Section 8.8.5 - BSIC (Branch and Save IC)
-let isCall = 1, hasSideEffects = 0 in
+let isCall = 1, hasSideEffects = 0, DecoderMethod = "DecodeCall" in
 defm BSIC : RMm<"bsic", 0x08, I64>;
 
 // Call instruction is a special case of BSIC.
