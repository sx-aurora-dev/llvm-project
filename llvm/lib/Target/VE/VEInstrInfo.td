--- conflicted
+++ resolved
@@ -1721,10 +1721,7 @@
 def l2f : OutPatFrag<(ops node:$exp),
                      (EXTRACT_SUBREG $exp, sub_f32)>;
 
-<<<<<<< HEAD
-=======
 // Zero out subregisters.
->>>>>>> 5ceb0bc7
 def zero_i32 : OutPatFrag<(ops node:$expr),
                           (ANDrm $expr, 32)>;
 def zero_f32 : OutPatFrag<(ops node:$expr),
@@ -2729,11 +2726,6 @@
 // exchange the odd-even pairs in a v512.32
 def vec_swap        : SDNode<"VEISD::VEC_SWAP", SDTypeProfile<1, 2,       [SDTCisVec<0>, SDTCisVec<1>, SDTCisSameNumEltsAs<0,1>, IsVLVT<2>]>>;
 
-// replicate lower 32bit to upper 32bit (f32 scalar replication)
-def repl_f32        : SDNode<"VEISD::REPL_F32",  SDTypeProfile<1, 1,  [SDTCisInt<0>, SDTCisFP<1>]>>;
-// replicate upper 32bit to lower 32 bit (i32 scalar replication)
-def repl_i32        : SDNode<"VEISD::REPL_I32",  SDTypeProfile<1, 1,  [SDTCisInt<0>, SDTCisInt<1>]>>;
-
 // replicate lower 32bit to upper 32bit (f32 scalar replication).
 def repl_f32            : SDNode<"VEISD::REPL_F32",
                             SDTypeProfile<1, 1,
