--- conflicted
+++ resolved
@@ -145,6 +145,10 @@
 // Feature predicates.
 //===----------------------------------------------------------------------===//
 
+//===----------------------------------------------------------------------===//
+// Instruction Pattern Stuff
+//===----------------------------------------------------------------------===//
+
 // zero
 def ZeroAsmOperand : AsmOperandClass {
   let Name = "Zero";
@@ -163,15 +167,6 @@
   let ParserMatchClass = UImm0to2AsmOperand;
 }
 
-// zero
-def ZeroAsmOperand : AsmOperandClass {
-  let Name = "Zero";
-}
-def zero : Operand<i32>, PatLeaf<(imm), [{
-    return N->getSExtValue() == 0; }]> {
-  let ParserMatchClass = ZeroAsmOperand;
-}
-
 // uimm1 - Generic immediate value.
 def UImm1AsmOperand : AsmOperandClass {
   let Name = "UImm1";
@@ -206,15 +201,6 @@
 def uimm4 : Operand<i32>, PatLeaf<(imm), [{
     return isUInt<4>(N->getZExtValue()); }], ULO7> {
   let ParserMatchClass = UImm4AsmOperand;
-}
-
-// uimm3 - Generic immediate value.
-def UImm3AsmOperand : AsmOperandClass {
-  let Name = "UImm3";
-}
-def uimm3 : Operand<i32>, PatLeaf<(imm), [{
-    return isUInt<3>(N->getZExtValue()); }], ULO7> {
-  let ParserMatchClass = UImm3AsmOperand;
 }
 
 // uimm6 - Generic immediate value.
@@ -729,11 +715,7 @@
               !strconcat(opcStr, " $sx, $sz, $sy")>;
 }
 
-<<<<<<< HEAD
-// Generic RR multiclass with an arguments.
-=======
 // Generic RR multiclass with an argument.
->>>>>>> 69c5ff46
 //   e.g. LDZ, PCNT, and  BRV
 let cy = 0, sy = 0, hasSideEffects = 0 in
 multiclass RRI1m<string opcStr, bits<8>opc, RegisterClass RC, ValueType Ty,
@@ -1003,7 +985,6 @@
                             !strconcat(opcStr, " $sx, $sy, $sz")>;
 }
 
-<<<<<<< HEAD
 // Multiclass for LHM instruction.
 let mayLoad = 1, hasSideEffects = 0 in
 multiclass LHMm<string opcStr, bits<8> opc, RegisterClass RC> {
@@ -1024,8 +1005,6 @@
                  !strconcat(opcStr, " $sx, $addr")>;
 }
 
-=======
->>>>>>> 69c5ff46
 //===----------------------------------------------------------------------===//
 // Instructions
 //
@@ -1498,7 +1477,6 @@
 defm FMINS : RRFm<"fmin.s", 0x3E, F32, f32, fminnum, simm7fp, mimmfp32>;
 
 // Section 8.7.7 - FAQ (Floating Add Quadruple)
-<<<<<<< HEAD
 defm FADDQ : RRFm<"fadd.q", 0x6C, F128, f128, fadd>;
 
 // Section 8.7.8 - FSQ (Floating Subtract Quadruple)
@@ -1509,18 +1487,6 @@
 
 // Section 8.7.10 - FCQ (Floating Compare Quadruple)
 defm FCMPQ : RRNCbm<"fcmp.q", 0x7D, I64, f64, F128, f128, CMPQ, simm7fp,
-=======
-defm FADDQ : RRFm<"fadd.q", 0x6C, F128, f128>;
-
-// Section 8.7.8 - FSQ (Floating Subtract Quadruple)
-defm FSUBQ : RRFm<"fsub.q", 0x7C, F128, f128>;
-
-// Section 8.7.9 - FMQ (Floating Subtract Quadruple)
-defm FMULQ : RRFm<"fmul.q", 0x6D, F128, f128>;
-
-// Section 8.7.10 - FCQ (Floating Compare Quadruple)
-defm FCMPQ : RRNCbm<"fcmp.q", 0x7D, I64, f64, F128, f128, null_frag, simm7fp,
->>>>>>> 69c5ff46
                     mimmfp>;
 
 // Section 8.7.11 - FIX (Convert to Fixed Point)
@@ -1616,14 +1582,11 @@
                "bsic %s10, (, $sz)", [(call i64:$sz)]>;
 
 //-----------------------------------------------------------------------------
-<<<<<<< HEAD
 // All vector instructions described in section 8.9 to 8.18 in
 // SX-Aurora TSUBASA Architecture Guide are defined in `VEInstrVec.td`
 //-----------------------------------------------------------------------------
 
 //-----------------------------------------------------------------------------
-=======
->>>>>>> 69c5ff46
 // Section 8.19 - Control Instructions
 //-----------------------------------------------------------------------------
 
@@ -1643,7 +1606,6 @@
 let sx = 0, cz = 0, sz = 0, hasSideEffects = 1, Defs = [PSW] in {
   def LFRr : RR<0x69, (outs), (ins I64:$sy), "lfr $sy">;
   let cy = 0 in def LFRi : RR<0x69, (outs), (ins uimm6:$sy), "lfr $sy">;
-<<<<<<< HEAD
 }
 
 // Section 8.19.5 - SFR (Save Flag Register)
@@ -1741,48 +1703,6 @@
 def MEMBARRIER : Pseudo<(outs), (ins), "# MEMBARRIER",
                        [(MemBarrier)] >;
 
-=======
-}
-
-// Section 8.19.5 - SFR (Save Flag Register)
-let cy = 0, sy = 0, cz = 0, sz = 0, hasSideEffects = 1, Uses = [PSW] in
-def SFR : RR<0x29, (outs I64:$sx), (ins), "sfr $sx">;
-
-// Section 8.19.6 - SMIR (Save Miscellaneous Register)
-let cy = 0, cz = 0, sz = 0, hasSideEffects = 1 in {
-  def SMIR : RR<0x22, (outs I64:$sx), (ins MISC:$sy), "smir $sx, $sy">;
-}
-
-// Section 8.19.7 - NOP (No Operation)
-let sx = 0, cy = 0, sy = 0, cz = 0, sz = 0, hasSideEffects = 0 in
-def NOP : RR<0x79, (outs), (ins), "nop">;
-
-// Section 8.19.8 - MONC (Monitor Call)
-let sx = 0, cy = 0, sy = 0, cz = 0, sz = 0, hasSideEffects = 1 in {
-  def MONC : RR<0x3F, (outs), (ins), "monc">;
-  let cx = 1, isTrap = 1 in def MONCHDB : RR<0x3F, (outs), (ins), "monc.hdb">;
-}
-
-// Section 8.19.9 - LCR (Load Communication Register)
-defm LCR : LOADCRm<"lcr", 0x40, I64>;
-
-// Section 8.19.10 - SCR (Save Communication Register)
-defm SCR : STORECRm<"scr", 0x50, I64>;
-
-// Section 8.19.11 - TSCR (Test & Set Communication Register)
-defm TSCR : LOADCRm<"tscr", 0x41, I64>;
-
-// Section 8.19.12 - FIDCR (Fetch & Increment/Decrement CR)
-defm FIDCR : FIDCRm<"fidcr", 0x51, I64>;
-
-let cx = 0, cy = 0, cz = 1, hasSideEffects = 0 in {
-let sy = 3 in
-def SHMri : RM<
-    0x31, (outs), (ins MEMASri:$addr, I64:$sx),
-    "shm.l $sx, $addr">;
-}
-
->>>>>>> 69c5ff46
 //===----------------------------------------------------------------------===//
 // SJLJ Exception handling intrinsics
 //===----------------------------------------------------------------------===//
