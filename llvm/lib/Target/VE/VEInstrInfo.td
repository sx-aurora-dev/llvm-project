//===-- VEInstrInfo.td - Target Description for VE Target -----------------===//
//
// Part of the LLVM Project, under the Apache License v2.0 with LLVM Exceptions.
// See https://llvm.org/LICENSE.txt for license information.
// SPDX-License-Identifier: Apache-2.0 WITH LLVM-exception
//
//===----------------------------------------------------------------------===//
//
// This file describes the VE instructions in TableGen format.
//
//===----------------------------------------------------------------------===//

//===----------------------------------------------------------------------===//
// Instruction format superclass
//===----------------------------------------------------------------------===//

include "VEInstrFormats.td"

//===----------------------------------------------------------------------===//
// Helper functions to retrieve target constants.
//
// VE instructions have a space to hold following immediates
//   $sy has 7 bits to represent simm7, uimm7, simm7fp, or uimm7fp.
//   $sz also has 7 bits to represent mimm or mimmfp.
//   $disp has 32 bits to represent simm32.
//
// The mimm is a special immediate value of sequential bit stream of 0 or 1.
//     `(m)0`: Represents 0 sequence then 1 sequence like 0b00...0011...11,
//             where `m` is equal to the number of leading zeros.
//     `(m)1`: Represents 1 sequence then 0 sequence like 0b11...1100...00,
//             where `m` is equal to the number of leading ones.
// Each bit of mimm's 7 bits is used like below:
//     bit 6  : If `(m)0`, this bit is 1.  Otherwise, this bit is 0.
//     bit 5-0: Represents the m (0-63).
// Use `!add(m, 64)` to generates an immediate value in pattern matchings.
//
// The floating point immediate value is not something like compacted value.
// It is simple integer representation, so it works rarely.
//     e.g. 0.0 (0x00000000) or -2.0 (0xC0000000=(2)1).
//===----------------------------------------------------------------------===//

def ULO7 : SDNodeXForm<imm, [{
  return CurDAG->getTargetConstant(N->getZExtValue() & 0x7f,
                                   SDLoc(N), MVT::i32);
}]>;
def LO7 : SDNodeXForm<imm, [{
  return CurDAG->getTargetConstant(SignExtend32(N->getSExtValue(), 7),
                                   SDLoc(N), MVT::i32);
}]>;
def MIMM : SDNodeXForm<imm, [{
  return CurDAG->getTargetConstant(val2MImm(getImmVal(N)),
                                   SDLoc(N), MVT::i32);
}]>;
def LO32 : SDNodeXForm<imm, [{
  return CurDAG->getTargetConstant(Lo_32(N->getZExtValue()),
                                   SDLoc(N), MVT::i32);
}]>;
def HI32 : SDNodeXForm<imm, [{
  // Transformation function: shift the immediate value down into the low bits.
  return CurDAG->getTargetConstant(Hi_32(N->getZExtValue()),
                                   SDLoc(N), MVT::i32);
}]>;

def LO7FP : SDNodeXForm<fpimm, [{
  uint64_t Val = getFpImmVal(N);
  return CurDAG->getTargetConstant(SignExtend32(Val, 7), SDLoc(N), MVT::i32);
}]>;
def MIMMFP : SDNodeXForm<fpimm, [{
  return CurDAG->getTargetConstant(val2MImm(getFpImmVal(N)),
                                   SDLoc(N), MVT::i32);
}]>;
def LOFP32 : SDNodeXForm<fpimm, [{
  return CurDAG->getTargetConstant(Lo_32(getFpImmVal(N) & 0xffffffff),
                                   SDLoc(N), MVT::i32);
}]>;
def HIFP32 : SDNodeXForm<fpimm, [{
  return CurDAG->getTargetConstant(Hi_32(getFpImmVal(N)), SDLoc(N), MVT::i32);
}]>;

def icond2cc : SDNodeXForm<cond, [{
  VECC::CondCode VECC = intCondCode2Icc(N->get());
  return CurDAG->getTargetConstant(VECC, SDLoc(N), MVT::i32);
}]>;

def icond2ccSwap : SDNodeXForm<cond, [{
  ISD::CondCode CC = getSetCCSwappedOperands(N->get());
  VECC::CondCode VECC = intCondCode2Icc(CC);
  return CurDAG->getTargetConstant(VECC, SDLoc(N), MVT::i32);
}]>;

def icond2ccInv : SDNodeXForm<cond, [{
  ISD::CondCode CC = ISD::GlobalISel::getSetCCInverse(N->get(), true);
  VECC::CondCode VECC = intCondCode2Icc(CC);
  return CurDAG->getTargetConstant(VECC, SDLoc(N), MVT::i32);
}]>;

def icond2ccSwapInv : SDNodeXForm<cond, [{
  ISD::CondCode CC = getSetCCSwappedOperands(N->get());
  CC = ISD::GlobalISel::getSetCCInverse(CC, true);
  VECC::CondCode VECC = intCondCode2Icc(CC);
  return CurDAG->getTargetConstant(VECC, SDLoc(N), MVT::i32);
}]>;

def fcond2cc : SDNodeXForm<cond, [{
  VECC::CondCode VECC = fpCondCode2Fcc(N->get());
  return CurDAG->getTargetConstant(VECC, SDLoc(N), MVT::i32);
}]>;

def fcond2ccSwap : SDNodeXForm<cond, [{
  ISD::CondCode CC = getSetCCSwappedOperands(N->get());
  VECC::CondCode VECC = fpCondCode2Fcc(CC);
  return CurDAG->getTargetConstant(VECC, SDLoc(N), MVT::i32);
}]>;

def fcond2ccInv : SDNodeXForm<cond, [{
  ISD::CondCode CC = ISD::GlobalISel::getSetCCInverse(N->get(), false);
  VECC::CondCode VECC = fpCondCode2Fcc(CC);
  return CurDAG->getTargetConstant(VECC, SDLoc(N), MVT::i32);
}]>;

def fcond2ccSwapInv : SDNodeXForm<cond, [{
  ISD::CondCode CC = getSetCCSwappedOperands(N->get());
  CC = ISD::GlobalISel::getSetCCInverse(CC, false);
  VECC::CondCode VECC = fpCondCode2Fcc(CC);
  return CurDAG->getTargetConstant(VECC, SDLoc(N), MVT::i32);
}]>;

def CCOP : SDNodeXForm<imm, [{
  return CurDAG->getTargetConstant(N->getZExtValue(),
                                   SDLoc(N), MVT::i32);
}]>;

//===----------------------------------------------------------------------===//
// Feature predicates.
//===----------------------------------------------------------------------===//


///// Immediates /////
//===----------------------------------------------------------------------===//
// Instruction Pattern Stuff
//===----------------------------------------------------------------------===//

// zero
def ZeroAsmOperand : AsmOperandClass {
  let Name = "Zero";
}
def zero : Operand<i32>, PatLeaf<(imm), [{
    return N->getSExtValue() == 0; }]> {
  let ParserMatchClass = ZeroAsmOperand;
}

// uimm0to2 - Special immediate value represents 0, 1, and 2.
def UImm0to2AsmOperand : AsmOperandClass {
  let Name = "UImm0to2";
}
def uimm0to2 : Operand<i32>, PatLeaf<(imm), [{
    return N->getZExtValue() < 3; }], ULO7> {
  let ParserMatchClass = UImm0to2AsmOperand;
}

// uimm1 - Generic immediate value.
def UImm1AsmOperand : AsmOperandClass {
  let Name = "UImm1";
}
def uimm1 : Operand<i32>, PatLeaf<(imm), [{
    return isUInt<1>(N->getZExtValue()); }], ULO7> {
  let ParserMatchClass = UImm1AsmOperand;
}

// uimm2 - Generic immediate value.
def UImm2AsmOperand : AsmOperandClass {
  let Name = "UImm2";
}
def uimm2 : Operand<i32>, PatLeaf<(imm), [{
    return isUInt<2>(N->getZExtValue()); }], ULO7> {
  let ParserMatchClass = UImm2AsmOperand;
}

// uimm3 - Generic immediate value.
def UImm3AsmOperand : AsmOperandClass {
  let Name = "UImm3";
}
def uimm3 : Operand<i32>, PatLeaf<(imm), [{
    return isUInt<3>(N->getZExtValue()); }], ULO7> {
  let ParserMatchClass = UImm3AsmOperand;
}

// uimm4 - Generic immediate value.
def UImm4AsmOperand : AsmOperandClass {
  let Name = "UImm4";
}
def uimm4 : Operand<i32>, PatLeaf<(imm), [{
    return isUInt<4>(N->getZExtValue()); }], ULO7> {
  let ParserMatchClass = UImm4AsmOperand;
}

// uimm6 - Generic immediate value.
def UImm6AsmOperand : AsmOperandClass {
  let Name = "UImm6";
}
def uimm6 : Operand<i32>, PatLeaf<(imm), [{
    return isUInt<6>(N->getZExtValue()); }], ULO7> {
  let ParserMatchClass = UImm6AsmOperand;
}

// uimm7 - Generic immediate value.
def UImm7AsmOperand : AsmOperandClass {
  let Name = "UImm7";
}
def uimm7 : Operand<i32>, PatLeaf<(imm), [{
    return isUInt<7>(N->getZExtValue()); }], ULO7> {
  let ParserMatchClass = UImm7AsmOperand;
}

// simm7 - Generic immediate value.
def SImm7AsmOperand : AsmOperandClass {
  let Name = "SImm7";
}
def simm7 : Operand<i32>, PatLeaf<(imm), [{
    return isInt<7>(N->getSExtValue()); }], LO7> {
  let ParserMatchClass = SImm7AsmOperand;
  let DecoderMethod = "DecodeSIMM7";
}

// mimm - Special immediate value of sequential bit stream of 0 or 1.
def MImmAsmOperand : AsmOperandClass {
  let Name = "MImm";
  let ParserMethod = "parseMImmOperand";
}
def mimm : Operand<i32>, PatLeaf<(imm), [{
    return isMImmVal(getImmVal(N)); }], MIMM> {
  let ParserMatchClass = MImmAsmOperand;
  let PrintMethod = "printMImmOperand";
}

// zerofp - Generic fp immediate zero value.
def zerofp : Operand<i32>, PatLeaf<(fpimm), [{
    return getFpImmVal(N) == 0; }]> {
  let ParserMatchClass = ZeroAsmOperand;
}

// simm7fp - Generic fp immediate value.
def simm7fp : Operand<i32>, PatLeaf<(fpimm), [{
    return isInt<7>(getFpImmVal(N));
  }], LO7FP> {
  let ParserMatchClass = SImm7AsmOperand;
  let DecoderMethod = "DecodeSIMM7";
}

// mimmfp - Special fp immediate value of sequential bit stream of 0 or 1.
def mimmfp : Operand<i32>, PatLeaf<(fpimm), [{
    return isMImmVal(getFpImmVal(N)); }], MIMMFP> {
  let ParserMatchClass = MImmAsmOperand;
  let PrintMethod = "printMImmOperand";
}

// mimmfp32 - 32 bit width mimmfp
//   Float value places at higher bits, so ignore lower 32 bits.
def mimmfp32 : Operand<i32>, PatLeaf<(fpimm), [{
    return isMImm32Val(getFpImmVal(N) >> 32); }], MIMMFP> {
  let ParserMatchClass = MImmAsmOperand;
  let PrintMethod = "printMImmOperand";
}

// other generic patterns to use in pattern matchings

def simm32      : PatLeaf<(imm), [{ return isInt<32>(N->getSExtValue()); }]>;
def uimm32      : PatLeaf<(imm), [{ return isUInt<32>(N->getZExtValue()); }]>;

def one         : PatLeaf<(imm), [{ return N->getSExtValue() == 1 ; }]>;

def lomsbzero   : PatLeaf<(imm), [{ return (N->getZExtValue() & 0x80000000)
                                      == 0; }]>;
def lozero      : PatLeaf<(imm), [{ return (N->getZExtValue() & 0xffffffff)
                                      == 0; }]>;
def fpone       : PatLeaf<(fpimm), [{ return getFpImm(N) == 1.0; }]>;
def fpzero      : PatLeaf<(fpimm), [{ return getFpImmVal(N) == 0; }]>;
def fplomsbzero : PatLeaf<(fpimm), [{ return (getFpImmVal(N) & 0x80000000)
                                        == 0; }]>;
def fplozero    : PatLeaf<(fpimm), [{ return (getFpImmVal(N) & 0xffffffff)
                                        == 0; }]>;
def ones_l      : PatLeaf<(imm), [{ return N->getZExtValue() == 0xffffffffffffffff; }]>;
def ones_w      : PatLeaf<(imm), [{ return N->getZExtValue() & 0xffffffff == 0xffffffff; }]>;

def zero_h      : PatLeaf<(fpimm), [{ return N->isZero() == 0; }]>;
def zero_l      : PatLeaf<(imm), [{ return N->getZExtValue() == 0; }]>;
def zero_w      : PatLeaf<(imm), [{ return N->getZExtValue() & 0xffffffff == 0; }]>;

def nonzero     : PatLeaf<(imm), [{ return N->getSExtValue() !=0 ; }]>;

def CCSIOp : PatLeaf<(cond), [{
  switch (N->get()) {
  default:          return true;
  case ISD::SETULT:
  case ISD::SETULE:
  case ISD::SETUGT:
  case ISD::SETUGE: return false;
  }
}]>;

def CCUIOp : PatLeaf<(cond), [{
  switch (N->get()) {
  default:         return true;
  case ISD::SETLT:
  case ISD::SETLE:
  case ISD::SETGT:
  case ISD::SETGE: return false;
  }
}]>;

def LEASLimm : PatLeaf<(imm), [{
  return isShiftedUInt<32, 32>(N->getZExtValue());
}], HI32>;

// KnownZExt - i64 known as higher 32 bits are 0.
def KnownZExt : PatLeaf<(i64 I64:$src), [{
  SDValue Val(N, 0);
  KnownBits OpKnown = CurDAG->computeKnownBits(Val);
  return OpKnown.getMaxValue().getZExtValue() <= 0xFFFFFFFF;
}]>;

//===----------------------------------------------------------------------===//
// Addressing modes.
// SX-Aurora has following fields.
//    sz: register or 0
//    sy: register or immediate (-64 to 63)
//    disp: immediate (-2147483648 to 2147483647)
//
// There are two kinds of instruction.
//    ASX format uses sz + sy + disp.
//    AS format uses sz + disp.
//
// Moreover, there are four kinds of assembly instruction format.
//    ASX format uses "disp", "disp(, sz)", "disp(sy)", "disp(sy, sz)",
//    "(, sz)", "(sy)", or "(sy, sz)".
//    AS format uses "disp", "disp(, sz)", or "(, sz)" in general.
//    AS format in RRM format uses "disp", "disp(sz)", or "(sz)".
//    AS format in RRM format for host memory access uses "sz", "(sz)",
//    or "disp(sz)".
//
// We defined them below.
//
// ASX format:
//    MEMrri, MEMrii, MEMzri, MEMzii
// AS format:
//    MEMriASX, MEMziASX    : simple AS format
//    MEMriRRM, MEMziRRM    : AS format in RRM format
//    MEMriHM, MEMziHM      : AS format in RRM format for host memory access
//===----------------------------------------------------------------------===//

// DAG selections for both ASX and AS formats.
def ADDRrri : ComplexPattern<iPTR, 3, "selectADDRrri", [frameindex], []>;
def ADDRrii : ComplexPattern<iPTR, 3, "selectADDRrii", [frameindex], []>;
def ADDRzri : ComplexPattern<iPTR, 3, "selectADDRzri", [], []>;
def ADDRzii : ComplexPattern<iPTR, 3, "selectADDRzii", [], []>;
def ADDRri : ComplexPattern<iPTR, 2, "selectADDRri", [frameindex], []>;
def ADDRzi : ComplexPattern<iPTR, 2, "selectADDRzi", [], []>;

// ASX format.
def VEMEMrriAsmOperand : AsmOperandClass {
  let Name = "MEMrri";
  let ParserMethod = "parseMEMOperand";
}
def VEMEMriiAsmOperand : AsmOperandClass {
  let Name = "MEMrii";
  let ParserMethod = "parseMEMOperand";
}
def VEMEMzriAsmOperand : AsmOperandClass {
  let Name = "MEMzri";
  let ParserMethod = "parseMEMOperand";
}
def VEMEMziiAsmOperand : AsmOperandClass {
  let Name = "MEMzii";
  let ParserMethod = "parseMEMOperand";
}

// ASX format uses single assembly instruction format.
def MEMrri : Operand<iPTR> {
  let PrintMethod = "printMemASXOperand";
  let MIOperandInfo = (ops ptr_rc, ptr_rc, i32imm);
  let ParserMatchClass = VEMEMrriAsmOperand;
}
def MEMrii : Operand<iPTR> {
  let PrintMethod = "printMemASXOperand";
  let MIOperandInfo = (ops ptr_rc, i32imm, i32imm);
  let ParserMatchClass = VEMEMriiAsmOperand;
}
def MEMzri : Operand<iPTR> {
  let PrintMethod = "printMemASXOperand";
  let MIOperandInfo = (ops i32imm /* = 0 */, ptr_rc, i32imm);
  let ParserMatchClass = VEMEMzriAsmOperand;
}
def MEMzii : Operand<iPTR> {
  let PrintMethod = "printMemASXOperand";
  let MIOperandInfo = (ops i32imm /* = 0 */, i32imm, i32imm);
  let ParserMatchClass = VEMEMziiAsmOperand;
}

// AS format.
def VEMEMriAsmOperand : AsmOperandClass {
  let Name = "MEMri";
  let ParserMethod = "parseMEMAsOperand";
}
def VEMEMziAsmOperand : AsmOperandClass {
  let Name = "MEMzi";
  let ParserMethod = "parseMEMAsOperand";
}

// AS format uses multiple assembly instruction formats
//   1. AS generic assembly instruction format:
def MEMriASX : Operand<iPTR> {
  let PrintMethod = "printMemASOperandASX";
  let MIOperandInfo = (ops ptr_rc, i32imm);
  let ParserMatchClass = VEMEMriAsmOperand;
}
def MEMziASX : Operand<iPTR> {
  let PrintMethod = "printMemASOperandASX";
  let MIOperandInfo = (ops i32imm /* = 0 */, i32imm);
  let ParserMatchClass = VEMEMziAsmOperand;
}

//   2. AS RRM style assembly instruction format:
def MEMriRRM : Operand<iPTR> {
  let PrintMethod = "printMemASOperandRRM";
  let MIOperandInfo = (ops ptr_rc, i32imm);
  let ParserMatchClass = VEMEMriAsmOperand;
}
def MEMziRRM : Operand<iPTR> {
  let PrintMethod = "printMemASOperandRRM";
  let MIOperandInfo = (ops i32imm /* = 0 */, i32imm);
  let ParserMatchClass = VEMEMziAsmOperand;
}

//   3. AS HM style assembly instruction format:
def MEMriHM : Operand<iPTR> {
  let PrintMethod = "printMemASOperandHM";
  let MIOperandInfo = (ops ptr_rc, i32imm);
  let ParserMatchClass = VEMEMriAsmOperand;
}
def MEMziHM : Operand<iPTR> {
  let PrintMethod = "printMemASOperandHM";
  let MIOperandInfo = (ops i32imm /* = 0 */, i32imm);
  let ParserMatchClass = VEMEMziAsmOperand;
}

//===----------------------------------------------------------------------===//
// Other operands.
//===----------------------------------------------------------------------===//

// Branch targets have OtherVT type.
def brtarget32 : Operand<OtherVT> {
  let EncoderMethod = "getBranchTargetOpValue";
  let DecoderMethod = "DecodeSIMM32";
}

def TLSSym : Operand<iPTR>;

// Operand for printing out a condition code.
def CCOpAsmOperand : AsmOperandClass { let Name = "CCOp"; }
def CCOp : Operand<i32>, ImmLeaf<i32, [{
    return Imm >= 0 && Imm < 22; }], CCOP> {
  let PrintMethod = "printCCOperand";
  let DecoderMethod = "DecodeCCOperand";
  let EncoderMethod = "getCCOpValue";
  let ParserMatchClass = CCOpAsmOperand;
}

// Operand for a rounding mode code.
def RDOpAsmOperand : AsmOperandClass {
  let Name = "RDOp";
}
def RDOp : Operand<i32> {
  let PrintMethod = "printRDOperand";
  let DecoderMethod = "DecodeRDOperand";
  let EncoderMethod = "getRDOpValue";
  let ParserMatchClass = RDOpAsmOperand;
}

def VEhi    : SDNode<"VEISD::Hi", SDTIntUnaryOp>;
def VElo    : SDNode<"VEISD::Lo", SDTIntUnaryOp>;

//  These are target-independent nodes, but have target-specific formats.
def SDT_SPCallSeqStart : SDCallSeqStart<[ SDTCisVT<0, i64>,
                                          SDTCisVT<1, i64> ]>;
def SDT_SPCallSeqEnd   : SDCallSeqEnd<[ SDTCisVT<0, i64>,
                                        SDTCisVT<1, i64> ]>;

def callseq_start : SDNode<"ISD::CALLSEQ_START", SDT_SPCallSeqStart,
                           [SDNPHasChain, SDNPOutGlue]>;
def callseq_end   : SDNode<"ISD::CALLSEQ_END",   SDT_SPCallSeqEnd,
                           [SDNPHasChain, SDNPOptInGlue, SDNPOutGlue]>;

def SDT_SPCall    : SDTypeProfile<0, -1, [SDTCisVT<0, i64>]>;
def call          : SDNode<"VEISD::CALL", SDT_SPCall,
                           [SDNPHasChain, SDNPOptInGlue, SDNPOutGlue,
                            SDNPVariadic]>;

def retflag       : SDNode<"VEISD::RET_FLAG", SDTNone,
                           [SDNPHasChain, SDNPOptInGlue, SDNPVariadic]>;

def getGOT        : Operand<iPTR>;
def getFunPLT     : Operand<iPTR> {
  let PrintMethod = "printGetFunPLT";
}

// res = cmov cmp, t, f, cond
def SDTCmovOp : SDTypeProfile<1, 4, [SDTCisSameAs<0, 2>, SDTCisSameAs<2, 3>,
                                     SDTCisVT<4, i32>]>;
def EQV : SDNode<"VEISD::EQV", SDTIntBinOp>;
def XOR : SDNode<"VEISD::XOR", SDTIntBinOp>;
def CMPI : SDNode<"VEISD::CMPI", SDTIntBinOp>;
def CMPU : SDNode<"VEISD::CMPU", SDTIntBinOp>;
def CMPF : SDNode<"VEISD::CMPF", SDTFPBinOp>;
def SDTFPCmpQOp : SDTypeProfile<1, 2, [
  SDTCisSameAs<1, 2>, SDTCisFP<0>, SDTCisFP<2>
]>;
def CMPQ : SDNode<"VEISD::CMPQ", SDTFPCmpQOp>;
def CMOV : SDNode<"VEISD::CMOV", SDTCmovOp>;

def VEeh_sjlj_setjmp: SDNode<"VEISD::EH_SJLJ_SETJMP",
                             SDTypeProfile<1, 1, [SDTCisInt<0>,
                                                  SDTCisPtrTy<1>]>,
                             [SDNPHasChain, SDNPSideEffect]>;
def VEeh_sjlj_longjmp: SDNode<"VEISD::EH_SJLJ_LONGJMP",
                              SDTypeProfile<0, 1, [SDTCisPtrTy<0>]>,
                              [SDNPHasChain, SDNPSideEffect]>;
def VEeh_sjlj_setup_dispatch: SDNode<"VEISD::EH_SJLJ_SETUP_DISPATCH",
                                     SDTypeProfile<0, 0, []>,
                                     [SDNPHasChain, SDNPSideEffect]>;

// GETFUNPLT for PIC
def GetFunPLT : SDNode<"VEISD::GETFUNPLT", SDTIntUnaryOp>;

// GETTLSADDR for TLS
def GetTLSAddr : SDNode<"VEISD::GETTLSADDR", SDT_SPCall,
                        [SDNPHasChain, SDNPOptInGlue, SDNPOutGlue,
                         SDNPVariadic]>;

// GETSTACKTOP
def GetStackTop : SDNode<"VEISD::GETSTACKTOP", SDTNone,
                        [SDNPHasChain, SDNPSideEffect]>;

// MEMBARRIER
def MemBarrier : SDNode<"VEISD::MEMBARRIER", SDTNone,
                        [SDNPHasChain, SDNPSideEffect]>;

// TS1AM
def SDT_TS1AM : SDTypeProfile<1, 3, [SDTCisSameAs<0, 3>, SDTCisInt<2>,
                                     SDTCisPtrTy<3>]>;
def ts1am     : SDNode<"VEISD::TS1AM", SDT_TS1AM,
                       [SDNPHasChain, SDNPMayStore, SDNPMayLoad,
                        SDNPMemOperand]>;

//===----------------------------------------------------------------------===//
// VE Flag Conditions
//===----------------------------------------------------------------------===//

// Note that these values must be kept in sync with the CCOp::CondCode enum
// values.
class CC_VAL<int N> : PatLeaf<(i32 N)>;
def CC_IG    : CC_VAL< 0>;  // Greater
def CC_IL    : CC_VAL< 1>;  // Less
def CC_INE   : CC_VAL< 2>;  // Not Equal
def CC_IEQ   : CC_VAL< 3>;  // Equal
def CC_IGE   : CC_VAL< 4>;  // Greater or Equal
def CC_ILE   : CC_VAL< 5>;  // Less or Equal
def CC_AF    : CC_VAL< 6>;  // Always false
def CC_G     : CC_VAL< 7>;  // Greater
def CC_L     : CC_VAL< 8>;  // Less
def CC_NE    : CC_VAL< 9>;  // Not Equal
def CC_EQ    : CC_VAL<10>;  // Equal
def CC_GE    : CC_VAL<11>;  // Greater or Equal
def CC_LE    : CC_VAL<12>;  // Less or Equal
def CC_NUM   : CC_VAL<13>;  // Number
def CC_NAN   : CC_VAL<14>;  // NaN
def CC_GNAN  : CC_VAL<15>;  // Greater or NaN
def CC_LNAN  : CC_VAL<16>;  // Less or NaN
def CC_NENAN : CC_VAL<17>;  // Not Equal or NaN
def CC_EQNAN : CC_VAL<18>;  // Equal or NaN
def CC_GENAN : CC_VAL<19>;  // Greater or Equal or NaN
def CC_LENAN : CC_VAL<20>;  // Less or Equal or NaN
def CC_AT    : CC_VAL<21>;  // Always true

//===----------------------------------------------------------------------===//
// VE Rounding Mode
//===----------------------------------------------------------------------===//

// Note that these values must be kept in sync with the VERD::RoundingMode enum
// values.
class RD_VAL<int N> : PatLeaf<(i32 N)>;
def RD_NONE  : RD_VAL< 0>;  // According to PSW
def RD_RZ    : RD_VAL< 8>;  // Round toward Zero
def RD_RP    : RD_VAL< 9>;  // Round toward Plus infinity
def RD_RM    : RD_VAL<10>;  // Round toward Minus infinity
def RD_RN    : RD_VAL<11>;  // Round to Nearest (ties to Even)
def RD_RA    : RD_VAL<12>;  // Round to Nearest (ties to Away)

//===----------------------------------------------------------------------===//
// VE Multiclasses for common instruction formats
//===----------------------------------------------------------------------===//

// Multiclass for generic RR type instructions
let hasSideEffects = 0 in
multiclass RRbm<string opcStr, bits<8>opc,
                RegisterClass RCo, ValueType Tyo,
                RegisterClass RCi, ValueType Tyi,
                SDPatternOperator OpNode = null_frag,
                Operand immOp = simm7, Operand mOp = mimm,
                bit MoveImm = 0> {
  def rr : RR<opc, (outs RCo:$sx), (ins RCi:$sy, RCi:$sz),
              !strconcat(opcStr, " $sx, $sy, $sz"),
              [(set Tyo:$sx, (OpNode Tyi:$sy, Tyi:$sz))]>;
  // VE calculates (OpNode $sy, $sz), but llvm requires to have immediate
  // in RHS, so we use following definition.
  let cy = 0 in
  def ri : RR<opc, (outs RCo:$sx), (ins RCi:$sz, immOp:$sy),
              !strconcat(opcStr, " $sx, $sy, $sz"),
              [(set Tyo:$sx, (OpNode Tyi:$sz, (Tyi immOp:$sy)))]>;
  let cz = 0 in
  def rm : RR<opc, (outs RCo:$sx), (ins RCi:$sy, mOp:$sz),
              !strconcat(opcStr, " $sx, $sy, $sz"),
              [(set Tyo:$sx, (OpNode Tyi:$sy, (Tyi mOp:$sz)))]>;
  let cy = 0, cz = 0 in
  def im : RR<opc, (outs RCo:$sx), (ins immOp:$sy, mOp:$sz),
              !strconcat(opcStr, " $sx, $sy, $sz"),
              [(set Tyo:$sx, (OpNode (Tyi immOp:$sy), (Tyi mOp:$sz)))]> {
    // VE uses ORim as a move immediate instruction, so declare it here.
    // An instruction declared as MoveImm will be optimized in FoldImmediate
    // later.
    let isMoveImm = MoveImm;
  }
}

// Multiclass for non-commutative RR type instructions
let hasSideEffects = 0 in
multiclass RRNCbm<string opcStr, bits<8>opc,
                RegisterClass RCo, ValueType Tyo,
                RegisterClass RCi, ValueType Tyi,
                SDPatternOperator OpNode = null_frag,
                Operand immOp = simm7, Operand mOp = mimm> {
  def rr : RR<opc, (outs RCo:$sx), (ins RCi:$sy, RCi:$sz),
              !strconcat(opcStr, " $sx, $sy, $sz"),
              [(set Tyo:$sx, (OpNode Tyi:$sy, Tyi:$sz))]>;
  let cy = 0 in
  def ir : RR<opc, (outs RCo:$sx), (ins immOp:$sy, RCi:$sz),
              !strconcat(opcStr, " $sx, $sy, $sz"),
              [(set Tyo:$sx, (OpNode (Tyi immOp:$sy), Tyi:$sz))]>;
  let cz = 0 in
  def rm : RR<opc, (outs RCo:$sx), (ins RCi:$sy, mOp:$sz),
              !strconcat(opcStr, " $sx, $sy, $sz"),
              [(set Tyo:$sx, (OpNode Tyi:$sy, (Tyi mOp:$sz)))]>;
  let cy = 0, cz = 0 in
  def im : RR<opc, (outs RCo:$sx), (ins immOp:$sy, mOp:$sz),
              !strconcat(opcStr, " $sx, $sy, $sz"),
              [(set Tyo:$sx, (OpNode (Tyi immOp:$sy), (Tyi mOp:$sz)))]>;
}

// Generic RR multiclass with 2 arguments.
//   e.g. ADDUL, ADDSWSX, ADDSWZX, and etc.
multiclass RRm<string opcStr, bits<8>opc,
               RegisterClass RC, ValueType Ty,
               SDPatternOperator OpNode = null_frag,
               Operand immOp = simm7, Operand mOp = mimm, bit MoveImm = 0> :
  RRbm<opcStr, opc, RC, Ty, RC, Ty, OpNode, immOp, mOp, MoveImm>;

// Generic RR multiclass for non-commutative instructions with 2 arguments.
//   e.g. SUBUL, SUBUW, SUBSWSX, and etc.
multiclass RRNCm<string opcStr, bits<8>opc,
                 RegisterClass RC, ValueType Ty,
                 SDPatternOperator OpNode = null_frag,
                 Operand immOp = simm7, Operand mOp = mimm> :
  RRNCbm<opcStr, opc, RC, Ty, RC, Ty, OpNode, immOp, mOp>;

// Generic RR multiclass for floating point instructions with 2 arguments.
//   e.g. FADDD, FADDS, FSUBD, and etc.
multiclass RRFm<string opcStr, bits<8>opc,
                RegisterClass RC, ValueType Ty,
                SDPatternOperator OpNode = null_frag,
                Operand immOp = simm7fp, Operand mOp = mimmfp> :
  RRNCbm<opcStr, opc, RC, Ty, RC, Ty, OpNode, immOp, mOp>;

// Generic RR multiclass for shift instructions with 2 arguments.
//   e.g. SLL, SRL, SLAWSX, and etc.
let hasSideEffects = 0 in
multiclass RRIm<string opcStr, bits<8>opc,
                RegisterClass RC, ValueType Ty,
                SDPatternOperator OpNode = null_frag> {
  def rr : RR<opc, (outs RC:$sx), (ins RC:$sz, I32:$sy),
              !strconcat(opcStr, " $sx, $sz, $sy"),
              [(set Ty:$sx, (OpNode Ty:$sz, i32:$sy))]>;
  let cz = 0 in
  def mr : RR<opc, (outs RC:$sx), (ins mimm:$sz, I32:$sy),
              !strconcat(opcStr, " $sx, $sz, $sy"),
              [(set Ty:$sx, (OpNode (Ty mimm:$sz), i32:$sy))]>;
  let cy = 0 in
  def ri : RR<opc, (outs RC:$sx), (ins RC:$sz, uimm7:$sy),
              !strconcat(opcStr, " $sx, $sz, $sy"),
              [(set Ty:$sx, (OpNode Ty:$sz, (i32 uimm7:$sy)))]>;
  let cy = 0, cz = 0 in
  def mi : RR<opc, (outs RC:$sx), (ins mimm:$sz, uimm7:$sy),
              !strconcat(opcStr, " $sx, $sz, $sy"),
              [(set Ty:$sx, (OpNode (Ty mimm:$sz), (i32 uimm7:$sy)))]>;
}

// Special RR multiclass for 128 bits shift left instruction.
//   e.g. SLD
let Constraints = "$hi = $sx", DisableEncoding = "$hi", hasSideEffects = 0 in
multiclass RRILDm<string opcStr, bits<8>opc,
                  RegisterClass RC, ValueType Ty,
                  SDPatternOperator OpNode = null_frag> {
  def rrr : RR<opc, (outs RC:$sx), (ins RC:$hi, RC:$sz, I32:$sy),
              !strconcat(opcStr, " $sx, $sz, $sy")>;
  let cz = 0 in
  def rmr : RR<opc, (outs RC:$sx), (ins RC:$hi, mimm:$sz, I32:$sy),
              !strconcat(opcStr, " $sx, $sz, $sy")>;
  let cy = 0 in
  def rri : RR<opc, (outs RC:$sx), (ins RC:$hi, RC:$sz, uimm7:$sy),
              !strconcat(opcStr, " $sx, $sz, $sy")>;
  let cy = 0, cz = 0 in
  def rmi : RR<opc, (outs RC:$sx), (ins RC:$hi, mimm:$sz, uimm7:$sy),
              !strconcat(opcStr, " $sx, $sz, $sy")>;
}

// Special RR multiclass for 128 bits shift right instruction.
//   e.g. SRD
let Constraints = "$low = $sx", DisableEncoding = "$low", hasSideEffects = 0 in
multiclass RRIRDm<string opcStr, bits<8>opc,
                  RegisterClass RC, ValueType Ty,
                  SDPatternOperator OpNode = null_frag> {
  def rrr : RR<opc, (outs RC:$sx), (ins RC:$sz, RC:$low, I32:$sy),
              !strconcat(opcStr, " $sx, $sz, $sy")>;
  let cz = 0 in
  def mrr : RR<opc, (outs RC:$sx), (ins mimm:$sz, RC:$low, I32:$sy),
              !strconcat(opcStr, " $sx, $sz, $sy")>;
  let cy = 0 in
  def rri : RR<opc, (outs RC:$sx), (ins RC:$sz, RC:$low, uimm7:$sy),
              !strconcat(opcStr, " $sx, $sz, $sy")>;
  let cy = 0, cz = 0 in
  def mri : RR<opc, (outs RC:$sx), (ins mimm:$sz, RC:$low, uimm7:$sy),
              !strconcat(opcStr, " $sx, $sz, $sy")>;
}

// Generic RR multiclass with an argument.
//   e.g. LDZ, PCNT, and  BRV
let cy = 0, sy = 0, hasSideEffects = 0 in
multiclass RRI1m<string opcStr, bits<8>opc, RegisterClass RC, ValueType Ty,
                 SDPatternOperator OpNode = null_frag> {
  def r : RR<opc, (outs RC:$sx), (ins RC:$sz), !strconcat(opcStr, " $sx, $sz"),
             [(set Ty:$sx, (OpNode Ty:$sz))]>;
  let cz = 0 in
  def m : RR<opc, (outs RC:$sx), (ins mimm:$sz),
             !strconcat(opcStr, " $sx, $sz"),
             [(set Ty:$sx, (OpNode (Ty mimm:$sz)))]>;
}

// Special RR multiclass for MRG instruction.
//   e.g. MRG
let Constraints = "$sx = $sd", DisableEncoding = "$sd", hasSideEffects = 0 in
multiclass RRMRGm<string opcStr, bits<8>opc, RegisterClass RC, ValueType Ty> {
  def rr : RR<opc, (outs RC:$sx), (ins RC:$sy, RC:$sz, RC:$sd),
              !strconcat(opcStr, " $sx, $sy, $sz")>;
  let cy = 0 in
  def ir : RR<opc, (outs RC:$sx), (ins simm7:$sy, RC:$sz, RC:$sd),
              !strconcat(opcStr, " $sx, $sy, $sz")>;
  let cz = 0 in
  def rm : RR<opc, (outs RC:$sx), (ins RC:$sy, mimm:$sz, RC:$sd),
              !strconcat(opcStr, " $sx, $sy, $sz")>;
  let cy = 0, cz = 0 in
  def im : RR<opc, (outs RC:$sx), (ins simm7:$sy, mimm:$sz, RC:$sd),
              !strconcat(opcStr, " $sx, $sy, $sz")>;
}

// Special RR multiclass for BSWP instruction.
//   e.g. BSWP
let hasSideEffects = 0 in
multiclass RRSWPm<string opcStr, bits<8>opc,
                  RegisterClass RC, ValueType Ty,
                  SDPatternOperator OpNode = null_frag> {
  let cy = 0 in
  def ri : RR<opc, (outs RC:$sx), (ins RC:$sz, uimm1:$sy),
              !strconcat(opcStr, " $sx, $sz, $sy"),
              [(set Ty:$sx, (OpNode Ty:$sz, (i32 uimm1:$sy)))]>;
  let cy = 0, cz = 0 in
  def mi : RR<opc, (outs RC:$sx), (ins mimm:$sz, uimm1:$sy),
              !strconcat(opcStr, " $sx, $sz, $sy"),
              [(set Ty:$sx, (OpNode (Ty mimm:$sz), (i32 uimm1:$sy)))]>;
}

// Multiclass for CMOV instructions.
//   e.g. CMOVL, CMOVW, CMOVD, and etc.
let Constraints = "$sx = $sd", DisableEncoding = "$sd", hasSideEffects = 0,
    cfw = ? in
multiclass RRCMOVm<string opcStr, bits<8>opc, RegisterClass RC, ValueType Ty,
                   SDPatternOperator OpNode = null_frag,
                   Operand immOp = simm7> {
  def rr : RR<opc, (outs I64:$sx), (ins CCOp:$cfw, RC:$sy, I64:$sz, I64:$sd),
              !strconcat(opcStr, " $sx, $sz, $sy"),
              [(set i64:$sx, (OpNode Ty:$sy, i64:$sz, i64:$sd,
                                     (i32 CCOp:$cfw)))]>;
  let cy = 0 in
  def ir : RR<opc, (outs I64:$sx),
              (ins CCOp:$cfw, immOp:$sy, I64:$sz, I64:$sd),
              !strconcat(opcStr, " $sx, $sz, $sy"),
              [(set i64:$sx, (OpNode (Ty immOp:$sy), i64:$sz, i64:$sd,
                                     (i32 CCOp:$cfw)))]>;
  let cz = 0 in
  def rm : RR<opc, (outs I64:$sx),
              (ins CCOp:$cfw, RC:$sy, mimm:$sz, I64:$sd),
              !strconcat(opcStr, " $sx, $sz, $sy"),
              [(set i64:$sx, (OpNode Ty:$sy, (i64 mimm:$sz), i64:$sd,
                                     (i32 CCOp:$cfw)))]>;
  let cy = 0, cz = 0 in
  def im : RR<opc, (outs I64:$sx),
              (ins CCOp:$cfw, immOp:$sy, mimm:$sz, I64:$sd),
              !strconcat(opcStr, " $sx, $sz, $sy"),
              [(set i64:$sx, (OpNode (Ty immOp:$sy), (i64 mimm:$sz), i64:$sd,
                                     (i32 CCOp:$cfw)))]>;
}

// Multiclass for floating point conversion instructions.
//   e.g. CVTWDSX, CVTWDZX, CVTWSSX, and etc.
// sz{3-0} = rounding mode
let cz = 0, hasSideEffects = 0 in
multiclass CVTRDm<string opcStr, bits<8> opc, RegisterClass RCo, ValueType Tyo,
                  RegisterClass RCi, ValueType Tyi> {
  def r : RR<opc, (outs RCo:$sx), (ins RDOp:$rd, RCi:$sy),
             !strconcat(opcStr, "${rd} $sx, $sy")> {
    bits<4> rd;
    let sz{5-4} = 0;
    let sz{3-0} = rd;
  }
  let cy = 0 in
  def i : RR<opc, (outs RCo:$sx), (ins RDOp:$rd, simm7:$sy),
             !strconcat(opcStr, "${rd} $sx, $sy")> {
    bits<4> rd;
    let sz{5-4} = 0;
    let sz{3-0} = rd;
  }
}

// Multiclass for floating point conversion instructions.
//   e.g. CVTDW, CVTSW, CVTDL, and etc.
let cz = 0, sz = 0, hasSideEffects = 0 in
multiclass CVTm<string opcStr, bits<8> opc, RegisterClass RCo, ValueType Tyo,
                RegisterClass RCi, ValueType Tyi,
                SDPatternOperator OpNode = null_frag> {
  def r : RR<opc, (outs RCo:$sx), (ins RCi:$sy),
             !strconcat(opcStr, " $sx, $sy"),
             [(set Tyo:$sx, (OpNode Tyi:$sy))]>;
  let cy = 0 in
  def i : RR<opc, (outs RCo:$sx), (ins simm7:$sy),
             !strconcat(opcStr, " $sx, $sy")>;
}

// Multiclass for PFCH instructions.
//   e.g. PFCH
let sx = 0, hasSideEffects = 0 in
multiclass PFCHm<string opcStr, bits<8>opc> {
  def rri : RM<opc, (outs), (ins MEMrri:$addr), !strconcat(opcStr, " $addr"),
               [(prefetch ADDRrri:$addr, imm, imm, (i32 1))]>;
  let cy = 0 in
  def rii : RM<opc, (outs), (ins MEMrii:$addr), !strconcat(opcStr, " $addr"),
               [(prefetch ADDRrii:$addr, imm, imm, (i32 1))]>;
  let cz = 0 in
  def zri : RM<opc, (outs), (ins MEMzri:$addr), !strconcat(opcStr, " $addr"),
               [(prefetch ADDRzri:$addr, imm, imm, (i32 1))]>;
  let cy = 0, cz = 0 in
  def zii : RM<opc, (outs), (ins MEMzii:$addr), !strconcat(opcStr, " $addr"),
               [(prefetch ADDRzii:$addr, imm, imm, (i32 1))]>;
}

// Multiclass for CAS instructions.
//   e.g. TS1AML, TS1AMW, TS2AM, and etc.
let Constraints = "$dest = $sd", DisableEncoding = "$sd",
    mayStore=1, mayLoad = 1, hasSideEffects = 0 in
multiclass RRCAStgm<string opcStr, bits<8>opc, RegisterClass RC, ValueType Ty,
                    Operand immOp, Operand MEM, Operand ADDR,
                    SDPatternOperator OpNode = null_frag> {
  def r : RRM<opc, (outs RC:$dest), (ins MEM:$addr, RC:$sy, RC:$sd),
              !strconcat(opcStr, " $dest, $addr, $sy"),
              [(set Ty:$dest, (OpNode ADDR:$addr, Ty:$sy, Ty:$sd))]>;
  let cy = 0 in
  def i : RRM<opc, (outs RC:$dest), (ins MEM:$addr, immOp:$sy, RC:$sd),
              !strconcat(opcStr, " $dest, $addr, $sy"),
              [(set Ty:$dest, (OpNode ADDR:$addr, (Ty immOp:$sy), Ty:$sd))]>;
}
multiclass RRCASm<string opcStr, bits<8>opc, RegisterClass RC, ValueType Ty,
                  Operand immOp, SDPatternOperator OpNode = null_frag> {
  defm ri : RRCAStgm<opcStr, opc, RC, Ty, immOp, MEMriRRM, ADDRri, OpNode>;
  let cz = 0 in
  defm zi : RRCAStgm<opcStr, opc, RC, Ty, immOp, MEMziRRM, ADDRzi, OpNode>;
}

// Multiclass for branch instructions
//   e.g. BCFL, BCFW, BCFD, and etc.
let isBranch = 1, isTerminator = 1, isIndirectBranch = 1, hasSideEffects = 0 in
multiclass BCbpfm<string opcStr, string cmpStr, bits<8> opc, dag cond,
                  Operand ADDR> {
  let bpf = 0 /* NONE */ in
  def "" : CF<opc, (outs), !con(cond, (ins ADDR:$addr)),
              !strconcat(opcStr, " ", cmpStr, "$addr")>;
  let bpf = 2 /* NOT TAKEN */ in
  def _nt : CF<opc, (outs), !con(cond, (ins ADDR:$addr)),
               !strconcat(opcStr, ".nt ", cmpStr, "$addr")>;
  let bpf = 3 /* TAKEN */ in
  def _t : CF<opc, (outs), !con(cond, (ins ADDR:$addr)),
              !strconcat(opcStr, ".t ", cmpStr, "$addr")>;
}
multiclass BCtgm<string opcStr, string cmpStr, bits<8> opc, dag cond> {
  defm ri : BCbpfm<opcStr, cmpStr, opc, cond, MEMriASX>;
  let cz = 0 in defm zi : BCbpfm<opcStr, cmpStr, opc, cond, MEMziASX>;
}
multiclass BCm<string opcStr, string opcStrAt, string opcStrAf, bits<8> opc,
               RegisterClass RC, Operand immOp> {
  let DecoderMethod = "DecodeBranchCondition" in
  defm r : BCtgm<opcStr, "$comp, ", opc, (ins CCOp:$cond, RC:$comp)>;
  let DecoderMethod = "DecodeBranchCondition", cy = 0 in
  defm i : BCtgm<opcStr, "$comp, ", opc, (ins CCOp:$cond, immOp:$comp)>;
  let DecoderMethod = "DecodeBranchConditionAlways", cy = 0, sy = 0,
      cf = 15 /* AT */, isBarrier = 1 in
  defm a : BCtgm<opcStrAt, "", opc, (ins)>;
  let DecoderMethod = "DecodeBranchConditionAlways", cy = 0, sy = 0,
      cf = 0 /* AF */ in
  defm na : BCtgm<opcStrAf, "", opc, (ins)>;
}

// Multiclass for relative branch instructions
//   e.g. BRCFL, BRCFW, BRCFD, and etc.
let isBranch = 1, isTerminator = 1, hasSideEffects = 0 in
multiclass BCRbpfm<string opcStr, string cmpStr, bits<8> opc, dag cond> {
  let bpf = 0 /* NONE */ in
  def "" : CF<opc, (outs), !con(cond, (ins brtarget32:$imm32)),
              !strconcat(opcStr, " ", cmpStr, "$imm32")>;
  let bpf = 2 /* NOT TAKEN */ in
  def _nt : CF<opc, (outs), !con(cond, (ins brtarget32:$imm32)),
               !strconcat(opcStr, ".nt ", cmpStr, "$imm32")>;
  let bpf = 3 /* TAKEN */ in
  def _t : CF<opc, (outs), !con(cond, (ins brtarget32:$imm32)),
              !strconcat(opcStr, ".t ", cmpStr, "$imm32")>;
}
multiclass BCRm<string opcStr, string opcStrAt, string opcStrAf, bits<8> opc,
               RegisterClass RC, Operand immOp, Operand zeroOp> {
  defm rr : BCRbpfm<opcStr, "$sy, $sz, ", opc, (ins CCOp:$cf, RC:$sy, RC:$sz)>;
  let cy = 0 in
  defm ir : BCRbpfm<opcStr, "$sy, $sz, ", opc, (ins CCOp:$cf, immOp:$sy,
                                                    RC:$sz)>;
  let cz = 0 in
  defm rz : BCRbpfm<opcStr, "$sy, $sz, ", opc, (ins CCOp:$cf, RC:$sy,
                                                    zeroOp:$sz)>;
  let cy = 0, cz = 0 in
  defm iz : BCRbpfm<opcStr, "$sy, $sz, ", opc, (ins CCOp:$cf, immOp:$sy,
                                                    zeroOp:$sz)>;
  let cy = 0, sy = 0, cz = 0, sz = 0, cf = 15 /* AT */, isBarrier = 1 in
  defm a : BCRbpfm<opcStrAt, "", opc, (ins)>;
  let cy = 0, sy = 0, cz = 0, sz = 0, cf = 0 /* AF */ in
  defm na : BCRbpfm<opcStrAf, "", opc, (ins)>;
}

// Multiclass for communication register instructions.
//   e.g. LCR
let hasSideEffects = 1 in
multiclass LOADCRm<string opcStr, bits<8>opc, RegisterClass RC> {
  def rr : RR<opc, (outs RC:$sx), (ins RC:$sz, RC:$sy),
              !strconcat(opcStr, " $sx, $sy, $sz")>;
  let cy = 0 in def ri : RR<opc, (outs RC:$sx), (ins RC:$sz, simm7:$sy),
                            !strconcat(opcStr, " $sx, $sy, $sz")>;
  let cz = 0 in def zr : RR<opc, (outs RC:$sx), (ins zero:$sz, RC:$sy),
                            !strconcat(opcStr, " $sx, $sy, $sz")>;
  let cy = 0, cz = 0 in
  def zi : RR<opc, (outs RC:$sx), (ins zero:$sz, simm7:$sy),
              !strconcat(opcStr, " $sx, $sy, $sz")>;
}

// Multiclass for communication register instructions.
//   e.g. SCR
let hasSideEffects = 1 in
multiclass STORECRm<string opcStr, bits<8>opc, RegisterClass RC> {
  def rr : RR<opc, (outs), (ins RC:$sz, RC:$sy, RC:$sx),
              !strconcat(opcStr, " $sx, $sy, $sz")>;
  let cy = 0 in def ri : RR<opc, (outs), (ins RC:$sz, simm7:$sy, RC:$sx),
                            !strconcat(opcStr, " $sx, $sy, $sz")>;
  let cz = 0 in def zr : RR<opc, (outs), (ins zero:$sz, RC:$sy, RC:$sx),
                            !strconcat(opcStr, " $sx, $sy, $sz")>;
  let cy = 0, cz = 0 in
  def zi : RR<opc, (outs), (ins zero:$sz, simm7:$sy, RC:$sx),
              !strconcat(opcStr, " $sx, $sy, $sz")>;
}

// Multiclass for communication register instructions.
//   e.g. FIDCR
let cz = 0, hasSideEffects = 1 in
multiclass FIDCRm<string opcStr, bits<8>opc, RegisterClass RC> {
  def ri : RR<opc, (outs RC:$sx), (ins RC:$sy, uimm3:$sz),
              !strconcat(opcStr, " $sx, $sy, $sz")>;
  let cy = 0 in def ii : RR<opc, (outs RC:$sx), (ins simm7:$sy, uimm3:$sz),
                            !strconcat(opcStr, " $sx, $sy, $sz")>;
}

// Multiclass for LHM instruction.
let mayLoad = 1, hasSideEffects = 0 in
multiclass LHMm<string opcStr, bits<8> opc, RegisterClass RC> {
  def ri : RRMHM<opc, (outs RC:$dest), (ins MEMriHM:$addr),
                 !strconcat(opcStr, " $dest, $addr")>;
  let cz = 0 in
  def zi : RRMHM<opc, (outs RC:$dest), (ins MEMziHM:$addr),
                 !strconcat(opcStr, " $dest, $addr")>;
}

// Multiclass for SHM instruction.
let mayStore = 1, hasSideEffects = 0 in
multiclass SHMm<string opcStr, bits<8> opc, RegisterClass RC> {
  def ri : RRMHM<opc, (outs), (ins MEMriHM:$addr, RC:$sx),
                 !strconcat(opcStr, " $sx, $addr")>;
  let cz = 0 in
  def zi : RRMHM<opc, (outs), (ins MEMziHM:$addr, RC:$sx),
                 !strconcat(opcStr, " $sx, $addr")>;
}

//===----------------------------------------------------------------------===//
// Instructions
//
// Define all scalar instructions defined in SX-Aurora TSUBASA Architecture
// Guide here.  As those mnemonics, we use mnemonics defined in Vector Engine
// Assembly Language Reference Manual.
//===----------------------------------------------------------------------===//

//-----------------------------------------------------------------------------
// Section 8.2 - Load/Store instructions
//-----------------------------------------------------------------------------

// Multiclass for generic RM instructions
let hasSideEffects = 0 in
multiclass RMm<string opcStr, bits<8>opc, RegisterClass RC, bit MoveImm = 0> {
  def rri : RM<opc, (outs RC:$dest), (ins MEMrri:$addr),
               !strconcat(opcStr, " $dest, $addr"), []>;
  let cy = 0 in
  def rii : RM<opc, (outs RC:$dest), (ins MEMrii:$addr),
               !strconcat(opcStr, " $dest, $addr"), []>;
  let cz = 0 in
  def zri : RM<opc, (outs RC:$dest), (ins MEMzri:$addr),
               !strconcat(opcStr, " $dest, $addr"), []>;
  let cy = 0, cz = 0 in
  def zii : RM<opc, (outs RC:$dest), (ins MEMzii:$addr),
               !strconcat(opcStr, " $dest, $addr"), []> {
    // VE uses LEAzii and LEASLzii as a move immediate instruction, so declare
    // it here.  An instruction declared as MoveImm will be optimized in
    // FoldImmediate later.
    let isMoveImm = MoveImm;
  }
}

// Section 8.2.1 - LEA
let isReMaterializable = 1, isAsCheapAsAMove = 1,
    DecoderMethod = "DecodeLoadI64" in {
  let cx = 0 in defm LEA : RMm<"lea", 0x06, I64, /* MoveImm */ 1>;
  let cx = 1 in defm LEASL : RMm<"lea.sl", 0x06, I64, /* MoveImm */ 1>;
}

// LEA basic patterns.
//   Need to be defined here to prioritize LEA over ADX.
def : Pat<(iPTR ADDRrri:$addr), (LEArri MEMrri:$addr)>;
def : Pat<(iPTR ADDRrii:$addr), (LEArii MEMrii:$addr)>;
def : Pat<(add I64:$base, simm32:$disp), (LEArii $base, 0, (LO32 $disp))>;
def : Pat<(add I64:$base, lozero:$disp), (LEASLrii $base, 0, (HI32 $disp))>;

// Multiclass for load instructions.
let mayLoad = 1, hasSideEffects = 0 in
multiclass LOADm<string opcStr, bits<8> opc, RegisterClass RC, ValueType Ty,
                 SDPatternOperator OpNode = null_frag> {
  def rri : RM<opc, (outs RC:$dest), (ins MEMrri:$addr),
               !strconcat(opcStr, " $dest, $addr"),
               [(set Ty:$dest, (OpNode ADDRrri:$addr))]>;
  let cy = 0 in
  def rii : RM<opc, (outs RC:$dest), (ins MEMrii:$addr),
               !strconcat(opcStr, " $dest, $addr"),
               [(set Ty:$dest, (OpNode ADDRrii:$addr))]>;
  let cz = 0 in
  def zri : RM<opc, (outs RC:$dest), (ins MEMzri:$addr),
               !strconcat(opcStr, " $dest, $addr"),
               [(set Ty:$dest, (OpNode ADDRzri:$addr))]>;
  let cy = 0, cz = 0 in
  def zii : RM<opc, (outs RC:$dest), (ins MEMzii:$addr),
               !strconcat(opcStr, " $dest, $addr"),
               [(set Ty:$dest, (OpNode ADDRzii:$addr))]>;
}

// Section 8.2.2 - LDS
let DecoderMethod = "DecodeLoadI64" in
defm LD : LOADm<"ld", 0x01, I64, i64, load>;
def : Pat<(f64 (load ADDRrri:$addr)), (LDrri MEMrri:$addr)>;
def : Pat<(f64 (load ADDRrii:$addr)), (LDrii MEMrii:$addr)>;
def : Pat<(f64 (load ADDRzri:$addr)), (LDzri MEMzri:$addr)>;
def : Pat<(f64 (load ADDRzii:$addr)), (LDzii MEMzii:$addr)>;

// Section 8.2.3 - LDU
let DecoderMethod = "DecodeLoadF32" in
defm LDU : LOADm<"ldu", 0x02, F32, f32, load>;

// Section 8.2.4 - LDL
let DecoderMethod = "DecodeLoadI32" in
defm LDLSX : LOADm<"ldl.sx", 0x03, I32, i32, load>;
let cx = 1, DecoderMethod = "DecodeLoadI32" in
defm LDLZX : LOADm<"ldl.zx", 0x03, I32, i32, load>;

// Section 8.2.5 - LD2B
let DecoderMethod = "DecodeLoadI32" in
defm LD2BSX : LOADm<"ld2b.sx", 0x04, I32, i32, sextloadi16>;
let cx = 1, DecoderMethod = "DecodeLoadI32" in
defm LD2BZX : LOADm<"ld2b.zx", 0x04, I32, i32, zextloadi16>;

// Section 8.2.6 - LD1B
let DecoderMethod = "DecodeLoadI32" in
defm LD1BSX : LOADm<"ld1b.sx", 0x05, I32, i32, sextloadi8>;
let cx = 1, DecoderMethod = "DecodeLoadI32" in
defm LD1BZX : LOADm<"ld1b.zx", 0x05, I32, i32, zextloadi8>;

// LDQ pseudo instructions
let mayLoad = 1, hasSideEffects = 0 in {
  def LDQrri : Pseudo<(outs F128:$dest), (ins MEMrri:$addr),
                      "# pseudo ldq $dest, $addr",
                      [(set f128:$dest, (load ADDRrri:$addr))]>;
  def LDQrii : Pseudo<(outs F128:$dest), (ins MEMrii:$addr),
                      "# pseudo ldq $dest, $addr",
                      [(set f128:$dest, (load ADDRrii:$addr))]>;
  def LDQzri : Pseudo<(outs F128:$dest), (ins MEMzri:$addr),
                      "# pseudo ldq $dest, $addr",
                      [(set f128:$dest, (load ADDRzri:$addr))]>;
  def LDQzii : Pseudo<(outs F128:$dest), (ins MEMzii:$addr),
                      "# pseudo ldq $dest, $addr",
                      [(set f128:$dest, (load ADDRzii:$addr))]>;
}

// Multiclass for store instructions.
let mayStore = 1, hasSideEffects = 0 in
multiclass STOREm<string opcStr, bits<8> opc, RegisterClass RC, ValueType Ty,
                  SDPatternOperator OpNode = null_frag> {
  def rri : RM<opc, (outs), (ins MEMrri:$addr, RC:$sx),
               !strconcat(opcStr, " $sx, $addr"),
               [(OpNode Ty:$sx, ADDRrri:$addr)]>;
  let cy = 0 in
  def rii : RM<opc, (outs), (ins MEMrii:$addr, RC:$sx),
               !strconcat(opcStr, " $sx, $addr"),
               [(OpNode Ty:$sx, ADDRrii:$addr)]>;
  let cz = 0 in
  def zri : RM<opc, (outs), (ins MEMzri:$addr, RC:$sx),
               !strconcat(opcStr, " $sx, $addr"),
               [(OpNode Ty:$sx, ADDRzri:$addr)]>;
  let cy = 0, cz = 0 in
  def zii : RM<opc, (outs), (ins MEMzii:$addr, RC:$sx),
               !strconcat(opcStr, " $sx, $addr"),
               [(OpNode Ty:$sx, ADDRzii:$addr)]>;
}

// Section 8.2.7 - STS
let DecoderMethod = "DecodeStoreI64" in
defm ST : STOREm<"st", 0x11, I64, i64, store>;
def : Pat<(store f64:$src, ADDRrri:$addr), (STrri MEMrri:$addr, $src)>;
def : Pat<(store f64:$src, ADDRrii:$addr), (STrii MEMrii:$addr, $src)>;
def : Pat<(store f64:$src, ADDRzri:$addr), (STzri MEMzri:$addr, $src)>;
def : Pat<(store f64:$src, ADDRzii:$addr), (STzii MEMzii:$addr, $src)>;

// Section 8.2.8 - STU
let DecoderMethod = "DecodeStoreF32" in
defm STU : STOREm<"stu", 0x12, F32, f32, store>;

// Section 8.2.9 - STL
let DecoderMethod = "DecodeStoreI32" in
defm STL : STOREm<"stl", 0x13, I32, i32, store>;

// Section 8.2.10 - ST2B
let DecoderMethod = "DecodeStoreI32" in
defm ST2B : STOREm<"st2b", 0x14, I32, i32, truncstorei16>;

// Section 8.2.11 - ST1B
let DecoderMethod = "DecodeStoreI32" in
defm ST1B : STOREm<"st1b", 0x15, I32, i32, truncstorei8>;

// STQ pseudo instructions
let mayStore = 1, hasSideEffects = 0 in {
  def STQrri : Pseudo<(outs), (ins MEMrri:$addr, F128:$sx),
                      "# pseudo stq $sx, $addr",
                      [(store f128:$sx, ADDRrri:$addr)]>;
  def STQrii : Pseudo<(outs), (ins MEMrii:$addr, F128:$sx),
                      "# pseudo stq $sx, $addr",
                      [(store f128:$sx, ADDRrii:$addr)]>;
  def STQzri : Pseudo<(outs), (ins MEMzri:$addr, F128:$sx),
                      "# pseudo stq $sx, $addr",
                      [(store f128:$sx, ADDRzri:$addr)]>;
  def STQzii : Pseudo<(outs), (ins MEMzii:$addr, F128:$sx),
                      "# pseudo stq $sx, $addr",
                      [(store f128:$sx, ADDRzii:$addr)]>;
}

// Section 8.2.12 - DLDS
let DecoderMethod = "DecodeLoadI64" in
defm DLD : LOADm<"dld", 0x09, I64, i64, load>;

// Section 8.2.13 - DLDU
let DecoderMethod = "DecodeLoadF32" in
defm DLDU : LOADm<"dldu", 0x0a, F32, f32, load>;

// Section 8.2.14 - DLDL
let DecoderMethod = "DecodeLoadI32" in
defm DLDLSX : LOADm<"dldl.sx", 0x0b, I32, i32, load>;
let cx = 1, DecoderMethod = "DecodeLoadI32" in
defm DLDLZX : LOADm<"dldl.zx", 0x0b, I32, i32, load>;

// Section 8.2.15 - PFCH
let DecoderMethod = "DecodeASX" in
defm PFCH : PFCHm<"pfch", 0x0c>;

// Section 8.2.16 - TS1AM (Test and Set 1 AM)
let DecoderMethod = "DecodeTS1AMI64" in
defm TS1AML : RRCASm<"ts1am.l", 0x42, I64, i64, uimm7>;
let DecoderMethod = "DecodeTS1AMI32", cx = 1 in
defm TS1AMW : RRCASm<"ts1am.w", 0x42, I32, i32, uimm7>;

// Section 8.2.17 - TS2AM (Test and Set 2 AM)
let DecoderMethod = "DecodeTS1AMI64" in
defm TS2AM : RRCASm<"ts2am", 0x43, I64, i64, uimm7>;

// Section 8.2.18 - TS3AM (Test and Set 3 AM)
let DecoderMethod = "DecodeTS1AMI64" in
defm TS3AM : RRCASm<"ts3am", 0x52, I64, i64, uimm1>;

// Section 8.2.19 - ATMAM (Atomic AM)
let DecoderMethod = "DecodeTS1AMI64" in
defm ATMAM : RRCASm<"atmam", 0x53, I64, i64, uimm0to2>;

// Section 8.2.20 - CAS (Compare and Swap)
let DecoderMethod = "DecodeCASI64" in
defm CASL : RRCASm<"cas.l", 0x62, I64, i64, simm7, atomic_cmp_swap_64>;
let DecoderMethod = "DecodeCASI32" in
let cx = 1 in defm CASW : RRCASm<"cas.w", 0x62, I32, i32, simm7,
                                 atomic_cmp_swap_32>;

//-----------------------------------------------------------------------------
// Section 8.3 - Transfer Control Instructions
//-----------------------------------------------------------------------------

// Section 8.3.1 - FENCE (Fence)
let hasSideEffects = 1 in {
  let avo = 1 in def FENCEI : RRFENCE<0x20, (outs), (ins), "fencei">;
  def FENCEM : RRFENCE<0x20, (outs), (ins uimm2:$kind), "fencem $kind"> {
    bits<2> kind;
    let lf = kind{1};
    let sf = kind{0};
  }
  def FENCEC : RRFENCE<0x20, (outs), (ins uimm3:$kind), "fencec $kind"> {
    bits<3> kind;
    let c2 = kind{2};
    let c1 = kind{1};
    let c0 = kind{0};
  }
}

// Section 8.3.2 - SVOB (Set Vector Out-of-order memory access Boundary)
let sx = 0, cy = 0, sy = 0, cz = 0, sz = 0, hasSideEffects = 1 in
def SVOB : RR<0x30, (outs), (ins), "svob">;

//-----------------------------------------------------------------------------
// Section 8.4 - Fixed-point Operation Instructions
//-----------------------------------------------------------------------------

let isReMaterializable = 1, isAsCheapAsAMove = 1 in {

// Section 8.4.1 - ADD (Add)
defm ADDUL : RRm<"addu.l", 0x48, I64, i64>;
let cx = 1 in defm ADDUW : RRm<"addu.w", 0x48, I32, i32>;

// Section 8.4.2 - ADS (Add Single)
defm ADDSWSX : RRm<"adds.w.sx", 0x4A, I32, i32, add>;
let cx = 1 in defm ADDSWZX : RRm<"adds.w.zx", 0x4A, I32, i32>;

// Section 8.4.3 - ADX (Add)
defm ADDSL : RRm<"adds.l", 0x59, I64, i64, add>;

// Section 8.4.4 - SUB (Subtract)
defm SUBUL : RRNCm<"subu.l", 0x58, I64, i64>;
let cx = 1 in defm SUBUW : RRNCm<"subu.w", 0x58, I32, i32>;

// Section 8.4.5 - SBS (Subtract Single)
defm SUBSWSX : RRNCm<"subs.w.sx", 0x5A, I32, i32, sub>;
let cx = 1 in defm SUBSWZX : RRNCm<"subs.w.zx", 0x5A, I32, i32>;

// Section 8.4.6 - SBX (Subtract)
defm SUBSL : RRNCm<"subs.l", 0x5B, I64, i64, sub>;

// Section 8.4.7 - MPY (Multiply)
defm MULUL : RRm<"mulu.l", 0x49, I64, i64>;
let cx = 1 in defm MULUW : RRm<"mulu.w", 0x49, I32, i32>;

// Section 8.4.8 - MPS (Multiply Single)
defm MULSWSX : RRm<"muls.w.sx", 0x4B, I32, i32, mul>;
let cx = 1 in defm MULSWZX : RRm<"muls.w.zx", 0x4B, I32, i32>;

// Section 8.4.9 - MPX (Multiply)
defm MULSL : RRm<"muls.l", 0x6E, I64, i64, mul>;

// Section 8.4.10 - MPD (Multiply)
defm MULSLW : RRbm<"muls.l.w", 0x6B, I64, i64, I32, i32>;

// Section 8.4.11 - DIV (Divide)
defm DIVUL : RRNCm<"divu.l", 0x6F, I64, i64, udiv>;
let cx = 1 in defm DIVUW : RRNCm<"divu.w", 0x6F, I32, i32, udiv>;

// Section 8.4.12 - DVS (Divide Single)
defm DIVSWSX : RRNCm<"divs.w.sx", 0x7B, I32, i32, sdiv>;
let cx = 1 in defm DIVSWZX : RRNCm<"divs.w.zx", 0x7B, I32, i32>;

// Section 8.4.13 - DVX (Divide)
defm DIVSL : RRNCm<"divs.l", 0x7F, I64, i64, sdiv>;

let isReMaterializable = 1, isAsCheapAsAMove = 1 in {

// Section 8.4.14 - CMP (Compare)
defm CMPUL : RRNCm<"cmpu.l", 0x55, I64, i64, CMPU>;
let cx = 1 in defm CMPUW : RRNCm<"cmpu.w", 0x55, I32, i32, CMPU>;

// Section 8.4.15 - CPS (Compare Single)
defm CMPSWSX : RRNCm<"cmps.w.sx", 0x7A, I32, i32>;
let cx = 1 in defm CMPSWZX : RRNCm<"cmps.w.zx", 0x7A, I32, i32, CMPI>;

// Section 8.4.16 - CPX (Compare)
defm CMPSL : RRNCm<"cmps.l", 0x6A, I64, i64, CMPI>;

// Section 8.4.17 - CMS (Compare and Select Maximum/Minimum Single)
// cx: sx/zx, cw: max/min
defm MAXSWSX : RRm<"maxs.w.sx", 0x78, I32, i32, smax>;
let cx = 1 in defm MAXSWZX : RRm<"maxs.w.zx", 0x78, I32, i32>;
let cw = 1 in defm MINSWSX : RRm<"mins.w.sx", 0x78, I32, i32, smin>;
let cx = 1, cw = 1 in defm MINSWZX : RRm<"mins.w.zx", 0x78, I32, i32>;

// Section 8.4.18 - CMX (Compare and Select Maximum/Minimum)
defm MAXSL : RRm<"maxs.l", 0x68, I64, i64, smax>;
let cw = 1 in defm MINSL : RRm<"mins.l", 0x68, I64, i64, smin>;
}

} // isReMaterializable, isAsCheapAsAMove

//-----------------------------------------------------------------------------
// Section 8.5 - Logical Operation Instructions
//-----------------------------------------------------------------------------

// Section 8.5.1 - AND (AND)
let isReMaterializable = 1, isAsCheapAsAMove = 1 in
defm AND : RRm<"and", 0x44, I64, i64, and>;

// Section 8.5.2 - OR (OR)
let isReMaterializable = 1, isAsCheapAsAMove = 1 in
defm OR : RRm<"or", 0x45, I64, i64, or, simm7, mimm, /* MoveImm */ 1>;

// Section 8.5.3 - XOR (Exclusive OR)
def xor_pat : PatFrags<(ops node:$lhs, node:$rhs),
                       [(xor node:$lhs, node:$rhs),
                        (XOR node:$lhs, node:$rhs)]>;
let isReMaterializable = 1, isAsCheapAsAMove = 1 in
defm XOR : RRm<"xor", 0x46, I64, i64, xor_pat>;

// Section 8.5.4 - EQV (Equivalence)
let isReMaterializable = 1, isAsCheapAsAMove = 1 in
defm EQV : RRm<"eqv", 0x47, I64, i64, EQV>;

// Section 8.5.5 - NND (Negate AND)
def and_not : PatFrags<(ops node:$x, node:$y),
                       [(and (not node:$x), node:$y)]>;
let isReMaterializable = 1, isAsCheapAsAMove = 1 in
defm NND : RRNCm<"nnd", 0x54, I64, i64, and_not>;

// Section 8.5.6 - MRG (Merge)
defm MRG : RRMRGm<"mrg", 0x56, I64, i64>;

// Section 8.5.7 - LDZ (Leading Zero Count)
def ctlz_pat : PatFrags<(ops node:$src),
                        [(ctlz node:$src),
                         (ctlz_zero_undef node:$src)]>;
let isReMaterializable = 1, isAsCheapAsAMove = 1 in
defm LDZ : RRI1m<"ldz", 0x67, I64, i64, ctlz_pat>;

// Section 8.5.8 - PCNT (Population Count)
defm PCNT : RRI1m<"pcnt", 0x38, I64, i64, ctpop>;

// Section 8.5.9 - BRV (Bit Reverse)
let isReMaterializable = 1, isAsCheapAsAMove = 1 in
defm BRV : RRI1m<"brv", 0x39, I64, i64, bitreverse>;

// Section 8.5.10 - BSWP (Byte Swap)
let isReMaterializable = 1, isAsCheapAsAMove = 1 in
defm BSWP : RRSWPm<"bswp", 0x2B, I64, i64>;

def : Pat<(i64 (bswap i64:$src)),
          (BSWPri $src, 0)>;
def : Pat<(i64 (bswap (i64 mimm:$src))),
          (BSWPmi (MIMM $src), 0)>;
def : Pat<(i32 (bswap i32:$src)),
          (EXTRACT_SUBREG
              (BSWPri (INSERT_SUBREG (i64 (IMPLICIT_DEF)), $src, sub_i32), 1),
              sub_i32)>;
def : Pat<(i32 (bswap (i32 mimm:$src))),
          (EXTRACT_SUBREG (BSWPmi (MIMM $src), 1), sub_i32)>;

// Section 8.5.11 - CMOV (Conditional Move)
let isReMaterializable = 1 in {
let cw = 0, cw2 = 0 in
defm CMOVL : RRCMOVm<"cmov.l.${cfw}", 0x3B, I64, i64, CMOV>;
let cw = 1, cw2 = 0 in
defm CMOVW : RRCMOVm<"cmov.w.${cfw}", 0x3B, I32, i32, CMOV>;
let cw = 0, cw2 = 1 in
defm CMOVD : RRCMOVm<"cmov.d.${cfw}", 0x3B, I64, f64, CMOV, simm7fp>;
let cw = 1, cw2 = 1 in
defm CMOVS : RRCMOVm<"cmov.s.${cfw}", 0x3B, F32, f32, CMOV, simm7fp>;
}
def : MnemonicAlias<"cmov.l", "cmov.l.at">;
def : MnemonicAlias<"cmov.w", "cmov.w.at">;
def : MnemonicAlias<"cmov.d", "cmov.d.at">;
def : MnemonicAlias<"cmov.s", "cmov.s.at">;

//-----------------------------------------------------------------------------
// Section 8.6 - Shift Operation Instructions
//-----------------------------------------------------------------------------

let isReMaterializable = 1 in {
// Section 8.6.1 - SLL (Shift Left Logical)
let isReMaterializable = 1, isAsCheapAsAMove = 1 in
defm SLL : RRIm<"sll", 0x65, I64, i64, shl>;

// Section 8.6.2 - SLD (Shift Left Double)
defm SLD : RRILDm<"sld", 0x64, I64, i64>;

// Section 8.6.3 - SRL (Shift Right Logical)
let isReMaterializable = 1, isAsCheapAsAMove = 1 in
defm SRL : RRIm<"srl", 0x75, I64, i64, srl>;

// Section 8.6.4 - SRD (Shift Right Double)
defm SRD : RRIRDm<"srd", 0x74, I64, i64>;

let isReMaterializable = 1, isAsCheapAsAMove = 1 in {

// Section 8.6.5 - SLA (Shift Left Arithmetic)
defm SLAWSX : RRIm<"sla.w.sx", 0x66, I32, i32, shl>;
let cx = 1 in defm SLAWZX : RRIm<"sla.w.zx", 0x66, I32, i32>;

// Section 8.6.6 - SLAX (Shift Left Arithmetic)
defm SLAL : RRIm<"sla.l", 0x57, I64, i64>;

// Section 8.6.7 - SRA (Shift Right Arithmetic)
defm SRAWSX : RRIm<"sra.w.sx", 0x76, I32, i32, sra>;
let cx = 1 in defm SRAWZX : RRIm<"sra.w.zx", 0x76, I32, i32>;

// Section 8.6.8 - SRAX (Shift Right Arithmetic)
defm SRAL : RRIm<"sra.l", 0x77, I64, i64, sra>;
}

} // isReMaterializable, isAsCheapAsAMove

def : Pat<(i32 (srl i32:$src, (i32 simm7:$val))),
          (EXTRACT_SUBREG (SRLri (ANDrm (INSERT_SUBREG (i64 (IMPLICIT_DEF)),
            $src, sub_i32), !add(32, 64)), imm:$val), sub_i32)>;
def : Pat<(i32 (srl i32:$src, i32:$val)),
          (EXTRACT_SUBREG (SRLrr (ANDrm (INSERT_SUBREG (i64 (IMPLICIT_DEF)),
            $src, sub_i32), !add(32, 64)), $val), sub_i32)>;

//-----------------------------------------------------------------------------
// Section 8.7 - Floating-point Arithmetic Instructions
//-----------------------------------------------------------------------------

// Section 8.7.1 - FAD (Floating Add)
defm FADDD : RRFm<"fadd.d", 0x4C, I64, f64, fadd>;
let cx = 1 in
defm FADDS : RRFm<"fadd.s", 0x4C, F32, f32, fadd, simm7fp, mimmfp32>;

// Section 8.7.2 - FSB (Floating Subtract)
defm FSUBD : RRFm<"fsub.d", 0x5C, I64, f64, fsub>;
let cx = 1 in
defm FSUBS : RRFm<"fsub.s", 0x5C, F32, f32, fsub, simm7fp, mimmfp32>;

// Section 8.7.3 - FMP (Floating Multiply)
defm FMULD : RRFm<"fmul.d", 0x4D, I64, f64, fmul>;
let cx = 1 in
defm FMULS : RRFm<"fmul.s", 0x4D, F32, f32, fmul, simm7fp, mimmfp32>;

// Section 8.7.4 - FDV (Floating Divide)
defm FDIVD : RRFm<"fdiv.d", 0x5D, I64, f64, fdiv>;
let cx = 1 in
defm FDIVS : RRFm<"fdiv.s", 0x5D, F32, f32, fdiv, simm7fp, mimmfp32>;

// Section 8.7.5 - FCP (Floating Compare)
defm FCMPD : RRFm<"fcmp.d", 0x7E, I64, f64, CMPF>;
let cx = 1 in
defm FCMPS : RRFm<"fcmp.s", 0x7E, F32, f32, CMPF, simm7fp, mimmfp32>;

// Section 8.7.6 - CMS (Compare and Select Maximum/Minimum Single)
// cx: double/float, cw: max/min
let cw = 0, cx = 0 in
defm FMAXD : RRFm<"fmax.d", 0x3E, I64, f64, fmaxnum>;
let cw = 0, cx = 1 in
defm FMAXS : RRFm<"fmax.s", 0x3E, F32, f32, fmaxnum, simm7fp, mimmfp32>;
let cw = 1, cx = 0 in
defm FMIND : RRFm<"fmin.d", 0x3E, I64, f64, fminnum>;
let cw = 1, cx = 1 in
defm FMINS : RRFm<"fmin.s", 0x3E, F32, f32, fminnum, simm7fp, mimmfp32>;

// Section 8.7.7 - FAQ (Floating Add Quadruple)
defm FADDQ : RRFm<"fadd.q", 0x6C, F128, f128, fadd>;

// Section 8.7.8 - FSQ (Floating Subtract Quadruple)
defm FSUBQ : RRFm<"fsub.q", 0x7C, F128, f128, fsub>;

// Section 8.7.9 - FMQ (Floating Subtract Quadruple)
defm FMULQ : RRFm<"fmul.q", 0x6D, F128, f128, fmul>;

// Section 8.7.10 - FCQ (Floating Compare Quadruple)
defm FCMPQ : RRNCbm<"fcmp.q", 0x7D, I64, f64, F128, f128, CMPQ, simm7fp,
                    mimmfp>;

// Section 8.7.11 - FIX (Convert to Fixed Point)
// cx: double/float, cw: sx/zx, sz{0-3} = round
let cx = 0, cw = 0 /* sign extend */ in
defm CVTWDSX : CVTRDm<"cvt.w.d.sx", 0x4E, I32, i32, I64, f64>;
let cx = 0, cw = 1 /* zero extend */ in
defm CVTWDZX : CVTRDm<"cvt.w.d.zx", 0x4E, I32, i32, I64, f64>;
let cx = 1, cw = 0 /* sign extend */ in
defm CVTWSSX : CVTRDm<"cvt.w.s.sx", 0x4E, I32, i32, F32, f32>;
let cx = 1, cw = 1 /* zero extend */ in
defm CVTWSZX : CVTRDm<"cvt.w.s.zx", 0x4E, I32, i32, F32, f32>;

// Section 8.7.12 - FIXX (Convert to Fixed Point)
defm CVTLD : CVTRDm<"cvt.l.d", 0x4F, I64, i64, I64, f64>;

// Section 8.7.13 - FLT (Convert to Floating Point)
defm CVTDW : CVTm<"cvt.d.w", 0x5E, I64, f64, I32, i32, sint_to_fp>;
let cx = 1 in
defm CVTSW : CVTm<"cvt.s.w", 0x5E, F32, f32, I32, i32, sint_to_fp>;

// Section 8.7.14 - FLTX (Convert to Floating Point)
defm CVTDL : CVTm<"cvt.d.l", 0x5F, I64, f64, I64, i64, sint_to_fp>;

// Section 8.7.15 - CVS (Convert to Single-format)
defm CVTSD : CVTm<"cvt.s.d", 0x1F, F32, f32, I64, f64, fpround>;
let cx = 1 in
defm CVTSQ : CVTm<"cvt.s.q", 0x1F, F32, f32, F128, f128, fpround>;

// Section 8.7.16 - CVD (Convert to Double-format)
defm CVTDS : CVTm<"cvt.d.s", 0x0F, I64, f64, F32, f32>;
let cx = 1 in
defm CVTDQ : CVTm<"cvt.d.q", 0x0F, I64, f64, F128, f128, fpround>;

// CVTDS doesn't work correctly if its input is +NaN.  It returns -NaN.
// We fix it through DAG lowering.
//   FIXME: need to add predicate if this HW problem is fixed.
def : Pat<(f64 (fpextend f32:$src)),
          (CMOVLrm CC_IG,
               (CMPSLrr (INSERT_SUBREG (i64 (IMPLICIT_DEF)), $src, sub_f32),
                        (SRLmi 8, 1)),
               !add(1, 64) /* = (1)0 */,
               (COPY_TO_REGCLASS (CVTDSr $src), I64))>;

// Section 8.7.17 - CVQ (Convert to Single-format)
defm CVTQD : CVTm<"cvt.q.d", 0x2D, F128, f128, I64, f64, fpextend>;
let cx = 1 in
defm CVTQS : CVTm<"cvt.q.s", 0x2D, F128, f128, F32, f32, fpextend>;

//-----------------------------------------------------------------------------
// Section 8.8 - Branch instructions
//-----------------------------------------------------------------------------

// Section 8.8.1 - BC (Branch on Codition)
defm BCFL : BCm<"b${cond}.l", "b.l", "baf.l", 0x19, I64, simm7>;

// Indirect branch aliases
def : Pat<(brind I64:$reg), (BCFLari_t $reg, 0)>;
def : Pat<(brind tblockaddress:$imm), (BCFLazi_t 0, $imm)>;

// Return instruction is a special case of jump.
let Uses = [SX10], bpf = 3 /* TAKEN */, cf = 15 /* AT */, cy = 0, sy = 0,
    sz = 10 /* SX10 */, imm32 = 0, isReturn = 1, isTerminator = 1,
    isBarrier = 1, isCodeGenOnly = 1, hasSideEffects = 0 in
def RET : CF<0x19, (outs), (ins), "b.l.t (, %s10)", [(retflag)]>;

// Section 8.8.2 - BCS (Branch on Condition Single)
defm BCFW : BCm<"b${cond}.w", "b.w", "baf.w", 0x1B, I32, simm7>;

// Section 8.8.3 - BCF (Branch on Condition Floating Point)
defm BCFD : BCm<"b${cond}.d", "b.d", "baf.d", 0x1C, I64, simm7fp>;
let cx = 1 in
defm BCFS : BCm<"b${cond}.s", "b.s", "baf.s", 0x1C, F32, simm7fp>;

// Section 8.8.4 - BCR (Branch on Condition Relative)
let cx = 0, cx2 = 0 in
defm BRCFL : BCRm<"br${cf}.l", "br.l", "braf.l", 0x18, I64, simm7, zero>;
let cx = 1, cx2 = 0 in
defm BRCFW : BCRm<"br${cf}.w", "br.w", "braf.w", 0x18, I32, simm7, zero>;
let cx = 0, cx2 = 1 in
defm BRCFD : BCRm<"br${cf}.d", "br.d", "braf.d", 0x18, I64, simm7fp, zerofp>;
let cx = 1, cx2 = 1 in
defm BRCFS : BCRm<"br${cf}.s", "br.s", "braf.s", 0x18, F32, simm7fp, zerofp>;

// Section 8.8.5 - BSIC (Branch and Save IC)
let isCall = 1, hasSideEffects = 0, DecoderMethod = "DecodeCall" in
defm BSIC : RMm<"bsic", 0x08, I64>;

// Call instruction is a special case of BSIC.
let Defs = [SX10], sx = 10 /* SX10 */, cy = 0, sy = 0, imm32 = 0,
    isCall = 1, isCodeGenOnly = 1, hasSideEffects = 0 in
def CALLr : RM<0x08, (outs), (ins I64:$sz, variable_ops),
               "bsic %s10, (, $sz)", [(call i64:$sz)]>;

//-----------------------------------------------------------------------------
// All vector instructions described in section 8.9 to 8.18 in
// SX-Aurora TSUBASA Architecture Guide are defined in `VEInstrVec.td`
//-----------------------------------------------------------------------------

//-----------------------------------------------------------------------------
// Section 8.19 - Control Instructions
//-----------------------------------------------------------------------------

// Section 8.19.1 - SIC (Save Instruction Counter)
let cy = 0, sy = 0, cz = 0, sz = 0, hasSideEffects = 1, Uses = [IC] in
def SIC : RR<0x28, (outs I32:$sx), (ins), "sic $sx">;

// Section 8.19.2 - LPM (Load Program Mode Flags)
let sx = 0, cz = 0, sz = 0, hasSideEffects = 1, Defs = [PSW] in
def LPM : RR<0x3a, (outs), (ins I64:$sy), "lpm $sy">;

// Section 8.19.3 - SPM (Save Program Mode Flags)
let cy = 0, sy = 0, cz = 0, sz = 0, hasSideEffects = 1, Uses = [PSW] in
def SPM : RR<0x2a, (outs I64:$sx), (ins), "spm $sx">;

// Section 8.19.4 - LFR (Load Flag Register)
let sx = 0, cz = 0, sz = 0, hasSideEffects = 1, Defs = [PSW] in {
  def LFRr : RR<0x69, (outs), (ins I64:$sy), "lfr $sy">;
  let cy = 0 in def LFRi : RR<0x69, (outs), (ins uimm6:$sy), "lfr $sy">;
}

// Section 8.19.5 - SFR (Save Flag Register)
let cy = 0, sy = 0, cz = 0, sz = 0, hasSideEffects = 1, Uses = [PSW] in
def SFR : RR<0x29, (outs I64:$sx), (ins), "sfr $sx">;

// Section 8.19.6 - SMIR (Save Miscellaneous Register)
let cy = 0, cz = 0, sz = 0, hasSideEffects = 1 in {
  def SMIR : RR<0x22, (outs I64:$sx), (ins MISC:$sy), "smir $sx, $sy">;
}

// Section 8.19.7 - NOP (No Operation)
let sx = 0, cy = 0, sy = 0, cz = 0, sz = 0, hasSideEffects = 0 in
def NOP : RR<0x79, (outs), (ins), "nop">;

// Section 8.19.8 - MONC (Monitor Call)
let sx = 0, cy = 0, sy = 0, cz = 0, sz = 0, hasSideEffects = 1 in {
  def MONC : RR<0x3F, (outs), (ins), "monc">;
  let cx = 1, isTrap = 1 in def MONCHDB : RR<0x3F, (outs), (ins), "monc.hdb">;
}

// Section 8.19.9 - LCR (Load Communication Register)
defm LCR : LOADCRm<"lcr", 0x40, I64>;

// Section 8.19.10 - SCR (Save Communication Register)
defm SCR : STORECRm<"scr", 0x50, I64>;

// Section 8.19.11 - TSCR (Test & Set Communication Register)
defm TSCR : LOADCRm<"tscr", 0x41, I64>;

// Section 8.19.12 - FIDCR (Fetch & Increment/Decrement CR)
defm FIDCR : FIDCRm<"fidcr", 0x51, I64>;

//-----------------------------------------------------------------------------
// Section 8.20 - Host Memory Access Instructions
//-----------------------------------------------------------------------------

// Section 8.20.1 - LHM (Load Host Memory)
let ry = 3, DecoderMethod = "DecodeLoadASI64" in
defm LHML : LHMm<"lhm.l", 0x21, I64>;
let ry = 2, DecoderMethod = "DecodeLoadASI64" in
defm LHMW : LHMm<"lhm.w", 0x21, I64>;
let ry = 1, DecoderMethod = "DecodeLoadASI64" in
defm LHMH : LHMm<"lhm.h", 0x21, I64>;
let ry = 0, DecoderMethod = "DecodeLoadASI64" in
defm LHMB : LHMm<"lhm.b", 0x21, I64>;

// Section 8.20.2 - SHM (Store Host Memory)
let ry = 3, DecoderMethod = "DecodeStoreASI64" in
defm SHML : SHMm<"shm.l", 0x31, I64>;
let ry = 2, DecoderMethod = "DecodeStoreASI64" in
defm SHMW : SHMm<"shm.w", 0x31, I64>;
let ry = 1, DecoderMethod = "DecodeStoreASI64" in
defm SHMH : SHMm<"shm.h", 0x31, I64>;
let ry = 0, DecoderMethod = "DecodeStoreASI64" in
defm SHMB : SHMm<"shm.b", 0x31, I64>;

// Atomic swap
def : Pat<(i32 (ts1am i64:$src, i32:$flag, i32:$new)),
          (TS1AMWrir $src, 0, $flag, $new)>;
// def : Pat<(i32 (atomic_swap_16 ADDRri:$src, i32:$new)),
//           (TS1AMWrii MEMriRRM:$src, 3, $new)>;
def : Pat<(i32 (atomic_swap_32 ADDRri:$src, i32:$new)),
          (TS1AMWrii MEMriRRM:$src, 15, $new)>;
def : Pat<(i64 (atomic_swap_64 ADDRri:$src, i64:$new)),
          (TS1AMLrii MEMriRRM:$src, 127, $new)>;

//===----------------------------------------------------------------------===//
// SJLJ Exception handling intrinsics
//===----------------------------------------------------------------------===//

let hasSideEffects = 1, isBarrier = 1, isCodeGenOnly = 1,
    usesCustomInserter = 1 in {
  def EH_SjLj_SetJmp  : Pseudo<(outs I32:$dst), (ins I64:$buf),
                               "# EH_SJLJ_SETJMP",
                               [(set I32:$dst, (VEeh_sjlj_setjmp I64:$buf))]>;
  let isTerminator = 1 in {
  def EH_SjLj_LongJmp : Pseudo<(outs), (ins I64:$buf),
                               "# EH_SJLJ_LONGJMP",
                               [(VEeh_sjlj_longjmp I64:$buf)]>;
  }
}

let isBarrier = 1, hasSideEffects = 1, usesCustomInserter = 1 in
  def EH_SjLj_Setup_Dispatch : Pseudo<(outs), (ins), "# EH_SJLJ_SETUP_DISPATCH",
                                      [(VEeh_sjlj_setup_dispatch)]>;

let isBranch = 1, isTerminator = 1, isCodeGenOnly = 1 in
  def EH_SjLj_Setup : Pseudo<(outs), (ins brtarget32:$dst),
                             "# EH_SJlJ_SETUP $dst">;

//===----------------------------------------------------------------------===//
// Dummy instruction for CPU flow control
//===----------------------------------------------------------------------===//

let mayLoad = 1, mayStore = 0, hasSideEffects = 1, isTrap = 1 in {
  def TRAP    : Pseudo<(outs), (ins), "# TRAP", [(trap)]>;
}

//===----------------------------------------------------------------------===//
// Pattern Matchings
//===----------------------------------------------------------------------===//

// Basic cast between registers.  This is often used in ISel patterns, so make
// them as OutPatFrag.
def i2l : OutPatFrag<(ops node:$expr),
                     (INSERT_SUBREG (i64 (IMPLICIT_DEF)), $expr, sub_i32)>;
def l2i : OutPatFrag<(ops node:$expr),
                     (EXTRACT_SUBREG $expr, sub_i32)>;
def f2l : OutPatFrag<(ops node:$expr),
                     (INSERT_SUBREG (i64 (IMPLICIT_DEF)), $expr, sub_f32)>;
def l2f : OutPatFrag<(ops node:$expr),
                     (EXTRACT_SUBREG $expr, sub_f32)>;

// Small immediates.
def : Pat<(i32 simm7:$val), (l2i (ORim (LO7 $val), 0))>;
def : Pat<(i64 simm7:$val), (ORim (LO7 $val), 0)>;
// Medium immediates.
def : Pat<(i32 simm32:$val), (l2i (LEAzii 0, 0, (LO32 $val)))>;
def : Pat<(i64 simm32:$val), (LEAzii 0, 0, (LO32 $val))>;
def : Pat<(i64 uimm32:$val), (ANDrm (LEAzii 0, 0, (LO32 $val)), !add(32, 64))>;
// Arbitrary immediates.
def : Pat<(i64 lozero:$val),
          (LEASLzii 0, 0, (HI32 imm:$val))>;
def : Pat<(i64 lomsbzero:$val),
          (LEASLrii (LEAzii 0, 0, (LO32 imm:$val)), 0, (HI32 imm:$val))>;
def : Pat<(i64 imm:$val),
          (LEASLrii (ANDrm (LEAzii 0, 0, (LO32 imm:$val)), !add(32, 64)), 0,
                    (HI32 imm:$val))>;

// LEA patterns
def lea_add : PatFrags<(ops node:$base, node:$idx, node:$disp),
                       [(add (add node:$base, node:$idx), node:$disp),
                        (add (add node:$base, node:$disp), node:$idx),
                        (add node:$base, (add $idx, $disp))]>;
def : Pat<(lea_add I64:$base, simm7:$idx, simm32:$disp),
          (LEArii $base, (LO7 $idx), (LO32 $disp))>;
def : Pat<(lea_add I64:$base, I64:$idx, simm32:$disp),
          (LEArri $base, $idx, (LO32 $disp))>;
def : Pat<(lea_add I64:$base, simm7:$idx, lozero:$disp),
          (LEASLrii $base, (LO7 $idx), (HI32 $disp))>;
def : Pat<(lea_add I64:$base, I64:$idx, lozero:$disp),
          (LEASLrri $base, $idx, (HI32 $disp))>;

// Address calculation patterns and optimizations
//
// Generate following instructions:
//   1. LEA %reg, label@LO32
//      AND %reg, %reg, (32)0
//   2. LEASL %reg, label@HI32
//   3. (LEA %reg, label@LO32)
//      (AND %reg, %reg, (32)0)
//      LEASL %reg, label@HI32(, %reg)
//   4. (LEA %reg, label@LO32)
//      (AND %reg, %reg, (32)0)
//      LEASL %reg, label@HI32(%reg, %got)
//
def velo_only : OutPatFrag<(ops node:$lo),
                           (ANDrm (LEAzii 0, 0, $lo), !add(32, 64))>;
def vehi_only : OutPatFrag<(ops node:$hi),
                           (LEASLzii 0, 0, $hi)>;
def vehi_lo : OutPatFrag<(ops node:$hi, node:$lo),
                         (LEASLrii $lo, 0, $hi)>;
def vehi_loimm : OutPatFrag<(ops node:$hi, node:$lo, node:$idx),
                            (LEASLrii $lo, $idx, $hi)>;
def vehi_baselo : OutPatFrag<(ops node:$base, node:$hi, node:$lo),
                             (LEASLrri $base, $lo, $hi)>;
foreach type = [ "tblockaddress", "tconstpool", "texternalsym", "tglobaladdr",
                 "tglobaltlsaddr", "tjumptable" ] in {
  def : Pat<(VElo !cast<SDNode>(type):$lo), (velo_only $lo)>;
  def : Pat<(VEhi !cast<SDNode>(type):$hi), (vehi_only $hi)>;
  def : Pat<(add (VEhi !cast<SDNode>(type):$hi), I64:$lo), (vehi_lo $hi, $lo)>;
  def : Pat<(add (add (VEhi !cast<SDNode>(type):$hi), I64:$lo), simm7:$val),
            (vehi_loimm $hi, $lo, (LO7 $val))>;
  def : Pat<(add I64:$base, (add (VEhi !cast<SDNode>(type):$hi), I64:$lo)),
            (vehi_baselo $base, $hi, $lo)>;
}

// Address calculation of mcsym
def : Pat<(i64 mcsym:$src),
          (LEASLrii (ANDrm (LEAzii 0, 0, (LO32 mcsym:$src)), !add(32, 64)), 0,
                    (HI32 mcsym:$src))>;

// floating point
def : Pat<(f32 fpimm:$val),
          (l2f (LEASLzii 0, 0, (HIFP32 $val)))>;
def : Pat<(f64 fplozero:$val),
          (LEASLzii 0, 0, (HIFP32 $val))>;
def : Pat<(f64 fplomsbzero:$val),
          (LEASLrii (LEAzii 0, 0, (LOFP32 $val)), 0, (HIFP32 $val))>;
def : Pat<(f64 fpimm:$val),
          (LEASLrii (ANDrm (LEAzii 0, 0, (LOFP32 $val)), !add(32, 64)), 0,
                    (HIFP32 $val))>;

// The same integer registers are used for i32 and i64 values.
// When registers hold i32 values, the high bits are unused.

// TODO Use standard expansion for shift-based lowering of sext_inreg

// Cast to i8
def : Pat<(sext_inreg I32:$src, i8),
          (SRAWSXri (SLAWSXri $src, 24), 24)>;
def : Pat<(sext_inreg I64:$src, i8),
          (SRALri (SLLri $src, 56), 56)>;

// Cast to i16
def : Pat<(sext_inreg I32:$src, i16),
          (SRAWSXri (SLAWSXri $src, 16), 16)>;
def : Pat<(sext_inreg I64:$src, i16),
          (SRALri (SLLri $src, 48), 48)>;

// Cast to i32
def : Pat<(i32 (trunc KnownZExt:$src)),
          (l2i $src)>;
def : Pat<(i32 (trunc i64:$src)),
          (l2i (ANDrm $src, !add(32, 64)))>;
def : Pat<(i32 (fp_to_sint f32:$src)), (CVTWSSXr RD_RZ, $src)>;
def : Pat<(i32 (fp_to_sint f64:$src)), (CVTWDSXr RD_RZ, $src)>;
def : Pat<(i32 (fp_to_sint f128:$src)), (CVTWDSXr RD_RZ, (CVTDQr $src))>;

// Cast to i64
def : Pat<(sext_inreg i64:$src, i32), (i2l (ADDSWSXrm (l2i $src), 0))>;
def : Pat<(i64 (sext i32:$src)), (i2l (ADDSWSXrm $src, 0))>;
def : Pat<(i64 (zext i32:$src)), (i2l (ADDSWZXrm $src, 0))>;
def : Pat<(i64 (fp_to_sint f32:$src)), (CVTLDr RD_RZ, (CVTDSr $src))>;
def : Pat<(i64 (fp_to_sint f64:$src)), (CVTLDr RD_RZ, $src)>;
def : Pat<(i64 (fp_to_sint f128:$src)), (CVTLDr RD_RZ, (CVTDQr $src))>;

// Cast to f32
def : Pat<(f32 (sint_to_fp i64:$src)), (CVTSDr (CVTDLr i64:$src))>;

// Cast to f128
def : Pat<(f128 (sint_to_fp i32:$src)), (CVTQDr (CVTDWr $src))>;
def : Pat<(f128 (sint_to_fp i64:$src)), (CVTQDr (CVTDLr $src))>;

def : Pat<(i64 (anyext i32:$sy)), (i2l $sy)>;

// extload, sextload and zextload stuff
multiclass EXT64m<SDPatternOperator from,
                  SDPatternOperator torri,
                  SDPatternOperator torii,
                  SDPatternOperator tozri,
                  SDPatternOperator tozii> {
  def : Pat<(i64 (from ADDRrri:$addr)),
            (i2l (torri MEMrri:$addr))>;
  def : Pat<(i64 (from ADDRrii:$addr)),
            (i2l (torii MEMrii:$addr))>;
  def : Pat<(i64 (from ADDRzri:$addr)),
            (i2l (tozri MEMzri:$addr))>;
  def : Pat<(i64 (from ADDRzii:$addr)),
            (i2l (tozii MEMzii:$addr))>;
}
defm : EXT64m<sextloadi8, LD1BSXrri, LD1BSXrii, LD1BSXzri, LD1BSXzii>;
defm : EXT64m<zextloadi8, LD1BZXrri, LD1BZXrii, LD1BZXzri, LD1BZXzii>;
defm : EXT64m<extloadi8, LD1BZXrri, LD1BZXrii, LD1BZXzri, LD1BZXzii>;
defm : EXT64m<sextloadi16, LD2BSXrri, LD2BSXrii, LD2BSXzri, LD2BSXzii>;
defm : EXT64m<zextloadi16, LD2BZXrri, LD2BZXrii, LD2BZXzri, LD2BZXzii>;
defm : EXT64m<extloadi16, LD2BZXrri, LD2BZXrii, LD2BZXzri, LD2BZXzii>;
defm : EXT64m<sextloadi32, LDLSXrri, LDLSXrii, LDLSXzri, LDLSXzii>;
defm : EXT64m<zextloadi32, LDLZXrri, LDLZXrii, LDLZXzri, LDLZXzii>;
defm : EXT64m<extloadi32, LDLSXrri, LDLSXrii, LDLSXzri, LDLSXzii>;

// anyextload
multiclass EXT32m<SDPatternOperator from,
                  SDPatternOperator torri,
                  SDPatternOperator torii,
                  SDPatternOperator tozri,
                  SDPatternOperator tozii> {
  def : Pat<(from ADDRrri:$addr), (torri MEMrri:$addr)>;
  def : Pat<(from ADDRrii:$addr), (torii MEMrii:$addr)>;
  def : Pat<(from ADDRzri:$addr), (tozri MEMzri:$addr)>;
  def : Pat<(from ADDRzii:$addr), (tozii MEMzii:$addr)>;
}
defm : EXT32m<extloadi8, LD1BZXrri, LD1BZXrii, LD1BZXzri, LD1BZXzii>;
defm : EXT32m<extloadi16, LD2BZXrri, LD2BZXrii, LD2BZXzri, LD2BZXzii>;

// truncstore
multiclass TRUNC64m<SDPatternOperator from,
                    SDPatternOperator torri,
                    SDPatternOperator torii,
                    SDPatternOperator tozri,
                    SDPatternOperator tozii> {
  def : Pat<(from i64:$src, ADDRrri:$addr),
            (torri MEMrri:$addr, (l2i $src))>;
  def : Pat<(from i64:$src, ADDRrii:$addr),
            (torii MEMrii:$addr, (l2i $src))>;
  def : Pat<(from i64:$src, ADDRzri:$addr),
            (tozri MEMzri:$addr, (l2i $src))>;
  def : Pat<(from i64:$src, ADDRzii:$addr),
            (tozii MEMzii:$addr, (l2i $src))>;
}
defm : TRUNC64m<truncstorei8, ST1Brri, ST1Brii, ST1Bzri, ST1Bzii>;
defm : TRUNC64m<truncstorei16, ST2Brri, ST2Brii, ST2Bzri, ST2Bzii>;
defm : TRUNC64m<truncstorei32, STLrri, STLrii, STLzri, ST1Bzii>;

// Atomic loads
multiclass ATMLDm<SDPatternOperator from,
                  SDPatternOperator torri, SDPatternOperator torii,
                  SDPatternOperator tozri, SDPatternOperator tozii> {
  def : Pat<(from ADDRrri:$addr), (torri MEMrri:$addr)>;
  def : Pat<(from ADDRrii:$addr), (torii MEMrii:$addr)>;
  def : Pat<(from ADDRzri:$addr), (tozri MEMzri:$addr)>;
  def : Pat<(from ADDRzii:$addr), (tozii MEMzii:$addr)>;
}
defm : ATMLDm<atomic_load_8, LD1BZXrri, LD1BZXrii, LD1BZXzri, LD1BZXzii>;
defm : ATMLDm<atomic_load_16, LD2BZXrri, LD2BZXrii, LD2BZXzri, LD2BZXzii>;
defm : ATMLDm<atomic_load_32, LDLZXrri, LDLZXrii, LDLZXzri, LDLZXzii>;
defm : ATMLDm<atomic_load_64, LDrri, LDrii, LDzri, LDzii>;

// Optimized atomic loads with sext
multiclass SXATMLDm<SDPatternOperator from, Operand TY,
                    SDPatternOperator torri, SDPatternOperator torii,
                    SDPatternOperator tozri, SDPatternOperator tozii> {
  def : Pat<(i64 (sext_inreg (i64 (anyext (from ADDRrri:$addr))), TY)),
            (i2l (torri MEMrri:$addr))>;
  def : Pat<(i64 (sext_inreg (i64 (anyext (from ADDRrii:$addr))), TY)),
            (i2l (torii MEMrii:$addr))>;
  def : Pat<(i64 (sext_inreg (i64 (anyext (from ADDRzri:$addr))), TY)),
            (i2l (tozri MEMzri:$addr))>;
  def : Pat<(i64 (sext_inreg (i64 (anyext (from ADDRzii:$addr))), TY)),
            (i2l (tozii MEMzii:$addr))>;
}
multiclass SXATMLD32m<SDPatternOperator from,
                      SDPatternOperator torri, SDPatternOperator torii,
                      SDPatternOperator tozri, SDPatternOperator tozii> {
  def : Pat<(i64 (sext (from ADDRrri:$addr))),
            (i2l (torri MEMrri:$addr))>;
  def : Pat<(i64 (sext (from ADDRrii:$addr))),
            (i2l (torii MEMrii:$addr))>;
  def : Pat<(i64 (sext (from ADDRzri:$addr))),
            (i2l (tozri MEMzri:$addr))>;
  def : Pat<(i64 (sext (from ADDRzii:$addr))),
            (i2l (tozii MEMzii:$addr))>;
}
defm : SXATMLDm<atomic_load_8, i8, LD1BSXrri, LD1BSXrii, LD1BSXzri, LD1BSXzii>;
defm : SXATMLDm<atomic_load_16, i16, LD2BSXrri, LD2BSXrii, LD2BSXzri,
                LD2BSXzii>;
defm : SXATMLD32m<atomic_load_32, LDLSXrri, LDLSXrii, LDLSXzri, LDLSXzii>;

// Optimized atomic loads with zext
multiclass ZXATMLDm<SDPatternOperator from, Operand VAL,
                    SDPatternOperator torri, SDPatternOperator torii,
                    SDPatternOperator tozri, SDPatternOperator tozii> {
  def : Pat<(i64 (and (anyext (from ADDRrri:$addr)), VAL)),
            (i2l (torri MEMrri:$addr))>;
  def : Pat<(i64 (and (anyext (from ADDRrii:$addr)), VAL)),
            (i2l (torii MEMrii:$addr))>;
  def : Pat<(i64 (and (anyext (from ADDRzri:$addr)), VAL)),
            (i2l (tozri MEMzri:$addr))>;
  def : Pat<(i64 (and (anyext (from ADDRzii:$addr)), VAL)),
            (i2l (tozii MEMzii:$addr))>;
}
multiclass ZXATMLD32m<SDPatternOperator from, Operand VAL,
                      SDPatternOperator torri, SDPatternOperator torii,
                      SDPatternOperator tozri, SDPatternOperator tozii> {
  def : Pat<(i64 (zext (from ADDRrri:$addr))),
            (i2l (torri MEMrri:$addr))>;
  def : Pat<(i64 (zext (from ADDRrii:$addr))),
            (i2l (torii MEMrii:$addr))>;
  def : Pat<(i64 (zext (from ADDRzri:$addr))),
            (i2l (tozri MEMzri:$addr))>;
  def : Pat<(i64 (zext (from ADDRzii:$addr))),
            (i2l (tozii MEMzii:$addr))>;
}
defm : ZXATMLDm<atomic_load_8, 0xFF, LD1BZXrri, LD1BZXrii, LD1BZXzri,
                LD1BZXzii>;
defm : ZXATMLDm<atomic_load_16, 0xFFFF, LD2BZXrri, LD2BZXrii, LD2BZXzri,
                LD2BZXzii>;
defm : ZXATMLD32m<atomic_load_32, 0xFFFFFFFF, LDLZXrri, LDLZXrii, LDLZXzri,
                  LDLZXzii>;

// Atomic stores
multiclass ATMSTm<SDPatternOperator from, ValueType ty,
                  SDPatternOperator torri, SDPatternOperator torii,
                  SDPatternOperator tozri, SDPatternOperator tozii> {
  def : Pat<(from ADDRrri:$addr, ty:$src), (torri MEMrri:$addr, $src)>;
  def : Pat<(from ADDRrii:$addr, ty:$src), (torii MEMrii:$addr, $src)>;
  def : Pat<(from ADDRzri:$addr, ty:$src), (tozri MEMzri:$addr, $src)>;
  def : Pat<(from ADDRzii:$addr, ty:$src), (tozii MEMzii:$addr, $src)>;
}
defm : ATMSTm<atomic_store_8, i32, ST1Brri, ST1Brii, ST1Bzri, ST1Bzii>;
defm : ATMSTm<atomic_store_16, i32, ST2Brri, ST2Brii, ST2Bzri, ST2Bzii>;
defm : ATMSTm<atomic_store_32, i32, STLrri, STLrii, STLzri, STLzii>;
defm : ATMSTm<atomic_store_64, i64, STrri, STrii, STzri, STzii>;

// Optimized atomic stores with truncate
multiclass TRATMSTm<SDPatternOperator from,
                  ValueType ty,
                  SDPatternOperator torri,
                  SDPatternOperator torii,
                  SDPatternOperator tozri,
                  SDPatternOperator tozii> {
  def : Pat<(from ADDRrri:$addr, (i32 (trunc i64:$src))),
            (torri MEMrri:$addr, (l2i $src))>;
  def : Pat<(from ADDRrii:$addr, (i32 (trunc i64:$src))),
            (torii MEMrii:$addr, (l2i $src))>;
  def : Pat<(from ADDRzri:$addr, (i32 (trunc i64:$src))),
            (tozri MEMzri:$addr, (l2i $src))>;
  def : Pat<(from ADDRzii:$addr, (i32 (trunc i64:$src))),
            (tozii MEMzii:$addr, (l2i $src))>;
}
defm : TRATMSTm<atomic_store_8, i32, ST1Brri, ST1Brii, ST1Bzri, ST1Bzii>;
defm : TRATMSTm<atomic_store_16, i32, ST2Brri, ST2Brii, ST2Bzri, ST2Bzii>;
defm : TRATMSTm<atomic_store_32, i32, STLrri, STLrii, STLzri, STLzii>;

// Branches
def : Pat<(br bb:$addr), (BRCFLa bb:$addr)>;

// brcc
// integer brcc
multiclass BRCCIm<ValueType ty, SDPatternOperator BrOpNode1,
                 SDPatternOperator BrOpNode2,
                 SDPatternOperator CmpOpNode1,
                 SDPatternOperator CmpOpNode2> {
  def : Pat<(brcc CCSIOp:$cond, ty:$l, simm7:$r, bb:$addr),
            (BrOpNode2 (icond2ccSwap $cond), (LO7 $r), $l, bb:$addr)>;
  def : Pat<(brcc CCSIOp:$cond, ty:$l, ty:$r, bb:$addr),
            (BrOpNode1 (icond2cc $cond), $l, $r, bb:$addr)>;
  def : Pat<(brcc CCUIOp:$cond, ty:$l, simm7:$r, bb:$addr),
            (BrOpNode2 (icond2cc $cond), 0, (CmpOpNode2 (LO7 $r), $l),
                       bb:$addr)>;
  def : Pat<(brcc CCUIOp:$cond, ty:$l, ty:$r, bb:$addr),
            (BrOpNode2 (icond2cc $cond), 0, (CmpOpNode1 $r, $l), bb:$addr)>;
}
defm : BRCCIm<i32, BRCFWrr, BRCFWir, CMPUWrr, CMPUWir>;
defm : BRCCIm<i64, BRCFLrr, BRCFLir, CMPULrr, CMPULir>;

// floating point brcc
multiclass BRCCFm<ValueType ty, SDPatternOperator BrOpNode1,
                 SDPatternOperator BrOpNode2> {
  def : Pat<(brcc cond:$cond, ty:$l, simm7fp:$r, bb:$addr),
            (BrOpNode2 (fcond2ccSwap $cond), (LO7FP $r), $l, bb:$addr)>;
  def : Pat<(brcc cond:$cond, ty:$l, ty:$r, bb:$addr),
            (BrOpNode1 (fcond2cc $cond), $l, $r, bb:$addr)>;
}
defm : BRCCFm<f32, BRCFSrr, BRCFSir>;
defm : BRCCFm<f64, BRCFDrr, BRCFDir>;
// FIXME: fpzero doesn't work with f128 since f128 is separated
//        to INSERT_SUBREG stuff before performing ISEL.
def : Pat<(brcc cond:$cond, f128:$l, fpzero:$r, bb:$addr),
          (BRCFDir (fcond2cc $cond), 0, (FCMPQir (LOFP32 $r), $l), bb:$addr)>;
def : Pat<(brcc cond:$cond, f128:$l, f128:$r, bb:$addr),
          (BRCFDir (fcond2cc $cond), 0, (FCMPQrr $r, $l), bb:$addr)>;

//===----------------------------------------------------------------------===//
// Pseudo Instructions
//===----------------------------------------------------------------------===//

// GETGOT for PIC
let Defs = [SX15 /* %got */, SX16 /* %plt */], hasSideEffects = 0 in {
  def GETGOT : Pseudo<(outs getGOT:$getpcseq), (ins), "$getpcseq">;
}

// GETFUNPLT for PIC
let hasSideEffects = 0 in
def GETFUNPLT : Pseudo<(outs I64:$dst), (ins i64imm:$addr),
                       "$dst, $addr",
                       [(set iPTR:$dst, (GetFunPLT tglobaladdr:$addr))] >;

def : Pat<(GetFunPLT tglobaladdr:$dst),
          (GETFUNPLT tglobaladdr:$dst)>;
def : Pat<(GetFunPLT texternalsym:$dst),
          (GETFUNPLT texternalsym:$dst)>;

// GETTLSADDR for TLS
let Defs = [SX0, SX10, SX12], hasSideEffects = 0 in
def GETTLSADDR : Pseudo<(outs), (ins i64imm:$addr),
                        "# GETTLSADDR $addr",
                        [(GetTLSAddr tglobaltlsaddr:$addr)] >;

def : Pat<(GetTLSAddr tglobaltlsaddr:$dst),
          (GETTLSADDR tglobaltlsaddr:$dst)>;

let Defs = [SX11], Uses = [SX11], hasSideEffects = 0 in {
def ADJCALLSTACKDOWN : Pseudo<(outs), (ins i64imm:$amt, i64imm:$amt2),
                              "# ADJCALLSTACKDOWN $amt, $amt2",
                              [(callseq_start timm:$amt, timm:$amt2)]>;
def ADJCALLSTACKUP : Pseudo<(outs), (ins i64imm:$amt1, i64imm:$amt2),
                            "# ADJCALLSTACKUP $amt1",
                            [(callseq_end timm:$amt1, timm:$amt2)]>;
}

let Defs = [SX8], Uses = [SX8, SX11], hasSideEffects = 1 in
def EXTEND_STACK : Pseudo<(outs), (ins),
                          "# EXTEND STACK",
                          []>;
let  hasSideEffects = 1 in
def EXTEND_STACK_GUARD : Pseudo<(outs), (ins),
                                "# EXTEND STACK GUARD",
                                []>;

// Dynamic stack allocation yields a __llvm_grow_stack for VE targets.
// These calls are needed to probe the stack when allocating more over
// %s8 (%sl - stack limit).

let Uses = [SX11], hasSideEffects = 1 in
def GETSTACKTOP : Pseudo<(outs I64:$dst), (ins),
                         "# GET STACK TOP",
                         [(set iPTR:$dst, (GetStackTop))]>;

// MEMBARRIER
let hasSideEffects = 1 in
def MEMBARRIER : Pseudo<(outs), (ins), "# MEMBARRIER", [(MemBarrier)] >;

//===----------------------------------------------------------------------===//
// Other patterns
//===----------------------------------------------------------------------===//

// SETCC pattern matches
//
// We performs better instruments in optimizeSetCC() in the middle of
// DAG combining, but it may fails, so we leave concrete instruments
// here.
//
// These patterns generally generates following instructions.
//
//   CMP  %tmp, lhs, rhs     ; compare lhs and rhs
//   or   %res, 0, (0)1      ; initialize by 0
//   CMOV %res, (63)0, %tmp  ; set 1 if %tmp is true

// If rhs is 0, avoiding comparison may be possible.
multiclass SETCCZEROm<ValueType TY, Operand ZERO, Operand COND,
                      SDPatternOperator CMOV, SDNodeXForm COND2VECC> {
  def : Pat<(i32 (setcc TY:$l, ZERO, COND:$cond)),
            (l2i (CMOV (COND2VECC $cond), $l, !add(63, 64), (ORim 0, 0)))>;
}
// If rhs is immediate, placing that value in comparison may be possible.
multiclass SETCCIMMm<ValueType TY, Operand imm, Operand COND,
                     SDPatternOperator CMOV, SDNodeXForm COND2VECC, dag comp> {
  def : Pat<(i32 (setcc TY:$l, imm:$r, COND:$cond)),
            (l2i (CMOV (COND2VECC $cond), comp, !add(63, 64), (ORim 0, 0)))>;
}
// Otherwise, using generic register comparison.
multiclass SETCCREGm<ValueType TY, Operand COND,
                     SDPatternOperator CMOV, SDNodeXForm COND2VECC, dag comp> {
  def : Pat<(i32 (setcc TY:$l, TY:$r, COND:$cond)),
            (l2i (CMOV (COND2VECC $cond), comp, !add(63, 64), (ORim 0, 0)))>;
}

// Integer setcc multiclass.
multiclass SETCCIm<ValueType TY, SDPatternOperator CMOV,
                   SDPatternOperator CMPIir, SDPatternOperator CMPIrr,
                   SDPatternOperator CMPUir, SDPatternOperator CMPUrr> :
  // Avoid CMP instruction iff rhs == 0 and signed comparison.
  SETCCZEROm<TY, zero, CCSIOp, CMOV, icond2cc>,
  // Instrument immediate value in CMP instruction.  VE uses LHS but llvm uses
  // RHS, so we swap them and use calculate condition code with swap
  SETCCIMMm<TY, simm7, CCSIOp, CMOV, icond2ccSwap, (CMPIir (LO7 $r), $l)>,
  SETCCIMMm<TY, simm7, CCUIOp, CMOV, icond2ccSwap, (CMPUir (LO7 $r), $l)>,
  // Otherwise, we use generic register comparison.
  SETCCREGm<TY, CCSIOp, CMOV, icond2cc, (CMPIrr $l, $r)>,
  SETCCREGm<TY, CCUIOp, CMOV, icond2cc, (CMPUrr $l, $r)>;

// Floating point setcc multiclass.
multiclass SETCCFm<ValueType TY, SDPatternOperator CMOV,
                   SDPatternOperator CMPir, SDPatternOperator CMPrr> :
  // Avoid CMP instruction iff rhs == 0 and no-nans.
  SETCCZEROm<TY, fpzero, cond, CMOV, fcond2cc>,
  // Instrument immediate value in CMP instruction.  VE uses LHS but llvm uses
  // RHS, so we swap them and use calculate condition code with swap
  SETCCIMMm<TY, simm7fp, cond, CMOV, fcond2ccSwap, (CMPir (LO7FP $r), $l)>,
  // Otherwise, we use generic register comparison.
  SETCCREGm<TY, cond, CMOV, fcond2cc, (CMPrr $l, $r)>;

multiclass SETCCF128m<ValueType TY, SDPatternOperator CMOV,
                   SDPatternOperator CMPir, SDPatternOperator CMPrr> :
  // Avoiding CMP instruction is not possible for f128 since VE's CMOV uses
  // a f64 result of a f128 comparison.

  // Instrument immediate value in CMP instruction.  VE uses LHS but llvm uses
  // RHS, so we swap them and use calculate condition code with swap
  SETCCIMMm<TY, simm7fp, cond, CMOV, fcond2ccSwap, (CMPir (LO7FP $r), $l)>,
  // Otherwise, we use generic register comparison.
  SETCCREGm<TY, cond, CMOV, fcond2cc, (CMPrr $l, $r)>;

defm : SETCCIm<i32, CMOVWrm, CMPSWSXir, CMPSWSXrr, CMPUWir, CMPUWrr>;
defm : SETCCIm<i64, CMOVLrm, CMPSLir, CMPSLrr, CMPULir, CMPULrr>;
defm : SETCCFm<f32, CMOVSrm, FCMPSir, FCMPSrr>;
defm : SETCCFm<f64, CMOVDrm, FCMPDir, FCMPDrr>;
defm : SETCCF128m<f128, CMOVDrm, FCMPQir, FCMPQrr>;

// Special SELECTCC patterns.
//   Use min/max for better performance.
//   There is combineMinNumMaxNum() in llvm, but in order to use it we need
//   -enable-no-nans-fp-math --enable-no-signed-zeros-fp-math flags, so
//   treating ogt/oge/olt/ole optimization here.
def : Pat<(f64 (CMOV (CMPF f64:$t, f64:$f), f64:$t, f64:$f, (i32 CC_G))),
          (FMAXDrr $t, $f)>;
def : Pat<(f64 (CMOV (CMPF f64:$t, f64:$f), f64:$t, f64:$f, (i32 CC_GE))),
          (FMAXDrr $t, $f)>;
def : Pat<(f64 (CMOV (CMPF f64:$t, f64:$f), f64:$t, f64:$f, (i32 CC_L))),
          (FMINDrr $t, $f)>;
def : Pat<(f64 (CMOV (CMPF f64:$t, f64:$f), f64:$t, f64:$f, (i32 CC_LE))),
          (FMINDrr $t, $f)>;
def : Pat<(f32 (CMOV (CMPF f32:$t, f32:$f), f32:$t, f32:$f, (i32 CC_G))),
          (FMAXSrr $t, $f)>;
def : Pat<(f32 (CMOV (CMPF f32:$t, f32:$f), f32:$t, f32:$f, (i32 CC_GE))),
          (FMAXSrr $t, $f)>;
def : Pat<(f32 (CMOV (CMPF f32:$t, f32:$f), f32:$t, f32:$f, (i32 CC_L))),
          (FMINSrr $t, $f)>;
def : Pat<(f32 (CMOV (CMPF f32:$t, f32:$f), f32:$t, f32:$f, (i32 CC_LE))),
          (FMINSrr $t, $f)>;

def : Pat<(f64 (selectcc f64:$LHS, f64:$RHS, f64:$LHS, f64:$RHS, SETOGT)),
          (FMAXDrr $LHS, $RHS)>;
def : Pat<(f64 (selectcc f64:$LHS, f64:$RHS, f64:$LHS, f64:$RHS, SETOGE)),
          (FMAXDrr $LHS, $RHS)>;
def : Pat<(f32 (selectcc f32:$LHS, f32:$RHS, f32:$LHS, f32:$RHS, SETOGT)),
          (FMAXSrr $LHS, $RHS)>;
def : Pat<(f32 (selectcc f32:$LHS, f32:$RHS, f32:$LHS, f32:$RHS, SETOGE)),
          (FMAXSrr $LHS, $RHS)>;
def : Pat<(f64 (selectcc f64:$LHS, f64:$RHS, f64:$LHS, f64:$RHS, SETOLT)),
          (FMINDrr $LHS, $RHS)>;
def : Pat<(f64 (selectcc f64:$LHS, f64:$RHS, f64:$LHS, f64:$RHS, SETOLE)),
          (FMINDrr $LHS, $RHS)>;
def : Pat<(f32 (selectcc f32:$LHS, f32:$RHS, f32:$LHS, f32:$RHS, SETOLT)),
          (FMINSrr $LHS, $RHS)>;
def : Pat<(f32 (selectcc f32:$LHS, f32:$RHS, f32:$LHS, f32:$RHS, SETOLE)),
          (FMINSrr $LHS, $RHS)>;

// Helper classes to construct selectcc patterns to optimize it.
//
//   Hiding INSERT_SUBREG/EXTRACT_SUBREG patterns.
//
// A pattern like
//   (selectcc $l, $r, $t, $f, $cond)
// is generally lowered to following instructions.
//   CMP  $cmp, $l, $r
//   LEA  $res, $f
//   CMOV $res, $t, $cmp
//
// It's simple without any optimizations, but we want to optimize it like
// below if it is possible.
//
// 1. immediate values
//   CMPir  $cmp, $l, $r   ; $l can hold -64 to 63
//   LEA    $res, $f
//   CMOVrm $res, $t, $cmp ; $t can hold (0)0-(63)0 or (0)1-(63)1
//
// 2. immediate values with swap in CMP
//   CMPir  $cmp, $r, $l          ; $r can hold -64 to 63
//   LEA    $res, $f
//   CMOVrm $res, $t, (swap $cmp) ; $t can hold (0)0-(63)0 or (0)1-(63)1
//
// We already swapped $t and $f in combineSelectCC, so no need to support it
// here.

class cmovrr<Instruction INSN> :
    OutPatFrag<(ops node:$cond, node:$comp, node:$t, node:$f),
               (INSN $cond, $comp, $t, $f)>;
class cmovrm<Instruction INSN, SDNodeXForm MOP = MIMM> :
    OutPatFrag<(ops node:$cond, node:$comp, node:$t, node:$f),
               (INSN $cond, $comp, (MOP $t), $f)>;
class cmovirrr<SDPatternOperator CMPIR, Instruction INSN,
               SDNodeXForm IOP = LO7> :
    OutPatFrag<(ops node:$cond, node:$l, node:$r, node:$t, node:$f),
               (INSN $cond, (CMPIR (IOP $l), $r), $t, $f)>;
class cmovirrm<SDPatternOperator CMPIR, Instruction INSN,
               SDNodeXForm IOP = LO7, SDNodeXForm MOP = MIMM> :
    OutPatFrag<(ops node:$cond, node:$l, node:$r, node:$t, node:$f),
               (INSN $cond, (CMPIR (IOP $l), $r), (MOP $t), $f)>;
class cmov32rr<Instruction INSN, SubRegIndex sub_oty> :
    OutPatFrag<(ops node:$cond, node:$comp, node:$t, node:$f),
               (EXTRACT_SUBREG
                   (INSN $cond, $comp,
                         (INSERT_SUBREG (i64 (IMPLICIT_DEF)), $t, sub_oty),
                         (INSERT_SUBREG (i64 (IMPLICIT_DEF)), $f, sub_oty)),
                   sub_oty)>;
class cmov32rm<Instruction INSN, SubRegIndex sub_oty, SDNodeXForm MOP = MIMM> :
    OutPatFrag<(ops node:$cond, node:$comp, node:$t, node:$f),
               (EXTRACT_SUBREG
                   (INSN $cond, $comp,
                         (MOP $t),
                         (INSERT_SUBREG (i64 (IMPLICIT_DEF)), $f, sub_oty)),
                   sub_oty)>;
class cmov32irrr<SDPatternOperator CMPIR, Instruction INSN, SubRegIndex sub_oty,
                 SDNodeXForm IOP = LO7> :
    OutPatFrag<(ops node:$cond, node:$l, node:$r, node:$t, node:$f),
               (EXTRACT_SUBREG
                   (INSN $cond, (CMPIR (IOP $l), $r),
                         (INSERT_SUBREG (i64 (IMPLICIT_DEF)), $t, sub_oty),
                         (INSERT_SUBREG (i64 (IMPLICIT_DEF)), $f, sub_oty)),
                   sub_oty)>;
class cmov32irrm<SDPatternOperator CMPIR, Instruction INSN, SubRegIndex sub_oty,
                 SDNodeXForm IOP = LO7, SDNodeXForm MOP = MIMM> :
    OutPatFrag<(ops node:$cond, node:$l, node:$r, node:$t, node:$f),
               (EXTRACT_SUBREG
                   (INSN $cond, (CMPIR (IOP $l), $r),
                         (MOP $t),
                         (INSERT_SUBREG (i64 (IMPLICIT_DEF)), $f, sub_oty)),
                   sub_oty)>;
class cmov128rr<Instruction INSN> :
    OutPatFrag<(ops node:$cond, node:$comp, node:$t, node:$f),
               (INSERT_SUBREG
                 (INSERT_SUBREG (f128 (IMPLICIT_DEF)),
                   (INSN $cond, $comp,
                       (EXTRACT_SUBREG $t, sub_odd),
                       (EXTRACT_SUBREG $f, sub_odd)), sub_odd),
                 (INSN $cond, $comp,
                     (EXTRACT_SUBREG $t, sub_even),
                     (EXTRACT_SUBREG $f, sub_even)), sub_even)>;

// Generic SELECTCC pattern matches
//
//   CMP  %tmp, %l, %r       ; compare %l and %r
//   or   %res, %f, (0)1     ; initialize by %f
//   CMOV %res, %t, %tmp     ; set %t if %tmp is true

multiclass SEL64CMPIm<ValueType oty, ValueType cty, string Insn,
                      SDPatternOperator CMPIir, SDPatternOperator CMPIrr,
                      SDPatternOperator CMPUir, SDPatternOperator CMPUrr,
                      Operand mOp = mimm, SDNodeXForm MOP = MIMM> {
  defvar cmovrr = !cast<Instruction>(Insn#"rr");
  defvar cmovrm = !cast<Instruction>(Insn#"rm");

  def : Pat<(oty (selectcc cty:$l, zero, oty:$t, oty:$f, CCSIOp:$cond)),
            (cmovrr<cmovrr> (icond2cc $cond), $l, $t, $f)>;
  def : Pat<(oty (selectcc cty:$l, zero, (oty mOp:$t), oty:$f, CCSIOp:$cond)),
            (cmovrm<cmovrm, MOP> (icond2cc $cond), $l, $t, $f)>;
  def : Pat<(oty (selectcc cty:$l, cty:$r, oty:$t, oty:$f, CCSIOp:$cond)),
            (cmovrr<cmovrr> (icond2cc $cond), (CMPIrr $l, $r), $t, $f)>;
  def : Pat<(oty (selectcc cty:$l, cty:$r, (oty mOp:$t), oty:$f,
                           CCSIOp:$cond)),
            (cmovrm<cmovrm, MOP> (icond2cc $cond), (CMPIrr $l, $r), $t, $f)>;
  def : Pat<(oty (selectcc cty:$l, (cty simm7:$r), oty:$t, oty:$f,
                           CCSIOp:$cond)),
            (cmovirrr<CMPIir, cmovrr, LO7> (icond2ccSwap $cond), $r, $l, $t,
                                           $f)>;
  def : Pat<(oty (selectcc cty:$l, (cty simm7:$r), (oty mOp:$t), oty:$f,
                           CCSIOp:$cond)),
            (cmovirrm<CMPIir, cmovrm, LO7, MOP> (icond2ccSwap $cond), $r, $l,
                                                $t, $f)>;
  def : Pat<(oty (selectcc cty:$l, cty:$r, oty:$t, oty:$f, CCUIOp:$cond)),
            (cmovrr<cmovrr> (icond2cc $cond), (CMPUrr $l, $r), $t, $f)>;
  def : Pat<(oty (selectcc cty:$l, cty:$r, (oty mOp:$t), oty:$f,
                           CCUIOp:$cond)),
            (cmovrm<cmovrm, MOP> (icond2cc $cond), (CMPUrr $l, $r), $t, $f)>;
  def : Pat<(oty (selectcc cty:$l, (cty simm7:$r), oty:$t, oty:$f,
                           CCUIOp:$cond)),
            (cmovirrr<CMPUir, cmovrr, LO7> (icond2ccSwap $cond), $r, $l, $t,
                                           $f)>;
  def : Pat<(oty (selectcc cty:$l, (cty simm7:$r), (oty mOp:$t), oty:$f,
                           CCUIOp:$cond)),
            (cmovirrm<CMPUir, cmovrm, LO7, MOP> (icond2ccSwap $cond), $r, $l,
                                                $t, $f)>;
}
multiclass SEL64CMPFm<ValueType oty, ValueType cty, SDPatternOperator Insn,
                      SDPatternOperator CMPir, SDPatternOperator CMPrr,
                      Operand mOp = mimm, SDNodeXForm MOP = MIMM> {
  defvar cmovrr = !cast<Instruction>(Insn#"rr");
  defvar cmovrm = !cast<Instruction>(Insn#"rm");

  def : Pat<(oty (selectcc cty:$l, fpzero, oty:$t, oty:$f, cond:$cond)),
            (cmovrr<cmovrr> (fcond2cc $cond), $l, $t, $f)>;
  def : Pat<(oty (selectcc cty:$l, fpzero, (oty mOp:$t), oty:$f, cond:$cond)),
            (cmovrm<cmovrm, MOP> (fcond2cc $cond), $l, $t, $f)>;
  def : Pat<(oty (selectcc cty:$l, cty:$r, oty:$t, oty:$f, cond:$cond)),
            (cmovrr<cmovrr> (fcond2cc $cond), (CMPrr $l, $r), $t, $f)>;
  def : Pat<(oty (selectcc cty:$l, (cty simm7fp:$r), oty:$t, oty:$f,
                           cond:$cond)),
            (cmovirrr<CMPir, cmovrr, LO7FP> (fcond2ccSwap $cond), $r, $l, $t,
                                            $f)>;
}
multiclass SEL64CMPF128m<ValueType oty, ValueType cty, SDPatternOperator Insn,
                         SDPatternOperator CMPir, SDPatternOperator CMPrr,
                         Operand mOp = mimm, SDNodeXForm MOP = MIMM> {
  defvar cmovrr = !cast<Instruction>(Insn#"rr");
  defvar cmovrm = !cast<Instruction>(Insn#"rm");

  def : Pat<(oty (selectcc cty:$l, cty:$r, oty:$t, oty:$f, cond:$cond)),
            (cmovrr<cmovrr> (fcond2cc $cond), (CMPrr $l, $r), $t, $f)>;
  def : Pat<(oty (selectcc cty:$l, (cty simm7fp:$r), oty:$t, oty:$f,
                           cond:$cond)),
            (cmovirrr<CMPir, cmovrr, LO7FP>
                (fcond2ccSwap $cond), $r, $l, $t, $f)>;
}
defm : SEL64CMPIm<i64, i32, "CMOVW", CMPSWSXir, CMPSWSXrr, CMPUWir, CMPUWrr>;
defm : SEL64CMPIm<i64, i64, "CMOVL", CMPSLir, CMPSLrr, CMPULir, CMPULrr>;
defm : SEL64CMPFm<i64, f32, "CMOVS", FCMPSir, FCMPSrr>;
defm : SEL64CMPFm<i64, f64, "CMOVD", FCMPDir, FCMPDrr>;
defm : SEL64CMPF128m<i64, f128, "CMOVD", FCMPQir, FCMPQrr>;
defm : SEL64CMPIm<f64, i32, "CMOVW", CMPSWSXir, CMPSWSXrr, CMPUWir, CMPUWrr,
                    mimmfp, MIMMFP>;
defm : SEL64CMPIm<f64, i64, "CMOVL", CMPSLir, CMPSLrr, CMPULir, CMPULrr,
                    mimmfp, MIMMFP>;
defm : SEL64CMPFm<f64, f32, "CMOVS", FCMPSir, FCMPSrr, mimmfp, MIMMFP>;
defm : SEL64CMPFm<f64, f64, "CMOVD", FCMPDir, FCMPDrr, mimmfp, MIMMFP>;
defm : SEL64CMPF128m<f64, f128, "CMOVD", FCMPQir, FCMPQrr, mimmfp, MIMMFP>;

multiclass SEL32CMPIm<ValueType oty, SubRegIndex sub_oty, ValueType cty,
                      SDPatternOperator Insn,
                      SDPatternOperator CMPIir, SDPatternOperator CMPIrr,
                      SDPatternOperator CMPUir, SDPatternOperator CMPUrr,
                      Operand mOp = mimm, SDNodeXForm MOP = MIMM> {
  defvar cmovrr = !cast<Instruction>(Insn#"rr");
  defvar cmovrm = !cast<Instruction>(Insn#"rm");

  def : Pat<(oty (selectcc cty:$l, zero, oty:$t, oty:$f, CCSIOp:$cond)),
            (cmov32rr<cmovrr, sub_oty> (icond2cc $cond), $l, $t, $f)>;
  def : Pat<(oty (selectcc cty:$l, zero, (oty mOp:$t), oty:$f, CCSIOp:$cond)),
            (cmov32rm<cmovrm, sub_oty, MOP> (icond2cc $cond), $l, $t, $f)>;
  def : Pat<(oty (selectcc cty:$l, cty:$r, oty:$t, oty:$f, CCSIOp:$cond)),
            (cmov32rr<cmovrr, sub_oty>
                (icond2cc $cond), (CMPIrr $l, $r), $t, $f)>;
  def : Pat<(oty (selectcc cty:$l, cty:$r, (oty mOp:$t), oty:$f,
                           CCSIOp:$cond)),
            (cmov32rm<cmovrm, sub_oty, MOP>
                (icond2cc $cond), (CMPIrr $l, $r), $t, $f)>;
  def : Pat<(oty (selectcc cty:$l, (cty simm7:$r), oty:$t, oty:$f,
                           CCSIOp:$cond)),
            (cmov32irrr<CMPIir, cmovrr, sub_oty, LO7>
                (icond2ccSwap $cond), $r, $l, $t, $f)>;
  def : Pat<(oty (selectcc cty:$l, (cty simm7:$r), (oty mOp:$t), oty:$f,
                           CCSIOp:$cond)),
            (cmov32irrm<CMPIir, cmovrm, sub_oty, LO7, MOP>
                (icond2ccSwap $cond), $r, $l, $t, $f)>;
  def : Pat<(oty (selectcc cty:$l, cty:$r, oty:$t, oty:$f, CCUIOp:$cond)),
            (cmov32rr<cmovrr, sub_oty>
                (icond2cc $cond), (CMPUrr $l, $r), $t, $f)>;
  def : Pat<(oty (selectcc cty:$l, cty:$r, (oty mOp:$t), oty:$f,
                           CCUIOp:$cond)),
            (cmov32rm<cmovrm, sub_oty, MOP>
                (icond2cc $cond), (CMPUrr $l, $r), $t, $f)>;
  def : Pat<(oty (selectcc cty:$l, (cty simm7:$r), oty:$t, oty:$f,
                           CCUIOp:$cond)),
            (cmov32irrr<CMPUir, cmovrr, sub_oty, LO7>
                (icond2ccSwap $cond), $r, $l, $t, $f)>;
  def : Pat<(oty (selectcc cty:$l, (cty simm7:$r), (oty mOp:$t), oty:$f,
                           CCUIOp:$cond)),
            (cmov32irrm<CMPUir, cmovrm, sub_oty, LO7, MOP>
                (icond2ccSwap $cond), $r, $l, $t, $f)>;
}
multiclass SEL32CMPFm<ValueType oty, SubRegIndex sub_oty, ValueType cty,
                      SDPatternOperator Insn,
                      SDPatternOperator CMPir, SDPatternOperator CMPrr,
                      Operand mOp = mimm, SDNodeXForm MOP = MIMM> {
  defvar cmovrr = !cast<Instruction>(Insn#"rr");
  defvar cmovrm = !cast<Instruction>(Insn#"rm");

  def : Pat<(oty (selectcc cty:$l, fpzero, oty:$t, oty:$f, cond:$cond)),
            (cmov32rr<cmovrr, sub_oty> (fcond2cc $cond), $l, $t, $f)>;
  def : Pat<(oty (selectcc cty:$l, cty:$r, oty:$t, oty:$f, cond:$cond)),
            (cmov32rr<cmovrr, sub_oty>
                (fcond2cc $cond), (CMPrr $l, $r), $t, $f)>;
  def : Pat<(oty (selectcc cty:$l, (cty simm7fp:$r), oty:$t, oty:$f,
                           cond:$cond)),
            (cmov32irrr<CMPir, cmovrr, sub_oty, LO7FP>
                (icond2ccSwap $cond), $r, $l, $t, $f)>;
}
multiclass SEL32CMPF128m<ValueType oty, SubRegIndex sub_oty, ValueType cty,
                         SDPatternOperator Insn,
                         SDPatternOperator CMPir, SDPatternOperator CMPrr,
                         Operand mOp = mimm, SDNodeXForm MOP = MIMM> {
  defvar cmovrr = !cast<Instruction>(Insn#"rr");
  defvar cmovrm = !cast<Instruction>(Insn#"rm");

  def : Pat<(oty (selectcc cty:$l, cty:$r, oty:$t, oty:$f, cond:$cond)),
            (cmov32rr<cmovrr, sub_oty>
                (fcond2cc $cond), (CMPrr $l, $r), $t, $f)>;
  def : Pat<(oty (selectcc cty:$l, (cty simm7fp:$r), oty:$t, oty:$f,
                           cond:$cond)),
            (cmov32irrr<CMPir, cmovrr, sub_oty, LO7FP>
                (icond2ccSwap $cond), $r, $l, $t, $f)>;
}
defm : SEL32CMPIm<i32, sub_i32, i32, "CMOVW", CMPSWSXir, CMPSWSXrr, CMPUWir,
                  CMPUWrr>;
defm : SEL32CMPIm<i32, sub_i32, i64, "CMOVL", CMPSLir, CMPSLrr, CMPULir,
                  CMPULrr>;
defm : SEL32CMPFm<i32, sub_i32, f32, "CMOVS", FCMPSir, FCMPSrr>;
defm : SEL32CMPFm<i32, sub_i32, f64, "CMOVD", FCMPDir, FCMPDrr>;
defm : SEL32CMPF128m<i32, sub_i32, f128, "CMOVD", FCMPQir, FCMPQrr>;
defm : SEL32CMPIm<f32, sub_f32, i32, "CMOVW", CMPSWSXir, CMPSWSXrr, CMPUWir,
                  CMPUWrr, mimmfp, MIMMFP>;
defm : SEL32CMPIm<f32, sub_f32, i64, "CMOVL", CMPSLir, CMPSLrr, CMPULir,
                  CMPULrr, mimmfp, MIMMFP>;
defm : SEL32CMPFm<f32, sub_f32, f32, "CMOVS", FCMPSir, FCMPSrr, mimmfp, MIMMFP>;
defm : SEL32CMPFm<f32, sub_f32, f64, "CMOVD", FCMPDir, FCMPDrr, mimmfp, MIMMFP>;
defm : SEL32CMPF128m<f32, sub_f32, f128, "CMOVD", FCMPQir, FCMPQrr, mimmfp,
                     MIMMFP>;

multiclass SEL128CMPIm<ValueType oty, ValueType cty,
                       SDPatternOperator Insn,
                       SDPatternOperator CMPIir, SDPatternOperator CMPIrr,
                       SDPatternOperator CMPUir, SDPatternOperator CMPUrr,
                       Operand mOp = mimm, SDNodeXForm MOP = MIMM> {
  defvar cmovrr = !cast<Instruction>(Insn#"rr");

  def : Pat<(oty (selectcc cty:$l, zero, oty:$t, oty:$f, CCSIOp:$cond)),
            (cmov128rr<cmovrr> (icond2cc $cond), $l, $t, $f)>;
  def : Pat<(oty (selectcc cty:$l, cty:$r, oty:$t, oty:$f, CCSIOp:$cond)),
            (cmov128rr<cmovrr> (icond2cc $cond), (CMPIrr $l, $r), $t, $f)>;
  def : Pat<(oty (selectcc cty:$l, cty:$r, oty:$t, oty:$f, CCUIOp:$cond)),
            (cmov128rr<cmovrr> (icond2cc $cond), (CMPUrr $l, $r), $t, $f)>;
}
multiclass SEL128CMPFm<ValueType oty, ValueType cty,
                       SDPatternOperator Insn,
                       SDPatternOperator CMPir, SDPatternOperator CMPrr,
                       Operand mOp = mimm, SDNodeXForm MOP = MIMM> {
  defvar cmovrr = !cast<Instruction>(Insn#"rr");

  def : Pat<(oty (selectcc cty:$l, fpzero, oty:$t, oty:$f, cond:$cond)),
            (cmov128rr<cmovrr> (fcond2cc $cond), $l, $t, $f)>;
  def : Pat<(oty (selectcc cty:$l, cty:$r, oty:$t, oty:$f, cond:$cond)),
            (cmov128rr<cmovrr> (fcond2cc $cond), (CMPrr $l, $r), $t, $f)>;
}
multiclass SEL128CMPF128m<ValueType oty, ValueType cty,
                          SDPatternOperator Insn,
                          SDPatternOperator CMPir, SDPatternOperator CMPrr,
                          Operand mOp = mimm, SDNodeXForm MOP = MIMM> {
  defvar cmovrr = !cast<Instruction>(Insn#"rr");

  def : Pat<(oty (selectcc cty:$l, cty:$r, oty:$t, oty:$f, cond:$cond)),
            (cmov128rr<cmovrr> (fcond2cc $cond), (CMPrr $l, $r), $t, $f)>;
}
defm : SEL128CMPIm<f128, i32, "CMOVW", CMPSWSXir, CMPSWSXrr, CMPUWir, CMPUWrr,
                   mimmfp, MIMMFP>;
defm : SEL128CMPIm<f128, i64, "CMOVL", CMPSLir, CMPSLrr, CMPULir, CMPULrr,
                   mimmfp, MIMMFP>;
defm : SEL128CMPFm<f128, f32, "CMOVS", FCMPSir, FCMPSrr, mimmfp, MIMMFP>;
defm : SEL128CMPFm<f128, f64, "CMOVD", FCMPDir, FCMPDrr, mimmfp, MIMMFP>;
defm : SEL128CMPF128m<f128, f128, "CMOVD", FCMPQir, FCMPQrr, mimmfp, MIMMFP>;

// Generic CMOV pattern matches
//   CMOV accepts i64 $t, $f, and result.  So, we extend it to support
//   i32/f32/f64/f128 $t, $f, and result.

// CMOV for i32
multiclass CMOVI32m<ValueType TY, SDPatternOperator Insn> {
  def : Pat<(i32 (CMOV TY:$cmp, i32:$t, i32:$f, (i32 CCOp:$cond))),
            (EXTRACT_SUBREG
                (!cast<Instruction>(Insn#"rr") (CCOP $cond), $cmp,
                           (INSERT_SUBREG (i64 (IMPLICIT_DEF)), $t, sub_i32),
                           (INSERT_SUBREG (i64 (IMPLICIT_DEF)), $f, sub_i32)),
                sub_i32)>;
  def : Pat<(i32 (CMOV TY:$cmp, (i32 mimm:$t), i32:$f, (i32 CCOp:$cond))),
            (EXTRACT_SUBREG
                (!cast<Instruction>(Insn#"rm") (CCOP $cond), $cmp,
                           (MIMM $t),
                           (INSERT_SUBREG (i64 (IMPLICIT_DEF)), $f, sub_i32)),
                sub_i32)>;
}
defm : CMOVI32m<i64, "CMOVL">;
defm : CMOVI32m<i32, "CMOVW">;
defm : CMOVI32m<f64, "CMOVD">;
defm : CMOVI32m<f32, "CMOVS">;

// CMOV for f32
multiclass CMOVF32m<ValueType TY, SDPatternOperator Insn> {
  def : Pat<(f32 (CMOV TY:$cmp, f32:$t, f32:$f, (i32 CCOp:$cond))),
            (EXTRACT_SUBREG
                (!cast<Instruction>(Insn#"rr")
                    (CCOP $cond), $cmp,
                    (INSERT_SUBREG (i64 (IMPLICIT_DEF)), $t, sub_f32),
                    (INSERT_SUBREG (i64 (IMPLICIT_DEF)), $f, sub_f32)),
                sub_f32)>;
  def : Pat<(f32 (CMOV TY:$cmp, (f32 mimmfp:$t), f32:$f, (i32 CCOp:$cond))),
            (EXTRACT_SUBREG
                (!cast<Instruction>(Insn#"rm")
                    (CCOP $cond), $cmp, (MIMMFP $t),
                    (INSERT_SUBREG (i64 (IMPLICIT_DEF)), $f, sub_f32)),
                sub_f32)>;
}
defm : CMOVF32m<i64, "CMOVL">;
defm : CMOVF32m<i32, "CMOVW">;
defm : CMOVF32m<f64, "CMOVD">;
defm : CMOVF32m<f32, "CMOVS">;

// CMOV for f64
multiclass CMOVF64m<ValueType TY, SDPatternOperator Insn> {
  def : Pat<(f64 (CMOV TY:$cmp, f64:$t, f64:$f, (i32 CCOp:$cond))),
            (!cast<Instruction>(Insn#"rr") (CCOP $cond), $cmp, $t, $f)>;
  def : Pat<(f64 (CMOV TY:$cmp, (f64 mimmfp:$t), f64:$f, (i32 CCOp:$cond))),
            (!cast<Instruction>(Insn#"rm") (CCOP $cond), $cmp, (MIMMFP $t),
                                           $f)>;
}
defm : CMOVF64m<i64, "CMOVL">;
defm : CMOVF64m<i32, "CMOVW">;
defm : CMOVF64m<f64, "CMOVD">;
defm : CMOVF64m<f32, "CMOVS">;

// CMOV for f128
multiclass CMOVF128m<ValueType TY, SDPatternOperator Insn> {
  def : Pat<(f128 (CMOV TY:$cmp, f128:$t, f128:$f, (i32 CCOp:$cond))),
            (INSERT_SUBREG
              (INSERT_SUBREG (f128 (IMPLICIT_DEF)),
                (!cast<Instruction>(Insn#"rr") (CCOP $cond), $cmp,
                  (EXTRACT_SUBREG $t, sub_odd),
                  (EXTRACT_SUBREG $f, sub_odd)), sub_odd),
              (!cast<Instruction>(Insn#"rr") (CCOP $cond), $cmp,
                (EXTRACT_SUBREG $t, sub_even),
                (EXTRACT_SUBREG $f, sub_even)), sub_even)>;
}
defm : CMOVF128m<i64, "CMOVL">;
defm : CMOVF128m<i32, "CMOVW">;
defm : CMOVF128m<f64, "CMOVD">;
defm : CMOVF128m<f32, "CMOVS">;

// Generic SELECT pattern matches
// Use cmov.w for all cases since %pred holds i32.
//
//   CMOV.w.ne %res, %tval, %tmp  ; set tval if %tmp is true

def : Pat<(i32 (select i32:$pred, i32:$t, i32:$f)),
          (cmov32rr<CMOVWrr, sub_i32> CC_INE, $pred, $t, $f)>;
def : Pat<(i32 (select i32:$pred, (i32 mimm:$t), i32:$f)),
          (cmov32rm<CMOVWrm, sub_i32> CC_INE, $pred, $t, $f)>;
def : Pat<(i32 (select i32:$pred, i32:$t, (i32 mimm:$f))),
          (cmov32rm<CMOVWrm, sub_i32> CC_IEQ, $pred, $f, $t)>;

def : Pat<(i64 (select i32:$pred, i64:$t, i64:$f)),
          (cmovrr<CMOVWrr> CC_INE, $pred, $t, $f)>;
def : Pat<(i64 (select i32:$pred, (i64 mimm:$t), i64:$f)),
          (cmovrm<CMOVWrm, MIMM> CC_INE, $pred, $t, $f)>;
def : Pat<(i64 (select i32:$pred, i64:$t, (i64 mimm:$f))),
          (cmovrm<CMOVWrm, MIMM> CC_IEQ, $pred, $f, $t)>;

def : Pat<(f32 (select i32:$pred, f32:$t, f32:$f)),
          (cmov32rr<CMOVWrr, sub_f32> CC_INE, $pred, $t, $f)>;
def : Pat<(f32 (select i32:$pred, (f32 mimmfp:$t), f32:$f)),
          (cmov32rm<CMOVWrm, sub_f32, MIMMFP> CC_INE, $pred, $t, $f)>;
def : Pat<(f32 (select i32:$pred, f32:$t, (f32 mimmfp:$f))),
          (cmov32rm<CMOVWrm, sub_f32, MIMMFP> CC_IEQ, $pred, $f, $t)>;

def : Pat<(f64 (select i32:$pred, f64:$t, f64:$f)),
          (cmovrr<CMOVWrr> CC_INE, $pred, $t, $f)>;
def : Pat<(f64 (select i32:$pred, (f64 mimmfp:$t), f64:$f)),
          (cmovrm<CMOVWrm, MIMMFP> CC_INE, $pred, $t, $f)>;
def : Pat<(f64 (select i32:$pred, f64:$t, (f64 mimmfp:$f))),
          (cmovrm<CMOVWrm, MIMMFP> CC_IEQ, $pred, $f, $t)>;

def : Pat<(f128 (select i32:$pred, f128:$t, f128:$f)),
          (cmov128rr<CMOVWrr> CC_INE, $pred, $t, $f)>;

// bitconvert
def : Pat<(f64 (bitconvert i64:$src)), (COPY_TO_REGCLASS $src, I64)>;
def : Pat<(i64 (bitconvert f64:$src)), (COPY_TO_REGCLASS $src, I64)>;

def : Pat<(i32 (bitconvert f32:$op)), (l2i (SRALri (f2l $op), 32))>;
def : Pat<(f32 (bitconvert i32:$op)), (l2f (SLLri (i2l $op), 32))>;

// Several special pattern matches to optimize code

// Optimize code A generated by `(unsigned char)c << 5` to B.
// A) sla.w.sx %s0, %s0, 5
//    lea %s1, 224           ; 0xE0
//    and %s0, %s0, %s1
// B) sla.w.sx %s0, %s0, 5
//    and %s0, %s0, (56)0

def : Pat<(i32 (and i32:$val, 0xff)), (l2i (ANDrm (i2l $val), !add(56, 64)))>;
def : Pat<(i32 (and i32:$val, 0xffff)), (l2i (ANDrm (i2l $val), !add(48, 64)))>;
def : Pat<(i64 (and i64:$val, 0xffffffff)), (ANDrm $val, !add(32, 64))>;

// Optimize code A generated by `(unsigned char)ll` to B.
// A) adds.w.sx %s0, %s0, (0)1  // sext_inreg generates this
//    and %s0, %s0, (56)0
// B) and %s0, %s0, (56)0

def : Pat<(i32 (and (trunc i64:$src), 0xff)),
          (l2i (ANDrm $src, !add(56, 64)))>;
def : Pat<(i32 (and (trunc i64:$src), 0xffff)),
          (l2i (ANDrm $src, !add(48, 64)))>;

//===----------------------------------------------------------------------===//
// Vector Instruction Pattern Stuff
//===----------------------------------------------------------------------===//

// Custom intermediate ISDs.
class IsVLVT<int OpIdx> : SDTCisVT<OpIdx,i32>;

/// VEC_* SDNodes
def vec_tomask      : SDNode<"VEISD::VEC_TOMASK",    SDTypeProfile<1, 2,  [SDTCisSameNumEltsAs<0, 1>, SDTCisVec<0>, IsVLVT<2>]>>;
def vec_vmv         : SDNode<"VEISD::VEC_VMV",       SDTypeProfile<1, 4,  [SDTCisSameAs<0, 1>, SDTCisVec<0>, SDTCisVec<3>, SDTCisSameNumEltsAs<3,1>, IsVLVT<4>]>>;
def vec_seq         : SDNode<"VEISD::VEC_SEQ",       SDTypeProfile<1, 1,  [SDTCisVec<0>, IsVLVT<1>]>>;
def vec_narrow      : SDNode<"VEISD::VEC_NARROW",    SDTypeProfile<1, 2,  [SDTCisVec<0>, SDTCisVec<1>, IsVLVT<2>]>>;
def vec_broadcast   : SDNode<"VEISD::VEC_BROADCAST", SDTypeProfile<1, 2,  [SDTCisVec<0>, IsVLVT<2>]>>;
def vec_popcount    : SDNode<"VEISD::VEC_POPCOUNT",  SDTypeProfile<1, 2,  [SDTCisInt<0>, SDTCisVec<1>, IsVLVT<2>]>>;
def register        : SDNode<"ISD::Register",        SDTypeProfile<1, 0,  []>, [], "RegisterSDNode">;

///// mask support /////
def vm_extract     : SDNode<"VEISD::VM_EXTRACT",  SDTypeProfile<1, 2,    [SDTCisVT<0,i64>, SDTCisVec<1>, SDTCisVT<2,i64>]>>;
def vm_insert      : SDNode<"VEISD::VM_INSERT",   SDTypeProfile<1, 3,    [SDTCisVec<0>, SDTCisVec<1>, SDTCisSameNumEltsAs<0,1>, SDTCisVT<2,i64>, SDTCisVT<3,i64>]>>;

///// packed mode support /////
// unpack the v256i32 part of this vector
def vec_unpack_lo   : SDNode<"VEISD::VEC_UNPACK_LO", SDTypeProfile<1, 2,  [SDTCisVec<0>, SDTCisVec<1>, IsVLVT<2>]>>;
// unpack the v256f32 part of this vector
def vec_unpack_hi   : SDNode<"VEISD::VEC_UNPACK_HI", SDTypeProfile<1, 2,  [SDTCisVec<0>, SDTCisVec<1>, IsVLVT<2>]>>;
// re-pack v256i32, v256f32 back into tone v512.32
def vec_pack        : SDNode<"VEISD::VEC_PACK", SDTypeProfile<1, 3,       [SDTCisVec<0>, SDTCisVec<1>, SDTCisVec<2>, SDTCisSameNumEltsAs<1,2>, IsVLVT<3>]>>;
// exchange the odd-even pairs in a v512.32
def vec_swap        : SDNode<"VEISD::VEC_SWAP", SDTypeProfile<1, 2,       [SDTCisVec<0>, SDTCisVec<1>, SDTCisSameNumEltsAs<0,1>, IsVLVT<2>]>>;

// replicate lower 32bit to upper 32bit (f32 scalar replication)
def repl_f32        : SDNode<"VEISD::REPL_F32",  SDTypeProfile<1, 1,  [SDTCisInt<0>, SDTCisFP<1>]>>;
// replicate upper 32bit to lower 32 bit (i32 scalar replication)
def repl_i32        : SDNode<"VEISD::REPL_I32",  SDTypeProfile<1, 1,  [SDTCisInt<0>, SDTCisInt<1>]>>;

// Whether this is an all-true mask (assuming undef-bits above VL are all-true).
def true_mask           : PatLeaf<
                            (vec_broadcast (i32 nonzero), (i32 srcvalue))>;
// Match any broadcast (ignoring VL).
def any_broadcast       : PatFrag<(ops node:$sx),
                                  (vec_broadcast node:$sx, (i32 srcvalue))>;

<<<<<<< HEAD

// whether the avl is ineffective
def no_avl_256      : PatLeaf<(imm), [{ return (N->getSExtValue() < 0) || (N->getSExtValue() >= 256); }]>;
=======
// Easy to write output patterns for vector instructions.
//   e.g.  (VLDirl 8, $addr, (EXTRACT_SUBREG (LEAzii 0, 0, 256), sub_i32))
//   to    (VLDirl 8, $addr, (VLEN 256)))
def VLEN : OutPatFrag<(ops node:$length),
                      (EXTRACT_SUBREG (LEAzii 0, 0, $length), sub_i32)>;
>>>>>>> 8b618263

// Vector instructions.
include "VEInstrVec.td"
include "VEInstrVecVL.td"

// load an immediate into a register
def lea_i64         : OutPatFrag<(ins node:$imm), (LEAzii 0, 0, (LO32 $imm))>;
def lea_i32         : OutPatFrag<(ins node:$imm), (EXTRACT_SUBREG (lea_i64 $imm), sub_i32)>;
def lea_u32         : OutPatFrag<(ins node:$imm), (ANDrm (lea_i64 $imm), 32)>;


// The backend translates VP and regular vector operations into vvp_* nodes
// This file defines the isel patterns
// The vvp_nodes are defined in..
include "VVPInstrInfo.td"

// The vevlintrin
include "VEInstrIntrinsicVL.td"
// Patterns and intermediate SD nodes (VEC_*).
include "VEInstrPatternsVec.td"

// Patterns and intermediate SD nodes (VVP_*).
include "VVPInstrPatternsVec.td"

// Patterns and intermediate SD nodes for fixed length vector instructions.
include "SIMDInstrPatterns.td"<|MERGE_RESOLUTION|>--- conflicted
+++ resolved
@@ -2735,17 +2735,16 @@
 def any_broadcast       : PatFrag<(ops node:$sx),
                                   (vec_broadcast node:$sx, (i32 srcvalue))>;
 
-<<<<<<< HEAD
+
 
 // whether the avl is ineffective
 def no_avl_256      : PatLeaf<(imm), [{ return (N->getSExtValue() < 0) || (N->getSExtValue() >= 256); }]>;
-=======
+
 // Easy to write output patterns for vector instructions.
 //   e.g.  (VLDirl 8, $addr, (EXTRACT_SUBREG (LEAzii 0, 0, 256), sub_i32))
 //   to    (VLDirl 8, $addr, (VLEN 256)))
 def VLEN : OutPatFrag<(ops node:$length),
                       (EXTRACT_SUBREG (LEAzii 0, 0, $length), sub_i32)>;
->>>>>>> 8b618263
 
 // Vector instructions.
 include "VEInstrVec.td"
