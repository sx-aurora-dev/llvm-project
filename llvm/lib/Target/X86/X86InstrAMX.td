--- conflicted
+++ resolved
@@ -48,11 +48,6 @@
                      VEX, T8XD;
 
     // Pseduo instruction for RA.
-<<<<<<< HEAD
-    def PTILELOADDV : PseudoI<(outs TILE:$dst), (ins GR16:$src1,
-                                                     GR16:$src2,
-                                                     opaquemem:$src3), []>;
-=======
     def PLDTILECFGV : PseudoI<(outs), (ins opaquemem:$src),
                               [(int_x86_ldtilecfg_internal addr:$src)]>;
     def PTILELOADDV : PseudoI<(outs TILE:$dst), (ins GR16:$src1,
@@ -61,7 +56,6 @@
     def PTILELOADDT1V : PseudoI<(outs TILE:$dst), (ins GR16:$src1,
                                                        GR16:$src2,
                                                        opaquemem:$src3), []>;
->>>>>>> 2ab1d525
     def PTILESTOREDV : PseudoI<(outs), (ins GR16:$src1,
                                             GR16:$src2, opaquemem:$src3,
                                             TILE:$src4), []>;
