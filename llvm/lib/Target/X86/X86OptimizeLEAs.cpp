--- conflicted
+++ resolved
@@ -610,11 +610,7 @@
   auto replaceOldReg = [OldReg, NewReg](const MachineOperand &Op) {
     if (Op.isReg() && Op.getReg() == OldReg)
       return MachineOperand::CreateReg(NewReg, false, false, false, false,
-<<<<<<< HEAD
-                                       false, false, false, false, 0,
-=======
                                        false, false, false, false, false,
->>>>>>> 2ab1d525
                                        /*IsRenamable*/ true);
     return Op;
   };
