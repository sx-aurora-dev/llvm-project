//===-- X86InstrFMA.td - FMA Instruction Set ---------------*- tablegen -*-===//
//
// Part of the LLVM Project, under the Apache License v2.0 with LLVM Exceptions.
// See https://llvm.org/LICENSE.txt for license information.
// SPDX-License-Identifier: Apache-2.0 WITH LLVM-exception
//
//===----------------------------------------------------------------------===//
//
// This file describes FMA (Fused Multiply-Add) instructions.
//
//===----------------------------------------------------------------------===//

//===----------------------------------------------------------------------===//
// FMA3 - Intel 3 operand Fused Multiply-Add instructions
//===----------------------------------------------------------------------===//

// For all FMA opcodes declared in fma3p_rm_* and fma3s_rm_* multiclasses
// defined below, both the register and memory variants are commutable.
// For the register form the commutable operands are 1, 2 and 3.
// For the memory variant the folded operand must be in 3. Thus,
// in that case, only the operands 1 and 2 can be swapped.
// Commuting some of operands may require the opcode change.
// FMA*213*:
//   operands 1 and 2 (memory & register forms): *213* --> *213*(no changes);
//   operands 1 and 3 (register forms only):     *213* --> *231*;
//   operands 2 and 3 (register forms only):     *213* --> *132*.
// FMA*132*:
//   operands 1 and 2 (memory & register forms): *132* --> *231*;
//   operands 1 and 3 (register forms only):     *132* --> *132*(no changes);
//   operands 2 and 3 (register forms only):     *132* --> *213*.
// FMA*231*:
//   operands 1 and 2 (memory & register forms): *231* --> *132*;
//   operands 1 and 3 (register forms only):     *231* --> *213*;
//   operands 2 and 3 (register forms only):     *231* --> *231*(no changes).

multiclass fma3p_rm_213<bits<8> opc, string OpcodeStr, RegisterClass RC,
                        ValueType VT, X86MemOperand x86memop, PatFrag MemFrag,
                        SDPatternOperator Op, X86FoldableSchedWrite sched> {
  def r     : FMA3<opc, MRMSrcReg, (outs RC:$dst),
                   (ins RC:$src1, RC:$src2, RC:$src3),
                   !strconcat(OpcodeStr,
                              "\t{$src3, $src2, $dst|$dst, $src2, $src3}"),
                   [(set RC:$dst, (VT (Op RC:$src2, RC:$src1, RC:$src3)))]>,
                   Sched<[sched]>;

  let mayLoad = 1 in
  def m     : FMA3<opc, MRMSrcMem, (outs RC:$dst),
                   (ins RC:$src1, RC:$src2, x86memop:$src3),
                   !strconcat(OpcodeStr,
                              "\t{$src3, $src2, $dst|$dst, $src2, $src3}"),
                   [(set RC:$dst, (VT (Op RC:$src2, RC:$src1,
                                          (MemFrag addr:$src3))))]>,
                   Sched<[sched.Folded, sched.ReadAfterFold, sched.ReadAfterFold]>;
}

multiclass fma3p_rm_231<bits<8> opc, string OpcodeStr, RegisterClass RC,
                        ValueType VT, X86MemOperand x86memop, PatFrag MemFrag,
                        SDPatternOperator Op, X86FoldableSchedWrite sched> {
  let hasSideEffects = 0 in
  def r     : FMA3<opc, MRMSrcReg, (outs RC:$dst),
                   (ins RC:$src1, RC:$src2, RC:$src3),
                   !strconcat(OpcodeStr,
                              "\t{$src3, $src2, $dst|$dst, $src2, $src3}"),
                   []>, Sched<[sched]>;

  let mayLoad = 1 in
  def m     : FMA3<opc, MRMSrcMem, (outs RC:$dst),
                   (ins RC:$src1, RC:$src2, x86memop:$src3),
                   !strconcat(OpcodeStr,
                              "\t{$src3, $src2, $dst|$dst, $src2, $src3}"),
                   [(set RC:$dst, (VT (Op RC:$src2, (MemFrag addr:$src3),
                                          RC:$src1)))]>,
                   Sched<[sched.Folded, sched.ReadAfterFold, sched.ReadAfterFold]>;
}

multiclass fma3p_rm_132<bits<8> opc, string OpcodeStr, RegisterClass RC,
                        ValueType VT, X86MemOperand x86memop, PatFrag MemFrag,
                        SDPatternOperator Op, X86FoldableSchedWrite sched> {
  let hasSideEffects = 0 in
  def r     : FMA3<opc, MRMSrcReg, (outs RC:$dst),
                   (ins RC:$src1, RC:$src2, RC:$src3),
                   !strconcat(OpcodeStr,
                              "\t{$src3, $src2, $dst|$dst, $src2, $src3}"),
                   []>, Sched<[sched]>;

  // Pattern is 312 order so that the load is in a different place from the
  // 213 and 231 patterns this helps tablegen's duplicate pattern detection.
  let mayLoad = 1 in
  def m     : FMA3<opc, MRMSrcMem, (outs RC:$dst),
                   (ins RC:$src1, RC:$src2, x86memop:$src3),
                   !strconcat(OpcodeStr,
                              "\t{$src3, $src2, $dst|$dst, $src2, $src3}"),
                   [(set RC:$dst, (VT (Op (MemFrag addr:$src3), RC:$src1,
                                          RC:$src2)))]>,
                   Sched<[sched.Folded, sched.ReadAfterFold, sched.ReadAfterFold]>;
}

let Constraints = "$src1 = $dst", hasSideEffects = 0, isCommutable = 1,
    Uses = [MXCSR], mayRaiseFPException = 1 in
multiclass fma3p_forms<bits<8> opc132, bits<8> opc213, bits<8> opc231,
                       string OpcodeStr, string PackTy, string Suff,
                       PatFrag MemFrag128, PatFrag MemFrag256,
                       SDPatternOperator Op, ValueType OpTy128, ValueType OpTy256,
                       X86SchedWriteWidths sched> {
  defm NAME#213#Suff : fma3p_rm_213<opc213, !strconcat(OpcodeStr, "213", PackTy),
                                    VR128, OpTy128, f128mem, MemFrag128, Op, sched.XMM>;
  defm NAME#231#Suff : fma3p_rm_231<opc231, !strconcat(OpcodeStr, "231", PackTy),
                                    VR128, OpTy128, f128mem, MemFrag128, Op, sched.XMM>;
  defm NAME#132#Suff : fma3p_rm_132<opc132, !strconcat(OpcodeStr, "132", PackTy),
                                    VR128, OpTy128, f128mem, MemFrag128, Op, sched.XMM>;

  defm NAME#213#Suff#Y : fma3p_rm_213<opc213, !strconcat(OpcodeStr, "213", PackTy),
                                      VR256, OpTy256, f256mem, MemFrag256, Op, sched.YMM>,
                                      VEX_L;
  defm NAME#231#Suff#Y : fma3p_rm_231<opc231, !strconcat(OpcodeStr, "231", PackTy),
                                      VR256, OpTy256, f256mem, MemFrag256, Op, sched.YMM>,
                                      VEX_L;
  defm NAME#132#Suff#Y : fma3p_rm_132<opc132, !strconcat(OpcodeStr, "132", PackTy),
                                      VR256, OpTy256, f256mem, MemFrag256, Op, sched.YMM>,
                                      VEX_L;
}

// Fused Multiply-Add
let ExeDomain = SSEPackedSingle in {
  defm VFMADD    : fma3p_forms<0x98, 0xA8, 0xB8, "vfmadd", "ps", "PS",
                               loadv4f32, loadv8f32, any_fma, v4f32, v8f32,
                               SchedWriteFMA>;
  defm VFMSUB    : fma3p_forms<0x9A, 0xAA, 0xBA, "vfmsub", "ps", "PS",
                               loadv4f32, loadv8f32, X86any_Fmsub, v4f32, v8f32,
                               SchedWriteFMA>;
  defm VFMADDSUB : fma3p_forms<0x96, 0xA6, 0xB6, "vfmaddsub", "ps", "PS",
                               loadv4f32, loadv8f32, X86Fmaddsub, v4f32, v8f32,
                               SchedWriteFMA>;
  defm VFMSUBADD : fma3p_forms<0x97, 0xA7, 0xB7, "vfmsubadd", "ps", "PS",
                               loadv4f32, loadv8f32, X86Fmsubadd, v4f32, v8f32,
                               SchedWriteFMA>;
}

let ExeDomain = SSEPackedDouble in {
  defm VFMADD    : fma3p_forms<0x98, 0xA8, 0xB8, "vfmadd", "pd", "PD",
                               loadv2f64, loadv4f64, any_fma, v2f64,
                               v4f64, SchedWriteFMA>, VEX_W;
  defm VFMSUB    : fma3p_forms<0x9A, 0xAA, 0xBA, "vfmsub", "pd", "PD",
                               loadv2f64, loadv4f64, X86any_Fmsub, v2f64,
                               v4f64, SchedWriteFMA>, VEX_W;
  defm VFMADDSUB : fma3p_forms<0x96, 0xA6, 0xB6, "vfmaddsub", "pd", "PD",
                               loadv2f64, loadv4f64, X86Fmaddsub,
                               v2f64, v4f64, SchedWriteFMA>, VEX_W;
  defm VFMSUBADD : fma3p_forms<0x97, 0xA7, 0xB7, "vfmsubadd", "pd", "PD",
                               loadv2f64, loadv4f64, X86Fmsubadd,
                               v2f64, v4f64, SchedWriteFMA>, VEX_W;
}

// Fused Negative Multiply-Add
let ExeDomain = SSEPackedSingle in {
  defm VFNMADD : fma3p_forms<0x9C, 0xAC, 0xBC, "vfnmadd", "ps", "PS", loadv4f32,
                             loadv8f32, X86any_Fnmadd, v4f32, v8f32, SchedWriteFMA>;
  defm VFNMSUB : fma3p_forms<0x9E, 0xAE, 0xBE, "vfnmsub", "ps", "PS", loadv4f32,
                             loadv8f32, X86any_Fnmsub, v4f32, v8f32, SchedWriteFMA>;
}
let ExeDomain = SSEPackedDouble in {
  defm VFNMADD : fma3p_forms<0x9C, 0xAC, 0xBC, "vfnmadd", "pd", "PD", loadv2f64,
                             loadv4f64, X86any_Fnmadd, v2f64, v4f64, SchedWriteFMA>, VEX_W;
  defm VFNMSUB : fma3p_forms<0x9E, 0xAE, 0xBE, "vfnmsub", "pd", "PD", loadv2f64,
                             loadv4f64, X86any_Fnmsub, v2f64, v4f64, SchedWriteFMA>, VEX_W;
}

// All source register operands of FMA opcodes defined in fma3s_rm multiclass
// can be commuted. In many cases such commute transformation requires an opcode
// adjustment, for example, commuting the operands 1 and 2 in FMA*132 form
// would require an opcode change to FMA*231:
//     FMA*132* reg1, reg2, reg3; // reg1 * reg3 + reg2;
//     -->
//     FMA*231* reg2, reg1, reg3; // reg1 * reg3 + reg2;
// Please see more detailed comment at the very beginning of the section
// defining FMA3 opcodes above.
multiclass fma3s_rm_213<bits<8> opc, string OpcodeStr,
                        X86MemOperand x86memop, RegisterClass RC,
                        SDPatternOperator OpNode,
                        X86FoldableSchedWrite sched> {
  def r : FMA3S<opc, MRMSrcReg, (outs RC:$dst),
                (ins RC:$src1, RC:$src2, RC:$src3),
                !strconcat(OpcodeStr,
                           "\t{$src3, $src2, $dst|$dst, $src2, $src3}"),
                [(set RC:$dst, (OpNode RC:$src2, RC:$src1, RC:$src3))]>,
                Sched<[sched]>;

  let mayLoad = 1 in
  def m : FMA3S<opc, MRMSrcMem, (outs RC:$dst),
                (ins RC:$src1, RC:$src2, x86memop:$src3),
                !strconcat(OpcodeStr,
                           "\t{$src3, $src2, $dst|$dst, $src2, $src3}"),
                [(set RC:$dst,
                  (OpNode RC:$src2, RC:$src1, (load addr:$src3)))]>,
                Sched<[sched.Folded, sched.ReadAfterFold, sched.ReadAfterFold]>;
}

multiclass fma3s_rm_231<bits<8> opc, string OpcodeStr,
                        X86MemOperand x86memop, RegisterClass RC,
                        SDPatternOperator OpNode, X86FoldableSchedWrite sched> {
  let hasSideEffects = 0 in
  def r : FMA3S<opc, MRMSrcReg, (outs RC:$dst),
                (ins RC:$src1, RC:$src2, RC:$src3),
                !strconcat(OpcodeStr,
                           "\t{$src3, $src2, $dst|$dst, $src2, $src3}"),
                []>, Sched<[sched]>;

  let mayLoad = 1 in
  def m : FMA3S<opc, MRMSrcMem, (outs RC:$dst),
                (ins RC:$src1, RC:$src2, x86memop:$src3),
                !strconcat(OpcodeStr,
                           "\t{$src3, $src2, $dst|$dst, $src2, $src3}"),
                [(set RC:$dst,
                  (OpNode RC:$src2, (load addr:$src3), RC:$src1))]>,
                Sched<[sched.Folded, sched.ReadAfterFold, sched.ReadAfterFold]>;
}

multiclass fma3s_rm_132<bits<8> opc, string OpcodeStr,
                        X86MemOperand x86memop, RegisterClass RC,
                        SDPatternOperator OpNode, X86FoldableSchedWrite sched> {
  let hasSideEffects = 0 in
  def r : FMA3S<opc, MRMSrcReg, (outs RC:$dst),
                (ins RC:$src1, RC:$src2, RC:$src3),
                !strconcat(OpcodeStr,
                           "\t{$src3, $src2, $dst|$dst, $src2, $src3}"),
                []>, Sched<[sched]>;

  // Pattern is 312 order so that the load is in a different place from the
  // 213 and 231 patterns this helps tablegen's duplicate pattern detection.
  let mayLoad = 1 in
  def m : FMA3S<opc, MRMSrcMem, (outs RC:$dst),
                (ins RC:$src1, RC:$src2, x86memop:$src3),
                !strconcat(OpcodeStr,
                           "\t{$src3, $src2, $dst|$dst, $src2, $src3}"),
                [(set RC:$dst,
                  (OpNode (load addr:$src3), RC:$src1, RC:$src2))]>,
                Sched<[sched.Folded, sched.ReadAfterFold, sched.ReadAfterFold]>;
}

let Constraints = "$src1 = $dst", isCommutable = 1, isCodeGenOnly = 1,
    hasSideEffects = 0, Uses = [MXCSR], mayRaiseFPException = 1 in
multiclass fma3s_forms<bits<8> opc132, bits<8> opc213, bits<8> opc231,
                       string OpStr, string PackTy, string Suff,
                       SDPatternOperator OpNode, RegisterClass RC,
                       X86MemOperand x86memop, X86FoldableSchedWrite sched> {
  defm NAME#213#Suff : fma3s_rm_213<opc213, !strconcat(OpStr, "213", PackTy),
                                    x86memop, RC, OpNode, sched>;
  defm NAME#231#Suff : fma3s_rm_231<opc231, !strconcat(OpStr, "231", PackTy),
                                    x86memop, RC, OpNode, sched>;
  defm NAME#132#Suff : fma3s_rm_132<opc132, !strconcat(OpStr, "132", PackTy),
                                    x86memop, RC, OpNode, sched>;
}

// These FMA*_Int instructions are defined specially for being used when
// the scalar FMA intrinsics are lowered to machine instructions, and in that
// sense, they are similar to existing ADD*_Int, SUB*_Int, MUL*_Int, etc.
// instructions.
//
// All of the FMA*_Int opcodes are defined as commutable here.
// Commuting the 2nd and 3rd source register operands of FMAs is quite trivial
// and the corresponding optimizations have been developed.
// Commuting the 1st operand of FMA*_Int requires some additional analysis,
// the commute optimization is legal only if all users of FMA*_Int use only
// the lowest element of the FMA*_Int instruction. Even though such analysis
// may be not implemented yet we allow the routines doing the actual commute
// transformation to decide if one or another instruction is commutable or not.
let Constraints = "$src1 = $dst", isCommutable = 1, hasSideEffects = 0,
    Uses = [MXCSR], mayRaiseFPException = 1 in
multiclass fma3s_rm_int<bits<8> opc, string OpcodeStr,
                        Operand memopr, RegisterClass RC,
                        X86FoldableSchedWrite sched> {
  def r_Int : FMA3S_Int<opc, MRMSrcReg, (outs RC:$dst),
                        (ins RC:$src1, RC:$src2, RC:$src3),
                        !strconcat(OpcodeStr,
                                   "\t{$src3, $src2, $dst|$dst, $src2, $src3}"),
                        []>, Sched<[sched]>;

  let mayLoad = 1 in
  def m_Int : FMA3S_Int<opc, MRMSrcMem, (outs RC:$dst),
                        (ins RC:$src1, RC:$src2, memopr:$src3),
                        !strconcat(OpcodeStr,
                                   "\t{$src3, $src2, $dst|$dst, $src2, $src3}"),
                        []>, Sched<[sched.Folded, sched.ReadAfterFold, sched.ReadAfterFold]>;
}

// The FMA 213 form is created for lowering of scalar FMA intrinsics
// to machine instructions.
// The FMA 132 form can trivially be get by commuting the 2nd and 3rd operands
// of FMA 213 form.
// The FMA 231 form can be get only by commuting the 1st operand of 213 or 132
// forms and is possible only after special analysis of all uses of the initial
// instruction. Such analysis do not exist yet and thus introducing the 231
// form of FMA*_Int instructions is done using an optimistic assumption that
// such analysis will be implemented eventually.
multiclass fma3s_int_forms<bits<8> opc132, bits<8> opc213, bits<8> opc231,
                           string OpStr, string PackTy, string Suff,
                           RegisterClass RC, Operand memop,
                           X86FoldableSchedWrite sched> {
  defm NAME#132#Suff : fma3s_rm_int<opc132, !strconcat(OpStr, "132", PackTy),
                                    memop, RC, sched>;
  defm NAME#213#Suff : fma3s_rm_int<opc213, !strconcat(OpStr, "213", PackTy),
                                    memop, RC, sched>;
  defm NAME#231#Suff : fma3s_rm_int<opc231, !strconcat(OpStr, "231", PackTy),
                                    memop, RC, sched>;
}

multiclass fma3s<bits<8> opc132, bits<8> opc213, bits<8> opc231,
                 string OpStr, SDPatternOperator OpNode, X86FoldableSchedWrite sched> {
  let ExeDomain = SSEPackedSingle in
  defm NAME : fma3s_forms<opc132, opc213, opc231, OpStr, "ss", "SS", OpNode,
                          FR32, f32mem, sched>,
              fma3s_int_forms<opc132, opc213, opc231, OpStr, "ss", "SS",
                              VR128, ssmem, sched>;

  let ExeDomain = SSEPackedDouble in
  defm NAME : fma3s_forms<opc132, opc213, opc231, OpStr, "sd", "SD", OpNode,
                        FR64, f64mem, sched>,
              fma3s_int_forms<opc132, opc213, opc231, OpStr, "sd", "SD",
                              VR128, sdmem, sched>, VEX_W;
}

defm VFMADD : fma3s<0x99, 0xA9, 0xB9, "vfmadd", any_fma,
                    SchedWriteFMA.Scl>, VEX_LIG;
defm VFMSUB : fma3s<0x9B, 0xAB, 0xBB, "vfmsub", X86any_Fmsub,
                    SchedWriteFMA.Scl>, VEX_LIG;

defm VFNMADD : fma3s<0x9D, 0xAD, 0xBD, "vfnmadd", X86any_Fnmadd,
                     SchedWriteFMA.Scl>, VEX_LIG;
defm VFNMSUB : fma3s<0x9F, 0xAF, 0xBF, "vfnmsub", X86any_Fnmsub,
                     SchedWriteFMA.Scl>, VEX_LIG;

multiclass scalar_fma_patterns<SDPatternOperator Op, string Prefix, string Suffix,
                               SDNode Move, ValueType VT, ValueType EltVT,
                               RegisterClass RC, PatFrag mem_frag> {
  let Predicates = [HasFMA, NoAVX512] in {
    def : Pat<(VT (Move (VT VR128:$src1), (VT (scalar_to_vector
                (Op RC:$src2,
                    (EltVT (extractelt (VT VR128:$src1), (iPTR 0))),
                    RC:$src3))))),
              (!cast<Instruction>(Prefix#"213"#Suffix#"r_Int")
               VR128:$src1, (VT (COPY_TO_REGCLASS RC:$src2, VR128)),
               (VT (COPY_TO_REGCLASS RC:$src3, VR128)))>;

    def : Pat<(VT (Move (VT VR128:$src1), (VT (scalar_to_vector
                (Op RC:$src2, RC:$src3,
                    (EltVT (extractelt (VT VR128:$src1), (iPTR 0)))))))),
              (!cast<Instruction>(Prefix#"231"#Suffix#"r_Int")
               VR128:$src1, (VT (COPY_TO_REGCLASS RC:$src2, VR128)),
               (VT (COPY_TO_REGCLASS RC:$src3, VR128)))>;

    def : Pat<(VT (Move (VT VR128:$src1), (VT (scalar_to_vector
                (Op RC:$src2,
                    (EltVT (extractelt (VT VR128:$src1), (iPTR 0))),
                    (mem_frag addr:$src3)))))),
              (!cast<Instruction>(Prefix#"213"#Suffix#"m_Int")
               VR128:$src1, (VT (COPY_TO_REGCLASS RC:$src2, VR128)),
               addr:$src3)>;

    def : Pat<(VT (Move (VT VR128:$src1), (VT (scalar_to_vector
                (Op (EltVT (extractelt (VT VR128:$src1), (iPTR 0))),
                    (mem_frag addr:$src3), RC:$src2))))),
              (!cast<Instruction>(Prefix#"132"#Suffix#"m_Int")
               VR128:$src1, (VT (COPY_TO_REGCLASS RC:$src2, VR128)),
               addr:$src3)>;

    def : Pat<(VT (Move (VT VR128:$src1), (VT (scalar_to_vector
                (Op RC:$src2, (mem_frag addr:$src3),
                    (EltVT (extractelt (VT VR128:$src1), (iPTR 0)))))))),
              (!cast<Instruction>(Prefix#"231"#Suffix#"m_Int")
               VR128:$src1, (VT (COPY_TO_REGCLASS RC:$src2, VR128)),
               addr:$src3)>;
  }
}

defm : scalar_fma_patterns<any_fma, "VFMADD", "SS", X86Movss, v4f32, f32, FR32, loadf32>;
defm : scalar_fma_patterns<X86any_Fmsub, "VFMSUB", "SS", X86Movss, v4f32, f32, FR32, loadf32>;
defm : scalar_fma_patterns<X86any_Fnmadd, "VFNMADD", "SS", X86Movss, v4f32, f32, FR32, loadf32>;
defm : scalar_fma_patterns<X86any_Fnmsub, "VFNMSUB", "SS", X86Movss, v4f32, f32, FR32, loadf32>;

defm : scalar_fma_patterns<any_fma, "VFMADD", "SD", X86Movsd, v2f64, f64, FR64, loadf64>;
defm : scalar_fma_patterns<X86any_Fmsub, "VFMSUB", "SD", X86Movsd, v2f64, f64, FR64, loadf64>;
defm : scalar_fma_patterns<X86any_Fnmadd, "VFNMADD", "SD", X86Movsd, v2f64, f64, FR64, loadf64>;
defm : scalar_fma_patterns<X86any_Fnmsub, "VFNMSUB", "SD", X86Movsd, v2f64, f64, FR64, loadf64>;

//===----------------------------------------------------------------------===//
// FMA4 - AMD 4 operand Fused Multiply-Add instructions
//===----------------------------------------------------------------------===//

let Uses = [MXCSR], mayRaiseFPException = 1 in
multiclass fma4s<bits<8> opc, string OpcodeStr, RegisterClass RC,
                 X86MemOperand x86memop, ValueType OpVT, SDPatternOperator OpNode,
                 PatFrag mem_frag, X86FoldableSchedWrite sched> {
  let isCommutable = 1 in
  def rr : FMA4S<opc, MRMSrcRegOp4, (outs RC:$dst),
           (ins RC:$src1, RC:$src2, RC:$src3),
           !strconcat(OpcodeStr,
           "\t{$src3, $src2, $src1, $dst|$dst, $src1, $src2, $src3}"),
           [(set RC:$dst,
             (OpVT (OpNode RC:$src1, RC:$src2, RC:$src3)))]>, VEX_W, VEX_LIG,
           Sched<[sched]>;
  def rm : FMA4S<opc, MRMSrcMemOp4, (outs RC:$dst),
           (ins RC:$src1, RC:$src2, x86memop:$src3),
           !strconcat(OpcodeStr,
           "\t{$src3, $src2, $src1, $dst|$dst, $src1, $src2, $src3}"),
           [(set RC:$dst, (OpNode RC:$src1, RC:$src2,
                           (mem_frag addr:$src3)))]>, VEX_W, VEX_LIG,
           Sched<[sched.Folded, sched.ReadAfterFold, sched.ReadAfterFold]>;
  def mr : FMA4S<opc, MRMSrcMem, (outs RC:$dst),
           (ins RC:$src1, x86memop:$src2, RC:$src3),
           !strconcat(OpcodeStr,
           "\t{$src3, $src2, $src1, $dst|$dst, $src1, $src2, $src3}"),
           [(set RC:$dst,
             (OpNode RC:$src1, (mem_frag addr:$src2), RC:$src3))]>, VEX_LIG,
           Sched<[sched.Folded, sched.ReadAfterFold,
                  // x86memop:$src2
                  ReadDefault, ReadDefault, ReadDefault, ReadDefault,
                  ReadDefault,
                  // RC:$src3
                  sched.ReadAfterFold]>;
// For disassembler
let isCodeGenOnly = 1, ForceDisassemble = 1, hasSideEffects = 0 in
  def rr_REV : FMA4S<opc, MRMSrcReg, (outs RC:$dst),
               (ins RC:$src1, RC:$src2, RC:$src3),
               !strconcat(OpcodeStr,
               "\t{$src3, $src2, $src1, $dst|$dst, $src1, $src2, $src3}"), []>,
               VEX_LIG, FoldGenData<NAME#rr>, Sched<[sched]>;
}

multiclass fma4s_int<bits<8> opc, string OpcodeStr, Operand memop,
                     X86FoldableSchedWrite sched> {
let isCodeGenOnly = 1, hasSideEffects = 0,
    Uses = [MXCSR], mayRaiseFPException = 1 in {
  def rr_Int : FMA4S_Int<opc, MRMSrcRegOp4, (outs VR128:$dst),
               (ins VR128:$src1, VR128:$src2, VR128:$src3),
               !strconcat(OpcodeStr,
               "\t{$src3, $src2, $src1, $dst|$dst, $src1, $src2, $src3}"),
               []>, VEX_W, VEX_LIG, Sched<[sched]>;
  let mayLoad = 1 in
  def rm_Int : FMA4S_Int<opc, MRMSrcMemOp4, (outs VR128:$dst),
               (ins VR128:$src1, VR128:$src2, memop:$src3),
               !strconcat(OpcodeStr,
               "\t{$src3, $src2, $src1, $dst|$dst, $src1, $src2, $src3}"),
               []>, VEX_W, VEX_LIG,
               Sched<[sched.Folded, sched.ReadAfterFold, sched.ReadAfterFold]>;
  let mayLoad = 1 in
  def mr_Int : FMA4S_Int<opc, MRMSrcMem, (outs VR128:$dst),
               (ins VR128:$src1, memop:$src2, VR128:$src3),
               !strconcat(OpcodeStr,
               "\t{$src3, $src2, $src1, $dst|$dst, $src1, $src2, $src3}"),
               []>,
               VEX_LIG, Sched<[sched.Folded, sched.ReadAfterFold,
                               // memop:$src2
                               ReadDefault, ReadDefault, ReadDefault,
                               ReadDefault, ReadDefault,
                               // VR128::$src3
                               sched.ReadAfterFold]>;
  def rr_Int_REV : FMA4S_Int<opc, MRMSrcReg, (outs VR128:$dst),
               (ins VR128:$src1, VR128:$src2, VR128:$src3),
               !strconcat(OpcodeStr,
               "\t{$src3, $src2, $src1, $dst|$dst, $src1, $src2, $src3}"),
               []>, VEX_LIG, FoldGenData<NAME#rr_Int>, Sched<[sched]>;
} // isCodeGenOnly = 1
}

let Uses = [MXCSR], mayRaiseFPException = 1 in
multiclass fma4p<bits<8> opc, string OpcodeStr, SDPatternOperator OpNode,
                 ValueType OpVT128, ValueType OpVT256,
                 PatFrag ld_frag128, PatFrag ld_frag256,
                 X86SchedWriteWidths sched> {
  let isCommutable = 1 in
  def rr : FMA4<opc, MRMSrcRegOp4, (outs VR128:$dst),
           (ins VR128:$src1, VR128:$src2, VR128:$src3),
           !strconcat(OpcodeStr,
           "\t{$src3, $src2, $src1, $dst|$dst, $src1, $src2, $src3}"),
           [(set VR128:$dst,
             (OpVT128 (OpNode VR128:$src1, VR128:$src2, VR128:$src3)))]>,
           VEX_W, Sched<[sched.XMM]>;
  def rm : FMA4<opc, MRMSrcMemOp4, (outs VR128:$dst),
           (ins VR128:$src1, VR128:$src2, f128mem:$src3),
           !strconcat(OpcodeStr,
           "\t{$src3, $src2, $src1, $dst|$dst, $src1, $src2, $src3}"),
           [(set VR128:$dst, (OpNode VR128:$src1, VR128:$src2,
                              (ld_frag128 addr:$src3)))]>, VEX_W,
           Sched<[sched.XMM.Folded, sched.XMM.ReadAfterFold, sched.XMM.ReadAfterFold]>;
  def mr : FMA4<opc, MRMSrcMem, (outs VR128:$dst),
           (ins VR128:$src1, f128mem:$src2, VR128:$src3),
           !strconcat(OpcodeStr,
           "\t{$src3, $src2, $src1, $dst|$dst, $src1, $src2, $src3}"),
           [(set VR128:$dst,
             (OpNode VR128:$src1, (ld_frag128 addr:$src2), VR128:$src3))]>,
           Sched<[sched.XMM.Folded, sched.XMM.ReadAfterFold,
                  // f128mem:$src2
                  ReadDefault, ReadDefault, ReadDefault, ReadDefault,
                  ReadDefault,
                  // VR128::$src3
                  sched.XMM.ReadAfterFold]>;
  let isCommutable = 1 in
  def Yrr : FMA4<opc, MRMSrcRegOp4, (outs VR256:$dst),
           (ins VR256:$src1, VR256:$src2, VR256:$src3),
           !strconcat(OpcodeStr,
           "\t{$src3, $src2, $src1, $dst|$dst, $src1, $src2, $src3}"),
           [(set VR256:$dst,
             (OpVT256 (OpNode VR256:$src1, VR256:$src2, VR256:$src3)))]>,
           VEX_W, VEX_L, Sched<[sched.YMM]>;
  def Yrm : FMA4<opc, MRMSrcMemOp4, (outs VR256:$dst),
           (ins VR256:$src1, VR256:$src2, f256mem:$src3),
           !strconcat(OpcodeStr,
           "\t{$src3, $src2, $src1, $dst|$dst, $src1, $src2, $src3}"),
           [(set VR256:$dst, (OpNode VR256:$src1, VR256:$src2,
                              (ld_frag256 addr:$src3)))]>, VEX_W, VEX_L,
           Sched<[sched.YMM.Folded, sched.YMM.ReadAfterFold, sched.YMM.ReadAfterFold]>;
  def Ymr : FMA4<opc, MRMSrcMem, (outs VR256:$dst),
           (ins VR256:$src1, f256mem:$src2, VR256:$src3),
           !strconcat(OpcodeStr,
           "\t{$src3, $src2, $src1, $dst|$dst, $src1, $src2, $src3}"),
           [(set VR256:$dst, (OpNode VR256:$src1,
                              (ld_frag256 addr:$src2), VR256:$src3))]>, VEX_L,
           Sched<[sched.YMM.Folded, sched.YMM.ReadAfterFold,
                  // f256mem:$src2
                  ReadDefault, ReadDefault, ReadDefault, ReadDefault,
                  ReadDefault,
                  // VR256::$src3
                  sched.YMM.ReadAfterFold]>;
// For disassembler
let isCodeGenOnly = 1, ForceDisassemble = 1, hasSideEffects = 0 in {
  def rr_REV : FMA4<opc, MRMSrcReg, (outs VR128:$dst),
               (ins VR128:$src1, VR128:$src2, VR128:$src3),
               !strconcat(OpcodeStr,
               "\t{$src3, $src2, $src1, $dst|$dst, $src1, $src2, $src3}"), []>,
               Sched<[sched.XMM]>, FoldGenData<NAME#rr>;
  def Yrr_REV : FMA4<opc, MRMSrcReg, (outs VR256:$dst),
                (ins VR256:$src1, VR256:$src2, VR256:$src3),
                !strconcat(OpcodeStr,
                "\t{$src3, $src2, $src1, $dst|$dst, $src1, $src2, $src3}"), []>,
                VEX_L, Sched<[sched.YMM]>, FoldGenData<NAME#Yrr>;
} // isCodeGenOnly = 1
}

let ExeDomain = SSEPackedSingle in {
  // Scalar Instructions
  defm VFMADDSS4  : fma4s<0x6A, "vfmaddss", FR32, f32mem, f32, any_fma, loadf32,
                          SchedWriteFMA.Scl>,
                    fma4s_int<0x6A, "vfmaddss", ssmem, SchedWriteFMA.Scl>;
  defm VFMSUBSS4  : fma4s<0x6E, "vfmsubss", FR32, f32mem, f32, X86any_Fmsub, loadf32,
                          SchedWriteFMA.Scl>,
                    fma4s_int<0x6E, "vfmsubss", ssmem, SchedWriteFMA.Scl>;
  defm VFNMADDSS4 : fma4s<0x7A, "vfnmaddss", FR32, f32mem, f32,
                          X86any_Fnmadd, loadf32, SchedWriteFMA.Scl>,
                    fma4s_int<0x7A, "vfnmaddss", ssmem, SchedWriteFMA.Scl>;
  defm VFNMSUBSS4 : fma4s<0x7E, "vfnmsubss", FR32, f32mem, f32,
                          X86any_Fnmsub, loadf32, SchedWriteFMA.Scl>,
                    fma4s_int<0x7E, "vfnmsubss", ssmem, SchedWriteFMA.Scl>;
  // Packed Instructions
  defm VFMADDPS4    : fma4p<0x68, "vfmaddps", any_fma, v4f32, v8f32,
                            loadv4f32, loadv8f32, SchedWriteFMA>;
  defm VFMSUBPS4    : fma4p<0x6C, "vfmsubps", X86any_Fmsub, v4f32, v8f32,
                            loadv4f32, loadv8f32, SchedWriteFMA>;
  defm VFNMADDPS4   : fma4p<0x78, "vfnmaddps", X86any_Fnmadd, v4f32, v8f32,
                            loadv4f32, loadv8f32, SchedWriteFMA>;
  defm VFNMSUBPS4   : fma4p<0x7C, "vfnmsubps", X86any_Fnmsub, v4f32, v8f32,
                            loadv4f32, loadv8f32, SchedWriteFMA>;
  defm VFMADDSUBPS4 : fma4p<0x5C, "vfmaddsubps", X86Fmaddsub, v4f32, v8f32,
                            loadv4f32, loadv8f32, SchedWriteFMA>;
  defm VFMSUBADDPS4 : fma4p<0x5E, "vfmsubaddps", X86Fmsubadd, v4f32, v8f32,
                            loadv4f32, loadv8f32, SchedWriteFMA>;
}

let ExeDomain = SSEPackedDouble in {
  // Scalar Instructions
  defm VFMADDSD4  : fma4s<0x6B, "vfmaddsd", FR64, f64mem, f64, any_fma, loadf64,
                          SchedWriteFMA.Scl>,
                    fma4s_int<0x6B, "vfmaddsd", sdmem, SchedWriteFMA.Scl>;
  defm VFMSUBSD4  : fma4s<0x6F, "vfmsubsd", FR64, f64mem, f64, X86any_Fmsub, loadf64,
                          SchedWriteFMA.Scl>,
                    fma4s_int<0x6F, "vfmsubsd", sdmem, SchedWriteFMA.Scl>;
  defm VFNMADDSD4 : fma4s<0x7B, "vfnmaddsd", FR64, f64mem, f64,
                          X86any_Fnmadd, loadf64, SchedWriteFMA.Scl>,
                    fma4s_int<0x7B, "vfnmaddsd", sdmem, SchedWriteFMA.Scl>;
  defm VFNMSUBSD4 : fma4s<0x7F, "vfnmsubsd", FR64, f64mem, f64,
                          X86any_Fnmsub, loadf64, SchedWriteFMA.Scl>,
                    fma4s_int<0x7F, "vfnmsubsd", sdmem, SchedWriteFMA.Scl>;
  // Packed Instructions
  defm VFMADDPD4    : fma4p<0x69, "vfmaddpd", any_fma, v2f64, v4f64,
                            loadv2f64, loadv4f64, SchedWriteFMA>;
  defm VFMSUBPD4    : fma4p<0x6D, "vfmsubpd", X86any_Fmsub, v2f64, v4f64,
                            loadv2f64, loadv4f64, SchedWriteFMA>;
  defm VFNMADDPD4   : fma4p<0x79, "vfnmaddpd", X86any_Fnmadd, v2f64, v4f64,
                            loadv2f64, loadv4f64, SchedWriteFMA>;
  defm VFNMSUBPD4   : fma4p<0x7D, "vfnmsubpd", X86any_Fnmsub, v2f64, v4f64,
                            loadv2f64, loadv4f64, SchedWriteFMA>;
  defm VFMADDSUBPD4 : fma4p<0x5D, "vfmaddsubpd", X86Fmaddsub, v2f64, v4f64,
                            loadv2f64, loadv4f64, SchedWriteFMA>;
  defm VFMSUBADDPD4 : fma4p<0x5F, "vfmsubaddpd", X86Fmsubadd, v2f64, v4f64,
                            loadv2f64, loadv4f64, SchedWriteFMA>;
}

multiclass scalar_fma4_patterns<SDPatternOperator Op, string Name,
<<<<<<< HEAD
                               ValueType VT, ValueType EltVT,
                               RegisterClass RC, PatFrag mem_frag> {
=======
                                ValueType VT, RegisterClass RC,
                                PatFrag mem_frag> {
>>>>>>> a2ce6ee6
  let Predicates = [HasFMA4] in {
    def : Pat<(VT (X86vzmovl (VT (scalar_to_vector
                                  (Op RC:$src1, RC:$src2, RC:$src3))))),
              (!cast<Instruction>(Name#"rr_Int")
               (VT (COPY_TO_REGCLASS RC:$src1, VR128)),
               (VT (COPY_TO_REGCLASS RC:$src2, VR128)),
               (VT (COPY_TO_REGCLASS RC:$src3, VR128)))>;

    def : Pat<(VT (X86vzmovl (VT (scalar_to_vector
                                  (Op RC:$src1, RC:$src2,
                                      (mem_frag addr:$src3)))))),
              (!cast<Instruction>(Name#"rm_Int")
               (VT (COPY_TO_REGCLASS RC:$src1, VR128)),
               (VT (COPY_TO_REGCLASS RC:$src2, VR128)), addr:$src3)>;

    def : Pat<(VT (X86vzmovl (VT (scalar_to_vector
                                  (Op RC:$src1, (mem_frag addr:$src2),
                                      RC:$src3))))),
              (!cast<Instruction>(Name#"mr_Int")
               (VT (COPY_TO_REGCLASS RC:$src1, VR128)), addr:$src2,
               (VT (COPY_TO_REGCLASS RC:$src3, VR128)))>;
  }
}

defm : scalar_fma4_patterns<any_fma, "VFMADDSS4", v4f32, FR32, loadf32>;
defm : scalar_fma4_patterns<X86any_Fmsub, "VFMSUBSS4", v4f32, FR32, loadf32>;
defm : scalar_fma4_patterns<X86any_Fnmadd, "VFNMADDSS4", v4f32, FR32, loadf32>;
defm : scalar_fma4_patterns<X86any_Fnmsub, "VFNMSUBSS4", v4f32, FR32, loadf32>;

defm : scalar_fma4_patterns<any_fma, "VFMADDSD4", v2f64, FR64, loadf64>;
defm : scalar_fma4_patterns<X86any_Fmsub, "VFMSUBSD4", v2f64, FR64, loadf64>;
defm : scalar_fma4_patterns<X86any_Fnmadd, "VFNMADDSD4", v2f64, FR64, loadf64>;
defm : scalar_fma4_patterns<X86any_Fnmsub, "VFNMSUBSD4", v2f64, FR64, loadf64>;<|MERGE_RESOLUTION|>--- conflicted
+++ resolved
@@ -595,13 +595,8 @@
 }
 
 multiclass scalar_fma4_patterns<SDPatternOperator Op, string Name,
-<<<<<<< HEAD
-                               ValueType VT, ValueType EltVT,
-                               RegisterClass RC, PatFrag mem_frag> {
-=======
                                 ValueType VT, RegisterClass RC,
                                 PatFrag mem_frag> {
->>>>>>> a2ce6ee6
   let Predicates = [HasFMA4] in {
     def : Pat<(VT (X86vzmovl (VT (scalar_to_vector
                                   (Op RC:$src1, RC:$src2, RC:$src3))))),
