//===- X86InstrCompiler.td - Compiler Pseudos and Patterns -*- tablegen -*-===//
//
// Part of the LLVM Project, under the Apache License v2.0 with LLVM Exceptions.
// See https://llvm.org/LICENSE.txt for license information.
// SPDX-License-Identifier: Apache-2.0 WITH LLVM-exception
//
//===----------------------------------------------------------------------===//
//
// This file describes the various pseudo instructions used by the compiler,
// as well as Pat patterns used during instruction selection.
//
//===----------------------------------------------------------------------===//

//===----------------------------------------------------------------------===//
// Pattern Matching Support

def GetLo32XForm : SDNodeXForm<imm, [{
  // Transformation function: get the low 32 bits.
  return getI32Imm((uint32_t)N->getZExtValue(), SDLoc(N));
}]>;


//===----------------------------------------------------------------------===//
// Random Pseudo Instructions.

// PIC base construction.  This expands to code that looks like this:
//     call  $next_inst
//     popl %destreg"
let hasSideEffects = 0, isNotDuplicable = 1, Uses = [ESP, SSP],
    SchedRW = [WriteJump] in
  def MOVPC32r : Ii32<0xE8, Pseudo, (outs GR32:$reg), (ins i32imm:$label),
                      "", []>;

// ADJCALLSTACKDOWN/UP implicitly use/def ESP because they may be expanded into
// a stack adjustment and the codegen must know that they may modify the stack
// pointer before prolog-epilog rewriting occurs.
// Pessimistically assume ADJCALLSTACKDOWN / ADJCALLSTACKUP will become
// sub / add which can clobber EFLAGS.
let Defs = [ESP, EFLAGS, SSP], Uses = [ESP, SSP], SchedRW = [WriteALU] in {
def ADJCALLSTACKDOWN32 : I<0, Pseudo, (outs),
                           (ins i32imm:$amt1, i32imm:$amt2, i32imm:$amt3),
                           "#ADJCALLSTACKDOWN", []>, Requires<[NotLP64]>;
def ADJCALLSTACKUP32   : I<0, Pseudo, (outs), (ins i32imm:$amt1, i32imm:$amt2),
                           "#ADJCALLSTACKUP",
                           [(X86callseq_end timm:$amt1, timm:$amt2)]>,
                           Requires<[NotLP64]>;
}
def : Pat<(X86callseq_start timm:$amt1, timm:$amt2),
       (ADJCALLSTACKDOWN32 i32imm:$amt1, i32imm:$amt2, 0)>, Requires<[NotLP64]>;


// ADJCALLSTACKDOWN/UP implicitly use/def RSP because they may be expanded into
// a stack adjustment and the codegen must know that they may modify the stack
// pointer before prolog-epilog rewriting occurs.
// Pessimistically assume ADJCALLSTACKDOWN / ADJCALLSTACKUP will become
// sub / add which can clobber EFLAGS.
let Defs = [RSP, EFLAGS, SSP], Uses = [RSP, SSP], SchedRW = [WriteALU] in {
def ADJCALLSTACKDOWN64 : I<0, Pseudo, (outs),
                           (ins i32imm:$amt1, i32imm:$amt2, i32imm:$amt3),
                           "#ADJCALLSTACKDOWN", []>, Requires<[IsLP64]>;
def ADJCALLSTACKUP64   : I<0, Pseudo, (outs), (ins i32imm:$amt1, i32imm:$amt2),
                           "#ADJCALLSTACKUP",
                           [(X86callseq_end timm:$amt1, timm:$amt2)]>,
                           Requires<[IsLP64]>;
}
def : Pat<(X86callseq_start timm:$amt1, timm:$amt2),
        (ADJCALLSTACKDOWN64 i32imm:$amt1, i32imm:$amt2, 0)>, Requires<[IsLP64]>;

let SchedRW = [WriteSystem] in {

// x86-64 va_start lowering magic.
<<<<<<< HEAD
let hasSideEffects = 1, Defs = [EFLAGS] in {
=======
let hasSideEffects = 1, mayStore = 1, Defs = [EFLAGS] in {
>>>>>>> 2ab1d525
def VASTART_SAVE_XMM_REGS : I<0, Pseudo,
                              (outs),
                              (ins GR8:$al, i8mem:$regsavefi, variable_ops),
                              "#VASTART_SAVE_XMM_REGS $al, $regsavefi",
                              [(X86vastart_save_xmm_regs GR8:$al, addr:$regsavefi),
                               (implicit EFLAGS)]>;
}

let usesCustomInserter = 1, Defs = [EFLAGS] in {
// The VAARG_64 and VAARG_X32 pseudo-instructions take the address of the
// va_list, and place the address of the next argument into a register.
let Defs = [EFLAGS] in {
def VAARG_64 : I<0, Pseudo,
                 (outs GR64:$dst),
                 (ins i8mem:$ap, i32imm:$size, i8imm:$mode, i32imm:$align),
                 "#VAARG_64 $dst, $ap, $size, $mode, $align",
                 [(set GR64:$dst,
                    (X86vaarg64 addr:$ap, timm:$size, timm:$mode, timm:$align)),
                  (implicit EFLAGS)]>, Requires<[In64BitMode, IsLP64]>;
def VAARG_X32 : I<0, Pseudo,
                 (outs GR32:$dst),
                 (ins i8mem:$ap, i32imm:$size, i8imm:$mode, i32imm:$align),
                 "#VAARG_X32 $dst, $ap, $size, $mode, $align",
                 [(set GR32:$dst,
                    (X86vaargx32 addr:$ap, timm:$size, timm:$mode, timm:$align)),
                  (implicit EFLAGS)]>, Requires<[In64BitMode, NotLP64]>;
}

// When using segmented stacks these are lowered into instructions which first
// check if the current stacklet has enough free memory. If it does, memory is
// allocated by bumping the stack pointer. Otherwise memory is allocated from
// the heap.

let Defs = [EAX, ESP, EFLAGS], Uses = [ESP] in
def SEG_ALLOCA_32 : I<0, Pseudo, (outs GR32:$dst), (ins GR32:$size),
                      "# variable sized alloca for segmented stacks",
                      [(set GR32:$dst,
                         (X86SegAlloca GR32:$size))]>,
                    Requires<[NotLP64]>;

let Defs = [RAX, RSP, EFLAGS], Uses = [RSP] in
def SEG_ALLOCA_64 : I<0, Pseudo, (outs GR64:$dst), (ins GR64:$size),
                      "# variable sized alloca for segmented stacks",
                      [(set GR64:$dst,
                         (X86SegAlloca GR64:$size))]>,
                    Requires<[In64BitMode]>;

// To protect against stack clash, dynamic allocation should perform a memory
// probe at each page.

let Defs = [EAX, ESP, EFLAGS], Uses = [ESP] in
def PROBED_ALLOCA_32 : I<0, Pseudo, (outs GR32:$dst), (ins GR32:$size),
                      "# variable sized alloca with probing",
                      [(set GR32:$dst,
                         (X86ProbedAlloca GR32:$size))]>,
                    Requires<[NotLP64]>;

let Defs = [RAX, RSP, EFLAGS], Uses = [RSP] in
def PROBED_ALLOCA_64 : I<0, Pseudo, (outs GR64:$dst), (ins GR64:$size),
                      "# variable sized alloca with probing",
                      [(set GR64:$dst,
                         (X86ProbedAlloca GR64:$size))]>,
                    Requires<[In64BitMode]>;
}

let hasNoSchedulingInfo = 1 in
def STACKALLOC_W_PROBING : I<0, Pseudo, (outs), (ins i64imm:$stacksize),
                             "# fixed size alloca with probing",
                             []>;

// Dynamic stack allocation yields a _chkstk or _alloca call for all Windows
// targets.  These calls are needed to probe the stack when allocating more than
// 4k bytes in one go. Touching the stack at 4K increments is necessary to
// ensure that the guard pages used by the OS virtual memory manager are
// allocated in correct sequence.
// The main point of having separate instruction are extra unmodelled effects
// (compared to ordinary calls) like stack pointer change.

let Defs = [EAX, ESP, EFLAGS], Uses = [ESP] in
def DYN_ALLOCA_32 : I<0, Pseudo, (outs), (ins GR32:$size),
                     "# dynamic stack allocation",
                     [(X86DynAlloca GR32:$size)]>,
                     Requires<[NotLP64]>;

let Defs = [RAX, RSP, EFLAGS], Uses = [RSP] in
def DYN_ALLOCA_64 : I<0, Pseudo, (outs), (ins GR64:$size),
                     "# dynamic stack allocation",
                     [(X86DynAlloca GR64:$size)]>,
                     Requires<[In64BitMode]>;
} // SchedRW

// These instructions XOR the frame pointer into a GPR. They are used in some
// stack protection schemes. These are post-RA pseudos because we only know the
// frame register after register allocation.
let Constraints = "$src = $dst", isMoveImm = 1, isPseudo = 1, Defs = [EFLAGS] in {
  def XOR32_FP : I<0, Pseudo, (outs GR32:$dst), (ins GR32:$src),
                  "xorl\t$$FP, $src", []>,
                  Requires<[NotLP64]>, Sched<[WriteALU]>;
  def XOR64_FP : I<0, Pseudo, (outs GR64:$dst), (ins GR64:$src),
                  "xorq\t$$FP $src", []>,
                  Requires<[In64BitMode]>, Sched<[WriteALU]>;
}

//===----------------------------------------------------------------------===//
// EH Pseudo Instructions
//
let SchedRW = [WriteSystem] in {
let isTerminator = 1, isReturn = 1, isBarrier = 1,
    hasCtrlDep = 1, isCodeGenOnly = 1 in {
def EH_RETURN   : I<0xC3, RawFrm, (outs), (ins GR32:$addr),
                    "ret\t#eh_return, addr: $addr",
                    [(X86ehret GR32:$addr)]>, Sched<[WriteJumpLd]>;

}

let isTerminator = 1, isReturn = 1, isBarrier = 1,
    hasCtrlDep = 1, isCodeGenOnly = 1 in {
def EH_RETURN64   : I<0xC3, RawFrm, (outs), (ins GR64:$addr),
                     "ret\t#eh_return, addr: $addr",
                     [(X86ehret GR64:$addr)]>, Sched<[WriteJumpLd]>;

}

let isTerminator = 1, hasSideEffects = 1, isBarrier = 1, hasCtrlDep = 1,
    isCodeGenOnly = 1, isReturn = 1, isEHScopeReturn = 1 in {
  def CLEANUPRET : I<0, Pseudo, (outs), (ins), "# CLEANUPRET", [(cleanupret)]>;

  // CATCHRET needs a custom inserter for SEH.
  let usesCustomInserter = 1 in
    def CATCHRET : I<0, Pseudo, (outs), (ins brtarget32:$dst, brtarget32:$from),
                     "# CATCHRET",
                     [(catchret bb:$dst, bb:$from)]>;
}

let hasSideEffects = 1, isBarrier = 1, isCodeGenOnly = 1,
    usesCustomInserter = 1 in {
  def EH_SjLj_SetJmp32  : I<0, Pseudo, (outs GR32:$dst), (ins i32mem:$buf),
                            "#EH_SJLJ_SETJMP32",
                            [(set GR32:$dst, (X86eh_sjlj_setjmp addr:$buf))]>,
                          Requires<[Not64BitMode]>;
  def EH_SjLj_SetJmp64  : I<0, Pseudo, (outs GR32:$dst), (ins i64mem:$buf),
                            "#EH_SJLJ_SETJMP64",
                            [(set GR32:$dst, (X86eh_sjlj_setjmp addr:$buf))]>,
                          Requires<[In64BitMode]>;
  let isTerminator = 1 in {
  def EH_SjLj_LongJmp32 : I<0, Pseudo, (outs), (ins i32mem:$buf),
                            "#EH_SJLJ_LONGJMP32",
                            [(X86eh_sjlj_longjmp addr:$buf)]>,
                          Requires<[Not64BitMode]>;
  def EH_SjLj_LongJmp64 : I<0, Pseudo, (outs), (ins i64mem:$buf),
                            "#EH_SJLJ_LONGJMP64",
                            [(X86eh_sjlj_longjmp addr:$buf)]>,
                          Requires<[In64BitMode]>;
  }
}

let isBranch = 1, isTerminator = 1, isCodeGenOnly = 1 in {
  def EH_SjLj_Setup : I<0, Pseudo, (outs), (ins brtarget:$dst),
                        "#EH_SjLj_Setup\t$dst", []>;
}
} // SchedRW

//===----------------------------------------------------------------------===//
// Pseudo instructions used by unwind info.
//
let isPseudo = 1, SchedRW = [WriteSystem] in {
  def SEH_PushReg : I<0, Pseudo, (outs), (ins i32imm:$reg),
                            "#SEH_PushReg $reg", []>;
  def SEH_SaveReg : I<0, Pseudo, (outs), (ins i32imm:$reg, i32imm:$dst),
                            "#SEH_SaveReg $reg, $dst", []>;
  def SEH_SaveXMM : I<0, Pseudo, (outs), (ins i32imm:$reg, i32imm:$dst),
                            "#SEH_SaveXMM $reg, $dst", []>;
  def SEH_StackAlloc : I<0, Pseudo, (outs), (ins i32imm:$size),
                            "#SEH_StackAlloc $size", []>;
  def SEH_StackAlign : I<0, Pseudo, (outs), (ins i32imm:$align),
                            "#SEH_StackAlign $align", []>;
  def SEH_SetFrame : I<0, Pseudo, (outs), (ins i32imm:$reg, i32imm:$offset),
                            "#SEH_SetFrame $reg, $offset", []>;
  def SEH_PushFrame : I<0, Pseudo, (outs), (ins i1imm:$mode),
                            "#SEH_PushFrame $mode", []>;
  def SEH_EndPrologue : I<0, Pseudo, (outs), (ins),
                            "#SEH_EndPrologue", []>;
  def SEH_Epilogue : I<0, Pseudo, (outs), (ins),
                            "#SEH_Epilogue", []>;
}

//===----------------------------------------------------------------------===//
// Pseudo instructions used by address sanitizer.
//===----------------------------------------------------------------------===//
let
  Defs = [R10, R11, EFLAGS] in {
def ASAN_CHECK_MEMACCESS : PseudoI<
  (outs), (ins GR64PLTSafe:$addr, i32imm:$accessinfo),
  [(int_asan_check_memaccess GR64PLTSafe:$addr, (i32 timm:$accessinfo))]>,
  Sched<[]>;
}

//===----------------------------------------------------------------------===//
// Pseudo instructions used by segmented stacks.
//

// This is lowered into a RET instruction by MCInstLower.  We need
// this so that we don't have to have a MachineBasicBlock which ends
// with a RET and also has successors.
let isPseudo = 1, SchedRW = [WriteJumpLd] in {
def MORESTACK_RET: I<0, Pseudo, (outs), (ins), "", []>;

// This instruction is lowered to a RET followed by a MOV.  The two
// instructions are not generated on a higher level since then the
// verifier sees a MachineBasicBlock ending with a non-terminator.
def MORESTACK_RET_RESTORE_R10 : I<0, Pseudo, (outs), (ins), "", []>;
}

//===----------------------------------------------------------------------===//
// Alias Instructions
//===----------------------------------------------------------------------===//

// Alias instruction mapping movr0 to xor.
// FIXME: remove when we can teach regalloc that xor reg, reg is ok.
let Defs = [EFLAGS], isReMaterializable = 1, isAsCheapAsAMove = 1,
    isPseudo = 1, isMoveImm = 1, AddedComplexity = 10 in
def MOV32r0  : I<0, Pseudo, (outs GR32:$dst), (ins), "",
                 [(set GR32:$dst, 0)]>, Sched<[WriteZero]>;

// Other widths can also make use of the 32-bit xor, which may have a smaller
// encoding and avoid partial register updates.
let AddedComplexity = 10 in {
def : Pat<(i8 0), (EXTRACT_SUBREG (MOV32r0), sub_8bit)>;
def : Pat<(i16 0), (EXTRACT_SUBREG (MOV32r0), sub_16bit)>;
def : Pat<(i64 0), (SUBREG_TO_REG (i64 0), (MOV32r0), sub_32bit)>;
}

let Predicates = [OptForSize, Not64BitMode],
    AddedComplexity = 10 in {
  let SchedRW = [WriteALU] in {
  // Pseudo instructions for materializing 1 and -1 using XOR+INC/DEC,
  // which only require 3 bytes compared to MOV32ri which requires 5.
  let Defs = [EFLAGS], isReMaterializable = 1, isPseudo = 1 in {
    def MOV32r1 : I<0, Pseudo, (outs GR32:$dst), (ins), "",
                        [(set GR32:$dst, 1)]>;
    def MOV32r_1 : I<0, Pseudo, (outs GR32:$dst), (ins), "",
                        [(set GR32:$dst, -1)]>;
  }
  } // SchedRW

  // MOV16ri is 4 bytes, so the instructions above are smaller.
  def : Pat<(i16 1), (EXTRACT_SUBREG (MOV32r1), sub_16bit)>;
  def : Pat<(i16 -1), (EXTRACT_SUBREG (MOV32r_1), sub_16bit)>;
}

let isReMaterializable = 1, isPseudo = 1, AddedComplexity = 5,
    SchedRW = [WriteALU] in {
// AddedComplexity higher than MOV64ri but lower than MOV32r0 and MOV32r1.
def MOV32ImmSExti8 : I<0, Pseudo, (outs GR32:$dst), (ins i32i8imm:$src), "",
                       [(set GR32:$dst, i32immSExt8:$src)]>,
                       Requires<[OptForMinSize, NotWin64WithoutFP]>;
def MOV64ImmSExti8 : I<0, Pseudo, (outs GR64:$dst), (ins i64i8imm:$src), "",
                       [(set GR64:$dst, i64immSExt8:$src)]>,
                       Requires<[OptForMinSize, NotWin64WithoutFP]>;
}

// Materialize i64 constant where top 32-bits are zero. This could theoretically
// use MOV32ri with a SUBREG_TO_REG to represent the zero-extension, however
// that would make it more difficult to rematerialize.
let AddedComplexity = 1, isReMaterializable = 1, isAsCheapAsAMove = 1,
    isPseudo = 1, SchedRW = [WriteMove] in
def MOV32ri64 : I<0, Pseudo, (outs GR64:$dst), (ins i64i32imm:$src), "",
                  [(set GR64:$dst, i64immZExt32:$src)]>;

// This 64-bit pseudo-move can also be used for labels in the x86-64 small code
// model.
def mov64imm32 : ComplexPattern<i64, 1, "selectMOV64Imm32", [X86Wrapper]>;
def : Pat<(i64 mov64imm32:$src), (MOV32ri64 mov64imm32:$src)>;

// Use sbb to materialize carry bit.
let Uses = [EFLAGS], Defs = [EFLAGS], isPseudo = 1, SchedRW = [WriteADC],
    hasSideEffects = 0 in {
// FIXME: These are pseudo ops that should be replaced with Pat<> patterns.
// However, Pat<> can't replicate the destination reg into the inputs of the
// result.
def SETB_C32r : I<0, Pseudo, (outs GR32:$dst), (ins), "", []>;
def SETB_C64r : I<0, Pseudo, (outs GR64:$dst), (ins), "", []>;
} // isCodeGenOnly

//===----------------------------------------------------------------------===//
// String Pseudo Instructions
//
let SchedRW = [WriteMicrocoded] in {
let Defs = [ECX,EDI,ESI], Uses = [ECX,EDI,ESI], isCodeGenOnly = 1 in {
def REP_MOVSB_32 : I<0xA4, RawFrm, (outs), (ins),
                    "{rep;movsb (%esi), %es:(%edi)|rep movsb es:[edi], [esi]}",
                    [(X86rep_movs i8)]>, REP, AdSize32,
                   Requires<[NotLP64]>;
def REP_MOVSW_32 : I<0xA5, RawFrm, (outs), (ins),
                    "{rep;movsw (%esi), %es:(%edi)|rep movsw es:[edi], [esi]}",
                    [(X86rep_movs i16)]>, REP, AdSize32, OpSize16,
                   Requires<[NotLP64]>;
def REP_MOVSD_32 : I<0xA5, RawFrm, (outs), (ins),
                    "{rep;movsl (%esi), %es:(%edi)|rep movsd es:[edi], [esi]}",
                    [(X86rep_movs i32)]>, REP, AdSize32, OpSize32,
                   Requires<[NotLP64]>;
def REP_MOVSQ_32 : RI<0xA5, RawFrm, (outs), (ins),
                    "{rep;movsq (%esi), %es:(%edi)|rep movsq es:[edi], [esi]}",
                    [(X86rep_movs i64)]>, REP, AdSize32,
                   Requires<[NotLP64, In64BitMode]>;
}

let Defs = [RCX,RDI,RSI], Uses = [RCX,RDI,RSI], isCodeGenOnly = 1 in {
def REP_MOVSB_64 : I<0xA4, RawFrm, (outs), (ins),
                    "{rep;movsb (%rsi), %es:(%rdi)|rep movsb es:[rdi], [rsi]}",
                    [(X86rep_movs i8)]>, REP, AdSize64,
                   Requires<[IsLP64]>;
def REP_MOVSW_64 : I<0xA5, RawFrm, (outs), (ins),
                    "{rep;movsw (%rsi), %es:(%rdi)|rep movsw es:[rdi], [rsi]}",
                    [(X86rep_movs i16)]>, REP, AdSize64, OpSize16,
                   Requires<[IsLP64]>;
def REP_MOVSD_64 : I<0xA5, RawFrm, (outs), (ins),
                    "{rep;movsl (%rsi), %es:(%rdi)|rep movsdi es:[rdi], [rsi]}",
                    [(X86rep_movs i32)]>, REP, AdSize64, OpSize32,
                   Requires<[IsLP64]>;
def REP_MOVSQ_64 : RI<0xA5, RawFrm, (outs), (ins),
                    "{rep;movsq (%rsi), %es:(%rdi)|rep movsq es:[rdi], [rsi]}",
                    [(X86rep_movs i64)]>, REP, AdSize64,
                   Requires<[IsLP64]>;
}

// FIXME: Should use "(X86rep_stos AL)" as the pattern.
let Defs = [ECX,EDI], isCodeGenOnly = 1 in {
  let Uses = [AL,ECX,EDI] in
  def REP_STOSB_32 : I<0xAA, RawFrm, (outs), (ins),
                       "{rep;stosb %al, %es:(%edi)|rep stosb es:[edi], al}",
                      [(X86rep_stos i8)]>, REP, AdSize32,
                     Requires<[NotLP64]>;
  let Uses = [AX,ECX,EDI] in
  def REP_STOSW_32 : I<0xAB, RawFrm, (outs), (ins),
                      "{rep;stosw %ax, %es:(%edi)|rep stosw es:[edi], ax}",
                      [(X86rep_stos i16)]>, REP, AdSize32, OpSize16,
                     Requires<[NotLP64]>;
  let Uses = [EAX,ECX,EDI] in
  def REP_STOSD_32 : I<0xAB, RawFrm, (outs), (ins),
                      "{rep;stosl %eax, %es:(%edi)|rep stosd es:[edi], eax}",
                      [(X86rep_stos i32)]>, REP, AdSize32, OpSize32,
                     Requires<[NotLP64]>;
  let Uses = [RAX,RCX,RDI] in
  def REP_STOSQ_32 : RI<0xAB, RawFrm, (outs), (ins),
                        "{rep;stosq %rax, %es:(%edi)|rep stosq es:[edi], rax}",
                        [(X86rep_stos i64)]>, REP, AdSize32,
                        Requires<[NotLP64, In64BitMode]>;
}

let Defs = [RCX,RDI], isCodeGenOnly = 1 in {
  let Uses = [AL,RCX,RDI] in
  def REP_STOSB_64 : I<0xAA, RawFrm, (outs), (ins),
                       "{rep;stosb %al, %es:(%rdi)|rep stosb es:[rdi], al}",
                       [(X86rep_stos i8)]>, REP, AdSize64,
                       Requires<[IsLP64]>;
  let Uses = [AX,RCX,RDI] in
  def REP_STOSW_64 : I<0xAB, RawFrm, (outs), (ins),
                       "{rep;stosw %ax, %es:(%rdi)|rep stosw es:[rdi], ax}",
                       [(X86rep_stos i16)]>, REP, AdSize64, OpSize16,
                       Requires<[IsLP64]>;
  let Uses = [RAX,RCX,RDI] in
  def REP_STOSD_64 : I<0xAB, RawFrm, (outs), (ins),
                      "{rep;stosl %eax, %es:(%rdi)|rep stosd es:[rdi], eax}",
                       [(X86rep_stos i32)]>, REP, AdSize64, OpSize32,
                       Requires<[IsLP64]>;

  let Uses = [RAX,RCX,RDI] in
  def REP_STOSQ_64 : RI<0xAB, RawFrm, (outs), (ins),
                        "{rep;stosq %rax, %es:(%rdi)|rep stosq es:[rdi], rax}",
                        [(X86rep_stos i64)]>, REP, AdSize64,
                        Requires<[IsLP64]>;
}
} // SchedRW

//===----------------------------------------------------------------------===//
// Thread Local Storage Instructions
//
let SchedRW = [WriteSystem] in {

// ELF TLS Support
// All calls clobber the non-callee saved registers. ESP is marked as
// a use to prevent stack-pointer assignments that appear immediately
// before calls from potentially appearing dead.
let Defs = [EAX, ECX, EDX, FP0, FP1, FP2, FP3, FP4, FP5, FP6, FP7,
            ST0, ST1, ST2, ST3, ST4, ST5, ST6, ST7,
            MM0, MM1, MM2, MM3, MM4, MM5, MM6, MM7,
            XMM0, XMM1, XMM2, XMM3, XMM4, XMM5, XMM6, XMM7,
            XMM8, XMM9, XMM10, XMM11, XMM12, XMM13, XMM14, XMM15, EFLAGS, DF],
    usesCustomInserter = 1, Uses = [ESP, SSP] in {
def TLS_addr32 : I<0, Pseudo, (outs), (ins i32mem:$sym),
                  "# TLS_addr32",
                  [(X86tlsaddr tls32addr:$sym)]>,
                  Requires<[Not64BitMode]>;
def TLS_base_addr32 : I<0, Pseudo, (outs), (ins i32mem:$sym),
                  "# TLS_base_addr32",
                  [(X86tlsbaseaddr tls32baseaddr:$sym)]>,
                  Requires<[Not64BitMode]>;
}

// All calls clobber the non-callee saved registers. RSP is marked as
// a use to prevent stack-pointer assignments that appear immediately
// before calls from potentially appearing dead.
let Defs = [RAX, RCX, RDX, RSI, RDI, R8, R9, R10, R11,
            FP0, FP1, FP2, FP3, FP4, FP5, FP6, FP7,
            ST0, ST1, ST2, ST3, ST4, ST5, ST6, ST7,
            MM0, MM1, MM2, MM3, MM4, MM5, MM6, MM7,
            XMM0, XMM1, XMM2, XMM3, XMM4, XMM5, XMM6, XMM7,
            XMM8, XMM9, XMM10, XMM11, XMM12, XMM13, XMM14, XMM15, EFLAGS, DF],
    usesCustomInserter = 1, Uses = [RSP, SSP] in {
def TLS_addr64 : I<0, Pseudo, (outs), (ins i64mem:$sym),
                   "# TLS_addr64",
                  [(X86tlsaddr tls64addr:$sym)]>,
                  Requires<[In64BitMode, IsLP64]>;
def TLS_base_addr64 : I<0, Pseudo, (outs), (ins i64mem:$sym),
                   "# TLS_base_addr64",
                  [(X86tlsbaseaddr tls64baseaddr:$sym)]>,
                  Requires<[In64BitMode, IsLP64]>;
def TLS_addrX32 : I<0, Pseudo, (outs), (ins i32mem:$sym),
                   "# TLS_addrX32",
                  [(X86tlsaddr tls32addr:$sym)]>,
                  Requires<[In64BitMode, NotLP64]>;
def TLS_base_addrX32 : I<0, Pseudo, (outs), (ins i32mem:$sym),
                   "# TLS_base_addrX32",
                  [(X86tlsbaseaddr tls32baseaddr:$sym)]>,
                  Requires<[In64BitMode, NotLP64]>;
}

// Darwin TLS Support
// For i386, the address of the thunk is passed on the stack, on return the
// address of the variable is in %eax.  %ecx is trashed during the function
// call.  All other registers are preserved.
let Defs = [EAX, ECX, EFLAGS, DF],
    Uses = [ESP, SSP],
    usesCustomInserter = 1 in
def TLSCall_32 : I<0, Pseudo, (outs), (ins i32mem:$sym),
                "# TLSCall_32",
                [(X86TLSCall addr:$sym)]>,
                Requires<[Not64BitMode]>;

// For x86_64, the address of the thunk is passed in %rdi, but the
// pseudo directly use the symbol, so do not add an implicit use of
// %rdi. The lowering will do the right thing with RDI.
// On return the address of the variable is in %rax.  All other
// registers are preserved.
let Defs = [RAX, EFLAGS, DF],
    Uses = [RSP, SSP],
    usesCustomInserter = 1 in
def TLSCall_64 : I<0, Pseudo, (outs), (ins i64mem:$sym),
                  "# TLSCall_64",
                  [(X86TLSCall addr:$sym)]>,
                  Requires<[In64BitMode]>;
} // SchedRW

//===----------------------------------------------------------------------===//
// Conditional Move Pseudo Instructions

// CMOV* - Used to implement the SELECT DAG operation.  Expanded after
// instruction selection into a branch sequence.
multiclass CMOVrr_PSEUDO<RegisterClass RC, ValueType VT> {
  def CMOV#NAME  : I<0, Pseudo,
                    (outs RC:$dst), (ins RC:$t, RC:$f, i8imm:$cond),
                    "#CMOV_"#NAME#" PSEUDO!",
                    [(set RC:$dst, (VT (X86cmov RC:$t, RC:$f, timm:$cond,
                                                EFLAGS)))]>;
}

let usesCustomInserter = 1, hasNoSchedulingInfo = 1, Uses = [EFLAGS] in {
  // X86 doesn't have 8-bit conditional moves. Use a customInserter to
  // emit control flow. An alternative to this is to mark i8 SELECT as Promote,
  // however that requires promoting the operands, and can induce additional
  // i8 register pressure.
  defm _GR8 : CMOVrr_PSEUDO<GR8, i8>;

  let Predicates = [NoCMov] in {
    defm _GR32 : CMOVrr_PSEUDO<GR32, i32>;
    defm _GR16 : CMOVrr_PSEUDO<GR16, i16>;
  } // Predicates = [NoCMov]

  // fcmov doesn't handle all possible EFLAGS, provide a fallback if there is no
  // SSE1/SSE2.
  let Predicates = [FPStackf32] in
    defm _RFP32 : CMOVrr_PSEUDO<RFP32, f32>;

  let Predicates = [FPStackf64] in
    defm _RFP64 : CMOVrr_PSEUDO<RFP64, f64>;

  defm _RFP80 : CMOVrr_PSEUDO<RFP80, f80>;

  let Predicates = [HasMMX] in
    defm _VR64   : CMOVrr_PSEUDO<VR64, x86mmx>;

  defm _FR16X    : CMOVrr_PSEUDO<FR16X, f16>;
  let Predicates = [HasSSE1,NoAVX512] in
    defm _FR32   : CMOVrr_PSEUDO<FR32, f32>;
  let Predicates = [HasSSE2,NoAVX512] in
    defm _FR64   : CMOVrr_PSEUDO<FR64, f64>;
  let Predicates = [HasAVX512] in {
    defm _FR32X  : CMOVrr_PSEUDO<FR32X, f32>;
    defm _FR64X  : CMOVrr_PSEUDO<FR64X, f64>;
  }
  let Predicates = [NoVLX] in {
    defm _VR128  : CMOVrr_PSEUDO<VR128, v2i64>;
    defm _VR256  : CMOVrr_PSEUDO<VR256, v4i64>;
  }
  let Predicates = [HasVLX] in {
    defm _VR128X : CMOVrr_PSEUDO<VR128X, v2i64>;
    defm _VR256X : CMOVrr_PSEUDO<VR256X, v4i64>;
  }
  defm _VR512  : CMOVrr_PSEUDO<VR512, v8i64>;
  defm _VK1    : CMOVrr_PSEUDO<VK1,  v1i1>;
  defm _VK2    : CMOVrr_PSEUDO<VK2,  v2i1>;
  defm _VK4    : CMOVrr_PSEUDO<VK4,  v4i1>;
  defm _VK8    : CMOVrr_PSEUDO<VK8,  v8i1>;
  defm _VK16   : CMOVrr_PSEUDO<VK16, v16i1>;
  defm _VK32   : CMOVrr_PSEUDO<VK32, v32i1>;
  defm _VK64   : CMOVrr_PSEUDO<VK64, v64i1>;
} // usesCustomInserter = 1, hasNoSchedulingInfo = 1, Uses = [EFLAGS]

def : Pat<(f128 (X86cmov VR128:$t, VR128:$f, timm:$cond, EFLAGS)),
          (CMOV_VR128 VR128:$t, VR128:$f, timm:$cond)>;

let Predicates = [NoVLX] in {
  def : Pat<(v16i8 (X86cmov VR128:$t, VR128:$f, timm:$cond, EFLAGS)),
            (CMOV_VR128 VR128:$t, VR128:$f, timm:$cond)>;
  def : Pat<(v8i16 (X86cmov VR128:$t, VR128:$f, timm:$cond, EFLAGS)),
            (CMOV_VR128 VR128:$t, VR128:$f, timm:$cond)>;
  def : Pat<(v4i32 (X86cmov VR128:$t, VR128:$f, timm:$cond, EFLAGS)),
            (CMOV_VR128 VR128:$t, VR128:$f, timm:$cond)>;
  def : Pat<(v4f32 (X86cmov VR128:$t, VR128:$f, timm:$cond, EFLAGS)),
            (CMOV_VR128 VR128:$t, VR128:$f, timm:$cond)>;
  def : Pat<(v2f64 (X86cmov VR128:$t, VR128:$f, timm:$cond, EFLAGS)),
            (CMOV_VR128 VR128:$t, VR128:$f, timm:$cond)>;

  def : Pat<(v32i8 (X86cmov VR256:$t, VR256:$f, timm:$cond, EFLAGS)),
            (CMOV_VR256 VR256:$t, VR256:$f, timm:$cond)>;
  def : Pat<(v16i16 (X86cmov VR256:$t, VR256:$f, timm:$cond, EFLAGS)),
            (CMOV_VR256 VR256:$t, VR256:$f, timm:$cond)>;
  def : Pat<(v8i32 (X86cmov VR256:$t, VR256:$f, timm:$cond, EFLAGS)),
            (CMOV_VR256 VR256:$t, VR256:$f, timm:$cond)>;
  def : Pat<(v8f32 (X86cmov VR256:$t, VR256:$f, timm:$cond, EFLAGS)),
            (CMOV_VR256 VR256:$t, VR256:$f, timm:$cond)>;
  def : Pat<(v4f64 (X86cmov VR256:$t, VR256:$f, timm:$cond, EFLAGS)),
            (CMOV_VR256 VR256:$t, VR256:$f, timm:$cond)>;
}
let Predicates = [HasVLX] in {
  def : Pat<(v16i8 (X86cmov VR128X:$t, VR128X:$f, timm:$cond, EFLAGS)),
            (CMOV_VR128X VR128X:$t, VR128X:$f, timm:$cond)>;
  def : Pat<(v8i16 (X86cmov VR128X:$t, VR128X:$f, timm:$cond, EFLAGS)),
            (CMOV_VR128X VR128X:$t, VR128X:$f, timm:$cond)>;
  def : Pat<(v8f16 (X86cmov VR128X:$t, VR128X:$f, timm:$cond, EFLAGS)),
            (CMOV_VR128X VR128X:$t, VR128X:$f, timm:$cond)>;
  def : Pat<(v4i32 (X86cmov VR128X:$t, VR128X:$f, timm:$cond, EFLAGS)),
            (CMOV_VR128X VR128X:$t, VR128X:$f, timm:$cond)>;
  def : Pat<(v4f32 (X86cmov VR128X:$t, VR128X:$f, timm:$cond, EFLAGS)),
            (CMOV_VR128X VR128X:$t, VR128X:$f, timm:$cond)>;
  def : Pat<(v2f64 (X86cmov VR128X:$t, VR128X:$f, timm:$cond, EFLAGS)),
            (CMOV_VR128X VR128X:$t, VR128X:$f, timm:$cond)>;

  def : Pat<(v32i8 (X86cmov VR256X:$t, VR256X:$f, timm:$cond, EFLAGS)),
            (CMOV_VR256X VR256X:$t, VR256X:$f, timm:$cond)>;
  def : Pat<(v16i16 (X86cmov VR256X:$t, VR256X:$f, timm:$cond, EFLAGS)),
            (CMOV_VR256X VR256X:$t, VR256X:$f, timm:$cond)>;
  def : Pat<(v16f16 (X86cmov VR256X:$t, VR256X:$f, timm:$cond, EFLAGS)),
            (CMOV_VR256X VR256X:$t, VR256X:$f, timm:$cond)>;
  def : Pat<(v8i32 (X86cmov VR256X:$t, VR256X:$f, timm:$cond, EFLAGS)),
            (CMOV_VR256X VR256X:$t, VR256X:$f, timm:$cond)>;
  def : Pat<(v8f32 (X86cmov VR256X:$t, VR256X:$f, timm:$cond, EFLAGS)),
            (CMOV_VR256X VR256X:$t, VR256X:$f, timm:$cond)>;
  def : Pat<(v4f64 (X86cmov VR256X:$t, VR256X:$f, timm:$cond, EFLAGS)),
            (CMOV_VR256X VR256X:$t, VR256X:$f, timm:$cond)>;
}

def : Pat<(v64i8 (X86cmov VR512:$t, VR512:$f, timm:$cond, EFLAGS)),
          (CMOV_VR512 VR512:$t, VR512:$f, timm:$cond)>;
def : Pat<(v32i16 (X86cmov VR512:$t, VR512:$f, timm:$cond, EFLAGS)),
          (CMOV_VR512 VR512:$t, VR512:$f, timm:$cond)>;
def : Pat<(v32f16 (X86cmov VR512:$t, VR512:$f, timm:$cond, EFLAGS)),
          (CMOV_VR512 VR512:$t, VR512:$f, timm:$cond)>;
def : Pat<(v16i32 (X86cmov VR512:$t, VR512:$f, timm:$cond, EFLAGS)),
          (CMOV_VR512 VR512:$t, VR512:$f, timm:$cond)>;
def : Pat<(v16f32 (X86cmov VR512:$t, VR512:$f, timm:$cond, EFLAGS)),
          (CMOV_VR512 VR512:$t, VR512:$f, timm:$cond)>;
def : Pat<(v8f64 (X86cmov VR512:$t, VR512:$f, timm:$cond, EFLAGS)),
          (CMOV_VR512 VR512:$t, VR512:$f, timm:$cond)>;

//===----------------------------------------------------------------------===//
// Normal-Instructions-With-Lock-Prefix Pseudo Instructions
//===----------------------------------------------------------------------===//

// FIXME: Use normal instructions and add lock prefix dynamically.

// Memory barriers

let isCodeGenOnly = 1, Defs = [EFLAGS] in
def OR32mi8Locked  : Ii8<0x83, MRM1m, (outs), (ins i32mem:$dst, i32i8imm:$zero),
                         "or{l}\t{$zero, $dst|$dst, $zero}", []>,
                         Requires<[Not64BitMode]>, OpSize32, LOCK,
                         Sched<[WriteALURMW]>;

let hasSideEffects = 1 in
def Int_MemBarrier : I<0, Pseudo, (outs), (ins),
                     "#MEMBARRIER",
                     [(X86MemBarrier)]>, Sched<[WriteLoad]>;

// RegOpc corresponds to the mr version of the instruction
// ImmOpc corresponds to the mi version of the instruction
// ImmOpc8 corresponds to the mi8 version of the instruction
// ImmMod corresponds to the instruction format of the mi and mi8 versions
multiclass LOCK_ArithBinOp<bits<8> RegOpc, bits<8> ImmOpc, bits<8> ImmOpc8,
                           Format ImmMod, SDNode Op, string mnemonic> {
let Defs = [EFLAGS], mayLoad = 1, mayStore = 1, isCodeGenOnly = 1,
    SchedRW = [WriteALURMW] in {

def NAME#8mr : I<{RegOpc{7}, RegOpc{6}, RegOpc{5}, RegOpc{4},
                  RegOpc{3}, RegOpc{2}, RegOpc{1}, 0 },
                  MRMDestMem, (outs), (ins i8mem:$dst, GR8:$src2),
                  !strconcat(mnemonic, "{b}\t",
                             "{$src2, $dst|$dst, $src2}"),
                  [(set EFLAGS, (Op addr:$dst, GR8:$src2))]>, LOCK;

def NAME#16mr : I<{RegOpc{7}, RegOpc{6}, RegOpc{5}, RegOpc{4},
                   RegOpc{3}, RegOpc{2}, RegOpc{1}, 1 },
                   MRMDestMem, (outs), (ins i16mem:$dst, GR16:$src2),
                   !strconcat(mnemonic, "{w}\t",
                              "{$src2, $dst|$dst, $src2}"),
                   [(set EFLAGS, (Op addr:$dst, GR16:$src2))]>,
                   OpSize16, LOCK;

def NAME#32mr : I<{RegOpc{7}, RegOpc{6}, RegOpc{5}, RegOpc{4},
                   RegOpc{3}, RegOpc{2}, RegOpc{1}, 1 },
                   MRMDestMem, (outs), (ins i32mem:$dst, GR32:$src2),
                   !strconcat(mnemonic, "{l}\t",
                              "{$src2, $dst|$dst, $src2}"),
                   [(set EFLAGS, (Op addr:$dst, GR32:$src2))]>,
                   OpSize32, LOCK;

def NAME#64mr : RI<{RegOpc{7}, RegOpc{6}, RegOpc{5}, RegOpc{4},
                    RegOpc{3}, RegOpc{2}, RegOpc{1}, 1 },
                    MRMDestMem, (outs), (ins i64mem:$dst, GR64:$src2),
                    !strconcat(mnemonic, "{q}\t",
                               "{$src2, $dst|$dst, $src2}"),
                    [(set EFLAGS, (Op addr:$dst, GR64:$src2))]>, LOCK;

// NOTE: These are order specific, we want the mi8 forms to be listed
// first so that they are slightly preferred to the mi forms.
def NAME#16mi8 : Ii8<{ImmOpc8{7}, ImmOpc8{6}, ImmOpc8{5}, ImmOpc8{4},
                      ImmOpc8{3}, ImmOpc8{2}, ImmOpc8{1}, 1 },
                      ImmMod, (outs), (ins i16mem :$dst, i16i8imm :$src2),
                      !strconcat(mnemonic, "{w}\t",
                                 "{$src2, $dst|$dst, $src2}"),
                      [(set EFLAGS, (Op addr:$dst, i16immSExt8:$src2))]>,
                      OpSize16, LOCK;

def NAME#32mi8 : Ii8<{ImmOpc8{7}, ImmOpc8{6}, ImmOpc8{5}, ImmOpc8{4},
                      ImmOpc8{3}, ImmOpc8{2}, ImmOpc8{1}, 1 },
                      ImmMod, (outs), (ins i32mem :$dst, i32i8imm :$src2),
                      !strconcat(mnemonic, "{l}\t",
                                 "{$src2, $dst|$dst, $src2}"),
                      [(set EFLAGS, (Op addr:$dst, i32immSExt8:$src2))]>,
                      OpSize32, LOCK;

def NAME#64mi8 : RIi8<{ImmOpc8{7}, ImmOpc8{6}, ImmOpc8{5}, ImmOpc8{4},
                       ImmOpc8{3}, ImmOpc8{2}, ImmOpc8{1}, 1 },
                       ImmMod, (outs), (ins i64mem :$dst, i64i8imm :$src2),
                       !strconcat(mnemonic, "{q}\t",
                                  "{$src2, $dst|$dst, $src2}"),
                       [(set EFLAGS, (Op addr:$dst, i64immSExt8:$src2))]>,
                       LOCK;

def NAME#8mi : Ii8<{ImmOpc{7}, ImmOpc{6}, ImmOpc{5}, ImmOpc{4},
                    ImmOpc{3}, ImmOpc{2}, ImmOpc{1}, 0 },
                    ImmMod, (outs), (ins i8mem :$dst, i8imm :$src2),
                    !strconcat(mnemonic, "{b}\t",
                               "{$src2, $dst|$dst, $src2}"),
                    [(set EFLAGS, (Op addr:$dst, (i8 imm:$src2)))]>, LOCK;

def NAME#16mi : Ii16<{ImmOpc{7}, ImmOpc{6}, ImmOpc{5}, ImmOpc{4},
                      ImmOpc{3}, ImmOpc{2}, ImmOpc{1}, 1 },
                      ImmMod, (outs), (ins i16mem :$dst, i16imm :$src2),
                      !strconcat(mnemonic, "{w}\t",
                                 "{$src2, $dst|$dst, $src2}"),
                      [(set EFLAGS, (Op addr:$dst, (i16 imm:$src2)))]>,
                      OpSize16, LOCK;

def NAME#32mi : Ii32<{ImmOpc{7}, ImmOpc{6}, ImmOpc{5}, ImmOpc{4},
                      ImmOpc{3}, ImmOpc{2}, ImmOpc{1}, 1 },
                      ImmMod, (outs), (ins i32mem :$dst, i32imm :$src2),
                      !strconcat(mnemonic, "{l}\t",
                                 "{$src2, $dst|$dst, $src2}"),
                      [(set EFLAGS, (Op addr:$dst, (i32 imm:$src2)))]>,
                      OpSize32, LOCK;

def NAME#64mi32 : RIi32S<{ImmOpc{7}, ImmOpc{6}, ImmOpc{5}, ImmOpc{4},
                          ImmOpc{3}, ImmOpc{2}, ImmOpc{1}, 1 },
                          ImmMod, (outs), (ins i64mem :$dst, i64i32imm :$src2),
                          !strconcat(mnemonic, "{q}\t",
                                     "{$src2, $dst|$dst, $src2}"),
                          [(set EFLAGS, (Op addr:$dst, i64immSExt32:$src2))]>,
                          LOCK;
}

}

defm LOCK_ADD : LOCK_ArithBinOp<0x00, 0x80, 0x83, MRM0m, X86lock_add, "add">;
defm LOCK_SUB : LOCK_ArithBinOp<0x28, 0x80, 0x83, MRM5m, X86lock_sub, "sub">;
defm LOCK_OR  : LOCK_ArithBinOp<0x08, 0x80, 0x83, MRM1m, X86lock_or , "or">;
defm LOCK_AND : LOCK_ArithBinOp<0x20, 0x80, 0x83, MRM4m, X86lock_and, "and">;
defm LOCK_XOR : LOCK_ArithBinOp<0x30, 0x80, 0x83, MRM6m, X86lock_xor, "xor">;

def X86lock_add_nocf : PatFrag<(ops node:$lhs, node:$rhs),
                               (X86lock_add node:$lhs, node:$rhs), [{
  return hasNoCarryFlagUses(SDValue(N, 0));
}]>;

def X86lock_sub_nocf : PatFrag<(ops node:$lhs, node:$rhs),
                               (X86lock_sub node:$lhs, node:$rhs), [{
  return hasNoCarryFlagUses(SDValue(N, 0));
}]>;

let Predicates = [UseIncDec] in {
  let Defs = [EFLAGS], mayLoad = 1, mayStore = 1, isCodeGenOnly = 1,
      SchedRW = [WriteALURMW]  in {
    def LOCK_INC8m  : I<0xFE, MRM0m, (outs), (ins i8mem :$dst),
                        "inc{b}\t$dst",
                        [(set EFLAGS, (X86lock_add_nocf addr:$dst, (i8 1)))]>,
                        LOCK;
    def LOCK_INC16m : I<0xFF, MRM0m, (outs), (ins i16mem:$dst),
                        "inc{w}\t$dst",
                        [(set EFLAGS, (X86lock_add_nocf addr:$dst, (i16 1)))]>,
                        OpSize16, LOCK;
    def LOCK_INC32m : I<0xFF, MRM0m, (outs), (ins i32mem:$dst),
                        "inc{l}\t$dst",
                        [(set EFLAGS, (X86lock_add_nocf addr:$dst, (i32 1)))]>,
                        OpSize32, LOCK;
    def LOCK_INC64m : RI<0xFF, MRM0m, (outs), (ins i64mem:$dst),
                         "inc{q}\t$dst",
                         [(set EFLAGS, (X86lock_add_nocf addr:$dst, (i64 1)))]>,
                         LOCK;

    def LOCK_DEC8m  : I<0xFE, MRM1m, (outs), (ins i8mem :$dst),
                        "dec{b}\t$dst",
                        [(set EFLAGS, (X86lock_sub_nocf addr:$dst, (i8 1)))]>,
                        LOCK;
    def LOCK_DEC16m : I<0xFF, MRM1m, (outs), (ins i16mem:$dst),
                        "dec{w}\t$dst",
                        [(set EFLAGS, (X86lock_sub_nocf addr:$dst, (i16 1)))]>,
                        OpSize16, LOCK;
    def LOCK_DEC32m : I<0xFF, MRM1m, (outs), (ins i32mem:$dst),
                        "dec{l}\t$dst",
                        [(set EFLAGS, (X86lock_sub_nocf addr:$dst, (i32 1)))]>,
                        OpSize32, LOCK;
    def LOCK_DEC64m : RI<0xFF, MRM1m, (outs), (ins i64mem:$dst),
                         "dec{q}\t$dst",
                         [(set EFLAGS, (X86lock_sub_nocf addr:$dst, (i64 1)))]>,
                         LOCK;
  }

  // Additional patterns for -1 constant.
  def : Pat<(X86lock_add addr:$dst, (i8  -1)), (LOCK_DEC8m  addr:$dst)>;
  def : Pat<(X86lock_add addr:$dst, (i16 -1)), (LOCK_DEC16m addr:$dst)>;
  def : Pat<(X86lock_add addr:$dst, (i32 -1)), (LOCK_DEC32m addr:$dst)>;
  def : Pat<(X86lock_add addr:$dst, (i64 -1)), (LOCK_DEC64m addr:$dst)>;
  def : Pat<(X86lock_sub addr:$dst, (i8  -1)), (LOCK_INC8m  addr:$dst)>;
  def : Pat<(X86lock_sub addr:$dst, (i16 -1)), (LOCK_INC16m addr:$dst)>;
  def : Pat<(X86lock_sub addr:$dst, (i32 -1)), (LOCK_INC32m addr:$dst)>;
  def : Pat<(X86lock_sub addr:$dst, (i64 -1)), (LOCK_INC64m addr:$dst)>;
}

// Atomic compare and swap.
multiclass LCMPXCHG_BinOp<bits<8> Opc8, bits<8> Opc, Format Form,
                          string mnemonic, SDPatternOperator frag> {
let isCodeGenOnly = 1, SchedRW = [WriteCMPXCHGRMW] in {
  let Defs = [AL, EFLAGS], Uses = [AL] in
  def NAME#8  : I<Opc8, Form, (outs), (ins i8mem:$ptr, GR8:$swap),
                  !strconcat(mnemonic, "{b}\t{$swap, $ptr|$ptr, $swap}"),
                  [(frag addr:$ptr, GR8:$swap, 1)]>, TB, LOCK;
  let Defs = [AX, EFLAGS], Uses = [AX] in
  def NAME#16 : I<Opc, Form, (outs), (ins i16mem:$ptr, GR16:$swap),
                  !strconcat(mnemonic, "{w}\t{$swap, $ptr|$ptr, $swap}"),
                  [(frag addr:$ptr, GR16:$swap, 2)]>, TB, OpSize16, LOCK;
  let Defs = [EAX, EFLAGS], Uses = [EAX] in
  def NAME#32 : I<Opc, Form, (outs), (ins i32mem:$ptr, GR32:$swap),
                  !strconcat(mnemonic, "{l}\t{$swap, $ptr|$ptr, $swap}"),
                  [(frag addr:$ptr, GR32:$swap, 4)]>, TB, OpSize32, LOCK;
  let Defs = [RAX, EFLAGS], Uses = [RAX] in
  def NAME#64 : RI<Opc, Form, (outs), (ins i64mem:$ptr, GR64:$swap),
                   !strconcat(mnemonic, "{q}\t{$swap, $ptr|$ptr, $swap}"),
                   [(frag addr:$ptr, GR64:$swap, 8)]>, TB, LOCK;
}
}

let Defs = [EAX, EDX, EFLAGS], Uses = [EAX, EBX, ECX, EDX],
    Predicates = [HasCmpxchg8b], SchedRW = [WriteCMPXCHGRMW],
    isCodeGenOnly = 1, usesCustomInserter = 1 in {
def LCMPXCHG8B : I<0xC7, MRM1m, (outs), (ins i64mem:$ptr),
                   "cmpxchg8b\t$ptr",
                   [(X86cas8 addr:$ptr)]>, TB, LOCK;
}

let Defs = [RAX, RDX, EFLAGS], Uses = [RAX, RBX, RCX, RDX],
    Predicates = [HasCmpxchg16b,In64BitMode], SchedRW = [WriteCMPXCHGRMW],
    isCodeGenOnly = 1, mayLoad = 1, mayStore = 1, hasSideEffects = 0 in {
def LCMPXCHG16B : RI<0xC7, MRM1m, (outs), (ins i128mem:$ptr),
                     "cmpxchg16b\t$ptr",
                     []>, TB, LOCK;
}

// This pseudo must be used when the frame uses RBX as
// the base pointer. Indeed, in such situation RBX is a reserved
// register and the register allocator will ignore any use/def of
// it. In other words, the register will not fix the clobbering of
// RBX that will happen when setting the arguments for the instrucion.
//
// Unlike the actual related instruction, we mark that this one
// defines RBX (instead of using RBX).
// The rationale is that we will define RBX during the expansion of
// the pseudo. The argument feeding RBX is rbx_input.
//
// The additional argument, $rbx_save, is a temporary register used to
// save the value of RBX across the actual instruction.
//
// To make sure the register assigned to $rbx_save does not interfere with
// the definition of the actual instruction, we use a definition $dst which
// is tied to $rbx_save. That way, the live-range of $rbx_save spans across
// the instruction and we are sure we will have a valid register to restore
// the value of RBX.
let Defs = [RAX, RDX, RBX, EFLAGS], Uses = [RAX, RCX, RDX],
    Predicates = [HasCmpxchg16b,In64BitMode], SchedRW = [WriteCMPXCHGRMW],
    isCodeGenOnly = 1, isPseudo = 1,
    mayLoad = 1, mayStore = 1, hasSideEffects = 0,
    Constraints = "$rbx_save = $dst" in {
def LCMPXCHG16B_SAVE_RBX :
    I<0, Pseudo, (outs GR64:$dst),
      (ins i128mem:$ptr, GR64:$rbx_input, GR64:$rbx_save), "", []>;
}

// Pseudo instruction that doesn't read/write RBX. Will be turned into either
// LCMPXCHG16B_SAVE_RBX or LCMPXCHG16B via a custom inserter.
let Defs = [RAX, RDX, EFLAGS], Uses = [RAX, RCX, RDX],
    Predicates = [HasCmpxchg16b,In64BitMode], SchedRW = [WriteCMPXCHGRMW],
    isCodeGenOnly = 1, isPseudo = 1,
    mayLoad = 1, mayStore = 1, hasSideEffects = 0,
    usesCustomInserter = 1 in {
def LCMPXCHG16B_NO_RBX :
    I<0, Pseudo, (outs), (ins i128mem:$ptr, GR64:$rbx_input), "",
      [(X86cas16 addr:$ptr, GR64:$rbx_input)]>;
}

// This pseudo must be used when the frame uses RBX/EBX as
// the base pointer.
// cf comment for LCMPXCHG16B_SAVE_RBX.
let Defs = [EBX], Uses = [ECX, EAX],
    Predicates = [HasMWAITX], SchedRW = [WriteSystem],
    isCodeGenOnly = 1, isPseudo = 1, Constraints = "$rbx_save = $dst" in {
def MWAITX_SAVE_RBX :
    I<0, Pseudo, (outs GR64:$dst),
      (ins GR32:$ebx_input, GR64:$rbx_save),
      "mwaitx",
      []>;
}

// Pseudo mwaitx instruction to use for custom insertion.
let Predicates = [HasMWAITX], SchedRW = [WriteSystem],
    isCodeGenOnly = 1, isPseudo = 1,
    usesCustomInserter = 1 in {
def MWAITX :
    I<0, Pseudo, (outs), (ins GR32:$ecx, GR32:$eax, GR32:$ebx),
      "mwaitx",
      [(int_x86_mwaitx GR32:$ecx, GR32:$eax, GR32:$ebx)]>;
}


defm LCMPXCHG : LCMPXCHG_BinOp<0xB0, 0xB1, MRMDestMem, "cmpxchg", X86cas>;

// Atomic exchange and add
multiclass ATOMIC_RMW_BINOP<bits<8> opc8, bits<8> opc, string mnemonic,
                            string frag> {
  let Constraints = "$val = $dst", Defs = [EFLAGS], mayLoad = 1, mayStore = 1,
      isCodeGenOnly = 1, SchedRW = [WriteALURMW] in {
    def NAME#8  : I<opc8, MRMSrcMem, (outs GR8:$dst),
                    (ins GR8:$val, i8mem:$ptr),
                    !strconcat(mnemonic, "{b}\t{$val, $ptr|$ptr, $val}"),
                    [(set GR8:$dst,
                          (!cast<PatFrag>(frag # "_8") addr:$ptr, GR8:$val))]>;
    def NAME#16 : I<opc, MRMSrcMem, (outs GR16:$dst),
                    (ins GR16:$val, i16mem:$ptr),
                    !strconcat(mnemonic, "{w}\t{$val, $ptr|$ptr, $val}"),
                    [(set
                       GR16:$dst,
                       (!cast<PatFrag>(frag # "_16") addr:$ptr, GR16:$val))]>,
                    OpSize16;
    def NAME#32 : I<opc, MRMSrcMem, (outs GR32:$dst),
                    (ins GR32:$val, i32mem:$ptr),
                    !strconcat(mnemonic, "{l}\t{$val, $ptr|$ptr, $val}"),
                    [(set
                       GR32:$dst,
                       (!cast<PatFrag>(frag # "_32") addr:$ptr, GR32:$val))]>,
                    OpSize32;
    def NAME#64 : RI<opc, MRMSrcMem, (outs GR64:$dst),
                     (ins GR64:$val, i64mem:$ptr),
                     !strconcat(mnemonic, "{q}\t{$val, $ptr|$ptr, $val}"),
                     [(set
                        GR64:$dst,
                        (!cast<PatFrag>(frag # "_64") addr:$ptr, GR64:$val))]>;
  }
}

defm LXADD : ATOMIC_RMW_BINOP<0xc0, 0xc1, "xadd", "atomic_load_add">, TB, LOCK;

/* The following multiclass tries to make sure that in code like
 *    x.store (immediate op x.load(acquire), release)
 * and
 *    x.store (register op x.load(acquire), release)
 * an operation directly on memory is generated instead of wasting a register.
 * It is not automatic as atomic_store/load are only lowered to MOV instructions
 * extremely late to prevent them from being accidentally reordered in the backend
 * (see below the RELEASE_MOV* / ACQUIRE_MOV* pseudo-instructions)
 */
multiclass RELEASE_BINOP_MI<string Name, SDNode op> {
  def : Pat<(atomic_store_8 addr:$dst,
             (op (atomic_load_8 addr:$dst), (i8 imm:$src))),
            (!cast<Instruction>(Name#"8mi") addr:$dst, imm:$src)>;
  def : Pat<(atomic_store_16 addr:$dst,
             (op (atomic_load_16 addr:$dst), (i16 imm:$src))),
            (!cast<Instruction>(Name#"16mi") addr:$dst, imm:$src)>;
  def : Pat<(atomic_store_32 addr:$dst,
             (op (atomic_load_32 addr:$dst), (i32 imm:$src))),
            (!cast<Instruction>(Name#"32mi") addr:$dst, imm:$src)>;
  def : Pat<(atomic_store_64 addr:$dst,
             (op (atomic_load_64 addr:$dst), (i64immSExt32:$src))),
            (!cast<Instruction>(Name#"64mi32") addr:$dst, (i64immSExt32:$src))>;

  def : Pat<(atomic_store_8 addr:$dst,
             (op (atomic_load_8 addr:$dst), (i8 GR8:$src))),
            (!cast<Instruction>(Name#"8mr") addr:$dst, GR8:$src)>;
  def : Pat<(atomic_store_16 addr:$dst,
             (op (atomic_load_16 addr:$dst), (i16 GR16:$src))),
            (!cast<Instruction>(Name#"16mr") addr:$dst, GR16:$src)>;
  def : Pat<(atomic_store_32 addr:$dst,
             (op (atomic_load_32 addr:$dst), (i32 GR32:$src))),
            (!cast<Instruction>(Name#"32mr") addr:$dst, GR32:$src)>;
  def : Pat<(atomic_store_64 addr:$dst,
             (op (atomic_load_64 addr:$dst), (i64 GR64:$src))),
            (!cast<Instruction>(Name#"64mr") addr:$dst, GR64:$src)>;
}
defm : RELEASE_BINOP_MI<"ADD", add>;
defm : RELEASE_BINOP_MI<"AND", and>;
defm : RELEASE_BINOP_MI<"OR",  or>;
defm : RELEASE_BINOP_MI<"XOR", xor>;
defm : RELEASE_BINOP_MI<"SUB", sub>;

// Atomic load + floating point patterns.
// FIXME: This could also handle SIMD operations with *ps and *pd instructions.
multiclass ATOMIC_LOAD_FP_BINOP_MI<string Name, SDNode op> {
  def : Pat<(op FR32:$src1, (bitconvert (i32 (atomic_load_32 addr:$src2)))),
            (!cast<Instruction>(Name#"SSrm") FR32:$src1, addr:$src2)>,
            Requires<[UseSSE1]>;
  def : Pat<(op FR32:$src1, (bitconvert (i32 (atomic_load_32 addr:$src2)))),
            (!cast<Instruction>("V"#Name#"SSrm") FR32:$src1, addr:$src2)>,
            Requires<[UseAVX]>;
  def : Pat<(op FR32X:$src1, (bitconvert (i32 (atomic_load_32 addr:$src2)))),
            (!cast<Instruction>("V"#Name#"SSZrm") FR32X:$src1, addr:$src2)>,
            Requires<[HasAVX512]>;

  def : Pat<(op FR64:$src1, (bitconvert (i64 (atomic_load_64 addr:$src2)))),
            (!cast<Instruction>(Name#"SDrm") FR64:$src1, addr:$src2)>,
            Requires<[UseSSE1]>;
  def : Pat<(op FR64:$src1, (bitconvert (i64 (atomic_load_64 addr:$src2)))),
            (!cast<Instruction>("V"#Name#"SDrm") FR64:$src1, addr:$src2)>,
            Requires<[UseAVX]>;
  def : Pat<(op FR64X:$src1, (bitconvert (i64 (atomic_load_64 addr:$src2)))),
            (!cast<Instruction>("V"#Name#"SDZrm") FR64X:$src1, addr:$src2)>,
            Requires<[HasAVX512]>;
}
defm : ATOMIC_LOAD_FP_BINOP_MI<"ADD", fadd>;
// FIXME: Add fsub, fmul, fdiv, ...

multiclass RELEASE_UNOP<string Name, dag dag8, dag dag16, dag dag32,
                        dag dag64> {
  def : Pat<(atomic_store_8 addr:$dst, dag8),
            (!cast<Instruction>(Name#8m) addr:$dst)>;
  def : Pat<(atomic_store_16 addr:$dst, dag16),
            (!cast<Instruction>(Name#16m) addr:$dst)>;
  def : Pat<(atomic_store_32 addr:$dst, dag32),
            (!cast<Instruction>(Name#32m) addr:$dst)>;
  def : Pat<(atomic_store_64 addr:$dst, dag64),
            (!cast<Instruction>(Name#64m) addr:$dst)>;
}

let Predicates = [UseIncDec] in {
  defm : RELEASE_UNOP<"INC",
      (add (atomic_load_8  addr:$dst), (i8 1)),
      (add (atomic_load_16 addr:$dst), (i16 1)),
      (add (atomic_load_32 addr:$dst), (i32 1)),
      (add (atomic_load_64 addr:$dst), (i64 1))>;
  defm : RELEASE_UNOP<"DEC",
      (add (atomic_load_8  addr:$dst), (i8 -1)),
      (add (atomic_load_16 addr:$dst), (i16 -1)),
      (add (atomic_load_32 addr:$dst), (i32 -1)),
      (add (atomic_load_64 addr:$dst), (i64 -1))>;
}

defm : RELEASE_UNOP<"NEG",
    (ineg (i8 (atomic_load_8  addr:$dst))),
    (ineg (i16 (atomic_load_16 addr:$dst))),
    (ineg (i32 (atomic_load_32 addr:$dst))),
    (ineg (i64 (atomic_load_64 addr:$dst)))>;
defm : RELEASE_UNOP<"NOT",
    (not (i8 (atomic_load_8  addr:$dst))),
    (not (i16 (atomic_load_16 addr:$dst))),
    (not (i32 (atomic_load_32 addr:$dst))),
    (not (i64 (atomic_load_64 addr:$dst)))>;

def : Pat<(atomic_store_8 addr:$dst, (i8 imm:$src)),
          (MOV8mi addr:$dst, imm:$src)>;
def : Pat<(atomic_store_16 addr:$dst, (i16 imm:$src)),
          (MOV16mi addr:$dst, imm:$src)>;
def : Pat<(atomic_store_32 addr:$dst, (i32 imm:$src)),
          (MOV32mi addr:$dst, imm:$src)>;
def : Pat<(atomic_store_64 addr:$dst, (i64immSExt32:$src)),
          (MOV64mi32 addr:$dst, i64immSExt32:$src)>;

def : Pat<(atomic_store_8 addr:$dst, GR8:$src),
          (MOV8mr addr:$dst, GR8:$src)>;
def : Pat<(atomic_store_16 addr:$dst, GR16:$src),
          (MOV16mr addr:$dst, GR16:$src)>;
def : Pat<(atomic_store_32 addr:$dst, GR32:$src),
          (MOV32mr addr:$dst, GR32:$src)>;
def : Pat<(atomic_store_64 addr:$dst, GR64:$src),
          (MOV64mr addr:$dst, GR64:$src)>;

def : Pat<(i8  (atomic_load_8 addr:$src)),  (MOV8rm addr:$src)>;
def : Pat<(i16 (atomic_load_16 addr:$src)), (MOV16rm addr:$src)>;
def : Pat<(i32 (atomic_load_32 addr:$src)), (MOV32rm addr:$src)>;
def : Pat<(i64 (atomic_load_64 addr:$src)), (MOV64rm addr:$src)>;

// Floating point loads/stores.
def : Pat<(atomic_store_32 addr:$dst, (i32 (bitconvert (f32 FR32:$src)))),
          (MOVSSmr addr:$dst, FR32:$src)>, Requires<[UseSSE1]>;
def : Pat<(atomic_store_32 addr:$dst, (i32 (bitconvert (f32 FR32:$src)))),
          (VMOVSSmr addr:$dst, FR32:$src)>, Requires<[UseAVX]>;
def : Pat<(atomic_store_32 addr:$dst, (i32 (bitconvert (f32 FR32:$src)))),
          (VMOVSSZmr addr:$dst, FR32:$src)>, Requires<[HasAVX512]>;

def : Pat<(atomic_store_64 addr:$dst, (i64 (bitconvert (f64 FR64:$src)))),
          (MOVSDmr addr:$dst, FR64:$src)>, Requires<[UseSSE2]>;
def : Pat<(atomic_store_64 addr:$dst, (i64 (bitconvert (f64 FR64:$src)))),
          (VMOVSDmr addr:$dst, FR64:$src)>, Requires<[UseAVX]>;
def : Pat<(atomic_store_64 addr:$dst, (i64 (bitconvert (f64 FR64:$src)))),
          (VMOVSDmr addr:$dst, FR64:$src)>, Requires<[HasAVX512]>;

def : Pat<(f32 (bitconvert (i32 (atomic_load_32 addr:$src)))),
          (MOVSSrm_alt addr:$src)>, Requires<[UseSSE1]>;
def : Pat<(f32 (bitconvert (i32 (atomic_load_32 addr:$src)))),
          (VMOVSSrm_alt addr:$src)>, Requires<[UseAVX]>;
def : Pat<(f32 (bitconvert (i32 (atomic_load_32 addr:$src)))),
          (VMOVSSZrm_alt addr:$src)>, Requires<[HasAVX512]>;

def : Pat<(f64 (bitconvert (i64 (atomic_load_64 addr:$src)))),
          (MOVSDrm_alt addr:$src)>, Requires<[UseSSE2]>;
def : Pat<(f64 (bitconvert (i64 (atomic_load_64 addr:$src)))),
          (VMOVSDrm_alt addr:$src)>, Requires<[UseAVX]>;
def : Pat<(f64 (bitconvert (i64 (atomic_load_64 addr:$src)))),
          (VMOVSDZrm_alt addr:$src)>, Requires<[HasAVX512]>;

//===----------------------------------------------------------------------===//
// DAG Pattern Matching Rules
//===----------------------------------------------------------------------===//

// Use AND/OR to store 0/-1 in memory when optimizing for minsize. This saves
// binary size compared to a regular MOV, but it introduces an unnecessary
// load, so is not suitable for regular or optsize functions.
let Predicates = [OptForMinSize] in {
def : Pat<(simple_store (i16 0), addr:$dst), (AND16mi8 addr:$dst, 0)>;
def : Pat<(simple_store (i32 0), addr:$dst), (AND32mi8 addr:$dst, 0)>;
def : Pat<(simple_store (i64 0), addr:$dst), (AND64mi8 addr:$dst, 0)>;
def : Pat<(simple_store (i16 -1), addr:$dst), (OR16mi8 addr:$dst, -1)>;
def : Pat<(simple_store (i32 -1), addr:$dst), (OR32mi8 addr:$dst, -1)>;
def : Pat<(simple_store (i64 -1), addr:$dst), (OR64mi8 addr:$dst, -1)>;
}

// In kernel code model, we can get the address of a label
// into a register with 'movq'.  FIXME: This is a hack, the 'imm' predicate of
// the MOV64ri32 should accept these.
def : Pat<(i64 (X86Wrapper tconstpool  :$dst)),
          (MOV64ri32 tconstpool  :$dst)>, Requires<[KernelCode]>;
def : Pat<(i64 (X86Wrapper tjumptable  :$dst)),
          (MOV64ri32 tjumptable  :$dst)>, Requires<[KernelCode]>;
def : Pat<(i64 (X86Wrapper tglobaladdr :$dst)),
          (MOV64ri32 tglobaladdr :$dst)>, Requires<[KernelCode]>;
def : Pat<(i64 (X86Wrapper texternalsym:$dst)),
          (MOV64ri32 texternalsym:$dst)>, Requires<[KernelCode]>;
def : Pat<(i64 (X86Wrapper mcsym:$dst)),
          (MOV64ri32 mcsym:$dst)>, Requires<[KernelCode]>;
def : Pat<(i64 (X86Wrapper tblockaddress:$dst)),
          (MOV64ri32 tblockaddress:$dst)>, Requires<[KernelCode]>;

// If we have small model and -static mode, it is safe to store global addresses
// directly as immediates.  FIXME: This is really a hack, the 'imm' predicate
// for MOV64mi32 should handle this sort of thing.
def : Pat<(store (i64 (X86Wrapper tconstpool:$src)), addr:$dst),
          (MOV64mi32 addr:$dst, tconstpool:$src)>,
          Requires<[NearData, IsNotPIC]>;
def : Pat<(store (i64 (X86Wrapper tjumptable:$src)), addr:$dst),
          (MOV64mi32 addr:$dst, tjumptable:$src)>,
          Requires<[NearData, IsNotPIC]>;
def : Pat<(store (i64 (X86Wrapper tglobaladdr:$src)), addr:$dst),
          (MOV64mi32 addr:$dst, tglobaladdr:$src)>,
          Requires<[NearData, IsNotPIC]>;
def : Pat<(store (i64 (X86Wrapper texternalsym:$src)), addr:$dst),
          (MOV64mi32 addr:$dst, texternalsym:$src)>,
          Requires<[NearData, IsNotPIC]>;
def : Pat<(store (i64 (X86Wrapper mcsym:$src)), addr:$dst),
          (MOV64mi32 addr:$dst, mcsym:$src)>,
          Requires<[NearData, IsNotPIC]>;
def : Pat<(store (i64 (X86Wrapper tblockaddress:$src)), addr:$dst),
          (MOV64mi32 addr:$dst, tblockaddress:$src)>,
          Requires<[NearData, IsNotPIC]>;

def : Pat<(i32 (X86RecoverFrameAlloc mcsym:$dst)), (MOV32ri mcsym:$dst)>;
def : Pat<(i64 (X86RecoverFrameAlloc mcsym:$dst)), (MOV64ri mcsym:$dst)>;

// Calls

// tls has some funny stuff here...
// This corresponds to movabs $foo@tpoff, %rax
def : Pat<(i64 (X86Wrapper tglobaltlsaddr :$dst)),
          (MOV64ri32 tglobaltlsaddr :$dst)>;
// This corresponds to add $foo@tpoff, %rax
def : Pat<(add GR64:$src1, (X86Wrapper tglobaltlsaddr :$dst)),
          (ADD64ri32 GR64:$src1, tglobaltlsaddr :$dst)>;


// Direct PC relative function call for small code model. 32-bit displacement
// sign extended to 64-bit.
def : Pat<(X86call (i64 tglobaladdr:$dst)),
          (CALL64pcrel32 tglobaladdr:$dst)>;
def : Pat<(X86call (i64 texternalsym:$dst)),
          (CALL64pcrel32 texternalsym:$dst)>;

def : Pat<(X86call_rvmarker (i64 tglobaladdr:$rvfunc), (i64 texternalsym:$dst)),
          (CALL64pcrel32_RVMARKER tglobaladdr:$rvfunc, texternalsym:$dst)>;
def : Pat<(X86call_rvmarker (i64 tglobaladdr:$rvfunc), (i64 tglobaladdr:$dst)),
          (CALL64pcrel32_RVMARKER tglobaladdr:$rvfunc, tglobaladdr:$dst)>;


// Tailcall stuff. The TCRETURN instructions execute after the epilog, so they
// can never use callee-saved registers. That is the purpose of the GR64_TC
// register classes.
//
// The only volatile register that is never used by the calling convention is
// %r11. This happens when calling a vararg function with 6 arguments.
//
// Match an X86tcret that uses less than 7 volatile registers.
def X86tcret_6regs : PatFrag<(ops node:$ptr, node:$off),
                             (X86tcret node:$ptr, node:$off), [{
  // X86tcret args: (*chain, ptr, imm, regs..., glue)
  unsigned NumRegs = 0;
  for (unsigned i = 3, e = N->getNumOperands(); i != e; ++i)
    if (isa<RegisterSDNode>(N->getOperand(i)) && ++NumRegs > 6)
      return false;
  return true;
}]>;

def : Pat<(X86tcret ptr_rc_tailcall:$dst, timm:$off),
          (TCRETURNri ptr_rc_tailcall:$dst, timm:$off)>,
          Requires<[Not64BitMode, NotUseIndirectThunkCalls]>;

// FIXME: This is disabled for 32-bit PIC mode because the global base
// register which is part of the address mode may be assigned a
// callee-saved register.
def : Pat<(X86tcret (load addr:$dst), timm:$off),
          (TCRETURNmi addr:$dst, timm:$off)>,
          Requires<[Not64BitMode, IsNotPIC, NotUseIndirectThunkCalls]>;

def : Pat<(X86tcret (i32 tglobaladdr:$dst), timm:$off),
          (TCRETURNdi tglobaladdr:$dst, timm:$off)>,
          Requires<[NotLP64]>;

def : Pat<(X86tcret (i32 texternalsym:$dst), timm:$off),
          (TCRETURNdi texternalsym:$dst, timm:$off)>,
          Requires<[NotLP64]>;

def : Pat<(X86tcret ptr_rc_tailcall:$dst, timm:$off),
          (TCRETURNri64 ptr_rc_tailcall:$dst, timm:$off)>,
          Requires<[In64BitMode, NotUseIndirectThunkCalls]>;

// Don't fold loads into X86tcret requiring more than 6 regs.
// There wouldn't be enough scratch registers for base+index.
def : Pat<(X86tcret_6regs (load addr:$dst), timm:$off),
          (TCRETURNmi64 addr:$dst, timm:$off)>,
          Requires<[In64BitMode, NotUseIndirectThunkCalls]>;

def : Pat<(X86tcret ptr_rc_tailcall:$dst, timm:$off),
          (INDIRECT_THUNK_TCRETURN64 ptr_rc_tailcall:$dst, timm:$off)>,
          Requires<[In64BitMode, UseIndirectThunkCalls]>;

def : Pat<(X86tcret ptr_rc_tailcall:$dst, timm:$off),
          (INDIRECT_THUNK_TCRETURN32 ptr_rc_tailcall:$dst, timm:$off)>,
          Requires<[Not64BitMode, UseIndirectThunkCalls]>;

def : Pat<(X86tcret (i64 tglobaladdr:$dst), timm:$off),
          (TCRETURNdi64 tglobaladdr:$dst, timm:$off)>,
          Requires<[IsLP64]>;

def : Pat<(X86tcret (i64 texternalsym:$dst), timm:$off),
          (TCRETURNdi64 texternalsym:$dst, timm:$off)>,
          Requires<[IsLP64]>;

// Normal calls, with various flavors of addresses.
def : Pat<(X86call (i32 tglobaladdr:$dst)),
          (CALLpcrel32 tglobaladdr:$dst)>;
def : Pat<(X86call (i32 texternalsym:$dst)),
          (CALLpcrel32 texternalsym:$dst)>;
def : Pat<(X86call (i32 imm:$dst)),
          (CALLpcrel32 imm:$dst)>, Requires<[CallImmAddr]>;

// Comparisons.

// TEST R,R is smaller than CMP R,0
def : Pat<(X86cmp GR8:$src1, 0),
          (TEST8rr GR8:$src1, GR8:$src1)>;
def : Pat<(X86cmp GR16:$src1, 0),
          (TEST16rr GR16:$src1, GR16:$src1)>;
def : Pat<(X86cmp GR32:$src1, 0),
          (TEST32rr GR32:$src1, GR32:$src1)>;
def : Pat<(X86cmp GR64:$src1, 0),
          (TEST64rr GR64:$src1, GR64:$src1)>;

// zextload bool -> zextload byte
// i1 stored in one byte in zero-extended form.
// Upper bits cleanup should be executed before Store.
def : Pat<(zextloadi8i1  addr:$src), (MOV8rm addr:$src)>;
def : Pat<(zextloadi16i1 addr:$src),
          (EXTRACT_SUBREG (MOVZX32rm8 addr:$src), sub_16bit)>;
def : Pat<(zextloadi32i1 addr:$src), (MOVZX32rm8 addr:$src)>;
def : Pat<(zextloadi64i1 addr:$src),
          (SUBREG_TO_REG (i64 0), (MOVZX32rm8 addr:$src), sub_32bit)>;

// extload bool -> extload byte
// When extloading from 16-bit and smaller memory locations into 64-bit
// registers, use zero-extending loads so that the entire 64-bit register is
// defined, avoiding partial-register updates.

def : Pat<(extloadi8i1 addr:$src),   (MOV8rm      addr:$src)>;
def : Pat<(extloadi16i1 addr:$src),
          (EXTRACT_SUBREG (MOVZX32rm8 addr:$src), sub_16bit)>;
def : Pat<(extloadi32i1 addr:$src),  (MOVZX32rm8  addr:$src)>;
def : Pat<(extloadi16i8 addr:$src),
          (EXTRACT_SUBREG (MOVZX32rm8 addr:$src), sub_16bit)>;
def : Pat<(extloadi32i8 addr:$src),  (MOVZX32rm8  addr:$src)>;
def : Pat<(extloadi32i16 addr:$src), (MOVZX32rm16 addr:$src)>;

// For other extloads, use subregs, since the high contents of the register are
// defined after an extload.
// NOTE: The extloadi64i32 pattern needs to be first as it will try to form
// 32-bit loads for 4 byte aligned i8/i16 loads.
def : Pat<(extloadi64i32 addr:$src),
          (SUBREG_TO_REG (i64 0), (MOV32rm addr:$src), sub_32bit)>;
def : Pat<(extloadi64i1 addr:$src),
          (SUBREG_TO_REG (i64 0), (MOVZX32rm8 addr:$src), sub_32bit)>;
def : Pat<(extloadi64i8 addr:$src),
          (SUBREG_TO_REG (i64 0), (MOVZX32rm8 addr:$src), sub_32bit)>;
def : Pat<(extloadi64i16 addr:$src),
          (SUBREG_TO_REG (i64 0), (MOVZX32rm16 addr:$src), sub_32bit)>;

// anyext. Define these to do an explicit zero-extend to
// avoid partial-register updates.
def : Pat<(i16 (anyext GR8 :$src)), (EXTRACT_SUBREG
                                     (MOVZX32rr8 GR8 :$src), sub_16bit)>;
def : Pat<(i32 (anyext GR8 :$src)), (MOVZX32rr8  GR8 :$src)>;

// Except for i16 -> i32 since isel expect i16 ops to be promoted to i32.
def : Pat<(i32 (anyext GR16:$src)),
          (INSERT_SUBREG (i32 (IMPLICIT_DEF)), GR16:$src, sub_16bit)>;

def : Pat<(i64 (anyext GR8 :$src)),
          (SUBREG_TO_REG (i64 0), (MOVZX32rr8  GR8  :$src), sub_32bit)>;
def : Pat<(i64 (anyext GR16:$src)),
          (SUBREG_TO_REG (i64 0), (MOVZX32rr16 GR16 :$src), sub_32bit)>;
def : Pat<(i64 (anyext GR32:$src)),
          (INSERT_SUBREG (i64 (IMPLICIT_DEF)), GR32:$src, sub_32bit)>;

// If this is an anyext of the remainder of an 8-bit sdivrem, use a MOVSX
// instead of a MOVZX. The sdivrem lowering will emit emit a MOVSX to move
// %ah to the lower byte of a register. By using a MOVSX here we allow a
// post-isel peephole to merge the two MOVSX instructions into one.
def anyext_sdiv : PatFrag<(ops node:$lhs), (anyext node:$lhs),[{
  return (N->getOperand(0).getOpcode() == ISD::SDIVREM &&
          N->getOperand(0).getResNo() == 1);
}]>;
def : Pat<(i32 (anyext_sdiv GR8:$src)), (MOVSX32rr8 GR8:$src)>;

// Any instruction that defines a 32-bit result leaves the high half of the
// register. Truncate can be lowered to EXTRACT_SUBREG. CopyFromReg may
// be copying from a truncate. AssertSext/AssertZext/AssertAlign aren't saying
// anything about the upper 32 bits, they're probably just qualifying a
// CopyFromReg. FREEZE may be coming from a a truncate. Any other 32-bit
// operation will zero-extend up to 64 bits.
def def32 : PatLeaf<(i32 GR32:$src), [{
  return N->getOpcode() != ISD::TRUNCATE &&
         N->getOpcode() != TargetOpcode::EXTRACT_SUBREG &&
         N->getOpcode() != ISD::CopyFromReg &&
         N->getOpcode() != ISD::AssertSext &&
         N->getOpcode() != ISD::AssertZext &&
         N->getOpcode() != ISD::AssertAlign &&
         N->getOpcode() != ISD::FREEZE;
}]>;

// In the case of a 32-bit def that is known to implicitly zero-extend,
// we can use a SUBREG_TO_REG.
def : Pat<(i64 (zext def32:$src)),
          (SUBREG_TO_REG (i64 0), GR32:$src, sub_32bit)>;
def : Pat<(i64 (and (anyext def32:$src), 0x00000000FFFFFFFF)),
          (SUBREG_TO_REG (i64 0), GR32:$src, sub_32bit)>;

//===----------------------------------------------------------------------===//
// Pattern match OR as ADD
//===----------------------------------------------------------------------===//

// If safe, we prefer to pattern match OR as ADD at isel time. ADD can be
// 3-addressified into an LEA instruction to avoid copies.  However, we also
// want to finally emit these instructions as an or at the end of the code
// generator to make the generated code easier to read.  To do this, we select
// into "disjoint bits" pseudo ops.

// Treat an 'or' node is as an 'add' if the or'ed bits are known to be zero.
def or_is_add : PatFrag<(ops node:$lhs, node:$rhs), (or node:$lhs, node:$rhs),[{
  if (ConstantSDNode *CN = dyn_cast<ConstantSDNode>(N->getOperand(1)))
    return CurDAG->MaskedValueIsZero(N->getOperand(0), CN->getAPIntValue());

  KnownBits Known0 = CurDAG->computeKnownBits(N->getOperand(0), 0);
  KnownBits Known1 = CurDAG->computeKnownBits(N->getOperand(1), 0);
  return (~Known0.Zero & ~Known1.Zero) == 0;
}]>;


// (or x1, x2) -> (add x1, x2) if two operands are known not to share bits.
// Try this before the selecting to OR.
let SchedRW = [WriteALU] in {

let isConvertibleToThreeAddress = 1, isPseudo = 1,
    Constraints = "$src1 = $dst", Defs = [EFLAGS] in {
let isCommutable = 1 in {
def ADD8rr_DB   : I<0, Pseudo, (outs GR8:$dst), (ins GR8:$src1, GR8:$src2),
                    "", // orb/addb REG, REG
                    [(set GR8:$dst, (or_is_add GR8:$src1, GR8:$src2))]>;
def ADD16rr_DB  : I<0, Pseudo, (outs GR16:$dst), (ins GR16:$src1, GR16:$src2),
                    "", // orw/addw REG, REG
                    [(set GR16:$dst, (or_is_add GR16:$src1, GR16:$src2))]>;
def ADD32rr_DB  : I<0, Pseudo, (outs GR32:$dst), (ins GR32:$src1, GR32:$src2),
                    "", // orl/addl REG, REG
                    [(set GR32:$dst, (or_is_add GR32:$src1, GR32:$src2))]>;
def ADD64rr_DB  : I<0, Pseudo, (outs GR64:$dst), (ins GR64:$src1, GR64:$src2),
                    "", // orq/addq REG, REG
                    [(set GR64:$dst, (or_is_add GR64:$src1, GR64:$src2))]>;
} // isCommutable

// NOTE: These are order specific, we want the ri8 forms to be listed
// first so that they are slightly preferred to the ri forms.

def ADD8ri_DB :   I<0, Pseudo,
                    (outs GR8:$dst), (ins GR8:$src1, i8imm:$src2),
                    "", // orb/addb REG, imm8
                    [(set GR8:$dst, (or_is_add GR8:$src1, imm:$src2))]>;
def ADD16ri8_DB : I<0, Pseudo,
                    (outs GR16:$dst), (ins GR16:$src1, i16i8imm:$src2),
                    "", // orw/addw REG, imm8
                    [(set GR16:$dst,(or_is_add GR16:$src1,i16immSExt8:$src2))]>;
def ADD16ri_DB  : I<0, Pseudo, (outs GR16:$dst), (ins GR16:$src1, i16imm:$src2),
                    "", // orw/addw REG, imm
                    [(set GR16:$dst, (or_is_add GR16:$src1, imm:$src2))]>;

def ADD32ri8_DB : I<0, Pseudo,
                    (outs GR32:$dst), (ins GR32:$src1, i32i8imm:$src2),
                    "", // orl/addl REG, imm8
                    [(set GR32:$dst,(or_is_add GR32:$src1,i32immSExt8:$src2))]>;
def ADD32ri_DB  : I<0, Pseudo, (outs GR32:$dst), (ins GR32:$src1, i32imm:$src2),
                    "", // orl/addl REG, imm
                    [(set GR32:$dst, (or_is_add GR32:$src1, imm:$src2))]>;


def ADD64ri8_DB : I<0, Pseudo,
                    (outs GR64:$dst), (ins GR64:$src1, i64i8imm:$src2),
                    "", // orq/addq REG, imm8
                    [(set GR64:$dst, (or_is_add GR64:$src1,
                                                i64immSExt8:$src2))]>;
def ADD64ri32_DB : I<0, Pseudo,
                     (outs GR64:$dst), (ins GR64:$src1, i64i32imm:$src2),
                     "", // orq/addq REG, imm
                     [(set GR64:$dst, (or_is_add GR64:$src1,
                                                 i64immSExt32:$src2))]>;
}
} // AddedComplexity, SchedRW

//===----------------------------------------------------------------------===//
// Pattern match SUB as XOR
//===----------------------------------------------------------------------===//

// An immediate in the LHS of a subtract can't be encoded in the instruction.
// If there is no possibility of a borrow we can use an XOR instead of a SUB
// to enable the immediate to be folded.
// TODO: Move this to a DAG combine?

def sub_is_xor : PatFrag<(ops node:$lhs, node:$rhs), (sub node:$lhs, node:$rhs),[{
  if (ConstantSDNode *CN = dyn_cast<ConstantSDNode>(N->getOperand(0))) {
    KnownBits Known = CurDAG->computeKnownBits(N->getOperand(1));

    // If all possible ones in the RHS are set in the LHS then there can't be
    // a borrow and we can use xor.
    return (~Known.Zero).isSubsetOf(CN->getAPIntValue());
  }

  return false;
}]>;

let AddedComplexity = 5 in {
def : Pat<(sub_is_xor imm:$src2, GR8:$src1),
          (XOR8ri GR8:$src1, imm:$src2)>;
def : Pat<(sub_is_xor i16immSExt8:$src2, GR16:$src1),
          (XOR16ri8 GR16:$src1, i16immSExt8:$src2)>;
def : Pat<(sub_is_xor imm:$src2, GR16:$src1),
          (XOR16ri GR16:$src1, imm:$src2)>;
def : Pat<(sub_is_xor i32immSExt8:$src2, GR32:$src1),
          (XOR32ri8 GR32:$src1, i32immSExt8:$src2)>;
def : Pat<(sub_is_xor imm:$src2, GR32:$src1),
          (XOR32ri GR32:$src1, imm:$src2)>;
def : Pat<(sub_is_xor i64immSExt8:$src2, GR64:$src1),
          (XOR64ri8 GR64:$src1, i64immSExt8:$src2)>;
def : Pat<(sub_is_xor i64immSExt32:$src2, GR64:$src1),
          (XOR64ri32 GR64:$src1, i64immSExt32:$src2)>;
}

//===----------------------------------------------------------------------===//
// Some peepholes
//===----------------------------------------------------------------------===//

// Odd encoding trick: -128 fits into an 8-bit immediate field while
// +128 doesn't, so in this special case use a sub instead of an add.
def : Pat<(add GR16:$src1, 128),
          (SUB16ri8 GR16:$src1, -128)>;
def : Pat<(store (add (loadi16 addr:$dst), 128), addr:$dst),
          (SUB16mi8 addr:$dst, -128)>;

def : Pat<(add GR32:$src1, 128),
          (SUB32ri8 GR32:$src1, -128)>;
def : Pat<(store (add (loadi32 addr:$dst), 128), addr:$dst),
          (SUB32mi8 addr:$dst, -128)>;

def : Pat<(add GR64:$src1, 128),
          (SUB64ri8 GR64:$src1, -128)>;
def : Pat<(store (add (loadi64 addr:$dst), 128), addr:$dst),
          (SUB64mi8 addr:$dst, -128)>;

def : Pat<(X86add_flag_nocf GR16:$src1, 128),
          (SUB16ri8 GR16:$src1, -128)>;
def : Pat<(X86add_flag_nocf GR32:$src1, 128),
          (SUB32ri8 GR32:$src1, -128)>;
def : Pat<(X86add_flag_nocf GR64:$src1, 128),
          (SUB64ri8 GR64:$src1, -128)>;

// The same trick applies for 32-bit immediate fields in 64-bit
// instructions.
def : Pat<(add GR64:$src1, 0x0000000080000000),
          (SUB64ri32 GR64:$src1, 0xffffffff80000000)>;
def : Pat<(store (add (loadi64 addr:$dst), 0x0000000080000000), addr:$dst),
          (SUB64mi32 addr:$dst, 0xffffffff80000000)>;

def : Pat<(X86add_flag_nocf GR64:$src1, 0x0000000080000000),
          (SUB64ri32 GR64:$src1, 0xffffffff80000000)>;

// To avoid needing to materialize an immediate in a register, use a 32-bit and
// with implicit zero-extension instead of a 64-bit and if the immediate has at
// least 32 bits of leading zeros. If in addition the last 32 bits can be
// represented with a sign extension of a 8 bit constant, use that.
// This can also reduce instruction size by eliminating the need for the REX
// prefix.

// AddedComplexity is needed to give priority over i64immSExt8 and i64immSExt32.
let AddedComplexity = 1 in {
def : Pat<(and GR64:$src, i64immZExt32SExt8:$imm),
          (SUBREG_TO_REG
            (i64 0),
            (AND32ri8
              (EXTRACT_SUBREG GR64:$src, sub_32bit),
              (i32 (GetLo32XForm imm:$imm))),
            sub_32bit)>;

def : Pat<(and GR64:$src, i64immZExt32:$imm),
          (SUBREG_TO_REG
            (i64 0),
            (AND32ri
              (EXTRACT_SUBREG GR64:$src, sub_32bit),
              (i32 (GetLo32XForm imm:$imm))),
            sub_32bit)>;
} // AddedComplexity = 1


// AddedComplexity is needed due to the increased complexity on the
// i64immZExt32SExt8 and i64immZExt32 patterns above. Applying this to all
// the MOVZX patterns keeps thems together in DAGIsel tables.
let AddedComplexity = 1 in {
// r & (2^16-1) ==> movz
def : Pat<(and GR32:$src1, 0xffff),
          (MOVZX32rr16 (EXTRACT_SUBREG GR32:$src1, sub_16bit))>;
// r & (2^8-1) ==> movz
def : Pat<(and GR32:$src1, 0xff),
          (MOVZX32rr8 (EXTRACT_SUBREG GR32:$src1, sub_8bit))>;
// r & (2^8-1) ==> movz
def : Pat<(and GR16:$src1, 0xff),
           (EXTRACT_SUBREG (MOVZX32rr8 (EXTRACT_SUBREG GR16:$src1, sub_8bit)),
             sub_16bit)>;

// r & (2^32-1) ==> movz
def : Pat<(and GR64:$src, 0x00000000FFFFFFFF),
          (SUBREG_TO_REG (i64 0),
                         (MOV32rr (EXTRACT_SUBREG GR64:$src, sub_32bit)),
                         sub_32bit)>;
// r & (2^16-1) ==> movz
def : Pat<(and GR64:$src, 0xffff),
          (SUBREG_TO_REG (i64 0),
                      (MOVZX32rr16 (i16 (EXTRACT_SUBREG GR64:$src, sub_16bit))),
                      sub_32bit)>;
// r & (2^8-1) ==> movz
def : Pat<(and GR64:$src, 0xff),
          (SUBREG_TO_REG (i64 0),
                         (MOVZX32rr8 (i8 (EXTRACT_SUBREG GR64:$src, sub_8bit))),
                         sub_32bit)>;
} // AddedComplexity = 1


// Try to use BTS/BTR/BTC for single bit operations on the upper 32-bits.

def BTRXForm : SDNodeXForm<imm, [{
  // Transformation function: Find the lowest 0.
  return getI64Imm((uint8_t)N->getAPIntValue().countTrailingOnes(), SDLoc(N));
}]>;

def BTCBTSXForm : SDNodeXForm<imm, [{
  // Transformation function: Find the lowest 1.
  return getI64Imm((uint8_t)N->getAPIntValue().countTrailingZeros(), SDLoc(N));
}]>;

def BTRMask64 : ImmLeaf<i64, [{
  return !isUInt<32>(Imm) && !isInt<32>(Imm) && isPowerOf2_64(~Imm);
}]>;

def BTCBTSMask64 : ImmLeaf<i64, [{
  return !isInt<32>(Imm) && isPowerOf2_64(Imm);
}]>;

// For now only do this for optsize.
let AddedComplexity = 1, Predicates=[OptForSize] in {
  def : Pat<(and GR64:$src1, BTRMask64:$mask),
            (BTR64ri8 GR64:$src1, (BTRXForm imm:$mask))>;
  def : Pat<(or GR64:$src1, BTCBTSMask64:$mask),
            (BTS64ri8 GR64:$src1, (BTCBTSXForm imm:$mask))>;
  def : Pat<(xor GR64:$src1, BTCBTSMask64:$mask),
            (BTC64ri8 GR64:$src1, (BTCBTSXForm imm:$mask))>;
}


// sext_inreg patterns
def : Pat<(sext_inreg GR32:$src, i16),
          (MOVSX32rr16 (EXTRACT_SUBREG GR32:$src, sub_16bit))>;
def : Pat<(sext_inreg GR32:$src, i8),
          (MOVSX32rr8 (EXTRACT_SUBREG GR32:$src, sub_8bit))>;

def : Pat<(sext_inreg GR16:$src, i8),
           (EXTRACT_SUBREG (MOVSX32rr8 (EXTRACT_SUBREG GR16:$src, sub_8bit)),
             sub_16bit)>;

def : Pat<(sext_inreg GR64:$src, i32),
          (MOVSX64rr32 (EXTRACT_SUBREG GR64:$src, sub_32bit))>;
def : Pat<(sext_inreg GR64:$src, i16),
          (MOVSX64rr16 (EXTRACT_SUBREG GR64:$src, sub_16bit))>;
def : Pat<(sext_inreg GR64:$src, i8),
          (MOVSX64rr8 (EXTRACT_SUBREG GR64:$src, sub_8bit))>;

// sext, sext_load, zext, zext_load
def: Pat<(i16 (sext GR8:$src)),
          (EXTRACT_SUBREG (MOVSX32rr8 GR8:$src), sub_16bit)>;
def: Pat<(sextloadi16i8 addr:$src),
          (EXTRACT_SUBREG (MOVSX32rm8 addr:$src), sub_16bit)>;
def: Pat<(i16 (zext GR8:$src)),
          (EXTRACT_SUBREG (MOVZX32rr8 GR8:$src), sub_16bit)>;
def: Pat<(zextloadi16i8 addr:$src),
          (EXTRACT_SUBREG (MOVZX32rm8 addr:$src), sub_16bit)>;

// trunc patterns
def : Pat<(i16 (trunc GR32:$src)),
          (EXTRACT_SUBREG GR32:$src, sub_16bit)>;
def : Pat<(i8 (trunc GR32:$src)),
          (EXTRACT_SUBREG (i32 (COPY_TO_REGCLASS GR32:$src, GR32_ABCD)),
                          sub_8bit)>,
      Requires<[Not64BitMode]>;
def : Pat<(i8 (trunc GR16:$src)),
          (EXTRACT_SUBREG (i16 (COPY_TO_REGCLASS GR16:$src, GR16_ABCD)),
                          sub_8bit)>,
      Requires<[Not64BitMode]>;
def : Pat<(i32 (trunc GR64:$src)),
          (EXTRACT_SUBREG GR64:$src, sub_32bit)>;
def : Pat<(i16 (trunc GR64:$src)),
          (EXTRACT_SUBREG GR64:$src, sub_16bit)>;
def : Pat<(i8 (trunc GR64:$src)),
          (EXTRACT_SUBREG GR64:$src, sub_8bit)>;
def : Pat<(i8 (trunc GR32:$src)),
          (EXTRACT_SUBREG GR32:$src, sub_8bit)>,
      Requires<[In64BitMode]>;
def : Pat<(i8 (trunc GR16:$src)),
          (EXTRACT_SUBREG GR16:$src, sub_8bit)>,
      Requires<[In64BitMode]>;

def immff00_ffff  : ImmLeaf<i32, [{
  return Imm >= 0xff00 && Imm <= 0xffff;
}]>;

// h-register tricks
def : Pat<(i8 (trunc (srl_su GR16:$src, (i8 8)))),
          (EXTRACT_SUBREG GR16:$src, sub_8bit_hi)>,
      Requires<[Not64BitMode]>;
def : Pat<(i8 (trunc (srl_su (i32 (anyext GR16:$src)), (i8 8)))),
          (EXTRACT_SUBREG GR16:$src, sub_8bit_hi)>,
      Requires<[Not64BitMode]>;
def : Pat<(i8 (trunc (srl_su GR32:$src, (i8 8)))),
          (EXTRACT_SUBREG GR32:$src, sub_8bit_hi)>,
      Requires<[Not64BitMode]>;
def : Pat<(srl GR16:$src, (i8 8)),
          (EXTRACT_SUBREG
            (MOVZX32rr8_NOREX (EXTRACT_SUBREG GR16:$src, sub_8bit_hi)),
            sub_16bit)>;
def : Pat<(i32 (zext (srl_su GR16:$src, (i8 8)))),
          (MOVZX32rr8_NOREX (EXTRACT_SUBREG GR16:$src, sub_8bit_hi))>;
def : Pat<(i32 (anyext (srl_su GR16:$src, (i8 8)))),
          (MOVZX32rr8_NOREX (EXTRACT_SUBREG GR16:$src, sub_8bit_hi))>;
def : Pat<(and (srl_su GR32:$src, (i8 8)), (i32 255)),
          (MOVZX32rr8_NOREX (EXTRACT_SUBREG GR32:$src, sub_8bit_hi))>;
def : Pat<(srl (and_su GR32:$src, immff00_ffff), (i8 8)),
          (MOVZX32rr8_NOREX (EXTRACT_SUBREG GR32:$src, sub_8bit_hi))>;

// h-register tricks.
// For now, be conservative on x86-64 and use an h-register extract only if the
// value is immediately zero-extended or stored, which are somewhat common
// cases. This uses a bunch of code to prevent a register requiring a REX prefix
// from being allocated in the same instruction as the h register, as there's
// currently no way to describe this requirement to the register allocator.

// h-register extract and zero-extend.
def : Pat<(and (srl_su GR64:$src, (i8 8)), (i64 255)),
          (SUBREG_TO_REG
            (i64 0),
            (MOVZX32rr8_NOREX
              (EXTRACT_SUBREG GR64:$src, sub_8bit_hi)),
            sub_32bit)>;
def : Pat<(i64 (zext (srl_su GR16:$src, (i8 8)))),
          (SUBREG_TO_REG
            (i64 0),
            (MOVZX32rr8_NOREX
              (EXTRACT_SUBREG GR16:$src, sub_8bit_hi)),
            sub_32bit)>;
def : Pat<(i64 (anyext (srl_su GR16:$src, (i8 8)))),
          (SUBREG_TO_REG
            (i64 0),
            (MOVZX32rr8_NOREX
              (EXTRACT_SUBREG GR16:$src, sub_8bit_hi)),
            sub_32bit)>;

// h-register extract and store.
def : Pat<(store (i8 (trunc_su (srl_su GR64:$src, (i8 8)))), addr:$dst),
          (MOV8mr_NOREX
            addr:$dst,
            (EXTRACT_SUBREG GR64:$src, sub_8bit_hi))>;
def : Pat<(store (i8 (trunc_su (srl_su GR32:$src, (i8 8)))), addr:$dst),
          (MOV8mr_NOREX
            addr:$dst,
            (EXTRACT_SUBREG GR32:$src, sub_8bit_hi))>,
      Requires<[In64BitMode]>;
def : Pat<(store (i8 (trunc_su (srl_su GR16:$src, (i8 8)))), addr:$dst),
          (MOV8mr_NOREX
            addr:$dst,
            (EXTRACT_SUBREG GR16:$src, sub_8bit_hi))>,
      Requires<[In64BitMode]>;

// Special pattern to catch the last step of __builtin_parity handling. Our
// goal is to use an xor of an h-register with the corresponding l-register.
// The above patterns would handle this on non 64-bit targets, but for 64-bit
// we need to be more careful. We're using a NOREX instruction here in case
// register allocation fails to keep the two registers together. So we need to
// make sure we can't accidentally mix R8-R15 with an h-register.
def : Pat<(X86xor_flag (i8 (trunc GR32:$src)),
                       (i8 (trunc (srl_su GR32:$src, (i8 8))))),
          (XOR8rr_NOREX (EXTRACT_SUBREG GR32:$src, sub_8bit),
                        (EXTRACT_SUBREG GR32:$src, sub_8bit_hi))>;

// (shl x, 1) ==> (add x, x)
// Note that if x is undef (immediate or otherwise), we could theoretically
// end up with the two uses of x getting different values, producing a result
// where the least significant bit is not 0. However, the probability of this
// happening is considered low enough that this is officially not a
// "real problem".
def : Pat<(shl GR8 :$src1, (i8 1)), (ADD8rr  GR8 :$src1, GR8 :$src1)>;
def : Pat<(shl GR16:$src1, (i8 1)), (ADD16rr GR16:$src1, GR16:$src1)>;
def : Pat<(shl GR32:$src1, (i8 1)), (ADD32rr GR32:$src1, GR32:$src1)>;
def : Pat<(shl GR64:$src1, (i8 1)), (ADD64rr GR64:$src1, GR64:$src1)>;

def shiftMask8 : PatFrag<(ops node:$lhs), (and node:$lhs, imm), [{
  return isUnneededShiftMask(N, 3);
}]>;

def shiftMask16 : PatFrag<(ops node:$lhs), (and node:$lhs, imm), [{
  return isUnneededShiftMask(N, 4);
}]>;

def shiftMask32 : PatFrag<(ops node:$lhs), (and node:$lhs, imm), [{
  return isUnneededShiftMask(N, 5);
}]>;

def shiftMask64 : PatFrag<(ops node:$lhs), (and node:$lhs, imm), [{
  return isUnneededShiftMask(N, 6);
}]>;


// Shift amount is implicitly masked.
multiclass MaskedShiftAmountPats<SDNode frag, string name> {
  // (shift x (and y, 31)) ==> (shift x, y)
  def : Pat<(frag GR8:$src1, (shiftMask32 CL)),
            (!cast<Instruction>(name # "8rCL") GR8:$src1)>;
  def : Pat<(frag GR16:$src1, (shiftMask32 CL)),
            (!cast<Instruction>(name # "16rCL") GR16:$src1)>;
  def : Pat<(frag GR32:$src1, (shiftMask32 CL)),
            (!cast<Instruction>(name # "32rCL") GR32:$src1)>;
  def : Pat<(store (frag (loadi8 addr:$dst), (shiftMask32 CL)), addr:$dst),
            (!cast<Instruction>(name # "8mCL") addr:$dst)>;
  def : Pat<(store (frag (loadi16 addr:$dst), (shiftMask32 CL)), addr:$dst),
            (!cast<Instruction>(name # "16mCL") addr:$dst)>;
  def : Pat<(store (frag (loadi32 addr:$dst), (shiftMask32 CL)), addr:$dst),
            (!cast<Instruction>(name # "32mCL") addr:$dst)>;

  // (shift x (and y, 63)) ==> (shift x, y)
  def : Pat<(frag GR64:$src1, (shiftMask64 CL)),
            (!cast<Instruction>(name # "64rCL") GR64:$src1)>;
  def : Pat<(store (frag (loadi64 addr:$dst), (shiftMask64 CL)), addr:$dst),
            (!cast<Instruction>(name # "64mCL") addr:$dst)>;
}

defm : MaskedShiftAmountPats<shl, "SHL">;
defm : MaskedShiftAmountPats<srl, "SHR">;
defm : MaskedShiftAmountPats<sra, "SAR">;

// ROL/ROR instructions allow a stronger mask optimization than shift for 8- and
// 16-bit. We can remove a mask of any (bitwidth - 1) on the rotation amount
// because over-rotating produces the same result. This is noted in the Intel
// docs with: "tempCOUNT <- (COUNT & COUNTMASK) MOD SIZE". Masking the rotation
// amount could affect EFLAGS results, but that does not matter because we are
// not tracking flags for these nodes.
multiclass MaskedRotateAmountPats<SDNode frag, string name> {
  // (rot x (and y, BitWidth - 1)) ==> (rot x, y)
  def : Pat<(frag GR8:$src1, (shiftMask8 CL)),
  (!cast<Instruction>(name # "8rCL") GR8:$src1)>;
  def : Pat<(frag GR16:$src1, (shiftMask16 CL)),
  (!cast<Instruction>(name # "16rCL") GR16:$src1)>;
  def : Pat<(frag GR32:$src1, (shiftMask32 CL)),
  (!cast<Instruction>(name # "32rCL") GR32:$src1)>;
  def : Pat<(store (frag (loadi8 addr:$dst), (shiftMask8 CL)), addr:$dst),
  (!cast<Instruction>(name # "8mCL") addr:$dst)>;
  def : Pat<(store (frag (loadi16 addr:$dst), (shiftMask16 CL)), addr:$dst),
  (!cast<Instruction>(name # "16mCL") addr:$dst)>;
  def : Pat<(store (frag (loadi32 addr:$dst), (shiftMask32 CL)), addr:$dst),
  (!cast<Instruction>(name # "32mCL") addr:$dst)>;

  // (rot x (and y, 63)) ==> (rot x, y)
  def : Pat<(frag GR64:$src1, (shiftMask64 CL)),
  (!cast<Instruction>(name # "64rCL") GR64:$src1)>;
  def : Pat<(store (frag (loadi64 addr:$dst), (shiftMask64 CL)), addr:$dst),
  (!cast<Instruction>(name # "64mCL") addr:$dst)>;
}


defm : MaskedRotateAmountPats<rotl, "ROL">;
defm : MaskedRotateAmountPats<rotr, "ROR">;

// Double "funnel" shift amount is implicitly masked.
// (fshl/fshr x (and y, 31)) ==> (fshl/fshr x, y) (NOTE: modulo32)
def : Pat<(X86fshl GR16:$src1, GR16:$src2, (shiftMask32 CL)),
          (SHLD16rrCL GR16:$src1, GR16:$src2)>;
def : Pat<(X86fshr GR16:$src2, GR16:$src1, (shiftMask32 CL)),
          (SHRD16rrCL GR16:$src1, GR16:$src2)>;

// (fshl/fshr x (and y, 31)) ==> (fshl/fshr x, y)
def : Pat<(fshl GR32:$src1, GR32:$src2, (shiftMask32 CL)),
          (SHLD32rrCL GR32:$src1, GR32:$src2)>;
def : Pat<(fshr GR32:$src2, GR32:$src1, (shiftMask32 CL)),
          (SHRD32rrCL GR32:$src1, GR32:$src2)>;

// (fshl/fshr x (and y, 63)) ==> (fshl/fshr x, y)
def : Pat<(fshl GR64:$src1, GR64:$src2, (shiftMask64 CL)),
          (SHLD64rrCL GR64:$src1, GR64:$src2)>;
def : Pat<(fshr GR64:$src2, GR64:$src1, (shiftMask64 CL)),
          (SHRD64rrCL GR64:$src1, GR64:$src2)>;

let Predicates = [HasBMI2] in {
  let AddedComplexity = 1 in {
    def : Pat<(sra GR32:$src1, (shiftMask32 GR8:$src2)),
              (SARX32rr GR32:$src1,
                        (INSERT_SUBREG
                          (i32 (IMPLICIT_DEF)), GR8:$src2, sub_8bit))>;
    def : Pat<(sra GR64:$src1, (shiftMask64 GR8:$src2)),
              (SARX64rr GR64:$src1,
                        (INSERT_SUBREG
                          (i64 (IMPLICIT_DEF)), GR8:$src2, sub_8bit))>;

    def : Pat<(srl GR32:$src1, (shiftMask32 GR8:$src2)),
              (SHRX32rr GR32:$src1,
                        (INSERT_SUBREG
                          (i32 (IMPLICIT_DEF)), GR8:$src2, sub_8bit))>;
    def : Pat<(srl GR64:$src1, (shiftMask64 GR8:$src2)),
              (SHRX64rr GR64:$src1,
                        (INSERT_SUBREG
                          (i64 (IMPLICIT_DEF)), GR8:$src2, sub_8bit))>;

    def : Pat<(shl GR32:$src1, (shiftMask32 GR8:$src2)),
              (SHLX32rr GR32:$src1,
                        (INSERT_SUBREG
                          (i32 (IMPLICIT_DEF)), GR8:$src2, sub_8bit))>;
    def : Pat<(shl GR64:$src1, (shiftMask64 GR8:$src2)),
              (SHLX64rr GR64:$src1,
                        (INSERT_SUBREG
                          (i64 (IMPLICIT_DEF)), GR8:$src2, sub_8bit))>;
  }

  def : Pat<(sra (loadi32 addr:$src1), (shiftMask32 GR8:$src2)),
            (SARX32rm addr:$src1,
                      (INSERT_SUBREG
                        (i32 (IMPLICIT_DEF)), GR8:$src2, sub_8bit))>;
  def : Pat<(sra (loadi64 addr:$src1), (shiftMask64 GR8:$src2)),
            (SARX64rm addr:$src1,
                      (INSERT_SUBREG
                        (i64 (IMPLICIT_DEF)), GR8:$src2, sub_8bit))>;

  def : Pat<(srl (loadi32 addr:$src1), (shiftMask32 GR8:$src2)),
            (SHRX32rm addr:$src1,
                      (INSERT_SUBREG
                        (i32 (IMPLICIT_DEF)), GR8:$src2, sub_8bit))>;
  def : Pat<(srl (loadi64 addr:$src1), (shiftMask64 GR8:$src2)),
            (SHRX64rm addr:$src1,
                      (INSERT_SUBREG
                        (i64 (IMPLICIT_DEF)), GR8:$src2, sub_8bit))>;

  def : Pat<(shl (loadi32 addr:$src1), (shiftMask32 GR8:$src2)),
            (SHLX32rm addr:$src1,
                      (INSERT_SUBREG
                        (i32 (IMPLICIT_DEF)), GR8:$src2, sub_8bit))>;
  def : Pat<(shl (loadi64 addr:$src1), (shiftMask64 GR8:$src2)),
            (SHLX64rm addr:$src1,
                      (INSERT_SUBREG
                        (i64 (IMPLICIT_DEF)), GR8:$src2, sub_8bit))>;
}

// Use BTR/BTS/BTC for clearing/setting/toggling a bit in a variable location.
multiclass one_bit_patterns<RegisterClass RC, ValueType VT, Instruction BTR,
                            Instruction BTS, Instruction BTC,
                            PatFrag ShiftMask> {
  def : Pat<(and RC:$src1, (rotl -2, GR8:$src2)),
            (BTR RC:$src1,
                 (INSERT_SUBREG (VT (IMPLICIT_DEF)), GR8:$src2, sub_8bit))>;
  def : Pat<(or RC:$src1, (shl 1, GR8:$src2)),
            (BTS RC:$src1,
                 (INSERT_SUBREG (VT (IMPLICIT_DEF)), GR8:$src2, sub_8bit))>;
  def : Pat<(xor RC:$src1, (shl 1, GR8:$src2)),
            (BTC RC:$src1,
                 (INSERT_SUBREG (VT (IMPLICIT_DEF)), GR8:$src2, sub_8bit))>;

  // Similar to above, but removing unneeded masking of the shift amount.
  def : Pat<(and RC:$src1, (rotl -2, (ShiftMask GR8:$src2))),
            (BTR RC:$src1,
                 (INSERT_SUBREG (VT (IMPLICIT_DEF)), GR8:$src2, sub_8bit))>;
  def : Pat<(or RC:$src1, (shl 1, (ShiftMask GR8:$src2))),
            (BTS RC:$src1,
                (INSERT_SUBREG (VT (IMPLICIT_DEF)), GR8:$src2, sub_8bit))>;
  def : Pat<(xor RC:$src1, (shl 1, (ShiftMask GR8:$src2))),
            (BTC RC:$src1,
                (INSERT_SUBREG (VT (IMPLICIT_DEF)), GR8:$src2, sub_8bit))>;
}

defm : one_bit_patterns<GR16, i16, BTR16rr, BTS16rr, BTC16rr, shiftMask16>;
defm : one_bit_patterns<GR32, i32, BTR32rr, BTS32rr, BTC32rr, shiftMask32>;
defm : one_bit_patterns<GR64, i64, BTR64rr, BTS64rr, BTC64rr, shiftMask64>;

//===----------------------------------------------------------------------===//
// EFLAGS-defining Patterns
//===----------------------------------------------------------------------===//

// add reg, reg
def : Pat<(add GR8 :$src1, GR8 :$src2), (ADD8rr  GR8 :$src1, GR8 :$src2)>;
def : Pat<(add GR16:$src1, GR16:$src2), (ADD16rr GR16:$src1, GR16:$src2)>;
def : Pat<(add GR32:$src1, GR32:$src2), (ADD32rr GR32:$src1, GR32:$src2)>;
def : Pat<(add GR64:$src1, GR64:$src2), (ADD64rr GR64:$src1, GR64:$src2)>;

// add reg, mem
def : Pat<(add GR8:$src1, (loadi8 addr:$src2)),
          (ADD8rm GR8:$src1, addr:$src2)>;
def : Pat<(add GR16:$src1, (loadi16 addr:$src2)),
          (ADD16rm GR16:$src1, addr:$src2)>;
def : Pat<(add GR32:$src1, (loadi32 addr:$src2)),
          (ADD32rm GR32:$src1, addr:$src2)>;
def : Pat<(add GR64:$src1, (loadi64 addr:$src2)),
          (ADD64rm GR64:$src1, addr:$src2)>;

// add reg, imm
def : Pat<(add GR8 :$src1, imm:$src2), (ADD8ri  GR8:$src1 , imm:$src2)>;
def : Pat<(add GR16:$src1, imm:$src2), (ADD16ri GR16:$src1, imm:$src2)>;
def : Pat<(add GR32:$src1, imm:$src2), (ADD32ri GR32:$src1, imm:$src2)>;
def : Pat<(add GR16:$src1, i16immSExt8:$src2),
          (ADD16ri8 GR16:$src1, i16immSExt8:$src2)>;
def : Pat<(add GR32:$src1, i32immSExt8:$src2),
          (ADD32ri8 GR32:$src1, i32immSExt8:$src2)>;
def : Pat<(add GR64:$src1, i64immSExt8:$src2),
          (ADD64ri8 GR64:$src1, i64immSExt8:$src2)>;
def : Pat<(add GR64:$src1, i64immSExt32:$src2),
          (ADD64ri32 GR64:$src1, i64immSExt32:$src2)>;

// sub reg, reg
def : Pat<(sub GR8 :$src1, GR8 :$src2), (SUB8rr  GR8 :$src1, GR8 :$src2)>;
def : Pat<(sub GR16:$src1, GR16:$src2), (SUB16rr GR16:$src1, GR16:$src2)>;
def : Pat<(sub GR32:$src1, GR32:$src2), (SUB32rr GR32:$src1, GR32:$src2)>;
def : Pat<(sub GR64:$src1, GR64:$src2), (SUB64rr GR64:$src1, GR64:$src2)>;

// sub reg, mem
def : Pat<(sub GR8:$src1, (loadi8 addr:$src2)),
          (SUB8rm GR8:$src1, addr:$src2)>;
def : Pat<(sub GR16:$src1, (loadi16 addr:$src2)),
          (SUB16rm GR16:$src1, addr:$src2)>;
def : Pat<(sub GR32:$src1, (loadi32 addr:$src2)),
          (SUB32rm GR32:$src1, addr:$src2)>;
def : Pat<(sub GR64:$src1, (loadi64 addr:$src2)),
          (SUB64rm GR64:$src1, addr:$src2)>;

// sub reg, imm
def : Pat<(sub GR8:$src1, imm:$src2),
          (SUB8ri GR8:$src1, imm:$src2)>;
def : Pat<(sub GR16:$src1, imm:$src2),
          (SUB16ri GR16:$src1, imm:$src2)>;
def : Pat<(sub GR32:$src1, imm:$src2),
          (SUB32ri GR32:$src1, imm:$src2)>;
def : Pat<(sub GR16:$src1, i16immSExt8:$src2),
          (SUB16ri8 GR16:$src1, i16immSExt8:$src2)>;
def : Pat<(sub GR32:$src1, i32immSExt8:$src2),
          (SUB32ri8 GR32:$src1, i32immSExt8:$src2)>;
def : Pat<(sub GR64:$src1, i64immSExt8:$src2),
          (SUB64ri8 GR64:$src1, i64immSExt8:$src2)>;
def : Pat<(sub GR64:$src1, i64immSExt32:$src2),
          (SUB64ri32 GR64:$src1, i64immSExt32:$src2)>;

// sub 0, reg
def : Pat<(X86sub_flag 0, GR8 :$src), (NEG8r  GR8 :$src)>;
def : Pat<(X86sub_flag 0, GR16:$src), (NEG16r GR16:$src)>;
def : Pat<(X86sub_flag 0, GR32:$src), (NEG32r GR32:$src)>;
def : Pat<(X86sub_flag 0, GR64:$src), (NEG64r GR64:$src)>;

// mul reg, reg
def : Pat<(mul GR16:$src1, GR16:$src2),
          (IMUL16rr GR16:$src1, GR16:$src2)>;
def : Pat<(mul GR32:$src1, GR32:$src2),
          (IMUL32rr GR32:$src1, GR32:$src2)>;
def : Pat<(mul GR64:$src1, GR64:$src2),
          (IMUL64rr GR64:$src1, GR64:$src2)>;

// mul reg, mem
def : Pat<(mul GR16:$src1, (loadi16 addr:$src2)),
          (IMUL16rm GR16:$src1, addr:$src2)>;
def : Pat<(mul GR32:$src1, (loadi32 addr:$src2)),
          (IMUL32rm GR32:$src1, addr:$src2)>;
def : Pat<(mul GR64:$src1, (loadi64 addr:$src2)),
          (IMUL64rm GR64:$src1, addr:$src2)>;

// mul reg, imm
def : Pat<(mul GR16:$src1, imm:$src2),
          (IMUL16rri GR16:$src1, imm:$src2)>;
def : Pat<(mul GR32:$src1, imm:$src2),
          (IMUL32rri GR32:$src1, imm:$src2)>;
def : Pat<(mul GR16:$src1, i16immSExt8:$src2),
          (IMUL16rri8 GR16:$src1, i16immSExt8:$src2)>;
def : Pat<(mul GR32:$src1, i32immSExt8:$src2),
          (IMUL32rri8 GR32:$src1, i32immSExt8:$src2)>;
def : Pat<(mul GR64:$src1, i64immSExt8:$src2),
          (IMUL64rri8 GR64:$src1, i64immSExt8:$src2)>;
def : Pat<(mul GR64:$src1, i64immSExt32:$src2),
          (IMUL64rri32 GR64:$src1, i64immSExt32:$src2)>;

// reg = mul mem, imm
def : Pat<(mul (loadi16 addr:$src1), imm:$src2),
          (IMUL16rmi addr:$src1, imm:$src2)>;
def : Pat<(mul (loadi32 addr:$src1), imm:$src2),
          (IMUL32rmi addr:$src1, imm:$src2)>;
def : Pat<(mul (loadi16 addr:$src1), i16immSExt8:$src2),
          (IMUL16rmi8 addr:$src1, i16immSExt8:$src2)>;
def : Pat<(mul (loadi32 addr:$src1), i32immSExt8:$src2),
          (IMUL32rmi8 addr:$src1, i32immSExt8:$src2)>;
def : Pat<(mul (loadi64 addr:$src1), i64immSExt8:$src2),
          (IMUL64rmi8 addr:$src1, i64immSExt8:$src2)>;
def : Pat<(mul (loadi64 addr:$src1), i64immSExt32:$src2),
          (IMUL64rmi32 addr:$src1, i64immSExt32:$src2)>;

// Increment/Decrement reg.
// Do not make INC/DEC if it is slow
let Predicates = [UseIncDec] in {
  def : Pat<(add GR8:$src, 1),   (INC8r GR8:$src)>;
  def : Pat<(add GR16:$src, 1),  (INC16r GR16:$src)>;
  def : Pat<(add GR32:$src, 1),  (INC32r GR32:$src)>;
  def : Pat<(add GR64:$src, 1),  (INC64r GR64:$src)>;
  def : Pat<(add GR8:$src, -1),  (DEC8r GR8:$src)>;
  def : Pat<(add GR16:$src, -1), (DEC16r GR16:$src)>;
  def : Pat<(add GR32:$src, -1), (DEC32r GR32:$src)>;
  def : Pat<(add GR64:$src, -1), (DEC64r GR64:$src)>;

  def : Pat<(X86add_flag_nocf GR8:$src, -1),  (DEC8r GR8:$src)>;
  def : Pat<(X86add_flag_nocf GR16:$src, -1), (DEC16r GR16:$src)>;
  def : Pat<(X86add_flag_nocf GR32:$src, -1), (DEC32r GR32:$src)>;
  def : Pat<(X86add_flag_nocf GR64:$src, -1), (DEC64r GR64:$src)>;
  def : Pat<(X86sub_flag_nocf GR8:$src, -1),  (INC8r GR8:$src)>;
  def : Pat<(X86sub_flag_nocf GR16:$src, -1), (INC16r GR16:$src)>;
  def : Pat<(X86sub_flag_nocf GR32:$src, -1), (INC32r GR32:$src)>;
  def : Pat<(X86sub_flag_nocf GR64:$src, -1), (INC64r GR64:$src)>;
}

// or reg/reg.
def : Pat<(or GR8 :$src1, GR8 :$src2), (OR8rr  GR8 :$src1, GR8 :$src2)>;
def : Pat<(or GR16:$src1, GR16:$src2), (OR16rr GR16:$src1, GR16:$src2)>;
def : Pat<(or GR32:$src1, GR32:$src2), (OR32rr GR32:$src1, GR32:$src2)>;
def : Pat<(or GR64:$src1, GR64:$src2), (OR64rr GR64:$src1, GR64:$src2)>;

// or reg/mem
def : Pat<(or GR8:$src1, (loadi8 addr:$src2)),
          (OR8rm GR8:$src1, addr:$src2)>;
def : Pat<(or GR16:$src1, (loadi16 addr:$src2)),
          (OR16rm GR16:$src1, addr:$src2)>;
def : Pat<(or GR32:$src1, (loadi32 addr:$src2)),
          (OR32rm GR32:$src1, addr:$src2)>;
def : Pat<(or GR64:$src1, (loadi64 addr:$src2)),
          (OR64rm GR64:$src1, addr:$src2)>;

// or reg/imm
def : Pat<(or GR8:$src1 , imm:$src2), (OR8ri  GR8 :$src1, imm:$src2)>;
def : Pat<(or GR16:$src1, imm:$src2), (OR16ri GR16:$src1, imm:$src2)>;
def : Pat<(or GR32:$src1, imm:$src2), (OR32ri GR32:$src1, imm:$src2)>;
def : Pat<(or GR16:$src1, i16immSExt8:$src2),
          (OR16ri8 GR16:$src1, i16immSExt8:$src2)>;
def : Pat<(or GR32:$src1, i32immSExt8:$src2),
          (OR32ri8 GR32:$src1, i32immSExt8:$src2)>;
def : Pat<(or GR64:$src1, i64immSExt8:$src2),
          (OR64ri8 GR64:$src1, i64immSExt8:$src2)>;
def : Pat<(or GR64:$src1, i64immSExt32:$src2),
          (OR64ri32 GR64:$src1, i64immSExt32:$src2)>;

// xor reg/reg
def : Pat<(xor GR8 :$src1, GR8 :$src2), (XOR8rr  GR8 :$src1, GR8 :$src2)>;
def : Pat<(xor GR16:$src1, GR16:$src2), (XOR16rr GR16:$src1, GR16:$src2)>;
def : Pat<(xor GR32:$src1, GR32:$src2), (XOR32rr GR32:$src1, GR32:$src2)>;
def : Pat<(xor GR64:$src1, GR64:$src2), (XOR64rr GR64:$src1, GR64:$src2)>;

// xor reg/mem
def : Pat<(xor GR8:$src1, (loadi8 addr:$src2)),
          (XOR8rm GR8:$src1, addr:$src2)>;
def : Pat<(xor GR16:$src1, (loadi16 addr:$src2)),
          (XOR16rm GR16:$src1, addr:$src2)>;
def : Pat<(xor GR32:$src1, (loadi32 addr:$src2)),
          (XOR32rm GR32:$src1, addr:$src2)>;
def : Pat<(xor GR64:$src1, (loadi64 addr:$src2)),
          (XOR64rm GR64:$src1, addr:$src2)>;

// xor reg/imm
def : Pat<(xor GR8:$src1, imm:$src2),
          (XOR8ri GR8:$src1, imm:$src2)>;
def : Pat<(xor GR16:$src1, imm:$src2),
          (XOR16ri GR16:$src1, imm:$src2)>;
def : Pat<(xor GR32:$src1, imm:$src2),
          (XOR32ri GR32:$src1, imm:$src2)>;
def : Pat<(xor GR16:$src1, i16immSExt8:$src2),
          (XOR16ri8 GR16:$src1, i16immSExt8:$src2)>;
def : Pat<(xor GR32:$src1, i32immSExt8:$src2),
          (XOR32ri8 GR32:$src1, i32immSExt8:$src2)>;
def : Pat<(xor GR64:$src1, i64immSExt8:$src2),
          (XOR64ri8 GR64:$src1, i64immSExt8:$src2)>;
def : Pat<(xor GR64:$src1, i64immSExt32:$src2),
          (XOR64ri32 GR64:$src1, i64immSExt32:$src2)>;

// and reg/reg
def : Pat<(and GR8 :$src1, GR8 :$src2), (AND8rr  GR8 :$src1, GR8 :$src2)>;
def : Pat<(and GR16:$src1, GR16:$src2), (AND16rr GR16:$src1, GR16:$src2)>;
def : Pat<(and GR32:$src1, GR32:$src2), (AND32rr GR32:$src1, GR32:$src2)>;
def : Pat<(and GR64:$src1, GR64:$src2), (AND64rr GR64:$src1, GR64:$src2)>;

// and reg/mem
def : Pat<(and GR8:$src1, (loadi8 addr:$src2)),
          (AND8rm GR8:$src1, addr:$src2)>;
def : Pat<(and GR16:$src1, (loadi16 addr:$src2)),
          (AND16rm GR16:$src1, addr:$src2)>;
def : Pat<(and GR32:$src1, (loadi32 addr:$src2)),
          (AND32rm GR32:$src1, addr:$src2)>;
def : Pat<(and GR64:$src1, (loadi64 addr:$src2)),
          (AND64rm GR64:$src1, addr:$src2)>;

// and reg/imm
def : Pat<(and GR8:$src1, imm:$src2),
          (AND8ri GR8:$src1, imm:$src2)>;
def : Pat<(and GR16:$src1, imm:$src2),
          (AND16ri GR16:$src1, imm:$src2)>;
def : Pat<(and GR32:$src1, imm:$src2),
          (AND32ri GR32:$src1, imm:$src2)>;
def : Pat<(and GR16:$src1, i16immSExt8:$src2),
          (AND16ri8 GR16:$src1, i16immSExt8:$src2)>;
def : Pat<(and GR32:$src1, i32immSExt8:$src2),
          (AND32ri8 GR32:$src1, i32immSExt8:$src2)>;
def : Pat<(and GR64:$src1, i64immSExt8:$src2),
          (AND64ri8 GR64:$src1, i64immSExt8:$src2)>;
def : Pat<(and GR64:$src1, i64immSExt32:$src2),
          (AND64ri32 GR64:$src1, i64immSExt32:$src2)>;

// Bit scan instruction patterns to match explicit zero-undef behavior.
def : Pat<(cttz_zero_undef GR16:$src), (BSF16rr GR16:$src)>;
def : Pat<(cttz_zero_undef GR32:$src), (BSF32rr GR32:$src)>;
def : Pat<(cttz_zero_undef GR64:$src), (BSF64rr GR64:$src)>;
def : Pat<(cttz_zero_undef (loadi16 addr:$src)), (BSF16rm addr:$src)>;
def : Pat<(cttz_zero_undef (loadi32 addr:$src)), (BSF32rm addr:$src)>;
def : Pat<(cttz_zero_undef (loadi64 addr:$src)), (BSF64rm addr:$src)>;

// When HasMOVBE is enabled it is possible to get a non-legalized
// register-register 16 bit bswap. This maps it to a ROL instruction.
let Predicates = [HasMOVBE] in {
 def : Pat<(bswap GR16:$src), (ROL16ri GR16:$src, (i8 8))>;
}<|MERGE_RESOLUTION|>--- conflicted
+++ resolved
@@ -69,11 +69,7 @@
 let SchedRW = [WriteSystem] in {
 
 // x86-64 va_start lowering magic.
-<<<<<<< HEAD
-let hasSideEffects = 1, Defs = [EFLAGS] in {
-=======
 let hasSideEffects = 1, mayStore = 1, Defs = [EFLAGS] in {
->>>>>>> 2ab1d525
 def VASTART_SAVE_XMM_REGS : I<0, Pseudo,
                               (outs),
                               (ins GR8:$al, i8mem:$regsavefi, variable_ops),
