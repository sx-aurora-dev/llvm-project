//===- llvm/lib/Target/X86/X86CallLowering.cpp - Call lowering ------------===//
//
// Part of the LLVM Project, under the Apache License v2.0 with LLVM Exceptions.
// See https://llvm.org/LICENSE.txt for license information.
// SPDX-License-Identifier: Apache-2.0 WITH LLVM-exception
//
//===----------------------------------------------------------------------===//
//
/// \file
/// This file implements the lowering of LLVM calls to machine code calls for
/// GlobalISel.
//
//===----------------------------------------------------------------------===//

#include "X86CallLowering.h"
#include "X86CallingConv.h"
#include "X86ISelLowering.h"
#include "X86InstrInfo.h"
#include "X86RegisterInfo.h"
#include "X86Subtarget.h"
#include "llvm/ADT/ArrayRef.h"
#include "llvm/ADT/SmallVector.h"
#include "llvm/CodeGen/Analysis.h"
#include "llvm/CodeGen/CallingConvLower.h"
#include "llvm/CodeGen/GlobalISel/MachineIRBuilder.h"
#include "llvm/CodeGen/GlobalISel/Utils.h"
#include "llvm/CodeGen/LowLevelType.h"
#include "llvm/CodeGen/MachineBasicBlock.h"
#include "llvm/CodeGen/MachineFrameInfo.h"
#include "llvm/CodeGen/MachineFunction.h"
#include "llvm/CodeGen/MachineInstrBuilder.h"
#include "llvm/CodeGen/MachineMemOperand.h"
#include "llvm/CodeGen/MachineOperand.h"
#include "llvm/CodeGen/MachineRegisterInfo.h"
#include "llvm/CodeGen/TargetInstrInfo.h"
#include "llvm/CodeGen/TargetSubtargetInfo.h"
#include "llvm/CodeGen/ValueTypes.h"
#include "llvm/IR/Attributes.h"
#include "llvm/IR/DataLayout.h"
#include "llvm/IR/Function.h"
#include "llvm/IR/Value.h"
#include "llvm/MC/MCRegisterInfo.h"
#include "llvm/Support/LowLevelTypeImpl.h"
#include "llvm/Support/MachineValueType.h"
#include <cassert>
#include <cstdint>

using namespace llvm;

X86CallLowering::X86CallLowering(const X86TargetLowering &TLI)
    : CallLowering(&TLI) {}

<<<<<<< HEAD
// FIXME: This should be removed and the generic version used
bool X86CallLowering::splitToValueTypes(const ArgInfo &OrigArg,
                                        SmallVectorImpl<ArgInfo> &SplitArgs,
                                        const DataLayout &DL,
                                        MachineRegisterInfo &MRI,
                                        SplitArgTy PerformArgSplit) const {
  const X86TargetLowering &TLI = *getTLI<X86TargetLowering>();
  LLVMContext &Context = OrigArg.Ty->getContext();

  SmallVector<EVT, 4> SplitVTs;
  SmallVector<uint64_t, 4> Offsets;
  ComputeValueVTs(TLI, DL, OrigArg.Ty, SplitVTs, &Offsets, 0);
  assert(OrigArg.Regs.size() == 1 && "Can't handle multple regs yet");

  if (OrigArg.Ty->isVoidTy())
    return true;

  EVT VT = SplitVTs[0];
  unsigned NumParts = TLI.getNumRegisters(Context, VT);
=======
namespace {
>>>>>>> 2ab1d525

struct X86OutgoingValueAssigner : public CallLowering::OutgoingValueAssigner {
private:
  uint64_t StackSize = 0;
  unsigned NumXMMRegs = 0;

public:
  uint64_t getStackSize() { return StackSize; }
  unsigned getNumXmmRegs() { return NumXMMRegs; }

  X86OutgoingValueAssigner(CCAssignFn *AssignFn_)
      : CallLowering::OutgoingValueAssigner(AssignFn_) {}

  bool assignArg(unsigned ValNo, EVT OrigVT, MVT ValVT, MVT LocVT,
                 CCValAssign::LocInfo LocInfo,
                 const CallLowering::ArgInfo &Info, ISD::ArgFlagsTy Flags,
                 CCState &State) override {
    bool Res = AssignFn(ValNo, ValVT, LocVT, LocInfo, Flags, State);
    StackSize = State.getNextStackOffset();

    static const MCPhysReg XMMArgRegs[] = {X86::XMM0, X86::XMM1, X86::XMM2,
                                           X86::XMM3, X86::XMM4, X86::XMM5,
                                           X86::XMM6, X86::XMM7};
    if (!Info.IsFixed)
      NumXMMRegs = State.getFirstUnallocated(XMMArgRegs);

    return Res;
  }
};

struct X86OutgoingValueHandler : public CallLowering::OutgoingValueHandler {
  X86OutgoingValueHandler(MachineIRBuilder &MIRBuilder,
                          MachineRegisterInfo &MRI, MachineInstrBuilder &MIB)
      : OutgoingValueHandler(MIRBuilder, MRI), MIB(MIB),
        DL(MIRBuilder.getMF().getDataLayout()),
        STI(MIRBuilder.getMF().getSubtarget<X86Subtarget>()) {}

  Register getStackAddress(uint64_t Size, int64_t Offset,
                           MachinePointerInfo &MPO,
                           ISD::ArgFlagsTy Flags) override {
    LLT p0 = LLT::pointer(0, DL.getPointerSizeInBits(0));
    LLT SType = LLT::scalar(DL.getPointerSizeInBits(0));
    auto SPReg =
        MIRBuilder.buildCopy(p0, STI.getRegisterInfo()->getStackRegister());

    auto OffsetReg = MIRBuilder.buildConstant(SType, Offset);

    auto AddrReg = MIRBuilder.buildPtrAdd(p0, SPReg, OffsetReg);

    MPO = MachinePointerInfo::getStack(MIRBuilder.getMF(), Offset);
    return AddrReg.getReg(0);
  }

  void assignValueToReg(Register ValVReg, Register PhysReg,
                        CCValAssign VA) override {
    MIB.addUse(PhysReg, RegState::Implicit);
    Register ExtReg = extendRegister(ValVReg, VA);
    MIRBuilder.buildCopy(PhysReg, ExtReg);
  }

  void assignValueToAddress(Register ValVReg, Register Addr, LLT MemTy,
                            MachinePointerInfo &MPO, CCValAssign &VA) override {
    MachineFunction &MF = MIRBuilder.getMF();
    Register ExtReg = extendRegister(ValVReg, VA);

    auto *MMO = MF.getMachineMemOperand(MPO, MachineMemOperand::MOStore, MemTy,
                                        inferAlignFromPtrInfo(MF, MPO));
    MIRBuilder.buildStore(ExtReg, Addr, *MMO);
  }

protected:
  MachineInstrBuilder &MIB;
  const DataLayout &DL;
  const X86Subtarget &STI;
};

} // end anonymous namespace

bool X86CallLowering::lowerReturn(MachineIRBuilder &MIRBuilder,
                                  const Value *Val, ArrayRef<Register> VRegs,
                                  FunctionLoweringInfo &FLI) const {
  assert(((Val && !VRegs.empty()) || (!Val && VRegs.empty())) &&
         "Return value without a vreg");
  auto MIB = MIRBuilder.buildInstrNoInsert(X86::RET).addImm(0);

  if (!VRegs.empty()) {
    MachineFunction &MF = MIRBuilder.getMF();
    const Function &F = MF.getFunction();
    MachineRegisterInfo &MRI = MF.getRegInfo();
    const DataLayout &DL = MF.getDataLayout();
<<<<<<< HEAD
    LLVMContext &Ctx = Val->getType()->getContext();
    const X86TargetLowering &TLI = *getTLI<X86TargetLowering>();

    SmallVector<EVT, 4> SplitEVTs;
    ComputeValueVTs(TLI, DL, Val->getType(), SplitEVTs);
    assert(VRegs.size() == SplitEVTs.size() &&
           "For each split Type there should be exactly one VReg.");

    SmallVector<ArgInfo, 8> SplitArgs;
    for (unsigned i = 0; i < SplitEVTs.size(); ++i) {
      ArgInfo CurArgInfo = ArgInfo{VRegs[i], SplitEVTs[i].getTypeForEVT(Ctx)};
      setArgFlags(CurArgInfo, AttributeList::ReturnIndex, DL, F);
      if (!splitToValueTypes(CurArgInfo, SplitArgs, DL, MRI,
                             [&](ArrayRef<Register> Regs) {
                               MIRBuilder.buildUnmerge(Regs, VRegs[i]);
                             }))
        return false;
    }

    X86OutgoingValueHandler Handler(MIRBuilder, MRI, MIB, RetCC_X86);
    if (!handleAssignments(MIRBuilder, SplitArgs, Handler, F.getCallingConv(),
                           F.isVarArg()))
=======

    ArgInfo OrigRetInfo(VRegs, Val->getType(), 0);
    setArgFlags(OrigRetInfo, AttributeList::ReturnIndex, DL, F);

    SmallVector<ArgInfo, 4> SplitRetInfos;
    splitToValueTypes(OrigRetInfo, SplitRetInfos, DL, F.getCallingConv());

    X86OutgoingValueAssigner Assigner(RetCC_X86);
    X86OutgoingValueHandler Handler(MIRBuilder, MRI, MIB);
    if (!determineAndHandleAssignments(Handler, Assigner, SplitRetInfos,
                                       MIRBuilder, F.getCallingConv(),
                                       F.isVarArg()))
>>>>>>> 2ab1d525
      return false;
  }

  MIRBuilder.insertInstr(MIB);
  return true;
}

namespace {

struct X86IncomingValueHandler : public CallLowering::IncomingValueHandler {
  X86IncomingValueHandler(MachineIRBuilder &MIRBuilder,
                          MachineRegisterInfo &MRI)
      : IncomingValueHandler(MIRBuilder, MRI),
        DL(MIRBuilder.getMF().getDataLayout()) {}

  Register getStackAddress(uint64_t Size, int64_t Offset,
                           MachinePointerInfo &MPO,
                           ISD::ArgFlagsTy Flags) override {
    auto &MFI = MIRBuilder.getMF().getFrameInfo();

    // Byval is assumed to be writable memory, but other stack passed arguments
    // are not.
    const bool IsImmutable = !Flags.isByVal();

    int FI = MFI.CreateFixedObject(Size, Offset, IsImmutable);
    MPO = MachinePointerInfo::getFixedStack(MIRBuilder.getMF(), FI);

    return MIRBuilder
        .buildFrameIndex(LLT::pointer(0, DL.getPointerSizeInBits(0)), FI)
        .getReg(0);
  }

  void assignValueToAddress(Register ValVReg, Register Addr, LLT MemTy,
                            MachinePointerInfo &MPO, CCValAssign &VA) override {
    MachineFunction &MF = MIRBuilder.getMF();
    auto *MMO = MF.getMachineMemOperand(
        MPO, MachineMemOperand::MOLoad | MachineMemOperand::MOInvariant, MemTy,
        inferAlignFromPtrInfo(MF, MPO));
    MIRBuilder.buildLoad(ValVReg, Addr, *MMO);
  }

  void assignValueToReg(Register ValVReg, Register PhysReg,
                        CCValAssign VA) override {
    markPhysRegUsed(PhysReg);
    IncomingValueHandler::assignValueToReg(ValVReg, PhysReg, VA);
  }

  /// How the physical register gets marked varies between formal
  /// parameters (it's a basic-block live-in), and a call instruction
  /// (it's an implicit-def of the BL).
  virtual void markPhysRegUsed(unsigned PhysReg) = 0;

protected:
  const DataLayout &DL;
};

struct FormalArgHandler : public X86IncomingValueHandler {
  FormalArgHandler(MachineIRBuilder &MIRBuilder, MachineRegisterInfo &MRI)
      : X86IncomingValueHandler(MIRBuilder, MRI) {}

  void markPhysRegUsed(unsigned PhysReg) override {
    MIRBuilder.getMRI()->addLiveIn(PhysReg);
    MIRBuilder.getMBB().addLiveIn(PhysReg);
  }
};

struct CallReturnHandler : public X86IncomingValueHandler {
  CallReturnHandler(MachineIRBuilder &MIRBuilder, MachineRegisterInfo &MRI,
                    MachineInstrBuilder &MIB)
      : X86IncomingValueHandler(MIRBuilder, MRI), MIB(MIB) {}

  void markPhysRegUsed(unsigned PhysReg) override {
    MIB.addDef(PhysReg, RegState::Implicit);
  }

protected:
  MachineInstrBuilder &MIB;
};

} // end anonymous namespace

bool X86CallLowering::lowerFormalArguments(MachineIRBuilder &MIRBuilder,
                                           const Function &F,
                                           ArrayRef<ArrayRef<Register>> VRegs,
                                           FunctionLoweringInfo &FLI) const {
  if (F.arg_empty())
    return true;

  // TODO: handle variadic function
  if (F.isVarArg())
    return false;

  MachineFunction &MF = MIRBuilder.getMF();
  MachineRegisterInfo &MRI = MF.getRegInfo();
  auto DL = MF.getDataLayout();

  SmallVector<ArgInfo, 8> SplitArgs;
  unsigned Idx = 0;
  for (const auto &Arg : F.args()) {
    // TODO: handle not simple cases.
    if (Arg.hasAttribute(Attribute::ByVal) ||
        Arg.hasAttribute(Attribute::InReg) ||
        Arg.hasAttribute(Attribute::StructRet) ||
        Arg.hasAttribute(Attribute::SwiftSelf) ||
        Arg.hasAttribute(Attribute::SwiftError) ||
        Arg.hasAttribute(Attribute::Nest) || VRegs[Idx].size() > 1)
      return false;

    ArgInfo OrigArg(VRegs[Idx], Arg.getType(), Idx);
    setArgFlags(OrigArg, Idx + AttributeList::FirstArgIndex, DL, F);
    splitToValueTypes(OrigArg, SplitArgs, DL, F.getCallingConv());
    Idx++;
  }

  MachineBasicBlock &MBB = MIRBuilder.getMBB();
  if (!MBB.empty())
    MIRBuilder.setInstr(*MBB.begin());

<<<<<<< HEAD
  FormalArgHandler Handler(MIRBuilder, MRI, CC_X86);
  if (!handleAssignments(MIRBuilder, SplitArgs, Handler, F.getCallingConv(),
                         F.isVarArg()))
=======
  X86OutgoingValueAssigner Assigner(CC_X86);
  FormalArgHandler Handler(MIRBuilder, MRI);
  if (!determineAndHandleAssignments(Handler, Assigner, SplitArgs, MIRBuilder,
                                     F.getCallingConv(), F.isVarArg()))
>>>>>>> 2ab1d525
    return false;

  // Move back to the end of the basic block.
  MIRBuilder.setMBB(MBB);

  return true;
}

bool X86CallLowering::lowerCall(MachineIRBuilder &MIRBuilder,
                                CallLoweringInfo &Info) const {
  MachineFunction &MF = MIRBuilder.getMF();
  const Function &F = MF.getFunction();
  MachineRegisterInfo &MRI = MF.getRegInfo();
  const DataLayout &DL = F.getParent()->getDataLayout();
  const X86Subtarget &STI = MF.getSubtarget<X86Subtarget>();
  const TargetInstrInfo &TII = *STI.getInstrInfo();
  const X86RegisterInfo *TRI = STI.getRegisterInfo();

  // Handle only Linux C, X86_64_SysV calling conventions for now.
  if (!STI.isTargetLinux() || !(Info.CallConv == CallingConv::C ||
                                Info.CallConv == CallingConv::X86_64_SysV))
    return false;

  unsigned AdjStackDown = TII.getCallFrameSetupOpcode();
  auto CallSeqStart = MIRBuilder.buildInstr(AdjStackDown);

  // Create a temporarily-floating call instruction so we can add the implicit
  // uses of arg registers.
  bool Is64Bit = STI.is64Bit();
  unsigned CallOpc = Info.Callee.isReg()
                         ? (Is64Bit ? X86::CALL64r : X86::CALL32r)
                         : (Is64Bit ? X86::CALL64pcrel32 : X86::CALLpcrel32);

  auto MIB = MIRBuilder.buildInstrNoInsert(CallOpc)
                 .add(Info.Callee)
                 .addRegMask(TRI->getCallPreservedMask(MF, Info.CallConv));

  SmallVector<ArgInfo, 8> SplitArgs;
  for (const auto &OrigArg : Info.OrigArgs) {

    // TODO: handle not simple cases.
    if (OrigArg.Flags[0].isByVal())
      return false;

    if (OrigArg.Regs.size() > 1)
      return false;

    splitToValueTypes(OrigArg, SplitArgs, DL, Info.CallConv);
  }
  // Do the actual argument marshalling.
<<<<<<< HEAD
  X86OutgoingValueHandler Handler(MIRBuilder, MRI, MIB, CC_X86);
  if (!handleAssignments(MIRBuilder, SplitArgs, Handler, Info.CallConv,
                         Info.IsVarArg))
=======
  X86OutgoingValueAssigner Assigner(CC_X86);
  X86OutgoingValueHandler Handler(MIRBuilder, MRI, MIB);
  if (!determineAndHandleAssignments(Handler, Assigner, SplitArgs, MIRBuilder,
                                     Info.CallConv, Info.IsVarArg))
>>>>>>> 2ab1d525
    return false;

  bool IsFixed = Info.OrigArgs.empty() ? true : Info.OrigArgs.back().IsFixed;
  if (STI.is64Bit() && !IsFixed && !STI.isCallingConvWin64(Info.CallConv)) {
    // From AMD64 ABI document:
    // For calls that may call functions that use varargs or stdargs
    // (prototype-less calls or calls to functions containing ellipsis (...) in
    // the declaration) %al is used as hidden argument to specify the number
    // of SSE registers used. The contents of %al do not need to match exactly
    // the number of registers, but must be an ubound on the number of SSE
    // registers used and is in the range 0 - 8 inclusive.

    MIRBuilder.buildInstr(X86::MOV8ri)
        .addDef(X86::AL)
        .addImm(Assigner.getNumXmmRegs());
    MIB.addUse(X86::AL, RegState::Implicit);
  }

  // Now we can add the actual call instruction to the correct basic block.
  MIRBuilder.insertInstr(MIB);

  // If Callee is a reg, since it is used by a target specific
  // instruction, it must have a register class matching the
  // constraint of that instruction.
  if (Info.Callee.isReg())
    MIB->getOperand(0).setReg(constrainOperandRegClass(
        MF, *TRI, MRI, *MF.getSubtarget().getInstrInfo(),
        *MF.getSubtarget().getRegBankInfo(), *MIB, MIB->getDesc(), Info.Callee,
        0));

  // Finally we can copy the returned value back into its virtual-register. In
  // symmetry with the arguments, the physical register must be an
  // implicit-define of the call instruction.

  if (!Info.OrigRet.Ty->isVoidTy()) {
    if (Info.OrigRet.Regs.size() > 1)
      return false;

    SplitArgs.clear();
    SmallVector<Register, 8> NewRegs;

    splitToValueTypes(Info.OrigRet, SplitArgs, DL, Info.CallConv);

<<<<<<< HEAD
    CallReturnHandler Handler(MIRBuilder, MRI, RetCC_X86, MIB);
    if (!handleAssignments(MIRBuilder, SplitArgs, Handler, Info.CallConv,
                           Info.IsVarArg))
=======
    X86OutgoingValueAssigner Assigner(RetCC_X86);
    CallReturnHandler Handler(MIRBuilder, MRI, MIB);
    if (!determineAndHandleAssignments(Handler, Assigner, SplitArgs, MIRBuilder,
                                       Info.CallConv, Info.IsVarArg))
>>>>>>> 2ab1d525
      return false;

    if (!NewRegs.empty())
      MIRBuilder.buildMerge(Info.OrigRet.Regs[0], NewRegs);
  }

  CallSeqStart.addImm(Assigner.getStackSize())
      .addImm(0 /* see getFrameTotalSize */)
      .addImm(0 /* see getFrameAdjustment */);

  unsigned AdjStackUp = TII.getCallFrameDestroyOpcode();
  MIRBuilder.buildInstr(AdjStackUp)
      .addImm(Assigner.getStackSize())
      .addImm(0 /* NumBytesForCalleeToPop */);

  return true;
}<|MERGE_RESOLUTION|>--- conflicted
+++ resolved
@@ -50,29 +50,7 @@
 X86CallLowering::X86CallLowering(const X86TargetLowering &TLI)
     : CallLowering(&TLI) {}
 
-<<<<<<< HEAD
-// FIXME: This should be removed and the generic version used
-bool X86CallLowering::splitToValueTypes(const ArgInfo &OrigArg,
-                                        SmallVectorImpl<ArgInfo> &SplitArgs,
-                                        const DataLayout &DL,
-                                        MachineRegisterInfo &MRI,
-                                        SplitArgTy PerformArgSplit) const {
-  const X86TargetLowering &TLI = *getTLI<X86TargetLowering>();
-  LLVMContext &Context = OrigArg.Ty->getContext();
-
-  SmallVector<EVT, 4> SplitVTs;
-  SmallVector<uint64_t, 4> Offsets;
-  ComputeValueVTs(TLI, DL, OrigArg.Ty, SplitVTs, &Offsets, 0);
-  assert(OrigArg.Regs.size() == 1 && "Can't handle multple regs yet");
-
-  if (OrigArg.Ty->isVoidTy())
-    return true;
-
-  EVT VT = SplitVTs[0];
-  unsigned NumParts = TLI.getNumRegisters(Context, VT);
-=======
 namespace {
->>>>>>> 2ab1d525
 
 struct X86OutgoingValueAssigner : public CallLowering::OutgoingValueAssigner {
 private:
@@ -163,30 +141,6 @@
     const Function &F = MF.getFunction();
     MachineRegisterInfo &MRI = MF.getRegInfo();
     const DataLayout &DL = MF.getDataLayout();
-<<<<<<< HEAD
-    LLVMContext &Ctx = Val->getType()->getContext();
-    const X86TargetLowering &TLI = *getTLI<X86TargetLowering>();
-
-    SmallVector<EVT, 4> SplitEVTs;
-    ComputeValueVTs(TLI, DL, Val->getType(), SplitEVTs);
-    assert(VRegs.size() == SplitEVTs.size() &&
-           "For each split Type there should be exactly one VReg.");
-
-    SmallVector<ArgInfo, 8> SplitArgs;
-    for (unsigned i = 0; i < SplitEVTs.size(); ++i) {
-      ArgInfo CurArgInfo = ArgInfo{VRegs[i], SplitEVTs[i].getTypeForEVT(Ctx)};
-      setArgFlags(CurArgInfo, AttributeList::ReturnIndex, DL, F);
-      if (!splitToValueTypes(CurArgInfo, SplitArgs, DL, MRI,
-                             [&](ArrayRef<Register> Regs) {
-                               MIRBuilder.buildUnmerge(Regs, VRegs[i]);
-                             }))
-        return false;
-    }
-
-    X86OutgoingValueHandler Handler(MIRBuilder, MRI, MIB, RetCC_X86);
-    if (!handleAssignments(MIRBuilder, SplitArgs, Handler, F.getCallingConv(),
-                           F.isVarArg()))
-=======
 
     ArgInfo OrigRetInfo(VRegs, Val->getType(), 0);
     setArgFlags(OrigRetInfo, AttributeList::ReturnIndex, DL, F);
@@ -199,7 +153,6 @@
     if (!determineAndHandleAssignments(Handler, Assigner, SplitRetInfos,
                                        MIRBuilder, F.getCallingConv(),
                                        F.isVarArg()))
->>>>>>> 2ab1d525
       return false;
   }
 
@@ -318,16 +271,10 @@
   if (!MBB.empty())
     MIRBuilder.setInstr(*MBB.begin());
 
-<<<<<<< HEAD
-  FormalArgHandler Handler(MIRBuilder, MRI, CC_X86);
-  if (!handleAssignments(MIRBuilder, SplitArgs, Handler, F.getCallingConv(),
-                         F.isVarArg()))
-=======
   X86OutgoingValueAssigner Assigner(CC_X86);
   FormalArgHandler Handler(MIRBuilder, MRI);
   if (!determineAndHandleAssignments(Handler, Assigner, SplitArgs, MIRBuilder,
                                      F.getCallingConv(), F.isVarArg()))
->>>>>>> 2ab1d525
     return false;
 
   // Move back to the end of the basic block.
@@ -378,16 +325,10 @@
     splitToValueTypes(OrigArg, SplitArgs, DL, Info.CallConv);
   }
   // Do the actual argument marshalling.
-<<<<<<< HEAD
-  X86OutgoingValueHandler Handler(MIRBuilder, MRI, MIB, CC_X86);
-  if (!handleAssignments(MIRBuilder, SplitArgs, Handler, Info.CallConv,
-                         Info.IsVarArg))
-=======
   X86OutgoingValueAssigner Assigner(CC_X86);
   X86OutgoingValueHandler Handler(MIRBuilder, MRI, MIB);
   if (!determineAndHandleAssignments(Handler, Assigner, SplitArgs, MIRBuilder,
                                      Info.CallConv, Info.IsVarArg))
->>>>>>> 2ab1d525
     return false;
 
   bool IsFixed = Info.OrigArgs.empty() ? true : Info.OrigArgs.back().IsFixed;
@@ -431,16 +372,10 @@
 
     splitToValueTypes(Info.OrigRet, SplitArgs, DL, Info.CallConv);
 
-<<<<<<< HEAD
-    CallReturnHandler Handler(MIRBuilder, MRI, RetCC_X86, MIB);
-    if (!handleAssignments(MIRBuilder, SplitArgs, Handler, Info.CallConv,
-                           Info.IsVarArg))
-=======
     X86OutgoingValueAssigner Assigner(RetCC_X86);
     CallReturnHandler Handler(MIRBuilder, MRI, MIB);
     if (!determineAndHandleAssignments(Handler, Assigner, SplitArgs, MIRBuilder,
                                        Info.CallConv, Info.IsVarArg))
->>>>>>> 2ab1d525
       return false;
 
     if (!NewRegs.empty())
