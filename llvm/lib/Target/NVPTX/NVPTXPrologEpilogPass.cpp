//===-- NVPTXPrologEpilogPass.cpp - NVPTX prolog/epilog inserter ----------===//
//
// Part of the LLVM Project, under the Apache License v2.0 with LLVM Exceptions.
// See https://llvm.org/LICENSE.txt for license information.
// SPDX-License-Identifier: Apache-2.0 WITH LLVM-exception
//
//===----------------------------------------------------------------------===//
//
// This file is a copy of the generic LLVM PrologEpilogInserter pass, modified
// to remove unneeded functionality and to handle virtual registers. Most code
// here is a copy of PrologEpilogInserter.cpp.
//
//===----------------------------------------------------------------------===//

#include "NVPTX.h"
#include "llvm/CodeGen/MachineFrameInfo.h"
#include "llvm/CodeGen/MachineFunction.h"
#include "llvm/CodeGen/MachineFunctionPass.h"
#include "llvm/CodeGen/TargetFrameLowering.h"
#include "llvm/CodeGen/TargetRegisterInfo.h"
#include "llvm/CodeGen/TargetSubtargetInfo.h"
#include "llvm/IR/DebugInfoMetadata.h"
#include "llvm/Pass.h"
#include "llvm/Support/Debug.h"
#include "llvm/Support/raw_ostream.h"

using namespace llvm;

#define DEBUG_TYPE "nvptx-prolog-epilog"

namespace {
class NVPTXPrologEpilogPass : public MachineFunctionPass {
public:
  static char ID;
  NVPTXPrologEpilogPass() : MachineFunctionPass(ID) {}

  bool runOnMachineFunction(MachineFunction &MF) override;

private:
  void calculateFrameObjectOffsets(MachineFunction &Fn);
};
}

MachineFunctionPass *llvm::createNVPTXPrologEpilogPass() {
  return new NVPTXPrologEpilogPass();
}

char NVPTXPrologEpilogPass::ID = 0;

bool NVPTXPrologEpilogPass::runOnMachineFunction(MachineFunction &MF) {
  const TargetSubtargetInfo &STI = MF.getSubtarget();
  const TargetFrameLowering &TFI = *STI.getFrameLowering();
  const TargetRegisterInfo &TRI = *STI.getRegisterInfo();
  bool Modified = false;

  calculateFrameObjectOffsets(MF);

  for (MachineBasicBlock &MBB : MF) {
    for (MachineInstr &MI : MBB) {
      for (unsigned i = 0, e = MI.getNumOperands(); i != e; ++i) {
        if (!MI.getOperand(i).isFI())
          continue;

        // Frame indices in debug values are encoded in a target independent
        // way with simply the frame index and offset rather than any
        // target-specific addressing mode.
        if (MI.isDebugValue()) {
          MachineOperand &Op = MI.getOperand(i);
          assert(
              MI.isDebugOperand(&Op) &&
              "Frame indices can only appear as a debug operand in a DBG_VALUE*"
              " machine instruction");
          Register Reg;
          auto Offset =
              TFI.getFrameIndexReference(MF, Op.getIndex(), Reg);
          Op.ChangeToRegister(Reg, /*isDef=*/false);
<<<<<<< HEAD
          Op.setIsDebug();
=======
>>>>>>> 2ab1d525
          const DIExpression *DIExpr = MI.getDebugExpression();
          if (MI.isNonListDebugValue()) {
            DIExpr = TRI.prependOffsetExpression(MI.getDebugExpression(), DIExpression::ApplyOffset, Offset);
          } else {
	    SmallVector<uint64_t, 3> Ops;
            TRI.getOffsetOpcodes(Offset, Ops);
            unsigned OpIdx = MI.getDebugOperandIndex(&Op);
            DIExpr = DIExpression::appendOpsToArg(DIExpr, Ops, OpIdx);
          }
          MI.getDebugExpressionOp().setMetadata(DIExpr);
          continue;
        }

        TRI.eliminateFrameIndex(MI, 0, i, nullptr);
        Modified = true;
      }
    }
  }

  // Add function prolog/epilog
  TFI.emitPrologue(MF, MF.front());

  for (MachineFunction::iterator I = MF.begin(), E = MF.end(); I != E; ++I) {
    // If last instruction is a return instruction, add an epilogue
    if (I->isReturnBlock())
      TFI.emitEpilogue(MF, *I);
  }

  return Modified;
}

/// AdjustStackOffset - Helper function used to adjust the stack frame offset.
static inline void AdjustStackOffset(MachineFrameInfo &MFI, int FrameIdx,
                                     bool StackGrowsDown, int64_t &Offset,
                                     Align &MaxAlign) {
  // If the stack grows down, add the object size to find the lowest address.
  if (StackGrowsDown)
    Offset += MFI.getObjectSize(FrameIdx);

  Align Alignment = MFI.getObjectAlign(FrameIdx);

  // If the alignment of this object is greater than that of the stack, then
  // increase the stack alignment to match.
  MaxAlign = std::max(MaxAlign, Alignment);

  // Adjust to alignment boundary.
  Offset = alignTo(Offset, Alignment);

  if (StackGrowsDown) {
    LLVM_DEBUG(dbgs() << "alloc FI(" << FrameIdx << ") at SP[" << -Offset
                      << "]\n");
    MFI.setObjectOffset(FrameIdx, -Offset); // Set the computed offset
  } else {
    LLVM_DEBUG(dbgs() << "alloc FI(" << FrameIdx << ") at SP[" << Offset
                      << "]\n");
    MFI.setObjectOffset(FrameIdx, Offset);
    Offset += MFI.getObjectSize(FrameIdx);
  }
}

void
NVPTXPrologEpilogPass::calculateFrameObjectOffsets(MachineFunction &Fn) {
  const TargetFrameLowering &TFI = *Fn.getSubtarget().getFrameLowering();
  const TargetRegisterInfo *RegInfo = Fn.getSubtarget().getRegisterInfo();

  bool StackGrowsDown =
    TFI.getStackGrowthDirection() == TargetFrameLowering::StackGrowsDown;

  // Loop over all of the stack objects, assigning sequential addresses...
  MachineFrameInfo &MFI = Fn.getFrameInfo();

  // Start at the beginning of the local area.
  // The Offset is the distance from the stack top in the direction
  // of stack growth -- so it's always nonnegative.
  int LocalAreaOffset = TFI.getOffsetOfLocalArea();
  if (StackGrowsDown)
    LocalAreaOffset = -LocalAreaOffset;
  assert(LocalAreaOffset >= 0
         && "Local area offset should be in direction of stack growth");
  int64_t Offset = LocalAreaOffset;

  // If there are fixed sized objects that are preallocated in the local area,
  // non-fixed objects can't be allocated right at the start of local area.
  // We currently don't support filling in holes in between fixed sized
  // objects, so we adjust 'Offset' to point to the end of last fixed sized
  // preallocated object.
  for (int i = MFI.getObjectIndexBegin(); i != 0; ++i) {
    int64_t FixedOff;
    if (StackGrowsDown) {
      // The maximum distance from the stack pointer is at lower address of
      // the object -- which is given by offset. For down growing stack
      // the offset is negative, so we negate the offset to get the distance.
      FixedOff = -MFI.getObjectOffset(i);
    } else {
      // The maximum distance from the start pointer is at the upper
      // address of the object.
      FixedOff = MFI.getObjectOffset(i) + MFI.getObjectSize(i);
    }
    if (FixedOff > Offset) Offset = FixedOff;
  }

  // NOTE: We do not have a call stack

  Align MaxAlign = MFI.getMaxAlign();

  // No scavenger

  // FIXME: Once this is working, then enable flag will change to a target
  // check for whether the frame is large enough to want to use virtual
  // frame index registers. Functions which don't want/need this optimization
  // will continue to use the existing code path.
  if (MFI.getUseLocalStackAllocationBlock()) {
    Align Alignment = MFI.getLocalFrameMaxAlign();

    // Adjust to alignment boundary.
    Offset = alignTo(Offset, Alignment);

    LLVM_DEBUG(dbgs() << "Local frame base offset: " << Offset << "\n");

    // Resolve offsets for objects in the local block.
    for (unsigned i = 0, e = MFI.getLocalFrameObjectCount(); i != e; ++i) {
      std::pair<int, int64_t> Entry = MFI.getLocalFrameObjectMap(i);
      int64_t FIOffset = (StackGrowsDown ? -Offset : Offset) + Entry.second;
      LLVM_DEBUG(dbgs() << "alloc FI(" << Entry.first << ") at SP[" << FIOffset
                        << "]\n");
      MFI.setObjectOffset(Entry.first, FIOffset);
    }
    // Allocate the local block
    Offset += MFI.getLocalFrameSize();

    MaxAlign = std::max(Alignment, MaxAlign);
  }

  // No stack protector

  // Then assign frame offsets to stack objects that are not used to spill
  // callee saved registers.
  for (unsigned i = 0, e = MFI.getObjectIndexEnd(); i != e; ++i) {
    if (MFI.isObjectPreAllocated(i) &&
        MFI.getUseLocalStackAllocationBlock())
      continue;
    if (MFI.isDeadObjectIndex(i))
      continue;

    AdjustStackOffset(MFI, i, StackGrowsDown, Offset, MaxAlign);
  }

  // No scavenger

  if (!TFI.targetHandlesStackFrameRounding()) {
    // If we have reserved argument space for call sites in the function
    // immediately on entry to the current function, count it as part of the
    // overall stack size.
    if (MFI.adjustsStack() && TFI.hasReservedCallFrame(Fn))
      Offset += MFI.getMaxCallFrameSize();

    // Round up the size to a multiple of the alignment.  If the function has
    // any calls or alloca's, align to the target's StackAlignment value to
    // ensure that the callee's frame or the alloca data is suitably aligned;
    // otherwise, for leaf functions, align to the TransientStackAlignment
    // value.
    Align StackAlign;
    if (MFI.adjustsStack() || MFI.hasVarSizedObjects() ||
        (RegInfo->hasStackRealignment(Fn) && MFI.getObjectIndexEnd() != 0))
      StackAlign = TFI.getStackAlign();
    else
      StackAlign = TFI.getTransientStackAlign();

    // If the frame pointer is eliminated, all frame offsets will be relative to
    // SP not FP. Align to MaxAlign so this works.
    Offset = alignTo(Offset, std::max(StackAlign, MaxAlign));
  }

  // Update frame info to pretend that this is part of the stack...
  int64_t StackSize = Offset - LocalAreaOffset;
  MFI.setStackSize(StackSize);
}<|MERGE_RESOLUTION|>--- conflicted
+++ resolved
@@ -74,10 +74,6 @@
           auto Offset =
               TFI.getFrameIndexReference(MF, Op.getIndex(), Reg);
           Op.ChangeToRegister(Reg, /*isDef=*/false);
-<<<<<<< HEAD
-          Op.setIsDebug();
-=======
->>>>>>> 2ab1d525
           const DIExpression *DIExpr = MI.getDebugExpression();
           if (MI.isNonListDebugValue()) {
             DIExpr = TRI.prependOffsetExpression(MI.getDebugExpression(), DIExpression::ApplyOffset, Offset);
