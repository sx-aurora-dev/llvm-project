//===-- RISCVExpandPseudoInsts.cpp - Expand pseudo instructions -----------===//
//
// Part of the LLVM Project, under the Apache License v2.0 with LLVM Exceptions.
// See https://llvm.org/LICENSE.txt for license information.
// SPDX-License-Identifier: Apache-2.0 WITH LLVM-exception
//
//===----------------------------------------------------------------------===//
//
// This file contains a pass that expands pseudo instructions into target
// instructions. This pass should be run after register allocation but before
// the post-regalloc scheduling pass.
//
//===----------------------------------------------------------------------===//

#include "RISCV.h"
#include "RISCVInstrInfo.h"
#include "RISCVTargetMachine.h"

#include "llvm/CodeGen/LivePhysRegs.h"
#include "llvm/CodeGen/MachineFunctionPass.h"
#include "llvm/CodeGen/MachineInstrBuilder.h"

using namespace llvm;

#define RISCV_EXPAND_PSEUDO_NAME "RISCV pseudo instruction expansion pass"

namespace {

class RISCVExpandPseudo : public MachineFunctionPass {
public:
  const RISCVInstrInfo *TII;
  static char ID;

  RISCVExpandPseudo() : MachineFunctionPass(ID) {
    initializeRISCVExpandPseudoPass(*PassRegistry::getPassRegistry());
  }

  bool runOnMachineFunction(MachineFunction &MF) override;

  StringRef getPassName() const override { return RISCV_EXPAND_PSEUDO_NAME; }

private:
  bool expandMBB(MachineBasicBlock &MBB);
  bool expandMI(MachineBasicBlock &MBB, MachineBasicBlock::iterator MBBI,
                MachineBasicBlock::iterator &NextMBBI);
  bool expandAuipcInstPair(MachineBasicBlock &MBB,
                           MachineBasicBlock::iterator MBBI,
                           MachineBasicBlock::iterator &NextMBBI,
                           unsigned FlagsHi, unsigned SecondOpcode);
  bool expandLoadLocalAddress(MachineBasicBlock &MBB,
                              MachineBasicBlock::iterator MBBI,
                              MachineBasicBlock::iterator &NextMBBI);
  bool expandLoadAddress(MachineBasicBlock &MBB,
                         MachineBasicBlock::iterator MBBI,
                         MachineBasicBlock::iterator &NextMBBI);
  bool expandLoadTLSIEAddress(MachineBasicBlock &MBB,
                              MachineBasicBlock::iterator MBBI,
                              MachineBasicBlock::iterator &NextMBBI);
  bool expandLoadTLSGDAddress(MachineBasicBlock &MBB,
                              MachineBasicBlock::iterator MBBI,
                              MachineBasicBlock::iterator &NextMBBI);
  bool expandVSetVL(MachineBasicBlock &MBB, MachineBasicBlock::iterator MBBI);
  bool expandVMSET_VMCLR(MachineBasicBlock &MBB,
                         MachineBasicBlock::iterator MBBI, unsigned Opcode);
  bool expandVSPILL(MachineBasicBlock &MBB, MachineBasicBlock::iterator MBBI);
  bool expandVRELOAD(MachineBasicBlock &MBB, MachineBasicBlock::iterator MBBI);
};

char RISCVExpandPseudo::ID = 0;

bool RISCVExpandPseudo::runOnMachineFunction(MachineFunction &MF) {
  TII = static_cast<const RISCVInstrInfo *>(MF.getSubtarget().getInstrInfo());
  bool Modified = false;
  for (auto &MBB : MF)
    Modified |= expandMBB(MBB);
  return Modified;
}

bool RISCVExpandPseudo::expandMBB(MachineBasicBlock &MBB) {
  bool Modified = false;

  MachineBasicBlock::iterator MBBI = MBB.begin(), E = MBB.end();
  while (MBBI != E) {
    MachineBasicBlock::iterator NMBBI = std::next(MBBI);
    Modified |= expandMI(MBB, MBBI, NMBBI);
    MBBI = NMBBI;
  }

  return Modified;
}

bool RISCVExpandPseudo::expandMI(MachineBasicBlock &MBB,
                                 MachineBasicBlock::iterator MBBI,
                                 MachineBasicBlock::iterator &NextMBBI) {
  // RISCVInstrInfo::getInstSizeInBytes hard-codes the number of expanded
  // instructions for each pseudo, and must be updated when adding new pseudos
  // or changing existing ones.
  switch (MBBI->getOpcode()) {
  case RISCV::PseudoLLA:
    return expandLoadLocalAddress(MBB, MBBI, NextMBBI);
  case RISCV::PseudoLA:
    return expandLoadAddress(MBB, MBBI, NextMBBI);
  case RISCV::PseudoLA_TLS_IE:
    return expandLoadTLSIEAddress(MBB, MBBI, NextMBBI);
  case RISCV::PseudoLA_TLS_GD:
    return expandLoadTLSGDAddress(MBB, MBBI, NextMBBI);
  case RISCV::PseudoVSETVLI:
<<<<<<< HEAD
=======
  case RISCV::PseudoVSETVLIX0:
>>>>>>> a2ce6ee6
  case RISCV::PseudoVSETIVLI:
    return expandVSetVL(MBB, MBBI);
  case RISCV::PseudoVMCLR_M_B1:
  case RISCV::PseudoVMCLR_M_B2:
  case RISCV::PseudoVMCLR_M_B4:
  case RISCV::PseudoVMCLR_M_B8:
  case RISCV::PseudoVMCLR_M_B16:
  case RISCV::PseudoVMCLR_M_B32:
  case RISCV::PseudoVMCLR_M_B64:
    // vmclr.m vd => vmxor.mm vd, vd, vd
    return expandVMSET_VMCLR(MBB, MBBI, RISCV::VMXOR_MM);
  case RISCV::PseudoVMSET_M_B1:
  case RISCV::PseudoVMSET_M_B2:
  case RISCV::PseudoVMSET_M_B4:
  case RISCV::PseudoVMSET_M_B8:
  case RISCV::PseudoVMSET_M_B16:
  case RISCV::PseudoVMSET_M_B32:
  case RISCV::PseudoVMSET_M_B64:
    // vmset.m vd => vmxnor.mm vd, vd, vd
    return expandVMSET_VMCLR(MBB, MBBI, RISCV::VMXNOR_MM);
  case RISCV::PseudoVSPILL2_M1:
  case RISCV::PseudoVSPILL2_M2:
  case RISCV::PseudoVSPILL2_M4:
  case RISCV::PseudoVSPILL3_M1:
  case RISCV::PseudoVSPILL3_M2:
  case RISCV::PseudoVSPILL4_M1:
  case RISCV::PseudoVSPILL4_M2:
  case RISCV::PseudoVSPILL5_M1:
  case RISCV::PseudoVSPILL6_M1:
  case RISCV::PseudoVSPILL7_M1:
  case RISCV::PseudoVSPILL8_M1:
    return expandVSPILL(MBB, MBBI);
  case RISCV::PseudoVRELOAD2_M1:
  case RISCV::PseudoVRELOAD2_M2:
  case RISCV::PseudoVRELOAD2_M4:
  case RISCV::PseudoVRELOAD3_M1:
  case RISCV::PseudoVRELOAD3_M2:
  case RISCV::PseudoVRELOAD4_M1:
  case RISCV::PseudoVRELOAD4_M2:
  case RISCV::PseudoVRELOAD5_M1:
  case RISCV::PseudoVRELOAD6_M1:
  case RISCV::PseudoVRELOAD7_M1:
  case RISCV::PseudoVRELOAD8_M1:
    return expandVRELOAD(MBB, MBBI);
  }

  return false;
}

bool RISCVExpandPseudo::expandAuipcInstPair(
    MachineBasicBlock &MBB, MachineBasicBlock::iterator MBBI,
    MachineBasicBlock::iterator &NextMBBI, unsigned FlagsHi,
    unsigned SecondOpcode) {
  MachineFunction *MF = MBB.getParent();
  MachineInstr &MI = *MBBI;
  DebugLoc DL = MI.getDebugLoc();

  Register DestReg = MI.getOperand(0).getReg();
  const MachineOperand &Symbol = MI.getOperand(1);

  MachineBasicBlock *NewMBB = MF->CreateMachineBasicBlock(MBB.getBasicBlock());

  // Tell AsmPrinter that we unconditionally want the symbol of this label to be
  // emitted.
  NewMBB->setLabelMustBeEmitted();

  MF->insert(++MBB.getIterator(), NewMBB);

  BuildMI(NewMBB, DL, TII->get(RISCV::AUIPC), DestReg)
      .addDisp(Symbol, 0, FlagsHi);
  BuildMI(NewMBB, DL, TII->get(SecondOpcode), DestReg)
      .addReg(DestReg)
      .addMBB(NewMBB, RISCVII::MO_PCREL_LO);

  // Move all the rest of the instructions to NewMBB.
  NewMBB->splice(NewMBB->end(), &MBB, std::next(MBBI), MBB.end());
  // Update machine-CFG edges.
  NewMBB->transferSuccessorsAndUpdatePHIs(&MBB);
  // Make the original basic block fall-through to the new.
  MBB.addSuccessor(NewMBB);

  // Make sure live-ins are correctly attached to this new basic block.
  LivePhysRegs LiveRegs;
  computeAndAddLiveIns(LiveRegs, *NewMBB);

  NextMBBI = MBB.end();
  MI.eraseFromParent();
  return true;
}

bool RISCVExpandPseudo::expandLoadLocalAddress(
    MachineBasicBlock &MBB, MachineBasicBlock::iterator MBBI,
    MachineBasicBlock::iterator &NextMBBI) {
  return expandAuipcInstPair(MBB, MBBI, NextMBBI, RISCVII::MO_PCREL_HI,
                             RISCV::ADDI);
}

bool RISCVExpandPseudo::expandLoadAddress(
    MachineBasicBlock &MBB, MachineBasicBlock::iterator MBBI,
    MachineBasicBlock::iterator &NextMBBI) {
  MachineFunction *MF = MBB.getParent();

  unsigned SecondOpcode;
  unsigned FlagsHi;
  if (MF->getTarget().isPositionIndependent()) {
    const auto &STI = MF->getSubtarget<RISCVSubtarget>();
    SecondOpcode = STI.is64Bit() ? RISCV::LD : RISCV::LW;
    FlagsHi = RISCVII::MO_GOT_HI;
  } else {
    SecondOpcode = RISCV::ADDI;
    FlagsHi = RISCVII::MO_PCREL_HI;
  }
  return expandAuipcInstPair(MBB, MBBI, NextMBBI, FlagsHi, SecondOpcode);
}

bool RISCVExpandPseudo::expandLoadTLSIEAddress(
    MachineBasicBlock &MBB, MachineBasicBlock::iterator MBBI,
    MachineBasicBlock::iterator &NextMBBI) {
  MachineFunction *MF = MBB.getParent();

  const auto &STI = MF->getSubtarget<RISCVSubtarget>();
  unsigned SecondOpcode = STI.is64Bit() ? RISCV::LD : RISCV::LW;
  return expandAuipcInstPair(MBB, MBBI, NextMBBI, RISCVII::MO_TLS_GOT_HI,
                             SecondOpcode);
}

bool RISCVExpandPseudo::expandLoadTLSGDAddress(
    MachineBasicBlock &MBB, MachineBasicBlock::iterator MBBI,
    MachineBasicBlock::iterator &NextMBBI) {
  return expandAuipcInstPair(MBB, MBBI, NextMBBI, RISCVII::MO_TLS_GD_HI,
                             RISCV::ADDI);
}

bool RISCVExpandPseudo::expandVSetVL(MachineBasicBlock &MBB,
                                     MachineBasicBlock::iterator MBBI) {
  assert(MBBI->getNumExplicitOperands() == 3 && MBBI->getNumOperands() >= 5 &&
         "Unexpected instruction format");

  DebugLoc DL = MBBI->getDebugLoc();

  assert((MBBI->getOpcode() == RISCV::PseudoVSETVLI ||
<<<<<<< HEAD
          MBBI->getOpcode() == RISCV::PseudoVSETIVLI) &&
         "Unexpected pseudo instruction");
  unsigned Opcode;
  if (MBBI->getOpcode() == RISCV::PseudoVSETVLI)
    Opcode = RISCV::VSETVLI;
  else
    Opcode = RISCV::VSETIVLI;
=======
          MBBI->getOpcode() == RISCV::PseudoVSETVLIX0 ||
          MBBI->getOpcode() == RISCV::PseudoVSETIVLI) &&
         "Unexpected pseudo instruction");
  unsigned Opcode;
  if (MBBI->getOpcode() == RISCV::PseudoVSETIVLI)
    Opcode = RISCV::VSETIVLI;
  else
    Opcode = RISCV::VSETVLI;
>>>>>>> a2ce6ee6
  const MCInstrDesc &Desc = TII->get(Opcode);
  assert(Desc.getNumOperands() == 3 && "Unexpected instruction format");

  Register DstReg = MBBI->getOperand(0).getReg();
  bool DstIsDead = MBBI->getOperand(0).isDead();
  BuildMI(MBB, MBBI, DL, Desc)
      .addReg(DstReg, RegState::Define | getDeadRegState(DstIsDead))
      .add(MBBI->getOperand(1))  // VL
      .add(MBBI->getOperand(2)); // VType

  MBBI->eraseFromParent(); // The pseudo instruction is gone now.
  return true;
}

bool RISCVExpandPseudo::expandVMSET_VMCLR(MachineBasicBlock &MBB,
                                          MachineBasicBlock::iterator MBBI,
                                          unsigned Opcode) {
  DebugLoc DL = MBBI->getDebugLoc();
  Register DstReg = MBBI->getOperand(0).getReg();
  const MCInstrDesc &Desc = TII->get(Opcode);
  BuildMI(MBB, MBBI, DL, Desc, DstReg)
      .addReg(DstReg, RegState::Undef)
      .addReg(DstReg, RegState::Undef);
  MBBI->eraseFromParent(); // The pseudo instruction is gone now.
  return true;
}

bool RISCVExpandPseudo::expandVSPILL(MachineBasicBlock &MBB,
                                     MachineBasicBlock::iterator MBBI) {
  const TargetRegisterInfo *TRI =
      MBB.getParent()->getSubtarget().getRegisterInfo();
  DebugLoc DL = MBBI->getDebugLoc();
  Register SrcReg = MBBI->getOperand(0).getReg();
  Register Base = MBBI->getOperand(1).getReg();
  Register VL = MBBI->getOperand(2).getReg();
  auto ZvlssegInfo = TII->isRVVSpillForZvlsseg(MBBI->getOpcode());
  if (!ZvlssegInfo)
    return false;
  unsigned NF = ZvlssegInfo->first;
  unsigned LMUL = ZvlssegInfo->second;
  assert(NF * LMUL <= 8 && "Invalid NF/LMUL combinations.");
  unsigned Opcode = RISCV::VS1R_V;
  unsigned SubRegIdx = RISCV::sub_vrm1_0;
  static_assert(RISCV::sub_vrm1_7 == RISCV::sub_vrm1_0 + 7,
                "Unexpected subreg numbering");
  if (LMUL == 2) {
    Opcode = RISCV::VS2R_V;
    SubRegIdx = RISCV::sub_vrm2_0;
    static_assert(RISCV::sub_vrm2_3 == RISCV::sub_vrm2_0 + 3,
                  "Unexpected subreg numbering");
  } else if (LMUL == 4) {
    Opcode = RISCV::VS4R_V;
    SubRegIdx = RISCV::sub_vrm4_0;
    static_assert(RISCV::sub_vrm4_1 == RISCV::sub_vrm4_0 + 1,
                  "Unexpected subreg numbering");
  } else
    assert(LMUL == 1 && "LMUL must be 1, 2, or 4.");

  for (unsigned I = 0; I < NF; ++I) {
    BuildMI(MBB, MBBI, DL, TII->get(Opcode))
        .addReg(TRI->getSubReg(SrcReg, SubRegIdx + I))
        .addReg(Base)
        .addMemOperand(*(MBBI->memoperands_begin()));
    if (I != NF - 1)
      BuildMI(MBB, MBBI, DL, TII->get(RISCV::ADD), Base)
          .addReg(Base)
          .addReg(VL);
  }
  MBBI->eraseFromParent();
  return true;
}

bool RISCVExpandPseudo::expandVRELOAD(MachineBasicBlock &MBB,
                                      MachineBasicBlock::iterator MBBI) {
  const TargetRegisterInfo *TRI =
      MBB.getParent()->getSubtarget().getRegisterInfo();
  DebugLoc DL = MBBI->getDebugLoc();
  Register DestReg = MBBI->getOperand(0).getReg();
  Register Base = MBBI->getOperand(1).getReg();
  Register VL = MBBI->getOperand(2).getReg();
  auto ZvlssegInfo = TII->isRVVSpillForZvlsseg(MBBI->getOpcode());
  if (!ZvlssegInfo)
    return false;
  unsigned NF = ZvlssegInfo->first;
  unsigned LMUL = ZvlssegInfo->second;
  assert(NF * LMUL <= 8 && "Invalid NF/LMUL combinations.");
  unsigned Opcode = RISCV::VL1RE8_V;
  unsigned SubRegIdx = RISCV::sub_vrm1_0;
  static_assert(RISCV::sub_vrm1_7 == RISCV::sub_vrm1_0 + 7,
                "Unexpected subreg numbering");
  if (LMUL == 2) {
    Opcode = RISCV::VL2RE8_V;
    SubRegIdx = RISCV::sub_vrm2_0;
    static_assert(RISCV::sub_vrm2_3 == RISCV::sub_vrm2_0 + 3,
                  "Unexpected subreg numbering");
  } else if (LMUL == 4) {
    Opcode = RISCV::VL4RE8_V;
    SubRegIdx = RISCV::sub_vrm4_0;
    static_assert(RISCV::sub_vrm4_1 == RISCV::sub_vrm4_0 + 1,
                  "Unexpected subreg numbering");
  } else
    assert(LMUL == 1 && "LMUL must be 1, 2, or 4.");

  for (unsigned I = 0; I < NF; ++I) {
    BuildMI(MBB, MBBI, DL, TII->get(Opcode),
            TRI->getSubReg(DestReg, SubRegIdx + I))
        .addReg(Base)
        .addMemOperand(*(MBBI->memoperands_begin()));
    if (I != NF - 1)
      BuildMI(MBB, MBBI, DL, TII->get(RISCV::ADD), Base)
          .addReg(Base)
          .addReg(VL);
  }
  MBBI->eraseFromParent();
  return true;
}

} // end of anonymous namespace

INITIALIZE_PASS(RISCVExpandPseudo, "riscv-expand-pseudo",
                RISCV_EXPAND_PSEUDO_NAME, false, false)
namespace llvm {

FunctionPass *createRISCVExpandPseudoPass() { return new RISCVExpandPseudo(); }

} // end of namespace llvm<|MERGE_RESOLUTION|>--- conflicted
+++ resolved
@@ -105,10 +105,7 @@
   case RISCV::PseudoLA_TLS_GD:
     return expandLoadTLSGDAddress(MBB, MBBI, NextMBBI);
   case RISCV::PseudoVSETVLI:
-<<<<<<< HEAD
-=======
   case RISCV::PseudoVSETVLIX0:
->>>>>>> a2ce6ee6
   case RISCV::PseudoVSETIVLI:
     return expandVSetVL(MBB, MBBI);
   case RISCV::PseudoVMCLR_M_B1:
@@ -250,15 +247,6 @@
   DebugLoc DL = MBBI->getDebugLoc();
 
   assert((MBBI->getOpcode() == RISCV::PseudoVSETVLI ||
-<<<<<<< HEAD
-          MBBI->getOpcode() == RISCV::PseudoVSETIVLI) &&
-         "Unexpected pseudo instruction");
-  unsigned Opcode;
-  if (MBBI->getOpcode() == RISCV::PseudoVSETVLI)
-    Opcode = RISCV::VSETVLI;
-  else
-    Opcode = RISCV::VSETIVLI;
-=======
           MBBI->getOpcode() == RISCV::PseudoVSETVLIX0 ||
           MBBI->getOpcode() == RISCV::PseudoVSETIVLI) &&
          "Unexpected pseudo instruction");
@@ -267,7 +255,6 @@
     Opcode = RISCV::VSETIVLI;
   else
     Opcode = RISCV::VSETVLI;
->>>>>>> a2ce6ee6
   const MCInstrDesc &Desc = TII->get(Opcode);
   assert(Desc.getNumOperands() == 3 && "Unexpected instruction format");
 
