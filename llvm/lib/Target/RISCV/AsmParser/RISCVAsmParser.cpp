//===-- RISCVAsmParser.cpp - Parse RISCV assembly to MCInst instructions --===//
//
// Part of the LLVM Project, under the Apache License v2.0 with LLVM Exceptions.
// See https://llvm.org/LICENSE.txt for license information.
// SPDX-License-Identifier: Apache-2.0 WITH LLVM-exception
//
//===----------------------------------------------------------------------===//

#include "MCTargetDesc/RISCVAsmBackend.h"
#include "MCTargetDesc/RISCVBaseInfo.h"
#include "MCTargetDesc/RISCVInstPrinter.h"
#include "MCTargetDesc/RISCVMCExpr.h"
#include "MCTargetDesc/RISCVMCTargetDesc.h"
#include "MCTargetDesc/RISCVMatInt.h"
#include "MCTargetDesc/RISCVTargetStreamer.h"
#include "TargetInfo/RISCVTargetInfo.h"
#include "llvm/ADT/STLExtras.h"
#include "llvm/ADT/SmallBitVector.h"
#include "llvm/ADT/SmallString.h"
#include "llvm/ADT/SmallVector.h"
#include "llvm/ADT/Statistic.h"
#include "llvm/MC/MCAssembler.h"
#include "llvm/MC/MCContext.h"
#include "llvm/MC/MCExpr.h"
#include "llvm/MC/MCInst.h"
#include "llvm/MC/MCInstBuilder.h"
#include "llvm/MC/MCObjectFileInfo.h"
#include "llvm/MC/MCParser/MCAsmLexer.h"
#include "llvm/MC/MCParser/MCParsedAsmOperand.h"
#include "llvm/MC/MCParser/MCTargetAsmParser.h"
#include "llvm/MC/MCRegisterInfo.h"
#include "llvm/MC/MCStreamer.h"
#include "llvm/MC/MCSubtargetInfo.h"
#include "llvm/MC/MCValue.h"
#include "llvm/MC/TargetRegistry.h"
#include "llvm/Support/Casting.h"
#include "llvm/Support/MathExtras.h"
#include "llvm/Support/RISCVAttributes.h"
#include "llvm/Support/RISCVISAInfo.h"

#include <limits>

using namespace llvm;

#define DEBUG_TYPE "riscv-asm-parser"

// Include the auto-generated portion of the compress emitter.
#define GEN_COMPRESS_INSTR
#include "RISCVGenCompressInstEmitter.inc"

STATISTIC(RISCVNumInstrsCompressed,
          "Number of RISC-V Compressed instructions emitted");

namespace llvm {
extern const SubtargetFeatureKV RISCVFeatureKV[RISCV::NumSubtargetFeatures];
} // namespace llvm

namespace {
struct RISCVOperand;

struct ParserOptionsSet {
  bool IsPicEnabled;
};

class RISCVAsmParser : public MCTargetAsmParser {
  SmallVector<FeatureBitset, 4> FeatureBitStack;

  SmallVector<ParserOptionsSet, 4> ParserOptionsStack;
  ParserOptionsSet ParserOptions;

  SMLoc getLoc() const { return getParser().getTok().getLoc(); }
  bool isRV64() const { return getSTI().hasFeature(RISCV::Feature64Bit); }
  bool isRV32E() const { return getSTI().hasFeature(RISCV::FeatureRV32E); }

  RISCVTargetStreamer &getTargetStreamer() {
    MCTargetStreamer &TS = *getParser().getStreamer().getTargetStreamer();
    return static_cast<RISCVTargetStreamer &>(TS);
  }

  unsigned validateTargetOperandClass(MCParsedAsmOperand &Op,
                                      unsigned Kind) override;

  bool generateImmOutOfRangeError(OperandVector &Operands, uint64_t ErrorInfo,
                                  int64_t Lower, int64_t Upper, Twine Msg);

  bool MatchAndEmitInstruction(SMLoc IDLoc, unsigned &Opcode,
                               OperandVector &Operands, MCStreamer &Out,
                               uint64_t &ErrorInfo,
                               bool MatchingInlineAsm) override;

  bool ParseRegister(unsigned &RegNo, SMLoc &StartLoc, SMLoc &EndLoc) override;
  OperandMatchResultTy tryParseRegister(unsigned &RegNo, SMLoc &StartLoc,
                                        SMLoc &EndLoc) override;

  bool ParseInstruction(ParseInstructionInfo &Info, StringRef Name,
                        SMLoc NameLoc, OperandVector &Operands) override;

  bool ParseDirective(AsmToken DirectiveID) override;

  // Helper to actually emit an instruction to the MCStreamer. Also, when
  // possible, compression of the instruction is performed.
  void emitToStreamer(MCStreamer &S, const MCInst &Inst);

  // Helper to emit a combination of LUI, ADDI(W), and SLLI instructions that
  // synthesize the desired immedate value into the destination register.
  void emitLoadImm(MCRegister DestReg, int64_t Value, MCStreamer &Out);

  // Helper to emit a combination of AUIPC and SecondOpcode. Used to implement
  // helpers such as emitLoadLocalAddress and emitLoadAddress.
  void emitAuipcInstPair(MCOperand DestReg, MCOperand TmpReg,
                         const MCExpr *Symbol, RISCVMCExpr::VariantKind VKHi,
                         unsigned SecondOpcode, SMLoc IDLoc, MCStreamer &Out);

  // Helper to emit pseudo instruction "lla" used in PC-rel addressing.
  void emitLoadLocalAddress(MCInst &Inst, SMLoc IDLoc, MCStreamer &Out);

  // Helper to emit pseudo instruction "la" used in GOT/PC-rel addressing.
  void emitLoadAddress(MCInst &Inst, SMLoc IDLoc, MCStreamer &Out);

  // Helper to emit pseudo instruction "la.tls.ie" used in initial-exec TLS
  // addressing.
  void emitLoadTLSIEAddress(MCInst &Inst, SMLoc IDLoc, MCStreamer &Out);

  // Helper to emit pseudo instruction "la.tls.gd" used in global-dynamic TLS
  // addressing.
  void emitLoadTLSGDAddress(MCInst &Inst, SMLoc IDLoc, MCStreamer &Out);

  // Helper to emit pseudo load/store instruction with a symbol.
  void emitLoadStoreSymbol(MCInst &Inst, unsigned Opcode, SMLoc IDLoc,
                           MCStreamer &Out, bool HasTmpReg);

  // Helper to emit pseudo sign/zero extend instruction.
  void emitPseudoExtend(MCInst &Inst, bool SignExtend, int64_t Width,
                        SMLoc IDLoc, MCStreamer &Out);

  // Helper to emit pseudo vmsge{u}.vx instruction.
  void emitVMSGE(MCInst &Inst, unsigned Opcode, SMLoc IDLoc, MCStreamer &Out);

  // Checks that a PseudoAddTPRel is using x4/tp in its second input operand.
  // Enforcing this using a restricted register class for the second input
  // operand of PseudoAddTPRel results in a poor diagnostic due to the fact
  // 'add' is an overloaded mnemonic.
  bool checkPseudoAddTPRel(MCInst &Inst, OperandVector &Operands);

  // Check instruction constraints.
  bool validateInstruction(MCInst &Inst, OperandVector &Operands);

  /// Helper for processing MC instructions that have been successfully matched
  /// by MatchAndEmitInstruction. Modifications to the emitted instructions,
  /// like the expansion of pseudo instructions (e.g., "li"), can be performed
  /// in this method.
  bool processInstruction(MCInst &Inst, SMLoc IDLoc, OperandVector &Operands,
                          MCStreamer &Out);

// Auto-generated instruction matching functions
#define GET_ASSEMBLER_HEADER
#include "RISCVGenAsmMatcher.inc"

  OperandMatchResultTy parseCSRSystemRegister(OperandVector &Operands);
  OperandMatchResultTy parseImmediate(OperandVector &Operands);
  OperandMatchResultTy parseRegister(OperandVector &Operands,
                                     bool AllowParens = false);
  OperandMatchResultTy parseMemOpBaseReg(OperandVector &Operands);
  OperandMatchResultTy parseAtomicMemOp(OperandVector &Operands);
  OperandMatchResultTy parseOperandWithModifier(OperandVector &Operands);
  OperandMatchResultTy parseBareSymbol(OperandVector &Operands);
  OperandMatchResultTy parseCallSymbol(OperandVector &Operands);
  OperandMatchResultTy parsePseudoJumpSymbol(OperandVector &Operands);
  OperandMatchResultTy parseJALOffset(OperandVector &Operands);
  OperandMatchResultTy parseVTypeI(OperandVector &Operands);
  OperandMatchResultTy parseMaskReg(OperandVector &Operands);
  OperandMatchResultTy parseInsnDirectiveOpcode(OperandVector &Operands);

  bool parseOperand(OperandVector &Operands, StringRef Mnemonic);

  bool parseDirectiveOption();
  bool parseDirectiveAttribute();
  bool parseDirectiveInsn(SMLoc L);

  void setFeatureBits(uint64_t Feature, StringRef FeatureString) {
    if (!(getSTI().getFeatureBits()[Feature])) {
      MCSubtargetInfo &STI = copySTI();
      setAvailableFeatures(
          ComputeAvailableFeatures(STI.ToggleFeature(FeatureString)));
    }
  }

  bool getFeatureBits(uint64_t Feature) {
    return getSTI().getFeatureBits()[Feature];
  }

  void clearFeatureBits(uint64_t Feature, StringRef FeatureString) {
    if (getSTI().getFeatureBits()[Feature]) {
      MCSubtargetInfo &STI = copySTI();
      setAvailableFeatures(
          ComputeAvailableFeatures(STI.ToggleFeature(FeatureString)));
    }
  }

  void pushFeatureBits() {
    assert(FeatureBitStack.size() == ParserOptionsStack.size() &&
           "These two stacks must be kept synchronized");
    FeatureBitStack.push_back(getSTI().getFeatureBits());
    ParserOptionsStack.push_back(ParserOptions);
  }

  bool popFeatureBits() {
    assert(FeatureBitStack.size() == ParserOptionsStack.size() &&
           "These two stacks must be kept synchronized");
    if (FeatureBitStack.empty())
      return true;

    FeatureBitset FeatureBits = FeatureBitStack.pop_back_val();
    copySTI().setFeatureBits(FeatureBits);
    setAvailableFeatures(ComputeAvailableFeatures(FeatureBits));

    ParserOptions = ParserOptionsStack.pop_back_val();

    return false;
  }

  std::unique_ptr<RISCVOperand> defaultMaskRegOp() const;

public:
  enum RISCVMatchResultTy {
    Match_Dummy = FIRST_TARGET_MATCH_RESULT_TY,
#define GET_OPERAND_DIAGNOSTIC_TYPES
#include "RISCVGenAsmMatcher.inc"
#undef GET_OPERAND_DIAGNOSTIC_TYPES
  };

  static bool classifySymbolRef(const MCExpr *Expr,
                                RISCVMCExpr::VariantKind &Kind);

  RISCVAsmParser(const MCSubtargetInfo &STI, MCAsmParser &Parser,
                 const MCInstrInfo &MII, const MCTargetOptions &Options)
      : MCTargetAsmParser(Options, STI, MII) {
    Parser.addAliasForDirective(".half", ".2byte");
    Parser.addAliasForDirective(".hword", ".2byte");
    Parser.addAliasForDirective(".word", ".4byte");
    Parser.addAliasForDirective(".dword", ".8byte");
    setAvailableFeatures(ComputeAvailableFeatures(STI.getFeatureBits()));

    auto ABIName = StringRef(Options.ABIName);
    if (ABIName.endswith("f") &&
        !getSTI().getFeatureBits()[RISCV::FeatureStdExtF]) {
      errs() << "Hard-float 'f' ABI can't be used for a target that "
                "doesn't support the F instruction set extension (ignoring "
                "target-abi)\n";
    } else if (ABIName.endswith("d") &&
               !getSTI().getFeatureBits()[RISCV::FeatureStdExtD]) {
      errs() << "Hard-float 'd' ABI can't be used for a target that "
                "doesn't support the D instruction set extension (ignoring "
                "target-abi)\n";
    }

    const MCObjectFileInfo *MOFI = Parser.getContext().getObjectFileInfo();
    ParserOptions.IsPicEnabled = MOFI->isPositionIndependent();
  }
};

/// RISCVOperand - Instances of this class represent a parsed machine
/// instruction
struct RISCVOperand : public MCParsedAsmOperand {

  enum class KindTy {
    Token,
    Register,
    Immediate,
    SystemRegister,
    VType,
  } Kind;

  bool IsRV64;

  struct RegOp {
    MCRegister RegNum;
  };

  struct ImmOp {
    const MCExpr *Val;
  };

  struct SysRegOp {
    const char *Data;
    unsigned Length;
    unsigned Encoding;
    // FIXME: Add the Encoding parsed fields as needed for checks,
    // e.g.: read/write or user/supervisor/machine privileges.
  };

  struct VTypeOp {
    unsigned Val;
  };

  SMLoc StartLoc, EndLoc;
  union {
    StringRef Tok;
    RegOp Reg;
    ImmOp Imm;
    struct SysRegOp SysReg;
    struct VTypeOp VType;
  };

  RISCVOperand(KindTy K) : Kind(K) {}

public:
  RISCVOperand(const RISCVOperand &o) : MCParsedAsmOperand() {
    Kind = o.Kind;
    IsRV64 = o.IsRV64;
    StartLoc = o.StartLoc;
    EndLoc = o.EndLoc;
    switch (Kind) {
    case KindTy::Register:
      Reg = o.Reg;
      break;
    case KindTy::Immediate:
      Imm = o.Imm;
      break;
    case KindTy::Token:
      Tok = o.Tok;
      break;
    case KindTy::SystemRegister:
      SysReg = o.SysReg;
      break;
    case KindTy::VType:
      VType = o.VType;
      break;
    }
  }

  bool isToken() const override { return Kind == KindTy::Token; }
  bool isReg() const override { return Kind == KindTy::Register; }
  bool isV0Reg() const {
    return Kind == KindTy::Register && Reg.RegNum == RISCV::V0;
  }
  bool isImm() const override { return Kind == KindTy::Immediate; }
  bool isMem() const override { return false; }
  bool isSystemRegister() const { return Kind == KindTy::SystemRegister; }

  bool isGPR() const {
    return Kind == KindTy::Register &&
           RISCVMCRegisterClasses[RISCV::GPRRegClassID].contains(Reg.RegNum);
  }

  static bool evaluateConstantImm(const MCExpr *Expr, int64_t &Imm,
                                  RISCVMCExpr::VariantKind &VK) {
    if (auto *RE = dyn_cast<RISCVMCExpr>(Expr)) {
      VK = RE->getKind();
      return RE->evaluateAsConstant(Imm);
    }

    if (auto CE = dyn_cast<MCConstantExpr>(Expr)) {
      VK = RISCVMCExpr::VK_RISCV_None;
      Imm = CE->getValue();
      return true;
    }

    return false;
  }

  // True if operand is a symbol with no modifiers, or a constant with no
  // modifiers and isShiftedInt<N-1, 1>(Op).
  template <int N> bool isBareSimmNLsb0() const {
    int64_t Imm;
    RISCVMCExpr::VariantKind VK = RISCVMCExpr::VK_RISCV_None;
    if (!isImm())
      return false;
    bool IsConstantImm = evaluateConstantImm(getImm(), Imm, VK);
    bool IsValid;
    if (!IsConstantImm)
      IsValid = RISCVAsmParser::classifySymbolRef(getImm(), VK);
    else
      IsValid = isShiftedInt<N - 1, 1>(Imm);
    return IsValid && VK == RISCVMCExpr::VK_RISCV_None;
  }

  // Predicate methods for AsmOperands defined in RISCVInstrInfo.td

  bool isBareSymbol() const {
    int64_t Imm;
    RISCVMCExpr::VariantKind VK = RISCVMCExpr::VK_RISCV_None;
    // Must be of 'immediate' type but not a constant.
    if (!isImm() || evaluateConstantImm(getImm(), Imm, VK))
      return false;
    return RISCVAsmParser::classifySymbolRef(getImm(), VK) &&
           VK == RISCVMCExpr::VK_RISCV_None;
  }

  bool isCallSymbol() const {
    int64_t Imm;
    RISCVMCExpr::VariantKind VK = RISCVMCExpr::VK_RISCV_None;
    // Must be of 'immediate' type but not a constant.
    if (!isImm() || evaluateConstantImm(getImm(), Imm, VK))
      return false;
    return RISCVAsmParser::classifySymbolRef(getImm(), VK) &&
           (VK == RISCVMCExpr::VK_RISCV_CALL ||
            VK == RISCVMCExpr::VK_RISCV_CALL_PLT);
  }

  bool isPseudoJumpSymbol() const {
    int64_t Imm;
    RISCVMCExpr::VariantKind VK = RISCVMCExpr::VK_RISCV_None;
    // Must be of 'immediate' type but not a constant.
    if (!isImm() || evaluateConstantImm(getImm(), Imm, VK))
      return false;
    return RISCVAsmParser::classifySymbolRef(getImm(), VK) &&
           VK == RISCVMCExpr::VK_RISCV_CALL;
  }

  bool isTPRelAddSymbol() const {
    int64_t Imm;
    RISCVMCExpr::VariantKind VK = RISCVMCExpr::VK_RISCV_None;
    // Must be of 'immediate' type but not a constant.
    if (!isImm() || evaluateConstantImm(getImm(), Imm, VK))
      return false;
    return RISCVAsmParser::classifySymbolRef(getImm(), VK) &&
           VK == RISCVMCExpr::VK_RISCV_TPREL_ADD;
  }

  bool isCSRSystemRegister() const { return isSystemRegister(); }

  bool isVTypeImm(unsigned N) const {
    int64_t Imm;
    RISCVMCExpr::VariantKind VK = RISCVMCExpr::VK_RISCV_None;
    if (!isImm())
      return false;
    bool IsConstantImm = evaluateConstantImm(getImm(), Imm, VK);
    return IsConstantImm && isUIntN(N, Imm) && VK == RISCVMCExpr::VK_RISCV_None;
  }

  // If the last operand of the vsetvli/vsetvli instruction is a constant
  // expression, KindTy is Immediate.
  bool isVTypeI10() const {
    if (Kind == KindTy::Immediate)
      return isVTypeImm(10);
    return Kind == KindTy::VType;
  }
  bool isVTypeI11() const {
    if (Kind == KindTy::Immediate)
      return isVTypeImm(11);
    return Kind == KindTy::VType;
  }

  /// Return true if the operand is a valid for the fence instruction e.g.
  /// ('iorw').
  bool isFenceArg() const {
    if (!isImm())
      return false;
    const MCExpr *Val = getImm();
    auto *SVal = dyn_cast<MCSymbolRefExpr>(Val);
    if (!SVal || SVal->getKind() != MCSymbolRefExpr::VK_None)
      return false;

    StringRef Str = SVal->getSymbol().getName();
    // Letters must be unique, taken from 'iorw', and in ascending order. This
    // holds as long as each individual character is one of 'iorw' and is
    // greater than the previous character.
    char Prev = '\0';
    for (char c : Str) {
      if (c != 'i' && c != 'o' && c != 'r' && c != 'w')
        return false;
      if (c <= Prev)
        return false;
      Prev = c;
    }
    return true;
  }

  /// Return true if the operand is a valid floating point rounding mode.
  bool isFRMArg() const {
    if (!isImm())
      return false;
    const MCExpr *Val = getImm();
    auto *SVal = dyn_cast<MCSymbolRefExpr>(Val);
    if (!SVal || SVal->getKind() != MCSymbolRefExpr::VK_None)
      return false;

    StringRef Str = SVal->getSymbol().getName();

    return RISCVFPRndMode::stringToRoundingMode(Str) != RISCVFPRndMode::Invalid;
  }

  bool isImmXLenLI() const {
    int64_t Imm;
    RISCVMCExpr::VariantKind VK = RISCVMCExpr::VK_RISCV_None;
    if (!isImm())
      return false;
    bool IsConstantImm = evaluateConstantImm(getImm(), Imm, VK);
    if (VK == RISCVMCExpr::VK_RISCV_LO || VK == RISCVMCExpr::VK_RISCV_PCREL_LO)
      return true;
    // Given only Imm, ensuring that the actually specified constant is either
    // a signed or unsigned 64-bit number is unfortunately impossible.
    return IsConstantImm && VK == RISCVMCExpr::VK_RISCV_None &&
           (isRV64() || (isInt<32>(Imm) || isUInt<32>(Imm)));
  }

  bool isUImmLog2XLen() const {
    int64_t Imm;
    RISCVMCExpr::VariantKind VK = RISCVMCExpr::VK_RISCV_None;
    if (!isImm())
      return false;
    if (!evaluateConstantImm(getImm(), Imm, VK) ||
        VK != RISCVMCExpr::VK_RISCV_None)
      return false;
    return (isRV64() && isUInt<6>(Imm)) || isUInt<5>(Imm);
  }

  bool isUImmLog2XLenNonZero() const {
    int64_t Imm;
    RISCVMCExpr::VariantKind VK = RISCVMCExpr::VK_RISCV_None;
    if (!isImm())
      return false;
    if (!evaluateConstantImm(getImm(), Imm, VK) ||
        VK != RISCVMCExpr::VK_RISCV_None)
      return false;
    if (Imm == 0)
      return false;
    return (isRV64() && isUInt<6>(Imm)) || isUInt<5>(Imm);
  }

  bool isUImmLog2XLenHalf() const {
    int64_t Imm;
    RISCVMCExpr::VariantKind VK = RISCVMCExpr::VK_RISCV_None;
    if (!isImm())
      return false;
    if (!evaluateConstantImm(getImm(), Imm, VK) ||
        VK != RISCVMCExpr::VK_RISCV_None)
      return false;
    return (isRV64() && isUInt<5>(Imm)) || isUInt<4>(Imm);
  }

  bool isUImm2() const {
    int64_t Imm;
    RISCVMCExpr::VariantKind VK = RISCVMCExpr::VK_RISCV_None;
    if (!isImm())
      return false;
    bool IsConstantImm = evaluateConstantImm(getImm(), Imm, VK);
    return IsConstantImm && isUInt<2>(Imm) && VK == RISCVMCExpr::VK_RISCV_None;
  }

  bool isUImm3() const {
    int64_t Imm;
    RISCVMCExpr::VariantKind VK = RISCVMCExpr::VK_RISCV_None;
    if (!isImm())
      return false;
    bool IsConstantImm = evaluateConstantImm(getImm(), Imm, VK);
    return IsConstantImm && isUInt<3>(Imm) && VK == RISCVMCExpr::VK_RISCV_None;
  }

  bool isUImm5() const {
    int64_t Imm;
    RISCVMCExpr::VariantKind VK = RISCVMCExpr::VK_RISCV_None;
    if (!isImm())
      return false;
    bool IsConstantImm = evaluateConstantImm(getImm(), Imm, VK);
    return IsConstantImm && isUInt<5>(Imm) && VK == RISCVMCExpr::VK_RISCV_None;
  }

  bool isUImm7() const {
    int64_t Imm;
    RISCVMCExpr::VariantKind VK = RISCVMCExpr::VK_RISCV_None;
    if (!isImm())
      return false;
    bool IsConstantImm = evaluateConstantImm(getImm(), Imm, VK);
    return IsConstantImm && isUInt<7>(Imm) && VK == RISCVMCExpr::VK_RISCV_None;
  }

  bool isSImm5() const {
    if (!isImm())
      return false;
    RISCVMCExpr::VariantKind VK = RISCVMCExpr::VK_RISCV_None;
    int64_t Imm;
    bool IsConstantImm = evaluateConstantImm(getImm(), Imm, VK);
    return IsConstantImm && isInt<5>(Imm) && VK == RISCVMCExpr::VK_RISCV_None;
  }

  bool isSImm6() const {
    if (!isImm())
      return false;
    RISCVMCExpr::VariantKind VK = RISCVMCExpr::VK_RISCV_None;
    int64_t Imm;
    bool IsConstantImm = evaluateConstantImm(getImm(), Imm, VK);
    return IsConstantImm && isInt<6>(Imm) && VK == RISCVMCExpr::VK_RISCV_None;
  }

  bool isSImm6NonZero() const {
    if (!isImm())
      return false;
    RISCVMCExpr::VariantKind VK = RISCVMCExpr::VK_RISCV_None;
    int64_t Imm;
    bool IsConstantImm = evaluateConstantImm(getImm(), Imm, VK);
    return IsConstantImm && isInt<6>(Imm) && (Imm != 0) &&
           VK == RISCVMCExpr::VK_RISCV_None;
  }

  bool isCLUIImm() const {
    if (!isImm())
      return false;
    int64_t Imm;
    RISCVMCExpr::VariantKind VK = RISCVMCExpr::VK_RISCV_None;
    bool IsConstantImm = evaluateConstantImm(getImm(), Imm, VK);
    return IsConstantImm && (Imm != 0) &&
           (isUInt<5>(Imm) || (Imm >= 0xfffe0 && Imm <= 0xfffff)) &&
           VK == RISCVMCExpr::VK_RISCV_None;
  }

  bool isUImm7Lsb00() const {
    if (!isImm())
      return false;
    int64_t Imm;
    RISCVMCExpr::VariantKind VK = RISCVMCExpr::VK_RISCV_None;
    bool IsConstantImm = evaluateConstantImm(getImm(), Imm, VK);
    return IsConstantImm && isShiftedUInt<5, 2>(Imm) &&
           VK == RISCVMCExpr::VK_RISCV_None;
  }

  bool isUImm8Lsb00() const {
    if (!isImm())
      return false;
    int64_t Imm;
    RISCVMCExpr::VariantKind VK = RISCVMCExpr::VK_RISCV_None;
    bool IsConstantImm = evaluateConstantImm(getImm(), Imm, VK);
    return IsConstantImm && isShiftedUInt<6, 2>(Imm) &&
           VK == RISCVMCExpr::VK_RISCV_None;
  }

  bool isUImm8Lsb000() const {
    if (!isImm())
      return false;
    int64_t Imm;
    RISCVMCExpr::VariantKind VK = RISCVMCExpr::VK_RISCV_None;
    bool IsConstantImm = evaluateConstantImm(getImm(), Imm, VK);
    return IsConstantImm && isShiftedUInt<5, 3>(Imm) &&
           VK == RISCVMCExpr::VK_RISCV_None;
  }

  bool isSImm9Lsb0() const { return isBareSimmNLsb0<9>(); }

  bool isUImm9Lsb000() const {
    if (!isImm())
      return false;
    int64_t Imm;
    RISCVMCExpr::VariantKind VK = RISCVMCExpr::VK_RISCV_None;
    bool IsConstantImm = evaluateConstantImm(getImm(), Imm, VK);
    return IsConstantImm && isShiftedUInt<6, 3>(Imm) &&
           VK == RISCVMCExpr::VK_RISCV_None;
  }

  bool isUImm10Lsb00NonZero() const {
    if (!isImm())
      return false;
    int64_t Imm;
    RISCVMCExpr::VariantKind VK = RISCVMCExpr::VK_RISCV_None;
    bool IsConstantImm = evaluateConstantImm(getImm(), Imm, VK);
    return IsConstantImm && isShiftedUInt<8, 2>(Imm) && (Imm != 0) &&
           VK == RISCVMCExpr::VK_RISCV_None;
  }

  bool isSImm12() const {
    RISCVMCExpr::VariantKind VK = RISCVMCExpr::VK_RISCV_None;
    int64_t Imm;
    bool IsValid;
    if (!isImm())
      return false;
    bool IsConstantImm = evaluateConstantImm(getImm(), Imm, VK);
    if (!IsConstantImm)
      IsValid = RISCVAsmParser::classifySymbolRef(getImm(), VK);
    else
      IsValid = isInt<12>(Imm);
    return IsValid && ((IsConstantImm && VK == RISCVMCExpr::VK_RISCV_None) ||
                       VK == RISCVMCExpr::VK_RISCV_LO ||
                       VK == RISCVMCExpr::VK_RISCV_PCREL_LO ||
                       VK == RISCVMCExpr::VK_RISCV_TPREL_LO);
  }

  bool isSImm12Lsb0() const { return isBareSimmNLsb0<12>(); }

  bool isSImm13Lsb0() const { return isBareSimmNLsb0<13>(); }

  bool isSImm10Lsb0000NonZero() const {
    if (!isImm())
      return false;
    int64_t Imm;
    RISCVMCExpr::VariantKind VK = RISCVMCExpr::VK_RISCV_None;
    bool IsConstantImm = evaluateConstantImm(getImm(), Imm, VK);
    return IsConstantImm && (Imm != 0) && isShiftedInt<6, 4>(Imm) &&
           VK == RISCVMCExpr::VK_RISCV_None;
  }

  bool isUImm20LUI() const {
    RISCVMCExpr::VariantKind VK = RISCVMCExpr::VK_RISCV_None;
    int64_t Imm;
    bool IsValid;
    if (!isImm())
      return false;
    bool IsConstantImm = evaluateConstantImm(getImm(), Imm, VK);
    if (!IsConstantImm) {
      IsValid = RISCVAsmParser::classifySymbolRef(getImm(), VK);
      return IsValid && (VK == RISCVMCExpr::VK_RISCV_HI ||
                         VK == RISCVMCExpr::VK_RISCV_TPREL_HI);
    } else {
      return isUInt<20>(Imm) && (VK == RISCVMCExpr::VK_RISCV_None ||
                                 VK == RISCVMCExpr::VK_RISCV_HI ||
                                 VK == RISCVMCExpr::VK_RISCV_TPREL_HI);
    }
  }

  bool isUImm20AUIPC() const {
    RISCVMCExpr::VariantKind VK = RISCVMCExpr::VK_RISCV_None;
    int64_t Imm;
    bool IsValid;
    if (!isImm())
      return false;
    bool IsConstantImm = evaluateConstantImm(getImm(), Imm, VK);
    if (!IsConstantImm) {
      IsValid = RISCVAsmParser::classifySymbolRef(getImm(), VK);
      return IsValid && (VK == RISCVMCExpr::VK_RISCV_PCREL_HI ||
                         VK == RISCVMCExpr::VK_RISCV_GOT_HI ||
                         VK == RISCVMCExpr::VK_RISCV_TLS_GOT_HI ||
                         VK == RISCVMCExpr::VK_RISCV_TLS_GD_HI);
    } else {
      return isUInt<20>(Imm) && (VK == RISCVMCExpr::VK_RISCV_None ||
                                 VK == RISCVMCExpr::VK_RISCV_PCREL_HI ||
                                 VK == RISCVMCExpr::VK_RISCV_GOT_HI ||
                                 VK == RISCVMCExpr::VK_RISCV_TLS_GOT_HI ||
                                 VK == RISCVMCExpr::VK_RISCV_TLS_GD_HI);
    }
  }

  bool isSImm21Lsb0JAL() const { return isBareSimmNLsb0<21>(); }

  bool isImmZero() const {
    if (!isImm())
      return false;
    int64_t Imm;
    RISCVMCExpr::VariantKind VK = RISCVMCExpr::VK_RISCV_None;
    bool IsConstantImm = evaluateConstantImm(getImm(), Imm, VK);
    return IsConstantImm && (Imm == 0) && VK == RISCVMCExpr::VK_RISCV_None;
  }

  bool isSImm5Plus1() const {
    if (!isImm())
      return false;
    RISCVMCExpr::VariantKind VK = RISCVMCExpr::VK_RISCV_None;
    int64_t Imm;
    bool IsConstantImm = evaluateConstantImm(getImm(), Imm, VK);
    return IsConstantImm && isInt<5>(Imm - 1) &&
           VK == RISCVMCExpr::VK_RISCV_None;
  }

  /// getStartLoc - Gets location of the first token of this operand
  SMLoc getStartLoc() const override { return StartLoc; }
  /// getEndLoc - Gets location of the last token of this operand
  SMLoc getEndLoc() const override { return EndLoc; }
  /// True if this operand is for an RV64 instruction
  bool isRV64() const { return IsRV64; }

  unsigned getReg() const override {
    assert(Kind == KindTy::Register && "Invalid type access!");
    return Reg.RegNum.id();
  }

  StringRef getSysReg() const {
    assert(Kind == KindTy::SystemRegister && "Invalid type access!");
    return StringRef(SysReg.Data, SysReg.Length);
  }

  const MCExpr *getImm() const {
    assert(Kind == KindTy::Immediate && "Invalid type access!");
    return Imm.Val;
  }

  StringRef getToken() const {
    assert(Kind == KindTy::Token && "Invalid type access!");
    return Tok;
  }

  unsigned getVType() const {
    assert(Kind == KindTy::VType && "Invalid type access!");
    return VType.Val;
  }

  void print(raw_ostream &OS) const override {
    auto RegName = [](unsigned Reg) {
      if (Reg)
        return RISCVInstPrinter::getRegisterName(Reg);
      else
        return "noreg";
    };

    switch (Kind) {
    case KindTy::Immediate:
      OS << *getImm();
      break;
    case KindTy::Register:
      OS << "<register " << RegName(getReg()) << ">";
      break;
    case KindTy::Token:
      OS << "'" << getToken() << "'";
      break;
    case KindTy::SystemRegister:
      OS << "<sysreg: " << getSysReg() << '>';
      break;
    case KindTy::VType:
      OS << "<vtype: ";
      RISCVVType::printVType(getVType(), OS);
      OS << '>';
      break;
    }
  }

  static std::unique_ptr<RISCVOperand> createToken(StringRef Str, SMLoc S,
                                                   bool IsRV64) {
    auto Op = std::make_unique<RISCVOperand>(KindTy::Token);
    Op->Tok = Str;
    Op->StartLoc = S;
    Op->EndLoc = S;
    Op->IsRV64 = IsRV64;
    return Op;
  }

  static std::unique_ptr<RISCVOperand> createReg(unsigned RegNo, SMLoc S,
                                                 SMLoc E, bool IsRV64) {
    auto Op = std::make_unique<RISCVOperand>(KindTy::Register);
    Op->Reg.RegNum = RegNo;
    Op->StartLoc = S;
    Op->EndLoc = E;
    Op->IsRV64 = IsRV64;
    return Op;
  }

  static std::unique_ptr<RISCVOperand> createImm(const MCExpr *Val, SMLoc S,
                                                 SMLoc E, bool IsRV64) {
    auto Op = std::make_unique<RISCVOperand>(KindTy::Immediate);
    Op->Imm.Val = Val;
    Op->StartLoc = S;
    Op->EndLoc = E;
    Op->IsRV64 = IsRV64;
    return Op;
  }

  static std::unique_ptr<RISCVOperand>
  createSysReg(StringRef Str, SMLoc S, unsigned Encoding, bool IsRV64) {
    auto Op = std::make_unique<RISCVOperand>(KindTy::SystemRegister);
    Op->SysReg.Data = Str.data();
    Op->SysReg.Length = Str.size();
    Op->SysReg.Encoding = Encoding;
    Op->StartLoc = S;
    Op->EndLoc = S;
    Op->IsRV64 = IsRV64;
    return Op;
  }

  static std::unique_ptr<RISCVOperand> createVType(unsigned VTypeI, SMLoc S,
                                                   bool IsRV64) {
    auto Op = std::make_unique<RISCVOperand>(KindTy::VType);
    Op->VType.Val = VTypeI;
    Op->StartLoc = S;
    Op->EndLoc = S;
    Op->IsRV64 = IsRV64;
    return Op;
  }

  void addExpr(MCInst &Inst, const MCExpr *Expr) const {
    assert(Expr && "Expr shouldn't be null!");
    int64_t Imm = 0;
    RISCVMCExpr::VariantKind VK = RISCVMCExpr::VK_RISCV_None;
    bool IsConstant = evaluateConstantImm(Expr, Imm, VK);

    if (IsConstant)
      Inst.addOperand(MCOperand::createImm(Imm));
    else
      Inst.addOperand(MCOperand::createExpr(Expr));
  }

  // Used by the TableGen Code
  void addRegOperands(MCInst &Inst, unsigned N) const {
    assert(N == 1 && "Invalid number of operands!");
    Inst.addOperand(MCOperand::createReg(getReg()));
  }

  void addImmOperands(MCInst &Inst, unsigned N) const {
    assert(N == 1 && "Invalid number of operands!");
    addExpr(Inst, getImm());
  }

  void addFenceArgOperands(MCInst &Inst, unsigned N) const {
    assert(N == 1 && "Invalid number of operands!");
    // isFenceArg has validated the operand, meaning this cast is safe
    auto SE = cast<MCSymbolRefExpr>(getImm());

    unsigned Imm = 0;
    for (char c : SE->getSymbol().getName()) {
      switch (c) {
      default:
        llvm_unreachable("FenceArg must contain only [iorw]");
      case 'i':
        Imm |= RISCVFenceField::I;
        break;
      case 'o':
        Imm |= RISCVFenceField::O;
        break;
      case 'r':
        Imm |= RISCVFenceField::R;
        break;
      case 'w':
        Imm |= RISCVFenceField::W;
        break;
      }
    }
    Inst.addOperand(MCOperand::createImm(Imm));
  }

  void addCSRSystemRegisterOperands(MCInst &Inst, unsigned N) const {
    assert(N == 1 && "Invalid number of operands!");
    Inst.addOperand(MCOperand::createImm(SysReg.Encoding));
  }

  // Support non-canonical syntax:
  // "vsetivli rd, uimm, 0xabc" or "vsetvli rd, rs1, 0xabc"
  // "vsetivli rd, uimm, (0xc << N)" or "vsetvli rd, rs1, (0xc << N)"
  void addVTypeIOperands(MCInst &Inst, unsigned N) const {
    assert(N == 1 && "Invalid number of operands!");
    int64_t Imm = 0;
    if (Kind == KindTy::Immediate) {
      RISCVMCExpr::VariantKind VK = RISCVMCExpr::VK_RISCV_None;
      bool IsConstantImm = evaluateConstantImm(getImm(), Imm, VK);
      (void)IsConstantImm;
      assert(IsConstantImm && "Invalid VTypeI Operand!");
    } else {
      Imm = getVType();
    }
    Inst.addOperand(MCOperand::createImm(Imm));
  }

  // Returns the rounding mode represented by this RISCVOperand. Should only
  // be called after checking isFRMArg.
  RISCVFPRndMode::RoundingMode getRoundingMode() const {
    // isFRMArg has validated the operand, meaning this cast is safe.
    auto SE = cast<MCSymbolRefExpr>(getImm());
    RISCVFPRndMode::RoundingMode FRM =
        RISCVFPRndMode::stringToRoundingMode(SE->getSymbol().getName());
    assert(FRM != RISCVFPRndMode::Invalid && "Invalid rounding mode");
    return FRM;
  }

  void addFRMArgOperands(MCInst &Inst, unsigned N) const {
    assert(N == 1 && "Invalid number of operands!");
    Inst.addOperand(MCOperand::createImm(getRoundingMode()));
  }
};
} // end anonymous namespace.

#define GET_REGISTER_MATCHER
#define GET_SUBTARGET_FEATURE_NAME
#define GET_MATCHER_IMPLEMENTATION
#define GET_MNEMONIC_SPELL_CHECKER
#include "RISCVGenAsmMatcher.inc"

static MCRegister convertFPR64ToFPR16(MCRegister Reg) {
  assert(Reg >= RISCV::F0_D && Reg <= RISCV::F31_D && "Invalid register");
  return Reg - RISCV::F0_D + RISCV::F0_H;
}

static MCRegister convertFPR64ToFPR32(MCRegister Reg) {
  assert(Reg >= RISCV::F0_D && Reg <= RISCV::F31_D && "Invalid register");
  return Reg - RISCV::F0_D + RISCV::F0_F;
}

static MCRegister convertVRToVRMx(const MCRegisterInfo &RI, MCRegister Reg,
                                  unsigned Kind) {
  unsigned RegClassID;
  if (Kind == MCK_VRM2)
    RegClassID = RISCV::VRM2RegClassID;
  else if (Kind == MCK_VRM4)
    RegClassID = RISCV::VRM4RegClassID;
  else if (Kind == MCK_VRM8)
    RegClassID = RISCV::VRM8RegClassID;
  else
    return 0;
  return RI.getMatchingSuperReg(Reg, RISCV::sub_vrm1_0,
                                &RISCVMCRegisterClasses[RegClassID]);
}

unsigned RISCVAsmParser::validateTargetOperandClass(MCParsedAsmOperand &AsmOp,
                                                    unsigned Kind) {
  RISCVOperand &Op = static_cast<RISCVOperand &>(AsmOp);
  if (!Op.isReg())
    return Match_InvalidOperand;

  MCRegister Reg = Op.getReg();
  bool IsRegFPR64 =
      RISCVMCRegisterClasses[RISCV::FPR64RegClassID].contains(Reg);
  bool IsRegFPR64C =
      RISCVMCRegisterClasses[RISCV::FPR64CRegClassID].contains(Reg);
  bool IsRegVR = RISCVMCRegisterClasses[RISCV::VRRegClassID].contains(Reg);

  // As the parser couldn't differentiate an FPR32 from an FPR64, coerce the
  // register from FPR64 to FPR32 or FPR64C to FPR32C if necessary.
  if ((IsRegFPR64 && Kind == MCK_FPR32) ||
      (IsRegFPR64C && Kind == MCK_FPR32C)) {
    Op.Reg.RegNum = convertFPR64ToFPR32(Reg);
    return Match_Success;
  }
  // As the parser couldn't differentiate an FPR16 from an FPR64, coerce the
  // register from FPR64 to FPR16 if necessary.
  if (IsRegFPR64 && Kind == MCK_FPR16) {
    Op.Reg.RegNum = convertFPR64ToFPR16(Reg);
    return Match_Success;
  }
  // As the parser couldn't differentiate an VRM2/VRM4/VRM8 from an VR, coerce
  // the register from VR to VRM2/VRM4/VRM8 if necessary.
  if (IsRegVR && (Kind == MCK_VRM2 || Kind == MCK_VRM4 || Kind == MCK_VRM8)) {
    Op.Reg.RegNum = convertVRToVRMx(*getContext().getRegisterInfo(), Reg, Kind);
    if (Op.Reg.RegNum == 0)
      return Match_InvalidOperand;
    return Match_Success;
  }
  return Match_InvalidOperand;
}

bool RISCVAsmParser::generateImmOutOfRangeError(
    OperandVector &Operands, uint64_t ErrorInfo, int64_t Lower, int64_t Upper,
    Twine Msg = "immediate must be an integer in the range") {
  SMLoc ErrorLoc = ((RISCVOperand &)*Operands[ErrorInfo]).getStartLoc();
  return Error(ErrorLoc, Msg + " [" + Twine(Lower) + ", " + Twine(Upper) + "]");
}

bool RISCVAsmParser::MatchAndEmitInstruction(SMLoc IDLoc, unsigned &Opcode,
                                             OperandVector &Operands,
                                             MCStreamer &Out,
                                             uint64_t &ErrorInfo,
                                             bool MatchingInlineAsm) {
  MCInst Inst;
  FeatureBitset MissingFeatures;

  auto Result = MatchInstructionImpl(Operands, Inst, ErrorInfo, MissingFeatures,
                                     MatchingInlineAsm);
  switch (Result) {
  default:
    break;
  case Match_Success:
    if (validateInstruction(Inst, Operands))
      return true;
    return processInstruction(Inst, IDLoc, Operands, Out);
  case Match_MissingFeature: {
    assert(MissingFeatures.any() && "Unknown missing features!");
    bool FirstFeature = true;
    std::string Msg = "instruction requires the following:";
    for (unsigned i = 0, e = MissingFeatures.size(); i != e; ++i) {
      if (MissingFeatures[i]) {
        Msg += FirstFeature ? " " : ", ";
        Msg += getSubtargetFeatureName(i);
        FirstFeature = false;
      }
    }
    return Error(IDLoc, Msg);
  }
  case Match_MnemonicFail: {
    FeatureBitset FBS = ComputeAvailableFeatures(getSTI().getFeatureBits());
    std::string Suggestion = RISCVMnemonicSpellCheck(
        ((RISCVOperand &)*Operands[0]).getToken(), FBS, 0);
    return Error(IDLoc, "unrecognized instruction mnemonic" + Suggestion);
  }
  case Match_InvalidOperand: {
    SMLoc ErrorLoc = IDLoc;
    if (ErrorInfo != ~0ULL) {
      if (ErrorInfo >= Operands.size())
        return Error(ErrorLoc, "too few operands for instruction");

      ErrorLoc = ((RISCVOperand &)*Operands[ErrorInfo]).getStartLoc();
      if (ErrorLoc == SMLoc())
        ErrorLoc = IDLoc;
    }
    return Error(ErrorLoc, "invalid operand for instruction");
  }
  }

  // Handle the case when the error message is of specific type
  // other than the generic Match_InvalidOperand, and the
  // corresponding operand is missing.
  if (Result > FIRST_TARGET_MATCH_RESULT_TY) {
    SMLoc ErrorLoc = IDLoc;
    if (ErrorInfo != ~0ULL && ErrorInfo >= Operands.size())
      return Error(ErrorLoc, "too few operands for instruction");
  }

  switch (Result) {
  default:
    break;
  case Match_InvalidImmXLenLI:
    if (isRV64()) {
      SMLoc ErrorLoc = ((RISCVOperand &)*Operands[ErrorInfo]).getStartLoc();
      return Error(ErrorLoc, "operand must be a constant 64-bit integer");
    }
    return generateImmOutOfRangeError(Operands, ErrorInfo,
                                      std::numeric_limits<int32_t>::min(),
                                      std::numeric_limits<uint32_t>::max());
  case Match_InvalidImmZero: {
    SMLoc ErrorLoc = ((RISCVOperand &)*Operands[ErrorInfo]).getStartLoc();
    return Error(ErrorLoc, "immediate must be zero");
  }
  case Match_InvalidUImmLog2XLen:
    if (isRV64())
      return generateImmOutOfRangeError(Operands, ErrorInfo, 0, (1 << 6) - 1);
    return generateImmOutOfRangeError(Operands, ErrorInfo, 0, (1 << 5) - 1);
  case Match_InvalidUImmLog2XLenNonZero:
    if (isRV64())
      return generateImmOutOfRangeError(Operands, ErrorInfo, 1, (1 << 6) - 1);
    return generateImmOutOfRangeError(Operands, ErrorInfo, 1, (1 << 5) - 1);
  case Match_InvalidUImmLog2XLenHalf:
    if (isRV64())
      return generateImmOutOfRangeError(Operands, ErrorInfo, 0, (1 << 5) - 1);
    return generateImmOutOfRangeError(Operands, ErrorInfo, 0, (1 << 4) - 1);
  case Match_InvalidUImm2:
    return generateImmOutOfRangeError(Operands, ErrorInfo, 0, (1 << 2) - 1);
  case Match_InvalidUImm3:
    return generateImmOutOfRangeError(Operands, ErrorInfo, 0, (1 << 3) - 1);
  case Match_InvalidUImm5:
    return generateImmOutOfRangeError(Operands, ErrorInfo, 0, (1 << 5) - 1);
  case Match_InvalidUImm7:
    return generateImmOutOfRangeError(Operands, ErrorInfo, 0, (1 << 7) - 1);
  case Match_InvalidSImm5:
    return generateImmOutOfRangeError(Operands, ErrorInfo, -(1 << 4),
                                      (1 << 4) - 1);
  case Match_InvalidSImm6:
    return generateImmOutOfRangeError(Operands, ErrorInfo, -(1 << 5),
                                      (1 << 5) - 1);
  case Match_InvalidSImm6NonZero:
    return generateImmOutOfRangeError(
        Operands, ErrorInfo, -(1 << 5), (1 << 5) - 1,
        "immediate must be non-zero in the range");
  case Match_InvalidCLUIImm:
    return generateImmOutOfRangeError(
        Operands, ErrorInfo, 1, (1 << 5) - 1,
        "immediate must be in [0xfffe0, 0xfffff] or");
  case Match_InvalidUImm7Lsb00:
    return generateImmOutOfRangeError(
        Operands, ErrorInfo, 0, (1 << 7) - 4,
        "immediate must be a multiple of 4 bytes in the range");
  case Match_InvalidUImm8Lsb00:
    return generateImmOutOfRangeError(
        Operands, ErrorInfo, 0, (1 << 8) - 4,
        "immediate must be a multiple of 4 bytes in the range");
  case Match_InvalidUImm8Lsb000:
    return generateImmOutOfRangeError(
        Operands, ErrorInfo, 0, (1 << 8) - 8,
        "immediate must be a multiple of 8 bytes in the range");
  case Match_InvalidSImm9Lsb0:
    return generateImmOutOfRangeError(
        Operands, ErrorInfo, -(1 << 8), (1 << 8) - 2,
        "immediate must be a multiple of 2 bytes in the range");
  case Match_InvalidUImm9Lsb000:
    return generateImmOutOfRangeError(
        Operands, ErrorInfo, 0, (1 << 9) - 8,
        "immediate must be a multiple of 8 bytes in the range");
  case Match_InvalidUImm10Lsb00NonZero:
    return generateImmOutOfRangeError(
        Operands, ErrorInfo, 4, (1 << 10) - 4,
        "immediate must be a multiple of 4 bytes in the range");
  case Match_InvalidSImm10Lsb0000NonZero:
    return generateImmOutOfRangeError(
        Operands, ErrorInfo, -(1 << 9), (1 << 9) - 16,
        "immediate must be a multiple of 16 bytes and non-zero in the range");
  case Match_InvalidSImm12:
    return generateImmOutOfRangeError(
        Operands, ErrorInfo, -(1 << 11), (1 << 11) - 1,
        "operand must be a symbol with %lo/%pcrel_lo/%tprel_lo modifier or an "
        "integer in the range");
  case Match_InvalidSImm12Lsb0:
    return generateImmOutOfRangeError(
        Operands, ErrorInfo, -(1 << 11), (1 << 11) - 2,
        "immediate must be a multiple of 2 bytes in the range");
  case Match_InvalidSImm13Lsb0:
    return generateImmOutOfRangeError(
        Operands, ErrorInfo, -(1 << 12), (1 << 12) - 2,
        "immediate must be a multiple of 2 bytes in the range");
  case Match_InvalidUImm20LUI:
    return generateImmOutOfRangeError(Operands, ErrorInfo, 0, (1 << 20) - 1,
                                      "operand must be a symbol with "
                                      "%hi/%tprel_hi modifier or an integer in "
                                      "the range");
  case Match_InvalidUImm20AUIPC:
    return generateImmOutOfRangeError(
        Operands, ErrorInfo, 0, (1 << 20) - 1,
        "operand must be a symbol with a "
        "%pcrel_hi/%got_pcrel_hi/%tls_ie_pcrel_hi/%tls_gd_pcrel_hi modifier or "
        "an integer in the range");
  case Match_InvalidSImm21Lsb0JAL:
    return generateImmOutOfRangeError(
        Operands, ErrorInfo, -(1 << 20), (1 << 20) - 2,
        "immediate must be a multiple of 2 bytes in the range");
  case Match_InvalidCSRSystemRegister: {
    return generateImmOutOfRangeError(Operands, ErrorInfo, 0, (1 << 12) - 1,
                                      "operand must be a valid system register "
                                      "name or an integer in the range");
  }
  case Match_InvalidFenceArg: {
    SMLoc ErrorLoc = ((RISCVOperand &)*Operands[ErrorInfo]).getStartLoc();
    return Error(
        ErrorLoc,
        "operand must be formed of letters selected in-order from 'iorw'");
  }
  case Match_InvalidFRMArg: {
    SMLoc ErrorLoc = ((RISCVOperand &)*Operands[ErrorInfo]).getStartLoc();
    return Error(
        ErrorLoc,
        "operand must be a valid floating point rounding mode mnemonic");
  }
  case Match_InvalidBareSymbol: {
    SMLoc ErrorLoc = ((RISCVOperand &)*Operands[ErrorInfo]).getStartLoc();
    return Error(ErrorLoc, "operand must be a bare symbol name");
  }
  case Match_InvalidPseudoJumpSymbol: {
    SMLoc ErrorLoc = ((RISCVOperand &)*Operands[ErrorInfo]).getStartLoc();
    return Error(ErrorLoc, "operand must be a valid jump target");
  }
  case Match_InvalidCallSymbol: {
    SMLoc ErrorLoc = ((RISCVOperand &)*Operands[ErrorInfo]).getStartLoc();
    return Error(ErrorLoc, "operand must be a bare symbol name");
  }
  case Match_InvalidTPRelAddSymbol: {
    SMLoc ErrorLoc = ((RISCVOperand &)*Operands[ErrorInfo]).getStartLoc();
    return Error(ErrorLoc, "operand must be a symbol with %tprel_add modifier");
  }
  case Match_InvalidVTypeI: {
    SMLoc ErrorLoc = ((RISCVOperand &)*Operands[ErrorInfo]).getStartLoc();
    return Error(
        ErrorLoc,
        "operand must be "
        "e[8|16|32|64|128|256|512|1024],m[1|2|4|8|f2|f4|f8],[ta|tu],[ma|mu]");
  }
  case Match_InvalidVMaskRegister: {
    SMLoc ErrorLoc = ((RISCVOperand &)*Operands[ErrorInfo]).getStartLoc();
    return Error(ErrorLoc, "operand must be v0.t");
  }
  case Match_InvalidSImm5Plus1: {
    return generateImmOutOfRangeError(Operands, ErrorInfo, -(1 << 4) + 1,
                                      (1 << 4),
                                      "immediate must be in the range");
  }
  }

  llvm_unreachable("Unknown match type detected!");
}

// Attempts to match Name as a register (either using the default name or
// alternative ABI names), setting RegNo to the matching register. Upon
// failure, returns true and sets RegNo to 0. If IsRV32E then registers
// x16-x31 will be rejected.
static bool matchRegisterNameHelper(bool IsRV32E, MCRegister &RegNo,
                                    StringRef Name) {
  RegNo = MatchRegisterName(Name);
  // The 16-/32- and 64-bit FPRs have the same asm name. Check that the initial
  // match always matches the 64-bit variant, and not the 16/32-bit one.
  assert(!(RegNo >= RISCV::F0_H && RegNo <= RISCV::F31_H));
  assert(!(RegNo >= RISCV::F0_F && RegNo <= RISCV::F31_F));
  // The default FPR register class is based on the tablegen enum ordering.
  static_assert(RISCV::F0_D < RISCV::F0_H, "FPR matching must be updated");
  static_assert(RISCV::F0_D < RISCV::F0_F, "FPR matching must be updated");
  if (RegNo == RISCV::NoRegister)
    RegNo = MatchRegisterAltName(Name);
  if (IsRV32E && RegNo >= RISCV::X16 && RegNo <= RISCV::X31)
    RegNo = RISCV::NoRegister;
  return RegNo == RISCV::NoRegister;
}

bool RISCVAsmParser::ParseRegister(unsigned &RegNo, SMLoc &StartLoc,
                                   SMLoc &EndLoc) {
  if (tryParseRegister(RegNo, StartLoc, EndLoc) != MatchOperand_Success)
    return Error(StartLoc, "invalid register name");
  return false;
}

OperandMatchResultTy RISCVAsmParser::tryParseRegister(unsigned &RegNo,
                                                      SMLoc &StartLoc,
                                                      SMLoc &EndLoc) {
  const AsmToken &Tok = getParser().getTok();
  StartLoc = Tok.getLoc();
  EndLoc = Tok.getEndLoc();
  RegNo = 0;
  StringRef Name = getLexer().getTok().getIdentifier();

  if (matchRegisterNameHelper(isRV32E(), (MCRegister &)RegNo, Name))
    return MatchOperand_NoMatch;

  getParser().Lex(); // Eat identifier token.
  return MatchOperand_Success;
}

OperandMatchResultTy RISCVAsmParser::parseRegister(OperandVector &Operands,
                                                   bool AllowParens) {
  SMLoc FirstS = getLoc();
  bool HadParens = false;
  AsmToken LParen;

  // If this is an LParen and a parenthesised register name is allowed, parse it
  // atomically.
  if (AllowParens && getLexer().is(AsmToken::LParen)) {
    AsmToken Buf[2];
    size_t ReadCount = getLexer().peekTokens(Buf);
    if (ReadCount == 2 && Buf[1].getKind() == AsmToken::RParen) {
      HadParens = true;
      LParen = getParser().getTok();
      getParser().Lex(); // Eat '('
    }
  }

  switch (getLexer().getKind()) {
  default:
    if (HadParens)
      getLexer().UnLex(LParen);
    return MatchOperand_NoMatch;
  case AsmToken::Identifier:
    StringRef Name = getLexer().getTok().getIdentifier();
    MCRegister RegNo;
    matchRegisterNameHelper(isRV32E(), RegNo, Name);

    if (RegNo == RISCV::NoRegister) {
      if (HadParens)
        getLexer().UnLex(LParen);
      return MatchOperand_NoMatch;
    }
    if (HadParens)
      Operands.push_back(RISCVOperand::createToken("(", FirstS, isRV64()));
    SMLoc S = getLoc();
    SMLoc E = SMLoc::getFromPointer(S.getPointer() + Name.size());
    getLexer().Lex();
    Operands.push_back(RISCVOperand::createReg(RegNo, S, E, isRV64()));
  }

  if (HadParens) {
    getParser().Lex(); // Eat ')'
    Operands.push_back(RISCVOperand::createToken(")", getLoc(), isRV64()));
  }

  return MatchOperand_Success;
}

OperandMatchResultTy
RISCVAsmParser::parseInsnDirectiveOpcode(OperandVector &Operands) {
  SMLoc S = getLoc();
  SMLoc E;
  const MCExpr *Res;

  switch (getLexer().getKind()) {
  default:
    return MatchOperand_NoMatch;
  case AsmToken::LParen:
  case AsmToken::Minus:
  case AsmToken::Plus:
  case AsmToken::Exclaim:
  case AsmToken::Tilde:
  case AsmToken::Integer:
  case AsmToken::String: {
    if (getParser().parseExpression(Res, E))
      return MatchOperand_ParseFail;

    auto *CE = dyn_cast<MCConstantExpr>(Res);
    if (CE) {
      int64_t Imm = CE->getValue();
      if (isUInt<7>(Imm)) {
        Operands.push_back(RISCVOperand::createImm(Res, S, E, isRV64()));
        return MatchOperand_Success;
      }
    }

    Twine Msg = "immediate must be an integer in the range";
    Error(S, Msg + " [" + Twine(0) + ", " + Twine((1 << 7) - 1) + "]");
    return MatchOperand_ParseFail;
  }
  case AsmToken::Identifier: {
    StringRef Identifier;
    if (getParser().parseIdentifier(Identifier))
      return MatchOperand_ParseFail;

    auto Opcode = RISCVInsnOpcode::lookupRISCVOpcodeByName(Identifier);
    if (Opcode) {
      Res = MCConstantExpr::create(Opcode->Value, getContext());
      E = SMLoc::getFromPointer(S.getPointer() + Identifier.size());
      Operands.push_back(RISCVOperand::createImm(Res, S, E, isRV64()));
      return MatchOperand_Success;
    }

    Twine Msg = "operand must be a valid opcode name or an "
                "integer in the range";
    Error(S, Msg + " [" + Twine(0) + ", " + Twine((1 << 7) - 1) + "]");
    return MatchOperand_ParseFail;
  }
  case AsmToken::Percent: {
    // Discard operand with modifier.
    Twine Msg = "immediate must be an integer in the range";
    Error(S, Msg + " [" + Twine(0) + ", " + Twine((1 << 7) - 1) + "]");
    return MatchOperand_ParseFail;
  }
  }

  return MatchOperand_NoMatch;
}

OperandMatchResultTy
RISCVAsmParser::parseCSRSystemRegister(OperandVector &Operands) {
  SMLoc S = getLoc();
  const MCExpr *Res;

  switch (getLexer().getKind()) {
  default:
    return MatchOperand_NoMatch;
  case AsmToken::LParen:
  case AsmToken::Minus:
  case AsmToken::Plus:
  case AsmToken::Exclaim:
  case AsmToken::Tilde:
  case AsmToken::Integer:
  case AsmToken::String: {
    if (getParser().parseExpression(Res))
      return MatchOperand_ParseFail;

    auto *CE = dyn_cast<MCConstantExpr>(Res);
    if (CE) {
      int64_t Imm = CE->getValue();
      if (isUInt<12>(Imm)) {
        auto SysReg = RISCVSysReg::lookupSysRegByEncoding(Imm);
        // Accept an immediate representing a named or un-named Sys Reg
        // if the range is valid, regardless of the required features.
        Operands.push_back(RISCVOperand::createSysReg(
            SysReg ? SysReg->Name : "", S, Imm, isRV64()));
        return MatchOperand_Success;
      }
    }

    Twine Msg = "immediate must be an integer in the range";
    Error(S, Msg + " [" + Twine(0) + ", " + Twine((1 << 12) - 1) + "]");
    return MatchOperand_ParseFail;
  }
  case AsmToken::Identifier: {
    StringRef Identifier;
    if (getParser().parseIdentifier(Identifier))
      return MatchOperand_ParseFail;

    auto SysReg = RISCVSysReg::lookupSysRegByName(Identifier);
    if (!SysReg)
      SysReg = RISCVSysReg::lookupSysRegByAltName(Identifier);
    if (!SysReg)
      if ((SysReg = RISCVSysReg::lookupSysRegByDeprecatedName(Identifier)))
        Warning(S, "'" + Identifier + "' is a deprecated alias for '" +
                       SysReg->Name + "'");

    // Accept a named Sys Reg if the required features are present.
    if (SysReg) {
      if (!SysReg->haveRequiredFeatures(getSTI().getFeatureBits())) {
        Error(S, "system register use requires an option to be enabled");
        return MatchOperand_ParseFail;
      }
      Operands.push_back(RISCVOperand::createSysReg(
          Identifier, S, SysReg->Encoding, isRV64()));
      return MatchOperand_Success;
    }

    Twine Msg = "operand must be a valid system register name "
                "or an integer in the range";
    Error(S, Msg + " [" + Twine(0) + ", " + Twine((1 << 12) - 1) + "]");
    return MatchOperand_ParseFail;
  }
  case AsmToken::Percent: {
    // Discard operand with modifier.
    Twine Msg = "immediate must be an integer in the range";
    Error(S, Msg + " [" + Twine(0) + ", " + Twine((1 << 12) - 1) + "]");
    return MatchOperand_ParseFail;
  }
  }

  return MatchOperand_NoMatch;
}

OperandMatchResultTy RISCVAsmParser::parseImmediate(OperandVector &Operands) {
  SMLoc S = getLoc();
  SMLoc E;
  const MCExpr *Res;

  switch (getLexer().getKind()) {
  default:
    return MatchOperand_NoMatch;
  case AsmToken::LParen:
  case AsmToken::Dot:
  case AsmToken::Minus:
  case AsmToken::Plus:
  case AsmToken::Exclaim:
  case AsmToken::Tilde:
  case AsmToken::Integer:
  case AsmToken::String:
  case AsmToken::Identifier:
    if (getParser().parseExpression(Res, E))
      return MatchOperand_ParseFail;
    break;
  case AsmToken::Percent:
    return parseOperandWithModifier(Operands);
  }

  Operands.push_back(RISCVOperand::createImm(Res, S, E, isRV64()));
  return MatchOperand_Success;
}

OperandMatchResultTy
RISCVAsmParser::parseOperandWithModifier(OperandVector &Operands) {
  SMLoc S = getLoc();
  SMLoc E;

  if (getLexer().getKind() != AsmToken::Percent) {
    Error(getLoc(), "expected '%' for operand modifier");
    return MatchOperand_ParseFail;
  }

  getParser().Lex(); // Eat '%'

  if (getLexer().getKind() != AsmToken::Identifier) {
    Error(getLoc(), "expected valid identifier for operand modifier");
    return MatchOperand_ParseFail;
  }
  StringRef Identifier = getParser().getTok().getIdentifier();
  RISCVMCExpr::VariantKind VK = RISCVMCExpr::getVariantKindForName(Identifier);
  if (VK == RISCVMCExpr::VK_RISCV_Invalid) {
    Error(getLoc(), "unrecognized operand modifier");
    return MatchOperand_ParseFail;
  }

  getParser().Lex(); // Eat the identifier
  if (getLexer().getKind() != AsmToken::LParen) {
    Error(getLoc(), "expected '('");
    return MatchOperand_ParseFail;
  }
  getParser().Lex(); // Eat '('

  const MCExpr *SubExpr;
  if (getParser().parseParenExpression(SubExpr, E)) {
    return MatchOperand_ParseFail;
  }

  const MCExpr *ModExpr = RISCVMCExpr::create(SubExpr, VK, getContext());
  Operands.push_back(RISCVOperand::createImm(ModExpr, S, E, isRV64()));
  return MatchOperand_Success;
}

OperandMatchResultTy RISCVAsmParser::parseBareSymbol(OperandVector &Operands) {
  SMLoc S = getLoc();
  const MCExpr *Res;

  if (getLexer().getKind() != AsmToken::Identifier)
    return MatchOperand_NoMatch;

  StringRef Identifier;
  AsmToken Tok = getLexer().getTok();

  if (getParser().parseIdentifier(Identifier))
    return MatchOperand_ParseFail;

  SMLoc E = SMLoc::getFromPointer(S.getPointer() + Identifier.size());

  if (Identifier.consume_back("@plt")) {
    Error(getLoc(), "'@plt' operand not valid for instruction");
    return MatchOperand_ParseFail;
  }

  MCSymbol *Sym = getContext().getOrCreateSymbol(Identifier);

  if (Sym->isVariable()) {
    const MCExpr *V = Sym->getVariableValue(/*SetUsed=*/false);
    if (!isa<MCSymbolRefExpr>(V)) {
      getLexer().UnLex(Tok); // Put back if it's not a bare symbol.
      return MatchOperand_NoMatch;
    }
    Res = V;
  } else
    Res = MCSymbolRefExpr::create(Sym, MCSymbolRefExpr::VK_None, getContext());

  MCBinaryExpr::Opcode Opcode;
  switch (getLexer().getKind()) {
  default:
    Operands.push_back(RISCVOperand::createImm(Res, S, E, isRV64()));
    return MatchOperand_Success;
  case AsmToken::Plus:
    Opcode = MCBinaryExpr::Add;
    break;
  case AsmToken::Minus:
    Opcode = MCBinaryExpr::Sub;
    break;
  }

  const MCExpr *Expr;
  if (getParser().parseExpression(Expr, E))
    return MatchOperand_ParseFail;
  Res = MCBinaryExpr::create(Opcode, Res, Expr, getContext());
  Operands.push_back(RISCVOperand::createImm(Res, S, E, isRV64()));
  return MatchOperand_Success;
}

OperandMatchResultTy RISCVAsmParser::parseCallSymbol(OperandVector &Operands) {
  SMLoc S = getLoc();
  const MCExpr *Res;

  if (getLexer().getKind() != AsmToken::Identifier)
    return MatchOperand_NoMatch;

  // Avoid parsing the register in `call rd, foo` as a call symbol.
  if (getLexer().peekTok().getKind() != AsmToken::EndOfStatement)
    return MatchOperand_NoMatch;

  StringRef Identifier;
  if (getParser().parseIdentifier(Identifier))
    return MatchOperand_ParseFail;

  SMLoc E = SMLoc::getFromPointer(S.getPointer() + Identifier.size());

  RISCVMCExpr::VariantKind Kind = RISCVMCExpr::VK_RISCV_CALL;
  if (Identifier.consume_back("@plt"))
    Kind = RISCVMCExpr::VK_RISCV_CALL_PLT;

  MCSymbol *Sym = getContext().getOrCreateSymbol(Identifier);
  Res = MCSymbolRefExpr::create(Sym, MCSymbolRefExpr::VK_None, getContext());
  Res = RISCVMCExpr::create(Res, Kind, getContext());
  Operands.push_back(RISCVOperand::createImm(Res, S, E, isRV64()));
  return MatchOperand_Success;
}

OperandMatchResultTy
RISCVAsmParser::parsePseudoJumpSymbol(OperandVector &Operands) {
  SMLoc S = getLoc();
  SMLoc E;
  const MCExpr *Res;

  if (getParser().parseExpression(Res, E))
    return MatchOperand_ParseFail;

  if (Res->getKind() != MCExpr::ExprKind::SymbolRef ||
      cast<MCSymbolRefExpr>(Res)->getKind() ==
          MCSymbolRefExpr::VariantKind::VK_PLT) {
    Error(S, "operand must be a valid jump target");
    return MatchOperand_ParseFail;
  }

  Res = RISCVMCExpr::create(Res, RISCVMCExpr::VK_RISCV_CALL, getContext());
  Operands.push_back(RISCVOperand::createImm(Res, S, E, isRV64()));
  return MatchOperand_Success;
}

OperandMatchResultTy RISCVAsmParser::parseJALOffset(OperandVector &Operands) {
  // Parsing jal operands is fiddly due to the `jal foo` and `jal ra, foo`
  // both being acceptable forms. When parsing `jal ra, foo` this function
  // will be called for the `ra` register operand in an attempt to match the
  // single-operand alias. parseJALOffset must fail for this case. It would
  // seem logical to try parse the operand using parseImmediate and return
  // NoMatch if the next token is a comma (meaning we must be parsing a jal in
  // the second form rather than the first). We can't do this as there's no
  // way of rewinding the lexer state. Instead, return NoMatch if this operand
  // is an identifier and is followed by a comma.
  if (getLexer().is(AsmToken::Identifier) &&
      getLexer().peekTok().is(AsmToken::Comma))
    return MatchOperand_NoMatch;

  return parseImmediate(Operands);
}

OperandMatchResultTy RISCVAsmParser::parseVTypeI(OperandVector &Operands) {
  SMLoc S = getLoc();
  if (getLexer().isNot(AsmToken::Identifier))
    return MatchOperand_NoMatch;

  SmallVector<AsmToken, 7> VTypeIElements;
  // Put all the tokens for vtypei operand into VTypeIElements vector.
  while (getLexer().isNot(AsmToken::EndOfStatement)) {
    VTypeIElements.push_back(getLexer().getTok());
    getLexer().Lex();
    if (getLexer().is(AsmToken::EndOfStatement))
      break;
    if (getLexer().isNot(AsmToken::Comma))
      goto MatchFail;
    AsmToken Comma = getLexer().getTok();
    VTypeIElements.push_back(Comma);
    getLexer().Lex();
  }

  if (VTypeIElements.size() == 7) {
    // The VTypeIElements layout is:
    // SEW comma LMUL comma TA comma MA
    //  0    1    2     3    4   5    6
    StringRef Name = VTypeIElements[0].getIdentifier();
    if (!Name.consume_front("e"))
      goto MatchFail;
    unsigned Sew;
    if (Name.getAsInteger(10, Sew))
      goto MatchFail;
    if (!RISCVVType::isValidSEW(Sew))
      goto MatchFail;

    Name = VTypeIElements[2].getIdentifier();
    if (!Name.consume_front("m"))
      goto MatchFail;
    // "m" or "mf"
    bool Fractional = Name.consume_front("f");
    unsigned Lmul;
    if (Name.getAsInteger(10, Lmul))
      goto MatchFail;
    if (!RISCVVType::isValidLMUL(Lmul, Fractional))
      goto MatchFail;

    // ta or tu
    Name = VTypeIElements[4].getIdentifier();
    bool TailAgnostic;
    if (Name == "ta")
      TailAgnostic = true;
    else if (Name == "tu")
      TailAgnostic = false;
    else
      goto MatchFail;

    // ma or mu
    Name = VTypeIElements[6].getIdentifier();
    bool MaskAgnostic;
    if (Name == "ma")
      MaskAgnostic = true;
    else if (Name == "mu")
      MaskAgnostic = false;
    else
      goto MatchFail;

<<<<<<< HEAD
    unsigned SewLog2 = Log2_32(Sew / 8);
    unsigned LmulLog2 = Log2_32(Lmul);
    RISCVVSEW VSEW = static_cast<RISCVVSEW>(SewLog2);
    RISCVVLMUL VLMUL =
        static_cast<RISCVVLMUL>(Fractional ? 8 - LmulLog2 : LmulLog2);

    unsigned VTypeI =
        RISCVVType::encodeVTYPE(VLMUL, VSEW, TailAgnostic, MaskAgnostic);
=======
    unsigned LmulLog2 = Log2_32(Lmul);
    RISCVII::VLMUL VLMUL =
        static_cast<RISCVII::VLMUL>(Fractional ? 8 - LmulLog2 : LmulLog2);

    unsigned VTypeI =
        RISCVVType::encodeVTYPE(VLMUL, Sew, TailAgnostic, MaskAgnostic);
>>>>>>> 2ab1d525
    Operands.push_back(RISCVOperand::createVType(VTypeI, S, isRV64()));
    return MatchOperand_Success;
  }

// If NoMatch, unlex all the tokens that comprise a vtypei operand
MatchFail:
  while (!VTypeIElements.empty())
    getLexer().UnLex(VTypeIElements.pop_back_val());
  return MatchOperand_NoMatch;
}

OperandMatchResultTy RISCVAsmParser::parseMaskReg(OperandVector &Operands) {
  switch (getLexer().getKind()) {
  default:
    return MatchOperand_NoMatch;
  case AsmToken::Identifier:
    StringRef Name = getLexer().getTok().getIdentifier();
    if (!Name.consume_back(".t")) {
      Error(getLoc(), "expected '.t' suffix");
      return MatchOperand_ParseFail;
    }
    MCRegister RegNo;
    matchRegisterNameHelper(isRV32E(), RegNo, Name);

    if (RegNo == RISCV::NoRegister)
      return MatchOperand_NoMatch;
    if (RegNo != RISCV::V0)
      return MatchOperand_NoMatch;
    SMLoc S = getLoc();
    SMLoc E = SMLoc::getFromPointer(S.getPointer() + Name.size());
    getLexer().Lex();
    Operands.push_back(RISCVOperand::createReg(RegNo, S, E, isRV64()));
  }

  return MatchOperand_Success;
}

OperandMatchResultTy
RISCVAsmParser::parseMemOpBaseReg(OperandVector &Operands) {
  if (getLexer().isNot(AsmToken::LParen)) {
    Error(getLoc(), "expected '('");
    return MatchOperand_ParseFail;
  }

  getParser().Lex(); // Eat '('
  Operands.push_back(RISCVOperand::createToken("(", getLoc(), isRV64()));

  if (parseRegister(Operands) != MatchOperand_Success) {
    Error(getLoc(), "expected register");
    return MatchOperand_ParseFail;
  }

  if (getLexer().isNot(AsmToken::RParen)) {
    Error(getLoc(), "expected ')'");
    return MatchOperand_ParseFail;
  }

  getParser().Lex(); // Eat ')'
  Operands.push_back(RISCVOperand::createToken(")", getLoc(), isRV64()));

  return MatchOperand_Success;
}

OperandMatchResultTy RISCVAsmParser::parseAtomicMemOp(OperandVector &Operands) {
  // Atomic operations such as lr.w, sc.w, and amo*.w accept a "memory operand"
  // as one of their register operands, such as `(a0)`. This just denotes that
  // the register (in this case `a0`) contains a memory address.
  //
  // Normally, we would be able to parse these by putting the parens into the
  // instruction string. However, GNU as also accepts a zero-offset memory
  // operand (such as `0(a0)`), and ignores the 0. Normally this would be parsed
  // with parseImmediate followed by parseMemOpBaseReg, but these instructions
  // do not accept an immediate operand, and we do not want to add a "dummy"
  // operand that is silently dropped.
  //
  // Instead, we use this custom parser. This will: allow (and discard) an
  // offset if it is zero; require (and discard) parentheses; and add only the
  // parsed register operand to `Operands`.
  //
  // These operands are printed with RISCVInstPrinter::printAtomicMemOp, which
  // will only print the register surrounded by parentheses (which GNU as also
  // uses as its canonical representation for these operands).
  std::unique_ptr<RISCVOperand> OptionalImmOp;

  if (getLexer().isNot(AsmToken::LParen)) {
    // Parse an Integer token. We do not accept arbritrary constant expressions
    // in the offset field (because they may include parens, which complicates
    // parsing a lot).
    int64_t ImmVal;
    SMLoc ImmStart = getLoc();
    if (getParser().parseIntToken(ImmVal,
                                  "expected '(' or optional integer offset"))
      return MatchOperand_ParseFail;

    // Create a RISCVOperand for checking later (so the error messages are
    // nicer), but we don't add it to Operands.
    SMLoc ImmEnd = getLoc();
    OptionalImmOp =
        RISCVOperand::createImm(MCConstantExpr::create(ImmVal, getContext()),
                                ImmStart, ImmEnd, isRV64());
  }

  if (getLexer().isNot(AsmToken::LParen)) {
    Error(getLoc(), OptionalImmOp ? "expected '(' after optional integer offset"
                                  : "expected '(' or optional integer offset");
    return MatchOperand_ParseFail;
  }
  getParser().Lex(); // Eat '('

  if (parseRegister(Operands) != MatchOperand_Success) {
    Error(getLoc(), "expected register");
    return MatchOperand_ParseFail;
  }

  if (getLexer().isNot(AsmToken::RParen)) {
    Error(getLoc(), "expected ')'");
    return MatchOperand_ParseFail;
  }
  getParser().Lex(); // Eat ')'

  // Deferred Handling of non-zero offsets. This makes the error messages nicer.
  if (OptionalImmOp && !OptionalImmOp->isImmZero()) {
    Error(OptionalImmOp->getStartLoc(), "optional integer offset must be 0",
          SMRange(OptionalImmOp->getStartLoc(), OptionalImmOp->getEndLoc()));
    return MatchOperand_ParseFail;
  }

  return MatchOperand_Success;
}

/// Looks at a token type and creates the relevant operand from this
/// information, adding to Operands. If operand was parsed, returns false, else
/// true.
bool RISCVAsmParser::parseOperand(OperandVector &Operands, StringRef Mnemonic) {
  // Check if the current operand has a custom associated parser, if so, try to
  // custom parse the operand, or fallback to the general approach.
  OperandMatchResultTy Result =
      MatchOperandParserImpl(Operands, Mnemonic, /*ParseForAllFeatures=*/true);
  if (Result == MatchOperand_Success)
    return false;
  if (Result == MatchOperand_ParseFail)
    return true;

  // Attempt to parse token as a register.
  if (parseRegister(Operands, true) == MatchOperand_Success)
    return false;

  // Attempt to parse token as an immediate
  if (parseImmediate(Operands) == MatchOperand_Success) {
    // Parse memory base register if present
    if (getLexer().is(AsmToken::LParen))
      return parseMemOpBaseReg(Operands) != MatchOperand_Success;
    return false;
  }

  // Finally we have exhausted all options and must declare defeat.
  Error(getLoc(), "unknown operand");
  return true;
}

bool RISCVAsmParser::ParseInstruction(ParseInstructionInfo &Info,
                                      StringRef Name, SMLoc NameLoc,
                                      OperandVector &Operands) {
  // Ensure that if the instruction occurs when relaxation is enabled,
  // relocations are forced for the file. Ideally this would be done when there
  // is enough information to reliably determine if the instruction itself may
  // cause relaxations. Unfortunately instruction processing stage occurs in the
  // same pass as relocation emission, so it's too late to set a 'sticky bit'
  // for the entire file.
  if (getSTI().getFeatureBits()[RISCV::FeatureRelax]) {
    auto *Assembler = getTargetStreamer().getStreamer().getAssemblerPtr();
    if (Assembler != nullptr) {
      RISCVAsmBackend &MAB =
          static_cast<RISCVAsmBackend &>(Assembler->getBackend());
      MAB.setForceRelocs();
    }
  }

  // First operand is token for instruction
  Operands.push_back(RISCVOperand::createToken(Name, NameLoc, isRV64()));

  // If there are no more operands, then finish
  if (getLexer().is(AsmToken::EndOfStatement))
    return false;

  // Parse first operand
  if (parseOperand(Operands, Name))
    return true;

  // Parse until end of statement, consuming commas between operands
  unsigned OperandIdx = 1;
  while (getLexer().is(AsmToken::Comma)) {
    // Consume comma token
    getLexer().Lex();

    // Parse next operand
    if (parseOperand(Operands, Name))
      return true;

    ++OperandIdx;
  }

  if (getLexer().isNot(AsmToken::EndOfStatement)) {
    SMLoc Loc = getLexer().getLoc();
    getParser().eatToEndOfStatement();
    return Error(Loc, "unexpected token");
  }

  getParser().Lex(); // Consume the EndOfStatement.
  return false;
}

bool RISCVAsmParser::classifySymbolRef(const MCExpr *Expr,
                                       RISCVMCExpr::VariantKind &Kind) {
  Kind = RISCVMCExpr::VK_RISCV_None;

  if (const RISCVMCExpr *RE = dyn_cast<RISCVMCExpr>(Expr)) {
    Kind = RE->getKind();
    Expr = RE->getSubExpr();
  }

  MCValue Res;
  MCFixup Fixup;
  if (Expr->evaluateAsRelocatable(Res, nullptr, &Fixup))
    return Res.getRefKind() == RISCVMCExpr::VK_RISCV_None;
  return false;
}

bool RISCVAsmParser::ParseDirective(AsmToken DirectiveID) {
  // This returns false if this function recognizes the directive
  // regardless of whether it is successfully handles or reports an
  // error. Otherwise it returns true to give the generic parser a
  // chance at recognizing it.
  StringRef IDVal = DirectiveID.getString();

  if (IDVal == ".option")
    return parseDirectiveOption();
  if (IDVal == ".attribute")
    return parseDirectiveAttribute();
  if (IDVal == ".insn")
    return parseDirectiveInsn(DirectiveID.getLoc());

  return true;
}

bool RISCVAsmParser::parseDirectiveOption() {
  MCAsmParser &Parser = getParser();
  // Get the option token.
  AsmToken Tok = Parser.getTok();
  // At the moment only identifiers are supported.
  if (Tok.isNot(AsmToken::Identifier))
    return Error(Parser.getTok().getLoc(),
                 "unexpected token, expected identifier");

  StringRef Option = Tok.getIdentifier();

  if (Option == "push") {
    getTargetStreamer().emitDirectiveOptionPush();

    Parser.Lex();
    if (Parser.getTok().isNot(AsmToken::EndOfStatement))
      return Error(Parser.getTok().getLoc(),
                   "unexpected token, expected end of statement");

    pushFeatureBits();
    return false;
  }

  if (Option == "pop") {
    SMLoc StartLoc = Parser.getTok().getLoc();
    getTargetStreamer().emitDirectiveOptionPop();

    Parser.Lex();
    if (Parser.getTok().isNot(AsmToken::EndOfStatement))
      return Error(Parser.getTok().getLoc(),
                   "unexpected token, expected end of statement");

    if (popFeatureBits())
      return Error(StartLoc, ".option pop with no .option push");

    return false;
  }

  if (Option == "rvc") {
    getTargetStreamer().emitDirectiveOptionRVC();

    Parser.Lex();
    if (Parser.getTok().isNot(AsmToken::EndOfStatement))
      return Error(Parser.getTok().getLoc(),
                   "unexpected token, expected end of statement");

    setFeatureBits(RISCV::FeatureStdExtC, "c");
    return false;
  }

  if (Option == "norvc") {
    getTargetStreamer().emitDirectiveOptionNoRVC();

    Parser.Lex();
    if (Parser.getTok().isNot(AsmToken::EndOfStatement))
      return Error(Parser.getTok().getLoc(),
                   "unexpected token, expected end of statement");

    clearFeatureBits(RISCV::FeatureStdExtC, "c");
    return false;
  }

  if (Option == "pic") {
    getTargetStreamer().emitDirectiveOptionPIC();

    Parser.Lex();
    if (Parser.getTok().isNot(AsmToken::EndOfStatement))
      return Error(Parser.getTok().getLoc(),
                   "unexpected token, expected end of statement");

    ParserOptions.IsPicEnabled = true;
    return false;
  }

  if (Option == "nopic") {
    getTargetStreamer().emitDirectiveOptionNoPIC();

    Parser.Lex();
    if (Parser.getTok().isNot(AsmToken::EndOfStatement))
      return Error(Parser.getTok().getLoc(),
                   "unexpected token, expected end of statement");

    ParserOptions.IsPicEnabled = false;
    return false;
  }

  if (Option == "relax") {
    getTargetStreamer().emitDirectiveOptionRelax();

    Parser.Lex();
    if (Parser.getTok().isNot(AsmToken::EndOfStatement))
      return Error(Parser.getTok().getLoc(),
                   "unexpected token, expected end of statement");

    setFeatureBits(RISCV::FeatureRelax, "relax");
    return false;
  }

  if (Option == "norelax") {
    getTargetStreamer().emitDirectiveOptionNoRelax();

    Parser.Lex();
    if (Parser.getTok().isNot(AsmToken::EndOfStatement))
      return Error(Parser.getTok().getLoc(),
                   "unexpected token, expected end of statement");

    clearFeatureBits(RISCV::FeatureRelax, "relax");
    return false;
  }

  // Unknown option.
  Warning(Parser.getTok().getLoc(),
          "unknown option, expected 'push', 'pop', 'rvc', 'norvc', 'relax' or "
          "'norelax'");
  Parser.eatToEndOfStatement();
  return false;
}

/// parseDirectiveAttribute
///  ::= .attribute expression ',' ( expression | "string" )
///  ::= .attribute identifier ',' ( expression | "string" )
bool RISCVAsmParser::parseDirectiveAttribute() {
  MCAsmParser &Parser = getParser();
  int64_t Tag;
  SMLoc TagLoc;
  TagLoc = Parser.getTok().getLoc();
  if (Parser.getTok().is(AsmToken::Identifier)) {
    StringRef Name = Parser.getTok().getIdentifier();
    Optional<unsigned> Ret =
        ELFAttrs::attrTypeFromString(Name, RISCVAttrs::getRISCVAttributeTags());
    if (!Ret.hasValue()) {
      Error(TagLoc, "attribute name not recognised: " + Name);
      return false;
    }
    Tag = Ret.getValue();
    Parser.Lex();
  } else {
    const MCExpr *AttrExpr;

    TagLoc = Parser.getTok().getLoc();
    if (Parser.parseExpression(AttrExpr))
      return true;

    const MCConstantExpr *CE = dyn_cast<MCConstantExpr>(AttrExpr);
    if (check(!CE, TagLoc, "expected numeric constant"))
      return true;

    Tag = CE->getValue();
  }

  if (Parser.parseToken(AsmToken::Comma, "comma expected"))
    return true;

  StringRef StringValue;
  int64_t IntegerValue = 0;
  bool IsIntegerValue = true;

  // RISC-V attributes have a string value if the tag number is odd
  // and an integer value if the tag number is even.
  if (Tag % 2)
    IsIntegerValue = false;

  SMLoc ValueExprLoc = Parser.getTok().getLoc();
  if (IsIntegerValue) {
    const MCExpr *ValueExpr;
    if (Parser.parseExpression(ValueExpr))
      return true;

    const MCConstantExpr *CE = dyn_cast<MCConstantExpr>(ValueExpr);
    if (!CE)
      return Error(ValueExprLoc, "expected numeric constant");
    IntegerValue = CE->getValue();
  } else {
    if (Parser.getTok().isNot(AsmToken::String))
      return Error(Parser.getTok().getLoc(), "expected string constant");

    StringValue = Parser.getTok().getStringContents();
    Parser.Lex();
  }

  if (Parser.parseToken(AsmToken::EndOfStatement,
                        "unexpected token in '.attribute' directive"))
    return true;

  if (IsIntegerValue)
    getTargetStreamer().emitAttribute(Tag, IntegerValue);
  else if (Tag != RISCVAttrs::ARCH)
    getTargetStreamer().emitTextAttribute(Tag, StringValue);
  else {
    StringRef Arch = StringValue;
    for (auto Feature : RISCVFeatureKV)
      if (llvm::RISCVISAInfo::isSupportedExtensionFeature(Feature.Key))
        clearFeatureBits(Feature.Value, Feature.Key);

    auto ParseResult = llvm::RISCVISAInfo::parseArchString(
        StringValue, /*EnableExperimentalExtension=*/true,
        /*ExperimentalExtensionVersionCheck=*/true);
    if (!ParseResult) {
      std::string Buffer;
      raw_string_ostream OutputErrMsg(Buffer);
      handleAllErrors(ParseResult.takeError(), [&](llvm::StringError &ErrMsg) {
        OutputErrMsg << "invalid arch name '" << Arch << "', "
                     << ErrMsg.getMessage();
      });

      return Error(ValueExprLoc, OutputErrMsg.str());
    }
    auto &ISAInfo = *ParseResult;

    for (auto Feature : RISCVFeatureKV)
      if (ISAInfo->hasExtension(Feature.Key))
        setFeatureBits(Feature.Value, Feature.Key);

    if (ISAInfo->getXLen() == 32)
      clearFeatureBits(RISCV::Feature64Bit, "64bit");
    else if (ISAInfo->getXLen() == 64)
      setFeatureBits(RISCV::Feature64Bit, "64bit");
    else
      return Error(ValueExprLoc, "bad arch string " + Arch);

<<<<<<< HEAD
    // .attribute arch overrides the current architecture, so unset all
    // currently enabled extensions
    clearFeatureBits(RISCV::FeatureRV32E, "e");
    clearFeatureBits(RISCV::FeatureStdExtM, "m");
    clearFeatureBits(RISCV::FeatureStdExtA, "a");
    clearFeatureBits(RISCV::FeatureStdExtF, "f");
    clearFeatureBits(RISCV::FeatureStdExtD, "d");
    clearFeatureBits(RISCV::FeatureStdExtC, "c");
    clearFeatureBits(RISCV::FeatureStdExtB, "experimental-b");
    clearFeatureBits(RISCV::FeatureStdExtV, "experimental-v");
    clearFeatureBits(RISCV::FeatureExtZfh, "experimental-zfh");
    clearFeatureBits(RISCV::FeatureExtZba, "experimental-zba");
    clearFeatureBits(RISCV::FeatureExtZbb, "experimental-zbb");
    clearFeatureBits(RISCV::FeatureExtZbc, "experimental-zbc");
    clearFeatureBits(RISCV::FeatureExtZbe, "experimental-zbe");
    clearFeatureBits(RISCV::FeatureExtZbf, "experimental-zbf");
    clearFeatureBits(RISCV::FeatureExtZbm, "experimental-zbm");
    clearFeatureBits(RISCV::FeatureExtZbp, "experimental-zbp");
    clearFeatureBits(RISCV::FeatureExtZbproposedc, "experimental-zbproposedc");
    clearFeatureBits(RISCV::FeatureExtZbr, "experimental-zbr");
    clearFeatureBits(RISCV::FeatureExtZbs, "experimental-zbs");
    clearFeatureBits(RISCV::FeatureExtZbt, "experimental-zbt");
    clearFeatureBits(RISCV::FeatureExtZvamo, "experimental-zvamo");
    clearFeatureBits(RISCV::FeatureStdExtZvlsseg, "experimental-zvlsseg");

    while (!Arch.empty()) {
      bool DropFirst = true;
      if (Arch[0] == 'i')
        clearFeatureBits(RISCV::FeatureRV32E, "e");
      else if (Arch[0] == 'e')
        setFeatureBits(RISCV::FeatureRV32E, "e");
      else if (Arch[0] == 'g') {
        clearFeatureBits(RISCV::FeatureRV32E, "e");
        setFeatureBits(RISCV::FeatureStdExtM, "m");
        setFeatureBits(RISCV::FeatureStdExtA, "a");
        setFeatureBits(RISCV::FeatureStdExtF, "f");
        setFeatureBits(RISCV::FeatureStdExtD, "d");
      } else if (Arch[0] == 'm')
        setFeatureBits(RISCV::FeatureStdExtM, "m");
      else if (Arch[0] == 'a')
        setFeatureBits(RISCV::FeatureStdExtA, "a");
      else if (Arch[0] == 'f')
        setFeatureBits(RISCV::FeatureStdExtF, "f");
      else if (Arch[0] == 'd') {
        setFeatureBits(RISCV::FeatureStdExtF, "f");
        setFeatureBits(RISCV::FeatureStdExtD, "d");
      } else if (Arch[0] == 'c') {
        setFeatureBits(RISCV::FeatureStdExtC, "c");
      } else if (Arch[0] == 'b') {
        setFeatureBits(RISCV::FeatureStdExtB, "experimental-b");
      } else if (Arch[0] == 'v') {
        setFeatureBits(RISCV::FeatureStdExtV, "experimental-v");
      } else if (Arch[0] == 's' || Arch[0] == 'x' || Arch[0] == 'z') {
        StringRef Ext =
            Arch.take_until([](char c) { return ::isdigit(c) || c == '_'; });
        if (Ext == "zba")
          setFeatureBits(RISCV::FeatureExtZba, "experimental-zba");
        else if (Ext == "zbb")
          setFeatureBits(RISCV::FeatureExtZbb, "experimental-zbb");
        else if (Ext == "zbc")
          setFeatureBits(RISCV::FeatureExtZbc, "experimental-zbc");
        else if (Ext == "zbe")
          setFeatureBits(RISCV::FeatureExtZbe, "experimental-zbe");
        else if (Ext == "zbf")
          setFeatureBits(RISCV::FeatureExtZbf, "experimental-zbf");
        else if (Ext == "zbm")
          setFeatureBits(RISCV::FeatureExtZbm, "experimental-zbm");
        else if (Ext == "zbp")
          setFeatureBits(RISCV::FeatureExtZbp, "experimental-zbp");
        else if (Ext == "zbproposedc")
          setFeatureBits(RISCV::FeatureExtZbproposedc,
                         "experimental-zbproposedc");
        else if (Ext == "zbr")
          setFeatureBits(RISCV::FeatureExtZbr, "experimental-zbr");
        else if (Ext == "zbs")
          setFeatureBits(RISCV::FeatureExtZbs, "experimental-zbs");
        else if (Ext == "zbt")
          setFeatureBits(RISCV::FeatureExtZbt, "experimental-zbt");
        else if (Ext == "zfh")
          setFeatureBits(RISCV::FeatureExtZfh, "experimental-zfh");
        else if (Ext == "zvamo")
          setFeatureBits(RISCV::FeatureExtZvamo, "experimental-zvamo");
        else if (Ext == "zvlsseg")
          setFeatureBits(RISCV::FeatureStdExtZvlsseg, "experimental-zvlsseg");
        else
          return Error(ValueExprLoc, "bad arch string " + Ext);
        Arch = Arch.drop_until([](char c) { return ::isdigit(c) || c == '_'; });
        DropFirst = false;
      } else
        return Error(ValueExprLoc, "bad arch string " + Arch);

      if (DropFirst)
        Arch = Arch.drop_front(1);
      int major = 0;
      int minor = 0;
      Arch.consumeInteger(10, major);
      Arch.consume_front("p");
      Arch.consumeInteger(10, minor);
      Arch = Arch.drop_while([](char c) { return c == '_'; });
    }
  }

  if (IsIntegerValue)
    getTargetStreamer().emitAttribute(Tag, IntegerValue);
  else {
    if (Tag != RISCVAttrs::ARCH) {
      getTargetStreamer().emitTextAttribute(Tag, StringValue);
    } else {
      std::string formalArchStr = "rv32";
      if (getFeatureBits(RISCV::Feature64Bit))
        formalArchStr = "rv64";
      if (getFeatureBits(RISCV::FeatureRV32E))
        formalArchStr = (Twine(formalArchStr) + "e1p9").str();
      else
        formalArchStr = (Twine(formalArchStr) + "i2p0").str();

      if (getFeatureBits(RISCV::FeatureStdExtM))
        formalArchStr = (Twine(formalArchStr) + "_m2p0").str();
      if (getFeatureBits(RISCV::FeatureStdExtA))
        formalArchStr = (Twine(formalArchStr) + "_a2p0").str();
      if (getFeatureBits(RISCV::FeatureStdExtF))
        formalArchStr = (Twine(formalArchStr) + "_f2p0").str();
      if (getFeatureBits(RISCV::FeatureStdExtD))
        formalArchStr = (Twine(formalArchStr) + "_d2p0").str();
      if (getFeatureBits(RISCV::FeatureStdExtC))
        formalArchStr = (Twine(formalArchStr) + "_c2p0").str();
      if (getFeatureBits(RISCV::FeatureStdExtB))
        formalArchStr = (Twine(formalArchStr) + "_b0p93").str();
      if (getFeatureBits(RISCV::FeatureStdExtV))
        formalArchStr = (Twine(formalArchStr) + "_v0p10").str();
      if (getFeatureBits(RISCV::FeatureExtZfh))
        formalArchStr = (Twine(formalArchStr) + "_zfh0p1").str();
      if (getFeatureBits(RISCV::FeatureExtZba))
        formalArchStr = (Twine(formalArchStr) + "_zba0p93").str();
      if (getFeatureBits(RISCV::FeatureExtZbb))
        formalArchStr = (Twine(formalArchStr) + "_zbb0p93").str();
      if (getFeatureBits(RISCV::FeatureExtZbc))
        formalArchStr = (Twine(formalArchStr) + "_zbc0p93").str();
      if (getFeatureBits(RISCV::FeatureExtZbe))
        formalArchStr = (Twine(formalArchStr) + "_zbe0p93").str();
      if (getFeatureBits(RISCV::FeatureExtZbf))
        formalArchStr = (Twine(formalArchStr) + "_zbf0p93").str();
      if (getFeatureBits(RISCV::FeatureExtZbm))
        formalArchStr = (Twine(formalArchStr) + "_zbm0p93").str();
      if (getFeatureBits(RISCV::FeatureExtZbp))
        formalArchStr = (Twine(formalArchStr) + "_zbp0p93").str();
      if (getFeatureBits(RISCV::FeatureExtZbproposedc))
        formalArchStr = (Twine(formalArchStr) + "_zbproposedc0p93").str();
      if (getFeatureBits(RISCV::FeatureExtZbr))
        formalArchStr = (Twine(formalArchStr) + "_zbr0p93").str();
      if (getFeatureBits(RISCV::FeatureExtZbs))
        formalArchStr = (Twine(formalArchStr) + "_zbs0p93").str();
      if (getFeatureBits(RISCV::FeatureExtZbt))
        formalArchStr = (Twine(formalArchStr) + "_zbt0p93").str();
      if (getFeatureBits(RISCV::FeatureExtZvamo))
        formalArchStr = (Twine(formalArchStr) + "_zvamo0p10").str();
      if (getFeatureBits(RISCV::FeatureStdExtZvlsseg))
        formalArchStr = (Twine(formalArchStr) + "_zvlsseg0p10").str();

      getTargetStreamer().emitTextAttribute(Tag, formalArchStr);
    }
=======
    // Then emit the arch string.
    getTargetStreamer().emitTextAttribute(Tag, ISAInfo->toString());
>>>>>>> 2ab1d525
  }

  return false;
}

/// parseDirectiveInsn
/// ::= .insn [ format encoding, (operands (, operands)*) ]
bool RISCVAsmParser::parseDirectiveInsn(SMLoc L) {
  MCAsmParser &Parser = getParser();

  // Expect instruction format as identifier.
  StringRef Format;
  SMLoc ErrorLoc = Parser.getTok().getLoc();
  if (Parser.parseIdentifier(Format))
    return Error(ErrorLoc, "expected instruction format");

  if (Format != "r" && Format != "r4" && Format != "i" && Format != "b" &&
      Format != "sb" && Format != "u" && Format != "j" && Format != "uj" &&
      Format != "s")
    return Error(ErrorLoc, "invalid instruction format");

  std::string FormatName = (".insn_" + Format).str();

  ParseInstructionInfo Info;
  SmallVector<std::unique_ptr<MCParsedAsmOperand>, 8> Operands;

  if (ParseInstruction(Info, FormatName, L, Operands))
    return true;

  unsigned Opcode;
  uint64_t ErrorInfo;
  return MatchAndEmitInstruction(L, Opcode, Operands, Parser.getStreamer(),
                                 ErrorInfo,
                                 /*MatchingInlineAsm=*/false);
}

void RISCVAsmParser::emitToStreamer(MCStreamer &S, const MCInst &Inst) {
  MCInst CInst;
  bool Res = compressInst(CInst, Inst, getSTI(), S.getContext());
  if (Res)
    ++RISCVNumInstrsCompressed;
  S.emitInstruction((Res ? CInst : Inst), getSTI());
}

void RISCVAsmParser::emitLoadImm(MCRegister DestReg, int64_t Value,
                                 MCStreamer &Out) {
  RISCVMatInt::InstSeq Seq =
      RISCVMatInt::generateInstSeq(Value, getSTI().getFeatureBits());

  MCRegister SrcReg = RISCV::X0;
  for (RISCVMatInt::Inst &Inst : Seq) {
    if (Inst.Opc == RISCV::LUI) {
      emitToStreamer(
          Out, MCInstBuilder(RISCV::LUI).addReg(DestReg).addImm(Inst.Imm));
    } else if (Inst.Opc == RISCV::ADDUW) {
      emitToStreamer(Out, MCInstBuilder(RISCV::ADDUW)
                              .addReg(DestReg)
                              .addReg(SrcReg)
                              .addReg(RISCV::X0));
    } else if (Inst.Opc == RISCV::SH1ADD || Inst.Opc == RISCV::SH2ADD ||
               Inst.Opc == RISCV::SH3ADD) {
      emitToStreamer(
          Out, MCInstBuilder(Inst.Opc).addReg(DestReg).addReg(SrcReg).addReg(
                   SrcReg));
    } else {
      emitToStreamer(
          Out, MCInstBuilder(Inst.Opc).addReg(DestReg).addReg(SrcReg).addImm(
                   Inst.Imm));
    }

    // Only the first instruction has X0 as its source.
    SrcReg = DestReg;
  }
}

void RISCVAsmParser::emitAuipcInstPair(MCOperand DestReg, MCOperand TmpReg,
                                       const MCExpr *Symbol,
                                       RISCVMCExpr::VariantKind VKHi,
                                       unsigned SecondOpcode, SMLoc IDLoc,
                                       MCStreamer &Out) {
  // A pair of instructions for PC-relative addressing; expands to
  //   TmpLabel: AUIPC TmpReg, VKHi(symbol)
  //             OP DestReg, TmpReg, %pcrel_lo(TmpLabel)
  MCContext &Ctx = getContext();

  MCSymbol *TmpLabel = Ctx.createNamedTempSymbol("pcrel_hi");
  Out.emitLabel(TmpLabel);

  const RISCVMCExpr *SymbolHi = RISCVMCExpr::create(Symbol, VKHi, Ctx);
  emitToStreamer(
      Out, MCInstBuilder(RISCV::AUIPC).addOperand(TmpReg).addExpr(SymbolHi));

  const MCExpr *RefToLinkTmpLabel =
      RISCVMCExpr::create(MCSymbolRefExpr::create(TmpLabel, Ctx),
                          RISCVMCExpr::VK_RISCV_PCREL_LO, Ctx);

  emitToStreamer(Out, MCInstBuilder(SecondOpcode)
                          .addOperand(DestReg)
                          .addOperand(TmpReg)
                          .addExpr(RefToLinkTmpLabel));
}

void RISCVAsmParser::emitLoadLocalAddress(MCInst &Inst, SMLoc IDLoc,
                                          MCStreamer &Out) {
  // The load local address pseudo-instruction "lla" is used in PC-relative
  // addressing of local symbols:
  //   lla rdest, symbol
  // expands to
  //   TmpLabel: AUIPC rdest, %pcrel_hi(symbol)
  //             ADDI rdest, rdest, %pcrel_lo(TmpLabel)
  MCOperand DestReg = Inst.getOperand(0);
  const MCExpr *Symbol = Inst.getOperand(1).getExpr();
  emitAuipcInstPair(DestReg, DestReg, Symbol, RISCVMCExpr::VK_RISCV_PCREL_HI,
                    RISCV::ADDI, IDLoc, Out);
}

void RISCVAsmParser::emitLoadAddress(MCInst &Inst, SMLoc IDLoc,
                                     MCStreamer &Out) {
  // The load address pseudo-instruction "la" is used in PC-relative and
  // GOT-indirect addressing of global symbols:
  //   la rdest, symbol
  // expands to either (for non-PIC)
  //   TmpLabel: AUIPC rdest, %pcrel_hi(symbol)
  //             ADDI rdest, rdest, %pcrel_lo(TmpLabel)
  // or (for PIC)
  //   TmpLabel: AUIPC rdest, %got_pcrel_hi(symbol)
  //             Lx rdest, %pcrel_lo(TmpLabel)(rdest)
  MCOperand DestReg = Inst.getOperand(0);
  const MCExpr *Symbol = Inst.getOperand(1).getExpr();
  unsigned SecondOpcode;
  RISCVMCExpr::VariantKind VKHi;
  if (ParserOptions.IsPicEnabled) {
    SecondOpcode = isRV64() ? RISCV::LD : RISCV::LW;
    VKHi = RISCVMCExpr::VK_RISCV_GOT_HI;
  } else {
    SecondOpcode = RISCV::ADDI;
    VKHi = RISCVMCExpr::VK_RISCV_PCREL_HI;
  }
  emitAuipcInstPair(DestReg, DestReg, Symbol, VKHi, SecondOpcode, IDLoc, Out);
}

void RISCVAsmParser::emitLoadTLSIEAddress(MCInst &Inst, SMLoc IDLoc,
                                          MCStreamer &Out) {
  // The load TLS IE address pseudo-instruction "la.tls.ie" is used in
  // initial-exec TLS model addressing of global symbols:
  //   la.tls.ie rdest, symbol
  // expands to
  //   TmpLabel: AUIPC rdest, %tls_ie_pcrel_hi(symbol)
  //             Lx rdest, %pcrel_lo(TmpLabel)(rdest)
  MCOperand DestReg = Inst.getOperand(0);
  const MCExpr *Symbol = Inst.getOperand(1).getExpr();
  unsigned SecondOpcode = isRV64() ? RISCV::LD : RISCV::LW;
  emitAuipcInstPair(DestReg, DestReg, Symbol, RISCVMCExpr::VK_RISCV_TLS_GOT_HI,
                    SecondOpcode, IDLoc, Out);
}

void RISCVAsmParser::emitLoadTLSGDAddress(MCInst &Inst, SMLoc IDLoc,
                                          MCStreamer &Out) {
  // The load TLS GD address pseudo-instruction "la.tls.gd" is used in
  // global-dynamic TLS model addressing of global symbols:
  //   la.tls.gd rdest, symbol
  // expands to
  //   TmpLabel: AUIPC rdest, %tls_gd_pcrel_hi(symbol)
  //             ADDI rdest, rdest, %pcrel_lo(TmpLabel)
  MCOperand DestReg = Inst.getOperand(0);
  const MCExpr *Symbol = Inst.getOperand(1).getExpr();
  emitAuipcInstPair(DestReg, DestReg, Symbol, RISCVMCExpr::VK_RISCV_TLS_GD_HI,
                    RISCV::ADDI, IDLoc, Out);
}

void RISCVAsmParser::emitLoadStoreSymbol(MCInst &Inst, unsigned Opcode,
                                         SMLoc IDLoc, MCStreamer &Out,
                                         bool HasTmpReg) {
  // The load/store pseudo-instruction does a pc-relative load with
  // a symbol.
  //
  // The expansion looks like this
  //
  //   TmpLabel: AUIPC tmp, %pcrel_hi(symbol)
  //             [S|L]X    rd, %pcrel_lo(TmpLabel)(tmp)
  unsigned DestRegOpIdx = HasTmpReg ? 1 : 0;
  MCOperand DestReg = Inst.getOperand(DestRegOpIdx);
  unsigned SymbolOpIdx = HasTmpReg ? 2 : 1;
  MCOperand TmpReg = Inst.getOperand(0);
  const MCExpr *Symbol = Inst.getOperand(SymbolOpIdx).getExpr();
  emitAuipcInstPair(DestReg, TmpReg, Symbol, RISCVMCExpr::VK_RISCV_PCREL_HI,
                    Opcode, IDLoc, Out);
}

void RISCVAsmParser::emitPseudoExtend(MCInst &Inst, bool SignExtend,
                                      int64_t Width, SMLoc IDLoc,
                                      MCStreamer &Out) {
  // The sign/zero extend pseudo-instruction does two shifts, with the shift
  // amounts dependent on the XLEN.
  //
  // The expansion looks like this
  //
  //    SLLI rd, rs, XLEN - Width
  //    SR[A|R]I rd, rd, XLEN - Width
  MCOperand DestReg = Inst.getOperand(0);
  MCOperand SourceReg = Inst.getOperand(1);

  unsigned SecondOpcode = SignExtend ? RISCV::SRAI : RISCV::SRLI;
  int64_t ShAmt = (isRV64() ? 64 : 32) - Width;

  assert(ShAmt > 0 && "Shift amount must be non-zero.");

  emitToStreamer(Out, MCInstBuilder(RISCV::SLLI)
                          .addOperand(DestReg)
                          .addOperand(SourceReg)
                          .addImm(ShAmt));

  emitToStreamer(Out, MCInstBuilder(SecondOpcode)
                          .addOperand(DestReg)
                          .addOperand(DestReg)
                          .addImm(ShAmt));
}

void RISCVAsmParser::emitVMSGE(MCInst &Inst, unsigned Opcode, SMLoc IDLoc,
                               MCStreamer &Out) {
  if (Inst.getNumOperands() == 3) {
    // unmasked va >= x
    //
    //  pseudoinstruction: vmsge{u}.vx vd, va, x
    //  expansion: vmslt{u}.vx vd, va, x; vmnand.mm vd, vd, vd
    emitToStreamer(Out, MCInstBuilder(Opcode)
                            .addOperand(Inst.getOperand(0))
                            .addOperand(Inst.getOperand(1))
                            .addOperand(Inst.getOperand(2))
                            .addReg(RISCV::NoRegister));
    emitToStreamer(Out, MCInstBuilder(RISCV::VMNAND_MM)
                            .addOperand(Inst.getOperand(0))
                            .addOperand(Inst.getOperand(0))
                            .addOperand(Inst.getOperand(0)));
  } else if (Inst.getNumOperands() == 4) {
    // masked va >= x, vd != v0
    //
    //  pseudoinstruction: vmsge{u}.vx vd, va, x, v0.t
    //  expansion: vmslt{u}.vx vd, va, x, v0.t; vmxor.mm vd, vd, v0
    assert(Inst.getOperand(0).getReg() != RISCV::V0 &&
           "The destination register should not be V0.");
    emitToStreamer(Out, MCInstBuilder(Opcode)
                            .addOperand(Inst.getOperand(0))
                            .addOperand(Inst.getOperand(1))
                            .addOperand(Inst.getOperand(2))
                            .addOperand(Inst.getOperand(3)));
    emitToStreamer(Out, MCInstBuilder(RISCV::VMXOR_MM)
                            .addOperand(Inst.getOperand(0))
                            .addOperand(Inst.getOperand(0))
                            .addReg(RISCV::V0));
  } else if (Inst.getNumOperands() == 5 &&
             Inst.getOperand(0).getReg() == RISCV::V0) {
    // masked va >= x, vd == v0
    //
    //  pseudoinstruction: vmsge{u}.vx vd, va, x, v0.t, vt
    //  expansion: vmslt{u}.vx vt, va, x;  vmandn.mm vd, vd, vt
    assert(Inst.getOperand(0).getReg() == RISCV::V0 &&
           "The destination register should be V0.");
    assert(Inst.getOperand(1).getReg() != RISCV::V0 &&
           "The temporary vector register should not be V0.");
    emitToStreamer(Out, MCInstBuilder(Opcode)
                            .addOperand(Inst.getOperand(1))
                            .addOperand(Inst.getOperand(2))
                            .addOperand(Inst.getOperand(3))
                            .addOperand(Inst.getOperand(4)));
    emitToStreamer(Out, MCInstBuilder(RISCV::VMANDN_MM)
                            .addOperand(Inst.getOperand(0))
                            .addOperand(Inst.getOperand(0))
                            .addOperand(Inst.getOperand(1)));
  } else if (Inst.getNumOperands() == 5) {
    // masked va >= x, any vd
    //
    // pseudoinstruction: vmsge{u}.vx vd, va, x, v0.t, vt
    // expansion: vmslt{u}.vx vt, va, x; vmandn.mm vt, v0, vt; vmandn.mm vd,
    // vd, v0; vmor.mm vd, vt, vd
    assert(Inst.getOperand(1).getReg() != RISCV::V0 &&
           "The temporary vector register should not be V0.");
    emitToStreamer(Out, MCInstBuilder(Opcode)
                            .addOperand(Inst.getOperand(1))
                            .addOperand(Inst.getOperand(2))
                            .addOperand(Inst.getOperand(3))
                            .addReg(RISCV::NoRegister));
    emitToStreamer(Out, MCInstBuilder(RISCV::VMANDN_MM)
                            .addOperand(Inst.getOperand(1))
                            .addReg(RISCV::V0)
                            .addOperand(Inst.getOperand(1)));
    emitToStreamer(Out, MCInstBuilder(RISCV::VMANDN_MM)
                            .addOperand(Inst.getOperand(0))
                            .addOperand(Inst.getOperand(0))
                            .addReg(RISCV::V0));
    emitToStreamer(Out, MCInstBuilder(RISCV::VMOR_MM)
                            .addOperand(Inst.getOperand(0))
                            .addOperand(Inst.getOperand(1))
                            .addOperand(Inst.getOperand(0)));
  }
}

bool RISCVAsmParser::checkPseudoAddTPRel(MCInst &Inst,
                                         OperandVector &Operands) {
  assert(Inst.getOpcode() == RISCV::PseudoAddTPRel && "Invalid instruction");
  assert(Inst.getOperand(2).isReg() && "Unexpected second operand kind");
  if (Inst.getOperand(2).getReg() != RISCV::X4) {
    SMLoc ErrorLoc = ((RISCVOperand &)*Operands[3]).getStartLoc();
    return Error(ErrorLoc, "the second input operand must be tp/x4 when using "
                           "%tprel_add modifier");
  }

  return false;
}

std::unique_ptr<RISCVOperand> RISCVAsmParser::defaultMaskRegOp() const {
  return RISCVOperand::createReg(RISCV::NoRegister, llvm::SMLoc(),
                                 llvm::SMLoc(), isRV64());
}

bool RISCVAsmParser::validateInstruction(MCInst &Inst,
                                         OperandVector &Operands) {
  if (Inst.getOpcode() == RISCV::PseudoVMSGEU_VX_M_T ||
      Inst.getOpcode() == RISCV::PseudoVMSGE_VX_M_T) {
    unsigned DestReg = Inst.getOperand(0).getReg();
    unsigned TempReg = Inst.getOperand(1).getReg();
    if (DestReg == TempReg) {
      SMLoc Loc = Operands.back()->getStartLoc();
      return Error(Loc, "The temporary vector register cannot be the same as "
                        "the destination register.");
    }
  }

  const MCInstrDesc &MCID = MII.get(Inst.getOpcode());
  RISCVII::VConstraintType Constraints =
      RISCVII::getConstraint(MCID.TSFlags);
  if (Constraints == RISCVII::NoConstraint)
    return false;

  unsigned DestReg = Inst.getOperand(0).getReg();
  // Operands[1] will be the first operand, DestReg.
  SMLoc Loc = Operands[1]->getStartLoc();
  if (Constraints & RISCVII::VS2Constraint) {
    unsigned CheckReg = Inst.getOperand(1).getReg();
    if (DestReg == CheckReg)
      return Error(Loc, "The destination vector register group cannot overlap"
                        " the source vector register group.");
  }
  if ((Constraints & RISCVII::VS1Constraint) && (Inst.getOperand(2).isReg())) {
    unsigned CheckReg = Inst.getOperand(2).getReg();
    if (DestReg == CheckReg)
      return Error(Loc, "The destination vector register group cannot overlap"
                        " the source vector register group.");
  }
  if ((Constraints & RISCVII::VMConstraint) && (DestReg == RISCV::V0)) {
    // vadc, vsbc are special cases. These instructions have no mask register.
    // The destination register could not be V0.
    unsigned Opcode = Inst.getOpcode();
    if (Opcode == RISCV::VADC_VVM || Opcode == RISCV::VADC_VXM ||
        Opcode == RISCV::VADC_VIM || Opcode == RISCV::VSBC_VVM ||
        Opcode == RISCV::VSBC_VXM || Opcode == RISCV::VFMERGE_VFM ||
        Opcode == RISCV::VMERGE_VIM || Opcode == RISCV::VMERGE_VVM ||
        Opcode == RISCV::VMERGE_VXM)
      return Error(Loc, "The destination vector register group cannot be V0.");

    // Regardless masked or unmasked version, the number of operands is the
    // same. For example, "viota.m v0, v2" is "viota.m v0, v2, NoRegister"
    // actually. We need to check the last operand to ensure whether it is
    // masked or not.
    unsigned CheckReg = Inst.getOperand(Inst.getNumOperands() - 1).getReg();
    assert((CheckReg == RISCV::V0 || CheckReg == RISCV::NoRegister) &&
           "Unexpected register for mask operand");

    if (DestReg == CheckReg)
      return Error(Loc, "The destination vector register group cannot overlap"
                        " the mask register.");
  }
  return false;
}

bool RISCVAsmParser::processInstruction(MCInst &Inst, SMLoc IDLoc,
                                        OperandVector &Operands,
                                        MCStreamer &Out) {
  Inst.setLoc(IDLoc);

  switch (Inst.getOpcode()) {
  default:
    break;
  case RISCV::PseudoLI: {
    MCRegister Reg = Inst.getOperand(0).getReg();
    const MCOperand &Op1 = Inst.getOperand(1);
    if (Op1.isExpr()) {
      // We must have li reg, %lo(sym) or li reg, %pcrel_lo(sym) or similar.
      // Just convert to an addi. This allows compatibility with gas.
      emitToStreamer(Out, MCInstBuilder(RISCV::ADDI)
                              .addReg(Reg)
                              .addReg(RISCV::X0)
                              .addExpr(Op1.getExpr()));
      return false;
    }
    int64_t Imm = Inst.getOperand(1).getImm();
    // On RV32 the immediate here can either be a signed or an unsigned
    // 32-bit number. Sign extension has to be performed to ensure that Imm
    // represents the expected signed 64-bit number.
    if (!isRV64())
      Imm = SignExtend64<32>(Imm);
    emitLoadImm(Reg, Imm, Out);
    return false;
  }
  case RISCV::PseudoLLA:
    emitLoadLocalAddress(Inst, IDLoc, Out);
    return false;
  case RISCV::PseudoLA:
    emitLoadAddress(Inst, IDLoc, Out);
    return false;
  case RISCV::PseudoLA_TLS_IE:
    emitLoadTLSIEAddress(Inst, IDLoc, Out);
    return false;
  case RISCV::PseudoLA_TLS_GD:
    emitLoadTLSGDAddress(Inst, IDLoc, Out);
    return false;
  case RISCV::PseudoLB:
    emitLoadStoreSymbol(Inst, RISCV::LB, IDLoc, Out, /*HasTmpReg=*/false);
    return false;
  case RISCV::PseudoLBU:
    emitLoadStoreSymbol(Inst, RISCV::LBU, IDLoc, Out, /*HasTmpReg=*/false);
    return false;
  case RISCV::PseudoLH:
    emitLoadStoreSymbol(Inst, RISCV::LH, IDLoc, Out, /*HasTmpReg=*/false);
    return false;
  case RISCV::PseudoLHU:
    emitLoadStoreSymbol(Inst, RISCV::LHU, IDLoc, Out, /*HasTmpReg=*/false);
    return false;
  case RISCV::PseudoLW:
    emitLoadStoreSymbol(Inst, RISCV::LW, IDLoc, Out, /*HasTmpReg=*/false);
    return false;
  case RISCV::PseudoLWU:
    emitLoadStoreSymbol(Inst, RISCV::LWU, IDLoc, Out, /*HasTmpReg=*/false);
    return false;
  case RISCV::PseudoLD:
    emitLoadStoreSymbol(Inst, RISCV::LD, IDLoc, Out, /*HasTmpReg=*/false);
    return false;
  case RISCV::PseudoFLH:
    emitLoadStoreSymbol(Inst, RISCV::FLH, IDLoc, Out, /*HasTmpReg=*/true);
    return false;
  case RISCV::PseudoFLW:
    emitLoadStoreSymbol(Inst, RISCV::FLW, IDLoc, Out, /*HasTmpReg=*/true);
    return false;
  case RISCV::PseudoFLD:
    emitLoadStoreSymbol(Inst, RISCV::FLD, IDLoc, Out, /*HasTmpReg=*/true);
    return false;
  case RISCV::PseudoSB:
    emitLoadStoreSymbol(Inst, RISCV::SB, IDLoc, Out, /*HasTmpReg=*/true);
    return false;
  case RISCV::PseudoSH:
    emitLoadStoreSymbol(Inst, RISCV::SH, IDLoc, Out, /*HasTmpReg=*/true);
    return false;
  case RISCV::PseudoSW:
    emitLoadStoreSymbol(Inst, RISCV::SW, IDLoc, Out, /*HasTmpReg=*/true);
    return false;
  case RISCV::PseudoSD:
    emitLoadStoreSymbol(Inst, RISCV::SD, IDLoc, Out, /*HasTmpReg=*/true);
    return false;
  case RISCV::PseudoFSH:
    emitLoadStoreSymbol(Inst, RISCV::FSH, IDLoc, Out, /*HasTmpReg=*/true);
    return false;
  case RISCV::PseudoFSW:
    emitLoadStoreSymbol(Inst, RISCV::FSW, IDLoc, Out, /*HasTmpReg=*/true);
    return false;
  case RISCV::PseudoFSD:
    emitLoadStoreSymbol(Inst, RISCV::FSD, IDLoc, Out, /*HasTmpReg=*/true);
    return false;
  case RISCV::PseudoAddTPRel:
    if (checkPseudoAddTPRel(Inst, Operands))
      return true;
    break;
  case RISCV::PseudoSEXT_B:
    emitPseudoExtend(Inst, /*SignExtend=*/true, /*Width=*/8, IDLoc, Out);
    return false;
  case RISCV::PseudoSEXT_H:
    emitPseudoExtend(Inst, /*SignExtend=*/true, /*Width=*/16, IDLoc, Out);
    return false;
  case RISCV::PseudoZEXT_H:
    emitPseudoExtend(Inst, /*SignExtend=*/false, /*Width=*/16, IDLoc, Out);
    return false;
  case RISCV::PseudoZEXT_W:
    emitPseudoExtend(Inst, /*SignExtend=*/false, /*Width=*/32, IDLoc, Out);
    return false;
  case RISCV::PseudoVMSGEU_VX:
  case RISCV::PseudoVMSGEU_VX_M:
  case RISCV::PseudoVMSGEU_VX_M_T:
    emitVMSGE(Inst, RISCV::VMSLTU_VX, IDLoc, Out);
    return false;
  case RISCV::PseudoVMSGE_VX:
  case RISCV::PseudoVMSGE_VX_M:
  case RISCV::PseudoVMSGE_VX_M_T:
    emitVMSGE(Inst, RISCV::VMSLT_VX, IDLoc, Out);
    return false;
  case RISCV::PseudoVMSGE_VI:
  case RISCV::PseudoVMSLT_VI: {
    // These instructions are signed and so is immediate so we can subtract one
    // and change the opcode.
    int64_t Imm = Inst.getOperand(2).getImm();
    unsigned Opc = Inst.getOpcode() == RISCV::PseudoVMSGE_VI ? RISCV::VMSGT_VI
                                                             : RISCV::VMSLE_VI;
    emitToStreamer(Out, MCInstBuilder(Opc)
                            .addOperand(Inst.getOperand(0))
                            .addOperand(Inst.getOperand(1))
                            .addImm(Imm - 1)
                            .addOperand(Inst.getOperand(3)));
    return false;
  }
  case RISCV::PseudoVMSGEU_VI:
  case RISCV::PseudoVMSLTU_VI: {
    int64_t Imm = Inst.getOperand(2).getImm();
    // Unsigned comparisons are tricky because the immediate is signed. If the
    // immediate is 0 we can't just subtract one. vmsltu.vi v0, v1, 0 is always
    // false, but vmsle.vi v0, v1, -1 is always true. Instead we use
    // vmsne v0, v1, v1 which is always false.
    if (Imm == 0) {
      unsigned Opc = Inst.getOpcode() == RISCV::PseudoVMSGEU_VI
                         ? RISCV::VMSEQ_VV
                         : RISCV::VMSNE_VV;
      emitToStreamer(Out, MCInstBuilder(Opc)
                              .addOperand(Inst.getOperand(0))
                              .addOperand(Inst.getOperand(1))
                              .addOperand(Inst.getOperand(1))
                              .addOperand(Inst.getOperand(3)));
    } else {
      // Other immediate values can subtract one like signed.
      unsigned Opc = Inst.getOpcode() == RISCV::PseudoVMSGEU_VI
                         ? RISCV::VMSGTU_VI
                         : RISCV::VMSLEU_VI;
      emitToStreamer(Out, MCInstBuilder(Opc)
                              .addOperand(Inst.getOperand(0))
                              .addOperand(Inst.getOperand(1))
                              .addImm(Imm - 1)
                              .addOperand(Inst.getOperand(3)));
    }

    return false;
  }
  }

  emitToStreamer(Out, Inst);
  return false;
}

extern "C" LLVM_EXTERNAL_VISIBILITY void LLVMInitializeRISCVAsmParser() {
  RegisterMCAsmParser<RISCVAsmParser> X(getTheRISCV32Target());
  RegisterMCAsmParser<RISCVAsmParser> Y(getTheRISCV64Target());
}<|MERGE_RESOLUTION|>--- conflicted
+++ resolved
@@ -1724,23 +1724,12 @@
     else
       goto MatchFail;
 
-<<<<<<< HEAD
-    unsigned SewLog2 = Log2_32(Sew / 8);
-    unsigned LmulLog2 = Log2_32(Lmul);
-    RISCVVSEW VSEW = static_cast<RISCVVSEW>(SewLog2);
-    RISCVVLMUL VLMUL =
-        static_cast<RISCVVLMUL>(Fractional ? 8 - LmulLog2 : LmulLog2);
-
-    unsigned VTypeI =
-        RISCVVType::encodeVTYPE(VLMUL, VSEW, TailAgnostic, MaskAgnostic);
-=======
     unsigned LmulLog2 = Log2_32(Lmul);
     RISCVII::VLMUL VLMUL =
         static_cast<RISCVII::VLMUL>(Fractional ? 8 - LmulLog2 : LmulLog2);
 
     unsigned VTypeI =
         RISCVVType::encodeVTYPE(VLMUL, Sew, TailAgnostic, MaskAgnostic);
->>>>>>> 2ab1d525
     Operands.push_back(RISCVOperand::createVType(VTypeI, S, isRV64()));
     return MatchOperand_Success;
   }
@@ -2206,172 +2195,8 @@
     else
       return Error(ValueExprLoc, "bad arch string " + Arch);
 
-<<<<<<< HEAD
-    // .attribute arch overrides the current architecture, so unset all
-    // currently enabled extensions
-    clearFeatureBits(RISCV::FeatureRV32E, "e");
-    clearFeatureBits(RISCV::FeatureStdExtM, "m");
-    clearFeatureBits(RISCV::FeatureStdExtA, "a");
-    clearFeatureBits(RISCV::FeatureStdExtF, "f");
-    clearFeatureBits(RISCV::FeatureStdExtD, "d");
-    clearFeatureBits(RISCV::FeatureStdExtC, "c");
-    clearFeatureBits(RISCV::FeatureStdExtB, "experimental-b");
-    clearFeatureBits(RISCV::FeatureStdExtV, "experimental-v");
-    clearFeatureBits(RISCV::FeatureExtZfh, "experimental-zfh");
-    clearFeatureBits(RISCV::FeatureExtZba, "experimental-zba");
-    clearFeatureBits(RISCV::FeatureExtZbb, "experimental-zbb");
-    clearFeatureBits(RISCV::FeatureExtZbc, "experimental-zbc");
-    clearFeatureBits(RISCV::FeatureExtZbe, "experimental-zbe");
-    clearFeatureBits(RISCV::FeatureExtZbf, "experimental-zbf");
-    clearFeatureBits(RISCV::FeatureExtZbm, "experimental-zbm");
-    clearFeatureBits(RISCV::FeatureExtZbp, "experimental-zbp");
-    clearFeatureBits(RISCV::FeatureExtZbproposedc, "experimental-zbproposedc");
-    clearFeatureBits(RISCV::FeatureExtZbr, "experimental-zbr");
-    clearFeatureBits(RISCV::FeatureExtZbs, "experimental-zbs");
-    clearFeatureBits(RISCV::FeatureExtZbt, "experimental-zbt");
-    clearFeatureBits(RISCV::FeatureExtZvamo, "experimental-zvamo");
-    clearFeatureBits(RISCV::FeatureStdExtZvlsseg, "experimental-zvlsseg");
-
-    while (!Arch.empty()) {
-      bool DropFirst = true;
-      if (Arch[0] == 'i')
-        clearFeatureBits(RISCV::FeatureRV32E, "e");
-      else if (Arch[0] == 'e')
-        setFeatureBits(RISCV::FeatureRV32E, "e");
-      else if (Arch[0] == 'g') {
-        clearFeatureBits(RISCV::FeatureRV32E, "e");
-        setFeatureBits(RISCV::FeatureStdExtM, "m");
-        setFeatureBits(RISCV::FeatureStdExtA, "a");
-        setFeatureBits(RISCV::FeatureStdExtF, "f");
-        setFeatureBits(RISCV::FeatureStdExtD, "d");
-      } else if (Arch[0] == 'm')
-        setFeatureBits(RISCV::FeatureStdExtM, "m");
-      else if (Arch[0] == 'a')
-        setFeatureBits(RISCV::FeatureStdExtA, "a");
-      else if (Arch[0] == 'f')
-        setFeatureBits(RISCV::FeatureStdExtF, "f");
-      else if (Arch[0] == 'd') {
-        setFeatureBits(RISCV::FeatureStdExtF, "f");
-        setFeatureBits(RISCV::FeatureStdExtD, "d");
-      } else if (Arch[0] == 'c') {
-        setFeatureBits(RISCV::FeatureStdExtC, "c");
-      } else if (Arch[0] == 'b') {
-        setFeatureBits(RISCV::FeatureStdExtB, "experimental-b");
-      } else if (Arch[0] == 'v') {
-        setFeatureBits(RISCV::FeatureStdExtV, "experimental-v");
-      } else if (Arch[0] == 's' || Arch[0] == 'x' || Arch[0] == 'z') {
-        StringRef Ext =
-            Arch.take_until([](char c) { return ::isdigit(c) || c == '_'; });
-        if (Ext == "zba")
-          setFeatureBits(RISCV::FeatureExtZba, "experimental-zba");
-        else if (Ext == "zbb")
-          setFeatureBits(RISCV::FeatureExtZbb, "experimental-zbb");
-        else if (Ext == "zbc")
-          setFeatureBits(RISCV::FeatureExtZbc, "experimental-zbc");
-        else if (Ext == "zbe")
-          setFeatureBits(RISCV::FeatureExtZbe, "experimental-zbe");
-        else if (Ext == "zbf")
-          setFeatureBits(RISCV::FeatureExtZbf, "experimental-zbf");
-        else if (Ext == "zbm")
-          setFeatureBits(RISCV::FeatureExtZbm, "experimental-zbm");
-        else if (Ext == "zbp")
-          setFeatureBits(RISCV::FeatureExtZbp, "experimental-zbp");
-        else if (Ext == "zbproposedc")
-          setFeatureBits(RISCV::FeatureExtZbproposedc,
-                         "experimental-zbproposedc");
-        else if (Ext == "zbr")
-          setFeatureBits(RISCV::FeatureExtZbr, "experimental-zbr");
-        else if (Ext == "zbs")
-          setFeatureBits(RISCV::FeatureExtZbs, "experimental-zbs");
-        else if (Ext == "zbt")
-          setFeatureBits(RISCV::FeatureExtZbt, "experimental-zbt");
-        else if (Ext == "zfh")
-          setFeatureBits(RISCV::FeatureExtZfh, "experimental-zfh");
-        else if (Ext == "zvamo")
-          setFeatureBits(RISCV::FeatureExtZvamo, "experimental-zvamo");
-        else if (Ext == "zvlsseg")
-          setFeatureBits(RISCV::FeatureStdExtZvlsseg, "experimental-zvlsseg");
-        else
-          return Error(ValueExprLoc, "bad arch string " + Ext);
-        Arch = Arch.drop_until([](char c) { return ::isdigit(c) || c == '_'; });
-        DropFirst = false;
-      } else
-        return Error(ValueExprLoc, "bad arch string " + Arch);
-
-      if (DropFirst)
-        Arch = Arch.drop_front(1);
-      int major = 0;
-      int minor = 0;
-      Arch.consumeInteger(10, major);
-      Arch.consume_front("p");
-      Arch.consumeInteger(10, minor);
-      Arch = Arch.drop_while([](char c) { return c == '_'; });
-    }
-  }
-
-  if (IsIntegerValue)
-    getTargetStreamer().emitAttribute(Tag, IntegerValue);
-  else {
-    if (Tag != RISCVAttrs::ARCH) {
-      getTargetStreamer().emitTextAttribute(Tag, StringValue);
-    } else {
-      std::string formalArchStr = "rv32";
-      if (getFeatureBits(RISCV::Feature64Bit))
-        formalArchStr = "rv64";
-      if (getFeatureBits(RISCV::FeatureRV32E))
-        formalArchStr = (Twine(formalArchStr) + "e1p9").str();
-      else
-        formalArchStr = (Twine(formalArchStr) + "i2p0").str();
-
-      if (getFeatureBits(RISCV::FeatureStdExtM))
-        formalArchStr = (Twine(formalArchStr) + "_m2p0").str();
-      if (getFeatureBits(RISCV::FeatureStdExtA))
-        formalArchStr = (Twine(formalArchStr) + "_a2p0").str();
-      if (getFeatureBits(RISCV::FeatureStdExtF))
-        formalArchStr = (Twine(formalArchStr) + "_f2p0").str();
-      if (getFeatureBits(RISCV::FeatureStdExtD))
-        formalArchStr = (Twine(formalArchStr) + "_d2p0").str();
-      if (getFeatureBits(RISCV::FeatureStdExtC))
-        formalArchStr = (Twine(formalArchStr) + "_c2p0").str();
-      if (getFeatureBits(RISCV::FeatureStdExtB))
-        formalArchStr = (Twine(formalArchStr) + "_b0p93").str();
-      if (getFeatureBits(RISCV::FeatureStdExtV))
-        formalArchStr = (Twine(formalArchStr) + "_v0p10").str();
-      if (getFeatureBits(RISCV::FeatureExtZfh))
-        formalArchStr = (Twine(formalArchStr) + "_zfh0p1").str();
-      if (getFeatureBits(RISCV::FeatureExtZba))
-        formalArchStr = (Twine(formalArchStr) + "_zba0p93").str();
-      if (getFeatureBits(RISCV::FeatureExtZbb))
-        formalArchStr = (Twine(formalArchStr) + "_zbb0p93").str();
-      if (getFeatureBits(RISCV::FeatureExtZbc))
-        formalArchStr = (Twine(formalArchStr) + "_zbc0p93").str();
-      if (getFeatureBits(RISCV::FeatureExtZbe))
-        formalArchStr = (Twine(formalArchStr) + "_zbe0p93").str();
-      if (getFeatureBits(RISCV::FeatureExtZbf))
-        formalArchStr = (Twine(formalArchStr) + "_zbf0p93").str();
-      if (getFeatureBits(RISCV::FeatureExtZbm))
-        formalArchStr = (Twine(formalArchStr) + "_zbm0p93").str();
-      if (getFeatureBits(RISCV::FeatureExtZbp))
-        formalArchStr = (Twine(formalArchStr) + "_zbp0p93").str();
-      if (getFeatureBits(RISCV::FeatureExtZbproposedc))
-        formalArchStr = (Twine(formalArchStr) + "_zbproposedc0p93").str();
-      if (getFeatureBits(RISCV::FeatureExtZbr))
-        formalArchStr = (Twine(formalArchStr) + "_zbr0p93").str();
-      if (getFeatureBits(RISCV::FeatureExtZbs))
-        formalArchStr = (Twine(formalArchStr) + "_zbs0p93").str();
-      if (getFeatureBits(RISCV::FeatureExtZbt))
-        formalArchStr = (Twine(formalArchStr) + "_zbt0p93").str();
-      if (getFeatureBits(RISCV::FeatureExtZvamo))
-        formalArchStr = (Twine(formalArchStr) + "_zvamo0p10").str();
-      if (getFeatureBits(RISCV::FeatureStdExtZvlsseg))
-        formalArchStr = (Twine(formalArchStr) + "_zvlsseg0p10").str();
-
-      getTargetStreamer().emitTextAttribute(Tag, formalArchStr);
-    }
-=======
     // Then emit the arch string.
     getTargetStreamer().emitTextAttribute(Tag, ISAInfo->toString());
->>>>>>> 2ab1d525
   }
 
   return false;
