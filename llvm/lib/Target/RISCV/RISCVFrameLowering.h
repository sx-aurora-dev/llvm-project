//===-- RISCVFrameLowering.h - Define frame lowering for RISCV -*- C++ -*--===//
//
// Part of the LLVM Project, under the Apache License v2.0 with LLVM Exceptions.
// See https://llvm.org/LICENSE.txt for license information.
// SPDX-License-Identifier: Apache-2.0 WITH LLVM-exception
//
//===----------------------------------------------------------------------===//
//
// This class implements RISCV-specific bits of TargetFrameLowering class.
//
//===----------------------------------------------------------------------===//

#ifndef LLVM_LIB_TARGET_RISCV_RISCVFRAMELOWERING_H
#define LLVM_LIB_TARGET_RISCV_RISCVFRAMELOWERING_H

#include "llvm/CodeGen/TargetFrameLowering.h"
#include "llvm/Support/TypeSize.h"

namespace llvm {
class RISCVSubtarget;

class RISCVFrameLowering : public TargetFrameLowering {
public:
  explicit RISCVFrameLowering(const RISCVSubtarget &STI)
      : TargetFrameLowering(StackGrowsDown,
                            /*StackAlignment=*/Align(16),
                            /*LocalAreaOffset=*/0),
        STI(STI) {}

  void emitPrologue(MachineFunction &MF, MachineBasicBlock &MBB) const override;
  void emitEpilogue(MachineFunction &MF, MachineBasicBlock &MBB) const override;

  StackOffset getFrameIndexReference(const MachineFunction &MF, int FI,
                                     Register &FrameReg) const override;

  void determineCalleeSaves(MachineFunction &MF, BitVector &SavedRegs,
                            RegScavenger *RS) const override;

  void processFunctionBeforeFrameFinalized(MachineFunction &MF,
                                           RegScavenger *RS) const override;

  bool hasFP(const MachineFunction &MF) const override;

  bool hasBP(const MachineFunction &MF) const;

  bool hasReservedCallFrame(const MachineFunction &MF) const override;
  MachineBasicBlock::iterator
  eliminateCallFramePseudoInstr(MachineFunction &MF, MachineBasicBlock &MBB,
                                MachineBasicBlock::iterator MI) const override;
  bool spillCalleeSavedRegisters(MachineBasicBlock &MBB,
                                 MachineBasicBlock::iterator MI,
                                 ArrayRef<CalleeSavedInfo> CSI,
                                 const TargetRegisterInfo *TRI) const override;
  bool
  restoreCalleeSavedRegisters(MachineBasicBlock &MBB,
                              MachineBasicBlock::iterator MI,
                              MutableArrayRef<CalleeSavedInfo> CSI,
                              const TargetRegisterInfo *TRI) const override;

  // Get the first stack adjustment amount for SplitSPAdjust.
  // Return 0 if we don't want to to split the SP adjustment in prologue and
  // epilogue.
  uint64_t getFirstSPAdjustAmount(const MachineFunction &MF) const;

  bool canUseAsPrologue(const MachineBasicBlock &MBB) const override;
  bool canUseAsEpilogue(const MachineBasicBlock &MBB) const override;

<<<<<<< HEAD
=======
  bool enableShrinkWrapping(const MachineFunction &MF) const override;

>>>>>>> 2ab1d525
  bool isSupportedStackID(TargetStackID::Value ID) const override;
  TargetStackID::Value getStackIDForScalableVectors() const override;

protected:
  const RISCVSubtarget &STI;

private:
  void determineFrameLayout(MachineFunction &MF) const;
  void adjustReg(MachineBasicBlock &MBB, MachineBasicBlock::iterator MBBI,
                 const DebugLoc &DL, Register DestReg, Register SrcReg,
                 int64_t Val, MachineInstr::MIFlag Flag) const;
  void adjustStackForRVV(MachineFunction &MF, MachineBasicBlock &MBB,
                         MachineBasicBlock::iterator MBBI, const DebugLoc &DL,
<<<<<<< HEAD
                         int64_t Amount) const;
=======
                         int64_t Amount, MachineInstr::MIFlag Flag) const;
>>>>>>> 2ab1d525
  int64_t assignRVVStackObjectOffsets(MachineFrameInfo &MFI) const;
};
}
#endif<|MERGE_RESOLUTION|>--- conflicted
+++ resolved
@@ -65,11 +65,8 @@
   bool canUseAsPrologue(const MachineBasicBlock &MBB) const override;
   bool canUseAsEpilogue(const MachineBasicBlock &MBB) const override;
 
-<<<<<<< HEAD
-=======
   bool enableShrinkWrapping(const MachineFunction &MF) const override;
 
->>>>>>> 2ab1d525
   bool isSupportedStackID(TargetStackID::Value ID) const override;
   TargetStackID::Value getStackIDForScalableVectors() const override;
 
@@ -83,11 +80,7 @@
                  int64_t Val, MachineInstr::MIFlag Flag) const;
   void adjustStackForRVV(MachineFunction &MF, MachineBasicBlock &MBB,
                          MachineBasicBlock::iterator MBBI, const DebugLoc &DL,
-<<<<<<< HEAD
-                         int64_t Amount) const;
-=======
                          int64_t Amount, MachineInstr::MIFlag Flag) const;
->>>>>>> 2ab1d525
   int64_t assignRVVStackObjectOffsets(MachineFrameInfo &MFI) const;
 };
 }
