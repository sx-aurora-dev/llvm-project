//=- RISCVMachineFunctionInfo.h - RISCV machine function info -----*- C++ -*-=//
//
// Part of the LLVM Project, under the Apache License v2.0 with LLVM Exceptions.
// See https://llvm.org/LICENSE.txt for license information.
// SPDX-License-Identifier: Apache-2.0 WITH LLVM-exception
//
//===----------------------------------------------------------------------===//
//
// This file declares RISCV-specific per-machine-function information.
//
//===----------------------------------------------------------------------===//

#ifndef LLVM_LIB_TARGET_RISCV_RISCVMACHINEFUNCTIONINFO_H
#define LLVM_LIB_TARGET_RISCV_RISCVMACHINEFUNCTIONINFO_H

#include "RISCVSubtarget.h"
#include "llvm/CodeGen/MachineFrameInfo.h"
#include "llvm/CodeGen/MachineFunction.h"

namespace llvm {

/// RISCVMachineFunctionInfo - This class is derived from MachineFunctionInfo
/// and contains private RISCV-specific information for each MachineFunction.
class RISCVMachineFunctionInfo : public MachineFunctionInfo {
private:
  /// FrameIndex for start of varargs area
  int VarArgsFrameIndex = 0;
  /// Size of the save area used for varargs
  int VarArgsSaveSize = 0;
  /// FrameIndex used for transferring values between 64-bit FPRs and a pair
  /// of 32-bit GPRs via the stack.
  int MoveF64FrameIndex = -1;
  /// Size of any opaque stack adjustment due to save/restore libcalls.
  unsigned LibCallStackSize = 0;
  /// Size of RVV stack.
  uint64_t RVVStackSize = 0;
<<<<<<< HEAD
=======
  /// Padding required to keep RVV stack aligned within the main stack.
  uint64_t RVVPadding = 0;
  /// Size of stack frame to save callee saved registers
  unsigned CalleeSavedStackSize = 0;
>>>>>>> 2ab1d525

public:
  RISCVMachineFunctionInfo(const MachineFunction &MF) {}

  int getVarArgsFrameIndex() const { return VarArgsFrameIndex; }
  void setVarArgsFrameIndex(int Index) { VarArgsFrameIndex = Index; }

  unsigned getVarArgsSaveSize() const { return VarArgsSaveSize; }
  void setVarArgsSaveSize(int Size) { VarArgsSaveSize = Size; }

  int getMoveF64FrameIndex(MachineFunction &MF) {
    if (MoveF64FrameIndex == -1)
      MoveF64FrameIndex =
          MF.getFrameInfo().CreateStackObject(8, Align(8), false);
    return MoveF64FrameIndex;
  }

  unsigned getLibCallStackSize() const { return LibCallStackSize; }
  void setLibCallStackSize(unsigned Size) { LibCallStackSize = Size; }

  bool useSaveRestoreLibCalls(const MachineFunction &MF) const {
    // We cannot use fixed locations for the callee saved spill slots if the
    // function uses a varargs save area, or is an interrupt handler.
    return MF.getSubtarget<RISCVSubtarget>().enableSaveRestore() &&
           VarArgsSaveSize == 0 && !MF.getFrameInfo().hasTailCall() &&
           !MF.getFunction().hasFnAttribute("interrupt");
  }

  uint64_t getRVVStackSize() const { return RVVStackSize; }
  void setRVVStackSize(uint64_t Size) { RVVStackSize = Size; }
<<<<<<< HEAD
=======

  uint64_t getRVVPadding() const { return RVVPadding; }
  void setRVVPadding(uint64_t Padding) { RVVPadding = Padding; }

  unsigned getCalleeSavedStackSize() const { return CalleeSavedStackSize; }
  void setCalleeSavedStackSize(unsigned Size) { CalleeSavedStackSize = Size; }
>>>>>>> 2ab1d525
};

} // end namespace llvm

#endif // LLVM_LIB_TARGET_RISCV_RISCVMACHINEFUNCTIONINFO_H<|MERGE_RESOLUTION|>--- conflicted
+++ resolved
@@ -34,13 +34,10 @@
   unsigned LibCallStackSize = 0;
   /// Size of RVV stack.
   uint64_t RVVStackSize = 0;
-<<<<<<< HEAD
-=======
   /// Padding required to keep RVV stack aligned within the main stack.
   uint64_t RVVPadding = 0;
   /// Size of stack frame to save callee saved registers
   unsigned CalleeSavedStackSize = 0;
->>>>>>> 2ab1d525
 
 public:
   RISCVMachineFunctionInfo(const MachineFunction &MF) {}
@@ -71,15 +68,12 @@
 
   uint64_t getRVVStackSize() const { return RVVStackSize; }
   void setRVVStackSize(uint64_t Size) { RVVStackSize = Size; }
-<<<<<<< HEAD
-=======
 
   uint64_t getRVVPadding() const { return RVVPadding; }
   void setRVVPadding(uint64_t Padding) { RVVPadding = Padding; }
 
   unsigned getCalleeSavedStackSize() const { return CalleeSavedStackSize; }
   void setCalleeSavedStackSize(unsigned Size) { CalleeSavedStackSize = Size; }
->>>>>>> 2ab1d525
 };
 
 } // end namespace llvm
