//===-- RISCVInstrInfoZfh.td - RISC-V 'Zfh' instructions ---*- tablegen -*-===//
//
// Part of the LLVM Project, under the Apache License v2.0 with LLVM Exceptions.
// See https://llvm.org/LICENSE.txt for license information.
// SPDX-License-Identifier: Apache-2.0 WITH LLVM-exception
//
//===----------------------------------------------------------------------===//
//
// This file describes the RISC-V instructions from the standard 'Zfh'
// half-precision floating-point extension, version 1.0.
//
//===----------------------------------------------------------------------===//

//===----------------------------------------------------------------------===//
// RISC-V specific DAG Nodes.
//===----------------------------------------------------------------------===//

def SDT_RISCVFMV_H_X
    : SDTypeProfile<1, 1, [SDTCisVT<0, f16>, SDTCisVT<1, XLenVT>]>;
def SDT_RISCVFMV_X_ANYEXTH
    : SDTypeProfile<1, 1, [SDTCisVT<0, XLenVT>, SDTCisVT<1, f16>]>;

def riscv_fmv_h_x
    : SDNode<"RISCVISD::FMV_H_X", SDT_RISCVFMV_H_X>;
def riscv_fmv_x_anyexth
    : SDNode<"RISCVISD::FMV_X_ANYEXTH", SDT_RISCVFMV_X_ANYEXTH>;

//===----------------------------------------------------------------------===//
// Instructions
//===----------------------------------------------------------------------===//

let Predicates = [HasStdExtZfhmin] in {
def FLH : FPLoad_r<0b001, "flh", FPR16, WriteFLD16>;

// Operands for stores are in the order srcreg, base, offset rather than
// reflecting the order these fields are specified in the instruction
// encoding.
def FSH : FPStore_r<0b001, "fsh", FPR16, WriteFST16>;
} // Predicates = [HasStdExtZfhmin]

let Predicates = [HasStdExtZfh] in {
let SchedRW = [WriteFMA16, ReadFMA16, ReadFMA16, ReadFMA16] in {
def FMADD_H  : FPFMA_rrr_frm<OPC_MADD,  0b10, "fmadd.h",  FPR16>;
def FMSUB_H  : FPFMA_rrr_frm<OPC_MSUB,  0b10, "fmsub.h",  FPR16>;
def FNMSUB_H : FPFMA_rrr_frm<OPC_NMSUB, 0b10, "fnmsub.h", FPR16>;
def FNMADD_H : FPFMA_rrr_frm<OPC_NMADD, 0b10, "fnmadd.h", FPR16>;
}

def : FPFMADynFrmAlias<FMADD_H,  "fmadd.h",  FPR16>;
def : FPFMADynFrmAlias<FMSUB_H,  "fmsub.h",  FPR16>;
def : FPFMADynFrmAlias<FNMSUB_H, "fnmsub.h", FPR16>;
def : FPFMADynFrmAlias<FNMADD_H, "fnmadd.h", FPR16>;

def FADD_H : FPALU_rr_frm<0b0000010, "fadd.h", FPR16>,
             Sched<[WriteFALU16, ReadFALU16, ReadFALU16]>;
def FSUB_H : FPALU_rr_frm<0b0000110, "fsub.h", FPR16>,
             Sched<[WriteFALU16, ReadFALU16, ReadFALU16]>;
def FMUL_H : FPALU_rr_frm<0b0001010, "fmul.h", FPR16>,
             Sched<[WriteFMul16, ReadFMul16, ReadFMul16]>;
def FDIV_H : FPALU_rr_frm<0b0001110, "fdiv.h", FPR16>,
             Sched<[WriteFDiv16, ReadFDiv16, ReadFDiv16]>;

def        : FPALUDynFrmAlias<FADD_H, "fadd.h", FPR16>;
def        : FPALUDynFrmAlias<FSUB_H, "fsub.h", FPR16>;
def        : FPALUDynFrmAlias<FMUL_H, "fmul.h", FPR16>;
def        : FPALUDynFrmAlias<FDIV_H, "fdiv.h", FPR16>;

def FSQRT_H : FPUnaryOp_r_frm<0b0101110, 0b00000, FPR16, FPR16, "fsqrt.h">,
              Sched<[WriteFSqrt16, ReadFSqrt16]>;
def         : FPUnaryOpDynFrmAlias<FSQRT_H, "fsqrt.h", FPR16, FPR16>;

let SchedRW = [WriteFSGNJ16, ReadFSGNJ16, ReadFSGNJ16],
    mayRaiseFPException = 0 in {
def FSGNJ_H  : FPALU_rr<0b0010010, 0b000, "fsgnj.h", FPR16>;
def FSGNJN_H : FPALU_rr<0b0010010, 0b001, "fsgnjn.h", FPR16>;
def FSGNJX_H : FPALU_rr<0b0010010, 0b010, "fsgnjx.h", FPR16>;
}

let SchedRW = [WriteFMinMax16, ReadFMinMax16, ReadFMinMax16] in {
def FMIN_H   : FPALU_rr<0b0010110, 0b000, "fmin.h", FPR16>;
def FMAX_H   : FPALU_rr<0b0010110, 0b001, "fmax.h", FPR16>;
}

def FCVT_W_H : FPUnaryOp_r_frm<0b1100010, 0b00000, GPR, FPR16, "fcvt.w.h">,
               Sched<[WriteFCvtF16ToI32, ReadFCvtF16ToI32]>;
def          : FPUnaryOpDynFrmAlias<FCVT_W_H, "fcvt.w.h", GPR, FPR16>;

def FCVT_WU_H : FPUnaryOp_r_frm<0b1100010, 0b00001, GPR, FPR16, "fcvt.wu.h">,
                Sched<[WriteFCvtF16ToI32, ReadFCvtF16ToI32]>;
def           : FPUnaryOpDynFrmAlias<FCVT_WU_H, "fcvt.wu.h", GPR, FPR16>;

def FCVT_H_W : FPUnaryOp_r_frm<0b1101010, 0b00000, FPR16, GPR, "fcvt.h.w">,
               Sched<[WriteFCvtI32ToF16, ReadFCvtI32ToF16]>;
def          : FPUnaryOpDynFrmAlias<FCVT_H_W, "fcvt.h.w", FPR16, GPR>;

def FCVT_H_WU : FPUnaryOp_r_frm<0b1101010, 0b00001, FPR16, GPR, "fcvt.h.wu">,
                Sched<[WriteFCvtI32ToF16, ReadFCvtI32ToF16]>;
def           : FPUnaryOpDynFrmAlias<FCVT_H_WU, "fcvt.h.wu", FPR16, GPR>;
} // Predicates = [HasStdExtZfh]

let Predicates = [HasStdExtZfhmin] in {
def FCVT_H_S : FPUnaryOp_r_frm<0b0100010, 0b00000, FPR16, FPR32, "fcvt.h.s">,
               Sched<[WriteFCvtF32ToF16, ReadFCvtF32ToF16]>;
def          : FPUnaryOpDynFrmAlias<FCVT_H_S, "fcvt.h.s", FPR16, FPR32>;

def FCVT_S_H : FPUnaryOp_r<0b0100000, 0b00010, 0b000, FPR32, FPR16, "fcvt.s.h">,
               Sched<[WriteFCvtF16ToF32, ReadFCvtF16ToF32]>;

let mayRaiseFPException = 0 in
def FMV_X_H : FPUnaryOp_r<0b1110010, 0b00000, 0b000, GPR, FPR16, "fmv.x.h">,
              Sched<[WriteFMovF16ToI16, ReadFMovF16ToI16]>;

let mayRaiseFPException = 0 in
def FMV_H_X : FPUnaryOp_r<0b1111010, 0b00000, 0b000, FPR16, GPR, "fmv.h.x">,
              Sched<[WriteFMovI16ToF16, ReadFMovI16ToF16]>;
} // Predicates = [HasStdExtZfhmin]

let Predicates = [HasStdExtZfh] in {

let SchedRW = [WriteFCmp16, ReadFCmp16, ReadFCmp16] in {
def FEQ_H : FPCmp_rr<0b1010010, 0b010, "feq.h", FPR16>;
def FLT_H : FPCmp_rr<0b1010010, 0b001, "flt.h", FPR16>;
def FLE_H : FPCmp_rr<0b1010010, 0b000, "fle.h", FPR16>;
}

let mayRaiseFPException = 0 in
def FCLASS_H : FPUnaryOp_r<0b1110010, 0b00000, 0b001, GPR, FPR16, "fclass.h">,
               Sched<[WriteFClass16, ReadFClass16]>;
} // Predicates = [HasStdExtZfh]

let Predicates = [HasStdExtZfh, IsRV64] in {
def FCVT_L_H  : FPUnaryOp_r_frm<0b1100010, 0b00010, GPR, FPR16, "fcvt.l.h">,
                Sched<[WriteFCvtF16ToI64, ReadFCvtF16ToI64]>;
def           : FPUnaryOpDynFrmAlias<FCVT_L_H, "fcvt.l.h", GPR, FPR16>;

def FCVT_LU_H  : FPUnaryOp_r_frm<0b1100010, 0b00011, GPR, FPR16, "fcvt.lu.h">,
                 Sched<[WriteFCvtF16ToI64, ReadFCvtF16ToI64]>;
def            : FPUnaryOpDynFrmAlias<FCVT_LU_H, "fcvt.lu.h", GPR, FPR16>;

def FCVT_H_L : FPUnaryOp_r_frm<0b1101010, 0b00010, FPR16, GPR, "fcvt.h.l">,
               Sched<[WriteFCvtI64ToF16, ReadFCvtI64ToF16]>;
def          : FPUnaryOpDynFrmAlias<FCVT_H_L, "fcvt.h.l", FPR16, GPR>;

def FCVT_H_LU : FPUnaryOp_r_frm<0b1101010, 0b00011, FPR16, GPR, "fcvt.h.lu">,
                Sched<[WriteFCvtI64ToF16, ReadFCvtI64ToF16]>;
def           : FPUnaryOpDynFrmAlias<FCVT_H_LU, "fcvt.h.lu", FPR16, GPR>;
} // Predicates = [HasStdExtZfh, IsRV64]

let Predicates = [HasStdExtZfhmin, HasStdExtD] in {
def FCVT_H_D : FPUnaryOp_r_frm<0b0100010, 0b00001, FPR16, FPR64, "fcvt.h.d">,
               Sched<[WriteFCvtF64ToF16, ReadFCvtF64ToF16]>;
def          : FPUnaryOpDynFrmAlias<FCVT_H_D, "fcvt.h.d", FPR16, FPR64>;

def FCVT_D_H : FPUnaryOp_r<0b0100001, 0b00010, 0b000, FPR64, FPR16, "fcvt.d.h">,
               Sched<[WriteFCvtF16ToF64, ReadFCvtF16ToF64]>;
} // Predicates = [HasStdExtZfhmin, HasStdExtD]

//===----------------------------------------------------------------------===//
// Assembler Pseudo Instructions (User-Level ISA, Version 2.2, Chapter 20)
//===----------------------------------------------------------------------===//

let Predicates = [HasStdExtZfhmin] in {
def : InstAlias<"flh $rd, (${rs1})",  (FLH FPR16:$rd,  GPR:$rs1, 0), 0>;
def : InstAlias<"fsh $rs2, (${rs1})", (FSH FPR16:$rs2, GPR:$rs1, 0), 0>;
} // Predicates = [HasStdExtZfhmin]

let Predicates = [HasStdExtZfh] in {
def : InstAlias<"fmv.h $rd, $rs",  (FSGNJ_H  FPR16:$rd, FPR16:$rs, FPR16:$rs)>;
def : InstAlias<"fabs.h $rd, $rs", (FSGNJX_H FPR16:$rd, FPR16:$rs, FPR16:$rs)>;
def : InstAlias<"fneg.h $rd, $rs", (FSGNJN_H FPR16:$rd, FPR16:$rs, FPR16:$rs)>;

// fgt.h/fge.h are recognised by the GNU assembler but the canonical
// flt.h/fle.h forms will always be printed. Therefore, set a zero weight.
def : InstAlias<"fgt.h $rd, $rs, $rt",
                (FLT_H GPR:$rd, FPR16:$rt, FPR16:$rs), 0>;
def : InstAlias<"fge.h $rd, $rs, $rt",
                (FLE_H GPR:$rd, FPR16:$rt, FPR16:$rs), 0>;
} // Predicates = [HasStdExtZfh]

let Predicates = [HasStdExtZfhmin] in {
def PseudoFLH  : PseudoFloatLoad<"flh", FPR16>;
def PseudoFSH  : PseudoStore<"fsh", FPR16>;
let usesCustomInserter = 1 in {
def PseudoQuietFLE_H : PseudoQuietFCMP<FPR16>;
def PseudoQuietFLT_H : PseudoQuietFCMP<FPR16>;
}
} // Predicates = [HasStdExtZfhmin]

//===----------------------------------------------------------------------===//
// Pseudo-instructions and codegen patterns
//===----------------------------------------------------------------------===//

/// Generic pattern classes
class PatFpr16Fpr16<SDPatternOperator OpNode, RVInstR Inst>
    : Pat<(OpNode FPR16:$rs1, FPR16:$rs2), (Inst $rs1, $rs2)>;

class PatFpr16Fpr16DynFrm<SDPatternOperator OpNode, RVInstRFrm Inst>
    : Pat<(OpNode FPR16:$rs1, FPR16:$rs2), (Inst $rs1, $rs2, 0b111)>;

let Predicates = [HasStdExtZfh] in {

/// Float constants
def : Pat<(f16 (fpimm0)), (FMV_H_X X0)>;

/// Float conversion operations

// [u]int32<->float conversion patterns must be gated on IsRV32 or IsRV64, so
// are defined later.

/// Float arithmetic operations

def : PatFpr16Fpr16DynFrm<any_fadd, FADD_H>;
def : PatFpr16Fpr16DynFrm<any_fsub, FSUB_H>;
def : PatFpr16Fpr16DynFrm<any_fmul, FMUL_H>;
def : PatFpr16Fpr16DynFrm<any_fdiv, FDIV_H>;

def : Pat<(any_fsqrt FPR16:$rs1), (FSQRT_H FPR16:$rs1, 0b111)>;

def : Pat<(fneg FPR16:$rs1), (FSGNJN_H $rs1, $rs1)>;
def : Pat<(fabs FPR16:$rs1), (FSGNJX_H $rs1, $rs1)>;

def : PatFpr16Fpr16<fcopysign, FSGNJ_H>;
def : Pat<(fcopysign FPR16:$rs1, (fneg FPR16:$rs2)), (FSGNJN_H $rs1, $rs2)>;
def : Pat<(fcopysign FPR16:$rs1, FPR32:$rs2),
          (FSGNJ_H $rs1, (FCVT_H_S $rs2, 0b111))>;
def : Pat<(fcopysign FPR32:$rs1, FPR16:$rs2), (FSGNJ_S $rs1, (FCVT_S_H $rs2))>;

// fmadd: rs1 * rs2 + rs3
def : Pat<(any_fma FPR16:$rs1, FPR16:$rs2, FPR16:$rs3),
          (FMADD_H $rs1, $rs2, $rs3, 0b111)>;

// fmsub: rs1 * rs2 - rs3
def : Pat<(any_fma FPR16:$rs1, FPR16:$rs2, (fneg FPR16:$rs3)),
          (FMSUB_H FPR16:$rs1, FPR16:$rs2, FPR16:$rs3, 0b111)>;

// fnmsub: -rs1 * rs2 + rs3
def : Pat<(any_fma (fneg FPR16:$rs1), FPR16:$rs2, FPR16:$rs3),
          (FNMSUB_H FPR16:$rs1, FPR16:$rs2, FPR16:$rs3, 0b111)>;

// fnmadd: -rs1 * rs2 - rs3
def : Pat<(any_fma (fneg FPR16:$rs1), FPR16:$rs2, (fneg FPR16:$rs3)),
          (FNMADD_H FPR16:$rs1, FPR16:$rs2, FPR16:$rs3, 0b111)>;

// The ratified 20191213 ISA spec defines fmin and fmax in a way that matches
// LLVM's fminnum and fmaxnum
// <https://github.com/riscv/riscv-isa-manual/commit/cd20cee7efd9bac7c5aa127ec3b451749d2b3cce>.
def : PatFpr16Fpr16<fminnum, FMIN_H>;
def : PatFpr16Fpr16<fmaxnum, FMAX_H>;

/// Setcc
// FIXME: SETEQ/SETLT/SETLE imply nonans, can we pick better instructions for
// strict versions of those.

// Match non-signaling FEQ_D
def : PatSetCC<FPR16, any_fsetcc, SETEQ, FEQ_H>;
def : PatSetCC<FPR16, any_fsetcc, SETOEQ, FEQ_H>;
def : PatSetCC<FPR16, strict_fsetcc, SETLT, PseudoQuietFLT_H>;
def : PatSetCC<FPR16, strict_fsetcc, SETOLT, PseudoQuietFLT_H>;
def : PatSetCC<FPR16, strict_fsetcc, SETLE, PseudoQuietFLE_H>;
def : PatSetCC<FPR16, strict_fsetcc, SETOLE, PseudoQuietFLE_H>;

// Match signaling FEQ_H
def : Pat<(strict_fsetccs FPR16:$rs1, FPR16:$rs2, SETEQ),
          (AND (FLE_H $rs1, $rs2),
               (FLE_H $rs2, $rs1))>;
def : Pat<(strict_fsetccs FPR16:$rs1, FPR16:$rs2, SETOEQ),
          (AND (FLE_H $rs1, $rs2),
               (FLE_H $rs2, $rs1))>;
// If both operands are the same, use a single FLE.
def : Pat<(strict_fsetccs FPR16:$rs1, FPR16:$rs1, SETEQ),
          (FLE_H $rs1, $rs1)>;
def : Pat<(strict_fsetccs FPR16:$rs1, FPR16:$rs1, SETOEQ),
          (FLE_H $rs1, $rs1)>;

def : PatSetCC<FPR16, any_fsetccs, SETLT, FLT_H>;
def : PatSetCC<FPR16, any_fsetccs, SETOLT, FLT_H>;
def : PatSetCC<FPR16, any_fsetccs, SETLE, FLE_H>;
def : PatSetCC<FPR16, any_fsetccs, SETOLE, FLE_H>;

def Select_FPR16_Using_CC_GPR : SelectCC_rrirr<FPR16, GPR>;
} // Predicates = [HasStdExtZfh]

let Predicates = [HasStdExtZfhmin] in {
/// Loads

defm : LdPat<load, FLH, f16>;

/// Stores

defm : StPat<store, FSH, FPR16, f16>;

/// Float conversion operations

// f32 -> f16, f16 -> f32
def : Pat<(any_fpround FPR32:$rs1), (FCVT_H_S FPR32:$rs1, 0b111)>;
def : Pat<(any_fpextend FPR16:$rs1), (FCVT_S_H FPR16:$rs1)>;

// Moves (no conversion)
def : Pat<(riscv_fmv_h_x GPR:$src), (FMV_H_X GPR:$src)>;
def : Pat<(riscv_fmv_x_anyexth FPR16:$src), (FMV_X_H FPR16:$src)>;
} // Predicates = [HasStdExtZfhmin]

let Predicates = [HasStdExtZfh, IsRV32] in {
<<<<<<< HEAD
// float->[u]int. Round-to-zero must be used.
def : Pat<(i32 (fp_to_sint FPR16:$rs1)), (FCVT_W_H $rs1, 0b001)>;
def : Pat<(i32 (fp_to_uint FPR16:$rs1)), (FCVT_WU_H $rs1, 0b001)>;

// [u]int->float. Match GCC and default to using dynamic rounding mode.
def : Pat<(sint_to_fp (i32 GPR:$rs1)), (FCVT_H_W $rs1, 0b111)>;
def : Pat<(uint_to_fp (i32 GPR:$rs1)), (FCVT_H_WU $rs1, 0b111)>;
=======
// half->[u]int. Round-to-zero must be used.
def : Pat<(i32 (any_fp_to_sint FPR16:$rs1)), (FCVT_W_H $rs1, 0b001)>;
def : Pat<(i32 (any_fp_to_uint FPR16:$rs1)), (FCVT_WU_H $rs1, 0b001)>;

// Saturating float->[u]int32.
def : Pat<(i32 (riscv_fcvt_x FPR16:$rs1, timm:$frm)), (FCVT_W_H $rs1, timm:$frm)>;
def : Pat<(i32 (riscv_fcvt_xu FPR16:$rs1, timm:$frm)), (FCVT_WU_H $rs1, timm:$frm)>;

// half->int32 with current rounding mode.
def : Pat<(i32 (any_lrint FPR16:$rs1)), (FCVT_W_H $rs1, 0b111)>;

// half->int32 rounded to nearest with ties rounded away from zero.
def : Pat<(i32 (any_lround FPR16:$rs1)), (FCVT_W_H $rs1, 0b100)>;

// [u]int->half. Match GCC and default to using dynamic rounding mode.
def : Pat<(any_sint_to_fp (i32 GPR:$rs1)), (FCVT_H_W $rs1, 0b111)>;
def : Pat<(any_uint_to_fp (i32 GPR:$rs1)), (FCVT_H_WU $rs1, 0b111)>;
>>>>>>> 2ab1d525
} // Predicates = [HasStdExtZfh, IsRV32]

let Predicates = [HasStdExtZfh, IsRV64] in {
// Use target specific isd nodes to help us remember the result is sign
// extended. Matching sext_inreg+fptoui/fptosi may cause the conversion to be
// duplicated if it has another user that didn't need the sign_extend.
def : Pat<(riscv_any_fcvt_w_rv64 FPR16:$rs1, timm:$frm),  (FCVT_W_H $rs1, timm:$frm)>;
def : Pat<(riscv_any_fcvt_wu_rv64 FPR16:$rs1, timm:$frm), (FCVT_WU_H $rs1, timm:$frm)>;

// half->[u]int64. Round-to-zero must be used.
def : Pat<(i64 (any_fp_to_sint FPR16:$rs1)), (FCVT_L_H $rs1, 0b001)>;
def : Pat<(i64 (any_fp_to_uint FPR16:$rs1)), (FCVT_LU_H $rs1, 0b001)>;

// Saturating float->[u]int64.
def : Pat<(i64 (riscv_fcvt_x FPR16:$rs1, timm:$frm)), (FCVT_L_H $rs1, timm:$frm)>;
def : Pat<(i64 (riscv_fcvt_xu FPR16:$rs1, timm:$frm)), (FCVT_LU_H $rs1, timm:$frm)>;

<<<<<<< HEAD
// FP->[u]int64
def : Pat<(i64 (fp_to_sint FPR16:$rs1)), (FCVT_L_H $rs1, 0b001)>;
def : Pat<(i64 (fp_to_uint FPR16:$rs1)), (FCVT_LU_H $rs1, 0b001)>;

// [u]int->fp. Match GCC and default to using dynamic rounding mode.
def : Pat<(sint_to_fp (i64 (sexti32 (i64 GPR:$rs1)))), (FCVT_H_W $rs1, 0b111)>;
def : Pat<(uint_to_fp (i64 (zexti32 (i64 GPR:$rs1)))), (FCVT_H_WU $rs1, 0b111)>;
def : Pat<(sint_to_fp (i64 GPR:$rs1)), (FCVT_H_L $rs1, 0b111)>;
def : Pat<(uint_to_fp (i64 GPR:$rs1)), (FCVT_H_LU $rs1, 0b111)>;
=======
// half->int64 with current rounding mode.
def : Pat<(i64 (any_lrint FPR16:$rs1)), (FCVT_L_H $rs1, 0b111)>;
def : Pat<(i64 (any_llrint FPR16:$rs1)), (FCVT_L_H $rs1, 0b111)>;

// half->int64 rounded to nearest with ties rounded away from zero.
def : Pat<(i64 (any_lround FPR16:$rs1)), (FCVT_L_H $rs1, 0b100)>;
def : Pat<(i64 (any_llround FPR16:$rs1)), (FCVT_L_H $rs1, 0b100)>;

// [u]int->fp. Match GCC and default to using dynamic rounding mode.
def : Pat<(any_sint_to_fp (i64 (sexti32 (i64 GPR:$rs1)))), (FCVT_H_W $rs1, 0b111)>;
def : Pat<(any_uint_to_fp (i64 (zexti32 (i64 GPR:$rs1)))), (FCVT_H_WU $rs1, 0b111)>;
def : Pat<(any_sint_to_fp (i64 GPR:$rs1)), (FCVT_H_L $rs1, 0b111)>;
def : Pat<(any_uint_to_fp (i64 GPR:$rs1)), (FCVT_H_LU $rs1, 0b111)>;
>>>>>>> 2ab1d525
} // Predicates = [HasStdExtZfh, IsRV64]

let Predicates = [HasStdExtZfhmin, HasStdExtD] in {
/// Float conversion operations
// f64 -> f16, f16 -> f64
def : Pat<(any_fpround FPR64:$rs1), (FCVT_H_D FPR64:$rs1, 0b111)>;
def : Pat<(any_fpextend FPR16:$rs1), (FCVT_D_H FPR16:$rs1)>;

/// Float arithmetic operations
def : Pat<(fcopysign FPR16:$rs1, FPR64:$rs2),
          (FSGNJ_H $rs1, (FCVT_H_D $rs2, 0b111))>;
def : Pat<(fcopysign FPR64:$rs1, FPR16:$rs2), (FSGNJ_D $rs1, (FCVT_D_H $rs2))>;
} // Predicates = [HasStdExtZfhmin, HasStdExtD]<|MERGE_RESOLUTION|>--- conflicted
+++ resolved
@@ -301,15 +301,6 @@
 } // Predicates = [HasStdExtZfhmin]
 
 let Predicates = [HasStdExtZfh, IsRV32] in {
-<<<<<<< HEAD
-// float->[u]int. Round-to-zero must be used.
-def : Pat<(i32 (fp_to_sint FPR16:$rs1)), (FCVT_W_H $rs1, 0b001)>;
-def : Pat<(i32 (fp_to_uint FPR16:$rs1)), (FCVT_WU_H $rs1, 0b001)>;
-
-// [u]int->float. Match GCC and default to using dynamic rounding mode.
-def : Pat<(sint_to_fp (i32 GPR:$rs1)), (FCVT_H_W $rs1, 0b111)>;
-def : Pat<(uint_to_fp (i32 GPR:$rs1)), (FCVT_H_WU $rs1, 0b111)>;
-=======
 // half->[u]int. Round-to-zero must be used.
 def : Pat<(i32 (any_fp_to_sint FPR16:$rs1)), (FCVT_W_H $rs1, 0b001)>;
 def : Pat<(i32 (any_fp_to_uint FPR16:$rs1)), (FCVT_WU_H $rs1, 0b001)>;
@@ -327,7 +318,6 @@
 // [u]int->half. Match GCC and default to using dynamic rounding mode.
 def : Pat<(any_sint_to_fp (i32 GPR:$rs1)), (FCVT_H_W $rs1, 0b111)>;
 def : Pat<(any_uint_to_fp (i32 GPR:$rs1)), (FCVT_H_WU $rs1, 0b111)>;
->>>>>>> 2ab1d525
 } // Predicates = [HasStdExtZfh, IsRV32]
 
 let Predicates = [HasStdExtZfh, IsRV64] in {
@@ -345,17 +335,6 @@
 def : Pat<(i64 (riscv_fcvt_x FPR16:$rs1, timm:$frm)), (FCVT_L_H $rs1, timm:$frm)>;
 def : Pat<(i64 (riscv_fcvt_xu FPR16:$rs1, timm:$frm)), (FCVT_LU_H $rs1, timm:$frm)>;
 
-<<<<<<< HEAD
-// FP->[u]int64
-def : Pat<(i64 (fp_to_sint FPR16:$rs1)), (FCVT_L_H $rs1, 0b001)>;
-def : Pat<(i64 (fp_to_uint FPR16:$rs1)), (FCVT_LU_H $rs1, 0b001)>;
-
-// [u]int->fp. Match GCC and default to using dynamic rounding mode.
-def : Pat<(sint_to_fp (i64 (sexti32 (i64 GPR:$rs1)))), (FCVT_H_W $rs1, 0b111)>;
-def : Pat<(uint_to_fp (i64 (zexti32 (i64 GPR:$rs1)))), (FCVT_H_WU $rs1, 0b111)>;
-def : Pat<(sint_to_fp (i64 GPR:$rs1)), (FCVT_H_L $rs1, 0b111)>;
-def : Pat<(uint_to_fp (i64 GPR:$rs1)), (FCVT_H_LU $rs1, 0b111)>;
-=======
 // half->int64 with current rounding mode.
 def : Pat<(i64 (any_lrint FPR16:$rs1)), (FCVT_L_H $rs1, 0b111)>;
 def : Pat<(i64 (any_llrint FPR16:$rs1)), (FCVT_L_H $rs1, 0b111)>;
@@ -369,7 +348,6 @@
 def : Pat<(any_uint_to_fp (i64 (zexti32 (i64 GPR:$rs1)))), (FCVT_H_WU $rs1, 0b111)>;
 def : Pat<(any_sint_to_fp (i64 GPR:$rs1)), (FCVT_H_L $rs1, 0b111)>;
 def : Pat<(any_uint_to_fp (i64 GPR:$rs1)), (FCVT_H_LU $rs1, 0b111)>;
->>>>>>> 2ab1d525
 } // Predicates = [HasStdExtZfh, IsRV64]
 
 let Predicates = [HasStdExtZfhmin, HasStdExtD] in {
