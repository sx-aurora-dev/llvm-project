//===-- RISCVInstrInfoV.td - RISC-V 'V' instructions -------*- tablegen -*-===//
//
// Part of the LLVM Project, under the Apache License v2.0 with LLVM Exceptions.
// See https://llvm.org/LICENSE.txt for license information.
// SPDX-License-Identifier: Apache-2.0 WITH LLVM-exception
//
//===----------------------------------------------------------------------===//
///
/// This file describes the RISC-V instructions from the standard 'V' Vector
/// extension, version 0.10.
/// This version is still experimental as the 'V' extension hasn't been
/// ratified yet.
///
//===----------------------------------------------------------------------===//

include "RISCVInstrFormatsV.td"

//===----------------------------------------------------------------------===//
// Operand and SDNode transformation definitions.
//===----------------------------------------------------------------------===//

class VTypeIAsmOperand<int VTypeINum> : AsmOperandClass {
  let Name = "VTypeI" # VTypeINum;
  let ParserMethod = "parseVTypeI";
  let DiagnosticType = "InvalidVTypeI";
  let RenderMethod = "addVTypeIOperands";
}

class VTypeIOp<int VTypeINum> : Operand<XLenVT> {
  let ParserMatchClass = VTypeIAsmOperand<VTypeINum>;
  let PrintMethod = "printVTypeI";
  let DecoderMethod = "decodeUImmOperand<"#VTypeINum#">";
}

def VTypeIOp10 : VTypeIOp<10>;
def VTypeIOp11 : VTypeIOp<11>;

def VMaskAsmOperand : AsmOperandClass {
  let Name = "RVVMaskRegOpOperand";
  let RenderMethod = "addRegOperands";
  let PredicateMethod = "isV0Reg";
  let ParserMethod = "parseMaskReg";
  let IsOptional = 1;
  let DefaultMethod = "defaultMaskRegOp";
  let DiagnosticType = "InvalidVMaskRegister";
}

def VMaskOp : RegisterOperand<VMV0> {
  let ParserMatchClass = VMaskAsmOperand;
  let PrintMethod = "printVMaskReg";
  let EncoderMethod = "getVMaskReg";
  let DecoderMethod = "decodeVMaskReg";
}

def simm5 : Operand<XLenVT>, ImmLeaf<XLenVT, [{return isInt<5>(Imm);}]> {
  let ParserMatchClass = SImmAsmOperand<5>;
  let EncoderMethod = "getImmOpValue";
  let DecoderMethod = "decodeSImmOperand<5>";
  let MCOperandPredicate = [{
    int64_t Imm;
    if (MCOp.evaluateAsConstantImm(Imm))
      return isInt<5>(Imm);
    return MCOp.isBareSymbolRef();
  }];
}

def SImm5Plus1AsmOperand : AsmOperandClass {
  let Name = "SImm5Plus1";
  let RenderMethod = "addImmOperands";
  let DiagnosticType = "InvalidSImm5Plus1";
}

def simm5_plus1 : Operand<XLenVT>, ImmLeaf<XLenVT,
  [{return (isInt<5>(Imm) && Imm != -16) || Imm == 16;}]> {
  let ParserMatchClass = SImm5Plus1AsmOperand;
  let MCOperandPredicate = [{
    int64_t Imm;
    if (MCOp.evaluateAsConstantImm(Imm))
      return (isInt<5>(Imm) && Imm != -16) || Imm == 16;
    return MCOp.isBareSymbolRef();
  }];
}

def simm5_plus1_nonzero : ImmLeaf<XLenVT,
  [{return Imm != 0 && ((isInt<5>(Imm) && Imm != -16) || Imm == 16);}]>;

//===----------------------------------------------------------------------===//
// Scheduling definitions.
//===----------------------------------------------------------------------===//

class VMVRSched<int n>: Sched <[!cast<SchedReadWrite>("WriteVMov" # n # "V"),
                                !cast<SchedReadWrite>("ReadVMov" # n # "V")]>;

class VLESched<int n> : Sched <[!cast<SchedReadWrite>("WriteVLDE" # n),
                                ReadVLDX, ReadVMask]>;

class VSESched<int n> : Sched <[!cast<SchedReadWrite>("WriteVSTE" # n),
                                !cast<SchedReadWrite>("ReadVSTE" # n # "V"),
                                ReadVSTX, ReadVMask]>;

class VLSSched<int n> : Sched <[!cast<SchedReadWrite>("WriteVLDS" # n),
                                ReadVLDX, ReadVLDSX, ReadVMask]>;

class VSSSched<int n> : Sched <[!cast<SchedReadWrite>("WriteVSTS" # n),
                                !cast<SchedReadWrite>("ReadVSTS" # n # "V"),
                                ReadVSTX, ReadVSTSX, ReadVMask]>;

class VLXSched<int n, string o> :
  Sched <[!cast<SchedReadWrite>("WriteVLD" # o # "X" # n),
          ReadVLDX, !cast<SchedReadWrite>("ReadVLD" # o # "XV"), ReadVMask]>;

class VSXSched<int n, string o> :
  Sched <[!cast<SchedReadWrite>("WriteVST" # o # "X" # n),
          !cast<SchedReadWrite>("ReadVST" # o # "X" # n),
          ReadVSTX, !cast<SchedReadWrite>("ReadVST" # o # "XV"), ReadVMask]>;

class VLFSched<int n> : Sched <[!cast<SchedReadWrite>("WriteVLDFF" # n),
                                ReadVLDX, ReadVMask]>;

//===----------------------------------------------------------------------===//
// Instruction class templates
//===----------------------------------------------------------------------===//

let hasSideEffects = 0, mayLoad = 1, mayStore = 0 in {
<<<<<<< HEAD
// load vd, (rs1)
class VUnitStrideLoadMask<string opcodestr>
    : RVInstVLU<0b000, LSWidth8.Value{3}, LUMOPUnitStrideMask, LSWidth8.Value{2-0},
                (outs VR:$vd),
                (ins GPR:$rs1), opcodestr, "$vd, (${rs1})"> {
  let vm = 1;
}

// load vd, (rs1), vm
class VUnitStrideLoad<RISCVLSUMOP lumop, RISCVWidth width,
                      string opcodestr>
    : RVInstVLU<0b000, width.Value{3}, lumop, width.Value{2-0},
=======
// unit-stride load vd, (rs1), vm
class VUnitStrideLoad<RISCVWidth width, string opcodestr>
    : RVInstVLU<0b000, width.Value{3}, LUMOPUnitStride, width.Value{2-0},
>>>>>>> 2ab1d525
                (outs VR:$vd),
                (ins GPR:$rs1, VMaskOp:$vm), opcodestr, "$vd, (${rs1})$vm">;

let vm = 1, RVVConstraint = NoConstraint in {
// unit-stride whole register load vl<nf>r.v vd, (rs1)
class VWholeLoad<bits<3> nf, RISCVWidth width, string opcodestr, RegisterClass VRC>
    : RVInstVLU<nf, width.Value{3}, LUMOPUnitStrideWholeReg,
                width.Value{2-0}, (outs VRC:$vd), (ins GPR:$rs1),
                opcodestr, "$vd, (${rs1})"> {
  let Uses = [];
}

// unit-stride mask load vd, (rs1)
class VUnitStrideLoadMask<string opcodestr>
    : RVInstVLU<0b000, LSWidth8.Value{3}, LUMOPUnitStrideMask, LSWidth8.Value{2-0},
                (outs VR:$vd),
                (ins GPR:$rs1), opcodestr, "$vd, (${rs1})">;
} // vm = 1, RVVConstraint = NoConstraint

// unit-stride fault-only-first load vd, (rs1), vm
class VUnitStrideLoadFF<RISCVWidth width, string opcodestr>
    : RVInstVLU<0b000, width.Value{3}, LUMOPUnitStrideFF, width.Value{2-0},
                (outs VR:$vd),
                (ins GPR:$rs1, VMaskOp:$vm), opcodestr, "$vd, (${rs1})$vm">;

// strided load vd, (rs1), rs2, vm
class VStridedLoad<RISCVWidth width, string opcodestr>
    : RVInstVLS<0b000, width.Value{3}, width.Value{2-0},
                (outs VR:$vd),
                (ins GPR:$rs1, GPR:$rs2, VMaskOp:$vm), opcodestr,
                "$vd, (${rs1}), $rs2$vm">;

<<<<<<< HEAD
// load vd, (rs1), vs2, vm
=======
// indexed load vd, (rs1), vs2, vm
>>>>>>> 2ab1d525
class VIndexedLoad<RISCVMOP mop, RISCVWidth width, string opcodestr>
    : RVInstVLX<0b000, width.Value{3}, mop, width.Value{2-0},
                (outs VR:$vd),
                (ins GPR:$rs1, VR:$vs2, VMaskOp:$vm), opcodestr,
                "$vd, (${rs1}), $vs2$vm">;

<<<<<<< HEAD
// vl<nf>r.v vd, (rs1)
class VWholeLoad<bits<3> nf, RISCVWidth width, string opcodestr, RegisterClass VRC>
    : RVInstVLU<nf, width.Value{3}, LUMOPUnitStrideWholeReg,
                width.Value{2-0}, (outs VRC:$vd), (ins GPR:$rs1),
                opcodestr, "$vd, (${rs1})"> {
  let vm = 1;
  let Uses = [];
  let RVVConstraint = NoConstraint;
}
=======
// unit-stride segment load vd, (rs1), vm
class VUnitStrideSegmentLoad<bits<3> nf, RISCVWidth width, string opcodestr>
    : RVInstVLU<nf, width.Value{3}, LUMOPUnitStride, width.Value{2-0},
                (outs VR:$vd),
                (ins GPR:$rs1, VMaskOp:$vm), opcodestr, "$vd, (${rs1})$vm">;
>>>>>>> 2ab1d525

// segment fault-only-first load vd, (rs1), vm
class VUnitStrideSegmentLoadFF<bits<3> nf, RISCVWidth width, string opcodestr>
    : RVInstVLU<nf, width.Value{3}, LUMOPUnitStrideFF, width.Value{2-0},
                (outs VR:$vd),
                (ins GPR:$rs1, VMaskOp:$vm), opcodestr, "$vd, (${rs1})$vm">;

// strided segment load vd, (rs1), rs2, vm
class VStridedSegmentLoad<bits<3> nf, RISCVWidth width, string opcodestr>
    : RVInstVLS<nf, width.Value{3}, width.Value{2-0},
                (outs VR:$vd),
                (ins GPR:$rs1, GPR:$rs2, VMaskOp:$vm), opcodestr,
                "$vd, (${rs1}), $rs2$vm">;

<<<<<<< HEAD
// segment load vd, (rs1), vs2, vm
=======
// indexed segment load vd, (rs1), vs2, vm
>>>>>>> 2ab1d525
class VIndexedSegmentLoad<bits<3> nf, RISCVMOP mop, RISCVWidth width,
                          string opcodestr>
    : RVInstVLX<nf, width.Value{3}, mop, width.Value{2-0},
                (outs VR:$vd),
                (ins GPR:$rs1, VR:$vs2, VMaskOp:$vm), opcodestr,
                "$vd, (${rs1}), $vs2$vm">;
} // hasSideEffects = 0, mayLoad = 1, mayStore = 0

let hasSideEffects = 0, mayLoad = 0, mayStore = 1 in {
<<<<<<< HEAD
// store vd, vs3, (rs1)
class VUnitStrideStoreMask<string opcodestr>
    : RVInstVSU<0b000, LSWidth8.Value{3}, SUMOPUnitStrideMask, LSWidth8.Value{2-0},
                (outs), (ins VR:$vs3, GPR:$rs1), opcodestr,
                "$vs3, (${rs1})"> {
  let vm = 1;
}

// store vd, vs3, (rs1), vm
class VUnitStrideStore<RISCVLSUMOP sumop, RISCVWidth width,
                         string opcodestr>
    : RVInstVSU<0b000, width.Value{3}, sumop, width.Value{2-0},
=======
// unit-stride store vd, vs3, (rs1), vm
class VUnitStrideStore<RISCVWidth width, string opcodestr>
    : RVInstVSU<0b000, width.Value{3}, SUMOPUnitStride, width.Value{2-0},
>>>>>>> 2ab1d525
                (outs), (ins VR:$vs3, GPR:$rs1, VMaskOp:$vm), opcodestr,
                "$vs3, (${rs1})$vm">;

let vm = 1 in {
// vs<nf>r.v vd, (rs1)
class VWholeStore<bits<3> nf, string opcodestr, RegisterClass VRC>
    : RVInstVSU<nf, 0, SUMOPUnitStrideWholeReg,
                0b000, (outs), (ins VRC:$vs3, GPR:$rs1),
                opcodestr, "$vs3, (${rs1})"> {
  let Uses = [];
}

// unit-stride mask store vd, vs3, (rs1)
class VUnitStrideStoreMask<string opcodestr>
    : RVInstVSU<0b000, LSWidth8.Value{3}, SUMOPUnitStrideMask, LSWidth8.Value{2-0},
                (outs), (ins VR:$vs3, GPR:$rs1), opcodestr,
                "$vs3, (${rs1})">;
} // vm = 1

// strided store vd, vs3, (rs1), rs2, vm
class VStridedStore<RISCVWidth width, string opcodestr>
    : RVInstVSS<0b000, width.Value{3}, width.Value{2-0}, (outs),
                (ins VR:$vs3, GPR:$rs1, GPR:$rs2, VMaskOp:$vm),
                opcodestr, "$vs3, (${rs1}), $rs2$vm">;

// indexed store vd, vs3, (rs1), vs2, vm
class VIndexedStore<RISCVMOP mop, RISCVWidth width, string opcodestr>
    : RVInstVSX<0b000, width.Value{3}, mop, width.Value{2-0}, (outs),
                (ins VR:$vs3, GPR:$rs1, VR:$vs2, VMaskOp:$vm),
                opcodestr, "$vs3, (${rs1}), $vs2$vm">;

<<<<<<< HEAD
// vs<nf>r.v vd, (rs1)
class VWholeStore<bits<3> nf, string opcodestr, RegisterClass VRC>
    : RVInstVSU<nf, 0, SUMOPUnitStrideWholeReg,
                0b000, (outs), (ins VRC:$vs3, GPR:$rs1),
                opcodestr, "$vs3, (${rs1})"> {
  let vm = 1;
  let Uses = [];
}

=======
>>>>>>> 2ab1d525
// segment store vd, vs3, (rs1), vm
class VUnitStrideSegmentStore<bits<3> nf, RISCVWidth width, string opcodestr>
    : RVInstVSU<nf, width.Value{3}, SUMOPUnitStride, width.Value{2-0},
                (outs), (ins VR:$vs3, GPR:$rs1, VMaskOp:$vm), opcodestr,
                "$vs3, (${rs1})$vm">;

// segment store vd, vs3, (rs1), rs2, vm
class VStridedSegmentStore<bits<3> nf, RISCVWidth width, string opcodestr>
    : RVInstVSS<nf, width.Value{3}, width.Value{2-0}, (outs),
                (ins VR:$vs3, GPR:$rs1, GPR:$rs2, VMaskOp:$vm),
                opcodestr, "$vs3, (${rs1}), $rs2$vm">;

// segment store vd, vs3, (rs1), vs2, vm
class VIndexedSegmentStore<bits<3> nf, RISCVMOP mop, RISCVWidth width,
                           string opcodestr>
    : RVInstVSX<nf, width.Value{3}, mop, width.Value{2-0}, (outs),
                (ins VR:$vs3, GPR:$rs1, VR:$vs2, VMaskOp:$vm),
                opcodestr, "$vs3, (${rs1}), $vs2$vm">;
} // hasSideEffects = 0, mayLoad = 0, mayStore = 1

let hasSideEffects = 0, mayLoad = 0, mayStore = 0 in {
// op vd, vs2, vs1, vm
class VALUVV<bits<6> funct6, RISCVVFormat opv, string opcodestr>
    : RVInstVV<funct6, opv, (outs VR:$vd),
                (ins VR:$vs2, VR:$vs1, VMaskOp:$vm),
                opcodestr, "$vd, $vs2, $vs1$vm">;

// op vd, vs2, vs1, v0 (without mask, use v0 as carry input)
class VALUmVV<bits<6> funct6, RISCVVFormat opv, string opcodestr>
    : RVInstVV<funct6, opv, (outs VR:$vd),
                (ins VR:$vs2, VR:$vs1, VMV0:$v0),
                opcodestr, "$vd, $vs2, $vs1, v0"> {
  let vm = 0;
}

// op vd, vs1, vs2, vm (reverse the order of vs1 and vs2)
class VALUrVV<bits<6> funct6, RISCVVFormat opv, string opcodestr>
    : RVInstVV<funct6, opv, (outs VR:$vd),
                (ins VR:$vs1, VR:$vs2, VMaskOp:$vm),
                opcodestr, "$vd, $vs1, $vs2$vm">;

// op vd, vs2, vs1
class VALUVVNoVm<bits<6> funct6, RISCVVFormat opv, string opcodestr>
    : RVInstVV<funct6, opv, (outs VR:$vd),
               (ins VR:$vs2, VR:$vs1),
               opcodestr, "$vd, $vs2, $vs1"> {
  let vm = 1;
}

// op vd, vs2, rs1, vm
class VALUVX<bits<6> funct6, RISCVVFormat opv, string opcodestr>
    : RVInstVX<funct6, opv, (outs VR:$vd),
                (ins VR:$vs2, GPR:$rs1, VMaskOp:$vm),
                opcodestr, "$vd, $vs2, $rs1$vm">;

// op vd, vs2, rs1, v0 (without mask, use v0 as carry input)
class VALUmVX<bits<6> funct6, RISCVVFormat opv, string opcodestr>
    : RVInstVX<funct6, opv, (outs VR:$vd),
                (ins VR:$vs2, GPR:$rs1, VMV0:$v0),
                opcodestr, "$vd, $vs2, $rs1, v0"> {
  let vm = 0;
}

// op vd, rs1, vs2, vm (reverse the order of rs1 and vs2)
class VALUrVX<bits<6> funct6, RISCVVFormat opv, string opcodestr>
    : RVInstVX<funct6, opv, (outs VR:$vd),
                (ins GPR:$rs1, VR:$vs2, VMaskOp:$vm),
                opcodestr, "$vd, $rs1, $vs2$vm">;

// op vd, vs1, vs2
class VALUVXNoVm<bits<6> funct6, RISCVVFormat opv, string opcodestr>
    : RVInstVX<funct6, opv, (outs VR:$vd),
               (ins VR:$vs2, GPR:$rs1),
               opcodestr, "$vd, $vs2, $rs1"> {
  let vm = 1;
}

// op vd, vs2, imm, vm
class VALUVI<bits<6> funct6, string opcodestr, Operand optype = simm5>
    : RVInstIVI<funct6, (outs VR:$vd),
                (ins VR:$vs2, optype:$imm, VMaskOp:$vm),
                opcodestr, "$vd, $vs2, $imm$vm">;

// op vd, vs2, imm, v0 (without mask, use v0 as carry input)
class VALUmVI<bits<6> funct6, string opcodestr, Operand optype = simm5>
    : RVInstIVI<funct6, (outs VR:$vd),
                (ins VR:$vs2, optype:$imm, VMV0:$v0),
                opcodestr, "$vd, $vs2, $imm, v0"> {
  let vm = 0;
}

// op vd, vs2, imm, vm
class VALUVINoVm<bits<6> funct6, string opcodestr, Operand optype = simm5>
    : RVInstIVI<funct6, (outs VR:$vd),
                (ins VR:$vs2, optype:$imm),
                opcodestr, "$vd, $vs2, $imm"> {
  let vm = 1;
}

// op vd, vs2, rs1, vm (Float)
class VALUVF<bits<6> funct6, RISCVVFormat opv, string opcodestr>
    : RVInstVX<funct6, opv, (outs VR:$vd),
                (ins VR:$vs2, FPR32:$rs1, VMaskOp:$vm),
                opcodestr, "$vd, $vs2, $rs1$vm">;

// op vd, rs1, vs2, vm (Float) (with mask, reverse the order of rs1 and vs2)
class VALUrVF<bits<6> funct6, RISCVVFormat opv, string opcodestr>
    : RVInstVX<funct6, opv, (outs VR:$vd),
                (ins FPR32:$rs1, VR:$vs2, VMaskOp:$vm),
                opcodestr, "$vd, $rs1, $vs2$vm">;

// op vd, vs2, vm (use vs1 as instruction encoding)
class VALUVs2<bits<6> funct6, bits<5> vs1, RISCVVFormat opv, string opcodestr>
    : RVInstV<funct6, vs1, opv, (outs VR:$vd),
               (ins VR:$vs2, VMaskOp:$vm),
               opcodestr, "$vd, $vs2$vm">;
} // hasSideEffects = 0, mayLoad = 0, mayStore = 0

//===----------------------------------------------------------------------===//
// Combination of instruction classes.
// Use these multiclasses to define instructions more easily.
//===----------------------------------------------------------------------===//
multiclass VALU_IV_V_X_I<string opcodestr, bits<6> funct6, Operand optype = simm5, string vw = "v"> {
  def V  : VALUVV<funct6, OPIVV, opcodestr # "." # vw # "v">,
           Sched<[WriteVIALUV, ReadVIALUV, ReadVIALUV, ReadVMask]>;
  def X  : VALUVX<funct6, OPIVX, opcodestr # "." # vw # "x">,
           Sched<[WriteVIALUX, ReadVIALUV, ReadVIALUX, ReadVMask]>;
  def I  : VALUVI<funct6, opcodestr # "." # vw # "i", optype>,
           Sched<[WriteVIALUI, ReadVIALUV, ReadVMask]>;
}

multiclass VALU_IV_V_X<string opcodestr, bits<6> funct6, string vw = "v"> {
  def V  : VALUVV<funct6, OPIVV, opcodestr # "." # vw # "v">,
           Sched<[WriteVIALUV, ReadVIALUV, ReadVIALUV, ReadVMask]>;
  def X  : VALUVX<funct6, OPIVX, opcodestr # "." # vw # "x">,
           Sched<[WriteVIALUX, ReadVIALUV, ReadVIALUX, ReadVMask]>;
}

multiclass VALU_IV_X_I<string opcodestr, bits<6> funct6, Operand optype = simm5, string vw = "v"> {
  def X  : VALUVX<funct6, OPIVX, opcodestr # "." # vw # "x">,
           Sched<[WriteVIALUV, ReadVIALUV, ReadVIALUX, ReadVMask]>;
  def I  : VALUVI<funct6, opcodestr # "." # vw # "i", optype>,
           Sched<[WriteVIALUI, ReadVIALUV, ReadVMask]>;
}

multiclass VALU_MV_V_X<string opcodestr, bits<6> funct6, string vw = "v"> {
  def V  : VALUVV<funct6, OPMVV, opcodestr # "." # vw # "v">,
           Sched<[WriteVIWALUV, ReadVIWALUV, ReadVIWALUV, ReadVMask]>;
  def X  : VALUVX<funct6, OPMVX, opcodestr # "." # vw # "x">,
           Sched<[WriteVIWALUX, ReadVIWALUV, ReadVIWALUX, ReadVMask]>;
}

multiclass VMAC_MV_V_X<string opcodestr, bits<6> funct6, string vw = "v"> {
  def V : VALUrVV<funct6, OPMVV, opcodestr # "." # vw # "v">,
          Sched<[WriteVIMulAddV, ReadVIMulAddV, ReadVIMulAddV, ReadVMask]>;
  def X : VALUrVX<funct6, OPMVX, opcodestr # "." # vw # "x">,
          Sched<[WriteVIMulAddX, ReadVIMulAddV, ReadVIMulAddX, ReadVMask]>;
}

multiclass VWMAC_MV_V_X<string opcodestr, bits<6> funct6, string vw = "v"> {
  def V : VALUrVV<funct6, OPMVV, opcodestr # "." # vw # "v">,
          Sched<[WriteVIWMulAddV, ReadVIWMulAddV, ReadVIWMulAddV, ReadVMask]>;
  def X : VALUrVX<funct6, OPMVX, opcodestr # "." # vw # "x">,
          Sched<[WriteVIWMulAddX, ReadVIWMulAddV, ReadVIWMulAddX, ReadVMask]>;
}

multiclass VWMAC_MV_X<string opcodestr, bits<6> funct6, string vw = "v"> {
  def X : VALUrVX<funct6, OPMVX, opcodestr # "." # vw # "x">,
          Sched<[WriteVIWMulAddX, ReadVIWMulAddV, ReadVIWMulAddX, ReadVMask]>;
}

multiclass VALU_MV_VS2<string opcodestr, bits<6> funct6, bits<5> vs1> {
  def "" : VALUVs2<funct6, vs1, OPMVV, opcodestr>,
           Sched<[WriteVExtV, ReadVExtV, ReadVMask]>;
}

multiclass VALUm_IV_V_X_I<string opcodestr, bits<6> funct6> {
  def VM : VALUmVV<funct6, OPIVV, opcodestr # ".vvm">,
           Sched<[WriteVICALUV, ReadVIALUCV, ReadVIALUCV, ReadVMask]>;
  def XM : VALUmVX<funct6, OPIVX, opcodestr # ".vxm">,
           Sched<[WriteVICALUX, ReadVIALUCV, ReadVIALUCX, ReadVMask]>;
  def IM : VALUmVI<funct6, opcodestr # ".vim">,
           Sched<[WriteVICALUI, ReadVIALUCV, ReadVMask]>;
}

multiclass VMRG_IV_V_X_I<string opcodestr, bits<6> funct6> {
  def VM : VALUmVV<funct6, OPIVV, opcodestr # ".vvm">,
           Sched<[WriteVIMergeV, ReadVIMergeV, ReadVIMergeV, ReadVMask]>;
  def XM : VALUmVX<funct6, OPIVX, opcodestr # ".vxm">,
           Sched<[WriteVIMergeX, ReadVIMergeV, ReadVIMergeX, ReadVMask]>;
  def IM : VALUmVI<funct6, opcodestr # ".vim">,
           Sched<[WriteVIMergeI, ReadVIMergeV, ReadVMask]>;
}

multiclass VALUm_IV_V_X<string opcodestr, bits<6> funct6> {
  def VM : VALUmVV<funct6, OPIVV, opcodestr # ".vvm">,
           Sched<[WriteVICALUV, ReadVIALUCV, ReadVIALUCV, ReadVMask]>;
  def XM : VALUmVX<funct6, OPIVX, opcodestr # ".vxm">,
           Sched<[WriteVICALUX, ReadVIALUCV, ReadVIALUCX, ReadVMask]>;
}

multiclass VALUNoVm_IV_V_X_I<string opcodestr, bits<6> funct6, Operand optype = simm5> {
  def V : VALUVVNoVm<funct6, OPIVV, opcodestr # ".vv">,
          Sched<[WriteVICALUV, ReadVIALUCV, ReadVIALUCV]>;
  def X : VALUVXNoVm<funct6, OPIVX, opcodestr # ".vx">,
          Sched<[WriteVICALUX, ReadVIALUCV, ReadVIALUCX]>;
  def I : VALUVINoVm<funct6, opcodestr # ".vi", optype>,
          Sched<[WriteVICALUI, ReadVIALUCV]>;
}

multiclass VALUNoVm_IV_V_X<string opcodestr, bits<6> funct6> {
  def V : VALUVVNoVm<funct6, OPIVV, opcodestr # ".vv">,
          Sched<[WriteVICALUV, ReadVIALUCV, ReadVIALUCV]>;
  def X : VALUVXNoVm<funct6, OPIVX, opcodestr # ".vx">,
          Sched<[WriteVICALUX, ReadVIALUCV, ReadVIALUCX]>;
}

multiclass VALU_FV_V_F<string opcodestr, bits<6> funct6, string vw = "v"> {
  def V : VALUVV<funct6, OPFVV, opcodestr # "." # vw # "v">,
          Sched<[WriteVFALUV, ReadVFALUV, ReadVFALUV, ReadVMask]>;
  def F : VALUVF<funct6, OPFVF, opcodestr # "." # vw # "f">,
          Sched<[WriteVFALUF, ReadVFALUV, ReadVFALUF, ReadVMask]>;
}

multiclass VALU_FV_F<string opcodestr, bits<6> funct6, string vw = "v"> {
  def F : VALUVF<funct6, OPFVF, opcodestr # "." # vw # "f">,
          Sched<[WriteVFALUF, ReadVFALUV, ReadVFALUF, ReadVMask]>;
}

multiclass VWALU_FV_V_F<string opcodestr, bits<6> funct6, string vw = "v"> {
  def V : VALUVV<funct6, OPFVV, opcodestr # "." # vw # "v">,
          Sched<[WriteVFWALUV, ReadVFWALUV, ReadVFWALUV, ReadVMask]>;
  def F : VALUVF<funct6, OPFVF, opcodestr # "." # vw # "f">,
          Sched<[WriteVFWALUF, ReadVFWALUV, ReadVFWALUF, ReadVMask]>;
}

multiclass VMUL_FV_V_F<string opcodestr, bits<6> funct6, string vw = "v"> {
  def V : VALUVV<funct6, OPFVV, opcodestr # "." # vw # "v">,
          Sched<[WriteVFMulV, ReadVFMulV, ReadVFMulV, ReadVMask]>;
  def F : VALUVF<funct6, OPFVF, opcodestr # "." # vw # "f">,
          Sched<[WriteVFMulF, ReadVFMulV, ReadVFMulF, ReadVMask]>;
}

multiclass VDIV_FV_V_F<string opcodestr, bits<6> funct6, string vw = "v"> {
  def V : VALUVV<funct6, OPFVV, opcodestr # "." # vw # "v">,
          Sched<[WriteVFDivV, ReadVFDivV, ReadVFDivV, ReadVMask]>;
  def F : VALUVF<funct6, OPFVF, opcodestr # "." # vw # "f">,
          Sched<[WriteVFDivF, ReadVFDivV, ReadVFDivF, ReadVMask]>;
}

multiclass VRDIV_FV_F<string opcodestr, bits<6> funct6, string vw = "v"> {
  def F : VALUVF<funct6, OPFVF, opcodestr # "." # vw # "f">,
          Sched<[WriteVFDivF, ReadVFDivV, ReadVFDivF, ReadVMask]>;
}

multiclass VWMUL_FV_V_F<string opcodestr, bits<6> funct6, string vw = "v"> {
  def V : VALUVV<funct6, OPFVV, opcodestr # "." # vw # "v">,
          Sched<[WriteVFWMulV, ReadVFWMulV, ReadVFWMulV, ReadVMask]>;
  def F : VALUVF<funct6, OPFVF, opcodestr # "." # vw # "f">,
          Sched<[WriteVFWMulF, ReadVFWMulV, ReadVFWMulF, ReadVMask]>;
}

multiclass VMAC_FV_V_F<string opcodestr, bits<6> funct6, string vw = "v"> {
  def V : VALUrVV<funct6, OPFVV, opcodestr # "." # vw # "v">,
          Sched<[WriteVFMulAddV, ReadVFMulAddV, ReadVFMulAddV, ReadVMask]>;
  def F : VALUrVF<funct6, OPFVF, opcodestr # "." # vw # "f">,
          Sched<[WriteVFMulAddF, ReadVFMulAddV, ReadVFMulAddF, ReadVMask]>;
}

multiclass VWMAC_FV_V_F<string opcodestr, bits<6> funct6, string vw = "v"> {
  def V : VALUrVV<funct6, OPFVV, opcodestr # "." # vw # "v">,
          Sched<[WriteVFWMulAddV, ReadVFWMulAddV, ReadVFWMulAddV, ReadVMask]>;
  def F : VALUrVF<funct6, OPFVF, opcodestr # "." # vw # "f">,
          Sched<[WriteVFWMulAddF, ReadVFWMulAddV, ReadVFWMulAddF, ReadVMask]>;
}

multiclass VSQR_FV_VS2<string opcodestr, bits<6> funct6, bits<5> vs1> {
  def "" : VALUVs2<funct6, vs1, OPFVV, opcodestr>,
           Sched<[WriteVFSqrtV, ReadVFSqrtV, ReadVMask]>;
}

multiclass VRCP_FV_VS2<string opcodestr, bits<6> funct6, bits<5> vs1> {
  def "" : VALUVs2<funct6, vs1, OPFVV, opcodestr>,
           Sched<[WriteVFRecpV, ReadVFRecpV, ReadVMask]>;
}

multiclass VCMP_FV_V_F<string opcodestr, bits<6> funct6, string vw = "v"> {
  def V : VALUVV<funct6, OPFVV, opcodestr # "." # vw # "v">,
          Sched<[WriteVFCmpV, ReadVFCmpV, ReadVFCmpV, ReadVMask]>;
  def F : VALUVF<funct6, OPFVF, opcodestr # "." # vw # "f">,
          Sched<[WriteVFCmpF, ReadVFCmpV, ReadVFCmpF, ReadVMask]>;
}

multiclass VCMP_FV_F<string opcodestr, bits<6> funct6, string vw = "v"> {
  def F : VALUVF<funct6, OPFVF, opcodestr # "." # vw # "f">,
          Sched<[WriteVFCmpF, ReadVFCmpV, ReadVFCmpF, ReadVMask]>;
}

multiclass VSGNJ_FV_V_F<string opcodestr, bits<6> funct6, string vw = "v"> {
  def V : VALUVV<funct6, OPFVV, opcodestr # "." # vw # "v">,
          Sched<[WriteVFSgnjV, ReadVFSgnjV, ReadVFSgnjV, ReadVMask]>;
  def F : VALUVF<funct6, OPFVF, opcodestr # "." # vw # "f">,
          Sched<[WriteVFSgnjF, ReadVFSgnjV, ReadVFSgnjF, ReadVMask]>;
}

multiclass VCLS_FV_VS2<string opcodestr, bits<6> funct6, bits<5> vs1> {
  def "" : VALUVs2<funct6, vs1, OPFVV, opcodestr>,
           Sched<[WriteVFClassV, ReadVFClassV, ReadVMask]>;
}

multiclass VCVTF_IV_VS2<string opcodestr, bits<6> funct6, bits<5> vs1> {
  def "" : VALUVs2<funct6, vs1, OPFVV, opcodestr>,
           Sched<[WriteVFCvtIToFV, ReadVFCvtIToFV, ReadVMask]>;
}

multiclass VCVTI_FV_VS2<string opcodestr, bits<6> funct6, bits<5> vs1> {
  def "" : VALUVs2<funct6, vs1, OPFVV, opcodestr>,
           Sched<[WriteVFCvtFToIV, ReadVFCvtFToIV, ReadVMask]>;
}

multiclass VWCVTF_IV_VS2<string opcodestr, bits<6> funct6, bits<5> vs1> {
  def "" : VALUVs2<funct6, vs1, OPFVV, opcodestr>,
           Sched<[WriteVFWCvtIToFV, ReadVFWCvtIToFV, ReadVMask]>;
}

multiclass VWCVTI_FV_VS2<string opcodestr, bits<6> funct6, bits<5> vs1> {
  def "" : VALUVs2<funct6, vs1, OPFVV, opcodestr>,
           Sched<[WriteVFWCvtFToIV, ReadVFWCvtFToIV, ReadVMask]>;
}

multiclass VWCVTF_FV_VS2<string opcodestr, bits<6> funct6, bits<5> vs1> {
  def "" : VALUVs2<funct6, vs1, OPFVV, opcodestr>,
           Sched<[WriteVFWCvtFToFV, ReadVFWCvtFToFV, ReadVMask]>;
}

multiclass VNCVTF_IV_VS2<string opcodestr, bits<6> funct6, bits<5> vs1> {
  def "" : VALUVs2<funct6, vs1, OPFVV, opcodestr>,
           Sched<[WriteVFNCvtIToFV, ReadVFNCvtIToFV, ReadVMask]>;
}

multiclass VNCVTI_FV_VS2<string opcodestr, bits<6> funct6, bits<5> vs1> {
  def "" : VALUVs2<funct6, vs1, OPFVV, opcodestr>,
           Sched<[WriteVFNCvtFToIV, ReadVFNCvtFToIV, ReadVMask]>;
}

multiclass VNCVTF_FV_VS2<string opcodestr, bits<6> funct6, bits<5> vs1> {
  def "" : VALUVs2<funct6, vs1, OPFVV, opcodestr>,
           Sched<[WriteVFNCvtFToFV, ReadVFNCvtFToFV, ReadVMask]>;
}

multiclass VRED_MV_V<string opcodestr, bits<6> funct6> {
  def _VS : VALUVV<funct6, OPMVV, opcodestr # ".vs">,
            Sched<[WriteVIRedV, ReadVIRedV, ReadVIRedV0, ReadVMask]>;
}

multiclass VWRED_IV_V<string opcodestr, bits<6> funct6> {
  def _VS : VALUVV<funct6, OPIVV, opcodestr # ".vs">,
            Sched<[WriteVIWRedV, ReadVIWRedV, ReadVIWRedV0, ReadVMask]>;
}

multiclass VRED_FV_V<string opcodestr, bits<6> funct6> {
  def _VS : VALUVV<funct6, OPFVV, opcodestr # ".vs">,
            Sched<[WriteVFRedV, ReadVFRedV, ReadVFRedV0, ReadVMask]>;
}

multiclass VREDO_FV_V<string opcodestr, bits<6> funct6> {
  def _VS : VALUVV<funct6, OPFVV, opcodestr # ".vs">,
            Sched<[WriteVFRedOV, ReadVFRedOV, ReadVFRedOV0, ReadVMask]>;
}

multiclass VWRED_FV_V<string opcodestr, bits<6> funct6> {
  def _VS : VALUVV<funct6, OPFVV, opcodestr # ".vs">,
            Sched<[WriteVFWRedV, ReadVFWRedV, ReadVFWRedV0, ReadVMask]>;
}

multiclass VWREDO_FV_V<string opcodestr, bits<6> funct6> {
  def _VS : VALUVV<funct6, OPFVV, opcodestr # ".vs">,
            Sched<[WriteVFWRedOV, ReadVFWRedOV, ReadVFWRedOV0, ReadVMask]>;
}

multiclass VMALU_MV_Mask<string opcodestr, bits<6> funct6, string vm = "v"> {
  def M : VALUVVNoVm<funct6, OPMVV, opcodestr # "." # vm # "m">,
          Sched<[WriteVMALUV, ReadVMALUV, ReadVMALUV]>;
}

multiclass VMSFS_MV_V<string opcodestr, bits<6> funct6, bits<5> vs1> {
  def "" : VALUVs2<funct6, vs1, OPMVV, opcodestr>,
           Sched<[WriteVMSFSV, ReadVMSFSV, ReadVMask]>;
}

multiclass VMIOT_MV_V<string opcodestr, bits<6> funct6, bits<5> vs1> {
  def "" : VALUVs2<funct6, vs1, OPMVV, opcodestr>,
           Sched<[WriteVMIotV, ReadVMIotV, ReadVMask]>;
}

multiclass VSHT_IV_V_X_I<string opcodestr, bits<6> funct6, Operand optype = simm5, string vw = "v"> {
  def V  : VALUVV<funct6, OPIVV, opcodestr # "." # vw # "v">,
           Sched<[WriteVShiftV, ReadVShiftV, ReadVShiftV, ReadVMask]>;
  def X  : VALUVX<funct6, OPIVX, opcodestr # "." # vw # "x">,
           Sched<[WriteVShiftX, ReadVShiftV, ReadVShiftX, ReadVMask]>;
  def I  : VALUVI<funct6, opcodestr # "." # vw # "i", optype>,
           Sched<[WriteVShiftI, ReadVShiftV, ReadVMask]>;
}

multiclass VNSHT_IV_V_X_I<string opcodestr, bits<6> funct6, Operand optype = simm5, string vw = "v"> {
  def V  : VALUVV<funct6, OPIVV, opcodestr # "." # vw # "v">,
           Sched<[WriteVNShiftV, ReadVNShiftV, ReadVNShiftV, ReadVMask]>;
  def X  : VALUVX<funct6, OPIVX, opcodestr # "." # vw # "x">,
           Sched<[WriteVNShiftX, ReadVNShiftV, ReadVNShiftX, ReadVMask]>;
  def I  : VALUVI<funct6, opcodestr # "." # vw # "i", optype>,
           Sched<[WriteVNShiftI, ReadVNShiftV, ReadVMask]>;
}

multiclass VCMP_IV_V_X_I<string opcodestr, bits<6> funct6, Operand optype = simm5, string vw = "v"> {
  def V  : VALUVV<funct6, OPIVV, opcodestr # "." # vw # "v">,
           Sched<[WriteVICmpV, ReadVICmpV, ReadVICmpV, ReadVMask]>;
  def X  : VALUVX<funct6, OPIVX, opcodestr # "." # vw # "x">,
           Sched<[WriteVICmpX, ReadVICmpV, ReadVICmpX, ReadVMask]>;
  def I  : VALUVI<funct6, opcodestr # "." # vw # "i", optype>,
           Sched<[WriteVICmpI, ReadVICmpV, ReadVMask]>;
}

multiclass VCMP_IV_X_I<string opcodestr, bits<6> funct6, Operand optype = simm5, string vw = "v"> {
  def X  : VALUVX<funct6, OPIVX, opcodestr # "." # vw # "x">,
           Sched<[WriteVICmpV, ReadVICmpV, ReadVICmpX, ReadVMask]>;
  def I  : VALUVI<funct6, opcodestr # "." # vw # "i", optype>,
           Sched<[WriteVICmpI, ReadVICmpV, ReadVMask]>;
}

multiclass VCMP_IV_V_X<string opcodestr, bits<6> funct6, string vw = "v"> {
  def V  : VALUVV<funct6, OPIVV, opcodestr # "." # vw # "v">,
           Sched<[WriteVICmpV, ReadVICmpV, ReadVICmpV, ReadVMask]>;
  def X  : VALUVX<funct6, OPIVX, opcodestr # "." # vw # "x">,
           Sched<[WriteVICmpX, ReadVICmpV, ReadVICmpX, ReadVMask]>;
}

multiclass VMUL_MV_V_X<string opcodestr, bits<6> funct6, string vw = "v"> {
  def V  : VALUVV<funct6, OPMVV, opcodestr # "." # vw # "v">,
           Sched<[WriteVIMulV, ReadVIMulV, ReadVIMulV, ReadVMask]>;
  def X  : VALUVX<funct6, OPMVX, opcodestr # "." # vw # "x">,
           Sched<[WriteVIMulX, ReadVIMulV, ReadVIMulX, ReadVMask]>;
}

multiclass VWMUL_MV_V_X<string opcodestr, bits<6> funct6, string vw = "v"> {
  def V  : VALUVV<funct6, OPMVV, opcodestr # "." # vw # "v">,
           Sched<[WriteVIWMulV, ReadVIWMulV, ReadVIWMulV, ReadVMask]>;
  def X  : VALUVX<funct6, OPMVX, opcodestr # "." # vw # "x">,
           Sched<[WriteVIWMulX, ReadVIWMulV, ReadVIWMulX, ReadVMask]>;
}

multiclass VDIV_MV_V_X<string opcodestr, bits<6> funct6, string vw = "v"> {
  def V  : VALUVV<funct6, OPMVV, opcodestr # "." # vw # "v">,
           Sched<[WriteVIDivV, ReadVIDivV, ReadVIDivV, ReadVMask]>;
  def X  : VALUVX<funct6, OPMVX, opcodestr # "." # vw # "x">,
           Sched<[WriteVIDivX, ReadVIDivV, ReadVIDivX, ReadVMask]>;
}

multiclass VSALU_IV_V_X_I<string opcodestr, bits<6> funct6, Operand optype = simm5, string vw = "v"> {
  def V  : VALUVV<funct6, OPIVV, opcodestr # "." # vw # "v">,
           Sched<[WriteVSALUV, ReadVSALUV, ReadVSALUV, ReadVMask]>;
  def X  : VALUVX<funct6, OPIVX, opcodestr # "." # vw # "x">,
           Sched<[WriteVSALUX, ReadVSALUV, ReadVSALUX, ReadVMask]>;
  def I  : VALUVI<funct6, opcodestr # "." # vw # "i", optype>,
           Sched<[WriteVSALUI, ReadVSALUV, ReadVMask]>;
}

multiclass VSALU_IV_V_X<string opcodestr, bits<6> funct6, string vw = "v"> {
  def V  : VALUVV<funct6, OPIVV, opcodestr # "." # vw # "v">,
           Sched<[WriteVSALUV, ReadVSALUV, ReadVSALUV, ReadVMask]>;
  def X  : VALUVX<funct6, OPIVX, opcodestr # "." # vw # "x">,
           Sched<[WriteVSALUX, ReadVSALUV, ReadVSALUX, ReadVMask]>;
}

multiclass VAALU_MV_V_X<string opcodestr, bits<6> funct6, string vw = "v"> {
  def V  : VALUVV<funct6, OPMVV, opcodestr # "." # vw # "v">,
           Sched<[WriteVAALUV, ReadVAALUV, ReadVAALUV, ReadVMask]>;
  def X  : VALUVX<funct6, OPMVX, opcodestr # "." # vw # "x">,
           Sched<[WriteVAALUX, ReadVAALUV, ReadVAALUX, ReadVMask]>;
}

multiclass VSMUL_IV_V_X<string opcodestr, bits<6> funct6, string vw = "v"> {
  def V  : VALUVV<funct6, OPIVV, opcodestr # "." # vw # "v">,
           Sched<[WriteVSMulV, ReadVSMulV, ReadVSMulV, ReadVMask]>;
  def X  : VALUVX<funct6, OPIVX, opcodestr # "." # vw # "x">,
           Sched<[WriteVSMulX, ReadVSMulV, ReadVSMulX, ReadVMask]>;
}

multiclass VSSHF_IV_V_X_I<string opcodestr, bits<6> funct6, Operand optype = simm5, string vw = "v"> {
  def V  : VALUVV<funct6, OPIVV, opcodestr # "." # vw # "v">,
           Sched<[WriteVSShiftV, ReadVSShiftV, ReadVSShiftV, ReadVMask]>;
  def X  : VALUVX<funct6, OPIVX, opcodestr # "." # vw # "x">,
           Sched<[WriteVSShiftX, ReadVSShiftV, ReadVSShiftX, ReadVMask]>;
  def I  : VALUVI<funct6, opcodestr # "." # vw # "i", optype>,
           Sched<[WriteVSShiftI, ReadVSShiftV, ReadVMask]>;
}

multiclass VNCLP_IV_V_X_I<string opcodestr, bits<6> funct6, Operand optype = simm5, string vw = "v"> {
  def V  : VALUVV<funct6, OPIVV, opcodestr # "." # vw # "v">,
           Sched<[WriteVNClipV, ReadVNClipV, ReadVNClipV, ReadVMask]>;
  def X  : VALUVX<funct6, OPIVX, opcodestr # "." # vw # "x">,
           Sched<[WriteVNClipX, ReadVNClipV, ReadVNClipX, ReadVMask]>;
  def I  : VALUVI<funct6, opcodestr # "." # vw # "i", optype>,
           Sched<[WriteVNClipI, ReadVNClipV, ReadVMask]>;
}

multiclass VSLD_IV_X_I<string opcodestr, bits<6> funct6, Operand optype = simm5, string vw = "v"> {
  def X  : VALUVX<funct6, OPIVX, opcodestr # "." # vw # "x">,
           Sched<[WriteVISlideX, ReadVISlideV, ReadVISlideX, ReadVMask]>;
  def I  : VALUVI<funct6, opcodestr # "." # vw # "i", optype>,
           Sched<[WriteVISlideI, ReadVISlideV, ReadVMask]>;
}

multiclass VSLD1_MV_X<string opcodestr, bits<6> funct6, string vw = "v"> {
  def X  : VALUVX<funct6, OPMVX, opcodestr # "." # vw # "x">,
           Sched<[WriteVISlide1X, ReadVISlideV, ReadVISlideX, ReadVMask]>;
}

multiclass VSLD1_FV_F<string opcodestr, bits<6> funct6, string vw = "v"> {
  def F : VALUVF<funct6, OPFVF, opcodestr # "." # vw # "f">,
          Sched<[WriteVFSlide1F, ReadVFSlideV, ReadVFSlideF, ReadVMask]>;
}

multiclass VGTR_IV_V_X_I<string opcodestr, bits<6> funct6, Operand optype = simm5, string vw = "v"> {
  def V  : VALUVV<funct6, OPIVV, opcodestr # "." # vw # "v">,
           Sched<[WriteVGatherV, ReadVGatherV, ReadVGatherV, ReadVMask]>;
  def X  : VALUVX<funct6, OPIVX, opcodestr # "." # vw # "x">,
           Sched<[WriteVGatherX, ReadVGatherV, ReadVGatherX, ReadVMask]>;
  def I  : VALUVI<funct6, opcodestr # "." # vw # "i", optype>,
           Sched<[WriteVGatherI, ReadVGatherV, ReadVMask]>;
}

multiclass VCPR_MV_Mask<string opcodestr, bits<6> funct6, string vm = "v"> {
  def M  : VALUVVNoVm<funct6, OPMVV, opcodestr # "." # vm # "m">,
           Sched<[WriteVCompressV, ReadVCompressV, ReadVCompressV]>;
}

multiclass VWholeLoadN<bits<3> nf, string opcodestr, RegisterClass VRC> {
  foreach l = [8, 16, 32, 64] in {
    defvar w = !cast<RISCVWidth>("LSWidth" # l);
    defvar s = !cast<SchedWrite>("WriteVLD" # !add(nf, 1) # "R" # l);

    def E # l # _V : VWholeLoad<nf, w, opcodestr # "e" # l # ".v", VRC>,
                     Sched<[s, ReadVLDX]>;
  }
}

multiclass VWholeLoad<bits<3> nf, string opcodestr, RegisterClass VRC> {
  def E8_V : VWholeLoad<nf, LSWidth8, opcodestr # "e8.v", VRC>;
  def E16_V : VWholeLoad<nf, LSWidth16, opcodestr # "e16.v", VRC>;
  def E32_V : VWholeLoad<nf, LSWidth32, opcodestr # "e32.v", VRC>;
  def E64_V : VWholeLoad<nf, LSWidth64, opcodestr # "e64.v", VRC>;
}

//===----------------------------------------------------------------------===//
// Instructions
//===----------------------------------------------------------------------===//

let Predicates = [HasStdExtV] in {
let hasSideEffects = 1, mayLoad = 0, mayStore = 0 in {
def VSETVLI : RVInstSetVLi<(outs GPR:$rd), (ins GPR:$rs1, VTypeIOp11:$vtypei),
                           "vsetvli", "$rd, $rs1, $vtypei">;

<<<<<<< HEAD
def VSETIVLI : RVInstSetiVLi<(outs GPR:$rd), (ins uimm5:$uimm, VTypeIOp:$vtypei),
=======
def VSETIVLI : RVInstSetiVLi<(outs GPR:$rd), (ins uimm5:$uimm, VTypeIOp10:$vtypei),
>>>>>>> 2ab1d525
                             "vsetivli", "$rd, $uimm, $vtypei">;

def VSETVL : RVInstSetVL<(outs GPR:$rd), (ins GPR:$rs1, GPR:$rs2),
                         "vsetvl", "$rd, $rs1, $rs2">;
} // hasSideEffects = 1, mayLoad = 0, mayStore = 0
foreach eew = [8, 16, 32, 64] in {
  defvar w = !cast<RISCVWidth>("LSWidth" # eew);

  // Vector Unit-Stride Instructions
  def VLE#eew#_V : VUnitStrideLoad<w, "vle"#eew#".v">, VLESched<eew>;
  def VSE#eew#_V  : VUnitStrideStore<w,  "vse"#eew#".v">, VSESched<eew>;

  // Vector Unit-Stride Fault-only-First Loads
  def VLE#eew#FF_V : VUnitStrideLoadFF<w,  "vle"#eew#"ff.v">, VLFSched<eew>;

  // Vector Strided Instructions
  def VLSE#eew#_V  : VStridedLoad<w,  "vlse"#eew#".v">, VLSSched<eew>;
  def VSSE#eew#_V  : VStridedStore<w,  "vsse"#eew#".v">, VSSSched<eew>;
}

foreach eew = [8, 16, 32] in {
  defvar w = !cast<RISCVWidth>("LSWidth" # eew);

  // Vector Indexed Instructions
  def VLUXEI#eew#_V :
    VIndexedLoad<MOPLDIndexedUnord, w, "vluxei"#eew#".v">, VLXSched<eew, "U">;
  def VLOXEI#eew#_V :
    VIndexedLoad<MOPLDIndexedOrder, w, "vloxei"#eew#".v">, VLXSched<eew, "O">;
  def VSUXEI#eew#_V :
    VIndexedStore<MOPSTIndexedUnord, w, "vsuxei"#eew#".v">, VSXSched<eew, "U">;
  def VSOXEI#eew#_V :
    VIndexedStore<MOPSTIndexedOrder, w, "vsoxei"#eew#".v">, VSXSched<eew, "O">;
}
} // Predicates = [HasStdExtV]

let Predicates = [HasStdExtV, IsRV64] in {
  // Vector Indexed Instructions
  def VLUXEI64_V : VIndexedLoad<MOPLDIndexedUnord, LSWidth64, "vluxei64.v">,
                   VLXSched<64, "U">;
  def VLOXEI64_V : VIndexedLoad<MOPLDIndexedOrder, LSWidth64, "vloxei64.v">,
                   VLXSched<64, "O">;
  def VSUXEI64_V : VIndexedStore<MOPSTIndexedUnord, LSWidth64, "vsuxei64.v">,
                   VSXSched<64, "U">;
  def VSOXEI64_V : VIndexedStore<MOPSTIndexedOrder, LSWidth64, "vsoxei64.v">,
                   VSXSched<64, "O">;
} // Predicates = [HasStdExtV, IsRV64]

<<<<<<< HEAD
// Vector Unit-Stride Instructions
def VLE8_V : VUnitStrideLoad<LUMOPUnitStride, LSWidth8, "vle8.v">;
def VLE16_V : VUnitStrideLoad<LUMOPUnitStride, LSWidth16, "vle16.v">;
def VLE32_V : VUnitStrideLoad<LUMOPUnitStride, LSWidth32, "vle32.v">;
def VLE64_V : VUnitStrideLoad<LUMOPUnitStride, LSWidth64, "vle64.v">;

def VLE8FF_V : VUnitStrideLoad<LUMOPUnitStrideFF, LSWidth8, "vle8ff.v">;
def VLE16FF_V : VUnitStrideLoad<LUMOPUnitStrideFF, LSWidth16, "vle16ff.v">;
def VLE32FF_V : VUnitStrideLoad<LUMOPUnitStrideFF, LSWidth32, "vle32ff.v">;
def VLE64FF_V : VUnitStrideLoad<LUMOPUnitStrideFF, LSWidth64, "vle64ff.v">;

def VLE1_V : VUnitStrideLoadMask<"vle1.v">;
def VSE1_V : VUnitStrideStoreMask<"vse1.v">;

def VSE8_V : VUnitStrideStore<SUMOPUnitStride, LSWidth8, "vse8.v">;
def VSE16_V : VUnitStrideStore<SUMOPUnitStride, LSWidth16, "vse16.v">;
def VSE32_V : VUnitStrideStore<SUMOPUnitStride, LSWidth32, "vse32.v">;
def VSE64_V : VUnitStrideStore<SUMOPUnitStride, LSWidth64, "vse64.v">;

// Vector Strided Instructions
def VLSE8_V : VStridedLoad<LSWidth8, "vlse8.v">;
def VLSE16_V : VStridedLoad<LSWidth16, "vlse16.v">;
def VLSE32_V : VStridedLoad<LSWidth32, "vlse32.v">;
def VLSE64_V : VStridedLoad<LSWidth64, "vlse64.v">;

def VSSE8_V : VStridedStore<LSWidth8, "vsse8.v">;
def VSSE16_V : VStridedStore<LSWidth16, "vsse16.v">;
def VSSE32_V : VStridedStore<LSWidth32, "vsse32.v">;
def VSSE64_V : VStridedStore<LSWidth64, "vsse64.v">;

// Vector Indexed Instructions
def VLUXEI8_V : VIndexedLoad<MOPLDIndexedUnord, LSWidth8, "vluxei8.v">;
def VLUXEI16_V : VIndexedLoad<MOPLDIndexedUnord, LSWidth16, "vluxei16.v">;
def VLUXEI32_V : VIndexedLoad<MOPLDIndexedUnord, LSWidth32, "vluxei32.v">;
def VLUXEI64_V : VIndexedLoad<MOPLDIndexedUnord, LSWidth64, "vluxei64.v">;

def VLOXEI8_V : VIndexedLoad<MOPLDIndexedOrder, LSWidth8, "vloxei8.v">;
def VLOXEI16_V : VIndexedLoad<MOPLDIndexedOrder, LSWidth16, "vloxei16.v">;
def VLOXEI32_V : VIndexedLoad<MOPLDIndexedOrder, LSWidth32, "vloxei32.v">;
def VLOXEI64_V : VIndexedLoad<MOPLDIndexedOrder, LSWidth64, "vloxei64.v">;

def VSUXEI8_V : VIndexedStore<MOPSTIndexedUnord, LSWidth8, "vsuxei8.v">;
def VSUXEI16_V : VIndexedStore<MOPSTIndexedUnord, LSWidth16, "vsuxei16.v">;
def VSUXEI32_V : VIndexedStore<MOPSTIndexedUnord, LSWidth32, "vsuxei32.v">;
def VSUXEI64_V : VIndexedStore<MOPSTIndexedUnord, LSWidth64, "vsuxei64.v">;

def VSOXEI8_V : VIndexedStore<MOPSTIndexedOrder, LSWidth8, "vsoxei8.v">;
def VSOXEI16_V : VIndexedStore<MOPSTIndexedOrder, LSWidth16, "vsoxei16.v">;
def VSOXEI32_V : VIndexedStore<MOPSTIndexedOrder, LSWidth32, "vsoxei32.v">;
def VSOXEI64_V : VIndexedStore<MOPSTIndexedOrder, LSWidth64, "vsoxei64.v">;

defm VL1R : VWholeLoad<0, "vl1r", VR>;
defm VL2R : VWholeLoad<1, "vl2r", VRM2>;
defm VL4R : VWholeLoad<3, "vl4r", VRM4>;
defm VL8R : VWholeLoad<7, "vl8r", VRM8>;
=======
let Predicates = [HasStdExtV] in {
def VLM_V : VUnitStrideLoadMask<"vlm.v">,
             Sched<[WriteVLDM, ReadVLDX]>;
def VSM_V : VUnitStrideStoreMask<"vsm.v">,
             Sched<[WriteVSTM, ReadVSTM, ReadVSTX]>;
def : InstAlias<"vle1.v $vd, (${rs1})",
                (VLM_V VR:$vd, GPR:$rs1), 0>;
def : InstAlias<"vse1.v $vs3, (${rs1})",
                (VSM_V VR:$vs3, GPR:$rs1), 0>;

defm VL1R : VWholeLoadN<0, "vl1r", VR>;
defm VL2R : VWholeLoadN<1, "vl2r", VRM2>;
defm VL4R : VWholeLoadN<3, "vl4r", VRM4>;
defm VL8R : VWholeLoadN<7, "vl8r", VRM8>;

>>>>>>> 2ab1d525
def : InstAlias<"vl1r.v $vd, (${rs1})", (VL1RE8_V VR:$vd, GPR:$rs1)>;
def : InstAlias<"vl2r.v $vd, (${rs1})", (VL2RE8_V VRM2:$vd, GPR:$rs1)>;
def : InstAlias<"vl4r.v $vd, (${rs1})", (VL4RE8_V VRM4:$vd, GPR:$rs1)>;
def : InstAlias<"vl8r.v $vd, (${rs1})", (VL8RE8_V VRM8:$vd, GPR:$rs1)>;

<<<<<<< HEAD
def VS1R_V : VWholeStore<0, "vs1r.v", VR>;
def VS2R_V : VWholeStore<1, "vs2r.v", VRM2>;
def VS4R_V : VWholeStore<3, "vs4r.v", VRM4>;
def VS8R_V : VWholeStore<7, "vs8r.v", VRM8>;
=======
def VS1R_V : VWholeStore<0, "vs1r.v", VR>,
             Sched<[WriteVST1R, ReadVST1R, ReadVSTX]>;
def VS2R_V : VWholeStore<1, "vs2r.v", VRM2>,
             Sched<[WriteVST2R, ReadVST2R, ReadVSTX]>;
def VS4R_V : VWholeStore<3, "vs4r.v", VRM4>,
             Sched<[WriteVST4R, ReadVST4R, ReadVSTX]>;
def VS8R_V : VWholeStore<7, "vs8r.v", VRM8>,
             Sched<[WriteVST8R, ReadVST8R, ReadVSTX]>;
>>>>>>> 2ab1d525

// Vector Single-Width Integer Add and Subtract
defm VADD_V : VALU_IV_V_X_I<"vadd", 0b000000>;
defm VSUB_V : VALU_IV_V_X<"vsub", 0b000010>;
defm VRSUB_V : VALU_IV_X_I<"vrsub", 0b000011>;

def : InstAlias<"vneg.v $vd, $vs$vm", (VRSUB_VX VR:$vd, VR:$vs, X0, VMaskOp:$vm)>;

// Vector Widening Integer Add/Subtract
// Refer to 11.2 Widening Vector Arithmetic Instructions
// The destination vector register group cannot overlap a source vector
// register group of a different element width (including the mask register
// if masked), otherwise an illegal instruction exception is raised.
let Constraints = "@earlyclobber $vd" in {
let RVVConstraint = WidenV in {
defm VWADDU_V : VALU_MV_V_X<"vwaddu", 0b110000>;
defm VWSUBU_V : VALU_MV_V_X<"vwsubu", 0b110010>;
defm VWADD_V : VALU_MV_V_X<"vwadd", 0b110001>;
defm VWSUB_V : VALU_MV_V_X<"vwsub", 0b110011>;
} // RVVConstraint = WidenV
// Set earlyclobber for following instructions for second and mask operands.
// This has the downside that the earlyclobber constraint is too coarse and
// will impose unnecessary restrictions by not allowing the destination to
// overlap with the first (wide) operand.
let RVVConstraint = WidenW in {
defm VWADDU_W : VALU_MV_V_X<"vwaddu", 0b110100, "w">;
defm VWSUBU_W : VALU_MV_V_X<"vwsubu", 0b110110, "w">;
defm VWADD_W : VALU_MV_V_X<"vwadd", 0b110101, "w">;
defm VWSUB_W : VALU_MV_V_X<"vwsub", 0b110111, "w">;
} // RVVConstraint = WidenW
} // Constraints = "@earlyclobber $vd"

def : InstAlias<"vwcvt.x.x.v $vd, $vs$vm",
                (VWADD_VX VR:$vd, VR:$vs, X0, VMaskOp:$vm)>;
def : InstAlias<"vwcvtu.x.x.v $vd, $vs$vm",
                (VWADDU_VX VR:$vd, VR:$vs, X0, VMaskOp:$vm)>;

// Vector Integer Extension
defm VZEXT_VF8 : VALU_MV_VS2<"vzext.vf8", 0b010010, 0b00010>;
defm VSEXT_VF8 : VALU_MV_VS2<"vsext.vf8", 0b010010, 0b00011>;
defm VZEXT_VF4 : VALU_MV_VS2<"vzext.vf4", 0b010010, 0b00100>;
defm VSEXT_VF4 : VALU_MV_VS2<"vsext.vf4", 0b010010, 0b00101>;
defm VZEXT_VF2 : VALU_MV_VS2<"vzext.vf2", 0b010010, 0b00110>;
defm VSEXT_VF2 : VALU_MV_VS2<"vsext.vf2", 0b010010, 0b00111>;

// Vector Integer Add-with-Carry / Subtract-with-Borrow Instructions
defm VADC_V : VALUm_IV_V_X_I<"vadc", 0b010000>;
let Constraints = "@earlyclobber $vd", RVVConstraint = NoConstraint in {
defm VMADC_V : VALUm_IV_V_X_I<"vmadc", 0b010001>;
defm VMADC_V : VALUNoVm_IV_V_X_I<"vmadc", 0b010001>;
} // Constraints = "@earlyclobber $vd", RVVConstraint = NoConstraint
defm VSBC_V : VALUm_IV_V_X<"vsbc", 0b010010>;
let Constraints = "@earlyclobber $vd", RVVConstraint = NoConstraint in {
defm VMSBC_V : VALUm_IV_V_X<"vmsbc", 0b010011>;
defm VMSBC_V : VALUNoVm_IV_V_X<"vmsbc", 0b010011>;
} // Constraints = "@earlyclobber $vd", RVVConstraint = NoConstraint

// Vector Bitwise Logical Instructions
defm VAND_V : VALU_IV_V_X_I<"vand", 0b001001>;
defm VOR_V : VALU_IV_V_X_I<"vor", 0b001010>;
defm VXOR_V : VALU_IV_V_X_I<"vxor", 0b001011>;

def : InstAlias<"vnot.v $vd, $vs$vm",
                (VXOR_VI VR:$vd, VR:$vs, -1, VMaskOp:$vm)>;

// Vector Single-Width Bit Shift Instructions
defm VSLL_V : VSHT_IV_V_X_I<"vsll", 0b100101, uimm5>;
defm VSRL_V : VSHT_IV_V_X_I<"vsrl", 0b101000, uimm5>;
defm VSRA_V : VSHT_IV_V_X_I<"vsra", 0b101001, uimm5>;

// Vector Narrowing Integer Right Shift Instructions
// Refer to 11.3. Narrowing Vector Arithmetic Instructions
// The destination vector register group cannot overlap the first source
// vector register group (specified by vs2). The destination vector register
// group cannot overlap the mask register if used, unless LMUL=1.
let Constraints = "@earlyclobber $vd" in {
<<<<<<< HEAD
defm VNSRL_W : VALU_IV_V_X_I<"vnsrl", 0b101100, uimm5, "w">;
defm VNSRA_W : VALU_IV_V_X_I<"vnsra", 0b101101, uimm5, "w">;
=======
defm VNSRL_W : VNSHT_IV_V_X_I<"vnsrl", 0b101100, uimm5, "w">;
defm VNSRA_W : VNSHT_IV_V_X_I<"vnsra", 0b101101, uimm5, "w">;
>>>>>>> 2ab1d525
} // Constraints = "@earlyclobber $vd"

def : InstAlias<"vncvt.x.x.w $vd, $vs$vm",
                (VNSRL_WX VR:$vd, VR:$vs, X0, VMaskOp:$vm)>;

// Vector Integer Comparison Instructions
let RVVConstraint = NoConstraint in {
defm VMSEQ_V : VCMP_IV_V_X_I<"vmseq", 0b011000>;
defm VMSNE_V : VCMP_IV_V_X_I<"vmsne", 0b011001>;
defm VMSLTU_V : VCMP_IV_V_X<"vmsltu", 0b011010>;
defm VMSLT_V : VCMP_IV_V_X<"vmslt", 0b011011>;
defm VMSLEU_V : VCMP_IV_V_X_I<"vmsleu", 0b011100>;
defm VMSLE_V : VCMP_IV_V_X_I<"vmsle", 0b011101>;
defm VMSGTU_V : VCMP_IV_X_I<"vmsgtu", 0b011110>;
defm VMSGT_V : VCMP_IV_X_I<"vmsgt", 0b011111>;
} // RVVConstraint = NoConstraint

def : InstAlias<"vmsgtu.vv $vd, $va, $vb$vm",
                (VMSLTU_VV VR:$vd, VR:$vb, VR:$va, VMaskOp:$vm), 0>;
def : InstAlias<"vmsgt.vv $vd, $va, $vb$vm",
                (VMSLT_VV VR:$vd, VR:$vb, VR:$va, VMaskOp:$vm), 0>;
def : InstAlias<"vmsgeu.vv $vd, $va, $vb$vm",
                (VMSLEU_VV VR:$vd, VR:$vb, VR:$va, VMaskOp:$vm), 0>;
def : InstAlias<"vmsge.vv $vd, $va, $vb$vm",
                (VMSLE_VV VR:$vd, VR:$vb, VR:$va, VMaskOp:$vm), 0>;

let isCodeGenOnly = 0, isAsmParserOnly = 1, hasSideEffects = 0, mayLoad = 0,
    mayStore = 0 in {
// For unsigned comparisons we need to special case 0 immediate to maintain
// the always true/false semantics we would invert if we just decremented the
// immediate like we do for signed. To match the GNU assembler we will use
// vmseq/vmsne.vv with the same register for both operands which we can't do
// from an InstAlias.
def PseudoVMSGEU_VI : Pseudo<(outs VR:$vd),
                             (ins VR:$vs2, simm5_plus1:$imm, VMaskOp:$vm),
                             [], "vmsgeu.vi", "$vd, $vs2, $imm$vm">;
def PseudoVMSLTU_VI : Pseudo<(outs VR:$vd),
                             (ins VR:$vs2, simm5_plus1:$imm, VMaskOp:$vm),
                             [], "vmsltu.vi", "$vd, $vs2, $imm$vm">;
// Handle signed with pseudos as well for more consistency in the
// implementation.
def PseudoVMSGE_VI : Pseudo<(outs VR:$vd),
                            (ins VR:$vs2, simm5_plus1:$imm, VMaskOp:$vm),
                            [], "vmsge.vi", "$vd, $vs2, $imm$vm">;
def PseudoVMSLT_VI : Pseudo<(outs VR:$vd),
                            (ins VR:$vs2, simm5_plus1:$imm, VMaskOp:$vm),
                            [], "vmslt.vi", "$vd, $vs2, $imm$vm">;
}

let isCodeGenOnly = 0, isAsmParserOnly = 1, hasSideEffects = 0, mayLoad = 0,
    mayStore = 0 in {
def PseudoVMSGEU_VX : Pseudo<(outs VR:$vd),
                             (ins VR:$vs2, GPR:$rs1),
                             [], "vmsgeu.vx", "$vd, $vs2, $rs1">;
def PseudoVMSGE_VX : Pseudo<(outs VR:$vd),
                            (ins VR:$vs2, GPR:$rs1),
                            [], "vmsge.vx", "$vd, $vs2, $rs1">;
def PseudoVMSGEU_VX_M : Pseudo<(outs VRNoV0:$vd),
                               (ins VR:$vs2, GPR:$rs1, VMaskOp:$vm),
                               [], "vmsgeu.vx", "$vd, $vs2, $rs1$vm">;
def PseudoVMSGE_VX_M : Pseudo<(outs VRNoV0:$vd),
                              (ins VR:$vs2, GPR:$rs1, VMaskOp:$vm),
                              [], "vmsge.vx", "$vd, $vs2, $rs1$vm">;
def PseudoVMSGEU_VX_M_T : Pseudo<(outs VR:$vd, VRNoV0:$scratch),
                                 (ins VR:$vs2, GPR:$rs1, VMaskOp:$vm),
                                 [], "vmsgeu.vx", "$vd, $vs2, $rs1$vm, $scratch">;
def PseudoVMSGE_VX_M_T : Pseudo<(outs VR:$vd, VRNoV0:$scratch),
                                (ins VR:$vs2, GPR:$rs1, VMaskOp:$vm),
                                [], "vmsge.vx", "$vd, $vs2, $rs1$vm, $scratch">;
}

// Vector Integer Min/Max Instructions
defm VMINU_V : VCMP_IV_V_X<"vminu", 0b000100>;
defm VMIN_V : VCMP_IV_V_X<"vmin", 0b000101>;
defm VMAXU_V : VCMP_IV_V_X<"vmaxu", 0b000110>;
defm VMAX_V : VCMP_IV_V_X<"vmax", 0b000111>;

// Vector Single-Width Integer Multiply Instructions
defm VMUL_V : VMUL_MV_V_X<"vmul", 0b100101>;
defm VMULH_V : VMUL_MV_V_X<"vmulh", 0b100111>;
defm VMULHU_V : VMUL_MV_V_X<"vmulhu", 0b100100>;
defm VMULHSU_V : VMUL_MV_V_X<"vmulhsu", 0b100110>;

// Vector Integer Divide Instructions
defm VDIVU_V : VDIV_MV_V_X<"vdivu", 0b100000>;
defm VDIV_V : VDIV_MV_V_X<"vdiv", 0b100001>;
defm VREMU_V : VDIV_MV_V_X<"vremu", 0b100010>;
defm VREM_V : VDIV_MV_V_X<"vrem", 0b100011>;

// Vector Widening Integer Multiply Instructions
let Constraints = "@earlyclobber $vd", RVVConstraint = WidenV in {
defm VWMUL_V : VWMUL_MV_V_X<"vwmul", 0b111011>;
defm VWMULU_V : VWMUL_MV_V_X<"vwmulu", 0b111000>;
defm VWMULSU_V : VWMUL_MV_V_X<"vwmulsu", 0b111010>;
} // Constraints = "@earlyclobber $vd", RVVConstraint = WidenV

// Vector Single-Width Integer Multiply-Add Instructions
defm VMACC_V : VMAC_MV_V_X<"vmacc", 0b101101>;
defm VNMSAC_V : VMAC_MV_V_X<"vnmsac", 0b101111>;
defm VMADD_V : VMAC_MV_V_X<"vmadd", 0b101001>;
defm VNMSUB_V : VMAC_MV_V_X<"vnmsub", 0b101011>;

// Vector Widening Integer Multiply-Add Instructions
let Constraints = "@earlyclobber $vd", RVVConstraint = WidenV in {
defm VWMACCU_V : VWMAC_MV_V_X<"vwmaccu", 0b111100>;
defm VWMACC_V : VWMAC_MV_V_X<"vwmacc", 0b111101>;
defm VWMACCSU_V : VWMAC_MV_V_X<"vwmaccsu", 0b111111>;
defm VWMACCUS_V : VWMAC_MV_X<"vwmaccus", 0b111110>;
} // Constraints = "@earlyclobber $vd", RVVConstraint = WidenV

// Vector Integer Merge Instructions
defm VMERGE_V : VMRG_IV_V_X_I<"vmerge", 0b010111>;

// Vector Integer Move Instructions
let hasSideEffects = 0, mayLoad = 0, mayStore = 0, vs2 = 0, vm = 1,
    RVVConstraint = NoConstraint  in {
// op vd, vs1
def VMV_V_V : RVInstVV<0b010111, OPIVV, (outs VR:$vd),
                       (ins VR:$vs1), "vmv.v.v", "$vd, $vs1">,
              Sched<[WriteVIMovV, ReadVIMovV]>;
// op vd, rs1
def VMV_V_X : RVInstVX<0b010111, OPIVX, (outs VR:$vd),
                       (ins GPR:$rs1), "vmv.v.x", "$vd, $rs1">,
              Sched<[WriteVIMovX, ReadVIMovX]>;
// op vd, imm
def VMV_V_I : RVInstIVI<0b010111, (outs VR:$vd),
                       (ins simm5:$imm), "vmv.v.i", "$vd, $imm">,
              Sched<[WriteVIMovI]>;
} // hasSideEffects = 0, mayLoad = 0, mayStore = 0

// Vector Fixed-Point Arithmetic Instructions
defm VSADDU_V : VSALU_IV_V_X_I<"vsaddu", 0b100000>;
defm VSADD_V : VSALU_IV_V_X_I<"vsadd", 0b100001>;
defm VSSUBU_V : VSALU_IV_V_X<"vssubu", 0b100010>;
defm VSSUB_V : VSALU_IV_V_X<"vssub", 0b100011>;

// Vector Single-Width Averaging Add and Subtract
defm VAADDU_V : VAALU_MV_V_X<"vaaddu", 0b001000>;
defm VAADD_V : VAALU_MV_V_X<"vaadd", 0b001001>;
defm VASUBU_V : VAALU_MV_V_X<"vasubu", 0b001010>;
defm VASUB_V : VAALU_MV_V_X<"vasub", 0b001011>;

// Vector Single-Width Fractional Multiply with Rounding and Saturation
defm VSMUL_V : VSMUL_IV_V_X<"vsmul", 0b100111>;

// Vector Single-Width Scaling Shift Instructions
defm VSSRL_V : VSSHF_IV_V_X_I<"vssrl", 0b101010, uimm5>;
defm VSSRA_V : VSSHF_IV_V_X_I<"vssra", 0b101011, uimm5>;

// Vector Narrowing Fixed-Point Clip Instructions
let Constraints = "@earlyclobber $vd" in {
<<<<<<< HEAD
defm VNCLIPU_W : VALU_IV_V_X_I<"vnclipu", 0b101110, uimm5, "w">;
defm VNCLIP_W : VALU_IV_V_X_I<"vnclip", 0b101111, uimm5, "w">;
=======
defm VNCLIPU_W : VNCLP_IV_V_X_I<"vnclipu", 0b101110, uimm5, "w">;
defm VNCLIP_W : VNCLP_IV_V_X_I<"vnclip", 0b101111, uimm5, "w">;
>>>>>>> 2ab1d525
} // Constraints = "@earlyclobber $vd"
} // Predicates = [HasStdExtV]

let Predicates = [HasStdExtV, HasStdExtF] in {
// Vector Single-Width Floating-Point Add/Subtract Instructions
defm VFADD_V : VALU_FV_V_F<"vfadd", 0b000000>;
defm VFSUB_V : VALU_FV_V_F<"vfsub", 0b000010>;
defm VFRSUB_V : VALU_FV_F<"vfrsub", 0b100111>;

// Vector Widening Floating-Point Add/Subtract Instructions
let Constraints = "@earlyclobber $vd" in {
let RVVConstraint = WidenV in {
defm VFWADD_V : VWALU_FV_V_F<"vfwadd", 0b110000>;
defm VFWSUB_V : VWALU_FV_V_F<"vfwsub", 0b110010>;
} // RVVConstraint = WidenV
// Set earlyclobber for following instructions for second and mask operands.
// This has the downside that the earlyclobber constraint is too coarse and
// will impose unnecessary restrictions by not allowing the destination to
// overlap with the first (wide) operand.
let RVVConstraint = WidenW in {
defm VFWADD_W : VWALU_FV_V_F<"vfwadd", 0b110100, "w">;
defm VFWSUB_W : VWALU_FV_V_F<"vfwsub", 0b110110, "w">;
} // RVVConstraint = WidenW
} // Constraints = "@earlyclobber $vd"

// Vector Single-Width Floating-Point Multiply/Divide Instructions
defm VFMUL_V : VMUL_FV_V_F<"vfmul", 0b100100>;
defm VFDIV_V : VDIV_FV_V_F<"vfdiv", 0b100000>;
defm VFRDIV_V : VRDIV_FV_F<"vfrdiv", 0b100001>;

// Vector Widening Floating-Point Multiply
let Constraints = "@earlyclobber $vd", RVVConstraint = WidenV in {
defm VFWMUL_V : VWMUL_FV_V_F<"vfwmul", 0b111000>;
} // Constraints = "@earlyclobber $vd", RVVConstraint = WidenV

// Vector Single-Width Floating-Point Fused Multiply-Add Instructions
defm VFMACC_V : VMAC_FV_V_F<"vfmacc", 0b101100>;
defm VFNMACC_V : VMAC_FV_V_F<"vfnmacc", 0b101101>;
defm VFMSAC_V : VMAC_FV_V_F<"vfmsac", 0b101110>;
defm VFNMSAC_V : VMAC_FV_V_F<"vfnmsac", 0b101111>;
defm VFMADD_V : VMAC_FV_V_F<"vfmadd", 0b101000>;
defm VFNMADD_V : VMAC_FV_V_F<"vfnmadd", 0b101001>;
defm VFMSUB_V : VMAC_FV_V_F<"vfmsub", 0b101010>;
defm VFNMSUB_V : VMAC_FV_V_F<"vfnmsub", 0b101011>;

// Vector Widening Floating-Point Fused Multiply-Add Instructions
let Constraints = "@earlyclobber $vd", RVVConstraint = WidenV in {
defm VFWMACC_V : VWMAC_FV_V_F<"vfwmacc", 0b111100>;
defm VFWNMACC_V : VWMAC_FV_V_F<"vfwnmacc", 0b111101>;
defm VFWMSAC_V : VWMAC_FV_V_F<"vfwmsac", 0b111110>;
defm VFWNMSAC_V : VWMAC_FV_V_F<"vfwnmsac", 0b111111>;
} // Constraints = "@earlyclobber $vd", RVVConstraint = WidenV

// Vector Floating-Point Square-Root Instruction
<<<<<<< HEAD
defm VFSQRT_V : VALU_FV_VS2<"vfsqrt.v", 0b010011, 0b00000>;
defm VFRSQRT7_V : VALU_FV_VS2<"vfrsqrt7.v", 0b010011, 0b00100>;
defm VFREC7_V : VALU_FV_VS2<"vfrec7.v", 0b010011, 0b00101>;
=======
defm VFSQRT_V : VSQR_FV_VS2<"vfsqrt.v", 0b010011, 0b00000>;
defm VFRSQRT7_V : VRCP_FV_VS2<"vfrsqrt7.v", 0b010011, 0b00100>;
defm VFREC7_V : VRCP_FV_VS2<"vfrec7.v", 0b010011, 0b00101>;
>>>>>>> 2ab1d525

// Vector Floating-Point MIN/MAX Instructions
defm VFMIN_V : VCMP_FV_V_F<"vfmin", 0b000100>;
defm VFMAX_V : VCMP_FV_V_F<"vfmax", 0b000110>;

// Vector Floating-Point Sign-Injection Instructions
defm VFSGNJ_V : VSGNJ_FV_V_F<"vfsgnj", 0b001000>;
defm VFSGNJN_V : VSGNJ_FV_V_F<"vfsgnjn", 0b001001>;
defm VFSGNJX_V : VSGNJ_FV_V_F<"vfsgnjx", 0b001010>;

def : InstAlias<"vfneg.v $vd, $vs$vm",
                (VFSGNJN_VV VR:$vd, VR:$vs, VR:$vs, VMaskOp:$vm)>;
def : InstAlias<"vfabs.v $vd, $vs$vm",
                (VFSGNJX_VV VR:$vd, VR:$vs, VR:$vs, VMaskOp:$vm)>;

def : InstAlias<"vfneg.v $vd, $vs$vm",
                (VFSGNJN_VV VR:$vd, VR:$vs, VR:$vs, VMaskOp:$vm)>;

// Vector Floating-Point Compare Instructions
let RVVConstraint = NoConstraint in {
defm VMFEQ_V : VCMP_FV_V_F<"vmfeq", 0b011000>;
defm VMFNE_V : VCMP_FV_V_F<"vmfne", 0b011100>;
defm VMFLT_V : VCMP_FV_V_F<"vmflt", 0b011011>;
defm VMFLE_V : VCMP_FV_V_F<"vmfle", 0b011001>;
defm VMFGT_V : VCMP_FV_F<"vmfgt", 0b011101>;
defm VMFGE_V : VCMP_FV_F<"vmfge", 0b011111>;
} // RVVConstraint = NoConstraint

def : InstAlias<"vmfgt.vv $vd, $va, $vb$vm",
                (VMFLT_VV VR:$vd, VR:$vb, VR:$va, VMaskOp:$vm), 0>;
def : InstAlias<"vmfge.vv $vd, $va, $vb$vm",
                (VMFLE_VV VR:$vd, VR:$vb, VR:$va, VMaskOp:$vm), 0>;

// Vector Floating-Point Classify Instruction
defm VFCLASS_V : VCLS_FV_VS2<"vfclass.v", 0b010011, 0b10000>;

let hasSideEffects = 0, mayLoad = 0, mayStore = 0 in {

// Vector Floating-Point Merge Instruction
let vm = 0 in
def VFMERGE_VFM : RVInstVX<0b010111, OPFVF, (outs VR:$vd),
                           (ins VR:$vs2, FPR32:$rs1, VMV0:$v0),
                           "vfmerge.vfm", "$vd, $vs2, $rs1, v0">,
                  Sched<[WriteVFMergeV, ReadVFMergeV, ReadVFMergeF, ReadVMask]>;

// Vector Floating-Point Move Instruction
let RVVConstraint = NoConstraint in
let vm = 1, vs2 = 0 in
def VFMV_V_F : RVInstVX<0b010111, OPFVF, (outs VR:$vd),
                       (ins FPR32:$rs1), "vfmv.v.f", "$vd, $rs1">,
               Sched<[WriteVFMovV, ReadVFMovF]>;

} // hasSideEffects = 0, mayLoad = 0, mayStore = 0

// Single-Width Floating-Point/Integer Type-Convert Instructions
defm VFCVT_XU_F_V : VCVTI_FV_VS2<"vfcvt.xu.f.v", 0b010010, 0b00000>;
defm VFCVT_X_F_V : VCVTI_FV_VS2<"vfcvt.x.f.v", 0b010010, 0b00001>;
defm VFCVT_RTZ_XU_F_V : VCVTI_FV_VS2<"vfcvt.rtz.xu.f.v", 0b010010, 0b00110>;
defm VFCVT_RTZ_X_F_V : VCVTI_FV_VS2<"vfcvt.rtz.x.f.v", 0b010010, 0b00111>;
defm VFCVT_F_XU_V : VCVTF_IV_VS2<"vfcvt.f.xu.v", 0b010010, 0b00010>;
defm VFCVT_F_X_V : VCVTF_IV_VS2<"vfcvt.f.x.v", 0b010010, 0b00011>;

// Widening Floating-Point/Integer Type-Convert Instructions
let Constraints = "@earlyclobber $vd", RVVConstraint = WidenCvt in {
defm VFWCVT_XU_F_V : VWCVTI_FV_VS2<"vfwcvt.xu.f.v", 0b010010, 0b01000>;
defm VFWCVT_X_F_V : VWCVTI_FV_VS2<"vfwcvt.x.f.v", 0b010010, 0b01001>;
defm VFWCVT_RTZ_XU_F_V : VWCVTI_FV_VS2<"vfwcvt.rtz.xu.f.v", 0b010010, 0b01110>;
defm VFWCVT_RTZ_X_F_V : VWCVTI_FV_VS2<"vfwcvt.rtz.x.f.v", 0b010010, 0b01111>;
defm VFWCVT_F_XU_V : VWCVTF_IV_VS2<"vfwcvt.f.xu.v", 0b010010, 0b01010>;
defm VFWCVT_F_X_V : VWCVTF_IV_VS2<"vfwcvt.f.x.v", 0b010010, 0b01011>;
defm VFWCVT_F_F_V : VWCVTF_FV_VS2<"vfwcvt.f.f.v", 0b010010, 0b01100>;
} // Constraints = "@earlyclobber $vd", RVVConstraint = WidenCvt

// Narrowing Floating-Point/Integer Type-Convert Instructions
let Constraints = "@earlyclobber $vd" in {
<<<<<<< HEAD
defm VFNCVT_XU_F_W : VALU_FV_VS2<"vfncvt.xu.f.w", 0b010010, 0b10000>;
defm VFNCVT_X_F_W : VALU_FV_VS2<"vfncvt.x.f.w", 0b010010, 0b10001>;
defm VFNCVT_RTZ_XU_F_W : VALU_FV_VS2<"vfncvt.rtz.xu.f.w", 0b010010, 0b10110>;
defm VFNCVT_RTZ_X_F_W : VALU_FV_VS2<"vfncvt.rtz.x.f.w", 0b010010, 0b10111>;
defm VFNCVT_F_XU_W : VALU_FV_VS2<"vfncvt.f.xu.w", 0b010010, 0b10010>;
defm VFNCVT_F_X_W : VALU_FV_VS2<"vfncvt.f.x.w", 0b010010, 0b10011>;
defm VFNCVT_F_F_W : VALU_FV_VS2<"vfncvt.f.f.w", 0b010010, 0b10100>;
defm VFNCVT_ROD_F_F_W : VALU_FV_VS2<"vfncvt.rod.f.f.w", 0b010010, 0b10101>;
=======
defm VFNCVT_XU_F_W : VNCVTI_FV_VS2<"vfncvt.xu.f.w", 0b010010, 0b10000>;
defm VFNCVT_X_F_W : VNCVTI_FV_VS2<"vfncvt.x.f.w", 0b010010, 0b10001>;
defm VFNCVT_RTZ_XU_F_W : VNCVTI_FV_VS2<"vfncvt.rtz.xu.f.w", 0b010010, 0b10110>;
defm VFNCVT_RTZ_X_F_W : VNCVTI_FV_VS2<"vfncvt.rtz.x.f.w", 0b010010, 0b10111>;
defm VFNCVT_F_XU_W : VNCVTF_IV_VS2<"vfncvt.f.xu.w", 0b010010, 0b10010>;
defm VFNCVT_F_X_W : VNCVTF_IV_VS2<"vfncvt.f.x.w", 0b010010, 0b10011>;
defm VFNCVT_F_F_W : VNCVTF_FV_VS2<"vfncvt.f.f.w", 0b010010, 0b10100>;
defm VFNCVT_ROD_F_F_W : VNCVTF_FV_VS2<"vfncvt.rod.f.f.w", 0b010010, 0b10101>;
>>>>>>> 2ab1d525
} // Constraints = "@earlyclobber $vd"
} // Predicates = [HasStdExtV, HasStdExtF]

let Predicates = [HasStdExtV] in {

// Vector Single-Width Integer Reduction Instructions
let RVVConstraint = NoConstraint in {
defm VREDSUM : VRED_MV_V<"vredsum", 0b000000>;
defm VREDMAXU : VRED_MV_V<"vredmaxu", 0b000110>;
defm VREDMAX : VRED_MV_V<"vredmax", 0b000111>;
defm VREDMINU : VRED_MV_V<"vredminu", 0b000100>;
defm VREDMIN : VRED_MV_V<"vredmin", 0b000101>;
defm VREDAND : VRED_MV_V<"vredand", 0b000001>;
defm VREDOR : VRED_MV_V<"vredor", 0b000010>;
defm VREDXOR : VRED_MV_V<"vredxor", 0b000011>;
} // RVVConstraint = NoConstraint

// Vector Widening Integer Reduction Instructions
let Constraints = "@earlyclobber $vd", RVVConstraint = NoConstraint in {
// Set earlyclobber for following instructions for second and mask operands.
// This has the downside that the earlyclobber constraint is too coarse and
// will impose unnecessary restrictions by not allowing the destination to
// overlap with the first (wide) operand.
defm VWREDSUMU : VWRED_IV_V<"vwredsumu", 0b110000>;
defm VWREDSUM : VWRED_IV_V<"vwredsum", 0b110001>;
} // Constraints = "@earlyclobber $vd", RVVConstraint = NoConstraint

} // Predicates = [HasStdExtV]

let Predicates = [HasStdExtV, HasStdExtF] in {
// Vector Single-Width Floating-Point Reduction Instructions
let RVVConstraint = NoConstraint in {
defm VFREDOSUM : VREDO_FV_V<"vfredosum", 0b000011>;
defm VFREDUSUM : VRED_FV_V<"vfredusum", 0b000001>;
defm VFREDMAX : VRED_FV_V<"vfredmax", 0b000111>;
defm VFREDMIN : VRED_FV_V<"vfredmin", 0b000101>;
} // RVVConstraint = NoConstraint

def : InstAlias<"vfredsum.vs $vd, $vs2, $vs1$vm",
                (VFREDUSUM_VS VR:$vd, VR:$vs2, VR:$vs1, VMaskOp:$vm), 0>;

// Vector Widening Floating-Point Reduction Instructions
let Constraints = "@earlyclobber $vd", RVVConstraint = NoConstraint in {
// Set earlyclobber for following instructions for second and mask operands.
// This has the downside that the earlyclobber constraint is too coarse and
// will impose unnecessary restrictions by not allowing the destination to
// overlap with the first (wide) operand.
defm VFWREDOSUM : VWREDO_FV_V<"vfwredosum", 0b110011>;
defm VFWREDUSUM : VWRED_FV_V<"vfwredusum", 0b110001>;
} // Constraints = "@earlyclobber $vd", RVVConstraint = NoConstraint

def : InstAlias<"vfwredsum.vs $vd, $vs2, $vs1$vm",
                (VFWREDUSUM_VS VR:$vd, VR:$vs2, VR:$vs1, VMaskOp:$vm), 0>;
} // Predicates = [HasStdExtV, HasStdExtF]

let Predicates = [HasStdExtV] in {
// Vector Mask-Register Logical Instructions
let RVVConstraint = NoConstraint in {
defm VMAND_M : VMALU_MV_Mask<"vmand", 0b011001, "m">;
defm VMNAND_M : VMALU_MV_Mask<"vmnand", 0b011101, "m">;
defm VMANDN_M : VMALU_MV_Mask<"vmandn", 0b011000, "m">;
defm VMXOR_M : VMALU_MV_Mask<"vmxor", 0b011011, "m">;
defm VMOR_M : VMALU_MV_Mask<"vmor", 0b011010, "m">;
defm VMNOR_M : VMALU_MV_Mask<"vmnor", 0b011110, "m">;
defm VMORN_M : VMALU_MV_Mask<"vmorn", 0b011100, "m">;
defm VMXNOR_M : VMALU_MV_Mask<"vmxnor", 0b011111, "m">;
}

def : InstAlias<"vmmv.m $vd, $vs",
                (VMAND_MM VR:$vd, VR:$vs, VR:$vs)>;
def : InstAlias<"vmclr.m $vd",
                (VMXOR_MM VR:$vd, VR:$vd, VR:$vd)>;
def : InstAlias<"vmset.m $vd",
                (VMXNOR_MM VR:$vd, VR:$vd, VR:$vd)>;
def : InstAlias<"vmnot.m $vd, $vs",
                (VMNAND_MM VR:$vd, VR:$vs, VR:$vs)>;

def : InstAlias<"vmandnot.mm $vd, $vs2, $vs1",
                (VMANDN_MM VR:$vd, VR:$vs2, VR:$vs1), 0>;
def : InstAlias<"vmornot.mm $vd, $vs2, $vs1",
                (VMORN_MM VR:$vd, VR:$vs2, VR:$vs1), 0>;

let hasSideEffects = 0, mayLoad = 0, mayStore = 0,
    RVVConstraint = NoConstraint  in {

// Vector mask population count vcpop
def VCPOP_M : RVInstV<0b010000, 0b10000, OPMVV, (outs GPR:$vd),
                      (ins VR:$vs2, VMaskOp:$vm),
                      "vcpop.m", "$vd, $vs2$vm">,
              Sched<[WriteVMPopV, ReadVMPopV, ReadVMask]>;

// vfirst find-first-set mask bit
def VFIRST_M : RVInstV<0b010000, 0b10001, OPMVV, (outs GPR:$vd),
                       (ins VR:$vs2, VMaskOp:$vm),
                       "vfirst.m", "$vd, $vs2$vm">,
              Sched<[WriteVMFFSV, ReadVMFFSV, ReadVMask]>;

} // hasSideEffects = 0, mayLoad = 0, mayStore = 0

<<<<<<< HEAD
let Constraints = "@earlyclobber $vd", RVVConstraint = Iota in {
// vmsbf.m set-before-first mask bit
defm VMSBF_M : VALU_MV_VS2<"vmsbf.m", 0b010100, 0b00001>;
// vmsif.m set-including-first mask bit
defm VMSIF_M : VALU_MV_VS2<"vmsif.m", 0b010100, 0b00011>;
// vmsof.m set-only-first mask bit
defm VMSOF_M : VALU_MV_VS2<"vmsof.m", 0b010100, 0b00010>;
// Vector Iota Instruction
defm VIOTA_M : VALU_MV_VS2<"viota.m", 0b010100, 0b10000>;
=======
def : InstAlias<"vpopc.m $vd, $vs2$vm",
                (VCPOP_M GPR:$vd, VR:$vs2, VMaskOp:$vm), 0>;

let Constraints = "@earlyclobber $vd", RVVConstraint = Iota in {

// vmsbf.m set-before-first mask bit
defm VMSBF_M : VMSFS_MV_V<"vmsbf.m", 0b010100, 0b00001>;
// vmsif.m set-including-first mask bit
defm VMSIF_M : VMSFS_MV_V<"vmsif.m", 0b010100, 0b00011>;
// vmsof.m set-only-first mask bit
defm VMSOF_M : VMSFS_MV_V<"vmsof.m", 0b010100, 0b00010>;
// Vector Iota Instruction
defm VIOTA_M : VMIOT_MV_V<"viota.m", 0b010100, 0b10000>;

>>>>>>> 2ab1d525
} // Constraints = "@earlyclobber $vd", RVVConstraint = Iota

// Vector Element Index Instruction
let hasSideEffects = 0, mayLoad = 0, mayStore = 0 in {

let vs2 = 0 in
def VID_V : RVInstV<0b010100, 0b10001, OPMVV, (outs VR:$vd),
                    (ins VMaskOp:$vm), "vid.v", "$vd$vm">,
            Sched<[WriteVMIdxV, ReadVMask]>;

// Integer Scalar Move Instructions
let vm = 1, RVVConstraint = NoConstraint in {
def VMV_X_S : RVInstV<0b010000, 0b00000, OPMVV, (outs GPR:$vd),
                      (ins VR:$vs2), "vmv.x.s", "$vd, $vs2">,
              Sched<[WriteVIMovVX, ReadVIMovVX]>;
let Constraints = "$vd = $vd_wb" in
def VMV_S_X : RVInstV2<0b010000, 0b00000, OPMVX, (outs VR:$vd_wb),
                      (ins VR:$vd, GPR:$rs1), "vmv.s.x", "$vd, $rs1">,
              Sched<[WriteVIMovXV, ReadVIMovXV, ReadVIMovXX]>;
}

} // hasSideEffects = 0, mayLoad = 0, mayStore = 0

} // Predicates = [HasStdExtV]

let Predicates = [HasStdExtV, HasStdExtF] in {

let hasSideEffects = 0, mayLoad = 0, mayStore = 0, vm = 1,
    RVVConstraint = NoConstraint  in {
// Floating-Point Scalar Move Instructions
def VFMV_F_S : RVInstV<0b010000, 0b00000, OPFVV, (outs FPR32:$vd),
                      (ins VR:$vs2), "vfmv.f.s", "$vd, $vs2">,
               Sched<[WriteVFMovVF, ReadVFMovVF]>;
let Constraints = "$vd = $vd_wb" in
def VFMV_S_F : RVInstV2<0b010000, 0b00000, OPFVF, (outs VR:$vd_wb),
                       (ins VR:$vd, FPR32:$rs1), "vfmv.s.f", "$vd, $rs1">,
               Sched<[WriteVFMovFV, ReadVFMovFV, ReadVFMovFX]>;

} // hasSideEffects = 0, mayLoad = 0, mayStore = 0, vm = 1

} // Predicates = [HasStdExtV, HasStdExtF]

let Predicates = [HasStdExtV] in {
// Vector Slide Instructions
let Constraints = "@earlyclobber $vd", RVVConstraint = SlideUp in {
<<<<<<< HEAD
defm VSLIDEUP_V : VALU_IV_X_I<"vslideup", 0b001110, uimm5>;
defm VSLIDE1UP_V : VALU_MV_X<"vslide1up", 0b001110>;
} // Constraints = "@earlyclobber $vd", RVVConstraint = SlideUp
defm VSLIDEDOWN_V : VALU_IV_X_I<"vslidedown", 0b001111, uimm5>;
defm VSLIDE1DOWN_V : VALU_MV_X<"vslide1down", 0b001111>;
=======
defm VSLIDEUP_V : VSLD_IV_X_I<"vslideup", 0b001110, uimm5>;
defm VSLIDE1UP_V : VSLD1_MV_X<"vslide1up", 0b001110>;
} // Constraints = "@earlyclobber $vd", RVVConstraint = SlideUp
defm VSLIDEDOWN_V : VSLD_IV_X_I<"vslidedown", 0b001111, uimm5>;
defm VSLIDE1DOWN_V : VSLD1_MV_X<"vslide1down", 0b001111>;
>>>>>>> 2ab1d525
} // Predicates = [HasStdExtV]

let Predicates = [HasStdExtV, HasStdExtF] in {
let Constraints = "@earlyclobber $vd", RVVConstraint = SlideUp in {
defm VFSLIDE1UP_V : VSLD1_FV_F<"vfslide1up", 0b001110>;
} // Constraints = "@earlyclobber $vd", RVVConstraint = SlideUp
defm VFSLIDE1DOWN_V : VSLD1_FV_F<"vfslide1down", 0b001111>;
} // Predicates = [HasStdExtV, HasStdExtF]

let Predicates = [HasStdExtV] in {
// Vector Register Gather Instruction
let Constraints = "@earlyclobber $vd", RVVConstraint = Vrgather in {
<<<<<<< HEAD
defm VRGATHER_V : VALU_IV_V_X_I<"vrgather", 0b001100, uimm5>;
def VRGATHEREI16_VV : VALUVV<0b001110, OPIVV, "vrgatherei16.vv">;
=======
defm VRGATHER_V : VGTR_IV_V_X_I<"vrgather", 0b001100, uimm5>;
def VRGATHEREI16_VV : VALUVV<0b001110, OPIVV, "vrgatherei16.vv">,
                      Sched<[WriteVGatherV, ReadVGatherV, ReadVGatherV]>;
>>>>>>> 2ab1d525
} // Constraints = "@earlyclobber $vd", RVVConstraint = Vrgather

// Vector Compress Instruction
let Constraints = "@earlyclobber $vd", RVVConstraint = Vcompress in {
defm VCOMPRESS_V : VCPR_MV_Mask<"vcompress", 0b010111>;
} // Constraints = "@earlyclobber $vd", RVVConstraint = Vcompress

let hasSideEffects = 0, mayLoad = 0, mayStore = 0,
    RVVConstraint = NoConstraint in {
def VMV1R_V  : RVInstV<0b100111, 0, OPIVI, (outs VR:$vd), (ins VR:$vs2),
                       "vmv1r.v", "$vd, $vs2">, VMVRSched<1> {
  let Uses = [];
  let vm = 1;
}
// A future extension may relax the vector register alignment restrictions.
foreach n = [2, 4, 8] in {
  defvar vrc = !cast<VReg>("VRM"#n);
  def VMV#n#R_V  : RVInstV<0b100111, !add(n, -1), OPIVI, (outs vrc:$vd),
                           (ins vrc:$vs2), "vmv" # n # "r.v", "$vd, $vs2">,
                   VMVRSched<n> {
    let Uses = [];
    let vm = 1;
  }
}
} // hasSideEffects = 0, mayLoad = 0, mayStore = 0
} // Predicates = [HasStdExtV]

let Predicates = [HasStdExtZvlsseg] in {
  foreach nf=2-8 in {
<<<<<<< HEAD
    def VLSEG#nf#E8_V : VUnitStrideSegmentLoad<!add(nf, -1), LUMOPUnitStride, LSWidth8, "vlseg"#nf#"e8.v">;
    def VLSEG#nf#E16_V : VUnitStrideSegmentLoad<!add(nf, -1), LUMOPUnitStride, LSWidth16, "vlseg"#nf#"e16.v">;
    def VLSEG#nf#E32_V : VUnitStrideSegmentLoad<!add(nf, -1), LUMOPUnitStride, LSWidth32, "vlseg"#nf#"e32.v">;
    def VLSEG#nf#E64_V : VUnitStrideSegmentLoad<!add(nf, -1), LUMOPUnitStride, LSWidth64, "vlseg"#nf#"e64.v">;

    def VLSEG#nf#E8FF_V : VUnitStrideSegmentLoad<!add(nf, -1), LUMOPUnitStrideFF, LSWidth8, "vlseg"#nf#"e8ff.v">;
    def VLSEG#nf#E16FF_V : VUnitStrideSegmentLoad<!add(nf, -1), LUMOPUnitStrideFF, LSWidth16, "vlseg"#nf#"e16ff.v">;
    def VLSEG#nf#E32FF_V : VUnitStrideSegmentLoad<!add(nf, -1), LUMOPUnitStrideFF, LSWidth32, "vlseg"#nf#"e32ff.v">;
    def VLSEG#nf#E64FF_V : VUnitStrideSegmentLoad<!add(nf, -1), LUMOPUnitStrideFF, LSWidth64, "vlseg"#nf#"e64ff.v">;

    def VSSEG#nf#E8_V : VUnitStrideSegmentStore<!add(nf, -1), LSWidth8, "vsseg"#nf#"e8.v">;
    def VSSEG#nf#E16_V : VUnitStrideSegmentStore<!add(nf, -1), LSWidth16, "vsseg"#nf#"e16.v">;
    def VSSEG#nf#E32_V : VUnitStrideSegmentStore<!add(nf, -1), LSWidth32, "vsseg"#nf#"e32.v">;
    def VSSEG#nf#E64_V : VUnitStrideSegmentStore<!add(nf, -1), LSWidth64, "vsseg"#nf#"e64.v">;

    // Vector Strided Instructions
    def VLSSEG#nf#E8_V : VStridedSegmentLoad<!add(nf, -1), LSWidth8, "vlsseg"#nf#"e8.v">;
    def VLSSEG#nf#E16_V : VStridedSegmentLoad<!add(nf, -1), LSWidth16, "vlsseg"#nf#"e16.v">;
    def VLSSEG#nf#E32_V : VStridedSegmentLoad<!add(nf, -1), LSWidth32, "vlsseg"#nf#"e32.v">;
    def VLSSEG#nf#E64_V : VStridedSegmentLoad<!add(nf, -1), LSWidth64, "vlsseg"#nf#"e64.v">;

    def VSSSEG#nf#E8_V : VStridedSegmentStore<!add(nf, -1), LSWidth8, "vssseg"#nf#"e8.v">;
    def VSSSEG#nf#E16_V : VStridedSegmentStore<!add(nf, -1), LSWidth16, "vssseg"#nf#"e16.v">;
    def VSSSEG#nf#E32_V : VStridedSegmentStore<!add(nf, -1), LSWidth32, "vssseg"#nf#"e32.v">;
    def VSSSEG#nf#E64_V : VStridedSegmentStore<!add(nf, -1), LSWidth64, "vssseg"#nf#"e64.v">;

    // Vector Indexed Instructions
    def VLUXSEG#nf#EI8_V : VIndexedSegmentLoad<!add(nf, -1), MOPLDIndexedUnord,
                             LSWidth8, "vluxseg"#nf#"ei8.v">;
    def VLUXSEG#nf#EI16_V : VIndexedSegmentLoad<!add(nf, -1), MOPLDIndexedUnord,
                              LSWidth16, "vluxseg"#nf#"ei16.v">;
    def VLUXSEG#nf#EI32_V : VIndexedSegmentLoad<!add(nf, -1), MOPLDIndexedUnord,
                              LSWidth32, "vluxseg"#nf#"ei32.v">;
    def VLUXSEG#nf#EI64_V : VIndexedSegmentLoad<!add(nf, -1), MOPLDIndexedUnord,
                              LSWidth64, "vluxseg"#nf#"ei64.v">;

    def VLOXSEG#nf#EI8_V : VIndexedSegmentLoad<!add(nf, -1), MOPLDIndexedOrder,
                             LSWidth8, "vloxseg"#nf#"ei8.v">;
    def VLOXSEG#nf#EI16_V : VIndexedSegmentLoad<!add(nf, -1), MOPLDIndexedOrder,
                              LSWidth16, "vloxseg"#nf#"ei16.v">;
    def VLOXSEG#nf#EI32_V : VIndexedSegmentLoad<!add(nf, -1), MOPLDIndexedOrder,
                              LSWidth32, "vloxseg"#nf#"ei32.v">;
    def VLOXSEG#nf#EI64_V : VIndexedSegmentLoad<!add(nf, -1), MOPLDIndexedOrder,
                              LSWidth64, "vloxseg"#nf#"ei64.v">;

    def VSUXSEG#nf#EI8_V : VIndexedSegmentStore<!add(nf, -1), MOPSTIndexedUnord,
                             LSWidth8, "vsuxseg"#nf#"ei8.v">;
    def VSUXSEG#nf#EI16_V : VIndexedSegmentStore<!add(nf, -1), MOPSTIndexedUnord,
                              LSWidth16, "vsuxseg"#nf#"ei16.v">;
    def VSUXSEG#nf#EI32_V : VIndexedSegmentStore<!add(nf, -1), MOPSTIndexedUnord,
                              LSWidth32, "vsuxseg"#nf#"ei32.v">;
    def VSUXSEG#nf#EI64_V : VIndexedSegmentStore<!add(nf, -1), MOPSTIndexedUnord,
                              LSWidth64, "vsuxseg"#nf#"ei64.v">;

    def VSOXSEG#nf#EI8_V : VIndexedSegmentStore<!add(nf, -1), MOPSTIndexedOrder,
                             LSWidth8, "vsoxseg"#nf#"ei8.v">;
    def VSOXSEG#nf#EI16_V : VIndexedSegmentStore<!add(nf, -1), MOPSTIndexedOrder,
                              LSWidth16, "vsoxseg"#nf#"ei16.v">;
    def VSOXSEG#nf#EI32_V : VIndexedSegmentStore<!add(nf, -1), MOPSTIndexedOrder,
                              LSWidth32, "vsoxseg"#nf#"ei32.v">;
    def VSOXSEG#nf#EI64_V : VIndexedSegmentStore<!add(nf, -1), MOPSTIndexedOrder,
                              LSWidth64, "vsoxseg"#nf#"ei64.v">;
=======
    foreach eew = [8, 16, 32, 64] in {
      defvar w = !cast<RISCVWidth>("LSWidth"#eew);

      def VLSEG#nf#E#eew#_V :
        VUnitStrideSegmentLoad<!add(nf, -1), w, "vlseg"#nf#"e"#eew#".v">;
      def VLSEG#nf#E#eew#FF_V :
        VUnitStrideSegmentLoadFF<!add(nf, -1), w, "vlseg"#nf#"e"#eew#"ff.v">;
      def VSSEG#nf#E#eew#_V :
        VUnitStrideSegmentStore<!add(nf, -1), w, "vsseg"#nf#"e"#eew#".v">;

      // Vector Strided Instructions
      def VLSSEG#nf#E#eew#_V :
        VStridedSegmentLoad<!add(nf, -1), w, "vlsseg"#nf#"e"#eew#".v">;
      def VSSSEG#nf#E#eew#_V :
        VStridedSegmentStore<!add(nf, -1), w, "vssseg"#nf#"e"#eew#".v">;
    }

    foreach eew = [8, 16, 32] in {
      defvar w = !cast<RISCVWidth>("LSWidth"#eew);

      // Vector Indexed Instructions
      def VLUXSEG#nf#EI#eew#_V :
        VIndexedSegmentLoad<!add(nf, -1), MOPLDIndexedUnord, w,
                            "vluxseg"#nf#"ei"#eew#".v">;
      def VLOXSEG#nf#EI#eew#_V :
        VIndexedSegmentLoad<!add(nf, -1), MOPLDIndexedOrder, w,
                            "vloxseg"#nf#"ei"#eew#".v">;
      def VSUXSEG#nf#EI#eew#_V :
        VIndexedSegmentStore<!add(nf, -1), MOPSTIndexedUnord, w,
                             "vsuxseg"#nf#"ei"#eew#".v">;
      def VSOXSEG#nf#EI#eew#_V :
        VIndexedSegmentStore<!add(nf, -1), MOPSTIndexedOrder, w,
                             "vsoxseg"#nf#"ei"#eew#".v">;
    }
>>>>>>> 2ab1d525
  }
} // Predicates = [HasStdExtZvlsseg]

let Predicates = [HasStdExtZvlsseg, IsRV64] in {
  foreach nf=2-8 in {
    // Vector Indexed Instructions
    def VLUXSEG#nf#EI64_V :
      VIndexedSegmentLoad<!add(nf, -1), MOPLDIndexedUnord, LSWidth64,
                          "vluxseg"#nf#"ei64.v">;
    def VLOXSEG#nf#EI64_V :
      VIndexedSegmentLoad<!add(nf, -1), MOPLDIndexedOrder, LSWidth64,
                          "vloxseg"#nf#"ei64.v">;
    def VSUXSEG#nf#EI64_V :
      VIndexedSegmentStore<!add(nf, -1), MOPSTIndexedUnord, LSWidth64,
                           "vsuxseg"#nf#"ei64.v">;
    def VSOXSEG#nf#EI64_V :
      VIndexedSegmentStore<!add(nf, -1), MOPSTIndexedOrder, LSWidth64,
                           "vsoxseg"#nf#"ei64.v">;
  }
} // Predicates = [HasStdExtZvlsseg, IsRV64]

include "RISCVInstrInfoVPseudos.td"<|MERGE_RESOLUTION|>--- conflicted
+++ resolved
@@ -122,24 +122,9 @@
 //===----------------------------------------------------------------------===//
 
 let hasSideEffects = 0, mayLoad = 1, mayStore = 0 in {
-<<<<<<< HEAD
-// load vd, (rs1)
-class VUnitStrideLoadMask<string opcodestr>
-    : RVInstVLU<0b000, LSWidth8.Value{3}, LUMOPUnitStrideMask, LSWidth8.Value{2-0},
-                (outs VR:$vd),
-                (ins GPR:$rs1), opcodestr, "$vd, (${rs1})"> {
-  let vm = 1;
-}
-
-// load vd, (rs1), vm
-class VUnitStrideLoad<RISCVLSUMOP lumop, RISCVWidth width,
-                      string opcodestr>
-    : RVInstVLU<0b000, width.Value{3}, lumop, width.Value{2-0},
-=======
 // unit-stride load vd, (rs1), vm
 class VUnitStrideLoad<RISCVWidth width, string opcodestr>
     : RVInstVLU<0b000, width.Value{3}, LUMOPUnitStride, width.Value{2-0},
->>>>>>> 2ab1d525
                 (outs VR:$vd),
                 (ins GPR:$rs1, VMaskOp:$vm), opcodestr, "$vd, (${rs1})$vm">;
 
@@ -172,34 +157,18 @@
                 (ins GPR:$rs1, GPR:$rs2, VMaskOp:$vm), opcodestr,
                 "$vd, (${rs1}), $rs2$vm">;
 
-<<<<<<< HEAD
-// load vd, (rs1), vs2, vm
-=======
 // indexed load vd, (rs1), vs2, vm
->>>>>>> 2ab1d525
 class VIndexedLoad<RISCVMOP mop, RISCVWidth width, string opcodestr>
     : RVInstVLX<0b000, width.Value{3}, mop, width.Value{2-0},
                 (outs VR:$vd),
                 (ins GPR:$rs1, VR:$vs2, VMaskOp:$vm), opcodestr,
                 "$vd, (${rs1}), $vs2$vm">;
 
-<<<<<<< HEAD
-// vl<nf>r.v vd, (rs1)
-class VWholeLoad<bits<3> nf, RISCVWidth width, string opcodestr, RegisterClass VRC>
-    : RVInstVLU<nf, width.Value{3}, LUMOPUnitStrideWholeReg,
-                width.Value{2-0}, (outs VRC:$vd), (ins GPR:$rs1),
-                opcodestr, "$vd, (${rs1})"> {
-  let vm = 1;
-  let Uses = [];
-  let RVVConstraint = NoConstraint;
-}
-=======
 // unit-stride segment load vd, (rs1), vm
 class VUnitStrideSegmentLoad<bits<3> nf, RISCVWidth width, string opcodestr>
     : RVInstVLU<nf, width.Value{3}, LUMOPUnitStride, width.Value{2-0},
                 (outs VR:$vd),
                 (ins GPR:$rs1, VMaskOp:$vm), opcodestr, "$vd, (${rs1})$vm">;
->>>>>>> 2ab1d525
 
 // segment fault-only-first load vd, (rs1), vm
 class VUnitStrideSegmentLoadFF<bits<3> nf, RISCVWidth width, string opcodestr>
@@ -214,11 +183,7 @@
                 (ins GPR:$rs1, GPR:$rs2, VMaskOp:$vm), opcodestr,
                 "$vd, (${rs1}), $rs2$vm">;
 
-<<<<<<< HEAD
-// segment load vd, (rs1), vs2, vm
-=======
 // indexed segment load vd, (rs1), vs2, vm
->>>>>>> 2ab1d525
 class VIndexedSegmentLoad<bits<3> nf, RISCVMOP mop, RISCVWidth width,
                           string opcodestr>
     : RVInstVLX<nf, width.Value{3}, mop, width.Value{2-0},
@@ -228,24 +193,9 @@
 } // hasSideEffects = 0, mayLoad = 1, mayStore = 0
 
 let hasSideEffects = 0, mayLoad = 0, mayStore = 1 in {
-<<<<<<< HEAD
-// store vd, vs3, (rs1)
-class VUnitStrideStoreMask<string opcodestr>
-    : RVInstVSU<0b000, LSWidth8.Value{3}, SUMOPUnitStrideMask, LSWidth8.Value{2-0},
-                (outs), (ins VR:$vs3, GPR:$rs1), opcodestr,
-                "$vs3, (${rs1})"> {
-  let vm = 1;
-}
-
-// store vd, vs3, (rs1), vm
-class VUnitStrideStore<RISCVLSUMOP sumop, RISCVWidth width,
-                         string opcodestr>
-    : RVInstVSU<0b000, width.Value{3}, sumop, width.Value{2-0},
-=======
 // unit-stride store vd, vs3, (rs1), vm
 class VUnitStrideStore<RISCVWidth width, string opcodestr>
     : RVInstVSU<0b000, width.Value{3}, SUMOPUnitStride, width.Value{2-0},
->>>>>>> 2ab1d525
                 (outs), (ins VR:$vs3, GPR:$rs1, VMaskOp:$vm), opcodestr,
                 "$vs3, (${rs1})$vm">;
 
@@ -277,18 +227,6 @@
                 (ins VR:$vs3, GPR:$rs1, VR:$vs2, VMaskOp:$vm),
                 opcodestr, "$vs3, (${rs1}), $vs2$vm">;
 
-<<<<<<< HEAD
-// vs<nf>r.v vd, (rs1)
-class VWholeStore<bits<3> nf, string opcodestr, RegisterClass VRC>
-    : RVInstVSU<nf, 0, SUMOPUnitStrideWholeReg,
-                0b000, (outs), (ins VRC:$vs3, GPR:$rs1),
-                opcodestr, "$vs3, (${rs1})"> {
-  let vm = 1;
-  let Uses = [];
-}
-
-=======
->>>>>>> 2ab1d525
 // segment store vd, vs3, (rs1), vm
 class VUnitStrideSegmentStore<bits<3> nf, RISCVWidth width, string opcodestr>
     : RVInstVSU<nf, width.Value{3}, SUMOPUnitStride, width.Value{2-0},
@@ -835,13 +773,6 @@
   }
 }
 
-multiclass VWholeLoad<bits<3> nf, string opcodestr, RegisterClass VRC> {
-  def E8_V : VWholeLoad<nf, LSWidth8, opcodestr # "e8.v", VRC>;
-  def E16_V : VWholeLoad<nf, LSWidth16, opcodestr # "e16.v", VRC>;
-  def E32_V : VWholeLoad<nf, LSWidth32, opcodestr # "e32.v", VRC>;
-  def E64_V : VWholeLoad<nf, LSWidth64, opcodestr # "e64.v", VRC>;
-}
-
 //===----------------------------------------------------------------------===//
 // Instructions
 //===----------------------------------------------------------------------===//
@@ -851,11 +782,7 @@
 def VSETVLI : RVInstSetVLi<(outs GPR:$rd), (ins GPR:$rs1, VTypeIOp11:$vtypei),
                            "vsetvli", "$rd, $rs1, $vtypei">;
 
-<<<<<<< HEAD
-def VSETIVLI : RVInstSetiVLi<(outs GPR:$rd), (ins uimm5:$uimm, VTypeIOp:$vtypei),
-=======
 def VSETIVLI : RVInstSetiVLi<(outs GPR:$rd), (ins uimm5:$uimm, VTypeIOp10:$vtypei),
->>>>>>> 2ab1d525
                              "vsetivli", "$rd, $uimm, $vtypei">;
 
 def VSETVL : RVInstSetVL<(outs GPR:$rd), (ins GPR:$rs1, GPR:$rs2),
@@ -903,63 +830,6 @@
                    VSXSched<64, "O">;
 } // Predicates = [HasStdExtV, IsRV64]
 
-<<<<<<< HEAD
-// Vector Unit-Stride Instructions
-def VLE8_V : VUnitStrideLoad<LUMOPUnitStride, LSWidth8, "vle8.v">;
-def VLE16_V : VUnitStrideLoad<LUMOPUnitStride, LSWidth16, "vle16.v">;
-def VLE32_V : VUnitStrideLoad<LUMOPUnitStride, LSWidth32, "vle32.v">;
-def VLE64_V : VUnitStrideLoad<LUMOPUnitStride, LSWidth64, "vle64.v">;
-
-def VLE8FF_V : VUnitStrideLoad<LUMOPUnitStrideFF, LSWidth8, "vle8ff.v">;
-def VLE16FF_V : VUnitStrideLoad<LUMOPUnitStrideFF, LSWidth16, "vle16ff.v">;
-def VLE32FF_V : VUnitStrideLoad<LUMOPUnitStrideFF, LSWidth32, "vle32ff.v">;
-def VLE64FF_V : VUnitStrideLoad<LUMOPUnitStrideFF, LSWidth64, "vle64ff.v">;
-
-def VLE1_V : VUnitStrideLoadMask<"vle1.v">;
-def VSE1_V : VUnitStrideStoreMask<"vse1.v">;
-
-def VSE8_V : VUnitStrideStore<SUMOPUnitStride, LSWidth8, "vse8.v">;
-def VSE16_V : VUnitStrideStore<SUMOPUnitStride, LSWidth16, "vse16.v">;
-def VSE32_V : VUnitStrideStore<SUMOPUnitStride, LSWidth32, "vse32.v">;
-def VSE64_V : VUnitStrideStore<SUMOPUnitStride, LSWidth64, "vse64.v">;
-
-// Vector Strided Instructions
-def VLSE8_V : VStridedLoad<LSWidth8, "vlse8.v">;
-def VLSE16_V : VStridedLoad<LSWidth16, "vlse16.v">;
-def VLSE32_V : VStridedLoad<LSWidth32, "vlse32.v">;
-def VLSE64_V : VStridedLoad<LSWidth64, "vlse64.v">;
-
-def VSSE8_V : VStridedStore<LSWidth8, "vsse8.v">;
-def VSSE16_V : VStridedStore<LSWidth16, "vsse16.v">;
-def VSSE32_V : VStridedStore<LSWidth32, "vsse32.v">;
-def VSSE64_V : VStridedStore<LSWidth64, "vsse64.v">;
-
-// Vector Indexed Instructions
-def VLUXEI8_V : VIndexedLoad<MOPLDIndexedUnord, LSWidth8, "vluxei8.v">;
-def VLUXEI16_V : VIndexedLoad<MOPLDIndexedUnord, LSWidth16, "vluxei16.v">;
-def VLUXEI32_V : VIndexedLoad<MOPLDIndexedUnord, LSWidth32, "vluxei32.v">;
-def VLUXEI64_V : VIndexedLoad<MOPLDIndexedUnord, LSWidth64, "vluxei64.v">;
-
-def VLOXEI8_V : VIndexedLoad<MOPLDIndexedOrder, LSWidth8, "vloxei8.v">;
-def VLOXEI16_V : VIndexedLoad<MOPLDIndexedOrder, LSWidth16, "vloxei16.v">;
-def VLOXEI32_V : VIndexedLoad<MOPLDIndexedOrder, LSWidth32, "vloxei32.v">;
-def VLOXEI64_V : VIndexedLoad<MOPLDIndexedOrder, LSWidth64, "vloxei64.v">;
-
-def VSUXEI8_V : VIndexedStore<MOPSTIndexedUnord, LSWidth8, "vsuxei8.v">;
-def VSUXEI16_V : VIndexedStore<MOPSTIndexedUnord, LSWidth16, "vsuxei16.v">;
-def VSUXEI32_V : VIndexedStore<MOPSTIndexedUnord, LSWidth32, "vsuxei32.v">;
-def VSUXEI64_V : VIndexedStore<MOPSTIndexedUnord, LSWidth64, "vsuxei64.v">;
-
-def VSOXEI8_V : VIndexedStore<MOPSTIndexedOrder, LSWidth8, "vsoxei8.v">;
-def VSOXEI16_V : VIndexedStore<MOPSTIndexedOrder, LSWidth16, "vsoxei16.v">;
-def VSOXEI32_V : VIndexedStore<MOPSTIndexedOrder, LSWidth32, "vsoxei32.v">;
-def VSOXEI64_V : VIndexedStore<MOPSTIndexedOrder, LSWidth64, "vsoxei64.v">;
-
-defm VL1R : VWholeLoad<0, "vl1r", VR>;
-defm VL2R : VWholeLoad<1, "vl2r", VRM2>;
-defm VL4R : VWholeLoad<3, "vl4r", VRM4>;
-defm VL8R : VWholeLoad<7, "vl8r", VRM8>;
-=======
 let Predicates = [HasStdExtV] in {
 def VLM_V : VUnitStrideLoadMask<"vlm.v">,
              Sched<[WriteVLDM, ReadVLDX]>;
@@ -975,18 +845,11 @@
 defm VL4R : VWholeLoadN<3, "vl4r", VRM4>;
 defm VL8R : VWholeLoadN<7, "vl8r", VRM8>;
 
->>>>>>> 2ab1d525
 def : InstAlias<"vl1r.v $vd, (${rs1})", (VL1RE8_V VR:$vd, GPR:$rs1)>;
 def : InstAlias<"vl2r.v $vd, (${rs1})", (VL2RE8_V VRM2:$vd, GPR:$rs1)>;
 def : InstAlias<"vl4r.v $vd, (${rs1})", (VL4RE8_V VRM4:$vd, GPR:$rs1)>;
 def : InstAlias<"vl8r.v $vd, (${rs1})", (VL8RE8_V VRM8:$vd, GPR:$rs1)>;
 
-<<<<<<< HEAD
-def VS1R_V : VWholeStore<0, "vs1r.v", VR>;
-def VS2R_V : VWholeStore<1, "vs2r.v", VRM2>;
-def VS4R_V : VWholeStore<3, "vs4r.v", VRM4>;
-def VS8R_V : VWholeStore<7, "vs8r.v", VRM8>;
-=======
 def VS1R_V : VWholeStore<0, "vs1r.v", VR>,
              Sched<[WriteVST1R, ReadVST1R, ReadVSTX]>;
 def VS2R_V : VWholeStore<1, "vs2r.v", VRM2>,
@@ -995,7 +858,6 @@
              Sched<[WriteVST4R, ReadVST4R, ReadVSTX]>;
 def VS8R_V : VWholeStore<7, "vs8r.v", VRM8>,
              Sched<[WriteVST8R, ReadVST8R, ReadVSTX]>;
->>>>>>> 2ab1d525
 
 // Vector Single-Width Integer Add and Subtract
 defm VADD_V : VALU_IV_V_X_I<"vadd", 0b000000>;
@@ -1072,13 +934,8 @@
 // vector register group (specified by vs2). The destination vector register
 // group cannot overlap the mask register if used, unless LMUL=1.
 let Constraints = "@earlyclobber $vd" in {
-<<<<<<< HEAD
-defm VNSRL_W : VALU_IV_V_X_I<"vnsrl", 0b101100, uimm5, "w">;
-defm VNSRA_W : VALU_IV_V_X_I<"vnsra", 0b101101, uimm5, "w">;
-=======
 defm VNSRL_W : VNSHT_IV_V_X_I<"vnsrl", 0b101100, uimm5, "w">;
 defm VNSRA_W : VNSHT_IV_V_X_I<"vnsra", 0b101101, uimm5, "w">;
->>>>>>> 2ab1d525
 } // Constraints = "@earlyclobber $vd"
 
 def : InstAlias<"vncvt.x.x.w $vd, $vs$vm",
@@ -1230,13 +1087,8 @@
 
 // Vector Narrowing Fixed-Point Clip Instructions
 let Constraints = "@earlyclobber $vd" in {
-<<<<<<< HEAD
-defm VNCLIPU_W : VALU_IV_V_X_I<"vnclipu", 0b101110, uimm5, "w">;
-defm VNCLIP_W : VALU_IV_V_X_I<"vnclip", 0b101111, uimm5, "w">;
-=======
 defm VNCLIPU_W : VNCLP_IV_V_X_I<"vnclipu", 0b101110, uimm5, "w">;
 defm VNCLIP_W : VNCLP_IV_V_X_I<"vnclip", 0b101111, uimm5, "w">;
->>>>>>> 2ab1d525
 } // Constraints = "@earlyclobber $vd"
 } // Predicates = [HasStdExtV]
 
@@ -1291,15 +1143,9 @@
 } // Constraints = "@earlyclobber $vd", RVVConstraint = WidenV
 
 // Vector Floating-Point Square-Root Instruction
-<<<<<<< HEAD
-defm VFSQRT_V : VALU_FV_VS2<"vfsqrt.v", 0b010011, 0b00000>;
-defm VFRSQRT7_V : VALU_FV_VS2<"vfrsqrt7.v", 0b010011, 0b00100>;
-defm VFREC7_V : VALU_FV_VS2<"vfrec7.v", 0b010011, 0b00101>;
-=======
 defm VFSQRT_V : VSQR_FV_VS2<"vfsqrt.v", 0b010011, 0b00000>;
 defm VFRSQRT7_V : VRCP_FV_VS2<"vfrsqrt7.v", 0b010011, 0b00100>;
 defm VFREC7_V : VRCP_FV_VS2<"vfrec7.v", 0b010011, 0b00101>;
->>>>>>> 2ab1d525
 
 // Vector Floating-Point MIN/MAX Instructions
 defm VFMIN_V : VCMP_FV_V_F<"vfmin", 0b000100>;
@@ -1314,9 +1160,6 @@
                 (VFSGNJN_VV VR:$vd, VR:$vs, VR:$vs, VMaskOp:$vm)>;
 def : InstAlias<"vfabs.v $vd, $vs$vm",
                 (VFSGNJX_VV VR:$vd, VR:$vs, VR:$vs, VMaskOp:$vm)>;
-
-def : InstAlias<"vfneg.v $vd, $vs$vm",
-                (VFSGNJN_VV VR:$vd, VR:$vs, VR:$vs, VMaskOp:$vm)>;
 
 // Vector Floating-Point Compare Instructions
 let RVVConstraint = NoConstraint in {
@@ -1375,16 +1218,6 @@
 
 // Narrowing Floating-Point/Integer Type-Convert Instructions
 let Constraints = "@earlyclobber $vd" in {
-<<<<<<< HEAD
-defm VFNCVT_XU_F_W : VALU_FV_VS2<"vfncvt.xu.f.w", 0b010010, 0b10000>;
-defm VFNCVT_X_F_W : VALU_FV_VS2<"vfncvt.x.f.w", 0b010010, 0b10001>;
-defm VFNCVT_RTZ_XU_F_W : VALU_FV_VS2<"vfncvt.rtz.xu.f.w", 0b010010, 0b10110>;
-defm VFNCVT_RTZ_X_F_W : VALU_FV_VS2<"vfncvt.rtz.x.f.w", 0b010010, 0b10111>;
-defm VFNCVT_F_XU_W : VALU_FV_VS2<"vfncvt.f.xu.w", 0b010010, 0b10010>;
-defm VFNCVT_F_X_W : VALU_FV_VS2<"vfncvt.f.x.w", 0b010010, 0b10011>;
-defm VFNCVT_F_F_W : VALU_FV_VS2<"vfncvt.f.f.w", 0b010010, 0b10100>;
-defm VFNCVT_ROD_F_F_W : VALU_FV_VS2<"vfncvt.rod.f.f.w", 0b010010, 0b10101>;
-=======
 defm VFNCVT_XU_F_W : VNCVTI_FV_VS2<"vfncvt.xu.f.w", 0b010010, 0b10000>;
 defm VFNCVT_X_F_W : VNCVTI_FV_VS2<"vfncvt.x.f.w", 0b010010, 0b10001>;
 defm VFNCVT_RTZ_XU_F_W : VNCVTI_FV_VS2<"vfncvt.rtz.xu.f.w", 0b010010, 0b10110>;
@@ -1393,7 +1226,6 @@
 defm VFNCVT_F_X_W : VNCVTF_IV_VS2<"vfncvt.f.x.w", 0b010010, 0b10011>;
 defm VFNCVT_F_F_W : VNCVTF_FV_VS2<"vfncvt.f.f.w", 0b010010, 0b10100>;
 defm VFNCVT_ROD_F_F_W : VNCVTF_FV_VS2<"vfncvt.rod.f.f.w", 0b010010, 0b10101>;
->>>>>>> 2ab1d525
 } // Constraints = "@earlyclobber $vd"
 } // Predicates = [HasStdExtV, HasStdExtF]
 
@@ -1493,17 +1325,6 @@
 
 } // hasSideEffects = 0, mayLoad = 0, mayStore = 0
 
-<<<<<<< HEAD
-let Constraints = "@earlyclobber $vd", RVVConstraint = Iota in {
-// vmsbf.m set-before-first mask bit
-defm VMSBF_M : VALU_MV_VS2<"vmsbf.m", 0b010100, 0b00001>;
-// vmsif.m set-including-first mask bit
-defm VMSIF_M : VALU_MV_VS2<"vmsif.m", 0b010100, 0b00011>;
-// vmsof.m set-only-first mask bit
-defm VMSOF_M : VALU_MV_VS2<"vmsof.m", 0b010100, 0b00010>;
-// Vector Iota Instruction
-defm VIOTA_M : VALU_MV_VS2<"viota.m", 0b010100, 0b10000>;
-=======
 def : InstAlias<"vpopc.m $vd, $vs2$vm",
                 (VCPOP_M GPR:$vd, VR:$vs2, VMaskOp:$vm), 0>;
 
@@ -1518,7 +1339,6 @@
 // Vector Iota Instruction
 defm VIOTA_M : VMIOT_MV_V<"viota.m", 0b010100, 0b10000>;
 
->>>>>>> 2ab1d525
 } // Constraints = "@earlyclobber $vd", RVVConstraint = Iota
 
 // Vector Element Index Instruction
@@ -1564,19 +1384,11 @@
 let Predicates = [HasStdExtV] in {
 // Vector Slide Instructions
 let Constraints = "@earlyclobber $vd", RVVConstraint = SlideUp in {
-<<<<<<< HEAD
-defm VSLIDEUP_V : VALU_IV_X_I<"vslideup", 0b001110, uimm5>;
-defm VSLIDE1UP_V : VALU_MV_X<"vslide1up", 0b001110>;
-} // Constraints = "@earlyclobber $vd", RVVConstraint = SlideUp
-defm VSLIDEDOWN_V : VALU_IV_X_I<"vslidedown", 0b001111, uimm5>;
-defm VSLIDE1DOWN_V : VALU_MV_X<"vslide1down", 0b001111>;
-=======
 defm VSLIDEUP_V : VSLD_IV_X_I<"vslideup", 0b001110, uimm5>;
 defm VSLIDE1UP_V : VSLD1_MV_X<"vslide1up", 0b001110>;
 } // Constraints = "@earlyclobber $vd", RVVConstraint = SlideUp
 defm VSLIDEDOWN_V : VSLD_IV_X_I<"vslidedown", 0b001111, uimm5>;
 defm VSLIDE1DOWN_V : VSLD1_MV_X<"vslide1down", 0b001111>;
->>>>>>> 2ab1d525
 } // Predicates = [HasStdExtV]
 
 let Predicates = [HasStdExtV, HasStdExtF] in {
@@ -1589,14 +1401,9 @@
 let Predicates = [HasStdExtV] in {
 // Vector Register Gather Instruction
 let Constraints = "@earlyclobber $vd", RVVConstraint = Vrgather in {
-<<<<<<< HEAD
-defm VRGATHER_V : VALU_IV_V_X_I<"vrgather", 0b001100, uimm5>;
-def VRGATHEREI16_VV : VALUVV<0b001110, OPIVV, "vrgatherei16.vv">;
-=======
 defm VRGATHER_V : VGTR_IV_V_X_I<"vrgather", 0b001100, uimm5>;
 def VRGATHEREI16_VV : VALUVV<0b001110, OPIVV, "vrgatherei16.vv">,
                       Sched<[WriteVGatherV, ReadVGatherV, ReadVGatherV]>;
->>>>>>> 2ab1d525
 } // Constraints = "@earlyclobber $vd", RVVConstraint = Vrgather
 
 // Vector Compress Instruction
@@ -1626,70 +1433,6 @@
 
 let Predicates = [HasStdExtZvlsseg] in {
   foreach nf=2-8 in {
-<<<<<<< HEAD
-    def VLSEG#nf#E8_V : VUnitStrideSegmentLoad<!add(nf, -1), LUMOPUnitStride, LSWidth8, "vlseg"#nf#"e8.v">;
-    def VLSEG#nf#E16_V : VUnitStrideSegmentLoad<!add(nf, -1), LUMOPUnitStride, LSWidth16, "vlseg"#nf#"e16.v">;
-    def VLSEG#nf#E32_V : VUnitStrideSegmentLoad<!add(nf, -1), LUMOPUnitStride, LSWidth32, "vlseg"#nf#"e32.v">;
-    def VLSEG#nf#E64_V : VUnitStrideSegmentLoad<!add(nf, -1), LUMOPUnitStride, LSWidth64, "vlseg"#nf#"e64.v">;
-
-    def VLSEG#nf#E8FF_V : VUnitStrideSegmentLoad<!add(nf, -1), LUMOPUnitStrideFF, LSWidth8, "vlseg"#nf#"e8ff.v">;
-    def VLSEG#nf#E16FF_V : VUnitStrideSegmentLoad<!add(nf, -1), LUMOPUnitStrideFF, LSWidth16, "vlseg"#nf#"e16ff.v">;
-    def VLSEG#nf#E32FF_V : VUnitStrideSegmentLoad<!add(nf, -1), LUMOPUnitStrideFF, LSWidth32, "vlseg"#nf#"e32ff.v">;
-    def VLSEG#nf#E64FF_V : VUnitStrideSegmentLoad<!add(nf, -1), LUMOPUnitStrideFF, LSWidth64, "vlseg"#nf#"e64ff.v">;
-
-    def VSSEG#nf#E8_V : VUnitStrideSegmentStore<!add(nf, -1), LSWidth8, "vsseg"#nf#"e8.v">;
-    def VSSEG#nf#E16_V : VUnitStrideSegmentStore<!add(nf, -1), LSWidth16, "vsseg"#nf#"e16.v">;
-    def VSSEG#nf#E32_V : VUnitStrideSegmentStore<!add(nf, -1), LSWidth32, "vsseg"#nf#"e32.v">;
-    def VSSEG#nf#E64_V : VUnitStrideSegmentStore<!add(nf, -1), LSWidth64, "vsseg"#nf#"e64.v">;
-
-    // Vector Strided Instructions
-    def VLSSEG#nf#E8_V : VStridedSegmentLoad<!add(nf, -1), LSWidth8, "vlsseg"#nf#"e8.v">;
-    def VLSSEG#nf#E16_V : VStridedSegmentLoad<!add(nf, -1), LSWidth16, "vlsseg"#nf#"e16.v">;
-    def VLSSEG#nf#E32_V : VStridedSegmentLoad<!add(nf, -1), LSWidth32, "vlsseg"#nf#"e32.v">;
-    def VLSSEG#nf#E64_V : VStridedSegmentLoad<!add(nf, -1), LSWidth64, "vlsseg"#nf#"e64.v">;
-
-    def VSSSEG#nf#E8_V : VStridedSegmentStore<!add(nf, -1), LSWidth8, "vssseg"#nf#"e8.v">;
-    def VSSSEG#nf#E16_V : VStridedSegmentStore<!add(nf, -1), LSWidth16, "vssseg"#nf#"e16.v">;
-    def VSSSEG#nf#E32_V : VStridedSegmentStore<!add(nf, -1), LSWidth32, "vssseg"#nf#"e32.v">;
-    def VSSSEG#nf#E64_V : VStridedSegmentStore<!add(nf, -1), LSWidth64, "vssseg"#nf#"e64.v">;
-
-    // Vector Indexed Instructions
-    def VLUXSEG#nf#EI8_V : VIndexedSegmentLoad<!add(nf, -1), MOPLDIndexedUnord,
-                             LSWidth8, "vluxseg"#nf#"ei8.v">;
-    def VLUXSEG#nf#EI16_V : VIndexedSegmentLoad<!add(nf, -1), MOPLDIndexedUnord,
-                              LSWidth16, "vluxseg"#nf#"ei16.v">;
-    def VLUXSEG#nf#EI32_V : VIndexedSegmentLoad<!add(nf, -1), MOPLDIndexedUnord,
-                              LSWidth32, "vluxseg"#nf#"ei32.v">;
-    def VLUXSEG#nf#EI64_V : VIndexedSegmentLoad<!add(nf, -1), MOPLDIndexedUnord,
-                              LSWidth64, "vluxseg"#nf#"ei64.v">;
-
-    def VLOXSEG#nf#EI8_V : VIndexedSegmentLoad<!add(nf, -1), MOPLDIndexedOrder,
-                             LSWidth8, "vloxseg"#nf#"ei8.v">;
-    def VLOXSEG#nf#EI16_V : VIndexedSegmentLoad<!add(nf, -1), MOPLDIndexedOrder,
-                              LSWidth16, "vloxseg"#nf#"ei16.v">;
-    def VLOXSEG#nf#EI32_V : VIndexedSegmentLoad<!add(nf, -1), MOPLDIndexedOrder,
-                              LSWidth32, "vloxseg"#nf#"ei32.v">;
-    def VLOXSEG#nf#EI64_V : VIndexedSegmentLoad<!add(nf, -1), MOPLDIndexedOrder,
-                              LSWidth64, "vloxseg"#nf#"ei64.v">;
-
-    def VSUXSEG#nf#EI8_V : VIndexedSegmentStore<!add(nf, -1), MOPSTIndexedUnord,
-                             LSWidth8, "vsuxseg"#nf#"ei8.v">;
-    def VSUXSEG#nf#EI16_V : VIndexedSegmentStore<!add(nf, -1), MOPSTIndexedUnord,
-                              LSWidth16, "vsuxseg"#nf#"ei16.v">;
-    def VSUXSEG#nf#EI32_V : VIndexedSegmentStore<!add(nf, -1), MOPSTIndexedUnord,
-                              LSWidth32, "vsuxseg"#nf#"ei32.v">;
-    def VSUXSEG#nf#EI64_V : VIndexedSegmentStore<!add(nf, -1), MOPSTIndexedUnord,
-                              LSWidth64, "vsuxseg"#nf#"ei64.v">;
-
-    def VSOXSEG#nf#EI8_V : VIndexedSegmentStore<!add(nf, -1), MOPSTIndexedOrder,
-                             LSWidth8, "vsoxseg"#nf#"ei8.v">;
-    def VSOXSEG#nf#EI16_V : VIndexedSegmentStore<!add(nf, -1), MOPSTIndexedOrder,
-                              LSWidth16, "vsoxseg"#nf#"ei16.v">;
-    def VSOXSEG#nf#EI32_V : VIndexedSegmentStore<!add(nf, -1), MOPSTIndexedOrder,
-                              LSWidth32, "vsoxseg"#nf#"ei32.v">;
-    def VSOXSEG#nf#EI64_V : VIndexedSegmentStore<!add(nf, -1), MOPSTIndexedOrder,
-                              LSWidth64, "vsoxseg"#nf#"ei64.v">;
-=======
     foreach eew = [8, 16, 32, 64] in {
       defvar w = !cast<RISCVWidth>("LSWidth"#eew);
 
@@ -1724,7 +1467,6 @@
         VIndexedSegmentStore<!add(nf, -1), MOPSTIndexedOrder, w,
                              "vsoxseg"#nf#"ei"#eew#".v">;
     }
->>>>>>> 2ab1d525
   }
 } // Predicates = [HasStdExtZvlsseg]
 
