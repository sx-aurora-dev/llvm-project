//===-- RISCVInstrInfo.h - RISCV Instruction Information --------*- C++ -*-===//
//
// Part of the LLVM Project, under the Apache License v2.0 with LLVM Exceptions.
// See https://llvm.org/LICENSE.txt for license information.
// SPDX-License-Identifier: Apache-2.0 WITH LLVM-exception
//
//===----------------------------------------------------------------------===//
//
// This file contains the RISCV implementation of the TargetInstrInfo class.
//
//===----------------------------------------------------------------------===//

#ifndef LLVM_LIB_TARGET_RISCV_RISCVINSTRINFO_H
#define LLVM_LIB_TARGET_RISCV_RISCVINSTRINFO_H

#include "RISCVRegisterInfo.h"
#include "llvm/CodeGen/TargetInstrInfo.h"
#include "llvm/IR/DiagnosticInfo.h"

#define GET_INSTRINFO_HEADER
#define GET_INSTRINFO_OPERAND_ENUM
#include "RISCVGenInstrInfo.inc"

namespace llvm {

class RISCVSubtarget;

namespace RISCVCC {

enum CondCode {
  COND_EQ,
  COND_NE,
  COND_LT,
  COND_GE,
  COND_LTU,
  COND_GEU,
  COND_INVALID
};

CondCode getOppositeBranchCondition(CondCode);

} // end of namespace RISCVCC

class RISCVInstrInfo : public RISCVGenInstrInfo {

public:
  explicit RISCVInstrInfo(RISCVSubtarget &STI);

  MCInst getNop() const override;
  const MCInstrDesc &getBrCond(RISCVCC::CondCode CC) const;

  unsigned isLoadFromStackSlot(const MachineInstr &MI,
                               int &FrameIndex) const override;
  unsigned isStoreToStackSlot(const MachineInstr &MI,
                              int &FrameIndex) const override;

  void copyPhysReg(MachineBasicBlock &MBB, MachineBasicBlock::iterator MBBI,
                   const DebugLoc &DL, MCRegister DstReg, MCRegister SrcReg,
                   bool KillSrc) const override;

  void storeRegToStackSlot(MachineBasicBlock &MBB,
                           MachineBasicBlock::iterator MBBI, Register SrcReg,
                           bool IsKill, int FrameIndex,
                           const TargetRegisterClass *RC,
                           const TargetRegisterInfo *TRI) const override;

  void loadRegFromStackSlot(MachineBasicBlock &MBB,
                            MachineBasicBlock::iterator MBBI, Register DstReg,
                            int FrameIndex, const TargetRegisterClass *RC,
                            const TargetRegisterInfo *TRI) const override;

  // Materializes the given integer Val into DstReg.
  void movImm(MachineBasicBlock &MBB, MachineBasicBlock::iterator MBBI,
              const DebugLoc &DL, Register DstReg, uint64_t Val,
              MachineInstr::MIFlag Flag = MachineInstr::NoFlags) const;

  unsigned getInstSizeInBytes(const MachineInstr &MI) const override;

  bool analyzeBranch(MachineBasicBlock &MBB, MachineBasicBlock *&TBB,
                     MachineBasicBlock *&FBB,
                     SmallVectorImpl<MachineOperand> &Cond,
                     bool AllowModify) const override;

  unsigned insertBranch(MachineBasicBlock &MBB, MachineBasicBlock *TBB,
                        MachineBasicBlock *FBB, ArrayRef<MachineOperand> Cond,
                        const DebugLoc &dl,
                        int *BytesAdded = nullptr) const override;

  void insertIndirectBranch(MachineBasicBlock &MBB,
                            MachineBasicBlock &NewDestBB,
                            MachineBasicBlock &RestoreBB, const DebugLoc &DL,
                            int64_t BrOffset, RegScavenger *RS) const override;

  unsigned removeBranch(MachineBasicBlock &MBB,
                        int *BytesRemoved = nullptr) const override;

  bool
  reverseBranchCondition(SmallVectorImpl<MachineOperand> &Cond) const override;

  MachineBasicBlock *getBranchDestBlock(const MachineInstr &MI) const override;

  bool isBranchOffsetInRange(unsigned BranchOpc,
                             int64_t BrOffset) const override;

  bool isAsCheapAsAMove(const MachineInstr &MI) const override;

  Optional<DestSourcePair>
  isCopyInstrImpl(const MachineInstr &MI) const override;

  bool verifyInstruction(const MachineInstr &MI,
                         StringRef &ErrInfo) const override;

  bool getMemOperandWithOffsetWidth(const MachineInstr &LdSt,
                                    const MachineOperand *&BaseOp,
                                    int64_t &Offset, unsigned &Width,
                                    const TargetRegisterInfo *TRI) const;

  bool areMemAccessesTriviallyDisjoint(const MachineInstr &MIa,
                                       const MachineInstr &MIb) const override;


  std::pair<unsigned, unsigned>
  decomposeMachineOperandsTargetFlags(unsigned TF) const override;

  ArrayRef<std::pair<unsigned, const char *>>
  getSerializableDirectMachineOperandTargetFlags() const override;

  // Return true if the function can safely be outlined from.
  virtual bool
  isFunctionSafeToOutlineFrom(MachineFunction &MF,
                              bool OutlineFromLinkOnceODRs) const override;

  // Return true if MBB is safe to outline from, and return any target-specific
  // information in Flags.
  virtual bool isMBBSafeToOutlineFrom(MachineBasicBlock &MBB,
                                      unsigned &Flags) const override;

  // Calculate target-specific information for a set of outlining candidates.
  outliner::OutlinedFunction getOutliningCandidateInfo(
      std::vector<outliner::Candidate> &RepeatedSequenceLocs) const override;

  // Return if/how a given MachineInstr should be outlined.
  virtual outliner::InstrType
  getOutliningType(MachineBasicBlock::iterator &MBBI,
                   unsigned Flags) const override;

  // Insert a custom frame for outlined functions.
  virtual void
  buildOutlinedFrame(MachineBasicBlock &MBB, MachineFunction &MF,
                     const outliner::OutlinedFunction &OF) const override;

  // Insert a call to an outlined function into a given basic block.
  virtual MachineBasicBlock::iterator
  insertOutlinedCall(Module &M, MachineBasicBlock &MBB,
                     MachineBasicBlock::iterator &It, MachineFunction &MF,
                     const outliner::Candidate &C) const override;

  bool findCommutedOpIndices(const MachineInstr &MI, unsigned &SrcOpIdx1,
                             unsigned &SrcOpIdx2) const override;
  MachineInstr *commuteInstructionImpl(MachineInstr &MI, bool NewMI,
                                       unsigned OpIdx1,
                                       unsigned OpIdx2) const override;

<<<<<<< HEAD
  Register getVLENFactoredAmount(MachineFunction &MF, MachineBasicBlock &MBB,
                                 MachineBasicBlock::iterator II,
                                 int64_t Amount) const;
=======
  MachineInstr *convertToThreeAddress(MachineInstr &MI, LiveVariables *LV,
                                      LiveIntervals *LIS) const override;

  Register getVLENFactoredAmount(
      MachineFunction &MF, MachineBasicBlock &MBB,
      MachineBasicBlock::iterator II, const DebugLoc &DL, int64_t Amount,
      MachineInstr::MIFlag Flag = MachineInstr::NoFlags) const;

  // Returns true if the given MI is an RVV instruction opcode for which we may
  // expect to see a FrameIndex operand. When CheckFIs is true, the instruction
  // must contain at least one FrameIndex operand.
  bool isRVVSpill(const MachineInstr &MI, bool CheckFIs) const;

  Optional<std::pair<unsigned, unsigned>>
  isRVVSpillForZvlsseg(unsigned Opcode) const;
>>>>>>> 2ab1d525

protected:
  const RISCVSubtarget &STI;
};

<<<<<<< HEAD
=======
namespace RISCV {

// Implemented in RISCVGenInstrInfo.inc
int16_t getNamedOperandIdx(uint16_t Opcode, uint16_t NamedIndex);

// Special immediate for AVL operand of V pseudo instructions to indicate VLMax.
static constexpr int64_t VLMaxSentinel = -1LL;
} // namespace RISCV

>>>>>>> 2ab1d525
namespace RISCVVPseudosTable {

struct PseudoInfo {
  uint16_t Pseudo;
  uint16_t BaseInstr;
};

#define GET_RISCVVPseudosTable_DECL
#include "RISCVGenSearchableTables.inc"

} // end namespace RISCVVPseudosTable

} // end namespace llvm
#endif<|MERGE_RESOLUTION|>--- conflicted
+++ resolved
@@ -161,11 +161,6 @@
                                        unsigned OpIdx1,
                                        unsigned OpIdx2) const override;
 
-<<<<<<< HEAD
-  Register getVLENFactoredAmount(MachineFunction &MF, MachineBasicBlock &MBB,
-                                 MachineBasicBlock::iterator II,
-                                 int64_t Amount) const;
-=======
   MachineInstr *convertToThreeAddress(MachineInstr &MI, LiveVariables *LV,
                                       LiveIntervals *LIS) const override;
 
@@ -181,14 +176,11 @@
 
   Optional<std::pair<unsigned, unsigned>>
   isRVVSpillForZvlsseg(unsigned Opcode) const;
->>>>>>> 2ab1d525
 
 protected:
   const RISCVSubtarget &STI;
 };
 
-<<<<<<< HEAD
-=======
 namespace RISCV {
 
 // Implemented in RISCVGenInstrInfo.inc
@@ -198,7 +190,6 @@
 static constexpr int64_t VLMaxSentinel = -1LL;
 } // namespace RISCV
 
->>>>>>> 2ab1d525
 namespace RISCVVPseudosTable {
 
 struct PseudoInfo {
