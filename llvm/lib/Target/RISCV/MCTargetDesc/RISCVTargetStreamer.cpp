--- conflicted
+++ resolved
@@ -45,59 +45,6 @@
   else
     emitAttribute(RISCVAttrs::STACK_ALIGN, RISCVAttrs::ALIGN_16);
 
-<<<<<<< HEAD
-  std::string Arch = "rv32";
-  if (STI.hasFeature(RISCV::Feature64Bit))
-    Arch = "rv64";
-  if (STI.hasFeature(RISCV::FeatureRV32E))
-    Arch += "e1p9";
-  else
-    Arch += "i2p0";
-  if (STI.hasFeature(RISCV::FeatureStdExtM))
-    Arch += "_m2p0";
-  if (STI.hasFeature(RISCV::FeatureStdExtA))
-    Arch += "_a2p0";
-  if (STI.hasFeature(RISCV::FeatureStdExtF))
-    Arch += "_f2p0";
-  if (STI.hasFeature(RISCV::FeatureStdExtD))
-    Arch += "_d2p0";
-  if (STI.hasFeature(RISCV::FeatureStdExtC))
-    Arch += "_c2p0";
-  if (STI.hasFeature(RISCV::FeatureStdExtB))
-    Arch += "_b0p93";
-  if (STI.hasFeature(RISCV::FeatureStdExtV))
-    Arch += "_v0p10";
-  if (STI.hasFeature(RISCV::FeatureExtZfh))
-    Arch += "_zfh0p1";
-  if (STI.hasFeature(RISCV::FeatureExtZba))
-    Arch += "_zba0p93";
-  if (STI.hasFeature(RISCV::FeatureExtZbb))
-    Arch += "_zbb0p93";
-  if (STI.hasFeature(RISCV::FeatureExtZbc))
-    Arch += "_zbc0p93";
-  if (STI.hasFeature(RISCV::FeatureExtZbe))
-    Arch += "_zbe0p93";
-  if (STI.hasFeature(RISCV::FeatureExtZbf))
-    Arch += "_zbf0p93";
-  if (STI.hasFeature(RISCV::FeatureExtZbm))
-    Arch += "_zbm0p93";
-  if (STI.hasFeature(RISCV::FeatureExtZbp))
-    Arch += "_zbp0p93";
-  if (STI.hasFeature(RISCV::FeatureExtZbproposedc))
-    Arch += "_zbproposedc0p93";
-  if (STI.hasFeature(RISCV::FeatureExtZbr))
-    Arch += "_zbr0p93";
-  if (STI.hasFeature(RISCV::FeatureExtZbs))
-    Arch += "_zbs0p93";
-  if (STI.hasFeature(RISCV::FeatureExtZbt))
-    Arch += "_zbt0p93";
-  if (STI.hasFeature(RISCV::FeatureExtZvamo))
-    Arch += "_zvamo0p10";
-  if (STI.hasFeature(RISCV::FeatureStdExtZvlsseg))
-    Arch += "_zvlsseg0p10";
-
-  emitTextAttribute(RISCVAttrs::ARCH, Arch);
-=======
   unsigned XLen = STI.hasFeature(RISCV::Feature64Bit) ? 64 : 32;
   std::vector<std::string> FeatureVector;
   RISCVFeatures::toFeatureVector(FeatureVector, STI.getFeatureBits());
@@ -111,7 +58,6 @@
     auto &ISAInfo = *ParseResult;
     emitTextAttribute(RISCVAttrs::ARCH, ISAInfo->toString());
   }
->>>>>>> 2ab1d525
 }
 
 // This part is for ascii assembly output
