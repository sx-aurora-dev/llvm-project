--- conflicted
+++ resolved
@@ -343,24 +343,9 @@
 // triple. Exits with report_fatal_error if not.
 void validate(const Triple &TT, const FeatureBitset &FeatureBits);
 
-<<<<<<< HEAD
-} // namespace RISCVFeatures
-
-enum class RISCVVSEW {
-  SEW_8 = 0,
-  SEW_16,
-  SEW_32,
-  SEW_64,
-  SEW_128,
-  SEW_256,
-  SEW_512,
-  SEW_1024,
-};
-=======
 // Convert FeatureBitset to FeatureVector.
 void toFeatureVector(std::vector<std::string> &FeatureVector,
                      const FeatureBitset &FeatureBits);
->>>>>>> 2ab1d525
 
 } // namespace RISCVFeatures
 
@@ -375,38 +360,6 @@
   return isPowerOf2_32(LMUL) && LMUL <= 8 && (!Fractional || LMUL != 1);
 }
 
-<<<<<<< HEAD
-// Encode VTYPE into the binary format used by the the VSETVLI instruction which
-// is used by our MC layer representation.
-//
-// Bits | Name       | Description
-// -----+------------+------------------------------------------------
-// 7    | vma        | Vector mask agnostic
-// 6    | vta        | Vector tail agnostic
-// 5:3  | vsew[2:0]  | Standard element width (SEW) setting
-// 2:0  | vlmul[2:0] | Vector register group multiplier (LMUL) setting
-inline static unsigned encodeVTYPE(RISCVVLMUL VLMUL, RISCVVSEW VSEW,
-                                   bool TailAgnostic, bool MaskAgnostic) {
-  unsigned VLMULBits = static_cast<unsigned>(VLMUL);
-  unsigned VSEWBits = static_cast<unsigned>(VSEW);
-  unsigned VTypeI = (VSEWBits << 3) | (VLMULBits & 0x7);
-  if (TailAgnostic)
-    VTypeI |= 0x40;
-  if (MaskAgnostic)
-    VTypeI |= 0x80;
-
-  return VTypeI;
-}
-
-inline static RISCVVLMUL getVLMUL(unsigned VType) {
-  unsigned VLMUL = VType & 0x7;
-  return static_cast<RISCVVLMUL>(VLMUL);
-}
-
-inline static RISCVVSEW getVSEW(unsigned VType) {
-  unsigned VSEW = (VType >> 3) & 0x7;
-  return static_cast<RISCVVSEW>(VSEW);
-=======
 unsigned encodeVTYPE(RISCVII::VLMUL VLMUL, unsigned SEW, bool TailAgnostic,
                      bool MaskAgnostic);
 
@@ -426,7 +379,6 @@
 inline static unsigned getSEW(unsigned VType) {
   unsigned VSEW = (VType >> 3) & 0x7;
   return decodeVSEW(VSEW);
->>>>>>> 2ab1d525
 }
 
 inline static bool isTailAgnostic(unsigned VType) { return VType & 0x40; }
