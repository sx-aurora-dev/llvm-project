--- conflicted
+++ resolved
@@ -115,8 +115,6 @@
   }
 }
 
-<<<<<<< HEAD
-=======
 } // namespace RISCVFeatures
 
 // Encode VTYPE into the binary format used by the the VSETVLI instruction which
@@ -158,7 +156,6 @@
   }
 }
 
->>>>>>> 2ab1d525
 void RISCVVType::printVType(unsigned VType, raw_ostream &OS) {
   unsigned Sew = getSEW(VType);
   OS << "e" << Sew;
