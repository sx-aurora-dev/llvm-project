//===-- RISCVRegisterInfo.h - RISCV Register Information Impl ---*- C++ -*-===//
//
// Part of the LLVM Project, under the Apache License v2.0 with LLVM Exceptions.
// See https://llvm.org/LICENSE.txt for license information.
// SPDX-License-Identifier: Apache-2.0 WITH LLVM-exception
//
//===----------------------------------------------------------------------===//
//
// This file contains the RISCV implementation of the TargetRegisterInfo class.
//
//===----------------------------------------------------------------------===//

#ifndef LLVM_LIB_TARGET_RISCV_RISCVREGISTERINFO_H
#define LLVM_LIB_TARGET_RISCV_RISCVREGISTERINFO_H

#include "llvm/CodeGen/TargetRegisterInfo.h"

#define GET_REGINFO_HEADER
#include "RISCVGenRegisterInfo.inc"

namespace llvm {

struct RISCVRegisterInfo : public RISCVGenRegisterInfo {

  RISCVRegisterInfo(unsigned HwMode);

  const uint32_t *getCallPreservedMask(const MachineFunction &MF,
                                       CallingConv::ID) const override;

  const MCPhysReg *getCalleeSavedRegs(const MachineFunction *MF) const override;

  BitVector getReservedRegs(const MachineFunction &MF) const override;
  bool isAsmClobberable(const MachineFunction &MF,
                        MCRegister PhysReg) const override;

  bool isConstantPhysReg(MCRegister PhysReg) const override;

  const uint32_t *getNoPreservedMask() const override;

  bool hasReservedSpillSlot(const MachineFunction &MF, Register Reg,
                            int &FrameIdx) const override;

  void eliminateFrameIndex(MachineBasicBlock::iterator MI, int SPAdj,
                           unsigned FIOperandNum,
                           RegScavenger *RS = nullptr) const override;

  Register getFrameRegister(const MachineFunction &MF) const override;

  bool requiresRegisterScavenging(const MachineFunction &MF) const override {
    return true;
  }

  bool requiresFrameIndexScavenging(const MachineFunction &MF) const override {
    return true;
  }

  const TargetRegisterClass *
  getPointerRegClass(const MachineFunction &MF,
                     unsigned Kind = 0) const override {
    return &RISCV::GPRRegClass;
  }

  const TargetRegisterClass *
  getLargestLegalSuperClass(const TargetRegisterClass *RC,
                            const MachineFunction &) const override;
<<<<<<< HEAD
=======

  void getOffsetOpcodes(const StackOffset &Offset,
                        SmallVectorImpl<uint64_t> &Ops) const override;
>>>>>>> 2ab1d525
};
}

#endif<|MERGE_RESOLUTION|>--- conflicted
+++ resolved
@@ -63,12 +63,9 @@
   const TargetRegisterClass *
   getLargestLegalSuperClass(const TargetRegisterClass *RC,
                             const MachineFunction &) const override;
-<<<<<<< HEAD
-=======
 
   void getOffsetOpcodes(const StackOffset &Offset,
                         SmallVectorImpl<uint64_t> &Ops) const override;
->>>>>>> 2ab1d525
 };
 }
 
