//===-- RISCVRegisterInfo.td - RISC-V Register defs --------*- tablegen -*-===//
//
// Part of the LLVM Project, under the Apache License v2.0 with LLVM Exceptions.
// See https://llvm.org/LICENSE.txt for license information.
// SPDX-License-Identifier: Apache-2.0 WITH LLVM-exception
//
//===----------------------------------------------------------------------===//

//===----------------------------------------------------------------------===//
//  Declarations that describe the RISC-V register files
//===----------------------------------------------------------------------===//

let Namespace = "RISCV" in {
class RISCVReg<bits<5> Enc, string n, list<string> alt = []> : Register<n> {
  let HWEncoding{4-0} = Enc;
  let AltNames = alt;
}

class RISCVReg16<bits<5> Enc, string n, list<string> alt = []> : Register<n> {
  let HWEncoding{4-0} = Enc;
  let AltNames = alt;
}

def sub_16 : SubRegIndex<16>;
class RISCVReg32<RISCVReg16 subreg> : Register<""> {
  let HWEncoding{4-0} = subreg.HWEncoding{4-0};
  let SubRegs = [subreg];
  let SubRegIndices = [sub_16];
  let AsmName = subreg.AsmName;
  let AltNames = subreg.AltNames;
}

// Because RISCVReg64 register have AsmName and AltNames that alias with their
// 16/32-bit sub-register, RISCVAsmParser will need to coerce a register number
// from a RISCVReg16/RISCVReg32 to the equivalent RISCVReg64 when appropriate.
def sub_32 : SubRegIndex<32>;
class RISCVReg64<RISCVReg32 subreg> : Register<""> {
  let HWEncoding{4-0} = subreg.HWEncoding{4-0};
  let SubRegs = [subreg];
  let SubRegIndices = [sub_32];
  let AsmName = subreg.AsmName;
  let AltNames = subreg.AltNames;
}

class RISCVRegWithSubRegs<bits<5> Enc, string n, list<Register> subregs,
                          list<string> alt = []>
      : RegisterWithSubRegs<n, subregs> {
  let HWEncoding{4-0} = Enc;
  let AltNames = alt;
}

def ABIRegAltName : RegAltNameIndex;

<<<<<<< HEAD
def sub_vrm1_0 : SubRegIndex<64,  -1>;
def sub_vrm1_1 : SubRegIndex<64,  -1>;
def sub_vrm1_2 : SubRegIndex<64,  -1>;
def sub_vrm1_3 : SubRegIndex<64,  -1>;
def sub_vrm1_4 : SubRegIndex<64,  -1>;
def sub_vrm1_5 : SubRegIndex<64,  -1>;
def sub_vrm1_6 : SubRegIndex<64,  -1>;
def sub_vrm1_7 : SubRegIndex<64,  -1>;
def sub_vrm2_0 : SubRegIndex<128, -1>;
def sub_vrm2_1 : SubRegIndex<128, -1>;
def sub_vrm2_2 : SubRegIndex<128, -1>;
def sub_vrm2_3 : SubRegIndex<128, -1>;
def sub_vrm4_0 : SubRegIndex<256, -1>;
def sub_vrm4_1 : SubRegIndex<256, -1>;
=======
def sub_vrm4_0 : SubRegIndex<256>;
def sub_vrm4_1 : SubRegIndex<256, 256>;
def sub_vrm2_0 : SubRegIndex<128>;
def sub_vrm2_1 : SubRegIndex<128, 128>;
def sub_vrm2_2 : ComposedSubRegIndex<sub_vrm4_1, sub_vrm2_0>;
def sub_vrm2_3 : ComposedSubRegIndex<sub_vrm4_1, sub_vrm2_1>;
def sub_vrm1_0 : SubRegIndex<64>;
def sub_vrm1_1 : SubRegIndex<64, 64>;
def sub_vrm1_2 : ComposedSubRegIndex<sub_vrm2_1, sub_vrm1_0>;
def sub_vrm1_3 : ComposedSubRegIndex<sub_vrm2_1, sub_vrm1_1>;
def sub_vrm1_4 : ComposedSubRegIndex<sub_vrm2_2, sub_vrm1_0>;
def sub_vrm1_5 : ComposedSubRegIndex<sub_vrm2_2, sub_vrm1_1>;
def sub_vrm1_6 : ComposedSubRegIndex<sub_vrm2_3, sub_vrm1_0>;
def sub_vrm1_7 : ComposedSubRegIndex<sub_vrm2_3, sub_vrm1_1>;
>>>>>>> 2ab1d525

} // Namespace = "RISCV"

// Integer registers
// CostPerUse is set higher for registers that may not be compressible as they
// are not part of GPRC, the most restrictive register class used by the
// compressed instruction set. This will influence the greedy register
// allocator to reduce the use of registers that can't be encoded in 16 bit
// instructions. This affects register allocation even when compressed
// instruction isn't targeted, we see no major negative codegen impact.

let RegAltNameIndices = [ABIRegAltName] in {
  def X0  : RISCVReg<0, "x0", ["zero"]>, DwarfRegNum<[0]>;
  let CostPerUse = [1] in {
  def X1  : RISCVReg<1, "x1", ["ra"]>, DwarfRegNum<[1]>;
  def X2  : RISCVReg<2, "x2", ["sp"]>, DwarfRegNum<[2]>;
  def X3  : RISCVReg<3, "x3", ["gp"]>, DwarfRegNum<[3]>;
  def X4  : RISCVReg<4, "x4", ["tp"]>, DwarfRegNum<[4]>;
  def X5  : RISCVReg<5, "x5", ["t0"]>, DwarfRegNum<[5]>;
  def X6  : RISCVReg<6, "x6", ["t1"]>, DwarfRegNum<[6]>;
  def X7  : RISCVReg<7, "x7", ["t2"]>, DwarfRegNum<[7]>;
  }
  def X8  : RISCVReg<8, "x8", ["s0", "fp"]>, DwarfRegNum<[8]>;
  def X9  : RISCVReg<9, "x9", ["s1"]>, DwarfRegNum<[9]>;
  def X10 : RISCVReg<10,"x10", ["a0"]>, DwarfRegNum<[10]>;
  def X11 : RISCVReg<11,"x11", ["a1"]>, DwarfRegNum<[11]>;
  def X12 : RISCVReg<12,"x12", ["a2"]>, DwarfRegNum<[12]>;
  def X13 : RISCVReg<13,"x13", ["a3"]>, DwarfRegNum<[13]>;
  def X14 : RISCVReg<14,"x14", ["a4"]>, DwarfRegNum<[14]>;
  def X15 : RISCVReg<15,"x15", ["a5"]>, DwarfRegNum<[15]>;
  let CostPerUse = [1] in {
  def X16 : RISCVReg<16,"x16", ["a6"]>, DwarfRegNum<[16]>;
  def X17 : RISCVReg<17,"x17", ["a7"]>, DwarfRegNum<[17]>;
  def X18 : RISCVReg<18,"x18", ["s2"]>, DwarfRegNum<[18]>;
  def X19 : RISCVReg<19,"x19", ["s3"]>, DwarfRegNum<[19]>;
  def X20 : RISCVReg<20,"x20", ["s4"]>, DwarfRegNum<[20]>;
  def X21 : RISCVReg<21,"x21", ["s5"]>, DwarfRegNum<[21]>;
  def X22 : RISCVReg<22,"x22", ["s6"]>, DwarfRegNum<[22]>;
  def X23 : RISCVReg<23,"x23", ["s7"]>, DwarfRegNum<[23]>;
  def X24 : RISCVReg<24,"x24", ["s8"]>, DwarfRegNum<[24]>;
  def X25 : RISCVReg<25,"x25", ["s9"]>, DwarfRegNum<[25]>;
  def X26 : RISCVReg<26,"x26", ["s10"]>, DwarfRegNum<[26]>;
  def X27 : RISCVReg<27,"x27", ["s11"]>, DwarfRegNum<[27]>;
  def X28 : RISCVReg<28,"x28", ["t3"]>, DwarfRegNum<[28]>;
  def X29 : RISCVReg<29,"x29", ["t4"]>, DwarfRegNum<[29]>;
  def X30 : RISCVReg<30,"x30", ["t5"]>, DwarfRegNum<[30]>;
  def X31 : RISCVReg<31,"x31", ["t6"]>, DwarfRegNum<[31]>;
  }
}

def XLenVT : ValueTypeByHwMode<[RV32, RV64],
                               [i32,  i64]>;
def XLenRI : RegInfoByHwMode<
      [RV32,              RV64],
      [RegInfo<32,32,32>, RegInfo<64,64,64>]>;

// The order of registers represents the preferred allocation sequence.
// Registers are listed in the order caller-save, callee-save, specials.
def GPR : RegisterClass<"RISCV", [XLenVT], 32, (add
    (sequence "X%u", 10, 17),
    (sequence "X%u", 5, 7),
    (sequence "X%u", 28, 31),
    (sequence "X%u", 8, 9),
    (sequence "X%u", 18, 27),
    (sequence "X%u", 0, 4)
  )> {
  let RegInfos = XLenRI;
}

def GPRX0 : RegisterClass<"RISCV", [XLenVT], 32, (add X0)> {
  let RegInfos = XLenRI;
}

<<<<<<< HEAD
// The order of registers represents the preferred allocation sequence.
// Registers are listed in the order caller-save, callee-save, specials.
def GPRNoX0 : RegisterClass<"RISCV", [XLenVT], 32, (add
    (sequence "X%u", 10, 17),
    (sequence "X%u", 5, 7),
    (sequence "X%u", 28, 31),
    (sequence "X%u", 8, 9),
    (sequence "X%u", 18, 27),
    (sequence "X%u", 1, 4)
  )> {
  let RegInfos = XLenRI;
}

def GPRNoX0X2 : RegisterClass<"RISCV", [XLenVT], 32, (add
    (sequence "X%u", 10, 17),
    (sequence "X%u", 5, 7),
    (sequence "X%u", 28, 31),
    (sequence "X%u", 8, 9),
    (sequence "X%u", 18, 27),
    X1, X3, X4
  )> {
=======
def GPRNoX0 : RegisterClass<"RISCV", [XLenVT], 32, (sub GPR, X0)> {
  let RegInfos = XLenRI;
}

def GPRNoX0X2 : RegisterClass<"RISCV", [XLenVT], 32, (sub GPR, X0, X2)> {
  let RegInfos = XLenRI;
}

// Don't use X1 or X5 for JALR since that is a hint to pop the return address
// stack on some microarchitectures. Also remove the reserved registers X0, X2,
// X3, and X4 as it reduces the number of register classes that get synthesized
// by tablegen.
def GPRJALR : RegisterClass<"RISCV", [XLenVT], 32, (sub GPR, (sequence "X%u", 0, 5))> {
>>>>>>> 2ab1d525
  let RegInfos = XLenRI;
}

def GPRC : RegisterClass<"RISCV", [XLenVT], 32, (add
    (sequence "X%u", 10, 15),
    (sequence "X%u", 8, 9)
  )> {
  let RegInfos = XLenRI;
}

// For indirect tail calls, we can't use callee-saved registers, as they are
// restored to the saved value before the tail call, which would clobber a call
// address. We shouldn't use x5 since that is a hint for to pop the return
// address stack on some microarchitectures.
def GPRTC : RegisterClass<"RISCV", [XLenVT], 32, (add
    (sequence "X%u", 6, 7),
    (sequence "X%u", 10, 17),
    (sequence "X%u", 28, 31)
  )> {
  let RegInfos = XLenRI;
}

def SP : RegisterClass<"RISCV", [XLenVT], 32, (add X2)> {
  let RegInfos = XLenRI;
}

// Floating point registers
let RegAltNameIndices = [ABIRegAltName] in {
  def F0_H  : RISCVReg16<0, "f0", ["ft0"]>, DwarfRegNum<[32]>;
  def F1_H  : RISCVReg16<1, "f1", ["ft1"]>, DwarfRegNum<[33]>;
  def F2_H  : RISCVReg16<2, "f2", ["ft2"]>, DwarfRegNum<[34]>;
  def F3_H  : RISCVReg16<3, "f3", ["ft3"]>, DwarfRegNum<[35]>;
  def F4_H  : RISCVReg16<4, "f4", ["ft4"]>, DwarfRegNum<[36]>;
  def F5_H  : RISCVReg16<5, "f5", ["ft5"]>, DwarfRegNum<[37]>;
  def F6_H  : RISCVReg16<6, "f6", ["ft6"]>, DwarfRegNum<[38]>;
  def F7_H  : RISCVReg16<7, "f7", ["ft7"]>, DwarfRegNum<[39]>;
  def F8_H  : RISCVReg16<8, "f8", ["fs0"]>, DwarfRegNum<[40]>;
  def F9_H  : RISCVReg16<9, "f9", ["fs1"]>, DwarfRegNum<[41]>;
  def F10_H : RISCVReg16<10,"f10", ["fa0"]>, DwarfRegNum<[42]>;
  def F11_H : RISCVReg16<11,"f11", ["fa1"]>, DwarfRegNum<[43]>;
  def F12_H : RISCVReg16<12,"f12", ["fa2"]>, DwarfRegNum<[44]>;
  def F13_H : RISCVReg16<13,"f13", ["fa3"]>, DwarfRegNum<[45]>;
  def F14_H : RISCVReg16<14,"f14", ["fa4"]>, DwarfRegNum<[46]>;
  def F15_H : RISCVReg16<15,"f15", ["fa5"]>, DwarfRegNum<[47]>;
  def F16_H : RISCVReg16<16,"f16", ["fa6"]>, DwarfRegNum<[48]>;
  def F17_H : RISCVReg16<17,"f17", ["fa7"]>, DwarfRegNum<[49]>;
  def F18_H : RISCVReg16<18,"f18", ["fs2"]>, DwarfRegNum<[50]>;
  def F19_H : RISCVReg16<19,"f19", ["fs3"]>, DwarfRegNum<[51]>;
  def F20_H : RISCVReg16<20,"f20", ["fs4"]>, DwarfRegNum<[52]>;
  def F21_H : RISCVReg16<21,"f21", ["fs5"]>, DwarfRegNum<[53]>;
  def F22_H : RISCVReg16<22,"f22", ["fs6"]>, DwarfRegNum<[54]>;
  def F23_H : RISCVReg16<23,"f23", ["fs7"]>, DwarfRegNum<[55]>;
  def F24_H : RISCVReg16<24,"f24", ["fs8"]>, DwarfRegNum<[56]>;
  def F25_H : RISCVReg16<25,"f25", ["fs9"]>, DwarfRegNum<[57]>;
  def F26_H : RISCVReg16<26,"f26", ["fs10"]>, DwarfRegNum<[58]>;
  def F27_H : RISCVReg16<27,"f27", ["fs11"]>, DwarfRegNum<[59]>;
  def F28_H : RISCVReg16<28,"f28", ["ft8"]>, DwarfRegNum<[60]>;
  def F29_H : RISCVReg16<29,"f29", ["ft9"]>, DwarfRegNum<[61]>;
  def F30_H : RISCVReg16<30,"f30", ["ft10"]>, DwarfRegNum<[62]>;
  def F31_H : RISCVReg16<31,"f31", ["ft11"]>, DwarfRegNum<[63]>;

  foreach Index = 0-31 in {
    def F#Index#_F : RISCVReg32<!cast<RISCVReg16>("F"#Index#"_H")>,
      DwarfRegNum<[!add(Index, 32)]>;
  }

  foreach Index = 0-31 in {
    def F#Index#_D : RISCVReg64<!cast<RISCVReg32>("F"#Index#"_F")>,
      DwarfRegNum<[!add(Index, 32)]>;
  }
}

// The order of registers represents the preferred allocation sequence,
// meaning caller-save regs are listed before callee-save.
def FPR16 : RegisterClass<"RISCV", [f16], 16, (add
    (sequence "F%u_H", 0, 7),
    (sequence "F%u_H", 10, 17),
    (sequence "F%u_H", 28, 31),
    (sequence "F%u_H", 8, 9),
    (sequence "F%u_H", 18, 27)
)>;

def FPR32 : RegisterClass<"RISCV", [f32], 32, (add
    (sequence "F%u_F", 0, 7),
    (sequence "F%u_F", 10, 17),
    (sequence "F%u_F", 28, 31),
    (sequence "F%u_F", 8, 9),
    (sequence "F%u_F", 18, 27)
)>;

def FPR32C : RegisterClass<"RISCV", [f32], 32, (add
  (sequence "F%u_F", 10, 15),
  (sequence "F%u_F", 8, 9)
)>;

// The order of registers represents the preferred allocation sequence,
// meaning caller-save regs are listed before callee-save.
def FPR64 : RegisterClass<"RISCV", [f64], 64, (add
    (sequence "F%u_D", 0, 7),
    (sequence "F%u_D", 10, 17),
    (sequence "F%u_D", 28, 31),
    (sequence "F%u_D", 8, 9),
    (sequence "F%u_D", 18, 27)
)>;

def FPR64C : RegisterClass<"RISCV", [f64], 64, (add
  (sequence "F%u_D", 10, 15),
  (sequence "F%u_D", 8, 9)
)>;

// Vector type mapping to LLVM types.
//
// The V vector extension requires that VLEN >= 128 and <= 65536.
// Additionally, the only supported ELEN values are 32 and 64,
// thus `vscale` can be defined as VLEN/64,
// allowing the same types with either ELEN value.
//
//         MF8    MF4     MF2     M1      M2      M4       M8
// i64*    N/A    N/A     N/A     nxv1i64 nxv2i64 nxv4i64  nxv8i64
// i32     N/A    N/A     nxv1i32 nxv2i32 nxv4i32 nxv8i32  nxv16i32
// i16     N/A    nxv1i16 nxv2i16 nxv4i16 nxv8i16 nxv16i16 nxv32i16
// i8      nxv1i8 nxv2i8  nxv4i8  nxv8i8  nxv16i8 nxv32i8  nxv64i8
// double* N/A    N/A     N/A     nxv1f64 nxv2f64 nxv4f64  nxv8f64
// float   N/A    N/A     nxv1f32 nxv2f32 nxv4f32 nxv8f32  nxv16f32
// half    N/A    nxv1f16 nxv2f16 nxv4f16 nxv8f16 nxv16f16 nxv32f16
// * ELEN=64

defvar vint8mf8_t = nxv1i8;
defvar vint8mf4_t = nxv2i8;
defvar vint8mf2_t = nxv4i8;
defvar vint8m1_t = nxv8i8;
defvar vint8m2_t = nxv16i8;
defvar vint8m4_t = nxv32i8;
defvar vint8m8_t = nxv64i8;

defvar vint16mf4_t = nxv1i16;
defvar vint16mf2_t = nxv2i16;
defvar vint16m1_t  = nxv4i16;
defvar vint16m2_t  = nxv8i16;
defvar vint16m4_t  = nxv16i16;
defvar vint16m8_t  = nxv32i16;

defvar vint32mf2_t = nxv1i32;
defvar vint32m1_t  = nxv2i32;
defvar vint32m2_t  = nxv4i32;
defvar vint32m4_t  = nxv8i32;
defvar vint32m8_t  = nxv16i32;

defvar vint64m1_t = nxv1i64;
defvar vint64m2_t = nxv2i64;
defvar vint64m4_t = nxv4i64;
defvar vint64m8_t = nxv8i64;

defvar vfloat16mf4_t = nxv1f16;
defvar vfloat16mf2_t = nxv2f16;
defvar vfloat16m1_t  = nxv4f16;
defvar vfloat16m2_t  = nxv8f16;
defvar vfloat16m4_t  = nxv16f16;
defvar vfloat16m8_t  = nxv32f16;

defvar vfloat32mf2_t = nxv1f32;
defvar vfloat32m1_t  = nxv2f32;
defvar vfloat32m2_t  = nxv4f32;
defvar vfloat32m4_t  = nxv8f32;
defvar vfloat32m8_t  = nxv16f32;

defvar vfloat64m1_t = nxv1f64;
defvar vfloat64m2_t = nxv2f64;
defvar vfloat64m4_t = nxv4f64;
defvar vfloat64m8_t = nxv8f64;

defvar vbool1_t  = nxv64i1;
defvar vbool2_t  = nxv32i1;
defvar vbool4_t  = nxv16i1;
defvar vbool8_t  = nxv8i1;
defvar vbool16_t = nxv4i1;
defvar vbool32_t = nxv2i1;
defvar vbool64_t = nxv1i1;

// There is no need to define register classes for fractional LMUL.
def LMULList {
  list<int> m = [1, 2, 4, 8];
}

//===----------------------------------------------------------------------===//
// Utility classes for segment load/store.
//===----------------------------------------------------------------------===//
// The set of legal NF for LMUL = lmul.
// LMUL == 1, NF = 2, 3, 4, 5, 6, 7, 8
// LMUL == 2, NF = 2, 3, 4
// LMUL == 4, NF = 2
class NFList<int lmul> {
  list<int> L = !cond(!eq(lmul, 1): [2, 3, 4, 5, 6, 7, 8],
                      !eq(lmul, 2): [2, 3, 4],
                      !eq(lmul, 4): [2],
                      !eq(lmul, 8): []);
}

// Generate [start, end) SubRegIndex list.
<<<<<<< HEAD
class SubRegSet<list<SubRegIndex> LIn, int start, int nf, int lmul> {
=======
class SubRegSet<int nf, int lmul> {
>>>>>>> 2ab1d525
  list<SubRegIndex> L = !foldl([]<SubRegIndex>,
                               [0, 1, 2, 3, 4, 5, 6, 7],
                               AccList, i,
                               !listconcat(AccList,
                                 !if(!lt(i, nf),
                                   [!cast<SubRegIndex>("sub_vrm" # lmul # "_" # i)],
                                   [])));
}

<<<<<<< HEAD
class IndexSet<int index, int nf, int lmul> {
  list<int> R =
    !foldl([]<int>,
              [0, 1, 2, 3, 4, 5, 6, 7, 8, 9, 10, 11, 12,
               13, 14, 15, 16, 17, 18, 19, 20, 21, 22,
               23, 24, 25, 26, 27, 28, 29, 30, 31],
              L, i,
              !listconcat(L,
                          !if(!and(
                                !le(!mul(index, lmul), !mul(i, lmul)),
                                !le(!mul(i, lmul),
                                    !sub(!add(32, !mul(index, lmul)), !mul(nf, lmul)))
                              ), [!mul(i, lmul)], [])));
}

class VRegList<list<dag> LIn, int start, int nf, int lmul, bit NoV0> {
=======
// Collect the valid indexes into 'R' under NF and LMUL values from TUPLE_INDEX.
// When NF = 2, the valid TUPLE_INDEX is 0 and 1.
// For example, when LMUL = 4, the potential valid indexes is
// [8, 12, 16, 20, 24, 28, 4]. However, not all these indexes are valid under
// NF = 2. For example, 28 is not valid under LMUL = 4, NF = 2 and TUPLE_INDEX = 0.
// The filter is
//   (tuple_index + i) x lmul <= (tuple_index x lmul) + 32 - (nf x lmul)
//
// Use START = 0, LMUL = 4 and NF = 2 as the example,
//   i x 4 <= 24
// The class will return [8, 12, 16, 20, 24, 4].
// Use START = 1, LMUL = 4 and NF = 2 as the example,
//   (1 + i) x 4 <= 28
// The class will return [12, 16, 20, 24, 28, 8].
//
class IndexSet<int tuple_index, int nf, int lmul, bit isV0 = false> {
  list<int> R =
    !foldl([]<int>,
              !if(isV0, [0],
                !cond(
                  !eq(lmul, 1):
                  [8, 9, 10, 11, 12, 13, 14, 15,
                   16, 17, 18, 19, 20, 21, 22, 23,
                   24, 25, 26, 27, 28, 29, 30, 31,
                   1, 2, 3, 4, 5, 6, 7],
                  !eq(lmul, 2):
                  [4, 5, 6, 7, 8, 9, 10, 11, 12, 13, 14, 15, 1, 2, 3],
                  !eq(lmul, 4):
                  [2, 3, 4, 5, 6, 7, 1])),
              L, i,
              !listconcat(L,
                          !if(!le(!mul(!add(i, tuple_index), lmul),
                                  !sub(!add(32, !mul(tuple_index, lmul)), !mul(nf, lmul))),
                              [!mul(!add(i, tuple_index), lmul)], [])));
}

// This class returns a list of vector register collections.
// For example, for NF = 2 and LMUL = 4,
// it will return
//   ([ V8M4, V12M4, V16M4, V20M4, V24M4, V4M4],
//    [V12M4, V16M4, V20M4, V24M4, V28M4, V8M4])
//
class VRegList<list<dag> LIn, int start, int nf, int lmul, bit isV0> {
>>>>>>> 2ab1d525
  list<dag> L =
    !if(!ge(start, nf),
        LIn,
        !listconcat(
          [!dag(add,
<<<<<<< HEAD
                !foreach(i,
                  !if(NoV0,
                    !tail(IndexSet<start, nf, lmul>.R),
                    [!head(IndexSet<start, nf, lmul>.R)]),
=======
                !foreach(i, IndexSet<start, nf, lmul, isV0>.R,
>>>>>>> 2ab1d525
                  !cast<Register>("V" # i # !cond(!eq(lmul, 2): "M2",
                                                  !eq(lmul, 4): "M4",
                                                  true: ""))),
                !listsplat("",
<<<<<<< HEAD
                  !if(NoV0,
                    !size(!tail(IndexSet<start, nf, lmul>.R)),
                    !size([!head(IndexSet<start, nf, lmul>.R)]))))],
          VRegList<LIn, !add(start, 1), nf, lmul, NoV0>.L));
=======
                  !size(IndexSet<start, nf, lmul, isV0>.R)))],
          VRegList<LIn, !add(start, 1), nf, lmul, isV0>.L));
>>>>>>> 2ab1d525
}

// Vector registers
let RegAltNameIndices = [ABIRegAltName] in {
  foreach Index = 0-31 in {
    def V#Index : RISCVReg<Index, "v"#Index, ["v"#Index]>, DwarfRegNum<[!add(Index, 96)]>;
  }

  foreach Index = [0, 2, 4, 6, 8, 10, 12, 14, 16, 18, 20, 22,
                   24, 26, 28, 30] in {
    def V#Index#M2 : RISCVRegWithSubRegs<Index, "v"#Index,
                       [!cast<Register>("V"#Index),
                        !cast<Register>("V"#!add(Index, 1))],
                       ["v"#Index]>,
                     DwarfRegAlias<!cast<Register>("V"#Index)> {
      let SubRegIndices = [sub_vrm1_0, sub_vrm1_1];
    }
  }

  foreach Index = [0, 4, 8, 12, 16, 20, 24, 28] in {
    def V#Index#M4 : RISCVRegWithSubRegs<Index, "v"#Index,
                       [!cast<Register>("V"#Index#"M2"),
                        !cast<Register>("V"#!add(Index, 2)#"M2")],
                       ["v"#Index]>,
                     DwarfRegAlias<!cast<Register>("V"#Index)> {
      let SubRegIndices = [sub_vrm2_0, sub_vrm2_1];
    }
  }

  foreach Index = [0, 8, 16, 24] in {
    def V#Index#M8 : RISCVRegWithSubRegs<Index, "v"#Index,
                       [!cast<Register>("V"#Index#"M4"),
                        !cast<Register>("V"#!add(Index, 4)#"M4")],
                       ["v"#Index]>,
                     DwarfRegAlias<!cast<Register>("V"#Index)> {
      let SubRegIndices = [sub_vrm4_0, sub_vrm4_1];
    }
  }

  def VTYPE  : RISCVReg<0, "vtype", ["vtype"]>;
  def VL     : RISCVReg<0, "vl", ["vl"]>;
  def VXSAT  : RISCVReg<0, "vxsat", ["vxsat"]>;
  def VXRM   : RISCVReg<0, "vxrm", ["vxrm"]>;
  def VLENB  : RISCVReg<0, "vlenb", ["vlenb"]>,
               DwarfRegNum<[!add(4096, SysRegVLENB.Encoding)]>;
}

foreach m = [1, 2, 4] in {
  foreach n = NFList<m>.L in {
    def "VN" # n # "M" # m # "NoV0": RegisterTuples<
                                       SubRegSet<n, m>.L,
                                       VRegList<[], 0, n, m, false>.L>;
    def "VN" # n # "M" # m # "V0" : RegisterTuples<
                                       SubRegSet<n, m>.L,
                                       VRegList<[], 0, n, m, true>.L>;
  }
}

foreach m = [1, 2, 4] in {
  foreach n = NFList<m>.L in {
    def "VN" # n # "M" # m # "NoV0": RegisterTuples<
                                       SubRegSet<[], 0, n, m>.L,
                                       VRegList<[], 0, n, m, 1>.L>;
    def "VN" # n # "M" # m # "V0" : RegisterTuples<
                                       SubRegSet<[], 0, n, m>.L,
                                       VRegList<[], 0, n, m, 0>.L>;
  }
}

class VReg<list<ValueType> regTypes, dag regList, int Vlmul>
  : RegisterClass<"RISCV",
                  regTypes,
                  64, // The maximum supported ELEN is 64.
                  regList> {
  int VLMul = Vlmul;
  int Size = !mul(Vlmul, 64);
}

def VR : VReg<[vint8m1_t, vint16m1_t, vint32m1_t, vint64m1_t,
               vfloat16m1_t, vfloat32m1_t, vfloat64m1_t,
               vint8mf2_t, vint8mf4_t, vint8mf8_t,
               vint16mf2_t, vint16mf4_t, vint32mf2_t,
               vfloat16mf4_t, vfloat16mf2_t, vfloat32mf2_t,
               vbool64_t, vbool32_t, vbool16_t, vbool8_t, vbool4_t,
               vbool2_t, vbool1_t],
           (add (sequence "V%u", 8, 31),
                (sequence "V%u", 0, 7)), 1>;

def VRNoV0 : VReg<[vint8m1_t, vint16m1_t, vint32m1_t, vint64m1_t,
                   vfloat16m1_t, vfloat32m1_t, vfloat64m1_t,
                   vint8mf2_t, vint8mf4_t, vint8mf8_t,
                   vint16mf2_t, vint16mf4_t, vint32mf2_t,
                   vfloat16mf4_t, vfloat16mf2_t, vfloat32mf2_t,
                   vbool64_t, vbool32_t, vbool16_t, vbool8_t, vbool4_t,
                   vbool2_t, vbool1_t],
               (add (sequence "V%u", 8, 31),
                    (sequence "V%u", 1, 7)), 1>;

def VRM2 : VReg<[vint8m2_t, vint16m2_t, vint32m2_t, vint64m2_t,
                 vfloat16m2_t, vfloat32m2_t, vfloat64m2_t],
             (add (sequence "V%uM2", 8, 31, 2),
                  (sequence "V%uM2", 0, 7, 2)), 2>;

def VRM2NoV0 : VReg<[vint8m2_t, vint16m2_t, vint32m2_t, vint64m2_t,
                     vfloat16m2_t, vfloat32m2_t, vfloat64m2_t],
             (add (sequence "V%uM2", 8, 31, 2),
                  (sequence "V%uM2", 2, 7, 2)), 2>;

def VRM4 : VReg<[vint8m4_t, vint16m4_t, vint32m4_t, vint64m4_t,
                 vfloat16m4_t, vfloat32m4_t, vfloat64m4_t],
             (add V8M4, V12M4, V16M4, V20M4, V24M4, V28M4, V0M4, V4M4), 4>;

def VRM4NoV0 : VReg<[vint8m4_t, vint16m4_t, vint32m4_t, vint64m4_t,
                     vfloat16m4_t, vfloat32m4_t, vfloat64m4_t],
             (add V8M4, V12M4, V16M4, V20M4, V24M4, V28M4, V4M4), 4>;

def VRM8 : VReg<[vint8m8_t, vint16m8_t, vint32m8_t, vint64m8_t,
                 vfloat16m8_t, vfloat32m8_t, vfloat64m8_t],
             (add V8M8, V16M8, V24M8, V0M8), 8>;

def VRM8NoV0 : VReg<[vint8m8_t, vint16m8_t, vint32m8_t, vint64m8_t,
                     vfloat16m8_t, vfloat32m8_t, vfloat64m8_t],
             (add V8M8, V16M8, V24M8), 8>;

defvar VMaskVTs = [vbool1_t, vbool2_t, vbool4_t, vbool8_t, vbool16_t,
                   vbool32_t, vbool64_t];

def VMV0 : RegisterClass<"RISCV", VMaskVTs, 64, (add V0)> {
  let Size = 64;
}

<<<<<<< HEAD
foreach m = LMULList.m in {
  foreach nf = NFList<m>.L in {
    def "VRN" # nf # "M" # m: VReg<[untyped],
                               (add !cast<RegisterTuples>("VN" # nf # "M" # m # "V0"), !cast<RegisterTuples>("VN" # nf # "M" # m # "NoV0")),
                                    !mul(nf, m)>;
    def "VRN" # nf # "M" # m # "NoV0": VReg<[untyped],
                               (add !cast<RegisterTuples>("VN" # nf # "M" # m # "NoV0")),
                                    !mul(nf, m)>;
  }
=======
// The register class is added for inline assembly for vector mask types.
def VM : VReg<VMaskVTs,
           (add (sequence "V%u", 8, 31),
                (sequence "V%u", 0, 7)), 1>;

foreach m = LMULList.m in {
  foreach nf = NFList<m>.L in {
    def "VRN" # nf # "M" # m # "NoV0": VReg<[untyped],
                               (add !cast<RegisterTuples>("VN" # nf # "M" # m # "NoV0")),
                                    !mul(nf, m)>;
    def "VRN" # nf # "M" # m: VReg<[untyped],
                               (add !cast<RegisterTuples>("VN" # nf # "M" # m # "NoV0"),
                                    !cast<RegisterTuples>("VN" # nf # "M" # m # "V0")),
                                    !mul(nf, m)>;
  }
}

// Special registers
def FFLAGS : RISCVReg<0, "fflags">;
def FRM    : RISCVReg<0, "frm">;

// Any type register. Used for .insn directives when we don't know what the
// register types could be.
// NOTE: The alignment and size are bogus values. The Size needs to be non-zero
// or tablegen will use "untyped" to determine the size which will assert.
let isAllocatable = 0 in
def AnyReg : RegisterClass<"RISCV", [untyped], 32,
                           (add (sequence "X%u", 0, 31),
                                (sequence "F%u_D", 0, 31),
                                (sequence "V%u", 0, 31))> {
  let Size = 32;
>>>>>>> 2ab1d525
}<|MERGE_RESOLUTION|>--- conflicted
+++ resolved
@@ -51,22 +51,6 @@
 
 def ABIRegAltName : RegAltNameIndex;
 
-<<<<<<< HEAD
-def sub_vrm1_0 : SubRegIndex<64,  -1>;
-def sub_vrm1_1 : SubRegIndex<64,  -1>;
-def sub_vrm1_2 : SubRegIndex<64,  -1>;
-def sub_vrm1_3 : SubRegIndex<64,  -1>;
-def sub_vrm1_4 : SubRegIndex<64,  -1>;
-def sub_vrm1_5 : SubRegIndex<64,  -1>;
-def sub_vrm1_6 : SubRegIndex<64,  -1>;
-def sub_vrm1_7 : SubRegIndex<64,  -1>;
-def sub_vrm2_0 : SubRegIndex<128, -1>;
-def sub_vrm2_1 : SubRegIndex<128, -1>;
-def sub_vrm2_2 : SubRegIndex<128, -1>;
-def sub_vrm2_3 : SubRegIndex<128, -1>;
-def sub_vrm4_0 : SubRegIndex<256, -1>;
-def sub_vrm4_1 : SubRegIndex<256, -1>;
-=======
 def sub_vrm4_0 : SubRegIndex<256>;
 def sub_vrm4_1 : SubRegIndex<256, 256>;
 def sub_vrm2_0 : SubRegIndex<128>;
@@ -81,7 +65,6 @@
 def sub_vrm1_5 : ComposedSubRegIndex<sub_vrm2_2, sub_vrm1_1>;
 def sub_vrm1_6 : ComposedSubRegIndex<sub_vrm2_3, sub_vrm1_0>;
 def sub_vrm1_7 : ComposedSubRegIndex<sub_vrm2_3, sub_vrm1_1>;
->>>>>>> 2ab1d525
 
 } // Namespace = "RISCV"
 
@@ -155,29 +138,6 @@
   let RegInfos = XLenRI;
 }
 
-<<<<<<< HEAD
-// The order of registers represents the preferred allocation sequence.
-// Registers are listed in the order caller-save, callee-save, specials.
-def GPRNoX0 : RegisterClass<"RISCV", [XLenVT], 32, (add
-    (sequence "X%u", 10, 17),
-    (sequence "X%u", 5, 7),
-    (sequence "X%u", 28, 31),
-    (sequence "X%u", 8, 9),
-    (sequence "X%u", 18, 27),
-    (sequence "X%u", 1, 4)
-  )> {
-  let RegInfos = XLenRI;
-}
-
-def GPRNoX0X2 : RegisterClass<"RISCV", [XLenVT], 32, (add
-    (sequence "X%u", 10, 17),
-    (sequence "X%u", 5, 7),
-    (sequence "X%u", 28, 31),
-    (sequence "X%u", 8, 9),
-    (sequence "X%u", 18, 27),
-    X1, X3, X4
-  )> {
-=======
 def GPRNoX0 : RegisterClass<"RISCV", [XLenVT], 32, (sub GPR, X0)> {
   let RegInfos = XLenRI;
 }
@@ -191,7 +151,6 @@
 // X3, and X4 as it reduces the number of register classes that get synthesized
 // by tablegen.
 def GPRJALR : RegisterClass<"RISCV", [XLenVT], 32, (sub GPR, (sequence "X%u", 0, 5))> {
->>>>>>> 2ab1d525
   let RegInfos = XLenRI;
 }
 
@@ -391,11 +350,7 @@
 }
 
 // Generate [start, end) SubRegIndex list.
-<<<<<<< HEAD
-class SubRegSet<list<SubRegIndex> LIn, int start, int nf, int lmul> {
-=======
 class SubRegSet<int nf, int lmul> {
->>>>>>> 2ab1d525
   list<SubRegIndex> L = !foldl([]<SubRegIndex>,
                                [0, 1, 2, 3, 4, 5, 6, 7],
                                AccList, i,
@@ -405,24 +360,6 @@
                                    [])));
 }
 
-<<<<<<< HEAD
-class IndexSet<int index, int nf, int lmul> {
-  list<int> R =
-    !foldl([]<int>,
-              [0, 1, 2, 3, 4, 5, 6, 7, 8, 9, 10, 11, 12,
-               13, 14, 15, 16, 17, 18, 19, 20, 21, 22,
-               23, 24, 25, 26, 27, 28, 29, 30, 31],
-              L, i,
-              !listconcat(L,
-                          !if(!and(
-                                !le(!mul(index, lmul), !mul(i, lmul)),
-                                !le(!mul(i, lmul),
-                                    !sub(!add(32, !mul(index, lmul)), !mul(nf, lmul)))
-                              ), [!mul(i, lmul)], [])));
-}
-
-class VRegList<list<dag> LIn, int start, int nf, int lmul, bit NoV0> {
-=======
 // Collect the valid indexes into 'R' under NF and LMUL values from TUPLE_INDEX.
 // When NF = 2, the valid TUPLE_INDEX is 0 and 1.
 // For example, when LMUL = 4, the potential valid indexes is
@@ -466,33 +403,18 @@
 //    [V12M4, V16M4, V20M4, V24M4, V28M4, V8M4])
 //
 class VRegList<list<dag> LIn, int start, int nf, int lmul, bit isV0> {
->>>>>>> 2ab1d525
   list<dag> L =
     !if(!ge(start, nf),
         LIn,
         !listconcat(
           [!dag(add,
-<<<<<<< HEAD
-                !foreach(i,
-                  !if(NoV0,
-                    !tail(IndexSet<start, nf, lmul>.R),
-                    [!head(IndexSet<start, nf, lmul>.R)]),
-=======
                 !foreach(i, IndexSet<start, nf, lmul, isV0>.R,
->>>>>>> 2ab1d525
                   !cast<Register>("V" # i # !cond(!eq(lmul, 2): "M2",
                                                   !eq(lmul, 4): "M4",
                                                   true: ""))),
                 !listsplat("",
-<<<<<<< HEAD
-                  !if(NoV0,
-                    !size(!tail(IndexSet<start, nf, lmul>.R)),
-                    !size([!head(IndexSet<start, nf, lmul>.R)]))))],
-          VRegList<LIn, !add(start, 1), nf, lmul, NoV0>.L));
-=======
                   !size(IndexSet<start, nf, lmul, isV0>.R)))],
           VRegList<LIn, !add(start, 1), nf, lmul, isV0>.L));
->>>>>>> 2ab1d525
 }
 
 // Vector registers
@@ -551,17 +473,6 @@
   }
 }
 
-foreach m = [1, 2, 4] in {
-  foreach n = NFList<m>.L in {
-    def "VN" # n # "M" # m # "NoV0": RegisterTuples<
-                                       SubRegSet<[], 0, n, m>.L,
-                                       VRegList<[], 0, n, m, 1>.L>;
-    def "VN" # n # "M" # m # "V0" : RegisterTuples<
-                                       SubRegSet<[], 0, n, m>.L,
-                                       VRegList<[], 0, n, m, 0>.L>;
-  }
-}
-
 class VReg<list<ValueType> regTypes, dag regList, int Vlmul>
   : RegisterClass<"RISCV",
                   regTypes,
@@ -624,17 +535,6 @@
   let Size = 64;
 }
 
-<<<<<<< HEAD
-foreach m = LMULList.m in {
-  foreach nf = NFList<m>.L in {
-    def "VRN" # nf # "M" # m: VReg<[untyped],
-                               (add !cast<RegisterTuples>("VN" # nf # "M" # m # "V0"), !cast<RegisterTuples>("VN" # nf # "M" # m # "NoV0")),
-                                    !mul(nf, m)>;
-    def "VRN" # nf # "M" # m # "NoV0": VReg<[untyped],
-                               (add !cast<RegisterTuples>("VN" # nf # "M" # m # "NoV0")),
-                                    !mul(nf, m)>;
-  }
-=======
 // The register class is added for inline assembly for vector mask types.
 def VM : VReg<VMaskVTs,
            (add (sequence "V%u", 8, 31),
@@ -666,5 +566,4 @@
                                 (sequence "F%u_D", 0, 31),
                                 (sequence "V%u", 0, 31))> {
   let Size = 32;
->>>>>>> 2ab1d525
 }