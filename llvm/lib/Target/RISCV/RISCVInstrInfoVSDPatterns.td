--- conflicted
+++ resolved
@@ -28,8 +28,6 @@
 
 def rv32_splat_i64 : SDNode<"RISCVISD::SPLAT_VECTOR_I64", SDTSplatI64>;
 
-<<<<<<< HEAD
-=======
 def SDT_RISCVVMSETCLR_VL : SDTypeProfile<1, 1, [SDTCVecEltisVT<0, i1>,
                                                 SDTCisVT<1, XLenVT>]>;
 def riscv_vmclr_vl : SDNode<"RISCVISD::VMCLR_VL", SDT_RISCVVMSETCLR_VL>;
@@ -38,55 +36,32 @@
 def rvv_vnot : PatFrag<(ops node:$in),
                        (xor node:$in, (riscv_vmset_vl (XLenVT srcvalue)))>;
 
->>>>>>> 2ab1d525
 // Give explicit Complexity to prefer simm5/uimm5.
 def SplatPat       : ComplexPattern<vAny, 1, "selectVSplat",      [splat_vector, rv32_splat_i64], [], 1>;
 def SplatPat_simm5 : ComplexPattern<vAny, 1, "selectVSplatSimm5", [splat_vector, rv32_splat_i64], [], 2>;
 def SplatPat_uimm5 : ComplexPattern<vAny, 1, "selectVSplatUimm5", [splat_vector, rv32_splat_i64], [], 2>;
-<<<<<<< HEAD
-=======
 def SplatPat_simm5_plus1
     : ComplexPattern<vAny, 1, "selectVSplatSimm5Plus1",
                      [splat_vector, rv32_splat_i64], [], 2>;
 def SplatPat_simm5_plus1_nonzero
     : ComplexPattern<vAny, 1, "selectVSplatSimm5Plus1NonZero",
                      [splat_vector, rv32_splat_i64], [], 2>;
->>>>>>> 2ab1d525
 
 class SwapHelper<dag Prefix, dag A, dag B, dag Suffix, bit swap> {
    dag Value = !con(Prefix, !if(swap, B, A), !if(swap, A, B), Suffix);
 }
 
 multiclass VPatUSLoadStoreSDNode<ValueType type,
-<<<<<<< HEAD
-                                 int sew,
-                                 LMULInfo vlmul,
-                                 OutPatFrag avl,
-                                 VReg reg_class>
-=======
                                  int log2sew,
                                  LMULInfo vlmul,
                                  OutPatFrag avl,
                                  VReg reg_class,
                                  int sew = !shl(1, log2sew)>
->>>>>>> 2ab1d525
 {
   defvar load_instr = !cast<Instruction>("PseudoVLE"#sew#"_V_"#vlmul.MX);
   defvar store_instr = !cast<Instruction>("PseudoVSE"#sew#"_V_"#vlmul.MX);
   // Load
   def : Pat<(type (load BaseAddr:$rs1)),
-<<<<<<< HEAD
-            (load_instr BaseAddr:$rs1, avl, sew)>;
-  // Store
-  def : Pat<(store type:$rs2, BaseAddr:$rs1),
-            (store_instr reg_class:$rs2, BaseAddr:$rs1, avl, sew)>;
-}
-
-multiclass VPatUSLoadStoreWholeVRSDNode<ValueType type,
-                                        int sew,
-                                        LMULInfo vlmul,
-                                        VReg reg_class>
-=======
             (load_instr BaseAddr:$rs1, avl, log2sew)>;
   // Store
   def : Pat<(store type:$rs2, BaseAddr:$rs1),
@@ -98,7 +73,6 @@
                                         LMULInfo vlmul,
                                         VReg reg_class,
                                         int sew = !shl(1, log2sew)>
->>>>>>> 2ab1d525
 {
   defvar load_instr =
     !cast<Instruction>("VL"#!substr(vlmul.MX, 1)#"RE"#sew#"_V");
@@ -115,16 +89,6 @@
 
 multiclass VPatUSLoadStoreMaskSDNode<MTypeInfo m>
 {
-<<<<<<< HEAD
-  defvar load_instr = !cast<Instruction>("PseudoVLE1_V_"#m.BX);
-  defvar store_instr = !cast<Instruction>("PseudoVSE1_V_"#m.BX);
-  // Load
-  def : Pat<(m.Mask (load BaseAddr:$rs1)),
-            (load_instr BaseAddr:$rs1, m.AVL, m.SEW)>;
-  // Store
-  def : Pat<(store m.Mask:$rs2, BaseAddr:$rs1),
-            (store_instr VR:$rs2, BaseAddr:$rs1, m.AVL, m.SEW)>;
-=======
   defvar load_instr = !cast<Instruction>("PseudoVLM_V_"#m.BX);
   defvar store_instr = !cast<Instruction>("PseudoVSM_V_"#m.BX);
   // Load
@@ -133,7 +97,6 @@
   // Store
   def : Pat<(store m.Mask:$rs2, BaseAddr:$rs1),
             (store_instr VR:$rs2, BaseAddr:$rs1, m.AVL, m.Log2SEW)>;
->>>>>>> 2ab1d525
 }
 
 class VPatBinarySDNode_VV<SDNode vop,
@@ -143,10 +106,6 @@
                           int sew,
                           LMULInfo vlmul,
                           OutPatFrag avl,
-<<<<<<< HEAD
-                          VReg RetClass,
-=======
->>>>>>> 2ab1d525
                           VReg op_reg_class> :
     Pat<(result_type (vop
                      (op_type op_reg_class:$rs1),
@@ -161,17 +120,9 @@
                           string suffix,
                           ValueType result_type,
                           ValueType vop_type,
-<<<<<<< HEAD
-                          ValueType mask_type,
                           int sew,
                           LMULInfo vlmul,
                           OutPatFrag avl,
-                          VReg RetClass,
-=======
-                          int sew,
-                          LMULInfo vlmul,
-                          OutPatFrag avl,
->>>>>>> 2ab1d525
                           VReg vop_reg_class,
                           ComplexPattern SplatPatKind,
                           DAGOperand xop_kind> :
@@ -186,19 +137,11 @@
 multiclass VPatBinarySDNode_VV_VX<SDNode vop, string instruction_name> {
   foreach vti = AllIntegerVectors in {
     def : VPatBinarySDNode_VV<vop, instruction_name,
-<<<<<<< HEAD
-                              vti.Vector, vti.Vector, vti.Mask, vti.SEW,
-                              vti.LMul, vti.AVL, vti.RegClass, vti.RegClass>;
-    def : VPatBinarySDNode_XI<vop, instruction_name, "VX",
-                              vti.Vector, vti.Vector, vti.Mask, vti.SEW,
-                              vti.LMul, vti.AVL, vti.RegClass, vti.RegClass,
-=======
                               vti.Vector, vti.Vector, vti.Log2SEW,
                               vti.LMul, vti.AVL, vti.RegClass>;
     def : VPatBinarySDNode_XI<vop, instruction_name, "VX",
                               vti.Vector, vti.Vector, vti.Log2SEW,
                               vti.LMul, vti.AVL, vti.RegClass,
->>>>>>> 2ab1d525
                               SplatPat, GPR>;
   }
 }
@@ -207,22 +150,9 @@
                                      Operand ImmType = simm5>
     : VPatBinarySDNode_VV_VX<vop, instruction_name> {
   foreach vti = AllIntegerVectors in {
-<<<<<<< HEAD
-    def : VPatBinarySDNode_VV<vop, instruction_name,
-                              vti.Vector, vti.Vector, vti.Mask, vti.SEW,
-                              vti.LMul, vti.AVL, vti.RegClass, vti.RegClass>;
-    def : VPatBinarySDNode_XI<vop, instruction_name, "VX",
-                              vti.Vector, vti.Vector, vti.Mask, vti.SEW,
-                              vti.LMul, vti.AVL, vti.RegClass, vti.RegClass,
-                              SplatPat, GPR>;
-    def : VPatBinarySDNode_XI<vop, instruction_name, "VI",
-                              vti.Vector, vti.Vector, vti.Mask, vti.SEW,
-                              vti.LMul, vti.AVL, vti.RegClass, vti.RegClass,
-=======
     def : VPatBinarySDNode_XI<vop, instruction_name, "VI",
                               vti.Vector, vti.Vector, vti.Log2SEW,
                               vti.LMul, vti.AVL, vti.RegClass,
->>>>>>> 2ab1d525
                               !cast<ComplexPattern>(SplatPat#_#ImmType),
                               ImmType>;
   }
@@ -236,10 +166,6 @@
                           int sew,
                           LMULInfo vlmul,
                           OutPatFrag avl,
-<<<<<<< HEAD
-                          VReg RetClass,
-=======
->>>>>>> 2ab1d525
                           VReg vop_reg_class,
                           DAGOperand xop_kind> :
     Pat<(result_type (vop (vop_type vop_reg_class:$rs1),
@@ -252,19 +178,11 @@
 multiclass VPatBinaryFPSDNode_VV_VF<SDNode vop, string instruction_name> {
   foreach vti = AllFloatVectors in {
     def : VPatBinarySDNode_VV<vop, instruction_name,
-<<<<<<< HEAD
-                              vti.Vector, vti.Vector, vti.Mask, vti.SEW,
-                              vti.LMul, vti.AVL, vti.RegClass, vti.RegClass>;
-    def : VPatBinarySDNode_VF<vop, instruction_name#"_V"#vti.ScalarSuffix,
-                              vti.Vector, vti.Vector, vti.Scalar, vti.Mask,
-                              vti.SEW, vti.LMul, vti.AVL, vti.RegClass, vti.RegClass,
-=======
                               vti.Vector, vti.Vector, vti.Log2SEW,
                               vti.LMul, vti.AVL, vti.RegClass>;
     def : VPatBinarySDNode_VF<vop, instruction_name#"_V"#vti.ScalarSuffix,
                               vti.Vector, vti.Vector, vti.Scalar,
                               vti.Log2SEW, vti.LMul, vti.AVL, vti.RegClass,
->>>>>>> 2ab1d525
                               vti.ScalarRegClass>;
   }
 }
@@ -276,11 +194,7 @@
               (!cast<Instruction>(instruction_name#"_V"#fvti.ScalarSuffix#"_"#fvti.LMul.MX)
                            fvti.RegClass:$rs1,
                            (fvti.Scalar fvti.ScalarRegClass:$rs2),
-<<<<<<< HEAD
-                           fvti.AVL, fvti.SEW)>;
-=======
                            fvti.AVL, fvti.Log2SEW)>;
->>>>>>> 2ab1d525
 }
 
 multiclass VPatIntegerSetCCSDNode_VV<CondCode cc,
@@ -293,11 +207,7 @@
               SwapHelper<(instruction),
                          (instruction vti.RegClass:$rs1),
                          (instruction vti.RegClass:$rs2),
-<<<<<<< HEAD
-                         (instruction vti.AVL, vti.SEW),
-=======
                          (instruction vti.AVL, vti.Log2SEW),
->>>>>>> 2ab1d525
                          swap>.Value>;
   }
 }
@@ -315,11 +225,7 @@
               SwapHelper<(instruction),
                          (instruction vti.RegClass:$rs1),
                          (instruction xop_kind:$rs2),
-<<<<<<< HEAD
-                         (instruction vti.AVL, vti.SEW),
-=======
                          (instruction vti.AVL, vti.Log2SEW),
->>>>>>> 2ab1d525
                          swap>.Value>;
   }
 }
@@ -351,8 +257,6 @@
                                    SplatPat_simm5, simm5, swap>;
 }
 
-<<<<<<< HEAD
-=======
 multiclass VPatIntegerSetCCSDNode_VIPlus1<CondCode cc, string instruction_name,
                                           ComplexPattern splatpat_kind> {
   foreach vti = AllIntegerVectors in {
@@ -365,7 +269,6 @@
   }
 }
 
->>>>>>> 2ab1d525
 multiclass VPatFPSetCCSDNode_VV_VF_FV<CondCode cc,
                                       string inst_name,
                                       string swapped_op_inst_name> {
@@ -374,31 +277,19 @@
                                 (fvti.Vector fvti.RegClass:$rs2),
                                 cc)),
               (!cast<Instruction>(inst_name#"_VV_"#fvti.LMul.MX)
-<<<<<<< HEAD
-                  fvti.RegClass:$rs1, fvti.RegClass:$rs2, fvti.AVL, fvti.SEW)>;
-=======
                   fvti.RegClass:$rs1, fvti.RegClass:$rs2, fvti.AVL, fvti.Log2SEW)>;
->>>>>>> 2ab1d525
     def : Pat<(fvti.Mask (setcc (fvti.Vector fvti.RegClass:$rs1),
                                 (splat_vector fvti.ScalarRegClass:$rs2),
                                 cc)),
               (!cast<Instruction>(inst_name#"_V"#fvti.ScalarSuffix#"_"#fvti.LMul.MX)
                   fvti.RegClass:$rs1, fvti.ScalarRegClass:$rs2,
-<<<<<<< HEAD
-                  fvti.AVL, fvti.SEW)>;
-=======
                   fvti.AVL, fvti.Log2SEW)>;
->>>>>>> 2ab1d525
     def : Pat<(fvti.Mask (setcc (splat_vector fvti.ScalarRegClass:$rs2),
                                 (fvti.Vector fvti.RegClass:$rs1),
                                 cc)),
               (!cast<Instruction>(swapped_op_inst_name#"_V"#fvti.ScalarSuffix#"_"#fvti.LMul.MX)
                   fvti.RegClass:$rs1, fvti.ScalarRegClass:$rs2,
-<<<<<<< HEAD
-                  fvti.AVL, fvti.SEW)>;
-=======
                   fvti.AVL, fvti.Log2SEW)>;
->>>>>>> 2ab1d525
   }
 }
 
@@ -410,11 +301,7 @@
     foreach op = ops in
       def : Pat<(vti.Vector (op (fti.Vector fti.RegClass:$rs2))),
                 (!cast<Instruction>(inst_name#"_"#suffix#"_"#vti.LMul.MX)
-<<<<<<< HEAD
-                    fti.RegClass:$rs2, fti.AVL, vti.SEW)>;
-=======
                     fti.RegClass:$rs2, fti.AVL, vti.Log2SEW)>;
->>>>>>> 2ab1d525
   }
 }
 
@@ -423,11 +310,7 @@
     defvar ivti = GetIntVTypeInfo<fvti>.Vti;
     def : Pat<(fvti.Vector (vop (ivti.Vector ivti.RegClass:$rs1))),
               (!cast<Instruction>(instruction_name#"_"#fvti.LMul.MX)
-<<<<<<< HEAD
-                  ivti.RegClass:$rs1, fvti.AVL, fvti.SEW)>;
-=======
                   ivti.RegClass:$rs1, fvti.AVL, fvti.Log2SEW)>;
->>>>>>> 2ab1d525
   }
 }
 
@@ -436,11 +319,7 @@
     defvar ivti = GetIntVTypeInfo<fvti>.Vti;
     def : Pat<(ivti.Vector (vop (fvti.Vector fvti.RegClass:$rs1))),
               (!cast<Instruction>(instruction_name#"_"#ivti.LMul.MX)
-<<<<<<< HEAD
-                  fvti.RegClass:$rs1, ivti.AVL, ivti.SEW)>;
-=======
                   fvti.RegClass:$rs1, ivti.AVL, ivti.Log2SEW)>;
->>>>>>> 2ab1d525
   }
 }
 
@@ -450,11 +329,7 @@
     defvar fwti = vtiToWti.Wti;
     def : Pat<(fwti.Vector (vop (ivti.Vector ivti.RegClass:$rs1))),
               (!cast<Instruction>(instruction_name#"_"#ivti.LMul.MX)
-<<<<<<< HEAD
-                  ivti.RegClass:$rs1, ivti.AVL, ivti.SEW)>;
-=======
                   ivti.RegClass:$rs1, ivti.AVL, ivti.Log2SEW)>;
->>>>>>> 2ab1d525
   }
 }
 
@@ -464,11 +339,7 @@
     defvar iwti = GetIntVTypeInfo<fvtiToFWti.Wti>.Vti;
     def : Pat<(iwti.Vector (vop (fvti.Vector fvti.RegClass:$rs1))),
               (!cast<Instruction>(instruction_name#"_"#fvti.LMul.MX)
-<<<<<<< HEAD
-                  fvti.RegClass:$rs1, fvti.AVL, fvti.SEW)>;
-=======
                   fvti.RegClass:$rs1, fvti.AVL, fvti.Log2SEW)>;
->>>>>>> 2ab1d525
   }
 }
 
@@ -478,11 +349,7 @@
     defvar iwti = GetIntVTypeInfo<fvtiToFWti.Wti>.Vti;
     def : Pat<(fvti.Vector (vop (iwti.Vector iwti.RegClass:$rs1))),
               (!cast<Instruction>(instruction_name#"_"#fvti.LMul.MX)
-<<<<<<< HEAD
-                  iwti.RegClass:$rs1, fvti.AVL, fvti.SEW)>;
-=======
                   iwti.RegClass:$rs1, fvti.AVL, fvti.Log2SEW)>;
->>>>>>> 2ab1d525
   }
 }
 
@@ -492,9 +359,6 @@
     defvar fwti = vtiToWti.Wti;
     def : Pat<(vti.Vector (vop (fwti.Vector fwti.RegClass:$rs1))),
               (!cast<Instruction>(instruction_name#"_"#vti.LMul.MX)
-<<<<<<< HEAD
-                  fwti.RegClass:$rs1, vti.AVL, vti.SEW)>;
-=======
                   fwti.RegClass:$rs1, vti.AVL, vti.Log2SEW)>;
   }
 }
@@ -546,7 +410,6 @@
         vti.Wti.RegClass:$rd, GPR:$rs1, vti.Vti.RegClass:$rs2,
         vti.Vti.AVL, vti.Vti.Log2SEW, TAIL_AGNOSTIC
       )>;
->>>>>>> 2ab1d525
   }
 }
 
@@ -559,18 +422,6 @@
 // 7.4. Vector Unit-Stride Instructions
 foreach vti = !listconcat(FractionalGroupIntegerVectors,
                           FractionalGroupFloatVectors) in
-<<<<<<< HEAD
-  defm "" : VPatUSLoadStoreSDNode<vti.Vector, vti.SEW, vti.LMul,
-                                  vti.AVL, vti.RegClass>;
-foreach vti = [VI8M1, VI16M1, VI32M1, VI64M1, VF16M1, VF32M1, VF64M1] in
-  defm "" : VPatUSLoadStoreWholeVRSDNode<vti.Vector, vti.SEW, vti.LMul,
-                                         vti.RegClass>;
-foreach vti = !listconcat(GroupIntegerVectors, GroupFloatVectors) in
-  defm "" : VPatUSLoadStoreWholeVRSDNode<vti.Vector, vti.SEW, vti.LMul,
-                                         vti.RegClass>;
-foreach mti = AllMasks in
-  defm "" : VPatUSLoadStoreMaskSDNode<mti>;
-=======
   defm : VPatUSLoadStoreSDNode<vti.Vector, vti.Log2SEW, vti.LMul,
                                vti.AVL, vti.RegClass>;
 foreach vti = [VI8M1, VI16M1, VI32M1, VI64M1, VF16M1, VF32M1, VF64M1] in
@@ -581,7 +432,6 @@
                                       vti.RegClass>;
 foreach mti = AllMasks in
   defm : VPatUSLoadStoreMaskSDNode<mti>;
->>>>>>> 2ab1d525
 
 // 12.1. Vector Single-Width Integer Add and Subtract
 defm : VPatBinarySDNode_VV_VX_VI<add, "PseudoVADD">;
@@ -592,28 +442,6 @@
   def : Pat<(sub (vti.Vector (SplatPat GPR:$rs2)),
                  (vti.Vector vti.RegClass:$rs1)),
             (!cast<Instruction>("PseudoVRSUB_VX_"# vti.LMul.MX)
-<<<<<<< HEAD
-                 vti.RegClass:$rs1, GPR:$rs2, vti.AVL, vti.SEW)>;
-  def : Pat<(sub (vti.Vector (SplatPat_simm5 simm5:$rs2)),
-                 (vti.Vector vti.RegClass:$rs1)),
-            (!cast<Instruction>("PseudoVRSUB_VI_"# vti.LMul.MX)
-                 vti.RegClass:$rs1, simm5:$rs2, vti.AVL, vti.SEW)>;
-}
-
-// 12.3. Vector Integer Extension
-defm "" : VPatExtendSDNode_V<[zext, anyext], "PseudoVZEXT", "VF2",
-                             AllFractionableVF2IntVectors>;
-defm "" : VPatExtendSDNode_V<[sext],         "PseudoVSEXT", "VF2",
-                             AllFractionableVF2IntVectors>;
-defm "" : VPatExtendSDNode_V<[zext, anyext], "PseudoVZEXT", "VF4",
-                             AllFractionableVF4IntVectors>;
-defm "" : VPatExtendSDNode_V<[sext],         "PseudoVSEXT", "VF4",
-                             AllFractionableVF4IntVectors>;
-defm "" : VPatExtendSDNode_V<[zext, anyext], "PseudoVZEXT", "VF8",
-                             AllFractionableVF8IntVectors>;
-defm "" : VPatExtendSDNode_V<[sext],         "PseudoVSEXT", "VF8",
-                             AllFractionableVF8IntVectors>;
-=======
                  vti.RegClass:$rs1, GPR:$rs2, vti.AVL, vti.Log2SEW)>;
   def : Pat<(sub (vti.Vector (SplatPat_simm5 simm5:$rs2)),
                  (vti.Vector vti.RegClass:$rs1)),
@@ -643,7 +471,6 @@
                           AllFractionableVF8IntVectors>;
 defm : VPatExtendSDNode_V<[sext],         "PseudoVSEXT", "VF8",
                           AllFractionableVF8IntVectors>;
->>>>>>> 2ab1d525
 
 // 12.5. Vector Bitwise Logical Instructions
 defm : VPatBinarySDNode_VV_VX_VI<and, "PseudoVAND">;
@@ -655,24 +482,6 @@
 defm : VPatBinarySDNode_VV_VX_VI<srl, "PseudoVSRL", uimm5>;
 defm : VPatBinarySDNode_VV_VX_VI<sra, "PseudoVSRA", uimm5>;
 
-<<<<<<< HEAD
-// 12.8. Vector Integer Comparison Instructions
-defm "" : VPatIntegerSetCCSDNode_VV_VX_VI<SETEQ,  "PseudoVMSEQ">;
-defm "" : VPatIntegerSetCCSDNode_VV_VX_VI<SETNE,  "PseudoVMSNE">;
-
-// FIXME: Support immediate forms of these by choosing SLE decrementing the
-// immediate
-defm "" : VPatIntegerSetCCSDNode_VV_VX<SETLT,  "PseudoVMSLT">;
-defm "" : VPatIntegerSetCCSDNode_VV_VX<SETULT, "PseudoVMSLTU">;
-
-defm "" : VPatIntegerSetCCSDNode_VV<SETGT,  "PseudoVMSLT", /*swap*/1>;
-defm "" : VPatIntegerSetCCSDNode_VV<SETUGT, "PseudoVMSLTU", /*swap*/1>;
-defm "" : VPatIntegerSetCCSDNode_VX_VI<SETGT,  "PseudoVMSGT">;
-defm "" : VPatIntegerSetCCSDNode_VX_VI<SETUGT, "PseudoVMSGTU">;
-
-defm "" : VPatIntegerSetCCSDNode_VV_VX_VI<SETLE,  "PseudoVMSLE">;
-defm "" : VPatIntegerSetCCSDNode_VV_VX_VI<SETULE, "PseudoVMSLEU">;
-=======
 foreach vti = AllIntegerVectors in {
   // Emit shift by 1 as an add since it might be faster.
   def : Pat<(shl (vti.Vector vti.RegClass:$rs1),
@@ -687,7 +496,6 @@
                  vti.RegClass:$rs1, vti.RegClass:$rs1, vti.AVL, vti.Log2SEW)>;
 
 }
->>>>>>> 2ab1d525
 
 // 12.8. Vector Integer Comparison Instructions
 defm : VPatIntegerSetCCSDNode_VV_VX_VI<SETEQ,  "PseudoVMSEQ">;
@@ -727,21 +535,12 @@
 defm : VPatBinarySDNode_VV_VX<mulhu, "PseudoVMULHU">;
 
 // 12.11. Vector Integer Divide Instructions
-<<<<<<< HEAD
-defm "" : VPatBinarySDNode_VV_VX<udiv, "PseudoVDIVU">;
-defm "" : VPatBinarySDNode_VV_VX<sdiv, "PseudoVDIV">;
-defm "" : VPatBinarySDNode_VV_VX<urem, "PseudoVREMU">;
-defm "" : VPatBinarySDNode_VV_VX<srem, "PseudoVREM">;
-
-// 12.15. Vector Integer Merge Instructions
-=======
 defm : VPatBinarySDNode_VV_VX<udiv, "PseudoVDIVU">;
 defm : VPatBinarySDNode_VV_VX<sdiv, "PseudoVDIV">;
 defm : VPatBinarySDNode_VV_VX<urem, "PseudoVREMU">;
 defm : VPatBinarySDNode_VV_VX<srem, "PseudoVREM">;
 
 // 12.13 Vector Single-Width Integer Multiply-Add Instructions.
->>>>>>> 2ab1d525
 foreach vti = AllIntegerVectors in {
   // NOTE: We choose VMADD because it has the most commuting freedom. So it
   // works best with how TwoAddressInstructionPass tries commuting.
@@ -787,31 +586,18 @@
   def : Pat<(vti.Vector (vselect (vti.Mask V0), vti.RegClass:$rs1,
                                                       vti.RegClass:$rs2)),
             (!cast<Instruction>("PseudoVMERGE_VVM_"#vti.LMul.MX)
-<<<<<<< HEAD
-                 vti.RegClass:$rs2, vti.RegClass:$rs1, VMV0:$vm,
-                 vti.AVL, vti.SEW)>;
-=======
                  vti.RegClass:$rs2, vti.RegClass:$rs1, (vti.Mask V0),
                  vti.AVL, vti.Log2SEW)>;
->>>>>>> 2ab1d525
 
   def : Pat<(vti.Vector (vselect (vti.Mask V0), (SplatPat XLenVT:$rs1),
                                                       vti.RegClass:$rs2)),
             (!cast<Instruction>("PseudoVMERGE_VXM_"#vti.LMul.MX)
-<<<<<<< HEAD
-                 vti.RegClass:$rs2, GPR:$rs1, VMV0:$vm, vti.AVL, vti.SEW)>;
-=======
                  vti.RegClass:$rs2, GPR:$rs1, (vti.Mask V0), vti.AVL, vti.Log2SEW)>;
->>>>>>> 2ab1d525
 
   def : Pat<(vti.Vector (vselect (vti.Mask V0), (SplatPat_simm5 simm5:$rs1),
                                                       vti.RegClass:$rs2)),
             (!cast<Instruction>("PseudoVMERGE_VIM_"#vti.LMul.MX)
-<<<<<<< HEAD
-                 vti.RegClass:$rs2, simm5:$rs1, VMV0:$vm, vti.AVL, vti.SEW)>;
-=======
                  vti.RegClass:$rs2, simm5:$rs1, (vti.Mask V0), vti.AVL, vti.Log2SEW)>;
->>>>>>> 2ab1d525
 }
 
 // 12.1. Vector Single-Width Saturating Add and Subtract
@@ -824,15 +610,6 @@
 foreach mti = AllMasks in {
   def : Pat<(mti.Mask (and VR:$rs1, VR:$rs2)),
             (!cast<Instruction>("PseudoVMAND_MM_"#mti.LMul.MX)
-<<<<<<< HEAD
-                 VR:$rs1, VR:$rs2, mti.AVL, mti.SEW)>;
-  def : Pat<(mti.Mask (or VR:$rs1, VR:$rs2)),
-            (!cast<Instruction>("PseudoVMOR_MM_"#mti.LMul.MX)
-                 VR:$rs1, VR:$rs2, mti.AVL, mti.SEW)>;
-  def : Pat<(mti.Mask (xor VR:$rs1, VR:$rs2)),
-            (!cast<Instruction>("PseudoVMXOR_MM_"#mti.LMul.MX)
-                 VR:$rs1, VR:$rs2, mti.AVL, mti.SEW)>;
-=======
                  VR:$rs1, VR:$rs2, mti.AVL, mti.Log2SEW)>;
   def : Pat<(mti.Mask (or VR:$rs1, VR:$rs2)),
             (!cast<Instruction>("PseudoVMOR_MM_"#mti.LMul.MX)
@@ -840,31 +617,9 @@
   def : Pat<(mti.Mask (xor VR:$rs1, VR:$rs2)),
             (!cast<Instruction>("PseudoVMXOR_MM_"#mti.LMul.MX)
                  VR:$rs1, VR:$rs2, mti.AVL, mti.Log2SEW)>;
->>>>>>> 2ab1d525
 
   def : Pat<(mti.Mask (rvv_vnot (and VR:$rs1, VR:$rs2))),
             (!cast<Instruction>("PseudoVMNAND_MM_"#mti.LMul.MX)
-<<<<<<< HEAD
-                 VR:$rs1, VR:$rs2, mti.AVL, mti.SEW)>;
-  def : Pat<(mti.Mask (vnot (or VR:$rs1, VR:$rs2))),
-            (!cast<Instruction>("PseudoVMNOR_MM_"#mti.LMul.MX)
-                 VR:$rs1, VR:$rs2, mti.AVL, mti.SEW)>;
-  def : Pat<(mti.Mask (vnot (xor VR:$rs1, VR:$rs2))),
-            (!cast<Instruction>("PseudoVMXNOR_MM_"#mti.LMul.MX)
-                 VR:$rs1, VR:$rs2, mti.AVL, mti.SEW)>;
-
-  def : Pat<(mti.Mask (and VR:$rs1, (vnot VR:$rs2))),
-            (!cast<Instruction>("PseudoVMANDNOT_MM_"#mti.LMul.MX)
-                 VR:$rs1, VR:$rs2, mti.AVL, mti.SEW)>;
-  def : Pat<(mti.Mask (or VR:$rs1, (vnot VR:$rs2))),
-            (!cast<Instruction>("PseudoVMORNOT_MM_"#mti.LMul.MX)
-                 VR:$rs1, VR:$rs2, mti.AVL, mti.SEW)>;
-
-  // Handle vnot the same as the vnot.mm pseudoinstruction.
-  def : Pat<(mti.Mask (vnot VR:$rs)),
-            (!cast<Instruction>("PseudoVMNAND_MM_"#mti.LMul.MX)
-                 VR:$rs, VR:$rs, mti.AVL, mti.SEW)>;
-=======
                  VR:$rs1, VR:$rs2, mti.AVL, mti.Log2SEW)>;
   def : Pat<(mti.Mask (rvv_vnot (or VR:$rs1, VR:$rs2))),
             (!cast<Instruction>("PseudoVMNOR_MM_"#mti.LMul.MX)
@@ -884,7 +639,6 @@
   def : Pat<(mti.Mask (rvv_vnot VR:$rs)),
             (!cast<Instruction>("PseudoVMNAND_MM_"#mti.LMul.MX)
                  VR:$rs, VR:$rs, mti.AVL, mti.Log2SEW)>;
->>>>>>> 2ab1d525
 }
 
 } // Predicates = [HasVInstructions]
@@ -998,112 +752,9 @@
                  vti.RegClass:$rs1, vti.ScalarRegClass:$rs2, vti.AVL, vti.Log2SEW)>;
 }
 
-<<<<<<< HEAD
-// 14.6 Vector Single-Width Floating-Point Fused Multiply-Add Instructions.
-foreach fvti = AllFloatVectors in {
-  // NOTE: We choose VFMADD because it has the most commuting freedom. So it
-  // works best with how TwoAddressInstructionPass tries commuting.
-  defvar suffix = fvti.LMul.MX # "_COMMUTABLE";
-  def : Pat<(fvti.Vector (fma fvti.RegClass:$rs1, fvti.RegClass:$rd,
-                              fvti.RegClass:$rs2)),
-            (!cast<Instruction>("PseudoVFMADD_VV_"# suffix)
-                 fvti.RegClass:$rd, fvti.RegClass:$rs1, fvti.RegClass:$rs2,
-                 fvti.AVL, fvti.SEW)>;
-  def : Pat<(fvti.Vector (fma fvti.RegClass:$rs1, fvti.RegClass:$rd,
-                              (fneg fvti.RegClass:$rs2))),
-            (!cast<Instruction>("PseudoVFMSUB_VV_"# suffix)
-                 fvti.RegClass:$rd, fvti.RegClass:$rs1, fvti.RegClass:$rs2,
-                 fvti.AVL, fvti.SEW)>;
-  def : Pat<(fvti.Vector (fma (fneg fvti.RegClass:$rs1), fvti.RegClass:$rd,
-                              (fneg fvti.RegClass:$rs2))),
-            (!cast<Instruction>("PseudoVFNMADD_VV_"# suffix)
-                 fvti.RegClass:$rd, fvti.RegClass:$rs1, fvti.RegClass:$rs2,
-                 fvti.AVL, fvti.SEW)>;
-  def : Pat<(fvti.Vector (fma (fneg fvti.RegClass:$rs1), fvti.RegClass:$rd,
-                              fvti.RegClass:$rs2)),
-            (!cast<Instruction>("PseudoVFNMSUB_VV_"# suffix)
-                 fvti.RegClass:$rd, fvti.RegClass:$rs1, fvti.RegClass:$rs2,
-                 fvti.AVL, fvti.SEW)>;
-
-  // The choice of VFMADD here is arbitrary, vfmadd.vf and vfmacc.vf are equally
-  // commutable.
-  def : Pat<(fvti.Vector (fma (splat_vector fvti.ScalarRegClass:$rs1),
-                              fvti.RegClass:$rd, fvti.RegClass:$rs2)),
-            (!cast<Instruction>("PseudoVFMADD_V" # fvti.ScalarSuffix # "_" # suffix)
-                 fvti.RegClass:$rd, fvti.ScalarRegClass:$rs1, fvti.RegClass:$rs2,
-                 fvti.AVL, fvti.SEW)>;
-  def : Pat<(fvti.Vector (fma (splat_vector fvti.ScalarRegClass:$rs1),
-                              fvti.RegClass:$rd, (fneg fvti.RegClass:$rs2))),
-            (!cast<Instruction>("PseudoVFMSUB_V" # fvti.ScalarSuffix # "_" # suffix)
-                 fvti.RegClass:$rd, fvti.ScalarRegClass:$rs1, fvti.RegClass:$rs2,
-                 fvti.AVL, fvti.SEW)>;
-
-  def : Pat<(fvti.Vector (fma (splat_vector fvti.ScalarRegClass:$rs1),
-                              (fneg fvti.RegClass:$rd), (fneg fvti.RegClass:$rs2))),
-            (!cast<Instruction>("PseudoVFNMADD_V" # fvti.ScalarSuffix # "_" # suffix)
-                 fvti.RegClass:$rd, fvti.ScalarRegClass:$rs1, fvti.RegClass:$rs2,
-                 fvti.AVL, fvti.SEW)>;
-  def : Pat<(fvti.Vector (fma (splat_vector fvti.ScalarRegClass:$rs1),
-                              (fneg fvti.RegClass:$rd), fvti.RegClass:$rs2)),
-            (!cast<Instruction>("PseudoVFNMSUB_V" # fvti.ScalarSuffix # "_" # suffix)
-                 fvti.RegClass:$rd, fvti.ScalarRegClass:$rs1, fvti.RegClass:$rs2,
-                 fvti.AVL, fvti.SEW)>;
-
-  // The splat might be negated.
-  def : Pat<(fvti.Vector (fma (fneg (splat_vector fvti.ScalarRegClass:$rs1)),
-                              fvti.RegClass:$rd, (fneg fvti.RegClass:$rs2))),
-            (!cast<Instruction>("PseudoVFNMADD_V" # fvti.ScalarSuffix # "_" # suffix)
-                 fvti.RegClass:$rd, fvti.ScalarRegClass:$rs1, fvti.RegClass:$rs2,
-                 fvti.AVL, fvti.SEW)>;
-  def : Pat<(fvti.Vector (fma (fneg (splat_vector fvti.ScalarRegClass:$rs1)),
-                              fvti.RegClass:$rd, fvti.RegClass:$rs2)),
-            (!cast<Instruction>("PseudoVFNMSUB_V" # fvti.ScalarSuffix # "_" # suffix)
-                 fvti.RegClass:$rd, fvti.ScalarRegClass:$rs1, fvti.RegClass:$rs2,
-                 fvti.AVL, fvti.SEW)>;
-}
-
-foreach vti = AllFloatVectors in {
-  // 14.8. Vector Floating-Point Square-Root Instruction
-  def : Pat<(fsqrt (vti.Vector vti.RegClass:$rs2)),
-            (!cast<Instruction>("PseudoVFSQRT_V_"# vti.LMul.MX)
-                 vti.RegClass:$rs2, vti.AVL, vti.SEW)>;
-
-  // 14.12. Vector Floating-Point Sign-Injection Instructions
-  def : Pat<(fabs (vti.Vector vti.RegClass:$rs)),
-            (!cast<Instruction>("PseudoVFSGNJX_VV_"# vti.LMul.MX)
-                 vti.RegClass:$rs, vti.RegClass:$rs, vti.AVL, vti.SEW)>;
-  // Handle fneg with VFSGNJN using the same input for both operands.
-  def : Pat<(fneg (vti.Vector vti.RegClass:$rs)),
-            (!cast<Instruction>("PseudoVFSGNJN_VV_"# vti.LMul.MX)
-                 vti.RegClass:$rs, vti.RegClass:$rs, vti.AVL, vti.SEW)>;
-
-  def : Pat<(vti.Vector (fcopysign (vti.Vector vti.RegClass:$rs1),
-                                   (vti.Vector vti.RegClass:$rs2))),
-            (!cast<Instruction>("PseudoVFSGNJ_VV_"# vti.LMul.MX)
-                 vti.RegClass:$rs1, vti.RegClass:$rs2, vti.AVL, vti.SEW)>;
-  def : Pat<(vti.Vector (fcopysign (vti.Vector vti.RegClass:$rs1),
-                                   (vti.Vector (splat_vector vti.ScalarRegClass:$rs2)))),
-            (!cast<Instruction>("PseudoVFSGNJ_V"#vti.ScalarSuffix#"_"#vti.LMul.MX)
-                 vti.RegClass:$rs1, vti.ScalarRegClass:$rs2, vti.AVL, vti.SEW)>;
-
-  def : Pat<(vti.Vector (fcopysign (vti.Vector vti.RegClass:$rs1),
-                                   (vti.Vector (fneg vti.RegClass:$rs2)))),
-            (!cast<Instruction>("PseudoVFSGNJN_VV_"# vti.LMul.MX)
-                 vti.RegClass:$rs1, vti.RegClass:$rs2, vti.AVL, vti.SEW)>;
-  def : Pat<(vti.Vector (fcopysign (vti.Vector vti.RegClass:$rs1),
-                                   (vti.Vector (fneg (splat_vector vti.ScalarRegClass:$rs2))))),
-            (!cast<Instruction>("PseudoVFSGNJN_V"#vti.ScalarSuffix#"_"#vti.LMul.MX)
-                 vti.RegClass:$rs1, vti.ScalarRegClass:$rs2, vti.AVL, vti.SEW)>;
-}
-
-// 14.13. Vector Floating-Point Compare Instructions
-defm "" : VPatFPSetCCSDNode_VV_VF_FV<SETEQ,  "PseudoVMFEQ", "PseudoVMFEQ">;
-defm "" : VPatFPSetCCSDNode_VV_VF_FV<SETOEQ, "PseudoVMFEQ", "PseudoVMFEQ">;
-=======
 // 14.11. Vector Floating-Point MIN/MAX Instructions
 defm : VPatBinaryFPSDNode_VV_VF<fminnum, "PseudoVFMIN">;
 defm : VPatBinaryFPSDNode_VV_VF<fmaxnum, "PseudoVFMAX">;
->>>>>>> 2ab1d525
 
 // 14.13. Vector Floating-Point Compare Instructions
 defm : VPatFPSetCCSDNode_VV_VF_FV<SETEQ,  "PseudoVMFEQ", "PseudoVMFEQ">;
@@ -1125,13 +776,8 @@
   def : Pat<(fvti.Vector (vselect (fvti.Mask V0), fvti.RegClass:$rs1,
                                                         fvti.RegClass:$rs2)),
             (!cast<Instruction>("PseudoVMERGE_VVM_"#fvti.LMul.MX)
-<<<<<<< HEAD
-                 fvti.RegClass:$rs2, fvti.RegClass:$rs1, VMV0:$vm,
-                 fvti.AVL, fvti.SEW)>;
-=======
                  fvti.RegClass:$rs2, fvti.RegClass:$rs1, (fvti.Mask V0),
                  fvti.AVL, fvti.Log2SEW)>;
->>>>>>> 2ab1d525
 
   def : Pat<(fvti.Vector (vselect (fvti.Mask V0),
                                   (splat_vector fvti.ScalarRegClass:$rs1),
@@ -1139,32 +785,12 @@
             (!cast<Instruction>("PseudoVFMERGE_V"#fvti.ScalarSuffix#"M_"#fvti.LMul.MX)
                  fvti.RegClass:$rs2,
                  (fvti.Scalar fvti.ScalarRegClass:$rs1),
-<<<<<<< HEAD
-                 VMV0:$vm, fvti.AVL, fvti.SEW)>;
-=======
                  (fvti.Mask V0), fvti.AVL, fvti.Log2SEW)>;
->>>>>>> 2ab1d525
 
   def : Pat<(fvti.Vector (vselect (fvti.Mask V0),
                                   (splat_vector (fvti.Scalar fpimm0)),
                                   fvti.RegClass:$rs2)),
             (!cast<Instruction>("PseudoVMERGE_VIM_"#fvti.LMul.MX)
-<<<<<<< HEAD
-                 fvti.RegClass:$rs2, 0, VMV0:$vm, fvti.AVL, fvti.SEW)>;
-}
-
-// 14.17. Vector Single-Width Floating-Point/Integer Type-Convert Instructions
-defm "" : VPatConvertFP2ISDNode_V<fp_to_sint, "PseudoVFCVT_RTZ_X_F_V">;
-defm "" : VPatConvertFP2ISDNode_V<fp_to_uint, "PseudoVFCVT_RTZ_XU_F_V">;
-defm "" : VPatConvertI2FPSDNode_V<sint_to_fp, "PseudoVFCVT_F_X_V">;
-defm "" : VPatConvertI2FPSDNode_V<uint_to_fp, "PseudoVFCVT_F_XU_V">;
-
-// 14.18. Widening Floating-Point/Integer Type-Convert Instructions
-defm "" : VPatWConvertFP2ISDNode_V<fp_to_sint, "PseudoVFWCVT_RTZ_X_F_V">;
-defm "" : VPatWConvertFP2ISDNode_V<fp_to_uint, "PseudoVFWCVT_RTZ_XU_F_V">;
-defm "" : VPatWConvertI2FPSDNode_V<sint_to_fp, "PseudoVFWCVT_F_X_V">;
-defm "" : VPatWConvertI2FPSDNode_V<uint_to_fp, "PseudoVFWCVT_F_XU_V">;
-=======
                  fvti.RegClass:$rs2, 0, (fvti.Mask V0), fvti.AVL, fvti.Log2SEW)>;
 }
 
@@ -1179,30 +805,12 @@
 defm : VPatWConvertFP2ISDNode_V<fp_to_uint, "PseudoVFWCVT_RTZ_XU_F_V">;
 defm : VPatWConvertI2FPSDNode_V<sint_to_fp, "PseudoVFWCVT_F_X_V">;
 defm : VPatWConvertI2FPSDNode_V<uint_to_fp, "PseudoVFWCVT_F_XU_V">;
->>>>>>> 2ab1d525
 foreach fvtiToFWti = AllWidenableFloatVectors in {
   defvar fvti = fvtiToFWti.Vti;
   defvar fwti = fvtiToFWti.Wti;
   def : Pat<(fwti.Vector (fpextend (fvti.Vector fvti.RegClass:$rs1))),
             (!cast<Instruction>("PseudoVFWCVT_F_F_V_"#fvti.LMul.MX)
-<<<<<<< HEAD
-                fvti.RegClass:$rs1, fvti.AVL, fvti.SEW)>;
-}
-
-// 14.19. Narrowing Floating-Point/Integer Type-Convert Instructions
-defm "" : VPatNConvertFP2ISDNode_V<fp_to_sint, "PseudoVFNCVT_RTZ_X_F_W">;
-defm "" : VPatNConvertFP2ISDNode_V<fp_to_uint, "PseudoVFNCVT_RTZ_XU_F_W">;
-defm "" : VPatNConvertI2FPSDNode_V<sint_to_fp, "PseudoVFNCVT_F_X_W">;
-defm "" : VPatNConvertI2FPSDNode_V<uint_to_fp, "PseudoVFNCVT_F_XU_W">;
-foreach fvtiToFWti = AllWidenableFloatVectors in {
-  defvar fvti = fvtiToFWti.Vti;
-  defvar fwti = fvtiToFWti.Wti;
-  def : Pat<(fvti.Vector (fpround (fwti.Vector fwti.RegClass:$rs1))),
-            (!cast<Instruction>("PseudoVFNCVT_F_F_W_"#fvti.LMul.MX)
-                fwti.RegClass:$rs1, fvti.AVL, fvti.SEW)>;
-=======
                 fvti.RegClass:$rs1, fvti.AVL, fvti.Log2SEW)>;
->>>>>>> 2ab1d525
 }
 
 // 14.19. Narrowing Floating-Point/Integer Type-Convert Instructions
@@ -1227,23 +835,6 @@
 foreach vti = AllIntegerVectors in {
   def : Pat<(vti.Vector (SplatPat GPR:$rs1)),
             (!cast<Instruction>("PseudoVMV_V_X_" # vti.LMul.MX)
-<<<<<<< HEAD
-              GPR:$rs1, vti.AVL, vti.SEW)>;
-  def : Pat<(vti.Vector (SplatPat_simm5 simm5:$rs1)),
-            (!cast<Instruction>("PseudoVMV_V_I_" # vti.LMul.MX)
-              simm5:$rs1, vti.AVL, vti.SEW)>;
-}
-
-foreach mti = AllMasks in {
-  def : Pat<(mti.Mask immAllOnesV),
-            (!cast<Instruction>("PseudoVMSET_M_"#mti.BX) mti.AVL, mti.SEW)>;
-  def : Pat<(mti.Mask immAllZerosV),
-            (!cast<Instruction>("PseudoVMCLR_M_"#mti.BX) mti.AVL, mti.SEW)>;
-}
-} // Predicates = [HasStdExtV]
-
-let Predicates = [HasStdExtV, HasStdExtF] in {
-=======
               GPR:$rs1, vti.AVL, vti.Log2SEW)>;
   def : Pat<(vti.Vector (SplatPat_simm5 simm5:$rs1)),
             (!cast<Instruction>("PseudoVMV_V_I_" # vti.LMul.MX)
@@ -1252,20 +843,10 @@
 } // Predicates = [HasVInstructions]
 
 let Predicates = [HasVInstructionsAnyF] in {
->>>>>>> 2ab1d525
 foreach fvti = AllFloatVectors in {
   def : Pat<(fvti.Vector (splat_vector fvti.ScalarRegClass:$rs1)),
             (!cast<Instruction>("PseudoVFMV_V_"#fvti.ScalarSuffix#"_"#fvti.LMul.MX)
               (fvti.Scalar fvti.ScalarRegClass:$rs1),
-<<<<<<< HEAD
-              fvti.AVL, fvti.SEW)>;
-
-  def : Pat<(fvti.Vector (splat_vector (fvti.Scalar fpimm0))),
-            (!cast<Instruction>("PseudoVMV_V_I_"#fvti.LMul.MX)
-              0, fvti.AVL, fvti.SEW)>;
-}
-} // Predicates = [HasStdExtV, HasStdExtF]
-=======
               fvti.AVL, fvti.Log2SEW)>;
 
   def : Pat<(fvti.Vector (splat_vector (fvti.Scalar fpimm0))),
@@ -1273,16 +854,11 @@
               0, fvti.AVL, fvti.Log2SEW)>;
 }
 } // Predicates = [HasVInstructionsAnyF]
->>>>>>> 2ab1d525
 
 //===----------------------------------------------------------------------===//
 // Vector Element Extracts
 //===----------------------------------------------------------------------===//
-<<<<<<< HEAD
-let Predicates = [HasStdExtV, HasStdExtF] in
-=======
 let Predicates = [HasVInstructionsAnyF] in
->>>>>>> 2ab1d525
 foreach vti = AllFloatVectors in {
   defvar vmv_f_s_inst = !cast<Instruction>(!strconcat("PseudoVFMV_",
                                                        vti.ScalarSuffix,
@@ -1291,9 +867,5 @@
   // other index will have been custom-lowered to slide the vector correctly
   // into place.
   def : Pat<(vti.Scalar (extractelt (vti.Vector vti.RegClass:$rs2), 0)),
-<<<<<<< HEAD
-            (vmv_f_s_inst vti.RegClass:$rs2, vti.SEW)>;
-=======
             (vmv_f_s_inst vti.RegClass:$rs2, vti.Log2SEW)>;
->>>>>>> 2ab1d525
 }