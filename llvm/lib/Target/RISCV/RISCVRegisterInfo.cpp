--- conflicted
+++ resolved
@@ -156,34 +156,6 @@
   return true;
 }
 
-static bool isRVVWholeLoadStore(unsigned Opcode) {
-  switch (Opcode) {
-  default:
-    return false;
-  case RISCV::VS1R_V:
-  case RISCV::VS2R_V:
-  case RISCV::VS4R_V:
-  case RISCV::VS8R_V:
-  case RISCV::VL1RE8_V:
-  case RISCV::VL2RE8_V:
-  case RISCV::VL4RE8_V:
-  case RISCV::VL8RE8_V:
-  case RISCV::VL1RE16_V:
-  case RISCV::VL2RE16_V:
-  case RISCV::VL4RE16_V:
-  case RISCV::VL8RE16_V:
-  case RISCV::VL1RE32_V:
-  case RISCV::VL2RE32_V:
-  case RISCV::VL4RE32_V:
-  case RISCV::VL8RE32_V:
-  case RISCV::VL1RE64_V:
-  case RISCV::VL2RE64_V:
-  case RISCV::VL4RE64_V:
-  case RISCV::VL8RE64_V:
-    return true;
-  }
-}
-
 void RISCVRegisterInfo::eliminateFrameIndex(MachineBasicBlock::iterator II,
                                             int SPAdj, unsigned FIOperandNum,
                                             RegScavenger *RS) const {
@@ -199,14 +171,8 @@
   Register FrameReg;
   StackOffset Offset =
       getFrameLowering(MF)->getFrameIndexReference(MF, FrameIndex, FrameReg);
-<<<<<<< HEAD
-  bool isRVV = RISCVVPseudosTable::getPseudoInfo(MI.getOpcode()) ||
-               isRVVWholeLoadStore(MI.getOpcode());
-  if (!isRVV)
-=======
   bool IsRVVSpill = TII->isRVVSpill(MI, /*CheckFIs*/ false);
   if (!IsRVVSpill)
->>>>>>> 2ab1d525
     Offset += StackOffset::getFixed(MI.getOperand(FIOperandNum + 1).getImm());
 
   if (!isInt<32>(Offset.getFixed())) {
@@ -217,8 +183,6 @@
   MachineBasicBlock &MBB = *MI.getParent();
   bool FrameRegIsKill = false;
 
-<<<<<<< HEAD
-=======
   // If required, pre-compute the scalable factor amount which will be used in
   // later offset computation. Since this sequence requires up to two scratch
   // registers -- after which one is made free -- this grants us better
@@ -237,14 +201,11 @@
         TII->getVLENFactoredAmount(MF, MBB, II, DL, ScalableValue);
   }
 
->>>>>>> 2ab1d525
   if (!isInt<12>(Offset.getFixed())) {
     // The offset won't fit in an immediate, so use a scratch register instead
     // Modify Offset and FrameReg appropriately
     Register ScratchReg = MRI.createVirtualRegister(&RISCV::GPRRegClass);
     TII->movImm(MBB, II, DL, ScratchReg, Offset.getFixed());
-<<<<<<< HEAD
-=======
     if (MI.getOpcode() == RISCV::ADDI && !Offset.getScalable()) {
       BuildMI(MBB, II, DL, TII->get(RISCV::ADD), MI.getOperand(0).getReg())
         .addReg(FrameReg)
@@ -252,7 +213,6 @@
       MI.eraseFromParent();
       return;
     }
->>>>>>> 2ab1d525
     BuildMI(MBB, II, DL, TII->get(RISCV::ADD), ScratchReg)
         .addReg(FrameReg)
         .addReg(ScratchReg, RegState::Kill);
@@ -265,11 +225,7 @@
     // Offset = (fixed offset, 0)
     MI.getOperand(FIOperandNum)
         .ChangeToRegister(FrameReg, false, false, FrameRegIsKill);
-<<<<<<< HEAD
-    if (!isRVV)
-=======
     if (!IsRVVSpill)
->>>>>>> 2ab1d525
       MI.getOperand(FIOperandNum + 1).ChangeToImmediate(Offset.getFixed());
     else {
       if (Offset.getFixed()) {
@@ -283,26 +239,6 @@
     }
   } else {
     // Offset = (fixed offset, scalable offset)
-<<<<<<< HEAD
-    unsigned Opc = RISCV::ADD;
-    int64_t ScalableValue = Offset.getScalable();
-    if (ScalableValue < 0) {
-      ScalableValue = -ScalableValue;
-      Opc = RISCV::SUB;
-    }
-
-    // 1. Get vlenb && multiply vlen with number of vector register.
-    Register FactorRegister =
-        TII->getVLENFactoredAmount(MF, MBB, II, ScalableValue);
-
-    // 2. Calculate address: FrameReg + result of multiply
-    Register VL = MRI.createVirtualRegister(&RISCV::GPRRegClass);
-    BuildMI(MBB, II, DL, TII->get(Opc), VL)
-        .addReg(FrameReg, getKillRegState(FrameRegIsKill))
-        .addReg(FactorRegister, RegState::Kill);
-
-    if (isRVV && Offset.getFixed()) {
-=======
     // Step 1, the scalable offset, has already been computed.
     assert(ScalableFactorRegister &&
            "Expected pre-computation of scalable factor in earlier step");
@@ -321,7 +257,6 @@
         .addReg(ScalableFactorRegister, RegState::Kill);
 
     if (IsRVVSpill && Offset.getFixed()) {
->>>>>>> 2ab1d525
       // Scalable load/store has no immediate argument. We need to add the
       // fixed part into the load/store base address.
       BuildMI(MBB, II, DL, TII->get(RISCV::ADDI), VL)
@@ -331,11 +266,6 @@
 
     // 3. Replace address register with calculated address register
     MI.getOperand(FIOperandNum).ChangeToRegister(VL, false, false, true);
-<<<<<<< HEAD
-    if (!isRVV)
-      MI.getOperand(FIOperandNum + 1).ChangeToImmediate(Offset.getFixed());
-  }
-=======
     if (!IsRVVSpill)
       MI.getOperand(FIOperandNum + 1).ChangeToImmediate(Offset.getFixed());
   }
@@ -354,7 +284,6 @@
     // the length of vint32m2_t.
     MI.getOperand(FIOperandNum + 1).ChangeToRegister(VL, /*isDef=*/false);
   }
->>>>>>> 2ab1d525
 }
 
 Register RISCVRegisterInfo::getFrameRegister(const MachineFunction &MF) const {
@@ -390,8 +319,6 @@
   if (RC == &RISCV::VMV0RegClass)
     return &RISCV::VRRegClass;
   return RC;
-<<<<<<< HEAD
-=======
 }
 
 void RISCVRegisterInfo::getOffsetOpcodes(const StackOffset &Offset,
@@ -419,5 +346,4 @@
     Ops.push_back(dwarf::DW_OP_mul);
     Ops.push_back(dwarf::DW_OP_minus);
   }
->>>>>>> 2ab1d525
 }