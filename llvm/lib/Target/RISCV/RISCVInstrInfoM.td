//===-- RISCVInstrInfoM.td - RISC-V 'M' instructions -------*- tablegen -*-===//
//
// Part of the LLVM Project, under the Apache License v2.0 with LLVM Exceptions.
// See https://llvm.org/LICENSE.txt for license information.
// SPDX-License-Identifier: Apache-2.0 WITH LLVM-exception
//
//===----------------------------------------------------------------------===//
//
// This file describes the RISC-V instructions from the standard 'M', Integer
// Multiplication and Division instruction set extension.
//
//===----------------------------------------------------------------------===//

//===----------------------------------------------------------------------===//
// RISC-V specific DAG Nodes.
//===----------------------------------------------------------------------===//

<<<<<<< HEAD
=======
def riscv_mulhsu : SDNode<"RISCVISD::MULHSU", SDTIntBinOp>;
>>>>>>> 2ab1d525
def riscv_divw  : SDNode<"RISCVISD::DIVW",  SDT_RISCVIntBinOpW>;
def riscv_divuw : SDNode<"RISCVISD::DIVUW", SDT_RISCVIntBinOpW>;
def riscv_remuw : SDNode<"RISCVISD::REMUW", SDT_RISCVIntBinOpW>;

//===----------------------------------------------------------------------===//
// Instructions
//===----------------------------------------------------------------------===//

let Predicates = [HasStdExtM] in {
def MUL     : ALU_rr<0b0000001, 0b000, "mul">,
              Sched<[WriteIMul, ReadIMul, ReadIMul]>;
def MULH    : ALU_rr<0b0000001, 0b001, "mulh">,
              Sched<[WriteIMul, ReadIMul, ReadIMul]>;
def MULHSU  : ALU_rr<0b0000001, 0b010, "mulhsu">,
              Sched<[WriteIMul, ReadIMul, ReadIMul]>;
def MULHU   : ALU_rr<0b0000001, 0b011, "mulhu">,
              Sched<[WriteIMul, ReadIMul, ReadIMul]>;
def DIV     : ALU_rr<0b0000001, 0b100, "div">,
              Sched<[WriteIDiv, ReadIDiv, ReadIDiv]>;
def DIVU    : ALU_rr<0b0000001, 0b101, "divu">,
              Sched<[WriteIDiv, ReadIDiv, ReadIDiv]>;
def REM     : ALU_rr<0b0000001, 0b110, "rem">,
              Sched<[WriteIDiv, ReadIDiv, ReadIDiv]>;
def REMU    : ALU_rr<0b0000001, 0b111, "remu">,
              Sched<[WriteIDiv, ReadIDiv, ReadIDiv]>;
} // Predicates = [HasStdExtM]

let Predicates = [HasStdExtM, IsRV64] in {
def MULW    : ALUW_rr<0b0000001, 0b000, "mulw">,
              Sched<[WriteIMul32, ReadIMul32, ReadIMul32]>;
def DIVW    : ALUW_rr<0b0000001, 0b100, "divw">,
              Sched<[WriteIDiv32, ReadIDiv32, ReadIDiv32]>;
def DIVUW   : ALUW_rr<0b0000001, 0b101, "divuw">,
              Sched<[WriteIDiv32, ReadIDiv32, ReadIDiv32]>;
def REMW    : ALUW_rr<0b0000001, 0b110, "remw">,
              Sched<[WriteIDiv32, ReadIDiv32, ReadIDiv32]>;
def REMUW   : ALUW_rr<0b0000001, 0b111, "remuw">,
              Sched<[WriteIDiv32, ReadIDiv32, ReadIDiv32]>;
} // Predicates = [HasStdExtM, IsRV64]

//===----------------------------------------------------------------------===//
// Pseudo-instructions and codegen patterns
//===----------------------------------------------------------------------===//

let Predicates = [HasStdExtM] in {
def : PatGprGpr<mul, MUL>;
def : PatGprGpr<mulhs, MULH>;
def : PatGprGpr<mulhu, MULHU>;
def : PatGprGpr<riscv_mulhsu, MULHSU>;
def : PatGprGpr<sdiv, DIV>;
def : PatGprGpr<udiv, DIVU>;
def : PatGprGpr<srem, REM>;
def : PatGprGpr<urem, REMU>;
} // Predicates = [HasStdExtM]

let Predicates = [HasStdExtM, IsRV64] in {
// Select W instructions if only the lower 32-bits of the result are used.
def : PatGprGpr<binop_allwusers<mul>, MULW>;

def : PatGprGpr<riscv_divw, DIVW>;
def : PatGprGpr<riscv_divuw, DIVUW>;
def : PatGprGpr<riscv_remuw, REMUW>;

// Handle the specific cases where using DIVU/REMU would be correct and result
// in fewer instructions than emitting DIVUW/REMUW then zero-extending the
// result.
def : Pat<(and (riscv_divuw (assertzexti32 GPR:$rs1),
                            (assertzexti32 GPR:$rs2)), 0xffffffff),
          (DIVU GPR:$rs1, GPR:$rs2)>;
def : Pat<(and (riscv_remuw (assertzexti32 GPR:$rs1),
                            (assertzexti32 GPR:$rs2)), 0xffffffff),
          (REMU GPR:$rs1, GPR:$rs2)>;

// Although the sexti32 operands may not have originated from an i32 srem,
// this pattern is safe as it is impossible for two sign extended inputs to
// produce a result where res[63:32]=0 and res[31]=1.
def : Pat<(srem (sexti32 (i64 GPR:$rs1)), (sexti32 (i64 GPR:$rs2))),
          (REMW GPR:$rs1, GPR:$rs2)>;
<<<<<<< HEAD
} // Predicates = [HasStdExtM, IsRV64]
=======
} // Predicates = [HasStdExtM, IsRV64]

let Predicates = [HasStdExtM, IsRV64, NotHasStdExtZba] in {
// Special case for calculating the full 64-bit product of a 32x32 unsigned
// multiply where the inputs aren't known to be zero extended. We can shift the
// inputs left by 32 and use a MULHU. This saves two SRLIs needed to finish
// zeroing the upper 32 bits.
def : Pat<(i64 (mul (and GPR:$rs1, 0xffffffff), (and GPR:$rs2, 0xffffffff))),
          (MULHU (SLLI GPR:$rs1, 32), (SLLI GPR:$rs2, 32))>;
} // Predicates = [HasStdExtM, IsRV64, NotHasStdExtZba]
>>>>>>> 2ab1d525
<|MERGE_RESOLUTION|>--- conflicted
+++ resolved
@@ -15,10 +15,7 @@
 // RISC-V specific DAG Nodes.
 //===----------------------------------------------------------------------===//
 
-<<<<<<< HEAD
-=======
 def riscv_mulhsu : SDNode<"RISCVISD::MULHSU", SDTIntBinOp>;
->>>>>>> 2ab1d525
 def riscv_divw  : SDNode<"RISCVISD::DIVW",  SDT_RISCVIntBinOpW>;
 def riscv_divuw : SDNode<"RISCVISD::DIVUW", SDT_RISCVIntBinOpW>;
 def riscv_remuw : SDNode<"RISCVISD::REMUW", SDT_RISCVIntBinOpW>;
@@ -97,9 +94,6 @@
 // produce a result where res[63:32]=0 and res[31]=1.
 def : Pat<(srem (sexti32 (i64 GPR:$rs1)), (sexti32 (i64 GPR:$rs2))),
           (REMW GPR:$rs1, GPR:$rs2)>;
-<<<<<<< HEAD
-} // Predicates = [HasStdExtM, IsRV64]
-=======
 } // Predicates = [HasStdExtM, IsRV64]
 
 let Predicates = [HasStdExtM, IsRV64, NotHasStdExtZba] in {
@@ -109,5 +103,4 @@
 // zeroing the upper 32 bits.
 def : Pat<(i64 (mul (and GPR:$rs1, 0xffffffff), (and GPR:$rs2, 0xffffffff))),
           (MULHU (SLLI GPR:$rs1, 32), (SLLI GPR:$rs2, 32))>;
-} // Predicates = [HasStdExtM, IsRV64, NotHasStdExtZba]
->>>>>>> 2ab1d525
+} // Predicates = [HasStdExtM, IsRV64, NotHasStdExtZba]