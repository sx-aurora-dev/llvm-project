//===-- RISCVISelLowering.h - RISCV DAG Lowering Interface ------*- C++ -*-===//
//
// Part of the LLVM Project, under the Apache License v2.0 with LLVM Exceptions.
// See https://llvm.org/LICENSE.txt for license information.
// SPDX-License-Identifier: Apache-2.0 WITH LLVM-exception
//
//===----------------------------------------------------------------------===//
//
// This file defines the interfaces that RISCV uses to lower LLVM code into a
// selection DAG.
//
//===----------------------------------------------------------------------===//

#ifndef LLVM_LIB_TARGET_RISCV_RISCVISELLOWERING_H
#define LLVM_LIB_TARGET_RISCV_RISCVISELLOWERING_H

#include "RISCV.h"
#include "llvm/CodeGen/CallingConvLower.h"
#include "llvm/CodeGen/SelectionDAG.h"
#include "llvm/CodeGen/TargetLowering.h"

namespace llvm {
class RISCVSubtarget;
struct RISCVRegisterInfo;
namespace RISCVISD {
enum NodeType : unsigned {
  FIRST_NUMBER = ISD::BUILTIN_OP_END,
  RET_FLAG,
  URET_FLAG,
  SRET_FLAG,
  MRET_FLAG,
  CALL,
  /// Select with condition operator - This selects between a true value and
  /// a false value (ops #3 and #4) based on the boolean result of comparing
  /// the lhs and rhs (ops #0 and #1) of a conditional expression with the
  /// condition code in op #2, a XLenVT constant from the ISD::CondCode enum.
  /// The lhs and rhs are XLenVT integers. The true and false values can be
  /// integer or floating point.
  SELECT_CC,
  BR_CC,
  BuildPairF64,
  SplitF64,
  TAIL,
  // Multiply high for signedxunsigned.
  MULHSU,
  // RV64I shifts, directly matching the semantics of the named RISC-V
  // instructions.
  SLLW,
  SRAW,
  SRLW,
  // 32-bit operations from RV64M that can't be simply matched with a pattern
  // at instruction selection time. These have undefined behavior for division
  // by 0 or overflow (divw) like their target independent counterparts.
  DIVW,
  DIVUW,
  REMUW,
  // RV64IB rotates, directly matching the semantics of the named RISC-V
  // instructions.
  ROLW,
  RORW,
<<<<<<< HEAD
=======
  // RV64IZbb bit counting instructions directly matching the semantics of the
  // named RISC-V instructions.
  CLZW,
  CTZW,
>>>>>>> 2ab1d525
  // RV64IB/RV32IB funnel shifts, with the semantics of the named RISC-V
  // instructions, but the same operand order as fshl/fshr intrinsics.
  FSR,
  FSL,
  // RV64IB funnel shifts, with the semantics of the named RISC-V instructions,
  // but the same operand order as fshl/fshr intrinsics.
  FSRW,
  FSLW,
  // FPR<->GPR transfer operations when the FPR is smaller than XLEN, needed as
  // XLEN is the only legal integer width.
  //
  // FMV_H_X matches the semantics of the FMV.H.X.
  // FMV_X_ANYEXTH is similar to FMV.X.H but has an any-extended result.
  // FMV_W_X_RV64 matches the semantics of the FMV.W.X.
  // FMV_X_ANYEXTW_RV64 is similar to FMV.X.W but has an any-extended result.
  //
  // This is a more convenient semantic for producing dagcombines that remove
  // unnecessary GPR->FPR->GPR moves.
  FMV_H_X,
  FMV_X_ANYEXTH,
  FMV_W_X_RV64,
  FMV_X_ANYEXTW_RV64,
  // FP to XLen int conversions. Corresponds to fcvt.l(u).s/d/h on RV64 and
  // fcvt.w(u).s/d/h on RV32. Unlike FP_TO_S/UINT these saturate out of
  // range inputs. These are used for FP_TO_S/UINT_SAT lowering. Rounding mode
  // is passed as a TargetConstant operand using the RISCVFPRndMode enum.
  FCVT_X,
  FCVT_XU,
  // FP to 32 bit int conversions for RV64. These are used to keep track of the
  // result being sign extended to 64 bit. These saturate out of range inputs.
  // Used for FP_TO_S/UINT and FP_TO_S/UINT_SAT lowering. Rounding mode
  // is passed as a TargetConstant operand using the RISCVFPRndMode enum.
  FCVT_W_RV64,
  FCVT_WU_RV64,
  // READ_CYCLE_WIDE - A read of the 64-bit cycle CSR on a 32-bit target
  // (returns (Lo, Hi)). It takes a chain operand.
  READ_CYCLE_WIDE,
  // Generalized Reverse and Generalized Or-Combine - directly matching the
  // semantics of the named RISC-V instructions. Lowered as custom nodes as
  // TableGen chokes when faced with commutative permutations in deeply-nested
<<<<<<< HEAD
  // DAGs. Each node takes an input operand and a TargetConstant immediate
  // shift amount, and outputs a bit-manipulated version of input. All operands
  // are of type XLenVT.
  GREVI,
  GREVIW,
  GORCI,
  GORCIW,
  SHFLI,
=======
  // DAGs. Each node takes an input operand and a control operand and outputs a
  // bit-manipulated version of input. All operands are i32 or XLenVT.
  GREV,
  GREVW,
  GORC,
  GORCW,
  SHFL,
  SHFLW,
  UNSHFL,
  UNSHFLW,
  // Bit Compress/Decompress implement the generic bit extract and bit deposit
  // functions. This operation is also referred to as bit gather/scatter, bit
  // pack/unpack, parallel extract/deposit, compress/expand, or right
  // compress/right expand.
  BCOMPRESS,
  BCOMPRESSW,
  BDECOMPRESS,
  BDECOMPRESSW,
  // The bit field place (bfp) instruction places up to XLEN/2 LSB bits from rs2
  // into the value in rs1. The upper bits of rs2 control the length of the bit
  // field and target position. The layout of rs2 is chosen in a way that makes
  // it possible to construct rs2 easily using pack[h] instructions and/or
  // andi/lui.
  BFP,
  BFPW,
>>>>>>> 2ab1d525
  // Vector Extension
  // VMV_V_X_VL matches the semantics of vmv.v.x but includes an extra operand
  // for the VL value to be used for the operation.
  VMV_V_X_VL,
  // VFMV_V_F_VL matches the semantics of vfmv.v.f but includes an extra operand
  // for the VL value to be used for the operation.
  VFMV_V_F_VL,
  // VMV_X_S matches the semantics of vmv.x.s. The result is always XLenVT sign
  // extended from the vector element size.
  VMV_X_S,
<<<<<<< HEAD
  // VMV_S_XF_VL matches the semantics of vmv.s.x/vmv.s.f, depending on the
  // types of its operands. It carries a VL operand.
  VMV_S_XF_VL,
=======
  // VMV_S_X_VL matches the semantics of vmv.s.x. It carries a VL operand.
  VMV_S_X_VL,
  // VFMV_S_F_VL matches the semantics of vfmv.s.f. It carries a VL operand.
  VFMV_S_F_VL,
>>>>>>> 2ab1d525
  // Splats an i64 scalar to a vector type (with element type i64) where the
  // scalar is a sign-extended i32.
  SPLAT_VECTOR_I64,
  // Splats an 64-bit value that has been split into two i32 parts. This is
  // expanded late to two scalar stores and a stride 0 vector load.
  SPLAT_VECTOR_SPLIT_I64_VL,
  // Read VLENB CSR
  READ_VLENB,
  // Truncates a RVV integer vector by one power-of-two. Carries both an extra
  // mask and VL operand.
  TRUNCATE_VECTOR_VL,
<<<<<<< HEAD
  // Unit-stride fault-only-first load
  VLEFF,
  VLEFF_MASK,
=======
>>>>>>> 2ab1d525
  // Matches the semantics of vslideup/vslidedown. The first operand is the
  // pass-thru operand, the second is the source vector, the third is the
  // XLenVT index (either constant or non-constant), the fourth is the mask
  // and the fifth the VL.
  VSLIDEUP_VL,
  VSLIDEDOWN_VL,
<<<<<<< HEAD
=======
  // Matches the semantics of vslide1up/slide1down. The first operand is the
  // source vector, the second is the XLenVT scalar value. The third and fourth
  // operands are the mask and VL operands.
  VSLIDE1UP_VL,
  VSLIDE1DOWN_VL,
>>>>>>> 2ab1d525
  // Matches the semantics of the vid.v instruction, with a mask and VL
  // operand.
  VID_VL,
  // Matches the semantics of the vfcnvt.rod function (Convert double-width
  // float to single-width float, rounding towards odd). Takes a double-width
  // float vector and produces a single-width float vector. Also has a mask and
  // VL operand.
  VFNCVT_ROD_VL,
  // These nodes match the semantics of the corresponding RVV vector reduction
  // instructions. They produce a vector result which is the reduction
<<<<<<< HEAD
  // performed over the first vector operand plus the first element of the
  // second vector operand. The first operand is an unconstrained vector type,
  // and the result and second operand's types are expected to be the
  // corresponding full-width LMUL=1 type for the first operand:
  //   nxv8i8 = vecreduce_add nxv32i8, nxv8i8
  //   nxv2i32 = vecreduce_add nxv8i32, nxv2i32
=======
  // performed over the second vector operand plus the first element of the
  // third vector operand. The first operand is the pass-thru operand. The
  // second operand is an unconstrained vector type, and the result, first, and
  // third operand's types are expected to be the corresponding full-width
  // LMUL=1 type for the second operand:
  //   nxv8i8 = vecreduce_add nxv8i8, nxv32i8, nxv8i8
  //   nxv2i32 = vecreduce_add nxv2i32, nxv8i32, nxv2i32
>>>>>>> 2ab1d525
  // The different in types does introduce extra vsetvli instructions but
  // similarly it reduces the number of registers consumed per reduction.
  // Also has a mask and VL operand.
  VECREDUCE_ADD_VL,
  VECREDUCE_UMAX_VL,
  VECREDUCE_SMAX_VL,
  VECREDUCE_UMIN_VL,
  VECREDUCE_SMIN_VL,
  VECREDUCE_AND_VL,
  VECREDUCE_OR_VL,
  VECREDUCE_XOR_VL,
  VECREDUCE_FADD_VL,
  VECREDUCE_SEQ_FADD_VL,
<<<<<<< HEAD
=======
  VECREDUCE_FMIN_VL,
  VECREDUCE_FMAX_VL,
>>>>>>> 2ab1d525

  // Vector binary and unary ops with a mask as a third operand, and VL as a
  // fourth operand.
  // FIXME: Can we replace these with ISD::VP_*?
  ADD_VL,
  AND_VL,
  MUL_VL,
  OR_VL,
  SDIV_VL,
  SHL_VL,
  SREM_VL,
  SRA_VL,
  SRL_VL,
  SUB_VL,
  UDIV_VL,
  UREM_VL,
  XOR_VL,
<<<<<<< HEAD
=======

  SADDSAT_VL,
  UADDSAT_VL,
  SSUBSAT_VL,
  USUBSAT_VL,

>>>>>>> 2ab1d525
  FADD_VL,
  FSUB_VL,
  FMUL_VL,
  FDIV_VL,
  FNEG_VL,
  FABS_VL,
  FSQRT_VL,
  FMA_VL,
<<<<<<< HEAD
=======
  FCOPYSIGN_VL,
>>>>>>> 2ab1d525
  SMIN_VL,
  SMAX_VL,
  UMIN_VL,
  UMAX_VL,
<<<<<<< HEAD
=======
  FMINNUM_VL,
  FMAXNUM_VL,
>>>>>>> 2ab1d525
  MULHS_VL,
  MULHU_VL,
  FP_TO_SINT_VL,
  FP_TO_UINT_VL,
  SINT_TO_FP_VL,
  UINT_TO_FP_VL,
  FP_ROUND_VL,
  FP_EXTEND_VL,

<<<<<<< HEAD
=======
  // Widening instructions
  VWMUL_VL,
  VWMULU_VL,

>>>>>>> 2ab1d525
  // Vector compare producing a mask. Fourth operand is input mask. Fifth
  // operand is VL.
  SETCC_VL,

  // Vector select with an additional VL operand. This operation is unmasked.
  VSELECT_VL,

  // Mask binary operators.
  VMAND_VL,
  VMOR_VL,
  VMXOR_VL,

  // Set mask vector to all zeros or ones.
  VMCLR_VL,
  VMSET_VL,

  // Matches the semantics of vrgather.vx and vrgather.vv with an extra operand
  // for VL.
  VRGATHER_VX_VL,
  VRGATHER_VV_VL,
  VRGATHEREI16_VV_VL,

  // Vector sign/zero extend with additional mask & VL operands.
  VSEXT_VL,
  VZEXT_VL,

<<<<<<< HEAD
=======
  //  vcpop.m with additional mask and VL operands.
  VCPOP_VL,

  // Reads value of CSR.
  // The first operand is a chain pointer. The second specifies address of the
  // required CSR. Two results are produced, the read value and the new chain
  // pointer.
  READ_CSR,
  // Write value to CSR.
  // The first operand is a chain pointer, the second specifies address of the
  // required CSR and the third is the value to write. The result is the new
  // chain pointer.
  WRITE_CSR,
  // Read and write value of CSR.
  // The first operand is a chain pointer, the second specifies address of the
  // required CSR and the third is the value to write. Two results are produced,
  // the value read before the modification and the new chain pointer.
  SWAP_CSR,

  // FP to 32 bit int conversions for RV64. These are used to keep track of the
  // result being sign extended to 64 bit. These saturate out of range inputs.
  STRICT_FCVT_W_RV64 = ISD::FIRST_TARGET_STRICTFP_OPCODE,
  STRICT_FCVT_WU_RV64,

>>>>>>> 2ab1d525
  // Memory opcodes start here.
  VLE_VL = ISD::FIRST_TARGET_MEMORY_OPCODE,
  VSE_VL,

  // WARNING: Do not add anything in the end unless you want the node to
  // have memop! In fact, starting from FIRST_TARGET_MEMORY_OPCODE all
  // opcodes will be thought as target memory ops!
};
} // namespace RISCVISD

class RISCVTargetLowering : public TargetLowering {
  const RISCVSubtarget &Subtarget;

public:
  explicit RISCVTargetLowering(const TargetMachine &TM,
                               const RISCVSubtarget &STI);

  const RISCVSubtarget &getSubtarget() const { return Subtarget; }

  bool getTgtMemIntrinsic(IntrinsicInfo &Info, const CallInst &I,
                          MachineFunction &MF,
                          unsigned Intrinsic) const override;
  bool isLegalAddressingMode(const DataLayout &DL, const AddrMode &AM, Type *Ty,
                             unsigned AS,
                             Instruction *I = nullptr) const override;
  bool isLegalICmpImmediate(int64_t Imm) const override;
  bool isLegalAddImmediate(int64_t Imm) const override;
  bool isTruncateFree(Type *SrcTy, Type *DstTy) const override;
  bool isTruncateFree(EVT SrcVT, EVT DstVT) const override;
  bool isZExtFree(SDValue Val, EVT VT2) const override;
  bool isSExtCheaperThanZExt(EVT SrcVT, EVT DstVT, SDValue V) const override;
  bool isCheapToSpeculateCttz() const override;
  bool isCheapToSpeculateCtlz() const override;
  bool hasAndNotCompare(SDValue Y) const override;
  bool shouldSinkOperands(Instruction *I,
                          SmallVectorImpl<Use *> &Ops) const override;
  bool isFPImmLegal(const APFloat &Imm, EVT VT,
                    bool ForCodeSize) const override;

  bool softPromoteHalfType() const override { return true; }

  /// Return the register type for a given MVT, ensuring vectors are treated
  /// as a series of gpr sized integers.
  MVT getRegisterTypeForCallingConv(LLVMContext &Context, CallingConv::ID CC,
                                    EVT VT) const override;

  /// Return the number of registers for a given MVT, ensuring vectors are
  /// treated as a series of gpr sized integers.
  unsigned getNumRegistersForCallingConv(LLVMContext &Context,
                                         CallingConv::ID CC,
                                         EVT VT) const override;

  /// Return true if the given shuffle mask can be codegen'd directly, or if it
  /// should be stack expanded.
  bool isShuffleMaskLegal(ArrayRef<int> M, EVT VT) const override;

  bool hasBitPreservingFPLogic(EVT VT) const override;
  bool
  shouldExpandBuildVectorWithShuffles(EVT VT,
                                      unsigned DefinedValues) const override;

  // Provide custom lowering hooks for some operations.
  SDValue LowerOperation(SDValue Op, SelectionDAG &DAG) const override;
  void ReplaceNodeResults(SDNode *N, SmallVectorImpl<SDValue> &Results,
                          SelectionDAG &DAG) const override;

  SDValue PerformDAGCombine(SDNode *N, DAGCombinerInfo &DCI) const override;

  bool targetShrinkDemandedConstant(SDValue Op, const APInt &DemandedBits,
                                    const APInt &DemandedElts,
                                    TargetLoweringOpt &TLO) const override;

  void computeKnownBitsForTargetNode(const SDValue Op,
                                     KnownBits &Known,
                                     const APInt &DemandedElts,
                                     const SelectionDAG &DAG,
                                     unsigned Depth) const override;
  unsigned ComputeNumSignBitsForTargetNode(SDValue Op,
                                           const APInt &DemandedElts,
                                           const SelectionDAG &DAG,
                                           unsigned Depth) const override;

  // This method returns the name of a target specific DAG node.
  const char *getTargetNodeName(unsigned Opcode) const override;

  ConstraintType getConstraintType(StringRef Constraint) const override;

  unsigned getInlineAsmMemConstraint(StringRef ConstraintCode) const override;

  std::pair<unsigned, const TargetRegisterClass *>
  getRegForInlineAsmConstraint(const TargetRegisterInfo *TRI,
                               StringRef Constraint, MVT VT) const override;

  void LowerAsmOperandForConstraint(SDValue Op, std::string &Constraint,
                                    std::vector<SDValue> &Ops,
                                    SelectionDAG &DAG) const override;

  MachineBasicBlock *
  EmitInstrWithCustomInserter(MachineInstr &MI,
                              MachineBasicBlock *BB) const override;

  void AdjustInstrPostInstrSelection(MachineInstr &MI,
                                     SDNode *Node) const override;

  EVT getSetCCResultType(const DataLayout &DL, LLVMContext &Context,
                         EVT VT) const override;

  bool convertSetCCLogicToBitwiseLogic(EVT VT) const override {
    return VT.isScalarInteger();
  }
  bool convertSelectOfConstantsToMath(EVT VT) const override { return true; }

  bool shouldInsertFencesForAtomic(const Instruction *I) const override {
    return isa<LoadInst>(I) || isa<StoreInst>(I);
  }
  Instruction *emitLeadingFence(IRBuilderBase &Builder, Instruction *Inst,
                                AtomicOrdering Ord) const override;
  Instruction *emitTrailingFence(IRBuilderBase &Builder, Instruction *Inst,
                                 AtomicOrdering Ord) const override;

  bool isFMAFasterThanFMulAndFAdd(const MachineFunction &MF,
                                  EVT VT) const override;

  ISD::NodeType getExtendForAtomicOps() const override {
    return ISD::SIGN_EXTEND;
  }

  ISD::NodeType getExtendForAtomicCmpSwapArg() const override {
    return ISD::SIGN_EXTEND;
  }

  bool shouldExpandShift(SelectionDAG &DAG, SDNode *N) const override {
    if (DAG.getMachineFunction().getFunction().hasMinSize())
      return false;
    return true;
  }
  bool isDesirableToCommuteWithShift(const SDNode *N,
                                     CombineLevel Level) const override;

  /// If a physical register, this returns the register that receives the
  /// exception address on entry to an EH pad.
  Register
  getExceptionPointerRegister(const Constant *PersonalityFn) const override;

  /// If a physical register, this returns the register that receives the
  /// exception typeid on entry to a landing pad.
  Register
  getExceptionSelectorRegister(const Constant *PersonalityFn) const override;

  bool shouldExtendTypeInLibCall(EVT Type) const override;
  bool shouldSignExtendTypeInLibCall(EVT Type, bool IsSigned) const override;

  /// Returns the register with the specified architectural or ABI name. This
  /// method is necessary to lower the llvm.read_register.* and
  /// llvm.write_register.* intrinsics. Allocatable registers must be reserved
  /// with the clang -ffixed-xX flag for access to be allowed.
  Register getRegisterByName(const char *RegName, LLT VT,
                             const MachineFunction &MF) const override;

  // Lower incoming arguments, copy physregs into vregs
  SDValue LowerFormalArguments(SDValue Chain, CallingConv::ID CallConv,
                               bool IsVarArg,
                               const SmallVectorImpl<ISD::InputArg> &Ins,
                               const SDLoc &DL, SelectionDAG &DAG,
                               SmallVectorImpl<SDValue> &InVals) const override;
  bool CanLowerReturn(CallingConv::ID CallConv, MachineFunction &MF,
                      bool IsVarArg,
                      const SmallVectorImpl<ISD::OutputArg> &Outs,
                      LLVMContext &Context) const override;
  SDValue LowerReturn(SDValue Chain, CallingConv::ID CallConv, bool IsVarArg,
                      const SmallVectorImpl<ISD::OutputArg> &Outs,
                      const SmallVectorImpl<SDValue> &OutVals, const SDLoc &DL,
                      SelectionDAG &DAG) const override;
  SDValue LowerCall(TargetLowering::CallLoweringInfo &CLI,
                    SmallVectorImpl<SDValue> &InVals) const override;
  template <class NodeTy>
  SDValue getAddr(NodeTy *N, SelectionDAG &DAG, bool IsLocal = true) const;

  bool shouldConvertConstantLoadToIntImm(const APInt &Imm,
                                         Type *Ty) const override {
    return true;
  }
  bool mayBeEmittedAsTailCall(const CallInst *CI) const override;
  bool shouldConsiderGEPOffsetSplit() const override { return true; }

  bool decomposeMulByConstant(LLVMContext &Context, EVT VT,
                              SDValue C) const override;

  bool isMulAddWithConstProfitable(const SDValue &AddNode,
                                   const SDValue &ConstNode) const override;

  TargetLowering::AtomicExpansionKind
  shouldExpandAtomicRMWInIR(AtomicRMWInst *AI) const override;
  Value *emitMaskedAtomicRMWIntrinsic(IRBuilderBase &Builder, AtomicRMWInst *AI,
                                      Value *AlignedAddr, Value *Incr,
                                      Value *Mask, Value *ShiftAmt,
                                      AtomicOrdering Ord) const override;
  TargetLowering::AtomicExpansionKind
  shouldExpandAtomicCmpXchgInIR(AtomicCmpXchgInst *CI) const override;
  Value *emitMaskedAtomicCmpXchgIntrinsic(IRBuilderBase &Builder,
                                          AtomicCmpXchgInst *CI,
                                          Value *AlignedAddr, Value *CmpVal,
                                          Value *NewVal, Value *Mask,
                                          AtomicOrdering Ord) const override;

  /// Returns true if the target allows unaligned memory accesses of the
  /// specified type.
  bool allowsMisalignedMemoryAccesses(
      EVT VT, unsigned AddrSpace = 0, Align Alignment = Align(1),
      MachineMemOperand::Flags Flags = MachineMemOperand::MONone,
      bool *Fast = nullptr) const override;

<<<<<<< HEAD
  static RISCVVLMUL getLMUL(MVT VT);
  static unsigned getRegClassIDForLMUL(RISCVVLMUL LMul);
=======
  bool splitValueIntoRegisterParts(SelectionDAG &DAG, const SDLoc &DL,
                                   SDValue Val, SDValue *Parts,
                                   unsigned NumParts, MVT PartVT,
                                   Optional<CallingConv::ID> CC) const override;

  SDValue
  joinRegisterPartsIntoValue(SelectionDAG &DAG, const SDLoc &DL,
                             const SDValue *Parts, unsigned NumParts,
                             MVT PartVT, EVT ValueVT,
                             Optional<CallingConv::ID> CC) const override;

  static RISCVII::VLMUL getLMUL(MVT VT);
  static unsigned getRegClassIDForLMUL(RISCVII::VLMUL LMul);
>>>>>>> 2ab1d525
  static unsigned getSubregIndexByMVT(MVT VT, unsigned Index);
  static unsigned getRegClassIDForVecVT(MVT VT);
  static std::pair<unsigned, unsigned>
  decomposeSubvectorInsertExtractToSubRegs(MVT VecVT, MVT SubVecVT,
                                           unsigned InsertExtractIdx,
                                           const RISCVRegisterInfo *TRI);
  MVT getContainerForFixedLengthVector(MVT VT) const;
<<<<<<< HEAD
  static MVT getContainerForFixedLengthVector(const TargetLowering &TLI, MVT VT,
                                              const RISCVSubtarget &Subtarget);
  static MVT getContainerForFixedLengthVector(SelectionDAG &DAG, MVT VT,
                                              const RISCVSubtarget &Subtarget);
=======

  bool shouldRemoveExtendFromGSIndex(EVT VT) const override;

  bool isLegalElementTypeForRVV(Type *ScalarTy) const;

  bool shouldConvertFpToSat(unsigned Op, EVT FPVT, EVT VT) const override;

  SDValue BuildSDIVPow2(SDNode *N, const APInt &Divisor, SelectionDAG &DAG,
                        SmallVectorImpl<SDNode *> &Created) const override;

  unsigned getJumpTableEncoding() const override;

  const MCExpr *LowerCustomJumpTableEntry(const MachineJumpTableInfo *MJTI,
                                          const MachineBasicBlock *MBB,
                                          unsigned uid,
                                          MCContext &Ctx) const override;
>>>>>>> 2ab1d525

private:
  /// RISCVCCAssignFn - This target-specific function extends the default
  /// CCValAssign with additional information used to lower RISC-V calling
  /// conventions.
  typedef bool RISCVCCAssignFn(const DataLayout &DL, RISCVABI::ABI,
                               unsigned ValNo, MVT ValVT, MVT LocVT,
                               CCValAssign::LocInfo LocInfo,
                               ISD::ArgFlagsTy ArgFlags, CCState &State,
                               bool IsFixed, bool IsRet, Type *OrigTy,
                               const RISCVTargetLowering &TLI,
                               Optional<unsigned> FirstMaskArgument);

  void analyzeInputArgs(MachineFunction &MF, CCState &CCInfo,
                        const SmallVectorImpl<ISD::InputArg> &Ins, bool IsRet,
                        RISCVCCAssignFn Fn) const;
  void analyzeOutputArgs(MachineFunction &MF, CCState &CCInfo,
                         const SmallVectorImpl<ISD::OutputArg> &Outs,
                         bool IsRet, CallLoweringInfo *CLI,
                         RISCVCCAssignFn Fn) const;

  SDValue getStaticTLSAddr(GlobalAddressSDNode *N, SelectionDAG &DAG,
                           bool UseGOT) const;
  SDValue getDynamicTLSAddr(GlobalAddressSDNode *N, SelectionDAG &DAG) const;

  SDValue lowerGlobalAddress(SDValue Op, SelectionDAG &DAG) const;
  SDValue lowerBlockAddress(SDValue Op, SelectionDAG &DAG) const;
  SDValue lowerConstantPool(SDValue Op, SelectionDAG &DAG) const;
  SDValue lowerJumpTable(SDValue Op, SelectionDAG &DAG) const;
  SDValue lowerGlobalTLSAddress(SDValue Op, SelectionDAG &DAG) const;
  SDValue lowerSELECT(SDValue Op, SelectionDAG &DAG) const;
  SDValue lowerBRCOND(SDValue Op, SelectionDAG &DAG) const;
  SDValue lowerVASTART(SDValue Op, SelectionDAG &DAG) const;
  SDValue lowerFRAMEADDR(SDValue Op, SelectionDAG &DAG) const;
  SDValue lowerRETURNADDR(SDValue Op, SelectionDAG &DAG) const;
  SDValue lowerShiftLeftParts(SDValue Op, SelectionDAG &DAG) const;
  SDValue lowerShiftRightParts(SDValue Op, SelectionDAG &DAG, bool IsSRA) const;
<<<<<<< HEAD
  SDValue lowerSPLATVECTOR(SDValue Op, SelectionDAG &DAG) const;
=======
  SDValue lowerSPLAT_VECTOR_PARTS(SDValue Op, SelectionDAG &DAG) const;
  SDValue lowerVectorMaskSplat(SDValue Op, SelectionDAG &DAG) const;
>>>>>>> 2ab1d525
  SDValue lowerVectorMaskExt(SDValue Op, SelectionDAG &DAG,
                             int64_t ExtTrueVal) const;
  SDValue lowerVectorMaskTrunc(SDValue Op, SelectionDAG &DAG) const;
  SDValue lowerINSERT_VECTOR_ELT(SDValue Op, SelectionDAG &DAG) const;
  SDValue lowerEXTRACT_VECTOR_ELT(SDValue Op, SelectionDAG &DAG) const;
  SDValue LowerINTRINSIC_WO_CHAIN(SDValue Op, SelectionDAG &DAG) const;
  SDValue LowerINTRINSIC_W_CHAIN(SDValue Op, SelectionDAG &DAG) const;
<<<<<<< HEAD
  SDValue lowerVECREDUCE(SDValue Op, SelectionDAG &DAG) const;
  SDValue lowerFPVECREDUCE(SDValue Op, SelectionDAG &DAG) const;
  SDValue lowerINSERT_SUBVECTOR(SDValue Op, SelectionDAG &DAG) const;
  SDValue lowerEXTRACT_SUBVECTOR(SDValue Op, SelectionDAG &DAG) const;
  SDValue lowerVECTOR_REVERSE(SDValue Op, SelectionDAG &DAG) const;
  SDValue lowerABS(SDValue Op, SelectionDAG &DAG) const;
=======
  SDValue LowerINTRINSIC_VOID(SDValue Op, SelectionDAG &DAG) const;
  SDValue lowerVPREDUCE(SDValue Op, SelectionDAG &DAG) const;
  SDValue lowerVECREDUCE(SDValue Op, SelectionDAG &DAG) const;
  SDValue lowerVectorMaskVecReduction(SDValue Op, SelectionDAG &DAG,
                                      bool IsVP) const;
  SDValue lowerFPVECREDUCE(SDValue Op, SelectionDAG &DAG) const;
  SDValue lowerINSERT_SUBVECTOR(SDValue Op, SelectionDAG &DAG) const;
  SDValue lowerEXTRACT_SUBVECTOR(SDValue Op, SelectionDAG &DAG) const;
  SDValue lowerSTEP_VECTOR(SDValue Op, SelectionDAG &DAG) const;
  SDValue lowerVECTOR_REVERSE(SDValue Op, SelectionDAG &DAG) const;
  SDValue lowerABS(SDValue Op, SelectionDAG &DAG) const;
  SDValue lowerMaskedLoad(SDValue Op, SelectionDAG &DAG) const;
  SDValue lowerMaskedStore(SDValue Op, SelectionDAG &DAG) const;
  SDValue lowerFixedLengthVectorFCOPYSIGNToRVV(SDValue Op,
                                               SelectionDAG &DAG) const;
  SDValue lowerMaskedGather(SDValue Op, SelectionDAG &DAG) const;
  SDValue lowerMaskedScatter(SDValue Op, SelectionDAG &DAG) const;
>>>>>>> 2ab1d525
  SDValue lowerFixedLengthVectorLoadToRVV(SDValue Op, SelectionDAG &DAG) const;
  SDValue lowerFixedLengthVectorStoreToRVV(SDValue Op, SelectionDAG &DAG) const;
  SDValue lowerFixedLengthVectorSetccToRVV(SDValue Op, SelectionDAG &DAG) const;
  SDValue lowerFixedLengthVectorLogicOpToRVV(SDValue Op, SelectionDAG &DAG,
                                             unsigned MaskOpc,
                                             unsigned VecOpc) const;
<<<<<<< HEAD
=======
  SDValue lowerFixedLengthVectorShiftToRVV(SDValue Op, SelectionDAG &DAG) const;
>>>>>>> 2ab1d525
  SDValue lowerFixedLengthVectorSelectToRVV(SDValue Op,
                                            SelectionDAG &DAG) const;
  SDValue lowerToScalableOp(SDValue Op, SelectionDAG &DAG, unsigned NewOpc,
                            bool HasMask = true) const;
<<<<<<< HEAD
  SDValue lowerFixedLengthVectorExtendToRVV(SDValue Op, SelectionDAG &DAG,
                                            unsigned ExtendOpc) const;
=======
  SDValue lowerVPOp(SDValue Op, SelectionDAG &DAG, unsigned RISCVISDOpc) const;
  SDValue lowerLogicVPOp(SDValue Op, SelectionDAG &DAG, unsigned MaskOpc,
                         unsigned VecOpc) const;
  SDValue lowerFixedLengthVectorExtendToRVV(SDValue Op, SelectionDAG &DAG,
                                            unsigned ExtendOpc) const;
  SDValue lowerGET_ROUNDING(SDValue Op, SelectionDAG &DAG) const;
  SDValue lowerSET_ROUNDING(SDValue Op, SelectionDAG &DAG) const;

  SDValue expandUnalignedRVVLoad(SDValue Op, SelectionDAG &DAG) const;
  SDValue expandUnalignedRVVStore(SDValue Op, SelectionDAG &DAG) const;
>>>>>>> 2ab1d525

  bool isEligibleForTailCallOptimization(
      CCState &CCInfo, CallLoweringInfo &CLI, MachineFunction &MF,
      const SmallVector<CCValAssign, 16> &ArgLocs) const;

  /// Generate error diagnostics if any register used by CC has been marked
  /// reserved.
  void validateCCReservedRegs(
      const SmallVectorImpl<std::pair<llvm::Register, llvm::SDValue>> &Regs,
      MachineFunction &MF) const;

  bool useRVVForFixedLengthVectorVT(MVT VT) const;
<<<<<<< HEAD
=======

  MVT getVPExplicitVectorLengthTy() const override;

  /// RVV code generation for fixed length vectors does not lower all
  /// BUILD_VECTORs. This makes BUILD_VECTOR legalisation a source of stores to
  /// merge. However, merging them creates a BUILD_VECTOR that is just as
  /// illegal as the original, thus leading to an infinite legalisation loop.
  /// NOTE: Once BUILD_VECTOR can be custom lowered for all legal vector types,
  /// this override can be removed.
  bool mergeStoresAfterLegalization(EVT VT) const override;

  /// Disable normalizing
  /// select(N0&N1, X, Y) => select(N0, select(N1, X, Y), Y) and
  /// select(N0|N1, X, Y) => select(N0, select(N1, X, Y, Y))
  /// RISCV doesn't have flags so it's better to perform the and/or in a GPR.
  bool shouldNormalizeToSelectSequence(LLVMContext &, EVT) const override {
    return false;
  };
>>>>>>> 2ab1d525
};

namespace RISCV {
// We use 64 bits as the known part in the scalable vector types.
static constexpr unsigned RVVBitsPerBlock = 64;
} // namespace RISCV

namespace RISCVVIntrinsicsTable {

struct RISCVVIntrinsicInfo {
  unsigned IntrinsicID;
<<<<<<< HEAD
  uint8_t ExtendedOperand;
=======
  uint8_t SplatOperand;
>>>>>>> 2ab1d525
};

using namespace RISCV;

#define GET_RISCVVIntrinsicsTable_DECL
#include "RISCVGenSearchableTables.inc"

} // end namespace RISCVVIntrinsicsTable

} // end namespace llvm

#endif<|MERGE_RESOLUTION|>--- conflicted
+++ resolved
@@ -58,13 +58,10 @@
   // instructions.
   ROLW,
   RORW,
-<<<<<<< HEAD
-=======
   // RV64IZbb bit counting instructions directly matching the semantics of the
   // named RISC-V instructions.
   CLZW,
   CTZW,
->>>>>>> 2ab1d525
   // RV64IB/RV32IB funnel shifts, with the semantics of the named RISC-V
   // instructions, but the same operand order as fshl/fshr intrinsics.
   FSR,
@@ -105,16 +102,6 @@
   // Generalized Reverse and Generalized Or-Combine - directly matching the
   // semantics of the named RISC-V instructions. Lowered as custom nodes as
   // TableGen chokes when faced with commutative permutations in deeply-nested
-<<<<<<< HEAD
-  // DAGs. Each node takes an input operand and a TargetConstant immediate
-  // shift amount, and outputs a bit-manipulated version of input. All operands
-  // are of type XLenVT.
-  GREVI,
-  GREVIW,
-  GORCI,
-  GORCIW,
-  SHFLI,
-=======
   // DAGs. Each node takes an input operand and a control operand and outputs a
   // bit-manipulated version of input. All operands are i32 or XLenVT.
   GREV,
@@ -140,7 +127,6 @@
   // andi/lui.
   BFP,
   BFPW,
->>>>>>> 2ab1d525
   // Vector Extension
   // VMV_V_X_VL matches the semantics of vmv.v.x but includes an extra operand
   // for the VL value to be used for the operation.
@@ -151,16 +137,10 @@
   // VMV_X_S matches the semantics of vmv.x.s. The result is always XLenVT sign
   // extended from the vector element size.
   VMV_X_S,
-<<<<<<< HEAD
-  // VMV_S_XF_VL matches the semantics of vmv.s.x/vmv.s.f, depending on the
-  // types of its operands. It carries a VL operand.
-  VMV_S_XF_VL,
-=======
   // VMV_S_X_VL matches the semantics of vmv.s.x. It carries a VL operand.
   VMV_S_X_VL,
   // VFMV_S_F_VL matches the semantics of vfmv.s.f. It carries a VL operand.
   VFMV_S_F_VL,
->>>>>>> 2ab1d525
   // Splats an i64 scalar to a vector type (with element type i64) where the
   // scalar is a sign-extended i32.
   SPLAT_VECTOR_I64,
@@ -172,26 +152,17 @@
   // Truncates a RVV integer vector by one power-of-two. Carries both an extra
   // mask and VL operand.
   TRUNCATE_VECTOR_VL,
-<<<<<<< HEAD
-  // Unit-stride fault-only-first load
-  VLEFF,
-  VLEFF_MASK,
-=======
->>>>>>> 2ab1d525
   // Matches the semantics of vslideup/vslidedown. The first operand is the
   // pass-thru operand, the second is the source vector, the third is the
   // XLenVT index (either constant or non-constant), the fourth is the mask
   // and the fifth the VL.
   VSLIDEUP_VL,
   VSLIDEDOWN_VL,
-<<<<<<< HEAD
-=======
   // Matches the semantics of vslide1up/slide1down. The first operand is the
   // source vector, the second is the XLenVT scalar value. The third and fourth
   // operands are the mask and VL operands.
   VSLIDE1UP_VL,
   VSLIDE1DOWN_VL,
->>>>>>> 2ab1d525
   // Matches the semantics of the vid.v instruction, with a mask and VL
   // operand.
   VID_VL,
@@ -202,14 +173,6 @@
   VFNCVT_ROD_VL,
   // These nodes match the semantics of the corresponding RVV vector reduction
   // instructions. They produce a vector result which is the reduction
-<<<<<<< HEAD
-  // performed over the first vector operand plus the first element of the
-  // second vector operand. The first operand is an unconstrained vector type,
-  // and the result and second operand's types are expected to be the
-  // corresponding full-width LMUL=1 type for the first operand:
-  //   nxv8i8 = vecreduce_add nxv32i8, nxv8i8
-  //   nxv2i32 = vecreduce_add nxv8i32, nxv2i32
-=======
   // performed over the second vector operand plus the first element of the
   // third vector operand. The first operand is the pass-thru operand. The
   // second operand is an unconstrained vector type, and the result, first, and
@@ -217,7 +180,6 @@
   // LMUL=1 type for the second operand:
   //   nxv8i8 = vecreduce_add nxv8i8, nxv32i8, nxv8i8
   //   nxv2i32 = vecreduce_add nxv2i32, nxv8i32, nxv2i32
->>>>>>> 2ab1d525
   // The different in types does introduce extra vsetvli instructions but
   // similarly it reduces the number of registers consumed per reduction.
   // Also has a mask and VL operand.
@@ -231,11 +193,8 @@
   VECREDUCE_XOR_VL,
   VECREDUCE_FADD_VL,
   VECREDUCE_SEQ_FADD_VL,
-<<<<<<< HEAD
-=======
   VECREDUCE_FMIN_VL,
   VECREDUCE_FMAX_VL,
->>>>>>> 2ab1d525
 
   // Vector binary and unary ops with a mask as a third operand, and VL as a
   // fourth operand.
@@ -253,15 +212,12 @@
   UDIV_VL,
   UREM_VL,
   XOR_VL,
-<<<<<<< HEAD
-=======
 
   SADDSAT_VL,
   UADDSAT_VL,
   SSUBSAT_VL,
   USUBSAT_VL,
 
->>>>>>> 2ab1d525
   FADD_VL,
   FSUB_VL,
   FMUL_VL,
@@ -270,19 +226,13 @@
   FABS_VL,
   FSQRT_VL,
   FMA_VL,
-<<<<<<< HEAD
-=======
   FCOPYSIGN_VL,
->>>>>>> 2ab1d525
   SMIN_VL,
   SMAX_VL,
   UMIN_VL,
   UMAX_VL,
-<<<<<<< HEAD
-=======
   FMINNUM_VL,
   FMAXNUM_VL,
->>>>>>> 2ab1d525
   MULHS_VL,
   MULHU_VL,
   FP_TO_SINT_VL,
@@ -292,13 +242,10 @@
   FP_ROUND_VL,
   FP_EXTEND_VL,
 
-<<<<<<< HEAD
-=======
   // Widening instructions
   VWMUL_VL,
   VWMULU_VL,
 
->>>>>>> 2ab1d525
   // Vector compare producing a mask. Fourth operand is input mask. Fifth
   // operand is VL.
   SETCC_VL,
@@ -325,8 +272,6 @@
   VSEXT_VL,
   VZEXT_VL,
 
-<<<<<<< HEAD
-=======
   //  vcpop.m with additional mask and VL operands.
   VCPOP_VL,
 
@@ -351,7 +296,6 @@
   STRICT_FCVT_W_RV64 = ISD::FIRST_TARGET_STRICTFP_OPCODE,
   STRICT_FCVT_WU_RV64,
 
->>>>>>> 2ab1d525
   // Memory opcodes start here.
   VLE_VL = ISD::FIRST_TARGET_MEMORY_OPCODE,
   VSE_VL,
@@ -564,10 +508,6 @@
       MachineMemOperand::Flags Flags = MachineMemOperand::MONone,
       bool *Fast = nullptr) const override;
 
-<<<<<<< HEAD
-  static RISCVVLMUL getLMUL(MVT VT);
-  static unsigned getRegClassIDForLMUL(RISCVVLMUL LMul);
-=======
   bool splitValueIntoRegisterParts(SelectionDAG &DAG, const SDLoc &DL,
                                    SDValue Val, SDValue *Parts,
                                    unsigned NumParts, MVT PartVT,
@@ -581,7 +521,6 @@
 
   static RISCVII::VLMUL getLMUL(MVT VT);
   static unsigned getRegClassIDForLMUL(RISCVII::VLMUL LMul);
->>>>>>> 2ab1d525
   static unsigned getSubregIndexByMVT(MVT VT, unsigned Index);
   static unsigned getRegClassIDForVecVT(MVT VT);
   static std::pair<unsigned, unsigned>
@@ -589,12 +528,6 @@
                                            unsigned InsertExtractIdx,
                                            const RISCVRegisterInfo *TRI);
   MVT getContainerForFixedLengthVector(MVT VT) const;
-<<<<<<< HEAD
-  static MVT getContainerForFixedLengthVector(const TargetLowering &TLI, MVT VT,
-                                              const RISCVSubtarget &Subtarget);
-  static MVT getContainerForFixedLengthVector(SelectionDAG &DAG, MVT VT,
-                                              const RISCVSubtarget &Subtarget);
-=======
 
   bool shouldRemoveExtendFromGSIndex(EVT VT) const override;
 
@@ -611,7 +544,6 @@
                                           const MachineBasicBlock *MBB,
                                           unsigned uid,
                                           MCContext &Ctx) const override;
->>>>>>> 2ab1d525
 
 private:
   /// RISCVCCAssignFn - This target-specific function extends the default
@@ -649,12 +581,8 @@
   SDValue lowerRETURNADDR(SDValue Op, SelectionDAG &DAG) const;
   SDValue lowerShiftLeftParts(SDValue Op, SelectionDAG &DAG) const;
   SDValue lowerShiftRightParts(SDValue Op, SelectionDAG &DAG, bool IsSRA) const;
-<<<<<<< HEAD
-  SDValue lowerSPLATVECTOR(SDValue Op, SelectionDAG &DAG) const;
-=======
   SDValue lowerSPLAT_VECTOR_PARTS(SDValue Op, SelectionDAG &DAG) const;
   SDValue lowerVectorMaskSplat(SDValue Op, SelectionDAG &DAG) const;
->>>>>>> 2ab1d525
   SDValue lowerVectorMaskExt(SDValue Op, SelectionDAG &DAG,
                              int64_t ExtTrueVal) const;
   SDValue lowerVectorMaskTrunc(SDValue Op, SelectionDAG &DAG) const;
@@ -662,14 +590,6 @@
   SDValue lowerEXTRACT_VECTOR_ELT(SDValue Op, SelectionDAG &DAG) const;
   SDValue LowerINTRINSIC_WO_CHAIN(SDValue Op, SelectionDAG &DAG) const;
   SDValue LowerINTRINSIC_W_CHAIN(SDValue Op, SelectionDAG &DAG) const;
-<<<<<<< HEAD
-  SDValue lowerVECREDUCE(SDValue Op, SelectionDAG &DAG) const;
-  SDValue lowerFPVECREDUCE(SDValue Op, SelectionDAG &DAG) const;
-  SDValue lowerINSERT_SUBVECTOR(SDValue Op, SelectionDAG &DAG) const;
-  SDValue lowerEXTRACT_SUBVECTOR(SDValue Op, SelectionDAG &DAG) const;
-  SDValue lowerVECTOR_REVERSE(SDValue Op, SelectionDAG &DAG) const;
-  SDValue lowerABS(SDValue Op, SelectionDAG &DAG) const;
-=======
   SDValue LowerINTRINSIC_VOID(SDValue Op, SelectionDAG &DAG) const;
   SDValue lowerVPREDUCE(SDValue Op, SelectionDAG &DAG) const;
   SDValue lowerVECREDUCE(SDValue Op, SelectionDAG &DAG) const;
@@ -687,25 +607,17 @@
                                                SelectionDAG &DAG) const;
   SDValue lowerMaskedGather(SDValue Op, SelectionDAG &DAG) const;
   SDValue lowerMaskedScatter(SDValue Op, SelectionDAG &DAG) const;
->>>>>>> 2ab1d525
   SDValue lowerFixedLengthVectorLoadToRVV(SDValue Op, SelectionDAG &DAG) const;
   SDValue lowerFixedLengthVectorStoreToRVV(SDValue Op, SelectionDAG &DAG) const;
   SDValue lowerFixedLengthVectorSetccToRVV(SDValue Op, SelectionDAG &DAG) const;
   SDValue lowerFixedLengthVectorLogicOpToRVV(SDValue Op, SelectionDAG &DAG,
                                              unsigned MaskOpc,
                                              unsigned VecOpc) const;
-<<<<<<< HEAD
-=======
   SDValue lowerFixedLengthVectorShiftToRVV(SDValue Op, SelectionDAG &DAG) const;
->>>>>>> 2ab1d525
   SDValue lowerFixedLengthVectorSelectToRVV(SDValue Op,
                                             SelectionDAG &DAG) const;
   SDValue lowerToScalableOp(SDValue Op, SelectionDAG &DAG, unsigned NewOpc,
                             bool HasMask = true) const;
-<<<<<<< HEAD
-  SDValue lowerFixedLengthVectorExtendToRVV(SDValue Op, SelectionDAG &DAG,
-                                            unsigned ExtendOpc) const;
-=======
   SDValue lowerVPOp(SDValue Op, SelectionDAG &DAG, unsigned RISCVISDOpc) const;
   SDValue lowerLogicVPOp(SDValue Op, SelectionDAG &DAG, unsigned MaskOpc,
                          unsigned VecOpc) const;
@@ -716,7 +628,6 @@
 
   SDValue expandUnalignedRVVLoad(SDValue Op, SelectionDAG &DAG) const;
   SDValue expandUnalignedRVVStore(SDValue Op, SelectionDAG &DAG) const;
->>>>>>> 2ab1d525
 
   bool isEligibleForTailCallOptimization(
       CCState &CCInfo, CallLoweringInfo &CLI, MachineFunction &MF,
@@ -729,8 +640,6 @@
       MachineFunction &MF) const;
 
   bool useRVVForFixedLengthVectorVT(MVT VT) const;
-<<<<<<< HEAD
-=======
 
   MVT getVPExplicitVectorLengthTy() const override;
 
@@ -749,7 +658,6 @@
   bool shouldNormalizeToSelectSequence(LLVMContext &, EVT) const override {
     return false;
   };
->>>>>>> 2ab1d525
 };
 
 namespace RISCV {
@@ -761,11 +669,7 @@
 
 struct RISCVVIntrinsicInfo {
   unsigned IntrinsicID;
-<<<<<<< HEAD
-  uint8_t ExtendedOperand;
-=======
   uint8_t SplatOperand;
->>>>>>> 2ab1d525
 };
 
 using namespace RISCV;
