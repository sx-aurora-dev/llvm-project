--- conflicted
+++ resolved
@@ -64,17 +64,6 @@
                            AssemblerPredicate<(all_of FeatureStdExtC),
                            "'C' (Compressed Instructions)">;
 
-<<<<<<< HEAD
-def FeatureExtZba
-    : SubtargetFeature<"experimental-zba", "HasStdExtZba", "true",
-                       "'Zba' (Address calculation 'B' Instructions)">;
-def HasStdExtZba : Predicate<"Subtarget->hasStdExtZba()">,
-                             AssemblerPredicate<(all_of FeatureExtZba),
-                             "'Zba' (Address calculation 'B' Instructions)">;
-def NotHasStdExtZba : Predicate<"!Subtarget->hasStdExtZba()">;
-
-def FeatureExtZbb
-=======
 def FeatureStdExtZba
     : SubtargetFeature<"experimental-zba", "HasStdExtZba", "true",
                        "'Zba' (Address calculation 'B' Instructions)">;
@@ -84,7 +73,6 @@
 def NotHasStdExtZba : Predicate<"!Subtarget->hasStdExtZba()">;
 
 def FeatureStdExtZbb
->>>>>>> a2ce6ee6
     : SubtargetFeature<"experimental-zbb", "HasStdExtZbb", "true",
                        "'Zbb' (Base 'B' Instructions)">;
 def HasStdExtZbb : Predicate<"Subtarget->hasStdExtZbb()">,
@@ -151,39 +139,9 @@
 // subextensions. They should be enabled if either has been specified.
 def HasStdExtZbbOrZbp
     : Predicate<"Subtarget->hasStdExtZbb() || Subtarget->hasStdExtZbp()">,
-<<<<<<< HEAD
-                AssemblerPredicate<(any_of FeatureExtZbb, FeatureExtZbp),
-                                   "'Zbb' (Base 'B' Instructions) or "
-                                   "'Zbp' (Permutation 'B' Instructions)">;
-
-def FeatureExtZbproposedc
-    : SubtargetFeature<"experimental-zbproposedc", "HasStdExtZbproposedc", "true",
-                       "'Zbproposedc' (Proposed Compressed 'B' Instructions)">;
-def HasStdExtZbproposedc : Predicate<"Subtarget->hasStdExtZbproposedc()">,
-                           AssemblerPredicate<(all_of FeatureExtZbproposedc),
-                           "'Zbproposedc' (Proposed Compressed 'B' Instructions)">;
-
-def FeatureStdExtB
-    : SubtargetFeature<"experimental-b", "HasStdExtB", "true",
-                       "'B' (Bit Manipulation Instructions)",
-                       [FeatureExtZba,
-                        FeatureExtZbb,
-                        FeatureExtZbc,
-                        FeatureExtZbe,
-                        FeatureExtZbf,
-                        FeatureExtZbm,
-                        FeatureExtZbp,
-                        FeatureExtZbr,
-                        FeatureExtZbs,
-                        FeatureExtZbt]>;
-def HasStdExtB : Predicate<"Subtarget->hasStdExtB()">,
-                           AssemblerPredicate<(all_of FeatureStdExtB),
-                           "'B' (Bit Manipulation Instructions)">;
-=======
                 AssemblerPredicate<(any_of FeatureStdExtZbb, FeatureStdExtZbp),
                                    "'Zbb' (Base 'B' Instructions) or "
                                    "'Zbp' (Permutation 'B' Instructions)">;
->>>>>>> a2ce6ee6
 
 def FeatureNoRVCHints
     : SubtargetFeature<"no-rvc-hints", "EnableRVCHintInstrs", "false",
