//===-- AArch64TargetMachine.cpp - Define TargetMachine for AArch64 -------===//
//
// Part of the LLVM Project, under the Apache License v2.0 with LLVM Exceptions.
// See https://llvm.org/LICENSE.txt for license information.
// SPDX-License-Identifier: Apache-2.0 WITH LLVM-exception
//
//===----------------------------------------------------------------------===//
//
//
//===----------------------------------------------------------------------===//

#include "AArch64TargetMachine.h"
#include "AArch64.h"
#include "AArch64MachineFunctionInfo.h"
#include "AArch64MacroFusion.h"
#include "AArch64Subtarget.h"
#include "AArch64TargetObjectFile.h"
#include "AArch64TargetTransformInfo.h"
#include "MCTargetDesc/AArch64MCTargetDesc.h"
#include "TargetInfo/AArch64TargetInfo.h"
#include "llvm/ADT/STLExtras.h"
#include "llvm/ADT/Triple.h"
#include "llvm/Analysis/TargetTransformInfo.h"
#include "llvm/CodeGen/CSEConfigBase.h"
#include "llvm/CodeGen/GlobalISel/IRTranslator.h"
#include "llvm/CodeGen/GlobalISel/InstructionSelect.h"
#include "llvm/CodeGen/GlobalISel/Legalizer.h"
#include "llvm/CodeGen/GlobalISel/LoadStoreOpt.h"
#include "llvm/CodeGen/GlobalISel/Localizer.h"
#include "llvm/CodeGen/GlobalISel/RegBankSelect.h"
#include "llvm/CodeGen/MIRParser/MIParser.h"
#include "llvm/CodeGen/MachineScheduler.h"
#include "llvm/CodeGen/Passes.h"
#include "llvm/CodeGen/TargetPassConfig.h"
#include "llvm/IR/Attributes.h"
#include "llvm/IR/Function.h"
#include "llvm/InitializePasses.h"
#include "llvm/MC/MCAsmInfo.h"
#include "llvm/MC/MCTargetOptions.h"
#include "llvm/MC/TargetRegistry.h"
#include "llvm/Pass.h"
#include "llvm/Support/CodeGen.h"
#include "llvm/Support/CommandLine.h"
#include "llvm/Target/TargetLoweringObjectFile.h"
#include "llvm/Target/TargetOptions.h"
#include "llvm/Transforms/CFGuard.h"
#include "llvm/Transforms/Scalar.h"
#include <memory>
#include <string>

using namespace llvm;

static cl::opt<bool> EnableCCMP("aarch64-enable-ccmp",
                                cl::desc("Enable the CCMP formation pass"),
                                cl::init(true), cl::Hidden);

static cl::opt<bool>
    EnableCondBrTuning("aarch64-enable-cond-br-tune",
                       cl::desc("Enable the conditional branch tuning pass"),
                       cl::init(true), cl::Hidden);

static cl::opt<bool> EnableMCR("aarch64-enable-mcr",
                               cl::desc("Enable the machine combiner pass"),
                               cl::init(true), cl::Hidden);

static cl::opt<bool> EnableStPairSuppress("aarch64-enable-stp-suppress",
                                          cl::desc("Suppress STP for AArch64"),
                                          cl::init(true), cl::Hidden);

static cl::opt<bool> EnableAdvSIMDScalar(
    "aarch64-enable-simd-scalar",
    cl::desc("Enable use of AdvSIMD scalar integer instructions"),
    cl::init(false), cl::Hidden);

static cl::opt<bool>
    EnablePromoteConstant("aarch64-enable-promote-const",
                          cl::desc("Enable the promote constant pass"),
                          cl::init(true), cl::Hidden);

static cl::opt<bool> EnableCollectLOH(
    "aarch64-enable-collect-loh",
    cl::desc("Enable the pass that emits the linker optimization hints (LOH)"),
    cl::init(true), cl::Hidden);

static cl::opt<bool>
    EnableDeadRegisterElimination("aarch64-enable-dead-defs", cl::Hidden,
                                  cl::desc("Enable the pass that removes dead"
                                           " definitons and replaces stores to"
                                           " them with stores to the zero"
                                           " register"),
                                  cl::init(true));

static cl::opt<bool> EnableRedundantCopyElimination(
    "aarch64-enable-copyelim",
    cl::desc("Enable the redundant copy elimination pass"), cl::init(true),
    cl::Hidden);

static cl::opt<bool> EnableLoadStoreOpt("aarch64-enable-ldst-opt",
                                        cl::desc("Enable the load/store pair"
                                                 " optimization pass"),
                                        cl::init(true), cl::Hidden);

static cl::opt<bool> EnableAtomicTidy(
    "aarch64-enable-atomic-cfg-tidy", cl::Hidden,
    cl::desc("Run SimplifyCFG after expanding atomic operations"
             " to make use of cmpxchg flow-based information"),
    cl::init(true));

static cl::opt<bool>
EnableEarlyIfConversion("aarch64-enable-early-ifcvt", cl::Hidden,
                        cl::desc("Run early if-conversion"),
                        cl::init(true));

static cl::opt<bool>
    EnableCondOpt("aarch64-enable-condopt",
                  cl::desc("Enable the condition optimizer pass"),
                  cl::init(true), cl::Hidden);

static cl::opt<bool>
    EnableGEPOpt("aarch64-enable-gep-opt", cl::Hidden,
                 cl::desc("Enable optimizations on complex GEPs"),
                 cl::init(false));

static cl::opt<bool>
    BranchRelaxation("aarch64-enable-branch-relax", cl::Hidden, cl::init(true),
                     cl::desc("Relax out of range conditional branches"));

static cl::opt<bool> EnableCompressJumpTables(
    "aarch64-enable-compress-jump-tables", cl::Hidden, cl::init(true),
    cl::desc("Use smallest entry possible for jump tables"));

// FIXME: Unify control over GlobalMerge.
static cl::opt<cl::boolOrDefault>
    EnableGlobalMerge("aarch64-enable-global-merge", cl::Hidden,
                      cl::desc("Enable the global merge pass"));

static cl::opt<bool>
    EnableLoopDataPrefetch("aarch64-enable-loop-data-prefetch", cl::Hidden,
                           cl::desc("Enable the loop data prefetch pass"),
                           cl::init(true));

static cl::opt<int> EnableGlobalISelAtO(
    "aarch64-enable-global-isel-at-O", cl::Hidden,
    cl::desc("Enable GlobalISel at or below an opt level (-1 to disable)"),
    cl::init(0));

static cl::opt<bool>
    EnableSVEIntrinsicOpts("aarch64-enable-sve-intrinsic-opts", cl::Hidden,
                           cl::desc("Enable SVE intrinsic opts"),
                           cl::init(true));

static cl::opt<bool> EnableFalkorHWPFFix("aarch64-enable-falkor-hwpf-fix",
                                         cl::init(true), cl::Hidden);

static cl::opt<bool>
    EnableBranchTargets("aarch64-enable-branch-targets", cl::Hidden,
                        cl::desc("Enable the AArch64 branch target pass"),
                        cl::init(true));

<<<<<<< HEAD
extern cl::opt<bool> EnableHomogeneousPrologEpilog;

=======
static cl::opt<unsigned> SVEVectorBitsMaxOpt(
    "aarch64-sve-vector-bits-max",
    cl::desc("Assume SVE vector registers are at most this big, "
             "with zero meaning no maximum size is assumed."),
    cl::init(0), cl::Hidden);

static cl::opt<unsigned> SVEVectorBitsMinOpt(
    "aarch64-sve-vector-bits-min",
    cl::desc("Assume SVE vector registers are at least this big, "
             "with zero meaning no minimum size is assumed."),
    cl::init(0), cl::Hidden);

extern cl::opt<bool> EnableHomogeneousPrologEpilog;

static cl::opt<bool> EnableGISelLoadStoreOptPreLegal(
    "aarch64-enable-gisel-ldst-prelegal",
    cl::desc("Enable GlobalISel's pre-legalizer load/store optimization pass"),
    cl::init(true), cl::Hidden);

static cl::opt<bool> EnableGISelLoadStoreOptPostLegal(
    "aarch64-enable-gisel-ldst-postlegal",
    cl::desc("Enable GlobalISel's post-legalizer load/store optimization pass"),
    cl::init(false), cl::Hidden);

>>>>>>> 2ab1d525
extern "C" LLVM_EXTERNAL_VISIBILITY void LLVMInitializeAArch64Target() {
  // Register the target.
  RegisterTargetMachine<AArch64leTargetMachine> X(getTheAArch64leTarget());
  RegisterTargetMachine<AArch64beTargetMachine> Y(getTheAArch64beTarget());
  RegisterTargetMachine<AArch64leTargetMachine> Z(getTheARM64Target());
  RegisterTargetMachine<AArch64leTargetMachine> W(getTheARM64_32Target());
  RegisterTargetMachine<AArch64leTargetMachine> V(getTheAArch64_32Target());
  auto PR = PassRegistry::getPassRegistry();
  initializeGlobalISel(*PR);
  initializeAArch64A53Fix835769Pass(*PR);
  initializeAArch64A57FPLoadBalancingPass(*PR);
  initializeAArch64AdvSIMDScalarPass(*PR);
  initializeAArch64BranchTargetsPass(*PR);
  initializeAArch64CollectLOHPass(*PR);
  initializeAArch64CompressJumpTablesPass(*PR);
  initializeAArch64ConditionalComparesPass(*PR);
  initializeAArch64ConditionOptimizerPass(*PR);
  initializeAArch64DeadRegisterDefinitionsPass(*PR);
  initializeAArch64ExpandPseudoPass(*PR);
  initializeAArch64LoadStoreOptPass(*PR);
  initializeAArch64MIPeepholeOptPass(*PR);
  initializeAArch64SIMDInstrOptPass(*PR);
  initializeAArch64O0PreLegalizerCombinerPass(*PR);
  initializeAArch64PreLegalizerCombinerPass(*PR);
  initializeAArch64PostLegalizerCombinerPass(*PR);
  initializeAArch64PostLegalizerLoweringPass(*PR);
  initializeAArch64PostSelectOptimizePass(*PR);
  initializeAArch64PromoteConstantPass(*PR);
  initializeAArch64RedundantCopyEliminationPass(*PR);
  initializeAArch64StorePairSuppressPass(*PR);
  initializeFalkorHWPFFixPass(*PR);
  initializeFalkorMarkStridedAccessesLegacyPass(*PR);
  initializeLDTLSCleanupPass(*PR);
  initializeSVEIntrinsicOptsPass(*PR);
  initializeAArch64SpeculationHardeningPass(*PR);
  initializeAArch64SLSHardeningPass(*PR);
  initializeAArch64StackTaggingPass(*PR);
  initializeAArch64StackTaggingPreRAPass(*PR);
  initializeAArch64LowerHomogeneousPrologEpilogPass(*PR);
}

//===----------------------------------------------------------------------===//
// AArch64 Lowering public interface.
//===----------------------------------------------------------------------===//
static std::unique_ptr<TargetLoweringObjectFile> createTLOF(const Triple &TT) {
  if (TT.isOSBinFormatMachO())
    return std::make_unique<AArch64_MachoTargetObjectFile>();
  if (TT.isOSBinFormatCOFF())
    return std::make_unique<AArch64_COFFTargetObjectFile>();

  return std::make_unique<AArch64_ELFTargetObjectFile>();
}

// Helper function to build a DataLayout string
static std::string computeDataLayout(const Triple &TT,
                                     const MCTargetOptions &Options,
                                     bool LittleEndian) {
  if (TT.isOSBinFormatMachO()) {
    if (TT.getArch() == Triple::aarch64_32)
      return "e-m:o-p:32:32-i64:64-i128:128-n32:64-S128";
    return "e-m:o-i64:64-i128:128-n32:64-S128";
  }
  if (TT.isOSBinFormatCOFF())
    return "e-m:w-p:64:64-i32:32-i64:64-i128:128-n32:64-S128";
  std::string Endian = LittleEndian ? "e" : "E";
  std::string Ptr32 = TT.getEnvironment() == Triple::GNUILP32 ? "-p:32:32" : "";
  return Endian + "-m:e" + Ptr32 +
         "-i8:8:32-i16:16:32-i64:64-i128:128-n32:64-S128";
}

static StringRef computeDefaultCPU(const Triple &TT, StringRef CPU) {
  if (CPU.empty() && TT.isArm64e())
    return "apple-a12";
  return CPU;
}

static Reloc::Model getEffectiveRelocModel(const Triple &TT,
                                           Optional<Reloc::Model> RM) {
  // AArch64 Darwin and Windows are always PIC.
  if (TT.isOSDarwin() || TT.isOSWindows())
    return Reloc::PIC_;
  // On ELF platforms the default static relocation model has a smart enough
  // linker to cope with referencing external symbols defined in a shared
  // library. Hence DynamicNoPIC doesn't need to be promoted to PIC.
  if (!RM.hasValue() || *RM == Reloc::DynamicNoPIC)
    return Reloc::Static;
  return *RM;
}

static CodeModel::Model
getEffectiveAArch64CodeModel(const Triple &TT, Optional<CodeModel::Model> CM,
                             bool JIT) {
  if (CM) {
    if (*CM != CodeModel::Small && *CM != CodeModel::Tiny &&
        *CM != CodeModel::Large) {
      report_fatal_error(
          "Only small, tiny and large code models are allowed on AArch64");
    } else if (*CM == CodeModel::Tiny && !TT.isOSBinFormatELF())
      report_fatal_error("tiny code model is only supported on ELF");
    return *CM;
  }
  // The default MCJIT memory managers make no guarantees about where they can
  // find an executable page; JITed code needs to be able to refer to globals
  // no matter how far away they are.
  // We should set the CodeModel::Small for Windows ARM64 in JIT mode,
  // since with large code model LLVM generating 4 MOV instructions, and
  // Windows doesn't support relocating these long branch (4 MOVs).
  if (JIT && !TT.isOSWindows())
    return CodeModel::Large;
  return CodeModel::Small;
}

/// Create an AArch64 architecture model.
///
AArch64TargetMachine::AArch64TargetMachine(const Target &T, const Triple &TT,
                                           StringRef CPU, StringRef FS,
                                           const TargetOptions &Options,
                                           Optional<Reloc::Model> RM,
                                           Optional<CodeModel::Model> CM,
                                           CodeGenOpt::Level OL, bool JIT,
                                           bool LittleEndian)
    : LLVMTargetMachine(T,
                        computeDataLayout(TT, Options.MCOptions, LittleEndian),
                        TT, computeDefaultCPU(TT, CPU), FS, Options,
                        getEffectiveRelocModel(TT, RM),
                        getEffectiveAArch64CodeModel(TT, CM, JIT), OL),
      TLOF(createTLOF(getTargetTriple())), isLittle(LittleEndian) {
  initAsmInfo();

  if (TT.isOSBinFormatMachO()) {
    this->Options.TrapUnreachable = true;
    this->Options.NoTrapAfterNoreturn = true;
  }

  if (getMCAsmInfo()->usesWindowsCFI()) {
    // Unwinding can get confused if the last instruction in an
    // exception-handling region (function, funclet, try block, etc.)
    // is a call.
    //
    // FIXME: We could elide the trap if the next instruction would be in
    // the same region anyway.
    this->Options.TrapUnreachable = true;
  }

  if (this->Options.TLSSize == 0) // default
    this->Options.TLSSize = 24;
  if ((getCodeModel() == CodeModel::Small ||
       getCodeModel() == CodeModel::Kernel) &&
      this->Options.TLSSize > 32)
    // for the small (and kernel) code model, the maximum TLS size is 4GiB
    this->Options.TLSSize = 32;
  else if (getCodeModel() == CodeModel::Tiny && this->Options.TLSSize > 24)
    // for the tiny code model, the maximum TLS size is 1MiB (< 16MiB)
    this->Options.TLSSize = 24;

  // Enable GlobalISel at or below EnableGlobalISelAt0, unless this is
  // MachO/CodeModel::Large, which GlobalISel does not support.
  if (getOptLevel() <= EnableGlobalISelAtO &&
      TT.getArch() != Triple::aarch64_32 &&
      TT.getEnvironment() != Triple::GNUILP32 &&
      !(getCodeModel() == CodeModel::Large && TT.isOSBinFormatMachO())) {
    setGlobalISel(true);
    setGlobalISelAbort(GlobalISelAbortMode::Disable);
  }

  // AArch64 supports the MachineOutliner.
  setMachineOutliner(true);

  // AArch64 supports default outlining behaviour.
  setSupportsDefaultOutlining(true);

  // AArch64 supports the debug entry values.
  setSupportsDebugEntryValues(true);
}

AArch64TargetMachine::~AArch64TargetMachine() = default;

const AArch64Subtarget *
AArch64TargetMachine::getSubtargetImpl(const Function &F) const {
  Attribute CPUAttr = F.getFnAttribute("target-cpu");
  Attribute TuneAttr = F.getFnAttribute("tune-cpu");
  Attribute FSAttr = F.getFnAttribute("target-features");

  std::string CPU =
      CPUAttr.isValid() ? CPUAttr.getValueAsString().str() : TargetCPU;
  std::string TuneCPU =
      TuneAttr.isValid() ? TuneAttr.getValueAsString().str() : CPU;
  std::string FS =
      FSAttr.isValid() ? FSAttr.getValueAsString().str() : TargetFS;

  SmallString<512> Key;

  unsigned MinSVEVectorSize = 0;
  unsigned MaxSVEVectorSize = 0;
  Attribute VScaleRangeAttr = F.getFnAttribute(Attribute::VScaleRange);
  if (VScaleRangeAttr.isValid()) {
    Optional<unsigned> VScaleMax = VScaleRangeAttr.getVScaleRangeMax();
    MinSVEVectorSize = VScaleRangeAttr.getVScaleRangeMin() * 128;
    MaxSVEVectorSize = VScaleMax ? VScaleMax.getValue() * 128 : 0;
  } else {
    MinSVEVectorSize = SVEVectorBitsMinOpt;
    MaxSVEVectorSize = SVEVectorBitsMaxOpt;
  }

  assert(MinSVEVectorSize % 128 == 0 &&
         "SVE requires vector length in multiples of 128!");
  assert(MaxSVEVectorSize % 128 == 0 &&
         "SVE requires vector length in multiples of 128!");
  assert((MaxSVEVectorSize >= MinSVEVectorSize || MaxSVEVectorSize == 0) &&
         "Minimum SVE vector size should not be larger than its maximum!");

  // Sanitize user input in case of no asserts
  if (MaxSVEVectorSize == 0)
    MinSVEVectorSize = (MinSVEVectorSize / 128) * 128;
  else {
    MinSVEVectorSize =
        (std::min(MinSVEVectorSize, MaxSVEVectorSize) / 128) * 128;
    MaxSVEVectorSize =
        (std::max(MinSVEVectorSize, MaxSVEVectorSize) / 128) * 128;
  }

  Key += "SVEMin";
  Key += std::to_string(MinSVEVectorSize);
  Key += "SVEMax";
  Key += std::to_string(MaxSVEVectorSize);
  Key += CPU;
  Key += TuneCPU;
  Key += FS;

  auto &I = SubtargetMap[Key];
  if (!I) {
    // This needs to be done before we create a new subtarget since any
    // creation will depend on the TM and the code generation flags on the
    // function that reside in TargetOptions.
    resetTargetOptions(F);
    I = std::make_unique<AArch64Subtarget>(TargetTriple, CPU, TuneCPU, FS,
                                           *this, isLittle, MinSVEVectorSize,
                                           MaxSVEVectorSize);
  }
  return I.get();
}

void AArch64leTargetMachine::anchor() { }

AArch64leTargetMachine::AArch64leTargetMachine(
    const Target &T, const Triple &TT, StringRef CPU, StringRef FS,
    const TargetOptions &Options, Optional<Reloc::Model> RM,
    Optional<CodeModel::Model> CM, CodeGenOpt::Level OL, bool JIT)
    : AArch64TargetMachine(T, TT, CPU, FS, Options, RM, CM, OL, JIT, true) {}

void AArch64beTargetMachine::anchor() { }

AArch64beTargetMachine::AArch64beTargetMachine(
    const Target &T, const Triple &TT, StringRef CPU, StringRef FS,
    const TargetOptions &Options, Optional<Reloc::Model> RM,
    Optional<CodeModel::Model> CM, CodeGenOpt::Level OL, bool JIT)
    : AArch64TargetMachine(T, TT, CPU, FS, Options, RM, CM, OL, JIT, false) {}

namespace {

/// AArch64 Code Generator Pass Configuration Options.
class AArch64PassConfig : public TargetPassConfig {
public:
  AArch64PassConfig(AArch64TargetMachine &TM, PassManagerBase &PM)
      : TargetPassConfig(TM, PM) {
    if (TM.getOptLevel() != CodeGenOpt::None)
      substitutePass(&PostRASchedulerID, &PostMachineSchedulerID);
  }

  AArch64TargetMachine &getAArch64TargetMachine() const {
    return getTM<AArch64TargetMachine>();
  }

  ScheduleDAGInstrs *
  createMachineScheduler(MachineSchedContext *C) const override {
    const AArch64Subtarget &ST = C->MF->getSubtarget<AArch64Subtarget>();
    ScheduleDAGMILive *DAG = createGenericSchedLive(C);
    DAG->addMutation(createLoadClusterDAGMutation(DAG->TII, DAG->TRI));
    DAG->addMutation(createStoreClusterDAGMutation(DAG->TII, DAG->TRI));
    if (ST.hasFusion())
      DAG->addMutation(createAArch64MacroFusionDAGMutation());
    return DAG;
  }

  ScheduleDAGInstrs *
  createPostMachineScheduler(MachineSchedContext *C) const override {
    const AArch64Subtarget &ST = C->MF->getSubtarget<AArch64Subtarget>();
    if (ST.hasFusion()) {
      // Run the Macro Fusion after RA again since literals are expanded from
      // pseudos then (v. addPreSched2()).
      ScheduleDAGMI *DAG = createGenericSchedPostRA(C);
      DAG->addMutation(createAArch64MacroFusionDAGMutation());
      return DAG;
    }

    return nullptr;
  }

  void addIRPasses()  override;
  bool addPreISel() override;
  void addCodeGenPrepare() override;
  bool addInstSelector() override;
  bool addIRTranslator() override;
  void addPreLegalizeMachineIR() override;
  bool addLegalizeMachineIR() override;
  void addPreRegBankSelect() override;
  bool addRegBankSelect() override;
  void addPreGlobalInstructionSelect() override;
  bool addGlobalInstructionSelect() override;
  void addMachineSSAOptimization() override;
  bool addILPOpts() override;
  void addPreRegAlloc() override;
  void addPostRegAlloc() override;
  void addPreSched2() override;
  void addPreEmitPass() override;
  void addPreEmitPass2() override;

  std::unique_ptr<CSEConfigBase> getCSEConfig() const override;
};

} // end anonymous namespace

TargetTransformInfo
AArch64TargetMachine::getTargetTransformInfo(const Function &F) {
  return TargetTransformInfo(AArch64TTIImpl(this, F));
}

TargetPassConfig *AArch64TargetMachine::createPassConfig(PassManagerBase &PM) {
  return new AArch64PassConfig(*this, PM);
}

std::unique_ptr<CSEConfigBase> AArch64PassConfig::getCSEConfig() const {
  return getStandardCSEConfigForOpt(TM->getOptLevel());
}

void AArch64PassConfig::addIRPasses() {
  // Always expand atomic operations, we don't deal with atomicrmw or cmpxchg
  // ourselves.
  addPass(createAtomicExpandPass());

  // Expand any SVE vector library calls that we can't code generate directly.
  if (EnableSVEIntrinsicOpts && TM->getOptLevel() == CodeGenOpt::Aggressive)
    addPass(createSVEIntrinsicOptsPass());

  // Cmpxchg instructions are often used with a subsequent comparison to
  // determine whether it succeeded. We can exploit existing control-flow in
  // ldrex/strex loops to simplify this, but it needs tidying up.
  if (TM->getOptLevel() != CodeGenOpt::None && EnableAtomicTidy)
    addPass(createCFGSimplificationPass(SimplifyCFGOptions()
                                            .forwardSwitchCondToPhi(true)
                                            .convertSwitchToLookupTable(true)
                                            .needCanonicalLoops(false)
                                            .hoistCommonInsts(true)
                                            .sinkCommonInsts(true)));

  // Run LoopDataPrefetch
  //
  // Run this before LSR to remove the multiplies involved in computing the
  // pointer values N iterations ahead.
  if (TM->getOptLevel() != CodeGenOpt::None) {
    if (EnableLoopDataPrefetch)
      addPass(createLoopDataPrefetchPass());
    if (EnableFalkorHWPFFix)
      addPass(createFalkorMarkStridedAccessesPass());
  }

  TargetPassConfig::addIRPasses();

  addPass(createAArch64StackTaggingPass(
      /*IsOptNone=*/TM->getOptLevel() == CodeGenOpt::None));

  // Match interleaved memory accesses to ldN/stN intrinsics.
  if (TM->getOptLevel() != CodeGenOpt::None) {
    addPass(createInterleavedLoadCombinePass());
    addPass(createInterleavedAccessPass());
  }

  if (TM->getOptLevel() == CodeGenOpt::Aggressive && EnableGEPOpt) {
    // Call SeparateConstOffsetFromGEP pass to extract constants within indices
    // and lower a GEP with multiple indices to either arithmetic operations or
    // multiple GEPs with single index.
    addPass(createSeparateConstOffsetFromGEPPass(true));
    // Call EarlyCSE pass to find and remove subexpressions in the lowered
    // result.
    addPass(createEarlyCSEPass());
    // Do loop invariant code motion in case part of the lowered result is
    // invariant.
    addPass(createLICMPass());
  }

  // Add Control Flow Guard checks.
  if (TM->getTargetTriple().isOSWindows())
    addPass(createCFGuardCheckPass());
}

// Pass Pipeline Configuration
bool AArch64PassConfig::addPreISel() {
  // Run promote constant before global merge, so that the promoted constants
  // get a chance to be merged
  if (TM->getOptLevel() != CodeGenOpt::None && EnablePromoteConstant)
    addPass(createAArch64PromoteConstantPass());
  // FIXME: On AArch64, this depends on the type.
  // Basically, the addressable offsets are up to 4095 * Ty.getSizeInBytes().
  // and the offset has to be a multiple of the related size in bytes.
  if ((TM->getOptLevel() != CodeGenOpt::None &&
       EnableGlobalMerge == cl::BOU_UNSET) ||
      EnableGlobalMerge == cl::BOU_TRUE) {
    bool OnlyOptimizeForSize = (TM->getOptLevel() < CodeGenOpt::Aggressive) &&
                               (EnableGlobalMerge == cl::BOU_UNSET);

    // Merging of extern globals is enabled by default on non-Mach-O as we
    // expect it to be generally either beneficial or harmless. On Mach-O it
    // is disabled as we emit the .subsections_via_symbols directive which
    // means that merging extern globals is not safe.
    bool MergeExternalByDefault = !TM->getTargetTriple().isOSBinFormatMachO();

    // FIXME: extern global merging is only enabled when we optimise for size
    // because there are some regressions with it also enabled for performance.
    if (!OnlyOptimizeForSize)
      MergeExternalByDefault = false;

    addPass(createGlobalMergePass(TM, 4095, OnlyOptimizeForSize,
                                  MergeExternalByDefault));
  }

  return false;
}

void AArch64PassConfig::addCodeGenPrepare() {
  if (getOptLevel() != CodeGenOpt::None)
    addPass(createTypePromotionPass());
  TargetPassConfig::addCodeGenPrepare();
}

bool AArch64PassConfig::addInstSelector() {
  addPass(createAArch64ISelDag(getAArch64TargetMachine(), getOptLevel()));

  // For ELF, cleanup any local-dynamic TLS accesses (i.e. combine as many
  // references to _TLS_MODULE_BASE_ as possible.
  if (TM->getTargetTriple().isOSBinFormatELF() &&
      getOptLevel() != CodeGenOpt::None)
    addPass(createAArch64CleanupLocalDynamicTLSPass());

  return false;
}

bool AArch64PassConfig::addIRTranslator() {
  addPass(new IRTranslator(getOptLevel()));
  return false;
}

void AArch64PassConfig::addPreLegalizeMachineIR() {
  if (getOptLevel() == CodeGenOpt::None)
    addPass(createAArch64O0PreLegalizerCombiner());
  else {
    addPass(createAArch64PreLegalizerCombiner());
    if (EnableGISelLoadStoreOptPreLegal)
      addPass(new LoadStoreOpt());
  }
}

bool AArch64PassConfig::addLegalizeMachineIR() {
  addPass(new Legalizer());
  return false;
}

void AArch64PassConfig::addPreRegBankSelect() {
  bool IsOptNone = getOptLevel() == CodeGenOpt::None;
  if (!IsOptNone) {
    addPass(createAArch64PostLegalizerCombiner(IsOptNone));
    if (EnableGISelLoadStoreOptPostLegal)
      addPass(new LoadStoreOpt());
  }
  addPass(createAArch64PostLegalizerLowering());
}

bool AArch64PassConfig::addRegBankSelect() {
  addPass(new RegBankSelect());
  return false;
}

void AArch64PassConfig::addPreGlobalInstructionSelect() {
  addPass(new Localizer());
}

bool AArch64PassConfig::addGlobalInstructionSelect() {
  addPass(new InstructionSelect(getOptLevel()));
  if (getOptLevel() != CodeGenOpt::None)
    addPass(createAArch64PostSelectOptimize());
  return false;
}

void AArch64PassConfig::addMachineSSAOptimization() {
  // Run default MachineSSAOptimization first.
  TargetPassConfig::addMachineSSAOptimization();

  if (TM->getOptLevel() != CodeGenOpt::None)
    addPass(createAArch64MIPeepholeOptPass());
}

bool AArch64PassConfig::addILPOpts() {
  if (EnableCondOpt)
    addPass(createAArch64ConditionOptimizerPass());
  if (EnableCCMP)
    addPass(createAArch64ConditionalCompares());
  if (EnableMCR)
    addPass(&MachineCombinerID);
  if (EnableCondBrTuning)
    addPass(createAArch64CondBrTuning());
  if (EnableEarlyIfConversion)
    addPass(&EarlyIfConverterID);
  if (EnableStPairSuppress)
    addPass(createAArch64StorePairSuppressPass());
  addPass(createAArch64SIMDInstrOptPass());
  if (TM->getOptLevel() != CodeGenOpt::None)
    addPass(createAArch64StackTaggingPreRAPass());
  return true;
}

void AArch64PassConfig::addPreRegAlloc() {
  // Change dead register definitions to refer to the zero register.
  if (TM->getOptLevel() != CodeGenOpt::None && EnableDeadRegisterElimination)
    addPass(createAArch64DeadRegisterDefinitions());

  // Use AdvSIMD scalar instructions whenever profitable.
  if (TM->getOptLevel() != CodeGenOpt::None && EnableAdvSIMDScalar) {
    addPass(createAArch64AdvSIMDScalar());
    // The AdvSIMD pass may produce copies that can be rewritten to
    // be register coalescer friendly.
    addPass(&PeepholeOptimizerID);
  }
}

void AArch64PassConfig::addPostRegAlloc() {
  // Remove redundant copy instructions.
  if (TM->getOptLevel() != CodeGenOpt::None && EnableRedundantCopyElimination)
    addPass(createAArch64RedundantCopyEliminationPass());

  if (TM->getOptLevel() != CodeGenOpt::None && usingDefaultRegAlloc())
    // Improve performance for some FP/SIMD code for A57.
    addPass(createAArch64A57FPLoadBalancing());
}

void AArch64PassConfig::addPreSched2() {
  // Lower homogeneous frame instructions
  if (EnableHomogeneousPrologEpilog)
    addPass(createAArch64LowerHomogeneousPrologEpilogPass());
  // Expand some pseudo instructions to allow proper scheduling.
  addPass(createAArch64ExpandPseudoPass());
  // Use load/store pair instructions when possible.
  if (TM->getOptLevel() != CodeGenOpt::None) {
    if (EnableLoadStoreOpt)
      addPass(createAArch64LoadStoreOptimizationPass());
  }

  // The AArch64SpeculationHardeningPass destroys dominator tree and natural
  // loop info, which is needed for the FalkorHWPFFixPass and also later on.
  // Therefore, run the AArch64SpeculationHardeningPass before the
  // FalkorHWPFFixPass to avoid recomputing dominator tree and natural loop
  // info.
  addPass(createAArch64SpeculationHardeningPass());

  addPass(createAArch64IndirectThunks());
  addPass(createAArch64SLSHardeningPass());

  if (TM->getOptLevel() != CodeGenOpt::None) {
    if (EnableFalkorHWPFFix)
      addPass(createFalkorHWPFFixPass());
  }
}

void AArch64PassConfig::addPreEmitPass() {
  // Machine Block Placement might have created new opportunities when run
  // at O3, where the Tail Duplication Threshold is set to 4 instructions.
  // Run the load/store optimizer once more.
  if (TM->getOptLevel() >= CodeGenOpt::Aggressive && EnableLoadStoreOpt)
    addPass(createAArch64LoadStoreOptimizationPass());

  addPass(createAArch64A53Fix835769());

  if (EnableBranchTargets)
    addPass(createAArch64BranchTargetsPass());

  // Relax conditional branch instructions if they're otherwise out of
  // range of their destination.
  if (BranchRelaxation)
    addPass(&BranchRelaxationPassID);

  if (TM->getTargetTriple().isOSWindows()) {
    // Identify valid longjmp targets for Windows Control Flow Guard.
    addPass(createCFGuardLongjmpPass());
    // Identify valid eh continuation targets for Windows EHCont Guard.
    addPass(createEHContGuardCatchretPass());
  }

  if (TM->getOptLevel() != CodeGenOpt::None && EnableCompressJumpTables)
    addPass(createAArch64CompressJumpTablesPass());

  if (TM->getOptLevel() != CodeGenOpt::None && EnableCollectLOH &&
      TM->getTargetTriple().isOSBinFormatMachO())
    addPass(createAArch64CollectLOHPass());
}

void AArch64PassConfig::addPreEmitPass2() {
  // SVE bundles move prefixes with destructive operations. BLR_RVMARKER pseudo
  // instructions are lowered to bundles as well.
  addPass(createUnpackMachineBundles(nullptr));
}

yaml::MachineFunctionInfo *
AArch64TargetMachine::createDefaultFuncInfoYAML() const {
  return new yaml::AArch64FunctionInfo();
}

yaml::MachineFunctionInfo *
AArch64TargetMachine::convertFuncInfoToYAML(const MachineFunction &MF) const {
  const auto *MFI = MF.getInfo<AArch64FunctionInfo>();
  return new yaml::AArch64FunctionInfo(*MFI);
}

bool AArch64TargetMachine::parseMachineFunctionInfo(
    const yaml::MachineFunctionInfo &MFI, PerFunctionMIParsingState &PFS,
    SMDiagnostic &Error, SMRange &SourceRange) const {
  const auto &YamlMFI =
      reinterpret_cast<const yaml::AArch64FunctionInfo &>(MFI);
  MachineFunction &MF = PFS.MF;
  MF.getInfo<AArch64FunctionInfo>()->initializeBaseYamlFields(YamlMFI);
  return false;
}<|MERGE_RESOLUTION|>--- conflicted
+++ resolved
@@ -157,10 +157,6 @@
                         cl::desc("Enable the AArch64 branch target pass"),
                         cl::init(true));
 
-<<<<<<< HEAD
-extern cl::opt<bool> EnableHomogeneousPrologEpilog;
-
-=======
 static cl::opt<unsigned> SVEVectorBitsMaxOpt(
     "aarch64-sve-vector-bits-max",
     cl::desc("Assume SVE vector registers are at most this big, "
@@ -185,7 +181,6 @@
     cl::desc("Enable GlobalISel's post-legalizer load/store optimization pass"),
     cl::init(false), cl::Hidden);
 
->>>>>>> 2ab1d525
 extern "C" LLVM_EXTERNAL_VISIBILITY void LLVMInitializeAArch64Target() {
   // Register the target.
   RegisterTargetMachine<AArch64leTargetMachine> X(getTheAArch64leTarget());
