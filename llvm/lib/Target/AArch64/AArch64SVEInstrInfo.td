--- conflicted
+++ resolved
@@ -524,17 +524,10 @@
   defm FNMAD_ZPmZZ : sve_fp_3op_p_zds_b<0b10, "fnmad", int_aarch64_sve_fnmad, "FNMLA_ZPmZZ", /*isReverseInstr*/ 1>;
   defm FNMSB_ZPmZZ : sve_fp_3op_p_zds_b<0b11, "fnmsb", int_aarch64_sve_fnmsb, "FNMLS_ZPmZZ", /*isReverseInstr*/ 1>;
 
-<<<<<<< HEAD
-  defm FMLA_ZPZZZ  : sve_fp_3op_p_zds_zx<int_aarch64_sve_fmla, int_aarch64_sve_fmad>;
-  defm FMLS_ZPZZZ  : sve_fp_3op_p_zds_zx<int_aarch64_sve_fmls, int_aarch64_sve_fmsb>;
-  defm FNMLA_ZPZZZ : sve_fp_3op_p_zds_zx<int_aarch64_sve_fnmla, int_aarch64_sve_fnmad>;
-  defm FNMLS_ZPZZZ : sve_fp_3op_p_zds_zx<int_aarch64_sve_fnmls, int_aarch64_sve_fnmsb>;
-=======
   defm FMLA_ZPZZZ  : sve_fp_3op_p_zds_zx;
   defm FMLS_ZPZZZ  : sve_fp_3op_p_zds_zx;
   defm FNMLA_ZPZZZ : sve_fp_3op_p_zds_zx;
   defm FNMLS_ZPZZZ : sve_fp_3op_p_zds_zx;
->>>>>>> 2ab1d525
 
   multiclass fma<ValueType Ty, ValueType PredTy, string Suffix> {
     // Zd = Za + Zn * Zm
@@ -554,12 +547,8 @@
               (!cast<Instruction>("FNMLA_ZPZZZ_UNDEF_"#Suffix) $P, ZPR:$Za, ZPR:$Zn, ZPR:$Zm)>;
 
     // Zd = -(Za + Zn * Zm)
-<<<<<<< HEAD
-    def : Pat<(AArch64fneg_mt PredTy:$P, (AArch64fma_p PredTy:$P, Ty:$Zn, Ty:$Zm, Ty:$Za), (Ty (undef))),
-=======
     // (with nsz neg.)
     def : Pat<(AArch64fneg_mt_nsz PredTy:$P, (AArch64fma_p PredTy:$P, Ty:$Zn, Ty:$Zm, Ty:$Za), (Ty (undef))),
->>>>>>> 2ab1d525
               (!cast<Instruction>("FNMLA_ZPZZZ_UNDEF_"#Suffix) $P, ZPR:$Za, ZPR:$Zn, ZPR:$Zm)>;
 
     // Zda = Zda + Zn * Zm
@@ -577,10 +566,7 @@
   defm : fma<nxv4f32, nxv4i1, "S">;
   defm : fma<nxv2f32, nxv2i1, "S">;
   defm : fma<nxv2f64, nxv2i1, "D">;
-<<<<<<< HEAD
-=======
 } // End HasSVEorStreamingSVE
->>>>>>> 2ab1d525
 
 let Predicates = [HasSVE] in {
   defm FTMAD_ZZI : sve_fp_ftmad<"ftmad", int_aarch64_sve_ftmad_x>;
@@ -660,19 +646,11 @@
             (DUP_ZI_D $a, $b)>;
 
   // Duplicate immediate FP into all vector elements.
-<<<<<<< HEAD
- def : Pat<(nxv2f32 (AArch64dup (f32 fpimm:$val))),
-            (DUP_ZR_S (MOVi32imm (bitcast_fpimm_to_i32 f32:$val)))>;
- def : Pat<(nxv4f32 (AArch64dup (f32 fpimm:$val))),
-            (DUP_ZR_S (MOVi32imm (bitcast_fpimm_to_i32 f32:$val)))>;
- def : Pat<(nxv2f64 (AArch64dup (f64 fpimm:$val))),
-=======
   def : Pat<(nxv2f32 (AArch64dup (f32 fpimm:$val))),
             (DUP_ZR_S (MOVi32imm (bitcast_fpimm_to_i32 f32:$val)))>;
   def : Pat<(nxv4f32 (AArch64dup (f32 fpimm:$val))),
             (DUP_ZR_S (MOVi32imm (bitcast_fpimm_to_i32 f32:$val)))>;
   def : Pat<(nxv2f64 (AArch64dup (f64 fpimm:$val))),
->>>>>>> 2ab1d525
             (DUP_ZR_D (MOVi64imm (bitcast_fpimm_to_i64 f64:$val)))>;
 
   // Duplicate FP immediate into all vector elements
