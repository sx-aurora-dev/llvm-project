--- conflicted
+++ resolved
@@ -465,12 +465,9 @@
   case AArch64::DestructiveBinaryImm:
     std::tie(PredIdx, DOPIdx, SrcIdx) = std::make_tuple(1, 2, 3);
     break;
-<<<<<<< HEAD
-=======
   case AArch64::DestructiveUnaryPassthru:
     std::tie(PredIdx, DOPIdx, SrcIdx) = std::make_tuple(2, 3, 3);
     break;
->>>>>>> 2ab1d525
   case AArch64::DestructiveTernaryCommWithRev:
     std::tie(PredIdx, DOPIdx, SrcIdx, Src2Idx) = std::make_tuple(1, 2, 3, 4);
     if (DstReg == MI.getOperand(3).getReg()) {
