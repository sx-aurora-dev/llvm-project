--- conflicted
+++ resolved
@@ -544,19 +544,12 @@
         continue;
       }
 
-<<<<<<< HEAD
-      if (auto *DVI = dyn_cast<DbgVariableIntrinsic>(I)) {
-        for (Value *V : DVI->location_ops())
-          if (auto *AI = dyn_cast_or_null<AllocaInst>(V))
-            Allocas[AI].DbgVariableIntrinsics.push_back(DVI);
-=======
       if (auto *DVI = dyn_cast<DbgVariableIntrinsic>(&I)) {
         for (Value *V : DVI->location_ops())
           if (auto *AI = dyn_cast_or_null<AllocaInst>(V))
             if (Allocas[AI].DbgVariableIntrinsics.empty() ||
                 Allocas[AI].DbgVariableIntrinsics.back() != DVI)
               Allocas[AI].DbgVariableIntrinsics.push_back(DVI);
->>>>>>> a2ce6ee6
         continue;
       }
 
