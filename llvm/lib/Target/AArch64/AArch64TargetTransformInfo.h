--- conflicted
+++ resolved
@@ -166,19 +166,6 @@
   InstructionCost getVectorInstrCost(unsigned Opcode, Type *Val,
                                      unsigned Index);
 
-<<<<<<< HEAD
-  int getMinMaxReductionCost(VectorType *Ty, VectorType *CondTy,
-                             bool IsPairwise, bool IsUnsigned,
-                             TTI::TargetCostKind CostKind);
-
-  int getArithmeticReductionCostSVE(unsigned Opcode, VectorType *ValTy,
-                                    bool IsPairwiseForm,
-                                    TTI::TargetCostKind CostKind);
-
-  int getArithmeticInstrCost(
-      unsigned Opcode, Type *Ty,
-      TTI::TargetCostKind CostKind = TTI::TCK_RecipThroughput,
-=======
   InstructionCost getMinMaxReductionCost(VectorType *Ty, VectorType *CondTy,
                                          bool IsUnsigned,
                                          TTI::TargetCostKind CostKind);
@@ -191,7 +178,6 @@
 
   InstructionCost getArithmeticInstrCost(
       unsigned Opcode, Type *Ty, TTI::TargetCostKind CostKind,
->>>>>>> a2ce6ee6
       TTI::OperandValueKind Opd1Info = TTI::OK_AnyValue,
       TTI::OperandValueKind Opd2Info = TTI::OK_AnyValue,
       TTI::OperandValueProperties Opd1PropInfo = TTI::OP_None,
@@ -230,11 +216,7 @@
 
   bool getTgtMemIntrinsic(IntrinsicInst *Inst, MemIntrinsicInfo &Info);
 
-<<<<<<< HEAD
-  bool isLegalElementTypeForSVE(Type *Ty) const {
-=======
   bool isElementTypeLegalForScalableVector(Type *Ty) const {
->>>>>>> a2ce6ee6
     if (Ty->isPointerTy())
       return true;
 
@@ -252,12 +234,6 @@
   }
 
   bool isLegalMaskedLoadStore(Type *DataType, Align Alignment) {
-<<<<<<< HEAD
-    if (isa<FixedVectorType>(DataType) || !ST->hasSVE())
-      return false;
-
-    return isLegalElementTypeForSVE(DataType->getScalarType());
-=======
     if (!ST->hasSVE())
       return false;
 
@@ -266,7 +242,6 @@
       return false; // Fall back to scalarization of masked operations.
 
     return isElementTypeLegalForScalableVector(DataType->getScalarType());
->>>>>>> a2ce6ee6
   }
 
   bool isLegalMaskedLoad(Type *DataType, Align Alignment) {
@@ -278,12 +253,6 @@
   }
 
   bool isLegalMaskedGatherScatter(Type *DataType) const {
-<<<<<<< HEAD
-    if (isa<FixedVectorType>(DataType) || !ST->hasSVE())
-      return false;
-
-    return isLegalElementTypeForSVE(DataType->getScalarType());
-=======
     if (!ST->hasSVE())
       return false;
 
@@ -294,7 +263,6 @@
       return false;
 
     return isElementTypeLegalForScalableVector(DataType->getScalarType());
->>>>>>> a2ce6ee6
   }
 
   bool isLegalMaskedGather(Type *DataType, Align Alignment) const {
@@ -341,13 +309,9 @@
 
   bool supportsScalableVectors() const { return ST->hasSVE(); }
 
-<<<<<<< HEAD
-  bool isLegalToVectorizeReduction(RecurrenceDescriptor RdxDesc,
-=======
   bool enableScalableVectorization() const { return ST->hasSVE(); }
 
   bool isLegalToVectorizeReduction(const RecurrenceDescriptor &RdxDesc,
->>>>>>> a2ce6ee6
                                    ElementCount VF) const;
 
   InstructionCost getArithmeticReductionCost(unsigned Opcode, VectorType *Ty,
