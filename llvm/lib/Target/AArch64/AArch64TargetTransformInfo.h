//===- AArch64TargetTransformInfo.h - AArch64 specific TTI ------*- C++ -*-===//
//
// Part of the LLVM Project, under the Apache License v2.0 with LLVM Exceptions.
// See https://llvm.org/LICENSE.txt for license information.
// SPDX-License-Identifier: Apache-2.0 WITH LLVM-exception
//
//===----------------------------------------------------------------------===//
/// \file
/// This file a TargetTransformInfo::Concept conforming object specific to the
/// AArch64 target machine. It uses the target's detailed information to
/// provide more precise answers to certain TTI queries, while letting the
/// target independent and default TTI implementations handle the rest.
///
//===----------------------------------------------------------------------===//

#ifndef LLVM_LIB_TARGET_AARCH64_AARCH64TARGETTRANSFORMINFO_H
#define LLVM_LIB_TARGET_AARCH64_AARCH64TARGETTRANSFORMINFO_H

#include "AArch64.h"
#include "AArch64Subtarget.h"
#include "AArch64TargetMachine.h"
#include "llvm/ADT/ArrayRef.h"
#include "llvm/Analysis/TargetTransformInfo.h"
#include "llvm/CodeGen/BasicTTIImpl.h"
#include "llvm/IR/Function.h"
#include "llvm/IR/Intrinsics.h"
#include <cstdint>

namespace llvm {

class APInt;
class Instruction;
class IntrinsicInst;
class Loop;
class SCEV;
class ScalarEvolution;
class Type;
class Value;
class VectorType;

class AArch64TTIImpl : public BasicTTIImplBase<AArch64TTIImpl> {
  using BaseT = BasicTTIImplBase<AArch64TTIImpl>;
  using TTI = TargetTransformInfo;

  friend BaseT;

  const AArch64Subtarget *ST;
  const AArch64TargetLowering *TLI;

  const AArch64Subtarget *getST() const { return ST; }
  const AArch64TargetLowering *getTLI() const { return TLI; }

  enum MemIntrinsicType {
    VECTOR_LDST_TWO_ELEMENTS,
    VECTOR_LDST_THREE_ELEMENTS,
    VECTOR_LDST_FOUR_ELEMENTS
  };

  bool isWideningInstruction(Type *Ty, unsigned Opcode,
                             ArrayRef<const Value *> Args);

public:
  explicit AArch64TTIImpl(const AArch64TargetMachine *TM, const Function &F)
      : BaseT(TM, F.getParent()->getDataLayout()), ST(TM->getSubtargetImpl(F)),
        TLI(ST->getTargetLowering()) {}

  bool areInlineCompatible(const Function *Caller,
                           const Function *Callee) const;

  /// \name Scalar TTI Implementations
  /// @{

  using BaseT::getIntImmCost;
  InstructionCost getIntImmCost(int64_t Val);
  InstructionCost getIntImmCost(const APInt &Imm, Type *Ty,
                                TTI::TargetCostKind CostKind);
  InstructionCost getIntImmCostInst(unsigned Opcode, unsigned Idx,
                                    const APInt &Imm, Type *Ty,
                                    TTI::TargetCostKind CostKind,
                                    Instruction *Inst = nullptr);
  InstructionCost getIntImmCostIntrin(Intrinsic::ID IID, unsigned Idx,
                                      const APInt &Imm, Type *Ty,
                                      TTI::TargetCostKind CostKind);
  TTI::PopcntSupportKind getPopcntSupport(unsigned TyWidth);

  /// @}

  /// \name Vector TTI Implementations
  /// @{

  bool enableInterleavedAccessVectorization() { return true; }

  unsigned getNumberOfRegisters(unsigned ClassID) const {
    bool Vector = (ClassID == 1);
    if (Vector) {
      if (ST->hasNEON())
        return 32;
      return 0;
    }
    return 31;
  }

  InstructionCost getIntrinsicInstrCost(const IntrinsicCostAttributes &ICA,
                                        TTI::TargetCostKind CostKind);

  Optional<Instruction *> instCombineIntrinsic(InstCombiner &IC,
                                               IntrinsicInst &II) const;

  Optional<Value *> simplifyDemandedVectorEltsIntrinsic(
      InstCombiner &IC, IntrinsicInst &II, APInt DemandedElts, APInt &UndefElts,
      APInt &UndefElts2, APInt &UndefElts3,
      std::function<void(Instruction *, unsigned, APInt, APInt &)>
          SimplifyAndSetOp) const;

  TypeSize getRegisterBitWidth(TargetTransformInfo::RegisterKind K) const {
    switch (K) {
    case TargetTransformInfo::RGK_Scalar:
      return TypeSize::getFixed(64);
    case TargetTransformInfo::RGK_FixedWidthVector:
      if (ST->hasSVE())
        return TypeSize::getFixed(
            std::max(ST->getMinSVEVectorSizeInBits(), 128u));
      return TypeSize::getFixed(ST->hasNEON() ? 128 : 0);
    case TargetTransformInfo::RGK_ScalableVector:
      return TypeSize::getScalable(ST->hasSVE() ? 128 : 0);
    }
    llvm_unreachable("Unsupported register kind");
  }

  unsigned getMinVectorRegisterBitWidth() const {
    return ST->getMinVectorRegisterBitWidth();
  }

  Optional<unsigned> getVScaleForTuning() const {
    return ST->getVScaleForTuning();
  }

  /// Try to return an estimate cost factor that can be used as a multiplier
  /// when scalarizing an operation for a vector with ElementCount \p VF.
  /// For scalable vectors this currently takes the most pessimistic view based
  /// upon the maximum possible value for vscale.
  unsigned getMaxNumElements(ElementCount VF) const {
    if (!VF.isScalable())
      return VF.getFixedValue();

    return VF.getKnownMinValue() * ST->getVScaleForTuning();
  }

  unsigned getMaxInterleaveFactor(unsigned VF);

  InstructionCost getMaskedMemoryOpCost(unsigned Opcode, Type *Src,
                                        Align Alignment, unsigned AddressSpace,
                                        TTI::TargetCostKind CostKind);

  InstructionCost getGatherScatterOpCost(unsigned Opcode, Type *DataTy,
                                         const Value *Ptr, bool VariableMask,
                                         Align Alignment,
                                         TTI::TargetCostKind CostKind,
                                         const Instruction *I = nullptr);

  InstructionCost getCastInstrCost(unsigned Opcode, Type *Dst, Type *Src,
                                   TTI::CastContextHint CCH,
                                   TTI::TargetCostKind CostKind,
                                   const Instruction *I = nullptr);

  InstructionCost getExtractWithExtendCost(unsigned Opcode, Type *Dst,
                                           VectorType *VecTy, unsigned Index);

  InstructionCost getCFInstrCost(unsigned Opcode, TTI::TargetCostKind CostKind,
                                 const Instruction *I = nullptr);

<<<<<<< HEAD
  int getMinMaxReductionCost(VectorType *Ty, VectorType *CondTy,
                             bool IsPairwise, bool IsUnsigned,
                             TTI::TargetCostKind CostKind);

  int getArithmeticReductionCostSVE(unsigned Opcode, VectorType *ValTy,
                                    bool IsPairwiseForm,
                                    TTI::TargetCostKind CostKind);

  int getArithmeticInstrCost(
      unsigned Opcode, Type *Ty,
      TTI::TargetCostKind CostKind = TTI::TCK_RecipThroughput,
=======
  InstructionCost getVectorInstrCost(unsigned Opcode, Type *Val,
                                     unsigned Index);

  InstructionCost getMinMaxReductionCost(VectorType *Ty, VectorType *CondTy,
                                         bool IsUnsigned,
                                         TTI::TargetCostKind CostKind);

  InstructionCost getArithmeticReductionCostSVE(unsigned Opcode,
                                                VectorType *ValTy,
                                                TTI::TargetCostKind CostKind);

  InstructionCost getSpliceCost(VectorType *Tp, int Index);

  InstructionCost getArithmeticInstrCost(
      unsigned Opcode, Type *Ty, TTI::TargetCostKind CostKind,
>>>>>>> 2ab1d525
      TTI::OperandValueKind Opd1Info = TTI::OK_AnyValue,
      TTI::OperandValueKind Opd2Info = TTI::OK_AnyValue,
      TTI::OperandValueProperties Opd1PropInfo = TTI::OP_None,
      TTI::OperandValueProperties Opd2PropInfo = TTI::OP_None,
      ArrayRef<const Value *> Args = ArrayRef<const Value *>(),
      const Instruction *CxtI = nullptr);

  InstructionCost getAddressComputationCost(Type *Ty, ScalarEvolution *SE,
                                            const SCEV *Ptr);

  InstructionCost getCmpSelInstrCost(unsigned Opcode, Type *ValTy, Type *CondTy,
                                     CmpInst::Predicate VecPred,
                                     TTI::TargetCostKind CostKind,
                                     const Instruction *I = nullptr);

  TTI::MemCmpExpansionOptions enableMemCmpExpansion(bool OptSize,
                                                    bool IsZeroCmp) const;
  bool useNeonVector(const Type *Ty) const;

  InstructionCost getMemoryOpCost(unsigned Opcode, Type *Src,
                                  MaybeAlign Alignment, unsigned AddressSpace,
                                  TTI::TargetCostKind CostKind,
                                  const Instruction *I = nullptr);

  InstructionCost getCostOfKeepingLiveOverCall(ArrayRef<Type *> Tys);

  void getUnrollingPreferences(Loop *L, ScalarEvolution &SE,
                               TTI::UnrollingPreferences &UP,
                               OptimizationRemarkEmitter *ORE);

  void getPeelingPreferences(Loop *L, ScalarEvolution &SE,
                             TTI::PeelingPreferences &PP);

  Value *getOrCreateResultFromMemIntrinsic(IntrinsicInst *Inst,
                                           Type *ExpectedType);

  bool getTgtMemIntrinsic(IntrinsicInst *Inst, MemIntrinsicInfo &Info);

<<<<<<< HEAD
  bool isLegalElementTypeForSVE(Type *Ty) const {
=======
  bool isElementTypeLegalForScalableVector(Type *Ty) const {
>>>>>>> 2ab1d525
    if (Ty->isPointerTy())
      return true;

    if (Ty->isBFloatTy() && ST->hasBF16())
      return true;

    if (Ty->isHalfTy() || Ty->isFloatTy() || Ty->isDoubleTy())
      return true;

    if (Ty->isIntegerTy(8) || Ty->isIntegerTy(16) ||
        Ty->isIntegerTy(32) || Ty->isIntegerTy(64))
      return true;

    return false;
  }

  bool isLegalMaskedLoadStore(Type *DataType, Align Alignment) {
<<<<<<< HEAD
    if (isa<FixedVectorType>(DataType) || !ST->hasSVE())
      return false;

    return isLegalElementTypeForSVE(DataType->getScalarType());
=======
    if (!ST->hasSVE())
      return false;

    // For fixed vectors, avoid scalarization if using SVE for them.
    if (isa<FixedVectorType>(DataType) && !ST->useSVEForFixedLengthVectors())
      return false; // Fall back to scalarization of masked operations.

    return isElementTypeLegalForScalableVector(DataType->getScalarType());
>>>>>>> 2ab1d525
  }

  bool isLegalMaskedLoad(Type *DataType, Align Alignment) {
    return isLegalMaskedLoadStore(DataType, Alignment);
  }

  bool isLegalMaskedStore(Type *DataType, Align Alignment) {
    return isLegalMaskedLoadStore(DataType, Alignment);
  }

  bool isLegalMaskedGatherScatter(Type *DataType) const {
<<<<<<< HEAD
    if (isa<FixedVectorType>(DataType) || !ST->hasSVE())
      return false;

    return isLegalElementTypeForSVE(DataType->getScalarType());
=======
    if (!ST->hasSVE())
      return false;

    // For fixed vectors, scalarize if not using SVE for them.
    auto *DataTypeFVTy = dyn_cast<FixedVectorType>(DataType);
    if (DataTypeFVTy && (!ST->useSVEForFixedLengthVectors() ||
                         DataTypeFVTy->getNumElements() < 2))
      return false;

    return isElementTypeLegalForScalableVector(DataType->getScalarType());
>>>>>>> 2ab1d525
  }

  bool isLegalMaskedGather(Type *DataType, Align Alignment) const {
    return isLegalMaskedGatherScatter(DataType);
  }
  bool isLegalMaskedScatter(Type *DataType, Align Alignment) const {
    return isLegalMaskedGatherScatter(DataType);
  }

  bool isLegalNTStore(Type *DataType, Align Alignment) {
    // NOTE: The logic below is mostly geared towards LV, which calls it with
    //       vectors with 2 elements. We might want to improve that, if other
    //       users show up.
    // Nontemporal vector stores can be directly lowered to STNP, if the vector
    // can be halved so that each half fits into a register. That's the case if
    // the element type fits into a register and the number of elements is a
    // power of 2 > 1.
    if (auto *DataTypeVTy = dyn_cast<VectorType>(DataType)) {
      unsigned NumElements =
          cast<FixedVectorType>(DataTypeVTy)->getNumElements();
      unsigned EltSize = DataTypeVTy->getElementType()->getScalarSizeInBits();
      return NumElements > 1 && isPowerOf2_64(NumElements) && EltSize >= 8 &&
             EltSize <= 128 && isPowerOf2_64(EltSize);
    }
    return BaseT::isLegalNTStore(DataType, Alignment);
  }

  bool enableOrderedReductions() const { return true; }

  InstructionCost getInterleavedMemoryOpCost(
      unsigned Opcode, Type *VecTy, unsigned Factor, ArrayRef<unsigned> Indices,
      Align Alignment, unsigned AddressSpace, TTI::TargetCostKind CostKind,
      bool UseMaskForCond = false, bool UseMaskForGaps = false);

  bool
  shouldConsiderAddressTypePromotion(const Instruction &I,
                                     bool &AllowPromotionWithoutCommonHeader);

  bool shouldExpandReduction(const IntrinsicInst *II) const { return false; }

  unsigned getGISelRematGlobalCost() const {
    return 2;
  }

  bool supportsScalableVectors() const { return ST->hasSVE(); }

<<<<<<< HEAD
  bool isLegalToVectorizeReduction(RecurrenceDescriptor RdxDesc,
=======
  bool enableScalableVectorization() const { return ST->hasSVE(); }

  bool isLegalToVectorizeReduction(const RecurrenceDescriptor &RdxDesc,
>>>>>>> 2ab1d525
                                   ElementCount VF) const;

  InstructionCost getArithmeticReductionCost(unsigned Opcode, VectorType *Ty,
                                             Optional<FastMathFlags> FMF,
                                             TTI::TargetCostKind CostKind);

  InstructionCost getShuffleCost(TTI::ShuffleKind Kind, VectorType *Tp,
                                 ArrayRef<int> Mask, int Index,
                                 VectorType *SubTp);
  /// @}
};

} // end namespace llvm

#endif // LLVM_LIB_TARGET_AARCH64_AARCH64TARGETTRANSFORMINFO_H<|MERGE_RESOLUTION|>--- conflicted
+++ resolved
@@ -169,19 +169,6 @@
   InstructionCost getCFInstrCost(unsigned Opcode, TTI::TargetCostKind CostKind,
                                  const Instruction *I = nullptr);
 
-<<<<<<< HEAD
-  int getMinMaxReductionCost(VectorType *Ty, VectorType *CondTy,
-                             bool IsPairwise, bool IsUnsigned,
-                             TTI::TargetCostKind CostKind);
-
-  int getArithmeticReductionCostSVE(unsigned Opcode, VectorType *ValTy,
-                                    bool IsPairwiseForm,
-                                    TTI::TargetCostKind CostKind);
-
-  int getArithmeticInstrCost(
-      unsigned Opcode, Type *Ty,
-      TTI::TargetCostKind CostKind = TTI::TCK_RecipThroughput,
-=======
   InstructionCost getVectorInstrCost(unsigned Opcode, Type *Val,
                                      unsigned Index);
 
@@ -197,7 +184,6 @@
 
   InstructionCost getArithmeticInstrCost(
       unsigned Opcode, Type *Ty, TTI::TargetCostKind CostKind,
->>>>>>> 2ab1d525
       TTI::OperandValueKind Opd1Info = TTI::OK_AnyValue,
       TTI::OperandValueKind Opd2Info = TTI::OK_AnyValue,
       TTI::OperandValueProperties Opd1PropInfo = TTI::OP_None,
@@ -236,11 +222,7 @@
 
   bool getTgtMemIntrinsic(IntrinsicInst *Inst, MemIntrinsicInfo &Info);
 
-<<<<<<< HEAD
-  bool isLegalElementTypeForSVE(Type *Ty) const {
-=======
   bool isElementTypeLegalForScalableVector(Type *Ty) const {
->>>>>>> 2ab1d525
     if (Ty->isPointerTy())
       return true;
 
@@ -258,12 +240,6 @@
   }
 
   bool isLegalMaskedLoadStore(Type *DataType, Align Alignment) {
-<<<<<<< HEAD
-    if (isa<FixedVectorType>(DataType) || !ST->hasSVE())
-      return false;
-
-    return isLegalElementTypeForSVE(DataType->getScalarType());
-=======
     if (!ST->hasSVE())
       return false;
 
@@ -272,7 +248,6 @@
       return false; // Fall back to scalarization of masked operations.
 
     return isElementTypeLegalForScalableVector(DataType->getScalarType());
->>>>>>> 2ab1d525
   }
 
   bool isLegalMaskedLoad(Type *DataType, Align Alignment) {
@@ -284,12 +259,6 @@
   }
 
   bool isLegalMaskedGatherScatter(Type *DataType) const {
-<<<<<<< HEAD
-    if (isa<FixedVectorType>(DataType) || !ST->hasSVE())
-      return false;
-
-    return isLegalElementTypeForSVE(DataType->getScalarType());
-=======
     if (!ST->hasSVE())
       return false;
 
@@ -300,7 +269,6 @@
       return false;
 
     return isElementTypeLegalForScalableVector(DataType->getScalarType());
->>>>>>> 2ab1d525
   }
 
   bool isLegalMaskedGather(Type *DataType, Align Alignment) const {
@@ -347,13 +315,9 @@
 
   bool supportsScalableVectors() const { return ST->hasSVE(); }
 
-<<<<<<< HEAD
-  bool isLegalToVectorizeReduction(RecurrenceDescriptor RdxDesc,
-=======
   bool enableScalableVectorization() const { return ST->hasSVE(); }
 
   bool isLegalToVectorizeReduction(const RecurrenceDescriptor &RdxDesc,
->>>>>>> 2ab1d525
                                    ElementCount VF) const;
 
   InstructionCost getArithmeticReductionCost(unsigned Opcode, VectorType *Ty,
