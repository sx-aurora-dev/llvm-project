//=- AArch64.td - Describe the AArch64 Target Machine --------*- tablegen -*-=//
//
// Part of the LLVM Project, under the Apache License v2.0 with LLVM Exceptions.
// See https://llvm.org/LICENSE.txt for license information.
// SPDX-License-Identifier: Apache-2.0 WITH LLVM-exception
//
//===----------------------------------------------------------------------===//
//
//
//===----------------------------------------------------------------------===//

//===----------------------------------------------------------------------===//
// Target-independent interfaces which we are implementing.
//===----------------------------------------------------------------------===//

include "llvm/Target/Target.td"

//===----------------------------------------------------------------------===//
// AArch64 Subtarget features.
//

def FeatureFPARMv8 : SubtargetFeature<"fp-armv8", "HasFPARMv8", "true",
                                       "Enable ARMv8 FP">;

def FeatureNEON : SubtargetFeature<"neon", "HasNEON", "true",
  "Enable Advanced SIMD instructions", [FeatureFPARMv8]>;

def FeatureSM4 : SubtargetFeature<
    "sm4", "HasSM4", "true",
    "Enable SM3 and SM4 support", [FeatureNEON]>;

def FeatureSHA2 : SubtargetFeature<
    "sha2", "HasSHA2", "true",
    "Enable SHA1 and SHA256 support", [FeatureNEON]>;

def FeatureSHA3 : SubtargetFeature<
    "sha3", "HasSHA3", "true",
    "Enable SHA512 and SHA3 support", [FeatureNEON, FeatureSHA2]>;

def FeatureAES : SubtargetFeature<
    "aes", "HasAES", "true",
    "Enable AES support", [FeatureNEON]>;

// Crypto has been split up and any combination is now valid (see the
// crypto definitions above). Also, crypto is now context sensitive:
// it has a different meaning for e.g. Armv8.4 than it has for Armv8.2.
// Therefore, we rely on Clang, the user interacing tool, to pass on the
// appropriate crypto options. But here in the backend, crypto has very little
// meaning anymore. We kept the Crypto definition here for backward
// compatibility, and now imply features SHA2 and AES, which was the
// "traditional" meaning of Crypto.
def FeatureCrypto : SubtargetFeature<"crypto", "HasCrypto", "true",
  "Enable cryptographic instructions", [FeatureNEON, FeatureSHA2, FeatureAES]>;

def FeatureCRC : SubtargetFeature<"crc", "HasCRC", "true",
  "Enable ARMv8 CRC-32 checksum instructions">;

def FeatureRAS : SubtargetFeature<"ras", "HasRAS", "true",
  "Enable ARMv8 Reliability, Availability and Serviceability Extensions">;

def FeatureLSE : SubtargetFeature<"lse", "HasLSE", "true",
  "Enable ARMv8.1 Large System Extension (LSE) atomic instructions">;

def FeatureLSE2 : SubtargetFeature<"lse2", "HasLSE2", "true",
  "Enable ARMv8.4 Large System Extension 2 (LSE2) atomicity rules">;

def FeatureOutlineAtomics : SubtargetFeature<"outline-atomics", "OutlineAtomics", "true",
  "Enable out of line atomics to support LSE instructions">;

def FeatureRDM : SubtargetFeature<"rdm", "HasRDM", "true",
  "Enable ARMv8.1 Rounding Double Multiply Add/Subtract instructions">;

def FeaturePAN : SubtargetFeature<
    "pan", "HasPAN", "true",
    "Enables ARM v8.1 Privileged Access-Never extension">;

def FeatureLOR : SubtargetFeature<
    "lor", "HasLOR", "true",
    "Enables ARM v8.1 Limited Ordering Regions extension">;

def FeatureCONTEXTIDREL2 : SubtargetFeature<"CONTEXTIDREL2", "HasCONTEXTIDREL2",
    "true", "Enable RW operand CONTEXTIDR_EL2" >;

def FeatureVH : SubtargetFeature<"vh", "HasVH", "true",
    "Enables ARM v8.1 Virtual Host extension", [FeatureCONTEXTIDREL2] >;

def FeaturePerfMon : SubtargetFeature<"perfmon", "HasPerfMon", "true",
  "Enable ARMv8 PMUv3 Performance Monitors extension">;

def FeatureFullFP16 : SubtargetFeature<"fullfp16", "HasFullFP16", "true",
  "Full FP16", [FeatureFPARMv8]>;

def FeatureFP16FML : SubtargetFeature<"fp16fml", "HasFP16FML", "true",
  "Enable FP16 FML instructions", [FeatureFullFP16]>;

def FeatureSPE : SubtargetFeature<"spe", "HasSPE", "true",
  "Enable Statistical Profiling extension">;

def FeaturePAN_RWV : SubtargetFeature<
    "pan-rwv", "HasPAN_RWV", "true",
    "Enable v8.2 PAN s1e1R and s1e1W Variants",
    [FeaturePAN]>;

// UAO PState
def FeaturePsUAO : SubtargetFeature< "uaops", "HasPsUAO", "true",
    "Enable v8.2 UAO PState">;

def FeatureCCPP : SubtargetFeature<"ccpp", "HasCCPP",
    "true", "Enable v8.2 data Cache Clean to Point of Persistence" >;

def FeatureSVE : SubtargetFeature<"sve", "HasSVE", "true",
  "Enable Scalable Vector Extension (SVE) instructions", [FeatureFullFP16]>;

// This flag is currently still labeled as Experimental, but when fully
// implemented this should tell the compiler to use the zeroing pseudos to
// benefit from the reverse instructions (e.g. SUB vs SUBR) if the inactive
// lanes are known to be zero. The pseudos will then be expanded using the
// MOVPRFX instruction to zero the inactive lanes. This feature should only be
// enabled if MOVPRFX instructions are known to merge with the destructive
// operations they prefix.
//
// This feature could similarly be extended to support cheap merging of _any_
// value into the inactive lanes using the MOVPRFX instruction that uses
// merging-predication.
def FeatureExperimentalZeroingPseudos
    : SubtargetFeature<"use-experimental-zeroing-pseudos",
                       "UseExperimentalZeroingPseudos", "true",
                       "Hint to the compiler that the MOVPRFX instruction is "
                       "merged with destructive operations",
                       []>;

def FeatureUseScalarIncVL : SubtargetFeature<"use-scalar-inc-vl",
  "UseScalarIncVL", "true", "Prefer inc/dec over add+cnt">;

def FeatureSVE2 : SubtargetFeature<"sve2", "HasSVE2", "true",
  "Enable Scalable Vector Extension 2 (SVE2) instructions",
  [FeatureSVE, FeatureUseScalarIncVL]>;

def FeatureSVE2AES : SubtargetFeature<"sve2-aes", "HasSVE2AES", "true",
  "Enable AES SVE2 instructions", [FeatureSVE2, FeatureAES]>;

def FeatureSVE2SM4 : SubtargetFeature<"sve2-sm4", "HasSVE2SM4", "true",
  "Enable SM4 SVE2 instructions", [FeatureSVE2, FeatureSM4]>;

def FeatureSVE2SHA3 : SubtargetFeature<"sve2-sha3", "HasSVE2SHA3", "true",
  "Enable SHA3 SVE2 instructions", [FeatureSVE2, FeatureSHA3]>;

def FeatureSVE2BitPerm : SubtargetFeature<"sve2-bitperm", "HasSVE2BitPerm", "true",
  "Enable bit permutation SVE2 instructions", [FeatureSVE2]>;

def FeatureZCRegMove : SubtargetFeature<"zcm", "HasZeroCycleRegMove", "true",
                                        "Has zero-cycle register moves">;

def FeatureZCZeroingGP : SubtargetFeature<"zcz-gp", "HasZeroCycleZeroingGP", "true",
                                        "Has zero-cycle zeroing instructions for generic registers">;

def FeatureNoZCZeroingFP : SubtargetFeature<"no-zcz-fp", "HasZeroCycleZeroingFP", "false",
                                        "Has no zero-cycle zeroing instructions for FP registers">;

def FeatureZCZeroing : SubtargetFeature<"zcz", "HasZeroCycleZeroing", "true",
                                        "Has zero-cycle zeroing instructions",
                                        [FeatureZCZeroingGP]>;

/// ... but the floating-point version doesn't quite work in rare cases on older
/// CPUs.
def FeatureZCZeroingFPWorkaround : SubtargetFeature<"zcz-fp-workaround",
    "HasZeroCycleZeroingFPWorkaround", "true",
    "The zero-cycle floating-point zeroing instruction has a bug">;

def FeatureStrictAlign : SubtargetFeature<"strict-align",
                                          "StrictAlign", "true",
                                          "Disallow all unaligned memory "
                                          "access">;

foreach i = {1-7,9-15,18,20-28,30} in
    def FeatureReserveX#i : SubtargetFeature<"reserve-x"#i, "ReserveXRegister["#i#"]", "true",
                                             "Reserve X"#i#", making it unavailable "
                                             "as a GPR">;

foreach i = {8-15,18} in
    def FeatureCallSavedX#i : SubtargetFeature<"call-saved-x"#i,
         "CustomCallSavedXRegs["#i#"]", "true", "Make X"#i#" callee saved.">;

def FeatureBalanceFPOps : SubtargetFeature<"balance-fp-ops", "BalanceFPOps",
    "true",
    "balance mix of odd and even D-registers for fp multiply(-accumulate) ops">;

def FeaturePredictableSelectIsExpensive : SubtargetFeature<
    "predictable-select-expensive", "PredictableSelectIsExpensive", "true",
    "Prefer likely predicted branches over selects">;

def FeatureCustomCheapAsMoveHandling : SubtargetFeature<"custom-cheap-as-move",
    "CustomAsCheapAsMove", "true",
    "Use custom handling of cheap instructions">;

def FeatureExynosCheapAsMoveHandling : SubtargetFeature<"exynos-cheap-as-move",
    "ExynosAsCheapAsMove", "true",
    "Use Exynos specific handling of cheap instructions",
    [FeatureCustomCheapAsMoveHandling]>;

def FeaturePostRAScheduler : SubtargetFeature<"use-postra-scheduler",
    "UsePostRAScheduler", "true", "Schedule again after register allocation">;

def FeatureSlowMisaligned128Store : SubtargetFeature<"slow-misaligned-128store",
    "Misaligned128StoreIsSlow", "true", "Misaligned 128 bit stores are slow">;

def FeatureSlowPaired128 : SubtargetFeature<"slow-paired-128",
    "Paired128IsSlow", "true", "Paired 128 bit loads and stores are slow">;

def FeatureSlowSTRQro : SubtargetFeature<"slow-strqro-store", "STRQroIsSlow",
    "true", "STR of Q register with register offset is slow">;

def FeatureAlternateSExtLoadCVTF32Pattern : SubtargetFeature<
    "alternate-sextload-cvt-f32-pattern", "UseAlternateSExtLoadCVTF32Pattern",
    "true", "Use alternative pattern for sextload convert to f32">;

def FeatureArithmeticBccFusion : SubtargetFeature<
    "arith-bcc-fusion", "HasArithmeticBccFusion", "true",
    "CPU fuses arithmetic+bcc operations">;

def FeatureArithmeticCbzFusion : SubtargetFeature<
    "arith-cbz-fusion", "HasArithmeticCbzFusion", "true",
    "CPU fuses arithmetic + cbz/cbnz operations">;

def FeatureCmpBccFusion : SubtargetFeature<
    "cmp-bcc-fusion", "HasCmpBccFusion", "true",
    "CPU fuses cmp+bcc operations">;

def FeatureFuseAddress : SubtargetFeature<
    "fuse-address", "HasFuseAddress", "true",
    "CPU fuses address generation and memory operations">;

def FeatureFuseAES : SubtargetFeature<
    "fuse-aes", "HasFuseAES", "true",
    "CPU fuses AES crypto operations">;

def FeatureFuseArithmeticLogic : SubtargetFeature<
    "fuse-arith-logic", "HasFuseArithmeticLogic", "true",
    "CPU fuses arithmetic and logic operations">;

def FeatureFuseCCSelect : SubtargetFeature<
    "fuse-csel", "HasFuseCCSelect", "true",
    "CPU fuses conditional select operations">;

def FeatureFuseCryptoEOR : SubtargetFeature<
    "fuse-crypto-eor", "HasFuseCryptoEOR", "true",
    "CPU fuses AES/PMULL and EOR operations">;

def FeatureFuseLiterals : SubtargetFeature<
    "fuse-literals", "HasFuseLiterals", "true",
    "CPU fuses literal generation operations">;

def FeatureDisableLatencySchedHeuristic : SubtargetFeature<
    "disable-latency-sched-heuristic", "DisableLatencySchedHeuristic", "true",
    "Disable latency scheduling heuristic">;

def FeatureForce32BitJumpTables
   : SubtargetFeature<"force-32bit-jump-tables", "Force32BitJumpTables", "true",
                      "Force jump table entries to be 32-bits wide except at MinSize">;

def FeatureRCPC : SubtargetFeature<"rcpc", "HasRCPC", "true",
                                   "Enable support for RCPC extension">;

def FeatureUseRSqrt : SubtargetFeature<
    "use-reciprocal-square-root", "UseRSqrt", "true",
    "Use the reciprocal square root approximation">;

def FeatureDotProd : SubtargetFeature<
    "dotprod", "HasDotProd", "true",
    "Enable dot product support">;

def FeaturePAuth : SubtargetFeature<
    "pauth", "HasPAuth", "true",
    "Enable v8.3-A Pointer Authentication extension">;

def FeatureJS : SubtargetFeature<
    "jsconv", "HasJS", "true",
    "Enable v8.3-A JavaScript FP conversion instructions",
    [FeatureFPARMv8]>;

def FeatureCCIDX : SubtargetFeature<
    "ccidx", "HasCCIDX", "true",
    "Enable v8.3-A Extend of the CCSIDR number of sets">;

def FeatureComplxNum : SubtargetFeature<
    "complxnum", "HasComplxNum", "true",
    "Enable v8.3-A Floating-point complex number support",
    [FeatureNEON]>;

def FeatureNV : SubtargetFeature<
    "nv", "HasNV", "true",
    "Enable v8.4-A Nested Virtualization Enchancement">;

def FeatureMPAM : SubtargetFeature<
    "mpam", "HasMPAM", "true",
    "Enable v8.4-A Memory system Partitioning and Monitoring extension">;

def FeatureDIT : SubtargetFeature<
    "dit", "HasDIT", "true",
    "Enable v8.4-A Data Independent Timing instructions">;

def FeatureTRACEV8_4 : SubtargetFeature<
    "tracev8.4", "HasTRACEV8_4", "true",
    "Enable v8.4-A Trace extension">;

def FeatureAM : SubtargetFeature<
    "am", "HasAM", "true",
    "Enable v8.4-A Activity Monitors extension">;

def FeatureAMVS : SubtargetFeature<
    "amvs", "HasAMVS", "true",
    "Enable v8.6-A Activity Monitors Virtualization support",
    [FeatureAM]>;

def FeatureSEL2 : SubtargetFeature<
    "sel2", "HasSEL2", "true",
    "Enable v8.4-A Secure Exception Level 2 extension">;

def FeatureTLB_RMI : SubtargetFeature<
    "tlb-rmi", "HasTLB_RMI", "true",
    "Enable v8.4-A TLB Range and Maintenance Instructions">;

def FeatureFlagM : SubtargetFeature<
    "flagm", "HasFlagM", "true",
    "Enable v8.4-A Flag Manipulation Instructions">;

// 8.4 RCPC enchancements: LDAPR & STLR instructions with Immediate Offset
def FeatureRCPC_IMMO : SubtargetFeature<"rcpc-immo", "HasRCPC_IMMO", "true",
    "Enable v8.4-A RCPC instructions with Immediate Offsets",
    [FeatureRCPC]>;

def FeatureNoNegativeImmediates : SubtargetFeature<"no-neg-immediates",
                                        "NegativeImmediates", "false",
                                        "Convert immediates and instructions "
                                        "to their negated or complemented "
                                        "equivalent when the immediate does "
                                        "not fit in the encoding.">;

def FeatureLSLFast : SubtargetFeature<
    "lsl-fast", "HasLSLFast", "true",
    "CPU has a fastpath logical shift of up to 3 places">;

def FeatureAggressiveFMA :
  SubtargetFeature<"aggressive-fma",
                   "HasAggressiveFMA",
                   "true",
                   "Enable Aggressive FMA for floating-point.">;

def FeatureAltFPCmp : SubtargetFeature<"altnzcv", "HasAlternativeNZCV", "true",
  "Enable alternative NZCV format for floating point comparisons">;

def FeatureFRInt3264 : SubtargetFeature<"fptoint", "HasFRInt3264", "true",
  "Enable FRInt[32|64][Z|X] instructions that round a floating-point number to "
  "an integer (in FP format) forcing it to fit into a 32- or 64-bit int" >;

def FeatureSpecRestrict : SubtargetFeature<"specrestrict", "HasSpecRestrict",
  "true", "Enable architectural speculation restriction" >;

def FeatureSB : SubtargetFeature<"sb", "HasSB",
  "true", "Enable v8.5 Speculation Barrier" >;

def FeatureSSBS : SubtargetFeature<"ssbs", "HasSSBS",
  "true", "Enable Speculative Store Bypass Safe bit" >;

def FeaturePredRes : SubtargetFeature<"predres", "HasPredRes", "true",
  "Enable v8.5a execution and data prediction invalidation instructions" >;

def FeatureCacheDeepPersist : SubtargetFeature<"ccdp", "HasCCDP",
    "true", "Enable v8.5 Cache Clean to Point of Deep Persistence" >;

def FeatureBranchTargetId : SubtargetFeature<"bti", "HasBTI",
    "true", "Enable Branch Target Identification" >;

def FeatureRandGen : SubtargetFeature<"rand", "HasRandGen",
    "true", "Enable Random Number generation instructions" >;

def FeatureMTE : SubtargetFeature<"mte", "HasMTE",
    "true", "Enable Memory Tagging Extension" >;

def FeatureTRBE : SubtargetFeature<"trbe", "HasTRBE",
    "true", "Enable Trace Buffer Extension">;

def FeatureETE : SubtargetFeature<"ete", "HasETE",
    "true", "Enable Embedded Trace Extension",
    [FeatureTRBE]>;

def FeatureTME : SubtargetFeature<"tme", "HasTME",
    "true", "Enable Transactional Memory Extension" >;

def FeatureTaggedGlobals : SubtargetFeature<"tagged-globals",
    "AllowTaggedGlobals",
    "true", "Use an instruction sequence for taking the address of a global "
    "that allows a memory tag in the upper address bits">;

def FeatureBF16 : SubtargetFeature<"bf16", "HasBF16",
    "true", "Enable BFloat16 Extension" >;

def FeatureMatMulInt8 : SubtargetFeature<"i8mm", "HasMatMulInt8",
    "true", "Enable Matrix Multiply Int8 Extension">;

def FeatureMatMulFP32 : SubtargetFeature<"f32mm", "HasMatMulFP32",
    "true", "Enable Matrix Multiply FP32 Extension", [FeatureSVE]>;

def FeatureMatMulFP64 : SubtargetFeature<"f64mm", "HasMatMulFP64",
    "true", "Enable Matrix Multiply FP64 Extension", [FeatureSVE]>;

def FeatureXS : SubtargetFeature<"xs", "HasXS",
    "true", "Enable Armv8.7-A limited-TLB-maintenance instruction">;

def FeatureWFxT : SubtargetFeature<"wfxt", "HasWFxT",
    "true", "Enable Armv8.7-A WFET and WFIT instruction">;

def FeatureHCX : SubtargetFeature<
    "hcx", "HasHCX", "true", "Enable Armv8.7-A HCRX_EL2 system register">;

def FeatureLS64 : SubtargetFeature<"ls64", "HasLS64",
    "true", "Enable Armv8.7-A LD64B/ST64B Accelerator Extension">;

def FeatureHBC : SubtargetFeature<"hbc", "HasHBC",
    "true", "Enable Armv8.8-A Hinted Conditional Branches Extension">;

def FeatureMOPS : SubtargetFeature<"mops", "HasMOPS",
    "true", "Enable Armv8.8-A memcpy and memset acceleration instructions">;

def FeatureBRBE : SubtargetFeature<"brbe", "HasBRBE",
    "true", "Enable Branch Record Buffer Extension">;

def FeatureSPE_EEF : SubtargetFeature<"spe-eef", "HasSPE_EEF",
    "true", "Enable extra register in the Statistical Profiling Extension">;

def FeatureFineGrainedTraps : SubtargetFeature<"fgt", "HasFineGrainedTraps",
    "true", "Enable fine grained virtualization traps extension">;

def FeatureEnhancedCounterVirtualization :
      SubtargetFeature<"ecv", "HasEnhancedCounterVirtualization",
      "true", "Enable enhanced counter virtualization extension">;

def FeatureRME : SubtargetFeature<"rme", "HasRME",
    "true", "Enable Realm Management Extension">;

// A subset of SVE(2) instructions are legal in Streaming SVE execution mode
// defined by SME.
def FeatureStreamingSVE : SubtargetFeature<"streaming-sve",
                                           "HasStreamingSVE", "true",
  "Enable subset of SVE(2) instructions for Streaming SVE execution mode">;
def FeatureSME : SubtargetFeature<"sme", "HasSME", "true",
  "Enable Scalable Matrix Extension (SME)", [FeatureStreamingSVE, FeatureBF16]>;

def FeatureSMEF64 : SubtargetFeature<"sme-f64", "HasSMEF64", "true",
  "Enable Scalable Matrix Extension (SME) F64F64 instructions", [FeatureSME]>;

def FeatureSMEI64 : SubtargetFeature<"sme-i64", "HasSMEI64", "true",
  "Enable Scalable Matrix Extension (SME) I16I64 instructions", [FeatureSME]>;

def FeatureAppleA7SysReg  : SubtargetFeature<"apple-a7-sysreg", "HasAppleA7SysReg", "true",
  "Apple A7 (the CPU formerly known as Cyclone)">;

def FeatureEL2VMSA : SubtargetFeature<"el2vmsa", "HasEL2VMSA", "true",
  "Enable Exception Level 2 Virtual Memory System Architecture">;

def FeatureEL3 : SubtargetFeature<"el3", "HasEL3", "true",
  "Enable Exception Level 3">;

def FeatureFixCortexA53_835769 : SubtargetFeature<"fix-cortex-a53-835769",
  "FixCortexA53_835769", "true", "Mitigate Cortex-A53 Erratum 835769">;

//===----------------------------------------------------------------------===//
// Architectures.
//
def HasV8_0aOps : SubtargetFeature<"v8a", "HasV8_0aOps", "true",
  "Support ARM v8.0a instructions", [FeatureEL2VMSA, FeatureEL3]>;

def HasV8_1aOps : SubtargetFeature<"v8.1a", "HasV8_1aOps", "true",
  "Support ARM v8.1a instructions", [HasV8_0aOps, FeatureCRC, FeatureLSE,
  FeatureRDM, FeaturePAN, FeatureLOR, FeatureVH]>;

def HasV8_2aOps : SubtargetFeature<"v8.2a", "HasV8_2aOps", "true",
  "Support ARM v8.2a instructions", [HasV8_1aOps, FeaturePsUAO,
  FeaturePAN_RWV, FeatureRAS, FeatureCCPP]>;

def HasV8_3aOps : SubtargetFeature<"v8.3a", "HasV8_3aOps", "true",
  "Support ARM v8.3a instructions", [HasV8_2aOps, FeatureRCPC, FeaturePAuth,
  FeatureJS, FeatureCCIDX, FeatureComplxNum]>;

def HasV8_4aOps : SubtargetFeature<"v8.4a", "HasV8_4aOps", "true",
  "Support ARM v8.4a instructions", [HasV8_3aOps, FeatureDotProd,
  FeatureNV, FeatureMPAM, FeatureDIT,
  FeatureTRACEV8_4, FeatureAM, FeatureSEL2, FeatureTLB_RMI,
  FeatureFlagM, FeatureRCPC_IMMO, FeatureLSE2]>;

def HasV8_5aOps : SubtargetFeature<
  "v8.5a", "HasV8_5aOps", "true", "Support ARM v8.5a instructions",
  [HasV8_4aOps, FeatureAltFPCmp, FeatureFRInt3264, FeatureSpecRestrict,
   FeatureSSBS, FeatureSB, FeaturePredRes, FeatureCacheDeepPersist,
   FeatureBranchTargetId]>;

def HasV8_6aOps : SubtargetFeature<
  "v8.6a", "HasV8_6aOps", "true", "Support ARM v8.6a instructions",
  [HasV8_5aOps, FeatureAMVS, FeatureBF16, FeatureFineGrainedTraps,
   FeatureEnhancedCounterVirtualization, FeatureMatMulInt8]>;

def HasV8_7aOps : SubtargetFeature<
  "v8.7a", "HasV8_7aOps", "true", "Support ARM v8.7a instructions",
  [HasV8_6aOps, FeatureXS, FeatureWFxT, FeatureHCX]>;

def HasV8_8aOps : SubtargetFeature<
  "v8.8a", "HasV8_8aOps", "true", "Support ARM v8.8a instructions",
  [HasV8_7aOps, FeatureHBC, FeatureMOPS]>;

def HasV9_0aOps : SubtargetFeature<
  "v9a", "HasV9_0aOps", "true", "Support ARM v9a instructions",
  [HasV8_5aOps, FeatureSVE2]>;

def HasV9_1aOps : SubtargetFeature<
  "v9.1a", "HasV9_1aOps", "true", "Support ARM v9.1a instructions",
  [HasV8_6aOps, HasV9_0aOps]>;

def HasV9_2aOps : SubtargetFeature<
  "v9.2a", "HasV9_2aOps", "true", "Support ARM v9.2a instructions",
  [HasV8_7aOps, HasV9_1aOps]>;

def HasV9_3aOps : SubtargetFeature<
  "v9.3a", "HasV9_3aOps", "true", "Support ARM v9.3a instructions",
  [HasV8_8aOps, HasV9_2aOps]>;

def HasV8_0rOps : SubtargetFeature<
  "v8r", "HasV8_0rOps", "true", "Support ARM v8r instructions",
  [//v8.1
  FeatureCRC, FeaturePAN, FeatureRDM, FeatureLSE, FeatureCONTEXTIDREL2,
  //v8.2
  FeaturePerfMon, FeatureRAS, FeaturePsUAO, FeatureSM4,
  FeatureSHA3, FeatureCCPP, FeatureFullFP16, FeaturePAN_RWV,
  //v8.3
  FeatureComplxNum, FeatureCCIDX, FeatureJS,
  FeaturePAuth, FeatureRCPC,
  //v8.4
  FeatureDotProd, FeatureFP16FML, FeatureTRACEV8_4,
  FeatureTLB_RMI, FeatureFlagM, FeatureDIT, FeatureSEL2, FeatureRCPC_IMMO,
  //v8.5
  FeatureSSBS, FeaturePredRes, FeatureSB, FeatureSpecRestrict]>;

//===----------------------------------------------------------------------===//
// Register File Description
//===----------------------------------------------------------------------===//

include "AArch64RegisterInfo.td"
include "AArch64RegisterBanks.td"
include "AArch64CallingConvention.td"

//===----------------------------------------------------------------------===//
// Instruction Descriptions
//===----------------------------------------------------------------------===//

include "AArch64Schedule.td"
include "AArch64InstrInfo.td"
include "AArch64SchedPredicates.td"
include "AArch64SchedPredExynos.td"
include "AArch64Combine.td"

def AArch64InstrInfo : InstrInfo;

//===----------------------------------------------------------------------===//
// Named operands for MRS/MSR/TLBI/...
//===----------------------------------------------------------------------===//

include "AArch64SystemOperands.td"

//===----------------------------------------------------------------------===//
// Access to privileged registers
//===----------------------------------------------------------------------===//

foreach i = 1-3 in
def FeatureUseEL#i#ForTP : SubtargetFeature<"tpidr-el"#i, "UseEL"#i#"ForTP",
  "true", "Permit use of TPIDR_EL"#i#" for the TLS base">;

//===----------------------------------------------------------------------===//
// Control codegen mitigation against Straight Line Speculation vulnerability.
//===----------------------------------------------------------------------===//

def FeatureHardenSlsRetBr : SubtargetFeature<"harden-sls-retbr",
  "HardenSlsRetBr", "true",
  "Harden against straight line speculation across RET and BR instructions">;
def FeatureHardenSlsBlr : SubtargetFeature<"harden-sls-blr",
  "HardenSlsBlr", "true",
  "Harden against straight line speculation across BLR instructions">;
def FeatureHardenSlsNoComdat : SubtargetFeature<"harden-sls-nocomdat",
  "HardenSlsNoComdat", "true",
  "Generate thunk code for SLS mitigation in the normal text section">;

//===----------------------------------------------------------------------===//
// AArch64 Processors supported.
//

//===----------------------------------------------------------------------===//
// Unsupported features to disable for scheduling models
//===----------------------------------------------------------------------===//

class AArch64Unsupported { list<Predicate> F; }

def SVEUnsupported : AArch64Unsupported {
  let F = [HasSVE, HasSVE2, HasSVE2AES, HasSVE2SM4, HasSVE2SHA3,
           HasSVE2BitPerm, HasSVEorStreamingSVE, HasSVE2orStreamingSVE];
}

def PAUnsupported : AArch64Unsupported {
  let F = [HasPAuth];
}

def SMEUnsupported : AArch64Unsupported {
  let F = [HasSME, HasSMEF64, HasSMEI64];
}

include "AArch64SchedA53.td"
include "AArch64SchedA55.td"
include "AArch64SchedA57.td"
include "AArch64SchedCyclone.td"
include "AArch64SchedFalkor.td"
include "AArch64SchedKryo.td"
include "AArch64SchedExynosM3.td"
include "AArch64SchedExynosM4.td"
include "AArch64SchedExynosM5.td"
include "AArch64SchedThunderX.td"
include "AArch64SchedThunderX2T99.td"
include "AArch64SchedA64FX.td"
include "AArch64SchedThunderX3T110.td"
include "AArch64SchedTSV110.td"

def TuneA35     : SubtargetFeature<"a35", "ARMProcFamily", "CortexA35",
                                "Cortex-A35 ARM processors">;

def TuneA53     : SubtargetFeature<"a53", "ARMProcFamily", "CortexA53",
                                   "Cortex-A53 ARM processors", [
                                   FeatureFuseAES,
                                   FeatureBalanceFPOps,
                                   FeatureCustomCheapAsMoveHandling,
                                   FeaturePostRAScheduler]>;

def TuneA55     : SubtargetFeature<"a55", "ARMProcFamily", "CortexA55",
                                   "Cortex-A55 ARM processors", [
                                   FeatureFuseAES,
                                   FeaturePostRAScheduler,
                                   FeatureFuseAddress]>;

def TuneA510    : SubtargetFeature<"a510", "ARMProcFamily", "CortexA510",
                                   "Cortex-A510 ARM processors", [
                                   FeatureFuseAES,
<<<<<<< HEAD
                                   FeatureNEON,
                                   FeatureFullFP16,
                                   FeatureDotProd,
                                   FeatureRCPC,
                                   FeaturePerfMon,
                                   FeaturePostRAScheduler,
                                   FeatureUseAA
=======
                                   FeaturePostRAScheduler
>>>>>>> 2ab1d525
                                   ]>;

def TuneA57     : SubtargetFeature<"a57", "ARMProcFamily", "CortexA57",
                                   "Cortex-A57 ARM processors", [
                                   FeatureFuseAES,
                                   FeatureBalanceFPOps,
                                   FeatureCustomCheapAsMoveHandling,
                                   FeatureFuseLiterals,
                                   FeaturePostRAScheduler,
                                   FeaturePredictableSelectIsExpensive]>;

def TuneA65     : SubtargetFeature<"a65", "ARMProcFamily", "CortexA65",
                                   "Cortex-A65 ARM processors", [
<<<<<<< HEAD
                                   HasV8_2aOps,
                                   FeatureCrypto,
                                   FeatureDotProd,
                                   FeatureFPARMv8,
                                   FeatureFullFP16,
                                   FeatureFuseAddress,
                                   FeatureFuseAES,
                                   FeatureFuseLiterals,
                                   FeatureNEON,
                                   FeatureRAS,
                                   FeatureRCPC,
                                   FeatureSSBS,
                                   ]>;
=======
                                   FeatureFuseAES,
                                   FeatureFuseAddress,
                                   FeatureFuseLiterals]>;
>>>>>>> 2ab1d525

def TuneA72     : SubtargetFeature<"a72", "ARMProcFamily", "CortexA72",
                                   "Cortex-A72 ARM processors", [
                                   FeatureFuseAES,
<<<<<<< HEAD
                                   FeatureFuseLiterals,
                                   FeatureNEON,
                                   FeaturePerfMon
                                   ]>;
=======
                                   FeatureFuseLiterals]>;
>>>>>>> 2ab1d525

def TuneA73     : SubtargetFeature<"a73", "ARMProcFamily", "CortexA73",
                                   "Cortex-A73 ARM processors", [
                                   FeatureFuseAES]>;

def TuneA75     : SubtargetFeature<"a75", "ARMProcFamily", "CortexA75",
                                   "Cortex-A75 ARM processors", [
                                   FeatureFuseAES]>;

def TuneA76     : SubtargetFeature<"a76", "ARMProcFamily", "CortexA76",
                                   "Cortex-A76 ARM processors", [
<<<<<<< HEAD
                                    HasV8_2aOps,
                                    FeatureFPARMv8,
                                    FeatureFuseAES,
                                    FeatureNEON,
                                    FeatureRCPC,
                                    FeatureCrypto,
                                    FeatureFullFP16,
                                    FeatureDotProd,
                                    FeatureSSBS
                                    ]>;

def ProcA77     : SubtargetFeature<"a77", "ARMProcFamily", "CortexA77",
                                   "Cortex-A77 ARM processors", [
                                    HasV8_2aOps,
                                    FeatureCmpBccFusion,
                                    FeatureFPARMv8,
                                    FeatureFuseAES,
                                    FeatureNEON, FeatureRCPC,
                                    FeatureCrypto,
                                    FeatureFullFP16,
                                    FeatureDotProd
                                    ]>;

def ProcA78 : SubtargetFeature<"cortex-a78", "ARMProcFamily",
                               "CortexA78",
                               "Cortex-A78 ARM processors", [
                               HasV8_2aOps,
                               FeatureCmpBccFusion,
                               FeatureCrypto,
                               FeatureFPARMv8,
=======
                                   FeatureFuseAES]>;

def TuneA77     : SubtargetFeature<"a77", "ARMProcFamily", "CortexA77",
                                   "Cortex-A77 ARM processors", [
                                   FeatureCmpBccFusion,
                                   FeatureFuseAES]>;

def TuneA78 : SubtargetFeature<"a78", "ARMProcFamily", "CortexA78",
                               "Cortex-A78 ARM processors", [
                               FeatureCmpBccFusion,
>>>>>>> 2ab1d525
                               FeatureFuseAES,
                               FeaturePostRAScheduler]>;

def TuneA78C : SubtargetFeature<"a78c", "ARMProcFamily",
                                "CortexA78C",
                                "Cortex-A78C ARM processors", [
<<<<<<< HEAD
                                HasV8_2aOps,
                                FeatureCmpBccFusion,
                                FeatureCrypto,
                                FeatureDotProd,
                                FeatureFlagM,
                                FeatureFP16FML,
                                FeatureFPARMv8,
                                FeatureFullFP16,
=======
                                FeatureCmpBccFusion,
>>>>>>> 2ab1d525
                                FeatureFuseAES,
                                FeaturePostRAScheduler]>;

def TuneA710    : SubtargetFeature<"a710", "ARMProcFamily", "CortexA710",
                                   "Cortex-A710 ARM processors", [
                                   FeatureFuseAES,
                                   FeaturePostRAScheduler,
                                   FeatureCmpBccFusion]>;

def TuneR82 : SubtargetFeature<"cortex-r82", "ARMProcFamily",
                               "CortexR82",
<<<<<<< HEAD
                               "Cortex-R82 ARM Processors", [
                               FeaturePostRAScheduler,
                               FeatureUseAA,
                               // All other features are implied by v8_0r ops:
                               HasV8_0rOps,
                               ]>;

def ProcX1 : SubtargetFeature<"cortex-x1", "ARMProcFamily", "CortexX1",
                                  "Cortex-X1 ARM processors", [
                                  HasV8_2aOps,
                                  FeatureCmpBccFusion,
                                  FeatureCrypto,
                                  FeatureFPARMv8,
=======
                               "Cortex-R82 ARM processors", [
                               FeaturePostRAScheduler]>;

def TuneX1 : SubtargetFeature<"cortex-x1", "ARMProcFamily", "CortexX1",
                                  "Cortex-X1 ARM processors", [
                                  FeatureCmpBccFusion,
                                  FeatureFuseAES,
                                  FeaturePostRAScheduler]>;

def TuneX2 : SubtargetFeature<"cortex-x2", "ARMProcFamily", "CortexX2",
                                  "Cortex-X2 ARM processors", [
>>>>>>> 2ab1d525
                                  FeatureFuseAES,
                                  FeaturePostRAScheduler,
                                  FeatureCmpBccFusion]>;

def TuneA64FX : SubtargetFeature<"a64fx", "ARMProcFamily", "A64FX",
                                 "Fujitsu A64FX processors", [
                                 FeaturePostRAScheduler,
                                 FeatureAggressiveFMA,
                                 FeatureArithmeticBccFusion,
                                 FeaturePredictableSelectIsExpensive
                                 ]>;

def TuneCarmel : SubtargetFeature<"carmel", "ARMProcFamily", "Carmel",
                                  "Nvidia Carmel processors">;

// Note that cyclone does not fuse AES instructions, but newer apple chips do
// perform the fusion and cyclone is used by default when targetting apple OSes.
def TuneAppleA7  : SubtargetFeature<"apple-a7", "ARMProcFamily", "AppleA7",
                                    "Apple A7 (the CPU formerly known as Cyclone)", [
                                    FeatureAlternateSExtLoadCVTF32Pattern,
                                    FeatureArithmeticBccFusion,
                                    FeatureArithmeticCbzFusion,
                                    FeatureDisableLatencySchedHeuristic,
                                    FeatureFuseAES, FeatureFuseCryptoEOR,
                                    FeatureZCRegMove,
                                    FeatureZCZeroing,
                                    FeatureZCZeroingFPWorkaround]
                                    >;

def TuneAppleA10 : SubtargetFeature<"apple-a10", "ARMProcFamily", "AppleA10",
                                    "Apple A10", [
                                    FeatureAlternateSExtLoadCVTF32Pattern,
                                    FeatureArithmeticBccFusion,
                                    FeatureArithmeticCbzFusion,
                                    FeatureDisableLatencySchedHeuristic,
                                    FeatureFuseAES,
                                    FeatureFuseCryptoEOR,
                                    FeatureZCRegMove,
                                    FeatureZCZeroing]
                                    >;

def TuneAppleA11 : SubtargetFeature<"apple-a11", "ARMProcFamily", "AppleA11",
                                    "Apple A11", [
                                    FeatureAlternateSExtLoadCVTF32Pattern,
                                    FeatureArithmeticBccFusion,
                                    FeatureArithmeticCbzFusion,
                                    FeatureDisableLatencySchedHeuristic,
                                    FeatureFuseAES,
                                    FeatureFuseCryptoEOR,
                                    FeatureZCRegMove,
                                    FeatureZCZeroing]
                                    >;

def TuneAppleA12 : SubtargetFeature<"apple-a12", "ARMProcFamily", "AppleA12",
                                    "Apple A12", [
                                    FeatureAlternateSExtLoadCVTF32Pattern,
                                    FeatureArithmeticBccFusion,
                                    FeatureArithmeticCbzFusion,
                                    FeatureDisableLatencySchedHeuristic,
                                    FeatureFuseAES,
                                    FeatureFuseCryptoEOR,
                                    FeatureZCRegMove,
<<<<<<< HEAD
                                    FeatureZCZeroing,
                                    FeatureFullFP16,
                                    HasV8_3aOps
                                    ]>;

def ProcAppleA13 : SubtargetFeature<"apple-a13", "ARMProcFamily", "AppleA13",
                                     "Apple A13", [
                                     FeatureAlternateSExtLoadCVTF32Pattern,
                                     FeatureArithmeticBccFusion,
                                     FeatureArithmeticCbzFusion,
                                     FeatureCrypto,
                                     FeatureDisableLatencySchedHeuristic,
                                     FeatureFPARMv8,
                                     FeatureFuseAES,
                                     FeatureFuseCryptoEOR,
                                     FeatureNEON,
                                     FeaturePerfMon,
                                     FeatureZCRegMove,
                                     FeatureZCZeroing,
                                     FeatureFullFP16,
                                     FeatureFP16FML,
                                     FeatureSHA3,
                                     HasV8_4aOps
                                     ]>;

def ProcAppleA14 : SubtargetFeature<"apple-a14", "ARMProcFamily", "AppleA14",
                                     "Apple A14", [
                                     FeatureAggressiveFMA,
                                     FeatureAlternateSExtLoadCVTF32Pattern,
                                     FeatureAltFPCmp,
                                     FeatureArithmeticBccFusion,
                                     FeatureArithmeticCbzFusion,
                                     FeatureCrypto,
                                     FeatureDisableLatencySchedHeuristic,
                                     FeatureFPARMv8,
                                     FeatureFRInt3264,
                                     FeatureFuseAddress,
                                     FeatureFuseAES,
                                     FeatureFuseArithmeticLogic,
                                     FeatureFuseCCSelect,
                                     FeatureFuseCryptoEOR,
                                     FeatureFuseLiterals,
                                     FeatureNEON,
                                     FeaturePerfMon,
                                     FeatureSpecRestrict,
                                     FeatureSSBS,
                                     FeatureSB,
                                     FeaturePredRes,
                                     FeatureCacheDeepPersist,
                                     FeatureZCRegMove,
                                     FeatureZCZeroing,
                                     FeatureFullFP16,
                                     FeatureFP16FML,
                                     FeatureSHA3,
                                     HasV8_4aOps
                                     ]>;

def ProcExynosM3 : SubtargetFeature<"exynosm3", "ARMProcFamily", "ExynosM3",
=======
                                    FeatureZCZeroing]
                                    >;

def TuneAppleA13 : SubtargetFeature<"apple-a13", "ARMProcFamily", "AppleA13",
                                    "Apple A13", [
                                    FeatureAlternateSExtLoadCVTF32Pattern,
                                    FeatureArithmeticBccFusion,
                                    FeatureArithmeticCbzFusion,
                                    FeatureDisableLatencySchedHeuristic,
                                    FeatureFuseAES,
                                    FeatureFuseCryptoEOR,
                                    FeatureZCRegMove,
                                    FeatureZCZeroing]
                                    >;

def TuneAppleA14 : SubtargetFeature<"apple-a14", "ARMProcFamily", "AppleA14",
                                    "Apple A14", [
                                    FeatureAggressiveFMA,
                                    FeatureAlternateSExtLoadCVTF32Pattern,
                                    FeatureArithmeticBccFusion,
                                    FeatureArithmeticCbzFusion,
                                    FeatureDisableLatencySchedHeuristic,
                                    FeatureFuseAddress,
                                    FeatureFuseAES,
                                    FeatureFuseArithmeticLogic,
                                    FeatureFuseCCSelect,
                                    FeatureFuseCryptoEOR,
                                    FeatureFuseLiterals,
                                    FeatureZCRegMove,
                                    FeatureZCZeroing]>;

def TuneExynosM3 : SubtargetFeature<"exynosm3", "ARMProcFamily", "ExynosM3",
>>>>>>> 2ab1d525
                                    "Samsung Exynos-M3 processors",
                                    [FeatureExynosCheapAsMoveHandling,
                                     FeatureForce32BitJumpTables,
                                     FeatureFuseAddress,
                                     FeatureFuseAES,
                                     FeatureFuseCCSelect,
                                     FeatureFuseLiterals,
                                     FeatureLSLFast,
                                     FeaturePostRAScheduler,
                                     FeaturePredictableSelectIsExpensive]>;

def TuneExynosM4 : SubtargetFeature<"exynosm3", "ARMProcFamily", "ExynosM3",
                                    "Samsung Exynos-M3 processors",
                                    [FeatureArithmeticBccFusion,
                                     FeatureArithmeticCbzFusion,
                                     FeatureExynosCheapAsMoveHandling,
                                     FeatureForce32BitJumpTables,
                                     FeatureFuseAddress,
                                     FeatureFuseAES,
                                     FeatureFuseArithmeticLogic,
                                     FeatureFuseCCSelect,
                                     FeatureFuseLiterals,
                                     FeatureLSLFast,
                                     FeaturePostRAScheduler,
                                     FeatureZCZeroing]>;

def TuneKryo    : SubtargetFeature<"kryo", "ARMProcFamily", "Kryo",
                                   "Qualcomm Kryo processors", [
                                   FeatureCustomCheapAsMoveHandling,
                                   FeaturePostRAScheduler,
                                   FeaturePredictableSelectIsExpensive,
                                   FeatureZCZeroing,
                                   FeatureLSLFast]
                                   >;

def TuneFalkor  : SubtargetFeature<"falkor", "ARMProcFamily", "Falkor",
                                   "Qualcomm Falkor processors", [
                                   FeatureCustomCheapAsMoveHandling,
                                   FeaturePostRAScheduler,
                                   FeaturePredictableSelectIsExpensive,
                                   FeatureZCZeroing,
                                   FeatureLSLFast,
                                   FeatureSlowSTRQro
                                   ]>;

def TuneNeoverseE1 : SubtargetFeature<"neoversee1", "ARMProcFamily", "NeoverseE1",
                                      "Neoverse E1 ARM processors", [
<<<<<<< HEAD
                                      HasV8_2aOps,
                                      FeatureCrypto,
                                      FeatureDotProd,
                                      FeatureFPARMv8,
                                      FeatureFullFP16,
                                      FeatureNEON,
                                      FeatureRCPC,
                                      FeatureSSBS,
                                      FeaturePostRAScheduler,
                                      FeatureUseAA,
                                      FeatureFuseAES,
=======
                                      FeaturePostRAScheduler,
                                      FeatureFuseAES
>>>>>>> 2ab1d525
                                      ]>;

def TuneNeoverseN1 : SubtargetFeature<"neoversen1", "ARMProcFamily", "NeoverseN1",
                                      "Neoverse N1 ARM processors", [
<<<<<<< HEAD
                                      HasV8_2aOps,
                                      FeatureCrypto,
                                      FeatureDotProd,
                                      FeatureFPARMv8,
                                      FeatureFullFP16,
                                      FeatureNEON,
                                      FeatureRCPC,
                                      FeatureSPE,
                                      FeatureSSBS,
                                      FeaturePostRAScheduler,
                                      FeatureUseAA,
                                      FeatureFuseAES,
=======
                                      FeaturePostRAScheduler,
                                      FeatureFuseAES
>>>>>>> 2ab1d525
                                      ]>;

def TuneNeoverseN2 : SubtargetFeature<"neoversen2", "ARMProcFamily", "NeoverseN2",
                                      "Neoverse N2 ARM processors", [
<<<<<<< HEAD
                                      HasV8_5aOps,
                                      FeatureBF16,
                                      FeatureETE,
                                      FeatureMatMulInt8,
                                      FeatureMTE,
                                      FeatureSVE2,
                                      FeatureSVE2BitPerm,
                                      FeatureTRBE,
                                      FeaturePostRAScheduler,
                                      FeatureUseAA,
                                      FeatureCrypto,
                                      FeatureFuseAES,
                                      ]>;

def ProcNeoverseV1 : SubtargetFeature<"neoversev1", "ARMProcFamily",
                                      "NeoverseV1",
=======
                                      FeaturePostRAScheduler,
                                      FeatureFuseAES
                                      ]>;
def TuneNeoverse512TVB : SubtargetFeature<"neoverse512tvb", "ARMProcFamily", "Neoverse512TVB",
                                      "Neoverse 512-TVB ARM processors", [
                                      FeaturePostRAScheduler,
                                      FeatureFuseAES
                                      ]>;

def TuneNeoverseV1 : SubtargetFeature<"neoversev1", "ARMProcFamily", "NeoverseV1",
>>>>>>> 2ab1d525
                                      "Neoverse V1 ARM processors", [
                                      FeatureFuseAES,
<<<<<<< HEAD
                                      FeatureMatMulInt8,
                                      FeatureNEON,
                                      FeaturePerfMon,
                                      FeaturePostRAScheduler,
                                      FeatureUseAA,
                                      FeatureRandGen,
                                      FeatureSPE,
                                      FeatureSSBS,
                                      FeatureSVE]>;
=======
                                      FeaturePostRAScheduler]>;
>>>>>>> 2ab1d525

def TuneSaphira  : SubtargetFeature<"saphira", "ARMProcFamily", "Saphira",
                                   "Qualcomm Saphira processors", [
                                   FeatureCustomCheapAsMoveHandling,
                                   FeaturePostRAScheduler,
                                   FeaturePredictableSelectIsExpensive,
                                   FeatureZCZeroing,
                                   FeatureLSLFast]>;

def TuneThunderX2T99  : SubtargetFeature<"thunderx2t99", "ARMProcFamily", "ThunderX2T99",
                                         "Cavium ThunderX2 processors", [
                                          FeatureAggressiveFMA,
                                          FeatureArithmeticBccFusion,
                                          FeaturePostRAScheduler,
                                          FeaturePredictableSelectIsExpensive]>;

def TuneThunderX3T110  : SubtargetFeature<"thunderx3t110", "ARMProcFamily",
                                          "ThunderX3T110",
                                          "Marvell ThunderX3 processors", [
                                           FeatureAggressiveFMA,
                                           FeatureArithmeticBccFusion,
                                           FeaturePostRAScheduler,
                                           FeaturePredictableSelectIsExpensive,
                                           FeatureBalanceFPOps,
                                           FeatureStrictAlign]>;

def TuneThunderX : SubtargetFeature<"thunderx", "ARMProcFamily", "ThunderX",
                                    "Cavium ThunderX processors", [
                                    FeaturePostRAScheduler,
                                    FeaturePredictableSelectIsExpensive]>;

def TuneThunderXT88 : SubtargetFeature<"thunderxt88", "ARMProcFamily",
                                       "ThunderXT88",
                                       "Cavium ThunderX processors", [
                                       FeaturePostRAScheduler,
                                       FeaturePredictableSelectIsExpensive]>;

def TuneThunderXT81 : SubtargetFeature<"thunderxt81", "ARMProcFamily",
                                       "ThunderXT81",
                                       "Cavium ThunderX processors", [
                                       FeaturePostRAScheduler,
                                       FeaturePredictableSelectIsExpensive]>;

def TuneThunderXT83 : SubtargetFeature<"thunderxt83", "ARMProcFamily",
                                       "ThunderXT83",
                                       "Cavium ThunderX processors", [
                                       FeaturePostRAScheduler,
                                       FeaturePredictableSelectIsExpensive]>;

def TuneTSV110 : SubtargetFeature<"tsv110", "ARMProcFamily", "TSV110",
                                  "HiSilicon TS-V110 processors", [
                                  FeatureCustomCheapAsMoveHandling,
                                  FeatureFuseAES,
                                  FeaturePostRAScheduler]>;


def ProcessorFeatures {
  list<SubtargetFeature> A53  = [HasV8_0aOps, FeatureCRC, FeatureCrypto,
                                 FeatureFPARMv8, FeatureNEON, FeaturePerfMon];
  list<SubtargetFeature> A55  = [HasV8_2aOps, FeatureCrypto, FeatureFPARMv8,
                                 FeatureNEON, FeatureFullFP16, FeatureDotProd,
                                 FeatureRCPC, FeaturePerfMon];
  list<SubtargetFeature> A510 = [HasV9_0aOps, FeatureNEON, FeaturePerfMon,
                                 FeatureMatMulInt8, FeatureBF16, FeatureAM,
                                 FeatureMTE, FeatureETE, FeatureSVE2BitPerm,
                                 FeatureFP16FML];
  list<SubtargetFeature> A65  = [HasV8_2aOps, FeatureCrypto, FeatureFPARMv8,
                                 FeatureNEON, FeatureFullFP16, FeatureDotProd,
                                 FeatureRCPC, FeatureSSBS, FeatureRAS];
  list<SubtargetFeature> A76  = [HasV8_2aOps, FeatureCrypto, FeatureFPARMv8,
                                 FeatureNEON, FeatureFullFP16, FeatureDotProd,
                                 FeatureRCPC, FeatureSSBS];
  list<SubtargetFeature> A77  = [HasV8_2aOps, FeatureCrypto, FeatureFPARMv8,
                                 FeatureNEON, FeatureFullFP16, FeatureDotProd,
                                 FeatureRCPC];
  list<SubtargetFeature> A78  = [HasV8_2aOps, FeatureCrypto, FeatureFPARMv8,
                                 FeatureNEON, FeatureFullFP16, FeatureDotProd,
                                 FeatureRCPC, FeaturePerfMon, FeatureSPE,
                                 FeatureSSBS];
  list<SubtargetFeature> A78C = [HasV8_2aOps, FeatureCrypto, FeatureFPARMv8,
                                 FeatureNEON, FeatureFullFP16, FeatureDotProd,
                                 FeatureFlagM, FeatureFP16FML, FeaturePAuth,
                                 FeaturePerfMon, FeatureRCPC, FeatureSPE,
                                 FeatureSSBS];
  list<SubtargetFeature> A710 = [HasV9_0aOps, FeatureNEON, FeaturePerfMon,
                                 FeatureETE, FeatureMTE, FeatureFP16FML,
                                 FeatureSVE2BitPerm, FeatureBF16, FeatureMatMulInt8];
  list<SubtargetFeature> R82  = [HasV8_0rOps];
  list<SubtargetFeature> X1   = [HasV8_2aOps, FeatureCrypto, FeatureFPARMv8,
                                 FeatureNEON, FeatureRCPC, FeaturePerfMon,
                                 FeatureSPE, FeatureFullFP16, FeatureDotProd];
  list<SubtargetFeature> X2   = [HasV9_0aOps, FeatureNEON, FeaturePerfMon,
                                 FeatureMatMulInt8, FeatureBF16, FeatureAM,
                                 FeatureMTE, FeatureETE, FeatureSVE2BitPerm,
                                 FeatureFP16FML];
  list<SubtargetFeature> A64FX    = [HasV8_2aOps, FeatureFPARMv8, FeatureNEON,
                                     FeatureSHA2, FeaturePerfMon, FeatureFullFP16,
                                     FeatureSVE, FeatureComplxNum];
  list<SubtargetFeature> Carmel   = [HasV8_2aOps, FeatureNEON, FeatureCrypto,
                                     FeatureFullFP16];
  list<SubtargetFeature> AppleA7  = [HasV8_0aOps, FeatureCrypto, FeatureFPARMv8,
                                     FeatureNEON,FeaturePerfMon, FeatureAppleA7SysReg];
  list<SubtargetFeature> AppleA10 = [HasV8_0aOps, FeatureCrypto, FeatureFPARMv8,
                                     FeatureNEON, FeaturePerfMon, FeatureCRC,
                                     FeatureRDM, FeaturePAN, FeatureLOR, FeatureVH];
  list<SubtargetFeature> AppleA11 = [HasV8_2aOps, FeatureCrypto, FeatureFPARMv8,
                                     FeatureNEON, FeaturePerfMon, FeatureFullFP16];
  list<SubtargetFeature> AppleA12 = [HasV8_3aOps, FeatureCrypto, FeatureFPARMv8,
                                     FeatureNEON, FeaturePerfMon, FeatureFullFP16];
  list<SubtargetFeature> AppleA13 = [HasV8_4aOps, FeatureCrypto, FeatureFPARMv8,
                                     FeatureNEON, FeaturePerfMon, FeatureFullFP16,
                                     FeatureFP16FML, FeatureSHA3];
  list<SubtargetFeature> AppleA14 = [HasV8_4aOps, FeatureCrypto, FeatureFPARMv8,
                                     FeatureNEON, FeaturePerfMon, FeatureFRInt3264,
                                     FeatureSpecRestrict, FeatureSSBS, FeatureSB,
                                     FeaturePredRes, FeatureCacheDeepPersist,
                                     FeatureFullFP16, FeatureFP16FML, FeatureSHA3,
                                     FeatureAltFPCmp];
  list<SubtargetFeature> ExynosM3 = [HasV8_0aOps, FeatureCRC, FeatureCrypto,
                                     FeaturePerfMon];
  list<SubtargetFeature> ExynosM4 = [HasV8_2aOps, FeatureCrypto, FeatureDotProd,
                                     FeatureFullFP16, FeaturePerfMon];
  list<SubtargetFeature> Falkor   = [HasV8_0aOps, FeatureCRC, FeatureCrypto,
                                     FeatureFPARMv8, FeatureNEON, FeaturePerfMon,
                                     FeatureRDM];
  list<SubtargetFeature> NeoverseE1 = [HasV8_2aOps, FeatureCrypto, FeatureDotProd,
                                       FeatureFPARMv8, FeatureFullFP16, FeatureNEON,
                                       FeatureRCPC, FeatureSSBS];
  list<SubtargetFeature> NeoverseN1 = [HasV8_2aOps, FeatureCrypto, FeatureDotProd,
                                       FeatureFPARMv8, FeatureFullFP16, FeatureNEON,
                                       FeatureRCPC, FeatureSPE, FeatureSSBS];
  list<SubtargetFeature> NeoverseN2 = [HasV8_5aOps, FeatureBF16, FeatureETE,
                                       FeatureMatMulInt8, FeatureMTE, FeatureSVE2,
                                       FeatureSVE2BitPerm, FeatureTRBE, FeatureCrypto];
  list<SubtargetFeature> Neoverse512TVB = [HasV8_4aOps, FeatureBF16, FeatureCacheDeepPersist,
                                           FeatureCrypto, FeatureFPARMv8, FeatureFP16FML,
                                           FeatureFullFP16, FeatureMatMulInt8, FeatureNEON,
                                           FeaturePerfMon, FeatureRandGen, FeatureSPE,
                                           FeatureSSBS, FeatureSVE];
  list<SubtargetFeature> NeoverseV1 = [HasV8_4aOps, FeatureBF16, FeatureCacheDeepPersist,
                                       FeatureCrypto, FeatureFPARMv8, FeatureFP16FML,
                                       FeatureFullFP16, FeatureMatMulInt8, FeatureNEON,
                                       FeaturePerfMon, FeatureRandGen, FeatureSPE,
                                       FeatureSSBS, FeatureSVE];
  list<SubtargetFeature> Saphira    = [HasV8_4aOps, FeatureCrypto, FeatureFPARMv8,
                                       FeatureNEON, FeatureSPE, FeaturePerfMon];
  list<SubtargetFeature> ThunderX   = [HasV8_0aOps, FeatureCRC, FeatureCrypto,
                                       FeatureFPARMv8, FeaturePerfMon, FeatureNEON];
  list<SubtargetFeature> ThunderX2T99  = [HasV8_1aOps, FeatureCRC, FeatureCrypto,
                                          FeatureFPARMv8, FeatureNEON, FeatureLSE];
  list<SubtargetFeature> ThunderX3T110 = [HasV8_3aOps, FeatureCRC, FeatureCrypto,
                                          FeatureFPARMv8, FeatureNEON, FeatureLSE,
                                          FeaturePAuth, FeaturePerfMon];
  list<SubtargetFeature> TSV110 = [HasV8_2aOps, FeatureCrypto, FeatureFPARMv8,
                                   FeatureNEON, FeaturePerfMon, FeatureSPE,
                                   FeatureFullFP16, FeatureFP16FML, FeatureDotProd];

  // ETE and TRBE are future architecture extensions. We temporarily enable them
  // by default for users targeting generic AArch64. The extensions do not
  // affect code generated by the compiler and can be used only by explicitly
  // mentioning the new system register names in assembly.
  list<SubtargetFeature> Generic = [FeatureFPARMv8, FeatureNEON, FeaturePerfMon, FeatureETE];
}


def : ProcessorModel<"generic", CortexA55Model, ProcessorFeatures.Generic,
                     [FeatureFuseAES, FeaturePostRAScheduler]>;
def : ProcessorModel<"cortex-a35", CortexA53Model, ProcessorFeatures.A53,
                     [TuneA35]>;
def : ProcessorModel<"cortex-a34", CortexA53Model, ProcessorFeatures.A53,
                     [TuneA35]>;
def : ProcessorModel<"cortex-a53", CortexA53Model, ProcessorFeatures.A53,
                     [TuneA53]>;
def : ProcessorModel<"cortex-a55", CortexA55Model, ProcessorFeatures.A55,
                     [TuneA55]>;
def : ProcessorModel<"cortex-a510", CortexA55Model, ProcessorFeatures.A510,
                     [TuneA510]>;
def : ProcessorModel<"cortex-a57", CortexA57Model, ProcessorFeatures.A53,
                     [TuneA57]>;
def : ProcessorModel<"cortex-a65", CortexA53Model, ProcessorFeatures.A65,
                     [TuneA65]>;
def : ProcessorModel<"cortex-a65ae", CortexA53Model, ProcessorFeatures.A65,
                     [TuneA65]>;
def : ProcessorModel<"cortex-a72", CortexA57Model, ProcessorFeatures.A53,
                     [TuneA72]>;
def : ProcessorModel<"cortex-a73", CortexA57Model, ProcessorFeatures.A53,
                     [TuneA73]>;
def : ProcessorModel<"cortex-a75", CortexA57Model, ProcessorFeatures.A55,
                     [TuneA75]>;
def : ProcessorModel<"cortex-a76", CortexA57Model, ProcessorFeatures.A76,
                     [TuneA76]>;
def : ProcessorModel<"cortex-a76ae", CortexA57Model, ProcessorFeatures.A76,
                     [TuneA76]>;
def : ProcessorModel<"cortex-a77", CortexA57Model, ProcessorFeatures.A77,
                     [TuneA77]>;
def : ProcessorModel<"cortex-a78", CortexA57Model, ProcessorFeatures.A78,
                     [TuneA78]>;
def : ProcessorModel<"cortex-a78c", CortexA57Model, ProcessorFeatures.A78C,
                     [TuneA78C]>;
def : ProcessorModel<"cortex-a710", CortexA57Model, ProcessorFeatures.A710,
                     [TuneA710]>;
def : ProcessorModel<"cortex-r82", CortexA55Model, ProcessorFeatures.R82,
                     [TuneR82]>;
def : ProcessorModel<"cortex-x1", CortexA57Model, ProcessorFeatures.X1,
                     [TuneX1]>;
def : ProcessorModel<"cortex-x2", CortexA57Model, ProcessorFeatures.X2,
                     [TuneX2]>;
def : ProcessorModel<"neoverse-e1", CortexA53Model,
                     ProcessorFeatures.NeoverseE1, [TuneNeoverseE1]>;
def : ProcessorModel<"neoverse-n1", CortexA57Model,
                     ProcessorFeatures.NeoverseN1, [TuneNeoverseN1]>;
def : ProcessorModel<"neoverse-n2", CortexA57Model,
                     ProcessorFeatures.NeoverseN2, [TuneNeoverseN2]>;
def : ProcessorModel<"neoverse-512tvb", CortexA57Model,
                     ProcessorFeatures.Neoverse512TVB, [TuneNeoverse512TVB]>;
def : ProcessorModel<"neoverse-v1", CortexA57Model,
                     ProcessorFeatures.NeoverseV1, [TuneNeoverseV1]>;
def : ProcessorModel<"exynos-m3", ExynosM3Model, ProcessorFeatures.ExynosM3,
                     [TuneExynosM3]>;
def : ProcessorModel<"exynos-m4", ExynosM4Model, ProcessorFeatures.ExynosM4,
                     [TuneExynosM4]>;
def : ProcessorModel<"exynos-m5", ExynosM5Model, ProcessorFeatures.ExynosM4,
                     [TuneExynosM4]>;
def : ProcessorModel<"falkor", FalkorModel, ProcessorFeatures.Falkor,
                     [TuneFalkor]>;
def : ProcessorModel<"saphira", FalkorModel, ProcessorFeatures.Saphira,
                     [TuneSaphira]>;
def : ProcessorModel<"kryo", KryoModel, ProcessorFeatures.A53, [TuneKryo]>;

// Cavium ThunderX/ThunderX T8X  Processors
def : ProcessorModel<"thunderx", ThunderXT8XModel,  ProcessorFeatures.ThunderX,
                     [TuneThunderX]>;
def : ProcessorModel<"thunderxt88", ThunderXT8XModel,
                     ProcessorFeatures.ThunderX, [TuneThunderXT88]>;
def : ProcessorModel<"thunderxt81", ThunderXT8XModel,
                     ProcessorFeatures.ThunderX, [TuneThunderXT81]>;
def : ProcessorModel<"thunderxt83", ThunderXT8XModel,
                     ProcessorFeatures.ThunderX, [TuneThunderXT83]>;
// Cavium ThunderX2T9X  Processors. Formerly Broadcom Vulcan.
def : ProcessorModel<"thunderx2t99", ThunderX2T99Model,
                     ProcessorFeatures.ThunderX2T99, [TuneThunderX2T99]>;
// Marvell ThunderX3T110 Processors.
def : ProcessorModel<"thunderx3t110", ThunderX3T110Model,
                     ProcessorFeatures.ThunderX3T110, [TuneThunderX3T110]>;
def : ProcessorModel<"tsv110", TSV110Model, ProcessorFeatures.TSV110,
                     [TuneTSV110]>;

// Support cyclone as an alias for apple-a7 so we can still LTO old bitcode.
def : ProcessorModel<"cyclone", CycloneModel, ProcessorFeatures.AppleA7,
                     [TuneAppleA7]>;

// iPhone and iPad CPUs
<<<<<<< HEAD
def : ProcessorModel<"apple-a7", CycloneModel, [ProcAppleA7]>;
def : ProcessorModel<"apple-a8", CycloneModel, [ProcAppleA7]>;
def : ProcessorModel<"apple-a9", CycloneModel, [ProcAppleA7]>;
def : ProcessorModel<"apple-a10", CycloneModel, [ProcAppleA10]>;
def : ProcessorModel<"apple-a11", CycloneModel, [ProcAppleA11]>;
def : ProcessorModel<"apple-a12", CycloneModel, [ProcAppleA12]>;
def : ProcessorModel<"apple-a13", CycloneModel, [ProcAppleA13]>;
def : ProcessorModel<"apple-a14", CycloneModel, [ProcAppleA14]>;
=======
def : ProcessorModel<"apple-a7", CycloneModel, ProcessorFeatures.AppleA7,
                     [TuneAppleA7]>;
def : ProcessorModel<"apple-a8", CycloneModel, ProcessorFeatures.AppleA7,
                     [TuneAppleA7]>;
def : ProcessorModel<"apple-a9", CycloneModel, ProcessorFeatures.AppleA7,
                     [TuneAppleA7]>;
def : ProcessorModel<"apple-a10", CycloneModel, ProcessorFeatures.AppleA10,
                     [TuneAppleA10]>;
def : ProcessorModel<"apple-a11", CycloneModel, ProcessorFeatures.AppleA11,
                     [TuneAppleA11]>;
def : ProcessorModel<"apple-a12", CycloneModel, ProcessorFeatures.AppleA12,
                     [TuneAppleA12]>;
def : ProcessorModel<"apple-a13", CycloneModel, ProcessorFeatures.AppleA13,
                     [TuneAppleA13]>;
def : ProcessorModel<"apple-a14", CycloneModel, ProcessorFeatures.AppleA14,
                     [TuneAppleA14]>;

// Mac CPUs
def : ProcessorModel<"apple-m1", CycloneModel, ProcessorFeatures.AppleA14,
                     [TuneAppleA14]>;
>>>>>>> 2ab1d525

// watch CPUs.
def : ProcessorModel<"apple-s4", CycloneModel, ProcessorFeatures.AppleA12,
                     [TuneAppleA12]>;
def : ProcessorModel<"apple-s5", CycloneModel, ProcessorFeatures.AppleA12,
                     [TuneAppleA12]>;

// Alias for the latest Apple processor model supported by LLVM.
def : ProcessorModel<"apple-latest", CycloneModel, ProcessorFeatures.AppleA14,
                     [TuneAppleA14]>;

// Fujitsu A64FX
def : ProcessorModel<"a64fx", A64FXModel, ProcessorFeatures.A64FX,
                     [TuneA64FX]>;

// Nvidia Carmel
def : ProcessorModel<"carmel", NoSchedModel, ProcessorFeatures.Carmel,
                     [TuneCarmel]>;

//===----------------------------------------------------------------------===//
// Assembly parser
//===----------------------------------------------------------------------===//

def GenericAsmParserVariant : AsmParserVariant {
  int Variant = 0;
  string Name = "generic";
  string BreakCharacters = ".";
  string TokenizingCharacters = "[]*!/";
}

def AppleAsmParserVariant : AsmParserVariant {
  int Variant = 1;
  string Name = "apple-neon";
  string BreakCharacters = ".";
  string TokenizingCharacters = "[]*!/";
}

//===----------------------------------------------------------------------===//
// Assembly printer
//===----------------------------------------------------------------------===//
// AArch64 Uses the MC printer for asm output, so make sure the TableGen
// AsmWriter bits get associated with the correct class.
def GenericAsmWriter : AsmWriter {
  string AsmWriterClassName  = "InstPrinter";
  int PassSubtarget = 1;
  int Variant = 0;
  bit isMCAsmWriter = 1;
}

def AppleAsmWriter : AsmWriter {
  let AsmWriterClassName = "AppleInstPrinter";
  int PassSubtarget = 1;
  int Variant = 1;
  int isMCAsmWriter = 1;
}

//===----------------------------------------------------------------------===//
// Target Declaration
//===----------------------------------------------------------------------===//

def AArch64 : Target {
  let InstructionSet = AArch64InstrInfo;
  let AssemblyParserVariants = [GenericAsmParserVariant, AppleAsmParserVariant];
  let AssemblyWriters = [GenericAsmWriter, AppleAsmWriter];
  let AllowRegisterRenaming = 1;
}

//===----------------------------------------------------------------------===//
// Pfm Counters
//===----------------------------------------------------------------------===//

include "AArch64PfmCounters.td"<|MERGE_RESOLUTION|>--- conflicted
+++ resolved
@@ -644,17 +644,7 @@
 def TuneA510    : SubtargetFeature<"a510", "ARMProcFamily", "CortexA510",
                                    "Cortex-A510 ARM processors", [
                                    FeatureFuseAES,
-<<<<<<< HEAD
-                                   FeatureNEON,
-                                   FeatureFullFP16,
-                                   FeatureDotProd,
-                                   FeatureRCPC,
-                                   FeaturePerfMon,
-                                   FeaturePostRAScheduler,
-                                   FeatureUseAA
-=======
                                    FeaturePostRAScheduler
->>>>>>> 2ab1d525
                                    ]>;
 
 def TuneA57     : SubtargetFeature<"a57", "ARMProcFamily", "CortexA57",
@@ -668,37 +658,14 @@
 
 def TuneA65     : SubtargetFeature<"a65", "ARMProcFamily", "CortexA65",
                                    "Cortex-A65 ARM processors", [
-<<<<<<< HEAD
-                                   HasV8_2aOps,
-                                   FeatureCrypto,
-                                   FeatureDotProd,
-                                   FeatureFPARMv8,
-                                   FeatureFullFP16,
-                                   FeatureFuseAddress,
-                                   FeatureFuseAES,
-                                   FeatureFuseLiterals,
-                                   FeatureNEON,
-                                   FeatureRAS,
-                                   FeatureRCPC,
-                                   FeatureSSBS,
-                                   ]>;
-=======
                                    FeatureFuseAES,
                                    FeatureFuseAddress,
                                    FeatureFuseLiterals]>;
->>>>>>> 2ab1d525
 
 def TuneA72     : SubtargetFeature<"a72", "ARMProcFamily", "CortexA72",
                                    "Cortex-A72 ARM processors", [
                                    FeatureFuseAES,
-<<<<<<< HEAD
-                                   FeatureFuseLiterals,
-                                   FeatureNEON,
-                                   FeaturePerfMon
-                                   ]>;
-=======
                                    FeatureFuseLiterals]>;
->>>>>>> 2ab1d525
 
 def TuneA73     : SubtargetFeature<"a73", "ARMProcFamily", "CortexA73",
                                    "Cortex-A73 ARM processors", [
@@ -710,38 +677,6 @@
 
 def TuneA76     : SubtargetFeature<"a76", "ARMProcFamily", "CortexA76",
                                    "Cortex-A76 ARM processors", [
-<<<<<<< HEAD
-                                    HasV8_2aOps,
-                                    FeatureFPARMv8,
-                                    FeatureFuseAES,
-                                    FeatureNEON,
-                                    FeatureRCPC,
-                                    FeatureCrypto,
-                                    FeatureFullFP16,
-                                    FeatureDotProd,
-                                    FeatureSSBS
-                                    ]>;
-
-def ProcA77     : SubtargetFeature<"a77", "ARMProcFamily", "CortexA77",
-                                   "Cortex-A77 ARM processors", [
-                                    HasV8_2aOps,
-                                    FeatureCmpBccFusion,
-                                    FeatureFPARMv8,
-                                    FeatureFuseAES,
-                                    FeatureNEON, FeatureRCPC,
-                                    FeatureCrypto,
-                                    FeatureFullFP16,
-                                    FeatureDotProd
-                                    ]>;
-
-def ProcA78 : SubtargetFeature<"cortex-a78", "ARMProcFamily",
-                               "CortexA78",
-                               "Cortex-A78 ARM processors", [
-                               HasV8_2aOps,
-                               FeatureCmpBccFusion,
-                               FeatureCrypto,
-                               FeatureFPARMv8,
-=======
                                    FeatureFuseAES]>;
 
 def TuneA77     : SubtargetFeature<"a77", "ARMProcFamily", "CortexA77",
@@ -752,25 +687,13 @@
 def TuneA78 : SubtargetFeature<"a78", "ARMProcFamily", "CortexA78",
                                "Cortex-A78 ARM processors", [
                                FeatureCmpBccFusion,
->>>>>>> 2ab1d525
                                FeatureFuseAES,
                                FeaturePostRAScheduler]>;
 
 def TuneA78C : SubtargetFeature<"a78c", "ARMProcFamily",
                                 "CortexA78C",
                                 "Cortex-A78C ARM processors", [
-<<<<<<< HEAD
-                                HasV8_2aOps,
                                 FeatureCmpBccFusion,
-                                FeatureCrypto,
-                                FeatureDotProd,
-                                FeatureFlagM,
-                                FeatureFP16FML,
-                                FeatureFPARMv8,
-                                FeatureFullFP16,
-=======
-                                FeatureCmpBccFusion,
->>>>>>> 2ab1d525
                                 FeatureFuseAES,
                                 FeaturePostRAScheduler]>;
 
@@ -782,21 +705,6 @@
 
 def TuneR82 : SubtargetFeature<"cortex-r82", "ARMProcFamily",
                                "CortexR82",
-<<<<<<< HEAD
-                               "Cortex-R82 ARM Processors", [
-                               FeaturePostRAScheduler,
-                               FeatureUseAA,
-                               // All other features are implied by v8_0r ops:
-                               HasV8_0rOps,
-                               ]>;
-
-def ProcX1 : SubtargetFeature<"cortex-x1", "ARMProcFamily", "CortexX1",
-                                  "Cortex-X1 ARM processors", [
-                                  HasV8_2aOps,
-                                  FeatureCmpBccFusion,
-                                  FeatureCrypto,
-                                  FeatureFPARMv8,
-=======
                                "Cortex-R82 ARM processors", [
                                FeaturePostRAScheduler]>;
 
@@ -808,7 +716,6 @@
 
 def TuneX2 : SubtargetFeature<"cortex-x2", "ARMProcFamily", "CortexX2",
                                   "Cortex-X2 ARM processors", [
->>>>>>> 2ab1d525
                                   FeatureFuseAES,
                                   FeaturePostRAScheduler,
                                   FeatureCmpBccFusion]>;
@@ -871,66 +778,6 @@
                                     FeatureFuseAES,
                                     FeatureFuseCryptoEOR,
                                     FeatureZCRegMove,
-<<<<<<< HEAD
-                                    FeatureZCZeroing,
-                                    FeatureFullFP16,
-                                    HasV8_3aOps
-                                    ]>;
-
-def ProcAppleA13 : SubtargetFeature<"apple-a13", "ARMProcFamily", "AppleA13",
-                                     "Apple A13", [
-                                     FeatureAlternateSExtLoadCVTF32Pattern,
-                                     FeatureArithmeticBccFusion,
-                                     FeatureArithmeticCbzFusion,
-                                     FeatureCrypto,
-                                     FeatureDisableLatencySchedHeuristic,
-                                     FeatureFPARMv8,
-                                     FeatureFuseAES,
-                                     FeatureFuseCryptoEOR,
-                                     FeatureNEON,
-                                     FeaturePerfMon,
-                                     FeatureZCRegMove,
-                                     FeatureZCZeroing,
-                                     FeatureFullFP16,
-                                     FeatureFP16FML,
-                                     FeatureSHA3,
-                                     HasV8_4aOps
-                                     ]>;
-
-def ProcAppleA14 : SubtargetFeature<"apple-a14", "ARMProcFamily", "AppleA14",
-                                     "Apple A14", [
-                                     FeatureAggressiveFMA,
-                                     FeatureAlternateSExtLoadCVTF32Pattern,
-                                     FeatureAltFPCmp,
-                                     FeatureArithmeticBccFusion,
-                                     FeatureArithmeticCbzFusion,
-                                     FeatureCrypto,
-                                     FeatureDisableLatencySchedHeuristic,
-                                     FeatureFPARMv8,
-                                     FeatureFRInt3264,
-                                     FeatureFuseAddress,
-                                     FeatureFuseAES,
-                                     FeatureFuseArithmeticLogic,
-                                     FeatureFuseCCSelect,
-                                     FeatureFuseCryptoEOR,
-                                     FeatureFuseLiterals,
-                                     FeatureNEON,
-                                     FeaturePerfMon,
-                                     FeatureSpecRestrict,
-                                     FeatureSSBS,
-                                     FeatureSB,
-                                     FeaturePredRes,
-                                     FeatureCacheDeepPersist,
-                                     FeatureZCRegMove,
-                                     FeatureZCZeroing,
-                                     FeatureFullFP16,
-                                     FeatureFP16FML,
-                                     FeatureSHA3,
-                                     HasV8_4aOps
-                                     ]>;
-
-def ProcExynosM3 : SubtargetFeature<"exynosm3", "ARMProcFamily", "ExynosM3",
-=======
                                     FeatureZCZeroing]
                                     >;
 
@@ -963,7 +810,6 @@
                                     FeatureZCZeroing]>;
 
 def TuneExynosM3 : SubtargetFeature<"exynosm3", "ARMProcFamily", "ExynosM3",
->>>>>>> 2ab1d525
                                     "Samsung Exynos-M3 processors",
                                     [FeatureExynosCheapAsMoveHandling,
                                      FeatureForce32BitJumpTables,
@@ -1011,65 +857,18 @@
 
 def TuneNeoverseE1 : SubtargetFeature<"neoversee1", "ARMProcFamily", "NeoverseE1",
                                       "Neoverse E1 ARM processors", [
-<<<<<<< HEAD
-                                      HasV8_2aOps,
-                                      FeatureCrypto,
-                                      FeatureDotProd,
-                                      FeatureFPARMv8,
-                                      FeatureFullFP16,
-                                      FeatureNEON,
-                                      FeatureRCPC,
-                                      FeatureSSBS,
-                                      FeaturePostRAScheduler,
-                                      FeatureUseAA,
-                                      FeatureFuseAES,
-=======
                                       FeaturePostRAScheduler,
                                       FeatureFuseAES
->>>>>>> 2ab1d525
                                       ]>;
 
 def TuneNeoverseN1 : SubtargetFeature<"neoversen1", "ARMProcFamily", "NeoverseN1",
                                       "Neoverse N1 ARM processors", [
-<<<<<<< HEAD
-                                      HasV8_2aOps,
-                                      FeatureCrypto,
-                                      FeatureDotProd,
-                                      FeatureFPARMv8,
-                                      FeatureFullFP16,
-                                      FeatureNEON,
-                                      FeatureRCPC,
-                                      FeatureSPE,
-                                      FeatureSSBS,
-                                      FeaturePostRAScheduler,
-                                      FeatureUseAA,
-                                      FeatureFuseAES,
-=======
                                       FeaturePostRAScheduler,
                                       FeatureFuseAES
->>>>>>> 2ab1d525
                                       ]>;
 
 def TuneNeoverseN2 : SubtargetFeature<"neoversen2", "ARMProcFamily", "NeoverseN2",
                                       "Neoverse N2 ARM processors", [
-<<<<<<< HEAD
-                                      HasV8_5aOps,
-                                      FeatureBF16,
-                                      FeatureETE,
-                                      FeatureMatMulInt8,
-                                      FeatureMTE,
-                                      FeatureSVE2,
-                                      FeatureSVE2BitPerm,
-                                      FeatureTRBE,
-                                      FeaturePostRAScheduler,
-                                      FeatureUseAA,
-                                      FeatureCrypto,
-                                      FeatureFuseAES,
-                                      ]>;
-
-def ProcNeoverseV1 : SubtargetFeature<"neoversev1", "ARMProcFamily",
-                                      "NeoverseV1",
-=======
                                       FeaturePostRAScheduler,
                                       FeatureFuseAES
                                       ]>;
@@ -1080,22 +879,9 @@
                                       ]>;
 
 def TuneNeoverseV1 : SubtargetFeature<"neoversev1", "ARMProcFamily", "NeoverseV1",
->>>>>>> 2ab1d525
                                       "Neoverse V1 ARM processors", [
                                       FeatureFuseAES,
-<<<<<<< HEAD
-                                      FeatureMatMulInt8,
-                                      FeatureNEON,
-                                      FeaturePerfMon,
-                                      FeaturePostRAScheduler,
-                                      FeatureUseAA,
-                                      FeatureRandGen,
-                                      FeatureSPE,
-                                      FeatureSSBS,
-                                      FeatureSVE]>;
-=======
                                       FeaturePostRAScheduler]>;
->>>>>>> 2ab1d525
 
 def TuneSaphira  : SubtargetFeature<"saphira", "ARMProcFamily", "Saphira",
                                    "Qualcomm Saphira processors", [
@@ -1348,16 +1134,6 @@
                      [TuneAppleA7]>;
 
 // iPhone and iPad CPUs
-<<<<<<< HEAD
-def : ProcessorModel<"apple-a7", CycloneModel, [ProcAppleA7]>;
-def : ProcessorModel<"apple-a8", CycloneModel, [ProcAppleA7]>;
-def : ProcessorModel<"apple-a9", CycloneModel, [ProcAppleA7]>;
-def : ProcessorModel<"apple-a10", CycloneModel, [ProcAppleA10]>;
-def : ProcessorModel<"apple-a11", CycloneModel, [ProcAppleA11]>;
-def : ProcessorModel<"apple-a12", CycloneModel, [ProcAppleA12]>;
-def : ProcessorModel<"apple-a13", CycloneModel, [ProcAppleA13]>;
-def : ProcessorModel<"apple-a14", CycloneModel, [ProcAppleA14]>;
-=======
 def : ProcessorModel<"apple-a7", CycloneModel, ProcessorFeatures.AppleA7,
                      [TuneAppleA7]>;
 def : ProcessorModel<"apple-a8", CycloneModel, ProcessorFeatures.AppleA7,
@@ -1378,7 +1154,6 @@
 // Mac CPUs
 def : ProcessorModel<"apple-m1", CycloneModel, ProcessorFeatures.AppleA14,
                      [TuneAppleA14]>;
->>>>>>> 2ab1d525
 
 // watch CPUs.
 def : ProcessorModel<"apple-s4", CycloneModel, ProcessorFeatures.AppleA12,
