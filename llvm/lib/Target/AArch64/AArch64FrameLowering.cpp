--- conflicted
+++ resolved
@@ -258,15 +258,9 @@
   // Bail on stack adjustment needed on return for simplicity.
   const MachineFrameInfo &MFI = MF.getFrameInfo();
   const TargetRegisterInfo *RegInfo = MF.getSubtarget().getRegisterInfo();
-<<<<<<< HEAD
-  if (MFI.hasVarSizedObjects() || RegInfo->needsStackRealignment(MF))
-    return false;
-  if (Exit && getArgumentPopSize(MF, *Exit))
-=======
   if (MFI.hasVarSizedObjects() || RegInfo->hasStackRealignment(MF))
     return false;
   if (Exit && getArgumentStackToRestore(MF, *Exit))
->>>>>>> 2ab1d525
     return false;
 
   return true;
@@ -364,7 +358,6 @@
 /// pointer register.
 bool AArch64FrameLowering::hasFP(const MachineFunction &MF) const {
   const MachineFrameInfo &MFI = MF.getFrameInfo();
-  const AArch64FunctionInfo *AFI = MF.getInfo<AArch64FunctionInfo>();
   const TargetRegisterInfo *RegInfo = MF.getSubtarget().getRegisterInfo();
   // Win64 EH requires a frame pointer if funclets are present, as the locals
   // are accessed off the frame pointer in both the parent function and the
@@ -388,14 +381,6 @@
   // DefaultSafeSPDisplacement is fine as we only emergency spill GP regs.
   if (!MFI.isMaxCallFrameSizeComputed() ||
       MFI.getMaxCallFrameSize() > DefaultSafeSPDisplacement)
-    return true;
-  // If there are both SVE and non-SVE objects on the stack, make the frame
-  // pointer available since it may be more performant to use it.
-  uint64_t CalleeStackSize = AFI->isCalleeSavedStackSizeComputed()
-                                 ? AFI->getCalleeSavedStackSize()
-                                 : 0;
-  uint64_t NonSVEStackSize = MFI.getStackSize() - CalleeStackSize;
-  if (AFI->getStackSizeSVE() && NonSVEStackSize)
     return true;
 
   return false;
@@ -1308,8 +1293,6 @@
     if (CombineSPBump)
       FPOffset += AFI->getLocalStackSize();
 
-<<<<<<< HEAD
-=======
     if (AFI->hasSwiftAsyncContext()) {
       // Before we update the live FP we have to ensure there's a valid (or
       // null) asynchronous context in its slot just before FP in the frame
@@ -1325,7 +1308,6 @@
           .setMIFlags(MachineInstr::FrameSetup);
     }
 
->>>>>>> 2ab1d525
     if (HomPrologEpilog) {
       auto Prolog = MBBI;
       --Prolog;
@@ -1778,11 +1760,7 @@
 
     // Adjust local stack
     emitFrameOffset(MBB, LastPopI, DL, AArch64::SP, AArch64::SP,
-<<<<<<< HEAD
-                    StackOffset::getFixed(-AFI->getLocalStackSize()), TII,
-=======
                     StackOffset::getFixed(AFI->getLocalStackSize()), TII,
->>>>>>> 2ab1d525
                     MachineInstr::FrameDestroy, false, NeedsWinCFI);
 
     // SP has been already adjusted while restoring callee save regs.
@@ -2083,6 +2061,10 @@
   // right thing for the emergency spill slot.
   bool UseFP = false;
   if (AFI->hasStackFrame() && !isSVE) {
+    // We shouldn't prefer using the FP when there is an SVE area
+    // in between the FP and the non-SVE locals/spills.
+    PreferFP &= !SVEStackSize;
+
     // Note: Keeping the following as multiple 'if' statements rather than
     // merging to a single expression for readability.
     //
@@ -2102,10 +2084,6 @@
       // via the FP and the SP, use whichever is closest.
       bool FPOffsetFits = !ForSimm || FPOffset >= -256;
       PreferFP |= Offset > -FPOffset;
-
-      // The FP offset will not fit if there is an SVE area in the way.
-      if (SVEStackSize && FPOffset < 0)
-        FPOffsetFits = false;
 
       if (MFI.hasVarSizedObjects()) {
         // If we have variable sized objects, we can use either FP or BP, as the
@@ -2551,13 +2529,7 @@
     }
     return true;
   }
-<<<<<<< HEAD
-  for (auto RPII = RegPairs.rbegin(), RPIE = RegPairs.rend(); RPII != RPIE;
-       ++RPII) {
-    RegPairInfo RPI = *RPII;
-=======
   for (const RegPairInfo &RPI : llvm::reverse(RegPairs)) {
->>>>>>> 2ab1d525
     unsigned Reg1 = RPI.Reg1;
     unsigned Reg2 = RPI.Reg2;
     unsigned StrOpc;
