--- conflicted
+++ resolved
@@ -1011,8 +1011,6 @@
 def : SHA3_pattern<EOR3, int_aarch64_crypto_eor3u, v4i32>;
 def : SHA3_pattern<EOR3, int_aarch64_crypto_eor3u, v2i64>;
 
-<<<<<<< HEAD
-=======
 class EOR3_pattern<ValueType VecTy>
   : Pat<(xor (xor (VecTy V128:$Vn), (VecTy V128:$Vm)), (VecTy V128:$Va)),
         (EOR3 (VecTy V128:$Vn), (VecTy V128:$Vm), (VecTy V128:$Va))>;
@@ -1022,7 +1020,6 @@
 def : EOR3_pattern<v4i32>;
 def : EOR3_pattern<v2i64>;
 
->>>>>>> 2ab1d525
 def : SHA3_pattern<BCAX, int_aarch64_crypto_bcaxu, v16i8>;
 def : SHA3_pattern<BCAX, int_aarch64_crypto_bcaxu, v8i16>;
 def : SHA3_pattern<BCAX, int_aarch64_crypto_bcaxu, v4i32>;
