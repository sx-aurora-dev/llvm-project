--- conflicted
+++ resolved
@@ -24,12 +24,6 @@
          [{ return matchICmpRedundantTrunc(*${root}, MRI, Helper.getKnownBits(), ${matchinfo}); }]),
   (apply [{ applyICmpRedundantTrunc(*${root}, MRI, B, Observer, ${matchinfo}); }])>;
 
-<<<<<<< HEAD
-def AArch64PreLegalizerCombinerHelper: GICombinerHelper<
-  "AArch64GenPreLegalizerCombinerHelper", [all_combines,
-                                           fconstant_to_constant,
-                                           icmp_redundant_trunc]> {
-=======
 // AArch64-specific offset folding for G_GLOBAL_VALUE.
 def fold_global_offset_matchdata : GIDefMatchData<"std::pair<uint64_t, uint64_t>">;
 def fold_global_offset : GICombineRule<
@@ -44,7 +38,6 @@
                                            fconstant_to_constant,
                                            icmp_redundant_trunc,
                                            fold_global_offset]> {
->>>>>>> 2ab1d525
   let DisableRuleOption = "aarch64prelegalizercombiner-disable-rule";
   let StateClass = "AArch64PreLegalizerCombinerHelperState";
   let AdditionalArguments = [];
@@ -175,8 +168,6 @@
 
 def build_vector_lowering : GICombineGroup<[build_vector_to_dup]>;
 
-<<<<<<< HEAD
-=======
 def lower_vector_fcmp : GICombineRule<
   (defs root:$root),
   (match (wip_match_opcode G_FCMP):$root,
@@ -212,19 +203,14 @@
   (apply [{ applySplitStoreZero128(*${d}, MRI, B, Observer); }])
 >;
 
->>>>>>> 2ab1d525
 // Post-legalization combines which should happen at all optimization levels.
 // (E.g. ones that facilitate matching for the selector) For example, matching
 // pseudos.
 def AArch64PostLegalizerLoweringHelper
     : GICombinerHelper<"AArch64GenPostLegalizerLoweringHelper",
                        [shuffle_vector_lowering, vashr_vlshr_imm,
-<<<<<<< HEAD
-                        icmp_lowering, build_vector_lowering]> {
-=======
                         icmp_lowering, build_vector_lowering,
                         lower_vector_fcmp, form_truncstore]> {
->>>>>>> 2ab1d525
   let DisableRuleOption = "aarch64postlegalizerlowering-disable-rule";
 }
 
@@ -236,9 +222,6 @@
                         hoist_logic_op_with_same_opcode_hands,
                         redundant_and, xor_of_and_with_same_reg,
                         extractvecelt_pairwise_add, redundant_or,
-<<<<<<< HEAD
-                        mul_const, redundant_sext_inreg]> {
-=======
                         mul_const, redundant_sext_inreg,
                         form_bitfield_extract, rotate_out_of_range,
                         icmp_to_true_false_known_bits, merge_unmerge,
@@ -246,6 +229,5 @@
                         constant_fold, identity_combines,
                         ptr_add_immed_chain, overlapping_and,
                         split_store_zero_128]> {
->>>>>>> 2ab1d525
   let DisableRuleOption = "aarch64postlegalizercombiner-disable-rule";
 }