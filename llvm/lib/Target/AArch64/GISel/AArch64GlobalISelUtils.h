//===- AArch64GlobalISelUtils.h ----------------------------------*- C++ -*-==//
//
// Part of the LLVM Project, under the Apache License v2.0 with LLVM Exceptions.
// See https://llvm.org/LICENSE.txt for license information.
// SPDX-License-Identifier: Apache-2.0 WITH LLVM-exception
//
//===----------------------------------------------------------------------===//
/// \file APIs for AArch64-specific helper functions used in the GlobalISel
/// pipeline.
//===----------------------------------------------------------------------===//

#ifndef LLVM_LIB_TARGET_AARCH64_GISEL_AARCH64GLOBALISELUTILS_H
#define LLVM_LIB_TARGET_AARCH64_GISEL_AARCH64GLOBALISELUTILS_H
<<<<<<< HEAD

#include "llvm/ADT/Optional.h"
#include "llvm/CodeGen/GlobalISel/Utils.h"
#include "llvm/CodeGen/Register.h"
=======
#include "MCTargetDesc/AArch64AddressingModes.h"
#include "Utils/AArch64BaseInfo.h"
#include "llvm/ADT/Optional.h"
#include "llvm/CodeGen/GlobalISel/MachineIRBuilder.h"
#include "llvm/CodeGen/GlobalISel/Utils.h"
#include "llvm/CodeGen/Register.h"
#include "llvm/IR/InstrTypes.h"
>>>>>>> a2ce6ee6
#include <cstdint>

namespace llvm {

namespace AArch64GISelUtils {

/// \returns true if \p C is a legal immediate operand for an arithmetic
/// instruction.
constexpr bool isLegalArithImmed(const uint64_t C) {
  return (C >> 12 == 0) || ((C & 0xFFFULL) == 0 && C >> 24 == 0);
}

/// \returns A value when \p MI is a vector splat of a Register or constant.
/// Checks for generic opcodes and AArch64-specific generic opcodes.
Optional<RegOrConstant> getAArch64VectorSplat(const MachineInstr &MI,
                                              const MachineRegisterInfo &MRI);

/// \returns A value when \p MI is a constant vector splat.
/// Checks for generic opcodes and AArch64-specific generic opcodes.
Optional<int64_t> getAArch64VectorSplatScalar(const MachineInstr &MI,
                                              const MachineRegisterInfo &MRI);

<<<<<<< HEAD
=======
/// \returns true if \p MaybeSub and \p Pred are part of a CMN tree for an
/// integer compare.
bool isCMN(const MachineInstr *MaybeSub, const CmpInst::Predicate &Pred,
           const MachineRegisterInfo &MRI);

/// Replace a G_MEMSET with a value of 0 with a G_BZERO instruction if it is
/// supported and beneficial to do so.
///
/// \note This only applies on Darwin.
///
/// \returns true if \p MI was replaced with a G_BZERO.
bool tryEmitBZero(MachineInstr &MI, MachineIRBuilder &MIRBuilder, bool MinSize);

/// Find the AArch64 condition codes necessary to represent \p P for a scalar
/// floating point comparison.
///
/// \param [out] CondCode is the first condition code.
/// \param [out] CondCode2 is the second condition code if necessary.
/// AArch64CC::AL otherwise.
void changeFCMPPredToAArch64CC(const CmpInst::Predicate P,
                               AArch64CC::CondCode &CondCode,
                               AArch64CC::CondCode &CondCode2);

/// Find the AArch64 condition codes necessary to represent \p P for a vector
/// floating point comparison.
///
/// \param [out] CondCode - The first condition code.
/// \param [out] CondCode2 - The second condition code if necessary.
/// AArch64CC::AL otherwise.
/// \param [out] Invert - True if the comparison must be inverted with a NOT.
void changeVectorFCMPPredToAArch64CC(const CmpInst::Predicate P,
                                     AArch64CC::CondCode &CondCode,
                                     AArch64CC::CondCode &CondCode2,
                                     bool &Invert);

>>>>>>> a2ce6ee6
} // namespace AArch64GISelUtils
} // namespace llvm

#endif<|MERGE_RESOLUTION|>--- conflicted
+++ resolved
@@ -11,12 +11,6 @@
 
 #ifndef LLVM_LIB_TARGET_AARCH64_GISEL_AARCH64GLOBALISELUTILS_H
 #define LLVM_LIB_TARGET_AARCH64_GISEL_AARCH64GLOBALISELUTILS_H
-<<<<<<< HEAD
-
-#include "llvm/ADT/Optional.h"
-#include "llvm/CodeGen/GlobalISel/Utils.h"
-#include "llvm/CodeGen/Register.h"
-=======
 #include "MCTargetDesc/AArch64AddressingModes.h"
 #include "Utils/AArch64BaseInfo.h"
 #include "llvm/ADT/Optional.h"
@@ -24,7 +18,6 @@
 #include "llvm/CodeGen/GlobalISel/Utils.h"
 #include "llvm/CodeGen/Register.h"
 #include "llvm/IR/InstrTypes.h"
->>>>>>> a2ce6ee6
 #include <cstdint>
 
 namespace llvm {
@@ -47,8 +40,6 @@
 Optional<int64_t> getAArch64VectorSplatScalar(const MachineInstr &MI,
                                               const MachineRegisterInfo &MRI);
 
-<<<<<<< HEAD
-=======
 /// \returns true if \p MaybeSub and \p Pred are part of a CMN tree for an
 /// integer compare.
 bool isCMN(const MachineInstr *MaybeSub, const CmpInst::Predicate &Pred,
@@ -84,7 +75,6 @@
                                      AArch64CC::CondCode &CondCode2,
                                      bool &Invert);
 
->>>>>>> a2ce6ee6
 } // namespace AArch64GISelUtils
 } // namespace llvm
 
