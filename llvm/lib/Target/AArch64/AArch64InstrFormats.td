//===- AArch64InstrFormats.td - AArch64 Instruction Formats --*- tblgen -*-===//
//
// Part of the LLVM Project, under the Apache License v2.0 with LLVM Exceptions.
// See https://llvm.org/LICENSE.txt for license information.
// SPDX-License-Identifier: Apache-2.0 WITH LLVM-exception
//
//===----------------------------------------------------------------------===//

//===----------------------------------------------------------------------===//
//  Describe AArch64 instructions format here
//

// Format specifies the encoding used by the instruction.  This is part of the
// ad-hoc solution used to emit machine instruction encodings by our machine
// code emitter.
class Format<bits<2> val> {
  bits<2> Value = val;
}

def PseudoFrm   : Format<0>;
def NormalFrm   : Format<1>; // Do we need any others?

// Enum describing whether an instruction is
// destructive in its first source operand.
class DestructiveInstTypeEnum<bits<4> val> {
  bits<4> Value = val;
}
def NotDestructive                : DestructiveInstTypeEnum<0>;
// Destructive in its first operand and can be MOVPRFX'd, but has no other
// special properties.
def DestructiveOther              : DestructiveInstTypeEnum<1>;
def DestructiveUnary              : DestructiveInstTypeEnum<2>;
def DestructiveBinaryImm          : DestructiveInstTypeEnum<3>;
def DestructiveBinaryShImmUnpred  : DestructiveInstTypeEnum<4>;
def DestructiveBinary             : DestructiveInstTypeEnum<5>;
def DestructiveBinaryComm         : DestructiveInstTypeEnum<6>;
def DestructiveBinaryCommWithRev  : DestructiveInstTypeEnum<7>;
def DestructiveTernaryCommWithRev : DestructiveInstTypeEnum<8>;
def DestructiveUnaryPassthru      : DestructiveInstTypeEnum<9>;

class FalseLanesEnum<bits<2> val> {
  bits<2> Value = val;
}
def FalseLanesNone  : FalseLanesEnum<0>;
def FalseLanesZero  : FalseLanesEnum<1>;
def FalseLanesUndef : FalseLanesEnum<2>;

// AArch64 Instruction Format
class AArch64Inst<Format f, string cstr> : Instruction {
  field bits<32> Inst; // Instruction encoding.
  // Mask of bits that cause an encoding to be UNPREDICTABLE.
  // If a bit is set, then if the corresponding bit in the
  // target encoding differs from its value in the "Inst" field,
  // the instruction is UNPREDICTABLE (SoftFail in abstract parlance).
  field bits<32> Unpredictable = 0;
  // SoftFail is the generic name for this field, but we alias it so
  // as to make it more obvious what it means in ARM-land.
  field bits<32> SoftFail = Unpredictable;
  let Namespace   = "AArch64";
  Format F        = f;
  bits<2> Form    = F.Value;

  // Defaults
  bit isWhile = 0;
  bit isPTestLike = 0;
  FalseLanesEnum FalseLanes = FalseLanesNone;
  DestructiveInstTypeEnum DestructiveInstType = NotDestructive;
  ElementSizeEnum ElementSize = ElementSizeNone;

  let TSFlags{10}  = isPTestLike;
  let TSFlags{9}   = isWhile;
  let TSFlags{8-7} = FalseLanes.Value;
  let TSFlags{6-3} = DestructiveInstType.Value;
  let TSFlags{2-0} = ElementSize.Value;

  let Pattern     = [];
  let Constraints = cstr;
}

class InstSubst<string Asm, dag Result, bit EmitPriority = 0>
  : InstAlias<Asm, Result, EmitPriority>, Requires<[UseNegativeImmediates]>;

// Pseudo instructions (don't have encoding information)
class Pseudo<dag oops, dag iops, list<dag> pattern, string cstr = "">
    : AArch64Inst<PseudoFrm, cstr> {
  dag OutOperandList = oops;
  dag InOperandList  = iops;
  let Pattern        = pattern;
  let isCodeGenOnly  = 1;
  let isPseudo       = 1;
}

// Real instructions (have encoding information)
class EncodedI<string cstr, list<dag> pattern> : AArch64Inst<NormalFrm, cstr> {
  let Pattern = pattern;
  let Size = 4;
}

// Normal instructions
class I<dag oops, dag iops, string asm, string operands, string cstr,
        list<dag> pattern>
    : EncodedI<cstr, pattern> {
  dag OutOperandList = oops;
  dag InOperandList  = iops;
  let AsmString      = !strconcat(asm, operands);
}

class TriOpFrag<dag res> : PatFrag<(ops node:$LHS, node:$MHS, node:$RHS), res>;
class BinOpFrag<dag res> : PatFrag<(ops node:$LHS, node:$RHS), res>;
class UnOpFrag<dag res>  : PatFrag<(ops node:$LHS), res>;

// Helper fragment for an extract of the high portion of a 128-bit vector.
def extract_high_v16i8 :
   UnOpFrag<(extract_subvector (v16i8 node:$LHS), (i64 8))>;
def extract_high_v8i16 :
   UnOpFrag<(extract_subvector (v8i16 node:$LHS), (i64 4))>;
def extract_high_v4i32 :
   UnOpFrag<(extract_subvector (v4i32 node:$LHS), (i64 2))>;
def extract_high_v2i64 :
   UnOpFrag<(extract_subvector (v2i64 node:$LHS), (i64 1))>;

//===----------------------------------------------------------------------===//
// Asm Operand Classes.
//

// Shifter operand for arithmetic shifted encodings.
def ShifterOperand : AsmOperandClass {
  let Name = "Shifter";
}

// Shifter operand for mov immediate encodings.
def MovImm32ShifterOperand : AsmOperandClass {
  let SuperClasses = [ShifterOperand];
  let Name = "MovImm32Shifter";
  let RenderMethod = "addShifterOperands";
  let DiagnosticType = "InvalidMovImm32Shift";
}
def MovImm64ShifterOperand : AsmOperandClass {
  let SuperClasses = [ShifterOperand];
  let Name = "MovImm64Shifter";
  let RenderMethod = "addShifterOperands";
  let DiagnosticType = "InvalidMovImm64Shift";
}

// Shifter operand for arithmetic register shifted encodings.
class ArithmeticShifterOperand<int width> : AsmOperandClass {
  let SuperClasses = [ShifterOperand];
  let Name = "ArithmeticShifter" # width;
  let PredicateMethod = "isArithmeticShifter<" # width # ">";
  let RenderMethod = "addShifterOperands";
  let DiagnosticType = "AddSubRegShift" # width;
}

def ArithmeticShifterOperand32 : ArithmeticShifterOperand<32>;
def ArithmeticShifterOperand64 : ArithmeticShifterOperand<64>;

// Shifter operand for logical register shifted encodings.
class LogicalShifterOperand<int width> : AsmOperandClass {
  let SuperClasses = [ShifterOperand];
  let Name = "LogicalShifter" # width;
  let PredicateMethod = "isLogicalShifter<" # width # ">";
  let RenderMethod = "addShifterOperands";
  let DiagnosticType = "AddSubRegShift" # width;
}

def LogicalShifterOperand32 : LogicalShifterOperand<32>;
def LogicalShifterOperand64 : LogicalShifterOperand<64>;

// Shifter operand for logical vector 128/64-bit shifted encodings.
def LogicalVecShifterOperand : AsmOperandClass {
  let SuperClasses = [ShifterOperand];
  let Name = "LogicalVecShifter";
  let RenderMethod = "addShifterOperands";
}
def LogicalVecHalfWordShifterOperand : AsmOperandClass {
  let SuperClasses = [LogicalVecShifterOperand];
  let Name = "LogicalVecHalfWordShifter";
  let RenderMethod = "addShifterOperands";
}

// The "MSL" shifter on the vector MOVI instruction.
def MoveVecShifterOperand : AsmOperandClass {
  let SuperClasses = [ShifterOperand];
  let Name = "MoveVecShifter";
  let RenderMethod = "addShifterOperands";
}

// Extend operand for arithmetic encodings.
def ExtendOperand : AsmOperandClass {
  let Name = "Extend";
  let DiagnosticType = "AddSubRegExtendLarge";
}
def ExtendOperand64 : AsmOperandClass {
  let SuperClasses = [ExtendOperand];
  let Name = "Extend64";
  let DiagnosticType = "AddSubRegExtendSmall";
}
// 'extend' that's a lsl of a 64-bit register.
def ExtendOperandLSL64 : AsmOperandClass {
  let SuperClasses = [ExtendOperand];
  let Name = "ExtendLSL64";
  let RenderMethod = "addExtend64Operands";
  let DiagnosticType = "AddSubRegExtendLarge";
}

// 8-bit floating-point immediate encodings.
def FPImmOperand : AsmOperandClass {
  let Name = "FPImm";
  let ParserMethod = "tryParseFPImm<true>";
  let DiagnosticType = "InvalidFPImm";
}

def CondCode : AsmOperandClass {
  let Name = "CondCode";
  let DiagnosticType = "InvalidCondCode";
}

// A 32-bit register pasrsed as 64-bit
def GPR32as64Operand : AsmOperandClass {
  let Name = "GPR32as64";
  let ParserMethod =
      "tryParseGPROperand<false, RegConstraintEqualityTy::EqualsSubReg>";
}
def GPR32as64 : RegisterOperand<GPR32> {
  let ParserMatchClass = GPR32as64Operand;
}

// A 64-bit register pasrsed as 32-bit
def GPR64as32Operand : AsmOperandClass {
  let Name = "GPR64as32";
  let ParserMethod =
      "tryParseGPROperand<false, RegConstraintEqualityTy::EqualsSuperReg>";
}
def GPR64as32 : RegisterOperand<GPR64, "printGPR64as32"> {
  let ParserMatchClass = GPR64as32Operand;
}

// 8-bit immediate for AdvSIMD where 64-bit values of the form:
// aaaaaaaa bbbbbbbb cccccccc dddddddd eeeeeeee ffffffff gggggggg hhhhhhhh
// are encoded as the eight bit value 'abcdefgh'.
def SIMDImmType10Operand : AsmOperandClass { let Name = "SIMDImmType10"; }

class UImmScaledMemoryIndexed<int Width, int Scale> : AsmOperandClass {
  let Name = "UImm" # Width # "s" # Scale;
  let DiagnosticType = "InvalidMemoryIndexed" # Scale # "UImm" # Width;
  let RenderMethod = "addImmScaledOperands<" # Scale # ">";
  let PredicateMethod = "isUImmScaled<" # Width # ", " # Scale # ">";
}

class SImmScaledMemoryIndexed<int Width, int Scale> : AsmOperandClass {
  let Name = "SImm" # Width # "s" # Scale;
  let DiagnosticType = "InvalidMemoryIndexed" # Scale # "SImm" # Width;
  let RenderMethod = "addImmScaledOperands<" # Scale # ">";
  let PredicateMethod = "isSImmScaled<" # Width # ", " # Scale # ">";
}

//===----------------------------------------------------------------------===//
// Operand Definitions.
//

// ADR[P] instruction labels.
def AdrpOperand : AsmOperandClass {
  let Name = "AdrpLabel";
  let ParserMethod = "tryParseAdrpLabel";
  let DiagnosticType = "InvalidLabel";
}
def adrplabel : Operand<i64> {
  let EncoderMethod = "getAdrLabelOpValue";
  let PrintMethod = "printAdrpLabel";
  let ParserMatchClass = AdrpOperand;
  let OperandType = "OPERAND_PCREL";
}

def AdrOperand : AsmOperandClass {
  let Name = "AdrLabel";
  let ParserMethod = "tryParseAdrLabel";
  let DiagnosticType = "InvalidLabel";
}
def adrlabel : Operand<i64> {
  let EncoderMethod = "getAdrLabelOpValue";
  let ParserMatchClass = AdrOperand;
}

class SImmOperand<int width> : AsmOperandClass {
  let Name = "SImm" # width;
  let DiagnosticType = "InvalidMemoryIndexedSImm" # width;
  let RenderMethod = "addImmOperands";
  let PredicateMethod = "isSImm<" # width # ">";
}


class AsmImmRange<int Low, int High> : AsmOperandClass {
  let Name = "Imm" # Low # "_" # High;
  let DiagnosticType = "InvalidImm" # Low # "_" # High;
  let RenderMethod = "addImmOperands";
  let PredicateMethod = "isImmInRange<" # Low # "," # High # ">";
}

// Authenticated loads for v8.3 can have scaled 10-bit immediate offsets.
def SImm10s8Operand : SImmScaledMemoryIndexed<10, 8>;
def simm10Scaled : Operand<i64> {
  let ParserMatchClass = SImm10s8Operand;
  let DecoderMethod = "DecodeSImm<10>";
  let PrintMethod = "printImmScale<8>";
}

def simm9s16 : Operand<i64> {
  let ParserMatchClass = SImmScaledMemoryIndexed<9, 16>;
  let DecoderMethod = "DecodeSImm<9>";
  let PrintMethod = "printImmScale<16>";
}

// uimm6 predicate - True if the immediate is in the range [0, 63].
def UImm6Operand : AsmOperandClass {
  let Name = "UImm6";
  let DiagnosticType = "InvalidImm0_63";
}

def uimm6 : Operand<i64>, ImmLeaf<i64, [{ return Imm >= 0 && Imm < 64; }]> {
  let ParserMatchClass = UImm6Operand;
}

def uimm16 : Operand<i16>, ImmLeaf<i16, [{return Imm >= 0 && Imm < 65536;}]>{
  let ParserMatchClass = AsmImmRange<0, 65535>;
}

def SImm9Operand : SImmOperand<9>;
def simm9 : Operand<i64>, ImmLeaf<i64, [{ return Imm >= -256 && Imm < 256; }]> {
  let ParserMatchClass = SImm9Operand;
  let DecoderMethod = "DecodeSImm<9>";
}

def SImm8Operand : SImmOperand<8>;
def simm8 : Operand<i32>, ImmLeaf<i32, [{ return Imm >= -128 && Imm < 128; }]> {
  let ParserMatchClass = SImm8Operand;
  let DecoderMethod = "DecodeSImm<8>";
}

def SImm6Operand : SImmOperand<6>;
def simm6_32b : Operand<i32>, ImmLeaf<i32, [{ return Imm >= -32 && Imm < 32; }]> {
  let ParserMatchClass = SImm6Operand;
  let DecoderMethod = "DecodeSImm<6>";
}

def SImm5Operand : SImmOperand<5>;
def simm5_64b : Operand<i64>, ImmLeaf<i64, [{ return Imm >= -16 && Imm < 16; }]> {
  let ParserMatchClass = SImm5Operand;
  let DecoderMethod = "DecodeSImm<5>";
}

def simm5_32b : Operand<i32>, ImmLeaf<i32, [{ return Imm >= -16 && Imm < 16; }]> {
  let ParserMatchClass = SImm5Operand;
  let DecoderMethod = "DecodeSImm<5>";
}

def simm5_8b : Operand<i32>, ImmLeaf<i32, [{ return (int8_t)Imm >= -16 && (int8_t)Imm < 16; }]> {
  let ParserMatchClass = SImm5Operand;
  let DecoderMethod = "DecodeSImm<5>";
  let PrintMethod = "printSImm<8>";
}

def simm5_16b : Operand<i32>, ImmLeaf<i32, [{ return (int16_t)Imm >= -16 && (int16_t)Imm < 16; }]> {
  let ParserMatchClass = SImm5Operand;
  let DecoderMethod = "DecodeSImm<5>";
  let PrintMethod = "printSImm<16>";
}

// simm7sN predicate - True if the immediate is a multiple of N in the range
// [-64 * N, 63 * N].

def SImm7s4Operand : SImmScaledMemoryIndexed<7, 4>;
def SImm7s8Operand : SImmScaledMemoryIndexed<7, 8>;
def SImm7s16Operand : SImmScaledMemoryIndexed<7, 16>;

def simm7s4 : Operand<i32> {
  let ParserMatchClass = SImm7s4Operand;
  let PrintMethod = "printImmScale<4>";
}

def simm7s8 : Operand<i32> {
  let ParserMatchClass = SImm7s8Operand;
  let PrintMethod = "printImmScale<8>";
}

def simm7s16 : Operand<i32> {
  let ParserMatchClass = SImm7s16Operand;
  let PrintMethod = "printImmScale<16>";
}

def am_sve_fi : ComplexPattern<iPTR, 2, "SelectAddrModeFrameIndexSVE", []>;

def am_indexed7s8   : ComplexPattern<iPTR, 2, "SelectAddrModeIndexed7S8", []>;
def am_indexed7s16  : ComplexPattern<iPTR, 2, "SelectAddrModeIndexed7S16", []>;
def am_indexed7s32  : ComplexPattern<iPTR, 2, "SelectAddrModeIndexed7S32", []>;
def am_indexed7s64  : ComplexPattern<iPTR, 2, "SelectAddrModeIndexed7S64", []>;
def am_indexed7s128 : ComplexPattern<iPTR, 2, "SelectAddrModeIndexed7S128", []>;

def am_indexedu6s128 : ComplexPattern<iPTR, 2, "SelectAddrModeIndexedU6S128", []>;
def am_indexeds9s128 : ComplexPattern<iPTR, 2, "SelectAddrModeIndexedS9S128", []>;

def UImmS1XForm : SDNodeXForm<imm, [{
  return CurDAG->getTargetConstant(N->getZExtValue(), SDLoc(N), MVT::i64);
}]>;
def UImmS2XForm : SDNodeXForm<imm, [{
  return CurDAG->getTargetConstant(N->getZExtValue() / 2, SDLoc(N), MVT::i64);
}]>;
def UImmS4XForm : SDNodeXForm<imm, [{
  return CurDAG->getTargetConstant(N->getZExtValue() / 4, SDLoc(N), MVT::i64);
}]>;
def UImmS8XForm : SDNodeXForm<imm, [{
  return CurDAG->getTargetConstant(N->getZExtValue() / 8, SDLoc(N), MVT::i64);
}]>;

// uimm5sN predicate - True if the immediate is a multiple of N in the range
// [0 * N, 32 * N].
def UImm5s2Operand : UImmScaledMemoryIndexed<5, 2>;
def UImm5s4Operand : UImmScaledMemoryIndexed<5, 4>;
def UImm5s8Operand : UImmScaledMemoryIndexed<5, 8>;

def uimm5s2 : Operand<i64>, ImmLeaf<i64,
                [{ return Imm >= 0 && Imm < (32*2) && ((Imm % 2) == 0); }],
                UImmS2XForm> {
  let ParserMatchClass = UImm5s2Operand;
  let PrintMethod = "printImmScale<2>";
}
def uimm5s4 : Operand<i64>, ImmLeaf<i64,
                [{ return Imm >= 0 && Imm < (32*4) && ((Imm % 4) == 0); }],
                UImmS4XForm> {
  let ParserMatchClass = UImm5s4Operand;
  let PrintMethod = "printImmScale<4>";
}
def uimm5s8 : Operand<i64>, ImmLeaf<i64,
                [{ return Imm >= 0 && Imm < (32*8) && ((Imm % 8) == 0); }],
                UImmS8XForm> {
  let ParserMatchClass = UImm5s8Operand;
  let PrintMethod = "printImmScale<8>";
}

// tuimm5sN predicate - similiar to uimm5sN, but use TImmLeaf (TargetConstant)
// instead of ImmLeaf (Constant)
def tuimm5s2 : Operand<i64>, TImmLeaf<i64,
                [{ return Imm >= 0 && Imm < (32*2) && ((Imm % 2) == 0); }],
                UImmS2XForm> {
  let ParserMatchClass = UImm5s2Operand;
  let PrintMethod = "printImmScale<2>";
}
def tuimm5s4 : Operand<i64>, TImmLeaf<i64,
                [{ return Imm >= 0 && Imm < (32*4) && ((Imm % 4) == 0); }],
                UImmS4XForm> {
  let ParserMatchClass = UImm5s4Operand;
  let PrintMethod = "printImmScale<4>";
}
def tuimm5s8 : Operand<i64>, TImmLeaf<i64,
                [{ return Imm >= 0 && Imm < (32*8) && ((Imm % 8) == 0); }],
                UImmS8XForm> {
  let ParserMatchClass = UImm5s8Operand;
  let PrintMethod = "printImmScale<8>";
}

// uimm6sN predicate - True if the immediate is a multiple of N in the range
// [0 * N, 64 * N].
def UImm6s1Operand : UImmScaledMemoryIndexed<6, 1>;
def UImm6s2Operand : UImmScaledMemoryIndexed<6, 2>;
def UImm6s4Operand : UImmScaledMemoryIndexed<6, 4>;
def UImm6s8Operand : UImmScaledMemoryIndexed<6, 8>;
def UImm6s16Operand : UImmScaledMemoryIndexed<6, 16>;

def uimm6s1 : Operand<i64>, ImmLeaf<i64, [{ return Imm >= 0 && Imm < 64; }]> {
  let ParserMatchClass = UImm6s1Operand;
}
def uimm6s2 : Operand<i64>, ImmLeaf<i64,
[{ return Imm >= 0 && Imm < (64*2) && ((Imm % 2) == 0); }]> {
  let PrintMethod = "printImmScale<2>";
  let ParserMatchClass = UImm6s2Operand;
}
def uimm6s4 : Operand<i64>, ImmLeaf<i64,
[{ return Imm >= 0 && Imm < (64*4) && ((Imm % 4) == 0); }]> {
  let PrintMethod = "printImmScale<4>";
  let ParserMatchClass = UImm6s4Operand;
}
def uimm6s8 : Operand<i64>, ImmLeaf<i64,
[{ return Imm >= 0 && Imm < (64*8) && ((Imm % 8) == 0); }]> {
  let PrintMethod = "printImmScale<8>";
  let ParserMatchClass = UImm6s8Operand;
}
def uimm6s16 : Operand<i64>, ImmLeaf<i64,
[{ return Imm >= 0 && Imm < (64*16) && ((Imm % 16) == 0); }]> {
  let PrintMethod = "printImmScale<16>";
  let ParserMatchClass = UImm6s16Operand;
}

def SImmS2XForm : SDNodeXForm<imm, [{
  return CurDAG->getTargetConstant(N->getSExtValue() / 2, SDLoc(N), MVT::i64);
}]>;
def SImmS3XForm : SDNodeXForm<imm, [{
  return CurDAG->getTargetConstant(N->getSExtValue() / 3, SDLoc(N), MVT::i64);
}]>;
def SImmS4XForm : SDNodeXForm<imm, [{
  return CurDAG->getTargetConstant(N->getSExtValue() / 4, SDLoc(N), MVT::i64);
}]>;
def SImmS16XForm : SDNodeXForm<imm, [{
  return CurDAG->getTargetConstant(N->getSExtValue() / 16, SDLoc(N), MVT::i64);
}]>;
def SImmS32XForm : SDNodeXForm<imm, [{
  return CurDAG->getTargetConstant(N->getSExtValue() / 32, SDLoc(N), MVT::i64);
}]>;

// simm6sN predicate - True if the immediate is a multiple of N in the range
// [-32 * N, 31 * N].
def SImm6s1Operand : SImmScaledMemoryIndexed<6, 1>;
def simm6s1 : Operand<i64>, ImmLeaf<i64, [{ return Imm >= -32 && Imm < 32; }]> {
  let ParserMatchClass = SImm6s1Operand;
  let DecoderMethod = "DecodeSImm<6>";
}

// simm4sN predicate - True if the immediate is a multiple of N in the range
// [ -8* N, 7 * N].
def SImm4s1Operand  : SImmScaledMemoryIndexed<4, 1>;
def SImm4s2Operand  : SImmScaledMemoryIndexed<4, 2>;
def SImm4s3Operand  : SImmScaledMemoryIndexed<4, 3>;
def SImm4s4Operand  : SImmScaledMemoryIndexed<4, 4>;
def SImm4s16Operand : SImmScaledMemoryIndexed<4, 16>;
def SImm4s32Operand : SImmScaledMemoryIndexed<4, 32>;

def simm4s1 : Operand<i64>, ImmLeaf<i64,
[{ return Imm >=-8  && Imm <= 7; }]> {
  let ParserMatchClass = SImm4s1Operand;
  let DecoderMethod = "DecodeSImm<4>";
}

def simm4s2 : Operand<i64>, ImmLeaf<i64,
[{ return Imm >=-16  && Imm <= 14 && (Imm % 2) == 0x0; }], SImmS2XForm> {
  let PrintMethod = "printImmScale<2>";
  let ParserMatchClass = SImm4s2Operand;
  let DecoderMethod = "DecodeSImm<4>";
}

def simm4s3 : Operand<i64>, ImmLeaf<i64,
[{ return Imm >=-24  && Imm <= 21 && (Imm % 3) == 0x0; }], SImmS3XForm> {
  let PrintMethod = "printImmScale<3>";
  let ParserMatchClass = SImm4s3Operand;
  let DecoderMethod = "DecodeSImm<4>";
}

def simm4s4 : Operand<i64>, ImmLeaf<i64,
[{ return Imm >=-32  && Imm <= 28 && (Imm % 4) == 0x0; }], SImmS4XForm> {
  let PrintMethod = "printImmScale<4>";
  let ParserMatchClass = SImm4s4Operand;
  let DecoderMethod = "DecodeSImm<4>";
}
def simm4s16 : Operand<i64>, ImmLeaf<i64,
[{ return Imm >=-128  && Imm <= 112 && (Imm % 16) == 0x0; }], SImmS16XForm> {
  let PrintMethod = "printImmScale<16>";
  let ParserMatchClass = SImm4s16Operand;
  let DecoderMethod = "DecodeSImm<4>";
}
def simm4s32 : Operand<i64>, ImmLeaf<i64,
[{ return Imm >=-256  && Imm <= 224 && (Imm % 32) == 0x0; }], SImmS32XForm> {
  let PrintMethod = "printImmScale<32>";
  let ParserMatchClass = SImm4s32Operand;
  let DecoderMethod = "DecodeSImm<4>";
}

def Imm1_8Operand : AsmImmRange<1, 8>;
def Imm1_16Operand : AsmImmRange<1, 16>;
def Imm1_32Operand : AsmImmRange<1, 32>;
def Imm1_64Operand : AsmImmRange<1, 64>;

class BranchTarget<int N> : AsmOperandClass {
  let Name = "BranchTarget" # N;
  let DiagnosticType = "InvalidLabel";
  let PredicateMethod = "isBranchTarget<" # N # ">";
}

class PCRelLabel<int N> : BranchTarget<N> {
  let Name = "PCRelLabel" # N;
}

def BranchTarget14Operand : BranchTarget<14>;
def BranchTarget26Operand : BranchTarget<26>;
def PCRelLabel19Operand   : PCRelLabel<19>;

def MovWSymbolG3AsmOperand : AsmOperandClass {
  let Name = "MovWSymbolG3";
  let RenderMethod = "addImmOperands";
}

def movw_symbol_g3 : Operand<i32> {
  let ParserMatchClass = MovWSymbolG3AsmOperand;
}

def MovWSymbolG2AsmOperand : AsmOperandClass {
  let Name = "MovWSymbolG2";
  let RenderMethod = "addImmOperands";
}

def movw_symbol_g2 : Operand<i32> {
  let ParserMatchClass = MovWSymbolG2AsmOperand;
}

def MovWSymbolG1AsmOperand : AsmOperandClass {
  let Name = "MovWSymbolG1";
  let RenderMethod = "addImmOperands";
}

def movw_symbol_g1 : Operand<i32> {
  let ParserMatchClass = MovWSymbolG1AsmOperand;
}

def MovWSymbolG0AsmOperand : AsmOperandClass {
  let Name = "MovWSymbolG0";
  let RenderMethod = "addImmOperands";
}

def movw_symbol_g0 : Operand<i32> {
  let ParserMatchClass = MovWSymbolG0AsmOperand;
}

class fixedpoint_i32<ValueType FloatVT>
  : Operand<FloatVT>,
    ComplexPattern<FloatVT, 1, "SelectCVTFixedPosOperand<32>", [fpimm, ld]> {
  let EncoderMethod = "getFixedPointScaleOpValue";
  let DecoderMethod = "DecodeFixedPointScaleImm32";
  let ParserMatchClass = Imm1_32Operand;
}

class fixedpoint_i64<ValueType FloatVT>
  : Operand<FloatVT>,
    ComplexPattern<FloatVT, 1, "SelectCVTFixedPosOperand<64>", [fpimm, ld]> {
  let EncoderMethod = "getFixedPointScaleOpValue";
  let DecoderMethod = "DecodeFixedPointScaleImm64";
  let ParserMatchClass = Imm1_64Operand;
}

def fixedpoint_f16_i32 : fixedpoint_i32<f16>;
def fixedpoint_f32_i32 : fixedpoint_i32<f32>;
def fixedpoint_f64_i32 : fixedpoint_i32<f64>;

def fixedpoint_f16_i64 : fixedpoint_i64<f16>;
def fixedpoint_f32_i64 : fixedpoint_i64<f32>;
def fixedpoint_f64_i64 : fixedpoint_i64<f64>;

def vecshiftR8 : Operand<i32>, ImmLeaf<i32, [{
  return (((uint32_t)Imm) > 0) && (((uint32_t)Imm) < 9);
}]> {
  let EncoderMethod = "getVecShiftR8OpValue";
  let DecoderMethod = "DecodeVecShiftR8Imm";
  let ParserMatchClass = Imm1_8Operand;
}
def vecshiftR16 : Operand<i32>, ImmLeaf<i32, [{
  return (((uint32_t)Imm) > 0) && (((uint32_t)Imm) < 17);
}]> {
  let EncoderMethod = "getVecShiftR16OpValue";
  let DecoderMethod = "DecodeVecShiftR16Imm";
  let ParserMatchClass = Imm1_16Operand;
}
def vecshiftR16Narrow : Operand<i32>, ImmLeaf<i32, [{
  return (((uint32_t)Imm) > 0) && (((uint32_t)Imm) < 9);
}]> {
  let EncoderMethod = "getVecShiftR16OpValue";
  let DecoderMethod = "DecodeVecShiftR16ImmNarrow";
  let ParserMatchClass = Imm1_8Operand;
}
def vecshiftR32 : Operand<i32>, ImmLeaf<i32, [{
  return (((uint32_t)Imm) > 0) && (((uint32_t)Imm) < 33);
}]> {
  let EncoderMethod = "getVecShiftR32OpValue";
  let DecoderMethod = "DecodeVecShiftR32Imm";
  let ParserMatchClass = Imm1_32Operand;
}
def vecshiftR32Narrow : Operand<i32>, ImmLeaf<i32, [{
  return (((uint32_t)Imm) > 0) && (((uint32_t)Imm) < 17);
}]> {
  let EncoderMethod = "getVecShiftR32OpValue";
  let DecoderMethod = "DecodeVecShiftR32ImmNarrow";
  let ParserMatchClass = Imm1_16Operand;
}
def vecshiftR64 : Operand<i32>, ImmLeaf<i32, [{
  return (((uint32_t)Imm) > 0) && (((uint32_t)Imm) < 65);
}]> {
  let EncoderMethod = "getVecShiftR64OpValue";
  let DecoderMethod = "DecodeVecShiftR64Imm";
  let ParserMatchClass = Imm1_64Operand;
}
def vecshiftR64Narrow : Operand<i32>, ImmLeaf<i32, [{
  return (((uint32_t)Imm) > 0) && (((uint32_t)Imm) < 33);
}]> {
  let EncoderMethod = "getVecShiftR64OpValue";
  let DecoderMethod = "DecodeVecShiftR64ImmNarrow";
  let ParserMatchClass = Imm1_32Operand;
}

// Same as vecshiftR#N, but use TargetConstant (TimmLeaf) instead of Constant
// (ImmLeaf)
def tvecshiftR8 : Operand<i32>, TImmLeaf<i32, [{
  return (((uint32_t)Imm) > 0) && (((uint32_t)Imm) < 9);
}]> {
  let EncoderMethod = "getVecShiftR8OpValue";
  let DecoderMethod = "DecodeVecShiftR8Imm";
  let ParserMatchClass = Imm1_8Operand;
}
def tvecshiftR16 : Operand<i32>, TImmLeaf<i32, [{
  return (((uint32_t)Imm) > 0) && (((uint32_t)Imm) < 17);
}]> {
  let EncoderMethod = "getVecShiftR16OpValue";
  let DecoderMethod = "DecodeVecShiftR16Imm";
  let ParserMatchClass = Imm1_16Operand;
}
def tvecshiftR32 : Operand<i32>, TImmLeaf<i32, [{
  return (((uint32_t)Imm) > 0) && (((uint32_t)Imm) < 33);
}]> {
  let EncoderMethod = "getVecShiftR32OpValue";
  let DecoderMethod = "DecodeVecShiftR32Imm";
  let ParserMatchClass = Imm1_32Operand;
}
def tvecshiftR64 : Operand<i32>, TImmLeaf<i32, [{
  return (((uint32_t)Imm) > 0) && (((uint32_t)Imm) < 65);
}]> {
  let EncoderMethod = "getVecShiftR64OpValue";
  let DecoderMethod = "DecodeVecShiftR64Imm";
  let ParserMatchClass = Imm1_64Operand;
}

def Imm0_0Operand : AsmImmRange<0, 0>;
def Imm0_1Operand : AsmImmRange<0, 1>;
def Imm0_3Operand : AsmImmRange<0, 3>;
def Imm0_7Operand : AsmImmRange<0, 7>;
def Imm0_15Operand : AsmImmRange<0, 15>;
def Imm0_31Operand : AsmImmRange<0, 31>;
def Imm0_63Operand : AsmImmRange<0, 63>;

def vecshiftL8 : Operand<i32>, ImmLeaf<i32, [{
  return (((uint32_t)Imm) < 8);
}]> {
  let EncoderMethod = "getVecShiftL8OpValue";
  let DecoderMethod = "DecodeVecShiftL8Imm";
  let ParserMatchClass = Imm0_7Operand;
}
def vecshiftL16 : Operand<i32>, ImmLeaf<i32, [{
  return (((uint32_t)Imm) < 16);
}]> {
  let EncoderMethod = "getVecShiftL16OpValue";
  let DecoderMethod = "DecodeVecShiftL16Imm";
  let ParserMatchClass = Imm0_15Operand;
}
def vecshiftL32 : Operand<i32>, ImmLeaf<i32, [{
  return (((uint32_t)Imm) < 32);
}]> {
  let EncoderMethod = "getVecShiftL32OpValue";
  let DecoderMethod = "DecodeVecShiftL32Imm";
  let ParserMatchClass = Imm0_31Operand;
}
def vecshiftL64 : Operand<i32>, ImmLeaf<i32, [{
  return (((uint32_t)Imm) < 64);
}]> {
  let EncoderMethod = "getVecShiftL64OpValue";
  let DecoderMethod = "DecodeVecShiftL64Imm";
  let ParserMatchClass = Imm0_63Operand;
}

// Same as vecshiftL#N, but use TargetConstant (TimmLeaf) instead of Constant
// (ImmLeaf)
def tvecshiftL8 : Operand<i32>, TImmLeaf<i32, [{
  return (((uint32_t)Imm) < 8);
}]> {
  let EncoderMethod = "getVecShiftL8OpValue";
  let DecoderMethod = "DecodeVecShiftL8Imm";
  let ParserMatchClass = Imm0_7Operand;
}
def tvecshiftL16 : Operand<i32>, TImmLeaf<i32, [{
  return (((uint32_t)Imm) < 16);
}]> {
  let EncoderMethod = "getVecShiftL16OpValue";
  let DecoderMethod = "DecodeVecShiftL16Imm";
  let ParserMatchClass = Imm0_15Operand;
}
def tvecshiftL32 : Operand<i32>, TImmLeaf<i32, [{
  return (((uint32_t)Imm) < 32);
}]> {
  let EncoderMethod = "getVecShiftL32OpValue";
  let DecoderMethod = "DecodeVecShiftL32Imm";
  let ParserMatchClass = Imm0_31Operand;
}
def tvecshiftL64 : Operand<i32>, TImmLeaf<i32, [{
  return (((uint32_t)Imm) < 64);
}]> {
  let EncoderMethod = "getVecShiftL64OpValue";
  let DecoderMethod = "DecodeVecShiftL64Imm";
  let ParserMatchClass = Imm0_63Operand;
}

// Crazy immediate formats used by 32-bit and 64-bit logical immediate
// instructions for splatting repeating bit patterns across the immediate.
def logical_imm32_XFORM : SDNodeXForm<imm, [{
  uint64_t enc = AArch64_AM::encodeLogicalImmediate(N->getZExtValue(), 32);
  return CurDAG->getTargetConstant(enc, SDLoc(N), MVT::i32);
}]>;
def logical_imm64_XFORM : SDNodeXForm<imm, [{
  uint64_t enc = AArch64_AM::encodeLogicalImmediate(N->getZExtValue(), 64);
  return CurDAG->getTargetConstant(enc, SDLoc(N), MVT::i32);
}]>;

def gi_logical_imm32_XFORM : GICustomOperandRenderer<"renderLogicalImm32">,
  GISDNodeXFormEquiv<logical_imm32_XFORM>;
def gi_logical_imm64_XFORM : GICustomOperandRenderer<"renderLogicalImm64">,
  GISDNodeXFormEquiv<logical_imm64_XFORM>;

let DiagnosticType = "LogicalSecondSource" in {
  def LogicalImm32Operand : AsmOperandClass {
    let Name = "LogicalImm32";
    let PredicateMethod = "isLogicalImm<int32_t>";
    let RenderMethod = "addLogicalImmOperands<int32_t>";
  }
  def LogicalImm64Operand : AsmOperandClass {
    let Name = "LogicalImm64";
    let PredicateMethod = "isLogicalImm<int64_t>";
    let RenderMethod = "addLogicalImmOperands<int64_t>";
  }
  def LogicalImm32NotOperand : AsmOperandClass {
    let Name = "LogicalImm32Not";
    let PredicateMethod = "isLogicalImm<int32_t>";
    let RenderMethod = "addLogicalImmNotOperands<int32_t>";
  }
  def LogicalImm64NotOperand : AsmOperandClass {
    let Name = "LogicalImm64Not";
    let PredicateMethod = "isLogicalImm<int64_t>";
    let RenderMethod = "addLogicalImmNotOperands<int64_t>";
  }
}
def logical_imm32 : Operand<i32>, IntImmLeaf<i32, [{
  return AArch64_AM::isLogicalImmediate(Imm.getZExtValue(), 32);
}], logical_imm32_XFORM> {
  let PrintMethod = "printLogicalImm<int32_t>";
  let ParserMatchClass = LogicalImm32Operand;
}
def logical_imm64 : Operand<i64>, IntImmLeaf<i64, [{
  return AArch64_AM::isLogicalImmediate(Imm.getZExtValue(), 64);
}], logical_imm64_XFORM> {
  let PrintMethod = "printLogicalImm<int64_t>";
  let ParserMatchClass = LogicalImm64Operand;
}
def logical_imm32_not : Operand<i32> {
  let ParserMatchClass = LogicalImm32NotOperand;
}
def logical_imm64_not : Operand<i64> {
  let ParserMatchClass = LogicalImm64NotOperand;
}

// immXX_0_65535 predicates - True if the immediate is in the range [0,65535].
let ParserMatchClass = AsmImmRange<0, 65535>, PrintMethod = "printImmHex" in {
def timm32_0_65535 : Operand<i32>, TImmLeaf<i32, [{
  return ((uint32_t)Imm) < 65536;
}]>;

def timm64_0_65535 : Operand<i64>, TImmLeaf<i64, [{
  return ((uint64_t)Imm) < 65536;
}]>;
}

// imm0_255 predicate - True if the immediate is in the range [0,255].
def Imm0_255Operand : AsmImmRange<0,255>;

def imm0_255 : Operand<i32>, ImmLeaf<i32, [{
  return ((uint32_t)Imm) < 256;
}]> {
  let ParserMatchClass = Imm0_255Operand;
  let PrintMethod = "printImm";
}

// imm0_127 predicate - True if the immediate is in the range [0,127]
def Imm0_127Operand : AsmImmRange<0, 127>;
def imm0_127 : Operand<i32>, ImmLeaf<i32, [{
  return ((uint32_t)Imm) < 128;
}]> {
  let ParserMatchClass = Imm0_127Operand;
  let PrintMethod = "printImm";
}

def imm0_127_64b : Operand<i64>, ImmLeaf<i64, [{
  return ((uint64_t)Imm) < 128;
}]> {
  let ParserMatchClass = Imm0_127Operand;
  let PrintMethod = "printImm";
}

// NOTE: These imm0_N operands have to be of type i64 because i64 is the size
// for all shift-amounts.

// imm0_63 predicate - True if the immediate is in the range [0,63]
def imm0_63 : Operand<i64>, ImmLeaf<i64, [{
  return ((uint64_t)Imm) < 64;
}]> {
  let ParserMatchClass = Imm0_63Operand;
}

def timm0_63 : Operand<i64>, TImmLeaf<i64, [{
  return ((uint64_t)Imm) < 64;
}]> {
  let ParserMatchClass = Imm0_63Operand;
}

// imm0_31 predicate - True if the immediate is in the range [0,31]
def imm0_31 : Operand<i64>, ImmLeaf<i64, [{
  return ((uint64_t)Imm) < 32;
}]> {
  let ParserMatchClass = Imm0_31Operand;
}

// timm0_31 predicate - same ass imm0_31, but use TargetConstant (TimmLeaf)
// instead of Constant (ImmLeaf)
def timm0_31 : Operand<i64>, TImmLeaf<i64, [{
  return ((uint64_t)Imm) < 32;
}]> {
  let ParserMatchClass = Imm0_31Operand;
}

// True if the 32-bit immediate is in the range [0,31]
def imm32_0_31 : Operand<i32>, ImmLeaf<i32, [{
  return ((uint64_t)Imm) < 32;
}]> {
  let ParserMatchClass = Imm0_31Operand;
}

// imm0_1 predicate - True if the immediate is in the range [0,1]
def imm0_1 : Operand<i64>, ImmLeaf<i64, [{
  return ((uint64_t)Imm) < 2;
}]> {
  let ParserMatchClass = Imm0_1Operand;
}

// timm0_1 - as above, but use TargetConstant (TImmLeaf)
def timm0_1 : Operand<i64>, TImmLeaf<i64, [{
  return ((uint64_t)Imm) < 2;
}]> {
  let ParserMatchClass = Imm0_1Operand;
}

// imm0_15 predicate - True if the immediate is in the range [0,15]
def imm0_15 : Operand<i64>, ImmLeaf<i64, [{
  return ((uint64_t)Imm) < 16;
}]> {
  let ParserMatchClass = Imm0_15Operand;
}

// imm0_7 predicate - True if the immediate is in the range [0,7]
def imm0_7 : Operand<i64>, ImmLeaf<i64, [{
  return ((uint64_t)Imm) < 8;
}]> {
  let ParserMatchClass = Imm0_7Operand;
}

// imm0_3 predicate - True if the immediate is in the range [0,3]
def imm0_3 : Operand<i64>, ImmLeaf<i64, [{
  return ((uint64_t)Imm) < 4;
}]> {
  let ParserMatchClass = Imm0_3Operand;
}

// timm32_0_7 predicate - True if the 32-bit immediate is in the range [0,7]
def timm32_0_7 : Operand<i32>, TImmLeaf<i32, [{
  return ((uint32_t)Imm) < 8;
}]> {
  let ParserMatchClass = Imm0_7Operand;
}

// imm32_0_15 predicate - True if the 32-bit immediate is in the range [0,15]
def imm32_0_15 : Operand<i32>, ImmLeaf<i32, [{
  return ((uint32_t)Imm) < 16;
}]> {
  let ParserMatchClass = Imm0_15Operand;
}

// An arithmetic shifter operand:
//  {7-6} - shift type: 00 = lsl, 01 = lsr, 10 = asr
//  {5-0} - imm6
class arith_shift<ValueType Ty, int width> : Operand<Ty> {
  let PrintMethod = "printShifter";
  let ParserMatchClass = !cast<AsmOperandClass>(
                         "ArithmeticShifterOperand" # width);
}

def arith_shift32 : arith_shift<i32, 32>;
def arith_shift64 : arith_shift<i64, 64>;

class arith_shifted_reg<ValueType Ty, RegisterClass regclass, int width>
    : Operand<Ty>,
      ComplexPattern<Ty, 2, "SelectArithShiftedRegister", []> {
  let PrintMethod = "printShiftedRegister";
  let MIOperandInfo = (ops regclass, !cast<Operand>("arith_shift" # width));
}

def arith_shifted_reg32 : arith_shifted_reg<i32, GPR32, 32>;
def arith_shifted_reg64 : arith_shifted_reg<i64, GPR64, 64>;

def gi_arith_shifted_reg32 :
  GIComplexOperandMatcher<s32, "selectArithShiftedRegister">,
  GIComplexPatternEquiv<arith_shifted_reg32>;

def gi_arith_shifted_reg64 :
  GIComplexOperandMatcher<s64, "selectArithShiftedRegister">,
  GIComplexPatternEquiv<arith_shifted_reg64>;

// An arithmetic shifter operand:
//  {7-6} - shift type: 00 = lsl, 01 = lsr, 10 = asr, 11 = ror
//  {5-0} - imm6
class logical_shift<int width> : Operand<i32> {
  let PrintMethod = "printShifter";
  let ParserMatchClass = !cast<AsmOperandClass>(
                         "LogicalShifterOperand" # width);
}

def logical_shift32 : logical_shift<32>;
def logical_shift64 : logical_shift<64>;

class logical_shifted_reg<ValueType Ty, RegisterClass regclass, Operand shiftop>
    : Operand<Ty>,
      ComplexPattern<Ty, 2, "SelectLogicalShiftedRegister", []> {
  let PrintMethod = "printShiftedRegister";
  let MIOperandInfo = (ops regclass, shiftop);
}

def logical_shifted_reg32 : logical_shifted_reg<i32, GPR32, logical_shift32>;
def logical_shifted_reg64 : logical_shifted_reg<i64, GPR64, logical_shift64>;

def gi_logical_shifted_reg32 :
  GIComplexOperandMatcher<s32, "selectLogicalShiftedRegister">,
  GIComplexPatternEquiv<logical_shifted_reg32>;

def gi_logical_shifted_reg64 :
  GIComplexOperandMatcher<s64, "selectLogicalShiftedRegister">,
  GIComplexPatternEquiv<logical_shifted_reg64>;

// A logical vector shifter operand:
//  {7-6} - shift type: 00 = lsl
//  {5-0} - imm6: #0, #8, #16, or #24
def logical_vec_shift : Operand<i32> {
  let PrintMethod = "printShifter";
  let EncoderMethod = "getVecShifterOpValue";
  let ParserMatchClass = LogicalVecShifterOperand;
}

// A logical vector half-word shifter operand:
//  {7-6} - shift type: 00 = lsl
//  {5-0} - imm6: #0 or #8
def logical_vec_hw_shift : Operand<i32> {
  let PrintMethod = "printShifter";
  let EncoderMethod = "getVecShifterOpValue";
  let ParserMatchClass = LogicalVecHalfWordShifterOperand;
}

// A vector move shifter operand:
//  {0} - imm1: #8 or #16
def move_vec_shift : Operand<i32> {
  let PrintMethod = "printShifter";
  let EncoderMethod = "getMoveVecShifterOpValue";
  let ParserMatchClass = MoveVecShifterOperand;
}

let DiagnosticType = "AddSubSecondSource" in {
  def AddSubImmOperand : AsmOperandClass {
    let Name = "AddSubImm";
    let ParserMethod = "tryParseImmWithOptionalShift";
    let RenderMethod = "addImmWithOptionalShiftOperands<12>";
  }
  def AddSubImmNegOperand : AsmOperandClass {
    let Name = "AddSubImmNeg";
    let ParserMethod = "tryParseImmWithOptionalShift";
    let RenderMethod = "addImmNegWithOptionalShiftOperands<12>";
  }
}
// An ADD/SUB immediate shifter operand:
//  second operand:
//  {7-6} - shift type: 00 = lsl
//  {5-0} - imm6: #0 or #12
class addsub_shifted_imm<ValueType Ty>
    : Operand<Ty>, ComplexPattern<Ty, 2, "SelectArithImmed", [imm]> {
  let PrintMethod = "printAddSubImm";
  let EncoderMethod = "getAddSubImmOpValue";
  let ParserMatchClass = AddSubImmOperand;
  let MIOperandInfo = (ops i32imm, i32imm);
}

class addsub_shifted_imm_neg<ValueType Ty>
    : Operand<Ty> {
  let EncoderMethod = "getAddSubImmOpValue";
  let ParserMatchClass = AddSubImmNegOperand;
  let MIOperandInfo = (ops i32imm, i32imm);
}

def addsub_shifted_imm32 : addsub_shifted_imm<i32>;
def addsub_shifted_imm64 : addsub_shifted_imm<i64>;
def addsub_shifted_imm32_neg : addsub_shifted_imm_neg<i32>;
def addsub_shifted_imm64_neg : addsub_shifted_imm_neg<i64>;

def gi_addsub_shifted_imm32 :
    GIComplexOperandMatcher<s32, "selectArithImmed">,
    GIComplexPatternEquiv<addsub_shifted_imm32>;

def gi_addsub_shifted_imm64 :
    GIComplexOperandMatcher<s64, "selectArithImmed">,
    GIComplexPatternEquiv<addsub_shifted_imm64>;

class neg_addsub_shifted_imm<ValueType Ty>
    : Operand<Ty>, ComplexPattern<Ty, 2, "SelectNegArithImmed", [imm]> {
  let PrintMethod = "printAddSubImm";
  let EncoderMethod = "getAddSubImmOpValue";
  let ParserMatchClass = AddSubImmOperand;
  let MIOperandInfo = (ops i32imm, i32imm);
}

def neg_addsub_shifted_imm32 : neg_addsub_shifted_imm<i32>;
def neg_addsub_shifted_imm64 : neg_addsub_shifted_imm<i64>;

def gi_neg_addsub_shifted_imm32 :
    GIComplexOperandMatcher<s32, "selectNegArithImmed">,
    GIComplexPatternEquiv<neg_addsub_shifted_imm32>;

def gi_neg_addsub_shifted_imm64 :
    GIComplexOperandMatcher<s64, "selectNegArithImmed">,
    GIComplexPatternEquiv<neg_addsub_shifted_imm64>;

// An extend operand:
//  {5-3} - extend type
//  {2-0} - imm3
def arith_extend : Operand<i32> {
  let PrintMethod = "printArithExtend";
  let ParserMatchClass = ExtendOperand;
}
def arith_extend64 : Operand<i32> {
  let PrintMethod = "printArithExtend";
  let ParserMatchClass = ExtendOperand64;
}

// 'extend' that's a lsl of a 64-bit register.
def arith_extendlsl64 : Operand<i32> {
  let PrintMethod = "printArithExtend";
  let ParserMatchClass = ExtendOperandLSL64;
}

class arith_extended_reg32<ValueType Ty> : Operand<Ty>,
                    ComplexPattern<Ty, 2, "SelectArithExtendedRegister", []> {
  let PrintMethod = "printExtendedRegister";
  let MIOperandInfo = (ops GPR32, arith_extend);
}

class arith_extended_reg32to64<ValueType Ty> : Operand<Ty>,
                    ComplexPattern<Ty, 2, "SelectArithExtendedRegister", []> {
  let PrintMethod = "printExtendedRegister";
  let MIOperandInfo = (ops GPR32, arith_extend64);
}

def arith_extended_reg32_i32 : arith_extended_reg32<i32>;
def gi_arith_extended_reg32_i32 :
    GIComplexOperandMatcher<s32, "selectArithExtendedRegister">,
    GIComplexPatternEquiv<arith_extended_reg32_i32>;

def arith_extended_reg32_i64 : arith_extended_reg32<i64>;
def gi_arith_extended_reg32_i64 :
    GIComplexOperandMatcher<s64, "selectArithExtendedRegister">,
    GIComplexPatternEquiv<arith_extended_reg32_i64>;

def arith_extended_reg32to64_i64 : arith_extended_reg32to64<i64>;
def gi_arith_extended_reg32to64_i64 :
    GIComplexOperandMatcher<s64, "selectArithExtendedRegister">,
    GIComplexPatternEquiv<arith_extended_reg32to64_i64>;

// Floating-point immediate.

def fpimm16XForm : SDNodeXForm<fpimm, [{
      APFloat InVal = N->getValueAPF();
      uint32_t enc = AArch64_AM::getFP16Imm(InVal);
      return CurDAG->getTargetConstant(enc, SDLoc(N), MVT::i32);
    }]>;

def fpimm32XForm : SDNodeXForm<fpimm, [{
      APFloat InVal = N->getValueAPF();
      uint32_t enc = AArch64_AM::getFP32Imm(InVal);
      return CurDAG->getTargetConstant(enc, SDLoc(N), MVT::i32);
    }]>;

def fpimm64XForm : SDNodeXForm<fpimm, [{
      APFloat InVal = N->getValueAPF();
      uint32_t enc = AArch64_AM::getFP64Imm(InVal);
      return CurDAG->getTargetConstant(enc, SDLoc(N), MVT::i32);
    }]>;

def fpimm16 : Operand<f16>,
              FPImmLeaf<f16, [{
      return AArch64_AM::getFP16Imm(Imm) != -1;
    }], fpimm16XForm> {
  let ParserMatchClass = FPImmOperand;
  let PrintMethod = "printFPImmOperand";
}

def fpimm32 : Operand<f32>,
              FPImmLeaf<f32, [{
      return AArch64_AM::getFP32Imm(Imm) != -1;
    }], fpimm32XForm> {
  let ParserMatchClass = FPImmOperand;
  let PrintMethod = "printFPImmOperand";
}
def fpimm64 : Operand<f64>,
              FPImmLeaf<f64, [{
      return AArch64_AM::getFP64Imm(Imm) != -1;
    }], fpimm64XForm> {
  let ParserMatchClass = FPImmOperand;
  let PrintMethod = "printFPImmOperand";
}

def fpimm8 : Operand<i32> {
  let ParserMatchClass = FPImmOperand;
  let PrintMethod = "printFPImmOperand";
}

def fpimm0 : FPImmLeaf<fAny, [{
  return Imm.isExactlyValue(+0.0);
}]>;

<<<<<<< HEAD
=======
def fpimm_half : FPImmLeaf<fAny, [{
  return Imm.isExactlyValue(+0.5);
}]>;

def fpimm_one : FPImmLeaf<fAny, [{
  return Imm.isExactlyValue(+1.0);
}]>;

def fpimm_two : FPImmLeaf<fAny, [{
  return Imm.isExactlyValue(+2.0);
}]>;

>>>>>>> 2ab1d525
def gi_fpimm16 : GICustomOperandRenderer<"renderFPImm16">,
  GISDNodeXFormEquiv<fpimm16XForm>;
def gi_fpimm32 : GICustomOperandRenderer<"renderFPImm32">,
  GISDNodeXFormEquiv<fpimm32XForm>;
def gi_fpimm64 : GICustomOperandRenderer<"renderFPImm64">,
  GISDNodeXFormEquiv<fpimm64XForm>;

// Vector lane operands
class AsmVectorIndex<int Min, int Max, string NamePrefix=""> : AsmOperandClass {
  let Name = NamePrefix # "IndexRange" # Min # "_" # Max;
  let DiagnosticType = "Invalid" # Name;
  let PredicateMethod = "isVectorIndex<" # Min # ", " # Max #  ">";
  let RenderMethod = "addVectorIndexOperands";
}

class AsmVectorIndexOpnd<ValueType ty, AsmOperandClass mc>
    : Operand<ty> {
  let ParserMatchClass = mc;
  let PrintMethod = "printVectorIndex";
}

multiclass VectorIndex<ValueType ty, AsmOperandClass mc, code pred> {
  def "" : AsmVectorIndexOpnd<ty, mc>, ImmLeaf<ty, pred>;
  def _timm : AsmVectorIndexOpnd<ty, mc>, TImmLeaf<ty, pred>;
}

def VectorIndex0Operand : AsmVectorIndex<0, 0>;
def VectorIndex1Operand : AsmVectorIndex<1, 1>;
def VectorIndexBOperand : AsmVectorIndex<0, 15>;
def VectorIndexHOperand : AsmVectorIndex<0, 7>;
def VectorIndexSOperand : AsmVectorIndex<0, 3>;
def VectorIndexDOperand : AsmVectorIndex<0, 1>;

defm VectorIndex0 : VectorIndex<i64, VectorIndex0Operand,
                                [{ return ((uint64_t)Imm) == 0; }]>;
defm VectorIndex1 : VectorIndex<i64, VectorIndex1Operand,
                                [{ return ((uint64_t)Imm) == 1; }]>;
defm VectorIndexB : VectorIndex<i64, VectorIndexBOperand,
                                [{ return ((uint64_t)Imm) < 16; }]>;
defm VectorIndexH : VectorIndex<i64, VectorIndexHOperand,
                                [{ return ((uint64_t)Imm) < 8; }]>;
defm VectorIndexS : VectorIndex<i64, VectorIndexSOperand,
                                [{ return ((uint64_t)Imm) < 4; }]>;
defm VectorIndexD : VectorIndex<i64, VectorIndexDOperand,
                                [{ return ((uint64_t)Imm) < 2; }]>;

defm VectorIndex132b : VectorIndex<i32, VectorIndex1Operand,
                                   [{ return ((uint64_t)Imm) == 1; }]>;
defm VectorIndexB32b : VectorIndex<i32, VectorIndexBOperand,
                                   [{ return ((uint64_t)Imm) < 16; }]>;
defm VectorIndexH32b : VectorIndex<i32, VectorIndexHOperand,
                                   [{ return ((uint64_t)Imm) < 8; }]>;
defm VectorIndexS32b : VectorIndex<i32, VectorIndexSOperand,
                                   [{ return ((uint64_t)Imm) < 4; }]>;
defm VectorIndexD32b : VectorIndex<i32, VectorIndexDOperand,
                                   [{ return ((uint64_t)Imm) < 2; }]>;

def SVEVectorIndexExtDupBOperand : AsmVectorIndex<0, 63, "SVE">;
def SVEVectorIndexExtDupHOperand : AsmVectorIndex<0, 31, "SVE">;
def SVEVectorIndexExtDupSOperand : AsmVectorIndex<0, 15, "SVE">;
def SVEVectorIndexExtDupDOperand : AsmVectorIndex<0, 7, "SVE">;
def SVEVectorIndexExtDupQOperand : AsmVectorIndex<0, 3, "SVE">;

defm sve_elm_idx_extdup_b
  : VectorIndex<i64, SVEVectorIndexExtDupBOperand,
                [{ return ((uint64_t)Imm) < 64; }]>;
defm sve_elm_idx_extdup_h
  : VectorIndex<i64, SVEVectorIndexExtDupHOperand,
                [{ return ((uint64_t)Imm) < 32; }]>;
defm sve_elm_idx_extdup_s
  : VectorIndex<i64, SVEVectorIndexExtDupSOperand,
                [{ return ((uint64_t)Imm) < 16; }]>;
defm sve_elm_idx_extdup_d
  : VectorIndex<i64, SVEVectorIndexExtDupDOperand,
                [{ return ((uint64_t)Imm) < 8; }]>;
defm sve_elm_idx_extdup_q
  : VectorIndex<i64, SVEVectorIndexExtDupQOperand,
                [{ return ((uint64_t)Imm) < 4; }]>;

def sme_elm_idx0_0 : Operand<i64>, ImmLeaf<i64, [{
  return ((uint64_t)Imm) == 0;
}]> {
  let ParserMatchClass = Imm0_0Operand;
  let PrintMethod = "printMatrixIndex";
}
def sme_elm_idx0_1 : Operand<i64>, ImmLeaf<i64, [{
  return ((uint64_t)Imm) <= 1;
}]> {
  let ParserMatchClass = Imm0_1Operand;
  let PrintMethod = "printMatrixIndex";
}
def sme_elm_idx0_3 : Operand<i64>, ImmLeaf<i64, [{
  return ((uint64_t)Imm) <= 3;
}]> {
  let ParserMatchClass = Imm0_3Operand;
  let PrintMethod = "printMatrixIndex";
}
def sme_elm_idx0_7 : Operand<i64>, ImmLeaf<i64, [{
  return ((uint64_t)Imm) <= 7;
}]> {
  let ParserMatchClass = Imm0_7Operand;
  let PrintMethod = "printMatrixIndex";
}
def sme_elm_idx0_15 : Operand<i64>, ImmLeaf<i64, [{
  return ((uint64_t)Imm) <= 15;
}]> {
  let ParserMatchClass = Imm0_15Operand;
  let PrintMethod = "printMatrixIndex";
}

// 8-bit immediate for AdvSIMD where 64-bit values of the form:
// aaaaaaaa bbbbbbbb cccccccc dddddddd eeeeeeee ffffffff gggggggg hhhhhhhh
// are encoded as the eight bit value 'abcdefgh'.
def simdimmtype10 : Operand<i32>,
                    FPImmLeaf<f64, [{
      return AArch64_AM::isAdvSIMDModImmType10(
                 Imm.bitcastToAPInt().getZExtValue());
    }], SDNodeXForm<fpimm, [{
      APFloat InVal = N->getValueAPF();
      uint32_t enc = AArch64_AM::encodeAdvSIMDModImmType10(N->getValueAPF()
                                                           .bitcastToAPInt()
                                                           .getZExtValue());
      return CurDAG->getTargetConstant(enc, SDLoc(N), MVT::i32);
    }]>> {
  let ParserMatchClass = SIMDImmType10Operand;
  let PrintMethod = "printSIMDType10Operand";
}


//---
// System management
//---

// Base encoding for system instruction operands.
let mayLoad = 0, mayStore = 0, hasSideEffects = 1 in
class BaseSystemI<bit L, dag oops, dag iops, string asm, string operands,
                  list<dag> pattern = []>
    : I<oops, iops, asm, operands, "", pattern> {
  let Inst{31-22} = 0b1101010100;
  let Inst{21}    = L;
}

// System instructions which do not have an Rt register.
class SimpleSystemI<bit L, dag iops, string asm, string operands,
                    list<dag> pattern = []>
    : BaseSystemI<L, (outs), iops, asm, operands, pattern> {
  let Inst{4-0} = 0b11111;
}

// System instructions which have an Rt register.
class RtSystemI<bit L, dag oops, dag iops, string asm, string operands,
                list<dag> pattern = []>
    : BaseSystemI<L, oops, iops, asm, operands, pattern>,
      Sched<[WriteSys]> {
  bits<5> Rt;
  let Inst{4-0} = Rt;
}

// System instructions for transactional memory extension
class TMBaseSystemI<bit L, bits<4> CRm, bits<3> op2, dag oops, dag iops,
                    string asm, string operands, list<dag> pattern>
    : BaseSystemI<L, oops, iops, asm, operands, pattern>,
      Sched<[WriteSys]> {
  let Inst{20-12} = 0b000110011;
  let Inst{11-8} = CRm;
  let Inst{7-5} = op2;
  let DecoderMethod = "";

  let mayLoad = 1;
  let mayStore = 1;
}

// System instructions for transactional memory - single input operand
class TMSystemI<bits<4> CRm, string asm, list<dag> pattern>
    : TMBaseSystemI<0b1, CRm, 0b011,
                    (outs GPR64:$Rt), (ins), asm, "\t$Rt", pattern> {
  bits<5> Rt;
  let Inst{4-0} = Rt;
}

// System instructions that pass a register argument
// This class assumes the register is for input rather than output.
class RegInputSystemI<bits<4> CRm, bits<3> Op2, string asm,
                      list<dag> pattern = []>
    : RtSystemI<0, (outs), (ins GPR64:$Rt), asm, "\t$Rt", pattern> {
  let Inst{20-12} = 0b000110001;
  let Inst{11-8} = CRm;
  let Inst{7-5} = Op2;
}

// System instructions for transactional memory - no operand
class TMSystemINoOperand<bits<4> CRm, string asm, list<dag> pattern>
    : TMBaseSystemI<0b0, CRm, 0b011, (outs), (ins), asm, "", pattern> {
  let Inst{4-0} = 0b11111;
}

// System instructions for exit from transactions
class TMSystemException<bits<3> op1, string asm, list<dag> pattern>
    : I<(outs), (ins timm64_0_65535:$imm), asm, "\t$imm", "", pattern>,
      Sched<[WriteSys]> {
  bits<16> imm;
  let Inst{31-24} = 0b11010100;
  let Inst{23-21} = op1;
  let Inst{20-5}  = imm;
  let Inst{4-0}   = 0b00000;
}

// Hint instructions that take both a CRm and a 3-bit immediate.
// NOTE: ideally, this would have mayStore = 0, mayLoad = 0, but we cannot
// model patterns with sufficiently fine granularity
let mayStore = 1, mayLoad = 1, hasSideEffects = 1 in
  class HintI<string mnemonic>
      : SimpleSystemI<0, (ins imm0_127:$imm), mnemonic#"\t$imm", "",
                      [(int_aarch64_hint imm0_127:$imm)]>,
        Sched<[WriteHint]> {
    bits <7> imm;
    let Inst{20-12} = 0b000110010;
    let Inst{11-5} = imm;
  }

// System instructions taking a single literal operand which encodes into
// CRm. op2 differentiates the opcodes.
def BarrierAsmOperand : AsmOperandClass {
  let Name = "Barrier";
  let ParserMethod = "tryParseBarrierOperand";
}
def barrier_op : Operand<i32> {
  let PrintMethod = "printBarrierOption";
  let ParserMatchClass = BarrierAsmOperand;
}
def BarriernXSAsmOperand : AsmOperandClass {
  let Name = "BarriernXS";
  let ParserMethod = "tryParseBarriernXSOperand";
}
def barrier_nxs_op : Operand<i32> {
  let PrintMethod = "printBarriernXSOption";
  let ParserMatchClass = BarriernXSAsmOperand;
}
class CRmSystemI<Operand crmtype, bits<3> opc, string asm,
                 list<dag> pattern = []>
    : SimpleSystemI<0, (ins crmtype:$CRm), asm, "\t$CRm", pattern>,
      Sched<[WriteBarrier]> {
  bits<4> CRm;
  let Inst{20-12} = 0b000110011;
  let Inst{11-8} = CRm;
  let Inst{7-5} = opc;
}

class SystemNoOperands<bits<3> op2, string asm, list<dag> pattern = []>
    : SimpleSystemI<0, (ins), asm, "", pattern>,
      Sched<[]> {
  bits<4> CRm;
  let CRm = 0b0011;
  let Inst{31-12} = 0b11010101000000110010;
  let Inst{11-8} = CRm;
  let Inst{7-5} = op2;
  let Inst{4-0} = 0b11111;
}

// MRS/MSR system instructions. These have different operand classes because
// a different subset of registers can be accessed through each instruction.
def MRSSystemRegisterOperand : AsmOperandClass {
  let Name = "MRSSystemRegister";
  let ParserMethod = "tryParseSysReg";
  let DiagnosticType = "MRS";
}
// concatenation of op0, op1, CRn, CRm, op2. 16-bit immediate.
def mrs_sysreg_op : Operand<i32> {
  let ParserMatchClass = MRSSystemRegisterOperand;
  let DecoderMethod = "DecodeMRSSystemRegister";
  let PrintMethod = "printMRSSystemRegister";
}

def MSRSystemRegisterOperand : AsmOperandClass {
  let Name = "MSRSystemRegister";
  let ParserMethod = "tryParseSysReg";
  let DiagnosticType = "MSR";
}
def msr_sysreg_op : Operand<i32> {
  let ParserMatchClass = MSRSystemRegisterOperand;
  let DecoderMethod = "DecodeMSRSystemRegister";
  let PrintMethod = "printMSRSystemRegister";
}

def PSBHintOperand : AsmOperandClass {
  let Name = "PSBHint";
  let ParserMethod = "tryParsePSBHint";
}
def psbhint_op : Operand<i32> {
  let ParserMatchClass = PSBHintOperand;
  let PrintMethod = "printPSBHintOp";
  let MCOperandPredicate = [{
    // Check, if operand is valid, to fix exhaustive aliasing in disassembly.
    // "psb" is an alias to "hint" only for certain values of CRm:Op2 fields.
    if (!MCOp.isImm())
      return false;
    return AArch64PSBHint::lookupPSBByEncoding(MCOp.getImm()) != nullptr;
  }];
}

def BTIHintOperand : AsmOperandClass {
  let Name = "BTIHint";
  let ParserMethod = "tryParseBTIHint";
}
def btihint_op : Operand<i32> {
  let ParserMatchClass = BTIHintOperand;
  let PrintMethod = "printBTIHintOp";
  let MCOperandPredicate = [{
    // "bti" is an alias to "hint" only for certain values of CRm:Op2 fields.
    if (!MCOp.isImm())
      return false;
    return AArch64BTIHint::lookupBTIByEncoding(MCOp.getImm() ^ 32) != nullptr;
  }];
}

class MRSI : RtSystemI<1, (outs GPR64:$Rt), (ins mrs_sysreg_op:$systemreg),
                       "mrs", "\t$Rt, $systemreg"> {
  bits<16> systemreg;
  let Inst{20-5} = systemreg;
  let DecoderNamespace = "Fallback";
  // The MRS is set as a NZCV setting instruction. Not all MRS instructions
  // require doing this. The alternative was to explicitly model each one, but
  // it feels like it is unnecessary because it seems there are no negative
  // consequences setting these flags for all.
  let Defs = [NZCV];
}

// FIXME: Some of these def NZCV, others don't. Best way to model that?
// Explicitly modeling each of the system register as a register class
// would do it, but feels like overkill at this point.
class MSRI : RtSystemI<0, (outs), (ins msr_sysreg_op:$systemreg, GPR64:$Rt),
                       "msr", "\t$systemreg, $Rt"> {
  bits<16> systemreg;
  let Inst{20-5} = systemreg;
  let DecoderNamespace = "Fallback";
}

def SystemPStateFieldWithImm0_15Operand : AsmOperandClass {
  let Name = "SystemPStateFieldWithImm0_15";
  let ParserMethod = "tryParseSysReg";
}
def pstatefield4_op : Operand<i32> {
  let ParserMatchClass = SystemPStateFieldWithImm0_15Operand;
  let PrintMethod = "printSystemPStateField";
}

// Instructions to modify PSTATE, no input reg
let Defs = [NZCV] in
class PstateWriteSimple<dag iops, string asm, string operands>
  : SimpleSystemI<0, iops, asm, operands> {

  let Inst{20-19} = 0b00;
  let Inst{15-12} = 0b0100;
}

class MSRpstateImm0_15
  : PstateWriteSimple<(ins pstatefield4_op:$pstatefield, imm0_15:$imm), "msr",
                  "\t$pstatefield, $imm">,
    Sched<[WriteSys]> {

  bits<6> pstatefield;
  bits<4> imm;
  let Inst{18-16} = pstatefield{5-3};
  let Inst{11-8} = imm;
  let Inst{7-5} = pstatefield{2-0};

  let DecoderMethod = "DecodeSystemPStateInstruction";
  // MSRpstateI aliases with MSRI. When the MSRpstateI decoder method returns
  // Fail the decoder should attempt to decode the instruction as MSRI.
  let hasCompleteDecoder = 0;
}

def SystemPStateFieldWithImm0_1Operand : AsmOperandClass {
  let Name = "SystemPStateFieldWithImm0_1";
  let ParserMethod = "tryParseSysReg";
}
def pstatefield1_op : Operand<i32> {
  let ParserMatchClass = SystemPStateFieldWithImm0_1Operand;
  let PrintMethod = "printSystemPStateField";
}

class MSRpstateImm0_1
  : PstateWriteSimple<(ins pstatefield1_op:$pstatefield, imm0_1:$imm), "msr",
                 "\t$pstatefield, $imm">,
    Sched<[WriteSys]> {

  bits<6> pstatefield;
  bit imm;
  let Inst{18-16} = pstatefield{5-3};
  let Inst{11-9} = 0b000;
  let Inst{8} = imm;
  let Inst{7-5} = pstatefield{2-0};

  let DecoderMethod = "DecodeSystemPStateInstruction";
  // MSRpstateI aliases with MSRI. When the MSRpstateI decoder method returns
  // Fail the decoder should attempt to decode the instruction as MSRI.
  let hasCompleteDecoder = 0;
}

// SYS and SYSL generic system instructions.
def SysCRAsmOperand : AsmOperandClass {
  let Name = "SysCR";
  let ParserMethod = "tryParseSysCROperand";
}

def sys_cr_op : Operand<i32> {
  let PrintMethod = "printSysCROperand";
  let ParserMatchClass = SysCRAsmOperand;
}

class SystemXtI<bit L, string asm>
  : RtSystemI<L, (outs),
       (ins imm0_7:$op1, sys_cr_op:$Cn, sys_cr_op:$Cm, imm0_7:$op2, GPR64:$Rt),
       asm, "\t$op1, $Cn, $Cm, $op2, $Rt"> {
  bits<3> op1;
  bits<4> Cn;
  bits<4> Cm;
  bits<3> op2;
  let Inst{20-19} = 0b01;
  let Inst{18-16} = op1;
  let Inst{15-12} = Cn;
  let Inst{11-8}  = Cm;
  let Inst{7-5}   = op2;
}

class SystemLXtI<bit L, string asm>
  : RtSystemI<L, (outs),
       (ins GPR64:$Rt, imm0_7:$op1, sys_cr_op:$Cn, sys_cr_op:$Cm, imm0_7:$op2),
       asm, "\t$Rt, $op1, $Cn, $Cm, $op2"> {
  bits<3> op1;
  bits<4> Cn;
  bits<4> Cm;
  bits<3> op2;
  let Inst{20-19} = 0b01;
  let Inst{18-16} = op1;
  let Inst{15-12} = Cn;
  let Inst{11-8}  = Cm;
  let Inst{7-5}   = op2;
}


// Branch (register) instructions:
//
//  case opc of
//    0001 blr
//    0000 br
//    0101 dret
//    0100 eret
//    0010 ret
//    otherwise UNDEFINED
class BaseBranchReg<bits<4> opc, dag oops, dag iops, string asm,
                    string operands, list<dag> pattern>
    : I<oops, iops, asm, operands, "", pattern>, Sched<[WriteBrReg]> {
  let Inst{31-25} = 0b1101011;
  let Inst{24-21} = opc;
  let Inst{20-16} = 0b11111;
  let Inst{15-10} = 0b000000;
  let Inst{4-0}   = 0b00000;
}

class BranchReg<bits<4> opc, string asm, list<dag> pattern>
    : BaseBranchReg<opc, (outs), (ins GPR64:$Rn), asm, "\t$Rn", pattern> {
  bits<5> Rn;
  let Inst{9-5} = Rn;
}

let mayLoad = 0, mayStore = 0, hasSideEffects = 1, isReturn = 1 in
class SpecialReturn<bits<4> opc, string asm>
    : BaseBranchReg<opc, (outs), (ins), asm, "", []> {
  let Inst{9-5} = 0b11111;
}

let mayLoad = 1 in
class RCPCLoad<bits<2> sz, string asm, RegisterClass RC>
  : I<(outs RC:$Rt), (ins GPR64sp0:$Rn), asm, "\t$Rt, [$Rn]", "", []>,
  Sched<[]> {
  bits<5> Rn;
  bits<5> Rt;
  let Inst{31-30} = sz;
  let Inst{29-10} = 0b11100010111111110000;
  let Inst{9-5} = Rn;
  let Inst{4-0} = Rt;
}

class AuthBase<bits<1> M, dag oops, dag iops, string asm, string operands,
               list<dag> pattern>
  : I<oops, iops, asm, operands, "", pattern>, Sched<[]> {
  let isAuthenticated = 1;
  let Inst{31-25} = 0b1101011;
  let Inst{20-11} = 0b1111100001;
  let Inst{10} = M;
  let Inst{4-0} = 0b11111;
}

class AuthBranchTwoOperands<bits<1> op, bits<1> M, string asm>
  : AuthBase<M, (outs), (ins GPR64:$Rn, GPR64sp:$Rm), asm, "\t$Rn, $Rm", []> {
  bits<5> Rn;
  bits<5> Rm;
  let Inst{24-22} = 0b100;
  let Inst{21} = op;
  let Inst{9-5} = Rn;
  let Inst{4-0} = Rm;
}

class AuthOneOperand<bits<3> opc, bits<1> M, string asm>
  : AuthBase<M, (outs), (ins GPR64:$Rn), asm, "\t$Rn", []> {
  bits<5> Rn;
  let Inst{24} = 0;
  let Inst{23-21} = opc;
  let Inst{9-5} = Rn;
}

let Uses = [LR,SP] in
class AuthReturn<bits<3> op, bits<1> M, string asm>
  : AuthBase<M, (outs), (ins), asm, "", []> {
  let Inst{24} = 0;
  let Inst{23-21} = op;
  let Inst{9-0} = 0b1111111111;
}

let mayLoad = 1 in
class BaseAuthLoad<bit M, bit W, dag oops, dag iops, string asm,
                   string operands, string cstr>
  : I<oops, iops, asm, operands, cstr, []>, Sched<[]> {
  bits<10> offset;
  bits<5> Rn;
  bits<5> Rt;
  let isAuthenticated = 1;
  let Inst{31-24} = 0b11111000;
  let Inst{23} = M;
  let Inst{22} = offset{9};
  let Inst{21} = 1;
  let Inst{20-12} = offset{8-0};
  let Inst{11} = W;
  let Inst{10} = 1;
  let Inst{9-5} = Rn;
  let Inst{4-0} = Rt;

  let DecoderMethod = "DecodeAuthLoadInstruction";
}

multiclass AuthLoad<bit M, string asm, Operand opr> {
  def indexed   : BaseAuthLoad<M, 0, (outs GPR64:$Rt),
                               (ins GPR64sp:$Rn, opr:$offset),
                               asm, "\t$Rt, [$Rn, $offset]", "">;
  def writeback : BaseAuthLoad<M, 1, (outs GPR64sp:$wback, GPR64:$Rt),
                               (ins GPR64sp:$Rn, opr:$offset),
                               asm, "\t$Rt, [$Rn, $offset]!",
                               "$Rn = $wback,@earlyclobber $wback">;

  def : InstAlias<asm # "\t$Rt, [$Rn]",
                  (!cast<Instruction>(NAME # "indexed") GPR64:$Rt, GPR64sp:$Rn, 0)>;

  def : InstAlias<asm # "\t$Rt, [$wback]!",
                  (!cast<Instruction>(NAME # "writeback") GPR64sp:$wback, GPR64:$Rt, 0), 0>;
}

//---
// Conditional branch instruction.
//---

// Condition code.
// 4-bit immediate. Pretty-printed as <cc>
def ccode : Operand<i32> {
  let PrintMethod = "printCondCode";
  let ParserMatchClass = CondCode;
}
def inv_ccode : Operand<i32> {
  // AL and NV are invalid in the aliases which use inv_ccode
  let PrintMethod = "printInverseCondCode";
  let ParserMatchClass = CondCode;
  let MCOperandPredicate = [{
    return MCOp.isImm() &&
           MCOp.getImm() != AArch64CC::AL &&
           MCOp.getImm() != AArch64CC::NV;
  }];
}

// Conditional branch target. 19-bit immediate. The low two bits of the target
// offset are implied zero and so are not part of the immediate.
def am_brcond : Operand<OtherVT> {
  let EncoderMethod = "getCondBranchTargetOpValue";
  let DecoderMethod = "DecodePCRelLabel19";
  let PrintMethod = "printAlignedLabel";
  let ParserMatchClass = PCRelLabel19Operand;
  let OperandType = "OPERAND_PCREL";
}

class BranchCond<bit bit4, string mnemonic>
   : I<(outs), (ins ccode:$cond, am_brcond:$target),
       mnemonic, ".$cond\t$target", "",
       [(AArch64brcond bb:$target, imm:$cond, NZCV)]>, Sched<[WriteBr]> {
  let isBranch = 1;
  let isTerminator = 1;
  let Uses = [NZCV];

  bits<4> cond;
  bits<19> target;
  let Inst{31-24} = 0b01010100;
  let Inst{23-5} = target;
  let Inst{4} = bit4;
  let Inst{3-0} = cond;
}

//---
// Compare-and-branch instructions.
//---
class BaseCmpBranch<RegisterClass regtype, bit op, string asm, SDNode node>
    : I<(outs), (ins regtype:$Rt, am_brcond:$target),
         asm, "\t$Rt, $target", "",
         [(node regtype:$Rt, bb:$target)]>,
      Sched<[WriteBr]> {
  let isBranch = 1;
  let isTerminator = 1;

  bits<5> Rt;
  bits<19> target;
  let Inst{30-25} = 0b011010;
  let Inst{24}    = op;
  let Inst{23-5}  = target;
  let Inst{4-0}   = Rt;
}

multiclass CmpBranch<bit op, string asm, SDNode node> {
  def W : BaseCmpBranch<GPR32, op, asm, node> {
    let Inst{31} = 0;
  }
  def X : BaseCmpBranch<GPR64, op, asm, node> {
    let Inst{31} = 1;
  }
}

//---
// Test-bit-and-branch instructions.
//---
// Test-and-branch target. 14-bit sign-extended immediate. The low two bits of
// the target offset are implied zero and so are not part of the immediate.
def am_tbrcond : Operand<OtherVT> {
  let EncoderMethod = "getTestBranchTargetOpValue";
  let PrintMethod = "printAlignedLabel";
  let ParserMatchClass = BranchTarget14Operand;
  let OperandType = "OPERAND_PCREL";
}

// AsmOperand classes to emit (or not) special diagnostics
def TBZImm0_31Operand : AsmOperandClass {
  let Name = "TBZImm0_31";
  let PredicateMethod = "isImmInRange<0,31>";
  let RenderMethod = "addImmOperands";
}
def TBZImm32_63Operand : AsmOperandClass {
  let Name = "Imm32_63";
  let PredicateMethod = "isImmInRange<32,63>";
  let DiagnosticType = "InvalidImm0_63";
  let RenderMethod = "addImmOperands";
}

class tbz_imm0_31<AsmOperandClass matcher> : Operand<i64>, ImmLeaf<i64, [{
  return (((uint32_t)Imm) < 32);
}]> {
  let ParserMatchClass = matcher;
}

def tbz_imm0_31_diag : tbz_imm0_31<Imm0_31Operand>;
def tbz_imm0_31_nodiag : tbz_imm0_31<TBZImm0_31Operand>;

def tbz_imm32_63 : Operand<i64>, ImmLeaf<i64, [{
  return (((uint32_t)Imm) > 31) && (((uint32_t)Imm) < 64);
}]> {
  let ParserMatchClass = TBZImm32_63Operand;
}

class BaseTestBranch<RegisterClass regtype, Operand immtype,
                     bit op, string asm, SDNode node>
    : I<(outs), (ins regtype:$Rt, immtype:$bit_off, am_tbrcond:$target),
       asm, "\t$Rt, $bit_off, $target", "",
       [(node regtype:$Rt, immtype:$bit_off, bb:$target)]>,
      Sched<[WriteBr]> {
  let isBranch = 1;
  let isTerminator = 1;

  bits<5> Rt;
  bits<6> bit_off;
  bits<14> target;

  let Inst{30-25} = 0b011011;
  let Inst{24}    = op;
  let Inst{23-19} = bit_off{4-0};
  let Inst{18-5}  = target;
  let Inst{4-0}   = Rt;

  let DecoderMethod = "DecodeTestAndBranch";
}

multiclass TestBranch<bit op, string asm, SDNode node> {
  def W : BaseTestBranch<GPR32, tbz_imm0_31_diag, op, asm, node> {
    let Inst{31} = 0;
  }

  def X : BaseTestBranch<GPR64, tbz_imm32_63, op, asm, node> {
    let Inst{31} = 1;
  }

  // Alias X-reg with 0-31 imm to W-Reg.
  def : InstAlias<asm # "\t$Rd, $imm, $target",
                  (!cast<Instruction>(NAME#"W") GPR32as64:$Rd,
                  tbz_imm0_31_nodiag:$imm, am_tbrcond:$target), 0>;
  def : Pat<(node GPR64:$Rn, tbz_imm0_31_diag:$imm, bb:$target),
            (!cast<Instruction>(NAME#"W") (EXTRACT_SUBREG GPR64:$Rn, sub_32),
            tbz_imm0_31_diag:$imm, bb:$target)>;
}

//---
// Unconditional branch (immediate) instructions.
//---
def am_b_target : Operand<OtherVT> {
  let EncoderMethod = "getBranchTargetOpValue";
  let PrintMethod = "printAlignedLabel";
  let ParserMatchClass = BranchTarget26Operand;
  let OperandType = "OPERAND_PCREL";
}
def am_bl_target : Operand<i64> {
  let EncoderMethod = "getBranchTargetOpValue";
  let PrintMethod = "printAlignedLabel";
  let ParserMatchClass = BranchTarget26Operand;
  let OperandType = "OPERAND_PCREL";
}

class BImm<bit op, dag iops, string asm, list<dag> pattern>
    : I<(outs), iops, asm, "\t$addr", "", pattern>, Sched<[WriteBr]> {
  bits<26> addr;
  let Inst{31}    = op;
  let Inst{30-26} = 0b00101;
  let Inst{25-0}  = addr;

  let DecoderMethod = "DecodeUnconditionalBranch";
}

class BranchImm<bit op, string asm, list<dag> pattern>
    : BImm<op, (ins am_b_target:$addr), asm, pattern>;
class CallImm<bit op, string asm, list<dag> pattern>
    : BImm<op, (ins am_bl_target:$addr), asm, pattern>;

//---
// Basic one-operand data processing instructions.
//---

let mayLoad = 0, mayStore = 0, hasSideEffects = 0 in
class BaseOneOperandData<bits<3> opc, RegisterClass regtype, string asm,
                         SDPatternOperator node>
  : I<(outs regtype:$Rd), (ins regtype:$Rn), asm, "\t$Rd, $Rn", "",
      [(set regtype:$Rd, (node regtype:$Rn))]>,
    Sched<[WriteI, ReadI]> {
  bits<5> Rd;
  bits<5> Rn;

  let Inst{30-13} = 0b101101011000000000;
  let Inst{12-10} = opc;
  let Inst{9-5}   = Rn;
  let Inst{4-0}   = Rd;
}

let mayLoad = 0, mayStore = 0, hasSideEffects = 0 in
multiclass OneOperandData<bits<3> opc, string asm,
                          SDPatternOperator node = null_frag> {
  def Wr : BaseOneOperandData<opc, GPR32, asm, node> {
    let Inst{31} = 0;
  }

  def Xr : BaseOneOperandData<opc, GPR64, asm, node> {
    let Inst{31} = 1;
  }
}

class OneWRegData<bits<3> opc, string asm, SDPatternOperator node>
    : BaseOneOperandData<opc, GPR32, asm, node> {
  let Inst{31} = 0;
}

class OneXRegData<bits<3> opc, string asm, SDPatternOperator node>
    : BaseOneOperandData<opc, GPR64, asm, node> {
  let Inst{31} = 1;
}

class SignAuthOneData<bits<3> opcode_prefix, bits<2> opcode, string asm,
                      SDPatternOperator op>
  : I<(outs GPR64:$dst), (ins GPR64:$Rd, GPR64sp:$Rn), asm, "\t$Rd, $Rn",
      "$dst = $Rd", [(set GPR64:$dst, (op GPR64:$Rd, opcode, GPR64sp:$Rn))]>,
    Sched<[WriteI, ReadI]> {
  bits<5> Rd;
  bits<5> Rn;
  let Inst{31-15} = 0b11011010110000010;
  let Inst{14-12} = opcode_prefix;
  let Inst{11-10} = opcode;
  let Inst{9-5} = Rn;
  let Inst{4-0} = Rd;
}

class SignAuthZero<bits<3> opcode_prefix, bits<2> opcode, string asm,
                   SDPatternOperator op>
  : I<(outs GPR64:$dst), (ins GPR64:$Rd), asm, "\t$Rd", "$dst = $Rd",
      [(set GPR64:$dst, (op GPR64:$Rd, opcode, (i64 0)))]>,
    Sched<[]> {
  bits<5> Rd;
  let Inst{31-15} = 0b11011010110000010;
  let Inst{14-12} = opcode_prefix;
  let Inst{11-10} = opcode;
  let Inst{9-5} = 0b11111;
  let Inst{4-0} = Rd;
}

class SignAuthTwoOperand<bits<4> opc, string asm,
                         SDPatternOperator OpNode>
  : I<(outs GPR64:$Rd), (ins GPR64:$Rn, GPR64sp:$Rm),
      asm, "\t$Rd, $Rn, $Rm", "",
      [(set GPR64:$Rd, (OpNode GPR64:$Rn, GPR64sp:$Rm))]>,
    Sched<[WriteI, ReadI, ReadI]> {
  bits<5> Rd;
  bits<5> Rn;
  bits<5> Rm;
  let Inst{31-21} = 0b10011010110;
  let Inst{20-16} = Rm;
  let Inst{15-14} = 0b00;
  let Inst{13-10} = opc;
  let Inst{9-5}   = Rn;
  let Inst{4-0}   = Rd;
}

class ClearAuth<bits<1> data, string asm>
  : I<(outs GPR64:$Rd), (ins GPR64:$Rn), asm, "\t$Rd", "$Rd = $Rn", []>, Sched<[]> {
  bits<5> Rd;
  let Inst{31-11} = 0b110110101100000101000;
  let Inst{10} = data;
  let Inst{9-5} = 0b11111;
  let Inst{4-0} = Rd;
}

// Base class for the Armv8.4-A 8 and 16-bit flag manipulation instructions
class BaseFlagManipulation<bit sf, bit sz, dag iops, string asm, string ops>
    : I<(outs), iops, asm, ops, "", []>,
      Sched<[WriteI, ReadI, ReadI]> {
  let Uses = [NZCV];
  let Defs = [NZCV];
  bits<5> Rn;
  let Inst{31}    = sf;
  let Inst{30-15} = 0b0111010000000000;
  let Inst{14}    = sz;
  let Inst{13-10} = 0b0010;
  let Inst{9-5}   = Rn;
  let Inst{4-0}   = 0b01101;
}

class FlagRotate<dag iops, string asm, string ops>
    : BaseFlagManipulation<0b1, 0b0, iops, asm, ops> {
  bits<6> imm;
  bits<4> mask;
  let Inst{20-15} = imm;
  let Inst{13-10} = 0b0001;
  let Inst{4}     = 0b0;
  let Inst{3-0}   = mask;
}

//---
// Basic two-operand data processing instructions.
//---
class BaseBaseAddSubCarry<bit isSub, RegisterClass regtype, string asm,
                          list<dag> pattern>
    : I<(outs regtype:$Rd), (ins regtype:$Rn, regtype:$Rm),
        asm, "\t$Rd, $Rn, $Rm", "", pattern>,
      Sched<[WriteI, ReadI, ReadI]> {
  let Uses = [NZCV];
  bits<5> Rd;
  bits<5> Rn;
  bits<5> Rm;
  let Inst{30}    = isSub;
  let Inst{28-21} = 0b11010000;
  let Inst{20-16} = Rm;
  let Inst{15-10} = 0;
  let Inst{9-5}   = Rn;
  let Inst{4-0}   = Rd;
}

class BaseAddSubCarry<bit isSub, RegisterClass regtype, string asm,
                      SDNode OpNode>
    : BaseBaseAddSubCarry<isSub, regtype, asm,
        [(set regtype:$Rd, (OpNode regtype:$Rn, regtype:$Rm, NZCV))]>;

class BaseAddSubCarrySetFlags<bit isSub, RegisterClass regtype, string asm,
                              SDNode OpNode>
    : BaseBaseAddSubCarry<isSub, regtype, asm,
        [(set regtype:$Rd, (OpNode regtype:$Rn, regtype:$Rm, NZCV)),
         (implicit NZCV)]> {
  let Defs = [NZCV];
}

multiclass AddSubCarry<bit isSub, string asm, string asm_setflags,
                       SDNode OpNode, SDNode OpNode_setflags> {
  def Wr : BaseAddSubCarry<isSub, GPR32, asm, OpNode> {
    let Inst{31} = 0;
    let Inst{29} = 0;
  }
  def Xr : BaseAddSubCarry<isSub, GPR64, asm, OpNode> {
    let Inst{31} = 1;
    let Inst{29} = 0;
  }

  // Sets flags.
  def SWr : BaseAddSubCarrySetFlags<isSub, GPR32, asm_setflags,
                                    OpNode_setflags> {
    let Inst{31} = 0;
    let Inst{29} = 1;
  }
  def SXr : BaseAddSubCarrySetFlags<isSub, GPR64, asm_setflags,
                                    OpNode_setflags> {
    let Inst{31} = 1;
    let Inst{29} = 1;
  }
}

class BaseTwoOperand<bits<4> opc, RegisterClass regtype, string asm,
                     SDPatternOperator OpNode,
                     RegisterClass in1regtype = regtype,
                     RegisterClass in2regtype = regtype>
  : I<(outs regtype:$Rd), (ins in1regtype:$Rn, in2regtype:$Rm),
      asm, "\t$Rd, $Rn, $Rm", "",
      [(set regtype:$Rd, (OpNode in1regtype:$Rn, in2regtype:$Rm))]> {
  bits<5> Rd;
  bits<5> Rn;
  bits<5> Rm;
  let Inst{30-21} = 0b0011010110;
  let Inst{20-16} = Rm;
  let Inst{15-14} = 0b00;
  let Inst{13-10} = opc;
  let Inst{9-5}   = Rn;
  let Inst{4-0}   = Rd;
}

class BaseDiv<bit isSigned, RegisterClass regtype, string asm,
              SDPatternOperator OpNode>
    : BaseTwoOperand<{0,0,1,?}, regtype, asm, OpNode> {
  let Inst{10}    = isSigned;
}

multiclass Div<bit isSigned, string asm, SDPatternOperator OpNode> {
  def Wr : BaseDiv<isSigned, GPR32, asm, OpNode>,
           Sched<[WriteID32, ReadID, ReadID]> {
    let Inst{31} = 0;
  }
  def Xr : BaseDiv<isSigned, GPR64, asm, OpNode>,
           Sched<[WriteID64, ReadID, ReadID]> {
    let Inst{31} = 1;
  }
}

class BaseShift<bits<2> shift_type, RegisterClass regtype, string asm,
                SDPatternOperator OpNode = null_frag>
  : BaseTwoOperand<{1,0,?,?}, regtype, asm, OpNode>,
    Sched<[WriteIS, ReadI]> {
  let Inst{11-10} = shift_type;
}

multiclass Shift<bits<2> shift_type, string asm, SDNode OpNode> {
  def Wr : BaseShift<shift_type, GPR32, asm> {
    let Inst{31} = 0;
  }

  def Xr : BaseShift<shift_type, GPR64, asm, OpNode> {
    let Inst{31} = 1;
  }

  def : Pat<(i32 (OpNode GPR32:$Rn, i64:$Rm)),
            (!cast<Instruction>(NAME # "Wr") GPR32:$Rn,
                                             (EXTRACT_SUBREG i64:$Rm, sub_32))>;

  def : Pat<(i32 (OpNode GPR32:$Rn, (i64 (zext GPR32:$Rm)))),
            (!cast<Instruction>(NAME # "Wr") GPR32:$Rn, GPR32:$Rm)>;

  def : Pat<(i32 (OpNode GPR32:$Rn, (i64 (anyext GPR32:$Rm)))),
            (!cast<Instruction>(NAME # "Wr") GPR32:$Rn, GPR32:$Rm)>;

  def : Pat<(i32 (OpNode GPR32:$Rn, (i64 (sext GPR32:$Rm)))),
            (!cast<Instruction>(NAME # "Wr") GPR32:$Rn, GPR32:$Rm)>;

  def : Pat<(i64 (OpNode GPR64:$Rn, (i64 (sext GPR32:$Rm)))),
            (!cast<Instruction>(NAME # "Xr") GPR64:$Rn,
                (SUBREG_TO_REG (i32 0), GPR32:$Rm, sub_32))>;

  def : Pat<(i64 (OpNode GPR64:$Rn, (i64 (zext GPR32:$Rm)))),
            (!cast<Instruction>(NAME # "Xr") GPR64:$Rn,
                (SUBREG_TO_REG (i32 0), GPR32:$Rm, sub_32))>;
}

class ShiftAlias<string asm, Instruction inst, RegisterClass regtype>
    : InstAlias<asm#"\t$dst, $src1, $src2",
                (inst regtype:$dst, regtype:$src1, regtype:$src2), 0>;

class BaseMulAccum<bit isSub, bits<3> opc, RegisterClass multype,
                       RegisterClass addtype, string asm,
                       list<dag> pattern>
  : I<(outs addtype:$Rd), (ins multype:$Rn, multype:$Rm, addtype:$Ra),
      asm, "\t$Rd, $Rn, $Rm, $Ra", "", pattern> {
  bits<5> Rd;
  bits<5> Rn;
  bits<5> Rm;
  bits<5> Ra;
  let Inst{30-24} = 0b0011011;
  let Inst{23-21} = opc;
  let Inst{20-16} = Rm;
  let Inst{15}    = isSub;
  let Inst{14-10} = Ra;
  let Inst{9-5}   = Rn;
  let Inst{4-0}   = Rd;
}

multiclass MulAccum<bit isSub, string asm> {
  // MADD/MSUB generation is decided by MachineCombiner.cpp
  def Wrrr : BaseMulAccum<isSub, 0b000, GPR32, GPR32, asm, []>,
      Sched<[WriteIM32, ReadIM, ReadIM, ReadIMA]> {
    let Inst{31} = 0;
  }

  def Xrrr : BaseMulAccum<isSub, 0b000, GPR64, GPR64, asm, []>,
      Sched<[WriteIM64, ReadIM, ReadIM, ReadIMA]> {
    let Inst{31} = 1;
  }
}

class WideMulAccum<bit isSub, bits<3> opc, string asm,
                   SDNode AccNode, SDNode ExtNode>
  : BaseMulAccum<isSub, opc, GPR32, GPR64, asm,
    [(set GPR64:$Rd, (AccNode GPR64:$Ra,
                            (mul (ExtNode GPR32:$Rn), (ExtNode GPR32:$Rm))))]>,
    Sched<[WriteIM32, ReadIM, ReadIM, ReadIMA]> {
  let Inst{31} = 1;
}

class MulHi<bits<3> opc, string asm, SDNode OpNode>
  : I<(outs GPR64:$Rd), (ins GPR64:$Rn, GPR64:$Rm),
      asm, "\t$Rd, $Rn, $Rm", "",
      [(set GPR64:$Rd, (OpNode GPR64:$Rn, GPR64:$Rm))]>,
    Sched<[WriteIM64, ReadIM, ReadIM]> {
  bits<5> Rd;
  bits<5> Rn;
  bits<5> Rm;
  let Inst{31-24} = 0b10011011;
  let Inst{23-21} = opc;
  let Inst{20-16} = Rm;
  let Inst{15}    = 0;
  let Inst{9-5}   = Rn;
  let Inst{4-0}   = Rd;

  // The Ra field of SMULH and UMULH is unused: it should be assembled as 31
  // (i.e. all bits 1) but is ignored by the processor.
  let PostEncoderMethod = "fixMulHigh";
}

class MulAccumWAlias<string asm, Instruction inst>
    : InstAlias<asm#"\t$dst, $src1, $src2",
                (inst GPR32:$dst, GPR32:$src1, GPR32:$src2, WZR)>;
class MulAccumXAlias<string asm, Instruction inst>
    : InstAlias<asm#"\t$dst, $src1, $src2",
                (inst GPR64:$dst, GPR64:$src1, GPR64:$src2, XZR)>;
class WideMulAccumAlias<string asm, Instruction inst>
    : InstAlias<asm#"\t$dst, $src1, $src2",
                (inst GPR64:$dst, GPR32:$src1, GPR32:$src2, XZR)>;

class BaseCRC32<bit sf, bits<2> sz, bit C, RegisterClass StreamReg,
              SDPatternOperator OpNode, string asm>
  : I<(outs GPR32:$Rd), (ins GPR32:$Rn, StreamReg:$Rm),
      asm, "\t$Rd, $Rn, $Rm", "",
      [(set GPR32:$Rd, (OpNode GPR32:$Rn, StreamReg:$Rm))]>,
    Sched<[WriteISReg, ReadI, ReadISReg]> {
  bits<5> Rd;
  bits<5> Rn;
  bits<5> Rm;

  let Inst{31} = sf;
  let Inst{30-21} = 0b0011010110;
  let Inst{20-16} = Rm;
  let Inst{15-13} = 0b010;
  let Inst{12} = C;
  let Inst{11-10} = sz;
  let Inst{9-5} = Rn;
  let Inst{4-0} = Rd;
  let Predicates = [HasCRC];
}

//---
// Address generation.
//---

class ADRI<bit page, string asm, Operand adr, list<dag> pattern>
    : I<(outs GPR64:$Xd), (ins adr:$label), asm, "\t$Xd, $label", "",
        pattern>,
      Sched<[WriteI]> {
  bits<5>  Xd;
  bits<21> label;
  let Inst{31}    = page;
  let Inst{30-29} = label{1-0};
  let Inst{28-24} = 0b10000;
  let Inst{23-5}  = label{20-2};
  let Inst{4-0}   = Xd;

  let DecoderMethod = "DecodeAdrInstruction";
}

//---
// Move immediate.
//---

def movimm32_imm : Operand<i32> {
  let ParserMatchClass = AsmImmRange<0, 65535>;
  let EncoderMethod = "getMoveWideImmOpValue";
  let PrintMethod = "printImm";
}
def movimm32_shift : Operand<i32> {
  let PrintMethod = "printShifter";
  let ParserMatchClass = MovImm32ShifterOperand;
}
def movimm64_shift : Operand<i32> {
  let PrintMethod = "printShifter";
  let ParserMatchClass = MovImm64ShifterOperand;
}

let mayLoad = 0, mayStore = 0, hasSideEffects = 0 in
class BaseMoveImmediate<bits<2> opc, RegisterClass regtype, Operand shifter,
                        string asm>
  : I<(outs regtype:$Rd), (ins movimm32_imm:$imm, shifter:$shift),
       asm, "\t$Rd, $imm$shift", "", []>,
    Sched<[WriteImm]> {
  bits<5> Rd;
  bits<16> imm;
  bits<6> shift;
  let Inst{30-29} = opc;
  let Inst{28-23} = 0b100101;
  let Inst{22-21} = shift{5-4};
  let Inst{20-5}  = imm;
  let Inst{4-0}   = Rd;

  let DecoderMethod = "DecodeMoveImmInstruction";
}

multiclass MoveImmediate<bits<2> opc, string asm> {
  def Wi : BaseMoveImmediate<opc, GPR32, movimm32_shift, asm> {
    let Inst{31} = 0;
  }

  def Xi : BaseMoveImmediate<opc, GPR64, movimm64_shift, asm> {
    let Inst{31} = 1;
  }
}

let mayLoad = 0, mayStore = 0, hasSideEffects = 0 in
class BaseInsertImmediate<bits<2> opc, RegisterClass regtype, Operand shifter,
                          string asm>
  : I<(outs regtype:$Rd),
      (ins regtype:$src, movimm32_imm:$imm, shifter:$shift),
       asm, "\t$Rd, $imm$shift", "$src = $Rd", []>,
    Sched<[WriteI, ReadI]> {
  bits<5> Rd;
  bits<16> imm;
  bits<6> shift;
  let Inst{30-29} = opc;
  let Inst{28-23} = 0b100101;
  let Inst{22-21} = shift{5-4};
  let Inst{20-5}  = imm;
  let Inst{4-0}   = Rd;

  let DecoderMethod = "DecodeMoveImmInstruction";
}

multiclass InsertImmediate<bits<2> opc, string asm> {
  def Wi : BaseInsertImmediate<opc, GPR32, movimm32_shift, asm> {
    let Inst{31} = 0;
  }

  def Xi : BaseInsertImmediate<opc, GPR64, movimm64_shift, asm> {
    let Inst{31} = 1;
  }
}

//---
// Add/Subtract
//---

class BaseAddSubImm<bit isSub, bit setFlags, RegisterClass dstRegtype,
                    string asm_inst, string asm_ops,
                    dag inputs, dag pattern>
    : I<(outs dstRegtype:$Rd), inputs, asm_inst, asm_ops, "", [pattern]>,
      Sched<[WriteI, ReadI]> {
  bits<5>  Rd;
  bits<5>  Rn;
  let Inst{30}    = isSub;
  let Inst{29}    = setFlags;
  let Inst{28-24} = 0b10001;
  let Inst{9-5}   = Rn;
  let Inst{4-0}   = Rd;
}

class AddSubImmShift<bit isSub, bit setFlags, RegisterClass dstRegtype,
                     RegisterClass srcRegtype, addsub_shifted_imm immtype,
                     string asm_inst, SDPatternOperator OpNode>
    : BaseAddSubImm<isSub, setFlags, dstRegtype, asm_inst, "\t$Rd, $Rn, $imm",
                    (ins srcRegtype:$Rn, immtype:$imm),
                    (set dstRegtype:$Rd, (OpNode srcRegtype:$Rn, immtype:$imm))> {
  bits<14> imm;
  let Inst{23-22} = imm{13-12}; // '00' => lsl #0, '01' => lsl #12
  let Inst{21-10} = imm{11-0};
  let DecoderMethod = "DecodeAddSubImmShift";
}

class BaseAddSubRegPseudo<RegisterClass regtype,
                          SDPatternOperator OpNode>
    : Pseudo<(outs regtype:$Rd), (ins regtype:$Rn, regtype:$Rm),
             [(set regtype:$Rd, (OpNode regtype:$Rn, regtype:$Rm))]>,
      Sched<[WriteI, ReadI, ReadI]>;

class BaseAddSubSReg<bit isSub, bit setFlags, RegisterClass regtype,
                     arith_shifted_reg shifted_regtype, string asm,
                     SDPatternOperator OpNode>
    : I<(outs regtype:$Rd), (ins regtype:$Rn, shifted_regtype:$Rm),
        asm, "\t$Rd, $Rn, $Rm", "",
        [(set regtype:$Rd, (OpNode regtype:$Rn, shifted_regtype:$Rm))]>,
      Sched<[WriteISReg, ReadI, ReadISReg]> {
  // The operands are in order to match the 'addr' MI operands, so we
  // don't need an encoder method and by-name matching. Just use the default
  // in-order handling. Since we're using by-order, make sure the names
  // do not match.
  bits<5> dst;
  bits<5> src1;
  bits<5> src2;
  bits<8> shift;
  let Inst{30}    = isSub;
  let Inst{29}    = setFlags;
  let Inst{28-24} = 0b01011;
  let Inst{23-22} = shift{7-6};
  let Inst{21}    = 0;
  let Inst{20-16} = src2;
  let Inst{15-10} = shift{5-0};
  let Inst{9-5}   = src1;
  let Inst{4-0}   = dst;

  let DecoderMethod = "DecodeThreeAddrSRegInstruction";
}

class BaseAddSubEReg<bit isSub, bit setFlags, RegisterClass dstRegtype,
                     RegisterClass src1Regtype, Operand src2Regtype,
                     string asm, SDPatternOperator OpNode>
    : I<(outs dstRegtype:$R1),
        (ins src1Regtype:$R2, src2Regtype:$R3),
        asm, "\t$R1, $R2, $R3", "",
        [(set dstRegtype:$R1, (OpNode src1Regtype:$R2, src2Regtype:$R3))]>,
      Sched<[WriteIEReg, ReadI, ReadIEReg]> {
  bits<5> Rd;
  bits<5> Rn;
  bits<5> Rm;
  bits<6> ext;
  let Inst{30}    = isSub;
  let Inst{29}    = setFlags;
  let Inst{28-24} = 0b01011;
  let Inst{23-21} = 0b001;
  let Inst{20-16} = Rm;
  let Inst{15-13} = ext{5-3};
  let Inst{12-10} = ext{2-0};
  let Inst{9-5}   = Rn;
  let Inst{4-0}   = Rd;

  let DecoderMethod = "DecodeAddSubERegInstruction";
}

let mayLoad = 0, mayStore = 0, hasSideEffects = 0 in
class BaseAddSubEReg64<bit isSub, bit setFlags, RegisterClass dstRegtype,
                       RegisterClass src1Regtype, RegisterClass src2Regtype,
                       Operand ext_op, string asm>
    : I<(outs dstRegtype:$Rd),
        (ins src1Regtype:$Rn, src2Regtype:$Rm, ext_op:$ext),
        asm, "\t$Rd, $Rn, $Rm$ext", "", []>,
      Sched<[WriteIEReg, ReadI, ReadIEReg]> {
  bits<5> Rd;
  bits<5> Rn;
  bits<5> Rm;
  bits<6> ext;
  let Inst{30}    = isSub;
  let Inst{29}    = setFlags;
  let Inst{28-24} = 0b01011;
  let Inst{23-21} = 0b001;
  let Inst{20-16} = Rm;
  let Inst{15}    = ext{5};
  let Inst{12-10} = ext{2-0};
  let Inst{9-5}   = Rn;
  let Inst{4-0}   = Rd;

  let DecoderMethod = "DecodeAddSubERegInstruction";
}

// Aliases for register+register add/subtract.
class AddSubRegAlias<string asm, Instruction inst, RegisterClass dstRegtype,
                     RegisterClass src1Regtype, RegisterClass src2Regtype,
                     int shiftExt>
    : InstAlias<asm#"\t$dst, $src1, $src2",
                (inst dstRegtype:$dst, src1Regtype:$src1, src2Regtype:$src2,
                      shiftExt)>;

multiclass AddSub<bit isSub, string mnemonic, string alias,
                  SDPatternOperator OpNode = null_frag> {
  let hasSideEffects = 0, isReMaterializable = 1, isAsCheapAsAMove = 1 in {
  // Add/Subtract immediate
  // Increase the weight of the immediate variant to try to match it before
  // the extended register variant.
  // We used to match the register variant before the immediate when the
  // register argument could be implicitly zero-extended.
  let AddedComplexity = 6 in
  def Wri  : AddSubImmShift<isSub, 0, GPR32sp, GPR32sp, addsub_shifted_imm32,
                           mnemonic, OpNode> {
    let Inst{31} = 0;
  }
  let AddedComplexity = 6 in
  def Xri  : AddSubImmShift<isSub, 0, GPR64sp, GPR64sp, addsub_shifted_imm64,
                           mnemonic, OpNode> {
    let Inst{31} = 1;
  }

  // Add/Subtract register - Only used for CodeGen
  def Wrr : BaseAddSubRegPseudo<GPR32, OpNode>;
  def Xrr : BaseAddSubRegPseudo<GPR64, OpNode>;

  // Add/Subtract shifted register
  def Wrs : BaseAddSubSReg<isSub, 0, GPR32, arith_shifted_reg32, mnemonic,
                           OpNode> {
    let Inst{31} = 0;
  }
  def Xrs : BaseAddSubSReg<isSub, 0, GPR64, arith_shifted_reg64, mnemonic,
                           OpNode> {
    let Inst{31} = 1;
  }
  }

  // Add/Subtract extended register
  let AddedComplexity = 1, hasSideEffects = 0 in {
  def Wrx : BaseAddSubEReg<isSub, 0, GPR32sp, GPR32sp,
                           arith_extended_reg32_i32, mnemonic, OpNode> {
    let Inst{31} = 0;
  }
  def Xrx : BaseAddSubEReg<isSub, 0, GPR64sp, GPR64sp,
                           arith_extended_reg32to64_i64, mnemonic, OpNode> {
    let Inst{31} = 1;
  }
  }

  def Xrx64 : BaseAddSubEReg64<isSub, 0, GPR64sp, GPR64sp, GPR64,
                               arith_extendlsl64, mnemonic> {
    // UXTX and SXTX only.
    let Inst{14-13} = 0b11;
    let Inst{31} = 1;
  }

  // add Rd, Rb, -imm -> sub Rd, Rn, imm
  def : InstSubst<alias#"\t$Rd, $Rn, $imm",
                  (!cast<Instruction>(NAME # "Wri") GPR32sp:$Rd, GPR32sp:$Rn,
                      addsub_shifted_imm32_neg:$imm), 0>;
  def : InstSubst<alias#"\t$Rd, $Rn, $imm",
                  (!cast<Instruction>(NAME # "Xri") GPR64sp:$Rd, GPR64sp:$Rn,
                       addsub_shifted_imm64_neg:$imm), 0>;

  // Register/register aliases with no shift when SP is not used.
  def : AddSubRegAlias<mnemonic, !cast<Instruction>(NAME#"Wrs"),
                       GPR32, GPR32, GPR32, 0>;
  def : AddSubRegAlias<mnemonic, !cast<Instruction>(NAME#"Xrs"),
                       GPR64, GPR64, GPR64, 0>;

  // Register/register aliases with no shift when either the destination or
  // first source register is SP.
  def : AddSubRegAlias<mnemonic, !cast<Instruction>(NAME#"Wrx"),
                       GPR32sponly, GPR32sp, GPR32, 16>; // UXTW #0
  def : AddSubRegAlias<mnemonic, !cast<Instruction>(NAME#"Wrx"),
                       GPR32sp, GPR32sponly, GPR32, 16>; // UXTW #0
  def : AddSubRegAlias<mnemonic,
                       !cast<Instruction>(NAME#"Xrx64"),
                       GPR64sponly, GPR64sp, GPR64, 24>; // UXTX #0
  def : AddSubRegAlias<mnemonic,
                       !cast<Instruction>(NAME#"Xrx64"),
                       GPR64sp, GPR64sponly, GPR64, 24>; // UXTX #0
}

multiclass AddSubS<bit isSub, string mnemonic, SDNode OpNode, string cmp,
                   string alias, string cmpAlias> {
  let isCompare = 1, Defs = [NZCV] in {
  // Add/Subtract immediate
  def Wri  : AddSubImmShift<isSub, 1, GPR32, GPR32sp, addsub_shifted_imm32,
                           mnemonic, OpNode> {
    let Inst{31} = 0;
  }
  def Xri  : AddSubImmShift<isSub, 1, GPR64, GPR64sp, addsub_shifted_imm64,
                           mnemonic, OpNode> {
    let Inst{31} = 1;
  }

  // Add/Subtract register
  def Wrr : BaseAddSubRegPseudo<GPR32, OpNode>;
  def Xrr : BaseAddSubRegPseudo<GPR64, OpNode>;

  // Add/Subtract shifted register
  def Wrs : BaseAddSubSReg<isSub, 1, GPR32, arith_shifted_reg32, mnemonic,
                           OpNode> {
    let Inst{31} = 0;
  }
  def Xrs : BaseAddSubSReg<isSub, 1, GPR64, arith_shifted_reg64, mnemonic,
                           OpNode> {
    let Inst{31} = 1;
  }

  // Add/Subtract extended register
  let AddedComplexity = 1 in {
  def Wrx : BaseAddSubEReg<isSub, 1, GPR32, GPR32sp,
                           arith_extended_reg32_i32, mnemonic, OpNode> {
    let Inst{31} = 0;
  }
  def Xrx : BaseAddSubEReg<isSub, 1, GPR64, GPR64sp,
                           arith_extended_reg32_i64, mnemonic, OpNode> {
    let Inst{31} = 1;
  }
  }

  def Xrx64 : BaseAddSubEReg64<isSub, 1, GPR64, GPR64sp, GPR64,
                               arith_extendlsl64, mnemonic> {
    // UXTX and SXTX only.
    let Inst{14-13} = 0b11;
    let Inst{31} = 1;
  }
  } // Defs = [NZCV]

  // Support negative immediates, e.g. adds Rd, Rn, -imm -> subs Rd, Rn, imm
  def : InstSubst<alias#"\t$Rd, $Rn, $imm",
                  (!cast<Instruction>(NAME # "Wri") GPR32:$Rd, GPR32sp:$Rn,
                      addsub_shifted_imm32_neg:$imm), 0>;
  def : InstSubst<alias#"\t$Rd, $Rn, $imm",
                  (!cast<Instruction>(NAME # "Xri") GPR64:$Rd, GPR64sp:$Rn,
                       addsub_shifted_imm64_neg:$imm), 0>;

  // Compare aliases
  def : InstAlias<cmp#"\t$src, $imm", (!cast<Instruction>(NAME#"Wri")
                  WZR, GPR32sp:$src, addsub_shifted_imm32:$imm), 5>;
  def : InstAlias<cmp#"\t$src, $imm", (!cast<Instruction>(NAME#"Xri")
                  XZR, GPR64sp:$src, addsub_shifted_imm64:$imm), 5>;
  def : InstAlias<cmp#"\t$src1, $src2$sh", (!cast<Instruction>(NAME#"Wrx")
                  WZR, GPR32sp:$src1, GPR32:$src2, arith_extend:$sh), 4>;
  def : InstAlias<cmp#"\t$src1, $src2$sh", (!cast<Instruction>(NAME#"Xrx")
                  XZR, GPR64sp:$src1, GPR32:$src2, arith_extend:$sh), 4>;
  def : InstAlias<cmp#"\t$src1, $src2$sh", (!cast<Instruction>(NAME#"Xrx64")
                  XZR, GPR64sp:$src1, GPR64:$src2, arith_extendlsl64:$sh), 4>;
  def : InstAlias<cmp#"\t$src1, $src2$sh", (!cast<Instruction>(NAME#"Wrs")
                  WZR, GPR32:$src1, GPR32:$src2, arith_shift32:$sh), 4>;
  def : InstAlias<cmp#"\t$src1, $src2$sh", (!cast<Instruction>(NAME#"Xrs")
                  XZR, GPR64:$src1, GPR64:$src2, arith_shift64:$sh), 4>;

  // Support negative immediates, e.g. cmp Rn, -imm -> cmn Rn, imm
  def : InstSubst<cmpAlias#"\t$src, $imm", (!cast<Instruction>(NAME#"Wri")
                  WZR, GPR32sp:$src, addsub_shifted_imm32_neg:$imm), 0>;
  def : InstSubst<cmpAlias#"\t$src, $imm", (!cast<Instruction>(NAME#"Xri")
                  XZR, GPR64sp:$src, addsub_shifted_imm64_neg:$imm), 0>;

  // Compare shorthands
  def : InstAlias<cmp#"\t$src1, $src2", (!cast<Instruction>(NAME#"Wrs")
                  WZR, GPR32:$src1, GPR32:$src2, 0), 5>;
  def : InstAlias<cmp#"\t$src1, $src2", (!cast<Instruction>(NAME#"Xrs")
                  XZR, GPR64:$src1, GPR64:$src2, 0), 5>;
  def : InstAlias<cmp#"\t$src1, $src2", (!cast<Instruction>(NAME#"Wrx")
                  WZR, GPR32sponly:$src1, GPR32:$src2, 16), 5>;
  def : InstAlias<cmp#"\t$src1, $src2", (!cast<Instruction>(NAME#"Xrx64")
                  XZR, GPR64sponly:$src1, GPR64:$src2, 24), 5>;

  // Register/register aliases with no shift when SP is not used.
  def : AddSubRegAlias<mnemonic, !cast<Instruction>(NAME#"Wrs"),
                       GPR32, GPR32, GPR32, 0>;
  def : AddSubRegAlias<mnemonic, !cast<Instruction>(NAME#"Xrs"),
                       GPR64, GPR64, GPR64, 0>;

  // Register/register aliases with no shift when the first source register
  // is SP.
  def : AddSubRegAlias<mnemonic, !cast<Instruction>(NAME#"Wrx"),
                       GPR32, GPR32sponly, GPR32, 16>; // UXTW #0
  def : AddSubRegAlias<mnemonic,
                       !cast<Instruction>(NAME#"Xrx64"),
                       GPR64, GPR64sponly, GPR64, 24>; // UXTX #0
}

class AddSubG<bit isSub, string asm_inst, SDPatternOperator OpNode>
      : BaseAddSubImm<
          isSub, 0, GPR64sp, asm_inst, "\t$Rd, $Rn, $imm6, $imm4",
          (ins GPR64sp:$Rn, uimm6s16:$imm6, imm0_15:$imm4),
          (set GPR64sp:$Rd, (OpNode GPR64sp:$Rn, imm0_63:$imm6, imm0_15:$imm4))> {
  bits<6> imm6;
  bits<4> imm4;
  let Inst{31} = 1;
  let Inst{23-22} = 0b10;
  let Inst{21-16} = imm6;
  let Inst{15-14} = 0b00;
  let Inst{13-10} = imm4;
  let Unpredictable{15-14} = 0b11;
}

class SUBP<bit setsFlags, string asm_instr, SDPatternOperator OpNode>
      : BaseTwoOperand<0b0000, GPR64, asm_instr, OpNode, GPR64sp, GPR64sp> {
  let Inst{31} = 1;
  let Inst{29} = setsFlags;
}

//---
// Extract
//---
def SDTA64EXTR : SDTypeProfile<1, 3, [SDTCisSameAs<0, 1>, SDTCisSameAs<0, 2>,
                                      SDTCisPtrTy<3>]>;
def AArch64Extr : SDNode<"AArch64ISD::EXTR", SDTA64EXTR>;

class BaseExtractImm<RegisterClass regtype, Operand imm_type, string asm,
                     list<dag> patterns>
    : I<(outs regtype:$Rd), (ins regtype:$Rn, regtype:$Rm, imm_type:$imm),
         asm, "\t$Rd, $Rn, $Rm, $imm", "", patterns>,
      Sched<[WriteExtr, ReadExtrHi]> {
  bits<5> Rd;
  bits<5> Rn;
  bits<5> Rm;
  bits<6> imm;

  let Inst{30-23} = 0b00100111;
  let Inst{21}    = 0;
  let Inst{20-16} = Rm;
  let Inst{15-10} = imm;
  let Inst{9-5}   = Rn;
  let Inst{4-0}   = Rd;
}

multiclass ExtractImm<string asm> {
  def Wrri : BaseExtractImm<GPR32, imm0_31, asm,
                      [(set GPR32:$Rd,
                        (AArch64Extr GPR32:$Rn, GPR32:$Rm, imm0_31:$imm))]> {
    let Inst{31} = 0;
    let Inst{22} = 0;
    // imm<5> must be zero.
    let imm{5}   = 0;
  }
  def Xrri : BaseExtractImm<GPR64, imm0_63, asm,
                      [(set GPR64:$Rd,
                        (AArch64Extr GPR64:$Rn, GPR64:$Rm, imm0_63:$imm))]> {

    let Inst{31} = 1;
    let Inst{22} = 1;
  }
}

//---
// Bitfield
//---

let mayLoad = 0, mayStore = 0, hasSideEffects = 0 in
class BaseBitfieldImm<bits<2> opc,
                      RegisterClass regtype, Operand imm_type, string asm>
    : I<(outs regtype:$Rd), (ins regtype:$Rn, imm_type:$immr, imm_type:$imms),
         asm, "\t$Rd, $Rn, $immr, $imms", "", []>,
      Sched<[WriteIS, ReadI]> {
  bits<5> Rd;
  bits<5> Rn;
  bits<6> immr;
  bits<6> imms;

  let Inst{30-29} = opc;
  let Inst{28-23} = 0b100110;
  let Inst{21-16} = immr;
  let Inst{15-10} = imms;
  let Inst{9-5}   = Rn;
  let Inst{4-0}   = Rd;
}

multiclass BitfieldImm<bits<2> opc, string asm> {
  def Wri : BaseBitfieldImm<opc, GPR32, imm0_31, asm> {
    let Inst{31} = 0;
    let Inst{22} = 0;
    // imms<5> and immr<5> must be zero, else ReservedValue().
    let Inst{21} = 0;
    let Inst{15} = 0;
  }
  def Xri : BaseBitfieldImm<opc, GPR64, imm0_63, asm> {
    let Inst{31} = 1;
    let Inst{22} = 1;
  }
}

let mayLoad = 0, mayStore = 0, hasSideEffects = 0 in
class BaseBitfieldImmWith2RegArgs<bits<2> opc,
                      RegisterClass regtype, Operand imm_type, string asm>
    : I<(outs regtype:$Rd), (ins regtype:$src, regtype:$Rn, imm_type:$immr,
                             imm_type:$imms),
         asm, "\t$Rd, $Rn, $immr, $imms", "$src = $Rd", []>,
      Sched<[WriteIS, ReadI]> {
  bits<5> Rd;
  bits<5> Rn;
  bits<6> immr;
  bits<6> imms;

  let Inst{30-29} = opc;
  let Inst{28-23} = 0b100110;
  let Inst{21-16} = immr;
  let Inst{15-10} = imms;
  let Inst{9-5}   = Rn;
  let Inst{4-0}   = Rd;
}

multiclass BitfieldImmWith2RegArgs<bits<2> opc, string asm> {
  def Wri : BaseBitfieldImmWith2RegArgs<opc, GPR32, imm0_31, asm> {
    let Inst{31} = 0;
    let Inst{22} = 0;
    // imms<5> and immr<5> must be zero, else ReservedValue().
    let Inst{21} = 0;
    let Inst{15} = 0;
  }
  def Xri : BaseBitfieldImmWith2RegArgs<opc, GPR64, imm0_63, asm> {
    let Inst{31} = 1;
    let Inst{22} = 1;
  }
}

//---
// Logical
//---

// Logical (immediate)
class BaseLogicalImm<bits<2> opc, RegisterClass dregtype,
                     RegisterClass sregtype, Operand imm_type, string asm,
                     list<dag> pattern>
    : I<(outs dregtype:$Rd), (ins sregtype:$Rn, imm_type:$imm),
         asm, "\t$Rd, $Rn, $imm", "", pattern>,
      Sched<[WriteI, ReadI]> {
  bits<5>  Rd;
  bits<5>  Rn;
  bits<13> imm;
  let Inst{30-29} = opc;
  let Inst{28-23} = 0b100100;
  let Inst{22}    = imm{12};
  let Inst{21-16} = imm{11-6};
  let Inst{15-10} = imm{5-0};
  let Inst{9-5}   = Rn;
  let Inst{4-0}   = Rd;

  let DecoderMethod = "DecodeLogicalImmInstruction";
}

// Logical (shifted register)
class BaseLogicalSReg<bits<2> opc, bit N, RegisterClass regtype,
                      logical_shifted_reg shifted_regtype, string asm,
                      list<dag> pattern>
    : I<(outs regtype:$Rd), (ins regtype:$Rn, shifted_regtype:$Rm),
        asm, "\t$Rd, $Rn, $Rm", "", pattern>,
      Sched<[WriteISReg, ReadI, ReadISReg]> {
  // The operands are in order to match the 'addr' MI operands, so we
  // don't need an encoder method and by-name matching. Just use the default
  // in-order handling. Since we're using by-order, make sure the names
  // do not match.
  bits<5> dst;
  bits<5> src1;
  bits<5> src2;
  bits<8> shift;
  let Inst{30-29} = opc;
  let Inst{28-24} = 0b01010;
  let Inst{23-22} = shift{7-6};
  let Inst{21}    = N;
  let Inst{20-16} = src2;
  let Inst{15-10} = shift{5-0};
  let Inst{9-5}   = src1;
  let Inst{4-0}   = dst;

  let DecoderMethod = "DecodeThreeAddrSRegInstruction";
}

// Aliases for register+register logical instructions.
class LogicalRegAlias<string asm, Instruction inst, RegisterClass regtype>
    : InstAlias<asm#"\t$dst, $src1, $src2",
                (inst regtype:$dst, regtype:$src1, regtype:$src2, 0)>;

multiclass LogicalImm<bits<2> opc, string mnemonic, SDNode OpNode,
                      string Alias> {
  let AddedComplexity = 6, isReMaterializable = 1, isAsCheapAsAMove = 1 in
  def Wri : BaseLogicalImm<opc, GPR32sp, GPR32, logical_imm32, mnemonic,
                           [(set GPR32sp:$Rd, (OpNode GPR32:$Rn,
                                               logical_imm32:$imm))]> {
    let Inst{31} = 0;
    let Inst{22} = 0; // 64-bit version has an additional bit of immediate.
  }
  let AddedComplexity = 6, isReMaterializable = 1, isAsCheapAsAMove = 1 in
  def Xri : BaseLogicalImm<opc, GPR64sp, GPR64, logical_imm64, mnemonic,
                           [(set GPR64sp:$Rd, (OpNode GPR64:$Rn,
                                               logical_imm64:$imm))]> {
    let Inst{31} = 1;
  }

  def : InstSubst<Alias # "\t$Rd, $Rn, $imm",
                  (!cast<Instruction>(NAME # "Wri") GPR32sp:$Rd, GPR32:$Rn,
                      logical_imm32_not:$imm), 0>;
  def : InstSubst<Alias # "\t$Rd, $Rn, $imm",
                  (!cast<Instruction>(NAME # "Xri") GPR64sp:$Rd, GPR64:$Rn,
                       logical_imm64_not:$imm), 0>;
}

multiclass LogicalImmS<bits<2> opc, string mnemonic, SDNode OpNode,
                       string Alias> {
  let isCompare = 1, Defs = [NZCV] in {
  def Wri  : BaseLogicalImm<opc, GPR32, GPR32, logical_imm32, mnemonic,
      [(set GPR32:$Rd, (OpNode GPR32:$Rn, logical_imm32:$imm))]> {
    let Inst{31} = 0;
    let Inst{22} = 0; // 64-bit version has an additional bit of immediate.
  }
  def Xri  : BaseLogicalImm<opc, GPR64, GPR64, logical_imm64, mnemonic,
      [(set GPR64:$Rd, (OpNode GPR64:$Rn, logical_imm64:$imm))]> {
    let Inst{31} = 1;
  }
  } // end Defs = [NZCV]

  def : InstSubst<Alias # "\t$Rd, $Rn, $imm",
                  (!cast<Instruction>(NAME # "Wri") GPR32:$Rd, GPR32:$Rn,
                      logical_imm32_not:$imm), 0>;
  def : InstSubst<Alias # "\t$Rd, $Rn, $imm",
                  (!cast<Instruction>(NAME # "Xri") GPR64:$Rd, GPR64:$Rn,
                       logical_imm64_not:$imm), 0>;
}

class BaseLogicalRegPseudo<RegisterClass regtype, SDPatternOperator OpNode>
    : Pseudo<(outs regtype:$Rd), (ins regtype:$Rn, regtype:$Rm),
             [(set regtype:$Rd, (OpNode regtype:$Rn, regtype:$Rm))]>,
      Sched<[WriteI, ReadI, ReadI]>;

// Split from LogicalImm as not all instructions have both.
multiclass LogicalReg<bits<2> opc, bit N, string mnemonic,
                      SDPatternOperator OpNode> {
  let isReMaterializable = 1, isAsCheapAsAMove = 1 in {
  def Wrr : BaseLogicalRegPseudo<GPR32, OpNode>;
  def Xrr : BaseLogicalRegPseudo<GPR64, OpNode>;
  }

  def Wrs : BaseLogicalSReg<opc, N, GPR32, logical_shifted_reg32, mnemonic,
                            [(set GPR32:$Rd, (OpNode GPR32:$Rn,
                                                 logical_shifted_reg32:$Rm))]> {
    let Inst{31} = 0;
  }
  def Xrs : BaseLogicalSReg<opc, N, GPR64, logical_shifted_reg64, mnemonic,
                            [(set GPR64:$Rd, (OpNode GPR64:$Rn,
                                                 logical_shifted_reg64:$Rm))]> {
    let Inst{31} = 1;
  }

  def : LogicalRegAlias<mnemonic,
                        !cast<Instruction>(NAME#"Wrs"), GPR32>;
  def : LogicalRegAlias<mnemonic,
                        !cast<Instruction>(NAME#"Xrs"), GPR64>;
}

// Split from LogicalReg to allow setting NZCV Defs
multiclass LogicalRegS<bits<2> opc, bit N, string mnemonic,
                       SDPatternOperator OpNode = null_frag> {
  let Defs = [NZCV], mayLoad = 0, mayStore = 0, hasSideEffects = 0 in {
  def Wrr : BaseLogicalRegPseudo<GPR32, OpNode>;
  def Xrr : BaseLogicalRegPseudo<GPR64, OpNode>;

  def Wrs : BaseLogicalSReg<opc, N, GPR32, logical_shifted_reg32, mnemonic,
            [(set GPR32:$Rd, (OpNode GPR32:$Rn, logical_shifted_reg32:$Rm))]> {
    let Inst{31} = 0;
  }
  def Xrs : BaseLogicalSReg<opc, N, GPR64, logical_shifted_reg64, mnemonic,
            [(set GPR64:$Rd, (OpNode GPR64:$Rn, logical_shifted_reg64:$Rm))]> {
    let Inst{31} = 1;
  }
  } // Defs = [NZCV]

  def : LogicalRegAlias<mnemonic,
                        !cast<Instruction>(NAME#"Wrs"), GPR32>;
  def : LogicalRegAlias<mnemonic,
                        !cast<Instruction>(NAME#"Xrs"), GPR64>;
}

//---
// Conditionally set flags
//---

let mayLoad = 0, mayStore = 0, hasSideEffects = 0 in
class BaseCondComparisonImm<bit op, RegisterClass regtype, ImmLeaf immtype,
                            string mnemonic, SDNode OpNode>
    : I<(outs), (ins regtype:$Rn, immtype:$imm, imm32_0_15:$nzcv, ccode:$cond),
         mnemonic, "\t$Rn, $imm, $nzcv, $cond", "",
         [(set NZCV, (OpNode regtype:$Rn, immtype:$imm, (i32 imm:$nzcv),
                             (i32 imm:$cond), NZCV))]>,
      Sched<[WriteI, ReadI]> {
  let Uses = [NZCV];
  let Defs = [NZCV];

  bits<5> Rn;
  bits<5> imm;
  bits<4> nzcv;
  bits<4> cond;

  let Inst{30}    = op;
  let Inst{29-21} = 0b111010010;
  let Inst{20-16} = imm;
  let Inst{15-12} = cond;
  let Inst{11-10} = 0b10;
  let Inst{9-5}   = Rn;
  let Inst{4}     = 0b0;
  let Inst{3-0}   = nzcv;
}

let mayLoad = 0, mayStore = 0, hasSideEffects = 0 in
class BaseCondComparisonReg<bit op, RegisterClass regtype, string mnemonic,
                            SDNode OpNode>
    : I<(outs), (ins regtype:$Rn, regtype:$Rm, imm32_0_15:$nzcv, ccode:$cond),
         mnemonic, "\t$Rn, $Rm, $nzcv, $cond", "",
         [(set NZCV, (OpNode regtype:$Rn, regtype:$Rm, (i32 imm:$nzcv),
                             (i32 imm:$cond), NZCV))]>,
      Sched<[WriteI, ReadI, ReadI]> {
  let Uses = [NZCV];
  let Defs = [NZCV];

  bits<5> Rn;
  bits<5> Rm;
  bits<4> nzcv;
  bits<4> cond;

  let Inst{30}    = op;
  let Inst{29-21} = 0b111010010;
  let Inst{20-16} = Rm;
  let Inst{15-12} = cond;
  let Inst{11-10} = 0b00;
  let Inst{9-5}   = Rn;
  let Inst{4}     = 0b0;
  let Inst{3-0}   = nzcv;
}

multiclass CondComparison<bit op, string mnemonic, SDNode OpNode> {
  // immediate operand variants
  def Wi : BaseCondComparisonImm<op, GPR32, imm32_0_31, mnemonic, OpNode> {
    let Inst{31} = 0;
  }
  def Xi : BaseCondComparisonImm<op, GPR64, imm0_31, mnemonic, OpNode> {
    let Inst{31} = 1;
  }
  // register operand variants
  def Wr : BaseCondComparisonReg<op, GPR32, mnemonic, OpNode> {
    let Inst{31} = 0;
  }
  def Xr : BaseCondComparisonReg<op, GPR64, mnemonic, OpNode> {
    let Inst{31} = 1;
  }
}

//---
// Conditional select
//---

class BaseCondSelect<bit op, bits<2> op2, RegisterClass regtype, string asm>
    : I<(outs regtype:$Rd), (ins regtype:$Rn, regtype:$Rm, ccode:$cond),
         asm, "\t$Rd, $Rn, $Rm, $cond", "",
         [(set regtype:$Rd,
               (AArch64csel regtype:$Rn, regtype:$Rm, (i32 imm:$cond), NZCV))]>,
      Sched<[WriteI, ReadI, ReadI]> {
  let Uses = [NZCV];

  bits<5> Rd;
  bits<5> Rn;
  bits<5> Rm;
  bits<4> cond;

  let Inst{30}    = op;
  let Inst{29-21} = 0b011010100;
  let Inst{20-16} = Rm;
  let Inst{15-12} = cond;
  let Inst{11-10} = op2;
  let Inst{9-5}   = Rn;
  let Inst{4-0}   = Rd;
}

multiclass CondSelect<bit op, bits<2> op2, string asm> {
  def Wr : BaseCondSelect<op, op2, GPR32, asm> {
    let Inst{31} = 0;
  }
  def Xr : BaseCondSelect<op, op2, GPR64, asm> {
    let Inst{31} = 1;
  }
}

class BaseCondSelectOp<bit op, bits<2> op2, RegisterClass regtype, string asm,
                       PatFrag frag>
    : I<(outs regtype:$Rd), (ins regtype:$Rn, regtype:$Rm, ccode:$cond),
         asm, "\t$Rd, $Rn, $Rm, $cond", "",
         [(set regtype:$Rd,
               (AArch64csel regtype:$Rn, (frag regtype:$Rm),
               (i32 imm:$cond), NZCV))]>,
      Sched<[WriteI, ReadI, ReadI]> {
  let Uses = [NZCV];

  bits<5> Rd;
  bits<5> Rn;
  bits<5> Rm;
  bits<4> cond;

  let Inst{30}    = op;
  let Inst{29-21} = 0b011010100;
  let Inst{20-16} = Rm;
  let Inst{15-12} = cond;
  let Inst{11-10} = op2;
  let Inst{9-5}   = Rn;
  let Inst{4-0}   = Rd;
}

def inv_cond_XFORM : SDNodeXForm<imm, [{
  AArch64CC::CondCode CC = static_cast<AArch64CC::CondCode>(N->getZExtValue());
  return CurDAG->getTargetConstant(AArch64CC::getInvertedCondCode(CC), SDLoc(N),
                                   MVT::i32);
}]>;

multiclass CondSelectOp<bit op, bits<2> op2, string asm, PatFrag frag> {
  def Wr : BaseCondSelectOp<op, op2, GPR32, asm, frag> {
    let Inst{31} = 0;
  }
  def Xr : BaseCondSelectOp<op, op2, GPR64, asm, frag> {
    let Inst{31} = 1;
  }

  def : Pat<(AArch64csel (frag GPR32:$Rm), GPR32:$Rn, (i32 imm:$cond), NZCV),
            (!cast<Instruction>(NAME # Wr) GPR32:$Rn, GPR32:$Rm,
                                           (inv_cond_XFORM imm:$cond))>;

  def : Pat<(AArch64csel (frag GPR64:$Rm), GPR64:$Rn, (i32 imm:$cond), NZCV),
            (!cast<Instruction>(NAME # Xr) GPR64:$Rn, GPR64:$Rm,
                                           (inv_cond_XFORM imm:$cond))>;
}

//---
// Special Mask Value
//---
def maski8_or_more : Operand<i32>,
  ImmLeaf<i32, [{ return (Imm & 0xff) == 0xff; }]> {
}
def maski16_or_more : Operand<i32>,
  ImmLeaf<i32, [{ return (Imm & 0xffff) == 0xffff; }]> {
}


//---
// Load/store
//---

// (unsigned immediate)
// Indexed for 8-bit registers. offset is in range [0,4095].
def am_indexed8 : ComplexPattern<iPTR, 2, "SelectAddrModeIndexed8", []>;
def am_indexed16 : ComplexPattern<iPTR, 2, "SelectAddrModeIndexed16", []>;
def am_indexed32 : ComplexPattern<iPTR, 2, "SelectAddrModeIndexed32", []>;
def am_indexed64 : ComplexPattern<iPTR, 2, "SelectAddrModeIndexed64", []>;
def am_indexed128 : ComplexPattern<iPTR, 2, "SelectAddrModeIndexed128", []>;

// (unsigned immediate)
// Indexed for 8-bit registers. offset is in range [0,63].
def am_indexed8_6b : ComplexPattern<iPTR, 2, "SelectAddrModeIndexedUImm<1,63>", []>;
def am_indexed16_6b : ComplexPattern<iPTR, 2, "SelectAddrModeIndexedUImm<2,63>", []>;
def am_indexed32_6b : ComplexPattern<iPTR, 2, "SelectAddrModeIndexedUImm<4,63>", []>;
def am_indexed64_6b : ComplexPattern<iPTR, 2, "SelectAddrModeIndexedUImm<8,63>", []>;

def gi_am_indexed8 :
    GIComplexOperandMatcher<s64, "selectAddrModeIndexed<8>">,
    GIComplexPatternEquiv<am_indexed8>;
def gi_am_indexed16 :
    GIComplexOperandMatcher<s64, "selectAddrModeIndexed<16>">,
    GIComplexPatternEquiv<am_indexed16>;
def gi_am_indexed32 :
    GIComplexOperandMatcher<s64, "selectAddrModeIndexed<32>">,
    GIComplexPatternEquiv<am_indexed32>;
def gi_am_indexed64 :
    GIComplexOperandMatcher<s64, "selectAddrModeIndexed<64>">,
    GIComplexPatternEquiv<am_indexed64>;
def gi_am_indexed128 :
    GIComplexOperandMatcher<s64, "selectAddrModeIndexed<128>">,
    GIComplexPatternEquiv<am_indexed128>;

class UImm12OffsetOperand<int Scale> : AsmOperandClass {
  let Name = "UImm12Offset" # Scale;
  let RenderMethod = "addUImm12OffsetOperands<" # Scale # ">";
  let PredicateMethod = "isUImm12Offset<" # Scale # ">";
  let DiagnosticType = "InvalidMemoryIndexed" # Scale;
}

def UImm12OffsetScale1Operand : UImm12OffsetOperand<1>;
def UImm12OffsetScale2Operand : UImm12OffsetOperand<2>;
def UImm12OffsetScale4Operand : UImm12OffsetOperand<4>;
def UImm12OffsetScale8Operand : UImm12OffsetOperand<8>;
def UImm12OffsetScale16Operand : UImm12OffsetOperand<16>;

class uimm12_scaled<int Scale> : Operand<i64> {
  let ParserMatchClass
   = !cast<AsmOperandClass>("UImm12OffsetScale" # Scale # "Operand");
  let EncoderMethod
   = "getLdStUImm12OpValue<AArch64::fixup_aarch64_ldst_imm12_scale" # Scale # ">";
  let PrintMethod = "printUImm12Offset<" # Scale # ">";
}

def uimm12s1 : uimm12_scaled<1>;
def uimm12s2 : uimm12_scaled<2>;
def uimm12s4 : uimm12_scaled<4>;
def uimm12s8 : uimm12_scaled<8>;
def uimm12s16 : uimm12_scaled<16>;

class BaseLoadStoreUI<bits<2> sz, bit V, bits<2> opc, dag oops, dag iops,
                      string asm, list<dag> pattern>
    : I<oops, iops, asm, "\t$Rt, [$Rn, $offset]", "", pattern> {
  bits<5> Rt;

  bits<5> Rn;
  bits<12> offset;

  let Inst{31-30} = sz;
  let Inst{29-27} = 0b111;
  let Inst{26}    = V;
  let Inst{25-24} = 0b01;
  let Inst{23-22} = opc;
  let Inst{21-10} = offset;
  let Inst{9-5}   = Rn;
  let Inst{4-0}   = Rt;

  let DecoderMethod = "DecodeUnsignedLdStInstruction";
}

multiclass LoadUI<bits<2> sz, bit V, bits<2> opc, DAGOperand regtype,
                  Operand indextype, string asm, list<dag> pattern> {
  let AddedComplexity = 10, mayLoad = 1, mayStore = 0, hasSideEffects = 0 in
  def ui : BaseLoadStoreUI<sz, V, opc, (outs regtype:$Rt),
                           (ins GPR64sp:$Rn, indextype:$offset),
                           asm, pattern>,
           Sched<[WriteLD]>;

  def : InstAlias<asm # "\t$Rt, [$Rn]",
                  (!cast<Instruction>(NAME # "ui") regtype:$Rt, GPR64sp:$Rn, 0)>;
}

multiclass StoreUI<bits<2> sz, bit V, bits<2> opc, DAGOperand regtype,
             Operand indextype, string asm, list<dag> pattern> {
  let AddedComplexity = 10, mayLoad = 0, mayStore = 1, hasSideEffects = 0 in
  def ui : BaseLoadStoreUI<sz, V, opc, (outs),
                           (ins regtype:$Rt, GPR64sp:$Rn, indextype:$offset),
                           asm, pattern>,
           Sched<[WriteST]>;

  def : InstAlias<asm # "\t$Rt, [$Rn]",
                  (!cast<Instruction>(NAME # "ui") regtype:$Rt, GPR64sp:$Rn, 0)>;
}

// Same as StoreUI, but take a RegisterOperand. This is used by GlobalISel to
// substitute zero-registers automatically.
//
// TODO: Roll out zero-register subtitution to GPR32/GPR64 and fold this back
//       into StoreUI.
multiclass StoreUIz<bits<2> sz, bit V, bits<2> opc, RegisterOperand regtype,
             Operand indextype, string asm, list<dag> pattern> {
  let AddedComplexity = 10, mayLoad = 0, mayStore = 1, hasSideEffects = 0 in
  def ui : BaseLoadStoreUI<sz, V, opc, (outs),
                           (ins regtype:$Rt, GPR64sp:$Rn, indextype:$offset),
                           asm, pattern>,
           Sched<[WriteST]>;

  def : InstAlias<asm # "\t$Rt, [$Rn]",
                  (!cast<Instruction>(NAME # "ui") regtype:$Rt, GPR64sp:$Rn, 0)>;
}

def PrefetchOperand : AsmOperandClass {
  let Name = "Prefetch";
  let ParserMethod = "tryParsePrefetch";
}
def prfop : Operand<i32> {
  let PrintMethod = "printPrefetchOp";
  let ParserMatchClass = PrefetchOperand;
}

let mayLoad = 0, mayStore = 0, hasSideEffects = 1 in
class PrefetchUI<bits<2> sz, bit V, bits<2> opc, string asm, list<dag> pat>
    : BaseLoadStoreUI<sz, V, opc,
                      (outs), (ins prfop:$Rt, GPR64sp:$Rn, uimm12s8:$offset),
                      asm, pat>,
      Sched<[WriteLD]>;

//---
// Load literal
//---

// Load literal address: 19-bit immediate. The low two bits of the target
// offset are implied zero and so are not part of the immediate.
def am_ldrlit : Operand<iPTR> {
  let EncoderMethod = "getLoadLiteralOpValue";
  let DecoderMethod = "DecodePCRelLabel19";
  let PrintMethod = "printAlignedLabel";
  let ParserMatchClass = PCRelLabel19Operand;
  let OperandType = "OPERAND_PCREL";
}

let mayLoad = 1, mayStore = 0, hasSideEffects = 0, AddedComplexity = 20 in
class LoadLiteral<bits<2> opc, bit V, RegisterOperand regtype, string asm, list<dag> pat>
    : I<(outs regtype:$Rt), (ins am_ldrlit:$label),
        asm, "\t$Rt, $label", "", pat>,
      Sched<[WriteLD]> {
  bits<5> Rt;
  bits<19> label;
  let Inst{31-30} = opc;
  let Inst{29-27} = 0b011;
  let Inst{26}    = V;
  let Inst{25-24} = 0b00;
  let Inst{23-5}  = label;
  let Inst{4-0}   = Rt;
}

let mayLoad = 0, mayStore = 0, hasSideEffects = 1 in
class PrefetchLiteral<bits<2> opc, bit V, string asm, list<dag> pat>
    : I<(outs), (ins prfop:$Rt, am_ldrlit:$label),
        asm, "\t$Rt, $label", "", pat>,
      Sched<[WriteLD]> {
  bits<5> Rt;
  bits<19> label;
  let Inst{31-30} = opc;
  let Inst{29-27} = 0b011;
  let Inst{26}    = V;
  let Inst{25-24} = 0b00;
  let Inst{23-5}  = label;
  let Inst{4-0}   = Rt;
}

//---
// Load/store register offset
//---

def ro_Xindexed8 : ComplexPattern<iPTR, 4, "SelectAddrModeXRO<8>", []>;
def ro_Xindexed16 : ComplexPattern<iPTR, 4, "SelectAddrModeXRO<16>", []>;
def ro_Xindexed32 : ComplexPattern<iPTR, 4, "SelectAddrModeXRO<32>", []>;
def ro_Xindexed64 : ComplexPattern<iPTR, 4, "SelectAddrModeXRO<64>", []>;
def ro_Xindexed128 : ComplexPattern<iPTR, 4, "SelectAddrModeXRO<128>", []>;

def gi_ro_Xindexed8 :
    GIComplexOperandMatcher<s64, "selectAddrModeXRO<8>">,
    GIComplexPatternEquiv<ro_Xindexed8>;
def gi_ro_Xindexed16 :
    GIComplexOperandMatcher<s64, "selectAddrModeXRO<16>">,
    GIComplexPatternEquiv<ro_Xindexed16>;
def gi_ro_Xindexed32 :
    GIComplexOperandMatcher<s64, "selectAddrModeXRO<32>">,
    GIComplexPatternEquiv<ro_Xindexed32>;
def gi_ro_Xindexed64 :
    GIComplexOperandMatcher<s64, "selectAddrModeXRO<64>">,
    GIComplexPatternEquiv<ro_Xindexed64>;
def gi_ro_Xindexed128 :
    GIComplexOperandMatcher<s64, "selectAddrModeXRO<128>">,
    GIComplexPatternEquiv<ro_Xindexed128>;

def ro_Windexed8 : ComplexPattern<iPTR, 4, "SelectAddrModeWRO<8>", []>;
def ro_Windexed16 : ComplexPattern<iPTR, 4, "SelectAddrModeWRO<16>", []>;
def ro_Windexed32 : ComplexPattern<iPTR, 4, "SelectAddrModeWRO<32>", []>;
def ro_Windexed64 : ComplexPattern<iPTR, 4, "SelectAddrModeWRO<64>", []>;
def ro_Windexed128 : ComplexPattern<iPTR, 4, "SelectAddrModeWRO<128>", []>;

def gi_ro_Windexed8 :
    GIComplexOperandMatcher<s64, "selectAddrModeWRO<8>">,
    GIComplexPatternEquiv<ro_Windexed8>;
def gi_ro_Windexed16 :
    GIComplexOperandMatcher<s64, "selectAddrModeWRO<16>">,
    GIComplexPatternEquiv<ro_Windexed16>;
def gi_ro_Windexed32 :
    GIComplexOperandMatcher<s64, "selectAddrModeWRO<32>">,
    GIComplexPatternEquiv<ro_Windexed32>;
def gi_ro_Windexed64 :
    GIComplexOperandMatcher<s64, "selectAddrModeWRO<64>">,
    GIComplexPatternEquiv<ro_Windexed64>;
def gi_ro_Windexed128 :
    GIComplexOperandMatcher<s64, "selectAddrModeWRO<128>">,
    GIComplexPatternEquiv<ro_Windexed128>;

class MemExtendOperand<string Reg, int Width> : AsmOperandClass {
  let Name = "Mem" # Reg # "Extend" # Width;
  let PredicateMethod = "isMem" # Reg # "Extend<" # Width # ">";
  let RenderMethod = "addMemExtendOperands";
  let DiagnosticType = "InvalidMemory" # Reg # "Extend" # Width;
}

def MemWExtend8Operand : MemExtendOperand<"W", 8> {
  // The address "[x0, x1, lsl #0]" actually maps to the variant which performs
  // the trivial shift.
  let RenderMethod = "addMemExtend8Operands";
}
def MemWExtend16Operand : MemExtendOperand<"W", 16>;
def MemWExtend32Operand : MemExtendOperand<"W", 32>;
def MemWExtend64Operand : MemExtendOperand<"W", 64>;
def MemWExtend128Operand : MemExtendOperand<"W", 128>;

def MemXExtend8Operand : MemExtendOperand<"X", 8> {
  // The address "[x0, x1, lsl #0]" actually maps to the variant which performs
  // the trivial shift.
  let RenderMethod = "addMemExtend8Operands";
}
def MemXExtend16Operand : MemExtendOperand<"X", 16>;
def MemXExtend32Operand : MemExtendOperand<"X", 32>;
def MemXExtend64Operand : MemExtendOperand<"X", 64>;
def MemXExtend128Operand : MemExtendOperand<"X", 128>;

class ro_extend<AsmOperandClass ParserClass, string Reg, int Width>
        : Operand<i32> {
  let ParserMatchClass = ParserClass;
  let PrintMethod = "printMemExtend<'" # Reg # "', " # Width # ">";
  let DecoderMethod = "DecodeMemExtend";
  let EncoderMethod = "getMemExtendOpValue";
  let MIOperandInfo = (ops i32imm:$signed, i32imm:$doshift);
}

def ro_Wextend8   : ro_extend<MemWExtend8Operand,   "w", 8>;
def ro_Wextend16  : ro_extend<MemWExtend16Operand,  "w", 16>;
def ro_Wextend32  : ro_extend<MemWExtend32Operand,  "w", 32>;
def ro_Wextend64  : ro_extend<MemWExtend64Operand,  "w", 64>;
def ro_Wextend128 : ro_extend<MemWExtend128Operand, "w", 128>;

def ro_Xextend8   : ro_extend<MemXExtend8Operand,   "x", 8>;
def ro_Xextend16  : ro_extend<MemXExtend16Operand,  "x", 16>;
def ro_Xextend32  : ro_extend<MemXExtend32Operand,  "x", 32>;
def ro_Xextend64  : ro_extend<MemXExtend64Operand,  "x", 64>;
def ro_Xextend128 : ro_extend<MemXExtend128Operand, "x", 128>;

class ROAddrMode<ComplexPattern windex, ComplexPattern xindex,
                  Operand wextend, Operand xextend>  {
  // CodeGen-level pattern covering the entire addressing mode.
  ComplexPattern Wpat = windex;
  ComplexPattern Xpat = xindex;

  // Asm-level Operand covering the valid "uxtw #3" style syntax.
  Operand Wext = wextend;
  Operand Xext = xextend;
}

def ro8 : ROAddrMode<ro_Windexed8, ro_Xindexed8, ro_Wextend8, ro_Xextend8>;
def ro16 : ROAddrMode<ro_Windexed16, ro_Xindexed16, ro_Wextend16, ro_Xextend16>;
def ro32 : ROAddrMode<ro_Windexed32, ro_Xindexed32, ro_Wextend32, ro_Xextend32>;
def ro64 : ROAddrMode<ro_Windexed64, ro_Xindexed64, ro_Wextend64, ro_Xextend64>;
def ro128 : ROAddrMode<ro_Windexed128, ro_Xindexed128, ro_Wextend128,
                       ro_Xextend128>;

<<<<<<< HEAD
class LoadStore8RO<bits<2> sz, bit V, bits<2> opc, DAGOperand regtype,
                      string asm, dag ins, dag outs, list<dag> pat>
=======
class LoadStore8RO<bits<2> sz, bit V, bits<2> opc, string asm, dag ins,
                   dag outs, list<dag> pat>
>>>>>>> 2ab1d525
    : I<ins, outs, asm, "\t$Rt, [$Rn, $Rm, $extend]", "", pat> {
  bits<5> Rt;
  bits<5> Rn;
  bits<5> Rm;
  bits<2> extend;
  let Inst{31-30} = sz;
  let Inst{29-27} = 0b111;
  let Inst{26}    = V;
  let Inst{25-24} = 0b00;
  let Inst{23-22} = opc;
  let Inst{21}    = 1;
  let Inst{20-16} = Rm;
  let Inst{15}    = extend{1}; // sign extend Rm?
  let Inst{14}    = 1;
  let Inst{12}    = extend{0}; // do shift?
  let Inst{11-10} = 0b10;
  let Inst{9-5}   = Rn;
  let Inst{4-0}   = Rt;
}

class ROInstAlias<string asm, DAGOperand regtype, Instruction INST>
  : InstAlias<asm # "\t$Rt, [$Rn, $Rm]",
              (INST regtype:$Rt, GPR64sp:$Rn, GPR64:$Rm, 0, 0)>;

multiclass Load8RO<bits<2> sz, bit V, bits<2> opc, DAGOperand regtype,
                   string asm, ValueType Ty, SDPatternOperator loadop> {
  let AddedComplexity = 10 in
  def roW : LoadStore8RO<sz, V, opc, asm,
                 (outs regtype:$Rt),
                 (ins GPR64sp:$Rn, GPR32:$Rm, ro_Wextend8:$extend),
                 [(set (Ty regtype:$Rt),
                       (loadop (ro_Windexed8 GPR64sp:$Rn, GPR32:$Rm,
                                             ro_Wextend8:$extend)))]>,
           Sched<[WriteLDIdx, ReadAdrBase]> {
    let Inst{13} = 0b0;
  }

  let AddedComplexity = 10 in
  def roX : LoadStore8RO<sz, V, opc, asm,
                 (outs regtype:$Rt),
                 (ins GPR64sp:$Rn, GPR64:$Rm, ro_Xextend8:$extend),
                 [(set (Ty regtype:$Rt),
                       (loadop (ro_Xindexed8 GPR64sp:$Rn, GPR64:$Rm,
                                             ro_Xextend8:$extend)))]>,
           Sched<[WriteLDIdx, ReadAdrBase]> {
    let Inst{13} = 0b1;
  }

  def : ROInstAlias<asm, regtype, !cast<Instruction>(NAME # "roX")>;
}

multiclass Store8RO<bits<2> sz, bit V, bits<2> opc, DAGOperand regtype,
                    string asm, ValueType Ty, SDPatternOperator storeop> {
  let AddedComplexity = 10 in
  def roW : LoadStore8RO<sz, V, opc, asm, (outs),
                 (ins regtype:$Rt, GPR64sp:$Rn, GPR32:$Rm, ro_Wextend8:$extend),
                 [(storeop (Ty regtype:$Rt),
                           (ro_Windexed8 GPR64sp:$Rn, GPR32:$Rm,
                                         ro_Wextend8:$extend))]>,
            Sched<[WriteSTIdx, ReadST, ReadAdrBase]> {
    let Inst{13} = 0b0;
  }

  let AddedComplexity = 10 in
  def roX : LoadStore8RO<sz, V, opc, asm, (outs),
                 (ins regtype:$Rt, GPR64sp:$Rn, GPR64:$Rm, ro_Xextend8:$extend),
                 [(storeop (Ty regtype:$Rt),
                           (ro_Xindexed8 GPR64sp:$Rn, GPR64:$Rm,
                                         ro_Xextend8:$extend))]>,
            Sched<[WriteSTIdx, ReadST, ReadAdrBase]> {
    let Inst{13} = 0b1;
  }

  def : ROInstAlias<asm, regtype, !cast<Instruction>(NAME # "roX")>;
}

<<<<<<< HEAD
class LoadStore16RO<bits<2> sz, bit V, bits<2> opc, DAGOperand regtype,
                      string asm, dag ins, dag outs, list<dag> pat>
=======
class LoadStore16RO<bits<2> sz, bit V, bits<2> opc, string asm, dag ins,
                    dag outs, list<dag> pat>
>>>>>>> 2ab1d525
    : I<ins, outs, asm, "\t$Rt, [$Rn, $Rm, $extend]", "", pat> {
  bits<5> Rt;
  bits<5> Rn;
  bits<5> Rm;
  bits<2> extend;
  let Inst{31-30} = sz;
  let Inst{29-27} = 0b111;
  let Inst{26}    = V;
  let Inst{25-24} = 0b00;
  let Inst{23-22} = opc;
  let Inst{21}    = 1;
  let Inst{20-16} = Rm;
  let Inst{15}    = extend{1}; // sign extend Rm?
  let Inst{14}    = 1;
  let Inst{12}    = extend{0}; // do shift?
  let Inst{11-10} = 0b10;
  let Inst{9-5}   = Rn;
  let Inst{4-0}   = Rt;
}

multiclass Load16RO<bits<2> sz, bit V, bits<2> opc, DAGOperand regtype,
                    string asm, ValueType Ty, SDPatternOperator loadop> {
  let AddedComplexity = 10 in
  def roW : LoadStore16RO<sz, V, opc, asm, (outs regtype:$Rt),
                 (ins GPR64sp:$Rn, GPR32:$Rm, ro_Wextend16:$extend),
                 [(set (Ty regtype:$Rt),
                       (loadop (ro_Windexed16 GPR64sp:$Rn, GPR32:$Rm,
                                              ro_Wextend16:$extend)))]>,
            Sched<[WriteLDIdx, ReadAdrBase]> {
    let Inst{13} = 0b0;
  }

  let AddedComplexity = 10 in
  def roX : LoadStore16RO<sz, V, opc, asm, (outs regtype:$Rt),
                 (ins GPR64sp:$Rn, GPR64:$Rm, ro_Xextend16:$extend),
                 [(set (Ty regtype:$Rt),
                       (loadop (ro_Xindexed16 GPR64sp:$Rn, GPR64:$Rm,
                                             ro_Xextend16:$extend)))]>,
            Sched<[WriteLDIdx, ReadAdrBase]> {
    let Inst{13} = 0b1;
  }

  def : ROInstAlias<asm, regtype, !cast<Instruction>(NAME # "roX")>;
}

multiclass Store16RO<bits<2> sz, bit V, bits<2> opc, DAGOperand regtype,
                     string asm, ValueType Ty, SDPatternOperator storeop> {
  let AddedComplexity = 10 in
  def roW : LoadStore16RO<sz, V, opc, asm, (outs),
                (ins regtype:$Rt, GPR64sp:$Rn, GPR32:$Rm, ro_Wextend16:$extend),
                [(storeop (Ty regtype:$Rt),
                          (ro_Windexed16 GPR64sp:$Rn, GPR32:$Rm,
                                         ro_Wextend16:$extend))]>,
           Sched<[WriteSTIdx, ReadST, ReadAdrBase]> {
    let Inst{13} = 0b0;
  }

  let AddedComplexity = 10 in
  def roX : LoadStore16RO<sz, V, opc, asm, (outs),
                (ins regtype:$Rt, GPR64sp:$Rn, GPR64:$Rm, ro_Xextend16:$extend),
                [(storeop (Ty regtype:$Rt),
                          (ro_Xindexed16 GPR64sp:$Rn, GPR64:$Rm,
                                         ro_Xextend16:$extend))]>,
           Sched<[WriteSTIdx, ReadST, ReadAdrBase]> {
    let Inst{13} = 0b1;
  }

  def : ROInstAlias<asm, regtype, !cast<Instruction>(NAME # "roX")>;
}

<<<<<<< HEAD
class LoadStore32RO<bits<2> sz, bit V, bits<2> opc, DAGOperand regtype,
                      string asm, dag ins, dag outs, list<dag> pat>
=======
class LoadStore32RO<bits<2> sz, bit V, bits<2> opc, string asm, dag ins,
                    dag outs, list<dag> pat>
>>>>>>> 2ab1d525
    : I<ins, outs, asm, "\t$Rt, [$Rn, $Rm, $extend]", "", pat> {
  bits<5> Rt;
  bits<5> Rn;
  bits<5> Rm;
  bits<2> extend;
  let Inst{31-30} = sz;
  let Inst{29-27} = 0b111;
  let Inst{26}    = V;
  let Inst{25-24} = 0b00;
  let Inst{23-22} = opc;
  let Inst{21}    = 1;
  let Inst{20-16} = Rm;
  let Inst{15}    = extend{1}; // sign extend Rm?
  let Inst{14}    = 1;
  let Inst{12}    = extend{0}; // do shift?
  let Inst{11-10} = 0b10;
  let Inst{9-5}   = Rn;
  let Inst{4-0}   = Rt;
}

multiclass Load32RO<bits<2> sz, bit V, bits<2> opc, DAGOperand regtype,
                    string asm, ValueType Ty, SDPatternOperator loadop> {
  let AddedComplexity = 10 in
  def roW : LoadStore32RO<sz, V, opc, asm, (outs regtype:$Rt),
                 (ins GPR64sp:$Rn, GPR32:$Rm, ro_Wextend32:$extend),
                 [(set (Ty regtype:$Rt),
                       (loadop (ro_Windexed32 GPR64sp:$Rn, GPR32:$Rm,
                                              ro_Wextend32:$extend)))]>,
           Sched<[WriteLDIdx, ReadAdrBase]> {
    let Inst{13} = 0b0;
  }

  let AddedComplexity = 10 in
  def roX : LoadStore32RO<sz, V, opc, asm, (outs regtype:$Rt),
                 (ins GPR64sp:$Rn, GPR64:$Rm, ro_Xextend32:$extend),
                 [(set (Ty regtype:$Rt),
                       (loadop (ro_Xindexed32 GPR64sp:$Rn, GPR64:$Rm,
                                              ro_Xextend32:$extend)))]>,
           Sched<[WriteLDIdx, ReadAdrBase]> {
    let Inst{13} = 0b1;
  }

  def : ROInstAlias<asm, regtype, !cast<Instruction>(NAME # "roX")>;
}

multiclass Store32RO<bits<2> sz, bit V, bits<2> opc, DAGOperand regtype,
                     string asm, ValueType Ty, SDPatternOperator storeop> {
  let AddedComplexity = 10 in
  def roW : LoadStore32RO<sz, V, opc, asm, (outs),
                (ins regtype:$Rt, GPR64sp:$Rn, GPR32:$Rm, ro_Wextend32:$extend),
                [(storeop (Ty regtype:$Rt),
                          (ro_Windexed32 GPR64sp:$Rn, GPR32:$Rm,
                                         ro_Wextend32:$extend))]>,
            Sched<[WriteSTIdx, ReadST, ReadAdrBase]> {
    let Inst{13} = 0b0;
  }

  let AddedComplexity = 10 in
  def roX : LoadStore32RO<sz, V, opc, asm, (outs),
                (ins regtype:$Rt, GPR64sp:$Rn, GPR64:$Rm, ro_Xextend32:$extend),
                [(storeop (Ty regtype:$Rt),
                          (ro_Xindexed32 GPR64sp:$Rn, GPR64:$Rm,
                                        ro_Xextend32:$extend))]>,
            Sched<[WriteSTIdx, ReadST, ReadAdrBase]> {
    let Inst{13} = 0b1;
  }

  def : ROInstAlias<asm, regtype, !cast<Instruction>(NAME # "roX")>;
}

<<<<<<< HEAD
class LoadStore64RO<bits<2> sz, bit V, bits<2> opc, DAGOperand regtype,
                      string asm, dag ins, dag outs, list<dag> pat>
=======
class LoadStore64RO<bits<2> sz, bit V, bits<2> opc, string asm, dag ins,
                    dag outs, list<dag> pat>
>>>>>>> 2ab1d525
    : I<ins, outs, asm, "\t$Rt, [$Rn, $Rm, $extend]", "", pat> {
  bits<5> Rt;
  bits<5> Rn;
  bits<5> Rm;
  bits<2> extend;
  let Inst{31-30} = sz;
  let Inst{29-27} = 0b111;
  let Inst{26}    = V;
  let Inst{25-24} = 0b00;
  let Inst{23-22} = opc;
  let Inst{21}    = 1;
  let Inst{20-16} = Rm;
  let Inst{15}    = extend{1}; // sign extend Rm?
  let Inst{14}    = 1;
  let Inst{12}    = extend{0}; // do shift?
  let Inst{11-10} = 0b10;
  let Inst{9-5}   = Rn;
  let Inst{4-0}   = Rt;
}

multiclass Load64RO<bits<2> sz, bit V, bits<2> opc, DAGOperand regtype,
                    string asm, ValueType Ty, SDPatternOperator loadop> {
  let AddedComplexity = 10, mayLoad = 1, mayStore = 0, hasSideEffects = 0 in
  def roW : LoadStore64RO<sz, V, opc, asm, (outs regtype:$Rt),
                (ins GPR64sp:$Rn, GPR32:$Rm, ro_Wextend64:$extend),
                [(set (Ty regtype:$Rt),
                      (loadop (ro_Windexed64 GPR64sp:$Rn, GPR32:$Rm,
                                             ro_Wextend64:$extend)))]>,
           Sched<[WriteLDIdx, ReadAdrBase]> {
    let Inst{13} = 0b0;
  }

  let AddedComplexity = 10, mayLoad = 1, mayStore = 0, hasSideEffects = 0 in
  def roX : LoadStore64RO<sz, V, opc, asm, (outs regtype:$Rt),
                (ins GPR64sp:$Rn, GPR64:$Rm, ro_Xextend64:$extend),
                 [(set (Ty regtype:$Rt),
                       (loadop (ro_Xindexed64 GPR64sp:$Rn, GPR64:$Rm,
                                              ro_Xextend64:$extend)))]>,
           Sched<[WriteLDIdx, ReadAdrBase]> {
    let Inst{13} = 0b1;
  }

  def : ROInstAlias<asm, regtype, !cast<Instruction>(NAME # "roX")>;
}

multiclass Store64RO<bits<2> sz, bit V, bits<2> opc, DAGOperand regtype,
                     string asm, ValueType Ty, SDPatternOperator storeop> {
  let AddedComplexity = 10, mayLoad = 0, mayStore = 1, hasSideEffects = 0 in
  def roW : LoadStore64RO<sz, V, opc, asm, (outs),
                (ins regtype:$Rt, GPR64sp:$Rn, GPR32:$Rm, ro_Wextend64:$extend),
                [(storeop (Ty regtype:$Rt),
                          (ro_Windexed64 GPR64sp:$Rn, GPR32:$Rm,
                                         ro_Wextend64:$extend))]>,
            Sched<[WriteSTIdx, ReadST, ReadAdrBase]> {
    let Inst{13} = 0b0;
  }

  let AddedComplexity = 10, mayLoad = 0, mayStore = 1, hasSideEffects = 0 in
  def roX : LoadStore64RO<sz, V, opc, asm, (outs),
                (ins regtype:$Rt, GPR64sp:$Rn, GPR64:$Rm, ro_Xextend64:$extend),
                [(storeop (Ty regtype:$Rt),
                          (ro_Xindexed64 GPR64sp:$Rn, GPR64:$Rm,
                                         ro_Xextend64:$extend))]>,
            Sched<[WriteSTIdx, ReadST, ReadAdrBase]> {
    let Inst{13} = 0b1;
  }

  def : ROInstAlias<asm, regtype, !cast<Instruction>(NAME # "roX")>;
}

<<<<<<< HEAD
class LoadStore128RO<bits<2> sz, bit V, bits<2> opc, DAGOperand regtype,
                      string asm, dag ins, dag outs, list<dag> pat>
=======
class LoadStore128RO<bits<2> sz, bit V, bits<2> opc, string asm, dag ins,
                     dag outs, list<dag> pat>
>>>>>>> 2ab1d525
    : I<ins, outs, asm, "\t$Rt, [$Rn, $Rm, $extend]", "", pat> {
  bits<5> Rt;
  bits<5> Rn;
  bits<5> Rm;
  bits<2> extend;
  let Inst{31-30} = sz;
  let Inst{29-27} = 0b111;
  let Inst{26}    = V;
  let Inst{25-24} = 0b00;
  let Inst{23-22} = opc;
  let Inst{21}    = 1;
  let Inst{20-16} = Rm;
  let Inst{15}    = extend{1}; // sign extend Rm?
  let Inst{14}    = 1;
  let Inst{12}    = extend{0}; // do shift?
  let Inst{11-10} = 0b10;
  let Inst{9-5}   = Rn;
  let Inst{4-0}   = Rt;
}

multiclass Load128RO<bits<2> sz, bit V, bits<2> opc, DAGOperand regtype,
                     string asm, ValueType Ty, SDPatternOperator loadop> {
  let AddedComplexity = 10, mayLoad = 1, mayStore = 0, hasSideEffects = 0 in
  def roW : LoadStore128RO<sz, V, opc, asm, (outs regtype:$Rt),
                (ins GPR64sp:$Rn, GPR32:$Rm, ro_Wextend128:$extend),
                 [(set (Ty regtype:$Rt),
                       (loadop (ro_Windexed128 GPR64sp:$Rn, GPR32:$Rm,
                                               ro_Wextend128:$extend)))]>,
            Sched<[WriteLDIdx, ReadAdrBase]> {
    let Inst{13} = 0b0;
  }

  let AddedComplexity = 10, mayLoad = 1, mayStore = 0, hasSideEffects = 0 in
  def roX : LoadStore128RO<sz, V, opc, asm, (outs regtype:$Rt),
                (ins GPR64sp:$Rn, GPR64:$Rm, ro_Xextend128:$extend),
                 [(set (Ty regtype:$Rt),
                       (loadop (ro_Xindexed128 GPR64sp:$Rn, GPR64:$Rm,
                                               ro_Xextend128:$extend)))]>,
            Sched<[WriteLDIdx, ReadAdrBase]> {
    let Inst{13} = 0b1;
  }

  def : ROInstAlias<asm, regtype, !cast<Instruction>(NAME # "roX")>;
}

multiclass Store128RO<bits<2> sz, bit V, bits<2> opc, DAGOperand regtype,
<<<<<<< HEAD
                      string asm, ValueType Ty, SDPatternOperator storeop> {
=======
                      string asm> {
>>>>>>> 2ab1d525
  let mayLoad = 0, mayStore = 1, hasSideEffects = 0 in
  def roW : LoadStore128RO<sz, V, opc, asm, (outs),
               (ins regtype:$Rt, GPR64sp:$Rn, GPR32:$Rm, ro_Wextend128:$extend),
                []>,
            Sched<[WriteSTIdx, ReadST, ReadAdrBase]> {
    let Inst{13} = 0b0;
  }

  let mayLoad = 0, mayStore = 1, hasSideEffects = 0 in
  def roX : LoadStore128RO<sz, V, opc, asm, (outs),
               (ins regtype:$Rt, GPR64sp:$Rn, GPR64:$Rm, ro_Xextend128:$extend),
                []>,
            Sched<[WriteSTIdx, ReadST, ReadAdrBase]> {
    let Inst{13} = 0b1;
  }

  def : ROInstAlias<asm, regtype, !cast<Instruction>(NAME # "roX")>;
}

let mayLoad = 0, mayStore = 0, hasSideEffects = 1 in
class BasePrefetchRO<bits<2> sz, bit V, bits<2> opc, dag outs, dag ins,
                     string asm, list<dag> pat>
    : I<outs, ins, asm, "\t$Rt, [$Rn, $Rm, $extend]", "", pat>,
      Sched<[WriteLD]> {
  bits<5> Rt;
  bits<5> Rn;
  bits<5> Rm;
  bits<2> extend;
  let Inst{31-30} = sz;
  let Inst{29-27} = 0b111;
  let Inst{26}    = V;
  let Inst{25-24} = 0b00;
  let Inst{23-22} = opc;
  let Inst{21}    = 1;
  let Inst{20-16} = Rm;
  let Inst{15}    = extend{1}; // sign extend Rm?
  let Inst{14}    = 1;
  let Inst{12}    = extend{0}; // do shift?
  let Inst{11-10} = 0b10;
  let Inst{9-5}   = Rn;
  let Inst{4-0}   = Rt;
}

multiclass PrefetchRO<bits<2> sz, bit V, bits<2> opc, string asm> {
  def roW : BasePrefetchRO<sz, V, opc, (outs),
                (ins prfop:$Rt, GPR64sp:$Rn, GPR32:$Rm, ro_Wextend64:$extend),
                asm, [(AArch64Prefetch imm:$Rt,
                                     (ro_Windexed64 GPR64sp:$Rn, GPR32:$Rm,
                                                    ro_Wextend64:$extend))]> {
    let Inst{13} = 0b0;
  }

  def roX : BasePrefetchRO<sz, V, opc, (outs),
                (ins prfop:$Rt, GPR64sp:$Rn, GPR64:$Rm, ro_Xextend64:$extend),
                asm,  [(AArch64Prefetch imm:$Rt,
                                      (ro_Xindexed64 GPR64sp:$Rn, GPR64:$Rm,
                                                     ro_Xextend64:$extend))]> {
    let Inst{13} = 0b1;
  }

  def : InstAlias<"prfm $Rt, [$Rn, $Rm]",
               (!cast<Instruction>(NAME # "roX") prfop:$Rt,
                                                 GPR64sp:$Rn, GPR64:$Rm, 0, 0)>;
}

//---
// Load/store unscaled immediate
//---

def am_unscaled8 :  ComplexPattern<iPTR, 2, "SelectAddrModeUnscaled8", []>;
def am_unscaled16 : ComplexPattern<iPTR, 2, "SelectAddrModeUnscaled16", []>;
def am_unscaled32 : ComplexPattern<iPTR, 2, "SelectAddrModeUnscaled32", []>;
def am_unscaled64 : ComplexPattern<iPTR, 2, "SelectAddrModeUnscaled64", []>;
def am_unscaled128 :ComplexPattern<iPTR, 2, "SelectAddrModeUnscaled128", []>;

def gi_am_unscaled8 :
    GIComplexOperandMatcher<s64, "selectAddrModeUnscaled8">,
    GIComplexPatternEquiv<am_unscaled8>;
def gi_am_unscaled16 :
    GIComplexOperandMatcher<s64, "selectAddrModeUnscaled16">,
    GIComplexPatternEquiv<am_unscaled16>;
def gi_am_unscaled32 :
    GIComplexOperandMatcher<s64, "selectAddrModeUnscaled32">,
    GIComplexPatternEquiv<am_unscaled32>;
def gi_am_unscaled64 :
    GIComplexOperandMatcher<s64, "selectAddrModeUnscaled64">,
    GIComplexPatternEquiv<am_unscaled64>;
def gi_am_unscaled128 :
    GIComplexOperandMatcher<s64, "selectAddrModeUnscaled128">,
    GIComplexPatternEquiv<am_unscaled128>;


class BaseLoadStoreUnscale<bits<2> sz, bit V, bits<2> opc, dag oops, dag iops,
                           string asm, list<dag> pattern>
    : I<oops, iops, asm, "\t$Rt, [$Rn, $offset]", "", pattern> {
  bits<5> Rt;
  bits<5> Rn;
  bits<9> offset;
  let Inst{31-30} = sz;
  let Inst{29-27} = 0b111;
  let Inst{26}    = V;
  let Inst{25-24} = 0b00;
  let Inst{23-22} = opc;
  let Inst{21}    = 0;
  let Inst{20-12} = offset;
  let Inst{11-10} = 0b00;
  let Inst{9-5}   = Rn;
  let Inst{4-0}   = Rt;

  let DecoderMethod = "DecodeSignedLdStInstruction";
}

// Armv8.4 LDAPR & STLR with Immediate Offset instruction
multiclass BaseLoadUnscaleV84<string asm, bits<2> sz, bits<2> opc,
                              DAGOperand regtype > {
  def i : BaseLoadStoreUnscale<sz, 0, opc, (outs regtype:$Rt),
                               (ins GPR64sp:$Rn, simm9:$offset), asm, []>,
          Sched<[WriteST]> {
    let Inst{29} = 0;
    let Inst{24} = 1;
  }
  def : InstAlias<asm # "\t$Rt, [$Rn]",
                  (!cast<Instruction>(NAME # "i") regtype:$Rt, GPR64sp:$Rn, 0)>;
}

multiclass BaseStoreUnscaleV84<string asm, bits<2> sz, bits<2> opc,
                               DAGOperand regtype > {
  def i : BaseLoadStoreUnscale<sz, 0, opc, (outs),
                               (ins regtype:$Rt, GPR64sp:$Rn, simm9:$offset),
                               asm, []>,
          Sched<[WriteST]> {
    let Inst{29} = 0;
    let Inst{24} = 1;
  }
  def : InstAlias<asm # "\t$Rt, [$Rn]",
                  (!cast<Instruction>(NAME # "i") regtype:$Rt, GPR64sp:$Rn, 0)>;
}

multiclass LoadUnscaled<bits<2> sz, bit V, bits<2> opc, DAGOperand regtype,
                   string asm, list<dag> pattern> {
  let AddedComplexity = 1 in // try this before LoadUI
  def i : BaseLoadStoreUnscale<sz, V, opc, (outs regtype:$Rt),
                               (ins GPR64sp:$Rn, simm9:$offset), asm, pattern>,
          Sched<[WriteLD]>;

  def : InstAlias<asm # "\t$Rt, [$Rn]",
                  (!cast<Instruction>(NAME # "i") regtype:$Rt, GPR64sp:$Rn, 0)>;
}

multiclass StoreUnscaled<bits<2> sz, bit V, bits<2> opc, DAGOperand regtype,
                         string asm, list<dag> pattern> {
  let AddedComplexity = 1 in // try this before StoreUI
  def i : BaseLoadStoreUnscale<sz, V, opc, (outs),
                               (ins regtype:$Rt, GPR64sp:$Rn, simm9:$offset),
                               asm, pattern>,
          Sched<[WriteST]>;

  def : InstAlias<asm # "\t$Rt, [$Rn]",
                  (!cast<Instruction>(NAME # "i") regtype:$Rt, GPR64sp:$Rn, 0)>;
}

multiclass PrefetchUnscaled<bits<2> sz, bit V, bits<2> opc, string asm,
                            list<dag> pat> {
  let mayLoad = 0, mayStore = 0, hasSideEffects = 1 in
  def i : BaseLoadStoreUnscale<sz, V, opc, (outs),
                               (ins prfop:$Rt, GPR64sp:$Rn, simm9:$offset),
                               asm, pat>,
          Sched<[WriteLD]>;

  def : InstAlias<asm # "\t$Rt, [$Rn]",
                  (!cast<Instruction>(NAME # "i") prfop:$Rt, GPR64sp:$Rn, 0)>;
}

//---
// Load/store unscaled immediate, unprivileged
//---

class BaseLoadStoreUnprivileged<bits<2> sz, bit V, bits<2> opc,
                                dag oops, dag iops, string asm>
    : I<oops, iops, asm, "\t$Rt, [$Rn, $offset]", "", []> {
  bits<5> Rt;
  bits<5> Rn;
  bits<9> offset;
  let Inst{31-30} = sz;
  let Inst{29-27} = 0b111;
  let Inst{26}    = V;
  let Inst{25-24} = 0b00;
  let Inst{23-22} = opc;
  let Inst{21}    = 0;
  let Inst{20-12} = offset;
  let Inst{11-10} = 0b10;
  let Inst{9-5}   = Rn;
  let Inst{4-0}   = Rt;

  let DecoderMethod = "DecodeSignedLdStInstruction";
}

multiclass LoadUnprivileged<bits<2> sz, bit V, bits<2> opc,
                            RegisterClass regtype, string asm> {
  let mayStore = 0, mayLoad = 1, hasSideEffects = 0 in
  def i : BaseLoadStoreUnprivileged<sz, V, opc, (outs regtype:$Rt),
                                    (ins GPR64sp:$Rn, simm9:$offset), asm>,
          Sched<[WriteLD]>;

  def : InstAlias<asm # "\t$Rt, [$Rn]",
                  (!cast<Instruction>(NAME # "i") regtype:$Rt, GPR64sp:$Rn, 0)>;
}

multiclass StoreUnprivileged<bits<2> sz, bit V, bits<2> opc,
                             RegisterClass regtype, string asm> {
  let mayStore = 1, mayLoad = 0, hasSideEffects = 0 in
  def i : BaseLoadStoreUnprivileged<sz, V, opc, (outs),
                                 (ins regtype:$Rt, GPR64sp:$Rn, simm9:$offset),
                                 asm>,
          Sched<[WriteST]>;

  def : InstAlias<asm # "\t$Rt, [$Rn]",
                  (!cast<Instruction>(NAME # "i") regtype:$Rt, GPR64sp:$Rn, 0)>;
}

//---
// Load/store pre-indexed
//---

class BaseLoadStorePreIdx<bits<2> sz, bit V, bits<2> opc, dag oops, dag iops,
                          string asm, string cstr, list<dag> pat>
    : I<oops, iops, asm, "\t$Rt, [$Rn, $offset]!", cstr, pat> {
  bits<5> Rt;
  bits<5> Rn;
  bits<9> offset;
  let Inst{31-30} = sz;
  let Inst{29-27} = 0b111;
  let Inst{26}    = V;
  let Inst{25-24} = 0;
  let Inst{23-22} = opc;
  let Inst{21}    = 0;
  let Inst{20-12} = offset;
  let Inst{11-10} = 0b11;
  let Inst{9-5}   = Rn;
  let Inst{4-0}   = Rt;

  let DecoderMethod = "DecodeSignedLdStInstruction";
}

let hasSideEffects = 0 in {
let mayStore = 0, mayLoad = 1 in
class LoadPreIdx<bits<2> sz, bit V, bits<2> opc, RegisterOperand regtype,
             string asm>
    : BaseLoadStorePreIdx<sz, V, opc,
                     (outs GPR64sp:$wback, regtype:$Rt),
                     (ins GPR64sp:$Rn, simm9:$offset), asm,
                     "$Rn = $wback,@earlyclobber $wback", []>,
      Sched<[WriteAdr, WriteLD]>;

let mayStore = 1, mayLoad = 0 in
class StorePreIdx<bits<2> sz, bit V, bits<2> opc, RegisterOperand regtype,
                  string asm, SDPatternOperator storeop, ValueType Ty>
    : BaseLoadStorePreIdx<sz, V, opc,
                      (outs GPR64sp:$wback),
                      (ins regtype:$Rt, GPR64sp:$Rn, simm9:$offset),
                      asm, "$Rn = $wback,@earlyclobber $wback",
      [(set GPR64sp:$wback,
            (storeop (Ty regtype:$Rt), GPR64sp:$Rn, simm9:$offset))]>,
      Sched<[WriteAdr, WriteST]>;
} // hasSideEffects = 0

//---
// Load/store post-indexed
//---

class BaseLoadStorePostIdx<bits<2> sz, bit V, bits<2> opc, dag oops, dag iops,
                          string asm, string cstr, list<dag> pat>
    : I<oops, iops, asm, "\t$Rt, [$Rn], $offset", cstr, pat> {
  bits<5> Rt;
  bits<5> Rn;
  bits<9> offset;
  let Inst{31-30} = sz;
  let Inst{29-27} = 0b111;
  let Inst{26}    = V;
  let Inst{25-24} = 0b00;
  let Inst{23-22} = opc;
  let Inst{21}    = 0b0;
  let Inst{20-12} = offset;
  let Inst{11-10} = 0b01;
  let Inst{9-5}   = Rn;
  let Inst{4-0}   = Rt;

  let DecoderMethod = "DecodeSignedLdStInstruction";
}

let hasSideEffects = 0 in {
let mayStore = 0, mayLoad = 1 in
class LoadPostIdx<bits<2> sz, bit V, bits<2> opc, RegisterOperand regtype,
             string asm>
    : BaseLoadStorePostIdx<sz, V, opc,
                      (outs GPR64sp:$wback, regtype:$Rt),
                      (ins GPR64sp:$Rn, simm9:$offset),
                      asm, "$Rn = $wback,@earlyclobber $wback", []>,
      Sched<[WriteAdr, WriteLD]>;

let mayStore = 1, mayLoad = 0 in
class StorePostIdx<bits<2> sz, bit V, bits<2> opc, RegisterOperand regtype,
                   string asm, SDPatternOperator storeop, ValueType Ty>
    : BaseLoadStorePostIdx<sz, V, opc,
                      (outs GPR64sp:$wback),
                      (ins regtype:$Rt, GPR64sp:$Rn, simm9:$offset),
                       asm, "$Rn = $wback,@earlyclobber $wback",
      [(set GPR64sp:$wback,
            (storeop (Ty regtype:$Rt), GPR64sp:$Rn, simm9:$offset))]>,
    Sched<[WriteAdr, WriteST]>;
} // hasSideEffects = 0


//---
// Load/store pair
//---

// (indexed, offset)

class BaseLoadStorePairOffset<bits<2> opc, bit V, bit L, dag oops, dag iops,
                              string asm>
    : I<oops, iops, asm, "\t$Rt, $Rt2, [$Rn, $offset]", "", []> {
  bits<5> Rt;
  bits<5> Rt2;
  bits<5> Rn;
  bits<7> offset;
  let Inst{31-30} = opc;
  let Inst{29-27} = 0b101;
  let Inst{26}    = V;
  let Inst{25-23} = 0b010;
  let Inst{22}    = L;
  let Inst{21-15} = offset;
  let Inst{14-10} = Rt2;
  let Inst{9-5}   = Rn;
  let Inst{4-0}   = Rt;

  let DecoderMethod = "DecodePairLdStInstruction";
}

multiclass LoadPairOffset<bits<2> opc, bit V, RegisterOperand regtype,
                          Operand indextype, string asm> {
  let hasSideEffects = 0, mayStore = 0, mayLoad = 1 in
  def i : BaseLoadStorePairOffset<opc, V, 1,
                                  (outs regtype:$Rt, regtype:$Rt2),
                                  (ins GPR64sp:$Rn, indextype:$offset), asm>,
          Sched<[WriteLD, WriteLDHi]>;

  def : InstAlias<asm # "\t$Rt, $Rt2, [$Rn]",
                  (!cast<Instruction>(NAME # "i") regtype:$Rt, regtype:$Rt2,
                                                  GPR64sp:$Rn, 0)>;
}


multiclass StorePairOffset<bits<2> opc, bit V, RegisterOperand regtype,
                           Operand indextype, string asm> {
  let hasSideEffects = 0, mayLoad = 0, mayStore = 1 in
  def i : BaseLoadStorePairOffset<opc, V, 0, (outs),
                                  (ins regtype:$Rt, regtype:$Rt2,
                                       GPR64sp:$Rn, indextype:$offset),
                                  asm>,
          Sched<[WriteSTP]>;

  def : InstAlias<asm # "\t$Rt, $Rt2, [$Rn]",
                  (!cast<Instruction>(NAME # "i") regtype:$Rt, regtype:$Rt2,
                                                  GPR64sp:$Rn, 0)>;
}

// (pre-indexed)
class BaseLoadStorePairPreIdx<bits<2> opc, bit V, bit L, dag oops, dag iops,
                              string asm>
    : I<oops, iops, asm, "\t$Rt, $Rt2, [$Rn, $offset]!", "$Rn = $wback,@earlyclobber $wback", []> {
  bits<5> Rt;
  bits<5> Rt2;
  bits<5> Rn;
  bits<7> offset;
  let Inst{31-30} = opc;
  let Inst{29-27} = 0b101;
  let Inst{26}    = V;
  let Inst{25-23} = 0b011;
  let Inst{22}    = L;
  let Inst{21-15} = offset;
  let Inst{14-10} = Rt2;
  let Inst{9-5}   = Rn;
  let Inst{4-0}   = Rt;

  let DecoderMethod = "DecodePairLdStInstruction";
}

let hasSideEffects = 0 in {
let mayStore = 0, mayLoad = 1 in
class LoadPairPreIdx<bits<2> opc, bit V, RegisterOperand regtype,
                     Operand indextype, string asm>
    : BaseLoadStorePairPreIdx<opc, V, 1,
                              (outs GPR64sp:$wback, regtype:$Rt, regtype:$Rt2),
                              (ins GPR64sp:$Rn, indextype:$offset), asm>,
      Sched<[WriteAdr, WriteLD, WriteLDHi]>;

let mayStore = 1, mayLoad = 0 in
class StorePairPreIdx<bits<2> opc, bit V, RegisterOperand regtype,
                      Operand indextype, string asm>
    : BaseLoadStorePairPreIdx<opc, V, 0, (outs GPR64sp:$wback),
                             (ins regtype:$Rt, regtype:$Rt2,
                                  GPR64sp:$Rn, indextype:$offset),
                             asm>,
      Sched<[WriteAdr, WriteSTP]>;
} // hasSideEffects = 0

// (post-indexed)

class BaseLoadStorePairPostIdx<bits<2> opc, bit V, bit L, dag oops, dag iops,
                              string asm>
    : I<oops, iops, asm, "\t$Rt, $Rt2, [$Rn], $offset", "$Rn = $wback,@earlyclobber $wback", []> {
  bits<5> Rt;
  bits<5> Rt2;
  bits<5> Rn;
  bits<7> offset;
  let Inst{31-30} = opc;
  let Inst{29-27} = 0b101;
  let Inst{26}    = V;
  let Inst{25-23} = 0b001;
  let Inst{22}    = L;
  let Inst{21-15} = offset;
  let Inst{14-10} = Rt2;
  let Inst{9-5}   = Rn;
  let Inst{4-0}   = Rt;

  let DecoderMethod = "DecodePairLdStInstruction";
}

let hasSideEffects = 0 in {
let mayStore = 0, mayLoad = 1 in
class LoadPairPostIdx<bits<2> opc, bit V, RegisterOperand regtype,
                      Operand idxtype, string asm>
    : BaseLoadStorePairPostIdx<opc, V, 1,
                              (outs GPR64sp:$wback, regtype:$Rt, regtype:$Rt2),
                              (ins GPR64sp:$Rn, idxtype:$offset), asm>,
      Sched<[WriteAdr, WriteLD, WriteLDHi]>;

let mayStore = 1, mayLoad = 0 in
class StorePairPostIdx<bits<2> opc, bit V, RegisterOperand regtype,
                       Operand idxtype, string asm>
    : BaseLoadStorePairPostIdx<opc, V, 0, (outs GPR64sp:$wback),
                             (ins regtype:$Rt, regtype:$Rt2,
                                  GPR64sp:$Rn, idxtype:$offset),
                             asm>,
      Sched<[WriteAdr, WriteSTP]>;
} // hasSideEffects = 0

//  (no-allocate)

class BaseLoadStorePairNoAlloc<bits<2> opc, bit V, bit L, dag oops, dag iops,
                              string asm>
    : I<oops, iops, asm, "\t$Rt, $Rt2, [$Rn, $offset]", "", []> {
  bits<5> Rt;
  bits<5> Rt2;
  bits<5> Rn;
  bits<7> offset;
  let Inst{31-30} = opc;
  let Inst{29-27} = 0b101;
  let Inst{26}    = V;
  let Inst{25-23} = 0b000;
  let Inst{22}    = L;
  let Inst{21-15} = offset;
  let Inst{14-10} = Rt2;
  let Inst{9-5}   = Rn;
  let Inst{4-0}   = Rt;

  let DecoderMethod = "DecodePairLdStInstruction";
}

multiclass LoadPairNoAlloc<bits<2> opc, bit V, DAGOperand regtype,
                           Operand indextype, string asm> {
  let hasSideEffects = 0, mayStore = 0, mayLoad = 1 in
  def i : BaseLoadStorePairNoAlloc<opc, V, 1,
                                   (outs regtype:$Rt, regtype:$Rt2),
                                   (ins GPR64sp:$Rn, indextype:$offset), asm>,
          Sched<[WriteLD, WriteLDHi]>;


  def : InstAlias<asm # "\t$Rt, $Rt2, [$Rn]",
                  (!cast<Instruction>(NAME # "i") regtype:$Rt, regtype:$Rt2,
                                                  GPR64sp:$Rn, 0)>;
}

multiclass StorePairNoAlloc<bits<2> opc, bit V, DAGOperand regtype,
                      Operand indextype, string asm> {
  let hasSideEffects = 0, mayStore = 1, mayLoad = 0 in
  def i : BaseLoadStorePairNoAlloc<opc, V, 0, (outs),
                                   (ins regtype:$Rt, regtype:$Rt2,
                                        GPR64sp:$Rn, indextype:$offset),
                                   asm>,
          Sched<[WriteSTP]>;

  def : InstAlias<asm # "\t$Rt, $Rt2, [$Rn]",
                  (!cast<Instruction>(NAME # "i") regtype:$Rt, regtype:$Rt2,
                                                  GPR64sp:$Rn, 0)>;
}

//---
// Load/store exclusive
//---

// True exclusive operations write to and/or read from the system's exclusive
// monitors, which as far as a compiler is concerned can be modelled as a
// random shared memory address. Hence LoadExclusive mayStore.
//
// Since these instructions have the undefined register bits set to 1 in
// their canonical form, we need a post encoder method to set those bits
// to 1 when encoding these instructions. We do this using the
// fixLoadStoreExclusive function. This function has template parameters:
//
// fixLoadStoreExclusive<int hasRs, int hasRt2>
//
// hasRs indicates that the instruction uses the Rs field, so we won't set
// it to 1 (and the same for Rt2). We don't need template parameters for
// the other register fields since Rt and Rn are always used.
//
let hasSideEffects = 1, mayLoad = 1, mayStore = 1 in
class BaseLoadStoreExclusive<bits<2> sz, bit o2, bit L, bit o1, bit o0,
                             dag oops, dag iops, string asm, string operands>
    : I<oops, iops, asm, operands, "", []> {
  let Inst{31-30} = sz;
  let Inst{29-24} = 0b001000;
  let Inst{23}    = o2;
  let Inst{22}    = L;
  let Inst{21}    = o1;
  let Inst{15}    = o0;

  let DecoderMethod = "DecodeExclusiveLdStInstruction";
}

// Neither Rs nor Rt2 operands.
class LoadStoreExclusiveSimple<bits<2> sz, bit o2, bit L, bit o1, bit o0,
                               dag oops, dag iops, string asm, string operands>
    : BaseLoadStoreExclusive<sz, o2, L, o1, o0, oops, iops, asm, operands> {
  bits<5> Rt;
  bits<5> Rn;
  let Inst{20-16} = 0b11111;
  let Unpredictable{20-16} = 0b11111;
  let Inst{14-10} = 0b11111;
  let Unpredictable{14-10} = 0b11111;
  let Inst{9-5} = Rn;
  let Inst{4-0} = Rt;

  let PostEncoderMethod = "fixLoadStoreExclusive<0,0>";
}

// Simple load acquires don't set the exclusive monitor
let mayLoad = 1, mayStore = 0 in
class LoadAcquire<bits<2> sz, bit o2, bit L, bit o1, bit o0,
                  RegisterClass regtype, string asm>
    : LoadStoreExclusiveSimple<sz, o2, L, o1, o0, (outs regtype:$Rt),
                               (ins GPR64sp0:$Rn), asm, "\t$Rt, [$Rn]">,
      Sched<[WriteLD]>;

class LoadExclusive<bits<2> sz, bit o2, bit L, bit o1, bit o0,
                    RegisterClass regtype, string asm>
    : LoadStoreExclusiveSimple<sz, o2, L, o1, o0, (outs regtype:$Rt),
                               (ins GPR64sp0:$Rn), asm, "\t$Rt, [$Rn]">,
      Sched<[WriteLD]>;

class LoadExclusivePair<bits<2> sz, bit o2, bit L, bit o1, bit o0,
                       RegisterClass regtype, string asm>
    : BaseLoadStoreExclusive<sz, o2, L, o1, o0,
                             (outs regtype:$Rt, regtype:$Rt2),
                             (ins GPR64sp0:$Rn), asm,
                             "\t$Rt, $Rt2, [$Rn]">,
      Sched<[WriteLD, WriteLDHi]> {
  bits<5> Rt;
  bits<5> Rt2;
  bits<5> Rn;
  let Inst{14-10} = Rt2;
  let Inst{9-5} = Rn;
  let Inst{4-0} = Rt;

  let PostEncoderMethod = "fixLoadStoreExclusive<0,1>";
}

// Simple store release operations do not check the exclusive monitor.
let mayLoad = 0, mayStore = 1 in
class StoreRelease<bits<2> sz, bit o2, bit L, bit o1, bit o0,
                   RegisterClass regtype, string asm>
    : LoadStoreExclusiveSimple<sz, o2, L, o1, o0, (outs),
                               (ins regtype:$Rt, GPR64sp0:$Rn),
                               asm, "\t$Rt, [$Rn]">,
      Sched<[WriteST]>;

let mayLoad = 1, mayStore = 1 in
class StoreExclusive<bits<2> sz, bit o2, bit L, bit o1, bit o0,
                     RegisterClass regtype, string asm>
    : BaseLoadStoreExclusive<sz, o2, L, o1, o0, (outs GPR32:$Ws),
                             (ins regtype:$Rt, GPR64sp0:$Rn),
                             asm, "\t$Ws, $Rt, [$Rn]">,
      Sched<[WriteSTX]> {
  bits<5> Ws;
  bits<5> Rt;
  bits<5> Rn;
  let Inst{20-16} = Ws;
  let Inst{9-5} = Rn;
  let Inst{4-0} = Rt;

  let Constraints = "@earlyclobber $Ws";
  let PostEncoderMethod = "fixLoadStoreExclusive<1,0>";
}

class StoreExclusivePair<bits<2> sz, bit o2, bit L, bit o1, bit o0,
                         RegisterClass regtype, string asm>
    : BaseLoadStoreExclusive<sz, o2, L, o1, o0,
                             (outs GPR32:$Ws),
                             (ins regtype:$Rt, regtype:$Rt2, GPR64sp0:$Rn),
                              asm, "\t$Ws, $Rt, $Rt2, [$Rn]">,
      Sched<[WriteSTX]> {
  bits<5> Ws;
  bits<5> Rt;
  bits<5> Rt2;
  bits<5> Rn;
  let Inst{20-16} = Ws;
  let Inst{14-10} = Rt2;
  let Inst{9-5} = Rn;
  let Inst{4-0} = Rt;

  let Constraints = "@earlyclobber $Ws";
}

// Armv8.5-A Memory Tagging Extension
class BaseMemTag<bits<2> opc1, bits<2> opc2, string asm_insn,
                 string asm_opnds, string cstr, dag oops, dag iops>
    : I<oops, iops, asm_insn, asm_opnds, cstr, []>,
      Sched<[]> {
  bits<5> Rn;

  let Inst{31-24} = 0b11011001;
  let Inst{23-22} = opc1;
  let Inst{21}    = 1;
  // Inst{20-12} defined by subclass
  let Inst{11-10} = opc2;
  let Inst{9-5}   = Rn;
  // Inst{4-0} defined by subclass
}

class MemTagVector<bit Load, string asm_insn, string asm_opnds,
                   dag oops, dag iops>
    : BaseMemTag<{0b1, Load}, 0b00, asm_insn, asm_opnds,
                  "", oops, iops> {
  bits<5> Rt;

  let Inst{20-12} = 0b000000000;
  let Inst{4-0}   = Rt;

  let mayLoad = Load;
}

class MemTagLoad<string asm_insn, string asm_opnds>
    : BaseMemTag<0b01, 0b00, asm_insn, asm_opnds, "$Rt = $wback",
                 (outs GPR64:$wback),
                 (ins GPR64:$Rt, GPR64sp:$Rn, simm9s16:$offset)> {
  bits<5> Rt;
  bits<9> offset;

  let Inst{20-12} = offset;
  let Inst{4-0}   = Rt;

  let mayLoad = 1;
}

class BaseMemTagStore<bits<2> opc1, bits<2> opc2, string asm_insn,
                     string asm_opnds, string cstr, dag oops, dag iops>
    : BaseMemTag<opc1, opc2, asm_insn, asm_opnds, cstr, oops, iops> {
  bits<5> Rt;
  bits<9> offset;

  let Inst{20-12} = offset;
  let Inst{4-0}   = Rt;

  let mayStore = 1;
}

multiclass MemTagStore<bits<2> opc1, string insn> {
  def Offset :
    BaseMemTagStore<opc1, 0b10, insn, "\t$Rt, [$Rn, $offset]", "",
                    (outs), (ins GPR64sp:$Rt, GPR64sp:$Rn, simm9s16:$offset)>;
  def PreIndex :
    BaseMemTagStore<opc1, 0b11, insn, "\t$Rt, [$Rn, $offset]!",
                    "$Rn = $wback",
                    (outs GPR64sp:$wback),
                    (ins GPR64sp:$Rt, GPR64sp:$Rn, simm9s16:$offset)>;
  def PostIndex :
    BaseMemTagStore<opc1, 0b01, insn, "\t$Rt, [$Rn], $offset",
                    "$Rn = $wback",
                    (outs GPR64sp:$wback),
                    (ins GPR64sp:$Rt, GPR64sp:$Rn, simm9s16:$offset)>;

  def : InstAlias<insn # "\t$Rt, [$Rn]",
                  (!cast<Instruction>(NAME # "Offset") GPR64sp:$Rt, GPR64sp:$Rn, 0)>;
}

//---
// Exception generation
//---

let mayLoad = 0, mayStore = 0, hasSideEffects = 1 in
class ExceptionGeneration<bits<3> op1, bits<2> ll, string asm>
    : I<(outs), (ins timm32_0_65535:$imm), asm, "\t$imm", "", []>,
      Sched<[WriteSys]> {
  bits<16> imm;
  let Inst{31-24} = 0b11010100;
  let Inst{23-21} = op1;
  let Inst{20-5}  = imm;
  let Inst{4-2}   = 0b000;
  let Inst{1-0}   = ll;
}

//---
// UDF : Permanently UNDEFINED instructions.  Format: Opc = 0x0000, 16 bit imm.
//--
let hasSideEffects = 1, isTrap = 1, mayLoad = 0, mayStore = 0 in {
class UDFType<bits<16> opc, string asm>
  : I<(outs), (ins uimm16:$imm),
       asm, "\t$imm", "", []>,
    Sched<[]> {
  bits<16> imm;
  let Inst{31-16} = opc;
  let Inst{15-0} = imm;
}
}
let Predicates = [HasFPARMv8] in {

//---
// Floating point to integer conversion
//---

class BaseFPToIntegerUnscaled<bits<2> type, bits<2> rmode, bits<3> opcode,
                      RegisterClass srcType, RegisterClass dstType,
                      string asm, list<dag> pattern>
    : I<(outs dstType:$Rd), (ins srcType:$Rn),
         asm, "\t$Rd, $Rn", "", pattern>,
      Sched<[WriteFCvt]> {
  bits<5> Rd;
  bits<5> Rn;
  let Inst{30-29} = 0b00;
  let Inst{28-24} = 0b11110;
  let Inst{23-22} = type;
  let Inst{21}    = 1;
  let Inst{20-19} = rmode;
  let Inst{18-16} = opcode;
  let Inst{15-10} = 0;
  let Inst{9-5}   = Rn;
  let Inst{4-0}   = Rd;
}

let mayLoad = 0, mayStore = 0, hasSideEffects = 0 in
class BaseFPToInteger<bits<2> type, bits<2> rmode, bits<3> opcode,
                      RegisterClass srcType, RegisterClass dstType,
                      Operand immType, string asm, list<dag> pattern>
    : I<(outs dstType:$Rd), (ins srcType:$Rn, immType:$scale),
         asm, "\t$Rd, $Rn, $scale", "", pattern>,
      Sched<[WriteFCvt]> {
  bits<5> Rd;
  bits<5> Rn;
  bits<6> scale;
  let Inst{30-29} = 0b00;
  let Inst{28-24} = 0b11110;
  let Inst{23-22} = type;
  let Inst{21}    = 0;
  let Inst{20-19} = rmode;
  let Inst{18-16} = opcode;
  let Inst{15-10} = scale;
  let Inst{9-5}   = Rn;
  let Inst{4-0}   = Rd;
}

multiclass FPToIntegerUnscaled<bits<2> rmode, bits<3> opcode, string asm,
           SDPatternOperator OpN> {
  // Unscaled half-precision to 32-bit
  def UWHr : BaseFPToIntegerUnscaled<0b11, rmode, opcode, FPR16, GPR32, asm,
                                     [(set GPR32:$Rd, (OpN (f16 FPR16:$Rn)))]> {
    let Inst{31} = 0; // 32-bit GPR flag
    let Predicates = [HasFullFP16];
  }

  // Unscaled half-precision to 64-bit
  def UXHr : BaseFPToIntegerUnscaled<0b11, rmode, opcode, FPR16, GPR64, asm,
                                     [(set GPR64:$Rd, (OpN (f16 FPR16:$Rn)))]> {
    let Inst{31} = 1; // 64-bit GPR flag
    let Predicates = [HasFullFP16];
  }

  // Unscaled single-precision to 32-bit
  def UWSr : BaseFPToIntegerUnscaled<0b00, rmode, opcode, FPR32, GPR32, asm,
                                     [(set GPR32:$Rd, (OpN FPR32:$Rn))]> {
    let Inst{31} = 0; // 32-bit GPR flag
  }

  // Unscaled single-precision to 64-bit
  def UXSr : BaseFPToIntegerUnscaled<0b00, rmode, opcode, FPR32, GPR64, asm,
                                     [(set GPR64:$Rd, (OpN FPR32:$Rn))]> {
    let Inst{31} = 1; // 64-bit GPR flag
  }

  // Unscaled double-precision to 32-bit
  def UWDr : BaseFPToIntegerUnscaled<0b01, rmode, opcode, FPR64, GPR32, asm,
                                     [(set GPR32:$Rd, (OpN (f64 FPR64:$Rn)))]> {
    let Inst{31} = 0; // 32-bit GPR flag
  }

  // Unscaled double-precision to 64-bit
  def UXDr : BaseFPToIntegerUnscaled<0b01, rmode, opcode, FPR64, GPR64, asm,
                                     [(set GPR64:$Rd, (OpN (f64 FPR64:$Rn)))]> {
    let Inst{31} = 1; // 64-bit GPR flag
  }
}

multiclass FPToIntegerScaled<bits<2> rmode, bits<3> opcode, string asm,
                             SDPatternOperator OpN> {
  // Scaled half-precision to 32-bit
  def SWHri : BaseFPToInteger<0b11, rmode, opcode, FPR16, GPR32,
                              fixedpoint_f16_i32, asm,
              [(set GPR32:$Rd, (OpN (fmul (f16 FPR16:$Rn),
                                          fixedpoint_f16_i32:$scale)))]> {
    let Inst{31} = 0; // 32-bit GPR flag
    let scale{5} = 1;
    let Predicates = [HasFullFP16];
  }

  // Scaled half-precision to 64-bit
  def SXHri : BaseFPToInteger<0b11, rmode, opcode, FPR16, GPR64,
                              fixedpoint_f16_i64, asm,
              [(set GPR64:$Rd, (OpN (fmul (f16 FPR16:$Rn),
                                          fixedpoint_f16_i64:$scale)))]> {
    let Inst{31} = 1; // 64-bit GPR flag
    let Predicates = [HasFullFP16];
  }

  // Scaled single-precision to 32-bit
  def SWSri : BaseFPToInteger<0b00, rmode, opcode, FPR32, GPR32,
                              fixedpoint_f32_i32, asm,
              [(set GPR32:$Rd, (OpN (fmul FPR32:$Rn,
                                          fixedpoint_f32_i32:$scale)))]> {
    let Inst{31} = 0; // 32-bit GPR flag
    let scale{5} = 1;
  }

  // Scaled single-precision to 64-bit
  def SXSri : BaseFPToInteger<0b00, rmode, opcode, FPR32, GPR64,
                              fixedpoint_f32_i64, asm,
              [(set GPR64:$Rd, (OpN (fmul FPR32:$Rn,
                                          fixedpoint_f32_i64:$scale)))]> {
    let Inst{31} = 1; // 64-bit GPR flag
  }

  // Scaled double-precision to 32-bit
  def SWDri : BaseFPToInteger<0b01, rmode, opcode, FPR64, GPR32,
                              fixedpoint_f64_i32, asm,
              [(set GPR32:$Rd, (OpN (fmul FPR64:$Rn,
                                          fixedpoint_f64_i32:$scale)))]> {
    let Inst{31} = 0; // 32-bit GPR flag
    let scale{5} = 1;
  }

  // Scaled double-precision to 64-bit
  def SXDri : BaseFPToInteger<0b01, rmode, opcode, FPR64, GPR64,
                              fixedpoint_f64_i64, asm,
              [(set GPR64:$Rd, (OpN (fmul FPR64:$Rn,
                                          fixedpoint_f64_i64:$scale)))]> {
    let Inst{31} = 1; // 64-bit GPR flag
  }
}

//---
// Integer to floating point conversion
//---

let mayStore = 0, mayLoad = 0, hasSideEffects = 0 in
class BaseIntegerToFP<bit isUnsigned,
                      RegisterClass srcType, RegisterClass dstType,
                      Operand immType, string asm, list<dag> pattern>
    : I<(outs dstType:$Rd), (ins srcType:$Rn, immType:$scale),
         asm, "\t$Rd, $Rn, $scale", "", pattern>,
      Sched<[WriteFCvt]> {
  bits<5> Rd;
  bits<5> Rn;
  bits<6> scale;
  let Inst{30-24} = 0b0011110;
  let Inst{21-17} = 0b00001;
  let Inst{16}    = isUnsigned;
  let Inst{15-10} = scale;
  let Inst{9-5}   = Rn;
  let Inst{4-0}   = Rd;
}

class BaseIntegerToFPUnscaled<bit isUnsigned,
                      RegisterClass srcType, RegisterClass dstType,
                      ValueType dvt, string asm, SDPatternOperator node>
    : I<(outs dstType:$Rd), (ins srcType:$Rn),
         asm, "\t$Rd, $Rn", "", [(set (dvt dstType:$Rd), (node srcType:$Rn))]>,
      Sched<[WriteFCvt]> {
  bits<5> Rd;
  bits<5> Rn;
  bits<6> scale;
  let Inst{30-24} = 0b0011110;
  let Inst{21-17} = 0b10001;
  let Inst{16}    = isUnsigned;
  let Inst{15-10} = 0b000000;
  let Inst{9-5}   = Rn;
  let Inst{4-0}   = Rd;
}

multiclass IntegerToFP<bit isUnsigned, string asm, SDPatternOperator node> {
  // Unscaled
  def UWHri: BaseIntegerToFPUnscaled<isUnsigned, GPR32, FPR16, f16, asm, node> {
    let Inst{31} = 0; // 32-bit GPR flag
    let Inst{23-22} = 0b11; // 16-bit FPR flag
    let Predicates = [HasFullFP16];
  }

  def UWSri: BaseIntegerToFPUnscaled<isUnsigned, GPR32, FPR32, f32, asm, node> {
    let Inst{31} = 0; // 32-bit GPR flag
    let Inst{23-22} = 0b00; // 32-bit FPR flag
  }

  def UWDri: BaseIntegerToFPUnscaled<isUnsigned, GPR32, FPR64, f64, asm, node> {
    let Inst{31} = 0; // 32-bit GPR flag
    let Inst{23-22} = 0b01; // 64-bit FPR flag
  }

  def UXHri: BaseIntegerToFPUnscaled<isUnsigned, GPR64, FPR16, f16, asm, node> {
    let Inst{31} = 1; // 64-bit GPR flag
    let Inst{23-22} = 0b11; // 16-bit FPR flag
    let Predicates = [HasFullFP16];
  }

  def UXSri: BaseIntegerToFPUnscaled<isUnsigned, GPR64, FPR32, f32, asm, node> {
    let Inst{31} = 1; // 64-bit GPR flag
    let Inst{23-22} = 0b00; // 32-bit FPR flag
  }

  def UXDri: BaseIntegerToFPUnscaled<isUnsigned, GPR64, FPR64, f64, asm, node> {
    let Inst{31} = 1; // 64-bit GPR flag
    let Inst{23-22} = 0b01; // 64-bit FPR flag
  }

  // Scaled
  def SWHri: BaseIntegerToFP<isUnsigned, GPR32, FPR16, fixedpoint_f16_i32, asm,
                             [(set (f16 FPR16:$Rd),
                                   (fdiv (node GPR32:$Rn),
                                         fixedpoint_f16_i32:$scale))]> {
    let Inst{31} = 0; // 32-bit GPR flag
    let Inst{23-22} = 0b11; // 16-bit FPR flag
    let scale{5} = 1;
    let Predicates = [HasFullFP16];
  }

  def SWSri: BaseIntegerToFP<isUnsigned, GPR32, FPR32, fixedpoint_f32_i32, asm,
                             [(set FPR32:$Rd,
                                   (fdiv (node GPR32:$Rn),
                                         fixedpoint_f32_i32:$scale))]> {
    let Inst{31} = 0; // 32-bit GPR flag
    let Inst{23-22} = 0b00; // 32-bit FPR flag
    let scale{5} = 1;
  }

  def SWDri: BaseIntegerToFP<isUnsigned, GPR32, FPR64, fixedpoint_f64_i32, asm,
                             [(set FPR64:$Rd,
                                   (fdiv (node GPR32:$Rn),
                                         fixedpoint_f64_i32:$scale))]> {
    let Inst{31} = 0; // 32-bit GPR flag
    let Inst{23-22} = 0b01; // 64-bit FPR flag
    let scale{5} = 1;
  }

  def SXHri: BaseIntegerToFP<isUnsigned, GPR64, FPR16, fixedpoint_f16_i64, asm,
                             [(set (f16 FPR16:$Rd),
                                   (fdiv (node GPR64:$Rn),
                                         fixedpoint_f16_i64:$scale))]> {
    let Inst{31} = 1; // 64-bit GPR flag
    let Inst{23-22} = 0b11; // 16-bit FPR flag
    let Predicates = [HasFullFP16];
  }

  def SXSri: BaseIntegerToFP<isUnsigned, GPR64, FPR32, fixedpoint_f32_i64, asm,
                             [(set FPR32:$Rd,
                                   (fdiv (node GPR64:$Rn),
                                         fixedpoint_f32_i64:$scale))]> {
    let Inst{31} = 1; // 64-bit GPR flag
    let Inst{23-22} = 0b00; // 32-bit FPR flag
  }

  def SXDri: BaseIntegerToFP<isUnsigned, GPR64, FPR64, fixedpoint_f64_i64, asm,
                             [(set FPR64:$Rd,
                                   (fdiv (node GPR64:$Rn),
                                         fixedpoint_f64_i64:$scale))]> {
    let Inst{31} = 1; // 64-bit GPR flag
    let Inst{23-22} = 0b01; // 64-bit FPR flag
  }
}

//---
// Unscaled integer <-> floating point conversion (i.e. FMOV)
//---

let mayLoad = 0, mayStore = 0, hasSideEffects = 0 in
class BaseUnscaledConversion<bits<2> rmode, bits<3> opcode,
                      RegisterClass srcType, RegisterClass dstType,
                      string asm>
    : I<(outs dstType:$Rd), (ins srcType:$Rn), asm, "\t$Rd, $Rn", "",
        // We use COPY_TO_REGCLASS for these bitconvert operations.
        // copyPhysReg() expands the resultant COPY instructions after
        // regalloc is done. This gives greater freedom for the allocator
        // and related passes (coalescing, copy propagation, et. al.) to
        // be more effective.
        [/*(set (dvt dstType:$Rd), (bitconvert (svt srcType:$Rn)))*/]>,
      Sched<[WriteFCopy]> {
  bits<5> Rd;
  bits<5> Rn;
  let Inst{30-24} = 0b0011110;
  let Inst{21}    = 1;
  let Inst{20-19} = rmode;
  let Inst{18-16} = opcode;
  let Inst{15-10} = 0b000000;
  let Inst{9-5}   = Rn;
  let Inst{4-0}   = Rd;
}

let mayLoad = 0, mayStore = 0, hasSideEffects = 0 in
class BaseUnscaledConversionToHigh<bits<2> rmode, bits<3> opcode,
                     RegisterClass srcType, RegisterOperand dstType, string asm,
                     string kind>
    : I<(outs dstType:$Rd), (ins srcType:$Rn, VectorIndex1:$idx), asm,
        "{\t$Rd"#kind#"$idx, $Rn|"#kind#"\t$Rd$idx, $Rn}", "", []>,
      Sched<[WriteFCopy]> {
  bits<5> Rd;
  bits<5> Rn;
  let Inst{30-23} = 0b00111101;
  let Inst{21}    = 1;
  let Inst{20-19} = rmode;
  let Inst{18-16} = opcode;
  let Inst{15-10} = 0b000000;
  let Inst{9-5}   = Rn;
  let Inst{4-0}   = Rd;

  let DecoderMethod =  "DecodeFMOVLaneInstruction";
}

let mayLoad = 0, mayStore = 0, hasSideEffects = 0 in
class BaseUnscaledConversionFromHigh<bits<2> rmode, bits<3> opcode,
                     RegisterOperand srcType, RegisterClass dstType, string asm,
                     string kind>
    : I<(outs dstType:$Rd), (ins srcType:$Rn, VectorIndex1:$idx), asm,
        "{\t$Rd, $Rn"#kind#"$idx|"#kind#"\t$Rd, $Rn$idx}", "", []>,
      Sched<[WriteFCopy]> {
  bits<5> Rd;
  bits<5> Rn;
  let Inst{30-23} = 0b00111101;
  let Inst{21}    = 1;
  let Inst{20-19} = rmode;
  let Inst{18-16} = opcode;
  let Inst{15-10} = 0b000000;
  let Inst{9-5}   = Rn;
  let Inst{4-0}   = Rd;

  let DecoderMethod =  "DecodeFMOVLaneInstruction";
}


multiclass UnscaledConversion<string asm> {
  def WHr : BaseUnscaledConversion<0b00, 0b111, GPR32, FPR16, asm> {
    let Inst{31} = 0; // 32-bit GPR flag
    let Inst{23-22} = 0b11; // 16-bit FPR flag
    let Predicates = [HasFullFP16];
  }

  def XHr : BaseUnscaledConversion<0b00, 0b111, GPR64, FPR16, asm> {
    let Inst{31} = 1; // 64-bit GPR flag
    let Inst{23-22} = 0b11; // 16-bit FPR flag
    let Predicates = [HasFullFP16];
  }

  def WSr : BaseUnscaledConversion<0b00, 0b111, GPR32, FPR32, asm> {
    let Inst{31} = 0; // 32-bit GPR flag
    let Inst{23-22} = 0b00; // 32-bit FPR flag
  }

  def XDr : BaseUnscaledConversion<0b00, 0b111, GPR64, FPR64, asm> {
    let Inst{31} = 1; // 64-bit GPR flag
    let Inst{23-22} = 0b01; // 64-bit FPR flag
  }

  def HWr : BaseUnscaledConversion<0b00, 0b110, FPR16, GPR32, asm> {
    let Inst{31} = 0; // 32-bit GPR flag
    let Inst{23-22} = 0b11; // 16-bit FPR flag
    let Predicates = [HasFullFP16];
  }

  def HXr : BaseUnscaledConversion<0b00, 0b110, FPR16, GPR64, asm> {
    let Inst{31} = 1; // 64-bit GPR flag
    let Inst{23-22} = 0b11; // 16-bit FPR flag
    let Predicates = [HasFullFP16];
  }

  def SWr : BaseUnscaledConversion<0b00, 0b110, FPR32, GPR32, asm> {
    let Inst{31} = 0; // 32-bit GPR flag
    let Inst{23-22} = 0b00; // 32-bit FPR flag
  }

  def DXr : BaseUnscaledConversion<0b00, 0b110, FPR64, GPR64, asm> {
    let Inst{31} = 1; // 64-bit GPR flag
    let Inst{23-22} = 0b01; // 64-bit FPR flag
  }

  def XDHighr : BaseUnscaledConversionToHigh<0b01, 0b111, GPR64, V128,
                                             asm, ".d"> {
    let Inst{31} = 1;
    let Inst{22} = 0;
  }

  def DXHighr : BaseUnscaledConversionFromHigh<0b01, 0b110, V128, GPR64,
                                               asm, ".d"> {
    let Inst{31} = 1;
    let Inst{22} = 0;
  }
}

//---
// Floating point conversion
//---

class BaseFPConversion<bits<2> type, bits<2> opcode, RegisterClass dstType,
                       RegisterClass srcType, string asm, list<dag> pattern>
    : I<(outs dstType:$Rd), (ins srcType:$Rn), asm, "\t$Rd, $Rn", "", pattern>,
      Sched<[WriteFCvt]> {
  bits<5> Rd;
  bits<5> Rn;
  let Inst{31-24} = 0b00011110;
  let Inst{23-22} = type;
  let Inst{21-17} = 0b10001;
  let Inst{16-15} = opcode;
  let Inst{14-10} = 0b10000;
  let Inst{9-5}   = Rn;
  let Inst{4-0}   = Rd;
}

multiclass FPConversion<string asm> {
  // Double-precision to Half-precision
  def HDr : BaseFPConversion<0b01, 0b11, FPR16, FPR64, asm,
                             [(set (f16 FPR16:$Rd), (any_fpround FPR64:$Rn))]>;

  // Double-precision to Single-precision
  def SDr : BaseFPConversion<0b01, 0b00, FPR32, FPR64, asm,
                             [(set FPR32:$Rd, (any_fpround FPR64:$Rn))]>;

  // Half-precision to Double-precision
  def DHr : BaseFPConversion<0b11, 0b01, FPR64, FPR16, asm,
                             [(set FPR64:$Rd, (fpextend (f16 FPR16:$Rn)))]>;

  // Half-precision to Single-precision
  def SHr : BaseFPConversion<0b11, 0b00, FPR32, FPR16, asm,
                             [(set FPR32:$Rd, (fpextend (f16 FPR16:$Rn)))]>;

  // Single-precision to Double-precision
  def DSr : BaseFPConversion<0b00, 0b01, FPR64, FPR32, asm,
                             [(set FPR64:$Rd, (fpextend FPR32:$Rn))]>;

  // Single-precision to Half-precision
  def HSr : BaseFPConversion<0b00, 0b11, FPR16, FPR32, asm,
                             [(set (f16 FPR16:$Rd), (any_fpround FPR32:$Rn))]>;
}

//---
// Single operand floating point data processing
//---

let mayLoad = 0, mayStore = 0, hasSideEffects = 0 in
class BaseSingleOperandFPData<bits<6> opcode, RegisterClass regtype,
                              ValueType vt, string asm, SDPatternOperator node>
    : I<(outs regtype:$Rd), (ins regtype:$Rn), asm, "\t$Rd, $Rn", "",
         [(set (vt regtype:$Rd), (node (vt regtype:$Rn)))]>,
      Sched<[WriteF]> {
  bits<5> Rd;
  bits<5> Rn;
  let Inst{31-24} = 0b00011110;
  let Inst{21}    = 0b1;
  let Inst{20-15} = opcode;
  let Inst{14-10} = 0b10000;
  let Inst{9-5}   = Rn;
  let Inst{4-0}   = Rd;
}

multiclass SingleOperandFPData<bits<4> opcode, string asm,
                               SDPatternOperator node = null_frag> {

  def Hr : BaseSingleOperandFPData<{0b00,opcode}, FPR16, f16, asm, node> {
    let Inst{23-22} = 0b11; // 16-bit size flag
    let Predicates = [HasFullFP16];
  }

  def Sr : BaseSingleOperandFPData<{0b00,opcode}, FPR32, f32, asm, node> {
    let Inst{23-22} = 0b00; // 32-bit size flag
  }

  def Dr : BaseSingleOperandFPData<{0b00,opcode}, FPR64, f64, asm, node> {
    let Inst{23-22} = 0b01; // 64-bit size flag
  }
}

multiclass SingleOperandFPNo16<bits<6> opcode, string asm,
                  SDPatternOperator node = null_frag>{

  def Sr : BaseSingleOperandFPData<opcode, FPR32, f32, asm, node> {
    let Inst{23-22} = 0b00; // 32-bit registers
  }

  def Dr : BaseSingleOperandFPData<opcode, FPR64, f64, asm, node> {
    let Inst{23-22} = 0b01; // 64-bit registers
  }
}

// FRInt[32|64][Z|N] instructions
multiclass FRIntNNT<bits<2> opcode, string asm, SDPatternOperator node = null_frag> :
      SingleOperandFPNo16<{0b0100,opcode}, asm, node>;

//---
// Two operand floating point data processing
//---

let mayLoad = 0, mayStore = 0, hasSideEffects = 0 in
class BaseTwoOperandFPData<bits<4> opcode, RegisterClass regtype,
                           string asm, list<dag> pat>
    : I<(outs regtype:$Rd), (ins regtype:$Rn, regtype:$Rm),
         asm, "\t$Rd, $Rn, $Rm", "", pat>,
      Sched<[WriteF]> {
  bits<5> Rd;
  bits<5> Rn;
  bits<5> Rm;
  let Inst{31-24} = 0b00011110;
  let Inst{21}    = 1;
  let Inst{20-16} = Rm;
  let Inst{15-12} = opcode;
  let Inst{11-10} = 0b10;
  let Inst{9-5}   = Rn;
  let Inst{4-0}   = Rd;
}

multiclass TwoOperandFPData<bits<4> opcode, string asm,
                            SDPatternOperator node = null_frag> {
  def Hrr : BaseTwoOperandFPData<opcode, FPR16, asm,
                         [(set (f16 FPR16:$Rd),
                               (node (f16 FPR16:$Rn), (f16 FPR16:$Rm)))]> {
    let Inst{23-22} = 0b11; // 16-bit size flag
    let Predicates = [HasFullFP16];
  }

  def Srr : BaseTwoOperandFPData<opcode, FPR32, asm,
                         [(set (f32 FPR32:$Rd),
                               (node (f32 FPR32:$Rn), (f32 FPR32:$Rm)))]> {
    let Inst{23-22} = 0b00; // 32-bit size flag
  }

  def Drr : BaseTwoOperandFPData<opcode, FPR64, asm,
                         [(set (f64 FPR64:$Rd),
                               (node (f64 FPR64:$Rn), (f64 FPR64:$Rm)))]> {
    let Inst{23-22} = 0b01; // 64-bit size flag
  }
}

multiclass TwoOperandFPDataNeg<bits<4> opcode, string asm, SDNode node> {
  def Hrr : BaseTwoOperandFPData<opcode, FPR16, asm,
                  [(set (f16 FPR16:$Rd), (fneg (node (f16 FPR16:$Rn), (f16 FPR16:$Rm))))]> {
    let Inst{23-22} = 0b11; // 16-bit size flag
    let Predicates = [HasFullFP16];
  }

  def Srr : BaseTwoOperandFPData<opcode, FPR32, asm,
                  [(set FPR32:$Rd, (fneg (node FPR32:$Rn, (f32 FPR32:$Rm))))]> {
    let Inst{23-22} = 0b00; // 32-bit size flag
  }

  def Drr : BaseTwoOperandFPData<opcode, FPR64, asm,
                  [(set FPR64:$Rd, (fneg (node FPR64:$Rn, (f64 FPR64:$Rm))))]> {
    let Inst{23-22} = 0b01; // 64-bit size flag
  }
}


//---
// Three operand floating point data processing
//---

class BaseThreeOperandFPData<bit isNegated, bit isSub,
                             RegisterClass regtype, string asm, list<dag> pat>
    : I<(outs regtype:$Rd), (ins regtype:$Rn, regtype:$Rm, regtype: $Ra),
         asm, "\t$Rd, $Rn, $Rm, $Ra", "", pat>,
      Sched<[WriteFMul]> {
  bits<5> Rd;
  bits<5> Rn;
  bits<5> Rm;
  bits<5> Ra;
  let Inst{31-24} = 0b00011111;
  let Inst{21}    = isNegated;
  let Inst{20-16} = Rm;
  let Inst{15}    = isSub;
  let Inst{14-10} = Ra;
  let Inst{9-5}   = Rn;
  let Inst{4-0}   = Rd;
}

multiclass ThreeOperandFPData<bit isNegated, bit isSub,string asm,
                              SDPatternOperator node> {
  def Hrrr : BaseThreeOperandFPData<isNegated, isSub, FPR16, asm,
            [(set (f16 FPR16:$Rd),
                  (node (f16 FPR16:$Rn), (f16 FPR16:$Rm), (f16 FPR16:$Ra)))]> {
    let Inst{23-22} = 0b11; // 16-bit size flag
    let Predicates = [HasFullFP16];
  }

  def Srrr : BaseThreeOperandFPData<isNegated, isSub, FPR32, asm,
            [(set FPR32:$Rd,
                  (node (f32 FPR32:$Rn), (f32 FPR32:$Rm), (f32 FPR32:$Ra)))]> {
    let Inst{23-22} = 0b00; // 32-bit size flag
  }

  def Drrr : BaseThreeOperandFPData<isNegated, isSub, FPR64, asm,
            [(set FPR64:$Rd,
                  (node (f64 FPR64:$Rn), (f64 FPR64:$Rm), (f64 FPR64:$Ra)))]> {
    let Inst{23-22} = 0b01; // 64-bit size flag
  }
}

//---
// Floating point data comparisons
//---

let mayLoad = 0, mayStore = 0, hasSideEffects = 0 in
class BaseOneOperandFPComparison<bit signalAllNans,
                                 RegisterClass regtype, string asm,
                                 list<dag> pat>
    : I<(outs), (ins regtype:$Rn), asm, "\t$Rn, #0.0", "", pat>,
      Sched<[WriteFCmp]> {
  bits<5> Rn;
  let Inst{31-24} = 0b00011110;
  let Inst{21}    = 1;

  let Inst{15-10} = 0b001000;
  let Inst{9-5}   = Rn;
  let Inst{4}     = signalAllNans;
  let Inst{3-0}   = 0b1000;

  // Rm should be 0b00000 canonically, but we need to accept any value.
  let PostEncoderMethod = "fixOneOperandFPComparison";
}

let mayLoad = 0, mayStore = 0, hasSideEffects = 0 in
class BaseTwoOperandFPComparison<bit signalAllNans, RegisterClass regtype,
                                string asm, list<dag> pat>
    : I<(outs), (ins regtype:$Rn, regtype:$Rm), asm, "\t$Rn, $Rm", "", pat>,
      Sched<[WriteFCmp]> {
  bits<5> Rm;
  bits<5> Rn;
  let Inst{31-24} = 0b00011110;
  let Inst{21}    = 1;
  let Inst{20-16} = Rm;
  let Inst{15-10} = 0b001000;
  let Inst{9-5}   = Rn;
  let Inst{4}     = signalAllNans;
  let Inst{3-0}   = 0b0000;
}

multiclass FPComparison<bit signalAllNans, string asm,
                        SDPatternOperator OpNode = null_frag> {
  let Defs = [NZCV] in {
  def Hrr : BaseTwoOperandFPComparison<signalAllNans, FPR16, asm,
      [(OpNode (f16 FPR16:$Rn), (f16 FPR16:$Rm)), (implicit NZCV)]> {
    let Inst{23-22} = 0b11;
    let Predicates = [HasFullFP16];
  }

  def Hri : BaseOneOperandFPComparison<signalAllNans, FPR16, asm,
      [(OpNode (f16 FPR16:$Rn), fpimm0), (implicit NZCV)]> {
    let Inst{23-22} = 0b11;
    let Predicates = [HasFullFP16];
  }

  def Srr : BaseTwoOperandFPComparison<signalAllNans, FPR32, asm,
      [(OpNode FPR32:$Rn, (f32 FPR32:$Rm)), (implicit NZCV)]> {
    let Inst{23-22} = 0b00;
  }

  def Sri : BaseOneOperandFPComparison<signalAllNans, FPR32, asm,
      [(OpNode (f32 FPR32:$Rn), fpimm0), (implicit NZCV)]> {
    let Inst{23-22} = 0b00;
  }

  def Drr : BaseTwoOperandFPComparison<signalAllNans, FPR64, asm,
      [(OpNode FPR64:$Rn, (f64 FPR64:$Rm)), (implicit NZCV)]> {
    let Inst{23-22} = 0b01;
  }

  def Dri : BaseOneOperandFPComparison<signalAllNans, FPR64, asm,
      [(OpNode (f64 FPR64:$Rn), fpimm0), (implicit NZCV)]> {
    let Inst{23-22} = 0b01;
  }
  } // Defs = [NZCV]
}

//---
// Floating point conditional comparisons
//---

let mayLoad = 0, mayStore = 0, hasSideEffects = 0 in
class BaseFPCondComparison<bit signalAllNans, RegisterClass regtype,
                           string mnemonic, list<dag> pat>
    : I<(outs), (ins regtype:$Rn, regtype:$Rm, imm32_0_15:$nzcv, ccode:$cond),
         mnemonic, "\t$Rn, $Rm, $nzcv, $cond", "", pat>,
      Sched<[WriteFCmp]> {
  let Uses = [NZCV];
  let Defs = [NZCV];

  bits<5> Rn;
  bits<5> Rm;
  bits<4> nzcv;
  bits<4> cond;

  let Inst{31-24} = 0b00011110;
  let Inst{21}    = 1;
  let Inst{20-16} = Rm;
  let Inst{15-12} = cond;
  let Inst{11-10} = 0b01;
  let Inst{9-5}   = Rn;
  let Inst{4}     = signalAllNans;
  let Inst{3-0}   = nzcv;
}

multiclass FPCondComparison<bit signalAllNans, string mnemonic,
                            SDPatternOperator OpNode = null_frag> {
  def Hrr : BaseFPCondComparison<signalAllNans, FPR16, mnemonic,
      [(set NZCV, (OpNode (f16 FPR16:$Rn), (f16 FPR16:$Rm), (i32 imm:$nzcv),
                          (i32 imm:$cond), NZCV))]> {
    let Inst{23-22} = 0b11;
    let Predicates = [HasFullFP16];
  }

  def Srr : BaseFPCondComparison<signalAllNans, FPR32, mnemonic,
      [(set NZCV, (OpNode (f32 FPR32:$Rn), (f32 FPR32:$Rm), (i32 imm:$nzcv),
                          (i32 imm:$cond), NZCV))]> {
    let Inst{23-22} = 0b00;
  }

  def Drr : BaseFPCondComparison<signalAllNans, FPR64, mnemonic,
      [(set NZCV, (OpNode (f64 FPR64:$Rn), (f64 FPR64:$Rm), (i32 imm:$nzcv),
                          (i32 imm:$cond), NZCV))]> {
    let Inst{23-22} = 0b01;
  }
}

//---
// Floating point conditional select
//---

class BaseFPCondSelect<RegisterClass regtype, ValueType vt, string asm>
    : I<(outs regtype:$Rd), (ins regtype:$Rn, regtype:$Rm, ccode:$cond),
         asm, "\t$Rd, $Rn, $Rm, $cond", "",
         [(set regtype:$Rd,
               (AArch64csel (vt regtype:$Rn), regtype:$Rm,
                          (i32 imm:$cond), NZCV))]>,
      Sched<[WriteF]> {
  bits<5> Rd;
  bits<5> Rn;
  bits<5> Rm;
  bits<4> cond;

  let Inst{31-24} = 0b00011110;
  let Inst{21}    = 1;
  let Inst{20-16} = Rm;
  let Inst{15-12} = cond;
  let Inst{11-10} = 0b11;
  let Inst{9-5}   = Rn;
  let Inst{4-0}   = Rd;
}

multiclass FPCondSelect<string asm> {
  let Uses = [NZCV] in {
  def Hrrr : BaseFPCondSelect<FPR16, f16, asm> {
    let Inst{23-22} = 0b11;
    let Predicates = [HasFullFP16];
  }

  def Srrr : BaseFPCondSelect<FPR32, f32, asm> {
    let Inst{23-22} = 0b00;
  }

  def Drrr : BaseFPCondSelect<FPR64, f64, asm> {
    let Inst{23-22} = 0b01;
  }
  } // Uses = [NZCV]
}

//---
// Floating move immediate
//---

class BaseFPMoveImmediate<RegisterClass regtype, Operand fpimmtype, string asm>
  : I<(outs regtype:$Rd), (ins fpimmtype:$imm), asm, "\t$Rd, $imm", "",
      [(set regtype:$Rd, fpimmtype:$imm)]>,
    Sched<[WriteFImm]> {
  bits<5> Rd;
  bits<8> imm;
  let Inst{31-24} = 0b00011110;
  let Inst{21}    = 1;
  let Inst{20-13} = imm;
  let Inst{12-5}  = 0b10000000;
  let Inst{4-0}   = Rd;
}

multiclass FPMoveImmediate<string asm> {
  def Hi : BaseFPMoveImmediate<FPR16, fpimm16, asm> {
    let Inst{23-22} = 0b11;
    let Predicates = [HasFullFP16];
  }

  def Si : BaseFPMoveImmediate<FPR32, fpimm32, asm> {
    let Inst{23-22} = 0b00;
  }

  def Di : BaseFPMoveImmediate<FPR64, fpimm64, asm> {
    let Inst{23-22} = 0b01;
  }
}
} // end of 'let Predicates = [HasFPARMv8]'

//----------------------------------------------------------------------------
// AdvSIMD
//----------------------------------------------------------------------------

let Predicates = [HasNEON] in {

//----------------------------------------------------------------------------
// AdvSIMD three register vector instructions
//----------------------------------------------------------------------------

let mayLoad = 0, mayStore = 0, hasSideEffects = 0 in
class BaseSIMDThreeSameVector<bit Q, bit U, bits<3> size, bits<5> opcode,
                        RegisterOperand regtype, string asm, string kind,
                        list<dag> pattern>
  : I<(outs regtype:$Rd), (ins regtype:$Rn, regtype:$Rm), asm,
      "{\t$Rd" # kind # ", $Rn" # kind # ", $Rm" # kind #
      "|" # kind # "\t$Rd, $Rn, $Rm|}", "", pattern>,
    Sched<[!if(Q, WriteVq, WriteVd)]> {
  bits<5> Rd;
  bits<5> Rn;
  bits<5> Rm;
  let Inst{31}    = 0;
  let Inst{30}    = Q;
  let Inst{29}    = U;
  let Inst{28-24} = 0b01110;
  let Inst{23-21} = size;
  let Inst{20-16} = Rm;
  let Inst{15-11} = opcode;
  let Inst{10}    = 1;
  let Inst{9-5}   = Rn;
  let Inst{4-0}   = Rd;
}

let mayLoad = 0, mayStore = 0, hasSideEffects = 0 in
class BaseSIMDThreeSameVectorTied<bit Q, bit U, bits<3> size, bits<5> opcode,
                        RegisterOperand regtype, string asm, string kind,
                        list<dag> pattern>
  : I<(outs regtype:$dst), (ins regtype:$Rd, regtype:$Rn, regtype:$Rm), asm,
      "{\t$Rd" # kind # ", $Rn" # kind # ", $Rm" # kind #
      "|" # kind # "\t$Rd, $Rn, $Rm}", "$Rd = $dst", pattern>,
    Sched<[!if(Q, WriteVq, WriteVd)]> {
  bits<5> Rd;
  bits<5> Rn;
  bits<5> Rm;
  let Inst{31}    = 0;
  let Inst{30}    = Q;
  let Inst{29}    = U;
  let Inst{28-24} = 0b01110;
  let Inst{23-21} = size;
  let Inst{20-16} = Rm;
  let Inst{15-11} = opcode;
  let Inst{10}    = 1;
  let Inst{9-5}   = Rn;
  let Inst{4-0}   = Rd;
}

let mayLoad = 0, mayStore = 0, hasSideEffects = 0 in
class BaseSIMDThreeSameVectorPseudo<RegisterOperand regtype, list<dag> pattern>
  : Pseudo<(outs regtype:$dst), (ins regtype:$Rd, regtype:$Rn, regtype:$Rm), pattern>,
    Sched<[!if(!eq(regtype, V128), WriteVq, WriteVd)]>;

multiclass SIMDLogicalThreeVectorPseudo<SDPatternOperator OpNode> {
  def v8i8  : BaseSIMDThreeSameVectorPseudo<V64,
             [(set (v8i8 V64:$dst),
                   (OpNode (v8i8 V64:$Rd), (v8i8 V64:$Rn), (v8i8 V64:$Rm)))]>;
  def v16i8  : BaseSIMDThreeSameVectorPseudo<V128,
             [(set (v16i8 V128:$dst),
                   (OpNode (v16i8 V128:$Rd), (v16i8 V128:$Rn),
                           (v16i8 V128:$Rm)))]>;

  def : Pat<(v4i16 (OpNode (v4i16 V64:$LHS), (v4i16 V64:$MHS),
                           (v4i16 V64:$RHS))),
          (!cast<Instruction>(NAME#"v8i8")
            V64:$LHS, V64:$MHS, V64:$RHS)>;
  def : Pat<(v2i32 (OpNode (v2i32 V64:$LHS), (v2i32 V64:$MHS),
                           (v2i32 V64:$RHS))),
          (!cast<Instruction>(NAME#"v8i8")
            V64:$LHS, V64:$MHS, V64:$RHS)>;
  def : Pat<(v1i64 (OpNode (v1i64 V64:$LHS), (v1i64 V64:$MHS),
                           (v1i64 V64:$RHS))),
          (!cast<Instruction>(NAME#"v8i8")
            V64:$LHS, V64:$MHS, V64:$RHS)>;

  def : Pat<(v8i16 (OpNode (v8i16 V128:$LHS), (v8i16 V128:$MHS),
                           (v8i16 V128:$RHS))),
      (!cast<Instruction>(NAME#"v16i8")
        V128:$LHS, V128:$MHS, V128:$RHS)>;
  def : Pat<(v4i32 (OpNode (v4i32 V128:$LHS), (v4i32 V128:$MHS),
                           (v4i32 V128:$RHS))),
      (!cast<Instruction>(NAME#"v16i8")
        V128:$LHS, V128:$MHS, V128:$RHS)>;
  def : Pat<(v2i64 (OpNode (v2i64 V128:$LHS), (v2i64 V128:$MHS),
                           (v2i64 V128:$RHS))),
      (!cast<Instruction>(NAME#"v16i8")
        V128:$LHS, V128:$MHS, V128:$RHS)>;
}

// All operand sizes distinguished in the encoding.
multiclass SIMDThreeSameVector<bit U, bits<5> opc, string asm,
                               SDPatternOperator OpNode> {
  def v8i8  : BaseSIMDThreeSameVector<0, U, 0b001, opc, V64,
                                      asm, ".8b",
         [(set (v8i8 V64:$Rd), (OpNode (v8i8 V64:$Rn), (v8i8 V64:$Rm)))]>;
  def v16i8 : BaseSIMDThreeSameVector<1, U, 0b001, opc, V128,
                                      asm, ".16b",
         [(set (v16i8 V128:$Rd), (OpNode (v16i8 V128:$Rn), (v16i8 V128:$Rm)))]>;
  def v4i16 : BaseSIMDThreeSameVector<0, U, 0b011, opc, V64,
                                      asm, ".4h",
         [(set (v4i16 V64:$Rd), (OpNode (v4i16 V64:$Rn), (v4i16 V64:$Rm)))]>;
  def v8i16 : BaseSIMDThreeSameVector<1, U, 0b011, opc, V128,
                                      asm, ".8h",
         [(set (v8i16 V128:$Rd), (OpNode (v8i16 V128:$Rn), (v8i16 V128:$Rm)))]>;
  def v2i32 : BaseSIMDThreeSameVector<0, U, 0b101, opc, V64,
                                      asm, ".2s",
         [(set (v2i32 V64:$Rd), (OpNode (v2i32 V64:$Rn), (v2i32 V64:$Rm)))]>;
  def v4i32 : BaseSIMDThreeSameVector<1, U, 0b101, opc, V128,
                                      asm, ".4s",
         [(set (v4i32 V128:$Rd), (OpNode (v4i32 V128:$Rn), (v4i32 V128:$Rm)))]>;
  def v2i64 : BaseSIMDThreeSameVector<1, U, 0b111, opc, V128,
                                      asm, ".2d",
         [(set (v2i64 V128:$Rd), (OpNode (v2i64 V128:$Rn), (v2i64 V128:$Rm)))]>;
}

multiclass SIMDThreeSameVectorExtraPatterns<string inst, SDPatternOperator OpNode> {
  def : Pat<(v8i8 (OpNode V64:$LHS, V64:$RHS)),
          (!cast<Instruction>(inst#"v8i8") V64:$LHS, V64:$RHS)>;
  def : Pat<(v4i16 (OpNode V64:$LHS, V64:$RHS)),
          (!cast<Instruction>(inst#"v4i16") V64:$LHS, V64:$RHS)>;
  def : Pat<(v2i32 (OpNode V64:$LHS, V64:$RHS)),
          (!cast<Instruction>(inst#"v2i32") V64:$LHS, V64:$RHS)>;

  def : Pat<(v16i8 (OpNode V128:$LHS, V128:$RHS)),
          (!cast<Instruction>(inst#"v16i8") V128:$LHS, V128:$RHS)>;
  def : Pat<(v8i16 (OpNode V128:$LHS, V128:$RHS)),
          (!cast<Instruction>(inst#"v8i16") V128:$LHS, V128:$RHS)>;
  def : Pat<(v4i32 (OpNode V128:$LHS, V128:$RHS)),
          (!cast<Instruction>(inst#"v4i32") V128:$LHS, V128:$RHS)>;
  def : Pat<(v2i64 (OpNode V128:$LHS, V128:$RHS)),
          (!cast<Instruction>(inst#"v2i64") V128:$LHS, V128:$RHS)>;
}

// As above, but D sized elements unsupported.
multiclass SIMDThreeSameVectorBHS<bit U, bits<5> opc, string asm,
                                  SDPatternOperator OpNode> {
  def v8i8  : BaseSIMDThreeSameVector<0, U, 0b001, opc, V64,
                                      asm, ".8b",
        [(set V64:$Rd, (v8i8 (OpNode (v8i8 V64:$Rn), (v8i8 V64:$Rm))))]>;
  def v16i8 : BaseSIMDThreeSameVector<1, U, 0b001, opc, V128,
                                      asm, ".16b",
        [(set V128:$Rd, (v16i8 (OpNode (v16i8 V128:$Rn), (v16i8 V128:$Rm))))]>;
  def v4i16 : BaseSIMDThreeSameVector<0, U, 0b011, opc, V64,
                                      asm, ".4h",
        [(set V64:$Rd, (v4i16 (OpNode (v4i16 V64:$Rn), (v4i16 V64:$Rm))))]>;
  def v8i16 : BaseSIMDThreeSameVector<1, U, 0b011, opc, V128,
                                      asm, ".8h",
        [(set V128:$Rd, (v8i16 (OpNode (v8i16 V128:$Rn), (v8i16 V128:$Rm))))]>;
  def v2i32 : BaseSIMDThreeSameVector<0, U, 0b101, opc, V64,
                                      asm, ".2s",
        [(set V64:$Rd, (v2i32 (OpNode (v2i32 V64:$Rn), (v2i32 V64:$Rm))))]>;
  def v4i32 : BaseSIMDThreeSameVector<1, U, 0b101, opc, V128,
                                      asm, ".4s",
        [(set V128:$Rd, (v4i32 (OpNode (v4i32 V128:$Rn), (v4i32 V128:$Rm))))]>;
}

multiclass SIMDThreeSameVectorBHSTied<bit U, bits<5> opc, string asm,
                                  SDPatternOperator OpNode> {
  def v8i8  : BaseSIMDThreeSameVectorTied<0, U, 0b001, opc, V64,
                                      asm, ".8b",
      [(set (v8i8 V64:$dst),
            (OpNode (v8i8 V64:$Rd), (v8i8 V64:$Rn), (v8i8 V64:$Rm)))]>;
  def v16i8 : BaseSIMDThreeSameVectorTied<1, U, 0b001, opc, V128,
                                      asm, ".16b",
      [(set (v16i8 V128:$dst),
            (OpNode (v16i8 V128:$Rd), (v16i8 V128:$Rn), (v16i8 V128:$Rm)))]>;
  def v4i16 : BaseSIMDThreeSameVectorTied<0, U, 0b011, opc, V64,
                                      asm, ".4h",
      [(set (v4i16 V64:$dst),
            (OpNode (v4i16 V64:$Rd), (v4i16 V64:$Rn), (v4i16 V64:$Rm)))]>;
  def v8i16 : BaseSIMDThreeSameVectorTied<1, U, 0b011, opc, V128,
                                      asm, ".8h",
      [(set (v8i16 V128:$dst),
            (OpNode (v8i16 V128:$Rd), (v8i16 V128:$Rn), (v8i16 V128:$Rm)))]>;
  def v2i32 : BaseSIMDThreeSameVectorTied<0, U, 0b101, opc, V64,
                                      asm, ".2s",
      [(set (v2i32 V64:$dst),
            (OpNode (v2i32 V64:$Rd), (v2i32 V64:$Rn), (v2i32 V64:$Rm)))]>;
  def v4i32 : BaseSIMDThreeSameVectorTied<1, U, 0b101, opc, V128,
                                      asm, ".4s",
      [(set (v4i32 V128:$dst),
            (OpNode (v4i32 V128:$Rd), (v4i32 V128:$Rn), (v4i32 V128:$Rm)))]>;
}

// As above, but only B sized elements supported.
multiclass SIMDThreeSameVectorB<bit U, bits<5> opc, string asm,
                                SDPatternOperator OpNode> {
  def v8i8  : BaseSIMDThreeSameVector<0, U, 0b001, opc, V64,
                                      asm, ".8b",
    [(set (v8i8 V64:$Rd), (OpNode (v8i8 V64:$Rn), (v8i8 V64:$Rm)))]>;
  def v16i8 : BaseSIMDThreeSameVector<1, U, 0b001, opc, V128,
                                      asm, ".16b",
    [(set (v16i8 V128:$Rd),
          (OpNode (v16i8 V128:$Rn), (v16i8 V128:$Rm)))]>;
}

// As above, but only floating point elements supported.
multiclass SIMDThreeSameVectorFP<bit U, bit S, bits<3> opc,
                                 string asm, SDPatternOperator OpNode> {
  let Predicates = [HasNEON, HasFullFP16] in {
  def v4f16 : BaseSIMDThreeSameVector<0, U, {S,0b10}, {0b00,opc}, V64,
                                      asm, ".4h",
        [(set (v4f16 V64:$Rd), (OpNode (v4f16 V64:$Rn), (v4f16 V64:$Rm)))]>;
  def v8f16 : BaseSIMDThreeSameVector<1, U, {S,0b10}, {0b00,opc}, V128,
                                      asm, ".8h",
        [(set (v8f16 V128:$Rd), (OpNode (v8f16 V128:$Rn), (v8f16 V128:$Rm)))]>;
  } // Predicates = [HasNEON, HasFullFP16]
  def v2f32 : BaseSIMDThreeSameVector<0, U, {S,0b01}, {0b11,opc}, V64,
                                      asm, ".2s",
        [(set (v2f32 V64:$Rd), (OpNode (v2f32 V64:$Rn), (v2f32 V64:$Rm)))]>;
  def v4f32 : BaseSIMDThreeSameVector<1, U, {S,0b01}, {0b11,opc}, V128,
                                      asm, ".4s",
        [(set (v4f32 V128:$Rd), (OpNode (v4f32 V128:$Rn), (v4f32 V128:$Rm)))]>;
  def v2f64 : BaseSIMDThreeSameVector<1, U, {S,0b11}, {0b11,opc}, V128,
                                      asm, ".2d",
        [(set (v2f64 V128:$Rd), (OpNode (v2f64 V128:$Rn), (v2f64 V128:$Rm)))]>;
}

multiclass SIMDThreeSameVectorFPCmp<bit U, bit S, bits<3> opc,
                                    string asm,
                                    SDPatternOperator OpNode> {
  let Predicates = [HasNEON, HasFullFP16] in {
  def v4f16 : BaseSIMDThreeSameVector<0, U, {S,0b10}, {0b00,opc}, V64,
                                      asm, ".4h",
        [(set (v4i16 V64:$Rd), (OpNode (v4f16 V64:$Rn), (v4f16 V64:$Rm)))]>;
  def v8f16 : BaseSIMDThreeSameVector<1, U, {S,0b10}, {0b00,opc}, V128,
                                      asm, ".8h",
        [(set (v8i16 V128:$Rd), (OpNode (v8f16 V128:$Rn), (v8f16 V128:$Rm)))]>;
  } // Predicates = [HasNEON, HasFullFP16]
  def v2f32 : BaseSIMDThreeSameVector<0, U, {S,0b01}, {0b11,opc}, V64,
                                      asm, ".2s",
        [(set (v2i32 V64:$Rd), (OpNode (v2f32 V64:$Rn), (v2f32 V64:$Rm)))]>;
  def v4f32 : BaseSIMDThreeSameVector<1, U, {S,0b01}, {0b11,opc}, V128,
                                      asm, ".4s",
        [(set (v4i32 V128:$Rd), (OpNode (v4f32 V128:$Rn), (v4f32 V128:$Rm)))]>;
  def v2f64 : BaseSIMDThreeSameVector<1, U, {S,0b11}, {0b11,opc}, V128,
                                      asm, ".2d",
        [(set (v2i64 V128:$Rd), (OpNode (v2f64 V128:$Rn), (v2f64 V128:$Rm)))]>;
}

multiclass SIMDThreeSameVectorFPTied<bit U, bit S, bits<3> opc,
                                 string asm, SDPatternOperator OpNode> {
  let Predicates = [HasNEON, HasFullFP16] in {
  def v4f16 : BaseSIMDThreeSameVectorTied<0, U, {S,0b10}, {0b00,opc}, V64,
                                      asm, ".4h",
     [(set (v4f16 V64:$dst),
           (OpNode (v4f16 V64:$Rd), (v4f16 V64:$Rn), (v4f16 V64:$Rm)))]>;
  def v8f16 : BaseSIMDThreeSameVectorTied<1, U, {S,0b10}, {0b00,opc}, V128,
                                      asm, ".8h",
     [(set (v8f16 V128:$dst),
           (OpNode (v8f16 V128:$Rd), (v8f16 V128:$Rn), (v8f16 V128:$Rm)))]>;
  } // Predicates = [HasNEON, HasFullFP16]
  def v2f32 : BaseSIMDThreeSameVectorTied<0, U, {S,0b01}, {0b11,opc}, V64,
                                      asm, ".2s",
     [(set (v2f32 V64:$dst),
           (OpNode (v2f32 V64:$Rd), (v2f32 V64:$Rn), (v2f32 V64:$Rm)))]>;
  def v4f32 : BaseSIMDThreeSameVectorTied<1, U, {S,0b01}, {0b11,opc}, V128,
                                      asm, ".4s",
     [(set (v4f32 V128:$dst),
           (OpNode (v4f32 V128:$Rd), (v4f32 V128:$Rn), (v4f32 V128:$Rm)))]>;
  def v2f64 : BaseSIMDThreeSameVectorTied<1, U, {S,0b11}, {0b11,opc}, V128,
                                      asm, ".2d",
     [(set (v2f64 V128:$dst),
           (OpNode (v2f64 V128:$Rd), (v2f64 V128:$Rn), (v2f64 V128:$Rm)))]>;
}

// As above, but D and B sized elements unsupported.
multiclass SIMDThreeSameVectorHS<bit U, bits<5> opc, string asm,
                                SDPatternOperator OpNode> {
  def v4i16 : BaseSIMDThreeSameVector<0, U, 0b011, opc, V64,
                                      asm, ".4h",
        [(set (v4i16 V64:$Rd), (OpNode (v4i16 V64:$Rn), (v4i16 V64:$Rm)))]>;
  def v8i16 : BaseSIMDThreeSameVector<1, U, 0b011, opc, V128,
                                      asm, ".8h",
        [(set (v8i16 V128:$Rd), (OpNode (v8i16 V128:$Rn), (v8i16 V128:$Rm)))]>;
  def v2i32 : BaseSIMDThreeSameVector<0, U, 0b101, opc, V64,
                                      asm, ".2s",
        [(set (v2i32 V64:$Rd), (OpNode (v2i32 V64:$Rn), (v2i32 V64:$Rm)))]>;
  def v4i32 : BaseSIMDThreeSameVector<1, U, 0b101, opc, V128,
                                      asm, ".4s",
        [(set (v4i32 V128:$Rd), (OpNode (v4i32 V128:$Rn), (v4i32 V128:$Rm)))]>;
}

// Logical three vector ops share opcode bits, and only use B sized elements.
multiclass SIMDLogicalThreeVector<bit U, bits<2> size, string asm,
                                  SDPatternOperator OpNode = null_frag> {
  def v8i8  : BaseSIMDThreeSameVector<0, U, {size,1}, 0b00011, V64,
                                     asm, ".8b",
                         [(set (v8i8 V64:$Rd), (OpNode V64:$Rn, V64:$Rm))]>;
  def v16i8  : BaseSIMDThreeSameVector<1, U, {size,1}, 0b00011, V128,
                                     asm, ".16b",
                         [(set (v16i8 V128:$Rd), (OpNode V128:$Rn, V128:$Rm))]>;

  def : Pat<(v4i16 (OpNode V64:$LHS, V64:$RHS)),
          (!cast<Instruction>(NAME#"v8i8") V64:$LHS, V64:$RHS)>;
  def : Pat<(v2i32 (OpNode V64:$LHS, V64:$RHS)),
          (!cast<Instruction>(NAME#"v8i8") V64:$LHS, V64:$RHS)>;
  def : Pat<(v1i64 (OpNode V64:$LHS, V64:$RHS)),
          (!cast<Instruction>(NAME#"v8i8") V64:$LHS, V64:$RHS)>;

  def : Pat<(v8i16 (OpNode V128:$LHS, V128:$RHS)),
      (!cast<Instruction>(NAME#"v16i8") V128:$LHS, V128:$RHS)>;
  def : Pat<(v4i32 (OpNode V128:$LHS, V128:$RHS)),
      (!cast<Instruction>(NAME#"v16i8") V128:$LHS, V128:$RHS)>;
  def : Pat<(v2i64 (OpNode V128:$LHS, V128:$RHS)),
      (!cast<Instruction>(NAME#"v16i8") V128:$LHS, V128:$RHS)>;
}

multiclass SIMDLogicalThreeVectorTied<bit U, bits<2> size,
                                  string asm, SDPatternOperator OpNode = null_frag> {
  def v8i8  : BaseSIMDThreeSameVectorTied<0, U, {size,1}, 0b00011, V64,
                                     asm, ".8b",
             [(set (v8i8 V64:$dst),
                   (OpNode (v8i8 V64:$Rd), (v8i8 V64:$Rn), (v8i8 V64:$Rm)))]>;
  def v16i8  : BaseSIMDThreeSameVectorTied<1, U, {size,1}, 0b00011, V128,
                                     asm, ".16b",
             [(set (v16i8 V128:$dst),
                   (OpNode (v16i8 V128:$Rd), (v16i8 V128:$Rn),
                           (v16i8 V128:$Rm)))]>;

  def : Pat<(v4i16 (OpNode (v4i16 V64:$LHS), (v4i16 V64:$MHS),
                           (v4i16 V64:$RHS))),
          (!cast<Instruction>(NAME#"v8i8")
            V64:$LHS, V64:$MHS, V64:$RHS)>;
  def : Pat<(v2i32 (OpNode (v2i32 V64:$LHS), (v2i32 V64:$MHS),
                           (v2i32 V64:$RHS))),
          (!cast<Instruction>(NAME#"v8i8")
            V64:$LHS, V64:$MHS, V64:$RHS)>;
  def : Pat<(v1i64 (OpNode (v1i64 V64:$LHS), (v1i64 V64:$MHS),
                           (v1i64 V64:$RHS))),
          (!cast<Instruction>(NAME#"v8i8")
            V64:$LHS, V64:$MHS, V64:$RHS)>;

  def : Pat<(v8i16 (OpNode (v8i16 V128:$LHS), (v8i16 V128:$MHS),
                           (v8i16 V128:$RHS))),
      (!cast<Instruction>(NAME#"v16i8")
        V128:$LHS, V128:$MHS, V128:$RHS)>;
  def : Pat<(v4i32 (OpNode (v4i32 V128:$LHS), (v4i32 V128:$MHS),
                           (v4i32 V128:$RHS))),
      (!cast<Instruction>(NAME#"v16i8")
        V128:$LHS, V128:$MHS, V128:$RHS)>;
  def : Pat<(v2i64 (OpNode (v2i64 V128:$LHS), (v2i64 V128:$MHS),
                           (v2i64 V128:$RHS))),
      (!cast<Instruction>(NAME#"v16i8")
        V128:$LHS, V128:$MHS, V128:$RHS)>;
}

// ARMv8.2-A Dot Product Instructions (Vector): These instructions extract
// bytes from S-sized elements.
class BaseSIMDThreeSameVectorDot<bit Q, bit U, bit Mixed, string asm, string kind1,
                                 string kind2, RegisterOperand RegType,
                                 ValueType AccumType, ValueType InputType,
                                 SDPatternOperator OpNode> :
        BaseSIMDThreeSameVectorTied<Q, U, 0b100, {0b1001, Mixed}, RegType, asm, kind1,
        [(set (AccumType RegType:$dst),
              (OpNode (AccumType RegType:$Rd),
                      (InputType RegType:$Rn),
                      (InputType RegType:$Rm)))]> {
  let AsmString = !strconcat(asm, "{\t$Rd" # kind1 # ", $Rn" # kind2 # ", $Rm" # kind2 # "}");
}

multiclass SIMDThreeSameVectorDot<bit U, bit Mixed, string asm, SDPatternOperator OpNode> {
  def v8i8  : BaseSIMDThreeSameVectorDot<0, U, Mixed, asm, ".2s", ".8b", V64,
                                         v2i32, v8i8, OpNode>;
  def v16i8 : BaseSIMDThreeSameVectorDot<1, U, Mixed, asm, ".4s", ".16b", V128,
                                         v4i32, v16i8, OpNode>;
}

// ARMv8.2-A Fused Multiply Add-Long Instructions (Vector): These instructions
// select inputs from 4H vectors and accumulate outputs to a 2S vector (or from
// 8H to 4S, when Q=1).
class BaseSIMDThreeSameVectorFML<bit Q, bit U, bit b13, bits<3> size, string asm, string kind1,
                                 string kind2, RegisterOperand RegType,
                                 ValueType AccumType, ValueType InputType,
                                 SDPatternOperator OpNode> :
        BaseSIMDThreeSameVectorTied<Q, U, size, 0b11101, RegType, asm, kind1,
		[(set (AccumType RegType:$dst),
              (OpNode (AccumType RegType:$Rd),
                      (InputType RegType:$Rn),
                      (InputType RegType:$Rm)))]> {
  let AsmString = !strconcat(asm, "{\t$Rd" # kind1 # ", $Rn" # kind2 # ", $Rm" # kind2 # "}");
  let Inst{13} = b13;
}

multiclass SIMDThreeSameVectorFML<bit U, bit b13, bits<3> size, string asm,
                                  SDPatternOperator OpNode> {
  def v4f16 : BaseSIMDThreeSameVectorFML<0, U, b13, size, asm, ".2s", ".2h", V64,
                                         v2f32, v4f16, OpNode>;
  def v8f16 : BaseSIMDThreeSameVectorFML<1, U, b13, size, asm, ".4s", ".4h", V128,
                                         v4f32, v8f16, OpNode>;
}


//----------------------------------------------------------------------------
// AdvSIMD two register vector instructions.
//----------------------------------------------------------------------------

let mayLoad = 0, mayStore = 0, hasSideEffects = 0 in
class BaseSIMDTwoSameVector<bit Q, bit U, bits<2> size, bits<5> opcode,
                            bits<2> size2, RegisterOperand regtype, string asm,
                            string dstkind, string srckind, list<dag> pattern>
  : I<(outs regtype:$Rd), (ins regtype:$Rn), asm,
      "{\t$Rd" # dstkind # ", $Rn" # srckind #
      "|" # dstkind # "\t$Rd, $Rn}", "", pattern>,
    Sched<[!if(Q, WriteVq, WriteVd)]> {
  bits<5> Rd;
  bits<5> Rn;
  let Inst{31}    = 0;
  let Inst{30}    = Q;
  let Inst{29}    = U;
  let Inst{28-24} = 0b01110;
  let Inst{23-22} = size;
  let Inst{21} = 0b1;
  let Inst{20-19} = size2;
  let Inst{18-17} = 0b00;
  let Inst{16-12} = opcode;
  let Inst{11-10} = 0b10;
  let Inst{9-5}   = Rn;
  let Inst{4-0}   = Rd;
}

let mayLoad = 0, mayStore = 0, hasSideEffects = 0 in
class BaseSIMDTwoSameVectorTied<bit Q, bit U, bits<2> size, bits<5> opcode,
                                bits<2> size2, RegisterOperand regtype,
                                string asm, string dstkind, string srckind,
                                list<dag> pattern>
  : I<(outs regtype:$dst), (ins regtype:$Rd, regtype:$Rn), asm,
      "{\t$Rd" # dstkind # ", $Rn" # srckind #
      "|" # dstkind # "\t$Rd, $Rn}", "$Rd = $dst", pattern>,
    Sched<[!if(Q, WriteVq, WriteVd)]> {
  bits<5> Rd;
  bits<5> Rn;
  let Inst{31}    = 0;
  let Inst{30}    = Q;
  let Inst{29}    = U;
  let Inst{28-24} = 0b01110;
  let Inst{23-22} = size;
  let Inst{21} = 0b1;
  let Inst{20-19} = size2;
  let Inst{18-17} = 0b00;
  let Inst{16-12} = opcode;
  let Inst{11-10} = 0b10;
  let Inst{9-5}   = Rn;
  let Inst{4-0}   = Rd;
}

// Supports B, H, and S element sizes.
multiclass SIMDTwoVectorBHS<bit U, bits<5> opc, string asm,
                            SDPatternOperator OpNode> {
  def v8i8  : BaseSIMDTwoSameVector<0, U, 0b00, opc, 0b00, V64,
                                      asm, ".8b", ".8b",
                          [(set (v8i8 V64:$Rd), (OpNode (v8i8 V64:$Rn)))]>;
  def v16i8 : BaseSIMDTwoSameVector<1, U, 0b00, opc, 0b00, V128,
                                      asm, ".16b", ".16b",
                          [(set (v16i8 V128:$Rd), (OpNode (v16i8 V128:$Rn)))]>;
  def v4i16 : BaseSIMDTwoSameVector<0, U, 0b01, opc, 0b00, V64,
                                      asm, ".4h", ".4h",
                          [(set (v4i16 V64:$Rd), (OpNode (v4i16 V64:$Rn)))]>;
  def v8i16 : BaseSIMDTwoSameVector<1, U, 0b01, opc, 0b00, V128,
                                      asm, ".8h", ".8h",
                          [(set (v8i16 V128:$Rd), (OpNode (v8i16 V128:$Rn)))]>;
  def v2i32 : BaseSIMDTwoSameVector<0, U, 0b10, opc, 0b00, V64,
                                      asm, ".2s", ".2s",
                          [(set (v2i32 V64:$Rd), (OpNode (v2i32 V64:$Rn)))]>;
  def v4i32 : BaseSIMDTwoSameVector<1, U, 0b10, opc, 0b00, V128,
                                      asm, ".4s", ".4s",
                          [(set (v4i32 V128:$Rd), (OpNode (v4i32 V128:$Rn)))]>;
}

class BaseSIMDVectorLShiftLongBySize<bit Q, bits<2> size,
                            RegisterOperand regtype, string asm, string dstkind,
                            string srckind, string amount>
  : I<(outs V128:$Rd), (ins regtype:$Rn), asm,
      "{\t$Rd" # dstkind # ", $Rn" # srckind # ", #" # amount #
      "|" # dstkind # "\t$Rd, $Rn, #" #  amount # "}", "", []>,
    Sched<[WriteVq]> {
  bits<5> Rd;
  bits<5> Rn;
  let Inst{31}    = 0;
  let Inst{30}    = Q;
  let Inst{29-24} = 0b101110;
  let Inst{23-22} = size;
  let Inst{21-10} = 0b100001001110;
  let Inst{9-5}   = Rn;
  let Inst{4-0}   = Rd;
}

multiclass SIMDVectorLShiftLongBySizeBHS {
  let hasSideEffects = 0 in {
  def v8i8  : BaseSIMDVectorLShiftLongBySize<0, 0b00, V64,
                                             "shll", ".8h",  ".8b", "8">;
  def v16i8 : BaseSIMDVectorLShiftLongBySize<1, 0b00, V128,
                                             "shll2", ".8h", ".16b", "8">;
  def v4i16 : BaseSIMDVectorLShiftLongBySize<0, 0b01, V64,
                                             "shll", ".4s",  ".4h", "16">;
  def v8i16 : BaseSIMDVectorLShiftLongBySize<1, 0b01, V128,
                                             "shll2", ".4s", ".8h", "16">;
  def v2i32 : BaseSIMDVectorLShiftLongBySize<0, 0b10, V64,
                                             "shll", ".2d",  ".2s", "32">;
  def v4i32 : BaseSIMDVectorLShiftLongBySize<1, 0b10, V128,
                                             "shll2", ".2d", ".4s", "32">;
  }
}

// Supports all element sizes.
multiclass SIMDLongTwoVector<bit U, bits<5> opc, string asm,
                             SDPatternOperator OpNode> {
  def v8i8_v4i16  : BaseSIMDTwoSameVector<0, U, 0b00, opc, 0b00, V64,
                                      asm, ".4h", ".8b",
               [(set (v4i16 V64:$Rd), (OpNode (v8i8 V64:$Rn)))]>;
  def v16i8_v8i16 : BaseSIMDTwoSameVector<1, U, 0b00, opc, 0b00, V128,
                                      asm, ".8h", ".16b",
               [(set (v8i16 V128:$Rd), (OpNode (v16i8 V128:$Rn)))]>;
  def v4i16_v2i32 : BaseSIMDTwoSameVector<0, U, 0b01, opc, 0b00, V64,
                                      asm, ".2s", ".4h",
               [(set (v2i32 V64:$Rd), (OpNode (v4i16 V64:$Rn)))]>;
  def v8i16_v4i32 : BaseSIMDTwoSameVector<1, U, 0b01, opc, 0b00, V128,
                                      asm, ".4s", ".8h",
               [(set (v4i32 V128:$Rd), (OpNode (v8i16 V128:$Rn)))]>;
  def v2i32_v1i64 : BaseSIMDTwoSameVector<0, U, 0b10, opc, 0b00, V64,
                                      asm, ".1d", ".2s",
               [(set (v1i64 V64:$Rd), (OpNode (v2i32 V64:$Rn)))]>;
  def v4i32_v2i64 : BaseSIMDTwoSameVector<1, U, 0b10, opc, 0b00, V128,
                                      asm, ".2d", ".4s",
               [(set (v2i64 V128:$Rd), (OpNode (v4i32 V128:$Rn)))]>;
}

multiclass SIMDLongTwoVectorTied<bit U, bits<5> opc, string asm,
                                 SDPatternOperator OpNode> {
  def v8i8_v4i16  : BaseSIMDTwoSameVectorTied<0, U, 0b00, opc, 0b00, V64,
                                          asm, ".4h", ".8b",
      [(set (v4i16 V64:$dst), (OpNode (v4i16 V64:$Rd),
                                      (v8i8 V64:$Rn)))]>;
  def v16i8_v8i16 : BaseSIMDTwoSameVectorTied<1, U, 0b00, opc, 0b00, V128,
                                          asm, ".8h", ".16b",
      [(set (v8i16 V128:$dst), (OpNode (v8i16 V128:$Rd),
                                      (v16i8 V128:$Rn)))]>;
  def v4i16_v2i32 : BaseSIMDTwoSameVectorTied<0, U, 0b01, opc, 0b00, V64,
                                          asm, ".2s", ".4h",
      [(set (v2i32 V64:$dst), (OpNode (v2i32 V64:$Rd),
                                      (v4i16 V64:$Rn)))]>;
  def v8i16_v4i32 : BaseSIMDTwoSameVectorTied<1, U, 0b01, opc, 0b00, V128,
                                          asm, ".4s", ".8h",
      [(set (v4i32 V128:$dst), (OpNode (v4i32 V128:$Rd),
                                      (v8i16 V128:$Rn)))]>;
  def v2i32_v1i64 : BaseSIMDTwoSameVectorTied<0, U, 0b10, opc, 0b00, V64,
                                          asm, ".1d", ".2s",
      [(set (v1i64 V64:$dst), (OpNode (v1i64 V64:$Rd),
                                      (v2i32 V64:$Rn)))]>;
  def v4i32_v2i64 : BaseSIMDTwoSameVectorTied<1, U, 0b10, opc, 0b00, V128,
                                          asm, ".2d", ".4s",
      [(set (v2i64 V128:$dst), (OpNode (v2i64 V128:$Rd),
                                      (v4i32 V128:$Rn)))]>;
}

// Supports all element sizes, except 1xD.
multiclass SIMDTwoVectorBHSDTied<bit U, bits<5> opc, string asm,
                                  SDPatternOperator OpNode> {
  def v8i8  : BaseSIMDTwoSameVectorTied<0, U, 0b00, opc, 0b00, V64,
                                    asm, ".8b", ".8b",
    [(set (v8i8 V64:$dst), (OpNode (v8i8 V64:$Rd), (v8i8 V64:$Rn)))]>;
  def v16i8 : BaseSIMDTwoSameVectorTied<1, U, 0b00, opc, 0b00, V128,
                                    asm, ".16b", ".16b",
    [(set (v16i8 V128:$dst), (OpNode (v16i8 V128:$Rd), (v16i8 V128:$Rn)))]>;
  def v4i16 : BaseSIMDTwoSameVectorTied<0, U, 0b01, opc, 0b00, V64,
                                    asm, ".4h", ".4h",
    [(set (v4i16 V64:$dst), (OpNode (v4i16 V64:$Rd), (v4i16 V64:$Rn)))]>;
  def v8i16 : BaseSIMDTwoSameVectorTied<1, U, 0b01, opc, 0b00, V128,
                                    asm, ".8h", ".8h",
    [(set (v8i16 V128:$dst), (OpNode (v8i16 V128:$Rd), (v8i16 V128:$Rn)))]>;
  def v2i32 : BaseSIMDTwoSameVectorTied<0, U, 0b10, opc, 0b00, V64,
                                    asm, ".2s", ".2s",
    [(set (v2i32 V64:$dst), (OpNode (v2i32 V64:$Rd), (v2i32 V64:$Rn)))]>;
  def v4i32 : BaseSIMDTwoSameVectorTied<1, U, 0b10, opc, 0b00, V128,
                                    asm, ".4s", ".4s",
    [(set (v4i32 V128:$dst), (OpNode (v4i32 V128:$Rd), (v4i32 V128:$Rn)))]>;
  def v2i64 : BaseSIMDTwoSameVectorTied<1, U, 0b11, opc, 0b00, V128,
                                    asm, ".2d", ".2d",
    [(set (v2i64 V128:$dst), (OpNode (v2i64 V128:$Rd), (v2i64 V128:$Rn)))]>;
}

multiclass SIMDTwoVectorBHSD<bit U, bits<5> opc, string asm,
                             SDPatternOperator OpNode = null_frag> {
  def v8i8  : BaseSIMDTwoSameVector<0, U, 0b00, opc, 0b00, V64,
                                asm, ".8b", ".8b",
    [(set (v8i8 V64:$Rd), (OpNode (v8i8 V64:$Rn)))]>;
  def v16i8 : BaseSIMDTwoSameVector<1, U, 0b00, opc, 0b00, V128,
                                asm, ".16b", ".16b",
    [(set (v16i8 V128:$Rd), (OpNode (v16i8 V128:$Rn)))]>;
  def v4i16 : BaseSIMDTwoSameVector<0, U, 0b01, opc, 0b00, V64,
                                asm, ".4h", ".4h",
    [(set (v4i16 V64:$Rd), (OpNode (v4i16 V64:$Rn)))]>;
  def v8i16 : BaseSIMDTwoSameVector<1, U, 0b01, opc, 0b00, V128,
                                asm, ".8h", ".8h",
    [(set (v8i16 V128:$Rd), (OpNode (v8i16 V128:$Rn)))]>;
  def v2i32 : BaseSIMDTwoSameVector<0, U, 0b10, opc, 0b00, V64,
                                asm, ".2s", ".2s",
    [(set (v2i32 V64:$Rd), (OpNode (v2i32 V64:$Rn)))]>;
  def v4i32 : BaseSIMDTwoSameVector<1, U, 0b10, opc, 0b00, V128,
                                asm, ".4s", ".4s",
    [(set (v4i32 V128:$Rd), (OpNode (v4i32 V128:$Rn)))]>;
  def v2i64 : BaseSIMDTwoSameVector<1, U, 0b11, opc, 0b00, V128,
                                asm, ".2d", ".2d",
    [(set (v2i64 V128:$Rd), (OpNode (v2i64 V128:$Rn)))]>;
}


// Supports only B element sizes.
multiclass SIMDTwoVectorB<bit U, bits<2> size, bits<5> opc, string asm,
                          SDPatternOperator OpNode> {
  def v8i8  : BaseSIMDTwoSameVector<0, U, size, opc, 0b00, V64,
                                asm, ".8b", ".8b",
                    [(set (v8i8 V64:$Rd), (OpNode (v8i8 V64:$Rn)))]>;
  def v16i8 : BaseSIMDTwoSameVector<1, U, size, opc, 0b00, V128,
                                asm, ".16b", ".16b",
                    [(set (v16i8 V128:$Rd), (OpNode (v16i8 V128:$Rn)))]>;

}

// Supports only B and H element sizes.
multiclass SIMDTwoVectorBH<bit U, bits<5> opc, string asm,
                                SDPatternOperator OpNode> {
  def v8i8  : BaseSIMDTwoSameVector<0, U, 0b00, opc, 0b00, V64,
                                asm, ".8b", ".8b",
                    [(set (v8i8 V64:$Rd), (OpNode V64:$Rn))]>;
  def v16i8 : BaseSIMDTwoSameVector<1, U, 0b00, opc, 0b00, V128,
                                asm, ".16b", ".16b",
                    [(set (v16i8 V128:$Rd), (OpNode V128:$Rn))]>;
  def v4i16 : BaseSIMDTwoSameVector<0, U, 0b01, opc, 0b00, V64,
                                asm, ".4h", ".4h",
                    [(set (v4i16 V64:$Rd), (OpNode V64:$Rn))]>;
  def v8i16 : BaseSIMDTwoSameVector<1, U, 0b01, opc, 0b00, V128,
                                asm, ".8h", ".8h",
                    [(set (v8i16 V128:$Rd), (OpNode V128:$Rn))]>;
}

// Supports H, S and D element sizes, uses high bit of the size field
// as an extra opcode bit.
multiclass SIMDTwoVectorFP<bit U, bit S, bits<5> opc, string asm,
                           SDPatternOperator OpNode> {
  let Predicates = [HasNEON, HasFullFP16] in {
  def v4f16 : BaseSIMDTwoSameVector<0, U, {S,1}, opc, 0b11, V64,
                                asm, ".4h", ".4h",
                          [(set (v4f16 V64:$Rd), (OpNode (v4f16 V64:$Rn)))]>;
  def v8f16 : BaseSIMDTwoSameVector<1, U, {S,1}, opc, 0b11, V128,
                                asm, ".8h", ".8h",
                          [(set (v8f16 V128:$Rd), (OpNode (v8f16 V128:$Rn)))]>;
  } // Predicates = [HasNEON, HasFullFP16]
  def v2f32 : BaseSIMDTwoSameVector<0, U, {S,0}, opc, 0b00, V64,
                                asm, ".2s", ".2s",
                          [(set (v2f32 V64:$Rd), (OpNode (v2f32 V64:$Rn)))]>;
  def v4f32 : BaseSIMDTwoSameVector<1, U, {S,0}, opc, 0b00, V128,
                                asm, ".4s", ".4s",
                          [(set (v4f32 V128:$Rd), (OpNode (v4f32 V128:$Rn)))]>;
  def v2f64 : BaseSIMDTwoSameVector<1, U, {S,1}, opc, 0b00, V128,
                                asm, ".2d", ".2d",
                          [(set (v2f64 V128:$Rd), (OpNode (v2f64 V128:$Rn)))]>;
}

// Supports only S and D element sizes
multiclass SIMDTwoVectorSD<bit U, bits<5> opc, string asm,
                           SDPatternOperator OpNode = null_frag> {

  def v2f32 : BaseSIMDTwoSameVector<0, U, 00, opc, 0b00, V64,
                                asm, ".2s", ".2s",
                          [(set (v2f32 V64:$Rd), (OpNode (v2f32 V64:$Rn)))]>;
  def v4f32 : BaseSIMDTwoSameVector<1, U, 00, opc, 0b00, V128,
                                asm, ".4s", ".4s",
                          [(set (v4f32 V128:$Rd), (OpNode (v4f32 V128:$Rn)))]>;
  def v2f64 : BaseSIMDTwoSameVector<1, U, 01, opc, 0b00, V128,
                                asm, ".2d", ".2d",
                          [(set (v2f64 V128:$Rd), (OpNode (v2f64 V128:$Rn)))]>;
}

multiclass FRIntNNTVector<bit U, bit op, string asm,
                          SDPatternOperator OpNode = null_frag> :
           SIMDTwoVectorSD<U, {0b1111,op}, asm, OpNode>;

// Supports only S element size.
multiclass SIMDTwoVectorS<bit U, bit S, bits<5> opc, string asm,
                           SDPatternOperator OpNode> {
  def v2i32 : BaseSIMDTwoSameVector<0, U, {S,0}, opc, 0b00, V64,
                                asm, ".2s", ".2s",
                          [(set (v2i32 V64:$Rd), (OpNode (v2i32 V64:$Rn)))]>;
  def v4i32 : BaseSIMDTwoSameVector<1, U, {S,0}, opc, 0b00, V128,
                                asm, ".4s", ".4s",
                          [(set (v4i32 V128:$Rd), (OpNode (v4i32 V128:$Rn)))]>;
}


multiclass SIMDTwoVectorFPToInt<bit U, bit S, bits<5> opc, string asm,
                           SDPatternOperator OpNode> {
  let Predicates = [HasNEON, HasFullFP16] in {
  def v4f16 : BaseSIMDTwoSameVector<0, U, {S,1}, opc, 0b11, V64,
                                asm, ".4h", ".4h",
                          [(set (v4i16 V64:$Rd), (OpNode (v4f16 V64:$Rn)))]>;
  def v8f16 : BaseSIMDTwoSameVector<1, U, {S,1}, opc, 0b11, V128,
                                asm, ".8h", ".8h",
                          [(set (v8i16 V128:$Rd), (OpNode (v8f16 V128:$Rn)))]>;
  } // Predicates = [HasNEON, HasFullFP16]
  def v2f32 : BaseSIMDTwoSameVector<0, U, {S,0}, opc, 0b00, V64,
                                asm, ".2s", ".2s",
                          [(set (v2i32 V64:$Rd), (OpNode (v2f32 V64:$Rn)))]>;
  def v4f32 : BaseSIMDTwoSameVector<1, U, {S,0}, opc, 0b00, V128,
                                asm, ".4s", ".4s",
                          [(set (v4i32 V128:$Rd), (OpNode (v4f32 V128:$Rn)))]>;
  def v2f64 : BaseSIMDTwoSameVector<1, U, {S,1}, opc, 0b00, V128,
                                asm, ".2d", ".2d",
                          [(set (v2i64 V128:$Rd), (OpNode (v2f64 V128:$Rn)))]>;
}

multiclass SIMDTwoVectorIntToFP<bit U, bit S, bits<5> opc, string asm,
                           SDPatternOperator OpNode> {
  let Predicates = [HasNEON, HasFullFP16] in {
  def v4f16 : BaseSIMDTwoSameVector<0, U, {S,1}, opc, 0b11, V64,
                                asm, ".4h", ".4h",
                          [(set (v4f16 V64:$Rd), (OpNode (v4i16 V64:$Rn)))]>;
  def v8f16 : BaseSIMDTwoSameVector<1, U, {S,1}, opc, 0b11, V128,
                                asm, ".8h", ".8h",
                          [(set (v8f16 V128:$Rd), (OpNode (v8i16 V128:$Rn)))]>;
  } // Predicates = [HasNEON, HasFullFP16]
  def v2f32 : BaseSIMDTwoSameVector<0, U, {S,0}, opc, 0b00, V64,
                                asm, ".2s", ".2s",
                          [(set (v2f32 V64:$Rd), (OpNode (v2i32 V64:$Rn)))]>;
  def v4f32 : BaseSIMDTwoSameVector<1, U, {S,0}, opc, 0b00, V128,
                                asm, ".4s", ".4s",
                          [(set (v4f32 V128:$Rd), (OpNode (v4i32 V128:$Rn)))]>;
  def v2f64 : BaseSIMDTwoSameVector<1, U, {S,1}, opc, 0b00, V128,
                                asm, ".2d", ".2d",
                          [(set (v2f64 V128:$Rd), (OpNode (v2i64 V128:$Rn)))]>;
}

let mayLoad = 0, mayStore = 0, hasSideEffects = 0 in
class BaseSIMDMixedTwoVector<bit Q, bit U, bits<2> size, bits<5> opcode,
                           RegisterOperand inreg, RegisterOperand outreg,
                           string asm, string outkind, string inkind,
                           list<dag> pattern>
  : I<(outs outreg:$Rd), (ins inreg:$Rn), asm,
      "{\t$Rd" # outkind # ", $Rn" # inkind #
      "|" # outkind # "\t$Rd, $Rn}", "", pattern>,
    Sched<[WriteVq]> {
  bits<5> Rd;
  bits<5> Rn;
  let Inst{31}    = 0;
  let Inst{30}    = Q;
  let Inst{29}    = U;
  let Inst{28-24} = 0b01110;
  let Inst{23-22} = size;
  let Inst{21-17} = 0b10000;
  let Inst{16-12} = opcode;
  let Inst{11-10} = 0b10;
  let Inst{9-5}   = Rn;
  let Inst{4-0}   = Rd;
}

let mayLoad = 0, mayStore = 0, hasSideEffects = 0 in
class BaseSIMDMixedTwoVectorTied<bit Q, bit U, bits<2> size, bits<5> opcode,
                           RegisterOperand inreg, RegisterOperand outreg,
                           string asm, string outkind, string inkind,
                           list<dag> pattern>
  : I<(outs outreg:$dst), (ins outreg:$Rd, inreg:$Rn), asm,
      "{\t$Rd" # outkind # ", $Rn" # inkind #
      "|" # outkind # "\t$Rd, $Rn}", "$Rd = $dst", pattern>,
    Sched<[WriteVq]> {
  bits<5> Rd;
  bits<5> Rn;
  let Inst{31}    = 0;
  let Inst{30}    = Q;
  let Inst{29}    = U;
  let Inst{28-24} = 0b01110;
  let Inst{23-22} = size;
  let Inst{21-17} = 0b10000;
  let Inst{16-12} = opcode;
  let Inst{11-10} = 0b10;
  let Inst{9-5}   = Rn;
  let Inst{4-0}   = Rd;
}

multiclass SIMDMixedTwoVector<bit U, bits<5> opc, string asm,
                              SDPatternOperator OpNode> {
  def v8i8  : BaseSIMDMixedTwoVector<0, U, 0b00, opc, V128, V64,
                                      asm, ".8b", ".8h",
        [(set (v8i8 V64:$Rd), (OpNode (v8i16 V128:$Rn)))]>;
  def v16i8 : BaseSIMDMixedTwoVectorTied<1, U, 0b00, opc, V128, V128,
                                      asm#"2", ".16b", ".8h", []>;
  def v4i16 : BaseSIMDMixedTwoVector<0, U, 0b01, opc, V128, V64,
                                      asm, ".4h", ".4s",
        [(set (v4i16 V64:$Rd), (OpNode (v4i32 V128:$Rn)))]>;
  def v8i16 : BaseSIMDMixedTwoVectorTied<1, U, 0b01, opc, V128, V128,
                                      asm#"2", ".8h", ".4s", []>;
  def v2i32 : BaseSIMDMixedTwoVector<0, U, 0b10, opc, V128, V64,
                                      asm, ".2s", ".2d",
        [(set (v2i32 V64:$Rd), (OpNode (v2i64 V128:$Rn)))]>;
  def v4i32 : BaseSIMDMixedTwoVectorTied<1, U, 0b10, opc, V128, V128,
                                      asm#"2", ".4s", ".2d", []>;

  def : Pat<(concat_vectors (v8i8 V64:$Rd), (OpNode (v8i16 V128:$Rn))),
            (!cast<Instruction>(NAME # "v16i8")
                (INSERT_SUBREG (IMPLICIT_DEF), V64:$Rd, dsub), V128:$Rn)>;
  def : Pat<(concat_vectors (v4i16 V64:$Rd), (OpNode (v4i32 V128:$Rn))),
            (!cast<Instruction>(NAME # "v8i16")
                (INSERT_SUBREG (IMPLICIT_DEF), V64:$Rd, dsub), V128:$Rn)>;
  def : Pat<(concat_vectors (v2i32 V64:$Rd), (OpNode (v2i64 V128:$Rn))),
            (!cast<Instruction>(NAME # "v4i32")
                (INSERT_SUBREG (IMPLICIT_DEF), V64:$Rd, dsub), V128:$Rn)>;
}

class BaseSIMDCmpTwoVector<bit Q, bit U, bits<2> size, bits<2> size2,
                           bits<5> opcode, RegisterOperand regtype, string asm,
                           string kind, string zero, ValueType dty,
                           ValueType sty, SDNode OpNode>
  : I<(outs regtype:$Rd), (ins regtype:$Rn), asm,
      "{\t$Rd" # kind # ", $Rn" # kind # ", #" # zero #
      "|" # kind # "\t$Rd, $Rn, #" # zero # "}", "",
      [(set (dty regtype:$Rd), (OpNode (sty regtype:$Rn)))]>,
    Sched<[!if(Q, WriteVq, WriteVd)]> {
  bits<5> Rd;
  bits<5> Rn;
  let Inst{31}    = 0;
  let Inst{30}    = Q;
  let Inst{29}    = U;
  let Inst{28-24} = 0b01110;
  let Inst{23-22} = size;
  let Inst{21} = 0b1;
  let Inst{20-19} = size2;
  let Inst{18-17} = 0b00;
  let Inst{16-12} = opcode;
  let Inst{11-10} = 0b10;
  let Inst{9-5}   = Rn;
  let Inst{4-0}   = Rd;
}

// Comparisons support all element sizes, except 1xD.
multiclass SIMDCmpTwoVector<bit U, bits<5> opc, string asm,
                            SDNode OpNode> {
  def v8i8rz  : BaseSIMDCmpTwoVector<0, U, 0b00, 0b00, opc, V64,
                                     asm, ".8b", "0",
                                     v8i8, v8i8, OpNode>;
  def v16i8rz : BaseSIMDCmpTwoVector<1, U, 0b00, 0b00, opc, V128,
                                     asm, ".16b", "0",
                                     v16i8, v16i8, OpNode>;
  def v4i16rz : BaseSIMDCmpTwoVector<0, U, 0b01, 0b00, opc, V64,
                                     asm, ".4h", "0",
                                     v4i16, v4i16, OpNode>;
  def v8i16rz : BaseSIMDCmpTwoVector<1, U, 0b01, 0b00, opc, V128,
                                     asm, ".8h", "0",
                                     v8i16, v8i16, OpNode>;
  def v2i32rz : BaseSIMDCmpTwoVector<0, U, 0b10, 0b00, opc, V64,
                                     asm, ".2s", "0",
                                     v2i32, v2i32, OpNode>;
  def v4i32rz : BaseSIMDCmpTwoVector<1, U, 0b10, 0b00, opc, V128,
                                     asm, ".4s", "0",
                                     v4i32, v4i32, OpNode>;
  def v2i64rz : BaseSIMDCmpTwoVector<1, U, 0b11, 0b00, opc, V128,
                                     asm, ".2d", "0",
                                     v2i64, v2i64, OpNode>;
}

// FP Comparisons support only S and D element sizes (and H for v8.2a).
multiclass SIMDFPCmpTwoVector<bit U, bit S, bits<5> opc,
                              string asm, SDNode OpNode> {

  let Predicates = [HasNEON, HasFullFP16] in {
  def v4i16rz : BaseSIMDCmpTwoVector<0, U, {S,1}, 0b11, opc, V64,
                                     asm, ".4h", "0.0",
                                     v4i16, v4f16, OpNode>;
  def v8i16rz : BaseSIMDCmpTwoVector<1, U, {S,1}, 0b11, opc, V128,
                                     asm, ".8h", "0.0",
                                     v8i16, v8f16, OpNode>;
  } // Predicates = [HasNEON, HasFullFP16]
  def v2i32rz : BaseSIMDCmpTwoVector<0, U, {S,0}, 0b00, opc, V64,
                                     asm, ".2s", "0.0",
                                     v2i32, v2f32, OpNode>;
  def v4i32rz : BaseSIMDCmpTwoVector<1, U, {S,0}, 0b00, opc, V128,
                                     asm, ".4s", "0.0",
                                     v4i32, v4f32, OpNode>;
  def v2i64rz : BaseSIMDCmpTwoVector<1, U, {S,1}, 0b00, opc, V128,
                                     asm, ".2d", "0.0",
                                     v2i64, v2f64, OpNode>;

  let Predicates = [HasNEON, HasFullFP16] in {
  def : InstAlias<asm # "\t$Vd.4h, $Vn.4h, #0",
                  (!cast<Instruction>(NAME # v4i16rz) V64:$Vd, V64:$Vn), 0>;
  def : InstAlias<asm # "\t$Vd.8h, $Vn.8h, #0",
                  (!cast<Instruction>(NAME # v8i16rz) V128:$Vd, V128:$Vn), 0>;
  }
  def : InstAlias<asm # "\t$Vd.2s, $Vn.2s, #0",
                  (!cast<Instruction>(NAME # v2i32rz) V64:$Vd, V64:$Vn), 0>;
  def : InstAlias<asm # "\t$Vd.4s, $Vn.4s, #0",
                  (!cast<Instruction>(NAME # v4i32rz) V128:$Vd, V128:$Vn), 0>;
  def : InstAlias<asm # "\t$Vd.2d, $Vn.2d, #0",
                  (!cast<Instruction>(NAME # v2i64rz) V128:$Vd, V128:$Vn), 0>;
  let Predicates = [HasNEON, HasFullFP16] in {
  def : InstAlias<asm # ".4h\t$Vd, $Vn, #0",
                  (!cast<Instruction>(NAME # v4i16rz) V64:$Vd, V64:$Vn), 0>;
  def : InstAlias<asm # ".8h\t$Vd, $Vn, #0",
                  (!cast<Instruction>(NAME # v8i16rz) V128:$Vd, V128:$Vn), 0>;
  }
  def : InstAlias<asm # ".2s\t$Vd, $Vn, #0",
                  (!cast<Instruction>(NAME # v2i32rz) V64:$Vd, V64:$Vn), 0>;
  def : InstAlias<asm # ".4s\t$Vd, $Vn, #0",
                  (!cast<Instruction>(NAME # v4i32rz) V128:$Vd, V128:$Vn), 0>;
  def : InstAlias<asm # ".2d\t$Vd, $Vn, #0",
                  (!cast<Instruction>(NAME # v2i64rz) V128:$Vd, V128:$Vn), 0>;
}

let mayLoad = 0, mayStore = 0, hasSideEffects = 0 in
class BaseSIMDFPCvtTwoVector<bit Q, bit U, bits<2> size, bits<5> opcode,
                             RegisterOperand outtype, RegisterOperand intype,
                             string asm, string VdTy, string VnTy,
                             list<dag> pattern>
  : I<(outs outtype:$Rd), (ins intype:$Rn), asm,
      !strconcat("\t$Rd", VdTy, ", $Rn", VnTy), "", pattern>,
    Sched<[WriteVq]> {
  bits<5> Rd;
  bits<5> Rn;
  let Inst{31}    = 0;
  let Inst{30}    = Q;
  let Inst{29}    = U;
  let Inst{28-24} = 0b01110;
  let Inst{23-22} = size;
  let Inst{21-17} = 0b10000;
  let Inst{16-12} = opcode;
  let Inst{11-10} = 0b10;
  let Inst{9-5}   = Rn;
  let Inst{4-0}   = Rd;
}

let mayLoad = 0, mayStore = 0, hasSideEffects = 0 in
class BaseSIMDFPCvtTwoVectorTied<bit Q, bit U, bits<2> size, bits<5> opcode,
                             RegisterOperand outtype, RegisterOperand intype,
                             string asm, string VdTy, string VnTy,
                             list<dag> pattern>
  : I<(outs outtype:$dst), (ins outtype:$Rd, intype:$Rn), asm,
      !strconcat("\t$Rd", VdTy, ", $Rn", VnTy), "$Rd = $dst", pattern>,
    Sched<[WriteVq]> {
  bits<5> Rd;
  bits<5> Rn;
  let Inst{31}    = 0;
  let Inst{30}    = Q;
  let Inst{29}    = U;
  let Inst{28-24} = 0b01110;
  let Inst{23-22} = size;
  let Inst{21-17} = 0b10000;
  let Inst{16-12} = opcode;
  let Inst{11-10} = 0b10;
  let Inst{9-5}   = Rn;
  let Inst{4-0}   = Rd;
}

multiclass SIMDFPWidenTwoVector<bit U, bit S, bits<5> opc, string asm> {
  def v4i16 : BaseSIMDFPCvtTwoVector<0, U, {S,0}, opc, V128, V64,
                                    asm, ".4s", ".4h", []>;
  def v8i16 : BaseSIMDFPCvtTwoVector<1, U, {S,0}, opc, V128, V128,
                                    asm#"2", ".4s", ".8h", []>;
  def v2i32 : BaseSIMDFPCvtTwoVector<0, U, {S,1}, opc, V128, V64,
                                    asm, ".2d", ".2s", []>;
  def v4i32 : BaseSIMDFPCvtTwoVector<1, U, {S,1}, opc, V128, V128,
                                    asm#"2", ".2d", ".4s", []>;
}

multiclass SIMDFPNarrowTwoVector<bit U, bit S, bits<5> opc, string asm> {
  def v4i16 : BaseSIMDFPCvtTwoVector<0, U, {S,0}, opc, V64, V128,
                                    asm, ".4h", ".4s", []>;
  def v8i16 : BaseSIMDFPCvtTwoVectorTied<1, U, {S,0}, opc, V128, V128,
                                    asm#"2", ".8h", ".4s", []>;
  def v2i32 : BaseSIMDFPCvtTwoVector<0, U, {S,1}, opc, V64, V128,
                                    asm, ".2s", ".2d", []>;
  def v4i32 : BaseSIMDFPCvtTwoVectorTied<1, U, {S,1}, opc, V128, V128,
                                    asm#"2", ".4s", ".2d", []>;
}

multiclass SIMDFPInexactCvtTwoVector<bit U, bit S, bits<5> opc, string asm,
                                     Intrinsic OpNode> {
  def v2f32 : BaseSIMDFPCvtTwoVector<0, U, {S,1}, opc, V64, V128,
                                     asm, ".2s", ".2d",
                          [(set (v2f32 V64:$Rd), (OpNode (v2f64 V128:$Rn)))]>;
  def v4f32 : BaseSIMDFPCvtTwoVectorTied<1, U, {S,1}, opc, V128, V128,
                                    asm#"2", ".4s", ".2d", []>;

  def : Pat<(concat_vectors (v2f32 V64:$Rd), (OpNode (v2f64 V128:$Rn))),
            (!cast<Instruction>(NAME # "v4f32")
                (INSERT_SUBREG (IMPLICIT_DEF), V64:$Rd, dsub), V128:$Rn)>;
}

//----------------------------------------------------------------------------
// AdvSIMD three register different-size vector instructions.
//----------------------------------------------------------------------------

let mayLoad = 0, mayStore = 0, hasSideEffects = 0 in
class BaseSIMDDifferentThreeVector<bit U, bits<3> size, bits<4> opcode,
                      RegisterOperand outtype, RegisterOperand intype1,
                      RegisterOperand intype2, string asm,
                      string outkind, string inkind1, string inkind2,
                      list<dag> pattern>
  : I<(outs outtype:$Rd), (ins intype1:$Rn, intype2:$Rm), asm,
      "{\t$Rd" # outkind # ", $Rn" # inkind1 # ", $Rm" # inkind2 #
      "|" # outkind # "\t$Rd, $Rn, $Rm}", "", pattern>,
    Sched<[WriteVq]> {
  bits<5> Rd;
  bits<5> Rn;
  bits<5> Rm;
  let Inst{31}    = 0;
  let Inst{30}    = size{0};
  let Inst{29}    = U;
  let Inst{28-24} = 0b01110;
  let Inst{23-22} = size{2-1};
  let Inst{21}    = 1;
  let Inst{20-16} = Rm;
  let Inst{15-12} = opcode;
  let Inst{11-10} = 0b00;
  let Inst{9-5}   = Rn;
  let Inst{4-0}   = Rd;
}

let mayLoad = 0, mayStore = 0, hasSideEffects = 0 in
class BaseSIMDDifferentThreeVectorTied<bit U, bits<3> size, bits<4> opcode,
                      RegisterOperand outtype, RegisterOperand intype1,
                      RegisterOperand intype2, string asm,
                      string outkind, string inkind1, string inkind2,
                      list<dag> pattern>
  : I<(outs outtype:$dst), (ins outtype:$Rd, intype1:$Rn, intype2:$Rm), asm,
      "{\t$Rd" # outkind # ", $Rn" # inkind1 # ", $Rm" # inkind2 #
      "|" # outkind # "\t$Rd, $Rn, $Rm}", "$Rd = $dst", pattern>,
    Sched<[WriteVq]> {
  bits<5> Rd;
  bits<5> Rn;
  bits<5> Rm;
  let Inst{31}    = 0;
  let Inst{30}    = size{0};
  let Inst{29}    = U;
  let Inst{28-24} = 0b01110;
  let Inst{23-22} = size{2-1};
  let Inst{21}    = 1;
  let Inst{20-16} = Rm;
  let Inst{15-12} = opcode;
  let Inst{11-10} = 0b00;
  let Inst{9-5}   = Rn;
  let Inst{4-0}   = Rd;
}

// FIXME: TableGen doesn't know how to deal with expanded types that also
//        change the element count (in this case, placing the results in
//        the high elements of the result register rather than the low
//        elements). Until that's fixed, we can't code-gen those.
multiclass SIMDNarrowThreeVectorBHS<bit U, bits<4> opc, string asm,
                                    Intrinsic IntOp> {
  def v8i16_v8i8   : BaseSIMDDifferentThreeVector<U, 0b000, opc,
                                                  V64, V128, V128,
                                                  asm, ".8b", ".8h", ".8h",
     [(set (v8i8 V64:$Rd), (IntOp (v8i16 V128:$Rn), (v8i16 V128:$Rm)))]>;
  def v8i16_v16i8  : BaseSIMDDifferentThreeVectorTied<U, 0b001, opc,
                                                  V128, V128, V128,
                                                  asm#"2", ".16b", ".8h", ".8h",
     []>;
  def v4i32_v4i16  : BaseSIMDDifferentThreeVector<U, 0b010, opc,
                                                  V64, V128, V128,
                                                  asm, ".4h", ".4s", ".4s",
     [(set (v4i16 V64:$Rd), (IntOp (v4i32 V128:$Rn), (v4i32 V128:$Rm)))]>;
  def v4i32_v8i16  : BaseSIMDDifferentThreeVectorTied<U, 0b011, opc,
                                                  V128, V128, V128,
                                                  asm#"2", ".8h", ".4s", ".4s",
     []>;
  def v2i64_v2i32  : BaseSIMDDifferentThreeVector<U, 0b100, opc,
                                                  V64, V128, V128,
                                                  asm, ".2s", ".2d", ".2d",
     [(set (v2i32 V64:$Rd), (IntOp (v2i64 V128:$Rn), (v2i64 V128:$Rm)))]>;
  def v2i64_v4i32  : BaseSIMDDifferentThreeVectorTied<U, 0b101, opc,
                                                  V128, V128, V128,
                                                  asm#"2", ".4s", ".2d", ".2d",
     []>;


  // Patterns for the '2' variants involve INSERT_SUBREG, which you can't put in
  // a version attached to an instruction.
  def : Pat<(concat_vectors (v8i8 V64:$Rd), (IntOp (v8i16 V128:$Rn),
                                                   (v8i16 V128:$Rm))),
            (!cast<Instruction>(NAME # "v8i16_v16i8")
                (INSERT_SUBREG (IMPLICIT_DEF), V64:$Rd, dsub),
                V128:$Rn, V128:$Rm)>;
  def : Pat<(concat_vectors (v4i16 V64:$Rd), (IntOp (v4i32 V128:$Rn),
                                                    (v4i32 V128:$Rm))),
            (!cast<Instruction>(NAME # "v4i32_v8i16")
                (INSERT_SUBREG (IMPLICIT_DEF), V64:$Rd, dsub),
                V128:$Rn, V128:$Rm)>;
  def : Pat<(concat_vectors (v2i32 V64:$Rd), (IntOp (v2i64 V128:$Rn),
                                                    (v2i64 V128:$Rm))),
            (!cast<Instruction>(NAME # "v2i64_v4i32")
                (INSERT_SUBREG (IMPLICIT_DEF), V64:$Rd, dsub),
                V128:$Rn, V128:$Rm)>;
}

multiclass SIMDDifferentThreeVectorBD<bit U, bits<4> opc, string asm,
                                      Intrinsic IntOp> {
  def v8i8   : BaseSIMDDifferentThreeVector<U, 0b000, opc,
                                            V128, V64, V64,
                                            asm, ".8h", ".8b", ".8b",
      [(set (v8i16 V128:$Rd), (IntOp (v8i8 V64:$Rn), (v8i8 V64:$Rm)))]>;
  def v16i8  : BaseSIMDDifferentThreeVector<U, 0b001, opc,
                                            V128, V128, V128,
                                            asm#"2", ".8h", ".16b", ".16b", []>;
  let Predicates = [HasAES] in {
    def v1i64  : BaseSIMDDifferentThreeVector<U, 0b110, opc,
                                              V128, V64, V64,
                                              asm, ".1q", ".1d", ".1d", []>;
    def v2i64  : BaseSIMDDifferentThreeVector<U, 0b111, opc,
                                              V128, V128, V128,
                                              asm#"2", ".1q", ".2d", ".2d", []>;
  }

  def : Pat<(v8i16 (IntOp (v8i8 (extract_high_v16i8 V128:$Rn)),
                          (v8i8 (extract_high_v16i8 V128:$Rm)))),
      (!cast<Instruction>(NAME#"v16i8") V128:$Rn, V128:$Rm)>;
}

multiclass SIMDLongThreeVectorHS<bit U, bits<4> opc, string asm,
                                 SDPatternOperator OpNode> {
  def v4i16_v4i32  : BaseSIMDDifferentThreeVector<U, 0b010, opc,
                                                  V128, V64, V64,
                                                  asm, ".4s", ".4h", ".4h",
      [(set (v4i32 V128:$Rd), (OpNode (v4i16 V64:$Rn), (v4i16 V64:$Rm)))]>;
  def v8i16_v4i32  : BaseSIMDDifferentThreeVector<U, 0b011, opc,
                                                  V128, V128, V128,
                                                  asm#"2", ".4s", ".8h", ".8h",
      [(set (v4i32 V128:$Rd), (OpNode (extract_high_v8i16 V128:$Rn),
                                      (extract_high_v8i16 V128:$Rm)))]>;
  def v2i32_v2i64  : BaseSIMDDifferentThreeVector<U, 0b100, opc,
                                                  V128, V64, V64,
                                                  asm, ".2d", ".2s", ".2s",
      [(set (v2i64 V128:$Rd), (OpNode (v2i32 V64:$Rn), (v2i32 V64:$Rm)))]>;
  def v4i32_v2i64  : BaseSIMDDifferentThreeVector<U, 0b101, opc,
                                                  V128, V128, V128,
                                                  asm#"2", ".2d", ".4s", ".4s",
      [(set (v2i64 V128:$Rd), (OpNode (extract_high_v4i32 V128:$Rn),
                                      (extract_high_v4i32 V128:$Rm)))]>;
}

multiclass SIMDLongThreeVectorBHSabdl<bit U, bits<4> opc, string asm,
                                  SDPatternOperator OpNode = null_frag> {
  def v8i8_v8i16   : BaseSIMDDifferentThreeVector<U, 0b000, opc,
                                                  V128, V64, V64,
                                                  asm, ".8h", ".8b", ".8b",
      [(set (v8i16 V128:$Rd),
            (zext (v8i8 (OpNode (v8i8 V64:$Rn), (v8i8 V64:$Rm)))))]>;
  def v16i8_v8i16  : BaseSIMDDifferentThreeVector<U, 0b001, opc,
                                                 V128, V128, V128,
                                                 asm#"2", ".8h", ".16b", ".16b",
      [(set (v8i16 V128:$Rd),
            (zext (v8i8 (OpNode (extract_high_v16i8 V128:$Rn),
                                (extract_high_v16i8 V128:$Rm)))))]>;
  def v4i16_v4i32  : BaseSIMDDifferentThreeVector<U, 0b010, opc,
                                                  V128, V64, V64,
                                                  asm, ".4s", ".4h", ".4h",
      [(set (v4i32 V128:$Rd),
            (zext (v4i16 (OpNode (v4i16 V64:$Rn), (v4i16 V64:$Rm)))))]>;
  def v8i16_v4i32  : BaseSIMDDifferentThreeVector<U, 0b011, opc,
                                                  V128, V128, V128,
                                                  asm#"2", ".4s", ".8h", ".8h",
      [(set (v4i32 V128:$Rd),
            (zext (v4i16 (OpNode (extract_high_v8i16 V128:$Rn),
                                  (extract_high_v8i16 V128:$Rm)))))]>;
  def v2i32_v2i64  : BaseSIMDDifferentThreeVector<U, 0b100, opc,
                                                  V128, V64, V64,
                                                  asm, ".2d", ".2s", ".2s",
      [(set (v2i64 V128:$Rd),
            (zext (v2i32 (OpNode (v2i32 V64:$Rn), (v2i32 V64:$Rm)))))]>;
  def v4i32_v2i64  : BaseSIMDDifferentThreeVector<U, 0b101, opc,
                                                  V128, V128, V128,
                                                  asm#"2", ".2d", ".4s", ".4s",
      [(set (v2i64 V128:$Rd),
            (zext (v2i32 (OpNode (extract_high_v4i32 V128:$Rn),
                                 (extract_high_v4i32 V128:$Rm)))))]>;
}

multiclass SIMDLongThreeVectorTiedBHSabal<bit U, bits<4> opc,
                                          string asm,
                                          SDPatternOperator OpNode> {
  def v8i8_v8i16   : BaseSIMDDifferentThreeVectorTied<U, 0b000, opc,
                                                  V128, V64, V64,
                                                  asm, ".8h", ".8b", ".8b",
    [(set (v8i16 V128:$dst),
          (add (v8i16 V128:$Rd),
               (zext (v8i8 (OpNode (v8i8 V64:$Rn), (v8i8 V64:$Rm))))))]>;
  def v16i8_v8i16  : BaseSIMDDifferentThreeVectorTied<U, 0b001, opc,
                                                 V128, V128, V128,
                                                 asm#"2", ".8h", ".16b", ".16b",
    [(set (v8i16 V128:$dst),
          (add (v8i16 V128:$Rd),
               (zext (v8i8 (OpNode (extract_high_v16i8 V128:$Rn),
                                   (extract_high_v16i8 V128:$Rm))))))]>;
  def v4i16_v4i32  : BaseSIMDDifferentThreeVectorTied<U, 0b010, opc,
                                                  V128, V64, V64,
                                                  asm, ".4s", ".4h", ".4h",
    [(set (v4i32 V128:$dst),
          (add (v4i32 V128:$Rd),
               (zext (v4i16 (OpNode (v4i16 V64:$Rn), (v4i16 V64:$Rm))))))]>;
  def v8i16_v4i32  : BaseSIMDDifferentThreeVectorTied<U, 0b011, opc,
                                                  V128, V128, V128,
                                                  asm#"2", ".4s", ".8h", ".8h",
    [(set (v4i32 V128:$dst),
          (add (v4i32 V128:$Rd),
               (zext (v4i16 (OpNode (extract_high_v8i16 V128:$Rn),
                                    (extract_high_v8i16 V128:$Rm))))))]>;
  def v2i32_v2i64  : BaseSIMDDifferentThreeVectorTied<U, 0b100, opc,
                                                  V128, V64, V64,
                                                  asm, ".2d", ".2s", ".2s",
    [(set (v2i64 V128:$dst),
          (add (v2i64 V128:$Rd),
               (zext (v2i32 (OpNode (v2i32 V64:$Rn), (v2i32 V64:$Rm))))))]>;
  def v4i32_v2i64  : BaseSIMDDifferentThreeVectorTied<U, 0b101, opc,
                                                  V128, V128, V128,
                                                  asm#"2", ".2d", ".4s", ".4s",
    [(set (v2i64 V128:$dst),
          (add (v2i64 V128:$Rd),
               (zext (v2i32 (OpNode (extract_high_v4i32 V128:$Rn),
                                    (extract_high_v4i32 V128:$Rm))))))]>;
}

multiclass SIMDLongThreeVectorBHS<bit U, bits<4> opc, string asm,
                                  SDPatternOperator OpNode = null_frag> {
  def v8i8_v8i16   : BaseSIMDDifferentThreeVector<U, 0b000, opc,
                                                  V128, V64, V64,
                                                  asm, ".8h", ".8b", ".8b",
      [(set (v8i16 V128:$Rd), (OpNode (v8i8 V64:$Rn), (v8i8 V64:$Rm)))]>;
  def v16i8_v8i16  : BaseSIMDDifferentThreeVector<U, 0b001, opc,
                                                 V128, V128, V128,
                                                 asm#"2", ".8h", ".16b", ".16b",
      [(set (v8i16 V128:$Rd), (OpNode (extract_high_v16i8 V128:$Rn),
                                      (extract_high_v16i8 V128:$Rm)))]>;
  def v4i16_v4i32  : BaseSIMDDifferentThreeVector<U, 0b010, opc,
                                                  V128, V64, V64,
                                                  asm, ".4s", ".4h", ".4h",
      [(set (v4i32 V128:$Rd), (OpNode (v4i16 V64:$Rn), (v4i16 V64:$Rm)))]>;
  def v8i16_v4i32  : BaseSIMDDifferentThreeVector<U, 0b011, opc,
                                                  V128, V128, V128,
                                                  asm#"2", ".4s", ".8h", ".8h",
      [(set (v4i32 V128:$Rd), (OpNode (extract_high_v8i16 V128:$Rn),
                                      (extract_high_v8i16 V128:$Rm)))]>;
  def v2i32_v2i64  : BaseSIMDDifferentThreeVector<U, 0b100, opc,
                                                  V128, V64, V64,
                                                  asm, ".2d", ".2s", ".2s",
      [(set (v2i64 V128:$Rd), (OpNode (v2i32 V64:$Rn), (v2i32 V64:$Rm)))]>;
  def v4i32_v2i64  : BaseSIMDDifferentThreeVector<U, 0b101, opc,
                                                  V128, V128, V128,
                                                  asm#"2", ".2d", ".4s", ".4s",
      [(set (v2i64 V128:$Rd), (OpNode (extract_high_v4i32 V128:$Rn),
                                      (extract_high_v4i32 V128:$Rm)))]>;
}

multiclass SIMDLongThreeVectorTiedBHS<bit U, bits<4> opc,
                                      string asm,
                                      SDPatternOperator OpNode> {
  def v8i8_v8i16   : BaseSIMDDifferentThreeVectorTied<U, 0b000, opc,
                                                  V128, V64, V64,
                                                  asm, ".8h", ".8b", ".8b",
    [(set (v8i16 V128:$dst),
          (OpNode (v8i16 V128:$Rd), (v8i8 V64:$Rn), (v8i8 V64:$Rm)))]>;
  def v16i8_v8i16  : BaseSIMDDifferentThreeVectorTied<U, 0b001, opc,
                                                 V128, V128, V128,
                                                 asm#"2", ".8h", ".16b", ".16b",
    [(set (v8i16 V128:$dst),
          (OpNode (v8i16 V128:$Rd),
                  (extract_high_v16i8 V128:$Rn),
                  (extract_high_v16i8 V128:$Rm)))]>;
  def v4i16_v4i32  : BaseSIMDDifferentThreeVectorTied<U, 0b010, opc,
                                                  V128, V64, V64,
                                                  asm, ".4s", ".4h", ".4h",
    [(set (v4i32 V128:$dst),
          (OpNode (v4i32 V128:$Rd), (v4i16 V64:$Rn), (v4i16 V64:$Rm)))]>;
  def v8i16_v4i32  : BaseSIMDDifferentThreeVectorTied<U, 0b011, opc,
                                                  V128, V128, V128,
                                                  asm#"2", ".4s", ".8h", ".8h",
    [(set (v4i32 V128:$dst),
          (OpNode (v4i32 V128:$Rd),
                  (extract_high_v8i16 V128:$Rn),
                  (extract_high_v8i16 V128:$Rm)))]>;
  def v2i32_v2i64  : BaseSIMDDifferentThreeVectorTied<U, 0b100, opc,
                                                  V128, V64, V64,
                                                  asm, ".2d", ".2s", ".2s",
    [(set (v2i64 V128:$dst),
          (OpNode (v2i64 V128:$Rd), (v2i32 V64:$Rn), (v2i32 V64:$Rm)))]>;
  def v4i32_v2i64  : BaseSIMDDifferentThreeVectorTied<U, 0b101, opc,
                                                  V128, V128, V128,
                                                  asm#"2", ".2d", ".4s", ".4s",
    [(set (v2i64 V128:$dst),
          (OpNode (v2i64 V128:$Rd),
                  (extract_high_v4i32 V128:$Rn),
                  (extract_high_v4i32 V128:$Rm)))]>;
}

multiclass SIMDLongThreeVectorSQDMLXTiedHS<bit U, bits<4> opc, string asm,
                                           SDPatternOperator Accum> {
  def v4i16_v4i32  : BaseSIMDDifferentThreeVectorTied<U, 0b010, opc,
                                                  V128, V64, V64,
                                                  asm, ".4s", ".4h", ".4h",
    [(set (v4i32 V128:$dst),
          (Accum (v4i32 V128:$Rd),
                 (v4i32 (int_aarch64_neon_sqdmull (v4i16 V64:$Rn),
                                                (v4i16 V64:$Rm)))))]>;
  def v8i16_v4i32  : BaseSIMDDifferentThreeVectorTied<U, 0b011, opc,
                                                  V128, V128, V128,
                                                  asm#"2", ".4s", ".8h", ".8h",
    [(set (v4i32 V128:$dst),
          (Accum (v4i32 V128:$Rd),
                 (v4i32 (int_aarch64_neon_sqdmull (extract_high_v8i16 V128:$Rn),
                                            (extract_high_v8i16 V128:$Rm)))))]>;
  def v2i32_v2i64  : BaseSIMDDifferentThreeVectorTied<U, 0b100, opc,
                                                  V128, V64, V64,
                                                  asm, ".2d", ".2s", ".2s",
    [(set (v2i64 V128:$dst),
          (Accum (v2i64 V128:$Rd),
                 (v2i64 (int_aarch64_neon_sqdmull (v2i32 V64:$Rn),
                                                (v2i32 V64:$Rm)))))]>;
  def v4i32_v2i64  : BaseSIMDDifferentThreeVectorTied<U, 0b101, opc,
                                                  V128, V128, V128,
                                                  asm#"2", ".2d", ".4s", ".4s",
    [(set (v2i64 V128:$dst),
          (Accum (v2i64 V128:$Rd),
                 (v2i64 (int_aarch64_neon_sqdmull (extract_high_v4i32 V128:$Rn),
                                            (extract_high_v4i32 V128:$Rm)))))]>;
}

multiclass SIMDWideThreeVectorBHS<bit U, bits<4> opc, string asm,
                                  SDPatternOperator OpNode> {
  def v8i8_v8i16   : BaseSIMDDifferentThreeVector<U, 0b000, opc,
                                                  V128, V128, V64,
                                                  asm, ".8h", ".8h", ".8b",
       [(set (v8i16 V128:$Rd), (OpNode (v8i16 V128:$Rn), (v8i8 V64:$Rm)))]>;
  def v16i8_v8i16  : BaseSIMDDifferentThreeVector<U, 0b001, opc,
                                                  V128, V128, V128,
                                                  asm#"2", ".8h", ".8h", ".16b",
       [(set (v8i16 V128:$Rd), (OpNode (v8i16 V128:$Rn),
                                       (extract_high_v16i8 V128:$Rm)))]>;
  def v4i16_v4i32  : BaseSIMDDifferentThreeVector<U, 0b010, opc,
                                                  V128, V128, V64,
                                                  asm, ".4s", ".4s", ".4h",
       [(set (v4i32 V128:$Rd), (OpNode (v4i32 V128:$Rn), (v4i16 V64:$Rm)))]>;
  def v8i16_v4i32  : BaseSIMDDifferentThreeVector<U, 0b011, opc,
                                                  V128, V128, V128,
                                                  asm#"2", ".4s", ".4s", ".8h",
       [(set (v4i32 V128:$Rd), (OpNode (v4i32 V128:$Rn),
                                       (extract_high_v8i16 V128:$Rm)))]>;
  def v2i32_v2i64  : BaseSIMDDifferentThreeVector<U, 0b100, opc,
                                                  V128, V128, V64,
                                                  asm, ".2d", ".2d", ".2s",
       [(set (v2i64 V128:$Rd), (OpNode (v2i64 V128:$Rn), (v2i32 V64:$Rm)))]>;
  def v4i32_v2i64  : BaseSIMDDifferentThreeVector<U, 0b101, opc,
                                                  V128, V128, V128,
                                                  asm#"2", ".2d", ".2d", ".4s",
       [(set (v2i64 V128:$Rd), (OpNode (v2i64 V128:$Rn),
                                       (extract_high_v4i32 V128:$Rm)))]>;
}

//----------------------------------------------------------------------------
// AdvSIMD bitwise extract from vector
//----------------------------------------------------------------------------

class BaseSIMDBitwiseExtract<bit size, RegisterOperand regtype, ValueType vty,
                             string asm, string kind>
  : I<(outs regtype:$Rd), (ins regtype:$Rn, regtype:$Rm, i32imm:$imm), asm,
      "{\t$Rd" # kind # ", $Rn" # kind # ", $Rm" # kind # ", $imm" #
      "|" # kind # "\t$Rd, $Rn, $Rm, $imm}", "",
      [(set (vty regtype:$Rd),
            (AArch64ext regtype:$Rn, regtype:$Rm, (i32 imm:$imm)))]>,
    Sched<[!if(size, WriteVq, WriteVd)]> {
  bits<5> Rd;
  bits<5> Rn;
  bits<5> Rm;
  bits<4> imm;
  let Inst{31}    = 0;
  let Inst{30}    = size;
  let Inst{29-21} = 0b101110000;
  let Inst{20-16} = Rm;
  let Inst{15}    = 0;
  let Inst{14-11} = imm;
  let Inst{10}    = 0;
  let Inst{9-5}   = Rn;
  let Inst{4-0}   = Rd;
}


multiclass SIMDBitwiseExtract<string asm> {
  def v8i8  : BaseSIMDBitwiseExtract<0, V64, v8i8, asm, ".8b"> {
    let imm{3} = 0;
  }
  def v16i8 : BaseSIMDBitwiseExtract<1, V128, v16i8, asm, ".16b">;
}

//----------------------------------------------------------------------------
// AdvSIMD zip vector
//----------------------------------------------------------------------------

class BaseSIMDZipVector<bits<3> size, bits<3> opc, RegisterOperand regtype,
                        string asm, string kind, SDNode OpNode, ValueType valty>
  : I<(outs regtype:$Rd), (ins regtype:$Rn, regtype:$Rm), asm,
      "{\t$Rd" # kind # ", $Rn" # kind # ", $Rm" # kind #
      "|" # kind # "\t$Rd, $Rn, $Rm}", "",
      [(set (valty regtype:$Rd), (OpNode regtype:$Rn, regtype:$Rm))]>,
    Sched<[!if(!eq(regtype, V128), WriteVq, WriteVd)]> {
  bits<5> Rd;
  bits<5> Rn;
  bits<5> Rm;
  let Inst{31}    = 0;
  let Inst{30}    = size{0};
  let Inst{29-24} = 0b001110;
  let Inst{23-22} = size{2-1};
  let Inst{21}    = 0;
  let Inst{20-16} = Rm;
  let Inst{15}    = 0;
  let Inst{14-12} = opc;
  let Inst{11-10} = 0b10;
  let Inst{9-5}   = Rn;
  let Inst{4-0}   = Rd;
}

multiclass SIMDZipVector<bits<3>opc, string asm,
                         SDNode OpNode> {
  def v8i8   : BaseSIMDZipVector<0b000, opc, V64,
      asm, ".8b", OpNode, v8i8>;
  def v16i8  : BaseSIMDZipVector<0b001, opc, V128,
      asm, ".16b", OpNode, v16i8>;
  def v4i16  : BaseSIMDZipVector<0b010, opc, V64,
      asm, ".4h", OpNode, v4i16>;
  def v8i16  : BaseSIMDZipVector<0b011, opc, V128,
      asm, ".8h", OpNode, v8i16>;
  def v2i32  : BaseSIMDZipVector<0b100, opc, V64,
      asm, ".2s", OpNode, v2i32>;
  def v4i32  : BaseSIMDZipVector<0b101, opc, V128,
      asm, ".4s", OpNode, v4i32>;
  def v2i64  : BaseSIMDZipVector<0b111, opc, V128,
      asm, ".2d", OpNode, v2i64>;

  def : Pat<(v4f16 (OpNode V64:$Rn, V64:$Rm)),
        (!cast<Instruction>(NAME#"v4i16") V64:$Rn, V64:$Rm)>;
  def : Pat<(v8f16 (OpNode V128:$Rn, V128:$Rm)),
        (!cast<Instruction>(NAME#"v8i16") V128:$Rn, V128:$Rm)>;
  def : Pat<(v2f32 (OpNode V64:$Rn, V64:$Rm)),
        (!cast<Instruction>(NAME#"v2i32") V64:$Rn, V64:$Rm)>;
  def : Pat<(v4f32 (OpNode V128:$Rn, V128:$Rm)),
        (!cast<Instruction>(NAME#"v4i32") V128:$Rn, V128:$Rm)>;
  def : Pat<(v2f64 (OpNode V128:$Rn, V128:$Rm)),
        (!cast<Instruction>(NAME#"v2i64") V128:$Rn, V128:$Rm)>;
}

//----------------------------------------------------------------------------
// AdvSIMD three register scalar instructions
//----------------------------------------------------------------------------

let mayStore = 0, mayLoad = 0, hasSideEffects = 0 in
class BaseSIMDThreeScalar<bit U, bits<3> size, bits<5> opcode,
                        RegisterClass regtype, string asm,
                        list<dag> pattern>
  : I<(outs regtype:$Rd), (ins regtype:$Rn, regtype:$Rm), asm,
      "\t$Rd, $Rn, $Rm", "", pattern>,
    Sched<[WriteVd]> {
  bits<5> Rd;
  bits<5> Rn;
  bits<5> Rm;
  let Inst{31-30} = 0b01;
  let Inst{29}    = U;
  let Inst{28-24} = 0b11110;
  let Inst{23-21} = size;
  let Inst{20-16} = Rm;
  let Inst{15-11} = opcode;
  let Inst{10}    = 1;
  let Inst{9-5}   = Rn;
  let Inst{4-0}   = Rd;
}

let mayStore = 0, mayLoad = 0, hasSideEffects = 0 in
class BaseSIMDThreeScalarTied<bit U, bits<2> size, bit R, bits<5> opcode,
                        dag oops, dag iops, string asm,
            list<dag> pattern>
  : I<oops, iops, asm, "\t$Rd, $Rn, $Rm", "$Rd = $dst", pattern>,
    Sched<[WriteVd]> {
  bits<5> Rd;
  bits<5> Rn;
  bits<5> Rm;
  let Inst{31-30} = 0b01;
  let Inst{29}    = U;
  let Inst{28-24} = 0b11110;
  let Inst{23-22} = size;
  let Inst{21}    = R;
  let Inst{20-16} = Rm;
  let Inst{15-11} = opcode;
  let Inst{10}    = 1;
  let Inst{9-5}   = Rn;
  let Inst{4-0}   = Rd;
}

multiclass SIMDThreeScalarD<bit U, bits<5> opc, string asm,
                            SDPatternOperator OpNode> {
  def v1i64  : BaseSIMDThreeScalar<U, 0b111, opc, FPR64, asm,
    [(set (v1i64 FPR64:$Rd), (OpNode (v1i64 FPR64:$Rn), (v1i64 FPR64:$Rm)))]>;
}

multiclass SIMDThreeScalarBHSD<bit U, bits<5> opc, string asm,
                               SDPatternOperator OpNode> {
  def v1i64  : BaseSIMDThreeScalar<U, 0b111, opc, FPR64, asm,
    [(set (v1i64 FPR64:$Rd), (OpNode (v1i64 FPR64:$Rn), (v1i64 FPR64:$Rm)))]>;
  def v1i32  : BaseSIMDThreeScalar<U, 0b101, opc, FPR32, asm, []>;
  def v1i16  : BaseSIMDThreeScalar<U, 0b011, opc, FPR16, asm, []>;
  def v1i8   : BaseSIMDThreeScalar<U, 0b001, opc, FPR8 , asm, []>;

  def : Pat<(i64 (OpNode (i64 FPR64:$Rn), (i64 FPR64:$Rm))),
            (!cast<Instruction>(NAME#"v1i64") FPR64:$Rn, FPR64:$Rm)>;
  def : Pat<(i32 (OpNode (i32 FPR32:$Rn), (i32 FPR32:$Rm))),
            (!cast<Instruction>(NAME#"v1i32") FPR32:$Rn, FPR32:$Rm)>;
}

multiclass SIMDThreeScalarHS<bit U, bits<5> opc, string asm,
                             SDPatternOperator OpNode> {
  def v1i32  : BaseSIMDThreeScalar<U, 0b101, opc, FPR32, asm,
                             [(set FPR32:$Rd, (OpNode FPR32:$Rn, FPR32:$Rm))]>;
  def v1i16  : BaseSIMDThreeScalar<U, 0b011, opc, FPR16, asm, []>;
}

multiclass SIMDThreeScalarHSTied<bit U, bit R, bits<5> opc, string asm> {
  def v1i32: BaseSIMDThreeScalarTied<U, 0b10, R, opc, (outs FPR32:$dst),
                                     (ins FPR32:$Rd, FPR32:$Rn, FPR32:$Rm),
                                     asm, []>;
  def v1i16: BaseSIMDThreeScalarTied<U, 0b01, R, opc, (outs FPR16:$dst),
                                     (ins FPR16:$Rd, FPR16:$Rn, FPR16:$Rm),
                                     asm, []>;
}

multiclass SIMDFPThreeScalar<bit U, bit S, bits<3> opc, string asm,
                             SDPatternOperator OpNode = null_frag,
                             Predicate pred = HasNEON> {
  let mayLoad = 0, mayStore = 0, hasSideEffects = 0 in {
    let Predicates = [pred] in {
    def NAME#64 : BaseSIMDThreeScalar<U, {S,0b11}, {0b11,opc}, FPR64, asm,
      [(set (f64 FPR64:$Rd), (OpNode (f64 FPR64:$Rn), (f64 FPR64:$Rm)))]>;
    def NAME#32 : BaseSIMDThreeScalar<U, {S,0b01}, {0b11,opc}, FPR32, asm,
      [(set FPR32:$Rd, (OpNode FPR32:$Rn, FPR32:$Rm))]>;
    }
    let Predicates = [pred, HasFullFP16] in {
    def NAME#16 : BaseSIMDThreeScalar<U, {S,0b10}, {0b00,opc}, FPR16, asm,
      [(set (f16 FPR16:$Rd), (OpNode (f16 FPR16:$Rn), (f16 FPR16:$Rm)))]>;
    }
  }

  def : Pat<(v1f64 (OpNode (v1f64 FPR64:$Rn), (v1f64 FPR64:$Rm))),
            (!cast<Instruction>(NAME # "64") FPR64:$Rn, FPR64:$Rm)>;
}

multiclass SIMDThreeScalarFPCmp<bit U, bit S, bits<3> opc, string asm,
                                SDPatternOperator OpNode = null_frag> {
  let mayLoad = 0, mayStore = 0, hasSideEffects = 0 in {
    def NAME#64 : BaseSIMDThreeScalar<U, {S,0b11}, {0b11,opc}, FPR64, asm,
      [(set (i64 FPR64:$Rd), (OpNode (f64 FPR64:$Rn), (f64 FPR64:$Rm)))]>;
    def NAME#32 : BaseSIMDThreeScalar<U, {S,0b01}, {0b11,opc}, FPR32, asm,
      [(set (i32 FPR32:$Rd), (OpNode (f32 FPR32:$Rn), (f32 FPR32:$Rm)))]>;
    let Predicates = [HasNEON, HasFullFP16] in {
    def NAME#16 : BaseSIMDThreeScalar<U, {S,0b10}, {0b00,opc}, FPR16, asm,
      []>;
    } // Predicates = [HasNEON, HasFullFP16]
  }

  def : Pat<(v1i64 (OpNode (v1f64 FPR64:$Rn), (v1f64 FPR64:$Rm))),
            (!cast<Instruction>(NAME # "64") FPR64:$Rn, FPR64:$Rm)>;
}

class BaseSIMDThreeScalarMixed<bit U, bits<2> size, bits<5> opcode,
              dag oops, dag iops, string asm, string cstr, list<dag> pat>
  : I<oops, iops, asm,
      "\t$Rd, $Rn, $Rm", cstr, pat>,
    Sched<[WriteVd]> {
  bits<5> Rd;
  bits<5> Rn;
  bits<5> Rm;
  let Inst{31-30} = 0b01;
  let Inst{29}    = U;
  let Inst{28-24} = 0b11110;
  let Inst{23-22} = size;
  let Inst{21}    = 1;
  let Inst{20-16} = Rm;
  let Inst{15-11} = opcode;
  let Inst{10}    = 0;
  let Inst{9-5}   = Rn;
  let Inst{4-0}   = Rd;
}

let mayLoad = 0, mayStore = 0, hasSideEffects = 0 in
multiclass SIMDThreeScalarMixedHS<bit U, bits<5> opc, string asm,
                                  SDPatternOperator OpNode = null_frag> {
  def i16  : BaseSIMDThreeScalarMixed<U, 0b01, opc,
                                      (outs FPR32:$Rd),
                                      (ins FPR16:$Rn, FPR16:$Rm), asm, "", []>;
  def i32  : BaseSIMDThreeScalarMixed<U, 0b10, opc,
                                      (outs FPR64:$Rd),
                                      (ins FPR32:$Rn, FPR32:$Rm), asm, "",
            [(set (i64 FPR64:$Rd), (OpNode (i32 FPR32:$Rn), (i32 FPR32:$Rm)))]>;
}

let mayLoad = 0, mayStore = 0, hasSideEffects = 0 in
multiclass SIMDThreeScalarMixedTiedHS<bit U, bits<5> opc, string asm,
                                  SDPatternOperator OpNode = null_frag> {
  def i16  : BaseSIMDThreeScalarMixed<U, 0b01, opc,
                                      (outs FPR32:$dst),
                                      (ins FPR32:$Rd, FPR16:$Rn, FPR16:$Rm),
                                      asm, "$Rd = $dst", []>;
  def i32  : BaseSIMDThreeScalarMixed<U, 0b10, opc,
                                      (outs FPR64:$dst),
                                      (ins FPR64:$Rd, FPR32:$Rn, FPR32:$Rm),
                                      asm, "$Rd = $dst",
            [(set (i64 FPR64:$dst),
                  (OpNode (i64 FPR64:$Rd), (i32 FPR32:$Rn), (i32 FPR32:$Rm)))]>;
}

//----------------------------------------------------------------------------
// AdvSIMD two register scalar instructions
//----------------------------------------------------------------------------

let mayLoad = 0, mayStore = 0, hasSideEffects = 0 in
class BaseSIMDTwoScalar<bit U, bits<2> size, bits<2> size2, bits<5> opcode,
                        RegisterClass regtype, RegisterClass regtype2,
                        string asm, list<dag> pat>
  : I<(outs regtype:$Rd), (ins regtype2:$Rn), asm,
      "\t$Rd, $Rn", "", pat>,
    Sched<[WriteVd]> {
  bits<5> Rd;
  bits<5> Rn;
  let Inst{31-30} = 0b01;
  let Inst{29}    = U;
  let Inst{28-24} = 0b11110;
  let Inst{23-22} = size;
  let Inst{21} = 0b1;
  let Inst{20-19} = size2;
  let Inst{18-17} = 0b00;
  let Inst{16-12} = opcode;
  let Inst{11-10} = 0b10;
  let Inst{9-5}   = Rn;
  let Inst{4-0}   = Rd;
}

let mayLoad = 0, mayStore = 0, hasSideEffects = 0 in
class BaseSIMDTwoScalarTied<bit U, bits<2> size, bits<5> opcode,
                        RegisterClass regtype, RegisterClass regtype2,
                        string asm, list<dag> pat>
  : I<(outs regtype:$dst), (ins regtype:$Rd, regtype2:$Rn), asm,
      "\t$Rd, $Rn", "$Rd = $dst", pat>,
    Sched<[WriteVd]> {
  bits<5> Rd;
  bits<5> Rn;
  let Inst{31-30} = 0b01;
  let Inst{29}    = U;
  let Inst{28-24} = 0b11110;
  let Inst{23-22} = size;
  let Inst{21-17} = 0b10000;
  let Inst{16-12} = opcode;
  let Inst{11-10} = 0b10;
  let Inst{9-5}   = Rn;
  let Inst{4-0}   = Rd;
}


let mayLoad = 0, mayStore = 0, hasSideEffects = 0 in
class BaseSIMDCmpTwoScalar<bit U, bits<2> size, bits<2> size2, bits<5> opcode,
                        RegisterClass regtype, string asm, string zero>
  : I<(outs regtype:$Rd), (ins regtype:$Rn), asm,
      "\t$Rd, $Rn, #" # zero, "", []>,
    Sched<[WriteVd]> {
  bits<5> Rd;
  bits<5> Rn;
  let Inst{31-30} = 0b01;
  let Inst{29}    = U;
  let Inst{28-24} = 0b11110;
  let Inst{23-22} = size;
  let Inst{21} = 0b1;
  let Inst{20-19} = size2;
  let Inst{18-17} = 0b00;
  let Inst{16-12} = opcode;
  let Inst{11-10} = 0b10;
  let Inst{9-5}   = Rn;
  let Inst{4-0}   = Rd;
}

class SIMDInexactCvtTwoScalar<bits<5> opcode, string asm>
  : I<(outs FPR32:$Rd), (ins FPR64:$Rn), asm, "\t$Rd, $Rn", "",
     [(set (f32 FPR32:$Rd), (int_aarch64_sisd_fcvtxn (f64 FPR64:$Rn)))]>,
    Sched<[WriteVd]> {
  bits<5> Rd;
  bits<5> Rn;
  let Inst{31-17} = 0b011111100110000;
  let Inst{16-12} = opcode;
  let Inst{11-10} = 0b10;
  let Inst{9-5}   = Rn;
  let Inst{4-0}   = Rd;
}

multiclass SIMDCmpTwoScalarD<bit U, bits<5> opc, string asm,
                             SDPatternOperator OpNode> {
  def v1i64rz  : BaseSIMDCmpTwoScalar<U, 0b11, 0b00, opc, FPR64, asm, "0">;

  def : Pat<(v1i64 (OpNode FPR64:$Rn)),
            (!cast<Instruction>(NAME # v1i64rz) FPR64:$Rn)>;
}

multiclass SIMDFPCmpTwoScalar<bit U, bit S, bits<5> opc, string asm,
                              SDPatternOperator OpNode> {
  def v1i64rz  : BaseSIMDCmpTwoScalar<U, {S,1}, 0b00, opc, FPR64, asm, "0.0">;
  def v1i32rz  : BaseSIMDCmpTwoScalar<U, {S,0}, 0b00, opc, FPR32, asm, "0.0">;
  let Predicates = [HasNEON, HasFullFP16] in {
  def v1i16rz  : BaseSIMDCmpTwoScalar<U, {S,1}, 0b11, opc, FPR16, asm, "0.0">;
  }

  def : InstAlias<asm # "\t$Rd, $Rn, #0",
                  (!cast<Instruction>(NAME # v1i64rz) FPR64:$Rd, FPR64:$Rn), 0>;
  def : InstAlias<asm # "\t$Rd, $Rn, #0",
                  (!cast<Instruction>(NAME # v1i32rz) FPR32:$Rd, FPR32:$Rn), 0>;
  let Predicates = [HasNEON, HasFullFP16] in {
  def : InstAlias<asm # "\t$Rd, $Rn, #0",
                  (!cast<Instruction>(NAME # v1i16rz) FPR16:$Rd, FPR16:$Rn), 0>;
  }

  def : Pat<(v1i64 (OpNode (v1f64 FPR64:$Rn))),
            (!cast<Instruction>(NAME # v1i64rz) FPR64:$Rn)>;
}

multiclass SIMDTwoScalarD<bit U, bits<5> opc, string asm,
                          SDPatternOperator OpNode = null_frag> {
  def v1i64       : BaseSIMDTwoScalar<U, 0b11, 0b00, opc, FPR64, FPR64, asm,
    [(set (v1i64 FPR64:$Rd), (OpNode (v1i64 FPR64:$Rn)))]>;

  def : Pat<(i64 (OpNode (i64 FPR64:$Rn))),
            (!cast<Instruction>(NAME # "v1i64") FPR64:$Rn)>;
}

multiclass SIMDFPTwoScalar<bit U, bit S, bits<5> opc, string asm,
                           Predicate pred = HasNEON> {
  let Predicates = [pred] in {
  def v1i64       : BaseSIMDTwoScalar<U, {S,1}, 0b00, opc, FPR64, FPR64, asm,[]>;
  def v1i32       : BaseSIMDTwoScalar<U, {S,0}, 0b00, opc, FPR32, FPR32, asm,[]>;
  }
  let Predicates = [pred, HasFullFP16] in {
  def v1f16       : BaseSIMDTwoScalar<U, {S,1}, 0b11, opc, FPR16, FPR16, asm,[]>;
  }
}

multiclass SIMDFPTwoScalarCVT<bit U, bit S, bits<5> opc, string asm,
                              SDPatternOperator OpNode> {
  def v1i64 : BaseSIMDTwoScalar<U, {S,1}, 0b00, opc, FPR64, FPR64, asm,
                                [(set FPR64:$Rd, (OpNode (f64 FPR64:$Rn)))]>;
  def v1i32 : BaseSIMDTwoScalar<U, {S,0}, 0b00, opc, FPR32, FPR32, asm,
                                [(set FPR32:$Rd, (OpNode (f32 FPR32:$Rn)))]>;
  let Predicates = [HasNEON, HasFullFP16] in {
  def v1i16 : BaseSIMDTwoScalar<U, {S,1}, 0b11, opc, FPR16, FPR16, asm,
                                [(set (f16 FPR16:$Rd), (OpNode (f16 FPR16:$Rn)))]>;
  }
}

multiclass SIMDTwoScalarBHSD<bit U, bits<5> opc, string asm,
                             SDPatternOperator OpNode = null_frag> {
  let mayLoad = 0, mayStore = 0, hasSideEffects = 0 in {
    def v1i64  : BaseSIMDTwoScalar<U, 0b11, 0b00, opc, FPR64, FPR64, asm,
           [(set (i64 FPR64:$Rd), (OpNode (i64 FPR64:$Rn)))]>;
    def v1i32  : BaseSIMDTwoScalar<U, 0b10, 0b00, opc, FPR32, FPR32, asm,
           [(set (i32 FPR32:$Rd), (OpNode (i32 FPR32:$Rn)))]>;
    def v1i16  : BaseSIMDTwoScalar<U, 0b01, 0b00, opc, FPR16, FPR16, asm, []>;
    def v1i8   : BaseSIMDTwoScalar<U, 0b00, 0b00, opc, FPR8 , FPR8 , asm, []>;
  }

  def : Pat<(v1i64 (OpNode (v1i64 FPR64:$Rn))),
            (!cast<Instruction>(NAME # v1i64) FPR64:$Rn)>;
}

multiclass SIMDTwoScalarBHSDTied<bit U, bits<5> opc, string asm,
                                 Intrinsic OpNode> {
  let mayLoad = 0, mayStore = 0, hasSideEffects = 0 in {
    def v1i64  : BaseSIMDTwoScalarTied<U, 0b11, opc, FPR64, FPR64, asm,
        [(set (i64 FPR64:$dst), (OpNode (i64 FPR64:$Rd), (i64 FPR64:$Rn)))]>;
    def v1i32  : BaseSIMDTwoScalarTied<U, 0b10, opc, FPR32, FPR32, asm,
        [(set (i32 FPR32:$dst), (OpNode (i32 FPR32:$Rd), (i32 FPR32:$Rn)))]>;
    def v1i16  : BaseSIMDTwoScalarTied<U, 0b01, opc, FPR16, FPR16, asm, []>;
    def v1i8   : BaseSIMDTwoScalarTied<U, 0b00, opc, FPR8 , FPR8 , asm, []>;
  }

  def : Pat<(v1i64 (OpNode (v1i64 FPR64:$Rd), (v1i64 FPR64:$Rn))),
            (!cast<Instruction>(NAME # v1i64) FPR64:$Rd, FPR64:$Rn)>;
}



let mayLoad = 0, mayStore = 0, hasSideEffects = 0 in
multiclass SIMDTwoScalarMixedBHS<bit U, bits<5> opc, string asm,
                                 SDPatternOperator OpNode = null_frag> {
  def v1i32  : BaseSIMDTwoScalar<U, 0b10, 0b00, opc, FPR32, FPR64, asm,
        [(set (i32 FPR32:$Rd), (OpNode (i64 FPR64:$Rn)))]>;
  def v1i16  : BaseSIMDTwoScalar<U, 0b01, 0b00, opc, FPR16, FPR32, asm, []>;
  def v1i8   : BaseSIMDTwoScalar<U, 0b00, 0b00, opc, FPR8 , FPR16, asm, []>;
}

//----------------------------------------------------------------------------
// AdvSIMD scalar pairwise instructions
//----------------------------------------------------------------------------

let mayLoad = 0, mayStore = 0, hasSideEffects = 0 in
class BaseSIMDPairwiseScalar<bit U, bits<2> size, bits<5> opcode,
                        RegisterOperand regtype, RegisterOperand vectype,
                        string asm, string kind>
  : I<(outs regtype:$Rd), (ins vectype:$Rn), asm,
      "{\t$Rd, $Rn" # kind # "|" # kind # "\t$Rd, $Rn}", "", []>,
    Sched<[WriteVd]> {
  bits<5> Rd;
  bits<5> Rn;
  let Inst{31-30} = 0b01;
  let Inst{29}    = U;
  let Inst{28-24} = 0b11110;
  let Inst{23-22} = size;
  let Inst{21-17} = 0b11000;
  let Inst{16-12} = opcode;
  let Inst{11-10} = 0b10;
  let Inst{9-5}   = Rn;
  let Inst{4-0}   = Rd;
}

multiclass SIMDPairwiseScalarD<bit U, bits<5> opc, string asm> {
  def v2i64p : BaseSIMDPairwiseScalar<U, 0b11, opc, FPR64Op, V128,
                                      asm, ".2d">;
}

multiclass SIMDFPPairwiseScalar<bit S, bits<5> opc, string asm> {
  let Predicates = [HasNEON, HasFullFP16] in {
  def v2i16p : BaseSIMDPairwiseScalar<0, {S,0}, opc, FPR16Op, V64,
                                      asm, ".2h">;
  }
  def v2i32p : BaseSIMDPairwiseScalar<1, {S,0}, opc, FPR32Op, V64,
                                      asm, ".2s">;
  def v2i64p : BaseSIMDPairwiseScalar<1, {S,1}, opc, FPR64Op, V128,
                                      asm, ".2d">;
}

//----------------------------------------------------------------------------
// AdvSIMD across lanes instructions
//----------------------------------------------------------------------------

let mayLoad = 0, mayStore = 0, hasSideEffects = 0 in
class BaseSIMDAcrossLanes<bit Q, bit U, bits<2> size, bits<5> opcode,
                          RegisterClass regtype, RegisterOperand vectype,
                          string asm, string kind, list<dag> pattern>
  : I<(outs regtype:$Rd), (ins vectype:$Rn), asm,
      "{\t$Rd, $Rn" # kind # "|" # kind # "\t$Rd, $Rn}", "", pattern>,
    Sched<[!if(Q, WriteVq, WriteVd)]> {
  bits<5> Rd;
  bits<5> Rn;
  let Inst{31}    = 0;
  let Inst{30}    = Q;
  let Inst{29}    = U;
  let Inst{28-24} = 0b01110;
  let Inst{23-22} = size;
  let Inst{21-17} = 0b11000;
  let Inst{16-12} = opcode;
  let Inst{11-10} = 0b10;
  let Inst{9-5}   = Rn;
  let Inst{4-0}   = Rd;
}

multiclass SIMDAcrossLanesBHS<bit U, bits<5> opcode,
                              string asm> {
  def v8i8v  : BaseSIMDAcrossLanes<0, U, 0b00, opcode, FPR8,  V64,
                                   asm, ".8b", []>;
  def v16i8v : BaseSIMDAcrossLanes<1, U, 0b00, opcode, FPR8,  V128,
                                   asm, ".16b", []>;
  def v4i16v : BaseSIMDAcrossLanes<0, U, 0b01, opcode, FPR16, V64,
                                   asm, ".4h", []>;
  def v8i16v : BaseSIMDAcrossLanes<1, U, 0b01, opcode, FPR16, V128,
                                   asm, ".8h", []>;
  def v4i32v : BaseSIMDAcrossLanes<1, U, 0b10, opcode, FPR32, V128,
                                   asm, ".4s", []>;
}

multiclass SIMDAcrossLanesHSD<bit U, bits<5> opcode, string asm> {
  def v8i8v  : BaseSIMDAcrossLanes<0, U, 0b00, opcode, FPR16, V64,
                                   asm, ".8b", []>;
  def v16i8v : BaseSIMDAcrossLanes<1, U, 0b00, opcode, FPR16, V128,
                                   asm, ".16b", []>;
  def v4i16v : BaseSIMDAcrossLanes<0, U, 0b01, opcode, FPR32, V64,
                                   asm, ".4h", []>;
  def v8i16v : BaseSIMDAcrossLanes<1, U, 0b01, opcode, FPR32, V128,
                                   asm, ".8h", []>;
  def v4i32v : BaseSIMDAcrossLanes<1, U, 0b10, opcode, FPR64, V128,
                                   asm, ".4s", []>;
}

multiclass SIMDFPAcrossLanes<bits<5> opcode, bit sz1, string asm,
                            Intrinsic intOp> {
  let Predicates = [HasNEON, HasFullFP16] in {
  def v4i16v : BaseSIMDAcrossLanes<0, 0, {sz1, 0}, opcode, FPR16, V64,
                                   asm, ".4h",
        [(set (f16 FPR16:$Rd), (intOp (v4f16 V64:$Rn)))]>;
  def v8i16v : BaseSIMDAcrossLanes<1, 0, {sz1, 0}, opcode, FPR16, V128,
                                   asm, ".8h",
        [(set (f16 FPR16:$Rd), (intOp (v8f16 V128:$Rn)))]>;
  } // Predicates = [HasNEON, HasFullFP16]
  def v4i32v : BaseSIMDAcrossLanes<1, 1, {sz1, 0}, opcode, FPR32, V128,
                                   asm, ".4s",
        [(set FPR32:$Rd, (intOp (v4f32 V128:$Rn)))]>;
}

//----------------------------------------------------------------------------
// AdvSIMD INS/DUP instructions
//----------------------------------------------------------------------------

// FIXME: There has got to be a better way to factor these. ugh.

class BaseSIMDInsDup<bit Q, bit op, dag outs, dag ins, string asm,
                     string operands, string constraints, list<dag> pattern>
  : I<outs, ins, asm, operands, constraints, pattern>,
    Sched<[!if(Q, WriteVq, WriteVd)]> {
  bits<5> Rd;
  bits<5> Rn;
  let Inst{31} = 0;
  let Inst{30} = Q;
  let Inst{29} = op;
  let Inst{28-21} = 0b01110000;
  let Inst{15} = 0;
  let Inst{10} = 1;
  let Inst{9-5} = Rn;
  let Inst{4-0} = Rd;
}

class SIMDDupFromMain<bit Q, bits<5> imm5, string size, ValueType vectype,
                      RegisterOperand vecreg, RegisterClass regtype>
  : BaseSIMDInsDup<Q, 0, (outs vecreg:$Rd), (ins regtype:$Rn), "dup",
                   "{\t$Rd" # size # ", $Rn" #
                   "|" # size # "\t$Rd, $Rn}", "",
                   [(set (vectype vecreg:$Rd), (AArch64dup regtype:$Rn))]> {
  let Inst{20-16} = imm5;
  let Inst{14-11} = 0b0001;
}

class SIMDDupFromElement<bit Q, string dstkind, string srckind,
                         ValueType vectype, ValueType insreg,
                         RegisterOperand vecreg, Operand idxtype,
                         SDNode OpNode>
  : BaseSIMDInsDup<Q, 0, (outs vecreg:$Rd), (ins V128:$Rn, idxtype:$idx), "dup",
                   "{\t$Rd" # dstkind # ", $Rn" # srckind # "$idx" #
                   "|" # dstkind # "\t$Rd, $Rn$idx}", "",
                 [(set (vectype vecreg:$Rd),
                       (OpNode (insreg V128:$Rn), idxtype:$idx))]> {
  let Inst{14-11} = 0b0000;
}

class SIMDDup64FromElement
  : SIMDDupFromElement<1, ".2d", ".d", v2i64, v2i64, V128,
                       VectorIndexD, AArch64duplane64> {
  bits<1> idx;
  let Inst{20} = idx;
  let Inst{19-16} = 0b1000;
}

class SIMDDup32FromElement<bit Q, string size, ValueType vectype,
                           RegisterOperand vecreg>
  : SIMDDupFromElement<Q, size, ".s", vectype, v4i32, vecreg,
                       VectorIndexS, AArch64duplane32> {
  bits<2> idx;
  let Inst{20-19} = idx;
  let Inst{18-16} = 0b100;
}

class SIMDDup16FromElement<bit Q, string size, ValueType vectype,
                           RegisterOperand vecreg>
  : SIMDDupFromElement<Q, size, ".h", vectype, v8i16, vecreg,
                       VectorIndexH, AArch64duplane16> {
  bits<3> idx;
  let Inst{20-18} = idx;
  let Inst{17-16} = 0b10;
}

class SIMDDup8FromElement<bit Q, string size, ValueType vectype,
                          RegisterOperand vecreg>
  : SIMDDupFromElement<Q, size, ".b", vectype, v16i8, vecreg,
                       VectorIndexB, AArch64duplane8> {
  bits<4> idx;
  let Inst{20-17} = idx;
  let Inst{16} = 1;
}

class BaseSIMDMov<bit Q, string size, bits<4> imm4, RegisterClass regtype,
                  Operand idxtype, string asm, list<dag> pattern>
  : BaseSIMDInsDup<Q, 0, (outs regtype:$Rd), (ins V128:$Rn, idxtype:$idx), asm,
                   "{\t$Rd, $Rn" # size # "$idx" #
                   "|" # size # "\t$Rd, $Rn$idx}", "", pattern> {
  let Inst{14-11} = imm4;
}

class SIMDSMov<bit Q, string size, RegisterClass regtype,
               Operand idxtype>
  : BaseSIMDMov<Q, size, 0b0101, regtype, idxtype, "smov", []>;
class SIMDUMov<bit Q, string size, ValueType vectype, RegisterClass regtype,
               Operand idxtype>
  : BaseSIMDMov<Q, size, 0b0111, regtype, idxtype, "umov",
      [(set regtype:$Rd, (vector_extract (vectype V128:$Rn), idxtype:$idx))]>;

class SIMDMovAlias<string asm, string size, Instruction inst,
                   RegisterClass regtype, Operand idxtype>
    : InstAlias<asm#"{\t$dst, $src"#size#"$idx" #
                    "|" # size # "\t$dst, $src$idx}",
                (inst regtype:$dst, V128:$src, idxtype:$idx)>;

multiclass SMov {
  // SMOV with vector index of 0 are legal in Scalable Matrix Extension (SME)
  // streaming mode.
  let Predicates = [HasNEONorStreamingSVE] in {
    def vi8to32_idx0 : SIMDSMov<0, ".b", GPR32, VectorIndex0> {
      let Inst{20-16} = 0b00001;
    }
    def vi8to64_idx0 : SIMDSMov<1, ".b", GPR64, VectorIndex0> {
      let Inst{20-16} = 0b00001;
    }
    def vi16to32_idx0 : SIMDSMov<0, ".h", GPR32, VectorIndex0> {
      let Inst{20-16} = 0b00010;
    }
    def vi16to64_idx0 : SIMDSMov<1, ".h", GPR64, VectorIndex0> {
      let Inst{20-16} = 0b00010;
    }
    def vi32to64_idx0 : SIMDSMov<1, ".s", GPR64, VectorIndex0> {
      let Inst{20-16} = 0b00100;
    }
  }
  def vi8to32 : SIMDSMov<0, ".b", GPR32, VectorIndexB> {
    bits<4> idx;
    let Inst{20-17} = idx;
    let Inst{16} = 1;
  }
  def vi8to64 : SIMDSMov<1, ".b", GPR64, VectorIndexB> {
    bits<4> idx;
    let Inst{20-17} = idx;
    let Inst{16} = 1;
  }
  def vi16to32 : SIMDSMov<0, ".h", GPR32, VectorIndexH> {
    bits<3> idx;
    let Inst{20-18} = idx;
    let Inst{17-16} = 0b10;
  }
  def vi16to64 : SIMDSMov<1, ".h", GPR64, VectorIndexH> {
    bits<3> idx;
    let Inst{20-18} = idx;
    let Inst{17-16} = 0b10;
  }
  def vi32to64 : SIMDSMov<1, ".s", GPR64, VectorIndexS> {
    bits<2> idx;
    let Inst{20-19} = idx;
    let Inst{18-16} = 0b100;
  }
}

multiclass UMov {
  // UMOV with vector index of 0 are legal in Scalable Matrix Extension (SME)
  // streaming mode.
  let Predicates = [HasNEONorStreamingSVE] in {
    def vi8_idx0 : SIMDUMov<0, ".b", v16i8, GPR32, VectorIndex0> {
      let Inst{20-16} = 0b00001;
    }
    def vi16_idx0 : SIMDUMov<0, ".h", v8i16, GPR32, VectorIndex0> {
      let Inst{20-16} = 0b00010;
    }
    def vi32_idx0 : SIMDUMov<0, ".s", v4i32, GPR32, VectorIndex0> {
      let Inst{20-16} = 0b00100;
    }
    def vi64_idx0 : SIMDUMov<1, ".d", v2i64, GPR64, VectorIndex0> {
      let Inst{20-16} = 0b01000;
    }
    def : SIMDMovAlias<"mov", ".s",
                       !cast<Instruction>(NAME # vi32_idx0),
                       GPR32, VectorIndex0>;
    def : SIMDMovAlias<"mov", ".d",
                       !cast<Instruction>(NAME # vi64_idx0),
                       GPR64, VectorIndex0>;
  }
  def vi8 : SIMDUMov<0, ".b", v16i8, GPR32, VectorIndexB> {
    bits<4> idx;
    let Inst{20-17} = idx;
    let Inst{16} = 1;
  }
  def vi16 : SIMDUMov<0, ".h", v8i16, GPR32, VectorIndexH> {
    bits<3> idx;
    let Inst{20-18} = idx;
    let Inst{17-16} = 0b10;
  }
  def vi32 : SIMDUMov<0, ".s", v4i32, GPR32, VectorIndexS> {
    bits<2> idx;
    let Inst{20-19} = idx;
    let Inst{18-16} = 0b100;
  }
  def vi64 : SIMDUMov<1, ".d", v2i64, GPR64, VectorIndexD> {
    bits<1> idx;
    let Inst{20} = idx;
    let Inst{19-16} = 0b1000;
  }
  def : SIMDMovAlias<"mov", ".s",
                     !cast<Instruction>(NAME#"vi32"),
                     GPR32, VectorIndexS>;
  def : SIMDMovAlias<"mov", ".d",
                     !cast<Instruction>(NAME#"vi64"),
                     GPR64, VectorIndexD>;
}

class SIMDInsFromMain<string size, ValueType vectype,
                      RegisterClass regtype, Operand idxtype>
  : BaseSIMDInsDup<1, 0, (outs V128:$dst),
                   (ins V128:$Rd, idxtype:$idx, regtype:$Rn), "ins",
                   "{\t$Rd" # size # "$idx, $Rn" #
                   "|" # size # "\t$Rd$idx, $Rn}",
                   "$Rd = $dst",
            [(set V128:$dst,
              (vector_insert (vectype V128:$Rd), regtype:$Rn, idxtype:$idx))]> {
  let Inst{14-11} = 0b0011;
}

class SIMDInsFromElement<string size, ValueType vectype,
                         ValueType elttype, Operand idxtype>
  : BaseSIMDInsDup<1, 1, (outs V128:$dst),
                   (ins V128:$Rd, idxtype:$idx, V128:$Rn, idxtype:$idx2), "ins",
                   "{\t$Rd" # size # "$idx, $Rn" # size # "$idx2" #
                   "|" # size # "\t$Rd$idx, $Rn$idx2}",
                   "$Rd = $dst",
         [(set V128:$dst,
               (vector_insert
                 (vectype V128:$Rd),
                 (elttype (vector_extract (vectype V128:$Rn), idxtype:$idx2)),
                 idxtype:$idx))]>;

class SIMDInsMainMovAlias<string size, Instruction inst,
                          RegisterClass regtype, Operand idxtype>
    : InstAlias<"mov" # "{\t$dst" # size # "$idx, $src" #
                        "|" # size #"\t$dst$idx, $src}",
                (inst V128:$dst, idxtype:$idx, regtype:$src)>;
class SIMDInsElementMovAlias<string size, Instruction inst,
                             Operand idxtype>
    : InstAlias<"mov" # "{\t$dst" # size # "$idx, $src" # size # "$idx2"
                      # "|" # size #"\t$dst$idx, $src$idx2}",
                (inst V128:$dst, idxtype:$idx, V128:$src, idxtype:$idx2)>;


multiclass SIMDIns {
  def vi8gpr : SIMDInsFromMain<".b", v16i8, GPR32, VectorIndexB> {
    bits<4> idx;
    let Inst{20-17} = idx;
    let Inst{16} = 1;
  }
  def vi16gpr : SIMDInsFromMain<".h", v8i16, GPR32, VectorIndexH> {
    bits<3> idx;
    let Inst{20-18} = idx;
    let Inst{17-16} = 0b10;
  }
  def vi32gpr : SIMDInsFromMain<".s", v4i32, GPR32, VectorIndexS> {
    bits<2> idx;
    let Inst{20-19} = idx;
    let Inst{18-16} = 0b100;
  }
  def vi64gpr : SIMDInsFromMain<".d", v2i64, GPR64, VectorIndexD> {
    bits<1> idx;
    let Inst{20} = idx;
    let Inst{19-16} = 0b1000;
  }

  def vi8lane : SIMDInsFromElement<".b", v16i8, i32, VectorIndexB> {
    bits<4> idx;
    bits<4> idx2;
    let Inst{20-17} = idx;
    let Inst{16} = 1;
    let Inst{14-11} = idx2;
  }
  def vi16lane : SIMDInsFromElement<".h", v8i16, i32, VectorIndexH> {
    bits<3> idx;
    bits<3> idx2;
    let Inst{20-18} = idx;
    let Inst{17-16} = 0b10;
    let Inst{14-12} = idx2;
    let Inst{11} = {?};
  }
  def vi32lane : SIMDInsFromElement<".s", v4i32, i32, VectorIndexS> {
    bits<2> idx;
    bits<2> idx2;
    let Inst{20-19} = idx;
    let Inst{18-16} = 0b100;
    let Inst{14-13} = idx2;
    let Inst{12-11} = {?,?};
  }
  def vi64lane : SIMDInsFromElement<".d", v2i64, i64, VectorIndexD> {
    bits<1> idx;
    bits<1> idx2;
    let Inst{20} = idx;
    let Inst{19-16} = 0b1000;
    let Inst{14} = idx2;
    let Inst{13-11} = {?,?,?};
  }

  // For all forms of the INS instruction, the "mov" mnemonic is the
  // preferred alias. Why they didn't just call the instruction "mov" in
  // the first place is a very good question indeed...
  def : SIMDInsMainMovAlias<".b", !cast<Instruction>(NAME#"vi8gpr"),
                         GPR32, VectorIndexB>;
  def : SIMDInsMainMovAlias<".h", !cast<Instruction>(NAME#"vi16gpr"),
                         GPR32, VectorIndexH>;
  def : SIMDInsMainMovAlias<".s", !cast<Instruction>(NAME#"vi32gpr"),
                         GPR32, VectorIndexS>;
  def : SIMDInsMainMovAlias<".d", !cast<Instruction>(NAME#"vi64gpr"),
                         GPR64, VectorIndexD>;

  def : SIMDInsElementMovAlias<".b", !cast<Instruction>(NAME#"vi8lane"),
                         VectorIndexB>;
  def : SIMDInsElementMovAlias<".h", !cast<Instruction>(NAME#"vi16lane"),
                         VectorIndexH>;
  def : SIMDInsElementMovAlias<".s", !cast<Instruction>(NAME#"vi32lane"),
                         VectorIndexS>;
  def : SIMDInsElementMovAlias<".d", !cast<Instruction>(NAME#"vi64lane"),
                         VectorIndexD>;
}

//----------------------------------------------------------------------------
// AdvSIMD TBL/TBX
//----------------------------------------------------------------------------

let mayStore = 0, mayLoad = 0, hasSideEffects = 0 in
class BaseSIMDTableLookup<bit Q, bits<2> len, bit op, RegisterOperand vectype,
                          RegisterOperand listtype, string asm, string kind>
  : I<(outs vectype:$Vd), (ins listtype:$Vn, vectype:$Vm), asm,
       "\t$Vd" # kind # ", $Vn, $Vm" # kind, "", []>,
    Sched<[!if(Q, WriteVq, WriteVd)]> {
  bits<5> Vd;
  bits<5> Vn;
  bits<5> Vm;
  let Inst{31}    = 0;
  let Inst{30}    = Q;
  let Inst{29-21} = 0b001110000;
  let Inst{20-16} = Vm;
  let Inst{15}    = 0;
  let Inst{14-13} = len;
  let Inst{12}    = op;
  let Inst{11-10} = 0b00;
  let Inst{9-5}   = Vn;
  let Inst{4-0}   = Vd;
}

let mayStore = 0, mayLoad = 0, hasSideEffects = 0 in
class BaseSIMDTableLookupTied<bit Q, bits<2> len, bit op, RegisterOperand vectype,
                          RegisterOperand listtype, string asm, string kind>
  : I<(outs vectype:$dst), (ins vectype:$Vd, listtype:$Vn, vectype:$Vm), asm,
       "\t$Vd" # kind # ", $Vn, $Vm" # kind, "$Vd = $dst", []>,
    Sched<[!if(Q, WriteVq, WriteVd)]> {
  bits<5> Vd;
  bits<5> Vn;
  bits<5> Vm;
  let Inst{31}    = 0;
  let Inst{30}    = Q;
  let Inst{29-21} = 0b001110000;
  let Inst{20-16} = Vm;
  let Inst{15}    = 0;
  let Inst{14-13} = len;
  let Inst{12}    = op;
  let Inst{11-10} = 0b00;
  let Inst{9-5}   = Vn;
  let Inst{4-0}   = Vd;
}

class SIMDTableLookupAlias<string asm, Instruction inst,
                          RegisterOperand vectype, RegisterOperand listtype>
    : InstAlias<!strconcat(asm, "\t$dst, $lst, $index"),
                (inst vectype:$dst, listtype:$lst, vectype:$index), 0>;

multiclass SIMDTableLookup<bit op, string asm> {
  def v8i8One   : BaseSIMDTableLookup<0, 0b00, op, V64, VecListOne16b,
                                      asm, ".8b">;
  def v8i8Two   : BaseSIMDTableLookup<0, 0b01, op, V64, VecListTwo16b,
                                      asm, ".8b">;
  def v8i8Three : BaseSIMDTableLookup<0, 0b10, op, V64, VecListThree16b,
                                      asm, ".8b">;
  def v8i8Four  : BaseSIMDTableLookup<0, 0b11, op, V64, VecListFour16b,
                                      asm, ".8b">;
  def v16i8One  : BaseSIMDTableLookup<1, 0b00, op, V128, VecListOne16b,
                                      asm, ".16b">;
  def v16i8Two  : BaseSIMDTableLookup<1, 0b01, op, V128, VecListTwo16b,
                                      asm, ".16b">;
  def v16i8Three: BaseSIMDTableLookup<1, 0b10, op, V128, VecListThree16b,
                                      asm, ".16b">;
  def v16i8Four : BaseSIMDTableLookup<1, 0b11, op, V128, VecListFour16b,
                                      asm, ".16b">;

  def : SIMDTableLookupAlias<asm # ".8b",
                         !cast<Instruction>(NAME#"v8i8One"),
                         V64, VecListOne128>;
  def : SIMDTableLookupAlias<asm # ".8b",
                         !cast<Instruction>(NAME#"v8i8Two"),
                         V64, VecListTwo128>;
  def : SIMDTableLookupAlias<asm # ".8b",
                         !cast<Instruction>(NAME#"v8i8Three"),
                         V64, VecListThree128>;
  def : SIMDTableLookupAlias<asm # ".8b",
                         !cast<Instruction>(NAME#"v8i8Four"),
                         V64, VecListFour128>;
  def : SIMDTableLookupAlias<asm # ".16b",
                         !cast<Instruction>(NAME#"v16i8One"),
                         V128, VecListOne128>;
  def : SIMDTableLookupAlias<asm # ".16b",
                         !cast<Instruction>(NAME#"v16i8Two"),
                         V128, VecListTwo128>;
  def : SIMDTableLookupAlias<asm # ".16b",
                         !cast<Instruction>(NAME#"v16i8Three"),
                         V128, VecListThree128>;
  def : SIMDTableLookupAlias<asm # ".16b",
                         !cast<Instruction>(NAME#"v16i8Four"),
                         V128, VecListFour128>;
}

multiclass SIMDTableLookupTied<bit op, string asm> {
  def v8i8One   : BaseSIMDTableLookupTied<0, 0b00, op, V64, VecListOne16b,
                                      asm, ".8b">;
  def v8i8Two   : BaseSIMDTableLookupTied<0, 0b01, op, V64, VecListTwo16b,
                                      asm, ".8b">;
  def v8i8Three : BaseSIMDTableLookupTied<0, 0b10, op, V64, VecListThree16b,
                                      asm, ".8b">;
  def v8i8Four  : BaseSIMDTableLookupTied<0, 0b11, op, V64, VecListFour16b,
                                      asm, ".8b">;
  def v16i8One  : BaseSIMDTableLookupTied<1, 0b00, op, V128, VecListOne16b,
                                      asm, ".16b">;
  def v16i8Two  : BaseSIMDTableLookupTied<1, 0b01, op, V128, VecListTwo16b,
                                      asm, ".16b">;
  def v16i8Three: BaseSIMDTableLookupTied<1, 0b10, op, V128, VecListThree16b,
                                      asm, ".16b">;
  def v16i8Four : BaseSIMDTableLookupTied<1, 0b11, op, V128, VecListFour16b,
                                      asm, ".16b">;

  def : SIMDTableLookupAlias<asm # ".8b",
                         !cast<Instruction>(NAME#"v8i8One"),
                         V64, VecListOne128>;
  def : SIMDTableLookupAlias<asm # ".8b",
                         !cast<Instruction>(NAME#"v8i8Two"),
                         V64, VecListTwo128>;
  def : SIMDTableLookupAlias<asm # ".8b",
                         !cast<Instruction>(NAME#"v8i8Three"),
                         V64, VecListThree128>;
  def : SIMDTableLookupAlias<asm # ".8b",
                         !cast<Instruction>(NAME#"v8i8Four"),
                         V64, VecListFour128>;
  def : SIMDTableLookupAlias<asm # ".16b",
                         !cast<Instruction>(NAME#"v16i8One"),
                         V128, VecListOne128>;
  def : SIMDTableLookupAlias<asm # ".16b",
                         !cast<Instruction>(NAME#"v16i8Two"),
                         V128, VecListTwo128>;
  def : SIMDTableLookupAlias<asm # ".16b",
                         !cast<Instruction>(NAME#"v16i8Three"),
                         V128, VecListThree128>;
  def : SIMDTableLookupAlias<asm # ".16b",
                         !cast<Instruction>(NAME#"v16i8Four"),
                         V128, VecListFour128>;
}


//----------------------------------------------------------------------------
// AdvSIMD scalar DUP
//----------------------------------------------------------------------------
let mayLoad = 0, mayStore = 0, hasSideEffects = 0 in
class BaseSIMDScalarDUP<RegisterClass regtype, RegisterOperand vectype,
                        string asm, string kind, Operand idxtype>
  : I<(outs regtype:$dst), (ins vectype:$src, idxtype:$idx), asm,
       "{\t$dst, $src" # kind # "$idx" #
       "|\t$dst, $src$idx}", "", []>,
    Sched<[WriteVd]> {
  bits<5> dst;
  bits<5> src;
  let Inst{31-21} = 0b01011110000;
  let Inst{15-10} = 0b000001;
  let Inst{9-5}   = src;
  let Inst{4-0}   = dst;
}

class SIMDScalarDUPAlias<string asm, string size, Instruction inst,
      RegisterClass regtype, RegisterOperand vectype, Operand idxtype>
    : InstAlias<asm # "{\t$dst, $src" # size # "$index"
                    # "|\t$dst, $src$index}",
                (inst regtype:$dst, vectype:$src, idxtype:$index), 0>;


multiclass SIMDScalarDUP<string asm> {
  def i8  : BaseSIMDScalarDUP<FPR8,  V128, asm, ".b", VectorIndexB> {
    bits<4> idx;
    let Inst{20-17} = idx;
    let Inst{16} = 1;
  }
  def i16 : BaseSIMDScalarDUP<FPR16, V128, asm, ".h", VectorIndexH> {
    bits<3> idx;
    let Inst{20-18} = idx;
    let Inst{17-16} = 0b10;
  }
  def i32 : BaseSIMDScalarDUP<FPR32, V128, asm, ".s", VectorIndexS> {
    bits<2> idx;
    let Inst{20-19} = idx;
    let Inst{18-16} = 0b100;
  }
  def i64 : BaseSIMDScalarDUP<FPR64, V128, asm, ".d", VectorIndexD> {
    bits<1> idx;
    let Inst{20} = idx;
    let Inst{19-16} = 0b1000;
  }

  def : Pat<(v1i64 (scalar_to_vector (i64 (vector_extract (v2i64 V128:$src),
                                                          VectorIndexD:$idx)))),
            (!cast<Instruction>(NAME # i64) V128:$src, VectorIndexD:$idx)>;

  // 'DUP' mnemonic aliases.
  def : SIMDScalarDUPAlias<"dup", ".b",
                           !cast<Instruction>(NAME#"i8"),
                           FPR8, V128, VectorIndexB>;
  def : SIMDScalarDUPAlias<"dup", ".h",
                           !cast<Instruction>(NAME#"i16"),
                           FPR16, V128, VectorIndexH>;
  def : SIMDScalarDUPAlias<"dup", ".s",
                           !cast<Instruction>(NAME#"i32"),
                           FPR32, V128, VectorIndexS>;
  def : SIMDScalarDUPAlias<"dup", ".d",
                           !cast<Instruction>(NAME#"i64"),
                           FPR64, V128, VectorIndexD>;
}

//----------------------------------------------------------------------------
// AdvSIMD modified immediate instructions
//----------------------------------------------------------------------------

class BaseSIMDModifiedImm<bit Q, bit op, bit op2, dag oops, dag iops,
                          string asm, string op_string,
                          string cstr, list<dag> pattern>
  : I<oops, iops, asm, op_string, cstr, pattern>,
    Sched<[!if(Q, WriteVq, WriteVd)]> {
  bits<5> Rd;
  bits<8> imm8;
  let Inst{31}    = 0;
  let Inst{30}    = Q;
  let Inst{29}    = op;
  let Inst{28-19} = 0b0111100000;
  let Inst{18-16} = imm8{7-5};
  let Inst{11} = op2;
  let Inst{10} = 1;
  let Inst{9-5}   = imm8{4-0};
  let Inst{4-0}   = Rd;
}

class BaseSIMDModifiedImmVector<bit Q, bit op, bit op2, RegisterOperand vectype,
                                Operand immtype, dag opt_shift_iop,
                                string opt_shift, string asm, string kind,
                                list<dag> pattern>
  : BaseSIMDModifiedImm<Q, op, op2, (outs vectype:$Rd),
                        !con((ins immtype:$imm8), opt_shift_iop), asm,
                        "{\t$Rd" # kind # ", $imm8" # opt_shift #
                        "|" # kind # "\t$Rd, $imm8" # opt_shift # "}",
                        "", pattern> {
  let DecoderMethod = "DecodeModImmInstruction";
}

class BaseSIMDModifiedImmVectorTied<bit Q, bit op, RegisterOperand vectype,
                                Operand immtype, dag opt_shift_iop,
                                string opt_shift, string asm, string kind,
                                list<dag> pattern>
  : BaseSIMDModifiedImm<Q, op, 0, (outs vectype:$dst),
                        !con((ins vectype:$Rd, immtype:$imm8), opt_shift_iop),
                        asm, "{\t$Rd" # kind # ", $imm8" # opt_shift #
                             "|" # kind # "\t$Rd, $imm8" # opt_shift # "}",
                        "$Rd = $dst", pattern> {
  let DecoderMethod = "DecodeModImmTiedInstruction";
}

class BaseSIMDModifiedImmVectorShift<bit Q, bit op, bits<2> b15_b12,
                                     RegisterOperand vectype, string asm,
                                     string kind, list<dag> pattern>
  : BaseSIMDModifiedImmVector<Q, op, 0, vectype, imm0_255,
                              (ins logical_vec_shift:$shift),
                              "$shift", asm, kind, pattern> {
  bits<2> shift;
  let Inst{15}    = b15_b12{1};
  let Inst{14-13} = shift;
  let Inst{12}    = b15_b12{0};
}

class BaseSIMDModifiedImmVectorShiftTied<bit Q, bit op, bits<2> b15_b12,
                                     RegisterOperand vectype, string asm,
                                     string kind, list<dag> pattern>
  : BaseSIMDModifiedImmVectorTied<Q, op, vectype, imm0_255,
                              (ins logical_vec_shift:$shift),
                              "$shift", asm, kind, pattern> {
  bits<2> shift;
  let Inst{15}    = b15_b12{1};
  let Inst{14-13} = shift;
  let Inst{12}    = b15_b12{0};
}


class BaseSIMDModifiedImmVectorShiftHalf<bit Q, bit op, bits<2> b15_b12,
                                         RegisterOperand vectype, string asm,
                                         string kind, list<dag> pattern>
  : BaseSIMDModifiedImmVector<Q, op, 0, vectype, imm0_255,
                              (ins logical_vec_hw_shift:$shift),
                              "$shift", asm, kind, pattern> {
  bits<2> shift;
  let Inst{15} = b15_b12{1};
  let Inst{14} = 0;
  let Inst{13} = shift{0};
  let Inst{12} = b15_b12{0};
}

class BaseSIMDModifiedImmVectorShiftHalfTied<bit Q, bit op, bits<2> b15_b12,
                                         RegisterOperand vectype, string asm,
                                         string kind, list<dag> pattern>
  : BaseSIMDModifiedImmVectorTied<Q, op, vectype, imm0_255,
                              (ins logical_vec_hw_shift:$shift),
                              "$shift", asm, kind, pattern> {
  bits<2> shift;
  let Inst{15} = b15_b12{1};
  let Inst{14} = 0;
  let Inst{13} = shift{0};
  let Inst{12} = b15_b12{0};
}

multiclass SIMDModifiedImmVectorShift<bit op, bits<2> hw_cmode, bits<2> w_cmode,
                                      string asm> {
  def v4i16 : BaseSIMDModifiedImmVectorShiftHalf<0, op, hw_cmode, V64,
                                                 asm, ".4h", []>;
  def v8i16 : BaseSIMDModifiedImmVectorShiftHalf<1, op, hw_cmode, V128,
                                                 asm, ".8h", []>;

  def v2i32 : BaseSIMDModifiedImmVectorShift<0, op, w_cmode, V64,
                                             asm, ".2s", []>;
  def v4i32 : BaseSIMDModifiedImmVectorShift<1, op, w_cmode, V128,
                                             asm, ".4s", []>;
}

multiclass SIMDModifiedImmVectorShiftTied<bit op, bits<2> hw_cmode,
                                      bits<2> w_cmode, string asm,
                                      SDNode OpNode> {
  def v4i16 : BaseSIMDModifiedImmVectorShiftHalfTied<0, op, hw_cmode, V64,
                                                 asm, ".4h",
             [(set (v4i16 V64:$dst), (OpNode V64:$Rd,
                                             imm0_255:$imm8,
                                             (i32 imm:$shift)))]>;
  def v8i16 : BaseSIMDModifiedImmVectorShiftHalfTied<1, op, hw_cmode, V128,
                                                 asm, ".8h",
             [(set (v8i16 V128:$dst), (OpNode V128:$Rd,
                                              imm0_255:$imm8,
                                              (i32 imm:$shift)))]>;

  def v2i32 : BaseSIMDModifiedImmVectorShiftTied<0, op, w_cmode, V64,
                                             asm, ".2s",
             [(set (v2i32 V64:$dst), (OpNode V64:$Rd,
                                             imm0_255:$imm8,
                                             (i32 imm:$shift)))]>;
  def v4i32 : BaseSIMDModifiedImmVectorShiftTied<1, op, w_cmode, V128,
                                             asm, ".4s",
             [(set (v4i32 V128:$dst), (OpNode V128:$Rd,
                                              imm0_255:$imm8,
                                              (i32 imm:$shift)))]>;
}

class SIMDModifiedImmMoveMSL<bit Q, bit op, bits<4> cmode,
                             RegisterOperand vectype, string asm,
                             string kind, list<dag> pattern>
  : BaseSIMDModifiedImmVector<Q, op, 0, vectype, imm0_255,
                              (ins move_vec_shift:$shift),
                              "$shift", asm, kind, pattern> {
  bits<1> shift;
  let Inst{15-13} = cmode{3-1};
  let Inst{12}    = shift;
}

class SIMDModifiedImmVectorNoShift<bit Q, bit op, bit op2, bits<4> cmode,
                                   RegisterOperand vectype,
                                   Operand imm_type, string asm,
                                   string kind, list<dag> pattern>
  : BaseSIMDModifiedImmVector<Q, op, op2, vectype, imm_type, (ins), "",
                              asm, kind, pattern> {
  let Inst{15-12} = cmode;
}

class SIMDModifiedImmScalarNoShift<bit Q, bit op, bits<4> cmode, string asm,
                                   list<dag> pattern>
  : BaseSIMDModifiedImm<Q, op, 0, (outs FPR64:$Rd), (ins simdimmtype10:$imm8), asm,
                        "\t$Rd, $imm8", "", pattern> {
  let Inst{15-12} = cmode;
  let DecoderMethod = "DecodeModImmInstruction";
}

//----------------------------------------------------------------------------
// AdvSIMD indexed element
//----------------------------------------------------------------------------

let mayLoad = 0, mayStore = 0, hasSideEffects = 0 in
class BaseSIMDIndexed<bit Q, bit U, bit Scalar, bits<2> size, bits<4> opc,
                      RegisterOperand dst_reg, RegisterOperand lhs_reg,
                      RegisterOperand rhs_reg, Operand vec_idx, string asm,
                      string apple_kind, string dst_kind, string lhs_kind,
                      string rhs_kind, list<dag> pattern>
  : I<(outs dst_reg:$Rd), (ins lhs_reg:$Rn, rhs_reg:$Rm, vec_idx:$idx),
      asm,
      "{\t$Rd" # dst_kind # ", $Rn" # lhs_kind # ", $Rm" # rhs_kind # "$idx" #
      "|" # apple_kind # "\t$Rd, $Rn, $Rm$idx}", "", pattern>,
    Sched<[WriteVd]> {
  bits<5> Rd;
  bits<5> Rn;
  bits<5> Rm;

  let Inst{31}    = 0;
  let Inst{30}    = Q;
  let Inst{29}    = U;
  let Inst{28}    = Scalar;
  let Inst{27-24} = 0b1111;
  let Inst{23-22} = size;
  // Bit 21 must be set by the derived class.
  let Inst{20-16} = Rm;
  let Inst{15-12} = opc;
  // Bit 11 must be set by the derived class.
  let Inst{10}    = 0;
  let Inst{9-5}   = Rn;
  let Inst{4-0}   = Rd;
}

let mayLoad = 0, mayStore = 0, hasSideEffects = 0 in
class BaseSIMDIndexedTied<bit Q, bit U, bit Scalar, bits<2> size, bits<4> opc,
                      RegisterOperand dst_reg, RegisterOperand lhs_reg,
                      RegisterOperand rhs_reg, Operand vec_idx, string asm,
                      string apple_kind, string dst_kind, string lhs_kind,
                      string rhs_kind, list<dag> pattern>
  : I<(outs dst_reg:$dst),
      (ins dst_reg:$Rd, lhs_reg:$Rn, rhs_reg:$Rm, vec_idx:$idx), asm,
      "{\t$Rd" # dst_kind # ", $Rn" # lhs_kind # ", $Rm" # rhs_kind # "$idx" #
      "|" # apple_kind # "\t$Rd, $Rn, $Rm$idx}", "$Rd = $dst", pattern>,
    Sched<[WriteVd]> {
  bits<5> Rd;
  bits<5> Rn;
  bits<5> Rm;

  let Inst{31}    = 0;
  let Inst{30}    = Q;
  let Inst{29}    = U;
  let Inst{28}    = Scalar;
  let Inst{27-24} = 0b1111;
  let Inst{23-22} = size;
  // Bit 21 must be set by the derived class.
  let Inst{20-16} = Rm;
  let Inst{15-12} = opc;
  // Bit 11 must be set by the derived class.
  let Inst{10}    = 0;
  let Inst{9-5}   = Rn;
  let Inst{4-0}   = Rd;
}


//----------------------------------------------------------------------------
// Armv8.6 BFloat16 Extension
//----------------------------------------------------------------------------
let mayStore = 0, mayLoad = 0, hasSideEffects = 0 in {

class BaseSIMDThreeSameVectorBFDot<bit Q, bit U, string asm, string kind1,
                                   string kind2, RegisterOperand RegType,
                                   ValueType AccumType, ValueType InputType>
  : BaseSIMDThreeSameVectorTied<Q, U, 0b010, 0b11111, RegType, asm, kind1, [(set (AccumType RegType:$dst),
                    (int_aarch64_neon_bfdot (AccumType RegType:$Rd),
                                            (InputType RegType:$Rn),
                                            (InputType RegType:$Rm)))]> {
  let AsmString = !strconcat(asm,
                             "{\t$Rd" # kind1 # ", $Rn" # kind2 #
                               ", $Rm" # kind2 # "}");
}

multiclass SIMDThreeSameVectorBFDot<bit U, string asm> {
  def v4bf16 : BaseSIMDThreeSameVectorBFDot<0, U, asm, ".2s", ".4h", V64,
                                           v2f32, v4bf16>;
  def v8bf16 : BaseSIMDThreeSameVectorBFDot<1, U, asm, ".4s", ".8h", V128,
                                           v4f32, v8bf16>;
}

class BaseSIMDThreeSameVectorBF16DotI<bit Q, bit U, string asm,
                                      string dst_kind, string lhs_kind,
                                      string rhs_kind,
                                      RegisterOperand RegType,
                                      ValueType AccumType,
                                      ValueType InputType>
  : BaseSIMDIndexedTied<Q, U, 0b0, 0b01, 0b1111,
                        RegType, RegType, V128, VectorIndexS,
                        asm, "", dst_kind, lhs_kind, rhs_kind,
        [(set (AccumType RegType:$dst),
              (AccumType (int_aarch64_neon_bfdot
                                 (AccumType RegType:$Rd),
                                 (InputType RegType:$Rn),
                                 (InputType (bitconvert (AccumType
                                    (AArch64duplane32 (v4f32 V128:$Rm),
                                        VectorIndexS:$idx)))))))]> {

  bits<2> idx;
  let Inst{21}    = idx{0};  // L
  let Inst{11}    = idx{1};  // H
}

multiclass SIMDThreeSameVectorBF16DotI<bit U, string asm> {

  def v4bf16  : BaseSIMDThreeSameVectorBF16DotI<0, U, asm, ".2s", ".4h",
                                               ".2h", V64, v2f32, v4bf16>;
  def v8bf16 : BaseSIMDThreeSameVectorBF16DotI<1, U, asm, ".4s", ".8h",
                                              ".2h", V128, v4f32, v8bf16>;
}

class SIMDBF16MLAL<bit Q, string asm, SDPatternOperator OpNode>
  : BaseSIMDThreeSameVectorTied<Q, 0b1, 0b110, 0b11111, V128, asm, ".4s",
              [(set (v4f32 V128:$dst), (OpNode (v4f32 V128:$Rd),
                                               (v8bf16 V128:$Rn),
                                               (v8bf16 V128:$Rm)))]> {
  let AsmString = !strconcat(asm, "{\t$Rd.4s, $Rn.8h, $Rm.8h}");
}

class SIMDBF16MLALIndex<bit Q, string asm, SDPatternOperator OpNode>
  : I<(outs V128:$dst),
      (ins V128:$Rd, V128:$Rn, V128_lo:$Rm, VectorIndexH:$idx), asm,
      "{\t$Rd.4s, $Rn.8h, $Rm.h$idx}", "$Rd = $dst",
          [(set (v4f32 V128:$dst),
                (v4f32 (OpNode (v4f32 V128:$Rd),
                               (v8bf16 V128:$Rn),
                               (v8bf16
                                  (AArch64duplane16 (v8bf16 V128_lo:$Rm),
                                      VectorIndexH:$idx)))))]>,
    Sched<[WriteVq]> {
  bits<5> Rd;
  bits<5> Rn;
  bits<4> Rm;
  bits<3> idx;

  let Inst{31}    = 0;
  let Inst{30}    = Q;
  let Inst{29-22} = 0b00111111;
  let Inst{21-20} = idx{1-0};
  let Inst{19-16} = Rm;
  let Inst{15-12} = 0b1111;
  let Inst{11}    = idx{2};   // H
  let Inst{10}    = 0;
  let Inst{9-5}   = Rn;
  let Inst{4-0}   = Rd;
}

class SIMDThreeSameVectorBF16MatrixMul<string asm>
  : BaseSIMDThreeSameVectorTied<1, 1, 0b010, 0b11101,
                                V128, asm, ".4s",
                          [(set (v4f32 V128:$dst),
                                (int_aarch64_neon_bfmmla (v4f32 V128:$Rd),
                                                         (v8bf16 V128:$Rn),
                                                         (v8bf16 V128:$Rm)))]> {
  let AsmString = !strconcat(asm, "{\t$Rd", ".4s", ", $Rn", ".8h",
                                    ", $Rm", ".8h", "}");
}

class SIMD_BFCVTN
  : BaseSIMDMixedTwoVector<0, 0, 0b10, 0b10110, V128, V128,
                           "bfcvtn", ".4h", ".4s",
    [(set (v8bf16 V128:$Rd),
          (int_aarch64_neon_bfcvtn (v4f32 V128:$Rn)))]>;

class SIMD_BFCVTN2
  : BaseSIMDMixedTwoVectorTied<1, 0, 0b10, 0b10110, V128, V128,
                           "bfcvtn2", ".8h", ".4s",
    [(set (v8bf16 V128:$dst),
          (int_aarch64_neon_bfcvtn2 (v8bf16 V128:$Rd), (v4f32 V128:$Rn)))]>;

class BF16ToSinglePrecision<string asm>
  : I<(outs FPR16:$Rd), (ins FPR32:$Rn), asm, "\t$Rd, $Rn", "",
    [(set (bf16 FPR16:$Rd), (int_aarch64_neon_bfcvt (f32 FPR32:$Rn)))]>,
    Sched<[WriteFCvt]> {
  bits<5> Rd;
  bits<5> Rn;
  let Inst{31-10} = 0b0001111001100011010000;
  let Inst{9-5}   = Rn;
  let Inst{4-0}   = Rd;
}
} // End of let mayStore = 0, mayLoad = 0, hasSideEffects = 0

//----------------------------------------------------------------------------
// Armv8.6 Matrix Multiply Extension
//----------------------------------------------------------------------------

class SIMDThreeSameVectorMatMul<bit B, bit U, string asm, SDPatternOperator OpNode>
  : BaseSIMDThreeSameVectorTied<1, U, 0b100, {0b1010, B}, V128, asm, ".4s",
              [(set (v4i32 V128:$dst), (OpNode (v4i32 V128:$Rd),
                                               (v16i8 V128:$Rn),
                                               (v16i8 V128:$Rm)))]> {
  let AsmString = asm # "{\t$Rd.4s, $Rn.16b, $Rm.16b}";
}

//----------------------------------------------------------------------------
// ARMv8.2-A Dot Product Instructions (Indexed)
class BaseSIMDThreeSameVectorDotIndex<bit Q, bit U, bit Mixed, bits<2> size, string asm,
                                      string dst_kind, string lhs_kind, string rhs_kind,
                                      RegisterOperand RegType,
                                      ValueType AccumType, ValueType InputType,
                                      SDPatternOperator OpNode> :
        BaseSIMDIndexedTied<Q, U, 0b0, size, {0b111, Mixed}, RegType, RegType, V128,
                            VectorIndexS, asm, "", dst_kind, lhs_kind, rhs_kind,
        [(set (AccumType RegType:$dst),
              (AccumType (OpNode (AccumType RegType:$Rd),
                                 (InputType RegType:$Rn),
                                 (InputType (bitconvert (AccumType
                                    (AArch64duplane32 (v4i32 V128:$Rm),
                                        VectorIndexS:$idx)))))))]> {
  bits<2> idx;
  let Inst{21}    = idx{0};  // L
  let Inst{11}    = idx{1};  // H
}

multiclass SIMDThreeSameVectorDotIndex<bit U, bit Mixed, bits<2> size, string asm,
                                       SDPatternOperator OpNode> {
  def v8i8  : BaseSIMDThreeSameVectorDotIndex<0, U, Mixed, size, asm, ".2s", ".8b", ".4b",
                                              V64, v2i32, v8i8, OpNode>;
  def v16i8 : BaseSIMDThreeSameVectorDotIndex<1, U, Mixed, size, asm, ".4s", ".16b", ".4b",
                                              V128, v4i32, v16i8, OpNode>;
}

// ARMv8.2-A Fused Multiply Add-Long Instructions (Indexed)
class BaseSIMDThreeSameVectorFMLIndex<bit Q, bit U, bits<4> opc, string asm,
                                      string dst_kind, string lhs_kind,
                                      string rhs_kind, RegisterOperand RegType,
                                      ValueType AccumType, ValueType InputType,
                                      SDPatternOperator OpNode> :
        BaseSIMDIndexedTied<Q, U, 0, 0b10, opc, RegType, RegType, V128,
                            VectorIndexH, asm, "", dst_kind, lhs_kind, rhs_kind,
          [(set (AccumType RegType:$dst),
                (AccumType (OpNode (AccumType RegType:$Rd),
                                   (InputType RegType:$Rn),
                                   (InputType (AArch64duplane16 (v8f16 V128:$Rm),
                                                VectorIndexH:$idx)))))]> {
  // idx = H:L:M
  bits<3> idx;
  let Inst{11} = idx{2}; // H
  let Inst{21} = idx{1}; // L
  let Inst{20} = idx{0}; // M
}

multiclass SIMDThreeSameVectorFMLIndex<bit U, bits<4> opc, string asm,
                                       SDPatternOperator OpNode> {
  def v4f16 : BaseSIMDThreeSameVectorFMLIndex<0, U, opc, asm, ".2s", ".2h", ".h",
                                              V64, v2f32, v4f16, OpNode>;
  def v8f16 : BaseSIMDThreeSameVectorFMLIndex<1, U, opc, asm, ".4s", ".4h", ".h",
                                              V128, v4f32, v8f16, OpNode>;
}

multiclass SIMDFPIndexed<bit U, bits<4> opc, string asm,
                         SDPatternOperator OpNode> {
  let Predicates = [HasNEON, HasFullFP16] in {
  def v4i16_indexed : BaseSIMDIndexed<0, U, 0, 0b00, opc,
                                      V64, V64,
                                      V128_lo, VectorIndexH,
                                      asm, ".4h", ".4h", ".4h", ".h",
    [(set (v4f16 V64:$Rd),
        (OpNode (v4f16 V64:$Rn),
         (v4f16 (AArch64duplane16 (v8f16 V128_lo:$Rm), VectorIndexH:$idx))))]> {
    bits<3> idx;
    let Inst{11} = idx{2};
    let Inst{21} = idx{1};
    let Inst{20} = idx{0};
  }

  def v8i16_indexed : BaseSIMDIndexed<1, U, 0, 0b00, opc,
                                      V128, V128,
                                      V128_lo, VectorIndexH,
                                      asm, ".8h", ".8h", ".8h", ".h",
    [(set (v8f16 V128:$Rd),
        (OpNode (v8f16 V128:$Rn),
         (v8f16 (AArch64duplane16 (v8f16 V128_lo:$Rm), VectorIndexH:$idx))))]> {
    bits<3> idx;
    let Inst{11} = idx{2};
    let Inst{21} = idx{1};
    let Inst{20} = idx{0};
  }
  } // Predicates = [HasNEON, HasFullFP16]

  def v2i32_indexed : BaseSIMDIndexed<0, U, 0, 0b10, opc,
                                      V64, V64,
                                      V128, VectorIndexS,
                                      asm, ".2s", ".2s", ".2s", ".s",
    [(set (v2f32 V64:$Rd),
        (OpNode (v2f32 V64:$Rn),
         (v2f32 (AArch64duplane32 (v4f32 V128:$Rm), VectorIndexS:$idx))))]> {
    bits<2> idx;
    let Inst{11} = idx{1};
    let Inst{21} = idx{0};
  }

  def v4i32_indexed : BaseSIMDIndexed<1, U, 0, 0b10, opc,
                                      V128, V128,
                                      V128, VectorIndexS,
                                      asm, ".4s", ".4s", ".4s", ".s",
    [(set (v4f32 V128:$Rd),
        (OpNode (v4f32 V128:$Rn),
         (v4f32 (AArch64duplane32 (v4f32 V128:$Rm), VectorIndexS:$idx))))]> {
    bits<2> idx;
    let Inst{11} = idx{1};
    let Inst{21} = idx{0};
  }

  def v2i64_indexed : BaseSIMDIndexed<1, U, 0, 0b11, opc,
                                      V128, V128,
                                      V128, VectorIndexD,
                                      asm, ".2d", ".2d", ".2d", ".d",
    [(set (v2f64 V128:$Rd),
        (OpNode (v2f64 V128:$Rn),
         (v2f64 (AArch64duplane64 (v2f64 V128:$Rm), VectorIndexD:$idx))))]> {
    bits<1> idx;
    let Inst{11} = idx{0};
    let Inst{21} = 0;
  }

  let Predicates = [HasNEON, HasFullFP16] in {
  def v1i16_indexed : BaseSIMDIndexed<1, U, 1, 0b00, opc,
                                      FPR16Op, FPR16Op, V128_lo, VectorIndexH,
                                      asm, ".h", "", "", ".h",
    [(set (f16 FPR16Op:$Rd),
          (OpNode (f16 FPR16Op:$Rn),
                  (f16 (vector_extract (v8f16 V128_lo:$Rm),
                                       VectorIndexH:$idx))))]> {
    bits<3> idx;
    let Inst{11} = idx{2};
    let Inst{21} = idx{1};
    let Inst{20} = idx{0};
  }
  } // Predicates = [HasNEON, HasFullFP16]

  def v1i32_indexed : BaseSIMDIndexed<1, U, 1, 0b10, opc,
                                      FPR32Op, FPR32Op, V128, VectorIndexS,
                                      asm, ".s", "", "", ".s",
    [(set (f32 FPR32Op:$Rd),
          (OpNode (f32 FPR32Op:$Rn),
                  (f32 (vector_extract (v4f32 V128:$Rm),
                                       VectorIndexS:$idx))))]> {
    bits<2> idx;
    let Inst{11} = idx{1};
    let Inst{21} = idx{0};
  }

  def v1i64_indexed : BaseSIMDIndexed<1, U, 1, 0b11, opc,
                                      FPR64Op, FPR64Op, V128, VectorIndexD,
                                      asm, ".d", "", "", ".d",
    [(set (f64 FPR64Op:$Rd),
          (OpNode (f64 FPR64Op:$Rn),
                  (f64 (vector_extract (v2f64 V128:$Rm),
                                       VectorIndexD:$idx))))]> {
    bits<1> idx;
    let Inst{11} = idx{0};
    let Inst{21} = 0;
  }
}

multiclass SIMDFPIndexedTiedPatterns<string INST, SDPatternOperator OpNode> {
  let Predicates = [HasNEON, HasFullFP16] in {
  // Patterns for f16: DUPLANE, DUP scalar and vector_extract.
  def : Pat<(v8f16 (OpNode (v8f16 V128:$Rd), (v8f16 V128:$Rn),
                           (AArch64duplane16 (v8f16 V128_lo:$Rm),
                                           VectorIndexH:$idx))),
            (!cast<Instruction>(INST # "v8i16_indexed")
                V128:$Rd, V128:$Rn, V128_lo:$Rm, VectorIndexH:$idx)>;
  def : Pat<(v8f16 (OpNode (v8f16 V128:$Rd), (v8f16 V128:$Rn),
                           (AArch64dup (f16 FPR16Op_lo:$Rm)))),
            (!cast<Instruction>(INST # "v8i16_indexed") V128:$Rd, V128:$Rn,
                (SUBREG_TO_REG (i32 0), (f16 FPR16Op_lo:$Rm), hsub), (i64 0))>;

  def : Pat<(v4f16 (OpNode (v4f16 V64:$Rd), (v4f16 V64:$Rn),
                           (AArch64duplane16 (v8f16 V128_lo:$Rm),
                                           VectorIndexH:$idx))),
            (!cast<Instruction>(INST # "v4i16_indexed")
                V64:$Rd, V64:$Rn, V128_lo:$Rm, VectorIndexH:$idx)>;
  def : Pat<(v4f16 (OpNode (v4f16 V64:$Rd), (v4f16 V64:$Rn),
                           (AArch64dup (f16 FPR16Op_lo:$Rm)))),
            (!cast<Instruction>(INST # "v4i16_indexed") V64:$Rd, V64:$Rn,
                (SUBREG_TO_REG (i32 0), (f16 FPR16Op_lo:$Rm), hsub), (i64 0))>;

  def : Pat<(f16 (OpNode (f16 FPR16:$Rd), (f16 FPR16:$Rn),
                         (vector_extract (v8f16 V128_lo:$Rm), VectorIndexH:$idx))),
            (!cast<Instruction>(INST # "v1i16_indexed") FPR16:$Rd, FPR16:$Rn,
                V128_lo:$Rm, VectorIndexH:$idx)>;
  } // Predicates = [HasNEON, HasFullFP16]

  // 2 variants for the .2s version: DUPLANE from 128-bit and DUP scalar.
  def : Pat<(v2f32 (OpNode (v2f32 V64:$Rd), (v2f32 V64:$Rn),
                           (AArch64duplane32 (v4f32 V128:$Rm),
                                           VectorIndexS:$idx))),
            (!cast<Instruction>(INST # v2i32_indexed)
                V64:$Rd, V64:$Rn, V128:$Rm, VectorIndexS:$idx)>;
  def : Pat<(v2f32 (OpNode (v2f32 V64:$Rd), (v2f32 V64:$Rn),
                           (AArch64dup (f32 FPR32Op:$Rm)))),
            (!cast<Instruction>(INST # "v2i32_indexed") V64:$Rd, V64:$Rn,
                (SUBREG_TO_REG (i32 0), FPR32Op:$Rm, ssub), (i64 0))>;


  // 2 variants for the .4s version: DUPLANE from 128-bit and DUP scalar.
  def : Pat<(v4f32 (OpNode (v4f32 V128:$Rd), (v4f32 V128:$Rn),
                           (AArch64duplane32 (v4f32 V128:$Rm),
                                           VectorIndexS:$idx))),
            (!cast<Instruction>(INST # "v4i32_indexed")
                V128:$Rd, V128:$Rn, V128:$Rm, VectorIndexS:$idx)>;
  def : Pat<(v4f32 (OpNode (v4f32 V128:$Rd), (v4f32 V128:$Rn),
                           (AArch64dup (f32 FPR32Op:$Rm)))),
            (!cast<Instruction>(INST # "v4i32_indexed") V128:$Rd, V128:$Rn,
                (SUBREG_TO_REG (i32 0), FPR32Op:$Rm, ssub), (i64 0))>;

  // 2 variants for the .2d version: DUPLANE from 128-bit and DUP scalar.
  def : Pat<(v2f64 (OpNode (v2f64 V128:$Rd), (v2f64 V128:$Rn),
                           (AArch64duplane64 (v2f64 V128:$Rm),
                                           VectorIndexD:$idx))),
            (!cast<Instruction>(INST # "v2i64_indexed")
                V128:$Rd, V128:$Rn, V128:$Rm, VectorIndexS:$idx)>;
  def : Pat<(v2f64 (OpNode (v2f64 V128:$Rd), (v2f64 V128:$Rn),
                           (AArch64dup (f64 FPR64Op:$Rm)))),
            (!cast<Instruction>(INST # "v2i64_indexed") V128:$Rd, V128:$Rn,
                (SUBREG_TO_REG (i32 0), FPR64Op:$Rm, dsub), (i64 0))>;

  // Covers 2 variants for 32-bit scalar version: extract from .2s or from .4s
  def : Pat<(f32 (OpNode (f32 FPR32:$Rd), (f32 FPR32:$Rn),
                         (vector_extract (v4f32 V128:$Rm), VectorIndexS:$idx))),
            (!cast<Instruction>(INST # "v1i32_indexed") FPR32:$Rd, FPR32:$Rn,
                V128:$Rm, VectorIndexS:$idx)>;

  // 1 variant for 64-bit scalar version: extract from .1d or from .2d
  def : Pat<(f64 (OpNode (f64 FPR64:$Rd), (f64 FPR64:$Rn),
                         (vector_extract (v2f64 V128:$Rm), VectorIndexD:$idx))),
            (!cast<Instruction>(INST # "v1i64_indexed") FPR64:$Rd, FPR64:$Rn,
                V128:$Rm, VectorIndexD:$idx)>;
}

multiclass SIMDFPIndexedTied<bit U, bits<4> opc, string asm> {
  let Predicates = [HasNEON, HasFullFP16] in {
  def v4i16_indexed : BaseSIMDIndexedTied<0, U, 0, 0b00, opc, V64, V64,
                                          V128_lo, VectorIndexH,
                                          asm, ".4h", ".4h", ".4h", ".h", []> {
    bits<3> idx;
    let Inst{11} = idx{2};
    let Inst{21} = idx{1};
    let Inst{20} = idx{0};
  }

  def v8i16_indexed : BaseSIMDIndexedTied<1, U, 0, 0b00, opc,
                                          V128, V128,
                                          V128_lo, VectorIndexH,
                                          asm, ".8h", ".8h", ".8h", ".h", []> {
    bits<3> idx;
    let Inst{11} = idx{2};
    let Inst{21} = idx{1};
    let Inst{20} = idx{0};
  }
  } // Predicates = [HasNEON, HasFullFP16]

  def v2i32_indexed : BaseSIMDIndexedTied<0, U, 0, 0b10, opc, V64, V64,
                                          V128, VectorIndexS,
                                          asm, ".2s", ".2s", ".2s", ".s", []> {
    bits<2> idx;
    let Inst{11} = idx{1};
    let Inst{21} = idx{0};
  }

  def v4i32_indexed : BaseSIMDIndexedTied<1, U, 0, 0b10, opc,
                                      V128, V128,
                                      V128, VectorIndexS,
                                      asm, ".4s", ".4s", ".4s", ".s", []> {
    bits<2> idx;
    let Inst{11} = idx{1};
    let Inst{21} = idx{0};
  }

  def v2i64_indexed : BaseSIMDIndexedTied<1, U, 0, 0b11, opc,
                                      V128, V128,
                                      V128, VectorIndexD,
                                      asm, ".2d", ".2d", ".2d", ".d", []> {
    bits<1> idx;
    let Inst{11} = idx{0};
    let Inst{21} = 0;
  }

  let Predicates = [HasNEON, HasFullFP16] in {
  def v1i16_indexed : BaseSIMDIndexedTied<1, U, 1, 0b00, opc,
                                      FPR16Op, FPR16Op, V128_lo, VectorIndexH,
                                      asm, ".h", "", "", ".h", []> {
    bits<3> idx;
    let Inst{11} = idx{2};
    let Inst{21} = idx{1};
    let Inst{20} = idx{0};
  }
  } // Predicates = [HasNEON, HasFullFP16]

  def v1i32_indexed : BaseSIMDIndexedTied<1, U, 1, 0b10, opc,
                                      FPR32Op, FPR32Op, V128, VectorIndexS,
                                      asm, ".s", "", "", ".s", []> {
    bits<2> idx;
    let Inst{11} = idx{1};
    let Inst{21} = idx{0};
  }

  def v1i64_indexed : BaseSIMDIndexedTied<1, U, 1, 0b11, opc,
                                      FPR64Op, FPR64Op, V128, VectorIndexD,
                                      asm, ".d", "", "", ".d", []> {
    bits<1> idx;
    let Inst{11} = idx{0};
    let Inst{21} = 0;
  }
}

multiclass SIMDIndexedHSPatterns<SDPatternOperator OpNodeLane,
                                 SDPatternOperator OpNodeLaneQ> {

  def : Pat<(v4i16 (OpNodeLane
                     (v4i16 V64:$Rn), (v4i16 V64_lo:$Rm),
                     VectorIndexS32b:$idx)),
            (!cast<Instruction>(NAME # v4i16_indexed) $Rn,
              (SUBREG_TO_REG (i32 0), (v4i16 V64_lo:$Rm), dsub),
              (UImmS1XForm $idx))>;

  def : Pat<(v4i16 (OpNodeLaneQ
                     (v4i16 V64:$Rn), (v8i16 V128_lo:$Rm),
                     VectorIndexH32b:$idx)),
            (!cast<Instruction>(NAME # v4i16_indexed) $Rn, $Rm,
              (UImmS1XForm $idx))>;

  def : Pat<(v8i16 (OpNodeLane
                     (v8i16 V128:$Rn), (v4i16 V64_lo:$Rm),
                     VectorIndexS32b:$idx)),
            (!cast<Instruction>(NAME # v8i16_indexed) $Rn,
              (SUBREG_TO_REG (i32 0), $Rm, dsub),
              (UImmS1XForm $idx))>;

  def : Pat<(v8i16 (OpNodeLaneQ
                     (v8i16 V128:$Rn), (v8i16 V128_lo:$Rm),
                     VectorIndexH32b:$idx)),
            (!cast<Instruction>(NAME # v8i16_indexed) $Rn, $Rm,
              (UImmS1XForm $idx))>;

  def : Pat<(v2i32 (OpNodeLane
                     (v2i32 V64:$Rn), (v2i32 V64:$Rm),
                     VectorIndexD32b:$idx)),
            (!cast<Instruction>(NAME # v2i32_indexed) $Rn,
              (SUBREG_TO_REG (i32 0), (v2i32 V64_lo:$Rm), dsub),
              (UImmS1XForm $idx))>;

  def : Pat<(v2i32 (OpNodeLaneQ
                     (v2i32 V64:$Rn), (v4i32 V128:$Rm),
                     VectorIndexS32b:$idx)),
            (!cast<Instruction>(NAME # v2i32_indexed) $Rn, $Rm,
              (UImmS1XForm $idx))>;

  def : Pat<(v4i32 (OpNodeLane
                     (v4i32 V128:$Rn), (v2i32 V64:$Rm),
                     VectorIndexD32b:$idx)),
            (!cast<Instruction>(NAME # v4i32_indexed) $Rn,
              (SUBREG_TO_REG (i32 0), $Rm, dsub),
              (UImmS1XForm $idx))>;

  def : Pat<(v4i32 (OpNodeLaneQ
                     (v4i32 V128:$Rn),
                     (v4i32 V128:$Rm),
                     VectorIndexS32b:$idx)),
            (!cast<Instruction>(NAME # v4i32_indexed) $Rn, $Rm,
              (UImmS1XForm $idx))>;

}

multiclass SIMDIndexedHS<bit U, bits<4> opc, string asm,
                         SDPatternOperator OpNode> {
  def v4i16_indexed : BaseSIMDIndexed<0, U, 0, 0b01, opc, V64, V64,
                                      V128_lo, VectorIndexH,
                                      asm, ".4h", ".4h", ".4h", ".h",
    [(set (v4i16 V64:$Rd),
        (OpNode (v4i16 V64:$Rn),
         (v4i16 (AArch64duplane16 (v8i16 V128_lo:$Rm), VectorIndexH:$idx))))]> {
    bits<3> idx;
    let Inst{11} = idx{2};
    let Inst{21} = idx{1};
    let Inst{20} = idx{0};
  }

  def v8i16_indexed : BaseSIMDIndexed<1, U, 0, 0b01, opc,
                                      V128, V128,
                                      V128_lo, VectorIndexH,
                                      asm, ".8h", ".8h", ".8h", ".h",
    [(set (v8i16 V128:$Rd),
       (OpNode (v8i16 V128:$Rn),
         (v8i16 (AArch64duplane16 (v8i16 V128_lo:$Rm), VectorIndexH:$idx))))]> {
    bits<3> idx;
    let Inst{11} = idx{2};
    let Inst{21} = idx{1};
    let Inst{20} = idx{0};
  }

  def v2i32_indexed : BaseSIMDIndexed<0, U, 0, 0b10, opc,
                                      V64, V64,
                                      V128, VectorIndexS,
                                      asm, ".2s", ".2s", ".2s",  ".s",
    [(set (v2i32 V64:$Rd),
       (OpNode (v2i32 V64:$Rn),
          (v2i32 (AArch64duplane32 (v4i32 V128:$Rm), VectorIndexS:$idx))))]> {
    bits<2> idx;
    let Inst{11} = idx{1};
    let Inst{21} = idx{0};
  }

  def v4i32_indexed : BaseSIMDIndexed<1, U, 0, 0b10, opc,
                                      V128, V128,
                                      V128, VectorIndexS,
                                      asm, ".4s", ".4s", ".4s", ".s",
    [(set (v4i32 V128:$Rd),
       (OpNode (v4i32 V128:$Rn),
          (v4i32 (AArch64duplane32 (v4i32 V128:$Rm), VectorIndexS:$idx))))]> {
    bits<2> idx;
    let Inst{11} = idx{1};
    let Inst{21} = idx{0};
  }

  def v1i16_indexed : BaseSIMDIndexed<1, U, 1, 0b01, opc,
                                      FPR16Op, FPR16Op, V128_lo, VectorIndexH,
                                      asm, ".h", "", "", ".h", []> {
    bits<3> idx;
    let Inst{11} = idx{2};
    let Inst{21} = idx{1};
    let Inst{20} = idx{0};
  }

  def v1i32_indexed : BaseSIMDIndexed<1, U, 1, 0b10, opc,
                                      FPR32Op, FPR32Op, V128, VectorIndexS,
                                      asm, ".s", "", "", ".s",
      [(set (i32 FPR32Op:$Rd),
            (OpNode FPR32Op:$Rn,
                    (i32 (vector_extract (v4i32 V128:$Rm),
                                         VectorIndexS:$idx))))]> {
    bits<2> idx;
    let Inst{11} = idx{1};
    let Inst{21} = idx{0};
  }
}

multiclass SIMDVectorIndexedHS<bit U, bits<4> opc, string asm,
                               SDPatternOperator OpNode> {
  def v4i16_indexed : BaseSIMDIndexed<0, U, 0, 0b01, opc,
                                      V64, V64,
                                      V128_lo, VectorIndexH,
                                      asm, ".4h", ".4h", ".4h", ".h",
    [(set (v4i16 V64:$Rd),
        (OpNode (v4i16 V64:$Rn),
         (v4i16 (AArch64duplane16 (v8i16 V128_lo:$Rm), VectorIndexH:$idx))))]> {
    bits<3> idx;
    let Inst{11} = idx{2};
    let Inst{21} = idx{1};
    let Inst{20} = idx{0};
  }

  def v8i16_indexed : BaseSIMDIndexed<1, U, 0, 0b01, opc,
                                      V128, V128,
                                      V128_lo, VectorIndexH,
                                      asm, ".8h", ".8h", ".8h", ".h",
    [(set (v8i16 V128:$Rd),
       (OpNode (v8i16 V128:$Rn),
         (v8i16 (AArch64duplane16 (v8i16 V128_lo:$Rm), VectorIndexH:$idx))))]> {
    bits<3> idx;
    let Inst{11} = idx{2};
    let Inst{21} = idx{1};
    let Inst{20} = idx{0};
  }

  def v2i32_indexed : BaseSIMDIndexed<0, U, 0, 0b10, opc,
                                      V64, V64,
                                      V128, VectorIndexS,
                                      asm, ".2s", ".2s", ".2s", ".s",
    [(set (v2i32 V64:$Rd),
       (OpNode (v2i32 V64:$Rn),
          (v2i32 (AArch64duplane32 (v4i32 V128:$Rm), VectorIndexS:$idx))))]> {
    bits<2> idx;
    let Inst{11} = idx{1};
    let Inst{21} = idx{0};
  }

  def v4i32_indexed : BaseSIMDIndexed<1, U, 0, 0b10, opc,
                                      V128, V128,
                                      V128, VectorIndexS,
                                      asm, ".4s", ".4s", ".4s", ".s",
    [(set (v4i32 V128:$Rd),
       (OpNode (v4i32 V128:$Rn),
          (v4i32 (AArch64duplane32 (v4i32 V128:$Rm), VectorIndexS:$idx))))]> {
    bits<2> idx;
    let Inst{11} = idx{1};
    let Inst{21} = idx{0};
  }
}

multiclass SIMDVectorIndexedHSTied<bit U, bits<4> opc, string asm,
                                   SDPatternOperator OpNode> {
  def v4i16_indexed : BaseSIMDIndexedTied<0, U, 0, 0b01, opc, V64, V64,
                                          V128_lo, VectorIndexH,
                                          asm, ".4h", ".4h", ".4h", ".h",
    [(set (v4i16 V64:$dst),
        (OpNode (v4i16 V64:$Rd),(v4i16 V64:$Rn),
         (v4i16 (AArch64duplane16 (v8i16 V128_lo:$Rm), VectorIndexH:$idx))))]> {
    bits<3> idx;
    let Inst{11} = idx{2};
    let Inst{21} = idx{1};
    let Inst{20} = idx{0};
  }

  def v8i16_indexed : BaseSIMDIndexedTied<1, U, 0, 0b01, opc,
                                      V128, V128,
                                      V128_lo, VectorIndexH,
                                      asm, ".8h", ".8h", ".8h", ".h",
    [(set (v8i16 V128:$dst),
       (OpNode (v8i16 V128:$Rd), (v8i16 V128:$Rn),
         (v8i16 (AArch64duplane16 (v8i16 V128_lo:$Rm), VectorIndexH:$idx))))]> {
    bits<3> idx;
    let Inst{11} = idx{2};
    let Inst{21} = idx{1};
    let Inst{20} = idx{0};
  }

  def v2i32_indexed : BaseSIMDIndexedTied<0, U, 0, 0b10, opc,
                                      V64, V64,
                                      V128, VectorIndexS,
                                      asm, ".2s", ".2s", ".2s", ".s",
    [(set (v2i32 V64:$dst),
       (OpNode (v2i32 V64:$Rd), (v2i32 V64:$Rn),
          (v2i32 (AArch64duplane32 (v4i32 V128:$Rm), VectorIndexS:$idx))))]> {
    bits<2> idx;
    let Inst{11} = idx{1};
    let Inst{21} = idx{0};
  }

  def v4i32_indexed : BaseSIMDIndexedTied<1, U, 0, 0b10, opc,
                                      V128, V128,
                                      V128, VectorIndexS,
                                      asm, ".4s", ".4s", ".4s", ".s",
    [(set (v4i32 V128:$dst),
       (OpNode (v4i32 V128:$Rd), (v4i32 V128:$Rn),
          (v4i32 (AArch64duplane32 (v4i32 V128:$Rm), VectorIndexS:$idx))))]> {
    bits<2> idx;
    let Inst{11} = idx{1};
    let Inst{21} = idx{0};
  }
}

multiclass SIMDIndexedLongSD<bit U, bits<4> opc, string asm,
                             SDPatternOperator OpNode> {
  def v4i16_indexed : BaseSIMDIndexed<0, U, 0, 0b01, opc,
                                      V128, V64,
                                      V128_lo, VectorIndexH,
                                      asm, ".4s", ".4s", ".4h", ".h",
    [(set (v4i32 V128:$Rd),
        (OpNode (v4i16 V64:$Rn),
         (v4i16 (AArch64duplane16 (v8i16 V128_lo:$Rm), VectorIndexH:$idx))))]> {
    bits<3> idx;
    let Inst{11} = idx{2};
    let Inst{21} = idx{1};
    let Inst{20} = idx{0};
  }

  def v8i16_indexed : BaseSIMDIndexed<1, U, 0, 0b01, opc,
                                      V128, V128,
                                      V128_lo, VectorIndexH,
                                      asm#"2", ".4s", ".4s", ".8h", ".h",
    [(set (v4i32 V128:$Rd),
          (OpNode (extract_high_v8i16 V128:$Rn),
                  (extract_high_v8i16 (AArch64duplane16 (v8i16 V128_lo:$Rm),
                                                      VectorIndexH:$idx))))]> {

    bits<3> idx;
    let Inst{11} = idx{2};
    let Inst{21} = idx{1};
    let Inst{20} = idx{0};
  }

  def v2i32_indexed : BaseSIMDIndexed<0, U, 0, 0b10, opc,
                                      V128, V64,
                                      V128, VectorIndexS,
                                      asm, ".2d", ".2d", ".2s", ".s",
    [(set (v2i64 V128:$Rd),
        (OpNode (v2i32 V64:$Rn),
         (v2i32 (AArch64duplane32 (v4i32 V128:$Rm), VectorIndexS:$idx))))]> {
    bits<2> idx;
    let Inst{11} = idx{1};
    let Inst{21} = idx{0};
  }

  def v4i32_indexed : BaseSIMDIndexed<1, U, 0, 0b10, opc,
                                      V128, V128,
                                      V128, VectorIndexS,
                                      asm#"2", ".2d", ".2d", ".4s", ".s",
    [(set (v2i64 V128:$Rd),
          (OpNode (extract_high_v4i32 V128:$Rn),
                  (extract_high_v4i32 (AArch64duplane32 (v4i32 V128:$Rm),
                                                      VectorIndexS:$idx))))]> {
    bits<2> idx;
    let Inst{11} = idx{1};
    let Inst{21} = idx{0};
  }

  def v1i32_indexed : BaseSIMDIndexed<1, U, 1, 0b01, opc,
                                      FPR32Op, FPR16Op, V128_lo, VectorIndexH,
                                      asm, ".h", "", "", ".h", []> {
    bits<3> idx;
    let Inst{11} = idx{2};
    let Inst{21} = idx{1};
    let Inst{20} = idx{0};
  }

  def v1i64_indexed : BaseSIMDIndexed<1, U, 1, 0b10, opc,
                                      FPR64Op, FPR32Op, V128, VectorIndexS,
                                      asm, ".s", "", "", ".s", []> {
    bits<2> idx;
    let Inst{11} = idx{1};
    let Inst{21} = idx{0};
  }
}

multiclass SIMDIndexedLongSQDMLXSDTied<bit U, bits<4> opc, string asm,
                                       SDPatternOperator Accum> {
  def v4i16_indexed : BaseSIMDIndexedTied<0, U, 0, 0b01, opc,
                                      V128, V64,
                                      V128_lo, VectorIndexH,
                                      asm, ".4s", ".4s", ".4h", ".h",
    [(set (v4i32 V128:$dst),
          (Accum (v4i32 V128:$Rd),
                 (v4i32 (int_aarch64_neon_sqdmull
                             (v4i16 V64:$Rn),
                             (v4i16 (AArch64duplane16 (v8i16 V128_lo:$Rm),
                                                    VectorIndexH:$idx))))))]> {
    bits<3> idx;
    let Inst{11} = idx{2};
    let Inst{21} = idx{1};
    let Inst{20} = idx{0};
  }

  // FIXME: it would be nice to use the scalar (v1i32) instruction here, but an
  // intermediate EXTRACT_SUBREG would be untyped.
  def : Pat<(i32 (Accum (i32 FPR32Op:$Rd),
                (i32 (vector_extract (v4i32
                         (int_aarch64_neon_sqdmull (v4i16 V64:$Rn),
                             (v4i16 (AArch64duplane16 (v8i16 V128_lo:$Rm),
                                                    VectorIndexH:$idx)))),
                         (i64 0))))),
            (EXTRACT_SUBREG
                (!cast<Instruction>(NAME # v4i16_indexed)
                    (SUBREG_TO_REG (i32 0), FPR32Op:$Rd, ssub), V64:$Rn,
                    V128_lo:$Rm, VectorIndexH:$idx),
                ssub)>;

  def v8i16_indexed : BaseSIMDIndexedTied<1, U, 0, 0b01, opc,
                                      V128, V128,
                                      V128_lo, VectorIndexH,
                                      asm#"2", ".4s", ".4s", ".8h", ".h",
    [(set (v4i32 V128:$dst),
          (Accum (v4i32 V128:$Rd),
                 (v4i32 (int_aarch64_neon_sqdmull
                            (extract_high_v8i16 V128:$Rn),
                            (extract_high_v8i16
                                (AArch64duplane16 (v8i16 V128_lo:$Rm),
                                                VectorIndexH:$idx))))))]> {
    bits<3> idx;
    let Inst{11} = idx{2};
    let Inst{21} = idx{1};
    let Inst{20} = idx{0};
  }

  def v2i32_indexed : BaseSIMDIndexedTied<0, U, 0, 0b10, opc,
                                      V128, V64,
                                      V128, VectorIndexS,
                                      asm, ".2d", ".2d", ".2s", ".s",
    [(set (v2i64 V128:$dst),
        (Accum (v2i64 V128:$Rd),
               (v2i64 (int_aarch64_neon_sqdmull
                          (v2i32 V64:$Rn),
                          (v2i32 (AArch64duplane32 (v4i32 V128:$Rm),
                                                 VectorIndexS:$idx))))))]> {
    bits<2> idx;
    let Inst{11} = idx{1};
    let Inst{21} = idx{0};
  }

  def v4i32_indexed : BaseSIMDIndexedTied<1, U, 0, 0b10, opc,
                                      V128, V128,
                                      V128, VectorIndexS,
                                      asm#"2", ".2d", ".2d", ".4s", ".s",
    [(set (v2i64 V128:$dst),
          (Accum (v2i64 V128:$Rd),
                 (v2i64 (int_aarch64_neon_sqdmull
                            (extract_high_v4i32 V128:$Rn),
                            (extract_high_v4i32
                                (AArch64duplane32 (v4i32 V128:$Rm),
                                                VectorIndexS:$idx))))))]> {
    bits<2> idx;
    let Inst{11} = idx{1};
    let Inst{21} = idx{0};
  }

  def v1i32_indexed : BaseSIMDIndexedTied<1, U, 1, 0b01, opc,
                                      FPR32Op, FPR16Op, V128_lo, VectorIndexH,
                                      asm, ".h", "", "", ".h", []> {
    bits<3> idx;
    let Inst{11} = idx{2};
    let Inst{21} = idx{1};
    let Inst{20} = idx{0};
  }


  def v1i64_indexed : BaseSIMDIndexedTied<1, U, 1, 0b10, opc,
                                      FPR64Op, FPR32Op, V128, VectorIndexS,
                                      asm, ".s", "", "", ".s",
    [(set (i64 FPR64Op:$dst),
          (Accum (i64 FPR64Op:$Rd),
                 (i64 (int_aarch64_neon_sqdmulls_scalar
                            (i32 FPR32Op:$Rn),
                            (i32 (vector_extract (v4i32 V128:$Rm),
                                                 VectorIndexS:$idx))))))]> {

    bits<2> idx;
    let Inst{11} = idx{1};
    let Inst{21} = idx{0};
  }
}

multiclass SIMDVectorIndexedLongSD<bit U, bits<4> opc, string asm,
                                   SDPatternOperator OpNode> {
  let mayLoad = 0, mayStore = 0, hasSideEffects = 0 in {
  def v4i16_indexed : BaseSIMDIndexed<0, U, 0, 0b01, opc,
                                      V128, V64,
                                      V128_lo, VectorIndexH,
                                      asm, ".4s", ".4s", ".4h", ".h",
    [(set (v4i32 V128:$Rd),
        (OpNode (v4i16 V64:$Rn),
         (v4i16 (AArch64duplane16 (v8i16 V128_lo:$Rm), VectorIndexH:$idx))))]> {
    bits<3> idx;
    let Inst{11} = idx{2};
    let Inst{21} = idx{1};
    let Inst{20} = idx{0};
  }

  def v8i16_indexed : BaseSIMDIndexed<1, U, 0, 0b01, opc,
                                      V128, V128,
                                      V128_lo, VectorIndexH,
                                      asm#"2", ".4s", ".4s", ".8h", ".h",
    [(set (v4i32 V128:$Rd),
          (OpNode (extract_high_v8i16 V128:$Rn),
                  (extract_high_v8i16 (AArch64duplane16 (v8i16 V128_lo:$Rm),
                                                      VectorIndexH:$idx))))]> {

    bits<3> idx;
    let Inst{11} = idx{2};
    let Inst{21} = idx{1};
    let Inst{20} = idx{0};
  }

  def v2i32_indexed : BaseSIMDIndexed<0, U, 0, 0b10, opc,
                                      V128, V64,
                                      V128, VectorIndexS,
                                      asm, ".2d", ".2d", ".2s", ".s",
    [(set (v2i64 V128:$Rd),
        (OpNode (v2i32 V64:$Rn),
         (v2i32 (AArch64duplane32 (v4i32 V128:$Rm), VectorIndexS:$idx))))]> {
    bits<2> idx;
    let Inst{11} = idx{1};
    let Inst{21} = idx{0};
  }

  def v4i32_indexed : BaseSIMDIndexed<1, U, 0, 0b10, opc,
                                      V128, V128,
                                      V128, VectorIndexS,
                                      asm#"2", ".2d", ".2d", ".4s", ".s",
    [(set (v2i64 V128:$Rd),
          (OpNode (extract_high_v4i32 V128:$Rn),
                  (extract_high_v4i32 (AArch64duplane32 (v4i32 V128:$Rm),
                                                      VectorIndexS:$idx))))]> {
    bits<2> idx;
    let Inst{11} = idx{1};
    let Inst{21} = idx{0};
  }
  }
}

multiclass SIMDVectorIndexedLongSDTied<bit U, bits<4> opc, string asm,
                                       SDPatternOperator OpNode> {
  let mayLoad = 0, mayStore = 0, hasSideEffects = 0 in {
  def v4i16_indexed : BaseSIMDIndexedTied<0, U, 0, 0b01, opc,
                                      V128, V64,
                                      V128_lo, VectorIndexH,
                                      asm, ".4s", ".4s", ".4h", ".h",
    [(set (v4i32 V128:$dst),
        (OpNode (v4i32 V128:$Rd), (v4i16 V64:$Rn),
         (v4i16 (AArch64duplane16 (v8i16 V128_lo:$Rm), VectorIndexH:$idx))))]> {
    bits<3> idx;
    let Inst{11} = idx{2};
    let Inst{21} = idx{1};
    let Inst{20} = idx{0};
  }

  def v8i16_indexed : BaseSIMDIndexedTied<1, U, 0, 0b01, opc,
                                      V128, V128,
                                      V128_lo, VectorIndexH,
                                      asm#"2", ".4s", ".4s", ".8h", ".h",
    [(set (v4i32 V128:$dst),
          (OpNode (v4i32 V128:$Rd),
                  (extract_high_v8i16 V128:$Rn),
                  (extract_high_v8i16 (AArch64duplane16 (v8i16 V128_lo:$Rm),
                                                      VectorIndexH:$idx))))]> {
    bits<3> idx;
    let Inst{11} = idx{2};
    let Inst{21} = idx{1};
    let Inst{20} = idx{0};
  }

  def v2i32_indexed : BaseSIMDIndexedTied<0, U, 0, 0b10, opc,
                                      V128, V64,
                                      V128, VectorIndexS,
                                      asm, ".2d", ".2d", ".2s", ".s",
    [(set (v2i64 V128:$dst),
        (OpNode (v2i64 V128:$Rd), (v2i32 V64:$Rn),
         (v2i32 (AArch64duplane32 (v4i32 V128:$Rm), VectorIndexS:$idx))))]> {
    bits<2> idx;
    let Inst{11} = idx{1};
    let Inst{21} = idx{0};
  }

  def v4i32_indexed : BaseSIMDIndexedTied<1, U, 0, 0b10, opc,
                                      V128, V128,
                                      V128, VectorIndexS,
                                      asm#"2", ".2d", ".2d", ".4s", ".s",
    [(set (v2i64 V128:$dst),
          (OpNode (v2i64 V128:$Rd),
                  (extract_high_v4i32 V128:$Rn),
                  (extract_high_v4i32 (AArch64duplane32 (v4i32 V128:$Rm),
                                                      VectorIndexS:$idx))))]> {
    bits<2> idx;
    let Inst{11} = idx{1};
    let Inst{21} = idx{0};
  }
  }
}

//----------------------------------------------------------------------------
// AdvSIMD scalar shift by immediate
//----------------------------------------------------------------------------

let mayStore = 0, mayLoad = 0, hasSideEffects = 0 in
class BaseSIMDScalarShift<bit U, bits<5> opc, bits<7> fixed_imm,
                     RegisterClass regtype1, RegisterClass regtype2,
                     Operand immtype, string asm, list<dag> pattern>
  : I<(outs regtype1:$Rd), (ins regtype2:$Rn, immtype:$imm),
      asm, "\t$Rd, $Rn, $imm", "", pattern>,
    Sched<[WriteVd]> {
  bits<5> Rd;
  bits<5> Rn;
  bits<7> imm;
  let Inst{31-30} = 0b01;
  let Inst{29}    = U;
  let Inst{28-23} = 0b111110;
  let Inst{22-16} = fixed_imm;
  let Inst{15-11} = opc;
  let Inst{10}    = 1;
  let Inst{9-5} = Rn;
  let Inst{4-0} = Rd;
}

let mayStore = 0, mayLoad = 0, hasSideEffects = 0 in
class BaseSIMDScalarShiftTied<bit U, bits<5> opc, bits<7> fixed_imm,
                     RegisterClass regtype1, RegisterClass regtype2,
                     Operand immtype, string asm, list<dag> pattern>
  : I<(outs regtype1:$dst), (ins regtype1:$Rd, regtype2:$Rn, immtype:$imm),
      asm, "\t$Rd, $Rn, $imm", "$Rd = $dst", pattern>,
    Sched<[WriteVd]> {
  bits<5> Rd;
  bits<5> Rn;
  bits<7> imm;
  let Inst{31-30} = 0b01;
  let Inst{29}    = U;
  let Inst{28-23} = 0b111110;
  let Inst{22-16} = fixed_imm;
  let Inst{15-11} = opc;
  let Inst{10}    = 1;
  let Inst{9-5} = Rn;
  let Inst{4-0} = Rd;
}


multiclass SIMDFPScalarRShift<bit U, bits<5> opc, string asm> {
  let Predicates = [HasNEON, HasFullFP16] in {
  def h : BaseSIMDScalarShift<U, opc, {0,0,1,?,?,?,?},
                              FPR16, FPR16, vecshiftR16, asm, []> {
    let Inst{19-16} = imm{3-0};
  }
  } // Predicates = [HasNEON, HasFullFP16]
  def s : BaseSIMDScalarShift<U, opc, {0,1,?,?,?,?,?},
                              FPR32, FPR32, vecshiftR32, asm, []> {
    let Inst{20-16} = imm{4-0};
  }
  def d : BaseSIMDScalarShift<U, opc, {1,?,?,?,?,?,?},
                              FPR64, FPR64, vecshiftR64, asm, []> {
    let Inst{21-16} = imm{5-0};
  }
}

multiclass SIMDScalarRShiftD<bit U, bits<5> opc, string asm,
                             SDPatternOperator OpNode> {
  def d : BaseSIMDScalarShift<U, opc, {1,?,?,?,?,?,?},
                              FPR64, FPR64, vecshiftR64, asm,
  [(set (i64 FPR64:$Rd),
     (OpNode (i64 FPR64:$Rn), (i32 vecshiftR64:$imm)))]> {
    let Inst{21-16} = imm{5-0};
  }

  def : Pat<(v1i64 (OpNode (v1i64 FPR64:$Rn), (i32 vecshiftR64:$imm))),
            (!cast<Instruction>(NAME # "d") FPR64:$Rn, vecshiftR64:$imm)>;
}

multiclass SIMDScalarRShiftDTied<bit U, bits<5> opc, string asm,
                                 SDPatternOperator OpNode = null_frag> {
  def d : BaseSIMDScalarShiftTied<U, opc, {1,?,?,?,?,?,?},
                              FPR64, FPR64, vecshiftR64, asm,
  [(set (i64 FPR64:$dst), (OpNode (i64 FPR64:$Rd), (i64 FPR64:$Rn),
                                                   (i32 vecshiftR64:$imm)))]> {
    let Inst{21-16} = imm{5-0};
  }

  def : Pat<(v1i64 (OpNode (v1i64 FPR64:$Rd), (v1i64 FPR64:$Rn),
                           (i32 vecshiftR64:$imm))),
            (!cast<Instruction>(NAME # "d") FPR64:$Rd, FPR64:$Rn,
                                            vecshiftR64:$imm)>;
}

multiclass SIMDScalarLShiftD<bit U, bits<5> opc, string asm,
                             SDPatternOperator OpNode> {
  def d : BaseSIMDScalarShift<U, opc, {1,?,?,?,?,?,?},
                              FPR64, FPR64, vecshiftL64, asm,
    [(set (i64 FPR64:$Rd),
       (OpNode (i64 FPR64:$Rn), (i32 vecshiftL64:$imm)))]> {
    let Inst{21-16} = imm{5-0};
  }

  def : Pat<(v1i64 (OpNode (v1i64 FPR64:$Rn), (i32 vecshiftL64:$imm))),
            (!cast<Instruction>(NAME # "d") FPR64:$Rn, vecshiftL64:$imm)>;
}

let mayStore = 0, mayLoad = 0, hasSideEffects = 0 in
multiclass SIMDScalarLShiftDTied<bit U, bits<5> opc, string asm> {
  def d : BaseSIMDScalarShiftTied<U, opc, {1,?,?,?,?,?,?},
                              FPR64, FPR64, vecshiftL64, asm, []> {
    let Inst{21-16} = imm{5-0};
  }
}

let mayStore = 0, mayLoad = 0, hasSideEffects = 0 in
multiclass SIMDScalarRShiftBHS<bit U, bits<5> opc, string asm,
                               SDPatternOperator OpNode = null_frag> {
  def b : BaseSIMDScalarShift<U, opc, {0,0,0,1,?,?,?},
                              FPR8, FPR16, vecshiftR8, asm, []> {
    let Inst{18-16} = imm{2-0};
  }

  def h : BaseSIMDScalarShift<U, opc, {0,0,1,?,?,?,?},
                              FPR16, FPR32, vecshiftR16, asm, []> {
    let Inst{19-16} = imm{3-0};
  }

  def s : BaseSIMDScalarShift<U, opc, {0,1,?,?,?,?,?},
                              FPR32, FPR64, vecshiftR32, asm,
    [(set (i32 FPR32:$Rd), (OpNode (i64 FPR64:$Rn), vecshiftR32:$imm))]> {
    let Inst{20-16} = imm{4-0};
  }
}

multiclass SIMDScalarLShiftBHSD<bit U, bits<5> opc, string asm,
                                SDPatternOperator OpNode> {
  def b : BaseSIMDScalarShift<U, opc, {0,0,0,1,?,?,?},
                              FPR8, FPR8, vecshiftL8, asm, []> {
    let Inst{18-16} = imm{2-0};
  }

  def h : BaseSIMDScalarShift<U, opc, {0,0,1,?,?,?,?},
                              FPR16, FPR16, vecshiftL16, asm, []> {
    let Inst{19-16} = imm{3-0};
  }

  def s : BaseSIMDScalarShift<U, opc, {0,1,?,?,?,?,?},
                              FPR32, FPR32, vecshiftL32, asm,
    [(set (i32 FPR32:$Rd), (OpNode (i32 FPR32:$Rn), (i32 vecshiftL32:$imm)))]> {
    let Inst{20-16} = imm{4-0};
  }

  def d : BaseSIMDScalarShift<U, opc, {1,?,?,?,?,?,?},
                              FPR64, FPR64, vecshiftL64, asm,
    [(set (i64 FPR64:$Rd), (OpNode (i64 FPR64:$Rn), (i32 vecshiftL64:$imm)))]> {
    let Inst{21-16} = imm{5-0};
  }

  def : Pat<(v1i64 (OpNode (v1i64 FPR64:$Rn), (i32 vecshiftL64:$imm))),
            (!cast<Instruction>(NAME # "d") FPR64:$Rn, vecshiftL64:$imm)>;
}

multiclass SIMDScalarRShiftBHSD<bit U, bits<5> opc, string asm> {
  def b : BaseSIMDScalarShift<U, opc, {0,0,0,1,?,?,?},
                              FPR8, FPR8, vecshiftR8, asm, []> {
    let Inst{18-16} = imm{2-0};
  }

  def h : BaseSIMDScalarShift<U, opc, {0,0,1,?,?,?,?},
                              FPR16, FPR16, vecshiftR16, asm, []> {
    let Inst{19-16} = imm{3-0};
  }

  def s : BaseSIMDScalarShift<U, opc, {0,1,?,?,?,?,?},
                              FPR32, FPR32, vecshiftR32, asm, []> {
    let Inst{20-16} = imm{4-0};
  }

  def d : BaseSIMDScalarShift<U, opc, {1,?,?,?,?,?,?},
                              FPR64, FPR64, vecshiftR64, asm, []> {
    let Inst{21-16} = imm{5-0};
  }
}

//----------------------------------------------------------------------------
// AdvSIMD vector x indexed element
//----------------------------------------------------------------------------

let mayStore = 0, mayLoad = 0, hasSideEffects = 0 in
class BaseSIMDVectorShift<bit Q, bit U, bits<5> opc, bits<7> fixed_imm,
                     RegisterOperand dst_reg, RegisterOperand src_reg,
                     Operand immtype,
                     string asm, string dst_kind, string src_kind,
                     list<dag> pattern>
  : I<(outs dst_reg:$Rd), (ins src_reg:$Rn, immtype:$imm),
      asm, "{\t$Rd" # dst_kind # ", $Rn" # src_kind # ", $imm" #
           "|" # dst_kind # "\t$Rd, $Rn, $imm}", "", pattern>,
    Sched<[!if(Q, WriteVq, WriteVd)]> {
  bits<5> Rd;
  bits<5> Rn;
  let Inst{31}    = 0;
  let Inst{30}    = Q;
  let Inst{29}    = U;
  let Inst{28-23} = 0b011110;
  let Inst{22-16} = fixed_imm;
  let Inst{15-11} = opc;
  let Inst{10}    = 1;
  let Inst{9-5}   = Rn;
  let Inst{4-0}   = Rd;
}

let mayStore = 0, mayLoad = 0, hasSideEffects = 0 in
class BaseSIMDVectorShiftTied<bit Q, bit U, bits<5> opc, bits<7> fixed_imm,
                     RegisterOperand vectype1, RegisterOperand vectype2,
                     Operand immtype,
                     string asm, string dst_kind, string src_kind,
                     list<dag> pattern>
  : I<(outs vectype1:$dst), (ins vectype1:$Rd, vectype2:$Rn, immtype:$imm),
      asm, "{\t$Rd" # dst_kind # ", $Rn" # src_kind # ", $imm" #
           "|" # dst_kind # "\t$Rd, $Rn, $imm}", "$Rd = $dst", pattern>,
    Sched<[!if(Q, WriteVq, WriteVd)]> {
  bits<5> Rd;
  bits<5> Rn;
  let Inst{31}    = 0;
  let Inst{30}    = Q;
  let Inst{29}    = U;
  let Inst{28-23} = 0b011110;
  let Inst{22-16} = fixed_imm;
  let Inst{15-11} = opc;
  let Inst{10}    = 1;
  let Inst{9-5}   = Rn;
  let Inst{4-0}   = Rd;
}

multiclass SIMDVectorRShiftSD<bit U, bits<5> opc, string asm,
                              Intrinsic OpNode> {
  let Predicates = [HasNEON, HasFullFP16] in {
  def v4i16_shift : BaseSIMDVectorShift<0, U, opc, {0,0,1,?,?,?,?},
                                  V64, V64, vecshiftR16,
                                  asm, ".4h", ".4h",
      [(set (v4i16 V64:$Rd), (OpNode (v4f16 V64:$Rn), (i32 imm:$imm)))]> {
    bits<4> imm;
    let Inst{19-16} = imm;
  }

  def v8i16_shift : BaseSIMDVectorShift<1, U, opc, {0,0,1,?,?,?,?},
                                  V128, V128, vecshiftR16,
                                  asm, ".8h", ".8h",
      [(set (v8i16 V128:$Rd), (OpNode (v8f16 V128:$Rn), (i32 imm:$imm)))]> {
    bits<4> imm;
    let Inst{19-16} = imm;
  }
  } // Predicates = [HasNEON, HasFullFP16]
  def v2i32_shift : BaseSIMDVectorShift<0, U, opc, {0,1,?,?,?,?,?},
                                  V64, V64, vecshiftR32,
                                  asm, ".2s", ".2s",
      [(set (v2i32 V64:$Rd), (OpNode (v2f32 V64:$Rn), (i32 imm:$imm)))]> {
    bits<5> imm;
    let Inst{20-16} = imm;
  }

  def v4i32_shift : BaseSIMDVectorShift<1, U, opc, {0,1,?,?,?,?,?},
                                  V128, V128, vecshiftR32,
                                  asm, ".4s", ".4s",
      [(set (v4i32 V128:$Rd), (OpNode (v4f32 V128:$Rn), (i32 imm:$imm)))]> {
    bits<5> imm;
    let Inst{20-16} = imm;
  }

  def v2i64_shift : BaseSIMDVectorShift<1, U, opc, {1,?,?,?,?,?,?},
                                  V128, V128, vecshiftR64,
                                  asm, ".2d", ".2d",
      [(set (v2i64 V128:$Rd), (OpNode (v2f64 V128:$Rn), (i32 imm:$imm)))]> {
    bits<6> imm;
    let Inst{21-16} = imm;
  }
}

multiclass SIMDVectorRShiftToFP<bit U, bits<5> opc, string asm,
                                  Intrinsic OpNode> {
  let Predicates = [HasNEON, HasFullFP16] in {
  def v4i16_shift : BaseSIMDVectorShift<0, U, opc, {0,0,1,?,?,?,?},
                                  V64, V64, vecshiftR16,
                                  asm, ".4h", ".4h",
      [(set (v4f16 V64:$Rd), (OpNode (v4i16 V64:$Rn), (i32 imm:$imm)))]> {
    bits<4> imm;
    let Inst{19-16} = imm;
  }

  def v8i16_shift : BaseSIMDVectorShift<1, U, opc, {0,0,1,?,?,?,?},
                                  V128, V128, vecshiftR16,
                                  asm, ".8h", ".8h",
      [(set (v8f16 V128:$Rd), (OpNode (v8i16 V128:$Rn), (i32 imm:$imm)))]> {
    bits<4> imm;
    let Inst{19-16} = imm;
  }
  } // Predicates = [HasNEON, HasFullFP16]

  def v2i32_shift : BaseSIMDVectorShift<0, U, opc, {0,1,?,?,?,?,?},
                                  V64, V64, vecshiftR32,
                                  asm, ".2s", ".2s",
      [(set (v2f32 V64:$Rd), (OpNode (v2i32 V64:$Rn), (i32 imm:$imm)))]> {
    bits<5> imm;
    let Inst{20-16} = imm;
  }

  def v4i32_shift : BaseSIMDVectorShift<1, U, opc, {0,1,?,?,?,?,?},
                                  V128, V128, vecshiftR32,
                                  asm, ".4s", ".4s",
      [(set (v4f32 V128:$Rd), (OpNode (v4i32 V128:$Rn), (i32 imm:$imm)))]> {
    bits<5> imm;
    let Inst{20-16} = imm;
  }

  def v2i64_shift : BaseSIMDVectorShift<1, U, opc, {1,?,?,?,?,?,?},
                                  V128, V128, vecshiftR64,
                                  asm, ".2d", ".2d",
      [(set (v2f64 V128:$Rd), (OpNode (v2i64 V128:$Rn), (i32 imm:$imm)))]> {
    bits<6> imm;
    let Inst{21-16} = imm;
  }
}

multiclass SIMDVectorRShiftNarrowBHS<bit U, bits<5> opc, string asm,
                                     SDPatternOperator OpNode> {
  def v8i8_shift : BaseSIMDVectorShift<0, U, opc, {0,0,0,1,?,?,?},
                                  V64, V128, vecshiftR16Narrow,
                                  asm, ".8b", ".8h",
      [(set (v8i8 V64:$Rd), (OpNode (v8i16 V128:$Rn), vecshiftR16Narrow:$imm))]> {
    bits<3> imm;
    let Inst{18-16} = imm;
  }

  def v16i8_shift : BaseSIMDVectorShiftTied<1, U, opc, {0,0,0,1,?,?,?},
                                  V128, V128, vecshiftR16Narrow,
                                  asm#"2", ".16b", ".8h", []> {
    bits<3> imm;
    let Inst{18-16} = imm;
    let hasSideEffects = 0;
  }

  def v4i16_shift : BaseSIMDVectorShift<0, U, opc, {0,0,1,?,?,?,?},
                                  V64, V128, vecshiftR32Narrow,
                                  asm, ".4h", ".4s",
      [(set (v4i16 V64:$Rd), (OpNode (v4i32 V128:$Rn), vecshiftR32Narrow:$imm))]> {
    bits<4> imm;
    let Inst{19-16} = imm;
  }

  def v8i16_shift : BaseSIMDVectorShiftTied<1, U, opc, {0,0,1,?,?,?,?},
                                  V128, V128, vecshiftR32Narrow,
                                  asm#"2", ".8h", ".4s", []> {
    bits<4> imm;
    let Inst{19-16} = imm;
    let hasSideEffects = 0;
  }

  def v2i32_shift : BaseSIMDVectorShift<0, U, opc, {0,1,?,?,?,?,?},
                                  V64, V128, vecshiftR64Narrow,
                                  asm, ".2s", ".2d",
      [(set (v2i32 V64:$Rd), (OpNode (v2i64 V128:$Rn), vecshiftR64Narrow:$imm))]> {
    bits<5> imm;
    let Inst{20-16} = imm;
  }

  def v4i32_shift : BaseSIMDVectorShiftTied<1, U, opc, {0,1,?,?,?,?,?},
                                  V128, V128, vecshiftR64Narrow,
                                  asm#"2", ".4s", ".2d", []> {
    bits<5> imm;
    let Inst{20-16} = imm;
    let hasSideEffects = 0;
  }

  // TableGen doesn't like patters w/ INSERT_SUBREG on the instructions
  // themselves, so put them here instead.

  // Patterns involving what's effectively an insert high and a normal
  // intrinsic, represented by CONCAT_VECTORS.
  def : Pat<(concat_vectors (v8i8 V64:$Rd),(OpNode (v8i16 V128:$Rn),
                                                   vecshiftR16Narrow:$imm)),
            (!cast<Instruction>(NAME # "v16i8_shift")
                (INSERT_SUBREG (IMPLICIT_DEF), V64:$Rd, dsub),
                V128:$Rn, vecshiftR16Narrow:$imm)>;
  def : Pat<(concat_vectors (v4i16 V64:$Rd), (OpNode (v4i32 V128:$Rn),
                                                     vecshiftR32Narrow:$imm)),
            (!cast<Instruction>(NAME # "v8i16_shift")
                (INSERT_SUBREG (IMPLICIT_DEF), V64:$Rd, dsub),
                V128:$Rn, vecshiftR32Narrow:$imm)>;
  def : Pat<(concat_vectors (v2i32 V64:$Rd), (OpNode (v2i64 V128:$Rn),
                                                     vecshiftR64Narrow:$imm)),
            (!cast<Instruction>(NAME # "v4i32_shift")
                (INSERT_SUBREG (IMPLICIT_DEF), V64:$Rd, dsub),
                V128:$Rn, vecshiftR64Narrow:$imm)>;
}

multiclass SIMDVectorLShiftBHSD<bit U, bits<5> opc, string asm,
                                SDPatternOperator OpNode> {
  def v8i8_shift : BaseSIMDVectorShift<0, U, opc, {0,0,0,1,?,?,?},
                                  V64, V64, vecshiftL8,
                                  asm, ".8b", ".8b",
                 [(set (v8i8 V64:$Rd), (OpNode (v8i8 V64:$Rn),
                       (i32 vecshiftL8:$imm)))]> {
    bits<3> imm;
    let Inst{18-16} = imm;
  }

  def v16i8_shift : BaseSIMDVectorShift<1, U, opc, {0,0,0,1,?,?,?},
                                  V128, V128, vecshiftL8,
                                  asm, ".16b", ".16b",
             [(set (v16i8 V128:$Rd), (OpNode (v16i8 V128:$Rn),
                   (i32 vecshiftL8:$imm)))]> {
    bits<3> imm;
    let Inst{18-16} = imm;
  }

  def v4i16_shift : BaseSIMDVectorShift<0, U, opc, {0,0,1,?,?,?,?},
                                  V64, V64, vecshiftL16,
                                  asm, ".4h", ".4h",
              [(set (v4i16 V64:$Rd), (OpNode (v4i16 V64:$Rn),
                    (i32 vecshiftL16:$imm)))]> {
    bits<4> imm;
    let Inst{19-16} = imm;
  }

  def v8i16_shift : BaseSIMDVectorShift<1, U, opc, {0,0,1,?,?,?,?},
                                  V128, V128, vecshiftL16,
                                  asm, ".8h", ".8h",
            [(set (v8i16 V128:$Rd), (OpNode (v8i16 V128:$Rn),
                  (i32 vecshiftL16:$imm)))]> {
    bits<4> imm;
    let Inst{19-16} = imm;
  }

  def v2i32_shift : BaseSIMDVectorShift<0, U, opc, {0,1,?,?,?,?,?},
                                  V64, V64, vecshiftL32,
                                  asm, ".2s", ".2s",
              [(set (v2i32 V64:$Rd), (OpNode (v2i32 V64:$Rn),
                    (i32 vecshiftL32:$imm)))]> {
    bits<5> imm;
    let Inst{20-16} = imm;
  }

  def v4i32_shift : BaseSIMDVectorShift<1, U, opc, {0,1,?,?,?,?,?},
                                  V128, V128, vecshiftL32,
                                  asm, ".4s", ".4s",
            [(set (v4i32 V128:$Rd), (OpNode (v4i32 V128:$Rn),
                  (i32 vecshiftL32:$imm)))]> {
    bits<5> imm;
    let Inst{20-16} = imm;
  }

  def v2i64_shift : BaseSIMDVectorShift<1, U, opc, {1,?,?,?,?,?,?},
                                  V128, V128, vecshiftL64,
                                  asm, ".2d", ".2d",
            [(set (v2i64 V128:$Rd), (OpNode (v2i64 V128:$Rn),
                  (i32 vecshiftL64:$imm)))]> {
    bits<6> imm;
    let Inst{21-16} = imm;
  }
}

multiclass SIMDVectorRShiftBHSD<bit U, bits<5> opc, string asm,
                                SDPatternOperator OpNode> {
  def v8i8_shift : BaseSIMDVectorShift<0, U, opc, {0,0,0,1,?,?,?},
                                  V64, V64, vecshiftR8,
                                  asm, ".8b", ".8b",
                 [(set (v8i8 V64:$Rd), (OpNode (v8i8 V64:$Rn),
                       (i32 vecshiftR8:$imm)))]> {
    bits<3> imm;
    let Inst{18-16} = imm;
  }

  def v16i8_shift : BaseSIMDVectorShift<1, U, opc, {0,0,0,1,?,?,?},
                                  V128, V128, vecshiftR8,
                                  asm, ".16b", ".16b",
             [(set (v16i8 V128:$Rd), (OpNode (v16i8 V128:$Rn),
                   (i32 vecshiftR8:$imm)))]> {
    bits<3> imm;
    let Inst{18-16} = imm;
  }

  def v4i16_shift : BaseSIMDVectorShift<0, U, opc, {0,0,1,?,?,?,?},
                                  V64, V64, vecshiftR16,
                                  asm, ".4h", ".4h",
              [(set (v4i16 V64:$Rd), (OpNode (v4i16 V64:$Rn),
                    (i32 vecshiftR16:$imm)))]> {
    bits<4> imm;
    let Inst{19-16} = imm;
  }

  def v8i16_shift : BaseSIMDVectorShift<1, U, opc, {0,0,1,?,?,?,?},
                                  V128, V128, vecshiftR16,
                                  asm, ".8h", ".8h",
            [(set (v8i16 V128:$Rd), (OpNode (v8i16 V128:$Rn),
                  (i32 vecshiftR16:$imm)))]> {
    bits<4> imm;
    let Inst{19-16} = imm;
  }

  def v2i32_shift : BaseSIMDVectorShift<0, U, opc, {0,1,?,?,?,?,?},
                                  V64, V64, vecshiftR32,
                                  asm, ".2s", ".2s",
              [(set (v2i32 V64:$Rd), (OpNode (v2i32 V64:$Rn),
                    (i32 vecshiftR32:$imm)))]> {
    bits<5> imm;
    let Inst{20-16} = imm;
  }

  def v4i32_shift : BaseSIMDVectorShift<1, U, opc, {0,1,?,?,?,?,?},
                                  V128, V128, vecshiftR32,
                                  asm, ".4s", ".4s",
            [(set (v4i32 V128:$Rd), (OpNode (v4i32 V128:$Rn),
                  (i32 vecshiftR32:$imm)))]> {
    bits<5> imm;
    let Inst{20-16} = imm;
  }

  def v2i64_shift : BaseSIMDVectorShift<1, U, opc, {1,?,?,?,?,?,?},
                                  V128, V128, vecshiftR64,
                                  asm, ".2d", ".2d",
            [(set (v2i64 V128:$Rd), (OpNode (v2i64 V128:$Rn),
                  (i32 vecshiftR64:$imm)))]> {
    bits<6> imm;
    let Inst{21-16} = imm;
  }
}

let mayLoad = 0, mayStore = 0, hasSideEffects = 0 in
multiclass SIMDVectorRShiftBHSDTied<bit U, bits<5> opc, string asm,
                                    SDPatternOperator OpNode = null_frag> {
  def v8i8_shift : BaseSIMDVectorShiftTied<0, U, opc, {0,0,0,1,?,?,?},
                                  V64, V64, vecshiftR8, asm, ".8b", ".8b",
                 [(set (v8i8 V64:$dst),
                   (OpNode (v8i8 V64:$Rd), (v8i8 V64:$Rn),
                           (i32 vecshiftR8:$imm)))]> {
    bits<3> imm;
    let Inst{18-16} = imm;
  }

  def v16i8_shift : BaseSIMDVectorShiftTied<1, U, opc, {0,0,0,1,?,?,?},
                                  V128, V128, vecshiftR8, asm, ".16b", ".16b",
             [(set (v16i8 V128:$dst),
               (OpNode (v16i8 V128:$Rd), (v16i8 V128:$Rn),
                       (i32 vecshiftR8:$imm)))]> {
    bits<3> imm;
    let Inst{18-16} = imm;
  }

  def v4i16_shift : BaseSIMDVectorShiftTied<0, U, opc, {0,0,1,?,?,?,?},
                                  V64, V64, vecshiftR16, asm, ".4h", ".4h",
              [(set (v4i16 V64:$dst),
                (OpNode (v4i16 V64:$Rd), (v4i16 V64:$Rn),
                        (i32 vecshiftR16:$imm)))]> {
    bits<4> imm;
    let Inst{19-16} = imm;
  }

  def v8i16_shift : BaseSIMDVectorShiftTied<1, U, opc, {0,0,1,?,?,?,?},
                                  V128, V128, vecshiftR16, asm, ".8h", ".8h",
            [(set (v8i16 V128:$dst),
              (OpNode (v8i16 V128:$Rd), (v8i16 V128:$Rn),
                      (i32 vecshiftR16:$imm)))]> {
    bits<4> imm;
    let Inst{19-16} = imm;
  }

  def v2i32_shift : BaseSIMDVectorShiftTied<0, U, opc, {0,1,?,?,?,?,?},
                                  V64, V64, vecshiftR32, asm, ".2s", ".2s",
              [(set (v2i32 V64:$dst),
                (OpNode (v2i32 V64:$Rd), (v2i32 V64:$Rn),
                        (i32 vecshiftR32:$imm)))]> {
    bits<5> imm;
    let Inst{20-16} = imm;
  }

  def v4i32_shift : BaseSIMDVectorShiftTied<1, U, opc, {0,1,?,?,?,?,?},
                                  V128, V128, vecshiftR32, asm, ".4s", ".4s",
            [(set (v4i32 V128:$dst),
              (OpNode (v4i32 V128:$Rd), (v4i32 V128:$Rn),
                      (i32 vecshiftR32:$imm)))]> {
    bits<5> imm;
    let Inst{20-16} = imm;
  }

  def v2i64_shift : BaseSIMDVectorShiftTied<1, U, opc, {1,?,?,?,?,?,?},
                                  V128, V128, vecshiftR64,
                                  asm, ".2d", ".2d", [(set (v2i64 V128:$dst),
              (OpNode (v2i64 V128:$Rd), (v2i64 V128:$Rn),
                      (i32 vecshiftR64:$imm)))]> {
    bits<6> imm;
    let Inst{21-16} = imm;
  }
}

multiclass SIMDVectorLShiftBHSDTied<bit U, bits<5> opc, string asm,
                                    SDPatternOperator OpNode = null_frag> {
  def v8i8_shift : BaseSIMDVectorShiftTied<0, U, opc, {0,0,0,1,?,?,?},
                                  V64, V64, vecshiftL8,
                                  asm, ".8b", ".8b",
                    [(set (v8i8 V64:$dst),
                          (OpNode (v8i8 V64:$Rd), (v8i8 V64:$Rn),
                                  (i32 vecshiftL8:$imm)))]> {
    bits<3> imm;
    let Inst{18-16} = imm;
  }

  def v16i8_shift : BaseSIMDVectorShiftTied<1, U, opc, {0,0,0,1,?,?,?},
                                  V128, V128, vecshiftL8,
                                  asm, ".16b", ".16b",
                    [(set (v16i8 V128:$dst),
                          (OpNode (v16i8 V128:$Rd), (v16i8 V128:$Rn),
                                  (i32 vecshiftL8:$imm)))]> {
    bits<3> imm;
    let Inst{18-16} = imm;
  }

  def v4i16_shift : BaseSIMDVectorShiftTied<0, U, opc, {0,0,1,?,?,?,?},
                                  V64, V64, vecshiftL16,
                                  asm, ".4h", ".4h",
                    [(set (v4i16 V64:$dst),
                           (OpNode (v4i16 V64:$Rd), (v4i16 V64:$Rn),
                                   (i32 vecshiftL16:$imm)))]> {
    bits<4> imm;
    let Inst{19-16} = imm;
  }

  def v8i16_shift : BaseSIMDVectorShiftTied<1, U, opc, {0,0,1,?,?,?,?},
                                  V128, V128, vecshiftL16,
                                  asm, ".8h", ".8h",
                    [(set (v8i16 V128:$dst),
                          (OpNode (v8i16 V128:$Rd), (v8i16 V128:$Rn),
                                  (i32 vecshiftL16:$imm)))]> {
    bits<4> imm;
    let Inst{19-16} = imm;
  }

  def v2i32_shift : BaseSIMDVectorShiftTied<0, U, opc, {0,1,?,?,?,?,?},
                                  V64, V64, vecshiftL32,
                                  asm, ".2s", ".2s",
                    [(set (v2i32 V64:$dst),
                          (OpNode (v2i32 V64:$Rd), (v2i32 V64:$Rn),
                                  (i32 vecshiftL32:$imm)))]> {
    bits<5> imm;
    let Inst{20-16} = imm;
  }

  def v4i32_shift : BaseSIMDVectorShiftTied<1, U, opc, {0,1,?,?,?,?,?},
                                  V128, V128, vecshiftL32,
                                  asm, ".4s", ".4s",
                    [(set (v4i32 V128:$dst),
                          (OpNode (v4i32 V128:$Rd), (v4i32 V128:$Rn),
                                  (i32 vecshiftL32:$imm)))]> {
    bits<5> imm;
    let Inst{20-16} = imm;
  }

  def v2i64_shift : BaseSIMDVectorShiftTied<1, U, opc, {1,?,?,?,?,?,?},
                                  V128, V128, vecshiftL64,
                                  asm, ".2d", ".2d",
                    [(set (v2i64 V128:$dst),
                          (OpNode (v2i64 V128:$Rd), (v2i64 V128:$Rn),
                                  (i32 vecshiftL64:$imm)))]> {
    bits<6> imm;
    let Inst{21-16} = imm;
  }
}

multiclass SIMDVectorLShiftLongBHSD<bit U, bits<5> opc, string asm,
                                   SDPatternOperator OpNode> {
  def v8i8_shift : BaseSIMDVectorShift<0, U, opc, {0,0,0,1,?,?,?},
                                  V128, V64, vecshiftL8, asm, ".8h", ".8b",
      [(set (v8i16 V128:$Rd), (OpNode (v8i8 V64:$Rn), vecshiftL8:$imm))]> {
    bits<3> imm;
    let Inst{18-16} = imm;
  }

  def v16i8_shift : BaseSIMDVectorShift<1, U, opc, {0,0,0,1,?,?,?},
                                  V128, V128, vecshiftL8,
                                  asm#"2", ".8h", ".16b",
      [(set (v8i16 V128:$Rd),
            (OpNode (extract_high_v16i8 V128:$Rn), vecshiftL8:$imm))]> {
    bits<3> imm;
    let Inst{18-16} = imm;
  }

  def v4i16_shift : BaseSIMDVectorShift<0, U, opc, {0,0,1,?,?,?,?},
                                  V128, V64, vecshiftL16, asm, ".4s", ".4h",
      [(set (v4i32 V128:$Rd), (OpNode (v4i16 V64:$Rn), vecshiftL16:$imm))]> {
    bits<4> imm;
    let Inst{19-16} = imm;
  }

  def v8i16_shift : BaseSIMDVectorShift<1, U, opc, {0,0,1,?,?,?,?},
                                  V128, V128, vecshiftL16,
                                  asm#"2", ".4s", ".8h",
      [(set (v4i32 V128:$Rd),
            (OpNode (extract_high_v8i16 V128:$Rn), vecshiftL16:$imm))]> {

    bits<4> imm;
    let Inst{19-16} = imm;
  }

  def v2i32_shift : BaseSIMDVectorShift<0, U, opc, {0,1,?,?,?,?,?},
                                  V128, V64, vecshiftL32, asm, ".2d", ".2s",
      [(set (v2i64 V128:$Rd), (OpNode (v2i32 V64:$Rn), vecshiftL32:$imm))]> {
    bits<5> imm;
    let Inst{20-16} = imm;
  }

  def v4i32_shift : BaseSIMDVectorShift<1, U, opc, {0,1,?,?,?,?,?},
                                  V128, V128, vecshiftL32,
                                  asm#"2", ".2d", ".4s",
      [(set (v2i64 V128:$Rd),
            (OpNode (extract_high_v4i32 V128:$Rn), vecshiftL32:$imm))]> {
    bits<5> imm;
    let Inst{20-16} = imm;
  }
}


//---
// Vector load/store
//---
// SIMD ldX/stX no-index memory references don't allow the optional
// ", #0" constant and handle post-indexing explicitly, so we use
// a more specialized parse method for them. Otherwise, it's the same as
// the general GPR64sp handling.

class BaseSIMDLdSt<bit Q, bit L, bits<4> opcode, bits<2> size,
                   string asm, dag oops, dag iops, list<dag> pattern>
  : I<oops, iops, asm, "\t$Vt, [$Rn]", "", pattern> {
  bits<5> Vt;
  bits<5> Rn;
  let Inst{31} = 0;
  let Inst{30} = Q;
  let Inst{29-23} = 0b0011000;
  let Inst{22} = L;
  let Inst{21-16} = 0b000000;
  let Inst{15-12} = opcode;
  let Inst{11-10} = size;
  let Inst{9-5} = Rn;
  let Inst{4-0} = Vt;
}

class BaseSIMDLdStPost<bit Q, bit L, bits<4> opcode, bits<2> size,
                       string asm, dag oops, dag iops>
  : I<oops, iops, asm, "\t$Vt, [$Rn], $Xm", "$Rn = $wback", []> {
  bits<5> Vt;
  bits<5> Rn;
  bits<5> Xm;
  let Inst{31} = 0;
  let Inst{30} = Q;
  let Inst{29-23} = 0b0011001;
  let Inst{22} = L;
  let Inst{21} = 0;
  let Inst{20-16} = Xm;
  let Inst{15-12} = opcode;
  let Inst{11-10} = size;
  let Inst{9-5} = Rn;
  let Inst{4-0} = Vt;
}

// The immediate form of AdvSIMD post-indexed addressing is encoded with
// register post-index addressing from the zero register.
multiclass SIMDLdStAliases<string BaseName, string asm, string layout, string Count,
                           int Offset, int Size> {
  // E.g. "ld1 { v0.8b, v1.8b }, [x1], #16"
  //      "ld1\t$Vt, [$Rn], #16"
  // may get mapped to
  //      (LD1Twov8b_POST VecListTwo8b:$Vt, GPR64sp:$Rn, XZR)
  def : InstAlias<asm # "\t$Vt, [$Rn], #" # Offset,
                  (!cast<Instruction>(BaseName # Count # "v" # layout # "_POST")
                      GPR64sp:$Rn,
                      !cast<RegisterOperand>("VecList" # Count # layout):$Vt,
                      XZR), 1>;

  // E.g. "ld1.8b { v0, v1 }, [x1], #16"
  //      "ld1.8b\t$Vt, [$Rn], #16"
  // may get mapped to
  //      (LD1Twov8b_POST VecListTwo64:$Vt, GPR64sp:$Rn, XZR)
  def : InstAlias<asm # "." # layout # "\t$Vt, [$Rn], #" # Offset,
                  (!cast<Instruction>(BaseName # Count # "v" # layout # "_POST")
                      GPR64sp:$Rn,
                      !cast<RegisterOperand>("VecList" # Count # Size):$Vt,
                      XZR), 0>;

  // E.g. "ld1.8b { v0, v1 }, [x1]"
  //      "ld1\t$Vt, [$Rn]"
  // may get mapped to
  //      (LD1Twov8b VecListTwo64:$Vt, GPR64sp:$Rn)
  def : InstAlias<asm # "." # layout # "\t$Vt, [$Rn]",
                  (!cast<Instruction>(BaseName # Count # "v" # layout)
                      !cast<RegisterOperand>("VecList" # Count # Size):$Vt,
                      GPR64sp:$Rn), 0>;

  // E.g. "ld1.8b { v0, v1 }, [x1], x2"
  //      "ld1\t$Vt, [$Rn], $Xm"
  // may get mapped to
  //      (LD1Twov8b_POST VecListTwo64:$Vt, GPR64sp:$Rn, GPR64pi8:$Xm)
  def : InstAlias<asm # "." # layout # "\t$Vt, [$Rn], $Xm",
                  (!cast<Instruction>(BaseName # Count # "v" # layout # "_POST")
                      GPR64sp:$Rn,
                      !cast<RegisterOperand>("VecList" # Count # Size):$Vt,
                      !cast<RegisterOperand>("GPR64pi" # Offset):$Xm), 0>;
}

multiclass BaseSIMDLdN<string BaseName, string Count, string asm, string veclist,
                       int Offset128, int Offset64, bits<4> opcode> {
  let hasSideEffects = 0, mayLoad = 1, mayStore = 0 in {
    def v16b: BaseSIMDLdSt<1, 1, opcode, 0b00, asm,
                           (outs !cast<RegisterOperand>(veclist # "16b"):$Vt),
                           (ins GPR64sp:$Rn), []>;
    def v8h : BaseSIMDLdSt<1, 1, opcode, 0b01, asm,
                           (outs !cast<RegisterOperand>(veclist # "8h"):$Vt),
                           (ins GPR64sp:$Rn), []>;
    def v4s : BaseSIMDLdSt<1, 1, opcode, 0b10, asm,
                           (outs !cast<RegisterOperand>(veclist # "4s"):$Vt),
                           (ins GPR64sp:$Rn), []>;
    def v2d : BaseSIMDLdSt<1, 1, opcode, 0b11, asm,
                           (outs !cast<RegisterOperand>(veclist # "2d"):$Vt),
                           (ins GPR64sp:$Rn), []>;
    def v8b : BaseSIMDLdSt<0, 1, opcode, 0b00, asm,
                           (outs !cast<RegisterOperand>(veclist # "8b"):$Vt),
                           (ins GPR64sp:$Rn), []>;
    def v4h : BaseSIMDLdSt<0, 1, opcode, 0b01, asm,
                           (outs !cast<RegisterOperand>(veclist # "4h"):$Vt),
                           (ins GPR64sp:$Rn), []>;
    def v2s : BaseSIMDLdSt<0, 1, opcode, 0b10, asm,
                           (outs !cast<RegisterOperand>(veclist # "2s"):$Vt),
                           (ins GPR64sp:$Rn), []>;


    def v16b_POST: BaseSIMDLdStPost<1, 1, opcode, 0b00, asm,
                       (outs GPR64sp:$wback,
                             !cast<RegisterOperand>(veclist # "16b"):$Vt),
                       (ins GPR64sp:$Rn,
                            !cast<RegisterOperand>("GPR64pi" # Offset128):$Xm)>;
    def v8h_POST : BaseSIMDLdStPost<1, 1, opcode, 0b01, asm,
                       (outs GPR64sp:$wback,
                             !cast<RegisterOperand>(veclist # "8h"):$Vt),
                       (ins GPR64sp:$Rn,
                            !cast<RegisterOperand>("GPR64pi" # Offset128):$Xm)>;
    def v4s_POST : BaseSIMDLdStPost<1, 1, opcode, 0b10, asm,
                       (outs GPR64sp:$wback,
                             !cast<RegisterOperand>(veclist # "4s"):$Vt),
                       (ins GPR64sp:$Rn,
                            !cast<RegisterOperand>("GPR64pi" # Offset128):$Xm)>;
    def v2d_POST : BaseSIMDLdStPost<1, 1, opcode, 0b11, asm,
                       (outs GPR64sp:$wback,
                             !cast<RegisterOperand>(veclist # "2d"):$Vt),
                       (ins GPR64sp:$Rn,
                            !cast<RegisterOperand>("GPR64pi" # Offset128):$Xm)>;
    def v8b_POST : BaseSIMDLdStPost<0, 1, opcode, 0b00, asm,
                       (outs GPR64sp:$wback,
                             !cast<RegisterOperand>(veclist # "8b"):$Vt),
                       (ins GPR64sp:$Rn,
                            !cast<RegisterOperand>("GPR64pi" # Offset64):$Xm)>;
    def v4h_POST : BaseSIMDLdStPost<0, 1, opcode, 0b01, asm,
                       (outs GPR64sp:$wback,
                             !cast<RegisterOperand>(veclist # "4h"):$Vt),
                       (ins GPR64sp:$Rn,
                            !cast<RegisterOperand>("GPR64pi" # Offset64):$Xm)>;
    def v2s_POST : BaseSIMDLdStPost<0, 1, opcode, 0b10, asm,
                       (outs GPR64sp:$wback,
                             !cast<RegisterOperand>(veclist # "2s"):$Vt),
                       (ins GPR64sp:$Rn,
                            !cast<RegisterOperand>("GPR64pi" # Offset64):$Xm)>;
  }

  defm : SIMDLdStAliases<BaseName, asm, "16b", Count, Offset128, 128>;
  defm : SIMDLdStAliases<BaseName, asm, "8h", Count, Offset128, 128>;
  defm : SIMDLdStAliases<BaseName, asm, "4s", Count, Offset128, 128>;
  defm : SIMDLdStAliases<BaseName, asm, "2d", Count, Offset128, 128>;
  defm : SIMDLdStAliases<BaseName, asm, "8b", Count, Offset64, 64>;
  defm : SIMDLdStAliases<BaseName, asm, "4h", Count, Offset64, 64>;
  defm : SIMDLdStAliases<BaseName, asm, "2s", Count, Offset64, 64>;
}

// Only ld1/st1 has a v1d version.
multiclass BaseSIMDStN<string BaseName, string Count, string asm, string veclist,
                       int Offset128, int Offset64, bits<4> opcode> {
  let hasSideEffects = 0, mayStore = 1, mayLoad = 0 in {
    def v16b : BaseSIMDLdSt<1, 0, opcode, 0b00, asm, (outs),
                            (ins !cast<RegisterOperand>(veclist # "16b"):$Vt,
                                 GPR64sp:$Rn), []>;
    def v8h : BaseSIMDLdSt<1, 0, opcode, 0b01, asm, (outs),
                           (ins !cast<RegisterOperand>(veclist # "8h"):$Vt,
                                GPR64sp:$Rn), []>;
    def v4s : BaseSIMDLdSt<1, 0, opcode, 0b10, asm, (outs),
                           (ins !cast<RegisterOperand>(veclist # "4s"):$Vt,
                                GPR64sp:$Rn), []>;
    def v2d : BaseSIMDLdSt<1, 0, opcode, 0b11, asm, (outs),
                           (ins !cast<RegisterOperand>(veclist # "2d"):$Vt,
                                GPR64sp:$Rn), []>;
    def v8b : BaseSIMDLdSt<0, 0, opcode, 0b00, asm, (outs),
                           (ins !cast<RegisterOperand>(veclist # "8b"):$Vt,
                                GPR64sp:$Rn), []>;
    def v4h : BaseSIMDLdSt<0, 0, opcode, 0b01, asm, (outs),
                           (ins !cast<RegisterOperand>(veclist # "4h"):$Vt,
                                GPR64sp:$Rn), []>;
    def v2s : BaseSIMDLdSt<0, 0, opcode, 0b10, asm, (outs),
                           (ins !cast<RegisterOperand>(veclist # "2s"):$Vt,
                                GPR64sp:$Rn), []>;

    def v16b_POST : BaseSIMDLdStPost<1, 0, opcode, 0b00, asm,
                       (outs GPR64sp:$wback),
                       (ins !cast<RegisterOperand>(veclist # "16b"):$Vt,
                            GPR64sp:$Rn,
                            !cast<RegisterOperand>("GPR64pi" # Offset128):$Xm)>;
    def v8h_POST : BaseSIMDLdStPost<1, 0, opcode, 0b01, asm,
                       (outs GPR64sp:$wback),
                       (ins !cast<RegisterOperand>(veclist # "8h"):$Vt,
                            GPR64sp:$Rn,
                            !cast<RegisterOperand>("GPR64pi" # Offset128):$Xm)>;
    def v4s_POST : BaseSIMDLdStPost<1, 0, opcode, 0b10, asm,
                       (outs GPR64sp:$wback),
                       (ins !cast<RegisterOperand>(veclist # "4s"):$Vt,
                            GPR64sp:$Rn,
                            !cast<RegisterOperand>("GPR64pi" # Offset128):$Xm)>;
    def v2d_POST : BaseSIMDLdStPost<1, 0, opcode, 0b11, asm,
                       (outs GPR64sp:$wback),
                       (ins !cast<RegisterOperand>(veclist # "2d"):$Vt,
                            GPR64sp:$Rn,
                            !cast<RegisterOperand>("GPR64pi" # Offset128):$Xm)>;
    def v8b_POST : BaseSIMDLdStPost<0, 0, opcode, 0b00, asm,
                       (outs GPR64sp:$wback),
                       (ins !cast<RegisterOperand>(veclist # "8b"):$Vt,
                            GPR64sp:$Rn,
                            !cast<RegisterOperand>("GPR64pi" # Offset64):$Xm)>;
    def v4h_POST : BaseSIMDLdStPost<0, 0, opcode, 0b01, asm,
                       (outs GPR64sp:$wback),
                       (ins !cast<RegisterOperand>(veclist # "4h"):$Vt,
                            GPR64sp:$Rn,
                            !cast<RegisterOperand>("GPR64pi" # Offset64):$Xm)>;
    def v2s_POST : BaseSIMDLdStPost<0, 0, opcode, 0b10, asm,
                       (outs GPR64sp:$wback),
                       (ins !cast<RegisterOperand>(veclist # "2s"):$Vt,
                            GPR64sp:$Rn,
                            !cast<RegisterOperand>("GPR64pi" # Offset64):$Xm)>;
  }

  defm : SIMDLdStAliases<BaseName, asm, "16b", Count, Offset128, 128>;
  defm : SIMDLdStAliases<BaseName, asm, "8h", Count, Offset128, 128>;
  defm : SIMDLdStAliases<BaseName, asm, "4s", Count, Offset128, 128>;
  defm : SIMDLdStAliases<BaseName, asm, "2d", Count, Offset128, 128>;
  defm : SIMDLdStAliases<BaseName, asm, "8b", Count, Offset64, 64>;
  defm : SIMDLdStAliases<BaseName, asm, "4h", Count, Offset64, 64>;
  defm : SIMDLdStAliases<BaseName, asm, "2s", Count, Offset64, 64>;
}

multiclass BaseSIMDLd1<string BaseName, string Count, string asm, string veclist,
                       int Offset128, int Offset64, bits<4> opcode>
  : BaseSIMDLdN<BaseName, Count, asm, veclist, Offset128, Offset64, opcode> {

  // LD1 instructions have extra "1d" variants.
  let hasSideEffects = 0, mayLoad = 1, mayStore = 0 in {
    def v1d : BaseSIMDLdSt<0, 1, opcode, 0b11, asm,
                           (outs !cast<RegisterOperand>(veclist # "1d"):$Vt),
                           (ins GPR64sp:$Rn), []>;

    def v1d_POST : BaseSIMDLdStPost<0, 1, opcode, 0b11, asm,
                       (outs GPR64sp:$wback,
                             !cast<RegisterOperand>(veclist # "1d"):$Vt),
                       (ins GPR64sp:$Rn,
                            !cast<RegisterOperand>("GPR64pi" # Offset64):$Xm)>;
  }

  defm : SIMDLdStAliases<BaseName, asm, "1d", Count, Offset64, 64>;
}

multiclass BaseSIMDSt1<string BaseName, string Count, string asm, string veclist,
                       int Offset128, int Offset64, bits<4> opcode>
  : BaseSIMDStN<BaseName, Count, asm, veclist, Offset128, Offset64, opcode> {

  // ST1 instructions have extra "1d" variants.
  let hasSideEffects = 0, mayLoad = 0, mayStore = 1 in {
    def v1d : BaseSIMDLdSt<0, 0, opcode, 0b11, asm, (outs),
                           (ins !cast<RegisterOperand>(veclist # "1d"):$Vt,
                                GPR64sp:$Rn), []>;

    def v1d_POST : BaseSIMDLdStPost<0, 0, opcode, 0b11, asm,
                       (outs GPR64sp:$wback),
                       (ins !cast<RegisterOperand>(veclist # "1d"):$Vt,
                            GPR64sp:$Rn,
                            !cast<RegisterOperand>("GPR64pi" # Offset64):$Xm)>;
  }

  defm : SIMDLdStAliases<BaseName, asm, "1d", Count, Offset64, 64>;
}

multiclass SIMDLd1Multiple<string asm> {
  defm One   : BaseSIMDLd1<NAME, "One", asm, "VecListOne", 16, 8,  0b0111>;
  defm Two   : BaseSIMDLd1<NAME, "Two", asm, "VecListTwo", 32, 16, 0b1010>;
  defm Three : BaseSIMDLd1<NAME, "Three", asm, "VecListThree", 48, 24, 0b0110>;
  defm Four  : BaseSIMDLd1<NAME, "Four", asm, "VecListFour", 64, 32, 0b0010>;
}

multiclass SIMDSt1Multiple<string asm> {
  defm One   : BaseSIMDSt1<NAME, "One", asm, "VecListOne", 16, 8,  0b0111>;
  defm Two   : BaseSIMDSt1<NAME, "Two", asm, "VecListTwo", 32, 16, 0b1010>;
  defm Three : BaseSIMDSt1<NAME, "Three", asm, "VecListThree", 48, 24, 0b0110>;
  defm Four  : BaseSIMDSt1<NAME, "Four", asm, "VecListFour", 64, 32, 0b0010>;
}

multiclass SIMDLd2Multiple<string asm> {
  defm Two : BaseSIMDLdN<NAME, "Two", asm, "VecListTwo", 32, 16, 0b1000>;
}

multiclass SIMDSt2Multiple<string asm> {
  defm Two : BaseSIMDStN<NAME, "Two", asm, "VecListTwo", 32, 16, 0b1000>;
}

multiclass SIMDLd3Multiple<string asm> {
  defm Three : BaseSIMDLdN<NAME, "Three", asm, "VecListThree", 48, 24, 0b0100>;
}

multiclass SIMDSt3Multiple<string asm> {
  defm Three : BaseSIMDStN<NAME, "Three", asm, "VecListThree", 48, 24, 0b0100>;
}

multiclass SIMDLd4Multiple<string asm> {
  defm Four : BaseSIMDLdN<NAME, "Four", asm, "VecListFour", 64, 32, 0b0000>;
}

multiclass SIMDSt4Multiple<string asm> {
  defm Four : BaseSIMDStN<NAME, "Four", asm, "VecListFour", 64, 32, 0b0000>;
}

//---
// AdvSIMD Load/store single-element
//---

class BaseSIMDLdStSingle<bit L, bit R, bits<3> opcode,
                         string asm, string operands, string cst,
                         dag oops, dag iops, list<dag> pattern>
  : I<oops, iops, asm, operands, cst, pattern> {
  bits<5> Vt;
  bits<5> Rn;
  let Inst{31} = 0;
  let Inst{29-24} = 0b001101;
  let Inst{22} = L;
  let Inst{21} = R;
  let Inst{15-13} = opcode;
  let Inst{9-5} = Rn;
  let Inst{4-0} = Vt;
}

class BaseSIMDLdStSingleTied<bit L, bit R, bits<3> opcode,
                         string asm, string operands, string cst,
                         dag oops, dag iops, list<dag> pattern>
  : I<oops, iops, asm, operands, "$Vt = $dst," # cst, pattern> {
  bits<5> Vt;
  bits<5> Rn;
  let Inst{31} = 0;
  let Inst{29-24} = 0b001101;
  let Inst{22} = L;
  let Inst{21} = R;
  let Inst{15-13} = opcode;
  let Inst{9-5} = Rn;
  let Inst{4-0} = Vt;
}


let mayLoad = 1, mayStore = 0, hasSideEffects = 0 in
class BaseSIMDLdR<bit Q, bit R, bits<3> opcode, bit S, bits<2> size, string asm,
                  DAGOperand listtype>
  : BaseSIMDLdStSingle<1, R, opcode, asm, "\t$Vt, [$Rn]", "",
                       (outs listtype:$Vt), (ins GPR64sp:$Rn),
                       []> {
  let Inst{30} = Q;
  let Inst{23} = 0;
  let Inst{20-16} = 0b00000;
  let Inst{12} = S;
  let Inst{11-10} = size;
}
let mayLoad = 1, mayStore = 0, hasSideEffects = 0 in
class BaseSIMDLdRPost<bit Q, bit R, bits<3> opcode, bit S, bits<2> size,
                      string asm, DAGOperand listtype, DAGOperand GPR64pi>
  : BaseSIMDLdStSingle<1, R, opcode, asm, "\t$Vt, [$Rn], $Xm",
                       "$Rn = $wback",
                       (outs GPR64sp:$wback, listtype:$Vt),
                       (ins GPR64sp:$Rn, GPR64pi:$Xm), []> {
  bits<5> Xm;
  let Inst{30} = Q;
  let Inst{23} = 1;
  let Inst{20-16} = Xm;
  let Inst{12} = S;
  let Inst{11-10} = size;
}

multiclass SIMDLdrAliases<string BaseName, string asm, string layout, string Count,
                          int Offset, int Size> {
  // E.g. "ld1r { v0.8b }, [x1], #1"
  //      "ld1r.8b\t$Vt, [$Rn], #1"
  // may get mapped to
  //      (LD1Rv8b_POST VecListOne8b:$Vt, GPR64sp:$Rn, XZR)
  def : InstAlias<asm # "\t$Vt, [$Rn], #" # Offset,
                  (!cast<Instruction>(BaseName # "v" # layout # "_POST")
                      GPR64sp:$Rn,
                      !cast<RegisterOperand>("VecList" # Count # layout):$Vt,
                      XZR), 1>;

  // E.g. "ld1r.8b { v0 }, [x1], #1"
  //      "ld1r.8b\t$Vt, [$Rn], #1"
  // may get mapped to
  //      (LD1Rv8b_POST VecListOne64:$Vt, GPR64sp:$Rn, XZR)
  def : InstAlias<asm # "." # layout # "\t$Vt, [$Rn], #" # Offset,
                  (!cast<Instruction>(BaseName # "v" # layout # "_POST")
                      GPR64sp:$Rn,
                      !cast<RegisterOperand>("VecList" # Count # Size):$Vt,
                      XZR), 0>;

  // E.g. "ld1r.8b { v0 }, [x1]"
  //      "ld1r.8b\t$Vt, [$Rn]"
  // may get mapped to
  //      (LD1Rv8b VecListOne64:$Vt, GPR64sp:$Rn)
  def : InstAlias<asm # "." # layout # "\t$Vt, [$Rn]",
                  (!cast<Instruction>(BaseName # "v" # layout)
                      !cast<RegisterOperand>("VecList" # Count # Size):$Vt,
                      GPR64sp:$Rn), 0>;

  // E.g. "ld1r.8b { v0 }, [x1], x2"
  //      "ld1r.8b\t$Vt, [$Rn], $Xm"
  // may get mapped to
  //      (LD1Rv8b_POST VecListOne64:$Vt, GPR64sp:$Rn, GPR64pi1:$Xm)
  def : InstAlias<asm # "." # layout # "\t$Vt, [$Rn], $Xm",
                  (!cast<Instruction>(BaseName # "v" # layout # "_POST")
                      GPR64sp:$Rn,
                      !cast<RegisterOperand>("VecList" # Count # Size):$Vt,
                      !cast<RegisterOperand>("GPR64pi" # Offset):$Xm), 0>;
}

multiclass SIMDLdR<bit R, bits<3> opcode, bit S, string asm, string Count,
  int Offset1, int Offset2, int Offset4, int Offset8> {
  def v8b : BaseSIMDLdR<0, R, opcode, S, 0b00, asm,
                        !cast<DAGOperand>("VecList" # Count # "8b")>;
  def v16b: BaseSIMDLdR<1, R, opcode, S, 0b00, asm,
                        !cast<DAGOperand>("VecList" # Count #"16b")>;
  def v4h : BaseSIMDLdR<0, R, opcode, S, 0b01, asm,
                        !cast<DAGOperand>("VecList" # Count #"4h")>;
  def v8h : BaseSIMDLdR<1, R, opcode, S, 0b01, asm,
                        !cast<DAGOperand>("VecList" # Count #"8h")>;
  def v2s : BaseSIMDLdR<0, R, opcode, S, 0b10, asm,
                        !cast<DAGOperand>("VecList" # Count #"2s")>;
  def v4s : BaseSIMDLdR<1, R, opcode, S, 0b10, asm,
                        !cast<DAGOperand>("VecList" # Count #"4s")>;
  def v1d : BaseSIMDLdR<0, R, opcode, S, 0b11, asm,
                        !cast<DAGOperand>("VecList" # Count #"1d")>;
  def v2d : BaseSIMDLdR<1, R, opcode, S, 0b11, asm,
                        !cast<DAGOperand>("VecList" # Count #"2d")>;

  def v8b_POST : BaseSIMDLdRPost<0, R, opcode, S, 0b00, asm,
                                 !cast<DAGOperand>("VecList" # Count # "8b"),
                                 !cast<DAGOperand>("GPR64pi" # Offset1)>;
  def v16b_POST: BaseSIMDLdRPost<1, R, opcode, S, 0b00, asm,
                                 !cast<DAGOperand>("VecList" # Count # "16b"),
                                 !cast<DAGOperand>("GPR64pi" # Offset1)>;
  def v4h_POST : BaseSIMDLdRPost<0, R, opcode, S, 0b01, asm,
                                 !cast<DAGOperand>("VecList" # Count # "4h"),
                                 !cast<DAGOperand>("GPR64pi" # Offset2)>;
  def v8h_POST : BaseSIMDLdRPost<1, R, opcode, S, 0b01, asm,
                                 !cast<DAGOperand>("VecList" # Count # "8h"),
                                 !cast<DAGOperand>("GPR64pi" # Offset2)>;
  def v2s_POST : BaseSIMDLdRPost<0, R, opcode, S, 0b10, asm,
                                 !cast<DAGOperand>("VecList" # Count # "2s"),
                                 !cast<DAGOperand>("GPR64pi" # Offset4)>;
  def v4s_POST : BaseSIMDLdRPost<1, R, opcode, S, 0b10, asm,
                                 !cast<DAGOperand>("VecList" # Count # "4s"),
                                 !cast<DAGOperand>("GPR64pi" # Offset4)>;
  def v1d_POST : BaseSIMDLdRPost<0, R, opcode, S, 0b11, asm,
                                 !cast<DAGOperand>("VecList" # Count # "1d"),
                                 !cast<DAGOperand>("GPR64pi" # Offset8)>;
  def v2d_POST : BaseSIMDLdRPost<1, R, opcode, S, 0b11, asm,
                                 !cast<DAGOperand>("VecList" # Count # "2d"),
                                 !cast<DAGOperand>("GPR64pi" # Offset8)>;

  defm : SIMDLdrAliases<NAME, asm, "8b",  Count, Offset1,  64>;
  defm : SIMDLdrAliases<NAME, asm, "16b", Count, Offset1, 128>;
  defm : SIMDLdrAliases<NAME, asm, "4h",  Count, Offset2,  64>;
  defm : SIMDLdrAliases<NAME, asm, "8h",  Count, Offset2, 128>;
  defm : SIMDLdrAliases<NAME, asm, "2s",  Count, Offset4,  64>;
  defm : SIMDLdrAliases<NAME, asm, "4s",  Count, Offset4, 128>;
  defm : SIMDLdrAliases<NAME, asm, "1d",  Count, Offset8,  64>;
  defm : SIMDLdrAliases<NAME, asm, "2d",  Count, Offset8, 128>;
}

class SIMDLdStSingleB<bit L, bit R, bits<3> opcode, string asm,
                      dag oops, dag iops, list<dag> pattern>
  : BaseSIMDLdStSingle<L, R, opcode, asm, "\t$Vt$idx, [$Rn]", "", oops, iops,
                       pattern> {
  // idx encoded in Q:S:size fields.
  bits<4> idx;
  let Inst{30} = idx{3};
  let Inst{23} = 0;
  let Inst{20-16} = 0b00000;
  let Inst{12} = idx{2};
  let Inst{11-10} = idx{1-0};
}
class SIMDLdStSingleBTied<bit L, bit R, bits<3> opcode, string asm,
                      dag oops, dag iops, list<dag> pattern>
  : BaseSIMDLdStSingleTied<L, R, opcode, asm, "\t$Vt$idx, [$Rn]", "",
                           oops, iops, pattern> {
  // idx encoded in Q:S:size fields.
  bits<4> idx;
  let Inst{30} = idx{3};
  let Inst{23} = 0;
  let Inst{20-16} = 0b00000;
  let Inst{12} = idx{2};
  let Inst{11-10} = idx{1-0};
}
class SIMDLdStSingleBPost<bit L, bit R, bits<3> opcode, string asm,
                          dag oops, dag iops>
  : BaseSIMDLdStSingle<L, R, opcode, asm, "\t$Vt$idx, [$Rn], $Xm",
                       "$Rn = $wback", oops, iops, []> {
  // idx encoded in Q:S:size fields.
  bits<4> idx;
  bits<5> Xm;
  let Inst{30} = idx{3};
  let Inst{23} = 1;
  let Inst{20-16} = Xm;
  let Inst{12} = idx{2};
  let Inst{11-10} = idx{1-0};
}
class SIMDLdStSingleBTiedPost<bit L, bit R, bits<3> opcode, string asm,
                          dag oops, dag iops>
  : BaseSIMDLdStSingleTied<L, R, opcode, asm, "\t$Vt$idx, [$Rn], $Xm",
                           "$Rn = $wback", oops, iops, []> {
  // idx encoded in Q:S:size fields.
  bits<4> idx;
  bits<5> Xm;
  let Inst{30} = idx{3};
  let Inst{23} = 1;
  let Inst{20-16} = Xm;
  let Inst{12} = idx{2};
  let Inst{11-10} = idx{1-0};
}

class SIMDLdStSingleH<bit L, bit R, bits<3> opcode, bit size, string asm,
                      dag oops, dag iops, list<dag> pattern>
  : BaseSIMDLdStSingle<L, R, opcode, asm, "\t$Vt$idx, [$Rn]", "", oops, iops,
                       pattern> {
  // idx encoded in Q:S:size<1> fields.
  bits<3> idx;
  let Inst{30} = idx{2};
  let Inst{23} = 0;
  let Inst{20-16} = 0b00000;
  let Inst{12} = idx{1};
  let Inst{11} = idx{0};
  let Inst{10} = size;
}
class SIMDLdStSingleHTied<bit L, bit R, bits<3> opcode, bit size, string asm,
                      dag oops, dag iops, list<dag> pattern>
  : BaseSIMDLdStSingleTied<L, R, opcode, asm, "\t$Vt$idx, [$Rn]", "",
                           oops, iops, pattern> {
  // idx encoded in Q:S:size<1> fields.
  bits<3> idx;
  let Inst{30} = idx{2};
  let Inst{23} = 0;
  let Inst{20-16} = 0b00000;
  let Inst{12} = idx{1};
  let Inst{11} = idx{0};
  let Inst{10} = size;
}

class SIMDLdStSingleHPost<bit L, bit R, bits<3> opcode, bit size, string asm,
                          dag oops, dag iops>
  : BaseSIMDLdStSingle<L, R, opcode, asm, "\t$Vt$idx, [$Rn], $Xm",
                       "$Rn = $wback", oops, iops, []> {
  // idx encoded in Q:S:size<1> fields.
  bits<3> idx;
  bits<5> Xm;
  let Inst{30} = idx{2};
  let Inst{23} = 1;
  let Inst{20-16} = Xm;
  let Inst{12} = idx{1};
  let Inst{11} = idx{0};
  let Inst{10} = size;
}
class SIMDLdStSingleHTiedPost<bit L, bit R, bits<3> opcode, bit size, string asm,
                          dag oops, dag iops>
  : BaseSIMDLdStSingleTied<L, R, opcode, asm, "\t$Vt$idx, [$Rn], $Xm",
                           "$Rn = $wback", oops, iops, []> {
  // idx encoded in Q:S:size<1> fields.
  bits<3> idx;
  bits<5> Xm;
  let Inst{30} = idx{2};
  let Inst{23} = 1;
  let Inst{20-16} = Xm;
  let Inst{12} = idx{1};
  let Inst{11} = idx{0};
  let Inst{10} = size;
}
class SIMDLdStSingleS<bit L, bit R, bits<3> opcode, bits<2> size, string asm,
                      dag oops, dag iops, list<dag> pattern>
  : BaseSIMDLdStSingle<L, R, opcode, asm, "\t$Vt$idx, [$Rn]", "", oops, iops,
                       pattern> {
  // idx encoded in Q:S fields.
  bits<2> idx;
  let Inst{30} = idx{1};
  let Inst{23} = 0;
  let Inst{20-16} = 0b00000;
  let Inst{12} = idx{0};
  let Inst{11-10} = size;
}
class SIMDLdStSingleSTied<bit L, bit R, bits<3> opcode, bits<2> size, string asm,
                      dag oops, dag iops, list<dag> pattern>
  : BaseSIMDLdStSingleTied<L, R, opcode, asm, "\t$Vt$idx, [$Rn]", "",
                           oops, iops, pattern> {
  // idx encoded in Q:S fields.
  bits<2> idx;
  let Inst{30} = idx{1};
  let Inst{23} = 0;
  let Inst{20-16} = 0b00000;
  let Inst{12} = idx{0};
  let Inst{11-10} = size;
}
class SIMDLdStSingleSPost<bit L, bit R, bits<3> opcode, bits<2> size,
                          string asm, dag oops, dag iops>
  : BaseSIMDLdStSingle<L, R, opcode, asm, "\t$Vt$idx, [$Rn], $Xm",
                       "$Rn = $wback", oops, iops, []> {
  // idx encoded in Q:S fields.
  bits<2> idx;
  bits<5> Xm;
  let Inst{30} = idx{1};
  let Inst{23} = 1;
  let Inst{20-16} = Xm;
  let Inst{12} = idx{0};
  let Inst{11-10} = size;
}
class SIMDLdStSingleSTiedPost<bit L, bit R, bits<3> opcode, bits<2> size,
                          string asm, dag oops, dag iops>
  : BaseSIMDLdStSingleTied<L, R, opcode, asm, "\t$Vt$idx, [$Rn], $Xm",
                           "$Rn = $wback", oops, iops, []> {
  // idx encoded in Q:S fields.
  bits<2> idx;
  bits<5> Xm;
  let Inst{30} = idx{1};
  let Inst{23} = 1;
  let Inst{20-16} = Xm;
  let Inst{12} = idx{0};
  let Inst{11-10} = size;
}
class SIMDLdStSingleD<bit L, bit R, bits<3> opcode, bits<2> size, string asm,
                      dag oops, dag iops, list<dag> pattern>
  : BaseSIMDLdStSingle<L, R, opcode, asm, "\t$Vt$idx, [$Rn]", "", oops, iops,
                       pattern> {
  // idx encoded in Q field.
  bits<1> idx;
  let Inst{30} = idx;
  let Inst{23} = 0;
  let Inst{20-16} = 0b00000;
  let Inst{12} = 0;
  let Inst{11-10} = size;
}
class SIMDLdStSingleDTied<bit L, bit R, bits<3> opcode, bits<2> size, string asm,
                      dag oops, dag iops, list<dag> pattern>
  : BaseSIMDLdStSingleTied<L, R, opcode, asm, "\t$Vt$idx, [$Rn]", "",
                           oops, iops, pattern> {
  // idx encoded in Q field.
  bits<1> idx;
  let Inst{30} = idx;
  let Inst{23} = 0;
  let Inst{20-16} = 0b00000;
  let Inst{12} = 0;
  let Inst{11-10} = size;
}
class SIMDLdStSingleDPost<bit L, bit R, bits<3> opcode, bits<2> size,
                          string asm, dag oops, dag iops>
  : BaseSIMDLdStSingle<L, R, opcode, asm, "\t$Vt$idx, [$Rn], $Xm",
                       "$Rn = $wback", oops, iops, []> {
  // idx encoded in Q field.
  bits<1> idx;
  bits<5> Xm;
  let Inst{30} = idx;
  let Inst{23} = 1;
  let Inst{20-16} = Xm;
  let Inst{12} = 0;
  let Inst{11-10} = size;
}
class SIMDLdStSingleDTiedPost<bit L, bit R, bits<3> opcode, bits<2> size,
                          string asm, dag oops, dag iops>
  : BaseSIMDLdStSingleTied<L, R, opcode, asm, "\t$Vt$idx, [$Rn], $Xm",
                           "$Rn = $wback", oops, iops, []> {
  // idx encoded in Q field.
  bits<1> idx;
  bits<5> Xm;
  let Inst{30} = idx;
  let Inst{23} = 1;
  let Inst{20-16} = Xm;
  let Inst{12} = 0;
  let Inst{11-10} = size;
}

let mayLoad = 1, mayStore = 0, hasSideEffects = 0 in
multiclass SIMDLdSingleBTied<bit R, bits<3> opcode, string asm,
                         RegisterOperand listtype,
                         RegisterOperand GPR64pi> {
  def i8 : SIMDLdStSingleBTied<1, R, opcode, asm,
                           (outs listtype:$dst),
                           (ins listtype:$Vt, VectorIndexB:$idx,
                                GPR64sp:$Rn), []>;

  def i8_POST : SIMDLdStSingleBTiedPost<1, R, opcode, asm,
                            (outs GPR64sp:$wback, listtype:$dst),
                            (ins listtype:$Vt, VectorIndexB:$idx,
                                 GPR64sp:$Rn, GPR64pi:$Xm)>;
}
let mayLoad = 1, mayStore = 0, hasSideEffects = 0 in
multiclass SIMDLdSingleHTied<bit R, bits<3> opcode, bit size, string asm,
                         RegisterOperand listtype,
                         RegisterOperand GPR64pi> {
  def i16 : SIMDLdStSingleHTied<1, R, opcode, size, asm,
                            (outs listtype:$dst),
                            (ins listtype:$Vt, VectorIndexH:$idx,
                                 GPR64sp:$Rn), []>;

  def i16_POST : SIMDLdStSingleHTiedPost<1, R, opcode, size, asm,
                            (outs GPR64sp:$wback, listtype:$dst),
                            (ins listtype:$Vt, VectorIndexH:$idx,
                                 GPR64sp:$Rn, GPR64pi:$Xm)>;
}
let mayLoad = 1, mayStore = 0, hasSideEffects = 0 in
multiclass SIMDLdSingleSTied<bit R, bits<3> opcode, bits<2> size,string asm,
                         RegisterOperand listtype,
                         RegisterOperand GPR64pi> {
  def i32 : SIMDLdStSingleSTied<1, R, opcode, size, asm,
                            (outs listtype:$dst),
                            (ins listtype:$Vt, VectorIndexS:$idx,
                                 GPR64sp:$Rn), []>;

  def i32_POST : SIMDLdStSingleSTiedPost<1, R, opcode, size, asm,
                            (outs GPR64sp:$wback, listtype:$dst),
                            (ins listtype:$Vt, VectorIndexS:$idx,
                                 GPR64sp:$Rn, GPR64pi:$Xm)>;
}
let mayLoad = 1, mayStore = 0, hasSideEffects = 0 in
multiclass SIMDLdSingleDTied<bit R, bits<3> opcode, bits<2> size, string asm,
                         RegisterOperand listtype, RegisterOperand GPR64pi> {
  def i64 : SIMDLdStSingleDTied<1, R, opcode, size, asm,
                            (outs listtype:$dst),
                            (ins listtype:$Vt, VectorIndexD:$idx,
                                 GPR64sp:$Rn), []>;

  def i64_POST : SIMDLdStSingleDTiedPost<1, R, opcode, size, asm,
                            (outs GPR64sp:$wback, listtype:$dst),
                            (ins listtype:$Vt, VectorIndexD:$idx,
                                 GPR64sp:$Rn, GPR64pi:$Xm)>;
}
let mayLoad = 0, mayStore = 1, hasSideEffects = 0 in
multiclass SIMDStSingleB<bit R, bits<3> opcode, string asm,
                         RegisterOperand listtype, RegisterOperand GPR64pi> {
  def i8 : SIMDLdStSingleB<0, R, opcode, asm,
                           (outs), (ins listtype:$Vt, VectorIndexB:$idx,
                                        GPR64sp:$Rn), []>;

  def i8_POST : SIMDLdStSingleBPost<0, R, opcode, asm,
                                    (outs GPR64sp:$wback),
                                    (ins listtype:$Vt, VectorIndexB:$idx,
                                         GPR64sp:$Rn, GPR64pi:$Xm)>;
}
let mayLoad = 0, mayStore = 1, hasSideEffects = 0 in
multiclass SIMDStSingleH<bit R, bits<3> opcode, bit size, string asm,
                         RegisterOperand listtype, RegisterOperand GPR64pi> {
  def i16 : SIMDLdStSingleH<0, R, opcode, size, asm,
                            (outs), (ins listtype:$Vt, VectorIndexH:$idx,
                                         GPR64sp:$Rn), []>;

  def i16_POST : SIMDLdStSingleHPost<0, R, opcode, size, asm,
                            (outs GPR64sp:$wback),
                            (ins listtype:$Vt, VectorIndexH:$idx,
                                 GPR64sp:$Rn, GPR64pi:$Xm)>;
}
let mayLoad = 0, mayStore = 1, hasSideEffects = 0 in
multiclass SIMDStSingleS<bit R, bits<3> opcode, bits<2> size,string asm,
                         RegisterOperand listtype, RegisterOperand GPR64pi> {
  def i32 : SIMDLdStSingleS<0, R, opcode, size, asm,
                            (outs), (ins listtype:$Vt, VectorIndexS:$idx,
                                         GPR64sp:$Rn), []>;

  def i32_POST : SIMDLdStSingleSPost<0, R, opcode, size, asm,
                            (outs GPR64sp:$wback),
                            (ins listtype:$Vt, VectorIndexS:$idx,
                                 GPR64sp:$Rn, GPR64pi:$Xm)>;
}
let mayLoad = 0, mayStore = 1, hasSideEffects = 0 in
multiclass SIMDStSingleD<bit R, bits<3> opcode, bits<2> size, string asm,
                         RegisterOperand listtype, RegisterOperand GPR64pi> {
  def i64 : SIMDLdStSingleD<0, R, opcode, size, asm,
                            (outs), (ins listtype:$Vt, VectorIndexD:$idx,
                                         GPR64sp:$Rn), []>;

  def i64_POST : SIMDLdStSingleDPost<0, R, opcode, size, asm,
                            (outs GPR64sp:$wback),
                            (ins listtype:$Vt, VectorIndexD:$idx,
                                 GPR64sp:$Rn, GPR64pi:$Xm)>;
}

multiclass SIMDLdStSingleAliases<string asm, string layout, string Type,
                                 string Count, int Offset, Operand idxtype> {
  // E.g. "ld1 { v0.8b }[0], [x1], #1"
  //      "ld1\t$Vt, [$Rn], #1"
  // may get mapped to
  //      (LD1Rv8b_POST VecListOne8b:$Vt, GPR64sp:$Rn, XZR)
  def : InstAlias<asm # "\t$Vt$idx, [$Rn], #" # Offset,
                  (!cast<Instruction>(NAME # Type  # "_POST")
                      GPR64sp:$Rn,
                      !cast<RegisterOperand>("VecList" # Count # layout):$Vt,
                      idxtype:$idx, XZR), 1>;

  // E.g. "ld1.8b { v0 }[0], [x1], #1"
  //      "ld1.8b\t$Vt, [$Rn], #1"
  // may get mapped to
  //      (LD1Rv8b_POST VecListOne64:$Vt, GPR64sp:$Rn, XZR)
  def : InstAlias<asm # "." # layout # "\t$Vt$idx, [$Rn], #" # Offset,
                  (!cast<Instruction>(NAME # Type # "_POST")
                      GPR64sp:$Rn,
                      !cast<RegisterOperand>("VecList" # Count # "128"):$Vt,
                      idxtype:$idx, XZR), 0>;

  // E.g. "ld1.8b { v0 }[0], [x1]"
  //      "ld1.8b\t$Vt, [$Rn]"
  // may get mapped to
  //      (LD1Rv8b VecListOne64:$Vt, GPR64sp:$Rn)
  def : InstAlias<asm # "." # layout # "\t$Vt$idx, [$Rn]",
                      (!cast<Instruction>(NAME # Type)
                         !cast<RegisterOperand>("VecList" # Count # "128"):$Vt,
                         idxtype:$idx, GPR64sp:$Rn), 0>;

  // E.g. "ld1.8b { v0 }[0], [x1], x2"
  //      "ld1.8b\t$Vt, [$Rn], $Xm"
  // may get mapped to
  //      (LD1Rv8b_POST VecListOne64:$Vt, GPR64sp:$Rn, GPR64pi1:$Xm)
  def : InstAlias<asm # "." # layout # "\t$Vt$idx, [$Rn], $Xm",
                      (!cast<Instruction>(NAME # Type # "_POST")
                         GPR64sp:$Rn,
                         !cast<RegisterOperand>("VecList" # Count # "128"):$Vt,
                         idxtype:$idx,
                         !cast<RegisterOperand>("GPR64pi" # Offset):$Xm), 0>;
}

multiclass SIMDLdSt1SingleAliases<string asm> {
  defm "" : SIMDLdStSingleAliases<asm, "b", "i8",  "One", 1, VectorIndexB>;
  defm "" : SIMDLdStSingleAliases<asm, "h", "i16", "One", 2, VectorIndexH>;
  defm "" : SIMDLdStSingleAliases<asm, "s", "i32", "One", 4, VectorIndexS>;
  defm "" : SIMDLdStSingleAliases<asm, "d", "i64", "One", 8, VectorIndexD>;
}

multiclass SIMDLdSt2SingleAliases<string asm> {
  defm "" : SIMDLdStSingleAliases<asm, "b", "i8",  "Two", 2,  VectorIndexB>;
  defm "" : SIMDLdStSingleAliases<asm, "h", "i16", "Two", 4,  VectorIndexH>;
  defm "" : SIMDLdStSingleAliases<asm, "s", "i32", "Two", 8,  VectorIndexS>;
  defm "" : SIMDLdStSingleAliases<asm, "d", "i64", "Two", 16, VectorIndexD>;
}

multiclass SIMDLdSt3SingleAliases<string asm> {
  defm "" : SIMDLdStSingleAliases<asm, "b", "i8",  "Three", 3,  VectorIndexB>;
  defm "" : SIMDLdStSingleAliases<asm, "h", "i16", "Three", 6,  VectorIndexH>;
  defm "" : SIMDLdStSingleAliases<asm, "s", "i32", "Three", 12, VectorIndexS>;
  defm "" : SIMDLdStSingleAliases<asm, "d", "i64", "Three", 24, VectorIndexD>;
}

multiclass SIMDLdSt4SingleAliases<string asm> {
  defm "" : SIMDLdStSingleAliases<asm, "b", "i8",  "Four", 4,  VectorIndexB>;
  defm "" : SIMDLdStSingleAliases<asm, "h", "i16", "Four", 8,  VectorIndexH>;
  defm "" : SIMDLdStSingleAliases<asm, "s", "i32", "Four", 16, VectorIndexS>;
  defm "" : SIMDLdStSingleAliases<asm, "d", "i64", "Four", 32, VectorIndexD>;
}
} // end of 'let Predicates = [HasNEON]'

//----------------------------------------------------------------------------
// AdvSIMD v8.1 Rounding Double Multiply Add/Subtract
//----------------------------------------------------------------------------

let Predicates = [HasNEON, HasRDM] in {

class BaseSIMDThreeSameVectorTiedR0<bit Q, bit U, bits<2> size, bits<5> opcode,
                                    RegisterOperand regtype, string asm,
                                    string kind, list<dag> pattern>
  : BaseSIMDThreeSameVectorTied<Q, U, {size,0}, opcode, regtype, asm, kind,
                                pattern> {
}
multiclass SIMDThreeSameVectorSQRDMLxHTiedHS<bit U, bits<5> opc, string asm,
                                             SDPatternOperator Accum> {
  def v4i16 : BaseSIMDThreeSameVectorTiedR0<0, U, 0b01, opc, V64, asm, ".4h",
    [(set (v4i16 V64:$dst),
          (Accum (v4i16 V64:$Rd),
                 (v4i16 (int_aarch64_neon_sqrdmulh (v4i16 V64:$Rn),
                                                   (v4i16 V64:$Rm)))))]>;
  def v8i16 : BaseSIMDThreeSameVectorTiedR0<1, U, 0b01, opc, V128, asm, ".8h",
    [(set (v8i16 V128:$dst),
          (Accum (v8i16 V128:$Rd),
                 (v8i16 (int_aarch64_neon_sqrdmulh (v8i16 V128:$Rn),
                                                   (v8i16 V128:$Rm)))))]>;
  def v2i32 : BaseSIMDThreeSameVectorTiedR0<0, U, 0b10, opc, V64, asm, ".2s",
    [(set (v2i32 V64:$dst),
          (Accum (v2i32 V64:$Rd),
                 (v2i32 (int_aarch64_neon_sqrdmulh (v2i32 V64:$Rn),
                                                   (v2i32 V64:$Rm)))))]>;
  def v4i32 : BaseSIMDThreeSameVectorTiedR0<1, U, 0b10, opc, V128, asm, ".4s",
    [(set (v4i32 V128:$dst),
          (Accum (v4i32 V128:$Rd),
                 (v4i32 (int_aarch64_neon_sqrdmulh (v4i32 V128:$Rn),
                                                   (v4i32 V128:$Rm)))))]>;
}

multiclass SIMDIndexedSQRDMLxHSDTied<bit U, bits<4> opc, string asm,
                                     SDPatternOperator Accum> {
  def v4i16_indexed : BaseSIMDIndexedTied<0, U, 0, 0b01, opc,
                                          V64, V64, V128_lo, VectorIndexH,
                                          asm, ".4h", ".4h", ".4h", ".h",
    [(set (v4i16 V64:$dst),
          (Accum (v4i16 V64:$Rd),
                 (v4i16 (int_aarch64_neon_sqrdmulh
                          (v4i16 V64:$Rn),
                          (v4i16 (AArch64duplane16 (v8i16 V128_lo:$Rm),
                                                    VectorIndexH:$idx))))))]> {
    bits<3> idx;
    let Inst{11} = idx{2};
    let Inst{21} = idx{1};
    let Inst{20} = idx{0};
  }

  def v8i16_indexed : BaseSIMDIndexedTied<1, U, 0, 0b01, opc,
                                          V128, V128, V128_lo, VectorIndexH,
                                          asm, ".8h", ".8h", ".8h", ".h",
    [(set (v8i16 V128:$dst),
          (Accum (v8i16 V128:$Rd),
                 (v8i16 (int_aarch64_neon_sqrdmulh
                          (v8i16 V128:$Rn),
                          (v8i16 (AArch64duplane16 (v8i16 V128_lo:$Rm),
                                                   VectorIndexH:$idx))))))]> {
    bits<3> idx;
    let Inst{11} = idx{2};
    let Inst{21} = idx{1};
    let Inst{20} = idx{0};
  }

  def v2i32_indexed : BaseSIMDIndexedTied<0, U, 0, 0b10, opc,
                                          V64, V64, V128, VectorIndexS,
                                          asm, ".2s", ".2s", ".2s", ".s",
    [(set (v2i32 V64:$dst),
        (Accum (v2i32 V64:$Rd),
               (v2i32 (int_aarch64_neon_sqrdmulh
                        (v2i32 V64:$Rn),
                        (v2i32 (AArch64duplane32 (v4i32 V128:$Rm),
                                                 VectorIndexS:$idx))))))]> {
    bits<2> idx;
    let Inst{11} = idx{1};
    let Inst{21} = idx{0};
  }

  // FIXME: it would be nice to use the scalar (v1i32) instruction here, but
  // an intermediate EXTRACT_SUBREG would be untyped.
  // FIXME: direct EXTRACT_SUBREG from v2i32 to i32 is illegal, that's why we
  // got it lowered here as (i32 vector_extract (v4i32 insert_subvector(..)))
  def : Pat<(i32 (Accum (i32 FPR32Op:$Rd),
                       (i32 (vector_extract
                               (v4i32 (insert_subvector
                                       (undef),
                                        (v2i32 (int_aarch64_neon_sqrdmulh
                                                 (v2i32 V64:$Rn),
                                                 (v2i32 (AArch64duplane32
                                                          (v4i32 V128:$Rm),
                                                          VectorIndexS:$idx)))),
                                      (i64 0))),
                               (i64 0))))),
            (EXTRACT_SUBREG
                (v2i32 (!cast<Instruction>(NAME # v2i32_indexed)
                          (v2i32 (INSERT_SUBREG (v2i32 (IMPLICIT_DEF)),
                                                FPR32Op:$Rd,
                                                ssub)),
                          V64:$Rn,
                          V128:$Rm,
                          VectorIndexS:$idx)),
                ssub)>;

  def v4i32_indexed : BaseSIMDIndexedTied<1, U, 0, 0b10, opc,
                                          V128, V128, V128, VectorIndexS,
                                          asm, ".4s", ".4s", ".4s", ".s",
    [(set (v4i32 V128:$dst),
          (Accum (v4i32 V128:$Rd),
                 (v4i32 (int_aarch64_neon_sqrdmulh
                          (v4i32 V128:$Rn),
                          (v4i32 (AArch64duplane32 (v4i32 V128:$Rm),
                                                   VectorIndexS:$idx))))))]> {
    bits<2> idx;
    let Inst{11} = idx{1};
    let Inst{21} = idx{0};
  }

  // FIXME: it would be nice to use the scalar (v1i32) instruction here, but
  // an intermediate EXTRACT_SUBREG would be untyped.
  def : Pat<(i32 (Accum (i32 FPR32Op:$Rd),
                        (i32 (vector_extract
                               (v4i32 (int_aarch64_neon_sqrdmulh
                                        (v4i32 V128:$Rn),
                                        (v4i32 (AArch64duplane32
                                                 (v4i32 V128:$Rm),
                                                 VectorIndexS:$idx)))),
                               (i64 0))))),
            (EXTRACT_SUBREG
                (v4i32 (!cast<Instruction>(NAME # v4i32_indexed)
                         (v4i32 (INSERT_SUBREG (v4i32 (IMPLICIT_DEF)),
                                               FPR32Op:$Rd,
                                               ssub)),
                         V128:$Rn,
                         V128:$Rm,
                         VectorIndexS:$idx)),
                ssub)>;

  def i16_indexed : BaseSIMDIndexedTied<1, U, 1, 0b01, opc,
                                        FPR16Op, FPR16Op, V128_lo,
                                        VectorIndexH, asm, ".h", "", "", ".h",
                                        []> {
    bits<3> idx;
    let Inst{11} = idx{2};
    let Inst{21} = idx{1};
    let Inst{20} = idx{0};
  }

  def i32_indexed : BaseSIMDIndexedTied<1, U, 1, 0b10, opc,
                                        FPR32Op, FPR32Op, V128, VectorIndexS,
                                        asm, ".s", "", "", ".s",
    [(set (i32 FPR32Op:$dst),
          (Accum (i32 FPR32Op:$Rd),
                 (i32 (int_aarch64_neon_sqrdmulh
                        (i32 FPR32Op:$Rn),
                        (i32 (vector_extract (v4i32 V128:$Rm),
                                             VectorIndexS:$idx))))))]> {
    bits<2> idx;
    let Inst{11} = idx{1};
    let Inst{21} = idx{0};
  }
}
} // let Predicates = [HasNeon, HasRDM]

//----------------------------------------------------------------------------
// ARMv8.3 Complex ADD/MLA instructions
//----------------------------------------------------------------------------

class ComplexRotationOperand<int Angle, int Remainder, string Type>
  : AsmOperandClass {
  let PredicateMethod = "isComplexRotation<" # Angle # ", " # Remainder # ">";
  let DiagnosticType = "InvalidComplexRotation" # Type;
  let Name = "ComplexRotation" # Type;
}
def complexrotateop : Operand<i32>, TImmLeaf<i32, [{ return Imm >= 0 && Imm <= 270;  }],
                                                  SDNodeXForm<imm, [{
  return CurDAG->getTargetConstant((N->getSExtValue() / 90), SDLoc(N), MVT::i32);
}]>> {
  let ParserMatchClass = ComplexRotationOperand<90, 0, "Even">;
  let PrintMethod = "printComplexRotationOp<90, 0>";
}
def complexrotateopodd : Operand<i32>, TImmLeaf<i32, [{ return Imm >= 0 && Imm <= 270;  }],
                                                  SDNodeXForm<imm, [{
  return CurDAG->getTargetConstant(((N->getSExtValue() - 90) / 180), SDLoc(N), MVT::i32);
}]>> {
  let ParserMatchClass = ComplexRotationOperand<180, 90, "Odd">;
  let PrintMethod = "printComplexRotationOp<180, 90>";
}
let mayLoad = 0, mayStore = 0, hasSideEffects = 0 in
class BaseSIMDThreeSameVectorComplex<bit Q, bit U, bits<2> size, bits<3> opcode,
                                     RegisterOperand regtype, Operand rottype,
                                     string asm, string kind, list<dag> pattern>
  : I<(outs regtype:$Rd), (ins regtype:$Rn, regtype:$Rm, rottype:$rot), asm,
      "{\t$Rd" # kind # ", $Rn" # kind # ", $Rm" # kind # ", $rot"
      "|" # kind # "\t$Rd, $Rn, $Rm, $rot}", "", pattern>,
    Sched<[!if(Q, WriteVq, WriteVd)]> {
  bits<5> Rd;
  bits<5> Rn;
  bits<5> Rm;
  bits<1> rot;
  let Inst{31}    = 0;
  let Inst{30}    = Q;
  let Inst{29}    = U;
  let Inst{28-24} = 0b01110;
  let Inst{23-22} = size;
  let Inst{21}    = 0;
  let Inst{20-16} = Rm;
  let Inst{15-13} = opcode;
  // Non-tied version (FCADD) only has one rotation bit
  let Inst{12}    = rot;
  let Inst{11}    = 0;
  let Inst{10}    = 1;
  let Inst{9-5}   = Rn;
  let Inst{4-0}   = Rd;
}

//8.3 CompNum - Floating-point complex number support
multiclass SIMDThreeSameVectorComplexHSD<bit U, bits<3> opcode, Operand rottype,
                                          string asm, SDPatternOperator OpNode>{
  let Predicates = [HasComplxNum, HasNEON, HasFullFP16] in {
  def v4f16 : BaseSIMDThreeSameVectorComplex<0, U, 0b01, opcode, V64, rottype,
              asm, ".4h",
              [(set (v4f16 V64:$dst), (OpNode (v4f16 V64:$Rd),
                                              (v4f16 V64:$Rn),
                                              (v4f16 V64:$Rm),
                                              (i32 rottype:$rot)))]>;

  def v8f16 : BaseSIMDThreeSameVectorComplex<1, U, 0b01, opcode, V128, rottype,
              asm, ".8h",
              [(set (v8f16 V128:$dst), (OpNode (v8f16 V128:$Rd),
                                               (v8f16 V128:$Rn),
                                               (v8f16 V128:$Rm),
                                               (i32 rottype:$rot)))]>;
  }

  let Predicates = [HasComplxNum, HasNEON] in {
  def v2f32 : BaseSIMDThreeSameVectorComplex<0, U, 0b10, opcode, V64, rottype,
              asm, ".2s",
              [(set (v2f32 V64:$dst), (OpNode (v2f32 V64:$Rd),
                                              (v2f32 V64:$Rn),
                                              (v2f32 V64:$Rm),
                                              (i32 rottype:$rot)))]>;

  def v4f32 : BaseSIMDThreeSameVectorComplex<1, U, 0b10, opcode, V128, rottype,
              asm, ".4s",
              [(set (v4f32 V128:$dst), (OpNode (v4f32 V128:$Rd),
                                               (v4f32 V128:$Rn),
                                               (v4f32 V128:$Rm),
                                               (i32 rottype:$rot)))]>;

  def v2f64 : BaseSIMDThreeSameVectorComplex<1, U, 0b11, opcode, V128, rottype,
              asm, ".2d",
              [(set (v2f64 V128:$dst), (OpNode (v2f64 V128:$Rd),
                                               (v2f64 V128:$Rn),
                                               (v2f64 V128:$Rm),
                                               (i32 rottype:$rot)))]>;
  }
}

let mayLoad = 0, mayStore = 0, hasSideEffects = 0 in
class BaseSIMDThreeSameVectorTiedComplex<bit Q, bit U, bits<2> size,
                                         bits<3> opcode,
                                         RegisterOperand regtype,
                                         Operand rottype, string asm,
                                         string kind, list<dag> pattern>
  : I<(outs regtype:$dst),
      (ins regtype:$Rd, regtype:$Rn, regtype:$Rm, rottype:$rot), asm,
      "{\t$Rd" # kind # ", $Rn" # kind # ", $Rm" # kind # ", $rot"
      "|" # kind # "\t$Rd, $Rn, $Rm, $rot}", "$Rd = $dst", pattern>,
    Sched<[!if(Q, WriteVq, WriteVd)]> {
  bits<5> Rd;
  bits<5> Rn;
  bits<5> Rm;
  bits<2> rot;
  let Inst{31}    = 0;
  let Inst{30}    = Q;
  let Inst{29}    = U;
  let Inst{28-24} = 0b01110;
  let Inst{23-22} = size;
  let Inst{21}    = 0;
  let Inst{20-16} = Rm;
  let Inst{15-13} = opcode;
  let Inst{12-11} = rot;
  let Inst{10}    = 1;
  let Inst{9-5}   = Rn;
  let Inst{4-0}   = Rd;
}

multiclass SIMDThreeSameVectorTiedComplexHSD<bit U, bits<3> opcode,
                                             Operand rottype, string asm,
                                             SDPatternOperator OpNode> {
  let Predicates = [HasComplxNum, HasNEON, HasFullFP16] in {
  def v4f16 : BaseSIMDThreeSameVectorTiedComplex<0, U, 0b01, opcode, V64,
              rottype, asm, ".4h",
              [(set (v4f16 V64:$dst), (OpNode (v4f16 V64:$Rd),
                                              (v4f16 V64:$Rn),
                                              (v4f16 V64:$Rm),
                                              (i32 rottype:$rot)))]>;

  def v8f16 : BaseSIMDThreeSameVectorTiedComplex<1, U, 0b01, opcode, V128,
              rottype, asm, ".8h",
              [(set (v8f16 V128:$dst), (OpNode (v8f16 V128:$Rd),
                                               (v8f16 V128:$Rn),
                                               (v8f16 V128:$Rm),
                                               (i32 rottype:$rot)))]>;
  }

  let Predicates = [HasComplxNum, HasNEON] in {
  def v2f32 : BaseSIMDThreeSameVectorTiedComplex<0, U, 0b10, opcode, V64,
              rottype, asm, ".2s",
              [(set (v2f32 V64:$dst), (OpNode (v2f32 V64:$Rd),
                                              (v2f32 V64:$Rn),
                                              (v2f32 V64:$Rm),
                                              (i32 rottype:$rot)))]>;

  def v4f32 : BaseSIMDThreeSameVectorTiedComplex<1, U, 0b10, opcode, V128,
              rottype, asm, ".4s",
              [(set (v4f32 V128:$dst), (OpNode (v4f32 V128:$Rd),
                                               (v4f32 V128:$Rn),
                                               (v4f32 V128:$Rm),
                                               (i32 rottype:$rot)))]>;

  def v2f64 : BaseSIMDThreeSameVectorTiedComplex<1, U, 0b11, opcode, V128,
              rottype, asm, ".2d",
              [(set (v2f64 V128:$dst), (OpNode (v2f64 V128:$Rd),
                                               (v2f64 V128:$Rn),
                                               (v2f64 V128:$Rm),
                                               (i32 rottype:$rot)))]>;
  }
}

let mayLoad = 0, mayStore = 0, hasSideEffects = 0 in
class BaseSIMDIndexedTiedComplex<bit Q, bit U, bit Scalar, bits<2> size,
                                 bit opc1, bit opc2, RegisterOperand dst_reg,
                                 RegisterOperand lhs_reg,
                                 RegisterOperand rhs_reg, Operand vec_idx,
                                 Operand rottype, string asm, string apple_kind,
                                 string dst_kind, string lhs_kind,
                                 string rhs_kind, list<dag> pattern>
  : I<(outs dst_reg:$dst),
      (ins dst_reg:$Rd, lhs_reg:$Rn, rhs_reg:$Rm, vec_idx:$idx, rottype:$rot),
      asm,
      "{\t$Rd" # dst_kind # ", $Rn" # lhs_kind # ", $Rm" # rhs_kind #
      "$idx, $rot" # "|" # apple_kind #
      "\t$Rd, $Rn, $Rm$idx, $rot}", "$Rd = $dst", pattern>,
    Sched<[!if(Q, WriteVq, WriteVd)]> {
  bits<5> Rd;
  bits<5> Rn;
  bits<5> Rm;
  bits<2> rot;

  let Inst{31}    = 0;
  let Inst{30}    = Q;
  let Inst{29}    = U;
  let Inst{28}    = Scalar;
  let Inst{27-24} = 0b1111;
  let Inst{23-22} = size;
  // Bit 21 must be set by the derived class.
  let Inst{20-16} = Rm;
  let Inst{15}    = opc1;
  let Inst{14-13} = rot;
  let Inst{12}    = opc2;
  // Bit 11 must be set by the derived class.
  let Inst{10}    = 0;
  let Inst{9-5}   = Rn;
  let Inst{4-0}   = Rd;
}

// The complex instructions index by pairs of elements, so the VectorIndexes
// don't match the lane types, and the index bits are different to the other
// classes.
multiclass SIMDIndexedTiedComplexHSD<bit opc1, bit opc2, Operand rottype,
                                     string asm> {
  let Predicates = [HasComplxNum, HasNEON, HasFullFP16] in {
  def v4f16_indexed : BaseSIMDIndexedTiedComplex<0, 1, 0, 0b01, opc1, opc2, V64,
                      V64, V128, VectorIndexD, rottype, asm, ".4h", ".4h",
                      ".4h", ".h", []> {
    bits<1> idx;
    let Inst{11} = 0;
    let Inst{21} = idx{0};
  }

  def v8f16_indexed : BaseSIMDIndexedTiedComplex<1, 1, 0, 0b01, opc1, opc2,
                      V128, V128, V128, VectorIndexS, rottype, asm, ".8h",
                      ".8h", ".8h", ".h", []> {
    bits<2> idx;
    let Inst{11} = idx{1};
    let Inst{21} = idx{0};
  }
  } // Predicates = HasComplxNum, HasNEON, HasFullFP16]

  let Predicates = [HasComplxNum, HasNEON] in {
  def v4f32_indexed : BaseSIMDIndexedTiedComplex<1, 1, 0, 0b10, opc1, opc2,
                      V128, V128, V128, VectorIndexD, rottype, asm, ".4s",
                      ".4s", ".4s", ".s", []> {
    bits<1> idx;
    let Inst{11} = idx{0};
    let Inst{21} = 0;
  }
  } // Predicates = [HasComplxNum, HasNEON]
}

//----------------------------------------------------------------------------
// Crypto extensions
//----------------------------------------------------------------------------

let mayLoad = 0, mayStore = 0, hasSideEffects = 0 in
class AESBase<bits<4> opc, string asm, dag outs, dag ins, string cstr,
              list<dag> pat>
  : I<outs, ins, asm, "{\t$Rd.16b, $Rn.16b|.16b\t$Rd, $Rn}", cstr, pat>,
    Sched<[WriteVq]>{
  bits<5> Rd;
  bits<5> Rn;
  let Inst{31-16} = 0b0100111000101000;
  let Inst{15-12} = opc;
  let Inst{11-10} = 0b10;
  let Inst{9-5}   = Rn;
  let Inst{4-0}   = Rd;
}

class AESInst<bits<4> opc, string asm, Intrinsic OpNode>
  : AESBase<opc, asm, (outs V128:$Rd), (ins V128:$Rn), "",
            [(set (v16i8 V128:$Rd), (OpNode (v16i8 V128:$Rn)))]>;

class AESTiedInst<bits<4> opc, string asm, Intrinsic OpNode>
  : AESBase<opc, asm, (outs V128:$dst), (ins V128:$Rd, V128:$Rn),
            "$Rd = $dst",
            [(set (v16i8 V128:$dst),
                  (OpNode (v16i8 V128:$Rd), (v16i8 V128:$Rn)))]>;

let mayLoad = 0, mayStore = 0, hasSideEffects = 0 in
class SHA3OpTiedInst<bits<3> opc, string asm, string dst_lhs_kind,
                     dag oops, dag iops, list<dag> pat>
  : I<oops, iops, asm,
      "{\t$Rd" # dst_lhs_kind # ", $Rn" # dst_lhs_kind # ", $Rm.4s" #
      "|.4s\t$Rd, $Rn, $Rm}", "$Rd = $dst", pat>,
    Sched<[WriteVq]>{
  bits<5> Rd;
  bits<5> Rn;
  bits<5> Rm;
  let Inst{31-21} = 0b01011110000;
  let Inst{20-16} = Rm;
  let Inst{15}    = 0;
  let Inst{14-12} = opc;
  let Inst{11-10} = 0b00;
  let Inst{9-5}   = Rn;
  let Inst{4-0}   = Rd;
}

class SHATiedInstQSV<bits<3> opc, string asm, Intrinsic OpNode>
  : SHA3OpTiedInst<opc, asm, "", (outs FPR128:$dst),
                   (ins FPR128:$Rd, FPR32:$Rn, V128:$Rm),
                   [(set (v4i32 FPR128:$dst),
                         (OpNode (v4i32 FPR128:$Rd), (i32 FPR32:$Rn),
                                 (v4i32 V128:$Rm)))]>;

class SHATiedInstVVV<bits<3> opc, string asm, Intrinsic OpNode>
  : SHA3OpTiedInst<opc, asm, ".4s", (outs V128:$dst),
                   (ins V128:$Rd, V128:$Rn, V128:$Rm),
                   [(set (v4i32 V128:$dst),
                         (OpNode (v4i32 V128:$Rd), (v4i32 V128:$Rn),
                                 (v4i32 V128:$Rm)))]>;

class SHATiedInstQQV<bits<3> opc, string asm, Intrinsic OpNode>
  : SHA3OpTiedInst<opc, asm, "", (outs FPR128:$dst),
                   (ins FPR128:$Rd, FPR128:$Rn, V128:$Rm),
                   [(set (v4i32 FPR128:$dst),
                         (OpNode (v4i32 FPR128:$Rd), (v4i32 FPR128:$Rn),
                                 (v4i32 V128:$Rm)))]>;

let mayLoad = 0, mayStore = 0, hasSideEffects = 0 in
class SHA2OpInst<bits<4> opc, string asm, string kind,
                 string cstr, dag oops, dag iops,
                 list<dag> pat>
  : I<oops, iops, asm, "{\t$Rd" # kind # ", $Rn" # kind #
                       "|" # kind # "\t$Rd, $Rn}", cstr, pat>,
    Sched<[WriteVq]>{
  bits<5> Rd;
  bits<5> Rn;
  let Inst{31-16} = 0b0101111000101000;
  let Inst{15-12} = opc;
  let Inst{11-10} = 0b10;
  let Inst{9-5}   = Rn;
  let Inst{4-0}   = Rd;
}

class SHATiedInstVV<bits<4> opc, string asm, Intrinsic OpNode>
  : SHA2OpInst<opc, asm, ".4s", "$Rd = $dst", (outs V128:$dst),
               (ins V128:$Rd, V128:$Rn),
               [(set (v4i32 V128:$dst),
                     (OpNode (v4i32 V128:$Rd), (v4i32 V128:$Rn)))]>;

class SHAInstSS<bits<4> opc, string asm, Intrinsic OpNode>
  : SHA2OpInst<opc, asm, "", "", (outs FPR32:$Rd), (ins FPR32:$Rn),
               [(set (i32 FPR32:$Rd), (OpNode (i32 FPR32:$Rn)))]>;

// Armv8.2-A Crypto extensions
class BaseCryptoV82<dag oops, dag iops, string asm, string asmops, string cst,
                    list<dag> pattern>
  : I <oops, iops, asm, asmops, cst, pattern>, Sched<[WriteVq]> {
  bits<5> Vd;
  bits<5> Vn;
  let Inst{31-25} = 0b1100111;
  let Inst{9-5}   = Vn;
  let Inst{4-0}   = Vd;
}

class CryptoRRTied<bits<1>op0, bits<2>op1, string asm, string asmops>
  : BaseCryptoV82<(outs V128:$Vdst), (ins V128:$Vd, V128:$Vn), asm, asmops,
                  "$Vd = $Vdst", []> {
  let Inst{31-25} = 0b1100111;
  let Inst{24-21} = 0b0110;
  let Inst{20-15} = 0b000001;
  let Inst{14}    = op0;
  let Inst{13-12} = 0b00;
  let Inst{11-10} = op1;
}
class CryptoRRTied_2D<bits<1>op0, bits<2>op1, string asm>
  : CryptoRRTied<op0, op1, asm, "{\t$Vd.2d, $Vn.2d|.2d\t$Vd, $Vn}">;
class CryptoRRTied_4S<bits<1>op0, bits<2>op1, string asm>
  : CryptoRRTied<op0, op1, asm, "{\t$Vd.4s, $Vn.4s|.4s\t$Vd, $Vn}">;

class CryptoRRR<bits<1> op0, bits<2>op1, dag oops, dag iops, string asm,
                string asmops, string cst>
  : BaseCryptoV82<oops, iops, asm , asmops, cst, []> {
  bits<5> Vm;
  let Inst{24-21} = 0b0011;
  let Inst{20-16} = Vm;
  let Inst{15}    = 0b1;
  let Inst{14}    = op0;
  let Inst{13-12} = 0b00;
  let Inst{11-10} = op1;
}
class CryptoRRR_2D<bits<1> op0, bits<2>op1, string asm>
  : CryptoRRR<op0, op1, (outs V128:$Vd), (ins V128:$Vn, V128:$Vm), asm,
              "{\t$Vd.2d, $Vn.2d, $Vm.2d|.2d\t$Vd, $Vn, $Vm}", "">;
class CryptoRRRTied_2D<bits<1> op0, bits<2>op1, string asm>
  : CryptoRRR<op0, op1, (outs V128:$Vdst), (ins V128:$Vd, V128:$Vn, V128:$Vm), asm,
              "{\t$Vd.2d, $Vn.2d, $Vm.2d|.2d\t$Vd, $Vn, $Vm}", "$Vd = $Vdst">;
class CryptoRRR_4S<bits<1> op0, bits<2>op1, string asm>
  : CryptoRRR<op0, op1, (outs V128:$Vd), (ins V128:$Vn, V128:$Vm), asm,
              "{\t$Vd.4s, $Vn.4s, $Vm.4s|.4s\t$Vd, $Vn, $Vm}", "">;
class CryptoRRRTied_4S<bits<1> op0, bits<2>op1, string asm>
  : CryptoRRR<op0, op1, (outs V128:$Vdst), (ins V128:$Vd, V128:$Vn, V128:$Vm), asm,
              "{\t$Vd.4s, $Vn.4s, $Vm.4s|.4s\t$Vd, $Vn, $Vm}", "$Vd = $Vdst">;
class CryptoRRRTied<bits<1> op0, bits<2>op1, string asm>
  : CryptoRRR<op0, op1, (outs FPR128:$Vdst), (ins FPR128:$Vd, FPR128:$Vn, V128:$Vm),
              asm, "{\t$Vd, $Vn, $Vm.2d|.2d\t$Vd, $Vn, $Vm}", "$Vd = $Vdst">;

class CryptoRRRR<bits<2>op0, string asm, string asmops>
  : BaseCryptoV82<(outs V128:$Vd), (ins V128:$Vn, V128:$Vm, V128:$Va), asm,
                  asmops, "", []> {
  bits<5> Vm;
  bits<5> Va;
  let Inst{24-23} = 0b00;
  let Inst{22-21} = op0;
  let Inst{20-16} = Vm;
  let Inst{15}    = 0b0;
  let Inst{14-10} = Va;
}
class CryptoRRRR_16B<bits<2>op0, string asm>
 : CryptoRRRR<op0, asm, "{\t$Vd.16b, $Vn.16b, $Vm.16b, $Va.16b" #
                        "|.16b\t$Vd, $Vn, $Vm, $Va}"> {
}
class CryptoRRRR_4S<bits<2>op0, string asm>
 : CryptoRRRR<op0, asm, "{\t$Vd.4s, $Vn.4s, $Vm.4s, $Va.4s" #
                         "|.4s\t$Vd, $Vn, $Vm, $Va}"> {
}

class CryptoRRRi6<string asm>
  : BaseCryptoV82<(outs V128:$Vd), (ins V128:$Vn, V128:$Vm, uimm6:$imm), asm,
                  "{\t$Vd.2d, $Vn.2d, $Vm.2d, $imm" #
                  "|.2d\t$Vd, $Vn, $Vm, $imm}", "", []> {
  bits<6> imm;
  bits<5> Vm;
  let Inst{24-21} = 0b0100;
  let Inst{20-16} = Vm;
  let Inst{15-10} = imm;
  let Inst{9-5}   = Vn;
  let Inst{4-0}   = Vd;
}

class CryptoRRRi2Tied<bits<1>op0, bits<2>op1, string asm>
  : BaseCryptoV82<(outs V128:$Vdst),
                  (ins V128:$Vd, V128:$Vn, V128:$Vm, VectorIndexS:$imm),
                  asm, "{\t$Vd.4s, $Vn.4s, $Vm.s$imm" #
                       "|.4s\t$Vd, $Vn, $Vm$imm}", "$Vd = $Vdst", []> {
  bits<2> imm;
  bits<5> Vm;
  let Inst{24-21} = 0b0010;
  let Inst{20-16} = Vm;
  let Inst{15}    = 0b1;
  let Inst{14}    = op0;
  let Inst{13-12} = imm;
  let Inst{11-10} = op1;
}

//----------------------------------------------------------------------------
// v8.1 atomic instructions extension:
// * CAS
// * CASP
// * SWP
// * LDOPregister<OP>, and aliases STOPregister<OP>

// Instruction encodings:
//
//      31 30|29  24|23|22|21|20 16|15|14  10|9 5|4 0
// CAS  SZ   |001000|1 |A |1 |Rs   |R |11111 |Rn |Rt
// CASP  0|SZ|001000|0 |A |1 |Rs   |R |11111 |Rn |Rt
// SWP  SZ   |111000|A |R |1 |Rs   |1 |OPC|00|Rn |Rt
// LD   SZ   |111000|A |R |1 |Rs   |0 |OPC|00|Rn |Rt
// ST   SZ   |111000|A |R |1 |Rs   |0 |OPC|00|Rn |11111

// Instruction syntax:
//
// CAS{<order>}[<size>] <Ws>, <Wt>, [<Xn|SP>]
// CAS{<order>} <Xs>, <Xt>, [<Xn|SP>]
// CASP{<order>} <Ws>, <W(s+1)>, <Wt>, <W(t+1)>, [<Xn|SP>]
// CASP{<order>} <Xs>, <X(s+1)>, <Xt>, <X(t+1)>, [<Xn|SP>]
// SWP{<order>}[<size>] <Ws>, <Wt>, [<Xn|SP>]
// SWP{<order>} <Xs>, <Xt>, [<Xn|SP>]
// LD<OP>{<order>}[<size>] <Ws>, <Wt>, [<Xn|SP>]
// LD<OP>{<order>} <Xs>, <Xt>, [<Xn|SP>]
// ST<OP>{<order>}[<size>] <Ws>, [<Xn|SP>]
// ST<OP>{<order>} <Xs>, [<Xn|SP>]

let Predicates = [HasLSE], mayLoad = 1, mayStore = 1, hasSideEffects = 1 in
class BaseCASEncoding<dag oops, dag iops, string asm, string operands,
                      string cstr, list<dag> pattern>
      : I<oops, iops, asm, operands, cstr, pattern> {
  bits<2> Sz;
  bit NP;
  bit Acq;
  bit Rel;
  bits<5> Rs;
  bits<5> Rn;
  bits<5> Rt;
  let Inst{31-30} = Sz;
  let Inst{29-24} = 0b001000;
  let Inst{23} = NP;
  let Inst{22} = Acq;
  let Inst{21} = 0b1;
  let Inst{20-16} = Rs;
  let Inst{15} = Rel;
  let Inst{14-10} = 0b11111;
  let Inst{9-5} = Rn;
  let Inst{4-0} = Rt;
  let Predicates = [HasLSE];
}

class BaseCAS<string order, string size, RegisterClass RC>
      : BaseCASEncoding<(outs RC:$out),(ins RC:$Rs, RC:$Rt, GPR64sp:$Rn),
                        "cas" # order # size, "\t$Rs, $Rt, [$Rn]",
                        "$out = $Rs",[]>,
        Sched<[WriteAtomic]> {
  let NP = 1;
}

multiclass CompareAndSwap<bits<1> Acq, bits<1> Rel, string order> {
  let Sz = 0b00, Acq = Acq, Rel = Rel in def B : BaseCAS<order, "b", GPR32>;
  let Sz = 0b01, Acq = Acq, Rel = Rel in def H : BaseCAS<order, "h", GPR32>;
  let Sz = 0b10, Acq = Acq, Rel = Rel in def W : BaseCAS<order, "", GPR32>;
  let Sz = 0b11, Acq = Acq, Rel = Rel in def X : BaseCAS<order, "", GPR64>;
}

class BaseCASP<string order, string size, RegisterOperand RC>
      : BaseCASEncoding<(outs RC:$out),(ins RC:$Rs, RC:$Rt, GPR64sp:$Rn),
                        "casp" # order # size, "\t$Rs, $Rt, [$Rn]",
                        "$out = $Rs",[]>,
        Sched<[WriteAtomic]> {
  let NP = 0;
}

multiclass CompareAndSwapPair<bits<1> Acq, bits<1> Rel, string order> {
  let Sz = 0b00, Acq = Acq, Rel = Rel in
    def W : BaseCASP<order, "", WSeqPairClassOperand>;
  let Sz = 0b01, Acq = Acq, Rel = Rel in
    def X : BaseCASP<order, "", XSeqPairClassOperand>;
}

let Predicates = [HasLSE] in
class BaseSWP<string order, string size, RegisterClass RC>
      : I<(outs RC:$Rt),(ins RC:$Rs, GPR64sp:$Rn), "swp" # order # size,
          "\t$Rs, $Rt, [$Rn]","",[]>,
        Sched<[WriteAtomic]> {
  bits<2> Sz;
  bit Acq;
  bit Rel;
  bits<5> Rs;
  bits<3> opc = 0b000;
  bits<5> Rn;
  bits<5> Rt;
  let Inst{31-30} = Sz;
  let Inst{29-24} = 0b111000;
  let Inst{23} = Acq;
  let Inst{22} = Rel;
  let Inst{21} = 0b1;
  let Inst{20-16} = Rs;
  let Inst{15} = 0b1;
  let Inst{14-12} = opc;
  let Inst{11-10} = 0b00;
  let Inst{9-5} = Rn;
  let Inst{4-0} = Rt;
  let Predicates = [HasLSE];
}

multiclass Swap<bits<1> Acq, bits<1> Rel, string order> {
  let Sz = 0b00, Acq = Acq, Rel = Rel in def B : BaseSWP<order, "b", GPR32>;
  let Sz = 0b01, Acq = Acq, Rel = Rel in def H : BaseSWP<order, "h", GPR32>;
  let Sz = 0b10, Acq = Acq, Rel = Rel in def W : BaseSWP<order, "", GPR32>;
  let Sz = 0b11, Acq = Acq, Rel = Rel in def X : BaseSWP<order, "", GPR64>;
}

let Predicates = [HasLSE], mayLoad = 1, mayStore = 1, hasSideEffects = 1 in
class BaseLDOPregister<string op, string order, string size, RegisterClass RC>
      : I<(outs RC:$Rt),(ins RC:$Rs, GPR64sp:$Rn), "ld" # op # order # size,
          "\t$Rs, $Rt, [$Rn]","",[]>,
        Sched<[WriteAtomic]> {
  bits<2> Sz;
  bit Acq;
  bit Rel;
  bits<5> Rs;
  bits<3> opc;
  bits<5> Rn;
  bits<5> Rt;
  let Inst{31-30} = Sz;
  let Inst{29-24} = 0b111000;
  let Inst{23} = Acq;
  let Inst{22} = Rel;
  let Inst{21} = 0b1;
  let Inst{20-16} = Rs;
  let Inst{15} = 0b0;
  let Inst{14-12} = opc;
  let Inst{11-10} = 0b00;
  let Inst{9-5} = Rn;
  let Inst{4-0} = Rt;
  let Predicates = [HasLSE];
}

multiclass LDOPregister<bits<3> opc, string op, bits<1> Acq, bits<1> Rel,
                        string order> {
  let Sz = 0b00, Acq = Acq, Rel = Rel, opc = opc in
    def B : BaseLDOPregister<op, order, "b", GPR32>;
  let Sz = 0b01, Acq = Acq, Rel = Rel, opc = opc in
    def H : BaseLDOPregister<op, order, "h", GPR32>;
  let Sz = 0b10, Acq = Acq, Rel = Rel, opc = opc in
    def W : BaseLDOPregister<op, order, "", GPR32>;
  let Sz = 0b11, Acq = Acq, Rel = Rel, opc = opc in
    def X : BaseLDOPregister<op, order, "", GPR64>;
}

// Differing SrcRHS and DstRHS allow you to cover CLR & SUB by giving a more
// complex DAG for DstRHS.
let Predicates = [HasLSE] in
multiclass LDOPregister_patterns_ord_dag<string inst, string suffix, string op,
                                         string size, dag SrcRHS, dag DstRHS> {
  def : Pat<(!cast<PatFrag>(op#"_"#size#"_monotonic") GPR64sp:$Rn, SrcRHS),
            (!cast<Instruction>(inst # suffix) DstRHS, GPR64sp:$Rn)>;
  def : Pat<(!cast<PatFrag>(op#"_"#size#"_acquire") GPR64sp:$Rn, SrcRHS),
            (!cast<Instruction>(inst # "A" # suffix) DstRHS, GPR64sp:$Rn)>;
  def : Pat<(!cast<PatFrag>(op#"_"#size#"_release") GPR64sp:$Rn, SrcRHS),
            (!cast<Instruction>(inst # "L" # suffix) DstRHS, GPR64sp:$Rn)>;
  def : Pat<(!cast<PatFrag>(op#"_"#size#"_acq_rel") GPR64sp:$Rn, SrcRHS),
            (!cast<Instruction>(inst # "AL" # suffix) DstRHS, GPR64sp:$Rn)>;
  def : Pat<(!cast<PatFrag>(op#"_"#size#"_seq_cst") GPR64sp:$Rn, SrcRHS),
            (!cast<Instruction>(inst # "AL" # suffix) DstRHS, GPR64sp:$Rn)>;
}

multiclass LDOPregister_patterns_ord<string inst, string suffix, string op,
                                     string size, dag RHS> {
  defm : LDOPregister_patterns_ord_dag<inst, suffix, op, size, RHS, RHS>;
}

multiclass LDOPregister_patterns_ord_mod<string inst, string suffix, string op,
                                         string size, dag LHS, dag RHS> {
  defm : LDOPregister_patterns_ord_dag<inst, suffix, op, size, LHS, RHS>;
}

multiclass LDOPregister_patterns<string inst, string op> {
  defm : LDOPregister_patterns_ord<inst, "X", op, "64", (i64 GPR64:$Rm)>;
  defm : LDOPregister_patterns_ord<inst, "W", op, "32", (i32 GPR32:$Rm)>;
  defm : LDOPregister_patterns_ord<inst, "H", op, "16", (i32 GPR32:$Rm)>;
  defm : LDOPregister_patterns_ord<inst, "B", op, "8",  (i32 GPR32:$Rm)>;
}

multiclass LDOPregister_patterns_mod<string inst, string op, string mod> {
  defm : LDOPregister_patterns_ord_mod<inst, "X", op, "64",
                        (i64 GPR64:$Rm),
                        (i64 (!cast<Instruction>(mod#Xrr) XZR, GPR64:$Rm))>;
  defm : LDOPregister_patterns_ord_mod<inst, "W", op, "32",
                        (i32 GPR32:$Rm),
                        (i32 (!cast<Instruction>(mod#Wrr) WZR, GPR32:$Rm))>;
  defm : LDOPregister_patterns_ord_mod<inst, "H", op, "16",
                        (i32 GPR32:$Rm),
                        (i32 (!cast<Instruction>(mod#Wrr) WZR, GPR32:$Rm))>;
  defm : LDOPregister_patterns_ord_mod<inst, "B", op, "8",
                        (i32 GPR32:$Rm),
                        (i32 (!cast<Instruction>(mod#Wrr) WZR, GPR32:$Rm))>;
}

let Predicates = [HasLSE] in
multiclass CASregister_patterns_ord_dag<string inst, string suffix, string op,
                                        string size, dag OLD, dag NEW> {
  def : Pat<(!cast<PatFrag>(op#"_"#size#"_monotonic") GPR64sp:$Rn, OLD, NEW),
            (!cast<Instruction>(inst # suffix) OLD, NEW, GPR64sp:$Rn)>;
  def : Pat<(!cast<PatFrag>(op#"_"#size#"_acquire") GPR64sp:$Rn, OLD, NEW),
            (!cast<Instruction>(inst # "A" # suffix) OLD, NEW, GPR64sp:$Rn)>;
  def : Pat<(!cast<PatFrag>(op#"_"#size#"_release") GPR64sp:$Rn, OLD, NEW),
            (!cast<Instruction>(inst # "L" # suffix) OLD, NEW, GPR64sp:$Rn)>;
  def : Pat<(!cast<PatFrag>(op#"_"#size#"_acq_rel") GPR64sp:$Rn, OLD, NEW),
            (!cast<Instruction>(inst # "AL" # suffix) OLD, NEW, GPR64sp:$Rn)>;
  def : Pat<(!cast<PatFrag>(op#"_"#size#"_seq_cst") GPR64sp:$Rn, OLD, NEW),
            (!cast<Instruction>(inst # "AL" # suffix) OLD, NEW, GPR64sp:$Rn)>;
}

multiclass CASregister_patterns_ord<string inst, string suffix, string op,
                                    string size, dag OLD, dag NEW> {
  defm : CASregister_patterns_ord_dag<inst, suffix, op, size, OLD, NEW>;
}

multiclass CASregister_patterns<string inst, string op> {
  defm : CASregister_patterns_ord<inst, "X", op, "64",
                        (i64 GPR64:$Rold), (i64 GPR64:$Rnew)>;
  defm : CASregister_patterns_ord<inst, "W", op, "32",
                        (i32 GPR32:$Rold), (i32 GPR32:$Rnew)>;
  defm : CASregister_patterns_ord<inst, "H", op, "16",
                        (i32 GPR32:$Rold), (i32 GPR32:$Rnew)>;
  defm : CASregister_patterns_ord<inst, "B", op, "8",
                        (i32 GPR32:$Rold), (i32 GPR32:$Rnew)>;
}

let Predicates = [HasLSE] in
class BaseSTOPregister<string asm, RegisterClass OP, Register Reg,
                        Instruction inst> :
      InstAlias<asm # "\t$Rs, [$Rn]", (inst Reg, OP:$Rs, GPR64sp:$Rn)>;

multiclass STOPregister<string asm, string instr> {
  def : BaseSTOPregister<asm # "lb", GPR32, WZR,
                    !cast<Instruction>(instr # "LB")>;
  def : BaseSTOPregister<asm # "lh", GPR32, WZR,
                    !cast<Instruction>(instr # "LH")>;
  def : BaseSTOPregister<asm # "l",  GPR32, WZR,
                    !cast<Instruction>(instr # "LW")>;
  def : BaseSTOPregister<asm # "l",  GPR64, XZR,
                    !cast<Instruction>(instr # "LX")>;
  def : BaseSTOPregister<asm # "b",  GPR32, WZR,
                    !cast<Instruction>(instr # "B")>;
  def : BaseSTOPregister<asm # "h",  GPR32, WZR,
                    !cast<Instruction>(instr # "H")>;
  def : BaseSTOPregister<asm,        GPR32, WZR,
                    !cast<Instruction>(instr # "W")>;
  def : BaseSTOPregister<asm,        GPR64, XZR,
                    !cast<Instruction>(instr # "X")>;
}

class LoadStore64B_base<bits<3> opc, string asm_inst, string asm_ops,
                        dag iops, dag oops, list<dag> pat>
    : I<oops, iops, asm_inst, asm_ops, "", pat>,
      Sched<[]> /* FIXME: fill in scheduling details once known */ {
  bits<5> Rt;
  bits<5> Rn;
  let Inst{31-21} = 0b11111000001;
  let Inst{15}    = 1;
  let Inst{14-12} = opc;
  let Inst{11-10} = 0b00;
  let Inst{9-5}   = Rn;
  let Inst{4-0}   = Rt;

  let Predicates = [HasV8_7a];
}

class LoadStore64B<bits<3> opc, string asm_inst, dag iops, dag oops,
                      list<dag> pat = []>
    : LoadStore64B_base<opc, asm_inst, "\t$Rt, [$Rn]", iops, oops, pat> {
  let Inst{20-16} = 0b11111;
}

class Store64BV<bits<3> opc, string asm_inst, list<dag> pat = []>
    : LoadStore64B_base<opc, asm_inst, "\t$Rs, $Rt, [$Rn]",
                       (ins GPR64x8:$Rt, GPR64sp:$Rn), (outs GPR64:$Rs), pat> {
  bits<5> Rs;
  let Inst{20-16} = Rs;
}

class MOPSMemoryCopyMoveBase<bit isMove, bits<2> opcode, bits<2> op1,
                             bits<2> op2, string asm>
  : I<(outs GPR64common:$Rd_wb, GPR64common:$Rs_wb, GPR64:$Rn_wb),
      (ins GPR64common:$Rd, GPR64common:$Rs, GPR64:$Rn),
      asm, "\t[$Rd]!, [$Rs]!, $Rn!",
      "$Rd = $Rd_wb,$Rs = $Rs_wb,$Rn = $Rn_wb", []>,
    Sched<[]> {
  bits<5> Rd;
  bits<5> Rs;
  bits<5> Rn;
  let Inst{31-27} = 0b00011;
  let Inst{26} = isMove;
  let Inst{25-24} = 0b01;
  let Inst{23-22} = opcode;
  let Inst{21} = 0b0;
  let Inst{20-16} = Rs;
  let Inst{15-14} = op2;
  let Inst{13-12} = op1;
  let Inst{11-10} = 0b01;
  let Inst{9-5} = Rn;
  let Inst{4-0} = Rd;

  let DecoderMethod = "DecodeCPYMemOpInstruction";
  let mayLoad = 1;
  let mayStore = 1;
}

class MOPSMemoryCopy<bits<2> opcode, bits<2> op1, bits<2> op2, string asm>
  : MOPSMemoryCopyMoveBase<0, opcode, op1, op2, asm>;

class MOPSMemoryMove<bits<2> opcode, bits<2> op1, bits<2> op2, string asm>
  : MOPSMemoryCopyMoveBase<1, opcode, op1, op2, asm>;

class MOPSMemorySetBase<bit isTagging, bits<2> opcode, bit op1, bit op2,
                        string asm>
  : I<(outs GPR64common:$Rd_wb, GPR64:$Rn_wb),
      (ins GPR64common:$Rd, GPR64:$Rn, GPR64:$Rm),
      asm, "\t[$Rd]!, $Rn!, $Rm",
      "$Rd = $Rd_wb,$Rn = $Rn_wb", []>,
    Sched<[]> {
  bits<5> Rd;
  bits<5> Rn;
  bits<5> Rm;
  let Inst{31-27} = 0b00011;
  let Inst{26} = isTagging;
  let Inst{25-21} = 0b01110;
  let Inst{20-16} = Rm;
  let Inst{15-14} = opcode;
  let Inst{13} = op2;
  let Inst{12} = op1;
  let Inst{11-10} = 0b01;
  let Inst{9-5} = Rn;
  let Inst{4-0} = Rd;

  let DecoderMethod = "DecodeSETMemOpInstruction";
  let mayLoad = 0;
  let mayStore = 1;
}

class MOPSMemorySet<bits<2> opcode, bit op1, bit op2, string asm>
  : MOPSMemorySetBase<0, opcode, op1, op2, asm>;

class MOPSMemorySetTagging<bits<2> opcode, bit op1, bit op2, string asm>
  : MOPSMemorySetBase<1, opcode, op1, op2, asm>;

multiclass MOPSMemoryCopyInsns<bits<2> opcode, string asm> {
  def ""   : MOPSMemoryCopy<opcode, 0b00, 0b00, asm>;
  def WN   : MOPSMemoryCopy<opcode, 0b00, 0b01, asm # "wn">;
  def RN   : MOPSMemoryCopy<opcode, 0b00, 0b10, asm # "rn">;
  def N    : MOPSMemoryCopy<opcode, 0b00, 0b11, asm # "n">;
  def WT   : MOPSMemoryCopy<opcode, 0b01, 0b00, asm # "wt">;
  def WTWN : MOPSMemoryCopy<opcode, 0b01, 0b01, asm # "wtwn">;
  def WTRN : MOPSMemoryCopy<opcode, 0b01, 0b10, asm # "wtrn">;
  def WTN  : MOPSMemoryCopy<opcode, 0b01, 0b11, asm # "wtn">;
  def RT   : MOPSMemoryCopy<opcode, 0b10, 0b00, asm # "rt">;
  def RTWN : MOPSMemoryCopy<opcode, 0b10, 0b01, asm # "rtwn">;
  def RTRN : MOPSMemoryCopy<opcode, 0b10, 0b10, asm # "rtrn">;
  def RTN  : MOPSMemoryCopy<opcode, 0b10, 0b11, asm # "rtn">;
  def T    : MOPSMemoryCopy<opcode, 0b11, 0b00, asm # "t">;
  def TWN  : MOPSMemoryCopy<opcode, 0b11, 0b01, asm # "twn">;
  def TRN  : MOPSMemoryCopy<opcode, 0b11, 0b10, asm # "trn">;
  def TN   : MOPSMemoryCopy<opcode, 0b11, 0b11, asm # "tn">;
}

multiclass MOPSMemoryMoveInsns<bits<2> opcode, string asm> {
  def ""   : MOPSMemoryMove<opcode, 0b00, 0b00, asm>;
  def WN   : MOPSMemoryMove<opcode, 0b00, 0b01, asm # "wn">;
  def RN   : MOPSMemoryMove<opcode, 0b00, 0b10, asm # "rn">;
  def N    : MOPSMemoryMove<opcode, 0b00, 0b11, asm # "n">;
  def WT   : MOPSMemoryMove<opcode, 0b01, 0b00, asm # "wt">;
  def WTWN : MOPSMemoryMove<opcode, 0b01, 0b01, asm # "wtwn">;
  def WTRN : MOPSMemoryMove<opcode, 0b01, 0b10, asm # "wtrn">;
  def WTN  : MOPSMemoryMove<opcode, 0b01, 0b11, asm # "wtn">;
  def RT   : MOPSMemoryMove<opcode, 0b10, 0b00, asm # "rt">;
  def RTWN : MOPSMemoryMove<opcode, 0b10, 0b01, asm # "rtwn">;
  def RTRN : MOPSMemoryMove<opcode, 0b10, 0b10, asm # "rtrn">;
  def RTN  : MOPSMemoryMove<opcode, 0b10, 0b11, asm # "rtn">;
  def T    : MOPSMemoryMove<opcode, 0b11, 0b00, asm # "t">;
  def TWN  : MOPSMemoryMove<opcode, 0b11, 0b01, asm # "twn">;
  def TRN  : MOPSMemoryMove<opcode, 0b11, 0b10, asm # "trn">;
  def TN   : MOPSMemoryMove<opcode, 0b11, 0b11, asm # "tn">;
}

multiclass MOPSMemorySetInsns<bits<2> opcode, string asm> {
  def "" : MOPSMemorySet<opcode, 0, 0, asm>;
  def T  : MOPSMemorySet<opcode, 1, 0, asm # "t">;
  def N  : MOPSMemorySet<opcode, 0, 1, asm # "n">;
  def TN : MOPSMemorySet<opcode, 1, 1, asm # "tn">;
}

multiclass MOPSMemorySetTaggingInsns<bits<2> opcode, string asm> {
  def "" : MOPSMemorySetTagging<opcode, 0, 0, asm>;
  def T  : MOPSMemorySetTagging<opcode, 1, 0, asm # "t">;
  def N  : MOPSMemorySetTagging<opcode, 0, 1, asm # "n">;
  def TN : MOPSMemorySetTagging<opcode, 1, 1, asm # "tn">;
}

//----------------------------------------------------------------------------
// Allow the size specifier tokens to be upper case, not just lower.
def : TokenAlias<".4B", ".4b">;  // Add dot product
def : TokenAlias<".8B", ".8b">;
def : TokenAlias<".4H", ".4h">;
def : TokenAlias<".2S", ".2s">;
def : TokenAlias<".1D", ".1d">;
def : TokenAlias<".16B", ".16b">;
def : TokenAlias<".8H", ".8h">;
def : TokenAlias<".4S", ".4s">;
def : TokenAlias<".2D", ".2d">;
def : TokenAlias<".1Q", ".1q">;
def : TokenAlias<".2H", ".2h">;
def : TokenAlias<".B", ".b">;
def : TokenAlias<".H", ".h">;
def : TokenAlias<".S", ".s">;
def : TokenAlias<".D", ".d">;
def : TokenAlias<".Q", ".q">;<|MERGE_RESOLUTION|>--- conflicted
+++ resolved
@@ -1216,8 +1216,6 @@
   return Imm.isExactlyValue(+0.0);
 }]>;
 
-<<<<<<< HEAD
-=======
 def fpimm_half : FPImmLeaf<fAny, [{
   return Imm.isExactlyValue(+0.5);
 }]>;
@@ -1230,7 +1228,6 @@
   return Imm.isExactlyValue(+2.0);
 }]>;
 
->>>>>>> 2ab1d525
 def gi_fpimm16 : GICustomOperandRenderer<"renderFPImm16">,
   GISDNodeXFormEquiv<fpimm16XForm>;
 def gi_fpimm32 : GICustomOperandRenderer<"renderFPImm32">,
@@ -3471,13 +3468,8 @@
 def ro128 : ROAddrMode<ro_Windexed128, ro_Xindexed128, ro_Wextend128,
                        ro_Xextend128>;
 
-<<<<<<< HEAD
-class LoadStore8RO<bits<2> sz, bit V, bits<2> opc, DAGOperand regtype,
-                      string asm, dag ins, dag outs, list<dag> pat>
-=======
 class LoadStore8RO<bits<2> sz, bit V, bits<2> opc, string asm, dag ins,
                    dag outs, list<dag> pat>
->>>>>>> 2ab1d525
     : I<ins, outs, asm, "\t$Rt, [$Rn, $Rm, $extend]", "", pat> {
   bits<5> Rt;
   bits<5> Rn;
@@ -3554,13 +3546,8 @@
   def : ROInstAlias<asm, regtype, !cast<Instruction>(NAME # "roX")>;
 }
 
-<<<<<<< HEAD
-class LoadStore16RO<bits<2> sz, bit V, bits<2> opc, DAGOperand regtype,
-                      string asm, dag ins, dag outs, list<dag> pat>
-=======
 class LoadStore16RO<bits<2> sz, bit V, bits<2> opc, string asm, dag ins,
                     dag outs, list<dag> pat>
->>>>>>> 2ab1d525
     : I<ins, outs, asm, "\t$Rt, [$Rn, $Rm, $extend]", "", pat> {
   bits<5> Rt;
   bits<5> Rn;
@@ -3631,13 +3618,8 @@
   def : ROInstAlias<asm, regtype, !cast<Instruction>(NAME # "roX")>;
 }
 
-<<<<<<< HEAD
-class LoadStore32RO<bits<2> sz, bit V, bits<2> opc, DAGOperand regtype,
-                      string asm, dag ins, dag outs, list<dag> pat>
-=======
 class LoadStore32RO<bits<2> sz, bit V, bits<2> opc, string asm, dag ins,
                     dag outs, list<dag> pat>
->>>>>>> 2ab1d525
     : I<ins, outs, asm, "\t$Rt, [$Rn, $Rm, $extend]", "", pat> {
   bits<5> Rt;
   bits<5> Rn;
@@ -3708,13 +3690,8 @@
   def : ROInstAlias<asm, regtype, !cast<Instruction>(NAME # "roX")>;
 }
 
-<<<<<<< HEAD
-class LoadStore64RO<bits<2> sz, bit V, bits<2> opc, DAGOperand regtype,
-                      string asm, dag ins, dag outs, list<dag> pat>
-=======
 class LoadStore64RO<bits<2> sz, bit V, bits<2> opc, string asm, dag ins,
                     dag outs, list<dag> pat>
->>>>>>> 2ab1d525
     : I<ins, outs, asm, "\t$Rt, [$Rn, $Rm, $extend]", "", pat> {
   bits<5> Rt;
   bits<5> Rn;
@@ -3785,13 +3762,8 @@
   def : ROInstAlias<asm, regtype, !cast<Instruction>(NAME # "roX")>;
 }
 
-<<<<<<< HEAD
-class LoadStore128RO<bits<2> sz, bit V, bits<2> opc, DAGOperand regtype,
-                      string asm, dag ins, dag outs, list<dag> pat>
-=======
 class LoadStore128RO<bits<2> sz, bit V, bits<2> opc, string asm, dag ins,
                      dag outs, list<dag> pat>
->>>>>>> 2ab1d525
     : I<ins, outs, asm, "\t$Rt, [$Rn, $Rm, $extend]", "", pat> {
   bits<5> Rt;
   bits<5> Rn;
@@ -3838,11 +3810,7 @@
 }
 
 multiclass Store128RO<bits<2> sz, bit V, bits<2> opc, DAGOperand regtype,
-<<<<<<< HEAD
-                      string asm, ValueType Ty, SDPatternOperator storeop> {
-=======
                       string asm> {
->>>>>>> 2ab1d525
   let mayLoad = 0, mayStore = 1, hasSideEffects = 0 in
   def roW : LoadStore128RO<sz, V, opc, asm, (outs),
                (ins regtype:$Rt, GPR64sp:$Rn, GPR32:$Rm, ro_Wextend128:$extend),
