--- conflicted
+++ resolved
@@ -3280,13 +3280,10 @@
     {"xs", {AArch64::FeatureXS}},
     {"pauth", {AArch64::FeaturePAuth}},
     {"flagm", {AArch64::FeatureFlagM}},
-<<<<<<< HEAD
-=======
     {"rme", {AArch64::FeatureRME}},
     {"sme", {AArch64::FeatureSME}},
     {"sme-f64", {AArch64::FeatureSMEF64}},
     {"sme-i64", {AArch64::FeatureSMEI64}},
->>>>>>> 2ab1d525
     // FIXME: Unsupported extensions
     {"lor", {}},
     {"rdma", {}},
