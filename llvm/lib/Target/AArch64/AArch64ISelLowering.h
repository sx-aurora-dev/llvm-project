//==-- AArch64ISelLowering.h - AArch64 DAG Lowering Interface ----*- C++ -*-==//
//
// Part of the LLVM Project, under the Apache License v2.0 with LLVM Exceptions.
// See https://llvm.org/LICENSE.txt for license information.
// SPDX-License-Identifier: Apache-2.0 WITH LLVM-exception
//
//===----------------------------------------------------------------------===//
//
// This file defines the interfaces that AArch64 uses to lower LLVM code into a
// selection DAG.
//
//===----------------------------------------------------------------------===//

#ifndef LLVM_LIB_TARGET_AARCH64_AARCH64ISELLOWERING_H
#define LLVM_LIB_TARGET_AARCH64_AARCH64ISELLOWERING_H

#include "AArch64.h"
#include "llvm/CodeGen/CallingConvLower.h"
#include "llvm/CodeGen/MachineFunction.h"
#include "llvm/CodeGen/SelectionDAG.h"
#include "llvm/CodeGen/TargetLowering.h"
#include "llvm/IR/CallingConv.h"
#include "llvm/IR/Instruction.h"

namespace llvm {

namespace AArch64ISD {

// For predicated nodes where the result is a vector, the operation is
// controlled by a governing predicate and the inactive lanes are explicitly
// defined with a value, please stick the following naming convention:
//
//    _MERGE_OP<n>        The result value is a vector with inactive lanes equal
//                        to source operand OP<n>.
//
//    _MERGE_ZERO         The result value is a vector with inactive lanes
//                        actively zeroed.
//
//    _MERGE_PASSTHRU     The result value is a vector with inactive lanes equal
//                        to the last source operand which only purpose is being
//                        a passthru value.
//
// For other cases where no explicit action is needed to set the inactive lanes,
// or when the result is not a vector and it is needed or helpful to
// distinguish a node from similar unpredicated nodes, use:
//
//    _PRED
//
enum NodeType : unsigned {
  FIRST_NUMBER = ISD::BUILTIN_OP_END,
  WrapperLarge, // 4-instruction MOVZ/MOVK sequence for 64-bit addresses.
  CALL,         // Function call.

  // Pseudo for a OBJC call that gets emitted together with a special `mov
  // x29, x29` marker instruction.
  CALL_RVMARKER,

  // Produces the full sequence of instructions for getting the thread pointer
  // offset of a variable into X0, using the TLSDesc model.
  TLSDESC_CALLSEQ,
  ADRP,     // Page address of a TargetGlobalAddress operand.
  ADR,      // ADR
  ADDlow,   // Add the low 12 bits of a TargetGlobalAddress operand.
  LOADgot,  // Load from automatically generated descriptor (e.g. Global
            // Offset Table, TLS record).
  RET_FLAG, // Return with a flag operand. Operand 0 is the chain operand.
  BRCOND,   // Conditional branch instruction; "b.cond".
  CSEL,
  CSINV, // Conditional select invert.
  CSNEG, // Conditional select negate.
  CSINC, // Conditional select increment.

  // Pointer to the thread's local storage area. Materialised from TPIDR_EL0 on
  // ELF.
  THREAD_POINTER,
  ADC,
  SBC, // adc, sbc instructions

  // Predicated instructions where inactive lanes produce undefined results.
  ADD_PRED,
  FADD_PRED,
  FDIV_PRED,
  FMA_PRED,
  FMAX_PRED,
  FMAXNM_PRED,
  FMIN_PRED,
  FMINNM_PRED,
  FMUL_PRED,
  FSUB_PRED,
  MUL_PRED,
  MULHS_PRED,
  MULHU_PRED,
  SDIV_PRED,
  SHL_PRED,
  SMAX_PRED,
  SMIN_PRED,
  SRA_PRED,
  SRL_PRED,
  SUB_PRED,
  UDIV_PRED,
  UMAX_PRED,
  UMIN_PRED,

  // Unpredicated vector instructions
  BIC,

  SRAD_MERGE_OP1,

  // Predicated instructions with the result of inactive lanes provided by the
  // last operand.
  FABS_MERGE_PASSTHRU,
  FCEIL_MERGE_PASSTHRU,
  FFLOOR_MERGE_PASSTHRU,
  FNEARBYINT_MERGE_PASSTHRU,
  FNEG_MERGE_PASSTHRU,
  FRECPX_MERGE_PASSTHRU,
  FRINT_MERGE_PASSTHRU,
  FROUND_MERGE_PASSTHRU,
  FROUNDEVEN_MERGE_PASSTHRU,
  FSQRT_MERGE_PASSTHRU,
  FTRUNC_MERGE_PASSTHRU,
  FP_ROUND_MERGE_PASSTHRU,
  FP_EXTEND_MERGE_PASSTHRU,
  UINT_TO_FP_MERGE_PASSTHRU,
  SINT_TO_FP_MERGE_PASSTHRU,
  FCVTZU_MERGE_PASSTHRU,
  FCVTZS_MERGE_PASSTHRU,
  SIGN_EXTEND_INREG_MERGE_PASSTHRU,
  ZERO_EXTEND_INREG_MERGE_PASSTHRU,
  ABS_MERGE_PASSTHRU,
  NEG_MERGE_PASSTHRU,

  SETCC_MERGE_ZERO,

  // Arithmetic instructions which write flags.
  ADDS,
  SUBS,
  ADCS,
  SBCS,
  ANDS,

  // Conditional compares. Operands: left,right,falsecc,cc,flags
  CCMP,
  CCMN,
  FCCMP,

  // Floating point comparison
  FCMP,

  // Scalar extract
  EXTR,

  // Scalar-to-vector duplication
  DUP,
  DUPLANE8,
  DUPLANE16,
  DUPLANE32,
  DUPLANE64,

  // Vector immedate moves
  MOVI,
  MOVIshift,
  MOVIedit,
  MOVImsl,
  FMOV,
  MVNIshift,
  MVNImsl,

  // Vector immediate ops
  BICi,
  ORRi,

  // Vector bitwise select: similar to ISD::VSELECT but not all bits within an
  // element must be identical.
  BSP,

  // Vector shuffles
  ZIP1,
  ZIP2,
  UZP1,
  UZP2,
  TRN1,
  TRN2,
  REV16,
  REV32,
  REV64,
  EXT,
  SPLICE,

  // Vector shift by scalar
  VSHL,
  VLSHR,
  VASHR,

  // Vector shift by scalar (again)
  SQSHL_I,
  UQSHL_I,
  SQSHLU_I,
  SRSHR_I,
  URSHR_I,

  // Vector shift by constant and insert
  VSLI,
  VSRI,

  // Vector comparisons
  CMEQ,
  CMGE,
  CMGT,
  CMHI,
  CMHS,
  FCMEQ,
  FCMGE,
  FCMGT,

  // Vector zero comparisons
  CMEQz,
  CMGEz,
  CMGTz,
  CMLEz,
  CMLTz,
  FCMEQz,
  FCMGEz,
  FCMGTz,
  FCMLEz,
  FCMLTz,

  // Vector across-lanes addition
  // Only the lower result lane is defined.
  SADDV,
  UADDV,

  // Vector halving addition
  SHADD,
  UHADD,

  // Vector rounding halving addition
  SRHADD,
  URHADD,

  // Unsigned Add Long Pairwise
  UADDLP,

  // udot/sdot instructions
  UDOT,
  SDOT,

  // udot/sdot instructions
  UDOT,
  SDOT,

  // Vector across-lanes min/max
  // Only the lower result lane is defined.
  SMINV,
  UMINV,
  SMAXV,
  UMAXV,

  SADDV_PRED,
  UADDV_PRED,
  SMAXV_PRED,
  UMAXV_PRED,
  SMINV_PRED,
  UMINV_PRED,
  ORV_PRED,
  EORV_PRED,
  ANDV_PRED,

  // Vector bitwise insertion
  BIT,

  // Compare-and-branch
  CBZ,
  CBNZ,
  TBZ,
  TBNZ,

  // Tail calls
  TC_RETURN,

  // Custom prefetch handling
  PREFETCH,

  // {s|u}int to FP within a FP register.
  SITOF,
  UITOF,

  /// Natural vector cast. ISD::BITCAST is not natural in the big-endian
  /// world w.r.t vectors; which causes additional REV instructions to be
  /// generated to compensate for the byte-swapping. But sometimes we do
  /// need to re-interpret the data in SIMD vector registers in big-endian
  /// mode without emitting such REV instructions.
  NVCAST,

  MRS, // MRS, also sets the flags via a glue.

  SMULL,
  UMULL,

  // Reciprocal estimates and steps.
  FRECPE,
  FRECPS,
  FRSQRTE,
  FRSQRTS,

  SUNPKHI,
  SUNPKLO,
  UUNPKHI,
  UUNPKLO,

  CLASTA_N,
  CLASTB_N,
  LASTA,
  LASTB,
  TBL,

  // Floating-point reductions.
  FADDA_PRED,
  FADDV_PRED,
  FMAXV_PRED,
  FMAXNMV_PRED,
  FMINV_PRED,
  FMINNMV_PRED,

  INSR,
  PTEST,
  PTRUE,

  BITREVERSE_MERGE_PASSTHRU,
  BSWAP_MERGE_PASSTHRU,
  REVH_MERGE_PASSTHRU,
  REVW_MERGE_PASSTHRU,
  CTLZ_MERGE_PASSTHRU,
  CTPOP_MERGE_PASSTHRU,
  DUP_MERGE_PASSTHRU,
  INDEX_VECTOR,

  // Cast between vectors of the same element type but differ in length.
  REINTERPRET_CAST,

  // Nodes to build an LD64B / ST64B 64-bit quantity out of i64, and vice versa
  LS64_BUILD,
  LS64_EXTRACT,

  LD1_MERGE_ZERO,
  LD1S_MERGE_ZERO,
  LDNF1_MERGE_ZERO,
  LDNF1S_MERGE_ZERO,
  LDFF1_MERGE_ZERO,
  LDFF1S_MERGE_ZERO,
  LD1RQ_MERGE_ZERO,
  LD1RO_MERGE_ZERO,

  // Structured loads.
  SVE_LD2_MERGE_ZERO,
  SVE_LD3_MERGE_ZERO,
  SVE_LD4_MERGE_ZERO,

  // Unsigned gather loads.
  GLD1_MERGE_ZERO,
  GLD1_SCALED_MERGE_ZERO,
  GLD1_UXTW_MERGE_ZERO,
  GLD1_SXTW_MERGE_ZERO,
  GLD1_UXTW_SCALED_MERGE_ZERO,
  GLD1_SXTW_SCALED_MERGE_ZERO,
  GLD1_IMM_MERGE_ZERO,

  // Signed gather loads
  GLD1S_MERGE_ZERO,
  GLD1S_SCALED_MERGE_ZERO,
  GLD1S_UXTW_MERGE_ZERO,
  GLD1S_SXTW_MERGE_ZERO,
  GLD1S_UXTW_SCALED_MERGE_ZERO,
  GLD1S_SXTW_SCALED_MERGE_ZERO,
  GLD1S_IMM_MERGE_ZERO,

  // Unsigned gather loads.
  GLDFF1_MERGE_ZERO,
  GLDFF1_SCALED_MERGE_ZERO,
  GLDFF1_UXTW_MERGE_ZERO,
  GLDFF1_SXTW_MERGE_ZERO,
  GLDFF1_UXTW_SCALED_MERGE_ZERO,
  GLDFF1_SXTW_SCALED_MERGE_ZERO,
  GLDFF1_IMM_MERGE_ZERO,

  // Signed gather loads.
  GLDFF1S_MERGE_ZERO,
  GLDFF1S_SCALED_MERGE_ZERO,
  GLDFF1S_UXTW_MERGE_ZERO,
  GLDFF1S_SXTW_MERGE_ZERO,
  GLDFF1S_UXTW_SCALED_MERGE_ZERO,
  GLDFF1S_SXTW_SCALED_MERGE_ZERO,
  GLDFF1S_IMM_MERGE_ZERO,

  // Non-temporal gather loads
  GLDNT1_MERGE_ZERO,
  GLDNT1_INDEX_MERGE_ZERO,
  GLDNT1S_MERGE_ZERO,

  // Contiguous masked store.
  ST1_PRED,

  // Scatter store
  SST1_PRED,
  SST1_SCALED_PRED,
  SST1_UXTW_PRED,
  SST1_SXTW_PRED,
  SST1_UXTW_SCALED_PRED,
  SST1_SXTW_SCALED_PRED,
  SST1_IMM_PRED,

  // Non-temporal scatter store
  SSTNT1_PRED,
  SSTNT1_INDEX_PRED,

  // Asserts that a function argument (i32) is zero-extended to i8 by
  // the caller
  ASSERT_ZEXT_BOOL,

  // Strict (exception-raising) floating point comparison
  STRICT_FCMP = ISD::FIRST_TARGET_STRICTFP_OPCODE,
  STRICT_FCMPE,

  // NEON Load/Store with post-increment base updates
  LD2post = ISD::FIRST_TARGET_MEMORY_OPCODE,
  LD3post,
  LD4post,
  ST2post,
  ST3post,
  ST4post,
  LD1x2post,
  LD1x3post,
  LD1x4post,
  ST1x2post,
  ST1x3post,
  ST1x4post,
  LD1DUPpost,
  LD2DUPpost,
  LD3DUPpost,
  LD4DUPpost,
  LD1LANEpost,
  LD2LANEpost,
  LD3LANEpost,
  LD4LANEpost,
  ST2LANEpost,
  ST3LANEpost,
  ST4LANEpost,

  STG,
  STZG,
  ST2G,
  STZ2G,

  LDP,
  STP,
  STNP,
};

} // end namespace AArch64ISD

namespace {

// Any instruction that defines a 32-bit result zeros out the high half of the
// register. Truncate can be lowered to EXTRACT_SUBREG. CopyFromReg may
// be copying from a truncate. But any other 32-bit operation will zero-extend
// up to 64 bits. AssertSext/AssertZext aren't saying anything about the upper
// 32 bits, they're probably just qualifying a CopyFromReg.
static inline bool isDef32(const SDNode &N) {
  unsigned Opc = N.getOpcode();
  return Opc != ISD::TRUNCATE && Opc != TargetOpcode::EXTRACT_SUBREG &&
         Opc != ISD::CopyFromReg && Opc != ISD::AssertSext &&
         Opc != ISD::AssertZext && Opc != ISD::AssertAlign &&
         Opc != ISD::FREEZE;
}

} // end anonymous namespace

namespace AArch64 {
/// Possible values of current rounding mode, which is specified in bits
/// 23:22 of FPCR.
enum Rounding {
  RN = 0,    // Round to Nearest
  RP = 1,    // Round towards Plus infinity
  RM = 2,    // Round towards Minus infinity
  RZ = 3,    // Round towards Zero
  rmMask = 3 // Bit mask selecting rounding mode
};

// Bit position of rounding mode bits in FPCR.
const unsigned RoundingBitsPos = 22;
} // namespace AArch64

class AArch64Subtarget;

class AArch64TargetLowering : public TargetLowering {
public:
  explicit AArch64TargetLowering(const TargetMachine &TM,
                                 const AArch64Subtarget &STI);

  /// Selects the correct CCAssignFn for a given CallingConvention value.
  CCAssignFn *CCAssignFnForCall(CallingConv::ID CC, bool IsVarArg) const;

  /// Selects the correct CCAssignFn for a given CallingConvention value.
  CCAssignFn *CCAssignFnForReturn(CallingConv::ID CC) const;

  /// Determine which of the bits specified in Mask are known to be either zero
  /// or one and return them in the KnownZero/KnownOne bitsets.
  void computeKnownBitsForTargetNode(const SDValue Op, KnownBits &Known,
                                     const APInt &DemandedElts,
                                     const SelectionDAG &DAG,
                                     unsigned Depth = 0) const override;

  MVT getPointerTy(const DataLayout &DL, uint32_t AS = 0) const override {
    // Returning i64 unconditionally here (i.e. even for ILP32) means that the
    // *DAG* representation of pointers will always be 64-bits. They will be
    // truncated and extended when transferred to memory, but the 64-bit DAG
    // allows us to use AArch64's addressing modes much more easily.
    return MVT::getIntegerVT(64);
  }

  bool targetShrinkDemandedConstant(SDValue Op, const APInt &DemandedBits,
                                    const APInt &DemandedElts,
                                    TargetLoweringOpt &TLO) const override;

  MVT getScalarShiftAmountTy(const DataLayout &DL, EVT) const override;

  /// Returns true if the target allows unaligned memory accesses of the
  /// specified type.
  bool allowsMisalignedMemoryAccesses(
      EVT VT, unsigned AddrSpace = 0, Align Alignment = Align(1),
      MachineMemOperand::Flags Flags = MachineMemOperand::MONone,
      bool *Fast = nullptr) const override;
  /// LLT variant.
  bool allowsMisalignedMemoryAccesses(LLT Ty, unsigned AddrSpace,
                                      Align Alignment,
                                      MachineMemOperand::Flags Flags,
                                      bool *Fast = nullptr) const override;

  /// Provide custom lowering hooks for some operations.
  SDValue LowerOperation(SDValue Op, SelectionDAG &DAG) const override;

  const char *getTargetNodeName(unsigned Opcode) const override;

  SDValue PerformDAGCombine(SDNode *N, DAGCombinerInfo &DCI) const override;

  /// This method returns a target specific FastISel object, or null if the
  /// target does not support "fast" ISel.
  FastISel *createFastISel(FunctionLoweringInfo &funcInfo,
                           const TargetLibraryInfo *libInfo) const override;

  bool isOffsetFoldingLegal(const GlobalAddressSDNode *GA) const override;

  bool isFPImmLegal(const APFloat &Imm, EVT VT,
                    bool ForCodeSize) const override;

  /// Return true if the given shuffle mask can be codegen'd directly, or if it
  /// should be stack expanded.
  bool isShuffleMaskLegal(ArrayRef<int> M, EVT VT) const override;

  /// Return the ISD::SETCC ValueType.
  EVT getSetCCResultType(const DataLayout &DL, LLVMContext &Context,
                         EVT VT) const override;

  SDValue ReconstructShuffle(SDValue Op, SelectionDAG &DAG) const;

  MachineBasicBlock *EmitF128CSEL(MachineInstr &MI,
                                  MachineBasicBlock *BB) const;

  MachineBasicBlock *EmitLoweredCatchRet(MachineInstr &MI,
                                           MachineBasicBlock *BB) const;

  MachineBasicBlock *
  EmitInstrWithCustomInserter(MachineInstr &MI,
                              MachineBasicBlock *MBB) const override;

  bool getTgtMemIntrinsic(IntrinsicInfo &Info, const CallInst &I,
                          MachineFunction &MF,
                          unsigned Intrinsic) const override;

  bool shouldReduceLoadWidth(SDNode *Load, ISD::LoadExtType ExtTy,
                             EVT NewVT) const override;

  bool isTruncateFree(Type *Ty1, Type *Ty2) const override;
  bool isTruncateFree(EVT VT1, EVT VT2) const override;

  bool isProfitableToHoist(Instruction *I) const override;

  bool isZExtFree(Type *Ty1, Type *Ty2) const override;
  bool isZExtFree(EVT VT1, EVT VT2) const override;
  bool isZExtFree(SDValue Val, EVT VT2) const override;

  bool shouldSinkOperands(Instruction *I,
                          SmallVectorImpl<Use *> &Ops) const override;

  bool hasPairedLoad(EVT LoadedType, Align &RequiredAligment) const override;

  unsigned getMaxSupportedInterleaveFactor() const override { return 4; }

  bool lowerInterleavedLoad(LoadInst *LI,
                            ArrayRef<ShuffleVectorInst *> Shuffles,
                            ArrayRef<unsigned> Indices,
                            unsigned Factor) const override;
  bool lowerInterleavedStore(StoreInst *SI, ShuffleVectorInst *SVI,
                             unsigned Factor) const override;

  bool isLegalAddImmediate(int64_t) const override;
  bool isLegalICmpImmediate(int64_t) const override;

  bool isMulAddWithConstProfitable(const SDValue &AddNode,
                                   const SDValue &ConstNode) const override;

  bool shouldConsiderGEPOffsetSplit() const override;

  EVT getOptimalMemOpType(const MemOp &Op,
                          const AttributeList &FuncAttributes) const override;

  LLT getOptimalMemOpLLT(const MemOp &Op,
                         const AttributeList &FuncAttributes) const override;

  /// Return true if the addressing mode represented by AM is legal for this
  /// target, for a load/store of the specified type.
  bool isLegalAddressingMode(const DataLayout &DL, const AddrMode &AM, Type *Ty,
                             unsigned AS,
                             Instruction *I = nullptr) const override;

  /// Return the cost of the scaling factor used in the addressing
  /// mode represented by AM for this target, for a load/store
  /// of the specified type.
  /// If the AM is supported, the return value must be >= 0.
  /// If the AM is not supported, it returns a negative value.
  InstructionCost getScalingFactorCost(const DataLayout &DL, const AddrMode &AM,
                                       Type *Ty, unsigned AS) const override;

  /// Return true if an FMA operation is faster than a pair of fmul and fadd
  /// instructions. fmuladd intrinsics will be expanded to FMAs when this method
  /// returns true, otherwise fmuladd is expanded to fmul + fadd.
  bool isFMAFasterThanFMulAndFAdd(const MachineFunction &MF,
                                  EVT VT) const override;
  bool isFMAFasterThanFMulAndFAdd(const Function &F, Type *Ty) const override;

  bool generateFMAsInMachineCombiner(EVT VT,
                                     CodeGenOpt::Level OptLevel) const override;

  const MCPhysReg *getScratchRegisters(CallingConv::ID CC) const override;

  /// Returns false if N is a bit extraction pattern of (X >> C) & Mask.
  bool isDesirableToCommuteWithShift(const SDNode *N,
                                     CombineLevel Level) const override;

  /// Returns true if it is beneficial to convert a load of a constant
  /// to just the constant itself.
  bool shouldConvertConstantLoadToIntImm(const APInt &Imm,
                                         Type *Ty) const override;

  /// Return true if EXTRACT_SUBVECTOR is cheap for this result type
  /// with this index.
  bool isExtractSubvectorCheap(EVT ResVT, EVT SrcVT,
                               unsigned Index) const override;

  bool shouldFormOverflowOp(unsigned Opcode, EVT VT,
                            bool MathUsed) const override {
    // Using overflow ops for overflow checks only should beneficial on
    // AArch64.
    return TargetLowering::shouldFormOverflowOp(Opcode, VT, true);
  }

  Value *emitLoadLinked(IRBuilderBase &Builder, Type *ValueTy, Value *Addr,
                        AtomicOrdering Ord) const override;
  Value *emitStoreConditional(IRBuilderBase &Builder, Value *Val, Value *Addr,
                              AtomicOrdering Ord) const override;

  void emitAtomicCmpXchgNoStoreLLBalance(IRBuilderBase &Builder) const override;

  bool isOpSuitableForLDPSTP(const Instruction *I) const;
  bool shouldInsertFencesForAtomic(const Instruction *I) const override;

  TargetLoweringBase::AtomicExpansionKind
  shouldExpandAtomicLoadInIR(LoadInst *LI) const override;
  bool shouldExpandAtomicStoreInIR(StoreInst *SI) const override;
  TargetLoweringBase::AtomicExpansionKind
  shouldExpandAtomicRMWInIR(AtomicRMWInst *AI) const override;

  TargetLoweringBase::AtomicExpansionKind
  shouldExpandAtomicCmpXchgInIR(AtomicCmpXchgInst *AI) const override;

  bool useLoadStackGuardNode() const override;
  TargetLoweringBase::LegalizeTypeAction
  getPreferredVectorAction(MVT VT) const override;

  /// If the target has a standard location for the stack protector cookie,
  /// returns the address of that location. Otherwise, returns nullptr.
  Value *getIRStackGuard(IRBuilderBase &IRB) const override;

  void insertSSPDeclarations(Module &M) const override;
  Value *getSDagStackGuard(const Module &M) const override;
  Function *getSSPStackGuardCheck(const Module &M) const override;

  /// If the target has a standard location for the unsafe stack pointer,
  /// returns the address of that location. Otherwise, returns nullptr.
  Value *getSafeStackPointerLocation(IRBuilderBase &IRB) const override;

  /// If a physical register, this returns the register that receives the
  /// exception address on entry to an EH pad.
  Register
  getExceptionPointerRegister(const Constant *PersonalityFn) const override {
    // FIXME: This is a guess. Has this been defined yet?
    return AArch64::X0;
  }

  /// If a physical register, this returns the register that receives the
  /// exception typeid on entry to a landing pad.
  Register
  getExceptionSelectorRegister(const Constant *PersonalityFn) const override {
    // FIXME: This is a guess. Has this been defined yet?
    return AArch64::X1;
  }

  bool isIntDivCheap(EVT VT, AttributeList Attr) const override;

  bool canMergeStoresTo(unsigned AddressSpace, EVT MemVT,
                        const MachineFunction &MF) const override {
    // Do not merge to float value size (128 bytes) if no implicit
    // float attribute is set.

    bool NoFloat = MF.getFunction().hasFnAttribute(Attribute::NoImplicitFloat);

    if (NoFloat)
      return (MemVT.getSizeInBits() <= 64);
    return true;
  }

  bool isCheapToSpeculateCttz() const override {
    return true;
  }

  bool isCheapToSpeculateCtlz() const override {
    return true;
  }

  bool isMaskAndCmp0FoldingBeneficial(const Instruction &AndI) const override;

  bool hasAndNotCompare(SDValue V) const override {
    // We can use bics for any scalar.
    return V.getValueType().isScalarInteger();
  }

  bool hasAndNot(SDValue Y) const override {
    EVT VT = Y.getValueType();

    if (!VT.isVector())
      return hasAndNotCompare(Y);

    TypeSize TS = VT.getSizeInBits();
    // TODO: We should be able to use bic/bif too for SVE.
    return !TS.isScalable() && TS.getFixedValue() >= 64; // vector 'bic'
  }

  bool shouldProduceAndByConstByHoistingConstFromShiftsLHSOfAnd(
      SDValue X, ConstantSDNode *XC, ConstantSDNode *CC, SDValue Y,
      unsigned OldShiftOpcode, unsigned NewShiftOpcode,
      SelectionDAG &DAG) const override;

  bool shouldExpandShift(SelectionDAG &DAG, SDNode *N) const override;

  bool shouldTransformSignedTruncationCheck(EVT XVT,
                                            unsigned KeptBits) const override {
    // For vectors, we don't have a preference..
    if (XVT.isVector())
      return false;

    auto VTIsOk = [](EVT VT) -> bool {
      return VT == MVT::i8 || VT == MVT::i16 || VT == MVT::i32 ||
             VT == MVT::i64;
    };

    // We are ok with KeptBitsVT being byte/word/dword, what SXT supports.
    // XVT will be larger than KeptBitsVT.
    MVT KeptBitsVT = MVT::getIntegerVT(KeptBits);
    return VTIsOk(XVT) && VTIsOk(KeptBitsVT);
  }

  bool preferIncOfAddToSubOfNot(EVT VT) const override;

  bool shouldConvertFpToSat(unsigned Op, EVT FPVT, EVT VT) const override;

  bool hasBitPreservingFPLogic(EVT VT) const override {
    // FIXME: Is this always true? It should be true for vectors at least.
    return VT == MVT::f32 || VT == MVT::f64;
  }

  bool supportSplitCSR(MachineFunction *MF) const override {
    return MF->getFunction().getCallingConv() == CallingConv::CXX_FAST_TLS &&
           MF->getFunction().hasFnAttribute(Attribute::NoUnwind);
  }
  void initializeSplitCSR(MachineBasicBlock *Entry) const override;
  void insertCopiesSplitCSR(
      MachineBasicBlock *Entry,
      const SmallVectorImpl<MachineBasicBlock *> &Exits) const override;

  bool supportSwiftError() const override {
    return true;
  }

  /// Enable aggressive FMA fusion on targets that want it.
  bool enableAggressiveFMAFusion(EVT VT) const override;

  /// Returns the size of the platform's va_list object.
  unsigned getVaListSizeInBits(const DataLayout &DL) const override;

  /// Returns true if \p VecTy is a legal interleaved access type. This
  /// function checks the vector element type and the overall width of the
  /// vector.
  bool isLegalInterleavedAccessType(VectorType *VecTy, const DataLayout &DL,
                                    bool &UseScalable) const;

  /// Returns the number of interleaved accesses that will be generated when
  /// lowering accesses of the given type.
  unsigned getNumInterleavedAccesses(VectorType *VecTy, const DataLayout &DL,
                                     bool UseScalable) const;

  MachineMemOperand::Flags getTargetMMOFlags(
    const Instruction &I) const override;

  bool functionArgumentNeedsConsecutiveRegisters(
      Type *Ty, CallingConv::ID CallConv, bool isVarArg,
      const DataLayout &DL) const override;

  /// Used for exception handling on Win64.
  bool needsFixedCatchObjects() const override;

  bool fallBackToDAGISel(const Instruction &Inst) const override;

  /// SVE code generation for fixed length vectors does not custom lower
  /// BUILD_VECTOR. This makes BUILD_VECTOR legalisation a source of stores to
  /// merge. However, merging them creates a BUILD_VECTOR that is just as
  /// illegal as the original, thus leading to an infinite legalisation loop.
  /// NOTE: Once BUILD_VECTOR is legal or can be custom lowered for all legal
  /// vector types this override can be removed.
  bool mergeStoresAfterLegalization(EVT VT) const override;

  // If the platform/function should have a redzone, return the size in bytes.
  unsigned getRedZoneSize(const Function &F) const {
    if (F.hasFnAttribute(Attribute::NoRedZone))
      return 0;
    return 128;
  }

<<<<<<< HEAD
=======
  bool isAllActivePredicate(SDValue N) const;
  EVT getPromotedVTForPredicate(EVT VT) const;

  EVT getAsmOperandValueType(const DataLayout &DL, Type *Ty,
                             bool AllowUnknown = false) const override;

  bool shouldExpandGetActiveLaneMask(EVT VT, EVT OpVT) const override;

>>>>>>> a2ce6ee6
private:
  /// Keep a pointer to the AArch64Subtarget around so that we can
  /// make the right decision when generating code for different targets.
  const AArch64Subtarget *Subtarget;

  bool isExtFreeImpl(const Instruction *Ext) const override;

  void addTypeForNEON(MVT VT);
  void addTypeForFixedLengthSVE(MVT VT);
  void addDRTypeForNEON(MVT VT);
  void addQRTypeForNEON(MVT VT);

  SDValue LowerFormalArguments(SDValue Chain, CallingConv::ID CallConv,
                               bool isVarArg,
                               const SmallVectorImpl<ISD::InputArg> &Ins,
                               const SDLoc &DL, SelectionDAG &DAG,
                               SmallVectorImpl<SDValue> &InVals) const override;

  SDValue LowerCall(CallLoweringInfo & /*CLI*/,
                    SmallVectorImpl<SDValue> &InVals) const override;

  SDValue LowerCallResult(SDValue Chain, SDValue InFlag,
                          CallingConv::ID CallConv, bool isVarArg,
                          const SmallVectorImpl<ISD::InputArg> &Ins,
                          const SDLoc &DL, SelectionDAG &DAG,
                          SmallVectorImpl<SDValue> &InVals, bool isThisReturn,
                          SDValue ThisVal) const;

  SDValue LowerLOAD(SDValue Op, SelectionDAG &DAG) const;
  SDValue LowerSTORE(SDValue Op, SelectionDAG &DAG) const;
  SDValue LowerStore128(SDValue Op, SelectionDAG &DAG) const;
  SDValue LowerABS(SDValue Op, SelectionDAG &DAG) const;

  SDValue LowerMGATHER(SDValue Op, SelectionDAG &DAG) const;
  SDValue LowerMSCATTER(SDValue Op, SelectionDAG &DAG) const;

  SDValue LowerMLOAD(SDValue Op, SelectionDAG &DAG) const;

  SDValue LowerINTRINSIC_WO_CHAIN(SDValue Op, SelectionDAG &DAG) const;

  bool isEligibleForTailCallOptimization(
      SDValue Callee, CallingConv::ID CalleeCC, bool isVarArg,
      const SmallVectorImpl<ISD::OutputArg> &Outs,
      const SmallVectorImpl<SDValue> &OutVals,
      const SmallVectorImpl<ISD::InputArg> &Ins, SelectionDAG &DAG) const;

  /// Finds the incoming stack arguments which overlap the given fixed stack
  /// object and incorporates their load into the current chain. This prevents
  /// an upcoming store from clobbering the stack argument before it's used.
  SDValue addTokenForArgument(SDValue Chain, SelectionDAG &DAG,
                              MachineFrameInfo &MFI, int ClobberedFI) const;

  bool DoesCalleeRestoreStack(CallingConv::ID CallCC, bool TailCallOpt) const;

  void saveVarArgRegisters(CCState &CCInfo, SelectionDAG &DAG, const SDLoc &DL,
                           SDValue &Chain) const;

  bool CanLowerReturn(CallingConv::ID CallConv, MachineFunction &MF,
                      bool isVarArg,
                      const SmallVectorImpl<ISD::OutputArg> &Outs,
                      LLVMContext &Context) const override;

  SDValue LowerReturn(SDValue Chain, CallingConv::ID CallConv, bool isVarArg,
                      const SmallVectorImpl<ISD::OutputArg> &Outs,
                      const SmallVectorImpl<SDValue> &OutVals, const SDLoc &DL,
                      SelectionDAG &DAG) const override;

  SDValue getTargetNode(GlobalAddressSDNode *N, EVT Ty, SelectionDAG &DAG,
                        unsigned Flag) const;
  SDValue getTargetNode(JumpTableSDNode *N, EVT Ty, SelectionDAG &DAG,
                        unsigned Flag) const;
  SDValue getTargetNode(ConstantPoolSDNode *N, EVT Ty, SelectionDAG &DAG,
                        unsigned Flag) const;
  SDValue getTargetNode(BlockAddressSDNode *N, EVT Ty, SelectionDAG &DAG,
                        unsigned Flag) const;
  template <class NodeTy>
  SDValue getGOT(NodeTy *N, SelectionDAG &DAG, unsigned Flags = 0) const;
  template <class NodeTy>
  SDValue getAddrLarge(NodeTy *N, SelectionDAG &DAG, unsigned Flags = 0) const;
  template <class NodeTy>
  SDValue getAddr(NodeTy *N, SelectionDAG &DAG, unsigned Flags = 0) const;
  template <class NodeTy>
  SDValue getAddrTiny(NodeTy *N, SelectionDAG &DAG, unsigned Flags = 0) const;
  SDValue LowerADDROFRETURNADDR(SDValue Op, SelectionDAG &DAG) const;
  SDValue LowerGlobalAddress(SDValue Op, SelectionDAG &DAG) const;
  SDValue LowerGlobalTLSAddress(SDValue Op, SelectionDAG &DAG) const;
  SDValue LowerDarwinGlobalTLSAddress(SDValue Op, SelectionDAG &DAG) const;
  SDValue LowerELFGlobalTLSAddress(SDValue Op, SelectionDAG &DAG) const;
  SDValue LowerELFTLSLocalExec(const GlobalValue *GV, SDValue ThreadBase,
                               const SDLoc &DL, SelectionDAG &DAG) const;
  SDValue LowerELFTLSDescCallSeq(SDValue SymAddr, const SDLoc &DL,
                                 SelectionDAG &DAG) const;
  SDValue LowerWindowsGlobalTLSAddress(SDValue Op, SelectionDAG &DAG) const;
  SDValue LowerSETCC(SDValue Op, SelectionDAG &DAG) const;
  SDValue LowerBR_CC(SDValue Op, SelectionDAG &DAG) const;
  SDValue LowerSELECT(SDValue Op, SelectionDAG &DAG) const;
  SDValue LowerSELECT_CC(SDValue Op, SelectionDAG &DAG) const;
  SDValue LowerSELECT_CC(ISD::CondCode CC, SDValue LHS, SDValue RHS,
                         SDValue TVal, SDValue FVal, const SDLoc &dl,
                         SelectionDAG &DAG) const;
  SDValue LowerJumpTable(SDValue Op, SelectionDAG &DAG) const;
  SDValue LowerBR_JT(SDValue Op, SelectionDAG &DAG) const;
  SDValue LowerConstantPool(SDValue Op, SelectionDAG &DAG) const;
  SDValue LowerBlockAddress(SDValue Op, SelectionDAG &DAG) const;
  SDValue LowerAAPCS_VASTART(SDValue Op, SelectionDAG &DAG) const;
  SDValue LowerDarwin_VASTART(SDValue Op, SelectionDAG &DAG) const;
  SDValue LowerWin64_VASTART(SDValue Op, SelectionDAG &DAG) const;
  SDValue LowerVASTART(SDValue Op, SelectionDAG &DAG) const;
  SDValue LowerVACOPY(SDValue Op, SelectionDAG &DAG) const;
  SDValue LowerVAARG(SDValue Op, SelectionDAG &DAG) const;
  SDValue LowerFRAMEADDR(SDValue Op, SelectionDAG &DAG) const;
  SDValue LowerSPONENTRY(SDValue Op, SelectionDAG &DAG) const;
  SDValue LowerRETURNADDR(SDValue Op, SelectionDAG &DAG) const;
  SDValue LowerFLT_ROUNDS_(SDValue Op, SelectionDAG &DAG) const;
  SDValue LowerSET_ROUNDING(SDValue Op, SelectionDAG &DAG) const;
  SDValue LowerINSERT_VECTOR_ELT(SDValue Op, SelectionDAG &DAG) const;
  SDValue LowerEXTRACT_VECTOR_ELT(SDValue Op, SelectionDAG &DAG) const;
  SDValue LowerSCALAR_TO_VECTOR(SDValue Op, SelectionDAG &DAG) const;
  SDValue LowerBUILD_VECTOR(SDValue Op, SelectionDAG &DAG) const;
  SDValue LowerVECTOR_SHUFFLE(SDValue Op, SelectionDAG &DAG) const;
  SDValue LowerSPLAT_VECTOR(SDValue Op, SelectionDAG &DAG) const;
  SDValue LowerDUPQLane(SDValue Op, SelectionDAG &DAG) const;
  SDValue LowerToPredicatedOp(SDValue Op, SelectionDAG &DAG, unsigned NewOp,
                              bool OverrideNEON = false) const;
  SDValue LowerToScalableOp(SDValue Op, SelectionDAG &DAG) const;
  SDValue LowerVECTOR_SPLICE(SDValue Op, SelectionDAG &DAG) const;
  SDValue LowerEXTRACT_SUBVECTOR(SDValue Op, SelectionDAG &DAG) const;
  SDValue LowerINSERT_SUBVECTOR(SDValue Op, SelectionDAG &DAG) const;
  SDValue LowerDIV(SDValue Op, SelectionDAG &DAG) const;
  SDValue LowerMUL(SDValue Op, SelectionDAG &DAG) const;
  SDValue LowerVectorSRA_SRL_SHL(SDValue Op, SelectionDAG &DAG) const;
  SDValue LowerShiftParts(SDValue Op, SelectionDAG &DAG) const;
  SDValue LowerVSETCC(SDValue Op, SelectionDAG &DAG) const;
  SDValue LowerCTPOP(SDValue Op, SelectionDAG &DAG) const;
  SDValue LowerCTTZ(SDValue Op, SelectionDAG &DAG) const;
  SDValue LowerBitreverse(SDValue Op, SelectionDAG &DAG) const;
  SDValue LowerMinMax(SDValue Op, SelectionDAG &DAG) const;
  SDValue LowerFCOPYSIGN(SDValue Op, SelectionDAG &DAG) const;
  SDValue LowerFP_EXTEND(SDValue Op, SelectionDAG &DAG) const;
  SDValue LowerFP_ROUND(SDValue Op, SelectionDAG &DAG) const;
  SDValue LowerVectorFP_TO_INT(SDValue Op, SelectionDAG &DAG) const;
  SDValue LowerVectorFP_TO_INT_SAT(SDValue Op, SelectionDAG &DAG) const;
  SDValue LowerFP_TO_INT(SDValue Op, SelectionDAG &DAG) const;
  SDValue LowerFP_TO_INT_SAT(SDValue Op, SelectionDAG &DAG) const;
  SDValue LowerINT_TO_FP(SDValue Op, SelectionDAG &DAG) const;
  SDValue LowerVectorINT_TO_FP(SDValue Op, SelectionDAG &DAG) const;
  SDValue LowerVectorOR(SDValue Op, SelectionDAG &DAG) const;
  SDValue LowerXOR(SDValue Op, SelectionDAG &DAG) const;
  SDValue LowerCONCAT_VECTORS(SDValue Op, SelectionDAG &DAG) const;
  SDValue LowerFSINCOS(SDValue Op, SelectionDAG &DAG) const;
  SDValue LowerBITCAST(SDValue Op, SelectionDAG &DAG) const;
  SDValue LowerVSCALE(SDValue Op, SelectionDAG &DAG) const;
  SDValue LowerTRUNCATE(SDValue Op, SelectionDAG &DAG) const;
  SDValue LowerVECREDUCE(SDValue Op, SelectionDAG &DAG) const;
  SDValue LowerATOMIC_LOAD_SUB(SDValue Op, SelectionDAG &DAG) const;
  SDValue LowerATOMIC_LOAD_AND(SDValue Op, SelectionDAG &DAG) const;
  SDValue LowerDYNAMIC_STACKALLOC(SDValue Op, SelectionDAG &DAG) const;
  SDValue LowerWindowsDYNAMIC_STACKALLOC(SDValue Op, SDValue Chain,
                                         SDValue &Size,
                                         SelectionDAG &DAG) const;
  SDValue LowerSVEStructLoad(unsigned Intrinsic, ArrayRef<SDValue> LoadOps,
                             EVT VT, SelectionDAG &DAG, const SDLoc &DL) const;

  SDValue LowerFixedLengthVectorIntDivideToSVE(SDValue Op,
                                               SelectionDAG &DAG) const;
  SDValue LowerFixedLengthVectorIntExtendToSVE(SDValue Op,
                                               SelectionDAG &DAG) const;
  SDValue LowerFixedLengthVectorLoadToSVE(SDValue Op, SelectionDAG &DAG) const;
  SDValue LowerFixedLengthVectorMLoadToSVE(SDValue Op, SelectionDAG &DAG) const;
  SDValue LowerVECREDUCE_SEQ_FADD(SDValue ScalarOp, SelectionDAG &DAG) const;
  SDValue LowerPredReductionToSVE(SDValue ScalarOp, SelectionDAG &DAG) const;
  SDValue LowerReductionToSVE(unsigned Opcode, SDValue ScalarOp,
                              SelectionDAG &DAG) const;
  SDValue LowerFixedLengthVectorSelectToSVE(SDValue Op, SelectionDAG &DAG) const;
  SDValue LowerFixedLengthVectorSetccToSVE(SDValue Op, SelectionDAG &DAG) const;
  SDValue LowerFixedLengthVectorStoreToSVE(SDValue Op, SelectionDAG &DAG) const;
  SDValue LowerFixedLengthVectorMStoreToSVE(SDValue Op,
                                            SelectionDAG &DAG) const;
  SDValue LowerFixedLengthVectorTruncateToSVE(SDValue Op,
                                              SelectionDAG &DAG) const;
  SDValue LowerFixedLengthExtractVectorElt(SDValue Op, SelectionDAG &DAG) const;
  SDValue LowerFixedLengthInsertVectorElt(SDValue Op, SelectionDAG &DAG) const;
  SDValue LowerFixedLengthBitcastToSVE(SDValue Op, SelectionDAG &DAG) const;
  SDValue LowerFixedLengthConcatVectorsToSVE(SDValue Op,
                                             SelectionDAG &DAG) const;
  SDValue LowerFixedLengthFPExtendToSVE(SDValue Op, SelectionDAG &DAG) const;
  SDValue LowerFixedLengthFPRoundToSVE(SDValue Op, SelectionDAG &DAG) const;
  SDValue LowerFixedLengthIntToFPToSVE(SDValue Op, SelectionDAG &DAG) const;
  SDValue LowerFixedLengthFPToIntToSVE(SDValue Op, SelectionDAG &DAG) const;
  SDValue LowerFixedLengthVECTOR_SHUFFLEToSVE(SDValue Op,
                                              SelectionDAG &DAG) const;

  SDValue BuildSDIVPow2(SDNode *N, const APInt &Divisor, SelectionDAG &DAG,
                        SmallVectorImpl<SDNode *> &Created) const override;
  SDValue getSqrtEstimate(SDValue Operand, SelectionDAG &DAG, int Enabled,
                          int &ExtraSteps, bool &UseOneConst,
                          bool Reciprocal) const override;
  SDValue getRecipEstimate(SDValue Operand, SelectionDAG &DAG, int Enabled,
                           int &ExtraSteps) const override;
  SDValue getSqrtInputTest(SDValue Operand, SelectionDAG &DAG,
                           const DenormalMode &Mode) const override;
  SDValue getSqrtResultForDenormInput(SDValue Operand,
                                      SelectionDAG &DAG) const override;
  unsigned combineRepeatedFPDivisors() const override;

  ConstraintType getConstraintType(StringRef Constraint) const override;
  Register getRegisterByName(const char* RegName, LLT VT,
                             const MachineFunction &MF) const override;

  /// Examine constraint string and operand type and determine a weight value.
  /// The operand object must already have been set up with the operand type.
  ConstraintWeight
  getSingleConstraintMatchWeight(AsmOperandInfo &info,
                                 const char *constraint) const override;

  std::pair<unsigned, const TargetRegisterClass *>
  getRegForInlineAsmConstraint(const TargetRegisterInfo *TRI,
                               StringRef Constraint, MVT VT) const override;

  const char *LowerXConstraint(EVT ConstraintVT) const override;

  void LowerAsmOperandForConstraint(SDValue Op, std::string &Constraint,
                                    std::vector<SDValue> &Ops,
                                    SelectionDAG &DAG) const override;

  unsigned getInlineAsmMemConstraint(StringRef ConstraintCode) const override {
    if (ConstraintCode == "Q")
      return InlineAsm::Constraint_Q;
    // FIXME: clang has code for 'Ump', 'Utf', 'Usa', and 'Ush' but these are
    //        followed by llvm_unreachable so we'll leave them unimplemented in
    //        the backend for now.
    return TargetLowering::getInlineAsmMemConstraint(ConstraintCode);
  }

  bool shouldExtendGSIndex(EVT VT, EVT &EltTy) const override;
  bool shouldRemoveExtendFromGSIndex(EVT VT) const override;
  bool isVectorLoadExtDesirable(SDValue ExtVal) const override;
  bool isUsedByReturnOnly(SDNode *N, SDValue &Chain) const override;
  bool mayBeEmittedAsTailCall(const CallInst *CI) const override;
  bool getIndexedAddressParts(SDNode *Op, SDValue &Base, SDValue &Offset,
                              ISD::MemIndexedMode &AM, bool &IsInc,
                              SelectionDAG &DAG) const;
  bool getPreIndexedAddressParts(SDNode *N, SDValue &Base, SDValue &Offset,
                                 ISD::MemIndexedMode &AM,
                                 SelectionDAG &DAG) const override;
  bool getPostIndexedAddressParts(SDNode *N, SDNode *Op, SDValue &Base,
                                  SDValue &Offset, ISD::MemIndexedMode &AM,
                                  SelectionDAG &DAG) const override;

  void ReplaceNodeResults(SDNode *N, SmallVectorImpl<SDValue> &Results,
                          SelectionDAG &DAG) const override;
  void ReplaceBITCASTResults(SDNode *N, SmallVectorImpl<SDValue> &Results,
                             SelectionDAG &DAG) const;
  void ReplaceExtractSubVectorResults(SDNode *N,
                                      SmallVectorImpl<SDValue> &Results,
                                      SelectionDAG &DAG) const;

  bool shouldNormalizeToSelectSequence(LLVMContext &, EVT) const override;

  void finalizeLowering(MachineFunction &MF) const override;

  bool shouldLocalize(const MachineInstr &MI,
                      const TargetTransformInfo *TTI) const override;

  bool SimplifyDemandedBitsForTargetNode(SDValue Op,
                                         const APInt &OriginalDemandedBits,
                                         const APInt &OriginalDemandedElts,
                                         KnownBits &Known,
                                         TargetLoweringOpt &TLO,
                                         unsigned Depth) const override;

  // Normally SVE is only used for byte size vectors that do not fit within a
  // NEON vector. This changes when OverrideNEON is true, allowing SVE to be
  // used for 64bit and 128bit vectors as well.
  bool useSVEForFixedLengthVectorVT(EVT VT, bool OverrideNEON = false) const;

  // With the exception of data-predicate transitions, no instructions are
  // required to cast between legal scalable vector types. However:
  //  1. Packed and unpacked types have different bit lengths, meaning BITCAST
  //     is not universally useable.
  //  2. Most unpacked integer types are not legal and thus integer extends
  //     cannot be used to convert between unpacked and packed types.
  // These can make "bitcasting" a multiphase process. REINTERPRET_CAST is used
  // to transition between unpacked and packed types of the same element type,
  // with BITCAST used otherwise.
  SDValue getSVESafeBitCast(EVT VT, SDValue Op, SelectionDAG &DAG) const;

  bool isConstantUnsignedBitfieldExtractLegal(unsigned Opc, LLT Ty1,
                                              LLT Ty2) const override;
};

namespace AArch64 {
FastISel *createFastISel(FunctionLoweringInfo &funcInfo,
                         const TargetLibraryInfo *libInfo);
} // end namespace AArch64

} // end namespace llvm

#endif<|MERGE_RESOLUTION|>--- conflicted
+++ resolved
@@ -245,10 +245,6 @@
   UDOT,
   SDOT,
 
-  // udot/sdot instructions
-  UDOT,
-  SDOT,
-
   // Vector across-lanes min/max
   // Only the lower result lane is defined.
   SMINV,
@@ -845,8 +841,6 @@
     return 128;
   }
 
-<<<<<<< HEAD
-=======
   bool isAllActivePredicate(SDValue N) const;
   EVT getPromotedVTForPredicate(EVT VT) const;
 
@@ -855,7 +849,6 @@
 
   bool shouldExpandGetActiveLaneMask(EVT VT, EVT OpVT) const override;
 
->>>>>>> a2ce6ee6
 private:
   /// Keep a pointer to the AArch64Subtarget around so that we can
   /// make the right decision when generating code for different targets.
