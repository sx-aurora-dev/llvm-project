--- conflicted
+++ resolved
@@ -471,15 +471,12 @@
   // A digit in HLASM is a number from 0 to 9.
   inline bool isHLASMAlnum(char C) { return isHLASMAlpha(C) || isDigit(C); }
 
-<<<<<<< HEAD
-=======
   // Are we parsing using the AD_HLASM dialect?
   inline bool isParsingHLASM() { return getMAIAssemblerDialect() == AD_HLASM; }
 
   // Are we parsing using the AD_ATT dialect?
   inline bool isParsingATT() { return getMAIAssemblerDialect() == AD_ATT; }
 
->>>>>>> 2ab1d525
 public:
   SystemZAsmParser(const MCSubtargetInfo &sti, MCAsmParser &parser,
                    const MCInstrInfo &MII,
@@ -1681,11 +1678,7 @@
 }
 
 bool SystemZAsmParser::isLabel(AsmToken &Token) {
-<<<<<<< HEAD
-  if (getMAIAssemblerDialect() == AD_ATT)
-=======
   if (isParsingATT())
->>>>>>> 2ab1d525
     return true;
 
   // HLASM labels are ordinary symbols.
