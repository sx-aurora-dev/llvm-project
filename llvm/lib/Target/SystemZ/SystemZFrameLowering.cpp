//===-- SystemZFrameLowering.cpp - Frame lowering for SystemZ -------------===//
//
// Part of the LLVM Project, under the Apache License v2.0 with LLVM Exceptions.
// See https://llvm.org/LICENSE.txt for license information.
// SPDX-License-Identifier: Apache-2.0 WITH LLVM-exception
//
//===----------------------------------------------------------------------===//

#include "SystemZFrameLowering.h"
#include "SystemZCallingConv.h"
#include "SystemZInstrBuilder.h"
#include "SystemZInstrInfo.h"
#include "SystemZMachineFunctionInfo.h"
#include "SystemZRegisterInfo.h"
#include "SystemZSubtarget.h"
#include "llvm/CodeGen/MachineModuleInfo.h"
#include "llvm/CodeGen/MachineRegisterInfo.h"
#include "llvm/CodeGen/RegisterScavenging.h"
#include "llvm/IR/Function.h"
#include "llvm/Target/TargetMachine.h"

using namespace llvm;

namespace {
// The ABI-defined register save slots, relative to the CFA (i.e.
// incoming stack pointer + SystemZMC::ELFCallFrameSize).
<<<<<<< HEAD
static const TargetFrameLowering::SpillSlot SpillOffsetTable[] = {
=======
static const TargetFrameLowering::SpillSlot ELFSpillOffsetTable[] = {
>>>>>>> 2ab1d525
  { SystemZ::R2D,  0x10 },
  { SystemZ::R3D,  0x18 },
  { SystemZ::R4D,  0x20 },
  { SystemZ::R5D,  0x28 },
  { SystemZ::R6D,  0x30 },
  { SystemZ::R7D,  0x38 },
  { SystemZ::R8D,  0x40 },
  { SystemZ::R9D,  0x48 },
  { SystemZ::R10D, 0x50 },
  { SystemZ::R11D, 0x58 },
  { SystemZ::R12D, 0x60 },
  { SystemZ::R13D, 0x68 },
  { SystemZ::R14D, 0x70 },
  { SystemZ::R15D, 0x78 },
  { SystemZ::F0D,  0x80 },
  { SystemZ::F2D,  0x88 },
  { SystemZ::F4D,  0x90 },
  { SystemZ::F6D,  0x98 }
};

static const TargetFrameLowering::SpillSlot XPLINKSpillOffsetTable[] = {
    {SystemZ::R4D, 0x00},  {SystemZ::R5D, 0x08},  {SystemZ::R6D, 0x10},
    {SystemZ::R7D, 0x18},  {SystemZ::R8D, 0x20},  {SystemZ::R9D, 0x28},
    {SystemZ::R10D, 0x30}, {SystemZ::R11D, 0x38}, {SystemZ::R12D, 0x40},
    {SystemZ::R13D, 0x48}, {SystemZ::R14D, 0x50}, {SystemZ::R15D, 0x58}};
} // end anonymous namespace

SystemZFrameLowering::SystemZFrameLowering(StackDirection D, Align StackAl,
                                           int LAO, Align TransAl,
                                           bool StackReal)
    : TargetFrameLowering(D, StackAl, LAO, TransAl, StackReal) {}

std::unique_ptr<SystemZFrameLowering>
SystemZFrameLowering::create(const SystemZSubtarget &STI) {
  if (STI.isTargetXPLINK64())
    return std::make_unique<SystemZXPLINKFrameLowering>();
  return std::make_unique<SystemZELFFrameLowering>();
}

MachineBasicBlock::iterator SystemZFrameLowering::eliminateCallFramePseudoInstr(
    MachineFunction &MF, MachineBasicBlock &MBB,
    MachineBasicBlock::iterator MI) const {
  switch (MI->getOpcode()) {
  case SystemZ::ADJCALLSTACKDOWN:
  case SystemZ::ADJCALLSTACKUP:
    assert(hasReservedCallFrame(MF) &&
           "ADJSTACKDOWN and ADJSTACKUP should be no-ops");
    return MBB.erase(MI);
    break;

  default:
    llvm_unreachable("Unexpected call frame instruction");
  }
}

bool SystemZFrameLowering::hasReservedCallFrame(
    const MachineFunction &MF) const {
  // The ELF ABI requires us to allocate 160 bytes of stack space for the
  // callee, with any outgoing stack arguments being placed above that. It
  // seems better to make that area a permanent feature of the frame even if
  // we're using a frame pointer. Similarly, 64-bit XPLINK requires 96 bytes
  // of stack space for the register save area.
  return true;
}

bool SystemZELFFrameLowering::assignCalleeSavedSpillSlots(
    MachineFunction &MF, const TargetRegisterInfo *TRI,
    std::vector<CalleeSavedInfo> &CSI) const {
  SystemZMachineFunctionInfo *ZFI = MF.getInfo<SystemZMachineFunctionInfo>();
  MachineFrameInfo &MFFrame = MF.getFrameInfo();
  bool IsVarArg = MF.getFunction().isVarArg();
  if (CSI.empty())
    return true; // Early exit if no callee saved registers are modified!

  unsigned LowGPR = 0;
  unsigned HighGPR = SystemZ::R15D;
  int StartSPOffset = SystemZMC::ELFCallFrameSize;
  for (auto &CS : CSI) {
    unsigned Reg = CS.getReg();
    int Offset = getRegSpillOffset(MF, Reg);
    if (Offset) {
      if (SystemZ::GR64BitRegClass.contains(Reg) && StartSPOffset > Offset) {
        LowGPR = Reg;
        StartSPOffset = Offset;
      }
      Offset -= SystemZMC::ELFCallFrameSize;
      int FrameIdx = MFFrame.CreateFixedSpillStackObject(8, Offset);
      CS.setFrameIdx(FrameIdx);
    } else
      CS.setFrameIdx(INT32_MAX);
  }

  // Save the range of call-saved registers, for use by the
  // prologue/epilogue inserters.
  ZFI->setRestoreGPRRegs(LowGPR, HighGPR, StartSPOffset);
  if (IsVarArg) {
    // Also save the GPR varargs, if any.  R6D is call-saved, so would
    // already be included, but we also need to handle the call-clobbered
    // argument registers.
    unsigned FirstGPR = ZFI->getVarArgsFirstGPR();
    if (FirstGPR < SystemZ::ELFNumArgGPRs) {
      unsigned Reg = SystemZ::ELFArgGPRs[FirstGPR];
      int Offset = getRegSpillOffset(MF, Reg);
      if (StartSPOffset > Offset) {
        LowGPR = Reg; StartSPOffset = Offset;
      }
    }
  }
  ZFI->setSpillGPRRegs(LowGPR, HighGPR, StartSPOffset);

  // Create fixed stack objects for the remaining registers.
  int CurrOffset = -SystemZMC::ELFCallFrameSize;
  if (usePackedStack(MF))
    CurrOffset += StartSPOffset;

  for (auto &CS : CSI) {
    if (CS.getFrameIdx() != INT32_MAX)
      continue;
    unsigned Reg = CS.getReg();
    const TargetRegisterClass *RC = TRI->getMinimalPhysRegClass(Reg);
    unsigned Size = TRI->getSpillSize(*RC);
    CurrOffset -= Size;
    assert(CurrOffset % 8 == 0 &&
           "8-byte alignment required for for all register save slots");
    int FrameIdx = MFFrame.CreateFixedSpillStackObject(Size, CurrOffset);
    CS.setFrameIdx(FrameIdx);
  }

  return true;
}

void SystemZELFFrameLowering::determineCalleeSaves(MachineFunction &MF,
                                                   BitVector &SavedRegs,
                                                   RegScavenger *RS) const {
  TargetFrameLowering::determineCalleeSaves(MF, SavedRegs, RS);

  MachineFrameInfo &MFFrame = MF.getFrameInfo();
  const TargetRegisterInfo *TRI = MF.getSubtarget().getRegisterInfo();
  bool HasFP = hasFP(MF);
  SystemZMachineFunctionInfo *MFI = MF.getInfo<SystemZMachineFunctionInfo>();
  bool IsVarArg = MF.getFunction().isVarArg();

  // va_start stores incoming FPR varargs in the normal way, but delegates
  // the saving of incoming GPR varargs to spillCalleeSavedRegisters().
  // Record these pending uses, which typically include the call-saved
  // argument register R6D.
  if (IsVarArg)
    for (unsigned I = MFI->getVarArgsFirstGPR(); I < SystemZ::ELFNumArgGPRs; ++I)
      SavedRegs.set(SystemZ::ELFArgGPRs[I]);

  // If there are any landing pads, entering them will modify r6/r7.
  if (!MF.getLandingPads().empty()) {
    SavedRegs.set(SystemZ::R6D);
    SavedRegs.set(SystemZ::R7D);
  }

  // If the function requires a frame pointer, record that the hard
  // frame pointer will be clobbered.
  if (HasFP)
    SavedRegs.set(SystemZ::R11D);

  // If the function calls other functions, record that the return
  // address register will be clobbered.
  if (MFFrame.hasCalls())
    SavedRegs.set(SystemZ::R14D);

  // If we are saving GPRs other than the stack pointer, we might as well
  // save and restore the stack pointer at the same time, via STMG and LMG.
  // This allows the deallocation to be done by the LMG, rather than needing
  // a separate %r15 addition.
  const MCPhysReg *CSRegs = TRI->getCalleeSavedRegs(&MF);
  for (unsigned I = 0; CSRegs[I]; ++I) {
    unsigned Reg = CSRegs[I];
    if (SystemZ::GR64BitRegClass.contains(Reg) && SavedRegs.test(Reg)) {
      SavedRegs.set(SystemZ::R15D);
      break;
    }
  }
}

SystemZELFFrameLowering::SystemZELFFrameLowering()
    : SystemZFrameLowering(TargetFrameLowering::StackGrowsDown, Align(8), 0,
                           Align(8), /* StackRealignable */ false),
      RegSpillOffsets(0) {

  // Due to the SystemZ ABI, the DWARF CFA (Canonical Frame Address) is not
  // equal to the incoming stack pointer, but to incoming stack pointer plus
  // 160.  Instead of using a Local Area Offset, the Register save area will
  // be occupied by fixed frame objects, and all offsets are actually
  // relative to CFA.

  // Create a mapping from register number to save slot offset.
  // These offsets are relative to the start of the register save area.
  RegSpillOffsets.grow(SystemZ::NUM_TARGET_REGS);
  for (unsigned I = 0, E = array_lengthof(ELFSpillOffsetTable); I != E; ++I)
    RegSpillOffsets[ELFSpillOffsetTable[I].Reg] = ELFSpillOffsetTable[I].Offset;
}

// Add GPR64 to the save instruction being built by MIB, which is in basic
// block MBB.  IsImplicit says whether this is an explicit operand to the
// instruction, or an implicit one that comes between the explicit start
// and end registers.
static void addSavedGPR(MachineBasicBlock &MBB, MachineInstrBuilder &MIB,
                        unsigned GPR64, bool IsImplicit) {
  const TargetRegisterInfo *RI =
      MBB.getParent()->getSubtarget().getRegisterInfo();
  Register GPR32 = RI->getSubReg(GPR64, SystemZ::subreg_l32);
  bool IsLive = MBB.isLiveIn(GPR64) || MBB.isLiveIn(GPR32);
  if (!IsLive || !IsImplicit) {
    MIB.addReg(GPR64, getImplRegState(IsImplicit) | getKillRegState(!IsLive));
    if (!IsLive)
      MBB.addLiveIn(GPR64);
  }
}

bool SystemZELFFrameLowering::spillCalleeSavedRegisters(
    MachineBasicBlock &MBB, MachineBasicBlock::iterator MBBI,
    ArrayRef<CalleeSavedInfo> CSI, const TargetRegisterInfo *TRI) const {
  if (CSI.empty())
    return false;

  MachineFunction &MF = *MBB.getParent();
  const TargetInstrInfo *TII = MF.getSubtarget().getInstrInfo();
  SystemZMachineFunctionInfo *ZFI = MF.getInfo<SystemZMachineFunctionInfo>();
  bool IsVarArg = MF.getFunction().isVarArg();
  DebugLoc DL;

  // Save GPRs
  SystemZ::GPRRegs SpillGPRs = ZFI->getSpillGPRRegs();
  if (SpillGPRs.LowGPR) {
    assert(SpillGPRs.LowGPR != SpillGPRs.HighGPR &&
           "Should be saving %r15 and something else");

    // Build an STMG instruction.
    MachineInstrBuilder MIB = BuildMI(MBB, MBBI, DL, TII->get(SystemZ::STMG));

    // Add the explicit register operands.
    addSavedGPR(MBB, MIB, SpillGPRs.LowGPR, false);
    addSavedGPR(MBB, MIB, SpillGPRs.HighGPR, false);

    // Add the address.
    MIB.addReg(SystemZ::R15D).addImm(SpillGPRs.GPROffset);

    // Make sure all call-saved GPRs are included as operands and are
    // marked as live on entry.
    for (const CalleeSavedInfo &I : CSI) {
      unsigned Reg = I.getReg();
      if (SystemZ::GR64BitRegClass.contains(Reg))
        addSavedGPR(MBB, MIB, Reg, true);
    }

    // ...likewise GPR varargs.
    if (IsVarArg)
      for (unsigned I = ZFI->getVarArgsFirstGPR(); I < SystemZ::ELFNumArgGPRs; ++I)
        addSavedGPR(MBB, MIB, SystemZ::ELFArgGPRs[I], true);
  }

  // Save FPRs/VRs in the normal TargetInstrInfo way.
  for (const CalleeSavedInfo &I : CSI) {
    unsigned Reg = I.getReg();
    if (SystemZ::FP64BitRegClass.contains(Reg)) {
      MBB.addLiveIn(Reg);
      TII->storeRegToStackSlot(MBB, MBBI, Reg, true, I.getFrameIdx(),
                               &SystemZ::FP64BitRegClass, TRI);
    }
    if (SystemZ::VR128BitRegClass.contains(Reg)) {
      MBB.addLiveIn(Reg);
      TII->storeRegToStackSlot(MBB, MBBI, Reg, true, I.getFrameIdx(),
                               &SystemZ::VR128BitRegClass, TRI);
    }
  }

  return true;
}

bool SystemZELFFrameLowering::restoreCalleeSavedRegisters(
    MachineBasicBlock &MBB, MachineBasicBlock::iterator MBBI,
    MutableArrayRef<CalleeSavedInfo> CSI, const TargetRegisterInfo *TRI) const {
  if (CSI.empty())
    return false;

  MachineFunction &MF = *MBB.getParent();
  const TargetInstrInfo *TII = MF.getSubtarget().getInstrInfo();
  SystemZMachineFunctionInfo *ZFI = MF.getInfo<SystemZMachineFunctionInfo>();
  bool HasFP = hasFP(MF);
  DebugLoc DL = MBBI != MBB.end() ? MBBI->getDebugLoc() : DebugLoc();

  // Restore FPRs/VRs in the normal TargetInstrInfo way.
  for (const CalleeSavedInfo &I : CSI) {
    unsigned Reg = I.getReg();
    if (SystemZ::FP64BitRegClass.contains(Reg))
      TII->loadRegFromStackSlot(MBB, MBBI, Reg, I.getFrameIdx(),
                                &SystemZ::FP64BitRegClass, TRI);
    if (SystemZ::VR128BitRegClass.contains(Reg))
      TII->loadRegFromStackSlot(MBB, MBBI, Reg, I.getFrameIdx(),
                                &SystemZ::VR128BitRegClass, TRI);
  }

  // Restore call-saved GPRs (but not call-clobbered varargs, which at
  // this point might hold return values).
  SystemZ::GPRRegs RestoreGPRs = ZFI->getRestoreGPRRegs();
  if (RestoreGPRs.LowGPR) {
    // If we saved any of %r2-%r5 as varargs, we should also be saving
    // and restoring %r6.  If we're saving %r6 or above, we should be
    // restoring it too.
    assert(RestoreGPRs.LowGPR != RestoreGPRs.HighGPR &&
           "Should be loading %r15 and something else");

    // Build an LMG instruction.
    MachineInstrBuilder MIB = BuildMI(MBB, MBBI, DL, TII->get(SystemZ::LMG));

    // Add the explicit register operands.
    MIB.addReg(RestoreGPRs.LowGPR, RegState::Define);
    MIB.addReg(RestoreGPRs.HighGPR, RegState::Define);

    // Add the address.
    MIB.addReg(HasFP ? SystemZ::R11D : SystemZ::R15D);
    MIB.addImm(RestoreGPRs.GPROffset);

    // Do a second scan adding regs as being defined by instruction
    for (const CalleeSavedInfo &I : CSI) {
      unsigned Reg = I.getReg();
      if (Reg != RestoreGPRs.LowGPR && Reg != RestoreGPRs.HighGPR &&
          SystemZ::GR64BitRegClass.contains(Reg))
        MIB.addReg(Reg, RegState::ImplicitDefine);
    }
  }

  return true;
}

void SystemZELFFrameLowering::processFunctionBeforeFrameFinalized(
    MachineFunction &MF, RegScavenger *RS) const {
  MachineFrameInfo &MFFrame = MF.getFrameInfo();
  SystemZMachineFunctionInfo *ZFI = MF.getInfo<SystemZMachineFunctionInfo>();
  MachineRegisterInfo *MRI = &MF.getRegInfo();
  bool BackChain = MF.getFunction().hasFnAttribute("backchain");

  if (!usePackedStack(MF) || BackChain)
    // Create the incoming register save area.
    getOrCreateFramePointerSaveIndex(MF);

  // Get the size of our stack frame to be allocated ...
  uint64_t StackSize = (MFFrame.estimateStackSize(MF) +
                        SystemZMC::ELFCallFrameSize);
  // ... and the maximum offset we may need to reach into the
  // caller's frame to access the save area or stack arguments.
  int64_t MaxArgOffset = 0;
  for (int I = MFFrame.getObjectIndexBegin(); I != 0; ++I)
    if (MFFrame.getObjectOffset(I) >= 0) {
      int64_t ArgOffset = MFFrame.getObjectOffset(I) +
                          MFFrame.getObjectSize(I);
      MaxArgOffset = std::max(MaxArgOffset, ArgOffset);
    }

  uint64_t MaxReach = StackSize + MaxArgOffset;
  if (!isUInt<12>(MaxReach)) {
    // We may need register scavenging slots if some parts of the frame
    // are outside the reach of an unsigned 12-bit displacement.
    // Create 2 for the case where both addresses in an MVC are
    // out of range.
    RS->addScavengingFrameIndex(MFFrame.CreateStackObject(8, Align(8), false));
    RS->addScavengingFrameIndex(MFFrame.CreateStackObject(8, Align(8), false));
  }

  // If R6 is used as an argument register it is still callee saved. If it in
  // this case is not clobbered (and restored) it should never be marked as
  // killed.
  if (MF.front().isLiveIn(SystemZ::R6D) &&
      ZFI->getRestoreGPRRegs().LowGPR != SystemZ::R6D)
    for (auto &MO : MRI->use_nodbg_operands(SystemZ::R6D))
      MO.setIsKill(false);
}

// Emit instructions before MBBI (in MBB) to add NumBytes to Reg.
static void emitIncrement(MachineBasicBlock &MBB,
                          MachineBasicBlock::iterator &MBBI, const DebugLoc &DL,
                          Register Reg, int64_t NumBytes,
                          const TargetInstrInfo *TII) {
  while (NumBytes) {
    unsigned Opcode;
    int64_t ThisVal = NumBytes;
    if (isInt<16>(NumBytes))
      Opcode = SystemZ::AGHI;
    else {
      Opcode = SystemZ::AGFI;
      // Make sure we maintain 8-byte stack alignment.
      int64_t MinVal = -uint64_t(1) << 31;
      int64_t MaxVal = (int64_t(1) << 31) - 8;
      if (ThisVal < MinVal)
        ThisVal = MinVal;
      else if (ThisVal > MaxVal)
        ThisVal = MaxVal;
    }
    MachineInstr *MI = BuildMI(MBB, MBBI, DL, TII->get(Opcode), Reg)
      .addReg(Reg).addImm(ThisVal);
    // The CC implicit def is dead.
    MI->getOperand(3).setIsDead();
    NumBytes -= ThisVal;
  }
}

// Add CFI for the new CFA offset.
static void buildCFAOffs(MachineBasicBlock &MBB,
                         MachineBasicBlock::iterator MBBI,
                         const DebugLoc &DL, int Offset,
                         const SystemZInstrInfo *ZII) {
  unsigned CFIIndex = MBB.getParent()->addFrameInst(
    MCCFIInstruction::cfiDefCfaOffset(nullptr, -Offset));
  BuildMI(MBB, MBBI, DL, ZII->get(TargetOpcode::CFI_INSTRUCTION))
    .addCFIIndex(CFIIndex);
}

// Add CFI for the new frame location.
static void buildDefCFAReg(MachineBasicBlock &MBB,
                           MachineBasicBlock::iterator MBBI,
                           const DebugLoc &DL, unsigned Reg,
                           const SystemZInstrInfo *ZII) {
  MachineFunction &MF = *MBB.getParent();
  MachineModuleInfo &MMI = MF.getMMI();
  const MCRegisterInfo *MRI = MMI.getContext().getRegisterInfo();
  unsigned RegNum = MRI->getDwarfRegNum(Reg, true);
  unsigned CFIIndex = MF.addFrameInst(
                        MCCFIInstruction::createDefCfaRegister(nullptr, RegNum));
  BuildMI(MBB, MBBI, DL, ZII->get(TargetOpcode::CFI_INSTRUCTION))
    .addCFIIndex(CFIIndex);
}

void SystemZELFFrameLowering::emitPrologue(MachineFunction &MF,
                                           MachineBasicBlock &MBB) const {
  assert(&MF.front() == &MBB && "Shrink-wrapping not yet supported");
  const SystemZSubtarget &STI = MF.getSubtarget<SystemZSubtarget>();
  const SystemZTargetLowering &TLI = *STI.getTargetLowering();
  MachineFrameInfo &MFFrame = MF.getFrameInfo();
  auto *ZII = static_cast<const SystemZInstrInfo *>(STI.getInstrInfo());
  SystemZMachineFunctionInfo *ZFI = MF.getInfo<SystemZMachineFunctionInfo>();
  MachineBasicBlock::iterator MBBI = MBB.begin();
  MachineModuleInfo &MMI = MF.getMMI();
  const MCRegisterInfo *MRI = MMI.getContext().getRegisterInfo();
  const std::vector<CalleeSavedInfo> &CSI = MFFrame.getCalleeSavedInfo();
  bool HasFP = hasFP(MF);

  // In GHC calling convention C stack space, including the ABI-defined
  // 160-byte base area, is (de)allocated by GHC itself.  This stack space may
  // be used by LLVM as spill slots for the tail recursive GHC functions.  Thus
  // do not allocate stack space here, too.
  if (MF.getFunction().getCallingConv() == CallingConv::GHC) {
    if (MFFrame.getStackSize() > 2048 * sizeof(long)) {
      report_fatal_error(
          "Pre allocated stack space for GHC function is too small");
    }
    if (HasFP) {
      report_fatal_error(
          "In GHC calling convention a frame pointer is not supported");
    }
    MFFrame.setStackSize(MFFrame.getStackSize() + SystemZMC::ELFCallFrameSize);
    return;
  }

  // Debug location must be unknown since the first debug location is used
  // to determine the end of the prologue.
  DebugLoc DL;

  // The current offset of the stack pointer from the CFA.
  int64_t SPOffsetFromCFA = -SystemZMC::ELFCFAOffsetFromInitialSP;

  if (ZFI->getSpillGPRRegs().LowGPR) {
    // Skip over the GPR saves.
    if (MBBI != MBB.end() && MBBI->getOpcode() == SystemZ::STMG)
      ++MBBI;
    else
      llvm_unreachable("Couldn't skip over GPR saves");

    // Add CFI for the GPR saves.
    for (auto &Save : CSI) {
      unsigned Reg = Save.getReg();
      if (SystemZ::GR64BitRegClass.contains(Reg)) {
        int FI = Save.getFrameIdx();
        int64_t Offset = MFFrame.getObjectOffset(FI);
        unsigned CFIIndex = MF.addFrameInst(MCCFIInstruction::createOffset(
            nullptr, MRI->getDwarfRegNum(Reg, true), Offset));
        BuildMI(MBB, MBBI, DL, ZII->get(TargetOpcode::CFI_INSTRUCTION))
            .addCFIIndex(CFIIndex);
      }
    }
  }

  uint64_t StackSize = MFFrame.getStackSize();
  // We need to allocate the ABI-defined 160-byte base area whenever
  // we allocate stack space for our own use and whenever we call another
  // function.
  bool HasStackObject = false;
  for (unsigned i = 0, e = MFFrame.getObjectIndexEnd(); i != e; ++i)
    if (!MFFrame.isDeadObjectIndex(i)) {
      HasStackObject = true;
      break;
    }
  if (HasStackObject || MFFrame.hasCalls())
    StackSize += SystemZMC::ELFCallFrameSize;
  // Don't allocate the incoming reg save area.
  StackSize = StackSize > SystemZMC::ELFCallFrameSize
                  ? StackSize - SystemZMC::ELFCallFrameSize
                  : 0;
  MFFrame.setStackSize(StackSize);

  if (StackSize) {
    // Allocate StackSize bytes.
    int64_t Delta = -int64_t(StackSize);
    const unsigned ProbeSize = TLI.getStackProbeSize(MF);
    bool FreeProbe = (ZFI->getSpillGPRRegs().GPROffset &&
           (ZFI->getSpillGPRRegs().GPROffset + StackSize) < ProbeSize);
    if (!FreeProbe &&
        MF.getSubtarget().getTargetLowering()->hasInlineStackProbe(MF)) {
      // Stack probing may involve looping, but splitting the prologue block
      // is not possible at this point since it would invalidate the
      // SaveBlocks / RestoreBlocks sets of PEI in the single block function
      // case. Build a pseudo to be handled later by inlineStackProbe().
      BuildMI(MBB, MBBI, DL, ZII->get(SystemZ::PROBED_STACKALLOC))
        .addImm(StackSize);
    }
    else {
      bool StoreBackchain = MF.getFunction().hasFnAttribute("backchain");
      // If we need backchain, save current stack pointer.  R1 is free at
      // this point.
      if (StoreBackchain)
        BuildMI(MBB, MBBI, DL, ZII->get(SystemZ::LGR))
          .addReg(SystemZ::R1D, RegState::Define).addReg(SystemZ::R15D);
      emitIncrement(MBB, MBBI, DL, SystemZ::R15D, Delta, ZII);
      buildCFAOffs(MBB, MBBI, DL, SPOffsetFromCFA + Delta, ZII);
      if (StoreBackchain)
        BuildMI(MBB, MBBI, DL, ZII->get(SystemZ::STG))
          .addReg(SystemZ::R1D, RegState::Kill).addReg(SystemZ::R15D)
          .addImm(getBackchainOffset(MF)).addReg(0);
    }
    SPOffsetFromCFA += Delta;
  }

  if (HasFP) {
    // Copy the base of the frame to R11.
    BuildMI(MBB, MBBI, DL, ZII->get(SystemZ::LGR), SystemZ::R11D)
      .addReg(SystemZ::R15D);

    // Add CFI for the new frame location.
    buildDefCFAReg(MBB, MBBI, DL, SystemZ::R11D, ZII);

    // Mark the FramePtr as live at the beginning of every block except
    // the entry block.  (We'll have marked R11 as live on entry when
    // saving the GPRs.)
    for (MachineBasicBlock &MBBJ : llvm::drop_begin(MF))
      MBBJ.addLiveIn(SystemZ::R11D);
  }

  // Skip over the FPR/VR saves.
  SmallVector<unsigned, 8> CFIIndexes;
  for (auto &Save : CSI) {
    unsigned Reg = Save.getReg();
    if (SystemZ::FP64BitRegClass.contains(Reg)) {
      if (MBBI != MBB.end() &&
          (MBBI->getOpcode() == SystemZ::STD ||
           MBBI->getOpcode() == SystemZ::STDY))
        ++MBBI;
      else
        llvm_unreachable("Couldn't skip over FPR save");
    } else if (SystemZ::VR128BitRegClass.contains(Reg)) {
      if (MBBI != MBB.end() &&
          MBBI->getOpcode() == SystemZ::VST)
        ++MBBI;
      else
        llvm_unreachable("Couldn't skip over VR save");
    } else
      continue;

    // Add CFI for the this save.
    unsigned DwarfReg = MRI->getDwarfRegNum(Reg, true);
    Register IgnoredFrameReg;
    int64_t Offset =
        getFrameIndexReference(MF, Save.getFrameIdx(), IgnoredFrameReg)
            .getFixed();

    unsigned CFIIndex = MF.addFrameInst(MCCFIInstruction::createOffset(
          nullptr, DwarfReg, SPOffsetFromCFA + Offset));
    CFIIndexes.push_back(CFIIndex);
  }
  // Complete the CFI for the FPR/VR saves, modelling them as taking effect
  // after the last save.
  for (auto CFIIndex : CFIIndexes) {
    BuildMI(MBB, MBBI, DL, ZII->get(TargetOpcode::CFI_INSTRUCTION))
        .addCFIIndex(CFIIndex);
  }
}

void SystemZELFFrameLowering::emitEpilogue(MachineFunction &MF,
                                           MachineBasicBlock &MBB) const {
  MachineBasicBlock::iterator MBBI = MBB.getLastNonDebugInstr();
  auto *ZII =
      static_cast<const SystemZInstrInfo *>(MF.getSubtarget().getInstrInfo());
  SystemZMachineFunctionInfo *ZFI = MF.getInfo<SystemZMachineFunctionInfo>();
  MachineFrameInfo &MFFrame = MF.getFrameInfo();

  // See SystemZELFFrameLowering::emitPrologue
  if (MF.getFunction().getCallingConv() == CallingConv::GHC)
    return;

  // Skip the return instruction.
  assert(MBBI->isReturn() && "Can only insert epilogue into returning blocks");

  uint64_t StackSize = MFFrame.getStackSize();
  if (ZFI->getRestoreGPRRegs().LowGPR) {
    --MBBI;
    unsigned Opcode = MBBI->getOpcode();
    if (Opcode != SystemZ::LMG)
      llvm_unreachable("Expected to see callee-save register restore code");

    unsigned AddrOpNo = 2;
    DebugLoc DL = MBBI->getDebugLoc();
    uint64_t Offset = StackSize + MBBI->getOperand(AddrOpNo + 1).getImm();
    unsigned NewOpcode = ZII->getOpcodeForOffset(Opcode, Offset);

    // If the offset is too large, use the largest stack-aligned offset
    // and add the rest to the base register (the stack or frame pointer).
    if (!NewOpcode) {
      uint64_t NumBytes = Offset - 0x7fff8;
      emitIncrement(MBB, MBBI, DL, MBBI->getOperand(AddrOpNo).getReg(),
                    NumBytes, ZII);
      Offset -= NumBytes;
      NewOpcode = ZII->getOpcodeForOffset(Opcode, Offset);
      assert(NewOpcode && "No restore instruction available");
    }

    MBBI->setDesc(ZII->get(NewOpcode));
    MBBI->getOperand(AddrOpNo + 1).ChangeToImmediate(Offset);
  } else if (StackSize) {
    DebugLoc DL = MBBI->getDebugLoc();
    emitIncrement(MBB, MBBI, DL, SystemZ::R15D, StackSize, ZII);
  }
}

void SystemZELFFrameLowering::inlineStackProbe(
    MachineFunction &MF, MachineBasicBlock &PrologMBB) const {
  auto *ZII =
    static_cast<const SystemZInstrInfo *>(MF.getSubtarget().getInstrInfo());
  const SystemZSubtarget &STI = MF.getSubtarget<SystemZSubtarget>();
  const SystemZTargetLowering &TLI = *STI.getTargetLowering();

  MachineInstr *StackAllocMI = nullptr;
  for (MachineInstr &MI : PrologMBB)
    if (MI.getOpcode() == SystemZ::PROBED_STACKALLOC) {
      StackAllocMI = &MI;
      break;
    }
  if (StackAllocMI == nullptr)
    return;
  uint64_t StackSize = StackAllocMI->getOperand(0).getImm();
  const unsigned ProbeSize = TLI.getStackProbeSize(MF);
  uint64_t NumFullBlocks = StackSize / ProbeSize;
  uint64_t Residual = StackSize % ProbeSize;
  int64_t SPOffsetFromCFA = -SystemZMC::ELFCFAOffsetFromInitialSP;
  MachineBasicBlock *MBB = &PrologMBB;
  MachineBasicBlock::iterator MBBI = StackAllocMI;
  const DebugLoc DL = StackAllocMI->getDebugLoc();

  // Allocate a block of Size bytes on the stack and probe it.
  auto allocateAndProbe = [&](MachineBasicBlock &InsMBB,
                              MachineBasicBlock::iterator InsPt, unsigned Size,
                              bool EmitCFI) -> void {
    emitIncrement(InsMBB, InsPt, DL, SystemZ::R15D, -int64_t(Size), ZII);
    if (EmitCFI) {
      SPOffsetFromCFA -= Size;
      buildCFAOffs(InsMBB, InsPt, DL, SPOffsetFromCFA, ZII);
    }
    // Probe by means of a volatile compare.
    MachineMemOperand *MMO = MF.getMachineMemOperand(MachinePointerInfo(),
      MachineMemOperand::MOVolatile | MachineMemOperand::MOLoad, 8, Align(1));
    BuildMI(InsMBB, InsPt, DL, ZII->get(SystemZ::CG))
      .addReg(SystemZ::R0D, RegState::Undef)
      .addReg(SystemZ::R15D).addImm(Size - 8).addReg(0)
      .addMemOperand(MMO);
  };

  bool StoreBackchain = MF.getFunction().hasFnAttribute("backchain");
  if (StoreBackchain)
    BuildMI(*MBB, MBBI, DL, ZII->get(SystemZ::LGR))
      .addReg(SystemZ::R1D, RegState::Define).addReg(SystemZ::R15D);

  MachineBasicBlock *DoneMBB = nullptr;
  MachineBasicBlock *LoopMBB = nullptr;
  if (NumFullBlocks < 3) {
    // Emit unrolled probe statements.
    for (unsigned int i = 0; i < NumFullBlocks; i++)
      allocateAndProbe(*MBB, MBBI, ProbeSize, true/*EmitCFI*/);
  } else {
    // Emit a loop probing the pages.
    uint64_t LoopAlloc = ProbeSize * NumFullBlocks;
    SPOffsetFromCFA -= LoopAlloc;

    // Use R0D to hold the exit value.
    BuildMI(*MBB, MBBI, DL, ZII->get(SystemZ::LGR), SystemZ::R0D)
      .addReg(SystemZ::R15D);
    buildDefCFAReg(*MBB, MBBI, DL, SystemZ::R0D, ZII);
    emitIncrement(*MBB, MBBI, DL, SystemZ::R0D, -int64_t(LoopAlloc), ZII);
    buildCFAOffs(*MBB, MBBI, DL, -int64_t(SystemZMC::ELFCallFrameSize + LoopAlloc),
                 ZII);

    DoneMBB = SystemZ::splitBlockBefore(MBBI, MBB);
    LoopMBB = SystemZ::emitBlockAfter(MBB);
    MBB->addSuccessor(LoopMBB);
    LoopMBB->addSuccessor(LoopMBB);
    LoopMBB->addSuccessor(DoneMBB);

    MBB = LoopMBB;
    allocateAndProbe(*MBB, MBB->end(), ProbeSize, false/*EmitCFI*/);
    BuildMI(*MBB, MBB->end(), DL, ZII->get(SystemZ::CLGR))
      .addReg(SystemZ::R15D).addReg(SystemZ::R0D);
    BuildMI(*MBB, MBB->end(), DL, ZII->get(SystemZ::BRC))
      .addImm(SystemZ::CCMASK_ICMP).addImm(SystemZ::CCMASK_CMP_GT).addMBB(MBB);

    MBB = DoneMBB;
    MBBI = DoneMBB->begin();
    buildDefCFAReg(*MBB, MBBI, DL, SystemZ::R15D, ZII);
  }

  if (Residual)
    allocateAndProbe(*MBB, MBBI, Residual, true/*EmitCFI*/);

  if (StoreBackchain)
    BuildMI(*MBB, MBBI, DL, ZII->get(SystemZ::STG))
      .addReg(SystemZ::R1D, RegState::Kill).addReg(SystemZ::R15D)
      .addImm(getBackchainOffset(MF)).addReg(0);

  StackAllocMI->eraseFromParent();
  if (DoneMBB != nullptr) {
    // Compute the live-in lists for the new blocks.
    recomputeLiveIns(*DoneMBB);
    recomputeLiveIns(*LoopMBB);
  }
}

bool SystemZELFFrameLowering::hasFP(const MachineFunction &MF) const {
  return (MF.getTarget().Options.DisableFramePointerElim(MF) ||
          MF.getFrameInfo().hasVarSizedObjects() ||
          MF.getInfo<SystemZMachineFunctionInfo>()->getManipulatesSP());
}

<<<<<<< HEAD
bool
SystemZFrameLowering::hasReservedCallFrame(const MachineFunction &MF) const {
  // The ABI requires us to allocate 160 bytes of stack space for the callee,
  // with any outgoing stack arguments being placed above that.  It seems
  // better to make that area a permanent feature of the frame even if
  // we're using a frame pointer.
  return true;
}

StackOffset
SystemZFrameLowering::getFrameIndexReference(const MachineFunction &MF, int FI,
                                             Register &FrameReg) const {
=======
StackOffset SystemZELFFrameLowering::getFrameIndexReference(
    const MachineFunction &MF, int FI, Register &FrameReg) const {
>>>>>>> 2ab1d525
  // Our incoming SP is actually SystemZMC::ELFCallFrameSize below the CFA, so
  // add that difference here.
  StackOffset Offset =
      TargetFrameLowering::getFrameIndexReference(MF, FI, FrameReg);
  return Offset + StackOffset::getFixed(SystemZMC::ELFCallFrameSize);
<<<<<<< HEAD
}

MachineBasicBlock::iterator SystemZFrameLowering::
eliminateCallFramePseudoInstr(MachineFunction &MF,
                              MachineBasicBlock &MBB,
                              MachineBasicBlock::iterator MI) const {
  switch (MI->getOpcode()) {
  case SystemZ::ADJCALLSTACKDOWN:
  case SystemZ::ADJCALLSTACKUP:
    assert(hasReservedCallFrame(MF) &&
           "ADJSTACKDOWN and ADJSTACKUP should be no-ops");
    return MBB.erase(MI);
    break;

  default:
    llvm_unreachable("Unexpected call frame instruction");
  }
=======
>>>>>>> 2ab1d525
}

unsigned SystemZELFFrameLowering::getRegSpillOffset(MachineFunction &MF,
                                                    Register Reg) const {
  bool IsVarArg = MF.getFunction().isVarArg();
  bool BackChain = MF.getFunction().hasFnAttribute("backchain");
  bool SoftFloat = MF.getSubtarget<SystemZSubtarget>().hasSoftFloat();
  unsigned Offset = RegSpillOffsets[Reg];
  if (usePackedStack(MF) && !(IsVarArg && !SoftFloat)) {
    if (SystemZ::GR64BitRegClass.contains(Reg))
      // Put all GPRs at the top of the Register save area with packed
      // stack. Make room for the backchain if needed.
      Offset += BackChain ? 24 : 32;
    else
      Offset = 0;
  }
  return Offset;
}

int SystemZELFFrameLowering::getOrCreateFramePointerSaveIndex(
    MachineFunction &MF) const {
  SystemZMachineFunctionInfo *ZFI = MF.getInfo<SystemZMachineFunctionInfo>();
  int FI = ZFI->getFramePointerSaveIndex();
  if (!FI) {
    MachineFrameInfo &MFFrame = MF.getFrameInfo();
    int Offset = getBackchainOffset(MF) - SystemZMC::ELFCallFrameSize;
    FI = MFFrame.CreateFixedObject(8, Offset, false);
    ZFI->setFramePointerSaveIndex(FI);
  }
  return FI;
}

bool SystemZELFFrameLowering::usePackedStack(MachineFunction &MF) const {
  bool HasPackedStackAttr = MF.getFunction().hasFnAttribute("packed-stack");
  bool BackChain = MF.getFunction().hasFnAttribute("backchain");
  bool SoftFloat = MF.getSubtarget<SystemZSubtarget>().hasSoftFloat();
  if (HasPackedStackAttr && BackChain && !SoftFloat)
    report_fatal_error("packed-stack + backchain + hard-float is unsupported.");
  bool CallConv = MF.getFunction().getCallingConv() != CallingConv::GHC;
  return HasPackedStackAttr && CallConv;
}

SystemZXPLINKFrameLowering::SystemZXPLINKFrameLowering()
    : SystemZFrameLowering(TargetFrameLowering::StackGrowsDown, Align(32), 0,
                           Align(32), /* StackRealignable */ false),
      RegSpillOffsets(-1) {

  // Create a mapping from register number to save slot offset.
  // These offsets are relative to the start of the local are area.
  RegSpillOffsets.grow(SystemZ::NUM_TARGET_REGS);
  for (unsigned I = 0, E = array_lengthof(XPLINKSpillOffsetTable); I != E; ++I)
    RegSpillOffsets[XPLINKSpillOffsetTable[I].Reg] =
        XPLINKSpillOffsetTable[I].Offset;
}

bool SystemZXPLINKFrameLowering::assignCalleeSavedSpillSlots(
    MachineFunction &MF, const TargetRegisterInfo *TRI,
    std::vector<CalleeSavedInfo> &CSI) const {
  MachineFrameInfo &MFFrame = MF.getFrameInfo();
  SystemZMachineFunctionInfo *MFI = MF.getInfo<SystemZMachineFunctionInfo>();
  const SystemZSubtarget &Subtarget = MF.getSubtarget<SystemZSubtarget>();
  auto &Regs = Subtarget.getSpecialRegisters<SystemZXPLINK64Registers>();

  // Scan the call-saved GPRs and find the bounds of the register spill area.
  unsigned LowGPR = 0;
  int LowOffset = INT32_MAX;
  unsigned HighGPR = LowGPR;
  int HighOffset = -1;

  unsigned RegSP = Regs.getStackPointerRegister();
  auto &GRRegClass = SystemZ::GR64BitRegClass;
  const unsigned RegSize = 8;

  auto ProcessCSI = [&](std::vector<CalleeSavedInfo> &CSIList) {
    for (auto &CS : CSIList) {
      unsigned Reg = CS.getReg();
      int Offset = RegSpillOffsets[Reg];
      if (Offset >= 0) {
        if (GRRegClass.contains(Reg)) {
          if (LowOffset > Offset) {
            LowOffset = Offset;
            LowGPR = Reg;
          }

          if (Offset > HighOffset) {
            HighOffset = Offset;
            HighGPR = Reg;
          }
        }
        int FrameIdx = MFFrame.CreateFixedSpillStackObject(RegSize, Offset);
        CS.setFrameIdx(FrameIdx);
      } else
        CS.setFrameIdx(INT32_MAX);
    }
  };

  std::vector<CalleeSavedInfo> Spills;

  // For non-leaf functions:
  // - the address of callee (entry point) register R6 must be saved
  Spills.push_back(CalleeSavedInfo(Regs.getAddressOfCalleeRegister()));

  // If the function needs a frame pointer, or if the backchain pointer should
  // be stored, then save the stack pointer register R4.
  if (hasFP(MF) || MF.getFunction().hasFnAttribute("backchain"))
    Spills.push_back(CalleeSavedInfo(RegSP));

  // Save the range of call-saved registers, for use by the
  // prologue/epilogue inserters.
  ProcessCSI(CSI);
  MFI->setRestoreGPRRegs(LowGPR, HighGPR, LowOffset);

  // Save the range of call-saved registers, for use by the epilogue inserter.
  ProcessCSI(Spills);
  MFI->setSpillGPRRegs(LowGPR, HighGPR, LowOffset);

  // Create spill slots for the remaining registers.
  for (auto &CS : CSI) {
    if (CS.getFrameIdx() != INT32_MAX)
      continue;
    unsigned Reg = CS.getReg();
    const TargetRegisterClass *RC = TRI->getMinimalPhysRegClass(Reg);
    Align Alignment = TRI->getSpillAlign(*RC);
    unsigned Size = TRI->getSpillSize(*RC);
    Alignment = std::min(Alignment, getStackAlign());
    int FrameIdx = MFFrame.CreateStackObject(Size, Alignment, true);
    CS.setFrameIdx(FrameIdx);
  }

  return true;
}

void SystemZXPLINKFrameLowering::determineCalleeSaves(MachineFunction &MF,
                                                      BitVector &SavedRegs,
                                                      RegScavenger *RS) const {
  TargetFrameLowering::determineCalleeSaves(MF, SavedRegs, RS);

  bool HasFP = hasFP(MF);
  const SystemZSubtarget &Subtarget = MF.getSubtarget<SystemZSubtarget>();
  auto &Regs = Subtarget.getSpecialRegisters<SystemZXPLINK64Registers>();

  // If the function requires a frame pointer, record that the hard
  // frame pointer will be clobbered.
  if (HasFP)
    SavedRegs.set(Regs.getFramePointerRegister());

  // If the function is not an XPLeaf function, we need to save the
  // return address register. We also always use that register for
  // the return instruction, so it needs to be restored in the
  // epilogue even though that register is considered to be volatile.
  // #TODO: Implement leaf detection.
  SavedRegs.set(Regs.getReturnFunctionAddressRegister());
}

bool SystemZXPLINKFrameLowering::spillCalleeSavedRegisters(
    MachineBasicBlock &MBB, MachineBasicBlock::iterator MBBI,
    ArrayRef<CalleeSavedInfo> CSI, const TargetRegisterInfo *TRI) const {
  if (CSI.empty())
    return true;

  MachineFunction &MF = *MBB.getParent();
  SystemZMachineFunctionInfo *ZFI = MF.getInfo<SystemZMachineFunctionInfo>();
  const SystemZSubtarget &Subtarget = MF.getSubtarget<SystemZSubtarget>();
  const TargetInstrInfo *TII = Subtarget.getInstrInfo();
  auto &Regs = Subtarget.getSpecialRegisters<SystemZXPLINK64Registers>();
  SystemZ::GPRRegs SpillGPRs = ZFI->getSpillGPRRegs();
  DebugLoc DL;

  // Save GPRs
  if (SpillGPRs.LowGPR) {
    assert(SpillGPRs.LowGPR != SpillGPRs.HighGPR &&
           "Should be saving multiple registers");

    // Build an STM/STMG instruction.
    MachineInstrBuilder MIB = BuildMI(MBB, MBBI, DL, TII->get(SystemZ::STMG));

    // Add the explicit register operands.
    addSavedGPR(MBB, MIB, SpillGPRs.LowGPR, false);
    addSavedGPR(MBB, MIB, SpillGPRs.HighGPR, false);

    // Add the address r4
    MIB.addReg(Regs.getStackPointerRegister());

    // Add the partial offset
    // We cannot add the actual offset as, at the stack is not finalized
    MIB.addImm(SpillGPRs.GPROffset);

    // Make sure all call-saved GPRs are included as operands and are
    // marked as live on entry.
    auto &GRRegClass = SystemZ::GR64BitRegClass;
    for (const CalleeSavedInfo &I : CSI) {
      unsigned Reg = I.getReg();
      if (GRRegClass.contains(Reg))
        addSavedGPR(MBB, MIB, Reg, true);
    }
  }

  // Spill FPRs to the stack in the normal TargetInstrInfo way
  for (const CalleeSavedInfo &I : CSI) {
    unsigned Reg = I.getReg();
    if (SystemZ::FP64BitRegClass.contains(Reg)) {
      MBB.addLiveIn(Reg);
      TII->storeRegToStackSlot(MBB, MBBI, Reg, true, I.getFrameIdx(),
                               &SystemZ::FP64BitRegClass, TRI);
    }
    if (SystemZ::VR128BitRegClass.contains(Reg)) {
      MBB.addLiveIn(Reg);
      TII->storeRegToStackSlot(MBB, MBBI, Reg, true, I.getFrameIdx(),
                               &SystemZ::VR128BitRegClass, TRI);
    }
  }

  return true;
}

bool SystemZXPLINKFrameLowering::restoreCalleeSavedRegisters(
    MachineBasicBlock &MBB, MachineBasicBlock::iterator MBBI,
    MutableArrayRef<CalleeSavedInfo> CSI, const TargetRegisterInfo *TRI) const {

  if (CSI.empty())
    return false;

  MachineFunction &MF = *MBB.getParent();
  SystemZMachineFunctionInfo *ZFI = MF.getInfo<SystemZMachineFunctionInfo>();
  const SystemZSubtarget &Subtarget = MF.getSubtarget<SystemZSubtarget>();
  const TargetInstrInfo *TII = Subtarget.getInstrInfo();
  auto &Regs = Subtarget.getSpecialRegisters<SystemZXPLINK64Registers>();

  DebugLoc DL = MBBI != MBB.end() ? MBBI->getDebugLoc() : DebugLoc();

  // Restore FPRs in the normal TargetInstrInfo way.
  for (unsigned I = 0, E = CSI.size(); I != E; ++I) {
    unsigned Reg = CSI[I].getReg();
    if (SystemZ::FP64BitRegClass.contains(Reg))
      TII->loadRegFromStackSlot(MBB, MBBI, Reg, CSI[I].getFrameIdx(),
                                &SystemZ::FP64BitRegClass, TRI);
    if (SystemZ::VR128BitRegClass.contains(Reg))
      TII->loadRegFromStackSlot(MBB, MBBI, Reg, CSI[I].getFrameIdx(),
                                &SystemZ::VR128BitRegClass, TRI);
  }

  // Restore call-saved GPRs (but not call-clobbered varargs, which at
  // this point might hold return values).
  SystemZ::GPRRegs RestoreGPRs = ZFI->getRestoreGPRRegs();
  if (RestoreGPRs.LowGPR) {
    assert(isInt<20>(Regs.getStackPointerBias() + RestoreGPRs.GPROffset));
    if (RestoreGPRs.LowGPR == RestoreGPRs.HighGPR)
      // Build an LG/L instruction.
      BuildMI(MBB, MBBI, DL, TII->get(SystemZ::LG), RestoreGPRs.LowGPR)
          .addReg(Regs.getStackPointerRegister())
          .addImm(Regs.getStackPointerBias() + RestoreGPRs.GPROffset)
          .addReg(0);
    else {
      // Build an LMG/LM instruction.
      MachineInstrBuilder MIB = BuildMI(MBB, MBBI, DL, TII->get(SystemZ::LMG));

      // Add the explicit register operands.
      MIB.addReg(RestoreGPRs.LowGPR, RegState::Define);
      MIB.addReg(RestoreGPRs.HighGPR, RegState::Define);

      // Add the address.
      MIB.addReg(Regs.getStackPointerRegister());
      MIB.addImm(Regs.getStackPointerBias() + RestoreGPRs.GPROffset);

      // Do a second scan adding regs as being defined by instruction
      for (unsigned I = 0, E = CSI.size(); I != E; ++I) {
        unsigned Reg = CSI[I].getReg();
        if (Reg > RestoreGPRs.LowGPR && Reg < RestoreGPRs.HighGPR)
          MIB.addReg(Reg, RegState::ImplicitDefine);
      }
    }
  }

  return true;
}

void SystemZXPLINKFrameLowering::emitPrologue(MachineFunction &MF,
                                              MachineBasicBlock &MBB) const {
  assert(&MF.front() == &MBB && "Shrink-wrapping not yet supported");
  const SystemZSubtarget &Subtarget = MF.getSubtarget<SystemZSubtarget>();
  SystemZMachineFunctionInfo *ZFI = MF.getInfo<SystemZMachineFunctionInfo>();
  MachineBasicBlock::iterator MBBI = MBB.begin();
  auto *ZII = static_cast<const SystemZInstrInfo *>(Subtarget.getInstrInfo());
  auto &Regs = Subtarget.getSpecialRegisters<SystemZXPLINK64Registers>();
  MachineFrameInfo &MFFrame = MF.getFrameInfo();
  MachineInstr *StoreInstr = nullptr;
  bool HasFP = hasFP(MF);
  // Debug location must be unknown since the first debug location is used
  // to determine the end of the prologue.
  DebugLoc DL;
  uint64_t Offset = 0;

  // TODO: Support leaf functions; only add size of save+reserved area when
  // function is non-leaf.
  MFFrame.setStackSize(MFFrame.getStackSize() + Regs.getCallFrameSize());
  uint64_t StackSize = MFFrame.getStackSize();

  // FIXME: Implement support for large stack sizes, when the stack extension
  // routine needs to be called.
  if (StackSize > 1024 * 1024) {
    llvm_unreachable("Huge Stack Frame not yet supported on z/OS");
  }

  if (ZFI->getSpillGPRRegs().LowGPR) {
    // Skip over the GPR saves.
    if ((MBBI != MBB.end()) && ((MBBI->getOpcode() == SystemZ::STMG))) {
      const int Operand = 3;
      // Now we can set the offset for the operation, since now the Stack
      // has been finalized.
      Offset = Regs.getStackPointerBias() + MBBI->getOperand(Operand).getImm();
      // Maximum displacement for STMG instruction.
      if (isInt<20>(Offset - StackSize))
        Offset -= StackSize;
      else
        StoreInstr = &*MBBI;
      MBBI->getOperand(Operand).setImm(Offset);
      ++MBBI;
    } else
      llvm_unreachable("Couldn't skip over GPR saves");
  }

  if (StackSize) {
    MachineBasicBlock::iterator InsertPt = StoreInstr ? StoreInstr : MBBI;
    // Allocate StackSize bytes.
    int64_t Delta = -int64_t(StackSize);

    // In case the STM(G) instruction also stores SP (R4), but the displacement
    // is too large, the SP register is manipulated first before storing,
    // resulting in the wrong value stored and retrieved later. In this case, we
    // need to temporarily save the value of SP, and store it later to memory.
    if (StoreInstr && HasFP) {
      // Insert LR r0,r4 before STMG instruction.
      BuildMI(MBB, InsertPt, DL, ZII->get(SystemZ::LGR))
          .addReg(SystemZ::R0D, RegState::Define)
          .addReg(SystemZ::R4D);
      // Insert ST r0,xxx(,r4) after STMG instruction.
      BuildMI(MBB, MBBI, DL, ZII->get(SystemZ::STG))
          .addReg(SystemZ::R0D, RegState::Kill)
          .addReg(SystemZ::R4D)
          .addImm(Offset)
          .addReg(0);
    }

    emitIncrement(MBB, InsertPt, DL, Regs.getStackPointerRegister(), Delta,
                  ZII);
  }

  if (HasFP) {
    // Copy the base of the frame to Frame Pointer Register.
    BuildMI(MBB, MBBI, DL, ZII->get(SystemZ::LGR),
            Regs.getFramePointerRegister())
        .addReg(Regs.getStackPointerRegister());

    // Mark the FramePtr as live at the beginning of every block except
    // the entry block.  (We'll have marked R8 as live on entry when
    // saving the GPRs.)
    for (auto I = std::next(MF.begin()), E = MF.end(); I != E; ++I)
      I->addLiveIn(Regs.getFramePointerRegister());
  }
}

void SystemZXPLINKFrameLowering::emitEpilogue(MachineFunction &MF,
                                              MachineBasicBlock &MBB) const {
  const SystemZSubtarget &Subtarget = MF.getSubtarget<SystemZSubtarget>();
  MachineBasicBlock::iterator MBBI = MBB.getLastNonDebugInstr();
  SystemZMachineFunctionInfo *ZFI = MF.getInfo<SystemZMachineFunctionInfo>();
  MachineFrameInfo &MFFrame = MF.getFrameInfo();
  auto *ZII = static_cast<const SystemZInstrInfo *>(Subtarget.getInstrInfo());
  auto &Regs = Subtarget.getSpecialRegisters<SystemZXPLINK64Registers>();

  // Skip the return instruction.
  assert(MBBI->isReturn() && "Can only insert epilogue into returning blocks");

  uint64_t StackSize = MFFrame.getStackSize();
  if (StackSize) {
    unsigned SPReg = Regs.getStackPointerRegister();
    if (ZFI->getRestoreGPRRegs().LowGPR != SPReg) {
      DebugLoc DL = MBBI->getDebugLoc();
      emitIncrement(MBB, MBBI, DL, SPReg, StackSize, ZII);
    }
  }
}

bool SystemZXPLINKFrameLowering::hasFP(const MachineFunction &MF) const {
  return (MF.getFrameInfo().hasVarSizedObjects());
}

void SystemZXPLINKFrameLowering::processFunctionBeforeFrameFinalized(
    MachineFunction &MF, RegScavenger *RS) const {
  MachineFrameInfo &MFFrame = MF.getFrameInfo();
  const SystemZSubtarget &Subtarget = MF.getSubtarget<SystemZSubtarget>();
  auto &Regs = Subtarget.getSpecialRegisters<SystemZXPLINK64Registers>();

  // Setup stack frame offset
  MFFrame.setOffsetAdjustment(Regs.getStackPointerBias());
}<|MERGE_RESOLUTION|>--- conflicted
+++ resolved
@@ -24,11 +24,7 @@
 namespace {
 // The ABI-defined register save slots, relative to the CFA (i.e.
 // incoming stack pointer + SystemZMC::ELFCallFrameSize).
-<<<<<<< HEAD
-static const TargetFrameLowering::SpillSlot SpillOffsetTable[] = {
-=======
 static const TargetFrameLowering::SpillSlot ELFSpillOffsetTable[] = {
->>>>>>> 2ab1d525
   { SystemZ::R2D,  0x10 },
   { SystemZ::R3D,  0x18 },
   { SystemZ::R4D,  0x20 },
@@ -772,48 +768,13 @@
           MF.getInfo<SystemZMachineFunctionInfo>()->getManipulatesSP());
 }
 
-<<<<<<< HEAD
-bool
-SystemZFrameLowering::hasReservedCallFrame(const MachineFunction &MF) const {
-  // The ABI requires us to allocate 160 bytes of stack space for the callee,
-  // with any outgoing stack arguments being placed above that.  It seems
-  // better to make that area a permanent feature of the frame even if
-  // we're using a frame pointer.
-  return true;
-}
-
-StackOffset
-SystemZFrameLowering::getFrameIndexReference(const MachineFunction &MF, int FI,
-                                             Register &FrameReg) const {
-=======
 StackOffset SystemZELFFrameLowering::getFrameIndexReference(
     const MachineFunction &MF, int FI, Register &FrameReg) const {
->>>>>>> 2ab1d525
   // Our incoming SP is actually SystemZMC::ELFCallFrameSize below the CFA, so
   // add that difference here.
   StackOffset Offset =
       TargetFrameLowering::getFrameIndexReference(MF, FI, FrameReg);
   return Offset + StackOffset::getFixed(SystemZMC::ELFCallFrameSize);
-<<<<<<< HEAD
-}
-
-MachineBasicBlock::iterator SystemZFrameLowering::
-eliminateCallFramePseudoInstr(MachineFunction &MF,
-                              MachineBasicBlock &MBB,
-                              MachineBasicBlock::iterator MI) const {
-  switch (MI->getOpcode()) {
-  case SystemZ::ADJCALLSTACKDOWN:
-  case SystemZ::ADJCALLSTACKUP:
-    assert(hasReservedCallFrame(MF) &&
-           "ADJSTACKDOWN and ADJSTACKUP should be no-ops");
-    return MBB.erase(MI);
-    break;
-
-  default:
-    llvm_unreachable("Unexpected call frame instruction");
-  }
-=======
->>>>>>> 2ab1d525
 }
 
 unsigned SystemZELFFrameLowering::getRegSpillOffset(MachineFunction &MF,
