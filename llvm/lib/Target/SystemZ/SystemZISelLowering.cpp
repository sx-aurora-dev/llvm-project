--- conflicted
+++ resolved
@@ -1626,14 +1626,11 @@
   MachineFunction &MF = DAG.getMachineFunction();
   EVT PtrVT = getPointerTy(MF.getDataLayout());
   LLVMContext &Ctx = *DAG.getContext();
-<<<<<<< HEAD
-=======
   SystemZCallingConventionRegisters *Regs = Subtarget.getSpecialRegisters();
 
   // FIXME: z/OS support to be added in later.
   if (Subtarget.isTargetXPLINK64())
     IsTailCall = false;
->>>>>>> 2ab1d525
 
   // Detect unsupported vector argument and return types.
   if (Subtarget.hasVector()) {
@@ -1725,15 +1722,10 @@
       // Work out the address of the stack slot.  Unpromoted ints and
       // floats are passed as right-justified 8-byte values.
       if (!StackPtr.getNode())
-<<<<<<< HEAD
-        StackPtr = DAG.getCopyFromReg(Chain, DL, SystemZ::R15D, PtrVT);
-      unsigned Offset = SystemZMC::ELFCallFrameSize + VA.getLocMemOffset();
-=======
         StackPtr = DAG.getCopyFromReg(Chain, DL,
                                       Regs->getStackPointerRegister(), PtrVT);
       unsigned Offset = Regs->getStackPointerBias() + Regs->getCallFrameSize() +
                         VA.getLocMemOffset();
->>>>>>> 2ab1d525
       if (VA.getLocVT() == MVT::i32 || VA.getLocVT() == MVT::f32)
         Offset += 4;
       SDValue Address = DAG.getNode(ISD::ADD, DL, PtrVT, StackPtr,
