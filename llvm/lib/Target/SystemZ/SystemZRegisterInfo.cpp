//===-- SystemZRegisterInfo.cpp - SystemZ register information ------------===//
//
// Part of the LLVM Project, under the Apache License v2.0 with LLVM Exceptions.
// See https://llvm.org/LICENSE.txt for license information.
// SPDX-License-Identifier: Apache-2.0 WITH LLVM-exception
//
//===----------------------------------------------------------------------===//

#include "SystemZRegisterInfo.h"
#include "SystemZInstrInfo.h"
#include "SystemZSubtarget.h"
#include "llvm/ADT/SmallSet.h"
#include "llvm/CodeGen/LiveIntervals.h"
#include "llvm/CodeGen/MachineInstrBuilder.h"
#include "llvm/CodeGen/MachineRegisterInfo.h"
#include "llvm/CodeGen/TargetFrameLowering.h"
#include "llvm/CodeGen/VirtRegMap.h"
#include "llvm/IR/DebugInfoMetadata.h"

using namespace llvm;

#define GET_REGINFO_TARGET_DESC
#include "SystemZGenRegisterInfo.inc"

// Given that MO is a GRX32 operand, return either GR32 or GRH32 if MO
// somehow belongs in it. Otherwise, return GRX32.
static const TargetRegisterClass *getRC32(MachineOperand &MO,
                                          const VirtRegMap *VRM,
                                          const MachineRegisterInfo *MRI) {
  const TargetRegisterClass *RC = MRI->getRegClass(MO.getReg());

  if (SystemZ::GR32BitRegClass.hasSubClassEq(RC) ||
      MO.getSubReg() == SystemZ::subreg_l32 ||
      MO.getSubReg() == SystemZ::subreg_hl32)
    return &SystemZ::GR32BitRegClass;
  if (SystemZ::GRH32BitRegClass.hasSubClassEq(RC) ||
      MO.getSubReg() == SystemZ::subreg_h32 ||
      MO.getSubReg() == SystemZ::subreg_hh32)
    return &SystemZ::GRH32BitRegClass;

  if (VRM && VRM->hasPhys(MO.getReg())) {
    Register PhysReg = VRM->getPhys(MO.getReg());
    if (SystemZ::GR32BitRegClass.contains(PhysReg))
      return &SystemZ::GR32BitRegClass;
    assert (SystemZ::GRH32BitRegClass.contains(PhysReg) &&
            "Phys reg not in GR32 or GRH32?");
    return &SystemZ::GRH32BitRegClass;
  }

  assert (RC == &SystemZ::GRX32BitRegClass);
  return RC;
}

// Pass the registers of RC as hints while making sure that if any of these
// registers are copy hints (and therefore already in Hints), hint them
// first.
static void addHints(ArrayRef<MCPhysReg> Order,
                     SmallVectorImpl<MCPhysReg> &Hints,
                     const TargetRegisterClass *RC,
                     const MachineRegisterInfo *MRI) {
  SmallSet<unsigned, 4> CopyHints;
  CopyHints.insert(Hints.begin(), Hints.end());
  Hints.clear();
  for (MCPhysReg Reg : Order)
    if (CopyHints.count(Reg) &&
        RC->contains(Reg) && !MRI->isReserved(Reg))
      Hints.push_back(Reg);
  for (MCPhysReg Reg : Order)
    if (!CopyHints.count(Reg) &&
        RC->contains(Reg) && !MRI->isReserved(Reg))
      Hints.push_back(Reg);
}

bool SystemZRegisterInfo::getRegAllocationHints(
    Register VirtReg, ArrayRef<MCPhysReg> Order,
    SmallVectorImpl<MCPhysReg> &Hints, const MachineFunction &MF,
    const VirtRegMap *VRM, const LiveRegMatrix *Matrix) const {
  const MachineRegisterInfo *MRI = &MF.getRegInfo();
  const SystemZSubtarget &Subtarget = MF.getSubtarget<SystemZSubtarget>();
  const TargetRegisterInfo *TRI = Subtarget.getRegisterInfo();

  bool BaseImplRetVal = TargetRegisterInfo::getRegAllocationHints(
      VirtReg, Order, Hints, MF, VRM, Matrix);

  if (VRM != nullptr) {
    // Add any two address hints after any copy hints.
    SmallSet<unsigned, 4> TwoAddrHints;
    for (auto &Use : MRI->reg_nodbg_instructions(VirtReg))
      if (SystemZ::getTwoOperandOpcode(Use.getOpcode()) != -1) {
        const MachineOperand *VRRegMO = nullptr;
        const MachineOperand *OtherMO = nullptr;
        const MachineOperand *CommuMO = nullptr;
        if (VirtReg == Use.getOperand(0).getReg()) {
          VRRegMO = &Use.getOperand(0);
          OtherMO = &Use.getOperand(1);
          if (Use.isCommutable())
            CommuMO = &Use.getOperand(2);
        } else if (VirtReg == Use.getOperand(1).getReg()) {
          VRRegMO = &Use.getOperand(1);
          OtherMO = &Use.getOperand(0);
        } else if (VirtReg == Use.getOperand(2).getReg() &&
                   Use.isCommutable()) {
          VRRegMO = &Use.getOperand(2);
          OtherMO = &Use.getOperand(0);
        } else
          continue;

        auto tryAddHint = [&](const MachineOperand *MO) -> void {
          Register Reg = MO->getReg();
          Register PhysReg = Register::isPhysicalRegister(Reg)
                                 ? Reg
                                 : Register(VRM->getPhys(Reg));
          if (PhysReg) {
            if (MO->getSubReg())
              PhysReg = getSubReg(PhysReg, MO->getSubReg());
            if (VRRegMO->getSubReg())
              PhysReg = getMatchingSuperReg(PhysReg, VRRegMO->getSubReg(),
                                            MRI->getRegClass(VirtReg));
            if (!MRI->isReserved(PhysReg) && !is_contained(Hints, PhysReg))
              TwoAddrHints.insert(PhysReg);
          }
        };
        tryAddHint(OtherMO);
        if (CommuMO)
          tryAddHint(CommuMO);
      }
    for (MCPhysReg OrderReg : Order)
      if (TwoAddrHints.count(OrderReg))
        Hints.push_back(OrderReg);
  }

  if (MRI->getRegClass(VirtReg) == &SystemZ::GRX32BitRegClass) {
    SmallVector<Register, 8> Worklist;
    SmallSet<Register, 4> DoneRegs;
    Worklist.push_back(VirtReg);
    while (Worklist.size()) {
      Register Reg = Worklist.pop_back_val();
      if (!DoneRegs.insert(Reg).second)
        continue;

      for (auto &Use : MRI->reg_instructions(Reg)) {
        // For LOCRMux, see if the other operand is already a high or low
        // register, and in that case give the corresponding hints for
        // VirtReg. LOCR instructions need both operands in either high or
        // low parts. Same handling for SELRMux.
        if (Use.getOpcode() == SystemZ::LOCRMux ||
            Use.getOpcode() == SystemZ::SELRMux) {
          MachineOperand &TrueMO = Use.getOperand(1);
          MachineOperand &FalseMO = Use.getOperand(2);
          const TargetRegisterClass *RC =
            TRI->getCommonSubClass(getRC32(FalseMO, VRM, MRI),
                                   getRC32(TrueMO, VRM, MRI));
          if (Use.getOpcode() == SystemZ::SELRMux)
            RC = TRI->getCommonSubClass(RC,
                                        getRC32(Use.getOperand(0), VRM, MRI));
          if (RC && RC != &SystemZ::GRX32BitRegClass) {
            addHints(Order, Hints, RC, MRI);
            // Return true to make these hints the only regs available to
            // RA. This may mean extra spilling but since the alternative is
            // a jump sequence expansion of the LOCRMux, it is preferred.
            return true;
          }

          // Add the other operand of the LOCRMux to the worklist.
          Register OtherReg =
              (TrueMO.getReg() == Reg ? FalseMO.getReg() : TrueMO.getReg());
          if (MRI->getRegClass(OtherReg) == &SystemZ::GRX32BitRegClass)
            Worklist.push_back(OtherReg);
        } // end LOCRMux
        else if (Use.getOpcode() == SystemZ::CHIMux ||
                 Use.getOpcode() == SystemZ::CFIMux) {
          if (Use.getOperand(1).getImm() == 0) {
            bool OnlyLMuxes = true;
            for (MachineInstr &DefMI : MRI->def_instructions(VirtReg))
              if (DefMI.getOpcode() != SystemZ::LMux)
                OnlyLMuxes = false;
            if (OnlyLMuxes) {
              addHints(Order, Hints, &SystemZ::GR32BitRegClass, MRI);
              // Return false to make these hints preferred but not obligatory.
              return false;
            }
          }
        } // end CHIMux / CFIMux
      }
    }
  }

  return BaseImplRetVal;
}

const MCPhysReg *
SystemZXPLINK64Registers::getCalleeSavedRegs(const MachineFunction *MF) const {
  const SystemZSubtarget &Subtarget = MF->getSubtarget<SystemZSubtarget>();
  return Subtarget.hasVector() ? CSR_SystemZ_XPLINK64_Vector_SaveList
                               : CSR_SystemZ_XPLINK64_SaveList;
}

const MCPhysReg *
SystemZELFRegisters::getCalleeSavedRegs(const MachineFunction *MF) const {
  const SystemZSubtarget &Subtarget = MF->getSubtarget<SystemZSubtarget>();
  if (MF->getFunction().getCallingConv() == CallingConv::GHC)
    return CSR_SystemZ_NoRegs_SaveList;
  if (MF->getFunction().getCallingConv() == CallingConv::AnyReg)
    return Subtarget.hasVector()? CSR_SystemZ_AllRegs_Vector_SaveList
                                : CSR_SystemZ_AllRegs_SaveList;
  if (MF->getSubtarget().getTargetLowering()->supportSwiftError() &&
      MF->getFunction().getAttributes().hasAttrSomewhere(
          Attribute::SwiftError))
    return CSR_SystemZ_SwiftError_SaveList;
  return CSR_SystemZ_ELF_SaveList;
}

const uint32_t *
SystemZXPLINK64Registers::getCallPreservedMask(const MachineFunction &MF,
                                               CallingConv::ID CC) const {
  const SystemZSubtarget &Subtarget = MF.getSubtarget<SystemZSubtarget>();
  return Subtarget.hasVector() ? CSR_SystemZ_XPLINK64_Vector_RegMask
                               : CSR_SystemZ_XPLINK64_RegMask;
}

const uint32_t *
SystemZELFRegisters::getCallPreservedMask(const MachineFunction &MF,
                                          CallingConv::ID CC) const {
  const SystemZSubtarget &Subtarget = MF.getSubtarget<SystemZSubtarget>();
  if (CC == CallingConv::GHC)
    return CSR_SystemZ_NoRegs_RegMask;
  if (CC == CallingConv::AnyReg)
    return Subtarget.hasVector()? CSR_SystemZ_AllRegs_Vector_RegMask
                                : CSR_SystemZ_AllRegs_RegMask;
  if (MF.getSubtarget().getTargetLowering()->supportSwiftError() &&
      MF.getFunction().getAttributes().hasAttrSomewhere(
          Attribute::SwiftError))
    return CSR_SystemZ_SwiftError_RegMask;
  return CSR_SystemZ_ELF_RegMask;
<<<<<<< HEAD
=======
}

SystemZRegisterInfo::SystemZRegisterInfo(unsigned int RA)
    : SystemZGenRegisterInfo(RA) {}

const MCPhysReg *
SystemZRegisterInfo::getCalleeSavedRegs(const MachineFunction *MF) const {

  const SystemZSubtarget *Subtarget = &MF->getSubtarget<SystemZSubtarget>();
  SystemZCallingConventionRegisters *Regs = Subtarget->getSpecialRegisters();

  return Regs->getCalleeSavedRegs(MF);
}

const uint32_t *
SystemZRegisterInfo::getCallPreservedMask(const MachineFunction &MF,
                                          CallingConv::ID CC) const {

  const SystemZSubtarget *Subtarget = &MF.getSubtarget<SystemZSubtarget>();
  SystemZCallingConventionRegisters *Regs = Subtarget->getSpecialRegisters();
  return Regs->getCallPreservedMask(MF, CC);
>>>>>>> 2ab1d525
}

BitVector
SystemZRegisterInfo::getReservedRegs(const MachineFunction &MF) const {
  BitVector Reserved(getNumRegs());
  const SystemZFrameLowering *TFI = getFrameLowering(MF);
  const SystemZSubtarget *Subtarget = &MF.getSubtarget<SystemZSubtarget>();
  SystemZCallingConventionRegisters *Regs = Subtarget->getSpecialRegisters();
  if (TFI->hasFP(MF))
    // The frame pointer. Reserve all aliases.
    for (MCRegAliasIterator AI(Regs->getFramePointerRegister(), this, true);
         AI.isValid(); ++AI)
      Reserved.set(*AI);

  // Reserve all aliases for the stack pointer.
  for (MCRegAliasIterator AI(Regs->getStackPointerRegister(), this, true);
       AI.isValid(); ++AI)
    Reserved.set(*AI);

  // A0 and A1 hold the thread pointer.
  Reserved.set(SystemZ::A0);
  Reserved.set(SystemZ::A1);

  // FPC is the floating-point control register.
  Reserved.set(SystemZ::FPC);

  return Reserved;
}

void
SystemZRegisterInfo::eliminateFrameIndex(MachineBasicBlock::iterator MI,
                                         int SPAdj, unsigned FIOperandNum,
                                         RegScavenger *RS) const {
  assert(SPAdj == 0 && "Outgoing arguments should be part of the frame");

  MachineBasicBlock &MBB = *MI->getParent();
  MachineFunction &MF = *MBB.getParent();
  auto *TII =
      static_cast<const SystemZInstrInfo *>(MF.getSubtarget().getInstrInfo());
  const SystemZFrameLowering *TFI = getFrameLowering(MF);
  DebugLoc DL = MI->getDebugLoc();

  // Decompose the frame index into a base and offset.
  int FrameIndex = MI->getOperand(FIOperandNum).getIndex();
  Register BasePtr;
  int64_t Offset =
      (TFI->getFrameIndexReference(MF, FrameIndex, BasePtr).getFixed() +
       MI->getOperand(FIOperandNum + 1).getImm());

  // Special handling of dbg_value instructions.
  if (MI->isDebugValue()) {
    MI->getOperand(FIOperandNum).ChangeToRegister(BasePtr, /*isDef*/ false);
    if (MI->isNonListDebugValue()) {
      MI->getDebugOffset().ChangeToImmediate(Offset);
    } else {
      unsigned OpIdx = MI->getDebugOperandIndex(&MI->getOperand(FIOperandNum));
      SmallVector<uint64_t, 3> Ops;
      DIExpression::appendOffset(
          Ops, TFI->getFrameIndexReference(MF, FrameIndex, BasePtr).getFixed());
      MI->getDebugExpressionOp().setMetadata(
          DIExpression::appendOpsToArg(MI->getDebugExpression(), Ops, OpIdx));
    }
    return;
  }

  // See if the offset is in range, or if an equivalent instruction that
  // accepts the offset exists.
  unsigned Opcode = MI->getOpcode();
  unsigned OpcodeForOffset = TII->getOpcodeForOffset(Opcode, Offset);
  if (OpcodeForOffset) {
    if (OpcodeForOffset == SystemZ::LE &&
        MF.getSubtarget<SystemZSubtarget>().hasVector()) {
      // If LE is ok for offset, use LDE instead on z13.
      OpcodeForOffset = SystemZ::LDE32;
    }
    MI->getOperand(FIOperandNum).ChangeToRegister(BasePtr, false);
  }
  else {
    // Create an anchor point that is in range.  Start at 0xffff so that
    // can use LLILH to load the immediate.
    int64_t OldOffset = Offset;
    int64_t Mask = 0xffff;
    do {
      Offset = OldOffset & Mask;
      OpcodeForOffset = TII->getOpcodeForOffset(Opcode, Offset);
      Mask >>= 1;
      assert(Mask && "One offset must be OK");
    } while (!OpcodeForOffset);

    Register ScratchReg =
        MF.getRegInfo().createVirtualRegister(&SystemZ::ADDR64BitRegClass);
    int64_t HighOffset = OldOffset - Offset;

    if (MI->getDesc().TSFlags & SystemZII::HasIndex
        && MI->getOperand(FIOperandNum + 2).getReg() == 0) {
      // Load the offset into the scratch register and use it as an index.
      // The scratch register then dies here.
      TII->loadImmediate(MBB, MI, ScratchReg, HighOffset);
      MI->getOperand(FIOperandNum).ChangeToRegister(BasePtr, false);
      MI->getOperand(FIOperandNum + 2).ChangeToRegister(ScratchReg,
                                                        false, false, true);
    } else {
      // Load the anchor address into a scratch register.
      unsigned LAOpcode = TII->getOpcodeForOffset(SystemZ::LA, HighOffset);
      if (LAOpcode)
        BuildMI(MBB, MI, DL, TII->get(LAOpcode),ScratchReg)
          .addReg(BasePtr).addImm(HighOffset).addReg(0);
      else {
        // Load the high offset into the scratch register and use it as
        // an index.
        TII->loadImmediate(MBB, MI, ScratchReg, HighOffset);
        BuildMI(MBB, MI, DL, TII->get(SystemZ::LA), ScratchReg)
          .addReg(BasePtr, RegState::Kill).addImm(0).addReg(ScratchReg);
      }

      // Use the scratch register as the base.  It then dies here.
      MI->getOperand(FIOperandNum).ChangeToRegister(ScratchReg,
                                                    false, false, true);
    }
  }
  MI->setDesc(TII->get(OpcodeForOffset));
  MI->getOperand(FIOperandNum + 1).ChangeToImmediate(Offset);
}

bool SystemZRegisterInfo::shouldCoalesce(MachineInstr *MI,
                                  const TargetRegisterClass *SrcRC,
                                  unsigned SubReg,
                                  const TargetRegisterClass *DstRC,
                                  unsigned DstSubReg,
                                  const TargetRegisterClass *NewRC,
                                  LiveIntervals &LIS) const {
  assert (MI->isCopy() && "Only expecting COPY instructions");

  // Coalesce anything which is not a COPY involving a subreg to/from GR128.
  if (!(NewRC->hasSuperClassEq(&SystemZ::GR128BitRegClass) &&
        (getRegSizeInBits(*SrcRC) <= 64 || getRegSizeInBits(*DstRC) <= 64)))
    return true;

  // Allow coalescing of a GR128 subreg COPY only if the live ranges are small
  // and local to one MBB with not too much interferring registers. Otherwise
  // regalloc may run out of registers.

  unsigned WideOpNo = (getRegSizeInBits(*SrcRC) == 128 ? 1 : 0);
  Register GR128Reg = MI->getOperand(WideOpNo).getReg();
  Register GRNarReg = MI->getOperand((WideOpNo == 1) ? 0 : 1).getReg();
  LiveInterval &IntGR128 = LIS.getInterval(GR128Reg);
  LiveInterval &IntGRNar = LIS.getInterval(GRNarReg);

  // Check that the two virtual registers are local to MBB.
  MachineBasicBlock *MBB = MI->getParent();
  MachineInstr *FirstMI_GR128 =
    LIS.getInstructionFromIndex(IntGR128.beginIndex());
  MachineInstr *FirstMI_GRNar =
    LIS.getInstructionFromIndex(IntGRNar.beginIndex());
  MachineInstr *LastMI_GR128 = LIS.getInstructionFromIndex(IntGR128.endIndex());
  MachineInstr *LastMI_GRNar = LIS.getInstructionFromIndex(IntGRNar.endIndex());
  if ((!FirstMI_GR128 || FirstMI_GR128->getParent() != MBB) ||
      (!FirstMI_GRNar || FirstMI_GRNar->getParent() != MBB) ||
      (!LastMI_GR128 || LastMI_GR128->getParent() != MBB) ||
      (!LastMI_GRNar || LastMI_GRNar->getParent() != MBB))
    return false;

  MachineBasicBlock::iterator MII = nullptr, MEE = nullptr;
  if (WideOpNo == 1) {
    MII = FirstMI_GR128;
    MEE = LastMI_GRNar;
  } else {
    MII = FirstMI_GRNar;
    MEE = LastMI_GR128;
  }

  // Check if coalescing seems safe by finding the set of clobbered physreg
  // pairs in the region.
  BitVector PhysClobbered(getNumRegs());
  MEE++;
  for (; MII != MEE; ++MII) {
    for (const MachineOperand &MO : MII->operands())
      if (MO.isReg() && Register::isPhysicalRegister(MO.getReg())) {
        for (MCSuperRegIterator SI(MO.getReg(), this, true/*IncludeSelf*/);
             SI.isValid(); ++SI)
          if (NewRC->contains(*SI)) {
            PhysClobbered.set(*SI);
            break;
          }
      }
  }

  // Demand an arbitrary margin of free regs.
  unsigned const DemandedFreeGR128 = 3;
  if (PhysClobbered.count() > (NewRC->getNumRegs() - DemandedFreeGR128))
    return false;

  return true;
}

Register
SystemZRegisterInfo::getFrameRegister(const MachineFunction &MF) const {
  const SystemZFrameLowering *TFI = getFrameLowering(MF);
  const SystemZSubtarget *Subtarget = &MF.getSubtarget<SystemZSubtarget>();
  SystemZCallingConventionRegisters *Regs = Subtarget->getSpecialRegisters();

  return TFI->hasFP(MF) ? Regs->getFramePointerRegister()
                        : Regs->getStackPointerRegister();
}

const TargetRegisterClass *
SystemZRegisterInfo::getCrossCopyRegClass(const TargetRegisterClass *RC) const {
  if (RC == &SystemZ::CCRRegClass)
    return &SystemZ::GR32BitRegClass;
  return RC;
}
<|MERGE_RESOLUTION|>--- conflicted
+++ resolved
@@ -232,8 +232,6 @@
           Attribute::SwiftError))
     return CSR_SystemZ_SwiftError_RegMask;
   return CSR_SystemZ_ELF_RegMask;
-<<<<<<< HEAD
-=======
 }
 
 SystemZRegisterInfo::SystemZRegisterInfo(unsigned int RA)
@@ -255,7 +253,6 @@
   const SystemZSubtarget *Subtarget = &MF.getSubtarget<SystemZSubtarget>();
   SystemZCallingConventionRegisters *Regs = Subtarget->getSpecialRegisters();
   return Regs->getCallPreservedMask(MF, CC);
->>>>>>> 2ab1d525
 }
 
 BitVector
