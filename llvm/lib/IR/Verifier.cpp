--- conflicted
+++ resolved
@@ -1880,9 +1880,6 @@
   if (Attrs.isEmpty())
     return;
 
-<<<<<<< HEAD
-  bool SawMask = false;
-=======
   Assert(Attrs.hasParentContext(Context),
          "Attribute list does not match Module context!", &Attrs);
   for (const auto &AttrSet : Attrs) {
@@ -1894,7 +1891,7 @@
     }
   }
 
->>>>>>> 7c02dc22
+  bool SawMask = false;
   bool SawNest = false;
   bool SawPassthru = false;
   bool SawReturned = false;
