--- conflicted
+++ resolved
@@ -3319,7 +3319,7 @@
       Assert(!FoundAttachedCallBundle,
              "Multiple \"clang.arc.attachedcall\" operand bundles", Call);
       FoundAttachedCallBundle = true;
-<<<<<<< HEAD
+      verifyAttachedCallBundle(Call, BU);
     } else if (Tag == LLVMContext::OB_cfp_round) {
       Assert(!FoundCFPRoundBundle, "Multiple cfp-round operand bundles",
              Call);
@@ -3328,9 +3328,6 @@
       Assert(!FoundCFPExceptBundle, "Multiple cfp-except operand bundles",
              Call);
       FoundCFPExceptBundle = true;
-=======
-      verifyAttachedCallBundle(Call, BU);
->>>>>>> 4a36e96c
     }
   }
 
