--- conflicted
+++ resolved
@@ -601,11 +601,7 @@
   void verifyStatepoint(const CallBase &Call);
   void verifyFrameRecoverIndices();
   void verifySiblingFuncletUnwinds();
-<<<<<<< HEAD
-  void verifyConvergenceControl(Function &F);
   void verifyConstrainedFPBundles(const Instruction &);
-=======
->>>>>>> aac8acb1
 
   void verifyFragmentExpression(const DbgVariableIntrinsic &I);
   template <typename ValueOrMetadata>
@@ -2540,119 +2536,6 @@
   }
 }
 
-<<<<<<< HEAD
-void Verifier::verifyConvergenceControl(Function &F) {
-  DenseMap<BasicBlock *, SmallVector<CallBase *, 8>> LiveTokenMap;
-  DenseMap<const Cycle *, const CallBase *> CycleHearts;
-
-  // Just like the DominatorTree, compute the CycleInfo locally so that we
-  // can run the verifier outside of a pass manager and we don't rely on
-  // potentially out-dated analysis results.
-  CycleInfo CI;
-  CI.compute(F);
-
-  auto checkBundle = [&](OperandBundleUse &Bundle, CallBase *CB,
-                         SmallVectorImpl<CallBase *> &LiveTokens) {
-    Check(Bundle.Inputs.size() == 1 && Bundle.Inputs[0]->getType()->isTokenTy(),
-          "The 'convergencectrl' bundle requires exactly one token use.", CB);
-
-    Value *Token = Bundle.Inputs[0].get();
-    auto *Def = dyn_cast<CallBase>(Token);
-    Check(Def != nullptr,
-          "Convergence control tokens can only be produced by call "
-          "instructions.",
-          Token);
-
-    Check(llvm::is_contained(LiveTokens, Token),
-          "Convergence region is not well-nested.", Token, CB);
-
-    while (LiveTokens.back() != Token)
-      LiveTokens.pop_back();
-
-    // Check static rules about cycles.
-    auto *BB = CB->getParent();
-    auto *BBCycle = CI.getCycle(BB);
-    if (!BBCycle)
-      return;
-
-    BasicBlock *DefBB = Def->getParent();
-    if (DefBB == BB || BBCycle->contains(DefBB)) {
-      // degenerate occurrence of a loop intrinsic
-      return;
-    }
-
-    auto *II = dyn_cast<IntrinsicInst>(CB);
-    Check(II &&
-              II->getIntrinsicID() == Intrinsic::experimental_convergence_loop,
-          "Convergence token used by an instruction other than "
-          "llvm.experimental.convergence.loop in a cycle that does "
-          "not contain the token's definition.",
-          CB, CI.print(BBCycle));
-
-    while (true) {
-      auto *Parent = BBCycle->getParentCycle();
-      if (!Parent || Parent->contains(DefBB))
-        break;
-      BBCycle = Parent;
-    };
-
-    Check(BBCycle->isReducible() && BB == BBCycle->getHeader(),
-          "Cycle heart must dominate all blocks in the cycle.", CB, BB,
-          CI.print(BBCycle));
-    Check(!CycleHearts.count(BBCycle),
-          "Two static convergence token uses in a cycle that does "
-          "not contain either token's definition.",
-          CB, CycleHearts[BBCycle], CI.print(BBCycle));
-    CycleHearts[BBCycle] = CB;
-  };
-
-  ReversePostOrderTraversal<Function *> RPOT(&F);
-  SmallVector<CallBase *, 8> LiveTokens;
-  for (BasicBlock *BB : RPOT) {
-    LiveTokens.clear();
-    auto LTIt = LiveTokenMap.find(BB);
-    if (LTIt != LiveTokenMap.end()) {
-      LiveTokens = std::move(LTIt->second);
-      LiveTokenMap.erase(LTIt);
-    }
-
-    for (Instruction &I : *BB) {
-      CallBase *CB = dyn_cast<CallBase>(&I);
-      if (!CB)
-        continue;
-
-      auto Bundle = CB->getOperandBundle(LLVMContext::OB_convergencectrl);
-      if (Bundle)
-        checkBundle(*Bundle, CB, LiveTokens);
-
-      if (CB->getType()->isTokenTy())
-        LiveTokens.push_back(CB);
-    }
-
-    // Propagate token liveness
-    for (BasicBlock *Succ : successors(BB)) {
-      DomTreeNode *SuccNode = DT.getNode(Succ);
-      LTIt = LiveTokenMap.find(Succ);
-      if (LTIt == LiveTokenMap.end()) {
-        // We're the first predecessor: all tokens which dominate the
-        // successor are live for now.
-        LTIt = LiveTokenMap.try_emplace(Succ).first;
-        for (CallBase *LiveToken : LiveTokens) {
-          if (!DT.dominates(DT.getNode(LiveToken->getParent()), SuccNode))
-            break;
-          LTIt->second.push_back(LiveToken);
-        }
-      } else {
-        // Compute the intersection of live tokens.
-        auto It = llvm::partition(LTIt->second, [&LiveTokens](CallBase *Token) {
-          return llvm::is_contained(LiveTokens, Token);
-        });
-        LTIt->second.erase(It, LTIt->second.end());
-      }
-    }
-  }
-}
-
 void Verifier::verifyConstrainedFPBundles(const Instruction &I) {
   auto *CB = dyn_cast<CallBase>(&I);
   if (!CB)
@@ -2700,8 +2583,6 @@
   }
 }
 
-=======
->>>>>>> aac8acb1
 // visitFunction - Verify that a function is ok.
 //
 void Verifier::visitFunction(const Function &F) {
