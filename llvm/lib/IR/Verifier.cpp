//===-- Verifier.cpp - Implement the Module Verifier -----------------------==//
//
// Part of the LLVM Project, under the Apache License v2.0 with LLVM Exceptions.
// See https://llvm.org/LICENSE.txt for license information.
// SPDX-License-Identifier: Apache-2.0 WITH LLVM-exception
//
//===----------------------------------------------------------------------===//
//
// This file defines the function verifier interface, that can be used for some
// sanity checking of input to the system.
//
// Note that this does not provide full `Java style' security and verifications,
// instead it just tries to ensure that code is well-formed.
//
//  * Both of a binary operator's parameters are of the same type
//  * Verify that the indices of mem access instructions match other operands
//  * Verify that arithmetic and other things are only performed on first-class
//    types.  Verify that shifts & logicals only happen on integrals f.e.
//  * All of the constants in a switch statement are of the correct type
//  * The code is in valid SSA form
//  * It should be illegal to put a label into any other type (like a structure)
//    or to return one. [except constant arrays!]
//  * Only phi nodes can be self referential: 'add i32 %0, %0 ; <int>:0' is bad
//  * PHI nodes must have an entry for each predecessor, with no extras.
//  * PHI nodes must be the first thing in a basic block, all grouped together
//  * PHI nodes must have at least one entry
//  * All basic blocks should only end with terminator insts, not contain them
//  * The entry node to a function must not have predecessors
//  * All Instructions must be embedded into a basic block
//  * Functions cannot take a void-typed parameter
//  * Verify that a function's argument list agrees with it's declared type.
//  * It is illegal to specify a name for a void value.
//  * It is illegal to have a internal global value with no initializer
//  * It is illegal to have a ret instruction that returns a value that does not
//    agree with the function return value type.
//  * Function call argument types match the function prototype
//  * A landing pad is defined by a landingpad instruction, and can be jumped to
//    only by the unwind edge of an invoke instruction.
//  * A landingpad instruction must be the first non-PHI instruction in the
//    block.
//  * Landingpad instructions must be in a function with a personality function.
//  * All other things that are tested by asserts spread about the code...
//
//===----------------------------------------------------------------------===//

#include "llvm/IR/Verifier.h"
#include "llvm/ADT/APFloat.h"
#include "llvm/ADT/APInt.h"
#include "llvm/ADT/ArrayRef.h"
#include "llvm/ADT/DenseMap.h"
#include "llvm/ADT/MapVector.h"
#include "llvm/ADT/Optional.h"
#include "llvm/ADT/STLExtras.h"
#include "llvm/ADT/SmallPtrSet.h"
#include "llvm/ADT/SmallSet.h"
#include "llvm/ADT/SmallVector.h"
#include "llvm/ADT/StringExtras.h"
#include "llvm/ADT/StringMap.h"
#include "llvm/ADT/StringRef.h"
#include "llvm/ADT/Twine.h"
#include "llvm/ADT/ilist.h"
#include "llvm/BinaryFormat/Dwarf.h"
#include "llvm/IR/Argument.h"
#include "llvm/IR/Attributes.h"
#include "llvm/IR/BasicBlock.h"
#include "llvm/IR/CFG.h"
#include "llvm/IR/CallingConv.h"
#include "llvm/IR/Comdat.h"
#include "llvm/IR/Constant.h"
#include "llvm/IR/ConstantRange.h"
#include "llvm/IR/Constants.h"
#include "llvm/IR/DataLayout.h"
#include "llvm/IR/DebugInfo.h"
#include "llvm/IR/DebugInfoMetadata.h"
#include "llvm/IR/DebugLoc.h"
#include "llvm/IR/DerivedTypes.h"
#include "llvm/IR/Dominators.h"
#include "llvm/IR/Function.h"
#include "llvm/IR/GlobalAlias.h"
#include "llvm/IR/GlobalValue.h"
#include "llvm/IR/GlobalVariable.h"
#include "llvm/IR/InlineAsm.h"
#include "llvm/IR/InstVisitor.h"
#include "llvm/IR/InstrTypes.h"
#include "llvm/IR/Instruction.h"
#include "llvm/IR/Instructions.h"
#include "llvm/IR/IntrinsicInst.h"
#include "llvm/IR/Intrinsics.h"
#include "llvm/IR/IntrinsicsWebAssembly.h"
#include "llvm/IR/LLVMContext.h"
#include "llvm/IR/Metadata.h"
#include "llvm/IR/Module.h"
#include "llvm/IR/ModuleSlotTracker.h"
#include "llvm/IR/PassManager.h"
#include "llvm/IR/Statepoint.h"
#include "llvm/IR/FPEnv.h"
#include "llvm/IR/Type.h"
#include "llvm/IR/Use.h"
#include "llvm/IR/User.h"
#include "llvm/IR/Value.h"
#include "llvm/InitializePasses.h"
#include "llvm/Pass.h"
#include "llvm/Support/AtomicOrdering.h"
#include "llvm/Support/Casting.h"
#include "llvm/Support/CommandLine.h"
#include "llvm/Support/Debug.h"
#include "llvm/Support/ErrorHandling.h"
#include "llvm/Support/MathExtras.h"
#include "llvm/Support/raw_ostream.h"
#include <algorithm>
#include <cassert>
#include <cstdint>
#include <memory>
#include <string>
#include <utility>

using namespace llvm;

static cl::opt<bool> VerifyNoAliasScopeDomination(
    "verify-noalias-scope-decl-dom", cl::Hidden, cl::init(false),
    cl::desc("Ensure that llvm.experimental.noalias.scope.decl for identical "
             "scopes are not dominating"));

namespace llvm {

struct VerifierSupport {
  raw_ostream *OS;
  const Module &M;
  ModuleSlotTracker MST;
  Triple TT;
  const DataLayout &DL;
  LLVMContext &Context;

  /// Track the brokenness of the module while recursively visiting.
  bool Broken = false;
  /// Broken debug info can be "recovered" from by stripping the debug info.
  bool BrokenDebugInfo = false;
  /// Whether to treat broken debug info as an error.
  bool TreatBrokenDebugInfoAsError = true;

  explicit VerifierSupport(raw_ostream *OS, const Module &M)
      : OS(OS), M(M), MST(&M), TT(M.getTargetTriple()), DL(M.getDataLayout()),
        Context(M.getContext()) {}

private:
  void Write(const Module *M) {
    *OS << "; ModuleID = '" << M->getModuleIdentifier() << "'\n";
  }

  void Write(const Value *V) {
    if (V)
      Write(*V);
  }

  void Write(const Value &V) {
    if (isa<Instruction>(V)) {
      V.print(*OS, MST);
      *OS << '\n';
    } else {
      V.printAsOperand(*OS, true, MST);
      *OS << '\n';
    }
  }

  void Write(const Metadata *MD) {
    if (!MD)
      return;
    MD->print(*OS, MST, &M);
    *OS << '\n';
  }

  template <class T> void Write(const MDTupleTypedArrayWrapper<T> &MD) {
    Write(MD.get());
  }

  void Write(const NamedMDNode *NMD) {
    if (!NMD)
      return;
    NMD->print(*OS, MST);
    *OS << '\n';
  }

  void Write(Type *T) {
    if (!T)
      return;
    *OS << ' ' << *T;
  }

  void Write(const Comdat *C) {
    if (!C)
      return;
    *OS << *C;
  }

  void Write(const APInt *AI) {
    if (!AI)
      return;
    *OS << *AI << '\n';
  }

  void Write(const unsigned i) { *OS << i << '\n'; }

  template <typename T> void Write(ArrayRef<T> Vs) {
    for (const T &V : Vs)
      Write(V);
  }

  template <typename T1, typename... Ts>
  void WriteTs(const T1 &V1, const Ts &... Vs) {
    Write(V1);
    WriteTs(Vs...);
  }

  template <typename... Ts> void WriteTs() {}

public:
  /// A check failed, so printout out the condition and the message.
  ///
  /// This provides a nice place to put a breakpoint if you want to see why
  /// something is not correct.
  void CheckFailed(const Twine &Message) {
    if (OS)
      *OS << Message << '\n';
    Broken = true;
  }

  /// A check failed (with values to print).
  ///
  /// This calls the Message-only version so that the above is easier to set a
  /// breakpoint on.
  template <typename T1, typename... Ts>
  void CheckFailed(const Twine &Message, const T1 &V1, const Ts &... Vs) {
    CheckFailed(Message);
    if (OS)
      WriteTs(V1, Vs...);
  }

  /// A debug info check failed.
  void DebugInfoCheckFailed(const Twine &Message) {
    if (OS)
      *OS << Message << '\n';
    Broken |= TreatBrokenDebugInfoAsError;
    BrokenDebugInfo = true;
  }

  /// A debug info check failed (with values to print).
  template <typename T1, typename... Ts>
  void DebugInfoCheckFailed(const Twine &Message, const T1 &V1,
                            const Ts &... Vs) {
    DebugInfoCheckFailed(Message);
    if (OS)
      WriteTs(V1, Vs...);
  }
};

} // namespace llvm

namespace {

class Verifier : public InstVisitor<Verifier>, VerifierSupport {
  friend class InstVisitor<Verifier>;

  DominatorTree DT;

  /// When verifying a basic block, keep track of all of the
  /// instructions we have seen so far.
  ///
  /// This allows us to do efficient dominance checks for the case when an
  /// instruction has an operand that is an instruction in the same block.
  SmallPtrSet<Instruction *, 16> InstsInThisBlock;

  /// Keep track of the metadata nodes that have been checked already.
  SmallPtrSet<const Metadata *, 32> MDNodes;

  /// Keep track which DISubprogram is attached to which function.
  DenseMap<const DISubprogram *, const Function *> DISubprogramAttachments;

  /// Track all DICompileUnits visited.
  SmallPtrSet<const Metadata *, 2> CUVisited;

  /// The result type for a landingpad.
  Type *LandingPadResultTy;

  /// Whether we've seen a call to @llvm.localescape in this function
  /// already.
  bool SawFrameEscape;

  /// Whether the current function has a DISubprogram attached to it.
  bool HasDebugInfo = false;

  /// The current source language.
  dwarf::SourceLanguage CurrentSourceLang = dwarf::DW_LANG_lo_user;

  /// Whether source was present on the first DIFile encountered in each CU.
  DenseMap<const DICompileUnit *, bool> HasSourceDebugInfo;

  /// Stores the count of how many objects were passed to llvm.localescape for a
  /// given function and the largest index passed to llvm.localrecover.
  DenseMap<Function *, std::pair<unsigned, unsigned>> FrameEscapeInfo;

  // Maps catchswitches and cleanuppads that unwind to siblings to the
  // terminators that indicate the unwind, used to detect cycles therein.
  MapVector<Instruction *, Instruction *> SiblingFuncletInfo;

  /// Cache of constants visited in search of ConstantExprs.
  SmallPtrSet<const Constant *, 32> ConstantExprVisited;

  /// Cache of declarations of the llvm.experimental.deoptimize.<ty> intrinsic.
  SmallVector<const Function *, 4> DeoptimizeDeclarations;

  // Verify that this GlobalValue is only used in this module.
  // This map is used to avoid visiting uses twice. We can arrive at a user
  // twice, if they have multiple operands. In particular for very large
  // constant expressions, we can arrive at a particular user many times.
  SmallPtrSet<const Value *, 32> GlobalValueVisited;

  // Keeps track of duplicate function argument debug info.
  SmallVector<const DILocalVariable *, 16> DebugFnArgs;

  TBAAVerifier TBAAVerifyHelper;

  SmallVector<IntrinsicInst *, 4> NoAliasScopeDecls;

  void checkAtomicMemAccessSize(Type *Ty, const Instruction *I);

public:
  explicit Verifier(raw_ostream *OS, bool ShouldTreatBrokenDebugInfoAsError,
                    const Module &M)
      : VerifierSupport(OS, M), LandingPadResultTy(nullptr),
        SawFrameEscape(false), TBAAVerifyHelper(this) {
    TreatBrokenDebugInfoAsError = ShouldTreatBrokenDebugInfoAsError;
  }

  bool hasBrokenDebugInfo() const { return BrokenDebugInfo; }

  bool verify(const Function &F) {
    assert(F.getParent() == &M &&
           "An instance of this class only works with a specific module!");

    // First ensure the function is well-enough formed to compute dominance
    // information, and directly compute a dominance tree. We don't rely on the
    // pass manager to provide this as it isolates us from a potentially
    // out-of-date dominator tree and makes it significantly more complex to run
    // this code outside of a pass manager.
    // FIXME: It's really gross that we have to cast away constness here.
    if (!F.empty())
      DT.recalculate(const_cast<Function &>(F));

    for (const BasicBlock &BB : F) {
      if (!BB.empty() && BB.back().isTerminator())
        continue;

      if (OS) {
        *OS << "Basic Block in function '" << F.getName()
            << "' does not have terminator!\n";
        BB.printAsOperand(*OS, true, MST);
        *OS << "\n";
      }
      return false;
    }

    Broken = false;
    // FIXME: We strip const here because the inst visitor strips const.
    visit(const_cast<Function &>(F));
    verifySiblingFuncletUnwinds();
    InstsInThisBlock.clear();
    DebugFnArgs.clear();
    LandingPadResultTy = nullptr;
    SawFrameEscape = false;
    SiblingFuncletInfo.clear();
    verifyNoAliasScopeDecl();
    NoAliasScopeDecls.clear();

    return !Broken;
  }

  /// Verify the module that this instance of \c Verifier was initialized with.
  bool verify() {
    Broken = false;

    // Collect all declarations of the llvm.experimental.deoptimize intrinsic.
    for (const Function &F : M)
      if (F.getIntrinsicID() == Intrinsic::experimental_deoptimize)
        DeoptimizeDeclarations.push_back(&F);

    // Now that we've visited every function, verify that we never asked to
    // recover a frame index that wasn't escaped.
    verifyFrameRecoverIndices();
    for (const GlobalVariable &GV : M.globals())
      visitGlobalVariable(GV);

    for (const GlobalAlias &GA : M.aliases())
      visitGlobalAlias(GA);

    for (const NamedMDNode &NMD : M.named_metadata())
      visitNamedMDNode(NMD);

    for (const StringMapEntry<Comdat> &SMEC : M.getComdatSymbolTable())
      visitComdat(SMEC.getValue());

    visitModuleFlags(M);
    visitModuleIdents(M);
    visitModuleCommandLines(M);

    verifyCompileUnits();

    verifyDeoptimizeCallingConvs();
    DISubprogramAttachments.clear();
    return !Broken;
  }

private:
  /// Whether a metadata node is allowed to be, or contain, a DILocation.
  enum class AreDebugLocsAllowed { No, Yes };

  // Verification methods...
  void visitGlobalValue(const GlobalValue &GV);
  void visitGlobalVariable(const GlobalVariable &GV);
  void visitGlobalAlias(const GlobalAlias &GA);
  void visitAliaseeSubExpr(const GlobalAlias &A, const Constant &C);
  void visitAliaseeSubExpr(SmallPtrSetImpl<const GlobalAlias *> &Visited,
                           const GlobalAlias &A, const Constant &C);
  void visitNamedMDNode(const NamedMDNode &NMD);
  void visitMDNode(const MDNode &MD, AreDebugLocsAllowed AllowLocs);
  void visitMetadataAsValue(const MetadataAsValue &MD, Function *F);
  void visitValueAsMetadata(const ValueAsMetadata &MD, Function *F);
  void visitComdat(const Comdat &C);
  void visitModuleIdents(const Module &M);
  void visitModuleCommandLines(const Module &M);
  void visitModuleFlags(const Module &M);
  void visitModuleFlag(const MDNode *Op,
                       DenseMap<const MDString *, const MDNode *> &SeenIDs,
                       SmallVectorImpl<const MDNode *> &Requirements);
  void visitModuleFlagCGProfileEntry(const MDOperand &MDO);
  void visitFunction(const Function &F);
  void visitBasicBlock(BasicBlock &BB);
  void visitRangeMetadata(Instruction &I, MDNode *Range, Type *Ty);
  void visitDereferenceableMetadata(Instruction &I, MDNode *MD);
  void visitProfMetadata(Instruction &I, MDNode *MD);
  void visitAnnotationMetadata(MDNode *Annotation);

  template <class Ty> bool isValidMetadataArray(const MDTuple &N);
#define HANDLE_SPECIALIZED_MDNODE_LEAF(CLASS) void visit##CLASS(const CLASS &N);
#include "llvm/IR/Metadata.def"
  void visitDIScope(const DIScope &N);
  void visitDIVariable(const DIVariable &N);
  void visitDILexicalBlockBase(const DILexicalBlockBase &N);
  void visitDITemplateParameter(const DITemplateParameter &N);

  void visitTemplateParams(const MDNode &N, const Metadata &RawParams);

  // InstVisitor overrides...
  using InstVisitor<Verifier>::visit;
  void visit(Instruction &I);

  void visitTruncInst(TruncInst &I);
  void visitZExtInst(ZExtInst &I);
  void visitSExtInst(SExtInst &I);
  void visitFPTruncInst(FPTruncInst &I);
  void visitFPExtInst(FPExtInst &I);
  void visitFPToUIInst(FPToUIInst &I);
  void visitFPToSIInst(FPToSIInst &I);
  void visitUIToFPInst(UIToFPInst &I);
  void visitSIToFPInst(SIToFPInst &I);
  void visitIntToPtrInst(IntToPtrInst &I);
  void visitPtrToIntInst(PtrToIntInst &I);
  void visitBitCastInst(BitCastInst &I);
  void visitAddrSpaceCastInst(AddrSpaceCastInst &I);
  void visitPHINode(PHINode &PN);
  void visitCallBase(CallBase &Call);
  void visitUnaryOperator(UnaryOperator &U);
  void visitBinaryOperator(BinaryOperator &B);
  void visitICmpInst(ICmpInst &IC);
  void visitFCmpInst(FCmpInst &FC);
  void visitExtractElementInst(ExtractElementInst &EI);
  void visitInsertElementInst(InsertElementInst &EI);
  void visitShuffleVectorInst(ShuffleVectorInst &EI);
  void visitVAArgInst(VAArgInst &VAA) { visitInstruction(VAA); }
  void visitCallInst(CallInst &CI);
  void visitInvokeInst(InvokeInst &II);
  void visitGetElementPtrInst(GetElementPtrInst &GEP);
  void visitLoadInst(LoadInst &LI);
  void visitStoreInst(StoreInst &SI);
  void verifyDominatesUse(Instruction &I, unsigned i);
  void visitInstruction(Instruction &I);
  void visitTerminator(Instruction &I);
  void visitBranchInst(BranchInst &BI);
  void visitReturnInst(ReturnInst &RI);
  void visitSwitchInst(SwitchInst &SI);
  void visitIndirectBrInst(IndirectBrInst &BI);
  void visitCallBrInst(CallBrInst &CBI);
  void visitSelectInst(SelectInst &SI);
  void visitUserOp1(Instruction &I);
  void visitUserOp2(Instruction &I) { visitUserOp1(I); }
  void visitIntrinsicCall(Intrinsic::ID ID, CallBase &Call);
  void visitConstrainedFPIntrinsic(ConstrainedFPIntrinsic &FPI);
  void visitVPIntrinsic(VPIntrinsic &FPI);
  void visitDbgIntrinsic(StringRef Kind, DbgVariableIntrinsic &DII);
  void visitDbgLabelIntrinsic(StringRef Kind, DbgLabelInst &DLI);
  void visitAtomicCmpXchgInst(AtomicCmpXchgInst &CXI);
  void visitAtomicRMWInst(AtomicRMWInst &RMWI);
  void visitFenceInst(FenceInst &FI);
  void visitAllocaInst(AllocaInst &AI);
  void visitExtractValueInst(ExtractValueInst &EVI);
  void visitInsertValueInst(InsertValueInst &IVI);
  void visitEHPadPredecessors(Instruction &I);
  void visitLandingPadInst(LandingPadInst &LPI);
  void visitResumeInst(ResumeInst &RI);
  void visitCatchPadInst(CatchPadInst &CPI);
  void visitCatchReturnInst(CatchReturnInst &CatchReturn);
  void visitCleanupPadInst(CleanupPadInst &CPI);
  void visitFuncletPadInst(FuncletPadInst &FPI);
  void visitCatchSwitchInst(CatchSwitchInst &CatchSwitch);
  void visitCleanupReturnInst(CleanupReturnInst &CRI);

  void verifySwiftErrorCall(CallBase &Call, const Value *SwiftErrorVal);
  void verifySwiftErrorValue(const Value *SwiftErrorVal);
  void verifyMustTailCall(CallInst &CI);
  bool verifyAttributeCount(AttributeList Attrs, unsigned Params);
  void verifyAttributeTypes(AttributeSet Attrs, bool IsFunction,
                            const Value *V);
  void verifyParameterAttrs(AttributeSet Attrs, Type *Ty, const Value *V);
  void verifyFunctionAttrs(FunctionType *FT, AttributeList Attrs,
                           const Value *V, bool IsIntrinsic);
  void verifyFunctionMetadata(ArrayRef<std::pair<unsigned, MDNode *>> MDs);

  void visitConstantExprsRecursively(const Constant *EntryC);
  void visitConstantExpr(const ConstantExpr *CE);
  void verifyStatepoint(const CallBase &Call);
  void verifyFrameRecoverIndices();
  void verifySiblingFuncletUnwinds();
  void verifyConstrainedFPBundles(const Instruction &);

  void verifyFragmentExpression(const DbgVariableIntrinsic &I);
  template <typename ValueOrMetadata>
  void verifyFragmentExpression(const DIVariable &V,
                                DIExpression::FragmentInfo Fragment,
                                ValueOrMetadata *Desc);
  void verifyFnArgs(const DbgVariableIntrinsic &I);
  void verifyNotEntryValue(const DbgVariableIntrinsic &I);

  /// Module-level debug info verification...
  void verifyCompileUnits();

  /// Module-level verification that all @llvm.experimental.deoptimize
  /// declarations share the same calling convention.
  void verifyDeoptimizeCallingConvs();

  /// Verify all-or-nothing property of DIFile source attribute within a CU.
  void verifySourceDebugInfo(const DICompileUnit &U, const DIFile &F);

  /// Verify the llvm.experimental.noalias.scope.decl declarations
  void verifyNoAliasScopeDecl();
};

} // end anonymous namespace

/// We know that cond should be true, if not print an error message.
#define Assert(C, ...) \
  do { if (!(C)) { CheckFailed(__VA_ARGS__); return; } } while (false)

/// We know that a debug info condition should be true, if not print
/// an error message.
#define AssertDI(C, ...) \
  do { if (!(C)) { DebugInfoCheckFailed(__VA_ARGS__); return; } } while (false)

void Verifier::visit(Instruction &I) {
  for (unsigned i = 0, e = I.getNumOperands(); i != e; ++i)
    Assert(I.getOperand(i) != nullptr, "Operand is null", &I);
  InstVisitor<Verifier>::visit(I);
}

// Helper to recursively iterate over indirect users. By
// returning false, the callback can ask to stop recursing
// further.
static void forEachUser(const Value *User,
                        SmallPtrSet<const Value *, 32> &Visited,
                        llvm::function_ref<bool(const Value *)> Callback) {
  if (!Visited.insert(User).second)
    return;
  for (const Value *TheNextUser : User->materialized_users())
    if (Callback(TheNextUser))
      forEachUser(TheNextUser, Visited, Callback);
}

void Verifier::visitGlobalValue(const GlobalValue &GV) {
  Assert(!GV.isDeclaration() || GV.hasValidDeclarationLinkage(),
         "Global is external, but doesn't have external or weak linkage!", &GV);

  if (const GlobalObject *GO = dyn_cast<GlobalObject>(&GV))
    Assert(GO->getAlignment() <= Value::MaximumAlignment,
           "huge alignment values are unsupported", GO);
  Assert(!GV.hasAppendingLinkage() || isa<GlobalVariable>(GV),
         "Only global variables can have appending linkage!", &GV);

  if (GV.hasAppendingLinkage()) {
    const GlobalVariable *GVar = dyn_cast<GlobalVariable>(&GV);
    Assert(GVar && GVar->getValueType()->isArrayTy(),
           "Only global arrays can have appending linkage!", GVar);
  }

  if (GV.isDeclarationForLinker())
    Assert(!GV.hasComdat(), "Declaration may not be in a Comdat!", &GV);

  if (GV.hasDLLImportStorageClass()) {
    Assert(!GV.isDSOLocal(),
           "GlobalValue with DLLImport Storage is dso_local!", &GV);

    Assert((GV.isDeclaration() &&
            (GV.hasExternalLinkage() || GV.hasExternalWeakLinkage())) ||
               GV.hasAvailableExternallyLinkage(),
           "Global is marked as dllimport, but not external", &GV);
  }

  if (GV.isImplicitDSOLocal())
    Assert(GV.isDSOLocal(),
           "GlobalValue with local linkage or non-default "
           "visibility must be dso_local!",
           &GV);

  forEachUser(&GV, GlobalValueVisited, [&](const Value *V) -> bool {
    if (const Instruction *I = dyn_cast<Instruction>(V)) {
      if (!I->getParent() || !I->getParent()->getParent())
        CheckFailed("Global is referenced by parentless instruction!", &GV, &M,
                    I);
      else if (I->getParent()->getParent()->getParent() != &M)
        CheckFailed("Global is referenced in a different module!", &GV, &M, I,
                    I->getParent()->getParent(),
                    I->getParent()->getParent()->getParent());
      return false;
    } else if (const Function *F = dyn_cast<Function>(V)) {
      if (F->getParent() != &M)
        CheckFailed("Global is used by function in a different module", &GV, &M,
                    F, F->getParent());
      return false;
    }
    return true;
  });
}

void Verifier::visitGlobalVariable(const GlobalVariable &GV) {
  if (GV.hasInitializer()) {
    Assert(GV.getInitializer()->getType() == GV.getValueType(),
           "Global variable initializer type does not match global "
           "variable type!",
           &GV);
    // If the global has common linkage, it must have a zero initializer and
    // cannot be constant.
    if (GV.hasCommonLinkage()) {
      Assert(GV.getInitializer()->isNullValue(),
             "'common' global must have a zero initializer!", &GV);
      Assert(!GV.isConstant(), "'common' global may not be marked constant!",
             &GV);
      Assert(!GV.hasComdat(), "'common' global may not be in a Comdat!", &GV);
    }
  }

  if (GV.hasName() && (GV.getName() == "llvm.global_ctors" ||
                       GV.getName() == "llvm.global_dtors")) {
    Assert(!GV.hasInitializer() || GV.hasAppendingLinkage(),
           "invalid linkage for intrinsic global variable", &GV);
    // Don't worry about emitting an error for it not being an array,
    // visitGlobalValue will complain on appending non-array.
    if (ArrayType *ATy = dyn_cast<ArrayType>(GV.getValueType())) {
      StructType *STy = dyn_cast<StructType>(ATy->getElementType());
      PointerType *FuncPtrTy =
          FunctionType::get(Type::getVoidTy(Context), false)->
          getPointerTo(DL.getProgramAddressSpace());
      Assert(STy &&
                 (STy->getNumElements() == 2 || STy->getNumElements() == 3) &&
                 STy->getTypeAtIndex(0u)->isIntegerTy(32) &&
                 STy->getTypeAtIndex(1) == FuncPtrTy,
             "wrong type for intrinsic global variable", &GV);
      Assert(STy->getNumElements() == 3,
             "the third field of the element type is mandatory, "
             "specify i8* null to migrate from the obsoleted 2-field form");
      Type *ETy = STy->getTypeAtIndex(2);
      Assert(ETy->isPointerTy() &&
                 cast<PointerType>(ETy)->getElementType()->isIntegerTy(8),
             "wrong type for intrinsic global variable", &GV);
    }
  }

  if (GV.hasName() && (GV.getName() == "llvm.used" ||
                       GV.getName() == "llvm.compiler.used")) {
    Assert(!GV.hasInitializer() || GV.hasAppendingLinkage(),
           "invalid linkage for intrinsic global variable", &GV);
    Type *GVType = GV.getValueType();
    if (ArrayType *ATy = dyn_cast<ArrayType>(GVType)) {
      PointerType *PTy = dyn_cast<PointerType>(ATy->getElementType());
      Assert(PTy, "wrong type for intrinsic global variable", &GV);
      if (GV.hasInitializer()) {
        const Constant *Init = GV.getInitializer();
        const ConstantArray *InitArray = dyn_cast<ConstantArray>(Init);
        Assert(InitArray, "wrong initalizer for intrinsic global variable",
               Init);
        for (Value *Op : InitArray->operands()) {
          Value *V = Op->stripPointerCasts();
          Assert(isa<GlobalVariable>(V) || isa<Function>(V) ||
                     isa<GlobalAlias>(V),
                 "invalid llvm.used member", V);
          Assert(V->hasName(), "members of llvm.used must be named", V);
        }
      }
    }
  }

  // Visit any debug info attachments.
  SmallVector<MDNode *, 1> MDs;
  GV.getMetadata(LLVMContext::MD_dbg, MDs);
  for (auto *MD : MDs) {
    if (auto *GVE = dyn_cast<DIGlobalVariableExpression>(MD))
      visitDIGlobalVariableExpression(*GVE);
    else
      AssertDI(false, "!dbg attachment of global variable must be a "
                      "DIGlobalVariableExpression");
  }

  // Scalable vectors cannot be global variables, since we don't know
  // the runtime size. If the global is an array containing scalable vectors,
  // that will be caught by the isValidElementType methods in StructType or
  // ArrayType instead.
  Assert(!isa<ScalableVectorType>(GV.getValueType()),
         "Globals cannot contain scalable vectors", &GV);

  if (auto *STy = dyn_cast<StructType>(GV.getValueType()))
    Assert(!STy->containsScalableVectorType(),
           "Globals cannot contain scalable vectors", &GV);

  if (!GV.hasInitializer()) {
    visitGlobalValue(GV);
    return;
  }

  // Walk any aggregate initializers looking for bitcasts between address spaces
  visitConstantExprsRecursively(GV.getInitializer());

  visitGlobalValue(GV);
}

void Verifier::visitAliaseeSubExpr(const GlobalAlias &GA, const Constant &C) {
  SmallPtrSet<const GlobalAlias*, 4> Visited;
  Visited.insert(&GA);
  visitAliaseeSubExpr(Visited, GA, C);
}

void Verifier::visitAliaseeSubExpr(SmallPtrSetImpl<const GlobalAlias*> &Visited,
                                   const GlobalAlias &GA, const Constant &C) {
  if (const auto *GV = dyn_cast<GlobalValue>(&C)) {
    Assert(!GV->isDeclarationForLinker(), "Alias must point to a definition",
           &GA);

    if (const auto *GA2 = dyn_cast<GlobalAlias>(GV)) {
      Assert(Visited.insert(GA2).second, "Aliases cannot form a cycle", &GA);

      Assert(!GA2->isInterposable(), "Alias cannot point to an interposable alias",
             &GA);
    } else {
      // Only continue verifying subexpressions of GlobalAliases.
      // Do not recurse into global initializers.
      return;
    }
  }

  if (const auto *CE = dyn_cast<ConstantExpr>(&C))
    visitConstantExprsRecursively(CE);

  for (const Use &U : C.operands()) {
    Value *V = &*U;
    if (const auto *GA2 = dyn_cast<GlobalAlias>(V))
      visitAliaseeSubExpr(Visited, GA, *GA2->getAliasee());
    else if (const auto *C2 = dyn_cast<Constant>(V))
      visitAliaseeSubExpr(Visited, GA, *C2);
  }
}

void Verifier::visitGlobalAlias(const GlobalAlias &GA) {
  Assert(GlobalAlias::isValidLinkage(GA.getLinkage()),
         "Alias should have private, internal, linkonce, weak, linkonce_odr, "
         "weak_odr, or external linkage!",
         &GA);
  const Constant *Aliasee = GA.getAliasee();
  Assert(Aliasee, "Aliasee cannot be NULL!", &GA);
  Assert(GA.getType() == Aliasee->getType(),
         "Alias and aliasee types should match!", &GA);

  Assert(isa<GlobalValue>(Aliasee) || isa<ConstantExpr>(Aliasee),
         "Aliasee should be either GlobalValue or ConstantExpr", &GA);

  visitAliaseeSubExpr(GA, *Aliasee);

  visitGlobalValue(GA);
}

void Verifier::visitNamedMDNode(const NamedMDNode &NMD) {
  // There used to be various other llvm.dbg.* nodes, but we don't support
  // upgrading them and we want to reserve the namespace for future uses.
  if (NMD.getName().startswith("llvm.dbg."))
    AssertDI(NMD.getName() == "llvm.dbg.cu",
             "unrecognized named metadata node in the llvm.dbg namespace",
             &NMD);
  for (const MDNode *MD : NMD.operands()) {
    if (NMD.getName() == "llvm.dbg.cu")
      AssertDI(MD && isa<DICompileUnit>(MD), "invalid compile unit", &NMD, MD);

    if (!MD)
      continue;

    visitMDNode(*MD, AreDebugLocsAllowed::Yes);
  }
}

void Verifier::visitMDNode(const MDNode &MD, AreDebugLocsAllowed AllowLocs) {
  // Only visit each node once.  Metadata can be mutually recursive, so this
  // avoids infinite recursion here, as well as being an optimization.
  if (!MDNodes.insert(&MD).second)
    return;

  switch (MD.getMetadataID()) {
  default:
    llvm_unreachable("Invalid MDNode subclass");
  case Metadata::MDTupleKind:
    break;
#define HANDLE_SPECIALIZED_MDNODE_LEAF(CLASS)                                  \
  case Metadata::CLASS##Kind:                                                  \
    visit##CLASS(cast<CLASS>(MD));                                             \
    break;
#include "llvm/IR/Metadata.def"
  }

  for (const Metadata *Op : MD.operands()) {
    if (!Op)
      continue;
    Assert(!isa<LocalAsMetadata>(Op), "Invalid operand for global metadata!",
           &MD, Op);
    AssertDI(!isa<DILocation>(Op) || AllowLocs == AreDebugLocsAllowed::Yes,
             "DILocation not allowed within this metadata node", &MD, Op);
    if (auto *N = dyn_cast<MDNode>(Op)) {
      visitMDNode(*N, AllowLocs);
      continue;
    }
    if (auto *V = dyn_cast<ValueAsMetadata>(Op)) {
      visitValueAsMetadata(*V, nullptr);
      continue;
    }
  }

  // Check these last, so we diagnose problems in operands first.
  Assert(!MD.isTemporary(), "Expected no forward declarations!", &MD);
  Assert(MD.isResolved(), "All nodes should be resolved!", &MD);
}

void Verifier::visitValueAsMetadata(const ValueAsMetadata &MD, Function *F) {
  Assert(MD.getValue(), "Expected valid value", &MD);
  Assert(!MD.getValue()->getType()->isMetadataTy(),
         "Unexpected metadata round-trip through values", &MD, MD.getValue());

  auto *L = dyn_cast<LocalAsMetadata>(&MD);
  if (!L)
    return;

  Assert(F, "function-local metadata used outside a function", L);

  // If this was an instruction, bb, or argument, verify that it is in the
  // function that we expect.
  Function *ActualF = nullptr;
  if (Instruction *I = dyn_cast<Instruction>(L->getValue())) {
    Assert(I->getParent(), "function-local metadata not in basic block", L, I);
    ActualF = I->getParent()->getParent();
  } else if (BasicBlock *BB = dyn_cast<BasicBlock>(L->getValue()))
    ActualF = BB->getParent();
  else if (Argument *A = dyn_cast<Argument>(L->getValue()))
    ActualF = A->getParent();
  assert(ActualF && "Unimplemented function local metadata case!");

  Assert(ActualF == F, "function-local metadata used in wrong function", L);
}

void Verifier::visitMetadataAsValue(const MetadataAsValue &MDV, Function *F) {
  Metadata *MD = MDV.getMetadata();
  if (auto *N = dyn_cast<MDNode>(MD)) {
    visitMDNode(*N, AreDebugLocsAllowed::No);
    return;
  }

  // Only visit each node once.  Metadata can be mutually recursive, so this
  // avoids infinite recursion here, as well as being an optimization.
  if (!MDNodes.insert(MD).second)
    return;

  if (auto *V = dyn_cast<ValueAsMetadata>(MD))
    visitValueAsMetadata(*V, F);
}

static bool isType(const Metadata *MD) { return !MD || isa<DIType>(MD); }
static bool isScope(const Metadata *MD) { return !MD || isa<DIScope>(MD); }
static bool isDINode(const Metadata *MD) { return !MD || isa<DINode>(MD); }

void Verifier::visitDILocation(const DILocation &N) {
  AssertDI(N.getRawScope() && isa<DILocalScope>(N.getRawScope()),
           "location requires a valid scope", &N, N.getRawScope());
  if (auto *IA = N.getRawInlinedAt())
    AssertDI(isa<DILocation>(IA), "inlined-at should be a location", &N, IA);
  if (auto *SP = dyn_cast<DISubprogram>(N.getRawScope()))
    AssertDI(SP->isDefinition(), "scope points into the type hierarchy", &N);
}

void Verifier::visitGenericDINode(const GenericDINode &N) {
  AssertDI(N.getTag(), "invalid tag", &N);
}

void Verifier::visitDIScope(const DIScope &N) {
  if (auto *F = N.getRawFile())
    AssertDI(isa<DIFile>(F), "invalid file", &N, F);
}

void Verifier::visitDISubrange(const DISubrange &N) {
  AssertDI(N.getTag() == dwarf::DW_TAG_subrange_type, "invalid tag", &N);
  bool HasAssumedSizedArraySupport = dwarf::isFortran(CurrentSourceLang);
  AssertDI(HasAssumedSizedArraySupport || N.getRawCountNode() ||
               N.getRawUpperBound(),
           "Subrange must contain count or upperBound", &N);
  AssertDI(!N.getRawCountNode() || !N.getRawUpperBound(),
           "Subrange can have any one of count or upperBound", &N);
  AssertDI(!N.getRawCountNode() || N.getCount(),
           "Count must either be a signed constant or a DIVariable", &N);
  auto Count = N.getCount();
  AssertDI(!Count || !Count.is<ConstantInt *>() ||
               Count.get<ConstantInt *>()->getSExtValue() >= -1,
           "invalid subrange count", &N);
  auto *LBound = N.getRawLowerBound();
  AssertDI(!LBound || isa<ConstantAsMetadata>(LBound) ||
               isa<DIVariable>(LBound) || isa<DIExpression>(LBound),
           "LowerBound must be signed constant or DIVariable or DIExpression",
           &N);
  auto *UBound = N.getRawUpperBound();
  AssertDI(!UBound || isa<ConstantAsMetadata>(UBound) ||
               isa<DIVariable>(UBound) || isa<DIExpression>(UBound),
           "UpperBound must be signed constant or DIVariable or DIExpression",
           &N);
  auto *Stride = N.getRawStride();
  AssertDI(!Stride || isa<ConstantAsMetadata>(Stride) ||
               isa<DIVariable>(Stride) || isa<DIExpression>(Stride),
           "Stride must be signed constant or DIVariable or DIExpression", &N);
}

void Verifier::visitDIGenericSubrange(const DIGenericSubrange &N) {
  AssertDI(N.getTag() == dwarf::DW_TAG_generic_subrange, "invalid tag", &N);
  AssertDI(N.getRawCountNode() || N.getRawUpperBound(),
           "GenericSubrange must contain count or upperBound", &N);
  AssertDI(!N.getRawCountNode() || !N.getRawUpperBound(),
           "GenericSubrange can have any one of count or upperBound", &N);
  auto *CBound = N.getRawCountNode();
  AssertDI(!CBound || isa<DIVariable>(CBound) || isa<DIExpression>(CBound),
           "Count must be signed constant or DIVariable or DIExpression", &N);
  auto *LBound = N.getRawLowerBound();
  AssertDI(LBound, "GenericSubrange must contain lowerBound", &N);
  AssertDI(isa<DIVariable>(LBound) || isa<DIExpression>(LBound),
           "LowerBound must be signed constant or DIVariable or DIExpression",
           &N);
  auto *UBound = N.getRawUpperBound();
  AssertDI(!UBound || isa<DIVariable>(UBound) || isa<DIExpression>(UBound),
           "UpperBound must be signed constant or DIVariable or DIExpression",
           &N);
  auto *Stride = N.getRawStride();
  AssertDI(Stride, "GenericSubrange must contain stride", &N);
  AssertDI(isa<DIVariable>(Stride) || isa<DIExpression>(Stride),
           "Stride must be signed constant or DIVariable or DIExpression", &N);
}

void Verifier::visitDIEnumerator(const DIEnumerator &N) {
  AssertDI(N.getTag() == dwarf::DW_TAG_enumerator, "invalid tag", &N);
}

void Verifier::visitDIBasicType(const DIBasicType &N) {
  AssertDI(N.getTag() == dwarf::DW_TAG_base_type ||
               N.getTag() == dwarf::DW_TAG_unspecified_type ||
               N.getTag() == dwarf::DW_TAG_string_type,
           "invalid tag", &N);
}

void Verifier::visitDIStringType(const DIStringType &N) {
  AssertDI(N.getTag() == dwarf::DW_TAG_string_type, "invalid tag", &N);
  AssertDI(!(N.isBigEndian() && N.isLittleEndian()) ,
            "has conflicting flags", &N);
}

void Verifier::visitDIDerivedType(const DIDerivedType &N) {
  // Common scope checks.
  visitDIScope(N);

  AssertDI(N.getTag() == dwarf::DW_TAG_typedef ||
               N.getTag() == dwarf::DW_TAG_pointer_type ||
               N.getTag() == dwarf::DW_TAG_ptr_to_member_type ||
               N.getTag() == dwarf::DW_TAG_reference_type ||
               N.getTag() == dwarf::DW_TAG_rvalue_reference_type ||
               N.getTag() == dwarf::DW_TAG_const_type ||
               N.getTag() == dwarf::DW_TAG_volatile_type ||
               N.getTag() == dwarf::DW_TAG_restrict_type ||
               N.getTag() == dwarf::DW_TAG_atomic_type ||
               N.getTag() == dwarf::DW_TAG_member ||
               N.getTag() == dwarf::DW_TAG_inheritance ||
               N.getTag() == dwarf::DW_TAG_friend,
           "invalid tag", &N);
  if (N.getTag() == dwarf::DW_TAG_ptr_to_member_type) {
    AssertDI(isType(N.getRawExtraData()), "invalid pointer to member type", &N,
             N.getRawExtraData());
  }

  AssertDI(isScope(N.getRawScope()), "invalid scope", &N, N.getRawScope());
  AssertDI(isType(N.getRawBaseType()), "invalid base type", &N,
           N.getRawBaseType());

  if (N.getDWARFAddressSpace()) {
    AssertDI(N.getTag() == dwarf::DW_TAG_pointer_type ||
                 N.getTag() == dwarf::DW_TAG_reference_type ||
                 N.getTag() == dwarf::DW_TAG_rvalue_reference_type,
             "DWARF address space only applies to pointer or reference types",
             &N);
  }
}

/// Detect mutually exclusive flags.
static bool hasConflictingReferenceFlags(unsigned Flags) {
  return ((Flags & DINode::FlagLValueReference) &&
          (Flags & DINode::FlagRValueReference)) ||
         ((Flags & DINode::FlagTypePassByValue) &&
          (Flags & DINode::FlagTypePassByReference));
}

void Verifier::visitTemplateParams(const MDNode &N, const Metadata &RawParams) {
  auto *Params = dyn_cast<MDTuple>(&RawParams);
  AssertDI(Params, "invalid template params", &N, &RawParams);
  for (Metadata *Op : Params->operands()) {
    AssertDI(Op && isa<DITemplateParameter>(Op), "invalid template parameter",
             &N, Params, Op);
  }
}

void Verifier::visitDICompositeType(const DICompositeType &N) {
  // Common scope checks.
  visitDIScope(N);

  AssertDI(N.getTag() == dwarf::DW_TAG_array_type ||
               N.getTag() == dwarf::DW_TAG_structure_type ||
               N.getTag() == dwarf::DW_TAG_union_type ||
               N.getTag() == dwarf::DW_TAG_enumeration_type ||
               N.getTag() == dwarf::DW_TAG_class_type ||
               N.getTag() == dwarf::DW_TAG_variant_part,
           "invalid tag", &N);

  AssertDI(isScope(N.getRawScope()), "invalid scope", &N, N.getRawScope());
  AssertDI(isType(N.getRawBaseType()), "invalid base type", &N,
           N.getRawBaseType());

  AssertDI(!N.getRawElements() || isa<MDTuple>(N.getRawElements()),
           "invalid composite elements", &N, N.getRawElements());
  AssertDI(isType(N.getRawVTableHolder()), "invalid vtable holder", &N,
           N.getRawVTableHolder());
  AssertDI(!hasConflictingReferenceFlags(N.getFlags()),
           "invalid reference flags", &N);
  unsigned DIBlockByRefStruct = 1 << 4;
  AssertDI((N.getFlags() & DIBlockByRefStruct) == 0,
           "DIBlockByRefStruct on DICompositeType is no longer supported", &N);

  if (N.isVector()) {
    const DINodeArray Elements = N.getElements();
    AssertDI(Elements.size() == 1 &&
             Elements[0]->getTag() == dwarf::DW_TAG_subrange_type,
             "invalid vector, expected one element of type subrange", &N);
  }

  if (auto *Params = N.getRawTemplateParams())
    visitTemplateParams(N, *Params);

  if (auto *D = N.getRawDiscriminator()) {
    AssertDI(isa<DIDerivedType>(D) && N.getTag() == dwarf::DW_TAG_variant_part,
             "discriminator can only appear on variant part");
  }

  if (N.getRawDataLocation()) {
    AssertDI(N.getTag() == dwarf::DW_TAG_array_type,
             "dataLocation can only appear in array type");
  }

  if (N.getRawAssociated()) {
    AssertDI(N.getTag() == dwarf::DW_TAG_array_type,
             "associated can only appear in array type");
  }

  if (N.getRawAllocated()) {
    AssertDI(N.getTag() == dwarf::DW_TAG_array_type,
             "allocated can only appear in array type");
  }

  if (N.getRawRank()) {
    AssertDI(N.getTag() == dwarf::DW_TAG_array_type,
             "rank can only appear in array type");
  }
}

void Verifier::visitDISubroutineType(const DISubroutineType &N) {
  AssertDI(N.getTag() == dwarf::DW_TAG_subroutine_type, "invalid tag", &N);
  if (auto *Types = N.getRawTypeArray()) {
    AssertDI(isa<MDTuple>(Types), "invalid composite elements", &N, Types);
    for (Metadata *Ty : N.getTypeArray()->operands()) {
      AssertDI(isType(Ty), "invalid subroutine type ref", &N, Types, Ty);
    }
  }
  AssertDI(!hasConflictingReferenceFlags(N.getFlags()),
           "invalid reference flags", &N);
}

void Verifier::visitDIFile(const DIFile &N) {
  AssertDI(N.getTag() == dwarf::DW_TAG_file_type, "invalid tag", &N);
  Optional<DIFile::ChecksumInfo<StringRef>> Checksum = N.getChecksum();
  if (Checksum) {
    AssertDI(Checksum->Kind <= DIFile::ChecksumKind::CSK_Last,
             "invalid checksum kind", &N);
    size_t Size;
    switch (Checksum->Kind) {
    case DIFile::CSK_MD5:
      Size = 32;
      break;
    case DIFile::CSK_SHA1:
      Size = 40;
      break;
    case DIFile::CSK_SHA256:
      Size = 64;
      break;
    }
    AssertDI(Checksum->Value.size() == Size, "invalid checksum length", &N);
    AssertDI(Checksum->Value.find_if_not(llvm::isHexDigit) == StringRef::npos,
             "invalid checksum", &N);
  }
}

void Verifier::visitDICompileUnit(const DICompileUnit &N) {
  AssertDI(N.isDistinct(), "compile units must be distinct", &N);
  AssertDI(N.getTag() == dwarf::DW_TAG_compile_unit, "invalid tag", &N);

  // Don't bother verifying the compilation directory or producer string
  // as those could be empty.
  AssertDI(N.getRawFile() && isa<DIFile>(N.getRawFile()), "invalid file", &N,
           N.getRawFile());
  AssertDI(!N.getFile()->getFilename().empty(), "invalid filename", &N,
           N.getFile());

  CurrentSourceLang = (dwarf::SourceLanguage)N.getSourceLanguage();

  verifySourceDebugInfo(N, *N.getFile());

  AssertDI((N.getEmissionKind() <= DICompileUnit::LastEmissionKind),
           "invalid emission kind", &N);

  if (auto *Array = N.getRawEnumTypes()) {
    AssertDI(isa<MDTuple>(Array), "invalid enum list", &N, Array);
    for (Metadata *Op : N.getEnumTypes()->operands()) {
      auto *Enum = dyn_cast_or_null<DICompositeType>(Op);
      AssertDI(Enum && Enum->getTag() == dwarf::DW_TAG_enumeration_type,
               "invalid enum type", &N, N.getEnumTypes(), Op);
    }
  }
  if (auto *Array = N.getRawRetainedTypes()) {
    AssertDI(isa<MDTuple>(Array), "invalid retained type list", &N, Array);
    for (Metadata *Op : N.getRetainedTypes()->operands()) {
      AssertDI(Op && (isa<DIType>(Op) ||
                      (isa<DISubprogram>(Op) &&
                       !cast<DISubprogram>(Op)->isDefinition())),
               "invalid retained type", &N, Op);
    }
  }
  if (auto *Array = N.getRawGlobalVariables()) {
    AssertDI(isa<MDTuple>(Array), "invalid global variable list", &N, Array);
    for (Metadata *Op : N.getGlobalVariables()->operands()) {
      AssertDI(Op && (isa<DIGlobalVariableExpression>(Op)),
               "invalid global variable ref", &N, Op);
    }
  }
  if (auto *Array = N.getRawImportedEntities()) {
    AssertDI(isa<MDTuple>(Array), "invalid imported entity list", &N, Array);
    for (Metadata *Op : N.getImportedEntities()->operands()) {
      AssertDI(Op && isa<DIImportedEntity>(Op), "invalid imported entity ref",
               &N, Op);
    }
  }
  if (auto *Array = N.getRawMacros()) {
    AssertDI(isa<MDTuple>(Array), "invalid macro list", &N, Array);
    for (Metadata *Op : N.getMacros()->operands()) {
      AssertDI(Op && isa<DIMacroNode>(Op), "invalid macro ref", &N, Op);
    }
  }
  CUVisited.insert(&N);
}

void Verifier::visitDISubprogram(const DISubprogram &N) {
  AssertDI(N.getTag() == dwarf::DW_TAG_subprogram, "invalid tag", &N);
  AssertDI(isScope(N.getRawScope()), "invalid scope", &N, N.getRawScope());
  if (auto *F = N.getRawFile())
    AssertDI(isa<DIFile>(F), "invalid file", &N, F);
  else
    AssertDI(N.getLine() == 0, "line specified with no file", &N, N.getLine());
  if (auto *T = N.getRawType())
    AssertDI(isa<DISubroutineType>(T), "invalid subroutine type", &N, T);
  AssertDI(isType(N.getRawContainingType()), "invalid containing type", &N,
           N.getRawContainingType());
  if (auto *Params = N.getRawTemplateParams())
    visitTemplateParams(N, *Params);
  if (auto *S = N.getRawDeclaration())
    AssertDI(isa<DISubprogram>(S) && !cast<DISubprogram>(S)->isDefinition(),
             "invalid subprogram declaration", &N, S);
  if (auto *RawNode = N.getRawRetainedNodes()) {
    auto *Node = dyn_cast<MDTuple>(RawNode);
    AssertDI(Node, "invalid retained nodes list", &N, RawNode);
    for (Metadata *Op : Node->operands()) {
      AssertDI(Op && (isa<DILocalVariable>(Op) || isa<DILabel>(Op)),
               "invalid retained nodes, expected DILocalVariable or DILabel",
               &N, Node, Op);
    }
  }
  AssertDI(!hasConflictingReferenceFlags(N.getFlags()),
           "invalid reference flags", &N);

  auto *Unit = N.getRawUnit();
  if (N.isDefinition()) {
    // Subprogram definitions (not part of the type hierarchy).
    AssertDI(N.isDistinct(), "subprogram definitions must be distinct", &N);
    AssertDI(Unit, "subprogram definitions must have a compile unit", &N);
    AssertDI(isa<DICompileUnit>(Unit), "invalid unit type", &N, Unit);
    if (N.getFile())
      verifySourceDebugInfo(*N.getUnit(), *N.getFile());
  } else {
    // Subprogram declarations (part of the type hierarchy).
    AssertDI(!Unit, "subprogram declarations must not have a compile unit", &N);
  }

  if (auto *RawThrownTypes = N.getRawThrownTypes()) {
    auto *ThrownTypes = dyn_cast<MDTuple>(RawThrownTypes);
    AssertDI(ThrownTypes, "invalid thrown types list", &N, RawThrownTypes);
    for (Metadata *Op : ThrownTypes->operands())
      AssertDI(Op && isa<DIType>(Op), "invalid thrown type", &N, ThrownTypes,
               Op);
  }

  if (N.areAllCallsDescribed())
    AssertDI(N.isDefinition(),
             "DIFlagAllCallsDescribed must be attached to a definition");
}

void Verifier::visitDILexicalBlockBase(const DILexicalBlockBase &N) {
  AssertDI(N.getTag() == dwarf::DW_TAG_lexical_block, "invalid tag", &N);
  AssertDI(N.getRawScope() && isa<DILocalScope>(N.getRawScope()),
           "invalid local scope", &N, N.getRawScope());
  if (auto *SP = dyn_cast<DISubprogram>(N.getRawScope()))
    AssertDI(SP->isDefinition(), "scope points into the type hierarchy", &N);
}

void Verifier::visitDILexicalBlock(const DILexicalBlock &N) {
  visitDILexicalBlockBase(N);

  AssertDI(N.getLine() || !N.getColumn(),
           "cannot have column info without line info", &N);
}

void Verifier::visitDILexicalBlockFile(const DILexicalBlockFile &N) {
  visitDILexicalBlockBase(N);
}

void Verifier::visitDICommonBlock(const DICommonBlock &N) {
  AssertDI(N.getTag() == dwarf::DW_TAG_common_block, "invalid tag", &N);
  if (auto *S = N.getRawScope())
    AssertDI(isa<DIScope>(S), "invalid scope ref", &N, S);
  if (auto *S = N.getRawDecl())
    AssertDI(isa<DIGlobalVariable>(S), "invalid declaration", &N, S);
}

void Verifier::visitDINamespace(const DINamespace &N) {
  AssertDI(N.getTag() == dwarf::DW_TAG_namespace, "invalid tag", &N);
  if (auto *S = N.getRawScope())
    AssertDI(isa<DIScope>(S), "invalid scope ref", &N, S);
}

void Verifier::visitDIMacro(const DIMacro &N) {
  AssertDI(N.getMacinfoType() == dwarf::DW_MACINFO_define ||
               N.getMacinfoType() == dwarf::DW_MACINFO_undef,
           "invalid macinfo type", &N);
  AssertDI(!N.getName().empty(), "anonymous macro", &N);
  if (!N.getValue().empty()) {
    assert(N.getValue().data()[0] != ' ' && "Macro value has a space prefix");
  }
}

void Verifier::visitDIMacroFile(const DIMacroFile &N) {
  AssertDI(N.getMacinfoType() == dwarf::DW_MACINFO_start_file,
           "invalid macinfo type", &N);
  if (auto *F = N.getRawFile())
    AssertDI(isa<DIFile>(F), "invalid file", &N, F);

  if (auto *Array = N.getRawElements()) {
    AssertDI(isa<MDTuple>(Array), "invalid macro list", &N, Array);
    for (Metadata *Op : N.getElements()->operands()) {
      AssertDI(Op && isa<DIMacroNode>(Op), "invalid macro ref", &N, Op);
    }
  }
}

void Verifier::visitDIModule(const DIModule &N) {
  AssertDI(N.getTag() == dwarf::DW_TAG_module, "invalid tag", &N);
  AssertDI(!N.getName().empty(), "anonymous module", &N);
}

void Verifier::visitDITemplateParameter(const DITemplateParameter &N) {
  AssertDI(isType(N.getRawType()), "invalid type ref", &N, N.getRawType());
}

void Verifier::visitDITemplateTypeParameter(const DITemplateTypeParameter &N) {
  visitDITemplateParameter(N);

  AssertDI(N.getTag() == dwarf::DW_TAG_template_type_parameter, "invalid tag",
           &N);
}

void Verifier::visitDITemplateValueParameter(
    const DITemplateValueParameter &N) {
  visitDITemplateParameter(N);

  AssertDI(N.getTag() == dwarf::DW_TAG_template_value_parameter ||
               N.getTag() == dwarf::DW_TAG_GNU_template_template_param ||
               N.getTag() == dwarf::DW_TAG_GNU_template_parameter_pack,
           "invalid tag", &N);
}

void Verifier::visitDIVariable(const DIVariable &N) {
  if (auto *S = N.getRawScope())
    AssertDI(isa<DIScope>(S), "invalid scope", &N, S);
  if (auto *F = N.getRawFile())
    AssertDI(isa<DIFile>(F), "invalid file", &N, F);
}

void Verifier::visitDIGlobalVariable(const DIGlobalVariable &N) {
  // Checks common to all variables.
  visitDIVariable(N);

  AssertDI(N.getTag() == dwarf::DW_TAG_variable, "invalid tag", &N);
  AssertDI(isType(N.getRawType()), "invalid type ref", &N, N.getRawType());
  // Assert only if the global variable is not an extern
  if (N.isDefinition())
    AssertDI(N.getType(), "missing global variable type", &N);
  if (auto *Member = N.getRawStaticDataMemberDeclaration()) {
    AssertDI(isa<DIDerivedType>(Member),
             "invalid static data member declaration", &N, Member);
  }
}

void Verifier::visitDILocalVariable(const DILocalVariable &N) {
  // Checks common to all variables.
  visitDIVariable(N);

  AssertDI(isType(N.getRawType()), "invalid type ref", &N, N.getRawType());
  AssertDI(N.getTag() == dwarf::DW_TAG_variable, "invalid tag", &N);
  AssertDI(N.getRawScope() && isa<DILocalScope>(N.getRawScope()),
           "local variable requires a valid scope", &N, N.getRawScope());
  if (auto Ty = N.getType())
    AssertDI(!isa<DISubroutineType>(Ty), "invalid type", &N, N.getType());
}

void Verifier::visitDILabel(const DILabel &N) {
  if (auto *S = N.getRawScope())
    AssertDI(isa<DIScope>(S), "invalid scope", &N, S);
  if (auto *F = N.getRawFile())
    AssertDI(isa<DIFile>(F), "invalid file", &N, F);

  AssertDI(N.getTag() == dwarf::DW_TAG_label, "invalid tag", &N);
  AssertDI(N.getRawScope() && isa<DILocalScope>(N.getRawScope()),
           "label requires a valid scope", &N, N.getRawScope());
}

void Verifier::visitDIExpression(const DIExpression &N) {
  AssertDI(N.isValid(), "invalid expression", &N);
}

void Verifier::visitDIGlobalVariableExpression(
    const DIGlobalVariableExpression &GVE) {
  AssertDI(GVE.getVariable(), "missing variable");
  if (auto *Var = GVE.getVariable())
    visitDIGlobalVariable(*Var);
  if (auto *Expr = GVE.getExpression()) {
    visitDIExpression(*Expr);
    if (auto Fragment = Expr->getFragmentInfo())
      verifyFragmentExpression(*GVE.getVariable(), *Fragment, &GVE);
  }
}

void Verifier::visitDIObjCProperty(const DIObjCProperty &N) {
  AssertDI(N.getTag() == dwarf::DW_TAG_APPLE_property, "invalid tag", &N);
  if (auto *T = N.getRawType())
    AssertDI(isType(T), "invalid type ref", &N, T);
  if (auto *F = N.getRawFile())
    AssertDI(isa<DIFile>(F), "invalid file", &N, F);
}

void Verifier::visitDIImportedEntity(const DIImportedEntity &N) {
  AssertDI(N.getTag() == dwarf::DW_TAG_imported_module ||
               N.getTag() == dwarf::DW_TAG_imported_declaration,
           "invalid tag", &N);
  if (auto *S = N.getRawScope())
    AssertDI(isa<DIScope>(S), "invalid scope for imported entity", &N, S);
  AssertDI(isDINode(N.getRawEntity()), "invalid imported entity", &N,
           N.getRawEntity());
}

void Verifier::visitComdat(const Comdat &C) {
  // In COFF the Module is invalid if the GlobalValue has private linkage.
  // Entities with private linkage don't have entries in the symbol table.
  if (TT.isOSBinFormatCOFF())
    if (const GlobalValue *GV = M.getNamedValue(C.getName()))
      Assert(!GV->hasPrivateLinkage(),
             "comdat global value has private linkage", GV);
}

void Verifier::visitModuleIdents(const Module &M) {
  const NamedMDNode *Idents = M.getNamedMetadata("llvm.ident");
  if (!Idents)
    return;

  // llvm.ident takes a list of metadata entry. Each entry has only one string.
  // Scan each llvm.ident entry and make sure that this requirement is met.
  for (const MDNode *N : Idents->operands()) {
    Assert(N->getNumOperands() == 1,
           "incorrect number of operands in llvm.ident metadata", N);
    Assert(dyn_cast_or_null<MDString>(N->getOperand(0)),
           ("invalid value for llvm.ident metadata entry operand"
            "(the operand should be a string)"),
           N->getOperand(0));
  }
}

void Verifier::visitModuleCommandLines(const Module &M) {
  const NamedMDNode *CommandLines = M.getNamedMetadata("llvm.commandline");
  if (!CommandLines)
    return;

  // llvm.commandline takes a list of metadata entry. Each entry has only one
  // string. Scan each llvm.commandline entry and make sure that this
  // requirement is met.
  for (const MDNode *N : CommandLines->operands()) {
    Assert(N->getNumOperands() == 1,
           "incorrect number of operands in llvm.commandline metadata", N);
    Assert(dyn_cast_or_null<MDString>(N->getOperand(0)),
           ("invalid value for llvm.commandline metadata entry operand"
            "(the operand should be a string)"),
           N->getOperand(0));
  }
}

void Verifier::visitModuleFlags(const Module &M) {
  const NamedMDNode *Flags = M.getModuleFlagsMetadata();
  if (!Flags) return;

  // Scan each flag, and track the flags and requirements.
  DenseMap<const MDString*, const MDNode*> SeenIDs;
  SmallVector<const MDNode*, 16> Requirements;
  for (const MDNode *MDN : Flags->operands())
    visitModuleFlag(MDN, SeenIDs, Requirements);

  // Validate that the requirements in the module are valid.
  for (const MDNode *Requirement : Requirements) {
    const MDString *Flag = cast<MDString>(Requirement->getOperand(0));
    const Metadata *ReqValue = Requirement->getOperand(1);

    const MDNode *Op = SeenIDs.lookup(Flag);
    if (!Op) {
      CheckFailed("invalid requirement on flag, flag is not present in module",
                  Flag);
      continue;
    }

    if (Op->getOperand(2) != ReqValue) {
      CheckFailed(("invalid requirement on flag, "
                   "flag does not have the required value"),
                  Flag);
      continue;
    }
  }
}

void
Verifier::visitModuleFlag(const MDNode *Op,
                          DenseMap<const MDString *, const MDNode *> &SeenIDs,
                          SmallVectorImpl<const MDNode *> &Requirements) {
  // Each module flag should have three arguments, the merge behavior (a
  // constant int), the flag ID (an MDString), and the value.
  Assert(Op->getNumOperands() == 3,
         "incorrect number of operands in module flag", Op);
  Module::ModFlagBehavior MFB;
  if (!Module::isValidModFlagBehavior(Op->getOperand(0), MFB)) {
    Assert(
        mdconst::dyn_extract_or_null<ConstantInt>(Op->getOperand(0)),
        "invalid behavior operand in module flag (expected constant integer)",
        Op->getOperand(0));
    Assert(false,
           "invalid behavior operand in module flag (unexpected constant)",
           Op->getOperand(0));
  }
  MDString *ID = dyn_cast_or_null<MDString>(Op->getOperand(1));
  Assert(ID, "invalid ID operand in module flag (expected metadata string)",
         Op->getOperand(1));

  // Sanity check the values for behaviors with additional requirements.
  switch (MFB) {
  case Module::Error:
  case Module::Warning:
  case Module::Override:
    // These behavior types accept any value.
    break;

  case Module::Max: {
    Assert(mdconst::dyn_extract_or_null<ConstantInt>(Op->getOperand(2)),
           "invalid value for 'max' module flag (expected constant integer)",
           Op->getOperand(2));
    break;
  }

  case Module::Require: {
    // The value should itself be an MDNode with two operands, a flag ID (an
    // MDString), and a value.
    MDNode *Value = dyn_cast<MDNode>(Op->getOperand(2));
    Assert(Value && Value->getNumOperands() == 2,
           "invalid value for 'require' module flag (expected metadata pair)",
           Op->getOperand(2));
    Assert(isa<MDString>(Value->getOperand(0)),
           ("invalid value for 'require' module flag "
            "(first value operand should be a string)"),
           Value->getOperand(0));

    // Append it to the list of requirements, to check once all module flags are
    // scanned.
    Requirements.push_back(Value);
    break;
  }

  case Module::Append:
  case Module::AppendUnique: {
    // These behavior types require the operand be an MDNode.
    Assert(isa<MDNode>(Op->getOperand(2)),
           "invalid value for 'append'-type module flag "
           "(expected a metadata node)",
           Op->getOperand(2));
    break;
  }
  }

  // Unless this is a "requires" flag, check the ID is unique.
  if (MFB != Module::Require) {
    bool Inserted = SeenIDs.insert(std::make_pair(ID, Op)).second;
    Assert(Inserted,
           "module flag identifiers must be unique (or of 'require' type)", ID);
  }

  if (ID->getString() == "wchar_size") {
    ConstantInt *Value
      = mdconst::dyn_extract_or_null<ConstantInt>(Op->getOperand(2));
    Assert(Value, "wchar_size metadata requires constant integer argument");
  }

  if (ID->getString() == "Linker Options") {
    // If the llvm.linker.options named metadata exists, we assume that the
    // bitcode reader has upgraded the module flag. Otherwise the flag might
    // have been created by a client directly.
    Assert(M.getNamedMetadata("llvm.linker.options"),
           "'Linker Options' named metadata no longer supported");
  }

  if (ID->getString() == "SemanticInterposition") {
    ConstantInt *Value =
        mdconst::dyn_extract_or_null<ConstantInt>(Op->getOperand(2));
    Assert(Value,
           "SemanticInterposition metadata requires constant integer argument");
  }

  if (ID->getString() == "CG Profile") {
    for (const MDOperand &MDO : cast<MDNode>(Op->getOperand(2))->operands())
      visitModuleFlagCGProfileEntry(MDO);
  }
}

void Verifier::visitModuleFlagCGProfileEntry(const MDOperand &MDO) {
  auto CheckFunction = [&](const MDOperand &FuncMDO) {
    if (!FuncMDO)
      return;
    auto F = dyn_cast<ValueAsMetadata>(FuncMDO);
    Assert(F && isa<Function>(F->getValue()->stripPointerCasts()),
           "expected a Function or null", FuncMDO);
  };
  auto Node = dyn_cast_or_null<MDNode>(MDO);
  Assert(Node && Node->getNumOperands() == 3, "expected a MDNode triple", MDO);
  CheckFunction(Node->getOperand(0));
  CheckFunction(Node->getOperand(1));
  auto Count = dyn_cast_or_null<ConstantAsMetadata>(Node->getOperand(2));
  Assert(Count && Count->getType()->isIntegerTy(),
         "expected an integer constant", Node->getOperand(2));
}

/// Return true if this attribute kind only applies to functions.
static bool isFuncOnlyAttr(Attribute::AttrKind Kind) {
  switch (Kind) {
  case Attribute::NoMerge:
  case Attribute::NoReturn:
  case Attribute::NoSync:
  case Attribute::WillReturn:
  case Attribute::NoCallback:
  case Attribute::NoCfCheck:
  case Attribute::NoUnwind:
  case Attribute::NoInline:
  case Attribute::AlwaysInline:
  case Attribute::OptimizeForSize:
  case Attribute::StackProtect:
  case Attribute::StackProtectReq:
  case Attribute::StackProtectStrong:
  case Attribute::SafeStack:
  case Attribute::ShadowCallStack:
  case Attribute::NoRedZone:
  case Attribute::NoImplicitFloat:
  case Attribute::Naked:
  case Attribute::InlineHint:
  case Attribute::StackAlignment:
  case Attribute::UWTable:
  case Attribute::NonLazyBind:
  case Attribute::ReturnsTwice:
  case Attribute::SanitizeAddress:
  case Attribute::SanitizeHWAddress:
  case Attribute::SanitizeMemTag:
  case Attribute::SanitizeThread:
  case Attribute::SanitizeMemory:
  case Attribute::MinSize:
  case Attribute::NoDuplicate:
  case Attribute::Builtin:
  case Attribute::NoBuiltin:
  case Attribute::Cold:
  case Attribute::Hot:
  case Attribute::OptForFuzzing:
  case Attribute::OptimizeNone:
  case Attribute::JumpTable:
  case Attribute::Convergent:
  case Attribute::ArgMemOnly:
  case Attribute::NoRecurse:
  case Attribute::InaccessibleMemOnly:
  case Attribute::InaccessibleMemOrArgMemOnly:
  case Attribute::AllocSize:
  case Attribute::SpeculativeLoadHardening:
  case Attribute::Speculatable:
  case Attribute::StrictFP:
  case Attribute::NullPointerIsValid:
  case Attribute::MustProgress:
  case Attribute::NoProfile:
    return true;
  default:
    break;
  }
  return false;
}

/// Return true if this is a function attribute that can also appear on
/// arguments.
static bool isFuncOrArgAttr(Attribute::AttrKind Kind) {
  return Kind == Attribute::ReadOnly || Kind == Attribute::WriteOnly ||
         Kind == Attribute::ReadNone || Kind == Attribute::NoFree ||
         Kind == Attribute::Preallocated;
}

void Verifier::verifyAttributeTypes(AttributeSet Attrs, bool IsFunction,
                                    const Value *V) {
  for (Attribute A : Attrs) {
    if (A.isStringAttribute())
      continue;

    if (A.isIntAttribute() !=
        Attribute::doesAttrKindHaveArgument(A.getKindAsEnum())) {
      CheckFailed("Attribute '" + A.getAsString() + "' should have an Argument",
                  V);
      return;
    }

    if (isFuncOnlyAttr(A.getKindAsEnum())) {
      if (!IsFunction) {
        CheckFailed("Attribute '" + A.getAsString() +
                        "' only applies to functions!",
                    V);
        return;
      }
    } else if (IsFunction && !isFuncOrArgAttr(A.getKindAsEnum())) {
      CheckFailed("Attribute '" + A.getAsString() +
                      "' does not apply to functions!",
                  V);
      return;
    }
  }
}

// VerifyParameterAttrs - Check the given attributes for an argument or return
// value of the specified type.  The value V is printed in error messages.
void Verifier::verifyParameterAttrs(AttributeSet Attrs, Type *Ty,
                                    const Value *V) {
  if (!Attrs.hasAttributes())
    return;

  verifyAttributeTypes(Attrs, /*IsFunction=*/false, V);

  if (Attrs.hasAttribute(Attribute::ImmArg)) {
    Assert(Attrs.getNumAttributes() == 1,
           "Attribute 'immarg' is incompatible with other attributes", V);
  }

  // Check for mutually incompatible attributes.  Only inreg is compatible with
  // sret.
  unsigned AttrCount = 0;
  AttrCount += Attrs.hasAttribute(Attribute::ByVal);
  AttrCount += Attrs.hasAttribute(Attribute::InAlloca);
  AttrCount += Attrs.hasAttribute(Attribute::Preallocated);
  AttrCount += Attrs.hasAttribute(Attribute::StructRet) ||
               Attrs.hasAttribute(Attribute::InReg);
  AttrCount += Attrs.hasAttribute(Attribute::Nest);
  AttrCount += Attrs.hasAttribute(Attribute::ByRef);
  Assert(AttrCount <= 1,
         "Attributes 'byval', 'inalloca', 'preallocated', 'inreg', 'nest', "
         "'byref', and 'sret' are incompatible!",
         V);

  Assert(!(Attrs.hasAttribute(Attribute::InAlloca) &&
           Attrs.hasAttribute(Attribute::ReadOnly)),
         "Attributes "
         "'inalloca and readonly' are incompatible!",
         V);

  Assert(!(Attrs.hasAttribute(Attribute::StructRet) &&
           Attrs.hasAttribute(Attribute::Returned)),
         "Attributes "
         "'sret and returned' are incompatible!",
         V);

  Assert(!(Attrs.hasAttribute(Attribute::ZExt) &&
           Attrs.hasAttribute(Attribute::SExt)),
         "Attributes "
         "'zeroext and signext' are incompatible!",
         V);

  Assert(!(Attrs.hasAttribute(Attribute::ReadNone) &&
           Attrs.hasAttribute(Attribute::ReadOnly)),
         "Attributes "
         "'readnone and readonly' are incompatible!",
         V);

  Assert(!(Attrs.hasAttribute(Attribute::ReadNone) &&
           Attrs.hasAttribute(Attribute::WriteOnly)),
         "Attributes "
         "'readnone and writeonly' are incompatible!",
         V);

  Assert(!(Attrs.hasAttribute(Attribute::ReadOnly) &&
           Attrs.hasAttribute(Attribute::WriteOnly)),
         "Attributes "
         "'readonly and writeonly' are incompatible!",
         V);

  Assert(!(Attrs.hasAttribute(Attribute::NoInline) &&
           Attrs.hasAttribute(Attribute::AlwaysInline)),
         "Attributes "
         "'noinline and alwaysinline' are incompatible!",
         V);

  AttrBuilder IncompatibleAttrs = AttributeFuncs::typeIncompatible(Ty);
  Assert(!AttrBuilder(Attrs).overlaps(IncompatibleAttrs),
         "Wrong types for attribute: " +
             AttributeSet::get(Context, IncompatibleAttrs).getAsString(),
         V);

  if (PointerType *PTy = dyn_cast<PointerType>(Ty)) {
    SmallPtrSet<Type*, 4> Visited;
    if (!PTy->getElementType()->isSized(&Visited)) {
      Assert(!Attrs.hasAttribute(Attribute::ByVal) &&
             !Attrs.hasAttribute(Attribute::ByRef) &&
             !Attrs.hasAttribute(Attribute::InAlloca) &&
             !Attrs.hasAttribute(Attribute::Preallocated),
             "Attributes 'byval', 'byref', 'inalloca', and 'preallocated' do not "
             "support unsized types!",
             V);
    }
    if (!isa<PointerType>(PTy->getElementType()))
      Assert(!Attrs.hasAttribute(Attribute::SwiftError),
             "Attribute 'swifterror' only applies to parameters "
             "with pointer to pointer type!",
             V);

    if (Attrs.hasAttribute(Attribute::ByRef)) {
      Assert(Attrs.getByRefType() == PTy->getElementType(),
             "Attribute 'byref' type does not match parameter!", V);
    }

    if (Attrs.hasAttribute(Attribute::ByVal) && Attrs.getByValType()) {
      Assert(Attrs.getByValType() == PTy->getElementType(),
             "Attribute 'byval' type does not match parameter!", V);
    }

    if (Attrs.hasAttribute(Attribute::Preallocated)) {
      Assert(Attrs.getPreallocatedType() == PTy->getElementType(),
             "Attribute 'preallocated' type does not match parameter!", V);
    }
  } else {
    Assert(!Attrs.hasAttribute(Attribute::ByVal),
           "Attribute 'byval' only applies to parameters with pointer type!",
           V);
    Assert(!Attrs.hasAttribute(Attribute::ByRef),
           "Attribute 'byref' only applies to parameters with pointer type!",
           V);
    Assert(!Attrs.hasAttribute(Attribute::SwiftError),
           "Attribute 'swifterror' only applies to parameters "
           "with pointer type!",
           V);
  }
}

// Check parameter attributes against a function type.
// The value V is printed in error messages.
void Verifier::verifyFunctionAttrs(FunctionType *FT, AttributeList Attrs,
                                   const Value *V, bool IsIntrinsic) {
  if (Attrs.isEmpty())
    return;

  bool SawMask = false;
  bool SawNest = false;
  bool SawPassthru = false;
  bool SawReturned = false;
  bool SawSRet = false;
  bool SawSwiftSelf = false;
  bool SawSwiftError = false;
  bool SawVectorLength = false;

  // Verify return value attributes.
  AttributeSet RetAttrs = Attrs.getRetAttributes();
  Assert((!RetAttrs.hasAttribute(Attribute::ByVal) &&
          !RetAttrs.hasAttribute(Attribute::Nest) &&
          !RetAttrs.hasAttribute(Attribute::StructRet) &&
          !RetAttrs.hasAttribute(Attribute::NoCapture) &&
          !RetAttrs.hasAttribute(Attribute::NoFree) &&
          !RetAttrs.hasAttribute(Attribute::Returned) &&
          !RetAttrs.hasAttribute(Attribute::InAlloca) &&
          !RetAttrs.hasAttribute(Attribute::Preallocated) &&
          !RetAttrs.hasAttribute(Attribute::ByRef) &&
          !RetAttrs.hasAttribute(Attribute::SwiftSelf) &&
          !RetAttrs.hasAttribute(Attribute::SwiftError)),
         "Attributes 'byval', 'inalloca', 'preallocated', 'byref', "
         "'nest', 'sret', 'nocapture', 'nofree', "
         "'returned', 'swiftself', and 'swifterror' do not apply to return "
         "values!",
         V);
  Assert((!RetAttrs.hasAttribute(Attribute::ReadOnly) &&
          !RetAttrs.hasAttribute(Attribute::WriteOnly) &&
          !RetAttrs.hasAttribute(Attribute::ReadNone)),
         "Attribute '" + RetAttrs.getAsString() +
             "' does not apply to function returns",
         V);
  verifyParameterAttrs(RetAttrs, FT->getReturnType(), V);

  // Verify parameter attributes.
  for (unsigned i = 0, e = FT->getNumParams(); i != e; ++i) {
    Type *Ty = FT->getParamType(i);
    AttributeSet ArgAttrs = Attrs.getParamAttributes(i);

    if (!IsIntrinsic) {
      Assert(!ArgAttrs.hasAttribute(Attribute::ImmArg),
             "immarg attribute only applies to intrinsics",V);
    }

    verifyParameterAttrs(ArgAttrs, Ty, V);

    if (ArgAttrs.hasAttribute(Attribute::Nest)) {
      Assert(!SawNest, "More than one parameter has attribute nest!", V);
      SawNest = true;
    }

    if (ArgAttrs.hasAttribute(Attribute::Returned)) {
      Assert(!SawReturned, "More than one parameter has attribute returned!",
             V);
      Assert(Ty->canLosslesslyBitCastTo(FT->getReturnType()),
             "Incompatible argument and return types for 'returned' attribute",
             V);
      SawReturned = true;
    }

    if (ArgAttrs.hasAttribute(Attribute::StructRet)) {
      Assert(!SawSRet, "Cannot have multiple 'sret' parameters!", V);
      Assert(i == 0 || i == 1,
             "Attribute 'sret' is not on first or second parameter!", V);
      SawSRet = true;
    }

    if (ArgAttrs.hasAttribute(Attribute::SwiftSelf)) {
      Assert(!SawSwiftSelf, "Cannot have multiple 'swiftself' parameters!", V);
      SawSwiftSelf = true;
    }

    if (ArgAttrs.hasAttribute(Attribute::SwiftError)) {
      Assert(!SawSwiftError, "Cannot have multiple 'swifterror' parameters!",
             V);
      SawSwiftError = true;
    }

    if (ArgAttrs.hasAttribute(Attribute::VectorLength)) {
      Assert(!SawVectorLength, "Cannot have multiple 'vlen' parameters!",
             V);
      SawVectorLength = true;
    }

    if (ArgAttrs.hasAttribute(Attribute::Passthru)) {
      Assert(!SawPassthru, "Cannot have multiple 'passthru' parameters!",
             V);
      SawPassthru = true;
    }

    if (ArgAttrs.hasAttribute(Attribute::Mask)) {
      Assert(!SawMask, "Cannot have multiple 'mask' parameters!",
             V);
      SawMask = true;
    }

    if (ArgAttrs.hasAttribute(Attribute::InAlloca)) {
      Assert(i == FT->getNumParams() - 1,
             "inalloca isn't on the last parameter!", V);
    }
  }

  Assert(!SawPassthru || SawMask,
      "Cannot have 'passthru' parameter without 'mask' parameter!", V);

  if (!Attrs.hasAttributes(AttributeList::FunctionIndex))
    return;

  verifyAttributeTypes(Attrs.getFnAttributes(), /*IsFunction=*/true, V);

  Assert(!(Attrs.hasFnAttribute(Attribute::ReadNone) &&
           Attrs.hasFnAttribute(Attribute::ReadOnly)),
         "Attributes 'readnone and readonly' are incompatible!", V);

  Assert(!(Attrs.hasFnAttribute(Attribute::ReadNone) &&
           Attrs.hasFnAttribute(Attribute::WriteOnly)),
         "Attributes 'readnone and writeonly' are incompatible!", V);

  Assert(!(Attrs.hasFnAttribute(Attribute::ReadOnly) &&
           Attrs.hasFnAttribute(Attribute::WriteOnly)),
         "Attributes 'readonly and writeonly' are incompatible!", V);

  Assert(!(Attrs.hasFnAttribute(Attribute::ReadNone) &&
           Attrs.hasFnAttribute(Attribute::InaccessibleMemOrArgMemOnly)),
         "Attributes 'readnone and inaccessiblemem_or_argmemonly' are "
         "incompatible!",
         V);

  Assert(!(Attrs.hasFnAttribute(Attribute::ReadNone) &&
           Attrs.hasFnAttribute(Attribute::InaccessibleMemOnly)),
         "Attributes 'readnone and inaccessiblememonly' are incompatible!", V);

  Assert(!(Attrs.hasFnAttribute(Attribute::NoInline) &&
           Attrs.hasFnAttribute(Attribute::AlwaysInline)),
         "Attributes 'noinline and alwaysinline' are incompatible!", V);

  if (Attrs.hasFnAttribute(Attribute::OptimizeNone)) {
    Assert(Attrs.hasFnAttribute(Attribute::NoInline),
           "Attribute 'optnone' requires 'noinline'!", V);

    Assert(!Attrs.hasFnAttribute(Attribute::OptimizeForSize),
           "Attributes 'optsize and optnone' are incompatible!", V);

    Assert(!Attrs.hasFnAttribute(Attribute::MinSize),
           "Attributes 'minsize and optnone' are incompatible!", V);
  }

  if (Attrs.hasFnAttribute(Attribute::JumpTable)) {
    const GlobalValue *GV = cast<GlobalValue>(V);
    Assert(GV->hasGlobalUnnamedAddr(),
           "Attribute 'jumptable' requires 'unnamed_addr'", V);
  }

  if (Attrs.hasFnAttribute(Attribute::AllocSize)) {
    std::pair<unsigned, Optional<unsigned>> Args =
        Attrs.getAllocSizeArgs(AttributeList::FunctionIndex);

    auto CheckParam = [&](StringRef Name, unsigned ParamNo) {
      if (ParamNo >= FT->getNumParams()) {
        CheckFailed("'allocsize' " + Name + " argument is out of bounds", V);
        return false;
      }

      if (!FT->getParamType(ParamNo)->isIntegerTy()) {
        CheckFailed("'allocsize' " + Name +
                        " argument must refer to an integer parameter",
                    V);
        return false;
      }

      return true;
    };

    if (!CheckParam("element size", Args.first))
      return;

    if (Args.second && !CheckParam("number of elements", *Args.second))
      return;
  }

  if (Attrs.hasFnAttribute("frame-pointer")) {
    StringRef FP = Attrs.getAttribute(AttributeList::FunctionIndex,
                                      "frame-pointer").getValueAsString();
    if (FP != "all" && FP != "non-leaf" && FP != "none")
      CheckFailed("invalid value for 'frame-pointer' attribute: " + FP, V);
  }

  if (Attrs.hasFnAttribute("patchable-function-prefix")) {
    StringRef S = Attrs
                      .getAttribute(AttributeList::FunctionIndex,
                                    "patchable-function-prefix")
                      .getValueAsString();
    unsigned N;
    if (S.getAsInteger(10, N))
      CheckFailed(
          "\"patchable-function-prefix\" takes an unsigned integer: " + S, V);
  }
  if (Attrs.hasFnAttribute("patchable-function-entry")) {
    StringRef S = Attrs
                      .getAttribute(AttributeList::FunctionIndex,
                                    "patchable-function-entry")
                      .getValueAsString();
    unsigned N;
    if (S.getAsInteger(10, N))
      CheckFailed(
          "\"patchable-function-entry\" takes an unsigned integer: " + S, V);
  }
}

void Verifier::verifyFunctionMetadata(
    ArrayRef<std::pair<unsigned, MDNode *>> MDs) {
  for (const auto &Pair : MDs) {
    if (Pair.first == LLVMContext::MD_prof) {
      MDNode *MD = Pair.second;
      Assert(MD->getNumOperands() >= 2,
             "!prof annotations should have no less than 2 operands", MD);

      // Check first operand.
      Assert(MD->getOperand(0) != nullptr, "first operand should not be null",
             MD);
      Assert(isa<MDString>(MD->getOperand(0)),
             "expected string with name of the !prof annotation", MD);
      MDString *MDS = cast<MDString>(MD->getOperand(0));
      StringRef ProfName = MDS->getString();
      Assert(ProfName.equals("function_entry_count") ||
                 ProfName.equals("synthetic_function_entry_count"),
             "first operand should be 'function_entry_count'"
             " or 'synthetic_function_entry_count'",
             MD);

      // Check second operand.
      Assert(MD->getOperand(1) != nullptr, "second operand should not be null",
             MD);
      Assert(isa<ConstantAsMetadata>(MD->getOperand(1)),
             "expected integer argument to function_entry_count", MD);
    }
  }
}

void Verifier::visitConstantExprsRecursively(const Constant *EntryC) {
  if (!ConstantExprVisited.insert(EntryC).second)
    return;

  SmallVector<const Constant *, 16> Stack;
  Stack.push_back(EntryC);

  while (!Stack.empty()) {
    const Constant *C = Stack.pop_back_val();

    // Check this constant expression.
    if (const auto *CE = dyn_cast<ConstantExpr>(C))
      visitConstantExpr(CE);

    if (const auto *GV = dyn_cast<GlobalValue>(C)) {
      // Global Values get visited separately, but we do need to make sure
      // that the global value is in the correct module
      Assert(GV->getParent() == &M, "Referencing global in another module!",
             EntryC, &M, GV, GV->getParent());
      continue;
    }

    // Visit all sub-expressions.
    for (const Use &U : C->operands()) {
      const auto *OpC = dyn_cast<Constant>(U);
      if (!OpC)
        continue;
      if (!ConstantExprVisited.insert(OpC).second)
        continue;
      Stack.push_back(OpC);
    }
  }
}

void Verifier::visitConstantExpr(const ConstantExpr *CE) {
  if (CE->getOpcode() == Instruction::BitCast)
    Assert(CastInst::castIsValid(Instruction::BitCast, CE->getOperand(0),
                                 CE->getType()),
           "Invalid bitcast", CE);

  if (CE->getOpcode() == Instruction::IntToPtr ||
      CE->getOpcode() == Instruction::PtrToInt) {
    auto *PtrTy = CE->getOpcode() == Instruction::IntToPtr
                      ? CE->getType()
                      : CE->getOperand(0)->getType();
    StringRef Msg = CE->getOpcode() == Instruction::IntToPtr
                        ? "inttoptr not supported for non-integral pointers"
                        : "ptrtoint not supported for non-integral pointers";
    Assert(
        !DL.isNonIntegralPointerType(cast<PointerType>(PtrTy->getScalarType())),
        Msg);
  }
}

bool Verifier::verifyAttributeCount(AttributeList Attrs, unsigned Params) {
  // There shouldn't be more attribute sets than there are parameters plus the
  // function and return value.
  return Attrs.getNumAttrSets() <= Params + 2;
}

/// Verify that statepoint intrinsic is well formed.
void Verifier::verifyStatepoint(const CallBase &Call) {
  assert(Call.getCalledFunction() &&
         Call.getCalledFunction()->getIntrinsicID() ==
             Intrinsic::experimental_gc_statepoint);

  Assert(!Call.doesNotAccessMemory() && !Call.onlyReadsMemory() &&
             !Call.onlyAccessesArgMemory(),
         "gc.statepoint must read and write all memory to preserve "
         "reordering restrictions required by safepoint semantics",
         Call);

  const int64_t NumPatchBytes =
      cast<ConstantInt>(Call.getArgOperand(1))->getSExtValue();
  assert(isInt<32>(NumPatchBytes) && "NumPatchBytesV is an i32!");
  Assert(NumPatchBytes >= 0,
         "gc.statepoint number of patchable bytes must be "
         "positive",
         Call);

  const Value *Target = Call.getArgOperand(2);
  auto *PT = dyn_cast<PointerType>(Target->getType());
  Assert(PT && PT->getElementType()->isFunctionTy(),
         "gc.statepoint callee must be of function pointer type", Call, Target);
  FunctionType *TargetFuncType = cast<FunctionType>(PT->getElementType());

  const int NumCallArgs = cast<ConstantInt>(Call.getArgOperand(3))->getZExtValue();
  Assert(NumCallArgs >= 0,
         "gc.statepoint number of arguments to underlying call "
         "must be positive",
         Call);
  const int NumParams = (int)TargetFuncType->getNumParams();
  if (TargetFuncType->isVarArg()) {
    Assert(NumCallArgs >= NumParams,
           "gc.statepoint mismatch in number of vararg call args", Call);

    // TODO: Remove this limitation
    Assert(TargetFuncType->getReturnType()->isVoidTy(),
           "gc.statepoint doesn't support wrapping non-void "
           "vararg functions yet",
           Call);
  } else
    Assert(NumCallArgs == NumParams,
           "gc.statepoint mismatch in number of call args", Call);

  const uint64_t Flags
    = cast<ConstantInt>(Call.getArgOperand(4))->getZExtValue();
  Assert((Flags & ~(uint64_t)StatepointFlags::MaskAll) == 0,
         "unknown flag used in gc.statepoint flags argument", Call);

  // Verify that the types of the call parameter arguments match
  // the type of the wrapped callee.
  AttributeList Attrs = Call.getAttributes();
  for (int i = 0; i < NumParams; i++) {
    Type *ParamType = TargetFuncType->getParamType(i);
    Type *ArgType = Call.getArgOperand(5 + i)->getType();
    Assert(ArgType == ParamType,
           "gc.statepoint call argument does not match wrapped "
           "function type",
           Call);

    if (TargetFuncType->isVarArg()) {
      AttributeSet ArgAttrs = Attrs.getParamAttributes(5 + i);
      Assert(!ArgAttrs.hasAttribute(Attribute::StructRet),
             "Attribute 'sret' cannot be used for vararg call arguments!",
             Call);
    }
  }

  const int EndCallArgsInx = 4 + NumCallArgs;

  const Value *NumTransitionArgsV = Call.getArgOperand(EndCallArgsInx + 1);
  Assert(isa<ConstantInt>(NumTransitionArgsV),
         "gc.statepoint number of transition arguments "
         "must be constant integer",
         Call);
  const int NumTransitionArgs =
      cast<ConstantInt>(NumTransitionArgsV)->getZExtValue();
  Assert(NumTransitionArgs == 0,
         "gc.statepoint w/inline transition bundle is deprecated", Call);
  const int EndTransitionArgsInx = EndCallArgsInx + 1 + NumTransitionArgs;

  const Value *NumDeoptArgsV = Call.getArgOperand(EndTransitionArgsInx + 1);
  Assert(isa<ConstantInt>(NumDeoptArgsV),
         "gc.statepoint number of deoptimization arguments "
         "must be constant integer",
         Call);
  const int NumDeoptArgs = cast<ConstantInt>(NumDeoptArgsV)->getZExtValue();
  Assert(NumDeoptArgs == 0,
         "gc.statepoint w/inline deopt operands is deprecated", Call);

  const int ExpectedNumArgs = 7 + NumCallArgs;
  Assert(ExpectedNumArgs == (int)Call.arg_size(),
         "gc.statepoint too many arguments", Call);

  // Check that the only uses of this gc.statepoint are gc.result or
  // gc.relocate calls which are tied to this statepoint and thus part
  // of the same statepoint sequence
  for (const User *U : Call.users()) {
    const CallInst *UserCall = dyn_cast<const CallInst>(U);
    Assert(UserCall, "illegal use of statepoint token", Call, U);
    if (!UserCall)
      continue;
    Assert(isa<GCRelocateInst>(UserCall) || isa<GCResultInst>(UserCall),
           "gc.result or gc.relocate are the only value uses "
           "of a gc.statepoint",
           Call, U);
    if (isa<GCResultInst>(UserCall)) {
      Assert(UserCall->getArgOperand(0) == &Call,
             "gc.result connected to wrong gc.statepoint", Call, UserCall);
    } else if (isa<GCRelocateInst>(Call)) {
      Assert(UserCall->getArgOperand(0) == &Call,
             "gc.relocate connected to wrong gc.statepoint", Call, UserCall);
    }
  }

  // Note: It is legal for a single derived pointer to be listed multiple
  // times.  It's non-optimal, but it is legal.  It can also happen after
  // insertion if we strip a bitcast away.
  // Note: It is really tempting to check that each base is relocated and
  // that a derived pointer is never reused as a base pointer.  This turns
  // out to be problematic since optimizations run after safepoint insertion
  // can recognize equality properties that the insertion logic doesn't know
  // about.  See example statepoint.ll in the verifier subdirectory
}

void Verifier::verifyFrameRecoverIndices() {
  for (auto &Counts : FrameEscapeInfo) {
    Function *F = Counts.first;
    unsigned EscapedObjectCount = Counts.second.first;
    unsigned MaxRecoveredIndex = Counts.second.second;
    Assert(MaxRecoveredIndex <= EscapedObjectCount,
           "all indices passed to llvm.localrecover must be less than the "
           "number of arguments passed to llvm.localescape in the parent "
           "function",
           F);
  }
}

static Instruction *getSuccPad(Instruction *Terminator) {
  BasicBlock *UnwindDest;
  if (auto *II = dyn_cast<InvokeInst>(Terminator))
    UnwindDest = II->getUnwindDest();
  else if (auto *CSI = dyn_cast<CatchSwitchInst>(Terminator))
    UnwindDest = CSI->getUnwindDest();
  else
    UnwindDest = cast<CleanupReturnInst>(Terminator)->getUnwindDest();
  return UnwindDest->getFirstNonPHI();
}

void Verifier::verifySiblingFuncletUnwinds() {
  SmallPtrSet<Instruction *, 8> Visited;
  SmallPtrSet<Instruction *, 8> Active;
  for (const auto &Pair : SiblingFuncletInfo) {
    Instruction *PredPad = Pair.first;
    if (Visited.count(PredPad))
      continue;
    Active.insert(PredPad);
    Instruction *Terminator = Pair.second;
    do {
      Instruction *SuccPad = getSuccPad(Terminator);
      if (Active.count(SuccPad)) {
        // Found a cycle; report error
        Instruction *CyclePad = SuccPad;
        SmallVector<Instruction *, 8> CycleNodes;
        do {
          CycleNodes.push_back(CyclePad);
          Instruction *CycleTerminator = SiblingFuncletInfo[CyclePad];
          if (CycleTerminator != CyclePad)
            CycleNodes.push_back(CycleTerminator);
          CyclePad = getSuccPad(CycleTerminator);
        } while (CyclePad != SuccPad);
        Assert(false, "EH pads can't handle each other's exceptions",
               ArrayRef<Instruction *>(CycleNodes));
      }
      // Don't re-walk a node we've already checked
      if (!Visited.insert(SuccPad).second)
        break;
      // Walk to this successor if it has a map entry.
      PredPad = SuccPad;
      auto TermI = SiblingFuncletInfo.find(PredPad);
      if (TermI == SiblingFuncletInfo.end())
        break;
      Terminator = TermI->second;
      Active.insert(PredPad);
    } while (true);
    // Each node only has one successor, so we've walked all the active
    // nodes' successors.
    Active.clear();
  }
}

void Verifier::verifyConstrainedFPBundles(const Instruction &I) {
  auto *CB = dyn_cast<CallBase>(&I);
  if (!CB)
    return;
  auto ExceptBundle = CB->getOperandBundle("cfp-except");
  auto RoundBundle = CB->getOperandBundle("cfp-round");
  if (!ExceptBundle && !RoundBundle)
    return;

  auto *VPIntrin = dyn_cast<VPIntrinsic>(&I);
  Assert(VPIntrin,
         "Constraint FP bundles only enabled for Vector Predication Intrinsics",
         VPIntrin);
  Assert(!RoundBundle ||
             VPIntrinsic::HasRoundingMode(VPIntrin->getIntrinsicID()),
         "Intrinsic does not accept a constraint fp rounding mode.", VPIntrin);
  Assert(!ExceptBundle ||
             VPIntrinsic::HasExceptionMode(VPIntrin->getIntrinsicID()),
         "Intrinsic does not accept a constraint fp exception mode.", VPIntrin);

  if (RoundBundle) {
    Assert(RoundBundle->Inputs.size() == 1,
           "Constraint fp rounding mode has only one operand.", VPIntrin);
    auto &RoundInput = *RoundBundle->Inputs[0];
    Assert(isa<MetadataAsValue>(RoundInput),
           "Constraint fp exception mode is not a metadata string.", RoundInput);
    auto *RoundString = dyn_cast<MDString>(cast<MetadataAsValue>(RoundInput).getMetadata());
    Assert(RoundString,
           "Constraint fp rounding mode is not a metadata string.", RoundInput);
    auto RoundOpt = VPIntrin->getRoundingMode();
    Assert(RoundOpt.hasValue(), "Invalid rounding mode metadata.", RoundString);
  }

  if (ExceptBundle) {
    Assert(ExceptBundle->Inputs.size() == 1,
           "Constraint fp exception mode has only one operand.", VPIntrin);
    auto &ExceptInput = *ExceptBundle->Inputs[0];
    Assert(isa<MetadataAsValue>(ExceptInput),
           "Constraint fp exception mode is not a metadata string.", ExceptInput);
    auto *ExceptString = dyn_cast<MDString>(cast<MetadataAsValue>(ExceptInput).getMetadata());
    Assert(ExceptString,
           "Constraint fp exception mode is not a metadata string.", ExceptInput);
    auto ExceptOpt = VPIntrin->getExceptionBehavior();
    Assert(ExceptOpt.hasValue(), "Invalid exception mode metadata.", ExceptString);
  }
}

// visitFunction - Verify that a function is ok.
//
void Verifier::visitFunction(const Function &F) {
  visitGlobalValue(F);

  // Check function arguments.
  FunctionType *FT = F.getFunctionType();
  unsigned NumArgs = F.arg_size();

  Assert(&Context == &F.getContext(),
         "Function context does not match Module context!", &F);

  Assert(!F.hasCommonLinkage(), "Functions may not have common linkage", &F);
  Assert(FT->getNumParams() == NumArgs,
         "# formal arguments must match # of arguments for function type!", &F,
         FT);
  Assert(F.getReturnType()->isFirstClassType() ||
             F.getReturnType()->isVoidTy() || F.getReturnType()->isStructTy(),
         "Functions cannot return aggregate values!", &F);

  Assert(!F.hasStructRetAttr() || F.getReturnType()->isVoidTy(),
         "Invalid struct return type!", &F);

  AttributeList Attrs = F.getAttributes();

  Assert(verifyAttributeCount(Attrs, FT->getNumParams()),
         "Attribute after last parameter!", &F);

  bool isLLVMdotName = F.getName().size() >= 5 &&
                       F.getName().substr(0, 5) == "llvm.";

  // Check function attributes.
  verifyFunctionAttrs(FT, Attrs, &F, isLLVMdotName);

  // On function declarations/definitions, we do not support the builtin
  // attribute. We do not check this in VerifyFunctionAttrs since that is
  // checking for Attributes that can/can not ever be on functions.
  Assert(!Attrs.hasFnAttribute(Attribute::Builtin),
         "Attribute 'builtin' can only be applied to a callsite.", &F);

  // Check that this function meets the restrictions on this calling convention.
  // Sometimes varargs is used for perfectly forwarding thunks, so some of these
  // restrictions can be lifted.
  switch (F.getCallingConv()) {
  default:
  case CallingConv::C:
    break;
  case CallingConv::X86_INTR: {
    Assert(F.arg_empty() || Attrs.hasParamAttribute(0, Attribute::ByVal),
           "Calling convention parameter requires byval", &F);
    break;
  }
  case CallingConv::AMDGPU_KERNEL:
  case CallingConv::SPIR_KERNEL:
    Assert(F.getReturnType()->isVoidTy(),
           "Calling convention requires void return type", &F);
    LLVM_FALLTHROUGH;
  case CallingConv::AMDGPU_VS:
  case CallingConv::AMDGPU_HS:
  case CallingConv::AMDGPU_GS:
  case CallingConv::AMDGPU_PS:
  case CallingConv::AMDGPU_CS:
    Assert(!F.hasStructRetAttr(),
           "Calling convention does not allow sret", &F);
    if (F.getCallingConv() != CallingConv::SPIR_KERNEL) {
      const unsigned StackAS = DL.getAllocaAddrSpace();
      unsigned i = 0;
      for (const Argument &Arg : F.args()) {
        Assert(!Attrs.hasParamAttribute(i, Attribute::ByVal),
               "Calling convention disallows byval", &F);
        Assert(!Attrs.hasParamAttribute(i, Attribute::Preallocated),
               "Calling convention disallows preallocated", &F);
        Assert(!Attrs.hasParamAttribute(i, Attribute::InAlloca),
               "Calling convention disallows inalloca", &F);

        if (Attrs.hasParamAttribute(i, Attribute::ByRef)) {
          // FIXME: Should also disallow LDS and GDS, but we don't have the enum
          // value here.
          Assert(Arg.getType()->getPointerAddressSpace() != StackAS,
                 "Calling convention disallows stack byref", &F);
        }

        ++i;
      }
    }

    LLVM_FALLTHROUGH;
  case CallingConv::Fast:
  case CallingConv::Cold:
  case CallingConv::Intel_OCL_BI:
  case CallingConv::PTX_Kernel:
  case CallingConv::PTX_Device:
    Assert(!F.isVarArg(), "Calling convention does not support varargs or "
                          "perfect forwarding!",
           &F);
    break;
  }

  // Check that the argument values match the function type for this function...
  unsigned i = 0;
  for (const Argument &Arg : F.args()) {
    Assert(Arg.getType() == FT->getParamType(i),
           "Argument value does not match function argument type!", &Arg,
           FT->getParamType(i));
    Assert(Arg.getType()->isFirstClassType(),
           "Function arguments must have first-class types!", &Arg);
    if (!isLLVMdotName) {
      Assert(!Arg.getType()->isMetadataTy(),
             "Function takes metadata but isn't an intrinsic", &Arg, &F);
      Assert(!Arg.getType()->isTokenTy(),
             "Function takes token but isn't an intrinsic", &Arg, &F);
    }

    // Check that swifterror argument is only used by loads and stores.
    if (Attrs.hasParamAttribute(i, Attribute::SwiftError)) {
      verifySwiftErrorValue(&Arg);
    }
    ++i;
  }

  if (!isLLVMdotName)
    Assert(!F.getReturnType()->isTokenTy(),
           "Functions returns a token but isn't an intrinsic", &F);

  // Get the function metadata attachments.
  SmallVector<std::pair<unsigned, MDNode *>, 4> MDs;
  F.getAllMetadata(MDs);
  assert(F.hasMetadata() != MDs.empty() && "Bit out-of-sync");
  verifyFunctionMetadata(MDs);

  // Check validity of the personality function
  if (F.hasPersonalityFn()) {
    auto *Per = dyn_cast<Function>(F.getPersonalityFn()->stripPointerCasts());
    if (Per)
      Assert(Per->getParent() == F.getParent(),
             "Referencing personality function in another module!",
             &F, F.getParent(), Per, Per->getParent());
  }

  if (F.isMaterializable()) {
    // Function has a body somewhere we can't see.
    Assert(MDs.empty(), "unmaterialized function cannot have metadata", &F,
           MDs.empty() ? nullptr : MDs.front().second);
  } else if (F.isDeclaration()) {
    for (const auto &I : MDs) {
      // This is used for call site debug information.
      AssertDI(I.first != LLVMContext::MD_dbg ||
                   !cast<DISubprogram>(I.second)->isDistinct(),
               "function declaration may only have a unique !dbg attachment",
               &F);
      Assert(I.first != LLVMContext::MD_prof,
             "function declaration may not have a !prof attachment", &F);

      // Verify the metadata itself.
      visitMDNode(*I.second, AreDebugLocsAllowed::Yes);
    }
    Assert(!F.hasPersonalityFn(),
           "Function declaration shouldn't have a personality routine", &F);
  } else {
    // Verify that this function (which has a body) is not named "llvm.*".  It
    // is not legal to define intrinsics.
    Assert(!isLLVMdotName, "llvm intrinsics cannot be defined!", &F);

    // Check the entry node
    const BasicBlock *Entry = &F.getEntryBlock();
    Assert(pred_empty(Entry),
           "Entry block to function must not have predecessors!", Entry);

    // The address of the entry block cannot be taken, unless it is dead.
    if (Entry->hasAddressTaken()) {
      Assert(!BlockAddress::lookup(Entry)->isConstantUsed(),
             "blockaddress may not be used with the entry block!", Entry);
    }

    unsigned NumDebugAttachments = 0, NumProfAttachments = 0;
    // Visit metadata attachments.
    for (const auto &I : MDs) {
      // Verify that the attachment is legal.
      auto AllowLocs = AreDebugLocsAllowed::No;
      switch (I.first) {
      default:
        break;
      case LLVMContext::MD_dbg: {
        ++NumDebugAttachments;
        AssertDI(NumDebugAttachments == 1,
                 "function must have a single !dbg attachment", &F, I.second);
        AssertDI(isa<DISubprogram>(I.second),
                 "function !dbg attachment must be a subprogram", &F, I.second);
        AssertDI(cast<DISubprogram>(I.second)->isDistinct(),
                 "function definition may only have a distinct !dbg attachment",
                 &F);

        auto *SP = cast<DISubprogram>(I.second);
        const Function *&AttachedTo = DISubprogramAttachments[SP];
        AssertDI(!AttachedTo || AttachedTo == &F,
                 "DISubprogram attached to more than one function", SP, &F);
        AttachedTo = &F;
        AllowLocs = AreDebugLocsAllowed::Yes;
        break;
      }
      case LLVMContext::MD_prof:
        ++NumProfAttachments;
        Assert(NumProfAttachments == 1,
               "function must have a single !prof attachment", &F, I.second);
        break;
      }

      // Verify the metadata itself.
      visitMDNode(*I.second, AllowLocs);
    }
  }

  // If this function is actually an intrinsic, verify that it is only used in
  // direct call/invokes, never having its "address taken".
  // Only do this if the module is materialized, otherwise we don't have all the
  // uses.
  if (F.getIntrinsicID() && F.getParent()->isMaterialized()) {
    const User *U;
    if (F.hasAddressTaken(&U))
      Assert(false, "Invalid user of intrinsic instruction!", U);
  }

  auto *N = F.getSubprogram();
  HasDebugInfo = (N != nullptr);
  if (!HasDebugInfo)
    return;

  // Check that all !dbg attachments lead to back to N.
  //
  // FIXME: Check this incrementally while visiting !dbg attachments.
  // FIXME: Only check when N is the canonical subprogram for F.
  SmallPtrSet<const MDNode *, 32> Seen;
  auto VisitDebugLoc = [&](const Instruction &I, const MDNode *Node) {
    // Be careful about using DILocation here since we might be dealing with
    // broken code (this is the Verifier after all).
    const DILocation *DL = dyn_cast_or_null<DILocation>(Node);
    if (!DL)
      return;
    if (!Seen.insert(DL).second)
      return;

    Metadata *Parent = DL->getRawScope();
    AssertDI(Parent && isa<DILocalScope>(Parent),
             "DILocation's scope must be a DILocalScope", N, &F, &I, DL,
             Parent);

    DILocalScope *Scope = DL->getInlinedAtScope();
    Assert(Scope, "Failed to find DILocalScope", DL);

    if (!Seen.insert(Scope).second)
      return;

    DISubprogram *SP = Scope->getSubprogram();

    // Scope and SP could be the same MDNode and we don't want to skip
    // validation in that case
    if (SP && ((Scope != SP) && !Seen.insert(SP).second))
      return;

    AssertDI(SP->describes(&F),
             "!dbg attachment points at wrong subprogram for function", N, &F,
             &I, DL, Scope, SP);
  };
  for (auto &BB : F)
    for (auto &I : BB) {
      VisitDebugLoc(I, I.getDebugLoc().getAsMDNode());
      // The llvm.loop annotations also contain two DILocations.
      if (auto MD = I.getMetadata(LLVMContext::MD_loop))
        for (unsigned i = 1; i < MD->getNumOperands(); ++i)
          VisitDebugLoc(I, dyn_cast_or_null<MDNode>(MD->getOperand(i)));
      if (BrokenDebugInfo)
        return;
    }
}

// verifyBasicBlock - Verify that a basic block is well formed...
//
void Verifier::visitBasicBlock(BasicBlock &BB) {
  InstsInThisBlock.clear();

  // Ensure that basic blocks have terminators!
  Assert(BB.getTerminator(), "Basic Block does not have terminator!", &BB);

  // Check constraints that this basic block imposes on all of the PHI nodes in
  // it.
  if (isa<PHINode>(BB.front())) {
    SmallVector<BasicBlock *, 8> Preds(predecessors(&BB));
    SmallVector<std::pair<BasicBlock*, Value*>, 8> Values;
    llvm::sort(Preds);
    for (const PHINode &PN : BB.phis()) {
      Assert(PN.getNumIncomingValues() == Preds.size(),
             "PHINode should have one entry for each predecessor of its "
             "parent basic block!",
             &PN);

      // Get and sort all incoming values in the PHI node...
      Values.clear();
      Values.reserve(PN.getNumIncomingValues());
      for (unsigned i = 0, e = PN.getNumIncomingValues(); i != e; ++i)
        Values.push_back(
            std::make_pair(PN.getIncomingBlock(i), PN.getIncomingValue(i)));
      llvm::sort(Values);

      for (unsigned i = 0, e = Values.size(); i != e; ++i) {
        // Check to make sure that if there is more than one entry for a
        // particular basic block in this PHI node, that the incoming values are
        // all identical.
        //
        Assert(i == 0 || Values[i].first != Values[i - 1].first ||
                   Values[i].second == Values[i - 1].second,
               "PHI node has multiple entries for the same basic block with "
               "different incoming values!",
               &PN, Values[i].first, Values[i].second, Values[i - 1].second);

        // Check to make sure that the predecessors and PHI node entries are
        // matched up.
        Assert(Values[i].first == Preds[i],
               "PHI node entries do not match predecessors!", &PN,
               Values[i].first, Preds[i]);
      }
    }
  }

  // Check that all instructions have their parent pointers set up correctly.
  for (auto &I : BB)
  {
    Assert(I.getParent() == &BB, "Instruction has bogus parent pointer!");
  }
}

void Verifier::visitTerminator(Instruction &I) {
  // Ensure that terminators only exist at the end of the basic block.
  Assert(&I == I.getParent()->getTerminator(),
         "Terminator found in the middle of a basic block!", I.getParent());
  visitInstruction(I);
}

void Verifier::visitBranchInst(BranchInst &BI) {
  if (BI.isConditional()) {
    Assert(BI.getCondition()->getType()->isIntegerTy(1),
           "Branch condition is not 'i1' type!", &BI, BI.getCondition());
  }
  visitTerminator(BI);
}

void Verifier::visitReturnInst(ReturnInst &RI) {
  Function *F = RI.getParent()->getParent();
  unsigned N = RI.getNumOperands();
  if (F->getReturnType()->isVoidTy())
    Assert(N == 0,
           "Found return instr that returns non-void in Function of void "
           "return type!",
           &RI, F->getReturnType());
  else
    Assert(N == 1 && F->getReturnType() == RI.getOperand(0)->getType(),
           "Function return type does not match operand "
           "type of return inst!",
           &RI, F->getReturnType());

  // Check to make sure that the return value has necessary properties for
  // terminators...
  visitTerminator(RI);
}

void Verifier::visitSwitchInst(SwitchInst &SI) {
  // Check to make sure that all of the constants in the switch instruction
  // have the same type as the switched-on value.
  Type *SwitchTy = SI.getCondition()->getType();
  SmallPtrSet<ConstantInt*, 32> Constants;
  for (auto &Case : SI.cases()) {
    Assert(Case.getCaseValue()->getType() == SwitchTy,
           "Switch constants must all be same type as switch value!", &SI);
    Assert(Constants.insert(Case.getCaseValue()).second,
           "Duplicate integer as switch case", &SI, Case.getCaseValue());
  }

  visitTerminator(SI);
}

void Verifier::visitIndirectBrInst(IndirectBrInst &BI) {
  Assert(BI.getAddress()->getType()->isPointerTy(),
         "Indirectbr operand must have pointer type!", &BI);
  for (unsigned i = 0, e = BI.getNumDestinations(); i != e; ++i)
    Assert(BI.getDestination(i)->getType()->isLabelTy(),
           "Indirectbr destinations must all have pointer type!", &BI);

  visitTerminator(BI);
}

void Verifier::visitCallBrInst(CallBrInst &CBI) {
  Assert(CBI.isInlineAsm(), "Callbr is currently only used for asm-goto!",
         &CBI);
  for (unsigned i = 0, e = CBI.getNumSuccessors(); i != e; ++i)
    Assert(CBI.getSuccessor(i)->getType()->isLabelTy(),
           "Callbr successors must all have pointer type!", &CBI);
  for (unsigned i = 0, e = CBI.getNumOperands(); i != e; ++i) {
    Assert(i >= CBI.getNumArgOperands() || !isa<BasicBlock>(CBI.getOperand(i)),
           "Using an unescaped label as a callbr argument!", &CBI);
    if (isa<BasicBlock>(CBI.getOperand(i)))
      for (unsigned j = i + 1; j != e; ++j)
        Assert(CBI.getOperand(i) != CBI.getOperand(j),
               "Duplicate callbr destination!", &CBI);
  }
  {
    SmallPtrSet<BasicBlock *, 4> ArgBBs;
    for (Value *V : CBI.args())
      if (auto *BA = dyn_cast<BlockAddress>(V))
        ArgBBs.insert(BA->getBasicBlock());
    for (BasicBlock *BB : CBI.getIndirectDests())
      Assert(ArgBBs.count(BB), "Indirect label missing from arglist.", &CBI);
  }

  visitTerminator(CBI);
}

void Verifier::visitSelectInst(SelectInst &SI) {
  Assert(!SelectInst::areInvalidOperands(SI.getOperand(0), SI.getOperand(1),
                                         SI.getOperand(2)),
         "Invalid operands for select instruction!", &SI);

  Assert(SI.getTrueValue()->getType() == SI.getType(),
         "Select values must have same type as select instruction!", &SI);
  visitInstruction(SI);
}

/// visitUserOp1 - User defined operators shouldn't live beyond the lifetime of
/// a pass, if any exist, it's an error.
///
void Verifier::visitUserOp1(Instruction &I) {
  Assert(false, "User-defined operators should not live outside of a pass!", &I);
}

void Verifier::visitTruncInst(TruncInst &I) {
  // Get the source and destination types
  Type *SrcTy = I.getOperand(0)->getType();
  Type *DestTy = I.getType();

  // Get the size of the types in bits, we'll need this later
  unsigned SrcBitSize = SrcTy->getScalarSizeInBits();
  unsigned DestBitSize = DestTy->getScalarSizeInBits();

  Assert(SrcTy->isIntOrIntVectorTy(), "Trunc only operates on integer", &I);
  Assert(DestTy->isIntOrIntVectorTy(), "Trunc only produces integer", &I);
  Assert(SrcTy->isVectorTy() == DestTy->isVectorTy(),
         "trunc source and destination must both be a vector or neither", &I);
  Assert(SrcBitSize > DestBitSize, "DestTy too big for Trunc", &I);

  visitInstruction(I);
}

void Verifier::visitZExtInst(ZExtInst &I) {
  // Get the source and destination types
  Type *SrcTy = I.getOperand(0)->getType();
  Type *DestTy = I.getType();

  // Get the size of the types in bits, we'll need this later
  Assert(SrcTy->isIntOrIntVectorTy(), "ZExt only operates on integer", &I);
  Assert(DestTy->isIntOrIntVectorTy(), "ZExt only produces an integer", &I);
  Assert(SrcTy->isVectorTy() == DestTy->isVectorTy(),
         "zext source and destination must both be a vector or neither", &I);
  unsigned SrcBitSize = SrcTy->getScalarSizeInBits();
  unsigned DestBitSize = DestTy->getScalarSizeInBits();

  Assert(SrcBitSize < DestBitSize, "Type too small for ZExt", &I);

  visitInstruction(I);
}

void Verifier::visitSExtInst(SExtInst &I) {
  // Get the source and destination types
  Type *SrcTy = I.getOperand(0)->getType();
  Type *DestTy = I.getType();

  // Get the size of the types in bits, we'll need this later
  unsigned SrcBitSize = SrcTy->getScalarSizeInBits();
  unsigned DestBitSize = DestTy->getScalarSizeInBits();

  Assert(SrcTy->isIntOrIntVectorTy(), "SExt only operates on integer", &I);
  Assert(DestTy->isIntOrIntVectorTy(), "SExt only produces an integer", &I);
  Assert(SrcTy->isVectorTy() == DestTy->isVectorTy(),
         "sext source and destination must both be a vector or neither", &I);
  Assert(SrcBitSize < DestBitSize, "Type too small for SExt", &I);

  visitInstruction(I);
}

void Verifier::visitFPTruncInst(FPTruncInst &I) {
  // Get the source and destination types
  Type *SrcTy = I.getOperand(0)->getType();
  Type *DestTy = I.getType();
  // Get the size of the types in bits, we'll need this later
  unsigned SrcBitSize = SrcTy->getScalarSizeInBits();
  unsigned DestBitSize = DestTy->getScalarSizeInBits();

  Assert(SrcTy->isFPOrFPVectorTy(), "FPTrunc only operates on FP", &I);
  Assert(DestTy->isFPOrFPVectorTy(), "FPTrunc only produces an FP", &I);
  Assert(SrcTy->isVectorTy() == DestTy->isVectorTy(),
         "fptrunc source and destination must both be a vector or neither", &I);
  Assert(SrcBitSize > DestBitSize, "DestTy too big for FPTrunc", &I);

  visitInstruction(I);
}

void Verifier::visitFPExtInst(FPExtInst &I) {
  // Get the source and destination types
  Type *SrcTy = I.getOperand(0)->getType();
  Type *DestTy = I.getType();

  // Get the size of the types in bits, we'll need this later
  unsigned SrcBitSize = SrcTy->getScalarSizeInBits();
  unsigned DestBitSize = DestTy->getScalarSizeInBits();

  Assert(SrcTy->isFPOrFPVectorTy(), "FPExt only operates on FP", &I);
  Assert(DestTy->isFPOrFPVectorTy(), "FPExt only produces an FP", &I);
  Assert(SrcTy->isVectorTy() == DestTy->isVectorTy(),
         "fpext source and destination must both be a vector or neither", &I);
  Assert(SrcBitSize < DestBitSize, "DestTy too small for FPExt", &I);

  visitInstruction(I);
}

void Verifier::visitUIToFPInst(UIToFPInst &I) {
  // Get the source and destination types
  Type *SrcTy = I.getOperand(0)->getType();
  Type *DestTy = I.getType();

  bool SrcVec = SrcTy->isVectorTy();
  bool DstVec = DestTy->isVectorTy();

  Assert(SrcVec == DstVec,
         "UIToFP source and dest must both be vector or scalar", &I);
  Assert(SrcTy->isIntOrIntVectorTy(),
         "UIToFP source must be integer or integer vector", &I);
  Assert(DestTy->isFPOrFPVectorTy(), "UIToFP result must be FP or FP vector",
         &I);

  if (SrcVec && DstVec)
    Assert(cast<VectorType>(SrcTy)->getElementCount() ==
               cast<VectorType>(DestTy)->getElementCount(),
           "UIToFP source and dest vector length mismatch", &I);

  visitInstruction(I);
}

void Verifier::visitSIToFPInst(SIToFPInst &I) {
  // Get the source and destination types
  Type *SrcTy = I.getOperand(0)->getType();
  Type *DestTy = I.getType();

  bool SrcVec = SrcTy->isVectorTy();
  bool DstVec = DestTy->isVectorTy();

  Assert(SrcVec == DstVec,
         "SIToFP source and dest must both be vector or scalar", &I);
  Assert(SrcTy->isIntOrIntVectorTy(),
         "SIToFP source must be integer or integer vector", &I);
  Assert(DestTy->isFPOrFPVectorTy(), "SIToFP result must be FP or FP vector",
         &I);

  if (SrcVec && DstVec)
    Assert(cast<VectorType>(SrcTy)->getElementCount() ==
               cast<VectorType>(DestTy)->getElementCount(),
           "SIToFP source and dest vector length mismatch", &I);

  visitInstruction(I);
}

void Verifier::visitFPToUIInst(FPToUIInst &I) {
  // Get the source and destination types
  Type *SrcTy = I.getOperand(0)->getType();
  Type *DestTy = I.getType();

  bool SrcVec = SrcTy->isVectorTy();
  bool DstVec = DestTy->isVectorTy();

  Assert(SrcVec == DstVec,
         "FPToUI source and dest must both be vector or scalar", &I);
  Assert(SrcTy->isFPOrFPVectorTy(), "FPToUI source must be FP or FP vector",
         &I);
  Assert(DestTy->isIntOrIntVectorTy(),
         "FPToUI result must be integer or integer vector", &I);

  if (SrcVec && DstVec)
    Assert(cast<VectorType>(SrcTy)->getElementCount() ==
               cast<VectorType>(DestTy)->getElementCount(),
           "FPToUI source and dest vector length mismatch", &I);

  visitInstruction(I);
}

void Verifier::visitFPToSIInst(FPToSIInst &I) {
  // Get the source and destination types
  Type *SrcTy = I.getOperand(0)->getType();
  Type *DestTy = I.getType();

  bool SrcVec = SrcTy->isVectorTy();
  bool DstVec = DestTy->isVectorTy();

  Assert(SrcVec == DstVec,
         "FPToSI source and dest must both be vector or scalar", &I);
  Assert(SrcTy->isFPOrFPVectorTy(), "FPToSI source must be FP or FP vector",
         &I);
  Assert(DestTy->isIntOrIntVectorTy(),
         "FPToSI result must be integer or integer vector", &I);

  if (SrcVec && DstVec)
    Assert(cast<VectorType>(SrcTy)->getElementCount() ==
               cast<VectorType>(DestTy)->getElementCount(),
           "FPToSI source and dest vector length mismatch", &I);

  visitInstruction(I);
}

void Verifier::visitPtrToIntInst(PtrToIntInst &I) {
  // Get the source and destination types
  Type *SrcTy = I.getOperand(0)->getType();
  Type *DestTy = I.getType();

  Assert(SrcTy->isPtrOrPtrVectorTy(), "PtrToInt source must be pointer", &I);

  if (auto *PTy = dyn_cast<PointerType>(SrcTy->getScalarType()))
    Assert(!DL.isNonIntegralPointerType(PTy),
           "ptrtoint not supported for non-integral pointers");

  Assert(DestTy->isIntOrIntVectorTy(), "PtrToInt result must be integral", &I);
  Assert(SrcTy->isVectorTy() == DestTy->isVectorTy(), "PtrToInt type mismatch",
         &I);

  if (SrcTy->isVectorTy()) {
    auto *VSrc = cast<VectorType>(SrcTy);
    auto *VDest = cast<VectorType>(DestTy);
    Assert(VSrc->getElementCount() == VDest->getElementCount(),
           "PtrToInt Vector width mismatch", &I);
  }

  visitInstruction(I);
}

void Verifier::visitIntToPtrInst(IntToPtrInst &I) {
  // Get the source and destination types
  Type *SrcTy = I.getOperand(0)->getType();
  Type *DestTy = I.getType();

  Assert(SrcTy->isIntOrIntVectorTy(),
         "IntToPtr source must be an integral", &I);
  Assert(DestTy->isPtrOrPtrVectorTy(), "IntToPtr result must be a pointer", &I);

  if (auto *PTy = dyn_cast<PointerType>(DestTy->getScalarType()))
    Assert(!DL.isNonIntegralPointerType(PTy),
           "inttoptr not supported for non-integral pointers");

  Assert(SrcTy->isVectorTy() == DestTy->isVectorTy(), "IntToPtr type mismatch",
         &I);
  if (SrcTy->isVectorTy()) {
    auto *VSrc = cast<VectorType>(SrcTy);
    auto *VDest = cast<VectorType>(DestTy);
    Assert(VSrc->getElementCount() == VDest->getElementCount(),
           "IntToPtr Vector width mismatch", &I);
  }
  visitInstruction(I);
}

void Verifier::visitBitCastInst(BitCastInst &I) {
  Assert(
      CastInst::castIsValid(Instruction::BitCast, I.getOperand(0), I.getType()),
      "Invalid bitcast", &I);
  visitInstruction(I);
}

void Verifier::visitAddrSpaceCastInst(AddrSpaceCastInst &I) {
  Type *SrcTy = I.getOperand(0)->getType();
  Type *DestTy = I.getType();

  Assert(SrcTy->isPtrOrPtrVectorTy(), "AddrSpaceCast source must be a pointer",
         &I);
  Assert(DestTy->isPtrOrPtrVectorTy(), "AddrSpaceCast result must be a pointer",
         &I);
  Assert(SrcTy->getPointerAddressSpace() != DestTy->getPointerAddressSpace(),
         "AddrSpaceCast must be between different address spaces", &I);
  if (auto *SrcVTy = dyn_cast<VectorType>(SrcTy))
    Assert(SrcVTy->getElementCount() ==
               cast<VectorType>(DestTy)->getElementCount(),
           "AddrSpaceCast vector pointer number of elements mismatch", &I);
  visitInstruction(I);
}

/// visitPHINode - Ensure that a PHI node is well formed.
///
void Verifier::visitPHINode(PHINode &PN) {
  // Ensure that the PHI nodes are all grouped together at the top of the block.
  // This can be tested by checking whether the instruction before this is
  // either nonexistent (because this is begin()) or is a PHI node.  If not,
  // then there is some other instruction before a PHI.
  Assert(&PN == &PN.getParent()->front() ||
             isa<PHINode>(--BasicBlock::iterator(&PN)),
         "PHI nodes not grouped at top of basic block!", &PN, PN.getParent());

  // Check that a PHI doesn't yield a Token.
  Assert(!PN.getType()->isTokenTy(), "PHI nodes cannot have token type!");

  // Check that all of the values of the PHI node have the same type as the
  // result, and that the incoming blocks are really basic blocks.
  for (Value *IncValue : PN.incoming_values()) {
    Assert(PN.getType() == IncValue->getType(),
           "PHI node operands are not the same type as the result!", &PN);
  }

  // All other PHI node constraints are checked in the visitBasicBlock method.

  visitInstruction(PN);
}

void Verifier::visitCallBase(CallBase &Call) {
  Assert(Call.getCalledOperand()->getType()->isPointerTy(),
         "Called function must be a pointer!", Call);
  PointerType *FPTy = cast<PointerType>(Call.getCalledOperand()->getType());

  Assert(FPTy->getElementType()->isFunctionTy(),
         "Called function is not pointer to function type!", Call);

  Assert(FPTy->getElementType() == Call.getFunctionType(),
         "Called function is not the same type as the call!", Call);

  FunctionType *FTy = Call.getFunctionType();

  // Verify that the correct number of arguments are being passed
  if (FTy->isVarArg())
    Assert(Call.arg_size() >= FTy->getNumParams(),
           "Called function requires more parameters than were provided!",
           Call);
  else
    Assert(Call.arg_size() == FTy->getNumParams(),
           "Incorrect number of arguments passed to called function!", Call);

  // Verify that all arguments to the call match the function type.
  for (unsigned i = 0, e = FTy->getNumParams(); i != e; ++i)
    Assert(Call.getArgOperand(i)->getType() == FTy->getParamType(i),
           "Call parameter type does not match function signature!",
           Call.getArgOperand(i), FTy->getParamType(i), Call);

  AttributeList Attrs = Call.getAttributes();

  Assert(verifyAttributeCount(Attrs, Call.arg_size()),
         "Attribute after last parameter!", Call);

  bool IsIntrinsic = Call.getCalledFunction() &&
                     Call.getCalledFunction()->getName().startswith("llvm.");

  Function *Callee =
      dyn_cast<Function>(Call.getCalledOperand()->stripPointerCasts());

  if (Attrs.hasFnAttribute(Attribute::Speculatable)) {
    // Don't allow speculatable on call sites, unless the underlying function
    // declaration is also speculatable.
    Assert(Callee && Callee->isSpeculatable(),
           "speculatable attribute may not apply to call sites", Call);
  }

  if (Attrs.hasFnAttribute(Attribute::Preallocated)) {
    Assert(Call.getCalledFunction()->getIntrinsicID() ==
               Intrinsic::call_preallocated_arg,
           "preallocated as a call site attribute can only be on "
           "llvm.call.preallocated.arg");
  }

  // Verify call attributes.
  verifyFunctionAttrs(FTy, Attrs, &Call, IsIntrinsic);

  // Conservatively check the inalloca argument.
  // We have a bug if we can find that there is an underlying alloca without
  // inalloca.
  if (Call.hasInAllocaArgument()) {
    Value *InAllocaArg = Call.getArgOperand(FTy->getNumParams() - 1);
    if (auto AI = dyn_cast<AllocaInst>(InAllocaArg->stripInBoundsOffsets()))
      Assert(AI->isUsedWithInAlloca(),
             "inalloca argument for call has mismatched alloca", AI, Call);
  }

  // For each argument of the callsite, if it has the swifterror argument,
  // make sure the underlying alloca/parameter it comes from has a swifterror as
  // well.
  for (unsigned i = 0, e = FTy->getNumParams(); i != e; ++i) {
    if (Call.paramHasAttr(i, Attribute::SwiftError)) {
      Value *SwiftErrorArg = Call.getArgOperand(i);
      if (auto AI = dyn_cast<AllocaInst>(SwiftErrorArg->stripInBoundsOffsets())) {
        Assert(AI->isSwiftError(),
               "swifterror argument for call has mismatched alloca", AI, Call);
        continue;
      }
      auto ArgI = dyn_cast<Argument>(SwiftErrorArg);
      Assert(ArgI,
             "swifterror argument should come from an alloca or parameter",
             SwiftErrorArg, Call);
      Assert(ArgI->hasSwiftErrorAttr(),
             "swifterror argument for call has mismatched parameter", ArgI,
             Call);
    }

    if (Attrs.hasParamAttribute(i, Attribute::ImmArg)) {
      // Don't allow immarg on call sites, unless the underlying declaration
      // also has the matching immarg.
      Assert(Callee && Callee->hasParamAttribute(i, Attribute::ImmArg),
             "immarg may not apply only to call sites",
             Call.getArgOperand(i), Call);
    }

    if (Call.paramHasAttr(i, Attribute::ImmArg)) {
      Value *ArgVal = Call.getArgOperand(i);
      Assert(isa<ConstantInt>(ArgVal) || isa<ConstantFP>(ArgVal),
             "immarg operand has non-immediate parameter", ArgVal, Call);
    }

    if (Call.paramHasAttr(i, Attribute::Preallocated)) {
      Value *ArgVal = Call.getArgOperand(i);
      bool hasOB =
          Call.countOperandBundlesOfType(LLVMContext::OB_preallocated) != 0;
      bool isMustTail = Call.isMustTailCall();
      Assert(hasOB != isMustTail,
             "preallocated operand either requires a preallocated bundle or "
             "the call to be musttail (but not both)",
             ArgVal, Call);
    }
  }

  if (FTy->isVarArg()) {
    // FIXME? is 'nest' even legal here?
    bool SawNest = false;
    bool SawReturned = false;

    for (unsigned Idx = 0; Idx < FTy->getNumParams(); ++Idx) {
      if (Attrs.hasParamAttribute(Idx, Attribute::Nest))
        SawNest = true;
      if (Attrs.hasParamAttribute(Idx, Attribute::Returned))
        SawReturned = true;
    }

    // Check attributes on the varargs part.
    for (unsigned Idx = FTy->getNumParams(); Idx < Call.arg_size(); ++Idx) {
      Type *Ty = Call.getArgOperand(Idx)->getType();
      AttributeSet ArgAttrs = Attrs.getParamAttributes(Idx);
      verifyParameterAttrs(ArgAttrs, Ty, &Call);

      if (ArgAttrs.hasAttribute(Attribute::Nest)) {
        Assert(!SawNest, "More than one parameter has attribute nest!", Call);
        SawNest = true;
      }

      if (ArgAttrs.hasAttribute(Attribute::Returned)) {
        Assert(!SawReturned, "More than one parameter has attribute returned!",
               Call);
        Assert(Ty->canLosslesslyBitCastTo(FTy->getReturnType()),
               "Incompatible argument and return types for 'returned' "
               "attribute",
               Call);
        SawReturned = true;
      }

      // Statepoint intrinsic is vararg but the wrapped function may be not.
      // Allow sret here and check the wrapped function in verifyStatepoint.
      if (!Call.getCalledFunction() ||
          Call.getCalledFunction()->getIntrinsicID() !=
              Intrinsic::experimental_gc_statepoint)
        Assert(!ArgAttrs.hasAttribute(Attribute::StructRet),
               "Attribute 'sret' cannot be used for vararg call arguments!",
               Call);

      if (ArgAttrs.hasAttribute(Attribute::InAlloca))
        Assert(Idx == Call.arg_size() - 1,
               "inalloca isn't on the last argument!", Call);
    }
  }

  // Verify that there's no metadata unless it's a direct call to an intrinsic.
  if (!IsIntrinsic) {
    for (Type *ParamTy : FTy->params()) {
      Assert(!ParamTy->isMetadataTy(),
             "Function has metadata parameter but isn't an intrinsic", Call);
      Assert(!ParamTy->isTokenTy(),
             "Function has token parameter but isn't an intrinsic", Call);
    }
  }

  // Verify that indirect calls don't return tokens.
  if (!Call.getCalledFunction())
    Assert(!FTy->getReturnType()->isTokenTy(),
           "Return type cannot be token for indirect call!");

  if (Function *F = Call.getCalledFunction())
    if (Intrinsic::ID ID = (Intrinsic::ID)F->getIntrinsicID())
      visitIntrinsicCall(ID, Call);

  // Verify that a callsite has at most one "deopt", at most one "funclet", at
  // most one "gc-transition", at most one "cfguardtarget",
  // and at most one "preallocated" operand bundle.
  bool FoundDeoptBundle = false, FoundFuncletBundle = false,
       FoundGCTransitionBundle = false, FoundCFGuardTargetBundle = false,
       FoundPreallocatedBundle = false, FoundGCLiveBundle = false,
<<<<<<< HEAD
       FoundCFPExceptBundle = false, FoundCFPRoundBundle = false;
  ;
=======
       FoundAttachedCallBundle = false;
>>>>>>> ed4718ec
  for (unsigned i = 0, e = Call.getNumOperandBundles(); i < e; ++i) {
    OperandBundleUse BU = Call.getOperandBundleAt(i);
    uint32_t Tag = BU.getTagID();
    if (Tag == LLVMContext::OB_deopt) {
      Assert(!FoundDeoptBundle, "Multiple deopt operand bundles", Call);
      FoundDeoptBundle = true;
    } else if (Tag == LLVMContext::OB_gc_transition) {
      Assert(!FoundGCTransitionBundle, "Multiple gc-transition operand bundles",
             Call);
      FoundGCTransitionBundle = true;
    } else if (Tag == LLVMContext::OB_funclet) {
      Assert(!FoundFuncletBundle, "Multiple funclet operand bundles", Call);
      FoundFuncletBundle = true;
      Assert(BU.Inputs.size() == 1,
             "Expected exactly one funclet bundle operand", Call);
      Assert(isa<FuncletPadInst>(BU.Inputs.front()),
             "Funclet bundle operands should correspond to a FuncletPadInst",
             Call);
    } else if (Tag == LLVMContext::OB_cfguardtarget) {
      Assert(!FoundCFGuardTargetBundle,
             "Multiple CFGuardTarget operand bundles", Call);
      FoundCFGuardTargetBundle = true;
      Assert(BU.Inputs.size() == 1,
             "Expected exactly one cfguardtarget bundle operand", Call);
    } else if (Tag == LLVMContext::OB_preallocated) {
      Assert(!FoundPreallocatedBundle, "Multiple preallocated operand bundles",
             Call);
      FoundPreallocatedBundle = true;
      Assert(BU.Inputs.size() == 1,
             "Expected exactly one preallocated bundle operand", Call);
      auto Input = dyn_cast<IntrinsicInst>(BU.Inputs.front());
      Assert(Input &&
                 Input->getIntrinsicID() == Intrinsic::call_preallocated_setup,
             "\"preallocated\" argument must be a token from "
             "llvm.call.preallocated.setup",
             Call);
    } else if (Tag == LLVMContext::OB_gc_live) {
      Assert(!FoundGCLiveBundle, "Multiple gc-live operand bundles",
             Call);
      FoundGCLiveBundle = true;
<<<<<<< HEAD
    } else if (Tag == LLVMContext::OB_cfp_round) {
      Assert(!FoundCFPRoundBundle, "Multiple cfp-round operand bundles",
             Call);
      FoundCFPRoundBundle = true;
    } else if (Tag == LLVMContext::OB_cfp_except) {
      Assert(!FoundCFPExceptBundle, "Multiple cfp-except operand bundles",
             Call);
      FoundCFPExceptBundle = true;
=======
    } else if (Tag == LLVMContext::OB_clang_arc_attachedcall) {
      Assert(!FoundAttachedCallBundle,
             "Multiple \"clang.arc.attachedcall\" operand bundles", Call);
      FoundAttachedCallBundle = true;
>>>>>>> ed4718ec
    }
  }

  if (FoundAttachedCallBundle)
    Assert(FTy->getReturnType()->isPointerTy(),
           "a call with operand bundle \"clang.arc.attachedcall\" must call a "
           "function returning a pointer",
           Call);

  // Verify that each inlinable callsite of a debug-info-bearing function in a
  // debug-info-bearing function has a debug location attached to it. Failure to
  // do so causes assertion failures when the inliner sets up inline scope info.
  if (Call.getFunction()->getSubprogram() && Call.getCalledFunction() &&
      Call.getCalledFunction()->getSubprogram())
    AssertDI(Call.getDebugLoc(),
             "inlinable function call in a function with "
             "debug info must have a !dbg location",
             Call);

  visitInstruction(Call);
}

/// Two types are "congruent" if they are identical, or if they are both pointer
/// types with different pointee types and the same address space.
static bool isTypeCongruent(Type *L, Type *R) {
  if (L == R)
    return true;
  PointerType *PL = dyn_cast<PointerType>(L);
  PointerType *PR = dyn_cast<PointerType>(R);
  if (!PL || !PR)
    return false;
  return PL->getAddressSpace() == PR->getAddressSpace();
}

static AttrBuilder getParameterABIAttributes(int I, AttributeList Attrs) {
  static const Attribute::AttrKind ABIAttrs[] = {
      Attribute::StructRet,    Attribute::ByVal,     Attribute::InAlloca,
      Attribute::InReg,        Attribute::SwiftSelf, Attribute::SwiftError,
      Attribute::Preallocated, Attribute::ByRef};
  AttrBuilder Copy;
  for (auto AK : ABIAttrs) {
    if (Attrs.hasParamAttribute(I, AK))
      Copy.addAttribute(AK);
  }

  // `align` is ABI-affecting only in combination with `byval` or `byref`.
  if (Attrs.hasParamAttribute(I, Attribute::Alignment) &&
      (Attrs.hasParamAttribute(I, Attribute::ByVal) ||
       Attrs.hasParamAttribute(I, Attribute::ByRef)))
    Copy.addAlignmentAttr(Attrs.getParamAlignment(I));
  return Copy;
}

void Verifier::verifyMustTailCall(CallInst &CI) {
  Assert(!CI.isInlineAsm(), "cannot use musttail call with inline asm", &CI);

  // - The caller and callee prototypes must match.  Pointer types of
  //   parameters or return types may differ in pointee type, but not
  //   address space.
  Function *F = CI.getParent()->getParent();
  FunctionType *CallerTy = F->getFunctionType();
  FunctionType *CalleeTy = CI.getFunctionType();
  if (!CI.getCalledFunction() || !CI.getCalledFunction()->isIntrinsic()) {
    Assert(CallerTy->getNumParams() == CalleeTy->getNumParams(),
           "cannot guarantee tail call due to mismatched parameter counts",
           &CI);
    for (int I = 0, E = CallerTy->getNumParams(); I != E; ++I) {
      Assert(
          isTypeCongruent(CallerTy->getParamType(I), CalleeTy->getParamType(I)),
          "cannot guarantee tail call due to mismatched parameter types", &CI);
    }
  }
  Assert(CallerTy->isVarArg() == CalleeTy->isVarArg(),
         "cannot guarantee tail call due to mismatched varargs", &CI);
  Assert(isTypeCongruent(CallerTy->getReturnType(), CalleeTy->getReturnType()),
         "cannot guarantee tail call due to mismatched return types", &CI);

  // - The calling conventions of the caller and callee must match.
  Assert(F->getCallingConv() == CI.getCallingConv(),
         "cannot guarantee tail call due to mismatched calling conv", &CI);

  // - All ABI-impacting function attributes, such as sret, byval, inreg,
  //   returned, preallocated, and inalloca, must match.
  AttributeList CallerAttrs = F->getAttributes();
  AttributeList CalleeAttrs = CI.getAttributes();
  for (int I = 0, E = CallerTy->getNumParams(); I != E; ++I) {
    AttrBuilder CallerABIAttrs = getParameterABIAttributes(I, CallerAttrs);
    AttrBuilder CalleeABIAttrs = getParameterABIAttributes(I, CalleeAttrs);
    Assert(CallerABIAttrs == CalleeABIAttrs,
           "cannot guarantee tail call due to mismatched ABI impacting "
           "function attributes",
           &CI, CI.getOperand(I));
  }

  // - The call must immediately precede a :ref:`ret <i_ret>` instruction,
  //   or a pointer bitcast followed by a ret instruction.
  // - The ret instruction must return the (possibly bitcasted) value
  //   produced by the call or void.
  Value *RetVal = &CI;
  Instruction *Next = CI.getNextNode();

  // Handle the optional bitcast.
  if (BitCastInst *BI = dyn_cast_or_null<BitCastInst>(Next)) {
    Assert(BI->getOperand(0) == RetVal,
           "bitcast following musttail call must use the call", BI);
    RetVal = BI;
    Next = BI->getNextNode();
  }

  // Check the return.
  ReturnInst *Ret = dyn_cast_or_null<ReturnInst>(Next);
  Assert(Ret, "musttail call must precede a ret with an optional bitcast",
         &CI);
  Assert(!Ret->getReturnValue() || Ret->getReturnValue() == RetVal,
         "musttail call result must be returned", Ret);
}

void Verifier::visitCallInst(CallInst &CI) {
  visitCallBase(CI);

  if (CI.isMustTailCall())
    verifyMustTailCall(CI);
}

void Verifier::visitInvokeInst(InvokeInst &II) {
  visitCallBase(II);

  // Verify that the first non-PHI instruction of the unwind destination is an
  // exception handling instruction.
  Assert(
      II.getUnwindDest()->isEHPad(),
      "The unwind destination does not have an exception handling instruction!",
      &II);

  visitTerminator(II);
}

/// visitUnaryOperator - Check the argument to the unary operator.
///
void Verifier::visitUnaryOperator(UnaryOperator &U) {
  Assert(U.getType() == U.getOperand(0)->getType(),
         "Unary operators must have same type for"
         "operands and result!",
         &U);

  switch (U.getOpcode()) {
  // Check that floating-point arithmetic operators are only used with
  // floating-point operands.
  case Instruction::FNeg:
    Assert(U.getType()->isFPOrFPVectorTy(),
           "FNeg operator only works with float types!", &U);
    break;
  default:
    llvm_unreachable("Unknown UnaryOperator opcode!");
  }

  visitInstruction(U);
}

/// visitBinaryOperator - Check that both arguments to the binary operator are
/// of the same type!
///
void Verifier::visitBinaryOperator(BinaryOperator &B) {
  Assert(B.getOperand(0)->getType() == B.getOperand(1)->getType(),
         "Both operands to a binary operator are not of the same type!", &B);

  switch (B.getOpcode()) {
  // Check that integer arithmetic operators are only used with
  // integral operands.
  case Instruction::Add:
  case Instruction::Sub:
  case Instruction::Mul:
  case Instruction::SDiv:
  case Instruction::UDiv:
  case Instruction::SRem:
  case Instruction::URem:
    Assert(B.getType()->isIntOrIntVectorTy(),
           "Integer arithmetic operators only work with integral types!", &B);
    Assert(B.getType() == B.getOperand(0)->getType(),
           "Integer arithmetic operators must have same type "
           "for operands and result!",
           &B);
    break;
  // Check that floating-point arithmetic operators are only used with
  // floating-point operands.
  case Instruction::FAdd:
  case Instruction::FSub:
  case Instruction::FMul:
  case Instruction::FDiv:
  case Instruction::FRem:
    Assert(B.getType()->isFPOrFPVectorTy(),
           "Floating-point arithmetic operators only work with "
           "floating-point types!",
           &B);
    Assert(B.getType() == B.getOperand(0)->getType(),
           "Floating-point arithmetic operators must have same type "
           "for operands and result!",
           &B);
    break;
  // Check that logical operators are only used with integral operands.
  case Instruction::And:
  case Instruction::Or:
  case Instruction::Xor:
    Assert(B.getType()->isIntOrIntVectorTy(),
           "Logical operators only work with integral types!", &B);
    Assert(B.getType() == B.getOperand(0)->getType(),
           "Logical operators must have same type for operands and result!",
           &B);
    break;
  case Instruction::Shl:
  case Instruction::LShr:
  case Instruction::AShr:
    Assert(B.getType()->isIntOrIntVectorTy(),
           "Shifts only work with integral types!", &B);
    Assert(B.getType() == B.getOperand(0)->getType(),
           "Shift return type must be same as operands!", &B);
    break;
  default:
    llvm_unreachable("Unknown BinaryOperator opcode!");
  }

  visitInstruction(B);
}

void Verifier::visitICmpInst(ICmpInst &IC) {
  // Check that the operands are the same type
  Type *Op0Ty = IC.getOperand(0)->getType();
  Type *Op1Ty = IC.getOperand(1)->getType();
  Assert(Op0Ty == Op1Ty,
         "Both operands to ICmp instruction are not of the same type!", &IC);
  // Check that the operands are the right type
  Assert(Op0Ty->isIntOrIntVectorTy() || Op0Ty->isPtrOrPtrVectorTy(),
         "Invalid operand types for ICmp instruction", &IC);
  // Check that the predicate is valid.
  Assert(IC.isIntPredicate(),
         "Invalid predicate in ICmp instruction!", &IC);

  visitInstruction(IC);
}

void Verifier::visitFCmpInst(FCmpInst &FC) {
  // Check that the operands are the same type
  Type *Op0Ty = FC.getOperand(0)->getType();
  Type *Op1Ty = FC.getOperand(1)->getType();
  Assert(Op0Ty == Op1Ty,
         "Both operands to FCmp instruction are not of the same type!", &FC);
  // Check that the operands are the right type
  Assert(Op0Ty->isFPOrFPVectorTy(),
         "Invalid operand types for FCmp instruction", &FC);
  // Check that the predicate is valid.
  Assert(FC.isFPPredicate(),
         "Invalid predicate in FCmp instruction!", &FC);

  visitInstruction(FC);
}

void Verifier::visitExtractElementInst(ExtractElementInst &EI) {
  Assert(
      ExtractElementInst::isValidOperands(EI.getOperand(0), EI.getOperand(1)),
      "Invalid extractelement operands!", &EI);
  visitInstruction(EI);
}

void Verifier::visitInsertElementInst(InsertElementInst &IE) {
  Assert(InsertElementInst::isValidOperands(IE.getOperand(0), IE.getOperand(1),
                                            IE.getOperand(2)),
         "Invalid insertelement operands!", &IE);
  visitInstruction(IE);
}

void Verifier::visitShuffleVectorInst(ShuffleVectorInst &SV) {
  Assert(ShuffleVectorInst::isValidOperands(SV.getOperand(0), SV.getOperand(1),
                                            SV.getShuffleMask()),
         "Invalid shufflevector operands!", &SV);
  visitInstruction(SV);
}

void Verifier::visitGetElementPtrInst(GetElementPtrInst &GEP) {
  Type *TargetTy = GEP.getPointerOperandType()->getScalarType();

  Assert(isa<PointerType>(TargetTy),
         "GEP base pointer is not a vector or a vector of pointers", &GEP);
  Assert(GEP.getSourceElementType()->isSized(), "GEP into unsized type!", &GEP);

  SmallVector<Value *, 16> Idxs(GEP.indices());
  Assert(all_of(
      Idxs, [](Value* V) { return V->getType()->isIntOrIntVectorTy(); }),
      "GEP indexes must be integers", &GEP);
  Type *ElTy =
      GetElementPtrInst::getIndexedType(GEP.getSourceElementType(), Idxs);
  Assert(ElTy, "Invalid indices for GEP pointer type!", &GEP);

  Assert(GEP.getType()->isPtrOrPtrVectorTy() &&
             GEP.getResultElementType() == ElTy,
         "GEP is not of right type for indices!", &GEP, ElTy);

  if (auto *GEPVTy = dyn_cast<VectorType>(GEP.getType())) {
    // Additional checks for vector GEPs.
    ElementCount GEPWidth = GEPVTy->getElementCount();
    if (GEP.getPointerOperandType()->isVectorTy())
      Assert(
          GEPWidth ==
              cast<VectorType>(GEP.getPointerOperandType())->getElementCount(),
          "Vector GEP result width doesn't match operand's", &GEP);
    for (Value *Idx : Idxs) {
      Type *IndexTy = Idx->getType();
      if (auto *IndexVTy = dyn_cast<VectorType>(IndexTy)) {
        ElementCount IndexWidth = IndexVTy->getElementCount();
        Assert(IndexWidth == GEPWidth, "Invalid GEP index vector width", &GEP);
      }
      Assert(IndexTy->isIntOrIntVectorTy(),
             "All GEP indices should be of integer type");
    }
  }

  if (auto *PTy = dyn_cast<PointerType>(GEP.getType())) {
    Assert(GEP.getAddressSpace() == PTy->getAddressSpace(),
           "GEP address space doesn't match type", &GEP);
  }

  visitInstruction(GEP);
}

static bool isContiguous(const ConstantRange &A, const ConstantRange &B) {
  return A.getUpper() == B.getLower() || A.getLower() == B.getUpper();
}

void Verifier::visitRangeMetadata(Instruction &I, MDNode *Range, Type *Ty) {
  assert(Range && Range == I.getMetadata(LLVMContext::MD_range) &&
         "precondition violation");

  unsigned NumOperands = Range->getNumOperands();
  Assert(NumOperands % 2 == 0, "Unfinished range!", Range);
  unsigned NumRanges = NumOperands / 2;
  Assert(NumRanges >= 1, "It should have at least one range!", Range);

  ConstantRange LastRange(1, true); // Dummy initial value
  for (unsigned i = 0; i < NumRanges; ++i) {
    ConstantInt *Low =
        mdconst::dyn_extract<ConstantInt>(Range->getOperand(2 * i));
    Assert(Low, "The lower limit must be an integer!", Low);
    ConstantInt *High =
        mdconst::dyn_extract<ConstantInt>(Range->getOperand(2 * i + 1));
    Assert(High, "The upper limit must be an integer!", High);
    Assert(High->getType() == Low->getType() && High->getType() == Ty,
           "Range types must match instruction type!", &I);

    APInt HighV = High->getValue();
    APInt LowV = Low->getValue();
    ConstantRange CurRange(LowV, HighV);
    Assert(!CurRange.isEmptySet() && !CurRange.isFullSet(),
           "Range must not be empty!", Range);
    if (i != 0) {
      Assert(CurRange.intersectWith(LastRange).isEmptySet(),
             "Intervals are overlapping", Range);
      Assert(LowV.sgt(LastRange.getLower()), "Intervals are not in order",
             Range);
      Assert(!isContiguous(CurRange, LastRange), "Intervals are contiguous",
             Range);
    }
    LastRange = ConstantRange(LowV, HighV);
  }
  if (NumRanges > 2) {
    APInt FirstLow =
        mdconst::dyn_extract<ConstantInt>(Range->getOperand(0))->getValue();
    APInt FirstHigh =
        mdconst::dyn_extract<ConstantInt>(Range->getOperand(1))->getValue();
    ConstantRange FirstRange(FirstLow, FirstHigh);
    Assert(FirstRange.intersectWith(LastRange).isEmptySet(),
           "Intervals are overlapping", Range);
    Assert(!isContiguous(FirstRange, LastRange), "Intervals are contiguous",
           Range);
  }
}

void Verifier::checkAtomicMemAccessSize(Type *Ty, const Instruction *I) {
  unsigned Size = DL.getTypeSizeInBits(Ty);
  Assert(Size >= 8, "atomic memory access' size must be byte-sized", Ty, I);
  Assert(!(Size & (Size - 1)),
         "atomic memory access' operand must have a power-of-two size", Ty, I);
}

void Verifier::visitLoadInst(LoadInst &LI) {
  PointerType *PTy = dyn_cast<PointerType>(LI.getOperand(0)->getType());
  Assert(PTy, "Load operand must be a pointer.", &LI);
  Type *ElTy = LI.getType();
  Assert(LI.getAlignment() <= Value::MaximumAlignment,
         "huge alignment values are unsupported", &LI);
  Assert(ElTy->isSized(), "loading unsized types is not allowed", &LI);
  if (LI.isAtomic()) {
    Assert(LI.getOrdering() != AtomicOrdering::Release &&
               LI.getOrdering() != AtomicOrdering::AcquireRelease,
           "Load cannot have Release ordering", &LI);
    Assert(LI.getAlignment() != 0,
           "Atomic load must specify explicit alignment", &LI);
    Assert(ElTy->isIntOrPtrTy() || ElTy->isFloatingPointTy(),
           "atomic load operand must have integer, pointer, or floating point "
           "type!",
           ElTy, &LI);
    checkAtomicMemAccessSize(ElTy, &LI);
  } else {
    Assert(LI.getSyncScopeID() == SyncScope::System,
           "Non-atomic load cannot have SynchronizationScope specified", &LI);
  }

  visitInstruction(LI);
}

void Verifier::visitStoreInst(StoreInst &SI) {
  PointerType *PTy = dyn_cast<PointerType>(SI.getOperand(1)->getType());
  Assert(PTy, "Store operand must be a pointer.", &SI);
  Type *ElTy = PTy->getElementType();
  Assert(ElTy == SI.getOperand(0)->getType(),
         "Stored value type does not match pointer operand type!", &SI, ElTy);
  Assert(SI.getAlignment() <= Value::MaximumAlignment,
         "huge alignment values are unsupported", &SI);
  Assert(ElTy->isSized(), "storing unsized types is not allowed", &SI);
  if (SI.isAtomic()) {
    Assert(SI.getOrdering() != AtomicOrdering::Acquire &&
               SI.getOrdering() != AtomicOrdering::AcquireRelease,
           "Store cannot have Acquire ordering", &SI);
    Assert(SI.getAlignment() != 0,
           "Atomic store must specify explicit alignment", &SI);
    Assert(ElTy->isIntOrPtrTy() || ElTy->isFloatingPointTy(),
           "atomic store operand must have integer, pointer, or floating point "
           "type!",
           ElTy, &SI);
    checkAtomicMemAccessSize(ElTy, &SI);
  } else {
    Assert(SI.getSyncScopeID() == SyncScope::System,
           "Non-atomic store cannot have SynchronizationScope specified", &SI);
  }
  visitInstruction(SI);
}

/// Check that SwiftErrorVal is used as a swifterror argument in CS.
void Verifier::verifySwiftErrorCall(CallBase &Call,
                                    const Value *SwiftErrorVal) {
  unsigned Idx = 0;
  for (auto I = Call.arg_begin(), E = Call.arg_end(); I != E; ++I, ++Idx) {
    if (*I == SwiftErrorVal) {
      Assert(Call.paramHasAttr(Idx, Attribute::SwiftError),
             "swifterror value when used in a callsite should be marked "
             "with swifterror attribute",
             SwiftErrorVal, Call);
    }
  }
}

void Verifier::verifySwiftErrorValue(const Value *SwiftErrorVal) {
  // Check that swifterror value is only used by loads, stores, or as
  // a swifterror argument.
  for (const User *U : SwiftErrorVal->users()) {
    Assert(isa<LoadInst>(U) || isa<StoreInst>(U) || isa<CallInst>(U) ||
           isa<InvokeInst>(U),
           "swifterror value can only be loaded and stored from, or "
           "as a swifterror argument!",
           SwiftErrorVal, U);
    // If it is used by a store, check it is the second operand.
    if (auto StoreI = dyn_cast<StoreInst>(U))
      Assert(StoreI->getOperand(1) == SwiftErrorVal,
             "swifterror value should be the second operand when used "
             "by stores", SwiftErrorVal, U);
    if (auto *Call = dyn_cast<CallBase>(U))
      verifySwiftErrorCall(*const_cast<CallBase *>(Call), SwiftErrorVal);
  }
}

void Verifier::visitAllocaInst(AllocaInst &AI) {
  SmallPtrSet<Type*, 4> Visited;
  PointerType *PTy = AI.getType();
  // TODO: Relax this restriction?
  Assert(PTy->getAddressSpace() == DL.getAllocaAddrSpace(),
         "Allocation instruction pointer not in the stack address space!",
         &AI);
  Assert(AI.getAllocatedType()->isSized(&Visited),
         "Cannot allocate unsized type", &AI);
  Assert(AI.getArraySize()->getType()->isIntegerTy(),
         "Alloca array size must have integer type", &AI);
  Assert(AI.getAlignment() <= Value::MaximumAlignment,
         "huge alignment values are unsupported", &AI);

  if (AI.isSwiftError()) {
    verifySwiftErrorValue(&AI);
  }

  visitInstruction(AI);
}

void Verifier::visitAtomicCmpXchgInst(AtomicCmpXchgInst &CXI) {

  // FIXME: more conditions???
  Assert(CXI.getSuccessOrdering() != AtomicOrdering::NotAtomic,
         "cmpxchg instructions must be atomic.", &CXI);
  Assert(CXI.getFailureOrdering() != AtomicOrdering::NotAtomic,
         "cmpxchg instructions must be atomic.", &CXI);
  Assert(CXI.getSuccessOrdering() != AtomicOrdering::Unordered,
         "cmpxchg instructions cannot be unordered.", &CXI);
  Assert(CXI.getFailureOrdering() != AtomicOrdering::Unordered,
         "cmpxchg instructions cannot be unordered.", &CXI);
  Assert(!isStrongerThan(CXI.getFailureOrdering(), CXI.getSuccessOrdering()),
         "cmpxchg instructions failure argument shall be no stronger than the "
         "success argument",
         &CXI);
  Assert(CXI.getFailureOrdering() != AtomicOrdering::Release &&
             CXI.getFailureOrdering() != AtomicOrdering::AcquireRelease,
         "cmpxchg failure ordering cannot include release semantics", &CXI);

  PointerType *PTy = dyn_cast<PointerType>(CXI.getOperand(0)->getType());
  Assert(PTy, "First cmpxchg operand must be a pointer.", &CXI);
  Type *ElTy = PTy->getElementType();
  Assert(ElTy->isIntOrPtrTy(),
         "cmpxchg operand must have integer or pointer type", ElTy, &CXI);
  checkAtomicMemAccessSize(ElTy, &CXI);
  Assert(ElTy == CXI.getOperand(1)->getType(),
         "Expected value type does not match pointer operand type!", &CXI,
         ElTy);
  Assert(ElTy == CXI.getOperand(2)->getType(),
         "Stored value type does not match pointer operand type!", &CXI, ElTy);
  visitInstruction(CXI);
}

void Verifier::visitAtomicRMWInst(AtomicRMWInst &RMWI) {
  Assert(RMWI.getOrdering() != AtomicOrdering::NotAtomic,
         "atomicrmw instructions must be atomic.", &RMWI);
  Assert(RMWI.getOrdering() != AtomicOrdering::Unordered,
         "atomicrmw instructions cannot be unordered.", &RMWI);
  auto Op = RMWI.getOperation();
  PointerType *PTy = dyn_cast<PointerType>(RMWI.getOperand(0)->getType());
  Assert(PTy, "First atomicrmw operand must be a pointer.", &RMWI);
  Type *ElTy = PTy->getElementType();
  if (Op == AtomicRMWInst::Xchg) {
    Assert(ElTy->isIntegerTy() || ElTy->isFloatingPointTy(), "atomicrmw " +
           AtomicRMWInst::getOperationName(Op) +
           " operand must have integer or floating point type!",
           &RMWI, ElTy);
  } else if (AtomicRMWInst::isFPOperation(Op)) {
    Assert(ElTy->isFloatingPointTy(), "atomicrmw " +
           AtomicRMWInst::getOperationName(Op) +
           " operand must have floating point type!",
           &RMWI, ElTy);
  } else {
    Assert(ElTy->isIntegerTy(), "atomicrmw " +
           AtomicRMWInst::getOperationName(Op) +
           " operand must have integer type!",
           &RMWI, ElTy);
  }
  checkAtomicMemAccessSize(ElTy, &RMWI);
  Assert(ElTy == RMWI.getOperand(1)->getType(),
         "Argument value type does not match pointer operand type!", &RMWI,
         ElTy);
  Assert(AtomicRMWInst::FIRST_BINOP <= Op && Op <= AtomicRMWInst::LAST_BINOP,
         "Invalid binary operation!", &RMWI);
  visitInstruction(RMWI);
}

void Verifier::visitFenceInst(FenceInst &FI) {
  const AtomicOrdering Ordering = FI.getOrdering();
  Assert(Ordering == AtomicOrdering::Acquire ||
             Ordering == AtomicOrdering::Release ||
             Ordering == AtomicOrdering::AcquireRelease ||
             Ordering == AtomicOrdering::SequentiallyConsistent,
         "fence instructions may only have acquire, release, acq_rel, or "
         "seq_cst ordering.",
         &FI);
  visitInstruction(FI);
}

void Verifier::visitExtractValueInst(ExtractValueInst &EVI) {
  Assert(ExtractValueInst::getIndexedType(EVI.getAggregateOperand()->getType(),
                                          EVI.getIndices()) == EVI.getType(),
         "Invalid ExtractValueInst operands!", &EVI);

  visitInstruction(EVI);
}

void Verifier::visitInsertValueInst(InsertValueInst &IVI) {
  Assert(ExtractValueInst::getIndexedType(IVI.getAggregateOperand()->getType(),
                                          IVI.getIndices()) ==
             IVI.getOperand(1)->getType(),
         "Invalid InsertValueInst operands!", &IVI);

  visitInstruction(IVI);
}

static Value *getParentPad(Value *EHPad) {
  if (auto *FPI = dyn_cast<FuncletPadInst>(EHPad))
    return FPI->getParentPad();

  return cast<CatchSwitchInst>(EHPad)->getParentPad();
}

void Verifier::visitEHPadPredecessors(Instruction &I) {
  assert(I.isEHPad());

  BasicBlock *BB = I.getParent();
  Function *F = BB->getParent();

  Assert(BB != &F->getEntryBlock(), "EH pad cannot be in entry block.", &I);

  if (auto *LPI = dyn_cast<LandingPadInst>(&I)) {
    // The landingpad instruction defines its parent as a landing pad block. The
    // landing pad block may be branched to only by the unwind edge of an
    // invoke.
    for (BasicBlock *PredBB : predecessors(BB)) {
      const auto *II = dyn_cast<InvokeInst>(PredBB->getTerminator());
      Assert(II && II->getUnwindDest() == BB && II->getNormalDest() != BB,
             "Block containing LandingPadInst must be jumped to "
             "only by the unwind edge of an invoke.",
             LPI);
    }
    return;
  }
  if (auto *CPI = dyn_cast<CatchPadInst>(&I)) {
    if (!pred_empty(BB))
      Assert(BB->getUniquePredecessor() == CPI->getCatchSwitch()->getParent(),
             "Block containg CatchPadInst must be jumped to "
             "only by its catchswitch.",
             CPI);
    Assert(BB != CPI->getCatchSwitch()->getUnwindDest(),
           "Catchswitch cannot unwind to one of its catchpads",
           CPI->getCatchSwitch(), CPI);
    return;
  }

  // Verify that each pred has a legal terminator with a legal to/from EH
  // pad relationship.
  Instruction *ToPad = &I;
  Value *ToPadParent = getParentPad(ToPad);
  for (BasicBlock *PredBB : predecessors(BB)) {
    Instruction *TI = PredBB->getTerminator();
    Value *FromPad;
    if (auto *II = dyn_cast<InvokeInst>(TI)) {
      Assert(II->getUnwindDest() == BB && II->getNormalDest() != BB,
             "EH pad must be jumped to via an unwind edge", ToPad, II);
      if (auto Bundle = II->getOperandBundle(LLVMContext::OB_funclet))
        FromPad = Bundle->Inputs[0];
      else
        FromPad = ConstantTokenNone::get(II->getContext());
    } else if (auto *CRI = dyn_cast<CleanupReturnInst>(TI)) {
      FromPad = CRI->getOperand(0);
      Assert(FromPad != ToPadParent, "A cleanupret must exit its cleanup", CRI);
    } else if (auto *CSI = dyn_cast<CatchSwitchInst>(TI)) {
      FromPad = CSI;
    } else {
      Assert(false, "EH pad must be jumped to via an unwind edge", ToPad, TI);
    }

    // The edge may exit from zero or more nested pads.
    SmallSet<Value *, 8> Seen;
    for (;; FromPad = getParentPad(FromPad)) {
      Assert(FromPad != ToPad,
             "EH pad cannot handle exceptions raised within it", FromPad, TI);
      if (FromPad == ToPadParent) {
        // This is a legal unwind edge.
        break;
      }
      Assert(!isa<ConstantTokenNone>(FromPad),
             "A single unwind edge may only enter one EH pad", TI);
      Assert(Seen.insert(FromPad).second,
             "EH pad jumps through a cycle of pads", FromPad);
    }
  }
}

void Verifier::visitLandingPadInst(LandingPadInst &LPI) {
  // The landingpad instruction is ill-formed if it doesn't have any clauses and
  // isn't a cleanup.
  Assert(LPI.getNumClauses() > 0 || LPI.isCleanup(),
         "LandingPadInst needs at least one clause or to be a cleanup.", &LPI);

  visitEHPadPredecessors(LPI);

  if (!LandingPadResultTy)
    LandingPadResultTy = LPI.getType();
  else
    Assert(LandingPadResultTy == LPI.getType(),
           "The landingpad instruction should have a consistent result type "
           "inside a function.",
           &LPI);

  Function *F = LPI.getParent()->getParent();
  Assert(F->hasPersonalityFn(),
         "LandingPadInst needs to be in a function with a personality.", &LPI);

  // The landingpad instruction must be the first non-PHI instruction in the
  // block.
  Assert(LPI.getParent()->getLandingPadInst() == &LPI,
         "LandingPadInst not the first non-PHI instruction in the block.",
         &LPI);

  for (unsigned i = 0, e = LPI.getNumClauses(); i < e; ++i) {
    Constant *Clause = LPI.getClause(i);
    if (LPI.isCatch(i)) {
      Assert(isa<PointerType>(Clause->getType()),
             "Catch operand does not have pointer type!", &LPI);
    } else {
      Assert(LPI.isFilter(i), "Clause is neither catch nor filter!", &LPI);
      Assert(isa<ConstantArray>(Clause) || isa<ConstantAggregateZero>(Clause),
             "Filter operand is not an array of constants!", &LPI);
    }
  }

  visitInstruction(LPI);
}

void Verifier::visitResumeInst(ResumeInst &RI) {
  Assert(RI.getFunction()->hasPersonalityFn(),
         "ResumeInst needs to be in a function with a personality.", &RI);

  if (!LandingPadResultTy)
    LandingPadResultTy = RI.getValue()->getType();
  else
    Assert(LandingPadResultTy == RI.getValue()->getType(),
           "The resume instruction should have a consistent result type "
           "inside a function.",
           &RI);

  visitTerminator(RI);
}

void Verifier::visitCatchPadInst(CatchPadInst &CPI) {
  BasicBlock *BB = CPI.getParent();

  Function *F = BB->getParent();
  Assert(F->hasPersonalityFn(),
         "CatchPadInst needs to be in a function with a personality.", &CPI);

  Assert(isa<CatchSwitchInst>(CPI.getParentPad()),
         "CatchPadInst needs to be directly nested in a CatchSwitchInst.",
         CPI.getParentPad());

  // The catchpad instruction must be the first non-PHI instruction in the
  // block.
  Assert(BB->getFirstNonPHI() == &CPI,
         "CatchPadInst not the first non-PHI instruction in the block.", &CPI);

  visitEHPadPredecessors(CPI);
  visitFuncletPadInst(CPI);
}

void Verifier::visitCatchReturnInst(CatchReturnInst &CatchReturn) {
  Assert(isa<CatchPadInst>(CatchReturn.getOperand(0)),
         "CatchReturnInst needs to be provided a CatchPad", &CatchReturn,
         CatchReturn.getOperand(0));

  visitTerminator(CatchReturn);
}

void Verifier::visitCleanupPadInst(CleanupPadInst &CPI) {
  BasicBlock *BB = CPI.getParent();

  Function *F = BB->getParent();
  Assert(F->hasPersonalityFn(),
         "CleanupPadInst needs to be in a function with a personality.", &CPI);

  // The cleanuppad instruction must be the first non-PHI instruction in the
  // block.
  Assert(BB->getFirstNonPHI() == &CPI,
         "CleanupPadInst not the first non-PHI instruction in the block.",
         &CPI);

  auto *ParentPad = CPI.getParentPad();
  Assert(isa<ConstantTokenNone>(ParentPad) || isa<FuncletPadInst>(ParentPad),
         "CleanupPadInst has an invalid parent.", &CPI);

  visitEHPadPredecessors(CPI);
  visitFuncletPadInst(CPI);
}

void Verifier::visitFuncletPadInst(FuncletPadInst &FPI) {
  User *FirstUser = nullptr;
  Value *FirstUnwindPad = nullptr;
  SmallVector<FuncletPadInst *, 8> Worklist({&FPI});
  SmallSet<FuncletPadInst *, 8> Seen;

  while (!Worklist.empty()) {
    FuncletPadInst *CurrentPad = Worklist.pop_back_val();
    Assert(Seen.insert(CurrentPad).second,
           "FuncletPadInst must not be nested within itself", CurrentPad);
    Value *UnresolvedAncestorPad = nullptr;
    for (User *U : CurrentPad->users()) {
      BasicBlock *UnwindDest;
      if (auto *CRI = dyn_cast<CleanupReturnInst>(U)) {
        UnwindDest = CRI->getUnwindDest();
      } else if (auto *CSI = dyn_cast<CatchSwitchInst>(U)) {
        // We allow catchswitch unwind to caller to nest
        // within an outer pad that unwinds somewhere else,
        // because catchswitch doesn't have a nounwind variant.
        // See e.g. SimplifyCFGOpt::SimplifyUnreachable.
        if (CSI->unwindsToCaller())
          continue;
        UnwindDest = CSI->getUnwindDest();
      } else if (auto *II = dyn_cast<InvokeInst>(U)) {
        UnwindDest = II->getUnwindDest();
      } else if (isa<CallInst>(U)) {
        // Calls which don't unwind may be found inside funclet
        // pads that unwind somewhere else.  We don't *require*
        // such calls to be annotated nounwind.
        continue;
      } else if (auto *CPI = dyn_cast<CleanupPadInst>(U)) {
        // The unwind dest for a cleanup can only be found by
        // recursive search.  Add it to the worklist, and we'll
        // search for its first use that determines where it unwinds.
        Worklist.push_back(CPI);
        continue;
      } else {
        Assert(isa<CatchReturnInst>(U), "Bogus funclet pad use", U);
        continue;
      }

      Value *UnwindPad;
      bool ExitsFPI;
      if (UnwindDest) {
        UnwindPad = UnwindDest->getFirstNonPHI();
        if (!cast<Instruction>(UnwindPad)->isEHPad())
          continue;
        Value *UnwindParent = getParentPad(UnwindPad);
        // Ignore unwind edges that don't exit CurrentPad.
        if (UnwindParent == CurrentPad)
          continue;
        // Determine whether the original funclet pad is exited,
        // and if we are scanning nested pads determine how many
        // of them are exited so we can stop searching their
        // children.
        Value *ExitedPad = CurrentPad;
        ExitsFPI = false;
        do {
          if (ExitedPad == &FPI) {
            ExitsFPI = true;
            // Now we can resolve any ancestors of CurrentPad up to
            // FPI, but not including FPI since we need to make sure
            // to check all direct users of FPI for consistency.
            UnresolvedAncestorPad = &FPI;
            break;
          }
          Value *ExitedParent = getParentPad(ExitedPad);
          if (ExitedParent == UnwindParent) {
            // ExitedPad is the ancestor-most pad which this unwind
            // edge exits, so we can resolve up to it, meaning that
            // ExitedParent is the first ancestor still unresolved.
            UnresolvedAncestorPad = ExitedParent;
            break;
          }
          ExitedPad = ExitedParent;
        } while (!isa<ConstantTokenNone>(ExitedPad));
      } else {
        // Unwinding to caller exits all pads.
        UnwindPad = ConstantTokenNone::get(FPI.getContext());
        ExitsFPI = true;
        UnresolvedAncestorPad = &FPI;
      }

      if (ExitsFPI) {
        // This unwind edge exits FPI.  Make sure it agrees with other
        // such edges.
        if (FirstUser) {
          Assert(UnwindPad == FirstUnwindPad, "Unwind edges out of a funclet "
                                              "pad must have the same unwind "
                                              "dest",
                 &FPI, U, FirstUser);
        } else {
          FirstUser = U;
          FirstUnwindPad = UnwindPad;
          // Record cleanup sibling unwinds for verifySiblingFuncletUnwinds
          if (isa<CleanupPadInst>(&FPI) && !isa<ConstantTokenNone>(UnwindPad) &&
              getParentPad(UnwindPad) == getParentPad(&FPI))
            SiblingFuncletInfo[&FPI] = cast<Instruction>(U);
        }
      }
      // Make sure we visit all uses of FPI, but for nested pads stop as
      // soon as we know where they unwind to.
      if (CurrentPad != &FPI)
        break;
    }
    if (UnresolvedAncestorPad) {
      if (CurrentPad == UnresolvedAncestorPad) {
        // When CurrentPad is FPI itself, we don't mark it as resolved even if
        // we've found an unwind edge that exits it, because we need to verify
        // all direct uses of FPI.
        assert(CurrentPad == &FPI);
        continue;
      }
      // Pop off the worklist any nested pads that we've found an unwind
      // destination for.  The pads on the worklist are the uncles,
      // great-uncles, etc. of CurrentPad.  We've found an unwind destination
      // for all ancestors of CurrentPad up to but not including
      // UnresolvedAncestorPad.
      Value *ResolvedPad = CurrentPad;
      while (!Worklist.empty()) {
        Value *UnclePad = Worklist.back();
        Value *AncestorPad = getParentPad(UnclePad);
        // Walk ResolvedPad up the ancestor list until we either find the
        // uncle's parent or the last resolved ancestor.
        while (ResolvedPad != AncestorPad) {
          Value *ResolvedParent = getParentPad(ResolvedPad);
          if (ResolvedParent == UnresolvedAncestorPad) {
            break;
          }
          ResolvedPad = ResolvedParent;
        }
        // If the resolved ancestor search didn't find the uncle's parent,
        // then the uncle is not yet resolved.
        if (ResolvedPad != AncestorPad)
          break;
        // This uncle is resolved, so pop it from the worklist.
        Worklist.pop_back();
      }
    }
  }

  if (FirstUnwindPad) {
    if (auto *CatchSwitch = dyn_cast<CatchSwitchInst>(FPI.getParentPad())) {
      BasicBlock *SwitchUnwindDest = CatchSwitch->getUnwindDest();
      Value *SwitchUnwindPad;
      if (SwitchUnwindDest)
        SwitchUnwindPad = SwitchUnwindDest->getFirstNonPHI();
      else
        SwitchUnwindPad = ConstantTokenNone::get(FPI.getContext());
      Assert(SwitchUnwindPad == FirstUnwindPad,
             "Unwind edges out of a catch must have the same unwind dest as "
             "the parent catchswitch",
             &FPI, FirstUser, CatchSwitch);
    }
  }

  visitInstruction(FPI);
}

void Verifier::visitCatchSwitchInst(CatchSwitchInst &CatchSwitch) {
  BasicBlock *BB = CatchSwitch.getParent();

  Function *F = BB->getParent();
  Assert(F->hasPersonalityFn(),
         "CatchSwitchInst needs to be in a function with a personality.",
         &CatchSwitch);

  // The catchswitch instruction must be the first non-PHI instruction in the
  // block.
  Assert(BB->getFirstNonPHI() == &CatchSwitch,
         "CatchSwitchInst not the first non-PHI instruction in the block.",
         &CatchSwitch);

  auto *ParentPad = CatchSwitch.getParentPad();
  Assert(isa<ConstantTokenNone>(ParentPad) || isa<FuncletPadInst>(ParentPad),
         "CatchSwitchInst has an invalid parent.", ParentPad);

  if (BasicBlock *UnwindDest = CatchSwitch.getUnwindDest()) {
    Instruction *I = UnwindDest->getFirstNonPHI();
    Assert(I->isEHPad() && !isa<LandingPadInst>(I),
           "CatchSwitchInst must unwind to an EH block which is not a "
           "landingpad.",
           &CatchSwitch);

    // Record catchswitch sibling unwinds for verifySiblingFuncletUnwinds
    if (getParentPad(I) == ParentPad)
      SiblingFuncletInfo[&CatchSwitch] = &CatchSwitch;
  }

  Assert(CatchSwitch.getNumHandlers() != 0,
         "CatchSwitchInst cannot have empty handler list", &CatchSwitch);

  for (BasicBlock *Handler : CatchSwitch.handlers()) {
    Assert(isa<CatchPadInst>(Handler->getFirstNonPHI()),
           "CatchSwitchInst handlers must be catchpads", &CatchSwitch, Handler);
  }

  visitEHPadPredecessors(CatchSwitch);
  visitTerminator(CatchSwitch);
}

void Verifier::visitCleanupReturnInst(CleanupReturnInst &CRI) {
  Assert(isa<CleanupPadInst>(CRI.getOperand(0)),
         "CleanupReturnInst needs to be provided a CleanupPad", &CRI,
         CRI.getOperand(0));

  if (BasicBlock *UnwindDest = CRI.getUnwindDest()) {
    Instruction *I = UnwindDest->getFirstNonPHI();
    Assert(I->isEHPad() && !isa<LandingPadInst>(I),
           "CleanupReturnInst must unwind to an EH block which is not a "
           "landingpad.",
           &CRI);
  }

  visitTerminator(CRI);
}

void Verifier::verifyDominatesUse(Instruction &I, unsigned i) {
  Instruction *Op = cast<Instruction>(I.getOperand(i));
  // If the we have an invalid invoke, don't try to compute the dominance.
  // We already reject it in the invoke specific checks and the dominance
  // computation doesn't handle multiple edges.
  if (InvokeInst *II = dyn_cast<InvokeInst>(Op)) {
    if (II->getNormalDest() == II->getUnwindDest())
      return;
  }

  // Quick check whether the def has already been encountered in the same block.
  // PHI nodes are not checked to prevent accepting preceding PHIs, because PHI
  // uses are defined to happen on the incoming edge, not at the instruction.
  //
  // FIXME: If this operand is a MetadataAsValue (wrapping a LocalAsMetadata)
  // wrapping an SSA value, assert that we've already encountered it.  See
  // related FIXME in Mapper::mapLocalAsMetadata in ValueMapper.cpp.
  if (!isa<PHINode>(I) && InstsInThisBlock.count(Op))
    return;

  const Use &U = I.getOperandUse(i);
  Assert(DT.dominates(Op, U),
         "Instruction does not dominate all uses!", Op, &I);
}

void Verifier::visitDereferenceableMetadata(Instruction& I, MDNode* MD) {
  Assert(I.getType()->isPointerTy(), "dereferenceable, dereferenceable_or_null "
         "apply only to pointer types", &I);
  Assert((isa<LoadInst>(I) || isa<IntToPtrInst>(I)),
         "dereferenceable, dereferenceable_or_null apply only to load"
         " and inttoptr instructions, use attributes for calls or invokes", &I);
  Assert(MD->getNumOperands() == 1, "dereferenceable, dereferenceable_or_null "
         "take one operand!", &I);
  ConstantInt *CI = mdconst::dyn_extract<ConstantInt>(MD->getOperand(0));
  Assert(CI && CI->getType()->isIntegerTy(64), "dereferenceable, "
         "dereferenceable_or_null metadata value must be an i64!", &I);
}

void Verifier::visitProfMetadata(Instruction &I, MDNode *MD) {
  Assert(MD->getNumOperands() >= 2,
         "!prof annotations should have no less than 2 operands", MD);

  // Check first operand.
  Assert(MD->getOperand(0) != nullptr, "first operand should not be null", MD);
  Assert(isa<MDString>(MD->getOperand(0)),
         "expected string with name of the !prof annotation", MD);
  MDString *MDS = cast<MDString>(MD->getOperand(0));
  StringRef ProfName = MDS->getString();

  // Check consistency of !prof branch_weights metadata.
  if (ProfName.equals("branch_weights")) {
    if (isa<InvokeInst>(&I)) {
      Assert(MD->getNumOperands() == 2 || MD->getNumOperands() == 3,
             "Wrong number of InvokeInst branch_weights operands", MD);
    } else {
      unsigned ExpectedNumOperands = 0;
      if (BranchInst *BI = dyn_cast<BranchInst>(&I))
        ExpectedNumOperands = BI->getNumSuccessors();
      else if (SwitchInst *SI = dyn_cast<SwitchInst>(&I))
        ExpectedNumOperands = SI->getNumSuccessors();
      else if (isa<CallInst>(&I))
        ExpectedNumOperands = 1;
      else if (IndirectBrInst *IBI = dyn_cast<IndirectBrInst>(&I))
        ExpectedNumOperands = IBI->getNumDestinations();
      else if (isa<SelectInst>(&I))
        ExpectedNumOperands = 2;
      else
        CheckFailed("!prof branch_weights are not allowed for this instruction",
                    MD);

      Assert(MD->getNumOperands() == 1 + ExpectedNumOperands,
             "Wrong number of operands", MD);
    }
    for (unsigned i = 1; i < MD->getNumOperands(); ++i) {
      auto &MDO = MD->getOperand(i);
      Assert(MDO, "second operand should not be null", MD);
      Assert(mdconst::dyn_extract<ConstantInt>(MDO),
             "!prof brunch_weights operand is not a const int");
    }
  }
}

void Verifier::visitAnnotationMetadata(MDNode *Annotation) {
  Assert(isa<MDTuple>(Annotation), "annotation must be a tuple");
  Assert(Annotation->getNumOperands() >= 1,
         "annotation must have at least one operand");
  for (const MDOperand &Op : Annotation->operands())
    Assert(isa<MDString>(Op.get()), "operands must be strings");
}

/// verifyInstruction - Verify that an instruction is well formed.
///
void Verifier::visitInstruction(Instruction &I) {
  BasicBlock *BB = I.getParent();
  Assert(BB, "Instruction not embedded in basic block!", &I);

  if (!isa<PHINode>(I)) {   // Check that non-phi nodes are not self referential
    for (User *U : I.users()) {
      Assert(U != (User *)&I || !DT.isReachableFromEntry(BB),
             "Only PHI nodes may reference their own value!", &I);
    }
  }

  // Check that void typed values don't have names
  Assert(!I.getType()->isVoidTy() || !I.hasName(),
         "Instruction has a name, but provides a void value!", &I);

  // Check that the return value of the instruction is either void or a legal
  // value type.
  Assert(I.getType()->isVoidTy() || I.getType()->isFirstClassType(),
         "Instruction returns a non-scalar type!", &I);

  // Check that the instruction doesn't produce metadata. Calls are already
  // checked against the callee type.
  Assert(!I.getType()->isMetadataTy() || isa<CallInst>(I) || isa<InvokeInst>(I),
         "Invalid use of metadata!", &I);

  // Check that all uses of the instruction, if they are instructions
  // themselves, actually have parent basic blocks.  If the use is not an
  // instruction, it is an error!
  for (Use &U : I.uses()) {
    if (Instruction *Used = dyn_cast<Instruction>(U.getUser()))
      Assert(Used->getParent() != nullptr,
             "Instruction referencing"
             " instruction not embedded in a basic block!",
             &I, Used);
    else {
      CheckFailed("Use of instruction is not an instruction!", U);
      return;
    }
  }

  // Get a pointer to the call base of the instruction if it is some form of
  // call.
  const CallBase *CBI = dyn_cast<CallBase>(&I);

  for (unsigned i = 0, e = I.getNumOperands(); i != e; ++i) {
    Assert(I.getOperand(i) != nullptr, "Instruction has null operand!", &I);

    // Check to make sure that only first-class-values are operands to
    // instructions.
    if (!I.getOperand(i)->getType()->isFirstClassType()) {
      Assert(false, "Instruction operands must be first-class values!", &I);
    }

    if (Function *F = dyn_cast<Function>(I.getOperand(i))) {
      // Check to make sure that the "address of" an intrinsic function is never
      // taken.
      Assert(!F->isIntrinsic() ||
                 (CBI && &CBI->getCalledOperandUse() == &I.getOperandUse(i)),
             "Cannot take the address of an intrinsic!", &I);
      Assert(
          !F->isIntrinsic() || isa<CallInst>(I) ||
              F->getIntrinsicID() == Intrinsic::donothing ||
              F->getIntrinsicID() == Intrinsic::coro_resume ||
              F->getIntrinsicID() == Intrinsic::coro_destroy ||
              F->getIntrinsicID() == Intrinsic::experimental_patchpoint_void ||
              F->getIntrinsicID() == Intrinsic::experimental_patchpoint_i64 ||
              F->getIntrinsicID() == Intrinsic::experimental_gc_statepoint ||
              F->getIntrinsicID() == Intrinsic::wasm_rethrow,
          "Cannot invoke an intrinsic other than donothing, patchpoint, "
          "statepoint, coro_resume or coro_destroy",
          &I);
      Assert(F->getParent() == &M, "Referencing function in another module!",
             &I, &M, F, F->getParent());
    } else if (BasicBlock *OpBB = dyn_cast<BasicBlock>(I.getOperand(i))) {
      Assert(OpBB->getParent() == BB->getParent(),
             "Referring to a basic block in another function!", &I);
    } else if (Argument *OpArg = dyn_cast<Argument>(I.getOperand(i))) {
      Assert(OpArg->getParent() == BB->getParent(),
             "Referring to an argument in another function!", &I);
    } else if (GlobalValue *GV = dyn_cast<GlobalValue>(I.getOperand(i))) {
      Assert(GV->getParent() == &M, "Referencing global in another module!", &I,
             &M, GV, GV->getParent());
    } else if (isa<Instruction>(I.getOperand(i))) {
      verifyDominatesUse(I, i);
    } else if (isa<InlineAsm>(I.getOperand(i))) {
      Assert(CBI && &CBI->getCalledOperandUse() == &I.getOperandUse(i),
             "Cannot take the address of an inline asm!", &I);
    } else if (ConstantExpr *CE = dyn_cast<ConstantExpr>(I.getOperand(i))) {
      if (CE->getType()->isPtrOrPtrVectorTy() ||
          !DL.getNonIntegralAddressSpaces().empty()) {
        // If we have a ConstantExpr pointer, we need to see if it came from an
        // illegal bitcast.  If the datalayout string specifies non-integral
        // address spaces then we also need to check for illegal ptrtoint and
        // inttoptr expressions.
        visitConstantExprsRecursively(CE);
      }
    }
  }

  if (MDNode *MD = I.getMetadata(LLVMContext::MD_fpmath)) {
    Assert(I.getType()->isFPOrFPVectorTy(),
           "fpmath requires a floating point result!", &I);
    Assert(MD->getNumOperands() == 1, "fpmath takes one operand!", &I);
    if (ConstantFP *CFP0 =
            mdconst::dyn_extract_or_null<ConstantFP>(MD->getOperand(0))) {
      const APFloat &Accuracy = CFP0->getValueAPF();
      Assert(&Accuracy.getSemantics() == &APFloat::IEEEsingle(),
             "fpmath accuracy must have float type", &I);
      Assert(Accuracy.isFiniteNonZero() && !Accuracy.isNegative(),
             "fpmath accuracy not a positive number!", &I);
    } else {
      Assert(false, "invalid fpmath accuracy!", &I);
    }
  }

  if (MDNode *Range = I.getMetadata(LLVMContext::MD_range)) {
    Assert(isa<LoadInst>(I) || isa<CallInst>(I) || isa<InvokeInst>(I),
           "Ranges are only for loads, calls and invokes!", &I);
    visitRangeMetadata(I, Range, I.getType());
  }

  if (I.getMetadata(LLVMContext::MD_nonnull)) {
    Assert(I.getType()->isPointerTy(), "nonnull applies only to pointer types",
           &I);
    Assert(isa<LoadInst>(I),
           "nonnull applies only to load instructions, use attributes"
           " for calls or invokes",
           &I);
  }

  if (MDNode *MD = I.getMetadata(LLVMContext::MD_dereferenceable))
    visitDereferenceableMetadata(I, MD);

  if (MDNode *MD = I.getMetadata(LLVMContext::MD_dereferenceable_or_null))
    visitDereferenceableMetadata(I, MD);

  if (MDNode *TBAA = I.getMetadata(LLVMContext::MD_tbaa))
    TBAAVerifyHelper.visitTBAAMetadata(I, TBAA);

  if (MDNode *AlignMD = I.getMetadata(LLVMContext::MD_align)) {
    Assert(I.getType()->isPointerTy(), "align applies only to pointer types",
           &I);
    Assert(isa<LoadInst>(I), "align applies only to load instructions, "
           "use attributes for calls or invokes", &I);
    Assert(AlignMD->getNumOperands() == 1, "align takes one operand!", &I);
    ConstantInt *CI = mdconst::dyn_extract<ConstantInt>(AlignMD->getOperand(0));
    Assert(CI && CI->getType()->isIntegerTy(64),
           "align metadata value must be an i64!", &I);
    uint64_t Align = CI->getZExtValue();
    Assert(isPowerOf2_64(Align),
           "align metadata value must be a power of 2!", &I);
    Assert(Align <= Value::MaximumAlignment,
           "alignment is larger that implementation defined limit", &I);
  }

  if (MDNode *MD = I.getMetadata(LLVMContext::MD_prof))
    visitProfMetadata(I, MD);

  if (MDNode *Annotation = I.getMetadata(LLVMContext::MD_annotation))
    visitAnnotationMetadata(Annotation);

  if (MDNode *N = I.getDebugLoc().getAsMDNode()) {
    AssertDI(isa<DILocation>(N), "invalid !dbg metadata attachment", &I, N);
    visitMDNode(*N, AreDebugLocsAllowed::Yes);
  }

  if (auto *DII = dyn_cast<DbgVariableIntrinsic>(&I)) {
    verifyFragmentExpression(*DII);
    verifyNotEntryValue(*DII);
  }

  verifyConstrainedFPBundles(I);

  SmallVector<std::pair<unsigned, MDNode *>, 4> MDs;
  I.getAllMetadata(MDs);
  for (auto Attachment : MDs) {
    unsigned Kind = Attachment.first;
    auto AllowLocs =
        (Kind == LLVMContext::MD_dbg || Kind == LLVMContext::MD_loop)
            ? AreDebugLocsAllowed::Yes
            : AreDebugLocsAllowed::No;
    visitMDNode(*Attachment.second, AllowLocs);
  }

  InstsInThisBlock.insert(&I);
}

/// Allow intrinsics to be verified in different ways.
void Verifier::visitIntrinsicCall(Intrinsic::ID ID, CallBase &Call) {
  Function *IF = Call.getCalledFunction();
  Assert(IF->isDeclaration(), "Intrinsic functions should never be defined!",
         IF);

  // Verify that the intrinsic prototype lines up with what the .td files
  // describe.
  FunctionType *IFTy = IF->getFunctionType();
  bool IsVarArg = IFTy->isVarArg();

  SmallVector<Intrinsic::IITDescriptor, 8> Table;
  getIntrinsicInfoTableEntries(ID, Table);
  ArrayRef<Intrinsic::IITDescriptor> TableRef = Table;

  // Walk the descriptors to extract overloaded types.
  SmallVector<Type *, 4> ArgTys;
  Intrinsic::MatchIntrinsicTypesResult Res =
      Intrinsic::matchIntrinsicSignature(IFTy, TableRef, ArgTys);
  Assert(Res != Intrinsic::MatchIntrinsicTypes_NoMatchRet,
         "Intrinsic has incorrect return type!", IF);
  Assert(Res != Intrinsic::MatchIntrinsicTypes_NoMatchArg,
         "Intrinsic has incorrect argument type!", IF);

  // Verify if the intrinsic call matches the vararg property.
  if (IsVarArg)
    Assert(!Intrinsic::matchIntrinsicVarArg(IsVarArg, TableRef),
           "Intrinsic was not defined with variable arguments!", IF);
  else
    Assert(!Intrinsic::matchIntrinsicVarArg(IsVarArg, TableRef),
           "Callsite was not defined with variable arguments!", IF);

  // All descriptors should be absorbed by now.
  Assert(TableRef.empty(), "Intrinsic has too few arguments!", IF);

  // Now that we have the intrinsic ID and the actual argument types (and we
  // know they are legal for the intrinsic!) get the intrinsic name through the
  // usual means.  This allows us to verify the mangling of argument types into
  // the name.
  const std::string ExpectedName = Intrinsic::getName(ID, ArgTys);
  Assert(ExpectedName == IF->getName(),
         "Intrinsic name not mangled correctly for type arguments! "
         "Should be: " +
             ExpectedName,
         IF);

  // If the intrinsic takes MDNode arguments, verify that they are either global
  // or are local to *this* function.
  for (Value *V : Call.args())
    if (auto *MD = dyn_cast<MetadataAsValue>(V))
      visitMetadataAsValue(*MD, Call.getCaller());

  switch (ID) {
  default:
    break;
  case Intrinsic::assume: {
    for (auto &Elem : Call.bundle_op_infos()) {
      Assert(Elem.Tag->getKey() == "ignore" ||
                 Attribute::isExistingAttribute(Elem.Tag->getKey()),
             "tags must be valid attribute names");
      Attribute::AttrKind Kind =
          Attribute::getAttrKindFromName(Elem.Tag->getKey());
      unsigned ArgCount = Elem.End - Elem.Begin;
      if (Kind == Attribute::Alignment) {
        Assert(ArgCount <= 3 && ArgCount >= 2,
               "alignment assumptions should have 2 or 3 arguments");
        Assert(Call.getOperand(Elem.Begin)->getType()->isPointerTy(),
               "first argument should be a pointer");
        Assert(Call.getOperand(Elem.Begin + 1)->getType()->isIntegerTy(),
               "second argument should be an integer");
        if (ArgCount == 3)
          Assert(Call.getOperand(Elem.Begin + 2)->getType()->isIntegerTy(),
                 "third argument should be an integer if present");
        return;
      }
      Assert(ArgCount <= 2, "to many arguments");
      if (Kind == Attribute::None)
        break;
      if (Attribute::doesAttrKindHaveArgument(Kind)) {
        Assert(ArgCount == 2, "this attribute should have 2 arguments");
        Assert(isa<ConstantInt>(Call.getOperand(Elem.Begin + 1)),
               "the second argument should be a constant integral value");
      } else if (isFuncOnlyAttr(Kind)) {
        Assert((ArgCount) == 0, "this attribute has no argument");
      } else if (!isFuncOrArgAttr(Kind)) {
        Assert((ArgCount) == 1, "this attribute should have one argument");
      }
    }
    break;
  }
  case Intrinsic::coro_id: {
    auto *InfoArg = Call.getArgOperand(3)->stripPointerCasts();
    if (isa<ConstantPointerNull>(InfoArg))
      break;
    auto *GV = dyn_cast<GlobalVariable>(InfoArg);
    Assert(GV && GV->isConstant() && GV->hasDefinitiveInitializer(),
      "info argument of llvm.coro.begin must refer to an initialized "
      "constant");
    Constant *Init = GV->getInitializer();
    Assert(isa<ConstantStruct>(Init) || isa<ConstantArray>(Init),
      "info argument of llvm.coro.begin must refer to either a struct or "
      "an array");
    break;
  }
#define INSTRUCTION(NAME, NARGS, ROUND_MODE, INTRINSIC)                        \
  case Intrinsic::INTRINSIC:
#include "llvm/IR/ConstrainedOps.def"
    visitConstrainedFPIntrinsic(cast<ConstrainedFPIntrinsic>(Call));
    break;

#define REGISTER_VP_INTRINSIC(VPID,MASKPOS,VLENPOS) \
  case Intrinsic::VPID:
#include "llvm/IR/VPIntrinsics.def"
    visitVPIntrinsic(cast<VPIntrinsic>(Call));
    break;

  case Intrinsic::dbg_declare: // llvm.dbg.declare
    Assert(isa<MetadataAsValue>(Call.getArgOperand(0)),
           "invalid llvm.dbg.declare intrinsic call 1", Call);
    visitDbgIntrinsic("declare", cast<DbgVariableIntrinsic>(Call));
    break;
  case Intrinsic::dbg_addr: // llvm.dbg.addr
    visitDbgIntrinsic("addr", cast<DbgVariableIntrinsic>(Call));
    break;
  case Intrinsic::dbg_value: // llvm.dbg.value
    visitDbgIntrinsic("value", cast<DbgVariableIntrinsic>(Call));
    break;
  case Intrinsic::dbg_label: // llvm.dbg.label
    visitDbgLabelIntrinsic("label", cast<DbgLabelInst>(Call));
    break;
  case Intrinsic::memcpy:
  case Intrinsic::memcpy_inline:
  case Intrinsic::memmove:
  case Intrinsic::memset: {
    const auto *MI = cast<MemIntrinsic>(&Call);
    auto IsValidAlignment = [&](unsigned Alignment) -> bool {
      return Alignment == 0 || isPowerOf2_32(Alignment);
    };
    Assert(IsValidAlignment(MI->getDestAlignment()),
           "alignment of arg 0 of memory intrinsic must be 0 or a power of 2",
           Call);
    if (const auto *MTI = dyn_cast<MemTransferInst>(MI)) {
      Assert(IsValidAlignment(MTI->getSourceAlignment()),
             "alignment of arg 1 of memory intrinsic must be 0 or a power of 2",
             Call);
    }

    break;
  }
  case Intrinsic::memcpy_element_unordered_atomic:
  case Intrinsic::memmove_element_unordered_atomic:
  case Intrinsic::memset_element_unordered_atomic: {
    const auto *AMI = cast<AtomicMemIntrinsic>(&Call);

    ConstantInt *ElementSizeCI =
        cast<ConstantInt>(AMI->getRawElementSizeInBytes());
    const APInt &ElementSizeVal = ElementSizeCI->getValue();
    Assert(ElementSizeVal.isPowerOf2(),
           "element size of the element-wise atomic memory intrinsic "
           "must be a power of 2",
           Call);

    auto IsValidAlignment = [&](uint64_t Alignment) {
      return isPowerOf2_64(Alignment) && ElementSizeVal.ule(Alignment);
    };
    uint64_t DstAlignment = AMI->getDestAlignment();
    Assert(IsValidAlignment(DstAlignment),
           "incorrect alignment of the destination argument", Call);
    if (const auto *AMT = dyn_cast<AtomicMemTransferInst>(AMI)) {
      uint64_t SrcAlignment = AMT->getSourceAlignment();
      Assert(IsValidAlignment(SrcAlignment),
             "incorrect alignment of the source argument", Call);
    }
    break;
  }
  case Intrinsic::call_preallocated_setup: {
    auto *NumArgs = dyn_cast<ConstantInt>(Call.getArgOperand(0));
    Assert(NumArgs != nullptr,
           "llvm.call.preallocated.setup argument must be a constant");
    bool FoundCall = false;
    for (User *U : Call.users()) {
      auto *UseCall = dyn_cast<CallBase>(U);
      Assert(UseCall != nullptr,
             "Uses of llvm.call.preallocated.setup must be calls");
      const Function *Fn = UseCall->getCalledFunction();
      if (Fn && Fn->getIntrinsicID() == Intrinsic::call_preallocated_arg) {
        auto *AllocArgIndex = dyn_cast<ConstantInt>(UseCall->getArgOperand(1));
        Assert(AllocArgIndex != nullptr,
               "llvm.call.preallocated.alloc arg index must be a constant");
        auto AllocArgIndexInt = AllocArgIndex->getValue();
        Assert(AllocArgIndexInt.sge(0) &&
                   AllocArgIndexInt.slt(NumArgs->getValue()),
               "llvm.call.preallocated.alloc arg index must be between 0 and "
               "corresponding "
               "llvm.call.preallocated.setup's argument count");
      } else if (Fn && Fn->getIntrinsicID() ==
                           Intrinsic::call_preallocated_teardown) {
        // nothing to do
      } else {
        Assert(!FoundCall, "Can have at most one call corresponding to a "
                           "llvm.call.preallocated.setup");
        FoundCall = true;
        size_t NumPreallocatedArgs = 0;
        for (unsigned i = 0; i < UseCall->getNumArgOperands(); i++) {
          if (UseCall->paramHasAttr(i, Attribute::Preallocated)) {
            ++NumPreallocatedArgs;
          }
        }
        Assert(NumPreallocatedArgs != 0,
               "cannot use preallocated intrinsics on a call without "
               "preallocated arguments");
        Assert(NumArgs->equalsInt(NumPreallocatedArgs),
               "llvm.call.preallocated.setup arg size must be equal to number "
               "of preallocated arguments "
               "at call site",
               Call, *UseCall);
        // getOperandBundle() cannot be called if more than one of the operand
        // bundle exists. There is already a check elsewhere for this, so skip
        // here if we see more than one.
        if (UseCall->countOperandBundlesOfType(LLVMContext::OB_preallocated) >
            1) {
          return;
        }
        auto PreallocatedBundle =
            UseCall->getOperandBundle(LLVMContext::OB_preallocated);
        Assert(PreallocatedBundle,
               "Use of llvm.call.preallocated.setup outside intrinsics "
               "must be in \"preallocated\" operand bundle");
        Assert(PreallocatedBundle->Inputs.front().get() == &Call,
               "preallocated bundle must have token from corresponding "
               "llvm.call.preallocated.setup");
      }
    }
    break;
  }
  case Intrinsic::call_preallocated_arg: {
    auto *Token = dyn_cast<CallBase>(Call.getArgOperand(0));
    Assert(Token && Token->getCalledFunction()->getIntrinsicID() ==
                        Intrinsic::call_preallocated_setup,
           "llvm.call.preallocated.arg token argument must be a "
           "llvm.call.preallocated.setup");
    Assert(Call.hasFnAttr(Attribute::Preallocated),
           "llvm.call.preallocated.arg must be called with a \"preallocated\" "
           "call site attribute");
    break;
  }
  case Intrinsic::call_preallocated_teardown: {
    auto *Token = dyn_cast<CallBase>(Call.getArgOperand(0));
    Assert(Token && Token->getCalledFunction()->getIntrinsicID() ==
                        Intrinsic::call_preallocated_setup,
           "llvm.call.preallocated.teardown token argument must be a "
           "llvm.call.preallocated.setup");
    break;
  }
  case Intrinsic::gcroot:
  case Intrinsic::gcwrite:
  case Intrinsic::gcread:
    if (ID == Intrinsic::gcroot) {
      AllocaInst *AI =
          dyn_cast<AllocaInst>(Call.getArgOperand(0)->stripPointerCasts());
      Assert(AI, "llvm.gcroot parameter #1 must be an alloca.", Call);
      Assert(isa<Constant>(Call.getArgOperand(1)),
             "llvm.gcroot parameter #2 must be a constant.", Call);
      if (!AI->getAllocatedType()->isPointerTy()) {
        Assert(!isa<ConstantPointerNull>(Call.getArgOperand(1)),
               "llvm.gcroot parameter #1 must either be a pointer alloca, "
               "or argument #2 must be a non-null constant.",
               Call);
      }
    }

    Assert(Call.getParent()->getParent()->hasGC(),
           "Enclosing function does not use GC.", Call);
    break;
  case Intrinsic::init_trampoline:
    Assert(isa<Function>(Call.getArgOperand(1)->stripPointerCasts()),
           "llvm.init_trampoline parameter #2 must resolve to a function.",
           Call);
    break;
  case Intrinsic::prefetch:
    Assert(cast<ConstantInt>(Call.getArgOperand(1))->getZExtValue() < 2 &&
           cast<ConstantInt>(Call.getArgOperand(2))->getZExtValue() < 4,
           "invalid arguments to llvm.prefetch", Call);
    break;
  case Intrinsic::stackprotector:
    Assert(isa<AllocaInst>(Call.getArgOperand(1)->stripPointerCasts()),
           "llvm.stackprotector parameter #2 must resolve to an alloca.", Call);
    break;
  case Intrinsic::localescape: {
    BasicBlock *BB = Call.getParent();
    Assert(BB == &BB->getParent()->front(),
           "llvm.localescape used outside of entry block", Call);
    Assert(!SawFrameEscape,
           "multiple calls to llvm.localescape in one function", Call);
    for (Value *Arg : Call.args()) {
      if (isa<ConstantPointerNull>(Arg))
        continue; // Null values are allowed as placeholders.
      auto *AI = dyn_cast<AllocaInst>(Arg->stripPointerCasts());
      Assert(AI && AI->isStaticAlloca(),
             "llvm.localescape only accepts static allocas", Call);
    }
    FrameEscapeInfo[BB->getParent()].first = Call.getNumArgOperands();
    SawFrameEscape = true;
    break;
  }
  case Intrinsic::localrecover: {
    Value *FnArg = Call.getArgOperand(0)->stripPointerCasts();
    Function *Fn = dyn_cast<Function>(FnArg);
    Assert(Fn && !Fn->isDeclaration(),
           "llvm.localrecover first "
           "argument must be function defined in this module",
           Call);
    auto *IdxArg = cast<ConstantInt>(Call.getArgOperand(2));
    auto &Entry = FrameEscapeInfo[Fn];
    Entry.second = unsigned(
        std::max(uint64_t(Entry.second), IdxArg->getLimitedValue(~0U) + 1));
    break;
  }

  case Intrinsic::experimental_gc_statepoint:
    if (auto *CI = dyn_cast<CallInst>(&Call))
      Assert(!CI->isInlineAsm(),
             "gc.statepoint support for inline assembly unimplemented", CI);
    Assert(Call.getParent()->getParent()->hasGC(),
           "Enclosing function does not use GC.", Call);

    verifyStatepoint(Call);
    break;
  case Intrinsic::experimental_gc_result: {
    Assert(Call.getParent()->getParent()->hasGC(),
           "Enclosing function does not use GC.", Call);
    // Are we tied to a statepoint properly?
    const auto *StatepointCall = dyn_cast<CallBase>(Call.getArgOperand(0));
    const Function *StatepointFn =
        StatepointCall ? StatepointCall->getCalledFunction() : nullptr;
    Assert(StatepointFn && StatepointFn->isDeclaration() &&
               StatepointFn->getIntrinsicID() ==
                   Intrinsic::experimental_gc_statepoint,
           "gc.result operand #1 must be from a statepoint", Call,
           Call.getArgOperand(0));

    // Assert that result type matches wrapped callee.
    const Value *Target = StatepointCall->getArgOperand(2);
    auto *PT = cast<PointerType>(Target->getType());
    auto *TargetFuncType = cast<FunctionType>(PT->getElementType());
    Assert(Call.getType() == TargetFuncType->getReturnType(),
           "gc.result result type does not match wrapped callee", Call);
    break;
  }
  case Intrinsic::experimental_gc_relocate: {
    Assert(Call.getNumArgOperands() == 3, "wrong number of arguments", Call);

    Assert(isa<PointerType>(Call.getType()->getScalarType()),
           "gc.relocate must return a pointer or a vector of pointers", Call);

    // Check that this relocate is correctly tied to the statepoint

    // This is case for relocate on the unwinding path of an invoke statepoint
    if (LandingPadInst *LandingPad =
            dyn_cast<LandingPadInst>(Call.getArgOperand(0))) {

      const BasicBlock *InvokeBB =
          LandingPad->getParent()->getUniquePredecessor();

      // Landingpad relocates should have only one predecessor with invoke
      // statepoint terminator
      Assert(InvokeBB, "safepoints should have unique landingpads",
             LandingPad->getParent());
      Assert(InvokeBB->getTerminator(), "safepoint block should be well formed",
             InvokeBB);
      Assert(isa<GCStatepointInst>(InvokeBB->getTerminator()),
             "gc relocate should be linked to a statepoint", InvokeBB);
    } else {
      // In all other cases relocate should be tied to the statepoint directly.
      // This covers relocates on a normal return path of invoke statepoint and
      // relocates of a call statepoint.
      auto Token = Call.getArgOperand(0);
      Assert(isa<GCStatepointInst>(Token),
             "gc relocate is incorrectly tied to the statepoint", Call, Token);
    }

    // Verify rest of the relocate arguments.
    const CallBase &StatepointCall =
      *cast<GCRelocateInst>(Call).getStatepoint();

    // Both the base and derived must be piped through the safepoint.
    Value *Base = Call.getArgOperand(1);
    Assert(isa<ConstantInt>(Base),
           "gc.relocate operand #2 must be integer offset", Call);

    Value *Derived = Call.getArgOperand(2);
    Assert(isa<ConstantInt>(Derived),
           "gc.relocate operand #3 must be integer offset", Call);

    const uint64_t BaseIndex = cast<ConstantInt>(Base)->getZExtValue();
    const uint64_t DerivedIndex = cast<ConstantInt>(Derived)->getZExtValue();

    // Check the bounds
    if (auto Opt = StatepointCall.getOperandBundle(LLVMContext::OB_gc_live)) {
      Assert(BaseIndex < Opt->Inputs.size(),
             "gc.relocate: statepoint base index out of bounds", Call);
      Assert(DerivedIndex < Opt->Inputs.size(),
             "gc.relocate: statepoint derived index out of bounds", Call);
    }

    // Relocated value must be either a pointer type or vector-of-pointer type,
    // but gc_relocate does not need to return the same pointer type as the
    // relocated pointer. It can be casted to the correct type later if it's
    // desired. However, they must have the same address space and 'vectorness'
    GCRelocateInst &Relocate = cast<GCRelocateInst>(Call);
    Assert(Relocate.getDerivedPtr()->getType()->isPtrOrPtrVectorTy(),
           "gc.relocate: relocated value must be a gc pointer", Call);

    auto ResultType = Call.getType();
    auto DerivedType = Relocate.getDerivedPtr()->getType();
    Assert(ResultType->isVectorTy() == DerivedType->isVectorTy(),
           "gc.relocate: vector relocates to vector and pointer to pointer",
           Call);
    Assert(
        ResultType->getPointerAddressSpace() ==
            DerivedType->getPointerAddressSpace(),
        "gc.relocate: relocating a pointer shouldn't change its address space",
        Call);
    break;
  }
  case Intrinsic::eh_exceptioncode:
  case Intrinsic::eh_exceptionpointer: {
    Assert(isa<CatchPadInst>(Call.getArgOperand(0)),
           "eh.exceptionpointer argument must be a catchpad", Call);
    break;
  }
  case Intrinsic::get_active_lane_mask: {
    Assert(Call.getType()->isVectorTy(), "get_active_lane_mask: must return a "
           "vector", Call);
    auto *ElemTy = Call.getType()->getScalarType();
    Assert(ElemTy->isIntegerTy(1), "get_active_lane_mask: element type is not "
           "i1", Call);
    break;
  }
  case Intrinsic::masked_load: {
    Assert(Call.getType()->isVectorTy(), "masked_load: must return a vector",
           Call);

    Value *Ptr = Call.getArgOperand(0);
    ConstantInt *Alignment = cast<ConstantInt>(Call.getArgOperand(1));
    Value *Mask = Call.getArgOperand(2);
    Value *PassThru = Call.getArgOperand(3);
    Assert(Mask->getType()->isVectorTy(), "masked_load: mask must be vector",
           Call);
    Assert(Alignment->getValue().isPowerOf2(),
           "masked_load: alignment must be a power of 2", Call);

    // DataTy is the overloaded type
    Type *DataTy = cast<PointerType>(Ptr->getType())->getElementType();
    Assert(DataTy == Call.getType(),
           "masked_load: return must match pointer type", Call);
    Assert(PassThru->getType() == DataTy,
           "masked_load: pass through and data type must match", Call);
    Assert(cast<VectorType>(Mask->getType())->getElementCount() ==
               cast<VectorType>(DataTy)->getElementCount(),
           "masked_load: vector mask must be same length as data", Call);
    break;
  }
  case Intrinsic::masked_store: {
    Value *Val = Call.getArgOperand(0);
    Value *Ptr = Call.getArgOperand(1);
    ConstantInt *Alignment = cast<ConstantInt>(Call.getArgOperand(2));
    Value *Mask = Call.getArgOperand(3);
    Assert(Mask->getType()->isVectorTy(), "masked_store: mask must be vector",
           Call);
    Assert(Alignment->getValue().isPowerOf2(),
           "masked_store: alignment must be a power of 2", Call);

    // DataTy is the overloaded type
    Type *DataTy = cast<PointerType>(Ptr->getType())->getElementType();
    Assert(DataTy == Val->getType(),
           "masked_store: storee must match pointer type", Call);
    Assert(cast<VectorType>(Mask->getType())->getElementCount() ==
               cast<VectorType>(DataTy)->getElementCount(),
           "masked_store: vector mask must be same length as data", Call);
    break;
  }

  case Intrinsic::masked_gather: {
    const APInt &Alignment =
        cast<ConstantInt>(Call.getArgOperand(1))->getValue();
    Assert(Alignment.isNullValue() || Alignment.isPowerOf2(),
           "masked_gather: alignment must be 0 or a power of 2", Call);
    break;
  }
  case Intrinsic::masked_scatter: {
    const APInt &Alignment =
        cast<ConstantInt>(Call.getArgOperand(2))->getValue();
    Assert(Alignment.isNullValue() || Alignment.isPowerOf2(),
           "masked_scatter: alignment must be 0 or a power of 2", Call);
    break;
  }

  case Intrinsic::experimental_guard: {
    Assert(isa<CallInst>(Call), "experimental_guard cannot be invoked", Call);
    Assert(Call.countOperandBundlesOfType(LLVMContext::OB_deopt) == 1,
           "experimental_guard must have exactly one "
           "\"deopt\" operand bundle");
    break;
  }

  case Intrinsic::experimental_deoptimize: {
    Assert(isa<CallInst>(Call), "experimental_deoptimize cannot be invoked",
           Call);
    Assert(Call.countOperandBundlesOfType(LLVMContext::OB_deopt) == 1,
           "experimental_deoptimize must have exactly one "
           "\"deopt\" operand bundle");
    Assert(Call.getType() == Call.getFunction()->getReturnType(),
           "experimental_deoptimize return type must match caller return type");

    if (isa<CallInst>(Call)) {
      auto *RI = dyn_cast<ReturnInst>(Call.getNextNode());
      Assert(RI,
             "calls to experimental_deoptimize must be followed by a return");

      if (!Call.getType()->isVoidTy() && RI)
        Assert(RI->getReturnValue() == &Call,
               "calls to experimental_deoptimize must be followed by a return "
               "of the value computed by experimental_deoptimize");
    }

    break;
  }
  case Intrinsic::sadd_sat:
  case Intrinsic::uadd_sat:
  case Intrinsic::ssub_sat:
  case Intrinsic::usub_sat:
  case Intrinsic::sshl_sat:
  case Intrinsic::ushl_sat: {
    Value *Op1 = Call.getArgOperand(0);
    Value *Op2 = Call.getArgOperand(1);
    Assert(Op1->getType()->isIntOrIntVectorTy(),
           "first operand of [us][add|sub|shl]_sat must be an int type or "
           "vector of ints");
    Assert(Op2->getType()->isIntOrIntVectorTy(),
           "second operand of [us][add|sub|shl]_sat must be an int type or "
           "vector of ints");
    break;
  }
  case Intrinsic::smul_fix:
  case Intrinsic::smul_fix_sat:
  case Intrinsic::umul_fix:
  case Intrinsic::umul_fix_sat:
  case Intrinsic::sdiv_fix:
  case Intrinsic::sdiv_fix_sat:
  case Intrinsic::udiv_fix:
  case Intrinsic::udiv_fix_sat: {
    Value *Op1 = Call.getArgOperand(0);
    Value *Op2 = Call.getArgOperand(1);
    Assert(Op1->getType()->isIntOrIntVectorTy(),
           "first operand of [us][mul|div]_fix[_sat] must be an int type or "
           "vector of ints");
    Assert(Op2->getType()->isIntOrIntVectorTy(),
           "second operand of [us][mul|div]_fix[_sat] must be an int type or "
           "vector of ints");

    auto *Op3 = cast<ConstantInt>(Call.getArgOperand(2));
    Assert(Op3->getType()->getBitWidth() <= 32,
           "third argument of [us][mul|div]_fix[_sat] must fit within 32 bits");

    if (ID == Intrinsic::smul_fix || ID == Intrinsic::smul_fix_sat ||
        ID == Intrinsic::sdiv_fix || ID == Intrinsic::sdiv_fix_sat) {
      Assert(
          Op3->getZExtValue() < Op1->getType()->getScalarSizeInBits(),
          "the scale of s[mul|div]_fix[_sat] must be less than the width of "
          "the operands");
    } else {
      Assert(Op3->getZExtValue() <= Op1->getType()->getScalarSizeInBits(),
             "the scale of u[mul|div]_fix[_sat] must be less than or equal "
             "to the width of the operands");
    }
    break;
  }
  case Intrinsic::lround:
  case Intrinsic::llround:
  case Intrinsic::lrint:
  case Intrinsic::llrint: {
    Type *ValTy = Call.getArgOperand(0)->getType();
    Type *ResultTy = Call.getType();
    Assert(!ValTy->isVectorTy() && !ResultTy->isVectorTy(),
           "Intrinsic does not support vectors", &Call);
    break;
  }
  case Intrinsic::bswap: {
    Type *Ty = Call.getType();
    unsigned Size = Ty->getScalarSizeInBits();
    Assert(Size % 16 == 0, "bswap must be an even number of bytes", &Call);
    break;
  }
  case Intrinsic::invariant_start: {
    ConstantInt *InvariantSize = dyn_cast<ConstantInt>(Call.getArgOperand(0));
    Assert(InvariantSize &&
               (!InvariantSize->isNegative() || InvariantSize->isMinusOne()),
           "invariant_start parameter must be -1, 0 or a positive number",
           &Call);
    break;
  }
  case Intrinsic::matrix_multiply:
  case Intrinsic::matrix_transpose:
  case Intrinsic::matrix_column_major_load:
  case Intrinsic::matrix_column_major_store: {
    Function *IF = Call.getCalledFunction();
    ConstantInt *Stride = nullptr;
    ConstantInt *NumRows;
    ConstantInt *NumColumns;
    VectorType *ResultTy;
    Type *Op0ElemTy = nullptr;
    Type *Op1ElemTy = nullptr;
    switch (ID) {
    case Intrinsic::matrix_multiply:
      NumRows = cast<ConstantInt>(Call.getArgOperand(2));
      NumColumns = cast<ConstantInt>(Call.getArgOperand(4));
      ResultTy = cast<VectorType>(Call.getType());
      Op0ElemTy =
          cast<VectorType>(Call.getArgOperand(0)->getType())->getElementType();
      Op1ElemTy =
          cast<VectorType>(Call.getArgOperand(1)->getType())->getElementType();
      break;
    case Intrinsic::matrix_transpose:
      NumRows = cast<ConstantInt>(Call.getArgOperand(1));
      NumColumns = cast<ConstantInt>(Call.getArgOperand(2));
      ResultTy = cast<VectorType>(Call.getType());
      Op0ElemTy =
          cast<VectorType>(Call.getArgOperand(0)->getType())->getElementType();
      break;
    case Intrinsic::matrix_column_major_load:
      Stride = dyn_cast<ConstantInt>(Call.getArgOperand(1));
      NumRows = cast<ConstantInt>(Call.getArgOperand(3));
      NumColumns = cast<ConstantInt>(Call.getArgOperand(4));
      ResultTy = cast<VectorType>(Call.getType());
      Op0ElemTy =
          cast<PointerType>(Call.getArgOperand(0)->getType())->getElementType();
      break;
    case Intrinsic::matrix_column_major_store:
      Stride = dyn_cast<ConstantInt>(Call.getArgOperand(2));
      NumRows = cast<ConstantInt>(Call.getArgOperand(4));
      NumColumns = cast<ConstantInt>(Call.getArgOperand(5));
      ResultTy = cast<VectorType>(Call.getArgOperand(0)->getType());
      Op0ElemTy =
          cast<VectorType>(Call.getArgOperand(0)->getType())->getElementType();
      Op1ElemTy =
          cast<PointerType>(Call.getArgOperand(1)->getType())->getElementType();
      break;
    default:
      llvm_unreachable("unexpected intrinsic");
    }

    Assert(ResultTy->getElementType()->isIntegerTy() ||
           ResultTy->getElementType()->isFloatingPointTy(),
           "Result type must be an integer or floating-point type!", IF);

    Assert(ResultTy->getElementType() == Op0ElemTy,
           "Vector element type mismatch of the result and first operand "
           "vector!", IF);

    if (Op1ElemTy)
      Assert(ResultTy->getElementType() == Op1ElemTy,
             "Vector element type mismatch of the result and second operand "
             "vector!", IF);

    Assert(cast<FixedVectorType>(ResultTy)->getNumElements() ==
               NumRows->getZExtValue() * NumColumns->getZExtValue(),
           "Result of a matrix operation does not fit in the returned vector!");

    if (Stride)
      Assert(Stride->getZExtValue() >= NumRows->getZExtValue(),
             "Stride must be greater or equal than the number of rows!", IF);

    break;
  }
  case Intrinsic::experimental_vector_insert: {
    VectorType *VecTy = cast<VectorType>(Call.getArgOperand(0)->getType());
    VectorType *SubVecTy = cast<VectorType>(Call.getArgOperand(1)->getType());

    Assert(VecTy->getElementType() == SubVecTy->getElementType(),
           "experimental_vector_insert parameters must have the same element "
           "type.",
           &Call);
    break;
  }
  case Intrinsic::experimental_vector_extract: {
    VectorType *ResultTy = cast<VectorType>(Call.getType());
    VectorType *VecTy = cast<VectorType>(Call.getArgOperand(0)->getType());

    Assert(ResultTy->getElementType() == VecTy->getElementType(),
           "experimental_vector_extract result must have the same element "
           "type as the input vector.",
           &Call);
    break;
  }
  case Intrinsic::experimental_noalias_scope_decl: {
    NoAliasScopeDecls.push_back(cast<IntrinsicInst>(&Call));
    break;
  }
  };
}

/// Carefully grab the subprogram from a local scope.
///
/// This carefully grabs the subprogram from a local scope, avoiding the
/// built-in assertions that would typically fire.
static DISubprogram *getSubprogram(Metadata *LocalScope) {
  if (!LocalScope)
    return nullptr;

  if (auto *SP = dyn_cast<DISubprogram>(LocalScope))
    return SP;

  if (auto *LB = dyn_cast<DILexicalBlockBase>(LocalScope))
    return getSubprogram(LB->getRawScope());

  // Just return null; broken scope chains are checked elsewhere.
  assert(!isa<DILocalScope>(LocalScope) && "Unknown type of local scope");
  return nullptr;
}

void Verifier::visitVPIntrinsic(VPIntrinsic &VPI) {
  Assert(!VPI.isConstrainedOp(),
         "VP intrinsics only support the default fp environment for now "
         "(round.tonearest; fpexcept.ignore).");
  if (VPI.isConstrainedOp()) {
    Assert(VPI.getExceptionBehavior() != None,
           "invalid exception behavior argument", &VPI);
    Assert(VPI.getRoundingMode() != None, "invalid rounding mode argument",
           &VPI);
  }
}

void Verifier::visitConstrainedFPIntrinsic(ConstrainedFPIntrinsic &FPI) {
  unsigned NumOperands;
  bool HasRoundingMD;
  switch (FPI.getIntrinsicID()) {
#define INSTRUCTION(NAME, NARG, ROUND_MODE, INTRINSIC)                         \
  case Intrinsic::INTRINSIC:                                                   \
    NumOperands = NARG;                                                        \
    HasRoundingMD = ROUND_MODE;                                                \
    break;
#include "llvm/IR/ConstrainedOps.def"
  default:
    llvm_unreachable("Invalid constrained FP intrinsic!");
  }
  NumOperands += (1 + HasRoundingMD);
  // Compare intrinsics carry an extra predicate metadata operand.
  if (isa<ConstrainedFPCmpIntrinsic>(FPI))
    NumOperands += 1;
  Assert((FPI.getNumArgOperands() == NumOperands),
         "invalid arguments for constrained FP intrinsic", &FPI);

  switch (FPI.getIntrinsicID()) {
  case Intrinsic::experimental_constrained_lrint:
  case Intrinsic::experimental_constrained_llrint: {
    Type *ValTy = FPI.getArgOperand(0)->getType();
    Type *ResultTy = FPI.getType();
    Assert(!ValTy->isVectorTy() && !ResultTy->isVectorTy(),
           "Intrinsic does not support vectors", &FPI);
  }
    break;

  case Intrinsic::experimental_constrained_lround:
  case Intrinsic::experimental_constrained_llround: {
    Type *ValTy = FPI.getArgOperand(0)->getType();
    Type *ResultTy = FPI.getType();
    Assert(!ValTy->isVectorTy() && !ResultTy->isVectorTy(),
           "Intrinsic does not support vectors", &FPI);
    break;
  }

  case Intrinsic::experimental_constrained_fcmp:
  case Intrinsic::experimental_constrained_fcmps: {
    auto Pred = cast<ConstrainedFPCmpIntrinsic>(&FPI)->getPredicate();
    Assert(CmpInst::isFPPredicate(Pred),
           "invalid predicate for constrained FP comparison intrinsic", &FPI);
    break;
  }

  case Intrinsic::experimental_constrained_fptosi:
  case Intrinsic::experimental_constrained_fptoui: {
    Value *Operand = FPI.getArgOperand(0);
    uint64_t NumSrcElem = 0;
    Assert(Operand->getType()->isFPOrFPVectorTy(),
           "Intrinsic first argument must be floating point", &FPI);
    if (auto *OperandT = dyn_cast<VectorType>(Operand->getType())) {
      NumSrcElem = cast<FixedVectorType>(OperandT)->getNumElements();
    }

    Operand = &FPI;
    Assert((NumSrcElem > 0) == Operand->getType()->isVectorTy(),
           "Intrinsic first argument and result disagree on vector use", &FPI);
    Assert(Operand->getType()->isIntOrIntVectorTy(),
           "Intrinsic result must be an integer", &FPI);
    if (auto *OperandT = dyn_cast<VectorType>(Operand->getType())) {
      Assert(NumSrcElem == cast<FixedVectorType>(OperandT)->getNumElements(),
             "Intrinsic first argument and result vector lengths must be equal",
             &FPI);
    }
  }
    break;

  case Intrinsic::experimental_constrained_sitofp:
  case Intrinsic::experimental_constrained_uitofp: {
    Value *Operand = FPI.getArgOperand(0);
    uint64_t NumSrcElem = 0;
    Assert(Operand->getType()->isIntOrIntVectorTy(),
           "Intrinsic first argument must be integer", &FPI);
    if (auto *OperandT = dyn_cast<VectorType>(Operand->getType())) {
      NumSrcElem = cast<FixedVectorType>(OperandT)->getNumElements();
    }

    Operand = &FPI;
    Assert((NumSrcElem > 0) == Operand->getType()->isVectorTy(),
           "Intrinsic first argument and result disagree on vector use", &FPI);
    Assert(Operand->getType()->isFPOrFPVectorTy(),
           "Intrinsic result must be a floating point", &FPI);
    if (auto *OperandT = dyn_cast<VectorType>(Operand->getType())) {
      Assert(NumSrcElem == cast<FixedVectorType>(OperandT)->getNumElements(),
             "Intrinsic first argument and result vector lengths must be equal",
             &FPI);
    }
  } break;

  case Intrinsic::experimental_constrained_fptrunc:
  case Intrinsic::experimental_constrained_fpext: {
    Value *Operand = FPI.getArgOperand(0);
    Type *OperandTy = Operand->getType();
    Value *Result = &FPI;
    Type *ResultTy = Result->getType();
    Assert(OperandTy->isFPOrFPVectorTy(),
           "Intrinsic first argument must be FP or FP vector", &FPI);
    Assert(ResultTy->isFPOrFPVectorTy(),
           "Intrinsic result must be FP or FP vector", &FPI);
    Assert(OperandTy->isVectorTy() == ResultTy->isVectorTy(),
           "Intrinsic first argument and result disagree on vector use", &FPI);
    if (OperandTy->isVectorTy()) {
      Assert(cast<FixedVectorType>(OperandTy)->getNumElements() ==
                 cast<FixedVectorType>(ResultTy)->getNumElements(),
             "Intrinsic first argument and result vector lengths must be equal",
             &FPI);
    }
    if (FPI.getIntrinsicID() == Intrinsic::experimental_constrained_fptrunc) {
      Assert(OperandTy->getScalarSizeInBits() > ResultTy->getScalarSizeInBits(),
             "Intrinsic first argument's type must be larger than result type",
             &FPI);
    } else {
      Assert(OperandTy->getScalarSizeInBits() < ResultTy->getScalarSizeInBits(),
             "Intrinsic first argument's type must be smaller than result type",
             &FPI);
    }
  }
    break;

  default:
    break;
  }

  // If a non-metadata argument is passed in a metadata slot then the
  // error will be caught earlier when the incorrect argument doesn't
  // match the specification in the intrinsic call table. Thus, no
  // argument type check is needed here.

  Assert(FPI.getExceptionBehavior().hasValue(),
         "invalid exception behavior argument", &FPI);
  if (HasRoundingMD) {
    Assert(FPI.getRoundingMode().hasValue(),
           "invalid rounding mode argument", &FPI);
  }
}

void Verifier::visitDbgIntrinsic(StringRef Kind, DbgVariableIntrinsic &DII) {
  auto *MD = cast<MetadataAsValue>(DII.getArgOperand(0))->getMetadata();
  AssertDI(isa<ValueAsMetadata>(MD) ||
             (isa<MDNode>(MD) && !cast<MDNode>(MD)->getNumOperands()),
         "invalid llvm.dbg." + Kind + " intrinsic address/value", &DII, MD);
  AssertDI(isa<DILocalVariable>(DII.getRawVariable()),
         "invalid llvm.dbg." + Kind + " intrinsic variable", &DII,
         DII.getRawVariable());
  AssertDI(isa<DIExpression>(DII.getRawExpression()),
         "invalid llvm.dbg." + Kind + " intrinsic expression", &DII,
         DII.getRawExpression());

  // Ignore broken !dbg attachments; they're checked elsewhere.
  if (MDNode *N = DII.getDebugLoc().getAsMDNode())
    if (!isa<DILocation>(N))
      return;

  BasicBlock *BB = DII.getParent();
  Function *F = BB ? BB->getParent() : nullptr;

  // The scopes for variables and !dbg attachments must agree.
  DILocalVariable *Var = DII.getVariable();
  DILocation *Loc = DII.getDebugLoc();
  AssertDI(Loc, "llvm.dbg." + Kind + " intrinsic requires a !dbg attachment",
           &DII, BB, F);

  DISubprogram *VarSP = getSubprogram(Var->getRawScope());
  DISubprogram *LocSP = getSubprogram(Loc->getRawScope());
  if (!VarSP || !LocSP)
    return; // Broken scope chains are checked elsewhere.

  AssertDI(VarSP == LocSP, "mismatched subprogram between llvm.dbg." + Kind +
                               " variable and !dbg attachment",
           &DII, BB, F, Var, Var->getScope()->getSubprogram(), Loc,
           Loc->getScope()->getSubprogram());

  // This check is redundant with one in visitLocalVariable().
  AssertDI(isType(Var->getRawType()), "invalid type ref", Var,
           Var->getRawType());
  verifyFnArgs(DII);
}

void Verifier::visitDbgLabelIntrinsic(StringRef Kind, DbgLabelInst &DLI) {
  AssertDI(isa<DILabel>(DLI.getRawLabel()),
         "invalid llvm.dbg." + Kind + " intrinsic variable", &DLI,
         DLI.getRawLabel());

  // Ignore broken !dbg attachments; they're checked elsewhere.
  if (MDNode *N = DLI.getDebugLoc().getAsMDNode())
    if (!isa<DILocation>(N))
      return;

  BasicBlock *BB = DLI.getParent();
  Function *F = BB ? BB->getParent() : nullptr;

  // The scopes for variables and !dbg attachments must agree.
  DILabel *Label = DLI.getLabel();
  DILocation *Loc = DLI.getDebugLoc();
  Assert(Loc, "llvm.dbg." + Kind + " intrinsic requires a !dbg attachment",
         &DLI, BB, F);

  DISubprogram *LabelSP = getSubprogram(Label->getRawScope());
  DISubprogram *LocSP = getSubprogram(Loc->getRawScope());
  if (!LabelSP || !LocSP)
    return;

  AssertDI(LabelSP == LocSP, "mismatched subprogram between llvm.dbg." + Kind +
                             " label and !dbg attachment",
           &DLI, BB, F, Label, Label->getScope()->getSubprogram(), Loc,
           Loc->getScope()->getSubprogram());
}

void Verifier::verifyFragmentExpression(const DbgVariableIntrinsic &I) {
  DILocalVariable *V = dyn_cast_or_null<DILocalVariable>(I.getRawVariable());
  DIExpression *E = dyn_cast_or_null<DIExpression>(I.getRawExpression());

  // We don't know whether this intrinsic verified correctly.
  if (!V || !E || !E->isValid())
    return;

  // Nothing to do if this isn't a DW_OP_LLVM_fragment expression.
  auto Fragment = E->getFragmentInfo();
  if (!Fragment)
    return;

  // The frontend helps out GDB by emitting the members of local anonymous
  // unions as artificial local variables with shared storage. When SROA splits
  // the storage for artificial local variables that are smaller than the entire
  // union, the overhang piece will be outside of the allotted space for the
  // variable and this check fails.
  // FIXME: Remove this check as soon as clang stops doing this; it hides bugs.
  if (V->isArtificial())
    return;

  verifyFragmentExpression(*V, *Fragment, &I);
}

template <typename ValueOrMetadata>
void Verifier::verifyFragmentExpression(const DIVariable &V,
                                        DIExpression::FragmentInfo Fragment,
                                        ValueOrMetadata *Desc) {
  // If there's no size, the type is broken, but that should be checked
  // elsewhere.
  auto VarSize = V.getSizeInBits();
  if (!VarSize)
    return;

  unsigned FragSize = Fragment.SizeInBits;
  unsigned FragOffset = Fragment.OffsetInBits;
  AssertDI(FragSize + FragOffset <= *VarSize,
         "fragment is larger than or outside of variable", Desc, &V);
  AssertDI(FragSize != *VarSize, "fragment covers entire variable", Desc, &V);
}

void Verifier::verifyFnArgs(const DbgVariableIntrinsic &I) {
  // This function does not take the scope of noninlined function arguments into
  // account. Don't run it if current function is nodebug, because it may
  // contain inlined debug intrinsics.
  if (!HasDebugInfo)
    return;

  // For performance reasons only check non-inlined ones.
  if (I.getDebugLoc()->getInlinedAt())
    return;

  DILocalVariable *Var = I.getVariable();
  AssertDI(Var, "dbg intrinsic without variable");

  unsigned ArgNo = Var->getArg();
  if (!ArgNo)
    return;

  // Verify there are no duplicate function argument debug info entries.
  // These will cause hard-to-debug assertions in the DWARF backend.
  if (DebugFnArgs.size() < ArgNo)
    DebugFnArgs.resize(ArgNo, nullptr);

  auto *Prev = DebugFnArgs[ArgNo - 1];
  DebugFnArgs[ArgNo - 1] = Var;
  AssertDI(!Prev || (Prev == Var), "conflicting debug info for argument", &I,
           Prev, Var);
}

void Verifier::verifyNotEntryValue(const DbgVariableIntrinsic &I) {
  DIExpression *E = dyn_cast_or_null<DIExpression>(I.getRawExpression());

  // We don't know whether this intrinsic verified correctly.
  if (!E || !E->isValid())
    return;

  AssertDI(!E->isEntryValue(), "Entry values are only allowed in MIR", &I);
}

void Verifier::verifyCompileUnits() {
  // When more than one Module is imported into the same context, such as during
  // an LTO build before linking the modules, ODR type uniquing may cause types
  // to point to a different CU. This check does not make sense in this case.
  if (M.getContext().isODRUniquingDebugTypes())
    return;
  auto *CUs = M.getNamedMetadata("llvm.dbg.cu");
  SmallPtrSet<const Metadata *, 2> Listed;
  if (CUs)
    Listed.insert(CUs->op_begin(), CUs->op_end());
  for (auto *CU : CUVisited)
    AssertDI(Listed.count(CU), "DICompileUnit not listed in llvm.dbg.cu", CU);
  CUVisited.clear();
}

void Verifier::verifyDeoptimizeCallingConvs() {
  if (DeoptimizeDeclarations.empty())
    return;

  const Function *First = DeoptimizeDeclarations[0];
  for (auto *F : makeArrayRef(DeoptimizeDeclarations).slice(1)) {
    Assert(First->getCallingConv() == F->getCallingConv(),
           "All llvm.experimental.deoptimize declarations must have the same "
           "calling convention",
           First, F);
  }
}

void Verifier::verifySourceDebugInfo(const DICompileUnit &U, const DIFile &F) {
  bool HasSource = F.getSource().hasValue();
  if (!HasSourceDebugInfo.count(&U))
    HasSourceDebugInfo[&U] = HasSource;
  AssertDI(HasSource == HasSourceDebugInfo[&U],
           "inconsistent use of embedded source");
}

void Verifier::verifyNoAliasScopeDecl() {
  if (NoAliasScopeDecls.empty())
    return;

  // only a single scope must be declared at a time.
  for (auto *II : NoAliasScopeDecls) {
    assert(II->getIntrinsicID() == Intrinsic::experimental_noalias_scope_decl &&
           "Not a llvm.experimental.noalias.scope.decl ?");
    const auto *ScopeListMV = dyn_cast<MetadataAsValue>(
        II->getOperand(Intrinsic::NoAliasScopeDeclScopeArg));
    Assert(ScopeListMV != nullptr,
           "llvm.experimental.noalias.scope.decl must have a MetadataAsValue "
           "argument",
           II);

    const auto *ScopeListMD = dyn_cast<MDNode>(ScopeListMV->getMetadata());
    Assert(ScopeListMD != nullptr, "!id.scope.list must point to an MDNode",
           II);
    Assert(ScopeListMD->getNumOperands() == 1,
           "!id.scope.list must point to a list with a single scope", II);
  }

  // Only check the domination rule when requested. Once all passes have been
  // adapted this option can go away.
  if (!VerifyNoAliasScopeDomination)
    return;

  // Now sort the intrinsics based on the scope MDNode so that declarations of
  // the same scopes are next to each other.
  auto GetScope = [](IntrinsicInst *II) {
    const auto *ScopeListMV = cast<MetadataAsValue>(
        II->getOperand(Intrinsic::NoAliasScopeDeclScopeArg));
    return &cast<MDNode>(ScopeListMV->getMetadata())->getOperand(0);
  };

  // We are sorting on MDNode pointers here. For valid input IR this is ok.
  // TODO: Sort on Metadata ID to avoid non-deterministic error messages.
  auto Compare = [GetScope](IntrinsicInst *Lhs, IntrinsicInst *Rhs) {
    return GetScope(Lhs) < GetScope(Rhs);
  };

  llvm::sort(NoAliasScopeDecls, Compare);

  // Go over the intrinsics and check that for the same scope, they are not
  // dominating each other.
  auto ItCurrent = NoAliasScopeDecls.begin();
  while (ItCurrent != NoAliasScopeDecls.end()) {
    auto CurScope = GetScope(*ItCurrent);
    auto ItNext = ItCurrent;
    do {
      ++ItNext;
    } while (ItNext != NoAliasScopeDecls.end() &&
             GetScope(*ItNext) == CurScope);

    // [ItCurrent, ItNext) represents the declarations for the same scope.
    // Ensure they are not dominating each other.. but only if it is not too
    // expensive.
    if (ItNext - ItCurrent < 32)
      for (auto *I : llvm::make_range(ItCurrent, ItNext))
        for (auto *J : llvm::make_range(ItCurrent, ItNext))
          if (I != J)
            Assert(!DT.dominates(I, J),
                   "llvm.experimental.noalias.scope.decl dominates another one "
                   "with the same scope",
                   I);
    ItCurrent = ItNext;
  }
}

//===----------------------------------------------------------------------===//
//  Implement the public interfaces to this file...
//===----------------------------------------------------------------------===//

bool llvm::verifyFunction(const Function &f, raw_ostream *OS) {
  Function &F = const_cast<Function &>(f);

  // Don't use a raw_null_ostream.  Printing IR is expensive.
  Verifier V(OS, /*ShouldTreatBrokenDebugInfoAsError=*/true, *f.getParent());

  // Note that this function's return value is inverted from what you would
  // expect of a function called "verify".
  return !V.verify(F);
}

bool llvm::verifyModule(const Module &M, raw_ostream *OS,
                        bool *BrokenDebugInfo) {
  // Don't use a raw_null_ostream.  Printing IR is expensive.
  Verifier V(OS, /*ShouldTreatBrokenDebugInfoAsError=*/!BrokenDebugInfo, M);

  bool Broken = false;
  for (const Function &F : M)
    Broken |= !V.verify(F);

  Broken |= !V.verify();
  if (BrokenDebugInfo)
    *BrokenDebugInfo = V.hasBrokenDebugInfo();
  // Note that this function's return value is inverted from what you would
  // expect of a function called "verify".
  return Broken;
}

namespace {

struct VerifierLegacyPass : public FunctionPass {
  static char ID;

  std::unique_ptr<Verifier> V;
  bool FatalErrors = true;

  VerifierLegacyPass() : FunctionPass(ID) {
    initializeVerifierLegacyPassPass(*PassRegistry::getPassRegistry());
  }
  explicit VerifierLegacyPass(bool FatalErrors)
      : FunctionPass(ID),
        FatalErrors(FatalErrors) {
    initializeVerifierLegacyPassPass(*PassRegistry::getPassRegistry());
  }

  bool doInitialization(Module &M) override {
    V = std::make_unique<Verifier>(
        &dbgs(), /*ShouldTreatBrokenDebugInfoAsError=*/false, M);
    return false;
  }

  bool runOnFunction(Function &F) override {
    if (!V->verify(F) && FatalErrors) {
      errs() << "in function " << F.getName() << '\n';
      report_fatal_error("Broken function found, compilation aborted!");
    }
    return false;
  }

  bool doFinalization(Module &M) override {
    bool HasErrors = false;
    for (Function &F : M)
      if (F.isDeclaration())
        HasErrors |= !V->verify(F);

    HasErrors |= !V->verify();
    if (FatalErrors && (HasErrors || V->hasBrokenDebugInfo()))
      report_fatal_error("Broken module found, compilation aborted!");
    return false;
  }

  void getAnalysisUsage(AnalysisUsage &AU) const override {
    AU.setPreservesAll();
  }
};

} // end anonymous namespace

/// Helper to issue failure from the TBAA verification
template <typename... Tys> void TBAAVerifier::CheckFailed(Tys &&... Args) {
  if (Diagnostic)
    return Diagnostic->CheckFailed(Args...);
}

#define AssertTBAA(C, ...)                                                     \
  do {                                                                         \
    if (!(C)) {                                                                \
      CheckFailed(__VA_ARGS__);                                                \
      return false;                                                            \
    }                                                                          \
  } while (false)

/// Verify that \p BaseNode can be used as the "base type" in the struct-path
/// TBAA scheme.  This means \p BaseNode is either a scalar node, or a
/// struct-type node describing an aggregate data structure (like a struct).
TBAAVerifier::TBAABaseNodeSummary
TBAAVerifier::verifyTBAABaseNode(Instruction &I, const MDNode *BaseNode,
                                 bool IsNewFormat) {
  if (BaseNode->getNumOperands() < 2) {
    CheckFailed("Base nodes must have at least two operands", &I, BaseNode);
    return {true, ~0u};
  }

  auto Itr = TBAABaseNodes.find(BaseNode);
  if (Itr != TBAABaseNodes.end())
    return Itr->second;

  auto Result = verifyTBAABaseNodeImpl(I, BaseNode, IsNewFormat);
  auto InsertResult = TBAABaseNodes.insert({BaseNode, Result});
  (void)InsertResult;
  assert(InsertResult.second && "We just checked!");
  return Result;
}

TBAAVerifier::TBAABaseNodeSummary
TBAAVerifier::verifyTBAABaseNodeImpl(Instruction &I, const MDNode *BaseNode,
                                     bool IsNewFormat) {
  const TBAAVerifier::TBAABaseNodeSummary InvalidNode = {true, ~0u};

  if (BaseNode->getNumOperands() == 2) {
    // Scalar nodes can only be accessed at offset 0.
    return isValidScalarTBAANode(BaseNode)
               ? TBAAVerifier::TBAABaseNodeSummary({false, 0})
               : InvalidNode;
  }

  if (IsNewFormat) {
    if (BaseNode->getNumOperands() % 3 != 0) {
      CheckFailed("Access tag nodes must have the number of operands that is a "
                  "multiple of 3!", BaseNode);
      return InvalidNode;
    }
  } else {
    if (BaseNode->getNumOperands() % 2 != 1) {
      CheckFailed("Struct tag nodes must have an odd number of operands!",
                  BaseNode);
      return InvalidNode;
    }
  }

  // Check the type size field.
  if (IsNewFormat) {
    auto *TypeSizeNode = mdconst::dyn_extract_or_null<ConstantInt>(
        BaseNode->getOperand(1));
    if (!TypeSizeNode) {
      CheckFailed("Type size nodes must be constants!", &I, BaseNode);
      return InvalidNode;
    }
  }

  // Check the type name field. In the new format it can be anything.
  if (!IsNewFormat && !isa<MDString>(BaseNode->getOperand(0))) {
    CheckFailed("Struct tag nodes have a string as their first operand",
                BaseNode);
    return InvalidNode;
  }

  bool Failed = false;

  Optional<APInt> PrevOffset;
  unsigned BitWidth = ~0u;

  // We've already checked that BaseNode is not a degenerate root node with one
  // operand in \c verifyTBAABaseNode, so this loop should run at least once.
  unsigned FirstFieldOpNo = IsNewFormat ? 3 : 1;
  unsigned NumOpsPerField = IsNewFormat ? 3 : 2;
  for (unsigned Idx = FirstFieldOpNo; Idx < BaseNode->getNumOperands();
           Idx += NumOpsPerField) {
    const MDOperand &FieldTy = BaseNode->getOperand(Idx);
    const MDOperand &FieldOffset = BaseNode->getOperand(Idx + 1);
    if (!isa<MDNode>(FieldTy)) {
      CheckFailed("Incorrect field entry in struct type node!", &I, BaseNode);
      Failed = true;
      continue;
    }

    auto *OffsetEntryCI =
        mdconst::dyn_extract_or_null<ConstantInt>(FieldOffset);
    if (!OffsetEntryCI) {
      CheckFailed("Offset entries must be constants!", &I, BaseNode);
      Failed = true;
      continue;
    }

    if (BitWidth == ~0u)
      BitWidth = OffsetEntryCI->getBitWidth();

    if (OffsetEntryCI->getBitWidth() != BitWidth) {
      CheckFailed(
          "Bitwidth between the offsets and struct type entries must match", &I,
          BaseNode);
      Failed = true;
      continue;
    }

    // NB! As far as I can tell, we generate a non-strictly increasing offset
    // sequence only from structs that have zero size bit fields.  When
    // recursing into a contained struct in \c getFieldNodeFromTBAABaseNode we
    // pick the field lexically the latest in struct type metadata node.  This
    // mirrors the actual behavior of the alias analysis implementation.
    bool IsAscending =
        !PrevOffset || PrevOffset->ule(OffsetEntryCI->getValue());

    if (!IsAscending) {
      CheckFailed("Offsets must be increasing!", &I, BaseNode);
      Failed = true;
    }

    PrevOffset = OffsetEntryCI->getValue();

    if (IsNewFormat) {
      auto *MemberSizeNode = mdconst::dyn_extract_or_null<ConstantInt>(
          BaseNode->getOperand(Idx + 2));
      if (!MemberSizeNode) {
        CheckFailed("Member size entries must be constants!", &I, BaseNode);
        Failed = true;
        continue;
      }
    }
  }

  return Failed ? InvalidNode
                : TBAAVerifier::TBAABaseNodeSummary(false, BitWidth);
}

static bool IsRootTBAANode(const MDNode *MD) {
  return MD->getNumOperands() < 2;
}

static bool IsScalarTBAANodeImpl(const MDNode *MD,
                                 SmallPtrSetImpl<const MDNode *> &Visited) {
  if (MD->getNumOperands() != 2 && MD->getNumOperands() != 3)
    return false;

  if (!isa<MDString>(MD->getOperand(0)))
    return false;

  if (MD->getNumOperands() == 3) {
    auto *Offset = mdconst::dyn_extract<ConstantInt>(MD->getOperand(2));
    if (!(Offset && Offset->isZero() && isa<MDString>(MD->getOperand(0))))
      return false;
  }

  auto *Parent = dyn_cast_or_null<MDNode>(MD->getOperand(1));
  return Parent && Visited.insert(Parent).second &&
         (IsRootTBAANode(Parent) || IsScalarTBAANodeImpl(Parent, Visited));
}

bool TBAAVerifier::isValidScalarTBAANode(const MDNode *MD) {
  auto ResultIt = TBAAScalarNodes.find(MD);
  if (ResultIt != TBAAScalarNodes.end())
    return ResultIt->second;

  SmallPtrSet<const MDNode *, 4> Visited;
  bool Result = IsScalarTBAANodeImpl(MD, Visited);
  auto InsertResult = TBAAScalarNodes.insert({MD, Result});
  (void)InsertResult;
  assert(InsertResult.second && "Just checked!");

  return Result;
}

/// Returns the field node at the offset \p Offset in \p BaseNode.  Update \p
/// Offset in place to be the offset within the field node returned.
///
/// We assume we've okayed \p BaseNode via \c verifyTBAABaseNode.
MDNode *TBAAVerifier::getFieldNodeFromTBAABaseNode(Instruction &I,
                                                   const MDNode *BaseNode,
                                                   APInt &Offset,
                                                   bool IsNewFormat) {
  assert(BaseNode->getNumOperands() >= 2 && "Invalid base node!");

  // Scalar nodes have only one possible "field" -- their parent in the access
  // hierarchy.  Offset must be zero at this point, but our caller is supposed
  // to Assert that.
  if (BaseNode->getNumOperands() == 2)
    return cast<MDNode>(BaseNode->getOperand(1));

  unsigned FirstFieldOpNo = IsNewFormat ? 3 : 1;
  unsigned NumOpsPerField = IsNewFormat ? 3 : 2;
  for (unsigned Idx = FirstFieldOpNo; Idx < BaseNode->getNumOperands();
           Idx += NumOpsPerField) {
    auto *OffsetEntryCI =
        mdconst::extract<ConstantInt>(BaseNode->getOperand(Idx + 1));
    if (OffsetEntryCI->getValue().ugt(Offset)) {
      if (Idx == FirstFieldOpNo) {
        CheckFailed("Could not find TBAA parent in struct type node", &I,
                    BaseNode, &Offset);
        return nullptr;
      }

      unsigned PrevIdx = Idx - NumOpsPerField;
      auto *PrevOffsetEntryCI =
          mdconst::extract<ConstantInt>(BaseNode->getOperand(PrevIdx + 1));
      Offset -= PrevOffsetEntryCI->getValue();
      return cast<MDNode>(BaseNode->getOperand(PrevIdx));
    }
  }

  unsigned LastIdx = BaseNode->getNumOperands() - NumOpsPerField;
  auto *LastOffsetEntryCI = mdconst::extract<ConstantInt>(
      BaseNode->getOperand(LastIdx + 1));
  Offset -= LastOffsetEntryCI->getValue();
  return cast<MDNode>(BaseNode->getOperand(LastIdx));
}

static bool isNewFormatTBAATypeNode(llvm::MDNode *Type) {
  if (!Type || Type->getNumOperands() < 3)
    return false;

  // In the new format type nodes shall have a reference to the parent type as
  // its first operand.
  MDNode *Parent = dyn_cast_or_null<MDNode>(Type->getOperand(0));
  if (!Parent)
    return false;

  return true;
}

bool TBAAVerifier::visitTBAAMetadata(Instruction &I, const MDNode *MD) {
  AssertTBAA(isa<LoadInst>(I) || isa<StoreInst>(I) || isa<CallInst>(I) ||
                 isa<VAArgInst>(I) || isa<AtomicRMWInst>(I) ||
                 isa<AtomicCmpXchgInst>(I),
             "This instruction shall not have a TBAA access tag!", &I);

  bool IsStructPathTBAA =
      isa<MDNode>(MD->getOperand(0)) && MD->getNumOperands() >= 3;

  AssertTBAA(
      IsStructPathTBAA,
      "Old-style TBAA is no longer allowed, use struct-path TBAA instead", &I);

  MDNode *BaseNode = dyn_cast_or_null<MDNode>(MD->getOperand(0));
  MDNode *AccessType = dyn_cast_or_null<MDNode>(MD->getOperand(1));

  bool IsNewFormat = isNewFormatTBAATypeNode(AccessType);

  if (IsNewFormat) {
    AssertTBAA(MD->getNumOperands() == 4 || MD->getNumOperands() == 5,
               "Access tag metadata must have either 4 or 5 operands", &I, MD);
  } else {
    AssertTBAA(MD->getNumOperands() < 5,
               "Struct tag metadata must have either 3 or 4 operands", &I, MD);
  }

  // Check the access size field.
  if (IsNewFormat) {
    auto *AccessSizeNode = mdconst::dyn_extract_or_null<ConstantInt>(
        MD->getOperand(3));
    AssertTBAA(AccessSizeNode, "Access size field must be a constant", &I, MD);
  }

  // Check the immutability flag.
  unsigned ImmutabilityFlagOpNo = IsNewFormat ? 4 : 3;
  if (MD->getNumOperands() == ImmutabilityFlagOpNo + 1) {
    auto *IsImmutableCI = mdconst::dyn_extract_or_null<ConstantInt>(
        MD->getOperand(ImmutabilityFlagOpNo));
    AssertTBAA(IsImmutableCI,
               "Immutability tag on struct tag metadata must be a constant",
               &I, MD);
    AssertTBAA(
        IsImmutableCI->isZero() || IsImmutableCI->isOne(),
        "Immutability part of the struct tag metadata must be either 0 or 1",
        &I, MD);
  }

  AssertTBAA(BaseNode && AccessType,
             "Malformed struct tag metadata: base and access-type "
             "should be non-null and point to Metadata nodes",
             &I, MD, BaseNode, AccessType);

  if (!IsNewFormat) {
    AssertTBAA(isValidScalarTBAANode(AccessType),
               "Access type node must be a valid scalar type", &I, MD,
               AccessType);
  }

  auto *OffsetCI = mdconst::dyn_extract_or_null<ConstantInt>(MD->getOperand(2));
  AssertTBAA(OffsetCI, "Offset must be constant integer", &I, MD);

  APInt Offset = OffsetCI->getValue();
  bool SeenAccessTypeInPath = false;

  SmallPtrSet<MDNode *, 4> StructPath;

  for (/* empty */; BaseNode && !IsRootTBAANode(BaseNode);
       BaseNode = getFieldNodeFromTBAABaseNode(I, BaseNode, Offset,
                                               IsNewFormat)) {
    if (!StructPath.insert(BaseNode).second) {
      CheckFailed("Cycle detected in struct path", &I, MD);
      return false;
    }

    bool Invalid;
    unsigned BaseNodeBitWidth;
    std::tie(Invalid, BaseNodeBitWidth) = verifyTBAABaseNode(I, BaseNode,
                                                             IsNewFormat);

    // If the base node is invalid in itself, then we've already printed all the
    // errors we wanted to print.
    if (Invalid)
      return false;

    SeenAccessTypeInPath |= BaseNode == AccessType;

    if (isValidScalarTBAANode(BaseNode) || BaseNode == AccessType)
      AssertTBAA(Offset == 0, "Offset not zero at the point of scalar access",
                 &I, MD, &Offset);

    AssertTBAA(BaseNodeBitWidth == Offset.getBitWidth() ||
                   (BaseNodeBitWidth == 0 && Offset == 0) ||
                   (IsNewFormat && BaseNodeBitWidth == ~0u),
               "Access bit-width not the same as description bit-width", &I, MD,
               BaseNodeBitWidth, Offset.getBitWidth());

    if (IsNewFormat && SeenAccessTypeInPath)
      break;
  }

  AssertTBAA(SeenAccessTypeInPath, "Did not see access type in access path!",
             &I, MD);
  return true;
}

char VerifierLegacyPass::ID = 0;
INITIALIZE_PASS(VerifierLegacyPass, "verify", "Module Verifier", false, false)

FunctionPass *llvm::createVerifierPass(bool FatalErrors) {
  return new VerifierLegacyPass(FatalErrors);
}

AnalysisKey VerifierAnalysis::Key;
VerifierAnalysis::Result VerifierAnalysis::run(Module &M,
                                               ModuleAnalysisManager &) {
  Result Res;
  Res.IRBroken = llvm::verifyModule(M, &dbgs(), &Res.DebugInfoBroken);
  return Res;
}

VerifierAnalysis::Result VerifierAnalysis::run(Function &F,
                                               FunctionAnalysisManager &) {
  return { llvm::verifyFunction(F, &dbgs()), false };
}

PreservedAnalyses VerifierPass::run(Module &M, ModuleAnalysisManager &AM) {
  auto Res = AM.getResult<VerifierAnalysis>(M);
  if (FatalErrors && (Res.IRBroken || Res.DebugInfoBroken))
    report_fatal_error("Broken module found, compilation aborted!");

  return PreservedAnalyses::all();
}

PreservedAnalyses VerifierPass::run(Function &F, FunctionAnalysisManager &AM) {
  auto res = AM.getResult<VerifierAnalysis>(F);
  if (res.IRBroken && FatalErrors)
    report_fatal_error("Broken function found, compilation aborted!");

  return PreservedAnalyses::all();
}<|MERGE_RESOLUTION|>--- conflicted
+++ resolved
@@ -3262,12 +3262,8 @@
   bool FoundDeoptBundle = false, FoundFuncletBundle = false,
        FoundGCTransitionBundle = false, FoundCFGuardTargetBundle = false,
        FoundPreallocatedBundle = false, FoundGCLiveBundle = false,
-<<<<<<< HEAD
-       FoundCFPExceptBundle = false, FoundCFPRoundBundle = false;
-  ;
-=======
-       FoundAttachedCallBundle = false;
->>>>>>> ed4718ec
+       FoundAttachedCallBundle = false, FoundCFPExceptBundle = false,
+       FoundCFPRoundBundle = false;
   for (unsigned i = 0, e = Call.getNumOperandBundles(); i < e; ++i) {
     OperandBundleUse BU = Call.getOperandBundleAt(i);
     uint32_t Tag = BU.getTagID();
@@ -3308,7 +3304,10 @@
       Assert(!FoundGCLiveBundle, "Multiple gc-live operand bundles",
              Call);
       FoundGCLiveBundle = true;
-<<<<<<< HEAD
+    } else if (Tag == LLVMContext::OB_clang_arc_attachedcall) {
+      Assert(!FoundAttachedCallBundle,
+             "Multiple \"clang.arc.attachedcall\" operand bundles", Call);
+      FoundAttachedCallBundle = true;
     } else if (Tag == LLVMContext::OB_cfp_round) {
       Assert(!FoundCFPRoundBundle, "Multiple cfp-round operand bundles",
              Call);
@@ -3317,12 +3316,6 @@
       Assert(!FoundCFPExceptBundle, "Multiple cfp-except operand bundles",
              Call);
       FoundCFPExceptBundle = true;
-=======
-    } else if (Tag == LLVMContext::OB_clang_arc_attachedcall) {
-      Assert(!FoundAttachedCallBundle,
-             "Multiple \"clang.arc.attachedcall\" operand bundles", Call);
-      FoundAttachedCallBundle = true;
->>>>>>> ed4718ec
     }
   }
 
