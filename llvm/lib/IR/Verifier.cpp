//===-- Verifier.cpp - Implement the Module Verifier -----------------------==//
//
// Part of the LLVM Project, under the Apache License v2.0 with LLVM Exceptions.
// See https://llvm.org/LICENSE.txt for license information.
// SPDX-License-Identifier: Apache-2.0 WITH LLVM-exception
//
//===----------------------------------------------------------------------===//
//
// This file defines the function verifier interface, that can be used for some
// basic correctness checking of input to the system.
//
// Note that this does not provide full `Java style' security and verifications,
// instead it just tries to ensure that code is well-formed.
//
//  * Both of a binary operator's parameters are of the same type
//  * Verify that the indices of mem access instructions match other operands
//  * Verify that arithmetic and other things are only performed on first-class
//    types.  Verify that shifts & logicals only happen on integrals f.e.
//  * All of the constants in a switch statement are of the correct type
//  * The code is in valid SSA form
//  * It should be illegal to put a label into any other type (like a structure)
//    or to return one. [except constant arrays!]
//  * Only phi nodes can be self referential: 'add i32 %0, %0 ; <int>:0' is bad
//  * PHI nodes must have an entry for each predecessor, with no extras.
//  * PHI nodes must be the first thing in a basic block, all grouped together
//  * PHI nodes must have at least one entry
//  * All basic blocks should only end with terminator insts, not contain them
//  * The entry node to a function must not have predecessors
//  * All Instructions must be embedded into a basic block
//  * Functions cannot take a void-typed parameter
//  * Verify that a function's argument list agrees with it's declared type.
//  * It is illegal to specify a name for a void value.
//  * It is illegal to have a internal global value with no initializer
//  * It is illegal to have a ret instruction that returns a value that does not
//    agree with the function return value type.
//  * Function call argument types match the function prototype
//  * A landing pad is defined by a landingpad instruction, and can be jumped to
//    only by the unwind edge of an invoke instruction.
//  * A landingpad instruction must be the first non-PHI instruction in the
//    block.
//  * Landingpad instructions must be in a function with a personality function.
//  * All other things that are tested by asserts spread about the code...
//
//===----------------------------------------------------------------------===//

#include "llvm/IR/Verifier.h"
#include "llvm/ADT/APFloat.h"
#include "llvm/ADT/APInt.h"
#include "llvm/ADT/ArrayRef.h"
#include "llvm/ADT/DenseMap.h"
#include "llvm/ADT/MapVector.h"
#include "llvm/ADT/Optional.h"
#include "llvm/ADT/STLExtras.h"
#include "llvm/ADT/SmallPtrSet.h"
#include "llvm/ADT/SmallSet.h"
#include "llvm/ADT/SmallVector.h"
#include "llvm/ADT/StringExtras.h"
#include "llvm/ADT/StringMap.h"
#include "llvm/ADT/StringRef.h"
#include "llvm/ADT/Twine.h"
#include "llvm/BinaryFormat/Dwarf.h"
#include "llvm/IR/Argument.h"
#include "llvm/IR/Attributes.h"
#include "llvm/IR/BasicBlock.h"
#include "llvm/IR/CFG.h"
#include "llvm/IR/CallingConv.h"
#include "llvm/IR/Comdat.h"
#include "llvm/IR/Constant.h"
#include "llvm/IR/ConstantRange.h"
#include "llvm/IR/Constants.h"
#include "llvm/IR/DataLayout.h"
#include "llvm/IR/DebugInfoMetadata.h"
#include "llvm/IR/DebugLoc.h"
#include "llvm/IR/DerivedTypes.h"
#include "llvm/IR/Dominators.h"
#include "llvm/IR/Function.h"
#include "llvm/IR/GlobalAlias.h"
#include "llvm/IR/GlobalValue.h"
#include "llvm/IR/GlobalVariable.h"
#include "llvm/IR/InlineAsm.h"
#include "llvm/IR/InstVisitor.h"
#include "llvm/IR/InstrTypes.h"
#include "llvm/IR/Instruction.h"
#include "llvm/IR/Instructions.h"
#include "llvm/IR/IntrinsicInst.h"
#include "llvm/IR/Intrinsics.h"
#include "llvm/IR/IntrinsicsAArch64.h"
#include "llvm/IR/IntrinsicsWebAssembly.h"
#include "llvm/IR/LLVMContext.h"
#include "llvm/IR/Metadata.h"
#include "llvm/IR/Module.h"
#include "llvm/IR/ModuleSlotTracker.h"
#include "llvm/IR/PassManager.h"
#include "llvm/IR/Statepoint.h"
#include "llvm/IR/FPEnv.h"
#include "llvm/IR/Type.h"
#include "llvm/IR/Use.h"
#include "llvm/IR/User.h"
#include "llvm/IR/Value.h"
#include "llvm/InitializePasses.h"
#include "llvm/Pass.h"
#include "llvm/Support/AtomicOrdering.h"
#include "llvm/Support/Casting.h"
#include "llvm/Support/CommandLine.h"
#include "llvm/Support/ErrorHandling.h"
#include "llvm/Support/MathExtras.h"
#include "llvm/Support/raw_ostream.h"
#include <algorithm>
#include <cassert>
#include <cstdint>
#include <memory>
#include <string>
#include <utility>

using namespace llvm;

static cl::opt<bool> VerifyNoAliasScopeDomination(
    "verify-noalias-scope-decl-dom", cl::Hidden, cl::init(false),
    cl::desc("Ensure that llvm.experimental.noalias.scope.decl for identical "
             "scopes are not dominating"));

namespace llvm {

struct VerifierSupport {
  raw_ostream *OS;
  const Module &M;
  ModuleSlotTracker MST;
  Triple TT;
  const DataLayout &DL;
  LLVMContext &Context;

  /// Track the brokenness of the module while recursively visiting.
  bool Broken = false;
  /// Broken debug info can be "recovered" from by stripping the debug info.
  bool BrokenDebugInfo = false;
  /// Whether to treat broken debug info as an error.
  bool TreatBrokenDebugInfoAsError = true;

  explicit VerifierSupport(raw_ostream *OS, const Module &M)
      : OS(OS), M(M), MST(&M), TT(M.getTargetTriple()), DL(M.getDataLayout()),
        Context(M.getContext()) {}

private:
  void Write(const Module *M) {
    *OS << "; ModuleID = '" << M->getModuleIdentifier() << "'\n";
  }

  void Write(const Value *V) {
    if (V)
      Write(*V);
  }

  void Write(const Value &V) {
    if (isa<Instruction>(V)) {
      V.print(*OS, MST);
      *OS << '\n';
    } else {
      V.printAsOperand(*OS, true, MST);
      *OS << '\n';
    }
  }

  void Write(const Metadata *MD) {
    if (!MD)
      return;
    MD->print(*OS, MST, &M);
    *OS << '\n';
  }

  template <class T> void Write(const MDTupleTypedArrayWrapper<T> &MD) {
    Write(MD.get());
  }

  void Write(const NamedMDNode *NMD) {
    if (!NMD)
      return;
    NMD->print(*OS, MST);
    *OS << '\n';
  }

  void Write(Type *T) {
    if (!T)
      return;
    *OS << ' ' << *T;
  }

  void Write(const Comdat *C) {
    if (!C)
      return;
    *OS << *C;
  }

  void Write(const APInt *AI) {
    if (!AI)
      return;
    *OS << *AI << '\n';
  }

  void Write(const unsigned i) { *OS << i << '\n'; }

  // NOLINTNEXTLINE(readability-identifier-naming)
  void Write(const Attribute *A) {
    if (!A)
      return;
    *OS << A->getAsString() << '\n';
  }

  // NOLINTNEXTLINE(readability-identifier-naming)
  void Write(const AttributeSet *AS) {
    if (!AS)
      return;
    *OS << AS->getAsString() << '\n';
  }

  // NOLINTNEXTLINE(readability-identifier-naming)
  void Write(const AttributeList *AL) {
    if (!AL)
      return;
    AL->print(*OS);
  }

  template <typename T> void Write(ArrayRef<T> Vs) {
    for (const T &V : Vs)
      Write(V);
  }

  template <typename T1, typename... Ts>
  void WriteTs(const T1 &V1, const Ts &... Vs) {
    Write(V1);
    WriteTs(Vs...);
  }

  template <typename... Ts> void WriteTs() {}

public:
  /// A check failed, so printout out the condition and the message.
  ///
  /// This provides a nice place to put a breakpoint if you want to see why
  /// something is not correct.
  void CheckFailed(const Twine &Message) {
    if (OS)
      *OS << Message << '\n';
    Broken = true;
  }

  /// A check failed (with values to print).
  ///
  /// This calls the Message-only version so that the above is easier to set a
  /// breakpoint on.
  template <typename T1, typename... Ts>
  void CheckFailed(const Twine &Message, const T1 &V1, const Ts &... Vs) {
    CheckFailed(Message);
    if (OS)
      WriteTs(V1, Vs...);
  }

  /// A debug info check failed.
  void DebugInfoCheckFailed(const Twine &Message) {
    if (OS)
      *OS << Message << '\n';
    Broken |= TreatBrokenDebugInfoAsError;
    BrokenDebugInfo = true;
  }

  /// A debug info check failed (with values to print).
  template <typename T1, typename... Ts>
  void DebugInfoCheckFailed(const Twine &Message, const T1 &V1,
                            const Ts &... Vs) {
    DebugInfoCheckFailed(Message);
    if (OS)
      WriteTs(V1, Vs...);
  }
};

} // namespace llvm

namespace {

class Verifier : public InstVisitor<Verifier>, VerifierSupport {
  friend class InstVisitor<Verifier>;

  DominatorTree DT;

  /// When verifying a basic block, keep track of all of the
  /// instructions we have seen so far.
  ///
  /// This allows us to do efficient dominance checks for the case when an
  /// instruction has an operand that is an instruction in the same block.
  SmallPtrSet<Instruction *, 16> InstsInThisBlock;

  /// Keep track of the metadata nodes that have been checked already.
  SmallPtrSet<const Metadata *, 32> MDNodes;

  /// Keep track which DISubprogram is attached to which function.
  DenseMap<const DISubprogram *, const Function *> DISubprogramAttachments;

  /// Track all DICompileUnits visited.
  SmallPtrSet<const Metadata *, 2> CUVisited;

  /// The result type for a landingpad.
  Type *LandingPadResultTy;

  /// Whether we've seen a call to @llvm.localescape in this function
  /// already.
  bool SawFrameEscape;

  /// Whether the current function has a DISubprogram attached to it.
  bool HasDebugInfo = false;

  /// The current source language.
  dwarf::SourceLanguage CurrentSourceLang = dwarf::DW_LANG_lo_user;

  /// Whether source was present on the first DIFile encountered in each CU.
  DenseMap<const DICompileUnit *, bool> HasSourceDebugInfo;

  /// Stores the count of how many objects were passed to llvm.localescape for a
  /// given function and the largest index passed to llvm.localrecover.
  DenseMap<Function *, std::pair<unsigned, unsigned>> FrameEscapeInfo;

  // Maps catchswitches and cleanuppads that unwind to siblings to the
  // terminators that indicate the unwind, used to detect cycles therein.
  MapVector<Instruction *, Instruction *> SiblingFuncletInfo;

  /// Cache of constants visited in search of ConstantExprs.
  SmallPtrSet<const Constant *, 32> ConstantExprVisited;

  /// Cache of declarations of the llvm.experimental.deoptimize.<ty> intrinsic.
  SmallVector<const Function *, 4> DeoptimizeDeclarations;

  /// Cache of attribute lists verified.
  SmallPtrSet<const void *, 32> AttributeListsVisited;

  // Verify that this GlobalValue is only used in this module.
  // This map is used to avoid visiting uses twice. We can arrive at a user
  // twice, if they have multiple operands. In particular for very large
  // constant expressions, we can arrive at a particular user many times.
  SmallPtrSet<const Value *, 32> GlobalValueVisited;

  // Keeps track of duplicate function argument debug info.
  SmallVector<const DILocalVariable *, 16> DebugFnArgs;

  TBAAVerifier TBAAVerifyHelper;

  SmallVector<IntrinsicInst *, 4> NoAliasScopeDecls;

  void checkAtomicMemAccessSize(Type *Ty, const Instruction *I);

public:
  explicit Verifier(raw_ostream *OS, bool ShouldTreatBrokenDebugInfoAsError,
                    const Module &M)
      : VerifierSupport(OS, M), LandingPadResultTy(nullptr),
        SawFrameEscape(false), TBAAVerifyHelper(this) {
    TreatBrokenDebugInfoAsError = ShouldTreatBrokenDebugInfoAsError;
  }

  bool hasBrokenDebugInfo() const { return BrokenDebugInfo; }

  bool verify(const Function &F) {
    assert(F.getParent() == &M &&
           "An instance of this class only works with a specific module!");

    // First ensure the function is well-enough formed to compute dominance
    // information, and directly compute a dominance tree. We don't rely on the
    // pass manager to provide this as it isolates us from a potentially
    // out-of-date dominator tree and makes it significantly more complex to run
    // this code outside of a pass manager.
    // FIXME: It's really gross that we have to cast away constness here.
    if (!F.empty())
      DT.recalculate(const_cast<Function &>(F));

    for (const BasicBlock &BB : F) {
      if (!BB.empty() && BB.back().isTerminator())
        continue;

      if (OS) {
        *OS << "Basic Block in function '" << F.getName()
            << "' does not have terminator!\n";
        BB.printAsOperand(*OS, true, MST);
        *OS << "\n";
      }
      return false;
    }

    Broken = false;
    // FIXME: We strip const here because the inst visitor strips const.
    visit(const_cast<Function &>(F));
    verifySiblingFuncletUnwinds();
    InstsInThisBlock.clear();
    DebugFnArgs.clear();
    LandingPadResultTy = nullptr;
    SawFrameEscape = false;
    SiblingFuncletInfo.clear();
    verifyNoAliasScopeDecl();
    NoAliasScopeDecls.clear();

    return !Broken;
  }

  /// Verify the module that this instance of \c Verifier was initialized with.
  bool verify() {
    Broken = false;

    // Collect all declarations of the llvm.experimental.deoptimize intrinsic.
    for (const Function &F : M)
      if (F.getIntrinsicID() == Intrinsic::experimental_deoptimize)
        DeoptimizeDeclarations.push_back(&F);

    // Now that we've visited every function, verify that we never asked to
    // recover a frame index that wasn't escaped.
    verifyFrameRecoverIndices();
    for (const GlobalVariable &GV : M.globals())
      visitGlobalVariable(GV);

    for (const GlobalAlias &GA : M.aliases())
      visitGlobalAlias(GA);

    for (const GlobalIFunc &GI : M.ifuncs())
      visitGlobalIFunc(GI);

    for (const NamedMDNode &NMD : M.named_metadata())
      visitNamedMDNode(NMD);

    for (const StringMapEntry<Comdat> &SMEC : M.getComdatSymbolTable())
      visitComdat(SMEC.getValue());

    visitModuleFlags();
    visitModuleIdents();
    visitModuleCommandLines();

    verifyCompileUnits();

    verifyDeoptimizeCallingConvs();
    DISubprogramAttachments.clear();
    return !Broken;
  }

private:
  /// Whether a metadata node is allowed to be, or contain, a DILocation.
  enum class AreDebugLocsAllowed { No, Yes };

  // Verification methods...
  void visitGlobalValue(const GlobalValue &GV);
  void visitGlobalVariable(const GlobalVariable &GV);
  void visitGlobalAlias(const GlobalAlias &GA);
  void visitGlobalIFunc(const GlobalIFunc &GI);
  void visitAliaseeSubExpr(const GlobalAlias &A, const Constant &C);
  void visitAliaseeSubExpr(SmallPtrSetImpl<const GlobalAlias *> &Visited,
                           const GlobalAlias &A, const Constant &C);
  void visitNamedMDNode(const NamedMDNode &NMD);
  void visitMDNode(const MDNode &MD, AreDebugLocsAllowed AllowLocs);
  void visitMetadataAsValue(const MetadataAsValue &MD, Function *F);
  void visitValueAsMetadata(const ValueAsMetadata &MD, Function *F);
  void visitComdat(const Comdat &C);
  void visitModuleIdents();
  void visitModuleCommandLines();
  void visitModuleFlags();
  void visitModuleFlag(const MDNode *Op,
                       DenseMap<const MDString *, const MDNode *> &SeenIDs,
                       SmallVectorImpl<const MDNode *> &Requirements);
  void visitModuleFlagCGProfileEntry(const MDOperand &MDO);
  void visitFunction(const Function &F);
  void visitBasicBlock(BasicBlock &BB);
  void visitRangeMetadata(Instruction &I, MDNode *Range, Type *Ty);
  void visitDereferenceableMetadata(Instruction &I, MDNode *MD);
  void visitProfMetadata(Instruction &I, MDNode *MD);
  void visitAnnotationMetadata(MDNode *Annotation);
  void visitAliasScopeMetadata(const MDNode *MD);
  void visitAliasScopeListMetadata(const MDNode *MD);
  void visitAccessGroupMetadata(const MDNode *MD);

  template <class Ty> bool isValidMetadataArray(const MDTuple &N);
#define HANDLE_SPECIALIZED_MDNODE_LEAF(CLASS) void visit##CLASS(const CLASS &N);
#include "llvm/IR/Metadata.def"
  void visitDIScope(const DIScope &N);
  void visitDIVariable(const DIVariable &N);
  void visitDILexicalBlockBase(const DILexicalBlockBase &N);
  void visitDITemplateParameter(const DITemplateParameter &N);

  void visitTemplateParams(const MDNode &N, const Metadata &RawParams);

  // InstVisitor overrides...
  using InstVisitor<Verifier>::visit;
  void visit(Instruction &I);

  void visitTruncInst(TruncInst &I);
  void visitZExtInst(ZExtInst &I);
  void visitSExtInst(SExtInst &I);
  void visitFPTruncInst(FPTruncInst &I);
  void visitFPExtInst(FPExtInst &I);
  void visitFPToUIInst(FPToUIInst &I);
  void visitFPToSIInst(FPToSIInst &I);
  void visitUIToFPInst(UIToFPInst &I);
  void visitSIToFPInst(SIToFPInst &I);
  void visitIntToPtrInst(IntToPtrInst &I);
  void visitPtrToIntInst(PtrToIntInst &I);
  void visitBitCastInst(BitCastInst &I);
  void visitAddrSpaceCastInst(AddrSpaceCastInst &I);
  void visitPHINode(PHINode &PN);
  void visitCallBase(CallBase &Call);
  void visitUnaryOperator(UnaryOperator &U);
  void visitBinaryOperator(BinaryOperator &B);
  void visitICmpInst(ICmpInst &IC);
  void visitFCmpInst(FCmpInst &FC);
  void visitExtractElementInst(ExtractElementInst &EI);
  void visitInsertElementInst(InsertElementInst &EI);
  void visitShuffleVectorInst(ShuffleVectorInst &EI);
  void visitVAArgInst(VAArgInst &VAA) { visitInstruction(VAA); }
  void visitCallInst(CallInst &CI);
  void visitInvokeInst(InvokeInst &II);
  void visitGetElementPtrInst(GetElementPtrInst &GEP);
  void visitLoadInst(LoadInst &LI);
  void visitStoreInst(StoreInst &SI);
  void verifyDominatesUse(Instruction &I, unsigned i);
  void visitInstruction(Instruction &I);
  void visitTerminator(Instruction &I);
  void visitBranchInst(BranchInst &BI);
  void visitReturnInst(ReturnInst &RI);
  void visitSwitchInst(SwitchInst &SI);
  void visitIndirectBrInst(IndirectBrInst &BI);
  void visitCallBrInst(CallBrInst &CBI);
  void visitSelectInst(SelectInst &SI);
  void visitUserOp1(Instruction &I);
  void visitUserOp2(Instruction &I) { visitUserOp1(I); }
  void visitIntrinsicCall(Intrinsic::ID ID, CallBase &Call);
  void visitConstrainedFPIntrinsic(ConstrainedFPIntrinsic &FPI);
<<<<<<< HEAD
  void visitVPIntrinsic(VPIntrinsic &FPI);
=======
  void visitVPIntrinsic(VPIntrinsic &VPI);
>>>>>>> 8dca38d5
  void visitDbgIntrinsic(StringRef Kind, DbgVariableIntrinsic &DII);
  void visitDbgLabelIntrinsic(StringRef Kind, DbgLabelInst &DLI);
  void visitAtomicCmpXchgInst(AtomicCmpXchgInst &CXI);
  void visitAtomicRMWInst(AtomicRMWInst &RMWI);
  void visitFenceInst(FenceInst &FI);
  void visitAllocaInst(AllocaInst &AI);
  void visitExtractValueInst(ExtractValueInst &EVI);
  void visitInsertValueInst(InsertValueInst &IVI);
  void visitEHPadPredecessors(Instruction &I);
  void visitLandingPadInst(LandingPadInst &LPI);
  void visitResumeInst(ResumeInst &RI);
  void visitCatchPadInst(CatchPadInst &CPI);
  void visitCatchReturnInst(CatchReturnInst &CatchReturn);
  void visitCleanupPadInst(CleanupPadInst &CPI);
  void visitFuncletPadInst(FuncletPadInst &FPI);
  void visitCatchSwitchInst(CatchSwitchInst &CatchSwitch);
  void visitCleanupReturnInst(CleanupReturnInst &CRI);

  void verifySwiftErrorCall(CallBase &Call, const Value *SwiftErrorVal);
  void verifySwiftErrorValue(const Value *SwiftErrorVal);
  void verifyTailCCMustTailAttrs(const AttrBuilder &Attrs, StringRef Context);
  void verifyMustTailCall(CallInst &CI);
  bool verifyAttributeCount(AttributeList Attrs, unsigned Params);
  void verifyAttributeTypes(AttributeSet Attrs, const Value *V);
  void verifyParameterAttrs(AttributeSet Attrs, Type *Ty, const Value *V);
  void checkUnsignedBaseTenFuncAttr(AttributeList Attrs, StringRef Attr,
                                    const Value *V);
  void verifyFunctionAttrs(FunctionType *FT, AttributeList Attrs,
                           const Value *V, bool IsIntrinsic, bool IsInlineAsm);
  void verifyFunctionMetadata(ArrayRef<std::pair<unsigned, MDNode *>> MDs);

  void visitConstantExprsRecursively(const Constant *EntryC);
  void visitConstantExpr(const ConstantExpr *CE);
  void verifyInlineAsmCall(const CallBase &Call);
  void verifyStatepoint(const CallBase &Call);
  void verifyFrameRecoverIndices();
  void verifySiblingFuncletUnwinds();
  void verifyConstrainedFPBundles(const Instruction &);

  void verifyFragmentExpression(const DbgVariableIntrinsic &I);
  template <typename ValueOrMetadata>
  void verifyFragmentExpression(const DIVariable &V,
                                DIExpression::FragmentInfo Fragment,
                                ValueOrMetadata *Desc);
  void verifyFnArgs(const DbgVariableIntrinsic &I);
  void verifyNotEntryValue(const DbgVariableIntrinsic &I);

  /// Module-level debug info verification...
  void verifyCompileUnits();

  /// Module-level verification that all @llvm.experimental.deoptimize
  /// declarations share the same calling convention.
  void verifyDeoptimizeCallingConvs();

  void verifyAttachedCallBundle(const CallBase &Call,
                                const OperandBundleUse &BU);

  /// Verify all-or-nothing property of DIFile source attribute within a CU.
  void verifySourceDebugInfo(const DICompileUnit &U, const DIFile &F);

  /// Verify the llvm.experimental.noalias.scope.decl declarations
  void verifyNoAliasScopeDecl();
};

} // end anonymous namespace

/// We know that cond should be true, if not print an error message.
#define Assert(C, ...) \
  do { if (!(C)) { CheckFailed(__VA_ARGS__); return; } } while (false)

/// We know that a debug info condition should be true, if not print
/// an error message.
#define AssertDI(C, ...) \
  do { if (!(C)) { DebugInfoCheckFailed(__VA_ARGS__); return; } } while (false)

void Verifier::visit(Instruction &I) {
  for (unsigned i = 0, e = I.getNumOperands(); i != e; ++i)
    Assert(I.getOperand(i) != nullptr, "Operand is null", &I);
  InstVisitor<Verifier>::visit(I);
}

// Helper to iterate over indirect users. By returning false, the callback can ask to stop traversing further.
static void forEachUser(const Value *User,
                        SmallPtrSet<const Value *, 32> &Visited,
                        llvm::function_ref<bool(const Value *)> Callback) {
  if (!Visited.insert(User).second)
    return;

  SmallVector<const Value *> WorkList;
  append_range(WorkList, User->materialized_users());
  while (!WorkList.empty()) {
   const Value *Cur = WorkList.pop_back_val();
    if (!Visited.insert(Cur).second)
      continue;
    if (Callback(Cur))
      append_range(WorkList, Cur->materialized_users());
  }
}

void Verifier::visitGlobalValue(const GlobalValue &GV) {
  Assert(!GV.isDeclaration() || GV.hasValidDeclarationLinkage(),
         "Global is external, but doesn't have external or weak linkage!", &GV);

  if (const GlobalObject *GO = dyn_cast<GlobalObject>(&GV)) {

    if (MaybeAlign A = GO->getAlign()) {
      Assert(A->value() <= Value::MaximumAlignment,
             "huge alignment values are unsupported", GO);
    }
  }
  Assert(!GV.hasAppendingLinkage() || isa<GlobalVariable>(GV),
         "Only global variables can have appending linkage!", &GV);

  if (GV.hasAppendingLinkage()) {
    const GlobalVariable *GVar = dyn_cast<GlobalVariable>(&GV);
    Assert(GVar && GVar->getValueType()->isArrayTy(),
           "Only global arrays can have appending linkage!", GVar);
  }

  if (GV.isDeclarationForLinker())
    Assert(!GV.hasComdat(), "Declaration may not be in a Comdat!", &GV);

  if (GV.hasDLLImportStorageClass()) {
    Assert(!GV.isDSOLocal(),
           "GlobalValue with DLLImport Storage is dso_local!", &GV);

    Assert((GV.isDeclaration() &&
            (GV.hasExternalLinkage() || GV.hasExternalWeakLinkage())) ||
               GV.hasAvailableExternallyLinkage(),
           "Global is marked as dllimport, but not external", &GV);
  }

  if (GV.isImplicitDSOLocal())
    Assert(GV.isDSOLocal(),
           "GlobalValue with local linkage or non-default "
           "visibility must be dso_local!",
           &GV);

  forEachUser(&GV, GlobalValueVisited, [&](const Value *V) -> bool {
    if (const Instruction *I = dyn_cast<Instruction>(V)) {
      if (!I->getParent() || !I->getParent()->getParent())
        CheckFailed("Global is referenced by parentless instruction!", &GV, &M,
                    I);
      else if (I->getParent()->getParent()->getParent() != &M)
        CheckFailed("Global is referenced in a different module!", &GV, &M, I,
                    I->getParent()->getParent(),
                    I->getParent()->getParent()->getParent());
      return false;
    } else if (const Function *F = dyn_cast<Function>(V)) {
      if (F->getParent() != &M)
        CheckFailed("Global is used by function in a different module", &GV, &M,
                    F, F->getParent());
      return false;
    }
    return true;
  });
}

void Verifier::visitGlobalVariable(const GlobalVariable &GV) {
  if (GV.hasInitializer()) {
    Assert(GV.getInitializer()->getType() == GV.getValueType(),
           "Global variable initializer type does not match global "
           "variable type!",
           &GV);
    // If the global has common linkage, it must have a zero initializer and
    // cannot be constant.
    if (GV.hasCommonLinkage()) {
      Assert(GV.getInitializer()->isNullValue(),
             "'common' global must have a zero initializer!", &GV);
      Assert(!GV.isConstant(), "'common' global may not be marked constant!",
             &GV);
      Assert(!GV.hasComdat(), "'common' global may not be in a Comdat!", &GV);
    }
  }

  if (GV.hasName() && (GV.getName() == "llvm.global_ctors" ||
                       GV.getName() == "llvm.global_dtors")) {
    Assert(!GV.hasInitializer() || GV.hasAppendingLinkage(),
           "invalid linkage for intrinsic global variable", &GV);
    // Don't worry about emitting an error for it not being an array,
    // visitGlobalValue will complain on appending non-array.
    if (ArrayType *ATy = dyn_cast<ArrayType>(GV.getValueType())) {
      StructType *STy = dyn_cast<StructType>(ATy->getElementType());
      PointerType *FuncPtrTy =
          FunctionType::get(Type::getVoidTy(Context), false)->
          getPointerTo(DL.getProgramAddressSpace());
      Assert(STy &&
                 (STy->getNumElements() == 2 || STy->getNumElements() == 3) &&
                 STy->getTypeAtIndex(0u)->isIntegerTy(32) &&
                 STy->getTypeAtIndex(1) == FuncPtrTy,
             "wrong type for intrinsic global variable", &GV);
      Assert(STy->getNumElements() == 3,
             "the third field of the element type is mandatory, "
             "specify i8* null to migrate from the obsoleted 2-field form");
      Type *ETy = STy->getTypeAtIndex(2);
      Type *Int8Ty = Type::getInt8Ty(ETy->getContext());
      Assert(ETy->isPointerTy() &&
                 cast<PointerType>(ETy)->isOpaqueOrPointeeTypeMatches(Int8Ty),
             "wrong type for intrinsic global variable", &GV);
    }
  }

  if (GV.hasName() && (GV.getName() == "llvm.used" ||
                       GV.getName() == "llvm.compiler.used")) {
    Assert(!GV.hasInitializer() || GV.hasAppendingLinkage(),
           "invalid linkage for intrinsic global variable", &GV);
    Type *GVType = GV.getValueType();
    if (ArrayType *ATy = dyn_cast<ArrayType>(GVType)) {
      PointerType *PTy = dyn_cast<PointerType>(ATy->getElementType());
      Assert(PTy, "wrong type for intrinsic global variable", &GV);
      if (GV.hasInitializer()) {
        const Constant *Init = GV.getInitializer();
        const ConstantArray *InitArray = dyn_cast<ConstantArray>(Init);
        Assert(InitArray, "wrong initalizer for intrinsic global variable",
               Init);
        for (Value *Op : InitArray->operands()) {
          Value *V = Op->stripPointerCasts();
          Assert(isa<GlobalVariable>(V) || isa<Function>(V) ||
                     isa<GlobalAlias>(V),
                 Twine("invalid ") + GV.getName() + " member", V);
          Assert(V->hasName(),
                 Twine("members of ") + GV.getName() + " must be named", V);
        }
      }
    }
  }

  // Visit any debug info attachments.
  SmallVector<MDNode *, 1> MDs;
  GV.getMetadata(LLVMContext::MD_dbg, MDs);
  for (auto *MD : MDs) {
    if (auto *GVE = dyn_cast<DIGlobalVariableExpression>(MD))
      visitDIGlobalVariableExpression(*GVE);
    else
      AssertDI(false, "!dbg attachment of global variable must be a "
                      "DIGlobalVariableExpression");
  }

  // Scalable vectors cannot be global variables, since we don't know
  // the runtime size. If the global is an array containing scalable vectors,
  // that will be caught by the isValidElementType methods in StructType or
  // ArrayType instead.
  Assert(!isa<ScalableVectorType>(GV.getValueType()),
         "Globals cannot contain scalable vectors", &GV);

  if (auto *STy = dyn_cast<StructType>(GV.getValueType()))
    Assert(!STy->containsScalableVectorType(),
           "Globals cannot contain scalable vectors", &GV);

  if (!GV.hasInitializer()) {
    visitGlobalValue(GV);
    return;
  }

  // Walk any aggregate initializers looking for bitcasts between address spaces
  visitConstantExprsRecursively(GV.getInitializer());

  visitGlobalValue(GV);
}

void Verifier::visitAliaseeSubExpr(const GlobalAlias &GA, const Constant &C) {
  SmallPtrSet<const GlobalAlias*, 4> Visited;
  Visited.insert(&GA);
  visitAliaseeSubExpr(Visited, GA, C);
}

void Verifier::visitAliaseeSubExpr(SmallPtrSetImpl<const GlobalAlias*> &Visited,
                                   const GlobalAlias &GA, const Constant &C) {
  if (const auto *GV = dyn_cast<GlobalValue>(&C)) {
    Assert(!GV->isDeclarationForLinker(), "Alias must point to a definition",
           &GA);

    if (const auto *GA2 = dyn_cast<GlobalAlias>(GV)) {
      Assert(Visited.insert(GA2).second, "Aliases cannot form a cycle", &GA);

      Assert(!GA2->isInterposable(), "Alias cannot point to an interposable alias",
             &GA);
    } else {
      // Only continue verifying subexpressions of GlobalAliases.
      // Do not recurse into global initializers.
      return;
    }
  }

  if (const auto *CE = dyn_cast<ConstantExpr>(&C))
    visitConstantExprsRecursively(CE);

  for (const Use &U : C.operands()) {
    Value *V = &*U;
    if (const auto *GA2 = dyn_cast<GlobalAlias>(V))
      visitAliaseeSubExpr(Visited, GA, *GA2->getAliasee());
    else if (const auto *C2 = dyn_cast<Constant>(V))
      visitAliaseeSubExpr(Visited, GA, *C2);
  }
}

void Verifier::visitGlobalAlias(const GlobalAlias &GA) {
  Assert(GlobalAlias::isValidLinkage(GA.getLinkage()),
         "Alias should have private, internal, linkonce, weak, linkonce_odr, "
         "weak_odr, or external linkage!",
         &GA);
  const Constant *Aliasee = GA.getAliasee();
  Assert(Aliasee, "Aliasee cannot be NULL!", &GA);
  Assert(GA.getType() == Aliasee->getType(),
         "Alias and aliasee types should match!", &GA);

  Assert(isa<GlobalValue>(Aliasee) || isa<ConstantExpr>(Aliasee),
         "Aliasee should be either GlobalValue or ConstantExpr", &GA);

  visitAliaseeSubExpr(GA, *Aliasee);

  visitGlobalValue(GA);
}

void Verifier::visitGlobalIFunc(const GlobalIFunc &GI) {
  Assert(GlobalIFunc::isValidLinkage(GI.getLinkage()),
         "IFunc should have private, internal, linkonce, weak, linkonce_odr, "
         "weak_odr, or external linkage!",
         &GI);
  // Pierce through ConstantExprs and GlobalAliases and check that the resolver
  // is a Function definition.
  const Function *Resolver = GI.getResolverFunction();
  Assert(Resolver, "IFunc must have a Function resolver", &GI);
  Assert(!Resolver->isDeclarationForLinker(),
         "IFunc resolver must be a definition", &GI);

  // Check that the immediate resolver operand (prior to any bitcasts) has the
  // correct type.
  const Type *ResolverTy = GI.getResolver()->getType();
  const Type *ResolverFuncTy =
      GlobalIFunc::getResolverFunctionType(GI.getValueType());
  Assert(ResolverTy == ResolverFuncTy->getPointerTo(),
         "IFunc resolver has incorrect type", &GI);
}

void Verifier::visitNamedMDNode(const NamedMDNode &NMD) {
  // There used to be various other llvm.dbg.* nodes, but we don't support
  // upgrading them and we want to reserve the namespace for future uses.
  if (NMD.getName().startswith("llvm.dbg."))
    AssertDI(NMD.getName() == "llvm.dbg.cu",
             "unrecognized named metadata node in the llvm.dbg namespace",
             &NMD);
  for (const MDNode *MD : NMD.operands()) {
    if (NMD.getName() == "llvm.dbg.cu")
      AssertDI(MD && isa<DICompileUnit>(MD), "invalid compile unit", &NMD, MD);

    if (!MD)
      continue;

    visitMDNode(*MD, AreDebugLocsAllowed::Yes);
  }
}

void Verifier::visitMDNode(const MDNode &MD, AreDebugLocsAllowed AllowLocs) {
  // Only visit each node once.  Metadata can be mutually recursive, so this
  // avoids infinite recursion here, as well as being an optimization.
  if (!MDNodes.insert(&MD).second)
    return;

  Assert(&MD.getContext() == &Context,
         "MDNode context does not match Module context!", &MD);

  switch (MD.getMetadataID()) {
  default:
    llvm_unreachable("Invalid MDNode subclass");
  case Metadata::MDTupleKind:
    break;
#define HANDLE_SPECIALIZED_MDNODE_LEAF(CLASS)                                  \
  case Metadata::CLASS##Kind:                                                  \
    visit##CLASS(cast<CLASS>(MD));                                             \
    break;
#include "llvm/IR/Metadata.def"
  }

  for (const Metadata *Op : MD.operands()) {
    if (!Op)
      continue;
    Assert(!isa<LocalAsMetadata>(Op), "Invalid operand for global metadata!",
           &MD, Op);
    AssertDI(!isa<DILocation>(Op) || AllowLocs == AreDebugLocsAllowed::Yes,
             "DILocation not allowed within this metadata node", &MD, Op);
    if (auto *N = dyn_cast<MDNode>(Op)) {
      visitMDNode(*N, AllowLocs);
      continue;
    }
    if (auto *V = dyn_cast<ValueAsMetadata>(Op)) {
      visitValueAsMetadata(*V, nullptr);
      continue;
    }
  }

  // Check these last, so we diagnose problems in operands first.
  Assert(!MD.isTemporary(), "Expected no forward declarations!", &MD);
  Assert(MD.isResolved(), "All nodes should be resolved!", &MD);
}

void Verifier::visitValueAsMetadata(const ValueAsMetadata &MD, Function *F) {
  Assert(MD.getValue(), "Expected valid value", &MD);
  Assert(!MD.getValue()->getType()->isMetadataTy(),
         "Unexpected metadata round-trip through values", &MD, MD.getValue());

  auto *L = dyn_cast<LocalAsMetadata>(&MD);
  if (!L)
    return;

  Assert(F, "function-local metadata used outside a function", L);

  // If this was an instruction, bb, or argument, verify that it is in the
  // function that we expect.
  Function *ActualF = nullptr;
  if (Instruction *I = dyn_cast<Instruction>(L->getValue())) {
    Assert(I->getParent(), "function-local metadata not in basic block", L, I);
    ActualF = I->getParent()->getParent();
  } else if (BasicBlock *BB = dyn_cast<BasicBlock>(L->getValue()))
    ActualF = BB->getParent();
  else if (Argument *A = dyn_cast<Argument>(L->getValue()))
    ActualF = A->getParent();
  assert(ActualF && "Unimplemented function local metadata case!");

  Assert(ActualF == F, "function-local metadata used in wrong function", L);
}

void Verifier::visitMetadataAsValue(const MetadataAsValue &MDV, Function *F) {
  Metadata *MD = MDV.getMetadata();
  if (auto *N = dyn_cast<MDNode>(MD)) {
    visitMDNode(*N, AreDebugLocsAllowed::No);
    return;
  }

  // Only visit each node once.  Metadata can be mutually recursive, so this
  // avoids infinite recursion here, as well as being an optimization.
  if (!MDNodes.insert(MD).second)
    return;

  if (auto *V = dyn_cast<ValueAsMetadata>(MD))
    visitValueAsMetadata(*V, F);
}

static bool isType(const Metadata *MD) { return !MD || isa<DIType>(MD); }
static bool isScope(const Metadata *MD) { return !MD || isa<DIScope>(MD); }
static bool isDINode(const Metadata *MD) { return !MD || isa<DINode>(MD); }

void Verifier::visitDILocation(const DILocation &N) {
  AssertDI(N.getRawScope() && isa<DILocalScope>(N.getRawScope()),
           "location requires a valid scope", &N, N.getRawScope());
  if (auto *IA = N.getRawInlinedAt())
    AssertDI(isa<DILocation>(IA), "inlined-at should be a location", &N, IA);
  if (auto *SP = dyn_cast<DISubprogram>(N.getRawScope()))
    AssertDI(SP->isDefinition(), "scope points into the type hierarchy", &N);
}

void Verifier::visitGenericDINode(const GenericDINode &N) {
  AssertDI(N.getTag(), "invalid tag", &N);
}

void Verifier::visitDIScope(const DIScope &N) {
  if (auto *F = N.getRawFile())
    AssertDI(isa<DIFile>(F), "invalid file", &N, F);
}

void Verifier::visitDISubrange(const DISubrange &N) {
  AssertDI(N.getTag() == dwarf::DW_TAG_subrange_type, "invalid tag", &N);
  bool HasAssumedSizedArraySupport = dwarf::isFortran(CurrentSourceLang);
  AssertDI(HasAssumedSizedArraySupport || N.getRawCountNode() ||
               N.getRawUpperBound(),
           "Subrange must contain count or upperBound", &N);
  AssertDI(!N.getRawCountNode() || !N.getRawUpperBound(),
           "Subrange can have any one of count or upperBound", &N);
  auto *CBound = N.getRawCountNode();
  AssertDI(!CBound || isa<ConstantAsMetadata>(CBound) ||
               isa<DIVariable>(CBound) || isa<DIExpression>(CBound),
           "Count must be signed constant or DIVariable or DIExpression", &N);
  auto Count = N.getCount();
  AssertDI(!Count || !Count.is<ConstantInt *>() ||
               Count.get<ConstantInt *>()->getSExtValue() >= -1,
           "invalid subrange count", &N);
  auto *LBound = N.getRawLowerBound();
  AssertDI(!LBound || isa<ConstantAsMetadata>(LBound) ||
               isa<DIVariable>(LBound) || isa<DIExpression>(LBound),
           "LowerBound must be signed constant or DIVariable or DIExpression",
           &N);
  auto *UBound = N.getRawUpperBound();
  AssertDI(!UBound || isa<ConstantAsMetadata>(UBound) ||
               isa<DIVariable>(UBound) || isa<DIExpression>(UBound),
           "UpperBound must be signed constant or DIVariable or DIExpression",
           &N);
  auto *Stride = N.getRawStride();
  AssertDI(!Stride || isa<ConstantAsMetadata>(Stride) ||
               isa<DIVariable>(Stride) || isa<DIExpression>(Stride),
           "Stride must be signed constant or DIVariable or DIExpression", &N);
}

void Verifier::visitDIGenericSubrange(const DIGenericSubrange &N) {
  AssertDI(N.getTag() == dwarf::DW_TAG_generic_subrange, "invalid tag", &N);
  AssertDI(N.getRawCountNode() || N.getRawUpperBound(),
           "GenericSubrange must contain count or upperBound", &N);
  AssertDI(!N.getRawCountNode() || !N.getRawUpperBound(),
           "GenericSubrange can have any one of count or upperBound", &N);
  auto *CBound = N.getRawCountNode();
  AssertDI(!CBound || isa<DIVariable>(CBound) || isa<DIExpression>(CBound),
           "Count must be signed constant or DIVariable or DIExpression", &N);
  auto *LBound = N.getRawLowerBound();
  AssertDI(LBound, "GenericSubrange must contain lowerBound", &N);
  AssertDI(isa<DIVariable>(LBound) || isa<DIExpression>(LBound),
           "LowerBound must be signed constant or DIVariable or DIExpression",
           &N);
  auto *UBound = N.getRawUpperBound();
  AssertDI(!UBound || isa<DIVariable>(UBound) || isa<DIExpression>(UBound),
           "UpperBound must be signed constant or DIVariable or DIExpression",
           &N);
  auto *Stride = N.getRawStride();
  AssertDI(Stride, "GenericSubrange must contain stride", &N);
  AssertDI(isa<DIVariable>(Stride) || isa<DIExpression>(Stride),
           "Stride must be signed constant or DIVariable or DIExpression", &N);
}

void Verifier::visitDIEnumerator(const DIEnumerator &N) {
  AssertDI(N.getTag() == dwarf::DW_TAG_enumerator, "invalid tag", &N);
}

void Verifier::visitDIBasicType(const DIBasicType &N) {
  AssertDI(N.getTag() == dwarf::DW_TAG_base_type ||
               N.getTag() == dwarf::DW_TAG_unspecified_type ||
               N.getTag() == dwarf::DW_TAG_string_type,
           "invalid tag", &N);
}

void Verifier::visitDIStringType(const DIStringType &N) {
  AssertDI(N.getTag() == dwarf::DW_TAG_string_type, "invalid tag", &N);
  AssertDI(!(N.isBigEndian() && N.isLittleEndian()) ,
            "has conflicting flags", &N);
}

void Verifier::visitDIDerivedType(const DIDerivedType &N) {
  // Common scope checks.
  visitDIScope(N);

  AssertDI(N.getTag() == dwarf::DW_TAG_typedef ||
               N.getTag() == dwarf::DW_TAG_pointer_type ||
               N.getTag() == dwarf::DW_TAG_ptr_to_member_type ||
               N.getTag() == dwarf::DW_TAG_reference_type ||
               N.getTag() == dwarf::DW_TAG_rvalue_reference_type ||
               N.getTag() == dwarf::DW_TAG_const_type ||
               N.getTag() == dwarf::DW_TAG_immutable_type ||
               N.getTag() == dwarf::DW_TAG_volatile_type ||
               N.getTag() == dwarf::DW_TAG_restrict_type ||
               N.getTag() == dwarf::DW_TAG_atomic_type ||
               N.getTag() == dwarf::DW_TAG_member ||
               N.getTag() == dwarf::DW_TAG_inheritance ||
               N.getTag() == dwarf::DW_TAG_friend ||
               N.getTag() == dwarf::DW_TAG_set_type,
           "invalid tag", &N);
  if (N.getTag() == dwarf::DW_TAG_ptr_to_member_type) {
    AssertDI(isType(N.getRawExtraData()), "invalid pointer to member type", &N,
             N.getRawExtraData());
  }

  if (N.getTag() == dwarf::DW_TAG_set_type) {
    if (auto *T = N.getRawBaseType()) {
      auto *Enum = dyn_cast_or_null<DICompositeType>(T);
      auto *Basic = dyn_cast_or_null<DIBasicType>(T);
      AssertDI(
          (Enum && Enum->getTag() == dwarf::DW_TAG_enumeration_type) ||
              (Basic && (Basic->getEncoding() == dwarf::DW_ATE_unsigned ||
                         Basic->getEncoding() == dwarf::DW_ATE_signed ||
                         Basic->getEncoding() == dwarf::DW_ATE_unsigned_char ||
                         Basic->getEncoding() == dwarf::DW_ATE_signed_char ||
                         Basic->getEncoding() == dwarf::DW_ATE_boolean)),
          "invalid set base type", &N, T);
    }
  }

  AssertDI(isScope(N.getRawScope()), "invalid scope", &N, N.getRawScope());
  AssertDI(isType(N.getRawBaseType()), "invalid base type", &N,
           N.getRawBaseType());

  if (N.getDWARFAddressSpace()) {
    AssertDI(N.getTag() == dwarf::DW_TAG_pointer_type ||
                 N.getTag() == dwarf::DW_TAG_reference_type ||
                 N.getTag() == dwarf::DW_TAG_rvalue_reference_type,
             "DWARF address space only applies to pointer or reference types",
             &N);
  }
}

/// Detect mutually exclusive flags.
static bool hasConflictingReferenceFlags(unsigned Flags) {
  return ((Flags & DINode::FlagLValueReference) &&
          (Flags & DINode::FlagRValueReference)) ||
         ((Flags & DINode::FlagTypePassByValue) &&
          (Flags & DINode::FlagTypePassByReference));
}

void Verifier::visitTemplateParams(const MDNode &N, const Metadata &RawParams) {
  auto *Params = dyn_cast<MDTuple>(&RawParams);
  AssertDI(Params, "invalid template params", &N, &RawParams);
  for (Metadata *Op : Params->operands()) {
    AssertDI(Op && isa<DITemplateParameter>(Op), "invalid template parameter",
             &N, Params, Op);
  }
}

void Verifier::visitDICompositeType(const DICompositeType &N) {
  // Common scope checks.
  visitDIScope(N);

  AssertDI(N.getTag() == dwarf::DW_TAG_array_type ||
               N.getTag() == dwarf::DW_TAG_structure_type ||
               N.getTag() == dwarf::DW_TAG_union_type ||
               N.getTag() == dwarf::DW_TAG_enumeration_type ||
               N.getTag() == dwarf::DW_TAG_class_type ||
               N.getTag() == dwarf::DW_TAG_variant_part ||
               N.getTag() == dwarf::DW_TAG_namelist,
           "invalid tag", &N);

  AssertDI(isScope(N.getRawScope()), "invalid scope", &N, N.getRawScope());
  AssertDI(isType(N.getRawBaseType()), "invalid base type", &N,
           N.getRawBaseType());

  AssertDI(!N.getRawElements() || isa<MDTuple>(N.getRawElements()),
           "invalid composite elements", &N, N.getRawElements());
  AssertDI(isType(N.getRawVTableHolder()), "invalid vtable holder", &N,
           N.getRawVTableHolder());
  AssertDI(!hasConflictingReferenceFlags(N.getFlags()),
           "invalid reference flags", &N);
  unsigned DIBlockByRefStruct = 1 << 4;
  AssertDI((N.getFlags() & DIBlockByRefStruct) == 0,
           "DIBlockByRefStruct on DICompositeType is no longer supported", &N);

  if (N.isVector()) {
    const DINodeArray Elements = N.getElements();
    AssertDI(Elements.size() == 1 &&
             Elements[0]->getTag() == dwarf::DW_TAG_subrange_type,
             "invalid vector, expected one element of type subrange", &N);
  }

  if (auto *Params = N.getRawTemplateParams())
    visitTemplateParams(N, *Params);

  if (auto *D = N.getRawDiscriminator()) {
    AssertDI(isa<DIDerivedType>(D) && N.getTag() == dwarf::DW_TAG_variant_part,
             "discriminator can only appear on variant part");
  }

  if (N.getRawDataLocation()) {
    AssertDI(N.getTag() == dwarf::DW_TAG_array_type,
             "dataLocation can only appear in array type");
  }

  if (N.getRawAssociated()) {
    AssertDI(N.getTag() == dwarf::DW_TAG_array_type,
             "associated can only appear in array type");
  }

  if (N.getRawAllocated()) {
    AssertDI(N.getTag() == dwarf::DW_TAG_array_type,
             "allocated can only appear in array type");
  }

  if (N.getRawRank()) {
    AssertDI(N.getTag() == dwarf::DW_TAG_array_type,
             "rank can only appear in array type");
  }
}

void Verifier::visitDISubroutineType(const DISubroutineType &N) {
  AssertDI(N.getTag() == dwarf::DW_TAG_subroutine_type, "invalid tag", &N);
  if (auto *Types = N.getRawTypeArray()) {
    AssertDI(isa<MDTuple>(Types), "invalid composite elements", &N, Types);
    for (Metadata *Ty : N.getTypeArray()->operands()) {
      AssertDI(isType(Ty), "invalid subroutine type ref", &N, Types, Ty);
    }
  }
  AssertDI(!hasConflictingReferenceFlags(N.getFlags()),
           "invalid reference flags", &N);
}

void Verifier::visitDIFile(const DIFile &N) {
  AssertDI(N.getTag() == dwarf::DW_TAG_file_type, "invalid tag", &N);
  Optional<DIFile::ChecksumInfo<StringRef>> Checksum = N.getChecksum();
  if (Checksum) {
    AssertDI(Checksum->Kind <= DIFile::ChecksumKind::CSK_Last,
             "invalid checksum kind", &N);
    size_t Size;
    switch (Checksum->Kind) {
    case DIFile::CSK_MD5:
      Size = 32;
      break;
    case DIFile::CSK_SHA1:
      Size = 40;
      break;
    case DIFile::CSK_SHA256:
      Size = 64;
      break;
    }
    AssertDI(Checksum->Value.size() == Size, "invalid checksum length", &N);
    AssertDI(Checksum->Value.find_if_not(llvm::isHexDigit) == StringRef::npos,
             "invalid checksum", &N);
  }
}

void Verifier::visitDICompileUnit(const DICompileUnit &N) {
  AssertDI(N.isDistinct(), "compile units must be distinct", &N);
  AssertDI(N.getTag() == dwarf::DW_TAG_compile_unit, "invalid tag", &N);

  // Don't bother verifying the compilation directory or producer string
  // as those could be empty.
  AssertDI(N.getRawFile() && isa<DIFile>(N.getRawFile()), "invalid file", &N,
           N.getRawFile());
  AssertDI(!N.getFile()->getFilename().empty(), "invalid filename", &N,
           N.getFile());

  CurrentSourceLang = (dwarf::SourceLanguage)N.getSourceLanguage();

  verifySourceDebugInfo(N, *N.getFile());

  AssertDI((N.getEmissionKind() <= DICompileUnit::LastEmissionKind),
           "invalid emission kind", &N);

  if (auto *Array = N.getRawEnumTypes()) {
    AssertDI(isa<MDTuple>(Array), "invalid enum list", &N, Array);
    for (Metadata *Op : N.getEnumTypes()->operands()) {
      auto *Enum = dyn_cast_or_null<DICompositeType>(Op);
      AssertDI(Enum && Enum->getTag() == dwarf::DW_TAG_enumeration_type,
               "invalid enum type", &N, N.getEnumTypes(), Op);
    }
  }
  if (auto *Array = N.getRawRetainedTypes()) {
    AssertDI(isa<MDTuple>(Array), "invalid retained type list", &N, Array);
    for (Metadata *Op : N.getRetainedTypes()->operands()) {
      AssertDI(Op && (isa<DIType>(Op) ||
                      (isa<DISubprogram>(Op) &&
                       !cast<DISubprogram>(Op)->isDefinition())),
               "invalid retained type", &N, Op);
    }
  }
  if (auto *Array = N.getRawGlobalVariables()) {
    AssertDI(isa<MDTuple>(Array), "invalid global variable list", &N, Array);
    for (Metadata *Op : N.getGlobalVariables()->operands()) {
      AssertDI(Op && (isa<DIGlobalVariableExpression>(Op)),
               "invalid global variable ref", &N, Op);
    }
  }
  if (auto *Array = N.getRawImportedEntities()) {
    AssertDI(isa<MDTuple>(Array), "invalid imported entity list", &N, Array);
    for (Metadata *Op : N.getImportedEntities()->operands()) {
      AssertDI(Op && isa<DIImportedEntity>(Op), "invalid imported entity ref",
               &N, Op);
    }
  }
  if (auto *Array = N.getRawMacros()) {
    AssertDI(isa<MDTuple>(Array), "invalid macro list", &N, Array);
    for (Metadata *Op : N.getMacros()->operands()) {
      AssertDI(Op && isa<DIMacroNode>(Op), "invalid macro ref", &N, Op);
    }
  }
  CUVisited.insert(&N);
}

void Verifier::visitDISubprogram(const DISubprogram &N) {
  AssertDI(N.getTag() == dwarf::DW_TAG_subprogram, "invalid tag", &N);
  AssertDI(isScope(N.getRawScope()), "invalid scope", &N, N.getRawScope());
  if (auto *F = N.getRawFile())
    AssertDI(isa<DIFile>(F), "invalid file", &N, F);
  else
    AssertDI(N.getLine() == 0, "line specified with no file", &N, N.getLine());
  if (auto *T = N.getRawType())
    AssertDI(isa<DISubroutineType>(T), "invalid subroutine type", &N, T);
  AssertDI(isType(N.getRawContainingType()), "invalid containing type", &N,
           N.getRawContainingType());
  if (auto *Params = N.getRawTemplateParams())
    visitTemplateParams(N, *Params);
  if (auto *S = N.getRawDeclaration())
    AssertDI(isa<DISubprogram>(S) && !cast<DISubprogram>(S)->isDefinition(),
             "invalid subprogram declaration", &N, S);
  if (auto *RawNode = N.getRawRetainedNodes()) {
    auto *Node = dyn_cast<MDTuple>(RawNode);
    AssertDI(Node, "invalid retained nodes list", &N, RawNode);
    for (Metadata *Op : Node->operands()) {
      AssertDI(Op && (isa<DILocalVariable>(Op) || isa<DILabel>(Op)),
               "invalid retained nodes, expected DILocalVariable or DILabel",
               &N, Node, Op);
    }
  }
  AssertDI(!hasConflictingReferenceFlags(N.getFlags()),
           "invalid reference flags", &N);

  auto *Unit = N.getRawUnit();
  if (N.isDefinition()) {
    // Subprogram definitions (not part of the type hierarchy).
    AssertDI(N.isDistinct(), "subprogram definitions must be distinct", &N);
    AssertDI(Unit, "subprogram definitions must have a compile unit", &N);
    AssertDI(isa<DICompileUnit>(Unit), "invalid unit type", &N, Unit);
    if (N.getFile())
      verifySourceDebugInfo(*N.getUnit(), *N.getFile());
  } else {
    // Subprogram declarations (part of the type hierarchy).
    AssertDI(!Unit, "subprogram declarations must not have a compile unit", &N);
  }

  if (auto *RawThrownTypes = N.getRawThrownTypes()) {
    auto *ThrownTypes = dyn_cast<MDTuple>(RawThrownTypes);
    AssertDI(ThrownTypes, "invalid thrown types list", &N, RawThrownTypes);
    for (Metadata *Op : ThrownTypes->operands())
      AssertDI(Op && isa<DIType>(Op), "invalid thrown type", &N, ThrownTypes,
               Op);
  }

  if (N.areAllCallsDescribed())
    AssertDI(N.isDefinition(),
             "DIFlagAllCallsDescribed must be attached to a definition");
}

void Verifier::visitDILexicalBlockBase(const DILexicalBlockBase &N) {
  AssertDI(N.getTag() == dwarf::DW_TAG_lexical_block, "invalid tag", &N);
  AssertDI(N.getRawScope() && isa<DILocalScope>(N.getRawScope()),
           "invalid local scope", &N, N.getRawScope());
  if (auto *SP = dyn_cast<DISubprogram>(N.getRawScope()))
    AssertDI(SP->isDefinition(), "scope points into the type hierarchy", &N);
}

void Verifier::visitDILexicalBlock(const DILexicalBlock &N) {
  visitDILexicalBlockBase(N);

  AssertDI(N.getLine() || !N.getColumn(),
           "cannot have column info without line info", &N);
}

void Verifier::visitDILexicalBlockFile(const DILexicalBlockFile &N) {
  visitDILexicalBlockBase(N);
}

void Verifier::visitDICommonBlock(const DICommonBlock &N) {
  AssertDI(N.getTag() == dwarf::DW_TAG_common_block, "invalid tag", &N);
  if (auto *S = N.getRawScope())
    AssertDI(isa<DIScope>(S), "invalid scope ref", &N, S);
  if (auto *S = N.getRawDecl())
    AssertDI(isa<DIGlobalVariable>(S), "invalid declaration", &N, S);
}

void Verifier::visitDINamespace(const DINamespace &N) {
  AssertDI(N.getTag() == dwarf::DW_TAG_namespace, "invalid tag", &N);
  if (auto *S = N.getRawScope())
    AssertDI(isa<DIScope>(S), "invalid scope ref", &N, S);
}

void Verifier::visitDIMacro(const DIMacro &N) {
  AssertDI(N.getMacinfoType() == dwarf::DW_MACINFO_define ||
               N.getMacinfoType() == dwarf::DW_MACINFO_undef,
           "invalid macinfo type", &N);
  AssertDI(!N.getName().empty(), "anonymous macro", &N);
  if (!N.getValue().empty()) {
    assert(N.getValue().data()[0] != ' ' && "Macro value has a space prefix");
  }
}

void Verifier::visitDIMacroFile(const DIMacroFile &N) {
  AssertDI(N.getMacinfoType() == dwarf::DW_MACINFO_start_file,
           "invalid macinfo type", &N);
  if (auto *F = N.getRawFile())
    AssertDI(isa<DIFile>(F), "invalid file", &N, F);

  if (auto *Array = N.getRawElements()) {
    AssertDI(isa<MDTuple>(Array), "invalid macro list", &N, Array);
    for (Metadata *Op : N.getElements()->operands()) {
      AssertDI(Op && isa<DIMacroNode>(Op), "invalid macro ref", &N, Op);
    }
  }
}

void Verifier::visitDIArgList(const DIArgList &N) {
  AssertDI(!N.getNumOperands(),
           "DIArgList should have no operands other than a list of "
           "ValueAsMetadata",
           &N);
}

void Verifier::visitDIModule(const DIModule &N) {
  AssertDI(N.getTag() == dwarf::DW_TAG_module, "invalid tag", &N);
  AssertDI(!N.getName().empty(), "anonymous module", &N);
}

void Verifier::visitDITemplateParameter(const DITemplateParameter &N) {
  AssertDI(isType(N.getRawType()), "invalid type ref", &N, N.getRawType());
}

void Verifier::visitDITemplateTypeParameter(const DITemplateTypeParameter &N) {
  visitDITemplateParameter(N);

  AssertDI(N.getTag() == dwarf::DW_TAG_template_type_parameter, "invalid tag",
           &N);
}

void Verifier::visitDITemplateValueParameter(
    const DITemplateValueParameter &N) {
  visitDITemplateParameter(N);

  AssertDI(N.getTag() == dwarf::DW_TAG_template_value_parameter ||
               N.getTag() == dwarf::DW_TAG_GNU_template_template_param ||
               N.getTag() == dwarf::DW_TAG_GNU_template_parameter_pack,
           "invalid tag", &N);
}

void Verifier::visitDIVariable(const DIVariable &N) {
  if (auto *S = N.getRawScope())
    AssertDI(isa<DIScope>(S), "invalid scope", &N, S);
  if (auto *F = N.getRawFile())
    AssertDI(isa<DIFile>(F), "invalid file", &N, F);
}

void Verifier::visitDIGlobalVariable(const DIGlobalVariable &N) {
  // Checks common to all variables.
  visitDIVariable(N);

  AssertDI(N.getTag() == dwarf::DW_TAG_variable, "invalid tag", &N);
  AssertDI(isType(N.getRawType()), "invalid type ref", &N, N.getRawType());
  // Assert only if the global variable is not an extern
  if (N.isDefinition())
    AssertDI(N.getType(), "missing global variable type", &N);
  if (auto *Member = N.getRawStaticDataMemberDeclaration()) {
    AssertDI(isa<DIDerivedType>(Member),
             "invalid static data member declaration", &N, Member);
  }
}

void Verifier::visitDILocalVariable(const DILocalVariable &N) {
  // Checks common to all variables.
  visitDIVariable(N);

  AssertDI(isType(N.getRawType()), "invalid type ref", &N, N.getRawType());
  AssertDI(N.getTag() == dwarf::DW_TAG_variable, "invalid tag", &N);
  AssertDI(N.getRawScope() && isa<DILocalScope>(N.getRawScope()),
           "local variable requires a valid scope", &N, N.getRawScope());
  if (auto Ty = N.getType())
    AssertDI(!isa<DISubroutineType>(Ty), "invalid type", &N, N.getType());
}

void Verifier::visitDILabel(const DILabel &N) {
  if (auto *S = N.getRawScope())
    AssertDI(isa<DIScope>(S), "invalid scope", &N, S);
  if (auto *F = N.getRawFile())
    AssertDI(isa<DIFile>(F), "invalid file", &N, F);

  AssertDI(N.getTag() == dwarf::DW_TAG_label, "invalid tag", &N);
  AssertDI(N.getRawScope() && isa<DILocalScope>(N.getRawScope()),
           "label requires a valid scope", &N, N.getRawScope());
}

void Verifier::visitDIExpression(const DIExpression &N) {
  AssertDI(N.isValid(), "invalid expression", &N);
}

void Verifier::visitDIGlobalVariableExpression(
    const DIGlobalVariableExpression &GVE) {
  AssertDI(GVE.getVariable(), "missing variable");
  if (auto *Var = GVE.getVariable())
    visitDIGlobalVariable(*Var);
  if (auto *Expr = GVE.getExpression()) {
    visitDIExpression(*Expr);
    if (auto Fragment = Expr->getFragmentInfo())
      verifyFragmentExpression(*GVE.getVariable(), *Fragment, &GVE);
  }
}

void Verifier::visitDIObjCProperty(const DIObjCProperty &N) {
  AssertDI(N.getTag() == dwarf::DW_TAG_APPLE_property, "invalid tag", &N);
  if (auto *T = N.getRawType())
    AssertDI(isType(T), "invalid type ref", &N, T);
  if (auto *F = N.getRawFile())
    AssertDI(isa<DIFile>(F), "invalid file", &N, F);
}

void Verifier::visitDIImportedEntity(const DIImportedEntity &N) {
  AssertDI(N.getTag() == dwarf::DW_TAG_imported_module ||
               N.getTag() == dwarf::DW_TAG_imported_declaration,
           "invalid tag", &N);
  if (auto *S = N.getRawScope())
    AssertDI(isa<DIScope>(S), "invalid scope for imported entity", &N, S);
  AssertDI(isDINode(N.getRawEntity()), "invalid imported entity", &N,
           N.getRawEntity());
}

void Verifier::visitComdat(const Comdat &C) {
  // In COFF the Module is invalid if the GlobalValue has private linkage.
  // Entities with private linkage don't have entries in the symbol table.
  if (TT.isOSBinFormatCOFF())
    if (const GlobalValue *GV = M.getNamedValue(C.getName()))
      Assert(!GV->hasPrivateLinkage(),
             "comdat global value has private linkage", GV);
}

void Verifier::visitModuleIdents() {
  const NamedMDNode *Idents = M.getNamedMetadata("llvm.ident");
  if (!Idents)
    return;

  // llvm.ident takes a list of metadata entry. Each entry has only one string.
  // Scan each llvm.ident entry and make sure that this requirement is met.
  for (const MDNode *N : Idents->operands()) {
    Assert(N->getNumOperands() == 1,
           "incorrect number of operands in llvm.ident metadata", N);
    Assert(dyn_cast_or_null<MDString>(N->getOperand(0)),
           ("invalid value for llvm.ident metadata entry operand"
            "(the operand should be a string)"),
           N->getOperand(0));
  }
}

void Verifier::visitModuleCommandLines() {
  const NamedMDNode *CommandLines = M.getNamedMetadata("llvm.commandline");
  if (!CommandLines)
    return;

  // llvm.commandline takes a list of metadata entry. Each entry has only one
  // string. Scan each llvm.commandline entry and make sure that this
  // requirement is met.
  for (const MDNode *N : CommandLines->operands()) {
    Assert(N->getNumOperands() == 1,
           "incorrect number of operands in llvm.commandline metadata", N);
    Assert(dyn_cast_or_null<MDString>(N->getOperand(0)),
           ("invalid value for llvm.commandline metadata entry operand"
            "(the operand should be a string)"),
           N->getOperand(0));
  }
}

void Verifier::visitModuleFlags() {
  const NamedMDNode *Flags = M.getModuleFlagsMetadata();
  if (!Flags) return;

  // Scan each flag, and track the flags and requirements.
  DenseMap<const MDString*, const MDNode*> SeenIDs;
  SmallVector<const MDNode*, 16> Requirements;
  for (const MDNode *MDN : Flags->operands())
    visitModuleFlag(MDN, SeenIDs, Requirements);

  // Validate that the requirements in the module are valid.
  for (const MDNode *Requirement : Requirements) {
    const MDString *Flag = cast<MDString>(Requirement->getOperand(0));
    const Metadata *ReqValue = Requirement->getOperand(1);

    const MDNode *Op = SeenIDs.lookup(Flag);
    if (!Op) {
      CheckFailed("invalid requirement on flag, flag is not present in module",
                  Flag);
      continue;
    }

    if (Op->getOperand(2) != ReqValue) {
      CheckFailed(("invalid requirement on flag, "
                   "flag does not have the required value"),
                  Flag);
      continue;
    }
  }
}

void
Verifier::visitModuleFlag(const MDNode *Op,
                          DenseMap<const MDString *, const MDNode *> &SeenIDs,
                          SmallVectorImpl<const MDNode *> &Requirements) {
  // Each module flag should have three arguments, the merge behavior (a
  // constant int), the flag ID (an MDString), and the value.
  Assert(Op->getNumOperands() == 3,
         "incorrect number of operands in module flag", Op);
  Module::ModFlagBehavior MFB;
  if (!Module::isValidModFlagBehavior(Op->getOperand(0), MFB)) {
    Assert(
        mdconst::dyn_extract_or_null<ConstantInt>(Op->getOperand(0)),
        "invalid behavior operand in module flag (expected constant integer)",
        Op->getOperand(0));
    Assert(false,
           "invalid behavior operand in module flag (unexpected constant)",
           Op->getOperand(0));
  }
  MDString *ID = dyn_cast_or_null<MDString>(Op->getOperand(1));
  Assert(ID, "invalid ID operand in module flag (expected metadata string)",
         Op->getOperand(1));

  // Check the values for behaviors with additional requirements.
  switch (MFB) {
  case Module::Error:
  case Module::Warning:
  case Module::Override:
    // These behavior types accept any value.
    break;

  case Module::Max: {
    Assert(mdconst::dyn_extract_or_null<ConstantInt>(Op->getOperand(2)),
           "invalid value for 'max' module flag (expected constant integer)",
           Op->getOperand(2));
    break;
  }

  case Module::Require: {
    // The value should itself be an MDNode with two operands, a flag ID (an
    // MDString), and a value.
    MDNode *Value = dyn_cast<MDNode>(Op->getOperand(2));
    Assert(Value && Value->getNumOperands() == 2,
           "invalid value for 'require' module flag (expected metadata pair)",
           Op->getOperand(2));
    Assert(isa<MDString>(Value->getOperand(0)),
           ("invalid value for 'require' module flag "
            "(first value operand should be a string)"),
           Value->getOperand(0));

    // Append it to the list of requirements, to check once all module flags are
    // scanned.
    Requirements.push_back(Value);
    break;
  }

  case Module::Append:
  case Module::AppendUnique: {
    // These behavior types require the operand be an MDNode.
    Assert(isa<MDNode>(Op->getOperand(2)),
           "invalid value for 'append'-type module flag "
           "(expected a metadata node)",
           Op->getOperand(2));
    break;
  }
  }

  // Unless this is a "requires" flag, check the ID is unique.
  if (MFB != Module::Require) {
    bool Inserted = SeenIDs.insert(std::make_pair(ID, Op)).second;
    Assert(Inserted,
           "module flag identifiers must be unique (or of 'require' type)", ID);
  }

  if (ID->getString() == "wchar_size") {
    ConstantInt *Value
      = mdconst::dyn_extract_or_null<ConstantInt>(Op->getOperand(2));
    Assert(Value, "wchar_size metadata requires constant integer argument");
  }

  if (ID->getString() == "Linker Options") {
    // If the llvm.linker.options named metadata exists, we assume that the
    // bitcode reader has upgraded the module flag. Otherwise the flag might
    // have been created by a client directly.
    Assert(M.getNamedMetadata("llvm.linker.options"),
           "'Linker Options' named metadata no longer supported");
  }

  if (ID->getString() == "SemanticInterposition") {
    ConstantInt *Value =
        mdconst::dyn_extract_or_null<ConstantInt>(Op->getOperand(2));
    Assert(Value,
           "SemanticInterposition metadata requires constant integer argument");
  }

  if (ID->getString() == "CG Profile") {
    for (const MDOperand &MDO : cast<MDNode>(Op->getOperand(2))->operands())
      visitModuleFlagCGProfileEntry(MDO);
  }
}

void Verifier::visitModuleFlagCGProfileEntry(const MDOperand &MDO) {
  auto CheckFunction = [&](const MDOperand &FuncMDO) {
    if (!FuncMDO)
      return;
    auto F = dyn_cast<ValueAsMetadata>(FuncMDO);
    Assert(F && isa<Function>(F->getValue()->stripPointerCasts()),
           "expected a Function or null", FuncMDO);
  };
  auto Node = dyn_cast_or_null<MDNode>(MDO);
  Assert(Node && Node->getNumOperands() == 3, "expected a MDNode triple", MDO);
  CheckFunction(Node->getOperand(0));
  CheckFunction(Node->getOperand(1));
  auto Count = dyn_cast_or_null<ConstantAsMetadata>(Node->getOperand(2));
  Assert(Count && Count->getType()->isIntegerTy(),
         "expected an integer constant", Node->getOperand(2));
}

void Verifier::verifyAttributeTypes(AttributeSet Attrs, const Value *V) {
  for (Attribute A : Attrs) {

    if (A.isStringAttribute()) {
#define GET_ATTR_NAMES
#define ATTRIBUTE_ENUM(ENUM_NAME, DISPLAY_NAME)
#define ATTRIBUTE_STRBOOL(ENUM_NAME, DISPLAY_NAME)                             \
  if (A.getKindAsString() == #DISPLAY_NAME) {                                  \
    auto V = A.getValueAsString();                                             \
    if (!(V.empty() || V == "true" || V == "false"))                           \
      CheckFailed("invalid value for '" #DISPLAY_NAME "' attribute: " + V +    \
                  "");                                                         \
  }

#include "llvm/IR/Attributes.inc"
      continue;
    }

    if (A.isIntAttribute() != Attribute::isIntAttrKind(A.getKindAsEnum())) {
      CheckFailed("Attribute '" + A.getAsString() + "' should have an Argument",
                  V);
      return;
    }
  }
}

// VerifyParameterAttrs - Check the given attributes for an argument or return
// value of the specified type.  The value V is printed in error messages.
void Verifier::verifyParameterAttrs(AttributeSet Attrs, Type *Ty,
                                    const Value *V) {
  if (!Attrs.hasAttributes())
    return;

  verifyAttributeTypes(Attrs, V);

  for (Attribute Attr : Attrs)
    Assert(Attr.isStringAttribute() ||
           Attribute::canUseAsParamAttr(Attr.getKindAsEnum()),
           "Attribute '" + Attr.getAsString() +
               "' does not apply to parameters",
           V);

  if (Attrs.hasAttribute(Attribute::ImmArg)) {
    Assert(Attrs.getNumAttributes() == 1,
           "Attribute 'immarg' is incompatible with other attributes", V);
  }

  // Check for mutually incompatible attributes.  Only inreg is compatible with
  // sret.
  unsigned AttrCount = 0;
  AttrCount += Attrs.hasAttribute(Attribute::ByVal);
  AttrCount += Attrs.hasAttribute(Attribute::InAlloca);
  AttrCount += Attrs.hasAttribute(Attribute::Preallocated);
  AttrCount += Attrs.hasAttribute(Attribute::StructRet) ||
               Attrs.hasAttribute(Attribute::InReg);
  AttrCount += Attrs.hasAttribute(Attribute::Nest);
  AttrCount += Attrs.hasAttribute(Attribute::ByRef);
  Assert(AttrCount <= 1,
         "Attributes 'byval', 'inalloca', 'preallocated', 'inreg', 'nest', "
         "'byref', and 'sret' are incompatible!",
         V);

  Assert(!(Attrs.hasAttribute(Attribute::InAlloca) &&
           Attrs.hasAttribute(Attribute::ReadOnly)),
         "Attributes "
         "'inalloca and readonly' are incompatible!",
         V);

  Assert(!(Attrs.hasAttribute(Attribute::StructRet) &&
           Attrs.hasAttribute(Attribute::Returned)),
         "Attributes "
         "'sret and returned' are incompatible!",
         V);

  Assert(!(Attrs.hasAttribute(Attribute::ZExt) &&
           Attrs.hasAttribute(Attribute::SExt)),
         "Attributes "
         "'zeroext and signext' are incompatible!",
         V);

  Assert(!(Attrs.hasAttribute(Attribute::ReadNone) &&
           Attrs.hasAttribute(Attribute::ReadOnly)),
         "Attributes "
         "'readnone and readonly' are incompatible!",
         V);

  Assert(!(Attrs.hasAttribute(Attribute::ReadNone) &&
           Attrs.hasAttribute(Attribute::WriteOnly)),
         "Attributes "
         "'readnone and writeonly' are incompatible!",
         V);

  Assert(!(Attrs.hasAttribute(Attribute::ReadOnly) &&
           Attrs.hasAttribute(Attribute::WriteOnly)),
         "Attributes "
         "'readonly and writeonly' are incompatible!",
         V);

  Assert(!(Attrs.hasAttribute(Attribute::NoInline) &&
           Attrs.hasAttribute(Attribute::AlwaysInline)),
         "Attributes "
         "'noinline and alwaysinline' are incompatible!",
         V);

  AttributeMask IncompatibleAttrs = AttributeFuncs::typeIncompatible(Ty);
  for (Attribute Attr : Attrs) {
    if (!Attr.isStringAttribute() &&
        IncompatibleAttrs.contains(Attr.getKindAsEnum())) {
      CheckFailed("Attribute '" + Attr.getAsString() +
                  "' applied to incompatible type!", V);
      return;
    }
  }

  if (PointerType *PTy = dyn_cast<PointerType>(Ty)) {
    if (Attrs.hasAttribute(Attribute::ByVal)) {
      SmallPtrSet<Type *, 4> Visited;
      Assert(Attrs.getByValType()->isSized(&Visited),
             "Attribute 'byval' does not support unsized types!", V);
    }
    if (Attrs.hasAttribute(Attribute::ByRef)) {
      SmallPtrSet<Type *, 4> Visited;
      Assert(Attrs.getByRefType()->isSized(&Visited),
             "Attribute 'byref' does not support unsized types!", V);
    }
    if (Attrs.hasAttribute(Attribute::InAlloca)) {
      SmallPtrSet<Type *, 4> Visited;
      Assert(Attrs.getInAllocaType()->isSized(&Visited),
             "Attribute 'inalloca' does not support unsized types!", V);
    }
    if (Attrs.hasAttribute(Attribute::Preallocated)) {
      SmallPtrSet<Type *, 4> Visited;
      Assert(Attrs.getPreallocatedType()->isSized(&Visited),
             "Attribute 'preallocated' does not support unsized types!", V);
    }
    if (!PTy->isOpaque()) {
      if (!isa<PointerType>(PTy->getNonOpaquePointerElementType()))
        Assert(!Attrs.hasAttribute(Attribute::SwiftError),
               "Attribute 'swifterror' only applies to parameters "
               "with pointer to pointer type!",
               V);
      if (Attrs.hasAttribute(Attribute::ByRef)) {
        Assert(Attrs.getByRefType() == PTy->getNonOpaquePointerElementType(),
               "Attribute 'byref' type does not match parameter!", V);
      }

      if (Attrs.hasAttribute(Attribute::ByVal) && Attrs.getByValType()) {
        Assert(Attrs.getByValType() == PTy->getNonOpaquePointerElementType(),
               "Attribute 'byval' type does not match parameter!", V);
      }

      if (Attrs.hasAttribute(Attribute::Preallocated)) {
        Assert(Attrs.getPreallocatedType() ==
                   PTy->getNonOpaquePointerElementType(),
               "Attribute 'preallocated' type does not match parameter!", V);
      }

      if (Attrs.hasAttribute(Attribute::InAlloca)) {
        Assert(Attrs.getInAllocaType() == PTy->getNonOpaquePointerElementType(),
               "Attribute 'inalloca' type does not match parameter!", V);
      }

      if (Attrs.hasAttribute(Attribute::ElementType)) {
        Assert(Attrs.getElementType() == PTy->getNonOpaquePointerElementType(),
               "Attribute 'elementtype' type does not match parameter!", V);
      }
    }
  }
}

void Verifier::checkUnsignedBaseTenFuncAttr(AttributeList Attrs, StringRef Attr,
                                            const Value *V) {
  if (Attrs.hasFnAttr(Attr)) {
    StringRef S = Attrs.getFnAttr(Attr).getValueAsString();
    unsigned N;
    if (S.getAsInteger(10, N))
      CheckFailed("\"" + Attr + "\" takes an unsigned integer: " + S, V);
  }
}

// Check parameter attributes against a function type.
// The value V is printed in error messages.
void Verifier::verifyFunctionAttrs(FunctionType *FT, AttributeList Attrs,
                                   const Value *V, bool IsIntrinsic,
                                   bool IsInlineAsm) {
  if (Attrs.isEmpty())
    return;

  if (AttributeListsVisited.insert(Attrs.getRawPointer()).second) {
    Assert(Attrs.hasParentContext(Context),
           "Attribute list does not match Module context!", &Attrs, V);
    for (const auto &AttrSet : Attrs) {
      Assert(!AttrSet.hasAttributes() || AttrSet.hasParentContext(Context),
             "Attribute set does not match Module context!", &AttrSet, V);
      for (const auto &A : AttrSet) {
        Assert(A.hasParentContext(Context),
               "Attribute does not match Module context!", &A, V);
      }
    }
  }

  bool SawNest = false;
  bool SawReturned = false;
  bool SawSRet = false;
  bool SawSwiftSelf = false;
  bool SawSwiftAsync = false;
  bool SawSwiftError = false;

  // Verify return value attributes.
  AttributeSet RetAttrs = Attrs.getRetAttrs();
  for (Attribute RetAttr : RetAttrs)
    Assert(RetAttr.isStringAttribute() ||
           Attribute::canUseAsRetAttr(RetAttr.getKindAsEnum()),
           "Attribute '" + RetAttr.getAsString() +
               "' does not apply to function return values",
           V);

  verifyParameterAttrs(RetAttrs, FT->getReturnType(), V);

  // Verify parameter attributes.
  for (unsigned i = 0, e = FT->getNumParams(); i != e; ++i) {
    Type *Ty = FT->getParamType(i);
    AttributeSet ArgAttrs = Attrs.getParamAttrs(i);

    if (!IsIntrinsic) {
      Assert(!ArgAttrs.hasAttribute(Attribute::ImmArg),
             "immarg attribute only applies to intrinsics",V);
      if (!IsInlineAsm)
        Assert(!ArgAttrs.hasAttribute(Attribute::ElementType),
               "Attribute 'elementtype' can only be applied to intrinsics"
               " and inline asm.", V);
    }

    verifyParameterAttrs(ArgAttrs, Ty, V);

    if (ArgAttrs.hasAttribute(Attribute::Nest)) {
      Assert(!SawNest, "More than one parameter has attribute nest!", V);
      SawNest = true;
    }

    if (ArgAttrs.hasAttribute(Attribute::Returned)) {
      Assert(!SawReturned, "More than one parameter has attribute returned!",
             V);
      Assert(Ty->canLosslesslyBitCastTo(FT->getReturnType()),
             "Incompatible argument and return types for 'returned' attribute",
             V);
      SawReturned = true;
    }

    if (ArgAttrs.hasAttribute(Attribute::StructRet)) {
      Assert(!SawSRet, "Cannot have multiple 'sret' parameters!", V);
      Assert(i == 0 || i == 1,
             "Attribute 'sret' is not on first or second parameter!", V);
      SawSRet = true;
    }

    if (ArgAttrs.hasAttribute(Attribute::SwiftSelf)) {
      Assert(!SawSwiftSelf, "Cannot have multiple 'swiftself' parameters!", V);
      SawSwiftSelf = true;
    }

    if (ArgAttrs.hasAttribute(Attribute::SwiftAsync)) {
      Assert(!SawSwiftAsync, "Cannot have multiple 'swiftasync' parameters!", V);
      SawSwiftAsync = true;
    }

    if (ArgAttrs.hasAttribute(Attribute::SwiftError)) {
      Assert(!SawSwiftError, "Cannot have multiple 'swifterror' parameters!",
             V);
      SawSwiftError = true;
    }

    if (ArgAttrs.hasAttribute(Attribute::InAlloca)) {
      Assert(i == FT->getNumParams() - 1,
             "inalloca isn't on the last parameter!", V);
    }
  }

  if (!Attrs.hasFnAttrs())
    return;

  verifyAttributeTypes(Attrs.getFnAttrs(), V);
  for (Attribute FnAttr : Attrs.getFnAttrs())
    Assert(FnAttr.isStringAttribute() ||
           Attribute::canUseAsFnAttr(FnAttr.getKindAsEnum()),
           "Attribute '" + FnAttr.getAsString() +
               "' does not apply to functions!",
           V);

  Assert(!(Attrs.hasFnAttr(Attribute::ReadNone) &&
           Attrs.hasFnAttr(Attribute::ReadOnly)),
         "Attributes 'readnone and readonly' are incompatible!", V);

  Assert(!(Attrs.hasFnAttr(Attribute::ReadNone) &&
           Attrs.hasFnAttr(Attribute::WriteOnly)),
         "Attributes 'readnone and writeonly' are incompatible!", V);

  Assert(!(Attrs.hasFnAttr(Attribute::ReadOnly) &&
           Attrs.hasFnAttr(Attribute::WriteOnly)),
         "Attributes 'readonly and writeonly' are incompatible!", V);

  Assert(!(Attrs.hasFnAttr(Attribute::ReadNone) &&
           Attrs.hasFnAttr(Attribute::InaccessibleMemOrArgMemOnly)),
         "Attributes 'readnone and inaccessiblemem_or_argmemonly' are "
         "incompatible!",
         V);

  Assert(!(Attrs.hasFnAttr(Attribute::ReadNone) &&
           Attrs.hasFnAttr(Attribute::InaccessibleMemOnly)),
         "Attributes 'readnone and inaccessiblememonly' are incompatible!", V);

  Assert(!(Attrs.hasFnAttr(Attribute::NoInline) &&
           Attrs.hasFnAttr(Attribute::AlwaysInline)),
         "Attributes 'noinline and alwaysinline' are incompatible!", V);

  if (Attrs.hasFnAttr(Attribute::OptimizeNone)) {
    Assert(Attrs.hasFnAttr(Attribute::NoInline),
           "Attribute 'optnone' requires 'noinline'!", V);

    Assert(!Attrs.hasFnAttr(Attribute::OptimizeForSize),
           "Attributes 'optsize and optnone' are incompatible!", V);

    Assert(!Attrs.hasFnAttr(Attribute::MinSize),
           "Attributes 'minsize and optnone' are incompatible!", V);
  }

  if (Attrs.hasFnAttr(Attribute::JumpTable)) {
    const GlobalValue *GV = cast<GlobalValue>(V);
    Assert(GV->hasGlobalUnnamedAddr(),
           "Attribute 'jumptable' requires 'unnamed_addr'", V);
  }

  if (Attrs.hasFnAttr(Attribute::AllocSize)) {
    std::pair<unsigned, Optional<unsigned>> Args =
        Attrs.getFnAttrs().getAllocSizeArgs();

    auto CheckParam = [&](StringRef Name, unsigned ParamNo) {
      if (ParamNo >= FT->getNumParams()) {
        CheckFailed("'allocsize' " + Name + " argument is out of bounds", V);
        return false;
      }

      if (!FT->getParamType(ParamNo)->isIntegerTy()) {
        CheckFailed("'allocsize' " + Name +
                        " argument must refer to an integer parameter",
                    V);
        return false;
      }

      return true;
    };

    if (!CheckParam("element size", Args.first))
      return;

    if (Args.second && !CheckParam("number of elements", *Args.second))
      return;
  }

  if (Attrs.hasFnAttr(Attribute::VScaleRange)) {
    unsigned VScaleMin = Attrs.getFnAttrs().getVScaleRangeMin();
    if (VScaleMin == 0)
      CheckFailed("'vscale_range' minimum must be greater than 0", V);

    Optional<unsigned> VScaleMax = Attrs.getFnAttrs().getVScaleRangeMax();
    if (VScaleMax && VScaleMin > VScaleMax)
      CheckFailed("'vscale_range' minimum cannot be greater than maximum", V);
  }

  if (Attrs.hasFnAttr("frame-pointer")) {
    StringRef FP = Attrs.getFnAttr("frame-pointer").getValueAsString();
    if (FP != "all" && FP != "non-leaf" && FP != "none")
      CheckFailed("invalid value for 'frame-pointer' attribute: " + FP, V);
  }

  checkUnsignedBaseTenFuncAttr(Attrs, "patchable-function-prefix", V);
  checkUnsignedBaseTenFuncAttr(Attrs, "patchable-function-entry", V);
  checkUnsignedBaseTenFuncAttr(Attrs, "warn-stack-size", V);
}

void Verifier::verifyFunctionMetadata(
    ArrayRef<std::pair<unsigned, MDNode *>> MDs) {
  for (const auto &Pair : MDs) {
    if (Pair.first == LLVMContext::MD_prof) {
      MDNode *MD = Pair.second;
      Assert(MD->getNumOperands() >= 2,
             "!prof annotations should have no less than 2 operands", MD);

      // Check first operand.
      Assert(MD->getOperand(0) != nullptr, "first operand should not be null",
             MD);
      Assert(isa<MDString>(MD->getOperand(0)),
             "expected string with name of the !prof annotation", MD);
      MDString *MDS = cast<MDString>(MD->getOperand(0));
      StringRef ProfName = MDS->getString();
      Assert(ProfName.equals("function_entry_count") ||
                 ProfName.equals("synthetic_function_entry_count"),
             "first operand should be 'function_entry_count'"
             " or 'synthetic_function_entry_count'",
             MD);

      // Check second operand.
      Assert(MD->getOperand(1) != nullptr, "second operand should not be null",
             MD);
      Assert(isa<ConstantAsMetadata>(MD->getOperand(1)),
             "expected integer argument to function_entry_count", MD);
    }
  }
}

void Verifier::visitConstantExprsRecursively(const Constant *EntryC) {
  if (!ConstantExprVisited.insert(EntryC).second)
    return;

  SmallVector<const Constant *, 16> Stack;
  Stack.push_back(EntryC);

  while (!Stack.empty()) {
    const Constant *C = Stack.pop_back_val();

    // Check this constant expression.
    if (const auto *CE = dyn_cast<ConstantExpr>(C))
      visitConstantExpr(CE);

    if (const auto *GV = dyn_cast<GlobalValue>(C)) {
      // Global Values get visited separately, but we do need to make sure
      // that the global value is in the correct module
      Assert(GV->getParent() == &M, "Referencing global in another module!",
             EntryC, &M, GV, GV->getParent());
      continue;
    }

    // Visit all sub-expressions.
    for (const Use &U : C->operands()) {
      const auto *OpC = dyn_cast<Constant>(U);
      if (!OpC)
        continue;
      if (!ConstantExprVisited.insert(OpC).second)
        continue;
      Stack.push_back(OpC);
    }
  }
}

void Verifier::visitConstantExpr(const ConstantExpr *CE) {
  if (CE->getOpcode() == Instruction::BitCast)
    Assert(CastInst::castIsValid(Instruction::BitCast, CE->getOperand(0),
                                 CE->getType()),
           "Invalid bitcast", CE);
}

bool Verifier::verifyAttributeCount(AttributeList Attrs, unsigned Params) {
  // There shouldn't be more attribute sets than there are parameters plus the
  // function and return value.
  return Attrs.getNumAttrSets() <= Params + 2;
}

void Verifier::verifyInlineAsmCall(const CallBase &Call) {
  const InlineAsm *IA = cast<InlineAsm>(Call.getCalledOperand());
  unsigned ArgNo = 0;
  for (const InlineAsm::ConstraintInfo &CI : IA->ParseConstraints()) {
    // Only deal with constraints that correspond to call arguments.
    if (!CI.hasArg())
      continue;

    if (CI.isIndirect) {
      const Value *Arg = Call.getArgOperand(ArgNo);
      Assert(Arg->getType()->isPointerTy(),
             "Operand for indirect constraint must have pointer type",
             &Call);

      Assert(Call.getParamElementType(ArgNo),
             "Operand for indirect constraint must have elementtype attribute",
             &Call);
    } else {
      Assert(!Call.paramHasAttr(ArgNo, Attribute::ElementType),
             "Elementtype attribute can only be applied for indirect "
             "constraints", &Call);
    }

    ArgNo++;
  }
}

/// Verify that statepoint intrinsic is well formed.
void Verifier::verifyStatepoint(const CallBase &Call) {
  assert(Call.getCalledFunction() &&
         Call.getCalledFunction()->getIntrinsicID() ==
             Intrinsic::experimental_gc_statepoint);

  Assert(!Call.doesNotAccessMemory() && !Call.onlyReadsMemory() &&
             !Call.onlyAccessesArgMemory(),
         "gc.statepoint must read and write all memory to preserve "
         "reordering restrictions required by safepoint semantics",
         Call);

  const int64_t NumPatchBytes =
      cast<ConstantInt>(Call.getArgOperand(1))->getSExtValue();
  assert(isInt<32>(NumPatchBytes) && "NumPatchBytesV is an i32!");
  Assert(NumPatchBytes >= 0,
         "gc.statepoint number of patchable bytes must be "
         "positive",
         Call);

  Type *TargetElemType = Call.getParamElementType(2);
  Assert(TargetElemType,
         "gc.statepoint callee argument must have elementtype attribute", Call);
  FunctionType *TargetFuncType = dyn_cast<FunctionType>(TargetElemType);
  Assert(TargetFuncType,
         "gc.statepoint callee elementtype must be function type", Call);

  const int NumCallArgs = cast<ConstantInt>(Call.getArgOperand(3))->getZExtValue();
  Assert(NumCallArgs >= 0,
         "gc.statepoint number of arguments to underlying call "
         "must be positive",
         Call);
  const int NumParams = (int)TargetFuncType->getNumParams();
  if (TargetFuncType->isVarArg()) {
    Assert(NumCallArgs >= NumParams,
           "gc.statepoint mismatch in number of vararg call args", Call);

    // TODO: Remove this limitation
    Assert(TargetFuncType->getReturnType()->isVoidTy(),
           "gc.statepoint doesn't support wrapping non-void "
           "vararg functions yet",
           Call);
  } else
    Assert(NumCallArgs == NumParams,
           "gc.statepoint mismatch in number of call args", Call);

  const uint64_t Flags
    = cast<ConstantInt>(Call.getArgOperand(4))->getZExtValue();
  Assert((Flags & ~(uint64_t)StatepointFlags::MaskAll) == 0,
         "unknown flag used in gc.statepoint flags argument", Call);

  // Verify that the types of the call parameter arguments match
  // the type of the wrapped callee.
  AttributeList Attrs = Call.getAttributes();
  for (int i = 0; i < NumParams; i++) {
    Type *ParamType = TargetFuncType->getParamType(i);
    Type *ArgType = Call.getArgOperand(5 + i)->getType();
    Assert(ArgType == ParamType,
           "gc.statepoint call argument does not match wrapped "
           "function type",
           Call);

    if (TargetFuncType->isVarArg()) {
      AttributeSet ArgAttrs = Attrs.getParamAttrs(5 + i);
      Assert(!ArgAttrs.hasAttribute(Attribute::StructRet),
             "Attribute 'sret' cannot be used for vararg call arguments!",
             Call);
    }
  }

  const int EndCallArgsInx = 4 + NumCallArgs;

  const Value *NumTransitionArgsV = Call.getArgOperand(EndCallArgsInx + 1);
  Assert(isa<ConstantInt>(NumTransitionArgsV),
         "gc.statepoint number of transition arguments "
         "must be constant integer",
         Call);
  const int NumTransitionArgs =
      cast<ConstantInt>(NumTransitionArgsV)->getZExtValue();
  Assert(NumTransitionArgs == 0,
         "gc.statepoint w/inline transition bundle is deprecated", Call);
  const int EndTransitionArgsInx = EndCallArgsInx + 1 + NumTransitionArgs;

  const Value *NumDeoptArgsV = Call.getArgOperand(EndTransitionArgsInx + 1);
  Assert(isa<ConstantInt>(NumDeoptArgsV),
         "gc.statepoint number of deoptimization arguments "
         "must be constant integer",
         Call);
  const int NumDeoptArgs = cast<ConstantInt>(NumDeoptArgsV)->getZExtValue();
  Assert(NumDeoptArgs == 0,
         "gc.statepoint w/inline deopt operands is deprecated", Call);

  const int ExpectedNumArgs = 7 + NumCallArgs;
  Assert(ExpectedNumArgs == (int)Call.arg_size(),
         "gc.statepoint too many arguments", Call);

  // Check that the only uses of this gc.statepoint are gc.result or
  // gc.relocate calls which are tied to this statepoint and thus part
  // of the same statepoint sequence
  for (const User *U : Call.users()) {
    const CallInst *UserCall = dyn_cast<const CallInst>(U);
    Assert(UserCall, "illegal use of statepoint token", Call, U);
    if (!UserCall)
      continue;
    Assert(isa<GCRelocateInst>(UserCall) || isa<GCResultInst>(UserCall),
           "gc.result or gc.relocate are the only value uses "
           "of a gc.statepoint",
           Call, U);
    if (isa<GCResultInst>(UserCall)) {
      Assert(UserCall->getArgOperand(0) == &Call,
             "gc.result connected to wrong gc.statepoint", Call, UserCall);
    } else if (isa<GCRelocateInst>(Call)) {
      Assert(UserCall->getArgOperand(0) == &Call,
             "gc.relocate connected to wrong gc.statepoint", Call, UserCall);
    }
  }

  // Note: It is legal for a single derived pointer to be listed multiple
  // times.  It's non-optimal, but it is legal.  It can also happen after
  // insertion if we strip a bitcast away.
  // Note: It is really tempting to check that each base is relocated and
  // that a derived pointer is never reused as a base pointer.  This turns
  // out to be problematic since optimizations run after safepoint insertion
  // can recognize equality properties that the insertion logic doesn't know
  // about.  See example statepoint.ll in the verifier subdirectory
}

void Verifier::verifyFrameRecoverIndices() {
  for (auto &Counts : FrameEscapeInfo) {
    Function *F = Counts.first;
    unsigned EscapedObjectCount = Counts.second.first;
    unsigned MaxRecoveredIndex = Counts.second.second;
    Assert(MaxRecoveredIndex <= EscapedObjectCount,
           "all indices passed to llvm.localrecover must be less than the "
           "number of arguments passed to llvm.localescape in the parent "
           "function",
           F);
  }
}

static Instruction *getSuccPad(Instruction *Terminator) {
  BasicBlock *UnwindDest;
  if (auto *II = dyn_cast<InvokeInst>(Terminator))
    UnwindDest = II->getUnwindDest();
  else if (auto *CSI = dyn_cast<CatchSwitchInst>(Terminator))
    UnwindDest = CSI->getUnwindDest();
  else
    UnwindDest = cast<CleanupReturnInst>(Terminator)->getUnwindDest();
  return UnwindDest->getFirstNonPHI();
}

void Verifier::verifySiblingFuncletUnwinds() {
  SmallPtrSet<Instruction *, 8> Visited;
  SmallPtrSet<Instruction *, 8> Active;
  for (const auto &Pair : SiblingFuncletInfo) {
    Instruction *PredPad = Pair.first;
    if (Visited.count(PredPad))
      continue;
    Active.insert(PredPad);
    Instruction *Terminator = Pair.second;
    do {
      Instruction *SuccPad = getSuccPad(Terminator);
      if (Active.count(SuccPad)) {
        // Found a cycle; report error
        Instruction *CyclePad = SuccPad;
        SmallVector<Instruction *, 8> CycleNodes;
        do {
          CycleNodes.push_back(CyclePad);
          Instruction *CycleTerminator = SiblingFuncletInfo[CyclePad];
          if (CycleTerminator != CyclePad)
            CycleNodes.push_back(CycleTerminator);
          CyclePad = getSuccPad(CycleTerminator);
        } while (CyclePad != SuccPad);
        Assert(false, "EH pads can't handle each other's exceptions",
               ArrayRef<Instruction *>(CycleNodes));
      }
      // Don't re-walk a node we've already checked
      if (!Visited.insert(SuccPad).second)
        break;
      // Walk to this successor if it has a map entry.
      PredPad = SuccPad;
      auto TermI = SiblingFuncletInfo.find(PredPad);
      if (TermI == SiblingFuncletInfo.end())
        break;
      Terminator = TermI->second;
      Active.insert(PredPad);
    } while (true);
    // Each node only has one successor, so we've walked all the active
    // nodes' successors.
    Active.clear();
  }
}

void Verifier::verifyConstrainedFPBundles(const Instruction &I) {
  auto *CB = dyn_cast<CallBase>(&I);
  if (!CB)
    return;
  auto ExceptBundle = CB->getOperandBundle("cfp-except");
  auto RoundBundle = CB->getOperandBundle("cfp-round");
  if (!ExceptBundle && !RoundBundle)
    return;

  auto *VPIntrin = dyn_cast<VPIntrinsic>(&I);
  Assert(VPIntrin,
         "Constraint FP bundles only enabled for Vector Predication Intrinsics",
         VPIntrin);
  Assert(!RoundBundle ||
             VPIntrinsic::HasRoundingMode(VPIntrin->getIntrinsicID()),
         "Intrinsic does not accept a constraint fp rounding mode.", VPIntrin);
  Assert(!ExceptBundle ||
             VPIntrinsic::HasExceptionMode(VPIntrin->getIntrinsicID()),
         "Intrinsic does not accept a constraint fp exception mode.", VPIntrin);

  if (RoundBundle) {
    Assert(RoundBundle->Inputs.size() == 1,
           "Constraint fp rounding mode has only one operand.", VPIntrin);
    auto &RoundInput = *RoundBundle->Inputs[0];
    Assert(isa<MetadataAsValue>(RoundInput),
           "Constraint fp exception mode is not a metadata string.", RoundInput);
    auto *RoundString = dyn_cast<MDString>(cast<MetadataAsValue>(RoundInput).getMetadata());
    Assert(RoundString,
           "Constraint fp rounding mode is not a metadata string.", RoundInput);
    auto RoundOpt = VPIntrin->getRoundingMode();
    Assert(RoundOpt.hasValue(), "Invalid rounding mode metadata.", RoundString);
  }

  if (ExceptBundle) {
    Assert(ExceptBundle->Inputs.size() == 1,
           "Constraint fp exception mode has only one operand.", VPIntrin);
    auto &ExceptInput = *ExceptBundle->Inputs[0];
    Assert(isa<MetadataAsValue>(ExceptInput),
           "Constraint fp exception mode is not a metadata string.", ExceptInput);
    auto *ExceptString = dyn_cast<MDString>(cast<MetadataAsValue>(ExceptInput).getMetadata());
    Assert(ExceptString,
           "Constraint fp exception mode is not a metadata string.", ExceptInput);
    auto ExceptOpt = VPIntrin->getExceptionBehavior();
    Assert(ExceptOpt.hasValue(), "Invalid exception mode metadata.", ExceptString);
  }
}

// visitFunction - Verify that a function is ok.
//
void Verifier::visitFunction(const Function &F) {
  visitGlobalValue(F);

  // Check function arguments.
  FunctionType *FT = F.getFunctionType();
  unsigned NumArgs = F.arg_size();

  Assert(&Context == &F.getContext(),
         "Function context does not match Module context!", &F);

  Assert(!F.hasCommonLinkage(), "Functions may not have common linkage", &F);
  Assert(FT->getNumParams() == NumArgs,
         "# formal arguments must match # of arguments for function type!", &F,
         FT);
  Assert(F.getReturnType()->isFirstClassType() ||
             F.getReturnType()->isVoidTy() || F.getReturnType()->isStructTy(),
         "Functions cannot return aggregate values!", &F);

  Assert(!F.hasStructRetAttr() || F.getReturnType()->isVoidTy(),
         "Invalid struct return type!", &F);

  AttributeList Attrs = F.getAttributes();

  Assert(verifyAttributeCount(Attrs, FT->getNumParams()),
         "Attribute after last parameter!", &F);

  bool IsIntrinsic = F.isIntrinsic();

  // Check function attributes.
  verifyFunctionAttrs(FT, Attrs, &F, IsIntrinsic, /* IsInlineAsm */ false);

  // On function declarations/definitions, we do not support the builtin
  // attribute. We do not check this in VerifyFunctionAttrs since that is
  // checking for Attributes that can/can not ever be on functions.
  Assert(!Attrs.hasFnAttr(Attribute::Builtin),
         "Attribute 'builtin' can only be applied to a callsite.", &F);

  Assert(!Attrs.hasAttrSomewhere(Attribute::ElementType),
         "Attribute 'elementtype' can only be applied to a callsite.", &F);

  // Check that this function meets the restrictions on this calling convention.
  // Sometimes varargs is used for perfectly forwarding thunks, so some of these
  // restrictions can be lifted.
  switch (F.getCallingConv()) {
  default:
  case CallingConv::C:
    break;
  case CallingConv::X86_INTR: {
    Assert(F.arg_empty() || Attrs.hasParamAttr(0, Attribute::ByVal),
           "Calling convention parameter requires byval", &F);
    break;
  }
  case CallingConv::AMDGPU_KERNEL:
  case CallingConv::SPIR_KERNEL:
    Assert(F.getReturnType()->isVoidTy(),
           "Calling convention requires void return type", &F);
    LLVM_FALLTHROUGH;
  case CallingConv::AMDGPU_VS:
  case CallingConv::AMDGPU_HS:
  case CallingConv::AMDGPU_GS:
  case CallingConv::AMDGPU_PS:
  case CallingConv::AMDGPU_CS:
    Assert(!F.hasStructRetAttr(),
           "Calling convention does not allow sret", &F);
    if (F.getCallingConv() != CallingConv::SPIR_KERNEL) {
      const unsigned StackAS = DL.getAllocaAddrSpace();
      unsigned i = 0;
      for (const Argument &Arg : F.args()) {
        Assert(!Attrs.hasParamAttr(i, Attribute::ByVal),
               "Calling convention disallows byval", &F);
        Assert(!Attrs.hasParamAttr(i, Attribute::Preallocated),
               "Calling convention disallows preallocated", &F);
        Assert(!Attrs.hasParamAttr(i, Attribute::InAlloca),
               "Calling convention disallows inalloca", &F);

        if (Attrs.hasParamAttr(i, Attribute::ByRef)) {
          // FIXME: Should also disallow LDS and GDS, but we don't have the enum
          // value here.
          Assert(Arg.getType()->getPointerAddressSpace() != StackAS,
                 "Calling convention disallows stack byref", &F);
        }

        ++i;
      }
    }

    LLVM_FALLTHROUGH;
  case CallingConv::Fast:
  case CallingConv::Cold:
  case CallingConv::Intel_OCL_BI:
  case CallingConv::PTX_Kernel:
  case CallingConv::PTX_Device:
    Assert(!F.isVarArg(), "Calling convention does not support varargs or "
                          "perfect forwarding!",
           &F);
    break;
  }

  // Check that the argument values match the function type for this function...
  unsigned i = 0;
  for (const Argument &Arg : F.args()) {
    Assert(Arg.getType() == FT->getParamType(i),
           "Argument value does not match function argument type!", &Arg,
           FT->getParamType(i));
    Assert(Arg.getType()->isFirstClassType(),
           "Function arguments must have first-class types!", &Arg);
    if (!IsIntrinsic) {
      Assert(!Arg.getType()->isMetadataTy(),
             "Function takes metadata but isn't an intrinsic", &Arg, &F);
      Assert(!Arg.getType()->isTokenTy(),
             "Function takes token but isn't an intrinsic", &Arg, &F);
      Assert(!Arg.getType()->isX86_AMXTy(),
             "Function takes x86_amx but isn't an intrinsic", &Arg, &F);
    }

    // Check that swifterror argument is only used by loads and stores.
    if (Attrs.hasParamAttr(i, Attribute::SwiftError)) {
      verifySwiftErrorValue(&Arg);
    }
    ++i;
  }

  if (!IsIntrinsic) {
    Assert(!F.getReturnType()->isTokenTy(),
           "Function returns a token but isn't an intrinsic", &F);
    Assert(!F.getReturnType()->isX86_AMXTy(),
           "Function returns a x86_amx but isn't an intrinsic", &F);
  }

  // Get the function metadata attachments.
  SmallVector<std::pair<unsigned, MDNode *>, 4> MDs;
  F.getAllMetadata(MDs);
  assert(F.hasMetadata() != MDs.empty() && "Bit out-of-sync");
  verifyFunctionMetadata(MDs);

  // Check validity of the personality function
  if (F.hasPersonalityFn()) {
    auto *Per = dyn_cast<Function>(F.getPersonalityFn()->stripPointerCasts());
    if (Per)
      Assert(Per->getParent() == F.getParent(),
             "Referencing personality function in another module!",
             &F, F.getParent(), Per, Per->getParent());
  }

  if (F.isMaterializable()) {
    // Function has a body somewhere we can't see.
    Assert(MDs.empty(), "unmaterialized function cannot have metadata", &F,
           MDs.empty() ? nullptr : MDs.front().second);
  } else if (F.isDeclaration()) {
    for (const auto &I : MDs) {
      // This is used for call site debug information.
      AssertDI(I.first != LLVMContext::MD_dbg ||
                   !cast<DISubprogram>(I.second)->isDistinct(),
               "function declaration may only have a unique !dbg attachment",
               &F);
      Assert(I.first != LLVMContext::MD_prof,
             "function declaration may not have a !prof attachment", &F);

      // Verify the metadata itself.
      visitMDNode(*I.second, AreDebugLocsAllowed::Yes);
    }
    Assert(!F.hasPersonalityFn(),
           "Function declaration shouldn't have a personality routine", &F);
  } else {
    // Verify that this function (which has a body) is not named "llvm.*".  It
    // is not legal to define intrinsics.
    Assert(!IsIntrinsic, "llvm intrinsics cannot be defined!", &F);

    // Check the entry node
    const BasicBlock *Entry = &F.getEntryBlock();
    Assert(pred_empty(Entry),
           "Entry block to function must not have predecessors!", Entry);

    // The address of the entry block cannot be taken, unless it is dead.
    if (Entry->hasAddressTaken()) {
      Assert(!BlockAddress::lookup(Entry)->isConstantUsed(),
             "blockaddress may not be used with the entry block!", Entry);
    }

    unsigned NumDebugAttachments = 0, NumProfAttachments = 0;
    // Visit metadata attachments.
    for (const auto &I : MDs) {
      // Verify that the attachment is legal.
      auto AllowLocs = AreDebugLocsAllowed::No;
      switch (I.first) {
      default:
        break;
      case LLVMContext::MD_dbg: {
        ++NumDebugAttachments;
        AssertDI(NumDebugAttachments == 1,
                 "function must have a single !dbg attachment", &F, I.second);
        AssertDI(isa<DISubprogram>(I.second),
                 "function !dbg attachment must be a subprogram", &F, I.second);
        AssertDI(cast<DISubprogram>(I.second)->isDistinct(),
                 "function definition may only have a distinct !dbg attachment",
                 &F);

        auto *SP = cast<DISubprogram>(I.second);
        const Function *&AttachedTo = DISubprogramAttachments[SP];
        AssertDI(!AttachedTo || AttachedTo == &F,
                 "DISubprogram attached to more than one function", SP, &F);
        AttachedTo = &F;
        AllowLocs = AreDebugLocsAllowed::Yes;
        break;
      }
      case LLVMContext::MD_prof:
        ++NumProfAttachments;
        Assert(NumProfAttachments == 1,
               "function must have a single !prof attachment", &F, I.second);
        break;
      }

      // Verify the metadata itself.
      visitMDNode(*I.second, AllowLocs);
    }
  }

  // If this function is actually an intrinsic, verify that it is only used in
  // direct call/invokes, never having its "address taken".
  // Only do this if the module is materialized, otherwise we don't have all the
  // uses.
  if (F.isIntrinsic() && F.getParent()->isMaterialized()) {
    const User *U;
    if (F.hasAddressTaken(&U, false, true, false,
                          /*IgnoreARCAttachedCall=*/true))
      Assert(false, "Invalid user of intrinsic instruction!", U);
  }

  // Check intrinsics' signatures.
  switch (F.getIntrinsicID()) {
  case Intrinsic::experimental_gc_get_pointer_base: {
    FunctionType *FT = F.getFunctionType();
    Assert(FT->getNumParams() == 1, "wrong number of parameters", F);
    Assert(isa<PointerType>(F.getReturnType()),
           "gc.get.pointer.base must return a pointer", F);
    Assert(FT->getParamType(0) == F.getReturnType(),
           "gc.get.pointer.base operand and result must be of the same type",
           F);
    break;
  }
  case Intrinsic::experimental_gc_get_pointer_offset: {
    FunctionType *FT = F.getFunctionType();
    Assert(FT->getNumParams() == 1, "wrong number of parameters", F);
    Assert(isa<PointerType>(FT->getParamType(0)),
           "gc.get.pointer.offset operand must be a pointer", F);
    Assert(F.getReturnType()->isIntegerTy(),
           "gc.get.pointer.offset must return integer", F);
    break;
  }
  }

  auto *N = F.getSubprogram();
  HasDebugInfo = (N != nullptr);
  if (!HasDebugInfo)
    return;

  // Check that all !dbg attachments lead to back to N.
  //
  // FIXME: Check this incrementally while visiting !dbg attachments.
  // FIXME: Only check when N is the canonical subprogram for F.
  SmallPtrSet<const MDNode *, 32> Seen;
  auto VisitDebugLoc = [&](const Instruction &I, const MDNode *Node) {
    // Be careful about using DILocation here since we might be dealing with
    // broken code (this is the Verifier after all).
    const DILocation *DL = dyn_cast_or_null<DILocation>(Node);
    if (!DL)
      return;
    if (!Seen.insert(DL).second)
      return;

    Metadata *Parent = DL->getRawScope();
    AssertDI(Parent && isa<DILocalScope>(Parent),
             "DILocation's scope must be a DILocalScope", N, &F, &I, DL,
             Parent);

    DILocalScope *Scope = DL->getInlinedAtScope();
    Assert(Scope, "Failed to find DILocalScope", DL);

    if (!Seen.insert(Scope).second)
      return;

    DISubprogram *SP = Scope->getSubprogram();

    // Scope and SP could be the same MDNode and we don't want to skip
    // validation in that case
    if (SP && ((Scope != SP) && !Seen.insert(SP).second))
      return;

    AssertDI(SP->describes(&F),
             "!dbg attachment points at wrong subprogram for function", N, &F,
             &I, DL, Scope, SP);
  };
  for (auto &BB : F)
    for (auto &I : BB) {
      VisitDebugLoc(I, I.getDebugLoc().getAsMDNode());
      // The llvm.loop annotations also contain two DILocations.
      if (auto MD = I.getMetadata(LLVMContext::MD_loop))
        for (unsigned i = 1; i < MD->getNumOperands(); ++i)
          VisitDebugLoc(I, dyn_cast_or_null<MDNode>(MD->getOperand(i)));
      if (BrokenDebugInfo)
        return;
    }
}

// verifyBasicBlock - Verify that a basic block is well formed...
//
void Verifier::visitBasicBlock(BasicBlock &BB) {
  InstsInThisBlock.clear();

  // Ensure that basic blocks have terminators!
  Assert(BB.getTerminator(), "Basic Block does not have terminator!", &BB);

  // Check constraints that this basic block imposes on all of the PHI nodes in
  // it.
  if (isa<PHINode>(BB.front())) {
    SmallVector<BasicBlock *, 8> Preds(predecessors(&BB));
    SmallVector<std::pair<BasicBlock*, Value*>, 8> Values;
    llvm::sort(Preds);
    for (const PHINode &PN : BB.phis()) {
      Assert(PN.getNumIncomingValues() == Preds.size(),
             "PHINode should have one entry for each predecessor of its "
             "parent basic block!",
             &PN);

      // Get and sort all incoming values in the PHI node...
      Values.clear();
      Values.reserve(PN.getNumIncomingValues());
      for (unsigned i = 0, e = PN.getNumIncomingValues(); i != e; ++i)
        Values.push_back(
            std::make_pair(PN.getIncomingBlock(i), PN.getIncomingValue(i)));
      llvm::sort(Values);

      for (unsigned i = 0, e = Values.size(); i != e; ++i) {
        // Check to make sure that if there is more than one entry for a
        // particular basic block in this PHI node, that the incoming values are
        // all identical.
        //
        Assert(i == 0 || Values[i].first != Values[i - 1].first ||
                   Values[i].second == Values[i - 1].second,
               "PHI node has multiple entries for the same basic block with "
               "different incoming values!",
               &PN, Values[i].first, Values[i].second, Values[i - 1].second);

        // Check to make sure that the predecessors and PHI node entries are
        // matched up.
        Assert(Values[i].first == Preds[i],
               "PHI node entries do not match predecessors!", &PN,
               Values[i].first, Preds[i]);
      }
    }
  }

  // Check that all instructions have their parent pointers set up correctly.
  for (auto &I : BB)
  {
    Assert(I.getParent() == &BB, "Instruction has bogus parent pointer!");
  }
}

void Verifier::visitTerminator(Instruction &I) {
  // Ensure that terminators only exist at the end of the basic block.
  Assert(&I == I.getParent()->getTerminator(),
         "Terminator found in the middle of a basic block!", I.getParent());
  visitInstruction(I);
}

void Verifier::visitBranchInst(BranchInst &BI) {
  if (BI.isConditional()) {
    Assert(BI.getCondition()->getType()->isIntegerTy(1),
           "Branch condition is not 'i1' type!", &BI, BI.getCondition());
  }
  visitTerminator(BI);
}

void Verifier::visitReturnInst(ReturnInst &RI) {
  Function *F = RI.getParent()->getParent();
  unsigned N = RI.getNumOperands();
  if (F->getReturnType()->isVoidTy())
    Assert(N == 0,
           "Found return instr that returns non-void in Function of void "
           "return type!",
           &RI, F->getReturnType());
  else
    Assert(N == 1 && F->getReturnType() == RI.getOperand(0)->getType(),
           "Function return type does not match operand "
           "type of return inst!",
           &RI, F->getReturnType());

  // Check to make sure that the return value has necessary properties for
  // terminators...
  visitTerminator(RI);
}

void Verifier::visitSwitchInst(SwitchInst &SI) {
  Assert(SI.getType()->isVoidTy(), "Switch must have void result type!", &SI);
  // Check to make sure that all of the constants in the switch instruction
  // have the same type as the switched-on value.
  Type *SwitchTy = SI.getCondition()->getType();
  SmallPtrSet<ConstantInt*, 32> Constants;
  for (auto &Case : SI.cases()) {
    Assert(Case.getCaseValue()->getType() == SwitchTy,
           "Switch constants must all be same type as switch value!", &SI);
    Assert(Constants.insert(Case.getCaseValue()).second,
           "Duplicate integer as switch case", &SI, Case.getCaseValue());
  }

  visitTerminator(SI);
}

void Verifier::visitIndirectBrInst(IndirectBrInst &BI) {
  Assert(BI.getAddress()->getType()->isPointerTy(),
         "Indirectbr operand must have pointer type!", &BI);
  for (unsigned i = 0, e = BI.getNumDestinations(); i != e; ++i)
    Assert(BI.getDestination(i)->getType()->isLabelTy(),
           "Indirectbr destinations must all have pointer type!", &BI);

  visitTerminator(BI);
}

void Verifier::visitCallBrInst(CallBrInst &CBI) {
  Assert(CBI.isInlineAsm(), "Callbr is currently only used for asm-goto!",
         &CBI);
  const InlineAsm *IA = cast<InlineAsm>(CBI.getCalledOperand());
  Assert(!IA->canThrow(), "Unwinding from Callbr is not allowed");
  for (unsigned i = 0, e = CBI.getNumSuccessors(); i != e; ++i)
    Assert(CBI.getSuccessor(i)->getType()->isLabelTy(),
           "Callbr successors must all have pointer type!", &CBI);
  for (unsigned i = 0, e = CBI.getNumOperands(); i != e; ++i) {
    Assert(i >= CBI.arg_size() || !isa<BasicBlock>(CBI.getOperand(i)),
           "Using an unescaped label as a callbr argument!", &CBI);
    if (isa<BasicBlock>(CBI.getOperand(i)))
      for (unsigned j = i + 1; j != e; ++j)
        Assert(CBI.getOperand(i) != CBI.getOperand(j),
               "Duplicate callbr destination!", &CBI);
  }
  {
    SmallPtrSet<BasicBlock *, 4> ArgBBs;
    for (Value *V : CBI.args())
      if (auto *BA = dyn_cast<BlockAddress>(V))
        ArgBBs.insert(BA->getBasicBlock());
    for (BasicBlock *BB : CBI.getIndirectDests())
      Assert(ArgBBs.count(BB), "Indirect label missing from arglist.", &CBI);
  }

  verifyInlineAsmCall(CBI);
  visitTerminator(CBI);
}

void Verifier::visitSelectInst(SelectInst &SI) {
  Assert(!SelectInst::areInvalidOperands(SI.getOperand(0), SI.getOperand(1),
                                         SI.getOperand(2)),
         "Invalid operands for select instruction!", &SI);

  Assert(SI.getTrueValue()->getType() == SI.getType(),
         "Select values must have same type as select instruction!", &SI);
  visitInstruction(SI);
}

/// visitUserOp1 - User defined operators shouldn't live beyond the lifetime of
/// a pass, if any exist, it's an error.
///
void Verifier::visitUserOp1(Instruction &I) {
  Assert(false, "User-defined operators should not live outside of a pass!", &I);
}

void Verifier::visitTruncInst(TruncInst &I) {
  // Get the source and destination types
  Type *SrcTy = I.getOperand(0)->getType();
  Type *DestTy = I.getType();

  // Get the size of the types in bits, we'll need this later
  unsigned SrcBitSize = SrcTy->getScalarSizeInBits();
  unsigned DestBitSize = DestTy->getScalarSizeInBits();

  Assert(SrcTy->isIntOrIntVectorTy(), "Trunc only operates on integer", &I);
  Assert(DestTy->isIntOrIntVectorTy(), "Trunc only produces integer", &I);
  Assert(SrcTy->isVectorTy() == DestTy->isVectorTy(),
         "trunc source and destination must both be a vector or neither", &I);
  Assert(SrcBitSize > DestBitSize, "DestTy too big for Trunc", &I);

  visitInstruction(I);
}

void Verifier::visitZExtInst(ZExtInst &I) {
  // Get the source and destination types
  Type *SrcTy = I.getOperand(0)->getType();
  Type *DestTy = I.getType();

  // Get the size of the types in bits, we'll need this later
  Assert(SrcTy->isIntOrIntVectorTy(), "ZExt only operates on integer", &I);
  Assert(DestTy->isIntOrIntVectorTy(), "ZExt only produces an integer", &I);
  Assert(SrcTy->isVectorTy() == DestTy->isVectorTy(),
         "zext source and destination must both be a vector or neither", &I);
  unsigned SrcBitSize = SrcTy->getScalarSizeInBits();
  unsigned DestBitSize = DestTy->getScalarSizeInBits();

  Assert(SrcBitSize < DestBitSize, "Type too small for ZExt", &I);

  visitInstruction(I);
}

void Verifier::visitSExtInst(SExtInst &I) {
  // Get the source and destination types
  Type *SrcTy = I.getOperand(0)->getType();
  Type *DestTy = I.getType();

  // Get the size of the types in bits, we'll need this later
  unsigned SrcBitSize = SrcTy->getScalarSizeInBits();
  unsigned DestBitSize = DestTy->getScalarSizeInBits();

  Assert(SrcTy->isIntOrIntVectorTy(), "SExt only operates on integer", &I);
  Assert(DestTy->isIntOrIntVectorTy(), "SExt only produces an integer", &I);
  Assert(SrcTy->isVectorTy() == DestTy->isVectorTy(),
         "sext source and destination must both be a vector or neither", &I);
  Assert(SrcBitSize < DestBitSize, "Type too small for SExt", &I);

  visitInstruction(I);
}

void Verifier::visitFPTruncInst(FPTruncInst &I) {
  // Get the source and destination types
  Type *SrcTy = I.getOperand(0)->getType();
  Type *DestTy = I.getType();
  // Get the size of the types in bits, we'll need this later
  unsigned SrcBitSize = SrcTy->getScalarSizeInBits();
  unsigned DestBitSize = DestTy->getScalarSizeInBits();

  Assert(SrcTy->isFPOrFPVectorTy(), "FPTrunc only operates on FP", &I);
  Assert(DestTy->isFPOrFPVectorTy(), "FPTrunc only produces an FP", &I);
  Assert(SrcTy->isVectorTy() == DestTy->isVectorTy(),
         "fptrunc source and destination must both be a vector or neither", &I);
  Assert(SrcBitSize > DestBitSize, "DestTy too big for FPTrunc", &I);

  visitInstruction(I);
}

void Verifier::visitFPExtInst(FPExtInst &I) {
  // Get the source and destination types
  Type *SrcTy = I.getOperand(0)->getType();
  Type *DestTy = I.getType();

  // Get the size of the types in bits, we'll need this later
  unsigned SrcBitSize = SrcTy->getScalarSizeInBits();
  unsigned DestBitSize = DestTy->getScalarSizeInBits();

  Assert(SrcTy->isFPOrFPVectorTy(), "FPExt only operates on FP", &I);
  Assert(DestTy->isFPOrFPVectorTy(), "FPExt only produces an FP", &I);
  Assert(SrcTy->isVectorTy() == DestTy->isVectorTy(),
         "fpext source and destination must both be a vector or neither", &I);
  Assert(SrcBitSize < DestBitSize, "DestTy too small for FPExt", &I);

  visitInstruction(I);
}

void Verifier::visitUIToFPInst(UIToFPInst &I) {
  // Get the source and destination types
  Type *SrcTy = I.getOperand(0)->getType();
  Type *DestTy = I.getType();

  bool SrcVec = SrcTy->isVectorTy();
  bool DstVec = DestTy->isVectorTy();

  Assert(SrcVec == DstVec,
         "UIToFP source and dest must both be vector or scalar", &I);
  Assert(SrcTy->isIntOrIntVectorTy(),
         "UIToFP source must be integer or integer vector", &I);
  Assert(DestTy->isFPOrFPVectorTy(), "UIToFP result must be FP or FP vector",
         &I);

  if (SrcVec && DstVec)
    Assert(cast<VectorType>(SrcTy)->getElementCount() ==
               cast<VectorType>(DestTy)->getElementCount(),
           "UIToFP source and dest vector length mismatch", &I);

  visitInstruction(I);
}

void Verifier::visitSIToFPInst(SIToFPInst &I) {
  // Get the source and destination types
  Type *SrcTy = I.getOperand(0)->getType();
  Type *DestTy = I.getType();

  bool SrcVec = SrcTy->isVectorTy();
  bool DstVec = DestTy->isVectorTy();

  Assert(SrcVec == DstVec,
         "SIToFP source and dest must both be vector or scalar", &I);
  Assert(SrcTy->isIntOrIntVectorTy(),
         "SIToFP source must be integer or integer vector", &I);
  Assert(DestTy->isFPOrFPVectorTy(), "SIToFP result must be FP or FP vector",
         &I);

  if (SrcVec && DstVec)
    Assert(cast<VectorType>(SrcTy)->getElementCount() ==
               cast<VectorType>(DestTy)->getElementCount(),
           "SIToFP source and dest vector length mismatch", &I);

  visitInstruction(I);
}

void Verifier::visitFPToUIInst(FPToUIInst &I) {
  // Get the source and destination types
  Type *SrcTy = I.getOperand(0)->getType();
  Type *DestTy = I.getType();

  bool SrcVec = SrcTy->isVectorTy();
  bool DstVec = DestTy->isVectorTy();

  Assert(SrcVec == DstVec,
         "FPToUI source and dest must both be vector or scalar", &I);
  Assert(SrcTy->isFPOrFPVectorTy(), "FPToUI source must be FP or FP vector",
         &I);
  Assert(DestTy->isIntOrIntVectorTy(),
         "FPToUI result must be integer or integer vector", &I);

  if (SrcVec && DstVec)
    Assert(cast<VectorType>(SrcTy)->getElementCount() ==
               cast<VectorType>(DestTy)->getElementCount(),
           "FPToUI source and dest vector length mismatch", &I);

  visitInstruction(I);
}

void Verifier::visitFPToSIInst(FPToSIInst &I) {
  // Get the source and destination types
  Type *SrcTy = I.getOperand(0)->getType();
  Type *DestTy = I.getType();

  bool SrcVec = SrcTy->isVectorTy();
  bool DstVec = DestTy->isVectorTy();

  Assert(SrcVec == DstVec,
         "FPToSI source and dest must both be vector or scalar", &I);
  Assert(SrcTy->isFPOrFPVectorTy(), "FPToSI source must be FP or FP vector",
         &I);
  Assert(DestTy->isIntOrIntVectorTy(),
         "FPToSI result must be integer or integer vector", &I);

  if (SrcVec && DstVec)
    Assert(cast<VectorType>(SrcTy)->getElementCount() ==
               cast<VectorType>(DestTy)->getElementCount(),
           "FPToSI source and dest vector length mismatch", &I);

  visitInstruction(I);
}

void Verifier::visitPtrToIntInst(PtrToIntInst &I) {
  // Get the source and destination types
  Type *SrcTy = I.getOperand(0)->getType();
  Type *DestTy = I.getType();

  Assert(SrcTy->isPtrOrPtrVectorTy(), "PtrToInt source must be pointer", &I);

  Assert(DestTy->isIntOrIntVectorTy(), "PtrToInt result must be integral", &I);
  Assert(SrcTy->isVectorTy() == DestTy->isVectorTy(), "PtrToInt type mismatch",
         &I);

  if (SrcTy->isVectorTy()) {
    auto *VSrc = cast<VectorType>(SrcTy);
    auto *VDest = cast<VectorType>(DestTy);
    Assert(VSrc->getElementCount() == VDest->getElementCount(),
           "PtrToInt Vector width mismatch", &I);
  }

  visitInstruction(I);
}

void Verifier::visitIntToPtrInst(IntToPtrInst &I) {
  // Get the source and destination types
  Type *SrcTy = I.getOperand(0)->getType();
  Type *DestTy = I.getType();

  Assert(SrcTy->isIntOrIntVectorTy(),
         "IntToPtr source must be an integral", &I);
  Assert(DestTy->isPtrOrPtrVectorTy(), "IntToPtr result must be a pointer", &I);

  Assert(SrcTy->isVectorTy() == DestTy->isVectorTy(), "IntToPtr type mismatch",
         &I);
  if (SrcTy->isVectorTy()) {
    auto *VSrc = cast<VectorType>(SrcTy);
    auto *VDest = cast<VectorType>(DestTy);
    Assert(VSrc->getElementCount() == VDest->getElementCount(),
           "IntToPtr Vector width mismatch", &I);
  }
  visitInstruction(I);
}

void Verifier::visitBitCastInst(BitCastInst &I) {
  Assert(
      CastInst::castIsValid(Instruction::BitCast, I.getOperand(0), I.getType()),
      "Invalid bitcast", &I);
  visitInstruction(I);
}

void Verifier::visitAddrSpaceCastInst(AddrSpaceCastInst &I) {
  Type *SrcTy = I.getOperand(0)->getType();
  Type *DestTy = I.getType();

  Assert(SrcTy->isPtrOrPtrVectorTy(), "AddrSpaceCast source must be a pointer",
         &I);
  Assert(DestTy->isPtrOrPtrVectorTy(), "AddrSpaceCast result must be a pointer",
         &I);
  Assert(SrcTy->getPointerAddressSpace() != DestTy->getPointerAddressSpace(),
         "AddrSpaceCast must be between different address spaces", &I);
  if (auto *SrcVTy = dyn_cast<VectorType>(SrcTy))
    Assert(SrcVTy->getElementCount() ==
               cast<VectorType>(DestTy)->getElementCount(),
           "AddrSpaceCast vector pointer number of elements mismatch", &I);
  visitInstruction(I);
}

/// visitPHINode - Ensure that a PHI node is well formed.
///
void Verifier::visitPHINode(PHINode &PN) {
  // Ensure that the PHI nodes are all grouped together at the top of the block.
  // This can be tested by checking whether the instruction before this is
  // either nonexistent (because this is begin()) or is a PHI node.  If not,
  // then there is some other instruction before a PHI.
  Assert(&PN == &PN.getParent()->front() ||
             isa<PHINode>(--BasicBlock::iterator(&PN)),
         "PHI nodes not grouped at top of basic block!", &PN, PN.getParent());

  // Check that a PHI doesn't yield a Token.
  Assert(!PN.getType()->isTokenTy(), "PHI nodes cannot have token type!");

  // Check that all of the values of the PHI node have the same type as the
  // result, and that the incoming blocks are really basic blocks.
  for (Value *IncValue : PN.incoming_values()) {
    Assert(PN.getType() == IncValue->getType(),
           "PHI node operands are not the same type as the result!", &PN);
  }

  // All other PHI node constraints are checked in the visitBasicBlock method.

  visitInstruction(PN);
}

void Verifier::visitCallBase(CallBase &Call) {
  Assert(Call.getCalledOperand()->getType()->isPointerTy(),
         "Called function must be a pointer!", Call);
  PointerType *FPTy = cast<PointerType>(Call.getCalledOperand()->getType());

  Assert(FPTy->isOpaqueOrPointeeTypeMatches(Call.getFunctionType()),
         "Called function is not the same type as the call!", Call);

  FunctionType *FTy = Call.getFunctionType();

  // Verify that the correct number of arguments are being passed
  if (FTy->isVarArg())
    Assert(Call.arg_size() >= FTy->getNumParams(),
           "Called function requires more parameters than were provided!",
           Call);
  else
    Assert(Call.arg_size() == FTy->getNumParams(),
           "Incorrect number of arguments passed to called function!", Call);

  // Verify that all arguments to the call match the function type.
  for (unsigned i = 0, e = FTy->getNumParams(); i != e; ++i)
    Assert(Call.getArgOperand(i)->getType() == FTy->getParamType(i),
           "Call parameter type does not match function signature!",
           Call.getArgOperand(i), FTy->getParamType(i), Call);

  AttributeList Attrs = Call.getAttributes();

  Assert(verifyAttributeCount(Attrs, Call.arg_size()),
         "Attribute after last parameter!", Call);

  Function *Callee =
      dyn_cast<Function>(Call.getCalledOperand()->stripPointerCasts());
  bool IsIntrinsic = Callee && Callee->isIntrinsic();
  if (IsIntrinsic)
    Assert(Callee->getValueType() == FTy,
           "Intrinsic called with incompatible signature", Call);

  if (Attrs.hasFnAttr(Attribute::Speculatable)) {
    // Don't allow speculatable on call sites, unless the underlying function
    // declaration is also speculatable.
    Assert(Callee && Callee->isSpeculatable(),
           "speculatable attribute may not apply to call sites", Call);
  }

  if (Attrs.hasFnAttr(Attribute::Preallocated)) {
    Assert(Call.getCalledFunction()->getIntrinsicID() ==
               Intrinsic::call_preallocated_arg,
           "preallocated as a call site attribute can only be on "
           "llvm.call.preallocated.arg");
  }

  // Verify call attributes.
  verifyFunctionAttrs(FTy, Attrs, &Call, IsIntrinsic, Call.isInlineAsm());

  // Conservatively check the inalloca argument.
  // We have a bug if we can find that there is an underlying alloca without
  // inalloca.
  if (Call.hasInAllocaArgument()) {
    Value *InAllocaArg = Call.getArgOperand(FTy->getNumParams() - 1);
    if (auto AI = dyn_cast<AllocaInst>(InAllocaArg->stripInBoundsOffsets()))
      Assert(AI->isUsedWithInAlloca(),
             "inalloca argument for call has mismatched alloca", AI, Call);
  }

  // For each argument of the callsite, if it has the swifterror argument,
  // make sure the underlying alloca/parameter it comes from has a swifterror as
  // well.
  for (unsigned i = 0, e = FTy->getNumParams(); i != e; ++i) {
    if (Call.paramHasAttr(i, Attribute::SwiftError)) {
      Value *SwiftErrorArg = Call.getArgOperand(i);
      if (auto AI = dyn_cast<AllocaInst>(SwiftErrorArg->stripInBoundsOffsets())) {
        Assert(AI->isSwiftError(),
               "swifterror argument for call has mismatched alloca", AI, Call);
        continue;
      }
      auto ArgI = dyn_cast<Argument>(SwiftErrorArg);
      Assert(ArgI,
             "swifterror argument should come from an alloca or parameter",
             SwiftErrorArg, Call);
      Assert(ArgI->hasSwiftErrorAttr(),
             "swifterror argument for call has mismatched parameter", ArgI,
             Call);
    }

    if (Attrs.hasParamAttr(i, Attribute::ImmArg)) {
      // Don't allow immarg on call sites, unless the underlying declaration
      // also has the matching immarg.
      Assert(Callee && Callee->hasParamAttribute(i, Attribute::ImmArg),
             "immarg may not apply only to call sites",
             Call.getArgOperand(i), Call);
    }

    if (Call.paramHasAttr(i, Attribute::ImmArg)) {
      Value *ArgVal = Call.getArgOperand(i);
      Assert(isa<ConstantInt>(ArgVal) || isa<ConstantFP>(ArgVal),
             "immarg operand has non-immediate parameter", ArgVal, Call);
    }

    if (Call.paramHasAttr(i, Attribute::Preallocated)) {
      Value *ArgVal = Call.getArgOperand(i);
      bool hasOB =
          Call.countOperandBundlesOfType(LLVMContext::OB_preallocated) != 0;
      bool isMustTail = Call.isMustTailCall();
      Assert(hasOB != isMustTail,
             "preallocated operand either requires a preallocated bundle or "
             "the call to be musttail (but not both)",
             ArgVal, Call);
    }
  }

  if (FTy->isVarArg()) {
    // FIXME? is 'nest' even legal here?
    bool SawNest = false;
    bool SawReturned = false;

    for (unsigned Idx = 0; Idx < FTy->getNumParams(); ++Idx) {
      if (Attrs.hasParamAttr(Idx, Attribute::Nest))
        SawNest = true;
      if (Attrs.hasParamAttr(Idx, Attribute::Returned))
        SawReturned = true;
    }

    // Check attributes on the varargs part.
    for (unsigned Idx = FTy->getNumParams(); Idx < Call.arg_size(); ++Idx) {
      Type *Ty = Call.getArgOperand(Idx)->getType();
      AttributeSet ArgAttrs = Attrs.getParamAttrs(Idx);
      verifyParameterAttrs(ArgAttrs, Ty, &Call);

      if (ArgAttrs.hasAttribute(Attribute::Nest)) {
        Assert(!SawNest, "More than one parameter has attribute nest!", Call);
        SawNest = true;
      }

      if (ArgAttrs.hasAttribute(Attribute::Returned)) {
        Assert(!SawReturned, "More than one parameter has attribute returned!",
               Call);
        Assert(Ty->canLosslesslyBitCastTo(FTy->getReturnType()),
               "Incompatible argument and return types for 'returned' "
               "attribute",
               Call);
        SawReturned = true;
      }

      // Statepoint intrinsic is vararg but the wrapped function may be not.
      // Allow sret here and check the wrapped function in verifyStatepoint.
      if (!Call.getCalledFunction() ||
          Call.getCalledFunction()->getIntrinsicID() !=
              Intrinsic::experimental_gc_statepoint)
        Assert(!ArgAttrs.hasAttribute(Attribute::StructRet),
               "Attribute 'sret' cannot be used for vararg call arguments!",
               Call);

      if (ArgAttrs.hasAttribute(Attribute::InAlloca))
        Assert(Idx == Call.arg_size() - 1,
               "inalloca isn't on the last argument!", Call);
    }
  }

  // Verify that there's no metadata unless it's a direct call to an intrinsic.
  if (!IsIntrinsic) {
    for (Type *ParamTy : FTy->params()) {
      Assert(!ParamTy->isMetadataTy(),
             "Function has metadata parameter but isn't an intrinsic", Call);
      Assert(!ParamTy->isTokenTy(),
             "Function has token parameter but isn't an intrinsic", Call);
    }
  }

  // Verify that indirect calls don't return tokens.
  if (!Call.getCalledFunction()) {
    Assert(!FTy->getReturnType()->isTokenTy(),
           "Return type cannot be token for indirect call!");
    Assert(!FTy->getReturnType()->isX86_AMXTy(),
           "Return type cannot be x86_amx for indirect call!");
  }

  if (Function *F = Call.getCalledFunction())
    if (Intrinsic::ID ID = (Intrinsic::ID)F->getIntrinsicID())
      visitIntrinsicCall(ID, Call);

  // Verify that a callsite has at most one "deopt", at most one "funclet", at
  // most one "gc-transition", at most one "cfguardtarget", at most one
  // "preallocated" operand bundle, and at most one "ptrauth" operand bundle.
  bool FoundDeoptBundle = false, FoundFuncletBundle = false,
       FoundGCTransitionBundle = false, FoundCFGuardTargetBundle = false,
       FoundPreallocatedBundle = false, FoundGCLiveBundle = false,
       FoundPtrauthBundle = false,
       FoundAttachedCallBundle = false, FoundCFPExceptBundle = false,
       FoundCFPRoundBundle = false;
  for (unsigned i = 0, e = Call.getNumOperandBundles(); i < e; ++i) {
    OperandBundleUse BU = Call.getOperandBundleAt(i);
    uint32_t Tag = BU.getTagID();
    if (Tag == LLVMContext::OB_deopt) {
      Assert(!FoundDeoptBundle, "Multiple deopt operand bundles", Call);
      FoundDeoptBundle = true;
    } else if (Tag == LLVMContext::OB_gc_transition) {
      Assert(!FoundGCTransitionBundle, "Multiple gc-transition operand bundles",
             Call);
      FoundGCTransitionBundle = true;
    } else if (Tag == LLVMContext::OB_funclet) {
      Assert(!FoundFuncletBundle, "Multiple funclet operand bundles", Call);
      FoundFuncletBundle = true;
      Assert(BU.Inputs.size() == 1,
             "Expected exactly one funclet bundle operand", Call);
      Assert(isa<FuncletPadInst>(BU.Inputs.front()),
             "Funclet bundle operands should correspond to a FuncletPadInst",
             Call);
    } else if (Tag == LLVMContext::OB_cfguardtarget) {
      Assert(!FoundCFGuardTargetBundle,
             "Multiple CFGuardTarget operand bundles", Call);
      FoundCFGuardTargetBundle = true;
      Assert(BU.Inputs.size() == 1,
             "Expected exactly one cfguardtarget bundle operand", Call);
    } else if (Tag == LLVMContext::OB_ptrauth) {
      Assert(!FoundPtrauthBundle, "Multiple ptrauth operand bundles", Call);
      FoundPtrauthBundle = true;
      Assert(BU.Inputs.size() == 2,
             "Expected exactly two ptrauth bundle operands", Call);
      Assert(isa<ConstantInt>(BU.Inputs[0]) &&
             BU.Inputs[0]->getType()->isIntegerTy(32),
             "Ptrauth bundle key operand must be an i32 constant", Call);
      Assert(BU.Inputs[1]->getType()->isIntegerTy(64),
             "Ptrauth bundle discriminator operand must be an i64", Call);
    } else if (Tag == LLVMContext::OB_preallocated) {
      Assert(!FoundPreallocatedBundle, "Multiple preallocated operand bundles",
             Call);
      FoundPreallocatedBundle = true;
      Assert(BU.Inputs.size() == 1,
             "Expected exactly one preallocated bundle operand", Call);
      auto Input = dyn_cast<IntrinsicInst>(BU.Inputs.front());
      Assert(Input &&
                 Input->getIntrinsicID() == Intrinsic::call_preallocated_setup,
             "\"preallocated\" argument must be a token from "
             "llvm.call.preallocated.setup",
             Call);
    } else if (Tag == LLVMContext::OB_gc_live) {
      Assert(!FoundGCLiveBundle, "Multiple gc-live operand bundles",
             Call);
      FoundGCLiveBundle = true;
    } else if (Tag == LLVMContext::OB_clang_arc_attachedcall) {
      Assert(!FoundAttachedCallBundle,
             "Multiple \"clang.arc.attachedcall\" operand bundles", Call);
      FoundAttachedCallBundle = true;
      verifyAttachedCallBundle(Call, BU);
    } else if (Tag == LLVMContext::OB_cfp_round) {
      Assert(!FoundCFPRoundBundle, "Multiple cfp-round operand bundles",
             Call);
      FoundCFPRoundBundle = true;
    } else if (Tag == LLVMContext::OB_cfp_except) {
      Assert(!FoundCFPExceptBundle, "Multiple cfp-except operand bundles",
             Call);
      FoundCFPExceptBundle = true;
    }
  }

  // Verify that callee and callsite agree on whether to use pointer auth.
  Assert(!(Call.getCalledFunction() && FoundPtrauthBundle),
         "Direct call cannot have a ptrauth bundle", Call);

  // Verify that each inlinable callsite of a debug-info-bearing function in a
  // debug-info-bearing function has a debug location attached to it. Failure to
  // do so causes assertion failures when the inliner sets up inline scope info.
  if (Call.getFunction()->getSubprogram() && Call.getCalledFunction() &&
      Call.getCalledFunction()->getSubprogram())
    AssertDI(Call.getDebugLoc(),
             "inlinable function call in a function with "
             "debug info must have a !dbg location",
             Call);

  if (Call.isInlineAsm())
    verifyInlineAsmCall(Call);

  visitInstruction(Call);
}

void Verifier::verifyTailCCMustTailAttrs(const AttrBuilder &Attrs,
                                         StringRef Context) {
  Assert(!Attrs.contains(Attribute::InAlloca),
         Twine("inalloca attribute not allowed in ") + Context);
  Assert(!Attrs.contains(Attribute::InReg),
         Twine("inreg attribute not allowed in ") + Context);
  Assert(!Attrs.contains(Attribute::SwiftError),
         Twine("swifterror attribute not allowed in ") + Context);
  Assert(!Attrs.contains(Attribute::Preallocated),
         Twine("preallocated attribute not allowed in ") + Context);
  Assert(!Attrs.contains(Attribute::ByRef),
         Twine("byref attribute not allowed in ") + Context);
}

/// Two types are "congruent" if they are identical, or if they are both pointer
/// types with different pointee types and the same address space.
static bool isTypeCongruent(Type *L, Type *R) {
  if (L == R)
    return true;
  PointerType *PL = dyn_cast<PointerType>(L);
  PointerType *PR = dyn_cast<PointerType>(R);
  if (!PL || !PR)
    return false;
  return PL->getAddressSpace() == PR->getAddressSpace();
}

static AttrBuilder getParameterABIAttributes(LLVMContext& C, unsigned I, AttributeList Attrs) {
  static const Attribute::AttrKind ABIAttrs[] = {
      Attribute::StructRet,  Attribute::ByVal,          Attribute::InAlloca,
      Attribute::InReg,      Attribute::StackAlignment, Attribute::SwiftSelf,
      Attribute::SwiftAsync, Attribute::SwiftError,     Attribute::Preallocated,
      Attribute::ByRef};
  AttrBuilder Copy(C);
  for (auto AK : ABIAttrs) {
    Attribute Attr = Attrs.getParamAttrs(I).getAttribute(AK);
    if (Attr.isValid())
      Copy.addAttribute(Attr);
  }

  // `align` is ABI-affecting only in combination with `byval` or `byref`.
  if (Attrs.hasParamAttr(I, Attribute::Alignment) &&
      (Attrs.hasParamAttr(I, Attribute::ByVal) ||
       Attrs.hasParamAttr(I, Attribute::ByRef)))
    Copy.addAlignmentAttr(Attrs.getParamAlignment(I));
  return Copy;
}

void Verifier::verifyMustTailCall(CallInst &CI) {
  Assert(!CI.isInlineAsm(), "cannot use musttail call with inline asm", &CI);

  Function *F = CI.getParent()->getParent();
  FunctionType *CallerTy = F->getFunctionType();
  FunctionType *CalleeTy = CI.getFunctionType();
  Assert(CallerTy->isVarArg() == CalleeTy->isVarArg(),
         "cannot guarantee tail call due to mismatched varargs", &CI);
  Assert(isTypeCongruent(CallerTy->getReturnType(), CalleeTy->getReturnType()),
         "cannot guarantee tail call due to mismatched return types", &CI);

  // - The calling conventions of the caller and callee must match.
  Assert(F->getCallingConv() == CI.getCallingConv(),
         "cannot guarantee tail call due to mismatched calling conv", &CI);

  // - The call must immediately precede a :ref:`ret <i_ret>` instruction,
  //   or a pointer bitcast followed by a ret instruction.
  // - The ret instruction must return the (possibly bitcasted) value
  //   produced by the call or void.
  Value *RetVal = &CI;
  Instruction *Next = CI.getNextNode();

  // Handle the optional bitcast.
  if (BitCastInst *BI = dyn_cast_or_null<BitCastInst>(Next)) {
    Assert(BI->getOperand(0) == RetVal,
           "bitcast following musttail call must use the call", BI);
    RetVal = BI;
    Next = BI->getNextNode();
  }

  // Check the return.
  ReturnInst *Ret = dyn_cast_or_null<ReturnInst>(Next);
  Assert(Ret, "musttail call must precede a ret with an optional bitcast",
         &CI);
  Assert(!Ret->getReturnValue() || Ret->getReturnValue() == RetVal ||
             isa<UndefValue>(Ret->getReturnValue()),
         "musttail call result must be returned", Ret);

  AttributeList CallerAttrs = F->getAttributes();
  AttributeList CalleeAttrs = CI.getAttributes();
  if (CI.getCallingConv() == CallingConv::SwiftTail ||
      CI.getCallingConv() == CallingConv::Tail) {
    StringRef CCName =
        CI.getCallingConv() == CallingConv::Tail ? "tailcc" : "swifttailcc";

    // - Only sret, byval, swiftself, and swiftasync ABI-impacting attributes
    //   are allowed in swifttailcc call
    for (unsigned I = 0, E = CallerTy->getNumParams(); I != E; ++I) {
      AttrBuilder ABIAttrs = getParameterABIAttributes(F->getContext(), I, CallerAttrs);
      SmallString<32> Context{CCName, StringRef(" musttail caller")};
      verifyTailCCMustTailAttrs(ABIAttrs, Context);
    }
    for (unsigned I = 0, E = CalleeTy->getNumParams(); I != E; ++I) {
      AttrBuilder ABIAttrs = getParameterABIAttributes(F->getContext(), I, CalleeAttrs);
      SmallString<32> Context{CCName, StringRef(" musttail callee")};
      verifyTailCCMustTailAttrs(ABIAttrs, Context);
    }
    // - Varargs functions are not allowed
    Assert(!CallerTy->isVarArg(), Twine("cannot guarantee ") + CCName +
                                      " tail call for varargs function");
    return;
  }

  // - The caller and callee prototypes must match.  Pointer types of
  //   parameters or return types may differ in pointee type, but not
  //   address space.
  if (!CI.getCalledFunction() || !CI.getCalledFunction()->isIntrinsic()) {
    Assert(CallerTy->getNumParams() == CalleeTy->getNumParams(),
           "cannot guarantee tail call due to mismatched parameter counts",
           &CI);
    for (unsigned I = 0, E = CallerTy->getNumParams(); I != E; ++I) {
      Assert(
          isTypeCongruent(CallerTy->getParamType(I), CalleeTy->getParamType(I)),
          "cannot guarantee tail call due to mismatched parameter types", &CI);
    }
  }

  // - All ABI-impacting function attributes, such as sret, byval, inreg,
  //   returned, preallocated, and inalloca, must match.
  for (unsigned I = 0, E = CallerTy->getNumParams(); I != E; ++I) {
    AttrBuilder CallerABIAttrs = getParameterABIAttributes(F->getContext(), I, CallerAttrs);
    AttrBuilder CalleeABIAttrs = getParameterABIAttributes(F->getContext(), I, CalleeAttrs);
    Assert(CallerABIAttrs == CalleeABIAttrs,
           "cannot guarantee tail call due to mismatched ABI impacting "
           "function attributes",
           &CI, CI.getOperand(I));
  }
}

void Verifier::visitCallInst(CallInst &CI) {
  visitCallBase(CI);

  if (CI.isMustTailCall())
    verifyMustTailCall(CI);
}

void Verifier::visitInvokeInst(InvokeInst &II) {
  visitCallBase(II);

  // Verify that the first non-PHI instruction of the unwind destination is an
  // exception handling instruction.
  Assert(
      II.getUnwindDest()->isEHPad(),
      "The unwind destination does not have an exception handling instruction!",
      &II);

  visitTerminator(II);
}

/// visitUnaryOperator - Check the argument to the unary operator.
///
void Verifier::visitUnaryOperator(UnaryOperator &U) {
  Assert(U.getType() == U.getOperand(0)->getType(),
         "Unary operators must have same type for"
         "operands and result!",
         &U);

  switch (U.getOpcode()) {
  // Check that floating-point arithmetic operators are only used with
  // floating-point operands.
  case Instruction::FNeg:
    Assert(U.getType()->isFPOrFPVectorTy(),
           "FNeg operator only works with float types!", &U);
    break;
  default:
    llvm_unreachable("Unknown UnaryOperator opcode!");
  }

  visitInstruction(U);
}

/// visitBinaryOperator - Check that both arguments to the binary operator are
/// of the same type!
///
void Verifier::visitBinaryOperator(BinaryOperator &B) {
  Assert(B.getOperand(0)->getType() == B.getOperand(1)->getType(),
         "Both operands to a binary operator are not of the same type!", &B);

  switch (B.getOpcode()) {
  // Check that integer arithmetic operators are only used with
  // integral operands.
  case Instruction::Add:
  case Instruction::Sub:
  case Instruction::Mul:
  case Instruction::SDiv:
  case Instruction::UDiv:
  case Instruction::SRem:
  case Instruction::URem:
    Assert(B.getType()->isIntOrIntVectorTy(),
           "Integer arithmetic operators only work with integral types!", &B);
    Assert(B.getType() == B.getOperand(0)->getType(),
           "Integer arithmetic operators must have same type "
           "for operands and result!",
           &B);
    break;
  // Check that floating-point arithmetic operators are only used with
  // floating-point operands.
  case Instruction::FAdd:
  case Instruction::FSub:
  case Instruction::FMul:
  case Instruction::FDiv:
  case Instruction::FRem:
    Assert(B.getType()->isFPOrFPVectorTy(),
           "Floating-point arithmetic operators only work with "
           "floating-point types!",
           &B);
    Assert(B.getType() == B.getOperand(0)->getType(),
           "Floating-point arithmetic operators must have same type "
           "for operands and result!",
           &B);
    break;
  // Check that logical operators are only used with integral operands.
  case Instruction::And:
  case Instruction::Or:
  case Instruction::Xor:
    Assert(B.getType()->isIntOrIntVectorTy(),
           "Logical operators only work with integral types!", &B);
    Assert(B.getType() == B.getOperand(0)->getType(),
           "Logical operators must have same type for operands and result!",
           &B);
    break;
  case Instruction::Shl:
  case Instruction::LShr:
  case Instruction::AShr:
    Assert(B.getType()->isIntOrIntVectorTy(),
           "Shifts only work with integral types!", &B);
    Assert(B.getType() == B.getOperand(0)->getType(),
           "Shift return type must be same as operands!", &B);
    break;
  default:
    llvm_unreachable("Unknown BinaryOperator opcode!");
  }

  visitInstruction(B);
}

void Verifier::visitICmpInst(ICmpInst &IC) {
  // Check that the operands are the same type
  Type *Op0Ty = IC.getOperand(0)->getType();
  Type *Op1Ty = IC.getOperand(1)->getType();
  Assert(Op0Ty == Op1Ty,
         "Both operands to ICmp instruction are not of the same type!", &IC);
  // Check that the operands are the right type
  Assert(Op0Ty->isIntOrIntVectorTy() || Op0Ty->isPtrOrPtrVectorTy(),
         "Invalid operand types for ICmp instruction", &IC);
  // Check that the predicate is valid.
  Assert(IC.isIntPredicate(),
         "Invalid predicate in ICmp instruction!", &IC);

  visitInstruction(IC);
}

void Verifier::visitFCmpInst(FCmpInst &FC) {
  // Check that the operands are the same type
  Type *Op0Ty = FC.getOperand(0)->getType();
  Type *Op1Ty = FC.getOperand(1)->getType();
  Assert(Op0Ty == Op1Ty,
         "Both operands to FCmp instruction are not of the same type!", &FC);
  // Check that the operands are the right type
  Assert(Op0Ty->isFPOrFPVectorTy(),
         "Invalid operand types for FCmp instruction", &FC);
  // Check that the predicate is valid.
  Assert(FC.isFPPredicate(),
         "Invalid predicate in FCmp instruction!", &FC);

  visitInstruction(FC);
}

void Verifier::visitExtractElementInst(ExtractElementInst &EI) {
  Assert(
      ExtractElementInst::isValidOperands(EI.getOperand(0), EI.getOperand(1)),
      "Invalid extractelement operands!", &EI);
  visitInstruction(EI);
}

void Verifier::visitInsertElementInst(InsertElementInst &IE) {
  Assert(InsertElementInst::isValidOperands(IE.getOperand(0), IE.getOperand(1),
                                            IE.getOperand(2)),
         "Invalid insertelement operands!", &IE);
  visitInstruction(IE);
}

void Verifier::visitShuffleVectorInst(ShuffleVectorInst &SV) {
  Assert(ShuffleVectorInst::isValidOperands(SV.getOperand(0), SV.getOperand(1),
                                            SV.getShuffleMask()),
         "Invalid shufflevector operands!", &SV);
  visitInstruction(SV);
}

void Verifier::visitGetElementPtrInst(GetElementPtrInst &GEP) {
  Type *TargetTy = GEP.getPointerOperandType()->getScalarType();

  Assert(isa<PointerType>(TargetTy),
         "GEP base pointer is not a vector or a vector of pointers", &GEP);
  Assert(GEP.getSourceElementType()->isSized(), "GEP into unsized type!", &GEP);

  SmallVector<Value *, 16> Idxs(GEP.indices());
  Assert(all_of(
      Idxs, [](Value* V) { return V->getType()->isIntOrIntVectorTy(); }),
      "GEP indexes must be integers", &GEP);
  Type *ElTy =
      GetElementPtrInst::getIndexedType(GEP.getSourceElementType(), Idxs);
  Assert(ElTy, "Invalid indices for GEP pointer type!", &GEP);

  Assert(GEP.getType()->isPtrOrPtrVectorTy() &&
             GEP.getResultElementType() == ElTy,
         "GEP is not of right type for indices!", &GEP, ElTy);

  if (auto *GEPVTy = dyn_cast<VectorType>(GEP.getType())) {
    // Additional checks for vector GEPs.
    ElementCount GEPWidth = GEPVTy->getElementCount();
    if (GEP.getPointerOperandType()->isVectorTy())
      Assert(
          GEPWidth ==
              cast<VectorType>(GEP.getPointerOperandType())->getElementCount(),
          "Vector GEP result width doesn't match operand's", &GEP);
    for (Value *Idx : Idxs) {
      Type *IndexTy = Idx->getType();
      if (auto *IndexVTy = dyn_cast<VectorType>(IndexTy)) {
        ElementCount IndexWidth = IndexVTy->getElementCount();
        Assert(IndexWidth == GEPWidth, "Invalid GEP index vector width", &GEP);
      }
      Assert(IndexTy->isIntOrIntVectorTy(),
             "All GEP indices should be of integer type");
    }
  }

  if (auto *PTy = dyn_cast<PointerType>(GEP.getType())) {
    Assert(GEP.getAddressSpace() == PTy->getAddressSpace(),
           "GEP address space doesn't match type", &GEP);
  }

  visitInstruction(GEP);
}

static bool isContiguous(const ConstantRange &A, const ConstantRange &B) {
  return A.getUpper() == B.getLower() || A.getLower() == B.getUpper();
}

void Verifier::visitRangeMetadata(Instruction &I, MDNode *Range, Type *Ty) {
  assert(Range && Range == I.getMetadata(LLVMContext::MD_range) &&
         "precondition violation");

  unsigned NumOperands = Range->getNumOperands();
  Assert(NumOperands % 2 == 0, "Unfinished range!", Range);
  unsigned NumRanges = NumOperands / 2;
  Assert(NumRanges >= 1, "It should have at least one range!", Range);

  ConstantRange LastRange(1, true); // Dummy initial value
  for (unsigned i = 0; i < NumRanges; ++i) {
    ConstantInt *Low =
        mdconst::dyn_extract<ConstantInt>(Range->getOperand(2 * i));
    Assert(Low, "The lower limit must be an integer!", Low);
    ConstantInt *High =
        mdconst::dyn_extract<ConstantInt>(Range->getOperand(2 * i + 1));
    Assert(High, "The upper limit must be an integer!", High);
    Assert(High->getType() == Low->getType() && High->getType() == Ty,
           "Range types must match instruction type!", &I);

    APInt HighV = High->getValue();
    APInt LowV = Low->getValue();
    ConstantRange CurRange(LowV, HighV);
    Assert(!CurRange.isEmptySet() && !CurRange.isFullSet(),
           "Range must not be empty!", Range);
    if (i != 0) {
      Assert(CurRange.intersectWith(LastRange).isEmptySet(),
             "Intervals are overlapping", Range);
      Assert(LowV.sgt(LastRange.getLower()), "Intervals are not in order",
             Range);
      Assert(!isContiguous(CurRange, LastRange), "Intervals are contiguous",
             Range);
    }
    LastRange = ConstantRange(LowV, HighV);
  }
  if (NumRanges > 2) {
    APInt FirstLow =
        mdconst::dyn_extract<ConstantInt>(Range->getOperand(0))->getValue();
    APInt FirstHigh =
        mdconst::dyn_extract<ConstantInt>(Range->getOperand(1))->getValue();
    ConstantRange FirstRange(FirstLow, FirstHigh);
    Assert(FirstRange.intersectWith(LastRange).isEmptySet(),
           "Intervals are overlapping", Range);
    Assert(!isContiguous(FirstRange, LastRange), "Intervals are contiguous",
           Range);
  }
}

void Verifier::checkAtomicMemAccessSize(Type *Ty, const Instruction *I) {
  unsigned Size = DL.getTypeSizeInBits(Ty);
  Assert(Size >= 8, "atomic memory access' size must be byte-sized", Ty, I);
  Assert(!(Size & (Size - 1)),
         "atomic memory access' operand must have a power-of-two size", Ty, I);
}

void Verifier::visitLoadInst(LoadInst &LI) {
  PointerType *PTy = dyn_cast<PointerType>(LI.getOperand(0)->getType());
  Assert(PTy, "Load operand must be a pointer.", &LI);
  Type *ElTy = LI.getType();
  if (MaybeAlign A = LI.getAlign()) {
    Assert(A->value() <= Value::MaximumAlignment,
           "huge alignment values are unsupported", &LI);
  }
  Assert(ElTy->isSized(), "loading unsized types is not allowed", &LI);
  if (LI.isAtomic()) {
    Assert(LI.getOrdering() != AtomicOrdering::Release &&
               LI.getOrdering() != AtomicOrdering::AcquireRelease,
           "Load cannot have Release ordering", &LI);
    Assert(ElTy->isIntOrPtrTy() || ElTy->isFloatingPointTy(),
           "atomic load operand must have integer, pointer, or floating point "
           "type!",
           ElTy, &LI);
    checkAtomicMemAccessSize(ElTy, &LI);
  } else {
    Assert(LI.getSyncScopeID() == SyncScope::System,
           "Non-atomic load cannot have SynchronizationScope specified", &LI);
  }

  visitInstruction(LI);
}

void Verifier::visitStoreInst(StoreInst &SI) {
  PointerType *PTy = dyn_cast<PointerType>(SI.getOperand(1)->getType());
  Assert(PTy, "Store operand must be a pointer.", &SI);
  Type *ElTy = SI.getOperand(0)->getType();
  Assert(PTy->isOpaqueOrPointeeTypeMatches(ElTy),
         "Stored value type does not match pointer operand type!", &SI, ElTy);
  if (MaybeAlign A = SI.getAlign()) {
    Assert(A->value() <= Value::MaximumAlignment,
           "huge alignment values are unsupported", &SI);
  }
  Assert(ElTy->isSized(), "storing unsized types is not allowed", &SI);
  if (SI.isAtomic()) {
    Assert(SI.getOrdering() != AtomicOrdering::Acquire &&
               SI.getOrdering() != AtomicOrdering::AcquireRelease,
           "Store cannot have Acquire ordering", &SI);
    Assert(ElTy->isIntOrPtrTy() || ElTy->isFloatingPointTy(),
           "atomic store operand must have integer, pointer, or floating point "
           "type!",
           ElTy, &SI);
    checkAtomicMemAccessSize(ElTy, &SI);
  } else {
    Assert(SI.getSyncScopeID() == SyncScope::System,
           "Non-atomic store cannot have SynchronizationScope specified", &SI);
  }
  visitInstruction(SI);
}

/// Check that SwiftErrorVal is used as a swifterror argument in CS.
void Verifier::verifySwiftErrorCall(CallBase &Call,
                                    const Value *SwiftErrorVal) {
  for (const auto &I : llvm::enumerate(Call.args())) {
    if (I.value() == SwiftErrorVal) {
      Assert(Call.paramHasAttr(I.index(), Attribute::SwiftError),
             "swifterror value when used in a callsite should be marked "
             "with swifterror attribute",
             SwiftErrorVal, Call);
    }
  }
}

void Verifier::verifySwiftErrorValue(const Value *SwiftErrorVal) {
  // Check that swifterror value is only used by loads, stores, or as
  // a swifterror argument.
  for (const User *U : SwiftErrorVal->users()) {
    Assert(isa<LoadInst>(U) || isa<StoreInst>(U) || isa<CallInst>(U) ||
           isa<InvokeInst>(U),
           "swifterror value can only be loaded and stored from, or "
           "as a swifterror argument!",
           SwiftErrorVal, U);
    // If it is used by a store, check it is the second operand.
    if (auto StoreI = dyn_cast<StoreInst>(U))
      Assert(StoreI->getOperand(1) == SwiftErrorVal,
             "swifterror value should be the second operand when used "
             "by stores", SwiftErrorVal, U);
    if (auto *Call = dyn_cast<CallBase>(U))
      verifySwiftErrorCall(*const_cast<CallBase *>(Call), SwiftErrorVal);
  }
}

void Verifier::visitAllocaInst(AllocaInst &AI) {
  SmallPtrSet<Type*, 4> Visited;
  Assert(AI.getAllocatedType()->isSized(&Visited),
         "Cannot allocate unsized type", &AI);
  Assert(AI.getArraySize()->getType()->isIntegerTy(),
         "Alloca array size must have integer type", &AI);
  if (MaybeAlign A = AI.getAlign()) {
    Assert(A->value() <= Value::MaximumAlignment,
           "huge alignment values are unsupported", &AI);
  }

  if (AI.isSwiftError()) {
    Assert(AI.getAllocatedType()->isPointerTy(),
           "swifterror alloca must have pointer type", &AI);
    Assert(!AI.isArrayAllocation(),
           "swifterror alloca must not be array allocation", &AI);
    verifySwiftErrorValue(&AI);
  }

  visitInstruction(AI);
}

void Verifier::visitAtomicCmpXchgInst(AtomicCmpXchgInst &CXI) {
  Type *ElTy = CXI.getOperand(1)->getType();
  Assert(ElTy->isIntOrPtrTy(),
         "cmpxchg operand must have integer or pointer type", ElTy, &CXI);
  checkAtomicMemAccessSize(ElTy, &CXI);
  visitInstruction(CXI);
}

void Verifier::visitAtomicRMWInst(AtomicRMWInst &RMWI) {
  Assert(RMWI.getOrdering() != AtomicOrdering::Unordered,
         "atomicrmw instructions cannot be unordered.", &RMWI);
  auto Op = RMWI.getOperation();
  Type *ElTy = RMWI.getOperand(1)->getType();
  if (Op == AtomicRMWInst::Xchg) {
    Assert(ElTy->isIntegerTy() || ElTy->isFloatingPointTy(), "atomicrmw " +
           AtomicRMWInst::getOperationName(Op) +
           " operand must have integer or floating point type!",
           &RMWI, ElTy);
  } else if (AtomicRMWInst::isFPOperation(Op)) {
    Assert(ElTy->isFloatingPointTy(), "atomicrmw " +
           AtomicRMWInst::getOperationName(Op) +
           " operand must have floating point type!",
           &RMWI, ElTy);
  } else {
    Assert(ElTy->isIntegerTy(), "atomicrmw " +
           AtomicRMWInst::getOperationName(Op) +
           " operand must have integer type!",
           &RMWI, ElTy);
  }
  checkAtomicMemAccessSize(ElTy, &RMWI);
  Assert(AtomicRMWInst::FIRST_BINOP <= Op && Op <= AtomicRMWInst::LAST_BINOP,
         "Invalid binary operation!", &RMWI);
  visitInstruction(RMWI);
}

void Verifier::visitFenceInst(FenceInst &FI) {
  const AtomicOrdering Ordering = FI.getOrdering();
  Assert(Ordering == AtomicOrdering::Acquire ||
             Ordering == AtomicOrdering::Release ||
             Ordering == AtomicOrdering::AcquireRelease ||
             Ordering == AtomicOrdering::SequentiallyConsistent,
         "fence instructions may only have acquire, release, acq_rel, or "
         "seq_cst ordering.",
         &FI);
  visitInstruction(FI);
}

void Verifier::visitExtractValueInst(ExtractValueInst &EVI) {
  Assert(ExtractValueInst::getIndexedType(EVI.getAggregateOperand()->getType(),
                                          EVI.getIndices()) == EVI.getType(),
         "Invalid ExtractValueInst operands!", &EVI);

  visitInstruction(EVI);
}

void Verifier::visitInsertValueInst(InsertValueInst &IVI) {
  Assert(ExtractValueInst::getIndexedType(IVI.getAggregateOperand()->getType(),
                                          IVI.getIndices()) ==
             IVI.getOperand(1)->getType(),
         "Invalid InsertValueInst operands!", &IVI);

  visitInstruction(IVI);
}

static Value *getParentPad(Value *EHPad) {
  if (auto *FPI = dyn_cast<FuncletPadInst>(EHPad))
    return FPI->getParentPad();

  return cast<CatchSwitchInst>(EHPad)->getParentPad();
}

void Verifier::visitEHPadPredecessors(Instruction &I) {
  assert(I.isEHPad());

  BasicBlock *BB = I.getParent();
  Function *F = BB->getParent();

  Assert(BB != &F->getEntryBlock(), "EH pad cannot be in entry block.", &I);

  if (auto *LPI = dyn_cast<LandingPadInst>(&I)) {
    // The landingpad instruction defines its parent as a landing pad block. The
    // landing pad block may be branched to only by the unwind edge of an
    // invoke.
    for (BasicBlock *PredBB : predecessors(BB)) {
      const auto *II = dyn_cast<InvokeInst>(PredBB->getTerminator());
      Assert(II && II->getUnwindDest() == BB && II->getNormalDest() != BB,
             "Block containing LandingPadInst must be jumped to "
             "only by the unwind edge of an invoke.",
             LPI);
    }
    return;
  }
  if (auto *CPI = dyn_cast<CatchPadInst>(&I)) {
    if (!pred_empty(BB))
      Assert(BB->getUniquePredecessor() == CPI->getCatchSwitch()->getParent(),
             "Block containg CatchPadInst must be jumped to "
             "only by its catchswitch.",
             CPI);
    Assert(BB != CPI->getCatchSwitch()->getUnwindDest(),
           "Catchswitch cannot unwind to one of its catchpads",
           CPI->getCatchSwitch(), CPI);
    return;
  }

  // Verify that each pred has a legal terminator with a legal to/from EH
  // pad relationship.
  Instruction *ToPad = &I;
  Value *ToPadParent = getParentPad(ToPad);
  for (BasicBlock *PredBB : predecessors(BB)) {
    Instruction *TI = PredBB->getTerminator();
    Value *FromPad;
    if (auto *II = dyn_cast<InvokeInst>(TI)) {
      Assert(II->getUnwindDest() == BB && II->getNormalDest() != BB,
             "EH pad must be jumped to via an unwind edge", ToPad, II);
      if (auto Bundle = II->getOperandBundle(LLVMContext::OB_funclet))
        FromPad = Bundle->Inputs[0];
      else
        FromPad = ConstantTokenNone::get(II->getContext());
    } else if (auto *CRI = dyn_cast<CleanupReturnInst>(TI)) {
      FromPad = CRI->getOperand(0);
      Assert(FromPad != ToPadParent, "A cleanupret must exit its cleanup", CRI);
    } else if (auto *CSI = dyn_cast<CatchSwitchInst>(TI)) {
      FromPad = CSI;
    } else {
      Assert(false, "EH pad must be jumped to via an unwind edge", ToPad, TI);
    }

    // The edge may exit from zero or more nested pads.
    SmallSet<Value *, 8> Seen;
    for (;; FromPad = getParentPad(FromPad)) {
      Assert(FromPad != ToPad,
             "EH pad cannot handle exceptions raised within it", FromPad, TI);
      if (FromPad == ToPadParent) {
        // This is a legal unwind edge.
        break;
      }
      Assert(!isa<ConstantTokenNone>(FromPad),
             "A single unwind edge may only enter one EH pad", TI);
      Assert(Seen.insert(FromPad).second,
             "EH pad jumps through a cycle of pads", FromPad);

      // This will be diagnosed on the corresponding instruction already. We
      // need the extra check here to make sure getParentPad() works.
      Assert(isa<FuncletPadInst>(FromPad) || isa<CatchSwitchInst>(FromPad),
             "Parent pad must be catchpad/cleanuppad/catchswitch", TI);
    }
  }
}

void Verifier::visitLandingPadInst(LandingPadInst &LPI) {
  // The landingpad instruction is ill-formed if it doesn't have any clauses and
  // isn't a cleanup.
  Assert(LPI.getNumClauses() > 0 || LPI.isCleanup(),
         "LandingPadInst needs at least one clause or to be a cleanup.", &LPI);

  visitEHPadPredecessors(LPI);

  if (!LandingPadResultTy)
    LandingPadResultTy = LPI.getType();
  else
    Assert(LandingPadResultTy == LPI.getType(),
           "The landingpad instruction should have a consistent result type "
           "inside a function.",
           &LPI);

  Function *F = LPI.getParent()->getParent();
  Assert(F->hasPersonalityFn(),
         "LandingPadInst needs to be in a function with a personality.", &LPI);

  // The landingpad instruction must be the first non-PHI instruction in the
  // block.
  Assert(LPI.getParent()->getLandingPadInst() == &LPI,
         "LandingPadInst not the first non-PHI instruction in the block.",
         &LPI);

  for (unsigned i = 0, e = LPI.getNumClauses(); i < e; ++i) {
    Constant *Clause = LPI.getClause(i);
    if (LPI.isCatch(i)) {
      Assert(isa<PointerType>(Clause->getType()),
             "Catch operand does not have pointer type!", &LPI);
    } else {
      Assert(LPI.isFilter(i), "Clause is neither catch nor filter!", &LPI);
      Assert(isa<ConstantArray>(Clause) || isa<ConstantAggregateZero>(Clause),
             "Filter operand is not an array of constants!", &LPI);
    }
  }

  visitInstruction(LPI);
}

void Verifier::visitResumeInst(ResumeInst &RI) {
  Assert(RI.getFunction()->hasPersonalityFn(),
         "ResumeInst needs to be in a function with a personality.", &RI);

  if (!LandingPadResultTy)
    LandingPadResultTy = RI.getValue()->getType();
  else
    Assert(LandingPadResultTy == RI.getValue()->getType(),
           "The resume instruction should have a consistent result type "
           "inside a function.",
           &RI);

  visitTerminator(RI);
}

void Verifier::visitCatchPadInst(CatchPadInst &CPI) {
  BasicBlock *BB = CPI.getParent();

  Function *F = BB->getParent();
  Assert(F->hasPersonalityFn(),
         "CatchPadInst needs to be in a function with a personality.", &CPI);

  Assert(isa<CatchSwitchInst>(CPI.getParentPad()),
         "CatchPadInst needs to be directly nested in a CatchSwitchInst.",
         CPI.getParentPad());

  // The catchpad instruction must be the first non-PHI instruction in the
  // block.
  Assert(BB->getFirstNonPHI() == &CPI,
         "CatchPadInst not the first non-PHI instruction in the block.", &CPI);

  visitEHPadPredecessors(CPI);
  visitFuncletPadInst(CPI);
}

void Verifier::visitCatchReturnInst(CatchReturnInst &CatchReturn) {
  Assert(isa<CatchPadInst>(CatchReturn.getOperand(0)),
         "CatchReturnInst needs to be provided a CatchPad", &CatchReturn,
         CatchReturn.getOperand(0));

  visitTerminator(CatchReturn);
}

void Verifier::visitCleanupPadInst(CleanupPadInst &CPI) {
  BasicBlock *BB = CPI.getParent();

  Function *F = BB->getParent();
  Assert(F->hasPersonalityFn(),
         "CleanupPadInst needs to be in a function with a personality.", &CPI);

  // The cleanuppad instruction must be the first non-PHI instruction in the
  // block.
  Assert(BB->getFirstNonPHI() == &CPI,
         "CleanupPadInst not the first non-PHI instruction in the block.",
         &CPI);

  auto *ParentPad = CPI.getParentPad();
  Assert(isa<ConstantTokenNone>(ParentPad) || isa<FuncletPadInst>(ParentPad),
         "CleanupPadInst has an invalid parent.", &CPI);

  visitEHPadPredecessors(CPI);
  visitFuncletPadInst(CPI);
}

void Verifier::visitFuncletPadInst(FuncletPadInst &FPI) {
  User *FirstUser = nullptr;
  Value *FirstUnwindPad = nullptr;
  SmallVector<FuncletPadInst *, 8> Worklist({&FPI});
  SmallSet<FuncletPadInst *, 8> Seen;

  while (!Worklist.empty()) {
    FuncletPadInst *CurrentPad = Worklist.pop_back_val();
    Assert(Seen.insert(CurrentPad).second,
           "FuncletPadInst must not be nested within itself", CurrentPad);
    Value *UnresolvedAncestorPad = nullptr;
    for (User *U : CurrentPad->users()) {
      BasicBlock *UnwindDest;
      if (auto *CRI = dyn_cast<CleanupReturnInst>(U)) {
        UnwindDest = CRI->getUnwindDest();
      } else if (auto *CSI = dyn_cast<CatchSwitchInst>(U)) {
        // We allow catchswitch unwind to caller to nest
        // within an outer pad that unwinds somewhere else,
        // because catchswitch doesn't have a nounwind variant.
        // See e.g. SimplifyCFGOpt::SimplifyUnreachable.
        if (CSI->unwindsToCaller())
          continue;
        UnwindDest = CSI->getUnwindDest();
      } else if (auto *II = dyn_cast<InvokeInst>(U)) {
        UnwindDest = II->getUnwindDest();
      } else if (isa<CallInst>(U)) {
        // Calls which don't unwind may be found inside funclet
        // pads that unwind somewhere else.  We don't *require*
        // such calls to be annotated nounwind.
        continue;
      } else if (auto *CPI = dyn_cast<CleanupPadInst>(U)) {
        // The unwind dest for a cleanup can only be found by
        // recursive search.  Add it to the worklist, and we'll
        // search for its first use that determines where it unwinds.
        Worklist.push_back(CPI);
        continue;
      } else {
        Assert(isa<CatchReturnInst>(U), "Bogus funclet pad use", U);
        continue;
      }

      Value *UnwindPad;
      bool ExitsFPI;
      if (UnwindDest) {
        UnwindPad = UnwindDest->getFirstNonPHI();
        if (!cast<Instruction>(UnwindPad)->isEHPad())
          continue;
        Value *UnwindParent = getParentPad(UnwindPad);
        // Ignore unwind edges that don't exit CurrentPad.
        if (UnwindParent == CurrentPad)
          continue;
        // Determine whether the original funclet pad is exited,
        // and if we are scanning nested pads determine how many
        // of them are exited so we can stop searching their
        // children.
        Value *ExitedPad = CurrentPad;
        ExitsFPI = false;
        do {
          if (ExitedPad == &FPI) {
            ExitsFPI = true;
            // Now we can resolve any ancestors of CurrentPad up to
            // FPI, but not including FPI since we need to make sure
            // to check all direct users of FPI for consistency.
            UnresolvedAncestorPad = &FPI;
            break;
          }
          Value *ExitedParent = getParentPad(ExitedPad);
          if (ExitedParent == UnwindParent) {
            // ExitedPad is the ancestor-most pad which this unwind
            // edge exits, so we can resolve up to it, meaning that
            // ExitedParent is the first ancestor still unresolved.
            UnresolvedAncestorPad = ExitedParent;
            break;
          }
          ExitedPad = ExitedParent;
        } while (!isa<ConstantTokenNone>(ExitedPad));
      } else {
        // Unwinding to caller exits all pads.
        UnwindPad = ConstantTokenNone::get(FPI.getContext());
        ExitsFPI = true;
        UnresolvedAncestorPad = &FPI;
      }

      if (ExitsFPI) {
        // This unwind edge exits FPI.  Make sure it agrees with other
        // such edges.
        if (FirstUser) {
          Assert(UnwindPad == FirstUnwindPad, "Unwind edges out of a funclet "
                                              "pad must have the same unwind "
                                              "dest",
                 &FPI, U, FirstUser);
        } else {
          FirstUser = U;
          FirstUnwindPad = UnwindPad;
          // Record cleanup sibling unwinds for verifySiblingFuncletUnwinds
          if (isa<CleanupPadInst>(&FPI) && !isa<ConstantTokenNone>(UnwindPad) &&
              getParentPad(UnwindPad) == getParentPad(&FPI))
            SiblingFuncletInfo[&FPI] = cast<Instruction>(U);
        }
      }
      // Make sure we visit all uses of FPI, but for nested pads stop as
      // soon as we know where they unwind to.
      if (CurrentPad != &FPI)
        break;
    }
    if (UnresolvedAncestorPad) {
      if (CurrentPad == UnresolvedAncestorPad) {
        // When CurrentPad is FPI itself, we don't mark it as resolved even if
        // we've found an unwind edge that exits it, because we need to verify
        // all direct uses of FPI.
        assert(CurrentPad == &FPI);
        continue;
      }
      // Pop off the worklist any nested pads that we've found an unwind
      // destination for.  The pads on the worklist are the uncles,
      // great-uncles, etc. of CurrentPad.  We've found an unwind destination
      // for all ancestors of CurrentPad up to but not including
      // UnresolvedAncestorPad.
      Value *ResolvedPad = CurrentPad;
      while (!Worklist.empty()) {
        Value *UnclePad = Worklist.back();
        Value *AncestorPad = getParentPad(UnclePad);
        // Walk ResolvedPad up the ancestor list until we either find the
        // uncle's parent or the last resolved ancestor.
        while (ResolvedPad != AncestorPad) {
          Value *ResolvedParent = getParentPad(ResolvedPad);
          if (ResolvedParent == UnresolvedAncestorPad) {
            break;
          }
          ResolvedPad = ResolvedParent;
        }
        // If the resolved ancestor search didn't find the uncle's parent,
        // then the uncle is not yet resolved.
        if (ResolvedPad != AncestorPad)
          break;
        // This uncle is resolved, so pop it from the worklist.
        Worklist.pop_back();
      }
    }
  }

  if (FirstUnwindPad) {
    if (auto *CatchSwitch = dyn_cast<CatchSwitchInst>(FPI.getParentPad())) {
      BasicBlock *SwitchUnwindDest = CatchSwitch->getUnwindDest();
      Value *SwitchUnwindPad;
      if (SwitchUnwindDest)
        SwitchUnwindPad = SwitchUnwindDest->getFirstNonPHI();
      else
        SwitchUnwindPad = ConstantTokenNone::get(FPI.getContext());
      Assert(SwitchUnwindPad == FirstUnwindPad,
             "Unwind edges out of a catch must have the same unwind dest as "
             "the parent catchswitch",
             &FPI, FirstUser, CatchSwitch);
    }
  }

  visitInstruction(FPI);
}

void Verifier::visitCatchSwitchInst(CatchSwitchInst &CatchSwitch) {
  BasicBlock *BB = CatchSwitch.getParent();

  Function *F = BB->getParent();
  Assert(F->hasPersonalityFn(),
         "CatchSwitchInst needs to be in a function with a personality.",
         &CatchSwitch);

  // The catchswitch instruction must be the first non-PHI instruction in the
  // block.
  Assert(BB->getFirstNonPHI() == &CatchSwitch,
         "CatchSwitchInst not the first non-PHI instruction in the block.",
         &CatchSwitch);

  auto *ParentPad = CatchSwitch.getParentPad();
  Assert(isa<ConstantTokenNone>(ParentPad) || isa<FuncletPadInst>(ParentPad),
         "CatchSwitchInst has an invalid parent.", ParentPad);

  if (BasicBlock *UnwindDest = CatchSwitch.getUnwindDest()) {
    Instruction *I = UnwindDest->getFirstNonPHI();
    Assert(I->isEHPad() && !isa<LandingPadInst>(I),
           "CatchSwitchInst must unwind to an EH block which is not a "
           "landingpad.",
           &CatchSwitch);

    // Record catchswitch sibling unwinds for verifySiblingFuncletUnwinds
    if (getParentPad(I) == ParentPad)
      SiblingFuncletInfo[&CatchSwitch] = &CatchSwitch;
  }

  Assert(CatchSwitch.getNumHandlers() != 0,
         "CatchSwitchInst cannot have empty handler list", &CatchSwitch);

  for (BasicBlock *Handler : CatchSwitch.handlers()) {
    Assert(isa<CatchPadInst>(Handler->getFirstNonPHI()),
           "CatchSwitchInst handlers must be catchpads", &CatchSwitch, Handler);
  }

  visitEHPadPredecessors(CatchSwitch);
  visitTerminator(CatchSwitch);
}

void Verifier::visitCleanupReturnInst(CleanupReturnInst &CRI) {
  Assert(isa<CleanupPadInst>(CRI.getOperand(0)),
         "CleanupReturnInst needs to be provided a CleanupPad", &CRI,
         CRI.getOperand(0));

  if (BasicBlock *UnwindDest = CRI.getUnwindDest()) {
    Instruction *I = UnwindDest->getFirstNonPHI();
    Assert(I->isEHPad() && !isa<LandingPadInst>(I),
           "CleanupReturnInst must unwind to an EH block which is not a "
           "landingpad.",
           &CRI);
  }

  visitTerminator(CRI);
}

void Verifier::verifyDominatesUse(Instruction &I, unsigned i) {
  Instruction *Op = cast<Instruction>(I.getOperand(i));
  // If the we have an invalid invoke, don't try to compute the dominance.
  // We already reject it in the invoke specific checks and the dominance
  // computation doesn't handle multiple edges.
  if (InvokeInst *II = dyn_cast<InvokeInst>(Op)) {
    if (II->getNormalDest() == II->getUnwindDest())
      return;
  }

  // Quick check whether the def has already been encountered in the same block.
  // PHI nodes are not checked to prevent accepting preceding PHIs, because PHI
  // uses are defined to happen on the incoming edge, not at the instruction.
  //
  // FIXME: If this operand is a MetadataAsValue (wrapping a LocalAsMetadata)
  // wrapping an SSA value, assert that we've already encountered it.  See
  // related FIXME in Mapper::mapLocalAsMetadata in ValueMapper.cpp.
  if (!isa<PHINode>(I) && InstsInThisBlock.count(Op))
    return;

  const Use &U = I.getOperandUse(i);
  Assert(DT.dominates(Op, U),
         "Instruction does not dominate all uses!", Op, &I);
}

void Verifier::visitDereferenceableMetadata(Instruction& I, MDNode* MD) {
  Assert(I.getType()->isPointerTy(), "dereferenceable, dereferenceable_or_null "
         "apply only to pointer types", &I);
  Assert((isa<LoadInst>(I) || isa<IntToPtrInst>(I)),
         "dereferenceable, dereferenceable_or_null apply only to load"
         " and inttoptr instructions, use attributes for calls or invokes", &I);
  Assert(MD->getNumOperands() == 1, "dereferenceable, dereferenceable_or_null "
         "take one operand!", &I);
  ConstantInt *CI = mdconst::dyn_extract<ConstantInt>(MD->getOperand(0));
  Assert(CI && CI->getType()->isIntegerTy(64), "dereferenceable, "
         "dereferenceable_or_null metadata value must be an i64!", &I);
}

void Verifier::visitProfMetadata(Instruction &I, MDNode *MD) {
  Assert(MD->getNumOperands() >= 2,
         "!prof annotations should have no less than 2 operands", MD);

  // Check first operand.
  Assert(MD->getOperand(0) != nullptr, "first operand should not be null", MD);
  Assert(isa<MDString>(MD->getOperand(0)),
         "expected string with name of the !prof annotation", MD);
  MDString *MDS = cast<MDString>(MD->getOperand(0));
  StringRef ProfName = MDS->getString();

  // Check consistency of !prof branch_weights metadata.
  if (ProfName.equals("branch_weights")) {
    if (isa<InvokeInst>(&I)) {
      Assert(MD->getNumOperands() == 2 || MD->getNumOperands() == 3,
             "Wrong number of InvokeInst branch_weights operands", MD);
    } else {
      unsigned ExpectedNumOperands = 0;
      if (BranchInst *BI = dyn_cast<BranchInst>(&I))
        ExpectedNumOperands = BI->getNumSuccessors();
      else if (SwitchInst *SI = dyn_cast<SwitchInst>(&I))
        ExpectedNumOperands = SI->getNumSuccessors();
      else if (isa<CallInst>(&I))
        ExpectedNumOperands = 1;
      else if (IndirectBrInst *IBI = dyn_cast<IndirectBrInst>(&I))
        ExpectedNumOperands = IBI->getNumDestinations();
      else if (isa<SelectInst>(&I))
        ExpectedNumOperands = 2;
      else
        CheckFailed("!prof branch_weights are not allowed for this instruction",
                    MD);

      Assert(MD->getNumOperands() == 1 + ExpectedNumOperands,
             "Wrong number of operands", MD);
    }
    for (unsigned i = 1; i < MD->getNumOperands(); ++i) {
      auto &MDO = MD->getOperand(i);
      Assert(MDO, "second operand should not be null", MD);
      Assert(mdconst::dyn_extract<ConstantInt>(MDO),
             "!prof brunch_weights operand is not a const int");
    }
  }
}

void Verifier::visitAnnotationMetadata(MDNode *Annotation) {
  Assert(isa<MDTuple>(Annotation), "annotation must be a tuple");
  Assert(Annotation->getNumOperands() >= 1,
         "annotation must have at least one operand");
  for (const MDOperand &Op : Annotation->operands())
    Assert(isa<MDString>(Op.get()), "operands must be strings");
}

void Verifier::visitAliasScopeMetadata(const MDNode *MD) {
  unsigned NumOps = MD->getNumOperands();
  Assert(NumOps >= 2 && NumOps <= 3, "scope must have two or three operands",
         MD);
  Assert(MD->getOperand(0).get() == MD || isa<MDString>(MD->getOperand(0)),
         "first scope operand must be self-referential or string", MD);
  if (NumOps == 3)
    Assert(isa<MDString>(MD->getOperand(2)),
           "third scope operand must be string (if used)", MD);

  MDNode *Domain = dyn_cast<MDNode>(MD->getOperand(1));
  Assert(Domain != nullptr, "second scope operand must be MDNode", MD);

  unsigned NumDomainOps = Domain->getNumOperands();
  Assert(NumDomainOps >= 1 && NumDomainOps <= 2,
         "domain must have one or two operands", Domain);
  Assert(Domain->getOperand(0).get() == Domain ||
             isa<MDString>(Domain->getOperand(0)),
         "first domain operand must be self-referential or string", Domain);
  if (NumDomainOps == 2)
    Assert(isa<MDString>(Domain->getOperand(1)),
           "second domain operand must be string (if used)", Domain);
}

void Verifier::visitAliasScopeListMetadata(const MDNode *MD) {
  for (const MDOperand &Op : MD->operands()) {
    const MDNode *OpMD = dyn_cast<MDNode>(Op);
    Assert(OpMD != nullptr, "scope list must consist of MDNodes", MD);
    visitAliasScopeMetadata(OpMD);
  }
}

void Verifier::visitAccessGroupMetadata(const MDNode *MD) {
  auto IsValidAccessScope = [](const MDNode *MD) {
    return MD->getNumOperands() == 0 && MD->isDistinct();
  };

  // It must be either an access scope itself...
  if (IsValidAccessScope(MD))
    return;

  // ...or a list of access scopes.
  for (const MDOperand &Op : MD->operands()) {
    const MDNode *OpMD = dyn_cast<MDNode>(Op);
    Assert(OpMD != nullptr, "Access scope list must consist of MDNodes", MD);
    Assert(IsValidAccessScope(OpMD),
           "Access scope list contains invalid access scope", MD);
  }
}

/// verifyInstruction - Verify that an instruction is well formed.
///
void Verifier::visitInstruction(Instruction &I) {
  BasicBlock *BB = I.getParent();
  Assert(BB, "Instruction not embedded in basic block!", &I);

  if (!isa<PHINode>(I)) {   // Check that non-phi nodes are not self referential
    for (User *U : I.users()) {
      Assert(U != (User *)&I || !DT.isReachableFromEntry(BB),
             "Only PHI nodes may reference their own value!", &I);
    }
  }

  // Check that void typed values don't have names
  Assert(!I.getType()->isVoidTy() || !I.hasName(),
         "Instruction has a name, but provides a void value!", &I);

  // Check that the return value of the instruction is either void or a legal
  // value type.
  Assert(I.getType()->isVoidTy() || I.getType()->isFirstClassType(),
         "Instruction returns a non-scalar type!", &I);

  // Check that the instruction doesn't produce metadata. Calls are already
  // checked against the callee type.
  Assert(!I.getType()->isMetadataTy() || isa<CallInst>(I) || isa<InvokeInst>(I),
         "Invalid use of metadata!", &I);

  // Check that all uses of the instruction, if they are instructions
  // themselves, actually have parent basic blocks.  If the use is not an
  // instruction, it is an error!
  for (Use &U : I.uses()) {
    if (Instruction *Used = dyn_cast<Instruction>(U.getUser()))
      Assert(Used->getParent() != nullptr,
             "Instruction referencing"
             " instruction not embedded in a basic block!",
             &I, Used);
    else {
      CheckFailed("Use of instruction is not an instruction!", U);
      return;
    }
  }

  // Get a pointer to the call base of the instruction if it is some form of
  // call.
  const CallBase *CBI = dyn_cast<CallBase>(&I);

  for (unsigned i = 0, e = I.getNumOperands(); i != e; ++i) {
    Assert(I.getOperand(i) != nullptr, "Instruction has null operand!", &I);

    // Check to make sure that only first-class-values are operands to
    // instructions.
    if (!I.getOperand(i)->getType()->isFirstClassType()) {
      Assert(false, "Instruction operands must be first-class values!", &I);
    }

    if (Function *F = dyn_cast<Function>(I.getOperand(i))) {
      // This code checks whether the function is used as the operand of a
      // clang_arc_attachedcall operand bundle.
      auto IsAttachedCallOperand = [](Function *F, const CallBase *CBI,
                                      int Idx) {
        return CBI && CBI->isOperandBundleOfType(
                          LLVMContext::OB_clang_arc_attachedcall, Idx);
      };

      // Check to make sure that the "address of" an intrinsic function is never
      // taken. Ignore cases where the address of the intrinsic function is used
      // as the argument of operand bundle "clang.arc.attachedcall" as those
      // cases are handled in verifyAttachedCallBundle.
      Assert((!F->isIntrinsic() ||
              (CBI && &CBI->getCalledOperandUse() == &I.getOperandUse(i)) ||
              IsAttachedCallOperand(F, CBI, i)),
             "Cannot take the address of an intrinsic!", &I);
      Assert(
          !F->isIntrinsic() || isa<CallInst>(I) ||
              F->getIntrinsicID() == Intrinsic::donothing ||
              F->getIntrinsicID() == Intrinsic::seh_try_begin ||
              F->getIntrinsicID() == Intrinsic::seh_try_end ||
              F->getIntrinsicID() == Intrinsic::seh_scope_begin ||
              F->getIntrinsicID() == Intrinsic::seh_scope_end ||
              F->getIntrinsicID() == Intrinsic::coro_resume ||
              F->getIntrinsicID() == Intrinsic::coro_destroy ||
              F->getIntrinsicID() == Intrinsic::experimental_patchpoint_void ||
              F->getIntrinsicID() == Intrinsic::experimental_patchpoint_i64 ||
              F->getIntrinsicID() == Intrinsic::experimental_gc_statepoint ||
              F->getIntrinsicID() == Intrinsic::wasm_rethrow ||
              IsAttachedCallOperand(F, CBI, i),
          "Cannot invoke an intrinsic other than donothing, patchpoint, "
          "statepoint, coro_resume, coro_destroy or clang.arc.attachedcall",
          &I);
      Assert(F->getParent() == &M, "Referencing function in another module!",
             &I, &M, F, F->getParent());
    } else if (BasicBlock *OpBB = dyn_cast<BasicBlock>(I.getOperand(i))) {
      Assert(OpBB->getParent() == BB->getParent(),
             "Referring to a basic block in another function!", &I);
    } else if (Argument *OpArg = dyn_cast<Argument>(I.getOperand(i))) {
      Assert(OpArg->getParent() == BB->getParent(),
             "Referring to an argument in another function!", &I);
    } else if (GlobalValue *GV = dyn_cast<GlobalValue>(I.getOperand(i))) {
      Assert(GV->getParent() == &M, "Referencing global in another module!", &I,
             &M, GV, GV->getParent());
    } else if (isa<Instruction>(I.getOperand(i))) {
      verifyDominatesUse(I, i);
    } else if (isa<InlineAsm>(I.getOperand(i))) {
      Assert(CBI && &CBI->getCalledOperandUse() == &I.getOperandUse(i),
             "Cannot take the address of an inline asm!", &I);
    } else if (ConstantExpr *CE = dyn_cast<ConstantExpr>(I.getOperand(i))) {
      if (CE->getType()->isPtrOrPtrVectorTy()) {
        // If we have a ConstantExpr pointer, we need to see if it came from an
        // illegal bitcast.
        visitConstantExprsRecursively(CE);
      }
    }
  }

  if (MDNode *MD = I.getMetadata(LLVMContext::MD_fpmath)) {
    Assert(I.getType()->isFPOrFPVectorTy(),
           "fpmath requires a floating point result!", &I);
    Assert(MD->getNumOperands() == 1, "fpmath takes one operand!", &I);
    if (ConstantFP *CFP0 =
            mdconst::dyn_extract_or_null<ConstantFP>(MD->getOperand(0))) {
      const APFloat &Accuracy = CFP0->getValueAPF();
      Assert(&Accuracy.getSemantics() == &APFloat::IEEEsingle(),
             "fpmath accuracy must have float type", &I);
      Assert(Accuracy.isFiniteNonZero() && !Accuracy.isNegative(),
             "fpmath accuracy not a positive number!", &I);
    } else {
      Assert(false, "invalid fpmath accuracy!", &I);
    }
  }

  if (MDNode *Range = I.getMetadata(LLVMContext::MD_range)) {
    Assert(isa<LoadInst>(I) || isa<CallInst>(I) || isa<InvokeInst>(I),
           "Ranges are only for loads, calls and invokes!", &I);
    visitRangeMetadata(I, Range, I.getType());
  }

  if (I.hasMetadata(LLVMContext::MD_invariant_group)) {
    Assert(isa<LoadInst>(I) || isa<StoreInst>(I),
           "invariant.group metadata is only for loads and stores", &I);
  }

  if (I.getMetadata(LLVMContext::MD_nonnull)) {
    Assert(I.getType()->isPointerTy(), "nonnull applies only to pointer types",
           &I);
    Assert(isa<LoadInst>(I),
           "nonnull applies only to load instructions, use attributes"
           " for calls or invokes",
           &I);
  }

  if (MDNode *MD = I.getMetadata(LLVMContext::MD_dereferenceable))
    visitDereferenceableMetadata(I, MD);

  if (MDNode *MD = I.getMetadata(LLVMContext::MD_dereferenceable_or_null))
    visitDereferenceableMetadata(I, MD);

  if (MDNode *TBAA = I.getMetadata(LLVMContext::MD_tbaa))
    TBAAVerifyHelper.visitTBAAMetadata(I, TBAA);

  if (MDNode *MD = I.getMetadata(LLVMContext::MD_noalias))
    visitAliasScopeListMetadata(MD);
  if (MDNode *MD = I.getMetadata(LLVMContext::MD_alias_scope))
    visitAliasScopeListMetadata(MD);

  if (MDNode *MD = I.getMetadata(LLVMContext::MD_access_group))
    visitAccessGroupMetadata(MD);

  if (MDNode *AlignMD = I.getMetadata(LLVMContext::MD_align)) {
    Assert(I.getType()->isPointerTy(), "align applies only to pointer types",
           &I);
    Assert(isa<LoadInst>(I), "align applies only to load instructions, "
           "use attributes for calls or invokes", &I);
    Assert(AlignMD->getNumOperands() == 1, "align takes one operand!", &I);
    ConstantInt *CI = mdconst::dyn_extract<ConstantInt>(AlignMD->getOperand(0));
    Assert(CI && CI->getType()->isIntegerTy(64),
           "align metadata value must be an i64!", &I);
    uint64_t Align = CI->getZExtValue();
    Assert(isPowerOf2_64(Align),
           "align metadata value must be a power of 2!", &I);
    Assert(Align <= Value::MaximumAlignment,
           "alignment is larger that implementation defined limit", &I);
  }

  if (MDNode *MD = I.getMetadata(LLVMContext::MD_prof))
    visitProfMetadata(I, MD);

  if (MDNode *Annotation = I.getMetadata(LLVMContext::MD_annotation))
    visitAnnotationMetadata(Annotation);

  if (MDNode *N = I.getDebugLoc().getAsMDNode()) {
    AssertDI(isa<DILocation>(N), "invalid !dbg metadata attachment", &I, N);
    visitMDNode(*N, AreDebugLocsAllowed::Yes);
  }

  if (auto *DII = dyn_cast<DbgVariableIntrinsic>(&I)) {
    verifyFragmentExpression(*DII);
    verifyNotEntryValue(*DII);
  }

  verifyConstrainedFPBundles(I);

  SmallVector<std::pair<unsigned, MDNode *>, 4> MDs;
  I.getAllMetadata(MDs);
  for (auto Attachment : MDs) {
    unsigned Kind = Attachment.first;
    auto AllowLocs =
        (Kind == LLVMContext::MD_dbg || Kind == LLVMContext::MD_loop)
            ? AreDebugLocsAllowed::Yes
            : AreDebugLocsAllowed::No;
    visitMDNode(*Attachment.second, AllowLocs);
  }

  InstsInThisBlock.insert(&I);
}

/// Allow intrinsics to be verified in different ways.
void Verifier::visitIntrinsicCall(Intrinsic::ID ID, CallBase &Call) {
  Function *IF = Call.getCalledFunction();
  Assert(IF->isDeclaration(), "Intrinsic functions should never be defined!",
         IF);

  // Verify that the intrinsic prototype lines up with what the .td files
  // describe.
  FunctionType *IFTy = IF->getFunctionType();
  bool IsVarArg = IFTy->isVarArg();

  SmallVector<Intrinsic::IITDescriptor, 8> Table;
  getIntrinsicInfoTableEntries(ID, Table);
  ArrayRef<Intrinsic::IITDescriptor> TableRef = Table;

  // Walk the descriptors to extract overloaded types.
  SmallVector<Type *, 4> ArgTys;
  Intrinsic::MatchIntrinsicTypesResult Res =
      Intrinsic::matchIntrinsicSignature(IFTy, TableRef, ArgTys);
  Assert(Res != Intrinsic::MatchIntrinsicTypes_NoMatchRet,
         "Intrinsic has incorrect return type!", IF);
  Assert(Res != Intrinsic::MatchIntrinsicTypes_NoMatchArg,
         "Intrinsic has incorrect argument type!", IF);

  // Verify if the intrinsic call matches the vararg property.
  if (IsVarArg)
    Assert(!Intrinsic::matchIntrinsicVarArg(IsVarArg, TableRef),
           "Intrinsic was not defined with variable arguments!", IF);
  else
    Assert(!Intrinsic::matchIntrinsicVarArg(IsVarArg, TableRef),
           "Callsite was not defined with variable arguments!", IF);

  // All descriptors should be absorbed by now.
  Assert(TableRef.empty(), "Intrinsic has too few arguments!", IF);

  // Now that we have the intrinsic ID and the actual argument types (and we
  // know they are legal for the intrinsic!) get the intrinsic name through the
  // usual means.  This allows us to verify the mangling of argument types into
  // the name.
  const std::string ExpectedName =
      Intrinsic::getName(ID, ArgTys, IF->getParent(), IFTy);
  Assert(ExpectedName == IF->getName(),
         "Intrinsic name not mangled correctly for type arguments! "
         "Should be: " +
             ExpectedName,
         IF);

  // If the intrinsic takes MDNode arguments, verify that they are either global
  // or are local to *this* function.
  for (Value *V : Call.args()) {
    if (auto *MD = dyn_cast<MetadataAsValue>(V))
      visitMetadataAsValue(*MD, Call.getCaller());
    if (auto *Const = dyn_cast<Constant>(V))
      Assert(!Const->getType()->isX86_AMXTy(),
             "const x86_amx is not allowed in argument!");
  }

  switch (ID) {
  default:
    break;
  case Intrinsic::assume: {
    for (auto &Elem : Call.bundle_op_infos()) {
      Assert(Elem.Tag->getKey() == "ignore" ||
                 Attribute::isExistingAttribute(Elem.Tag->getKey()),
             "tags must be valid attribute names", Call);
      Attribute::AttrKind Kind =
          Attribute::getAttrKindFromName(Elem.Tag->getKey());
      unsigned ArgCount = Elem.End - Elem.Begin;
      if (Kind == Attribute::Alignment) {
        Assert(ArgCount <= 3 && ArgCount >= 2,
               "alignment assumptions should have 2 or 3 arguments", Call);
        Assert(Call.getOperand(Elem.Begin)->getType()->isPointerTy(),
               "first argument should be a pointer", Call);
        Assert(Call.getOperand(Elem.Begin + 1)->getType()->isIntegerTy(),
               "second argument should be an integer", Call);
        if (ArgCount == 3)
          Assert(Call.getOperand(Elem.Begin + 2)->getType()->isIntegerTy(),
                 "third argument should be an integer if present", Call);
        return;
      }
      Assert(ArgCount <= 2, "too many arguments", Call);
      if (Kind == Attribute::None)
        break;
      if (Attribute::isIntAttrKind(Kind)) {
        Assert(ArgCount == 2, "this attribute should have 2 arguments", Call);
        Assert(isa<ConstantInt>(Call.getOperand(Elem.Begin + 1)),
               "the second argument should be a constant integral value", Call);
      } else if (Attribute::canUseAsParamAttr(Kind)) {
        Assert((ArgCount) == 1, "this attribute should have one argument",
               Call);
      } else if (Attribute::canUseAsFnAttr(Kind)) {
        Assert((ArgCount) == 0, "this attribute has no argument", Call);
      }
    }
    break;
  }
  case Intrinsic::coro_id: {
    auto *InfoArg = Call.getArgOperand(3)->stripPointerCasts();
    if (isa<ConstantPointerNull>(InfoArg))
      break;
    auto *GV = dyn_cast<GlobalVariable>(InfoArg);
    Assert(GV && GV->isConstant() && GV->hasDefinitiveInitializer(),
           "info argument of llvm.coro.id must refer to an initialized "
           "constant");
    Constant *Init = GV->getInitializer();
    Assert(isa<ConstantStruct>(Init) || isa<ConstantArray>(Init),
           "info argument of llvm.coro.id must refer to either a struct or "
           "an array");
    break;
  }
  case Intrinsic::fptrunc_round: {
    // Check the rounding mode
    Metadata *MD = nullptr;
    auto *MAV = dyn_cast<MetadataAsValue>(Call.getOperand(1));
    if (MAV)
      MD = MAV->getMetadata();

    Assert(MD != nullptr, "missing rounding mode argument", Call);

    Assert(isa<MDString>(MD),
           ("invalid value for llvm.fptrunc.round metadata operand"
            " (the operand should be a string)"),
           MD);

    Optional<RoundingMode> RoundMode =
        convertStrToRoundingMode(cast<MDString>(MD)->getString());
    Assert(RoundMode.hasValue() &&
               RoundMode.getValue() != RoundingMode::Dynamic,
           "unsupported rounding mode argument", Call);
    break;
  }
#define BEGIN_REGISTER_VP_INTRINSIC(VPID, ...) case Intrinsic::VPID:
#include "llvm/IR/VPIntrinsics.def"
    visitVPIntrinsic(cast<VPIntrinsic>(Call));
    break;
#define INSTRUCTION(NAME, NARGS, ROUND_MODE, INTRINSIC)                        \
  case Intrinsic::INTRINSIC:
#include "llvm/IR/ConstrainedOps.def"
    visitConstrainedFPIntrinsic(cast<ConstrainedFPIntrinsic>(Call));
    break;

#define REGISTER_VP_INTRINSIC(VPID,MASKPOS,VLENPOS) \
  case Intrinsic::VPID:
#include "llvm/IR/VPIntrinsics.def"
    visitVPIntrinsic(cast<VPIntrinsic>(Call));
    break;

  case Intrinsic::dbg_declare: // llvm.dbg.declare
    Assert(isa<MetadataAsValue>(Call.getArgOperand(0)),
           "invalid llvm.dbg.declare intrinsic call 1", Call);
    visitDbgIntrinsic("declare", cast<DbgVariableIntrinsic>(Call));
    break;
  case Intrinsic::dbg_addr: // llvm.dbg.addr
    visitDbgIntrinsic("addr", cast<DbgVariableIntrinsic>(Call));
    break;
  case Intrinsic::dbg_value: // llvm.dbg.value
    visitDbgIntrinsic("value", cast<DbgVariableIntrinsic>(Call));
    break;
  case Intrinsic::dbg_label: // llvm.dbg.label
    visitDbgLabelIntrinsic("label", cast<DbgLabelInst>(Call));
    break;
  case Intrinsic::memcpy:
  case Intrinsic::memcpy_inline:
  case Intrinsic::memmove:
  case Intrinsic::memset: {
    const auto *MI = cast<MemIntrinsic>(&Call);
    auto IsValidAlignment = [&](unsigned Alignment) -> bool {
      return Alignment == 0 || isPowerOf2_32(Alignment);
    };
    Assert(IsValidAlignment(MI->getDestAlignment()),
           "alignment of arg 0 of memory intrinsic must be 0 or a power of 2",
           Call);
    if (const auto *MTI = dyn_cast<MemTransferInst>(MI)) {
      Assert(IsValidAlignment(MTI->getSourceAlignment()),
             "alignment of arg 1 of memory intrinsic must be 0 or a power of 2",
             Call);
    }

    break;
  }
  case Intrinsic::memcpy_element_unordered_atomic:
  case Intrinsic::memmove_element_unordered_atomic:
  case Intrinsic::memset_element_unordered_atomic: {
    const auto *AMI = cast<AtomicMemIntrinsic>(&Call);

    ConstantInt *ElementSizeCI =
        cast<ConstantInt>(AMI->getRawElementSizeInBytes());
    const APInt &ElementSizeVal = ElementSizeCI->getValue();
    Assert(ElementSizeVal.isPowerOf2(),
           "element size of the element-wise atomic memory intrinsic "
           "must be a power of 2",
           Call);

    auto IsValidAlignment = [&](uint64_t Alignment) {
      return isPowerOf2_64(Alignment) && ElementSizeVal.ule(Alignment);
    };
    uint64_t DstAlignment = AMI->getDestAlignment();
    Assert(IsValidAlignment(DstAlignment),
           "incorrect alignment of the destination argument", Call);
    if (const auto *AMT = dyn_cast<AtomicMemTransferInst>(AMI)) {
      uint64_t SrcAlignment = AMT->getSourceAlignment();
      Assert(IsValidAlignment(SrcAlignment),
             "incorrect alignment of the source argument", Call);
    }
    break;
  }
  case Intrinsic::call_preallocated_setup: {
    auto *NumArgs = dyn_cast<ConstantInt>(Call.getArgOperand(0));
    Assert(NumArgs != nullptr,
           "llvm.call.preallocated.setup argument must be a constant");
    bool FoundCall = false;
    for (User *U : Call.users()) {
      auto *UseCall = dyn_cast<CallBase>(U);
      Assert(UseCall != nullptr,
             "Uses of llvm.call.preallocated.setup must be calls");
      const Function *Fn = UseCall->getCalledFunction();
      if (Fn && Fn->getIntrinsicID() == Intrinsic::call_preallocated_arg) {
        auto *AllocArgIndex = dyn_cast<ConstantInt>(UseCall->getArgOperand(1));
        Assert(AllocArgIndex != nullptr,
               "llvm.call.preallocated.alloc arg index must be a constant");
        auto AllocArgIndexInt = AllocArgIndex->getValue();
        Assert(AllocArgIndexInt.sge(0) &&
                   AllocArgIndexInt.slt(NumArgs->getValue()),
               "llvm.call.preallocated.alloc arg index must be between 0 and "
               "corresponding "
               "llvm.call.preallocated.setup's argument count");
      } else if (Fn && Fn->getIntrinsicID() ==
                           Intrinsic::call_preallocated_teardown) {
        // nothing to do
      } else {
        Assert(!FoundCall, "Can have at most one call corresponding to a "
                           "llvm.call.preallocated.setup");
        FoundCall = true;
        size_t NumPreallocatedArgs = 0;
        for (unsigned i = 0; i < UseCall->arg_size(); i++) {
          if (UseCall->paramHasAttr(i, Attribute::Preallocated)) {
            ++NumPreallocatedArgs;
          }
        }
        Assert(NumPreallocatedArgs != 0,
               "cannot use preallocated intrinsics on a call without "
               "preallocated arguments");
        Assert(NumArgs->equalsInt(NumPreallocatedArgs),
               "llvm.call.preallocated.setup arg size must be equal to number "
               "of preallocated arguments "
               "at call site",
               Call, *UseCall);
        // getOperandBundle() cannot be called if more than one of the operand
        // bundle exists. There is already a check elsewhere for this, so skip
        // here if we see more than one.
        if (UseCall->countOperandBundlesOfType(LLVMContext::OB_preallocated) >
            1) {
          return;
        }
        auto PreallocatedBundle =
            UseCall->getOperandBundle(LLVMContext::OB_preallocated);
        Assert(PreallocatedBundle,
               "Use of llvm.call.preallocated.setup outside intrinsics "
               "must be in \"preallocated\" operand bundle");
        Assert(PreallocatedBundle->Inputs.front().get() == &Call,
               "preallocated bundle must have token from corresponding "
               "llvm.call.preallocated.setup");
      }
    }
    break;
  }
  case Intrinsic::call_preallocated_arg: {
    auto *Token = dyn_cast<CallBase>(Call.getArgOperand(0));
    Assert(Token && Token->getCalledFunction()->getIntrinsicID() ==
                        Intrinsic::call_preallocated_setup,
           "llvm.call.preallocated.arg token argument must be a "
           "llvm.call.preallocated.setup");
    Assert(Call.hasFnAttr(Attribute::Preallocated),
           "llvm.call.preallocated.arg must be called with a \"preallocated\" "
           "call site attribute");
    break;
  }
  case Intrinsic::call_preallocated_teardown: {
    auto *Token = dyn_cast<CallBase>(Call.getArgOperand(0));
    Assert(Token && Token->getCalledFunction()->getIntrinsicID() ==
                        Intrinsic::call_preallocated_setup,
           "llvm.call.preallocated.teardown token argument must be a "
           "llvm.call.preallocated.setup");
    break;
  }
  case Intrinsic::gcroot:
  case Intrinsic::gcwrite:
  case Intrinsic::gcread:
    if (ID == Intrinsic::gcroot) {
      AllocaInst *AI =
          dyn_cast<AllocaInst>(Call.getArgOperand(0)->stripPointerCasts());
      Assert(AI, "llvm.gcroot parameter #1 must be an alloca.", Call);
      Assert(isa<Constant>(Call.getArgOperand(1)),
             "llvm.gcroot parameter #2 must be a constant.", Call);
      if (!AI->getAllocatedType()->isPointerTy()) {
        Assert(!isa<ConstantPointerNull>(Call.getArgOperand(1)),
               "llvm.gcroot parameter #1 must either be a pointer alloca, "
               "or argument #2 must be a non-null constant.",
               Call);
      }
    }

    Assert(Call.getParent()->getParent()->hasGC(),
           "Enclosing function does not use GC.", Call);
    break;
  case Intrinsic::init_trampoline:
    Assert(isa<Function>(Call.getArgOperand(1)->stripPointerCasts()),
           "llvm.init_trampoline parameter #2 must resolve to a function.",
           Call);
    break;
  case Intrinsic::prefetch:
    Assert(cast<ConstantInt>(Call.getArgOperand(1))->getZExtValue() < 2 &&
           cast<ConstantInt>(Call.getArgOperand(2))->getZExtValue() < 4,
           "invalid arguments to llvm.prefetch", Call);
    break;
  case Intrinsic::stackprotector:
    Assert(isa<AllocaInst>(Call.getArgOperand(1)->stripPointerCasts()),
           "llvm.stackprotector parameter #2 must resolve to an alloca.", Call);
    break;
  case Intrinsic::localescape: {
    BasicBlock *BB = Call.getParent();
    Assert(BB == &BB->getParent()->front(),
           "llvm.localescape used outside of entry block", Call);
    Assert(!SawFrameEscape,
           "multiple calls to llvm.localescape in one function", Call);
    for (Value *Arg : Call.args()) {
      if (isa<ConstantPointerNull>(Arg))
        continue; // Null values are allowed as placeholders.
      auto *AI = dyn_cast<AllocaInst>(Arg->stripPointerCasts());
      Assert(AI && AI->isStaticAlloca(),
             "llvm.localescape only accepts static allocas", Call);
    }
    FrameEscapeInfo[BB->getParent()].first = Call.arg_size();
    SawFrameEscape = true;
    break;
  }
  case Intrinsic::localrecover: {
    Value *FnArg = Call.getArgOperand(0)->stripPointerCasts();
    Function *Fn = dyn_cast<Function>(FnArg);
    Assert(Fn && !Fn->isDeclaration(),
           "llvm.localrecover first "
           "argument must be function defined in this module",
           Call);
    auto *IdxArg = cast<ConstantInt>(Call.getArgOperand(2));
    auto &Entry = FrameEscapeInfo[Fn];
    Entry.second = unsigned(
        std::max(uint64_t(Entry.second), IdxArg->getLimitedValue(~0U) + 1));
    break;
  }

  case Intrinsic::experimental_gc_statepoint:
    if (auto *CI = dyn_cast<CallInst>(&Call))
      Assert(!CI->isInlineAsm(),
             "gc.statepoint support for inline assembly unimplemented", CI);
    Assert(Call.getParent()->getParent()->hasGC(),
           "Enclosing function does not use GC.", Call);

    verifyStatepoint(Call);
    break;
  case Intrinsic::experimental_gc_result: {
    Assert(Call.getParent()->getParent()->hasGC(),
           "Enclosing function does not use GC.", Call);
    // Are we tied to a statepoint properly?
    const auto *StatepointCall = dyn_cast<CallBase>(Call.getArgOperand(0));
    const Function *StatepointFn =
        StatepointCall ? StatepointCall->getCalledFunction() : nullptr;
    Assert(StatepointFn && StatepointFn->isDeclaration() &&
               StatepointFn->getIntrinsicID() ==
                   Intrinsic::experimental_gc_statepoint,
           "gc.result operand #1 must be from a statepoint", Call,
           Call.getArgOperand(0));

    // Assert that result type matches wrapped callee.
    auto *TargetFuncType =
        cast<FunctionType>(StatepointCall->getParamElementType(2));
    Assert(Call.getType() == TargetFuncType->getReturnType(),
           "gc.result result type does not match wrapped callee", Call);
    break;
  }
  case Intrinsic::experimental_gc_relocate: {
    Assert(Call.arg_size() == 3, "wrong number of arguments", Call);

    Assert(isa<PointerType>(Call.getType()->getScalarType()),
           "gc.relocate must return a pointer or a vector of pointers", Call);

    // Check that this relocate is correctly tied to the statepoint

    // This is case for relocate on the unwinding path of an invoke statepoint
    if (LandingPadInst *LandingPad =
            dyn_cast<LandingPadInst>(Call.getArgOperand(0))) {

      const BasicBlock *InvokeBB =
          LandingPad->getParent()->getUniquePredecessor();

      // Landingpad relocates should have only one predecessor with invoke
      // statepoint terminator
      Assert(InvokeBB, "safepoints should have unique landingpads",
             LandingPad->getParent());
      Assert(InvokeBB->getTerminator(), "safepoint block should be well formed",
             InvokeBB);
      Assert(isa<GCStatepointInst>(InvokeBB->getTerminator()),
             "gc relocate should be linked to a statepoint", InvokeBB);
    } else {
      // In all other cases relocate should be tied to the statepoint directly.
      // This covers relocates on a normal return path of invoke statepoint and
      // relocates of a call statepoint.
      auto Token = Call.getArgOperand(0);
      Assert(isa<GCStatepointInst>(Token),
             "gc relocate is incorrectly tied to the statepoint", Call, Token);
    }

    // Verify rest of the relocate arguments.
    const CallBase &StatepointCall =
      *cast<GCRelocateInst>(Call).getStatepoint();

    // Both the base and derived must be piped through the safepoint.
    Value *Base = Call.getArgOperand(1);
    Assert(isa<ConstantInt>(Base),
           "gc.relocate operand #2 must be integer offset", Call);

    Value *Derived = Call.getArgOperand(2);
    Assert(isa<ConstantInt>(Derived),
           "gc.relocate operand #3 must be integer offset", Call);

    const uint64_t BaseIndex = cast<ConstantInt>(Base)->getZExtValue();
    const uint64_t DerivedIndex = cast<ConstantInt>(Derived)->getZExtValue();

    // Check the bounds
    if (auto Opt = StatepointCall.getOperandBundle(LLVMContext::OB_gc_live)) {
      Assert(BaseIndex < Opt->Inputs.size(),
             "gc.relocate: statepoint base index out of bounds", Call);
      Assert(DerivedIndex < Opt->Inputs.size(),
             "gc.relocate: statepoint derived index out of bounds", Call);
    }

    // Relocated value must be either a pointer type or vector-of-pointer type,
    // but gc_relocate does not need to return the same pointer type as the
    // relocated pointer. It can be casted to the correct type later if it's
    // desired. However, they must have the same address space and 'vectorness'
    GCRelocateInst &Relocate = cast<GCRelocateInst>(Call);
    Assert(Relocate.getDerivedPtr()->getType()->isPtrOrPtrVectorTy(),
           "gc.relocate: relocated value must be a gc pointer", Call);

    auto ResultType = Call.getType();
    auto DerivedType = Relocate.getDerivedPtr()->getType();
    Assert(ResultType->isVectorTy() == DerivedType->isVectorTy(),
           "gc.relocate: vector relocates to vector and pointer to pointer",
           Call);
    Assert(
        ResultType->getPointerAddressSpace() ==
            DerivedType->getPointerAddressSpace(),
        "gc.relocate: relocating a pointer shouldn't change its address space",
        Call);
    break;
  }
  case Intrinsic::eh_exceptioncode:
  case Intrinsic::eh_exceptionpointer: {
    Assert(isa<CatchPadInst>(Call.getArgOperand(0)),
           "eh.exceptionpointer argument must be a catchpad", Call);
    break;
  }
  case Intrinsic::get_active_lane_mask: {
    Assert(Call.getType()->isVectorTy(), "get_active_lane_mask: must return a "
           "vector", Call);
    auto *ElemTy = Call.getType()->getScalarType();
    Assert(ElemTy->isIntegerTy(1), "get_active_lane_mask: element type is not "
           "i1", Call);
    break;
  }
  case Intrinsic::masked_load: {
    Assert(Call.getType()->isVectorTy(), "masked_load: must return a vector",
           Call);

    Value *Ptr = Call.getArgOperand(0);
    ConstantInt *Alignment = cast<ConstantInt>(Call.getArgOperand(1));
    Value *Mask = Call.getArgOperand(2);
    Value *PassThru = Call.getArgOperand(3);
    Assert(Mask->getType()->isVectorTy(), "masked_load: mask must be vector",
           Call);
    Assert(Alignment->getValue().isPowerOf2(),
           "masked_load: alignment must be a power of 2", Call);

    PointerType *PtrTy = cast<PointerType>(Ptr->getType());
    Assert(PtrTy->isOpaqueOrPointeeTypeMatches(Call.getType()),
           "masked_load: return must match pointer type", Call);
    Assert(PassThru->getType() == Call.getType(),
           "masked_load: pass through and return type must match", Call);
    Assert(cast<VectorType>(Mask->getType())->getElementCount() ==
               cast<VectorType>(Call.getType())->getElementCount(),
           "masked_load: vector mask must be same length as return", Call);
    break;
  }
  case Intrinsic::masked_store: {
    Value *Val = Call.getArgOperand(0);
    Value *Ptr = Call.getArgOperand(1);
    ConstantInt *Alignment = cast<ConstantInt>(Call.getArgOperand(2));
    Value *Mask = Call.getArgOperand(3);
    Assert(Mask->getType()->isVectorTy(), "masked_store: mask must be vector",
           Call);
    Assert(Alignment->getValue().isPowerOf2(),
           "masked_store: alignment must be a power of 2", Call);

    PointerType *PtrTy = cast<PointerType>(Ptr->getType());
    Assert(PtrTy->isOpaqueOrPointeeTypeMatches(Val->getType()),
           "masked_store: storee must match pointer type", Call);
    Assert(cast<VectorType>(Mask->getType())->getElementCount() ==
               cast<VectorType>(Val->getType())->getElementCount(),
           "masked_store: vector mask must be same length as value", Call);
    break;
  }

  case Intrinsic::masked_gather: {
    const APInt &Alignment =
        cast<ConstantInt>(Call.getArgOperand(1))->getValue();
    Assert(Alignment.isZero() || Alignment.isPowerOf2(),
           "masked_gather: alignment must be 0 or a power of 2", Call);
    break;
  }
  case Intrinsic::masked_scatter: {
    const APInt &Alignment =
        cast<ConstantInt>(Call.getArgOperand(2))->getValue();
    Assert(Alignment.isZero() || Alignment.isPowerOf2(),
           "masked_scatter: alignment must be 0 or a power of 2", Call);
    break;
  }

  case Intrinsic::experimental_guard: {
    Assert(isa<CallInst>(Call), "experimental_guard cannot be invoked", Call);
    Assert(Call.countOperandBundlesOfType(LLVMContext::OB_deopt) == 1,
           "experimental_guard must have exactly one "
           "\"deopt\" operand bundle");
    break;
  }

  case Intrinsic::experimental_deoptimize: {
    Assert(isa<CallInst>(Call), "experimental_deoptimize cannot be invoked",
           Call);
    Assert(Call.countOperandBundlesOfType(LLVMContext::OB_deopt) == 1,
           "experimental_deoptimize must have exactly one "
           "\"deopt\" operand bundle");
    Assert(Call.getType() == Call.getFunction()->getReturnType(),
           "experimental_deoptimize return type must match caller return type");

    if (isa<CallInst>(Call)) {
      auto *RI = dyn_cast<ReturnInst>(Call.getNextNode());
      Assert(RI,
             "calls to experimental_deoptimize must be followed by a return");

      if (!Call.getType()->isVoidTy() && RI)
        Assert(RI->getReturnValue() == &Call,
               "calls to experimental_deoptimize must be followed by a return "
               "of the value computed by experimental_deoptimize");
    }

    break;
  }
  case Intrinsic::vector_reduce_and:
  case Intrinsic::vector_reduce_or:
  case Intrinsic::vector_reduce_xor:
  case Intrinsic::vector_reduce_add:
  case Intrinsic::vector_reduce_mul:
  case Intrinsic::vector_reduce_smax:
  case Intrinsic::vector_reduce_smin:
  case Intrinsic::vector_reduce_umax:
  case Intrinsic::vector_reduce_umin: {
    Type *ArgTy = Call.getArgOperand(0)->getType();
    Assert(ArgTy->isIntOrIntVectorTy() && ArgTy->isVectorTy(),
           "Intrinsic has incorrect argument type!");
    break;
  }
  case Intrinsic::vector_reduce_fmax:
  case Intrinsic::vector_reduce_fmin: {
    Type *ArgTy = Call.getArgOperand(0)->getType();
    Assert(ArgTy->isFPOrFPVectorTy() && ArgTy->isVectorTy(),
           "Intrinsic has incorrect argument type!");
    break;
  }
  case Intrinsic::vector_reduce_fadd:
  case Intrinsic::vector_reduce_fmul: {
    // Unlike the other reductions, the first argument is a start value. The
    // second argument is the vector to be reduced.
    Type *ArgTy = Call.getArgOperand(1)->getType();
    Assert(ArgTy->isFPOrFPVectorTy() && ArgTy->isVectorTy(),
           "Intrinsic has incorrect argument type!");
    break;
  }
  case Intrinsic::smul_fix:
  case Intrinsic::smul_fix_sat:
  case Intrinsic::umul_fix:
  case Intrinsic::umul_fix_sat:
  case Intrinsic::sdiv_fix:
  case Intrinsic::sdiv_fix_sat:
  case Intrinsic::udiv_fix:
  case Intrinsic::udiv_fix_sat: {
    Value *Op1 = Call.getArgOperand(0);
    Value *Op2 = Call.getArgOperand(1);
    Assert(Op1->getType()->isIntOrIntVectorTy(),
           "first operand of [us][mul|div]_fix[_sat] must be an int type or "
           "vector of ints");
    Assert(Op2->getType()->isIntOrIntVectorTy(),
           "second operand of [us][mul|div]_fix[_sat] must be an int type or "
           "vector of ints");

    auto *Op3 = cast<ConstantInt>(Call.getArgOperand(2));
    Assert(Op3->getType()->getBitWidth() <= 32,
           "third argument of [us][mul|div]_fix[_sat] must fit within 32 bits");

    if (ID == Intrinsic::smul_fix || ID == Intrinsic::smul_fix_sat ||
        ID == Intrinsic::sdiv_fix || ID == Intrinsic::sdiv_fix_sat) {
      Assert(
          Op3->getZExtValue() < Op1->getType()->getScalarSizeInBits(),
          "the scale of s[mul|div]_fix[_sat] must be less than the width of "
          "the operands");
    } else {
      Assert(Op3->getZExtValue() <= Op1->getType()->getScalarSizeInBits(),
             "the scale of u[mul|div]_fix[_sat] must be less than or equal "
             "to the width of the operands");
    }
    break;
  }
  case Intrinsic::lround:
  case Intrinsic::llround:
  case Intrinsic::lrint:
  case Intrinsic::llrint: {
    Type *ValTy = Call.getArgOperand(0)->getType();
    Type *ResultTy = Call.getType();
    Assert(!ValTy->isVectorTy() && !ResultTy->isVectorTy(),
           "Intrinsic does not support vectors", &Call);
    break;
  }
  case Intrinsic::bswap: {
    Type *Ty = Call.getType();
    unsigned Size = Ty->getScalarSizeInBits();
    Assert(Size % 16 == 0, "bswap must be an even number of bytes", &Call);
    break;
  }
  case Intrinsic::invariant_start: {
    ConstantInt *InvariantSize = dyn_cast<ConstantInt>(Call.getArgOperand(0));
    Assert(InvariantSize &&
               (!InvariantSize->isNegative() || InvariantSize->isMinusOne()),
           "invariant_start parameter must be -1, 0 or a positive number",
           &Call);
    break;
  }
  case Intrinsic::matrix_multiply:
  case Intrinsic::matrix_transpose:
  case Intrinsic::matrix_column_major_load:
  case Intrinsic::matrix_column_major_store: {
    Function *IF = Call.getCalledFunction();
    ConstantInt *Stride = nullptr;
    ConstantInt *NumRows;
    ConstantInt *NumColumns;
    VectorType *ResultTy;
    Type *Op0ElemTy = nullptr;
    Type *Op1ElemTy = nullptr;
    switch (ID) {
    case Intrinsic::matrix_multiply:
      NumRows = cast<ConstantInt>(Call.getArgOperand(2));
      NumColumns = cast<ConstantInt>(Call.getArgOperand(4));
      ResultTy = cast<VectorType>(Call.getType());
      Op0ElemTy =
          cast<VectorType>(Call.getArgOperand(0)->getType())->getElementType();
      Op1ElemTy =
          cast<VectorType>(Call.getArgOperand(1)->getType())->getElementType();
      break;
    case Intrinsic::matrix_transpose:
      NumRows = cast<ConstantInt>(Call.getArgOperand(1));
      NumColumns = cast<ConstantInt>(Call.getArgOperand(2));
      ResultTy = cast<VectorType>(Call.getType());
      Op0ElemTy =
          cast<VectorType>(Call.getArgOperand(0)->getType())->getElementType();
      break;
    case Intrinsic::matrix_column_major_load: {
      Stride = dyn_cast<ConstantInt>(Call.getArgOperand(1));
      NumRows = cast<ConstantInt>(Call.getArgOperand(3));
      NumColumns = cast<ConstantInt>(Call.getArgOperand(4));
      ResultTy = cast<VectorType>(Call.getType());

      PointerType *Op0PtrTy =
          cast<PointerType>(Call.getArgOperand(0)->getType());
      if (!Op0PtrTy->isOpaque())
        Op0ElemTy = Op0PtrTy->getNonOpaquePointerElementType();
      break;
    }
    case Intrinsic::matrix_column_major_store: {
      Stride = dyn_cast<ConstantInt>(Call.getArgOperand(2));
      NumRows = cast<ConstantInt>(Call.getArgOperand(4));
      NumColumns = cast<ConstantInt>(Call.getArgOperand(5));
      ResultTy = cast<VectorType>(Call.getArgOperand(0)->getType());
      Op0ElemTy =
          cast<VectorType>(Call.getArgOperand(0)->getType())->getElementType();

      PointerType *Op1PtrTy =
          cast<PointerType>(Call.getArgOperand(1)->getType());
      if (!Op1PtrTy->isOpaque())
        Op1ElemTy = Op1PtrTy->getNonOpaquePointerElementType();
      break;
    }
    default:
      llvm_unreachable("unexpected intrinsic");
    }

    Assert(ResultTy->getElementType()->isIntegerTy() ||
           ResultTy->getElementType()->isFloatingPointTy(),
           "Result type must be an integer or floating-point type!", IF);

    if (Op0ElemTy)
      Assert(ResultTy->getElementType() == Op0ElemTy,
             "Vector element type mismatch of the result and first operand "
             "vector!", IF);

    if (Op1ElemTy)
      Assert(ResultTy->getElementType() == Op1ElemTy,
             "Vector element type mismatch of the result and second operand "
             "vector!", IF);

    Assert(cast<FixedVectorType>(ResultTy)->getNumElements() ==
               NumRows->getZExtValue() * NumColumns->getZExtValue(),
           "Result of a matrix operation does not fit in the returned vector!");

    if (Stride)
      Assert(Stride->getZExtValue() >= NumRows->getZExtValue(),
             "Stride must be greater or equal than the number of rows!", IF);

    break;
  }
  case Intrinsic::experimental_vector_splice: {
    VectorType *VecTy = cast<VectorType>(Call.getType());
    int64_t Idx = cast<ConstantInt>(Call.getArgOperand(2))->getSExtValue();
    int64_t KnownMinNumElements = VecTy->getElementCount().getKnownMinValue();
    if (Call.getParent() && Call.getParent()->getParent()) {
      AttributeList Attrs = Call.getParent()->getParent()->getAttributes();
      if (Attrs.hasFnAttr(Attribute::VScaleRange))
        KnownMinNumElements *= Attrs.getFnAttrs().getVScaleRangeMin();
    }
    Assert((Idx < 0 && std::abs(Idx) <= KnownMinNumElements) ||
               (Idx >= 0 && Idx < KnownMinNumElements),
           "The splice index exceeds the range [-VL, VL-1] where VL is the "
           "known minimum number of elements in the vector. For scalable "
           "vectors the minimum number of elements is determined from "
           "vscale_range.",
           &Call);
    break;
  }
  case Intrinsic::experimental_stepvector: {
    VectorType *VecTy = dyn_cast<VectorType>(Call.getType());
    Assert(VecTy && VecTy->getScalarType()->isIntegerTy() &&
               VecTy->getScalarSizeInBits() >= 8,
           "experimental_stepvector only supported for vectors of integers "
           "with a bitwidth of at least 8.",
           &Call);
    break;
  }
  case Intrinsic::experimental_vector_insert: {
    Value *Vec = Call.getArgOperand(0);
    Value *SubVec = Call.getArgOperand(1);
    Value *Idx = Call.getArgOperand(2);
    unsigned IdxN = cast<ConstantInt>(Idx)->getZExtValue();

    VectorType *VecTy = cast<VectorType>(Vec->getType());
    VectorType *SubVecTy = cast<VectorType>(SubVec->getType());

    ElementCount VecEC = VecTy->getElementCount();
    ElementCount SubVecEC = SubVecTy->getElementCount();
    Assert(VecTy->getElementType() == SubVecTy->getElementType(),
           "experimental_vector_insert parameters must have the same element "
           "type.",
           &Call);
    Assert(IdxN % SubVecEC.getKnownMinValue() == 0,
           "experimental_vector_insert index must be a constant multiple of "
           "the subvector's known minimum vector length.");

    // If this insertion is not the 'mixed' case where a fixed vector is
    // inserted into a scalable vector, ensure that the insertion of the
    // subvector does not overrun the parent vector.
    if (VecEC.isScalable() == SubVecEC.isScalable()) {
      Assert(
          IdxN < VecEC.getKnownMinValue() &&
              IdxN + SubVecEC.getKnownMinValue() <= VecEC.getKnownMinValue(),
          "subvector operand of experimental_vector_insert would overrun the "
          "vector being inserted into.");
    }
    break;
  }
  case Intrinsic::experimental_vector_extract: {
    Value *Vec = Call.getArgOperand(0);
    Value *Idx = Call.getArgOperand(1);
    unsigned IdxN = cast<ConstantInt>(Idx)->getZExtValue();

    VectorType *ResultTy = cast<VectorType>(Call.getType());
    VectorType *VecTy = cast<VectorType>(Vec->getType());

    ElementCount VecEC = VecTy->getElementCount();
    ElementCount ResultEC = ResultTy->getElementCount();

    Assert(ResultTy->getElementType() == VecTy->getElementType(),
           "experimental_vector_extract result must have the same element "
           "type as the input vector.",
           &Call);
    Assert(IdxN % ResultEC.getKnownMinValue() == 0,
           "experimental_vector_extract index must be a constant multiple of "
           "the result type's known minimum vector length.");

    // If this extraction is not the 'mixed' case where a fixed vector is is
    // extracted from a scalable vector, ensure that the extraction does not
    // overrun the parent vector.
    if (VecEC.isScalable() == ResultEC.isScalable()) {
      Assert(IdxN < VecEC.getKnownMinValue() &&
                 IdxN + ResultEC.getKnownMinValue() <= VecEC.getKnownMinValue(),
             "experimental_vector_extract would overrun.");
    }
    break;
  }
  case Intrinsic::experimental_noalias_scope_decl: {
    NoAliasScopeDecls.push_back(cast<IntrinsicInst>(&Call));
    break;
  }
  case Intrinsic::preserve_array_access_index:
  case Intrinsic::preserve_struct_access_index:
  case Intrinsic::aarch64_ldaxr:
  case Intrinsic::aarch64_ldxr: {
    Type *ElemTy = Call.getParamElementType(0);
    Assert(ElemTy,
           "Intrinsic requires elementtype attribute on first argument.",
           &Call);
    break;
  }
  case Intrinsic::aarch64_stlxr:
  case Intrinsic::aarch64_stxr: {
    Type *ElemTy = Call.getAttributes().getParamElementType(1);
    Assert(ElemTy,
           "Intrinsic requires elementtype attribute on second argument.",
           &Call);
    break;
  }
  };
}

/// Carefully grab the subprogram from a local scope.
///
/// This carefully grabs the subprogram from a local scope, avoiding the
/// built-in assertions that would typically fire.
static DISubprogram *getSubprogram(Metadata *LocalScope) {
  if (!LocalScope)
    return nullptr;

  if (auto *SP = dyn_cast<DISubprogram>(LocalScope))
    return SP;

  if (auto *LB = dyn_cast<DILexicalBlockBase>(LocalScope))
    return getSubprogram(LB->getRawScope());

  // Just return null; broken scope chains are checked elsewhere.
  assert(!isa<DILocalScope>(LocalScope) && "Unknown type of local scope");
  return nullptr;
}

void Verifier::visitVPIntrinsic(VPIntrinsic &VPI) {
<<<<<<< HEAD
  Assert(!VPI.isConstrainedOp(),
         "VP intrinsics only support the default fp environment for now "
         "(round.tonearest; fpexcept.ignore).");
  if (VPI.isConstrainedOp()) {
    Assert(VPI.getExceptionBehavior() != None,
           "invalid exception behavior argument", &VPI);
    Assert(VPI.getRoundingMode() != None, "invalid rounding mode argument",
           &VPI);
=======
  if (auto *VPCast = dyn_cast<VPCastIntrinsic>(&VPI)) {
    auto *RetTy = cast<VectorType>(VPCast->getType());
    auto *ValTy = cast<VectorType>(VPCast->getOperand(0)->getType());
    Assert(RetTy->getElementCount() == ValTy->getElementCount(),
           "VP cast intrinsic first argument and result vector lengths must be "
           "equal",
           *VPCast);
>>>>>>> 8dca38d5
  }
}

void Verifier::visitConstrainedFPIntrinsic(ConstrainedFPIntrinsic &FPI) {
  unsigned NumOperands;
  bool HasRoundingMD;
  switch (FPI.getIntrinsicID()) {
#define INSTRUCTION(NAME, NARG, ROUND_MODE, INTRINSIC)                         \
  case Intrinsic::INTRINSIC:                                                   \
    NumOperands = NARG;                                                        \
    HasRoundingMD = ROUND_MODE;                                                \
    break;
#include "llvm/IR/ConstrainedOps.def"
  default:
    llvm_unreachable("Invalid constrained FP intrinsic!");
  }
  NumOperands += (1 + HasRoundingMD);
  // Compare intrinsics carry an extra predicate metadata operand.
  if (isa<ConstrainedFPCmpIntrinsic>(FPI))
    NumOperands += 1;
  Assert((FPI.arg_size() == NumOperands),
         "invalid arguments for constrained FP intrinsic", &FPI);

  switch (FPI.getIntrinsicID()) {
  case Intrinsic::experimental_constrained_lrint:
  case Intrinsic::experimental_constrained_llrint: {
    Type *ValTy = FPI.getArgOperand(0)->getType();
    Type *ResultTy = FPI.getType();
    Assert(!ValTy->isVectorTy() && !ResultTy->isVectorTy(),
           "Intrinsic does not support vectors", &FPI);
  }
    break;

  case Intrinsic::experimental_constrained_lround:
  case Intrinsic::experimental_constrained_llround: {
    Type *ValTy = FPI.getArgOperand(0)->getType();
    Type *ResultTy = FPI.getType();
    Assert(!ValTy->isVectorTy() && !ResultTy->isVectorTy(),
           "Intrinsic does not support vectors", &FPI);
    break;
  }

  case Intrinsic::experimental_constrained_fcmp:
  case Intrinsic::experimental_constrained_fcmps: {
    auto Pred = cast<ConstrainedFPCmpIntrinsic>(&FPI)->getPredicate();
    Assert(CmpInst::isFPPredicate(Pred),
           "invalid predicate for constrained FP comparison intrinsic", &FPI);
    break;
  }

  case Intrinsic::experimental_constrained_fptosi:
  case Intrinsic::experimental_constrained_fptoui: {
    Value *Operand = FPI.getArgOperand(0);
    uint64_t NumSrcElem = 0;
    Assert(Operand->getType()->isFPOrFPVectorTy(),
           "Intrinsic first argument must be floating point", &FPI);
    if (auto *OperandT = dyn_cast<VectorType>(Operand->getType())) {
      NumSrcElem = cast<FixedVectorType>(OperandT)->getNumElements();
    }

    Operand = &FPI;
    Assert((NumSrcElem > 0) == Operand->getType()->isVectorTy(),
           "Intrinsic first argument and result disagree on vector use", &FPI);
    Assert(Operand->getType()->isIntOrIntVectorTy(),
           "Intrinsic result must be an integer", &FPI);
    if (auto *OperandT = dyn_cast<VectorType>(Operand->getType())) {
      Assert(NumSrcElem == cast<FixedVectorType>(OperandT)->getNumElements(),
             "Intrinsic first argument and result vector lengths must be equal",
             &FPI);
    }
  }
    break;

  case Intrinsic::experimental_constrained_sitofp:
  case Intrinsic::experimental_constrained_uitofp: {
    Value *Operand = FPI.getArgOperand(0);
    uint64_t NumSrcElem = 0;
    Assert(Operand->getType()->isIntOrIntVectorTy(),
           "Intrinsic first argument must be integer", &FPI);
    if (auto *OperandT = dyn_cast<VectorType>(Operand->getType())) {
      NumSrcElem = cast<FixedVectorType>(OperandT)->getNumElements();
    }

    Operand = &FPI;
    Assert((NumSrcElem > 0) == Operand->getType()->isVectorTy(),
           "Intrinsic first argument and result disagree on vector use", &FPI);
    Assert(Operand->getType()->isFPOrFPVectorTy(),
           "Intrinsic result must be a floating point", &FPI);
    if (auto *OperandT = dyn_cast<VectorType>(Operand->getType())) {
      Assert(NumSrcElem == cast<FixedVectorType>(OperandT)->getNumElements(),
             "Intrinsic first argument and result vector lengths must be equal",
             &FPI);
    }
  } break;

  case Intrinsic::experimental_constrained_fptrunc:
  case Intrinsic::experimental_constrained_fpext: {
    Value *Operand = FPI.getArgOperand(0);
    Type *OperandTy = Operand->getType();
    Value *Result = &FPI;
    Type *ResultTy = Result->getType();
    Assert(OperandTy->isFPOrFPVectorTy(),
           "Intrinsic first argument must be FP or FP vector", &FPI);
    Assert(ResultTy->isFPOrFPVectorTy(),
           "Intrinsic result must be FP or FP vector", &FPI);
    Assert(OperandTy->isVectorTy() == ResultTy->isVectorTy(),
           "Intrinsic first argument and result disagree on vector use", &FPI);
    if (OperandTy->isVectorTy()) {
      Assert(cast<FixedVectorType>(OperandTy)->getNumElements() ==
                 cast<FixedVectorType>(ResultTy)->getNumElements(),
             "Intrinsic first argument and result vector lengths must be equal",
             &FPI);
    }
    if (FPI.getIntrinsicID() == Intrinsic::experimental_constrained_fptrunc) {
      Assert(OperandTy->getScalarSizeInBits() > ResultTy->getScalarSizeInBits(),
             "Intrinsic first argument's type must be larger than result type",
             &FPI);
    } else {
      Assert(OperandTy->getScalarSizeInBits() < ResultTy->getScalarSizeInBits(),
             "Intrinsic first argument's type must be smaller than result type",
             &FPI);
    }
  }
    break;

  default:
    break;
  }

  // If a non-metadata argument is passed in a metadata slot then the
  // error will be caught earlier when the incorrect argument doesn't
  // match the specification in the intrinsic call table. Thus, no
  // argument type check is needed here.

  Assert(FPI.getExceptionBehavior().hasValue(),
         "invalid exception behavior argument", &FPI);
  if (HasRoundingMD) {
    Assert(FPI.getRoundingMode().hasValue(),
           "invalid rounding mode argument", &FPI);
  }
}

void Verifier::visitDbgIntrinsic(StringRef Kind, DbgVariableIntrinsic &DII) {
  auto *MD = DII.getRawLocation();
  AssertDI(isa<ValueAsMetadata>(MD) || isa<DIArgList>(MD) ||
               (isa<MDNode>(MD) && !cast<MDNode>(MD)->getNumOperands()),
           "invalid llvm.dbg." + Kind + " intrinsic address/value", &DII, MD);
  AssertDI(isa<DILocalVariable>(DII.getRawVariable()),
         "invalid llvm.dbg." + Kind + " intrinsic variable", &DII,
         DII.getRawVariable());
  AssertDI(isa<DIExpression>(DII.getRawExpression()),
         "invalid llvm.dbg." + Kind + " intrinsic expression", &DII,
         DII.getRawExpression());

  // Ignore broken !dbg attachments; they're checked elsewhere.
  if (MDNode *N = DII.getDebugLoc().getAsMDNode())
    if (!isa<DILocation>(N))
      return;

  BasicBlock *BB = DII.getParent();
  Function *F = BB ? BB->getParent() : nullptr;

  // The scopes for variables and !dbg attachments must agree.
  DILocalVariable *Var = DII.getVariable();
  DILocation *Loc = DII.getDebugLoc();
  AssertDI(Loc, "llvm.dbg." + Kind + " intrinsic requires a !dbg attachment",
           &DII, BB, F);

  DISubprogram *VarSP = getSubprogram(Var->getRawScope());
  DISubprogram *LocSP = getSubprogram(Loc->getRawScope());
  if (!VarSP || !LocSP)
    return; // Broken scope chains are checked elsewhere.

  AssertDI(VarSP == LocSP, "mismatched subprogram between llvm.dbg." + Kind +
                               " variable and !dbg attachment",
           &DII, BB, F, Var, Var->getScope()->getSubprogram(), Loc,
           Loc->getScope()->getSubprogram());

  // This check is redundant with one in visitLocalVariable().
  AssertDI(isType(Var->getRawType()), "invalid type ref", Var,
           Var->getRawType());
  verifyFnArgs(DII);
}

void Verifier::visitDbgLabelIntrinsic(StringRef Kind, DbgLabelInst &DLI) {
  AssertDI(isa<DILabel>(DLI.getRawLabel()),
         "invalid llvm.dbg." + Kind + " intrinsic variable", &DLI,
         DLI.getRawLabel());

  // Ignore broken !dbg attachments; they're checked elsewhere.
  if (MDNode *N = DLI.getDebugLoc().getAsMDNode())
    if (!isa<DILocation>(N))
      return;

  BasicBlock *BB = DLI.getParent();
  Function *F = BB ? BB->getParent() : nullptr;

  // The scopes for variables and !dbg attachments must agree.
  DILabel *Label = DLI.getLabel();
  DILocation *Loc = DLI.getDebugLoc();
  Assert(Loc, "llvm.dbg." + Kind + " intrinsic requires a !dbg attachment",
         &DLI, BB, F);

  DISubprogram *LabelSP = getSubprogram(Label->getRawScope());
  DISubprogram *LocSP = getSubprogram(Loc->getRawScope());
  if (!LabelSP || !LocSP)
    return;

  AssertDI(LabelSP == LocSP, "mismatched subprogram between llvm.dbg." + Kind +
                             " label and !dbg attachment",
           &DLI, BB, F, Label, Label->getScope()->getSubprogram(), Loc,
           Loc->getScope()->getSubprogram());
}

void Verifier::verifyFragmentExpression(const DbgVariableIntrinsic &I) {
  DILocalVariable *V = dyn_cast_or_null<DILocalVariable>(I.getRawVariable());
  DIExpression *E = dyn_cast_or_null<DIExpression>(I.getRawExpression());

  // We don't know whether this intrinsic verified correctly.
  if (!V || !E || !E->isValid())
    return;

  // Nothing to do if this isn't a DW_OP_LLVM_fragment expression.
  auto Fragment = E->getFragmentInfo();
  if (!Fragment)
    return;

  // The frontend helps out GDB by emitting the members of local anonymous
  // unions as artificial local variables with shared storage. When SROA splits
  // the storage for artificial local variables that are smaller than the entire
  // union, the overhang piece will be outside of the allotted space for the
  // variable and this check fails.
  // FIXME: Remove this check as soon as clang stops doing this; it hides bugs.
  if (V->isArtificial())
    return;

  verifyFragmentExpression(*V, *Fragment, &I);
}

template <typename ValueOrMetadata>
void Verifier::verifyFragmentExpression(const DIVariable &V,
                                        DIExpression::FragmentInfo Fragment,
                                        ValueOrMetadata *Desc) {
  // If there's no size, the type is broken, but that should be checked
  // elsewhere.
  auto VarSize = V.getSizeInBits();
  if (!VarSize)
    return;

  unsigned FragSize = Fragment.SizeInBits;
  unsigned FragOffset = Fragment.OffsetInBits;
  AssertDI(FragSize + FragOffset <= *VarSize,
         "fragment is larger than or outside of variable", Desc, &V);
  AssertDI(FragSize != *VarSize, "fragment covers entire variable", Desc, &V);
}

void Verifier::verifyFnArgs(const DbgVariableIntrinsic &I) {
  // This function does not take the scope of noninlined function arguments into
  // account. Don't run it if current function is nodebug, because it may
  // contain inlined debug intrinsics.
  if (!HasDebugInfo)
    return;

  // For performance reasons only check non-inlined ones.
  if (I.getDebugLoc()->getInlinedAt())
    return;

  DILocalVariable *Var = I.getVariable();
  AssertDI(Var, "dbg intrinsic without variable");

  unsigned ArgNo = Var->getArg();
  if (!ArgNo)
    return;

  // Verify there are no duplicate function argument debug info entries.
  // These will cause hard-to-debug assertions in the DWARF backend.
  if (DebugFnArgs.size() < ArgNo)
    DebugFnArgs.resize(ArgNo, nullptr);

  auto *Prev = DebugFnArgs[ArgNo - 1];
  DebugFnArgs[ArgNo - 1] = Var;
  AssertDI(!Prev || (Prev == Var), "conflicting debug info for argument", &I,
           Prev, Var);
}

void Verifier::verifyNotEntryValue(const DbgVariableIntrinsic &I) {
  DIExpression *E = dyn_cast_or_null<DIExpression>(I.getRawExpression());

  // We don't know whether this intrinsic verified correctly.
  if (!E || !E->isValid())
    return;

  AssertDI(!E->isEntryValue(), "Entry values are only allowed in MIR", &I);
}

void Verifier::verifyCompileUnits() {
  // When more than one Module is imported into the same context, such as during
  // an LTO build before linking the modules, ODR type uniquing may cause types
  // to point to a different CU. This check does not make sense in this case.
  if (M.getContext().isODRUniquingDebugTypes())
    return;
  auto *CUs = M.getNamedMetadata("llvm.dbg.cu");
  SmallPtrSet<const Metadata *, 2> Listed;
  if (CUs)
    Listed.insert(CUs->op_begin(), CUs->op_end());
  for (auto *CU : CUVisited)
    AssertDI(Listed.count(CU), "DICompileUnit not listed in llvm.dbg.cu", CU);
  CUVisited.clear();
}

void Verifier::verifyDeoptimizeCallingConvs() {
  if (DeoptimizeDeclarations.empty())
    return;

  const Function *First = DeoptimizeDeclarations[0];
  for (auto *F : makeArrayRef(DeoptimizeDeclarations).slice(1)) {
    Assert(First->getCallingConv() == F->getCallingConv(),
           "All llvm.experimental.deoptimize declarations must have the same "
           "calling convention",
           First, F);
  }
}

void Verifier::verifyAttachedCallBundle(const CallBase &Call,
                                        const OperandBundleUse &BU) {
  FunctionType *FTy = Call.getFunctionType();

  Assert((FTy->getReturnType()->isPointerTy() ||
          (Call.doesNotReturn() && FTy->getReturnType()->isVoidTy())),
         "a call with operand bundle \"clang.arc.attachedcall\" must call a "
         "function returning a pointer or a non-returning function that has a "
         "void return type",
         Call);

  Assert(BU.Inputs.size() == 1 && isa<Function>(BU.Inputs.front()),
         "operand bundle \"clang.arc.attachedcall\" requires one function as "
         "an argument",
         Call);

  auto *Fn = cast<Function>(BU.Inputs.front());
  Intrinsic::ID IID = Fn->getIntrinsicID();

  if (IID) {
    Assert((IID == Intrinsic::objc_retainAutoreleasedReturnValue ||
            IID == Intrinsic::objc_unsafeClaimAutoreleasedReturnValue),
           "invalid function argument", Call);
  } else {
    StringRef FnName = Fn->getName();
    Assert((FnName == "objc_retainAutoreleasedReturnValue" ||
            FnName == "objc_unsafeClaimAutoreleasedReturnValue"),
           "invalid function argument", Call);
  }
}

void Verifier::verifySourceDebugInfo(const DICompileUnit &U, const DIFile &F) {
  bool HasSource = F.getSource().hasValue();
  if (!HasSourceDebugInfo.count(&U))
    HasSourceDebugInfo[&U] = HasSource;
  AssertDI(HasSource == HasSourceDebugInfo[&U],
           "inconsistent use of embedded source");
}

void Verifier::verifyNoAliasScopeDecl() {
  if (NoAliasScopeDecls.empty())
    return;

  // only a single scope must be declared at a time.
  for (auto *II : NoAliasScopeDecls) {
    assert(II->getIntrinsicID() == Intrinsic::experimental_noalias_scope_decl &&
           "Not a llvm.experimental.noalias.scope.decl ?");
    const auto *ScopeListMV = dyn_cast<MetadataAsValue>(
        II->getOperand(Intrinsic::NoAliasScopeDeclScopeArg));
    Assert(ScopeListMV != nullptr,
           "llvm.experimental.noalias.scope.decl must have a MetadataAsValue "
           "argument",
           II);

    const auto *ScopeListMD = dyn_cast<MDNode>(ScopeListMV->getMetadata());
    Assert(ScopeListMD != nullptr, "!id.scope.list must point to an MDNode",
           II);
    Assert(ScopeListMD->getNumOperands() == 1,
           "!id.scope.list must point to a list with a single scope", II);
    visitAliasScopeListMetadata(ScopeListMD);
  }

  // Only check the domination rule when requested. Once all passes have been
  // adapted this option can go away.
  if (!VerifyNoAliasScopeDomination)
    return;

  // Now sort the intrinsics based on the scope MDNode so that declarations of
  // the same scopes are next to each other.
  auto GetScope = [](IntrinsicInst *II) {
    const auto *ScopeListMV = cast<MetadataAsValue>(
        II->getOperand(Intrinsic::NoAliasScopeDeclScopeArg));
    return &cast<MDNode>(ScopeListMV->getMetadata())->getOperand(0);
  };

  // We are sorting on MDNode pointers here. For valid input IR this is ok.
  // TODO: Sort on Metadata ID to avoid non-deterministic error messages.
  auto Compare = [GetScope](IntrinsicInst *Lhs, IntrinsicInst *Rhs) {
    return GetScope(Lhs) < GetScope(Rhs);
  };

  llvm::sort(NoAliasScopeDecls, Compare);

  // Go over the intrinsics and check that for the same scope, they are not
  // dominating each other.
  auto ItCurrent = NoAliasScopeDecls.begin();
  while (ItCurrent != NoAliasScopeDecls.end()) {
    auto CurScope = GetScope(*ItCurrent);
    auto ItNext = ItCurrent;
    do {
      ++ItNext;
    } while (ItNext != NoAliasScopeDecls.end() &&
             GetScope(*ItNext) == CurScope);

    // [ItCurrent, ItNext) represents the declarations for the same scope.
    // Ensure they are not dominating each other.. but only if it is not too
    // expensive.
    if (ItNext - ItCurrent < 32)
      for (auto *I : llvm::make_range(ItCurrent, ItNext))
        for (auto *J : llvm::make_range(ItCurrent, ItNext))
          if (I != J)
            Assert(!DT.dominates(I, J),
                   "llvm.experimental.noalias.scope.decl dominates another one "
                   "with the same scope",
                   I);
    ItCurrent = ItNext;
  }
}

//===----------------------------------------------------------------------===//
//  Implement the public interfaces to this file...
//===----------------------------------------------------------------------===//

bool llvm::verifyFunction(const Function &f, raw_ostream *OS) {
  Function &F = const_cast<Function &>(f);

  // Don't use a raw_null_ostream.  Printing IR is expensive.
  Verifier V(OS, /*ShouldTreatBrokenDebugInfoAsError=*/true, *f.getParent());

  // Note that this function's return value is inverted from what you would
  // expect of a function called "verify".
  return !V.verify(F);
}

bool llvm::verifyModule(const Module &M, raw_ostream *OS,
                        bool *BrokenDebugInfo) {
  // Don't use a raw_null_ostream.  Printing IR is expensive.
  Verifier V(OS, /*ShouldTreatBrokenDebugInfoAsError=*/!BrokenDebugInfo, M);

  bool Broken = false;
  for (const Function &F : M)
    Broken |= !V.verify(F);

  Broken |= !V.verify();
  if (BrokenDebugInfo)
    *BrokenDebugInfo = V.hasBrokenDebugInfo();
  // Note that this function's return value is inverted from what you would
  // expect of a function called "verify".
  return Broken;
}

namespace {

struct VerifierLegacyPass : public FunctionPass {
  static char ID;

  std::unique_ptr<Verifier> V;
  bool FatalErrors = true;

  VerifierLegacyPass() : FunctionPass(ID) {
    initializeVerifierLegacyPassPass(*PassRegistry::getPassRegistry());
  }
  explicit VerifierLegacyPass(bool FatalErrors)
      : FunctionPass(ID),
        FatalErrors(FatalErrors) {
    initializeVerifierLegacyPassPass(*PassRegistry::getPassRegistry());
  }

  bool doInitialization(Module &M) override {
    V = std::make_unique<Verifier>(
        &dbgs(), /*ShouldTreatBrokenDebugInfoAsError=*/false, M);
    return false;
  }

  bool runOnFunction(Function &F) override {
    if (!V->verify(F) && FatalErrors) {
      errs() << "in function " << F.getName() << '\n';
      report_fatal_error("Broken function found, compilation aborted!");
    }
    return false;
  }

  bool doFinalization(Module &M) override {
    bool HasErrors = false;
    for (Function &F : M)
      if (F.isDeclaration())
        HasErrors |= !V->verify(F);

    HasErrors |= !V->verify();
    if (FatalErrors && (HasErrors || V->hasBrokenDebugInfo()))
      report_fatal_error("Broken module found, compilation aborted!");
    return false;
  }

  void getAnalysisUsage(AnalysisUsage &AU) const override {
    AU.setPreservesAll();
  }
};

} // end anonymous namespace

/// Helper to issue failure from the TBAA verification
template <typename... Tys> void TBAAVerifier::CheckFailed(Tys &&... Args) {
  if (Diagnostic)
    return Diagnostic->CheckFailed(Args...);
}

#define AssertTBAA(C, ...)                                                     \
  do {                                                                         \
    if (!(C)) {                                                                \
      CheckFailed(__VA_ARGS__);                                                \
      return false;                                                            \
    }                                                                          \
  } while (false)

/// Verify that \p BaseNode can be used as the "base type" in the struct-path
/// TBAA scheme.  This means \p BaseNode is either a scalar node, or a
/// struct-type node describing an aggregate data structure (like a struct).
TBAAVerifier::TBAABaseNodeSummary
TBAAVerifier::verifyTBAABaseNode(Instruction &I, const MDNode *BaseNode,
                                 bool IsNewFormat) {
  if (BaseNode->getNumOperands() < 2) {
    CheckFailed("Base nodes must have at least two operands", &I, BaseNode);
    return {true, ~0u};
  }

  auto Itr = TBAABaseNodes.find(BaseNode);
  if (Itr != TBAABaseNodes.end())
    return Itr->second;

  auto Result = verifyTBAABaseNodeImpl(I, BaseNode, IsNewFormat);
  auto InsertResult = TBAABaseNodes.insert({BaseNode, Result});
  (void)InsertResult;
  assert(InsertResult.second && "We just checked!");
  return Result;
}

TBAAVerifier::TBAABaseNodeSummary
TBAAVerifier::verifyTBAABaseNodeImpl(Instruction &I, const MDNode *BaseNode,
                                     bool IsNewFormat) {
  const TBAAVerifier::TBAABaseNodeSummary InvalidNode = {true, ~0u};

  if (BaseNode->getNumOperands() == 2) {
    // Scalar nodes can only be accessed at offset 0.
    return isValidScalarTBAANode(BaseNode)
               ? TBAAVerifier::TBAABaseNodeSummary({false, 0})
               : InvalidNode;
  }

  if (IsNewFormat) {
    if (BaseNode->getNumOperands() % 3 != 0) {
      CheckFailed("Access tag nodes must have the number of operands that is a "
                  "multiple of 3!", BaseNode);
      return InvalidNode;
    }
  } else {
    if (BaseNode->getNumOperands() % 2 != 1) {
      CheckFailed("Struct tag nodes must have an odd number of operands!",
                  BaseNode);
      return InvalidNode;
    }
  }

  // Check the type size field.
  if (IsNewFormat) {
    auto *TypeSizeNode = mdconst::dyn_extract_or_null<ConstantInt>(
        BaseNode->getOperand(1));
    if (!TypeSizeNode) {
      CheckFailed("Type size nodes must be constants!", &I, BaseNode);
      return InvalidNode;
    }
  }

  // Check the type name field. In the new format it can be anything.
  if (!IsNewFormat && !isa<MDString>(BaseNode->getOperand(0))) {
    CheckFailed("Struct tag nodes have a string as their first operand",
                BaseNode);
    return InvalidNode;
  }

  bool Failed = false;

  Optional<APInt> PrevOffset;
  unsigned BitWidth = ~0u;

  // We've already checked that BaseNode is not a degenerate root node with one
  // operand in \c verifyTBAABaseNode, so this loop should run at least once.
  unsigned FirstFieldOpNo = IsNewFormat ? 3 : 1;
  unsigned NumOpsPerField = IsNewFormat ? 3 : 2;
  for (unsigned Idx = FirstFieldOpNo; Idx < BaseNode->getNumOperands();
           Idx += NumOpsPerField) {
    const MDOperand &FieldTy = BaseNode->getOperand(Idx);
    const MDOperand &FieldOffset = BaseNode->getOperand(Idx + 1);
    if (!isa<MDNode>(FieldTy)) {
      CheckFailed("Incorrect field entry in struct type node!", &I, BaseNode);
      Failed = true;
      continue;
    }

    auto *OffsetEntryCI =
        mdconst::dyn_extract_or_null<ConstantInt>(FieldOffset);
    if (!OffsetEntryCI) {
      CheckFailed("Offset entries must be constants!", &I, BaseNode);
      Failed = true;
      continue;
    }

    if (BitWidth == ~0u)
      BitWidth = OffsetEntryCI->getBitWidth();

    if (OffsetEntryCI->getBitWidth() != BitWidth) {
      CheckFailed(
          "Bitwidth between the offsets and struct type entries must match", &I,
          BaseNode);
      Failed = true;
      continue;
    }

    // NB! As far as I can tell, we generate a non-strictly increasing offset
    // sequence only from structs that have zero size bit fields.  When
    // recursing into a contained struct in \c getFieldNodeFromTBAABaseNode we
    // pick the field lexically the latest in struct type metadata node.  This
    // mirrors the actual behavior of the alias analysis implementation.
    bool IsAscending =
        !PrevOffset || PrevOffset->ule(OffsetEntryCI->getValue());

    if (!IsAscending) {
      CheckFailed("Offsets must be increasing!", &I, BaseNode);
      Failed = true;
    }

    PrevOffset = OffsetEntryCI->getValue();

    if (IsNewFormat) {
      auto *MemberSizeNode = mdconst::dyn_extract_or_null<ConstantInt>(
          BaseNode->getOperand(Idx + 2));
      if (!MemberSizeNode) {
        CheckFailed("Member size entries must be constants!", &I, BaseNode);
        Failed = true;
        continue;
      }
    }
  }

  return Failed ? InvalidNode
                : TBAAVerifier::TBAABaseNodeSummary(false, BitWidth);
}

static bool IsRootTBAANode(const MDNode *MD) {
  return MD->getNumOperands() < 2;
}

static bool IsScalarTBAANodeImpl(const MDNode *MD,
                                 SmallPtrSetImpl<const MDNode *> &Visited) {
  if (MD->getNumOperands() != 2 && MD->getNumOperands() != 3)
    return false;

  if (!isa<MDString>(MD->getOperand(0)))
    return false;

  if (MD->getNumOperands() == 3) {
    auto *Offset = mdconst::dyn_extract<ConstantInt>(MD->getOperand(2));
    if (!(Offset && Offset->isZero() && isa<MDString>(MD->getOperand(0))))
      return false;
  }

  auto *Parent = dyn_cast_or_null<MDNode>(MD->getOperand(1));
  return Parent && Visited.insert(Parent).second &&
         (IsRootTBAANode(Parent) || IsScalarTBAANodeImpl(Parent, Visited));
}

bool TBAAVerifier::isValidScalarTBAANode(const MDNode *MD) {
  auto ResultIt = TBAAScalarNodes.find(MD);
  if (ResultIt != TBAAScalarNodes.end())
    return ResultIt->second;

  SmallPtrSet<const MDNode *, 4> Visited;
  bool Result = IsScalarTBAANodeImpl(MD, Visited);
  auto InsertResult = TBAAScalarNodes.insert({MD, Result});
  (void)InsertResult;
  assert(InsertResult.second && "Just checked!");

  return Result;
}

/// Returns the field node at the offset \p Offset in \p BaseNode.  Update \p
/// Offset in place to be the offset within the field node returned.
///
/// We assume we've okayed \p BaseNode via \c verifyTBAABaseNode.
MDNode *TBAAVerifier::getFieldNodeFromTBAABaseNode(Instruction &I,
                                                   const MDNode *BaseNode,
                                                   APInt &Offset,
                                                   bool IsNewFormat) {
  assert(BaseNode->getNumOperands() >= 2 && "Invalid base node!");

  // Scalar nodes have only one possible "field" -- their parent in the access
  // hierarchy.  Offset must be zero at this point, but our caller is supposed
  // to Assert that.
  if (BaseNode->getNumOperands() == 2)
    return cast<MDNode>(BaseNode->getOperand(1));

  unsigned FirstFieldOpNo = IsNewFormat ? 3 : 1;
  unsigned NumOpsPerField = IsNewFormat ? 3 : 2;
  for (unsigned Idx = FirstFieldOpNo; Idx < BaseNode->getNumOperands();
           Idx += NumOpsPerField) {
    auto *OffsetEntryCI =
        mdconst::extract<ConstantInt>(BaseNode->getOperand(Idx + 1));
    if (OffsetEntryCI->getValue().ugt(Offset)) {
      if (Idx == FirstFieldOpNo) {
        CheckFailed("Could not find TBAA parent in struct type node", &I,
                    BaseNode, &Offset);
        return nullptr;
      }

      unsigned PrevIdx = Idx - NumOpsPerField;
      auto *PrevOffsetEntryCI =
          mdconst::extract<ConstantInt>(BaseNode->getOperand(PrevIdx + 1));
      Offset -= PrevOffsetEntryCI->getValue();
      return cast<MDNode>(BaseNode->getOperand(PrevIdx));
    }
  }

  unsigned LastIdx = BaseNode->getNumOperands() - NumOpsPerField;
  auto *LastOffsetEntryCI = mdconst::extract<ConstantInt>(
      BaseNode->getOperand(LastIdx + 1));
  Offset -= LastOffsetEntryCI->getValue();
  return cast<MDNode>(BaseNode->getOperand(LastIdx));
}

static bool isNewFormatTBAATypeNode(llvm::MDNode *Type) {
  if (!Type || Type->getNumOperands() < 3)
    return false;

  // In the new format type nodes shall have a reference to the parent type as
  // its first operand.
  return isa_and_nonnull<MDNode>(Type->getOperand(0));
}

bool TBAAVerifier::visitTBAAMetadata(Instruction &I, const MDNode *MD) {
  AssertTBAA(isa<LoadInst>(I) || isa<StoreInst>(I) || isa<CallInst>(I) ||
                 isa<VAArgInst>(I) || isa<AtomicRMWInst>(I) ||
                 isa<AtomicCmpXchgInst>(I),
             "This instruction shall not have a TBAA access tag!", &I);

  bool IsStructPathTBAA =
      isa<MDNode>(MD->getOperand(0)) && MD->getNumOperands() >= 3;

  AssertTBAA(
      IsStructPathTBAA,
      "Old-style TBAA is no longer allowed, use struct-path TBAA instead", &I);

  MDNode *BaseNode = dyn_cast_or_null<MDNode>(MD->getOperand(0));
  MDNode *AccessType = dyn_cast_or_null<MDNode>(MD->getOperand(1));

  bool IsNewFormat = isNewFormatTBAATypeNode(AccessType);

  if (IsNewFormat) {
    AssertTBAA(MD->getNumOperands() == 4 || MD->getNumOperands() == 5,
               "Access tag metadata must have either 4 or 5 operands", &I, MD);
  } else {
    AssertTBAA(MD->getNumOperands() < 5,
               "Struct tag metadata must have either 3 or 4 operands", &I, MD);
  }

  // Check the access size field.
  if (IsNewFormat) {
    auto *AccessSizeNode = mdconst::dyn_extract_or_null<ConstantInt>(
        MD->getOperand(3));
    AssertTBAA(AccessSizeNode, "Access size field must be a constant", &I, MD);
  }

  // Check the immutability flag.
  unsigned ImmutabilityFlagOpNo = IsNewFormat ? 4 : 3;
  if (MD->getNumOperands() == ImmutabilityFlagOpNo + 1) {
    auto *IsImmutableCI = mdconst::dyn_extract_or_null<ConstantInt>(
        MD->getOperand(ImmutabilityFlagOpNo));
    AssertTBAA(IsImmutableCI,
               "Immutability tag on struct tag metadata must be a constant",
               &I, MD);
    AssertTBAA(
        IsImmutableCI->isZero() || IsImmutableCI->isOne(),
        "Immutability part of the struct tag metadata must be either 0 or 1",
        &I, MD);
  }

  AssertTBAA(BaseNode && AccessType,
             "Malformed struct tag metadata: base and access-type "
             "should be non-null and point to Metadata nodes",
             &I, MD, BaseNode, AccessType);

  if (!IsNewFormat) {
    AssertTBAA(isValidScalarTBAANode(AccessType),
               "Access type node must be a valid scalar type", &I, MD,
               AccessType);
  }

  auto *OffsetCI = mdconst::dyn_extract_or_null<ConstantInt>(MD->getOperand(2));
  AssertTBAA(OffsetCI, "Offset must be constant integer", &I, MD);

  APInt Offset = OffsetCI->getValue();
  bool SeenAccessTypeInPath = false;

  SmallPtrSet<MDNode *, 4> StructPath;

  for (/* empty */; BaseNode && !IsRootTBAANode(BaseNode);
       BaseNode = getFieldNodeFromTBAABaseNode(I, BaseNode, Offset,
                                               IsNewFormat)) {
    if (!StructPath.insert(BaseNode).second) {
      CheckFailed("Cycle detected in struct path", &I, MD);
      return false;
    }

    bool Invalid;
    unsigned BaseNodeBitWidth;
    std::tie(Invalid, BaseNodeBitWidth) = verifyTBAABaseNode(I, BaseNode,
                                                             IsNewFormat);

    // If the base node is invalid in itself, then we've already printed all the
    // errors we wanted to print.
    if (Invalid)
      return false;

    SeenAccessTypeInPath |= BaseNode == AccessType;

    if (isValidScalarTBAANode(BaseNode) || BaseNode == AccessType)
      AssertTBAA(Offset == 0, "Offset not zero at the point of scalar access",
                 &I, MD, &Offset);

    AssertTBAA(BaseNodeBitWidth == Offset.getBitWidth() ||
                   (BaseNodeBitWidth == 0 && Offset == 0) ||
                   (IsNewFormat && BaseNodeBitWidth == ~0u),
               "Access bit-width not the same as description bit-width", &I, MD,
               BaseNodeBitWidth, Offset.getBitWidth());

    if (IsNewFormat && SeenAccessTypeInPath)
      break;
  }

  AssertTBAA(SeenAccessTypeInPath, "Did not see access type in access path!",
             &I, MD);
  return true;
}

char VerifierLegacyPass::ID = 0;
INITIALIZE_PASS(VerifierLegacyPass, "verify", "Module Verifier", false, false)

FunctionPass *llvm::createVerifierPass(bool FatalErrors) {
  return new VerifierLegacyPass(FatalErrors);
}

AnalysisKey VerifierAnalysis::Key;
VerifierAnalysis::Result VerifierAnalysis::run(Module &M,
                                               ModuleAnalysisManager &) {
  Result Res;
  Res.IRBroken = llvm::verifyModule(M, &dbgs(), &Res.DebugInfoBroken);
  return Res;
}

VerifierAnalysis::Result VerifierAnalysis::run(Function &F,
                                               FunctionAnalysisManager &) {
  return { llvm::verifyFunction(F, &dbgs()), false };
}

PreservedAnalyses VerifierPass::run(Module &M, ModuleAnalysisManager &AM) {
  auto Res = AM.getResult<VerifierAnalysis>(M);
  if (FatalErrors && (Res.IRBroken || Res.DebugInfoBroken))
    report_fatal_error("Broken module found, compilation aborted!");

  return PreservedAnalyses::all();
}

PreservedAnalyses VerifierPass::run(Function &F, FunctionAnalysisManager &AM) {
  auto res = AM.getResult<VerifierAnalysis>(F);
  if (res.IRBroken && FatalErrors)
    report_fatal_error("Broken function found, compilation aborted!");

  return PreservedAnalyses::all();
}<|MERGE_RESOLUTION|>--- conflicted
+++ resolved
@@ -523,11 +523,7 @@
   void visitUserOp2(Instruction &I) { visitUserOp1(I); }
   void visitIntrinsicCall(Intrinsic::ID ID, CallBase &Call);
   void visitConstrainedFPIntrinsic(ConstrainedFPIntrinsic &FPI);
-<<<<<<< HEAD
-  void visitVPIntrinsic(VPIntrinsic &FPI);
-=======
   void visitVPIntrinsic(VPIntrinsic &VPI);
->>>>>>> 8dca38d5
   void visitDbgIntrinsic(StringRef Kind, DbgVariableIntrinsic &DII);
   void visitDbgLabelIntrinsic(StringRef Kind, DbgLabelInst &DLI);
   void visitAtomicCmpXchgInst(AtomicCmpXchgInst &CXI);
@@ -5632,7 +5628,14 @@
 }
 
 void Verifier::visitVPIntrinsic(VPIntrinsic &VPI) {
-<<<<<<< HEAD
+  if (auto *VPCast = dyn_cast<VPCastIntrinsic>(&VPI)) {
+    auto *RetTy = cast<VectorType>(VPCast->getType());
+    auto *ValTy = cast<VectorType>(VPCast->getOperand(0)->getType());
+    Assert(RetTy->getElementCount() == ValTy->getElementCount(),
+           "VP cast intrinsic first argument and result vector lengths must be "
+           "equal",
+           *VPCast);
+  }
   Assert(!VPI.isConstrainedOp(),
          "VP intrinsics only support the default fp environment for now "
          "(round.tonearest; fpexcept.ignore).");
@@ -5641,15 +5644,6 @@
            "invalid exception behavior argument", &VPI);
     Assert(VPI.getRoundingMode() != None, "invalid rounding mode argument",
            &VPI);
-=======
-  if (auto *VPCast = dyn_cast<VPCastIntrinsic>(&VPI)) {
-    auto *RetTy = cast<VectorType>(VPCast->getType());
-    auto *ValTy = cast<VectorType>(VPCast->getOperand(0)->getType());
-    Assert(RetTy->getElementCount() == ValTy->getElementCount(),
-           "VP cast intrinsic first argument and result vector lengths must be "
-           "equal",
-           *VPCast);
->>>>>>> 8dca38d5
   }
 }
 
