--- conflicted
+++ resolved
@@ -5668,7 +5668,14 @@
            "equal",
            *VPCast);
   }
-<<<<<<< HEAD
+#if 0
+  // Disable upstream fcmp until it is supported by SelectionDAGBuilder.cpp
+  if (VPI.getIntrinsicID() == Intrinsic::vp_fcmp) {
+    auto Pred = cast<VPCmpIntrinsic>(&VPI)->getPredicate();
+    Assert(CmpInst::isFPPredicate(Pred),
+           "invalid predicate for VP FP comparison intrinsic", &VPI);
+  }
+#endif
   Assert(!VPI.isConstrainedOp(),
          "VP intrinsics only support the default fp environment for now "
          "(round.tonearest; fpexcept.ignore).");
@@ -5677,12 +5684,6 @@
            "invalid exception behavior argument", &VPI);
     Assert(VPI.getRoundingMode() != None, "invalid rounding mode argument",
            &VPI);
-=======
-  if (VPI.getIntrinsicID() == Intrinsic::vp_fcmp) {
-    auto Pred = cast<VPCmpIntrinsic>(&VPI)->getPredicate();
-    Assert(CmpInst::isFPPredicate(Pred),
-           "invalid predicate for VP FP comparison intrinsic", &VPI);
->>>>>>> da6131f2
   }
 }
 
