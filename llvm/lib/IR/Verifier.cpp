//===-- Verifier.cpp - Implement the Module Verifier -----------------------==//
//
// Part of the LLVM Project, under the Apache License v2.0 with LLVM Exceptions.
// See https://llvm.org/LICENSE.txt for license information.
// SPDX-License-Identifier: Apache-2.0 WITH LLVM-exception
//
//===----------------------------------------------------------------------===//
//
// This file defines the function verifier interface, that can be used for some
// basic correctness checking of input to the system.
//
// Note that this does not provide full `Java style' security and verifications,
// instead it just tries to ensure that code is well-formed.
//
//  * Both of a binary operator's parameters are of the same type
//  * Verify that the indices of mem access instructions match other operands
//  * Verify that arithmetic and other things are only performed on first-class
//    types.  Verify that shifts & logicals only happen on integrals f.e.
//  * All of the constants in a switch statement are of the correct type
//  * The code is in valid SSA form
//  * It should be illegal to put a label into any other type (like a structure)
//    or to return one. [except constant arrays!]
//  * Only phi nodes can be self referential: 'add i32 %0, %0 ; <int>:0' is bad
//  * PHI nodes must have an entry for each predecessor, with no extras.
//  * PHI nodes must be the first thing in a basic block, all grouped together
//  * PHI nodes must have at least one entry
//  * All basic blocks should only end with terminator insts, not contain them
//  * The entry node to a function must not have predecessors
//  * All Instructions must be embedded into a basic block
//  * Functions cannot take a void-typed parameter
//  * Verify that a function's argument list agrees with it's declared type.
//  * It is illegal to specify a name for a void value.
//  * It is illegal to have a internal global value with no initializer
//  * It is illegal to have a ret instruction that returns a value that does not
//    agree with the function return value type.
//  * Function call argument types match the function prototype
//  * A landing pad is defined by a landingpad instruction, and can be jumped to
//    only by the unwind edge of an invoke instruction.
//  * A landingpad instruction must be the first non-PHI instruction in the
//    block.
//  * Landingpad instructions must be in a function with a personality function.
//  * All other things that are tested by asserts spread about the code...
//
//===----------------------------------------------------------------------===//

#include "llvm/IR/Verifier.h"
#include "llvm/ADT/APFloat.h"
#include "llvm/ADT/APInt.h"
#include "llvm/ADT/ArrayRef.h"
#include "llvm/ADT/DenseMap.h"
#include "llvm/ADT/MapVector.h"
#include "llvm/ADT/Optional.h"
#include "llvm/ADT/STLExtras.h"
#include "llvm/ADT/SmallPtrSet.h"
#include "llvm/ADT/SmallSet.h"
#include "llvm/ADT/SmallVector.h"
#include "llvm/ADT/StringExtras.h"
#include "llvm/ADT/StringMap.h"
#include "llvm/ADT/StringRef.h"
#include "llvm/ADT/Twine.h"
#include "llvm/BinaryFormat/Dwarf.h"
#include "llvm/IR/Argument.h"
#include "llvm/IR/Attributes.h"
#include "llvm/IR/BasicBlock.h"
#include "llvm/IR/CFG.h"
#include "llvm/IR/CallingConv.h"
#include "llvm/IR/Comdat.h"
#include "llvm/IR/Constant.h"
#include "llvm/IR/ConstantRange.h"
#include "llvm/IR/Constants.h"
#include "llvm/IR/DataLayout.h"
#include "llvm/IR/DebugInfoMetadata.h"
#include "llvm/IR/DebugLoc.h"
#include "llvm/IR/DerivedTypes.h"
#include "llvm/IR/Dominators.h"
#include "llvm/IR/Function.h"
#include "llvm/IR/GlobalAlias.h"
#include "llvm/IR/GlobalValue.h"
#include "llvm/IR/GlobalVariable.h"
#include "llvm/IR/InlineAsm.h"
#include "llvm/IR/InstVisitor.h"
#include "llvm/IR/InstrTypes.h"
#include "llvm/IR/Instruction.h"
#include "llvm/IR/Instructions.h"
#include "llvm/IR/IntrinsicInst.h"
#include "llvm/IR/Intrinsics.h"
#include "llvm/IR/IntrinsicsWebAssembly.h"
#include "llvm/IR/LLVMContext.h"
#include "llvm/IR/Metadata.h"
#include "llvm/IR/Module.h"
#include "llvm/IR/ModuleSlotTracker.h"
#include "llvm/IR/PassManager.h"
#include "llvm/IR/Statepoint.h"
#include "llvm/IR/FPEnv.h"
#include "llvm/IR/Type.h"
#include "llvm/IR/Use.h"
#include "llvm/IR/User.h"
#include "llvm/IR/Value.h"
#include "llvm/InitializePasses.h"
#include "llvm/Pass.h"
#include "llvm/Support/AtomicOrdering.h"
#include "llvm/Support/Casting.h"
#include "llvm/Support/CommandLine.h"
#include "llvm/Support/Debug.h"
#include "llvm/Support/ErrorHandling.h"
#include "llvm/Support/MathExtras.h"
#include "llvm/Support/raw_ostream.h"
#include <algorithm>
#include <cassert>
#include <cstdint>
#include <memory>
#include <string>
#include <utility>

using namespace llvm;

static cl::opt<bool> VerifyNoAliasScopeDomination(
    "verify-noalias-scope-decl-dom", cl::Hidden, cl::init(false),
    cl::desc("Ensure that llvm.experimental.noalias.scope.decl for identical "
             "scopes are not dominating"));

namespace llvm {

struct VerifierSupport {
  raw_ostream *OS;
  const Module &M;
  ModuleSlotTracker MST;
  Triple TT;
  const DataLayout &DL;
  LLVMContext &Context;

  /// Track the brokenness of the module while recursively visiting.
  bool Broken = false;
  /// Broken debug info can be "recovered" from by stripping the debug info.
  bool BrokenDebugInfo = false;
  /// Whether to treat broken debug info as an error.
  bool TreatBrokenDebugInfoAsError = true;

  explicit VerifierSupport(raw_ostream *OS, const Module &M)
      : OS(OS), M(M), MST(&M), TT(M.getTargetTriple()), DL(M.getDataLayout()),
        Context(M.getContext()) {}

private:
  void Write(const Module *M) {
    *OS << "; ModuleID = '" << M->getModuleIdentifier() << "'\n";
  }

  void Write(const Value *V) {
    if (V)
      Write(*V);
  }

  void Write(const Value &V) {
    if (isa<Instruction>(V)) {
      V.print(*OS, MST);
      *OS << '\n';
    } else {
      V.printAsOperand(*OS, true, MST);
      *OS << '\n';
    }
  }

  void Write(const Metadata *MD) {
    if (!MD)
      return;
    MD->print(*OS, MST, &M);
    *OS << '\n';
  }

  template <class T> void Write(const MDTupleTypedArrayWrapper<T> &MD) {
    Write(MD.get());
  }

  void Write(const NamedMDNode *NMD) {
    if (!NMD)
      return;
    NMD->print(*OS, MST);
    *OS << '\n';
  }

  void Write(Type *T) {
    if (!T)
      return;
    *OS << ' ' << *T;
  }

  void Write(const Comdat *C) {
    if (!C)
      return;
    *OS << *C;
  }

  void Write(const APInt *AI) {
    if (!AI)
      return;
    *OS << *AI << '\n';
  }

  void Write(const unsigned i) { *OS << i << '\n'; }

  // NOLINTNEXTLINE(readability-identifier-naming)
  void Write(const Attribute *A) {
    if (!A)
      return;
    *OS << A->getAsString() << '\n';
  }

  // NOLINTNEXTLINE(readability-identifier-naming)
  void Write(const AttributeSet *AS) {
    if (!AS)
      return;
    *OS << AS->getAsString() << '\n';
  }

  // NOLINTNEXTLINE(readability-identifier-naming)
  void Write(const AttributeList *AL) {
    if (!AL)
      return;
    AL->print(*OS);
  }

  template <typename T> void Write(ArrayRef<T> Vs) {
    for (const T &V : Vs)
      Write(V);
  }

  template <typename T1, typename... Ts>
  void WriteTs(const T1 &V1, const Ts &... Vs) {
    Write(V1);
    WriteTs(Vs...);
  }

  template <typename... Ts> void WriteTs() {}

public:
  /// A check failed, so printout out the condition and the message.
  ///
  /// This provides a nice place to put a breakpoint if you want to see why
  /// something is not correct.
  void CheckFailed(const Twine &Message) {
    if (OS)
      *OS << Message << '\n';
    Broken = true;
  }

  /// A check failed (with values to print).
  ///
  /// This calls the Message-only version so that the above is easier to set a
  /// breakpoint on.
  template <typename T1, typename... Ts>
  void CheckFailed(const Twine &Message, const T1 &V1, const Ts &... Vs) {
    CheckFailed(Message);
    if (OS)
      WriteTs(V1, Vs...);
  }

  /// A debug info check failed.
  void DebugInfoCheckFailed(const Twine &Message) {
    if (OS)
      *OS << Message << '\n';
    Broken |= TreatBrokenDebugInfoAsError;
    BrokenDebugInfo = true;
  }

  /// A debug info check failed (with values to print).
  template <typename T1, typename... Ts>
  void DebugInfoCheckFailed(const Twine &Message, const T1 &V1,
                            const Ts &... Vs) {
    DebugInfoCheckFailed(Message);
    if (OS)
      WriteTs(V1, Vs...);
  }
};

} // namespace llvm

namespace {

class Verifier : public InstVisitor<Verifier>, VerifierSupport {
  friend class InstVisitor<Verifier>;

  DominatorTree DT;

  /// When verifying a basic block, keep track of all of the
  /// instructions we have seen so far.
  ///
  /// This allows us to do efficient dominance checks for the case when an
  /// instruction has an operand that is an instruction in the same block.
  SmallPtrSet<Instruction *, 16> InstsInThisBlock;

  /// Keep track of the metadata nodes that have been checked already.
  SmallPtrSet<const Metadata *, 32> MDNodes;

  /// Keep track which DISubprogram is attached to which function.
  DenseMap<const DISubprogram *, const Function *> DISubprogramAttachments;

  /// Track all DICompileUnits visited.
  SmallPtrSet<const Metadata *, 2> CUVisited;

  /// The result type for a landingpad.
  Type *LandingPadResultTy;

  /// Whether we've seen a call to @llvm.localescape in this function
  /// already.
  bool SawFrameEscape;

  /// Whether the current function has a DISubprogram attached to it.
  bool HasDebugInfo = false;

  /// The current source language.
  dwarf::SourceLanguage CurrentSourceLang = dwarf::DW_LANG_lo_user;

  /// Whether source was present on the first DIFile encountered in each CU.
  DenseMap<const DICompileUnit *, bool> HasSourceDebugInfo;

  /// Stores the count of how many objects were passed to llvm.localescape for a
  /// given function and the largest index passed to llvm.localrecover.
  DenseMap<Function *, std::pair<unsigned, unsigned>> FrameEscapeInfo;

  // Maps catchswitches and cleanuppads that unwind to siblings to the
  // terminators that indicate the unwind, used to detect cycles therein.
  MapVector<Instruction *, Instruction *> SiblingFuncletInfo;

  /// Cache of constants visited in search of ConstantExprs.
  SmallPtrSet<const Constant *, 32> ConstantExprVisited;

  /// Cache of declarations of the llvm.experimental.deoptimize.<ty> intrinsic.
  SmallVector<const Function *, 4> DeoptimizeDeclarations;

  /// Cache of attribute lists verified.
  SmallPtrSet<const void *, 32> AttributeListsVisited;

  // Verify that this GlobalValue is only used in this module.
  // This map is used to avoid visiting uses twice. We can arrive at a user
  // twice, if they have multiple operands. In particular for very large
  // constant expressions, we can arrive at a particular user many times.
  SmallPtrSet<const Value *, 32> GlobalValueVisited;

  // Keeps track of duplicate function argument debug info.
  SmallVector<const DILocalVariable *, 16> DebugFnArgs;

  TBAAVerifier TBAAVerifyHelper;

  SmallVector<IntrinsicInst *, 4> NoAliasScopeDecls;

  void checkAtomicMemAccessSize(Type *Ty, const Instruction *I);

public:
  explicit Verifier(raw_ostream *OS, bool ShouldTreatBrokenDebugInfoAsError,
                    const Module &M)
      : VerifierSupport(OS, M), LandingPadResultTy(nullptr),
        SawFrameEscape(false), TBAAVerifyHelper(this) {
    TreatBrokenDebugInfoAsError = ShouldTreatBrokenDebugInfoAsError;
  }

  bool hasBrokenDebugInfo() const { return BrokenDebugInfo; }

  bool verify(const Function &F) {
    assert(F.getParent() == &M &&
           "An instance of this class only works with a specific module!");

    // First ensure the function is well-enough formed to compute dominance
    // information, and directly compute a dominance tree. We don't rely on the
    // pass manager to provide this as it isolates us from a potentially
    // out-of-date dominator tree and makes it significantly more complex to run
    // this code outside of a pass manager.
    // FIXME: It's really gross that we have to cast away constness here.
    if (!F.empty())
      DT.recalculate(const_cast<Function &>(F));

    for (const BasicBlock &BB : F) {
      if (!BB.empty() && BB.back().isTerminator())
        continue;

      if (OS) {
        *OS << "Basic Block in function '" << F.getName()
            << "' does not have terminator!\n";
        BB.printAsOperand(*OS, true, MST);
        *OS << "\n";
      }
      return false;
    }

    Broken = false;
    // FIXME: We strip const here because the inst visitor strips const.
    visit(const_cast<Function &>(F));
    verifySiblingFuncletUnwinds();
    InstsInThisBlock.clear();
    DebugFnArgs.clear();
    LandingPadResultTy = nullptr;
    SawFrameEscape = false;
    SiblingFuncletInfo.clear();
    verifyNoAliasScopeDecl();
    NoAliasScopeDecls.clear();

    return !Broken;
  }

  /// Verify the module that this instance of \c Verifier was initialized with.
  bool verify() {
    Broken = false;

    // Collect all declarations of the llvm.experimental.deoptimize intrinsic.
    for (const Function &F : M)
      if (F.getIntrinsicID() == Intrinsic::experimental_deoptimize)
        DeoptimizeDeclarations.push_back(&F);

    // Now that we've visited every function, verify that we never asked to
    // recover a frame index that wasn't escaped.
    verifyFrameRecoverIndices();
    for (const GlobalVariable &GV : M.globals())
      visitGlobalVariable(GV);

    for (const GlobalAlias &GA : M.aliases())
      visitGlobalAlias(GA);

    for (const GlobalIFunc &GI : M.ifuncs())
      visitGlobalIFunc(GI);

    for (const NamedMDNode &NMD : M.named_metadata())
      visitNamedMDNode(NMD);

    for (const StringMapEntry<Comdat> &SMEC : M.getComdatSymbolTable())
      visitComdat(SMEC.getValue());

    visitModuleFlags();
    visitModuleIdents();
    visitModuleCommandLines();

    verifyCompileUnits();

    verifyDeoptimizeCallingConvs();
    DISubprogramAttachments.clear();
    return !Broken;
  }

private:
  /// Whether a metadata node is allowed to be, or contain, a DILocation.
  enum class AreDebugLocsAllowed { No, Yes };

  // Verification methods...
  void visitGlobalValue(const GlobalValue &GV);
  void visitGlobalVariable(const GlobalVariable &GV);
  void visitGlobalAlias(const GlobalAlias &GA);
  void visitGlobalIFunc(const GlobalIFunc &GI);
  void visitAliaseeSubExpr(const GlobalAlias &A, const Constant &C);
  void visitAliaseeSubExpr(SmallPtrSetImpl<const GlobalAlias *> &Visited,
                           const GlobalAlias &A, const Constant &C);
  void visitNamedMDNode(const NamedMDNode &NMD);
  void visitMDNode(const MDNode &MD, AreDebugLocsAllowed AllowLocs);
  void visitMetadataAsValue(const MetadataAsValue &MD, Function *F);
  void visitValueAsMetadata(const ValueAsMetadata &MD, Function *F);
  void visitComdat(const Comdat &C);
  void visitModuleIdents();
  void visitModuleCommandLines();
  void visitModuleFlags();
  void visitModuleFlag(const MDNode *Op,
                       DenseMap<const MDString *, const MDNode *> &SeenIDs,
                       SmallVectorImpl<const MDNode *> &Requirements);
  void visitModuleFlagCGProfileEntry(const MDOperand &MDO);
  void visitFunction(const Function &F);
  void visitBasicBlock(BasicBlock &BB);
  void visitRangeMetadata(Instruction &I, MDNode *Range, Type *Ty);
  void visitDereferenceableMetadata(Instruction &I, MDNode *MD);
  void visitProfMetadata(Instruction &I, MDNode *MD);
  void visitAnnotationMetadata(MDNode *Annotation);
  void visitAliasScopeMetadata(const MDNode *MD);
  void visitAliasScopeListMetadata(const MDNode *MD);

  template <class Ty> bool isValidMetadataArray(const MDTuple &N);
#define HANDLE_SPECIALIZED_MDNODE_LEAF(CLASS) void visit##CLASS(const CLASS &N);
#include "llvm/IR/Metadata.def"
  void visitDIScope(const DIScope &N);
  void visitDIVariable(const DIVariable &N);
  void visitDILexicalBlockBase(const DILexicalBlockBase &N);
  void visitDITemplateParameter(const DITemplateParameter &N);

  void visitTemplateParams(const MDNode &N, const Metadata &RawParams);

  // InstVisitor overrides...
  using InstVisitor<Verifier>::visit;
  void visit(Instruction &I);

  void visitTruncInst(TruncInst &I);
  void visitZExtInst(ZExtInst &I);
  void visitSExtInst(SExtInst &I);
  void visitFPTruncInst(FPTruncInst &I);
  void visitFPExtInst(FPExtInst &I);
  void visitFPToUIInst(FPToUIInst &I);
  void visitFPToSIInst(FPToSIInst &I);
  void visitUIToFPInst(UIToFPInst &I);
  void visitSIToFPInst(SIToFPInst &I);
  void visitIntToPtrInst(IntToPtrInst &I);
  void visitPtrToIntInst(PtrToIntInst &I);
  void visitBitCastInst(BitCastInst &I);
  void visitAddrSpaceCastInst(AddrSpaceCastInst &I);
  void visitPHINode(PHINode &PN);
  void visitCallBase(CallBase &Call);
  void visitUnaryOperator(UnaryOperator &U);
  void visitBinaryOperator(BinaryOperator &B);
  void visitICmpInst(ICmpInst &IC);
  void visitFCmpInst(FCmpInst &FC);
  void visitExtractElementInst(ExtractElementInst &EI);
  void visitInsertElementInst(InsertElementInst &EI);
  void visitShuffleVectorInst(ShuffleVectorInst &EI);
  void visitVAArgInst(VAArgInst &VAA) { visitInstruction(VAA); }
  void visitCallInst(CallInst &CI);
  void visitInvokeInst(InvokeInst &II);
  void visitGetElementPtrInst(GetElementPtrInst &GEP);
  void visitLoadInst(LoadInst &LI);
  void visitStoreInst(StoreInst &SI);
  void verifyDominatesUse(Instruction &I, unsigned i);
  void visitInstruction(Instruction &I);
  void visitTerminator(Instruction &I);
  void visitBranchInst(BranchInst &BI);
  void visitReturnInst(ReturnInst &RI);
  void visitSwitchInst(SwitchInst &SI);
  void visitIndirectBrInst(IndirectBrInst &BI);
  void visitCallBrInst(CallBrInst &CBI);
  void visitSelectInst(SelectInst &SI);
  void visitUserOp1(Instruction &I);
  void visitUserOp2(Instruction &I) { visitUserOp1(I); }
  void visitIntrinsicCall(Intrinsic::ID ID, CallBase &Call);
  void visitConstrainedFPIntrinsic(ConstrainedFPIntrinsic &FPI);
  void visitVPIntrinsic(VPIntrinsic &FPI);
  void visitDbgIntrinsic(StringRef Kind, DbgVariableIntrinsic &DII);
  void visitDbgLabelIntrinsic(StringRef Kind, DbgLabelInst &DLI);
  void visitAtomicCmpXchgInst(AtomicCmpXchgInst &CXI);
  void visitAtomicRMWInst(AtomicRMWInst &RMWI);
  void visitFenceInst(FenceInst &FI);
  void visitAllocaInst(AllocaInst &AI);
  void visitExtractValueInst(ExtractValueInst &EVI);
  void visitInsertValueInst(InsertValueInst &IVI);
  void visitEHPadPredecessors(Instruction &I);
  void visitLandingPadInst(LandingPadInst &LPI);
  void visitResumeInst(ResumeInst &RI);
  void visitCatchPadInst(CatchPadInst &CPI);
  void visitCatchReturnInst(CatchReturnInst &CatchReturn);
  void visitCleanupPadInst(CleanupPadInst &CPI);
  void visitFuncletPadInst(FuncletPadInst &FPI);
  void visitCatchSwitchInst(CatchSwitchInst &CatchSwitch);
  void visitCleanupReturnInst(CleanupReturnInst &CRI);

  void verifySwiftErrorCall(CallBase &Call, const Value *SwiftErrorVal);
  void verifySwiftErrorValue(const Value *SwiftErrorVal);
  void verifyTailCCMustTailAttrs(const AttrBuilder &Attrs, StringRef Context);
  void verifyMustTailCall(CallInst &CI);
  bool verifyAttributeCount(AttributeList Attrs, unsigned Params);
  void verifyAttributeTypes(AttributeSet Attrs, const Value *V);
  void verifyParameterAttrs(AttributeSet Attrs, Type *Ty, const Value *V);
  void checkUnsignedBaseTenFuncAttr(AttributeList Attrs, StringRef Attr,
                                    const Value *V);
  void verifyFunctionAttrs(FunctionType *FT, AttributeList Attrs,
                           const Value *V, bool IsIntrinsic, bool IsInlineAsm);
  void verifyFunctionMetadata(ArrayRef<std::pair<unsigned, MDNode *>> MDs);

  void visitConstantExprsRecursively(const Constant *EntryC);
  void visitConstantExpr(const ConstantExpr *CE);
  void verifyInlineAsmCall(const CallBase &Call);
  void verifyStatepoint(const CallBase &Call);
  void verifyFrameRecoverIndices();
  void verifySiblingFuncletUnwinds();
  void verifyConstrainedFPBundles(const Instruction &);

  void verifyFragmentExpression(const DbgVariableIntrinsic &I);
  template <typename ValueOrMetadata>
  void verifyFragmentExpression(const DIVariable &V,
                                DIExpression::FragmentInfo Fragment,
                                ValueOrMetadata *Desc);
  void verifyFnArgs(const DbgVariableIntrinsic &I);
  void verifyNotEntryValue(const DbgVariableIntrinsic &I);

  /// Module-level debug info verification...
  void verifyCompileUnits();

  /// Module-level verification that all @llvm.experimental.deoptimize
  /// declarations share the same calling convention.
  void verifyDeoptimizeCallingConvs();

  void verifyAttachedCallBundle(const CallBase &Call,
                                const OperandBundleUse &BU);

  /// Verify all-or-nothing property of DIFile source attribute within a CU.
  void verifySourceDebugInfo(const DICompileUnit &U, const DIFile &F);

  /// Verify the llvm.experimental.noalias.scope.decl declarations
  void verifyNoAliasScopeDecl();
};

} // end anonymous namespace

/// We know that cond should be true, if not print an error message.
#define Assert(C, ...) \
  do { if (!(C)) { CheckFailed(__VA_ARGS__); return; } } while (false)

/// We know that a debug info condition should be true, if not print
/// an error message.
#define AssertDI(C, ...) \
  do { if (!(C)) { DebugInfoCheckFailed(__VA_ARGS__); return; } } while (false)

void Verifier::visit(Instruction &I) {
  for (unsigned i = 0, e = I.getNumOperands(); i != e; ++i)
    Assert(I.getOperand(i) != nullptr, "Operand is null", &I);
  InstVisitor<Verifier>::visit(I);
}

// Helper to iterate over indirect users. By returning false, the callback can ask to stop traversing further.
static void forEachUser(const Value *User,
                        SmallPtrSet<const Value *, 32> &Visited,
                        llvm::function_ref<bool(const Value *)> Callback) {
  if (!Visited.insert(User).second)
    return;

  SmallVector<const Value *> WorkList;
  append_range(WorkList, User->materialized_users());
  while (!WorkList.empty()) {
   const Value *Cur = WorkList.pop_back_val();
    if (!Visited.insert(Cur).second)
      continue;
    if (Callback(Cur))
      append_range(WorkList, Cur->materialized_users());
  }
}

void Verifier::visitGlobalValue(const GlobalValue &GV) {
  Assert(!GV.isDeclaration() || GV.hasValidDeclarationLinkage(),
         "Global is external, but doesn't have external or weak linkage!", &GV);

  if (const GlobalObject *GO = dyn_cast<GlobalObject>(&GV)) {

    if (MaybeAlign A = GO->getAlign()) {
      Assert(A->value() <= Value::MaximumAlignment,
             "huge alignment values are unsupported", GO);
    }
  }
  Assert(!GV.hasAppendingLinkage() || isa<GlobalVariable>(GV),
         "Only global variables can have appending linkage!", &GV);

  if (GV.hasAppendingLinkage()) {
    const GlobalVariable *GVar = dyn_cast<GlobalVariable>(&GV);
    Assert(GVar && GVar->getValueType()->isArrayTy(),
           "Only global arrays can have appending linkage!", GVar);
  }

  if (GV.isDeclarationForLinker())
    Assert(!GV.hasComdat(), "Declaration may not be in a Comdat!", &GV);

  if (GV.hasDLLImportStorageClass()) {
    Assert(!GV.isDSOLocal(),
           "GlobalValue with DLLImport Storage is dso_local!", &GV);

    Assert((GV.isDeclaration() &&
            (GV.hasExternalLinkage() || GV.hasExternalWeakLinkage())) ||
               GV.hasAvailableExternallyLinkage(),
           "Global is marked as dllimport, but not external", &GV);
  }

  if (GV.isImplicitDSOLocal())
    Assert(GV.isDSOLocal(),
           "GlobalValue with local linkage or non-default "
           "visibility must be dso_local!",
           &GV);

  forEachUser(&GV, GlobalValueVisited, [&](const Value *V) -> bool {
    if (const Instruction *I = dyn_cast<Instruction>(V)) {
      if (!I->getParent() || !I->getParent()->getParent())
        CheckFailed("Global is referenced by parentless instruction!", &GV, &M,
                    I);
      else if (I->getParent()->getParent()->getParent() != &M)
        CheckFailed("Global is referenced in a different module!", &GV, &M, I,
                    I->getParent()->getParent(),
                    I->getParent()->getParent()->getParent());
      return false;
    } else if (const Function *F = dyn_cast<Function>(V)) {
      if (F->getParent() != &M)
        CheckFailed("Global is used by function in a different module", &GV, &M,
                    F, F->getParent());
      return false;
    }
    return true;
  });
}

void Verifier::visitGlobalVariable(const GlobalVariable &GV) {
  if (GV.hasInitializer()) {
    Assert(GV.getInitializer()->getType() == GV.getValueType(),
           "Global variable initializer type does not match global "
           "variable type!",
           &GV);
    // If the global has common linkage, it must have a zero initializer and
    // cannot be constant.
    if (GV.hasCommonLinkage()) {
      Assert(GV.getInitializer()->isNullValue(),
             "'common' global must have a zero initializer!", &GV);
      Assert(!GV.isConstant(), "'common' global may not be marked constant!",
             &GV);
      Assert(!GV.hasComdat(), "'common' global may not be in a Comdat!", &GV);
    }
  }

  if (GV.hasName() && (GV.getName() == "llvm.global_ctors" ||
                       GV.getName() == "llvm.global_dtors")) {
    Assert(!GV.hasInitializer() || GV.hasAppendingLinkage(),
           "invalid linkage for intrinsic global variable", &GV);
    // Don't worry about emitting an error for it not being an array,
    // visitGlobalValue will complain on appending non-array.
    if (ArrayType *ATy = dyn_cast<ArrayType>(GV.getValueType())) {
      StructType *STy = dyn_cast<StructType>(ATy->getElementType());
      PointerType *FuncPtrTy =
          FunctionType::get(Type::getVoidTy(Context), false)->
          getPointerTo(DL.getProgramAddressSpace());
      Assert(STy &&
                 (STy->getNumElements() == 2 || STy->getNumElements() == 3) &&
                 STy->getTypeAtIndex(0u)->isIntegerTy(32) &&
                 STy->getTypeAtIndex(1) == FuncPtrTy,
             "wrong type for intrinsic global variable", &GV);
      Assert(STy->getNumElements() == 3,
             "the third field of the element type is mandatory, "
             "specify i8* null to migrate from the obsoleted 2-field form");
      Type *ETy = STy->getTypeAtIndex(2);
      Type *Int8Ty = Type::getInt8Ty(ETy->getContext());
      Assert(ETy->isPointerTy() &&
                 cast<PointerType>(ETy)->isOpaqueOrPointeeTypeMatches(Int8Ty),
             "wrong type for intrinsic global variable", &GV);
    }
  }

  if (GV.hasName() && (GV.getName() == "llvm.used" ||
                       GV.getName() == "llvm.compiler.used")) {
    Assert(!GV.hasInitializer() || GV.hasAppendingLinkage(),
           "invalid linkage for intrinsic global variable", &GV);
    Type *GVType = GV.getValueType();
    if (ArrayType *ATy = dyn_cast<ArrayType>(GVType)) {
      PointerType *PTy = dyn_cast<PointerType>(ATy->getElementType());
      Assert(PTy, "wrong type for intrinsic global variable", &GV);
      if (GV.hasInitializer()) {
        const Constant *Init = GV.getInitializer();
        const ConstantArray *InitArray = dyn_cast<ConstantArray>(Init);
        Assert(InitArray, "wrong initalizer for intrinsic global variable",
               Init);
        for (Value *Op : InitArray->operands()) {
          Value *V = Op->stripPointerCasts();
          Assert(isa<GlobalVariable>(V) || isa<Function>(V) ||
                     isa<GlobalAlias>(V),
                 Twine("invalid ") + GV.getName() + " member", V);
          Assert(V->hasName(),
                 Twine("members of ") + GV.getName() + " must be named", V);
        }
      }
    }
  }

  // Visit any debug info attachments.
  SmallVector<MDNode *, 1> MDs;
  GV.getMetadata(LLVMContext::MD_dbg, MDs);
  for (auto *MD : MDs) {
    if (auto *GVE = dyn_cast<DIGlobalVariableExpression>(MD))
      visitDIGlobalVariableExpression(*GVE);
    else
      AssertDI(false, "!dbg attachment of global variable must be a "
                      "DIGlobalVariableExpression");
  }

  // Scalable vectors cannot be global variables, since we don't know
  // the runtime size. If the global is an array containing scalable vectors,
  // that will be caught by the isValidElementType methods in StructType or
  // ArrayType instead.
  Assert(!isa<ScalableVectorType>(GV.getValueType()),
         "Globals cannot contain scalable vectors", &GV);

  if (auto *STy = dyn_cast<StructType>(GV.getValueType()))
    Assert(!STy->containsScalableVectorType(),
           "Globals cannot contain scalable vectors", &GV);

  if (!GV.hasInitializer()) {
    visitGlobalValue(GV);
    return;
  }

  // Walk any aggregate initializers looking for bitcasts between address spaces
  visitConstantExprsRecursively(GV.getInitializer());

  visitGlobalValue(GV);
}

void Verifier::visitAliaseeSubExpr(const GlobalAlias &GA, const Constant &C) {
  SmallPtrSet<const GlobalAlias*, 4> Visited;
  Visited.insert(&GA);
  visitAliaseeSubExpr(Visited, GA, C);
}

void Verifier::visitAliaseeSubExpr(SmallPtrSetImpl<const GlobalAlias*> &Visited,
                                   const GlobalAlias &GA, const Constant &C) {
  if (const auto *GV = dyn_cast<GlobalValue>(&C)) {
    Assert(!GV->isDeclarationForLinker(), "Alias must point to a definition",
           &GA);

    if (const auto *GA2 = dyn_cast<GlobalAlias>(GV)) {
      Assert(Visited.insert(GA2).second, "Aliases cannot form a cycle", &GA);

      Assert(!GA2->isInterposable(), "Alias cannot point to an interposable alias",
             &GA);
    } else {
      // Only continue verifying subexpressions of GlobalAliases.
      // Do not recurse into global initializers.
      return;
    }
  }

  if (const auto *CE = dyn_cast<ConstantExpr>(&C))
    visitConstantExprsRecursively(CE);

  for (const Use &U : C.operands()) {
    Value *V = &*U;
    if (const auto *GA2 = dyn_cast<GlobalAlias>(V))
      visitAliaseeSubExpr(Visited, GA, *GA2->getAliasee());
    else if (const auto *C2 = dyn_cast<Constant>(V))
      visitAliaseeSubExpr(Visited, GA, *C2);
  }
}

void Verifier::visitGlobalAlias(const GlobalAlias &GA) {
  Assert(GlobalAlias::isValidLinkage(GA.getLinkage()),
         "Alias should have private, internal, linkonce, weak, linkonce_odr, "
         "weak_odr, or external linkage!",
         &GA);
  const Constant *Aliasee = GA.getAliasee();
  Assert(Aliasee, "Aliasee cannot be NULL!", &GA);
  Assert(GA.getType() == Aliasee->getType(),
         "Alias and aliasee types should match!", &GA);

  Assert(isa<GlobalValue>(Aliasee) || isa<ConstantExpr>(Aliasee),
         "Aliasee should be either GlobalValue or ConstantExpr", &GA);

  visitAliaseeSubExpr(GA, *Aliasee);

  visitGlobalValue(GA);
}

void Verifier::visitGlobalIFunc(const GlobalIFunc &GI) {
  // Pierce through ConstantExprs and GlobalAliases and check that the resolver
  // has a Function 
  const Function *Resolver = GI.getResolverFunction();
  Assert(Resolver, "IFunc must have a Function resolver", &GI);

  // Check that the immediate resolver operand (prior to any bitcasts) has the
  // correct type
  const Type *ResolverTy = GI.getResolver()->getType();
  const Type *ResolverFuncTy =
      GlobalIFunc::getResolverFunctionType(GI.getValueType());
  Assert(ResolverTy == ResolverFuncTy->getPointerTo(),
         "IFunc resolver has incorrect type", &GI);
}

void Verifier::visitNamedMDNode(const NamedMDNode &NMD) {
  // There used to be various other llvm.dbg.* nodes, but we don't support
  // upgrading them and we want to reserve the namespace for future uses.
  if (NMD.getName().startswith("llvm.dbg."))
    AssertDI(NMD.getName() == "llvm.dbg.cu",
             "unrecognized named metadata node in the llvm.dbg namespace",
             &NMD);
  for (const MDNode *MD : NMD.operands()) {
    if (NMD.getName() == "llvm.dbg.cu")
      AssertDI(MD && isa<DICompileUnit>(MD), "invalid compile unit", &NMD, MD);

    if (!MD)
      continue;

    visitMDNode(*MD, AreDebugLocsAllowed::Yes);
  }
}

void Verifier::visitMDNode(const MDNode &MD, AreDebugLocsAllowed AllowLocs) {
  // Only visit each node once.  Metadata can be mutually recursive, so this
  // avoids infinite recursion here, as well as being an optimization.
  if (!MDNodes.insert(&MD).second)
    return;

  Assert(&MD.getContext() == &Context,
         "MDNode context does not match Module context!", &MD);

  switch (MD.getMetadataID()) {
  default:
    llvm_unreachable("Invalid MDNode subclass");
  case Metadata::MDTupleKind:
    break;
#define HANDLE_SPECIALIZED_MDNODE_LEAF(CLASS)                                  \
  case Metadata::CLASS##Kind:                                                  \
    visit##CLASS(cast<CLASS>(MD));                                             \
    break;
#include "llvm/IR/Metadata.def"
  }

  for (const Metadata *Op : MD.operands()) {
    if (!Op)
      continue;
    Assert(!isa<LocalAsMetadata>(Op), "Invalid operand for global metadata!",
           &MD, Op);
    AssertDI(!isa<DILocation>(Op) || AllowLocs == AreDebugLocsAllowed::Yes,
             "DILocation not allowed within this metadata node", &MD, Op);
    if (auto *N = dyn_cast<MDNode>(Op)) {
      visitMDNode(*N, AllowLocs);
      continue;
    }
    if (auto *V = dyn_cast<ValueAsMetadata>(Op)) {
      visitValueAsMetadata(*V, nullptr);
      continue;
    }
  }

  // Check these last, so we diagnose problems in operands first.
  Assert(!MD.isTemporary(), "Expected no forward declarations!", &MD);
  Assert(MD.isResolved(), "All nodes should be resolved!", &MD);
}

void Verifier::visitValueAsMetadata(const ValueAsMetadata &MD, Function *F) {
  Assert(MD.getValue(), "Expected valid value", &MD);
  Assert(!MD.getValue()->getType()->isMetadataTy(),
         "Unexpected metadata round-trip through values", &MD, MD.getValue());

  auto *L = dyn_cast<LocalAsMetadata>(&MD);
  if (!L)
    return;

  Assert(F, "function-local metadata used outside a function", L);

  // If this was an instruction, bb, or argument, verify that it is in the
  // function that we expect.
  Function *ActualF = nullptr;
  if (Instruction *I = dyn_cast<Instruction>(L->getValue())) {
    Assert(I->getParent(), "function-local metadata not in basic block", L, I);
    ActualF = I->getParent()->getParent();
  } else if (BasicBlock *BB = dyn_cast<BasicBlock>(L->getValue()))
    ActualF = BB->getParent();
  else if (Argument *A = dyn_cast<Argument>(L->getValue()))
    ActualF = A->getParent();
  assert(ActualF && "Unimplemented function local metadata case!");

  Assert(ActualF == F, "function-local metadata used in wrong function", L);
}

void Verifier::visitMetadataAsValue(const MetadataAsValue &MDV, Function *F) {
  Metadata *MD = MDV.getMetadata();
  if (auto *N = dyn_cast<MDNode>(MD)) {
    visitMDNode(*N, AreDebugLocsAllowed::No);
    return;
  }

  // Only visit each node once.  Metadata can be mutually recursive, so this
  // avoids infinite recursion here, as well as being an optimization.
  if (!MDNodes.insert(MD).second)
    return;

  if (auto *V = dyn_cast<ValueAsMetadata>(MD))
    visitValueAsMetadata(*V, F);
}

static bool isType(const Metadata *MD) { return !MD || isa<DIType>(MD); }
static bool isScope(const Metadata *MD) { return !MD || isa<DIScope>(MD); }
static bool isDINode(const Metadata *MD) { return !MD || isa<DINode>(MD); }

void Verifier::visitDILocation(const DILocation &N) {
  AssertDI(N.getRawScope() && isa<DILocalScope>(N.getRawScope()),
           "location requires a valid scope", &N, N.getRawScope());
  if (auto *IA = N.getRawInlinedAt())
    AssertDI(isa<DILocation>(IA), "inlined-at should be a location", &N, IA);
  if (auto *SP = dyn_cast<DISubprogram>(N.getRawScope()))
    AssertDI(SP->isDefinition(), "scope points into the type hierarchy", &N);
}

void Verifier::visitGenericDINode(const GenericDINode &N) {
  AssertDI(N.getTag(), "invalid tag", &N);
}

void Verifier::visitDIScope(const DIScope &N) {
  if (auto *F = N.getRawFile())
    AssertDI(isa<DIFile>(F), "invalid file", &N, F);
}

void Verifier::visitDISubrange(const DISubrange &N) {
  AssertDI(N.getTag() == dwarf::DW_TAG_subrange_type, "invalid tag", &N);
  bool HasAssumedSizedArraySupport = dwarf::isFortran(CurrentSourceLang);
  AssertDI(HasAssumedSizedArraySupport || N.getRawCountNode() ||
               N.getRawUpperBound(),
           "Subrange must contain count or upperBound", &N);
  AssertDI(!N.getRawCountNode() || !N.getRawUpperBound(),
           "Subrange can have any one of count or upperBound", &N);
  auto *CBound = N.getRawCountNode();
  AssertDI(!CBound || isa<ConstantAsMetadata>(CBound) ||
               isa<DIVariable>(CBound) || isa<DIExpression>(CBound),
           "Count must be signed constant or DIVariable or DIExpression", &N);
  auto Count = N.getCount();
  AssertDI(!Count || !Count.is<ConstantInt *>() ||
               Count.get<ConstantInt *>()->getSExtValue() >= -1,
           "invalid subrange count", &N);
  auto *LBound = N.getRawLowerBound();
  AssertDI(!LBound || isa<ConstantAsMetadata>(LBound) ||
               isa<DIVariable>(LBound) || isa<DIExpression>(LBound),
           "LowerBound must be signed constant or DIVariable or DIExpression",
           &N);
  auto *UBound = N.getRawUpperBound();
  AssertDI(!UBound || isa<ConstantAsMetadata>(UBound) ||
               isa<DIVariable>(UBound) || isa<DIExpression>(UBound),
           "UpperBound must be signed constant or DIVariable or DIExpression",
           &N);
  auto *Stride = N.getRawStride();
  AssertDI(!Stride || isa<ConstantAsMetadata>(Stride) ||
               isa<DIVariable>(Stride) || isa<DIExpression>(Stride),
           "Stride must be signed constant or DIVariable or DIExpression", &N);
}

void Verifier::visitDIGenericSubrange(const DIGenericSubrange &N) {
  AssertDI(N.getTag() == dwarf::DW_TAG_generic_subrange, "invalid tag", &N);
  AssertDI(N.getRawCountNode() || N.getRawUpperBound(),
           "GenericSubrange must contain count or upperBound", &N);
  AssertDI(!N.getRawCountNode() || !N.getRawUpperBound(),
           "GenericSubrange can have any one of count or upperBound", &N);
  auto *CBound = N.getRawCountNode();
  AssertDI(!CBound || isa<DIVariable>(CBound) || isa<DIExpression>(CBound),
           "Count must be signed constant or DIVariable or DIExpression", &N);
  auto *LBound = N.getRawLowerBound();
  AssertDI(LBound, "GenericSubrange must contain lowerBound", &N);
  AssertDI(isa<DIVariable>(LBound) || isa<DIExpression>(LBound),
           "LowerBound must be signed constant or DIVariable or DIExpression",
           &N);
  auto *UBound = N.getRawUpperBound();
  AssertDI(!UBound || isa<DIVariable>(UBound) || isa<DIExpression>(UBound),
           "UpperBound must be signed constant or DIVariable or DIExpression",
           &N);
  auto *Stride = N.getRawStride();
  AssertDI(Stride, "GenericSubrange must contain stride", &N);
  AssertDI(isa<DIVariable>(Stride) || isa<DIExpression>(Stride),
           "Stride must be signed constant or DIVariable or DIExpression", &N);
}

void Verifier::visitDIEnumerator(const DIEnumerator &N) {
  AssertDI(N.getTag() == dwarf::DW_TAG_enumerator, "invalid tag", &N);
}

void Verifier::visitDIBasicType(const DIBasicType &N) {
  AssertDI(N.getTag() == dwarf::DW_TAG_base_type ||
               N.getTag() == dwarf::DW_TAG_unspecified_type ||
               N.getTag() == dwarf::DW_TAG_string_type,
           "invalid tag", &N);
}

void Verifier::visitDIStringType(const DIStringType &N) {
  AssertDI(N.getTag() == dwarf::DW_TAG_string_type, "invalid tag", &N);
  AssertDI(!(N.isBigEndian() && N.isLittleEndian()) ,
            "has conflicting flags", &N);
}

void Verifier::visitDIDerivedType(const DIDerivedType &N) {
  // Common scope checks.
  visitDIScope(N);

  AssertDI(N.getTag() == dwarf::DW_TAG_typedef ||
               N.getTag() == dwarf::DW_TAG_pointer_type ||
               N.getTag() == dwarf::DW_TAG_ptr_to_member_type ||
               N.getTag() == dwarf::DW_TAG_reference_type ||
               N.getTag() == dwarf::DW_TAG_rvalue_reference_type ||
               N.getTag() == dwarf::DW_TAG_const_type ||
               N.getTag() == dwarf::DW_TAG_immutable_type ||
               N.getTag() == dwarf::DW_TAG_volatile_type ||
               N.getTag() == dwarf::DW_TAG_restrict_type ||
               N.getTag() == dwarf::DW_TAG_atomic_type ||
               N.getTag() == dwarf::DW_TAG_member ||
               N.getTag() == dwarf::DW_TAG_inheritance ||
               N.getTag() == dwarf::DW_TAG_friend ||
               N.getTag() == dwarf::DW_TAG_set_type,
           "invalid tag", &N);
  if (N.getTag() == dwarf::DW_TAG_ptr_to_member_type) {
    AssertDI(isType(N.getRawExtraData()), "invalid pointer to member type", &N,
             N.getRawExtraData());
  }

  if (N.getTag() == dwarf::DW_TAG_set_type) {
    if (auto *T = N.getRawBaseType()) {
      auto *Enum = dyn_cast_or_null<DICompositeType>(T);
      auto *Basic = dyn_cast_or_null<DIBasicType>(T);
      AssertDI(
          (Enum && Enum->getTag() == dwarf::DW_TAG_enumeration_type) ||
              (Basic && (Basic->getEncoding() == dwarf::DW_ATE_unsigned ||
                         Basic->getEncoding() == dwarf::DW_ATE_signed ||
                         Basic->getEncoding() == dwarf::DW_ATE_unsigned_char ||
                         Basic->getEncoding() == dwarf::DW_ATE_signed_char ||
                         Basic->getEncoding() == dwarf::DW_ATE_boolean)),
          "invalid set base type", &N, T);
    }
  }

  AssertDI(isScope(N.getRawScope()), "invalid scope", &N, N.getRawScope());
  AssertDI(isType(N.getRawBaseType()), "invalid base type", &N,
           N.getRawBaseType());

  if (N.getDWARFAddressSpace()) {
    AssertDI(N.getTag() == dwarf::DW_TAG_pointer_type ||
                 N.getTag() == dwarf::DW_TAG_reference_type ||
                 N.getTag() == dwarf::DW_TAG_rvalue_reference_type,
             "DWARF address space only applies to pointer or reference types",
             &N);
  }
}

/// Detect mutually exclusive flags.
static bool hasConflictingReferenceFlags(unsigned Flags) {
  return ((Flags & DINode::FlagLValueReference) &&
          (Flags & DINode::FlagRValueReference)) ||
         ((Flags & DINode::FlagTypePassByValue) &&
          (Flags & DINode::FlagTypePassByReference));
}

void Verifier::visitTemplateParams(const MDNode &N, const Metadata &RawParams) {
  auto *Params = dyn_cast<MDTuple>(&RawParams);
  AssertDI(Params, "invalid template params", &N, &RawParams);
  for (Metadata *Op : Params->operands()) {
    AssertDI(Op && isa<DITemplateParameter>(Op), "invalid template parameter",
             &N, Params, Op);
  }
}

void Verifier::visitDICompositeType(const DICompositeType &N) {
  // Common scope checks.
  visitDIScope(N);

  AssertDI(N.getTag() == dwarf::DW_TAG_array_type ||
               N.getTag() == dwarf::DW_TAG_structure_type ||
               N.getTag() == dwarf::DW_TAG_union_type ||
               N.getTag() == dwarf::DW_TAG_enumeration_type ||
               N.getTag() == dwarf::DW_TAG_class_type ||
               N.getTag() == dwarf::DW_TAG_variant_part ||
               N.getTag() == dwarf::DW_TAG_namelist,
           "invalid tag", &N);

  AssertDI(isScope(N.getRawScope()), "invalid scope", &N, N.getRawScope());
  AssertDI(isType(N.getRawBaseType()), "invalid base type", &N,
           N.getRawBaseType());

  AssertDI(!N.getRawElements() || isa<MDTuple>(N.getRawElements()),
           "invalid composite elements", &N, N.getRawElements());
  AssertDI(isType(N.getRawVTableHolder()), "invalid vtable holder", &N,
           N.getRawVTableHolder());
  AssertDI(!hasConflictingReferenceFlags(N.getFlags()),
           "invalid reference flags", &N);
  unsigned DIBlockByRefStruct = 1 << 4;
  AssertDI((N.getFlags() & DIBlockByRefStruct) == 0,
           "DIBlockByRefStruct on DICompositeType is no longer supported", &N);

  if (N.isVector()) {
    const DINodeArray Elements = N.getElements();
    AssertDI(Elements.size() == 1 &&
             Elements[0]->getTag() == dwarf::DW_TAG_subrange_type,
             "invalid vector, expected one element of type subrange", &N);
  }

  if (auto *Params = N.getRawTemplateParams())
    visitTemplateParams(N, *Params);

  if (auto *D = N.getRawDiscriminator()) {
    AssertDI(isa<DIDerivedType>(D) && N.getTag() == dwarf::DW_TAG_variant_part,
             "discriminator can only appear on variant part");
  }

  if (N.getRawDataLocation()) {
    AssertDI(N.getTag() == dwarf::DW_TAG_array_type,
             "dataLocation can only appear in array type");
  }

  if (N.getRawAssociated()) {
    AssertDI(N.getTag() == dwarf::DW_TAG_array_type,
             "associated can only appear in array type");
  }

  if (N.getRawAllocated()) {
    AssertDI(N.getTag() == dwarf::DW_TAG_array_type,
             "allocated can only appear in array type");
  }

  if (N.getRawRank()) {
    AssertDI(N.getTag() == dwarf::DW_TAG_array_type,
             "rank can only appear in array type");
  }
}

void Verifier::visitDISubroutineType(const DISubroutineType &N) {
  AssertDI(N.getTag() == dwarf::DW_TAG_subroutine_type, "invalid tag", &N);
  if (auto *Types = N.getRawTypeArray()) {
    AssertDI(isa<MDTuple>(Types), "invalid composite elements", &N, Types);
    for (Metadata *Ty : N.getTypeArray()->operands()) {
      AssertDI(isType(Ty), "invalid subroutine type ref", &N, Types, Ty);
    }
  }
  AssertDI(!hasConflictingReferenceFlags(N.getFlags()),
           "invalid reference flags", &N);
}

void Verifier::visitDIFile(const DIFile &N) {
  AssertDI(N.getTag() == dwarf::DW_TAG_file_type, "invalid tag", &N);
  Optional<DIFile::ChecksumInfo<StringRef>> Checksum = N.getChecksum();
  if (Checksum) {
    AssertDI(Checksum->Kind <= DIFile::ChecksumKind::CSK_Last,
             "invalid checksum kind", &N);
    size_t Size;
    switch (Checksum->Kind) {
    case DIFile::CSK_MD5:
      Size = 32;
      break;
    case DIFile::CSK_SHA1:
      Size = 40;
      break;
    case DIFile::CSK_SHA256:
      Size = 64;
      break;
    }
    AssertDI(Checksum->Value.size() == Size, "invalid checksum length", &N);
    AssertDI(Checksum->Value.find_if_not(llvm::isHexDigit) == StringRef::npos,
             "invalid checksum", &N);
  }
}

void Verifier::visitDICompileUnit(const DICompileUnit &N) {
  AssertDI(N.isDistinct(), "compile units must be distinct", &N);
  AssertDI(N.getTag() == dwarf::DW_TAG_compile_unit, "invalid tag", &N);

  // Don't bother verifying the compilation directory or producer string
  // as those could be empty.
  AssertDI(N.getRawFile() && isa<DIFile>(N.getRawFile()), "invalid file", &N,
           N.getRawFile());
  AssertDI(!N.getFile()->getFilename().empty(), "invalid filename", &N,
           N.getFile());

  CurrentSourceLang = (dwarf::SourceLanguage)N.getSourceLanguage();

  verifySourceDebugInfo(N, *N.getFile());

  AssertDI((N.getEmissionKind() <= DICompileUnit::LastEmissionKind),
           "invalid emission kind", &N);

  if (auto *Array = N.getRawEnumTypes()) {
    AssertDI(isa<MDTuple>(Array), "invalid enum list", &N, Array);
    for (Metadata *Op : N.getEnumTypes()->operands()) {
      auto *Enum = dyn_cast_or_null<DICompositeType>(Op);
      AssertDI(Enum && Enum->getTag() == dwarf::DW_TAG_enumeration_type,
               "invalid enum type", &N, N.getEnumTypes(), Op);
    }
  }
  if (auto *Array = N.getRawRetainedTypes()) {
    AssertDI(isa<MDTuple>(Array), "invalid retained type list", &N, Array);
    for (Metadata *Op : N.getRetainedTypes()->operands()) {
      AssertDI(Op && (isa<DIType>(Op) ||
                      (isa<DISubprogram>(Op) &&
                       !cast<DISubprogram>(Op)->isDefinition())),
               "invalid retained type", &N, Op);
    }
  }
  if (auto *Array = N.getRawGlobalVariables()) {
    AssertDI(isa<MDTuple>(Array), "invalid global variable list", &N, Array);
    for (Metadata *Op : N.getGlobalVariables()->operands()) {
      AssertDI(Op && (isa<DIGlobalVariableExpression>(Op)),
               "invalid global variable ref", &N, Op);
    }
  }
  if (auto *Array = N.getRawImportedEntities()) {
    AssertDI(isa<MDTuple>(Array), "invalid imported entity list", &N, Array);
    for (Metadata *Op : N.getImportedEntities()->operands()) {
      AssertDI(Op && isa<DIImportedEntity>(Op), "invalid imported entity ref",
               &N, Op);
    }
  }
  if (auto *Array = N.getRawMacros()) {
    AssertDI(isa<MDTuple>(Array), "invalid macro list", &N, Array);
    for (Metadata *Op : N.getMacros()->operands()) {
      AssertDI(Op && isa<DIMacroNode>(Op), "invalid macro ref", &N, Op);
    }
  }
  CUVisited.insert(&N);
}

void Verifier::visitDISubprogram(const DISubprogram &N) {
  AssertDI(N.getTag() == dwarf::DW_TAG_subprogram, "invalid tag", &N);
  AssertDI(isScope(N.getRawScope()), "invalid scope", &N, N.getRawScope());
  if (auto *F = N.getRawFile())
    AssertDI(isa<DIFile>(F), "invalid file", &N, F);
  else
    AssertDI(N.getLine() == 0, "line specified with no file", &N, N.getLine());
  if (auto *T = N.getRawType())
    AssertDI(isa<DISubroutineType>(T), "invalid subroutine type", &N, T);
  AssertDI(isType(N.getRawContainingType()), "invalid containing type", &N,
           N.getRawContainingType());
  if (auto *Params = N.getRawTemplateParams())
    visitTemplateParams(N, *Params);
  if (auto *S = N.getRawDeclaration())
    AssertDI(isa<DISubprogram>(S) && !cast<DISubprogram>(S)->isDefinition(),
             "invalid subprogram declaration", &N, S);
  if (auto *RawNode = N.getRawRetainedNodes()) {
    auto *Node = dyn_cast<MDTuple>(RawNode);
    AssertDI(Node, "invalid retained nodes list", &N, RawNode);
    for (Metadata *Op : Node->operands()) {
      AssertDI(Op && (isa<DILocalVariable>(Op) || isa<DILabel>(Op)),
               "invalid retained nodes, expected DILocalVariable or DILabel",
               &N, Node, Op);
    }
  }
  AssertDI(!hasConflictingReferenceFlags(N.getFlags()),
           "invalid reference flags", &N);

  auto *Unit = N.getRawUnit();
  if (N.isDefinition()) {
    // Subprogram definitions (not part of the type hierarchy).
    AssertDI(N.isDistinct(), "subprogram definitions must be distinct", &N);
    AssertDI(Unit, "subprogram definitions must have a compile unit", &N);
    AssertDI(isa<DICompileUnit>(Unit), "invalid unit type", &N, Unit);
    if (N.getFile())
      verifySourceDebugInfo(*N.getUnit(), *N.getFile());
  } else {
    // Subprogram declarations (part of the type hierarchy).
    AssertDI(!Unit, "subprogram declarations must not have a compile unit", &N);
  }

  if (auto *RawThrownTypes = N.getRawThrownTypes()) {
    auto *ThrownTypes = dyn_cast<MDTuple>(RawThrownTypes);
    AssertDI(ThrownTypes, "invalid thrown types list", &N, RawThrownTypes);
    for (Metadata *Op : ThrownTypes->operands())
      AssertDI(Op && isa<DIType>(Op), "invalid thrown type", &N, ThrownTypes,
               Op);
  }

  if (N.areAllCallsDescribed())
    AssertDI(N.isDefinition(),
             "DIFlagAllCallsDescribed must be attached to a definition");
}

void Verifier::visitDILexicalBlockBase(const DILexicalBlockBase &N) {
  AssertDI(N.getTag() == dwarf::DW_TAG_lexical_block, "invalid tag", &N);
  AssertDI(N.getRawScope() && isa<DILocalScope>(N.getRawScope()),
           "invalid local scope", &N, N.getRawScope());
  if (auto *SP = dyn_cast<DISubprogram>(N.getRawScope()))
    AssertDI(SP->isDefinition(), "scope points into the type hierarchy", &N);
}

void Verifier::visitDILexicalBlock(const DILexicalBlock &N) {
  visitDILexicalBlockBase(N);

  AssertDI(N.getLine() || !N.getColumn(),
           "cannot have column info without line info", &N);
}

void Verifier::visitDILexicalBlockFile(const DILexicalBlockFile &N) {
  visitDILexicalBlockBase(N);
}

void Verifier::visitDICommonBlock(const DICommonBlock &N) {
  AssertDI(N.getTag() == dwarf::DW_TAG_common_block, "invalid tag", &N);
  if (auto *S = N.getRawScope())
    AssertDI(isa<DIScope>(S), "invalid scope ref", &N, S);
  if (auto *S = N.getRawDecl())
    AssertDI(isa<DIGlobalVariable>(S), "invalid declaration", &N, S);
}

void Verifier::visitDINamespace(const DINamespace &N) {
  AssertDI(N.getTag() == dwarf::DW_TAG_namespace, "invalid tag", &N);
  if (auto *S = N.getRawScope())
    AssertDI(isa<DIScope>(S), "invalid scope ref", &N, S);
}

void Verifier::visitDIMacro(const DIMacro &N) {
  AssertDI(N.getMacinfoType() == dwarf::DW_MACINFO_define ||
               N.getMacinfoType() == dwarf::DW_MACINFO_undef,
           "invalid macinfo type", &N);
  AssertDI(!N.getName().empty(), "anonymous macro", &N);
  if (!N.getValue().empty()) {
    assert(N.getValue().data()[0] != ' ' && "Macro value has a space prefix");
  }
}

void Verifier::visitDIMacroFile(const DIMacroFile &N) {
  AssertDI(N.getMacinfoType() == dwarf::DW_MACINFO_start_file,
           "invalid macinfo type", &N);
  if (auto *F = N.getRawFile())
    AssertDI(isa<DIFile>(F), "invalid file", &N, F);

  if (auto *Array = N.getRawElements()) {
    AssertDI(isa<MDTuple>(Array), "invalid macro list", &N, Array);
    for (Metadata *Op : N.getElements()->operands()) {
      AssertDI(Op && isa<DIMacroNode>(Op), "invalid macro ref", &N, Op);
    }
  }
}

void Verifier::visitDIArgList(const DIArgList &N) {
  AssertDI(!N.getNumOperands(),
           "DIArgList should have no operands other than a list of "
           "ValueAsMetadata",
           &N);
}

void Verifier::visitDIModule(const DIModule &N) {
  AssertDI(N.getTag() == dwarf::DW_TAG_module, "invalid tag", &N);
  AssertDI(!N.getName().empty(), "anonymous module", &N);
}

void Verifier::visitDITemplateParameter(const DITemplateParameter &N) {
  AssertDI(isType(N.getRawType()), "invalid type ref", &N, N.getRawType());
}

void Verifier::visitDITemplateTypeParameter(const DITemplateTypeParameter &N) {
  visitDITemplateParameter(N);

  AssertDI(N.getTag() == dwarf::DW_TAG_template_type_parameter, "invalid tag",
           &N);
}

void Verifier::visitDITemplateValueParameter(
    const DITemplateValueParameter &N) {
  visitDITemplateParameter(N);

  AssertDI(N.getTag() == dwarf::DW_TAG_template_value_parameter ||
               N.getTag() == dwarf::DW_TAG_GNU_template_template_param ||
               N.getTag() == dwarf::DW_TAG_GNU_template_parameter_pack,
           "invalid tag", &N);
}

void Verifier::visitDIVariable(const DIVariable &N) {
  if (auto *S = N.getRawScope())
    AssertDI(isa<DIScope>(S), "invalid scope", &N, S);
  if (auto *F = N.getRawFile())
    AssertDI(isa<DIFile>(F), "invalid file", &N, F);
}

void Verifier::visitDIGlobalVariable(const DIGlobalVariable &N) {
  // Checks common to all variables.
  visitDIVariable(N);

  AssertDI(N.getTag() == dwarf::DW_TAG_variable, "invalid tag", &N);
  AssertDI(isType(N.getRawType()), "invalid type ref", &N, N.getRawType());
  // Assert only if the global variable is not an extern
  if (N.isDefinition())
    AssertDI(N.getType(), "missing global variable type", &N);
  if (auto *Member = N.getRawStaticDataMemberDeclaration()) {
    AssertDI(isa<DIDerivedType>(Member),
             "invalid static data member declaration", &N, Member);
  }
}

void Verifier::visitDILocalVariable(const DILocalVariable &N) {
  // Checks common to all variables.
  visitDIVariable(N);

  AssertDI(isType(N.getRawType()), "invalid type ref", &N, N.getRawType());
  AssertDI(N.getTag() == dwarf::DW_TAG_variable, "invalid tag", &N);
  AssertDI(N.getRawScope() && isa<DILocalScope>(N.getRawScope()),
           "local variable requires a valid scope", &N, N.getRawScope());
  if (auto Ty = N.getType())
    AssertDI(!isa<DISubroutineType>(Ty), "invalid type", &N, N.getType());
}

void Verifier::visitDILabel(const DILabel &N) {
  if (auto *S = N.getRawScope())
    AssertDI(isa<DIScope>(S), "invalid scope", &N, S);
  if (auto *F = N.getRawFile())
    AssertDI(isa<DIFile>(F), "invalid file", &N, F);

  AssertDI(N.getTag() == dwarf::DW_TAG_label, "invalid tag", &N);
  AssertDI(N.getRawScope() && isa<DILocalScope>(N.getRawScope()),
           "label requires a valid scope", &N, N.getRawScope());
}

void Verifier::visitDIExpression(const DIExpression &N) {
  AssertDI(N.isValid(), "invalid expression", &N);
}

void Verifier::visitDIGlobalVariableExpression(
    const DIGlobalVariableExpression &GVE) {
  AssertDI(GVE.getVariable(), "missing variable");
  if (auto *Var = GVE.getVariable())
    visitDIGlobalVariable(*Var);
  if (auto *Expr = GVE.getExpression()) {
    visitDIExpression(*Expr);
    if (auto Fragment = Expr->getFragmentInfo())
      verifyFragmentExpression(*GVE.getVariable(), *Fragment, &GVE);
  }
}

void Verifier::visitDIObjCProperty(const DIObjCProperty &N) {
  AssertDI(N.getTag() == dwarf::DW_TAG_APPLE_property, "invalid tag", &N);
  if (auto *T = N.getRawType())
    AssertDI(isType(T), "invalid type ref", &N, T);
  if (auto *F = N.getRawFile())
    AssertDI(isa<DIFile>(F), "invalid file", &N, F);
}

void Verifier::visitDIImportedEntity(const DIImportedEntity &N) {
  AssertDI(N.getTag() == dwarf::DW_TAG_imported_module ||
               N.getTag() == dwarf::DW_TAG_imported_declaration,
           "invalid tag", &N);
  if (auto *S = N.getRawScope())
    AssertDI(isa<DIScope>(S), "invalid scope for imported entity", &N, S);
  AssertDI(isDINode(N.getRawEntity()), "invalid imported entity", &N,
           N.getRawEntity());
}

void Verifier::visitComdat(const Comdat &C) {
  // In COFF the Module is invalid if the GlobalValue has private linkage.
  // Entities with private linkage don't have entries in the symbol table.
  if (TT.isOSBinFormatCOFF())
    if (const GlobalValue *GV = M.getNamedValue(C.getName()))
      Assert(!GV->hasPrivateLinkage(),
             "comdat global value has private linkage", GV);
}

void Verifier::visitModuleIdents() {
  const NamedMDNode *Idents = M.getNamedMetadata("llvm.ident");
  if (!Idents)
    return;

  // llvm.ident takes a list of metadata entry. Each entry has only one string.
  // Scan each llvm.ident entry and make sure that this requirement is met.
  for (const MDNode *N : Idents->operands()) {
    Assert(N->getNumOperands() == 1,
           "incorrect number of operands in llvm.ident metadata", N);
    Assert(dyn_cast_or_null<MDString>(N->getOperand(0)),
           ("invalid value for llvm.ident metadata entry operand"
            "(the operand should be a string)"),
           N->getOperand(0));
  }
}

void Verifier::visitModuleCommandLines() {
  const NamedMDNode *CommandLines = M.getNamedMetadata("llvm.commandline");
  if (!CommandLines)
    return;

  // llvm.commandline takes a list of metadata entry. Each entry has only one
  // string. Scan each llvm.commandline entry and make sure that this
  // requirement is met.
  for (const MDNode *N : CommandLines->operands()) {
    Assert(N->getNumOperands() == 1,
           "incorrect number of operands in llvm.commandline metadata", N);
    Assert(dyn_cast_or_null<MDString>(N->getOperand(0)),
           ("invalid value for llvm.commandline metadata entry operand"
            "(the operand should be a string)"),
           N->getOperand(0));
  }
}

void Verifier::visitModuleFlags() {
  const NamedMDNode *Flags = M.getModuleFlagsMetadata();
  if (!Flags) return;

  // Scan each flag, and track the flags and requirements.
  DenseMap<const MDString*, const MDNode*> SeenIDs;
  SmallVector<const MDNode*, 16> Requirements;
  for (const MDNode *MDN : Flags->operands())
    visitModuleFlag(MDN, SeenIDs, Requirements);

  // Validate that the requirements in the module are valid.
  for (const MDNode *Requirement : Requirements) {
    const MDString *Flag = cast<MDString>(Requirement->getOperand(0));
    const Metadata *ReqValue = Requirement->getOperand(1);

    const MDNode *Op = SeenIDs.lookup(Flag);
    if (!Op) {
      CheckFailed("invalid requirement on flag, flag is not present in module",
                  Flag);
      continue;
    }

    if (Op->getOperand(2) != ReqValue) {
      CheckFailed(("invalid requirement on flag, "
                   "flag does not have the required value"),
                  Flag);
      continue;
    }
  }
}

void
Verifier::visitModuleFlag(const MDNode *Op,
                          DenseMap<const MDString *, const MDNode *> &SeenIDs,
                          SmallVectorImpl<const MDNode *> &Requirements) {
  // Each module flag should have three arguments, the merge behavior (a
  // constant int), the flag ID (an MDString), and the value.
  Assert(Op->getNumOperands() == 3,
         "incorrect number of operands in module flag", Op);
  Module::ModFlagBehavior MFB;
  if (!Module::isValidModFlagBehavior(Op->getOperand(0), MFB)) {
    Assert(
        mdconst::dyn_extract_or_null<ConstantInt>(Op->getOperand(0)),
        "invalid behavior operand in module flag (expected constant integer)",
        Op->getOperand(0));
    Assert(false,
           "invalid behavior operand in module flag (unexpected constant)",
           Op->getOperand(0));
  }
  MDString *ID = dyn_cast_or_null<MDString>(Op->getOperand(1));
  Assert(ID, "invalid ID operand in module flag (expected metadata string)",
         Op->getOperand(1));

  // Check the values for behaviors with additional requirements.
  switch (MFB) {
  case Module::Error:
  case Module::Warning:
  case Module::Override:
    // These behavior types accept any value.
    break;

  case Module::Max: {
    Assert(mdconst::dyn_extract_or_null<ConstantInt>(Op->getOperand(2)),
           "invalid value for 'max' module flag (expected constant integer)",
           Op->getOperand(2));
    break;
  }

  case Module::Require: {
    // The value should itself be an MDNode with two operands, a flag ID (an
    // MDString), and a value.
    MDNode *Value = dyn_cast<MDNode>(Op->getOperand(2));
    Assert(Value && Value->getNumOperands() == 2,
           "invalid value for 'require' module flag (expected metadata pair)",
           Op->getOperand(2));
    Assert(isa<MDString>(Value->getOperand(0)),
           ("invalid value for 'require' module flag "
            "(first value operand should be a string)"),
           Value->getOperand(0));

    // Append it to the list of requirements, to check once all module flags are
    // scanned.
    Requirements.push_back(Value);
    break;
  }

  case Module::Append:
  case Module::AppendUnique: {
    // These behavior types require the operand be an MDNode.
    Assert(isa<MDNode>(Op->getOperand(2)),
           "invalid value for 'append'-type module flag "
           "(expected a metadata node)",
           Op->getOperand(2));
    break;
  }
  }

  // Unless this is a "requires" flag, check the ID is unique.
  if (MFB != Module::Require) {
    bool Inserted = SeenIDs.insert(std::make_pair(ID, Op)).second;
    Assert(Inserted,
           "module flag identifiers must be unique (or of 'require' type)", ID);
  }

  if (ID->getString() == "wchar_size") {
    ConstantInt *Value
      = mdconst::dyn_extract_or_null<ConstantInt>(Op->getOperand(2));
    Assert(Value, "wchar_size metadata requires constant integer argument");
  }

  if (ID->getString() == "Linker Options") {
    // If the llvm.linker.options named metadata exists, we assume that the
    // bitcode reader has upgraded the module flag. Otherwise the flag might
    // have been created by a client directly.
    Assert(M.getNamedMetadata("llvm.linker.options"),
           "'Linker Options' named metadata no longer supported");
  }

  if (ID->getString() == "SemanticInterposition") {
    ConstantInt *Value =
        mdconst::dyn_extract_or_null<ConstantInt>(Op->getOperand(2));
    Assert(Value,
           "SemanticInterposition metadata requires constant integer argument");
  }

  if (ID->getString() == "CG Profile") {
    for (const MDOperand &MDO : cast<MDNode>(Op->getOperand(2))->operands())
      visitModuleFlagCGProfileEntry(MDO);
  }
}

void Verifier::visitModuleFlagCGProfileEntry(const MDOperand &MDO) {
  auto CheckFunction = [&](const MDOperand &FuncMDO) {
    if (!FuncMDO)
      return;
    auto F = dyn_cast<ValueAsMetadata>(FuncMDO);
    Assert(F && isa<Function>(F->getValue()->stripPointerCasts()),
           "expected a Function or null", FuncMDO);
  };
  auto Node = dyn_cast_or_null<MDNode>(MDO);
  Assert(Node && Node->getNumOperands() == 3, "expected a MDNode triple", MDO);
  CheckFunction(Node->getOperand(0));
  CheckFunction(Node->getOperand(1));
  auto Count = dyn_cast_or_null<ConstantAsMetadata>(Node->getOperand(2));
  Assert(Count && Count->getType()->isIntegerTy(),
         "expected an integer constant", Node->getOperand(2));
}

void Verifier::verifyAttributeTypes(AttributeSet Attrs, const Value *V) {
  for (Attribute A : Attrs) {

    if (A.isStringAttribute()) {
#define GET_ATTR_NAMES
#define ATTRIBUTE_ENUM(ENUM_NAME, DISPLAY_NAME)
#define ATTRIBUTE_STRBOOL(ENUM_NAME, DISPLAY_NAME)                             \
  if (A.getKindAsString() == #DISPLAY_NAME) {                                  \
    auto V = A.getValueAsString();                                             \
    if (!(V.empty() || V == "true" || V == "false"))                           \
      CheckFailed("invalid value for '" #DISPLAY_NAME "' attribute: " + V +    \
                  "");                                                         \
  }

#include "llvm/IR/Attributes.inc"
      continue;
    }

    if (A.isIntAttribute() != Attribute::isIntAttrKind(A.getKindAsEnum())) {
      CheckFailed("Attribute '" + A.getAsString() + "' should have an Argument",
                  V);
      return;
    }
  }
}

// VerifyParameterAttrs - Check the given attributes for an argument or return
// value of the specified type.  The value V is printed in error messages.
void Verifier::verifyParameterAttrs(AttributeSet Attrs, Type *Ty,
                                    const Value *V) {
  if (!Attrs.hasAttributes())
    return;

  verifyAttributeTypes(Attrs, V);

  for (Attribute Attr : Attrs)
    Assert(Attr.isStringAttribute() ||
           Attribute::canUseAsParamAttr(Attr.getKindAsEnum()),
           "Attribute '" + Attr.getAsString() +
               "' does not apply to parameters",
           V);

  if (Attrs.hasAttribute(Attribute::ImmArg)) {
    Assert(Attrs.getNumAttributes() == 1,
           "Attribute 'immarg' is incompatible with other attributes", V);
  }

  // Check for mutually incompatible attributes.  Only inreg is compatible with
  // sret.
  unsigned AttrCount = 0;
  AttrCount += Attrs.hasAttribute(Attribute::ByVal);
  AttrCount += Attrs.hasAttribute(Attribute::InAlloca);
  AttrCount += Attrs.hasAttribute(Attribute::Preallocated);
  AttrCount += Attrs.hasAttribute(Attribute::StructRet) ||
               Attrs.hasAttribute(Attribute::InReg);
  AttrCount += Attrs.hasAttribute(Attribute::Nest);
  AttrCount += Attrs.hasAttribute(Attribute::ByRef);
  Assert(AttrCount <= 1,
         "Attributes 'byval', 'inalloca', 'preallocated', 'inreg', 'nest', "
         "'byref', and 'sret' are incompatible!",
         V);

  Assert(!(Attrs.hasAttribute(Attribute::InAlloca) &&
           Attrs.hasAttribute(Attribute::ReadOnly)),
         "Attributes "
         "'inalloca and readonly' are incompatible!",
         V);

  Assert(!(Attrs.hasAttribute(Attribute::StructRet) &&
           Attrs.hasAttribute(Attribute::Returned)),
         "Attributes "
         "'sret and returned' are incompatible!",
         V);

  Assert(!(Attrs.hasAttribute(Attribute::ZExt) &&
           Attrs.hasAttribute(Attribute::SExt)),
         "Attributes "
         "'zeroext and signext' are incompatible!",
         V);

  Assert(!(Attrs.hasAttribute(Attribute::ReadNone) &&
           Attrs.hasAttribute(Attribute::ReadOnly)),
         "Attributes "
         "'readnone and readonly' are incompatible!",
         V);

  Assert(!(Attrs.hasAttribute(Attribute::ReadNone) &&
           Attrs.hasAttribute(Attribute::WriteOnly)),
         "Attributes "
         "'readnone and writeonly' are incompatible!",
         V);

  Assert(!(Attrs.hasAttribute(Attribute::ReadOnly) &&
           Attrs.hasAttribute(Attribute::WriteOnly)),
         "Attributes "
         "'readonly and writeonly' are incompatible!",
         V);

  Assert(!(Attrs.hasAttribute(Attribute::NoInline) &&
           Attrs.hasAttribute(Attribute::AlwaysInline)),
         "Attributes "
         "'noinline and alwaysinline' are incompatible!",
         V);

  AttributeMask IncompatibleAttrs = AttributeFuncs::typeIncompatible(Ty);
  for (Attribute Attr : Attrs) {
    if (!Attr.isStringAttribute() &&
        IncompatibleAttrs.contains(Attr.getKindAsEnum())) {
      CheckFailed("Attribute '" + Attr.getAsString() +
                  "' applied to incompatible type!", V);
      return;
    }
  }

  if (PointerType *PTy = dyn_cast<PointerType>(Ty)) {
    if (Attrs.hasAttribute(Attribute::ByVal)) {
      SmallPtrSet<Type *, 4> Visited;
      Assert(Attrs.getByValType()->isSized(&Visited),
             "Attribute 'byval' does not support unsized types!", V);
    }
    if (Attrs.hasAttribute(Attribute::ByRef)) {
      SmallPtrSet<Type *, 4> Visited;
      Assert(Attrs.getByRefType()->isSized(&Visited),
             "Attribute 'byref' does not support unsized types!", V);
    }
    if (Attrs.hasAttribute(Attribute::InAlloca)) {
      SmallPtrSet<Type *, 4> Visited;
      Assert(Attrs.getInAllocaType()->isSized(&Visited),
             "Attribute 'inalloca' does not support unsized types!", V);
    }
    if (Attrs.hasAttribute(Attribute::Preallocated)) {
      SmallPtrSet<Type *, 4> Visited;
      Assert(Attrs.getPreallocatedType()->isSized(&Visited),
             "Attribute 'preallocated' does not support unsized types!", V);
    }
    if (!PTy->isOpaque()) {
      if (!isa<PointerType>(PTy->getNonOpaquePointerElementType()))
        Assert(!Attrs.hasAttribute(Attribute::SwiftError),
               "Attribute 'swifterror' only applies to parameters "
               "with pointer to pointer type!",
               V);
      if (Attrs.hasAttribute(Attribute::ByRef)) {
        Assert(Attrs.getByRefType() == PTy->getNonOpaquePointerElementType(),
               "Attribute 'byref' type does not match parameter!", V);
      }

      if (Attrs.hasAttribute(Attribute::ByVal) && Attrs.getByValType()) {
        Assert(Attrs.getByValType() == PTy->getNonOpaquePointerElementType(),
               "Attribute 'byval' type does not match parameter!", V);
      }

      if (Attrs.hasAttribute(Attribute::Preallocated)) {
        Assert(Attrs.getPreallocatedType() ==
                   PTy->getNonOpaquePointerElementType(),
               "Attribute 'preallocated' type does not match parameter!", V);
      }

      if (Attrs.hasAttribute(Attribute::InAlloca)) {
        Assert(Attrs.getInAllocaType() == PTy->getNonOpaquePointerElementType(),
               "Attribute 'inalloca' type does not match parameter!", V);
      }

      if (Attrs.hasAttribute(Attribute::ElementType)) {
        Assert(Attrs.getElementType() == PTy->getNonOpaquePointerElementType(),
               "Attribute 'elementtype' type does not match parameter!", V);
      }
    }
  }
}

void Verifier::checkUnsignedBaseTenFuncAttr(AttributeList Attrs, StringRef Attr,
                                            const Value *V) {
  if (Attrs.hasFnAttr(Attr)) {
    StringRef S = Attrs.getFnAttr(Attr).getValueAsString();
    unsigned N;
    if (S.getAsInteger(10, N))
      CheckFailed("\"" + Attr + "\" takes an unsigned integer: " + S, V);
  }
}

// Check parameter attributes against a function type.
// The value V is printed in error messages.
void Verifier::verifyFunctionAttrs(FunctionType *FT, AttributeList Attrs,
                                   const Value *V, bool IsIntrinsic,
                                   bool IsInlineAsm) {
  if (Attrs.isEmpty())
    return;

  if (AttributeListsVisited.insert(Attrs.getRawPointer()).second) {
    Assert(Attrs.hasParentContext(Context),
           "Attribute list does not match Module context!", &Attrs, V);
    for (const auto &AttrSet : Attrs) {
      Assert(!AttrSet.hasAttributes() || AttrSet.hasParentContext(Context),
             "Attribute set does not match Module context!", &AttrSet, V);
      for (const auto &A : AttrSet) {
        Assert(A.hasParentContext(Context),
               "Attribute does not match Module context!", &A, V);
      }
    }
  }

  bool SawNest = false;
  bool SawReturned = false;
  bool SawSRet = false;
  bool SawSwiftSelf = false;
  bool SawSwiftAsync = false;
  bool SawSwiftError = false;

  // Verify return value attributes.
  AttributeSet RetAttrs = Attrs.getRetAttrs();
  for (Attribute RetAttr : RetAttrs)
    Assert(RetAttr.isStringAttribute() ||
           Attribute::canUseAsRetAttr(RetAttr.getKindAsEnum()),
           "Attribute '" + RetAttr.getAsString() +
               "' does not apply to function return values",
           V);

  verifyParameterAttrs(RetAttrs, FT->getReturnType(), V);

  // Verify parameter attributes.
  for (unsigned i = 0, e = FT->getNumParams(); i != e; ++i) {
    Type *Ty = FT->getParamType(i);
    AttributeSet ArgAttrs = Attrs.getParamAttrs(i);

    if (!IsIntrinsic) {
      Assert(!ArgAttrs.hasAttribute(Attribute::ImmArg),
             "immarg attribute only applies to intrinsics",V);
      if (!IsInlineAsm)
        Assert(!ArgAttrs.hasAttribute(Attribute::ElementType),
               "Attribute 'elementtype' can only be applied to intrinsics"
               " and inline asm.", V);
    }

    verifyParameterAttrs(ArgAttrs, Ty, V);

    if (ArgAttrs.hasAttribute(Attribute::Nest)) {
      Assert(!SawNest, "More than one parameter has attribute nest!", V);
      SawNest = true;
    }

    if (ArgAttrs.hasAttribute(Attribute::Returned)) {
      Assert(!SawReturned, "More than one parameter has attribute returned!",
             V);
      Assert(Ty->canLosslesslyBitCastTo(FT->getReturnType()),
             "Incompatible argument and return types for 'returned' attribute",
             V);
      SawReturned = true;
    }

    if (ArgAttrs.hasAttribute(Attribute::StructRet)) {
      Assert(!SawSRet, "Cannot have multiple 'sret' parameters!", V);
      Assert(i == 0 || i == 1,
             "Attribute 'sret' is not on first or second parameter!", V);
      SawSRet = true;
    }

    if (ArgAttrs.hasAttribute(Attribute::SwiftSelf)) {
      Assert(!SawSwiftSelf, "Cannot have multiple 'swiftself' parameters!", V);
      SawSwiftSelf = true;
    }

    if (ArgAttrs.hasAttribute(Attribute::SwiftAsync)) {
      Assert(!SawSwiftAsync, "Cannot have multiple 'swiftasync' parameters!", V);
      SawSwiftAsync = true;
    }

    if (ArgAttrs.hasAttribute(Attribute::SwiftError)) {
      Assert(!SawSwiftError, "Cannot have multiple 'swifterror' parameters!",
             V);
      SawSwiftError = true;
    }

    if (ArgAttrs.hasAttribute(Attribute::InAlloca)) {
      Assert(i == FT->getNumParams() - 1,
             "inalloca isn't on the last parameter!", V);
    }
  }

  if (!Attrs.hasFnAttrs())
    return;

  verifyAttributeTypes(Attrs.getFnAttrs(), V);
  for (Attribute FnAttr : Attrs.getFnAttrs())
    Assert(FnAttr.isStringAttribute() ||
           Attribute::canUseAsFnAttr(FnAttr.getKindAsEnum()),
           "Attribute '" + FnAttr.getAsString() +
               "' does not apply to functions!",
           V);

  Assert(!(Attrs.hasFnAttr(Attribute::ReadNone) &&
           Attrs.hasFnAttr(Attribute::ReadOnly)),
         "Attributes 'readnone and readonly' are incompatible!", V);

  Assert(!(Attrs.hasFnAttr(Attribute::ReadNone) &&
           Attrs.hasFnAttr(Attribute::WriteOnly)),
         "Attributes 'readnone and writeonly' are incompatible!", V);

  Assert(!(Attrs.hasFnAttr(Attribute::ReadOnly) &&
           Attrs.hasFnAttr(Attribute::WriteOnly)),
         "Attributes 'readonly and writeonly' are incompatible!", V);

  Assert(!(Attrs.hasFnAttr(Attribute::ReadNone) &&
           Attrs.hasFnAttr(Attribute::InaccessibleMemOrArgMemOnly)),
         "Attributes 'readnone and inaccessiblemem_or_argmemonly' are "
         "incompatible!",
         V);

  Assert(!(Attrs.hasFnAttr(Attribute::ReadNone) &&
           Attrs.hasFnAttr(Attribute::InaccessibleMemOnly)),
         "Attributes 'readnone and inaccessiblememonly' are incompatible!", V);

  Assert(!(Attrs.hasFnAttr(Attribute::NoInline) &&
           Attrs.hasFnAttr(Attribute::AlwaysInline)),
         "Attributes 'noinline and alwaysinline' are incompatible!", V);

  if (Attrs.hasFnAttr(Attribute::OptimizeNone)) {
    Assert(Attrs.hasFnAttr(Attribute::NoInline),
           "Attribute 'optnone' requires 'noinline'!", V);

    Assert(!Attrs.hasFnAttr(Attribute::OptimizeForSize),
           "Attributes 'optsize and optnone' are incompatible!", V);

    Assert(!Attrs.hasFnAttr(Attribute::MinSize),
           "Attributes 'minsize and optnone' are incompatible!", V);
  }

  if (Attrs.hasFnAttr(Attribute::JumpTable)) {
    const GlobalValue *GV = cast<GlobalValue>(V);
    Assert(GV->hasGlobalUnnamedAddr(),
           "Attribute 'jumptable' requires 'unnamed_addr'", V);
  }

  if (Attrs.hasFnAttr(Attribute::AllocSize)) {
    std::pair<unsigned, Optional<unsigned>> Args =
        Attrs.getFnAttrs().getAllocSizeArgs();

    auto CheckParam = [&](StringRef Name, unsigned ParamNo) {
      if (ParamNo >= FT->getNumParams()) {
        CheckFailed("'allocsize' " + Name + " argument is out of bounds", V);
        return false;
      }

      if (!FT->getParamType(ParamNo)->isIntegerTy()) {
        CheckFailed("'allocsize' " + Name +
                        " argument must refer to an integer parameter",
                    V);
        return false;
      }

      return true;
    };

    if (!CheckParam("element size", Args.first))
      return;

    if (Args.second && !CheckParam("number of elements", *Args.second))
      return;
  }

  if (Attrs.hasFnAttr(Attribute::VScaleRange)) {
    unsigned VScaleMin = Attrs.getFnAttrs().getVScaleRangeMin();
    if (VScaleMin == 0)
      CheckFailed("'vscale_range' minimum must be greater than 0", V);

    Optional<unsigned> VScaleMax = Attrs.getFnAttrs().getVScaleRangeMax();
    if (VScaleMax && VScaleMin > VScaleMax)
      CheckFailed("'vscale_range' minimum cannot be greater than maximum", V);
  }

  if (Attrs.hasFnAttr("frame-pointer")) {
    StringRef FP = Attrs.getFnAttr("frame-pointer").getValueAsString();
    if (FP != "all" && FP != "non-leaf" && FP != "none")
      CheckFailed("invalid value for 'frame-pointer' attribute: " + FP, V);
  }

  checkUnsignedBaseTenFuncAttr(Attrs, "patchable-function-prefix", V);
  checkUnsignedBaseTenFuncAttr(Attrs, "patchable-function-entry", V);
  checkUnsignedBaseTenFuncAttr(Attrs, "warn-stack-size", V);
}

void Verifier::verifyFunctionMetadata(
    ArrayRef<std::pair<unsigned, MDNode *>> MDs) {
  for (const auto &Pair : MDs) {
    if (Pair.first == LLVMContext::MD_prof) {
      MDNode *MD = Pair.second;
      Assert(MD->getNumOperands() >= 2,
             "!prof annotations should have no less than 2 operands", MD);

      // Check first operand.
      Assert(MD->getOperand(0) != nullptr, "first operand should not be null",
             MD);
      Assert(isa<MDString>(MD->getOperand(0)),
             "expected string with name of the !prof annotation", MD);
      MDString *MDS = cast<MDString>(MD->getOperand(0));
      StringRef ProfName = MDS->getString();
      Assert(ProfName.equals("function_entry_count") ||
                 ProfName.equals("synthetic_function_entry_count"),
             "first operand should be 'function_entry_count'"
             " or 'synthetic_function_entry_count'",
             MD);

      // Check second operand.
      Assert(MD->getOperand(1) != nullptr, "second operand should not be null",
             MD);
      Assert(isa<ConstantAsMetadata>(MD->getOperand(1)),
             "expected integer argument to function_entry_count", MD);
    }
  }
}

void Verifier::visitConstantExprsRecursively(const Constant *EntryC) {
  if (!ConstantExprVisited.insert(EntryC).second)
    return;

  SmallVector<const Constant *, 16> Stack;
  Stack.push_back(EntryC);

  while (!Stack.empty()) {
    const Constant *C = Stack.pop_back_val();

    // Check this constant expression.
    if (const auto *CE = dyn_cast<ConstantExpr>(C))
      visitConstantExpr(CE);

    if (const auto *GV = dyn_cast<GlobalValue>(C)) {
      // Global Values get visited separately, but we do need to make sure
      // that the global value is in the correct module
      Assert(GV->getParent() == &M, "Referencing global in another module!",
             EntryC, &M, GV, GV->getParent());
      continue;
    }

    // Visit all sub-expressions.
    for (const Use &U : C->operands()) {
      const auto *OpC = dyn_cast<Constant>(U);
      if (!OpC)
        continue;
      if (!ConstantExprVisited.insert(OpC).second)
        continue;
      Stack.push_back(OpC);
    }
  }
}

void Verifier::visitConstantExpr(const ConstantExpr *CE) {
  if (CE->getOpcode() == Instruction::BitCast)
    Assert(CastInst::castIsValid(Instruction::BitCast, CE->getOperand(0),
                                 CE->getType()),
           "Invalid bitcast", CE);
}

bool Verifier::verifyAttributeCount(AttributeList Attrs, unsigned Params) {
  // There shouldn't be more attribute sets than there are parameters plus the
  // function and return value.
  return Attrs.getNumAttrSets() <= Params + 2;
}

void Verifier::verifyInlineAsmCall(const CallBase &Call) {
  const InlineAsm *IA = cast<InlineAsm>(Call.getCalledOperand());
  unsigned ArgNo = 0;
  for (const InlineAsm::ConstraintInfo &CI : IA->ParseConstraints()) {
    // Only deal with constraints that correspond to call arguments.
    if (!CI.hasArg())
      continue;

    if (CI.isIndirect) {
      const Value *Arg = Call.getArgOperand(ArgNo);
      Assert(Arg->getType()->isPointerTy(),
             "Operand for indirect constraint must have pointer type",
             &Call);

      Assert(Call.getAttributes().getParamElementType(ArgNo),
             "Operand for indirect constraint must have elementtype attribute",
             &Call);
    } else {
      Assert(!Call.paramHasAttr(ArgNo, Attribute::ElementType),
             "Elementtype attribute can only be applied for indirect "
             "constraints", &Call);
    }

    ArgNo++;
  }
}

/// Verify that statepoint intrinsic is well formed.
void Verifier::verifyStatepoint(const CallBase &Call) {
  assert(Call.getCalledFunction() &&
         Call.getCalledFunction()->getIntrinsicID() ==
             Intrinsic::experimental_gc_statepoint);

  Assert(!Call.doesNotAccessMemory() && !Call.onlyReadsMemory() &&
             !Call.onlyAccessesArgMemory(),
         "gc.statepoint must read and write all memory to preserve "
         "reordering restrictions required by safepoint semantics",
         Call);

  const int64_t NumPatchBytes =
      cast<ConstantInt>(Call.getArgOperand(1))->getSExtValue();
  assert(isInt<32>(NumPatchBytes) && "NumPatchBytesV is an i32!");
  Assert(NumPatchBytes >= 0,
         "gc.statepoint number of patchable bytes must be "
         "positive",
         Call);

  Type *TargetElemType = Call.getAttributes().getParamElementType(2);
  Assert(TargetElemType,
         "gc.statepoint callee argument must have elementtype attribute", Call);
  FunctionType *TargetFuncType = dyn_cast<FunctionType>(TargetElemType);
  Assert(TargetFuncType,
         "gc.statepoint callee elementtype must be function type", Call);

  const int NumCallArgs = cast<ConstantInt>(Call.getArgOperand(3))->getZExtValue();
  Assert(NumCallArgs >= 0,
         "gc.statepoint number of arguments to underlying call "
         "must be positive",
         Call);
  const int NumParams = (int)TargetFuncType->getNumParams();
  if (TargetFuncType->isVarArg()) {
    Assert(NumCallArgs >= NumParams,
           "gc.statepoint mismatch in number of vararg call args", Call);

    // TODO: Remove this limitation
    Assert(TargetFuncType->getReturnType()->isVoidTy(),
           "gc.statepoint doesn't support wrapping non-void "
           "vararg functions yet",
           Call);
  } else
    Assert(NumCallArgs == NumParams,
           "gc.statepoint mismatch in number of call args", Call);

  const uint64_t Flags
    = cast<ConstantInt>(Call.getArgOperand(4))->getZExtValue();
  Assert((Flags & ~(uint64_t)StatepointFlags::MaskAll) == 0,
         "unknown flag used in gc.statepoint flags argument", Call);

  // Verify that the types of the call parameter arguments match
  // the type of the wrapped callee.
  AttributeList Attrs = Call.getAttributes();
  for (int i = 0; i < NumParams; i++) {
    Type *ParamType = TargetFuncType->getParamType(i);
    Type *ArgType = Call.getArgOperand(5 + i)->getType();
    Assert(ArgType == ParamType,
           "gc.statepoint call argument does not match wrapped "
           "function type",
           Call);

    if (TargetFuncType->isVarArg()) {
      AttributeSet ArgAttrs = Attrs.getParamAttrs(5 + i);
      Assert(!ArgAttrs.hasAttribute(Attribute::StructRet),
             "Attribute 'sret' cannot be used for vararg call arguments!",
             Call);
    }
  }

  const int EndCallArgsInx = 4 + NumCallArgs;

  const Value *NumTransitionArgsV = Call.getArgOperand(EndCallArgsInx + 1);
  Assert(isa<ConstantInt>(NumTransitionArgsV),
         "gc.statepoint number of transition arguments "
         "must be constant integer",
         Call);
  const int NumTransitionArgs =
      cast<ConstantInt>(NumTransitionArgsV)->getZExtValue();
  Assert(NumTransitionArgs == 0,
         "gc.statepoint w/inline transition bundle is deprecated", Call);
  const int EndTransitionArgsInx = EndCallArgsInx + 1 + NumTransitionArgs;

  const Value *NumDeoptArgsV = Call.getArgOperand(EndTransitionArgsInx + 1);
  Assert(isa<ConstantInt>(NumDeoptArgsV),
         "gc.statepoint number of deoptimization arguments "
         "must be constant integer",
         Call);
  const int NumDeoptArgs = cast<ConstantInt>(NumDeoptArgsV)->getZExtValue();
  Assert(NumDeoptArgs == 0,
         "gc.statepoint w/inline deopt operands is deprecated", Call);

  const int ExpectedNumArgs = 7 + NumCallArgs;
  Assert(ExpectedNumArgs == (int)Call.arg_size(),
         "gc.statepoint too many arguments", Call);

  // Check that the only uses of this gc.statepoint are gc.result or
  // gc.relocate calls which are tied to this statepoint and thus part
  // of the same statepoint sequence
  for (const User *U : Call.users()) {
    const CallInst *UserCall = dyn_cast<const CallInst>(U);
    Assert(UserCall, "illegal use of statepoint token", Call, U);
    if (!UserCall)
      continue;
    Assert(isa<GCRelocateInst>(UserCall) || isa<GCResultInst>(UserCall),
           "gc.result or gc.relocate are the only value uses "
           "of a gc.statepoint",
           Call, U);
    if (isa<GCResultInst>(UserCall)) {
      Assert(UserCall->getArgOperand(0) == &Call,
             "gc.result connected to wrong gc.statepoint", Call, UserCall);
    } else if (isa<GCRelocateInst>(Call)) {
      Assert(UserCall->getArgOperand(0) == &Call,
             "gc.relocate connected to wrong gc.statepoint", Call, UserCall);
    }
  }

  // Note: It is legal for a single derived pointer to be listed multiple
  // times.  It's non-optimal, but it is legal.  It can also happen after
  // insertion if we strip a bitcast away.
  // Note: It is really tempting to check that each base is relocated and
  // that a derived pointer is never reused as a base pointer.  This turns
  // out to be problematic since optimizations run after safepoint insertion
  // can recognize equality properties that the insertion logic doesn't know
  // about.  See example statepoint.ll in the verifier subdirectory
}

void Verifier::verifyFrameRecoverIndices() {
  for (auto &Counts : FrameEscapeInfo) {
    Function *F = Counts.first;
    unsigned EscapedObjectCount = Counts.second.first;
    unsigned MaxRecoveredIndex = Counts.second.second;
    Assert(MaxRecoveredIndex <= EscapedObjectCount,
           "all indices passed to llvm.localrecover must be less than the "
           "number of arguments passed to llvm.localescape in the parent "
           "function",
           F);
  }
}

static Instruction *getSuccPad(Instruction *Terminator) {
  BasicBlock *UnwindDest;
  if (auto *II = dyn_cast<InvokeInst>(Terminator))
    UnwindDest = II->getUnwindDest();
  else if (auto *CSI = dyn_cast<CatchSwitchInst>(Terminator))
    UnwindDest = CSI->getUnwindDest();
  else
    UnwindDest = cast<CleanupReturnInst>(Terminator)->getUnwindDest();
  return UnwindDest->getFirstNonPHI();
}

void Verifier::verifySiblingFuncletUnwinds() {
  SmallPtrSet<Instruction *, 8> Visited;
  SmallPtrSet<Instruction *, 8> Active;
  for (const auto &Pair : SiblingFuncletInfo) {
    Instruction *PredPad = Pair.first;
    if (Visited.count(PredPad))
      continue;
    Active.insert(PredPad);
    Instruction *Terminator = Pair.second;
    do {
      Instruction *SuccPad = getSuccPad(Terminator);
      if (Active.count(SuccPad)) {
        // Found a cycle; report error
        Instruction *CyclePad = SuccPad;
        SmallVector<Instruction *, 8> CycleNodes;
        do {
          CycleNodes.push_back(CyclePad);
          Instruction *CycleTerminator = SiblingFuncletInfo[CyclePad];
          if (CycleTerminator != CyclePad)
            CycleNodes.push_back(CycleTerminator);
          CyclePad = getSuccPad(CycleTerminator);
        } while (CyclePad != SuccPad);
        Assert(false, "EH pads can't handle each other's exceptions",
               ArrayRef<Instruction *>(CycleNodes));
      }
      // Don't re-walk a node we've already checked
      if (!Visited.insert(SuccPad).second)
        break;
      // Walk to this successor if it has a map entry.
      PredPad = SuccPad;
      auto TermI = SiblingFuncletInfo.find(PredPad);
      if (TermI == SiblingFuncletInfo.end())
        break;
      Terminator = TermI->second;
      Active.insert(PredPad);
    } while (true);
    // Each node only has one successor, so we've walked all the active
    // nodes' successors.
    Active.clear();
  }
}

void Verifier::verifyConstrainedFPBundles(const Instruction &I) {
  auto *CB = dyn_cast<CallBase>(&I);
  if (!CB)
    return;
  auto ExceptBundle = CB->getOperandBundle("cfp-except");
  auto RoundBundle = CB->getOperandBundle("cfp-round");
  if (!ExceptBundle && !RoundBundle)
    return;

  auto *VPIntrin = dyn_cast<VPIntrinsic>(&I);
  Assert(VPIntrin,
         "Constraint FP bundles only enabled for Vector Predication Intrinsics",
         VPIntrin);
  Assert(!RoundBundle ||
             VPIntrinsic::HasRoundingMode(VPIntrin->getIntrinsicID()),
         "Intrinsic does not accept a constraint fp rounding mode.", VPIntrin);
  Assert(!ExceptBundle ||
             VPIntrinsic::HasExceptionMode(VPIntrin->getIntrinsicID()),
         "Intrinsic does not accept a constraint fp exception mode.", VPIntrin);

  if (RoundBundle) {
    Assert(RoundBundle->Inputs.size() == 1,
           "Constraint fp rounding mode has only one operand.", VPIntrin);
    auto &RoundInput = *RoundBundle->Inputs[0];
    Assert(isa<MetadataAsValue>(RoundInput),
           "Constraint fp exception mode is not a metadata string.", RoundInput);
    auto *RoundString = dyn_cast<MDString>(cast<MetadataAsValue>(RoundInput).getMetadata());
    Assert(RoundString,
           "Constraint fp rounding mode is not a metadata string.", RoundInput);
    auto RoundOpt = VPIntrin->getRoundingMode();
    Assert(RoundOpt.hasValue(), "Invalid rounding mode metadata.", RoundString);
  }

  if (ExceptBundle) {
    Assert(ExceptBundle->Inputs.size() == 1,
           "Constraint fp exception mode has only one operand.", VPIntrin);
    auto &ExceptInput = *ExceptBundle->Inputs[0];
    Assert(isa<MetadataAsValue>(ExceptInput),
           "Constraint fp exception mode is not a metadata string.", ExceptInput);
    auto *ExceptString = dyn_cast<MDString>(cast<MetadataAsValue>(ExceptInput).getMetadata());
    Assert(ExceptString,
           "Constraint fp exception mode is not a metadata string.", ExceptInput);
    auto ExceptOpt = VPIntrin->getExceptionBehavior();
    Assert(ExceptOpt.hasValue(), "Invalid exception mode metadata.", ExceptString);
  }
}

// visitFunction - Verify that a function is ok.
//
void Verifier::visitFunction(const Function &F) {
  visitGlobalValue(F);

  // Check function arguments.
  FunctionType *FT = F.getFunctionType();
  unsigned NumArgs = F.arg_size();

  Assert(&Context == &F.getContext(),
         "Function context does not match Module context!", &F);

  Assert(!F.hasCommonLinkage(), "Functions may not have common linkage", &F);
  Assert(FT->getNumParams() == NumArgs,
         "# formal arguments must match # of arguments for function type!", &F,
         FT);
  Assert(F.getReturnType()->isFirstClassType() ||
             F.getReturnType()->isVoidTy() || F.getReturnType()->isStructTy(),
         "Functions cannot return aggregate values!", &F);

  Assert(!F.hasStructRetAttr() || F.getReturnType()->isVoidTy(),
         "Invalid struct return type!", &F);

  AttributeList Attrs = F.getAttributes();

  Assert(verifyAttributeCount(Attrs, FT->getNumParams()),
         "Attribute after last parameter!", &F);

  bool IsIntrinsic = F.isIntrinsic();

  // Check function attributes.
  verifyFunctionAttrs(FT, Attrs, &F, IsIntrinsic, /* IsInlineAsm */ false);

  // On function declarations/definitions, we do not support the builtin
  // attribute. We do not check this in VerifyFunctionAttrs since that is
  // checking for Attributes that can/can not ever be on functions.
  Assert(!Attrs.hasFnAttr(Attribute::Builtin),
         "Attribute 'builtin' can only be applied to a callsite.", &F);

  Assert(!Attrs.hasAttrSomewhere(Attribute::ElementType),
         "Attribute 'elementtype' can only be applied to a callsite.", &F);

  // Check that this function meets the restrictions on this calling convention.
  // Sometimes varargs is used for perfectly forwarding thunks, so some of these
  // restrictions can be lifted.
  switch (F.getCallingConv()) {
  default:
  case CallingConv::C:
    break;
  case CallingConv::X86_INTR: {
    Assert(F.arg_empty() || Attrs.hasParamAttr(0, Attribute::ByVal),
           "Calling convention parameter requires byval", &F);
    break;
  }
  case CallingConv::AMDGPU_KERNEL:
  case CallingConv::SPIR_KERNEL:
    Assert(F.getReturnType()->isVoidTy(),
           "Calling convention requires void return type", &F);
    LLVM_FALLTHROUGH;
  case CallingConv::AMDGPU_VS:
  case CallingConv::AMDGPU_HS:
  case CallingConv::AMDGPU_GS:
  case CallingConv::AMDGPU_PS:
  case CallingConv::AMDGPU_CS:
    Assert(!F.hasStructRetAttr(),
           "Calling convention does not allow sret", &F);
    if (F.getCallingConv() != CallingConv::SPIR_KERNEL) {
      const unsigned StackAS = DL.getAllocaAddrSpace();
      unsigned i = 0;
      for (const Argument &Arg : F.args()) {
        Assert(!Attrs.hasParamAttr(i, Attribute::ByVal),
               "Calling convention disallows byval", &F);
        Assert(!Attrs.hasParamAttr(i, Attribute::Preallocated),
               "Calling convention disallows preallocated", &F);
        Assert(!Attrs.hasParamAttr(i, Attribute::InAlloca),
               "Calling convention disallows inalloca", &F);

        if (Attrs.hasParamAttr(i, Attribute::ByRef)) {
          // FIXME: Should also disallow LDS and GDS, but we don't have the enum
          // value here.
          Assert(Arg.getType()->getPointerAddressSpace() != StackAS,
                 "Calling convention disallows stack byref", &F);
        }

        ++i;
      }
    }

    LLVM_FALLTHROUGH;
  case CallingConv::Fast:
  case CallingConv::Cold:
  case CallingConv::Intel_OCL_BI:
  case CallingConv::PTX_Kernel:
  case CallingConv::PTX_Device:
    Assert(!F.isVarArg(), "Calling convention does not support varargs or "
                          "perfect forwarding!",
           &F);
    break;
  }

  // Check that the argument values match the function type for this function...
  unsigned i = 0;
  for (const Argument &Arg : F.args()) {
    Assert(Arg.getType() == FT->getParamType(i),
           "Argument value does not match function argument type!", &Arg,
           FT->getParamType(i));
    Assert(Arg.getType()->isFirstClassType(),
           "Function arguments must have first-class types!", &Arg);
    if (!IsIntrinsic) {
      Assert(!Arg.getType()->isMetadataTy(),
             "Function takes metadata but isn't an intrinsic", &Arg, &F);
      Assert(!Arg.getType()->isTokenTy(),
             "Function takes token but isn't an intrinsic", &Arg, &F);
      Assert(!Arg.getType()->isX86_AMXTy(),
             "Function takes x86_amx but isn't an intrinsic", &Arg, &F);
    }

    // Check that swifterror argument is only used by loads and stores.
    if (Attrs.hasParamAttr(i, Attribute::SwiftError)) {
      verifySwiftErrorValue(&Arg);
    }
    ++i;
  }

  if (!IsIntrinsic) {
    Assert(!F.getReturnType()->isTokenTy(),
           "Function returns a token but isn't an intrinsic", &F);
    Assert(!F.getReturnType()->isX86_AMXTy(),
           "Function returns a x86_amx but isn't an intrinsic", &F);
  }

  // Get the function metadata attachments.
  SmallVector<std::pair<unsigned, MDNode *>, 4> MDs;
  F.getAllMetadata(MDs);
  assert(F.hasMetadata() != MDs.empty() && "Bit out-of-sync");
  verifyFunctionMetadata(MDs);

  // Check validity of the personality function
  if (F.hasPersonalityFn()) {
    auto *Per = dyn_cast<Function>(F.getPersonalityFn()->stripPointerCasts());
    if (Per)
      Assert(Per->getParent() == F.getParent(),
             "Referencing personality function in another module!",
             &F, F.getParent(), Per, Per->getParent());
  }

  if (F.isMaterializable()) {
    // Function has a body somewhere we can't see.
    Assert(MDs.empty(), "unmaterialized function cannot have metadata", &F,
           MDs.empty() ? nullptr : MDs.front().second);
  } else if (F.isDeclaration()) {
    for (const auto &I : MDs) {
      // This is used for call site debug information.
      AssertDI(I.first != LLVMContext::MD_dbg ||
                   !cast<DISubprogram>(I.second)->isDistinct(),
               "function declaration may only have a unique !dbg attachment",
               &F);
      Assert(I.first != LLVMContext::MD_prof,
             "function declaration may not have a !prof attachment", &F);

      // Verify the metadata itself.
      visitMDNode(*I.second, AreDebugLocsAllowed::Yes);
    }
    Assert(!F.hasPersonalityFn(),
           "Function declaration shouldn't have a personality routine", &F);
  } else {
    // Verify that this function (which has a body) is not named "llvm.*".  It
    // is not legal to define intrinsics.
    Assert(!IsIntrinsic, "llvm intrinsics cannot be defined!", &F);

    // Check the entry node
    const BasicBlock *Entry = &F.getEntryBlock();
    Assert(pred_empty(Entry),
           "Entry block to function must not have predecessors!", Entry);

    // The address of the entry block cannot be taken, unless it is dead.
    if (Entry->hasAddressTaken()) {
      Assert(!BlockAddress::lookup(Entry)->isConstantUsed(),
             "blockaddress may not be used with the entry block!", Entry);
    }

    unsigned NumDebugAttachments = 0, NumProfAttachments = 0;
    // Visit metadata attachments.
    for (const auto &I : MDs) {
      // Verify that the attachment is legal.
      auto AllowLocs = AreDebugLocsAllowed::No;
      switch (I.first) {
      default:
        break;
      case LLVMContext::MD_dbg: {
        ++NumDebugAttachments;
        AssertDI(NumDebugAttachments == 1,
                 "function must have a single !dbg attachment", &F, I.second);
        AssertDI(isa<DISubprogram>(I.second),
                 "function !dbg attachment must be a subprogram", &F, I.second);
        AssertDI(cast<DISubprogram>(I.second)->isDistinct(),
                 "function definition may only have a distinct !dbg attachment",
                 &F);

        auto *SP = cast<DISubprogram>(I.second);
        const Function *&AttachedTo = DISubprogramAttachments[SP];
        AssertDI(!AttachedTo || AttachedTo == &F,
                 "DISubprogram attached to more than one function", SP, &F);
        AttachedTo = &F;
        AllowLocs = AreDebugLocsAllowed::Yes;
        break;
      }
      case LLVMContext::MD_prof:
        ++NumProfAttachments;
        Assert(NumProfAttachments == 1,
               "function must have a single !prof attachment", &F, I.second);
        break;
      }

      // Verify the metadata itself.
      visitMDNode(*I.second, AllowLocs);
    }
  }

  // If this function is actually an intrinsic, verify that it is only used in
  // direct call/invokes, never having its "address taken".
  // Only do this if the module is materialized, otherwise we don't have all the
  // uses.
  if (F.isIntrinsic() && F.getParent()->isMaterialized()) {
    const User *U;
    if (F.hasAddressTaken(&U, false, true, false,
                          /*IgnoreARCAttachedCall=*/true))
      Assert(false, "Invalid user of intrinsic instruction!", U);
  }

  // Check intrinsics' signatures.
  switch (F.getIntrinsicID()) {
  case Intrinsic::experimental_gc_get_pointer_base: {
    FunctionType *FT = F.getFunctionType();
    Assert(FT->getNumParams() == 1, "wrong number of parameters", F);
    Assert(isa<PointerType>(F.getReturnType()),
           "gc.get.pointer.base must return a pointer", F);
    Assert(FT->getParamType(0) == F.getReturnType(),
           "gc.get.pointer.base operand and result must be of the same type",
           F);
    break;
  }
  case Intrinsic::experimental_gc_get_pointer_offset: {
    FunctionType *FT = F.getFunctionType();
    Assert(FT->getNumParams() == 1, "wrong number of parameters", F);
    Assert(isa<PointerType>(FT->getParamType(0)),
           "gc.get.pointer.offset operand must be a pointer", F);
    Assert(F.getReturnType()->isIntegerTy(),
           "gc.get.pointer.offset must return integer", F);
    break;
  }
  }

  auto *N = F.getSubprogram();
  HasDebugInfo = (N != nullptr);
  if (!HasDebugInfo)
    return;

  // Check that all !dbg attachments lead to back to N.
  //
  // FIXME: Check this incrementally while visiting !dbg attachments.
  // FIXME: Only check when N is the canonical subprogram for F.
  SmallPtrSet<const MDNode *, 32> Seen;
  auto VisitDebugLoc = [&](const Instruction &I, const MDNode *Node) {
    // Be careful about using DILocation here since we might be dealing with
    // broken code (this is the Verifier after all).
    const DILocation *DL = dyn_cast_or_null<DILocation>(Node);
    if (!DL)
      return;
    if (!Seen.insert(DL).second)
      return;

    Metadata *Parent = DL->getRawScope();
    AssertDI(Parent && isa<DILocalScope>(Parent),
             "DILocation's scope must be a DILocalScope", N, &F, &I, DL,
             Parent);

    DILocalScope *Scope = DL->getInlinedAtScope();
    Assert(Scope, "Failed to find DILocalScope", DL);

    if (!Seen.insert(Scope).second)
      return;

    DISubprogram *SP = Scope->getSubprogram();

    // Scope and SP could be the same MDNode and we don't want to skip
    // validation in that case
    if (SP && ((Scope != SP) && !Seen.insert(SP).second))
      return;

    AssertDI(SP->describes(&F),
             "!dbg attachment points at wrong subprogram for function", N, &F,
             &I, DL, Scope, SP);
  };
  for (auto &BB : F)
    for (auto &I : BB) {
      VisitDebugLoc(I, I.getDebugLoc().getAsMDNode());
      // The llvm.loop annotations also contain two DILocations.
      if (auto MD = I.getMetadata(LLVMContext::MD_loop))
        for (unsigned i = 1; i < MD->getNumOperands(); ++i)
          VisitDebugLoc(I, dyn_cast_or_null<MDNode>(MD->getOperand(i)));
      if (BrokenDebugInfo)
        return;
    }
}

// verifyBasicBlock - Verify that a basic block is well formed...
//
void Verifier::visitBasicBlock(BasicBlock &BB) {
  InstsInThisBlock.clear();

  // Ensure that basic blocks have terminators!
  Assert(BB.getTerminator(), "Basic Block does not have terminator!", &BB);

  // Check constraints that this basic block imposes on all of the PHI nodes in
  // it.
  if (isa<PHINode>(BB.front())) {
    SmallVector<BasicBlock *, 8> Preds(predecessors(&BB));
    SmallVector<std::pair<BasicBlock*, Value*>, 8> Values;
    llvm::sort(Preds);
    for (const PHINode &PN : BB.phis()) {
      Assert(PN.getNumIncomingValues() == Preds.size(),
             "PHINode should have one entry for each predecessor of its "
             "parent basic block!",
             &PN);

      // Get and sort all incoming values in the PHI node...
      Values.clear();
      Values.reserve(PN.getNumIncomingValues());
      for (unsigned i = 0, e = PN.getNumIncomingValues(); i != e; ++i)
        Values.push_back(
            std::make_pair(PN.getIncomingBlock(i), PN.getIncomingValue(i)));
      llvm::sort(Values);

      for (unsigned i = 0, e = Values.size(); i != e; ++i) {
        // Check to make sure that if there is more than one entry for a
        // particular basic block in this PHI node, that the incoming values are
        // all identical.
        //
        Assert(i == 0 || Values[i].first != Values[i - 1].first ||
                   Values[i].second == Values[i - 1].second,
               "PHI node has multiple entries for the same basic block with "
               "different incoming values!",
               &PN, Values[i].first, Values[i].second, Values[i - 1].second);

        // Check to make sure that the predecessors and PHI node entries are
        // matched up.
        Assert(Values[i].first == Preds[i],
               "PHI node entries do not match predecessors!", &PN,
               Values[i].first, Preds[i]);
      }
    }
  }

  // Check that all instructions have their parent pointers set up correctly.
  for (auto &I : BB)
  {
    Assert(I.getParent() == &BB, "Instruction has bogus parent pointer!");
  }
}

void Verifier::visitTerminator(Instruction &I) {
  // Ensure that terminators only exist at the end of the basic block.
  Assert(&I == I.getParent()->getTerminator(),
         "Terminator found in the middle of a basic block!", I.getParent());
  visitInstruction(I);
}

void Verifier::visitBranchInst(BranchInst &BI) {
  if (BI.isConditional()) {
    Assert(BI.getCondition()->getType()->isIntegerTy(1),
           "Branch condition is not 'i1' type!", &BI, BI.getCondition());
  }
  visitTerminator(BI);
}

void Verifier::visitReturnInst(ReturnInst &RI) {
  Function *F = RI.getParent()->getParent();
  unsigned N = RI.getNumOperands();
  if (F->getReturnType()->isVoidTy())
    Assert(N == 0,
           "Found return instr that returns non-void in Function of void "
           "return type!",
           &RI, F->getReturnType());
  else
    Assert(N == 1 && F->getReturnType() == RI.getOperand(0)->getType(),
           "Function return type does not match operand "
           "type of return inst!",
           &RI, F->getReturnType());

  // Check to make sure that the return value has necessary properties for
  // terminators...
  visitTerminator(RI);
}

void Verifier::visitSwitchInst(SwitchInst &SI) {
  Assert(SI.getType()->isVoidTy(), "Switch must have void result type!", &SI);
  // Check to make sure that all of the constants in the switch instruction
  // have the same type as the switched-on value.
  Type *SwitchTy = SI.getCondition()->getType();
  SmallPtrSet<ConstantInt*, 32> Constants;
  for (auto &Case : SI.cases()) {
    Assert(Case.getCaseValue()->getType() == SwitchTy,
           "Switch constants must all be same type as switch value!", &SI);
    Assert(Constants.insert(Case.getCaseValue()).second,
           "Duplicate integer as switch case", &SI, Case.getCaseValue());
  }

  visitTerminator(SI);
}

void Verifier::visitIndirectBrInst(IndirectBrInst &BI) {
  Assert(BI.getAddress()->getType()->isPointerTy(),
         "Indirectbr operand must have pointer type!", &BI);
  for (unsigned i = 0, e = BI.getNumDestinations(); i != e; ++i)
    Assert(BI.getDestination(i)->getType()->isLabelTy(),
           "Indirectbr destinations must all have pointer type!", &BI);

  visitTerminator(BI);
}

void Verifier::visitCallBrInst(CallBrInst &CBI) {
  Assert(CBI.isInlineAsm(), "Callbr is currently only used for asm-goto!",
         &CBI);
  const InlineAsm *IA = cast<InlineAsm>(CBI.getCalledOperand());
  Assert(!IA->canThrow(), "Unwinding from Callbr is not allowed");
  for (unsigned i = 0, e = CBI.getNumSuccessors(); i != e; ++i)
    Assert(CBI.getSuccessor(i)->getType()->isLabelTy(),
           "Callbr successors must all have pointer type!", &CBI);
  for (unsigned i = 0, e = CBI.getNumOperands(); i != e; ++i) {
    Assert(i >= CBI.arg_size() || !isa<BasicBlock>(CBI.getOperand(i)),
           "Using an unescaped label as a callbr argument!", &CBI);
    if (isa<BasicBlock>(CBI.getOperand(i)))
      for (unsigned j = i + 1; j != e; ++j)
        Assert(CBI.getOperand(i) != CBI.getOperand(j),
               "Duplicate callbr destination!", &CBI);
  }
  {
    SmallPtrSet<BasicBlock *, 4> ArgBBs;
    for (Value *V : CBI.args())
      if (auto *BA = dyn_cast<BlockAddress>(V))
        ArgBBs.insert(BA->getBasicBlock());
    for (BasicBlock *BB : CBI.getIndirectDests())
      Assert(ArgBBs.count(BB), "Indirect label missing from arglist.", &CBI);
  }

  verifyInlineAsmCall(CBI);
  visitTerminator(CBI);
}

void Verifier::visitSelectInst(SelectInst &SI) {
  Assert(!SelectInst::areInvalidOperands(SI.getOperand(0), SI.getOperand(1),
                                         SI.getOperand(2)),
         "Invalid operands for select instruction!", &SI);

  Assert(SI.getTrueValue()->getType() == SI.getType(),
         "Select values must have same type as select instruction!", &SI);
  visitInstruction(SI);
}

/// visitUserOp1 - User defined operators shouldn't live beyond the lifetime of
/// a pass, if any exist, it's an error.
///
void Verifier::visitUserOp1(Instruction &I) {
  Assert(false, "User-defined operators should not live outside of a pass!", &I);
}

void Verifier::visitTruncInst(TruncInst &I) {
  // Get the source and destination types
  Type *SrcTy = I.getOperand(0)->getType();
  Type *DestTy = I.getType();

  // Get the size of the types in bits, we'll need this later
  unsigned SrcBitSize = SrcTy->getScalarSizeInBits();
  unsigned DestBitSize = DestTy->getScalarSizeInBits();

  Assert(SrcTy->isIntOrIntVectorTy(), "Trunc only operates on integer", &I);
  Assert(DestTy->isIntOrIntVectorTy(), "Trunc only produces integer", &I);
  Assert(SrcTy->isVectorTy() == DestTy->isVectorTy(),
         "trunc source and destination must both be a vector or neither", &I);
  Assert(SrcBitSize > DestBitSize, "DestTy too big for Trunc", &I);

  visitInstruction(I);
}

void Verifier::visitZExtInst(ZExtInst &I) {
  // Get the source and destination types
  Type *SrcTy = I.getOperand(0)->getType();
  Type *DestTy = I.getType();

  // Get the size of the types in bits, we'll need this later
  Assert(SrcTy->isIntOrIntVectorTy(), "ZExt only operates on integer", &I);
  Assert(DestTy->isIntOrIntVectorTy(), "ZExt only produces an integer", &I);
  Assert(SrcTy->isVectorTy() == DestTy->isVectorTy(),
         "zext source and destination must both be a vector or neither", &I);
  unsigned SrcBitSize = SrcTy->getScalarSizeInBits();
  unsigned DestBitSize = DestTy->getScalarSizeInBits();

  Assert(SrcBitSize < DestBitSize, "Type too small for ZExt", &I);

  visitInstruction(I);
}

void Verifier::visitSExtInst(SExtInst &I) {
  // Get the source and destination types
  Type *SrcTy = I.getOperand(0)->getType();
  Type *DestTy = I.getType();

  // Get the size of the types in bits, we'll need this later
  unsigned SrcBitSize = SrcTy->getScalarSizeInBits();
  unsigned DestBitSize = DestTy->getScalarSizeInBits();

  Assert(SrcTy->isIntOrIntVectorTy(), "SExt only operates on integer", &I);
  Assert(DestTy->isIntOrIntVectorTy(), "SExt only produces an integer", &I);
  Assert(SrcTy->isVectorTy() == DestTy->isVectorTy(),
         "sext source and destination must both be a vector or neither", &I);
  Assert(SrcBitSize < DestBitSize, "Type too small for SExt", &I);

  visitInstruction(I);
}

void Verifier::visitFPTruncInst(FPTruncInst &I) {
  // Get the source and destination types
  Type *SrcTy = I.getOperand(0)->getType();
  Type *DestTy = I.getType();
  // Get the size of the types in bits, we'll need this later
  unsigned SrcBitSize = SrcTy->getScalarSizeInBits();
  unsigned DestBitSize = DestTy->getScalarSizeInBits();

  Assert(SrcTy->isFPOrFPVectorTy(), "FPTrunc only operates on FP", &I);
  Assert(DestTy->isFPOrFPVectorTy(), "FPTrunc only produces an FP", &I);
  Assert(SrcTy->isVectorTy() == DestTy->isVectorTy(),
         "fptrunc source and destination must both be a vector or neither", &I);
  Assert(SrcBitSize > DestBitSize, "DestTy too big for FPTrunc", &I);

  visitInstruction(I);
}

void Verifier::visitFPExtInst(FPExtInst &I) {
  // Get the source and destination types
  Type *SrcTy = I.getOperand(0)->getType();
  Type *DestTy = I.getType();

  // Get the size of the types in bits, we'll need this later
  unsigned SrcBitSize = SrcTy->getScalarSizeInBits();
  unsigned DestBitSize = DestTy->getScalarSizeInBits();

  Assert(SrcTy->isFPOrFPVectorTy(), "FPExt only operates on FP", &I);
  Assert(DestTy->isFPOrFPVectorTy(), "FPExt only produces an FP", &I);
  Assert(SrcTy->isVectorTy() == DestTy->isVectorTy(),
         "fpext source and destination must both be a vector or neither", &I);
  Assert(SrcBitSize < DestBitSize, "DestTy too small for FPExt", &I);

  visitInstruction(I);
}

void Verifier::visitUIToFPInst(UIToFPInst &I) {
  // Get the source and destination types
  Type *SrcTy = I.getOperand(0)->getType();
  Type *DestTy = I.getType();

  bool SrcVec = SrcTy->isVectorTy();
  bool DstVec = DestTy->isVectorTy();

  Assert(SrcVec == DstVec,
         "UIToFP source and dest must both be vector or scalar", &I);
  Assert(SrcTy->isIntOrIntVectorTy(),
         "UIToFP source must be integer or integer vector", &I);
  Assert(DestTy->isFPOrFPVectorTy(), "UIToFP result must be FP or FP vector",
         &I);

  if (SrcVec && DstVec)
    Assert(cast<VectorType>(SrcTy)->getElementCount() ==
               cast<VectorType>(DestTy)->getElementCount(),
           "UIToFP source and dest vector length mismatch", &I);

  visitInstruction(I);
}

void Verifier::visitSIToFPInst(SIToFPInst &I) {
  // Get the source and destination types
  Type *SrcTy = I.getOperand(0)->getType();
  Type *DestTy = I.getType();

  bool SrcVec = SrcTy->isVectorTy();
  bool DstVec = DestTy->isVectorTy();

  Assert(SrcVec == DstVec,
         "SIToFP source and dest must both be vector or scalar", &I);
  Assert(SrcTy->isIntOrIntVectorTy(),
         "SIToFP source must be integer or integer vector", &I);
  Assert(DestTy->isFPOrFPVectorTy(), "SIToFP result must be FP or FP vector",
         &I);

  if (SrcVec && DstVec)
    Assert(cast<VectorType>(SrcTy)->getElementCount() ==
               cast<VectorType>(DestTy)->getElementCount(),
           "SIToFP source and dest vector length mismatch", &I);

  visitInstruction(I);
}

void Verifier::visitFPToUIInst(FPToUIInst &I) {
  // Get the source and destination types
  Type *SrcTy = I.getOperand(0)->getType();
  Type *DestTy = I.getType();

  bool SrcVec = SrcTy->isVectorTy();
  bool DstVec = DestTy->isVectorTy();

  Assert(SrcVec == DstVec,
         "FPToUI source and dest must both be vector or scalar", &I);
  Assert(SrcTy->isFPOrFPVectorTy(), "FPToUI source must be FP or FP vector",
         &I);
  Assert(DestTy->isIntOrIntVectorTy(),
         "FPToUI result must be integer or integer vector", &I);

  if (SrcVec && DstVec)
    Assert(cast<VectorType>(SrcTy)->getElementCount() ==
               cast<VectorType>(DestTy)->getElementCount(),
           "FPToUI source and dest vector length mismatch", &I);

  visitInstruction(I);
}

void Verifier::visitFPToSIInst(FPToSIInst &I) {
  // Get the source and destination types
  Type *SrcTy = I.getOperand(0)->getType();
  Type *DestTy = I.getType();

  bool SrcVec = SrcTy->isVectorTy();
  bool DstVec = DestTy->isVectorTy();

  Assert(SrcVec == DstVec,
         "FPToSI source and dest must both be vector or scalar", &I);
  Assert(SrcTy->isFPOrFPVectorTy(), "FPToSI source must be FP or FP vector",
         &I);
  Assert(DestTy->isIntOrIntVectorTy(),
         "FPToSI result must be integer or integer vector", &I);

  if (SrcVec && DstVec)
    Assert(cast<VectorType>(SrcTy)->getElementCount() ==
               cast<VectorType>(DestTy)->getElementCount(),
           "FPToSI source and dest vector length mismatch", &I);

  visitInstruction(I);
}

void Verifier::visitPtrToIntInst(PtrToIntInst &I) {
  // Get the source and destination types
  Type *SrcTy = I.getOperand(0)->getType();
  Type *DestTy = I.getType();

  Assert(SrcTy->isPtrOrPtrVectorTy(), "PtrToInt source must be pointer", &I);

  Assert(DestTy->isIntOrIntVectorTy(), "PtrToInt result must be integral", &I);
  Assert(SrcTy->isVectorTy() == DestTy->isVectorTy(), "PtrToInt type mismatch",
         &I);

  if (SrcTy->isVectorTy()) {
    auto *VSrc = cast<VectorType>(SrcTy);
    auto *VDest = cast<VectorType>(DestTy);
    Assert(VSrc->getElementCount() == VDest->getElementCount(),
           "PtrToInt Vector width mismatch", &I);
  }

  visitInstruction(I);
}

void Verifier::visitIntToPtrInst(IntToPtrInst &I) {
  // Get the source and destination types
  Type *SrcTy = I.getOperand(0)->getType();
  Type *DestTy = I.getType();

  Assert(SrcTy->isIntOrIntVectorTy(),
         "IntToPtr source must be an integral", &I);
  Assert(DestTy->isPtrOrPtrVectorTy(), "IntToPtr result must be a pointer", &I);

  Assert(SrcTy->isVectorTy() == DestTy->isVectorTy(), "IntToPtr type mismatch",
         &I);
  if (SrcTy->isVectorTy()) {
    auto *VSrc = cast<VectorType>(SrcTy);
    auto *VDest = cast<VectorType>(DestTy);
    Assert(VSrc->getElementCount() == VDest->getElementCount(),
           "IntToPtr Vector width mismatch", &I);
  }
  visitInstruction(I);
}

void Verifier::visitBitCastInst(BitCastInst &I) {
  Assert(
      CastInst::castIsValid(Instruction::BitCast, I.getOperand(0), I.getType()),
      "Invalid bitcast", &I);
  visitInstruction(I);
}

void Verifier::visitAddrSpaceCastInst(AddrSpaceCastInst &I) {
  Type *SrcTy = I.getOperand(0)->getType();
  Type *DestTy = I.getType();

  Assert(SrcTy->isPtrOrPtrVectorTy(), "AddrSpaceCast source must be a pointer",
         &I);
  Assert(DestTy->isPtrOrPtrVectorTy(), "AddrSpaceCast result must be a pointer",
         &I);
  Assert(SrcTy->getPointerAddressSpace() != DestTy->getPointerAddressSpace(),
         "AddrSpaceCast must be between different address spaces", &I);
  if (auto *SrcVTy = dyn_cast<VectorType>(SrcTy))
    Assert(SrcVTy->getElementCount() ==
               cast<VectorType>(DestTy)->getElementCount(),
           "AddrSpaceCast vector pointer number of elements mismatch", &I);
  visitInstruction(I);
}

/// visitPHINode - Ensure that a PHI node is well formed.
///
void Verifier::visitPHINode(PHINode &PN) {
  // Ensure that the PHI nodes are all grouped together at the top of the block.
  // This can be tested by checking whether the instruction before this is
  // either nonexistent (because this is begin()) or is a PHI node.  If not,
  // then there is some other instruction before a PHI.
  Assert(&PN == &PN.getParent()->front() ||
             isa<PHINode>(--BasicBlock::iterator(&PN)),
         "PHI nodes not grouped at top of basic block!", &PN, PN.getParent());

  // Check that a PHI doesn't yield a Token.
  Assert(!PN.getType()->isTokenTy(), "PHI nodes cannot have token type!");

  // Check that all of the values of the PHI node have the same type as the
  // result, and that the incoming blocks are really basic blocks.
  for (Value *IncValue : PN.incoming_values()) {
    Assert(PN.getType() == IncValue->getType(),
           "PHI node operands are not the same type as the result!", &PN);
  }

  // All other PHI node constraints are checked in the visitBasicBlock method.

  visitInstruction(PN);
}

void Verifier::visitCallBase(CallBase &Call) {
  Assert(Call.getCalledOperand()->getType()->isPointerTy(),
         "Called function must be a pointer!", Call);
  PointerType *FPTy = cast<PointerType>(Call.getCalledOperand()->getType());

  Assert(FPTy->isOpaqueOrPointeeTypeMatches(Call.getFunctionType()),
         "Called function is not the same type as the call!", Call);

  FunctionType *FTy = Call.getFunctionType();

  // Verify that the correct number of arguments are being passed
  if (FTy->isVarArg())
    Assert(Call.arg_size() >= FTy->getNumParams(),
           "Called function requires more parameters than were provided!",
           Call);
  else
    Assert(Call.arg_size() == FTy->getNumParams(),
           "Incorrect number of arguments passed to called function!", Call);

  // Verify that all arguments to the call match the function type.
  for (unsigned i = 0, e = FTy->getNumParams(); i != e; ++i)
    Assert(Call.getArgOperand(i)->getType() == FTy->getParamType(i),
           "Call parameter type does not match function signature!",
           Call.getArgOperand(i), FTy->getParamType(i), Call);

  AttributeList Attrs = Call.getAttributes();

  Assert(verifyAttributeCount(Attrs, Call.arg_size()),
         "Attribute after last parameter!", Call);

  Function *Callee =
      dyn_cast<Function>(Call.getCalledOperand()->stripPointerCasts());
  bool IsIntrinsic = Callee && Callee->isIntrinsic();
  if (IsIntrinsic)
    Assert(Callee->getValueType() == FTy,
           "Intrinsic called with incompatible signature", Call);

  if (Attrs.hasFnAttr(Attribute::Speculatable)) {
    // Don't allow speculatable on call sites, unless the underlying function
    // declaration is also speculatable.
    Assert(Callee && Callee->isSpeculatable(),
           "speculatable attribute may not apply to call sites", Call);
  }

  if (Attrs.hasFnAttr(Attribute::Preallocated)) {
    Assert(Call.getCalledFunction()->getIntrinsicID() ==
               Intrinsic::call_preallocated_arg,
           "preallocated as a call site attribute can only be on "
           "llvm.call.preallocated.arg");
  }

  // Verify call attributes.
  verifyFunctionAttrs(FTy, Attrs, &Call, IsIntrinsic, Call.isInlineAsm());

  // Conservatively check the inalloca argument.
  // We have a bug if we can find that there is an underlying alloca without
  // inalloca.
  if (Call.hasInAllocaArgument()) {
    Value *InAllocaArg = Call.getArgOperand(FTy->getNumParams() - 1);
    if (auto AI = dyn_cast<AllocaInst>(InAllocaArg->stripInBoundsOffsets()))
      Assert(AI->isUsedWithInAlloca(),
             "inalloca argument for call has mismatched alloca", AI, Call);
  }

  // For each argument of the callsite, if it has the swifterror argument,
  // make sure the underlying alloca/parameter it comes from has a swifterror as
  // well.
  for (unsigned i = 0, e = FTy->getNumParams(); i != e; ++i) {
    if (Call.paramHasAttr(i, Attribute::SwiftError)) {
      Value *SwiftErrorArg = Call.getArgOperand(i);
      if (auto AI = dyn_cast<AllocaInst>(SwiftErrorArg->stripInBoundsOffsets())) {
        Assert(AI->isSwiftError(),
               "swifterror argument for call has mismatched alloca", AI, Call);
        continue;
      }
      auto ArgI = dyn_cast<Argument>(SwiftErrorArg);
      Assert(ArgI,
             "swifterror argument should come from an alloca or parameter",
             SwiftErrorArg, Call);
      Assert(ArgI->hasSwiftErrorAttr(),
             "swifterror argument for call has mismatched parameter", ArgI,
             Call);
    }

    if (Attrs.hasParamAttr(i, Attribute::ImmArg)) {
      // Don't allow immarg on call sites, unless the underlying declaration
      // also has the matching immarg.
      Assert(Callee && Callee->hasParamAttribute(i, Attribute::ImmArg),
             "immarg may not apply only to call sites",
             Call.getArgOperand(i), Call);
    }

    if (Call.paramHasAttr(i, Attribute::ImmArg)) {
      Value *ArgVal = Call.getArgOperand(i);
      Assert(isa<ConstantInt>(ArgVal) || isa<ConstantFP>(ArgVal),
             "immarg operand has non-immediate parameter", ArgVal, Call);
    }

    if (Call.paramHasAttr(i, Attribute::Preallocated)) {
      Value *ArgVal = Call.getArgOperand(i);
      bool hasOB =
          Call.countOperandBundlesOfType(LLVMContext::OB_preallocated) != 0;
      bool isMustTail = Call.isMustTailCall();
      Assert(hasOB != isMustTail,
             "preallocated operand either requires a preallocated bundle or "
             "the call to be musttail (but not both)",
             ArgVal, Call);
    }
  }

  if (FTy->isVarArg()) {
    // FIXME? is 'nest' even legal here?
    bool SawNest = false;
    bool SawReturned = false;

    for (unsigned Idx = 0; Idx < FTy->getNumParams(); ++Idx) {
      if (Attrs.hasParamAttr(Idx, Attribute::Nest))
        SawNest = true;
      if (Attrs.hasParamAttr(Idx, Attribute::Returned))
        SawReturned = true;
    }

    // Check attributes on the varargs part.
    for (unsigned Idx = FTy->getNumParams(); Idx < Call.arg_size(); ++Idx) {
      Type *Ty = Call.getArgOperand(Idx)->getType();
      AttributeSet ArgAttrs = Attrs.getParamAttrs(Idx);
      verifyParameterAttrs(ArgAttrs, Ty, &Call);

      if (ArgAttrs.hasAttribute(Attribute::Nest)) {
        Assert(!SawNest, "More than one parameter has attribute nest!", Call);
        SawNest = true;
      }

      if (ArgAttrs.hasAttribute(Attribute::Returned)) {
        Assert(!SawReturned, "More than one parameter has attribute returned!",
               Call);
        Assert(Ty->canLosslesslyBitCastTo(FTy->getReturnType()),
               "Incompatible argument and return types for 'returned' "
               "attribute",
               Call);
        SawReturned = true;
      }

      // Statepoint intrinsic is vararg but the wrapped function may be not.
      // Allow sret here and check the wrapped function in verifyStatepoint.
      if (!Call.getCalledFunction() ||
          Call.getCalledFunction()->getIntrinsicID() !=
              Intrinsic::experimental_gc_statepoint)
        Assert(!ArgAttrs.hasAttribute(Attribute::StructRet),
               "Attribute 'sret' cannot be used for vararg call arguments!",
               Call);

      if (ArgAttrs.hasAttribute(Attribute::InAlloca))
        Assert(Idx == Call.arg_size() - 1,
               "inalloca isn't on the last argument!", Call);
    }
  }

  // Verify that there's no metadata unless it's a direct call to an intrinsic.
  if (!IsIntrinsic) {
    for (Type *ParamTy : FTy->params()) {
      Assert(!ParamTy->isMetadataTy(),
             "Function has metadata parameter but isn't an intrinsic", Call);
      Assert(!ParamTy->isTokenTy(),
             "Function has token parameter but isn't an intrinsic", Call);
    }
  }

  // Verify that indirect calls don't return tokens.
  if (!Call.getCalledFunction()) {
    Assert(!FTy->getReturnType()->isTokenTy(),
           "Return type cannot be token for indirect call!");
    Assert(!FTy->getReturnType()->isX86_AMXTy(),
           "Return type cannot be x86_amx for indirect call!");
  }

  if (Function *F = Call.getCalledFunction())
    if (Intrinsic::ID ID = (Intrinsic::ID)F->getIntrinsicID())
      visitIntrinsicCall(ID, Call);

  // Verify that a callsite has at most one "deopt", at most one "funclet", at
  // most one "gc-transition", at most one "cfguardtarget", at most one
  // "preallocated" operand bundle, and at most one "ptrauth" operand bundle.
  bool FoundDeoptBundle = false, FoundFuncletBundle = false,
       FoundGCTransitionBundle = false, FoundCFGuardTargetBundle = false,
       FoundPreallocatedBundle = false, FoundGCLiveBundle = false,
<<<<<<< HEAD
       FoundAttachedCallBundle = false, FoundCFPExceptBundle = false,
       FoundCFPRoundBundle = false;
=======
       FoundPtrauthBundle = false,
       FoundAttachedCallBundle = false;
>>>>>>> ef378d76
  for (unsigned i = 0, e = Call.getNumOperandBundles(); i < e; ++i) {
    OperandBundleUse BU = Call.getOperandBundleAt(i);
    uint32_t Tag = BU.getTagID();
    if (Tag == LLVMContext::OB_deopt) {
      Assert(!FoundDeoptBundle, "Multiple deopt operand bundles", Call);
      FoundDeoptBundle = true;
    } else if (Tag == LLVMContext::OB_gc_transition) {
      Assert(!FoundGCTransitionBundle, "Multiple gc-transition operand bundles",
             Call);
      FoundGCTransitionBundle = true;
    } else if (Tag == LLVMContext::OB_funclet) {
      Assert(!FoundFuncletBundle, "Multiple funclet operand bundles", Call);
      FoundFuncletBundle = true;
      Assert(BU.Inputs.size() == 1,
             "Expected exactly one funclet bundle operand", Call);
      Assert(isa<FuncletPadInst>(BU.Inputs.front()),
             "Funclet bundle operands should correspond to a FuncletPadInst",
             Call);
    } else if (Tag == LLVMContext::OB_cfguardtarget) {
      Assert(!FoundCFGuardTargetBundle,
             "Multiple CFGuardTarget operand bundles", Call);
      FoundCFGuardTargetBundle = true;
      Assert(BU.Inputs.size() == 1,
             "Expected exactly one cfguardtarget bundle operand", Call);
    } else if (Tag == LLVMContext::OB_ptrauth) {
      Assert(!FoundPtrauthBundle, "Multiple ptrauth operand bundles", Call);
      FoundPtrauthBundle = true;
      Assert(BU.Inputs.size() == 2,
             "Expected exactly two ptrauth bundle operands", Call);
      Assert(isa<ConstantInt>(BU.Inputs[0]) &&
             BU.Inputs[0]->getType()->isIntegerTy(32),
             "Ptrauth bundle key operand must be an i32 constant", Call);
      Assert(BU.Inputs[1]->getType()->isIntegerTy(64),
             "Ptrauth bundle discriminator operand must be an i64", Call);
    } else if (Tag == LLVMContext::OB_preallocated) {
      Assert(!FoundPreallocatedBundle, "Multiple preallocated operand bundles",
             Call);
      FoundPreallocatedBundle = true;
      Assert(BU.Inputs.size() == 1,
             "Expected exactly one preallocated bundle operand", Call);
      auto Input = dyn_cast<IntrinsicInst>(BU.Inputs.front());
      Assert(Input &&
                 Input->getIntrinsicID() == Intrinsic::call_preallocated_setup,
             "\"preallocated\" argument must be a token from "
             "llvm.call.preallocated.setup",
             Call);
    } else if (Tag == LLVMContext::OB_gc_live) {
      Assert(!FoundGCLiveBundle, "Multiple gc-live operand bundles",
             Call);
      FoundGCLiveBundle = true;
    } else if (Tag == LLVMContext::OB_clang_arc_attachedcall) {
      Assert(!FoundAttachedCallBundle,
             "Multiple \"clang.arc.attachedcall\" operand bundles", Call);
      FoundAttachedCallBundle = true;
      verifyAttachedCallBundle(Call, BU);
    } else if (Tag == LLVMContext::OB_cfp_round) {
      Assert(!FoundCFPRoundBundle, "Multiple cfp-round operand bundles",
             Call);
      FoundCFPRoundBundle = true;
    } else if (Tag == LLVMContext::OB_cfp_except) {
      Assert(!FoundCFPExceptBundle, "Multiple cfp-except operand bundles",
             Call);
      FoundCFPExceptBundle = true;
    }
  }

  // Verify that callee and callsite agree on whether to use pointer auth.
  Assert(!(Call.getCalledFunction() && FoundPtrauthBundle),
         "Direct call cannot have a ptrauth bundle", Call);

  // Verify that each inlinable callsite of a debug-info-bearing function in a
  // debug-info-bearing function has a debug location attached to it. Failure to
  // do so causes assertion failures when the inliner sets up inline scope info.
  if (Call.getFunction()->getSubprogram() && Call.getCalledFunction() &&
      Call.getCalledFunction()->getSubprogram())
    AssertDI(Call.getDebugLoc(),
             "inlinable function call in a function with "
             "debug info must have a !dbg location",
             Call);

  if (Call.isInlineAsm())
    verifyInlineAsmCall(Call);

  visitInstruction(Call);
}

void Verifier::verifyTailCCMustTailAttrs(const AttrBuilder &Attrs,
                                         StringRef Context) {
  Assert(!Attrs.contains(Attribute::InAlloca),
         Twine("inalloca attribute not allowed in ") + Context);
  Assert(!Attrs.contains(Attribute::InReg),
         Twine("inreg attribute not allowed in ") + Context);
  Assert(!Attrs.contains(Attribute::SwiftError),
         Twine("swifterror attribute not allowed in ") + Context);
  Assert(!Attrs.contains(Attribute::Preallocated),
         Twine("preallocated attribute not allowed in ") + Context);
  Assert(!Attrs.contains(Attribute::ByRef),
         Twine("byref attribute not allowed in ") + Context);
}

/// Two types are "congruent" if they are identical, or if they are both pointer
/// types with different pointee types and the same address space.
static bool isTypeCongruent(Type *L, Type *R) {
  if (L == R)
    return true;
  PointerType *PL = dyn_cast<PointerType>(L);
  PointerType *PR = dyn_cast<PointerType>(R);
  if (!PL || !PR)
    return false;
  return PL->getAddressSpace() == PR->getAddressSpace();
}

static AttrBuilder getParameterABIAttributes(LLVMContext& C, unsigned I, AttributeList Attrs) {
  static const Attribute::AttrKind ABIAttrs[] = {
      Attribute::StructRet,  Attribute::ByVal,          Attribute::InAlloca,
      Attribute::InReg,      Attribute::StackAlignment, Attribute::SwiftSelf,
      Attribute::SwiftAsync, Attribute::SwiftError,     Attribute::Preallocated,
      Attribute::ByRef};
  AttrBuilder Copy(C);
  for (auto AK : ABIAttrs) {
    Attribute Attr = Attrs.getParamAttrs(I).getAttribute(AK);
    if (Attr.isValid())
      Copy.addAttribute(Attr);
  }

  // `align` is ABI-affecting only in combination with `byval` or `byref`.
  if (Attrs.hasParamAttr(I, Attribute::Alignment) &&
      (Attrs.hasParamAttr(I, Attribute::ByVal) ||
       Attrs.hasParamAttr(I, Attribute::ByRef)))
    Copy.addAlignmentAttr(Attrs.getParamAlignment(I));
  return Copy;
}

void Verifier::verifyMustTailCall(CallInst &CI) {
  Assert(!CI.isInlineAsm(), "cannot use musttail call with inline asm", &CI);

  Function *F = CI.getParent()->getParent();
  FunctionType *CallerTy = F->getFunctionType();
  FunctionType *CalleeTy = CI.getFunctionType();
  Assert(CallerTy->isVarArg() == CalleeTy->isVarArg(),
         "cannot guarantee tail call due to mismatched varargs", &CI);
  Assert(isTypeCongruent(CallerTy->getReturnType(), CalleeTy->getReturnType()),
         "cannot guarantee tail call due to mismatched return types", &CI);

  // - The calling conventions of the caller and callee must match.
  Assert(F->getCallingConv() == CI.getCallingConv(),
         "cannot guarantee tail call due to mismatched calling conv", &CI);

  // - The call must immediately precede a :ref:`ret <i_ret>` instruction,
  //   or a pointer bitcast followed by a ret instruction.
  // - The ret instruction must return the (possibly bitcasted) value
  //   produced by the call or void.
  Value *RetVal = &CI;
  Instruction *Next = CI.getNextNode();

  // Handle the optional bitcast.
  if (BitCastInst *BI = dyn_cast_or_null<BitCastInst>(Next)) {
    Assert(BI->getOperand(0) == RetVal,
           "bitcast following musttail call must use the call", BI);
    RetVal = BI;
    Next = BI->getNextNode();
  }

  // Check the return.
  ReturnInst *Ret = dyn_cast_or_null<ReturnInst>(Next);
  Assert(Ret, "musttail call must precede a ret with an optional bitcast",
         &CI);
  Assert(!Ret->getReturnValue() || Ret->getReturnValue() == RetVal ||
             isa<UndefValue>(Ret->getReturnValue()),
         "musttail call result must be returned", Ret);

  AttributeList CallerAttrs = F->getAttributes();
  AttributeList CalleeAttrs = CI.getAttributes();
  if (CI.getCallingConv() == CallingConv::SwiftTail ||
      CI.getCallingConv() == CallingConv::Tail) {
    StringRef CCName =
        CI.getCallingConv() == CallingConv::Tail ? "tailcc" : "swifttailcc";

    // - Only sret, byval, swiftself, and swiftasync ABI-impacting attributes
    //   are allowed in swifttailcc call
    for (unsigned I = 0, E = CallerTy->getNumParams(); I != E; ++I) {
      AttrBuilder ABIAttrs = getParameterABIAttributes(F->getContext(), I, CallerAttrs);
      SmallString<32> Context{CCName, StringRef(" musttail caller")};
      verifyTailCCMustTailAttrs(ABIAttrs, Context);
    }
    for (unsigned I = 0, E = CalleeTy->getNumParams(); I != E; ++I) {
      AttrBuilder ABIAttrs = getParameterABIAttributes(F->getContext(), I, CalleeAttrs);
      SmallString<32> Context{CCName, StringRef(" musttail callee")};
      verifyTailCCMustTailAttrs(ABIAttrs, Context);
    }
    // - Varargs functions are not allowed
    Assert(!CallerTy->isVarArg(), Twine("cannot guarantee ") + CCName +
                                      " tail call for varargs function");
    return;
  }

  // - The caller and callee prototypes must match.  Pointer types of
  //   parameters or return types may differ in pointee type, but not
  //   address space.
  if (!CI.getCalledFunction() || !CI.getCalledFunction()->isIntrinsic()) {
    Assert(CallerTy->getNumParams() == CalleeTy->getNumParams(),
           "cannot guarantee tail call due to mismatched parameter counts",
           &CI);
    for (unsigned I = 0, E = CallerTy->getNumParams(); I != E; ++I) {
      Assert(
          isTypeCongruent(CallerTy->getParamType(I), CalleeTy->getParamType(I)),
          "cannot guarantee tail call due to mismatched parameter types", &CI);
    }
  }

  // - All ABI-impacting function attributes, such as sret, byval, inreg,
  //   returned, preallocated, and inalloca, must match.
  for (unsigned I = 0, E = CallerTy->getNumParams(); I != E; ++I) {
    AttrBuilder CallerABIAttrs = getParameterABIAttributes(F->getContext(), I, CallerAttrs);
    AttrBuilder CalleeABIAttrs = getParameterABIAttributes(F->getContext(), I, CalleeAttrs);
    Assert(CallerABIAttrs == CalleeABIAttrs,
           "cannot guarantee tail call due to mismatched ABI impacting "
           "function attributes",
           &CI, CI.getOperand(I));
  }
}

void Verifier::visitCallInst(CallInst &CI) {
  visitCallBase(CI);

  if (CI.isMustTailCall())
    verifyMustTailCall(CI);
}

void Verifier::visitInvokeInst(InvokeInst &II) {
  visitCallBase(II);

  // Verify that the first non-PHI instruction of the unwind destination is an
  // exception handling instruction.
  Assert(
      II.getUnwindDest()->isEHPad(),
      "The unwind destination does not have an exception handling instruction!",
      &II);

  visitTerminator(II);
}

/// visitUnaryOperator - Check the argument to the unary operator.
///
void Verifier::visitUnaryOperator(UnaryOperator &U) {
  Assert(U.getType() == U.getOperand(0)->getType(),
         "Unary operators must have same type for"
         "operands and result!",
         &U);

  switch (U.getOpcode()) {
  // Check that floating-point arithmetic operators are only used with
  // floating-point operands.
  case Instruction::FNeg:
    Assert(U.getType()->isFPOrFPVectorTy(),
           "FNeg operator only works with float types!", &U);
    break;
  default:
    llvm_unreachable("Unknown UnaryOperator opcode!");
  }

  visitInstruction(U);
}

/// visitBinaryOperator - Check that both arguments to the binary operator are
/// of the same type!
///
void Verifier::visitBinaryOperator(BinaryOperator &B) {
  Assert(B.getOperand(0)->getType() == B.getOperand(1)->getType(),
         "Both operands to a binary operator are not of the same type!", &B);

  switch (B.getOpcode()) {
  // Check that integer arithmetic operators are only used with
  // integral operands.
  case Instruction::Add:
  case Instruction::Sub:
  case Instruction::Mul:
  case Instruction::SDiv:
  case Instruction::UDiv:
  case Instruction::SRem:
  case Instruction::URem:
    Assert(B.getType()->isIntOrIntVectorTy(),
           "Integer arithmetic operators only work with integral types!", &B);
    Assert(B.getType() == B.getOperand(0)->getType(),
           "Integer arithmetic operators must have same type "
           "for operands and result!",
           &B);
    break;
  // Check that floating-point arithmetic operators are only used with
  // floating-point operands.
  case Instruction::FAdd:
  case Instruction::FSub:
  case Instruction::FMul:
  case Instruction::FDiv:
  case Instruction::FRem:
    Assert(B.getType()->isFPOrFPVectorTy(),
           "Floating-point arithmetic operators only work with "
           "floating-point types!",
           &B);
    Assert(B.getType() == B.getOperand(0)->getType(),
           "Floating-point arithmetic operators must have same type "
           "for operands and result!",
           &B);
    break;
  // Check that logical operators are only used with integral operands.
  case Instruction::And:
  case Instruction::Or:
  case Instruction::Xor:
    Assert(B.getType()->isIntOrIntVectorTy(),
           "Logical operators only work with integral types!", &B);
    Assert(B.getType() == B.getOperand(0)->getType(),
           "Logical operators must have same type for operands and result!",
           &B);
    break;
  case Instruction::Shl:
  case Instruction::LShr:
  case Instruction::AShr:
    Assert(B.getType()->isIntOrIntVectorTy(),
           "Shifts only work with integral types!", &B);
    Assert(B.getType() == B.getOperand(0)->getType(),
           "Shift return type must be same as operands!", &B);
    break;
  default:
    llvm_unreachable("Unknown BinaryOperator opcode!");
  }

  visitInstruction(B);
}

void Verifier::visitICmpInst(ICmpInst &IC) {
  // Check that the operands are the same type
  Type *Op0Ty = IC.getOperand(0)->getType();
  Type *Op1Ty = IC.getOperand(1)->getType();
  Assert(Op0Ty == Op1Ty,
         "Both operands to ICmp instruction are not of the same type!", &IC);
  // Check that the operands are the right type
  Assert(Op0Ty->isIntOrIntVectorTy() || Op0Ty->isPtrOrPtrVectorTy(),
         "Invalid operand types for ICmp instruction", &IC);
  // Check that the predicate is valid.
  Assert(IC.isIntPredicate(),
         "Invalid predicate in ICmp instruction!", &IC);

  visitInstruction(IC);
}

void Verifier::visitFCmpInst(FCmpInst &FC) {
  // Check that the operands are the same type
  Type *Op0Ty = FC.getOperand(0)->getType();
  Type *Op1Ty = FC.getOperand(1)->getType();
  Assert(Op0Ty == Op1Ty,
         "Both operands to FCmp instruction are not of the same type!", &FC);
  // Check that the operands are the right type
  Assert(Op0Ty->isFPOrFPVectorTy(),
         "Invalid operand types for FCmp instruction", &FC);
  // Check that the predicate is valid.
  Assert(FC.isFPPredicate(),
         "Invalid predicate in FCmp instruction!", &FC);

  visitInstruction(FC);
}

void Verifier::visitExtractElementInst(ExtractElementInst &EI) {
  Assert(
      ExtractElementInst::isValidOperands(EI.getOperand(0), EI.getOperand(1)),
      "Invalid extractelement operands!", &EI);
  visitInstruction(EI);
}

void Verifier::visitInsertElementInst(InsertElementInst &IE) {
  Assert(InsertElementInst::isValidOperands(IE.getOperand(0), IE.getOperand(1),
                                            IE.getOperand(2)),
         "Invalid insertelement operands!", &IE);
  visitInstruction(IE);
}

void Verifier::visitShuffleVectorInst(ShuffleVectorInst &SV) {
  Assert(ShuffleVectorInst::isValidOperands(SV.getOperand(0), SV.getOperand(1),
                                            SV.getShuffleMask()),
         "Invalid shufflevector operands!", &SV);
  visitInstruction(SV);
}

void Verifier::visitGetElementPtrInst(GetElementPtrInst &GEP) {
  Type *TargetTy = GEP.getPointerOperandType()->getScalarType();

  Assert(isa<PointerType>(TargetTy),
         "GEP base pointer is not a vector or a vector of pointers", &GEP);
  Assert(GEP.getSourceElementType()->isSized(), "GEP into unsized type!", &GEP);

  SmallVector<Value *, 16> Idxs(GEP.indices());
  Assert(all_of(
      Idxs, [](Value* V) { return V->getType()->isIntOrIntVectorTy(); }),
      "GEP indexes must be integers", &GEP);
  Type *ElTy =
      GetElementPtrInst::getIndexedType(GEP.getSourceElementType(), Idxs);
  Assert(ElTy, "Invalid indices for GEP pointer type!", &GEP);

  Assert(GEP.getType()->isPtrOrPtrVectorTy() &&
             GEP.getResultElementType() == ElTy,
         "GEP is not of right type for indices!", &GEP, ElTy);

  if (auto *GEPVTy = dyn_cast<VectorType>(GEP.getType())) {
    // Additional checks for vector GEPs.
    ElementCount GEPWidth = GEPVTy->getElementCount();
    if (GEP.getPointerOperandType()->isVectorTy())
      Assert(
          GEPWidth ==
              cast<VectorType>(GEP.getPointerOperandType())->getElementCount(),
          "Vector GEP result width doesn't match operand's", &GEP);
    for (Value *Idx : Idxs) {
      Type *IndexTy = Idx->getType();
      if (auto *IndexVTy = dyn_cast<VectorType>(IndexTy)) {
        ElementCount IndexWidth = IndexVTy->getElementCount();
        Assert(IndexWidth == GEPWidth, "Invalid GEP index vector width", &GEP);
      }
      Assert(IndexTy->isIntOrIntVectorTy(),
             "All GEP indices should be of integer type");
    }
  }

  if (auto *PTy = dyn_cast<PointerType>(GEP.getType())) {
    Assert(GEP.getAddressSpace() == PTy->getAddressSpace(),
           "GEP address space doesn't match type", &GEP);
  }

  visitInstruction(GEP);
}

static bool isContiguous(const ConstantRange &A, const ConstantRange &B) {
  return A.getUpper() == B.getLower() || A.getLower() == B.getUpper();
}

void Verifier::visitRangeMetadata(Instruction &I, MDNode *Range, Type *Ty) {
  assert(Range && Range == I.getMetadata(LLVMContext::MD_range) &&
         "precondition violation");

  unsigned NumOperands = Range->getNumOperands();
  Assert(NumOperands % 2 == 0, "Unfinished range!", Range);
  unsigned NumRanges = NumOperands / 2;
  Assert(NumRanges >= 1, "It should have at least one range!", Range);

  ConstantRange LastRange(1, true); // Dummy initial value
  for (unsigned i = 0; i < NumRanges; ++i) {
    ConstantInt *Low =
        mdconst::dyn_extract<ConstantInt>(Range->getOperand(2 * i));
    Assert(Low, "The lower limit must be an integer!", Low);
    ConstantInt *High =
        mdconst::dyn_extract<ConstantInt>(Range->getOperand(2 * i + 1));
    Assert(High, "The upper limit must be an integer!", High);
    Assert(High->getType() == Low->getType() && High->getType() == Ty,
           "Range types must match instruction type!", &I);

    APInt HighV = High->getValue();
    APInt LowV = Low->getValue();
    ConstantRange CurRange(LowV, HighV);
    Assert(!CurRange.isEmptySet() && !CurRange.isFullSet(),
           "Range must not be empty!", Range);
    if (i != 0) {
      Assert(CurRange.intersectWith(LastRange).isEmptySet(),
             "Intervals are overlapping", Range);
      Assert(LowV.sgt(LastRange.getLower()), "Intervals are not in order",
             Range);
      Assert(!isContiguous(CurRange, LastRange), "Intervals are contiguous",
             Range);
    }
    LastRange = ConstantRange(LowV, HighV);
  }
  if (NumRanges > 2) {
    APInt FirstLow =
        mdconst::dyn_extract<ConstantInt>(Range->getOperand(0))->getValue();
    APInt FirstHigh =
        mdconst::dyn_extract<ConstantInt>(Range->getOperand(1))->getValue();
    ConstantRange FirstRange(FirstLow, FirstHigh);
    Assert(FirstRange.intersectWith(LastRange).isEmptySet(),
           "Intervals are overlapping", Range);
    Assert(!isContiguous(FirstRange, LastRange), "Intervals are contiguous",
           Range);
  }
}

void Verifier::checkAtomicMemAccessSize(Type *Ty, const Instruction *I) {
  unsigned Size = DL.getTypeSizeInBits(Ty);
  Assert(Size >= 8, "atomic memory access' size must be byte-sized", Ty, I);
  Assert(!(Size & (Size - 1)),
         "atomic memory access' operand must have a power-of-two size", Ty, I);
}

void Verifier::visitLoadInst(LoadInst &LI) {
  PointerType *PTy = dyn_cast<PointerType>(LI.getOperand(0)->getType());
  Assert(PTy, "Load operand must be a pointer.", &LI);
  Type *ElTy = LI.getType();
  if (MaybeAlign A = LI.getAlign()) {
    Assert(A->value() <= Value::MaximumAlignment,
           "huge alignment values are unsupported", &LI);
  }
  Assert(ElTy->isSized(), "loading unsized types is not allowed", &LI);
  if (LI.isAtomic()) {
    Assert(LI.getOrdering() != AtomicOrdering::Release &&
               LI.getOrdering() != AtomicOrdering::AcquireRelease,
           "Load cannot have Release ordering", &LI);
    Assert(ElTy->isIntOrPtrTy() || ElTy->isFloatingPointTy(),
           "atomic load operand must have integer, pointer, or floating point "
           "type!",
           ElTy, &LI);
    checkAtomicMemAccessSize(ElTy, &LI);
  } else {
    Assert(LI.getSyncScopeID() == SyncScope::System,
           "Non-atomic load cannot have SynchronizationScope specified", &LI);
  }

  visitInstruction(LI);
}

void Verifier::visitStoreInst(StoreInst &SI) {
  PointerType *PTy = dyn_cast<PointerType>(SI.getOperand(1)->getType());
  Assert(PTy, "Store operand must be a pointer.", &SI);
  Type *ElTy = SI.getOperand(0)->getType();
  Assert(PTy->isOpaqueOrPointeeTypeMatches(ElTy),
         "Stored value type does not match pointer operand type!", &SI, ElTy);
  if (MaybeAlign A = SI.getAlign()) {
    Assert(A->value() <= Value::MaximumAlignment,
           "huge alignment values are unsupported", &SI);
  }
  Assert(ElTy->isSized(), "storing unsized types is not allowed", &SI);
  if (SI.isAtomic()) {
    Assert(SI.getOrdering() != AtomicOrdering::Acquire &&
               SI.getOrdering() != AtomicOrdering::AcquireRelease,
           "Store cannot have Acquire ordering", &SI);
    Assert(ElTy->isIntOrPtrTy() || ElTy->isFloatingPointTy(),
           "atomic store operand must have integer, pointer, or floating point "
           "type!",
           ElTy, &SI);
    checkAtomicMemAccessSize(ElTy, &SI);
  } else {
    Assert(SI.getSyncScopeID() == SyncScope::System,
           "Non-atomic store cannot have SynchronizationScope specified", &SI);
  }
  visitInstruction(SI);
}

/// Check that SwiftErrorVal is used as a swifterror argument in CS.
void Verifier::verifySwiftErrorCall(CallBase &Call,
                                    const Value *SwiftErrorVal) {
  for (const auto &I : llvm::enumerate(Call.args())) {
    if (I.value() == SwiftErrorVal) {
      Assert(Call.paramHasAttr(I.index(), Attribute::SwiftError),
             "swifterror value when used in a callsite should be marked "
             "with swifterror attribute",
             SwiftErrorVal, Call);
    }
  }
}

void Verifier::verifySwiftErrorValue(const Value *SwiftErrorVal) {
  // Check that swifterror value is only used by loads, stores, or as
  // a swifterror argument.
  for (const User *U : SwiftErrorVal->users()) {
    Assert(isa<LoadInst>(U) || isa<StoreInst>(U) || isa<CallInst>(U) ||
           isa<InvokeInst>(U),
           "swifterror value can only be loaded and stored from, or "
           "as a swifterror argument!",
           SwiftErrorVal, U);
    // If it is used by a store, check it is the second operand.
    if (auto StoreI = dyn_cast<StoreInst>(U))
      Assert(StoreI->getOperand(1) == SwiftErrorVal,
             "swifterror value should be the second operand when used "
             "by stores", SwiftErrorVal, U);
    if (auto *Call = dyn_cast<CallBase>(U))
      verifySwiftErrorCall(*const_cast<CallBase *>(Call), SwiftErrorVal);
  }
}

void Verifier::visitAllocaInst(AllocaInst &AI) {
  SmallPtrSet<Type*, 4> Visited;
  Assert(AI.getAllocatedType()->isSized(&Visited),
         "Cannot allocate unsized type", &AI);
  Assert(AI.getArraySize()->getType()->isIntegerTy(),
         "Alloca array size must have integer type", &AI);
  if (MaybeAlign A = AI.getAlign()) {
    Assert(A->value() <= Value::MaximumAlignment,
           "huge alignment values are unsupported", &AI);
  }

  if (AI.isSwiftError()) {
    verifySwiftErrorValue(&AI);
  }

  visitInstruction(AI);
}

void Verifier::visitAtomicCmpXchgInst(AtomicCmpXchgInst &CXI) {
  Type *ElTy = CXI.getOperand(1)->getType();
  Assert(ElTy->isIntOrPtrTy(),
         "cmpxchg operand must have integer or pointer type", ElTy, &CXI);
  checkAtomicMemAccessSize(ElTy, &CXI);
  visitInstruction(CXI);
}

void Verifier::visitAtomicRMWInst(AtomicRMWInst &RMWI) {
  Assert(RMWI.getOrdering() != AtomicOrdering::Unordered,
         "atomicrmw instructions cannot be unordered.", &RMWI);
  auto Op = RMWI.getOperation();
  Type *ElTy = RMWI.getOperand(1)->getType();
  if (Op == AtomicRMWInst::Xchg) {
    Assert(ElTy->isIntegerTy() || ElTy->isFloatingPointTy(), "atomicrmw " +
           AtomicRMWInst::getOperationName(Op) +
           " operand must have integer or floating point type!",
           &RMWI, ElTy);
  } else if (AtomicRMWInst::isFPOperation(Op)) {
    Assert(ElTy->isFloatingPointTy(), "atomicrmw " +
           AtomicRMWInst::getOperationName(Op) +
           " operand must have floating point type!",
           &RMWI, ElTy);
  } else {
    Assert(ElTy->isIntegerTy(), "atomicrmw " +
           AtomicRMWInst::getOperationName(Op) +
           " operand must have integer type!",
           &RMWI, ElTy);
  }
  checkAtomicMemAccessSize(ElTy, &RMWI);
  Assert(AtomicRMWInst::FIRST_BINOP <= Op && Op <= AtomicRMWInst::LAST_BINOP,
         "Invalid binary operation!", &RMWI);
  visitInstruction(RMWI);
}

void Verifier::visitFenceInst(FenceInst &FI) {
  const AtomicOrdering Ordering = FI.getOrdering();
  Assert(Ordering == AtomicOrdering::Acquire ||
             Ordering == AtomicOrdering::Release ||
             Ordering == AtomicOrdering::AcquireRelease ||
             Ordering == AtomicOrdering::SequentiallyConsistent,
         "fence instructions may only have acquire, release, acq_rel, or "
         "seq_cst ordering.",
         &FI);
  visitInstruction(FI);
}

void Verifier::visitExtractValueInst(ExtractValueInst &EVI) {
  Assert(ExtractValueInst::getIndexedType(EVI.getAggregateOperand()->getType(),
                                          EVI.getIndices()) == EVI.getType(),
         "Invalid ExtractValueInst operands!", &EVI);

  visitInstruction(EVI);
}

void Verifier::visitInsertValueInst(InsertValueInst &IVI) {
  Assert(ExtractValueInst::getIndexedType(IVI.getAggregateOperand()->getType(),
                                          IVI.getIndices()) ==
             IVI.getOperand(1)->getType(),
         "Invalid InsertValueInst operands!", &IVI);

  visitInstruction(IVI);
}

static Value *getParentPad(Value *EHPad) {
  if (auto *FPI = dyn_cast<FuncletPadInst>(EHPad))
    return FPI->getParentPad();

  return cast<CatchSwitchInst>(EHPad)->getParentPad();
}

void Verifier::visitEHPadPredecessors(Instruction &I) {
  assert(I.isEHPad());

  BasicBlock *BB = I.getParent();
  Function *F = BB->getParent();

  Assert(BB != &F->getEntryBlock(), "EH pad cannot be in entry block.", &I);

  if (auto *LPI = dyn_cast<LandingPadInst>(&I)) {
    // The landingpad instruction defines its parent as a landing pad block. The
    // landing pad block may be branched to only by the unwind edge of an
    // invoke.
    for (BasicBlock *PredBB : predecessors(BB)) {
      const auto *II = dyn_cast<InvokeInst>(PredBB->getTerminator());
      Assert(II && II->getUnwindDest() == BB && II->getNormalDest() != BB,
             "Block containing LandingPadInst must be jumped to "
             "only by the unwind edge of an invoke.",
             LPI);
    }
    return;
  }
  if (auto *CPI = dyn_cast<CatchPadInst>(&I)) {
    if (!pred_empty(BB))
      Assert(BB->getUniquePredecessor() == CPI->getCatchSwitch()->getParent(),
             "Block containg CatchPadInst must be jumped to "
             "only by its catchswitch.",
             CPI);
    Assert(BB != CPI->getCatchSwitch()->getUnwindDest(),
           "Catchswitch cannot unwind to one of its catchpads",
           CPI->getCatchSwitch(), CPI);
    return;
  }

  // Verify that each pred has a legal terminator with a legal to/from EH
  // pad relationship.
  Instruction *ToPad = &I;
  Value *ToPadParent = getParentPad(ToPad);
  for (BasicBlock *PredBB : predecessors(BB)) {
    Instruction *TI = PredBB->getTerminator();
    Value *FromPad;
    if (auto *II = dyn_cast<InvokeInst>(TI)) {
      Assert(II->getUnwindDest() == BB && II->getNormalDest() != BB,
             "EH pad must be jumped to via an unwind edge", ToPad, II);
      if (auto Bundle = II->getOperandBundle(LLVMContext::OB_funclet))
        FromPad = Bundle->Inputs[0];
      else
        FromPad = ConstantTokenNone::get(II->getContext());
    } else if (auto *CRI = dyn_cast<CleanupReturnInst>(TI)) {
      FromPad = CRI->getOperand(0);
      Assert(FromPad != ToPadParent, "A cleanupret must exit its cleanup", CRI);
    } else if (auto *CSI = dyn_cast<CatchSwitchInst>(TI)) {
      FromPad = CSI;
    } else {
      Assert(false, "EH pad must be jumped to via an unwind edge", ToPad, TI);
    }

    // The edge may exit from zero or more nested pads.
    SmallSet<Value *, 8> Seen;
    for (;; FromPad = getParentPad(FromPad)) {
      Assert(FromPad != ToPad,
             "EH pad cannot handle exceptions raised within it", FromPad, TI);
      if (FromPad == ToPadParent) {
        // This is a legal unwind edge.
        break;
      }
      Assert(!isa<ConstantTokenNone>(FromPad),
             "A single unwind edge may only enter one EH pad", TI);
      Assert(Seen.insert(FromPad).second,
             "EH pad jumps through a cycle of pads", FromPad);

      // This will be diagnosed on the corresponding instruction already. We
      // need the extra check here to make sure getParentPad() works.
      Assert(isa<FuncletPadInst>(FromPad) || isa<CatchSwitchInst>(FromPad),
             "Parent pad must be catchpad/cleanuppad/catchswitch", TI);
    }
  }
}

void Verifier::visitLandingPadInst(LandingPadInst &LPI) {
  // The landingpad instruction is ill-formed if it doesn't have any clauses and
  // isn't a cleanup.
  Assert(LPI.getNumClauses() > 0 || LPI.isCleanup(),
         "LandingPadInst needs at least one clause or to be a cleanup.", &LPI);

  visitEHPadPredecessors(LPI);

  if (!LandingPadResultTy)
    LandingPadResultTy = LPI.getType();
  else
    Assert(LandingPadResultTy == LPI.getType(),
           "The landingpad instruction should have a consistent result type "
           "inside a function.",
           &LPI);

  Function *F = LPI.getParent()->getParent();
  Assert(F->hasPersonalityFn(),
         "LandingPadInst needs to be in a function with a personality.", &LPI);

  // The landingpad instruction must be the first non-PHI instruction in the
  // block.
  Assert(LPI.getParent()->getLandingPadInst() == &LPI,
         "LandingPadInst not the first non-PHI instruction in the block.",
         &LPI);

  for (unsigned i = 0, e = LPI.getNumClauses(); i < e; ++i) {
    Constant *Clause = LPI.getClause(i);
    if (LPI.isCatch(i)) {
      Assert(isa<PointerType>(Clause->getType()),
             "Catch operand does not have pointer type!", &LPI);
    } else {
      Assert(LPI.isFilter(i), "Clause is neither catch nor filter!", &LPI);
      Assert(isa<ConstantArray>(Clause) || isa<ConstantAggregateZero>(Clause),
             "Filter operand is not an array of constants!", &LPI);
    }
  }

  visitInstruction(LPI);
}

void Verifier::visitResumeInst(ResumeInst &RI) {
  Assert(RI.getFunction()->hasPersonalityFn(),
         "ResumeInst needs to be in a function with a personality.", &RI);

  if (!LandingPadResultTy)
    LandingPadResultTy = RI.getValue()->getType();
  else
    Assert(LandingPadResultTy == RI.getValue()->getType(),
           "The resume instruction should have a consistent result type "
           "inside a function.",
           &RI);

  visitTerminator(RI);
}

void Verifier::visitCatchPadInst(CatchPadInst &CPI) {
  BasicBlock *BB = CPI.getParent();

  Function *F = BB->getParent();
  Assert(F->hasPersonalityFn(),
         "CatchPadInst needs to be in a function with a personality.", &CPI);

  Assert(isa<CatchSwitchInst>(CPI.getParentPad()),
         "CatchPadInst needs to be directly nested in a CatchSwitchInst.",
         CPI.getParentPad());

  // The catchpad instruction must be the first non-PHI instruction in the
  // block.
  Assert(BB->getFirstNonPHI() == &CPI,
         "CatchPadInst not the first non-PHI instruction in the block.", &CPI);

  visitEHPadPredecessors(CPI);
  visitFuncletPadInst(CPI);
}

void Verifier::visitCatchReturnInst(CatchReturnInst &CatchReturn) {
  Assert(isa<CatchPadInst>(CatchReturn.getOperand(0)),
         "CatchReturnInst needs to be provided a CatchPad", &CatchReturn,
         CatchReturn.getOperand(0));

  visitTerminator(CatchReturn);
}

void Verifier::visitCleanupPadInst(CleanupPadInst &CPI) {
  BasicBlock *BB = CPI.getParent();

  Function *F = BB->getParent();
  Assert(F->hasPersonalityFn(),
         "CleanupPadInst needs to be in a function with a personality.", &CPI);

  // The cleanuppad instruction must be the first non-PHI instruction in the
  // block.
  Assert(BB->getFirstNonPHI() == &CPI,
         "CleanupPadInst not the first non-PHI instruction in the block.",
         &CPI);

  auto *ParentPad = CPI.getParentPad();
  Assert(isa<ConstantTokenNone>(ParentPad) || isa<FuncletPadInst>(ParentPad),
         "CleanupPadInst has an invalid parent.", &CPI);

  visitEHPadPredecessors(CPI);
  visitFuncletPadInst(CPI);
}

void Verifier::visitFuncletPadInst(FuncletPadInst &FPI) {
  User *FirstUser = nullptr;
  Value *FirstUnwindPad = nullptr;
  SmallVector<FuncletPadInst *, 8> Worklist({&FPI});
  SmallSet<FuncletPadInst *, 8> Seen;

  while (!Worklist.empty()) {
    FuncletPadInst *CurrentPad = Worklist.pop_back_val();
    Assert(Seen.insert(CurrentPad).second,
           "FuncletPadInst must not be nested within itself", CurrentPad);
    Value *UnresolvedAncestorPad = nullptr;
    for (User *U : CurrentPad->users()) {
      BasicBlock *UnwindDest;
      if (auto *CRI = dyn_cast<CleanupReturnInst>(U)) {
        UnwindDest = CRI->getUnwindDest();
      } else if (auto *CSI = dyn_cast<CatchSwitchInst>(U)) {
        // We allow catchswitch unwind to caller to nest
        // within an outer pad that unwinds somewhere else,
        // because catchswitch doesn't have a nounwind variant.
        // See e.g. SimplifyCFGOpt::SimplifyUnreachable.
        if (CSI->unwindsToCaller())
          continue;
        UnwindDest = CSI->getUnwindDest();
      } else if (auto *II = dyn_cast<InvokeInst>(U)) {
        UnwindDest = II->getUnwindDest();
      } else if (isa<CallInst>(U)) {
        // Calls which don't unwind may be found inside funclet
        // pads that unwind somewhere else.  We don't *require*
        // such calls to be annotated nounwind.
        continue;
      } else if (auto *CPI = dyn_cast<CleanupPadInst>(U)) {
        // The unwind dest for a cleanup can only be found by
        // recursive search.  Add it to the worklist, and we'll
        // search for its first use that determines where it unwinds.
        Worklist.push_back(CPI);
        continue;
      } else {
        Assert(isa<CatchReturnInst>(U), "Bogus funclet pad use", U);
        continue;
      }

      Value *UnwindPad;
      bool ExitsFPI;
      if (UnwindDest) {
        UnwindPad = UnwindDest->getFirstNonPHI();
        if (!cast<Instruction>(UnwindPad)->isEHPad())
          continue;
        Value *UnwindParent = getParentPad(UnwindPad);
        // Ignore unwind edges that don't exit CurrentPad.
        if (UnwindParent == CurrentPad)
          continue;
        // Determine whether the original funclet pad is exited,
        // and if we are scanning nested pads determine how many
        // of them are exited so we can stop searching their
        // children.
        Value *ExitedPad = CurrentPad;
        ExitsFPI = false;
        do {
          if (ExitedPad == &FPI) {
            ExitsFPI = true;
            // Now we can resolve any ancestors of CurrentPad up to
            // FPI, but not including FPI since we need to make sure
            // to check all direct users of FPI for consistency.
            UnresolvedAncestorPad = &FPI;
            break;
          }
          Value *ExitedParent = getParentPad(ExitedPad);
          if (ExitedParent == UnwindParent) {
            // ExitedPad is the ancestor-most pad which this unwind
            // edge exits, so we can resolve up to it, meaning that
            // ExitedParent is the first ancestor still unresolved.
            UnresolvedAncestorPad = ExitedParent;
            break;
          }
          ExitedPad = ExitedParent;
        } while (!isa<ConstantTokenNone>(ExitedPad));
      } else {
        // Unwinding to caller exits all pads.
        UnwindPad = ConstantTokenNone::get(FPI.getContext());
        ExitsFPI = true;
        UnresolvedAncestorPad = &FPI;
      }

      if (ExitsFPI) {
        // This unwind edge exits FPI.  Make sure it agrees with other
        // such edges.
        if (FirstUser) {
          Assert(UnwindPad == FirstUnwindPad, "Unwind edges out of a funclet "
                                              "pad must have the same unwind "
                                              "dest",
                 &FPI, U, FirstUser);
        } else {
          FirstUser = U;
          FirstUnwindPad = UnwindPad;
          // Record cleanup sibling unwinds for verifySiblingFuncletUnwinds
          if (isa<CleanupPadInst>(&FPI) && !isa<ConstantTokenNone>(UnwindPad) &&
              getParentPad(UnwindPad) == getParentPad(&FPI))
            SiblingFuncletInfo[&FPI] = cast<Instruction>(U);
        }
      }
      // Make sure we visit all uses of FPI, but for nested pads stop as
      // soon as we know where they unwind to.
      if (CurrentPad != &FPI)
        break;
    }
    if (UnresolvedAncestorPad) {
      if (CurrentPad == UnresolvedAncestorPad) {
        // When CurrentPad is FPI itself, we don't mark it as resolved even if
        // we've found an unwind edge that exits it, because we need to verify
        // all direct uses of FPI.
        assert(CurrentPad == &FPI);
        continue;
      }
      // Pop off the worklist any nested pads that we've found an unwind
      // destination for.  The pads on the worklist are the uncles,
      // great-uncles, etc. of CurrentPad.  We've found an unwind destination
      // for all ancestors of CurrentPad up to but not including
      // UnresolvedAncestorPad.
      Value *ResolvedPad = CurrentPad;
      while (!Worklist.empty()) {
        Value *UnclePad = Worklist.back();
        Value *AncestorPad = getParentPad(UnclePad);
        // Walk ResolvedPad up the ancestor list until we either find the
        // uncle's parent or the last resolved ancestor.
        while (ResolvedPad != AncestorPad) {
          Value *ResolvedParent = getParentPad(ResolvedPad);
          if (ResolvedParent == UnresolvedAncestorPad) {
            break;
          }
          ResolvedPad = ResolvedParent;
        }
        // If the resolved ancestor search didn't find the uncle's parent,
        // then the uncle is not yet resolved.
        if (ResolvedPad != AncestorPad)
          break;
        // This uncle is resolved, so pop it from the worklist.
        Worklist.pop_back();
      }
    }
  }

  if (FirstUnwindPad) {
    if (auto *CatchSwitch = dyn_cast<CatchSwitchInst>(FPI.getParentPad())) {
      BasicBlock *SwitchUnwindDest = CatchSwitch->getUnwindDest();
      Value *SwitchUnwindPad;
      if (SwitchUnwindDest)
        SwitchUnwindPad = SwitchUnwindDest->getFirstNonPHI();
      else
        SwitchUnwindPad = ConstantTokenNone::get(FPI.getContext());
      Assert(SwitchUnwindPad == FirstUnwindPad,
             "Unwind edges out of a catch must have the same unwind dest as "
             "the parent catchswitch",
             &FPI, FirstUser, CatchSwitch);
    }
  }

  visitInstruction(FPI);
}

void Verifier::visitCatchSwitchInst(CatchSwitchInst &CatchSwitch) {
  BasicBlock *BB = CatchSwitch.getParent();

  Function *F = BB->getParent();
  Assert(F->hasPersonalityFn(),
         "CatchSwitchInst needs to be in a function with a personality.",
         &CatchSwitch);

  // The catchswitch instruction must be the first non-PHI instruction in the
  // block.
  Assert(BB->getFirstNonPHI() == &CatchSwitch,
         "CatchSwitchInst not the first non-PHI instruction in the block.",
         &CatchSwitch);

  auto *ParentPad = CatchSwitch.getParentPad();
  Assert(isa<ConstantTokenNone>(ParentPad) || isa<FuncletPadInst>(ParentPad),
         "CatchSwitchInst has an invalid parent.", ParentPad);

  if (BasicBlock *UnwindDest = CatchSwitch.getUnwindDest()) {
    Instruction *I = UnwindDest->getFirstNonPHI();
    Assert(I->isEHPad() && !isa<LandingPadInst>(I),
           "CatchSwitchInst must unwind to an EH block which is not a "
           "landingpad.",
           &CatchSwitch);

    // Record catchswitch sibling unwinds for verifySiblingFuncletUnwinds
    if (getParentPad(I) == ParentPad)
      SiblingFuncletInfo[&CatchSwitch] = &CatchSwitch;
  }

  Assert(CatchSwitch.getNumHandlers() != 0,
         "CatchSwitchInst cannot have empty handler list", &CatchSwitch);

  for (BasicBlock *Handler : CatchSwitch.handlers()) {
    Assert(isa<CatchPadInst>(Handler->getFirstNonPHI()),
           "CatchSwitchInst handlers must be catchpads", &CatchSwitch, Handler);
  }

  visitEHPadPredecessors(CatchSwitch);
  visitTerminator(CatchSwitch);
}

void Verifier::visitCleanupReturnInst(CleanupReturnInst &CRI) {
  Assert(isa<CleanupPadInst>(CRI.getOperand(0)),
         "CleanupReturnInst needs to be provided a CleanupPad", &CRI,
         CRI.getOperand(0));

  if (BasicBlock *UnwindDest = CRI.getUnwindDest()) {
    Instruction *I = UnwindDest->getFirstNonPHI();
    Assert(I->isEHPad() && !isa<LandingPadInst>(I),
           "CleanupReturnInst must unwind to an EH block which is not a "
           "landingpad.",
           &CRI);
  }

  visitTerminator(CRI);
}

void Verifier::verifyDominatesUse(Instruction &I, unsigned i) {
  Instruction *Op = cast<Instruction>(I.getOperand(i));
  // If the we have an invalid invoke, don't try to compute the dominance.
  // We already reject it in the invoke specific checks and the dominance
  // computation doesn't handle multiple edges.
  if (InvokeInst *II = dyn_cast<InvokeInst>(Op)) {
    if (II->getNormalDest() == II->getUnwindDest())
      return;
  }

  // Quick check whether the def has already been encountered in the same block.
  // PHI nodes are not checked to prevent accepting preceding PHIs, because PHI
  // uses are defined to happen on the incoming edge, not at the instruction.
  //
  // FIXME: If this operand is a MetadataAsValue (wrapping a LocalAsMetadata)
  // wrapping an SSA value, assert that we've already encountered it.  See
  // related FIXME in Mapper::mapLocalAsMetadata in ValueMapper.cpp.
  if (!isa<PHINode>(I) && InstsInThisBlock.count(Op))
    return;

  const Use &U = I.getOperandUse(i);
  Assert(DT.dominates(Op, U),
         "Instruction does not dominate all uses!", Op, &I);
}

void Verifier::visitDereferenceableMetadata(Instruction& I, MDNode* MD) {
  Assert(I.getType()->isPointerTy(), "dereferenceable, dereferenceable_or_null "
         "apply only to pointer types", &I);
  Assert((isa<LoadInst>(I) || isa<IntToPtrInst>(I)),
         "dereferenceable, dereferenceable_or_null apply only to load"
         " and inttoptr instructions, use attributes for calls or invokes", &I);
  Assert(MD->getNumOperands() == 1, "dereferenceable, dereferenceable_or_null "
         "take one operand!", &I);
  ConstantInt *CI = mdconst::dyn_extract<ConstantInt>(MD->getOperand(0));
  Assert(CI && CI->getType()->isIntegerTy(64), "dereferenceable, "
         "dereferenceable_or_null metadata value must be an i64!", &I);
}

void Verifier::visitProfMetadata(Instruction &I, MDNode *MD) {
  Assert(MD->getNumOperands() >= 2,
         "!prof annotations should have no less than 2 operands", MD);

  // Check first operand.
  Assert(MD->getOperand(0) != nullptr, "first operand should not be null", MD);
  Assert(isa<MDString>(MD->getOperand(0)),
         "expected string with name of the !prof annotation", MD);
  MDString *MDS = cast<MDString>(MD->getOperand(0));
  StringRef ProfName = MDS->getString();

  // Check consistency of !prof branch_weights metadata.
  if (ProfName.equals("branch_weights")) {
    if (isa<InvokeInst>(&I)) {
      Assert(MD->getNumOperands() == 2 || MD->getNumOperands() == 3,
             "Wrong number of InvokeInst branch_weights operands", MD);
    } else {
      unsigned ExpectedNumOperands = 0;
      if (BranchInst *BI = dyn_cast<BranchInst>(&I))
        ExpectedNumOperands = BI->getNumSuccessors();
      else if (SwitchInst *SI = dyn_cast<SwitchInst>(&I))
        ExpectedNumOperands = SI->getNumSuccessors();
      else if (isa<CallInst>(&I))
        ExpectedNumOperands = 1;
      else if (IndirectBrInst *IBI = dyn_cast<IndirectBrInst>(&I))
        ExpectedNumOperands = IBI->getNumDestinations();
      else if (isa<SelectInst>(&I))
        ExpectedNumOperands = 2;
      else
        CheckFailed("!prof branch_weights are not allowed for this instruction",
                    MD);

      Assert(MD->getNumOperands() == 1 + ExpectedNumOperands,
             "Wrong number of operands", MD);
    }
    for (unsigned i = 1; i < MD->getNumOperands(); ++i) {
      auto &MDO = MD->getOperand(i);
      Assert(MDO, "second operand should not be null", MD);
      Assert(mdconst::dyn_extract<ConstantInt>(MDO),
             "!prof brunch_weights operand is not a const int");
    }
  }
}

void Verifier::visitAnnotationMetadata(MDNode *Annotation) {
  Assert(isa<MDTuple>(Annotation), "annotation must be a tuple");
  Assert(Annotation->getNumOperands() >= 1,
         "annotation must have at least one operand");
  for (const MDOperand &Op : Annotation->operands())
    Assert(isa<MDString>(Op.get()), "operands must be strings");
}

void Verifier::visitAliasScopeMetadata(const MDNode *MD) {
  unsigned NumOps = MD->getNumOperands();
  Assert(NumOps >= 2 && NumOps <= 3, "scope must have two or three operands",
         MD);
  Assert(MD->getOperand(0).get() == MD || isa<MDString>(MD->getOperand(0)),
         "first scope operand must be self-referential or string", MD);
  if (NumOps == 3)
    Assert(isa<MDString>(MD->getOperand(2)),
           "third scope operand must be string (if used)", MD);

  MDNode *Domain = dyn_cast<MDNode>(MD->getOperand(1));
  Assert(Domain != nullptr, "second scope operand must be MDNode", MD);

  unsigned NumDomainOps = Domain->getNumOperands();
  Assert(NumDomainOps >= 1 && NumDomainOps <= 2,
         "domain must have one or two operands", Domain);
  Assert(Domain->getOperand(0).get() == Domain ||
             isa<MDString>(Domain->getOperand(0)),
         "first domain operand must be self-referential or string", Domain);
  if (NumDomainOps == 2)
    Assert(isa<MDString>(Domain->getOperand(1)),
           "second domain operand must be string (if used)", Domain);
}

void Verifier::visitAliasScopeListMetadata(const MDNode *MD) {
  for (const MDOperand &Op : MD->operands()) {
    const MDNode *OpMD = dyn_cast<MDNode>(Op);
    Assert(OpMD != nullptr, "scope list must consist of MDNodes", MD);
    visitAliasScopeMetadata(OpMD);
  }
}

/// verifyInstruction - Verify that an instruction is well formed.
///
void Verifier::visitInstruction(Instruction &I) {
  BasicBlock *BB = I.getParent();
  Assert(BB, "Instruction not embedded in basic block!", &I);

  if (!isa<PHINode>(I)) {   // Check that non-phi nodes are not self referential
    for (User *U : I.users()) {
      Assert(U != (User *)&I || !DT.isReachableFromEntry(BB),
             "Only PHI nodes may reference their own value!", &I);
    }
  }

  // Check that void typed values don't have names
  Assert(!I.getType()->isVoidTy() || !I.hasName(),
         "Instruction has a name, but provides a void value!", &I);

  // Check that the return value of the instruction is either void or a legal
  // value type.
  Assert(I.getType()->isVoidTy() || I.getType()->isFirstClassType(),
         "Instruction returns a non-scalar type!", &I);

  // Check that the instruction doesn't produce metadata. Calls are already
  // checked against the callee type.
  Assert(!I.getType()->isMetadataTy() || isa<CallInst>(I) || isa<InvokeInst>(I),
         "Invalid use of metadata!", &I);

  // Check that all uses of the instruction, if they are instructions
  // themselves, actually have parent basic blocks.  If the use is not an
  // instruction, it is an error!
  for (Use &U : I.uses()) {
    if (Instruction *Used = dyn_cast<Instruction>(U.getUser()))
      Assert(Used->getParent() != nullptr,
             "Instruction referencing"
             " instruction not embedded in a basic block!",
             &I, Used);
    else {
      CheckFailed("Use of instruction is not an instruction!", U);
      return;
    }
  }

  // Get a pointer to the call base of the instruction if it is some form of
  // call.
  const CallBase *CBI = dyn_cast<CallBase>(&I);

  for (unsigned i = 0, e = I.getNumOperands(); i != e; ++i) {
    Assert(I.getOperand(i) != nullptr, "Instruction has null operand!", &I);

    // Check to make sure that only first-class-values are operands to
    // instructions.
    if (!I.getOperand(i)->getType()->isFirstClassType()) {
      Assert(false, "Instruction operands must be first-class values!", &I);
    }

    if (Function *F = dyn_cast<Function>(I.getOperand(i))) {
      // This code checks whether the function is used as the operand of a
      // clang_arc_attachedcall operand bundle.
      auto IsAttachedCallOperand = [](Function *F, const CallBase *CBI,
                                      int Idx) {
        return CBI && CBI->isOperandBundleOfType(
                          LLVMContext::OB_clang_arc_attachedcall, Idx);
      };

      // Check to make sure that the "address of" an intrinsic function is never
      // taken. Ignore cases where the address of the intrinsic function is used
      // as the argument of operand bundle "clang.arc.attachedcall" as those
      // cases are handled in verifyAttachedCallBundle.
      Assert((!F->isIntrinsic() ||
              (CBI && &CBI->getCalledOperandUse() == &I.getOperandUse(i)) ||
              IsAttachedCallOperand(F, CBI, i)),
             "Cannot take the address of an intrinsic!", &I);
      Assert(
          !F->isIntrinsic() || isa<CallInst>(I) ||
              F->getIntrinsicID() == Intrinsic::donothing ||
              F->getIntrinsicID() == Intrinsic::seh_try_begin ||
              F->getIntrinsicID() == Intrinsic::seh_try_end ||
              F->getIntrinsicID() == Intrinsic::seh_scope_begin ||
              F->getIntrinsicID() == Intrinsic::seh_scope_end ||
              F->getIntrinsicID() == Intrinsic::coro_resume ||
              F->getIntrinsicID() == Intrinsic::coro_destroy ||
              F->getIntrinsicID() == Intrinsic::experimental_patchpoint_void ||
              F->getIntrinsicID() == Intrinsic::experimental_patchpoint_i64 ||
              F->getIntrinsicID() == Intrinsic::experimental_gc_statepoint ||
              F->getIntrinsicID() == Intrinsic::wasm_rethrow ||
              IsAttachedCallOperand(F, CBI, i),
          "Cannot invoke an intrinsic other than donothing, patchpoint, "
          "statepoint, coro_resume, coro_destroy or clang.arc.attachedcall",
          &I);
      Assert(F->getParent() == &M, "Referencing function in another module!",
             &I, &M, F, F->getParent());
    } else if (BasicBlock *OpBB = dyn_cast<BasicBlock>(I.getOperand(i))) {
      Assert(OpBB->getParent() == BB->getParent(),
             "Referring to a basic block in another function!", &I);
    } else if (Argument *OpArg = dyn_cast<Argument>(I.getOperand(i))) {
      Assert(OpArg->getParent() == BB->getParent(),
             "Referring to an argument in another function!", &I);
    } else if (GlobalValue *GV = dyn_cast<GlobalValue>(I.getOperand(i))) {
      Assert(GV->getParent() == &M, "Referencing global in another module!", &I,
             &M, GV, GV->getParent());
    } else if (isa<Instruction>(I.getOperand(i))) {
      verifyDominatesUse(I, i);
    } else if (isa<InlineAsm>(I.getOperand(i))) {
      Assert(CBI && &CBI->getCalledOperandUse() == &I.getOperandUse(i),
             "Cannot take the address of an inline asm!", &I);
    } else if (ConstantExpr *CE = dyn_cast<ConstantExpr>(I.getOperand(i))) {
      if (CE->getType()->isPtrOrPtrVectorTy()) {
        // If we have a ConstantExpr pointer, we need to see if it came from an
        // illegal bitcast.
        visitConstantExprsRecursively(CE);
      }
    }
  }

  if (MDNode *MD = I.getMetadata(LLVMContext::MD_fpmath)) {
    Assert(I.getType()->isFPOrFPVectorTy(),
           "fpmath requires a floating point result!", &I);
    Assert(MD->getNumOperands() == 1, "fpmath takes one operand!", &I);
    if (ConstantFP *CFP0 =
            mdconst::dyn_extract_or_null<ConstantFP>(MD->getOperand(0))) {
      const APFloat &Accuracy = CFP0->getValueAPF();
      Assert(&Accuracy.getSemantics() == &APFloat::IEEEsingle(),
             "fpmath accuracy must have float type", &I);
      Assert(Accuracy.isFiniteNonZero() && !Accuracy.isNegative(),
             "fpmath accuracy not a positive number!", &I);
    } else {
      Assert(false, "invalid fpmath accuracy!", &I);
    }
  }

  if (MDNode *Range = I.getMetadata(LLVMContext::MD_range)) {
    Assert(isa<LoadInst>(I) || isa<CallInst>(I) || isa<InvokeInst>(I),
           "Ranges are only for loads, calls and invokes!", &I);
    visitRangeMetadata(I, Range, I.getType());
  }

  if (I.hasMetadata(LLVMContext::MD_invariant_group)) {
    Assert(isa<LoadInst>(I) || isa<StoreInst>(I),
           "invariant.group metadata is only for loads and stores", &I);
  }

  if (I.getMetadata(LLVMContext::MD_nonnull)) {
    Assert(I.getType()->isPointerTy(), "nonnull applies only to pointer types",
           &I);
    Assert(isa<LoadInst>(I),
           "nonnull applies only to load instructions, use attributes"
           " for calls or invokes",
           &I);
  }

  if (MDNode *MD = I.getMetadata(LLVMContext::MD_dereferenceable))
    visitDereferenceableMetadata(I, MD);

  if (MDNode *MD = I.getMetadata(LLVMContext::MD_dereferenceable_or_null))
    visitDereferenceableMetadata(I, MD);

  if (MDNode *TBAA = I.getMetadata(LLVMContext::MD_tbaa))
    TBAAVerifyHelper.visitTBAAMetadata(I, TBAA);

  if (MDNode *MD = I.getMetadata(LLVMContext::MD_noalias))
    visitAliasScopeListMetadata(MD);
  if (MDNode *MD = I.getMetadata(LLVMContext::MD_alias_scope))
    visitAliasScopeListMetadata(MD);

  if (MDNode *AlignMD = I.getMetadata(LLVMContext::MD_align)) {
    Assert(I.getType()->isPointerTy(), "align applies only to pointer types",
           &I);
    Assert(isa<LoadInst>(I), "align applies only to load instructions, "
           "use attributes for calls or invokes", &I);
    Assert(AlignMD->getNumOperands() == 1, "align takes one operand!", &I);
    ConstantInt *CI = mdconst::dyn_extract<ConstantInt>(AlignMD->getOperand(0));
    Assert(CI && CI->getType()->isIntegerTy(64),
           "align metadata value must be an i64!", &I);
    uint64_t Align = CI->getZExtValue();
    Assert(isPowerOf2_64(Align),
           "align metadata value must be a power of 2!", &I);
    Assert(Align <= Value::MaximumAlignment,
           "alignment is larger that implementation defined limit", &I);
  }

  if (MDNode *MD = I.getMetadata(LLVMContext::MD_prof))
    visitProfMetadata(I, MD);

  if (MDNode *Annotation = I.getMetadata(LLVMContext::MD_annotation))
    visitAnnotationMetadata(Annotation);

  if (MDNode *N = I.getDebugLoc().getAsMDNode()) {
    AssertDI(isa<DILocation>(N), "invalid !dbg metadata attachment", &I, N);
    visitMDNode(*N, AreDebugLocsAllowed::Yes);
  }

  if (auto *DII = dyn_cast<DbgVariableIntrinsic>(&I)) {
    verifyFragmentExpression(*DII);
    verifyNotEntryValue(*DII);
  }

  verifyConstrainedFPBundles(I);

  SmallVector<std::pair<unsigned, MDNode *>, 4> MDs;
  I.getAllMetadata(MDs);
  for (auto Attachment : MDs) {
    unsigned Kind = Attachment.first;
    auto AllowLocs =
        (Kind == LLVMContext::MD_dbg || Kind == LLVMContext::MD_loop)
            ? AreDebugLocsAllowed::Yes
            : AreDebugLocsAllowed::No;
    visitMDNode(*Attachment.second, AllowLocs);
  }

  InstsInThisBlock.insert(&I);
}

/// Allow intrinsics to be verified in different ways.
void Verifier::visitIntrinsicCall(Intrinsic::ID ID, CallBase &Call) {
  Function *IF = Call.getCalledFunction();
  Assert(IF->isDeclaration(), "Intrinsic functions should never be defined!",
         IF);

  // Verify that the intrinsic prototype lines up with what the .td files
  // describe.
  FunctionType *IFTy = IF->getFunctionType();
  bool IsVarArg = IFTy->isVarArg();

  SmallVector<Intrinsic::IITDescriptor, 8> Table;
  getIntrinsicInfoTableEntries(ID, Table);
  ArrayRef<Intrinsic::IITDescriptor> TableRef = Table;

  // Walk the descriptors to extract overloaded types.
  SmallVector<Type *, 4> ArgTys;
  Intrinsic::MatchIntrinsicTypesResult Res =
      Intrinsic::matchIntrinsicSignature(IFTy, TableRef, ArgTys);
  Assert(Res != Intrinsic::MatchIntrinsicTypes_NoMatchRet,
         "Intrinsic has incorrect return type!", IF);
  Assert(Res != Intrinsic::MatchIntrinsicTypes_NoMatchArg,
         "Intrinsic has incorrect argument type!", IF);

  // Verify if the intrinsic call matches the vararg property.
  if (IsVarArg)
    Assert(!Intrinsic::matchIntrinsicVarArg(IsVarArg, TableRef),
           "Intrinsic was not defined with variable arguments!", IF);
  else
    Assert(!Intrinsic::matchIntrinsicVarArg(IsVarArg, TableRef),
           "Callsite was not defined with variable arguments!", IF);

  // All descriptors should be absorbed by now.
  Assert(TableRef.empty(), "Intrinsic has too few arguments!", IF);

  // Now that we have the intrinsic ID and the actual argument types (and we
  // know they are legal for the intrinsic!) get the intrinsic name through the
  // usual means.  This allows us to verify the mangling of argument types into
  // the name.
  const std::string ExpectedName =
      Intrinsic::getName(ID, ArgTys, IF->getParent(), IFTy);
  Assert(ExpectedName == IF->getName(),
         "Intrinsic name not mangled correctly for type arguments! "
         "Should be: " +
             ExpectedName,
         IF);

  // If the intrinsic takes MDNode arguments, verify that they are either global
  // or are local to *this* function.
  for (Value *V : Call.args()) {
    if (auto *MD = dyn_cast<MetadataAsValue>(V))
      visitMetadataAsValue(*MD, Call.getCaller());
    if (auto *Const = dyn_cast<Constant>(V))
      Assert(!Const->getType()->isX86_AMXTy(),
             "const x86_amx is not allowed in argument!");
  }

  switch (ID) {
  default:
    break;
  case Intrinsic::assume: {
    for (auto &Elem : Call.bundle_op_infos()) {
      Assert(Elem.Tag->getKey() == "ignore" ||
                 Attribute::isExistingAttribute(Elem.Tag->getKey()),
             "tags must be valid attribute names", Call);
      Attribute::AttrKind Kind =
          Attribute::getAttrKindFromName(Elem.Tag->getKey());
      unsigned ArgCount = Elem.End - Elem.Begin;
      if (Kind == Attribute::Alignment) {
        Assert(ArgCount <= 3 && ArgCount >= 2,
               "alignment assumptions should have 2 or 3 arguments", Call);
        Assert(Call.getOperand(Elem.Begin)->getType()->isPointerTy(),
               "first argument should be a pointer", Call);
        Assert(Call.getOperand(Elem.Begin + 1)->getType()->isIntegerTy(),
               "second argument should be an integer", Call);
        if (ArgCount == 3)
          Assert(Call.getOperand(Elem.Begin + 2)->getType()->isIntegerTy(),
                 "third argument should be an integer if present", Call);
        return;
      }
      Assert(ArgCount <= 2, "too many arguments", Call);
      if (Kind == Attribute::None)
        break;
      if (Attribute::isIntAttrKind(Kind)) {
        Assert(ArgCount == 2, "this attribute should have 2 arguments", Call);
        Assert(isa<ConstantInt>(Call.getOperand(Elem.Begin + 1)),
               "the second argument should be a constant integral value", Call);
      } else if (Attribute::canUseAsParamAttr(Kind)) {
        Assert((ArgCount) == 1, "this attribute should have one argument",
               Call);
      } else if (Attribute::canUseAsFnAttr(Kind)) {
        Assert((ArgCount) == 0, "this attribute has no argument", Call);
      }
    }
    break;
  }
  case Intrinsic::coro_id: {
    auto *InfoArg = Call.getArgOperand(3)->stripPointerCasts();
    if (isa<ConstantPointerNull>(InfoArg))
      break;
    auto *GV = dyn_cast<GlobalVariable>(InfoArg);
    Assert(GV && GV->isConstant() && GV->hasDefinitiveInitializer(),
           "info argument of llvm.coro.id must refer to an initialized "
           "constant");
    Constant *Init = GV->getInitializer();
    Assert(isa<ConstantStruct>(Init) || isa<ConstantArray>(Init),
           "info argument of llvm.coro.id must refer to either a struct or "
           "an array");
    break;
  }
  case Intrinsic::fptrunc_round: {
    // Check the rounding mode
    Metadata *MD = nullptr;
    auto *MAV = dyn_cast<MetadataAsValue>(Call.getOperand(1));
    if (MAV)
      MD = MAV->getMetadata();

    Assert(MD != nullptr, "missing rounding mode argument", Call);

    Assert(isa<MDString>(MD),
           ("invalid value for llvm.fptrunc.round metadata operand"
            " (the operand should be a string)"),
           MD);

    Optional<RoundingMode> RoundMode =
        convertStrToRoundingMode(cast<MDString>(MD)->getString());
    Assert(RoundMode.hasValue() &&
               RoundMode.getValue() != RoundingMode::Dynamic,
           "unsupported rounding mode argument", Call);
    break;
  }
#define INSTRUCTION(NAME, NARGS, ROUND_MODE, INTRINSIC)                        \
  case Intrinsic::INTRINSIC:
#include "llvm/IR/ConstrainedOps.def"
    visitConstrainedFPIntrinsic(cast<ConstrainedFPIntrinsic>(Call));
    break;

#define REGISTER_VP_INTRINSIC(VPID,MASKPOS,VLENPOS) \
  case Intrinsic::VPID:
#include "llvm/IR/VPIntrinsics.def"
    visitVPIntrinsic(cast<VPIntrinsic>(Call));
    break;

  case Intrinsic::dbg_declare: // llvm.dbg.declare
    Assert(isa<MetadataAsValue>(Call.getArgOperand(0)),
           "invalid llvm.dbg.declare intrinsic call 1", Call);
    visitDbgIntrinsic("declare", cast<DbgVariableIntrinsic>(Call));
    break;
  case Intrinsic::dbg_addr: // llvm.dbg.addr
    visitDbgIntrinsic("addr", cast<DbgVariableIntrinsic>(Call));
    break;
  case Intrinsic::dbg_value: // llvm.dbg.value
    visitDbgIntrinsic("value", cast<DbgVariableIntrinsic>(Call));
    break;
  case Intrinsic::dbg_label: // llvm.dbg.label
    visitDbgLabelIntrinsic("label", cast<DbgLabelInst>(Call));
    break;
  case Intrinsic::memcpy:
  case Intrinsic::memcpy_inline:
  case Intrinsic::memmove:
  case Intrinsic::memset: {
    const auto *MI = cast<MemIntrinsic>(&Call);
    auto IsValidAlignment = [&](unsigned Alignment) -> bool {
      return Alignment == 0 || isPowerOf2_32(Alignment);
    };
    Assert(IsValidAlignment(MI->getDestAlignment()),
           "alignment of arg 0 of memory intrinsic must be 0 or a power of 2",
           Call);
    if (const auto *MTI = dyn_cast<MemTransferInst>(MI)) {
      Assert(IsValidAlignment(MTI->getSourceAlignment()),
             "alignment of arg 1 of memory intrinsic must be 0 or a power of 2",
             Call);
    }

    break;
  }
  case Intrinsic::memcpy_element_unordered_atomic:
  case Intrinsic::memmove_element_unordered_atomic:
  case Intrinsic::memset_element_unordered_atomic: {
    const auto *AMI = cast<AtomicMemIntrinsic>(&Call);

    ConstantInt *ElementSizeCI =
        cast<ConstantInt>(AMI->getRawElementSizeInBytes());
    const APInt &ElementSizeVal = ElementSizeCI->getValue();
    Assert(ElementSizeVal.isPowerOf2(),
           "element size of the element-wise atomic memory intrinsic "
           "must be a power of 2",
           Call);

    auto IsValidAlignment = [&](uint64_t Alignment) {
      return isPowerOf2_64(Alignment) && ElementSizeVal.ule(Alignment);
    };
    uint64_t DstAlignment = AMI->getDestAlignment();
    Assert(IsValidAlignment(DstAlignment),
           "incorrect alignment of the destination argument", Call);
    if (const auto *AMT = dyn_cast<AtomicMemTransferInst>(AMI)) {
      uint64_t SrcAlignment = AMT->getSourceAlignment();
      Assert(IsValidAlignment(SrcAlignment),
             "incorrect alignment of the source argument", Call);
    }
    break;
  }
  case Intrinsic::call_preallocated_setup: {
    auto *NumArgs = dyn_cast<ConstantInt>(Call.getArgOperand(0));
    Assert(NumArgs != nullptr,
           "llvm.call.preallocated.setup argument must be a constant");
    bool FoundCall = false;
    for (User *U : Call.users()) {
      auto *UseCall = dyn_cast<CallBase>(U);
      Assert(UseCall != nullptr,
             "Uses of llvm.call.preallocated.setup must be calls");
      const Function *Fn = UseCall->getCalledFunction();
      if (Fn && Fn->getIntrinsicID() == Intrinsic::call_preallocated_arg) {
        auto *AllocArgIndex = dyn_cast<ConstantInt>(UseCall->getArgOperand(1));
        Assert(AllocArgIndex != nullptr,
               "llvm.call.preallocated.alloc arg index must be a constant");
        auto AllocArgIndexInt = AllocArgIndex->getValue();
        Assert(AllocArgIndexInt.sge(0) &&
                   AllocArgIndexInt.slt(NumArgs->getValue()),
               "llvm.call.preallocated.alloc arg index must be between 0 and "
               "corresponding "
               "llvm.call.preallocated.setup's argument count");
      } else if (Fn && Fn->getIntrinsicID() ==
                           Intrinsic::call_preallocated_teardown) {
        // nothing to do
      } else {
        Assert(!FoundCall, "Can have at most one call corresponding to a "
                           "llvm.call.preallocated.setup");
        FoundCall = true;
        size_t NumPreallocatedArgs = 0;
        for (unsigned i = 0; i < UseCall->arg_size(); i++) {
          if (UseCall->paramHasAttr(i, Attribute::Preallocated)) {
            ++NumPreallocatedArgs;
          }
        }
        Assert(NumPreallocatedArgs != 0,
               "cannot use preallocated intrinsics on a call without "
               "preallocated arguments");
        Assert(NumArgs->equalsInt(NumPreallocatedArgs),
               "llvm.call.preallocated.setup arg size must be equal to number "
               "of preallocated arguments "
               "at call site",
               Call, *UseCall);
        // getOperandBundle() cannot be called if more than one of the operand
        // bundle exists. There is already a check elsewhere for this, so skip
        // here if we see more than one.
        if (UseCall->countOperandBundlesOfType(LLVMContext::OB_preallocated) >
            1) {
          return;
        }
        auto PreallocatedBundle =
            UseCall->getOperandBundle(LLVMContext::OB_preallocated);
        Assert(PreallocatedBundle,
               "Use of llvm.call.preallocated.setup outside intrinsics "
               "must be in \"preallocated\" operand bundle");
        Assert(PreallocatedBundle->Inputs.front().get() == &Call,
               "preallocated bundle must have token from corresponding "
               "llvm.call.preallocated.setup");
      }
    }
    break;
  }
  case Intrinsic::call_preallocated_arg: {
    auto *Token = dyn_cast<CallBase>(Call.getArgOperand(0));
    Assert(Token && Token->getCalledFunction()->getIntrinsicID() ==
                        Intrinsic::call_preallocated_setup,
           "llvm.call.preallocated.arg token argument must be a "
           "llvm.call.preallocated.setup");
    Assert(Call.hasFnAttr(Attribute::Preallocated),
           "llvm.call.preallocated.arg must be called with a \"preallocated\" "
           "call site attribute");
    break;
  }
  case Intrinsic::call_preallocated_teardown: {
    auto *Token = dyn_cast<CallBase>(Call.getArgOperand(0));
    Assert(Token && Token->getCalledFunction()->getIntrinsicID() ==
                        Intrinsic::call_preallocated_setup,
           "llvm.call.preallocated.teardown token argument must be a "
           "llvm.call.preallocated.setup");
    break;
  }
  case Intrinsic::gcroot:
  case Intrinsic::gcwrite:
  case Intrinsic::gcread:
    if (ID == Intrinsic::gcroot) {
      AllocaInst *AI =
          dyn_cast<AllocaInst>(Call.getArgOperand(0)->stripPointerCasts());
      Assert(AI, "llvm.gcroot parameter #1 must be an alloca.", Call);
      Assert(isa<Constant>(Call.getArgOperand(1)),
             "llvm.gcroot parameter #2 must be a constant.", Call);
      if (!AI->getAllocatedType()->isPointerTy()) {
        Assert(!isa<ConstantPointerNull>(Call.getArgOperand(1)),
               "llvm.gcroot parameter #1 must either be a pointer alloca, "
               "or argument #2 must be a non-null constant.",
               Call);
      }
    }

    Assert(Call.getParent()->getParent()->hasGC(),
           "Enclosing function does not use GC.", Call);
    break;
  case Intrinsic::init_trampoline:
    Assert(isa<Function>(Call.getArgOperand(1)->stripPointerCasts()),
           "llvm.init_trampoline parameter #2 must resolve to a function.",
           Call);
    break;
  case Intrinsic::prefetch:
    Assert(cast<ConstantInt>(Call.getArgOperand(1))->getZExtValue() < 2 &&
           cast<ConstantInt>(Call.getArgOperand(2))->getZExtValue() < 4,
           "invalid arguments to llvm.prefetch", Call);
    break;
  case Intrinsic::stackprotector:
    Assert(isa<AllocaInst>(Call.getArgOperand(1)->stripPointerCasts()),
           "llvm.stackprotector parameter #2 must resolve to an alloca.", Call);
    break;
  case Intrinsic::localescape: {
    BasicBlock *BB = Call.getParent();
    Assert(BB == &BB->getParent()->front(),
           "llvm.localescape used outside of entry block", Call);
    Assert(!SawFrameEscape,
           "multiple calls to llvm.localescape in one function", Call);
    for (Value *Arg : Call.args()) {
      if (isa<ConstantPointerNull>(Arg))
        continue; // Null values are allowed as placeholders.
      auto *AI = dyn_cast<AllocaInst>(Arg->stripPointerCasts());
      Assert(AI && AI->isStaticAlloca(),
             "llvm.localescape only accepts static allocas", Call);
    }
    FrameEscapeInfo[BB->getParent()].first = Call.arg_size();
    SawFrameEscape = true;
    break;
  }
  case Intrinsic::localrecover: {
    Value *FnArg = Call.getArgOperand(0)->stripPointerCasts();
    Function *Fn = dyn_cast<Function>(FnArg);
    Assert(Fn && !Fn->isDeclaration(),
           "llvm.localrecover first "
           "argument must be function defined in this module",
           Call);
    auto *IdxArg = cast<ConstantInt>(Call.getArgOperand(2));
    auto &Entry = FrameEscapeInfo[Fn];
    Entry.second = unsigned(
        std::max(uint64_t(Entry.second), IdxArg->getLimitedValue(~0U) + 1));
    break;
  }

  case Intrinsic::experimental_gc_statepoint:
    if (auto *CI = dyn_cast<CallInst>(&Call))
      Assert(!CI->isInlineAsm(),
             "gc.statepoint support for inline assembly unimplemented", CI);
    Assert(Call.getParent()->getParent()->hasGC(),
           "Enclosing function does not use GC.", Call);

    verifyStatepoint(Call);
    break;
  case Intrinsic::experimental_gc_result: {
    Assert(Call.getParent()->getParent()->hasGC(),
           "Enclosing function does not use GC.", Call);
    // Are we tied to a statepoint properly?
    const auto *StatepointCall = dyn_cast<CallBase>(Call.getArgOperand(0));
    const Function *StatepointFn =
        StatepointCall ? StatepointCall->getCalledFunction() : nullptr;
    Assert(StatepointFn && StatepointFn->isDeclaration() &&
               StatepointFn->getIntrinsicID() ==
                   Intrinsic::experimental_gc_statepoint,
           "gc.result operand #1 must be from a statepoint", Call,
           Call.getArgOperand(0));

    // Assert that result type matches wrapped callee.
    auto *TargetFuncType = cast<FunctionType>(
        StatepointCall->getAttributes().getParamElementType(2));
    Assert(Call.getType() == TargetFuncType->getReturnType(),
           "gc.result result type does not match wrapped callee", Call);
    break;
  }
  case Intrinsic::experimental_gc_relocate: {
    Assert(Call.arg_size() == 3, "wrong number of arguments", Call);

    Assert(isa<PointerType>(Call.getType()->getScalarType()),
           "gc.relocate must return a pointer or a vector of pointers", Call);

    // Check that this relocate is correctly tied to the statepoint

    // This is case for relocate on the unwinding path of an invoke statepoint
    if (LandingPadInst *LandingPad =
            dyn_cast<LandingPadInst>(Call.getArgOperand(0))) {

      const BasicBlock *InvokeBB =
          LandingPad->getParent()->getUniquePredecessor();

      // Landingpad relocates should have only one predecessor with invoke
      // statepoint terminator
      Assert(InvokeBB, "safepoints should have unique landingpads",
             LandingPad->getParent());
      Assert(InvokeBB->getTerminator(), "safepoint block should be well formed",
             InvokeBB);
      Assert(isa<GCStatepointInst>(InvokeBB->getTerminator()),
             "gc relocate should be linked to a statepoint", InvokeBB);
    } else {
      // In all other cases relocate should be tied to the statepoint directly.
      // This covers relocates on a normal return path of invoke statepoint and
      // relocates of a call statepoint.
      auto Token = Call.getArgOperand(0);
      Assert(isa<GCStatepointInst>(Token),
             "gc relocate is incorrectly tied to the statepoint", Call, Token);
    }

    // Verify rest of the relocate arguments.
    const CallBase &StatepointCall =
      *cast<GCRelocateInst>(Call).getStatepoint();

    // Both the base and derived must be piped through the safepoint.
    Value *Base = Call.getArgOperand(1);
    Assert(isa<ConstantInt>(Base),
           "gc.relocate operand #2 must be integer offset", Call);

    Value *Derived = Call.getArgOperand(2);
    Assert(isa<ConstantInt>(Derived),
           "gc.relocate operand #3 must be integer offset", Call);

    const uint64_t BaseIndex = cast<ConstantInt>(Base)->getZExtValue();
    const uint64_t DerivedIndex = cast<ConstantInt>(Derived)->getZExtValue();

    // Check the bounds
    if (auto Opt = StatepointCall.getOperandBundle(LLVMContext::OB_gc_live)) {
      Assert(BaseIndex < Opt->Inputs.size(),
             "gc.relocate: statepoint base index out of bounds", Call);
      Assert(DerivedIndex < Opt->Inputs.size(),
             "gc.relocate: statepoint derived index out of bounds", Call);
    }

    // Relocated value must be either a pointer type or vector-of-pointer type,
    // but gc_relocate does not need to return the same pointer type as the
    // relocated pointer. It can be casted to the correct type later if it's
    // desired. However, they must have the same address space and 'vectorness'
    GCRelocateInst &Relocate = cast<GCRelocateInst>(Call);
    Assert(Relocate.getDerivedPtr()->getType()->isPtrOrPtrVectorTy(),
           "gc.relocate: relocated value must be a gc pointer", Call);

    auto ResultType = Call.getType();
    auto DerivedType = Relocate.getDerivedPtr()->getType();
    Assert(ResultType->isVectorTy() == DerivedType->isVectorTy(),
           "gc.relocate: vector relocates to vector and pointer to pointer",
           Call);
    Assert(
        ResultType->getPointerAddressSpace() ==
            DerivedType->getPointerAddressSpace(),
        "gc.relocate: relocating a pointer shouldn't change its address space",
        Call);
    break;
  }
  case Intrinsic::eh_exceptioncode:
  case Intrinsic::eh_exceptionpointer: {
    Assert(isa<CatchPadInst>(Call.getArgOperand(0)),
           "eh.exceptionpointer argument must be a catchpad", Call);
    break;
  }
  case Intrinsic::get_active_lane_mask: {
    Assert(Call.getType()->isVectorTy(), "get_active_lane_mask: must return a "
           "vector", Call);
    auto *ElemTy = Call.getType()->getScalarType();
    Assert(ElemTy->isIntegerTy(1), "get_active_lane_mask: element type is not "
           "i1", Call);
    break;
  }
  case Intrinsic::masked_load: {
    Assert(Call.getType()->isVectorTy(), "masked_load: must return a vector",
           Call);

    Value *Ptr = Call.getArgOperand(0);
    ConstantInt *Alignment = cast<ConstantInt>(Call.getArgOperand(1));
    Value *Mask = Call.getArgOperand(2);
    Value *PassThru = Call.getArgOperand(3);
    Assert(Mask->getType()->isVectorTy(), "masked_load: mask must be vector",
           Call);
    Assert(Alignment->getValue().isPowerOf2(),
           "masked_load: alignment must be a power of 2", Call);

    PointerType *PtrTy = cast<PointerType>(Ptr->getType());
    Assert(PtrTy->isOpaqueOrPointeeTypeMatches(Call.getType()),
           "masked_load: return must match pointer type", Call);
    Assert(PassThru->getType() == Call.getType(),
           "masked_load: pass through and return type must match", Call);
    Assert(cast<VectorType>(Mask->getType())->getElementCount() ==
               cast<VectorType>(Call.getType())->getElementCount(),
           "masked_load: vector mask must be same length as return", Call);
    break;
  }
  case Intrinsic::masked_store: {
    Value *Val = Call.getArgOperand(0);
    Value *Ptr = Call.getArgOperand(1);
    ConstantInt *Alignment = cast<ConstantInt>(Call.getArgOperand(2));
    Value *Mask = Call.getArgOperand(3);
    Assert(Mask->getType()->isVectorTy(), "masked_store: mask must be vector",
           Call);
    Assert(Alignment->getValue().isPowerOf2(),
           "masked_store: alignment must be a power of 2", Call);

    PointerType *PtrTy = cast<PointerType>(Ptr->getType());
    Assert(PtrTy->isOpaqueOrPointeeTypeMatches(Val->getType()),
           "masked_store: storee must match pointer type", Call);
    Assert(cast<VectorType>(Mask->getType())->getElementCount() ==
               cast<VectorType>(Val->getType())->getElementCount(),
           "masked_store: vector mask must be same length as value", Call);
    break;
  }

  case Intrinsic::masked_gather: {
    const APInt &Alignment =
        cast<ConstantInt>(Call.getArgOperand(1))->getValue();
    Assert(Alignment.isZero() || Alignment.isPowerOf2(),
           "masked_gather: alignment must be 0 or a power of 2", Call);
    break;
  }
  case Intrinsic::masked_scatter: {
    const APInt &Alignment =
        cast<ConstantInt>(Call.getArgOperand(2))->getValue();
    Assert(Alignment.isZero() || Alignment.isPowerOf2(),
           "masked_scatter: alignment must be 0 or a power of 2", Call);
    break;
  }

  case Intrinsic::experimental_guard: {
    Assert(isa<CallInst>(Call), "experimental_guard cannot be invoked", Call);
    Assert(Call.countOperandBundlesOfType(LLVMContext::OB_deopt) == 1,
           "experimental_guard must have exactly one "
           "\"deopt\" operand bundle");
    break;
  }

  case Intrinsic::experimental_deoptimize: {
    Assert(isa<CallInst>(Call), "experimental_deoptimize cannot be invoked",
           Call);
    Assert(Call.countOperandBundlesOfType(LLVMContext::OB_deopt) == 1,
           "experimental_deoptimize must have exactly one "
           "\"deopt\" operand bundle");
    Assert(Call.getType() == Call.getFunction()->getReturnType(),
           "experimental_deoptimize return type must match caller return type");

    if (isa<CallInst>(Call)) {
      auto *RI = dyn_cast<ReturnInst>(Call.getNextNode());
      Assert(RI,
             "calls to experimental_deoptimize must be followed by a return");

      if (!Call.getType()->isVoidTy() && RI)
        Assert(RI->getReturnValue() == &Call,
               "calls to experimental_deoptimize must be followed by a return "
               "of the value computed by experimental_deoptimize");
    }

    break;
  }
  case Intrinsic::vector_reduce_and:
  case Intrinsic::vector_reduce_or:
  case Intrinsic::vector_reduce_xor:
  case Intrinsic::vector_reduce_add:
  case Intrinsic::vector_reduce_mul:
  case Intrinsic::vector_reduce_smax:
  case Intrinsic::vector_reduce_smin:
  case Intrinsic::vector_reduce_umax:
  case Intrinsic::vector_reduce_umin: {
    Type *ArgTy = Call.getArgOperand(0)->getType();
    Assert(ArgTy->isIntOrIntVectorTy() && ArgTy->isVectorTy(),
           "Intrinsic has incorrect argument type!");
    break;
  }
  case Intrinsic::vector_reduce_fmax:
  case Intrinsic::vector_reduce_fmin: {
    Type *ArgTy = Call.getArgOperand(0)->getType();
    Assert(ArgTy->isFPOrFPVectorTy() && ArgTy->isVectorTy(),
           "Intrinsic has incorrect argument type!");
    break;
  }
  case Intrinsic::vector_reduce_fadd:
  case Intrinsic::vector_reduce_fmul: {
    // Unlike the other reductions, the first argument is a start value. The
    // second argument is the vector to be reduced.
    Type *ArgTy = Call.getArgOperand(1)->getType();
    Assert(ArgTy->isFPOrFPVectorTy() && ArgTy->isVectorTy(),
           "Intrinsic has incorrect argument type!");
    break;
  }
  case Intrinsic::smul_fix:
  case Intrinsic::smul_fix_sat:
  case Intrinsic::umul_fix:
  case Intrinsic::umul_fix_sat:
  case Intrinsic::sdiv_fix:
  case Intrinsic::sdiv_fix_sat:
  case Intrinsic::udiv_fix:
  case Intrinsic::udiv_fix_sat: {
    Value *Op1 = Call.getArgOperand(0);
    Value *Op2 = Call.getArgOperand(1);
    Assert(Op1->getType()->isIntOrIntVectorTy(),
           "first operand of [us][mul|div]_fix[_sat] must be an int type or "
           "vector of ints");
    Assert(Op2->getType()->isIntOrIntVectorTy(),
           "second operand of [us][mul|div]_fix[_sat] must be an int type or "
           "vector of ints");

    auto *Op3 = cast<ConstantInt>(Call.getArgOperand(2));
    Assert(Op3->getType()->getBitWidth() <= 32,
           "third argument of [us][mul|div]_fix[_sat] must fit within 32 bits");

    if (ID == Intrinsic::smul_fix || ID == Intrinsic::smul_fix_sat ||
        ID == Intrinsic::sdiv_fix || ID == Intrinsic::sdiv_fix_sat) {
      Assert(
          Op3->getZExtValue() < Op1->getType()->getScalarSizeInBits(),
          "the scale of s[mul|div]_fix[_sat] must be less than the width of "
          "the operands");
    } else {
      Assert(Op3->getZExtValue() <= Op1->getType()->getScalarSizeInBits(),
             "the scale of u[mul|div]_fix[_sat] must be less than or equal "
             "to the width of the operands");
    }
    break;
  }
  case Intrinsic::lround:
  case Intrinsic::llround:
  case Intrinsic::lrint:
  case Intrinsic::llrint: {
    Type *ValTy = Call.getArgOperand(0)->getType();
    Type *ResultTy = Call.getType();
    Assert(!ValTy->isVectorTy() && !ResultTy->isVectorTy(),
           "Intrinsic does not support vectors", &Call);
    break;
  }
  case Intrinsic::bswap: {
    Type *Ty = Call.getType();
    unsigned Size = Ty->getScalarSizeInBits();
    Assert(Size % 16 == 0, "bswap must be an even number of bytes", &Call);
    break;
  }
  case Intrinsic::invariant_start: {
    ConstantInt *InvariantSize = dyn_cast<ConstantInt>(Call.getArgOperand(0));
    Assert(InvariantSize &&
               (!InvariantSize->isNegative() || InvariantSize->isMinusOne()),
           "invariant_start parameter must be -1, 0 or a positive number",
           &Call);
    break;
  }
  case Intrinsic::matrix_multiply:
  case Intrinsic::matrix_transpose:
  case Intrinsic::matrix_column_major_load:
  case Intrinsic::matrix_column_major_store: {
    Function *IF = Call.getCalledFunction();
    ConstantInt *Stride = nullptr;
    ConstantInt *NumRows;
    ConstantInt *NumColumns;
    VectorType *ResultTy;
    Type *Op0ElemTy = nullptr;
    Type *Op1ElemTy = nullptr;
    switch (ID) {
    case Intrinsic::matrix_multiply:
      NumRows = cast<ConstantInt>(Call.getArgOperand(2));
      NumColumns = cast<ConstantInt>(Call.getArgOperand(4));
      ResultTy = cast<VectorType>(Call.getType());
      Op0ElemTy =
          cast<VectorType>(Call.getArgOperand(0)->getType())->getElementType();
      Op1ElemTy =
          cast<VectorType>(Call.getArgOperand(1)->getType())->getElementType();
      break;
    case Intrinsic::matrix_transpose:
      NumRows = cast<ConstantInt>(Call.getArgOperand(1));
      NumColumns = cast<ConstantInt>(Call.getArgOperand(2));
      ResultTy = cast<VectorType>(Call.getType());
      Op0ElemTy =
          cast<VectorType>(Call.getArgOperand(0)->getType())->getElementType();
      break;
    case Intrinsic::matrix_column_major_load: {
      Stride = dyn_cast<ConstantInt>(Call.getArgOperand(1));
      NumRows = cast<ConstantInt>(Call.getArgOperand(3));
      NumColumns = cast<ConstantInt>(Call.getArgOperand(4));
      ResultTy = cast<VectorType>(Call.getType());

      PointerType *Op0PtrTy =
          cast<PointerType>(Call.getArgOperand(0)->getType());
      if (!Op0PtrTy->isOpaque())
        Op0ElemTy = Op0PtrTy->getNonOpaquePointerElementType();
      break;
    }
    case Intrinsic::matrix_column_major_store: {
      Stride = dyn_cast<ConstantInt>(Call.getArgOperand(2));
      NumRows = cast<ConstantInt>(Call.getArgOperand(4));
      NumColumns = cast<ConstantInt>(Call.getArgOperand(5));
      ResultTy = cast<VectorType>(Call.getArgOperand(0)->getType());
      Op0ElemTy =
          cast<VectorType>(Call.getArgOperand(0)->getType())->getElementType();

      PointerType *Op1PtrTy =
          cast<PointerType>(Call.getArgOperand(1)->getType());
      if (!Op1PtrTy->isOpaque())
        Op1ElemTy = Op1PtrTy->getNonOpaquePointerElementType();
      break;
    }
    default:
      llvm_unreachable("unexpected intrinsic");
    }

    Assert(ResultTy->getElementType()->isIntegerTy() ||
           ResultTy->getElementType()->isFloatingPointTy(),
           "Result type must be an integer or floating-point type!", IF);

    if (Op0ElemTy)
      Assert(ResultTy->getElementType() == Op0ElemTy,
             "Vector element type mismatch of the result and first operand "
             "vector!", IF);

    if (Op1ElemTy)
      Assert(ResultTy->getElementType() == Op1ElemTy,
             "Vector element type mismatch of the result and second operand "
             "vector!", IF);

    Assert(cast<FixedVectorType>(ResultTy)->getNumElements() ==
               NumRows->getZExtValue() * NumColumns->getZExtValue(),
           "Result of a matrix operation does not fit in the returned vector!");

    if (Stride)
      Assert(Stride->getZExtValue() >= NumRows->getZExtValue(),
             "Stride must be greater or equal than the number of rows!", IF);

    break;
  }
  case Intrinsic::experimental_vector_splice: {
    VectorType *VecTy = cast<VectorType>(Call.getType());
    int64_t Idx = cast<ConstantInt>(Call.getArgOperand(2))->getSExtValue();
    int64_t KnownMinNumElements = VecTy->getElementCount().getKnownMinValue();
    if (Call.getParent() && Call.getParent()->getParent()) {
      AttributeList Attrs = Call.getParent()->getParent()->getAttributes();
      if (Attrs.hasFnAttr(Attribute::VScaleRange))
        KnownMinNumElements *= Attrs.getFnAttrs().getVScaleRangeMin();
    }
    Assert((Idx < 0 && std::abs(Idx) <= KnownMinNumElements) ||
               (Idx >= 0 && Idx < KnownMinNumElements),
           "The splice index exceeds the range [-VL, VL-1] where VL is the "
           "known minimum number of elements in the vector. For scalable "
           "vectors the minimum number of elements is determined from "
           "vscale_range.",
           &Call);
    break;
  }
  case Intrinsic::experimental_stepvector: {
    VectorType *VecTy = dyn_cast<VectorType>(Call.getType());
    Assert(VecTy && VecTy->getScalarType()->isIntegerTy() &&
               VecTy->getScalarSizeInBits() >= 8,
           "experimental_stepvector only supported for vectors of integers "
           "with a bitwidth of at least 8.",
           &Call);
    break;
  }
  case Intrinsic::experimental_vector_insert: {
    Value *Vec = Call.getArgOperand(0);
    Value *SubVec = Call.getArgOperand(1);
    Value *Idx = Call.getArgOperand(2);
    unsigned IdxN = cast<ConstantInt>(Idx)->getZExtValue();

    VectorType *VecTy = cast<VectorType>(Vec->getType());
    VectorType *SubVecTy = cast<VectorType>(SubVec->getType());

    ElementCount VecEC = VecTy->getElementCount();
    ElementCount SubVecEC = SubVecTy->getElementCount();
    Assert(VecTy->getElementType() == SubVecTy->getElementType(),
           "experimental_vector_insert parameters must have the same element "
           "type.",
           &Call);
    Assert(IdxN % SubVecEC.getKnownMinValue() == 0,
           "experimental_vector_insert index must be a constant multiple of "
           "the subvector's known minimum vector length.");

    // If this insertion is not the 'mixed' case where a fixed vector is
    // inserted into a scalable vector, ensure that the insertion of the
    // subvector does not overrun the parent vector.
    if (VecEC.isScalable() == SubVecEC.isScalable()) {
      Assert(
          IdxN < VecEC.getKnownMinValue() &&
              IdxN + SubVecEC.getKnownMinValue() <= VecEC.getKnownMinValue(),
          "subvector operand of experimental_vector_insert would overrun the "
          "vector being inserted into.");
    }
    break;
  }
  case Intrinsic::experimental_vector_extract: {
    Value *Vec = Call.getArgOperand(0);
    Value *Idx = Call.getArgOperand(1);
    unsigned IdxN = cast<ConstantInt>(Idx)->getZExtValue();

    VectorType *ResultTy = cast<VectorType>(Call.getType());
    VectorType *VecTy = cast<VectorType>(Vec->getType());

    ElementCount VecEC = VecTy->getElementCount();
    ElementCount ResultEC = ResultTy->getElementCount();

    Assert(ResultTy->getElementType() == VecTy->getElementType(),
           "experimental_vector_extract result must have the same element "
           "type as the input vector.",
           &Call);
    Assert(IdxN % ResultEC.getKnownMinValue() == 0,
           "experimental_vector_extract index must be a constant multiple of "
           "the result type's known minimum vector length.");

    // If this extraction is not the 'mixed' case where a fixed vector is is
    // extracted from a scalable vector, ensure that the extraction does not
    // overrun the parent vector.
    if (VecEC.isScalable() == ResultEC.isScalable()) {
      Assert(IdxN < VecEC.getKnownMinValue() &&
                 IdxN + ResultEC.getKnownMinValue() <= VecEC.getKnownMinValue(),
             "experimental_vector_extract would overrun.");
    }
    break;
  }
  case Intrinsic::experimental_noalias_scope_decl: {
    NoAliasScopeDecls.push_back(cast<IntrinsicInst>(&Call));
    break;
  }
  case Intrinsic::preserve_array_access_index:
  case Intrinsic::preserve_struct_access_index: {
    Type *ElemTy = Call.getAttributes().getParamElementType(0);
    Assert(ElemTy,
           "Intrinsic requires elementtype attribute on first argument.",
           &Call);
    break;
  }
  };
}

/// Carefully grab the subprogram from a local scope.
///
/// This carefully grabs the subprogram from a local scope, avoiding the
/// built-in assertions that would typically fire.
static DISubprogram *getSubprogram(Metadata *LocalScope) {
  if (!LocalScope)
    return nullptr;

  if (auto *SP = dyn_cast<DISubprogram>(LocalScope))
    return SP;

  if (auto *LB = dyn_cast<DILexicalBlockBase>(LocalScope))
    return getSubprogram(LB->getRawScope());

  // Just return null; broken scope chains are checked elsewhere.
  assert(!isa<DILocalScope>(LocalScope) && "Unknown type of local scope");
  return nullptr;
}

void Verifier::visitVPIntrinsic(VPIntrinsic &VPI) {
  Assert(!VPI.isConstrainedOp(),
         "VP intrinsics only support the default fp environment for now "
         "(round.tonearest; fpexcept.ignore).");
  if (VPI.isConstrainedOp()) {
    Assert(VPI.getExceptionBehavior() != None,
           "invalid exception behavior argument", &VPI);
    Assert(VPI.getRoundingMode() != None, "invalid rounding mode argument",
           &VPI);
  }
}

void Verifier::visitConstrainedFPIntrinsic(ConstrainedFPIntrinsic &FPI) {
  unsigned NumOperands;
  bool HasRoundingMD;
  switch (FPI.getIntrinsicID()) {
#define INSTRUCTION(NAME, NARG, ROUND_MODE, INTRINSIC)                         \
  case Intrinsic::INTRINSIC:                                                   \
    NumOperands = NARG;                                                        \
    HasRoundingMD = ROUND_MODE;                                                \
    break;
#include "llvm/IR/ConstrainedOps.def"
  default:
    llvm_unreachable("Invalid constrained FP intrinsic!");
  }
  NumOperands += (1 + HasRoundingMD);
  // Compare intrinsics carry an extra predicate metadata operand.
  if (isa<ConstrainedFPCmpIntrinsic>(FPI))
    NumOperands += 1;
  Assert((FPI.arg_size() == NumOperands),
         "invalid arguments for constrained FP intrinsic", &FPI);

  switch (FPI.getIntrinsicID()) {
  case Intrinsic::experimental_constrained_lrint:
  case Intrinsic::experimental_constrained_llrint: {
    Type *ValTy = FPI.getArgOperand(0)->getType();
    Type *ResultTy = FPI.getType();
    Assert(!ValTy->isVectorTy() && !ResultTy->isVectorTy(),
           "Intrinsic does not support vectors", &FPI);
  }
    break;

  case Intrinsic::experimental_constrained_lround:
  case Intrinsic::experimental_constrained_llround: {
    Type *ValTy = FPI.getArgOperand(0)->getType();
    Type *ResultTy = FPI.getType();
    Assert(!ValTy->isVectorTy() && !ResultTy->isVectorTy(),
           "Intrinsic does not support vectors", &FPI);
    break;
  }

  case Intrinsic::experimental_constrained_fcmp:
  case Intrinsic::experimental_constrained_fcmps: {
    auto Pred = cast<ConstrainedFPCmpIntrinsic>(&FPI)->getPredicate();
    Assert(CmpInst::isFPPredicate(Pred),
           "invalid predicate for constrained FP comparison intrinsic", &FPI);
    break;
  }

  case Intrinsic::experimental_constrained_fptosi:
  case Intrinsic::experimental_constrained_fptoui: {
    Value *Operand = FPI.getArgOperand(0);
    uint64_t NumSrcElem = 0;
    Assert(Operand->getType()->isFPOrFPVectorTy(),
           "Intrinsic first argument must be floating point", &FPI);
    if (auto *OperandT = dyn_cast<VectorType>(Operand->getType())) {
      NumSrcElem = cast<FixedVectorType>(OperandT)->getNumElements();
    }

    Operand = &FPI;
    Assert((NumSrcElem > 0) == Operand->getType()->isVectorTy(),
           "Intrinsic first argument and result disagree on vector use", &FPI);
    Assert(Operand->getType()->isIntOrIntVectorTy(),
           "Intrinsic result must be an integer", &FPI);
    if (auto *OperandT = dyn_cast<VectorType>(Operand->getType())) {
      Assert(NumSrcElem == cast<FixedVectorType>(OperandT)->getNumElements(),
             "Intrinsic first argument and result vector lengths must be equal",
             &FPI);
    }
  }
    break;

  case Intrinsic::experimental_constrained_sitofp:
  case Intrinsic::experimental_constrained_uitofp: {
    Value *Operand = FPI.getArgOperand(0);
    uint64_t NumSrcElem = 0;
    Assert(Operand->getType()->isIntOrIntVectorTy(),
           "Intrinsic first argument must be integer", &FPI);
    if (auto *OperandT = dyn_cast<VectorType>(Operand->getType())) {
      NumSrcElem = cast<FixedVectorType>(OperandT)->getNumElements();
    }

    Operand = &FPI;
    Assert((NumSrcElem > 0) == Operand->getType()->isVectorTy(),
           "Intrinsic first argument and result disagree on vector use", &FPI);
    Assert(Operand->getType()->isFPOrFPVectorTy(),
           "Intrinsic result must be a floating point", &FPI);
    if (auto *OperandT = dyn_cast<VectorType>(Operand->getType())) {
      Assert(NumSrcElem == cast<FixedVectorType>(OperandT)->getNumElements(),
             "Intrinsic first argument and result vector lengths must be equal",
             &FPI);
    }
  } break;

  case Intrinsic::experimental_constrained_fptrunc:
  case Intrinsic::experimental_constrained_fpext: {
    Value *Operand = FPI.getArgOperand(0);
    Type *OperandTy = Operand->getType();
    Value *Result = &FPI;
    Type *ResultTy = Result->getType();
    Assert(OperandTy->isFPOrFPVectorTy(),
           "Intrinsic first argument must be FP or FP vector", &FPI);
    Assert(ResultTy->isFPOrFPVectorTy(),
           "Intrinsic result must be FP or FP vector", &FPI);
    Assert(OperandTy->isVectorTy() == ResultTy->isVectorTy(),
           "Intrinsic first argument and result disagree on vector use", &FPI);
    if (OperandTy->isVectorTy()) {
      Assert(cast<FixedVectorType>(OperandTy)->getNumElements() ==
                 cast<FixedVectorType>(ResultTy)->getNumElements(),
             "Intrinsic first argument and result vector lengths must be equal",
             &FPI);
    }
    if (FPI.getIntrinsicID() == Intrinsic::experimental_constrained_fptrunc) {
      Assert(OperandTy->getScalarSizeInBits() > ResultTy->getScalarSizeInBits(),
             "Intrinsic first argument's type must be larger than result type",
             &FPI);
    } else {
      Assert(OperandTy->getScalarSizeInBits() < ResultTy->getScalarSizeInBits(),
             "Intrinsic first argument's type must be smaller than result type",
             &FPI);
    }
  }
    break;

  default:
    break;
  }

  // If a non-metadata argument is passed in a metadata slot then the
  // error will be caught earlier when the incorrect argument doesn't
  // match the specification in the intrinsic call table. Thus, no
  // argument type check is needed here.

  Assert(FPI.getExceptionBehavior().hasValue(),
         "invalid exception behavior argument", &FPI);
  if (HasRoundingMD) {
    Assert(FPI.getRoundingMode().hasValue(),
           "invalid rounding mode argument", &FPI);
  }
}

void Verifier::visitDbgIntrinsic(StringRef Kind, DbgVariableIntrinsic &DII) {
  auto *MD = DII.getRawLocation();
  AssertDI(isa<ValueAsMetadata>(MD) || isa<DIArgList>(MD) ||
               (isa<MDNode>(MD) && !cast<MDNode>(MD)->getNumOperands()),
           "invalid llvm.dbg." + Kind + " intrinsic address/value", &DII, MD);
  AssertDI(isa<DILocalVariable>(DII.getRawVariable()),
         "invalid llvm.dbg." + Kind + " intrinsic variable", &DII,
         DII.getRawVariable());
  AssertDI(isa<DIExpression>(DII.getRawExpression()),
         "invalid llvm.dbg." + Kind + " intrinsic expression", &DII,
         DII.getRawExpression());

  // Ignore broken !dbg attachments; they're checked elsewhere.
  if (MDNode *N = DII.getDebugLoc().getAsMDNode())
    if (!isa<DILocation>(N))
      return;

  BasicBlock *BB = DII.getParent();
  Function *F = BB ? BB->getParent() : nullptr;

  // The scopes for variables and !dbg attachments must agree.
  DILocalVariable *Var = DII.getVariable();
  DILocation *Loc = DII.getDebugLoc();
  AssertDI(Loc, "llvm.dbg." + Kind + " intrinsic requires a !dbg attachment",
           &DII, BB, F);

  DISubprogram *VarSP = getSubprogram(Var->getRawScope());
  DISubprogram *LocSP = getSubprogram(Loc->getRawScope());
  if (!VarSP || !LocSP)
    return; // Broken scope chains are checked elsewhere.

  AssertDI(VarSP == LocSP, "mismatched subprogram between llvm.dbg." + Kind +
                               " variable and !dbg attachment",
           &DII, BB, F, Var, Var->getScope()->getSubprogram(), Loc,
           Loc->getScope()->getSubprogram());

  // This check is redundant with one in visitLocalVariable().
  AssertDI(isType(Var->getRawType()), "invalid type ref", Var,
           Var->getRawType());
  verifyFnArgs(DII);
}

void Verifier::visitDbgLabelIntrinsic(StringRef Kind, DbgLabelInst &DLI) {
  AssertDI(isa<DILabel>(DLI.getRawLabel()),
         "invalid llvm.dbg." + Kind + " intrinsic variable", &DLI,
         DLI.getRawLabel());

  // Ignore broken !dbg attachments; they're checked elsewhere.
  if (MDNode *N = DLI.getDebugLoc().getAsMDNode())
    if (!isa<DILocation>(N))
      return;

  BasicBlock *BB = DLI.getParent();
  Function *F = BB ? BB->getParent() : nullptr;

  // The scopes for variables and !dbg attachments must agree.
  DILabel *Label = DLI.getLabel();
  DILocation *Loc = DLI.getDebugLoc();
  Assert(Loc, "llvm.dbg." + Kind + " intrinsic requires a !dbg attachment",
         &DLI, BB, F);

  DISubprogram *LabelSP = getSubprogram(Label->getRawScope());
  DISubprogram *LocSP = getSubprogram(Loc->getRawScope());
  if (!LabelSP || !LocSP)
    return;

  AssertDI(LabelSP == LocSP, "mismatched subprogram between llvm.dbg." + Kind +
                             " label and !dbg attachment",
           &DLI, BB, F, Label, Label->getScope()->getSubprogram(), Loc,
           Loc->getScope()->getSubprogram());
}

void Verifier::verifyFragmentExpression(const DbgVariableIntrinsic &I) {
  DILocalVariable *V = dyn_cast_or_null<DILocalVariable>(I.getRawVariable());
  DIExpression *E = dyn_cast_or_null<DIExpression>(I.getRawExpression());

  // We don't know whether this intrinsic verified correctly.
  if (!V || !E || !E->isValid())
    return;

  // Nothing to do if this isn't a DW_OP_LLVM_fragment expression.
  auto Fragment = E->getFragmentInfo();
  if (!Fragment)
    return;

  // The frontend helps out GDB by emitting the members of local anonymous
  // unions as artificial local variables with shared storage. When SROA splits
  // the storage for artificial local variables that are smaller than the entire
  // union, the overhang piece will be outside of the allotted space for the
  // variable and this check fails.
  // FIXME: Remove this check as soon as clang stops doing this; it hides bugs.
  if (V->isArtificial())
    return;

  verifyFragmentExpression(*V, *Fragment, &I);
}

template <typename ValueOrMetadata>
void Verifier::verifyFragmentExpression(const DIVariable &V,
                                        DIExpression::FragmentInfo Fragment,
                                        ValueOrMetadata *Desc) {
  // If there's no size, the type is broken, but that should be checked
  // elsewhere.
  auto VarSize = V.getSizeInBits();
  if (!VarSize)
    return;

  unsigned FragSize = Fragment.SizeInBits;
  unsigned FragOffset = Fragment.OffsetInBits;
  AssertDI(FragSize + FragOffset <= *VarSize,
         "fragment is larger than or outside of variable", Desc, &V);
  AssertDI(FragSize != *VarSize, "fragment covers entire variable", Desc, &V);
}

void Verifier::verifyFnArgs(const DbgVariableIntrinsic &I) {
  // This function does not take the scope of noninlined function arguments into
  // account. Don't run it if current function is nodebug, because it may
  // contain inlined debug intrinsics.
  if (!HasDebugInfo)
    return;

  // For performance reasons only check non-inlined ones.
  if (I.getDebugLoc()->getInlinedAt())
    return;

  DILocalVariable *Var = I.getVariable();
  AssertDI(Var, "dbg intrinsic without variable");

  unsigned ArgNo = Var->getArg();
  if (!ArgNo)
    return;

  // Verify there are no duplicate function argument debug info entries.
  // These will cause hard-to-debug assertions in the DWARF backend.
  if (DebugFnArgs.size() < ArgNo)
    DebugFnArgs.resize(ArgNo, nullptr);

  auto *Prev = DebugFnArgs[ArgNo - 1];
  DebugFnArgs[ArgNo - 1] = Var;
  AssertDI(!Prev || (Prev == Var), "conflicting debug info for argument", &I,
           Prev, Var);
}

void Verifier::verifyNotEntryValue(const DbgVariableIntrinsic &I) {
  DIExpression *E = dyn_cast_or_null<DIExpression>(I.getRawExpression());

  // We don't know whether this intrinsic verified correctly.
  if (!E || !E->isValid())
    return;

  AssertDI(!E->isEntryValue(), "Entry values are only allowed in MIR", &I);
}

void Verifier::verifyCompileUnits() {
  // When more than one Module is imported into the same context, such as during
  // an LTO build before linking the modules, ODR type uniquing may cause types
  // to point to a different CU. This check does not make sense in this case.
  if (M.getContext().isODRUniquingDebugTypes())
    return;
  auto *CUs = M.getNamedMetadata("llvm.dbg.cu");
  SmallPtrSet<const Metadata *, 2> Listed;
  if (CUs)
    Listed.insert(CUs->op_begin(), CUs->op_end());
  for (auto *CU : CUVisited)
    AssertDI(Listed.count(CU), "DICompileUnit not listed in llvm.dbg.cu", CU);
  CUVisited.clear();
}

void Verifier::verifyDeoptimizeCallingConvs() {
  if (DeoptimizeDeclarations.empty())
    return;

  const Function *First = DeoptimizeDeclarations[0];
  for (auto *F : makeArrayRef(DeoptimizeDeclarations).slice(1)) {
    Assert(First->getCallingConv() == F->getCallingConv(),
           "All llvm.experimental.deoptimize declarations must have the same "
           "calling convention",
           First, F);
  }
}

void Verifier::verifyAttachedCallBundle(const CallBase &Call,
                                        const OperandBundleUse &BU) {
  FunctionType *FTy = Call.getFunctionType();

  Assert((FTy->getReturnType()->isPointerTy() ||
          (Call.doesNotReturn() && FTy->getReturnType()->isVoidTy())),
         "a call with operand bundle \"clang.arc.attachedcall\" must call a "
         "function returning a pointer or a non-returning function that has a "
         "void return type",
         Call);

  Assert(BU.Inputs.size() == 1 && isa<Function>(BU.Inputs.front()),
         "operand bundle \"clang.arc.attachedcall\" requires one function as "
         "an argument",
         Call);

  auto *Fn = cast<Function>(BU.Inputs.front());
  Intrinsic::ID IID = Fn->getIntrinsicID();

  if (IID) {
    Assert((IID == Intrinsic::objc_retainAutoreleasedReturnValue ||
            IID == Intrinsic::objc_unsafeClaimAutoreleasedReturnValue),
           "invalid function argument", Call);
  } else {
    StringRef FnName = Fn->getName();
    Assert((FnName == "objc_retainAutoreleasedReturnValue" ||
            FnName == "objc_unsafeClaimAutoreleasedReturnValue"),
           "invalid function argument", Call);
  }
}

void Verifier::verifySourceDebugInfo(const DICompileUnit &U, const DIFile &F) {
  bool HasSource = F.getSource().hasValue();
  if (!HasSourceDebugInfo.count(&U))
    HasSourceDebugInfo[&U] = HasSource;
  AssertDI(HasSource == HasSourceDebugInfo[&U],
           "inconsistent use of embedded source");
}

void Verifier::verifyNoAliasScopeDecl() {
  if (NoAliasScopeDecls.empty())
    return;

  // only a single scope must be declared at a time.
  for (auto *II : NoAliasScopeDecls) {
    assert(II->getIntrinsicID() == Intrinsic::experimental_noalias_scope_decl &&
           "Not a llvm.experimental.noalias.scope.decl ?");
    const auto *ScopeListMV = dyn_cast<MetadataAsValue>(
        II->getOperand(Intrinsic::NoAliasScopeDeclScopeArg));
    Assert(ScopeListMV != nullptr,
           "llvm.experimental.noalias.scope.decl must have a MetadataAsValue "
           "argument",
           II);

    const auto *ScopeListMD = dyn_cast<MDNode>(ScopeListMV->getMetadata());
    Assert(ScopeListMD != nullptr, "!id.scope.list must point to an MDNode",
           II);
    Assert(ScopeListMD->getNumOperands() == 1,
           "!id.scope.list must point to a list with a single scope", II);
    visitAliasScopeListMetadata(ScopeListMD);
  }

  // Only check the domination rule when requested. Once all passes have been
  // adapted this option can go away.
  if (!VerifyNoAliasScopeDomination)
    return;

  // Now sort the intrinsics based on the scope MDNode so that declarations of
  // the same scopes are next to each other.
  auto GetScope = [](IntrinsicInst *II) {
    const auto *ScopeListMV = cast<MetadataAsValue>(
        II->getOperand(Intrinsic::NoAliasScopeDeclScopeArg));
    return &cast<MDNode>(ScopeListMV->getMetadata())->getOperand(0);
  };

  // We are sorting on MDNode pointers here. For valid input IR this is ok.
  // TODO: Sort on Metadata ID to avoid non-deterministic error messages.
  auto Compare = [GetScope](IntrinsicInst *Lhs, IntrinsicInst *Rhs) {
    return GetScope(Lhs) < GetScope(Rhs);
  };

  llvm::sort(NoAliasScopeDecls, Compare);

  // Go over the intrinsics and check that for the same scope, they are not
  // dominating each other.
  auto ItCurrent = NoAliasScopeDecls.begin();
  while (ItCurrent != NoAliasScopeDecls.end()) {
    auto CurScope = GetScope(*ItCurrent);
    auto ItNext = ItCurrent;
    do {
      ++ItNext;
    } while (ItNext != NoAliasScopeDecls.end() &&
             GetScope(*ItNext) == CurScope);

    // [ItCurrent, ItNext) represents the declarations for the same scope.
    // Ensure they are not dominating each other.. but only if it is not too
    // expensive.
    if (ItNext - ItCurrent < 32)
      for (auto *I : llvm::make_range(ItCurrent, ItNext))
        for (auto *J : llvm::make_range(ItCurrent, ItNext))
          if (I != J)
            Assert(!DT.dominates(I, J),
                   "llvm.experimental.noalias.scope.decl dominates another one "
                   "with the same scope",
                   I);
    ItCurrent = ItNext;
  }
}

//===----------------------------------------------------------------------===//
//  Implement the public interfaces to this file...
//===----------------------------------------------------------------------===//

bool llvm::verifyFunction(const Function &f, raw_ostream *OS) {
  Function &F = const_cast<Function &>(f);

  // Don't use a raw_null_ostream.  Printing IR is expensive.
  Verifier V(OS, /*ShouldTreatBrokenDebugInfoAsError=*/true, *f.getParent());

  // Note that this function's return value is inverted from what you would
  // expect of a function called "verify".
  return !V.verify(F);
}

bool llvm::verifyModule(const Module &M, raw_ostream *OS,
                        bool *BrokenDebugInfo) {
  // Don't use a raw_null_ostream.  Printing IR is expensive.
  Verifier V(OS, /*ShouldTreatBrokenDebugInfoAsError=*/!BrokenDebugInfo, M);

  bool Broken = false;
  for (const Function &F : M)
    Broken |= !V.verify(F);

  Broken |= !V.verify();
  if (BrokenDebugInfo)
    *BrokenDebugInfo = V.hasBrokenDebugInfo();
  // Note that this function's return value is inverted from what you would
  // expect of a function called "verify".
  return Broken;
}

namespace {

struct VerifierLegacyPass : public FunctionPass {
  static char ID;

  std::unique_ptr<Verifier> V;
  bool FatalErrors = true;

  VerifierLegacyPass() : FunctionPass(ID) {
    initializeVerifierLegacyPassPass(*PassRegistry::getPassRegistry());
  }
  explicit VerifierLegacyPass(bool FatalErrors)
      : FunctionPass(ID),
        FatalErrors(FatalErrors) {
    initializeVerifierLegacyPassPass(*PassRegistry::getPassRegistry());
  }

  bool doInitialization(Module &M) override {
    V = std::make_unique<Verifier>(
        &dbgs(), /*ShouldTreatBrokenDebugInfoAsError=*/false, M);
    return false;
  }

  bool runOnFunction(Function &F) override {
    if (!V->verify(F) && FatalErrors) {
      errs() << "in function " << F.getName() << '\n';
      report_fatal_error("Broken function found, compilation aborted!");
    }
    return false;
  }

  bool doFinalization(Module &M) override {
    bool HasErrors = false;
    for (Function &F : M)
      if (F.isDeclaration())
        HasErrors |= !V->verify(F);

    HasErrors |= !V->verify();
    if (FatalErrors && (HasErrors || V->hasBrokenDebugInfo()))
      report_fatal_error("Broken module found, compilation aborted!");
    return false;
  }

  void getAnalysisUsage(AnalysisUsage &AU) const override {
    AU.setPreservesAll();
  }
};

} // end anonymous namespace

/// Helper to issue failure from the TBAA verification
template <typename... Tys> void TBAAVerifier::CheckFailed(Tys &&... Args) {
  if (Diagnostic)
    return Diagnostic->CheckFailed(Args...);
}

#define AssertTBAA(C, ...)                                                     \
  do {                                                                         \
    if (!(C)) {                                                                \
      CheckFailed(__VA_ARGS__);                                                \
      return false;                                                            \
    }                                                                          \
  } while (false)

/// Verify that \p BaseNode can be used as the "base type" in the struct-path
/// TBAA scheme.  This means \p BaseNode is either a scalar node, or a
/// struct-type node describing an aggregate data structure (like a struct).
TBAAVerifier::TBAABaseNodeSummary
TBAAVerifier::verifyTBAABaseNode(Instruction &I, const MDNode *BaseNode,
                                 bool IsNewFormat) {
  if (BaseNode->getNumOperands() < 2) {
    CheckFailed("Base nodes must have at least two operands", &I, BaseNode);
    return {true, ~0u};
  }

  auto Itr = TBAABaseNodes.find(BaseNode);
  if (Itr != TBAABaseNodes.end())
    return Itr->second;

  auto Result = verifyTBAABaseNodeImpl(I, BaseNode, IsNewFormat);
  auto InsertResult = TBAABaseNodes.insert({BaseNode, Result});
  (void)InsertResult;
  assert(InsertResult.second && "We just checked!");
  return Result;
}

TBAAVerifier::TBAABaseNodeSummary
TBAAVerifier::verifyTBAABaseNodeImpl(Instruction &I, const MDNode *BaseNode,
                                     bool IsNewFormat) {
  const TBAAVerifier::TBAABaseNodeSummary InvalidNode = {true, ~0u};

  if (BaseNode->getNumOperands() == 2) {
    // Scalar nodes can only be accessed at offset 0.
    return isValidScalarTBAANode(BaseNode)
               ? TBAAVerifier::TBAABaseNodeSummary({false, 0})
               : InvalidNode;
  }

  if (IsNewFormat) {
    if (BaseNode->getNumOperands() % 3 != 0) {
      CheckFailed("Access tag nodes must have the number of operands that is a "
                  "multiple of 3!", BaseNode);
      return InvalidNode;
    }
  } else {
    if (BaseNode->getNumOperands() % 2 != 1) {
      CheckFailed("Struct tag nodes must have an odd number of operands!",
                  BaseNode);
      return InvalidNode;
    }
  }

  // Check the type size field.
  if (IsNewFormat) {
    auto *TypeSizeNode = mdconst::dyn_extract_or_null<ConstantInt>(
        BaseNode->getOperand(1));
    if (!TypeSizeNode) {
      CheckFailed("Type size nodes must be constants!", &I, BaseNode);
      return InvalidNode;
    }
  }

  // Check the type name field. In the new format it can be anything.
  if (!IsNewFormat && !isa<MDString>(BaseNode->getOperand(0))) {
    CheckFailed("Struct tag nodes have a string as their first operand",
                BaseNode);
    return InvalidNode;
  }

  bool Failed = false;

  Optional<APInt> PrevOffset;
  unsigned BitWidth = ~0u;

  // We've already checked that BaseNode is not a degenerate root node with one
  // operand in \c verifyTBAABaseNode, so this loop should run at least once.
  unsigned FirstFieldOpNo = IsNewFormat ? 3 : 1;
  unsigned NumOpsPerField = IsNewFormat ? 3 : 2;
  for (unsigned Idx = FirstFieldOpNo; Idx < BaseNode->getNumOperands();
           Idx += NumOpsPerField) {
    const MDOperand &FieldTy = BaseNode->getOperand(Idx);
    const MDOperand &FieldOffset = BaseNode->getOperand(Idx + 1);
    if (!isa<MDNode>(FieldTy)) {
      CheckFailed("Incorrect field entry in struct type node!", &I, BaseNode);
      Failed = true;
      continue;
    }

    auto *OffsetEntryCI =
        mdconst::dyn_extract_or_null<ConstantInt>(FieldOffset);
    if (!OffsetEntryCI) {
      CheckFailed("Offset entries must be constants!", &I, BaseNode);
      Failed = true;
      continue;
    }

    if (BitWidth == ~0u)
      BitWidth = OffsetEntryCI->getBitWidth();

    if (OffsetEntryCI->getBitWidth() != BitWidth) {
      CheckFailed(
          "Bitwidth between the offsets and struct type entries must match", &I,
          BaseNode);
      Failed = true;
      continue;
    }

    // NB! As far as I can tell, we generate a non-strictly increasing offset
    // sequence only from structs that have zero size bit fields.  When
    // recursing into a contained struct in \c getFieldNodeFromTBAABaseNode we
    // pick the field lexically the latest in struct type metadata node.  This
    // mirrors the actual behavior of the alias analysis implementation.
    bool IsAscending =
        !PrevOffset || PrevOffset->ule(OffsetEntryCI->getValue());

    if (!IsAscending) {
      CheckFailed("Offsets must be increasing!", &I, BaseNode);
      Failed = true;
    }

    PrevOffset = OffsetEntryCI->getValue();

    if (IsNewFormat) {
      auto *MemberSizeNode = mdconst::dyn_extract_or_null<ConstantInt>(
          BaseNode->getOperand(Idx + 2));
      if (!MemberSizeNode) {
        CheckFailed("Member size entries must be constants!", &I, BaseNode);
        Failed = true;
        continue;
      }
    }
  }

  return Failed ? InvalidNode
                : TBAAVerifier::TBAABaseNodeSummary(false, BitWidth);
}

static bool IsRootTBAANode(const MDNode *MD) {
  return MD->getNumOperands() < 2;
}

static bool IsScalarTBAANodeImpl(const MDNode *MD,
                                 SmallPtrSetImpl<const MDNode *> &Visited) {
  if (MD->getNumOperands() != 2 && MD->getNumOperands() != 3)
    return false;

  if (!isa<MDString>(MD->getOperand(0)))
    return false;

  if (MD->getNumOperands() == 3) {
    auto *Offset = mdconst::dyn_extract<ConstantInt>(MD->getOperand(2));
    if (!(Offset && Offset->isZero() && isa<MDString>(MD->getOperand(0))))
      return false;
  }

  auto *Parent = dyn_cast_or_null<MDNode>(MD->getOperand(1));
  return Parent && Visited.insert(Parent).second &&
         (IsRootTBAANode(Parent) || IsScalarTBAANodeImpl(Parent, Visited));
}

bool TBAAVerifier::isValidScalarTBAANode(const MDNode *MD) {
  auto ResultIt = TBAAScalarNodes.find(MD);
  if (ResultIt != TBAAScalarNodes.end())
    return ResultIt->second;

  SmallPtrSet<const MDNode *, 4> Visited;
  bool Result = IsScalarTBAANodeImpl(MD, Visited);
  auto InsertResult = TBAAScalarNodes.insert({MD, Result});
  (void)InsertResult;
  assert(InsertResult.second && "Just checked!");

  return Result;
}

/// Returns the field node at the offset \p Offset in \p BaseNode.  Update \p
/// Offset in place to be the offset within the field node returned.
///
/// We assume we've okayed \p BaseNode via \c verifyTBAABaseNode.
MDNode *TBAAVerifier::getFieldNodeFromTBAABaseNode(Instruction &I,
                                                   const MDNode *BaseNode,
                                                   APInt &Offset,
                                                   bool IsNewFormat) {
  assert(BaseNode->getNumOperands() >= 2 && "Invalid base node!");

  // Scalar nodes have only one possible "field" -- their parent in the access
  // hierarchy.  Offset must be zero at this point, but our caller is supposed
  // to Assert that.
  if (BaseNode->getNumOperands() == 2)
    return cast<MDNode>(BaseNode->getOperand(1));

  unsigned FirstFieldOpNo = IsNewFormat ? 3 : 1;
  unsigned NumOpsPerField = IsNewFormat ? 3 : 2;
  for (unsigned Idx = FirstFieldOpNo; Idx < BaseNode->getNumOperands();
           Idx += NumOpsPerField) {
    auto *OffsetEntryCI =
        mdconst::extract<ConstantInt>(BaseNode->getOperand(Idx + 1));
    if (OffsetEntryCI->getValue().ugt(Offset)) {
      if (Idx == FirstFieldOpNo) {
        CheckFailed("Could not find TBAA parent in struct type node", &I,
                    BaseNode, &Offset);
        return nullptr;
      }

      unsigned PrevIdx = Idx - NumOpsPerField;
      auto *PrevOffsetEntryCI =
          mdconst::extract<ConstantInt>(BaseNode->getOperand(PrevIdx + 1));
      Offset -= PrevOffsetEntryCI->getValue();
      return cast<MDNode>(BaseNode->getOperand(PrevIdx));
    }
  }

  unsigned LastIdx = BaseNode->getNumOperands() - NumOpsPerField;
  auto *LastOffsetEntryCI = mdconst::extract<ConstantInt>(
      BaseNode->getOperand(LastIdx + 1));
  Offset -= LastOffsetEntryCI->getValue();
  return cast<MDNode>(BaseNode->getOperand(LastIdx));
}

static bool isNewFormatTBAATypeNode(llvm::MDNode *Type) {
  if (!Type || Type->getNumOperands() < 3)
    return false;

  // In the new format type nodes shall have a reference to the parent type as
  // its first operand.
  return isa_and_nonnull<MDNode>(Type->getOperand(0));
}

bool TBAAVerifier::visitTBAAMetadata(Instruction &I, const MDNode *MD) {
  AssertTBAA(isa<LoadInst>(I) || isa<StoreInst>(I) || isa<CallInst>(I) ||
                 isa<VAArgInst>(I) || isa<AtomicRMWInst>(I) ||
                 isa<AtomicCmpXchgInst>(I),
             "This instruction shall not have a TBAA access tag!", &I);

  bool IsStructPathTBAA =
      isa<MDNode>(MD->getOperand(0)) && MD->getNumOperands() >= 3;

  AssertTBAA(
      IsStructPathTBAA,
      "Old-style TBAA is no longer allowed, use struct-path TBAA instead", &I);

  MDNode *BaseNode = dyn_cast_or_null<MDNode>(MD->getOperand(0));
  MDNode *AccessType = dyn_cast_or_null<MDNode>(MD->getOperand(1));

  bool IsNewFormat = isNewFormatTBAATypeNode(AccessType);

  if (IsNewFormat) {
    AssertTBAA(MD->getNumOperands() == 4 || MD->getNumOperands() == 5,
               "Access tag metadata must have either 4 or 5 operands", &I, MD);
  } else {
    AssertTBAA(MD->getNumOperands() < 5,
               "Struct tag metadata must have either 3 or 4 operands", &I, MD);
  }

  // Check the access size field.
  if (IsNewFormat) {
    auto *AccessSizeNode = mdconst::dyn_extract_or_null<ConstantInt>(
        MD->getOperand(3));
    AssertTBAA(AccessSizeNode, "Access size field must be a constant", &I, MD);
  }

  // Check the immutability flag.
  unsigned ImmutabilityFlagOpNo = IsNewFormat ? 4 : 3;
  if (MD->getNumOperands() == ImmutabilityFlagOpNo + 1) {
    auto *IsImmutableCI = mdconst::dyn_extract_or_null<ConstantInt>(
        MD->getOperand(ImmutabilityFlagOpNo));
    AssertTBAA(IsImmutableCI,
               "Immutability tag on struct tag metadata must be a constant",
               &I, MD);
    AssertTBAA(
        IsImmutableCI->isZero() || IsImmutableCI->isOne(),
        "Immutability part of the struct tag metadata must be either 0 or 1",
        &I, MD);
  }

  AssertTBAA(BaseNode && AccessType,
             "Malformed struct tag metadata: base and access-type "
             "should be non-null and point to Metadata nodes",
             &I, MD, BaseNode, AccessType);

  if (!IsNewFormat) {
    AssertTBAA(isValidScalarTBAANode(AccessType),
               "Access type node must be a valid scalar type", &I, MD,
               AccessType);
  }

  auto *OffsetCI = mdconst::dyn_extract_or_null<ConstantInt>(MD->getOperand(2));
  AssertTBAA(OffsetCI, "Offset must be constant integer", &I, MD);

  APInt Offset = OffsetCI->getValue();
  bool SeenAccessTypeInPath = false;

  SmallPtrSet<MDNode *, 4> StructPath;

  for (/* empty */; BaseNode && !IsRootTBAANode(BaseNode);
       BaseNode = getFieldNodeFromTBAABaseNode(I, BaseNode, Offset,
                                               IsNewFormat)) {
    if (!StructPath.insert(BaseNode).second) {
      CheckFailed("Cycle detected in struct path", &I, MD);
      return false;
    }

    bool Invalid;
    unsigned BaseNodeBitWidth;
    std::tie(Invalid, BaseNodeBitWidth) = verifyTBAABaseNode(I, BaseNode,
                                                             IsNewFormat);

    // If the base node is invalid in itself, then we've already printed all the
    // errors we wanted to print.
    if (Invalid)
      return false;

    SeenAccessTypeInPath |= BaseNode == AccessType;

    if (isValidScalarTBAANode(BaseNode) || BaseNode == AccessType)
      AssertTBAA(Offset == 0, "Offset not zero at the point of scalar access",
                 &I, MD, &Offset);

    AssertTBAA(BaseNodeBitWidth == Offset.getBitWidth() ||
                   (BaseNodeBitWidth == 0 && Offset == 0) ||
                   (IsNewFormat && BaseNodeBitWidth == ~0u),
               "Access bit-width not the same as description bit-width", &I, MD,
               BaseNodeBitWidth, Offset.getBitWidth());

    if (IsNewFormat && SeenAccessTypeInPath)
      break;
  }

  AssertTBAA(SeenAccessTypeInPath, "Did not see access type in access path!",
             &I, MD);
  return true;
}

char VerifierLegacyPass::ID = 0;
INITIALIZE_PASS(VerifierLegacyPass, "verify", "Module Verifier", false, false)

FunctionPass *llvm::createVerifierPass(bool FatalErrors) {
  return new VerifierLegacyPass(FatalErrors);
}

AnalysisKey VerifierAnalysis::Key;
VerifierAnalysis::Result VerifierAnalysis::run(Module &M,
                                               ModuleAnalysisManager &) {
  Result Res;
  Res.IRBroken = llvm::verifyModule(M, &dbgs(), &Res.DebugInfoBroken);
  return Res;
}

VerifierAnalysis::Result VerifierAnalysis::run(Function &F,
                                               FunctionAnalysisManager &) {
  return { llvm::verifyFunction(F, &dbgs()), false };
}

PreservedAnalyses VerifierPass::run(Module &M, ModuleAnalysisManager &AM) {
  auto Res = AM.getResult<VerifierAnalysis>(M);
  if (FatalErrors && (Res.IRBroken || Res.DebugInfoBroken))
    report_fatal_error("Broken module found, compilation aborted!");

  return PreservedAnalyses::all();
}

PreservedAnalyses VerifierPass::run(Function &F, FunctionAnalysisManager &AM) {
  auto res = AM.getResult<VerifierAnalysis>(F);
  if (res.IRBroken && FatalErrors)
    report_fatal_error("Broken function found, compilation aborted!");

  return PreservedAnalyses::all();
}<|MERGE_RESOLUTION|>--- conflicted
+++ resolved
@@ -3340,13 +3340,9 @@
   bool FoundDeoptBundle = false, FoundFuncletBundle = false,
        FoundGCTransitionBundle = false, FoundCFGuardTargetBundle = false,
        FoundPreallocatedBundle = false, FoundGCLiveBundle = false,
-<<<<<<< HEAD
+       FoundPtrauthBundle = false,
        FoundAttachedCallBundle = false, FoundCFPExceptBundle = false,
        FoundCFPRoundBundle = false;
-=======
-       FoundPtrauthBundle = false,
-       FoundAttachedCallBundle = false;
->>>>>>> ef378d76
   for (unsigned i = 0, e = Call.getNumOperandBundles(); i < e; ++i) {
     OperandBundleUse BU = Call.getOperandBundleAt(i);
     uint32_t Tag = BU.getTagID();
