--- conflicted
+++ resolved
@@ -5675,7 +5675,11 @@
     Assert(CmpInst::isFPPredicate(Pred),
            "invalid predicate for VP FP comparison intrinsic", &VPI);
   }
-<<<<<<< HEAD
+  if (VPI.getIntrinsicID() == Intrinsic::vp_icmp) {
+    auto Pred = cast<VPCmpIntrinsic>(&VPI)->getPredicate();
+    Assert(CmpInst::isIntPredicate(Pred),
+           "invalid predicate for VP integer comparison intrinsic", &VPI);
+  }
 #endif
   Assert(!VPI.isConstrainedOp(),
          "VP intrinsics only support the default fp environment for now "
@@ -5685,12 +5689,6 @@
            "invalid exception behavior argument", &VPI);
     Assert(VPI.getRoundingMode() != None, "invalid rounding mode argument",
            &VPI);
-=======
-  if (VPI.getIntrinsicID() == Intrinsic::vp_icmp) {
-    auto Pred = cast<VPCmpIntrinsic>(&VPI)->getPredicate();
-    Assert(CmpInst::isIntPredicate(Pred),
-           "invalid predicate for VP integer comparison intrinsic", &VPI);
->>>>>>> 73244e8f
   }
 }
 
