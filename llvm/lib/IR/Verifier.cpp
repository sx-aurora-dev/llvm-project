--- conflicted
+++ resolved
@@ -6145,7 +6145,11 @@
     Check(CmpInst::isIntPredicate(Pred),
           "invalid predicate for VP integer comparison intrinsic", &VPI);
   }
-<<<<<<< HEAD
+  if (VPI.getIntrinsicID() == Intrinsic::vp_is_fpclass) {
+    auto TestMask = cast<ConstantInt>(VPI.getOperand(1));
+    Check((TestMask->getZExtValue() & ~static_cast<unsigned>(fcAllFlags)) == 0,
+          "unsupported bits for llvm.vp.is.fpclass test mask");
+  }
   Check(!VPI.isConstrainedOp(),
         "VP intrinsics only support the default fp environment for now "
         "(round.tonearest; fpexcept.ignore).");
@@ -6154,12 +6158,6 @@
           "invalid exception behavior argument", &VPI);
     Check(VPI.getRoundingMode() != std::nullopt,
           "invalid rounding mode argument", &VPI);
-=======
-  if (VPI.getIntrinsicID() == Intrinsic::vp_is_fpclass) {
-    auto TestMask = cast<ConstantInt>(VPI.getOperand(1));
-    Check((TestMask->getZExtValue() & ~static_cast<unsigned>(fcAllFlags)) == 0,
-          "unsupported bits for llvm.vp.is.fpclass test mask");
->>>>>>> 667a9f7a
   }
 }
 
