//===- Function.cpp - Implement the Global object classes -----------------===//
//
// Part of the LLVM Project, under the Apache License v2.0 with LLVM Exceptions.
// See https://llvm.org/LICENSE.txt for license information.
// SPDX-License-Identifier: Apache-2.0 WITH LLVM-exception
//
//===----------------------------------------------------------------------===//
//
// This file implements the Function class for the IR library.
//
//===----------------------------------------------------------------------===//

#include "llvm/IR/Function.h"
#include "SymbolTableListTraitsImpl.h"
#include "llvm/ADT/ArrayRef.h"
#include "llvm/ADT/DenseSet.h"
#include "llvm/ADT/None.h"
#include "llvm/ADT/STLExtras.h"
#include "llvm/ADT/SmallString.h"
#include "llvm/ADT/SmallVector.h"
#include "llvm/ADT/StringExtras.h"
#include "llvm/ADT/StringRef.h"
#include "llvm/IR/AbstractCallSite.h"
#include "llvm/IR/Argument.h"
#include "llvm/IR/Attributes.h"
#include "llvm/IR/BasicBlock.h"
#include "llvm/IR/Constant.h"
#include "llvm/IR/Constants.h"
#include "llvm/IR/DerivedTypes.h"
#include "llvm/IR/GlobalValue.h"
#include "llvm/IR/InstIterator.h"
#include "llvm/IR/Instruction.h"
#include "llvm/IR/Instructions.h"
#include "llvm/IR/IntrinsicInst.h"
#include "llvm/IR/Intrinsics.h"
#include "llvm/IR/IntrinsicsAArch64.h"
#include "llvm/IR/IntrinsicsAMDGPU.h"
#include "llvm/IR/IntrinsicsARM.h"
#include "llvm/IR/IntrinsicsBPF.h"
#include "llvm/IR/IntrinsicsHexagon.h"
#include "llvm/IR/IntrinsicsMips.h"
#include "llvm/IR/IntrinsicsNVPTX.h"
#include "llvm/IR/IntrinsicsPowerPC.h"
#include "llvm/IR/IntrinsicsR600.h"
#include "llvm/IR/IntrinsicsRISCV.h"
#include "llvm/IR/IntrinsicsS390.h"
#include "llvm/IR/IntrinsicsVE.h"
#include "llvm/IR/IntrinsicsWebAssembly.h"
#include "llvm/IR/IntrinsicsX86.h"
#include "llvm/IR/IntrinsicsXCore.h"
#include "llvm/IR/LLVMContext.h"
#include "llvm/IR/MDBuilder.h"
#include "llvm/IR/Metadata.h"
#include "llvm/IR/Module.h"
#include "llvm/IR/Operator.h"
#include "llvm/IR/SymbolTableListTraits.h"
#include "llvm/IR/Type.h"
#include "llvm/IR/Use.h"
#include "llvm/IR/User.h"
#include "llvm/IR/Value.h"
#include "llvm/IR/ValueSymbolTable.h"
#include "llvm/Support/Casting.h"
#include "llvm/Support/CommandLine.h"
#include "llvm/Support/Compiler.h"
#include "llvm/Support/ErrorHandling.h"
#include <algorithm>
#include <cassert>
#include <cstddef>
#include <cstdint>
#include <cstring>
#include <string>

using namespace llvm;
using ProfileCount = Function::ProfileCount;

// Explicit instantiations of SymbolTableListTraits since some of the methods
// are not in the public header file...
template class llvm::SymbolTableListTraits<BasicBlock>;

static cl::opt<unsigned> NonGlobalValueMaxNameSize(
    "non-global-value-max-name-size", cl::Hidden, cl::init(1024),
    cl::desc("Maximum size for the name of non-global values."));

//===----------------------------------------------------------------------===//
// Argument Implementation
//===----------------------------------------------------------------------===//

Argument::Argument(Type *Ty, const Twine &Name, Function *Par, unsigned ArgNo)
    : Value(Ty, Value::ArgumentVal), Parent(Par), ArgNo(ArgNo) {
  setName(Name);
}

void Argument::setParent(Function *parent) {
  Parent = parent;
}

bool Argument::hasNonNullAttr(bool AllowUndefOrPoison) const {
  if (!getType()->isPointerTy()) return false;
  if (getParent()->hasParamAttribute(getArgNo(), Attribute::NonNull) &&
      (AllowUndefOrPoison ||
       getParent()->hasParamAttribute(getArgNo(), Attribute::NoUndef)))
    return true;
  else if (getDereferenceableBytes() > 0 &&
           !NullPointerIsDefined(getParent(),
                                 getType()->getPointerAddressSpace()))
    return true;
  return false;
}

bool Argument::hasByValAttr() const {
  if (!getType()->isPointerTy()) return false;
  return hasAttribute(Attribute::ByVal);
}

bool Argument::hasByRefAttr() const {
  if (!getType()->isPointerTy())
    return false;
  return hasAttribute(Attribute::ByRef);
}

bool Argument::hasSwiftSelfAttr() const {
  return getParent()->hasParamAttribute(getArgNo(), Attribute::SwiftSelf);
}

bool Argument::hasSwiftErrorAttr() const {
  return getParent()->hasParamAttribute(getArgNo(), Attribute::SwiftError);
}

bool Argument::hasInAllocaAttr() const {
  if (!getType()->isPointerTy()) return false;
  return hasAttribute(Attribute::InAlloca);
}

bool Argument::hasPreallocatedAttr() const {
  if (!getType()->isPointerTy())
    return false;
  return hasAttribute(Attribute::Preallocated);
}

bool Argument::hasPassPointeeByValueCopyAttr() const {
  if (!getType()->isPointerTy()) return false;
  AttributeList Attrs = getParent()->getAttributes();
  return Attrs.hasParamAttr(getArgNo(), Attribute::ByVal) ||
         Attrs.hasParamAttr(getArgNo(), Attribute::InAlloca) ||
         Attrs.hasParamAttr(getArgNo(), Attribute::Preallocated);
}

bool Argument::hasPointeeInMemoryValueAttr() const {
  if (!getType()->isPointerTy())
    return false;
  AttributeList Attrs = getParent()->getAttributes();
  return Attrs.hasParamAttr(getArgNo(), Attribute::ByVal) ||
         Attrs.hasParamAttr(getArgNo(), Attribute::StructRet) ||
         Attrs.hasParamAttr(getArgNo(), Attribute::InAlloca) ||
         Attrs.hasParamAttr(getArgNo(), Attribute::Preallocated) ||
         Attrs.hasParamAttr(getArgNo(), Attribute::ByRef);
}

/// For a byval, sret, inalloca, or preallocated parameter, get the in-memory
/// parameter type.
static Type *getMemoryParamAllocType(AttributeSet ParamAttrs) {
  // FIXME: All the type carrying attributes are mutually exclusive, so there
  // should be a single query to get the stored type that handles any of them.
  if (Type *ByValTy = ParamAttrs.getByValType())
    return ByValTy;
  if (Type *ByRefTy = ParamAttrs.getByRefType())
    return ByRefTy;
  if (Type *PreAllocTy = ParamAttrs.getPreallocatedType())
    return PreAllocTy;
  if (Type *InAllocaTy = ParamAttrs.getInAllocaType())
    return InAllocaTy;
  if (Type *SRetTy = ParamAttrs.getStructRetType())
    return SRetTy;

  return nullptr;
}

uint64_t Argument::getPassPointeeByValueCopySize(const DataLayout &DL) const {
  AttributeSet ParamAttrs =
      getParent()->getAttributes().getParamAttrs(getArgNo());
  if (Type *MemTy = getMemoryParamAllocType(ParamAttrs))
    return DL.getTypeAllocSize(MemTy);
  return 0;
}

Type *Argument::getPointeeInMemoryValueType() const {
  AttributeSet ParamAttrs =
      getParent()->getAttributes().getParamAttrs(getArgNo());
  return getMemoryParamAllocType(ParamAttrs);
}

uint64_t Argument::getParamAlignment() const {
  assert(getType()->isPointerTy() && "Only pointers have alignments");
  return getParent()->getParamAlignment(getArgNo());
}

MaybeAlign Argument::getParamAlign() const {
  assert(getType()->isPointerTy() && "Only pointers have alignments");
  return getParent()->getParamAlign(getArgNo());
}

MaybeAlign Argument::getParamStackAlign() const {
  return getParent()->getParamStackAlign(getArgNo());
}

Type *Argument::getParamByValType() const {
  assert(getType()->isPointerTy() && "Only pointers have byval types");
  return getParent()->getParamByValType(getArgNo());
}

Type *Argument::getParamStructRetType() const {
  assert(getType()->isPointerTy() && "Only pointers have sret types");
  return getParent()->getParamStructRetType(getArgNo());
}

Type *Argument::getParamByRefType() const {
  assert(getType()->isPointerTy() && "Only pointers have byref types");
  return getParent()->getParamByRefType(getArgNo());
}

Type *Argument::getParamInAllocaType() const {
  assert(getType()->isPointerTy() && "Only pointers have inalloca types");
  return getParent()->getParamInAllocaType(getArgNo());
}

uint64_t Argument::getDereferenceableBytes() const {
  assert(getType()->isPointerTy() &&
         "Only pointers have dereferenceable bytes");
  return getParent()->getParamDereferenceableBytes(getArgNo());
}

uint64_t Argument::getDereferenceableOrNullBytes() const {
  assert(getType()->isPointerTy() &&
         "Only pointers have dereferenceable bytes");
  return getParent()->getParamDereferenceableOrNullBytes(getArgNo());
}

bool Argument::hasNestAttr() const {
  if (!getType()->isPointerTy()) return false;
  return hasAttribute(Attribute::Nest);
}

bool Argument::hasNoAliasAttr() const {
  if (!getType()->isPointerTy()) return false;
  return hasAttribute(Attribute::NoAlias);
}

bool Argument::hasNoCaptureAttr() const {
  if (!getType()->isPointerTy()) return false;
  return hasAttribute(Attribute::NoCapture);
}

bool Argument::hasNoFreeAttr() const {
  if (!getType()->isPointerTy()) return false;
  return hasAttribute(Attribute::NoFree);
}

bool Argument::hasStructRetAttr() const {
  if (!getType()->isPointerTy()) return false;
  return hasAttribute(Attribute::StructRet);
}

bool Argument::hasInRegAttr() const {
  return hasAttribute(Attribute::InReg);
}

bool Argument::hasReturnedAttr() const {
  return hasAttribute(Attribute::Returned);
}

bool Argument::hasZExtAttr() const {
  return hasAttribute(Attribute::ZExt);
}

bool Argument::hasSExtAttr() const {
  return hasAttribute(Attribute::SExt);
}

bool Argument::onlyReadsMemory() const {
  AttributeList Attrs = getParent()->getAttributes();
  return Attrs.hasParamAttr(getArgNo(), Attribute::ReadOnly) ||
         Attrs.hasParamAttr(getArgNo(), Attribute::ReadNone);
}

void Argument::addAttrs(AttrBuilder &B) {
  AttributeList AL = getParent()->getAttributes();
  AL = AL.addParamAttributes(Parent->getContext(), getArgNo(), B);
  getParent()->setAttributes(AL);
}

void Argument::addAttr(Attribute::AttrKind Kind) {
  getParent()->addParamAttr(getArgNo(), Kind);
}

void Argument::addAttr(Attribute Attr) {
  getParent()->addParamAttr(getArgNo(), Attr);
}

void Argument::removeAttr(Attribute::AttrKind Kind) {
  getParent()->removeParamAttr(getArgNo(), Kind);
}

void Argument::removeAttrs(const AttributeMask &AM) {
  AttributeList AL = getParent()->getAttributes();
  AL = AL.removeParamAttributes(Parent->getContext(), getArgNo(), AM);
  getParent()->setAttributes(AL);
}

bool Argument::hasAttribute(Attribute::AttrKind Kind) const {
  return getParent()->hasParamAttribute(getArgNo(), Kind);
}

Attribute Argument::getAttribute(Attribute::AttrKind Kind) const {
  return getParent()->getParamAttribute(getArgNo(), Kind);
}

//===----------------------------------------------------------------------===//
// Helper Methods in Function
//===----------------------------------------------------------------------===//

LLVMContext &Function::getContext() const {
  return getType()->getContext();
}

unsigned Function::getInstructionCount() const {
  unsigned NumInstrs = 0;
  for (const BasicBlock &BB : BasicBlocks)
    NumInstrs += std::distance(BB.instructionsWithoutDebug().begin(),
                               BB.instructionsWithoutDebug().end());
  return NumInstrs;
}

Function *Function::Create(FunctionType *Ty, LinkageTypes Linkage,
                           const Twine &N, Module &M) {
  return Create(Ty, Linkage, M.getDataLayout().getProgramAddressSpace(), N, &M);
}

Function *Function::createWithDefaultAttr(FunctionType *Ty,
                                          LinkageTypes Linkage,
                                          unsigned AddrSpace, const Twine &N,
                                          Module *M) {
  auto *F = new Function(Ty, Linkage, AddrSpace, N, M);
  AttrBuilder B(F->getContext());
  if (M->getUwtable())
    B.addAttribute(Attribute::UWTable);
  switch (M->getFramePointer()) {
  case FramePointerKind::None:
    // 0 ("none") is the default.
    break;
  case FramePointerKind::NonLeaf:
    B.addAttribute("frame-pointer", "non-leaf");
    break;
  case FramePointerKind::All:
    B.addAttribute("frame-pointer", "all");
    break;
  }
  F->addFnAttrs(B);
  return F;
}

void Function::removeFromParent() {
  getParent()->getFunctionList().remove(getIterator());
}

void Function::eraseFromParent() {
  getParent()->getFunctionList().erase(getIterator());
}

//===----------------------------------------------------------------------===//
// Function Implementation
//===----------------------------------------------------------------------===//

static unsigned computeAddrSpace(unsigned AddrSpace, Module *M) {
  // If AS == -1 and we are passed a valid module pointer we place the function
  // in the program address space. Otherwise we default to AS0.
  if (AddrSpace == static_cast<unsigned>(-1))
    return M ? M->getDataLayout().getProgramAddressSpace() : 0;
  return AddrSpace;
}

Function::Function(FunctionType *Ty, LinkageTypes Linkage, unsigned AddrSpace,
                   const Twine &name, Module *ParentModule)
    : GlobalObject(Ty, Value::FunctionVal,
                   OperandTraits<Function>::op_begin(this), 0, Linkage, name,
                   computeAddrSpace(AddrSpace, ParentModule)),
      NumArgs(Ty->getNumParams()) {
  assert(FunctionType::isValidReturnType(getReturnType()) &&
         "invalid return type");
  setGlobalObjectSubClassData(0);

  // We only need a symbol table for a function if the context keeps value names
  if (!getContext().shouldDiscardValueNames())
    SymTab = std::make_unique<ValueSymbolTable>(NonGlobalValueMaxNameSize);

  // If the function has arguments, mark them as lazily built.
  if (Ty->getNumParams())
    setValueSubclassData(1);   // Set the "has lazy arguments" bit.

  if (ParentModule)
    ParentModule->getFunctionList().push_back(this);

  HasLLVMReservedName = getName().startswith("llvm.");
  // Ensure intrinsics have the right parameter attributes.
  // Note, the IntID field will have been set in Value::setName if this function
  // name is a valid intrinsic ID.
  if (IntID)
    setAttributes(Intrinsic::getAttributes(getContext(), IntID));
}

Function::~Function() {
  dropAllReferences();    // After this it is safe to delete instructions.

  // Delete all of the method arguments and unlink from symbol table...
  if (Arguments)
    clearArguments();

  // Remove the function from the on-the-side GC table.
  clearGC();
}

void Function::BuildLazyArguments() const {
  // Create the arguments vector, all arguments start out unnamed.
  auto *FT = getFunctionType();
  if (NumArgs > 0) {
    Arguments = std::allocator<Argument>().allocate(NumArgs);
    for (unsigned i = 0, e = NumArgs; i != e; ++i) {
      Type *ArgTy = FT->getParamType(i);
      assert(!ArgTy->isVoidTy() && "Cannot have void typed arguments!");
      new (Arguments + i) Argument(ArgTy, "", const_cast<Function *>(this), i);
    }
  }

  // Clear the lazy arguments bit.
  unsigned SDC = getSubclassDataFromValue();
  SDC &= ~(1 << 0);
  const_cast<Function*>(this)->setValueSubclassData(SDC);
  assert(!hasLazyArguments());
}

static MutableArrayRef<Argument> makeArgArray(Argument *Args, size_t Count) {
  return MutableArrayRef<Argument>(Args, Count);
}

bool Function::isConstrainedFPIntrinsic() const {
  switch (getIntrinsicID()) {
#define INSTRUCTION(NAME, NARG, ROUND_MODE, INTRINSIC)                         \
  case Intrinsic::INTRINSIC:
#include "llvm/IR/ConstrainedOps.def"
    return true;
#undef INSTRUCTION
  default:
    return false;
  }
}

void Function::clearArguments() {
  for (Argument &A : makeArgArray(Arguments, NumArgs)) {
    A.setName("");
    A.~Argument();
  }
  std::allocator<Argument>().deallocate(Arguments, NumArgs);
  Arguments = nullptr;
}

void Function::stealArgumentListFrom(Function &Src) {
  assert(isDeclaration() && "Expected no references to current arguments");

  // Drop the current arguments, if any, and set the lazy argument bit.
  if (!hasLazyArguments()) {
    assert(llvm::all_of(makeArgArray(Arguments, NumArgs),
                        [](const Argument &A) { return A.use_empty(); }) &&
           "Expected arguments to be unused in declaration");
    clearArguments();
    setValueSubclassData(getSubclassDataFromValue() | (1 << 0));
  }

  // Nothing to steal if Src has lazy arguments.
  if (Src.hasLazyArguments())
    return;

  // Steal arguments from Src, and fix the lazy argument bits.
  assert(arg_size() == Src.arg_size());
  Arguments = Src.Arguments;
  Src.Arguments = nullptr;
  for (Argument &A : makeArgArray(Arguments, NumArgs)) {
    // FIXME: This does the work of transferNodesFromList inefficiently.
    SmallString<128> Name;
    if (A.hasName())
      Name = A.getName();
    if (!Name.empty())
      A.setName("");
    A.setParent(this);
    if (!Name.empty())
      A.setName(Name);
  }

  setValueSubclassData(getSubclassDataFromValue() & ~(1 << 0));
  assert(!hasLazyArguments());
  Src.setValueSubclassData(Src.getSubclassDataFromValue() | (1 << 0));
}

// dropAllReferences() - This function causes all the subinstructions to "let
// go" of all references that they are maintaining.  This allows one to
// 'delete' a whole class at a time, even though there may be circular
// references... first all references are dropped, and all use counts go to
// zero.  Then everything is deleted for real.  Note that no operations are
// valid on an object that has "dropped all references", except operator
// delete.
//
void Function::dropAllReferences() {
  setIsMaterializable(false);

  for (BasicBlock &BB : *this)
    BB.dropAllReferences();

  // Delete all basic blocks. They are now unused, except possibly by
  // blockaddresses, but BasicBlock's destructor takes care of those.
  while (!BasicBlocks.empty())
    BasicBlocks.begin()->eraseFromParent();

  // Drop uses of any optional data (real or placeholder).
  if (getNumOperands()) {
    User::dropAllReferences();
    setNumHungOffUseOperands(0);
    setValueSubclassData(getSubclassDataFromValue() & ~0xe);
  }

  // Metadata is stored in a side-table.
  clearMetadata();
}

void Function::addAttributeAtIndex(unsigned i, Attribute Attr) {
  AttributeSets = AttributeSets.addAttributeAtIndex(getContext(), i, Attr);
}

void Function::addFnAttr(Attribute::AttrKind Kind) {
  AttributeSets = AttributeSets.addFnAttribute(getContext(), Kind);
}

void Function::addFnAttr(StringRef Kind, StringRef Val) {
  AttributeSets = AttributeSets.addFnAttribute(getContext(), Kind, Val);
}

void Function::addFnAttr(Attribute Attr) {
  AttributeSets = AttributeSets.addFnAttribute(getContext(), Attr);
}

void Function::addFnAttrs(const AttrBuilder &Attrs) {
  AttributeSets = AttributeSets.addFnAttributes(getContext(), Attrs);
}

void Function::addRetAttr(Attribute::AttrKind Kind) {
  AttributeSets = AttributeSets.addRetAttribute(getContext(), Kind);
}

void Function::addRetAttr(Attribute Attr) {
  AttributeSets = AttributeSets.addRetAttribute(getContext(), Attr);
}

void Function::addRetAttrs(const AttrBuilder &Attrs) {
  AttributeSets = AttributeSets.addRetAttributes(getContext(), Attrs);
}

void Function::addParamAttr(unsigned ArgNo, Attribute::AttrKind Kind) {
  AttributeSets = AttributeSets.addParamAttribute(getContext(), ArgNo, Kind);
}

void Function::addParamAttr(unsigned ArgNo, Attribute Attr) {
  AttributeSets = AttributeSets.addParamAttribute(getContext(), ArgNo, Attr);
}

void Function::addParamAttrs(unsigned ArgNo, const AttrBuilder &Attrs) {
  AttributeSets = AttributeSets.addParamAttributes(getContext(), ArgNo, Attrs);
}

void Function::removeAttributeAtIndex(unsigned i, Attribute::AttrKind Kind) {
  AttributeSets = AttributeSets.removeAttributeAtIndex(getContext(), i, Kind);
}

void Function::removeAttributeAtIndex(unsigned i, StringRef Kind) {
  AttributeSets = AttributeSets.removeAttributeAtIndex(getContext(), i, Kind);
}

void Function::removeFnAttr(Attribute::AttrKind Kind) {
  AttributeSets = AttributeSets.removeFnAttribute(getContext(), Kind);
}

void Function::removeFnAttr(StringRef Kind) {
  AttributeSets = AttributeSets.removeFnAttribute(getContext(), Kind);
}

void Function::removeFnAttrs(const AttributeMask &AM) {
  AttributeSets = AttributeSets.removeFnAttributes(getContext(), AM);
}

void Function::removeRetAttr(Attribute::AttrKind Kind) {
  AttributeSets = AttributeSets.removeRetAttribute(getContext(), Kind);
}

void Function::removeRetAttr(StringRef Kind) {
  AttributeSets = AttributeSets.removeRetAttribute(getContext(), Kind);
}

void Function::removeRetAttrs(const AttributeMask &Attrs) {
  AttributeSets = AttributeSets.removeRetAttributes(getContext(), Attrs);
}

void Function::removeParamAttr(unsigned ArgNo, Attribute::AttrKind Kind) {
  AttributeSets = AttributeSets.removeParamAttribute(getContext(), ArgNo, Kind);
}

void Function::removeParamAttr(unsigned ArgNo, StringRef Kind) {
  AttributeSets = AttributeSets.removeParamAttribute(getContext(), ArgNo, Kind);
}

void Function::removeParamAttrs(unsigned ArgNo, const AttributeMask &Attrs) {
  AttributeSets =
      AttributeSets.removeParamAttributes(getContext(), ArgNo, Attrs);
}

void Function::addDereferenceableParamAttr(unsigned ArgNo, uint64_t Bytes) {
  AttributeSets =
      AttributeSets.addDereferenceableParamAttr(getContext(), ArgNo, Bytes);
}

bool Function::hasFnAttribute(Attribute::AttrKind Kind) const {
  return AttributeSets.hasFnAttr(Kind);
}

bool Function::hasFnAttribute(StringRef Kind) const {
  return AttributeSets.hasFnAttr(Kind);
}

bool Function::hasRetAttribute(Attribute::AttrKind Kind) const {
  return AttributeSets.hasRetAttr(Kind);
}

bool Function::hasParamAttribute(unsigned ArgNo,
                                 Attribute::AttrKind Kind) const {
  return AttributeSets.hasParamAttr(ArgNo, Kind);
}

Attribute Function::getAttributeAtIndex(unsigned i,
                                        Attribute::AttrKind Kind) const {
  return AttributeSets.getAttributeAtIndex(i, Kind);
}

Attribute Function::getAttributeAtIndex(unsigned i, StringRef Kind) const {
  return AttributeSets.getAttributeAtIndex(i, Kind);
}

Attribute Function::getFnAttribute(Attribute::AttrKind Kind) const {
  return AttributeSets.getFnAttr(Kind);
}

Attribute Function::getFnAttribute(StringRef Kind) const {
  return AttributeSets.getFnAttr(Kind);
}

/// gets the specified attribute from the list of attributes.
Attribute Function::getParamAttribute(unsigned ArgNo,
                                      Attribute::AttrKind Kind) const {
  return AttributeSets.getParamAttr(ArgNo, Kind);
}

void Function::addDereferenceableOrNullParamAttr(unsigned ArgNo,
                                                 uint64_t Bytes) {
  AttributeSets = AttributeSets.addDereferenceableOrNullParamAttr(getContext(),
                                                                  ArgNo, Bytes);
}

DenormalMode Function::getDenormalMode(const fltSemantics &FPType) const {
  if (&FPType == &APFloat::IEEEsingle()) {
    Attribute Attr = getFnAttribute("denormal-fp-math-f32");
    StringRef Val = Attr.getValueAsString();
    if (!Val.empty())
      return parseDenormalFPAttribute(Val);

    // If the f32 variant of the attribute isn't specified, try to use the
    // generic one.
  }

  Attribute Attr = getFnAttribute("denormal-fp-math");
  return parseDenormalFPAttribute(Attr.getValueAsString());
}

const std::string &Function::getGC() const {
  assert(hasGC() && "Function has no collector");
  return getContext().getGC(*this);
}

void Function::setGC(std::string Str) {
  setValueSubclassDataBit(14, !Str.empty());
  getContext().setGC(*this, std::move(Str));
}

void Function::clearGC() {
  if (!hasGC())
    return;
  getContext().deleteGC(*this);
  setValueSubclassDataBit(14, false);
}

bool Function::hasStackProtectorFnAttr() const {
  return hasFnAttribute(Attribute::StackProtect) ||
         hasFnAttribute(Attribute::StackProtectStrong) ||
         hasFnAttribute(Attribute::StackProtectReq);
}

/// Copy all additional attributes (those not needed to create a Function) from
/// the Function Src to this one.
void Function::copyAttributesFrom(const Function *Src) {
  GlobalObject::copyAttributesFrom(Src);
  setCallingConv(Src->getCallingConv());
  setAttributes(Src->getAttributes());
  if (Src->hasGC())
    setGC(Src->getGC());
  else
    clearGC();
  if (Src->hasPersonalityFn())
    setPersonalityFn(Src->getPersonalityFn());
  if (Src->hasPrefixData())
    setPrefixData(Src->getPrefixData());
  if (Src->hasPrologueData())
    setPrologueData(Src->getPrologueData());
}

/// Table of string intrinsic names indexed by enum value.
static const char * const IntrinsicNameTable[] = {
  "not_intrinsic",
#define GET_INTRINSIC_NAME_TABLE
#include "llvm/IR/IntrinsicImpl.inc"
#undef GET_INTRINSIC_NAME_TABLE
};

/// Table of per-target intrinsic name tables.
#define GET_INTRINSIC_TARGET_DATA
#include "llvm/IR/IntrinsicImpl.inc"
#undef GET_INTRINSIC_TARGET_DATA

bool Function::isTargetIntrinsic(Intrinsic::ID IID) {
  return IID > TargetInfos[0].Count;
}

bool Function::isTargetIntrinsic() const {
  return isTargetIntrinsic(IntID);
}

/// Find the segment of \c IntrinsicNameTable for intrinsics with the same
/// target as \c Name, or the generic table if \c Name is not target specific.
///
/// Returns the relevant slice of \c IntrinsicNameTable
static ArrayRef<const char *> findTargetSubtable(StringRef Name) {
  assert(Name.startswith("llvm."));

  ArrayRef<IntrinsicTargetInfo> Targets(TargetInfos);
  // Drop "llvm." and take the first dotted component. That will be the target
  // if this is target specific.
  StringRef Target = Name.drop_front(5).split('.').first;
  auto It = partition_point(
      Targets, [=](const IntrinsicTargetInfo &TI) { return TI.Name < Target; });
  // We've either found the target or just fall back to the generic set, which
  // is always first.
  const auto &TI = It != Targets.end() && It->Name == Target ? *It : Targets[0];
  return makeArrayRef(&IntrinsicNameTable[1] + TI.Offset, TI.Count);
}

/// This does the actual lookup of an intrinsic ID which
/// matches the given function name.
Intrinsic::ID Function::lookupIntrinsicID(StringRef Name) {
  ArrayRef<const char *> NameTable = findTargetSubtable(Name);
  int Idx = Intrinsic::lookupLLVMIntrinsicByName(NameTable, Name);
  if (Idx == -1)
    return Intrinsic::not_intrinsic;

  // Intrinsic IDs correspond to the location in IntrinsicNameTable, but we have
  // an index into a sub-table.
  int Adjust = NameTable.data() - IntrinsicNameTable;
  Intrinsic::ID ID = static_cast<Intrinsic::ID>(Idx + Adjust);

  // If the intrinsic is not overloaded, require an exact match. If it is
  // overloaded, require either exact or prefix match.
  const auto MatchSize = strlen(NameTable[Idx]);
  assert(Name.size() >= MatchSize && "Expected either exact or prefix match");
  bool IsExactMatch = Name.size() == MatchSize;
  return IsExactMatch || Intrinsic::isOverloaded(ID) ? ID
                                                     : Intrinsic::not_intrinsic;
}

void Function::recalculateIntrinsicID() {
  StringRef Name = getName();
  if (!Name.startswith("llvm.")) {
    HasLLVMReservedName = false;
    IntID = Intrinsic::not_intrinsic;
    return;
  }
  HasLLVMReservedName = true;
  IntID = lookupIntrinsicID(Name);
}

/// Returns a stable mangling for the type specified for use in the name
/// mangling scheme used by 'any' types in intrinsic signatures.  The mangling
/// of named types is simply their name.  Manglings for unnamed types consist
/// of a prefix ('p' for pointers, 'a' for arrays, 'f_' for functions)
/// combined with the mangling of their component types.  A vararg function
/// type will have a suffix of 'vararg'.  Since function types can contain
/// other function types, we close a function type mangling with suffix 'f'
/// which can't be confused with it's prefix.  This ensures we don't have
/// collisions between two unrelated function types. Otherwise, you might
/// parse ffXX as f(fXX) or f(fX)X.  (X is a placeholder for any other type.)
/// The HasUnnamedType boolean is set if an unnamed type was encountered,
/// indicating that extra care must be taken to ensure a unique name.
static std::string getMangledTypeStr(Type *Ty, bool &HasUnnamedType) {
  std::string Result;
  if (PointerType *PTyp = dyn_cast<PointerType>(Ty)) {
    Result += "p" + utostr(PTyp->getAddressSpace());
    // Opaque pointer doesn't have pointee type information, so we just mangle
    // address space for opaque pointer.
    if (!PTyp->isOpaque())
      Result += getMangledTypeStr(PTyp->getElementType(), HasUnnamedType);
  } else if (ArrayType *ATyp = dyn_cast<ArrayType>(Ty)) {
    Result += "a" + utostr(ATyp->getNumElements()) +
              getMangledTypeStr(ATyp->getElementType(), HasUnnamedType);
  } else if (StructType *STyp = dyn_cast<StructType>(Ty)) {
    if (!STyp->isLiteral()) {
      Result += "s_";
      if (STyp->hasName())
        Result += STyp->getName();
      else
        HasUnnamedType = true;
    } else {
      Result += "sl_";
      for (auto Elem : STyp->elements())
        Result += getMangledTypeStr(Elem, HasUnnamedType);
    }
    // Ensure nested structs are distinguishable.
    Result += "s";
  } else if (FunctionType *FT = dyn_cast<FunctionType>(Ty)) {
    Result += "f_" + getMangledTypeStr(FT->getReturnType(), HasUnnamedType);
    for (size_t i = 0; i < FT->getNumParams(); i++)
      Result += getMangledTypeStr(FT->getParamType(i), HasUnnamedType);
    if (FT->isVarArg())
      Result += "vararg";
    // Ensure nested function types are distinguishable.
    Result += "f";
  } else if (VectorType *VTy = dyn_cast<VectorType>(Ty)) {
    ElementCount EC = VTy->getElementCount();
    if (EC.isScalable())
      Result += "nx";
    Result += "v" + utostr(EC.getKnownMinValue()) +
              getMangledTypeStr(VTy->getElementType(), HasUnnamedType);
  } else if (Ty) {
    switch (Ty->getTypeID()) {
    default: llvm_unreachable("Unhandled type");
    case Type::VoidTyID:      Result += "isVoid";   break;
    case Type::MetadataTyID:  Result += "Metadata"; break;
    case Type::HalfTyID:      Result += "f16";      break;
    case Type::BFloatTyID:    Result += "bf16";     break;
    case Type::FloatTyID:     Result += "f32";      break;
    case Type::DoubleTyID:    Result += "f64";      break;
    case Type::X86_FP80TyID:  Result += "f80";      break;
    case Type::FP128TyID:     Result += "f128";     break;
    case Type::PPC_FP128TyID: Result += "ppcf128";  break;
    case Type::X86_MMXTyID:   Result += "x86mmx";   break;
    case Type::X86_AMXTyID:   Result += "x86amx";   break;
    case Type::IntegerTyID:
      Result += "i" + utostr(cast<IntegerType>(Ty)->getBitWidth());
      break;
    }
  }
  return Result;
}

StringRef Intrinsic::getBaseName(ID id) {
  assert(id < num_intrinsics && "Invalid intrinsic ID!");
  return IntrinsicNameTable[id];
}

StringRef Intrinsic::getName(ID id) {
  assert(id < num_intrinsics && "Invalid intrinsic ID!");
  assert(!Intrinsic::isOverloaded(id) &&
         "This version of getName does not support overloading");
  return getBaseName(id);
}

static std::string getIntrinsicNameImpl(Intrinsic::ID Id, ArrayRef<Type *> Tys,
                                        Module *M, FunctionType *FT,
                                        bool EarlyModuleCheck) {

  assert(Id < Intrinsic::num_intrinsics && "Invalid intrinsic ID!");
  assert((Tys.empty() || Intrinsic::isOverloaded(Id)) &&
         "This version of getName is for overloaded intrinsics only");
  (void)EarlyModuleCheck;
  assert((!EarlyModuleCheck || M ||
          !any_of(Tys, [](Type *T) { return isa<PointerType>(T); })) &&
         "Intrinsic overloading on pointer types need to provide a Module");
  bool HasUnnamedType = false;
  std::string Result(Intrinsic::getBaseName(Id));
  for (Type *Ty : Tys)
    Result += "." + getMangledTypeStr(Ty, HasUnnamedType);
  if (HasUnnamedType) {
    assert(M && "unnamed types need a module");
    if (!FT)
      FT = Intrinsic::getType(M->getContext(), Id, Tys);
    else
      assert((FT == Intrinsic::getType(M->getContext(), Id, Tys)) &&
             "Provided FunctionType must match arguments");
    return M->getUniqueIntrinsicName(Result, Id, FT);
  }
  return Result;
}

std::string Intrinsic::getName(ID Id, ArrayRef<Type *> Tys, Module *M,
                               FunctionType *FT) {
  assert(M && "We need to have a Module");
  return getIntrinsicNameImpl(Id, Tys, M, FT, true);
}

std::string Intrinsic::getNameNoUnnamedTypes(ID Id, ArrayRef<Type *> Tys) {
  return getIntrinsicNameImpl(Id, Tys, nullptr, nullptr, false);
}

/// IIT_Info - These are enumerators that describe the entries returned by the
/// getIntrinsicInfoTableEntries function.
///
/// NOTE: This must be kept in synch with the copy in TblGen/IntrinsicEmitter!
enum IIT_Info {
  // Common values should be encoded with 0-15.
  IIT_Done = 0,
  IIT_I1   = 1,
  IIT_I8   = 2,
  IIT_I16  = 3,
  IIT_I32  = 4,
  IIT_I64  = 5,
  IIT_F16  = 6,
  IIT_F32  = 7,
  IIT_F64  = 8,
  IIT_V2   = 9,
  IIT_V4   = 10,
  IIT_V8   = 11,
  IIT_V16  = 12,
  IIT_V32  = 13,
  IIT_PTR  = 14,
  IIT_ARG  = 15,

  // Values from 16+ are only encodable with the inefficient encoding.
  IIT_V64  = 16,
  IIT_MMX  = 17,
  IIT_TOKEN = 18,
  IIT_METADATA = 19,
  IIT_EMPTYSTRUCT = 20,
  IIT_STRUCT2 = 21,
  IIT_STRUCT3 = 22,
  IIT_STRUCT4 = 23,
  IIT_STRUCT5 = 24,
  IIT_EXTEND_ARG = 25,
  IIT_TRUNC_ARG = 26,
  IIT_ANYPTR = 27,
  IIT_V1   = 28,
  IIT_VARARG = 29,
  IIT_HALF_VEC_ARG = 30,
  IIT_SAME_VEC_WIDTH_ARG = 31,
  IIT_PTR_TO_ARG = 32,
  IIT_PTR_TO_ELT = 33,
  IIT_VEC_OF_ANYPTRS_TO_ELT = 34,
  IIT_I128 = 35,
  IIT_V512 = 36,
  IIT_V1024 = 37,
  IIT_STRUCT6 = 38,
  IIT_STRUCT7 = 39,
  IIT_STRUCT8 = 40,
  IIT_F128 = 41,
  IIT_VEC_ELEMENT = 42,
  IIT_SCALABLE_VEC = 43,
  IIT_SUBDIVIDE2_ARG = 44,
  IIT_SUBDIVIDE4_ARG = 45,
  IIT_VEC_OF_BITCASTS_TO_INT = 46,
  IIT_V128 = 47,
  IIT_BF16 = 48,
  IIT_STRUCT9 = 49,
  IIT_V256 = 50,
  IIT_AMX  = 51,
  IIT_PPCF128 = 52,
  IIT_V3 = 53,
  IIT_EXTERNREF = 54,
  IIT_FUNCREF = 55
};

static void DecodeIITType(unsigned &NextElt, ArrayRef<unsigned char> Infos,
                      IIT_Info LastInfo,
                      SmallVectorImpl<Intrinsic::IITDescriptor> &OutputTable) {
  using namespace Intrinsic;

  bool IsScalableVector = (LastInfo == IIT_SCALABLE_VEC);

  IIT_Info Info = IIT_Info(Infos[NextElt++]);
  unsigned StructElts = 2;

  switch (Info) {
  case IIT_Done:
    OutputTable.push_back(IITDescriptor::get(IITDescriptor::Void, 0));
    return;
  case IIT_VARARG:
    OutputTable.push_back(IITDescriptor::get(IITDescriptor::VarArg, 0));
    return;
  case IIT_MMX:
    OutputTable.push_back(IITDescriptor::get(IITDescriptor::MMX, 0));
    return;
  case IIT_AMX:
    OutputTable.push_back(IITDescriptor::get(IITDescriptor::AMX, 0));
    return;
  case IIT_TOKEN:
    OutputTable.push_back(IITDescriptor::get(IITDescriptor::Token, 0));
    return;
  case IIT_METADATA:
    OutputTable.push_back(IITDescriptor::get(IITDescriptor::Metadata, 0));
    return;
  case IIT_F16:
    OutputTable.push_back(IITDescriptor::get(IITDescriptor::Half, 0));
    return;
  case IIT_BF16:
    OutputTable.push_back(IITDescriptor::get(IITDescriptor::BFloat, 0));
    return;
  case IIT_F32:
    OutputTable.push_back(IITDescriptor::get(IITDescriptor::Float, 0));
    return;
  case IIT_F64:
    OutputTable.push_back(IITDescriptor::get(IITDescriptor::Double, 0));
    return;
  case IIT_F128:
    OutputTable.push_back(IITDescriptor::get(IITDescriptor::Quad, 0));
    return;
  case IIT_PPCF128:
    OutputTable.push_back(IITDescriptor::get(IITDescriptor::PPCQuad, 0));
    return;
  case IIT_I1:
    OutputTable.push_back(IITDescriptor::get(IITDescriptor::Integer, 1));
    return;
  case IIT_I8:
    OutputTable.push_back(IITDescriptor::get(IITDescriptor::Integer, 8));
    return;
  case IIT_I16:
    OutputTable.push_back(IITDescriptor::get(IITDescriptor::Integer,16));
    return;
  case IIT_I32:
    OutputTable.push_back(IITDescriptor::get(IITDescriptor::Integer, 32));
    return;
  case IIT_I64:
    OutputTable.push_back(IITDescriptor::get(IITDescriptor::Integer, 64));
    return;
  case IIT_I128:
    OutputTable.push_back(IITDescriptor::get(IITDescriptor::Integer, 128));
    return;
  case IIT_V1:
    OutputTable.push_back(IITDescriptor::getVector(1, IsScalableVector));
    DecodeIITType(NextElt, Infos, Info, OutputTable);
    return;
  case IIT_V2:
    OutputTable.push_back(IITDescriptor::getVector(2, IsScalableVector));
    DecodeIITType(NextElt, Infos, Info, OutputTable);
    return;
  case IIT_V3:
    OutputTable.push_back(IITDescriptor::getVector(3, IsScalableVector));
    DecodeIITType(NextElt, Infos, Info, OutputTable);
    return;
  case IIT_V4:
    OutputTable.push_back(IITDescriptor::getVector(4, IsScalableVector));
    DecodeIITType(NextElt, Infos, Info, OutputTable);
    return;
  case IIT_V8:
    OutputTable.push_back(IITDescriptor::getVector(8, IsScalableVector));
    DecodeIITType(NextElt, Infos, Info, OutputTable);
    return;
  case IIT_V16:
    OutputTable.push_back(IITDescriptor::getVector(16, IsScalableVector));
    DecodeIITType(NextElt, Infos, Info, OutputTable);
    return;
  case IIT_V32:
    OutputTable.push_back(IITDescriptor::getVector(32, IsScalableVector));
    DecodeIITType(NextElt, Infos, Info, OutputTable);
    return;
  case IIT_V64:
    OutputTable.push_back(IITDescriptor::getVector(64, IsScalableVector));
    DecodeIITType(NextElt, Infos, Info, OutputTable);
    return;
  case IIT_V128:
    OutputTable.push_back(IITDescriptor::getVector(128, IsScalableVector));
    DecodeIITType(NextElt, Infos, Info, OutputTable);
    return;
  case IIT_V256:
    OutputTable.push_back(IITDescriptor::getVector(256, IsScalableVector));
    DecodeIITType(NextElt, Infos, Info, OutputTable);
    return;
  case IIT_V512:
    OutputTable.push_back(IITDescriptor::getVector(512, IsScalableVector));
    DecodeIITType(NextElt, Infos, Info, OutputTable);
    return;
  case IIT_V1024:
    OutputTable.push_back(IITDescriptor::getVector(1024, IsScalableVector));
    DecodeIITType(NextElt, Infos, Info, OutputTable);
    return;
  case IIT_EXTERNREF:
    OutputTable.push_back(IITDescriptor::get(IITDescriptor::Pointer, 10));
    OutputTable.push_back(IITDescriptor::get(IITDescriptor::Struct, 0));
    return;
  case IIT_FUNCREF:
    OutputTable.push_back(IITDescriptor::get(IITDescriptor::Pointer, 20));
    OutputTable.push_back(IITDescriptor::get(IITDescriptor::Integer, 8));
    return;
  case IIT_PTR:
    OutputTable.push_back(IITDescriptor::get(IITDescriptor::Pointer, 0));
    DecodeIITType(NextElt, Infos, Info, OutputTable);
    return;
  case IIT_ANYPTR: {  // [ANYPTR addrspace, subtype]
    OutputTable.push_back(IITDescriptor::get(IITDescriptor::Pointer,
                                             Infos[NextElt++]));
    DecodeIITType(NextElt, Infos, Info, OutputTable);
    return;
  }
  case IIT_ARG: {
    unsigned ArgInfo = (NextElt == Infos.size() ? 0 : Infos[NextElt++]);
    OutputTable.push_back(IITDescriptor::get(IITDescriptor::Argument, ArgInfo));
    return;
  }
  case IIT_EXTEND_ARG: {
    unsigned ArgInfo = (NextElt == Infos.size() ? 0 : Infos[NextElt++]);
    OutputTable.push_back(IITDescriptor::get(IITDescriptor::ExtendArgument,
                                             ArgInfo));
    return;
  }
  case IIT_TRUNC_ARG: {
    unsigned ArgInfo = (NextElt == Infos.size() ? 0 : Infos[NextElt++]);
    OutputTable.push_back(IITDescriptor::get(IITDescriptor::TruncArgument,
                                             ArgInfo));
    return;
  }
  case IIT_HALF_VEC_ARG: {
    unsigned ArgInfo = (NextElt == Infos.size() ? 0 : Infos[NextElt++]);
    OutputTable.push_back(IITDescriptor::get(IITDescriptor::HalfVecArgument,
                                             ArgInfo));
    return;
  }
  case IIT_SAME_VEC_WIDTH_ARG: {
    unsigned ArgInfo = (NextElt == Infos.size() ? 0 : Infos[NextElt++]);
    OutputTable.push_back(IITDescriptor::get(IITDescriptor::SameVecWidthArgument,
                                             ArgInfo));
    return;
  }
  case IIT_PTR_TO_ARG: {
    unsigned ArgInfo = (NextElt == Infos.size() ? 0 : Infos[NextElt++]);
    OutputTable.push_back(IITDescriptor::get(IITDescriptor::PtrToArgument,
                                             ArgInfo));
    return;
  }
  case IIT_PTR_TO_ELT: {
    unsigned ArgInfo = (NextElt == Infos.size() ? 0 : Infos[NextElt++]);
    OutputTable.push_back(IITDescriptor::get(IITDescriptor::PtrToElt, ArgInfo));
    return;
  }
  case IIT_VEC_OF_ANYPTRS_TO_ELT: {
    unsigned short ArgNo = (NextElt == Infos.size() ? 0 : Infos[NextElt++]);
    unsigned short RefNo = (NextElt == Infos.size() ? 0 : Infos[NextElt++]);
    OutputTable.push_back(
        IITDescriptor::get(IITDescriptor::VecOfAnyPtrsToElt, ArgNo, RefNo));
    return;
  }
  case IIT_EMPTYSTRUCT:
    OutputTable.push_back(IITDescriptor::get(IITDescriptor::Struct, 0));
    return;
  case IIT_STRUCT9: ++StructElts; LLVM_FALLTHROUGH;
  case IIT_STRUCT8: ++StructElts; LLVM_FALLTHROUGH;
  case IIT_STRUCT7: ++StructElts; LLVM_FALLTHROUGH;
  case IIT_STRUCT6: ++StructElts; LLVM_FALLTHROUGH;
  case IIT_STRUCT5: ++StructElts; LLVM_FALLTHROUGH;
  case IIT_STRUCT4: ++StructElts; LLVM_FALLTHROUGH;
  case IIT_STRUCT3: ++StructElts; LLVM_FALLTHROUGH;
  case IIT_STRUCT2: {
    OutputTable.push_back(IITDescriptor::get(IITDescriptor::Struct,StructElts));

    for (unsigned i = 0; i != StructElts; ++i)
      DecodeIITType(NextElt, Infos, Info, OutputTable);
    return;
  }
  case IIT_SUBDIVIDE2_ARG: {
    unsigned ArgInfo = (NextElt == Infos.size() ? 0 : Infos[NextElt++]);
    OutputTable.push_back(IITDescriptor::get(IITDescriptor::Subdivide2Argument,
                                             ArgInfo));
    return;
  }
  case IIT_SUBDIVIDE4_ARG: {
    unsigned ArgInfo = (NextElt == Infos.size() ? 0 : Infos[NextElt++]);
    OutputTable.push_back(IITDescriptor::get(IITDescriptor::Subdivide4Argument,
                                             ArgInfo));
    return;
  }
  case IIT_VEC_ELEMENT: {
    unsigned ArgInfo = (NextElt == Infos.size() ? 0 : Infos[NextElt++]);
    OutputTable.push_back(IITDescriptor::get(IITDescriptor::VecElementArgument,
                                             ArgInfo));
    return;
  }
  case IIT_SCALABLE_VEC: {
    DecodeIITType(NextElt, Infos, Info, OutputTable);
    return;
  }
  case IIT_VEC_OF_BITCASTS_TO_INT: {
    unsigned ArgInfo = (NextElt == Infos.size() ? 0 : Infos[NextElt++]);
    OutputTable.push_back(IITDescriptor::get(IITDescriptor::VecOfBitcastsToInt,
                                             ArgInfo));
    return;
  }
  }
  llvm_unreachable("unhandled");
}

#define GET_INTRINSIC_GENERATOR_GLOBAL
#include "llvm/IR/IntrinsicImpl.inc"
#undef GET_INTRINSIC_GENERATOR_GLOBAL

void Intrinsic::getIntrinsicInfoTableEntries(ID id,
                                             SmallVectorImpl<IITDescriptor> &T){
  // Check to see if the intrinsic's type was expressible by the table.
  unsigned TableVal = IIT_Table[id-1];

  // Decode the TableVal into an array of IITValues.
  SmallVector<unsigned char, 8> IITValues;
  ArrayRef<unsigned char> IITEntries;
  unsigned NextElt = 0;
  if ((TableVal >> 31) != 0) {
    // This is an offset into the IIT_LongEncodingTable.
    IITEntries = IIT_LongEncodingTable;

    // Strip sentinel bit.
    NextElt = (TableVal << 1) >> 1;
  } else {
    // Decode the TableVal into an array of IITValues.  If the entry was encoded
    // into a single word in the table itself, decode it now.
    do {
      IITValues.push_back(TableVal & 0xF);
      TableVal >>= 4;
    } while (TableVal);

    IITEntries = IITValues;
    NextElt = 0;
  }

  // Okay, decode the table into the output vector of IITDescriptors.
  DecodeIITType(NextElt, IITEntries, IIT_Done, T);
  while (NextElt != IITEntries.size() && IITEntries[NextElt] != 0)
    DecodeIITType(NextElt, IITEntries, IIT_Done, T);
}

static Type *DecodeFixedType(ArrayRef<Intrinsic::IITDescriptor> &Infos,
                             ArrayRef<Type*> Tys, LLVMContext &Context) {
  using namespace Intrinsic;

  IITDescriptor D = Infos.front();
  Infos = Infos.slice(1);

  switch (D.Kind) {
  case IITDescriptor::Void: return Type::getVoidTy(Context);
  case IITDescriptor::VarArg: return Type::getVoidTy(Context);
  case IITDescriptor::MMX: return Type::getX86_MMXTy(Context);
  case IITDescriptor::AMX: return Type::getX86_AMXTy(Context);
  case IITDescriptor::Token: return Type::getTokenTy(Context);
  case IITDescriptor::Metadata: return Type::getMetadataTy(Context);
  case IITDescriptor::Half: return Type::getHalfTy(Context);
  case IITDescriptor::BFloat: return Type::getBFloatTy(Context);
  case IITDescriptor::Float: return Type::getFloatTy(Context);
  case IITDescriptor::Double: return Type::getDoubleTy(Context);
  case IITDescriptor::Quad: return Type::getFP128Ty(Context);
  case IITDescriptor::PPCQuad: return Type::getPPC_FP128Ty(Context);

  case IITDescriptor::Integer:
    return IntegerType::get(Context, D.Integer_Width);
  case IITDescriptor::Vector:
    return VectorType::get(DecodeFixedType(Infos, Tys, Context),
                           D.Vector_Width);
  case IITDescriptor::Pointer:
    return PointerType::get(DecodeFixedType(Infos, Tys, Context),
                            D.Pointer_AddressSpace);
  case IITDescriptor::Struct: {
    SmallVector<Type *, 8> Elts;
    for (unsigned i = 0, e = D.Struct_NumElements; i != e; ++i)
      Elts.push_back(DecodeFixedType(Infos, Tys, Context));
    return StructType::get(Context, Elts);
  }
  case IITDescriptor::Argument:
    return Tys[D.getArgumentNumber()];
  case IITDescriptor::ExtendArgument: {
    Type *Ty = Tys[D.getArgumentNumber()];
    if (VectorType *VTy = dyn_cast<VectorType>(Ty))
      return VectorType::getExtendedElementVectorType(VTy);

    return IntegerType::get(Context, 2 * cast<IntegerType>(Ty)->getBitWidth());
  }
  case IITDescriptor::TruncArgument: {
    Type *Ty = Tys[D.getArgumentNumber()];
    if (VectorType *VTy = dyn_cast<VectorType>(Ty))
      return VectorType::getTruncatedElementVectorType(VTy);

    IntegerType *ITy = cast<IntegerType>(Ty);
    assert(ITy->getBitWidth() % 2 == 0);
    return IntegerType::get(Context, ITy->getBitWidth() / 2);
  }
  case IITDescriptor::Subdivide2Argument:
  case IITDescriptor::Subdivide4Argument: {
    Type *Ty = Tys[D.getArgumentNumber()];
    VectorType *VTy = dyn_cast<VectorType>(Ty);
    assert(VTy && "Expected an argument of Vector Type");
    int SubDivs = D.Kind == IITDescriptor::Subdivide2Argument ? 1 : 2;
    return VectorType::getSubdividedVectorType(VTy, SubDivs);
  }
  case IITDescriptor::HalfVecArgument:
    return VectorType::getHalfElementsVectorType(cast<VectorType>(
                                                  Tys[D.getArgumentNumber()]));
  case IITDescriptor::SameVecWidthArgument: {
    Type *EltTy = DecodeFixedType(Infos, Tys, Context);
    Type *Ty = Tys[D.getArgumentNumber()];
    if (auto *VTy = dyn_cast<VectorType>(Ty))
      return VectorType::get(EltTy, VTy->getElementCount());
    return EltTy;
  }
  case IITDescriptor::PtrToArgument: {
    Type *Ty = Tys[D.getArgumentNumber()];
    return PointerType::getUnqual(Ty);
  }
  case IITDescriptor::PtrToElt: {
    Type *Ty = Tys[D.getArgumentNumber()];
    VectorType *VTy = dyn_cast<VectorType>(Ty);
    if (!VTy)
      llvm_unreachable("Expected an argument of Vector Type");
    Type *EltTy = VTy->getElementType();
    return PointerType::getUnqual(EltTy);
  }
  case IITDescriptor::VecElementArgument: {
    Type *Ty = Tys[D.getArgumentNumber()];
    if (VectorType *VTy = dyn_cast<VectorType>(Ty))
      return VTy->getElementType();
    llvm_unreachable("Expected an argument of Vector Type");
  }
  case IITDescriptor::VecOfBitcastsToInt: {
    Type *Ty = Tys[D.getArgumentNumber()];
    VectorType *VTy = dyn_cast<VectorType>(Ty);
    assert(VTy && "Expected an argument of Vector Type");
    return VectorType::getInteger(VTy);
  }
  case IITDescriptor::VecOfAnyPtrsToElt:
    // Return the overloaded type (which determines the pointers address space)
    return Tys[D.getOverloadArgNumber()];
  }
  llvm_unreachable("unhandled");
}

FunctionType *Intrinsic::getType(LLVMContext &Context,
                                 ID id, ArrayRef<Type*> Tys) {
  SmallVector<IITDescriptor, 8> Table;
  getIntrinsicInfoTableEntries(id, Table);

  ArrayRef<IITDescriptor> TableRef = Table;
  Type *ResultTy = DecodeFixedType(TableRef, Tys, Context);

  SmallVector<Type*, 8> ArgTys;
  while (!TableRef.empty())
    ArgTys.push_back(DecodeFixedType(TableRef, Tys, Context));

  // DecodeFixedType returns Void for IITDescriptor::Void and IITDescriptor::VarArg
  // If we see void type as the type of the last argument, it is vararg intrinsic
  if (!ArgTys.empty() && ArgTys.back()->isVoidTy()) {
    ArgTys.pop_back();
    return FunctionType::get(ResultTy, ArgTys, true);
  }
  return FunctionType::get(ResultTy, ArgTys, false);
}

bool Intrinsic::isOverloaded(ID id) {
#define GET_INTRINSIC_OVERLOAD_TABLE
#include "llvm/IR/IntrinsicImpl.inc"
#undef GET_INTRINSIC_OVERLOAD_TABLE
}

bool Intrinsic::isLeaf(ID id) {
  switch (id) {
  default:
    return true;

  case Intrinsic::experimental_gc_statepoint:
  case Intrinsic::experimental_patchpoint_void:
  case Intrinsic::experimental_patchpoint_i64:
    return false;
  }
}

/// This defines the "Intrinsic::getAttributes(ID id)" method.
#define GET_INTRINSIC_ATTRIBUTES
#include "llvm/IR/IntrinsicImpl.inc"
#undef GET_INTRINSIC_ATTRIBUTES

Function *Intrinsic::getDeclaration(Module *M, ID id, ArrayRef<Type*> Tys) {
  // There can never be multiple globals with the same name of different types,
  // because intrinsics must be a specific type.
  auto *FT = getType(M->getContext(), id, Tys);
  return cast<Function>(
      M->getOrInsertFunction(Tys.empty() ? getName(id)
                                         : getName(id, Tys, M, FT),
                             getType(M->getContext(), id, Tys))
          .getCallee());
}

// This defines the "Intrinsic::getIntrinsicForGCCBuiltin()" method.
#define GET_LLVM_INTRINSIC_FOR_GCC_BUILTIN
#include "llvm/IR/IntrinsicImpl.inc"
#undef GET_LLVM_INTRINSIC_FOR_GCC_BUILTIN

// This defines the "Intrinsic::getIntrinsicForMSBuiltin()" method.
#define GET_LLVM_INTRINSIC_FOR_MS_BUILTIN
#include "llvm/IR/IntrinsicImpl.inc"
#undef GET_LLVM_INTRINSIC_FOR_MS_BUILTIN

using DeferredIntrinsicMatchPair =
    std::pair<Type *, ArrayRef<Intrinsic::IITDescriptor>>;

static bool matchIntrinsicType(
    Type *Ty, ArrayRef<Intrinsic::IITDescriptor> &Infos,
    SmallVectorImpl<Type *> &ArgTys,
    SmallVectorImpl<DeferredIntrinsicMatchPair> &DeferredChecks,
    bool IsDeferredCheck) {
  using namespace Intrinsic;

  // If we ran out of descriptors, there are too many arguments.
  if (Infos.empty()) return true;

  // Do this before slicing off the 'front' part
  auto InfosRef = Infos;
  auto DeferCheck = [&DeferredChecks, &InfosRef](Type *T) {
    DeferredChecks.emplace_back(T, InfosRef);
    return false;
  };

  IITDescriptor D = Infos.front();
  Infos = Infos.slice(1);

  switch (D.Kind) {
    case IITDescriptor::Void: return !Ty->isVoidTy();
    case IITDescriptor::VarArg: return true;
    case IITDescriptor::MMX:  return !Ty->isX86_MMXTy();
    case IITDescriptor::AMX:  return !Ty->isX86_AMXTy();
    case IITDescriptor::Token: return !Ty->isTokenTy();
    case IITDescriptor::Metadata: return !Ty->isMetadataTy();
    case IITDescriptor::Half: return !Ty->isHalfTy();
    case IITDescriptor::BFloat: return !Ty->isBFloatTy();
    case IITDescriptor::Float: return !Ty->isFloatTy();
    case IITDescriptor::Double: return !Ty->isDoubleTy();
    case IITDescriptor::Quad: return !Ty->isFP128Ty();
    case IITDescriptor::PPCQuad: return !Ty->isPPC_FP128Ty();
    case IITDescriptor::Integer: return !Ty->isIntegerTy(D.Integer_Width);
    case IITDescriptor::Vector: {
      VectorType *VT = dyn_cast<VectorType>(Ty);
      return !VT || VT->getElementCount() != D.Vector_Width ||
             matchIntrinsicType(VT->getElementType(), Infos, ArgTys,
                                DeferredChecks, IsDeferredCheck);
    }
    case IITDescriptor::Pointer: {
      PointerType *PT = dyn_cast<PointerType>(Ty);
      if (!PT || PT->getAddressSpace() != D.Pointer_AddressSpace)
        return true;
      if (!PT->isOpaque())
        return matchIntrinsicType(PT->getElementType(), Infos, ArgTys,
                                  DeferredChecks, IsDeferredCheck);
      // Consume IIT descriptors relating to the pointer element type.
      while (Infos.front().Kind == IITDescriptor::Pointer)
        Infos = Infos.slice(1);
      Infos = Infos.slice(1);
      return false;
    }

    case IITDescriptor::Struct: {
      StructType *ST = dyn_cast<StructType>(Ty);
      if (!ST || ST->getNumElements() != D.Struct_NumElements)
        return true;

      for (unsigned i = 0, e = D.Struct_NumElements; i != e; ++i)
        if (matchIntrinsicType(ST->getElementType(i), Infos, ArgTys,
                               DeferredChecks, IsDeferredCheck))
          return true;
      return false;
    }

    case IITDescriptor::Argument:
      // If this is the second occurrence of an argument,
      // verify that the later instance matches the previous instance.
      if (D.getArgumentNumber() < ArgTys.size())
        return Ty != ArgTys[D.getArgumentNumber()];

      if (D.getArgumentNumber() > ArgTys.size() ||
          D.getArgumentKind() == IITDescriptor::AK_MatchType)
        return IsDeferredCheck || DeferCheck(Ty);

      assert(D.getArgumentNumber() == ArgTys.size() && !IsDeferredCheck &&
             "Table consistency error");
      ArgTys.push_back(Ty);

      switch (D.getArgumentKind()) {
        case IITDescriptor::AK_Any:        return false; // Success
        case IITDescriptor::AK_AnyInteger: return !Ty->isIntOrIntVectorTy();
        case IITDescriptor::AK_AnyFloat:   return !Ty->isFPOrFPVectorTy();
        case IITDescriptor::AK_AnyVector:  return !isa<VectorType>(Ty);
        case IITDescriptor::AK_AnyPointer: return !isa<PointerType>(Ty);
        default:                           break;
      }
      llvm_unreachable("all argument kinds not covered");

    case IITDescriptor::ExtendArgument: {
      // If this is a forward reference, defer the check for later.
      if (D.getArgumentNumber() >= ArgTys.size())
        return IsDeferredCheck || DeferCheck(Ty);

      Type *NewTy = ArgTys[D.getArgumentNumber()];
      if (VectorType *VTy = dyn_cast<VectorType>(NewTy))
        NewTy = VectorType::getExtendedElementVectorType(VTy);
      else if (IntegerType *ITy = dyn_cast<IntegerType>(NewTy))
        NewTy = IntegerType::get(ITy->getContext(), 2 * ITy->getBitWidth());
      else
        return true;

      return Ty != NewTy;
    }
    case IITDescriptor::TruncArgument: {
      // If this is a forward reference, defer the check for later.
      if (D.getArgumentNumber() >= ArgTys.size())
        return IsDeferredCheck || DeferCheck(Ty);

      Type *NewTy = ArgTys[D.getArgumentNumber()];
      if (VectorType *VTy = dyn_cast<VectorType>(NewTy))
        NewTy = VectorType::getTruncatedElementVectorType(VTy);
      else if (IntegerType *ITy = dyn_cast<IntegerType>(NewTy))
        NewTy = IntegerType::get(ITy->getContext(), ITy->getBitWidth() / 2);
      else
        return true;

      return Ty != NewTy;
    }
    case IITDescriptor::HalfVecArgument:
      // If this is a forward reference, defer the check for later.
      if (D.getArgumentNumber() >= ArgTys.size())
        return IsDeferredCheck || DeferCheck(Ty);
      return !isa<VectorType>(ArgTys[D.getArgumentNumber()]) ||
             VectorType::getHalfElementsVectorType(
                     cast<VectorType>(ArgTys[D.getArgumentNumber()])) != Ty;
    case IITDescriptor::SameVecWidthArgument: {
      if (D.getArgumentNumber() >= ArgTys.size()) {
        // Defer check and subsequent check for the vector element type.
        Infos = Infos.slice(1);
        return IsDeferredCheck || DeferCheck(Ty);
      }
      auto *ReferenceType = dyn_cast<VectorType>(ArgTys[D.getArgumentNumber()]);
      auto *ThisArgType = dyn_cast<VectorType>(Ty);
      // Both must be vectors of the same number of elements or neither.
      if ((ReferenceType != nullptr) != (ThisArgType != nullptr))
        return true;
      Type *EltTy = Ty;
      if (ThisArgType) {
        if (ReferenceType->getElementCount() !=
            ThisArgType->getElementCount())
          return true;
        EltTy = ThisArgType->getElementType();
      }
      return matchIntrinsicType(EltTy, Infos, ArgTys, DeferredChecks,
                                IsDeferredCheck);
    }
    case IITDescriptor::PtrToArgument: {
      if (D.getArgumentNumber() >= ArgTys.size())
        return IsDeferredCheck || DeferCheck(Ty);
      Type * ReferenceType = ArgTys[D.getArgumentNumber()];
      PointerType *ThisArgType = dyn_cast<PointerType>(Ty);
      return (!ThisArgType || ThisArgType->getElementType() != ReferenceType);
    }
    case IITDescriptor::PtrToElt: {
      if (D.getArgumentNumber() >= ArgTys.size())
        return IsDeferredCheck || DeferCheck(Ty);
      VectorType * ReferenceType =
        dyn_cast<VectorType> (ArgTys[D.getArgumentNumber()]);
      PointerType *ThisArgType = dyn_cast<PointerType>(Ty);

      if (!ThisArgType || !ReferenceType)
        return true;
      return !ThisArgType->isOpaqueOrPointeeTypeMatches(
          ReferenceType->getElementType());
    }
    case IITDescriptor::VecOfAnyPtrsToElt: {
      unsigned RefArgNumber = D.getRefArgNumber();
      if (RefArgNumber >= ArgTys.size()) {
        if (IsDeferredCheck)
          return true;
        // If forward referencing, already add the pointer-vector type and
        // defer the checks for later.
        ArgTys.push_back(Ty);
        return DeferCheck(Ty);
      }

      if (!IsDeferredCheck){
        assert(D.getOverloadArgNumber() == ArgTys.size() &&
               "Table consistency error");
        ArgTys.push_back(Ty);
      }

      // Verify the overloaded type "matches" the Ref type.
      // i.e. Ty is a vector with the same width as Ref.
      // Composed of pointers to the same element type as Ref.
      auto *ReferenceType = dyn_cast<VectorType>(ArgTys[RefArgNumber]);
      auto *ThisArgVecTy = dyn_cast<VectorType>(Ty);
      if (!ThisArgVecTy || !ReferenceType ||
          (ReferenceType->getElementCount() != ThisArgVecTy->getElementCount()))
        return true;
      PointerType *ThisArgEltTy =
          dyn_cast<PointerType>(ThisArgVecTy->getElementType());
      if (!ThisArgEltTy)
        return true;
      return !ThisArgEltTy->isOpaqueOrPointeeTypeMatches(
          ReferenceType->getElementType());
    }
    case IITDescriptor::VecElementArgument: {
      if (D.getArgumentNumber() >= ArgTys.size())
        return IsDeferredCheck ? true : DeferCheck(Ty);
      auto *ReferenceType = dyn_cast<VectorType>(ArgTys[D.getArgumentNumber()]);
      return !ReferenceType || Ty != ReferenceType->getElementType();
    }
    case IITDescriptor::Subdivide2Argument:
    case IITDescriptor::Subdivide4Argument: {
      // If this is a forward reference, defer the check for later.
      if (D.getArgumentNumber() >= ArgTys.size())
        return IsDeferredCheck || DeferCheck(Ty);

      Type *NewTy = ArgTys[D.getArgumentNumber()];
      if (auto *VTy = dyn_cast<VectorType>(NewTy)) {
        int SubDivs = D.Kind == IITDescriptor::Subdivide2Argument ? 1 : 2;
        NewTy = VectorType::getSubdividedVectorType(VTy, SubDivs);
        return Ty != NewTy;
      }
      return true;
    }
    case IITDescriptor::VecOfBitcastsToInt: {
      if (D.getArgumentNumber() >= ArgTys.size())
        return IsDeferredCheck || DeferCheck(Ty);
      auto *ReferenceType = dyn_cast<VectorType>(ArgTys[D.getArgumentNumber()]);
      auto *ThisArgVecTy = dyn_cast<VectorType>(Ty);
      if (!ThisArgVecTy || !ReferenceType)
        return true;
      return ThisArgVecTy != VectorType::getInteger(ReferenceType);
    }
  }
  llvm_unreachable("unhandled");
}

Intrinsic::MatchIntrinsicTypesResult
Intrinsic::matchIntrinsicSignature(FunctionType *FTy,
                                   ArrayRef<Intrinsic::IITDescriptor> &Infos,
                                   SmallVectorImpl<Type *> &ArgTys) {
  SmallVector<DeferredIntrinsicMatchPair, 2> DeferredChecks;
  if (matchIntrinsicType(FTy->getReturnType(), Infos, ArgTys, DeferredChecks,
                         false))
    return MatchIntrinsicTypes_NoMatchRet;

  unsigned NumDeferredReturnChecks = DeferredChecks.size();

  for (auto Ty : FTy->params())
    if (matchIntrinsicType(Ty, Infos, ArgTys, DeferredChecks, false))
      return MatchIntrinsicTypes_NoMatchArg;

  for (unsigned I = 0, E = DeferredChecks.size(); I != E; ++I) {
    DeferredIntrinsicMatchPair &Check = DeferredChecks[I];
    if (matchIntrinsicType(Check.first, Check.second, ArgTys, DeferredChecks,
                           true))
      return I < NumDeferredReturnChecks ? MatchIntrinsicTypes_NoMatchRet
                                         : MatchIntrinsicTypes_NoMatchArg;
  }

  return MatchIntrinsicTypes_Match;
}

bool
Intrinsic::matchIntrinsicVarArg(bool isVarArg,
                                ArrayRef<Intrinsic::IITDescriptor> &Infos) {
  // If there are no descriptors left, then it can't be a vararg.
  if (Infos.empty())
    return isVarArg;

  // There should be only one descriptor remaining at this point.
  if (Infos.size() != 1)
    return true;

  // Check and verify the descriptor.
  IITDescriptor D = Infos.front();
  Infos = Infos.slice(1);
  if (D.Kind == IITDescriptor::VarArg)
    return !isVarArg;

  return true;
}

bool Intrinsic::getIntrinsicSignature(Function *F,
                                      SmallVectorImpl<Type *> &ArgTys) {
  Intrinsic::ID ID = F->getIntrinsicID();
  if (!ID)
    return false;

  SmallVector<Intrinsic::IITDescriptor, 8> Table;
  getIntrinsicInfoTableEntries(ID, Table);
  ArrayRef<Intrinsic::IITDescriptor> TableRef = Table;

  if (Intrinsic::matchIntrinsicSignature(F->getFunctionType(), TableRef,
                                         ArgTys) !=
      Intrinsic::MatchIntrinsicTypesResult::MatchIntrinsicTypes_Match) {
    return false;
  }
  if (Intrinsic::matchIntrinsicVarArg(F->getFunctionType()->isVarArg(),
                                      TableRef))
    return false;
  return true;
}

Optional<Function *> Intrinsic::remangleIntrinsicFunction(Function *F) {
  SmallVector<Type *, 4> ArgTys;
  if (!getIntrinsicSignature(F, ArgTys))
    return None;

  Intrinsic::ID ID = F->getIntrinsicID();
  StringRef Name = F->getName();
  std::string WantedName =
      Intrinsic::getName(ID, ArgTys, F->getParent(), F->getFunctionType());
  if (Name == WantedName)
    return None;

  Function *NewDecl = [&] {
    if (auto *ExistingGV = F->getParent()->getNamedValue(WantedName)) {
      if (auto *ExistingF = dyn_cast<Function>(ExistingGV))
        if (ExistingF->getFunctionType() == F->getFunctionType())
          return ExistingF;

      // The name already exists, but is not a function or has the wrong
      // prototype. Make place for the new one by renaming the old version.
      // Either this old version will be removed later on or the module is
      // invalid and we'll get an error.
      ExistingGV->setName(WantedName + ".renamed");
    }
    return Intrinsic::getDeclaration(F->getParent(), ID, ArgTys);
  }();

  NewDecl->setCallingConv(F->getCallingConv());
  assert(NewDecl->getFunctionType() == F->getFunctionType() &&
         "Shouldn't change the signature");
  return NewDecl;
}

/// hasAddressTaken - returns true if there are any uses of this function
/// other than direct calls or invokes to it. Optionally ignores callback
/// uses, assume like pointer annotation calls, and references in llvm.used
/// and llvm.compiler.used variables.
bool Function::hasAddressTaken(const User **PutOffender,
                               bool IgnoreCallbackUses,
<<<<<<< HEAD
                               bool IgnoreAssumeLikeCalls,
                               bool IgnoreLLVMUsed) const {
=======
                               bool IgnoreAssumeLikeCalls, bool IgnoreLLVMUsed,
                               bool IgnoreARCAttachedCall) const {
>>>>>>> 2ab1d525
  for (const Use &U : uses()) {
    const User *FU = U.getUser();
    if (isa<BlockAddress>(FU))
      continue;

    if (IgnoreCallbackUses) {
      AbstractCallSite ACS(&U);
      if (ACS && ACS.isCallbackCall())
        continue;
    }

    const auto *Call = dyn_cast<CallBase>(FU);
    if (!Call) {
      if (IgnoreAssumeLikeCalls) {
        if (const auto *FI = dyn_cast<Instruction>(FU)) {
          if (FI->isCast() && !FI->user_empty() &&
              llvm::all_of(FU->users(), [](const User *U) {
                if (const auto *I = dyn_cast<IntrinsicInst>(U))
                  return I->isAssumeLikeIntrinsic();
                return false;
              }))
            continue;
        }
      }
      if (IgnoreLLVMUsed && !FU->user_empty()) {
        const User *FUU = FU;
        if (isa<BitCastOperator>(FU) && FU->hasOneUse() &&
            !FU->user_begin()->user_empty())
          FUU = *FU->user_begin();
        if (llvm::all_of(FUU->users(), [](const User *U) {
              if (const auto *GV = dyn_cast<GlobalVariable>(U))
                return GV->hasName() &&
                       (GV->getName().equals("llvm.compiler.used") ||
                        GV->getName().equals("llvm.used"));
              return false;
            }))
          continue;
      }
      if (PutOffender)
        *PutOffender = FU;
      return true;
    }
    if (!Call->isCallee(&U)) {
      if (IgnoreARCAttachedCall &&
          Call->isOperandBundleOfType(LLVMContext::OB_clang_arc_attachedcall,
                                      U.getOperandNo()))
        continue;

      if (PutOffender)
        *PutOffender = FU;
      return true;
    }
  }
  return false;
}

bool Function::isDefTriviallyDead() const {
  // Check the linkage
  if (!hasLinkOnceLinkage() && !hasLocalLinkage() &&
      !hasAvailableExternallyLinkage())
    return false;

  // Check if the function is used by anything other than a blockaddress.
  for (const User *U : users())
    if (!isa<BlockAddress>(U))
      return false;

  return true;
}

/// callsFunctionThatReturnsTwice - Return true if the function has a call to
/// setjmp or other function that gcc recognizes as "returning twice".
bool Function::callsFunctionThatReturnsTwice() const {
  for (const Instruction &I : instructions(this))
    if (const auto *Call = dyn_cast<CallBase>(&I))
      if (Call->hasFnAttr(Attribute::ReturnsTwice))
        return true;

  return false;
}

Constant *Function::getPersonalityFn() const {
  assert(hasPersonalityFn() && getNumOperands());
  return cast<Constant>(Op<0>());
}

void Function::setPersonalityFn(Constant *Fn) {
  setHungoffOperand<0>(Fn);
  setValueSubclassDataBit(3, Fn != nullptr);
}

Constant *Function::getPrefixData() const {
  assert(hasPrefixData() && getNumOperands());
  return cast<Constant>(Op<1>());
}

void Function::setPrefixData(Constant *PrefixData) {
  setHungoffOperand<1>(PrefixData);
  setValueSubclassDataBit(1, PrefixData != nullptr);
}

Constant *Function::getPrologueData() const {
  assert(hasPrologueData() && getNumOperands());
  return cast<Constant>(Op<2>());
}

void Function::setPrologueData(Constant *PrologueData) {
  setHungoffOperand<2>(PrologueData);
  setValueSubclassDataBit(2, PrologueData != nullptr);
}

void Function::allocHungoffUselist() {
  // If we've already allocated a uselist, stop here.
  if (getNumOperands())
    return;

  allocHungoffUses(3, /*IsPhi=*/ false);
  setNumHungOffUseOperands(3);

  // Initialize the uselist with placeholder operands to allow traversal.
  auto *CPN = ConstantPointerNull::get(Type::getInt1PtrTy(getContext(), 0));
  Op<0>().set(CPN);
  Op<1>().set(CPN);
  Op<2>().set(CPN);
}

template <int Idx>
void Function::setHungoffOperand(Constant *C) {
  if (C) {
    allocHungoffUselist();
    Op<Idx>().set(C);
  } else if (getNumOperands()) {
    Op<Idx>().set(
        ConstantPointerNull::get(Type::getInt1PtrTy(getContext(), 0)));
  }
}

void Function::setValueSubclassDataBit(unsigned Bit, bool On) {
  assert(Bit < 16 && "SubclassData contains only 16 bits");
  if (On)
    setValueSubclassData(getSubclassDataFromValue() | (1 << Bit));
  else
    setValueSubclassData(getSubclassDataFromValue() & ~(1 << Bit));
}

void Function::setEntryCount(ProfileCount Count,
                             const DenseSet<GlobalValue::GUID> *S) {
#if !defined(NDEBUG)
  auto PrevCount = getEntryCount();
  assert(!PrevCount.hasValue() || PrevCount->getType() == Count.getType());
#endif

  auto ImportGUIDs = getImportGUIDs();
  if (S == nullptr && ImportGUIDs.size())
    S = &ImportGUIDs;

  MDBuilder MDB(getContext());
  setMetadata(
      LLVMContext::MD_prof,
      MDB.createFunctionEntryCount(Count.getCount(), Count.isSynthetic(), S));
}

void Function::setEntryCount(uint64_t Count, Function::ProfileCountType Type,
                             const DenseSet<GlobalValue::GUID> *Imports) {
  setEntryCount(ProfileCount(Count, Type), Imports);
}

Optional<ProfileCount> Function::getEntryCount(bool AllowSynthetic) const {
  MDNode *MD = getMetadata(LLVMContext::MD_prof);
  if (MD && MD->getOperand(0))
    if (MDString *MDS = dyn_cast<MDString>(MD->getOperand(0))) {
      if (MDS->getString().equals("function_entry_count")) {
        ConstantInt *CI = mdconst::extract<ConstantInt>(MD->getOperand(1));
        uint64_t Count = CI->getValue().getZExtValue();
        // A value of -1 is used for SamplePGO when there were no samples.
        // Treat this the same as unknown.
        if (Count == (uint64_t)-1)
          return None;
        return ProfileCount(Count, PCT_Real);
      } else if (AllowSynthetic &&
                 MDS->getString().equals("synthetic_function_entry_count")) {
        ConstantInt *CI = mdconst::extract<ConstantInt>(MD->getOperand(1));
        uint64_t Count = CI->getValue().getZExtValue();
        return ProfileCount(Count, PCT_Synthetic);
      }
    }
  return None;
}

DenseSet<GlobalValue::GUID> Function::getImportGUIDs() const {
  DenseSet<GlobalValue::GUID> R;
  if (MDNode *MD = getMetadata(LLVMContext::MD_prof))
    if (MDString *MDS = dyn_cast<MDString>(MD->getOperand(0)))
      if (MDS->getString().equals("function_entry_count"))
        for (unsigned i = 2; i < MD->getNumOperands(); i++)
          R.insert(mdconst::extract<ConstantInt>(MD->getOperand(i))
                       ->getValue()
                       .getZExtValue());
  return R;
}

void Function::setSectionPrefix(StringRef Prefix) {
  MDBuilder MDB(getContext());
  setMetadata(LLVMContext::MD_section_prefix,
              MDB.createFunctionSectionPrefix(Prefix));
}

Optional<StringRef> Function::getSectionPrefix() const {
  if (MDNode *MD = getMetadata(LLVMContext::MD_section_prefix)) {
    assert(cast<MDString>(MD->getOperand(0))
               ->getString()
               .equals("function_section_prefix") &&
           "Metadata not match");
    return cast<MDString>(MD->getOperand(1))->getString();
  }
  return None;
}

bool Function::nullPointerIsDefined() const {
  return hasFnAttribute(Attribute::NullPointerIsValid);
}

bool llvm::NullPointerIsDefined(const Function *F, unsigned AS) {
  if (F && F->nullPointerIsDefined())
    return true;

  if (AS != 0)
    return true;

  return false;
}<|MERGE_RESOLUTION|>--- conflicted
+++ resolved
@@ -1758,13 +1758,8 @@
 /// and llvm.compiler.used variables.
 bool Function::hasAddressTaken(const User **PutOffender,
                                bool IgnoreCallbackUses,
-<<<<<<< HEAD
-                               bool IgnoreAssumeLikeCalls,
-                               bool IgnoreLLVMUsed) const {
-=======
                                bool IgnoreAssumeLikeCalls, bool IgnoreLLVMUsed,
                                bool IgnoreARCAttachedCall) const {
->>>>>>> 2ab1d525
   for (const Use &U : uses()) {
     const User *FU = U.getUser();
     if (isa<BlockAddress>(FU))
