//===- Attributes.cpp - Implement AttributesList --------------------------===//
//
// Part of the LLVM Project, under the Apache License v2.0 with LLVM Exceptions.
// See https://llvm.org/LICENSE.txt for license information.
// SPDX-License-Identifier: Apache-2.0 WITH LLVM-exception
//
//===----------------------------------------------------------------------===//
//
// \file
// This file implements the Attribute, AttributeImpl, AttrBuilder,
// AttributeListImpl, and AttributeList classes.
//
//===----------------------------------------------------------------------===//

#include "llvm/IR/Attributes.h"
#include "AttributeImpl.h"
#include "LLVMContextImpl.h"
#include "llvm/ADT/ArrayRef.h"
#include "llvm/ADT/FoldingSet.h"
#include "llvm/ADT/Optional.h"
#include "llvm/ADT/STLExtras.h"
#include "llvm/ADT/SmallVector.h"
#include "llvm/ADT/StringExtras.h"
#include "llvm/ADT/StringRef.h"
#include "llvm/ADT/StringSwitch.h"
#include "llvm/ADT/Twine.h"
#include "llvm/Config/llvm-config.h"
#include "llvm/IR/Function.h"
#include "llvm/IR/LLVMContext.h"
#include "llvm/IR/Type.h"
#include "llvm/Support/Compiler.h"
#include "llvm/Support/Debug.h"
#include "llvm/Support/ErrorHandling.h"
#include "llvm/Support/MathExtras.h"
#include "llvm/Support/raw_ostream.h"
#include <algorithm>
#include <cassert>
#include <climits>
#include <cstddef>
#include <cstdint>
#include <limits>
#include <string>
#include <tuple>
#include <utility>

using namespace llvm;

//===----------------------------------------------------------------------===//
// Attribute Construction Methods
//===----------------------------------------------------------------------===//

// allocsize has two integer arguments, but because they're both 32 bits, we can
// pack them into one 64-bit value, at the cost of making said value
// nonsensical.
//
// In order to do this, we need to reserve one value of the second (optional)
// allocsize argument to signify "not present."
static const unsigned AllocSizeNumElemsNotPresent = -1;

static uint64_t packAllocSizeArgs(unsigned ElemSizeArg,
                                  const Optional<unsigned> &NumElemsArg) {
  assert((!NumElemsArg.hasValue() ||
          *NumElemsArg != AllocSizeNumElemsNotPresent) &&
         "Attempting to pack a reserved value");

  return uint64_t(ElemSizeArg) << 32 |
         NumElemsArg.getValueOr(AllocSizeNumElemsNotPresent);
}

static std::pair<unsigned, Optional<unsigned>>
unpackAllocSizeArgs(uint64_t Num) {
  unsigned NumElems = Num & std::numeric_limits<unsigned>::max();
  unsigned ElemSizeArg = Num >> 32;

  Optional<unsigned> NumElemsArg;
  if (NumElems != AllocSizeNumElemsNotPresent)
    NumElemsArg = NumElems;
  return std::make_pair(ElemSizeArg, NumElemsArg);
}

static uint64_t packVScaleRangeArgs(unsigned MinValue,
                                    Optional<unsigned> MaxValue) {
  return uint64_t(MinValue) << 32 | MaxValue.getValueOr(0);
}

static std::pair<unsigned, Optional<unsigned>>
unpackVScaleRangeArgs(uint64_t Value) {
  unsigned MaxValue = Value & std::numeric_limits<unsigned>::max();
  unsigned MinValue = Value >> 32;

  return std::make_pair(MinValue,
                        MaxValue > 0 ? MaxValue : Optional<unsigned>());
}

Attribute Attribute::get(LLVMContext &Context, Attribute::AttrKind Kind,
                         uint64_t Val) {
  if (Val)
    assert(Attribute::isIntAttrKind(Kind) && "Not an int attribute");
  else
    assert(Attribute::isEnumAttrKind(Kind) && "Not an enum attribute");

  LLVMContextImpl *pImpl = Context.pImpl;
  FoldingSetNodeID ID;
  ID.AddInteger(Kind);
  if (Val) ID.AddInteger(Val);

  void *InsertPoint;
  AttributeImpl *PA = pImpl->AttrsSet.FindNodeOrInsertPos(ID, InsertPoint);

  if (!PA) {
    // If we didn't find any existing attributes of the same shape then create a
    // new one and insert it.
    if (!Val)
      PA = new (pImpl->Alloc) EnumAttributeImpl(Kind);
    else
      PA = new (pImpl->Alloc) IntAttributeImpl(Kind, Val);
    pImpl->AttrsSet.InsertNode(PA, InsertPoint);
  }

  // Return the Attribute that we found or created.
  return Attribute(PA);
}

Attribute Attribute::get(LLVMContext &Context, StringRef Kind, StringRef Val) {
  LLVMContextImpl *pImpl = Context.pImpl;
  FoldingSetNodeID ID;
  ID.AddString(Kind);
  if (!Val.empty()) ID.AddString(Val);

  void *InsertPoint;
  AttributeImpl *PA = pImpl->AttrsSet.FindNodeOrInsertPos(ID, InsertPoint);

  if (!PA) {
    // If we didn't find any existing attributes of the same shape then create a
    // new one and insert it.
    void *Mem =
        pImpl->Alloc.Allocate(StringAttributeImpl::totalSizeToAlloc(Kind, Val),
                              alignof(StringAttributeImpl));
    PA = new (Mem) StringAttributeImpl(Kind, Val);
    pImpl->AttrsSet.InsertNode(PA, InsertPoint);
  }

  // Return the Attribute that we found or created.
  return Attribute(PA);
}

Attribute Attribute::get(LLVMContext &Context, Attribute::AttrKind Kind,
                         Type *Ty) {
  assert(Attribute::isTypeAttrKind(Kind) && "Not a type attribute");
  LLVMContextImpl *pImpl = Context.pImpl;
  FoldingSetNodeID ID;
  ID.AddInteger(Kind);
  ID.AddPointer(Ty);

  void *InsertPoint;
  AttributeImpl *PA = pImpl->AttrsSet.FindNodeOrInsertPos(ID, InsertPoint);

  if (!PA) {
    // If we didn't find any existing attributes of the same shape then create a
    // new one and insert it.
    PA = new (pImpl->Alloc) TypeAttributeImpl(Kind, Ty);
    pImpl->AttrsSet.InsertNode(PA, InsertPoint);
  }

  // Return the Attribute that we found or created.
  return Attribute(PA);
}

Attribute Attribute::getWithAlignment(LLVMContext &Context, Align A) {
  assert(A <= llvm::Value::MaximumAlignment && "Alignment too large.");
  return get(Context, Alignment, A.value());
}

Attribute Attribute::getWithStackAlignment(LLVMContext &Context, Align A) {
  assert(A <= 0x100 && "Alignment too large.");
  return get(Context, StackAlignment, A.value());
}

Attribute Attribute::getWithDereferenceableBytes(LLVMContext &Context,
                                                uint64_t Bytes) {
  assert(Bytes && "Bytes must be non-zero.");
  return get(Context, Dereferenceable, Bytes);
}

Attribute Attribute::getWithDereferenceableOrNullBytes(LLVMContext &Context,
                                                       uint64_t Bytes) {
  assert(Bytes && "Bytes must be non-zero.");
  return get(Context, DereferenceableOrNull, Bytes);
}

Attribute Attribute::getWithByValType(LLVMContext &Context, Type *Ty) {
  return get(Context, ByVal, Ty);
}

Attribute Attribute::getWithStructRetType(LLVMContext &Context, Type *Ty) {
  return get(Context, StructRet, Ty);
}

Attribute Attribute::getWithByRefType(LLVMContext &Context, Type *Ty) {
  return get(Context, ByRef, Ty);
}

Attribute Attribute::getWithPreallocatedType(LLVMContext &Context, Type *Ty) {
  return get(Context, Preallocated, Ty);
}

Attribute Attribute::getWithInAllocaType(LLVMContext &Context, Type *Ty) {
  return get(Context, InAlloca, Ty);
}

Attribute
Attribute::getWithAllocSizeArgs(LLVMContext &Context, unsigned ElemSizeArg,
                                const Optional<unsigned> &NumElemsArg) {
  assert(!(ElemSizeArg == 0 && NumElemsArg && *NumElemsArg == 0) &&
         "Invalid allocsize arguments -- given allocsize(0, 0)");
  return get(Context, AllocSize, packAllocSizeArgs(ElemSizeArg, NumElemsArg));
}

Attribute Attribute::getWithVScaleRangeArgs(LLVMContext &Context,
                                            unsigned MinValue,
                                            unsigned MaxValue) {
  return get(Context, VScaleRange, packVScaleRangeArgs(MinValue, MaxValue));
}

Attribute::AttrKind Attribute::getAttrKindFromName(StringRef AttrName) {
  return StringSwitch<Attribute::AttrKind>(AttrName)
#define GET_ATTR_NAMES
#define ATTRIBUTE_ENUM(ENUM_NAME, DISPLAY_NAME)                                \
  .Case(#DISPLAY_NAME, Attribute::ENUM_NAME)
#include "llvm/IR/Attributes.inc"
      .Default(Attribute::None);
}

StringRef Attribute::getNameFromAttrKind(Attribute::AttrKind AttrKind) {
  switch (AttrKind) {
#define GET_ATTR_NAMES
#define ATTRIBUTE_ENUM(ENUM_NAME, DISPLAY_NAME)                                \
  case Attribute::ENUM_NAME:                                                   \
    return #DISPLAY_NAME;
#include "llvm/IR/Attributes.inc"
  case Attribute::None:
    return "none";
  default:
    llvm_unreachable("invalid Kind");
  }
}

bool Attribute::isExistingAttribute(StringRef Name) {
  return StringSwitch<bool>(Name)
#define GET_ATTR_NAMES
#define ATTRIBUTE_ALL(ENUM_NAME, DISPLAY_NAME) .Case(#DISPLAY_NAME, true)
#include "llvm/IR/Attributes.inc"
      .Default(false);
}

//===----------------------------------------------------------------------===//
// Attribute Accessor Methods
//===----------------------------------------------------------------------===//

bool Attribute::isEnumAttribute() const {
  return pImpl && pImpl->isEnumAttribute();
}

bool Attribute::isIntAttribute() const {
  return pImpl && pImpl->isIntAttribute();
}

bool Attribute::isStringAttribute() const {
  return pImpl && pImpl->isStringAttribute();
}

bool Attribute::isTypeAttribute() const {
  return pImpl && pImpl->isTypeAttribute();
}

Attribute::AttrKind Attribute::getKindAsEnum() const {
  if (!pImpl) return None;
  assert((isEnumAttribute() || isIntAttribute() || isTypeAttribute()) &&
         "Invalid attribute type to get the kind as an enum!");
  return pImpl->getKindAsEnum();
}

uint64_t Attribute::getValueAsInt() const {
  if (!pImpl) return 0;
  assert(isIntAttribute() &&
         "Expected the attribute to be an integer attribute!");
  return pImpl->getValueAsInt();
}

bool Attribute::getValueAsBool() const {
  if (!pImpl) return false;
  assert(isStringAttribute() &&
         "Expected the attribute to be a string attribute!");
  return pImpl->getValueAsBool();
}

StringRef Attribute::getKindAsString() const {
  if (!pImpl) return {};
  assert(isStringAttribute() &&
         "Invalid attribute type to get the kind as a string!");
  return pImpl->getKindAsString();
}

StringRef Attribute::getValueAsString() const {
  if (!pImpl) return {};
  assert(isStringAttribute() &&
         "Invalid attribute type to get the value as a string!");
  return pImpl->getValueAsString();
}

Type *Attribute::getValueAsType() const {
  if (!pImpl) return {};
  assert(isTypeAttribute() &&
         "Invalid attribute type to get the value as a type!");
  return pImpl->getValueAsType();
}


bool Attribute::hasAttribute(AttrKind Kind) const {
  return (pImpl && pImpl->hasAttribute(Kind)) || (!pImpl && Kind == None);
}

bool Attribute::hasAttribute(StringRef Kind) const {
  if (!isStringAttribute()) return false;
  return pImpl && pImpl->hasAttribute(Kind);
}

MaybeAlign Attribute::getAlignment() const {
  assert(hasAttribute(Attribute::Alignment) &&
         "Trying to get alignment from non-alignment attribute!");
  return MaybeAlign(pImpl->getValueAsInt());
}

MaybeAlign Attribute::getStackAlignment() const {
  assert(hasAttribute(Attribute::StackAlignment) &&
         "Trying to get alignment from non-alignment attribute!");
  return MaybeAlign(pImpl->getValueAsInt());
}

uint64_t Attribute::getDereferenceableBytes() const {
  assert(hasAttribute(Attribute::Dereferenceable) &&
         "Trying to get dereferenceable bytes from "
         "non-dereferenceable attribute!");
  return pImpl->getValueAsInt();
}

uint64_t Attribute::getDereferenceableOrNullBytes() const {
  assert(hasAttribute(Attribute::DereferenceableOrNull) &&
         "Trying to get dereferenceable bytes from "
         "non-dereferenceable attribute!");
  return pImpl->getValueAsInt();
}

std::pair<unsigned, Optional<unsigned>> Attribute::getAllocSizeArgs() const {
  assert(hasAttribute(Attribute::AllocSize) &&
         "Trying to get allocsize args from non-allocsize attribute");
  return unpackAllocSizeArgs(pImpl->getValueAsInt());
}

unsigned Attribute::getVScaleRangeMin() const {
  assert(hasAttribute(Attribute::VScaleRange) &&
         "Trying to get vscale args from non-vscale attribute");
  return unpackVScaleRangeArgs(pImpl->getValueAsInt()).first;
}

Optional<unsigned> Attribute::getVScaleRangeMax() const {
  assert(hasAttribute(Attribute::VScaleRange) &&
         "Trying to get vscale args from non-vscale attribute");
  return unpackVScaleRangeArgs(pImpl->getValueAsInt()).second;
}

std::string Attribute::getAsString(bool InAttrGrp) const {
  if (!pImpl) return {};

  if (isEnumAttribute())
    return getNameFromAttrKind(getKindAsEnum()).str();

  if (isTypeAttribute()) {
    std::string Result = getNameFromAttrKind(getKindAsEnum()).str();
    Result += '(';
    raw_string_ostream OS(Result);
    getValueAsType()->print(OS, false, true);
    OS.flush();
    Result += ')';
    return Result;
  }

  // FIXME: These should be output like this:
  //
  //   align=4
  //   alignstack=8
  //
  if (hasAttribute(Attribute::Alignment)) {
    std::string Result;
    Result += "align";
    Result += (InAttrGrp) ? "=" : " ";
    Result += utostr(getValueAsInt());
    return Result;
  }

  auto AttrWithBytesToString = [&](const char *Name) {
    std::string Result;
    Result += Name;
    if (InAttrGrp) {
      Result += "=";
      Result += utostr(getValueAsInt());
    } else {
      Result += "(";
      Result += utostr(getValueAsInt());
      Result += ")";
    }
    return Result;
  };

  if (hasAttribute(Attribute::StackAlignment))
    return AttrWithBytesToString("alignstack");

  if (hasAttribute(Attribute::Dereferenceable))
    return AttrWithBytesToString("dereferenceable");

  if (hasAttribute(Attribute::DereferenceableOrNull))
    return AttrWithBytesToString("dereferenceable_or_null");

  if (hasAttribute(Attribute::AllocSize)) {
    unsigned ElemSize;
    Optional<unsigned> NumElems;
    std::tie(ElemSize, NumElems) = getAllocSizeArgs();

    std::string Result = "allocsize(";
    Result += utostr(ElemSize);
    if (NumElems.hasValue()) {
      Result += ',';
      Result += utostr(*NumElems);
    }
    Result += ')';
    return Result;
  }

  if (hasAttribute(Attribute::VScaleRange)) {
    unsigned MinValue = getVScaleRangeMin();
    Optional<unsigned> MaxValue = getVScaleRangeMax();

    std::string Result = "vscale_range(";
    Result += utostr(MinValue);
    Result += ',';
    Result += utostr(MaxValue.getValueOr(0));
    Result += ')';
    return Result;
  }

  // Convert target-dependent attributes to strings of the form:
  //
  //   "kind"
  //   "kind" = "value"
  //
  if (isStringAttribute()) {
    std::string Result;
    {
      raw_string_ostream OS(Result);
      OS << '"' << getKindAsString() << '"';

      // Since some attribute strings contain special characters that cannot be
      // printable, those have to be escaped to make the attribute value
      // printable as is.  e.g. "\01__gnu_mcount_nc"
      const auto &AttrVal = pImpl->getValueAsString();
      if (!AttrVal.empty()) {
        OS << "=\"";
        printEscapedString(AttrVal, OS);
        OS << "\"";
      }
    }
    return Result;
  }

  llvm_unreachable("Unknown attribute");
}

bool Attribute::hasParentContext(LLVMContext &C) const {
  assert(isValid() && "invalid Attribute doesn't refer to any context");
  FoldingSetNodeID ID;
  pImpl->Profile(ID);
  void *Unused;
  return C.pImpl->AttrsSet.FindNodeOrInsertPos(ID, Unused) == pImpl;
}

bool Attribute::operator<(Attribute A) const {
  if (!pImpl && !A.pImpl) return false;
  if (!pImpl) return true;
  if (!A.pImpl) return false;
  return *pImpl < *A.pImpl;
}

void Attribute::Profile(FoldingSetNodeID &ID) const {
  ID.AddPointer(pImpl);
}

enum AttributeProperty {
  FnAttr = (1 << 0),
  ParamAttr = (1 << 1),
  RetAttr = (1 << 2),
};

#define GET_ATTR_PROP_TABLE
#include "llvm/IR/Attributes.inc"

static bool hasAttributeProperty(Attribute::AttrKind Kind,
                                 AttributeProperty Prop) {
  unsigned Index = Kind - 1;
  assert(Index < sizeof(AttrPropTable) / sizeof(AttrPropTable[0]) &&
         "Invalid attribute kind");
  return AttrPropTable[Index] & Prop;
}

bool Attribute::canUseAsFnAttr(AttrKind Kind) {
  return hasAttributeProperty(Kind, AttributeProperty::FnAttr);
}

bool Attribute::canUseAsParamAttr(AttrKind Kind) {
  return hasAttributeProperty(Kind, AttributeProperty::ParamAttr);
}

bool Attribute::canUseAsRetAttr(AttrKind Kind) {
  return hasAttributeProperty(Kind, AttributeProperty::RetAttr);
}

//===----------------------------------------------------------------------===//
// AttributeImpl Definition
//===----------------------------------------------------------------------===//

bool AttributeImpl::hasAttribute(Attribute::AttrKind A) const {
  if (isStringAttribute()) return false;
  return getKindAsEnum() == A;
}

bool AttributeImpl::hasAttribute(StringRef Kind) const {
  if (!isStringAttribute()) return false;
  return getKindAsString() == Kind;
}

Attribute::AttrKind AttributeImpl::getKindAsEnum() const {
  assert(isEnumAttribute() || isIntAttribute() || isTypeAttribute());
  return static_cast<const EnumAttributeImpl *>(this)->getEnumKind();
}

uint64_t AttributeImpl::getValueAsInt() const {
  assert(isIntAttribute());
  return static_cast<const IntAttributeImpl *>(this)->getValue();
}

bool AttributeImpl::getValueAsBool() const {
  assert(getValueAsString().empty() || getValueAsString() == "false" || getValueAsString() == "true");
  return getValueAsString() == "true";
}

StringRef AttributeImpl::getKindAsString() const {
  assert(isStringAttribute());
  return static_cast<const StringAttributeImpl *>(this)->getStringKind();
}

StringRef AttributeImpl::getValueAsString() const {
  assert(isStringAttribute());
  return static_cast<const StringAttributeImpl *>(this)->getStringValue();
}

Type *AttributeImpl::getValueAsType() const {
  assert(isTypeAttribute());
  return static_cast<const TypeAttributeImpl *>(this)->getTypeValue();
}

bool AttributeImpl::operator<(const AttributeImpl &AI) const {
  if (this == &AI)
    return false;

  // This sorts the attributes with Attribute::AttrKinds coming first (sorted
  // relative to their enum value) and then strings.
  if (!isStringAttribute()) {
    if (AI.isStringAttribute())
      return true;
    if (getKindAsEnum() != AI.getKindAsEnum())
      return getKindAsEnum() < AI.getKindAsEnum();
    assert(!AI.isEnumAttribute() && "Non-unique attribute");
    assert(!AI.isTypeAttribute() && "Comparison of types would be unstable");
    // TODO: Is this actually needed?
    assert(AI.isIntAttribute() && "Only possibility left");
    return getValueAsInt() < AI.getValueAsInt();
  }

  if (!AI.isStringAttribute())
    return false;
  if (getKindAsString() == AI.getKindAsString())
    return getValueAsString() < AI.getValueAsString();
  return getKindAsString() < AI.getKindAsString();
}

//===----------------------------------------------------------------------===//
// AttributeSet Definition
//===----------------------------------------------------------------------===//

AttributeSet AttributeSet::get(LLVMContext &C, const AttrBuilder &B) {
  return AttributeSet(AttributeSetNode::get(C, B));
}

AttributeSet AttributeSet::get(LLVMContext &C, ArrayRef<Attribute> Attrs) {
  return AttributeSet(AttributeSetNode::get(C, Attrs));
}

AttributeSet AttributeSet::addAttribute(LLVMContext &C,
                                        Attribute::AttrKind Kind) const {
  if (hasAttribute(Kind)) return *this;
  AttrBuilder B;
  B.addAttribute(Kind);
  return addAttributes(C, AttributeSet::get(C, B));
}

AttributeSet AttributeSet::addAttribute(LLVMContext &C, StringRef Kind,
                                        StringRef Value) const {
  AttrBuilder B;
  B.addAttribute(Kind, Value);
  return addAttributes(C, AttributeSet::get(C, B));
}

AttributeSet AttributeSet::addAttributes(LLVMContext &C,
                                         const AttributeSet AS) const {
  if (!hasAttributes())
    return AS;

  if (!AS.hasAttributes())
    return *this;

  AttrBuilder B(AS);
  for (const auto &I : *this)
    B.addAttribute(I);

 return get(C, B);
}

AttributeSet AttributeSet::removeAttribute(LLVMContext &C,
                                             Attribute::AttrKind Kind) const {
  if (!hasAttribute(Kind)) return *this;
  AttrBuilder B(*this);
  B.removeAttribute(Kind);
  return get(C, B);
}

AttributeSet AttributeSet::removeAttribute(LLVMContext &C,
                                             StringRef Kind) const {
  if (!hasAttribute(Kind)) return *this;
  AttrBuilder B(*this);
  B.removeAttribute(Kind);
  return get(C, B);
}

AttributeSet AttributeSet::removeAttributes(LLVMContext &C,
                                            const AttributeMask &Attrs) const {
  AttrBuilder B(*this);
  // If there is nothing to remove, directly return the original set.
  if (!B.overlaps(Attrs))
    return *this;

  B.remove(Attrs);
  return get(C, B);
}

unsigned AttributeSet::getNumAttributes() const {
  return SetNode ? SetNode->getNumAttributes() : 0;
}

bool AttributeSet::hasAttribute(Attribute::AttrKind Kind) const {
  return SetNode ? SetNode->hasAttribute(Kind) : false;
}

bool AttributeSet::hasAttribute(StringRef Kind) const {
  return SetNode ? SetNode->hasAttribute(Kind) : false;
}

Attribute AttributeSet::getAttribute(Attribute::AttrKind Kind) const {
  return SetNode ? SetNode->getAttribute(Kind) : Attribute();
}

Attribute AttributeSet::getAttribute(StringRef Kind) const {
  return SetNode ? SetNode->getAttribute(Kind) : Attribute();
}

MaybeAlign AttributeSet::getAlignment() const {
  return SetNode ? SetNode->getAlignment() : None;
}

MaybeAlign AttributeSet::getStackAlignment() const {
  return SetNode ? SetNode->getStackAlignment() : None;
}

uint64_t AttributeSet::getDereferenceableBytes() const {
  return SetNode ? SetNode->getDereferenceableBytes() : 0;
}

uint64_t AttributeSet::getDereferenceableOrNullBytes() const {
  return SetNode ? SetNode->getDereferenceableOrNullBytes() : 0;
}

Type *AttributeSet::getByRefType() const {
  return SetNode ? SetNode->getAttributeType(Attribute::ByRef) : nullptr;
}

Type *AttributeSet::getByValType() const {
  return SetNode ? SetNode->getAttributeType(Attribute::ByVal) : nullptr;
}

Type *AttributeSet::getStructRetType() const {
  return SetNode ? SetNode->getAttributeType(Attribute::StructRet) : nullptr;
}

Type *AttributeSet::getPreallocatedType() const {
  return SetNode ? SetNode->getAttributeType(Attribute::Preallocated) : nullptr;
}

Type *AttributeSet::getInAllocaType() const {
  return SetNode ? SetNode->getAttributeType(Attribute::InAlloca) : nullptr;
}

Type *AttributeSet::getElementType() const {
  return SetNode ? SetNode->getAttributeType(Attribute::ElementType) : nullptr;
}

std::pair<unsigned, Optional<unsigned>> AttributeSet::getAllocSizeArgs() const {
  return SetNode ? SetNode->getAllocSizeArgs()
                 : std::pair<unsigned, Optional<unsigned>>(0, 0);
}

unsigned AttributeSet::getVScaleRangeMin() const {
  return SetNode ? SetNode->getVScaleRangeMin() : 1;
}

Optional<unsigned> AttributeSet::getVScaleRangeMax() const {
  return SetNode ? SetNode->getVScaleRangeMax() : None;
}

std::string AttributeSet::getAsString(bool InAttrGrp) const {
  return SetNode ? SetNode->getAsString(InAttrGrp) : "";
}

bool AttributeSet::hasParentContext(LLVMContext &C) const {
  assert(hasAttributes() && "empty AttributeSet doesn't refer to any context");
  FoldingSetNodeID ID;
  SetNode->Profile(ID);
  void *Unused;
  return C.pImpl->AttrsSetNodes.FindNodeOrInsertPos(ID, Unused) == SetNode;
}

AttributeSet::iterator AttributeSet::begin() const {
  return SetNode ? SetNode->begin() : nullptr;
}

AttributeSet::iterator AttributeSet::end() const {
  return SetNode ? SetNode->end() : nullptr;
}

#if !defined(NDEBUG) || defined(LLVM_ENABLE_DUMP)
LLVM_DUMP_METHOD void AttributeSet::dump() const {
  dbgs() << "AS =\n";
    dbgs() << "  { ";
    dbgs() << getAsString(true) << " }\n";
}
#endif

//===----------------------------------------------------------------------===//
// AttributeSetNode Definition
//===----------------------------------------------------------------------===//

AttributeSetNode::AttributeSetNode(ArrayRef<Attribute> Attrs)
    : NumAttrs(Attrs.size()) {
  // There's memory after the node where we can store the entries in.
  llvm::copy(Attrs, getTrailingObjects<Attribute>());

  for (const auto &I : *this) {
    if (I.isStringAttribute())
      StringAttrs.insert({ I.getKindAsString(), I });
    else
      AvailableAttrs.addAttribute(I.getKindAsEnum());
  }
}

AttributeSetNode *AttributeSetNode::get(LLVMContext &C,
                                        ArrayRef<Attribute> Attrs) {
  SmallVector<Attribute, 8> SortedAttrs(Attrs.begin(), Attrs.end());
  llvm::sort(SortedAttrs);
  return getSorted(C, SortedAttrs);
}

AttributeSetNode *AttributeSetNode::getSorted(LLVMContext &C,
                                              ArrayRef<Attribute> SortedAttrs) {
  if (SortedAttrs.empty())
    return nullptr;

  // Build a key to look up the existing attributes.
  LLVMContextImpl *pImpl = C.pImpl;
  FoldingSetNodeID ID;

  assert(llvm::is_sorted(SortedAttrs) && "Expected sorted attributes!");
  for (const auto &Attr : SortedAttrs)
    Attr.Profile(ID);

  void *InsertPoint;
  AttributeSetNode *PA =
    pImpl->AttrsSetNodes.FindNodeOrInsertPos(ID, InsertPoint);

  // If we didn't find any existing attributes of the same shape then create a
  // new one and insert it.
  if (!PA) {
    // Coallocate entries after the AttributeSetNode itself.
    void *Mem = ::operator new(totalSizeToAlloc<Attribute>(SortedAttrs.size()));
    PA = new (Mem) AttributeSetNode(SortedAttrs);
    pImpl->AttrsSetNodes.InsertNode(PA, InsertPoint);
  }

  // Return the AttributeSetNode that we found or created.
  return PA;
}

AttributeSetNode *AttributeSetNode::get(LLVMContext &C, const AttrBuilder &B) {
  // Add target-independent attributes.
  SmallVector<Attribute, 8> Attrs;
  for (Attribute::AttrKind Kind = Attribute::None;
       Kind != Attribute::EndAttrKinds; Kind = Attribute::AttrKind(Kind + 1)) {
    if (!B.contains(Kind))
      continue;

    Attribute Attr;
    if (Attribute::isTypeAttrKind(Kind))
      Attr = Attribute::get(C, Kind, B.getTypeAttr(Kind));
    else if (Attribute::isIntAttrKind(Kind))
      Attr = Attribute::get(C, Kind, B.getRawIntAttr(Kind));
    else
      Attr = Attribute::get(C, Kind);
    Attrs.push_back(Attr);
  }

  // Add target-dependent (string) attributes.
  for (const auto &TDA : B.td_attrs())
    Attrs.emplace_back(Attribute::get(C, TDA.first, TDA.second));

  return getSorted(C, Attrs);
}

bool AttributeSetNode::hasAttribute(StringRef Kind) const {
  return StringAttrs.count(Kind);
}

Optional<Attribute>
AttributeSetNode::findEnumAttribute(Attribute::AttrKind Kind) const {
  // Do a quick presence check.
  if (!hasAttribute(Kind))
    return None;

  // Attributes in a set are sorted by enum value, followed by string
  // attributes. Binary search the one we want.
  const Attribute *I =
      std::lower_bound(begin(), end() - StringAttrs.size(), Kind,
                       [](Attribute A, Attribute::AttrKind Kind) {
                         return A.getKindAsEnum() < Kind;
                       });
  assert(I != end() && I->hasAttribute(Kind) && "Presence check failed?");
  return *I;
}

Attribute AttributeSetNode::getAttribute(Attribute::AttrKind Kind) const {
  if (auto A = findEnumAttribute(Kind))
    return *A;
  return {};
}

Attribute AttributeSetNode::getAttribute(StringRef Kind) const {
  return StringAttrs.lookup(Kind);
}

MaybeAlign AttributeSetNode::getAlignment() const {
  if (auto A = findEnumAttribute(Attribute::Alignment))
    return A->getAlignment();
  return None;
}

MaybeAlign AttributeSetNode::getStackAlignment() const {
  if (auto A = findEnumAttribute(Attribute::StackAlignment))
    return A->getStackAlignment();
  return None;
}

Type *AttributeSetNode::getAttributeType(Attribute::AttrKind Kind) const {
  if (auto A = findEnumAttribute(Kind))
    return A->getValueAsType();
  return nullptr;
}

uint64_t AttributeSetNode::getDereferenceableBytes() const {
  if (auto A = findEnumAttribute(Attribute::Dereferenceable))
    return A->getDereferenceableBytes();
  return 0;
}

uint64_t AttributeSetNode::getDereferenceableOrNullBytes() const {
  if (auto A = findEnumAttribute(Attribute::DereferenceableOrNull))
    return A->getDereferenceableOrNullBytes();
  return 0;
}

std::pair<unsigned, Optional<unsigned>>
AttributeSetNode::getAllocSizeArgs() const {
  if (auto A = findEnumAttribute(Attribute::AllocSize))
    return A->getAllocSizeArgs();
  return std::make_pair(0, 0);
}

unsigned AttributeSetNode::getVScaleRangeMin() const {
  if (auto A = findEnumAttribute(Attribute::VScaleRange))
    return A->getVScaleRangeMin();
  return 1;
}

Optional<unsigned> AttributeSetNode::getVScaleRangeMax() const {
  if (auto A = findEnumAttribute(Attribute::VScaleRange))
    return A->getVScaleRangeMax();
  return None;
}

std::string AttributeSetNode::getAsString(bool InAttrGrp) const {
  std::string Str;
  for (iterator I = begin(), E = end(); I != E; ++I) {
    if (I != begin())
      Str += ' ';
    Str += I->getAsString(InAttrGrp);
  }
  return Str;
}

//===----------------------------------------------------------------------===//
// AttributeListImpl Definition
//===----------------------------------------------------------------------===//

/// Map from AttributeList index to the internal array index. Adding one happens
/// to work, because -1 wraps around to 0.
static unsigned attrIdxToArrayIdx(unsigned Index) {
  return Index + 1;
}

AttributeListImpl::AttributeListImpl(ArrayRef<AttributeSet> Sets)
    : NumAttrSets(Sets.size()) {
  assert(!Sets.empty() && "pointless AttributeListImpl");

  // There's memory after the node where we can store the entries in.
  llvm::copy(Sets, getTrailingObjects<AttributeSet>());

  // Initialize AvailableFunctionAttrs and AvailableSomewhereAttrs
  // summary bitsets.
  for (const auto &I : Sets[attrIdxToArrayIdx(AttributeList::FunctionIndex)])
    if (!I.isStringAttribute())
      AvailableFunctionAttrs.addAttribute(I.getKindAsEnum());

  for (const auto &Set : Sets)
    for (const auto &I : Set)
      if (!I.isStringAttribute())
        AvailableSomewhereAttrs.addAttribute(I.getKindAsEnum());
}

void AttributeListImpl::Profile(FoldingSetNodeID &ID) const {
  Profile(ID, makeArrayRef(begin(), end()));
}

void AttributeListImpl::Profile(FoldingSetNodeID &ID,
                                ArrayRef<AttributeSet> Sets) {
  for (const auto &Set : Sets)
    ID.AddPointer(Set.SetNode);
}

bool AttributeListImpl::hasAttrSomewhere(Attribute::AttrKind Kind,
                                        unsigned *Index) const {
  if (!AvailableSomewhereAttrs.hasAttribute(Kind))
    return false;

  if (Index) {
    for (unsigned I = 0, E = NumAttrSets; I != E; ++I) {
      if (begin()[I].hasAttribute(Kind)) {
        *Index = I - 1;
        break;
      }
    }
  }

  return true;
}


#if !defined(NDEBUG) || defined(LLVM_ENABLE_DUMP)
LLVM_DUMP_METHOD void AttributeListImpl::dump() const {
  AttributeList(const_cast<AttributeListImpl *>(this)).dump();
}
#endif

//===----------------------------------------------------------------------===//
// AttributeList Construction and Mutation Methods
//===----------------------------------------------------------------------===//

AttributeList AttributeList::getImpl(LLVMContext &C,
                                     ArrayRef<AttributeSet> AttrSets) {
  assert(!AttrSets.empty() && "pointless AttributeListImpl");

  LLVMContextImpl *pImpl = C.pImpl;
  FoldingSetNodeID ID;
  AttributeListImpl::Profile(ID, AttrSets);

  void *InsertPoint;
  AttributeListImpl *PA =
      pImpl->AttrsLists.FindNodeOrInsertPos(ID, InsertPoint);

  // If we didn't find any existing attributes of the same shape then
  // create a new one and insert it.
  if (!PA) {
    // Coallocate entries after the AttributeListImpl itself.
    void *Mem = pImpl->Alloc.Allocate(
        AttributeListImpl::totalSizeToAlloc<AttributeSet>(AttrSets.size()),
        alignof(AttributeListImpl));
    PA = new (Mem) AttributeListImpl(AttrSets);
    pImpl->AttrsLists.InsertNode(PA, InsertPoint);
  }

  // Return the AttributesList that we found or created.
  return AttributeList(PA);
}

AttributeList
AttributeList::get(LLVMContext &C,
                   ArrayRef<std::pair<unsigned, Attribute>> Attrs) {
  // If there are no attributes then return a null AttributesList pointer.
  if (Attrs.empty())
    return {};

  assert(llvm::is_sorted(Attrs,
                         [](const std::pair<unsigned, Attribute> &LHS,
                            const std::pair<unsigned, Attribute> &RHS) {
                           return LHS.first < RHS.first;
                         }) &&
         "Misordered Attributes list!");
  assert(llvm::all_of(Attrs,
                      [](const std::pair<unsigned, Attribute> &Pair) {
                        return Pair.second.isValid();
                      }) &&
         "Pointless attribute!");

  // Create a vector if (unsigned, AttributeSetNode*) pairs from the attributes
  // list.
  SmallVector<std::pair<unsigned, AttributeSet>, 8> AttrPairVec;
  for (ArrayRef<std::pair<unsigned, Attribute>>::iterator I = Attrs.begin(),
         E = Attrs.end(); I != E; ) {
    unsigned Index = I->first;
    SmallVector<Attribute, 4> AttrVec;
    while (I != E && I->first == Index) {
      AttrVec.push_back(I->second);
      ++I;
    }

    AttrPairVec.emplace_back(Index, AttributeSet::get(C, AttrVec));
  }

  return get(C, AttrPairVec);
}

AttributeList
AttributeList::get(LLVMContext &C,
                   ArrayRef<std::pair<unsigned, AttributeSet>> Attrs) {
  // If there are no attributes then return a null AttributesList pointer.
  if (Attrs.empty())
    return {};

  assert(llvm::is_sorted(Attrs,
                         [](const std::pair<unsigned, AttributeSet> &LHS,
                            const std::pair<unsigned, AttributeSet> &RHS) {
                           return LHS.first < RHS.first;
                         }) &&
         "Misordered Attributes list!");
  assert(llvm::none_of(Attrs,
                       [](const std::pair<unsigned, AttributeSet> &Pair) {
                         return !Pair.second.hasAttributes();
                       }) &&
         "Pointless attribute!");

  unsigned MaxIndex = Attrs.back().first;
  // If the MaxIndex is FunctionIndex and there are other indices in front
  // of it, we need to use the largest of those to get the right size.
  if (MaxIndex == FunctionIndex && Attrs.size() > 1)
    MaxIndex = Attrs[Attrs.size() - 2].first;

  SmallVector<AttributeSet, 4> AttrVec(attrIdxToArrayIdx(MaxIndex) + 1);
  for (const auto &Pair : Attrs)
    AttrVec[attrIdxToArrayIdx(Pair.first)] = Pair.second;

  return getImpl(C, AttrVec);
}

AttributeList AttributeList::get(LLVMContext &C, AttributeSet FnAttrs,
                                 AttributeSet RetAttrs,
                                 ArrayRef<AttributeSet> ArgAttrs) {
  // Scan from the end to find the last argument with attributes.  Most
  // arguments don't have attributes, so it's nice if we can have fewer unique
  // AttributeListImpls by dropping empty attribute sets at the end of the list.
  unsigned NumSets = 0;
  for (size_t I = ArgAttrs.size(); I != 0; --I) {
    if (ArgAttrs[I - 1].hasAttributes()) {
      NumSets = I + 2;
      break;
    }
  }
  if (NumSets == 0) {
    // Check function and return attributes if we didn't have argument
    // attributes.
    if (RetAttrs.hasAttributes())
      NumSets = 2;
    else if (FnAttrs.hasAttributes())
      NumSets = 1;
  }

  // If all attribute sets were empty, we can use the empty attribute list.
  if (NumSets == 0)
    return {};

  SmallVector<AttributeSet, 8> AttrSets;
  AttrSets.reserve(NumSets);
  // If we have any attributes, we always have function attributes.
  AttrSets.push_back(FnAttrs);
  if (NumSets > 1)
    AttrSets.push_back(RetAttrs);
  if (NumSets > 2) {
    // Drop the empty argument attribute sets at the end.
    ArgAttrs = ArgAttrs.take_front(NumSets - 2);
    llvm::append_range(AttrSets, ArgAttrs);
  }

  return getImpl(C, AttrSets);
}

AttributeList AttributeList::get(LLVMContext &C, unsigned Index,
                                 AttributeSet Attrs) {
  if (!Attrs.hasAttributes())
    return {};
  Index = attrIdxToArrayIdx(Index);
  SmallVector<AttributeSet, 8> AttrSets(Index + 1);
  AttrSets[Index] = Attrs;
  return getImpl(C, AttrSets);
}

AttributeList AttributeList::get(LLVMContext &C, unsigned Index,
                                 const AttrBuilder &B) {
  return get(C, Index, AttributeSet::get(C, B));
}

AttributeList AttributeList::get(LLVMContext &C, unsigned Index,
                                 ArrayRef<Attribute::AttrKind> Kinds) {
  SmallVector<std::pair<unsigned, Attribute>, 8> Attrs;
  for (const auto K : Kinds)
    Attrs.emplace_back(Index, Attribute::get(C, K));
  return get(C, Attrs);
}

AttributeList AttributeList::get(LLVMContext &C, unsigned Index,
                                 ArrayRef<Attribute::AttrKind> Kinds,
                                 ArrayRef<uint64_t> Values) {
  assert(Kinds.size() == Values.size() && "Mismatched attribute values.");
  SmallVector<std::pair<unsigned, Attribute>, 8> Attrs;
  auto VI = Values.begin();
  for (const auto K : Kinds)
    Attrs.emplace_back(Index, Attribute::get(C, K, *VI++));
  return get(C, Attrs);
}

AttributeList AttributeList::get(LLVMContext &C, unsigned Index,
                                 ArrayRef<StringRef> Kinds) {
  SmallVector<std::pair<unsigned, Attribute>, 8> Attrs;
  for (const auto &K : Kinds)
    Attrs.emplace_back(Index, Attribute::get(C, K));
  return get(C, Attrs);
}

AttributeList AttributeList::get(LLVMContext &C,
                                 ArrayRef<AttributeList> Attrs) {
  if (Attrs.empty())
    return {};
  if (Attrs.size() == 1)
    return Attrs[0];

  unsigned MaxSize = 0;
  for (const auto &List : Attrs)
    MaxSize = std::max(MaxSize, List.getNumAttrSets());

  // If every list was empty, there is no point in merging the lists.
  if (MaxSize == 0)
    return {};

  SmallVector<AttributeSet, 8> NewAttrSets(MaxSize);
  for (unsigned I = 0; I < MaxSize; ++I) {
    AttrBuilder CurBuilder;
    for (const auto &List : Attrs)
      CurBuilder.merge(List.getAttributes(I - 1));
    NewAttrSets[I] = AttributeSet::get(C, CurBuilder);
  }

  return getImpl(C, NewAttrSets);
}

AttributeList
AttributeList::addAttributeAtIndex(LLVMContext &C, unsigned Index,
                                   Attribute::AttrKind Kind) const {
  if (hasAttributeAtIndex(Index, Kind))
    return *this;
  AttributeSet Attrs = getAttributes(Index);
  // TODO: Insert at correct position and avoid sort.
  SmallVector<Attribute, 8> NewAttrs(Attrs.begin(), Attrs.end());
  NewAttrs.push_back(Attribute::get(C, Kind));
  return setAttributesAtIndex(C, Index, AttributeSet::get(C, NewAttrs));
}

AttributeList AttributeList::addAttributeAtIndex(LLVMContext &C, unsigned Index,
                                                 StringRef Kind,
                                                 StringRef Value) const {
  AttrBuilder B;
  B.addAttribute(Kind, Value);
  return addAttributesAtIndex(C, Index, B);
}

AttributeList AttributeList::addAttributeAtIndex(LLVMContext &C, unsigned Index,
                                                 Attribute A) const {
  AttrBuilder B;
  B.addAttribute(A);
  return addAttributesAtIndex(C, Index, B);
}

AttributeList AttributeList::setAttributesAtIndex(LLVMContext &C,
                                                  unsigned Index,
                                                  AttributeSet Attrs) const {
  Index = attrIdxToArrayIdx(Index);
  SmallVector<AttributeSet, 4> AttrSets(this->begin(), this->end());
  if (Index >= AttrSets.size())
    AttrSets.resize(Index + 1);
  AttrSets[Index] = Attrs;
  return AttributeList::getImpl(C, AttrSets);
}

AttributeList AttributeList::addAttributesAtIndex(LLVMContext &C,
                                                  unsigned Index,
                                                  const AttrBuilder &B) const {
  if (!B.hasAttributes())
    return *this;

  if (!pImpl)
    return AttributeList::get(C, {{Index, AttributeSet::get(C, B)}});

#ifndef NDEBUG
  // FIXME it is not obvious how this should work for alignment. For now, say
  // we can't change a known alignment.
  const MaybeAlign OldAlign = getAttributes(Index).getAlignment();
  const MaybeAlign NewAlign = B.getAlignment();
  assert((!OldAlign || !NewAlign || OldAlign == NewAlign) &&
         "Attempt to change alignment!");
#endif

  AttrBuilder Merged(getAttributes(Index));
  Merged.merge(B);
  return setAttributesAtIndex(C, Index, AttributeSet::get(C, Merged));
}

AttributeList AttributeList::addParamAttribute(LLVMContext &C,
                                               ArrayRef<unsigned> ArgNos,
                                               Attribute A) const {
  assert(llvm::is_sorted(ArgNos));

  SmallVector<AttributeSet, 4> AttrSets(this->begin(), this->end());
  unsigned MaxIndex = attrIdxToArrayIdx(ArgNos.back() + FirstArgIndex);
  if (MaxIndex >= AttrSets.size())
    AttrSets.resize(MaxIndex + 1);

  for (unsigned ArgNo : ArgNos) {
    unsigned Index = attrIdxToArrayIdx(ArgNo + FirstArgIndex);
    AttrBuilder B(AttrSets[Index]);
    B.addAttribute(A);
    AttrSets[Index] = AttributeSet::get(C, B);
  }

  return getImpl(C, AttrSets);
}

AttributeList
AttributeList::removeAttributeAtIndex(LLVMContext &C, unsigned Index,
                                      Attribute::AttrKind Kind) const {
  if (!hasAttributeAtIndex(Index, Kind))
    return *this;

  Index = attrIdxToArrayIdx(Index);
  SmallVector<AttributeSet, 4> AttrSets(this->begin(), this->end());
  assert(Index < AttrSets.size());

  AttrSets[Index] = AttrSets[Index].removeAttribute(C, Kind);

  return getImpl(C, AttrSets);
}

AttributeList AttributeList::removeAttributeAtIndex(LLVMContext &C,
                                                    unsigned Index,
                                                    StringRef Kind) const {
  if (!hasAttributeAtIndex(Index, Kind))
    return *this;

  Index = attrIdxToArrayIdx(Index);
  SmallVector<AttributeSet, 4> AttrSets(this->begin(), this->end());
  assert(Index < AttrSets.size());

  AttrSets[Index] = AttrSets[Index].removeAttribute(C, Kind);

  return getImpl(C, AttrSets);
}

AttributeList AttributeList::removeAttributesAtIndex(
    LLVMContext &C, unsigned Index, const AttributeMask &AttrsToRemove) const {
  AttributeSet Attrs = getAttributes(Index);
  AttributeSet NewAttrs = Attrs.removeAttributes(C, AttrsToRemove);
  // If nothing was removed, return the original list.
  if (Attrs == NewAttrs)
    return *this;
  return setAttributesAtIndex(C, Index, NewAttrs);
}

AttributeList
AttributeList::removeAttributesAtIndex(LLVMContext &C,
                                       unsigned WithoutIndex) const {
  if (!pImpl)
    return {};
  WithoutIndex = attrIdxToArrayIdx(WithoutIndex);
  if (WithoutIndex >= getNumAttrSets())
    return *this;
  SmallVector<AttributeSet, 4> AttrSets(this->begin(), this->end());
  AttrSets[WithoutIndex] = AttributeSet();
  return getImpl(C, AttrSets);
}

AttributeList AttributeList::addDereferenceableRetAttr(LLVMContext &C,
                                                       uint64_t Bytes) const {
  AttrBuilder B;
  B.addDereferenceableAttr(Bytes);
  return addRetAttributes(C, B);
}

AttributeList AttributeList::addDereferenceableParamAttr(LLVMContext &C,
                                                         unsigned Index,
                                                         uint64_t Bytes) const {
  AttrBuilder B;
  B.addDereferenceableAttr(Bytes);
  return addParamAttributes(C, Index, B);
}

AttributeList
AttributeList::addDereferenceableOrNullParamAttr(LLVMContext &C, unsigned Index,
                                                 uint64_t Bytes) const {
  AttrBuilder B;
  B.addDereferenceableOrNullAttr(Bytes);
  return addParamAttributes(C, Index, B);
}

AttributeList
AttributeList::addAllocSizeParamAttr(LLVMContext &C, unsigned Index,
                                     unsigned ElemSizeArg,
                                     const Optional<unsigned> &NumElemsArg) {
  AttrBuilder B;
  B.addAllocSizeAttr(ElemSizeArg, NumElemsArg);
  return addParamAttributes(C, Index, B);
}

//===----------------------------------------------------------------------===//
// AttributeList Accessor Methods
//===----------------------------------------------------------------------===//

AttributeSet AttributeList::getParamAttrs(unsigned ArgNo) const {
  return getAttributes(ArgNo + FirstArgIndex);
}

AttributeSet AttributeList::getRetAttrs() const {
  return getAttributes(ReturnIndex);
}

AttributeSet AttributeList::getFnAttrs() const {
  return getAttributes(FunctionIndex);
}

bool AttributeList::hasAttributeAtIndex(unsigned Index,
                                        Attribute::AttrKind Kind) const {
  return getAttributes(Index).hasAttribute(Kind);
}

bool AttributeList::hasAttributeAtIndex(unsigned Index, StringRef Kind) const {
  return getAttributes(Index).hasAttribute(Kind);
}

bool AttributeList::hasAttributesAtIndex(unsigned Index) const {
  return getAttributes(Index).hasAttributes();
}

bool AttributeList::hasFnAttr(Attribute::AttrKind Kind) const {
  return pImpl && pImpl->hasFnAttribute(Kind);
}

bool AttributeList::hasFnAttr(StringRef Kind) const {
  return hasAttributeAtIndex(AttributeList::FunctionIndex, Kind);
}

bool AttributeList::hasAttrSomewhere(Attribute::AttrKind Attr,
                                     unsigned *Index) const {
  return pImpl && pImpl->hasAttrSomewhere(Attr, Index);
}

Attribute AttributeList::getAttributeAtIndex(unsigned Index,
                                             Attribute::AttrKind Kind) const {
  return getAttributes(Index).getAttribute(Kind);
}

Attribute AttributeList::getAttributeAtIndex(unsigned Index,
                                             StringRef Kind) const {
  return getAttributes(Index).getAttribute(Kind);
}

MaybeAlign AttributeList::getRetAlignment() const {
  return getAttributes(ReturnIndex).getAlignment();
}

MaybeAlign AttributeList::getParamAlignment(unsigned ArgNo) const {
  return getAttributes(ArgNo + FirstArgIndex).getAlignment();
}

MaybeAlign AttributeList::getParamStackAlignment(unsigned ArgNo) const {
  return getAttributes(ArgNo + FirstArgIndex).getStackAlignment();
}

Type *AttributeList::getParamByValType(unsigned Index) const {
  return getAttributes(Index+FirstArgIndex).getByValType();
}

Type *AttributeList::getParamStructRetType(unsigned Index) const {
  return getAttributes(Index + FirstArgIndex).getStructRetType();
}

Type *AttributeList::getParamByRefType(unsigned Index) const {
  return getAttributes(Index + FirstArgIndex).getByRefType();
}

Type *AttributeList::getParamPreallocatedType(unsigned Index) const {
  return getAttributes(Index + FirstArgIndex).getPreallocatedType();
}

Type *AttributeList::getParamInAllocaType(unsigned Index) const {
  return getAttributes(Index + FirstArgIndex).getInAllocaType();
}

Type *AttributeList::getParamElementType(unsigned Index) const {
  return getAttributes(Index + FirstArgIndex).getElementType();
}

MaybeAlign AttributeList::getFnStackAlignment() const {
  return getFnAttrs().getStackAlignment();
}

MaybeAlign AttributeList::getRetStackAlignment() const {
  return getRetAttrs().getStackAlignment();
}

uint64_t AttributeList::getRetDereferenceableBytes() const {
  return getRetAttrs().getDereferenceableBytes();
}

uint64_t AttributeList::getParamDereferenceableBytes(unsigned Index) const {
  return getParamAttrs(Index).getDereferenceableBytes();
}

uint64_t AttributeList::getRetDereferenceableOrNullBytes() const {
  return getRetAttrs().getDereferenceableOrNullBytes();
}

uint64_t
AttributeList::getParamDereferenceableOrNullBytes(unsigned Index) const {
  return getParamAttrs(Index).getDereferenceableOrNullBytes();
}

std::string AttributeList::getAsString(unsigned Index, bool InAttrGrp) const {
  return getAttributes(Index).getAsString(InAttrGrp);
}

AttributeSet AttributeList::getAttributes(unsigned Index) const {
  Index = attrIdxToArrayIdx(Index);
  if (!pImpl || Index >= getNumAttrSets())
    return {};
  return pImpl->begin()[Index];
}

bool AttributeList::hasParentContext(LLVMContext &C) const {
  assert(!isEmpty() && "an empty attribute list has no parent context");
  FoldingSetNodeID ID;
  pImpl->Profile(ID);
  void *Unused;
  return C.pImpl->AttrsLists.FindNodeOrInsertPos(ID, Unused) == pImpl;
}

AttributeList::iterator AttributeList::begin() const {
  return pImpl ? pImpl->begin() : nullptr;
}

AttributeList::iterator AttributeList::end() const {
  return pImpl ? pImpl->end() : nullptr;
}

//===----------------------------------------------------------------------===//
// AttributeList Introspection Methods
//===----------------------------------------------------------------------===//

unsigned AttributeList::getNumAttrSets() const {
  return pImpl ? pImpl->NumAttrSets : 0;
}

void AttributeList::print(raw_ostream &O) const {
  O << "AttributeList[\n";

  for (unsigned i : indexes()) {
    if (!getAttributes(i).hasAttributes())
      continue;
    O << "  { ";
    switch (i) {
    case AttrIndex::ReturnIndex:
      O << "return";
      break;
    case AttrIndex::FunctionIndex:
      O << "function";
      break;
    default:
      O << "arg(" << i - AttrIndex::FirstArgIndex << ")";
    }
    O << " => " << getAsString(i) << " }\n";
  }

  O << "]\n";
}

#if !defined(NDEBUG) || defined(LLVM_ENABLE_DUMP)
LLVM_DUMP_METHOD void AttributeList::dump() const { print(dbgs()); }
#endif

//===----------------------------------------------------------------------===//
// AttrBuilder Method Implementations
//===----------------------------------------------------------------------===//

// FIXME: Remove this ctor, use AttributeSet.
AttrBuilder::AttrBuilder(AttributeList AL, unsigned Index) {
  AttributeSet AS = AL.getAttributes(Index);
  for (const auto &A : AS)
    addAttribute(A);
}

AttrBuilder::AttrBuilder(AttributeSet AS) {
  for (const auto &A : AS)
    addAttribute(A);
}

void AttrBuilder::clear() {
  Attrs.reset();
  TargetDepAttrs.clear();
  IntAttrs = {};
  TypeAttrs = {};
}

Optional<unsigned>
AttrBuilder::kindToIntIndex(Attribute::AttrKind Kind) const {
  if (Attribute::isIntAttrKind(Kind))
    return Kind - Attribute::FirstIntAttr;
  return None;
}

Optional<unsigned>
AttrBuilder::kindToTypeIndex(Attribute::AttrKind Kind) const {
  if (Attribute::isTypeAttrKind(Kind))
    return Kind - Attribute::FirstTypeAttr;
  return None;
}

AttrBuilder &AttrBuilder::addAttribute(Attribute Attr) {
  if (Attr.isStringAttribute()) {
    addAttribute(Attr.getKindAsString(), Attr.getValueAsString());
    return *this;
  }

  Attribute::AttrKind Kind = Attr.getKindAsEnum();
  Attrs[Kind] = true;

  if (Optional<unsigned> TypeIndex = kindToTypeIndex(Kind))
    TypeAttrs[*TypeIndex] = Attr.getValueAsType();
  else if (Optional<unsigned> IntIndex = kindToIntIndex(Kind))
    IntAttrs[*IntIndex] = Attr.getValueAsInt();

  return *this;
}

AttrBuilder &AttrBuilder::addAttribute(StringRef A, StringRef V) {
  TargetDepAttrs[A] = V;
  return *this;
}

AttrBuilder &AttrBuilder::removeAttributes(AttributeList AL, uint64_t Index) {
  remove(AttributeMask(AL.getAttributes(Index)));
  return *this;
}

AttrBuilder &AttrBuilder::removeAttribute(Attribute::AttrKind Val) {
  assert((unsigned)Val < Attribute::EndAttrKinds && "Attribute out of range!");
  Attrs[Val] = false;

  if (Optional<unsigned> TypeIndex = kindToTypeIndex(Val))
    TypeAttrs[*TypeIndex] = nullptr;
  else if (Optional<unsigned> IntIndex = kindToIntIndex(Val))
    IntAttrs[*IntIndex] = 0;

  return *this;
}

AttrBuilder &AttrBuilder::removeAttribute(StringRef A) {
  TargetDepAttrs.erase(A);
  return *this;
}

uint64_t AttrBuilder::getRawIntAttr(Attribute::AttrKind Kind) const {
  Optional<unsigned> IntIndex = kindToIntIndex(Kind);
  assert(IntIndex && "Not an int attribute");
  return IntAttrs[*IntIndex];
}

AttrBuilder &AttrBuilder::addRawIntAttr(Attribute::AttrKind Kind,
                                        uint64_t Value) {
  Optional<unsigned> IntIndex = kindToIntIndex(Kind);
  assert(IntIndex && "Not an int attribute");
  assert(Value && "Value cannot be zero");
  Attrs[Kind] = true;
  IntAttrs[*IntIndex] = Value;
  return *this;
}

std::pair<unsigned, Optional<unsigned>> AttrBuilder::getAllocSizeArgs() const {
  return unpackAllocSizeArgs(getRawIntAttr(Attribute::AllocSize));
}

unsigned AttrBuilder::getVScaleRangeMin() const {
  return unpackVScaleRangeArgs(getRawIntAttr(Attribute::VScaleRange)).first;
}

Optional<unsigned> AttrBuilder::getVScaleRangeMax() const {
  return unpackVScaleRangeArgs(getRawIntAttr(Attribute::VScaleRange)).second;
}

AttrBuilder &AttrBuilder::addAlignmentAttr(MaybeAlign Align) {
  if (!Align)
    return *this;

  assert(*Align <= llvm::Value::MaximumAlignment && "Alignment too large.");
  return addRawIntAttr(Attribute::Alignment, Align->value());
}

AttrBuilder &AttrBuilder::addStackAlignmentAttr(MaybeAlign Align) {
  // Default alignment, allow the target to define how to align it.
  if (!Align)
    return *this;

  assert(*Align <= 0x100 && "Alignment too large.");
  return addRawIntAttr(Attribute::StackAlignment, Align->value());
}

AttrBuilder &AttrBuilder::addDereferenceableAttr(uint64_t Bytes) {
  if (Bytes == 0) return *this;

  return addRawIntAttr(Attribute::Dereferenceable, Bytes);
}

AttrBuilder &AttrBuilder::addDereferenceableOrNullAttr(uint64_t Bytes) {
  if (Bytes == 0)
    return *this;

  return addRawIntAttr(Attribute::DereferenceableOrNull, Bytes);
}

AttrBuilder &AttrBuilder::addAllocSizeAttr(unsigned ElemSize,
                                           const Optional<unsigned> &NumElems) {
  return addAllocSizeAttrFromRawRepr(packAllocSizeArgs(ElemSize, NumElems));
}

AttrBuilder &AttrBuilder::addAllocSizeAttrFromRawRepr(uint64_t RawArgs) {
  // (0, 0) is our "not present" value, so we need to check for it here.
  assert(RawArgs && "Invalid allocsize arguments -- given allocsize(0, 0)");
  return addRawIntAttr(Attribute::AllocSize, RawArgs);
}

AttrBuilder &AttrBuilder::addVScaleRangeAttr(unsigned MinValue,
                                             Optional<unsigned> MaxValue) {
  return addVScaleRangeAttrFromRawRepr(packVScaleRangeArgs(MinValue, MaxValue));
}

AttrBuilder &AttrBuilder::addVScaleRangeAttrFromRawRepr(uint64_t RawArgs) {
  // (0, 0) is not present hence ignore this case
  if (RawArgs == 0)
    return *this;

  return addRawIntAttr(Attribute::VScaleRange, RawArgs);
}

Type *AttrBuilder::getTypeAttr(Attribute::AttrKind Kind) const {
  Optional<unsigned> TypeIndex = kindToTypeIndex(Kind);
  assert(TypeIndex && "Not a type attribute");
  return TypeAttrs[*TypeIndex];
}

AttrBuilder &AttrBuilder::addTypeAttr(Attribute::AttrKind Kind, Type *Ty) {
  Optional<unsigned> TypeIndex = kindToTypeIndex(Kind);
  assert(TypeIndex && "Not a type attribute");
  Attrs[Kind] = true;
  TypeAttrs[*TypeIndex] = Ty;
  return *this;
}

AttrBuilder &AttrBuilder::addByValAttr(Type *Ty) {
  return addTypeAttr(Attribute::ByVal, Ty);
}

AttrBuilder &AttrBuilder::addStructRetAttr(Type *Ty) {
  return addTypeAttr(Attribute::StructRet, Ty);
}

AttrBuilder &AttrBuilder::addByRefAttr(Type *Ty) {
  return addTypeAttr(Attribute::ByRef, Ty);
}

AttrBuilder &AttrBuilder::addPreallocatedAttr(Type *Ty) {
  return addTypeAttr(Attribute::Preallocated, Ty);
}

AttrBuilder &AttrBuilder::addInAllocaAttr(Type *Ty) {
  return addTypeAttr(Attribute::InAlloca, Ty);
}

AttrBuilder &AttrBuilder::merge(const AttrBuilder &B) {
  // FIXME: What if both have an int/type attribute, but they don't match?!
  for (unsigned Index = 0; Index < Attribute::NumIntAttrKinds; ++Index)
    if (!IntAttrs[Index])
      IntAttrs[Index] = B.IntAttrs[Index];

  for (unsigned Index = 0; Index < Attribute::NumTypeAttrKinds; ++Index)
    if (!TypeAttrs[Index])
      TypeAttrs[Index] = B.TypeAttrs[Index];

  Attrs |= B.Attrs;

  for (const auto &I : B.td_attrs())
    TargetDepAttrs[I.first] = I.second;

  return *this;
}

AttrBuilder &AttrBuilder::remove(const AttributeMask &AM) {
  // FIXME: What if both have an int/type attribute, but they don't match?!
  for (unsigned Index = 0; Index < Attribute::NumIntAttrKinds; ++Index)
    if (AM.contains((Attribute::AttrKind)Index))
      IntAttrs[Index] = 0;

  for (unsigned Index = 0; Index < Attribute::NumTypeAttrKinds; ++Index)
    if (AM.contains((Attribute::AttrKind)Index))
      TypeAttrs[Index] = nullptr;

  Attrs &= ~AM.attrs();

  for (const auto &I : AM.td_attrs())
    TargetDepAttrs.erase(I);

  return *this;
}

bool AttrBuilder::overlaps(const AttributeMask &AM) const {
  // First check if any of the target independent attributes overlap.
  if ((Attrs & AM.attrs()).any())
    return true;

  // Then check if any target dependent ones do.
  for (const auto &I : td_attrs())
    if (AM.contains(I.first))
      return true;
  return false;
}

bool AttrBuilder::contains(StringRef A) const {
  return TargetDepAttrs.find(A) != TargetDepAttrs.end();
}

bool AttrBuilder::hasAttributes() const {
  return !Attrs.none() || !TargetDepAttrs.empty();
}

bool AttrBuilder::hasAttributes(AttributeList AL, uint64_t Index) const {
  AttributeSet AS = AL.getAttributes(Index);

  for (const auto &Attr : AS) {
    if (Attr.isEnumAttribute() || Attr.isIntAttribute()) {
      if (contains(Attr.getKindAsEnum()))
        return true;
    } else {
      assert(Attr.isStringAttribute() && "Invalid attribute kind!");
      return contains(Attr.getKindAsString());
    }
  }

  return false;
}

bool AttrBuilder::hasAlignmentAttr() const {
  return getRawIntAttr(Attribute::Alignment) != 0;
}

bool AttrBuilder::operator==(const AttrBuilder &B) const {
  if (Attrs != B.Attrs)
    return false;

  for (const auto &TDA : TargetDepAttrs)
    if (B.TargetDepAttrs.find(TDA.first) == B.TargetDepAttrs.end())
      return false;

  return IntAttrs == B.IntAttrs && TypeAttrs == B.TypeAttrs;
}

//===----------------------------------------------------------------------===//
// AttributeFuncs Function Defintions
//===----------------------------------------------------------------------===//

/// Which attributes cannot be applied to a type.
AttributeMask AttributeFuncs::typeIncompatible(Type *Ty) {
  AttributeMask Incompatible;

  if (!Ty->isIntegerTy())
    // Attributes that only apply to integers.
    Incompatible.addAttribute(Attribute::SExt)
      .addAttribute(Attribute::ZExt);

<<<<<<< HEAD
  if (!Ty->isPtrOrPtrVectorTy())
    // Attribute that only apply to pointers.
=======
  if (!Ty->isPointerTy())
    // Attributes that only apply to pointers.
>>>>>>> df4ad362
    Incompatible.addAttribute(Attribute::Nest)
        .addAttribute(Attribute::NoAlias)
        .addAttribute(Attribute::NoCapture)
        .addAttribute(Attribute::NonNull)
        .addAttribute(Attribute::ReadNone)
        .addAttribute(Attribute::ReadOnly)
        .addAttribute(Attribute::SwiftError)
        .addAttribute(Attribute::Dereferenceable)
        .addAttribute(Attribute::DereferenceableOrNull)
        .addAttribute(Attribute::Preallocated)
        .addAttribute(Attribute::InAlloca)
        .addAttribute(Attribute::ByVal)
        .addAttribute(Attribute::StructRet)
        .addAttribute(Attribute::ByRef)
        .addAttribute(Attribute::ElementType);

  if (!Ty->isPtrOrPtrVectorTy())
    // Attributes that only apply to pointers or vectors of pointers.
    Incompatible.addAttribute(Attribute::Alignment);

  // Some attributes can apply to all "values" but there are no `void` values.
  if (Ty->isVoidTy())
    Incompatible.addAttribute(Attribute::NoUndef);

  return Incompatible;
}

AttributeMask AttributeFuncs::getUBImplyingAttributes() {
  AttributeMask AM;
  AM.addAttribute(Attribute::NoUndef);
  AM.addAttribute(Attribute::Dereferenceable);
  AM.addAttribute(Attribute::DereferenceableOrNull);
  return AM;
}

template<typename AttrClass>
static bool isEqual(const Function &Caller, const Function &Callee) {
  return Caller.getFnAttribute(AttrClass::getKind()) ==
         Callee.getFnAttribute(AttrClass::getKind());
}

/// Compute the logical AND of the attributes of the caller and the
/// callee.
///
/// This function sets the caller's attribute to false if the callee's attribute
/// is false.
template<typename AttrClass>
static void setAND(Function &Caller, const Function &Callee) {
  if (AttrClass::isSet(Caller, AttrClass::getKind()) &&
      !AttrClass::isSet(Callee, AttrClass::getKind()))
    AttrClass::set(Caller, AttrClass::getKind(), false);
}

/// Compute the logical OR of the attributes of the caller and the
/// callee.
///
/// This function sets the caller's attribute to true if the callee's attribute
/// is true.
template<typename AttrClass>
static void setOR(Function &Caller, const Function &Callee) {
  if (!AttrClass::isSet(Caller, AttrClass::getKind()) &&
      AttrClass::isSet(Callee, AttrClass::getKind()))
    AttrClass::set(Caller, AttrClass::getKind(), true);
}

/// If the inlined function had a higher stack protection level than the
/// calling function, then bump up the caller's stack protection level.
static void adjustCallerSSPLevel(Function &Caller, const Function &Callee) {
  // If upgrading the SSP attribute, clear out the old SSP Attributes first.
  // Having multiple SSP attributes doesn't actually hurt, but it adds useless
  // clutter to the IR.
  AttributeMask OldSSPAttr;
  OldSSPAttr.addAttribute(Attribute::StackProtect)
      .addAttribute(Attribute::StackProtectStrong)
      .addAttribute(Attribute::StackProtectReq);

  if (Callee.hasFnAttribute(Attribute::StackProtectReq)) {
    Caller.removeFnAttrs(OldSSPAttr);
    Caller.addFnAttr(Attribute::StackProtectReq);
  } else if (Callee.hasFnAttribute(Attribute::StackProtectStrong) &&
             !Caller.hasFnAttribute(Attribute::StackProtectReq)) {
    Caller.removeFnAttrs(OldSSPAttr);
    Caller.addFnAttr(Attribute::StackProtectStrong);
  } else if (Callee.hasFnAttribute(Attribute::StackProtect) &&
             !Caller.hasFnAttribute(Attribute::StackProtectReq) &&
             !Caller.hasFnAttribute(Attribute::StackProtectStrong))
    Caller.addFnAttr(Attribute::StackProtect);
}

/// If the inlined function required stack probes, then ensure that
/// the calling function has those too.
static void adjustCallerStackProbes(Function &Caller, const Function &Callee) {
  if (!Caller.hasFnAttribute("probe-stack") &&
      Callee.hasFnAttribute("probe-stack")) {
    Caller.addFnAttr(Callee.getFnAttribute("probe-stack"));
  }
}

/// If the inlined function defines the size of guard region
/// on the stack, then ensure that the calling function defines a guard region
/// that is no larger.
static void
adjustCallerStackProbeSize(Function &Caller, const Function &Callee) {
  Attribute CalleeAttr = Callee.getFnAttribute("stack-probe-size");
  if (CalleeAttr.isValid()) {
    Attribute CallerAttr = Caller.getFnAttribute("stack-probe-size");
    if (CallerAttr.isValid()) {
      uint64_t CallerStackProbeSize, CalleeStackProbeSize;
      CallerAttr.getValueAsString().getAsInteger(0, CallerStackProbeSize);
      CalleeAttr.getValueAsString().getAsInteger(0, CalleeStackProbeSize);

      if (CallerStackProbeSize > CalleeStackProbeSize) {
        Caller.addFnAttr(CalleeAttr);
      }
    } else {
      Caller.addFnAttr(CalleeAttr);
    }
  }
}

/// If the inlined function defines a min legal vector width, then ensure
/// the calling function has the same or larger min legal vector width. If the
/// caller has the attribute, but the callee doesn't, we need to remove the
/// attribute from the caller since we can't make any guarantees about the
/// caller's requirements.
/// This function is called after the inlining decision has been made so we have
/// to merge the attribute this way. Heuristics that would use
/// min-legal-vector-width to determine inline compatibility would need to be
/// handled as part of inline cost analysis.
static void
adjustMinLegalVectorWidth(Function &Caller, const Function &Callee) {
  Attribute CallerAttr = Caller.getFnAttribute("min-legal-vector-width");
  if (CallerAttr.isValid()) {
    Attribute CalleeAttr = Callee.getFnAttribute("min-legal-vector-width");
    if (CalleeAttr.isValid()) {
      uint64_t CallerVectorWidth, CalleeVectorWidth;
      CallerAttr.getValueAsString().getAsInteger(0, CallerVectorWidth);
      CalleeAttr.getValueAsString().getAsInteger(0, CalleeVectorWidth);
      if (CallerVectorWidth < CalleeVectorWidth)
        Caller.addFnAttr(CalleeAttr);
    } else {
      // If the callee doesn't have the attribute then we don't know anything
      // and must drop the attribute from the caller.
      Caller.removeFnAttr("min-legal-vector-width");
    }
  }
}

/// If the inlined function has null_pointer_is_valid attribute,
/// set this attribute in the caller post inlining.
static void
adjustNullPointerValidAttr(Function &Caller, const Function &Callee) {
  if (Callee.nullPointerIsDefined() && !Caller.nullPointerIsDefined()) {
    Caller.addFnAttr(Attribute::NullPointerIsValid);
  }
}

struct EnumAttr {
  static bool isSet(const Function &Fn,
                    Attribute::AttrKind Kind) {
    return Fn.hasFnAttribute(Kind);
  }

  static void set(Function &Fn,
                  Attribute::AttrKind Kind, bool Val) {
    if (Val)
      Fn.addFnAttr(Kind);
    else
      Fn.removeFnAttr(Kind);
  }
};

struct StrBoolAttr {
  static bool isSet(const Function &Fn,
                    StringRef Kind) {
    auto A = Fn.getFnAttribute(Kind);
    return A.getValueAsString().equals("true");
  }

  static void set(Function &Fn,
                  StringRef Kind, bool Val) {
    Fn.addFnAttr(Kind, Val ? "true" : "false");
  }
};

#define GET_ATTR_NAMES
#define ATTRIBUTE_ENUM(ENUM_NAME, DISPLAY_NAME)                                \
  struct ENUM_NAME##Attr : EnumAttr {                                          \
    static enum Attribute::AttrKind getKind() {                                \
      return llvm::Attribute::ENUM_NAME;                                       \
    }                                                                          \
  };
#define ATTRIBUTE_STRBOOL(ENUM_NAME, DISPLAY_NAME)                             \
  struct ENUM_NAME##Attr : StrBoolAttr {                                       \
    static StringRef getKind() { return #DISPLAY_NAME; }                       \
  };
#include "llvm/IR/Attributes.inc"

#define GET_ATTR_COMPAT_FUNC
#include "llvm/IR/Attributes.inc"

bool AttributeFuncs::areInlineCompatible(const Function &Caller,
                                         const Function &Callee) {
  return hasCompatibleFnAttrs(Caller, Callee);
}

bool AttributeFuncs::areOutlineCompatible(const Function &A,
                                          const Function &B) {
  return hasCompatibleFnAttrs(A, B);
}

void AttributeFuncs::mergeAttributesForInlining(Function &Caller,
                                                const Function &Callee) {
  mergeFnAttrs(Caller, Callee);
}

void AttributeFuncs::mergeAttributesForOutlining(Function &Base,
                                                const Function &ToMerge) {

  // We merge functions so that they meet the most general case.
  // For example, if the NoNansFPMathAttr is set in one function, but not in
  // the other, in the merged function we can say that the NoNansFPMathAttr
  // is not set.
  // However if we have the SpeculativeLoadHardeningAttr set true in one
  // function, but not the other, we make sure that the function retains
  // that aspect in the merged function.
  mergeFnAttrs(Base, ToMerge);
}<|MERGE_RESOLUTION|>--- conflicted
+++ resolved
@@ -1841,13 +1841,8 @@
     Incompatible.addAttribute(Attribute::SExt)
       .addAttribute(Attribute::ZExt);
 
-<<<<<<< HEAD
   if (!Ty->isPtrOrPtrVectorTy())
-    // Attribute that only apply to pointers.
-=======
-  if (!Ty->isPointerTy())
     // Attributes that only apply to pointers.
->>>>>>> df4ad362
     Incompatible.addAttribute(Attribute::Nest)
         .addAttribute(Attribute::NoAlias)
         .addAttribute(Attribute::NoCapture)
