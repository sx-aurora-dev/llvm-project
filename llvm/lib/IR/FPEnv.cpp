--- conflicted
+++ resolved
@@ -17,11 +17,8 @@
 #include "llvm/IR/Instruction.h"
 #include "llvm/IR/IntrinsicInst.h"
 #include "llvm/IR/Intrinsics.h"
-<<<<<<< HEAD
 #include "llvm/IR/Metadata.h"
-=======
 #include <optional>
->>>>>>> eecb22d8
 
 namespace llvm {
 
@@ -134,7 +131,7 @@
 
 Value *GetConstrainedFPExcept(LLVMContext &Context,
                               fp::ExceptionBehavior UseExcept) {
-  Optional<StringRef> ExceptStr = convertExceptionBehaviorToStr(UseExcept);
+  std::optional<StringRef> ExceptStr = convertExceptionBehaviorToStr(UseExcept);
   assert(ExceptStr.has_value() && "Garbage strict exception behavior!");
   auto *ExceptMDS = MDString::get(Context, ExceptStr.value());
 
@@ -143,7 +140,7 @@
 
 Value *GetConstrainedFPRounding(LLVMContext &Context,
                                 RoundingMode UseRounding) {
-  Optional<StringRef> RoundingStr = convertRoundingModeToStr(UseRounding);
+  std::optional<StringRef> RoundingStr = convertRoundingModeToStr(UseRounding);
   assert(RoundingStr.has_value() && "Garbage strict rounding mode!");
   auto *RoundingMDS = MDString::get(Context, RoundingStr.value());
 
