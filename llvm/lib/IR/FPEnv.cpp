//===-- FPEnv.cpp ---- FP Environment -------------------------------------===//
//
// Part of the LLVM Project, under the Apache License v2.0 with LLVM Exceptions.
// See https://llvm.org/LICENSE.txt for license information.
// SPDX-License-Identifier: Apache-2.0 WITH LLVM-exception
//
//===----------------------------------------------------------------------===//
//
/// @file
/// This file contains the implementations of entities that describe floating
/// point environment.
//
//===----------------------------------------------------------------------===//

#include "llvm/IR/FPEnv.h"
#include "llvm/ADT/StringSwitch.h"
#include "llvm/IR/Metadata.h"

namespace llvm {

Optional<RoundingMode> StrToRoundingMode(StringRef RoundingArg) {
  // For dynamic rounding mode, we use round to nearest but we will set the
  // 'exact' SDNodeFlag so that the value will not be rounded.
  return StringSwitch<Optional<RoundingMode>>(RoundingArg)
      .Case("round.dynamic", RoundingMode::Dynamic)
      .Case("round.tonearest", RoundingMode::NearestTiesToEven)
      .Case("round.tonearestaway", RoundingMode::NearestTiesToAway)
      .Case("round.downward", RoundingMode::TowardNegative)
      .Case("round.upward", RoundingMode::TowardPositive)
      .Case("round.towardzero", RoundingMode::TowardZero)
      .Default(None);
}

Optional<StringRef> RoundingModeToStr(RoundingMode UseRounding) {
  Optional<StringRef> RoundingStr = None;
  switch (UseRounding) {
  case RoundingMode::Dynamic:
    RoundingStr = "round.dynamic";
    break;
  case RoundingMode::NearestTiesToEven:
    RoundingStr = "round.tonearest";
    break;
  case RoundingMode::NearestTiesToAway:
    RoundingStr = "round.tonearestaway";
    break;
  case RoundingMode::TowardNegative:
    RoundingStr = "round.downward";
    break;
  case RoundingMode::TowardPositive:
    RoundingStr = "round.upward";
    break;
  case RoundingMode::TowardZero:
    RoundingStr = "round.towardzero";
    break;
  default:
    break;
  }
  return RoundingStr;
}

Optional<fp::ExceptionBehavior> StrToExceptionBehavior(StringRef ExceptionArg) {
  return StringSwitch<Optional<fp::ExceptionBehavior>>(ExceptionArg)
      .Case("fpexcept.ignore", fp::ebIgnore)
      .Case("fpexcept.maytrap", fp::ebMayTrap)
      .Case("fpexcept.strict", fp::ebStrict)
      .Default(None);
}

Optional<StringRef> ExceptionBehaviorToStr(fp::ExceptionBehavior UseExcept) {
  Optional<StringRef> ExceptStr = None;
  switch (UseExcept) {
  case fp::ebStrict:
    ExceptStr = "fpexcept.strict";
    break;
  case fp::ebIgnore:
    ExceptStr = "fpexcept.ignore";
    break;
  case fp::ebMayTrap:
    ExceptStr = "fpexcept.maytrap";
    break;
  }
  return ExceptStr;
}
<<<<<<< HEAD

Value *GetConstrainedFPExcept(LLVMContext &Context,
                              fp::ExceptionBehavior UseExcept) {
  Optional<StringRef> ExceptStr = ExceptionBehaviorToStr(UseExcept);
  assert(ExceptStr.hasValue() && "Garbage strict exception behavior!");
  auto *ExceptMDS = MDString::get(Context, ExceptStr.getValue());

  return MetadataAsValue::get(Context, ExceptMDS);
}

Value *GetConstrainedFPRounding(LLVMContext &Context,
                                fp::RoundingMode UseRounding) {
  Optional<StringRef> RoundingStr = RoundingModeToStr(UseRounding);
  assert(RoundingStr.hasValue() && "Garbage strict rounding mode!");
  auto *RoundingMDS = MDString::get(Context, RoundingStr.getValue());

  return MetadataAsValue::get(Context, RoundingMDS);
}

} // namespace llvm
=======
}
>>>>>>> afe1ed36
<|MERGE_RESOLUTION|>--- conflicted
+++ resolved
@@ -81,7 +81,6 @@
   }
   return ExceptStr;
 }
-<<<<<<< HEAD
 
 Value *GetConstrainedFPExcept(LLVMContext &Context,
                               fp::ExceptionBehavior UseExcept) {
@@ -93,7 +92,7 @@
 }
 
 Value *GetConstrainedFPRounding(LLVMContext &Context,
-                                fp::RoundingMode UseRounding) {
+                                RoundingMode UseRounding) {
   Optional<StringRef> RoundingStr = RoundingModeToStr(UseRounding);
   assert(RoundingStr.hasValue() && "Garbage strict rounding mode!");
   auto *RoundingMDS = MDString::get(Context, RoundingStr.getValue());
@@ -101,7 +100,4 @@
   return MetadataAsValue::get(Context, RoundingMDS);
 }
 
-} // namespace llvm
-=======
-}
->>>>>>> afe1ed36
+} // namespace llvm