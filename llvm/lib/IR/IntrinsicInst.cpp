//===-- IntrinsicInst.cpp - Intrinsic Instruction Wrappers ---------------===//
//
// Part of the LLVM Project, under the Apache License v2.0 with LLVM Exceptions.
// See https://llvm.org/LICENSE.txt for license information.
// SPDX-License-Identifier: Apache-2.0 WITH LLVM-exception
//
//===----------------------------------------------------------------------===//
//
// This file implements methods that make it really easy to deal with intrinsic
// functions.
//
// All intrinsic function calls are instances of the call instruction, so these
// are all subclasses of the CallInst class.  Note that none of these classes
// has state or virtual methods, which is an important part of this gross/neat
// hack working.
//
// In some cases, arguments to intrinsics need to be generic and are defined as
// type pointer to empty struct { }*.  To access the real item of interest the
// cast instruction needs to be stripped away.
//
//===----------------------------------------------------------------------===//

#include "llvm/IR/IntrinsicInst.h"
#include "llvm/ADT/StringSwitch.h"
#include "llvm/IR/Constants.h"
#include "llvm/IR/DebugInfoMetadata.h"
#include "llvm/IR/GlobalVariable.h"
#include "llvm/IR/Metadata.h"
#include "llvm/IR/Module.h"
#include "llvm/IR/Operator.h"
#include "llvm/IR/PatternMatch.h"
#include "llvm/IR/Statepoint.h"

#include "llvm/Support/raw_ostream.h"
using namespace llvm;

//===----------------------------------------------------------------------===//
/// DbgVariableIntrinsic - This is the common base class for debug info
/// intrinsics for variables.
///

iterator_range<DbgVariableIntrinsic::location_op_iterator>
DbgVariableIntrinsic::location_ops() const {
  auto *MD = getRawLocation();
  assert(MD && "First operand of DbgVariableIntrinsic should be non-null.");

  // If operand is ValueAsMetadata, return a range over just that operand.
  if (auto *VAM = dyn_cast<ValueAsMetadata>(MD)) {
    return {location_op_iterator(VAM), location_op_iterator(VAM + 1)};
  }
  // If operand is DIArgList, return a range over its args.
  if (auto *AL = dyn_cast<DIArgList>(MD))
    return {location_op_iterator(AL->args_begin()),
            location_op_iterator(AL->args_end())};
  // Operand must be an empty metadata tuple, so return empty iterator.
  return {location_op_iterator(static_cast<ValueAsMetadata *>(nullptr)),
          location_op_iterator(static_cast<ValueAsMetadata *>(nullptr))};
}

Value *DbgVariableIntrinsic::getVariableLocationOp(unsigned OpIdx) const {
  auto *MD = getRawLocation();
  assert(MD && "First operand of DbgVariableIntrinsic should be non-null.");
  if (auto *AL = dyn_cast<DIArgList>(MD))
    return AL->getArgs()[OpIdx]->getValue();
  if (isa<MDNode>(MD))
    return nullptr;
  assert(
      isa<ValueAsMetadata>(MD) &&
      "Attempted to get location operand from DbgVariableIntrinsic with none.");
  auto *V = cast<ValueAsMetadata>(MD);
  assert(OpIdx == 0 && "Operand Index must be 0 for a debug intrinsic with a "
                       "single location operand.");
  return V->getValue();
}

static ValueAsMetadata *getAsMetadata(Value *V) {
  return isa<MetadataAsValue>(V) ? dyn_cast<ValueAsMetadata>(
                                       cast<MetadataAsValue>(V)->getMetadata())
                                 : ValueAsMetadata::get(V);
}

void DbgVariableIntrinsic::replaceVariableLocationOp(Value *OldValue,
                                                     Value *NewValue) {
  assert(NewValue && "Values must be non-null");
  auto Locations = location_ops();
  auto OldIt = find(Locations, OldValue);
  assert(OldIt != Locations.end() && "OldValue must be a current location");
  if (!hasArgList()) {
    Value *NewOperand = isa<MetadataAsValue>(NewValue)
                            ? NewValue
                            : MetadataAsValue::get(
                                  getContext(), ValueAsMetadata::get(NewValue));
    return setArgOperand(0, NewOperand);
  }
  SmallVector<ValueAsMetadata *, 4> MDs;
  ValueAsMetadata *NewOperand = getAsMetadata(NewValue);
  for (auto *VMD : Locations)
    MDs.push_back(VMD == *OldIt ? NewOperand : getAsMetadata(VMD));
  setArgOperand(
      0, MetadataAsValue::get(getContext(), DIArgList::get(getContext(), MDs)));
}
void DbgVariableIntrinsic::replaceVariableLocationOp(unsigned OpIdx,
                                                     Value *NewValue) {
  assert(OpIdx < getNumVariableLocationOps() && "Invalid Operand Index");
  if (!hasArgList()) {
    Value *NewOperand = isa<MetadataAsValue>(NewValue)
                            ? NewValue
                            : MetadataAsValue::get(
                                  getContext(), ValueAsMetadata::get(NewValue));
    return setArgOperand(0, NewOperand);
  }
  SmallVector<ValueAsMetadata *, 4> MDs;
  ValueAsMetadata *NewOperand = getAsMetadata(NewValue);
  for (unsigned Idx = 0; Idx < getNumVariableLocationOps(); ++Idx)
    MDs.push_back(Idx == OpIdx ? NewOperand
                               : getAsMetadata(getVariableLocationOp(Idx)));
  setArgOperand(
      0, MetadataAsValue::get(getContext(), DIArgList::get(getContext(), MDs)));
}

void DbgVariableIntrinsic::addVariableLocationOps(ArrayRef<Value *> NewValues,
                                                  DIExpression *NewExpr) {
  assert(NewExpr->hasAllLocationOps(getNumVariableLocationOps() +
                                    NewValues.size()) &&
         "NewExpr for debug variable intrinsic does not reference every "
         "location operand.");
  assert(!is_contained(NewValues, nullptr) && "New values must be non-null");
  setArgOperand(2, MetadataAsValue::get(getContext(), NewExpr));
  SmallVector<ValueAsMetadata *, 4> MDs;
  for (auto *VMD : location_ops())
    MDs.push_back(getAsMetadata(VMD));
  for (auto *VMD : NewValues)
    MDs.push_back(getAsMetadata(VMD));
  setArgOperand(
      0, MetadataAsValue::get(getContext(), DIArgList::get(getContext(), MDs)));
}

Optional<uint64_t> DbgVariableIntrinsic::getFragmentSizeInBits() const {
  if (auto Fragment = getExpression()->getFragmentInfo())
    return Fragment->SizeInBits;
  return getVariable()->getSizeInBits();
}

int llvm::Intrinsic::lookupLLVMIntrinsicByName(ArrayRef<const char *> NameTable,
                                               StringRef Name) {
  assert(Name.startswith("llvm."));

  // Do successive binary searches of the dotted name components. For
  // "llvm.gc.experimental.statepoint.p1i8.p1i32", we will find the range of
  // intrinsics starting with "llvm.gc", then "llvm.gc.experimental", then
  // "llvm.gc.experimental.statepoint", and then we will stop as the range is
  // size 1. During the search, we can skip the prefix that we already know is
  // identical. By using strncmp we consider names with differing suffixes to
  // be part of the equal range.
  size_t CmpEnd = 4; // Skip the "llvm" component.
  const char *const *Low = NameTable.begin();
  const char *const *High = NameTable.end();
  const char *const *LastLow = Low;
  while (CmpEnd < Name.size() && High - Low > 0) {
    size_t CmpStart = CmpEnd;
    CmpEnd = Name.find('.', CmpStart + 1);
    CmpEnd = CmpEnd == StringRef::npos ? Name.size() : CmpEnd;
    auto Cmp = [CmpStart, CmpEnd](const char *LHS, const char *RHS) {
      return strncmp(LHS + CmpStart, RHS + CmpStart, CmpEnd - CmpStart) < 0;
    };
    LastLow = Low;
    std::tie(Low, High) = std::equal_range(Low, High, Name.data(), Cmp);
  }
  if (High - Low > 0)
    LastLow = Low;

  if (LastLow == NameTable.end())
    return -1;
  StringRef NameFound = *LastLow;
  if (Name == NameFound ||
      (Name.startswith(NameFound) && Name[NameFound.size()] == '.'))
    return LastLow - NameTable.begin();
  return -1;
}

Value *InstrProfIncrementInst::getStep() const {
  if (InstrProfIncrementInstStep::classof(this)) {
    return const_cast<Value *>(getArgOperand(4));
  }
  const Module *M = getModule();
  LLVMContext &Context = M->getContext();
  return ConstantInt::get(Type::getInt64Ty(Context), 1);
}

Optional<RoundingMode> ConstrainedFPIntrinsic::getRoundingMode() const {
  unsigned NumOperands = getNumArgOperands();
  Metadata *MD = nullptr;
  auto *MAV = dyn_cast<MetadataAsValue>(getArgOperand(NumOperands - 2));
  if (MAV)
    MD = MAV->getMetadata();
  if (!MD || !isa<MDString>(MD))
    return None;
  return StrToRoundingMode(cast<MDString>(MD)->getString());
}

Optional<fp::ExceptionBehavior>
ConstrainedFPIntrinsic::getExceptionBehavior() const {
  unsigned NumOperands = getNumArgOperands();
  Metadata *MD = nullptr;
  auto *MAV = dyn_cast<MetadataAsValue>(getArgOperand(NumOperands - 1));
  if (MAV)
    MD = MAV->getMetadata();
  if (!MD || !isa<MDString>(MD))
    return None;
  return StrToExceptionBehavior(cast<MDString>(MD)->getString());
}

bool ConstrainedFPIntrinsic::isDefaultFPEnvironment() const {
  Optional<fp::ExceptionBehavior> Except = getExceptionBehavior();
  if (Except) {
    if (Except.getValue() != fp::ebIgnore)
      return false;
  }

  Optional<RoundingMode> Rounding = getRoundingMode();
  if (Rounding) {
    if (Rounding.getValue() != RoundingMode::NearestTiesToEven)
      return false;
  }

  return true;
}

FCmpInst::Predicate ConstrainedFPCmpIntrinsic::getPredicate() const {
  Metadata *MD = cast<MetadataAsValue>(getArgOperand(2))->getMetadata();
  if (!MD || !isa<MDString>(MD))
    return FCmpInst::BAD_FCMP_PREDICATE;
  return StringSwitch<FCmpInst::Predicate>(cast<MDString>(MD)->getString())
      .Case("oeq", FCmpInst::FCMP_OEQ)
      .Case("ogt", FCmpInst::FCMP_OGT)
      .Case("oge", FCmpInst::FCMP_OGE)
      .Case("olt", FCmpInst::FCMP_OLT)
      .Case("ole", FCmpInst::FCMP_OLE)
      .Case("one", FCmpInst::FCMP_ONE)
      .Case("ord", FCmpInst::FCMP_ORD)
      .Case("uno", FCmpInst::FCMP_UNO)
      .Case("ueq", FCmpInst::FCMP_UEQ)
      .Case("ugt", FCmpInst::FCMP_UGT)
      .Case("uge", FCmpInst::FCMP_UGE)
      .Case("ult", FCmpInst::FCMP_ULT)
      .Case("ule", FCmpInst::FCMP_ULE)
      .Case("une", FCmpInst::FCMP_UNE)
      .Default(FCmpInst::BAD_FCMP_PREDICATE);
}

bool ConstrainedFPIntrinsic::isUnaryOp() const {
  switch (getIntrinsicID()) {
  default:
    return false;
#define INSTRUCTION(NAME, NARG, ROUND_MODE, INTRINSIC)                         \
  case Intrinsic::INTRINSIC:                                                   \
    return NARG == 1;
#include "llvm/IR/ConstrainedOps.def"
  }
}

bool ConstrainedFPIntrinsic::isTernaryOp() const {
  switch (getIntrinsicID()) {
  default:
    return false;
#define INSTRUCTION(NAME, NARG, ROUND_MODE, INTRINSIC)                         \
  case Intrinsic::INTRINSIC:                                                   \
    return NARG == 3;
#include "llvm/IR/ConstrainedOps.def"
  }
}

bool ConstrainedFPIntrinsic::classof(const IntrinsicInst *I) {
  switch (I->getIntrinsicID()) {
#define INSTRUCTION(NAME, NARGS, ROUND_MODE, INTRINSIC)                        \
  case Intrinsic::INTRINSIC:
#include "llvm/IR/ConstrainedOps.def"
    return true;
  default:
    return false;
  }
}

ElementCount VPIntrinsic::getStaticVectorLength() const {
  auto GetVectorLengthOfType = [](const Type *T) -> ElementCount {
    const auto *VT = cast<VectorType>(T);
    auto ElemCount = VT->getElementCount();
    return ElemCount;
  };

  Value *VPMask = getMaskParam();
  assert(VPMask && "No mask param?");
  return GetVectorLengthOfType(VPMask->getType());
}

Value *VPIntrinsic::getMaskParam() const {
  if (auto MaskPos = getMaskParamPos(getIntrinsicID()))
    return getArgOperand(MaskPos.getValue());
  return nullptr;
}

void VPIntrinsic::setMaskParam(Value *NewMask) {
  auto MaskPos = getMaskParamPos(getIntrinsicID());
  setArgOperand(*MaskPos, NewMask);
}

Value *VPIntrinsic::getVectorLengthParam() const {
  if (auto EVLPos = getVectorLengthParamPos(getIntrinsicID()))
    return getArgOperand(EVLPos.getValue());
  return nullptr;
}

void VPIntrinsic::setVectorLengthParam(Value *NewEVL) {
  auto EVLPos = getVectorLengthParamPos(getIntrinsicID());
  setArgOperand(*EVLPos, NewEVL);
}

Optional<unsigned> VPIntrinsic::getMaskParamPos(Intrinsic::ID IntrinsicID) {
  switch (IntrinsicID) {
  default:
    return None;

#define BEGIN_REGISTER_VP_INTRINSIC(VPID, MASKPOS, VLENPOS)                    \
  case Intrinsic::VPID:                                                        \
    return MASKPOS;
#include "llvm/IR/VPIntrinsics.def"
  }
}

Optional<unsigned>
VPIntrinsic::getVectorLengthParamPos(Intrinsic::ID IntrinsicID) {
  switch (IntrinsicID) {
  default:
    return None;

#define BEGIN_REGISTER_VP_INTRINSIC(VPID, MASKPOS, VLENPOS)                    \
  case Intrinsic::VPID:                                                        \
    return VLENPOS;
#include "llvm/IR/VPIntrinsics.def"
  }
}

/// \return the alignment of the pointer used by this load/store/gather or
/// scatter.
MaybeAlign VPIntrinsic::getPointerAlignment() const {
  Optional<unsigned> PtrParamOpt = getMemoryPointerParamPos(getIntrinsicID());
  assert(PtrParamOpt.hasValue() && "no pointer argument!");
  return getParamAlign(PtrParamOpt.getValue());
}

/// \return The pointer operand of this load,store, gather or scatter.
Value *VPIntrinsic::getMemoryPointerParam() const {
  if (auto PtrParamOpt = getMemoryPointerParamPos(getIntrinsicID()))
    return getArgOperand(PtrParamOpt.getValue());
  return nullptr;
}

Optional<unsigned> VPIntrinsic::getMemoryPointerParamPos(Intrinsic::ID VPID) {
  switch (VPID) {
  default:
    return None;

#define HANDLE_VP_IS_MEMOP(VPID, POINTERPOS, DATAPOS)                          \
  case Intrinsic::VPID:                                                        \
    return POINTERPOS;
#include "llvm/IR/VPIntrinsics.def"
  }
}

/// \return The data (payload) operand of this store or scatter.
Value *VPIntrinsic::getMemoryDataParam() const {
  auto DataParamOpt = getMemoryDataParamPos(getIntrinsicID());
  if (!DataParamOpt.hasValue())
    return nullptr;
  return getArgOperand(DataParamOpt.getValue());
}

Optional<unsigned> VPIntrinsic::getMemoryDataParamPos(Intrinsic::ID VPID) {
  switch (VPID) {
  default:
    return None;

#define HANDLE_VP_IS_MEMOP(VPID, POINTERPOS, DATAPOS)                          \
  case Intrinsic::VPID:                                                        \
    return DATAPOS;
#include "llvm/IR/VPIntrinsics.def"
  }
}

bool VPIntrinsic::isVPIntrinsic(Intrinsic::ID ID) {
  switch (ID) {
  default:
    return false;

#define BEGIN_REGISTER_VP_INTRINSIC(VPID, ...)                                 \
  case Intrinsic::VPID:                                                        \
    break;
#include "llvm/IR/VPIntrinsics.def"
  }
  return true;
}

Intrinsic::ID VPIntrinsic::GetConstrainedIntrinsicForVP(Intrinsic::ID VPID) {
  Intrinsic::ID ConstrainedID = Intrinsic::not_intrinsic;
  switch (VPID) {
  default:
    break;

#define BEGIN_REGISTER_VP_INTRINSIC(VPID, ...) case Intrinsic::VPID:
#define HANDLE_VP_TO_CONSTRAINED_INTRIN(CFPID) ConstrainedID = Intrinsic::CFPID;
#define END_REGISTER_VP_INTRINSIC(...) break;
#include "llvm/IR/VPIntrinsics.def"
  }
  return ConstrainedID;
}

Intrinsic::ID VPIntrinsic::GetFunctionalIntrinsicForVP(Intrinsic::ID VPID) {
  Intrinsic::ID FunctionalID = Intrinsic::not_intrinsic;
  switch (VPID) {
  default:
    break;

#define BEGIN_REGISTER_VP_INTRINSIC(VPID, ...) case Intrinsic::VPID:
#define HANDLE_VP_TO_INTRIN(INTRINID) FunctionalID = Intrinsic::INTRINID;
#define END_REGISTER_VP_INTRINSIC(...) break;
#include "llvm/IR/VPIntrinsics.def"
  }
  return FunctionalID;
}

// Equivalent non-predicated opcode
Optional<unsigned> VPIntrinsic::getFunctionalOpcodeForVP(Intrinsic::ID ID) {
  Optional<unsigned> FunctionalOC;
  switch (ID) {
  default:
    break;
#define BEGIN_REGISTER_VP_INTRINSIC(VPID, ...) case Intrinsic::VPID:
#define HANDLE_VP_TO_OPC(OPC) FunctionalOC = Instruction::OPC;
#define END_REGISTER_VP_INTRINSIC(...) break;
#include "llvm/IR/VPIntrinsics.def"
  }

  return FunctionalOC;
}

Intrinsic::ID VPIntrinsic::getForOpcode(unsigned IROPC) {
  switch (IROPC) {
  default:
    return Intrinsic::not_intrinsic;

#define HANDLE_VP_TO_OPC(OPC) case Instruction::OPC:
#define END_REGISTER_VP_INTRINSIC(VPID) return Intrinsic::VPID;
#include "llvm/IR/VPIntrinsics.def"
  }
}

bool VPIntrinsic::canIgnoreVectorLengthParam() const {
  using namespace PatternMatch;

  ElementCount EC = getStaticVectorLength();

  // No vlen param - no lanes masked-off by it.
  auto *VLParam = getVectorLengthParam();
  if (!VLParam)
    return true;

  // Note that the VP intrinsic causes undefined behavior if the Explicit Vector
  // Length parameter is strictly greater-than the number of vector elements of
  // the operation. This function returns true when this is detected statically
  // in the IR.

  // Check whether "W == vscale * EC.getKnownMinValue()"
  if (EC.isScalable()) {
    // Undig the DL
    const auto *ParMod = this->getModule();
    if (!ParMod)
      return false;
    const auto &DL = ParMod->getDataLayout();

    // Compare vscale patterns
    uint64_t VScaleFactor;
    if (match(VLParam, m_c_Mul(m_ConstantInt(VScaleFactor), m_VScale(DL))))
      return VScaleFactor >= EC.getKnownMinValue();
    return (EC.getKnownMinValue() == 1) && match(VLParam, m_VScale(DL));
  }

  // standard SIMD operation
  const auto *VLConst = dyn_cast<ConstantInt>(VLParam);
  if (!VLConst)
    return false;

  uint64_t VLNum = VLConst->getZExtValue();
  if (VLNum >= EC.getKnownMinValue())
    return true;

  return false;
}

CmpInst::Predicate VPIntrinsic::getCmpPredicate() const {
  return static_cast<CmpInst::Predicate>(
      cast<ConstantInt>(getArgOperand(2))->getZExtValue());
}

Optional<RoundingMode> VPIntrinsic::getRoundingMode() const {
  auto Bundle = this->getOperandBundle("cfp-round");
  if (!Bundle)
    return None;
  Metadata *MD = cast<MetadataAsValue>(Bundle->Inputs[0])->getMetadata();
  if (!MD || !isa<MDString>(MD))
    return None;
  return StrToRoundingMode(cast<MDString>(MD)->getString());
}

Optional<fp::ExceptionBehavior> VPIntrinsic::getExceptionBehavior() const {
  auto Bundle = this->getOperandBundle("cfp-except");
  if (!Bundle)
    return None;
  Metadata *MD = cast<MetadataAsValue>(Bundle->Inputs[0])->getMetadata();
  if (!MD || !isa<MDString>(MD))
    return None;

  return StrToExceptionBehavior(cast<MDString>(MD)->getString());
}

/// \return The vector to reduce if this is a reduction operation.
Value *VPIntrinsic::getReductionVectorParam() const {
  auto PosOpt = GetReductionVectorParamPos(getIntrinsicID());
  if (!PosOpt.hasValue())
    return nullptr;
  return getArgOperand(PosOpt.getValue());
}

Optional<int> VPIntrinsic::GetReductionVectorParamPos(Intrinsic::ID VPID) {
  Optional<int> ParamPos = None;

  switch (VPID) {
  default:
    return None;

#define BEGIN_REGISTER_VP_INTRINSIC(VPID, ...) case Intrinsic::VPID:
#define HANDLE_VP_REDUCTION(ACCUPOS, VECTORPOS, ...) ParamPos = VECTORPOS;
#define END_REGISTER_VP_INTRINSIC(...) break;
#include "llvm/IR/VPIntrinsics.def"
  }
  return ParamPos;
}

/// \return The accumulator initial value if this is a reduction operation.
Value *VPIntrinsic::getReductionAccuParam() const {
  auto PosOpt = GetReductionAccuParamPos(getIntrinsicID());
  if (!PosOpt.hasValue())
    return nullptr;
  return getArgOperand(PosOpt.getValue());
}

Optional<int> VPIntrinsic::GetReductionAccuParamPos(Intrinsic::ID VPID) {
  Optional<int> ParamPos = None;
  switch (VPID) {
  default:
    return None;

#define BEGIN_REGISTER_VP_INTRINSIC(VPID, ...) case Intrinsic::VPID:
#define HANDLE_VP_REDUCTION(ACCUPOS, VECTORPOS, ...) ParamPos = ACCUPOS;
#define END_REGISTER_VP_INTRINSIC(...) break;
#include "llvm/IR/VPIntrinsics.def"
  }
  return ParamPos;
}

/// \return the alignment of the pointer used by this load/store/gather or
/// scatter.
MaybeAlign VPIntrinsic::getPointerAlignment() const {
  Optional<int> PtrParamOpt = GetMemoryPointerParamPos(getIntrinsicID());
  assert(PtrParamOpt.hasValue() && "no pointer argument!");
  return this->getParamAlign(PtrParamOpt.getValue());
}

/// \return The pointer operand of this load,store, gather or scatter.
Value *VPIntrinsic::getMemoryPointerParam() const {
  auto PtrParamOpt = GetMemoryPointerParamPos(getIntrinsicID());
  if (!PtrParamOpt.hasValue())
    return nullptr;
  return getArgOperand(PtrParamOpt.getValue());
}

Optional<int> VPIntrinsic::GetMemoryPointerParamPos(Intrinsic::ID VPID) {
  Optional<int> ParamPos;
  switch (VPID) {
  default:
    return None;

#define BEGIN_REGISTER_VP_INTRINSIC(VPID, ...) case Intrinsic::VPID:
#define HANDLE_VP_IS_MEMOP(POINTERPOS, DATAPOS) ParamPos = POINTERPOS;
#define END_REGISTER_VP_INTRINSIC(...) break;
#include "llvm/IR/VPIntrinsics.def"
  }

  return ParamPos;
}

/// \return The data (payload) operand of this store or scatter.
Value *VPIntrinsic::getMemoryDataParam() const {
  auto DataParamOpt = GetMemoryDataParamPos(getIntrinsicID());
  if (!DataParamOpt.hasValue())
    return nullptr;
  return getArgOperand(DataParamOpt.getValue());
}

Optional<int> VPIntrinsic::GetMemoryDataParamPos(Intrinsic::ID VPID) {
  Optional<int> ParamPos;
  switch (VPID) {
  default:
    return None;
#define BEGIN_REGISTER_VP_INTRINSIC(VPID, ...) case Intrinsic::VPID:
#define HANDLE_VP_IS_MEMOP(POINTERPOS, DATAPOS) ParamPos = DATAPOS;
#define END_REGISTER_VP_INTRINSIC(...) break;
#include "llvm/IR/VPIntrinsics.def"
  }

  return ParamPos;
}

enum class VPTypeToken : int8_t {
  Returned = 0,  // vectorized return type.
  Vector = 1,    // vector operand type
  Pointer = 2,   // vector pointer-operand type (memory op)
};
using VPTypeTokenVec = SmallVector<VPTypeToken, 4>;

/// \brief Generate the disambiguating type vec for this VP Intrinsic.
/// \returns A disamguating type vector to instantiate this intrinsic.
/// \p ID
///     The VPIntrinsic ID
/// \p VecRetTy
///     The return type of the intrinsic (optional)
/// \p VecPtrTy
///     The pointer operand type (optional)
/// \p VectorTy
///     The vector data type of the operation.
static VPIntrinsic::ShortTypeVec getVPIntrinsicTypes(Intrinsic::ID ID,
                                                 Type *VecRetTy, Type *VecPtrTy,
                                                 Type *VectorTy) {
  switch (ID) {
  default:
    llvm_unreachable("not implemented!");

  case Intrinsic::vp_cos:
  case Intrinsic::vp_sin:
  case Intrinsic::vp_exp:
  case Intrinsic::vp_exp2:

  case Intrinsic::vp_log:
  case Intrinsic::vp_log2:
  case Intrinsic::vp_log10:
  case Intrinsic::vp_sqrt:
  case Intrinsic::vp_ceil:
  case Intrinsic::vp_floor:
  case Intrinsic::vp_round:
  case Intrinsic::vp_trunc:
  case Intrinsic::vp_rint:
  case Intrinsic::vp_nearbyint:

  case Intrinsic::vp_and:
  case Intrinsic::vp_ctpop:
  case Intrinsic::vp_or:
  case Intrinsic::vp_xor:
  case Intrinsic::vp_ashr:
  case Intrinsic::vp_lshr:
  case Intrinsic::vp_shl:
  case Intrinsic::vp_add:
  case Intrinsic::vp_sub:
  case Intrinsic::vp_mul:
  case Intrinsic::vp_sdiv:
  case Intrinsic::vp_udiv:
  case Intrinsic::vp_srem:
  case Intrinsic::vp_urem:

  case Intrinsic::vp_fneg:
  case Intrinsic::vp_fadd:
  case Intrinsic::vp_fma:
  case Intrinsic::vp_fsub:
  case Intrinsic::vp_fmul:
  case Intrinsic::vp_fdiv:
  case Intrinsic::vp_frem:
  case Intrinsic::vp_pow:
  case Intrinsic::vp_powi:
  case Intrinsic::vp_maxnum:
  case Intrinsic::vp_minnum:
  case Intrinsic::vp_vshift:
    return VPIntrinsic::ShortTypeVec{VectorTy};

  case Intrinsic::vp_select:
  case Intrinsic::vp_compress:
  case Intrinsic::vp_expand:
    assert(VecRetTy);
    return VPIntrinsic::ShortTypeVec{VecRetTy};

  case Intrinsic::vp_reduce_and:
  case Intrinsic::vp_reduce_or:
  case Intrinsic::vp_reduce_xor:

  case Intrinsic::vp_reduce_add:
  case Intrinsic::vp_reduce_mul:
  case Intrinsic::vp_reduce_fadd:
  case Intrinsic::vp_reduce_fmul:

  case Intrinsic::vp_reduce_fmin:
  case Intrinsic::vp_reduce_fmax:
  case Intrinsic::vp_reduce_smin:
  case Intrinsic::vp_reduce_smax:
  case Intrinsic::vp_reduce_umin:
  case Intrinsic::vp_reduce_umax:
    return VPIntrinsic::ShortTypeVec{VectorTy};

  case Intrinsic::vp_gather:
  case Intrinsic::vp_load:
    assert(VecRetTy);
    return VPIntrinsic::ShortTypeVec{VecRetTy, VecPtrTy};

  case Intrinsic::vp_scatter:
  case Intrinsic::vp_store:
    return VPIntrinsic::ShortTypeVec{VectorTy, VecPtrTy};

  case Intrinsic::vp_fpext:
  case Intrinsic::vp_fptrunc:
  case Intrinsic::vp_fptoui:
  case Intrinsic::vp_fptosi:
  case Intrinsic::vp_sitofp:
  case Intrinsic::vp_uitofp:
    assert(VecRetTy);
    return VPIntrinsic::ShortTypeVec{VecRetTy, VectorTy};

  case Intrinsic::vp_icmp:
  case Intrinsic::vp_fcmp:
    return VPIntrinsic::ShortTypeVec{VectorTy};
  }
}

Function *VPIntrinsic::getDeclarationForParams(Module *M, Intrinsic::ID VPID,
<<<<<<< HEAD
                                               ArrayRef<Value *> Params,
                                               Type *VecRetTy) {
  assert(VPID != Intrinsic::not_intrinsic && "todo dispatch to default insts");

  bool IsArithOp = VPIntrinsic::IsBinaryVPOp(VPID) ||
                   VPIntrinsic::IsUnaryVPOp(VPID) ||
                   VPIntrinsic::IsTernaryVPOp(VPID);
  bool IsCmpOp = VPIntrinsic::IsCompareVPOp(VPID);
  bool IsReduceOp = VPIntrinsic::IsVPReduction(VPID);
  bool IsShuffleOp =
      (VPID == Intrinsic::vp_compress) || (VPID == Intrinsic::vp_expand) ||
      (VPID == Intrinsic::vp_vshift) || (VPID == Intrinsic::vp_select);
  bool IsMemoryOp =
      (VPID == Intrinsic::vp_store) || (VPID == Intrinsic::vp_load) ||
      (VPID == Intrinsic::vp_scatter) || (VPID == Intrinsic::vp_gather);
  bool IsCastOp =
      (VPID == Intrinsic::vp_fptosi) || (VPID == Intrinsic::vp_fptoui) ||
      (VPID == Intrinsic::vp_sitofp) || (VPID == Intrinsic::vp_uitofp) ||
      (VPID == Intrinsic::vp_fpext) || (VPID == Intrinsic::vp_fptrunc);

  Type *VecTy = nullptr;
  Type *VecPtrTy = nullptr;

  if (IsArithOp || IsCmpOp || IsCastOp) {
    Value &FirstOp = *Params[0];

    // Fetch the VP intrinsic
    VecTy = cast<VectorType>(FirstOp.getType());

  } else if (IsReduceOp) {
    auto VectorPosOpt = GetReductionVectorParamPos(VPID);
    Value *VectorParam = Params[VectorPosOpt.getValue()];

    VecTy = VectorParam->getType();

  } else if (IsMemoryOp) {
    auto DataPosOpt = VPIntrinsic::GetMemoryDataParamPos(VPID);
    auto PtrPosOpt = VPIntrinsic::GetMemoryPointerParamPos(VPID);
    VecPtrTy = Params[PtrPosOpt.getValue()]->getType();

    if (DataPosOpt.hasValue()) {
      // store-kind operation
      VecTy = Params[DataPosOpt.getValue()]->getType();
    } else if (VPID == Intrinsic::vp_gather) {
      // Construct data vector from vector of pointer to element.
      auto *ElemTy =
          cast<VectorType>(VecPtrTy)->getElementType()->getPointerElementType();
      VecTy = VectorType::get(ElemTy,
                                 cast<VectorType>(VecPtrTy)->getElementCount());
    } else {
      // load-kind operation
      VecTy = VecPtrTy->getPointerElementType();
    }

  } else if (IsShuffleOp) {
    VecTy = (VPID == Intrinsic::vp_select) ? Params[1]->getType()
                                           : Params[0]->getType();
  }

  auto IntrinTypeVec = getVPIntrinsicTypes(VPID, VecRetTy, VecPtrTy, VecTy);
  auto *VPFunc = Intrinsic::getDeclaration(M, VPID, IntrinTypeVec);
  assert(VPFunc && "not a VP intrinsic");

=======
                                               ArrayRef<Value *> Params) {
  assert(isVPIntrinsic(VPID) && "not a VP intrinsic");
  Function *VPFunc;
  switch (VPID) {
  default:
    VPFunc = Intrinsic::getDeclaration(M, VPID, Params[0]->getType());
    break;
  case Intrinsic::vp_load:
    VPFunc = Intrinsic::getDeclaration(
        M, VPID,
        {Params[0]->getType()->getPointerElementType(), Params[0]->getType()});
    break;
  case Intrinsic::vp_gather:
    VPFunc = Intrinsic::getDeclaration(
        M, VPID,
        {VectorType::get(cast<VectorType>(Params[0]->getType())
                             ->getElementType()
                             ->getPointerElementType(),
                         cast<VectorType>(Params[0]->getType())),
         Params[0]->getType()});
    break;
  case Intrinsic::vp_store:
    VPFunc = Intrinsic::getDeclaration(
        M, VPID,
        {Params[1]->getType()->getPointerElementType(), Params[1]->getType()});
    break;
  case Intrinsic::vp_scatter:
    VPFunc = Intrinsic::getDeclaration(
        M, VPID, {Params[0]->getType(), Params[1]->getType()});
    break;
  }
  assert(VPFunc && "Could not declare VP intrinsic");
>>>>>>> d21a35ac
  return VPFunc;
}

bool VPIntrinsic::isReductionOp() const {
  return IsVPReduction(getIntrinsicID());
}

bool VPIntrinsic::IsVPReduction(Intrinsic::ID ID) {
  bool IsReduction = false;
  switch (ID) {
#define BEGIN_REGISTER_VP_INTRINSIC(VPID, ...) case Intrinsic::VPID:
#define HANDLE_VP_REDUCTION(...) IsReduction = true;
#define END_REGISTER_VP_INTRINSIC(...) break;
#include "llvm/IR/VPIntrinsics.def"
  }

  return IsReduction;
}

bool VPIntrinsic::isConstrainedOp() const {
  return (getRoundingMode() != None &&
          getRoundingMode() != RoundingMode::NearestTiesToEven) ||
         (getExceptionBehavior() != None &&
          getExceptionBehavior() != fp::ExceptionBehavior::ebIgnore);
}

bool VPIntrinsic::isUnaryOp() const { return IsUnaryVPOp(getIntrinsicID()); }

bool VPIntrinsic::IsUnaryVPOp(Intrinsic::ID VPID) {
  bool IsUnary = false;
  switch (VPID) {
  default:
    return false;

#define BEGIN_REGISTER_VP_INTRINSIC(VPID, ...) case Intrinsic::VPID:
#define HANDLE_VP_IS_UNARY IsUnary = true;
#define END_REGISTER_VP_INTRINSIC(...) break;
#include "llvm/IR/VPIntrinsics.def"
  }

  return IsUnary;
}

bool VPIntrinsic::isBinaryOp() const { return IsBinaryVPOp(getIntrinsicID()); }

bool VPIntrinsic::IsBinaryVPOp(Intrinsic::ID VPID) {
  bool IsBinary = false;
  switch (VPID) {
  default:
    return false;

#define BEGIN_REGISTER_VP_INTRINSIC(VPID, ...) case Intrinsic::VPID:
#define HANDLE_VP_IS_BINARY IsBinary = true;
#define END_REGISTER_VP_INTRINSIC(...) break;
#include "llvm/IR/VPIntrinsics.def"
  }

  return IsBinary;
}

bool VPIntrinsic::isTernaryOp() const {
  return IsTernaryVPOp(getIntrinsicID());
}

bool VPIntrinsic::IsTernaryVPOp(Intrinsic::ID VPID) {
  bool IsTernary = false;
  switch (VPID) {
  default:
    return false;

#define BEGIN_REGISTER_VP_INTRINSIC(VPID, ...) case Intrinsic::VPID:
#define HANDLE_VP_IS_TERNARY IsTernary = true;
#define END_REGISTER_VP_INTRINSIC(...) break;
#include "llvm/IR/VPIntrinsics.def"
  }

  return IsTernary;
}

bool VPIntrinsic::isCompareOp() const {
  return IsCompareVPOp(getIntrinsicID());
}

bool VPIntrinsic::IsCompareVPOp(Intrinsic::ID VPID) {
  bool IsCompare = false;
  switch (VPID) {
  default:
    return false;

#define BEGIN_REGISTER_VP_INTRINSIC(VPID, ...) case Intrinsic::VPID:
#define HANDLE_VP_IS_XCMP IsCompare = true;
#define END_REGISTER_VP_INTRINSIC(...) break;
#include "llvm/IR/VPIntrinsics.def"
  }

  return IsCompare;
}

bool
VPIntrinsic::HasExceptionMode(Intrinsic::ID IntrinsicID) {
  Optional<bool> HasExcept;
  switch (IntrinsicID) {
  default:
    return false;

#define BEGIN_REGISTER_VP_INTRINSIC(VPID, ...) case Intrinsic::VPID:
#define HANDLE_VP_TO_CONSTRAINEDFP(HASROUND, HASEXCEPT, ...) HasExcept = (bool) HASEXCEPT;
#define END_REGISTER_VP_INTRINSIC(...) break;
#include "llvm/IR/VPIntrinsics.def"
  }

  return HasExcept && HasExcept.getValue();
}

bool VPIntrinsic::HasRoundingMode(Intrinsic::ID IntrinsicID) {
  Optional<bool> HasRound;
  switch (IntrinsicID) {
  default:
    return false;

#define BEGIN_REGISTER_VP_INTRINSIC(VPID, ...) case Intrinsic::VPID:
#define HANDLE_VP_TO_CONSTRAINEDFP(HASROUND, HASEXCEPT, ...) HasRound = (bool) HASROUND;
#define END_REGISTER_VP_INTRINSIC(...) break;
#include "llvm/IR/VPIntrinsics.def"
  }

  return HasRound && HasRound.getValue();
}

Intrinsic::ID VPIntrinsic::getForIntrinsic(Intrinsic::ID IntrinsicID) {
  static std::map<unsigned, unsigned> IntrinToVP;
  if (IntrinToVP.empty()) {
    unsigned CurrentVPID;
#define BEGIN_REGISTER_VP_INTRINSIC(VPID, ...) CurrentVPID = Intrinsic::VPID;
#define HANDLE_VP_TO_CONSTRAINEDFP(HASROUND, HASEXCEPT, CFPID)                 \
  if (Intrinsic::CFPID != Intrinsic::not_intrinsic)                            \
    IntrinToVP[(unsigned)Intrinsic::CFPID] = CurrentVPID;
#define HANDLE_VP_TO_INTRIN(INTRINID)                                          \
  IntrinToVP[(unsigned)Intrinsic::INTRINID] = CurrentVPID;
#include "llvm/IR/VPIntrinsics.def"
  }

  auto It = IntrinToVP.find((unsigned)IntrinsicID);
  if (It == IntrinToVP.end())
    return Intrinsic::not_intrinsic;
  return (Intrinsic::ID)It->second;
}

Instruction::BinaryOps BinaryOpIntrinsic::getBinaryOp() const {
  switch (getIntrinsicID()) {
  case Intrinsic::uadd_with_overflow:
  case Intrinsic::sadd_with_overflow:
  case Intrinsic::uadd_sat:
  case Intrinsic::sadd_sat:
    return Instruction::Add;
  case Intrinsic::usub_with_overflow:
  case Intrinsic::ssub_with_overflow:
  case Intrinsic::usub_sat:
  case Intrinsic::ssub_sat:
    return Instruction::Sub;
  case Intrinsic::umul_with_overflow:
  case Intrinsic::smul_with_overflow:
    return Instruction::Mul;
  default:
    llvm_unreachable("Invalid intrinsic");
  }
}

bool BinaryOpIntrinsic::isSigned() const {
  switch (getIntrinsicID()) {
  case Intrinsic::sadd_with_overflow:
  case Intrinsic::ssub_with_overflow:
  case Intrinsic::smul_with_overflow:
  case Intrinsic::sadd_sat:
  case Intrinsic::ssub_sat:
    return true;
  default:
    return false;
  }
}

unsigned BinaryOpIntrinsic::getNoWrapKind() const {
  if (isSigned())
    return OverflowingBinaryOperator::NoSignedWrap;
  else
    return OverflowingBinaryOperator::NoUnsignedWrap;
}

const GCStatepointInst *GCProjectionInst::getStatepoint() const {
  const Value *Token = getArgOperand(0);

  // This takes care both of relocates for call statepoints and relocates
  // on normal path of invoke statepoint.
  if (!isa<LandingPadInst>(Token))
    return cast<GCStatepointInst>(Token);

  // This relocate is on exceptional path of an invoke statepoint
  const BasicBlock *InvokeBB =
    cast<Instruction>(Token)->getParent()->getUniquePredecessor();

  assert(InvokeBB && "safepoints should have unique landingpads");
  assert(InvokeBB->getTerminator() &&
         "safepoint block should be well formed");

  return cast<GCStatepointInst>(InvokeBB->getTerminator());
}

Value *GCRelocateInst::getBasePtr() const {
  if (auto Opt = getStatepoint()->getOperandBundle(LLVMContext::OB_gc_live))
    return *(Opt->Inputs.begin() + getBasePtrIndex());
  return *(getStatepoint()->arg_begin() + getBasePtrIndex());
}

Value *GCRelocateInst::getDerivedPtr() const {
  if (auto Opt = getStatepoint()->getOperandBundle(LLVMContext::OB_gc_live))
    return *(Opt->Inputs.begin() + getDerivedPtrIndex());
  return *(getStatepoint()->arg_begin() + getDerivedPtrIndex());
}<|MERGE_RESOLUTION|>--- conflicted
+++ resolved
@@ -348,43 +348,12 @@
   return getParamAlign(PtrParamOpt.getValue());
 }
 
-/// \return The pointer operand of this load,store, gather or scatter.
-Value *VPIntrinsic::getMemoryPointerParam() const {
-  if (auto PtrParamOpt = getMemoryPointerParamPos(getIntrinsicID()))
-    return getArgOperand(PtrParamOpt.getValue());
-  return nullptr;
-}
-
-Optional<unsigned> VPIntrinsic::getMemoryPointerParamPos(Intrinsic::ID VPID) {
-  switch (VPID) {
-  default:
-    return None;
-
-#define HANDLE_VP_IS_MEMOP(VPID, POINTERPOS, DATAPOS)                          \
-  case Intrinsic::VPID:                                                        \
-    return POINTERPOS;
-#include "llvm/IR/VPIntrinsics.def"
-  }
-}
-
 /// \return The data (payload) operand of this store or scatter.
 Value *VPIntrinsic::getMemoryDataParam() const {
   auto DataParamOpt = getMemoryDataParamPos(getIntrinsicID());
   if (!DataParamOpt.hasValue())
     return nullptr;
   return getArgOperand(DataParamOpt.getValue());
-}
-
-Optional<unsigned> VPIntrinsic::getMemoryDataParamPos(Intrinsic::ID VPID) {
-  switch (VPID) {
-  default:
-    return None;
-
-#define HANDLE_VP_IS_MEMOP(VPID, POINTERPOS, DATAPOS)                          \
-  case Intrinsic::VPID:                                                        \
-    return DATAPOS;
-#include "llvm/IR/VPIntrinsics.def"
-  }
 }
 
 bool VPIntrinsic::isVPIntrinsic(Intrinsic::ID ID) {
@@ -524,14 +493,15 @@
 
 /// \return The vector to reduce if this is a reduction operation.
 Value *VPIntrinsic::getReductionVectorParam() const {
-  auto PosOpt = GetReductionVectorParamPos(getIntrinsicID());
+  auto PosOpt = getReductionVectorParamPos(getIntrinsicID());
   if (!PosOpt.hasValue())
     return nullptr;
   return getArgOperand(PosOpt.getValue());
 }
 
-Optional<int> VPIntrinsic::GetReductionVectorParamPos(Intrinsic::ID VPID) {
-  Optional<int> ParamPos = None;
+Optional<unsigned>
+VPIntrinsic::getReductionVectorParamPos(Intrinsic::ID VPID) {
+  Optional<unsigned> ParamPos = None;
 
   switch (VPID) {
   default:
@@ -547,14 +517,14 @@
 
 /// \return The accumulator initial value if this is a reduction operation.
 Value *VPIntrinsic::getReductionAccuParam() const {
-  auto PosOpt = GetReductionAccuParamPos(getIntrinsicID());
+  auto PosOpt = getReductionAccuParamPos(getIntrinsicID());
   if (!PosOpt.hasValue())
     return nullptr;
   return getArgOperand(PosOpt.getValue());
 }
 
-Optional<int> VPIntrinsic::GetReductionAccuParamPos(Intrinsic::ID VPID) {
-  Optional<int> ParamPos = None;
+Optional<unsigned> VPIntrinsic::getReductionAccuParamPos(Intrinsic::ID VPID) {
+  Optional<unsigned> ParamPos = None;
   switch (VPID) {
   default:
     return None;
@@ -565,26 +535,18 @@
 #include "llvm/IR/VPIntrinsics.def"
   }
   return ParamPos;
-}
-
-/// \return the alignment of the pointer used by this load/store/gather or
-/// scatter.
-MaybeAlign VPIntrinsic::getPointerAlignment() const {
-  Optional<int> PtrParamOpt = GetMemoryPointerParamPos(getIntrinsicID());
-  assert(PtrParamOpt.hasValue() && "no pointer argument!");
-  return this->getParamAlign(PtrParamOpt.getValue());
 }
 
 /// \return The pointer operand of this load,store, gather or scatter.
 Value *VPIntrinsic::getMemoryPointerParam() const {
-  auto PtrParamOpt = GetMemoryPointerParamPos(getIntrinsicID());
+  auto PtrParamOpt = getMemoryPointerParamPos(getIntrinsicID());
   if (!PtrParamOpt.hasValue())
     return nullptr;
   return getArgOperand(PtrParamOpt.getValue());
 }
 
-Optional<int> VPIntrinsic::GetMemoryPointerParamPos(Intrinsic::ID VPID) {
-  Optional<int> ParamPos;
+Optional<unsigned> VPIntrinsic::getMemoryPointerParamPos(Intrinsic::ID VPID) {
+  Optional<unsigned> ParamPos;
   switch (VPID) {
   default:
     return None;
@@ -598,19 +560,12 @@
   return ParamPos;
 }
 
-/// \return The data (payload) operand of this store or scatter.
-Value *VPIntrinsic::getMemoryDataParam() const {
-  auto DataParamOpt = GetMemoryDataParamPos(getIntrinsicID());
-  if (!DataParamOpt.hasValue())
-    return nullptr;
-  return getArgOperand(DataParamOpt.getValue());
-}
-
-Optional<int> VPIntrinsic::GetMemoryDataParamPos(Intrinsic::ID VPID) {
-  Optional<int> ParamPos;
+Optional<unsigned> VPIntrinsic::getMemoryDataParamPos(Intrinsic::ID VPID) {
+  Optional<unsigned> ParamPos;
   switch (VPID) {
   default:
     return None;
+
 #define BEGIN_REGISTER_VP_INTRINSIC(VPID, ...) case Intrinsic::VPID:
 #define HANDLE_VP_IS_MEMOP(POINTERPOS, DATAPOS) ParamPos = DATAPOS;
 #define END_REGISTER_VP_INTRINSIC(...) break;
@@ -737,7 +692,6 @@
 }
 
 Function *VPIntrinsic::getDeclarationForParams(Module *M, Intrinsic::ID VPID,
-<<<<<<< HEAD
                                                ArrayRef<Value *> Params,
                                                Type *VecRetTy) {
   assert(VPID != Intrinsic::not_intrinsic && "todo dispatch to default insts");
@@ -768,14 +722,14 @@
     VecTy = cast<VectorType>(FirstOp.getType());
 
   } else if (IsReduceOp) {
-    auto VectorPosOpt = GetReductionVectorParamPos(VPID);
+    auto VectorPosOpt = getReductionVectorParamPos(VPID);
     Value *VectorParam = Params[VectorPosOpt.getValue()];
 
     VecTy = VectorParam->getType();
 
   } else if (IsMemoryOp) {
-    auto DataPosOpt = VPIntrinsic::GetMemoryDataParamPos(VPID);
-    auto PtrPosOpt = VPIntrinsic::GetMemoryPointerParamPos(VPID);
+    auto DataPosOpt = VPIntrinsic::getMemoryDataParamPos(VPID);
+    auto PtrPosOpt = VPIntrinsic::getMemoryPointerParamPos(VPID);
     VecPtrTy = Params[PtrPosOpt.getValue()]->getType();
 
     if (DataPosOpt.hasValue()) {
@@ -801,40 +755,6 @@
   auto *VPFunc = Intrinsic::getDeclaration(M, VPID, IntrinTypeVec);
   assert(VPFunc && "not a VP intrinsic");
 
-=======
-                                               ArrayRef<Value *> Params) {
-  assert(isVPIntrinsic(VPID) && "not a VP intrinsic");
-  Function *VPFunc;
-  switch (VPID) {
-  default:
-    VPFunc = Intrinsic::getDeclaration(M, VPID, Params[0]->getType());
-    break;
-  case Intrinsic::vp_load:
-    VPFunc = Intrinsic::getDeclaration(
-        M, VPID,
-        {Params[0]->getType()->getPointerElementType(), Params[0]->getType()});
-    break;
-  case Intrinsic::vp_gather:
-    VPFunc = Intrinsic::getDeclaration(
-        M, VPID,
-        {VectorType::get(cast<VectorType>(Params[0]->getType())
-                             ->getElementType()
-                             ->getPointerElementType(),
-                         cast<VectorType>(Params[0]->getType())),
-         Params[0]->getType()});
-    break;
-  case Intrinsic::vp_store:
-    VPFunc = Intrinsic::getDeclaration(
-        M, VPID,
-        {Params[1]->getType()->getPointerElementType(), Params[1]->getType()});
-    break;
-  case Intrinsic::vp_scatter:
-    VPFunc = Intrinsic::getDeclaration(
-        M, VPID, {Params[0]->getType(), Params[1]->getType()});
-    break;
-  }
-  assert(VPFunc && "Could not declare VP intrinsic");
->>>>>>> d21a35ac
   return VPFunc;
 }
 
