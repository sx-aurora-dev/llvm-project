--- conflicted
+++ resolved
@@ -288,13 +288,8 @@
     return ElemCount;
   };
 
-<<<<<<< HEAD
-  auto VPMask = getMaskParam();
-  assert(VPMask);
-=======
   Value *VPMask = getMaskParam();
   assert(VPMask && "No mask param?");
->>>>>>> 2830d924
   return GetVectorLengthOfType(VPMask->getType());
 }
 
@@ -874,7 +869,7 @@
   return HasRound && HasRound.getValue();
 }
 
-Intrinsic::ID VPIntrinsic::GetForIntrinsic(Intrinsic::ID IntrinsicID) {
+Intrinsic::ID VPIntrinsic::getForIntrinsic(Intrinsic::ID IntrinsicID) {
   switch (IntrinsicID) {
   default:
     return Intrinsic::not_intrinsic;
