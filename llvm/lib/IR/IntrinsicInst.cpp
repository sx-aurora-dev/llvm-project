--- conflicted
+++ resolved
@@ -300,17 +300,12 @@
   };
 
   Value *VPMask = getMaskParam();
-<<<<<<< HEAD
-  if (!VPMask)
-    return GetVectorLengthOfType(getType());
-=======
   if (!VPMask) {
     assert((getIntrinsicID() == Intrinsic::vp_merge ||
             getIntrinsicID() == Intrinsic::vp_select) &&
            "Unexpected VP intrinsic without mask operand");
     return GetVectorLengthOfType(getType());
   }
->>>>>>> 6daa206b
   return GetVectorLengthOfType(VPMask->getType());
 }
 
