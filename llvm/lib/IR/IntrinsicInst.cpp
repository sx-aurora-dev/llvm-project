--- conflicted
+++ resolved
@@ -377,7 +377,7 @@
 
 #define BEGIN_REGISTER_VP_INTRINSIC(VPID, ...) case Intrinsic::VPID:
 #define HANDLE_VP_TO_CONSTRAINED_INTRIN(CFPID) ConstrainedID = Intrinsic::CFPID;
-#define END_REGISTER_VP_INTRINSIC(...) break;
+#define END_REGISTER_VP_INTRINSIC(VPID) break;
 #include "llvm/IR/VPIntrinsics.def"
   }
   return ConstrainedID;
@@ -391,7 +391,7 @@
 
 #define BEGIN_REGISTER_VP_INTRINSIC(VPID, ...) case Intrinsic::VPID:
 #define HANDLE_VP_TO_INTRIN(INTRINID) FunctionalID = Intrinsic::INTRINID;
-#define END_REGISTER_VP_INTRINSIC(...) break;
+#define END_REGISTER_VP_INTRINSIC(VPID) break;
 #include "llvm/IR/VPIntrinsics.def"
   }
   return FunctionalID;
@@ -405,7 +405,7 @@
     break;
 #define BEGIN_REGISTER_VP_INTRINSIC(VPID, ...) case Intrinsic::VPID:
 #define HANDLE_VP_TO_OPC(OPC) FunctionalOC = Instruction::OPC;
-#define END_REGISTER_VP_INTRINSIC(...) break;
+#define END_REGISTER_VP_INTRINSIC(VPID) break;
 #include "llvm/IR/VPIntrinsics.def"
   }
 
@@ -491,53 +491,6 @@
   return StrToExceptionBehavior(cast<MDString>(MD)->getString());
 }
 
-/// \return The vector to reduce if this is a reduction operation.
-Value *VPIntrinsic::getReductionVectorParam() const {
-  auto PosOpt = getReductionVectorParamPos(getIntrinsicID());
-  if (!PosOpt.hasValue())
-    return nullptr;
-  return getArgOperand(PosOpt.getValue());
-}
-
-Optional<unsigned>
-VPIntrinsic::getReductionVectorParamPos(Intrinsic::ID VPID) {
-  Optional<unsigned> ParamPos = None;
-
-  switch (VPID) {
-<<<<<<< HEAD
-  default:
-    return None;
-
-#define BEGIN_REGISTER_VP_INTRINSIC(VPID, ...) case Intrinsic::VPID:
-#define HANDLE_VP_REDUCTION(ACCUPOS, VECTORPOS, ...) ParamPos = VECTORPOS;
-#define END_REGISTER_VP_INTRINSIC(...) break;
-#include "llvm/IR/VPIntrinsics.def"
-  }
-  return ParamPos;
-}
-
-/// \return The accumulator initial value if this is a reduction operation.
-Value *VPIntrinsic::getReductionAccuParam() const {
-  auto PosOpt = getReductionAccuParamPos(getIntrinsicID());
-  if (!PosOpt.hasValue())
-    return nullptr;
-  return getArgOperand(PosOpt.getValue());
-}
-
-Optional<unsigned> VPIntrinsic::getReductionAccuParamPos(Intrinsic::ID VPID) {
-  Optional<unsigned> ParamPos = None;
-  switch (VPID) {
-  default:
-    return None;
-
-#define BEGIN_REGISTER_VP_INTRINSIC(VPID, ...) case Intrinsic::VPID:
-#define HANDLE_VP_REDUCTION(ACCUPOS, VECTORPOS, ...) ParamPos = ACCUPOS;
-#define END_REGISTER_VP_INTRINSIC(...) break;
-#include "llvm/IR/VPIntrinsics.def"
-  }
-  return ParamPos;
-}
-
 /// \return The pointer operand of this load,store, gather or scatter.
 Value *VPIntrinsic::getMemoryPointerParam() const {
   auto PtrParamOpt = getMemoryPointerParamPos(getIntrinsicID());
@@ -554,7 +507,7 @@
 
 #define BEGIN_REGISTER_VP_INTRINSIC(VPID, ...) case Intrinsic::VPID:
 #define HANDLE_VP_IS_MEMOP(POINTERPOS, DATAPOS) ParamPos = POINTERPOS;
-#define END_REGISTER_VP_INTRINSIC(...) break;
+#define END_REGISTER_VP_INTRINSIC(VPID) break;
 #include "llvm/IR/VPIntrinsics.def"
   }
 
@@ -569,7 +522,7 @@
 
 #define BEGIN_REGISTER_VP_INTRINSIC(VPID, ...) case Intrinsic::VPID:
 #define HANDLE_VP_IS_MEMOP(POINTERPOS, DATAPOS) ParamPos = DATAPOS;
-#define END_REGISTER_VP_INTRINSIC(...) break;
+#define END_REGISTER_VP_INTRINSIC(VPID) break;
 #include "llvm/IR/VPIntrinsics.def"
   }
 
@@ -668,22 +621,6 @@
   case Intrinsic::vp_reduce_umax:
     return VPIntrinsic::ShortTypeVec{VectorTy};
 
-=======
-  default: {
-    Type *OverloadTy = Params[0]->getType();
-    if (VPReductionIntrinsic::isVPReduction(VPID))
-      OverloadTy =
-          Params[*VPReductionIntrinsic::getVectorParamPos(VPID)]->getType();
-
-    VPFunc = Intrinsic::getDeclaration(M, VPID, OverloadTy);
-    break;
-  }
-  case Intrinsic::vp_load:
-    VPFunc = Intrinsic::getDeclaration(
-        M, VPID,
-        {Params[0]->getType()->getPointerElementType(), Params[0]->getType()});
-    break;
->>>>>>> f3e90472
   case Intrinsic::vp_gather:
   case Intrinsic::vp_load:
     assert(VecRetTy);
@@ -717,7 +654,7 @@
                    VPIntrinsic::IsUnaryVPOp(VPID) ||
                    VPIntrinsic::IsTernaryVPOp(VPID);
   bool IsCmpOp = VPIntrinsic::IsCompareVPOp(VPID);
-  bool IsReduceOp = VPIntrinsic::IsVPReduction(VPID);
+  bool IsReduceOp = VPReductionIntrinsic::isVPReduction(VPID);
   bool IsShuffleOp =
       (VPID == Intrinsic::vp_compress) || (VPID == Intrinsic::vp_expand) ||
       (VPID == Intrinsic::vp_vshift) || (VPID == Intrinsic::vp_select);
@@ -739,7 +676,7 @@
     VecTy = cast<VectorType>(FirstOp.getType());
 
   } else if (IsReduceOp) {
-    auto VectorPosOpt = getReductionVectorParamPos(VPID);
+    auto VectorPosOpt = VPReductionIntrinsic::getVectorParamPos(VPID);
     Value *VectorParam = Params[VectorPosOpt.getValue()];
 
     VecTy = VectorParam->getType();
@@ -775,23 +712,6 @@
   return VPFunc;
 }
 
-<<<<<<< HEAD
-bool VPIntrinsic::isReductionOp() const {
-  return IsVPReduction(getIntrinsicID());
-}
-
-bool VPIntrinsic::IsVPReduction(Intrinsic::ID ID) {
-  bool IsReduction = false;
-  switch (ID) {
-#define BEGIN_REGISTER_VP_INTRINSIC(VPID, ...) case Intrinsic::VPID:
-#define HANDLE_VP_REDUCTION(...) IsReduction = true;
-#define END_REGISTER_VP_INTRINSIC(...) break;
-#include "llvm/IR/VPIntrinsics.def"
-  }
-
-  return IsReduction;
-}
-
 bool VPIntrinsic::isConstrainedOp() const {
   return (getRoundingMode() != None &&
           getRoundingMode() != RoundingMode::NearestTiesToEven) ||
@@ -809,7 +729,7 @@
 
 #define BEGIN_REGISTER_VP_INTRINSIC(VPID, ...) case Intrinsic::VPID:
 #define HANDLE_VP_IS_UNARY IsUnary = true;
-#define END_REGISTER_VP_INTRINSIC(...) break;
+#define END_REGISTER_VP_INTRINSIC(VPID) break;
 #include "llvm/IR/VPIntrinsics.def"
   }
 
@@ -826,7 +746,7 @@
 
 #define BEGIN_REGISTER_VP_INTRINSIC(VPID, ...) case Intrinsic::VPID:
 #define HANDLE_VP_IS_BINARY IsBinary = true;
-#define END_REGISTER_VP_INTRINSIC(...) break;
+#define END_REGISTER_VP_INTRINSIC(VPID) break;
 #include "llvm/IR/VPIntrinsics.def"
   }
 
@@ -845,7 +765,7 @@
 
 #define BEGIN_REGISTER_VP_INTRINSIC(VPID, ...) case Intrinsic::VPID:
 #define HANDLE_VP_IS_TERNARY IsTernary = true;
-#define END_REGISTER_VP_INTRINSIC(...) break;
+#define END_REGISTER_VP_INTRINSIC(VPID) break;
 #include "llvm/IR/VPIntrinsics.def"
   }
 
@@ -864,7 +784,7 @@
 
 #define BEGIN_REGISTER_VP_INTRINSIC(VPID, ...) case Intrinsic::VPID:
 #define HANDLE_VP_IS_XCMP IsCompare = true;
-#define END_REGISTER_VP_INTRINSIC(...) break;
+#define END_REGISTER_VP_INTRINSIC(VPID) break;
 #include "llvm/IR/VPIntrinsics.def"
   }
 
@@ -880,7 +800,7 @@
 
 #define BEGIN_REGISTER_VP_INTRINSIC(VPID, ...) case Intrinsic::VPID:
 #define HANDLE_VP_TO_CONSTRAINEDFP(HASROUND, HASEXCEPT, ...) HasExcept = (bool) HASEXCEPT;
-#define END_REGISTER_VP_INTRINSIC(...) break;
+#define END_REGISTER_VP_INTRINSIC(VPID) break;
 #include "llvm/IR/VPIntrinsics.def"
   }
 
@@ -895,7 +815,7 @@
 
 #define BEGIN_REGISTER_VP_INTRINSIC(VPID, ...) case Intrinsic::VPID:
 #define HANDLE_VP_TO_CONSTRAINEDFP(HASROUND, HASEXCEPT, ...) HasRound = (bool) HASROUND;
-#define END_REGISTER_VP_INTRINSIC(...) break;
+#define END_REGISTER_VP_INTRINSIC(VPID) break;
 #include "llvm/IR/VPIntrinsics.def"
   }
 
@@ -919,17 +839,18 @@
   if (It == IntrinToVP.end())
     return Intrinsic::not_intrinsic;
   return (Intrinsic::ID)It->second;
-=======
+}
+
 bool VPReductionIntrinsic::isVPReduction(Intrinsic::ID ID) {
   switch (ID) {
   default:
     return false;
-#define HANDLE_VP_REDUCTION(VPID, STARTPOS, VECTORPOS)                         \
-  case Intrinsic::VPID:                                                        \
-    break;
-#include "llvm/IR/VPIntrinsics.def"
-  }
-  return true;
+#define BEGIN_REGISTER_VP_INTRINSIC(VPID, ...) case Intrinsic::VPID:
+#define HANDLE_VP_REDUCTION(STARTPOS, ...) return true;
+#define END_REGISTER_VP_INTRINSIC(VPID) break;
+#include "llvm/IR/VPIntrinsics.def"
+  }
+  return false;
 }
 
 unsigned VPReductionIntrinsic::getVectorParamPos() const {
@@ -941,26 +862,31 @@
 }
 
 Optional<unsigned> VPReductionIntrinsic::getVectorParamPos(Intrinsic::ID ID) {
+  Optional<unsigned> VectorPos;
   switch (ID) {
-#define HANDLE_VP_REDUCTION(VPID, STARTPOS, VECTORPOS)                         \
-  case Intrinsic::VPID:                                                        \
-    return VECTORPOS;
-#include "llvm/IR/VPIntrinsics.def"
-  default:
-    return None;
-  }
+#define BEGIN_REGISTER_VP_INTRINSIC(VPID, ...) case Intrinsic::VPID:
+#define END_REGISTER_VP_INTRINSIC(VPID) break;
+    // FIXME Use property scopes.
+#define HANDLE_VP_REDUCTION(STARTPOS, VECTORPOS, ...) VectorPos = VECTORPOS;
+#include "llvm/IR/VPIntrinsics.def"
+  default:
+    return None;
+  }
+  return VectorPos;
 }
 
 Optional<unsigned> VPReductionIntrinsic::getStartParamPos(Intrinsic::ID ID) {
+  Optional<unsigned> StartPos;
   switch (ID) {
-#define HANDLE_VP_REDUCTION(VPID, STARTPOS, VECTORPOS)                         \
-  case Intrinsic::VPID:                                                        \
-    return STARTPOS;
-#include "llvm/IR/VPIntrinsics.def"
-  default:
-    return None;
-  }
->>>>>>> f3e90472
+#define BEGIN_REGISTER_VP_INTRINSIC(VPID, ...) case Intrinsic::VPID:
+#define END_REGISTER_VP_INTRINSIC(VPID) break;
+    // FIXME Use property scopes.
+#define HANDLE_VP_REDUCTION(STARTPOS, VECTORPOS, ...) StartPos = STARTPOS;
+#include "llvm/IR/VPIntrinsics.def"
+  default:
+    return None;
+  }
+  return StartPos;
 }
 
 Instruction::BinaryOps BinaryOpIntrinsic::getBinaryOp() const {
