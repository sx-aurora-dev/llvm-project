--- conflicted
+++ resolved
@@ -593,13 +593,7 @@
   case Intrinsic::vp_vshift:
     return VPIntrinsic::ShortTypeVec{VectorTy};
 
-<<<<<<< HEAD
-=======
-    VPFunc = Intrinsic::getDeclaration(M, VPID, OverloadTy);
-    break;
-  }
   case Intrinsic::vp_merge:
->>>>>>> 33efbc81
   case Intrinsic::vp_select:
   case Intrinsic::experimental_vp_splice:
   case Intrinsic::vp_compress:
