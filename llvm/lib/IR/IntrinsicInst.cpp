//===-- IntrinsicInst.cpp - Intrinsic Instruction Wrappers ---------------===//
//
// Part of the LLVM Project, under the Apache License v2.0 with LLVM Exceptions.
// See https://llvm.org/LICENSE.txt for license information.
// SPDX-License-Identifier: Apache-2.0 WITH LLVM-exception
//
//===----------------------------------------------------------------------===//
//
// This file implements methods that make it really easy to deal with intrinsic
// functions.
//
// All intrinsic function calls are instances of the call instruction, so these
// are all subclasses of the CallInst class.  Note that none of these classes
// has state or virtual methods, which is an important part of this gross/neat
// hack working.
//
// In some cases, arguments to intrinsics need to be generic and are defined as
// type pointer to empty struct { }*.  To access the real item of interest the
// cast instruction needs to be stripped away.
//
//===----------------------------------------------------------------------===//

#include "llvm/IR/IntrinsicInst.h"
#include "llvm/ADT/StringSwitch.h"
#include "llvm/IR/Constants.h"
#include "llvm/IR/DebugInfoMetadata.h"
#include "llvm/IR/Metadata.h"
#include "llvm/IR/Module.h"
#include "llvm/IR/Operator.h"
#include "llvm/IR/PatternMatch.h"
#include "llvm/IR/Statepoint.h"

#include <map>
using namespace llvm;

//===----------------------------------------------------------------------===//
/// DbgVariableIntrinsic - This is the common base class for debug info
/// intrinsics for variables.
///

iterator_range<DbgVariableIntrinsic::location_op_iterator>
DbgVariableIntrinsic::location_ops() const {
  auto *MD = getRawLocation();
  assert(MD && "First operand of DbgVariableIntrinsic should be non-null.");

  // If operand is ValueAsMetadata, return a range over just that operand.
  if (auto *VAM = dyn_cast<ValueAsMetadata>(MD)) {
    return {location_op_iterator(VAM), location_op_iterator(VAM + 1)};
  }
  // If operand is DIArgList, return a range over its args.
  if (auto *AL = dyn_cast<DIArgList>(MD))
    return {location_op_iterator(AL->args_begin()),
            location_op_iterator(AL->args_end())};
  // Operand must be an empty metadata tuple, so return empty iterator.
  return {location_op_iterator(static_cast<ValueAsMetadata *>(nullptr)),
          location_op_iterator(static_cast<ValueAsMetadata *>(nullptr))};
}

Value *DbgVariableIntrinsic::getVariableLocationOp(unsigned OpIdx) const {
  auto *MD = getRawLocation();
  assert(MD && "First operand of DbgVariableIntrinsic should be non-null.");
  if (auto *AL = dyn_cast<DIArgList>(MD))
    return AL->getArgs()[OpIdx]->getValue();
  if (isa<MDNode>(MD))
    return nullptr;
  assert(
      isa<ValueAsMetadata>(MD) &&
      "Attempted to get location operand from DbgVariableIntrinsic with none.");
  auto *V = cast<ValueAsMetadata>(MD);
  assert(OpIdx == 0 && "Operand Index must be 0 for a debug intrinsic with a "
                       "single location operand.");
  return V->getValue();
}

static ValueAsMetadata *getAsMetadata(Value *V) {
  return isa<MetadataAsValue>(V) ? dyn_cast<ValueAsMetadata>(
                                       cast<MetadataAsValue>(V)->getMetadata())
                                 : ValueAsMetadata::get(V);
}

void DbgVariableIntrinsic::replaceVariableLocationOp(Value *OldValue,
                                                     Value *NewValue) {
  assert(NewValue && "Values must be non-null");
  auto Locations = location_ops();
  auto OldIt = find(Locations, OldValue);
  assert(OldIt != Locations.end() && "OldValue must be a current location");
  if (!hasArgList()) {
    Value *NewOperand = isa<MetadataAsValue>(NewValue)
                            ? NewValue
                            : MetadataAsValue::get(
                                  getContext(), ValueAsMetadata::get(NewValue));
    return setArgOperand(0, NewOperand);
  }
  SmallVector<ValueAsMetadata *, 4> MDs;
  ValueAsMetadata *NewOperand = getAsMetadata(NewValue);
  for (auto *VMD : Locations)
    MDs.push_back(VMD == *OldIt ? NewOperand : getAsMetadata(VMD));
  setArgOperand(
      0, MetadataAsValue::get(getContext(), DIArgList::get(getContext(), MDs)));
}
void DbgVariableIntrinsic::replaceVariableLocationOp(unsigned OpIdx,
                                                     Value *NewValue) {
  assert(OpIdx < getNumVariableLocationOps() && "Invalid Operand Index");
  if (!hasArgList()) {
    Value *NewOperand = isa<MetadataAsValue>(NewValue)
                            ? NewValue
                            : MetadataAsValue::get(
                                  getContext(), ValueAsMetadata::get(NewValue));
    return setArgOperand(0, NewOperand);
  }
  SmallVector<ValueAsMetadata *, 4> MDs;
  ValueAsMetadata *NewOperand = getAsMetadata(NewValue);
  for (unsigned Idx = 0; Idx < getNumVariableLocationOps(); ++Idx)
    MDs.push_back(Idx == OpIdx ? NewOperand
                               : getAsMetadata(getVariableLocationOp(Idx)));
  setArgOperand(
      0, MetadataAsValue::get(getContext(), DIArgList::get(getContext(), MDs)));
}

void DbgVariableIntrinsic::addVariableLocationOps(ArrayRef<Value *> NewValues,
                                                  DIExpression *NewExpr) {
  assert(NewExpr->hasAllLocationOps(getNumVariableLocationOps() +
                                    NewValues.size()) &&
         "NewExpr for debug variable intrinsic does not reference every "
         "location operand.");
  assert(!is_contained(NewValues, nullptr) && "New values must be non-null");
  setArgOperand(2, MetadataAsValue::get(getContext(), NewExpr));
  SmallVector<ValueAsMetadata *, 4> MDs;
  for (auto *VMD : location_ops())
    MDs.push_back(getAsMetadata(VMD));
  for (auto *VMD : NewValues)
    MDs.push_back(getAsMetadata(VMD));
  setArgOperand(
      0, MetadataAsValue::get(getContext(), DIArgList::get(getContext(), MDs)));
}

Optional<uint64_t> DbgVariableIntrinsic::getFragmentSizeInBits() const {
  if (auto Fragment = getExpression()->getFragmentInfo())
    return Fragment->SizeInBits;
  return getVariable()->getSizeInBits();
}

int llvm::Intrinsic::lookupLLVMIntrinsicByName(ArrayRef<const char *> NameTable,
                                               StringRef Name) {
  assert(Name.startswith("llvm."));

  // Do successive binary searches of the dotted name components. For
  // "llvm.gc.experimental.statepoint.p1i8.p1i32", we will find the range of
  // intrinsics starting with "llvm.gc", then "llvm.gc.experimental", then
  // "llvm.gc.experimental.statepoint", and then we will stop as the range is
  // size 1. During the search, we can skip the prefix that we already know is
  // identical. By using strncmp we consider names with differing suffixes to
  // be part of the equal range.
  size_t CmpEnd = 4; // Skip the "llvm" component.
  const char *const *Low = NameTable.begin();
  const char *const *High = NameTable.end();
  const char *const *LastLow = Low;
  while (CmpEnd < Name.size() && High - Low > 0) {
    size_t CmpStart = CmpEnd;
    CmpEnd = Name.find('.', CmpStart + 1);
    CmpEnd = CmpEnd == StringRef::npos ? Name.size() : CmpEnd;
    auto Cmp = [CmpStart, CmpEnd](const char *LHS, const char *RHS) {
      return strncmp(LHS + CmpStart, RHS + CmpStart, CmpEnd - CmpStart) < 0;
    };
    LastLow = Low;
    std::tie(Low, High) = std::equal_range(Low, High, Name.data(), Cmp);
  }
  if (High - Low > 0)
    LastLow = Low;

  if (LastLow == NameTable.end())
    return -1;
  StringRef NameFound = *LastLow;
  if (Name == NameFound ||
      (Name.startswith(NameFound) && Name[NameFound.size()] == '.'))
    return LastLow - NameTable.begin();
  return -1;
}

ConstantInt *InstrProfInstBase::getNumCounters() const {
  if (InstrProfValueProfileInst::classof(this))
    llvm_unreachable("InstrProfValueProfileInst does not have counters!");
  return cast<ConstantInt>(const_cast<Value *>(getArgOperand(2)));
}

ConstantInt *InstrProfInstBase::getIndex() const {
  if (InstrProfValueProfileInst::classof(this))
    llvm_unreachable("Please use InstrProfValueProfileInst::getIndex()");
  return cast<ConstantInt>(const_cast<Value *>(getArgOperand(3)));
}

Value *InstrProfIncrementInst::getStep() const {
  if (InstrProfIncrementInstStep::classof(this)) {
    return const_cast<Value *>(getArgOperand(4));
  }
  const Module *M = getModule();
  LLVMContext &Context = M->getContext();
  return ConstantInt::get(Type::getInt64Ty(Context), 1);
}

Optional<RoundingMode> ConstrainedFPIntrinsic::getRoundingMode() const {
  unsigned NumOperands = arg_size();
  Metadata *MD = nullptr;
  auto *MAV = dyn_cast<MetadataAsValue>(getArgOperand(NumOperands - 2));
  if (MAV)
    MD = MAV->getMetadata();
  if (!MD || !isa<MDString>(MD))
    return None;
  return convertStrToRoundingMode(cast<MDString>(MD)->getString());
}

Optional<fp::ExceptionBehavior>
ConstrainedFPIntrinsic::getExceptionBehavior() const {
  unsigned NumOperands = arg_size();
  Metadata *MD = nullptr;
  auto *MAV = dyn_cast<MetadataAsValue>(getArgOperand(NumOperands - 1));
  if (MAV)
    MD = MAV->getMetadata();
  if (!MD || !isa<MDString>(MD))
    return None;
  return convertStrToExceptionBehavior(cast<MDString>(MD)->getString());
}

bool ConstrainedFPIntrinsic::isDefaultFPEnvironment() const {
  Optional<fp::ExceptionBehavior> Except = getExceptionBehavior();
  if (Except) {
    if (Except.getValue() != fp::ebIgnore)
      return false;
  }

  Optional<RoundingMode> Rounding = getRoundingMode();
  if (Rounding) {
    if (Rounding.getValue() != RoundingMode::NearestTiesToEven)
      return false;
  }

  return true;
}

static FCmpInst::Predicate getFPPredicateFromMD(const Value *Op) {
  Metadata *MD = cast<MetadataAsValue>(Op)->getMetadata();
  if (!MD || !isa<MDString>(MD))
    return FCmpInst::BAD_FCMP_PREDICATE;
  return StringSwitch<FCmpInst::Predicate>(cast<MDString>(MD)->getString())
      .Case("oeq", FCmpInst::FCMP_OEQ)
      .Case("ogt", FCmpInst::FCMP_OGT)
      .Case("oge", FCmpInst::FCMP_OGE)
      .Case("olt", FCmpInst::FCMP_OLT)
      .Case("ole", FCmpInst::FCMP_OLE)
      .Case("one", FCmpInst::FCMP_ONE)
      .Case("ord", FCmpInst::FCMP_ORD)
      .Case("uno", FCmpInst::FCMP_UNO)
      .Case("ueq", FCmpInst::FCMP_UEQ)
      .Case("ugt", FCmpInst::FCMP_UGT)
      .Case("uge", FCmpInst::FCMP_UGE)
      .Case("ult", FCmpInst::FCMP_ULT)
      .Case("ule", FCmpInst::FCMP_ULE)
      .Case("une", FCmpInst::FCMP_UNE)
      .Default(FCmpInst::BAD_FCMP_PREDICATE);
}

FCmpInst::Predicate ConstrainedFPCmpIntrinsic::getPredicate() const {
  return getFPPredicateFromMD(getArgOperand(2));
}

bool ConstrainedFPIntrinsic::isUnaryOp() const {
  switch (getIntrinsicID()) {
  default:
    return false;
#define INSTRUCTION(NAME, NARG, ROUND_MODE, INTRINSIC)                         \
  case Intrinsic::INTRINSIC:                                                   \
    return NARG == 1;
#include "llvm/IR/ConstrainedOps.def"
  }
}

bool ConstrainedFPIntrinsic::isTernaryOp() const {
  switch (getIntrinsicID()) {
  default:
    return false;
#define INSTRUCTION(NAME, NARG, ROUND_MODE, INTRINSIC)                         \
  case Intrinsic::INTRINSIC:                                                   \
    return NARG == 3;
#include "llvm/IR/ConstrainedOps.def"
  }
}

bool ConstrainedFPIntrinsic::classof(const IntrinsicInst *I) {
  switch (I->getIntrinsicID()) {
#define INSTRUCTION(NAME, NARGS, ROUND_MODE, INTRINSIC)                        \
  case Intrinsic::INTRINSIC:
#include "llvm/IR/ConstrainedOps.def"
    return true;
  default:
    return false;
  }
}

ElementCount VPIntrinsic::getStaticVectorLength() const {
  auto GetVectorLengthOfType = [](const Type *T) -> ElementCount {
    const auto *VT = cast<VectorType>(T);
    auto ElemCount = VT->getElementCount();
    return ElemCount;
  };

  Value *VPMask = getMaskParam();
  if (!VPMask) {
    assert((getIntrinsicID() == Intrinsic::vp_merge ||
            getIntrinsicID() == Intrinsic::vp_select) &&
           "Unexpected VP intrinsic without mask operand");
    return GetVectorLengthOfType(getType());
  }
  return GetVectorLengthOfType(VPMask->getType());
}

Value *VPIntrinsic::getMaskParam() const {
  if (auto MaskPos = getMaskParamPos(getIntrinsicID()))
    return getArgOperand(MaskPos.getValue());
  return nullptr;
}

void VPIntrinsic::setMaskParam(Value *NewMask) {
  auto MaskPos = getMaskParamPos(getIntrinsicID());
  setArgOperand(*MaskPos, NewMask);
}

Value *VPIntrinsic::getVectorLengthParam() const {
  if (auto EVLPos = getVectorLengthParamPos(getIntrinsicID()))
    return getArgOperand(EVLPos.getValue());
  return nullptr;
}

void VPIntrinsic::setVectorLengthParam(Value *NewEVL) {
  auto EVLPos = getVectorLengthParamPos(getIntrinsicID());
  setArgOperand(*EVLPos, NewEVL);
}

Optional<unsigned> VPIntrinsic::getMaskParamPos(Intrinsic::ID IntrinsicID) {
  switch (IntrinsicID) {
  default:
    return None;

#define BEGIN_REGISTER_VP_INTRINSIC(VPID, MASKPOS, VLENPOS)                    \
  case Intrinsic::VPID:                                                        \
    return MASKPOS;
#include "llvm/IR/VPIntrinsics.def"
  }
}

Optional<unsigned>
VPIntrinsic::getVectorLengthParamPos(Intrinsic::ID IntrinsicID) {
  switch (IntrinsicID) {
  default:
    return None;

#define BEGIN_REGISTER_VP_INTRINSIC(VPID, MASKPOS, VLENPOS)                    \
  case Intrinsic::VPID:                                                        \
    return VLENPOS;
#include "llvm/IR/VPIntrinsics.def"
  }
}

/// \return the alignment of the pointer used by this load/store/gather or
/// scatter.
MaybeAlign VPIntrinsic::getPointerAlignment() const {
  Optional<unsigned> PtrParamOpt = getMemoryPointerParamPos(getIntrinsicID());
  assert(PtrParamOpt.hasValue() && "no pointer argument!");
  return getParamAlign(PtrParamOpt.getValue());
}

/// \return The pointer operand of this load,store, gather or scatter.
Value *VPIntrinsic::getMemoryPointerParam() const {
  if (auto PtrParamOpt = getMemoryPointerParamPos(getIntrinsicID()))
    return getArgOperand(PtrParamOpt.getValue());
  return nullptr;
}

Optional<unsigned> VPIntrinsic::getMemoryPointerParamPos(Intrinsic::ID VPID) {
  switch (VPID) {
  default:
    break;
#define BEGIN_REGISTER_VP_INTRINSIC(VPID, ...) case Intrinsic::VPID:
#define VP_PROPERTY_MEMOP(POINTERPOS, ...) return POINTERPOS;
#define END_REGISTER_VP_INTRINSIC(VPID) break;
#include "llvm/IR/VPIntrinsics.def"
  }
  return None;
}

/// \return The data (payload) operand of this store or scatter.
Value *VPIntrinsic::getMemoryDataParam() const {
  auto DataParamOpt = getMemoryDataParamPos(getIntrinsicID());
  if (!DataParamOpt.hasValue())
    return nullptr;
  return getArgOperand(DataParamOpt.getValue());
}

Optional<unsigned> VPIntrinsic::getMemoryDataParamPos(Intrinsic::ID VPID) {
  switch (VPID) {
  default:
    break;
#define BEGIN_REGISTER_VP_INTRINSIC(VPID, ...) case Intrinsic::VPID:
#define VP_PROPERTY_MEMOP(POINTERPOS, DATAPOS) return DATAPOS;
#define END_REGISTER_VP_INTRINSIC(VPID) break;
#include "llvm/IR/VPIntrinsics.def"
  }
  return None;
}

bool VPIntrinsic::isVPIntrinsic(Intrinsic::ID ID) {
  switch (ID) {
  default:
    break;
#define BEGIN_REGISTER_VP_INTRINSIC(VPID, MASKPOS, VLENPOS)                    \
  case Intrinsic::VPID:                                                        \
    return true;
#include "llvm/IR/VPIntrinsics.def"
  }
  return false;
}

Intrinsic::ID VPIntrinsic::GetConstrainedIntrinsicForVP(Intrinsic::ID VPID) {
  Intrinsic::ID ConstrainedID = Intrinsic::not_intrinsic;
  switch (VPID) {
  default:
    break;

#define BEGIN_REGISTER_VP_INTRINSIC(VPID, ...) case Intrinsic::VPID:
#define VP_PROPERTY_CONSTRAINEDFP(HASROUND, HASEXCEPT, CFPID) ConstrainedID = Intrinsic::CFPID;
#define END_REGISTER_VP_INTRINSIC(VPID) break;
#include "llvm/IR/VPIntrinsics.def"
  }
  return ConstrainedID;
}

Intrinsic::ID VPIntrinsic::GetFunctionalIntrinsicForVP(Intrinsic::ID VPID) {
  Intrinsic::ID FunctionalID = Intrinsic::not_intrinsic;
  switch (VPID) {
  default:
    break;

#define BEGIN_REGISTER_VP_INTRINSIC(VPID, ...) case Intrinsic::VPID:
#define VP_PROPERTY_FUNCTIONAL_INTRINSIC(INTRINID) FunctionalID = Intrinsic::INTRINID;
#define END_REGISTER_VP_INTRINSIC(VPID) break;
#include "llvm/IR/VPIntrinsics.def"
  }
  return FunctionalID;
}

// Equivalent non-predicated opcode
Optional<unsigned> VPIntrinsic::getFunctionalOpcodeForVP(Intrinsic::ID ID) {
  switch (ID) {
  default:
    break;
#define BEGIN_REGISTER_VP_INTRINSIC(VPID, ...) case Intrinsic::VPID:
#define VP_PROPERTY_FUNCTIONAL_OPC(OPC) return Instruction::OPC;
#define END_REGISTER_VP_INTRINSIC(VPID) break;
#include "llvm/IR/VPIntrinsics.def"
  }
  return None;
}

Intrinsic::ID VPIntrinsic::getForOpcode(unsigned IROPC) {
  switch (IROPC) {
  default:
    break;

#define BEGIN_REGISTER_VP_INTRINSIC(VPID, ...) break;
#define VP_PROPERTY_FUNCTIONAL_OPC(OPC) case Instruction::OPC:
#define END_REGISTER_VP_INTRINSIC(VPID) return Intrinsic::VPID;
#include "llvm/IR/VPIntrinsics.def"
  }
  return Intrinsic::not_intrinsic;
}

bool VPIntrinsic::canIgnoreVectorLengthParam() const {
  using namespace PatternMatch;

  ElementCount EC = getStaticVectorLength();

  // No vlen param - no lanes masked-off by it.
  auto *VLParam = getVectorLengthParam();
  if (!VLParam)
    return true;

  // Note that the VP intrinsic causes undefined behavior if the Explicit Vector
  // Length parameter is strictly greater-than the number of vector elements of
  // the operation. This function returns true when this is detected statically
  // in the IR.

  // Check whether "W == vscale * EC.getKnownMinValue()"
  if (EC.isScalable()) {
    // Undig the DL
    const auto *ParMod = this->getModule();
    if (!ParMod)
      return false;
    const auto &DL = ParMod->getDataLayout();

    // Compare vscale patterns
    uint64_t VScaleFactor;
    if (match(VLParam, m_c_Mul(m_ConstantInt(VScaleFactor), m_VScale(DL))))
      return VScaleFactor >= EC.getKnownMinValue();
    return (EC.getKnownMinValue() == 1) && match(VLParam, m_VScale(DL));
  }

  // standard SIMD operation
  const auto *VLConst = dyn_cast<ConstantInt>(VLParam);
  if (!VLConst)
    return false;

  uint64_t VLNum = VLConst->getZExtValue();
  if (VLNum >= EC.getKnownMinValue())
    return true;

  return false;
}

CmpInst::Predicate VPIntrinsic::getCmpPredicate() const {
  return static_cast<CmpInst::Predicate>(
      cast<ConstantInt>(getArgOperand(2))->getZExtValue());
}

Optional<RoundingMode> VPIntrinsic::getRoundingMode() const {
  auto Bundle = this->getOperandBundle("cfp-round");
  if (!Bundle)
    return None;
  Metadata *MD = cast<MetadataAsValue>(Bundle->Inputs[0])->getMetadata();
  if (!MD || !isa<MDString>(MD))
    return None;
  return convertStrToRoundingMode(cast<MDString>(MD)->getString());
}

Optional<fp::ExceptionBehavior> VPIntrinsic::getExceptionBehavior() const {
  auto Bundle = this->getOperandBundle("cfp-except");
  if (!Bundle)
    return None;
  Metadata *MD = cast<MetadataAsValue>(Bundle->Inputs[0])->getMetadata();
  if (!MD || !isa<MDString>(MD))
    return None;

  return convertStrToExceptionBehavior(cast<MDString>(MD)->getString());
}

Function *VPIntrinsic::getDeclarationForParams(Module *M, Intrinsic::ID VPID,
                                               Type *ReturnType,
                                               ArrayRef<Value *> Params) {
  assert(isVPIntrinsic(VPID) && "not a VP intrinsic");
  Function *VPFunc;
  switch (VPID) {
  default: {
    Type *OverloadTy = Params[0]->getType();
    if (VPReductionIntrinsic::isVPReduction(VPID))
      OverloadTy =
          Params[*VPReductionIntrinsic::getVectorParamPos(VPID)]->getType();

    VPFunc = Intrinsic::getDeclaration(M, VPID, OverloadTy);
    break;
  }
<<<<<<< HEAD
  case Intrinsic::vp_fptoui:
  case Intrinsic::vp_uitofp:
=======
  case Intrinsic::vp_trunc:
  case Intrinsic::vp_sext:
  case Intrinsic::vp_zext:
  case Intrinsic::vp_fptoui:
>>>>>>> a7c0b750
  case Intrinsic::vp_fptosi:
  case Intrinsic::vp_uitofp:
  case Intrinsic::vp_sitofp:
<<<<<<< HEAD
  case Intrinsic::vp_fpext:
  case Intrinsic::vp_fptrunc:
=======
  case Intrinsic::vp_fptrunc:
  case Intrinsic::vp_fpext:
  case Intrinsic::vp_ptrtoint:
  case Intrinsic::vp_inttoptr:
>>>>>>> a7c0b750
    VPFunc =
        Intrinsic::getDeclaration(M, VPID, {ReturnType, Params[0]->getType()});
    break;
  case Intrinsic::vp_merge:
  case Intrinsic::vp_select:
    VPFunc = Intrinsic::getDeclaration(M, VPID, {Params[1]->getType()});
    break;
  case Intrinsic::vp_load:
    VPFunc = Intrinsic::getDeclaration(
        M, VPID, {ReturnType, Params[0]->getType()});
    break;
  case Intrinsic::experimental_vp_strided_load:
    VPFunc = Intrinsic::getDeclaration(
        M, VPID, {ReturnType, Params[0]->getType(), Params[1]->getType()});
    break;
  case Intrinsic::vp_gather:
    VPFunc = Intrinsic::getDeclaration(
        M, VPID, {ReturnType, Params[0]->getType()});
    break;
  case Intrinsic::vp_store:
    VPFunc = Intrinsic::getDeclaration(
        M, VPID, {Params[0]->getType(), Params[1]->getType()});
    break;
  case Intrinsic::experimental_vp_strided_store:
    VPFunc = Intrinsic::getDeclaration(
        M, VPID,
        {Params[0]->getType(), Params[1]->getType(), Params[2]->getType()});
    break;
  case Intrinsic::vp_scatter:
    VPFunc = Intrinsic::getDeclaration(
        M, VPID, {Params[0]->getType(), Params[1]->getType()});
    break;
  }
  assert(VPFunc && "Could not declare VP intrinsic");
  return VPFunc;
}

bool VPIntrinsic::isConstrainedOp() const {
  return (getRoundingMode() != None &&
          getRoundingMode() != RoundingMode::NearestTiesToEven) ||
         (getExceptionBehavior() != None &&
          getExceptionBehavior() != fp::ExceptionBehavior::ebIgnore);
}

bool VPIntrinsic::isUnaryOp() const { return IsUnaryVPOp(getIntrinsicID()); }

bool VPIntrinsic::IsUnaryVPOp(Intrinsic::ID VPID) {
  bool IsUnary = false;
  switch (VPID) {
  default:
    return false;

#define BEGIN_REGISTER_VP_INTRINSIC(VPID, ...) case Intrinsic::VPID:
#define VP_PROPERTY_UNARYOP IsUnary = true;
#define END_REGISTER_VP_INTRINSIC(VPID) break;
#include "llvm/IR/VPIntrinsics.def"
  }

  return IsUnary;
}

bool VPIntrinsic::isBinaryOp() const { return IsBinaryVPOp(getIntrinsicID()); }

bool VPIntrinsic::IsBinaryVPOp(Intrinsic::ID VPID) {
  bool IsBinary = false;
  switch (VPID) {
  default:
    return false;

#define BEGIN_REGISTER_VP_INTRINSIC(VPID, ...) case Intrinsic::VPID:
#define VP_PROPERTY_BINARYOP IsBinary = true;
#define END_REGISTER_VP_INTRINSIC(VPID) break;
#include "llvm/IR/VPIntrinsics.def"
  }

  return IsBinary;
}

bool VPIntrinsic::isTernaryOp() const {
  return IsTernaryVPOp(getIntrinsicID());
}

bool VPIntrinsic::IsTernaryVPOp(Intrinsic::ID VPID) {
  bool IsTernary = false;
  switch (VPID) {
  default:
    return false;

#define BEGIN_REGISTER_VP_INTRINSIC(VPID, ...) case Intrinsic::VPID:
#define VP_PROPERTY_TERNARYOP IsTernary = true;
#define END_REGISTER_VP_INTRINSIC(VPID) break;
#include "llvm/IR/VPIntrinsics.def"
  }

  return IsTernary;
}

bool VPIntrinsic::isCompareOp() const {
  return IsCompareVPOp(getIntrinsicID());
}

bool VPIntrinsic::IsCompareVPOp(Intrinsic::ID VPID) {
  bool IsCompare = false;
  switch (VPID) {
  default:
    return false;

#define BEGIN_REGISTER_VP_INTRINSIC(VPID, ...) case Intrinsic::VPID:
#define VP_PROPERTY_XCMP IsCompare = true;
#define END_REGISTER_VP_INTRINSIC(VPID) break;
#include "llvm/IR/VPIntrinsics.def"
  }

  return IsCompare;
}

bool
VPIntrinsic::HasExceptionMode(Intrinsic::ID IntrinsicID) {
  Optional<bool> HasExcept;
  switch (IntrinsicID) {
  default:
    return false;

#define BEGIN_REGISTER_VP_INTRINSIC(VPID, ...) case Intrinsic::VPID:
#define VP_PROPERTY_CONSTRAINEDFP(HASROUND, HASEXCEPT, ...) HasExcept = (bool) HASEXCEPT;
#define END_REGISTER_VP_INTRINSIC(VPID) break;
#include "llvm/IR/VPIntrinsics.def"
  }

  return HasExcept && HasExcept.getValue();
}

bool VPIntrinsic::HasRoundingMode(Intrinsic::ID IntrinsicID) {
  Optional<bool> HasRound;
  switch (IntrinsicID) {
  default:
    return false;

#define BEGIN_REGISTER_VP_INTRINSIC(VPID, ...) case Intrinsic::VPID:
#define VP_PROPERTY_CONSTRAINEDFP(HASROUND, HASEXCEPT, ...) HasRound = (bool) HASROUND;
#define END_REGISTER_VP_INTRINSIC(VPID) break;
#include "llvm/IR/VPIntrinsics.def"
  }

  return HasRound && HasRound.getValue();
}

Intrinsic::ID VPIntrinsic::getForIntrinsic(Intrinsic::ID IntrinsicID) {
  static std::map<unsigned, unsigned> IntrinToVP;
  if (IntrinToVP.empty()) {
    unsigned CurrentVPID;
#define BEGIN_REGISTER_VP_INTRINSIC(VPID, ...) CurrentVPID = Intrinsic::VPID;
#define VP_PROPERTY_CONSTRAINEDFP(HASROUND, HASEXCEPT, CFPID)                 \
  if (Intrinsic::CFPID != Intrinsic::not_intrinsic)                            \
    IntrinToVP[(unsigned)Intrinsic::CFPID] = CurrentVPID;
#define VP_PROPERTY_FUNCTIONAL_INTRINSIC(INTRINID)                                          \
  IntrinToVP[(unsigned)Intrinsic::INTRINID] = CurrentVPID;
#include "llvm/IR/VPIntrinsics.def"
  }

  auto It = IntrinToVP.find((unsigned)IntrinsicID);
  if (It == IntrinToVP.end())
    return Intrinsic::not_intrinsic;
  return (Intrinsic::ID)It->second;
}

bool VPReductionIntrinsic::isVPReduction(Intrinsic::ID ID) {
  switch (ID) {
  default:
    break;
#define BEGIN_REGISTER_VP_INTRINSIC(VPID, ...) case Intrinsic::VPID:
#define VP_PROPERTY_REDUCTION(STARTPOS, ...) return true;
#define END_REGISTER_VP_INTRINSIC(VPID) break;
#include "llvm/IR/VPIntrinsics.def"
  }
  return false;
}

bool VPCastIntrinsic::isVPCast(Intrinsic::ID ID) {
  switch (ID) {
  default:
    break;
#define BEGIN_REGISTER_VP_INTRINSIC(VPID, ...) case Intrinsic::VPID:
#define VP_PROPERTY_CASTOP return true;
#define END_REGISTER_VP_INTRINSIC(VPID) break;
#include "llvm/IR/VPIntrinsics.def"
  }
  return false;
}

bool VPCmpIntrinsic::isVPCmp(Intrinsic::ID ID) {
  switch (ID) {
  default:
    break;
#define BEGIN_REGISTER_VP_INTRINSIC(VPID, ...) case Intrinsic::VPID:
#define VP_PROPERTY_CMP(CCPOS, ...) return true;
#define END_REGISTER_VP_INTRINSIC(VPID) break;
#include "llvm/IR/VPIntrinsics.def"
  }
  return false;
}

static ICmpInst::Predicate getIntPredicateFromMD(const Value *Op) {
  Metadata *MD = cast<MetadataAsValue>(Op)->getMetadata();
  if (!MD || !isa<MDString>(MD))
    return ICmpInst::BAD_ICMP_PREDICATE;
  return StringSwitch<ICmpInst::Predicate>(cast<MDString>(MD)->getString())
      .Case("eq", ICmpInst::ICMP_EQ)
      .Case("ne", ICmpInst::ICMP_NE)
      .Case("ugt", ICmpInst::ICMP_UGT)
      .Case("uge", ICmpInst::ICMP_UGE)
      .Case("ult", ICmpInst::ICMP_ULT)
      .Case("ule", ICmpInst::ICMP_ULE)
      .Case("sgt", ICmpInst::ICMP_SGT)
      .Case("sge", ICmpInst::ICMP_SGE)
      .Case("slt", ICmpInst::ICMP_SLT)
      .Case("sle", ICmpInst::ICMP_SLE)
      .Default(ICmpInst::BAD_ICMP_PREDICATE);
}

CmpInst::Predicate VPCmpIntrinsic::getPredicate() const {
  bool IsFP = true;
  Optional<unsigned> CCArgIdx;
  switch (getIntrinsicID()) {
  default:
    break;
#define BEGIN_REGISTER_VP_INTRINSIC(VPID, ...) case Intrinsic::VPID:
#define VP_PROPERTY_CMP(CCPOS, ISFP)                                           \
  CCArgIdx = CCPOS;                                                            \
  IsFP = ISFP;                                                                 \
  break;
#define END_REGISTER_VP_INTRINSIC(VPID) break;
#include "llvm/IR/VPIntrinsics.def"
  }
  assert(CCArgIdx.hasValue() && "Unexpected vector-predicated comparison");
  return IsFP ? getFPPredicateFromMD(getArgOperand(*CCArgIdx))
              : getIntPredicateFromMD(getArgOperand(*CCArgIdx));
}

unsigned VPReductionIntrinsic::getVectorParamPos() const {
  return *VPReductionIntrinsic::getVectorParamPos(getIntrinsicID());
}

unsigned VPReductionIntrinsic::getStartParamPos() const {
  return *VPReductionIntrinsic::getStartParamPos(getIntrinsicID());
}

Optional<unsigned> VPReductionIntrinsic::getVectorParamPos(Intrinsic::ID ID) {
  switch (ID) {
#define BEGIN_REGISTER_VP_INTRINSIC(VPID, ...) case Intrinsic::VPID:
#define VP_PROPERTY_REDUCTION(STARTPOS, VECTORPOS) return VECTORPOS;
#define END_REGISTER_VP_INTRINSIC(VPID) break;
#include "llvm/IR/VPIntrinsics.def"
  default:
    break;
  }
  return None;
}

Optional<unsigned> VPReductionIntrinsic::getStartParamPos(Intrinsic::ID ID) {
  switch (ID) {
#define BEGIN_REGISTER_VP_INTRINSIC(VPID, ...) case Intrinsic::VPID:
#define VP_PROPERTY_REDUCTION(STARTPOS, VECTORPOS) return STARTPOS;
#define END_REGISTER_VP_INTRINSIC(VPID) break;
#include "llvm/IR/VPIntrinsics.def"
  default:
    break;
  }
  return None;
}

Instruction::BinaryOps BinaryOpIntrinsic::getBinaryOp() const {
  switch (getIntrinsicID()) {
  case Intrinsic::uadd_with_overflow:
  case Intrinsic::sadd_with_overflow:
  case Intrinsic::uadd_sat:
  case Intrinsic::sadd_sat:
    return Instruction::Add;
  case Intrinsic::usub_with_overflow:
  case Intrinsic::ssub_with_overflow:
  case Intrinsic::usub_sat:
  case Intrinsic::ssub_sat:
    return Instruction::Sub;
  case Intrinsic::umul_with_overflow:
  case Intrinsic::smul_with_overflow:
    return Instruction::Mul;
  default:
    llvm_unreachable("Invalid intrinsic");
  }
}

bool BinaryOpIntrinsic::isSigned() const {
  switch (getIntrinsicID()) {
  case Intrinsic::sadd_with_overflow:
  case Intrinsic::ssub_with_overflow:
  case Intrinsic::smul_with_overflow:
  case Intrinsic::sadd_sat:
  case Intrinsic::ssub_sat:
    return true;
  default:
    return false;
  }
}

unsigned BinaryOpIntrinsic::getNoWrapKind() const {
  if (isSigned())
    return OverflowingBinaryOperator::NoSignedWrap;
  else
    return OverflowingBinaryOperator::NoUnsignedWrap;
}

const GCStatepointInst *GCProjectionInst::getStatepoint() const {
  const Value *Token = getArgOperand(0);

  // This takes care both of relocates for call statepoints and relocates
  // on normal path of invoke statepoint.
  if (!isa<LandingPadInst>(Token))
    return cast<GCStatepointInst>(Token);

  // This relocate is on exceptional path of an invoke statepoint
  const BasicBlock *InvokeBB =
    cast<Instruction>(Token)->getParent()->getUniquePredecessor();

  assert(InvokeBB && "safepoints should have unique landingpads");
  assert(InvokeBB->getTerminator() &&
         "safepoint block should be well formed");

  return cast<GCStatepointInst>(InvokeBB->getTerminator());
}

Value *GCRelocateInst::getBasePtr() const {
  if (auto Opt = getStatepoint()->getOperandBundle(LLVMContext::OB_gc_live))
    return *(Opt->Inputs.begin() + getBasePtrIndex());
  return *(getStatepoint()->arg_begin() + getBasePtrIndex());
}

Value *GCRelocateInst::getDerivedPtr() const {
  if (auto Opt = getStatepoint()->getOperandBundle(LLVMContext::OB_gc_live))
    return *(Opt->Inputs.begin() + getDerivedPtrIndex());
  return *(getStatepoint()->arg_begin() + getDerivedPtrIndex());
}<|MERGE_RESOLUTION|>--- conflicted
+++ resolved
@@ -556,27 +556,17 @@
     VPFunc = Intrinsic::getDeclaration(M, VPID, OverloadTy);
     break;
   }
-<<<<<<< HEAD
-  case Intrinsic::vp_fptoui:
-  case Intrinsic::vp_uitofp:
-=======
   case Intrinsic::vp_trunc:
   case Intrinsic::vp_sext:
   case Intrinsic::vp_zext:
   case Intrinsic::vp_fptoui:
->>>>>>> a7c0b750
   case Intrinsic::vp_fptosi:
   case Intrinsic::vp_uitofp:
   case Intrinsic::vp_sitofp:
-<<<<<<< HEAD
-  case Intrinsic::vp_fpext:
-  case Intrinsic::vp_fptrunc:
-=======
   case Intrinsic::vp_fptrunc:
   case Intrinsic::vp_fpext:
   case Intrinsic::vp_ptrtoint:
   case Intrinsic::vp_inttoptr:
->>>>>>> a7c0b750
     VPFunc =
         Intrinsic::getDeclaration(M, VPID, {ReturnType, Params[0]->getType()});
     break;
