--- conflicted
+++ resolved
@@ -495,7 +495,6 @@
   return false;
 }
 
-<<<<<<< HEAD
 CmpInst::Predicate VPIntrinsic::getCmpPredicate() const {
   return static_cast<CmpInst::Predicate>(
       cast<ConstantInt>(getArgOperand(2))->getZExtValue());
@@ -542,6 +541,9 @@
 static VPIntrinsic::ShortTypeVec getVPIntrinsicTypes(Intrinsic::ID ID,
                                                  Type *VecRetTy, Type *VecPtrTy,
                                                  Type *VectorTy) {
+  if (VPReductionIntrinsic::isVPReduction(ID))
+    return VPIntrinsic::ShortTypeVec{VectorTy};
+
   switch (ID) {
   default:
     llvm_unreachable("not implemented!");
@@ -590,22 +592,8 @@
   case Intrinsic::vp_minnum:
   case Intrinsic::vp_vshift:
     return VPIntrinsic::ShortTypeVec{VectorTy};
-=======
-Function *VPIntrinsic::getDeclarationForParams(Module *M, Intrinsic::ID VPID,
-                                               Type *ReturnType,
-                                               ArrayRef<Value *> Params) {
-  assert(isVPIntrinsic(VPID) && "not a VP intrinsic");
-  Function *VPFunc;
-  switch (VPID) {
-  default: {
-    Type *OverloadTy = Params[0]->getType();
-    if (VPReductionIntrinsic::isVPReduction(VPID))
-      OverloadTy =
-          Params[*VPReductionIntrinsic::getVectorParamPos(VPID)]->getType();
->>>>>>> 6213f1dd
 
   case Intrinsic::vp_select:
-<<<<<<< HEAD
   case Intrinsic::experimental_vp_splice:
   case Intrinsic::vp_compress:
   case Intrinsic::vp_expand:
@@ -631,25 +619,7 @@
 
   case Intrinsic::vp_gather:
   case Intrinsic::vp_load:
-    assert(VecRetTy);
     return VPIntrinsic::ShortTypeVec{VecRetTy, VecPtrTy};
-
-=======
-    VPFunc = Intrinsic::getDeclaration(M, VPID, {Params[1]->getType()});
-    break;
-  case Intrinsic::vp_load:
-    VPFunc = Intrinsic::getDeclaration(
-        M, VPID, {ReturnType, Params[0]->getType()});
-    break;
-  case Intrinsic::vp_gather:
-    VPFunc = Intrinsic::getDeclaration(
-        M, VPID, {ReturnType, Params[0]->getType()});
-    break;
-  case Intrinsic::vp_store:
-    VPFunc = Intrinsic::getDeclaration(
-        M, VPID, {Params[0]->getType(), Params[1]->getType()});
-    break;
->>>>>>> 6213f1dd
   case Intrinsic::vp_scatter:
   case Intrinsic::vp_store:
     return VPIntrinsic::ShortTypeVec{VectorTy, VecPtrTy};
@@ -670,8 +640,8 @@
 }
 
 Function *VPIntrinsic::getDeclarationForParams(Module *M, Intrinsic::ID VPID,
-                                               ArrayRef<Value *> Params,
-                                               Type *VecRetTy) {
+                                               Type *VecRetTy,
+                                               ArrayRef<Value *> Params) {
   assert(VPID != Intrinsic::not_intrinsic && "todo dispatch to default insts");
 
   bool IsArithOp = VPIntrinsic::IsBinaryVPOp(VPID) ||
@@ -714,15 +684,6 @@
     if (DataPosOpt.hasValue()) {
       // store-kind operation
       VecTy = Params[DataPosOpt.getValue()]->getType();
-    } else if (VPID == Intrinsic::vp_gather) {
-      // Construct data vector from vector of pointer to element.
-      auto *ElemTy =
-          cast<VectorType>(VecPtrTy)->getElementType()->getPointerElementType();
-      VecTy = VectorType::get(ElemTy,
-                                 cast<VectorType>(VecPtrTy)->getElementCount());
-    } else {
-      // load-kind operation
-      VecTy = VecPtrTy->getPointerElementType();
     }
 
   } else if (IsShuffleOp) {
