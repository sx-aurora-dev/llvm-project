--- conflicted
+++ resolved
@@ -90,11 +90,7 @@
   assert(Offset.getBitWidth() ==
              DL.getIndexSizeInBits(getPointerAddressSpace()) &&
          "The offset bit width does not match DL specification.");
-<<<<<<< HEAD
-  SmallVector<const Value *> Index(value_op_begin() + 1, value_op_end());
-=======
   SmallVector<const Value *> Index(llvm::drop_begin(operand_values()));
->>>>>>> a2ce6ee6
   return GEPOperator::accumulateConstantOffset(getSourceElementType(), Index,
                                                DL, Offset, ExternalAnalysis);
 }
