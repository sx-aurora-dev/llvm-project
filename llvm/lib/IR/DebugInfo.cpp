//===- DebugInfo.cpp - Debug Information Helper Classes -------------------===//
//
// Part of the LLVM Project, under the Apache License v2.0 with LLVM Exceptions.
// See https://llvm.org/LICENSE.txt for license information.
// SPDX-License-Identifier: Apache-2.0 WITH LLVM-exception
//
//===----------------------------------------------------------------------===//
//
// This file implements the helper classes used to build and interpret debug
// information in LLVM IR form.
//
//===----------------------------------------------------------------------===//

#include "llvm-c/DebugInfo.h"
#include "llvm/ADT/DenseMap.h"
#include "llvm/ADT/DenseSet.h"
#include "llvm/ADT/None.h"
#include "llvm/ADT/STLExtras.h"
#include "llvm/ADT/SmallPtrSet.h"
#include "llvm/ADT/SmallVector.h"
#include "llvm/ADT/StringRef.h"
#include "llvm/IR/BasicBlock.h"
#include "llvm/IR/Constants.h"
#include "llvm/IR/DebugInfoMetadata.h"
#include "llvm/IR/DebugLoc.h"
#include "llvm/IR/DebugInfo.h"
#include "llvm/IR/DIBuilder.h"
#include "llvm/IR/Function.h"
#include "llvm/IR/GVMaterializer.h"
#include "llvm/IR/Instruction.h"
#include "llvm/IR/IntrinsicInst.h"
#include "llvm/IR/LLVMContext.h"
#include "llvm/IR/Metadata.h"
#include "llvm/IR/Module.h"
#include "llvm/Support/Casting.h"
#include <algorithm>
#include <cassert>
#include <utility>

using namespace llvm;
using namespace llvm::dwarf;

/// Finds all intrinsics declaring local variables as living in the memory that
/// 'V' points to. This may include a mix of dbg.declare and
/// dbg.addr intrinsics.
TinyPtrVector<DbgVariableIntrinsic *> llvm::FindDbgAddrUses(Value *V) {
  // This function is hot. Check whether the value has any metadata to avoid a
  // DenseMap lookup.
  if (!V->isUsedByMetadata())
    return {};
  auto *L = LocalAsMetadata::getIfExists(V);
  if (!L)
    return {};
  auto *MDV = MetadataAsValue::getIfExists(V->getContext(), L);
  if (!MDV)
    return {};

  TinyPtrVector<DbgVariableIntrinsic *> Declares;
  for (User *U : MDV->users()) {
    if (auto *DII = dyn_cast<DbgVariableIntrinsic>(U))
      if (DII->isAddressOfVariable())
        Declares.push_back(DII);
  }

  return Declares;
}

TinyPtrVector<DbgDeclareInst *> llvm::FindDbgDeclareUses(Value *V) {
  TinyPtrVector<DbgDeclareInst *> DDIs;
  for (DbgVariableIntrinsic *DVI : FindDbgAddrUses(V))
    if (auto *DDI = dyn_cast<DbgDeclareInst>(DVI))
      DDIs.push_back(DDI);
  return DDIs;
}

void llvm::findDbgValues(SmallVectorImpl<DbgValueInst *> &DbgValues, Value *V) {
  // This function is hot. Check whether the value has any metadata to avoid a
  // DenseMap lookup.
  if (!V->isUsedByMetadata())
    return;
  // TODO: If this value appears multiple times in a DIArgList, we should still
  // only add the owning DbgValueInst once; use this set to track ArgListUsers.
  // This behaviour can be removed when we can automatically remove duplicates.
  SmallPtrSet<DbgValueInst *, 4> EncounteredDbgValues;
  if (auto *L = LocalAsMetadata::getIfExists(V)) {
    if (auto *MDV = MetadataAsValue::getIfExists(V->getContext(), L)) {
      for (User *U : MDV->users())
        if (DbgValueInst *DVI = dyn_cast<DbgValueInst>(U))
          DbgValues.push_back(DVI);
    }
    for (Metadata *AL : L->getAllArgListUsers()) {
      if (auto *MDV = MetadataAsValue::getIfExists(V->getContext(), AL)) {
        for (User *U : MDV->users())
          if (DbgValueInst *DVI = dyn_cast<DbgValueInst>(U))
            if (EncounteredDbgValues.insert(DVI).second)
              DbgValues.push_back(DVI);
      }
    }
  }
}

void llvm::findDbgUsers(SmallVectorImpl<DbgVariableIntrinsic *> &DbgUsers,
                        Value *V) {
  // This function is hot. Check whether the value has any metadata to avoid a
  // DenseMap lookup.
  if (!V->isUsedByMetadata())
    return;
  // TODO: If this value appears multiple times in a DIArgList, we should still
  // only add the owning DbgValueInst once; use this set to track ArgListUsers.
  // This behaviour can be removed when we can automatically remove duplicates.
  SmallPtrSet<DbgVariableIntrinsic *, 4> EncounteredDbgValues;
  if (auto *L = LocalAsMetadata::getIfExists(V)) {
    if (auto *MDV = MetadataAsValue::getIfExists(V->getContext(), L)) {
      for (User *U : MDV->users())
        if (DbgVariableIntrinsic *DII = dyn_cast<DbgVariableIntrinsic>(U))
          DbgUsers.push_back(DII);
    }
    for (Metadata *AL : L->getAllArgListUsers()) {
      if (auto *MDV = MetadataAsValue::getIfExists(V->getContext(), AL)) {
        for (User *U : MDV->users())
          if (DbgVariableIntrinsic *DII = dyn_cast<DbgVariableIntrinsic>(U))
            if (EncounteredDbgValues.insert(DII).second)
              DbgUsers.push_back(DII);
      }
    }
  }
}

DISubprogram *llvm::getDISubprogram(const MDNode *Scope) {
  if (auto *LocalScope = dyn_cast_or_null<DILocalScope>(Scope))
    return LocalScope->getSubprogram();
  return nullptr;
}

//===----------------------------------------------------------------------===//
// DebugInfoFinder implementations.
//===----------------------------------------------------------------------===//

void DebugInfoFinder::reset() {
  CUs.clear();
  SPs.clear();
  GVs.clear();
  TYs.clear();
  Scopes.clear();
  NodesSeen.clear();
}

void DebugInfoFinder::processModule(const Module &M) {
  for (auto *CU : M.debug_compile_units())
    processCompileUnit(CU);
  for (auto &F : M.functions()) {
    if (auto *SP = cast_or_null<DISubprogram>(F.getSubprogram()))
      processSubprogram(SP);
    // There could be subprograms from inlined functions referenced from
    // instructions only. Walk the function to find them.
    for (const BasicBlock &BB : F)
      for (const Instruction &I : BB)
        processInstruction(M, I);
  }
}

void DebugInfoFinder::processCompileUnit(DICompileUnit *CU) {
  if (!addCompileUnit(CU))
    return;
  for (auto DIG : CU->getGlobalVariables()) {
    if (!addGlobalVariable(DIG))
      continue;
    auto *GV = DIG->getVariable();
    processScope(GV->getScope());
    processType(GV->getType());
  }
  for (auto *ET : CU->getEnumTypes())
    processType(ET);
  for (auto *RT : CU->getRetainedTypes())
    if (auto *T = dyn_cast<DIType>(RT))
      processType(T);
    else
      processSubprogram(cast<DISubprogram>(RT));
  for (auto *Import : CU->getImportedEntities()) {
    auto *Entity = Import->getEntity();
    if (auto *T = dyn_cast<DIType>(Entity))
      processType(T);
    else if (auto *SP = dyn_cast<DISubprogram>(Entity))
      processSubprogram(SP);
    else if (auto *NS = dyn_cast<DINamespace>(Entity))
      processScope(NS->getScope());
    else if (auto *M = dyn_cast<DIModule>(Entity))
      processScope(M->getScope());
  }
}

void DebugInfoFinder::processInstruction(const Module &M,
                                         const Instruction &I) {
  if (auto *DVI = dyn_cast<DbgVariableIntrinsic>(&I))
    processVariable(M, *DVI);

  if (auto DbgLoc = I.getDebugLoc())
    processLocation(M, DbgLoc.get());
}

void DebugInfoFinder::processLocation(const Module &M, const DILocation *Loc) {
  if (!Loc)
    return;
  processScope(Loc->getScope());
  processLocation(M, Loc->getInlinedAt());
}

void DebugInfoFinder::processType(DIType *DT) {
  if (!addType(DT))
    return;
  processScope(DT->getScope());
  if (auto *ST = dyn_cast<DISubroutineType>(DT)) {
    for (DIType *Ref : ST->getTypeArray())
      processType(Ref);
    return;
  }
  if (auto *DCT = dyn_cast<DICompositeType>(DT)) {
    processType(DCT->getBaseType());
    for (Metadata *D : DCT->getElements()) {
      if (auto *T = dyn_cast<DIType>(D))
        processType(T);
      else if (auto *SP = dyn_cast<DISubprogram>(D))
        processSubprogram(SP);
    }
    return;
  }
  if (auto *DDT = dyn_cast<DIDerivedType>(DT)) {
    processType(DDT->getBaseType());
  }
}

void DebugInfoFinder::processScope(DIScope *Scope) {
  if (!Scope)
    return;
  if (auto *Ty = dyn_cast<DIType>(Scope)) {
    processType(Ty);
    return;
  }
  if (auto *CU = dyn_cast<DICompileUnit>(Scope)) {
    addCompileUnit(CU);
    return;
  }
  if (auto *SP = dyn_cast<DISubprogram>(Scope)) {
    processSubprogram(SP);
    return;
  }
  if (!addScope(Scope))
    return;
  if (auto *LB = dyn_cast<DILexicalBlockBase>(Scope)) {
    processScope(LB->getScope());
  } else if (auto *NS = dyn_cast<DINamespace>(Scope)) {
    processScope(NS->getScope());
  } else if (auto *M = dyn_cast<DIModule>(Scope)) {
    processScope(M->getScope());
  }
}

void DebugInfoFinder::processSubprogram(DISubprogram *SP) {
  if (!addSubprogram(SP))
    return;
  processScope(SP->getScope());
  // Some of the users, e.g. CloneFunctionInto / CloneModule, need to set up a
  // ValueMap containing identity mappings for all of the DICompileUnit's, not
  // just DISubprogram's, referenced from anywhere within the Function being
  // cloned prior to calling MapMetadata / RemapInstruction to avoid their
  // duplication later as DICompileUnit's are also directly referenced by
  // llvm.dbg.cu list. Thefore we need to collect DICompileUnit's here as well.
  // Also, DICompileUnit's may reference DISubprogram's too and therefore need
  // to be at least looked through.
  processCompileUnit(SP->getUnit());
  processType(SP->getType());
  for (auto *Element : SP->getTemplateParams()) {
    if (auto *TType = dyn_cast<DITemplateTypeParameter>(Element)) {
      processType(TType->getType());
    } else if (auto *TVal = dyn_cast<DITemplateValueParameter>(Element)) {
      processType(TVal->getType());
    }
  }
}

void DebugInfoFinder::processVariable(const Module &M,
                                      const DbgVariableIntrinsic &DVI) {
  auto *N = dyn_cast<MDNode>(DVI.getVariable());
  if (!N)
    return;

  auto *DV = dyn_cast<DILocalVariable>(N);
  if (!DV)
    return;

  if (!NodesSeen.insert(DV).second)
    return;
  processScope(DV->getScope());
  processType(DV->getType());
}

bool DebugInfoFinder::addType(DIType *DT) {
  if (!DT)
    return false;

  if (!NodesSeen.insert(DT).second)
    return false;

  TYs.push_back(const_cast<DIType *>(DT));
  return true;
}

bool DebugInfoFinder::addCompileUnit(DICompileUnit *CU) {
  if (!CU)
    return false;
  if (!NodesSeen.insert(CU).second)
    return false;

  CUs.push_back(CU);
  return true;
}

bool DebugInfoFinder::addGlobalVariable(DIGlobalVariableExpression *DIG) {
  if (!NodesSeen.insert(DIG).second)
    return false;

  GVs.push_back(DIG);
  return true;
}

bool DebugInfoFinder::addSubprogram(DISubprogram *SP) {
  if (!SP)
    return false;

  if (!NodesSeen.insert(SP).second)
    return false;

  SPs.push_back(SP);
  return true;
}

bool DebugInfoFinder::addScope(DIScope *Scope) {
  if (!Scope)
    return false;
  // FIXME: Ocaml binding generates a scope with no content, we treat it
  // as null for now.
  if (Scope->getNumOperands() == 0)
    return false;
  if (!NodesSeen.insert(Scope).second)
    return false;
  Scopes.push_back(Scope);
  return true;
}

static MDNode *updateLoopMetadataDebugLocationsImpl(
    MDNode *OrigLoopID, function_ref<Metadata *(Metadata *)> Updater) {
  assert(OrigLoopID && OrigLoopID->getNumOperands() > 0 &&
         "Loop ID needs at least one operand");
  assert(OrigLoopID && OrigLoopID->getOperand(0).get() == OrigLoopID &&
         "Loop ID should refer to itself");

  // Save space for the self-referential LoopID.
  SmallVector<Metadata *, 4> MDs = {nullptr};

  for (unsigned i = 1; i < OrigLoopID->getNumOperands(); ++i) {
    Metadata *MD = OrigLoopID->getOperand(i);
    if (!MD)
      MDs.push_back(nullptr);
    else if (Metadata *NewMD = Updater(MD))
      MDs.push_back(NewMD);
  }

  MDNode *NewLoopID = MDNode::getDistinct(OrigLoopID->getContext(), MDs);
  // Insert the self-referential LoopID.
  NewLoopID->replaceOperandWith(0, NewLoopID);
  return NewLoopID;
}

void llvm::updateLoopMetadataDebugLocations(
    Instruction &I, function_ref<Metadata *(Metadata *)> Updater) {
  MDNode *OrigLoopID = I.getMetadata(LLVMContext::MD_loop);
  if (!OrigLoopID)
    return;
  MDNode *NewLoopID = updateLoopMetadataDebugLocationsImpl(OrigLoopID, Updater);
  I.setMetadata(LLVMContext::MD_loop, NewLoopID);
}

/// Return true if a node is a DILocation or if a DILocation is
/// indirectly referenced by one of the node's children.
static bool isDILocationReachable(SmallPtrSetImpl<Metadata *> &Visited,
                                  SmallPtrSetImpl<Metadata *> &Reachable,
                                  Metadata *MD) {
  MDNode *N = dyn_cast_or_null<MDNode>(MD);
  if (!N)
    return false;
  if (isa<DILocation>(N) || Reachable.count(N))
    return true;
  if (!Visited.insert(N).second)
    return false;
  for (auto &OpIt : N->operands()) {
    Metadata *Op = OpIt.get();
    if (isDILocationReachable(Visited, Reachable, Op)) {
      Reachable.insert(N);
      return true;
    }
  }
  return false;
}

static MDNode *stripDebugLocFromLoopID(MDNode *N) {
  assert(!N->operands().empty() && "Missing self reference?");
  SmallPtrSet<Metadata *, 8> Visited, DILocationReachable;
  // If we already visited N, there is nothing to do.
  if (!Visited.insert(N).second)
    return N;

  // If there is no debug location, we do not have to rewrite this
  // MDNode. This loop also initializes DILocationReachable, later
  // needed by updateLoopMetadataDebugLocationsImpl; the use of
  // count_if avoids an early exit.
  if (!std::count_if(N->op_begin() + 1, N->op_end(),
                     [&Visited, &DILocationReachable](const MDOperand &Op) {
                       return isDILocationReachable(
                                  Visited, DILocationReachable, Op.get());
                     }))
    return N;

  // If there is only the debug location without any actual loop metadata, we
  // can remove the metadata.
  if (std::all_of(
          N->op_begin() + 1, N->op_end(),
          [&Visited, &DILocationReachable](const MDOperand &Op) {
            return isDILocationReachable(Visited, DILocationReachable,
                                         Op.get());
          }))
    return nullptr;

  return updateLoopMetadataDebugLocationsImpl(
      N, [&DILocationReachable](Metadata *MD) -> Metadata * {
        if (isa<DILocation>(MD) || DILocationReachable.count(MD))
          return nullptr;
        return MD;
      });
}

bool llvm::stripDebugInfo(Function &F) {
  bool Changed = false;
  if (F.hasMetadata(LLVMContext::MD_dbg)) {
    Changed = true;
    F.setSubprogram(nullptr);
  }

  DenseMap<MDNode *, MDNode *> LoopIDsMap;
  for (BasicBlock &BB : F) {
    for (Instruction &I : llvm::make_early_inc_range(BB)) {
      if (isa<DbgInfoIntrinsic>(&I)) {
        I.eraseFromParent();
        Changed = true;
        continue;
      }
      if (I.getDebugLoc()) {
        Changed = true;
        I.setDebugLoc(DebugLoc());
      }
      if (auto *LoopID = I.getMetadata(LLVMContext::MD_loop)) {
        auto *NewLoopID = LoopIDsMap.lookup(LoopID);
        if (!NewLoopID)
          NewLoopID = LoopIDsMap[LoopID] = stripDebugLocFromLoopID(LoopID);
        if (NewLoopID != LoopID)
          I.setMetadata(LLVMContext::MD_loop, NewLoopID);
      }
<<<<<<< HEAD
=======
      // Strip heapallocsite attachments, they point into the DIType system.
      if (I.hasMetadataOtherThanDebugLoc())
        I.setMetadata("heapallocsite", nullptr);
>>>>>>> a2ce6ee6
    }
  }
  return Changed;
}

bool llvm::StripDebugInfo(Module &M) {
  bool Changed = false;

  for (NamedMDNode &NMD : llvm::make_early_inc_range(M.named_metadata())) {
    // We're stripping debug info, and without them, coverage information
    // doesn't quite make sense.
    if (NMD.getName().startswith("llvm.dbg.") ||
        NMD.getName() == "llvm.gcov") {
      NMD.eraseFromParent();
      Changed = true;
    }
  }

  for (Function &F : M)
    Changed |= stripDebugInfo(F);

  for (auto &GV : M.globals()) {
    Changed |= GV.eraseMetadata(LLVMContext::MD_dbg);
  }

  if (GVMaterializer *Materializer = M.getMaterializer())
    Materializer->setStripDebugInfo();

  return Changed;
}

namespace {

/// Helper class to downgrade -g metadata to -gline-tables-only metadata.
class DebugTypeInfoRemoval {
  DenseMap<Metadata *, Metadata *> Replacements;

public:
  /// The (void)() type.
  MDNode *EmptySubroutineType;

private:
  /// Remember what linkage name we originally had before stripping. If we end
  /// up making two subprograms identical who originally had different linkage
  /// names, then we need to make one of them distinct, to avoid them getting
  /// uniqued. Maps the new node to the old linkage name.
  DenseMap<DISubprogram *, StringRef> NewToLinkageName;

  // TODO: Remember the distinct subprogram we created for a given linkage name,
  // so that we can continue to unique whenever possible. Map <newly created
  // node, old linkage name> to the first (possibly distinct) mdsubprogram
  // created for that combination. This is not strictly needed for correctness,
  // but can cut down on the number of MDNodes and let us diff cleanly with the
  // output of -gline-tables-only.

public:
  DebugTypeInfoRemoval(LLVMContext &C)
      : EmptySubroutineType(DISubroutineType::get(C, DINode::FlagZero, 0,
                                                  MDNode::get(C, {}))) {}

  Metadata *map(Metadata *M) {
    if (!M)
      return nullptr;
    auto Replacement = Replacements.find(M);
    if (Replacement != Replacements.end())
      return Replacement->second;

    return M;
  }
  MDNode *mapNode(Metadata *N) { return dyn_cast_or_null<MDNode>(map(N)); }

  /// Recursively remap N and all its referenced children. Does a DF post-order
  /// traversal, so as to remap bottoms up.
  void traverseAndRemap(MDNode *N) { traverse(N); }

private:
  // Create a new DISubprogram, to replace the one given.
  DISubprogram *getReplacementSubprogram(DISubprogram *MDS) {
    auto *FileAndScope = cast_or_null<DIFile>(map(MDS->getFile()));
    StringRef LinkageName = MDS->getName().empty() ? MDS->getLinkageName() : "";
    DISubprogram *Declaration = nullptr;
    auto *Type = cast_or_null<DISubroutineType>(map(MDS->getType()));
    DIType *ContainingType =
        cast_or_null<DIType>(map(MDS->getContainingType()));
    auto *Unit = cast_or_null<DICompileUnit>(map(MDS->getUnit()));
    auto Variables = nullptr;
    auto TemplateParams = nullptr;

    // Make a distinct DISubprogram, for situations that warrent it.
    auto distinctMDSubprogram = [&]() {
      return DISubprogram::getDistinct(
          MDS->getContext(), FileAndScope, MDS->getName(), LinkageName,
          FileAndScope, MDS->getLine(), Type, MDS->getScopeLine(),
          ContainingType, MDS->getVirtualIndex(), MDS->getThisAdjustment(),
          MDS->getFlags(), MDS->getSPFlags(), Unit, TemplateParams, Declaration,
          Variables);
    };

    if (MDS->isDistinct())
      return distinctMDSubprogram();

    auto *NewMDS = DISubprogram::get(
        MDS->getContext(), FileAndScope, MDS->getName(), LinkageName,
        FileAndScope, MDS->getLine(), Type, MDS->getScopeLine(), ContainingType,
        MDS->getVirtualIndex(), MDS->getThisAdjustment(), MDS->getFlags(),
        MDS->getSPFlags(), Unit, TemplateParams, Declaration, Variables);

    StringRef OldLinkageName = MDS->getLinkageName();

    // See if we need to make a distinct one.
    auto OrigLinkage = NewToLinkageName.find(NewMDS);
    if (OrigLinkage != NewToLinkageName.end()) {
      if (OrigLinkage->second == OldLinkageName)
        // We're good.
        return NewMDS;

      // Otherwise, need to make a distinct one.
      // TODO: Query the map to see if we already have one.
      return distinctMDSubprogram();
    }

    NewToLinkageName.insert({NewMDS, MDS->getLinkageName()});
    return NewMDS;
  }

  /// Create a new compile unit, to replace the one given
  DICompileUnit *getReplacementCU(DICompileUnit *CU) {
    // Drop skeleton CUs.
    if (CU->getDWOId())
      return nullptr;

    auto *File = cast_or_null<DIFile>(map(CU->getFile()));
    MDTuple *EnumTypes = nullptr;
    MDTuple *RetainedTypes = nullptr;
    MDTuple *GlobalVariables = nullptr;
    MDTuple *ImportedEntities = nullptr;
    return DICompileUnit::getDistinct(
        CU->getContext(), CU->getSourceLanguage(), File, CU->getProducer(),
        CU->isOptimized(), CU->getFlags(), CU->getRuntimeVersion(),
        CU->getSplitDebugFilename(), DICompileUnit::LineTablesOnly, EnumTypes,
        RetainedTypes, GlobalVariables, ImportedEntities, CU->getMacros(),
        CU->getDWOId(), CU->getSplitDebugInlining(),
        CU->getDebugInfoForProfiling(), CU->getNameTableKind(),
        CU->getRangesBaseAddress(), CU->getSysRoot(), CU->getSDK());
  }

  DILocation *getReplacementMDLocation(DILocation *MLD) {
    auto *Scope = map(MLD->getScope());
    auto *InlinedAt = map(MLD->getInlinedAt());
    if (MLD->isDistinct())
      return DILocation::getDistinct(MLD->getContext(), MLD->getLine(),
                                     MLD->getColumn(), Scope, InlinedAt);
    return DILocation::get(MLD->getContext(), MLD->getLine(), MLD->getColumn(),
                           Scope, InlinedAt);
  }

  /// Create a new generic MDNode, to replace the one given
  MDNode *getReplacementMDNode(MDNode *N) {
    SmallVector<Metadata *, 8> Ops;
    Ops.reserve(N->getNumOperands());
    for (auto &I : N->operands())
      if (I)
        Ops.push_back(map(I));
    auto *Ret = MDNode::get(N->getContext(), Ops);
    return Ret;
  }

  /// Attempt to re-map N to a newly created node.
  void remap(MDNode *N) {
    if (Replacements.count(N))
      return;

    auto doRemap = [&](MDNode *N) -> MDNode * {
      if (!N)
        return nullptr;
      if (auto *MDSub = dyn_cast<DISubprogram>(N)) {
        remap(MDSub->getUnit());
        return getReplacementSubprogram(MDSub);
      }
      if (isa<DISubroutineType>(N))
        return EmptySubroutineType;
      if (auto *CU = dyn_cast<DICompileUnit>(N))
        return getReplacementCU(CU);
      if (isa<DIFile>(N))
        return N;
      if (auto *MDLB = dyn_cast<DILexicalBlockBase>(N))
        // Remap to our referenced scope (recursively).
        return mapNode(MDLB->getScope());
      if (auto *MLD = dyn_cast<DILocation>(N))
        return getReplacementMDLocation(MLD);

      // Otherwise, if we see these, just drop them now. Not strictly necessary,
      // but this speeds things up a little.
      if (isa<DINode>(N))
        return nullptr;

      return getReplacementMDNode(N);
    };
    Replacements[N] = doRemap(N);
  }

  /// Do the remapping traversal.
  void traverse(MDNode *);
};

} // end anonymous namespace

void DebugTypeInfoRemoval::traverse(MDNode *N) {
  if (!N || Replacements.count(N))
    return;

  // To avoid cycles, as well as for efficiency sake, we will sometimes prune
  // parts of the graph.
  auto prune = [](MDNode *Parent, MDNode *Child) {
    if (auto *MDS = dyn_cast<DISubprogram>(Parent))
      return Child == MDS->getRetainedNodes().get();
    return false;
  };

  SmallVector<MDNode *, 16> ToVisit;
  DenseSet<MDNode *> Opened;

  // Visit each node starting at N in post order, and map them.
  ToVisit.push_back(N);
  while (!ToVisit.empty()) {
    auto *N = ToVisit.back();
    if (!Opened.insert(N).second) {
      // Close it.
      remap(N);
      ToVisit.pop_back();
      continue;
    }
    for (auto &I : N->operands())
      if (auto *MDN = dyn_cast_or_null<MDNode>(I))
        if (!Opened.count(MDN) && !Replacements.count(MDN) && !prune(N, MDN) &&
            !isa<DICompileUnit>(MDN))
          ToVisit.push_back(MDN);
  }
}

bool llvm::stripNonLineTableDebugInfo(Module &M) {
  bool Changed = false;

  // First off, delete the debug intrinsics.
  auto RemoveUses = [&](StringRef Name) {
    if (auto *DbgVal = M.getFunction(Name)) {
      while (!DbgVal->use_empty())
        cast<Instruction>(DbgVal->user_back())->eraseFromParent();
      DbgVal->eraseFromParent();
      Changed = true;
    }
  };
  RemoveUses("llvm.dbg.addr");
  RemoveUses("llvm.dbg.declare");
  RemoveUses("llvm.dbg.label");
  RemoveUses("llvm.dbg.value");

  // Delete non-CU debug info named metadata nodes.
  for (auto NMI = M.named_metadata_begin(), NME = M.named_metadata_end();
       NMI != NME;) {
    NamedMDNode *NMD = &*NMI;
    ++NMI;
    // Specifically keep dbg.cu around.
    if (NMD->getName() == "llvm.dbg.cu")
      continue;
  }

  // Drop all dbg attachments from global variables.
  for (auto &GV : M.globals())
    GV.eraseMetadata(LLVMContext::MD_dbg);

  DebugTypeInfoRemoval Mapper(M.getContext());
  auto remap = [&](MDNode *Node) -> MDNode * {
    if (!Node)
      return nullptr;
    Mapper.traverseAndRemap(Node);
    auto *NewNode = Mapper.mapNode(Node);
    Changed |= Node != NewNode;
    Node = NewNode;
    return NewNode;
  };

  // Rewrite the DebugLocs to be equivalent to what
  // -gline-tables-only would have created.
  for (auto &F : M) {
    if (auto *SP = F.getSubprogram()) {
      Mapper.traverseAndRemap(SP);
      auto *NewSP = cast<DISubprogram>(Mapper.mapNode(SP));
      Changed |= SP != NewSP;
      F.setSubprogram(NewSP);
    }
    for (auto &BB : F) {
      for (auto &I : BB) {
        auto remapDebugLoc = [&](const DebugLoc &DL) -> DebugLoc {
          auto *Scope = DL.getScope();
          MDNode *InlinedAt = DL.getInlinedAt();
          Scope = remap(Scope);
          InlinedAt = remap(InlinedAt);
          return DILocation::get(M.getContext(), DL.getLine(), DL.getCol(),
                                 Scope, InlinedAt);
        };

        if (I.getDebugLoc() != DebugLoc())
          I.setDebugLoc(remapDebugLoc(I.getDebugLoc()));

        // Remap DILocations in llvm.loop attachments.
        updateLoopMetadataDebugLocations(I, [&](Metadata *MD) -> Metadata * {
          if (auto *Loc = dyn_cast_or_null<DILocation>(MD))
            return remapDebugLoc(Loc).get();
          return MD;
        });

        // Strip heapallocsite attachments, they point into the DIType system.
        if (I.hasMetadataOtherThanDebugLoc())
          I.setMetadata("heapallocsite", nullptr);
      }
    }
  }

  // Create a new llvm.dbg.cu, which is equivalent to the one
  // -gline-tables-only would have created.
  for (auto &NMD : M.getNamedMDList()) {
    SmallVector<MDNode *, 8> Ops;
    for (MDNode *Op : NMD.operands())
      Ops.push_back(remap(Op));

    if (!Changed)
      continue;

    NMD.clearOperands();
    for (auto *Op : Ops)
      if (Op)
        NMD.addOperand(Op);
  }
  return Changed;
}

unsigned llvm::getDebugMetadataVersionFromModule(const Module &M) {
  if (auto *Val = mdconst::dyn_extract_or_null<ConstantInt>(
          M.getModuleFlag("Debug Info Version")))
    return Val->getZExtValue();
  return 0;
}

void Instruction::applyMergedLocation(const DILocation *LocA,
                                      const DILocation *LocB) {
  setDebugLoc(DILocation::getMergedLocation(LocA, LocB));
}

void Instruction::updateLocationAfterHoist() { dropLocation(); }

void Instruction::dropLocation() {
  const DebugLoc &DL = getDebugLoc();
  if (!DL)
    return;

  // If this isn't a call, drop the location to allow a location from a
  // preceding instruction to propagate.
  if (!isa<CallBase>(this)) {
    setDebugLoc(DebugLoc());
    return;
  }

  // Set a line 0 location for calls to preserve scope information in case
  // inlining occurs.
  DISubprogram *SP = getFunction()->getSubprogram();
  if (SP)
    // If a function scope is available, set it on the line 0 location. When
    // hoisting a call to a predecessor block, using the function scope avoids
    // making it look like the callee was reached earlier than it should be.
    setDebugLoc(DILocation::get(getContext(), 0, 0, SP));
  else
    // The parent function has no scope. Go ahead and drop the location. If
    // the parent function is inlined, and the callee has a subprogram, the
    // inliner will attach a location to the call.
    //
    // One alternative is to set a line 0 location with the existing scope and
    // inlinedAt info. The location might be sensitive to when inlining occurs.
    setDebugLoc(DebugLoc());
}

//===----------------------------------------------------------------------===//
// LLVM C API implementations.
//===----------------------------------------------------------------------===//

static unsigned map_from_llvmDWARFsourcelanguage(LLVMDWARFSourceLanguage lang) {
  switch (lang) {
#define HANDLE_DW_LANG(ID, NAME, LOWER_BOUND, VERSION, VENDOR)                 \
  case LLVMDWARFSourceLanguage##NAME:                                          \
    return ID;
#include "llvm/BinaryFormat/Dwarf.def"
#undef HANDLE_DW_LANG
  }
  llvm_unreachable("Unhandled Tag");
}

template <typename DIT> DIT *unwrapDI(LLVMMetadataRef Ref) {
  return (DIT *)(Ref ? unwrap<MDNode>(Ref) : nullptr);
}

static DINode::DIFlags map_from_llvmDIFlags(LLVMDIFlags Flags) {
  return static_cast<DINode::DIFlags>(Flags);
}

static LLVMDIFlags map_to_llvmDIFlags(DINode::DIFlags Flags) {
  return static_cast<LLVMDIFlags>(Flags);
}

static DISubprogram::DISPFlags
pack_into_DISPFlags(bool IsLocalToUnit, bool IsDefinition, bool IsOptimized) {
  return DISubprogram::toSPFlags(IsLocalToUnit, IsDefinition, IsOptimized);
}

unsigned LLVMDebugMetadataVersion() {
  return DEBUG_METADATA_VERSION;
}

LLVMDIBuilderRef LLVMCreateDIBuilderDisallowUnresolved(LLVMModuleRef M) {
  return wrap(new DIBuilder(*unwrap(M), false));
}

LLVMDIBuilderRef LLVMCreateDIBuilder(LLVMModuleRef M) {
  return wrap(new DIBuilder(*unwrap(M)));
}

unsigned LLVMGetModuleDebugMetadataVersion(LLVMModuleRef M) {
  return getDebugMetadataVersionFromModule(*unwrap(M));
}

LLVMBool LLVMStripModuleDebugInfo(LLVMModuleRef M) {
  return StripDebugInfo(*unwrap(M));
}

void LLVMDisposeDIBuilder(LLVMDIBuilderRef Builder) {
  delete unwrap(Builder);
}

void LLVMDIBuilderFinalize(LLVMDIBuilderRef Builder) {
  unwrap(Builder)->finalize();
}

void LLVMDIBuilderFinalizeSubprogram(LLVMDIBuilderRef Builder,
                                     LLVMMetadataRef subprogram) {
  unwrap(Builder)->finalizeSubprogram(unwrapDI<DISubprogram>(subprogram));
}

LLVMMetadataRef LLVMDIBuilderCreateCompileUnit(
    LLVMDIBuilderRef Builder, LLVMDWARFSourceLanguage Lang,
    LLVMMetadataRef FileRef, const char *Producer, size_t ProducerLen,
    LLVMBool isOptimized, const char *Flags, size_t FlagsLen,
    unsigned RuntimeVer, const char *SplitName, size_t SplitNameLen,
    LLVMDWARFEmissionKind Kind, unsigned DWOId, LLVMBool SplitDebugInlining,
    LLVMBool DebugInfoForProfiling, const char *SysRoot, size_t SysRootLen,
    const char *SDK, size_t SDKLen) {
  auto File = unwrapDI<DIFile>(FileRef);

  return wrap(unwrap(Builder)->createCompileUnit(
      map_from_llvmDWARFsourcelanguage(Lang), File,
      StringRef(Producer, ProducerLen), isOptimized, StringRef(Flags, FlagsLen),
      RuntimeVer, StringRef(SplitName, SplitNameLen),
      static_cast<DICompileUnit::DebugEmissionKind>(Kind), DWOId,
      SplitDebugInlining, DebugInfoForProfiling,
      DICompileUnit::DebugNameTableKind::Default, false,
      StringRef(SysRoot, SysRootLen), StringRef(SDK, SDKLen)));
}

LLVMMetadataRef
LLVMDIBuilderCreateFile(LLVMDIBuilderRef Builder, const char *Filename,
                        size_t FilenameLen, const char *Directory,
                        size_t DirectoryLen) {
  return wrap(unwrap(Builder)->createFile(StringRef(Filename, FilenameLen),
                                          StringRef(Directory, DirectoryLen)));
}

LLVMMetadataRef
LLVMDIBuilderCreateModule(LLVMDIBuilderRef Builder, LLVMMetadataRef ParentScope,
                          const char *Name, size_t NameLen,
                          const char *ConfigMacros, size_t ConfigMacrosLen,
                          const char *IncludePath, size_t IncludePathLen,
                          const char *APINotesFile, size_t APINotesFileLen) {
  return wrap(unwrap(Builder)->createModule(
      unwrapDI<DIScope>(ParentScope), StringRef(Name, NameLen),
      StringRef(ConfigMacros, ConfigMacrosLen),
      StringRef(IncludePath, IncludePathLen),
      StringRef(APINotesFile, APINotesFileLen)));
}

LLVMMetadataRef LLVMDIBuilderCreateNameSpace(LLVMDIBuilderRef Builder,
                                             LLVMMetadataRef ParentScope,
                                             const char *Name, size_t NameLen,
                                             LLVMBool ExportSymbols) {
  return wrap(unwrap(Builder)->createNameSpace(
      unwrapDI<DIScope>(ParentScope), StringRef(Name, NameLen), ExportSymbols));
}

LLVMMetadataRef LLVMDIBuilderCreateFunction(
    LLVMDIBuilderRef Builder, LLVMMetadataRef Scope, const char *Name,
    size_t NameLen, const char *LinkageName, size_t LinkageNameLen,
    LLVMMetadataRef File, unsigned LineNo, LLVMMetadataRef Ty,
    LLVMBool IsLocalToUnit, LLVMBool IsDefinition,
    unsigned ScopeLine, LLVMDIFlags Flags, LLVMBool IsOptimized) {
  return wrap(unwrap(Builder)->createFunction(
      unwrapDI<DIScope>(Scope), {Name, NameLen}, {LinkageName, LinkageNameLen},
      unwrapDI<DIFile>(File), LineNo, unwrapDI<DISubroutineType>(Ty), ScopeLine,
      map_from_llvmDIFlags(Flags),
      pack_into_DISPFlags(IsLocalToUnit, IsDefinition, IsOptimized), nullptr,
      nullptr, nullptr));
}


LLVMMetadataRef LLVMDIBuilderCreateLexicalBlock(
    LLVMDIBuilderRef Builder, LLVMMetadataRef Scope,
    LLVMMetadataRef File, unsigned Line, unsigned Col) {
  return wrap(unwrap(Builder)->createLexicalBlock(unwrapDI<DIScope>(Scope),
                                                  unwrapDI<DIFile>(File),
                                                  Line, Col));
}

LLVMMetadataRef
LLVMDIBuilderCreateLexicalBlockFile(LLVMDIBuilderRef Builder,
                                    LLVMMetadataRef Scope,
                                    LLVMMetadataRef File,
                                    unsigned Discriminator) {
  return wrap(unwrap(Builder)->createLexicalBlockFile(unwrapDI<DIScope>(Scope),
                                                      unwrapDI<DIFile>(File),
                                                      Discriminator));
}

LLVMMetadataRef
LLVMDIBuilderCreateImportedModuleFromNamespace(LLVMDIBuilderRef Builder,
                                               LLVMMetadataRef Scope,
                                               LLVMMetadataRef NS,
                                               LLVMMetadataRef File,
                                               unsigned Line) {
  return wrap(unwrap(Builder)->createImportedModule(unwrapDI<DIScope>(Scope),
                                                    unwrapDI<DINamespace>(NS),
                                                    unwrapDI<DIFile>(File),
                                                    Line));
}

LLVMMetadataRef LLVMDIBuilderCreateImportedModuleFromAlias(
    LLVMDIBuilderRef Builder, LLVMMetadataRef Scope,
    LLVMMetadataRef ImportedEntity, LLVMMetadataRef File, unsigned Line,
    LLVMMetadataRef *Elements, unsigned NumElements) {
  auto Elts =
      (NumElements > 0)
          ? unwrap(Builder)->getOrCreateArray({unwrap(Elements), NumElements})
          : nullptr;
  return wrap(unwrap(Builder)->createImportedModule(
      unwrapDI<DIScope>(Scope), unwrapDI<DIImportedEntity>(ImportedEntity),
      unwrapDI<DIFile>(File), Line, Elts));
}

LLVMMetadataRef LLVMDIBuilderCreateImportedModuleFromModule(
    LLVMDIBuilderRef Builder, LLVMMetadataRef Scope, LLVMMetadataRef M,
    LLVMMetadataRef File, unsigned Line, LLVMMetadataRef *Elements,
    unsigned NumElements) {
  auto Elts =
      (NumElements > 0)
          ? unwrap(Builder)->getOrCreateArray({unwrap(Elements), NumElements})
          : nullptr;
  return wrap(unwrap(Builder)->createImportedModule(
      unwrapDI<DIScope>(Scope), unwrapDI<DIModule>(M), unwrapDI<DIFile>(File),
      Line, Elts));
}

LLVMMetadataRef LLVMDIBuilderCreateImportedDeclaration(
    LLVMDIBuilderRef Builder, LLVMMetadataRef Scope, LLVMMetadataRef Decl,
    LLVMMetadataRef File, unsigned Line, const char *Name, size_t NameLen,
    LLVMMetadataRef *Elements, unsigned NumElements) {
  auto Elts =
      (NumElements > 0)
          ? unwrap(Builder)->getOrCreateArray({unwrap(Elements), NumElements})
          : nullptr;
  return wrap(unwrap(Builder)->createImportedDeclaration(
      unwrapDI<DIScope>(Scope), unwrapDI<DINode>(Decl), unwrapDI<DIFile>(File),
      Line, {Name, NameLen}, Elts));
}

LLVMMetadataRef
LLVMDIBuilderCreateDebugLocation(LLVMContextRef Ctx, unsigned Line,
                                 unsigned Column, LLVMMetadataRef Scope,
                                 LLVMMetadataRef InlinedAt) {
  return wrap(DILocation::get(*unwrap(Ctx), Line, Column, unwrap(Scope),
                              unwrap(InlinedAt)));
}

unsigned LLVMDILocationGetLine(LLVMMetadataRef Location) {
  return unwrapDI<DILocation>(Location)->getLine();
}

unsigned LLVMDILocationGetColumn(LLVMMetadataRef Location) {
  return unwrapDI<DILocation>(Location)->getColumn();
}

LLVMMetadataRef LLVMDILocationGetScope(LLVMMetadataRef Location) {
  return wrap(unwrapDI<DILocation>(Location)->getScope());
}

LLVMMetadataRef LLVMDILocationGetInlinedAt(LLVMMetadataRef Location) {
  return wrap(unwrapDI<DILocation>(Location)->getInlinedAt());
}

LLVMMetadataRef LLVMDIScopeGetFile(LLVMMetadataRef Scope) {
  return wrap(unwrapDI<DIScope>(Scope)->getFile());
}

const char *LLVMDIFileGetDirectory(LLVMMetadataRef File, unsigned *Len) {
  auto Dir = unwrapDI<DIFile>(File)->getDirectory();
  *Len = Dir.size();
  return Dir.data();
}

const char *LLVMDIFileGetFilename(LLVMMetadataRef File, unsigned *Len) {
  auto Name = unwrapDI<DIFile>(File)->getFilename();
  *Len = Name.size();
  return Name.data();
}

const char *LLVMDIFileGetSource(LLVMMetadataRef File, unsigned *Len) {
  if (auto Src = unwrapDI<DIFile>(File)->getSource()) {
    *Len = Src->size();
    return Src->data();
  }
  *Len = 0;
  return "";
}

LLVMMetadataRef LLVMDIBuilderCreateMacro(LLVMDIBuilderRef Builder,
                                         LLVMMetadataRef ParentMacroFile,
                                         unsigned Line,
                                         LLVMDWARFMacinfoRecordType RecordType,
                                         const char *Name, size_t NameLen,
                                         const char *Value, size_t ValueLen) {
  return wrap(
      unwrap(Builder)->createMacro(unwrapDI<DIMacroFile>(ParentMacroFile), Line,
                                   static_cast<MacinfoRecordType>(RecordType),
                                   {Name, NameLen}, {Value, ValueLen}));
}

LLVMMetadataRef
LLVMDIBuilderCreateTempMacroFile(LLVMDIBuilderRef Builder,
                                 LLVMMetadataRef ParentMacroFile, unsigned Line,
                                 LLVMMetadataRef File) {
  return wrap(unwrap(Builder)->createTempMacroFile(
      unwrapDI<DIMacroFile>(ParentMacroFile), Line, unwrapDI<DIFile>(File)));
}

LLVMMetadataRef LLVMDIBuilderCreateEnumerator(LLVMDIBuilderRef Builder,
                                              const char *Name, size_t NameLen,
                                              int64_t Value,
                                              LLVMBool IsUnsigned) {
  return wrap(unwrap(Builder)->createEnumerator({Name, NameLen}, Value,
                                                IsUnsigned != 0));
}

LLVMMetadataRef LLVMDIBuilderCreateEnumerationType(
  LLVMDIBuilderRef Builder, LLVMMetadataRef Scope, const char *Name,
  size_t NameLen, LLVMMetadataRef File, unsigned LineNumber,
  uint64_t SizeInBits, uint32_t AlignInBits, LLVMMetadataRef *Elements,
  unsigned NumElements, LLVMMetadataRef ClassTy) {
auto Elts = unwrap(Builder)->getOrCreateArray({unwrap(Elements),
                                               NumElements});
return wrap(unwrap(Builder)->createEnumerationType(
    unwrapDI<DIScope>(Scope), {Name, NameLen}, unwrapDI<DIFile>(File),
    LineNumber, SizeInBits, AlignInBits, Elts, unwrapDI<DIType>(ClassTy)));
}

LLVMMetadataRef LLVMDIBuilderCreateUnionType(
  LLVMDIBuilderRef Builder, LLVMMetadataRef Scope, const char *Name,
  size_t NameLen, LLVMMetadataRef File, unsigned LineNumber,
  uint64_t SizeInBits, uint32_t AlignInBits, LLVMDIFlags Flags,
  LLVMMetadataRef *Elements, unsigned NumElements, unsigned RunTimeLang,
  const char *UniqueId, size_t UniqueIdLen) {
  auto Elts = unwrap(Builder)->getOrCreateArray({unwrap(Elements),
                                                 NumElements});
  return wrap(unwrap(Builder)->createUnionType(
     unwrapDI<DIScope>(Scope), {Name, NameLen}, unwrapDI<DIFile>(File),
     LineNumber, SizeInBits, AlignInBits, map_from_llvmDIFlags(Flags),
     Elts, RunTimeLang, {UniqueId, UniqueIdLen}));
}


LLVMMetadataRef
LLVMDIBuilderCreateArrayType(LLVMDIBuilderRef Builder, uint64_t Size,
                             uint32_t AlignInBits, LLVMMetadataRef Ty,
                             LLVMMetadataRef *Subscripts,
                             unsigned NumSubscripts) {
  auto Subs = unwrap(Builder)->getOrCreateArray({unwrap(Subscripts),
                                                 NumSubscripts});
  return wrap(unwrap(Builder)->createArrayType(Size, AlignInBits,
                                               unwrapDI<DIType>(Ty), Subs));
}

LLVMMetadataRef
LLVMDIBuilderCreateVectorType(LLVMDIBuilderRef Builder, uint64_t Size,
                              uint32_t AlignInBits, LLVMMetadataRef Ty,
                              LLVMMetadataRef *Subscripts,
                              unsigned NumSubscripts) {
  auto Subs = unwrap(Builder)->getOrCreateArray({unwrap(Subscripts),
                                                 NumSubscripts});
  return wrap(unwrap(Builder)->createVectorType(Size, AlignInBits,
                                                unwrapDI<DIType>(Ty), Subs));
}

LLVMMetadataRef
LLVMDIBuilderCreateBasicType(LLVMDIBuilderRef Builder, const char *Name,
                             size_t NameLen, uint64_t SizeInBits,
                             LLVMDWARFTypeEncoding Encoding,
                             LLVMDIFlags Flags) {
  return wrap(unwrap(Builder)->createBasicType({Name, NameLen},
                                               SizeInBits, Encoding,
                                               map_from_llvmDIFlags(Flags)));
}

LLVMMetadataRef LLVMDIBuilderCreatePointerType(
    LLVMDIBuilderRef Builder, LLVMMetadataRef PointeeTy,
    uint64_t SizeInBits, uint32_t AlignInBits, unsigned AddressSpace,
    const char *Name, size_t NameLen) {
  return wrap(unwrap(Builder)->createPointerType(unwrapDI<DIType>(PointeeTy),
                                         SizeInBits, AlignInBits,
                                         AddressSpace, {Name, NameLen}));
}

LLVMMetadataRef LLVMDIBuilderCreateStructType(
    LLVMDIBuilderRef Builder, LLVMMetadataRef Scope, const char *Name,
    size_t NameLen, LLVMMetadataRef File, unsigned LineNumber,
    uint64_t SizeInBits, uint32_t AlignInBits, LLVMDIFlags Flags,
    LLVMMetadataRef DerivedFrom, LLVMMetadataRef *Elements,
    unsigned NumElements, unsigned RunTimeLang, LLVMMetadataRef VTableHolder,
    const char *UniqueId, size_t UniqueIdLen) {
  auto Elts = unwrap(Builder)->getOrCreateArray({unwrap(Elements),
                                                 NumElements});
  return wrap(unwrap(Builder)->createStructType(
      unwrapDI<DIScope>(Scope), {Name, NameLen}, unwrapDI<DIFile>(File),
      LineNumber, SizeInBits, AlignInBits, map_from_llvmDIFlags(Flags),
      unwrapDI<DIType>(DerivedFrom), Elts, RunTimeLang,
      unwrapDI<DIType>(VTableHolder), {UniqueId, UniqueIdLen}));
}

LLVMMetadataRef LLVMDIBuilderCreateMemberType(
    LLVMDIBuilderRef Builder, LLVMMetadataRef Scope, const char *Name,
    size_t NameLen, LLVMMetadataRef File, unsigned LineNo, uint64_t SizeInBits,
    uint32_t AlignInBits, uint64_t OffsetInBits, LLVMDIFlags Flags,
    LLVMMetadataRef Ty) {
  return wrap(unwrap(Builder)->createMemberType(unwrapDI<DIScope>(Scope),
      {Name, NameLen}, unwrapDI<DIFile>(File), LineNo, SizeInBits, AlignInBits,
      OffsetInBits, map_from_llvmDIFlags(Flags), unwrapDI<DIType>(Ty)));
}

LLVMMetadataRef
LLVMDIBuilderCreateUnspecifiedType(LLVMDIBuilderRef Builder, const char *Name,
                                   size_t NameLen) {
  return wrap(unwrap(Builder)->createUnspecifiedType({Name, NameLen}));
}

LLVMMetadataRef
LLVMDIBuilderCreateStaticMemberType(
    LLVMDIBuilderRef Builder, LLVMMetadataRef Scope, const char *Name,
    size_t NameLen, LLVMMetadataRef File, unsigned LineNumber,
    LLVMMetadataRef Type, LLVMDIFlags Flags, LLVMValueRef ConstantVal,
    uint32_t AlignInBits) {
  return wrap(unwrap(Builder)->createStaticMemberType(
                  unwrapDI<DIScope>(Scope), {Name, NameLen},
                  unwrapDI<DIFile>(File), LineNumber, unwrapDI<DIType>(Type),
                  map_from_llvmDIFlags(Flags), unwrap<Constant>(ConstantVal),
                  AlignInBits));
}

LLVMMetadataRef
LLVMDIBuilderCreateObjCIVar(LLVMDIBuilderRef Builder,
                            const char *Name, size_t NameLen,
                            LLVMMetadataRef File, unsigned LineNo,
                            uint64_t SizeInBits, uint32_t AlignInBits,
                            uint64_t OffsetInBits, LLVMDIFlags Flags,
                            LLVMMetadataRef Ty, LLVMMetadataRef PropertyNode) {
  return wrap(unwrap(Builder)->createObjCIVar(
                  {Name, NameLen}, unwrapDI<DIFile>(File), LineNo,
                  SizeInBits, AlignInBits, OffsetInBits,
                  map_from_llvmDIFlags(Flags), unwrapDI<DIType>(Ty),
                  unwrapDI<MDNode>(PropertyNode)));
}

LLVMMetadataRef
LLVMDIBuilderCreateObjCProperty(LLVMDIBuilderRef Builder,
                                const char *Name, size_t NameLen,
                                LLVMMetadataRef File, unsigned LineNo,
                                const char *GetterName, size_t GetterNameLen,
                                const char *SetterName, size_t SetterNameLen,
                                unsigned PropertyAttributes,
                                LLVMMetadataRef Ty) {
  return wrap(unwrap(Builder)->createObjCProperty(
                  {Name, NameLen}, unwrapDI<DIFile>(File), LineNo,
                  {GetterName, GetterNameLen}, {SetterName, SetterNameLen},
                  PropertyAttributes, unwrapDI<DIType>(Ty)));
}

LLVMMetadataRef
LLVMDIBuilderCreateObjectPointerType(LLVMDIBuilderRef Builder,
                                     LLVMMetadataRef Type) {
  return wrap(unwrap(Builder)->createObjectPointerType(unwrapDI<DIType>(Type)));
}

LLVMMetadataRef
LLVMDIBuilderCreateTypedef(LLVMDIBuilderRef Builder, LLVMMetadataRef Type,
                           const char *Name, size_t NameLen,
                           LLVMMetadataRef File, unsigned LineNo,
                           LLVMMetadataRef Scope, uint32_t AlignInBits) {
  return wrap(unwrap(Builder)->createTypedef(
      unwrapDI<DIType>(Type), {Name, NameLen}, unwrapDI<DIFile>(File), LineNo,
      unwrapDI<DIScope>(Scope), AlignInBits));
}

LLVMMetadataRef
LLVMDIBuilderCreateInheritance(LLVMDIBuilderRef Builder,
                               LLVMMetadataRef Ty, LLVMMetadataRef BaseTy,
                               uint64_t BaseOffset, uint32_t VBPtrOffset,
                               LLVMDIFlags Flags) {
  return wrap(unwrap(Builder)->createInheritance(
                  unwrapDI<DIType>(Ty), unwrapDI<DIType>(BaseTy),
                  BaseOffset, VBPtrOffset, map_from_llvmDIFlags(Flags)));
}

LLVMMetadataRef
LLVMDIBuilderCreateForwardDecl(
    LLVMDIBuilderRef Builder, unsigned Tag, const char *Name,
    size_t NameLen, LLVMMetadataRef Scope, LLVMMetadataRef File, unsigned Line,
    unsigned RuntimeLang, uint64_t SizeInBits, uint32_t AlignInBits,
    const char *UniqueIdentifier, size_t UniqueIdentifierLen) {
  return wrap(unwrap(Builder)->createForwardDecl(
                  Tag, {Name, NameLen}, unwrapDI<DIScope>(Scope),
                  unwrapDI<DIFile>(File), Line, RuntimeLang, SizeInBits,
                  AlignInBits, {UniqueIdentifier, UniqueIdentifierLen}));
}

LLVMMetadataRef
LLVMDIBuilderCreateReplaceableCompositeType(
    LLVMDIBuilderRef Builder, unsigned Tag, const char *Name,
    size_t NameLen, LLVMMetadataRef Scope, LLVMMetadataRef File, unsigned Line,
    unsigned RuntimeLang, uint64_t SizeInBits, uint32_t AlignInBits,
    LLVMDIFlags Flags, const char *UniqueIdentifier,
    size_t UniqueIdentifierLen) {
  return wrap(unwrap(Builder)->createReplaceableCompositeType(
                  Tag, {Name, NameLen}, unwrapDI<DIScope>(Scope),
                  unwrapDI<DIFile>(File), Line, RuntimeLang, SizeInBits,
                  AlignInBits, map_from_llvmDIFlags(Flags),
                  {UniqueIdentifier, UniqueIdentifierLen}));
}

LLVMMetadataRef
LLVMDIBuilderCreateQualifiedType(LLVMDIBuilderRef Builder, unsigned Tag,
                                 LLVMMetadataRef Type) {
  return wrap(unwrap(Builder)->createQualifiedType(Tag,
                                                   unwrapDI<DIType>(Type)));
}

LLVMMetadataRef
LLVMDIBuilderCreateReferenceType(LLVMDIBuilderRef Builder, unsigned Tag,
                                 LLVMMetadataRef Type) {
  return wrap(unwrap(Builder)->createReferenceType(Tag,
                                                   unwrapDI<DIType>(Type)));
}

LLVMMetadataRef
LLVMDIBuilderCreateNullPtrType(LLVMDIBuilderRef Builder) {
  return wrap(unwrap(Builder)->createNullPtrType());
}

LLVMMetadataRef
LLVMDIBuilderCreateMemberPointerType(LLVMDIBuilderRef Builder,
                                     LLVMMetadataRef PointeeType,
                                     LLVMMetadataRef ClassType,
                                     uint64_t SizeInBits,
                                     uint32_t AlignInBits,
                                     LLVMDIFlags Flags) {
  return wrap(unwrap(Builder)->createMemberPointerType(
                  unwrapDI<DIType>(PointeeType),
                  unwrapDI<DIType>(ClassType), AlignInBits, SizeInBits,
                  map_from_llvmDIFlags(Flags)));
}

LLVMMetadataRef
LLVMDIBuilderCreateBitFieldMemberType(LLVMDIBuilderRef Builder,
                                      LLVMMetadataRef Scope,
                                      const char *Name, size_t NameLen,
                                      LLVMMetadataRef File, unsigned LineNumber,
                                      uint64_t SizeInBits,
                                      uint64_t OffsetInBits,
                                      uint64_t StorageOffsetInBits,
                                      LLVMDIFlags Flags, LLVMMetadataRef Type) {
  return wrap(unwrap(Builder)->createBitFieldMemberType(
                  unwrapDI<DIScope>(Scope), {Name, NameLen},
                  unwrapDI<DIFile>(File), LineNumber,
                  SizeInBits, OffsetInBits, StorageOffsetInBits,
                  map_from_llvmDIFlags(Flags), unwrapDI<DIType>(Type)));
}

LLVMMetadataRef LLVMDIBuilderCreateClassType(LLVMDIBuilderRef Builder,
    LLVMMetadataRef Scope, const char *Name, size_t NameLen,
    LLVMMetadataRef File, unsigned LineNumber, uint64_t SizeInBits,
    uint32_t AlignInBits, uint64_t OffsetInBits, LLVMDIFlags Flags,
    LLVMMetadataRef DerivedFrom,
    LLVMMetadataRef *Elements, unsigned NumElements,
    LLVMMetadataRef VTableHolder, LLVMMetadataRef TemplateParamsNode,
    const char *UniqueIdentifier, size_t UniqueIdentifierLen) {
  auto Elts = unwrap(Builder)->getOrCreateArray({unwrap(Elements),
                                                 NumElements});
  return wrap(unwrap(Builder)->createClassType(
                  unwrapDI<DIScope>(Scope), {Name, NameLen},
                  unwrapDI<DIFile>(File), LineNumber,
                  SizeInBits, AlignInBits, OffsetInBits,
                  map_from_llvmDIFlags(Flags), unwrapDI<DIType>(DerivedFrom),
                  Elts, unwrapDI<DIType>(VTableHolder),
                  unwrapDI<MDNode>(TemplateParamsNode),
                  {UniqueIdentifier, UniqueIdentifierLen}));
}

LLVMMetadataRef
LLVMDIBuilderCreateArtificialType(LLVMDIBuilderRef Builder,
                                  LLVMMetadataRef Type) {
  return wrap(unwrap(Builder)->createArtificialType(unwrapDI<DIType>(Type)));
}

const char *LLVMDITypeGetName(LLVMMetadataRef DType, size_t *Length) {
  StringRef Str = unwrap<DIType>(DType)->getName();
  *Length = Str.size();
  return Str.data();
}

uint64_t LLVMDITypeGetSizeInBits(LLVMMetadataRef DType) {
  return unwrapDI<DIType>(DType)->getSizeInBits();
}

uint64_t LLVMDITypeGetOffsetInBits(LLVMMetadataRef DType) {
  return unwrapDI<DIType>(DType)->getOffsetInBits();
}

uint32_t LLVMDITypeGetAlignInBits(LLVMMetadataRef DType) {
  return unwrapDI<DIType>(DType)->getAlignInBits();
}

unsigned LLVMDITypeGetLine(LLVMMetadataRef DType) {
  return unwrapDI<DIType>(DType)->getLine();
}

LLVMDIFlags LLVMDITypeGetFlags(LLVMMetadataRef DType) {
  return map_to_llvmDIFlags(unwrapDI<DIType>(DType)->getFlags());
}

LLVMMetadataRef LLVMDIBuilderGetOrCreateTypeArray(LLVMDIBuilderRef Builder,
                                                  LLVMMetadataRef *Types,
                                                  size_t Length) {
  return wrap(
      unwrap(Builder)->getOrCreateTypeArray({unwrap(Types), Length}).get());
}

LLVMMetadataRef
LLVMDIBuilderCreateSubroutineType(LLVMDIBuilderRef Builder,
                                  LLVMMetadataRef File,
                                  LLVMMetadataRef *ParameterTypes,
                                  unsigned NumParameterTypes,
                                  LLVMDIFlags Flags) {
  auto Elts = unwrap(Builder)->getOrCreateTypeArray({unwrap(ParameterTypes),
                                                     NumParameterTypes});
  return wrap(unwrap(Builder)->createSubroutineType(
    Elts, map_from_llvmDIFlags(Flags)));
}

LLVMMetadataRef LLVMDIBuilderCreateExpression(LLVMDIBuilderRef Builder,
                                              uint64_t *Addr, size_t Length) {
  return wrap(
      unwrap(Builder)->createExpression(ArrayRef<uint64_t>(Addr, Length)));
}

LLVMMetadataRef
LLVMDIBuilderCreateConstantValueExpression(LLVMDIBuilderRef Builder,
                                           uint64_t Value) {
  return wrap(unwrap(Builder)->createConstantValueExpression(Value));
}

LLVMMetadataRef LLVMDIBuilderCreateGlobalVariableExpression(
    LLVMDIBuilderRef Builder, LLVMMetadataRef Scope, const char *Name,
    size_t NameLen, const char *Linkage, size_t LinkLen, LLVMMetadataRef File,
    unsigned LineNo, LLVMMetadataRef Ty, LLVMBool LocalToUnit,
    LLVMMetadataRef Expr, LLVMMetadataRef Decl, uint32_t AlignInBits) {
  return wrap(unwrap(Builder)->createGlobalVariableExpression(
      unwrapDI<DIScope>(Scope), {Name, NameLen}, {Linkage, LinkLen},
      unwrapDI<DIFile>(File), LineNo, unwrapDI<DIType>(Ty), LocalToUnit,
      true, unwrap<DIExpression>(Expr), unwrapDI<MDNode>(Decl),
      nullptr, AlignInBits));
}

LLVMMetadataRef LLVMDIGlobalVariableExpressionGetVariable(LLVMMetadataRef GVE) {
  return wrap(unwrapDI<DIGlobalVariableExpression>(GVE)->getVariable());
}

LLVMMetadataRef LLVMDIGlobalVariableExpressionGetExpression(
    LLVMMetadataRef GVE) {
  return wrap(unwrapDI<DIGlobalVariableExpression>(GVE)->getExpression());
}

LLVMMetadataRef LLVMDIVariableGetFile(LLVMMetadataRef Var) {
  return wrap(unwrapDI<DIVariable>(Var)->getFile());
}

LLVMMetadataRef LLVMDIVariableGetScope(LLVMMetadataRef Var) {
  return wrap(unwrapDI<DIVariable>(Var)->getScope());
}

unsigned LLVMDIVariableGetLine(LLVMMetadataRef Var) {
  return unwrapDI<DIVariable>(Var)->getLine();
}

LLVMMetadataRef LLVMTemporaryMDNode(LLVMContextRef Ctx, LLVMMetadataRef *Data,
                                    size_t Count) {
  return wrap(
      MDTuple::getTemporary(*unwrap(Ctx), {unwrap(Data), Count}).release());
}

void LLVMDisposeTemporaryMDNode(LLVMMetadataRef TempNode) {
  MDNode::deleteTemporary(unwrapDI<MDNode>(TempNode));
}

void LLVMMetadataReplaceAllUsesWith(LLVMMetadataRef TargetMetadata,
                                    LLVMMetadataRef Replacement) {
  auto *Node = unwrapDI<MDNode>(TargetMetadata);
  Node->replaceAllUsesWith(unwrap<Metadata>(Replacement));
  MDNode::deleteTemporary(Node);
}

LLVMMetadataRef LLVMDIBuilderCreateTempGlobalVariableFwdDecl(
    LLVMDIBuilderRef Builder, LLVMMetadataRef Scope, const char *Name,
    size_t NameLen, const char *Linkage, size_t LnkLen, LLVMMetadataRef File,
    unsigned LineNo, LLVMMetadataRef Ty, LLVMBool LocalToUnit,
    LLVMMetadataRef Decl, uint32_t AlignInBits) {
  return wrap(unwrap(Builder)->createTempGlobalVariableFwdDecl(
      unwrapDI<DIScope>(Scope), {Name, NameLen}, {Linkage, LnkLen},
      unwrapDI<DIFile>(File), LineNo, unwrapDI<DIType>(Ty), LocalToUnit,
      unwrapDI<MDNode>(Decl), nullptr, AlignInBits));
}

LLVMValueRef
LLVMDIBuilderInsertDeclareBefore(LLVMDIBuilderRef Builder, LLVMValueRef Storage,
                                 LLVMMetadataRef VarInfo, LLVMMetadataRef Expr,
                                 LLVMMetadataRef DL, LLVMValueRef Instr) {
  return wrap(unwrap(Builder)->insertDeclare(
                  unwrap(Storage), unwrap<DILocalVariable>(VarInfo),
                  unwrap<DIExpression>(Expr), unwrap<DILocation>(DL),
                  unwrap<Instruction>(Instr)));
}

LLVMValueRef LLVMDIBuilderInsertDeclareAtEnd(
    LLVMDIBuilderRef Builder, LLVMValueRef Storage, LLVMMetadataRef VarInfo,
    LLVMMetadataRef Expr, LLVMMetadataRef DL, LLVMBasicBlockRef Block) {
  return wrap(unwrap(Builder)->insertDeclare(
                  unwrap(Storage), unwrap<DILocalVariable>(VarInfo),
                  unwrap<DIExpression>(Expr), unwrap<DILocation>(DL),
                  unwrap(Block)));
}

LLVMValueRef LLVMDIBuilderInsertDbgValueBefore(LLVMDIBuilderRef Builder,
                                               LLVMValueRef Val,
                                               LLVMMetadataRef VarInfo,
                                               LLVMMetadataRef Expr,
                                               LLVMMetadataRef DebugLoc,
                                               LLVMValueRef Instr) {
  return wrap(unwrap(Builder)->insertDbgValueIntrinsic(
                  unwrap(Val), unwrap<DILocalVariable>(VarInfo),
                  unwrap<DIExpression>(Expr), unwrap<DILocation>(DebugLoc),
                  unwrap<Instruction>(Instr)));
}

LLVMValueRef LLVMDIBuilderInsertDbgValueAtEnd(LLVMDIBuilderRef Builder,
                                              LLVMValueRef Val,
                                              LLVMMetadataRef VarInfo,
                                              LLVMMetadataRef Expr,
                                              LLVMMetadataRef DebugLoc,
                                              LLVMBasicBlockRef Block) {
  return wrap(unwrap(Builder)->insertDbgValueIntrinsic(
                  unwrap(Val), unwrap<DILocalVariable>(VarInfo),
                  unwrap<DIExpression>(Expr), unwrap<DILocation>(DebugLoc),
                  unwrap(Block)));
}

LLVMMetadataRef LLVMDIBuilderCreateAutoVariable(
    LLVMDIBuilderRef Builder, LLVMMetadataRef Scope, const char *Name,
    size_t NameLen, LLVMMetadataRef File, unsigned LineNo, LLVMMetadataRef Ty,
    LLVMBool AlwaysPreserve, LLVMDIFlags Flags, uint32_t AlignInBits) {
  return wrap(unwrap(Builder)->createAutoVariable(
                  unwrap<DIScope>(Scope), {Name, NameLen}, unwrap<DIFile>(File),
                  LineNo, unwrap<DIType>(Ty), AlwaysPreserve,
                  map_from_llvmDIFlags(Flags), AlignInBits));
}

LLVMMetadataRef LLVMDIBuilderCreateParameterVariable(
    LLVMDIBuilderRef Builder, LLVMMetadataRef Scope, const char *Name,
    size_t NameLen, unsigned ArgNo, LLVMMetadataRef File, unsigned LineNo,
    LLVMMetadataRef Ty, LLVMBool AlwaysPreserve, LLVMDIFlags Flags) {
  return wrap(unwrap(Builder)->createParameterVariable(
                  unwrap<DIScope>(Scope), {Name, NameLen}, ArgNo, unwrap<DIFile>(File),
                  LineNo, unwrap<DIType>(Ty), AlwaysPreserve,
                  map_from_llvmDIFlags(Flags)));
}

LLVMMetadataRef LLVMDIBuilderGetOrCreateSubrange(LLVMDIBuilderRef Builder,
                                                 int64_t Lo, int64_t Count) {
  return wrap(unwrap(Builder)->getOrCreateSubrange(Lo, Count));
}

LLVMMetadataRef LLVMDIBuilderGetOrCreateArray(LLVMDIBuilderRef Builder,
                                              LLVMMetadataRef *Data,
                                              size_t Length) {
  Metadata **DataValue = unwrap(Data);
  return wrap(unwrap(Builder)->getOrCreateArray({DataValue, Length}).get());
}

LLVMMetadataRef LLVMGetSubprogram(LLVMValueRef Func) {
  return wrap(unwrap<Function>(Func)->getSubprogram());
}

void LLVMSetSubprogram(LLVMValueRef Func, LLVMMetadataRef SP) {
  unwrap<Function>(Func)->setSubprogram(unwrap<DISubprogram>(SP));
}

unsigned LLVMDISubprogramGetLine(LLVMMetadataRef Subprogram) {
  return unwrapDI<DISubprogram>(Subprogram)->getLine();
}

LLVMMetadataRef LLVMInstructionGetDebugLoc(LLVMValueRef Inst) {
  return wrap(unwrap<Instruction>(Inst)->getDebugLoc().getAsMDNode());
}

void LLVMInstructionSetDebugLoc(LLVMValueRef Inst, LLVMMetadataRef Loc) {
  if (Loc)
    unwrap<Instruction>(Inst)->setDebugLoc(DebugLoc(unwrap<MDNode>(Loc)));
  else
    unwrap<Instruction>(Inst)->setDebugLoc(DebugLoc());
}

LLVMMetadataKind LLVMGetMetadataKind(LLVMMetadataRef Metadata) {
  switch(unwrap(Metadata)->getMetadataID()) {
#define HANDLE_METADATA_LEAF(CLASS) \
  case Metadata::CLASS##Kind: \
    return (LLVMMetadataKind)LLVM##CLASS##MetadataKind;
#include "llvm/IR/Metadata.def"
  default:
    return (LLVMMetadataKind)LLVMGenericDINodeMetadataKind;
  }
}<|MERGE_RESOLUTION|>--- conflicted
+++ resolved
@@ -464,12 +464,9 @@
         if (NewLoopID != LoopID)
           I.setMetadata(LLVMContext::MD_loop, NewLoopID);
       }
-<<<<<<< HEAD
-=======
       // Strip heapallocsite attachments, they point into the DIType system.
       if (I.hasMetadataOtherThanDebugLoc())
         I.setMetadata("heapallocsite", nullptr);
->>>>>>> a2ce6ee6
     }
   }
   return Changed;
