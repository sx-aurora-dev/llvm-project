--- conflicted
+++ resolved
@@ -78,23 +78,21 @@
          "gc-transition operand bundle id drifted!");
   (void)GCLiveEntry;
 
-<<<<<<< HEAD
-  auto *CFPRoundEntry = pImpl->getOrInsertBundleTag("cfp-round");
-  assert(CFPRoundEntry->second == LLVMContext::OB_cfp_round &&
-         "cfp-round operand bundle id drifted!");
-  (void)CFPRoundEntry;
-
-  auto *CFPExceptEntry = pImpl->getOrInsertBundleTag("cfp-except");
-  assert(CFPExceptEntry->second == LLVMContext::OB_cfp_except &&
-         "cfp-except operand bundle id drifted!");
-  (void)CFPExceptEntry;
-=======
   auto *ClangAttachedCall =
       pImpl->getOrInsertBundleTag("clang.arc.attachedcall");
   assert(ClangAttachedCall->second == LLVMContext::OB_clang_arc_attachedcall &&
          "clang.arc.attachedcall operand bundle id drifted!");
   (void)ClangAttachedCall;
->>>>>>> ed4718ec
+
+  auto *CFPRoundEntry = pImpl->getOrInsertBundleTag("cfp-round");
+  assert(CFPRoundEntry->second == LLVMContext::OB_cfp_round &&
+         "cfp-round operand bundle id drifted!");
+  (void)CFPRoundEntry;
+
+  auto *CFPExceptEntry = pImpl->getOrInsertBundleTag("cfp-except");
+  assert(CFPExceptEntry->second == LLVMContext::OB_cfp_except &&
+         "cfp-except operand bundle id drifted!");
+  (void)CFPExceptEntry;
 
   SyncScope::ID SingleThreadSSID =
       pImpl->getOrInsertSyncScopeID("singlethread");
