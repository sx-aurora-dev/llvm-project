//===- AsmWriter.cpp - Printing LLVM as an assembly file ------------------===//
//
// Part of the LLVM Project, under the Apache License v2.0 with LLVM Exceptions.
// See https://llvm.org/LICENSE.txt for license information.
// SPDX-License-Identifier: Apache-2.0 WITH LLVM-exception
//
//===----------------------------------------------------------------------===//
//
// This library implements `print` family of functions in classes like
// Module, Function, Value, etc. In-memory representation of those classes is
// converted to IR strings.
//
// Note that these routines must be extremely tolerant of various errors in the
// LLVM code, because it can be used for debugging transformations.
//
//===----------------------------------------------------------------------===//

#include "llvm/ADT/APFloat.h"
#include "llvm/ADT/APInt.h"
#include "llvm/ADT/ArrayRef.h"
#include "llvm/ADT/DenseMap.h"
#include "llvm/ADT/None.h"
#include "llvm/ADT/Optional.h"
#include "llvm/ADT/STLExtras.h"
#include "llvm/ADT/SetVector.h"
#include "llvm/ADT/SmallPtrSet.h"
#include "llvm/ADT/SmallString.h"
#include "llvm/ADT/SmallVector.h"
#include "llvm/ADT/StringExtras.h"
#include "llvm/ADT/StringRef.h"
#include "llvm/ADT/iterator_range.h"
#include "llvm/BinaryFormat/Dwarf.h"
#include "llvm/Config/llvm-config.h"
#include "llvm/IR/Argument.h"
#include "llvm/IR/AssemblyAnnotationWriter.h"
#include "llvm/IR/Attributes.h"
#include "llvm/IR/BasicBlock.h"
#include "llvm/IR/CFG.h"
#include "llvm/IR/CallingConv.h"
#include "llvm/IR/Comdat.h"
#include "llvm/IR/Constant.h"
#include "llvm/IR/Constants.h"
#include "llvm/IR/DebugInfoMetadata.h"
#include "llvm/IR/DerivedTypes.h"
#include "llvm/IR/Function.h"
#include "llvm/IR/GlobalAlias.h"
#include "llvm/IR/GlobalIFunc.h"
#include "llvm/IR/GlobalObject.h"
#include "llvm/IR/GlobalValue.h"
#include "llvm/IR/GlobalVariable.h"
#include "llvm/IR/IRPrintingPasses.h"
#include "llvm/IR/InlineAsm.h"
#include "llvm/IR/InstrTypes.h"
#include "llvm/IR/Instruction.h"
#include "llvm/IR/Instructions.h"
#include "llvm/IR/IntrinsicInst.h"
#include "llvm/IR/LLVMContext.h"
#include "llvm/IR/Metadata.h"
#include "llvm/IR/Module.h"
#include "llvm/IR/ModuleSlotTracker.h"
#include "llvm/IR/ModuleSummaryIndex.h"
#include "llvm/IR/Operator.h"
#include "llvm/IR/Type.h"
#include "llvm/IR/TypeFinder.h"
#include "llvm/IR/Use.h"
#include "llvm/IR/User.h"
#include "llvm/IR/Value.h"
#include "llvm/Support/AtomicOrdering.h"
#include "llvm/Support/Casting.h"
#include "llvm/Support/Compiler.h"
#include "llvm/Support/Debug.h"
#include "llvm/Support/ErrorHandling.h"
#include "llvm/Support/Format.h"
#include "llvm/Support/FormattedStream.h"
#include "llvm/Support/SaveAndRestore.h"
#include "llvm/Support/raw_ostream.h"
#include <algorithm>
#include <cassert>
#include <cctype>
#include <cstddef>
#include <cstdint>
#include <iterator>
#include <memory>
#include <string>
#include <tuple>
#include <utility>
#include <vector>

using namespace llvm;

// Make virtual table appear in this compilation unit.
AssemblyAnnotationWriter::~AssemblyAnnotationWriter() = default;

//===----------------------------------------------------------------------===//
// Helper Functions
//===----------------------------------------------------------------------===//

using OrderMap = MapVector<const Value *, unsigned>;

using UseListOrderMap =
    DenseMap<const Function *, MapVector<const Value *, std::vector<unsigned>>>;

/// Look for a value that might be wrapped as metadata, e.g. a value in a
/// metadata operand. Returns the input value as-is if it is not wrapped.
static const Value *skipMetadataWrapper(const Value *V) {
  if (const auto *MAV = dyn_cast<MetadataAsValue>(V))
    if (const auto *VAM = dyn_cast<ValueAsMetadata>(MAV->getMetadata()))
      return VAM->getValue();
  return V;
}

static void orderValue(const Value *V, OrderMap &OM) {
  if (OM.lookup(V))
    return;

  if (const Constant *C = dyn_cast<Constant>(V))
    if (C->getNumOperands() && !isa<GlobalValue>(C))
      for (const Value *Op : C->operands())
        if (!isa<BasicBlock>(Op) && !isa<GlobalValue>(Op))
          orderValue(Op, OM);

  // Note: we cannot cache this lookup above, since inserting into the map
  // changes the map's size, and thus affects the other IDs.
  unsigned ID = OM.size() + 1;
  OM[V] = ID;
}

static OrderMap orderModule(const Module *M) {
  OrderMap OM;

  for (const GlobalVariable &G : M->globals()) {
    if (G.hasInitializer())
      if (!isa<GlobalValue>(G.getInitializer()))
        orderValue(G.getInitializer(), OM);
    orderValue(&G, OM);
  }
  for (const GlobalAlias &A : M->aliases()) {
    if (!isa<GlobalValue>(A.getAliasee()))
      orderValue(A.getAliasee(), OM);
    orderValue(&A, OM);
  }
  for (const GlobalIFunc &I : M->ifuncs()) {
    if (!isa<GlobalValue>(I.getResolver()))
      orderValue(I.getResolver(), OM);
    orderValue(&I, OM);
  }
  for (const Function &F : *M) {
    for (const Use &U : F.operands())
      if (!isa<GlobalValue>(U.get()))
        orderValue(U.get(), OM);

    orderValue(&F, OM);

    if (F.isDeclaration())
      continue;

    for (const Argument &A : F.args())
      orderValue(&A, OM);
    for (const BasicBlock &BB : F) {
      orderValue(&BB, OM);
      for (const Instruction &I : BB) {
        for (const Value *Op : I.operands()) {
          Op = skipMetadataWrapper(Op);
          if ((isa<Constant>(*Op) && !isa<GlobalValue>(*Op)) ||
              isa<InlineAsm>(*Op))
            orderValue(Op, OM);
        }
        orderValue(&I, OM);
      }
    }
  }
  return OM;
}

static std::vector<unsigned>
predictValueUseListOrder(const Value *V, unsigned ID, const OrderMap &OM) {
  // Predict use-list order for this one.
  using Entry = std::pair<const Use *, unsigned>;
  SmallVector<Entry, 64> List;
  for (const Use &U : V->uses())
    // Check if this user will be serialized.
    if (OM.lookup(U.getUser()))
      List.push_back(std::make_pair(&U, List.size()));

  if (List.size() < 2)
    // We may have lost some users.
    return {};

  // When referencing a value before its declaration, a temporary value is
  // created, which will later be RAUWed with the actual value. This reverses
  // the use list. This happens for all values apart from basic blocks.
  bool GetsReversed = !isa<BasicBlock>(V);
  if (auto *BA = dyn_cast<BlockAddress>(V))
    ID = OM.lookup(BA->getBasicBlock());
  llvm::sort(List, [&](const Entry &L, const Entry &R) {
    const Use *LU = L.first;
    const Use *RU = R.first;
    if (LU == RU)
      return false;

    auto LID = OM.lookup(LU->getUser());
    auto RID = OM.lookup(RU->getUser());

    // If ID is 4, then expect: 7 6 5 1 2 3.
    if (LID < RID) {
      if (GetsReversed)
        if (RID <= ID)
          return true;
      return false;
    }
    if (RID < LID) {
      if (GetsReversed)
        if (LID <= ID)
          return false;
      return true;
    }

    // LID and RID are equal, so we have different operands of the same user.
    // Assume operands are added in order for all instructions.
    if (GetsReversed)
      if (LID <= ID)
        return LU->getOperandNo() < RU->getOperandNo();
    return LU->getOperandNo() > RU->getOperandNo();
  });

  if (llvm::is_sorted(List, [](const Entry &L, const Entry &R) {
        return L.second < R.second;
      }))
    // Order is already correct.
    return {};

  // Store the shuffle.
  std::vector<unsigned> Shuffle(List.size());
  for (size_t I = 0, E = List.size(); I != E; ++I)
    Shuffle[I] = List[I].second;
  return Shuffle;
}

static UseListOrderMap predictUseListOrder(const Module *M) {
  OrderMap OM = orderModule(M);
  UseListOrderMap ULOM;
  for (const auto &Pair : OM) {
    const Value *V = Pair.first;
    if (V->use_empty() || std::next(V->use_begin()) == V->use_end())
      continue;

    std::vector<unsigned> Shuffle =
        predictValueUseListOrder(V, Pair.second, OM);
    if (Shuffle.empty())
      continue;

    const Function *F = nullptr;
    if (auto *I = dyn_cast<Instruction>(V))
      F = I->getFunction();
    if (auto *A = dyn_cast<Argument>(V))
      F = A->getParent();
    if (auto *BB = dyn_cast<BasicBlock>(V))
      F = BB->getParent();
    ULOM[F][V] = std::move(Shuffle);
  }
  return ULOM;
}

static const Module *getModuleFromVal(const Value *V) {
  if (const Argument *MA = dyn_cast<Argument>(V))
    return MA->getParent() ? MA->getParent()->getParent() : nullptr;

  if (const BasicBlock *BB = dyn_cast<BasicBlock>(V))
    return BB->getParent() ? BB->getParent()->getParent() : nullptr;

  if (const Instruction *I = dyn_cast<Instruction>(V)) {
    const Function *M = I->getParent() ? I->getParent()->getParent() : nullptr;
    return M ? M->getParent() : nullptr;
  }

  if (const GlobalValue *GV = dyn_cast<GlobalValue>(V))
    return GV->getParent();

  if (const auto *MAV = dyn_cast<MetadataAsValue>(V)) {
    for (const User *U : MAV->users())
      if (isa<Instruction>(U))
        if (const Module *M = getModuleFromVal(U))
          return M;
    return nullptr;
  }

  return nullptr;
}

static void PrintCallingConv(unsigned cc, raw_ostream &Out) {
  switch (cc) {
  default:                         Out << "cc" << cc; break;
  case CallingConv::Fast:          Out << "fastcc"; break;
  case CallingConv::Cold:          Out << "coldcc"; break;
  case CallingConv::WebKit_JS:     Out << "webkit_jscc"; break;
  case CallingConv::AnyReg:        Out << "anyregcc"; break;
  case CallingConv::PreserveMost:  Out << "preserve_mostcc"; break;
  case CallingConv::PreserveAll:   Out << "preserve_allcc"; break;
  case CallingConv::CXX_FAST_TLS:  Out << "cxx_fast_tlscc"; break;
  case CallingConv::GHC:           Out << "ghccc"; break;
  case CallingConv::Tail:          Out << "tailcc"; break;
  case CallingConv::CFGuard_Check: Out << "cfguard_checkcc"; break;
  case CallingConv::X86_StdCall:   Out << "x86_stdcallcc"; break;
  case CallingConv::X86_FastCall:  Out << "x86_fastcallcc"; break;
  case CallingConv::X86_ThisCall:  Out << "x86_thiscallcc"; break;
  case CallingConv::X86_RegCall:   Out << "x86_regcallcc"; break;
  case CallingConv::X86_VectorCall:Out << "x86_vectorcallcc"; break;
  case CallingConv::Intel_OCL_BI:  Out << "intel_ocl_bicc"; break;
  case CallingConv::ARM_APCS:      Out << "arm_apcscc"; break;
  case CallingConv::ARM_AAPCS:     Out << "arm_aapcscc"; break;
  case CallingConv::ARM_AAPCS_VFP: Out << "arm_aapcs_vfpcc"; break;
  case CallingConv::AArch64_VectorCall: Out << "aarch64_vector_pcs"; break;
  case CallingConv::AArch64_SVE_VectorCall:
    Out << "aarch64_sve_vector_pcs";
    break;
  case CallingConv::MSP430_INTR:   Out << "msp430_intrcc"; break;
  case CallingConv::AVR_INTR:      Out << "avr_intrcc "; break;
  case CallingConv::AVR_SIGNAL:    Out << "avr_signalcc "; break;
  case CallingConv::PTX_Kernel:    Out << "ptx_kernel"; break;
  case CallingConv::PTX_Device:    Out << "ptx_device"; break;
  case CallingConv::X86_64_SysV:   Out << "x86_64_sysvcc"; break;
  case CallingConv::Win64:         Out << "win64cc"; break;
  case CallingConv::SPIR_FUNC:     Out << "spir_func"; break;
  case CallingConv::SPIR_KERNEL:   Out << "spir_kernel"; break;
  case CallingConv::Swift:         Out << "swiftcc"; break;
  case CallingConv::SwiftTail:     Out << "swifttailcc"; break;
  case CallingConv::X86_INTR:      Out << "x86_intrcc"; break;
  case CallingConv::HHVM:          Out << "hhvmcc"; break;
  case CallingConv::HHVM_C:        Out << "hhvm_ccc"; break;
  case CallingConv::AMDGPU_VS:     Out << "amdgpu_vs"; break;
  case CallingConv::AMDGPU_LS:     Out << "amdgpu_ls"; break;
  case CallingConv::AMDGPU_HS:     Out << "amdgpu_hs"; break;
  case CallingConv::AMDGPU_ES:     Out << "amdgpu_es"; break;
  case CallingConv::AMDGPU_GS:     Out << "amdgpu_gs"; break;
  case CallingConv::AMDGPU_PS:     Out << "amdgpu_ps"; break;
  case CallingConv::AMDGPU_CS:     Out << "amdgpu_cs"; break;
  case CallingConv::AMDGPU_KERNEL: Out << "amdgpu_kernel"; break;
  case CallingConv::AMDGPU_Gfx:    Out << "amdgpu_gfx"; break;
  }
}

enum PrefixType {
  GlobalPrefix,
  ComdatPrefix,
  LabelPrefix,
  LocalPrefix,
  NoPrefix
};

void llvm::printLLVMNameWithoutPrefix(raw_ostream &OS, StringRef Name) {
  assert(!Name.empty() && "Cannot get empty name!");

  // Scan the name to see if it needs quotes first.
  bool NeedsQuotes = isdigit(static_cast<unsigned char>(Name[0]));
  if (!NeedsQuotes) {
    for (unsigned char C : Name) {
      // By making this unsigned, the value passed in to isalnum will always be
      // in the range 0-255.  This is important when building with MSVC because
      // its implementation will assert.  This situation can arise when dealing
      // with UTF-8 multibyte characters.
      if (!isalnum(static_cast<unsigned char>(C)) && C != '-' && C != '.' &&
          C != '_') {
        NeedsQuotes = true;
        break;
      }
    }
  }

  // If we didn't need any quotes, just write out the name in one blast.
  if (!NeedsQuotes) {
    OS << Name;
    return;
  }

  // Okay, we need quotes.  Output the quotes and escape any scary characters as
  // needed.
  OS << '"';
  printEscapedString(Name, OS);
  OS << '"';
}

/// Turn the specified name into an 'LLVM name', which is either prefixed with %
/// (if the string only contains simple characters) or is surrounded with ""'s
/// (if it has special chars in it). Print it out.
static void PrintLLVMName(raw_ostream &OS, StringRef Name, PrefixType Prefix) {
  switch (Prefix) {
  case NoPrefix:
    break;
  case GlobalPrefix:
    OS << '@';
    break;
  case ComdatPrefix:
    OS << '$';
    break;
  case LabelPrefix:
    break;
  case LocalPrefix:
    OS << '%';
    break;
  }
  printLLVMNameWithoutPrefix(OS, Name);
}

/// Turn the specified name into an 'LLVM name', which is either prefixed with %
/// (if the string only contains simple characters) or is surrounded with ""'s
/// (if it has special chars in it). Print it out.
static void PrintLLVMName(raw_ostream &OS, const Value *V) {
  PrintLLVMName(OS, V->getName(),
                isa<GlobalValue>(V) ? GlobalPrefix : LocalPrefix);
}

static void PrintShuffleMask(raw_ostream &Out, Type *Ty, ArrayRef<int> Mask) {
  Out << ", <";
  if (isa<ScalableVectorType>(Ty))
    Out << "vscale x ";
  Out << Mask.size() << " x i32> ";
  bool FirstElt = true;
  if (all_of(Mask, [](int Elt) { return Elt == 0; })) {
    Out << "zeroinitializer";
  } else if (all_of(Mask, [](int Elt) { return Elt == UndefMaskElem; })) {
    Out << "undef";
  } else {
    Out << "<";
    for (int Elt : Mask) {
      if (FirstElt)
        FirstElt = false;
      else
        Out << ", ";
      Out << "i32 ";
      if (Elt == UndefMaskElem)
        Out << "undef";
      else
        Out << Elt;
    }
    Out << ">";
  }
}

namespace {

class TypePrinting {
public:
  TypePrinting(const Module *M = nullptr) : DeferredM(M) {}

  TypePrinting(const TypePrinting &) = delete;
  TypePrinting &operator=(const TypePrinting &) = delete;

  /// The named types that are used by the current module.
  TypeFinder &getNamedTypes();

  /// The numbered types, number to type mapping.
  std::vector<StructType *> &getNumberedTypes();

  bool empty();

  void print(Type *Ty, raw_ostream &OS);

  void printStructBody(StructType *Ty, raw_ostream &OS);

private:
  void incorporateTypes();

  /// A module to process lazily when needed. Set to nullptr as soon as used.
  const Module *DeferredM;

  TypeFinder NamedTypes;

  // The numbered types, along with their value.
  DenseMap<StructType *, unsigned> Type2Number;

  std::vector<StructType *> NumberedTypes;
};

} // end anonymous namespace

TypeFinder &TypePrinting::getNamedTypes() {
  incorporateTypes();
  return NamedTypes;
}

std::vector<StructType *> &TypePrinting::getNumberedTypes() {
  incorporateTypes();

  // We know all the numbers that each type is used and we know that it is a
  // dense assignment. Convert the map to an index table, if it's not done
  // already (judging from the sizes):
  if (NumberedTypes.size() == Type2Number.size())
    return NumberedTypes;

  NumberedTypes.resize(Type2Number.size());
  for (const auto &P : Type2Number) {
    assert(P.second < NumberedTypes.size() && "Didn't get a dense numbering?");
    assert(!NumberedTypes[P.second] && "Didn't get a unique numbering?");
    NumberedTypes[P.second] = P.first;
  }
  return NumberedTypes;
}

bool TypePrinting::empty() {
  incorporateTypes();
  return NamedTypes.empty() && Type2Number.empty();
}

void TypePrinting::incorporateTypes() {
  if (!DeferredM)
    return;

  NamedTypes.run(*DeferredM, false);
  DeferredM = nullptr;

  // The list of struct types we got back includes all the struct types, split
  // the unnamed ones out to a numbering and remove the anonymous structs.
  unsigned NextNumber = 0;

  std::vector<StructType *>::iterator NextToUse = NamedTypes.begin();
  for (StructType *STy : NamedTypes) {
    // Ignore anonymous types.
    if (STy->isLiteral())
      continue;

    if (STy->getName().empty())
      Type2Number[STy] = NextNumber++;
    else
      *NextToUse++ = STy;
  }

  NamedTypes.erase(NextToUse, NamedTypes.end());
}

/// Write the specified type to the specified raw_ostream, making use of type
/// names or up references to shorten the type name where possible.
void TypePrinting::print(Type *Ty, raw_ostream &OS) {
  switch (Ty->getTypeID()) {
  case Type::VoidTyID:      OS << "void"; return;
  case Type::HalfTyID:      OS << "half"; return;
  case Type::BFloatTyID:    OS << "bfloat"; return;
  case Type::FloatTyID:     OS << "float"; return;
  case Type::DoubleTyID:    OS << "double"; return;
  case Type::X86_FP80TyID:  OS << "x86_fp80"; return;
  case Type::FP128TyID:     OS << "fp128"; return;
  case Type::PPC_FP128TyID: OS << "ppc_fp128"; return;
  case Type::LabelTyID:     OS << "label"; return;
  case Type::MetadataTyID:  OS << "metadata"; return;
  case Type::X86_MMXTyID:   OS << "x86_mmx"; return;
  case Type::X86_AMXTyID:   OS << "x86_amx"; return;
  case Type::TokenTyID:     OS << "token"; return;
  case Type::IntegerTyID:
    OS << 'i' << cast<IntegerType>(Ty)->getBitWidth();
    return;

  case Type::FunctionTyID: {
    FunctionType *FTy = cast<FunctionType>(Ty);
    print(FTy->getReturnType(), OS);
    OS << " (";
    ListSeparator LS;
    for (Type *Ty : FTy->params()) {
      OS << LS;
      print(Ty, OS);
    }
    if (FTy->isVarArg())
      OS << LS << "...";
    OS << ')';
    return;
  }
  case Type::StructTyID: {
    StructType *STy = cast<StructType>(Ty);

    if (STy->isLiteral())
      return printStructBody(STy, OS);

    if (!STy->getName().empty())
      return PrintLLVMName(OS, STy->getName(), LocalPrefix);

    incorporateTypes();
    const auto I = Type2Number.find(STy);
    if (I != Type2Number.end())
      OS << '%' << I->second;
    else  // Not enumerated, print the hex address.
      OS << "%\"type " << STy << '\"';
    return;
  }
  case Type::PointerTyID: {
    PointerType *PTy = cast<PointerType>(Ty);
    if (PTy->isOpaque()) {
      OS << "ptr";
      if (unsigned AddressSpace = PTy->getAddressSpace())
        OS << " addrspace(" << AddressSpace << ')';
      return;
    }
    print(PTy->getElementType(), OS);
    if (unsigned AddressSpace = PTy->getAddressSpace())
      OS << " addrspace(" << AddressSpace << ')';
    OS << '*';
    return;
  }
  case Type::ArrayTyID: {
    ArrayType *ATy = cast<ArrayType>(Ty);
    OS << '[' << ATy->getNumElements() << " x ";
    print(ATy->getElementType(), OS);
    OS << ']';
    return;
  }
  case Type::FixedVectorTyID:
  case Type::ScalableVectorTyID: {
    VectorType *PTy = cast<VectorType>(Ty);
    ElementCount EC = PTy->getElementCount();
    OS << "<";
    if (EC.isScalable())
      OS << "vscale x ";
    OS << EC.getKnownMinValue() << " x ";
    print(PTy->getElementType(), OS);
    OS << '>';
    return;
  }
  }
  llvm_unreachable("Invalid TypeID");
}

void TypePrinting::printStructBody(StructType *STy, raw_ostream &OS) {
  if (STy->isOpaque()) {
    OS << "opaque";
    return;
  }

  if (STy->isPacked())
    OS << '<';

  if (STy->getNumElements() == 0) {
    OS << "{}";
  } else {
    OS << "{ ";
    ListSeparator LS;
    for (Type *Ty : STy->elements()) {
      OS << LS;
      print(Ty, OS);
    }

    OS << " }";
  }
  if (STy->isPacked())
    OS << '>';
}

AbstractSlotTrackerStorage::~AbstractSlotTrackerStorage() {}

namespace llvm {

//===----------------------------------------------------------------------===//
// SlotTracker Class: Enumerate slot numbers for unnamed values
//===----------------------------------------------------------------------===//
/// This class provides computation of slot numbers for LLVM Assembly writing.
///
class SlotTracker : public AbstractSlotTrackerStorage {
public:
  /// ValueMap - A mapping of Values to slot numbers.
  using ValueMap = DenseMap<const Value *, unsigned>;

private:
  /// TheModule - The module for which we are holding slot numbers.
  const Module* TheModule;

  /// TheFunction - The function for which we are holding slot numbers.
  const Function* TheFunction = nullptr;
  bool FunctionProcessed = false;
  bool ShouldInitializeAllMetadata;

  std::function<void(AbstractSlotTrackerStorage *, const Module *, bool)>
      ProcessModuleHookFn;
  std::function<void(AbstractSlotTrackerStorage *, const Function *, bool)>
      ProcessFunctionHookFn;

  /// The summary index for which we are holding slot numbers.
  const ModuleSummaryIndex *TheIndex = nullptr;

  /// mMap - The slot map for the module level data.
  ValueMap mMap;
  unsigned mNext = 0;

  /// fMap - The slot map for the function level data.
  ValueMap fMap;
  unsigned fNext = 0;

  /// mdnMap - Map for MDNodes.
  DenseMap<const MDNode*, unsigned> mdnMap;
  unsigned mdnNext = 0;

  /// asMap - The slot map for attribute sets.
  DenseMap<AttributeSet, unsigned> asMap;
  unsigned asNext = 0;

  /// ModulePathMap - The slot map for Module paths used in the summary index.
  StringMap<unsigned> ModulePathMap;
  unsigned ModulePathNext = 0;

  /// GUIDMap - The slot map for GUIDs used in the summary index.
  DenseMap<GlobalValue::GUID, unsigned> GUIDMap;
  unsigned GUIDNext = 0;

  /// TypeIdMap - The slot map for type ids used in the summary index.
  StringMap<unsigned> TypeIdMap;
  unsigned TypeIdNext = 0;

public:
  /// Construct from a module.
  ///
  /// If \c ShouldInitializeAllMetadata, initializes all metadata in all
  /// functions, giving correct numbering for metadata referenced only from
  /// within a function (even if no functions have been initialized).
  explicit SlotTracker(const Module *M,
                       bool ShouldInitializeAllMetadata = false);

  /// Construct from a function, starting out in incorp state.
  ///
  /// If \c ShouldInitializeAllMetadata, initializes all metadata in all
  /// functions, giving correct numbering for metadata referenced only from
  /// within a function (even if no functions have been initialized).
  explicit SlotTracker(const Function *F,
                       bool ShouldInitializeAllMetadata = false);

  /// Construct from a module summary index.
  explicit SlotTracker(const ModuleSummaryIndex *Index);

  SlotTracker(const SlotTracker &) = delete;
  SlotTracker &operator=(const SlotTracker &) = delete;

  ~SlotTracker() = default;

  void setProcessHook(
      std::function<void(AbstractSlotTrackerStorage *, const Module *, bool)>);
  void setProcessHook(std::function<void(AbstractSlotTrackerStorage *,
                                         const Function *, bool)>);

  unsigned getNextMetadataSlot() override { return mdnNext; }

  void createMetadataSlot(const MDNode *N) override;

  /// Return the slot number of the specified value in it's type
  /// plane.  If something is not in the SlotTracker, return -1.
  int getLocalSlot(const Value *V);
  int getGlobalSlot(const GlobalValue *V);
  int getMetadataSlot(const MDNode *N) override;
  int getAttributeGroupSlot(AttributeSet AS);
  int getModulePathSlot(StringRef Path);
  int getGUIDSlot(GlobalValue::GUID GUID);
  int getTypeIdSlot(StringRef Id);

  /// If you'd like to deal with a function instead of just a module, use
  /// this method to get its data into the SlotTracker.
  void incorporateFunction(const Function *F) {
    TheFunction = F;
    FunctionProcessed = false;
  }

  const Function *getFunction() const { return TheFunction; }

  /// After calling incorporateFunction, use this method to remove the
  /// most recently incorporated function from the SlotTracker. This
  /// will reset the state of the machine back to just the module contents.
  void purgeFunction();

  /// MDNode map iterators.
  using mdn_iterator = DenseMap<const MDNode*, unsigned>::iterator;

  mdn_iterator mdn_begin() { return mdnMap.begin(); }
  mdn_iterator mdn_end() { return mdnMap.end(); }
  unsigned mdn_size() const { return mdnMap.size(); }
  bool mdn_empty() const { return mdnMap.empty(); }

  /// AttributeSet map iterators.
  using as_iterator = DenseMap<AttributeSet, unsigned>::iterator;

  as_iterator as_begin()   { return asMap.begin(); }
  as_iterator as_end()     { return asMap.end(); }
  unsigned as_size() const { return asMap.size(); }
  bool as_empty() const    { return asMap.empty(); }

  /// GUID map iterators.
  using guid_iterator = DenseMap<GlobalValue::GUID, unsigned>::iterator;

  /// These functions do the actual initialization.
  inline void initializeIfNeeded();
  int initializeIndexIfNeeded();

  // Implementation Details
private:
  /// CreateModuleSlot - Insert the specified GlobalValue* into the slot table.
  void CreateModuleSlot(const GlobalValue *V);

  /// CreateMetadataSlot - Insert the specified MDNode* into the slot table.
  void CreateMetadataSlot(const MDNode *N);

  /// CreateFunctionSlot - Insert the specified Value* into the slot table.
  void CreateFunctionSlot(const Value *V);

  /// Insert the specified AttributeSet into the slot table.
  void CreateAttributeSetSlot(AttributeSet AS);

  inline void CreateModulePathSlot(StringRef Path);
  void CreateGUIDSlot(GlobalValue::GUID GUID);
  void CreateTypeIdSlot(StringRef Id);

  /// Add all of the module level global variables (and their initializers)
  /// and function declarations, but not the contents of those functions.
  void processModule();
  // Returns number of allocated slots
  int processIndex();

  /// Add all of the functions arguments, basic blocks, and instructions.
  void processFunction();

  /// Add the metadata directly attached to a GlobalObject.
  void processGlobalObjectMetadata(const GlobalObject &GO);

  /// Add all of the metadata from a function.
  void processFunctionMetadata(const Function &F);

  /// Add all of the metadata from an instruction.
  void processInstructionMetadata(const Instruction &I);
};

} // end namespace llvm

ModuleSlotTracker::ModuleSlotTracker(SlotTracker &Machine, const Module *M,
                                     const Function *F)
    : M(M), F(F), Machine(&Machine) {}

ModuleSlotTracker::ModuleSlotTracker(const Module *M,
                                     bool ShouldInitializeAllMetadata)
    : ShouldCreateStorage(M),
      ShouldInitializeAllMetadata(ShouldInitializeAllMetadata), M(M) {}

ModuleSlotTracker::~ModuleSlotTracker() = default;

SlotTracker *ModuleSlotTracker::getMachine() {
  if (!ShouldCreateStorage)
    return Machine;

  ShouldCreateStorage = false;
  MachineStorage =
      std::make_unique<SlotTracker>(M, ShouldInitializeAllMetadata);
  Machine = MachineStorage.get();
  if (ProcessModuleHookFn)
    Machine->setProcessHook(ProcessModuleHookFn);
  if (ProcessFunctionHookFn)
    Machine->setProcessHook(ProcessFunctionHookFn);
  return Machine;
}

void ModuleSlotTracker::incorporateFunction(const Function &F) {
  // Using getMachine() may lazily create the slot tracker.
  if (!getMachine())
    return;

  // Nothing to do if this is the right function already.
  if (this->F == &F)
    return;
  if (this->F)
    Machine->purgeFunction();
  Machine->incorporateFunction(&F);
  this->F = &F;
}

int ModuleSlotTracker::getLocalSlot(const Value *V) {
  assert(F && "No function incorporated");
  return Machine->getLocalSlot(V);
}

void ModuleSlotTracker::setProcessHook(
    std::function<void(AbstractSlotTrackerStorage *, const Module *, bool)>
        Fn) {
  ProcessModuleHookFn = Fn;
}

void ModuleSlotTracker::setProcessHook(
    std::function<void(AbstractSlotTrackerStorage *, const Function *, bool)>
        Fn) {
  ProcessFunctionHookFn = Fn;
}

static SlotTracker *createSlotTracker(const Value *V) {
  if (const Argument *FA = dyn_cast<Argument>(V))
    return new SlotTracker(FA->getParent());

  if (const Instruction *I = dyn_cast<Instruction>(V))
    if (I->getParent())
      return new SlotTracker(I->getParent()->getParent());

  if (const BasicBlock *BB = dyn_cast<BasicBlock>(V))
    return new SlotTracker(BB->getParent());

  if (const GlobalVariable *GV = dyn_cast<GlobalVariable>(V))
    return new SlotTracker(GV->getParent());

  if (const GlobalAlias *GA = dyn_cast<GlobalAlias>(V))
    return new SlotTracker(GA->getParent());

  if (const GlobalIFunc *GIF = dyn_cast<GlobalIFunc>(V))
    return new SlotTracker(GIF->getParent());

  if (const Function *Func = dyn_cast<Function>(V))
    return new SlotTracker(Func);

  return nullptr;
}

#if 0
#define ST_DEBUG(X) dbgs() << X
#else
#define ST_DEBUG(X)
#endif

// Module level constructor. Causes the contents of the Module (sans functions)
// to be added to the slot table.
SlotTracker::SlotTracker(const Module *M, bool ShouldInitializeAllMetadata)
    : TheModule(M), ShouldInitializeAllMetadata(ShouldInitializeAllMetadata) {}

// Function level constructor. Causes the contents of the Module and the one
// function provided to be added to the slot table.
SlotTracker::SlotTracker(const Function *F, bool ShouldInitializeAllMetadata)
    : TheModule(F ? F->getParent() : nullptr), TheFunction(F),
      ShouldInitializeAllMetadata(ShouldInitializeAllMetadata) {}

SlotTracker::SlotTracker(const ModuleSummaryIndex *Index)
    : TheModule(nullptr), ShouldInitializeAllMetadata(false), TheIndex(Index) {}

inline void SlotTracker::initializeIfNeeded() {
  if (TheModule) {
    processModule();
    TheModule = nullptr; ///< Prevent re-processing next time we're called.
  }

  if (TheFunction && !FunctionProcessed)
    processFunction();
}

int SlotTracker::initializeIndexIfNeeded() {
  if (!TheIndex)
    return 0;
  int NumSlots = processIndex();
  TheIndex = nullptr; ///< Prevent re-processing next time we're called.
  return NumSlots;
}

// Iterate through all the global variables, functions, and global
// variable initializers and create slots for them.
void SlotTracker::processModule() {
  ST_DEBUG("begin processModule!\n");

  // Add all of the unnamed global variables to the value table.
  for (const GlobalVariable &Var : TheModule->globals()) {
    if (!Var.hasName())
      CreateModuleSlot(&Var);
    processGlobalObjectMetadata(Var);
    auto Attrs = Var.getAttributes();
    if (Attrs.hasAttributes())
      CreateAttributeSetSlot(Attrs);
  }

  for (const GlobalAlias &A : TheModule->aliases()) {
    if (!A.hasName())
      CreateModuleSlot(&A);
  }

  for (const GlobalIFunc &I : TheModule->ifuncs()) {
    if (!I.hasName())
      CreateModuleSlot(&I);
  }

  // Add metadata used by named metadata.
  for (const NamedMDNode &NMD : TheModule->named_metadata()) {
    for (unsigned i = 0, e = NMD.getNumOperands(); i != e; ++i)
      CreateMetadataSlot(NMD.getOperand(i));
  }

  for (const Function &F : *TheModule) {
    if (!F.hasName())
      // Add all the unnamed functions to the table.
      CreateModuleSlot(&F);

    if (ShouldInitializeAllMetadata)
      processFunctionMetadata(F);

    // Add all the function attributes to the table.
    // FIXME: Add attributes of other objects?
    AttributeSet FnAttrs = F.getAttributes().getFnAttrs();
    if (FnAttrs.hasAttributes())
      CreateAttributeSetSlot(FnAttrs);
  }

  if (ProcessModuleHookFn)
    ProcessModuleHookFn(this, TheModule, ShouldInitializeAllMetadata);

  ST_DEBUG("end processModule!\n");
}

// Process the arguments, basic blocks, and instructions  of a function.
void SlotTracker::processFunction() {
  ST_DEBUG("begin processFunction!\n");
  fNext = 0;

  // Process function metadata if it wasn't hit at the module-level.
  if (!ShouldInitializeAllMetadata)
    processFunctionMetadata(*TheFunction);

  // Add all the function arguments with no names.
  for(Function::const_arg_iterator AI = TheFunction->arg_begin(),
      AE = TheFunction->arg_end(); AI != AE; ++AI)
    if (!AI->hasName())
      CreateFunctionSlot(&*AI);

  ST_DEBUG("Inserting Instructions:\n");

  // Add all of the basic blocks and instructions with no names.
  for (auto &BB : *TheFunction) {
    if (!BB.hasName())
      CreateFunctionSlot(&BB);

    for (auto &I : BB) {
      if (!I.getType()->isVoidTy() && !I.hasName())
        CreateFunctionSlot(&I);

      // We allow direct calls to any llvm.foo function here, because the
      // target may not be linked into the optimizer.
      if (const auto *Call = dyn_cast<CallBase>(&I)) {
        // Add all the call attributes to the table.
        AttributeSet Attrs = Call->getAttributes().getFnAttrs();
        if (Attrs.hasAttributes())
          CreateAttributeSetSlot(Attrs);
      }
    }
  }

  if (ProcessFunctionHookFn)
    ProcessFunctionHookFn(this, TheFunction, ShouldInitializeAllMetadata);

  FunctionProcessed = true;

  ST_DEBUG("end processFunction!\n");
}

// Iterate through all the GUID in the index and create slots for them.
int SlotTracker::processIndex() {
  ST_DEBUG("begin processIndex!\n");
  assert(TheIndex);

  // The first block of slots are just the module ids, which start at 0 and are
  // assigned consecutively. Since the StringMap iteration order isn't
  // guaranteed, use a std::map to order by module ID before assigning slots.
  std::map<uint64_t, StringRef> ModuleIdToPathMap;
  for (auto &ModPath : TheIndex->modulePaths())
    ModuleIdToPathMap[ModPath.second.first] = ModPath.first();
  for (auto &ModPair : ModuleIdToPathMap)
    CreateModulePathSlot(ModPair.second);

  // Start numbering the GUIDs after the module ids.
  GUIDNext = ModulePathNext;

  for (auto &GlobalList : *TheIndex)
    CreateGUIDSlot(GlobalList.first);

  for (auto &TId : TheIndex->typeIdCompatibleVtableMap())
    CreateGUIDSlot(GlobalValue::getGUID(TId.first));

  // Start numbering the TypeIds after the GUIDs.
  TypeIdNext = GUIDNext;
  for (const auto &TID : TheIndex->typeIds())
    CreateTypeIdSlot(TID.second.first);

  ST_DEBUG("end processIndex!\n");
  return TypeIdNext;
}

void SlotTracker::processGlobalObjectMetadata(const GlobalObject &GO) {
  SmallVector<std::pair<unsigned, MDNode *>, 4> MDs;
  GO.getAllMetadata(MDs);
  for (auto &MD : MDs)
    CreateMetadataSlot(MD.second);
}

void SlotTracker::processFunctionMetadata(const Function &F) {
  processGlobalObjectMetadata(F);
  for (auto &BB : F) {
    for (auto &I : BB)
      processInstructionMetadata(I);
  }
}

void SlotTracker::processInstructionMetadata(const Instruction &I) {
  // Process metadata used directly by intrinsics.
  if (const CallInst *CI = dyn_cast<CallInst>(&I))
    if (Function *F = CI->getCalledFunction())
      if (F->isIntrinsic())
        for (auto &Op : I.operands())
          if (auto *V = dyn_cast_or_null<MetadataAsValue>(Op))
            if (MDNode *N = dyn_cast<MDNode>(V->getMetadata()))
              CreateMetadataSlot(N);

  // Process metadata attached to this instruction.
  SmallVector<std::pair<unsigned, MDNode *>, 4> MDs;
  I.getAllMetadata(MDs);
  for (auto &MD : MDs)
    CreateMetadataSlot(MD.second);
}

/// Clean up after incorporating a function. This is the only way to get out of
/// the function incorporation state that affects get*Slot/Create*Slot. Function
/// incorporation state is indicated by TheFunction != 0.
void SlotTracker::purgeFunction() {
  ST_DEBUG("begin purgeFunction!\n");
  fMap.clear(); // Simply discard the function level map
  TheFunction = nullptr;
  FunctionProcessed = false;
  ST_DEBUG("end purgeFunction!\n");
}

/// getGlobalSlot - Get the slot number of a global value.
int SlotTracker::getGlobalSlot(const GlobalValue *V) {
  // Check for uninitialized state and do lazy initialization.
  initializeIfNeeded();

  // Find the value in the module map
  ValueMap::iterator MI = mMap.find(V);
  return MI == mMap.end() ? -1 : (int)MI->second;
}

void SlotTracker::setProcessHook(
    std::function<void(AbstractSlotTrackerStorage *, const Module *, bool)>
        Fn) {
  ProcessModuleHookFn = Fn;
}

void SlotTracker::setProcessHook(
    std::function<void(AbstractSlotTrackerStorage *, const Function *, bool)>
        Fn) {
  ProcessFunctionHookFn = Fn;
}

/// getMetadataSlot - Get the slot number of a MDNode.
void SlotTracker::createMetadataSlot(const MDNode *N) { CreateMetadataSlot(N); }

/// getMetadataSlot - Get the slot number of a MDNode.
int SlotTracker::getMetadataSlot(const MDNode *N) {
  // Check for uninitialized state and do lazy initialization.
  initializeIfNeeded();

  // Find the MDNode in the module map
  mdn_iterator MI = mdnMap.find(N);
  return MI == mdnMap.end() ? -1 : (int)MI->second;
}

/// getLocalSlot - Get the slot number for a value that is local to a function.
int SlotTracker::getLocalSlot(const Value *V) {
  assert(!isa<Constant>(V) && "Can't get a constant or global slot with this!");

  // Check for uninitialized state and do lazy initialization.
  initializeIfNeeded();

  ValueMap::iterator FI = fMap.find(V);
  return FI == fMap.end() ? -1 : (int)FI->second;
}

int SlotTracker::getAttributeGroupSlot(AttributeSet AS) {
  // Check for uninitialized state and do lazy initialization.
  initializeIfNeeded();

  // Find the AttributeSet in the module map.
  as_iterator AI = asMap.find(AS);
  return AI == asMap.end() ? -1 : (int)AI->second;
}

int SlotTracker::getModulePathSlot(StringRef Path) {
  // Check for uninitialized state and do lazy initialization.
  initializeIndexIfNeeded();

  // Find the Module path in the map
  auto I = ModulePathMap.find(Path);
  return I == ModulePathMap.end() ? -1 : (int)I->second;
}

int SlotTracker::getGUIDSlot(GlobalValue::GUID GUID) {
  // Check for uninitialized state and do lazy initialization.
  initializeIndexIfNeeded();

  // Find the GUID in the map
  guid_iterator I = GUIDMap.find(GUID);
  return I == GUIDMap.end() ? -1 : (int)I->second;
}

int SlotTracker::getTypeIdSlot(StringRef Id) {
  // Check for uninitialized state and do lazy initialization.
  initializeIndexIfNeeded();

  // Find the TypeId string in the map
  auto I = TypeIdMap.find(Id);
  return I == TypeIdMap.end() ? -1 : (int)I->second;
}

/// CreateModuleSlot - Insert the specified GlobalValue* into the slot table.
void SlotTracker::CreateModuleSlot(const GlobalValue *V) {
  assert(V && "Can't insert a null Value into SlotTracker!");
  assert(!V->getType()->isVoidTy() && "Doesn't need a slot!");
  assert(!V->hasName() && "Doesn't need a slot!");

  unsigned DestSlot = mNext++;
  mMap[V] = DestSlot;

  ST_DEBUG("  Inserting value [" << V->getType() << "] = " << V << " slot=" <<
           DestSlot << " [");
  // G = Global, F = Function, A = Alias, I = IFunc, o = other
  ST_DEBUG((isa<GlobalVariable>(V) ? 'G' :
            (isa<Function>(V) ? 'F' :
             (isa<GlobalAlias>(V) ? 'A' :
              (isa<GlobalIFunc>(V) ? 'I' : 'o')))) << "]\n");
}

/// CreateSlot - Create a new slot for the specified value if it has no name.
void SlotTracker::CreateFunctionSlot(const Value *V) {
  assert(!V->getType()->isVoidTy() && !V->hasName() && "Doesn't need a slot!");

  unsigned DestSlot = fNext++;
  fMap[V] = DestSlot;

  // G = Global, F = Function, o = other
  ST_DEBUG("  Inserting value [" << V->getType() << "] = " << V << " slot=" <<
           DestSlot << " [o]\n");
}

/// CreateModuleSlot - Insert the specified MDNode* into the slot table.
void SlotTracker::CreateMetadataSlot(const MDNode *N) {
  assert(N && "Can't insert a null Value into SlotTracker!");

  // Don't make slots for DIExpressions or DIArgLists. We just print them inline
  // everywhere.
  if (isa<DIExpression>(N) || isa<DIArgList>(N))
    return;

  unsigned DestSlot = mdnNext;
  if (!mdnMap.insert(std::make_pair(N, DestSlot)).second)
    return;
  ++mdnNext;

  // Recursively add any MDNodes referenced by operands.
  for (unsigned i = 0, e = N->getNumOperands(); i != e; ++i)
    if (const MDNode *Op = dyn_cast_or_null<MDNode>(N->getOperand(i)))
      CreateMetadataSlot(Op);
}

void SlotTracker::CreateAttributeSetSlot(AttributeSet AS) {
  assert(AS.hasAttributes() && "Doesn't need a slot!");

  as_iterator I = asMap.find(AS);
  if (I != asMap.end())
    return;

  unsigned DestSlot = asNext++;
  asMap[AS] = DestSlot;
}

/// Create a new slot for the specified Module
void SlotTracker::CreateModulePathSlot(StringRef Path) {
  ModulePathMap[Path] = ModulePathNext++;
}

/// Create a new slot for the specified GUID
void SlotTracker::CreateGUIDSlot(GlobalValue::GUID GUID) {
  GUIDMap[GUID] = GUIDNext++;
}

/// Create a new slot for the specified Id
void SlotTracker::CreateTypeIdSlot(StringRef Id) {
  TypeIdMap[Id] = TypeIdNext++;
}

namespace {
/// Common instances used by most of the printer functions.
struct AsmWriterContext {
  TypePrinting *TypePrinter = nullptr;
  SlotTracker *Machine = nullptr;
  const Module *Context = nullptr;

  AsmWriterContext(TypePrinting *TP, SlotTracker *ST, const Module *M = nullptr)
      : TypePrinter(TP), Machine(ST), Context(M) {}

  static AsmWriterContext &getEmpty() {
    static AsmWriterContext EmptyCtx(nullptr, nullptr);
    return EmptyCtx;
  }

  /// A callback that will be triggered when the underlying printer
  /// prints a Metadata as operand.
  virtual void onWriteMetadataAsOperand(const Metadata *) {}

  virtual ~AsmWriterContext() {}
};
} // end anonymous namespace

//===----------------------------------------------------------------------===//
// AsmWriter Implementation
//===----------------------------------------------------------------------===//

static void WriteAsOperandInternal(raw_ostream &Out, const Value *V,
                                   AsmWriterContext &WriterCtx);

static void WriteAsOperandInternal(raw_ostream &Out, const Metadata *MD,
                                   AsmWriterContext &WriterCtx,
                                   bool FromValue = false);

static void WriteOptimizationInfo(raw_ostream &Out, const User *U) {
  if (const FPMathOperator *FPO = dyn_cast<const FPMathOperator>(U))
    Out << FPO->getFastMathFlags();

  if (const OverflowingBinaryOperator *OBO =
        dyn_cast<OverflowingBinaryOperator>(U)) {
    if (OBO->hasNoUnsignedWrap())
      Out << " nuw";
    if (OBO->hasNoSignedWrap())
      Out << " nsw";
  } else if (const PossiblyExactOperator *Div =
               dyn_cast<PossiblyExactOperator>(U)) {
    if (Div->isExact())
      Out << " exact";
  } else if (const GEPOperator *GEP = dyn_cast<GEPOperator>(U)) {
    if (GEP->isInBounds())
      Out << " inbounds";
  }
}

static void WriteConstantInternal(raw_ostream &Out, const Constant *CV,
                                  AsmWriterContext &WriterCtx) {
  if (const ConstantInt *CI = dyn_cast<ConstantInt>(CV)) {
    if (CI->getType()->isIntegerTy(1)) {
      Out << (CI->getZExtValue() ? "true" : "false");
      return;
    }
    Out << CI->getValue();
    return;
  }

  if (const ConstantFP *CFP = dyn_cast<ConstantFP>(CV)) {
    const APFloat &APF = CFP->getValueAPF();
    if (&APF.getSemantics() == &APFloat::IEEEsingle() ||
        &APF.getSemantics() == &APFloat::IEEEdouble()) {
      // We would like to output the FP constant value in exponential notation,
      // but we cannot do this if doing so will lose precision.  Check here to
      // make sure that we only output it in exponential format if we can parse
      // the value back and get the same value.
      //
      bool ignored;
      bool isDouble = &APF.getSemantics() == &APFloat::IEEEdouble();
      bool isInf = APF.isInfinity();
      bool isNaN = APF.isNaN();
      if (!isInf && !isNaN) {
        double Val = APF.convertToDouble();
        SmallString<128> StrVal;
        APF.toString(StrVal, 6, 0, false);
        // Check to make sure that the stringized number is not some string like
        // "Inf" or NaN, that atof will accept, but the lexer will not.  Check
        // that the string matches the "[-+]?[0-9]" regex.
        //
        assert((isDigit(StrVal[0]) || ((StrVal[0] == '-' || StrVal[0] == '+') &&
                                       isDigit(StrVal[1]))) &&
               "[-+]?[0-9] regex does not match!");
        // Reparse stringized version!
        if (APFloat(APFloat::IEEEdouble(), StrVal).convertToDouble() == Val) {
          Out << StrVal;
          return;
        }
      }
      // Otherwise we could not reparse it to exactly the same value, so we must
      // output the string in hexadecimal format!  Note that loading and storing
      // floating point types changes the bits of NaNs on some hosts, notably
      // x86, so we must not use these types.
      static_assert(sizeof(double) == sizeof(uint64_t),
                    "assuming that double is 64 bits!");
      APFloat apf = APF;
      // Floats are represented in ASCII IR as double, convert.
      // FIXME: We should allow 32-bit hex float and remove this.
      if (!isDouble) {
        // A signaling NaN is quieted on conversion, so we need to recreate the
        // expected value after convert (quiet bit of the payload is clear).
        bool IsSNAN = apf.isSignaling();
        apf.convert(APFloat::IEEEdouble(), APFloat::rmNearestTiesToEven,
                    &ignored);
        if (IsSNAN) {
          APInt Payload = apf.bitcastToAPInt();
          apf = APFloat::getSNaN(APFloat::IEEEdouble(), apf.isNegative(),
                                 &Payload);
        }
      }
      Out << format_hex(apf.bitcastToAPInt().getZExtValue(), 0, /*Upper=*/true);
      return;
    }

    // Either half, bfloat or some form of long double.
    // These appear as a magic letter identifying the type, then a
    // fixed number of hex digits.
    Out << "0x";
    APInt API = APF.bitcastToAPInt();
    if (&APF.getSemantics() == &APFloat::x87DoubleExtended()) {
      Out << 'K';
      Out << format_hex_no_prefix(API.getHiBits(16).getZExtValue(), 4,
                                  /*Upper=*/true);
      Out << format_hex_no_prefix(API.getLoBits(64).getZExtValue(), 16,
                                  /*Upper=*/true);
      return;
    } else if (&APF.getSemantics() == &APFloat::IEEEquad()) {
      Out << 'L';
      Out << format_hex_no_prefix(API.getLoBits(64).getZExtValue(), 16,
                                  /*Upper=*/true);
      Out << format_hex_no_prefix(API.getHiBits(64).getZExtValue(), 16,
                                  /*Upper=*/true);
    } else if (&APF.getSemantics() == &APFloat::PPCDoubleDouble()) {
      Out << 'M';
      Out << format_hex_no_prefix(API.getLoBits(64).getZExtValue(), 16,
                                  /*Upper=*/true);
      Out << format_hex_no_prefix(API.getHiBits(64).getZExtValue(), 16,
                                  /*Upper=*/true);
    } else if (&APF.getSemantics() == &APFloat::IEEEhalf()) {
      Out << 'H';
      Out << format_hex_no_prefix(API.getZExtValue(), 4,
                                  /*Upper=*/true);
    } else if (&APF.getSemantics() == &APFloat::BFloat()) {
      Out << 'R';
      Out << format_hex_no_prefix(API.getZExtValue(), 4,
                                  /*Upper=*/true);
    } else
      llvm_unreachable("Unsupported floating point type");
    return;
  }

  if (isa<ConstantAggregateZero>(CV)) {
    Out << "zeroinitializer";
    return;
  }

  if (const BlockAddress *BA = dyn_cast<BlockAddress>(CV)) {
    Out << "blockaddress(";
    WriteAsOperandInternal(Out, BA->getFunction(), WriterCtx);
    Out << ", ";
    WriteAsOperandInternal(Out, BA->getBasicBlock(), WriterCtx);
    Out << ")";
    return;
  }

  if (const auto *Equiv = dyn_cast<DSOLocalEquivalent>(CV)) {
    Out << "dso_local_equivalent ";
    WriteAsOperandInternal(Out, Equiv->getGlobalValue(), WriterCtx);
    return;
  }

  if (const auto *NC = dyn_cast<NoCFIValue>(CV)) {
    Out << "no_cfi ";
    WriteAsOperandInternal(Out, NC->getGlobalValue(), WriterCtx);
    return;
  }

  if (const ConstantArray *CA = dyn_cast<ConstantArray>(CV)) {
    Type *ETy = CA->getType()->getElementType();
    Out << '[';
    WriterCtx.TypePrinter->print(ETy, Out);
    Out << ' ';
    WriteAsOperandInternal(Out, CA->getOperand(0), WriterCtx);
    for (unsigned i = 1, e = CA->getNumOperands(); i != e; ++i) {
      Out << ", ";
      WriterCtx.TypePrinter->print(ETy, Out);
      Out << ' ';
      WriteAsOperandInternal(Out, CA->getOperand(i), WriterCtx);
    }
    Out << ']';
    return;
  }

  if (const ConstantDataArray *CA = dyn_cast<ConstantDataArray>(CV)) {
    // As a special case, print the array as a string if it is an array of
    // i8 with ConstantInt values.
    if (CA->isString()) {
      Out << "c\"";
      printEscapedString(CA->getAsString(), Out);
      Out << '"';
      return;
    }

    Type *ETy = CA->getType()->getElementType();
    Out << '[';
    WriterCtx.TypePrinter->print(ETy, Out);
    Out << ' ';
    WriteAsOperandInternal(Out, CA->getElementAsConstant(0), WriterCtx);
    for (unsigned i = 1, e = CA->getNumElements(); i != e; ++i) {
      Out << ", ";
      WriterCtx.TypePrinter->print(ETy, Out);
      Out << ' ';
      WriteAsOperandInternal(Out, CA->getElementAsConstant(i), WriterCtx);
    }
    Out << ']';
    return;
  }

  if (const ConstantStruct *CS = dyn_cast<ConstantStruct>(CV)) {
    if (CS->getType()->isPacked())
      Out << '<';
    Out << '{';
    unsigned N = CS->getNumOperands();
    if (N) {
      Out << ' ';
      WriterCtx.TypePrinter->print(CS->getOperand(0)->getType(), Out);
      Out << ' ';

      WriteAsOperandInternal(Out, CS->getOperand(0), WriterCtx);

      for (unsigned i = 1; i < N; i++) {
        Out << ", ";
        WriterCtx.TypePrinter->print(CS->getOperand(i)->getType(), Out);
        Out << ' ';

        WriteAsOperandInternal(Out, CS->getOperand(i), WriterCtx);
      }
      Out << ' ';
    }

    Out << '}';
    if (CS->getType()->isPacked())
      Out << '>';
    return;
  }

  if (isa<ConstantVector>(CV) || isa<ConstantDataVector>(CV)) {
    auto *CVVTy = cast<FixedVectorType>(CV->getType());
    Type *ETy = CVVTy->getElementType();
    Out << '<';
    WriterCtx.TypePrinter->print(ETy, Out);
    Out << ' ';
    WriteAsOperandInternal(Out, CV->getAggregateElement(0U), WriterCtx);
    for (unsigned i = 1, e = CVVTy->getNumElements(); i != e; ++i) {
      Out << ", ";
      WriterCtx.TypePrinter->print(ETy, Out);
      Out << ' ';
      WriteAsOperandInternal(Out, CV->getAggregateElement(i), WriterCtx);
    }
    Out << '>';
    return;
  }

  if (isa<ConstantPointerNull>(CV)) {
    Out << "null";
    return;
  }

  if (isa<ConstantTokenNone>(CV)) {
    Out << "none";
    return;
  }

  if (isa<PoisonValue>(CV)) {
    Out << "poison";
    return;
  }

  if (isa<UndefValue>(CV)) {
    Out << "undef";
    return;
  }

  if (const ConstantExpr *CE = dyn_cast<ConstantExpr>(CV)) {
    Out << CE->getOpcodeName();
    WriteOptimizationInfo(Out, CE);
    if (CE->isCompare())
      Out << ' ' << CmpInst::getPredicateName(
                        static_cast<CmpInst::Predicate>(CE->getPredicate()));
    Out << " (";

    Optional<unsigned> InRangeOp;
    if (const GEPOperator *GEP = dyn_cast<GEPOperator>(CE)) {
      WriterCtx.TypePrinter->print(GEP->getSourceElementType(), Out);
      Out << ", ";
      InRangeOp = GEP->getInRangeIndex();
      if (InRangeOp)
        ++*InRangeOp;
    }

    for (User::const_op_iterator OI=CE->op_begin(); OI != CE->op_end(); ++OI) {
      if (InRangeOp && unsigned(OI - CE->op_begin()) == *InRangeOp)
        Out << "inrange ";
      WriterCtx.TypePrinter->print((*OI)->getType(), Out);
      Out << ' ';
      WriteAsOperandInternal(Out, *OI, WriterCtx);
      if (OI+1 != CE->op_end())
        Out << ", ";
    }

    if (CE->hasIndices())
      for (unsigned I : CE->getIndices())
        Out << ", " << I;

    if (CE->isCast()) {
      Out << " to ";
      WriterCtx.TypePrinter->print(CE->getType(), Out);
    }

    if (CE->getOpcode() == Instruction::ShuffleVector)
      PrintShuffleMask(Out, CE->getType(), CE->getShuffleMask());

    Out << ')';
    return;
  }

  Out << "<placeholder or erroneous Constant>";
}

static void writeMDTuple(raw_ostream &Out, const MDTuple *Node,
                         AsmWriterContext &WriterCtx) {
  Out << "!{";
  for (unsigned mi = 0, me = Node->getNumOperands(); mi != me; ++mi) {
    const Metadata *MD = Node->getOperand(mi);
    if (!MD)
      Out << "null";
    else if (auto *MDV = dyn_cast<ValueAsMetadata>(MD)) {
      Value *V = MDV->getValue();
      WriterCtx.TypePrinter->print(V->getType(), Out);
      Out << ' ';
      WriteAsOperandInternal(Out, V, WriterCtx);
    } else {
      WriteAsOperandInternal(Out, MD, WriterCtx);
      WriterCtx.onWriteMetadataAsOperand(MD);
    }
    if (mi + 1 != me)
      Out << ", ";
  }

  Out << "}";
}

namespace {

struct FieldSeparator {
  bool Skip = true;
  const char *Sep;

  FieldSeparator(const char *Sep = ", ") : Sep(Sep) {}
};

raw_ostream &operator<<(raw_ostream &OS, FieldSeparator &FS) {
  if (FS.Skip) {
    FS.Skip = false;
    return OS;
  }
  return OS << FS.Sep;
}

struct MDFieldPrinter {
  raw_ostream &Out;
  FieldSeparator FS;
  AsmWriterContext &WriterCtx;

  explicit MDFieldPrinter(raw_ostream &Out)
      : Out(Out), WriterCtx(AsmWriterContext::getEmpty()) {}
  MDFieldPrinter(raw_ostream &Out, AsmWriterContext &Ctx)
      : Out(Out), WriterCtx(Ctx) {}

  void printTag(const DINode *N);
  void printMacinfoType(const DIMacroNode *N);
  void printChecksum(const DIFile::ChecksumInfo<StringRef> &N);
  void printString(StringRef Name, StringRef Value,
                   bool ShouldSkipEmpty = true);
  void printMetadata(StringRef Name, const Metadata *MD,
                     bool ShouldSkipNull = true);
  template <class IntTy>
  void printInt(StringRef Name, IntTy Int, bool ShouldSkipZero = true);
  void printAPInt(StringRef Name, const APInt &Int, bool IsUnsigned,
                  bool ShouldSkipZero);
  void printBool(StringRef Name, bool Value, Optional<bool> Default = None);
  void printDIFlags(StringRef Name, DINode::DIFlags Flags);
  void printDISPFlags(StringRef Name, DISubprogram::DISPFlags Flags);
  template <class IntTy, class Stringifier>
  void printDwarfEnum(StringRef Name, IntTy Value, Stringifier toString,
                      bool ShouldSkipZero = true);
  void printEmissionKind(StringRef Name, DICompileUnit::DebugEmissionKind EK);
  void printNameTableKind(StringRef Name,
                          DICompileUnit::DebugNameTableKind NTK);
};

} // end anonymous namespace

void MDFieldPrinter::printTag(const DINode *N) {
  Out << FS << "tag: ";
  auto Tag = dwarf::TagString(N->getTag());
  if (!Tag.empty())
    Out << Tag;
  else
    Out << N->getTag();
}

void MDFieldPrinter::printMacinfoType(const DIMacroNode *N) {
  Out << FS << "type: ";
  auto Type = dwarf::MacinfoString(N->getMacinfoType());
  if (!Type.empty())
    Out << Type;
  else
    Out << N->getMacinfoType();
}

void MDFieldPrinter::printChecksum(
    const DIFile::ChecksumInfo<StringRef> &Checksum) {
  Out << FS << "checksumkind: " << Checksum.getKindAsString();
  printString("checksum", Checksum.Value, /* ShouldSkipEmpty */ false);
}

void MDFieldPrinter::printString(StringRef Name, StringRef Value,
                                 bool ShouldSkipEmpty) {
  if (ShouldSkipEmpty && Value.empty())
    return;

  Out << FS << Name << ": \"";
  printEscapedString(Value, Out);
  Out << "\"";
}

static void writeMetadataAsOperand(raw_ostream &Out, const Metadata *MD,
                                   AsmWriterContext &WriterCtx) {
  if (!MD) {
    Out << "null";
    return;
  }
  WriteAsOperandInternal(Out, MD, WriterCtx);
  WriterCtx.onWriteMetadataAsOperand(MD);
}

void MDFieldPrinter::printMetadata(StringRef Name, const Metadata *MD,
                                   bool ShouldSkipNull) {
  if (ShouldSkipNull && !MD)
    return;

  Out << FS << Name << ": ";
  writeMetadataAsOperand(Out, MD, WriterCtx);
}

template <class IntTy>
void MDFieldPrinter::printInt(StringRef Name, IntTy Int, bool ShouldSkipZero) {
  if (ShouldSkipZero && !Int)
    return;

  Out << FS << Name << ": " << Int;
}

void MDFieldPrinter::printAPInt(StringRef Name, const APInt &Int,
                                bool IsUnsigned, bool ShouldSkipZero) {
  if (ShouldSkipZero && Int.isZero())
    return;

  Out << FS << Name << ": ";
  Int.print(Out, !IsUnsigned);
}

void MDFieldPrinter::printBool(StringRef Name, bool Value,
                               Optional<bool> Default) {
  if (Default && Value == *Default)
    return;
  Out << FS << Name << ": " << (Value ? "true" : "false");
}

void MDFieldPrinter::printDIFlags(StringRef Name, DINode::DIFlags Flags) {
  if (!Flags)
    return;

  Out << FS << Name << ": ";

  SmallVector<DINode::DIFlags, 8> SplitFlags;
  auto Extra = DINode::splitFlags(Flags, SplitFlags);

  FieldSeparator FlagsFS(" | ");
  for (auto F : SplitFlags) {
    auto StringF = DINode::getFlagString(F);
    assert(!StringF.empty() && "Expected valid flag");
    Out << FlagsFS << StringF;
  }
  if (Extra || SplitFlags.empty())
    Out << FlagsFS << Extra;
}

void MDFieldPrinter::printDISPFlags(StringRef Name,
                                    DISubprogram::DISPFlags Flags) {
  // Always print this field, because no flags in the IR at all will be
  // interpreted as old-style isDefinition: true.
  Out << FS << Name << ": ";

  if (!Flags) {
    Out << 0;
    return;
  }

  SmallVector<DISubprogram::DISPFlags, 8> SplitFlags;
  auto Extra = DISubprogram::splitFlags(Flags, SplitFlags);

  FieldSeparator FlagsFS(" | ");
  for (auto F : SplitFlags) {
    auto StringF = DISubprogram::getFlagString(F);
    assert(!StringF.empty() && "Expected valid flag");
    Out << FlagsFS << StringF;
  }
  if (Extra || SplitFlags.empty())
    Out << FlagsFS << Extra;
}

void MDFieldPrinter::printEmissionKind(StringRef Name,
                                       DICompileUnit::DebugEmissionKind EK) {
  Out << FS << Name << ": " << DICompileUnit::emissionKindString(EK);
}

void MDFieldPrinter::printNameTableKind(StringRef Name,
                                        DICompileUnit::DebugNameTableKind NTK) {
  if (NTK == DICompileUnit::DebugNameTableKind::Default)
    return;
  Out << FS << Name << ": " << DICompileUnit::nameTableKindString(NTK);
}

template <class IntTy, class Stringifier>
void MDFieldPrinter::printDwarfEnum(StringRef Name, IntTy Value,
                                    Stringifier toString, bool ShouldSkipZero) {
  if (!Value)
    return;

  Out << FS << Name << ": ";
  auto S = toString(Value);
  if (!S.empty())
    Out << S;
  else
    Out << Value;
}

static void writeGenericDINode(raw_ostream &Out, const GenericDINode *N,
                               AsmWriterContext &WriterCtx) {
  Out << "!GenericDINode(";
  MDFieldPrinter Printer(Out, WriterCtx);
  Printer.printTag(N);
  Printer.printString("header", N->getHeader());
  if (N->getNumDwarfOperands()) {
    Out << Printer.FS << "operands: {";
    FieldSeparator IFS;
    for (auto &I : N->dwarf_operands()) {
      Out << IFS;
      writeMetadataAsOperand(Out, I, WriterCtx);
    }
    Out << "}";
  }
  Out << ")";
}

static void writeDILocation(raw_ostream &Out, const DILocation *DL,
                            AsmWriterContext &WriterCtx) {
  Out << "!DILocation(";
  MDFieldPrinter Printer(Out, WriterCtx);
  // Always output the line, since 0 is a relevant and important value for it.
  Printer.printInt("line", DL->getLine(), /* ShouldSkipZero */ false);
  Printer.printInt("column", DL->getColumn());
  Printer.printMetadata("scope", DL->getRawScope(), /* ShouldSkipNull */ false);
  Printer.printMetadata("inlinedAt", DL->getRawInlinedAt());
  Printer.printBool("isImplicitCode", DL->isImplicitCode(),
                    /* Default */ false);
  Out << ")";
}

static void writeDISubrange(raw_ostream &Out, const DISubrange *N,
                            AsmWriterContext &WriterCtx) {
  Out << "!DISubrange(";
  MDFieldPrinter Printer(Out, WriterCtx);

  auto *Count = N->getRawCountNode();
  if (auto *CE = dyn_cast_or_null<ConstantAsMetadata>(Count)) {
    auto *CV = cast<ConstantInt>(CE->getValue());
    Printer.printInt("count", CV->getSExtValue(),
                     /* ShouldSkipZero */ false);
  } else
    Printer.printMetadata("count", Count, /*ShouldSkipNull */ true);

  // A lowerBound of constant 0 should not be skipped, since it is different
  // from an unspecified lower bound (= nullptr).
  auto *LBound = N->getRawLowerBound();
  if (auto *LE = dyn_cast_or_null<ConstantAsMetadata>(LBound)) {
    auto *LV = cast<ConstantInt>(LE->getValue());
    Printer.printInt("lowerBound", LV->getSExtValue(),
                     /* ShouldSkipZero */ false);
  } else
    Printer.printMetadata("lowerBound", LBound, /*ShouldSkipNull */ true);

  auto *UBound = N->getRawUpperBound();
  if (auto *UE = dyn_cast_or_null<ConstantAsMetadata>(UBound)) {
    auto *UV = cast<ConstantInt>(UE->getValue());
    Printer.printInt("upperBound", UV->getSExtValue(),
                     /* ShouldSkipZero */ false);
  } else
    Printer.printMetadata("upperBound", UBound, /*ShouldSkipNull */ true);

  auto *Stride = N->getRawStride();
  if (auto *SE = dyn_cast_or_null<ConstantAsMetadata>(Stride)) {
    auto *SV = cast<ConstantInt>(SE->getValue());
    Printer.printInt("stride", SV->getSExtValue(), /* ShouldSkipZero */ false);
  } else
    Printer.printMetadata("stride", Stride, /*ShouldSkipNull */ true);

  Out << ")";
}

static void writeDIGenericSubrange(raw_ostream &Out, const DIGenericSubrange *N,
                                   AsmWriterContext &WriterCtx) {
  Out << "!DIGenericSubrange(";
  MDFieldPrinter Printer(Out, WriterCtx);

  auto IsConstant = [&](Metadata *Bound) -> bool {
    if (auto *BE = dyn_cast_or_null<DIExpression>(Bound)) {
      return BE->isConstant() &&
             DIExpression::SignedOrUnsignedConstant::SignedConstant ==
                 *BE->isConstant();
    }
    return false;
  };

  auto GetConstant = [&](Metadata *Bound) -> int64_t {
    assert(IsConstant(Bound) && "Expected constant");
    auto *BE = dyn_cast_or_null<DIExpression>(Bound);
    return static_cast<int64_t>(BE->getElement(1));
  };

  auto *Count = N->getRawCountNode();
  if (IsConstant(Count))
    Printer.printInt("count", GetConstant(Count),
                     /* ShouldSkipZero */ false);
  else
    Printer.printMetadata("count", Count, /*ShouldSkipNull */ true);

  auto *LBound = N->getRawLowerBound();
  if (IsConstant(LBound))
    Printer.printInt("lowerBound", GetConstant(LBound),
                     /* ShouldSkipZero */ false);
  else
    Printer.printMetadata("lowerBound", LBound, /*ShouldSkipNull */ true);

  auto *UBound = N->getRawUpperBound();
  if (IsConstant(UBound))
    Printer.printInt("upperBound", GetConstant(UBound),
                     /* ShouldSkipZero */ false);
  else
    Printer.printMetadata("upperBound", UBound, /*ShouldSkipNull */ true);

  auto *Stride = N->getRawStride();
  if (IsConstant(Stride))
    Printer.printInt("stride", GetConstant(Stride),
                     /* ShouldSkipZero */ false);
  else
    Printer.printMetadata("stride", Stride, /*ShouldSkipNull */ true);

  Out << ")";
}

static void writeDIEnumerator(raw_ostream &Out, const DIEnumerator *N,
                              AsmWriterContext &) {
  Out << "!DIEnumerator(";
  MDFieldPrinter Printer(Out);
  Printer.printString("name", N->getName(), /* ShouldSkipEmpty */ false);
  Printer.printAPInt("value", N->getValue(), N->isUnsigned(),
                     /*ShouldSkipZero=*/false);
  if (N->isUnsigned())
    Printer.printBool("isUnsigned", true);
  Out << ")";
}

static void writeDIBasicType(raw_ostream &Out, const DIBasicType *N,
                             AsmWriterContext &) {
  Out << "!DIBasicType(";
  MDFieldPrinter Printer(Out);
  if (N->getTag() != dwarf::DW_TAG_base_type)
    Printer.printTag(N);
  Printer.printString("name", N->getName());
  Printer.printInt("size", N->getSizeInBits());
  Printer.printInt("align", N->getAlignInBits());
  Printer.printDwarfEnum("encoding", N->getEncoding(),
                         dwarf::AttributeEncodingString);
  Printer.printDIFlags("flags", N->getFlags());
  Out << ")";
}

static void writeDIStringType(raw_ostream &Out, const DIStringType *N,
                              AsmWriterContext &WriterCtx) {
  Out << "!DIStringType(";
  MDFieldPrinter Printer(Out, WriterCtx);
  if (N->getTag() != dwarf::DW_TAG_string_type)
    Printer.printTag(N);
  Printer.printString("name", N->getName());
  Printer.printMetadata("stringLength", N->getRawStringLength());
  Printer.printMetadata("stringLengthExpression", N->getRawStringLengthExp());
  Printer.printInt("size", N->getSizeInBits());
  Printer.printInt("align", N->getAlignInBits());
  Printer.printDwarfEnum("encoding", N->getEncoding(),
                         dwarf::AttributeEncodingString);
  Out << ")";
}

static void writeDIDerivedType(raw_ostream &Out, const DIDerivedType *N,
                               AsmWriterContext &WriterCtx) {
  Out << "!DIDerivedType(";
  MDFieldPrinter Printer(Out, WriterCtx);
  Printer.printTag(N);
  Printer.printString("name", N->getName());
  Printer.printMetadata("scope", N->getRawScope());
  Printer.printMetadata("file", N->getRawFile());
  Printer.printInt("line", N->getLine());
  Printer.printMetadata("baseType", N->getRawBaseType(),
                        /* ShouldSkipNull */ false);
  Printer.printInt("size", N->getSizeInBits());
  Printer.printInt("align", N->getAlignInBits());
  Printer.printInt("offset", N->getOffsetInBits());
  Printer.printDIFlags("flags", N->getFlags());
  Printer.printMetadata("extraData", N->getRawExtraData());
  if (const auto &DWARFAddressSpace = N->getDWARFAddressSpace())
    Printer.printInt("dwarfAddressSpace", *DWARFAddressSpace,
                     /* ShouldSkipZero */ false);
  Printer.printMetadata("annotations", N->getRawAnnotations());
  Out << ")";
}

static void writeDICompositeType(raw_ostream &Out, const DICompositeType *N,
                                 AsmWriterContext &WriterCtx) {
  Out << "!DICompositeType(";
  MDFieldPrinter Printer(Out, WriterCtx);
  Printer.printTag(N);
  Printer.printString("name", N->getName());
  Printer.printMetadata("scope", N->getRawScope());
  Printer.printMetadata("file", N->getRawFile());
  Printer.printInt("line", N->getLine());
  Printer.printMetadata("baseType", N->getRawBaseType());
  Printer.printInt("size", N->getSizeInBits());
  Printer.printInt("align", N->getAlignInBits());
  Printer.printInt("offset", N->getOffsetInBits());
  Printer.printDIFlags("flags", N->getFlags());
  Printer.printMetadata("elements", N->getRawElements());
  Printer.printDwarfEnum("runtimeLang", N->getRuntimeLang(),
                         dwarf::LanguageString);
  Printer.printMetadata("vtableHolder", N->getRawVTableHolder());
  Printer.printMetadata("templateParams", N->getRawTemplateParams());
  Printer.printString("identifier", N->getIdentifier());
  Printer.printMetadata("discriminator", N->getRawDiscriminator());
  Printer.printMetadata("dataLocation", N->getRawDataLocation());
  Printer.printMetadata("associated", N->getRawAssociated());
  Printer.printMetadata("allocated", N->getRawAllocated());
  if (auto *RankConst = N->getRankConst())
    Printer.printInt("rank", RankConst->getSExtValue(),
                     /* ShouldSkipZero */ false);
  else
    Printer.printMetadata("rank", N->getRawRank(), /*ShouldSkipNull */ true);
  Printer.printMetadata("annotations", N->getRawAnnotations());
  Out << ")";
}

static void writeDISubroutineType(raw_ostream &Out, const DISubroutineType *N,
                                  AsmWriterContext &WriterCtx) {
  Out << "!DISubroutineType(";
  MDFieldPrinter Printer(Out, WriterCtx);
  Printer.printDIFlags("flags", N->getFlags());
  Printer.printDwarfEnum("cc", N->getCC(), dwarf::ConventionString);
  Printer.printMetadata("types", N->getRawTypeArray(),
                        /* ShouldSkipNull */ false);
  Out << ")";
}

static void writeDIFile(raw_ostream &Out, const DIFile *N, AsmWriterContext &) {
  Out << "!DIFile(";
  MDFieldPrinter Printer(Out);
  Printer.printString("filename", N->getFilename(),
                      /* ShouldSkipEmpty */ false);
  Printer.printString("directory", N->getDirectory(),
                      /* ShouldSkipEmpty */ false);
  // Print all values for checksum together, or not at all.
  if (N->getChecksum())
    Printer.printChecksum(*N->getChecksum());
  Printer.printString("source", N->getSource().getValueOr(StringRef()),
                      /* ShouldSkipEmpty */ true);
  Out << ")";
}

static void writeDICompileUnit(raw_ostream &Out, const DICompileUnit *N,
                               AsmWriterContext &WriterCtx) {
  Out << "!DICompileUnit(";
  MDFieldPrinter Printer(Out, WriterCtx);
  Printer.printDwarfEnum("language", N->getSourceLanguage(),
                         dwarf::LanguageString, /* ShouldSkipZero */ false);
  Printer.printMetadata("file", N->getRawFile(), /* ShouldSkipNull */ false);
  Printer.printString("producer", N->getProducer());
  Printer.printBool("isOptimized", N->isOptimized());
  Printer.printString("flags", N->getFlags());
  Printer.printInt("runtimeVersion", N->getRuntimeVersion(),
                   /* ShouldSkipZero */ false);
  Printer.printString("splitDebugFilename", N->getSplitDebugFilename());
  Printer.printEmissionKind("emissionKind", N->getEmissionKind());
  Printer.printMetadata("enums", N->getRawEnumTypes());
  Printer.printMetadata("retainedTypes", N->getRawRetainedTypes());
  Printer.printMetadata("globals", N->getRawGlobalVariables());
  Printer.printMetadata("imports", N->getRawImportedEntities());
  Printer.printMetadata("macros", N->getRawMacros());
  Printer.printInt("dwoId", N->getDWOId());
  Printer.printBool("splitDebugInlining", N->getSplitDebugInlining(), true);
  Printer.printBool("debugInfoForProfiling", N->getDebugInfoForProfiling(),
                    false);
  Printer.printNameTableKind("nameTableKind", N->getNameTableKind());
  Printer.printBool("rangesBaseAddress", N->getRangesBaseAddress(), false);
  Printer.printString("sysroot", N->getSysRoot());
  Printer.printString("sdk", N->getSDK());
  Out << ")";
}

static void writeDISubprogram(raw_ostream &Out, const DISubprogram *N,
                              AsmWriterContext &WriterCtx) {
  Out << "!DISubprogram(";
  MDFieldPrinter Printer(Out, WriterCtx);
  Printer.printString("name", N->getName());
  Printer.printString("linkageName", N->getLinkageName());
  Printer.printMetadata("scope", N->getRawScope(), /* ShouldSkipNull */ false);
  Printer.printMetadata("file", N->getRawFile());
  Printer.printInt("line", N->getLine());
  Printer.printMetadata("type", N->getRawType());
  Printer.printInt("scopeLine", N->getScopeLine());
  Printer.printMetadata("containingType", N->getRawContainingType());
  if (N->getVirtuality() != dwarf::DW_VIRTUALITY_none ||
      N->getVirtualIndex() != 0)
    Printer.printInt("virtualIndex", N->getVirtualIndex(), false);
  Printer.printInt("thisAdjustment", N->getThisAdjustment());
  Printer.printDIFlags("flags", N->getFlags());
  Printer.printDISPFlags("spFlags", N->getSPFlags());
  Printer.printMetadata("unit", N->getRawUnit());
  Printer.printMetadata("templateParams", N->getRawTemplateParams());
  Printer.printMetadata("declaration", N->getRawDeclaration());
  Printer.printMetadata("retainedNodes", N->getRawRetainedNodes());
  Printer.printMetadata("thrownTypes", N->getRawThrownTypes());
  Printer.printMetadata("annotations", N->getRawAnnotations());
  Out << ")";
}

static void writeDILexicalBlock(raw_ostream &Out, const DILexicalBlock *N,
                                AsmWriterContext &WriterCtx) {
  Out << "!DILexicalBlock(";
  MDFieldPrinter Printer(Out, WriterCtx);
  Printer.printMetadata("scope", N->getRawScope(), /* ShouldSkipNull */ false);
  Printer.printMetadata("file", N->getRawFile());
  Printer.printInt("line", N->getLine());
  Printer.printInt("column", N->getColumn());
  Out << ")";
}

static void writeDILexicalBlockFile(raw_ostream &Out,
                                    const DILexicalBlockFile *N,
                                    AsmWriterContext &WriterCtx) {
  Out << "!DILexicalBlockFile(";
  MDFieldPrinter Printer(Out, WriterCtx);
  Printer.printMetadata("scope", N->getRawScope(), /* ShouldSkipNull */ false);
  Printer.printMetadata("file", N->getRawFile());
  Printer.printInt("discriminator", N->getDiscriminator(),
                   /* ShouldSkipZero */ false);
  Out << ")";
}

static void writeDINamespace(raw_ostream &Out, const DINamespace *N,
                             AsmWriterContext &WriterCtx) {
  Out << "!DINamespace(";
  MDFieldPrinter Printer(Out, WriterCtx);
  Printer.printString("name", N->getName());
  Printer.printMetadata("scope", N->getRawScope(), /* ShouldSkipNull */ false);
  Printer.printBool("exportSymbols", N->getExportSymbols(), false);
  Out << ")";
}

static void writeDICommonBlock(raw_ostream &Out, const DICommonBlock *N,
                               AsmWriterContext &WriterCtx) {
  Out << "!DICommonBlock(";
  MDFieldPrinter Printer(Out, WriterCtx);
  Printer.printMetadata("scope", N->getRawScope(), false);
  Printer.printMetadata("declaration", N->getRawDecl(), false);
  Printer.printString("name", N->getName());
  Printer.printMetadata("file", N->getRawFile());
  Printer.printInt("line", N->getLineNo());
  Out << ")";
}

static void writeDIMacro(raw_ostream &Out, const DIMacro *N,
                         AsmWriterContext &WriterCtx) {
  Out << "!DIMacro(";
  MDFieldPrinter Printer(Out, WriterCtx);
  Printer.printMacinfoType(N);
  Printer.printInt("line", N->getLine());
  Printer.printString("name", N->getName());
  Printer.printString("value", N->getValue());
  Out << ")";
}

static void writeDIMacroFile(raw_ostream &Out, const DIMacroFile *N,
                             AsmWriterContext &WriterCtx) {
  Out << "!DIMacroFile(";
  MDFieldPrinter Printer(Out, WriterCtx);
  Printer.printInt("line", N->getLine());
  Printer.printMetadata("file", N->getRawFile(), /* ShouldSkipNull */ false);
  Printer.printMetadata("nodes", N->getRawElements());
  Out << ")";
}

static void writeDIModule(raw_ostream &Out, const DIModule *N,
                          AsmWriterContext &WriterCtx) {
  Out << "!DIModule(";
  MDFieldPrinter Printer(Out, WriterCtx);
  Printer.printMetadata("scope", N->getRawScope(), /* ShouldSkipNull */ false);
  Printer.printString("name", N->getName());
  Printer.printString("configMacros", N->getConfigurationMacros());
  Printer.printString("includePath", N->getIncludePath());
  Printer.printString("apinotes", N->getAPINotesFile());
  Printer.printMetadata("file", N->getRawFile());
  Printer.printInt("line", N->getLineNo());
  Printer.printBool("isDecl", N->getIsDecl(), /* Default */ false);
  Out << ")";
}

static void writeDITemplateTypeParameter(raw_ostream &Out,
                                         const DITemplateTypeParameter *N,
                                         AsmWriterContext &WriterCtx) {
  Out << "!DITemplateTypeParameter(";
  MDFieldPrinter Printer(Out, WriterCtx);
  Printer.printString("name", N->getName());
  Printer.printMetadata("type", N->getRawType(), /* ShouldSkipNull */ false);
  Printer.printBool("defaulted", N->isDefault(), /* Default= */ false);
  Out << ")";
}

static void writeDITemplateValueParameter(raw_ostream &Out,
                                          const DITemplateValueParameter *N,
                                          AsmWriterContext &WriterCtx) {
  Out << "!DITemplateValueParameter(";
  MDFieldPrinter Printer(Out, WriterCtx);
  if (N->getTag() != dwarf::DW_TAG_template_value_parameter)
    Printer.printTag(N);
  Printer.printString("name", N->getName());
  Printer.printMetadata("type", N->getRawType());
  Printer.printBool("defaulted", N->isDefault(), /* Default= */ false);
  Printer.printMetadata("value", N->getValue(), /* ShouldSkipNull */ false);
  Out << ")";
}

static void writeDIGlobalVariable(raw_ostream &Out, const DIGlobalVariable *N,
                                  AsmWriterContext &WriterCtx) {
  Out << "!DIGlobalVariable(";
  MDFieldPrinter Printer(Out, WriterCtx);
  Printer.printString("name", N->getName());
  Printer.printString("linkageName", N->getLinkageName());
  Printer.printMetadata("scope", N->getRawScope(), /* ShouldSkipNull */ false);
  Printer.printMetadata("file", N->getRawFile());
  Printer.printInt("line", N->getLine());
  Printer.printMetadata("type", N->getRawType());
  Printer.printBool("isLocal", N->isLocalToUnit());
  Printer.printBool("isDefinition", N->isDefinition());
  Printer.printMetadata("declaration", N->getRawStaticDataMemberDeclaration());
  Printer.printMetadata("templateParams", N->getRawTemplateParams());
  Printer.printInt("align", N->getAlignInBits());
  Printer.printMetadata("annotations", N->getRawAnnotations());
  Out << ")";
}

static void writeDILocalVariable(raw_ostream &Out, const DILocalVariable *N,
                                 AsmWriterContext &WriterCtx) {
  Out << "!DILocalVariable(";
  MDFieldPrinter Printer(Out, WriterCtx);
  Printer.printString("name", N->getName());
  Printer.printInt("arg", N->getArg());
  Printer.printMetadata("scope", N->getRawScope(), /* ShouldSkipNull */ false);
  Printer.printMetadata("file", N->getRawFile());
  Printer.printInt("line", N->getLine());
  Printer.printMetadata("type", N->getRawType());
  Printer.printDIFlags("flags", N->getFlags());
  Printer.printInt("align", N->getAlignInBits());
  Printer.printMetadata("annotations", N->getRawAnnotations());
  Out << ")";
}

static void writeDILabel(raw_ostream &Out, const DILabel *N,
                         AsmWriterContext &WriterCtx) {
  Out << "!DILabel(";
  MDFieldPrinter Printer(Out, WriterCtx);
  Printer.printMetadata("scope", N->getRawScope(), /* ShouldSkipNull */ false);
  Printer.printString("name", N->getName());
  Printer.printMetadata("file", N->getRawFile());
  Printer.printInt("line", N->getLine());
  Out << ")";
}

static void writeDIExpression(raw_ostream &Out, const DIExpression *N,
                              AsmWriterContext &WriterCtx) {
  Out << "!DIExpression(";
  FieldSeparator FS;
  if (N->isValid()) {
    for (const DIExpression::ExprOperand &Op : N->expr_ops()) {
      auto OpStr = dwarf::OperationEncodingString(Op.getOp());
      assert(!OpStr.empty() && "Expected valid opcode");

      Out << FS << OpStr;
      if (Op.getOp() == dwarf::DW_OP_LLVM_convert) {
        Out << FS << Op.getArg(0);
        Out << FS << dwarf::AttributeEncodingString(Op.getArg(1));
      } else {
        for (unsigned A = 0, AE = Op.getNumArgs(); A != AE; ++A)
          Out << FS << Op.getArg(A);
      }
    }
  } else {
    for (const auto &I : N->getElements())
      Out << FS << I;
  }
  Out << ")";
}

static void writeDIArgList(raw_ostream &Out, const DIArgList *N,
<<<<<<< HEAD
                           TypePrinting *TypePrinter, SlotTracker *Machine,
                           const Module *Context, bool FromValue = false) {
=======
                           AsmWriterContext &WriterCtx,
                           bool FromValue = false) {
>>>>>>> 2ab1d525
  assert(FromValue &&
         "Unexpected DIArgList metadata outside of value argument");
  Out << "!DIArgList(";
  FieldSeparator FS;
<<<<<<< HEAD
  MDFieldPrinter Printer(Out, TypePrinter, Machine, Context);
  for (Metadata *Arg : N->getArgs()) {
    Out << FS;
    WriteAsOperandInternal(Out, Arg, TypePrinter, Machine, Context, true);
=======
  MDFieldPrinter Printer(Out, WriterCtx);
  for (Metadata *Arg : N->getArgs()) {
    Out << FS;
    WriteAsOperandInternal(Out, Arg, WriterCtx, true);
>>>>>>> 2ab1d525
  }
  Out << ")";
}

static void writeDIGlobalVariableExpression(raw_ostream &Out,
                                            const DIGlobalVariableExpression *N,
                                            AsmWriterContext &WriterCtx) {
  Out << "!DIGlobalVariableExpression(";
  MDFieldPrinter Printer(Out, WriterCtx);
  Printer.printMetadata("var", N->getVariable());
  Printer.printMetadata("expr", N->getExpression());
  Out << ")";
}

static void writeDIObjCProperty(raw_ostream &Out, const DIObjCProperty *N,
                                AsmWriterContext &WriterCtx) {
  Out << "!DIObjCProperty(";
  MDFieldPrinter Printer(Out, WriterCtx);
  Printer.printString("name", N->getName());
  Printer.printMetadata("file", N->getRawFile());
  Printer.printInt("line", N->getLine());
  Printer.printString("setter", N->getSetterName());
  Printer.printString("getter", N->getGetterName());
  Printer.printInt("attributes", N->getAttributes());
  Printer.printMetadata("type", N->getRawType());
  Out << ")";
}

static void writeDIImportedEntity(raw_ostream &Out, const DIImportedEntity *N,
                                  AsmWriterContext &WriterCtx) {
  Out << "!DIImportedEntity(";
  MDFieldPrinter Printer(Out, WriterCtx);
  Printer.printTag(N);
  Printer.printString("name", N->getName());
  Printer.printMetadata("scope", N->getRawScope(), /* ShouldSkipNull */ false);
  Printer.printMetadata("entity", N->getRawEntity());
  Printer.printMetadata("file", N->getRawFile());
  Printer.printInt("line", N->getLine());
  Printer.printMetadata("elements", N->getRawElements());
  Out << ")";
}

static void WriteMDNodeBodyInternal(raw_ostream &Out, const MDNode *Node,
                                    AsmWriterContext &Ctx) {
  if (Node->isDistinct())
    Out << "distinct ";
  else if (Node->isTemporary())
    Out << "<temporary!> "; // Handle broken code.

  switch (Node->getMetadataID()) {
  default:
    llvm_unreachable("Expected uniquable MDNode");
#define HANDLE_MDNODE_LEAF(CLASS)                                              \
  case Metadata::CLASS##Kind:                                                  \
    write##CLASS(Out, cast<CLASS>(Node), Ctx);                                 \
    break;
#include "llvm/IR/Metadata.def"
  }
}

// Full implementation of printing a Value as an operand with support for
// TypePrinting, etc.
static void WriteAsOperandInternal(raw_ostream &Out, const Value *V,
                                   AsmWriterContext &WriterCtx) {
  if (V->hasName()) {
    PrintLLVMName(Out, V);
    return;
  }

  const Constant *CV = dyn_cast<Constant>(V);
  if (CV && !isa<GlobalValue>(CV)) {
    assert(WriterCtx.TypePrinter && "Constants require TypePrinting!");
    WriteConstantInternal(Out, CV, WriterCtx);
    return;
  }

  if (const InlineAsm *IA = dyn_cast<InlineAsm>(V)) {
    Out << "asm ";
    if (IA->hasSideEffects())
      Out << "sideeffect ";
    if (IA->isAlignStack())
      Out << "alignstack ";
    // We don't emit the AD_ATT dialect as it's the assumed default.
    if (IA->getDialect() == InlineAsm::AD_Intel)
      Out << "inteldialect ";
    if (IA->canThrow())
      Out << "unwind ";
    Out << '"';
    printEscapedString(IA->getAsmString(), Out);
    Out << "\", \"";
    printEscapedString(IA->getConstraintString(), Out);
    Out << '"';
    return;
  }

  if (auto *MD = dyn_cast<MetadataAsValue>(V)) {
    WriteAsOperandInternal(Out, MD->getMetadata(), WriterCtx,
                           /* FromValue */ true);
    return;
  }

  char Prefix = '%';
  int Slot;
  auto *Machine = WriterCtx.Machine;
  // If we have a SlotTracker, use it.
  if (Machine) {
    if (const GlobalValue *GV = dyn_cast<GlobalValue>(V)) {
      Slot = Machine->getGlobalSlot(GV);
      Prefix = '@';
    } else {
      Slot = Machine->getLocalSlot(V);

      // If the local value didn't succeed, then we may be referring to a value
      // from a different function.  Translate it, as this can happen when using
      // address of blocks.
      if (Slot == -1)
        if ((Machine = createSlotTracker(V))) {
          Slot = Machine->getLocalSlot(V);
          delete Machine;
        }
    }
  } else if ((Machine = createSlotTracker(V))) {
    // Otherwise, create one to get the # and then destroy it.
    if (const GlobalValue *GV = dyn_cast<GlobalValue>(V)) {
      Slot = Machine->getGlobalSlot(GV);
      Prefix = '@';
    } else {
      Slot = Machine->getLocalSlot(V);
    }
    delete Machine;
    Machine = nullptr;
  } else {
    Slot = -1;
  }

  if (Slot != -1)
    Out << Prefix << Slot;
  else
    Out << "<badref>";
}

static void WriteAsOperandInternal(raw_ostream &Out, const Metadata *MD,
                                   AsmWriterContext &WriterCtx,
                                   bool FromValue) {
  // Write DIExpressions and DIArgLists inline when used as a value. Improves
  // readability of debug info intrinsics.
  if (const DIExpression *Expr = dyn_cast<DIExpression>(MD)) {
    writeDIExpression(Out, Expr, WriterCtx);
    return;
  }
  if (const DIArgList *ArgList = dyn_cast<DIArgList>(MD)) {
    writeDIArgList(Out, ArgList, WriterCtx, FromValue);
    return;
  }
  if (const DIArgList *ArgList = dyn_cast<DIArgList>(MD)) {
    writeDIArgList(Out, ArgList, TypePrinter, Machine, Context, FromValue);
    return;
  }

  if (const MDNode *N = dyn_cast<MDNode>(MD)) {
    std::unique_ptr<SlotTracker> MachineStorage;
    SaveAndRestore<SlotTracker *> SARMachine(WriterCtx.Machine);
    if (!WriterCtx.Machine) {
      MachineStorage = std::make_unique<SlotTracker>(WriterCtx.Context);
      WriterCtx.Machine = MachineStorage.get();
    }
    int Slot = WriterCtx.Machine->getMetadataSlot(N);
    if (Slot == -1) {
      if (const DILocation *Loc = dyn_cast<DILocation>(N)) {
        writeDILocation(Out, Loc, WriterCtx);
        return;
      }
      // Give the pointer value instead of "badref", since this comes up all
      // the time when debugging.
      Out << "<" << N << ">";
    } else
      Out << '!' << Slot;
    return;
  }

  if (const MDString *MDS = dyn_cast<MDString>(MD)) {
    Out << "!\"";
    printEscapedString(MDS->getString(), Out);
    Out << '"';
    return;
  }

  auto *V = cast<ValueAsMetadata>(MD);
  assert(WriterCtx.TypePrinter && "TypePrinter required for metadata values");
  assert((FromValue || !isa<LocalAsMetadata>(V)) &&
         "Unexpected function-local metadata outside of value argument");

  WriterCtx.TypePrinter->print(V->getValue()->getType(), Out);
  Out << ' ';
  WriteAsOperandInternal(Out, V->getValue(), WriterCtx);
}

namespace {

class AssemblyWriter {
  formatted_raw_ostream &Out;
  const Module *TheModule = nullptr;
  const ModuleSummaryIndex *TheIndex = nullptr;
  std::unique_ptr<SlotTracker> SlotTrackerStorage;
  SlotTracker &Machine;
  TypePrinting TypePrinter;
  AssemblyAnnotationWriter *AnnotationWriter = nullptr;
  SetVector<const Comdat *> Comdats;
  bool IsForDebug;
  bool ShouldPreserveUseListOrder;
  UseListOrderMap UseListOrders;
  SmallVector<StringRef, 8> MDNames;
  /// Synchronization scope names registered with LLVMContext.
  SmallVector<StringRef, 8> SSNs;
  DenseMap<const GlobalValueSummary *, GlobalValue::GUID> SummaryToGUIDMap;

public:
  /// Construct an AssemblyWriter with an external SlotTracker
  AssemblyWriter(formatted_raw_ostream &o, SlotTracker &Mac, const Module *M,
                 AssemblyAnnotationWriter *AAW, bool IsForDebug,
                 bool ShouldPreserveUseListOrder = false);

  AssemblyWriter(formatted_raw_ostream &o, SlotTracker &Mac,
                 const ModuleSummaryIndex *Index, bool IsForDebug);

  AsmWriterContext getContext() {
    return AsmWriterContext(&TypePrinter, &Machine, TheModule);
  }

  void printMDNodeBody(const MDNode *MD);
  void printNamedMDNode(const NamedMDNode *NMD);

  void printModule(const Module *M);

  void writeOperand(const Value *Op, bool PrintType);
  void writeParamOperand(const Value *Operand, AttributeSet Attrs);
  void writeOperandBundles(const CallBase *Call);
  void writeSyncScope(const LLVMContext &Context,
                      SyncScope::ID SSID);
  void writeAtomic(const LLVMContext &Context,
                   AtomicOrdering Ordering,
                   SyncScope::ID SSID);
  void writeAtomicCmpXchg(const LLVMContext &Context,
                          AtomicOrdering SuccessOrdering,
                          AtomicOrdering FailureOrdering,
                          SyncScope::ID SSID);

  void writeAllMDNodes();
  void writeMDNode(unsigned Slot, const MDNode *Node);
  void writeAttribute(const Attribute &Attr, bool InAttrGroup = false);
  void writeAttributeSet(const AttributeSet &AttrSet, bool InAttrGroup = false);
  void writeAllAttributeGroups();

  void printTypeIdentities();
  void printGlobal(const GlobalVariable *GV);
  void printAlias(const GlobalAlias *GA);
  void printIFunc(const GlobalIFunc *GI);
  void printComdat(const Comdat *C);
  void printFunction(const Function *F);
  void printArgument(const Argument *FA, AttributeSet Attrs);
  void printBasicBlock(const BasicBlock *BB);
  void printInstructionLine(const Instruction &I);
  void printInstruction(const Instruction &I);

  void printUseListOrder(const Value *V, const std::vector<unsigned> &Shuffle);
  void printUseLists(const Function *F);

  void printModuleSummaryIndex();
  void printSummaryInfo(unsigned Slot, const ValueInfo &VI);
  void printSummary(const GlobalValueSummary &Summary);
  void printAliasSummary(const AliasSummary *AS);
  void printGlobalVarSummary(const GlobalVarSummary *GS);
  void printFunctionSummary(const FunctionSummary *FS);
  void printTypeIdSummary(const TypeIdSummary &TIS);
  void printTypeIdCompatibleVtableSummary(const TypeIdCompatibleVtableInfo &TI);
  void printTypeTestResolution(const TypeTestResolution &TTRes);
  void printArgs(const std::vector<uint64_t> &Args);
  void printWPDRes(const WholeProgramDevirtResolution &WPDRes);
  void printTypeIdInfo(const FunctionSummary::TypeIdInfo &TIDInfo);
  void printVFuncId(const FunctionSummary::VFuncId VFId);
  void
  printNonConstVCalls(const std::vector<FunctionSummary::VFuncId> &VCallList,
                      const char *Tag);
  void
  printConstVCalls(const std::vector<FunctionSummary::ConstVCall> &VCallList,
                   const char *Tag);

private:
  /// Print out metadata attachments.
  void printMetadataAttachments(
      const SmallVectorImpl<std::pair<unsigned, MDNode *>> &MDs,
      StringRef Separator);

  // printInfoComment - Print a little comment after the instruction indicating
  // which slot it occupies.
  void printInfoComment(const Value &V);

  // printGCRelocateComment - print comment after call to the gc.relocate
  // intrinsic indicating base and derived pointer names.
  void printGCRelocateComment(const GCRelocateInst &Relocate);
};

} // end anonymous namespace

AssemblyWriter::AssemblyWriter(formatted_raw_ostream &o, SlotTracker &Mac,
                               const Module *M, AssemblyAnnotationWriter *AAW,
                               bool IsForDebug, bool ShouldPreserveUseListOrder)
    : Out(o), TheModule(M), Machine(Mac), TypePrinter(M), AnnotationWriter(AAW),
      IsForDebug(IsForDebug),
      ShouldPreserveUseListOrder(ShouldPreserveUseListOrder) {
  if (!TheModule)
    return;
  for (const GlobalObject &GO : TheModule->global_objects())
    if (const Comdat *C = GO.getComdat())
      Comdats.insert(C);
}

AssemblyWriter::AssemblyWriter(formatted_raw_ostream &o, SlotTracker &Mac,
                               const ModuleSummaryIndex *Index, bool IsForDebug)
    : Out(o), TheIndex(Index), Machine(Mac), TypePrinter(/*Module=*/nullptr),
      IsForDebug(IsForDebug), ShouldPreserveUseListOrder(false) {}

void AssemblyWriter::writeOperand(const Value *Operand, bool PrintType) {
  if (!Operand) {
    Out << "<null operand!>";
    return;
  }
  if (PrintType) {
    TypePrinter.print(Operand->getType(), Out);
    Out << ' ';
  }
  auto WriterCtx = getContext();
  WriteAsOperandInternal(Out, Operand, WriterCtx);
}

void AssemblyWriter::writeSyncScope(const LLVMContext &Context,
                                    SyncScope::ID SSID) {
  switch (SSID) {
  case SyncScope::System: {
    break;
  }
  default: {
    if (SSNs.empty())
      Context.getSyncScopeNames(SSNs);

    Out << " syncscope(\"";
    printEscapedString(SSNs[SSID], Out);
    Out << "\")";
    break;
  }
  }
}

void AssemblyWriter::writeAtomic(const LLVMContext &Context,
                                 AtomicOrdering Ordering,
                                 SyncScope::ID SSID) {
  if (Ordering == AtomicOrdering::NotAtomic)
    return;

  writeSyncScope(Context, SSID);
  Out << " " << toIRString(Ordering);
}

void AssemblyWriter::writeAtomicCmpXchg(const LLVMContext &Context,
                                        AtomicOrdering SuccessOrdering,
                                        AtomicOrdering FailureOrdering,
                                        SyncScope::ID SSID) {
  assert(SuccessOrdering != AtomicOrdering::NotAtomic &&
         FailureOrdering != AtomicOrdering::NotAtomic);

  writeSyncScope(Context, SSID);
  Out << " " << toIRString(SuccessOrdering);
  Out << " " << toIRString(FailureOrdering);
}

void AssemblyWriter::writeParamOperand(const Value *Operand,
                                       AttributeSet Attrs) {
  if (!Operand) {
    Out << "<null operand!>";
    return;
  }

  // Print the type
  TypePrinter.print(Operand->getType(), Out);
  // Print parameter attributes list
  if (Attrs.hasAttributes()) {
    Out << ' ';
    writeAttributeSet(Attrs);
  }
  Out << ' ';
  // Print the operand
  auto WriterCtx = getContext();
  WriteAsOperandInternal(Out, Operand, WriterCtx);
}

void AssemblyWriter::writeOperandBundles(const CallBase *Call) {
  if (!Call->hasOperandBundles())
    return;

  Out << " [ ";

  bool FirstBundle = true;
  for (unsigned i = 0, e = Call->getNumOperandBundles(); i != e; ++i) {
    OperandBundleUse BU = Call->getOperandBundleAt(i);

    if (!FirstBundle)
      Out << ", ";
    FirstBundle = false;

    Out << '"';
    printEscapedString(BU.getTagName(), Out);
    Out << '"';

    Out << '(';

    bool FirstInput = true;
    auto WriterCtx = getContext();
    for (const auto &Input : BU.Inputs) {
      if (!FirstInput)
        Out << ", ";
      FirstInput = false;

      TypePrinter.print(Input->getType(), Out);
      Out << " ";
      WriteAsOperandInternal(Out, Input, WriterCtx);
    }

    Out << ')';
  }

  Out << " ]";
}

void AssemblyWriter::printModule(const Module *M) {
  Machine.initializeIfNeeded();

  if (ShouldPreserveUseListOrder)
    UseListOrders = predictUseListOrder(M);

  if (!M->getModuleIdentifier().empty() &&
      // Don't print the ID if it will start a new line (which would
      // require a comment char before it).
      M->getModuleIdentifier().find('\n') == std::string::npos)
    Out << "; ModuleID = '" << M->getModuleIdentifier() << "'\n";

  if (!M->getSourceFileName().empty()) {
    Out << "source_filename = \"";
    printEscapedString(M->getSourceFileName(), Out);
    Out << "\"\n";
  }

  const std::string &DL = M->getDataLayoutStr();
  if (!DL.empty())
    Out << "target datalayout = \"" << DL << "\"\n";
  if (!M->getTargetTriple().empty())
    Out << "target triple = \"" << M->getTargetTriple() << "\"\n";

  if (!M->getModuleInlineAsm().empty()) {
    Out << '\n';

    // Split the string into lines, to make it easier to read the .ll file.
    StringRef Asm = M->getModuleInlineAsm();
    do {
      StringRef Front;
      std::tie(Front, Asm) = Asm.split('\n');

      // We found a newline, print the portion of the asm string from the
      // last newline up to this newline.
      Out << "module asm \"";
      printEscapedString(Front, Out);
      Out << "\"\n";
    } while (!Asm.empty());
  }

  printTypeIdentities();

  // Output all comdats.
  if (!Comdats.empty())
    Out << '\n';
  for (const Comdat *C : Comdats) {
    printComdat(C);
    if (C != Comdats.back())
      Out << '\n';
  }

  // Output all globals.
  if (!M->global_empty()) Out << '\n';
  for (const GlobalVariable &GV : M->globals()) {
    printGlobal(&GV); Out << '\n';
  }

  // Output all aliases.
  if (!M->alias_empty()) Out << "\n";
  for (const GlobalAlias &GA : M->aliases())
    printAlias(&GA);

  // Output all ifuncs.
  if (!M->ifunc_empty()) Out << "\n";
  for (const GlobalIFunc &GI : M->ifuncs())
    printIFunc(&GI);

  // Output all of the functions.
  for (const Function &F : *M) {
    Out << '\n';
    printFunction(&F);
  }

  // Output global use-lists.
  printUseLists(nullptr);

  // Output all attribute groups.
  if (!Machine.as_empty()) {
    Out << '\n';
    writeAllAttributeGroups();
  }

  // Output named metadata.
  if (!M->named_metadata_empty()) Out << '\n';

  for (const NamedMDNode &Node : M->named_metadata())
    printNamedMDNode(&Node);

  // Output metadata.
  if (!Machine.mdn_empty()) {
    Out << '\n';
    writeAllMDNodes();
  }
}

void AssemblyWriter::printModuleSummaryIndex() {
  assert(TheIndex);
  int NumSlots = Machine.initializeIndexIfNeeded();

  Out << "\n";

  // Print module path entries. To print in order, add paths to a vector
  // indexed by module slot.
  std::vector<std::pair<std::string, ModuleHash>> moduleVec;
  std::string RegularLTOModuleName =
      ModuleSummaryIndex::getRegularLTOModuleName();
  moduleVec.resize(TheIndex->modulePaths().size());
  for (auto &ModPath : TheIndex->modulePaths())
    moduleVec[Machine.getModulePathSlot(ModPath.first())] = std::make_pair(
        // A module id of -1 is a special entry for a regular LTO module created
        // during the thin link.
        ModPath.second.first == -1u ? RegularLTOModuleName
                                    : (std::string)std::string(ModPath.first()),
        ModPath.second.second);

  unsigned i = 0;
  for (auto &ModPair : moduleVec) {
    Out << "^" << i++ << " = module: (";
    Out << "path: \"";
    printEscapedString(ModPair.first, Out);
    Out << "\", hash: (";
    FieldSeparator FS;
    for (auto Hash : ModPair.second)
      Out << FS << Hash;
    Out << "))\n";
  }

  // FIXME: Change AliasSummary to hold a ValueInfo instead of summary pointer
  // for aliasee (then update BitcodeWriter.cpp and remove get/setAliaseeGUID).
  for (auto &GlobalList : *TheIndex) {
    auto GUID = GlobalList.first;
    for (auto &Summary : GlobalList.second.SummaryList)
      SummaryToGUIDMap[Summary.get()] = GUID;
  }

  // Print the global value summary entries.
  for (auto &GlobalList : *TheIndex) {
    auto GUID = GlobalList.first;
    auto VI = TheIndex->getValueInfo(GlobalList);
    printSummaryInfo(Machine.getGUIDSlot(GUID), VI);
  }

  // Print the TypeIdMap entries.
  for (const auto &TID : TheIndex->typeIds()) {
    Out << "^" << Machine.getTypeIdSlot(TID.second.first)
        << " = typeid: (name: \"" << TID.second.first << "\"";
    printTypeIdSummary(TID.second.second);
    Out << ") ; guid = " << TID.first << "\n";
  }

  // Print the TypeIdCompatibleVtableMap entries.
  for (auto &TId : TheIndex->typeIdCompatibleVtableMap()) {
    auto GUID = GlobalValue::getGUID(TId.first);
    Out << "^" << Machine.getGUIDSlot(GUID)
        << " = typeidCompatibleVTable: (name: \"" << TId.first << "\"";
    printTypeIdCompatibleVtableSummary(TId.second);
    Out << ") ; guid = " << GUID << "\n";
  }

  // Don't emit flags when it's not really needed (value is zero by default).
  if (TheIndex->getFlags()) {
    Out << "^" << NumSlots << " = flags: " << TheIndex->getFlags() << "\n";
    ++NumSlots;
  }

  Out << "^" << NumSlots << " = blockcount: " << TheIndex->getBlockCount()
      << "\n";
}

static const char *
getWholeProgDevirtResKindName(WholeProgramDevirtResolution::Kind K) {
  switch (K) {
  case WholeProgramDevirtResolution::Indir:
    return "indir";
  case WholeProgramDevirtResolution::SingleImpl:
    return "singleImpl";
  case WholeProgramDevirtResolution::BranchFunnel:
    return "branchFunnel";
  }
  llvm_unreachable("invalid WholeProgramDevirtResolution kind");
}

static const char *getWholeProgDevirtResByArgKindName(
    WholeProgramDevirtResolution::ByArg::Kind K) {
  switch (K) {
  case WholeProgramDevirtResolution::ByArg::Indir:
    return "indir";
  case WholeProgramDevirtResolution::ByArg::UniformRetVal:
    return "uniformRetVal";
  case WholeProgramDevirtResolution::ByArg::UniqueRetVal:
    return "uniqueRetVal";
  case WholeProgramDevirtResolution::ByArg::VirtualConstProp:
    return "virtualConstProp";
  }
  llvm_unreachable("invalid WholeProgramDevirtResolution::ByArg kind");
}

static const char *getTTResKindName(TypeTestResolution::Kind K) {
  switch (K) {
  case TypeTestResolution::Unknown:
    return "unknown";
  case TypeTestResolution::Unsat:
    return "unsat";
  case TypeTestResolution::ByteArray:
    return "byteArray";
  case TypeTestResolution::Inline:
    return "inline";
  case TypeTestResolution::Single:
    return "single";
  case TypeTestResolution::AllOnes:
    return "allOnes";
  }
  llvm_unreachable("invalid TypeTestResolution kind");
}

void AssemblyWriter::printTypeTestResolution(const TypeTestResolution &TTRes) {
  Out << "typeTestRes: (kind: " << getTTResKindName(TTRes.TheKind)
      << ", sizeM1BitWidth: " << TTRes.SizeM1BitWidth;

  // The following fields are only used if the target does not support the use
  // of absolute symbols to store constants. Print only if non-zero.
  if (TTRes.AlignLog2)
    Out << ", alignLog2: " << TTRes.AlignLog2;
  if (TTRes.SizeM1)
    Out << ", sizeM1: " << TTRes.SizeM1;
  if (TTRes.BitMask)
    // BitMask is uint8_t which causes it to print the corresponding char.
    Out << ", bitMask: " << (unsigned)TTRes.BitMask;
  if (TTRes.InlineBits)
    Out << ", inlineBits: " << TTRes.InlineBits;

  Out << ")";
}

void AssemblyWriter::printTypeIdSummary(const TypeIdSummary &TIS) {
  Out << ", summary: (";
  printTypeTestResolution(TIS.TTRes);
  if (!TIS.WPDRes.empty()) {
    Out << ", wpdResolutions: (";
    FieldSeparator FS;
    for (auto &WPDRes : TIS.WPDRes) {
      Out << FS;
      Out << "(offset: " << WPDRes.first << ", ";
      printWPDRes(WPDRes.second);
      Out << ")";
    }
    Out << ")";
  }
  Out << ")";
}

void AssemblyWriter::printTypeIdCompatibleVtableSummary(
    const TypeIdCompatibleVtableInfo &TI) {
  Out << ", summary: (";
  FieldSeparator FS;
  for (auto &P : TI) {
    Out << FS;
    Out << "(offset: " << P.AddressPointOffset << ", ";
    Out << "^" << Machine.getGUIDSlot(P.VTableVI.getGUID());
    Out << ")";
  }
  Out << ")";
}

void AssemblyWriter::printArgs(const std::vector<uint64_t> &Args) {
  Out << "args: (";
  FieldSeparator FS;
  for (auto arg : Args) {
    Out << FS;
    Out << arg;
  }
  Out << ")";
}

void AssemblyWriter::printWPDRes(const WholeProgramDevirtResolution &WPDRes) {
  Out << "wpdRes: (kind: ";
  Out << getWholeProgDevirtResKindName(WPDRes.TheKind);

  if (WPDRes.TheKind == WholeProgramDevirtResolution::SingleImpl)
    Out << ", singleImplName: \"" << WPDRes.SingleImplName << "\"";

  if (!WPDRes.ResByArg.empty()) {
    Out << ", resByArg: (";
    FieldSeparator FS;
    for (auto &ResByArg : WPDRes.ResByArg) {
      Out << FS;
      printArgs(ResByArg.first);
      Out << ", byArg: (kind: ";
      Out << getWholeProgDevirtResByArgKindName(ResByArg.second.TheKind);
      if (ResByArg.second.TheKind ==
              WholeProgramDevirtResolution::ByArg::UniformRetVal ||
          ResByArg.second.TheKind ==
              WholeProgramDevirtResolution::ByArg::UniqueRetVal)
        Out << ", info: " << ResByArg.second.Info;

      // The following fields are only used if the target does not support the
      // use of absolute symbols to store constants. Print only if non-zero.
      if (ResByArg.second.Byte || ResByArg.second.Bit)
        Out << ", byte: " << ResByArg.second.Byte
            << ", bit: " << ResByArg.second.Bit;

      Out << ")";
    }
    Out << ")";
  }
  Out << ")";
}

static const char *getSummaryKindName(GlobalValueSummary::SummaryKind SK) {
  switch (SK) {
  case GlobalValueSummary::AliasKind:
    return "alias";
  case GlobalValueSummary::FunctionKind:
    return "function";
  case GlobalValueSummary::GlobalVarKind:
    return "variable";
  }
  llvm_unreachable("invalid summary kind");
}

void AssemblyWriter::printAliasSummary(const AliasSummary *AS) {
  Out << ", aliasee: ";
  // The indexes emitted for distributed backends may not include the
  // aliasee summary (only if it is being imported directly). Handle
  // that case by just emitting "null" as the aliasee.
  if (AS->hasAliasee())
    Out << "^" << Machine.getGUIDSlot(SummaryToGUIDMap[&AS->getAliasee()]);
  else
    Out << "null";
}

void AssemblyWriter::printGlobalVarSummary(const GlobalVarSummary *GS) {
  auto VTableFuncs = GS->vTableFuncs();
  Out << ", varFlags: (readonly: " << GS->VarFlags.MaybeReadOnly << ", "
      << "writeonly: " << GS->VarFlags.MaybeWriteOnly << ", "
      << "constant: " << GS->VarFlags.Constant;
  if (!VTableFuncs.empty())
    Out << ", "
        << "vcall_visibility: " << GS->VarFlags.VCallVisibility;
  Out << ")";

  if (!VTableFuncs.empty()) {
    Out << ", vTableFuncs: (";
    FieldSeparator FS;
    for (auto &P : VTableFuncs) {
      Out << FS;
      Out << "(virtFunc: ^" << Machine.getGUIDSlot(P.FuncVI.getGUID())
          << ", offset: " << P.VTableOffset;
      Out << ")";
    }
    Out << ")";
  }
}

static std::string getLinkageName(GlobalValue::LinkageTypes LT) {
  switch (LT) {
  case GlobalValue::ExternalLinkage:
    return "external";
  case GlobalValue::PrivateLinkage:
    return "private";
  case GlobalValue::InternalLinkage:
    return "internal";
  case GlobalValue::LinkOnceAnyLinkage:
    return "linkonce";
  case GlobalValue::LinkOnceODRLinkage:
    return "linkonce_odr";
  case GlobalValue::WeakAnyLinkage:
    return "weak";
  case GlobalValue::WeakODRLinkage:
    return "weak_odr";
  case GlobalValue::CommonLinkage:
    return "common";
  case GlobalValue::AppendingLinkage:
    return "appending";
  case GlobalValue::ExternalWeakLinkage:
    return "extern_weak";
  case GlobalValue::AvailableExternallyLinkage:
    return "available_externally";
  }
  llvm_unreachable("invalid linkage");
}

// When printing the linkage types in IR where the ExternalLinkage is
// not printed, and other linkage types are expected to be printed with
// a space after the name.
static std::string getLinkageNameWithSpace(GlobalValue::LinkageTypes LT) {
  if (LT == GlobalValue::ExternalLinkage)
    return "";
  return getLinkageName(LT) + " ";
}

static const char *getVisibilityName(GlobalValue::VisibilityTypes Vis) {
  switch (Vis) {
  case GlobalValue::DefaultVisibility:
    return "default";
  case GlobalValue::HiddenVisibility:
    return "hidden";
  case GlobalValue::ProtectedVisibility:
    return "protected";
  }
  llvm_unreachable("invalid visibility");
}

void AssemblyWriter::printFunctionSummary(const FunctionSummary *FS) {
  Out << ", insts: " << FS->instCount();
  if (FS->fflags().anyFlagSet())
    Out << ", " << FS->fflags();

  if (!FS->calls().empty()) {
    Out << ", calls: (";
    FieldSeparator IFS;
    for (auto &Call : FS->calls()) {
      Out << IFS;
      Out << "(callee: ^" << Machine.getGUIDSlot(Call.first.getGUID());
      if (Call.second.getHotness() != CalleeInfo::HotnessType::Unknown)
        Out << ", hotness: " << getHotnessName(Call.second.getHotness());
      else if (Call.second.RelBlockFreq)
        Out << ", relbf: " << Call.second.RelBlockFreq;
      Out << ")";
    }
    Out << ")";
  }

  if (const auto *TIdInfo = FS->getTypeIdInfo())
    printTypeIdInfo(*TIdInfo);

  auto PrintRange = [&](const ConstantRange &Range) {
    Out << "[" << Range.getSignedMin() << ", " << Range.getSignedMax() << "]";
  };

  if (!FS->paramAccesses().empty()) {
    Out << ", params: (";
    FieldSeparator IFS;
    for (auto &PS : FS->paramAccesses()) {
      Out << IFS;
      Out << "(param: " << PS.ParamNo;
      Out << ", offset: ";
      PrintRange(PS.Use);
      if (!PS.Calls.empty()) {
        Out << ", calls: (";
        FieldSeparator IFS;
        for (auto &Call : PS.Calls) {
          Out << IFS;
          Out << "(callee: ^" << Machine.getGUIDSlot(Call.Callee.getGUID());
          Out << ", param: " << Call.ParamNo;
          Out << ", offset: ";
          PrintRange(Call.Offsets);
          Out << ")";
        }
        Out << ")";
      }
      Out << ")";
    }
    Out << ")";
  }
}

void AssemblyWriter::printTypeIdInfo(
    const FunctionSummary::TypeIdInfo &TIDInfo) {
  Out << ", typeIdInfo: (";
  FieldSeparator TIDFS;
  if (!TIDInfo.TypeTests.empty()) {
    Out << TIDFS;
    Out << "typeTests: (";
    FieldSeparator FS;
    for (auto &GUID : TIDInfo.TypeTests) {
      auto TidIter = TheIndex->typeIds().equal_range(GUID);
      if (TidIter.first == TidIter.second) {
        Out << FS;
        Out << GUID;
        continue;
      }
      // Print all type id that correspond to this GUID.
      for (auto It = TidIter.first; It != TidIter.second; ++It) {
        Out << FS;
        auto Slot = Machine.getTypeIdSlot(It->second.first);
        assert(Slot != -1);
        Out << "^" << Slot;
      }
    }
    Out << ")";
  }
  if (!TIDInfo.TypeTestAssumeVCalls.empty()) {
    Out << TIDFS;
    printNonConstVCalls(TIDInfo.TypeTestAssumeVCalls, "typeTestAssumeVCalls");
  }
  if (!TIDInfo.TypeCheckedLoadVCalls.empty()) {
    Out << TIDFS;
    printNonConstVCalls(TIDInfo.TypeCheckedLoadVCalls, "typeCheckedLoadVCalls");
  }
  if (!TIDInfo.TypeTestAssumeConstVCalls.empty()) {
    Out << TIDFS;
    printConstVCalls(TIDInfo.TypeTestAssumeConstVCalls,
                     "typeTestAssumeConstVCalls");
  }
  if (!TIDInfo.TypeCheckedLoadConstVCalls.empty()) {
    Out << TIDFS;
    printConstVCalls(TIDInfo.TypeCheckedLoadConstVCalls,
                     "typeCheckedLoadConstVCalls");
  }
  Out << ")";
}

void AssemblyWriter::printVFuncId(const FunctionSummary::VFuncId VFId) {
  auto TidIter = TheIndex->typeIds().equal_range(VFId.GUID);
  if (TidIter.first == TidIter.second) {
    Out << "vFuncId: (";
    Out << "guid: " << VFId.GUID;
    Out << ", offset: " << VFId.Offset;
    Out << ")";
    return;
  }
  // Print all type id that correspond to this GUID.
  FieldSeparator FS;
  for (auto It = TidIter.first; It != TidIter.second; ++It) {
    Out << FS;
    Out << "vFuncId: (";
    auto Slot = Machine.getTypeIdSlot(It->second.first);
    assert(Slot != -1);
    Out << "^" << Slot;
    Out << ", offset: " << VFId.Offset;
    Out << ")";
  }
}

void AssemblyWriter::printNonConstVCalls(
    const std::vector<FunctionSummary::VFuncId> &VCallList, const char *Tag) {
  Out << Tag << ": (";
  FieldSeparator FS;
  for (auto &VFuncId : VCallList) {
    Out << FS;
    printVFuncId(VFuncId);
  }
  Out << ")";
}

void AssemblyWriter::printConstVCalls(
    const std::vector<FunctionSummary::ConstVCall> &VCallList,
    const char *Tag) {
  Out << Tag << ": (";
  FieldSeparator FS;
  for (auto &ConstVCall : VCallList) {
    Out << FS;
    Out << "(";
    printVFuncId(ConstVCall.VFunc);
    if (!ConstVCall.Args.empty()) {
      Out << ", ";
      printArgs(ConstVCall.Args);
    }
    Out << ")";
  }
  Out << ")";
}

void AssemblyWriter::printSummary(const GlobalValueSummary &Summary) {
  GlobalValueSummary::GVFlags GVFlags = Summary.flags();
  GlobalValue::LinkageTypes LT = (GlobalValue::LinkageTypes)GVFlags.Linkage;
  Out << getSummaryKindName(Summary.getSummaryKind()) << ": ";
  Out << "(module: ^" << Machine.getModulePathSlot(Summary.modulePath())
      << ", flags: (";
  Out << "linkage: " << getLinkageName(LT);
  Out << ", visibility: "
      << getVisibilityName((GlobalValue::VisibilityTypes)GVFlags.Visibility);
  Out << ", notEligibleToImport: " << GVFlags.NotEligibleToImport;
  Out << ", live: " << GVFlags.Live;
  Out << ", dsoLocal: " << GVFlags.DSOLocal;
  Out << ", canAutoHide: " << GVFlags.CanAutoHide;
  Out << ")";

  if (Summary.getSummaryKind() == GlobalValueSummary::AliasKind)
    printAliasSummary(cast<AliasSummary>(&Summary));
  else if (Summary.getSummaryKind() == GlobalValueSummary::FunctionKind)
    printFunctionSummary(cast<FunctionSummary>(&Summary));
  else
    printGlobalVarSummary(cast<GlobalVarSummary>(&Summary));

  auto RefList = Summary.refs();
  if (!RefList.empty()) {
    Out << ", refs: (";
    FieldSeparator FS;
    for (auto &Ref : RefList) {
      Out << FS;
      if (Ref.isReadOnly())
        Out << "readonly ";
      else if (Ref.isWriteOnly())
        Out << "writeonly ";
      Out << "^" << Machine.getGUIDSlot(Ref.getGUID());
    }
    Out << ")";
  }

  Out << ")";
}

void AssemblyWriter::printSummaryInfo(unsigned Slot, const ValueInfo &VI) {
  Out << "^" << Slot << " = gv: (";
  if (!VI.name().empty())
    Out << "name: \"" << VI.name() << "\"";
  else
    Out << "guid: " << VI.getGUID();
  if (!VI.getSummaryList().empty()) {
    Out << ", summaries: (";
    FieldSeparator FS;
    for (auto &Summary : VI.getSummaryList()) {
      Out << FS;
      printSummary(*Summary);
    }
    Out << ")";
  }
  Out << ")";
  if (!VI.name().empty())
    Out << " ; guid = " << VI.getGUID();
  Out << "\n";
}

static void printMetadataIdentifier(StringRef Name,
                                    formatted_raw_ostream &Out) {
  if (Name.empty()) {
    Out << "<empty name> ";
  } else {
    if (isalpha(static_cast<unsigned char>(Name[0])) || Name[0] == '-' ||
        Name[0] == '$' || Name[0] == '.' || Name[0] == '_')
      Out << Name[0];
    else
      Out << '\\' << hexdigit(Name[0] >> 4) << hexdigit(Name[0] & 0x0F);
    for (unsigned i = 1, e = Name.size(); i != e; ++i) {
      unsigned char C = Name[i];
      if (isalnum(static_cast<unsigned char>(C)) || C == '-' || C == '$' ||
          C == '.' || C == '_')
        Out << C;
      else
        Out << '\\' << hexdigit(C >> 4) << hexdigit(C & 0x0F);
    }
  }
}

void AssemblyWriter::printNamedMDNode(const NamedMDNode *NMD) {
  Out << '!';
  printMetadataIdentifier(NMD->getName(), Out);
  Out << " = !{";
  for (unsigned i = 0, e = NMD->getNumOperands(); i != e; ++i) {
    if (i)
      Out << ", ";

    // Write DIExpressions inline.
    // FIXME: Ban DIExpressions in NamedMDNodes, they will serve no purpose.
    MDNode *Op = NMD->getOperand(i);
    assert(!isa<DIArgList>(Op) &&
           "DIArgLists should not appear in NamedMDNodes");
    if (auto *Expr = dyn_cast<DIExpression>(Op)) {
      writeDIExpression(Out, Expr, AsmWriterContext::getEmpty());
      continue;
    }

    int Slot = Machine.getMetadataSlot(Op);
    if (Slot == -1)
      Out << "<badref>";
    else
      Out << '!' << Slot;
  }
  Out << "}\n";
}

static void PrintVisibility(GlobalValue::VisibilityTypes Vis,
                            formatted_raw_ostream &Out) {
  switch (Vis) {
  case GlobalValue::DefaultVisibility: break;
  case GlobalValue::HiddenVisibility:    Out << "hidden "; break;
  case GlobalValue::ProtectedVisibility: Out << "protected "; break;
  }
}

static void PrintDSOLocation(const GlobalValue &GV,
                             formatted_raw_ostream &Out) {
  if (GV.isDSOLocal() && !GV.isImplicitDSOLocal())
    Out << "dso_local ";
}

static void PrintDLLStorageClass(GlobalValue::DLLStorageClassTypes SCT,
                                 formatted_raw_ostream &Out) {
  switch (SCT) {
  case GlobalValue::DefaultStorageClass: break;
  case GlobalValue::DLLImportStorageClass: Out << "dllimport "; break;
  case GlobalValue::DLLExportStorageClass: Out << "dllexport "; break;
  }
}

static void PrintThreadLocalModel(GlobalVariable::ThreadLocalMode TLM,
                                  formatted_raw_ostream &Out) {
  switch (TLM) {
    case GlobalVariable::NotThreadLocal:
      break;
    case GlobalVariable::GeneralDynamicTLSModel:
      Out << "thread_local ";
      break;
    case GlobalVariable::LocalDynamicTLSModel:
      Out << "thread_local(localdynamic) ";
      break;
    case GlobalVariable::InitialExecTLSModel:
      Out << "thread_local(initialexec) ";
      break;
    case GlobalVariable::LocalExecTLSModel:
      Out << "thread_local(localexec) ";
      break;
  }
}

static StringRef getUnnamedAddrEncoding(GlobalVariable::UnnamedAddr UA) {
  switch (UA) {
  case GlobalVariable::UnnamedAddr::None:
    return "";
  case GlobalVariable::UnnamedAddr::Local:
    return "local_unnamed_addr";
  case GlobalVariable::UnnamedAddr::Global:
    return "unnamed_addr";
  }
  llvm_unreachable("Unknown UnnamedAddr");
}

static void maybePrintComdat(formatted_raw_ostream &Out,
                             const GlobalObject &GO) {
  const Comdat *C = GO.getComdat();
  if (!C)
    return;

  if (isa<GlobalVariable>(GO))
    Out << ',';
  Out << " comdat";

  if (GO.getName() == C->getName())
    return;

  Out << '(';
  PrintLLVMName(Out, C->getName(), ComdatPrefix);
  Out << ')';
}

void AssemblyWriter::printGlobal(const GlobalVariable *GV) {
  if (GV->isMaterializable())
    Out << "; Materializable\n";

  AsmWriterContext WriterCtx(&TypePrinter, &Machine, GV->getParent());
  WriteAsOperandInternal(Out, GV, WriterCtx);
  Out << " = ";

  if (!GV->hasInitializer() && GV->hasExternalLinkage())
    Out << "external ";

  Out << getLinkageNameWithSpace(GV->getLinkage());
  PrintDSOLocation(*GV, Out);
  PrintVisibility(GV->getVisibility(), Out);
  PrintDLLStorageClass(GV->getDLLStorageClass(), Out);
  PrintThreadLocalModel(GV->getThreadLocalMode(), Out);
  StringRef UA = getUnnamedAddrEncoding(GV->getUnnamedAddr());
  if (!UA.empty())
      Out << UA << ' ';

  if (unsigned AddressSpace = GV->getType()->getAddressSpace())
    Out << "addrspace(" << AddressSpace << ") ";
  if (GV->isExternallyInitialized()) Out << "externally_initialized ";
  Out << (GV->isConstant() ? "constant " : "global ");
  TypePrinter.print(GV->getValueType(), Out);

  if (GV->hasInitializer()) {
    Out << ' ';
    writeOperand(GV->getInitializer(), false);
  }

  if (GV->hasSection()) {
    Out << ", section \"";
    printEscapedString(GV->getSection(), Out);
    Out << '"';
  }
  if (GV->hasPartition()) {
    Out << ", partition \"";
    printEscapedString(GV->getPartition(), Out);
    Out << '"';
  }

  maybePrintComdat(Out, *GV);
  if (MaybeAlign A = GV->getAlign())
    Out << ", align " << A->value();

  SmallVector<std::pair<unsigned, MDNode *>, 4> MDs;
  GV->getAllMetadata(MDs);
  printMetadataAttachments(MDs, ", ");

  auto Attrs = GV->getAttributes();
  if (Attrs.hasAttributes())
    Out << " #" << Machine.getAttributeGroupSlot(Attrs);

  printInfoComment(*GV);
}

void AssemblyWriter::printAlias(const GlobalAlias *GA) {
  if (GA->isMaterializable())
    Out << "; Materializable\n";

  AsmWriterContext WriterCtx(&TypePrinter, &Machine, GA->getParent());
  WriteAsOperandInternal(Out, GA, WriterCtx);
  Out << " = ";

  Out << getLinkageNameWithSpace(GA->getLinkage());
  PrintDSOLocation(*GA, Out);
  PrintVisibility(GA->getVisibility(), Out);
  PrintDLLStorageClass(GA->getDLLStorageClass(), Out);
  PrintThreadLocalModel(GA->getThreadLocalMode(), Out);
  StringRef UA = getUnnamedAddrEncoding(GA->getUnnamedAddr());
  if (!UA.empty())
      Out << UA << ' ';

  Out << "alias ";

  TypePrinter.print(GA->getValueType(), Out);
  Out << ", ";

  if (const Constant *Aliasee = GA->getAliasee()) {
    writeOperand(Aliasee, !isa<ConstantExpr>(Aliasee));
  } else {
    TypePrinter.print(GA->getType(), Out);
    Out << " <<NULL ALIASEE>>";
  }

  if (GA->hasPartition()) {
    Out << ", partition \"";
    printEscapedString(GA->getPartition(), Out);
    Out << '"';
  }

  printInfoComment(*GA);
  Out << '\n';
}

void AssemblyWriter::printIFunc(const GlobalIFunc *GI) {
  if (GI->isMaterializable())
    Out << "; Materializable\n";

  AsmWriterContext WriterCtx(&TypePrinter, &Machine, GI->getParent());
  WriteAsOperandInternal(Out, GI, WriterCtx);
  Out << " = ";

  Out << getLinkageNameWithSpace(GI->getLinkage());
  PrintDSOLocation(*GI, Out);
  PrintVisibility(GI->getVisibility(), Out);

  Out << "ifunc ";

  TypePrinter.print(GI->getValueType(), Out);
  Out << ", ";

  if (const Constant *Resolver = GI->getResolver()) {
    writeOperand(Resolver, !isa<ConstantExpr>(Resolver));
  } else {
    TypePrinter.print(GI->getType(), Out);
    Out << " <<NULL RESOLVER>>";
  }

  if (GI->hasPartition()) {
    Out << ", partition \"";
    printEscapedString(GI->getPartition(), Out);
    Out << '"';
  }

  printInfoComment(*GI);
  Out << '\n';
}

void AssemblyWriter::printComdat(const Comdat *C) {
  C->print(Out);
}

void AssemblyWriter::printTypeIdentities() {
  if (TypePrinter.empty())
    return;

  Out << '\n';

  // Emit all numbered types.
  auto &NumberedTypes = TypePrinter.getNumberedTypes();
  for (unsigned I = 0, E = NumberedTypes.size(); I != E; ++I) {
    Out << '%' << I << " = type ";

    // Make sure we print out at least one level of the type structure, so
    // that we do not get %2 = type %2
    TypePrinter.printStructBody(NumberedTypes[I], Out);
    Out << '\n';
  }

  auto &NamedTypes = TypePrinter.getNamedTypes();
  for (StructType *NamedType : NamedTypes) {
    PrintLLVMName(Out, NamedType->getName(), LocalPrefix);
    Out << " = type ";

    // Make sure we print out at least one level of the type structure, so
    // that we do not get %FILE = type %FILE
    TypePrinter.printStructBody(NamedType, Out);
    Out << '\n';
  }
}

/// printFunction - Print all aspects of a function.
void AssemblyWriter::printFunction(const Function *F) {
  if (AnnotationWriter) AnnotationWriter->emitFunctionAnnot(F, Out);

  if (F->isMaterializable())
    Out << "; Materializable\n";

  const AttributeList &Attrs = F->getAttributes();
  if (Attrs.hasFnAttrs()) {
    AttributeSet AS = Attrs.getFnAttrs();
    std::string AttrStr;

    for (const Attribute &Attr : AS) {
      if (!Attr.isStringAttribute()) {
        if (!AttrStr.empty()) AttrStr += ' ';
        AttrStr += Attr.getAsString();
      }
    }

    if (!AttrStr.empty())
      Out << "; Function Attrs: " << AttrStr << '\n';
  }

  Machine.incorporateFunction(F);

  if (F->isDeclaration()) {
    Out << "declare";
    SmallVector<std::pair<unsigned, MDNode *>, 4> MDs;
    F->getAllMetadata(MDs);
    printMetadataAttachments(MDs, " ");
    Out << ' ';
  } else
    Out << "define ";

  Out << getLinkageNameWithSpace(F->getLinkage());
  PrintDSOLocation(*F, Out);
  PrintVisibility(F->getVisibility(), Out);
  PrintDLLStorageClass(F->getDLLStorageClass(), Out);

  // Print the calling convention.
  if (F->getCallingConv() != CallingConv::C) {
    PrintCallingConv(F->getCallingConv(), Out);
    Out << " ";
  }

  FunctionType *FT = F->getFunctionType();
  if (Attrs.hasRetAttrs())
    Out << Attrs.getAsString(AttributeList::ReturnIndex) << ' ';
  TypePrinter.print(F->getReturnType(), Out);
  AsmWriterContext WriterCtx(&TypePrinter, &Machine, F->getParent());
  Out << ' ';
  WriteAsOperandInternal(Out, F, WriterCtx);
  Out << '(';

  // Loop over the arguments, printing them...
  if (F->isDeclaration() && !IsForDebug) {
    // We're only interested in the type here - don't print argument names.
    for (unsigned I = 0, E = FT->getNumParams(); I != E; ++I) {
      // Insert commas as we go... the first arg doesn't get a comma
      if (I)
        Out << ", ";
      // Output type...
      TypePrinter.print(FT->getParamType(I), Out);

      AttributeSet ArgAttrs = Attrs.getParamAttrs(I);
      if (ArgAttrs.hasAttributes()) {
        Out << ' ';
        writeAttributeSet(ArgAttrs);
      }
    }
  } else {
    // The arguments are meaningful here, print them in detail.
    for (const Argument &Arg : F->args()) {
      // Insert commas as we go... the first arg doesn't get a comma
      if (Arg.getArgNo() != 0)
        Out << ", ";
      printArgument(&Arg, Attrs.getParamAttrs(Arg.getArgNo()));
    }
  }

  // Finish printing arguments...
  if (FT->isVarArg()) {
    if (FT->getNumParams()) Out << ", ";
    Out << "...";  // Output varargs portion of signature!
  }
  Out << ')';
  StringRef UA = getUnnamedAddrEncoding(F->getUnnamedAddr());
  if (!UA.empty())
    Out << ' ' << UA;
  // We print the function address space if it is non-zero or if we are writing
  // a module with a non-zero program address space or if there is no valid
  // Module* so that the file can be parsed without the datalayout string.
  const Module *Mod = F->getParent();
  if (F->getAddressSpace() != 0 || !Mod ||
      Mod->getDataLayout().getProgramAddressSpace() != 0)
    Out << " addrspace(" << F->getAddressSpace() << ")";
  if (Attrs.hasFnAttrs())
    Out << " #" << Machine.getAttributeGroupSlot(Attrs.getFnAttrs());
  if (F->hasSection()) {
    Out << " section \"";
    printEscapedString(F->getSection(), Out);
    Out << '"';
  }
  if (F->hasPartition()) {
    Out << " partition \"";
    printEscapedString(F->getPartition(), Out);
    Out << '"';
  }
  maybePrintComdat(Out, *F);
  if (MaybeAlign A = F->getAlign())
    Out << " align " << A->value();
  if (F->hasGC())
    Out << " gc \"" << F->getGC() << '"';
  if (F->hasPrefixData()) {
    Out << " prefix ";
    writeOperand(F->getPrefixData(), true);
  }
  if (F->hasPrologueData()) {
    Out << " prologue ";
    writeOperand(F->getPrologueData(), true);
  }
  if (F->hasPersonalityFn()) {
    Out << " personality ";
    writeOperand(F->getPersonalityFn(), /*PrintType=*/true);
  }

  if (F->isDeclaration()) {
    Out << '\n';
  } else {
    SmallVector<std::pair<unsigned, MDNode *>, 4> MDs;
    F->getAllMetadata(MDs);
    printMetadataAttachments(MDs, " ");

    Out << " {";
    // Output all of the function's basic blocks.
    for (const BasicBlock &BB : *F)
      printBasicBlock(&BB);

    // Output the function's use-lists.
    printUseLists(F);

    Out << "}\n";
  }

  Machine.purgeFunction();
}

/// printArgument - This member is called for every argument that is passed into
/// the function.  Simply print it out
void AssemblyWriter::printArgument(const Argument *Arg, AttributeSet Attrs) {
  // Output type...
  TypePrinter.print(Arg->getType(), Out);

  // Output parameter attributes list
  if (Attrs.hasAttributes()) {
    Out << ' ';
    writeAttributeSet(Attrs);
  }

  // Output name, if available...
  if (Arg->hasName()) {
    Out << ' ';
    PrintLLVMName(Out, Arg);
  } else {
    int Slot = Machine.getLocalSlot(Arg);
    assert(Slot != -1 && "expect argument in function here");
    Out << " %" << Slot;
  }
}

/// printBasicBlock - This member is called for each basic block in a method.
void AssemblyWriter::printBasicBlock(const BasicBlock *BB) {
  bool IsEntryBlock = BB->getParent() && BB->isEntryBlock();
  if (BB->hasName()) {              // Print out the label if it exists...
    Out << "\n";
    PrintLLVMName(Out, BB->getName(), LabelPrefix);
    Out << ':';
  } else if (!IsEntryBlock) {
    Out << "\n";
    int Slot = Machine.getLocalSlot(BB);
    if (Slot != -1)
      Out << Slot << ":";
    else
      Out << "<badref>:";
  }

  if (!IsEntryBlock) {
    // Output predecessors for the block.
    Out.PadToColumn(50);
    Out << ";";
    const_pred_iterator PI = pred_begin(BB), PE = pred_end(BB);

    if (PI == PE) {
      Out << " No predecessors!";
    } else {
      Out << " preds = ";
      writeOperand(*PI, false);
      for (++PI; PI != PE; ++PI) {
        Out << ", ";
        writeOperand(*PI, false);
      }
    }
  }

  Out << "\n";

  if (AnnotationWriter) AnnotationWriter->emitBasicBlockStartAnnot(BB, Out);

  // Output all of the instructions in the basic block...
  for (const Instruction &I : *BB) {
    printInstructionLine(I);
  }

  if (AnnotationWriter) AnnotationWriter->emitBasicBlockEndAnnot(BB, Out);
}

/// printInstructionLine - Print an instruction and a newline character.
void AssemblyWriter::printInstructionLine(const Instruction &I) {
  printInstruction(I);
  Out << '\n';
}

/// printGCRelocateComment - print comment after call to the gc.relocate
/// intrinsic indicating base and derived pointer names.
void AssemblyWriter::printGCRelocateComment(const GCRelocateInst &Relocate) {
  Out << " ; (";
  writeOperand(Relocate.getBasePtr(), false);
  Out << ", ";
  writeOperand(Relocate.getDerivedPtr(), false);
  Out << ")";
}

/// printInfoComment - Print a little comment after the instruction indicating
/// which slot it occupies.
void AssemblyWriter::printInfoComment(const Value &V) {
  if (const auto *Relocate = dyn_cast<GCRelocateInst>(&V))
    printGCRelocateComment(*Relocate);

  if (AnnotationWriter)
    AnnotationWriter->printInfoComment(V, Out);
}

static void maybePrintCallAddrSpace(const Value *Operand, const Instruction *I,
                                    raw_ostream &Out) {
  // We print the address space of the call if it is non-zero.
  unsigned CallAddrSpace = Operand->getType()->getPointerAddressSpace();
  bool PrintAddrSpace = CallAddrSpace != 0;
  if (!PrintAddrSpace) {
    const Module *Mod = getModuleFromVal(I);
    // We also print it if it is zero but not equal to the program address space
    // or if we can't find a valid Module* to make it possible to parse
    // the resulting file even without a datalayout string.
    if (!Mod || Mod->getDataLayout().getProgramAddressSpace() != 0)
      PrintAddrSpace = true;
  }
  if (PrintAddrSpace)
    Out << " addrspace(" << CallAddrSpace << ")";
}

// This member is called for each Instruction in a function..
void AssemblyWriter::printInstruction(const Instruction &I) {
  if (AnnotationWriter) AnnotationWriter->emitInstructionAnnot(&I, Out);

  // Print out indentation for an instruction.
  Out << "  ";

  // Print out name if it exists...
  if (I.hasName()) {
    PrintLLVMName(Out, &I);
    Out << " = ";
  } else if (!I.getType()->isVoidTy()) {
    // Print out the def slot taken.
    int SlotNum = Machine.getLocalSlot(&I);
    if (SlotNum == -1)
      Out << "<badref> = ";
    else
      Out << '%' << SlotNum << " = ";
  }

  if (const CallInst *CI = dyn_cast<CallInst>(&I)) {
    if (CI->isMustTailCall())
      Out << "musttail ";
    else if (CI->isTailCall())
      Out << "tail ";
    else if (CI->isNoTailCall())
      Out << "notail ";
  }

  // Print out the opcode...
  Out << I.getOpcodeName();

  // If this is an atomic load or store, print out the atomic marker.
  if ((isa<LoadInst>(I)  && cast<LoadInst>(I).isAtomic()) ||
      (isa<StoreInst>(I) && cast<StoreInst>(I).isAtomic()))
    Out << " atomic";

  if (isa<AtomicCmpXchgInst>(I) && cast<AtomicCmpXchgInst>(I).isWeak())
    Out << " weak";

  // If this is a volatile operation, print out the volatile marker.
  if ((isa<LoadInst>(I)  && cast<LoadInst>(I).isVolatile()) ||
      (isa<StoreInst>(I) && cast<StoreInst>(I).isVolatile()) ||
      (isa<AtomicCmpXchgInst>(I) && cast<AtomicCmpXchgInst>(I).isVolatile()) ||
      (isa<AtomicRMWInst>(I) && cast<AtomicRMWInst>(I).isVolatile()))
    Out << " volatile";

  // Print out optimization information.
  WriteOptimizationInfo(Out, &I);

  // Print out the compare instruction predicates
  if (const CmpInst *CI = dyn_cast<CmpInst>(&I))
    Out << ' ' << CmpInst::getPredicateName(CI->getPredicate());

  // Print out the atomicrmw operation
  if (const AtomicRMWInst *RMWI = dyn_cast<AtomicRMWInst>(&I))
    Out << ' ' << AtomicRMWInst::getOperationName(RMWI->getOperation());

  // Print out the type of the operands...
  const Value *Operand = I.getNumOperands() ? I.getOperand(0) : nullptr;

  // Special case conditional branches to swizzle the condition out to the front
  if (isa<BranchInst>(I) && cast<BranchInst>(I).isConditional()) {
    const BranchInst &BI(cast<BranchInst>(I));
    Out << ' ';
    writeOperand(BI.getCondition(), true);
    Out << ", ";
    writeOperand(BI.getSuccessor(0), true);
    Out << ", ";
    writeOperand(BI.getSuccessor(1), true);

  } else if (isa<SwitchInst>(I)) {
    const SwitchInst& SI(cast<SwitchInst>(I));
    // Special case switch instruction to get formatting nice and correct.
    Out << ' ';
    writeOperand(SI.getCondition(), true);
    Out << ", ";
    writeOperand(SI.getDefaultDest(), true);
    Out << " [";
    for (auto Case : SI.cases()) {
      Out << "\n    ";
      writeOperand(Case.getCaseValue(), true);
      Out << ", ";
      writeOperand(Case.getCaseSuccessor(), true);
    }
    Out << "\n  ]";
  } else if (isa<IndirectBrInst>(I)) {
    // Special case indirectbr instruction to get formatting nice and correct.
    Out << ' ';
    writeOperand(Operand, true);
    Out << ", [";

    for (unsigned i = 1, e = I.getNumOperands(); i != e; ++i) {
      if (i != 1)
        Out << ", ";
      writeOperand(I.getOperand(i), true);
    }
    Out << ']';
  } else if (const PHINode *PN = dyn_cast<PHINode>(&I)) {
    Out << ' ';
    TypePrinter.print(I.getType(), Out);
    Out << ' ';

    for (unsigned op = 0, Eop = PN->getNumIncomingValues(); op < Eop; ++op) {
      if (op) Out << ", ";
      Out << "[ ";
      writeOperand(PN->getIncomingValue(op), false); Out << ", ";
      writeOperand(PN->getIncomingBlock(op), false); Out << " ]";
    }
  } else if (const ExtractValueInst *EVI = dyn_cast<ExtractValueInst>(&I)) {
    Out << ' ';
    writeOperand(I.getOperand(0), true);
    for (unsigned i : EVI->indices())
      Out << ", " << i;
  } else if (const InsertValueInst *IVI = dyn_cast<InsertValueInst>(&I)) {
    Out << ' ';
    writeOperand(I.getOperand(0), true); Out << ", ";
    writeOperand(I.getOperand(1), true);
    for (unsigned i : IVI->indices())
      Out << ", " << i;
  } else if (const LandingPadInst *LPI = dyn_cast<LandingPadInst>(&I)) {
    Out << ' ';
    TypePrinter.print(I.getType(), Out);
    if (LPI->isCleanup() || LPI->getNumClauses() != 0)
      Out << '\n';

    if (LPI->isCleanup())
      Out << "          cleanup";

    for (unsigned i = 0, e = LPI->getNumClauses(); i != e; ++i) {
      if (i != 0 || LPI->isCleanup()) Out << "\n";
      if (LPI->isCatch(i))
        Out << "          catch ";
      else
        Out << "          filter ";

      writeOperand(LPI->getClause(i), true);
    }
  } else if (const auto *CatchSwitch = dyn_cast<CatchSwitchInst>(&I)) {
    Out << " within ";
    writeOperand(CatchSwitch->getParentPad(), /*PrintType=*/false);
    Out << " [";
    unsigned Op = 0;
    for (const BasicBlock *PadBB : CatchSwitch->handlers()) {
      if (Op > 0)
        Out << ", ";
      writeOperand(PadBB, /*PrintType=*/true);
      ++Op;
    }
    Out << "] unwind ";
    if (const BasicBlock *UnwindDest = CatchSwitch->getUnwindDest())
      writeOperand(UnwindDest, /*PrintType=*/true);
    else
      Out << "to caller";
  } else if (const auto *FPI = dyn_cast<FuncletPadInst>(&I)) {
    Out << " within ";
    writeOperand(FPI->getParentPad(), /*PrintType=*/false);
    Out << " [";
    for (unsigned Op = 0, NumOps = FPI->getNumArgOperands(); Op < NumOps;
         ++Op) {
      if (Op > 0)
        Out << ", ";
      writeOperand(FPI->getArgOperand(Op), /*PrintType=*/true);
    }
    Out << ']';
  } else if (isa<ReturnInst>(I) && !Operand) {
    Out << " void";
  } else if (const auto *CRI = dyn_cast<CatchReturnInst>(&I)) {
    Out << " from ";
    writeOperand(CRI->getOperand(0), /*PrintType=*/false);

    Out << " to ";
    writeOperand(CRI->getOperand(1), /*PrintType=*/true);
  } else if (const auto *CRI = dyn_cast<CleanupReturnInst>(&I)) {
    Out << " from ";
    writeOperand(CRI->getOperand(0), /*PrintType=*/false);

    Out << " unwind ";
    if (CRI->hasUnwindDest())
      writeOperand(CRI->getOperand(1), /*PrintType=*/true);
    else
      Out << "to caller";
  } else if (const CallInst *CI = dyn_cast<CallInst>(&I)) {
    // Print the calling convention being used.
    if (CI->getCallingConv() != CallingConv::C) {
      Out << " ";
      PrintCallingConv(CI->getCallingConv(), Out);
    }

    Operand = CI->getCalledOperand();
    FunctionType *FTy = CI->getFunctionType();
    Type *RetTy = FTy->getReturnType();
    const AttributeList &PAL = CI->getAttributes();

    if (PAL.hasRetAttrs())
      Out << ' ' << PAL.getAsString(AttributeList::ReturnIndex);

    // Only print addrspace(N) if necessary:
    maybePrintCallAddrSpace(Operand, &I, Out);

    // If possible, print out the short form of the call instruction.  We can
    // only do this if the first argument is a pointer to a nonvararg function,
    // and if the return type is not a pointer to a function.
    //
    Out << ' ';
    TypePrinter.print(FTy->isVarArg() ? FTy : RetTy, Out);
    Out << ' ';
    writeOperand(Operand, false);
    Out << '(';
    for (unsigned op = 0, Eop = CI->arg_size(); op < Eop; ++op) {
      if (op > 0)
        Out << ", ";
      writeParamOperand(CI->getArgOperand(op), PAL.getParamAttrs(op));
    }

    // Emit an ellipsis if this is a musttail call in a vararg function.  This
    // is only to aid readability, musttail calls forward varargs by default.
    if (CI->isMustTailCall() && CI->getParent() &&
        CI->getParent()->getParent() &&
        CI->getParent()->getParent()->isVarArg())
      Out << ", ...";

    Out << ')';
    if (PAL.hasFnAttrs())
      Out << " #" << Machine.getAttributeGroupSlot(PAL.getFnAttrs());

    writeOperandBundles(CI);
  } else if (const InvokeInst *II = dyn_cast<InvokeInst>(&I)) {
    Operand = II->getCalledOperand();
    FunctionType *FTy = II->getFunctionType();
    Type *RetTy = FTy->getReturnType();
    const AttributeList &PAL = II->getAttributes();

    // Print the calling convention being used.
    if (II->getCallingConv() != CallingConv::C) {
      Out << " ";
      PrintCallingConv(II->getCallingConv(), Out);
    }

    if (PAL.hasRetAttrs())
      Out << ' ' << PAL.getAsString(AttributeList::ReturnIndex);

    // Only print addrspace(N) if necessary:
    maybePrintCallAddrSpace(Operand, &I, Out);

    // If possible, print out the short form of the invoke instruction. We can
    // only do this if the first argument is a pointer to a nonvararg function,
    // and if the return type is not a pointer to a function.
    //
    Out << ' ';
    TypePrinter.print(FTy->isVarArg() ? FTy : RetTy, Out);
    Out << ' ';
    writeOperand(Operand, false);
    Out << '(';
    for (unsigned op = 0, Eop = II->arg_size(); op < Eop; ++op) {
      if (op)
        Out << ", ";
      writeParamOperand(II->getArgOperand(op), PAL.getParamAttrs(op));
    }

    Out << ')';
    if (PAL.hasFnAttrs())
      Out << " #" << Machine.getAttributeGroupSlot(PAL.getFnAttrs());

    writeOperandBundles(II);

    Out << "\n          to ";
    writeOperand(II->getNormalDest(), true);
    Out << " unwind ";
    writeOperand(II->getUnwindDest(), true);
  } else if (const CallBrInst *CBI = dyn_cast<CallBrInst>(&I)) {
    Operand = CBI->getCalledOperand();
    FunctionType *FTy = CBI->getFunctionType();
    Type *RetTy = FTy->getReturnType();
    const AttributeList &PAL = CBI->getAttributes();

    // Print the calling convention being used.
    if (CBI->getCallingConv() != CallingConv::C) {
      Out << " ";
      PrintCallingConv(CBI->getCallingConv(), Out);
    }

    if (PAL.hasRetAttrs())
      Out << ' ' << PAL.getAsString(AttributeList::ReturnIndex);

    // If possible, print out the short form of the callbr instruction. We can
    // only do this if the first argument is a pointer to a nonvararg function,
    // and if the return type is not a pointer to a function.
    //
    Out << ' ';
    TypePrinter.print(FTy->isVarArg() ? FTy : RetTy, Out);
    Out << ' ';
    writeOperand(Operand, false);
    Out << '(';
    for (unsigned op = 0, Eop = CBI->arg_size(); op < Eop; ++op) {
      if (op)
        Out << ", ";
      writeParamOperand(CBI->getArgOperand(op), PAL.getParamAttrs(op));
    }

    Out << ')';
    if (PAL.hasFnAttrs())
      Out << " #" << Machine.getAttributeGroupSlot(PAL.getFnAttrs());

    writeOperandBundles(CBI);

    Out << "\n          to ";
    writeOperand(CBI->getDefaultDest(), true);
    Out << " [";
    for (unsigned i = 0, e = CBI->getNumIndirectDests(); i != e; ++i) {
      if (i != 0)
        Out << ", ";
      writeOperand(CBI->getIndirectDest(i), true);
    }
    Out << ']';
  } else if (const AllocaInst *AI = dyn_cast<AllocaInst>(&I)) {
    Out << ' ';
    if (AI->isUsedWithInAlloca())
      Out << "inalloca ";
    if (AI->isSwiftError())
      Out << "swifterror ";
    TypePrinter.print(AI->getAllocatedType(), Out);

    // Explicitly write the array size if the code is broken, if it's an array
    // allocation, or if the type is not canonical for scalar allocations.  The
    // latter case prevents the type from mutating when round-tripping through
    // assembly.
    if (!AI->getArraySize() || AI->isArrayAllocation() ||
        !AI->getArraySize()->getType()->isIntegerTy(32)) {
      Out << ", ";
      writeOperand(AI->getArraySize(), true);
    }
    if (MaybeAlign A = AI->getAlign()) {
      Out << ", align " << A->value();
    }

    unsigned AddrSpace = AI->getType()->getAddressSpace();
    if (AddrSpace != 0) {
      Out << ", addrspace(" << AddrSpace << ')';
    }
  } else if (isa<CastInst>(I)) {
    if (Operand) {
      Out << ' ';
      writeOperand(Operand, true);   // Work with broken code
    }
    Out << " to ";
    TypePrinter.print(I.getType(), Out);
  } else if (isa<VAArgInst>(I)) {
    if (Operand) {
      Out << ' ';
      writeOperand(Operand, true);   // Work with broken code
    }
    Out << ", ";
    TypePrinter.print(I.getType(), Out);
  } else if (Operand) {   // Print the normal way.
    if (const auto *GEP = dyn_cast<GetElementPtrInst>(&I)) {
      Out << ' ';
      TypePrinter.print(GEP->getSourceElementType(), Out);
      Out << ',';
    } else if (const auto *LI = dyn_cast<LoadInst>(&I)) {
      Out << ' ';
      TypePrinter.print(LI->getType(), Out);
      Out << ',';
    }

    // PrintAllTypes - Instructions who have operands of all the same type
    // omit the type from all but the first operand.  If the instruction has
    // different type operands (for example br), then they are all printed.
    bool PrintAllTypes = false;
    Type *TheType = Operand->getType();

    // Select, Store and ShuffleVector always print all types.
    if (isa<SelectInst>(I) || isa<StoreInst>(I) || isa<ShuffleVectorInst>(I)
        || isa<ReturnInst>(I)) {
      PrintAllTypes = true;
    } else {
      for (unsigned i = 1, E = I.getNumOperands(); i != E; ++i) {
        Operand = I.getOperand(i);
        // note that Operand shouldn't be null, but the test helps make dump()
        // more tolerant of malformed IR
        if (Operand && Operand->getType() != TheType) {
          PrintAllTypes = true;    // We have differing types!  Print them all!
          break;
        }
      }
    }

    if (!PrintAllTypes) {
      Out << ' ';
      TypePrinter.print(TheType, Out);
    }

    Out << ' ';
    for (unsigned i = 0, E = I.getNumOperands(); i != E; ++i) {
      if (i) Out << ", ";
      writeOperand(I.getOperand(i), PrintAllTypes);
    }
  }

  // Print atomic ordering/alignment for memory operations
  if (const LoadInst *LI = dyn_cast<LoadInst>(&I)) {
    if (LI->isAtomic())
      writeAtomic(LI->getContext(), LI->getOrdering(), LI->getSyncScopeID());
    if (MaybeAlign A = LI->getAlign())
      Out << ", align " << A->value();
  } else if (const StoreInst *SI = dyn_cast<StoreInst>(&I)) {
    if (SI->isAtomic())
      writeAtomic(SI->getContext(), SI->getOrdering(), SI->getSyncScopeID());
    if (MaybeAlign A = SI->getAlign())
      Out << ", align " << A->value();
  } else if (const AtomicCmpXchgInst *CXI = dyn_cast<AtomicCmpXchgInst>(&I)) {
    writeAtomicCmpXchg(CXI->getContext(), CXI->getSuccessOrdering(),
                       CXI->getFailureOrdering(), CXI->getSyncScopeID());
    Out << ", align " << CXI->getAlign().value();
  } else if (const AtomicRMWInst *RMWI = dyn_cast<AtomicRMWInst>(&I)) {
    writeAtomic(RMWI->getContext(), RMWI->getOrdering(),
                RMWI->getSyncScopeID());
    Out << ", align " << RMWI->getAlign().value();
  } else if (const FenceInst *FI = dyn_cast<FenceInst>(&I)) {
    writeAtomic(FI->getContext(), FI->getOrdering(), FI->getSyncScopeID());
  } else if (const ShuffleVectorInst *SVI = dyn_cast<ShuffleVectorInst>(&I)) {
    PrintShuffleMask(Out, SVI->getType(), SVI->getShuffleMask());
  }

  // Print Metadata info.
  SmallVector<std::pair<unsigned, MDNode *>, 4> InstMD;
  I.getAllMetadata(InstMD);
  printMetadataAttachments(InstMD, ", ");

  // Print a nice comment.
  printInfoComment(I);
}

void AssemblyWriter::printMetadataAttachments(
    const SmallVectorImpl<std::pair<unsigned, MDNode *>> &MDs,
    StringRef Separator) {
  if (MDs.empty())
    return;

  if (MDNames.empty())
    MDs[0].second->getContext().getMDKindNames(MDNames);

  auto WriterCtx = getContext();
  for (const auto &I : MDs) {
    unsigned Kind = I.first;
    Out << Separator;
    if (Kind < MDNames.size()) {
      Out << "!";
      printMetadataIdentifier(MDNames[Kind], Out);
    } else
      Out << "!<unknown kind #" << Kind << ">";
    Out << ' ';
    WriteAsOperandInternal(Out, I.second, WriterCtx);
  }
}

void AssemblyWriter::writeMDNode(unsigned Slot, const MDNode *Node) {
  Out << '!' << Slot << " = ";
  printMDNodeBody(Node);
  Out << "\n";
}

void AssemblyWriter::writeAllMDNodes() {
  SmallVector<const MDNode *, 16> Nodes;
  Nodes.resize(Machine.mdn_size());
  for (auto &I : llvm::make_range(Machine.mdn_begin(), Machine.mdn_end()))
    Nodes[I.second] = cast<MDNode>(I.first);

  for (unsigned i = 0, e = Nodes.size(); i != e; ++i) {
    writeMDNode(i, Nodes[i]);
  }
}

void AssemblyWriter::printMDNodeBody(const MDNode *Node) {
  auto WriterCtx = getContext();
  WriteMDNodeBodyInternal(Out, Node, WriterCtx);
}

void AssemblyWriter::writeAttribute(const Attribute &Attr, bool InAttrGroup) {
  if (!Attr.isTypeAttribute()) {
    Out << Attr.getAsString(InAttrGroup);
    return;
  }

  Out << Attribute::getNameFromAttrKind(Attr.getKindAsEnum());
  if (Type *Ty = Attr.getValueAsType()) {
    Out << '(';
    TypePrinter.print(Ty, Out);
    Out << ')';
  }
}

void AssemblyWriter::writeAttributeSet(const AttributeSet &AttrSet,
                                       bool InAttrGroup) {
  bool FirstAttr = true;
  for (const auto &Attr : AttrSet) {
    if (!FirstAttr)
      Out << ' ';
    writeAttribute(Attr, InAttrGroup);
    FirstAttr = false;
  }
}

void AssemblyWriter::writeAllAttributeGroups() {
  std::vector<std::pair<AttributeSet, unsigned>> asVec;
  asVec.resize(Machine.as_size());

  for (auto &I : llvm::make_range(Machine.as_begin(), Machine.as_end()))
    asVec[I.second] = I;

  for (const auto &I : asVec)
    Out << "attributes #" << I.second << " = { "
        << I.first.getAsString(true) << " }\n";
}

void AssemblyWriter::printUseListOrder(const Value *V,
                                       const std::vector<unsigned> &Shuffle) {
  bool IsInFunction = Machine.getFunction();
  if (IsInFunction)
    Out << "  ";

  Out << "uselistorder";
  if (const BasicBlock *BB = IsInFunction ? nullptr : dyn_cast<BasicBlock>(V)) {
    Out << "_bb ";
    writeOperand(BB->getParent(), false);
    Out << ", ";
    writeOperand(BB, false);
  } else {
    Out << " ";
    writeOperand(V, true);
  }
  Out << ", { ";

  assert(Shuffle.size() >= 2 && "Shuffle too small");
  Out << Shuffle[0];
  for (unsigned I = 1, E = Shuffle.size(); I != E; ++I)
    Out << ", " << Shuffle[I];
  Out << " }\n";
}

void AssemblyWriter::printUseLists(const Function *F) {
  auto It = UseListOrders.find(F);
  if (It == UseListOrders.end())
    return;

  Out << "\n; uselistorder directives\n";
  for (const auto &Pair : It->second)
    printUseListOrder(Pair.first, Pair.second);
}

//===----------------------------------------------------------------------===//
//                       External Interface declarations
//===----------------------------------------------------------------------===//

void Function::print(raw_ostream &ROS, AssemblyAnnotationWriter *AAW,
                     bool ShouldPreserveUseListOrder,
                     bool IsForDebug) const {
  SlotTracker SlotTable(this->getParent());
  formatted_raw_ostream OS(ROS);
  AssemblyWriter W(OS, SlotTable, this->getParent(), AAW,
                   IsForDebug,
                   ShouldPreserveUseListOrder);
  W.printFunction(this);
}

void BasicBlock::print(raw_ostream &ROS, AssemblyAnnotationWriter *AAW,
                     bool ShouldPreserveUseListOrder,
                     bool IsForDebug) const {
  SlotTracker SlotTable(this->getParent());
  formatted_raw_ostream OS(ROS);
  AssemblyWriter W(OS, SlotTable, this->getModule(), AAW,
                   IsForDebug,
                   ShouldPreserveUseListOrder);
  W.printBasicBlock(this);
}

void Module::print(raw_ostream &ROS, AssemblyAnnotationWriter *AAW,
                   bool ShouldPreserveUseListOrder, bool IsForDebug) const {
  SlotTracker SlotTable(this);
  formatted_raw_ostream OS(ROS);
  AssemblyWriter W(OS, SlotTable, this, AAW, IsForDebug,
                   ShouldPreserveUseListOrder);
  W.printModule(this);
}

void NamedMDNode::print(raw_ostream &ROS, bool IsForDebug) const {
  SlotTracker SlotTable(getParent());
  formatted_raw_ostream OS(ROS);
  AssemblyWriter W(OS, SlotTable, getParent(), nullptr, IsForDebug);
  W.printNamedMDNode(this);
}

void NamedMDNode::print(raw_ostream &ROS, ModuleSlotTracker &MST,
                        bool IsForDebug) const {
  Optional<SlotTracker> LocalST;
  SlotTracker *SlotTable;
  if (auto *ST = MST.getMachine())
    SlotTable = ST;
  else {
    LocalST.emplace(getParent());
    SlotTable = &*LocalST;
  }

  formatted_raw_ostream OS(ROS);
  AssemblyWriter W(OS, *SlotTable, getParent(), nullptr, IsForDebug);
  W.printNamedMDNode(this);
}

void Comdat::print(raw_ostream &ROS, bool /*IsForDebug*/) const {
  PrintLLVMName(ROS, getName(), ComdatPrefix);
  ROS << " = comdat ";

  switch (getSelectionKind()) {
  case Comdat::Any:
    ROS << "any";
    break;
  case Comdat::ExactMatch:
    ROS << "exactmatch";
    break;
  case Comdat::Largest:
    ROS << "largest";
    break;
  case Comdat::NoDeduplicate:
    ROS << "nodeduplicate";
    break;
  case Comdat::SameSize:
    ROS << "samesize";
    break;
  }

  ROS << '\n';
}

void Type::print(raw_ostream &OS, bool /*IsForDebug*/, bool NoDetails) const {
  TypePrinting TP;
  TP.print(const_cast<Type*>(this), OS);

  if (NoDetails)
    return;

  // If the type is a named struct type, print the body as well.
  if (StructType *STy = dyn_cast<StructType>(const_cast<Type*>(this)))
    if (!STy->isLiteral()) {
      OS << " = type ";
      TP.printStructBody(STy, OS);
    }
}

static bool isReferencingMDNode(const Instruction &I) {
  if (const auto *CI = dyn_cast<CallInst>(&I))
    if (Function *F = CI->getCalledFunction())
      if (F->isIntrinsic())
        for (auto &Op : I.operands())
          if (auto *V = dyn_cast_or_null<MetadataAsValue>(Op))
            if (isa<MDNode>(V->getMetadata()))
              return true;
  return false;
}

void Value::print(raw_ostream &ROS, bool IsForDebug) const {
  bool ShouldInitializeAllMetadata = false;
  if (auto *I = dyn_cast<Instruction>(this))
    ShouldInitializeAllMetadata = isReferencingMDNode(*I);
  else if (isa<Function>(this) || isa<MetadataAsValue>(this))
    ShouldInitializeAllMetadata = true;

  ModuleSlotTracker MST(getModuleFromVal(this), ShouldInitializeAllMetadata);
  print(ROS, MST, IsForDebug);
}

void Value::print(raw_ostream &ROS, ModuleSlotTracker &MST,
                  bool IsForDebug) const {
  formatted_raw_ostream OS(ROS);
  SlotTracker EmptySlotTable(static_cast<const Module *>(nullptr));
  SlotTracker &SlotTable =
      MST.getMachine() ? *MST.getMachine() : EmptySlotTable;
  auto incorporateFunction = [&](const Function *F) {
    if (F)
      MST.incorporateFunction(*F);
  };

  if (const Instruction *I = dyn_cast<Instruction>(this)) {
    incorporateFunction(I->getParent() ? I->getParent()->getParent() : nullptr);
    AssemblyWriter W(OS, SlotTable, getModuleFromVal(I), nullptr, IsForDebug);
    W.printInstruction(*I);
  } else if (const BasicBlock *BB = dyn_cast<BasicBlock>(this)) {
    incorporateFunction(BB->getParent());
    AssemblyWriter W(OS, SlotTable, getModuleFromVal(BB), nullptr, IsForDebug);
    W.printBasicBlock(BB);
  } else if (const GlobalValue *GV = dyn_cast<GlobalValue>(this)) {
    AssemblyWriter W(OS, SlotTable, GV->getParent(), nullptr, IsForDebug);
    if (const GlobalVariable *V = dyn_cast<GlobalVariable>(GV))
      W.printGlobal(V);
    else if (const Function *F = dyn_cast<Function>(GV))
      W.printFunction(F);
    else if (const GlobalAlias *A = dyn_cast<GlobalAlias>(GV))
      W.printAlias(A);
    else if (const GlobalIFunc *I = dyn_cast<GlobalIFunc>(GV))
      W.printIFunc(I);
    else
      llvm_unreachable("Unknown GlobalValue to print out!");
  } else if (const MetadataAsValue *V = dyn_cast<MetadataAsValue>(this)) {
    V->getMetadata()->print(ROS, MST, getModuleFromVal(V));
  } else if (const Constant *C = dyn_cast<Constant>(this)) {
    TypePrinting TypePrinter;
    TypePrinter.print(C->getType(), OS);
    OS << ' ';
    AsmWriterContext WriterCtx(&TypePrinter, MST.getMachine());
    WriteConstantInternal(OS, C, WriterCtx);
  } else if (isa<InlineAsm>(this) || isa<Argument>(this)) {
    this->printAsOperand(OS, /* PrintType */ true, MST);
  } else {
    llvm_unreachable("Unknown value to print out!");
  }
}

/// Print without a type, skipping the TypePrinting object.
///
/// \return \c true iff printing was successful.
static bool printWithoutType(const Value &V, raw_ostream &O,
                             SlotTracker *Machine, const Module *M) {
  if (V.hasName() || isa<GlobalValue>(V) ||
      (!isa<Constant>(V) && !isa<MetadataAsValue>(V))) {
    AsmWriterContext WriterCtx(nullptr, Machine, M);
    WriteAsOperandInternal(O, &V, WriterCtx);
    return true;
  }
  return false;
}

static void printAsOperandImpl(const Value &V, raw_ostream &O, bool PrintType,
                               ModuleSlotTracker &MST) {
  TypePrinting TypePrinter(MST.getModule());
  if (PrintType) {
    TypePrinter.print(V.getType(), O);
    O << ' ';
  }

  AsmWriterContext WriterCtx(&TypePrinter, MST.getMachine(), MST.getModule());
  WriteAsOperandInternal(O, &V, WriterCtx);
}

void Value::printAsOperand(raw_ostream &O, bool PrintType,
                           const Module *M) const {
  if (!M)
    M = getModuleFromVal(this);

  if (!PrintType)
    if (printWithoutType(*this, O, nullptr, M))
      return;

  SlotTracker Machine(
      M, /* ShouldInitializeAllMetadata */ isa<MetadataAsValue>(this));
  ModuleSlotTracker MST(Machine, M);
  printAsOperandImpl(*this, O, PrintType, MST);
}

void Value::printAsOperand(raw_ostream &O, bool PrintType,
                           ModuleSlotTracker &MST) const {
  if (!PrintType)
    if (printWithoutType(*this, O, MST.getMachine(), MST.getModule()))
      return;

  printAsOperandImpl(*this, O, PrintType, MST);
}

/// Recursive version of printMetadataImpl.
static void printMetadataImplRec(raw_ostream &ROS, const Metadata &MD,
                                 AsmWriterContext &WriterCtx) {
  formatted_raw_ostream OS(ROS);
  WriteAsOperandInternal(OS, &MD, WriterCtx, /* FromValue */ true);

  auto *N = dyn_cast<MDNode>(&MD);
  if (!N || isa<DIExpression>(MD) || isa<DIArgList>(MD))
    return;

  OS << " = ";
  WriteMDNodeBodyInternal(OS, N, WriterCtx);
}

namespace {
struct MDTreeAsmWriterContext : public AsmWriterContext {
  unsigned Level;
  // {Level, Printed string}
  using EntryTy = std::pair<unsigned, std::string>;
  SmallVector<EntryTy, 4> Buffer;

  // Used to break the cycle in case there is any.
  SmallPtrSet<const Metadata *, 4> Visited;

  raw_ostream &MainOS;

  MDTreeAsmWriterContext(TypePrinting *TP, SlotTracker *ST, const Module *M,
                         raw_ostream &OS, const Metadata *InitMD)
      : AsmWriterContext(TP, ST, M), Level(0U), Visited({InitMD}), MainOS(OS) {}

  void onWriteMetadataAsOperand(const Metadata *MD) override {
    if (Visited.count(MD))
      return;
    Visited.insert(MD);

    std::string Str;
    raw_string_ostream SS(Str);
    ++Level;
    // A placeholder entry to memorize the correct
    // position in buffer.
    Buffer.emplace_back(std::make_pair(Level, ""));
    unsigned InsertIdx = Buffer.size() - 1;

    printMetadataImplRec(SS, *MD, *this);
    Buffer[InsertIdx].second = std::move(SS.str());
    --Level;
  }

  ~MDTreeAsmWriterContext() {
    for (const auto &Entry : Buffer) {
      MainOS << "\n";
      unsigned NumIndent = Entry.first * 2U;
      MainOS.indent(NumIndent) << Entry.second;
    }
  }
};
} // end anonymous namespace

static void printMetadataImpl(raw_ostream &ROS, const Metadata &MD,
                              ModuleSlotTracker &MST, const Module *M,
                              bool OnlyAsOperand, bool PrintAsTree = false) {
  formatted_raw_ostream OS(ROS);

  TypePrinting TypePrinter(M);

  std::unique_ptr<AsmWriterContext> WriterCtx;
  if (PrintAsTree && !OnlyAsOperand)
    WriterCtx = std::make_unique<MDTreeAsmWriterContext>(
        &TypePrinter, MST.getMachine(), M, OS, &MD);
  else
    WriterCtx =
        std::make_unique<AsmWriterContext>(&TypePrinter, MST.getMachine(), M);

  WriteAsOperandInternal(OS, &MD, *WriterCtx, /* FromValue */ true);

  auto *N = dyn_cast<MDNode>(&MD);
  if (OnlyAsOperand || !N || isa<DIExpression>(MD) || isa<DIArgList>(MD))
    return;

  OS << " = ";
  WriteMDNodeBodyInternal(OS, N, *WriterCtx);
}

void Metadata::printAsOperand(raw_ostream &OS, const Module *M) const {
  ModuleSlotTracker MST(M, isa<MDNode>(this));
  printMetadataImpl(OS, *this, MST, M, /* OnlyAsOperand */ true);
}

void Metadata::printAsOperand(raw_ostream &OS, ModuleSlotTracker &MST,
                              const Module *M) const {
  printMetadataImpl(OS, *this, MST, M, /* OnlyAsOperand */ true);
}

void Metadata::print(raw_ostream &OS, const Module *M,
                     bool /*IsForDebug*/) const {
  ModuleSlotTracker MST(M, isa<MDNode>(this));
  printMetadataImpl(OS, *this, MST, M, /* OnlyAsOperand */ false);
}

void Metadata::print(raw_ostream &OS, ModuleSlotTracker &MST,
                     const Module *M, bool /*IsForDebug*/) const {
  printMetadataImpl(OS, *this, MST, M, /* OnlyAsOperand */ false);
}

void MDNode::printTree(raw_ostream &OS, const Module *M) const {
  ModuleSlotTracker MST(M, true);
  printMetadataImpl(OS, *this, MST, M, /* OnlyAsOperand */ false,
                    /*PrintAsTree=*/true);
}

void MDNode::printTree(raw_ostream &OS, ModuleSlotTracker &MST,
                       const Module *M) const {
  printMetadataImpl(OS, *this, MST, M, /* OnlyAsOperand */ false,
                    /*PrintAsTree=*/true);
}

void ModuleSummaryIndex::print(raw_ostream &ROS, bool IsForDebug) const {
  SlotTracker SlotTable(this);
  formatted_raw_ostream OS(ROS);
  AssemblyWriter W(OS, SlotTable, this, IsForDebug);
  W.printModuleSummaryIndex();
}

void ModuleSlotTracker::collectMDNodes(MachineMDNodeListType &L, unsigned LB,
                                       unsigned UB) const {
  SlotTracker *ST = MachineStorage.get();
  if (!ST)
    return;

  for (auto &I : llvm::make_range(ST->mdn_begin(), ST->mdn_end()))
    if (I.second >= LB && I.second < UB)
      L.push_back(std::make_pair(I.second, I.first));
}

#if !defined(NDEBUG) || defined(LLVM_ENABLE_DUMP)
// Value::dump - allow easy printing of Values from the debugger.
LLVM_DUMP_METHOD
void Value::dump() const { print(dbgs(), /*IsForDebug=*/true); dbgs() << '\n'; }

// Type::dump - allow easy printing of Types from the debugger.
LLVM_DUMP_METHOD
void Type::dump() const { print(dbgs(), /*IsForDebug=*/true); dbgs() << '\n'; }

// Module::dump() - Allow printing of Modules from the debugger.
LLVM_DUMP_METHOD
void Module::dump() const {
  print(dbgs(), nullptr,
        /*ShouldPreserveUseListOrder=*/false, /*IsForDebug=*/true);
}

// Allow printing of Comdats from the debugger.
LLVM_DUMP_METHOD
void Comdat::dump() const { print(dbgs(), /*IsForDebug=*/true); }

// NamedMDNode::dump() - Allow printing of NamedMDNodes from the debugger.
LLVM_DUMP_METHOD
void NamedMDNode::dump() const { print(dbgs(), /*IsForDebug=*/true); }

LLVM_DUMP_METHOD
void Metadata::dump() const { dump(nullptr); }

LLVM_DUMP_METHOD
void Metadata::dump(const Module *M) const {
  print(dbgs(), M, /*IsForDebug=*/true);
  dbgs() << '\n';
}

LLVM_DUMP_METHOD
void MDNode::dumpTree() const { dumpTree(nullptr); }

LLVM_DUMP_METHOD
void MDNode::dumpTree(const Module *M) const {
  printTree(dbgs(), M);
  dbgs() << '\n';
}

// Allow printing of ModuleSummaryIndex from the debugger.
LLVM_DUMP_METHOD
void ModuleSummaryIndex::dump() const { print(dbgs(), /*IsForDebug=*/true); }
#endif<|MERGE_RESOLUTION|>--- conflicted
+++ resolved
@@ -2310,28 +2310,16 @@
 }
 
 static void writeDIArgList(raw_ostream &Out, const DIArgList *N,
-<<<<<<< HEAD
-                           TypePrinting *TypePrinter, SlotTracker *Machine,
-                           const Module *Context, bool FromValue = false) {
-=======
                            AsmWriterContext &WriterCtx,
                            bool FromValue = false) {
->>>>>>> 2ab1d525
   assert(FromValue &&
          "Unexpected DIArgList metadata outside of value argument");
   Out << "!DIArgList(";
   FieldSeparator FS;
-<<<<<<< HEAD
-  MDFieldPrinter Printer(Out, TypePrinter, Machine, Context);
-  for (Metadata *Arg : N->getArgs()) {
-    Out << FS;
-    WriteAsOperandInternal(Out, Arg, TypePrinter, Machine, Context, true);
-=======
   MDFieldPrinter Printer(Out, WriterCtx);
   for (Metadata *Arg : N->getArgs()) {
     Out << FS;
     WriteAsOperandInternal(Out, Arg, WriterCtx, true);
->>>>>>> 2ab1d525
   }
   Out << ")";
 }
@@ -2484,10 +2472,6 @@
   }
   if (const DIArgList *ArgList = dyn_cast<DIArgList>(MD)) {
     writeDIArgList(Out, ArgList, WriterCtx, FromValue);
-    return;
-  }
-  if (const DIArgList *ArgList = dyn_cast<DIArgList>(MD)) {
-    writeDIArgList(Out, ArgList, TypePrinter, Machine, Context, FromValue);
     return;
   }
 
