--- conflicted
+++ resolved
@@ -480,8 +480,6 @@
   return CreateNew ? Create(CB, Bundles, InsertPt) : CB;
 }
 
-<<<<<<< HEAD
-=======
 bool CallBase::hasReadingOperandBundles() const {
   // Implementation note: this is a conservative implementation of operand
   // bundle semantics, where *any* non-assume operand bundle forces a callsite
@@ -489,7 +487,6 @@
   return hasOperandBundles() && getIntrinsicID() != Intrinsic::assume;
 }
 
->>>>>>> a2ce6ee6
 //===----------------------------------------------------------------------===//
 //                        CallInst Implementation
 //===----------------------------------------------------------------------===//
