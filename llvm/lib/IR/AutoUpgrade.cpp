--- conflicted
+++ resolved
@@ -3879,11 +3879,7 @@
 
   case Intrinsic::ptr_annotation:
     // Upgrade from versions that lacked the annotation attribute argument.
-<<<<<<< HEAD
-    assert(CI->getNumArgOperands() == 4 &&
-=======
     assert(CI->arg_size() == 4 &&
->>>>>>> 2ab1d525
            "Before LLVM 12.0 this intrinsic took four arguments");
     // Create a new call with an added null annotation attribute argument.
     NewCall = Builder.CreateCall(
@@ -3897,11 +3893,7 @@
 
   case Intrinsic::var_annotation:
     // Upgrade from versions that lacked the annotation attribute argument.
-<<<<<<< HEAD
-    assert(CI->getNumArgOperands() == 4 &&
-=======
     assert(CI->arg_size() == 4 &&
->>>>>>> 2ab1d525
            "Before LLVM 12.0 this intrinsic took four arguments");
     // Create a new call with an added null annotation attribute argument.
     NewCall = Builder.CreateCall(
