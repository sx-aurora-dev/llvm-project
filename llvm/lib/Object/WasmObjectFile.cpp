//===- WasmObjectFile.cpp - Wasm object file implementation ---------------===//
//
// Part of the LLVM Project, under the Apache License v2.0 with LLVM Exceptions.
// See https://llvm.org/LICENSE.txt for license information.
// SPDX-License-Identifier: Apache-2.0 WITH LLVM-exception
//
//===----------------------------------------------------------------------===//

#include "llvm/ADT/ArrayRef.h"
#include "llvm/ADT/DenseSet.h"
#include "llvm/ADT/STLExtras.h"
#include "llvm/ADT/SmallSet.h"
#include "llvm/ADT/StringRef.h"
#include "llvm/ADT/StringSet.h"
#include "llvm/ADT/StringSwitch.h"
#include "llvm/ADT/Triple.h"
#include "llvm/BinaryFormat/Wasm.h"
#include "llvm/MC/SubtargetFeature.h"
#include "llvm/Object/Binary.h"
#include "llvm/Object/Error.h"
#include "llvm/Object/ObjectFile.h"
#include "llvm/Object/SymbolicFile.h"
#include "llvm/Object/Wasm.h"
#include "llvm/Support/Endian.h"
#include "llvm/Support/Error.h"
#include "llvm/Support/ErrorHandling.h"
#include "llvm/Support/LEB128.h"
#include "llvm/Support/ScopedPrinter.h"
#include <algorithm>
#include <cassert>
#include <cstdint>
#include <cstring>
#include <system_error>

#define DEBUG_TYPE "wasm-object"

using namespace llvm;
using namespace object;

void WasmSymbol::print(raw_ostream &Out) const {
  Out << "Name=" << Info.Name
      << ", Kind=" << toString(wasm::WasmSymbolType(Info.Kind)) << ", Flags=0x"
      << Twine::utohexstr(Info.Flags);
  if (!isTypeData()) {
    Out << ", ElemIndex=" << Info.ElementIndex;
  } else if (isDefined()) {
    Out << ", Segment=" << Info.DataRef.Segment;
    Out << ", Offset=" << Info.DataRef.Offset;
    Out << ", Size=" << Info.DataRef.Size;
  }
}

#if !defined(NDEBUG) || defined(LLVM_ENABLE_DUMP)
LLVM_DUMP_METHOD void WasmSymbol::dump() const { print(dbgs()); }
#endif

Expected<std::unique_ptr<WasmObjectFile>>
ObjectFile::createWasmObjectFile(MemoryBufferRef Buffer) {
  Error Err = Error::success();
  auto ObjectFile = std::make_unique<WasmObjectFile>(Buffer, Err);
  if (Err)
    return std::move(Err);

  return std::move(ObjectFile);
}

#define VARINT7_MAX ((1 << 7) - 1)
#define VARINT7_MIN (-(1 << 7))
#define VARUINT7_MAX (1 << 7)
#define VARUINT1_MAX (1)

static uint8_t readUint8(WasmObjectFile::ReadContext &Ctx) {
  if (Ctx.Ptr == Ctx.End)
    report_fatal_error("EOF while reading uint8");
  return *Ctx.Ptr++;
}

static uint32_t readUint32(WasmObjectFile::ReadContext &Ctx) {
  if (Ctx.Ptr + 4 > Ctx.End)
    report_fatal_error("EOF while reading uint32");
  uint32_t Result = support::endian::read32le(Ctx.Ptr);
  Ctx.Ptr += 4;
  return Result;
}

static int32_t readFloat32(WasmObjectFile::ReadContext &Ctx) {
  if (Ctx.Ptr + 4 > Ctx.End)
    report_fatal_error("EOF while reading float64");
  int32_t Result = 0;
  memcpy(&Result, Ctx.Ptr, sizeof(Result));
  Ctx.Ptr += sizeof(Result);
  return Result;
}

static int64_t readFloat64(WasmObjectFile::ReadContext &Ctx) {
  if (Ctx.Ptr + 8 > Ctx.End)
    report_fatal_error("EOF while reading float64");
  int64_t Result = 0;
  memcpy(&Result, Ctx.Ptr, sizeof(Result));
  Ctx.Ptr += sizeof(Result);
  return Result;
}

static uint64_t readULEB128(WasmObjectFile::ReadContext &Ctx) {
  unsigned Count;
  const char *Error = nullptr;
  uint64_t Result = decodeULEB128(Ctx.Ptr, &Count, Ctx.End, &Error);
  if (Error)
    report_fatal_error(Error);
  Ctx.Ptr += Count;
  return Result;
}

static StringRef readString(WasmObjectFile::ReadContext &Ctx) {
  uint32_t StringLen = readULEB128(Ctx);
  if (Ctx.Ptr + StringLen > Ctx.End)
    report_fatal_error("EOF while reading string");
  StringRef Return =
      StringRef(reinterpret_cast<const char *>(Ctx.Ptr), StringLen);
  Ctx.Ptr += StringLen;
  return Return;
}

static int64_t readLEB128(WasmObjectFile::ReadContext &Ctx) {
  unsigned Count;
  const char *Error = nullptr;
  uint64_t Result = decodeSLEB128(Ctx.Ptr, &Count, Ctx.End, &Error);
  if (Error)
    report_fatal_error(Error);
  Ctx.Ptr += Count;
  return Result;
}

static uint8_t readVaruint1(WasmObjectFile::ReadContext &Ctx) {
  int64_t Result = readLEB128(Ctx);
  if (Result > VARUINT1_MAX || Result < 0)
    report_fatal_error("LEB is outside Varuint1 range");
  return Result;
}

static int32_t readVarint32(WasmObjectFile::ReadContext &Ctx) {
  int64_t Result = readLEB128(Ctx);
  if (Result > INT32_MAX || Result < INT32_MIN)
    report_fatal_error("LEB is outside Varint32 range");
  return Result;
}

static uint32_t readVaruint32(WasmObjectFile::ReadContext &Ctx) {
  uint64_t Result = readULEB128(Ctx);
  if (Result > UINT32_MAX)
    report_fatal_error("LEB is outside Varuint32 range");
  return Result;
}

static int64_t readVarint64(WasmObjectFile::ReadContext &Ctx) {
  return readLEB128(Ctx);
}

static uint64_t readVaruint64(WasmObjectFile::ReadContext &Ctx) {
  return readULEB128(Ctx);
}

static uint8_t readOpcode(WasmObjectFile::ReadContext &Ctx) {
  return readUint8(Ctx);
}

static Error readInitExpr(wasm::WasmInitExpr &Expr,
                          WasmObjectFile::ReadContext &Ctx) {
  Expr.Opcode = readOpcode(Ctx);

  switch (Expr.Opcode) {
  case wasm::WASM_OPCODE_I32_CONST:
    Expr.Value.Int32 = readVarint32(Ctx);
    break;
  case wasm::WASM_OPCODE_I64_CONST:
    Expr.Value.Int64 = readVarint64(Ctx);
    break;
  case wasm::WASM_OPCODE_F32_CONST:
    Expr.Value.Float32 = readFloat32(Ctx);
    break;
  case wasm::WASM_OPCODE_F64_CONST:
    Expr.Value.Float64 = readFloat64(Ctx);
    break;
  case wasm::WASM_OPCODE_GLOBAL_GET:
    Expr.Value.Global = readULEB128(Ctx);
    break;
  case wasm::WASM_OPCODE_REF_NULL: {
    wasm::ValType Ty = static_cast<wasm::ValType>(readULEB128(Ctx));
    if (Ty != wasm::ValType::EXTERNREF) {
      return make_error<GenericBinaryError>("invalid type for ref.null",
                                            object_error::parse_failed);
    }
    break;
  }
  default:
    return make_error<GenericBinaryError>("invalid opcode in init_expr",
                                          object_error::parse_failed);
  }

  uint8_t EndOpcode = readOpcode(Ctx);
  if (EndOpcode != wasm::WASM_OPCODE_END) {
    return make_error<GenericBinaryError>("invalid init_expr",
                                          object_error::parse_failed);
  }
  return Error::success();
}

static wasm::WasmLimits readLimits(WasmObjectFile::ReadContext &Ctx) {
  wasm::WasmLimits Result;
  Result.Flags = readVaruint32(Ctx);
  Result.Minimum = readVaruint64(Ctx);
  if (Result.Flags & wasm::WASM_LIMITS_FLAG_HAS_MAX)
    Result.Maximum = readVaruint64(Ctx);
  return Result;
}

static wasm::WasmTableType readTableType(WasmObjectFile::ReadContext &Ctx) {
  wasm::WasmTableType TableType;
  TableType.ElemType = readUint8(Ctx);
  TableType.Limits = readLimits(Ctx);
  return TableType;
}

static Error readSection(WasmSection &Section, WasmObjectFile::ReadContext &Ctx,
                         WasmSectionOrderChecker &Checker) {
  Section.Offset = Ctx.Ptr - Ctx.Start;
  Section.Type = readUint8(Ctx);
  LLVM_DEBUG(dbgs() << "readSection type=" << Section.Type << "\n");
  uint32_t Size = readVaruint32(Ctx);
  if (Size == 0)
    return make_error<StringError>("zero length section",
                                   object_error::parse_failed);
  if (Ctx.Ptr + Size > Ctx.End)
    return make_error<StringError>("section too large",
                                   object_error::parse_failed);
  if (Section.Type == wasm::WASM_SEC_CUSTOM) {
    WasmObjectFile::ReadContext SectionCtx;
    SectionCtx.Start = Ctx.Ptr;
    SectionCtx.Ptr = Ctx.Ptr;
    SectionCtx.End = Ctx.Ptr + Size;

    Section.Name = readString(SectionCtx);

    uint32_t SectionNameSize = SectionCtx.Ptr - SectionCtx.Start;
    Ctx.Ptr += SectionNameSize;
    Size -= SectionNameSize;
  }

  if (!Checker.isValidSectionOrder(Section.Type, Section.Name)) {
    return make_error<StringError>("out of order section type: " +
                                       llvm::to_string(Section.Type),
                                   object_error::parse_failed);
  }

  Section.Content = ArrayRef<uint8_t>(Ctx.Ptr, Size);
  Ctx.Ptr += Size;
  return Error::success();
}

WasmObjectFile::WasmObjectFile(MemoryBufferRef Buffer, Error &Err)
    : ObjectFile(Binary::ID_Wasm, Buffer) {
  ErrorAsOutParameter ErrAsOutParam(&Err);
  Header.Magic = getData().substr(0, 4);
  if (Header.Magic != StringRef("\0asm", 4)) {
    Err = make_error<StringError>("invalid magic number",
                                  object_error::parse_failed);
    return;
  }

  ReadContext Ctx;
  Ctx.Start = getData().bytes_begin();
  Ctx.Ptr = Ctx.Start + 4;
  Ctx.End = Ctx.Start + getData().size();

  if (Ctx.Ptr + 4 > Ctx.End) {
    Err = make_error<StringError>("missing version number",
                                  object_error::parse_failed);
    return;
  }

  Header.Version = readUint32(Ctx);
  if (Header.Version != wasm::WasmVersion) {
    Err = make_error<StringError>("invalid version number: " +
                                      Twine(Header.Version),
                                  object_error::parse_failed);
    return;
  }

  WasmSectionOrderChecker Checker;
  while (Ctx.Ptr < Ctx.End) {
    WasmSection Sec;
    if ((Err = readSection(Sec, Ctx, Checker)))
      return;
    if ((Err = parseSection(Sec)))
      return;

    Sections.push_back(Sec);
  }
}

Error WasmObjectFile::parseSection(WasmSection &Sec) {
  ReadContext Ctx;
  Ctx.Start = Sec.Content.data();
  Ctx.End = Ctx.Start + Sec.Content.size();
  Ctx.Ptr = Ctx.Start;
  switch (Sec.Type) {
  case wasm::WASM_SEC_CUSTOM:
    return parseCustomSection(Sec, Ctx);
  case wasm::WASM_SEC_TYPE:
    return parseTypeSection(Ctx);
  case wasm::WASM_SEC_IMPORT:
    return parseImportSection(Ctx);
  case wasm::WASM_SEC_FUNCTION:
    return parseFunctionSection(Ctx);
  case wasm::WASM_SEC_TABLE:
    return parseTableSection(Ctx);
  case wasm::WASM_SEC_MEMORY:
    return parseMemorySection(Ctx);
  case wasm::WASM_SEC_TAG:
    return parseTagSection(Ctx);
  case wasm::WASM_SEC_GLOBAL:
    return parseGlobalSection(Ctx);
  case wasm::WASM_SEC_EXPORT:
    return parseExportSection(Ctx);
  case wasm::WASM_SEC_START:
    return parseStartSection(Ctx);
  case wasm::WASM_SEC_ELEM:
    return parseElemSection(Ctx);
  case wasm::WASM_SEC_CODE:
    return parseCodeSection(Ctx);
  case wasm::WASM_SEC_DATA:
    return parseDataSection(Ctx);
  case wasm::WASM_SEC_DATACOUNT:
    return parseDataCountSection(Ctx);
  default:
    return make_error<GenericBinaryError>(
        "invalid section type: " + Twine(Sec.Type), object_error::parse_failed);
  }
}

Error WasmObjectFile::parseDylinkSection(ReadContext &Ctx) {
  // Legacy "dylink" section support.
  // See parseDylink0Section for the current "dylink.0" section parsing.
  HasDylinkSection = true;
  DylinkInfo.MemorySize = readVaruint32(Ctx);
  DylinkInfo.MemoryAlignment = readVaruint32(Ctx);
  DylinkInfo.TableSize = readVaruint32(Ctx);
  DylinkInfo.TableAlignment = readVaruint32(Ctx);
  uint32_t Count = readVaruint32(Ctx);
  while (Count--) {
    DylinkInfo.Needed.push_back(readString(Ctx));
  }

  if (Ctx.Ptr != Ctx.End)
    return make_error<GenericBinaryError>("dylink section ended prematurely",
                                          object_error::parse_failed);
  return Error::success();
}

Error WasmObjectFile::parseDylink0Section(ReadContext &Ctx) {
  // See
  // https://github.com/WebAssembly/tool-conventions/blob/main/DynamicLinking.md
  HasDylinkSection = true;

  const uint8_t *OrigEnd = Ctx.End;
  while (Ctx.Ptr < OrigEnd) {
    Ctx.End = OrigEnd;
    uint8_t Type = readUint8(Ctx);
    uint32_t Size = readVaruint32(Ctx);
    LLVM_DEBUG(dbgs() << "readSubsection type=" << int(Type) << " size=" << Size
                      << "\n");
    Ctx.End = Ctx.Ptr + Size;
    uint32_t Count;
    switch (Type) {
    case wasm::WASM_DYLINK_MEM_INFO:
      DylinkInfo.MemorySize = readVaruint32(Ctx);
      DylinkInfo.MemoryAlignment = readVaruint32(Ctx);
      DylinkInfo.TableSize = readVaruint32(Ctx);
      DylinkInfo.TableAlignment = readVaruint32(Ctx);
      break;
    case wasm::WASM_DYLINK_NEEDED:
      Count = readVaruint32(Ctx);
      while (Count--) {
        DylinkInfo.Needed.push_back(readString(Ctx));
      }
      break;
    case wasm::WASM_DYLINK_EXPORT_INFO: {
      uint32_t Count = readVaruint32(Ctx);
      while (Count--) {
        DylinkInfo.ExportInfo.push_back({readString(Ctx), readVaruint32(Ctx)});
      }
      break;
    }
    case wasm::WASM_DYLINK_IMPORT_INFO: {
      uint32_t Count = readVaruint32(Ctx);
      while (Count--) {
        DylinkInfo.ImportInfo.push_back(
            {readString(Ctx), readString(Ctx), readVaruint32(Ctx)});
      }
      break;
    }
    default:
      LLVM_DEBUG(dbgs() << "unknown dylink.0 sub-section: " << Type << "\n");
      Ctx.Ptr += Size;
      break;
    }
    if (Ctx.Ptr != Ctx.End) {
      return make_error<GenericBinaryError>(
          "dylink.0 sub-section ended prematurely", object_error::parse_failed);
    }
  }

  if (Ctx.Ptr != Ctx.End)
    return make_error<GenericBinaryError>("dylink.0 section ended prematurely",
                                          object_error::parse_failed);
  return Error::success();
}

Error WasmObjectFile::parseNameSection(ReadContext &Ctx) {
  llvm::DenseSet<uint64_t> SeenFunctions;
  llvm::DenseSet<uint64_t> SeenGlobals;
  llvm::DenseSet<uint64_t> SeenSegments;
<<<<<<< HEAD
  if (FunctionTypes.size() && !SeenCodeSection) {
=======
  if (Functions.size() && !SeenCodeSection) {
>>>>>>> 2ab1d525
    return make_error<GenericBinaryError>("names must come after code section",
                                          object_error::parse_failed);
  }

  while (Ctx.Ptr < Ctx.End) {
    uint8_t Type = readUint8(Ctx);
    uint32_t Size = readVaruint32(Ctx);
    const uint8_t *SubSectionEnd = Ctx.Ptr + Size;
    switch (Type) {
    case wasm::WASM_NAMES_FUNCTION:
    case wasm::WASM_NAMES_GLOBAL:
    case wasm::WASM_NAMES_DATA_SEGMENT: {
      uint32_t Count = readVaruint32(Ctx);
      while (Count--) {
        uint32_t Index = readVaruint32(Ctx);
        StringRef Name = readString(Ctx);
        wasm::NameType nameType = wasm::NameType::FUNCTION;
        if (Type == wasm::WASM_NAMES_FUNCTION) {
          if (!SeenFunctions.insert(Index).second)
            return make_error<GenericBinaryError>(
                "function named more than once", object_error::parse_failed);
          if (!isValidFunctionIndex(Index) || Name.empty())
            return make_error<GenericBinaryError>("invalid name entry",
                                                  object_error::parse_failed);

          if (isDefinedFunctionIndex(Index))
            getDefinedFunction(Index).DebugName = Name;
        } else if (Type == wasm::WASM_NAMES_GLOBAL) {
          nameType = wasm::NameType::GLOBAL;
          if (!SeenGlobals.insert(Index).second)
            return make_error<GenericBinaryError>("global named more than once",
                                                  object_error::parse_failed);
          if (!isValidGlobalIndex(Index) || Name.empty())
            return make_error<GenericBinaryError>("invalid name entry",
                                                  object_error::parse_failed);
        } else {
          nameType = wasm::NameType::DATA_SEGMENT;
          if (!SeenSegments.insert(Index).second)
            return make_error<GenericBinaryError>(
                "segment named more than once", object_error::parse_failed);
          if (Index > DataSegments.size())
            return make_error<GenericBinaryError>("invalid named data segment",
                                                  object_error::parse_failed);
        }
        DebugNames.push_back(wasm::WasmDebugName{nameType, Index, Name});
      }
      break;
    }
    // Ignore local names for now
    case wasm::WASM_NAMES_LOCAL:
    default:
      Ctx.Ptr += Size;
      break;
    }
    if (Ctx.Ptr != SubSectionEnd)
      return make_error<GenericBinaryError>(
          "name sub-section ended prematurely", object_error::parse_failed);
  }

  if (Ctx.Ptr != Ctx.End)
    return make_error<GenericBinaryError>("name section ended prematurely",
                                          object_error::parse_failed);
  return Error::success();
}

Error WasmObjectFile::parseLinkingSection(ReadContext &Ctx) {
  HasLinkingSection = true;
  if (Functions.size() && !SeenCodeSection) {
    return make_error<GenericBinaryError>(
        "linking data must come after code section",
        object_error::parse_failed);
  }

  LinkingData.Version = readVaruint32(Ctx);
  if (LinkingData.Version != wasm::WasmMetadataVersion) {
    return make_error<GenericBinaryError>(
        "unexpected metadata version: " + Twine(LinkingData.Version) +
            " (Expected: " + Twine(wasm::WasmMetadataVersion) + ")",
        object_error::parse_failed);
  }

  const uint8_t *OrigEnd = Ctx.End;
  while (Ctx.Ptr < OrigEnd) {
    Ctx.End = OrigEnd;
    uint8_t Type = readUint8(Ctx);
    uint32_t Size = readVaruint32(Ctx);
    LLVM_DEBUG(dbgs() << "readSubsection type=" << int(Type) << " size=" << Size
                      << "\n");
    Ctx.End = Ctx.Ptr + Size;
    switch (Type) {
    case wasm::WASM_SYMBOL_TABLE:
      if (Error Err = parseLinkingSectionSymtab(Ctx))
        return Err;
      break;
    case wasm::WASM_SEGMENT_INFO: {
      uint32_t Count = readVaruint32(Ctx);
      if (Count > DataSegments.size())
        return make_error<GenericBinaryError>("too many segment names",
                                              object_error::parse_failed);
      for (uint32_t I = 0; I < Count; I++) {
        DataSegments[I].Data.Name = readString(Ctx);
        DataSegments[I].Data.Alignment = readVaruint32(Ctx);
        DataSegments[I].Data.LinkingFlags = readVaruint32(Ctx);
      }
      break;
    }
    case wasm::WASM_INIT_FUNCS: {
      uint32_t Count = readVaruint32(Ctx);
      LinkingData.InitFunctions.reserve(Count);
      for (uint32_t I = 0; I < Count; I++) {
        wasm::WasmInitFunc Init;
        Init.Priority = readVaruint32(Ctx);
        Init.Symbol = readVaruint32(Ctx);
        if (!isValidFunctionSymbol(Init.Symbol))
          return make_error<GenericBinaryError>("invalid function symbol: " +
                                                    Twine(Init.Symbol),
                                                object_error::parse_failed);
        LinkingData.InitFunctions.emplace_back(Init);
      }
      break;
    }
    case wasm::WASM_COMDAT_INFO:
      if (Error Err = parseLinkingSectionComdat(Ctx))
        return Err;
      break;
    default:
      Ctx.Ptr += Size;
      break;
    }
    if (Ctx.Ptr != Ctx.End)
      return make_error<GenericBinaryError>(
          "linking sub-section ended prematurely", object_error::parse_failed);
  }
  if (Ctx.Ptr != OrigEnd)
    return make_error<GenericBinaryError>("linking section ended prematurely",
                                          object_error::parse_failed);
  return Error::success();
}

Error WasmObjectFile::parseLinkingSectionSymtab(ReadContext &Ctx) {
  uint32_t Count = readVaruint32(Ctx);
  LinkingData.SymbolTable.reserve(Count);
  Symbols.reserve(Count);
  StringSet<> SymbolNames;

  std::vector<wasm::WasmImport *> ImportedGlobals;
  std::vector<wasm::WasmImport *> ImportedFunctions;
  std::vector<wasm::WasmImport *> ImportedTags;
  std::vector<wasm::WasmImport *> ImportedTables;
  ImportedGlobals.reserve(Imports.size());
  ImportedFunctions.reserve(Imports.size());
  ImportedTags.reserve(Imports.size());
  ImportedTables.reserve(Imports.size());
  for (auto &I : Imports) {
    if (I.Kind == wasm::WASM_EXTERNAL_FUNCTION)
      ImportedFunctions.emplace_back(&I);
    else if (I.Kind == wasm::WASM_EXTERNAL_GLOBAL)
      ImportedGlobals.emplace_back(&I);
    else if (I.Kind == wasm::WASM_EXTERNAL_TAG)
      ImportedTags.emplace_back(&I);
    else if (I.Kind == wasm::WASM_EXTERNAL_TABLE)
      ImportedTables.emplace_back(&I);
  }

  while (Count--) {
    wasm::WasmSymbolInfo Info;
    const wasm::WasmSignature *Signature = nullptr;
    const wasm::WasmGlobalType *GlobalType = nullptr;
    const wasm::WasmTableType *TableType = nullptr;

    Info.Kind = readUint8(Ctx);
    Info.Flags = readVaruint32(Ctx);
    bool IsDefined = (Info.Flags & wasm::WASM_SYMBOL_UNDEFINED) == 0;

    switch (Info.Kind) {
    case wasm::WASM_SYMBOL_TYPE_FUNCTION:
      Info.ElementIndex = readVaruint32(Ctx);
      if (!isValidFunctionIndex(Info.ElementIndex) ||
          IsDefined != isDefinedFunctionIndex(Info.ElementIndex))
        return make_error<GenericBinaryError>("invalid function symbol index",
                                              object_error::parse_failed);
      if (IsDefined) {
        Info.Name = readString(Ctx);
        unsigned FuncIndex = Info.ElementIndex - NumImportedFunctions;
        wasm::WasmFunction &Function = Functions[FuncIndex];
        Signature = &Signatures[Function.SigIndex];
        if (Function.SymbolName.empty())
          Function.SymbolName = Info.Name;
      } else {
        wasm::WasmImport &Import = *ImportedFunctions[Info.ElementIndex];
        if ((Info.Flags & wasm::WASM_SYMBOL_EXPLICIT_NAME) != 0) {
          Info.Name = readString(Ctx);
          Info.ImportName = Import.Field;
        } else {
          Info.Name = Import.Field;
        }
        Signature = &Signatures[Import.SigIndex];
        if (!Import.Module.empty()) {
          Info.ImportModule = Import.Module;
        }
      }
      break;

    case wasm::WASM_SYMBOL_TYPE_GLOBAL:
      Info.ElementIndex = readVaruint32(Ctx);
      if (!isValidGlobalIndex(Info.ElementIndex) ||
          IsDefined != isDefinedGlobalIndex(Info.ElementIndex))
        return make_error<GenericBinaryError>("invalid global symbol index",
                                              object_error::parse_failed);
      if (!IsDefined && (Info.Flags & wasm::WASM_SYMBOL_BINDING_MASK) ==
                            wasm::WASM_SYMBOL_BINDING_WEAK)
        return make_error<GenericBinaryError>("undefined weak global symbol",
                                              object_error::parse_failed);
      if (IsDefined) {
        Info.Name = readString(Ctx);
        unsigned GlobalIndex = Info.ElementIndex - NumImportedGlobals;
        wasm::WasmGlobal &Global = Globals[GlobalIndex];
        GlobalType = &Global.Type;
        if (Global.SymbolName.empty())
          Global.SymbolName = Info.Name;
      } else {
        wasm::WasmImport &Import = *ImportedGlobals[Info.ElementIndex];
        if ((Info.Flags & wasm::WASM_SYMBOL_EXPLICIT_NAME) != 0) {
          Info.Name = readString(Ctx);
          Info.ImportName = Import.Field;
        } else {
          Info.Name = Import.Field;
        }
        GlobalType = &Import.Global;
        if (!Import.Module.empty()) {
          Info.ImportModule = Import.Module;
        }
      }
      break;

    case wasm::WASM_SYMBOL_TYPE_TABLE:
      Info.ElementIndex = readVaruint32(Ctx);
      if (!isValidTableNumber(Info.ElementIndex) ||
          IsDefined != isDefinedTableNumber(Info.ElementIndex))
        return make_error<GenericBinaryError>("invalid table symbol index",
                                              object_error::parse_failed);
      if (!IsDefined && (Info.Flags & wasm::WASM_SYMBOL_BINDING_MASK) ==
                            wasm::WASM_SYMBOL_BINDING_WEAK)
        return make_error<GenericBinaryError>("undefined weak table symbol",
                                              object_error::parse_failed);
      if (IsDefined) {
        Info.Name = readString(Ctx);
        unsigned TableNumber = Info.ElementIndex - NumImportedTables;
        wasm::WasmTable &Table = Tables[TableNumber];
        TableType = &Table.Type;
        if (Table.SymbolName.empty())
          Table.SymbolName = Info.Name;
      } else {
        wasm::WasmImport &Import = *ImportedTables[Info.ElementIndex];
        if ((Info.Flags & wasm::WASM_SYMBOL_EXPLICIT_NAME) != 0) {
          Info.Name = readString(Ctx);
          Info.ImportName = Import.Field;
        } else {
          Info.Name = Import.Field;
        }
        TableType = &Import.Table;
        if (!Import.Module.empty()) {
          Info.ImportModule = Import.Module;
        }
      }
      break;

    case wasm::WASM_SYMBOL_TYPE_DATA:
      Info.Name = readString(Ctx);
      if (IsDefined) {
        auto Index = readVaruint32(Ctx);
        if (Index >= DataSegments.size())
          return make_error<GenericBinaryError>("invalid data symbol index",
                                                object_error::parse_failed);
        auto Offset = readVaruint64(Ctx);
        auto Size = readVaruint64(Ctx);
        size_t SegmentSize = DataSegments[Index].Data.Content.size();
        if (Offset > SegmentSize)
          return make_error<GenericBinaryError>(
              "invalid data symbol offset: `" + Info.Name + "` (offset: " +
                  Twine(Offset) + " segment size: " + Twine(SegmentSize) + ")",
              object_error::parse_failed);
        Info.DataRef = wasm::WasmDataReference{Index, Offset, Size};
      }
      break;

    case wasm::WASM_SYMBOL_TYPE_SECTION: {
      if ((Info.Flags & wasm::WASM_SYMBOL_BINDING_MASK) !=
          wasm::WASM_SYMBOL_BINDING_LOCAL)
        return make_error<GenericBinaryError>(
            "section symbols must have local binding",
            object_error::parse_failed);
      Info.ElementIndex = readVaruint32(Ctx);
      // Use somewhat unique section name as symbol name.
      StringRef SectionName = Sections[Info.ElementIndex].Name;
      Info.Name = SectionName;
      break;
    }

    case wasm::WASM_SYMBOL_TYPE_TAG: {
      Info.ElementIndex = readVaruint32(Ctx);
      if (!isValidTagIndex(Info.ElementIndex) ||
          IsDefined != isDefinedTagIndex(Info.ElementIndex))
        return make_error<GenericBinaryError>("invalid tag symbol index",
                                              object_error::parse_failed);
      if (!IsDefined && (Info.Flags & wasm::WASM_SYMBOL_BINDING_MASK) ==
                            wasm::WASM_SYMBOL_BINDING_WEAK)
        return make_error<GenericBinaryError>("undefined weak global symbol",
                                              object_error::parse_failed);
      if (IsDefined) {
        Info.Name = readString(Ctx);
        unsigned TagIndex = Info.ElementIndex - NumImportedTags;
        wasm::WasmTag &Tag = Tags[TagIndex];
        Signature = &Signatures[Tag.SigIndex];
        if (Tag.SymbolName.empty())
          Tag.SymbolName = Info.Name;

      } else {
        wasm::WasmImport &Import = *ImportedTags[Info.ElementIndex];
        if ((Info.Flags & wasm::WASM_SYMBOL_EXPLICIT_NAME) != 0) {
          Info.Name = readString(Ctx);
          Info.ImportName = Import.Field;
        } else {
          Info.Name = Import.Field;
        }
        Signature = &Signatures[Import.SigIndex];
        if (!Import.Module.empty()) {
          Info.ImportModule = Import.Module;
        }
      }
      break;
    }

    default:
      return make_error<GenericBinaryError>("invalid symbol type: " +
                                                Twine(unsigned(Info.Kind)),
                                            object_error::parse_failed);
    }

    if ((Info.Flags & wasm::WASM_SYMBOL_BINDING_MASK) !=
            wasm::WASM_SYMBOL_BINDING_LOCAL &&
        !SymbolNames.insert(Info.Name).second)
      return make_error<GenericBinaryError>("duplicate symbol name " +
                                                Twine(Info.Name),
                                            object_error::parse_failed);
    LinkingData.SymbolTable.emplace_back(Info);
    Symbols.emplace_back(LinkingData.SymbolTable.back(), GlobalType, TableType,
                         Signature);
    LLVM_DEBUG(dbgs() << "Adding symbol: " << Symbols.back() << "\n");
  }

  return Error::success();
}

Error WasmObjectFile::parseLinkingSectionComdat(ReadContext &Ctx) {
  uint32_t ComdatCount = readVaruint32(Ctx);
  StringSet<> ComdatSet;
  for (unsigned ComdatIndex = 0; ComdatIndex < ComdatCount; ++ComdatIndex) {
    StringRef Name = readString(Ctx);
    if (Name.empty() || !ComdatSet.insert(Name).second)
      return make_error<GenericBinaryError>("bad/duplicate COMDAT name " +
                                                Twine(Name),
                                            object_error::parse_failed);
    LinkingData.Comdats.emplace_back(Name);
    uint32_t Flags = readVaruint32(Ctx);
    if (Flags != 0)
      return make_error<GenericBinaryError>("unsupported COMDAT flags",
                                            object_error::parse_failed);

    uint32_t EntryCount = readVaruint32(Ctx);
    while (EntryCount--) {
      unsigned Kind = readVaruint32(Ctx);
      unsigned Index = readVaruint32(Ctx);
      switch (Kind) {
      default:
        return make_error<GenericBinaryError>("invalid COMDAT entry type",
                                              object_error::parse_failed);
      case wasm::WASM_COMDAT_DATA:
        if (Index >= DataSegments.size())
          return make_error<GenericBinaryError>(
              "COMDAT data index out of range", object_error::parse_failed);
        if (DataSegments[Index].Data.Comdat != UINT32_MAX)
          return make_error<GenericBinaryError>("data segment in two COMDATs",
                                                object_error::parse_failed);
        DataSegments[Index].Data.Comdat = ComdatIndex;
        break;
      case wasm::WASM_COMDAT_FUNCTION:
        if (!isDefinedFunctionIndex(Index))
          return make_error<GenericBinaryError>(
              "COMDAT function index out of range", object_error::parse_failed);
        if (getDefinedFunction(Index).Comdat != UINT32_MAX)
          return make_error<GenericBinaryError>("function in two COMDATs",
                                                object_error::parse_failed);
        getDefinedFunction(Index).Comdat = ComdatIndex;
        break;
      case wasm::WASM_COMDAT_SECTION:
        if (Index >= Sections.size())
          return make_error<GenericBinaryError>(
              "COMDAT section index out of range", object_error::parse_failed);
        if (Sections[Index].Type != wasm::WASM_SEC_CUSTOM)
          return make_error<GenericBinaryError>(
              "non-custom section in a COMDAT", object_error::parse_failed);
        Sections[Index].Comdat = ComdatIndex;
        break;
      }
    }
  }
  return Error::success();
}

Error WasmObjectFile::parseProducersSection(ReadContext &Ctx) {
  llvm::SmallSet<StringRef, 3> FieldsSeen;
  uint32_t Fields = readVaruint32(Ctx);
  for (size_t I = 0; I < Fields; ++I) {
    StringRef FieldName = readString(Ctx);
    if (!FieldsSeen.insert(FieldName).second)
      return make_error<GenericBinaryError>(
          "producers section does not have unique fields",
          object_error::parse_failed);
    std::vector<std::pair<std::string, std::string>> *ProducerVec = nullptr;
    if (FieldName == "language") {
      ProducerVec = &ProducerInfo.Languages;
    } else if (FieldName == "processed-by") {
      ProducerVec = &ProducerInfo.Tools;
    } else if (FieldName == "sdk") {
      ProducerVec = &ProducerInfo.SDKs;
    } else {
      return make_error<GenericBinaryError>(
          "producers section field is not named one of language, processed-by, "
          "or sdk",
          object_error::parse_failed);
    }
    uint32_t ValueCount = readVaruint32(Ctx);
    llvm::SmallSet<StringRef, 8> ProducersSeen;
    for (size_t J = 0; J < ValueCount; ++J) {
      StringRef Name = readString(Ctx);
      StringRef Version = readString(Ctx);
      if (!ProducersSeen.insert(Name).second) {
        return make_error<GenericBinaryError>(
            "producers section contains repeated producer",
            object_error::parse_failed);
      }
      ProducerVec->emplace_back(std::string(Name), std::string(Version));
    }
  }
  if (Ctx.Ptr != Ctx.End)
    return make_error<GenericBinaryError>("producers section ended prematurely",
                                          object_error::parse_failed);
  return Error::success();
}

Error WasmObjectFile::parseTargetFeaturesSection(ReadContext &Ctx) {
  llvm::SmallSet<std::string, 8> FeaturesSeen;
  uint32_t FeatureCount = readVaruint32(Ctx);
  for (size_t I = 0; I < FeatureCount; ++I) {
    wasm::WasmFeatureEntry Feature;
    Feature.Prefix = readUint8(Ctx);
    switch (Feature.Prefix) {
    case wasm::WASM_FEATURE_PREFIX_USED:
    case wasm::WASM_FEATURE_PREFIX_REQUIRED:
    case wasm::WASM_FEATURE_PREFIX_DISALLOWED:
      break;
    default:
      return make_error<GenericBinaryError>("unknown feature policy prefix",
                                            object_error::parse_failed);
    }
    Feature.Name = std::string(readString(Ctx));
    if (!FeaturesSeen.insert(Feature.Name).second)
      return make_error<GenericBinaryError>(
          "target features section contains repeated feature \"" +
              Feature.Name + "\"",
          object_error::parse_failed);
    TargetFeatures.push_back(Feature);
  }
  if (Ctx.Ptr != Ctx.End)
    return make_error<GenericBinaryError>(
        "target features section ended prematurely",
        object_error::parse_failed);
  return Error::success();
}

Error WasmObjectFile::parseRelocSection(StringRef Name, ReadContext &Ctx) {
  uint32_t SectionIndex = readVaruint32(Ctx);
  if (SectionIndex >= Sections.size())
    return make_error<GenericBinaryError>("invalid section index",
                                          object_error::parse_failed);
  WasmSection &Section = Sections[SectionIndex];
  uint32_t RelocCount = readVaruint32(Ctx);
  uint32_t EndOffset = Section.Content.size();
  uint32_t PreviousOffset = 0;
  while (RelocCount--) {
    wasm::WasmRelocation Reloc = {};
    uint32_t type = readVaruint32(Ctx);
    Reloc.Type = type;
    Reloc.Offset = readVaruint32(Ctx);
    if (Reloc.Offset < PreviousOffset)
      return make_error<GenericBinaryError>("relocations not in offset order",
                                            object_error::parse_failed);
    PreviousOffset = Reloc.Offset;
    Reloc.Index = readVaruint32(Ctx);
    switch (type) {
    case wasm::R_WASM_FUNCTION_INDEX_LEB:
    case wasm::R_WASM_TABLE_INDEX_SLEB:
    case wasm::R_WASM_TABLE_INDEX_SLEB64:
    case wasm::R_WASM_TABLE_INDEX_I32:
    case wasm::R_WASM_TABLE_INDEX_I64:
    case wasm::R_WASM_TABLE_INDEX_REL_SLEB:
    case wasm::R_WASM_TABLE_INDEX_REL_SLEB64:
      if (!isValidFunctionSymbol(Reloc.Index))
        return make_error<GenericBinaryError>(
            "invalid relocation function index", object_error::parse_failed);
      break;
    case wasm::R_WASM_TABLE_NUMBER_LEB:
      if (!isValidTableSymbol(Reloc.Index))
        return make_error<GenericBinaryError>("invalid relocation table index",
                                              object_error::parse_failed);
      break;
    case wasm::R_WASM_TYPE_INDEX_LEB:
      if (Reloc.Index >= Signatures.size())
        return make_error<GenericBinaryError>("invalid relocation type index",
                                              object_error::parse_failed);
      break;
    case wasm::R_WASM_GLOBAL_INDEX_LEB:
      // R_WASM_GLOBAL_INDEX_LEB are can be used against function and data
      // symbols to refer to their GOT entries.
      if (!isValidGlobalSymbol(Reloc.Index) &&
          !isValidDataSymbol(Reloc.Index) &&
          !isValidFunctionSymbol(Reloc.Index))
        return make_error<GenericBinaryError>("invalid relocation global index",
                                              object_error::parse_failed);
      break;
    case wasm::R_WASM_GLOBAL_INDEX_I32:
      if (!isValidGlobalSymbol(Reloc.Index))
        return make_error<GenericBinaryError>("invalid relocation global index",
                                              object_error::parse_failed);
      break;
<<<<<<< HEAD
    case wasm::R_WASM_EVENT_INDEX_LEB:
      if (!isValidEventSymbol(Reloc.Index))
        return make_error<GenericBinaryError>("invalid relocation event index",
=======
    case wasm::R_WASM_TAG_INDEX_LEB:
      if (!isValidTagSymbol(Reloc.Index))
        return make_error<GenericBinaryError>("invalid relocation tag index",
>>>>>>> 2ab1d525
                                              object_error::parse_failed);
      break;
    case wasm::R_WASM_MEMORY_ADDR_LEB:
    case wasm::R_WASM_MEMORY_ADDR_SLEB:
    case wasm::R_WASM_MEMORY_ADDR_I32:
    case wasm::R_WASM_MEMORY_ADDR_REL_SLEB:
    case wasm::R_WASM_MEMORY_ADDR_TLS_SLEB:
    case wasm::R_WASM_MEMORY_ADDR_LOCREL_I32:
      if (!isValidDataSymbol(Reloc.Index))
        return make_error<GenericBinaryError>("invalid relocation data index",
                                              object_error::parse_failed);
      Reloc.Addend = readVarint32(Ctx);
      break;
    case wasm::R_WASM_MEMORY_ADDR_LEB64:
    case wasm::R_WASM_MEMORY_ADDR_SLEB64:
    case wasm::R_WASM_MEMORY_ADDR_I64:
    case wasm::R_WASM_MEMORY_ADDR_REL_SLEB64:
    case wasm::R_WASM_MEMORY_ADDR_TLS_SLEB64:
      if (!isValidDataSymbol(Reloc.Index))
        return make_error<GenericBinaryError>("invalid relocation data index",
                                              object_error::parse_failed);
      Reloc.Addend = readVarint64(Ctx);
      break;
    case wasm::R_WASM_FUNCTION_OFFSET_I32:
      if (!isValidFunctionSymbol(Reloc.Index))
        return make_error<GenericBinaryError>(
            "invalid relocation function index", object_error::parse_failed);
      Reloc.Addend = readVarint32(Ctx);
      break;
    case wasm::R_WASM_FUNCTION_OFFSET_I64:
      if (!isValidFunctionSymbol(Reloc.Index))
        return make_error<GenericBinaryError>(
            "invalid relocation function index", object_error::parse_failed);
      Reloc.Addend = readVarint64(Ctx);
      break;
    case wasm::R_WASM_SECTION_OFFSET_I32:
      if (!isValidSectionSymbol(Reloc.Index))
        return make_error<GenericBinaryError>(
            "invalid relocation section index", object_error::parse_failed);
      Reloc.Addend = readVarint32(Ctx);
      break;
    default:
      return make_error<GenericBinaryError>("invalid relocation type: " +
                                                Twine(type),
                                            object_error::parse_failed);
    }

    // Relocations must fit inside the section, and must appear in order.  They
    // also shouldn't overlap a function/element boundary, but we don't bother
    // to check that.
    uint64_t Size = 5;
    if (Reloc.Type == wasm::R_WASM_MEMORY_ADDR_LEB64 ||
        Reloc.Type == wasm::R_WASM_MEMORY_ADDR_SLEB64 ||
        Reloc.Type == wasm::R_WASM_MEMORY_ADDR_REL_SLEB64)
      Size = 10;
    if (Reloc.Type == wasm::R_WASM_TABLE_INDEX_I32 ||
        Reloc.Type == wasm::R_WASM_MEMORY_ADDR_I32 ||
        Reloc.Type == wasm::R_WASM_MEMORY_ADDR_LOCREL_I32 ||
        Reloc.Type == wasm::R_WASM_SECTION_OFFSET_I32 ||
        Reloc.Type == wasm::R_WASM_FUNCTION_OFFSET_I32 ||
        Reloc.Type == wasm::R_WASM_GLOBAL_INDEX_I32)
      Size = 4;
    if (Reloc.Type == wasm::R_WASM_TABLE_INDEX_I64 ||
        Reloc.Type == wasm::R_WASM_MEMORY_ADDR_I64 ||
        Reloc.Type == wasm::R_WASM_FUNCTION_OFFSET_I64)
      Size = 8;
    if (Reloc.Offset + Size > EndOffset)
      return make_error<GenericBinaryError>("invalid relocation offset",
                                            object_error::parse_failed);

    Section.Relocations.push_back(Reloc);
  }
  if (Ctx.Ptr != Ctx.End)
    return make_error<GenericBinaryError>("reloc section ended prematurely",
                                          object_error::parse_failed);
  return Error::success();
}

Error WasmObjectFile::parseCustomSection(WasmSection &Sec, ReadContext &Ctx) {
  if (Sec.Name == "dylink") {
    if (Error Err = parseDylinkSection(Ctx))
      return Err;
  } else if (Sec.Name == "dylink.0") {
    if (Error Err = parseDylink0Section(Ctx))
      return Err;
  } else if (Sec.Name == "name") {
    if (Error Err = parseNameSection(Ctx))
      return Err;
  } else if (Sec.Name == "linking") {
    if (Error Err = parseLinkingSection(Ctx))
      return Err;
  } else if (Sec.Name == "producers") {
    if (Error Err = parseProducersSection(Ctx))
      return Err;
  } else if (Sec.Name == "target_features") {
    if (Error Err = parseTargetFeaturesSection(Ctx))
      return Err;
  } else if (Sec.Name.startswith("reloc.")) {
    if (Error Err = parseRelocSection(Sec.Name, Ctx))
      return Err;
  }
  return Error::success();
}

Error WasmObjectFile::parseTypeSection(ReadContext &Ctx) {
  uint32_t Count = readVaruint32(Ctx);
  Signatures.reserve(Count);
  while (Count--) {
    wasm::WasmSignature Sig;
    uint8_t Form = readUint8(Ctx);
    if (Form != wasm::WASM_TYPE_FUNC) {
      return make_error<GenericBinaryError>("invalid signature type",
                                            object_error::parse_failed);
    }
    uint32_t ParamCount = readVaruint32(Ctx);
    Sig.Params.reserve(ParamCount);
    while (ParamCount--) {
      uint32_t ParamType = readUint8(Ctx);
      Sig.Params.push_back(wasm::ValType(ParamType));
    }
    uint32_t ReturnCount = readVaruint32(Ctx);
    while (ReturnCount--) {
      uint32_t ReturnType = readUint8(Ctx);
      Sig.Returns.push_back(wasm::ValType(ReturnType));
    }
    Signatures.push_back(std::move(Sig));
  }
  if (Ctx.Ptr != Ctx.End)
    return make_error<GenericBinaryError>("type section ended prematurely",
                                          object_error::parse_failed);
  return Error::success();
}

Error WasmObjectFile::parseImportSection(ReadContext &Ctx) {
  uint32_t Count = readVaruint32(Ctx);
  uint32_t NumTypes = Signatures.size();
  Imports.reserve(Count);
  for (uint32_t I = 0; I < Count; I++) {
    wasm::WasmImport Im;
    Im.Module = readString(Ctx);
    Im.Field = readString(Ctx);
    Im.Kind = readUint8(Ctx);
    switch (Im.Kind) {
    case wasm::WASM_EXTERNAL_FUNCTION:
      NumImportedFunctions++;
      Im.SigIndex = readVaruint32(Ctx);
      if (Im.SigIndex >= NumTypes)
        return make_error<GenericBinaryError>("invalid function type",
                                              object_error::parse_failed);
      break;
    case wasm::WASM_EXTERNAL_GLOBAL:
      NumImportedGlobals++;
      Im.Global.Type = readUint8(Ctx);
      Im.Global.Mutable = readVaruint1(Ctx);
      break;
    case wasm::WASM_EXTERNAL_MEMORY:
      Im.Memory = readLimits(Ctx);
      if (Im.Memory.Flags & wasm::WASM_LIMITS_FLAG_IS_64)
        HasMemory64 = true;
      break;
    case wasm::WASM_EXTERNAL_TABLE: {
      Im.Table = readTableType(Ctx);
      NumImportedTables++;
      auto ElemType = Im.Table.ElemType;
      if (ElemType != wasm::WASM_TYPE_FUNCREF &&
          ElemType != wasm::WASM_TYPE_EXTERNREF)
        return make_error<GenericBinaryError>("invalid table element type",
                                              object_error::parse_failed);
      break;
    }
    case wasm::WASM_EXTERNAL_TAG:
      NumImportedTags++;
      if (readUint8(Ctx) != 0) // Reserved 'attribute' field
        return make_error<GenericBinaryError>("invalid attribute",
                                              object_error::parse_failed);
      Im.SigIndex = readVaruint32(Ctx);
      if (Im.SigIndex >= NumTypes)
        return make_error<GenericBinaryError>("invalid tag type",
                                              object_error::parse_failed);
      break;
    default:
      return make_error<GenericBinaryError>("unexpected import kind",
                                            object_error::parse_failed);
    }
    Imports.push_back(Im);
  }
  if (Ctx.Ptr != Ctx.End)
    return make_error<GenericBinaryError>("import section ended prematurely",
                                          object_error::parse_failed);
  return Error::success();
}

Error WasmObjectFile::parseFunctionSection(ReadContext &Ctx) {
  uint32_t Count = readVaruint32(Ctx);
  Functions.reserve(Count);
  uint32_t NumTypes = Signatures.size();
  while (Count--) {
    uint32_t Type = readVaruint32(Ctx);
    if (Type >= NumTypes)
      return make_error<GenericBinaryError>("invalid function type",
                                            object_error::parse_failed);
    wasm::WasmFunction F;
    F.SigIndex = Type;
    Functions.push_back(F);
  }
  if (Ctx.Ptr != Ctx.End)
    return make_error<GenericBinaryError>("function section ended prematurely",
                                          object_error::parse_failed);
  return Error::success();
}

Error WasmObjectFile::parseTableSection(ReadContext &Ctx) {
  TableSection = Sections.size();
  uint32_t Count = readVaruint32(Ctx);
  Tables.reserve(Count);
  while (Count--) {
    wasm::WasmTable T;
    T.Type = readTableType(Ctx);
    T.Index = NumImportedTables + Tables.size();
    Tables.push_back(T);
    auto ElemType = Tables.back().Type.ElemType;
    if (ElemType != wasm::WASM_TYPE_FUNCREF &&
        ElemType != wasm::WASM_TYPE_EXTERNREF) {
      return make_error<GenericBinaryError>("invalid table element type",
                                            object_error::parse_failed);
    }
  }
  if (Ctx.Ptr != Ctx.End)
    return make_error<GenericBinaryError>("table section ended prematurely",
                                          object_error::parse_failed);
  return Error::success();
}

Error WasmObjectFile::parseMemorySection(ReadContext &Ctx) {
  uint32_t Count = readVaruint32(Ctx);
  Memories.reserve(Count);
  while (Count--) {
    auto Limits = readLimits(Ctx);
    if (Limits.Flags & wasm::WASM_LIMITS_FLAG_IS_64)
      HasMemory64 = true;
    Memories.push_back(Limits);
  }
  if (Ctx.Ptr != Ctx.End)
    return make_error<GenericBinaryError>("memory section ended prematurely",
                                          object_error::parse_failed);
  return Error::success();
}

Error WasmObjectFile::parseTagSection(ReadContext &Ctx) {
  TagSection = Sections.size();
  uint32_t Count = readVaruint32(Ctx);
  Tags.reserve(Count);
  uint32_t NumTypes = Signatures.size();
  while (Count--) {
    if (readUint8(Ctx) != 0) // Reserved 'attribute' field
      return make_error<GenericBinaryError>("invalid attribute",
                                            object_error::parse_failed);
    uint32_t Type = readVaruint32(Ctx);
    if (Type >= NumTypes)
      return make_error<GenericBinaryError>("invalid tag type",
                                            object_error::parse_failed);
    wasm::WasmTag Tag;
    Tag.Index = NumImportedTags + Tags.size();
    Tag.SigIndex = Type;
    Tags.push_back(Tag);
  }

  if (Ctx.Ptr != Ctx.End)
<<<<<<< HEAD
    return make_error<GenericBinaryError>("event section ended prematurely",
=======
    return make_error<GenericBinaryError>("tag section ended prematurely",
>>>>>>> 2ab1d525
                                          object_error::parse_failed);
  return Error::success();
}

Error WasmObjectFile::parseGlobalSection(ReadContext &Ctx) {
  GlobalSection = Sections.size();
  uint32_t Count = readVaruint32(Ctx);
  Globals.reserve(Count);
  while (Count--) {
    wasm::WasmGlobal Global;
    Global.Index = NumImportedGlobals + Globals.size();
    Global.Type.Type = readUint8(Ctx);
    Global.Type.Mutable = readVaruint1(Ctx);
    if (Error Err = readInitExpr(Global.InitExpr, Ctx))
      return Err;
    Globals.push_back(Global);
  }
  if (Ctx.Ptr != Ctx.End)
    return make_error<GenericBinaryError>("global section ended prematurely",
                                          object_error::parse_failed);
  return Error::success();
}

Error WasmObjectFile::parseExportSection(ReadContext &Ctx) {
  uint32_t Count = readVaruint32(Ctx);
  Exports.reserve(Count);
  for (uint32_t I = 0; I < Count; I++) {
    wasm::WasmExport Ex;
    Ex.Name = readString(Ctx);
    Ex.Kind = readUint8(Ctx);
    Ex.Index = readVaruint32(Ctx);
    switch (Ex.Kind) {
    case wasm::WASM_EXTERNAL_FUNCTION:

      if (!isDefinedFunctionIndex(Ex.Index))
        return make_error<GenericBinaryError>("invalid function export",
                                              object_error::parse_failed);
      getDefinedFunction(Ex.Index).ExportName = Ex.Name;
      break;
    case wasm::WASM_EXTERNAL_GLOBAL:
      if (!isValidGlobalIndex(Ex.Index))
        return make_error<GenericBinaryError>("invalid global export",
                                              object_error::parse_failed);
      break;
<<<<<<< HEAD
    case wasm::WASM_EXTERNAL_EVENT:
      if (!isValidEventIndex(Ex.Index))
        return make_error<GenericBinaryError>("invalid event export",
=======
    case wasm::WASM_EXTERNAL_TAG:
      if (!isValidTagIndex(Ex.Index))
        return make_error<GenericBinaryError>("invalid tag export",
>>>>>>> 2ab1d525
                                              object_error::parse_failed);
      break;
    case wasm::WASM_EXTERNAL_MEMORY:
    case wasm::WASM_EXTERNAL_TABLE:
      break;
    default:
      return make_error<GenericBinaryError>("unexpected export kind",
                                            object_error::parse_failed);
    }
    Exports.push_back(Ex);
  }
  if (Ctx.Ptr != Ctx.End)
    return make_error<GenericBinaryError>("export section ended prematurely",
                                          object_error::parse_failed);
  return Error::success();
}

bool WasmObjectFile::isValidFunctionIndex(uint32_t Index) const {
  return Index < NumImportedFunctions + Functions.size();
}

bool WasmObjectFile::isDefinedFunctionIndex(uint32_t Index) const {
  return Index >= NumImportedFunctions && isValidFunctionIndex(Index);
}

bool WasmObjectFile::isValidGlobalIndex(uint32_t Index) const {
  return Index < NumImportedGlobals + Globals.size();
}

bool WasmObjectFile::isValidTableNumber(uint32_t Index) const {
  return Index < NumImportedTables + Tables.size();
}

bool WasmObjectFile::isDefinedGlobalIndex(uint32_t Index) const {
  return Index >= NumImportedGlobals && isValidGlobalIndex(Index);
}

bool WasmObjectFile::isDefinedTableNumber(uint32_t Index) const {
  return Index >= NumImportedTables && isValidTableNumber(Index);
}

bool WasmObjectFile::isValidTagIndex(uint32_t Index) const {
  return Index < NumImportedTags + Tags.size();
}

bool WasmObjectFile::isDefinedTagIndex(uint32_t Index) const {
  return Index >= NumImportedTags && isValidTagIndex(Index);
}

bool WasmObjectFile::isValidFunctionSymbol(uint32_t Index) const {
  return Index < Symbols.size() && Symbols[Index].isTypeFunction();
}

bool WasmObjectFile::isValidTableSymbol(uint32_t Index) const {
  return Index < Symbols.size() && Symbols[Index].isTypeTable();
}

bool WasmObjectFile::isValidGlobalSymbol(uint32_t Index) const {
  return Index < Symbols.size() && Symbols[Index].isTypeGlobal();
}

bool WasmObjectFile::isValidTagSymbol(uint32_t Index) const {
  return Index < Symbols.size() && Symbols[Index].isTypeTag();
}

bool WasmObjectFile::isValidDataSymbol(uint32_t Index) const {
  return Index < Symbols.size() && Symbols[Index].isTypeData();
}

bool WasmObjectFile::isValidSectionSymbol(uint32_t Index) const {
  return Index < Symbols.size() && Symbols[Index].isTypeSection();
}

wasm::WasmFunction &WasmObjectFile::getDefinedFunction(uint32_t Index) {
  assert(isDefinedFunctionIndex(Index));
  return Functions[Index - NumImportedFunctions];
}

const wasm::WasmFunction &
WasmObjectFile::getDefinedFunction(uint32_t Index) const {
  assert(isDefinedFunctionIndex(Index));
  return Functions[Index - NumImportedFunctions];
}

wasm::WasmGlobal &WasmObjectFile::getDefinedGlobal(uint32_t Index) {
  assert(isDefinedGlobalIndex(Index));
  return Globals[Index - NumImportedGlobals];
}

wasm::WasmTag &WasmObjectFile::getDefinedTag(uint32_t Index) {
  assert(isDefinedTagIndex(Index));
  return Tags[Index - NumImportedTags];
}

Error WasmObjectFile::parseStartSection(ReadContext &Ctx) {
  StartFunction = readVaruint32(Ctx);
  if (!isValidFunctionIndex(StartFunction))
    return make_error<GenericBinaryError>("invalid start function",
                                          object_error::parse_failed);
  return Error::success();
}

Error WasmObjectFile::parseCodeSection(ReadContext &Ctx) {
  SeenCodeSection = true;
  CodeSection = Sections.size();
  uint32_t FunctionCount = readVaruint32(Ctx);
<<<<<<< HEAD
  if (FunctionCount != FunctionTypes.size()) {
=======
  if (FunctionCount != Functions.size()) {
>>>>>>> 2ab1d525
    return make_error<GenericBinaryError>("invalid function count",
                                          object_error::parse_failed);
  }

  for (uint32_t i = 0; i < FunctionCount; i++) {
    wasm::WasmFunction& Function = Functions[i];
    const uint8_t *FunctionStart = Ctx.Ptr;
    uint32_t Size = readVaruint32(Ctx);
    const uint8_t *FunctionEnd = Ctx.Ptr + Size;

    Function.CodeOffset = Ctx.Ptr - FunctionStart;
    Function.Index = NumImportedFunctions + i;
    Function.CodeSectionOffset = FunctionStart - Ctx.Start;
    Function.Size = FunctionEnd - FunctionStart;

    uint32_t NumLocalDecls = readVaruint32(Ctx);
    Function.Locals.reserve(NumLocalDecls);
    while (NumLocalDecls--) {
      wasm::WasmLocalDecl Decl;
      Decl.Count = readVaruint32(Ctx);
      Decl.Type = readUint8(Ctx);
      Function.Locals.push_back(Decl);
    }

    uint32_t BodySize = FunctionEnd - Ctx.Ptr;
    Function.Body = ArrayRef<uint8_t>(Ctx.Ptr, BodySize);
    // This will be set later when reading in the linking metadata section.
    Function.Comdat = UINT32_MAX;
    Ctx.Ptr += BodySize;
    assert(Ctx.Ptr == FunctionEnd);
  }
  if (Ctx.Ptr != Ctx.End)
    return make_error<GenericBinaryError>("code section ended prematurely",
                                          object_error::parse_failed);
  return Error::success();
}

Error WasmObjectFile::parseElemSection(ReadContext &Ctx) {
  uint32_t Count = readVaruint32(Ctx);
  ElemSegments.reserve(Count);
  while (Count--) {
    wasm::WasmElemSegment Segment;
    Segment.Flags = readVaruint32(Ctx);

    uint32_t SupportedFlags = wasm::WASM_ELEM_SEGMENT_HAS_TABLE_NUMBER |
                              wasm::WASM_ELEM_SEGMENT_IS_PASSIVE |
                              wasm::WASM_ELEM_SEGMENT_HAS_INIT_EXPRS;
    if (Segment.Flags & ~SupportedFlags)
      return make_error<GenericBinaryError>(
          "Unsupported flags for element segment", object_error::parse_failed);

    if (Segment.Flags & wasm::WASM_ELEM_SEGMENT_HAS_TABLE_NUMBER)
      Segment.TableNumber = readVaruint32(Ctx);
    else
      Segment.TableNumber = 0;
    if (!isValidTableNumber(Segment.TableNumber))
      return make_error<GenericBinaryError>("invalid TableNumber",
                                            object_error::parse_failed);

    if (Segment.Flags & wasm::WASM_ELEM_SEGMENT_IS_PASSIVE) {
      Segment.Offset.Opcode = wasm::WASM_OPCODE_I32_CONST;
      Segment.Offset.Value.Int32 = 0;
    } else {
      if (Error Err = readInitExpr(Segment.Offset, Ctx))
        return Err;
    }

    if (Segment.Flags & wasm::WASM_ELEM_SEGMENT_MASK_HAS_ELEM_KIND) {
      Segment.ElemKind = readUint8(Ctx);
      if (Segment.Flags & wasm::WASM_ELEM_SEGMENT_HAS_INIT_EXPRS) {
        if (Segment.ElemKind != uint8_t(wasm::ValType::FUNCREF) &&
            Segment.ElemKind != uint8_t(wasm::ValType::EXTERNREF)) {
          return make_error<GenericBinaryError>("invalid reference type",
                                                object_error::parse_failed);
        }
      } else {
        if (Segment.ElemKind != 0)
          return make_error<GenericBinaryError>("invalid elemtype",
                                                object_error::parse_failed);
        Segment.ElemKind = uint8_t(wasm::ValType::FUNCREF);
      }
    } else {
      Segment.ElemKind = uint8_t(wasm::ValType::FUNCREF);
    }

    if (Segment.Flags & wasm::WASM_ELEM_SEGMENT_HAS_INIT_EXPRS)
      return make_error<GenericBinaryError>(
          "elem segment init expressions not yet implemented",
          object_error::parse_failed);

    uint32_t NumElems = readVaruint32(Ctx);
    while (NumElems--) {
      Segment.Functions.push_back(readVaruint32(Ctx));
    }
    ElemSegments.push_back(Segment);
  }
  if (Ctx.Ptr != Ctx.End)
    return make_error<GenericBinaryError>("elem section ended prematurely",
                                          object_error::parse_failed);
  return Error::success();
}

Error WasmObjectFile::parseDataSection(ReadContext &Ctx) {
  DataSection = Sections.size();
  uint32_t Count = readVaruint32(Ctx);
  if (DataCount && Count != DataCount.getValue())
    return make_error<GenericBinaryError>(
        "number of data segments does not match DataCount section");
  DataSegments.reserve(Count);
  while (Count--) {
    WasmSegment Segment;
    Segment.Data.InitFlags = readVaruint32(Ctx);
    Segment.Data.MemoryIndex =
        (Segment.Data.InitFlags & wasm::WASM_DATA_SEGMENT_HAS_MEMINDEX)
            ? readVaruint32(Ctx)
            : 0;
    if ((Segment.Data.InitFlags & wasm::WASM_DATA_SEGMENT_IS_PASSIVE) == 0) {
      if (Error Err = readInitExpr(Segment.Data.Offset, Ctx))
        return Err;
    } else {
      Segment.Data.Offset.Opcode = wasm::WASM_OPCODE_I32_CONST;
      Segment.Data.Offset.Value.Int32 = 0;
    }
    uint32_t Size = readVaruint32(Ctx);
    if (Size > (size_t)(Ctx.End - Ctx.Ptr))
      return make_error<GenericBinaryError>("invalid segment size",
                                            object_error::parse_failed);
    Segment.Data.Content = ArrayRef<uint8_t>(Ctx.Ptr, Size);
    // The rest of these Data fields are set later, when reading in the linking
    // metadata section.
    Segment.Data.Alignment = 0;
    Segment.Data.LinkingFlags = 0;
    Segment.Data.Comdat = UINT32_MAX;
    Segment.SectionOffset = Ctx.Ptr - Ctx.Start;
    Ctx.Ptr += Size;
    DataSegments.push_back(Segment);
  }
  if (Ctx.Ptr != Ctx.End)
    return make_error<GenericBinaryError>("data section ended prematurely",
                                          object_error::parse_failed);
  return Error::success();
}

Error WasmObjectFile::parseDataCountSection(ReadContext &Ctx) {
  DataCount = readVaruint32(Ctx);
  return Error::success();
}

const wasm::WasmObjectHeader &WasmObjectFile::getHeader() const {
  return Header;
}

void WasmObjectFile::moveSymbolNext(DataRefImpl &Symb) const { Symb.d.b++; }

Expected<uint32_t> WasmObjectFile::getSymbolFlags(DataRefImpl Symb) const {
  uint32_t Result = SymbolRef::SF_None;
  const WasmSymbol &Sym = getWasmSymbol(Symb);

  LLVM_DEBUG(dbgs() << "getSymbolFlags: ptr=" << &Sym << " " << Sym << "\n");
  if (Sym.isBindingWeak())
    Result |= SymbolRef::SF_Weak;
  if (!Sym.isBindingLocal())
    Result |= SymbolRef::SF_Global;
  if (Sym.isHidden())
    Result |= SymbolRef::SF_Hidden;
  if (!Sym.isDefined())
    Result |= SymbolRef::SF_Undefined;
  if (Sym.isTypeFunction())
    Result |= SymbolRef::SF_Executable;
  return Result;
}

basic_symbol_iterator WasmObjectFile::symbol_begin() const {
  DataRefImpl Ref;
  Ref.d.a = 1; // Arbitrary non-zero value so that Ref.p is non-null
  Ref.d.b = 0; // Symbol index
  return BasicSymbolRef(Ref, this);
}

basic_symbol_iterator WasmObjectFile::symbol_end() const {
  DataRefImpl Ref;
  Ref.d.a = 1; // Arbitrary non-zero value so that Ref.p is non-null
  Ref.d.b = Symbols.size(); // Symbol index
  return BasicSymbolRef(Ref, this);
}

const WasmSymbol &WasmObjectFile::getWasmSymbol(const DataRefImpl &Symb) const {
  return Symbols[Symb.d.b];
}

const WasmSymbol &WasmObjectFile::getWasmSymbol(const SymbolRef &Symb) const {
  return getWasmSymbol(Symb.getRawDataRefImpl());
}

Expected<StringRef> WasmObjectFile::getSymbolName(DataRefImpl Symb) const {
  return getWasmSymbol(Symb).Info.Name;
}

Expected<uint64_t> WasmObjectFile::getSymbolAddress(DataRefImpl Symb) const {
  auto &Sym = getWasmSymbol(Symb);
  if (Sym.Info.Kind == wasm::WASM_SYMBOL_TYPE_FUNCTION &&
      isDefinedFunctionIndex(Sym.Info.ElementIndex))
    return getDefinedFunction(Sym.Info.ElementIndex).CodeSectionOffset;
  else
    return getSymbolValue(Symb);
}

uint64_t WasmObjectFile::getWasmSymbolValue(const WasmSymbol &Sym) const {
  switch (Sym.Info.Kind) {
  case wasm::WASM_SYMBOL_TYPE_FUNCTION:
  case wasm::WASM_SYMBOL_TYPE_GLOBAL:
  case wasm::WASM_SYMBOL_TYPE_TAG:
  case wasm::WASM_SYMBOL_TYPE_TABLE:
    return Sym.Info.ElementIndex;
  case wasm::WASM_SYMBOL_TYPE_DATA: {
    // The value of a data symbol is the segment offset, plus the symbol
    // offset within the segment.
    uint32_t SegmentIndex = Sym.Info.DataRef.Segment;
    const wasm::WasmDataSegment &Segment = DataSegments[SegmentIndex].Data;
    if (Segment.Offset.Opcode == wasm::WASM_OPCODE_I32_CONST) {
      return Segment.Offset.Value.Int32 + Sym.Info.DataRef.Offset;
    } else if (Segment.Offset.Opcode == wasm::WASM_OPCODE_I64_CONST) {
      return Segment.Offset.Value.Int64 + Sym.Info.DataRef.Offset;
    } else {
      llvm_unreachable("unknown init expr opcode");
    }
  }
  case wasm::WASM_SYMBOL_TYPE_SECTION:
    return 0;
  }
  llvm_unreachable("invalid symbol type");
}

uint64_t WasmObjectFile::getSymbolValueImpl(DataRefImpl Symb) const {
  return getWasmSymbolValue(getWasmSymbol(Symb));
}

uint32_t WasmObjectFile::getSymbolAlignment(DataRefImpl Symb) const {
  llvm_unreachable("not yet implemented");
  return 0;
}

uint64_t WasmObjectFile::getCommonSymbolSizeImpl(DataRefImpl Symb) const {
  llvm_unreachable("not yet implemented");
  return 0;
}

Expected<SymbolRef::Type>
WasmObjectFile::getSymbolType(DataRefImpl Symb) const {
  const WasmSymbol &Sym = getWasmSymbol(Symb);

  switch (Sym.Info.Kind) {
  case wasm::WASM_SYMBOL_TYPE_FUNCTION:
    return SymbolRef::ST_Function;
  case wasm::WASM_SYMBOL_TYPE_GLOBAL:
    return SymbolRef::ST_Other;
  case wasm::WASM_SYMBOL_TYPE_DATA:
    return SymbolRef::ST_Data;
  case wasm::WASM_SYMBOL_TYPE_SECTION:
    return SymbolRef::ST_Debug;
  case wasm::WASM_SYMBOL_TYPE_TAG:
    return SymbolRef::ST_Other;
  case wasm::WASM_SYMBOL_TYPE_TABLE:
    return SymbolRef::ST_Other;
  }

  llvm_unreachable("unknown WasmSymbol::SymbolType");
  return SymbolRef::ST_Other;
}

Expected<section_iterator>
WasmObjectFile::getSymbolSection(DataRefImpl Symb) const {
  const WasmSymbol &Sym = getWasmSymbol(Symb);
  if (Sym.isUndefined())
    return section_end();

  DataRefImpl Ref;
  Ref.d.a = getSymbolSectionIdImpl(Sym);
  return section_iterator(SectionRef(Ref, this));
}

uint32_t WasmObjectFile::getSymbolSectionId(SymbolRef Symb) const {
  const WasmSymbol &Sym = getWasmSymbol(Symb);
  return getSymbolSectionIdImpl(Sym);
}

uint32_t WasmObjectFile::getSymbolSectionIdImpl(const WasmSymbol &Sym) const {
  switch (Sym.Info.Kind) {
  case wasm::WASM_SYMBOL_TYPE_FUNCTION:
    return CodeSection;
  case wasm::WASM_SYMBOL_TYPE_GLOBAL:
    return GlobalSection;
  case wasm::WASM_SYMBOL_TYPE_DATA:
    return DataSection;
  case wasm::WASM_SYMBOL_TYPE_SECTION:
    return Sym.Info.ElementIndex;
  case wasm::WASM_SYMBOL_TYPE_TAG:
    return TagSection;
  case wasm::WASM_SYMBOL_TYPE_TABLE:
    return TableSection;
  default:
    llvm_unreachable("unknown WasmSymbol::SymbolType");
  }
}

void WasmObjectFile::moveSectionNext(DataRefImpl &Sec) const { Sec.d.a++; }

Expected<StringRef> WasmObjectFile::getSectionName(DataRefImpl Sec) const {
  const WasmSection &S = Sections[Sec.d.a];
#define ECase(X)                                                               \
  case wasm::WASM_SEC_##X:                                                     \
    return #X;
  switch (S.Type) {
    ECase(TYPE);
    ECase(IMPORT);
    ECase(FUNCTION);
    ECase(TABLE);
    ECase(MEMORY);
    ECase(GLOBAL);
    ECase(TAG);
    ECase(EXPORT);
    ECase(START);
    ECase(ELEM);
    ECase(CODE);
    ECase(DATA);
    ECase(DATACOUNT);
  case wasm::WASM_SEC_CUSTOM:
    return S.Name;
  default:
    return createStringError(object_error::invalid_section_index, "");
  }
#undef ECase
}

uint64_t WasmObjectFile::getSectionAddress(DataRefImpl Sec) const { return 0; }

uint64_t WasmObjectFile::getSectionIndex(DataRefImpl Sec) const {
  return Sec.d.a;
}

uint64_t WasmObjectFile::getSectionSize(DataRefImpl Sec) const {
  const WasmSection &S = Sections[Sec.d.a];
  return S.Content.size();
}

Expected<ArrayRef<uint8_t>>
WasmObjectFile::getSectionContents(DataRefImpl Sec) const {
  const WasmSection &S = Sections[Sec.d.a];
  // This will never fail since wasm sections can never be empty (user-sections
  // must have a name and non-user sections each have a defined structure).
  return S.Content;
}

uint64_t WasmObjectFile::getSectionAlignment(DataRefImpl Sec) const {
  return 1;
}

bool WasmObjectFile::isSectionCompressed(DataRefImpl Sec) const {
  return false;
}

bool WasmObjectFile::isSectionText(DataRefImpl Sec) const {
  return getWasmSection(Sec).Type == wasm::WASM_SEC_CODE;
}

bool WasmObjectFile::isSectionData(DataRefImpl Sec) const {
  return getWasmSection(Sec).Type == wasm::WASM_SEC_DATA;
}

bool WasmObjectFile::isSectionBSS(DataRefImpl Sec) const { return false; }

bool WasmObjectFile::isSectionVirtual(DataRefImpl Sec) const { return false; }

relocation_iterator WasmObjectFile::section_rel_begin(DataRefImpl Ref) const {
  DataRefImpl RelocRef;
  RelocRef.d.a = Ref.d.a;
  RelocRef.d.b = 0;
  return relocation_iterator(RelocationRef(RelocRef, this));
}

relocation_iterator WasmObjectFile::section_rel_end(DataRefImpl Ref) const {
  const WasmSection &Sec = getWasmSection(Ref);
  DataRefImpl RelocRef;
  RelocRef.d.a = Ref.d.a;
  RelocRef.d.b = Sec.Relocations.size();
  return relocation_iterator(RelocationRef(RelocRef, this));
}

void WasmObjectFile::moveRelocationNext(DataRefImpl &Rel) const { Rel.d.b++; }

uint64_t WasmObjectFile::getRelocationOffset(DataRefImpl Ref) const {
  const wasm::WasmRelocation &Rel = getWasmRelocation(Ref);
  return Rel.Offset;
}

symbol_iterator WasmObjectFile::getRelocationSymbol(DataRefImpl Ref) const {
  const wasm::WasmRelocation &Rel = getWasmRelocation(Ref);
  if (Rel.Type == wasm::R_WASM_TYPE_INDEX_LEB)
    return symbol_end();
  DataRefImpl Sym;
  Sym.d.a = 1;
  Sym.d.b = Rel.Index;
  return symbol_iterator(SymbolRef(Sym, this));
}

uint64_t WasmObjectFile::getRelocationType(DataRefImpl Ref) const {
  const wasm::WasmRelocation &Rel = getWasmRelocation(Ref);
  return Rel.Type;
}

void WasmObjectFile::getRelocationTypeName(
    DataRefImpl Ref, SmallVectorImpl<char> &Result) const {
  const wasm::WasmRelocation &Rel = getWasmRelocation(Ref);
  StringRef Res = "Unknown";

#define WASM_RELOC(name, value)                                                \
  case wasm::name:                                                             \
    Res = #name;                                                               \
    break;

  switch (Rel.Type) {
#include "llvm/BinaryFormat/WasmRelocs.def"
  }

#undef WASM_RELOC

  Result.append(Res.begin(), Res.end());
}

section_iterator WasmObjectFile::section_begin() const {
  DataRefImpl Ref;
  Ref.d.a = 0;
  return section_iterator(SectionRef(Ref, this));
}

section_iterator WasmObjectFile::section_end() const {
  DataRefImpl Ref;
  Ref.d.a = Sections.size();
  return section_iterator(SectionRef(Ref, this));
}

uint8_t WasmObjectFile::getBytesInAddress() const {
  return HasMemory64 ? 8 : 4;
}

StringRef WasmObjectFile::getFileFormatName() const { return "WASM"; }

Triple::ArchType WasmObjectFile::getArch() const {
  return HasMemory64 ? Triple::wasm64 : Triple::wasm32;
}

SubtargetFeatures WasmObjectFile::getFeatures() const {
  return SubtargetFeatures();
}

bool WasmObjectFile::isRelocatableObject() const { return HasLinkingSection; }

bool WasmObjectFile::isSharedObject() const { return HasDylinkSection; }

const WasmSection &WasmObjectFile::getWasmSection(DataRefImpl Ref) const {
  assert(Ref.d.a < Sections.size());
  return Sections[Ref.d.a];
}

const WasmSection &
WasmObjectFile::getWasmSection(const SectionRef &Section) const {
  return getWasmSection(Section.getRawDataRefImpl());
}

const wasm::WasmRelocation &
WasmObjectFile::getWasmRelocation(const RelocationRef &Ref) const {
  return getWasmRelocation(Ref.getRawDataRefImpl());
}

const wasm::WasmRelocation &
WasmObjectFile::getWasmRelocation(DataRefImpl Ref) const {
  assert(Ref.d.a < Sections.size());
  const WasmSection &Sec = Sections[Ref.d.a];
  assert(Ref.d.b < Sec.Relocations.size());
  return Sec.Relocations[Ref.d.b];
}

int WasmSectionOrderChecker::getSectionOrder(unsigned ID,
                                             StringRef CustomSectionName) {
  switch (ID) {
  case wasm::WASM_SEC_CUSTOM:
    return StringSwitch<unsigned>(CustomSectionName)
        .Case("dylink", WASM_SEC_ORDER_DYLINK)
        .Case("dylink.0", WASM_SEC_ORDER_DYLINK)
        .Case("linking", WASM_SEC_ORDER_LINKING)
        .StartsWith("reloc.", WASM_SEC_ORDER_RELOC)
        .Case("name", WASM_SEC_ORDER_NAME)
        .Case("producers", WASM_SEC_ORDER_PRODUCERS)
        .Case("target_features", WASM_SEC_ORDER_TARGET_FEATURES)
        .Default(WASM_SEC_ORDER_NONE);
  case wasm::WASM_SEC_TYPE:
    return WASM_SEC_ORDER_TYPE;
  case wasm::WASM_SEC_IMPORT:
    return WASM_SEC_ORDER_IMPORT;
  case wasm::WASM_SEC_FUNCTION:
    return WASM_SEC_ORDER_FUNCTION;
  case wasm::WASM_SEC_TABLE:
    return WASM_SEC_ORDER_TABLE;
  case wasm::WASM_SEC_MEMORY:
    return WASM_SEC_ORDER_MEMORY;
  case wasm::WASM_SEC_GLOBAL:
    return WASM_SEC_ORDER_GLOBAL;
  case wasm::WASM_SEC_EXPORT:
    return WASM_SEC_ORDER_EXPORT;
  case wasm::WASM_SEC_START:
    return WASM_SEC_ORDER_START;
  case wasm::WASM_SEC_ELEM:
    return WASM_SEC_ORDER_ELEM;
  case wasm::WASM_SEC_CODE:
    return WASM_SEC_ORDER_CODE;
  case wasm::WASM_SEC_DATA:
    return WASM_SEC_ORDER_DATA;
  case wasm::WASM_SEC_DATACOUNT:
    return WASM_SEC_ORDER_DATACOUNT;
  case wasm::WASM_SEC_TAG:
    return WASM_SEC_ORDER_TAG;
  default:
    return WASM_SEC_ORDER_NONE;
  }
}

// Represents the edges in a directed graph where any node B reachable from node
// A is not allowed to appear before A in the section ordering, but may appear
// afterward.
int WasmSectionOrderChecker::DisallowedPredecessors
    [WASM_NUM_SEC_ORDERS][WASM_NUM_SEC_ORDERS] = {
        // WASM_SEC_ORDER_NONE
        {},
        // WASM_SEC_ORDER_TYPE
        {WASM_SEC_ORDER_TYPE, WASM_SEC_ORDER_IMPORT},
        // WASM_SEC_ORDER_IMPORT
        {WASM_SEC_ORDER_IMPORT, WASM_SEC_ORDER_FUNCTION},
        // WASM_SEC_ORDER_FUNCTION
        {WASM_SEC_ORDER_FUNCTION, WASM_SEC_ORDER_TABLE},
        // WASM_SEC_ORDER_TABLE
        {WASM_SEC_ORDER_TABLE, WASM_SEC_ORDER_MEMORY},
        // WASM_SEC_ORDER_MEMORY
        {WASM_SEC_ORDER_MEMORY, WASM_SEC_ORDER_TAG},
        // WASM_SEC_ORDER_TAG
        {WASM_SEC_ORDER_TAG, WASM_SEC_ORDER_GLOBAL},
        // WASM_SEC_ORDER_GLOBAL
        {WASM_SEC_ORDER_GLOBAL, WASM_SEC_ORDER_EXPORT},
        // WASM_SEC_ORDER_EXPORT
        {WASM_SEC_ORDER_EXPORT, WASM_SEC_ORDER_START},
        // WASM_SEC_ORDER_START
        {WASM_SEC_ORDER_START, WASM_SEC_ORDER_ELEM},
        // WASM_SEC_ORDER_ELEM
        {WASM_SEC_ORDER_ELEM, WASM_SEC_ORDER_DATACOUNT},
        // WASM_SEC_ORDER_DATACOUNT
        {WASM_SEC_ORDER_DATACOUNT, WASM_SEC_ORDER_CODE},
        // WASM_SEC_ORDER_CODE
        {WASM_SEC_ORDER_CODE, WASM_SEC_ORDER_DATA},
        // WASM_SEC_ORDER_DATA
        {WASM_SEC_ORDER_DATA, WASM_SEC_ORDER_LINKING},

        // Custom Sections
        // WASM_SEC_ORDER_DYLINK
        {WASM_SEC_ORDER_DYLINK, WASM_SEC_ORDER_TYPE},
        // WASM_SEC_ORDER_LINKING
        {WASM_SEC_ORDER_LINKING, WASM_SEC_ORDER_RELOC, WASM_SEC_ORDER_NAME},
        // WASM_SEC_ORDER_RELOC (can be repeated)
        {},
        // WASM_SEC_ORDER_NAME
        {WASM_SEC_ORDER_NAME, WASM_SEC_ORDER_PRODUCERS},
        // WASM_SEC_ORDER_PRODUCERS
        {WASM_SEC_ORDER_PRODUCERS, WASM_SEC_ORDER_TARGET_FEATURES},
        // WASM_SEC_ORDER_TARGET_FEATURES
        {WASM_SEC_ORDER_TARGET_FEATURES}};

bool WasmSectionOrderChecker::isValidSectionOrder(unsigned ID,
                                                  StringRef CustomSectionName) {
  int Order = getSectionOrder(ID, CustomSectionName);
  if (Order == WASM_SEC_ORDER_NONE)
    return true;

  // Disallowed predecessors we need to check for
  SmallVector<int, WASM_NUM_SEC_ORDERS> WorkList;

  // Keep track of completed checks to avoid repeating work
  bool Checked[WASM_NUM_SEC_ORDERS] = {};

  int Curr = Order;
  while (true) {
    // Add new disallowed predecessors to work list
    for (size_t I = 0;; ++I) {
      int Next = DisallowedPredecessors[Curr][I];
      if (Next == WASM_SEC_ORDER_NONE)
        break;
      if (Checked[Next])
        continue;
      WorkList.push_back(Next);
      Checked[Next] = true;
    }

    if (WorkList.empty())
      break;

    // Consider next disallowed predecessor
    Curr = WorkList.pop_back_val();
    if (Seen[Curr])
      return false;
  }

  // Have not seen any disallowed predecessors
  Seen[Order] = true;
  return true;
}<|MERGE_RESOLUTION|>--- conflicted
+++ resolved
@@ -420,11 +420,7 @@
   llvm::DenseSet<uint64_t> SeenFunctions;
   llvm::DenseSet<uint64_t> SeenGlobals;
   llvm::DenseSet<uint64_t> SeenSegments;
-<<<<<<< HEAD
-  if (FunctionTypes.size() && !SeenCodeSection) {
-=======
   if (Functions.size() && !SeenCodeSection) {
->>>>>>> 2ab1d525
     return make_error<GenericBinaryError>("names must come after code section",
                                           object_error::parse_failed);
   }
@@ -961,15 +957,9 @@
         return make_error<GenericBinaryError>("invalid relocation global index",
                                               object_error::parse_failed);
       break;
-<<<<<<< HEAD
-    case wasm::R_WASM_EVENT_INDEX_LEB:
-      if (!isValidEventSymbol(Reloc.Index))
-        return make_error<GenericBinaryError>("invalid relocation event index",
-=======
     case wasm::R_WASM_TAG_INDEX_LEB:
       if (!isValidTagSymbol(Reloc.Index))
         return make_error<GenericBinaryError>("invalid relocation tag index",
->>>>>>> 2ab1d525
                                               object_error::parse_failed);
       break;
     case wasm::R_WASM_MEMORY_ADDR_LEB:
@@ -1238,11 +1228,7 @@
   }
 
   if (Ctx.Ptr != Ctx.End)
-<<<<<<< HEAD
-    return make_error<GenericBinaryError>("event section ended prematurely",
-=======
     return make_error<GenericBinaryError>("tag section ended prematurely",
->>>>>>> 2ab1d525
                                           object_error::parse_failed);
   return Error::success();
 }
@@ -1287,15 +1273,9 @@
         return make_error<GenericBinaryError>("invalid global export",
                                               object_error::parse_failed);
       break;
-<<<<<<< HEAD
-    case wasm::WASM_EXTERNAL_EVENT:
-      if (!isValidEventIndex(Ex.Index))
-        return make_error<GenericBinaryError>("invalid event export",
-=======
     case wasm::WASM_EXTERNAL_TAG:
       if (!isValidTagIndex(Ex.Index))
         return make_error<GenericBinaryError>("invalid tag export",
->>>>>>> 2ab1d525
                                               object_error::parse_failed);
       break;
     case wasm::WASM_EXTERNAL_MEMORY:
@@ -1402,11 +1382,7 @@
   SeenCodeSection = true;
   CodeSection = Sections.size();
   uint32_t FunctionCount = readVaruint32(Ctx);
-<<<<<<< HEAD
-  if (FunctionCount != FunctionTypes.size()) {
-=======
   if (FunctionCount != Functions.size()) {
->>>>>>> 2ab1d525
     return make_error<GenericBinaryError>("invalid function count",
                                           object_error::parse_failed);
   }
