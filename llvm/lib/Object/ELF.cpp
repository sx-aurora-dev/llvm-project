//===- ELF.cpp - ELF object file implementation ---------------------------===//
//
// Part of the LLVM Project, under the Apache License v2.0 with LLVM Exceptions.
// See https://llvm.org/LICENSE.txt for license information.
// SPDX-License-Identifier: Apache-2.0 WITH LLVM-exception
//
//===----------------------------------------------------------------------===//

#include "llvm/Object/ELF.h"
#include "llvm/BinaryFormat/ELF.h"
#include "llvm/Support/DataExtractor.h"

using namespace llvm;
using namespace object;

#define STRINGIFY_ENUM_CASE(ns, name)                                          \
  case ns::name:                                                               \
    return #name;

#define ELF_RELOC(name, value) STRINGIFY_ENUM_CASE(ELF, name)

StringRef llvm::object::getELFRelocationTypeName(uint32_t Machine,
                                                 uint32_t Type) {
  switch (Machine) {
  case ELF::EM_68K:
    switch (Type) {
#include "llvm/BinaryFormat/ELFRelocs/M68k.def"
    default:
      break;
    }
    break;
  case ELF::EM_X86_64:
    switch (Type) {
#include "llvm/BinaryFormat/ELFRelocs/x86_64.def"
    default:
      break;
    }
    break;
  case ELF::EM_386:
  case ELF::EM_IAMCU:
    switch (Type) {
#include "llvm/BinaryFormat/ELFRelocs/i386.def"
    default:
      break;
    }
    break;
  case ELF::EM_MIPS:
    switch (Type) {
#include "llvm/BinaryFormat/ELFRelocs/Mips.def"
    default:
      break;
    }
    break;
  case ELF::EM_AARCH64:
    switch (Type) {
#include "llvm/BinaryFormat/ELFRelocs/AArch64.def"
    default:
      break;
    }
    break;
  case ELF::EM_ARM:
    switch (Type) {
#include "llvm/BinaryFormat/ELFRelocs/ARM.def"
    default:
      break;
    }
    break;
  case ELF::EM_ARC_COMPACT:
  case ELF::EM_ARC_COMPACT2:
    switch (Type) {
#include "llvm/BinaryFormat/ELFRelocs/ARC.def"
    default:
      break;
    }
    break;
  case ELF::EM_AVR:
    switch (Type) {
#include "llvm/BinaryFormat/ELFRelocs/AVR.def"
    default:
      break;
    }
    break;
  case ELF::EM_HEXAGON:
    switch (Type) {
#include "llvm/BinaryFormat/ELFRelocs/Hexagon.def"
    default:
      break;
    }
    break;
  case ELF::EM_LANAI:
    switch (Type) {
#include "llvm/BinaryFormat/ELFRelocs/Lanai.def"
    default:
      break;
    }
    break;
  case ELF::EM_PPC:
    switch (Type) {
#include "llvm/BinaryFormat/ELFRelocs/PowerPC.def"
    default:
      break;
    }
    break;
  case ELF::EM_PPC64:
    switch (Type) {
#include "llvm/BinaryFormat/ELFRelocs/PowerPC64.def"
    default:
      break;
    }
    break;
  case ELF::EM_RISCV:
    switch (Type) {
#include "llvm/BinaryFormat/ELFRelocs/RISCV.def"
    default:
      break;
    }
    break;
  case ELF::EM_S390:
    switch (Type) {
#include "llvm/BinaryFormat/ELFRelocs/SystemZ.def"
    default:
      break;
    }
    break;
  case ELF::EM_SPARC:
  case ELF::EM_SPARC32PLUS:
  case ELF::EM_SPARCV9:
    switch (Type) {
#include "llvm/BinaryFormat/ELFRelocs/Sparc.def"
    default:
      break;
    }
    break;
  case ELF::EM_AMDGPU:
    switch (Type) {
#include "llvm/BinaryFormat/ELFRelocs/AMDGPU.def"
    default:
      break;
    }
    break;
  case ELF::EM_BPF:
    switch (Type) {
#include "llvm/BinaryFormat/ELFRelocs/BPF.def"
    default:
      break;
    }
    break;
  case ELF::EM_MSP430:
    switch (Type) {
#include "llvm/BinaryFormat/ELFRelocs/MSP430.def"
    default:
      break;
    }
    break;
  case ELF::EM_VE:
    switch (Type) {
#include "llvm/BinaryFormat/ELFRelocs/VE.def"
    default:
      break;
    }
    break;
  case ELF::EM_CSKY:
    switch (Type) {
#include "llvm/BinaryFormat/ELFRelocs/CSKY.def"
    default:
      break;
    }
    break;
  default:
    break;
  }
  return "Unknown";
}

#undef ELF_RELOC

uint32_t llvm::object::getELFRelativeRelocationType(uint32_t Machine) {
  switch (Machine) {
  case ELF::EM_X86_64:
    return ELF::R_X86_64_RELATIVE;
  case ELF::EM_386:
  case ELF::EM_IAMCU:
    return ELF::R_386_RELATIVE;
  case ELF::EM_MIPS:
    break;
  case ELF::EM_AARCH64:
    return ELF::R_AARCH64_RELATIVE;
  case ELF::EM_ARM:
    return ELF::R_ARM_RELATIVE;
  case ELF::EM_ARC_COMPACT:
  case ELF::EM_ARC_COMPACT2:
    return ELF::R_ARC_RELATIVE;
  case ELF::EM_AVR:
    break;
  case ELF::EM_HEXAGON:
    return ELF::R_HEX_RELATIVE;
  case ELF::EM_LANAI:
    break;
  case ELF::EM_PPC:
    break;
  case ELF::EM_PPC64:
    return ELF::R_PPC64_RELATIVE;
  case ELF::EM_RISCV:
    return ELF::R_RISCV_RELATIVE;
  case ELF::EM_S390:
    return ELF::R_390_RELATIVE;
  case ELF::EM_SPARC:
  case ELF::EM_SPARC32PLUS:
  case ELF::EM_SPARCV9:
    return ELF::R_SPARC_RELATIVE;
  case ELF::EM_CSKY:
    return ELF::R_CKCORE_RELATIVE;
  case ELF::EM_VE:
    return ELF::R_VE_RELATIVE;
  case ELF::EM_AMDGPU:
    break;
  case ELF::EM_BPF:
    break;
  default:
    break;
  }
  return 0;
}

StringRef llvm::object::getELFSectionTypeName(uint32_t Machine, unsigned Type) {
  switch (Machine) {
  case ELF::EM_ARM:
    switch (Type) {
      STRINGIFY_ENUM_CASE(ELF, SHT_ARM_EXIDX);
      STRINGIFY_ENUM_CASE(ELF, SHT_ARM_PREEMPTMAP);
      STRINGIFY_ENUM_CASE(ELF, SHT_ARM_ATTRIBUTES);
      STRINGIFY_ENUM_CASE(ELF, SHT_ARM_DEBUGOVERLAY);
      STRINGIFY_ENUM_CASE(ELF, SHT_ARM_OVERLAYSECTION);
    }
    break;
  case ELF::EM_HEXAGON:
    switch (Type) { STRINGIFY_ENUM_CASE(ELF, SHT_HEX_ORDERED); }
    break;
  case ELF::EM_X86_64:
    switch (Type) { STRINGIFY_ENUM_CASE(ELF, SHT_X86_64_UNWIND); }
    break;
  case ELF::EM_MIPS:
  case ELF::EM_MIPS_RS3_LE:
    switch (Type) {
      STRINGIFY_ENUM_CASE(ELF, SHT_MIPS_REGINFO);
      STRINGIFY_ENUM_CASE(ELF, SHT_MIPS_OPTIONS);
      STRINGIFY_ENUM_CASE(ELF, SHT_MIPS_DWARF);
      STRINGIFY_ENUM_CASE(ELF, SHT_MIPS_ABIFLAGS);
    }
    break;
  case ELF::EM_MSP430:
    switch (Type) { STRINGIFY_ENUM_CASE(ELF, SHT_MSP430_ATTRIBUTES); }
    break;
  case ELF::EM_RISCV:
    switch (Type) { STRINGIFY_ENUM_CASE(ELF, SHT_RISCV_ATTRIBUTES); }
    break;
  default:
    break;
  }

  switch (Type) {
    STRINGIFY_ENUM_CASE(ELF, SHT_NULL);
    STRINGIFY_ENUM_CASE(ELF, SHT_PROGBITS);
    STRINGIFY_ENUM_CASE(ELF, SHT_SYMTAB);
    STRINGIFY_ENUM_CASE(ELF, SHT_STRTAB);
    STRINGIFY_ENUM_CASE(ELF, SHT_RELA);
    STRINGIFY_ENUM_CASE(ELF, SHT_HASH);
    STRINGIFY_ENUM_CASE(ELF, SHT_DYNAMIC);
    STRINGIFY_ENUM_CASE(ELF, SHT_NOTE);
    STRINGIFY_ENUM_CASE(ELF, SHT_NOBITS);
    STRINGIFY_ENUM_CASE(ELF, SHT_REL);
    STRINGIFY_ENUM_CASE(ELF, SHT_SHLIB);
    STRINGIFY_ENUM_CASE(ELF, SHT_DYNSYM);
    STRINGIFY_ENUM_CASE(ELF, SHT_INIT_ARRAY);
    STRINGIFY_ENUM_CASE(ELF, SHT_FINI_ARRAY);
    STRINGIFY_ENUM_CASE(ELF, SHT_PREINIT_ARRAY);
    STRINGIFY_ENUM_CASE(ELF, SHT_GROUP);
    STRINGIFY_ENUM_CASE(ELF, SHT_SYMTAB_SHNDX);
    STRINGIFY_ENUM_CASE(ELF, SHT_RELR);
    STRINGIFY_ENUM_CASE(ELF, SHT_ANDROID_REL);
    STRINGIFY_ENUM_CASE(ELF, SHT_ANDROID_RELA);
    STRINGIFY_ENUM_CASE(ELF, SHT_ANDROID_RELR);
    STRINGIFY_ENUM_CASE(ELF, SHT_LLVM_ODRTAB);
    STRINGIFY_ENUM_CASE(ELF, SHT_LLVM_LINKER_OPTIONS);
    STRINGIFY_ENUM_CASE(ELF, SHT_LLVM_CALL_GRAPH_PROFILE);
    STRINGIFY_ENUM_CASE(ELF, SHT_LLVM_ADDRSIG);
    STRINGIFY_ENUM_CASE(ELF, SHT_LLVM_DEPENDENT_LIBRARIES);
    STRINGIFY_ENUM_CASE(ELF, SHT_LLVM_SYMPART);
    STRINGIFY_ENUM_CASE(ELF, SHT_LLVM_PART_EHDR);
    STRINGIFY_ENUM_CASE(ELF, SHT_LLVM_PART_PHDR);
    STRINGIFY_ENUM_CASE(ELF, SHT_LLVM_BB_ADDR_MAP);
    STRINGIFY_ENUM_CASE(ELF, SHT_GNU_ATTRIBUTES);
    STRINGIFY_ENUM_CASE(ELF, SHT_GNU_HASH);
    STRINGIFY_ENUM_CASE(ELF, SHT_GNU_verdef);
    STRINGIFY_ENUM_CASE(ELF, SHT_GNU_verneed);
    STRINGIFY_ENUM_CASE(ELF, SHT_GNU_versym);
  default:
    return "Unknown";
  }
}

template <class ELFT>
std::vector<typename ELFT::Rel>
ELFFile<ELFT>::decode_relrs(Elf_Relr_Range relrs) const {
  // This function decodes the contents of an SHT_RELR packed relocation
  // section.
  //
  // Proposal for adding SHT_RELR sections to generic-abi is here:
  //   https://groups.google.com/forum/#!topic/generic-abi/bX460iggiKg
  //
  // The encoded sequence of Elf64_Relr entries in a SHT_RELR section looks
  // like [ AAAAAAAA BBBBBBB1 BBBBBBB1 ... AAAAAAAA BBBBBB1 ... ]
  //
  // i.e. start with an address, followed by any number of bitmaps. The address
  // entry encodes 1 relocation. The subsequent bitmap entries encode up to 63
  // relocations each, at subsequent offsets following the last address entry.
  //
  // The bitmap entries must have 1 in the least significant bit. The assumption
  // here is that an address cannot have 1 in lsb. Odd addresses are not
  // supported.
  //
  // Excluding the least significant bit in the bitmap, each non-zero bit in
  // the bitmap represents a relocation to be applied to a corresponding machine
  // word that follows the base address word. The second least significant bit
  // represents the machine word immediately following the initial address, and
  // each bit that follows represents the next word, in linear order. As such,
  // a single bitmap can encode up to 31 relocations in a 32-bit object, and
  // 63 relocations in a 64-bit object.
  //
  // This encoding has a couple of interesting properties:
  // 1. Looking at any entry, it is clear whether it's an address or a bitmap:
  //    even means address, odd means bitmap.
  // 2. Just a simple list of addresses is a valid encoding.

  Elf_Rel Rel;
  Rel.r_info = 0;
  Rel.setType(getRelativeRelocationType(), false);
  std::vector<Elf_Rel> Relocs;

  // Word type: uint32_t for Elf32, and uint64_t for Elf64.
  using Addr = typename ELFT::uint;

  Addr Base = 0;
  for (Elf_Relr R : relrs) {
    typename ELFT::uint Entry = R;
    if ((Entry & 1) == 0) {
      // Even entry: encodes the offset for next relocation.
      Rel.r_offset = Entry;
      Relocs.push_back(Rel);
      // Set base offset for subsequent bitmap entries.
      Base = Entry + sizeof(Addr);
    } else {
      // Odd entry: encodes bitmap for relocations starting at base.
      for (Addr Offset = Base; (Entry >>= 1) != 0; Offset += sizeof(Addr))
        if ((Entry & 1) != 0) {
          Rel.r_offset = Offset;
          Relocs.push_back(Rel);
        }
      Base += (CHAR_BIT * sizeof(Entry) - 1) * sizeof(Addr);
    }
  }

  return Relocs;
}

template <class ELFT>
Expected<std::vector<typename ELFT::Rela>>
ELFFile<ELFT>::android_relas(const Elf_Shdr &Sec) const {
  // This function reads relocations in Android's packed relocation format,
  // which is based on SLEB128 and delta encoding.
  Expected<ArrayRef<uint8_t>> ContentsOrErr = getSectionContents(Sec);
  if (!ContentsOrErr)
    return ContentsOrErr.takeError();
  ArrayRef<uint8_t> Content = *ContentsOrErr;
  if (Content.size() < 4 || Content[0] != 'A' || Content[1] != 'P' ||
      Content[2] != 'S' || Content[3] != '2')
    return createError("invalid packed relocation header");
  DataExtractor Data(Content, isLE(), ELFT::Is64Bits ? 8 : 4);
  DataExtractor::Cursor Cur(/*Offset=*/4);

  uint64_t NumRelocs = Data.getSLEB128(Cur);
  uint64_t Offset = Data.getSLEB128(Cur);
  uint64_t Addend = 0;

  if (!Cur)
    return std::move(Cur.takeError());

  std::vector<Elf_Rela> Relocs;
  Relocs.reserve(NumRelocs);
  while (NumRelocs) {
    uint64_t NumRelocsInGroup = Data.getSLEB128(Cur);
    if (!Cur)
      return std::move(Cur.takeError());
    if (NumRelocsInGroup > NumRelocs)
      return createError("relocation group unexpectedly large");
    NumRelocs -= NumRelocsInGroup;

    uint64_t GroupFlags = Data.getSLEB128(Cur);
    bool GroupedByInfo = GroupFlags & ELF::RELOCATION_GROUPED_BY_INFO_FLAG;
    bool GroupedByOffsetDelta = GroupFlags & ELF::RELOCATION_GROUPED_BY_OFFSET_DELTA_FLAG;
    bool GroupedByAddend = GroupFlags & ELF::RELOCATION_GROUPED_BY_ADDEND_FLAG;
    bool GroupHasAddend = GroupFlags & ELF::RELOCATION_GROUP_HAS_ADDEND_FLAG;

    uint64_t GroupOffsetDelta;
    if (GroupedByOffsetDelta)
      GroupOffsetDelta = Data.getSLEB128(Cur);

    uint64_t GroupRInfo;
    if (GroupedByInfo)
      GroupRInfo = Data.getSLEB128(Cur);

    if (GroupedByAddend && GroupHasAddend)
      Addend += Data.getSLEB128(Cur);

    if (!GroupHasAddend)
      Addend = 0;

    for (uint64_t I = 0; Cur && I != NumRelocsInGroup; ++I) {
      Elf_Rela R;
      Offset += GroupedByOffsetDelta ? GroupOffsetDelta : Data.getSLEB128(Cur);
      R.r_offset = Offset;
      R.r_info = GroupedByInfo ? GroupRInfo : Data.getSLEB128(Cur);
      if (GroupHasAddend && !GroupedByAddend)
        Addend += Data.getSLEB128(Cur);
      R.r_addend = Addend;
      Relocs.push_back(R);
    }
    if (!Cur)
      return std::move(Cur.takeError());
  }

  return Relocs;
}

template <class ELFT>
std::string ELFFile<ELFT>::getDynamicTagAsString(unsigned Arch,
                                                 uint64_t Type) const {
#define DYNAMIC_STRINGIFY_ENUM(tag, value)                                     \
  case value:                                                                  \
    return #tag;

#define DYNAMIC_TAG(n, v)
  switch (Arch) {
  case ELF::EM_AARCH64:
    switch (Type) {
#define AARCH64_DYNAMIC_TAG(name, value) DYNAMIC_STRINGIFY_ENUM(name, value)
#include "llvm/BinaryFormat/DynamicTags.def"
#undef AARCH64_DYNAMIC_TAG
    }
    break;

  case ELF::EM_HEXAGON:
    switch (Type) {
#define HEXAGON_DYNAMIC_TAG(name, value) DYNAMIC_STRINGIFY_ENUM(name, value)
#include "llvm/BinaryFormat/DynamicTags.def"
#undef HEXAGON_DYNAMIC_TAG
    }
    break;

  case ELF::EM_MIPS:
    switch (Type) {
#define MIPS_DYNAMIC_TAG(name, value) DYNAMIC_STRINGIFY_ENUM(name, value)
#include "llvm/BinaryFormat/DynamicTags.def"
#undef MIPS_DYNAMIC_TAG
    }
    break;

  case ELF::EM_PPC:
    switch (Type) {
#define PPC_DYNAMIC_TAG(name, value) DYNAMIC_STRINGIFY_ENUM(name, value)
#include "llvm/BinaryFormat/DynamicTags.def"
#undef PPC_DYNAMIC_TAG
    }
    break;

  case ELF::EM_PPC64:
    switch (Type) {
#define PPC64_DYNAMIC_TAG(name, value) DYNAMIC_STRINGIFY_ENUM(name, value)
#include "llvm/BinaryFormat/DynamicTags.def"
#undef PPC64_DYNAMIC_TAG
    }
    break;

  case ELF::EM_RISCV:
    switch (Type) {
#define RISCV_DYNAMIC_TAG(name, value) DYNAMIC_STRINGIFY_ENUM(name, value)
#include "llvm/BinaryFormat/DynamicTags.def"
#undef RISCV_DYNAMIC_TAG
    }
    break;
  }
#undef DYNAMIC_TAG
  switch (Type) {
// Now handle all dynamic tags except the architecture specific ones
#define AARCH64_DYNAMIC_TAG(name, value)
#define MIPS_DYNAMIC_TAG(name, value)
#define HEXAGON_DYNAMIC_TAG(name, value)
#define PPC_DYNAMIC_TAG(name, value)
#define PPC64_DYNAMIC_TAG(name, value)
#define RISCV_DYNAMIC_TAG(name, value)
// Also ignore marker tags such as DT_HIOS (maps to DT_VERNEEDNUM), etc.
#define DYNAMIC_TAG_MARKER(name, value)
#define DYNAMIC_TAG(name, value) case value: return #name;
#include "llvm/BinaryFormat/DynamicTags.def"
#undef DYNAMIC_TAG
#undef AARCH64_DYNAMIC_TAG
#undef MIPS_DYNAMIC_TAG
#undef HEXAGON_DYNAMIC_TAG
#undef PPC_DYNAMIC_TAG
#undef PPC64_DYNAMIC_TAG
#undef RISCV_DYNAMIC_TAG
#undef DYNAMIC_TAG_MARKER
#undef DYNAMIC_STRINGIFY_ENUM
  default:
    return "<unknown:>0x" + utohexstr(Type, true);
  }
}

template <class ELFT>
std::string ELFFile<ELFT>::getDynamicTagAsString(uint64_t Type) const {
  return getDynamicTagAsString(getHeader().e_machine, Type);
}

template <class ELFT>
Expected<typename ELFT::DynRange> ELFFile<ELFT>::dynamicEntries() const {
  ArrayRef<Elf_Dyn> Dyn;

  auto ProgramHeadersOrError = program_headers();
  if (!ProgramHeadersOrError)
    return ProgramHeadersOrError.takeError();

  for (const Elf_Phdr &Phdr : *ProgramHeadersOrError) {
    if (Phdr.p_type == ELF::PT_DYNAMIC) {
      Dyn = makeArrayRef(
          reinterpret_cast<const Elf_Dyn *>(base() + Phdr.p_offset),
          Phdr.p_filesz / sizeof(Elf_Dyn));
      break;
    }
  }

  // If we can't find the dynamic section in the program headers, we just fall
  // back on the sections.
  if (Dyn.empty()) {
    auto SectionsOrError = sections();
    if (!SectionsOrError)
      return SectionsOrError.takeError();

    for (const Elf_Shdr &Sec : *SectionsOrError) {
      if (Sec.sh_type == ELF::SHT_DYNAMIC) {
        Expected<ArrayRef<Elf_Dyn>> DynOrError =
            getSectionContentsAsArray<Elf_Dyn>(Sec);
        if (!DynOrError)
          return DynOrError.takeError();
        Dyn = *DynOrError;
        break;
      }
    }

    if (!Dyn.data())
      return ArrayRef<Elf_Dyn>();
  }

  if (Dyn.empty())
    // TODO: this error is untested.
    return createError("invalid empty dynamic section");

  if (Dyn.back().d_tag != ELF::DT_NULL)
    // TODO: this error is untested.
    return createError("dynamic sections must be DT_NULL terminated");

  return Dyn;
}

template <class ELFT>
Expected<const uint8_t *>
ELFFile<ELFT>::toMappedAddr(uint64_t VAddr, WarningHandler WarnHandler) const {
  auto ProgramHeadersOrError = program_headers();
  if (!ProgramHeadersOrError)
    return ProgramHeadersOrError.takeError();

  llvm::SmallVector<Elf_Phdr *, 4> LoadSegments;

  for (const Elf_Phdr &Phdr : *ProgramHeadersOrError)
    if (Phdr.p_type == ELF::PT_LOAD)
      LoadSegments.push_back(const_cast<Elf_Phdr *>(&Phdr));

  auto SortPred = [](const Elf_Phdr_Impl<ELFT> *A,
                     const Elf_Phdr_Impl<ELFT> *B) {
    return A->p_vaddr < B->p_vaddr;
  };
  if (!llvm::is_sorted(LoadSegments, SortPred)) {
    if (Error E =
            WarnHandler("loadable segments are unsorted by virtual address"))
      return std::move(E);
    llvm::stable_sort(LoadSegments, SortPred);
  }

  const Elf_Phdr *const *I = llvm::upper_bound(
      LoadSegments, VAddr, [](uint64_t VAddr, const Elf_Phdr_Impl<ELFT> *Phdr) {
        return VAddr < Phdr->p_vaddr;
      });

  if (I == LoadSegments.begin())
    return createError("virtual address is not in any segment: 0x" +
                       Twine::utohexstr(VAddr));
  --I;
  const Elf_Phdr &Phdr = **I;
  uint64_t Delta = VAddr - Phdr.p_vaddr;
  if (Delta >= Phdr.p_filesz)
    return createError("virtual address is not in any segment: 0x" +
                       Twine::utohexstr(VAddr));

  uint64_t Offset = Phdr.p_offset + Delta;
  if (Offset >= getBufSize())
    return createError("can't map virtual address 0x" +
                       Twine::utohexstr(VAddr) + " to the segment with index " +
                       Twine(&Phdr - (*ProgramHeadersOrError).data() + 1) +
                       ": the segment ends at 0x" +
                       Twine::utohexstr(Phdr.p_offset + Phdr.p_filesz) +
                       ", which is greater than the file size (0x" +
                       Twine::utohexstr(getBufSize()) + ")");

  return base() + Offset;
}

template <class ELFT>
<<<<<<< HEAD
Expected<std::vector<typename ELFT::BBAddrMap>>
=======
Expected<std::vector<BBAddrMap>>
>>>>>>> 2ab1d525
ELFFile<ELFT>::decodeBBAddrMap(const Elf_Shdr &Sec) const {
  Expected<ArrayRef<uint8_t>> ContentsOrErr = getSectionContents(Sec);
  if (!ContentsOrErr)
    return ContentsOrErr.takeError();
  ArrayRef<uint8_t> Content = *ContentsOrErr;
  DataExtractor Data(Content, isLE(), ELFT::Is64Bits ? 8 : 4);
<<<<<<< HEAD
  std::vector<Elf_BBAddrMap> FunctionEntries;
=======
  std::vector<BBAddrMap> FunctionEntries;
>>>>>>> 2ab1d525

  DataExtractor::Cursor Cur(0);
  Error ULEBSizeErr = Error::success();

  // Helper to extract and decode the next ULEB128 value as uint32_t.
  // Returns zero and sets ULEBSizeErr if the ULEB128 value exceeds the uint32_t
  // limit.
  // Also returns zero if ULEBSizeErr is already in an error state.
  auto ReadULEB128AsUInt32 = [&Data, &Cur, &ULEBSizeErr]() -> uint32_t {
    // Bail out and do not extract data if ULEBSizeErr is already set.
    if (ULEBSizeErr)
      return 0;
    uint64_t Offset = Cur.tell();
    uint64_t Value = Data.getULEB128(Cur);
    if (Value > UINT32_MAX) {
      ULEBSizeErr = createError(
          "ULEB128 value at offset 0x" + Twine::utohexstr(Offset) +
          " exceeds UINT32_MAX (0x" + Twine::utohexstr(Value) + ")");
      return 0;
    }
    return static_cast<uint32_t>(Value);
  };

  while (!ULEBSizeErr && Cur && Cur.tell() < Content.size()) {
    uintX_t Address = static_cast<uintX_t>(Data.getAddress(Cur));
    uint32_t NumBlocks = ReadULEB128AsUInt32();
<<<<<<< HEAD
    std::vector<typename Elf_BBAddrMap::BBEntry> BBEntries;
=======
    std::vector<BBAddrMap::BBEntry> BBEntries;
>>>>>>> 2ab1d525
    for (uint32_t BlockID = 0; !ULEBSizeErr && Cur && (BlockID < NumBlocks);
         ++BlockID) {
      uint32_t Offset = ReadULEB128AsUInt32();
      uint32_t Size = ReadULEB128AsUInt32();
      uint32_t Metadata = ReadULEB128AsUInt32();
      BBEntries.push_back({Offset, Size, Metadata});
    }
    FunctionEntries.push_back({Address, BBEntries});
  }
  // Either Cur is in the error state, or ULEBSizeError is set (not both), but
  // we join the two errors here to be safe.
  if (!Cur || ULEBSizeErr)
    return joinErrors(Cur.takeError(), std::move(ULEBSizeErr));
  return FunctionEntries;
}

template class llvm::object::ELFFile<ELF32LE>;
template class llvm::object::ELFFile<ELF32BE>;
template class llvm::object::ELFFile<ELF64LE>;
template class llvm::object::ELFFile<ELF64BE>;<|MERGE_RESOLUTION|>--- conflicted
+++ resolved
@@ -624,22 +624,14 @@
 }
 
 template <class ELFT>
-<<<<<<< HEAD
-Expected<std::vector<typename ELFT::BBAddrMap>>
-=======
 Expected<std::vector<BBAddrMap>>
->>>>>>> 2ab1d525
 ELFFile<ELFT>::decodeBBAddrMap(const Elf_Shdr &Sec) const {
   Expected<ArrayRef<uint8_t>> ContentsOrErr = getSectionContents(Sec);
   if (!ContentsOrErr)
     return ContentsOrErr.takeError();
   ArrayRef<uint8_t> Content = *ContentsOrErr;
   DataExtractor Data(Content, isLE(), ELFT::Is64Bits ? 8 : 4);
-<<<<<<< HEAD
-  std::vector<Elf_BBAddrMap> FunctionEntries;
-=======
   std::vector<BBAddrMap> FunctionEntries;
->>>>>>> 2ab1d525
 
   DataExtractor::Cursor Cur(0);
   Error ULEBSizeErr = Error::success();
@@ -666,11 +658,7 @@
   while (!ULEBSizeErr && Cur && Cur.tell() < Content.size()) {
     uintX_t Address = static_cast<uintX_t>(Data.getAddress(Cur));
     uint32_t NumBlocks = ReadULEB128AsUInt32();
-<<<<<<< HEAD
-    std::vector<typename Elf_BBAddrMap::BBEntry> BBEntries;
-=======
     std::vector<BBAddrMap::BBEntry> BBEntries;
->>>>>>> 2ab1d525
     for (uint32_t BlockID = 0; !ULEBSizeErr && Cur && (BlockID < NumBlocks);
          ++BlockID) {
       uint32_t Offset = ReadULEB128AsUInt32();
