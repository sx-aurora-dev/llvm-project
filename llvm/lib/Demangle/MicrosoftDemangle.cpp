//===- MicrosoftDemangle.cpp ----------------------------------------------===//
//
// Part of the LLVM Project, under the Apache License v2.0 with LLVM Exceptions.
// See https://llvm.org/LICENSE.txt for license information.
// SPDX-License-Identifier: Apache-2.0 WITH LLVM-exception
//
//===----------------------------------------------------------------------===//
//
// This file defines a demangler for MSVC-style mangled symbols.
//
// This file has no dependencies on the rest of LLVM so that it can be
// easily reused in other programs such as libcxxabi.
//
//===----------------------------------------------------------------------===//

#include "llvm/Demangle/MicrosoftDemangle.h"
#include "llvm/Demangle/Demangle.h"
#include "llvm/Demangle/MicrosoftDemangleNodes.h"

#include "llvm/Demangle/DemangleConfig.h"
#include "llvm/Demangle/StringView.h"
#include "llvm/Demangle/Utility.h"

#include <array>
#include <cctype>
#include <cstdio>
#include <tuple>

using namespace llvm;
using namespace ms_demangle;

static bool startsWithDigit(StringView S) {
  return !S.empty() && std::isdigit(S.front());
}


struct NodeList {
  Node *N = nullptr;
  NodeList *Next = nullptr;
};

static bool isMemberPointer(StringView MangledName, bool &Error) {
  Error = false;
  switch (MangledName.popFront()) {
  case '$':
    // This is probably an rvalue reference (e.g. $$Q), and you cannot have an
    // rvalue reference to a member.
    return false;
  case 'A':
    // 'A' indicates a reference, and you cannot have a reference to a member
    // function or member.
    return false;
  case 'P':
  case 'Q':
  case 'R':
  case 'S':
    // These 4 values indicate some kind of pointer, but we still don't know
    // what.
    break;
  default:
    // isMemberPointer() is called only if isPointerType() returns true,
    // and it rejects other prefixes.
    DEMANGLE_UNREACHABLE;
  }

  // If it starts with a number, then 6 indicates a non-member function
  // pointer, and 8 indicates a member function pointer.
  if (startsWithDigit(MangledName)) {
    if (MangledName[0] != '6' && MangledName[0] != '8') {
      Error = true;
      return false;
    }
    return (MangledName[0] == '8');
  }

  // Remove ext qualifiers since those can appear on either type and are
  // therefore not indicative.
  MangledName.consumeFront('E'); // 64-bit
  MangledName.consumeFront('I'); // restrict
  MangledName.consumeFront('F'); // unaligned

  if (MangledName.empty()) {
    Error = true;
    return false;
  }

  // The next value should be either ABCD (non-member) or QRST (member).
  switch (MangledName.front()) {
  case 'A':
  case 'B':
  case 'C':
  case 'D':
    return false;
  case 'Q':
  case 'R':
  case 'S':
  case 'T':
    return true;
  default:
    Error = true;
    return false;
  }
}

static SpecialIntrinsicKind
consumeSpecialIntrinsicKind(StringView &MangledName) {
  if (MangledName.consumeFront("?_7"))
    return SpecialIntrinsicKind::Vftable;
  if (MangledName.consumeFront("?_8"))
    return SpecialIntrinsicKind::Vbtable;
  if (MangledName.consumeFront("?_9"))
    return SpecialIntrinsicKind::VcallThunk;
  if (MangledName.consumeFront("?_A"))
    return SpecialIntrinsicKind::Typeof;
  if (MangledName.consumeFront("?_B"))
    return SpecialIntrinsicKind::LocalStaticGuard;
  if (MangledName.consumeFront("?_C"))
    return SpecialIntrinsicKind::StringLiteralSymbol;
  if (MangledName.consumeFront("?_P"))
    return SpecialIntrinsicKind::UdtReturning;
  if (MangledName.consumeFront("?_R0"))
    return SpecialIntrinsicKind::RttiTypeDescriptor;
  if (MangledName.consumeFront("?_R1"))
    return SpecialIntrinsicKind::RttiBaseClassDescriptor;
  if (MangledName.consumeFront("?_R2"))
    return SpecialIntrinsicKind::RttiBaseClassArray;
  if (MangledName.consumeFront("?_R3"))
    return SpecialIntrinsicKind::RttiClassHierarchyDescriptor;
  if (MangledName.consumeFront("?_R4"))
    return SpecialIntrinsicKind::RttiCompleteObjLocator;
  if (MangledName.consumeFront("?_S"))
    return SpecialIntrinsicKind::LocalVftable;
  if (MangledName.consumeFront("?__E"))
    return SpecialIntrinsicKind::DynamicInitializer;
  if (MangledName.consumeFront("?__F"))
    return SpecialIntrinsicKind::DynamicAtexitDestructor;
  if (MangledName.consumeFront("?__J"))
    return SpecialIntrinsicKind::LocalStaticThreadGuard;
  return SpecialIntrinsicKind::None;
}

static bool startsWithLocalScopePattern(StringView S) {
  if (!S.consumeFront('?'))
    return false;

  size_t End = S.find('?');
  if (End == StringView::npos)
    return false;
  StringView Candidate = S.substr(0, End);
  if (Candidate.empty())
    return false;

  // \?[0-9]\?
  // ?@? is the discriminator 0.
  if (Candidate.size() == 1)
    return Candidate[0] == '@' || (Candidate[0] >= '0' && Candidate[0] <= '9');

  // If it's not 0-9, then it's an encoded number terminated with an @
  if (Candidate.back() != '@')
    return false;
  Candidate = Candidate.dropBack();

  // An encoded number starts with B-P and all subsequent digits are in A-P.
  // Note that the reason the first digit cannot be A is two fold.  First, it
  // would create an ambiguity with ?A which delimits the beginning of an
  // anonymous namespace.  Second, A represents 0, and you don't start a multi
  // digit number with a leading 0.  Presumably the anonymous namespace
  // ambiguity is also why single digit encoded numbers use 0-9 rather than A-J.
  if (Candidate[0] < 'B' || Candidate[0] > 'P')
    return false;
  Candidate = Candidate.dropFront();
  while (!Candidate.empty()) {
    if (Candidate[0] < 'A' || Candidate[0] > 'P')
      return false;
    Candidate = Candidate.dropFront();
  }

  return true;
}

static bool isTagType(StringView S) {
  switch (S.front()) {
  case 'T': // union
  case 'U': // struct
  case 'V': // class
  case 'W': // enum
    return true;
  }
  return false;
}

static bool isCustomType(StringView S) { return S[0] == '?'; }

static bool isPointerType(StringView S) {
  if (S.startsWith("$$Q")) // foo &&
    return true;

  switch (S.front()) {
  case 'A': // foo &
  case 'P': // foo *
  case 'Q': // foo *const
  case 'R': // foo *volatile
  case 'S': // foo *const volatile
    return true;
  }
  return false;
}

static bool isArrayType(StringView S) { return S[0] == 'Y'; }

static bool isFunctionType(StringView S) {
  return S.startsWith("$$A8@@") || S.startsWith("$$A6");
}

static FunctionRefQualifier
demangleFunctionRefQualifier(StringView &MangledName) {
  if (MangledName.consumeFront('G'))
    return FunctionRefQualifier::Reference;
  else if (MangledName.consumeFront('H'))
    return FunctionRefQualifier::RValueReference;
  return FunctionRefQualifier::None;
}

static std::pair<Qualifiers, PointerAffinity>
demanglePointerCVQualifiers(StringView &MangledName) {
  if (MangledName.consumeFront("$$Q"))
    return std::make_pair(Q_None, PointerAffinity::RValueReference);

  switch (MangledName.popFront()) {
  case 'A':
    return std::make_pair(Q_None, PointerAffinity::Reference);
  case 'P':
    return std::make_pair(Q_None, PointerAffinity::Pointer);
  case 'Q':
    return std::make_pair(Q_Const, PointerAffinity::Pointer);
  case 'R':
    return std::make_pair(Q_Volatile, PointerAffinity::Pointer);
  case 'S':
    return std::make_pair(Qualifiers(Q_Const | Q_Volatile),
                          PointerAffinity::Pointer);
  }
  // This function is only called if isPointerType() returns true,
  // and it only returns true for the six cases listed above.
  DEMANGLE_UNREACHABLE;
}

StringView Demangler::copyString(StringView Borrowed) {
  char *Stable = Arena.allocUnalignedBuffer(Borrowed.size() + 1);
  std::strcpy(Stable, Borrowed.begin());

  return {Stable, Borrowed.size()};
}

SpecialTableSymbolNode *
Demangler::demangleSpecialTableSymbolNode(StringView &MangledName,
                                          SpecialIntrinsicKind K) {
  NamedIdentifierNode *NI = Arena.alloc<NamedIdentifierNode>();
  switch (K) {
  case SpecialIntrinsicKind::Vftable:
    NI->Name = "`vftable'";
    break;
  case SpecialIntrinsicKind::Vbtable:
    NI->Name = "`vbtable'";
    break;
  case SpecialIntrinsicKind::LocalVftable:
    NI->Name = "`local vftable'";
    break;
  case SpecialIntrinsicKind::RttiCompleteObjLocator:
    NI->Name = "`RTTI Complete Object Locator'";
    break;
  default:
    DEMANGLE_UNREACHABLE;
  }
  QualifiedNameNode *QN = demangleNameScopeChain(MangledName, NI);
  SpecialTableSymbolNode *STSN = Arena.alloc<SpecialTableSymbolNode>();
  STSN->Name = QN;
  bool IsMember = false;
  if (MangledName.empty()) {
    Error = true;
    return nullptr;
  }
  char Front = MangledName.popFront();
  if (Front != '6' && Front != '7') {
    Error = true;
    return nullptr;
  }

  std::tie(STSN->Quals, IsMember) = demangleQualifiers(MangledName);
  if (!MangledName.consumeFront('@'))
    STSN->TargetName = demangleFullyQualifiedTypeName(MangledName);
  return STSN;
}

LocalStaticGuardVariableNode *
Demangler::demangleLocalStaticGuard(StringView &MangledName, bool IsThread) {
  LocalStaticGuardIdentifierNode *LSGI =
      Arena.alloc<LocalStaticGuardIdentifierNode>();
  LSGI->IsThread = IsThread;
  QualifiedNameNode *QN = demangleNameScopeChain(MangledName, LSGI);
  LocalStaticGuardVariableNode *LSGVN =
      Arena.alloc<LocalStaticGuardVariableNode>();
  LSGVN->Name = QN;

  if (MangledName.consumeFront("4IA"))
    LSGVN->IsVisible = false;
  else if (MangledName.consumeFront("5"))
    LSGVN->IsVisible = true;
  else {
    Error = true;
    return nullptr;
  }

  if (!MangledName.empty())
    LSGI->ScopeIndex = demangleUnsigned(MangledName);
  return LSGVN;
}

static NamedIdentifierNode *synthesizeNamedIdentifier(ArenaAllocator &Arena,
                                                      StringView Name) {
  NamedIdentifierNode *Id = Arena.alloc<NamedIdentifierNode>();
  Id->Name = Name;
  return Id;
}

static QualifiedNameNode *synthesizeQualifiedName(ArenaAllocator &Arena,
                                                  IdentifierNode *Identifier) {
  QualifiedNameNode *QN = Arena.alloc<QualifiedNameNode>();
  QN->Components = Arena.alloc<NodeArrayNode>();
  QN->Components->Count = 1;
  QN->Components->Nodes = Arena.allocArray<Node *>(1);
  QN->Components->Nodes[0] = Identifier;
  return QN;
}

static QualifiedNameNode *synthesizeQualifiedName(ArenaAllocator &Arena,
                                                  StringView Name) {
  NamedIdentifierNode *Id = synthesizeNamedIdentifier(Arena, Name);
  return synthesizeQualifiedName(Arena, Id);
}

static VariableSymbolNode *synthesizeVariable(ArenaAllocator &Arena,
                                              TypeNode *Type,
                                              StringView VariableName) {
  VariableSymbolNode *VSN = Arena.alloc<VariableSymbolNode>();
  VSN->Type = Type;
  VSN->Name = synthesizeQualifiedName(Arena, VariableName);
  return VSN;
}

VariableSymbolNode *Demangler::demangleUntypedVariable(
    ArenaAllocator &Arena, StringView &MangledName, StringView VariableName) {
  NamedIdentifierNode *NI = synthesizeNamedIdentifier(Arena, VariableName);
  QualifiedNameNode *QN = demangleNameScopeChain(MangledName, NI);
  VariableSymbolNode *VSN = Arena.alloc<VariableSymbolNode>();
  VSN->Name = QN;
  if (MangledName.consumeFront("8"))
    return VSN;

  Error = true;
  return nullptr;
}

VariableSymbolNode *
Demangler::demangleRttiBaseClassDescriptorNode(ArenaAllocator &Arena,
                                               StringView &MangledName) {
  RttiBaseClassDescriptorNode *RBCDN =
      Arena.alloc<RttiBaseClassDescriptorNode>();
  RBCDN->NVOffset = demangleUnsigned(MangledName);
  RBCDN->VBPtrOffset = demangleSigned(MangledName);
  RBCDN->VBTableOffset = demangleUnsigned(MangledName);
  RBCDN->Flags = demangleUnsigned(MangledName);
  if (Error)
    return nullptr;

  VariableSymbolNode *VSN = Arena.alloc<VariableSymbolNode>();
  VSN->Name = demangleNameScopeChain(MangledName, RBCDN);
  MangledName.consumeFront('8');
  return VSN;
}

FunctionSymbolNode *Demangler::demangleInitFiniStub(StringView &MangledName,
                                                    bool IsDestructor) {
  DynamicStructorIdentifierNode *DSIN =
      Arena.alloc<DynamicStructorIdentifierNode>();
  DSIN->IsDestructor = IsDestructor;

  bool IsKnownStaticDataMember = false;
  if (MangledName.consumeFront('?'))
    IsKnownStaticDataMember = true;

  SymbolNode *Symbol = demangleDeclarator(MangledName);
  if (Error)
    return nullptr;

  FunctionSymbolNode *FSN = nullptr;

  if (Symbol->kind() == NodeKind::VariableSymbol) {
    DSIN->Variable = static_cast<VariableSymbolNode *>(Symbol);

    // Older versions of clang mangled this type of symbol incorrectly.  They
    // would omit the leading ? and they would only emit a single @ at the end.
    // The correct mangling is a leading ? and 2 trailing @ signs.  Handle
    // both cases.
    int AtCount = IsKnownStaticDataMember ? 2 : 1;
    for (int I = 0; I < AtCount; ++I) {
      if (MangledName.consumeFront('@'))
        continue;
      Error = true;
      return nullptr;
    }

    FSN = demangleFunctionEncoding(MangledName);
    if (FSN)
      FSN->Name = synthesizeQualifiedName(Arena, DSIN);
  } else {
    if (IsKnownStaticDataMember) {
      // This was supposed to be a static data member, but we got a function.
      Error = true;
      return nullptr;
    }

    FSN = static_cast<FunctionSymbolNode *>(Symbol);
    DSIN->Name = Symbol->Name;
    FSN->Name = synthesizeQualifiedName(Arena, DSIN);
  }

  return FSN;
}

SymbolNode *Demangler::demangleSpecialIntrinsic(StringView &MangledName) {
  SpecialIntrinsicKind SIK = consumeSpecialIntrinsicKind(MangledName);

  switch (SIK) {
  case SpecialIntrinsicKind::None:
    return nullptr;
  case SpecialIntrinsicKind::StringLiteralSymbol:
    return demangleStringLiteral(MangledName);
  case SpecialIntrinsicKind::Vftable:
  case SpecialIntrinsicKind::Vbtable:
  case SpecialIntrinsicKind::LocalVftable:
  case SpecialIntrinsicKind::RttiCompleteObjLocator:
    return demangleSpecialTableSymbolNode(MangledName, SIK);
  case SpecialIntrinsicKind::VcallThunk:
    return demangleVcallThunkNode(MangledName);
  case SpecialIntrinsicKind::LocalStaticGuard:
    return demangleLocalStaticGuard(MangledName, /*IsThread=*/false);
  case SpecialIntrinsicKind::LocalStaticThreadGuard:
    return demangleLocalStaticGuard(MangledName, /*IsThread=*/true);
  case SpecialIntrinsicKind::RttiTypeDescriptor: {
    TypeNode *T = demangleType(MangledName, QualifierMangleMode::Result);
    if (Error)
      break;
    if (!MangledName.consumeFront("@8"))
      break;
    if (!MangledName.empty())
      break;
    return synthesizeVariable(Arena, T, "`RTTI Type Descriptor'");
  }
  case SpecialIntrinsicKind::RttiBaseClassArray:
    return demangleUntypedVariable(Arena, MangledName,
                                   "`RTTI Base Class Array'");
  case SpecialIntrinsicKind::RttiClassHierarchyDescriptor:
    return demangleUntypedVariable(Arena, MangledName,
                                   "`RTTI Class Hierarchy Descriptor'");
  case SpecialIntrinsicKind::RttiBaseClassDescriptor:
    return demangleRttiBaseClassDescriptorNode(Arena, MangledName);
  case SpecialIntrinsicKind::DynamicInitializer:
    return demangleInitFiniStub(MangledName, /*IsDestructor=*/false);
  case SpecialIntrinsicKind::DynamicAtexitDestructor:
    return demangleInitFiniStub(MangledName, /*IsDestructor=*/true);
  case SpecialIntrinsicKind::Typeof:
  case SpecialIntrinsicKind::UdtReturning:
    // It's unclear which tools produces these manglings, so demangling
    // support is not (yet?) implemented.
    break;
  case SpecialIntrinsicKind::Unknown:
    DEMANGLE_UNREACHABLE; // Never returned by consumeSpecialIntrinsicKind.
  }
  Error = true;
  return nullptr;
}

IdentifierNode *
Demangler::demangleFunctionIdentifierCode(StringView &MangledName) {
  assert(MangledName.startsWith('?'));
  MangledName = MangledName.dropFront();
  if (MangledName.empty()) {
    Error = true;
    return nullptr;
  }

  if (MangledName.consumeFront("__"))
    return demangleFunctionIdentifierCode(
        MangledName, FunctionIdentifierCodeGroup::DoubleUnder);
  if (MangledName.consumeFront("_"))
    return demangleFunctionIdentifierCode(MangledName,
                                          FunctionIdentifierCodeGroup::Under);
  return demangleFunctionIdentifierCode(MangledName,
                                        FunctionIdentifierCodeGroup::Basic);
}

StructorIdentifierNode *
Demangler::demangleStructorIdentifier(StringView &MangledName,
                                      bool IsDestructor) {
  StructorIdentifierNode *N = Arena.alloc<StructorIdentifierNode>();
  N->IsDestructor = IsDestructor;
  return N;
}

ConversionOperatorIdentifierNode *
Demangler::demangleConversionOperatorIdentifier(StringView &MangledName) {
  ConversionOperatorIdentifierNode *N =
      Arena.alloc<ConversionOperatorIdentifierNode>();
  return N;
}

LiteralOperatorIdentifierNode *
Demangler::demangleLiteralOperatorIdentifier(StringView &MangledName) {
  LiteralOperatorIdentifierNode *N =
      Arena.alloc<LiteralOperatorIdentifierNode>();
  N->Name = demangleSimpleString(MangledName, /*Memorize=*/false);
  return N;
}

IntrinsicFunctionKind
Demangler::translateIntrinsicFunctionCode(char CH,
                                          FunctionIdentifierCodeGroup Group) {
  using IFK = IntrinsicFunctionKind;
  if (!(CH >= '0' && CH <= '9') && !(CH >= 'A' && CH <= 'Z')) {
    Error = true;
    return IFK::None;
  }

  // Not all ? identifiers are intrinsics *functions*.  This function only maps
  // operator codes for the special functions, all others are handled elsewhere,
  // hence the IFK::None entries in the table.
  static IFK Basic[36] = {
      IFK::None,             // ?0 # Foo::Foo()
      IFK::None,             // ?1 # Foo::~Foo()
      IFK::New,              // ?2 # operator new
      IFK::Delete,           // ?3 # operator delete
      IFK::Assign,           // ?4 # operator=
      IFK::RightShift,       // ?5 # operator>>
      IFK::LeftShift,        // ?6 # operator<<
      IFK::LogicalNot,       // ?7 # operator!
      IFK::Equals,           // ?8 # operator==
      IFK::NotEquals,        // ?9 # operator!=
      IFK::ArraySubscript,   // ?A # operator[]
      IFK::None,             // ?B # Foo::operator <type>()
      IFK::Pointer,          // ?C # operator->
      IFK::Dereference,      // ?D # operator*
      IFK::Increment,        // ?E # operator++
      IFK::Decrement,        // ?F # operator--
      IFK::Minus,            // ?G # operator-
      IFK::Plus,             // ?H # operator+
      IFK::BitwiseAnd,       // ?I # operator&
      IFK::MemberPointer,    // ?J # operator->*
      IFK::Divide,           // ?K # operator/
      IFK::Modulus,          // ?L # operator%
      IFK::LessThan,         // ?M operator<
      IFK::LessThanEqual,    // ?N operator<=
      IFK::GreaterThan,      // ?O operator>
      IFK::GreaterThanEqual, // ?P operator>=
      IFK::Comma,            // ?Q operator,
      IFK::Parens,           // ?R operator()
      IFK::BitwiseNot,       // ?S operator~
      IFK::BitwiseXor,       // ?T operator^
      IFK::BitwiseOr,        // ?U operator|
      IFK::LogicalAnd,       // ?V operator&&
      IFK::LogicalOr,        // ?W operator||
      IFK::TimesEqual,       // ?X operator*=
      IFK::PlusEqual,        // ?Y operator+=
      IFK::MinusEqual,       // ?Z operator-=
  };
  static IFK Under[36] = {
      IFK::DivEqual,           // ?_0 operator/=
      IFK::ModEqual,           // ?_1 operator%=
      IFK::RshEqual,           // ?_2 operator>>=
      IFK::LshEqual,           // ?_3 operator<<=
      IFK::BitwiseAndEqual,    // ?_4 operator&=
      IFK::BitwiseOrEqual,     // ?_5 operator|=
      IFK::BitwiseXorEqual,    // ?_6 operator^=
      IFK::None,               // ?_7 # vftable
      IFK::None,               // ?_8 # vbtable
      IFK::None,               // ?_9 # vcall
      IFK::None,               // ?_A # typeof
      IFK::None,               // ?_B # local static guard
      IFK::None,               // ?_C # string literal
      IFK::VbaseDtor,          // ?_D # vbase destructor
      IFK::VecDelDtor,         // ?_E # vector deleting destructor
      IFK::DefaultCtorClosure, // ?_F # default constructor closure
      IFK::ScalarDelDtor,      // ?_G # scalar deleting destructor
      IFK::VecCtorIter,        // ?_H # vector constructor iterator
      IFK::VecDtorIter,        // ?_I # vector destructor iterator
      IFK::VecVbaseCtorIter,   // ?_J # vector vbase constructor iterator
      IFK::VdispMap,           // ?_K # virtual displacement map
      IFK::EHVecCtorIter,      // ?_L # eh vector constructor iterator
      IFK::EHVecDtorIter,      // ?_M # eh vector destructor iterator
      IFK::EHVecVbaseCtorIter, // ?_N # eh vector vbase constructor iterator
      IFK::CopyCtorClosure,    // ?_O # copy constructor closure
      IFK::None,               // ?_P<name> # udt returning <name>
      IFK::None,               // ?_Q # <unknown>
      IFK::None,               // ?_R0 - ?_R4 # RTTI Codes
      IFK::None,               // ?_S # local vftable
      IFK::LocalVftableCtorClosure, // ?_T # local vftable constructor closure
      IFK::ArrayNew,                // ?_U operator new[]
      IFK::ArrayDelete,             // ?_V operator delete[]
      IFK::None,                    // ?_W <unused>
      IFK::None,                    // ?_X <unused>
      IFK::None,                    // ?_Y <unused>
      IFK::None,                    // ?_Z <unused>
  };
  static IFK DoubleUnder[36] = {
      IFK::None,                       // ?__0 <unused>
      IFK::None,                       // ?__1 <unused>
      IFK::None,                       // ?__2 <unused>
      IFK::None,                       // ?__3 <unused>
      IFK::None,                       // ?__4 <unused>
      IFK::None,                       // ?__5 <unused>
      IFK::None,                       // ?__6 <unused>
      IFK::None,                       // ?__7 <unused>
      IFK::None,                       // ?__8 <unused>
      IFK::None,                       // ?__9 <unused>
      IFK::ManVectorCtorIter,          // ?__A managed vector ctor iterator
      IFK::ManVectorDtorIter,          // ?__B managed vector dtor iterator
      IFK::EHVectorCopyCtorIter,       // ?__C EH vector copy ctor iterator
      IFK::EHVectorVbaseCopyCtorIter,  // ?__D EH vector vbase copy ctor iter
      IFK::None,                       // ?__E dynamic initializer for `T'
      IFK::None,                       // ?__F dynamic atexit destructor for `T'
      IFK::VectorCopyCtorIter,         // ?__G vector copy constructor iter
      IFK::VectorVbaseCopyCtorIter,    // ?__H vector vbase copy ctor iter
      IFK::ManVectorVbaseCopyCtorIter, // ?__I managed vector vbase copy ctor
                                       // iter
      IFK::None,                       // ?__J local static thread guard
      IFK::None,                       // ?__K operator ""_name
      IFK::CoAwait,                    // ?__L operator co_await
      IFK::Spaceship,                  // ?__M operator<=>
      IFK::None,                       // ?__N <unused>
      IFK::None,                       // ?__O <unused>
      IFK::None,                       // ?__P <unused>
      IFK::None,                       // ?__Q <unused>
      IFK::None,                       // ?__R <unused>
      IFK::None,                       // ?__S <unused>
      IFK::None,                       // ?__T <unused>
      IFK::None,                       // ?__U <unused>
      IFK::None,                       // ?__V <unused>
      IFK::None,                       // ?__W <unused>
      IFK::None,                       // ?__X <unused>
      IFK::None,                       // ?__Y <unused>
      IFK::None,                       // ?__Z <unused>
  };

  int Index = (CH >= '0' && CH <= '9') ? (CH - '0') : (CH - 'A' + 10);
  switch (Group) {
  case FunctionIdentifierCodeGroup::Basic:
    return Basic[Index];
  case FunctionIdentifierCodeGroup::Under:
    return Under[Index];
  case FunctionIdentifierCodeGroup::DoubleUnder:
    return DoubleUnder[Index];
  }
  DEMANGLE_UNREACHABLE;
}

IdentifierNode *
Demangler::demangleFunctionIdentifierCode(StringView &MangledName,
                                          FunctionIdentifierCodeGroup Group) {
  if (MangledName.empty()) {
    Error = true;
    return nullptr;
  }
  switch (Group) {
  case FunctionIdentifierCodeGroup::Basic:
    switch (char CH = MangledName.popFront()) {
    case '0':
    case '1':
      return demangleStructorIdentifier(MangledName, CH == '1');
    case 'B':
      return demangleConversionOperatorIdentifier(MangledName);
    default:
      return Arena.alloc<IntrinsicFunctionIdentifierNode>(
          translateIntrinsicFunctionCode(CH, Group));
    }
  case FunctionIdentifierCodeGroup::Under:
    return Arena.alloc<IntrinsicFunctionIdentifierNode>(
        translateIntrinsicFunctionCode(MangledName.popFront(), Group));
  case FunctionIdentifierCodeGroup::DoubleUnder:
    switch (char CH = MangledName.popFront()) {
    case 'K':
      return demangleLiteralOperatorIdentifier(MangledName);
    default:
      return Arena.alloc<IntrinsicFunctionIdentifierNode>(
          translateIntrinsicFunctionCode(CH, Group));
    }
  }

  DEMANGLE_UNREACHABLE;
}

SymbolNode *Demangler::demangleEncodedSymbol(StringView &MangledName,
                                             QualifiedNameNode *Name) {
  if (MangledName.empty()) {
    Error = true;
    return nullptr;
  }

  // Read a variable.
  switch (MangledName.front()) {
  case '0':
  case '1':
  case '2':
  case '3':
  case '4': {
    StorageClass SC = demangleVariableStorageClass(MangledName);
    return demangleVariableEncoding(MangledName, SC);
  }
  }
  FunctionSymbolNode *FSN = demangleFunctionEncoding(MangledName);

  IdentifierNode *UQN = Name->getUnqualifiedIdentifier();
  if (UQN->kind() == NodeKind::ConversionOperatorIdentifier) {
    ConversionOperatorIdentifierNode *COIN =
        static_cast<ConversionOperatorIdentifierNode *>(UQN);
    if (FSN)
      COIN->TargetType = FSN->Signature->ReturnType;
  }
  return FSN;
}

SymbolNode *Demangler::demangleDeclarator(StringView &MangledName) {
  // What follows is a main symbol name. This may include namespaces or class
  // back references.
  QualifiedNameNode *QN = demangleFullyQualifiedSymbolName(MangledName);
  if (Error)
    return nullptr;

  SymbolNode *Symbol = demangleEncodedSymbol(MangledName, QN);
  if (Error)
    return nullptr;
  Symbol->Name = QN;

  IdentifierNode *UQN = QN->getUnqualifiedIdentifier();
  if (UQN->kind() == NodeKind::ConversionOperatorIdentifier) {
    ConversionOperatorIdentifierNode *COIN =
        static_cast<ConversionOperatorIdentifierNode *>(UQN);
    if (!COIN->TargetType) {
      Error = true;
      return nullptr;
    }
  }
  return Symbol;
}

SymbolNode *Demangler::demangleMD5Name(StringView &MangledName) {
  assert(MangledName.startsWith("??@"));
  // This is an MD5 mangled name.  We can't demangle it, just return the
  // mangled name.
  // An MD5 mangled name is ??@ followed by 32 characters and a terminating @.
  size_t MD5Last = MangledName.find('@', strlen("??@"));
  if (MD5Last == StringView::npos) {
    Error = true;
    return nullptr;
  }
  const char *Start = MangledName.begin();
  MangledName = MangledName.dropFront(MD5Last + 1);

  // There are two additional special cases for MD5 names:
  // 1. For complete object locators where the object name is long enough
  //    for the object to have an MD5 name, the complete object locator is
  //    called ??@...@??_R4@ (with a trailing "??_R4@" instead of the usual
  //    leading "??_R4". This is handled here.
  // 2. For catchable types, in versions of MSVC before 2015 (<1900) or after
  //    2017.2 (>= 1914), the catchable type mangling is _CT??@...@??@...@8
  //    instead of_CT??@...@8 with just one MD5 name. Since we don't yet
  //    demangle catchable types anywhere, this isn't handled for MD5 names
  //    either.
  MangledName.consumeFront("??_R4@");

  StringView MD5(Start, MangledName.begin());
  SymbolNode *S = Arena.alloc<SymbolNode>(NodeKind::Md5Symbol);
  S->Name = synthesizeQualifiedName(Arena, MD5);

  return S;
}

SymbolNode *Demangler::demangleTypeinfoName(StringView &MangledName) {
  assert(MangledName.startsWith('.'));
  MangledName.consumeFront('.');

  TypeNode *T = demangleType(MangledName, QualifierMangleMode::Result);
  if (Error || !MangledName.empty()) {
    Error = true;
    return nullptr;
  }
  return synthesizeVariable(Arena, T, "`RTTI Type Descriptor Name'");
}

// Parser entry point.
SymbolNode *Demangler::parse(StringView &MangledName) {
  // Typeinfo names are strings stored in RTTI data. They're not symbol names.
  // It's still useful to demangle them. They're the only demangled entity
  // that doesn't start with a "?" but a ".".
  if (MangledName.startsWith('.'))
    return demangleTypeinfoName(MangledName);

  if (MangledName.startsWith("??@"))
    return demangleMD5Name(MangledName);

  // MSVC-style mangled symbols must start with '?'.
  if (!MangledName.startsWith('?')) {
    Error = true;
    return nullptr;
  }

  MangledName.consumeFront('?');

  // ?$ is a template instantiation, but all other names that start with ? are
  // operators / special names.
  if (SymbolNode *SI = demangleSpecialIntrinsic(MangledName))
    return SI;

  return demangleDeclarator(MangledName);
}

TagTypeNode *Demangler::parseTagUniqueName(StringView &MangledName) {
  if (!MangledName.consumeFront(".?A"))
    return nullptr;
  MangledName.consumeFront(".?A");
  if (MangledName.empty())
    return nullptr;

  return demangleClassType(MangledName);
}

// <type-encoding> ::= <storage-class> <variable-type>
// <storage-class> ::= 0  # private static member
//                 ::= 1  # protected static member
//                 ::= 2  # public static member
//                 ::= 3  # global
//                 ::= 4  # static local

VariableSymbolNode *Demangler::demangleVariableEncoding(StringView &MangledName,
                                                        StorageClass SC) {
  VariableSymbolNode *VSN = Arena.alloc<VariableSymbolNode>();

  VSN->Type = demangleType(MangledName, QualifierMangleMode::Drop);
  VSN->SC = SC;

  if (Error)
    return nullptr;

  // <variable-type> ::= <type> <cvr-qualifiers>
  //                 ::= <type> <pointee-cvr-qualifiers> # pointers, references
  switch (VSN->Type->kind()) {
  case NodeKind::PointerType: {
    PointerTypeNode *PTN = static_cast<PointerTypeNode *>(VSN->Type);

    Qualifiers ExtraChildQuals = Q_None;
    PTN->Quals = Qualifiers(VSN->Type->Quals |
                            demanglePointerExtQualifiers(MangledName));

    bool IsMember = false;
    std::tie(ExtraChildQuals, IsMember) = demangleQualifiers(MangledName);

    if (PTN->ClassParent) {
      QualifiedNameNode *BackRefName =
          demangleFullyQualifiedTypeName(MangledName);
      (void)BackRefName;
    }
    PTN->Pointee->Quals = Qualifiers(PTN->Pointee->Quals | ExtraChildQuals);

    break;
  }
  default:
    VSN->Type->Quals = demangleQualifiers(MangledName).first;
    break;
  }

  return VSN;
}

// Sometimes numbers are encoded in mangled symbols. For example,
// "int (*x)[20]" is a valid C type (x is a pointer to an array of
// length 20), so we need some way to embed numbers as part of symbols.
// This function parses it.
//
// <number>               ::= [?] <non-negative integer>
//
// <non-negative integer> ::= <decimal digit> # when 1 <= Number <= 10
//                        ::= <hex digit>+ @  # when Number == 0 or >= 10
//
// <hex-digit>            ::= [A-P]           # A = 0, B = 1, ...
std::pair<uint64_t, bool> Demangler::demangleNumber(StringView &MangledName) {
  bool IsNegative = MangledName.consumeFront('?');

  if (startsWithDigit(MangledName)) {
    uint64_t Ret = MangledName[0] - '0' + 1;
    MangledName = MangledName.dropFront(1);
    return {Ret, IsNegative};
  }

  uint64_t Ret = 0;
  for (size_t i = 0; i < MangledName.size(); ++i) {
    char C = MangledName[i];
    if (C == '@') {
      MangledName = MangledName.dropFront(i + 1);
      return {Ret, IsNegative};
    }
    if ('A' <= C && C <= 'P') {
      Ret = (Ret << 4) + (C - 'A');
      continue;
    }
    break;
  }

  Error = true;
  return {0ULL, false};
}

uint64_t Demangler::demangleUnsigned(StringView &MangledName) {
  bool IsNegative = false;
  uint64_t Number = 0;
  std::tie(Number, IsNegative) = demangleNumber(MangledName);
  if (IsNegative)
    Error = true;
  return Number;
}

int64_t Demangler::demangleSigned(StringView &MangledName) {
  bool IsNegative = false;
  uint64_t Number = 0;
  std::tie(Number, IsNegative) = demangleNumber(MangledName);
  if (Number > INT64_MAX)
    Error = true;
  int64_t I = static_cast<int64_t>(Number);
  return IsNegative ? -I : I;
}

// First 10 strings can be referenced by special BackReferences ?0, ?1, ..., ?9.
// Memorize it.
void Demangler::memorizeString(StringView S) {
  if (Backrefs.NamesCount >= BackrefContext::Max)
    return;
  for (size_t i = 0; i < Backrefs.NamesCount; ++i)
    if (S == Backrefs.Names[i]->Name)
      return;
  NamedIdentifierNode *N = Arena.alloc<NamedIdentifierNode>();
  N->Name = S;
  Backrefs.Names[Backrefs.NamesCount++] = N;
}

NamedIdentifierNode *Demangler::demangleBackRefName(StringView &MangledName) {
  assert(startsWithDigit(MangledName));

  size_t I = MangledName[0] - '0';
  if (I >= Backrefs.NamesCount) {
    Error = true;
    return nullptr;
  }

  MangledName = MangledName.dropFront();
  return Backrefs.Names[I];
}

void Demangler::memorizeIdentifier(IdentifierNode *Identifier) {
  // Render this class template name into a string buffer so that we can
  // memorize it for the purpose of back-referencing.
  OutputBuffer OB;
  if (!initializeOutputBuffer(nullptr, nullptr, OB, 1024))
    // FIXME: Propagate out-of-memory as an error?
    std::terminate();
  Identifier->output(OB, OF_Default);
  OB << '\0';
  char *Name = OB.getBuffer();

  StringView Owned = copyString(Name);
  memorizeString(Owned);
  std::free(Name);
}

IdentifierNode *
Demangler::demangleTemplateInstantiationName(StringView &MangledName,
                                             NameBackrefBehavior NBB) {
  assert(MangledName.startsWith("?$"));
  MangledName.consumeFront("?$");

  BackrefContext OuterContext;
  std::swap(OuterContext, Backrefs);

  IdentifierNode *Identifier =
      demangleUnqualifiedSymbolName(MangledName, NBB_Simple);
  if (!Error)
    Identifier->TemplateParams = demangleTemplateParameterList(MangledName);

  std::swap(OuterContext, Backrefs);
  if (Error)
    return nullptr;

  if (NBB & NBB_Template) {
    // NBB_Template is only set for types and non-leaf names ("a::" in "a::b").
    // Structors and conversion operators only makes sense in a leaf name, so
    // reject them in NBB_Template contexts.
    if (Identifier->kind() == NodeKind::ConversionOperatorIdentifier ||
        Identifier->kind() == NodeKind::StructorIdentifier) {
      Error = true;
      return nullptr;
    }

    memorizeIdentifier(Identifier);
  }

  return Identifier;
}

NamedIdentifierNode *Demangler::demangleSimpleName(StringView &MangledName,
                                                   bool Memorize) {
  StringView S = demangleSimpleString(MangledName, Memorize);
  if (Error)
    return nullptr;

  NamedIdentifierNode *Name = Arena.alloc<NamedIdentifierNode>();
  Name->Name = S;
  return Name;
}

static bool isRebasedHexDigit(char C) { return (C >= 'A' && C <= 'P'); }

static uint8_t rebasedHexDigitToNumber(char C) {
  assert(isRebasedHexDigit(C));
  return (C <= 'J') ? (C - 'A') : (10 + C - 'K');
}

uint8_t Demangler::demangleCharLiteral(StringView &MangledName) {
  assert(!MangledName.empty());
  if (!MangledName.startsWith('?'))
    return MangledName.popFront();

  MangledName = MangledName.dropFront();
  if (MangledName.empty())
    goto CharLiteralError;

  if (MangledName.consumeFront('$')) {
    // Two hex digits
    if (MangledName.size() < 2)
      goto CharLiteralError;
    StringView Nibbles = MangledName.substr(0, 2);
    if (!isRebasedHexDigit(Nibbles[0]) || !isRebasedHexDigit(Nibbles[1]))
      goto CharLiteralError;
    // Don't append the null terminator.
    uint8_t C1 = rebasedHexDigitToNumber(Nibbles[0]);
    uint8_t C2 = rebasedHexDigitToNumber(Nibbles[1]);
    MangledName = MangledName.dropFront(2);
    return (C1 << 4) | C2;
  }

  if (startsWithDigit(MangledName)) {
    const char *Lookup = ",/\\:. \n\t'-";
    char C = Lookup[MangledName[0] - '0'];
    MangledName = MangledName.dropFront();
    return C;
  }

  if (MangledName[0] >= 'a' && MangledName[0] <= 'z') {
    char Lookup[26] = {'\xE1', '\xE2', '\xE3', '\xE4', '\xE5', '\xE6', '\xE7',
                       '\xE8', '\xE9', '\xEA', '\xEB', '\xEC', '\xED', '\xEE',
                       '\xEF', '\xF0', '\xF1', '\xF2', '\xF3', '\xF4', '\xF5',
                       '\xF6', '\xF7', '\xF8', '\xF9', '\xFA'};
    char C = Lookup[MangledName[0] - 'a'];
    MangledName = MangledName.dropFront();
    return C;
  }

  if (MangledName[0] >= 'A' && MangledName[0] <= 'Z') {
    char Lookup[26] = {'\xC1', '\xC2', '\xC3', '\xC4', '\xC5', '\xC6', '\xC7',
                       '\xC8', '\xC9', '\xCA', '\xCB', '\xCC', '\xCD', '\xCE',
                       '\xCF', '\xD0', '\xD1', '\xD2', '\xD3', '\xD4', '\xD5',
                       '\xD6', '\xD7', '\xD8', '\xD9', '\xDA'};
    char C = Lookup[MangledName[0] - 'A'];
    MangledName = MangledName.dropFront();
    return C;
  }

CharLiteralError:
  Error = true;
  return '\0';
}

wchar_t Demangler::demangleWcharLiteral(StringView &MangledName) {
  uint8_t C1, C2;

  C1 = demangleCharLiteral(MangledName);
  if (Error || MangledName.empty())
    goto WCharLiteralError;
  C2 = demangleCharLiteral(MangledName);
  if (Error)
    goto WCharLiteralError;

  return ((wchar_t)C1 << 8) | (wchar_t)C2;

WCharLiteralError:
  Error = true;
  return L'\0';
}

static void writeHexDigit(char *Buffer, uint8_t Digit) {
  assert(Digit <= 15);
  *Buffer = (Digit < 10) ? ('0' + Digit) : ('A' + Digit - 10);
}

static void outputHex(OutputBuffer &OB, unsigned C) {
  assert (C != 0);

  // It's easier to do the math if we can work from right to left, but we need
  // to print the numbers from left to right.  So render this into a temporary
  // buffer first, then output the temporary buffer.  Each byte is of the form
  // \xAB, which means that each byte needs 4 characters.  Since there are at
  // most 4 bytes, we need a 4*4+1 = 17 character temporary buffer.
  char TempBuffer[17];

  ::memset(TempBuffer, 0, sizeof(TempBuffer));
  constexpr int MaxPos = sizeof(TempBuffer) - 1;

  int Pos = MaxPos - 1; // TempBuffer[MaxPos] is the terminating \0.
  while (C != 0) {
    for (int I = 0; I < 2; ++I) {
      writeHexDigit(&TempBuffer[Pos--], C % 16);
      C /= 16;
    }
  }
  TempBuffer[Pos--] = 'x';
  assert(Pos >= 0);
  TempBuffer[Pos--] = '\\';
  OB << StringView(&TempBuffer[Pos + 1]);
}

static void outputEscapedChar(OutputBuffer &OB, unsigned C) {
  switch (C) {
  case '\0': // nul
    OB << "\\0";
    return;
  case '\'': // single quote
    OB << "\\\'";
    return;
  case '\"': // double quote
    OB << "\\\"";
    return;
  case '\\': // backslash
    OB << "\\\\";
    return;
  case '\a': // bell
    OB << "\\a";
    return;
  case '\b': // backspace
    OB << "\\b";
    return;
  case '\f': // form feed
    OB << "\\f";
    return;
  case '\n': // new line
    OB << "\\n";
    return;
  case '\r': // carriage return
    OB << "\\r";
    return;
  case '\t': // tab
    OB << "\\t";
    return;
  case '\v': // vertical tab
    OB << "\\v";
    return;
  default:
    break;
  }

  if (C > 0x1F && C < 0x7F) {
    // Standard ascii char.
    OB << (char)C;
    return;
  }

  outputHex(OB, C);
}

static unsigned countTrailingNullBytes(const uint8_t *StringBytes, int Length) {
  const uint8_t *End = StringBytes + Length - 1;
  unsigned Count = 0;
  while (Length > 0 && *End == 0) {
    --Length;
    --End;
    ++Count;
  }
  return Count;
}

static unsigned countEmbeddedNulls(const uint8_t *StringBytes,
                                   unsigned Length) {
  unsigned Result = 0;
  for (unsigned I = 0; I < Length; ++I) {
    if (*StringBytes++ == 0)
      ++Result;
  }
  return Result;
}

// A mangled (non-wide) string literal stores the total length of the string it
// refers to (passed in NumBytes), and it contains up to 32 bytes of actual text
// (passed in StringBytes, NumChars).
static unsigned guessCharByteSize(const uint8_t *StringBytes, unsigned NumChars,
                                  uint64_t NumBytes) {
  assert(NumBytes > 0);

  // If the number of bytes is odd, this is guaranteed to be a char string.
  if (NumBytes % 2 == 1)
    return 1;

  // All strings can encode at most 32 bytes of data.  If it's less than that,
  // then we encoded the entire string.  In this case we check for a 1-byte,
  // 2-byte, or 4-byte null terminator.
  if (NumBytes < 32) {
    unsigned TrailingNulls = countTrailingNullBytes(StringBytes, NumChars);
    if (TrailingNulls >= 4 && NumBytes % 4 == 0)
      return 4;
    if (TrailingNulls >= 2)
      return 2;
    return 1;
  }

  // The whole string was not able to be encoded.  Try to look at embedded null
  // terminators to guess.  The heuristic is that we count all embedded null
  // terminators.  If more than 2/3 are null, it's a char32.  If more than 1/3
  // are null, it's a char16.  Otherwise it's a char8.  This obviously isn't
  // perfect and is biased towards languages that have ascii alphabets, but this
  // was always going to be best effort since the encoding is lossy.
  unsigned Nulls = countEmbeddedNulls(StringBytes, NumChars);
  if (Nulls >= 2 * NumChars / 3 && NumBytes % 4 == 0)
    return 4;
  if (Nulls >= NumChars / 3)
    return 2;
  return 1;
}

static unsigned decodeMultiByteChar(const uint8_t *StringBytes,
                                    unsigned CharIndex, unsigned CharBytes) {
  assert(CharBytes == 1 || CharBytes == 2 || CharBytes == 4);
  unsigned Offset = CharIndex * CharBytes;
  unsigned Result = 0;
  StringBytes = StringBytes + Offset;
  for (unsigned I = 0; I < CharBytes; ++I) {
    unsigned C = static_cast<unsigned>(StringBytes[I]);
    Result |= C << (8 * I);
  }
  return Result;
}

FunctionSymbolNode *Demangler::demangleVcallThunkNode(StringView &MangledName) {
  FunctionSymbolNode *FSN = Arena.alloc<FunctionSymbolNode>();
  VcallThunkIdentifierNode *VTIN = Arena.alloc<VcallThunkIdentifierNode>();
  FSN->Signature = Arena.alloc<ThunkSignatureNode>();
  FSN->Signature->FunctionClass = FC_NoParameterList;

  FSN->Name = demangleNameScopeChain(MangledName, VTIN);
  if (!Error)
    Error = !MangledName.consumeFront("$B");
  if (!Error)
    VTIN->OffsetInVTable = demangleUnsigned(MangledName);
  if (!Error)
    Error = !MangledName.consumeFront('A');
  if (!Error)
    FSN->Signature->CallConvention = demangleCallingConvention(MangledName);
  return (Error) ? nullptr : FSN;
}

EncodedStringLiteralNode *
Demangler::demangleStringLiteral(StringView &MangledName) {
  // This function uses goto, so declare all variables up front.
  OutputBuffer OB;
  StringView CRC;
  uint64_t StringByteSize;
  bool IsWcharT = false;
  bool IsNegative = false;
  size_t CrcEndPos = 0;
  char *ResultBuffer = nullptr;

  EncodedStringLiteralNode *Result = Arena.alloc<EncodedStringLiteralNode>();

  // Must happen before the first `goto StringLiteralError`.
  if (!initializeOutputBuffer(nullptr, nullptr, OB, 1024))
    // FIXME: Propagate out-of-memory as an error?
    std::terminate();

  // Prefix indicating the beginning of a string literal
  if (!MangledName.consumeFront("@_"))
    goto StringLiteralError;
  if (MangledName.empty())
    goto StringLiteralError;

  // Char Type (regular or wchar_t)
  switch (MangledName.popFront()) {
  case '1':
    IsWcharT = true;
    DEMANGLE_FALLTHROUGH;
  case '0':
    break;
  default:
    goto StringLiteralError;
  }

  // Encoded Length
  std::tie(StringByteSize, IsNegative) = demangleNumber(MangledName);
  if (Error || IsNegative || StringByteSize < (IsWcharT ? 2 : 1))
    goto StringLiteralError;

  // CRC 32 (always 8 characters plus a terminator)
  CrcEndPos = MangledName.find('@');
  if (CrcEndPos == StringView::npos)
    goto StringLiteralError;
  CRC = MangledName.substr(0, CrcEndPos);
  MangledName = MangledName.dropFront(CrcEndPos + 1);
  if (MangledName.empty())
    goto StringLiteralError;

  if (IsWcharT) {
    Result->Char = CharKind::Wchar;
    if (StringByteSize > 64)
      Result->IsTruncated = true;

    while (!MangledName.consumeFront('@')) {
      if (MangledName.size() < 2)
        goto StringLiteralError;
      wchar_t W = demangleWcharLiteral(MangledName);
      if (StringByteSize != 2 || Result->IsTruncated)
        outputEscapedChar(OB, W);
      StringByteSize -= 2;
      if (Error)
        goto StringLiteralError;
    }
  } else {
    // The max byte length is actually 32, but some compilers mangled strings
    // incorrectly, so we have to assume it can go higher.
    constexpr unsigned MaxStringByteLength = 32 * 4;
    uint8_t StringBytes[MaxStringByteLength];

    unsigned BytesDecoded = 0;
    while (!MangledName.consumeFront('@')) {
      if (MangledName.size() < 1 || BytesDecoded >= MaxStringByteLength)
        goto StringLiteralError;
      StringBytes[BytesDecoded++] = demangleCharLiteral(MangledName);
    }

    if (StringByteSize > BytesDecoded)
      Result->IsTruncated = true;

    unsigned CharBytes =
        guessCharByteSize(StringBytes, BytesDecoded, StringByteSize);
    assert(StringByteSize % CharBytes == 0);
    switch (CharBytes) {
    case 1:
      Result->Char = CharKind::Char;
      break;
    case 2:
      Result->Char = CharKind::Char16;
      break;
    case 4:
      Result->Char = CharKind::Char32;
      break;
    default:
      DEMANGLE_UNREACHABLE;
    }
    const unsigned NumChars = BytesDecoded / CharBytes;
    for (unsigned CharIndex = 0; CharIndex < NumChars; ++CharIndex) {
      unsigned NextChar =
          decodeMultiByteChar(StringBytes, CharIndex, CharBytes);
      if (CharIndex + 1 < NumChars || Result->IsTruncated)
        outputEscapedChar(OB, NextChar);
    }
  }

  OB << '\0';
  ResultBuffer = OB.getBuffer();
  Result->DecodedString = copyString(ResultBuffer);
  std::free(ResultBuffer);
  return Result;

StringLiteralError:
  Error = true;
  std::free(OB.getBuffer());
  return nullptr;
}

// Returns MangledName's prefix before the first '@', or an error if
// MangledName contains no '@' or the prefix has length 0.
StringView Demangler::demangleSimpleString(StringView &MangledName,
                                           bool Memorize) {
  StringView S;
  for (size_t i = 0; i < MangledName.size(); ++i) {
    if (MangledName[i] != '@')
      continue;
    if (i == 0)
      break;
    S = MangledName.substr(0, i);
    MangledName = MangledName.dropFront(i + 1);

    if (Memorize)
      memorizeString(S);
    return S;
  }

  Error = true;
  return {};
}

NamedIdentifierNode *
Demangler::demangleAnonymousNamespaceName(StringView &MangledName) {
  assert(MangledName.startsWith("?A"));
  MangledName.consumeFront("?A");

  NamedIdentifierNode *Node = Arena.alloc<NamedIdentifierNode>();
  Node->Name = "`anonymous namespace'";
  size_t EndPos = MangledName.find('@');
  if (EndPos == StringView::npos) {
    Error = true;
    return nullptr;
  }
  StringView NamespaceKey = MangledName.substr(0, EndPos);
  memorizeString(NamespaceKey);
  MangledName = MangledName.substr(EndPos + 1);
  return Node;
}

NamedIdentifierNode *
Demangler::demangleLocallyScopedNamePiece(StringView &MangledName) {
  assert(startsWithLocalScopePattern(MangledName));

  NamedIdentifierNode *Identifier = Arena.alloc<NamedIdentifierNode>();
  MangledName.consumeFront('?');
  uint64_t Number = 0;
  bool IsNegative = false;
  std::tie(Number, IsNegative) = demangleNumber(MangledName);
  assert(!IsNegative);

  // One ? to terminate the number
  MangledName.consumeFront('?');

  assert(!Error);
  Node *Scope = parse(MangledName);
  if (Error)
    return nullptr;

  // Render the parent symbol's name into a buffer.
  OutputBuffer OB;
  if (!initializeOutputBuffer(nullptr, nullptr, OB, 1024))
    // FIXME: Propagate out-of-memory as an error?
    std::terminate();
  OB << '`';
  Scope->output(OB, OF_Default);
  OB << '\'';
  OB << "::`" << Number << "'";
  OB << '\0';
  char *Result = OB.getBuffer();
  Identifier->Name = copyString(Result);
  std::free(Result);
  return Identifier;
}

// Parses a type name in the form of A@B@C@@ which represents C::B::A.
QualifiedNameNode *
Demangler::demangleFullyQualifiedTypeName(StringView &MangledName) {
  IdentifierNode *Identifier =
      demangleUnqualifiedTypeName(MangledName, /*Memorize=*/true);
  if (Error)
    return nullptr;
  assert(Identifier);

  QualifiedNameNode *QN = demangleNameScopeChain(MangledName, Identifier);
  if (Error)
    return nullptr;
  assert(QN);
  return QN;
}

// Parses a symbol name in the form of A@B@C@@ which represents C::B::A.
// Symbol names have slightly different rules regarding what can appear
// so we separate out the implementations for flexibility.
QualifiedNameNode *
Demangler::demangleFullyQualifiedSymbolName(StringView &MangledName) {
  // This is the final component of a symbol name (i.e. the leftmost component
  // of a mangled name.  Since the only possible template instantiation that
  // can appear in this context is a function template, and since those are
  // not saved for the purposes of name backreferences, only backref simple
  // names.
  IdentifierNode *Identifier =
      demangleUnqualifiedSymbolName(MangledName, NBB_Simple);
  if (Error)
    return nullptr;

  QualifiedNameNode *QN = demangleNameScopeChain(MangledName, Identifier);
  if (Error)
    return nullptr;

  if (Identifier->kind() == NodeKind::StructorIdentifier) {
    if (QN->Components->Count < 2) {
      Error = true;
      return nullptr;
    }
    StructorIdentifierNode *SIN =
        static_cast<StructorIdentifierNode *>(Identifier);
    Node *ClassNode = QN->Components->Nodes[QN->Components->Count - 2];
    SIN->Class = static_cast<IdentifierNode *>(ClassNode);
  }
  assert(QN);
  return QN;
}

IdentifierNode *Demangler::demangleUnqualifiedTypeName(StringView &MangledName,
                                                       bool Memorize) {
  // An inner-most name can be a back-reference, because a fully-qualified name
  // (e.g. Scope + Inner) can contain other fully qualified names inside of
  // them (for example template parameters), and these nested parameters can
  // refer to previously mangled types.
  if (startsWithDigit(MangledName))
    return demangleBackRefName(MangledName);

  if (MangledName.startsWith("?$"))
    return demangleTemplateInstantiationName(MangledName, NBB_Template);

  return demangleSimpleName(MangledName, Memorize);
}

IdentifierNode *
Demangler::demangleUnqualifiedSymbolName(StringView &MangledName,
                                         NameBackrefBehavior NBB) {
  if (startsWithDigit(MangledName))
    return demangleBackRefName(MangledName);
  if (MangledName.startsWith("?$"))
    return demangleTemplateInstantiationName(MangledName, NBB);
  if (MangledName.startsWith('?'))
    return demangleFunctionIdentifierCode(MangledName);
  return demangleSimpleName(MangledName, /*Memorize=*/(NBB & NBB_Simple) != 0);
}

IdentifierNode *Demangler::demangleNameScopePiece(StringView &MangledName) {
  if (startsWithDigit(MangledName))
    return demangleBackRefName(MangledName);

  if (MangledName.startsWith("?$"))
    return demangleTemplateInstantiationName(MangledName, NBB_Template);

  if (MangledName.startsWith("?A"))
    return demangleAnonymousNamespaceName(MangledName);

  if (startsWithLocalScopePattern(MangledName))
    return demangleLocallyScopedNamePiece(MangledName);

  return demangleSimpleName(MangledName, /*Memorize=*/true);
}

static NodeArrayNode *nodeListToNodeArray(ArenaAllocator &Arena, NodeList *Head,
                                          size_t Count) {
  NodeArrayNode *N = Arena.alloc<NodeArrayNode>();
  N->Count = Count;
  N->Nodes = Arena.allocArray<Node *>(Count);
  for (size_t I = 0; I < Count; ++I) {
    N->Nodes[I] = Head->N;
    Head = Head->Next;
  }
  return N;
}

QualifiedNameNode *
Demangler::demangleNameScopeChain(StringView &MangledName,
                                  IdentifierNode *UnqualifiedName) {
  NodeList *Head = Arena.alloc<NodeList>();

  Head->N = UnqualifiedName;

  size_t Count = 1;
  while (!MangledName.consumeFront("@")) {
    ++Count;
    NodeList *NewHead = Arena.alloc<NodeList>();
    NewHead->Next = Head;
    Head = NewHead;

    if (MangledName.empty()) {
      Error = true;
      return nullptr;
    }

    assert(!Error);
    IdentifierNode *Elem = demangleNameScopePiece(MangledName);
    if (Error)
      return nullptr;

    Head->N = Elem;
  }

  QualifiedNameNode *QN = Arena.alloc<QualifiedNameNode>();
  QN->Components = nodeListToNodeArray(Arena, Head, Count);
  return QN;
}

FuncClass Demangler::demangleFunctionClass(StringView &MangledName) {
  switch (MangledName.popFront()) {
  case '9':
    return FuncClass(FC_ExternC | FC_NoParameterList);
  case 'A':
    return FC_Private;
  case 'B':
    return FuncClass(FC_Private | FC_Far);
  case 'C':
    return FuncClass(FC_Private | FC_Static);
  case 'D':
    return FuncClass(FC_Private | FC_Static | FC_Far);
  case 'E':
    return FuncClass(FC_Private | FC_Virtual);
  case 'F':
    return FuncClass(FC_Private | FC_Virtual | FC_Far);
  case 'G':
    return FuncClass(FC_Private | FC_StaticThisAdjust);
  case 'H':
    return FuncClass(FC_Private | FC_StaticThisAdjust | FC_Far);
  case 'I':
    return FuncClass(FC_Protected);
  case 'J':
    return FuncClass(FC_Protected | FC_Far);
  case 'K':
    return FuncClass(FC_Protected | FC_Static);
  case 'L':
    return FuncClass(FC_Protected | FC_Static | FC_Far);
  case 'M':
    return FuncClass(FC_Protected | FC_Virtual);
  case 'N':
    return FuncClass(FC_Protected | FC_Virtual | FC_Far);
  case 'O':
    return FuncClass(FC_Protected | FC_Virtual | FC_StaticThisAdjust);
  case 'P':
    return FuncClass(FC_Protected | FC_Virtual | FC_StaticThisAdjust | FC_Far);
  case 'Q':
    return FuncClass(FC_Public);
  case 'R':
    return FuncClass(FC_Public | FC_Far);
  case 'S':
    return FuncClass(FC_Public | FC_Static);
  case 'T':
    return FuncClass(FC_Public | FC_Static | FC_Far);
  case 'U':
    return FuncClass(FC_Public | FC_Virtual);
  case 'V':
    return FuncClass(FC_Public | FC_Virtual | FC_Far);
  case 'W':
    return FuncClass(FC_Public | FC_Virtual | FC_StaticThisAdjust);
  case 'X':
    return FuncClass(FC_Public | FC_Virtual | FC_StaticThisAdjust | FC_Far);
  case 'Y':
    return FuncClass(FC_Global);
  case 'Z':
    return FuncClass(FC_Global | FC_Far);
  case '$': {
    FuncClass VFlag = FC_VirtualThisAdjust;
    if (MangledName.consumeFront('R'))
      VFlag = FuncClass(VFlag | FC_VirtualThisAdjustEx);
    if (MangledName.empty())
      break;
    switch (MangledName.popFront()) {
    case '0':
      return FuncClass(FC_Private | FC_Virtual | VFlag);
    case '1':
      return FuncClass(FC_Private | FC_Virtual | VFlag | FC_Far);
    case '2':
      return FuncClass(FC_Protected | FC_Virtual | VFlag);
    case '3':
      return FuncClass(FC_Protected | FC_Virtual | VFlag | FC_Far);
    case '4':
      return FuncClass(FC_Public | FC_Virtual | VFlag);
    case '5':
      return FuncClass(FC_Public | FC_Virtual | VFlag | FC_Far);
    }
  }
  }

  Error = true;
  return FC_Public;
}

CallingConv Demangler::demangleCallingConvention(StringView &MangledName) {
  if (MangledName.empty()) {
    Error = true;
    return CallingConv::None;
  }

  switch (MangledName.popFront()) {
  case 'A':
  case 'B':
    return CallingConv::Cdecl;
  case 'C':
  case 'D':
    return CallingConv::Pascal;
  case 'E':
  case 'F':
    return CallingConv::Thiscall;
  case 'G':
  case 'H':
    return CallingConv::Stdcall;
  case 'I':
  case 'J':
    return CallingConv::Fastcall;
  case 'M':
  case 'N':
    return CallingConv::Clrcall;
  case 'O':
  case 'P':
    return CallingConv::Eabi;
  case 'Q':
    return CallingConv::Vectorcall;
  case 'S':
    return CallingConv::Swift;
<<<<<<< HEAD
=======
  case 'W':
    return CallingConv::SwiftAsync;
>>>>>>> 2ab1d525
  }

  return CallingConv::None;
}

StorageClass Demangler::demangleVariableStorageClass(StringView &MangledName) {
  assert(MangledName.front() >= '0' && MangledName.front() <= '4');

  switch (MangledName.popFront()) {
  case '0':
    return StorageClass::PrivateStatic;
  case '1':
    return StorageClass::ProtectedStatic;
  case '2':
    return StorageClass::PublicStatic;
  case '3':
    return StorageClass::Global;
  case '4':
    return StorageClass::FunctionLocalStatic;
  }
  DEMANGLE_UNREACHABLE;
}

std::pair<Qualifiers, bool>
Demangler::demangleQualifiers(StringView &MangledName) {
  if (MangledName.empty()) {
    Error = true;
    return std::make_pair(Q_None, false);
  }

  switch (MangledName.popFront()) {
  // Member qualifiers
  case 'Q':
    return std::make_pair(Q_None, true);
  case 'R':
    return std::make_pair(Q_Const, true);
  case 'S':
    return std::make_pair(Q_Volatile, true);
  case 'T':
    return std::make_pair(Qualifiers(Q_Const | Q_Volatile), true);
  // Non-Member qualifiers
  case 'A':
    return std::make_pair(Q_None, false);
  case 'B':
    return std::make_pair(Q_Const, false);
  case 'C':
    return std::make_pair(Q_Volatile, false);
  case 'D':
    return std::make_pair(Qualifiers(Q_Const | Q_Volatile), false);
  }
  Error = true;
  return std::make_pair(Q_None, false);
}

// <variable-type> ::= <type> <cvr-qualifiers>
//                 ::= <type> <pointee-cvr-qualifiers> # pointers, references
TypeNode *Demangler::demangleType(StringView &MangledName,
                                  QualifierMangleMode QMM) {
  Qualifiers Quals = Q_None;
  bool IsMember = false;
  if (QMM == QualifierMangleMode::Mangle) {
    std::tie(Quals, IsMember) = demangleQualifiers(MangledName);
  } else if (QMM == QualifierMangleMode::Result) {
    if (MangledName.consumeFront('?'))
      std::tie(Quals, IsMember) = demangleQualifiers(MangledName);
  }

  if (MangledName.empty()) {
    Error = true;
    return nullptr;
  }

  TypeNode *Ty = nullptr;
  if (isTagType(MangledName))
    Ty = demangleClassType(MangledName);
  else if (isPointerType(MangledName)) {
    if (isMemberPointer(MangledName, Error))
      Ty = demangleMemberPointerType(MangledName);
    else if (!Error)
      Ty = demanglePointerType(MangledName);
    else
      return nullptr;
  } else if (isArrayType(MangledName))
    Ty = demangleArrayType(MangledName);
  else if (isFunctionType(MangledName)) {
    if (MangledName.consumeFront("$$A8@@"))
      Ty = demangleFunctionType(MangledName, true);
    else {
      assert(MangledName.startsWith("$$A6"));
      MangledName.consumeFront("$$A6");
      Ty = demangleFunctionType(MangledName, false);
    }
  } else if (isCustomType(MangledName)) {
    Ty = demangleCustomType(MangledName);
  } else {
    Ty = demanglePrimitiveType(MangledName);
  }

  if (!Ty || Error)
    return Ty;
  Ty->Quals = Qualifiers(Ty->Quals | Quals);
  return Ty;
}

bool Demangler::demangleThrowSpecification(StringView &MangledName) {
  if (MangledName.consumeFront("_E"))
    return true;
  if (MangledName.consumeFront('Z'))
    return false;

  Error = true;
  return false;
}

FunctionSignatureNode *Demangler::demangleFunctionType(StringView &MangledName,
                                                       bool HasThisQuals) {
  FunctionSignatureNode *FTy = Arena.alloc<FunctionSignatureNode>();

  if (HasThisQuals) {
    FTy->Quals = demanglePointerExtQualifiers(MangledName);
    FTy->RefQualifier = demangleFunctionRefQualifier(MangledName);
    FTy->Quals = Qualifiers(FTy->Quals | demangleQualifiers(MangledName).first);
  }

  // Fields that appear on both member and non-member functions.
  FTy->CallConvention = demangleCallingConvention(MangledName);

  // <return-type> ::= <type>
  //               ::= @ # structors (they have no declared return type)
  bool IsStructor = MangledName.consumeFront('@');
  if (!IsStructor)
    FTy->ReturnType = demangleType(MangledName, QualifierMangleMode::Result);

  FTy->Params = demangleFunctionParameterList(MangledName, FTy->IsVariadic);

  FTy->IsNoexcept = demangleThrowSpecification(MangledName);

  return FTy;
}

FunctionSymbolNode *
Demangler::demangleFunctionEncoding(StringView &MangledName) {
  FuncClass ExtraFlags = FC_None;
  if (MangledName.consumeFront("$$J0"))
    ExtraFlags = FC_ExternC;

  if (MangledName.empty()) {
    Error = true;
    return nullptr;
  }

  FuncClass FC = demangleFunctionClass(MangledName);
  FC = FuncClass(ExtraFlags | FC);

  FunctionSignatureNode *FSN = nullptr;
  ThunkSignatureNode *TTN = nullptr;
  if (FC & FC_StaticThisAdjust) {
    TTN = Arena.alloc<ThunkSignatureNode>();
    TTN->ThisAdjust.StaticOffset = demangleSigned(MangledName);
  } else if (FC & FC_VirtualThisAdjust) {
    TTN = Arena.alloc<ThunkSignatureNode>();
    if (FC & FC_VirtualThisAdjustEx) {
      TTN->ThisAdjust.VBPtrOffset = demangleSigned(MangledName);
      TTN->ThisAdjust.VBOffsetOffset = demangleSigned(MangledName);
    }
    TTN->ThisAdjust.VtordispOffset = demangleSigned(MangledName);
    TTN->ThisAdjust.StaticOffset = demangleSigned(MangledName);
  }

  if (FC & FC_NoParameterList) {
    // This is an extern "C" function whose full signature hasn't been mangled.
    // This happens when we need to mangle a local symbol inside of an extern
    // "C" function.
    FSN = Arena.alloc<FunctionSignatureNode>();
  } else {
    bool HasThisQuals = !(FC & (FC_Global | FC_Static));
    FSN = demangleFunctionType(MangledName, HasThisQuals);
  }

  if (Error)
    return nullptr;

  if (TTN) {
    *static_cast<FunctionSignatureNode *>(TTN) = *FSN;
    FSN = TTN;
  }
  FSN->FunctionClass = FC;

  FunctionSymbolNode *Symbol = Arena.alloc<FunctionSymbolNode>();
  Symbol->Signature = FSN;
  return Symbol;
}

CustomTypeNode *Demangler::demangleCustomType(StringView &MangledName) {
  assert(MangledName.startsWith('?'));
  MangledName.popFront();

  CustomTypeNode *CTN = Arena.alloc<CustomTypeNode>();
  CTN->Identifier = demangleUnqualifiedTypeName(MangledName, /*Memorize=*/true);
  if (!MangledName.consumeFront('@'))
    Error = true;
  if (Error)
    return nullptr;
  return CTN;
}

// Reads a primitive type.
PrimitiveTypeNode *Demangler::demanglePrimitiveType(StringView &MangledName) {
  if (MangledName.consumeFront("$$T"))
    return Arena.alloc<PrimitiveTypeNode>(PrimitiveKind::Nullptr);

  switch (MangledName.popFront()) {
  case 'X':
    return Arena.alloc<PrimitiveTypeNode>(PrimitiveKind::Void);
  case 'D':
    return Arena.alloc<PrimitiveTypeNode>(PrimitiveKind::Char);
  case 'C':
    return Arena.alloc<PrimitiveTypeNode>(PrimitiveKind::Schar);
  case 'E':
    return Arena.alloc<PrimitiveTypeNode>(PrimitiveKind::Uchar);
  case 'F':
    return Arena.alloc<PrimitiveTypeNode>(PrimitiveKind::Short);
  case 'G':
    return Arena.alloc<PrimitiveTypeNode>(PrimitiveKind::Ushort);
  case 'H':
    return Arena.alloc<PrimitiveTypeNode>(PrimitiveKind::Int);
  case 'I':
    return Arena.alloc<PrimitiveTypeNode>(PrimitiveKind::Uint);
  case 'J':
    return Arena.alloc<PrimitiveTypeNode>(PrimitiveKind::Long);
  case 'K':
    return Arena.alloc<PrimitiveTypeNode>(PrimitiveKind::Ulong);
  case 'M':
    return Arena.alloc<PrimitiveTypeNode>(PrimitiveKind::Float);
  case 'N':
    return Arena.alloc<PrimitiveTypeNode>(PrimitiveKind::Double);
  case 'O':
    return Arena.alloc<PrimitiveTypeNode>(PrimitiveKind::Ldouble);
  case '_': {
    if (MangledName.empty()) {
      Error = true;
      return nullptr;
    }
    switch (MangledName.popFront()) {
    case 'N':
      return Arena.alloc<PrimitiveTypeNode>(PrimitiveKind::Bool);
    case 'J':
      return Arena.alloc<PrimitiveTypeNode>(PrimitiveKind::Int64);
    case 'K':
      return Arena.alloc<PrimitiveTypeNode>(PrimitiveKind::Uint64);
    case 'W':
      return Arena.alloc<PrimitiveTypeNode>(PrimitiveKind::Wchar);
    case 'Q':
      return Arena.alloc<PrimitiveTypeNode>(PrimitiveKind::Char8);
    case 'S':
      return Arena.alloc<PrimitiveTypeNode>(PrimitiveKind::Char16);
    case 'U':
      return Arena.alloc<PrimitiveTypeNode>(PrimitiveKind::Char32);
    }
    break;
  }
  }
  Error = true;
  return nullptr;
}

TagTypeNode *Demangler::demangleClassType(StringView &MangledName) {
  TagTypeNode *TT = nullptr;

  switch (MangledName.popFront()) {
  case 'T':
    TT = Arena.alloc<TagTypeNode>(TagKind::Union);
    break;
  case 'U':
    TT = Arena.alloc<TagTypeNode>(TagKind::Struct);
    break;
  case 'V':
    TT = Arena.alloc<TagTypeNode>(TagKind::Class);
    break;
  case 'W':
    if (!MangledName.consumeFront('4')) {
      Error = true;
      return nullptr;
    }
    TT = Arena.alloc<TagTypeNode>(TagKind::Enum);
    break;
  default:
    assert(false);
  }

  TT->QualifiedName = demangleFullyQualifiedTypeName(MangledName);
  return TT;
}

// <pointer-type> ::= E? <pointer-cvr-qualifiers> <ext-qualifiers> <type>
//                       # the E is required for 64-bit non-static pointers
PointerTypeNode *Demangler::demanglePointerType(StringView &MangledName) {
  PointerTypeNode *Pointer = Arena.alloc<PointerTypeNode>();

  std::tie(Pointer->Quals, Pointer->Affinity) =
      demanglePointerCVQualifiers(MangledName);

  if (MangledName.consumeFront("6")) {
    Pointer->Pointee = demangleFunctionType(MangledName, false);
    return Pointer;
  }

  Qualifiers ExtQuals = demanglePointerExtQualifiers(MangledName);
  Pointer->Quals = Qualifiers(Pointer->Quals | ExtQuals);

  Pointer->Pointee = demangleType(MangledName, QualifierMangleMode::Mangle);
  return Pointer;
}

PointerTypeNode *Demangler::demangleMemberPointerType(StringView &MangledName) {
  PointerTypeNode *Pointer = Arena.alloc<PointerTypeNode>();

  std::tie(Pointer->Quals, Pointer->Affinity) =
      demanglePointerCVQualifiers(MangledName);
  assert(Pointer->Affinity == PointerAffinity::Pointer);

  Qualifiers ExtQuals = demanglePointerExtQualifiers(MangledName);
  Pointer->Quals = Qualifiers(Pointer->Quals | ExtQuals);

  // isMemberPointer() only returns true if there is at least one character
  // after the qualifiers.
  if (MangledName.consumeFront("8")) {
    Pointer->ClassParent = demangleFullyQualifiedTypeName(MangledName);
    Pointer->Pointee = demangleFunctionType(MangledName, true);
  } else {
    Qualifiers PointeeQuals = Q_None;
    bool IsMember = false;
    std::tie(PointeeQuals, IsMember) = demangleQualifiers(MangledName);
    assert(IsMember || Error);
    Pointer->ClassParent = demangleFullyQualifiedTypeName(MangledName);

    Pointer->Pointee = demangleType(MangledName, QualifierMangleMode::Drop);
    if (Pointer->Pointee)
      Pointer->Pointee->Quals = PointeeQuals;
  }

  return Pointer;
}

Qualifiers Demangler::demanglePointerExtQualifiers(StringView &MangledName) {
  Qualifiers Quals = Q_None;
  if (MangledName.consumeFront('E'))
    Quals = Qualifiers(Quals | Q_Pointer64);
  if (MangledName.consumeFront('I'))
    Quals = Qualifiers(Quals | Q_Restrict);
  if (MangledName.consumeFront('F'))
    Quals = Qualifiers(Quals | Q_Unaligned);

  return Quals;
}

ArrayTypeNode *Demangler::demangleArrayType(StringView &MangledName) {
  assert(MangledName.front() == 'Y');
  MangledName.popFront();

  uint64_t Rank = 0;
  bool IsNegative = false;
  std::tie(Rank, IsNegative) = demangleNumber(MangledName);
  if (IsNegative || Rank == 0) {
    Error = true;
    return nullptr;
  }

  ArrayTypeNode *ATy = Arena.alloc<ArrayTypeNode>();
  NodeList *Head = Arena.alloc<NodeList>();
  NodeList *Tail = Head;

  for (uint64_t I = 0; I < Rank; ++I) {
    uint64_t D = 0;
    std::tie(D, IsNegative) = demangleNumber(MangledName);
    if (Error || IsNegative) {
      Error = true;
      return nullptr;
    }
    Tail->N = Arena.alloc<IntegerLiteralNode>(D, IsNegative);
    if (I + 1 < Rank) {
      Tail->Next = Arena.alloc<NodeList>();
      Tail = Tail->Next;
    }
  }
  ATy->Dimensions = nodeListToNodeArray(Arena, Head, Rank);

  if (MangledName.consumeFront("$$C")) {
    bool IsMember = false;
    std::tie(ATy->Quals, IsMember) = demangleQualifiers(MangledName);
    if (IsMember) {
      Error = true;
      return nullptr;
    }
  }

  ATy->ElementType = demangleType(MangledName, QualifierMangleMode::Drop);
  return ATy;
}

// Reads a function's parameters.
NodeArrayNode *Demangler::demangleFunctionParameterList(StringView &MangledName,
                                                        bool &IsVariadic) {
  // Empty parameter list.
  if (MangledName.consumeFront('X'))
    return nullptr;

  NodeList *Head = Arena.alloc<NodeList>();
  NodeList **Current = &Head;
  size_t Count = 0;
  while (!Error && !MangledName.startsWith('@') &&
         !MangledName.startsWith('Z')) {
    ++Count;

    if (startsWithDigit(MangledName)) {
      size_t N = MangledName[0] - '0';
      if (N >= Backrefs.FunctionParamCount) {
        Error = true;
        return nullptr;
      }
      MangledName = MangledName.dropFront();

      *Current = Arena.alloc<NodeList>();
      (*Current)->N = Backrefs.FunctionParams[N];
      Current = &(*Current)->Next;
      continue;
    }

    size_t OldSize = MangledName.size();

    *Current = Arena.alloc<NodeList>();
    TypeNode *TN = demangleType(MangledName, QualifierMangleMode::Drop);
    if (!TN || Error)
      return nullptr;

    (*Current)->N = TN;

    size_t CharsConsumed = OldSize - MangledName.size();
    assert(CharsConsumed != 0);

    // Single-letter types are ignored for backreferences because memorizing
    // them doesn't save anything.
    if (Backrefs.FunctionParamCount <= 9 && CharsConsumed > 1)
      Backrefs.FunctionParams[Backrefs.FunctionParamCount++] = TN;

    Current = &(*Current)->Next;
  }

  if (Error)
    return nullptr;

  NodeArrayNode *NA = nodeListToNodeArray(Arena, Head, Count);
  // A non-empty parameter list is terminated by either 'Z' (variadic) parameter
  // list or '@' (non variadic).  Careful not to consume "@Z", as in that case
  // the following Z could be a throw specifier.
  if (MangledName.consumeFront('@'))
    return NA;

  if (MangledName.consumeFront('Z')) {
    IsVariadic = true;
    return NA;
  }

  DEMANGLE_UNREACHABLE;
}

NodeArrayNode *
Demangler::demangleTemplateParameterList(StringView &MangledName) {
  NodeList *Head = nullptr;
  NodeList **Current = &Head;
  size_t Count = 0;

  while (!MangledName.startsWith('@')) {
    if (MangledName.consumeFront("$S") || MangledName.consumeFront("$$V") ||
        MangledName.consumeFront("$$$V") || MangledName.consumeFront("$$Z")) {
      // parameter pack separator
      continue;
    }

    ++Count;

    // Template parameter lists don't participate in back-referencing.
    *Current = Arena.alloc<NodeList>();

    NodeList &TP = **Current;

    TemplateParameterReferenceNode *TPRN = nullptr;
    if (MangledName.consumeFront("$$Y")) {
      // Template alias
      TP.N = demangleFullyQualifiedTypeName(MangledName);
    } else if (MangledName.consumeFront("$$B")) {
      // Array
      TP.N = demangleType(MangledName, QualifierMangleMode::Drop);
    } else if (MangledName.consumeFront("$$C")) {
      // Type has qualifiers.
      TP.N = demangleType(MangledName, QualifierMangleMode::Mangle);
    } else if (MangledName.startsWith("$1") || MangledName.startsWith("$H") ||
               MangledName.startsWith("$I") || MangledName.startsWith("$J")) {
      // Pointer to member
      TP.N = TPRN = Arena.alloc<TemplateParameterReferenceNode>();
      TPRN->IsMemberPointer = true;

      MangledName = MangledName.dropFront();
      // 1 - single inheritance       <name>
      // H - multiple inheritance     <name> <number>
      // I - virtual inheritance      <name> <number> <number>
      // J - unspecified inheritance  <name> <number> <number> <number>
      char InheritanceSpecifier = MangledName.popFront();
      SymbolNode *S = nullptr;
      if (MangledName.startsWith('?')) {
        S = parse(MangledName);
        if (Error || !S->Name) {
          Error = true;
          return nullptr;
        }
        memorizeIdentifier(S->Name->getUnqualifiedIdentifier());
      }

      switch (InheritanceSpecifier) {
      case 'J':
        TPRN->ThunkOffsets[TPRN->ThunkOffsetCount++] =
            demangleSigned(MangledName);
        DEMANGLE_FALLTHROUGH;
      case 'I':
        TPRN->ThunkOffsets[TPRN->ThunkOffsetCount++] =
            demangleSigned(MangledName);
        DEMANGLE_FALLTHROUGH;
      case 'H':
        TPRN->ThunkOffsets[TPRN->ThunkOffsetCount++] =
            demangleSigned(MangledName);
        DEMANGLE_FALLTHROUGH;
      case '1':
        break;
      default:
        DEMANGLE_UNREACHABLE;
      }
      TPRN->Affinity = PointerAffinity::Pointer;
      TPRN->Symbol = S;
    } else if (MangledName.startsWith("$E?")) {
      MangledName.consumeFront("$E");
      // Reference to symbol
      TP.N = TPRN = Arena.alloc<TemplateParameterReferenceNode>();
      TPRN->Symbol = parse(MangledName);
      TPRN->Affinity = PointerAffinity::Reference;
    } else if (MangledName.startsWith("$F") || MangledName.startsWith("$G")) {
      TP.N = TPRN = Arena.alloc<TemplateParameterReferenceNode>();

      // Data member pointer.
      MangledName = MangledName.dropFront();
      char InheritanceSpecifier = MangledName.popFront();

      switch (InheritanceSpecifier) {
      case 'G':
        TPRN->ThunkOffsets[TPRN->ThunkOffsetCount++] =
            demangleSigned(MangledName);
        DEMANGLE_FALLTHROUGH;
      case 'F':
        TPRN->ThunkOffsets[TPRN->ThunkOffsetCount++] =
            demangleSigned(MangledName);
        TPRN->ThunkOffsets[TPRN->ThunkOffsetCount++] =
            demangleSigned(MangledName);
        break;
      default:
        DEMANGLE_UNREACHABLE;
      }
      TPRN->IsMemberPointer = true;

    } else if (MangledName.consumeFront("$0")) {
      // Integral non-type template parameter
      bool IsNegative = false;
      uint64_t Value = 0;
      std::tie(Value, IsNegative) = demangleNumber(MangledName);

      TP.N = Arena.alloc<IntegerLiteralNode>(Value, IsNegative);
    } else {
      TP.N = demangleType(MangledName, QualifierMangleMode::Drop);
    }
    if (Error)
      return nullptr;

    Current = &TP.Next;
  }

  // The loop above returns nullptr on Error.
  assert(!Error);

  // Template parameter lists cannot be variadic, so it can only be terminated
  // by @ (as opposed to 'Z' in the function parameter case).
  assert(MangledName.startsWith('@')); // The above loop exits only on '@'.
  MangledName.consumeFront('@');
  return nodeListToNodeArray(Arena, Head, Count);
}

void Demangler::dumpBackReferences() {
  std::printf("%d function parameter backreferences\n",
              (int)Backrefs.FunctionParamCount);

  // Create an output stream so we can render each type.
  OutputBuffer OB;
  if (!initializeOutputBuffer(nullptr, nullptr, OB, 1024))
    std::terminate();
  for (size_t I = 0; I < Backrefs.FunctionParamCount; ++I) {
    OB.setCurrentPosition(0);

    TypeNode *T = Backrefs.FunctionParams[I];
    T->output(OB, OF_Default);

    std::printf("  [%d] - %.*s\n", (int)I, (int)OB.getCurrentPosition(),
                OB.getBuffer());
  }
  std::free(OB.getBuffer());

  if (Backrefs.FunctionParamCount > 0)
    std::printf("\n");
  std::printf("%d name backreferences\n", (int)Backrefs.NamesCount);
  for (size_t I = 0; I < Backrefs.NamesCount; ++I) {
    std::printf("  [%d] - %.*s\n", (int)I, (int)Backrefs.Names[I]->Name.size(),
                Backrefs.Names[I]->Name.begin());
  }
  if (Backrefs.NamesCount > 0)
    std::printf("\n");
}

char *llvm::microsoftDemangle(const char *MangledName, size_t *NMangled,
                              char *Buf, size_t *N,
                              int *Status, MSDemangleFlags Flags) {
  Demangler D;
  OutputBuffer OB;

  StringView Name{MangledName};
  SymbolNode *AST = D.parse(Name);
  if (!D.Error && NMangled)
    *NMangled = Name.begin() - MangledName;

  if (Flags & MSDF_DumpBackrefs)
    D.dumpBackReferences();

  OutputFlags OF = OF_Default;
  if (Flags & MSDF_NoCallingConvention)
    OF = OutputFlags(OF | OF_NoCallingConvention);
  if (Flags & MSDF_NoAccessSpecifier)
    OF = OutputFlags(OF | OF_NoAccessSpecifier);
  if (Flags & MSDF_NoReturnType)
    OF = OutputFlags(OF | OF_NoReturnType);
  if (Flags & MSDF_NoMemberType)
    OF = OutputFlags(OF | OF_NoMemberType);
  if (Flags & MSDF_NoVariableType)
    OF = OutputFlags(OF | OF_NoVariableType);

  int InternalStatus = demangle_success;
  if (D.Error)
    InternalStatus = demangle_invalid_mangled_name;
  else if (!initializeOutputBuffer(Buf, N, OB, 1024))
    InternalStatus = demangle_memory_alloc_failure;
  else {
    AST->output(OB, OF);
    OB += '\0';
    if (N != nullptr)
      *N = OB.getCurrentPosition();
    Buf = OB.getBuffer();
  }

  if (Status)
    *Status = InternalStatus;
  return InternalStatus == demangle_success ? Buf : nullptr;
}<|MERGE_RESOLUTION|>--- conflicted
+++ resolved
@@ -1713,11 +1713,8 @@
     return CallingConv::Vectorcall;
   case 'S':
     return CallingConv::Swift;
-<<<<<<< HEAD
-=======
   case 'W':
     return CallingConv::SwiftAsync;
->>>>>>> 2ab1d525
   }
 
   return CallingConv::None;
