--- conflicted
+++ resolved
@@ -1284,41 +1284,10 @@
     return 1ULL << 62;
   case Attribute::NoFree:
     return 1ULL << 63;
-<<<<<<< HEAD
-  case Attribute::NoSync:
-    llvm_unreachable("nosync attribute not supported in raw format");
-    break;
-  case Attribute::Dereferenceable:
-    llvm_unreachable("dereferenceable attribute not supported in raw format");
-    break;
-  case Attribute::DereferenceableOrNull:
-    llvm_unreachable("dereferenceable_or_null attribute not supported in raw "
-                     "format");
-    break;
-  case Attribute::ArgMemOnly:
-    llvm_unreachable("argmemonly attribute not supported in raw format");
-    break;
-  case Attribute::AllocSize:
-    llvm_unreachable("allocsize not supported in raw format");
-    break;
-  case Attribute::SanitizeMemTag:
-    llvm_unreachable("sanitize_memtag attribute not supported in raw format");
-    break;
-  case Attribute::Mask:
-    llvm_unreachable("mask attribute not supported in raw format");
-    break;
-  case Attribute::VectorLength:
-    llvm_unreachable("vlen attribute not supported in raw format");
-    break;
-  case Attribute::Passthru:
-    llvm_unreachable("passthru attribute not supported in raw format");
-    break;
-=======
   default:
     // Other attributes are not supported in the raw format,
     // as we ran out of space.
     return 0;
->>>>>>> aef203c6
   }
   llvm_unreachable("Unsupported attribute type");
 }
@@ -1328,19 +1297,6 @@
 
   for (Attribute::AttrKind I = Attribute::None; I != Attribute::EndAttrKinds;
        I = Attribute::AttrKind(I + 1)) {
-<<<<<<< HEAD
-    if (I == Attribute::SanitizeMemTag ||
-        I == Attribute::Dereferenceable ||
-        I == Attribute::DereferenceableOrNull ||
-        I == Attribute::ArgMemOnly ||
-        I == Attribute::AllocSize ||
-        I == Attribute::Mask ||
-        I == Attribute::VectorLength ||
-        I == Attribute::Passthru ||
-        I == Attribute::NoSync)
-      continue;
-=======
->>>>>>> aef203c6
     if (uint64_t A = (Val & getRawAttributeMask(I))) {
       if (I == Attribute::Alignment)
         B.addAlignmentAttr(1ULL << ((A >> 16) - 1));
