//===- ELFYAML.cpp - ELF YAMLIO implementation ----------------------------===//
//
// Part of the LLVM Project, under the Apache License v2.0 with LLVM Exceptions.
// See https://llvm.org/LICENSE.txt for license information.
// SPDX-License-Identifier: Apache-2.0 WITH LLVM-exception
//
//===----------------------------------------------------------------------===//
//
// This file defines classes for handling the YAML representation of ELF.
//
//===----------------------------------------------------------------------===//

#include "llvm/ObjectYAML/ELFYAML.h"
#include "llvm/ADT/APInt.h"
#include "llvm/ADT/MapVector.h"
#include "llvm/ADT/StringRef.h"
#include "llvm/BinaryFormat/ELF.h"
#include "llvm/Support/ARMEHABI.h"
#include "llvm/Support/Casting.h"
#include "llvm/Support/ErrorHandling.h"
#include "llvm/Support/MipsABIFlags.h"
#include "llvm/Support/YAMLTraits.h"
#include "llvm/Support/WithColor.h"
#include <cassert>
#include <cstdint>

namespace llvm {

ELFYAML::Chunk::~Chunk() = default;

namespace ELFYAML {
unsigned Object::getMachine() const {
  if (Header.Machine)
    return *Header.Machine;
  return llvm::ELF::EM_NONE;
}

constexpr StringRef SectionHeaderTable::TypeStr;
} // namespace ELFYAML

namespace yaml {

void ScalarEnumerationTraits<ELFYAML::ELF_ET>::enumeration(
    IO &IO, ELFYAML::ELF_ET &Value) {
#define ECase(X) IO.enumCase(Value, #X, ELF::X)
  ECase(ET_NONE);
  ECase(ET_REL);
  ECase(ET_EXEC);
  ECase(ET_DYN);
  ECase(ET_CORE);
#undef ECase
  IO.enumFallback<Hex16>(Value);
}

void ScalarEnumerationTraits<ELFYAML::ELF_PT>::enumeration(
    IO &IO, ELFYAML::ELF_PT &Value) {
#define ECase(X) IO.enumCase(Value, #X, ELF::X)
  ECase(PT_NULL);
  ECase(PT_LOAD);
  ECase(PT_DYNAMIC);
  ECase(PT_INTERP);
  ECase(PT_NOTE);
  ECase(PT_SHLIB);
  ECase(PT_PHDR);
  ECase(PT_TLS);
  ECase(PT_GNU_EH_FRAME);
  ECase(PT_GNU_STACK);
  ECase(PT_GNU_RELRO);
  ECase(PT_GNU_PROPERTY);
#undef ECase
  IO.enumFallback<Hex32>(Value);
}

void ScalarEnumerationTraits<ELFYAML::ELF_NT>::enumeration(
    IO &IO, ELFYAML::ELF_NT &Value) {
#define ECase(X) IO.enumCase(Value, #X, ELF::X)
  // Generic note types.
  ECase(NT_VERSION);
  ECase(NT_ARCH);
  ECase(NT_GNU_BUILD_ATTRIBUTE_OPEN);
  ECase(NT_GNU_BUILD_ATTRIBUTE_FUNC);
  // Core note types.
  ECase(NT_PRSTATUS);
  ECase(NT_FPREGSET);
  ECase(NT_PRPSINFO);
  ECase(NT_TASKSTRUCT);
  ECase(NT_AUXV);
  ECase(NT_PSTATUS);
  ECase(NT_FPREGS);
  ECase(NT_PSINFO);
  ECase(NT_LWPSTATUS);
  ECase(NT_LWPSINFO);
  ECase(NT_WIN32PSTATUS);
  ECase(NT_PPC_VMX);
  ECase(NT_PPC_VSX);
  ECase(NT_PPC_TAR);
  ECase(NT_PPC_PPR);
  ECase(NT_PPC_DSCR);
  ECase(NT_PPC_EBB);
  ECase(NT_PPC_PMU);
  ECase(NT_PPC_TM_CGPR);
  ECase(NT_PPC_TM_CFPR);
  ECase(NT_PPC_TM_CVMX);
  ECase(NT_PPC_TM_CVSX);
  ECase(NT_PPC_TM_SPR);
  ECase(NT_PPC_TM_CTAR);
  ECase(NT_PPC_TM_CPPR);
  ECase(NT_PPC_TM_CDSCR);
  ECase(NT_386_TLS);
  ECase(NT_386_IOPERM);
  ECase(NT_X86_XSTATE);
  ECase(NT_S390_HIGH_GPRS);
  ECase(NT_S390_TIMER);
  ECase(NT_S390_TODCMP);
  ECase(NT_S390_TODPREG);
  ECase(NT_S390_CTRS);
  ECase(NT_S390_PREFIX);
  ECase(NT_S390_LAST_BREAK);
  ECase(NT_S390_SYSTEM_CALL);
  ECase(NT_S390_TDB);
  ECase(NT_S390_VXRS_LOW);
  ECase(NT_S390_VXRS_HIGH);
  ECase(NT_S390_GS_CB);
  ECase(NT_S390_GS_BC);
  ECase(NT_ARM_VFP);
  ECase(NT_ARM_TLS);
  ECase(NT_ARM_HW_BREAK);
  ECase(NT_ARM_HW_WATCH);
  ECase(NT_ARM_SVE);
  ECase(NT_ARM_PAC_MASK);
  ECase(NT_FILE);
  ECase(NT_PRXFPREG);
  ECase(NT_SIGINFO);
  // LLVM-specific notes.
  ECase(NT_LLVM_HWASAN_GLOBALS);
  // GNU note types
  ECase(NT_GNU_ABI_TAG);
  ECase(NT_GNU_HWCAP);
  ECase(NT_GNU_BUILD_ID);
  ECase(NT_GNU_GOLD_VERSION);
  ECase(NT_GNU_PROPERTY_TYPE_0);
  // FreeBSD note types.
  ECase(NT_FREEBSD_ABI_TAG);
  ECase(NT_FREEBSD_NOINIT_TAG);
  ECase(NT_FREEBSD_ARCH_TAG);
  ECase(NT_FREEBSD_FEATURE_CTL);
  // FreeBSD core note types.
  ECase(NT_FREEBSD_THRMISC);
  ECase(NT_FREEBSD_PROCSTAT_PROC);
  ECase(NT_FREEBSD_PROCSTAT_FILES);
  ECase(NT_FREEBSD_PROCSTAT_VMMAP);
  ECase(NT_FREEBSD_PROCSTAT_GROUPS);
  ECase(NT_FREEBSD_PROCSTAT_UMASK);
  ECase(NT_FREEBSD_PROCSTAT_RLIMIT);
  ECase(NT_FREEBSD_PROCSTAT_OSREL);
  ECase(NT_FREEBSD_PROCSTAT_PSSTRINGS);
  ECase(NT_FREEBSD_PROCSTAT_AUXV);
<<<<<<< HEAD
  // AMD specific notes. (Code Object V2)
  ECase(NT_AMD_AMDGPU_HSA_METADATA);
  ECase(NT_AMD_AMDGPU_ISA);
  ECase(NT_AMD_AMDGPU_PAL_METADATA);
=======
  // NetBSD core note types.
  ECase(NT_NETBSDCORE_PROCINFO);
  ECase(NT_NETBSDCORE_AUXV);
  ECase(NT_NETBSDCORE_LWPSTATUS);
  // OpenBSD core note types.
  ECase(NT_OPENBSD_PROCINFO);
  ECase(NT_OPENBSD_AUXV);
  ECase(NT_OPENBSD_REGS);
  ECase(NT_OPENBSD_FPREGS);
  ECase(NT_OPENBSD_XFPREGS);
  ECase(NT_OPENBSD_WCOOKIE);
  // AMD specific notes. (Code Object V2)
  ECase(NT_AMD_HSA_CODE_OBJECT_VERSION);
  ECase(NT_AMD_HSA_HSAIL);
  ECase(NT_AMD_HSA_ISA_VERSION);
  ECase(NT_AMD_HSA_METADATA);
  ECase(NT_AMD_HSA_ISA_NAME);
  ECase(NT_AMD_PAL_METADATA);
>>>>>>> 2ab1d525
  // AMDGPU specific notes. (Code Object V3)
  ECase(NT_AMDGPU_METADATA);
#undef ECase
  IO.enumFallback<Hex32>(Value);
}

void ScalarEnumerationTraits<ELFYAML::ELF_EM>::enumeration(
    IO &IO, ELFYAML::ELF_EM &Value) {
#define ECase(X) IO.enumCase(Value, #X, ELF::X)
  ECase(EM_NONE);
  ECase(EM_M32);
  ECase(EM_SPARC);
  ECase(EM_386);
  ECase(EM_68K);
  ECase(EM_88K);
  ECase(EM_IAMCU);
  ECase(EM_860);
  ECase(EM_MIPS);
  ECase(EM_S370);
  ECase(EM_MIPS_RS3_LE);
  ECase(EM_PARISC);
  ECase(EM_VPP500);
  ECase(EM_SPARC32PLUS);
  ECase(EM_960);
  ECase(EM_PPC);
  ECase(EM_PPC64);
  ECase(EM_S390);
  ECase(EM_SPU);
  ECase(EM_V800);
  ECase(EM_FR20);
  ECase(EM_RH32);
  ECase(EM_RCE);
  ECase(EM_ARM);
  ECase(EM_ALPHA);
  ECase(EM_SH);
  ECase(EM_SPARCV9);
  ECase(EM_TRICORE);
  ECase(EM_ARC);
  ECase(EM_H8_300);
  ECase(EM_H8_300H);
  ECase(EM_H8S);
  ECase(EM_H8_500);
  ECase(EM_IA_64);
  ECase(EM_MIPS_X);
  ECase(EM_COLDFIRE);
  ECase(EM_68HC12);
  ECase(EM_MMA);
  ECase(EM_PCP);
  ECase(EM_NCPU);
  ECase(EM_NDR1);
  ECase(EM_STARCORE);
  ECase(EM_ME16);
  ECase(EM_ST100);
  ECase(EM_TINYJ);
  ECase(EM_X86_64);
  ECase(EM_PDSP);
  ECase(EM_PDP10);
  ECase(EM_PDP11);
  ECase(EM_FX66);
  ECase(EM_ST9PLUS);
  ECase(EM_ST7);
  ECase(EM_68HC16);
  ECase(EM_68HC11);
  ECase(EM_68HC08);
  ECase(EM_68HC05);
  ECase(EM_SVX);
  ECase(EM_ST19);
  ECase(EM_VAX);
  ECase(EM_CRIS);
  ECase(EM_JAVELIN);
  ECase(EM_FIREPATH);
  ECase(EM_ZSP);
  ECase(EM_MMIX);
  ECase(EM_HUANY);
  ECase(EM_PRISM);
  ECase(EM_AVR);
  ECase(EM_FR30);
  ECase(EM_D10V);
  ECase(EM_D30V);
  ECase(EM_V850);
  ECase(EM_M32R);
  ECase(EM_MN10300);
  ECase(EM_MN10200);
  ECase(EM_PJ);
  ECase(EM_OPENRISC);
  ECase(EM_ARC_COMPACT);
  ECase(EM_XTENSA);
  ECase(EM_VIDEOCORE);
  ECase(EM_TMM_GPP);
  ECase(EM_NS32K);
  ECase(EM_TPC);
  ECase(EM_SNP1K);
  ECase(EM_ST200);
  ECase(EM_IP2K);
  ECase(EM_MAX);
  ECase(EM_CR);
  ECase(EM_F2MC16);
  ECase(EM_MSP430);
  ECase(EM_BLACKFIN);
  ECase(EM_SE_C33);
  ECase(EM_SEP);
  ECase(EM_ARCA);
  ECase(EM_UNICORE);
  ECase(EM_EXCESS);
  ECase(EM_DXP);
  ECase(EM_ALTERA_NIOS2);
  ECase(EM_CRX);
  ECase(EM_XGATE);
  ECase(EM_C166);
  ECase(EM_M16C);
  ECase(EM_DSPIC30F);
  ECase(EM_CE);
  ECase(EM_M32C);
  ECase(EM_TSK3000);
  ECase(EM_RS08);
  ECase(EM_SHARC);
  ECase(EM_ECOG2);
  ECase(EM_SCORE7);
  ECase(EM_DSP24);
  ECase(EM_VIDEOCORE3);
  ECase(EM_LATTICEMICO32);
  ECase(EM_SE_C17);
  ECase(EM_TI_C6000);
  ECase(EM_TI_C2000);
  ECase(EM_TI_C5500);
  ECase(EM_MMDSP_PLUS);
  ECase(EM_CYPRESS_M8C);
  ECase(EM_R32C);
  ECase(EM_TRIMEDIA);
  ECase(EM_HEXAGON);
  ECase(EM_8051);
  ECase(EM_STXP7X);
  ECase(EM_NDS32);
  ECase(EM_ECOG1);
  ECase(EM_ECOG1X);
  ECase(EM_MAXQ30);
  ECase(EM_XIMO16);
  ECase(EM_MANIK);
  ECase(EM_CRAYNV2);
  ECase(EM_RX);
  ECase(EM_METAG);
  ECase(EM_MCST_ELBRUS);
  ECase(EM_ECOG16);
  ECase(EM_CR16);
  ECase(EM_ETPU);
  ECase(EM_SLE9X);
  ECase(EM_L10M);
  ECase(EM_K10M);
  ECase(EM_AARCH64);
  ECase(EM_AVR32);
  ECase(EM_STM8);
  ECase(EM_TILE64);
  ECase(EM_TILEPRO);
  ECase(EM_MICROBLAZE);
  ECase(EM_CUDA);
  ECase(EM_TILEGX);
  ECase(EM_CLOUDSHIELD);
  ECase(EM_COREA_1ST);
  ECase(EM_COREA_2ND);
  ECase(EM_ARC_COMPACT2);
  ECase(EM_OPEN8);
  ECase(EM_RL78);
  ECase(EM_VIDEOCORE5);
  ECase(EM_78KOR);
  ECase(EM_56800EX);
  ECase(EM_AMDGPU);
  ECase(EM_RISCV);
  ECase(EM_LANAI);
  ECase(EM_BPF);
  ECase(EM_VE);
  ECase(EM_CSKY);
#undef ECase
  IO.enumFallback<Hex16>(Value);
}

void ScalarEnumerationTraits<ELFYAML::ELF_ELFCLASS>::enumeration(
    IO &IO, ELFYAML::ELF_ELFCLASS &Value) {
#define ECase(X) IO.enumCase(Value, #X, ELF::X)
  // Since the semantics of ELFCLASSNONE is "invalid", just don't accept it
  // here.
  ECase(ELFCLASS32);
  ECase(ELFCLASS64);
#undef ECase
}

void ScalarEnumerationTraits<ELFYAML::ELF_ELFDATA>::enumeration(
    IO &IO, ELFYAML::ELF_ELFDATA &Value) {
#define ECase(X) IO.enumCase(Value, #X, ELF::X)
  // ELFDATANONE is an invalid data encoding, but we accept it because
  // we want to be able to produce invalid binaries for the tests.
  ECase(ELFDATANONE);
  ECase(ELFDATA2LSB);
  ECase(ELFDATA2MSB);
#undef ECase
}

void ScalarEnumerationTraits<ELFYAML::ELF_ELFOSABI>::enumeration(
    IO &IO, ELFYAML::ELF_ELFOSABI &Value) {
#define ECase(X) IO.enumCase(Value, #X, ELF::X)
  ECase(ELFOSABI_NONE);
  ECase(ELFOSABI_HPUX);
  ECase(ELFOSABI_NETBSD);
  ECase(ELFOSABI_GNU);
  ECase(ELFOSABI_LINUX);
  ECase(ELFOSABI_HURD);
  ECase(ELFOSABI_SOLARIS);
  ECase(ELFOSABI_AIX);
  ECase(ELFOSABI_IRIX);
  ECase(ELFOSABI_FREEBSD);
  ECase(ELFOSABI_TRU64);
  ECase(ELFOSABI_MODESTO);
  ECase(ELFOSABI_OPENBSD);
  ECase(ELFOSABI_OPENVMS);
  ECase(ELFOSABI_NSK);
  ECase(ELFOSABI_AROS);
  ECase(ELFOSABI_FENIXOS);
  ECase(ELFOSABI_CLOUDABI);
  ECase(ELFOSABI_AMDGPU_HSA);
  ECase(ELFOSABI_AMDGPU_PAL);
  ECase(ELFOSABI_AMDGPU_MESA3D);
  ECase(ELFOSABI_ARM);
  ECase(ELFOSABI_C6000_ELFABI);
  ECase(ELFOSABI_C6000_LINUX);
  ECase(ELFOSABI_STANDALONE);
#undef ECase
  IO.enumFallback<Hex8>(Value);
}

void ScalarBitSetTraits<ELFYAML::ELF_EF>::bitset(IO &IO,
                                                 ELFYAML::ELF_EF &Value) {
  const auto *Object = static_cast<ELFYAML::Object *>(IO.getContext());
  assert(Object && "The IO context is not initialized");
#define BCase(X) IO.bitSetCase(Value, #X, ELF::X)
#define BCaseMask(X, M) IO.maskedBitSetCase(Value, #X, ELF::X, ELF::M)
  switch (Object->getMachine()) {
  case ELF::EM_ARM:
    BCase(EF_ARM_SOFT_FLOAT);
    BCase(EF_ARM_VFP_FLOAT);
    BCaseMask(EF_ARM_EABI_UNKNOWN, EF_ARM_EABIMASK);
    BCaseMask(EF_ARM_EABI_VER1, EF_ARM_EABIMASK);
    BCaseMask(EF_ARM_EABI_VER2, EF_ARM_EABIMASK);
    BCaseMask(EF_ARM_EABI_VER3, EF_ARM_EABIMASK);
    BCaseMask(EF_ARM_EABI_VER4, EF_ARM_EABIMASK);
    BCaseMask(EF_ARM_EABI_VER5, EF_ARM_EABIMASK);
    break;
  case ELF::EM_MIPS:
    BCase(EF_MIPS_NOREORDER);
    BCase(EF_MIPS_PIC);
    BCase(EF_MIPS_CPIC);
    BCase(EF_MIPS_ABI2);
    BCase(EF_MIPS_32BITMODE);
    BCase(EF_MIPS_FP64);
    BCase(EF_MIPS_NAN2008);
    BCase(EF_MIPS_MICROMIPS);
    BCase(EF_MIPS_ARCH_ASE_M16);
    BCase(EF_MIPS_ARCH_ASE_MDMX);
    BCaseMask(EF_MIPS_ABI_O32, EF_MIPS_ABI);
    BCaseMask(EF_MIPS_ABI_O64, EF_MIPS_ABI);
    BCaseMask(EF_MIPS_ABI_EABI32, EF_MIPS_ABI);
    BCaseMask(EF_MIPS_ABI_EABI64, EF_MIPS_ABI);
    BCaseMask(EF_MIPS_MACH_3900, EF_MIPS_MACH);
    BCaseMask(EF_MIPS_MACH_4010, EF_MIPS_MACH);
    BCaseMask(EF_MIPS_MACH_4100, EF_MIPS_MACH);
    BCaseMask(EF_MIPS_MACH_4650, EF_MIPS_MACH);
    BCaseMask(EF_MIPS_MACH_4120, EF_MIPS_MACH);
    BCaseMask(EF_MIPS_MACH_4111, EF_MIPS_MACH);
    BCaseMask(EF_MIPS_MACH_SB1, EF_MIPS_MACH);
    BCaseMask(EF_MIPS_MACH_OCTEON, EF_MIPS_MACH);
    BCaseMask(EF_MIPS_MACH_XLR, EF_MIPS_MACH);
    BCaseMask(EF_MIPS_MACH_OCTEON2, EF_MIPS_MACH);
    BCaseMask(EF_MIPS_MACH_OCTEON3, EF_MIPS_MACH);
    BCaseMask(EF_MIPS_MACH_5400, EF_MIPS_MACH);
    BCaseMask(EF_MIPS_MACH_5900, EF_MIPS_MACH);
    BCaseMask(EF_MIPS_MACH_5500, EF_MIPS_MACH);
    BCaseMask(EF_MIPS_MACH_9000, EF_MIPS_MACH);
    BCaseMask(EF_MIPS_MACH_LS2E, EF_MIPS_MACH);
    BCaseMask(EF_MIPS_MACH_LS2F, EF_MIPS_MACH);
    BCaseMask(EF_MIPS_MACH_LS3A, EF_MIPS_MACH);
    BCaseMask(EF_MIPS_ARCH_1, EF_MIPS_ARCH);
    BCaseMask(EF_MIPS_ARCH_2, EF_MIPS_ARCH);
    BCaseMask(EF_MIPS_ARCH_3, EF_MIPS_ARCH);
    BCaseMask(EF_MIPS_ARCH_4, EF_MIPS_ARCH);
    BCaseMask(EF_MIPS_ARCH_5, EF_MIPS_ARCH);
    BCaseMask(EF_MIPS_ARCH_32, EF_MIPS_ARCH);
    BCaseMask(EF_MIPS_ARCH_64, EF_MIPS_ARCH);
    BCaseMask(EF_MIPS_ARCH_32R2, EF_MIPS_ARCH);
    BCaseMask(EF_MIPS_ARCH_64R2, EF_MIPS_ARCH);
    BCaseMask(EF_MIPS_ARCH_32R6, EF_MIPS_ARCH);
    BCaseMask(EF_MIPS_ARCH_64R6, EF_MIPS_ARCH);
    break;
  case ELF::EM_HEXAGON:
    BCaseMask(EF_HEXAGON_MACH_V2, EF_HEXAGON_MACH);
    BCaseMask(EF_HEXAGON_MACH_V3, EF_HEXAGON_MACH);
    BCaseMask(EF_HEXAGON_MACH_V4, EF_HEXAGON_MACH);
    BCaseMask(EF_HEXAGON_MACH_V5, EF_HEXAGON_MACH);
    BCaseMask(EF_HEXAGON_MACH_V55, EF_HEXAGON_MACH);
    BCaseMask(EF_HEXAGON_MACH_V60, EF_HEXAGON_MACH);
    BCaseMask(EF_HEXAGON_MACH_V62, EF_HEXAGON_MACH);
    BCaseMask(EF_HEXAGON_MACH_V65, EF_HEXAGON_MACH);
    BCaseMask(EF_HEXAGON_MACH_V66, EF_HEXAGON_MACH);
    BCaseMask(EF_HEXAGON_MACH_V67, EF_HEXAGON_MACH);
    BCaseMask(EF_HEXAGON_MACH_V67T, EF_HEXAGON_MACH);
    BCaseMask(EF_HEXAGON_MACH_V68, EF_HEXAGON_MACH);
    BCaseMask(EF_HEXAGON_MACH_V69, EF_HEXAGON_MACH);
    BCaseMask(EF_HEXAGON_ISA_V2, EF_HEXAGON_ISA);
    BCaseMask(EF_HEXAGON_ISA_V3, EF_HEXAGON_ISA);
    BCaseMask(EF_HEXAGON_ISA_V4, EF_HEXAGON_ISA);
    BCaseMask(EF_HEXAGON_ISA_V5, EF_HEXAGON_ISA);
    BCaseMask(EF_HEXAGON_ISA_V55, EF_HEXAGON_ISA);
    BCaseMask(EF_HEXAGON_ISA_V60, EF_HEXAGON_ISA);
    BCaseMask(EF_HEXAGON_ISA_V62, EF_HEXAGON_ISA);
    BCaseMask(EF_HEXAGON_ISA_V65, EF_HEXAGON_ISA);
    BCaseMask(EF_HEXAGON_ISA_V66, EF_HEXAGON_ISA);
    BCaseMask(EF_HEXAGON_ISA_V67, EF_HEXAGON_ISA);
    BCaseMask(EF_HEXAGON_ISA_V68, EF_HEXAGON_ISA);
    BCaseMask(EF_HEXAGON_ISA_V69, EF_HEXAGON_ISA);
    break;
  case ELF::EM_AVR:
    BCaseMask(EF_AVR_ARCH_AVR1, EF_AVR_ARCH_MASK);
    BCaseMask(EF_AVR_ARCH_AVR2, EF_AVR_ARCH_MASK);
    BCaseMask(EF_AVR_ARCH_AVR25, EF_AVR_ARCH_MASK);
    BCaseMask(EF_AVR_ARCH_AVR3, EF_AVR_ARCH_MASK);
    BCaseMask(EF_AVR_ARCH_AVR31, EF_AVR_ARCH_MASK);
    BCaseMask(EF_AVR_ARCH_AVR35, EF_AVR_ARCH_MASK);
    BCaseMask(EF_AVR_ARCH_AVR4, EF_AVR_ARCH_MASK);
    BCaseMask(EF_AVR_ARCH_AVR5, EF_AVR_ARCH_MASK);
    BCaseMask(EF_AVR_ARCH_AVR51, EF_AVR_ARCH_MASK);
    BCaseMask(EF_AVR_ARCH_AVR6, EF_AVR_ARCH_MASK);
    BCaseMask(EF_AVR_ARCH_AVRTINY, EF_AVR_ARCH_MASK);
    BCaseMask(EF_AVR_ARCH_XMEGA1, EF_AVR_ARCH_MASK);
    BCaseMask(EF_AVR_ARCH_XMEGA2, EF_AVR_ARCH_MASK);
    BCaseMask(EF_AVR_ARCH_XMEGA3, EF_AVR_ARCH_MASK);
    BCaseMask(EF_AVR_ARCH_XMEGA4, EF_AVR_ARCH_MASK);
    BCaseMask(EF_AVR_ARCH_XMEGA5, EF_AVR_ARCH_MASK);
    BCaseMask(EF_AVR_ARCH_XMEGA6, EF_AVR_ARCH_MASK);
    BCaseMask(EF_AVR_ARCH_XMEGA7, EF_AVR_ARCH_MASK);
    BCase(EF_AVR_LINKRELAX_PREPARED);
    break;
  case ELF::EM_RISCV:
    BCase(EF_RISCV_RVC);
    BCaseMask(EF_RISCV_FLOAT_ABI_SOFT, EF_RISCV_FLOAT_ABI);
    BCaseMask(EF_RISCV_FLOAT_ABI_SINGLE, EF_RISCV_FLOAT_ABI);
    BCaseMask(EF_RISCV_FLOAT_ABI_DOUBLE, EF_RISCV_FLOAT_ABI);
    BCaseMask(EF_RISCV_FLOAT_ABI_QUAD, EF_RISCV_FLOAT_ABI);
    BCase(EF_RISCV_RVE);
    BCase(EF_RISCV_TSO);
    break;
  case ELF::EM_AMDGPU:
    BCaseMask(EF_AMDGPU_MACH_NONE, EF_AMDGPU_MACH);
    BCaseMask(EF_AMDGPU_MACH_R600_R600, EF_AMDGPU_MACH);
    BCaseMask(EF_AMDGPU_MACH_R600_R630, EF_AMDGPU_MACH);
    BCaseMask(EF_AMDGPU_MACH_R600_RS880, EF_AMDGPU_MACH);
    BCaseMask(EF_AMDGPU_MACH_R600_RV670, EF_AMDGPU_MACH);
    BCaseMask(EF_AMDGPU_MACH_R600_RV710, EF_AMDGPU_MACH);
    BCaseMask(EF_AMDGPU_MACH_R600_RV730, EF_AMDGPU_MACH);
    BCaseMask(EF_AMDGPU_MACH_R600_RV770, EF_AMDGPU_MACH);
    BCaseMask(EF_AMDGPU_MACH_R600_CEDAR, EF_AMDGPU_MACH);
    BCaseMask(EF_AMDGPU_MACH_R600_CYPRESS, EF_AMDGPU_MACH);
    BCaseMask(EF_AMDGPU_MACH_R600_JUNIPER, EF_AMDGPU_MACH);
    BCaseMask(EF_AMDGPU_MACH_R600_REDWOOD, EF_AMDGPU_MACH);
    BCaseMask(EF_AMDGPU_MACH_R600_SUMO, EF_AMDGPU_MACH);
    BCaseMask(EF_AMDGPU_MACH_R600_BARTS, EF_AMDGPU_MACH);
    BCaseMask(EF_AMDGPU_MACH_R600_CAICOS, EF_AMDGPU_MACH);
    BCaseMask(EF_AMDGPU_MACH_R600_CAYMAN, EF_AMDGPU_MACH);
    BCaseMask(EF_AMDGPU_MACH_R600_TURKS, EF_AMDGPU_MACH);
    BCaseMask(EF_AMDGPU_MACH_AMDGCN_GFX600, EF_AMDGPU_MACH);
    BCaseMask(EF_AMDGPU_MACH_AMDGCN_GFX601, EF_AMDGPU_MACH);
    BCaseMask(EF_AMDGPU_MACH_AMDGCN_GFX602, EF_AMDGPU_MACH);
    BCaseMask(EF_AMDGPU_MACH_AMDGCN_GFX700, EF_AMDGPU_MACH);
    BCaseMask(EF_AMDGPU_MACH_AMDGCN_GFX701, EF_AMDGPU_MACH);
    BCaseMask(EF_AMDGPU_MACH_AMDGCN_GFX702, EF_AMDGPU_MACH);
    BCaseMask(EF_AMDGPU_MACH_AMDGCN_GFX703, EF_AMDGPU_MACH);
    BCaseMask(EF_AMDGPU_MACH_AMDGCN_GFX704, EF_AMDGPU_MACH);
    BCaseMask(EF_AMDGPU_MACH_AMDGCN_GFX705, EF_AMDGPU_MACH);
    BCaseMask(EF_AMDGPU_MACH_AMDGCN_GFX801, EF_AMDGPU_MACH);
    BCaseMask(EF_AMDGPU_MACH_AMDGCN_GFX802, EF_AMDGPU_MACH);
    BCaseMask(EF_AMDGPU_MACH_AMDGCN_GFX803, EF_AMDGPU_MACH);
    BCaseMask(EF_AMDGPU_MACH_AMDGCN_GFX805, EF_AMDGPU_MACH);
    BCaseMask(EF_AMDGPU_MACH_AMDGCN_GFX810, EF_AMDGPU_MACH);
    BCaseMask(EF_AMDGPU_MACH_AMDGCN_GFX900, EF_AMDGPU_MACH);
    BCaseMask(EF_AMDGPU_MACH_AMDGCN_GFX902, EF_AMDGPU_MACH);
    BCaseMask(EF_AMDGPU_MACH_AMDGCN_GFX904, EF_AMDGPU_MACH);
    BCaseMask(EF_AMDGPU_MACH_AMDGCN_GFX906, EF_AMDGPU_MACH);
    BCaseMask(EF_AMDGPU_MACH_AMDGCN_GFX908, EF_AMDGPU_MACH);
    BCaseMask(EF_AMDGPU_MACH_AMDGCN_GFX909, EF_AMDGPU_MACH);
    BCaseMask(EF_AMDGPU_MACH_AMDGCN_GFX90A, EF_AMDGPU_MACH);
    BCaseMask(EF_AMDGPU_MACH_AMDGCN_GFX90C, EF_AMDGPU_MACH);
    BCaseMask(EF_AMDGPU_MACH_AMDGCN_GFX1010, EF_AMDGPU_MACH);
    BCaseMask(EF_AMDGPU_MACH_AMDGCN_GFX1011, EF_AMDGPU_MACH);
    BCaseMask(EF_AMDGPU_MACH_AMDGCN_GFX1012, EF_AMDGPU_MACH);
    BCaseMask(EF_AMDGPU_MACH_AMDGCN_GFX1013, EF_AMDGPU_MACH);
    BCaseMask(EF_AMDGPU_MACH_AMDGCN_GFX1030, EF_AMDGPU_MACH);
    BCaseMask(EF_AMDGPU_MACH_AMDGCN_GFX1031, EF_AMDGPU_MACH);
    BCaseMask(EF_AMDGPU_MACH_AMDGCN_GFX1032, EF_AMDGPU_MACH);
    BCaseMask(EF_AMDGPU_MACH_AMDGCN_GFX1033, EF_AMDGPU_MACH);
    BCaseMask(EF_AMDGPU_MACH_AMDGCN_GFX1034, EF_AMDGPU_MACH);
    BCaseMask(EF_AMDGPU_MACH_AMDGCN_GFX1035, EF_AMDGPU_MACH);
    switch (Object->Header.ABIVersion) {
    default:
      // ELFOSABI_AMDGPU_PAL, ELFOSABI_AMDGPU_MESA3D support *_V3 flags.
      LLVM_FALLTHROUGH;
    case ELF::ELFABIVERSION_AMDGPU_HSA_V3:
      BCase(EF_AMDGPU_FEATURE_XNACK_V3);
      BCase(EF_AMDGPU_FEATURE_SRAMECC_V3);
      break;
    case ELF::ELFABIVERSION_AMDGPU_HSA_V4:
      BCaseMask(EF_AMDGPU_FEATURE_XNACK_UNSUPPORTED_V4,
                EF_AMDGPU_FEATURE_XNACK_V4);
      BCaseMask(EF_AMDGPU_FEATURE_XNACK_ANY_V4,
                EF_AMDGPU_FEATURE_XNACK_V4);
      BCaseMask(EF_AMDGPU_FEATURE_XNACK_OFF_V4,
                EF_AMDGPU_FEATURE_XNACK_V4);
      BCaseMask(EF_AMDGPU_FEATURE_XNACK_ON_V4,
                EF_AMDGPU_FEATURE_XNACK_V4);
      BCaseMask(EF_AMDGPU_FEATURE_SRAMECC_UNSUPPORTED_V4,
                EF_AMDGPU_FEATURE_SRAMECC_V4);
      BCaseMask(EF_AMDGPU_FEATURE_SRAMECC_ANY_V4,
                EF_AMDGPU_FEATURE_SRAMECC_V4);
      BCaseMask(EF_AMDGPU_FEATURE_SRAMECC_OFF_V4,
                EF_AMDGPU_FEATURE_SRAMECC_V4);
      BCaseMask(EF_AMDGPU_FEATURE_SRAMECC_ON_V4,
                EF_AMDGPU_FEATURE_SRAMECC_V4);
      break;
    }
    break;
  default:
    break;
  }
#undef BCase
#undef BCaseMask
}

void ScalarEnumerationTraits<ELFYAML::ELF_SHT>::enumeration(
    IO &IO, ELFYAML::ELF_SHT &Value) {
  const auto *Object = static_cast<ELFYAML::Object *>(IO.getContext());
  assert(Object && "The IO context is not initialized");
#define ECase(X) IO.enumCase(Value, #X, ELF::X)
  ECase(SHT_NULL);
  ECase(SHT_PROGBITS);
  ECase(SHT_SYMTAB);
  // FIXME: Issue a diagnostic with this information.
  ECase(SHT_STRTAB);
  ECase(SHT_RELA);
  ECase(SHT_HASH);
  ECase(SHT_DYNAMIC);
  ECase(SHT_NOTE);
  ECase(SHT_NOBITS);
  ECase(SHT_REL);
  ECase(SHT_SHLIB);
  ECase(SHT_DYNSYM);
  ECase(SHT_INIT_ARRAY);
  ECase(SHT_FINI_ARRAY);
  ECase(SHT_PREINIT_ARRAY);
  ECase(SHT_GROUP);
  ECase(SHT_SYMTAB_SHNDX);
  ECase(SHT_RELR);
  ECase(SHT_ANDROID_REL);
  ECase(SHT_ANDROID_RELA);
  ECase(SHT_ANDROID_RELR);
  ECase(SHT_LLVM_ODRTAB);
  ECase(SHT_LLVM_LINKER_OPTIONS);
  ECase(SHT_LLVM_CALL_GRAPH_PROFILE);
  ECase(SHT_LLVM_ADDRSIG);
  ECase(SHT_LLVM_DEPENDENT_LIBRARIES);
  ECase(SHT_LLVM_SYMPART);
  ECase(SHT_LLVM_PART_EHDR);
  ECase(SHT_LLVM_PART_PHDR);
  ECase(SHT_LLVM_BB_ADDR_MAP);
  ECase(SHT_GNU_ATTRIBUTES);
  ECase(SHT_GNU_HASH);
  ECase(SHT_GNU_verdef);
  ECase(SHT_GNU_verneed);
  ECase(SHT_GNU_versym);
  switch (Object->getMachine()) {
  case ELF::EM_ARM:
    ECase(SHT_ARM_EXIDX);
    ECase(SHT_ARM_PREEMPTMAP);
    ECase(SHT_ARM_ATTRIBUTES);
    ECase(SHT_ARM_DEBUGOVERLAY);
    ECase(SHT_ARM_OVERLAYSECTION);
    break;
  case ELF::EM_HEXAGON:
    ECase(SHT_HEX_ORDERED);
    break;
  case ELF::EM_X86_64:
    ECase(SHT_X86_64_UNWIND);
    break;
  case ELF::EM_MIPS:
    ECase(SHT_MIPS_REGINFO);
    ECase(SHT_MIPS_OPTIONS);
    ECase(SHT_MIPS_DWARF);
    ECase(SHT_MIPS_ABIFLAGS);
    break;
  case ELF::EM_RISCV:
    ECase(SHT_RISCV_ATTRIBUTES);
    break;
  case ELF::EM_MSP430:
    ECase(SHT_MSP430_ATTRIBUTES);
    break;
  default:
    // Nothing to do.
    break;
  }
#undef ECase
  IO.enumFallback<Hex32>(Value);
}

void ScalarBitSetTraits<ELFYAML::ELF_PF>::bitset(IO &IO,
                                                 ELFYAML::ELF_PF &Value) {
#define BCase(X) IO.bitSetCase(Value, #X, ELF::X)
  BCase(PF_X);
  BCase(PF_W);
  BCase(PF_R);
}

void ScalarBitSetTraits<ELFYAML::ELF_SHF>::bitset(IO &IO,
                                                  ELFYAML::ELF_SHF &Value) {
  const auto *Object = static_cast<ELFYAML::Object *>(IO.getContext());
#define BCase(X) IO.bitSetCase(Value, #X, ELF::X)
  BCase(SHF_WRITE);
  BCase(SHF_ALLOC);
  BCase(SHF_EXCLUDE);
  BCase(SHF_EXECINSTR);
  BCase(SHF_MERGE);
  BCase(SHF_STRINGS);
  BCase(SHF_INFO_LINK);
  BCase(SHF_LINK_ORDER);
  BCase(SHF_OS_NONCONFORMING);
  BCase(SHF_GROUP);
  BCase(SHF_TLS);
  BCase(SHF_COMPRESSED);
  BCase(SHF_GNU_RETAIN);
  switch (Object->getMachine()) {
  case ELF::EM_ARM:
    BCase(SHF_ARM_PURECODE);
    break;
  case ELF::EM_HEXAGON:
    BCase(SHF_HEX_GPREL);
    break;
  case ELF::EM_MIPS:
    BCase(SHF_MIPS_NODUPES);
    BCase(SHF_MIPS_NAMES);
    BCase(SHF_MIPS_LOCAL);
    BCase(SHF_MIPS_NOSTRIP);
    BCase(SHF_MIPS_GPREL);
    BCase(SHF_MIPS_MERGE);
    BCase(SHF_MIPS_ADDR);
    BCase(SHF_MIPS_STRING);
    break;
  case ELF::EM_X86_64:
    BCase(SHF_X86_64_LARGE);
    break;
  default:
    // Nothing to do.
    break;
  }
#undef BCase
}

void ScalarEnumerationTraits<ELFYAML::ELF_SHN>::enumeration(
    IO &IO, ELFYAML::ELF_SHN &Value) {
#define ECase(X) IO.enumCase(Value, #X, ELF::X)
  ECase(SHN_UNDEF);
  ECase(SHN_LORESERVE);
  ECase(SHN_LOPROC);
  ECase(SHN_HIPROC);
  ECase(SHN_LOOS);
  ECase(SHN_HIOS);
  ECase(SHN_ABS);
  ECase(SHN_COMMON);
  ECase(SHN_XINDEX);
  ECase(SHN_HIRESERVE);
  ECase(SHN_AMDGPU_LDS);
  ECase(SHN_HEXAGON_SCOMMON);
  ECase(SHN_HEXAGON_SCOMMON_1);
  ECase(SHN_HEXAGON_SCOMMON_2);
  ECase(SHN_HEXAGON_SCOMMON_4);
  ECase(SHN_HEXAGON_SCOMMON_8);
#undef ECase
  IO.enumFallback<Hex16>(Value);
}

void ScalarEnumerationTraits<ELFYAML::ELF_STB>::enumeration(
    IO &IO, ELFYAML::ELF_STB &Value) {
#define ECase(X) IO.enumCase(Value, #X, ELF::X)
  ECase(STB_LOCAL);
  ECase(STB_GLOBAL);
  ECase(STB_WEAK);
  ECase(STB_GNU_UNIQUE);
#undef ECase
  IO.enumFallback<Hex8>(Value);
}

void ScalarEnumerationTraits<ELFYAML::ELF_STT>::enumeration(
    IO &IO, ELFYAML::ELF_STT &Value) {
#define ECase(X) IO.enumCase(Value, #X, ELF::X)
  ECase(STT_NOTYPE);
  ECase(STT_OBJECT);
  ECase(STT_FUNC);
  ECase(STT_SECTION);
  ECase(STT_FILE);
  ECase(STT_COMMON);
  ECase(STT_TLS);
  ECase(STT_GNU_IFUNC);
#undef ECase
  IO.enumFallback<Hex8>(Value);
}


void ScalarEnumerationTraits<ELFYAML::ELF_RSS>::enumeration(
    IO &IO, ELFYAML::ELF_RSS &Value) {
#define ECase(X) IO.enumCase(Value, #X, ELF::X)
  ECase(RSS_UNDEF);
  ECase(RSS_GP);
  ECase(RSS_GP0);
  ECase(RSS_LOC);
#undef ECase
}

void ScalarEnumerationTraits<ELFYAML::ELF_REL>::enumeration(
    IO &IO, ELFYAML::ELF_REL &Value) {
  const auto *Object = static_cast<ELFYAML::Object *>(IO.getContext());
  assert(Object && "The IO context is not initialized");
#define ELF_RELOC(X, Y) IO.enumCase(Value, #X, ELF::X);
  switch (Object->getMachine()) {
  case ELF::EM_X86_64:
#include "llvm/BinaryFormat/ELFRelocs/x86_64.def"
    break;
  case ELF::EM_MIPS:
#include "llvm/BinaryFormat/ELFRelocs/Mips.def"
    break;
  case ELF::EM_HEXAGON:
#include "llvm/BinaryFormat/ELFRelocs/Hexagon.def"
    break;
  case ELF::EM_386:
  case ELF::EM_IAMCU:
#include "llvm/BinaryFormat/ELFRelocs/i386.def"
    break;
  case ELF::EM_AARCH64:
#include "llvm/BinaryFormat/ELFRelocs/AArch64.def"
    break;
  case ELF::EM_ARM:
#include "llvm/BinaryFormat/ELFRelocs/ARM.def"
    break;
  case ELF::EM_ARC:
#include "llvm/BinaryFormat/ELFRelocs/ARC.def"
    break;
  case ELF::EM_RISCV:
#include "llvm/BinaryFormat/ELFRelocs/RISCV.def"
    break;
  case ELF::EM_LANAI:
#include "llvm/BinaryFormat/ELFRelocs/Lanai.def"
    break;
  case ELF::EM_AMDGPU:
#include "llvm/BinaryFormat/ELFRelocs/AMDGPU.def"
    break;
  case ELF::EM_BPF:
#include "llvm/BinaryFormat/ELFRelocs/BPF.def"
    break;
  case ELF::EM_VE:
#include "llvm/BinaryFormat/ELFRelocs/VE.def"
    break;
  case ELF::EM_CSKY:
#include "llvm/BinaryFormat/ELFRelocs/CSKY.def"
    break;
  case ELF::EM_PPC64:
#include "llvm/BinaryFormat/ELFRelocs/PowerPC64.def"
    break;
  case ELF::EM_68K:
#include "llvm/BinaryFormat/ELFRelocs/M68k.def"
    break;
  default:
    // Nothing to do.
    break;
  }
#undef ELF_RELOC
  IO.enumFallback<Hex32>(Value);
}

void ScalarEnumerationTraits<ELFYAML::ELF_DYNTAG>::enumeration(
    IO &IO, ELFYAML::ELF_DYNTAG &Value) {
  const auto *Object = static_cast<ELFYAML::Object *>(IO.getContext());
  assert(Object && "The IO context is not initialized");

// Disable architecture specific tags by default. We might enable them below.
#define AARCH64_DYNAMIC_TAG(name, value)
#define MIPS_DYNAMIC_TAG(name, value)
#define HEXAGON_DYNAMIC_TAG(name, value)
#define PPC_DYNAMIC_TAG(name, value)
#define PPC64_DYNAMIC_TAG(name, value)
// Ignore marker tags such as DT_HIOS (maps to DT_VERNEEDNUM), etc.
#define DYNAMIC_TAG_MARKER(name, value)

#define STRINGIFY(X) (#X)
#define DYNAMIC_TAG(X, Y) IO.enumCase(Value, STRINGIFY(DT_##X), ELF::DT_##X);
  switch (Object->getMachine()) {
  case ELF::EM_AARCH64:
#undef AARCH64_DYNAMIC_TAG
#define AARCH64_DYNAMIC_TAG(name, value) DYNAMIC_TAG(name, value)
#include "llvm/BinaryFormat/DynamicTags.def"
#undef AARCH64_DYNAMIC_TAG
#define AARCH64_DYNAMIC_TAG(name, value)
    break;
  case ELF::EM_MIPS:
#undef MIPS_DYNAMIC_TAG
#define MIPS_DYNAMIC_TAG(name, value) DYNAMIC_TAG(name, value)
#include "llvm/BinaryFormat/DynamicTags.def"
#undef MIPS_DYNAMIC_TAG
#define MIPS_DYNAMIC_TAG(name, value)
    break;
  case ELF::EM_HEXAGON:
#undef HEXAGON_DYNAMIC_TAG
#define HEXAGON_DYNAMIC_TAG(name, value) DYNAMIC_TAG(name, value)
#include "llvm/BinaryFormat/DynamicTags.def"
#undef HEXAGON_DYNAMIC_TAG
#define HEXAGON_DYNAMIC_TAG(name, value)
    break;
  case ELF::EM_PPC:
#undef PPC_DYNAMIC_TAG
#define PPC_DYNAMIC_TAG(name, value) DYNAMIC_TAG(name, value)
#include "llvm/BinaryFormat/DynamicTags.def"
#undef PPC_DYNAMIC_TAG
#define PPC_DYNAMIC_TAG(name, value)
    break;
  case ELF::EM_PPC64:
#undef PPC64_DYNAMIC_TAG
#define PPC64_DYNAMIC_TAG(name, value) DYNAMIC_TAG(name, value)
#include "llvm/BinaryFormat/DynamicTags.def"
#undef PPC64_DYNAMIC_TAG
#define PPC64_DYNAMIC_TAG(name, value)
    break;
  case ELF::EM_RISCV:
#undef RISCV_DYNAMIC_TAG
#define RISCV_DYNAMIC_TAG(name, value) DYNAMIC_TAG(name, value)
#include "llvm/BinaryFormat/DynamicTags.def"
#undef RISCV_DYNAMIC_TAG
#define RISCV_DYNAMIC_TAG(name, value)
    break;
  default:
#include "llvm/BinaryFormat/DynamicTags.def"
    break;
  }
#undef AARCH64_DYNAMIC_TAG
#undef MIPS_DYNAMIC_TAG
#undef HEXAGON_DYNAMIC_TAG
#undef PPC_DYNAMIC_TAG
#undef PPC64_DYNAMIC_TAG
#undef DYNAMIC_TAG_MARKER
#undef STRINGIFY
#undef DYNAMIC_TAG

  IO.enumFallback<Hex64>(Value);
}

void ScalarEnumerationTraits<ELFYAML::MIPS_AFL_REG>::enumeration(
    IO &IO, ELFYAML::MIPS_AFL_REG &Value) {
#define ECase(X) IO.enumCase(Value, #X, Mips::AFL_##X)
  ECase(REG_NONE);
  ECase(REG_32);
  ECase(REG_64);
  ECase(REG_128);
#undef ECase
}

void ScalarEnumerationTraits<ELFYAML::MIPS_ABI_FP>::enumeration(
    IO &IO, ELFYAML::MIPS_ABI_FP &Value) {
#define ECase(X) IO.enumCase(Value, #X, Mips::Val_GNU_MIPS_ABI_##X)
  ECase(FP_ANY);
  ECase(FP_DOUBLE);
  ECase(FP_SINGLE);
  ECase(FP_SOFT);
  ECase(FP_OLD_64);
  ECase(FP_XX);
  ECase(FP_64);
  ECase(FP_64A);
#undef ECase
}

void ScalarEnumerationTraits<ELFYAML::MIPS_AFL_EXT>::enumeration(
    IO &IO, ELFYAML::MIPS_AFL_EXT &Value) {
#define ECase(X) IO.enumCase(Value, #X, Mips::AFL_##X)
  ECase(EXT_NONE);
  ECase(EXT_XLR);
  ECase(EXT_OCTEON2);
  ECase(EXT_OCTEONP);
  ECase(EXT_LOONGSON_3A);
  ECase(EXT_OCTEON);
  ECase(EXT_5900);
  ECase(EXT_4650);
  ECase(EXT_4010);
  ECase(EXT_4100);
  ECase(EXT_3900);
  ECase(EXT_10000);
  ECase(EXT_SB1);
  ECase(EXT_4111);
  ECase(EXT_4120);
  ECase(EXT_5400);
  ECase(EXT_5500);
  ECase(EXT_LOONGSON_2E);
  ECase(EXT_LOONGSON_2F);
  ECase(EXT_OCTEON3);
#undef ECase
}

void ScalarEnumerationTraits<ELFYAML::MIPS_ISA>::enumeration(
    IO &IO, ELFYAML::MIPS_ISA &Value) {
  IO.enumCase(Value, "MIPS1", 1);
  IO.enumCase(Value, "MIPS2", 2);
  IO.enumCase(Value, "MIPS3", 3);
  IO.enumCase(Value, "MIPS4", 4);
  IO.enumCase(Value, "MIPS5", 5);
  IO.enumCase(Value, "MIPS32", 32);
  IO.enumCase(Value, "MIPS64", 64);
  IO.enumFallback<Hex32>(Value);
}

void ScalarBitSetTraits<ELFYAML::MIPS_AFL_ASE>::bitset(
    IO &IO, ELFYAML::MIPS_AFL_ASE &Value) {
#define BCase(X) IO.bitSetCase(Value, #X, Mips::AFL_ASE_##X)
  BCase(DSP);
  BCase(DSPR2);
  BCase(EVA);
  BCase(MCU);
  BCase(MDMX);
  BCase(MIPS3D);
  BCase(MT);
  BCase(SMARTMIPS);
  BCase(VIRT);
  BCase(MSA);
  BCase(MIPS16);
  BCase(MICROMIPS);
  BCase(XPA);
  BCase(CRC);
  BCase(GINV);
#undef BCase
}

void ScalarBitSetTraits<ELFYAML::MIPS_AFL_FLAGS1>::bitset(
    IO &IO, ELFYAML::MIPS_AFL_FLAGS1 &Value) {
#define BCase(X) IO.bitSetCase(Value, #X, Mips::AFL_FLAGS1_##X)
  BCase(ODDSPREG);
#undef BCase
}

void MappingTraits<ELFYAML::SectionHeader>::mapping(
    IO &IO, ELFYAML::SectionHeader &SHdr) {
  IO.mapRequired("Name", SHdr.Name);
}

void MappingTraits<ELFYAML::FileHeader>::mapping(IO &IO,
                                                 ELFYAML::FileHeader &FileHdr) {
  IO.mapRequired("Class", FileHdr.Class);
  IO.mapRequired("Data", FileHdr.Data);
  IO.mapOptional("OSABI", FileHdr.OSABI, ELFYAML::ELF_ELFOSABI(0));
  IO.mapOptional("ABIVersion", FileHdr.ABIVersion, Hex8(0));
  IO.mapRequired("Type", FileHdr.Type);
  IO.mapOptional("Machine", FileHdr.Machine);
  IO.mapOptional("Flags", FileHdr.Flags, ELFYAML::ELF_EF(0));
  IO.mapOptional("Entry", FileHdr.Entry, Hex64(0));
  IO.mapOptional("SectionHeaderStringTable", FileHdr.SectionHeaderStringTable);

  // obj2yaml does not dump these fields.
  assert(!IO.outputting() ||
         (!FileHdr.EPhOff && !FileHdr.EPhEntSize && !FileHdr.EPhNum));
  IO.mapOptional("EPhOff", FileHdr.EPhOff);
  IO.mapOptional("EPhEntSize", FileHdr.EPhEntSize);
  IO.mapOptional("EPhNum", FileHdr.EPhNum);
  IO.mapOptional("EShEntSize", FileHdr.EShEntSize);
  IO.mapOptional("EShOff", FileHdr.EShOff);
  IO.mapOptional("EShNum", FileHdr.EShNum);
  IO.mapOptional("EShStrNdx", FileHdr.EShStrNdx);
}

void MappingTraits<ELFYAML::ProgramHeader>::mapping(
    IO &IO, ELFYAML::ProgramHeader &Phdr) {
  IO.mapRequired("Type", Phdr.Type);
  IO.mapOptional("Flags", Phdr.Flags, ELFYAML::ELF_PF(0));
  IO.mapOptional("FirstSec", Phdr.FirstSec);
  IO.mapOptional("LastSec", Phdr.LastSec);
  IO.mapOptional("VAddr", Phdr.VAddr, Hex64(0));
  IO.mapOptional("PAddr", Phdr.PAddr, Phdr.VAddr);
  IO.mapOptional("Align", Phdr.Align);
  IO.mapOptional("FileSize", Phdr.FileSize);
  IO.mapOptional("MemSize", Phdr.MemSize);
  IO.mapOptional("Offset", Phdr.Offset);
}

std::string MappingTraits<ELFYAML::ProgramHeader>::validate(
    IO &IO, ELFYAML::ProgramHeader &FileHdr) {
  if (!FileHdr.FirstSec && FileHdr.LastSec)
    return "the \"LastSec\" key can't be used without the \"FirstSec\" key";
  if (FileHdr.FirstSec && !FileHdr.LastSec)
    return "the \"FirstSec\" key can't be used without the \"LastSec\" key";
  return "";
}

LLVM_YAML_STRONG_TYPEDEF(StringRef, StOtherPiece)

template <> struct ScalarTraits<StOtherPiece> {
  static void output(const StOtherPiece &Val, void *, raw_ostream &Out) {
    Out << Val;
  }
  static StringRef input(StringRef Scalar, void *, StOtherPiece &Val) {
    Val = Scalar;
    return {};
  }
  static QuotingType mustQuote(StringRef) { return QuotingType::None; }
};
template <> struct SequenceElementTraits<StOtherPiece> {
  static const bool flow = true;
};

template <> struct ScalarTraits<ELFYAML::YAMLFlowString> {
  static void output(const ELFYAML::YAMLFlowString &Val, void *,
                     raw_ostream &Out) {
    Out << Val;
  }
  static StringRef input(StringRef Scalar, void *,
                         ELFYAML::YAMLFlowString &Val) {
    Val = Scalar;
    return {};
  }
  static QuotingType mustQuote(StringRef S) {
    return ScalarTraits<StringRef>::mustQuote(S);
  }
};
template <> struct SequenceElementTraits<ELFYAML::YAMLFlowString> {
  static const bool flow = true;
};

namespace {

struct NormalizedOther {
  NormalizedOther(IO &IO) : YamlIO(IO) {}
  NormalizedOther(IO &IO, Optional<uint8_t> Original) : YamlIO(IO) {
    assert(Original && "This constructor is only used for outputting YAML and "
                       "assumes a non-empty Original");
    std::vector<StOtherPiece> Ret;
    const auto *Object = static_cast<ELFYAML::Object *>(YamlIO.getContext());
    for (std::pair<StringRef, uint8_t> &P :
         getFlags(Object->getMachine()).takeVector()) {
      uint8_t FlagValue = P.second;
      if ((*Original & FlagValue) != FlagValue)
        continue;
      *Original &= ~FlagValue;
      Ret.push_back({P.first});
    }

    if (*Original != 0) {
      UnknownFlagsHolder = std::to_string(*Original);
      Ret.push_back({UnknownFlagsHolder});
    }

    if (!Ret.empty())
      Other = std::move(Ret);
  }

  uint8_t toValue(StringRef Name) {
    const auto *Object = static_cast<ELFYAML::Object *>(YamlIO.getContext());
    MapVector<StringRef, uint8_t> Flags = getFlags(Object->getMachine());

    auto It = Flags.find(Name);
    if (It != Flags.end())
      return It->second;

    uint8_t Val;
    if (to_integer(Name, Val))
      return Val;

    YamlIO.setError("an unknown value is used for symbol's 'Other' field: " +
                    Name);
    return 0;
  }

  Optional<uint8_t> denormalize(IO &) {
    if (!Other)
      return None;
    uint8_t Ret = 0;
    for (StOtherPiece &Val : *Other)
      Ret |= toValue(Val);
    return Ret;
  }

  // st_other field is used to encode symbol visibility and platform-dependent
  // flags and values. This method returns a name to value map that is used for
  // parsing and encoding this field.
  MapVector<StringRef, uint8_t> getFlags(unsigned EMachine) {
    MapVector<StringRef, uint8_t> Map;
    // STV_* values are just enumeration values. We add them in a reversed order
    // because when we convert the st_other to named constants when printing
    // YAML we want to use a maximum number of bits on each step:
    // when we have st_other == 3, we want to print it as STV_PROTECTED (3), but
    // not as STV_HIDDEN (2) + STV_INTERNAL (1).
    Map["STV_PROTECTED"] = ELF::STV_PROTECTED;
    Map["STV_HIDDEN"] = ELF::STV_HIDDEN;
    Map["STV_INTERNAL"] = ELF::STV_INTERNAL;
    // STV_DEFAULT is used to represent the default visibility and has a value
    // 0. We want to be able to read it from YAML documents, but there is no
    // reason to print it.
    if (!YamlIO.outputting())
      Map["STV_DEFAULT"] = ELF::STV_DEFAULT;

    // MIPS is not consistent. All of the STO_MIPS_* values are bit flags,
    // except STO_MIPS_MIPS16 which overlaps them. It should be checked and
    // consumed first when we print the output, because we do not want to print
    // any other flags that have the same bits instead.
    if (EMachine == ELF::EM_MIPS) {
      Map["STO_MIPS_MIPS16"] = ELF::STO_MIPS_MIPS16;
      Map["STO_MIPS_MICROMIPS"] = ELF::STO_MIPS_MICROMIPS;
      Map["STO_MIPS_PIC"] = ELF::STO_MIPS_PIC;
      Map["STO_MIPS_PLT"] = ELF::STO_MIPS_PLT;
      Map["STO_MIPS_OPTIONAL"] = ELF::STO_MIPS_OPTIONAL;
    }

    if (EMachine == ELF::EM_AARCH64)
      Map["STO_AARCH64_VARIANT_PCS"] = ELF::STO_AARCH64_VARIANT_PCS;
    if (EMachine == ELF::EM_RISCV)
      Map["STO_RISCV_VARIANT_CC"] = ELF::STO_RISCV_VARIANT_CC;
    return Map;
  }

  IO &YamlIO;
  Optional<std::vector<StOtherPiece>> Other;
  std::string UnknownFlagsHolder;
};

} // end anonymous namespace

void ScalarTraits<ELFYAML::YAMLIntUInt>::output(const ELFYAML::YAMLIntUInt &Val,
                                                void *Ctx, raw_ostream &Out) {
  Out << Val;
}

StringRef ScalarTraits<ELFYAML::YAMLIntUInt>::input(StringRef Scalar, void *Ctx,
                                                    ELFYAML::YAMLIntUInt &Val) {
  const bool Is64 = static_cast<ELFYAML::Object *>(Ctx)->Header.Class ==
                    ELFYAML::ELF_ELFCLASS(ELF::ELFCLASS64);
  StringRef ErrMsg = "invalid number";
  // We do not accept negative hex numbers because their meaning is ambiguous.
  // For example, would -0xfffffffff mean 1 or INT32_MIN?
  if (Scalar.empty() || Scalar.startswith("-0x"))
    return ErrMsg;

  if (Scalar.startswith("-")) {
    const int64_t MinVal = Is64 ? INT64_MIN : INT32_MIN;
    long long Int;
    if (getAsSignedInteger(Scalar, /*Radix=*/0, Int) || (Int < MinVal))
      return ErrMsg;
    Val = Int;
    return "";
  }

  const uint64_t MaxVal = Is64 ? UINT64_MAX : UINT32_MAX;
  unsigned long long UInt;
  if (getAsUnsignedInteger(Scalar, /*Radix=*/0, UInt) || (UInt > MaxVal))
    return ErrMsg;
  Val = UInt;
  return "";
}

void MappingTraits<ELFYAML::Symbol>::mapping(IO &IO, ELFYAML::Symbol &Symbol) {
  IO.mapOptional("Name", Symbol.Name, StringRef());
  IO.mapOptional("StName", Symbol.StName);
  IO.mapOptional("Type", Symbol.Type, ELFYAML::ELF_STT(0));
  IO.mapOptional("Section", Symbol.Section);
  IO.mapOptional("Index", Symbol.Index);
  IO.mapOptional("Binding", Symbol.Binding, ELFYAML::ELF_STB(0));
  IO.mapOptional("Value", Symbol.Value);
  IO.mapOptional("Size", Symbol.Size);

  // Symbol's Other field is a bit special. It is usually a field that
  // represents st_other and holds the symbol visibility. However, on some
  // platforms, it can contain bit fields and regular values, or even sometimes a
  // crazy mix of them (see comments for NormalizedOther). Because of this, we
  // need special handling.
  MappingNormalization<NormalizedOther, Optional<uint8_t>> Keys(IO,
                                                                Symbol.Other);
  IO.mapOptional("Other", Keys->Other);
}

std::string MappingTraits<ELFYAML::Symbol>::validate(IO &IO,
                                                     ELFYAML::Symbol &Symbol) {
  if (Symbol.Index && Symbol.Section)
    return "Index and Section cannot both be specified for Symbol";
  return "";
}

static void commonSectionMapping(IO &IO, ELFYAML::Section &Section) {
  IO.mapOptional("Name", Section.Name, StringRef());
  IO.mapRequired("Type", Section.Type);
  IO.mapOptional("Flags", Section.Flags);
  IO.mapOptional("Address", Section.Address);
  IO.mapOptional("Link", Section.Link);
  IO.mapOptional("AddressAlign", Section.AddressAlign, Hex64(0));
  IO.mapOptional("EntSize", Section.EntSize);
  IO.mapOptional("Offset", Section.Offset);

  IO.mapOptional("Content", Section.Content);
  IO.mapOptional("Size", Section.Size);

  // obj2yaml does not dump these fields. They are expected to be empty when we
  // are producing YAML, because yaml2obj sets appropriate values for them
  // automatically when they are not explicitly defined.
  assert(!IO.outputting() ||
         (!Section.ShOffset && !Section.ShSize && !Section.ShName &&
          !Section.ShFlags && !Section.ShType && !Section.ShAddrAlign));
  IO.mapOptional("ShAddrAlign", Section.ShAddrAlign);
  IO.mapOptional("ShName", Section.ShName);
  IO.mapOptional("ShOffset", Section.ShOffset);
  IO.mapOptional("ShSize", Section.ShSize);
  IO.mapOptional("ShFlags", Section.ShFlags);
  IO.mapOptional("ShType", Section.ShType);
}

static void sectionMapping(IO &IO, ELFYAML::DynamicSection &Section) {
  commonSectionMapping(IO, Section);
  IO.mapOptional("Entries", Section.Entries);
}

static void sectionMapping(IO &IO, ELFYAML::RawContentSection &Section) {
  commonSectionMapping(IO, Section);

  // We also support reading a content as array of bytes using the ContentArray
  // key. obj2yaml never prints this field.
  assert(!IO.outputting() || !Section.ContentBuf.hasValue());
  IO.mapOptional("ContentArray", Section.ContentBuf);
  if (Section.ContentBuf) {
    if (Section.Content)
      IO.setError("Content and ContentArray can't be used together");
    Section.Content = yaml::BinaryRef(*Section.ContentBuf);
  }

  IO.mapOptional("Info", Section.Info);
}

static void sectionMapping(IO &IO, ELFYAML::BBAddrMapSection &Section) {
  commonSectionMapping(IO, Section);
  IO.mapOptional("Content", Section.Content);
  IO.mapOptional("Entries", Section.Entries);
}

static void sectionMapping(IO &IO, ELFYAML::StackSizesSection &Section) {
  commonSectionMapping(IO, Section);
  IO.mapOptional("Entries", Section.Entries);
}

static void sectionMapping(IO &IO, ELFYAML::HashSection &Section) {
  commonSectionMapping(IO, Section);
  IO.mapOptional("Bucket", Section.Bucket);
  IO.mapOptional("Chain", Section.Chain);

  // obj2yaml does not dump these fields. They can be used to override nchain
  // and nbucket values for creating broken sections.
  assert(!IO.outputting() ||
         (!Section.NBucket.hasValue() && !Section.NChain.hasValue()));
  IO.mapOptional("NChain", Section.NChain);
  IO.mapOptional("NBucket", Section.NBucket);
}

static void sectionMapping(IO &IO, ELFYAML::NoteSection &Section) {
  commonSectionMapping(IO, Section);
  IO.mapOptional("Notes", Section.Notes);
}


static void sectionMapping(IO &IO, ELFYAML::GnuHashSection &Section) {
  commonSectionMapping(IO, Section);
  IO.mapOptional("Header", Section.Header);
  IO.mapOptional("BloomFilter", Section.BloomFilter);
  IO.mapOptional("HashBuckets", Section.HashBuckets);
  IO.mapOptional("HashValues", Section.HashValues);
}
static void sectionMapping(IO &IO, ELFYAML::NoBitsSection &Section) {
  commonSectionMapping(IO, Section);
}

static void sectionMapping(IO &IO, ELFYAML::VerdefSection &Section) {
  commonSectionMapping(IO, Section);
  IO.mapOptional("Info", Section.Info);
  IO.mapOptional("Entries", Section.Entries);
}

static void sectionMapping(IO &IO, ELFYAML::SymverSection &Section) {
  commonSectionMapping(IO, Section);
  IO.mapOptional("Entries", Section.Entries);
}

static void sectionMapping(IO &IO, ELFYAML::VerneedSection &Section) {
  commonSectionMapping(IO, Section);
  IO.mapOptional("Info", Section.Info);
  IO.mapOptional("Dependencies", Section.VerneedV);
}

static void sectionMapping(IO &IO, ELFYAML::RelocationSection &Section) {
  commonSectionMapping(IO, Section);
  IO.mapOptional("Info", Section.RelocatableSec, StringRef());
  IO.mapOptional("Relocations", Section.Relocations);
}

static void sectionMapping(IO &IO, ELFYAML::RelrSection &Section) {
  commonSectionMapping(IO, Section);
  IO.mapOptional("Entries", Section.Entries);
}

static void groupSectionMapping(IO &IO, ELFYAML::GroupSection &Group) {
  commonSectionMapping(IO, Group);
  IO.mapOptional("Info", Group.Signature);
  IO.mapOptional("Members", Group.Members);
}

static void sectionMapping(IO &IO, ELFYAML::SymtabShndxSection &Section) {
  commonSectionMapping(IO, Section);
  IO.mapOptional("Entries", Section.Entries);
}

static void sectionMapping(IO &IO, ELFYAML::AddrsigSection &Section) {
  commonSectionMapping(IO, Section);
  IO.mapOptional("Symbols", Section.Symbols);
}

static void fillMapping(IO &IO, ELFYAML::Fill &Fill) {
  IO.mapOptional("Name", Fill.Name, StringRef());
  IO.mapOptional("Pattern", Fill.Pattern);
  IO.mapOptional("Offset", Fill.Offset);
  IO.mapRequired("Size", Fill.Size);
}

static void sectionHeaderTableMapping(IO &IO,
                                      ELFYAML::SectionHeaderTable &SHT) {
  IO.mapOptional("Offset", SHT.Offset);
  IO.mapOptional("Sections", SHT.Sections);
  IO.mapOptional("Excluded", SHT.Excluded);
  IO.mapOptional("NoHeaders", SHT.NoHeaders);
}

static void sectionMapping(IO &IO, ELFYAML::LinkerOptionsSection &Section) {
  commonSectionMapping(IO, Section);
  IO.mapOptional("Options", Section.Options);
}

static void sectionMapping(IO &IO,
                           ELFYAML::DependentLibrariesSection &Section) {
  commonSectionMapping(IO, Section);
  IO.mapOptional("Libraries", Section.Libs);
}

static void sectionMapping(IO &IO, ELFYAML::CallGraphProfileSection &Section) {
  commonSectionMapping(IO, Section);
  IO.mapOptional("Entries", Section.Entries);
}

void MappingTraits<ELFYAML::SectionOrType>::mapping(
    IO &IO, ELFYAML::SectionOrType &sectionOrType) {
  IO.mapRequired("SectionOrType", sectionOrType.sectionNameOrType);
}

static void sectionMapping(IO &IO, ELFYAML::ARMIndexTableSection &Section) {
  commonSectionMapping(IO, Section);
  IO.mapOptional("Entries", Section.Entries);
}

static void sectionMapping(IO &IO, ELFYAML::MipsABIFlags &Section) {
  commonSectionMapping(IO, Section);
  IO.mapOptional("Version", Section.Version, Hex16(0));
  IO.mapRequired("ISA", Section.ISALevel);
  IO.mapOptional("ISARevision", Section.ISARevision, Hex8(0));
  IO.mapOptional("ISAExtension", Section.ISAExtension,
                 ELFYAML::MIPS_AFL_EXT(Mips::AFL_EXT_NONE));
  IO.mapOptional("ASEs", Section.ASEs, ELFYAML::MIPS_AFL_ASE(0));
  IO.mapOptional("FpABI", Section.FpABI,
                 ELFYAML::MIPS_ABI_FP(Mips::Val_GNU_MIPS_ABI_FP_ANY));
  IO.mapOptional("GPRSize", Section.GPRSize,
                 ELFYAML::MIPS_AFL_REG(Mips::AFL_REG_NONE));
  IO.mapOptional("CPR1Size", Section.CPR1Size,
                 ELFYAML::MIPS_AFL_REG(Mips::AFL_REG_NONE));
  IO.mapOptional("CPR2Size", Section.CPR2Size,
                 ELFYAML::MIPS_AFL_REG(Mips::AFL_REG_NONE));
  IO.mapOptional("Flags1", Section.Flags1, ELFYAML::MIPS_AFL_FLAGS1(0));
  IO.mapOptional("Flags2", Section.Flags2, Hex32(0));
}

static StringRef getStringValue(IO &IO, const char *Key) {
  StringRef Val;
  IO.mapRequired(Key, Val);
  return Val;
}

static void setStringValue(IO &IO, const char *Key, StringRef Val) {
  IO.mapRequired(Key, Val);
}

static bool isInteger(StringRef Val) {
  APInt Tmp;
  return !Val.getAsInteger(0, Tmp);
}

void MappingTraits<std::unique_ptr<ELFYAML::Chunk>>::mapping(
    IO &IO, std::unique_ptr<ELFYAML::Chunk> &Section) {
  ELFYAML::ELF_SHT Type;
  StringRef TypeStr;
  if (IO.outputting()) {
    if (auto *S = dyn_cast<ELFYAML::Section>(Section.get()))
      Type = S->Type;
    else if (auto *SHT = dyn_cast<ELFYAML::SectionHeaderTable>(Section.get()))
      TypeStr = SHT->TypeStr;
  } else {
    // When the Type string does not have a "SHT_" prefix, we know it is not a
    // description of a regular ELF output section.
    TypeStr = getStringValue(IO, "Type");
    if (TypeStr.startswith("SHT_") || isInteger(TypeStr))
      IO.mapRequired("Type", Type);
  }
<<<<<<< HEAD

  if (TypeStr == "Fill") {
    assert(!IO.outputting()); // We don't dump fills currently.
    Section.reset(new ELFYAML::Fill());
    fillMapping(IO, *cast<ELFYAML::Fill>(Section.get()));
    return;
  }

  if (TypeStr == ELFYAML::SectionHeaderTable::TypeStr) {
    if (IO.outputting())
      setStringValue(IO, "Type", TypeStr);
    else
      Section.reset(new ELFYAML::SectionHeaderTable(/*IsImplicit=*/false));

=======

  if (TypeStr == "Fill") {
    assert(!IO.outputting()); // We don't dump fills currently.
    Section.reset(new ELFYAML::Fill());
    fillMapping(IO, *cast<ELFYAML::Fill>(Section.get()));
    return;
  }

  if (TypeStr == ELFYAML::SectionHeaderTable::TypeStr) {
    if (IO.outputting())
      setStringValue(IO, "Type", TypeStr);
    else
      Section.reset(new ELFYAML::SectionHeaderTable(/*IsImplicit=*/false));

>>>>>>> 2ab1d525
    sectionHeaderTableMapping(
        IO, *cast<ELFYAML::SectionHeaderTable>(Section.get()));
    return;
  }

  const auto &Obj = *static_cast<ELFYAML::Object *>(IO.getContext());
  if (Obj.getMachine() == ELF::EM_MIPS && Type == ELF::SHT_MIPS_ABIFLAGS) {
    if (!IO.outputting())
      Section.reset(new ELFYAML::MipsABIFlags());
    sectionMapping(IO, *cast<ELFYAML::MipsABIFlags>(Section.get()));
    return;
  }

  if (Obj.getMachine() == ELF::EM_ARM && Type == ELF::SHT_ARM_EXIDX) {
    if (!IO.outputting())
      Section.reset(new ELFYAML::ARMIndexTableSection());
    sectionMapping(IO, *cast<ELFYAML::ARMIndexTableSection>(Section.get()));
    return;
  }

  switch (Type) {
  case ELF::SHT_DYNAMIC:
    if (!IO.outputting())
      Section.reset(new ELFYAML::DynamicSection());
    sectionMapping(IO, *cast<ELFYAML::DynamicSection>(Section.get()));
    break;
  case ELF::SHT_REL:
  case ELF::SHT_RELA:
    if (!IO.outputting())
      Section.reset(new ELFYAML::RelocationSection());
    sectionMapping(IO, *cast<ELFYAML::RelocationSection>(Section.get()));
    break;
  case ELF::SHT_RELR:
    if (!IO.outputting())
      Section.reset(new ELFYAML::RelrSection());
    sectionMapping(IO, *cast<ELFYAML::RelrSection>(Section.get()));
    break;
  case ELF::SHT_GROUP:
    if (!IO.outputting())
      Section.reset(new ELFYAML::GroupSection());
    groupSectionMapping(IO, *cast<ELFYAML::GroupSection>(Section.get()));
    break;
  case ELF::SHT_NOBITS:
    if (!IO.outputting())
      Section.reset(new ELFYAML::NoBitsSection());
    sectionMapping(IO, *cast<ELFYAML::NoBitsSection>(Section.get()));
    break;
  case ELF::SHT_HASH:
    if (!IO.outputting())
      Section.reset(new ELFYAML::HashSection());
    sectionMapping(IO, *cast<ELFYAML::HashSection>(Section.get()));
    break;
  case ELF::SHT_NOTE:
    if (!IO.outputting())
      Section.reset(new ELFYAML::NoteSection());
    sectionMapping(IO, *cast<ELFYAML::NoteSection>(Section.get()));
    break;
 case ELF::SHT_GNU_HASH:
    if (!IO.outputting())
      Section.reset(new ELFYAML::GnuHashSection());
    sectionMapping(IO, *cast<ELFYAML::GnuHashSection>(Section.get()));
    break;
  case ELF::SHT_GNU_verdef:
    if (!IO.outputting())
      Section.reset(new ELFYAML::VerdefSection());
    sectionMapping(IO, *cast<ELFYAML::VerdefSection>(Section.get()));
    break;
  case ELF::SHT_GNU_versym:
    if (!IO.outputting())
      Section.reset(new ELFYAML::SymverSection());
    sectionMapping(IO, *cast<ELFYAML::SymverSection>(Section.get()));
    break;
  case ELF::SHT_GNU_verneed:
    if (!IO.outputting())
      Section.reset(new ELFYAML::VerneedSection());
    sectionMapping(IO, *cast<ELFYAML::VerneedSection>(Section.get()));
    break;
  case ELF::SHT_SYMTAB_SHNDX:
    if (!IO.outputting())
      Section.reset(new ELFYAML::SymtabShndxSection());
    sectionMapping(IO, *cast<ELFYAML::SymtabShndxSection>(Section.get()));
    break;
  case ELF::SHT_LLVM_ADDRSIG:
    if (!IO.outputting())
      Section.reset(new ELFYAML::AddrsigSection());
    sectionMapping(IO, *cast<ELFYAML::AddrsigSection>(Section.get()));
    break;
  case ELF::SHT_LLVM_LINKER_OPTIONS:
    if (!IO.outputting())
      Section.reset(new ELFYAML::LinkerOptionsSection());
    sectionMapping(IO, *cast<ELFYAML::LinkerOptionsSection>(Section.get()));
    break;
  case ELF::SHT_LLVM_DEPENDENT_LIBRARIES:
    if (!IO.outputting())
      Section.reset(new ELFYAML::DependentLibrariesSection());
    sectionMapping(IO,
                   *cast<ELFYAML::DependentLibrariesSection>(Section.get()));
    break;
  case ELF::SHT_LLVM_CALL_GRAPH_PROFILE:
    if (!IO.outputting())
      Section.reset(new ELFYAML::CallGraphProfileSection());
    sectionMapping(IO, *cast<ELFYAML::CallGraphProfileSection>(Section.get()));
    break;
  case ELF::SHT_LLVM_BB_ADDR_MAP:
    if (!IO.outputting())
      Section.reset(new ELFYAML::BBAddrMapSection());
    sectionMapping(IO, *cast<ELFYAML::BBAddrMapSection>(Section.get()));
    break;
  default:
    if (!IO.outputting()) {
      StringRef Name;
      IO.mapOptional("Name", Name, StringRef());
      Name = ELFYAML::dropUniqueSuffix(Name);

      if (ELFYAML::StackSizesSection::nameMatches(Name))
        Section = std::make_unique<ELFYAML::StackSizesSection>();
      else
        Section = std::make_unique<ELFYAML::RawContentSection>();
    }

    if (auto S = dyn_cast<ELFYAML::RawContentSection>(Section.get()))
      sectionMapping(IO, *S);
    else
      sectionMapping(IO, *cast<ELFYAML::StackSizesSection>(Section.get()));
  }
}

std::string MappingTraits<std::unique_ptr<ELFYAML::Chunk>>::validate(
    IO &io, std::unique_ptr<ELFYAML::Chunk> &C) {
  if (const auto *F = dyn_cast<ELFYAML::Fill>(C.get())) {
    if (F->Pattern && F->Pattern->binary_size() != 0 && !F->Size)
      return "\"Size\" can't be 0 when \"Pattern\" is not empty";
    return "";
  }

  if (const auto *SHT = dyn_cast<ELFYAML::SectionHeaderTable>(C.get())) {
    if (SHT->NoHeaders && (SHT->Sections || SHT->Excluded || SHT->Offset))
      return "NoHeaders can't be used together with Offset/Sections/Excluded";
    return "";
  }

  const ELFYAML::Section &Sec = *cast<ELFYAML::Section>(C.get());
  if (Sec.Size && Sec.Content &&
      (uint64_t)(*Sec.Size) < Sec.Content->binary_size())
    return "Section size must be greater than or equal to the content size";

  auto BuildErrPrefix = [](ArrayRef<std::pair<StringRef, bool>> EntV) {
    std::string Msg;
    for (size_t I = 0, E = EntV.size(); I != E; ++I) {
      StringRef Name = EntV[I].first;
      if (I == 0) {
        Msg = "\"" + Name.str() + "\"";
        continue;
      }
      if (I != EntV.size() - 1)
        Msg += ", \"" + Name.str() + "\"";
      else
        Msg += " and \"" + Name.str() + "\"";
    }
    return Msg;
  };

  std::vector<std::pair<StringRef, bool>> Entries = Sec.getEntries();
  const size_t NumUsedEntries = llvm::count_if(
      Entries, [](const std::pair<StringRef, bool> &P) { return P.second; });

  if ((Sec.Size || Sec.Content) && NumUsedEntries > 0)
    return BuildErrPrefix(Entries) +
           " cannot be used with \"Content\" or \"Size\"";

  if (NumUsedEntries > 0 && Entries.size() != NumUsedEntries)
    return BuildErrPrefix(Entries) + " must be used together";

  if (const auto *RawSection = dyn_cast<ELFYAML::RawContentSection>(C.get())) {
    if (RawSection->Flags && RawSection->ShFlags)
      return "ShFlags and Flags cannot be used together";
    return "";
  }

  if (const auto *NB = dyn_cast<ELFYAML::NoBitsSection>(C.get())) {
    if (NB->Content)
      return "SHT_NOBITS section cannot have \"Content\"";
    return "";
  }

  if (const auto *MF = dyn_cast<ELFYAML::MipsABIFlags>(C.get())) {
    if (MF->Content)
      return "\"Content\" key is not implemented for SHT_MIPS_ABIFLAGS "
             "sections";
    if (MF->Size)
      return "\"Size\" key is not implemented for SHT_MIPS_ABIFLAGS sections";
    return "";
  }

  return "";
}

namespace {

struct NormalizedMips64RelType {
  NormalizedMips64RelType(IO &)
      : Type(ELFYAML::ELF_REL(ELF::R_MIPS_NONE)),
        Type2(ELFYAML::ELF_REL(ELF::R_MIPS_NONE)),
        Type3(ELFYAML::ELF_REL(ELF::R_MIPS_NONE)),
        SpecSym(ELFYAML::ELF_REL(ELF::RSS_UNDEF)) {}
  NormalizedMips64RelType(IO &, ELFYAML::ELF_REL Original)
      : Type(Original & 0xFF), Type2(Original >> 8 & 0xFF),
        Type3(Original >> 16 & 0xFF), SpecSym(Original >> 24 & 0xFF) {}

  ELFYAML::ELF_REL denormalize(IO &) {
    ELFYAML::ELF_REL Res = Type | Type2 << 8 | Type3 << 16 | SpecSym << 24;
    return Res;
  }

  ELFYAML::ELF_REL Type;
  ELFYAML::ELF_REL Type2;
  ELFYAML::ELF_REL Type3;
  ELFYAML::ELF_RSS SpecSym;
};

} // end anonymous namespace

void MappingTraits<ELFYAML::StackSizeEntry>::mapping(
    IO &IO, ELFYAML::StackSizeEntry &E) {
  assert(IO.getContext() && "The IO context is not initialized");
  IO.mapOptional("Address", E.Address, Hex64(0));
  IO.mapRequired("Size", E.Size);
}

void MappingTraits<ELFYAML::BBAddrMapEntry>::mapping(
    IO &IO, ELFYAML::BBAddrMapEntry &E) {
  assert(IO.getContext() && "The IO context is not initialized");
  IO.mapOptional("Address", E.Address, Hex64(0));
  IO.mapOptional("NumBlocks", E.NumBlocks);
  IO.mapOptional("BBEntries", E.BBEntries);
}

void MappingTraits<ELFYAML::BBAddrMapEntry::BBEntry>::mapping(
    IO &IO, ELFYAML::BBAddrMapEntry::BBEntry &E) {
  assert(IO.getContext() && "The IO context is not initialized");
  IO.mapRequired("AddressOffset", E.AddressOffset);
  IO.mapRequired("Size", E.Size);
  IO.mapRequired("Metadata", E.Metadata);
}

void MappingTraits<ELFYAML::GnuHashHeader>::mapping(IO &IO,
                                                    ELFYAML::GnuHashHeader &E) {
  assert(IO.getContext() && "The IO context is not initialized");
  IO.mapOptional("NBuckets", E.NBuckets);
  IO.mapRequired("SymNdx", E.SymNdx);
  IO.mapOptional("MaskWords", E.MaskWords);
  IO.mapRequired("Shift2", E.Shift2);
}

void MappingTraits<ELFYAML::DynamicEntry>::mapping(IO &IO,
                                                   ELFYAML::DynamicEntry &Rel) {
  assert(IO.getContext() && "The IO context is not initialized");

  IO.mapRequired("Tag", Rel.Tag);
  IO.mapRequired("Value", Rel.Val);
}

void MappingTraits<ELFYAML::NoteEntry>::mapping(IO &IO, ELFYAML::NoteEntry &N) {
  assert(IO.getContext() && "The IO context is not initialized");

  IO.mapOptional("Name", N.Name);
  IO.mapOptional("Desc", N.Desc);
  IO.mapRequired("Type", N.Type);
}

void MappingTraits<ELFYAML::VerdefEntry>::mapping(IO &IO,
                                                  ELFYAML::VerdefEntry &E) {
  assert(IO.getContext() && "The IO context is not initialized");

  IO.mapOptional("Version", E.Version);
  IO.mapOptional("Flags", E.Flags);
  IO.mapOptional("VersionNdx", E.VersionNdx);
  IO.mapOptional("Hash", E.Hash);
  IO.mapRequired("Names", E.VerNames);
}

void MappingTraits<ELFYAML::VerneedEntry>::mapping(IO &IO,
                                                   ELFYAML::VerneedEntry &E) {
  assert(IO.getContext() && "The IO context is not initialized");

  IO.mapRequired("Version", E.Version);
  IO.mapRequired("File", E.File);
  IO.mapRequired("Entries", E.AuxV);
}

void MappingTraits<ELFYAML::VernauxEntry>::mapping(IO &IO,
                                                   ELFYAML::VernauxEntry &E) {
  assert(IO.getContext() && "The IO context is not initialized");

  IO.mapRequired("Name", E.Name);
  IO.mapRequired("Hash", E.Hash);
  IO.mapRequired("Flags", E.Flags);
  IO.mapRequired("Other", E.Other);
}

void MappingTraits<ELFYAML::Relocation>::mapping(IO &IO,
                                                 ELFYAML::Relocation &Rel) {
  const auto *Object = static_cast<ELFYAML::Object *>(IO.getContext());
  assert(Object && "The IO context is not initialized");

  IO.mapOptional("Offset", Rel.Offset, (Hex64)0);
  IO.mapOptional("Symbol", Rel.Symbol);

  if (Object->getMachine() == ELFYAML::ELF_EM(ELF::EM_MIPS) &&
      Object->Header.Class == ELFYAML::ELF_ELFCLASS(ELF::ELFCLASS64)) {
    MappingNormalization<NormalizedMips64RelType, ELFYAML::ELF_REL> Key(
        IO, Rel.Type);
    IO.mapRequired("Type", Key->Type);
    IO.mapOptional("Type2", Key->Type2, ELFYAML::ELF_REL(ELF::R_MIPS_NONE));
    IO.mapOptional("Type3", Key->Type3, ELFYAML::ELF_REL(ELF::R_MIPS_NONE));
    IO.mapOptional("SpecSym", Key->SpecSym, ELFYAML::ELF_RSS(ELF::RSS_UNDEF));
  } else
    IO.mapRequired("Type", Rel.Type);

  IO.mapOptional("Addend", Rel.Addend, (ELFYAML::YAMLIntUInt)0);
}

void MappingTraits<ELFYAML::ARMIndexTableEntry>::mapping(
    IO &IO, ELFYAML::ARMIndexTableEntry &E) {
  assert(IO.getContext() && "The IO context is not initialized");
  IO.mapRequired("Offset", E.Offset);

  StringRef CantUnwind = "EXIDX_CANTUNWIND";
  if (IO.outputting() && (uint32_t)E.Value == ARM::EHABI::EXIDX_CANTUNWIND)
    IO.mapRequired("Value", CantUnwind);
  else if (!IO.outputting() && getStringValue(IO, "Value") == CantUnwind)
    E.Value = ARM::EHABI::EXIDX_CANTUNWIND;
  else
    IO.mapRequired("Value", E.Value);
}

void MappingTraits<ELFYAML::Object>::mapping(IO &IO, ELFYAML::Object &Object) {
  assert(!IO.getContext() && "The IO context is initialized already");
  IO.setContext(&Object);
  IO.mapTag("!ELF", true);
  IO.mapRequired("FileHeader", Object.Header);
  IO.mapOptional("ProgramHeaders", Object.ProgramHeaders);
  IO.mapOptional("Sections", Object.Chunks);
  IO.mapOptional("Symbols", Object.Symbols);
  IO.mapOptional("DynamicSymbols", Object.DynamicSymbols);
  IO.mapOptional("DWARF", Object.DWARF);
  if (Object.DWARF) {
    Object.DWARF->IsLittleEndian =
        Object.Header.Data == ELFYAML::ELF_ELFDATA(ELF::ELFDATA2LSB);
    Object.DWARF->Is64BitAddrSize =
        Object.Header.Class == ELFYAML::ELF_ELFCLASS(ELF::ELFCLASS64);
  }
  IO.setContext(nullptr);
}

void MappingTraits<ELFYAML::LinkerOption>::mapping(IO &IO,
                                                   ELFYAML::LinkerOption &Opt) {
  assert(IO.getContext() && "The IO context is not initialized");
  IO.mapRequired("Name", Opt.Key);
  IO.mapRequired("Value", Opt.Value);
}

void MappingTraits<ELFYAML::CallGraphEntryWeight>::mapping(
    IO &IO, ELFYAML::CallGraphEntryWeight &E) {
  assert(IO.getContext() && "The IO context is not initialized");
  IO.mapRequired("Weight", E.Weight);
}

LLVM_YAML_STRONG_TYPEDEF(uint8_t, MIPS_AFL_REG)
LLVM_YAML_STRONG_TYPEDEF(uint8_t, MIPS_ABI_FP)
LLVM_YAML_STRONG_TYPEDEF(uint32_t, MIPS_AFL_EXT)
LLVM_YAML_STRONG_TYPEDEF(uint32_t, MIPS_AFL_ASE)
LLVM_YAML_STRONG_TYPEDEF(uint32_t, MIPS_AFL_FLAGS1)

} // end namespace yaml

} // end namespace llvm<|MERGE_RESOLUTION|>--- conflicted
+++ resolved
@@ -155,12 +155,6 @@
   ECase(NT_FREEBSD_PROCSTAT_OSREL);
   ECase(NT_FREEBSD_PROCSTAT_PSSTRINGS);
   ECase(NT_FREEBSD_PROCSTAT_AUXV);
-<<<<<<< HEAD
-  // AMD specific notes. (Code Object V2)
-  ECase(NT_AMD_AMDGPU_HSA_METADATA);
-  ECase(NT_AMD_AMDGPU_ISA);
-  ECase(NT_AMD_AMDGPU_PAL_METADATA);
-=======
   // NetBSD core note types.
   ECase(NT_NETBSDCORE_PROCINFO);
   ECase(NT_NETBSDCORE_AUXV);
@@ -179,7 +173,6 @@
   ECase(NT_AMD_HSA_METADATA);
   ECase(NT_AMD_HSA_ISA_NAME);
   ECase(NT_AMD_PAL_METADATA);
->>>>>>> 2ab1d525
   // AMDGPU specific notes. (Code Object V3)
   ECase(NT_AMDGPU_METADATA);
 #undef ECase
@@ -1492,7 +1485,6 @@
     if (TypeStr.startswith("SHT_") || isInteger(TypeStr))
       IO.mapRequired("Type", Type);
   }
-<<<<<<< HEAD
 
   if (TypeStr == "Fill") {
     assert(!IO.outputting()); // We don't dump fills currently.
@@ -1507,22 +1499,6 @@
     else
       Section.reset(new ELFYAML::SectionHeaderTable(/*IsImplicit=*/false));
 
-=======
-
-  if (TypeStr == "Fill") {
-    assert(!IO.outputting()); // We don't dump fills currently.
-    Section.reset(new ELFYAML::Fill());
-    fillMapping(IO, *cast<ELFYAML::Fill>(Section.get()));
-    return;
-  }
-
-  if (TypeStr == ELFYAML::SectionHeaderTable::TypeStr) {
-    if (IO.outputting())
-      setStringValue(IO, "Type", TypeStr);
-    else
-      Section.reset(new ELFYAML::SectionHeaderTable(/*IsImplicit=*/false));
-
->>>>>>> 2ab1d525
     sectionHeaderTableMapping(
         IO, *cast<ELFYAML::SectionHeaderTable>(Section.get()));
     return;
