//===-- MCObjectFileInfo.cpp - Object File Information --------------------===//
//
// Part of the LLVM Project, under the Apache License v2.0 with LLVM Exceptions.
// See https://llvm.org/LICENSE.txt for license information.
// SPDX-License-Identifier: Apache-2.0 WITH LLVM-exception
//
//===----------------------------------------------------------------------===//

#include "llvm/MC/MCObjectFileInfo.h"
#include "llvm/ADT/StringExtras.h"
#include "llvm/ADT/Triple.h"
#include "llvm/BinaryFormat/COFF.h"
#include "llvm/BinaryFormat/ELF.h"
#include "llvm/BinaryFormat/Wasm.h"
#include "llvm/MC/MCAsmInfo.h"
#include "llvm/MC/MCContext.h"
#include "llvm/MC/MCSection.h"
#include "llvm/MC/MCSectionCOFF.h"
#include "llvm/MC/MCSectionELF.h"
#include "llvm/MC/MCSectionGOFF.h"
#include "llvm/MC/MCSectionMachO.h"
#include "llvm/MC/MCSectionWasm.h"
#include "llvm/MC/MCSectionXCOFF.h"

using namespace llvm;

static bool useCompactUnwind(const Triple &T) {
  // Only on darwin.
  if (!T.isOSDarwin())
    return false;

  // aarch64 always has it.
  if (T.getArch() == Triple::aarch64 || T.getArch() == Triple::aarch64_32)
    return true;

  // armv7k always has it.
  if (T.isWatchABI())
    return true;

  // Use it on newer version of OS X.
  if (T.isMacOSX() && !T.isMacOSXVersionLT(10, 6))
    return true;

  // And the iOS simulator.
  if (T.isiOS() && T.isX86())
    return true;

  return false;
}

void MCObjectFileInfo::initMachOMCObjectFileInfo(const Triple &T) {
  // MachO
  SupportsWeakOmittedEHFrame = false;

  EHFrameSection = Ctx->getMachOSection(
      "__TEXT", "__eh_frame",
      MachO::S_COALESCED | MachO::S_ATTR_NO_TOC |
          MachO::S_ATTR_STRIP_STATIC_SYMS | MachO::S_ATTR_LIVE_SUPPORT,
      SectionKind::getReadOnly());

  if (T.isOSDarwin() &&
      (T.getArch() == Triple::aarch64 || T.getArch() == Triple::aarch64_32))
    SupportsCompactUnwindWithoutEHFrame = true;

  if (T.isWatchABI())
    OmitDwarfIfHaveCompactUnwind = true;

  FDECFIEncoding = dwarf::DW_EH_PE_pcrel;

  // .comm doesn't support alignment before Leopard.
  if (T.isMacOSX() && T.isMacOSXVersionLT(10, 5))
    CommDirectiveSupportsAlignment = false;

  TextSection // .text
    = Ctx->getMachOSection("__TEXT", "__text",
                           MachO::S_ATTR_PURE_INSTRUCTIONS,
                           SectionKind::getText());
  DataSection // .data
      = Ctx->getMachOSection("__DATA", "__data", 0, SectionKind::getData());

  // BSSSection might not be expected initialized on msvc.
  BSSSection = nullptr;

  TLSDataSection // .tdata
      = Ctx->getMachOSection("__DATA", "__thread_data",
                             MachO::S_THREAD_LOCAL_REGULAR,
                             SectionKind::getData());
  TLSBSSSection // .tbss
    = Ctx->getMachOSection("__DATA", "__thread_bss",
                           MachO::S_THREAD_LOCAL_ZEROFILL,
                           SectionKind::getThreadBSS());

  // TODO: Verify datarel below.
  TLSTLVSection // .tlv
      = Ctx->getMachOSection("__DATA", "__thread_vars",
                             MachO::S_THREAD_LOCAL_VARIABLES,
                             SectionKind::getData());

  TLSThreadInitSection = Ctx->getMachOSection(
      "__DATA", "__thread_init", MachO::S_THREAD_LOCAL_INIT_FUNCTION_POINTERS,
      SectionKind::getData());

  CStringSection // .cstring
    = Ctx->getMachOSection("__TEXT", "__cstring",
                           MachO::S_CSTRING_LITERALS,
                           SectionKind::getMergeable1ByteCString());
  UStringSection
    = Ctx->getMachOSection("__TEXT","__ustring", 0,
                           SectionKind::getMergeable2ByteCString());
  FourByteConstantSection // .literal4
    = Ctx->getMachOSection("__TEXT", "__literal4",
                           MachO::S_4BYTE_LITERALS,
                           SectionKind::getMergeableConst4());
  EightByteConstantSection // .literal8
    = Ctx->getMachOSection("__TEXT", "__literal8",
                           MachO::S_8BYTE_LITERALS,
                           SectionKind::getMergeableConst8());

  SixteenByteConstantSection // .literal16
      = Ctx->getMachOSection("__TEXT", "__literal16",
                             MachO::S_16BYTE_LITERALS,
                             SectionKind::getMergeableConst16());

  ReadOnlySection  // .const
    = Ctx->getMachOSection("__TEXT", "__const", 0,
                           SectionKind::getReadOnly());

  // If the target is not powerpc, map the coal sections to the non-coal
  // sections.
  //
  // "__TEXT/__textcoal_nt" => section "__TEXT/__text"
  // "__TEXT/__const_coal"  => section "__TEXT/__const"
  // "__DATA/__datacoal_nt" => section "__DATA/__data"
  Triple::ArchType ArchTy = T.getArch();

  ConstDataSection  // .const_data
    = Ctx->getMachOSection("__DATA", "__const", 0,
                           SectionKind::getReadOnlyWithRel());

  if (ArchTy == Triple::ppc || ArchTy == Triple::ppc64) {
    TextCoalSection
      = Ctx->getMachOSection("__TEXT", "__textcoal_nt",
                             MachO::S_COALESCED |
                             MachO::S_ATTR_PURE_INSTRUCTIONS,
                             SectionKind::getText());
    ConstTextCoalSection
      = Ctx->getMachOSection("__TEXT", "__const_coal",
                             MachO::S_COALESCED,
                             SectionKind::getReadOnly());
    DataCoalSection = Ctx->getMachOSection(
        "__DATA", "__datacoal_nt", MachO::S_COALESCED, SectionKind::getData());
    ConstDataCoalSection = DataCoalSection;
  } else {
    TextCoalSection = TextSection;
    ConstTextCoalSection = ReadOnlySection;
    DataCoalSection = DataSection;
    ConstDataCoalSection = ConstDataSection;
  }

  DataCommonSection
    = Ctx->getMachOSection("__DATA","__common",
                           MachO::S_ZEROFILL,
                           SectionKind::getBSS());
  DataBSSSection
    = Ctx->getMachOSection("__DATA","__bss", MachO::S_ZEROFILL,
                           SectionKind::getBSS());


  LazySymbolPointerSection
    = Ctx->getMachOSection("__DATA", "__la_symbol_ptr",
                           MachO::S_LAZY_SYMBOL_POINTERS,
                           SectionKind::getMetadata());
  NonLazySymbolPointerSection
    = Ctx->getMachOSection("__DATA", "__nl_symbol_ptr",
                           MachO::S_NON_LAZY_SYMBOL_POINTERS,
                           SectionKind::getMetadata());

  ThreadLocalPointerSection
    = Ctx->getMachOSection("__DATA", "__thread_ptr",
                           MachO::S_THREAD_LOCAL_VARIABLE_POINTERS,
                           SectionKind::getMetadata());

  // Exception Handling.
  LSDASection = Ctx->getMachOSection("__TEXT", "__gcc_except_tab", 0,
                                     SectionKind::getReadOnlyWithRel());

  COFFDebugSymbolsSection = nullptr;
  COFFDebugTypesSection = nullptr;
  COFFGlobalTypeHashesSection = nullptr;

  if (useCompactUnwind(T)) {
    CompactUnwindSection =
        Ctx->getMachOSection("__LD", "__compact_unwind", MachO::S_ATTR_DEBUG,
                             SectionKind::getReadOnly());

    if (T.isX86())
      CompactUnwindDwarfEHFrameOnly = 0x04000000;  // UNWIND_X86_64_MODE_DWARF
    else if (T.getArch() == Triple::aarch64 || T.getArch() == Triple::aarch64_32)
      CompactUnwindDwarfEHFrameOnly = 0x03000000;  // UNWIND_ARM64_MODE_DWARF
    else if (T.getArch() == Triple::arm || T.getArch() == Triple::thumb)
      CompactUnwindDwarfEHFrameOnly = 0x04000000;  // UNWIND_ARM_MODE_DWARF
  }

  // Debug Information.
  DwarfDebugNamesSection =
      Ctx->getMachOSection("__DWARF", "__debug_names", MachO::S_ATTR_DEBUG,
                           SectionKind::getMetadata(), "debug_names_begin");
  DwarfAccelNamesSection =
      Ctx->getMachOSection("__DWARF", "__apple_names", MachO::S_ATTR_DEBUG,
                           SectionKind::getMetadata(), "names_begin");
  DwarfAccelObjCSection =
      Ctx->getMachOSection("__DWARF", "__apple_objc", MachO::S_ATTR_DEBUG,
                           SectionKind::getMetadata(), "objc_begin");
  // 16 character section limit...
  DwarfAccelNamespaceSection =
      Ctx->getMachOSection("__DWARF", "__apple_namespac", MachO::S_ATTR_DEBUG,
                           SectionKind::getMetadata(), "namespac_begin");
  DwarfAccelTypesSection =
      Ctx->getMachOSection("__DWARF", "__apple_types", MachO::S_ATTR_DEBUG,
                           SectionKind::getMetadata(), "types_begin");

  DwarfSwiftASTSection =
      Ctx->getMachOSection("__DWARF", "__swift_ast", MachO::S_ATTR_DEBUG,
                           SectionKind::getMetadata());

  DwarfAbbrevSection =
      Ctx->getMachOSection("__DWARF", "__debug_abbrev", MachO::S_ATTR_DEBUG,
                           SectionKind::getMetadata(), "section_abbrev");
  DwarfInfoSection =
      Ctx->getMachOSection("__DWARF", "__debug_info", MachO::S_ATTR_DEBUG,
                           SectionKind::getMetadata(), "section_info");
  DwarfLineSection =
      Ctx->getMachOSection("__DWARF", "__debug_line", MachO::S_ATTR_DEBUG,
                           SectionKind::getMetadata(), "section_line");
  DwarfLineStrSection =
      Ctx->getMachOSection("__DWARF", "__debug_line_str", MachO::S_ATTR_DEBUG,
                           SectionKind::getMetadata(), "section_line_str");
  DwarfFrameSection =
      Ctx->getMachOSection("__DWARF", "__debug_frame", MachO::S_ATTR_DEBUG,
                           SectionKind::getMetadata());
  DwarfPubNamesSection =
      Ctx->getMachOSection("__DWARF", "__debug_pubnames", MachO::S_ATTR_DEBUG,
                           SectionKind::getMetadata());
  DwarfPubTypesSection =
      Ctx->getMachOSection("__DWARF", "__debug_pubtypes", MachO::S_ATTR_DEBUG,
                           SectionKind::getMetadata());
  DwarfGnuPubNamesSection =
      Ctx->getMachOSection("__DWARF", "__debug_gnu_pubn", MachO::S_ATTR_DEBUG,
                           SectionKind::getMetadata());
  DwarfGnuPubTypesSection =
      Ctx->getMachOSection("__DWARF", "__debug_gnu_pubt", MachO::S_ATTR_DEBUG,
                           SectionKind::getMetadata());
  DwarfStrSection =
      Ctx->getMachOSection("__DWARF", "__debug_str", MachO::S_ATTR_DEBUG,
                           SectionKind::getMetadata(), "info_string");
  DwarfStrOffSection =
      Ctx->getMachOSection("__DWARF", "__debug_str_offs", MachO::S_ATTR_DEBUG,
                           SectionKind::getMetadata(), "section_str_off");
  DwarfAddrSection =
      Ctx->getMachOSection("__DWARF", "__debug_addr", MachO::S_ATTR_DEBUG,
                           SectionKind::getMetadata(), "section_info");
  DwarfLocSection =
      Ctx->getMachOSection("__DWARF", "__debug_loc", MachO::S_ATTR_DEBUG,
                           SectionKind::getMetadata(), "section_debug_loc");
  DwarfLoclistsSection =
      Ctx->getMachOSection("__DWARF", "__debug_loclists", MachO::S_ATTR_DEBUG,
                           SectionKind::getMetadata(), "section_debug_loc");

  DwarfARangesSection =
      Ctx->getMachOSection("__DWARF", "__debug_aranges", MachO::S_ATTR_DEBUG,
                           SectionKind::getMetadata());
  DwarfRangesSection =
      Ctx->getMachOSection("__DWARF", "__debug_ranges", MachO::S_ATTR_DEBUG,
                           SectionKind::getMetadata(), "debug_range");
  DwarfRnglistsSection =
      Ctx->getMachOSection("__DWARF", "__debug_rnglists", MachO::S_ATTR_DEBUG,
                           SectionKind::getMetadata(), "debug_range");
  DwarfMacinfoSection =
      Ctx->getMachOSection("__DWARF", "__debug_macinfo", MachO::S_ATTR_DEBUG,
                           SectionKind::getMetadata(), "debug_macinfo");
  DwarfMacroSection =
      Ctx->getMachOSection("__DWARF", "__debug_macro", MachO::S_ATTR_DEBUG,
                           SectionKind::getMetadata(), "debug_macro");
  DwarfDebugInlineSection =
      Ctx->getMachOSection("__DWARF", "__debug_inlined", MachO::S_ATTR_DEBUG,
                           SectionKind::getMetadata());
  DwarfCUIndexSection =
      Ctx->getMachOSection("__DWARF", "__debug_cu_index", MachO::S_ATTR_DEBUG,
                           SectionKind::getMetadata());
  DwarfTUIndexSection =
      Ctx->getMachOSection("__DWARF", "__debug_tu_index", MachO::S_ATTR_DEBUG,
                           SectionKind::getMetadata());
  StackMapSection = Ctx->getMachOSection("__LLVM_STACKMAPS", "__llvm_stackmaps",
                                         0, SectionKind::getMetadata());

  FaultMapSection = Ctx->getMachOSection("__LLVM_FAULTMAPS", "__llvm_faultmaps",
                                         0, SectionKind::getMetadata());

  RemarksSection = Ctx->getMachOSection(
      "__LLVM", "__remarks", MachO::S_ATTR_DEBUG, SectionKind::getMetadata());

  TLSExtraDataSection = TLSTLVSection;
}

void MCObjectFileInfo::initELFMCObjectFileInfo(const Triple &T, bool Large) {
  switch (T.getArch()) {
  case Triple::mips:
  case Triple::mipsel:
  case Triple::mips64:
  case Triple::mips64el:
    // We cannot use DW_EH_PE_sdata8 for the large PositionIndependent case
    // since there is no R_MIPS_PC64 relocation (only a 32-bit version).
    if (PositionIndependent && !Large)
      FDECFIEncoding = dwarf::DW_EH_PE_pcrel | dwarf::DW_EH_PE_sdata4;
    else
      FDECFIEncoding = Ctx->getAsmInfo()->getCodePointerSize() == 4
                           ? dwarf::DW_EH_PE_sdata4
                           : dwarf::DW_EH_PE_sdata8;
    break;
  case Triple::ppc64:
  case Triple::ppc64le:
  case Triple::aarch64:
  case Triple::aarch64_be:
  case Triple::x86_64:
    FDECFIEncoding = dwarf::DW_EH_PE_pcrel |
                     (Large ? dwarf::DW_EH_PE_sdata8 : dwarf::DW_EH_PE_sdata4);
    break;
  case Triple::bpfel:
  case Triple::bpfeb:
    FDECFIEncoding = dwarf::DW_EH_PE_sdata8;
    break;
  case Triple::hexagon:
    FDECFIEncoding =
        PositionIndependent ? dwarf::DW_EH_PE_pcrel : dwarf::DW_EH_PE_absptr;
    break;
  default:
    FDECFIEncoding = dwarf::DW_EH_PE_pcrel | dwarf::DW_EH_PE_sdata4;
    break;
  }

  unsigned EHSectionType = T.getArch() == Triple::x86_64
                               ? ELF::SHT_X86_64_UNWIND
                               : ELF::SHT_PROGBITS;

  // Solaris requires different flags for .eh_frame to seemingly every other
  // platform.
  unsigned EHSectionFlags = ELF::SHF_ALLOC;
  if (T.isOSSolaris() && T.getArch() != Triple::x86_64)
    EHSectionFlags |= ELF::SHF_WRITE;

  // ELF
  BSSSection = Ctx->getELFSection(".bss", ELF::SHT_NOBITS,
                                  ELF::SHF_WRITE | ELF::SHF_ALLOC);

  TextSection = Ctx->getELFSection(".text", ELF::SHT_PROGBITS,
                                   ELF::SHF_EXECINSTR | ELF::SHF_ALLOC);

  DataSection = Ctx->getELFSection(".data", ELF::SHT_PROGBITS,
                                   ELF::SHF_WRITE | ELF::SHF_ALLOC);

  ReadOnlySection =
      Ctx->getELFSection(".rodata", ELF::SHT_PROGBITS, ELF::SHF_ALLOC);

  TLSDataSection =
      Ctx->getELFSection(".tdata", ELF::SHT_PROGBITS,
                         ELF::SHF_ALLOC | ELF::SHF_TLS | ELF::SHF_WRITE);

  TLSBSSSection = Ctx->getELFSection(
      ".tbss", ELF::SHT_NOBITS, ELF::SHF_ALLOC | ELF::SHF_TLS | ELF::SHF_WRITE);

  DataRelROSection = Ctx->getELFSection(".data.rel.ro", ELF::SHT_PROGBITS,
                                        ELF::SHF_ALLOC | ELF::SHF_WRITE);

  MergeableConst4Section =
      Ctx->getELFSection(".rodata.cst4", ELF::SHT_PROGBITS,
                         ELF::SHF_ALLOC | ELF::SHF_MERGE, 4);

  MergeableConst8Section =
      Ctx->getELFSection(".rodata.cst8", ELF::SHT_PROGBITS,
                         ELF::SHF_ALLOC | ELF::SHF_MERGE, 8);

  MergeableConst16Section =
      Ctx->getELFSection(".rodata.cst16", ELF::SHT_PROGBITS,
                         ELF::SHF_ALLOC | ELF::SHF_MERGE, 16);

  MergeableConst32Section =
      Ctx->getELFSection(".rodata.cst32", ELF::SHT_PROGBITS,
                         ELF::SHF_ALLOC | ELF::SHF_MERGE, 32);

  // Exception Handling Sections.

  // FIXME: We're emitting LSDA info into a readonly section on ELF, even though
  // it contains relocatable pointers.  In PIC mode, this is probably a big
  // runtime hit for C++ apps.  Either the contents of the LSDA need to be
  // adjusted or this should be a data section.
  LSDASection = Ctx->getELFSection(".gcc_except_table", ELF::SHT_PROGBITS,
                                   ELF::SHF_ALLOC);

  COFFDebugSymbolsSection = nullptr;
  COFFDebugTypesSection = nullptr;

  unsigned DebugSecType = ELF::SHT_PROGBITS;

  // MIPS .debug_* sections should have SHT_MIPS_DWARF section type
  // to distinguish among sections contain DWARF and ECOFF debug formats.
  // Sections with ECOFF debug format are obsoleted and marked by SHT_PROGBITS.
  if (T.isMIPS())
    DebugSecType = ELF::SHT_MIPS_DWARF;

  // Debug Info Sections.
  DwarfAbbrevSection =
      Ctx->getELFSection(".debug_abbrev", DebugSecType, 0);
  DwarfInfoSection = Ctx->getELFSection(".debug_info", DebugSecType, 0);
  DwarfLineSection = Ctx->getELFSection(".debug_line", DebugSecType, 0);
  DwarfLineStrSection =
      Ctx->getELFSection(".debug_line_str", DebugSecType,
                         ELF::SHF_MERGE | ELF::SHF_STRINGS, 1);
  DwarfFrameSection = Ctx->getELFSection(".debug_frame", DebugSecType, 0);
  DwarfPubNamesSection =
      Ctx->getELFSection(".debug_pubnames", DebugSecType, 0);
  DwarfPubTypesSection =
      Ctx->getELFSection(".debug_pubtypes", DebugSecType, 0);
  DwarfGnuPubNamesSection =
      Ctx->getELFSection(".debug_gnu_pubnames", DebugSecType, 0);
  DwarfGnuPubTypesSection =
      Ctx->getELFSection(".debug_gnu_pubtypes", DebugSecType, 0);
  DwarfStrSection =
      Ctx->getELFSection(".debug_str", DebugSecType,
                         ELF::SHF_MERGE | ELF::SHF_STRINGS, 1);
  DwarfLocSection = Ctx->getELFSection(".debug_loc", DebugSecType, 0);
  DwarfARangesSection =
      Ctx->getELFSection(".debug_aranges", DebugSecType, 0);
  DwarfRangesSection =
      Ctx->getELFSection(".debug_ranges", DebugSecType, 0);
  DwarfMacinfoSection =
      Ctx->getELFSection(".debug_macinfo", DebugSecType, 0);
  DwarfMacroSection = Ctx->getELFSection(".debug_macro", DebugSecType, 0);

  // DWARF5 Experimental Debug Info

  // Accelerator Tables
  DwarfDebugNamesSection =
      Ctx->getELFSection(".debug_names", ELF::SHT_PROGBITS, 0);
  DwarfAccelNamesSection =
      Ctx->getELFSection(".apple_names", ELF::SHT_PROGBITS, 0);
  DwarfAccelObjCSection =
      Ctx->getELFSection(".apple_objc", ELF::SHT_PROGBITS, 0);
  DwarfAccelNamespaceSection =
      Ctx->getELFSection(".apple_namespaces", ELF::SHT_PROGBITS, 0);
  DwarfAccelTypesSection =
      Ctx->getELFSection(".apple_types", ELF::SHT_PROGBITS, 0);

  // String Offset and Address Sections
  DwarfStrOffSection =
      Ctx->getELFSection(".debug_str_offsets", DebugSecType, 0);
  DwarfAddrSection = Ctx->getELFSection(".debug_addr", DebugSecType, 0);
  DwarfRnglistsSection = Ctx->getELFSection(".debug_rnglists", DebugSecType, 0);
  DwarfLoclistsSection = Ctx->getELFSection(".debug_loclists", DebugSecType, 0);

  // Fission Sections
  DwarfInfoDWOSection =
      Ctx->getELFSection(".debug_info.dwo", DebugSecType, ELF::SHF_EXCLUDE);
  DwarfTypesDWOSection =
      Ctx->getELFSection(".debug_types.dwo", DebugSecType, ELF::SHF_EXCLUDE);
  DwarfAbbrevDWOSection =
      Ctx->getELFSection(".debug_abbrev.dwo", DebugSecType, ELF::SHF_EXCLUDE);
  DwarfStrDWOSection = Ctx->getELFSection(
      ".debug_str.dwo", DebugSecType,
      ELF::SHF_MERGE | ELF::SHF_STRINGS | ELF::SHF_EXCLUDE, 1);
  DwarfLineDWOSection =
      Ctx->getELFSection(".debug_line.dwo", DebugSecType, ELF::SHF_EXCLUDE);
  DwarfLocDWOSection =
      Ctx->getELFSection(".debug_loc.dwo", DebugSecType, ELF::SHF_EXCLUDE);
  DwarfStrOffDWOSection = Ctx->getELFSection(".debug_str_offsets.dwo",
                                             DebugSecType, ELF::SHF_EXCLUDE);
  DwarfRnglistsDWOSection =
      Ctx->getELFSection(".debug_rnglists.dwo", DebugSecType, ELF::SHF_EXCLUDE);
  DwarfMacinfoDWOSection =
      Ctx->getELFSection(".debug_macinfo.dwo", DebugSecType, ELF::SHF_EXCLUDE);
  DwarfMacroDWOSection =
      Ctx->getELFSection(".debug_macro.dwo", DebugSecType, ELF::SHF_EXCLUDE);

  DwarfLoclistsDWOSection =
      Ctx->getELFSection(".debug_loclists.dwo", DebugSecType, ELF::SHF_EXCLUDE);

  // DWP Sections
  DwarfCUIndexSection =
      Ctx->getELFSection(".debug_cu_index", DebugSecType, 0);
  DwarfTUIndexSection =
      Ctx->getELFSection(".debug_tu_index", DebugSecType, 0);

  StackMapSection =
      Ctx->getELFSection(".llvm_stackmaps", ELF::SHT_PROGBITS, ELF::SHF_ALLOC);

  FaultMapSection =
      Ctx->getELFSection(".llvm_faultmaps", ELF::SHT_PROGBITS, ELF::SHF_ALLOC);

  EHFrameSection =
      Ctx->getELFSection(".eh_frame", EHSectionType, EHSectionFlags);

  StackSizesSection = Ctx->getELFSection(".stack_sizes", ELF::SHT_PROGBITS, 0);

  PseudoProbeSection = Ctx->getELFSection(".pseudo_probe", DebugSecType, 0);
  PseudoProbeDescSection =
      Ctx->getELFSection(".pseudo_probe_desc", DebugSecType, 0);
}

void MCObjectFileInfo::initGOFFMCObjectFileInfo(const Triple &T) {
  TextSection = Ctx->getGOFFSection(".text", SectionKind::getText());
  BSSSection = Ctx->getGOFFSection(".bss", SectionKind::getBSS());
}

void MCObjectFileInfo::initCOFFMCObjectFileInfo(const Triple &T) {
  EHFrameSection =
      Ctx->getCOFFSection(".eh_frame", COFF::IMAGE_SCN_CNT_INITIALIZED_DATA |
                                           COFF::IMAGE_SCN_MEM_READ,
                          SectionKind::getData());

  // Set the `IMAGE_SCN_MEM_16BIT` flag when compiling for thumb mode.  This is
  // used to indicate to the linker that the text segment contains thumb instructions
  // and to set the ISA selection bit for calls accordingly.
  const bool IsThumb = T.getArch() == Triple::thumb;

  CommDirectiveSupportsAlignment = true;

  // COFF
  BSSSection = Ctx->getCOFFSection(
      ".bss", COFF::IMAGE_SCN_CNT_UNINITIALIZED_DATA |
                  COFF::IMAGE_SCN_MEM_READ | COFF::IMAGE_SCN_MEM_WRITE,
      SectionKind::getBSS());
  TextSection = Ctx->getCOFFSection(
      ".text",
      (IsThumb ? COFF::IMAGE_SCN_MEM_16BIT : (COFF::SectionCharacteristics)0) |
          COFF::IMAGE_SCN_CNT_CODE | COFF::IMAGE_SCN_MEM_EXECUTE |
          COFF::IMAGE_SCN_MEM_READ,
      SectionKind::getText());
  DataSection = Ctx->getCOFFSection(
      ".data", COFF::IMAGE_SCN_CNT_INITIALIZED_DATA | COFF::IMAGE_SCN_MEM_READ |
                   COFF::IMAGE_SCN_MEM_WRITE,
      SectionKind::getData());
  ReadOnlySection = Ctx->getCOFFSection(
      ".rdata", COFF::IMAGE_SCN_CNT_INITIALIZED_DATA | COFF::IMAGE_SCN_MEM_READ,
      SectionKind::getReadOnly());

  if (T.getArch() == Triple::x86_64 || T.getArch() == Triple::aarch64) {
    // On Windows 64 with SEH, the LSDA is emitted into the .xdata section
    LSDASection = nullptr;
  } else {
    LSDASection = Ctx->getCOFFSection(".gcc_except_table",
                                      COFF::IMAGE_SCN_CNT_INITIALIZED_DATA |
                                          COFF::IMAGE_SCN_MEM_READ,
                                      SectionKind::getReadOnly());
  }

  // Debug info.
  COFFDebugSymbolsSection =
      Ctx->getCOFFSection(".debug$S", (COFF::IMAGE_SCN_MEM_DISCARDABLE |
                                       COFF::IMAGE_SCN_CNT_INITIALIZED_DATA |
                                       COFF::IMAGE_SCN_MEM_READ),
                          SectionKind::getMetadata());
  COFFDebugTypesSection =
      Ctx->getCOFFSection(".debug$T", (COFF::IMAGE_SCN_MEM_DISCARDABLE |
                                       COFF::IMAGE_SCN_CNT_INITIALIZED_DATA |
                                       COFF::IMAGE_SCN_MEM_READ),
                          SectionKind::getMetadata());
  COFFGlobalTypeHashesSection = Ctx->getCOFFSection(
      ".debug$H",
      (COFF::IMAGE_SCN_MEM_DISCARDABLE | COFF::IMAGE_SCN_CNT_INITIALIZED_DATA |
       COFF::IMAGE_SCN_MEM_READ),
      SectionKind::getMetadata());

  DwarfAbbrevSection = Ctx->getCOFFSection(
      ".debug_abbrev",
      COFF::IMAGE_SCN_MEM_DISCARDABLE | COFF::IMAGE_SCN_CNT_INITIALIZED_DATA |
          COFF::IMAGE_SCN_MEM_READ,
      SectionKind::getMetadata(), "section_abbrev");
  DwarfInfoSection = Ctx->getCOFFSection(
      ".debug_info",
      COFF::IMAGE_SCN_MEM_DISCARDABLE | COFF::IMAGE_SCN_CNT_INITIALIZED_DATA |
          COFF::IMAGE_SCN_MEM_READ,
      SectionKind::getMetadata(), "section_info");
  DwarfLineSection = Ctx->getCOFFSection(
      ".debug_line",
      COFF::IMAGE_SCN_MEM_DISCARDABLE | COFF::IMAGE_SCN_CNT_INITIALIZED_DATA |
          COFF::IMAGE_SCN_MEM_READ,
      SectionKind::getMetadata(), "section_line");
  DwarfLineStrSection = Ctx->getCOFFSection(
      ".debug_line_str",
      COFF::IMAGE_SCN_MEM_DISCARDABLE | COFF::IMAGE_SCN_CNT_INITIALIZED_DATA |
          COFF::IMAGE_SCN_MEM_READ,
      SectionKind::getMetadata(), "section_line_str");
  DwarfFrameSection = Ctx->getCOFFSection(
      ".debug_frame",
      COFF::IMAGE_SCN_MEM_DISCARDABLE | COFF::IMAGE_SCN_CNT_INITIALIZED_DATA |
          COFF::IMAGE_SCN_MEM_READ,
      SectionKind::getMetadata());
  DwarfPubNamesSection = Ctx->getCOFFSection(
      ".debug_pubnames",
      COFF::IMAGE_SCN_MEM_DISCARDABLE | COFF::IMAGE_SCN_CNT_INITIALIZED_DATA |
          COFF::IMAGE_SCN_MEM_READ,
      SectionKind::getMetadata());
  DwarfPubTypesSection = Ctx->getCOFFSection(
      ".debug_pubtypes",
      COFF::IMAGE_SCN_MEM_DISCARDABLE | COFF::IMAGE_SCN_CNT_INITIALIZED_DATA |
          COFF::IMAGE_SCN_MEM_READ,
      SectionKind::getMetadata());
  DwarfGnuPubNamesSection = Ctx->getCOFFSection(
      ".debug_gnu_pubnames",
      COFF::IMAGE_SCN_MEM_DISCARDABLE | COFF::IMAGE_SCN_CNT_INITIALIZED_DATA |
          COFF::IMAGE_SCN_MEM_READ,
      SectionKind::getMetadata());
  DwarfGnuPubTypesSection = Ctx->getCOFFSection(
      ".debug_gnu_pubtypes",
      COFF::IMAGE_SCN_MEM_DISCARDABLE | COFF::IMAGE_SCN_CNT_INITIALIZED_DATA |
          COFF::IMAGE_SCN_MEM_READ,
      SectionKind::getMetadata());
  DwarfStrSection = Ctx->getCOFFSection(
      ".debug_str",
      COFF::IMAGE_SCN_MEM_DISCARDABLE | COFF::IMAGE_SCN_CNT_INITIALIZED_DATA |
          COFF::IMAGE_SCN_MEM_READ,
      SectionKind::getMetadata(), "info_string");
  DwarfStrOffSection = Ctx->getCOFFSection(
      ".debug_str_offsets",
      COFF::IMAGE_SCN_MEM_DISCARDABLE | COFF::IMAGE_SCN_CNT_INITIALIZED_DATA |
          COFF::IMAGE_SCN_MEM_READ,
      SectionKind::getMetadata(), "section_str_off");
  DwarfLocSection = Ctx->getCOFFSection(
      ".debug_loc",
      COFF::IMAGE_SCN_MEM_DISCARDABLE | COFF::IMAGE_SCN_CNT_INITIALIZED_DATA |
          COFF::IMAGE_SCN_MEM_READ,
      SectionKind::getMetadata(), "section_debug_loc");
  DwarfLoclistsSection = Ctx->getCOFFSection(
      ".debug_loclists",
      COFF::IMAGE_SCN_MEM_DISCARDABLE | COFF::IMAGE_SCN_CNT_INITIALIZED_DATA |
          COFF::IMAGE_SCN_MEM_READ,
      SectionKind::getMetadata(), "section_debug_loclists");
  DwarfARangesSection = Ctx->getCOFFSection(
      ".debug_aranges",
      COFF::IMAGE_SCN_MEM_DISCARDABLE | COFF::IMAGE_SCN_CNT_INITIALIZED_DATA |
          COFF::IMAGE_SCN_MEM_READ,
      SectionKind::getMetadata());
  DwarfRangesSection = Ctx->getCOFFSection(
      ".debug_ranges",
      COFF::IMAGE_SCN_MEM_DISCARDABLE | COFF::IMAGE_SCN_CNT_INITIALIZED_DATA |
          COFF::IMAGE_SCN_MEM_READ,
      SectionKind::getMetadata(), "debug_range");
  DwarfRnglistsSection = Ctx->getCOFFSection(
      ".debug_rnglists",
      COFF::IMAGE_SCN_MEM_DISCARDABLE | COFF::IMAGE_SCN_CNT_INITIALIZED_DATA |
          COFF::IMAGE_SCN_MEM_READ,
      SectionKind::getMetadata(), "debug_rnglists");
  DwarfMacinfoSection = Ctx->getCOFFSection(
      ".debug_macinfo",
      COFF::IMAGE_SCN_MEM_DISCARDABLE | COFF::IMAGE_SCN_CNT_INITIALIZED_DATA |
          COFF::IMAGE_SCN_MEM_READ,
      SectionKind::getMetadata(), "debug_macinfo");
  DwarfMacroSection = Ctx->getCOFFSection(
      ".debug_macro",
      COFF::IMAGE_SCN_MEM_DISCARDABLE | COFF::IMAGE_SCN_CNT_INITIALIZED_DATA |
          COFF::IMAGE_SCN_MEM_READ,
      SectionKind::getMetadata(), "debug_macro");
  DwarfMacinfoDWOSection = Ctx->getCOFFSection(
      ".debug_macinfo.dwo",
      COFF::IMAGE_SCN_MEM_DISCARDABLE | COFF::IMAGE_SCN_CNT_INITIALIZED_DATA |
          COFF::IMAGE_SCN_MEM_READ,
      SectionKind::getMetadata(), "debug_macinfo.dwo");
  DwarfMacroDWOSection = Ctx->getCOFFSection(
      ".debug_macro.dwo",
      COFF::IMAGE_SCN_MEM_DISCARDABLE | COFF::IMAGE_SCN_CNT_INITIALIZED_DATA |
          COFF::IMAGE_SCN_MEM_READ,
      SectionKind::getMetadata(), "debug_macro.dwo");
  DwarfInfoDWOSection = Ctx->getCOFFSection(
      ".debug_info.dwo",
      COFF::IMAGE_SCN_MEM_DISCARDABLE | COFF::IMAGE_SCN_CNT_INITIALIZED_DATA |
          COFF::IMAGE_SCN_MEM_READ,
      SectionKind::getMetadata(), "section_info_dwo");
  DwarfTypesDWOSection = Ctx->getCOFFSection(
      ".debug_types.dwo",
      COFF::IMAGE_SCN_MEM_DISCARDABLE | COFF::IMAGE_SCN_CNT_INITIALIZED_DATA |
          COFF::IMAGE_SCN_MEM_READ,
      SectionKind::getMetadata(), "section_types_dwo");
  DwarfAbbrevDWOSection = Ctx->getCOFFSection(
      ".debug_abbrev.dwo",
      COFF::IMAGE_SCN_MEM_DISCARDABLE | COFF::IMAGE_SCN_CNT_INITIALIZED_DATA |
          COFF::IMAGE_SCN_MEM_READ,
      SectionKind::getMetadata(), "section_abbrev_dwo");
  DwarfStrDWOSection = Ctx->getCOFFSection(
      ".debug_str.dwo",
      COFF::IMAGE_SCN_MEM_DISCARDABLE | COFF::IMAGE_SCN_CNT_INITIALIZED_DATA |
          COFF::IMAGE_SCN_MEM_READ,
      SectionKind::getMetadata(), "skel_string");
  DwarfLineDWOSection = Ctx->getCOFFSection(
      ".debug_line.dwo",
      COFF::IMAGE_SCN_MEM_DISCARDABLE | COFF::IMAGE_SCN_CNT_INITIALIZED_DATA |
          COFF::IMAGE_SCN_MEM_READ,
      SectionKind::getMetadata());
  DwarfLocDWOSection = Ctx->getCOFFSection(
      ".debug_loc.dwo",
      COFF::IMAGE_SCN_MEM_DISCARDABLE | COFF::IMAGE_SCN_CNT_INITIALIZED_DATA |
          COFF::IMAGE_SCN_MEM_READ,
      SectionKind::getMetadata(), "skel_loc");
  DwarfStrOffDWOSection = Ctx->getCOFFSection(
      ".debug_str_offsets.dwo",
      COFF::IMAGE_SCN_MEM_DISCARDABLE | COFF::IMAGE_SCN_CNT_INITIALIZED_DATA |
          COFF::IMAGE_SCN_MEM_READ,
      SectionKind::getMetadata(), "section_str_off_dwo");
  DwarfAddrSection = Ctx->getCOFFSection(
      ".debug_addr",
      COFF::IMAGE_SCN_MEM_DISCARDABLE | COFF::IMAGE_SCN_CNT_INITIALIZED_DATA |
          COFF::IMAGE_SCN_MEM_READ,
      SectionKind::getMetadata(), "addr_sec");
  DwarfCUIndexSection = Ctx->getCOFFSection(
      ".debug_cu_index",
      COFF::IMAGE_SCN_MEM_DISCARDABLE | COFF::IMAGE_SCN_CNT_INITIALIZED_DATA |
          COFF::IMAGE_SCN_MEM_READ,
      SectionKind::getMetadata());
  DwarfTUIndexSection = Ctx->getCOFFSection(
      ".debug_tu_index",
      COFF::IMAGE_SCN_MEM_DISCARDABLE | COFF::IMAGE_SCN_CNT_INITIALIZED_DATA |
          COFF::IMAGE_SCN_MEM_READ,
      SectionKind::getMetadata());
  DwarfDebugNamesSection = Ctx->getCOFFSection(
      ".debug_names",
      COFF::IMAGE_SCN_MEM_DISCARDABLE | COFF::IMAGE_SCN_CNT_INITIALIZED_DATA |
          COFF::IMAGE_SCN_MEM_READ,
      SectionKind::getMetadata(), "debug_names_begin");
  DwarfAccelNamesSection = Ctx->getCOFFSection(
      ".apple_names",
      COFF::IMAGE_SCN_MEM_DISCARDABLE | COFF::IMAGE_SCN_CNT_INITIALIZED_DATA |
          COFF::IMAGE_SCN_MEM_READ,
      SectionKind::getMetadata(), "names_begin");
  DwarfAccelNamespaceSection = Ctx->getCOFFSection(
      ".apple_namespaces",
      COFF::IMAGE_SCN_MEM_DISCARDABLE | COFF::IMAGE_SCN_CNT_INITIALIZED_DATA |
          COFF::IMAGE_SCN_MEM_READ,
      SectionKind::getMetadata(), "namespac_begin");
  DwarfAccelTypesSection = Ctx->getCOFFSection(
      ".apple_types",
      COFF::IMAGE_SCN_MEM_DISCARDABLE | COFF::IMAGE_SCN_CNT_INITIALIZED_DATA |
          COFF::IMAGE_SCN_MEM_READ,
      SectionKind::getMetadata(), "types_begin");
  DwarfAccelObjCSection = Ctx->getCOFFSection(
      ".apple_objc",
      COFF::IMAGE_SCN_MEM_DISCARDABLE | COFF::IMAGE_SCN_CNT_INITIALIZED_DATA |
          COFF::IMAGE_SCN_MEM_READ,
      SectionKind::getMetadata(), "objc_begin");

  DrectveSection = Ctx->getCOFFSection(
      ".drectve", COFF::IMAGE_SCN_LNK_INFO | COFF::IMAGE_SCN_LNK_REMOVE,
      SectionKind::getMetadata());

  PDataSection = Ctx->getCOFFSection(
      ".pdata", COFF::IMAGE_SCN_CNT_INITIALIZED_DATA | COFF::IMAGE_SCN_MEM_READ,
      SectionKind::getData());

  XDataSection = Ctx->getCOFFSection(
      ".xdata", COFF::IMAGE_SCN_CNT_INITIALIZED_DATA | COFF::IMAGE_SCN_MEM_READ,
      SectionKind::getData());

  SXDataSection = Ctx->getCOFFSection(".sxdata", COFF::IMAGE_SCN_LNK_INFO,
                                      SectionKind::getMetadata());

  GEHContSection = Ctx->getCOFFSection(".gehcont$y",
                                       COFF::IMAGE_SCN_CNT_INITIALIZED_DATA |
                                           COFF::IMAGE_SCN_MEM_READ,
                                       SectionKind::getMetadata());

  GFIDsSection = Ctx->getCOFFSection(".gfids$y",
                                     COFF::IMAGE_SCN_CNT_INITIALIZED_DATA |
                                         COFF::IMAGE_SCN_MEM_READ,
                                     SectionKind::getMetadata());

  GIATsSection = Ctx->getCOFFSection(".giats$y",
                                     COFF::IMAGE_SCN_CNT_INITIALIZED_DATA |
                                         COFF::IMAGE_SCN_MEM_READ,
                                     SectionKind::getMetadata());

  GLJMPSection = Ctx->getCOFFSection(".gljmp$y",
                                     COFF::IMAGE_SCN_CNT_INITIALIZED_DATA |
                                         COFF::IMAGE_SCN_MEM_READ,
                                     SectionKind::getMetadata());

  TLSDataSection = Ctx->getCOFFSection(
      ".tls$", COFF::IMAGE_SCN_CNT_INITIALIZED_DATA | COFF::IMAGE_SCN_MEM_READ |
                   COFF::IMAGE_SCN_MEM_WRITE,
      SectionKind::getData());

  StackMapSection = Ctx->getCOFFSection(".llvm_stackmaps",
                                        COFF::IMAGE_SCN_CNT_INITIALIZED_DATA |
                                            COFF::IMAGE_SCN_MEM_READ,
                                        SectionKind::getReadOnly());
}

void MCObjectFileInfo::initWasmMCObjectFileInfo(const Triple &T) {
  TextSection = Ctx->getWasmSection(".text", SectionKind::getText());
  DataSection = Ctx->getWasmSection(".data", SectionKind::getData());

  DwarfLineSection =
      Ctx->getWasmSection(".debug_line", SectionKind::getMetadata());
  DwarfLineStrSection =
      Ctx->getWasmSection(".debug_line_str", SectionKind::getMetadata(),
                          wasm::WASM_SEG_FLAG_STRINGS);
  DwarfStrSection = Ctx->getWasmSection(
      ".debug_str", SectionKind::getMetadata(), wasm::WASM_SEG_FLAG_STRINGS);
  DwarfLocSection =
      Ctx->getWasmSection(".debug_loc", SectionKind::getMetadata());
  DwarfAbbrevSection =
      Ctx->getWasmSection(".debug_abbrev", SectionKind::getMetadata());
  DwarfARangesSection = Ctx->getWasmSection(".debug_aranges", SectionKind::getMetadata());
  DwarfRangesSection =
      Ctx->getWasmSection(".debug_ranges", SectionKind::getMetadata());
  DwarfMacinfoSection =
      Ctx->getWasmSection(".debug_macinfo", SectionKind::getMetadata());
  DwarfMacroSection =
      Ctx->getWasmSection(".debug_macro", SectionKind::getMetadata());
  DwarfCUIndexSection = Ctx->getWasmSection(".debug_cu_index", SectionKind::getMetadata());
  DwarfTUIndexSection = Ctx->getWasmSection(".debug_tu_index", SectionKind::getMetadata());
  DwarfInfoSection =
      Ctx->getWasmSection(".debug_info", SectionKind::getMetadata());
  DwarfFrameSection = Ctx->getWasmSection(".debug_frame", SectionKind::getMetadata());
  DwarfPubNamesSection = Ctx->getWasmSection(".debug_pubnames", SectionKind::getMetadata());
  DwarfPubTypesSection = Ctx->getWasmSection(".debug_pubtypes", SectionKind::getMetadata());
  DwarfGnuPubNamesSection =
      Ctx->getWasmSection(".debug_gnu_pubnames", SectionKind::getMetadata());
  DwarfGnuPubTypesSection =
      Ctx->getWasmSection(".debug_gnu_pubtypes", SectionKind::getMetadata());

  DwarfDebugNamesSection =
      Ctx->getWasmSection(".debug_names", SectionKind::getMetadata());
  DwarfStrOffSection =
      Ctx->getWasmSection(".debug_str_offsets", SectionKind::getMetadata());
  DwarfAddrSection =
      Ctx->getWasmSection(".debug_addr", SectionKind::getMetadata());
  DwarfRnglistsSection =
      Ctx->getWasmSection(".debug_rnglists", SectionKind::getMetadata());
  DwarfLoclistsSection =
      Ctx->getWasmSection(".debug_loclists", SectionKind::getMetadata());

  // Fission Sections
  DwarfInfoDWOSection =
      Ctx->getWasmSection(".debug_info.dwo", SectionKind::getMetadata());
  DwarfTypesDWOSection =
      Ctx->getWasmSection(".debug_types.dwo", SectionKind::getMetadata());
  DwarfAbbrevDWOSection =
      Ctx->getWasmSection(".debug_abbrev.dwo", SectionKind::getMetadata());
  DwarfStrDWOSection =
      Ctx->getWasmSection(".debug_str.dwo", SectionKind::getMetadata(),
                          wasm::WASM_SEG_FLAG_STRINGS);
  DwarfLineDWOSection =
      Ctx->getWasmSection(".debug_line.dwo", SectionKind::getMetadata());
  DwarfLocDWOSection =
      Ctx->getWasmSection(".debug_loc.dwo", SectionKind::getMetadata());
  DwarfStrOffDWOSection =
      Ctx->getWasmSection(".debug_str_offsets.dwo", SectionKind::getMetadata());
  DwarfRnglistsDWOSection =
      Ctx->getWasmSection(".debug_rnglists.dwo", SectionKind::getMetadata());
  DwarfMacinfoDWOSection =
      Ctx->getWasmSection(".debug_macinfo.dwo", SectionKind::getMetadata());
  DwarfMacroDWOSection =
      Ctx->getWasmSection(".debug_macro.dwo", SectionKind::getMetadata());

  DwarfLoclistsDWOSection =
      Ctx->getWasmSection(".debug_loclists.dwo", SectionKind::getMetadata());

  // DWP Sections
  DwarfCUIndexSection =
      Ctx->getWasmSection(".debug_cu_index", SectionKind::getMetadata());
  DwarfTUIndexSection =
      Ctx->getWasmSection(".debug_tu_index", SectionKind::getMetadata());

  // Wasm use data section for LSDA.
  // TODO Consider putting each function's exception table in a separate
  // section, as in -function-sections, to facilitate lld's --gc-section.
  LSDASection = Ctx->getWasmSection(".rodata.gcc_except_table",
                                    SectionKind::getReadOnlyWithRel());

  // TODO: Define more sections.
}

void MCObjectFileInfo::initXCOFFMCObjectFileInfo(const Triple &T) {
  // The default csect for program code. Functions without a specified section
  // get placed into this csect. The choice of csect name is not a property of
  // the ABI or object file format. For example, the XL compiler uses an unnamed
  // csect for program code.
  TextSection = Ctx->getXCOFFSection(
      ".text", SectionKind::getText(),
      XCOFF::CsectProperties(XCOFF::StorageMappingClass::XMC_PR, XCOFF::XTY_SD),
      /* MultiSymbolsAllowed*/ true);

  DataSection = Ctx->getXCOFFSection(
      ".data", SectionKind::getData(),
      XCOFF::CsectProperties(XCOFF::StorageMappingClass::XMC_RW, XCOFF::XTY_SD),
      /* MultiSymbolsAllowed*/ true);

  ReadOnlySection = Ctx->getXCOFFSection(
      ".rodata", SectionKind::getReadOnly(),
      XCOFF::CsectProperties(XCOFF::StorageMappingClass::XMC_RO, XCOFF::XTY_SD),
      /* MultiSymbolsAllowed*/ true);
<<<<<<< HEAD
=======
  ReadOnlySection->setAlignment(Align(4));

  ReadOnly8Section = Ctx->getXCOFFSection(
      ".rodata.8", SectionKind::getReadOnly(),
      XCOFF::CsectProperties(XCOFF::StorageMappingClass::XMC_RO, XCOFF::XTY_SD),
      /* MultiSymbolsAllowed*/ true);
  ReadOnly8Section->setAlignment(Align(8));

  ReadOnly16Section = Ctx->getXCOFFSection(
      ".rodata.16", SectionKind::getReadOnly(),
      XCOFF::CsectProperties(XCOFF::StorageMappingClass::XMC_RO, XCOFF::XTY_SD),
      /* MultiSymbolsAllowed*/ true);
  ReadOnly16Section->setAlignment(Align(16));
>>>>>>> 2ab1d525

  TLSDataSection = Ctx->getXCOFFSection(
      ".tdata", SectionKind::getThreadData(),
      XCOFF::CsectProperties(XCOFF::StorageMappingClass::XMC_TL, XCOFF::XTY_SD),
      /* MultiSymbolsAllowed*/ true);

  TOCBaseSection = Ctx->getXCOFFSection(
      "TOC", SectionKind::getData(),
      XCOFF::CsectProperties(XCOFF::StorageMappingClass::XMC_TC0,
                             XCOFF::XTY_SD));

  // The TOC-base always has 0 size, but 4 byte alignment.
  TOCBaseSection->setAlignment(Align(4));

  LSDASection = Ctx->getXCOFFSection(
      ".gcc_except_table", SectionKind::getReadOnly(),
      XCOFF::CsectProperties(XCOFF::StorageMappingClass::XMC_RO,
                             XCOFF::XTY_SD));

  CompactUnwindSection = Ctx->getXCOFFSection(
      ".eh_info_table", SectionKind::getData(),
      XCOFF::CsectProperties(XCOFF::StorageMappingClass::XMC_RW,
                             XCOFF::XTY_SD));

  // DWARF sections for XCOFF are not csects. They are special STYP_DWARF
  // sections, and the individual DWARF sections are distinguished by their
  // section subtype.
  DwarfAbbrevSection = Ctx->getXCOFFSection(
      ".dwabrev", SectionKind::getMetadata(), /* CsectProperties */ None,
      /* MultiSymbolsAllowed */ true, ".dwabrev", XCOFF::SSUBTYP_DWABREV);

  DwarfInfoSection = Ctx->getXCOFFSection(
      ".dwinfo", SectionKind::getMetadata(), /* CsectProperties */ None,
      /* MultiSymbolsAllowed */ true, ".dwinfo", XCOFF::SSUBTYP_DWINFO);

  DwarfLineSection = Ctx->getXCOFFSection(
      ".dwline", SectionKind::getMetadata(), /* CsectProperties */ None,
      /* MultiSymbolsAllowed */ true, ".dwline", XCOFF::SSUBTYP_DWLINE);

  DwarfFrameSection = Ctx->getXCOFFSection(
      ".dwframe", SectionKind::getMetadata(), /* CsectProperties */ None,
      /* MultiSymbolsAllowed */ true, ".dwframe", XCOFF::SSUBTYP_DWFRAME);

  DwarfPubNamesSection = Ctx->getXCOFFSection(
      ".dwpbnms", SectionKind::getMetadata(), /* CsectProperties */ None,
      /* MultiSymbolsAllowed */ true, ".dwpbnms", XCOFF::SSUBTYP_DWPBNMS);

  DwarfPubTypesSection = Ctx->getXCOFFSection(
      ".dwpbtyp", SectionKind::getMetadata(), /* CsectProperties */ None,
      /* MultiSymbolsAllowed */ true, ".dwpbtyp", XCOFF::SSUBTYP_DWPBTYP);

  DwarfStrSection = Ctx->getXCOFFSection(
      ".dwstr", SectionKind::getMetadata(), /* CsectProperties */ None,
      /* MultiSymbolsAllowed */ true, ".dwstr", XCOFF::SSUBTYP_DWSTR);

  DwarfLocSection = Ctx->getXCOFFSection(
      ".dwloc", SectionKind::getMetadata(), /* CsectProperties */ None,
      /* MultiSymbolsAllowed */ true, ".dwloc", XCOFF::SSUBTYP_DWLOC);

  DwarfARangesSection = Ctx->getXCOFFSection(
      ".dwarnge", SectionKind::getMetadata(), /* CsectProperties */ None,
      /* MultiSymbolsAllowed */ true, ".dwarnge", XCOFF::SSUBTYP_DWARNGE);

  DwarfRangesSection = Ctx->getXCOFFSection(
      ".dwrnges", SectionKind::getMetadata(), /* CsectProperties */ None,
      /* MultiSymbolsAllowed */ true, ".dwrnges", XCOFF::SSUBTYP_DWRNGES);

  DwarfMacinfoSection = Ctx->getXCOFFSection(
      ".dwmac", SectionKind::getMetadata(), /* CsectProperties */ None,
      /* MultiSymbolsAllowed */ true, ".dwmac", XCOFF::SSUBTYP_DWMAC);
}

MCObjectFileInfo::~MCObjectFileInfo() {}

void MCObjectFileInfo::initMCObjectFileInfo(MCContext &MCCtx, bool PIC,
                                            bool LargeCodeModel) {
  PositionIndependent = PIC;
  Ctx = &MCCtx;

  // Common.
  CommDirectiveSupportsAlignment = true;
  SupportsWeakOmittedEHFrame = true;
  SupportsCompactUnwindWithoutEHFrame = false;
  OmitDwarfIfHaveCompactUnwind = false;

  FDECFIEncoding = dwarf::DW_EH_PE_absptr;

  CompactUnwindDwarfEHFrameOnly = 0;

  EHFrameSection = nullptr;             // Created on demand.
  CompactUnwindSection = nullptr;       // Used only by selected targets.
  DwarfAccelNamesSection = nullptr;     // Used only by selected targets.
  DwarfAccelObjCSection = nullptr;      // Used only by selected targets.
  DwarfAccelNamespaceSection = nullptr; // Used only by selected targets.
  DwarfAccelTypesSection = nullptr;     // Used only by selected targets.

  Triple TheTriple = Ctx->getTargetTriple();
  switch (Ctx->getObjectFileType()) {
  case MCContext::IsMachO:
    initMachOMCObjectFileInfo(TheTriple);
    break;
  case MCContext::IsCOFF:
    initCOFFMCObjectFileInfo(TheTriple);
    break;
  case MCContext::IsELF:
    initELFMCObjectFileInfo(TheTriple, LargeCodeModel);
    break;
  case MCContext::IsGOFF:
    initGOFFMCObjectFileInfo(TheTriple);
    break;
  case MCContext::IsWasm:
    initWasmMCObjectFileInfo(TheTriple);
    break;
  case MCContext::IsXCOFF:
    initXCOFFMCObjectFileInfo(TheTriple);
    break;
  }
}

MCSection *MCObjectFileInfo::getDwarfComdatSection(const char *Name,
                                                   uint64_t Hash) const {
  switch (Ctx->getTargetTriple().getObjectFormat()) {
  case Triple::ELF:
    return Ctx->getELFSection(Name, ELF::SHT_PROGBITS, ELF::SHF_GROUP, 0,
                              utostr(Hash), /*IsComdat=*/true);
  case Triple::Wasm:
    return Ctx->getWasmSection(Name, SectionKind::getMetadata(), 0,
                               utostr(Hash), MCContext::GenericSectionID);
  case Triple::MachO:
  case Triple::COFF:
  case Triple::GOFF:
  case Triple::XCOFF:
  case Triple::UnknownObjectFormat:
    report_fatal_error("Cannot get DWARF comdat section for this object file "
                       "format: not implemented.");
    break;
  }
  llvm_unreachable("Unknown ObjectFormatType");
}

MCSection *
MCObjectFileInfo::getStackSizesSection(const MCSection &TextSec) const {
  if (Ctx->getObjectFileType() != MCContext::IsELF)
    return StackSizesSection;

  const MCSectionELF &ElfSec = static_cast<const MCSectionELF &>(TextSec);
  unsigned Flags = ELF::SHF_LINK_ORDER;
  StringRef GroupName;
  if (const MCSymbol *Group = ElfSec.getGroup()) {
    GroupName = Group->getName();
    Flags |= ELF::SHF_GROUP;
  }

  return Ctx->getELFSection(".stack_sizes", ELF::SHT_PROGBITS, Flags, 0,
                            GroupName, true, ElfSec.getUniqueID(),
                            cast<MCSymbolELF>(TextSec.getBeginSymbol()));
}

MCSection *
MCObjectFileInfo::getBBAddrMapSection(const MCSection &TextSec) const {
  if (Ctx->getObjectFileType() != MCContext::IsELF)
    return nullptr;

  const MCSectionELF &ElfSec = static_cast<const MCSectionELF &>(TextSec);
  unsigned Flags = ELF::SHF_LINK_ORDER;
  StringRef GroupName;
  if (const MCSymbol *Group = ElfSec.getGroup()) {
    GroupName = Group->getName();
    Flags |= ELF::SHF_GROUP;
  }

  // Use the text section's begin symbol and unique ID to create a separate
  // .llvm_bb_addr_map section associated with every unique text section.
  return Ctx->getELFSection(".llvm_bb_addr_map", ELF::SHT_LLVM_BB_ADDR_MAP,
                            Flags, 0, GroupName, true, ElfSec.getUniqueID(),
                            cast<MCSymbolELF>(TextSec.getBeginSymbol()));
}

MCSection *
MCObjectFileInfo::getPseudoProbeSection(const MCSection *TextSec) const {
  if (Ctx->getObjectFileType() == MCContext::IsELF) {
    const auto *ElfSec = static_cast<const MCSectionELF *>(TextSec);
    // Create a separate section for probes that comes with a comdat function.
    if (const MCSymbol *Group = ElfSec->getGroup()) {
      auto *S = static_cast<MCSectionELF *>(PseudoProbeSection);
      auto Flags = S->getFlags() | ELF::SHF_GROUP;
      return Ctx->getELFSection(S->getName(), S->getType(), Flags,
                                S->getEntrySize(), Group->getName(),
                                /*IsComdat=*/true);
    }
  }
  return PseudoProbeSection;
}

MCSection *
MCObjectFileInfo::getPseudoProbeDescSection(StringRef FuncName) const {
  if (Ctx->getObjectFileType() == MCContext::IsELF) {
    // Create a separate comdat group for each function's descriptor in order
    // for the linker to deduplicate. The duplication, must be from different
    // tranlation unit, can come from:
    //  1. Inline functions defined in header files;
    //  2. ThinLTO imported funcions;
    //  3. Weak-linkage definitions.
    // Use a concatenation of the section name and the function name as the
    // group name so that descriptor-only groups won't be folded with groups of
    // code.
    if (Ctx->getTargetTriple().supportsCOMDAT() && !FuncName.empty()) {
      auto *S = static_cast<MCSectionELF *>(PseudoProbeDescSection);
      auto Flags = S->getFlags() | ELF::SHF_GROUP;
      return Ctx->getELFSection(S->getName(), S->getType(), Flags,
                                S->getEntrySize(),
                                S->getName() + "_" + FuncName,
                                /*IsComdat=*/true);
    }
  }
  return PseudoProbeDescSection;
}<|MERGE_RESOLUTION|>--- conflicted
+++ resolved
@@ -896,8 +896,6 @@
       ".rodata", SectionKind::getReadOnly(),
       XCOFF::CsectProperties(XCOFF::StorageMappingClass::XMC_RO, XCOFF::XTY_SD),
       /* MultiSymbolsAllowed*/ true);
-<<<<<<< HEAD
-=======
   ReadOnlySection->setAlignment(Align(4));
 
   ReadOnly8Section = Ctx->getXCOFFSection(
@@ -911,7 +909,6 @@
       XCOFF::CsectProperties(XCOFF::StorageMappingClass::XMC_RO, XCOFF::XTY_SD),
       /* MultiSymbolsAllowed*/ true);
   ReadOnly16Section->setAlignment(Align(16));
->>>>>>> 2ab1d525
 
   TLSDataSection = Ctx->getXCOFFSection(
       ".tdata", SectionKind::getThreadData(),
