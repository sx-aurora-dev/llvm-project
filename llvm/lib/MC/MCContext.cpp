//===- lib/MC/MCContext.cpp - Machine Code Context ------------------------===//
//
// Part of the LLVM Project, under the Apache License v2.0 with LLVM Exceptions.
// See https://llvm.org/LICENSE.txt for license information.
// SPDX-License-Identifier: Apache-2.0 WITH LLVM-exception
//
//===----------------------------------------------------------------------===//

#include "llvm/MC/MCContext.h"
#include "llvm/ADT/Optional.h"
#include "llvm/ADT/SmallString.h"
#include "llvm/ADT/SmallVector.h"
#include "llvm/ADT/StringMap.h"
#include "llvm/ADT/StringRef.h"
#include "llvm/ADT/Twine.h"
#include "llvm/BinaryFormat/COFF.h"
#include "llvm/BinaryFormat/ELF.h"
#include "llvm/BinaryFormat/XCOFF.h"
#include "llvm/MC/MCAsmInfo.h"
#include "llvm/MC/MCCodeView.h"
#include "llvm/MC/MCDwarf.h"
#include "llvm/MC/MCExpr.h"
#include "llvm/MC/MCFragment.h"
#include "llvm/MC/MCLabel.h"
#include "llvm/MC/MCObjectFileInfo.h"
#include "llvm/MC/MCSectionCOFF.h"
#include "llvm/MC/MCSectionELF.h"
#include "llvm/MC/MCSectionGOFF.h"
#include "llvm/MC/MCSectionMachO.h"
#include "llvm/MC/MCSectionWasm.h"
#include "llvm/MC/MCSectionXCOFF.h"
#include "llvm/MC/MCStreamer.h"
#include "llvm/MC/MCSymbol.h"
#include "llvm/MC/MCSymbolCOFF.h"
#include "llvm/MC/MCSymbolELF.h"
#include "llvm/MC/MCSymbolGOFF.h"
#include "llvm/MC/MCSymbolMachO.h"
#include "llvm/MC/MCSymbolWasm.h"
#include "llvm/MC/MCSymbolXCOFF.h"
#include "llvm/MC/SectionKind.h"
#include "llvm/Support/Casting.h"
#include "llvm/Support/CommandLine.h"
#include "llvm/Support/ErrorHandling.h"
#include "llvm/Support/MemoryBuffer.h"
#include "llvm/Support/Path.h"
#include "llvm/Support/Signals.h"
#include "llvm/Support/SourceMgr.h"
#include "llvm/Support/raw_ostream.h"
#include <cassert>
#include <cstdlib>
#include <tuple>
#include <utility>

using namespace llvm;

static cl::opt<char*>
AsSecureLogFileName("as-secure-log-file-name",
        cl::desc("As secure log file name (initialized from "
                 "AS_SECURE_LOG_FILE env variable)"),
        cl::init(getenv("AS_SECURE_LOG_FILE")), cl::Hidden);

static void defaultDiagHandler(const SMDiagnostic &SMD, bool, const SourceMgr &,
                               std::vector<const MDNode *> &) {
  SMD.print(nullptr, errs());
}

<<<<<<< HEAD
MCContext::MCContext(const MCAsmInfo *mai, const MCRegisterInfo *mri,
                     const MCObjectFileInfo *mofi, const SourceMgr *mgr,
                     MCTargetOptions const *TargetOpts, bool DoAutoReset)
    : SrcMgr(mgr), InlineSrcMgr(nullptr), DiagHandler(defaultDiagHandler),
      MAI(mai), MRI(mri), MOFI(mofi), Symbols(Allocator), UsedNames(Allocator),
=======
MCContext::MCContext(const Triple &TheTriple, const MCAsmInfo *mai,
                     const MCRegisterInfo *mri, const MCSubtargetInfo *msti,
                     const SourceMgr *mgr, MCTargetOptions const *TargetOpts,
                     bool DoAutoReset)
    : TT(TheTriple), SrcMgr(mgr), InlineSrcMgr(nullptr),
      DiagHandler(defaultDiagHandler), MAI(mai), MRI(mri), MSTI(msti),
      Symbols(Allocator), UsedNames(Allocator),
>>>>>>> 2ab1d525
      InlineAsmUsedLabelNames(Allocator),
      CurrentDwarfLoc(0, 0, 0, DWARF2_FLAG_IS_STMT, 0, 0),
      AutoReset(DoAutoReset), TargetOptions(TargetOpts) {
  SecureLogFile = AsSecureLogFileName;

  if (SrcMgr && SrcMgr->getNumBuffers())
    MainFileName = std::string(SrcMgr->getMemoryBuffer(SrcMgr->getMainFileID())
                                   ->getBufferIdentifier());

  switch (TheTriple.getObjectFormat()) {
  case Triple::MachO:
    Env = IsMachO;
    break;
  case Triple::COFF:
    if (!TheTriple.isOSWindows())
      report_fatal_error(
          "Cannot initialize MC for non-Windows COFF object files.");

    Env = IsCOFF;
    break;
  case Triple::ELF:
    Env = IsELF;
    break;
  case Triple::Wasm:
    Env = IsWasm;
    break;
  case Triple::XCOFF:
    Env = IsXCOFF;
    break;
  case Triple::GOFF:
    Env = IsGOFF;
    break;
  case Triple::UnknownObjectFormat:
    report_fatal_error("Cannot initialize MC for unknown object file format.");
    break;
  }
}

MCContext::~MCContext() {
  if (AutoReset)
    reset();

  // NOTE: The symbols are all allocated out of a bump pointer allocator,
  // we don't need to free them here.
}

void MCContext::initInlineSourceManager() {
  if (!InlineSrcMgr)
    InlineSrcMgr.reset(new SourceMgr());
}

//===----------------------------------------------------------------------===//
// Module Lifetime Management
//===----------------------------------------------------------------------===//

void MCContext::reset() {
  SrcMgr = nullptr;
  InlineSrcMgr.reset();
  LocInfos.clear();
  DiagHandler = defaultDiagHandler;

  // Call the destructors so the fragments are freed
  COFFAllocator.DestroyAll();
  ELFAllocator.DestroyAll();
  GOFFAllocator.DestroyAll();
  MachOAllocator.DestroyAll();
  XCOFFAllocator.DestroyAll();
  MCInstAllocator.DestroyAll();

  MCSubtargetAllocator.DestroyAll();
  InlineAsmUsedLabelNames.clear();
  UsedNames.clear();
  Symbols.clear();
  Allocator.Reset();
  Instances.clear();
  CompilationDir.clear();
  MainFileName.clear();
  MCDwarfLineTablesCUMap.clear();
  SectionsForRanges.clear();
  MCGenDwarfLabelEntries.clear();
  DwarfDebugFlags = StringRef();
  DwarfCompileUnitID = 0;
  CurrentDwarfLoc = MCDwarfLoc(0, 0, 0, DWARF2_FLAG_IS_STMT, 0, 0);

  CVContext.reset();

  MachOUniquingMap.clear();
  ELFUniquingMap.clear();
  GOFFUniquingMap.clear();
  COFFUniquingMap.clear();
  WasmUniquingMap.clear();
  XCOFFUniquingMap.clear();

  ELFEntrySizeMap.clear();
  ELFSeenGenericMergeableSections.clear();

  NextID.clear();
  AllowTemporaryLabels = true;
  DwarfLocSeen = false;
  GenDwarfForAssembly = false;
  GenDwarfFileNumber = 0;

  HadError = false;
}

//===----------------------------------------------------------------------===//
// MCInst Management
//===----------------------------------------------------------------------===//

MCInst *MCContext::createMCInst() {
  return new (MCInstAllocator.Allocate()) MCInst;
}

//===----------------------------------------------------------------------===//
// Symbol Manipulation
//===----------------------------------------------------------------------===//

MCSymbol *MCContext::getOrCreateSymbol(const Twine &Name) {
  SmallString<128> NameSV;
  StringRef NameRef = Name.toStringRef(NameSV);

  assert(!NameRef.empty() && "Normal symbols cannot be unnamed!");

  MCSymbol *&Sym = Symbols[NameRef];
  if (!Sym)
    Sym = createSymbol(NameRef, false, false);

  return Sym;
}

MCSymbol *MCContext::getOrCreateFrameAllocSymbol(StringRef FuncName,
                                                 unsigned Idx) {
  return getOrCreateSymbol(Twine(MAI->getPrivateGlobalPrefix()) + FuncName +
                           "$frame_escape_" + Twine(Idx));
}

MCSymbol *MCContext::getOrCreateParentFrameOffsetSymbol(StringRef FuncName) {
  return getOrCreateSymbol(Twine(MAI->getPrivateGlobalPrefix()) + FuncName +
                           "$parent_frame_offset");
}

MCSymbol *MCContext::getOrCreateLSDASymbol(StringRef FuncName) {
  return getOrCreateSymbol(Twine(MAI->getPrivateGlobalPrefix()) + "__ehtable$" +
                           FuncName);
}

MCSymbol *MCContext::createSymbolImpl(const StringMapEntry<bool> *Name,
                                      bool IsTemporary) {
  static_assert(std::is_trivially_destructible<MCSymbolCOFF>(),
                "MCSymbol classes must be trivially destructible");
  static_assert(std::is_trivially_destructible<MCSymbolELF>(),
                "MCSymbol classes must be trivially destructible");
  static_assert(std::is_trivially_destructible<MCSymbolMachO>(),
                "MCSymbol classes must be trivially destructible");
  static_assert(std::is_trivially_destructible<MCSymbolWasm>(),
                "MCSymbol classes must be trivially destructible");
  static_assert(std::is_trivially_destructible<MCSymbolXCOFF>(),
                "MCSymbol classes must be trivially destructible");

  switch (getObjectFileType()) {
  case MCContext::IsCOFF:
    return new (Name, *this) MCSymbolCOFF(Name, IsTemporary);
  case MCContext::IsELF:
    return new (Name, *this) MCSymbolELF(Name, IsTemporary);
  case MCContext::IsGOFF:
    return new (Name, *this) MCSymbolGOFF(Name, IsTemporary);
  case MCContext::IsMachO:
    return new (Name, *this) MCSymbolMachO(Name, IsTemporary);
  case MCContext::IsWasm:
    return new (Name, *this) MCSymbolWasm(Name, IsTemporary);
  case MCContext::IsXCOFF:
    return createXCOFFSymbolImpl(Name, IsTemporary);
  }
  return new (Name, *this) MCSymbol(MCSymbol::SymbolKindUnset, Name,
                                    IsTemporary);
}

MCSymbol *MCContext::createSymbol(StringRef Name, bool AlwaysAddSuffix,
                                  bool CanBeUnnamed) {
  if (CanBeUnnamed && !UseNamesOnTempLabels)
    return createSymbolImpl(nullptr, true);

  // Determine whether this is a user written assembler temporary or normal
  // label, if used.
  bool IsTemporary = CanBeUnnamed;
  if (AllowTemporaryLabels && !IsTemporary)
    IsTemporary = Name.startswith(MAI->getPrivateGlobalPrefix());

  SmallString<128> NewName = Name;
  bool AddSuffix = AlwaysAddSuffix;
  unsigned &NextUniqueID = NextID[Name];
  while (true) {
    if (AddSuffix) {
      NewName.resize(Name.size());
      raw_svector_ostream(NewName) << NextUniqueID++;
    }
    auto NameEntry = UsedNames.insert(std::make_pair(NewName.str(), true));
    if (NameEntry.second || !NameEntry.first->second) {
      // Ok, we found a name.
      // Mark it as used for a non-section symbol.
      NameEntry.first->second = true;
      // Have the MCSymbol object itself refer to the copy of the string that is
      // embedded in the UsedNames entry.
      return createSymbolImpl(&*NameEntry.first, IsTemporary);
    }
    assert(IsTemporary && "Cannot rename non-temporary symbols");
    AddSuffix = true;
  }
  llvm_unreachable("Infinite loop");
}

MCSymbol *MCContext::createTempSymbol(const Twine &Name, bool AlwaysAddSuffix) {
  SmallString<128> NameSV;
  raw_svector_ostream(NameSV) << MAI->getPrivateGlobalPrefix() << Name;
  return createSymbol(NameSV, AlwaysAddSuffix, true);
}

MCSymbol *MCContext::createNamedTempSymbol(const Twine &Name) {
  SmallString<128> NameSV;
  raw_svector_ostream(NameSV) << MAI->getPrivateGlobalPrefix() << Name;
  return createSymbol(NameSV, true, false);
}

MCSymbol *MCContext::createLinkerPrivateTempSymbol() {
  SmallString<128> NameSV;
  raw_svector_ostream(NameSV) << MAI->getLinkerPrivateGlobalPrefix() << "tmp";
  return createSymbol(NameSV, true, false);
}

MCSymbol *MCContext::createTempSymbol() { return createTempSymbol("tmp"); }

MCSymbol *MCContext::createNamedTempSymbol() {
  return createNamedTempSymbol("tmp");
}

unsigned MCContext::NextInstance(unsigned LocalLabelVal) {
  MCLabel *&Label = Instances[LocalLabelVal];
  if (!Label)
    Label = new (*this) MCLabel(0);
  return Label->incInstance();
}

unsigned MCContext::GetInstance(unsigned LocalLabelVal) {
  MCLabel *&Label = Instances[LocalLabelVal];
  if (!Label)
    Label = new (*this) MCLabel(0);
  return Label->getInstance();
}

MCSymbol *MCContext::getOrCreateDirectionalLocalSymbol(unsigned LocalLabelVal,
                                                       unsigned Instance) {
  MCSymbol *&Sym = LocalSymbols[std::make_pair(LocalLabelVal, Instance)];
  if (!Sym)
    Sym = createNamedTempSymbol();
  return Sym;
}

MCSymbol *MCContext::createDirectionalLocalSymbol(unsigned LocalLabelVal) {
  unsigned Instance = NextInstance(LocalLabelVal);
  return getOrCreateDirectionalLocalSymbol(LocalLabelVal, Instance);
}

MCSymbol *MCContext::getDirectionalLocalSymbol(unsigned LocalLabelVal,
                                               bool Before) {
  unsigned Instance = GetInstance(LocalLabelVal);
  if (!Before)
    ++Instance;
  return getOrCreateDirectionalLocalSymbol(LocalLabelVal, Instance);
}

MCSymbol *MCContext::lookupSymbol(const Twine &Name) const {
  SmallString<128> NameSV;
  StringRef NameRef = Name.toStringRef(NameSV);
  return Symbols.lookup(NameRef);
}

void MCContext::setSymbolValue(MCStreamer &Streamer,
                              StringRef Sym,
                              uint64_t Val) {
  auto Symbol = getOrCreateSymbol(Sym);
  Streamer.emitAssignment(Symbol, MCConstantExpr::create(Val, *this));
}

void MCContext::registerInlineAsmLabel(MCSymbol *Sym) {
  InlineAsmUsedLabelNames[Sym->getName()] = Sym;
}

MCSymbolXCOFF *
MCContext::createXCOFFSymbolImpl(const StringMapEntry<bool> *Name,
                                 bool IsTemporary) {
  if (!Name)
    return new (nullptr, *this) MCSymbolXCOFF(nullptr, IsTemporary);

  StringRef OriginalName = Name->first();
  if (OriginalName.startswith("._Renamed..") ||
      OriginalName.startswith("_Renamed.."))
    reportError(SMLoc(), "invalid symbol name from source");

  if (MAI->isValidUnquotedName(OriginalName))
    return new (Name, *this) MCSymbolXCOFF(Name, IsTemporary);

  // Now we have a name that contains invalid character(s) for XCOFF symbol.
  // Let's replace with something valid, but save the original name so that
  // we could still use the original name in the symbol table.
  SmallString<128> InvalidName(OriginalName);

  // If it's an entry point symbol, we will keep the '.'
  // in front for the convention purpose. Otherwise, add "_Renamed.."
  // as prefix to signal this is an renamed symbol.
  const bool IsEntryPoint = !InvalidName.empty() && InvalidName[0] == '.';
  SmallString<128> ValidName =
      StringRef(IsEntryPoint ? "._Renamed.." : "_Renamed..");

  // Append the hex values of '_' and invalid characters with "_Renamed..";
  // at the same time replace invalid characters with '_'.
  for (size_t I = 0; I < InvalidName.size(); ++I) {
    if (!MAI->isAcceptableChar(InvalidName[I]) || InvalidName[I] == '_') {
      raw_svector_ostream(ValidName).write_hex(InvalidName[I]);
      InvalidName[I] = '_';
    }
  }

  // Skip entry point symbol's '.' as we already have a '.' in front of
  // "_Renamed".
  if (IsEntryPoint)
    ValidName.append(InvalidName.substr(1, InvalidName.size() - 1));
  else
    ValidName.append(InvalidName);

  auto NameEntry = UsedNames.insert(std::make_pair(ValidName.str(), true));
  assert((NameEntry.second || !NameEntry.first->second) &&
         "This name is used somewhere else.");
  // Mark the name as used for a non-section symbol.
  NameEntry.first->second = true;
  // Have the MCSymbol object itself refer to the copy of the string
  // that is embedded in the UsedNames entry.
  MCSymbolXCOFF *XSym = new (&*NameEntry.first, *this)
      MCSymbolXCOFF(&*NameEntry.first, IsTemporary);
  XSym->setSymbolTableName(MCSymbolXCOFF::getUnqualifiedName(OriginalName));
  return XSym;
}

//===----------------------------------------------------------------------===//
// Section Management
//===----------------------------------------------------------------------===//

MCSectionMachO *MCContext::getMachOSection(StringRef Segment, StringRef Section,
                                           unsigned TypeAndAttributes,
                                           unsigned Reserved2, SectionKind Kind,
                                           const char *BeginSymName) {
  // We unique sections by their segment/section pair.  The returned section
  // may not have the same flags as the requested section, if so this should be
  // diagnosed by the client as an error.

  // Form the name to look up.
  assert(Section.size() <= 16 && "section name is too long");
  assert(!memchr(Section.data(), '\0', Section.size()) &&
         "section name cannot contain NUL");

  // Do the lookup, if we have a hit, return it.
  auto R = MachOUniquingMap.try_emplace((Segment + Twine(',') + Section).str());
  if (!R.second)
    return R.first->second;

  MCSymbol *Begin = nullptr;
  if (BeginSymName)
    Begin = createTempSymbol(BeginSymName, false);

  // Otherwise, return a new section.
  StringRef Name = R.first->first();
  R.first->second = new (MachOAllocator.Allocate())
      MCSectionMachO(Segment, Name.substr(Name.size() - Section.size()),
                     TypeAndAttributes, Reserved2, Kind, Begin);
  return R.first->second;
}

void MCContext::renameELFSection(MCSectionELF *Section, StringRef Name) {
  StringRef GroupName;
  if (const MCSymbol *Group = Section->getGroup())
    GroupName = Group->getName();

  // This function is only used by .debug*, which should not have the
  // SHF_LINK_ORDER flag.
  unsigned UniqueID = Section->getUniqueID();
  ELFUniquingMap.erase(
      ELFSectionKey{Section->getName(), GroupName, "", UniqueID});
  auto I = ELFUniquingMap
               .insert(std::make_pair(
                   ELFSectionKey{Name, GroupName, "", UniqueID}, Section))
               .first;
  StringRef CachedName = I->first.SectionName;
  const_cast<MCSectionELF *>(Section)->setSectionName(CachedName);
}

MCSectionELF *MCContext::createELFSectionImpl(StringRef Section, unsigned Type,
                                              unsigned Flags, SectionKind K,
                                              unsigned EntrySize,
                                              const MCSymbolELF *Group,
                                              bool Comdat, unsigned UniqueID,
                                              const MCSymbolELF *LinkedToSym) {
  MCSymbolELF *R;
  MCSymbol *&Sym = Symbols[Section];
  // A section symbol can not redefine regular symbols. There may be multiple
  // sections with the same name, in which case the first such section wins.
  if (Sym && Sym->isDefined() &&
      (!Sym->isInSection() || Sym->getSection().getBeginSymbol() != Sym))
    reportError(SMLoc(), "invalid symbol redefinition");
  if (Sym && Sym->isUndefined()) {
    R = cast<MCSymbolELF>(Sym);
  } else {
    auto NameIter = UsedNames.insert(std::make_pair(Section, false)).first;
    R = new (&*NameIter, *this) MCSymbolELF(&*NameIter, /*isTemporary*/ false);
    if (!Sym)
      Sym = R;
  }
  R->setBinding(ELF::STB_LOCAL);
  R->setType(ELF::STT_SECTION);

  auto *Ret = new (ELFAllocator.Allocate())
      MCSectionELF(Section, Type, Flags, K, EntrySize, Group, Comdat, UniqueID,
                   R, LinkedToSym);

  auto *F = new MCDataFragment();
  Ret->getFragmentList().insert(Ret->begin(), F);
  F->setParent(Ret);
  R->setFragment(F);

  return Ret;
}

MCSectionELF *MCContext::createELFRelSection(const Twine &Name, unsigned Type,
                                             unsigned Flags, unsigned EntrySize,
                                             const MCSymbolELF *Group,
                                             const MCSectionELF *RelInfoSection) {
  StringMap<bool>::iterator I;
  bool Inserted;
  std::tie(I, Inserted) =
      RelSecNames.insert(std::make_pair(Name.str(), true));

  return createELFSectionImpl(
      I->getKey(), Type, Flags, SectionKind::getReadOnly(), EntrySize, Group,
      true, true, cast<MCSymbolELF>(RelInfoSection->getBeginSymbol()));
}

MCSectionELF *MCContext::getELFNamedSection(const Twine &Prefix,
                                            const Twine &Suffix, unsigned Type,
                                            unsigned Flags,
                                            unsigned EntrySize) {
  return getELFSection(Prefix + "." + Suffix, Type, Flags, EntrySize, Suffix,
                       /*IsComdat=*/true);
}

MCSectionELF *MCContext::getELFSection(const Twine &Section, unsigned Type,
                                       unsigned Flags, unsigned EntrySize,
                                       const Twine &Group, bool IsComdat,
                                       unsigned UniqueID,
                                       const MCSymbolELF *LinkedToSym) {
  MCSymbolELF *GroupSym = nullptr;
  if (!Group.isTriviallyEmpty() && !Group.str().empty())
    GroupSym = cast<MCSymbolELF>(getOrCreateSymbol(Group));

  return getELFSection(Section, Type, Flags, EntrySize, GroupSym, IsComdat,
                       UniqueID, LinkedToSym);
}

MCSectionELF *MCContext::getELFSection(const Twine &Section, unsigned Type,
                                       unsigned Flags, unsigned EntrySize,
                                       const MCSymbolELF *GroupSym,
                                       bool IsComdat, unsigned UniqueID,
                                       const MCSymbolELF *LinkedToSym) {
  StringRef Group = "";
  if (GroupSym)
    Group = GroupSym->getName();
  assert(!(LinkedToSym && LinkedToSym->getName().empty()));
  // Do the lookup, if we have a hit, return it.
  auto IterBool = ELFUniquingMap.insert(std::make_pair(
      ELFSectionKey{Section.str(), Group,
                    LinkedToSym ? LinkedToSym->getName() : "", UniqueID},
      nullptr));
  auto &Entry = *IterBool.first;
  if (!IterBool.second)
    return Entry.second;

  StringRef CachedName = Entry.first.SectionName;

  SectionKind Kind;
  if (Flags & ELF::SHF_ARM_PURECODE)
    Kind = SectionKind::getExecuteOnly();
  else if (Flags & ELF::SHF_EXECINSTR)
    Kind = SectionKind::getText();
  else
    Kind = SectionKind::getReadOnly();

  MCSectionELF *Result =
      createELFSectionImpl(CachedName, Type, Flags, Kind, EntrySize, GroupSym,
                           IsComdat, UniqueID, LinkedToSym);
  Entry.second = Result;

  recordELFMergeableSectionInfo(Result->getName(), Result->getFlags(),
                                Result->getUniqueID(), Result->getEntrySize());

  return Result;
}

MCSectionELF *MCContext::createELFGroupSection(const MCSymbolELF *Group,
                                               bool IsComdat) {
  return createELFSectionImpl(".group", ELF::SHT_GROUP, 0,
                              SectionKind::getReadOnly(), 4, Group, IsComdat,
                              MCSection::NonUniqueID, nullptr);
}

void MCContext::recordELFMergeableSectionInfo(StringRef SectionName,
                                              unsigned Flags, unsigned UniqueID,
                                              unsigned EntrySize) {
  bool IsMergeable = Flags & ELF::SHF_MERGE;
  if (UniqueID == GenericSectionID)
    ELFSeenGenericMergeableSections.insert(SectionName);

  // For mergeable sections or non-mergeable sections with a generic mergeable
  // section name we enter their Unique ID into the ELFEntrySizeMap so that
  // compatible globals can be assigned to the same section.
  if (IsMergeable || isELFGenericMergeableSection(SectionName)) {
    ELFEntrySizeMap.insert(std::make_pair(
        ELFEntrySizeKey{SectionName, Flags, EntrySize}, UniqueID));
  }
}

bool MCContext::isELFImplicitMergeableSectionNamePrefix(StringRef SectionName) {
  return SectionName.startswith(".rodata.str") ||
         SectionName.startswith(".rodata.cst");
}

bool MCContext::isELFGenericMergeableSection(StringRef SectionName) {
  return isELFImplicitMergeableSectionNamePrefix(SectionName) ||
         ELFSeenGenericMergeableSections.count(SectionName);
}

Optional<unsigned> MCContext::getELFUniqueIDForEntsize(StringRef SectionName,
                                                       unsigned Flags,
                                                       unsigned EntrySize) {
  auto I = ELFEntrySizeMap.find(
      MCContext::ELFEntrySizeKey{SectionName, Flags, EntrySize});
  return (I != ELFEntrySizeMap.end()) ? Optional<unsigned>(I->second) : None;
}

MCSectionGOFF *MCContext::getGOFFSection(StringRef Section, SectionKind Kind) {
  // Do the lookup. If we don't have a hit, return a new section.
  auto &GOFFSection = GOFFUniquingMap[Section.str()];
  if (!GOFFSection)
    GOFFSection = new (GOFFAllocator.Allocate()) MCSectionGOFF(Section, Kind);

  return GOFFSection;
}

MCSectionCOFF *MCContext::getCOFFSection(StringRef Section,
                                         unsigned Characteristics,
                                         SectionKind Kind,
                                         StringRef COMDATSymName, int Selection,
                                         unsigned UniqueID,
                                         const char *BeginSymName) {
  MCSymbol *COMDATSymbol = nullptr;
  if (!COMDATSymName.empty()) {
    COMDATSymbol = getOrCreateSymbol(COMDATSymName);
    COMDATSymName = COMDATSymbol->getName();
  }


  // Do the lookup, if we have a hit, return it.
  COFFSectionKey T{Section, COMDATSymName, Selection, UniqueID};
  auto IterBool = COFFUniquingMap.insert(std::make_pair(T, nullptr));
  auto Iter = IterBool.first;
  if (!IterBool.second)
    return Iter->second;

  MCSymbol *Begin = nullptr;
  if (BeginSymName)
    Begin = createTempSymbol(BeginSymName, false);

  StringRef CachedName = Iter->first.SectionName;
  MCSectionCOFF *Result = new (COFFAllocator.Allocate()) MCSectionCOFF(
      CachedName, Characteristics, COMDATSymbol, Selection, Kind, Begin);

  Iter->second = Result;
  return Result;
}

MCSectionCOFF *MCContext::getCOFFSection(StringRef Section,
                                         unsigned Characteristics,
                                         SectionKind Kind,
                                         const char *BeginSymName) {
  return getCOFFSection(Section, Characteristics, Kind, "", 0, GenericSectionID,
                        BeginSymName);
}

MCSectionCOFF *MCContext::getAssociativeCOFFSection(MCSectionCOFF *Sec,
                                                    const MCSymbol *KeySym,
                                                    unsigned UniqueID) {
  // Return the normal section if we don't have to be associative or unique.
  if (!KeySym && UniqueID == GenericSectionID)
    return Sec;

  // If we have a key symbol, make an associative section with the same name and
  // kind as the normal section.
  unsigned Characteristics = Sec->getCharacteristics();
  if (KeySym) {
    Characteristics |= COFF::IMAGE_SCN_LNK_COMDAT;
    return getCOFFSection(Sec->getName(), Characteristics, Sec->getKind(),
                          KeySym->getName(),
                          COFF::IMAGE_COMDAT_SELECT_ASSOCIATIVE, UniqueID);
  }

  return getCOFFSection(Sec->getName(), Characteristics, Sec->getKind(), "", 0,
                        UniqueID);
}

MCSectionWasm *MCContext::getWasmSection(const Twine &Section, SectionKind K,
                                         unsigned Flags, const Twine &Group,
                                         unsigned UniqueID,
                                         const char *BeginSymName) {
  MCSymbolWasm *GroupSym = nullptr;
  if (!Group.isTriviallyEmpty() && !Group.str().empty()) {
    GroupSym = cast<MCSymbolWasm>(getOrCreateSymbol(Group));
    GroupSym->setComdat(true);
  }

  return getWasmSection(Section, K, Flags, GroupSym, UniqueID, BeginSymName);
}

MCSectionWasm *MCContext::getWasmSection(const Twine &Section, SectionKind Kind,
                                         unsigned Flags,
                                         const MCSymbolWasm *GroupSym,
                                         unsigned UniqueID,
                                         const char *BeginSymName) {
  StringRef Group = "";
  if (GroupSym)
    Group = GroupSym->getName();
  // Do the lookup, if we have a hit, return it.
  auto IterBool = WasmUniquingMap.insert(
      std::make_pair(WasmSectionKey{Section.str(), Group, UniqueID}, nullptr));
  auto &Entry = *IterBool.first;
  if (!IterBool.second)
    return Entry.second;

  StringRef CachedName = Entry.first.SectionName;

  MCSymbol *Begin = createSymbol(CachedName, true, false);
  Symbols[Begin->getName()] = Begin;
  cast<MCSymbolWasm>(Begin)->setType(wasm::WASM_SYMBOL_TYPE_SECTION);

  MCSectionWasm *Result = new (WasmAllocator.Allocate())
      MCSectionWasm(CachedName, Kind, Flags, GroupSym, UniqueID, Begin);
  Entry.second = Result;

  auto *F = new MCDataFragment();
  Result->getFragmentList().insert(Result->begin(), F);
  F->setParent(Result);
  Begin->setFragment(F);

  return Result;
}

MCSectionXCOFF *MCContext::getXCOFFSection(
    StringRef Section, SectionKind Kind,
    Optional<XCOFF::CsectProperties> CsectProp, bool MultiSymbolsAllowed,
    const char *BeginSymName,
    Optional<XCOFF::DwarfSectionSubtypeFlags> DwarfSectionSubtypeFlags) {
  bool IsDwarfSec = DwarfSectionSubtypeFlags.hasValue();
  assert((IsDwarfSec != CsectProp.hasValue()) && "Invalid XCOFF section!");

  // Do the lookup. If we have a hit, return it.
  auto IterBool = XCOFFUniquingMap.insert(std::make_pair(
      IsDwarfSec
          ? XCOFFSectionKey(Section.str(), DwarfSectionSubtypeFlags.getValue())
          : XCOFFSectionKey(Section.str(), CsectProp->MappingClass),
      nullptr));
  auto &Entry = *IterBool.first;
  if (!IterBool.second) {
    MCSectionXCOFF *ExistedEntry = Entry.second;
    if (ExistedEntry->isMultiSymbolsAllowed() != MultiSymbolsAllowed)
      report_fatal_error("section's multiply symbols policy does not match");

    return ExistedEntry;
  }

  // Otherwise, return a new section.
  StringRef CachedName = Entry.first.SectionName;
  MCSymbolXCOFF *QualName = nullptr;
  // Debug section don't have storage class attribute.
  if (IsDwarfSec)
    QualName = cast<MCSymbolXCOFF>(getOrCreateSymbol(CachedName));
  else
    QualName = cast<MCSymbolXCOFF>(getOrCreateSymbol(
        CachedName + "[" +
        XCOFF::getMappingClassString(CsectProp->MappingClass) + "]"));

  MCSymbol *Begin = nullptr;
  if (BeginSymName)
    Begin = createTempSymbol(BeginSymName, false);

  // QualName->getUnqualifiedName() and CachedName are the same except when
  // CachedName contains invalid character(s) such as '$' for an XCOFF symbol.
  MCSectionXCOFF *Result = nullptr;
  if (IsDwarfSec)
    Result = new (XCOFFAllocator.Allocate())
        MCSectionXCOFF(QualName->getUnqualifiedName(), Kind, QualName,
                       DwarfSectionSubtypeFlags.getValue(), Begin, CachedName,
                       MultiSymbolsAllowed);
  else
    Result = new (XCOFFAllocator.Allocate())
        MCSectionXCOFF(QualName->getUnqualifiedName(), CsectProp->MappingClass,
                       CsectProp->Type, Kind, QualName, Begin, CachedName,
                       MultiSymbolsAllowed);

  Entry.second = Result;

  auto *F = new MCDataFragment();
  Result->getFragmentList().insert(Result->begin(), F);
  F->setParent(Result);

  if (Begin)
    Begin->setFragment(F);

  return Result;
}

MCSubtargetInfo &MCContext::getSubtargetCopy(const MCSubtargetInfo &STI) {
  return *new (MCSubtargetAllocator.Allocate()) MCSubtargetInfo(STI);
}

void MCContext::addDebugPrefixMapEntry(const std::string &From,
                                       const std::string &To) {
  DebugPrefixMap.insert(std::make_pair(From, To));
}

void MCContext::RemapDebugPaths() {
  const auto &DebugPrefixMap = this->DebugPrefixMap;
  if (DebugPrefixMap.empty())
    return;

  const auto RemapDebugPath = [&DebugPrefixMap](std::string &Path) {
    SmallString<256> P(Path);
    for (const auto &Entry : DebugPrefixMap) {
      if (llvm::sys::path::replace_path_prefix(P, Entry.first, Entry.second)) {
        Path = P.str().str();
        break;
      }
    }
  };

  // Remap compilation directory.
  std::string CompDir = std::string(CompilationDir.str());
  RemapDebugPath(CompDir);
  CompilationDir = CompDir;

  // Remap MCDwarfDirs in all compilation units.
  for (auto &CUIDTablePair : MCDwarfLineTablesCUMap)
    for (auto &Dir : CUIDTablePair.second.getMCDwarfDirs())
      RemapDebugPath(Dir);
}

//===----------------------------------------------------------------------===//
// Dwarf Management
//===----------------------------------------------------------------------===//

void MCContext::setGenDwarfRootFile(StringRef InputFileName, StringRef Buffer) {
  // MCDwarf needs the root file as well as the compilation directory.
  // If we find a '.file 0' directive that will supersede these values.
  Optional<MD5::MD5Result> Cksum;
  if (getDwarfVersion() >= 5) {
    MD5 Hash;
    MD5::MD5Result Sum;
    Hash.update(Buffer);
    Hash.final(Sum);
    Cksum = Sum;
  }
  // Canonicalize the root filename. It cannot be empty, and should not
  // repeat the compilation dir.
  // The MCContext ctor initializes MainFileName to the name associated with
  // the SrcMgr's main file ID, which might be the same as InputFileName (and
  // possibly include directory components).
  // Or, MainFileName might have been overridden by a -main-file-name option,
  // which is supposed to be just a base filename with no directory component.
  // So, if the InputFileName and MainFileName are not equal, assume
  // MainFileName is a substitute basename and replace the last component.
  SmallString<1024> FileNameBuf = InputFileName;
  if (FileNameBuf.empty() || FileNameBuf == "-")
    FileNameBuf = "<stdin>";
  if (!getMainFileName().empty() && FileNameBuf != getMainFileName()) {
    llvm::sys::path::remove_filename(FileNameBuf);
    llvm::sys::path::append(FileNameBuf, getMainFileName());
  }
  StringRef FileName = FileNameBuf;
  if (FileName.consume_front(getCompilationDir()))
    if (llvm::sys::path::is_separator(FileName.front()))
      FileName = FileName.drop_front();
  assert(!FileName.empty());
  setMCLineTableRootFile(
      /*CUID=*/0, getCompilationDir(), FileName, Cksum, None);
}

/// getDwarfFile - takes a file name and number to place in the dwarf file and
/// directory tables.  If the file number has already been allocated it is an
/// error and zero is returned and the client reports the error, else the
/// allocated file number is returned.  The file numbers may be in any order.
Expected<unsigned> MCContext::getDwarfFile(StringRef Directory,
                                           StringRef FileName,
                                           unsigned FileNumber,
                                           Optional<MD5::MD5Result> Checksum,
                                           Optional<StringRef> Source,
                                           unsigned CUID) {
  MCDwarfLineTable &Table = MCDwarfLineTablesCUMap[CUID];
  return Table.tryGetFile(Directory, FileName, Checksum, Source, DwarfVersion,
                          FileNumber);
}

/// isValidDwarfFileNumber - takes a dwarf file number and returns true if it
/// currently is assigned and false otherwise.
bool MCContext::isValidDwarfFileNumber(unsigned FileNumber, unsigned CUID) {
  const MCDwarfLineTable &LineTable = getMCDwarfLineTable(CUID);
  if (FileNumber == 0)
    return getDwarfVersion() >= 5;
  if (FileNumber >= LineTable.getMCDwarfFiles().size())
    return false;

  return !LineTable.getMCDwarfFiles()[FileNumber].Name.empty();
}

/// Remove empty sections from SectionsForRanges, to avoid generating
/// useless debug info for them.
void MCContext::finalizeDwarfSections(MCStreamer &MCOS) {
  SectionsForRanges.remove_if(
      [&](MCSection *Sec) { return !MCOS.mayHaveInstructions(*Sec); });
}

CodeViewContext &MCContext::getCVContext() {
  if (!CVContext.get())
    CVContext.reset(new CodeViewContext);
  return *CVContext.get();
}

//===----------------------------------------------------------------------===//
// Error Reporting
//===----------------------------------------------------------------------===//

void MCContext::diagnose(const SMDiagnostic &SMD) {
  assert(DiagHandler && "MCContext::DiagHandler is not set");
  bool UseInlineSrcMgr = false;
  const SourceMgr *SMP = nullptr;
  if (SrcMgr) {
    SMP = SrcMgr;
  } else if (InlineSrcMgr) {
    SMP = InlineSrcMgr.get();
    UseInlineSrcMgr = true;
  } else
    llvm_unreachable("Either SourceMgr should be available");
  DiagHandler(SMD, UseInlineSrcMgr, *SMP, LocInfos);
}

void MCContext::reportCommon(
    SMLoc Loc,
    std::function<void(SMDiagnostic &, const SourceMgr *)> GetMessage) {
  // * MCContext::SrcMgr is null when the MC layer emits machine code for input
  //   other than assembly file, say, for .c/.cpp/.ll/.bc.
  // * MCContext::InlineSrcMgr is null when the inline asm is not used.
  // * A default SourceMgr is needed for diagnosing when both MCContext::SrcMgr
  //   and MCContext::InlineSrcMgr are null.
  SourceMgr SM;
  const SourceMgr *SMP = &SM;
  bool UseInlineSrcMgr = false;

  // FIXME: Simplify these by combining InlineSrcMgr & SrcMgr.
  //        For MC-only execution, only SrcMgr is used;
  //        For non MC-only execution, InlineSrcMgr is only ctor'd if there is
  //        inline asm in the IR.
  if (Loc.isValid()) {
    if (SrcMgr) {
      SMP = SrcMgr;
    } else if (InlineSrcMgr) {
      SMP = InlineSrcMgr.get();
      UseInlineSrcMgr = true;
    } else
      llvm_unreachable("Either SourceMgr should be available");
  }

  SMDiagnostic D;
  GetMessage(D, SMP);
  DiagHandler(D, UseInlineSrcMgr, *SMP, LocInfos);
}

void MCContext::reportError(SMLoc Loc, const Twine &Msg) {
  HadError = true;
  reportCommon(Loc, [&](SMDiagnostic &D, const SourceMgr *SMP) {
    D = SMP->GetMessage(Loc, SourceMgr::DK_Error, Msg);
  });
}

void MCContext::reportWarning(SMLoc Loc, const Twine &Msg) {
  if (TargetOptions && TargetOptions->MCNoWarn)
    return;
  if (TargetOptions && TargetOptions->MCFatalWarnings) {
    reportError(Loc, Msg);
  } else {
    reportCommon(Loc, [&](SMDiagnostic &D, const SourceMgr *SMP) {
      D = SMP->GetMessage(Loc, SourceMgr::DK_Warning, Msg);
    });
  }
}<|MERGE_RESOLUTION|>--- conflicted
+++ resolved
@@ -64,13 +64,6 @@
   SMD.print(nullptr, errs());
 }
 
-<<<<<<< HEAD
-MCContext::MCContext(const MCAsmInfo *mai, const MCRegisterInfo *mri,
-                     const MCObjectFileInfo *mofi, const SourceMgr *mgr,
-                     MCTargetOptions const *TargetOpts, bool DoAutoReset)
-    : SrcMgr(mgr), InlineSrcMgr(nullptr), DiagHandler(defaultDiagHandler),
-      MAI(mai), MRI(mri), MOFI(mofi), Symbols(Allocator), UsedNames(Allocator),
-=======
 MCContext::MCContext(const Triple &TheTriple, const MCAsmInfo *mai,
                      const MCRegisterInfo *mri, const MCSubtargetInfo *msti,
                      const SourceMgr *mgr, MCTargetOptions const *TargetOpts,
@@ -78,7 +71,6 @@
     : TT(TheTriple), SrcMgr(mgr), InlineSrcMgr(nullptr),
       DiagHandler(defaultDiagHandler), MAI(mai), MRI(mri), MSTI(msti),
       Symbols(Allocator), UsedNames(Allocator),
->>>>>>> 2ab1d525
       InlineAsmUsedLabelNames(Allocator),
       CurrentDwarfLoc(0, 0, 0, DWARF2_FLAG_IS_STMT, 0, 0),
       AutoReset(DoAutoReset), TargetOptions(TargetOpts) {
