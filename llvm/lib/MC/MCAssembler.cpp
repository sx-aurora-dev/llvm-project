//===- lib/MC/MCAssembler.cpp - Assembler Backend Implementation ----------===//
//
// Part of the LLVM Project, under the Apache License v2.0 with LLVM Exceptions.
// See https://llvm.org/LICENSE.txt for license information.
// SPDX-License-Identifier: Apache-2.0 WITH LLVM-exception
//
//===----------------------------------------------------------------------===//

#include "llvm/MC/MCAssembler.h"
#include "llvm/ADT/ArrayRef.h"
#include "llvm/ADT/SmallString.h"
#include "llvm/ADT/SmallVector.h"
#include "llvm/ADT/Statistic.h"
#include "llvm/ADT/StringRef.h"
#include "llvm/ADT/Twine.h"
#include "llvm/MC/MCAsmBackend.h"
#include "llvm/MC/MCAsmInfo.h"
#include "llvm/MC/MCAsmLayout.h"
#include "llvm/MC/MCCodeEmitter.h"
#include "llvm/MC/MCCodeView.h"
#include "llvm/MC/MCContext.h"
#include "llvm/MC/MCDwarf.h"
#include "llvm/MC/MCExpr.h"
#include "llvm/MC/MCFixup.h"
#include "llvm/MC/MCFixupKindInfo.h"
#include "llvm/MC/MCFragment.h"
#include "llvm/MC/MCInst.h"
#include "llvm/MC/MCObjectWriter.h"
#include "llvm/MC/MCSection.h"
#include "llvm/MC/MCSectionELF.h"
#include "llvm/MC/MCSymbol.h"
#include "llvm/MC/MCValue.h"
#include "llvm/Support/Alignment.h"
#include "llvm/Support/Casting.h"
#include "llvm/Support/Debug.h"
#include "llvm/Support/EndianStream.h"
#include "llvm/Support/ErrorHandling.h"
#include "llvm/Support/LEB128.h"
#include "llvm/Support/MathExtras.h"
#include "llvm/Support/raw_ostream.h"
#include <cassert>
#include <cstdint>
#include <cstring>
#include <tuple>
#include <utility>

using namespace llvm;

#define DEBUG_TYPE "assembler"

namespace {
namespace stats {

STATISTIC(EmittedFragments, "Number of emitted assembler fragments - total");
STATISTIC(EmittedRelaxableFragments,
          "Number of emitted assembler fragments - relaxable");
STATISTIC(EmittedDataFragments,
          "Number of emitted assembler fragments - data");
STATISTIC(EmittedCompactEncodedInstFragments,
          "Number of emitted assembler fragments - compact encoded inst");
STATISTIC(EmittedAlignFragments,
          "Number of emitted assembler fragments - align");
STATISTIC(EmittedFillFragments,
          "Number of emitted assembler fragments - fill");
STATISTIC(EmittedNopsFragments, "Number of emitted assembler fragments - nops");
STATISTIC(EmittedOrgFragments, "Number of emitted assembler fragments - org");
STATISTIC(evaluateFixup, "Number of evaluated fixups");
STATISTIC(FragmentLayouts, "Number of fragment layouts");
STATISTIC(ObjectBytes, "Number of emitted object file bytes");
STATISTIC(RelaxationSteps, "Number of assembler layout and relaxation steps");
STATISTIC(RelaxedInstructions, "Number of relaxed instructions");

} // end namespace stats
} // end anonymous namespace

// FIXME FIXME FIXME: There are number of places in this file where we convert
// what is a 64-bit assembler value used for computation into a value in the
// object file, which may truncate it. We should detect that truncation where
// invalid and report errors back.

/* *** */

MCAssembler::MCAssembler(MCContext &Context,
                         std::unique_ptr<MCAsmBackend> Backend,
                         std::unique_ptr<MCCodeEmitter> Emitter,
                         std::unique_ptr<MCObjectWriter> Writer)
    : Context(Context), Backend(std::move(Backend)),
      Emitter(std::move(Emitter)), Writer(std::move(Writer)),
      BundleAlignSize(0), RelaxAll(false), SubsectionsViaSymbols(false),
      IncrementalLinkerCompatible(false), ELFHeaderEFlags(0) {
  VersionInfo.Major = 0; // Major version == 0 for "none specified"
  DarwinTargetVariantVersionInfo.Major = 0;
}

MCAssembler::~MCAssembler() = default;

void MCAssembler::reset() {
  Sections.clear();
  Symbols.clear();
  IndirectSymbols.clear();
  DataRegions.clear();
  LinkerOptions.clear();
  FileNames.clear();
  ThumbFuncs.clear();
  BundleAlignSize = 0;
  RelaxAll = false;
  SubsectionsViaSymbols = false;
  IncrementalLinkerCompatible = false;
  ELFHeaderEFlags = 0;
  LOHContainer.reset();
  VersionInfo.Major = 0;
  VersionInfo.SDKVersion = VersionTuple();
  DarwinTargetVariantVersionInfo.Major = 0;
  DarwinTargetVariantVersionInfo.SDKVersion = VersionTuple();

  // reset objects owned by us
  if (getBackendPtr())
    getBackendPtr()->reset();
  if (getEmitterPtr())
    getEmitterPtr()->reset();
  if (getWriterPtr())
    getWriterPtr()->reset();
  getLOHContainer().reset();
}

bool MCAssembler::registerSection(MCSection &Section) {
  if (Section.isRegistered())
    return false;
  Sections.push_back(&Section);
  Section.setIsRegistered(true);
  return true;
}

bool MCAssembler::isThumbFunc(const MCSymbol *Symbol) const {
  if (ThumbFuncs.count(Symbol))
    return true;

  if (!Symbol->isVariable())
    return false;

  const MCExpr *Expr = Symbol->getVariableValue();

  MCValue V;
  if (!Expr->evaluateAsRelocatable(V, nullptr, nullptr))
    return false;

  if (V.getSymB() || V.getRefKind() != MCSymbolRefExpr::VK_None)
    return false;

  const MCSymbolRefExpr *Ref = V.getSymA();
  if (!Ref)
    return false;

  if (Ref->getKind() != MCSymbolRefExpr::VK_None)
    return false;

  const MCSymbol &Sym = Ref->getSymbol();
  if (!isThumbFunc(&Sym))
    return false;

  ThumbFuncs.insert(Symbol); // Cache it.
  return true;
}

bool MCAssembler::isSymbolLinkerVisible(const MCSymbol &Symbol) const {
  // Non-temporary labels should always be visible to the linker.
  if (!Symbol.isTemporary())
    return true;

  if (Symbol.isUsedInReloc())
    return true;

  return false;
}

const MCSymbol *MCAssembler::getAtom(const MCSymbol &S) const {
  // Linker visible symbols define atoms.
  if (isSymbolLinkerVisible(S))
    return &S;

  // Absolute and undefined symbols have no defining atom.
  if (!S.isInSection())
    return nullptr;

  // Non-linker visible symbols in sections which can't be atomized have no
  // defining atom.
  if (!getContext().getAsmInfo()->isSectionAtomizableBySymbols(
          *S.getFragment()->getParent()))
    return nullptr;

  // Otherwise, return the atom for the containing fragment.
  return S.getFragment()->getAtom();
}

bool MCAssembler::evaluateFixup(const MCAsmLayout &Layout,
                                const MCFixup &Fixup, const MCFragment *DF,
                                MCValue &Target, uint64_t &Value,
                                bool &WasForced) const {
  ++stats::evaluateFixup;

  // FIXME: This code has some duplication with recordRelocation. We should
  // probably merge the two into a single callback that tries to evaluate a
  // fixup and records a relocation if one is needed.

  // On error claim to have completely evaluated the fixup, to prevent any
  // further processing from being done.
  const MCExpr *Expr = Fixup.getValue();
  MCContext &Ctx = getContext();
  Value = 0;
  WasForced = false;
  if (!Expr->evaluateAsRelocatable(Target, &Layout, &Fixup)) {
    Ctx.reportError(Fixup.getLoc(), "expected relocatable expression");
    return true;
  }
  if (const MCSymbolRefExpr *RefB = Target.getSymB()) {
    if (RefB->getKind() != MCSymbolRefExpr::VK_None) {
      Ctx.reportError(Fixup.getLoc(),
                      "unsupported subtraction of qualified symbol");
      return true;
    }
  }

  assert(getBackendPtr() && "Expected assembler backend");
  bool IsTarget = getBackendPtr()->getFixupKindInfo(Fixup.getKind()).Flags &
                  MCFixupKindInfo::FKF_IsTarget;

  if (IsTarget)
    return getBackend().evaluateTargetFixup(*this, Layout, Fixup, DF, Target,
                                            Value, WasForced);

  unsigned FixupFlags = getBackendPtr()->getFixupKindInfo(Fixup.getKind()).Flags;
  bool IsPCRel = getBackendPtr()->getFixupKindInfo(Fixup.getKind()).Flags &
                 MCFixupKindInfo::FKF_IsPCRel;

  bool IsResolved = false;
  if (IsPCRel) {
    if (Target.getSymB()) {
      IsResolved = false;
    } else if (!Target.getSymA()) {
      IsResolved = false;
    } else {
      const MCSymbolRefExpr *A = Target.getSymA();
      const MCSymbol &SA = A->getSymbol();
      if (A->getKind() != MCSymbolRefExpr::VK_None || SA.isUndefined()) {
        IsResolved = false;
      } else if (auto *Writer = getWriterPtr()) {
        IsResolved = (FixupFlags & MCFixupKindInfo::FKF_Constant) ||
                     Writer->isSymbolRefDifferenceFullyResolvedImpl(
                         *this, SA, *DF, false, true);
      }
    }
  } else {
    IsResolved = Target.isAbsolute();
  }

  Value = Target.getConstant();

  if (const MCSymbolRefExpr *A = Target.getSymA()) {
    const MCSymbol &Sym = A->getSymbol();
    if (Sym.isDefined())
      Value += Layout.getSymbolOffset(Sym);
  }
  if (const MCSymbolRefExpr *B = Target.getSymB()) {
    const MCSymbol &Sym = B->getSymbol();
    if (Sym.isDefined())
      Value -= Layout.getSymbolOffset(Sym);
  }

  bool ShouldAlignPC = getBackend().getFixupKindInfo(Fixup.getKind()).Flags &
                       MCFixupKindInfo::FKF_IsAlignedDownTo32Bits;
  assert((ShouldAlignPC ? IsPCRel : true) &&
    "FKF_IsAlignedDownTo32Bits is only allowed on PC-relative fixups!");

  if (IsPCRel) {
    uint32_t Offset = Layout.getFragmentOffset(DF) + Fixup.getOffset();

    // A number of ARM fixups in Thumb mode require that the effective PC
    // address be determined as the 32-bit aligned version of the actual offset.
    if (ShouldAlignPC) Offset &= ~0x3;
    Value -= Offset;
  }

  // Let the backend force a relocation if needed.
  if (IsResolved && getBackend().shouldForceRelocation(*this, Fixup, Target)) {
    IsResolved = false;
    WasForced = true;
  }

  return IsResolved;
}

uint64_t MCAssembler::computeFragmentSize(const MCAsmLayout &Layout,
                                          const MCFragment &F) const {
  assert(getBackendPtr() && "Requires assembler backend");
  switch (F.getKind()) {
  case MCFragment::FT_Data:
    return cast<MCDataFragment>(F).getContents().size();
  case MCFragment::FT_Relaxable:
    return cast<MCRelaxableFragment>(F).getContents().size();
  case MCFragment::FT_CompactEncodedInst:
    return cast<MCCompactEncodedInstFragment>(F).getContents().size();
  case MCFragment::FT_Fill: {
    auto &FF = cast<MCFillFragment>(F);
    int64_t NumValues = 0;
    if (!FF.getNumValues().evaluateAsAbsolute(NumValues, Layout)) {
      getContext().reportError(FF.getLoc(),
                               "expected assembly-time absolute expression");
      return 0;
    }
    int64_t Size = NumValues * FF.getValueSize();
    if (Size < 0) {
      getContext().reportError(FF.getLoc(), "invalid number of bytes");
      return 0;
    }
    return Size;
  }

  case MCFragment::FT_Nops:
    return cast<MCNopsFragment>(F).getNumBytes();

  case MCFragment::FT_LEB:
    return cast<MCLEBFragment>(F).getContents().size();

  case MCFragment::FT_BoundaryAlign:
    return cast<MCBoundaryAlignFragment>(F).getSize();

  case MCFragment::FT_SymbolId:
    return 4;

  case MCFragment::FT_Align: {
    const MCAlignFragment &AF = cast<MCAlignFragment>(F);
    unsigned Offset = Layout.getFragmentOffset(&AF);
    unsigned Size = offsetToAlignment(Offset, Align(AF.getAlignment()));

    // Insert extra Nops for code alignment if the target define
    // shouldInsertExtraNopBytesForCodeAlign target hook.
    if (AF.getParent()->UseCodeAlign() && AF.hasEmitNops() &&
        getBackend().shouldInsertExtraNopBytesForCodeAlign(AF, Size))
      return Size;

    // If we are padding with nops, force the padding to be larger than the
    // minimum nop size.
    if (Size > 0 && AF.hasEmitNops()) {
      while (Size % getBackend().getMinimumNopSize())
        Size += AF.getAlignment();
    }
    if (Size > AF.getMaxBytesToEmit())
      return 0;
    return Size;
  }

  case MCFragment::FT_Org: {
    const MCOrgFragment &OF = cast<MCOrgFragment>(F);
    MCValue Value;
    if (!OF.getOffset().evaluateAsValue(Value, Layout)) {
      getContext().reportError(OF.getLoc(),
                               "expected assembly-time absolute expression");
        return 0;
    }

    uint64_t FragmentOffset = Layout.getFragmentOffset(&OF);
    int64_t TargetLocation = Value.getConstant();
    if (const MCSymbolRefExpr *A = Value.getSymA()) {
      uint64_t Val;
      if (!Layout.getSymbolOffset(A->getSymbol(), Val)) {
        getContext().reportError(OF.getLoc(), "expected absolute expression");
        return 0;
      }
      TargetLocation += Val;
    }
    int64_t Size = TargetLocation - FragmentOffset;
    if (Size < 0 || Size >= 0x40000000) {
      getContext().reportError(
          OF.getLoc(), "invalid .org offset '" + Twine(TargetLocation) +
                           "' (at offset '" + Twine(FragmentOffset) + "')");
      return 0;
    }
    return Size;
  }

  case MCFragment::FT_Dwarf:
    return cast<MCDwarfLineAddrFragment>(F).getContents().size();
  case MCFragment::FT_DwarfFrame:
    return cast<MCDwarfCallFrameFragment>(F).getContents().size();
  case MCFragment::FT_CVInlineLines:
    return cast<MCCVInlineLineTableFragment>(F).getContents().size();
  case MCFragment::FT_CVDefRange:
    return cast<MCCVDefRangeFragment>(F).getContents().size();
  case MCFragment::FT_PseudoProbe:
    return cast<MCPseudoProbeAddrFragment>(F).getContents().size();
  case MCFragment::FT_Dummy:
    llvm_unreachable("Should not have been added");
  }

  llvm_unreachable("invalid fragment kind");
}

void MCAsmLayout::layoutFragment(MCFragment *F) {
  MCFragment *Prev = F->getPrevNode();

  // We should never try to recompute something which is valid.
  assert(!isFragmentValid(F) && "Attempt to recompute a valid fragment!");
  // We should never try to compute the fragment layout if its predecessor
  // isn't valid.
  assert((!Prev || isFragmentValid(Prev)) &&
         "Attempt to compute fragment before its predecessor!");

  assert(!F->IsBeingLaidOut && "Already being laid out!");
  F->IsBeingLaidOut = true;

  ++stats::FragmentLayouts;

  // Compute fragment offset and size.
  if (Prev)
    F->Offset = Prev->Offset + getAssembler().computeFragmentSize(*this, *Prev);
  else
    F->Offset = 0;
  F->IsBeingLaidOut = false;
  LastValidFragment[F->getParent()] = F;

  // If bundling is enabled and this fragment has instructions in it, it has to
  // obey the bundling restrictions. With padding, we'll have:
  //
  //
  //        BundlePadding
  //             |||
  // -------------------------------------
  //   Prev  |##########|       F        |
  // -------------------------------------
  //                    ^
  //                    |
  //                    F->Offset
  //
  // The fragment's offset will point to after the padding, and its computed
  // size won't include the padding.
  //
  // When the -mc-relax-all flag is used, we optimize bundling by writting the
  // padding directly into fragments when the instructions are emitted inside
  // the streamer. When the fragment is larger than the bundle size, we need to
  // ensure that it's bundle aligned. This means that if we end up with
  // multiple fragments, we must emit bundle padding between fragments.
  //
  // ".align N" is an example of a directive that introduces multiple
  // fragments. We could add a special case to handle ".align N" by emitting
  // within-fragment padding (which would produce less padding when N is less
  // than the bundle size), but for now we don't.
  //
  if (Assembler.isBundlingEnabled() && F->hasInstructions()) {
    assert(isa<MCEncodedFragment>(F) &&
           "Only MCEncodedFragment implementations have instructions");
    MCEncodedFragment *EF = cast<MCEncodedFragment>(F);
    uint64_t FSize = Assembler.computeFragmentSize(*this, *EF);

    if (!Assembler.getRelaxAll() && FSize > Assembler.getBundleAlignSize())
      report_fatal_error("Fragment can't be larger than a bundle size");

    uint64_t RequiredBundlePadding =
        computeBundlePadding(Assembler, EF, EF->Offset, FSize);
    if (RequiredBundlePadding > UINT8_MAX)
      report_fatal_error("Padding cannot exceed 255 bytes");
    EF->setBundlePadding(static_cast<uint8_t>(RequiredBundlePadding));
    EF->Offset += RequiredBundlePadding;
  }
}

void MCAssembler::registerSymbol(const MCSymbol &Symbol, bool *Created) {
  bool New = !Symbol.isRegistered();
  if (Created)
    *Created = New;
  if (New) {
    Symbol.setIsRegistered(true);
    Symbols.push_back(&Symbol);
  }
}

void MCAssembler::writeFragmentPadding(raw_ostream &OS,
                                       const MCEncodedFragment &EF,
                                       uint64_t FSize) const {
  assert(getBackendPtr() && "Expected assembler backend");
  // Should NOP padding be written out before this fragment?
  unsigned BundlePadding = EF.getBundlePadding();
  if (BundlePadding > 0) {
    assert(isBundlingEnabled() &&
           "Writing bundle padding with disabled bundling");
    assert(EF.hasInstructions() &&
           "Writing bundle padding for a fragment without instructions");

    unsigned TotalLength = BundlePadding + static_cast<unsigned>(FSize);
    const MCSubtargetInfo *STI = EF.getSubtargetInfo();
    if (EF.alignToBundleEnd() && TotalLength > getBundleAlignSize()) {
      // If the padding itself crosses a bundle boundary, it must be emitted
      // in 2 pieces, since even nop instructions must not cross boundaries.
      //             v--------------v   <- BundleAlignSize
      //        v---------v             <- BundlePadding
      // ----------------------------
      // | Prev |####|####|    F    |
      // ----------------------------
      //        ^-------------------^   <- TotalLength
      unsigned DistanceToBoundary = TotalLength - getBundleAlignSize();
      if (!getBackend().writeNopData(OS, DistanceToBoundary, STI))
        report_fatal_error("unable to write NOP sequence of " +
                           Twine(DistanceToBoundary) + " bytes");
      BundlePadding -= DistanceToBoundary;
    }
    if (!getBackend().writeNopData(OS, BundlePadding, STI))
      report_fatal_error("unable to write NOP sequence of " +
                         Twine(BundlePadding) + " bytes");
  }
}

/// Write the fragment \p F to the output file.
static void writeFragment(raw_ostream &OS, const MCAssembler &Asm,
                          const MCAsmLayout &Layout, const MCFragment &F) {
  // FIXME: Embed in fragments instead?
  uint64_t FragmentSize = Asm.computeFragmentSize(Layout, F);

  support::endianness Endian = Asm.getBackend().Endian;

  if (const MCEncodedFragment *EF = dyn_cast<MCEncodedFragment>(&F))
    Asm.writeFragmentPadding(OS, *EF, FragmentSize);

  // This variable (and its dummy usage) is to participate in the assert at
  // the end of the function.
  uint64_t Start = OS.tell();
  (void) Start;

  ++stats::EmittedFragments;

  switch (F.getKind()) {
  case MCFragment::FT_Align: {
    ++stats::EmittedAlignFragments;
    const MCAlignFragment &AF = cast<MCAlignFragment>(F);
    assert(AF.getValueSize() && "Invalid virtual align in concrete fragment!");

    uint64_t Count = FragmentSize / AF.getValueSize();

    // FIXME: This error shouldn't actually occur (the front end should emit
    // multiple .align directives to enforce the semantics it wants), but is
    // severe enough that we want to report it. How to handle this?
    if (Count * AF.getValueSize() != FragmentSize)
      report_fatal_error("undefined .align directive, value size '" +
                        Twine(AF.getValueSize()) +
                        "' is not a divisor of padding size '" +
                        Twine(FragmentSize) + "'");

    // See if we are aligning with nops, and if so do that first to try to fill
    // the Count bytes.  Then if that did not fill any bytes or there are any
    // bytes left to fill use the Value and ValueSize to fill the rest.
    // If we are aligning with nops, ask that target to emit the right data.
    if (AF.hasEmitNops()) {
      if (!Asm.getBackend().writeNopData(OS, Count, AF.getSubtargetInfo()))
        report_fatal_error("unable to write nop sequence of " +
                          Twine(Count) + " bytes");
      break;
    }

    // Otherwise, write out in multiples of the value size.
    for (uint64_t i = 0; i != Count; ++i) {
      switch (AF.getValueSize()) {
      default: llvm_unreachable("Invalid size!");
      case 1: OS << char(AF.getValue()); break;
      case 2:
        support::endian::write<uint16_t>(OS, AF.getValue(), Endian);
        break;
      case 4:
        support::endian::write<uint32_t>(OS, AF.getValue(), Endian);
        break;
      case 8:
        support::endian::write<uint64_t>(OS, AF.getValue(), Endian);
        break;
      }
    }
    break;
  }

  case MCFragment::FT_Data:
    ++stats::EmittedDataFragments;
    OS << cast<MCDataFragment>(F).getContents();
    break;

  case MCFragment::FT_Relaxable:
    ++stats::EmittedRelaxableFragments;
    OS << cast<MCRelaxableFragment>(F).getContents();
    break;

  case MCFragment::FT_CompactEncodedInst:
    ++stats::EmittedCompactEncodedInstFragments;
    OS << cast<MCCompactEncodedInstFragment>(F).getContents();
    break;

  case MCFragment::FT_Fill: {
    ++stats::EmittedFillFragments;
    const MCFillFragment &FF = cast<MCFillFragment>(F);
    uint64_t V = FF.getValue();
    unsigned VSize = FF.getValueSize();
    const unsigned MaxChunkSize = 16;
    char Data[MaxChunkSize];
    assert(0 < VSize && VSize <= MaxChunkSize && "Illegal fragment fill size");
    // Duplicate V into Data as byte vector to reduce number of
    // writes done. As such, do endian conversion here.
    for (unsigned I = 0; I != VSize; ++I) {
      unsigned index = Endian == support::little ? I : (VSize - I - 1);
      Data[I] = uint8_t(V >> (index * 8));
    }
    for (unsigned I = VSize; I < MaxChunkSize; ++I)
      Data[I] = Data[I - VSize];

    // Set to largest multiple of VSize in Data.
    const unsigned NumPerChunk = MaxChunkSize / VSize;
    // Set ChunkSize to largest multiple of VSize in Data
    const unsigned ChunkSize = VSize * NumPerChunk;

    // Do copies by chunk.
    StringRef Ref(Data, ChunkSize);
    for (uint64_t I = 0, E = FragmentSize / ChunkSize; I != E; ++I)
      OS << Ref;

    // do remainder if needed.
    unsigned TrailingCount = FragmentSize % ChunkSize;
    if (TrailingCount)
      OS.write(Data, TrailingCount);
    break;
  }

  case MCFragment::FT_Nops: {
    ++stats::EmittedNopsFragments;
    const MCNopsFragment &NF = cast<MCNopsFragment>(F);

    int64_t NumBytes = NF.getNumBytes();
    int64_t ControlledNopLength = NF.getControlledNopLength();
    int64_t MaximumNopLength =
        Asm.getBackend().getMaximumNopSize(*NF.getSubtargetInfo());

    assert(NumBytes > 0 && "Expected positive NOPs fragment size");
    assert(ControlledNopLength >= 0 && "Expected non-negative NOP size");

    if (ControlledNopLength > MaximumNopLength) {
      Asm.getContext().reportError(NF.getLoc(),
                                   "illegal NOP size " +
                                       std::to_string(ControlledNopLength) +
                                       ". (expected within [0, " +
                                       std::to_string(MaximumNopLength) + "])");
      // Clamp the NOP length as reportError does not stop the execution
      // immediately.
      ControlledNopLength = MaximumNopLength;
    }

    // Use maximum value if the size of each NOP is not specified
    if (!ControlledNopLength)
      ControlledNopLength = MaximumNopLength;

    while (NumBytes) {
      uint64_t NumBytesToEmit =
          (uint64_t)std::min(NumBytes, ControlledNopLength);
      assert(NumBytesToEmit && "try to emit empty NOP instruction");
      if (!Asm.getBackend().writeNopData(OS, NumBytesToEmit,
                                         NF.getSubtargetInfo())) {
        report_fatal_error("unable to write nop sequence of the remaining " +
                           Twine(NumBytesToEmit) + " bytes");
        break;
      }
      NumBytes -= NumBytesToEmit;
    }
    break;
  }

  case MCFragment::FT_LEB: {
    const MCLEBFragment &LF = cast<MCLEBFragment>(F);
    OS << LF.getContents();
    break;
  }

  case MCFragment::FT_BoundaryAlign: {
    const MCBoundaryAlignFragment &BF = cast<MCBoundaryAlignFragment>(F);
    if (!Asm.getBackend().writeNopData(OS, FragmentSize, BF.getSubtargetInfo()))
      report_fatal_error("unable to write nop sequence of " +
                         Twine(FragmentSize) + " bytes");
    break;
  }

  case MCFragment::FT_SymbolId: {
    const MCSymbolIdFragment &SF = cast<MCSymbolIdFragment>(F);
    support::endian::write<uint32_t>(OS, SF.getSymbol()->getIndex(), Endian);
    break;
  }

  case MCFragment::FT_Org: {
    ++stats::EmittedOrgFragments;
    const MCOrgFragment &OF = cast<MCOrgFragment>(F);

    for (uint64_t i = 0, e = FragmentSize; i != e; ++i)
      OS << char(OF.getValue());

    break;
  }

  case MCFragment::FT_Dwarf: {
    const MCDwarfLineAddrFragment &OF = cast<MCDwarfLineAddrFragment>(F);
    OS << OF.getContents();
    break;
  }
  case MCFragment::FT_DwarfFrame: {
    const MCDwarfCallFrameFragment &CF = cast<MCDwarfCallFrameFragment>(F);
    OS << CF.getContents();
    break;
  }
  case MCFragment::FT_CVInlineLines: {
    const auto &OF = cast<MCCVInlineLineTableFragment>(F);
    OS << OF.getContents();
    break;
  }
  case MCFragment::FT_CVDefRange: {
    const auto &DRF = cast<MCCVDefRangeFragment>(F);
    OS << DRF.getContents();
    break;
  }
  case MCFragment::FT_PseudoProbe: {
    const MCPseudoProbeAddrFragment &PF = cast<MCPseudoProbeAddrFragment>(F);
    OS << PF.getContents();
    break;
  }
  case MCFragment::FT_Dummy:
    llvm_unreachable("Should not have been added");
  }

  assert(OS.tell() - Start == FragmentSize &&
         "The stream should advance by fragment size");
}

void MCAssembler::writeSectionData(raw_ostream &OS, const MCSection *Sec,
                                   const MCAsmLayout &Layout) const {
  assert(getBackendPtr() && "Expected assembler backend");

  // Ignore virtual sections.
  if (Sec->isVirtualSection()) {
    assert(Layout.getSectionFileSize(Sec) == 0 && "Invalid size for section!");

    // Check that contents are only things legal inside a virtual section.
    for (const MCFragment &F : *Sec) {
      switch (F.getKind()) {
      default: llvm_unreachable("Invalid fragment in virtual section!");
      case MCFragment::FT_Data: {
        // Check that we aren't trying to write a non-zero contents (or fixups)
        // into a virtual section. This is to support clients which use standard
        // directives to fill the contents of virtual sections.
        const MCDataFragment &DF = cast<MCDataFragment>(F);
        if (DF.fixup_begin() != DF.fixup_end())
          getContext().reportError(SMLoc(), Sec->getVirtualSectionKind() +
                                                " section '" + Sec->getName() +
                                                "' cannot have fixups");
        for (unsigned i = 0, e = DF.getContents().size(); i != e; ++i)
          if (DF.getContents()[i]) {
            getContext().reportError(SMLoc(),
                                     Sec->getVirtualSectionKind() +
                                         " section '" + Sec->getName() +
                                         "' cannot have non-zero initializers");
            break;
          }
        break;
      }
      case MCFragment::FT_Align:
        // Check that we aren't trying to write a non-zero value into a virtual
        // section.
        assert((cast<MCAlignFragment>(F).getValueSize() == 0 ||
                cast<MCAlignFragment>(F).getValue() == 0) &&
               "Invalid align in virtual section!");
        break;
      case MCFragment::FT_Fill:
        assert((cast<MCFillFragment>(F).getValue() == 0) &&
               "Invalid fill in virtual section!");
        break;
      case MCFragment::FT_Org:
        break;
      }
    }

    return;
  }

  uint64_t Start = OS.tell();
  (void)Start;

  for (const MCFragment &F : *Sec)
    writeFragment(OS, *this, Layout, F);

  assert(getContext().hadError() ||
         OS.tell() - Start == Layout.getSectionAddressSize(Sec));
}

std::tuple<MCValue, uint64_t, bool>
MCAssembler::handleFixup(const MCAsmLayout &Layout, MCFragment &F,
                         const MCFixup &Fixup) {
  // Evaluate the fixup.
  MCValue Target;
  uint64_t FixedValue;
  bool WasForced;
  bool IsResolved = evaluateFixup(Layout, Fixup, &F, Target, FixedValue,
                                  WasForced);
  if (!IsResolved) {
    // The fixup was unresolved, we need a relocation. Inform the object
    // writer of the relocation, and give it an opportunity to adjust the
    // fixup value if need be.
    getWriter().recordRelocation(*this, Layout, &F, Fixup, Target, FixedValue);
  }
  return std::make_tuple(Target, FixedValue, IsResolved);
}

void MCAssembler::layout(MCAsmLayout &Layout) {
  assert(getBackendPtr() && "Expected assembler backend");
  DEBUG_WITH_TYPE("mc-dump", {
      errs() << "assembler backend - pre-layout\n--\n";
      dump(); });

  // Create dummy fragments and assign section ordinals.
  unsigned SectionIndex = 0;
  for (MCSection &Sec : *this) {
    // Create dummy fragments to eliminate any empty sections, this simplifies
    // layout.
    if (Sec.getFragmentList().empty())
      new MCDataFragment(&Sec);

    Sec.setOrdinal(SectionIndex++);
  }

  // Assign layout order indices to sections and fragments.
  for (unsigned i = 0, e = Layout.getSectionOrder().size(); i != e; ++i) {
    MCSection *Sec = Layout.getSectionOrder()[i];
    Sec->setLayoutOrder(i);

    unsigned FragmentIndex = 0;
    for (MCFragment &Frag : *Sec)
      Frag.setLayoutOrder(FragmentIndex++);
  }

  // Layout until everything fits.
  while (layoutOnce(Layout)) {
    if (getContext().hadError())
      return;
    // Size of fragments in one section can depend on the size of fragments in
    // another. If any fragment has changed size, we have to re-layout (and
    // as a result possibly further relax) all.
    for (MCSection &Sec : *this)
      Layout.invalidateFragmentsFrom(&*Sec.begin());
  }

  DEBUG_WITH_TYPE("mc-dump", {
      errs() << "assembler backend - post-relaxation\n--\n";
      dump(); });

  // Finalize the layout, including fragment lowering.
  finishLayout(Layout);

  DEBUG_WITH_TYPE("mc-dump", {
      errs() << "assembler backend - final-layout\n--\n";
      dump(); });

  // Allow the object writer a chance to perform post-layout binding (for
  // example, to set the index fields in the symbol data).
  getWriter().executePostLayoutBinding(*this, Layout);

  // Evaluate and apply the fixups, generating relocation entries as necessary.
  for (MCSection &Sec : *this) {
    for (MCFragment &Frag : Sec) {
      ArrayRef<MCFixup> Fixups;
      MutableArrayRef<char> Contents;
      const MCSubtargetInfo *STI = nullptr;

      // Process MCAlignFragment and MCEncodedFragmentWithFixups here.
      switch (Frag.getKind()) {
      default:
        continue;
      case MCFragment::FT_Align: {
        MCAlignFragment &AF = cast<MCAlignFragment>(Frag);
        // Insert fixup type for code alignment if the target define
        // shouldInsertFixupForCodeAlign target hook.
        if (Sec.UseCodeAlign() && AF.hasEmitNops())
          getBackend().shouldInsertFixupForCodeAlign(*this, Layout, AF);
        continue;
      }
      case MCFragment::FT_Data: {
        MCDataFragment &DF = cast<MCDataFragment>(Frag);
        Fixups = DF.getFixups();
        Contents = DF.getContents();
        STI = DF.getSubtargetInfo();
        assert(!DF.hasInstructions() || STI != nullptr);
        break;
      }
      case MCFragment::FT_Relaxable: {
        MCRelaxableFragment &RF = cast<MCRelaxableFragment>(Frag);
        Fixups = RF.getFixups();
        Contents = RF.getContents();
        STI = RF.getSubtargetInfo();
        assert(!RF.hasInstructions() || STI != nullptr);
        break;
      }
      case MCFragment::FT_CVDefRange: {
        MCCVDefRangeFragment &CF = cast<MCCVDefRangeFragment>(Frag);
        Fixups = CF.getFixups();
        Contents = CF.getContents();
        break;
      }
      case MCFragment::FT_Dwarf: {
        MCDwarfLineAddrFragment &DF = cast<MCDwarfLineAddrFragment>(Frag);
        Fixups = DF.getFixups();
        Contents = DF.getContents();
        break;
      }
      case MCFragment::FT_DwarfFrame: {
        MCDwarfCallFrameFragment &DF = cast<MCDwarfCallFrameFragment>(Frag);
        Fixups = DF.getFixups();
        Contents = DF.getContents();
        break;
      }
      case MCFragment::FT_PseudoProbe: {
        MCPseudoProbeAddrFragment &PF = cast<MCPseudoProbeAddrFragment>(Frag);
        Fixups = PF.getFixups();
        Contents = PF.getContents();
        break;
      }
      }
      for (const MCFixup &Fixup : Fixups) {
        uint64_t FixedValue;
        bool IsResolved;
        MCValue Target;
        std::tie(Target, FixedValue, IsResolved) =
            handleFixup(Layout, Frag, Fixup);
        getBackend().applyFixup(*this, Fixup, Target, Contents, FixedValue,
                                IsResolved, STI);
      }
    }
  }
}

void MCAssembler::Finish() {
  // Create the layout object.
  MCAsmLayout Layout(*this);
  layout(Layout);

  // Write the object file.
  stats::ObjectBytes += getWriter().writeObject(*this, Layout);
}

bool MCAssembler::fixupNeedsRelaxation(const MCFixup &Fixup,
                                       const MCRelaxableFragment *DF,
                                       const MCAsmLayout &Layout) const {
  assert(getBackendPtr() && "Expected assembler backend");
  MCValue Target;
  uint64_t Value;
  bool WasForced;
  bool Resolved = evaluateFixup(Layout, Fixup, DF, Target, Value, WasForced);
  if (Target.getSymA() &&
      Target.getSymA()->getKind() == MCSymbolRefExpr::VK_X86_ABS8 &&
      Fixup.getKind() == FK_Data_1)
    return false;
  return getBackend().fixupNeedsRelaxationAdvanced(Fixup, Resolved, Value, DF,
                                                   Layout, WasForced);
}

bool MCAssembler::fragmentNeedsRelaxation(const MCRelaxableFragment *F,
                                          const MCAsmLayout &Layout) const {
  assert(getBackendPtr() && "Expected assembler backend");
  // If this inst doesn't ever need relaxation, ignore it. This occurs when we
  // are intentionally pushing out inst fragments, or because we relaxed a
  // previous instruction to one that doesn't need relaxation.
  if (!getBackend().mayNeedRelaxation(F->getInst(), *F->getSubtargetInfo()))
    return false;

  for (const MCFixup &Fixup : F->getFixups())
    if (fixupNeedsRelaxation(Fixup, F, Layout))
      return true;

  return false;
}

bool MCAssembler::relaxInstruction(MCAsmLayout &Layout,
                                   MCRelaxableFragment &F) {
  assert(getEmitterPtr() &&
         "Expected CodeEmitter defined for relaxInstruction");
  if (!fragmentNeedsRelaxation(&F, Layout))
    return false;

  ++stats::RelaxedInstructions;

  // FIXME-PERF: We could immediately lower out instructions if we can tell
  // they are fully resolved, to avoid retesting on later passes.

  // Relax the fragment.

  MCInst Relaxed = F.getInst();
  getBackend().relaxInstruction(Relaxed, *F.getSubtargetInfo());

  // Encode the new instruction.
  //
  // FIXME-PERF: If it matters, we could let the target do this. It can
  // probably do so more efficiently in many cases.
  SmallVector<MCFixup, 4> Fixups;
  SmallString<256> Code;
  raw_svector_ostream VecOS(Code);
  getEmitter().encodeInstruction(Relaxed, VecOS, Fixups, *F.getSubtargetInfo());

  // Update the fragment.
  F.setInst(Relaxed);
  F.getContents() = Code;
  F.getFixups() = Fixups;

  return true;
}

bool MCAssembler::relaxLEB(MCAsmLayout &Layout, MCLEBFragment &LF) {
  uint64_t OldSize = LF.getContents().size();
  int64_t Value;
  bool Abs = LF.getValue().evaluateKnownAbsolute(Value, Layout);
  if (!Abs)
    report_fatal_error("sleb128 and uleb128 expressions must be absolute");
  SmallString<8> &Data = LF.getContents();
  Data.clear();
  raw_svector_ostream OSE(Data);
  // The compiler can generate EH table assembly that is impossible to assemble
  // without either adding padding to an LEB fragment or adding extra padding
  // to a later alignment fragment. To accommodate such tables, relaxation can
  // only increase an LEB fragment size here, not decrease it. See PR35809.
  if (LF.isSigned())
    encodeSLEB128(Value, OSE, OldSize);
  else
    encodeULEB128(Value, OSE, OldSize);
  return OldSize != LF.getContents().size();
}

/// Check if the branch crosses the boundary.
///
/// \param StartAddr start address of the fused/unfused branch.
/// \param Size size of the fused/unfused branch.
/// \param BoundaryAlignment alignment requirement of the branch.
/// \returns true if the branch cross the boundary.
static bool mayCrossBoundary(uint64_t StartAddr, uint64_t Size,
                             Align BoundaryAlignment) {
  uint64_t EndAddr = StartAddr + Size;
  return (StartAddr >> Log2(BoundaryAlignment)) !=
         ((EndAddr - 1) >> Log2(BoundaryAlignment));
}

/// Check if the branch is against the boundary.
///
/// \param StartAddr start address of the fused/unfused branch.
/// \param Size size of the fused/unfused branch.
/// \param BoundaryAlignment alignment requirement of the branch.
/// \returns true if the branch is against the boundary.
static bool isAgainstBoundary(uint64_t StartAddr, uint64_t Size,
                              Align BoundaryAlignment) {
  uint64_t EndAddr = StartAddr + Size;
  return (EndAddr & (BoundaryAlignment.value() - 1)) == 0;
}

/// Check if the branch needs padding.
///
/// \param StartAddr start address of the fused/unfused branch.
/// \param Size size of the fused/unfused branch.
/// \param BoundaryAlignment alignment requirement of the branch.
/// \returns true if the branch needs padding.
static bool needPadding(uint64_t StartAddr, uint64_t Size,
                        Align BoundaryAlignment) {
  return mayCrossBoundary(StartAddr, Size, BoundaryAlignment) ||
         isAgainstBoundary(StartAddr, Size, BoundaryAlignment);
}

bool MCAssembler::relaxBoundaryAlign(MCAsmLayout &Layout,
                                     MCBoundaryAlignFragment &BF) {
  // BoundaryAlignFragment that doesn't need to align any fragment should not be
  // relaxed.
  if (!BF.getLastFragment())
    return false;

  uint64_t AlignedOffset = Layout.getFragmentOffset(&BF);
  uint64_t AlignedSize = 0;
  for (const MCFragment *F = BF.getLastFragment(); F != &BF;
       F = F->getPrevNode())
    AlignedSize += computeFragmentSize(Layout, *F);

  Align BoundaryAlignment = BF.getAlignment();
  uint64_t NewSize = needPadding(AlignedOffset, AlignedSize, BoundaryAlignment)
                         ? offsetToAlignment(AlignedOffset, BoundaryAlignment)
                         : 0U;
  if (NewSize == BF.getSize())
    return false;
  BF.setSize(NewSize);
  Layout.invalidateFragmentsFrom(&BF);
  return true;
}

bool MCAssembler::relaxDwarfLineAddr(MCAsmLayout &Layout,
                                     MCDwarfLineAddrFragment &DF) {

  bool WasRelaxed;
  if (getBackend().relaxDwarfLineAddr(DF, Layout, WasRelaxed))
    return WasRelaxed;

  MCContext &Context = Layout.getAssembler().getContext();
  uint64_t OldSize = DF.getContents().size();
  int64_t AddrDelta;
  bool Abs = DF.getAddrDelta().evaluateKnownAbsolute(AddrDelta, Layout);
  assert(Abs && "We created a line delta with an invalid expression");
  (void)Abs;
  int64_t LineDelta;
  LineDelta = DF.getLineDelta();
  SmallVectorImpl<char> &Data = DF.getContents();
  Data.clear();
  raw_svector_ostream OSE(Data);
  DF.getFixups().clear();

<<<<<<< HEAD
  if (!getBackend().requiresDiffExpressionRelocations()) {
    MCDwarfLineAddr::Encode(Context, getDWARFLinetableParams(), LineDelta,
                            AddrDelta, OSE);
  } else {
    uint32_t Offset;
    uint32_t Size;
    bool SetDelta;
    std::tie(Offset, Size, SetDelta) =
        MCDwarfLineAddr::fixedEncode(Context, LineDelta, AddrDelta, OSE);
    // Add Fixups for address delta or new address.
    const MCExpr *FixupExpr;
    if (SetDelta) {
      FixupExpr = &DF.getAddrDelta();
    } else {
      const MCBinaryExpr *ABE = cast<MCBinaryExpr>(&DF.getAddrDelta());
      FixupExpr = ABE->getLHS();
    }
    DF.getFixups().push_back(
        MCFixup::create(Offset, FixupExpr,
                        MCFixup::getKindForSize(Size, false /*isPCRel*/)));
  }

=======
  MCDwarfLineAddr::Encode(Context, getDWARFLinetableParams(), LineDelta,
                          AddrDelta, OSE);
>>>>>>> 2ab1d525
  return OldSize != Data.size();
}

bool MCAssembler::relaxDwarfCallFrameFragment(MCAsmLayout &Layout,
                                              MCDwarfCallFrameFragment &DF) {
  bool WasRelaxed;
  if (getBackend().relaxDwarfCFA(DF, Layout, WasRelaxed))
    return WasRelaxed;

  MCContext &Context = Layout.getAssembler().getContext();
  uint64_t OldSize = DF.getContents().size();
  int64_t AddrDelta;
  bool Abs = DF.getAddrDelta().evaluateKnownAbsolute(AddrDelta, Layout);
  assert(Abs && "We created call frame with an invalid expression");
  (void) Abs;
  SmallVectorImpl<char> &Data = DF.getContents();
  Data.clear();
  raw_svector_ostream OSE(Data);
  DF.getFixups().clear();

  MCDwarfFrameEmitter::EncodeAdvanceLoc(Context, AddrDelta, OSE);
  return OldSize != Data.size();
}

bool MCAssembler::relaxCVInlineLineTable(MCAsmLayout &Layout,
                                         MCCVInlineLineTableFragment &F) {
  unsigned OldSize = F.getContents().size();
  getContext().getCVContext().encodeInlineLineTable(Layout, F);
  return OldSize != F.getContents().size();
}

bool MCAssembler::relaxCVDefRange(MCAsmLayout &Layout,
                                  MCCVDefRangeFragment &F) {
  unsigned OldSize = F.getContents().size();
  getContext().getCVContext().encodeDefRange(Layout, F);
  return OldSize != F.getContents().size();
}

bool MCAssembler::relaxPseudoProbeAddr(MCAsmLayout &Layout,
                                       MCPseudoProbeAddrFragment &PF) {
  uint64_t OldSize = PF.getContents().size();
  int64_t AddrDelta;
  bool Abs = PF.getAddrDelta().evaluateKnownAbsolute(AddrDelta, Layout);
  assert(Abs && "We created a pseudo probe with an invalid expression");
  (void)Abs;
  SmallVectorImpl<char> &Data = PF.getContents();
  Data.clear();
  raw_svector_ostream OSE(Data);
  PF.getFixups().clear();

  // AddrDelta is a signed integer
  encodeSLEB128(AddrDelta, OSE, OldSize);
  return OldSize != Data.size();
}

bool MCAssembler::relaxFragment(MCAsmLayout &Layout, MCFragment &F) {
  switch(F.getKind()) {
  default:
    return false;
  case MCFragment::FT_Relaxable:
    assert(!getRelaxAll() &&
           "Did not expect a MCRelaxableFragment in RelaxAll mode");
    return relaxInstruction(Layout, cast<MCRelaxableFragment>(F));
  case MCFragment::FT_Dwarf:
    return relaxDwarfLineAddr(Layout, cast<MCDwarfLineAddrFragment>(F));
  case MCFragment::FT_DwarfFrame:
    return relaxDwarfCallFrameFragment(Layout,
                                       cast<MCDwarfCallFrameFragment>(F));
  case MCFragment::FT_LEB:
    return relaxLEB(Layout, cast<MCLEBFragment>(F));
  case MCFragment::FT_BoundaryAlign:
    return relaxBoundaryAlign(Layout, cast<MCBoundaryAlignFragment>(F));
  case MCFragment::FT_CVInlineLines:
    return relaxCVInlineLineTable(Layout, cast<MCCVInlineLineTableFragment>(F));
  case MCFragment::FT_CVDefRange:
    return relaxCVDefRange(Layout, cast<MCCVDefRangeFragment>(F));
  case MCFragment::FT_PseudoProbe:
    return relaxPseudoProbeAddr(Layout, cast<MCPseudoProbeAddrFragment>(F));
  }
}

bool MCAssembler::layoutSectionOnce(MCAsmLayout &Layout, MCSection &Sec) {
  // Holds the first fragment which needed relaxing during this layout. It will
  // remain NULL if none were relaxed.
  // When a fragment is relaxed, all the fragments following it should get
  // invalidated because their offset is going to change.
  MCFragment *FirstRelaxedFragment = nullptr;

  // Attempt to relax all the fragments in the section.
  for (MCFragment &Frag : Sec) {
    // Check if this is a fragment that needs relaxation.
    bool RelaxedFrag = relaxFragment(Layout, Frag);
    if (RelaxedFrag && !FirstRelaxedFragment)
      FirstRelaxedFragment = &Frag;
  }
  if (FirstRelaxedFragment) {
    Layout.invalidateFragmentsFrom(FirstRelaxedFragment);
    return true;
  }
  return false;
}

bool MCAssembler::layoutOnce(MCAsmLayout &Layout) {
  ++stats::RelaxationSteps;

  bool WasRelaxed = false;
  for (MCSection &Sec : *this) {
    while (layoutSectionOnce(Layout, Sec))
      WasRelaxed = true;
  }

  return WasRelaxed;
}

void MCAssembler::finishLayout(MCAsmLayout &Layout) {
  assert(getBackendPtr() && "Expected assembler backend");
  // The layout is done. Mark every fragment as valid.
  for (unsigned int i = 0, n = Layout.getSectionOrder().size(); i != n; ++i) {
    MCSection &Section = *Layout.getSectionOrder()[i];
    Layout.getFragmentOffset(&*Section.getFragmentList().rbegin());
    computeFragmentSize(Layout, *Section.getFragmentList().rbegin());
  }
  getBackend().finishLayout(*this, Layout);
}

#if !defined(NDEBUG) || defined(LLVM_ENABLE_DUMP)
LLVM_DUMP_METHOD void MCAssembler::dump() const{
  raw_ostream &OS = errs();

  OS << "<MCAssembler\n";
  OS << "  Sections:[\n    ";
  for (const_iterator it = begin(), ie = end(); it != ie; ++it) {
    if (it != begin()) OS << ",\n    ";
    it->dump();
  }
  OS << "],\n";
  OS << "  Symbols:[";

  for (const_symbol_iterator it = symbol_begin(), ie = symbol_end(); it != ie; ++it) {
    if (it != symbol_begin()) OS << ",\n           ";
    OS << "(";
    it->dump();
    OS << ", Index:" << it->getIndex() << ", ";
    OS << ")";
  }
  OS << "]>\n";
}
#endif<|MERGE_RESOLUTION|>--- conflicted
+++ resolved
@@ -1107,33 +1107,8 @@
   raw_svector_ostream OSE(Data);
   DF.getFixups().clear();
 
-<<<<<<< HEAD
-  if (!getBackend().requiresDiffExpressionRelocations()) {
-    MCDwarfLineAddr::Encode(Context, getDWARFLinetableParams(), LineDelta,
-                            AddrDelta, OSE);
-  } else {
-    uint32_t Offset;
-    uint32_t Size;
-    bool SetDelta;
-    std::tie(Offset, Size, SetDelta) =
-        MCDwarfLineAddr::fixedEncode(Context, LineDelta, AddrDelta, OSE);
-    // Add Fixups for address delta or new address.
-    const MCExpr *FixupExpr;
-    if (SetDelta) {
-      FixupExpr = &DF.getAddrDelta();
-    } else {
-      const MCBinaryExpr *ABE = cast<MCBinaryExpr>(&DF.getAddrDelta());
-      FixupExpr = ABE->getLHS();
-    }
-    DF.getFixups().push_back(
-        MCFixup::create(Offset, FixupExpr,
-                        MCFixup::getKindForSize(Size, false /*isPCRel*/)));
-  }
-
-=======
   MCDwarfLineAddr::Encode(Context, getDWARFLinetableParams(), LineDelta,
                           AddrDelta, OSE);
->>>>>>> 2ab1d525
   return OldSize != Data.size();
 }
 
