//===- lib/MC/MCDwarf.cpp - MCDwarf implementation ------------------------===//
//
// Part of the LLVM Project, under the Apache License v2.0 with LLVM Exceptions.
// See https://llvm.org/LICENSE.txt for license information.
// SPDX-License-Identifier: Apache-2.0 WITH LLVM-exception
//
//===----------------------------------------------------------------------===//

#include "llvm/MC/MCDwarf.h"
#include "llvm/ADT/ArrayRef.h"
#include "llvm/ADT/DenseMap.h"
#include "llvm/ADT/Hashing.h"
#include "llvm/ADT/Optional.h"
#include "llvm/ADT/STLExtras.h"
#include "llvm/ADT/SmallString.h"
#include "llvm/ADT/SmallVector.h"
#include "llvm/ADT/StringRef.h"
#include "llvm/ADT/Twine.h"
#include "llvm/BinaryFormat/Dwarf.h"
#include "llvm/Config/config.h"
#include "llvm/MC/MCAsmInfo.h"
#include "llvm/MC/MCContext.h"
#include "llvm/MC/MCExpr.h"
#include "llvm/MC/MCObjectFileInfo.h"
#include "llvm/MC/MCObjectStreamer.h"
#include "llvm/MC/MCRegisterInfo.h"
#include "llvm/MC/MCSection.h"
#include "llvm/MC/MCStreamer.h"
#include "llvm/MC/MCSymbol.h"
#include "llvm/Support/Casting.h"
#include "llvm/Support/Endian.h"
#include "llvm/Support/EndianStream.h"
#include "llvm/Support/ErrorHandling.h"
#include "llvm/Support/LEB128.h"
#include "llvm/Support/MathExtras.h"
#include "llvm/Support/Path.h"
#include "llvm/Support/SourceMgr.h"
#include "llvm/Support/raw_ostream.h"
#include <cassert>
#include <cstdint>
#include <string>
#include <utility>
#include <vector>

using namespace llvm;

MCSymbol *mcdwarf::emitListsTableHeaderStart(MCStreamer &S) {
  MCSymbol *Start = S.getContext().createTempSymbol("debug_list_header_start");
  MCSymbol *End = S.getContext().createTempSymbol("debug_list_header_end");
  auto DwarfFormat = S.getContext().getDwarfFormat();
  if (DwarfFormat == dwarf::DWARF64) {
    S.AddComment("DWARF64 mark");
    S.emitInt32(dwarf::DW_LENGTH_DWARF64);
  }
  S.AddComment("Length");
  S.emitAbsoluteSymbolDiff(End, Start,
                           dwarf::getDwarfOffsetByteSize(DwarfFormat));
  S.emitLabel(Start);
  S.AddComment("Version");
  S.emitInt16(S.getContext().getDwarfVersion());
  S.AddComment("Address size");
  S.emitInt8(S.getContext().getAsmInfo()->getCodePointerSize());
  S.AddComment("Segment selector size");
  S.emitInt8(0);
  return End;
}

static inline uint64_t ScaleAddrDelta(MCContext &Context, uint64_t AddrDelta) {
  unsigned MinInsnLength = Context.getAsmInfo()->getMinInstAlignment();
  if (MinInsnLength == 1)
    return AddrDelta;
  if (AddrDelta % MinInsnLength != 0) {
    // TODO: report this error, but really only once.
    ;
  }
  return AddrDelta / MinInsnLength;
}

MCDwarfLineStr::MCDwarfLineStr(MCContext &Ctx) {
  UseRelocs = Ctx.getAsmInfo()->doesDwarfUseRelocationsAcrossSections();
  if (UseRelocs)
    LineStrLabel =
        Ctx.getObjectFileInfo()->getDwarfLineStrSection()->getBeginSymbol();
}

//
// This is called when an instruction is assembled into the specified section
// and if there is information from the last .loc directive that has yet to have
// a line entry made for it is made.
//
void MCDwarfLineEntry::make(MCStreamer *MCOS, MCSection *Section) {
  if (!MCOS->getContext().getDwarfLocSeen())
    return;

  // Create a symbol at in the current section for use in the line entry.
  MCSymbol *LineSym = MCOS->getContext().createTempSymbol();
  // Set the value of the symbol to use for the MCDwarfLineEntry.
  MCOS->emitLabel(LineSym);

  // Get the current .loc info saved in the context.
  const MCDwarfLoc &DwarfLoc = MCOS->getContext().getCurrentDwarfLoc();

  // Create a (local) line entry with the symbol and the current .loc info.
  MCDwarfLineEntry LineEntry(LineSym, DwarfLoc);

  // clear DwarfLocSeen saying the current .loc info is now used.
  MCOS->getContext().clearDwarfLocSeen();

  // Add the line entry to this section's entries.
  MCOS->getContext()
      .getMCDwarfLineTable(MCOS->getContext().getDwarfCompileUnitID())
      .getMCLineSections()
      .addLineEntry(LineEntry, Section);
}

//
// This helper routine returns an expression of End - Start + IntVal .
//
static inline const MCExpr *makeEndMinusStartExpr(MCContext &Ctx,
                                                  const MCSymbol &Start,
                                                  const MCSymbol &End,
                                                  int IntVal) {
  MCSymbolRefExpr::VariantKind Variant = MCSymbolRefExpr::VK_None;
  const MCExpr *Res = MCSymbolRefExpr::create(&End, Variant, Ctx);
  const MCExpr *RHS = MCSymbolRefExpr::create(&Start, Variant, Ctx);
  const MCExpr *Res1 = MCBinaryExpr::create(MCBinaryExpr::Sub, Res, RHS, Ctx);
  const MCExpr *Res2 = MCConstantExpr::create(IntVal, Ctx);
  const MCExpr *Res3 = MCBinaryExpr::create(MCBinaryExpr::Sub, Res1, Res2, Ctx);
  return Res3;
}

//
// This helper routine returns an expression of Start + IntVal .
//
static inline const MCExpr *
makeStartPlusIntExpr(MCContext &Ctx, const MCSymbol &Start, int IntVal) {
  MCSymbolRefExpr::VariantKind Variant = MCSymbolRefExpr::VK_None;
  const MCExpr *LHS = MCSymbolRefExpr::create(&Start, Variant, Ctx);
  const MCExpr *RHS = MCConstantExpr::create(IntVal, Ctx);
  const MCExpr *Res = MCBinaryExpr::create(MCBinaryExpr::Add, LHS, RHS, Ctx);
  return Res;
}

void MCLineSection::addEndEntry(MCSymbol *EndLabel) {
  auto *Sec = &EndLabel->getSection();
  // The line table may be empty, which we should skip adding an end entry.
  // There are two cases:
  // (1) MCAsmStreamer - emitDwarfLocDirective emits a location directive in
  //     place instead of adding a line entry if the target has
  //     usesDwarfFileAndLocDirectives.
  // (2) MCObjectStreamer - if a function has incomplete debug info where
  //     instructions don't have DILocations, the line entries are missing.
  auto I = MCLineDivisions.find(Sec);
  if (I != MCLineDivisions.end()) {
    auto &Entries = I->second;
    auto EndEntry = Entries.back();
    EndEntry.setEndLabel(EndLabel);
    Entries.push_back(EndEntry);
  }
}

//
// This emits the Dwarf line table for the specified section from the entries
// in the LineSection.
//
<<<<<<< HEAD
static inline void emitDwarfLineTable(
=======
void MCDwarfLineTable::emitOne(
>>>>>>> a2ce6ee6
    MCStreamer *MCOS, MCSection *Section,
    const MCLineSection::MCDwarfLineEntryCollection &LineEntries) {

  unsigned FileNum, LastLine, Column, Flags, Isa, Discriminator;
  MCSymbol *LastLabel;
  auto init = [&]() {
    FileNum = 1;
    LastLine = 1;
    Column = 0;
    Flags = DWARF2_LINE_DEFAULT_IS_STMT ? DWARF2_FLAG_IS_STMT : 0;
    Isa = 0;
    Discriminator = 0;
    LastLabel = nullptr;
  };
  init();

  // Loop through each MCDwarfLineEntry and encode the dwarf line number table.
  bool EndEntryEmitted = false;
  for (const MCDwarfLineEntry &LineEntry : LineEntries) {
    MCSymbol *Label = LineEntry.getLabel();
    const MCAsmInfo *asmInfo = MCOS->getContext().getAsmInfo();
    if (LineEntry.IsEndEntry) {
      MCOS->emitDwarfAdvanceLineAddr(INT64_MAX, LastLabel, Label,
                                     asmInfo->getCodePointerSize());
      init();
      EndEntryEmitted = true;
      continue;
    }

    int64_t LineDelta = static_cast<int64_t>(LineEntry.getLine()) - LastLine;

    if (FileNum != LineEntry.getFileNum()) {
      FileNum = LineEntry.getFileNum();
      MCOS->emitInt8(dwarf::DW_LNS_set_file);
      MCOS->emitULEB128IntValue(FileNum);
    }
    if (Column != LineEntry.getColumn()) {
      Column = LineEntry.getColumn();
      MCOS->emitInt8(dwarf::DW_LNS_set_column);
      MCOS->emitULEB128IntValue(Column);
    }
    if (Discriminator != LineEntry.getDiscriminator() &&
        MCOS->getContext().getDwarfVersion() >= 4) {
      Discriminator = LineEntry.getDiscriminator();
      unsigned Size = getULEB128Size(Discriminator);
      MCOS->emitInt8(dwarf::DW_LNS_extended_op);
      MCOS->emitULEB128IntValue(Size + 1);
      MCOS->emitInt8(dwarf::DW_LNE_set_discriminator);
      MCOS->emitULEB128IntValue(Discriminator);
    }
    if (Isa != LineEntry.getIsa()) {
      Isa = LineEntry.getIsa();
      MCOS->emitInt8(dwarf::DW_LNS_set_isa);
      MCOS->emitULEB128IntValue(Isa);
    }
    if ((LineEntry.getFlags() ^ Flags) & DWARF2_FLAG_IS_STMT) {
      Flags = LineEntry.getFlags();
      MCOS->emitInt8(dwarf::DW_LNS_negate_stmt);
    }
    if (LineEntry.getFlags() & DWARF2_FLAG_BASIC_BLOCK)
      MCOS->emitInt8(dwarf::DW_LNS_set_basic_block);
    if (LineEntry.getFlags() & DWARF2_FLAG_PROLOGUE_END)
      MCOS->emitInt8(dwarf::DW_LNS_set_prologue_end);
    if (LineEntry.getFlags() & DWARF2_FLAG_EPILOGUE_BEGIN)
      MCOS->emitInt8(dwarf::DW_LNS_set_epilogue_begin);

    // At this point we want to emit/create the sequence to encode the delta in
    // line numbers and the increment of the address from the previous Label
    // and the current Label.
    MCOS->emitDwarfAdvanceLineAddr(LineDelta, LastLabel, Label,
                                   asmInfo->getCodePointerSize());

    Discriminator = 0;
    LastLine = LineEntry.getLine();
    LastLabel = Label;
  }

  // Generate DWARF line end entry.
<<<<<<< HEAD
  MCOS->emitDwarfLineEndEntry(Section, LastLabel);
=======
  // We do not need this for DwarfDebug that explicitly terminates the line
  // table using ranges whenever CU or section changes. However, the MC path
  // does not track ranges nor terminate the line table. In that case,
  // conservatively use the section end symbol to end the line table.
  if (!EndEntryEmitted)
    MCOS->emitDwarfLineEndEntry(Section, LastLabel);
>>>>>>> a2ce6ee6
}

//
// This emits the Dwarf file and the line tables.
//
void MCDwarfLineTable::emit(MCStreamer *MCOS, MCDwarfLineTableParams Params) {
  MCContext &context = MCOS->getContext();

  auto &LineTables = context.getMCDwarfLineTables();

  // Bail out early so we don't switch to the debug_line section needlessly and
  // in doing so create an unnecessary (if empty) section.
  if (LineTables.empty())
    return;

  // In a v5 non-split line table, put the strings in a separate section.
  Optional<MCDwarfLineStr> LineStr;
  if (context.getDwarfVersion() >= 5)
    LineStr = MCDwarfLineStr(context);

  // Switch to the section where the table will be emitted into.
  MCOS->SwitchSection(context.getObjectFileInfo()->getDwarfLineSection());

  // Handle the rest of the Compile Units.
  for (const auto &CUIDTablePair : LineTables) {
    CUIDTablePair.second.emitCU(MCOS, Params, LineStr);
  }

  if (LineStr)
    LineStr->emitSection(MCOS);
}

void MCDwarfDwoLineTable::Emit(MCStreamer &MCOS, MCDwarfLineTableParams Params,
                               MCSection *Section) const {
  if (!HasSplitLineTable)
    return;
  Optional<MCDwarfLineStr> NoLineStr(None);
  MCOS.SwitchSection(Section);
  MCOS.emitLabel(Header.Emit(&MCOS, Params, None, NoLineStr).second);
}

std::pair<MCSymbol *, MCSymbol *>
MCDwarfLineTableHeader::Emit(MCStreamer *MCOS, MCDwarfLineTableParams Params,
                             Optional<MCDwarfLineStr> &LineStr) const {
  static const char StandardOpcodeLengths[] = {
      0, // length of DW_LNS_copy
      1, // length of DW_LNS_advance_pc
      1, // length of DW_LNS_advance_line
      1, // length of DW_LNS_set_file
      1, // length of DW_LNS_set_column
      0, // length of DW_LNS_negate_stmt
      0, // length of DW_LNS_set_basic_block
      0, // length of DW_LNS_const_add_pc
      1, // length of DW_LNS_fixed_advance_pc
      0, // length of DW_LNS_set_prologue_end
      0, // length of DW_LNS_set_epilogue_begin
      1  // DW_LNS_set_isa
  };
  assert(array_lengthof(StandardOpcodeLengths) >=
         (Params.DWARF2LineOpcodeBase - 1U));
  return Emit(
      MCOS, Params,
      makeArrayRef(StandardOpcodeLengths, Params.DWARF2LineOpcodeBase - 1),
      LineStr);
}

static const MCExpr *forceExpAbs(MCStreamer &OS, const MCExpr* Expr) {
  MCContext &Context = OS.getContext();
  assert(!isa<MCSymbolRefExpr>(Expr));
  if (Context.getAsmInfo()->hasAggressiveSymbolFolding())
    return Expr;

  MCSymbol *ABS = Context.createTempSymbol();
  OS.emitAssignment(ABS, Expr);
  return MCSymbolRefExpr::create(ABS, Context);
}

static void emitAbsValue(MCStreamer &OS, const MCExpr *Value, unsigned Size) {
  const MCExpr *ABS = forceExpAbs(OS, Value);
  OS.emitValue(ABS, Size);
}

void MCDwarfLineStr::emitSection(MCStreamer *MCOS) {
  // Switch to the .debug_line_str section.
  MCOS->SwitchSection(
      MCOS->getContext().getObjectFileInfo()->getDwarfLineStrSection());
  // Emit the strings without perturbing the offsets we used.
  LineStrings.finalizeInOrder();
  SmallString<0> Data;
  Data.resize(LineStrings.getSize());
  LineStrings.write((uint8_t *)Data.data());
  MCOS->emitBinaryData(Data.str());
}

void MCDwarfLineStr::emitRef(MCStreamer *MCOS, StringRef Path) {
  int RefSize =
      dwarf::getDwarfOffsetByteSize(MCOS->getContext().getDwarfFormat());
  size_t Offset = LineStrings.add(Path);
  if (UseRelocs) {
    MCContext &Ctx = MCOS->getContext();
    MCOS->emitValue(makeStartPlusIntExpr(Ctx, *LineStrLabel, Offset), RefSize);
  } else
    MCOS->emitIntValue(Offset, RefSize);
}

void MCDwarfLineTableHeader::emitV2FileDirTables(MCStreamer *MCOS) const {
  // First the directory table.
  for (auto &Dir : MCDwarfDirs) {
    MCOS->emitBytes(Dir);                // The DirectoryName, and...
    MCOS->emitBytes(StringRef("\0", 1)); // its null terminator.
  }
  MCOS->emitInt8(0); // Terminate the directory list.

  // Second the file table.
  for (unsigned i = 1; i < MCDwarfFiles.size(); i++) {
    assert(!MCDwarfFiles[i].Name.empty());
    MCOS->emitBytes(MCDwarfFiles[i].Name); // FileName and...
    MCOS->emitBytes(StringRef("\0", 1));   // its null terminator.
    MCOS->emitULEB128IntValue(MCDwarfFiles[i].DirIndex); // Directory number.
    MCOS->emitInt8(0); // Last modification timestamp (always 0).
    MCOS->emitInt8(0); // File size (always 0).
  }
  MCOS->emitInt8(0); // Terminate the file list.
}

static void emitOneV5FileEntry(MCStreamer *MCOS, const MCDwarfFile &DwarfFile,
                               bool EmitMD5, bool HasSource,
                               Optional<MCDwarfLineStr> &LineStr) {
  assert(!DwarfFile.Name.empty());
  if (LineStr)
    LineStr->emitRef(MCOS, DwarfFile.Name);
  else {
    MCOS->emitBytes(DwarfFile.Name);     // FileName and...
    MCOS->emitBytes(StringRef("\0", 1)); // its null terminator.
  }
  MCOS->emitULEB128IntValue(DwarfFile.DirIndex); // Directory number.
  if (EmitMD5) {
    const MD5::MD5Result &Cksum = *DwarfFile.Checksum;
    MCOS->emitBinaryData(
        StringRef(reinterpret_cast<const char *>(Cksum.Bytes.data()),
                  Cksum.Bytes.size()));
  }
  if (HasSource) {
    if (LineStr)
      LineStr->emitRef(MCOS, DwarfFile.Source.getValueOr(StringRef()));
    else {
      MCOS->emitBytes(
          DwarfFile.Source.getValueOr(StringRef())); // Source and...
      MCOS->emitBytes(StringRef("\0", 1));           // its null terminator.
    }
  }
}

void MCDwarfLineTableHeader::emitV5FileDirTables(
    MCStreamer *MCOS, Optional<MCDwarfLineStr> &LineStr) const {
  // The directory format, which is just a list of the directory paths.  In a
  // non-split object, these are references to .debug_line_str; in a split
  // object, they are inline strings.
  MCOS->emitInt8(1);
  MCOS->emitULEB128IntValue(dwarf::DW_LNCT_path);
  MCOS->emitULEB128IntValue(LineStr ? dwarf::DW_FORM_line_strp
                                    : dwarf::DW_FORM_string);
  MCOS->emitULEB128IntValue(MCDwarfDirs.size() + 1);
  // Try not to emit an empty compilation directory.
  const StringRef CompDir = CompilationDir.empty()
                                ? MCOS->getContext().getCompilationDir()
                                : StringRef(CompilationDir);
  if (LineStr) {
    // Record path strings, emit references here.
    LineStr->emitRef(MCOS, CompDir);
    for (const auto &Dir : MCDwarfDirs)
      LineStr->emitRef(MCOS, Dir);
  } else {
    // The list of directory paths.  Compilation directory comes first.
    MCOS->emitBytes(CompDir);
    MCOS->emitBytes(StringRef("\0", 1));
    for (const auto &Dir : MCDwarfDirs) {
      MCOS->emitBytes(Dir);                // The DirectoryName, and...
      MCOS->emitBytes(StringRef("\0", 1)); // its null terminator.
    }
  }

  // The file format, which is the inline null-terminated filename and a
  // directory index.  We don't track file size/timestamp so don't emit them
  // in the v5 table.  Emit MD5 checksums and source if we have them.
  uint64_t Entries = 2;
  if (HasAllMD5)
    Entries += 1;
  if (HasSource)
    Entries += 1;
  MCOS->emitInt8(Entries);
  MCOS->emitULEB128IntValue(dwarf::DW_LNCT_path);
  MCOS->emitULEB128IntValue(LineStr ? dwarf::DW_FORM_line_strp
                                    : dwarf::DW_FORM_string);
  MCOS->emitULEB128IntValue(dwarf::DW_LNCT_directory_index);
  MCOS->emitULEB128IntValue(dwarf::DW_FORM_udata);
  if (HasAllMD5) {
    MCOS->emitULEB128IntValue(dwarf::DW_LNCT_MD5);
    MCOS->emitULEB128IntValue(dwarf::DW_FORM_data16);
  }
  if (HasSource) {
    MCOS->emitULEB128IntValue(dwarf::DW_LNCT_LLVM_source);
    MCOS->emitULEB128IntValue(LineStr ? dwarf::DW_FORM_line_strp
                                      : dwarf::DW_FORM_string);
  }
  // Then the counted list of files. The root file is file #0, then emit the
  // files as provide by .file directives.
  // MCDwarfFiles has an unused element [0] so use size() not size()+1.
  // But sometimes MCDwarfFiles is empty, in which case we still emit one file.
  MCOS->emitULEB128IntValue(MCDwarfFiles.empty() ? 1 : MCDwarfFiles.size());
  // To accommodate assembler source written for DWARF v4 but trying to emit
  // v5: If we didn't see a root file explicitly, replicate file #1.
  assert((!RootFile.Name.empty() || MCDwarfFiles.size() >= 1) &&
         "No root file and no .file directives");
  emitOneV5FileEntry(MCOS, RootFile.Name.empty() ? MCDwarfFiles[1] : RootFile,
                     HasAllMD5, HasSource, LineStr);
  for (unsigned i = 1; i < MCDwarfFiles.size(); ++i)
    emitOneV5FileEntry(MCOS, MCDwarfFiles[i], HasAllMD5, HasSource, LineStr);
}

std::pair<MCSymbol *, MCSymbol *>
MCDwarfLineTableHeader::Emit(MCStreamer *MCOS, MCDwarfLineTableParams Params,
                             ArrayRef<char> StandardOpcodeLengths,
                             Optional<MCDwarfLineStr> &LineStr) const {
  MCContext &context = MCOS->getContext();

  // Create a symbol at the beginning of the line table.
  MCSymbol *LineStartSym = Label;
  if (!LineStartSym)
    LineStartSym = context.createTempSymbol();

  // Set the value of the symbol, as we are at the start of the line table.
  MCOS->emitDwarfLineStartLabel(LineStartSym);

  unsigned OffsetSize = dwarf::getDwarfOffsetByteSize(context.getDwarfFormat());

  MCSymbol *LineEndSym = MCOS->emitDwarfUnitLength("debug_line", "unit length");

  // Next 2 bytes is the Version.
  unsigned LineTableVersion = context.getDwarfVersion();
  MCOS->emitInt16(LineTableVersion);

  // In v5, we get address info next.
  if (LineTableVersion >= 5) {
    MCOS->emitInt8(context.getAsmInfo()->getCodePointerSize());
    MCOS->emitInt8(0); // Segment selector; same as EmitGenDwarfAranges.
  }

<<<<<<< HEAD
  MCSymbol *ProStartSym = context.createTempSymbol();

  // Create a symbol for the end of the prologue (to be set when we get there).
  MCSymbol *ProEndSym = context.createTempSymbol(); // Lprologue_end
=======
  // Create symbols for the start/end of the prologue.
  MCSymbol *ProStartSym = context.createTempSymbol("prologue_start");
  MCSymbol *ProEndSym = context.createTempSymbol("prologue_end");
>>>>>>> a2ce6ee6

  // Length of the prologue, is the next 4 bytes (8 bytes for DWARF64). This is
  // actually the length from after the length word, to the end of the prologue.
  MCOS->emitAbsoluteSymbolDiff(ProEndSym, ProStartSym, OffsetSize);

  MCOS->emitLabel(ProStartSym);

  // Parameters of the state machine, are next.
  MCOS->emitInt8(context.getAsmInfo()->getMinInstAlignment());
  // maximum_operations_per_instruction
  // For non-VLIW architectures this field is always 1.
  // FIXME: VLIW architectures need to update this field accordingly.
  if (LineTableVersion >= 4)
    MCOS->emitInt8(1);
  MCOS->emitInt8(DWARF2_LINE_DEFAULT_IS_STMT);
  MCOS->emitInt8(Params.DWARF2LineBase);
  MCOS->emitInt8(Params.DWARF2LineRange);
  MCOS->emitInt8(StandardOpcodeLengths.size() + 1);

  // Standard opcode lengths
  for (char Length : StandardOpcodeLengths)
    MCOS->emitInt8(Length);

  // Put out the directory and file tables.  The formats vary depending on
  // the version.
  if (LineTableVersion >= 5)
    emitV5FileDirTables(MCOS, LineStr);
  else
    emitV2FileDirTables(MCOS);

  // This is the end of the prologue, so set the value of the symbol at the
  // end of the prologue (that was used in a previous expression).
  MCOS->emitLabel(ProEndSym);

  return std::make_pair(LineStartSym, LineEndSym);
}

void MCDwarfLineTable::emitCU(MCStreamer *MCOS, MCDwarfLineTableParams Params,
                              Optional<MCDwarfLineStr> &LineStr) const {
  MCSymbol *LineEndSym = Header.Emit(MCOS, Params, LineStr).second;

  // Put out the line tables.
  for (const auto &LineSec : MCLineSections.getMCLineEntries())
    emitOne(MCOS, LineSec.first, LineSec.second);

  // This is the end of the section, so set the value of the symbol at the end
  // of this section (that was used in a previous expression).
  MCOS->emitLabel(LineEndSym);
}

Expected<unsigned> MCDwarfLineTable::tryGetFile(StringRef &Directory,
                                                StringRef &FileName,
                                                Optional<MD5::MD5Result> Checksum,
                                                Optional<StringRef> Source,
                                                uint16_t DwarfVersion,
                                                unsigned FileNumber) {
  return Header.tryGetFile(Directory, FileName, Checksum, Source, DwarfVersion,
                           FileNumber);
}

static bool isRootFile(const MCDwarfFile &RootFile, StringRef &Directory,
                       StringRef &FileName, Optional<MD5::MD5Result> Checksum) {
  if (RootFile.Name.empty() || RootFile.Name != FileName.data())
    return false;
  return RootFile.Checksum == Checksum;
}

Expected<unsigned>
MCDwarfLineTableHeader::tryGetFile(StringRef &Directory,
                                   StringRef &FileName,
                                   Optional<MD5::MD5Result> Checksum,
                                   Optional<StringRef> Source,
                                   uint16_t DwarfVersion,
                                   unsigned FileNumber) {
  if (Directory == CompilationDir)
    Directory = "";
  if (FileName.empty()) {
    FileName = "<stdin>";
    Directory = "";
  }
  assert(!FileName.empty());
  // Keep track of whether any or all files have an MD5 checksum.
  // If any files have embedded source, they all must.
  if (MCDwarfFiles.empty()) {
    trackMD5Usage(Checksum.hasValue());
    HasSource = (Source != None);
  }
  if (isRootFile(RootFile, Directory, FileName, Checksum) && DwarfVersion >= 5)
    return 0;
  if (FileNumber == 0) {
    // File numbers start with 1 and/or after any file numbers
    // allocated by inline-assembler .file directives.
    FileNumber = MCDwarfFiles.empty() ? 1 : MCDwarfFiles.size();
    SmallString<256> Buffer;
    auto IterBool = SourceIdMap.insert(
        std::make_pair((Directory + Twine('\0') + FileName).toStringRef(Buffer),
                       FileNumber));
    if (!IterBool.second)
      return IterBool.first->second;
  }
  // Make space for this FileNumber in the MCDwarfFiles vector if needed.
  if (FileNumber >= MCDwarfFiles.size())
    MCDwarfFiles.resize(FileNumber + 1);

  // Get the new MCDwarfFile slot for this FileNumber.
  MCDwarfFile &File = MCDwarfFiles[FileNumber];

  // It is an error to see the same number more than once.
  if (!File.Name.empty())
    return make_error<StringError>("file number already allocated",
                                   inconvertibleErrorCode());

  // If any files have embedded source, they all must.
  if (HasSource != (Source != None))
    return make_error<StringError>("inconsistent use of embedded source",
                                   inconvertibleErrorCode());

  if (Directory.empty()) {
    // Separate the directory part from the basename of the FileName.
    StringRef tFileName = sys::path::filename(FileName);
    if (!tFileName.empty()) {
      Directory = sys::path::parent_path(FileName);
      if (!Directory.empty())
        FileName = tFileName;
    }
  }

  // Find or make an entry in the MCDwarfDirs vector for this Directory.
  // Capture directory name.
  unsigned DirIndex;
  if (Directory.empty()) {
    // For FileNames with no directories a DirIndex of 0 is used.
    DirIndex = 0;
  } else {
    DirIndex = llvm::find(MCDwarfDirs, Directory) - MCDwarfDirs.begin();
    if (DirIndex >= MCDwarfDirs.size())
      MCDwarfDirs.push_back(std::string(Directory));
    // The DirIndex is one based, as DirIndex of 0 is used for FileNames with
    // no directories.  MCDwarfDirs[] is unlike MCDwarfFiles[] in that the
    // directory names are stored at MCDwarfDirs[DirIndex-1] where FileNames
    // are stored at MCDwarfFiles[FileNumber].Name .
    DirIndex++;
  }

  File.Name = std::string(FileName);
  File.DirIndex = DirIndex;
  File.Checksum = Checksum;
  trackMD5Usage(Checksum.hasValue());
  File.Source = Source;
  if (Source)
    HasSource = true;

  // return the allocated FileNumber.
  return FileNumber;
}

/// Utility function to emit the encoding to a streamer.
void MCDwarfLineAddr::Emit(MCStreamer *MCOS, MCDwarfLineTableParams Params,
                           int64_t LineDelta, uint64_t AddrDelta) {
  MCContext &Context = MCOS->getContext();
  SmallString<256> Tmp;
  raw_svector_ostream OS(Tmp);
  MCDwarfLineAddr::Encode(Context, Params, LineDelta, AddrDelta, OS);
  MCOS->emitBytes(OS.str());
}

/// Given a special op, return the address skip amount (in units of
/// DWARF2_LINE_MIN_INSN_LENGTH).
static uint64_t SpecialAddr(MCDwarfLineTableParams Params, uint64_t op) {
  return (op - Params.DWARF2LineOpcodeBase) / Params.DWARF2LineRange;
}

/// Utility function to encode a Dwarf pair of LineDelta and AddrDeltas.
void MCDwarfLineAddr::Encode(MCContext &Context, MCDwarfLineTableParams Params,
                             int64_t LineDelta, uint64_t AddrDelta,
                             raw_ostream &OS) {
  uint64_t Temp, Opcode;
  bool NeedCopy = false;

  // The maximum address skip amount that can be encoded with a special op.
  uint64_t MaxSpecialAddrDelta = SpecialAddr(Params, 255);

  // Scale the address delta by the minimum instruction length.
  AddrDelta = ScaleAddrDelta(Context, AddrDelta);

  // A LineDelta of INT64_MAX is a signal that this is actually a
  // DW_LNE_end_sequence. We cannot use special opcodes here, since we want the
  // end_sequence to emit the matrix entry.
  if (LineDelta == INT64_MAX) {
    if (AddrDelta == MaxSpecialAddrDelta)
      OS << char(dwarf::DW_LNS_const_add_pc);
    else if (AddrDelta) {
      OS << char(dwarf::DW_LNS_advance_pc);
      encodeULEB128(AddrDelta, OS);
    }
    OS << char(dwarf::DW_LNS_extended_op);
    OS << char(1);
    OS << char(dwarf::DW_LNE_end_sequence);
    return;
  }

  // Bias the line delta by the base.
  Temp = LineDelta - Params.DWARF2LineBase;

  // If the line increment is out of range of a special opcode, we must encode
  // it with DW_LNS_advance_line.
  if (Temp >= Params.DWARF2LineRange ||
      Temp + Params.DWARF2LineOpcodeBase > 255) {
    OS << char(dwarf::DW_LNS_advance_line);
    encodeSLEB128(LineDelta, OS);

    LineDelta = 0;
    Temp = 0 - Params.DWARF2LineBase;
    NeedCopy = true;
  }

  // Use DW_LNS_copy instead of a "line +0, addr +0" special opcode.
  if (LineDelta == 0 && AddrDelta == 0) {
    OS << char(dwarf::DW_LNS_copy);
    return;
  }

  // Bias the opcode by the special opcode base.
  Temp += Params.DWARF2LineOpcodeBase;

  // Avoid overflow when addr_delta is large.
  if (AddrDelta < 256 + MaxSpecialAddrDelta) {
    // Try using a special opcode.
    Opcode = Temp + AddrDelta * Params.DWARF2LineRange;
    if (Opcode <= 255) {
      OS << char(Opcode);
      return;
    }

    // Try using DW_LNS_const_add_pc followed by special op.
    Opcode = Temp + (AddrDelta - MaxSpecialAddrDelta) * Params.DWARF2LineRange;
    if (Opcode <= 255) {
      OS << char(dwarf::DW_LNS_const_add_pc);
      OS << char(Opcode);
      return;
    }
  }

  // Otherwise use DW_LNS_advance_pc.
  OS << char(dwarf::DW_LNS_advance_pc);
  encodeULEB128(AddrDelta, OS);

  if (NeedCopy)
    OS << char(dwarf::DW_LNS_copy);
  else {
    assert(Temp <= 255 && "Buggy special opcode encoding.");
    OS << char(Temp);
  }
}

<<<<<<< HEAD
std::tuple<uint32_t, uint32_t, bool>
MCDwarfLineAddr::fixedEncode(MCContext &Context, int64_t LineDelta,
                             uint64_t AddrDelta, raw_ostream &OS) {
  uint32_t Offset, Size;
  if (LineDelta != INT64_MAX) {
    OS << char(dwarf::DW_LNS_advance_line);
    encodeSLEB128(LineDelta, OS);
  }

  // Use address delta to adjust address or use absolute address to adjust
  // address.
  bool SetDelta;
  // According to DWARF spec., the DW_LNS_fixed_advance_pc opcode takes a
  // single uhalf (unencoded) operand. So, the maximum value of AddrDelta
  // is 65535. We set a conservative upper bound for it for relaxation.
  if (AddrDelta > 60000) {
    const MCAsmInfo *asmInfo = Context.getAsmInfo();
    unsigned AddrSize = asmInfo->getCodePointerSize();

    OS << char(dwarf::DW_LNS_extended_op);
    encodeULEB128(1 + AddrSize, OS);
    OS << char(dwarf::DW_LNE_set_address);
    // Generate fixup for the address.
    Offset = OS.tell();
    Size = AddrSize;
    SetDelta = false;
    OS.write_zeros(AddrSize);
  } else {
    OS << char(dwarf::DW_LNS_fixed_advance_pc);
    // Generate fixup for 2-bytes address delta.
    Offset = OS.tell();
    Size = 2;
    SetDelta = true;
    OS << char(0);
    OS << char(0);
  }

  if (LineDelta == INT64_MAX) {
    OS << char(dwarf::DW_LNS_extended_op);
    OS << char(1);
    OS << char(dwarf::DW_LNE_end_sequence);
  } else {
    OS << char(dwarf::DW_LNS_copy);
  }

  return std::make_tuple(Offset, Size, SetDelta);
}

=======
>>>>>>> a2ce6ee6
// Utility function to write a tuple for .debug_abbrev.
static void EmitAbbrev(MCStreamer *MCOS, uint64_t Name, uint64_t Form) {
  MCOS->emitULEB128IntValue(Name);
  MCOS->emitULEB128IntValue(Form);
}

// When generating dwarf for assembly source files this emits
// the data for .debug_abbrev section which contains three DIEs.
static void EmitGenDwarfAbbrev(MCStreamer *MCOS) {
  MCContext &context = MCOS->getContext();
  MCOS->SwitchSection(context.getObjectFileInfo()->getDwarfAbbrevSection());

  // DW_TAG_compile_unit DIE abbrev (1).
  MCOS->emitULEB128IntValue(1);
  MCOS->emitULEB128IntValue(dwarf::DW_TAG_compile_unit);
  MCOS->emitInt8(dwarf::DW_CHILDREN_yes);
  dwarf::Form SecOffsetForm =
      context.getDwarfVersion() >= 4
          ? dwarf::DW_FORM_sec_offset
          : (context.getDwarfFormat() == dwarf::DWARF64 ? dwarf::DW_FORM_data8
                                                        : dwarf::DW_FORM_data4);
  EmitAbbrev(MCOS, dwarf::DW_AT_stmt_list, SecOffsetForm);
  if (context.getGenDwarfSectionSyms().size() > 1 &&
      context.getDwarfVersion() >= 3) {
    EmitAbbrev(MCOS, dwarf::DW_AT_ranges, SecOffsetForm);
  } else {
    EmitAbbrev(MCOS, dwarf::DW_AT_low_pc, dwarf::DW_FORM_addr);
    EmitAbbrev(MCOS, dwarf::DW_AT_high_pc, dwarf::DW_FORM_addr);
  }
  EmitAbbrev(MCOS, dwarf::DW_AT_name, dwarf::DW_FORM_string);
  if (!context.getCompilationDir().empty())
    EmitAbbrev(MCOS, dwarf::DW_AT_comp_dir, dwarf::DW_FORM_string);
  StringRef DwarfDebugFlags = context.getDwarfDebugFlags();
  if (!DwarfDebugFlags.empty())
    EmitAbbrev(MCOS, dwarf::DW_AT_APPLE_flags, dwarf::DW_FORM_string);
  EmitAbbrev(MCOS, dwarf::DW_AT_producer, dwarf::DW_FORM_string);
  EmitAbbrev(MCOS, dwarf::DW_AT_language, dwarf::DW_FORM_data2);
  EmitAbbrev(MCOS, 0, 0);

  // DW_TAG_label DIE abbrev (2).
  MCOS->emitULEB128IntValue(2);
  MCOS->emitULEB128IntValue(dwarf::DW_TAG_label);
  MCOS->emitInt8(dwarf::DW_CHILDREN_no);
  EmitAbbrev(MCOS, dwarf::DW_AT_name, dwarf::DW_FORM_string);
  EmitAbbrev(MCOS, dwarf::DW_AT_decl_file, dwarf::DW_FORM_data4);
  EmitAbbrev(MCOS, dwarf::DW_AT_decl_line, dwarf::DW_FORM_data4);
  EmitAbbrev(MCOS, dwarf::DW_AT_low_pc, dwarf::DW_FORM_addr);
  EmitAbbrev(MCOS, 0, 0);

  // Terminate the abbreviations for this compilation unit.
  MCOS->emitInt8(0);
}

// When generating dwarf for assembly source files this emits the data for
// .debug_aranges section. This section contains a header and a table of pairs
// of PointerSize'ed values for the address and size of section(s) with line
// table entries.
static void EmitGenDwarfAranges(MCStreamer *MCOS,
                                const MCSymbol *InfoSectionSymbol) {
  MCContext &context = MCOS->getContext();

  auto &Sections = context.getGenDwarfSectionSyms();

  MCOS->SwitchSection(context.getObjectFileInfo()->getDwarfARangesSection());

  unsigned UnitLengthBytes =
      dwarf::getUnitLengthFieldByteSize(context.getDwarfFormat());
  unsigned OffsetSize = dwarf::getDwarfOffsetByteSize(context.getDwarfFormat());

  // This will be the length of the .debug_aranges section, first account for
  // the size of each item in the header (see below where we emit these items).
  int Length = UnitLengthBytes + 2 + OffsetSize + 1 + 1;

  // Figure the padding after the header before the table of address and size
  // pairs who's values are PointerSize'ed.
  const MCAsmInfo *asmInfo = context.getAsmInfo();
  int AddrSize = asmInfo->getCodePointerSize();
  int Pad = 2 * AddrSize - (Length & (2 * AddrSize - 1));
  if (Pad == 2 * AddrSize)
    Pad = 0;
  Length += Pad;

  // Add the size of the pair of PointerSize'ed values for the address and size
  // of each section we have in the table.
  Length += 2 * AddrSize * Sections.size();
  // And the pair of terminating zeros.
  Length += 2 * AddrSize;

  // Emit the header for this section.
  if (context.getDwarfFormat() == dwarf::DWARF64)
    // The DWARF64 mark.
    MCOS->emitInt32(dwarf::DW_LENGTH_DWARF64);
  // The 4 (8 for DWARF64) byte length not including the length of the unit
  // length field itself.
  MCOS->emitIntValue(Length - UnitLengthBytes, OffsetSize);
  // The 2 byte version, which is 2.
  MCOS->emitInt16(2);
  // The 4 (8 for DWARF64) byte offset to the compile unit in the .debug_info
  // from the start of the .debug_info.
  if (InfoSectionSymbol)
    MCOS->emitSymbolValue(InfoSectionSymbol, OffsetSize,
                          asmInfo->needsDwarfSectionOffsetDirective());
  else
    MCOS->emitIntValue(0, OffsetSize);
  // The 1 byte size of an address.
  MCOS->emitInt8(AddrSize);
  // The 1 byte size of a segment descriptor, we use a value of zero.
  MCOS->emitInt8(0);
  // Align the header with the padding if needed, before we put out the table.
  for(int i = 0; i < Pad; i++)
    MCOS->emitInt8(0);

  // Now emit the table of pairs of PointerSize'ed values for the section
  // addresses and sizes.
  for (MCSection *Sec : Sections) {
    const MCSymbol *StartSymbol = Sec->getBeginSymbol();
    MCSymbol *EndSymbol = Sec->getEndSymbol(context);
    assert(StartSymbol && "StartSymbol must not be NULL");
    assert(EndSymbol && "EndSymbol must not be NULL");

    const MCExpr *Addr = MCSymbolRefExpr::create(
      StartSymbol, MCSymbolRefExpr::VK_None, context);
    const MCExpr *Size =
        makeEndMinusStartExpr(context, *StartSymbol, *EndSymbol, 0);
    MCOS->emitValue(Addr, AddrSize);
    emitAbsValue(*MCOS, Size, AddrSize);
  }

  // And finally the pair of terminating zeros.
  MCOS->emitIntValue(0, AddrSize);
  MCOS->emitIntValue(0, AddrSize);
}

// When generating dwarf for assembly source files this emits the data for
// .debug_info section which contains three parts.  The header, the compile_unit
// DIE and a list of label DIEs.
static void EmitGenDwarfInfo(MCStreamer *MCOS,
                             const MCSymbol *AbbrevSectionSymbol,
                             const MCSymbol *LineSectionSymbol,
                             const MCSymbol *RangesSymbol) {
  MCContext &context = MCOS->getContext();

  MCOS->SwitchSection(context.getObjectFileInfo()->getDwarfInfoSection());

  // Create a symbol at the start and end of this section used in here for the
  // expression to calculate the length in the header.
  MCSymbol *InfoStart = context.createTempSymbol();
  MCOS->emitLabel(InfoStart);
  MCSymbol *InfoEnd = context.createTempSymbol();

  // First part: the header.

  unsigned UnitLengthBytes =
      dwarf::getUnitLengthFieldByteSize(context.getDwarfFormat());
  unsigned OffsetSize = dwarf::getDwarfOffsetByteSize(context.getDwarfFormat());

  if (context.getDwarfFormat() == dwarf::DWARF64)
    // Emit DWARF64 mark.
    MCOS->emitInt32(dwarf::DW_LENGTH_DWARF64);

  // The 4 (8 for DWARF64) byte total length of the information for this
  // compilation unit, not including the unit length field itself.
  const MCExpr *Length =
      makeEndMinusStartExpr(context, *InfoStart, *InfoEnd, UnitLengthBytes);
  emitAbsValue(*MCOS, Length, OffsetSize);

  // The 2 byte DWARF version.
  MCOS->emitInt16(context.getDwarfVersion());

  // The DWARF v5 header has unit type, address size, abbrev offset.
  // Earlier versions have abbrev offset, address size.
  const MCAsmInfo &AsmInfo = *context.getAsmInfo();
  int AddrSize = AsmInfo.getCodePointerSize();
  if (context.getDwarfVersion() >= 5) {
    MCOS->emitInt8(dwarf::DW_UT_compile);
    MCOS->emitInt8(AddrSize);
  }
  // The 4 (8 for DWARF64) byte offset to the debug abbrevs from the start of
  // the .debug_abbrev.
  if (AbbrevSectionSymbol)
    MCOS->emitSymbolValue(AbbrevSectionSymbol, OffsetSize,
                          AsmInfo.needsDwarfSectionOffsetDirective());
  else
    // Since the abbrevs are at the start of the section, the offset is zero.
    MCOS->emitIntValue(0, OffsetSize);
  if (context.getDwarfVersion() <= 4)
    MCOS->emitInt8(AddrSize);

  // Second part: the compile_unit DIE.

  // The DW_TAG_compile_unit DIE abbrev (1).
  MCOS->emitULEB128IntValue(1);

  // DW_AT_stmt_list, a 4 (8 for DWARF64) byte offset from the start of the
  // .debug_line section.
  if (LineSectionSymbol)
    MCOS->emitSymbolValue(LineSectionSymbol, OffsetSize,
                          AsmInfo.needsDwarfSectionOffsetDirective());
  else
    // The line table is at the start of the section, so the offset is zero.
    MCOS->emitIntValue(0, OffsetSize);

  if (RangesSymbol) {
    // There are multiple sections containing code, so we must use
    // .debug_ranges/.debug_rnglists. AT_ranges, the 4/8 byte offset from the
    // start of the .debug_ranges/.debug_rnglists.
    MCOS->emitSymbolValue(RangesSymbol, OffsetSize);
  } else {
    // If we only have one non-empty code section, we can use the simpler
    // AT_low_pc and AT_high_pc attributes.

    // Find the first (and only) non-empty text section
    auto &Sections = context.getGenDwarfSectionSyms();
    const auto TextSection = Sections.begin();
    assert(TextSection != Sections.end() && "No text section found");

    MCSymbol *StartSymbol = (*TextSection)->getBeginSymbol();
    MCSymbol *EndSymbol = (*TextSection)->getEndSymbol(context);
    assert(StartSymbol && "StartSymbol must not be NULL");
    assert(EndSymbol && "EndSymbol must not be NULL");

    // AT_low_pc, the first address of the default .text section.
    const MCExpr *Start = MCSymbolRefExpr::create(
        StartSymbol, MCSymbolRefExpr::VK_None, context);
    MCOS->emitValue(Start, AddrSize);

    // AT_high_pc, the last address of the default .text section.
    const MCExpr *End = MCSymbolRefExpr::create(
      EndSymbol, MCSymbolRefExpr::VK_None, context);
    MCOS->emitValue(End, AddrSize);
  }

  // AT_name, the name of the source file.  Reconstruct from the first directory
  // and file table entries.
  const SmallVectorImpl<std::string> &MCDwarfDirs = context.getMCDwarfDirs();
  if (MCDwarfDirs.size() > 0) {
    MCOS->emitBytes(MCDwarfDirs[0]);
    MCOS->emitBytes(sys::path::get_separator());
  }
  const SmallVectorImpl<MCDwarfFile> &MCDwarfFiles = context.getMCDwarfFiles();
  // MCDwarfFiles might be empty if we have an empty source file.
  // If it's not empty, [0] is unused and [1] is the first actual file.
  assert(MCDwarfFiles.empty() || MCDwarfFiles.size() >= 2);
  const MCDwarfFile &RootFile =
      MCDwarfFiles.empty()
          ? context.getMCDwarfLineTable(/*CUID=*/0).getRootFile()
          : MCDwarfFiles[1];
  MCOS->emitBytes(RootFile.Name);
  MCOS->emitInt8(0); // NULL byte to terminate the string.

  // AT_comp_dir, the working directory the assembly was done in.
  if (!context.getCompilationDir().empty()) {
    MCOS->emitBytes(context.getCompilationDir());
    MCOS->emitInt8(0); // NULL byte to terminate the string.
  }

  // AT_APPLE_flags, the command line arguments of the assembler tool.
  StringRef DwarfDebugFlags = context.getDwarfDebugFlags();
  if (!DwarfDebugFlags.empty()){
    MCOS->emitBytes(DwarfDebugFlags);
    MCOS->emitInt8(0); // NULL byte to terminate the string.
  }

  // AT_producer, the version of the assembler tool.
  StringRef DwarfDebugProducer = context.getDwarfDebugProducer();
  if (!DwarfDebugProducer.empty())
    MCOS->emitBytes(DwarfDebugProducer);
  else
    MCOS->emitBytes(StringRef("llvm-mc (based on LLVM " PACKAGE_VERSION ")"));
  MCOS->emitInt8(0); // NULL byte to terminate the string.

  // AT_language, a 4 byte value.  We use DW_LANG_Mips_Assembler as the dwarf2
  // draft has no standard code for assembler.
  MCOS->emitInt16(dwarf::DW_LANG_Mips_Assembler);

  // Third part: the list of label DIEs.

  // Loop on saved info for dwarf labels and create the DIEs for them.
  const std::vector<MCGenDwarfLabelEntry> &Entries =
      MCOS->getContext().getMCGenDwarfLabelEntries();
  for (const auto &Entry : Entries) {
    // The DW_TAG_label DIE abbrev (2).
    MCOS->emitULEB128IntValue(2);

    // AT_name, of the label without any leading underbar.
    MCOS->emitBytes(Entry.getName());
    MCOS->emitInt8(0); // NULL byte to terminate the string.

    // AT_decl_file, index into the file table.
    MCOS->emitInt32(Entry.getFileNumber());

    // AT_decl_line, source line number.
    MCOS->emitInt32(Entry.getLineNumber());

    // AT_low_pc, start address of the label.
    const MCExpr *AT_low_pc = MCSymbolRefExpr::create(Entry.getLabel(),
                                             MCSymbolRefExpr::VK_None, context);
    MCOS->emitValue(AT_low_pc, AddrSize);
  }

  // Add the NULL DIE terminating the Compile Unit DIE's.
  MCOS->emitInt8(0);

  // Now set the value of the symbol at the end of the info section.
  MCOS->emitLabel(InfoEnd);
}

// When generating dwarf for assembly source files this emits the data for
// .debug_ranges section. We only emit one range list, which spans all of the
// executable sections of this file.
static MCSymbol *emitGenDwarfRanges(MCStreamer *MCOS) {
  MCContext &context = MCOS->getContext();
  auto &Sections = context.getGenDwarfSectionSyms();

  const MCAsmInfo *AsmInfo = context.getAsmInfo();
  int AddrSize = AsmInfo->getCodePointerSize();
  MCSymbol *RangesSymbol;

  if (MCOS->getContext().getDwarfVersion() >= 5) {
    MCOS->SwitchSection(context.getObjectFileInfo()->getDwarfRnglistsSection());
    MCSymbol *EndSymbol = mcdwarf::emitListsTableHeaderStart(*MCOS);
    MCOS->AddComment("Offset entry count");
    MCOS->emitInt32(0);
    RangesSymbol = context.createTempSymbol("debug_rnglist0_start");
    MCOS->emitLabel(RangesSymbol);
    for (MCSection *Sec : Sections) {
      const MCSymbol *StartSymbol = Sec->getBeginSymbol();
      const MCSymbol *EndSymbol = Sec->getEndSymbol(context);
      const MCExpr *SectionStartAddr = MCSymbolRefExpr::create(
          StartSymbol, MCSymbolRefExpr::VK_None, context);
      const MCExpr *SectionSize =
          makeEndMinusStartExpr(context, *StartSymbol, *EndSymbol, 0);
      MCOS->emitInt8(dwarf::DW_RLE_start_length);
      MCOS->emitValue(SectionStartAddr, AddrSize);
      MCOS->emitULEB128Value(SectionSize);
    }
    MCOS->emitInt8(dwarf::DW_RLE_end_of_list);
    MCOS->emitLabel(EndSymbol);
  } else {
    MCOS->SwitchSection(context.getObjectFileInfo()->getDwarfRangesSection());
    RangesSymbol = context.createTempSymbol("debug_ranges_start");
    MCOS->emitLabel(RangesSymbol);
    for (MCSection *Sec : Sections) {
      const MCSymbol *StartSymbol = Sec->getBeginSymbol();
      const MCSymbol *EndSymbol = Sec->getEndSymbol(context);

      // Emit a base address selection entry for the section start.
      const MCExpr *SectionStartAddr = MCSymbolRefExpr::create(
          StartSymbol, MCSymbolRefExpr::VK_None, context);
      MCOS->emitFill(AddrSize, 0xFF);
      MCOS->emitValue(SectionStartAddr, AddrSize);

      // Emit a range list entry spanning this section.
      const MCExpr *SectionSize =
          makeEndMinusStartExpr(context, *StartSymbol, *EndSymbol, 0);
      MCOS->emitIntValue(0, AddrSize);
      emitAbsValue(*MCOS, SectionSize, AddrSize);
    }

    // Emit end of list entry
    MCOS->emitIntValue(0, AddrSize);
    MCOS->emitIntValue(0, AddrSize);
  }

  return RangesSymbol;
}

//
// When generating dwarf for assembly source files this emits the Dwarf
// sections.
//
void MCGenDwarfInfo::Emit(MCStreamer *MCOS) {
  MCContext &context = MCOS->getContext();

  // Create the dwarf sections in this order (.debug_line already created).
  const MCAsmInfo *AsmInfo = context.getAsmInfo();
  bool CreateDwarfSectionSymbols =
      AsmInfo->doesDwarfUseRelocationsAcrossSections();
  MCSymbol *LineSectionSymbol = nullptr;
  if (CreateDwarfSectionSymbols)
    LineSectionSymbol = MCOS->getDwarfLineTableSymbol(0);
  MCSymbol *AbbrevSectionSymbol = nullptr;
  MCSymbol *InfoSectionSymbol = nullptr;
  MCSymbol *RangesSymbol = nullptr;

  // Create end symbols for each section, and remove empty sections
  MCOS->getContext().finalizeDwarfSections(*MCOS);

  // If there are no sections to generate debug info for, we don't need
  // to do anything
  if (MCOS->getContext().getGenDwarfSectionSyms().empty())
    return;

  // We only use the .debug_ranges section if we have multiple code sections,
  // and we are emitting a DWARF version which supports it.
  const bool UseRangesSection =
      MCOS->getContext().getGenDwarfSectionSyms().size() > 1 &&
      MCOS->getContext().getDwarfVersion() >= 3;
  CreateDwarfSectionSymbols |= UseRangesSection;

  MCOS->SwitchSection(context.getObjectFileInfo()->getDwarfInfoSection());
  if (CreateDwarfSectionSymbols) {
    InfoSectionSymbol = context.createTempSymbol();
    MCOS->emitLabel(InfoSectionSymbol);
  }
  MCOS->SwitchSection(context.getObjectFileInfo()->getDwarfAbbrevSection());
  if (CreateDwarfSectionSymbols) {
    AbbrevSectionSymbol = context.createTempSymbol();
    MCOS->emitLabel(AbbrevSectionSymbol);
  }

  MCOS->SwitchSection(context.getObjectFileInfo()->getDwarfARangesSection());

  // Output the data for .debug_aranges section.
  EmitGenDwarfAranges(MCOS, InfoSectionSymbol);

  if (UseRangesSection) {
    RangesSymbol = emitGenDwarfRanges(MCOS);
    assert(RangesSymbol);
  }

  // Output the data for .debug_abbrev section.
  EmitGenDwarfAbbrev(MCOS);

  // Output the data for .debug_info section.
  EmitGenDwarfInfo(MCOS, AbbrevSectionSymbol, LineSectionSymbol, RangesSymbol);
}

//
// When generating dwarf for assembly source files this is called when symbol
// for a label is created.  If this symbol is not a temporary and is in the
// section that dwarf is being generated for, save the needed info to create
// a dwarf label.
//
void MCGenDwarfLabelEntry::Make(MCSymbol *Symbol, MCStreamer *MCOS,
                                     SourceMgr &SrcMgr, SMLoc &Loc) {
  // We won't create dwarf labels for temporary symbols.
  if (Symbol->isTemporary())
    return;
  MCContext &context = MCOS->getContext();
  // We won't create dwarf labels for symbols in sections that we are not
  // generating debug info for.
  if (!context.getGenDwarfSectionSyms().count(MCOS->getCurrentSectionOnly()))
    return;

  // The dwarf label's name does not have the symbol name's leading
  // underbar if any.
  StringRef Name = Symbol->getName();
  if (Name.startswith("_"))
    Name = Name.substr(1, Name.size()-1);

  // Get the dwarf file number to be used for the dwarf label.
  unsigned FileNumber = context.getGenDwarfFileNumber();

  // Finding the line number is the expensive part which is why we just don't
  // pass it in as for some symbols we won't create a dwarf label.
  unsigned CurBuffer = SrcMgr.FindBufferContainingLoc(Loc);
  unsigned LineNumber = SrcMgr.FindLineNumber(Loc, CurBuffer);

  // We create a temporary symbol for use for the AT_high_pc and AT_low_pc
  // values so that they don't have things like an ARM thumb bit from the
  // original symbol. So when used they won't get a low bit set after
  // relocation.
  MCSymbol *Label = context.createTempSymbol();
  MCOS->emitLabel(Label);

  // Create and entry for the info and add it to the other entries.
  MCOS->getContext().addMCGenDwarfLabelEntry(
      MCGenDwarfLabelEntry(Name, FileNumber, LineNumber, Label));
}

static int getDataAlignmentFactor(MCStreamer &streamer) {
  MCContext &context = streamer.getContext();
  const MCAsmInfo *asmInfo = context.getAsmInfo();
  int size = asmInfo->getCalleeSaveStackSlotSize();
  if (asmInfo->isStackGrowthDirectionUp())
    return size;
  else
    return -size;
}

static unsigned getSizeForEncoding(MCStreamer &streamer,
                                   unsigned symbolEncoding) {
  MCContext &context = streamer.getContext();
  unsigned format = symbolEncoding & 0x0f;
  switch (format) {
  default: llvm_unreachable("Unknown Encoding");
  case dwarf::DW_EH_PE_absptr:
  case dwarf::DW_EH_PE_signed:
    return context.getAsmInfo()->getCodePointerSize();
  case dwarf::DW_EH_PE_udata2:
  case dwarf::DW_EH_PE_sdata2:
    return 2;
  case dwarf::DW_EH_PE_udata4:
  case dwarf::DW_EH_PE_sdata4:
    return 4;
  case dwarf::DW_EH_PE_udata8:
  case dwarf::DW_EH_PE_sdata8:
    return 8;
  }
}

static void emitFDESymbol(MCObjectStreamer &streamer, const MCSymbol &symbol,
                       unsigned symbolEncoding, bool isEH) {
  MCContext &context = streamer.getContext();
  const MCAsmInfo *asmInfo = context.getAsmInfo();
  const MCExpr *v = asmInfo->getExprForFDESymbol(&symbol,
                                                 symbolEncoding,
                                                 streamer);
  unsigned size = getSizeForEncoding(streamer, symbolEncoding);
  if (asmInfo->doDwarfFDESymbolsUseAbsDiff() && isEH)
    emitAbsValue(streamer, v, size);
  else
    streamer.emitValue(v, size);
}

static void EmitPersonality(MCStreamer &streamer, const MCSymbol &symbol,
                            unsigned symbolEncoding) {
  MCContext &context = streamer.getContext();
  const MCAsmInfo *asmInfo = context.getAsmInfo();
  const MCExpr *v = asmInfo->getExprForPersonalitySymbol(&symbol,
                                                         symbolEncoding,
                                                         streamer);
  unsigned size = getSizeForEncoding(streamer, symbolEncoding);
  streamer.emitValue(v, size);
}

namespace {

class FrameEmitterImpl {
  int CFAOffset = 0;
  int InitialCFAOffset = 0;
  bool IsEH;
  MCObjectStreamer &Streamer;

public:
  FrameEmitterImpl(bool IsEH, MCObjectStreamer &Streamer)
      : IsEH(IsEH), Streamer(Streamer) {}

  /// Emit the unwind information in a compact way.
  void EmitCompactUnwind(const MCDwarfFrameInfo &frame);

  const MCSymbol &EmitCIE(const MCDwarfFrameInfo &F);
  void EmitFDE(const MCSymbol &cieStart, const MCDwarfFrameInfo &frame,
               bool LastInSection, const MCSymbol &SectionStart);
  void emitCFIInstructions(ArrayRef<MCCFIInstruction> Instrs,
                           MCSymbol *BaseLabel);
  void emitCFIInstruction(const MCCFIInstruction &Instr);
};

} // end anonymous namespace

static void emitEncodingByte(MCObjectStreamer &Streamer, unsigned Encoding) {
  Streamer.emitInt8(Encoding);
}

void FrameEmitterImpl::emitCFIInstruction(const MCCFIInstruction &Instr) {
  int dataAlignmentFactor = getDataAlignmentFactor(Streamer);
  auto *MRI = Streamer.getContext().getRegisterInfo();

  switch (Instr.getOperation()) {
  case MCCFIInstruction::OpRegister: {
    unsigned Reg1 = Instr.getRegister();
    unsigned Reg2 = Instr.getRegister2();
    if (!IsEH) {
      Reg1 = MRI->getDwarfRegNumFromDwarfEHRegNum(Reg1);
      Reg2 = MRI->getDwarfRegNumFromDwarfEHRegNum(Reg2);
    }
    Streamer.emitInt8(dwarf::DW_CFA_register);
    Streamer.emitULEB128IntValue(Reg1);
    Streamer.emitULEB128IntValue(Reg2);
    return;
  }
  case MCCFIInstruction::OpWindowSave:
    Streamer.emitInt8(dwarf::DW_CFA_GNU_window_save);
    return;

  case MCCFIInstruction::OpNegateRAState:
    Streamer.emitInt8(dwarf::DW_CFA_AARCH64_negate_ra_state);
    return;

  case MCCFIInstruction::OpUndefined: {
    unsigned Reg = Instr.getRegister();
    Streamer.emitInt8(dwarf::DW_CFA_undefined);
    Streamer.emitULEB128IntValue(Reg);
    return;
  }
  case MCCFIInstruction::OpAdjustCfaOffset:
  case MCCFIInstruction::OpDefCfaOffset: {
    const bool IsRelative =
      Instr.getOperation() == MCCFIInstruction::OpAdjustCfaOffset;

    Streamer.emitInt8(dwarf::DW_CFA_def_cfa_offset);

    if (IsRelative)
      CFAOffset += Instr.getOffset();
    else
      CFAOffset = Instr.getOffset();

    Streamer.emitULEB128IntValue(CFAOffset);

    return;
  }
  case MCCFIInstruction::OpDefCfa: {
    unsigned Reg = Instr.getRegister();
    if (!IsEH)
      Reg = MRI->getDwarfRegNumFromDwarfEHRegNum(Reg);
    Streamer.emitInt8(dwarf::DW_CFA_def_cfa);
    Streamer.emitULEB128IntValue(Reg);
    CFAOffset = Instr.getOffset();
    Streamer.emitULEB128IntValue(CFAOffset);

    return;
  }
  case MCCFIInstruction::OpDefCfaRegister: {
    unsigned Reg = Instr.getRegister();
    if (!IsEH)
      Reg = MRI->getDwarfRegNumFromDwarfEHRegNum(Reg);
    Streamer.emitInt8(dwarf::DW_CFA_def_cfa_register);
    Streamer.emitULEB128IntValue(Reg);

    return;
  }
  // TODO: Implement `_sf` variants if/when they need to be emitted.
  case MCCFIInstruction::OpLLVMDefAspaceCfa: {
    unsigned Reg = Instr.getRegister();
    if (!IsEH)
      Reg = MRI->getDwarfRegNumFromDwarfEHRegNum(Reg);
    Streamer.emitIntValue(dwarf::DW_CFA_LLVM_def_aspace_cfa, 1);
    Streamer.emitULEB128IntValue(Reg);
    CFAOffset = Instr.getOffset();
    Streamer.emitULEB128IntValue(CFAOffset);
    Streamer.emitULEB128IntValue(Instr.getAddressSpace());

    return;
  }
  case MCCFIInstruction::OpOffset:
  case MCCFIInstruction::OpRelOffset: {
    const bool IsRelative =
      Instr.getOperation() == MCCFIInstruction::OpRelOffset;

    unsigned Reg = Instr.getRegister();
    if (!IsEH)
      Reg = MRI->getDwarfRegNumFromDwarfEHRegNum(Reg);

    int Offset = Instr.getOffset();
    if (IsRelative)
      Offset -= CFAOffset;
    Offset = Offset / dataAlignmentFactor;

    if (Offset < 0) {
      Streamer.emitInt8(dwarf::DW_CFA_offset_extended_sf);
      Streamer.emitULEB128IntValue(Reg);
      Streamer.emitSLEB128IntValue(Offset);
    } else if (Reg < 64) {
      Streamer.emitInt8(dwarf::DW_CFA_offset + Reg);
      Streamer.emitULEB128IntValue(Offset);
    } else {
      Streamer.emitInt8(dwarf::DW_CFA_offset_extended);
      Streamer.emitULEB128IntValue(Reg);
      Streamer.emitULEB128IntValue(Offset);
    }
    return;
  }
  case MCCFIInstruction::OpRememberState:
    Streamer.emitInt8(dwarf::DW_CFA_remember_state);
    return;
  case MCCFIInstruction::OpRestoreState:
    Streamer.emitInt8(dwarf::DW_CFA_restore_state);
    return;
  case MCCFIInstruction::OpSameValue: {
    unsigned Reg = Instr.getRegister();
    Streamer.emitInt8(dwarf::DW_CFA_same_value);
    Streamer.emitULEB128IntValue(Reg);
    return;
  }
  case MCCFIInstruction::OpRestore: {
    unsigned Reg = Instr.getRegister();
    if (!IsEH)
      Reg = MRI->getDwarfRegNumFromDwarfEHRegNum(Reg);
    if (Reg < 64) {
      Streamer.emitInt8(dwarf::DW_CFA_restore | Reg);
    } else {
      Streamer.emitInt8(dwarf::DW_CFA_restore_extended);
      Streamer.emitULEB128IntValue(Reg);
    }
    return;
  }
  case MCCFIInstruction::OpGnuArgsSize:
    Streamer.emitInt8(dwarf::DW_CFA_GNU_args_size);
    Streamer.emitULEB128IntValue(Instr.getOffset());
    return;

  case MCCFIInstruction::OpEscape:
    Streamer.emitBytes(Instr.getValues());
    return;
  }
  llvm_unreachable("Unhandled case in switch");
}

/// Emit frame instructions to describe the layout of the frame.
void FrameEmitterImpl::emitCFIInstructions(ArrayRef<MCCFIInstruction> Instrs,
                                           MCSymbol *BaseLabel) {
  for (const MCCFIInstruction &Instr : Instrs) {
    MCSymbol *Label = Instr.getLabel();
    // Throw out move if the label is invalid.
    if (Label && !Label->isDefined()) continue; // Not emitted, in dead code.

    // Advance row if new location.
    if (BaseLabel && Label) {
      MCSymbol *ThisSym = Label;
      if (ThisSym != BaseLabel) {
        Streamer.emitDwarfAdvanceFrameAddr(BaseLabel, ThisSym);
        BaseLabel = ThisSym;
      }
    }

    emitCFIInstruction(Instr);
  }
}

/// Emit the unwind information in a compact way.
void FrameEmitterImpl::EmitCompactUnwind(const MCDwarfFrameInfo &Frame) {
  MCContext &Context = Streamer.getContext();
  const MCObjectFileInfo *MOFI = Context.getObjectFileInfo();

  // range-start range-length  compact-unwind-enc personality-func   lsda
  //  _foo       LfooEnd-_foo  0x00000023          0                 0
  //  _bar       LbarEnd-_bar  0x00000025         __gxx_personality  except_tab1
  //
  //   .section __LD,__compact_unwind,regular,debug
  //
  //   # compact unwind for _foo
  //   .quad _foo
  //   .set L1,LfooEnd-_foo
  //   .long L1
  //   .long 0x01010001
  //   .quad 0
  //   .quad 0
  //
  //   # compact unwind for _bar
  //   .quad _bar
  //   .set L2,LbarEnd-_bar
  //   .long L2
  //   .long 0x01020011
  //   .quad __gxx_personality
  //   .quad except_tab1

  uint32_t Encoding = Frame.CompactUnwindEncoding;
  if (!Encoding) return;
  bool DwarfEHFrameOnly = (Encoding == MOFI->getCompactUnwindDwarfEHFrameOnly());

  // The encoding needs to know we have an LSDA.
  if (!DwarfEHFrameOnly && Frame.Lsda)
    Encoding |= 0x40000000;

  // Range Start
  unsigned FDEEncoding = MOFI->getFDEEncoding();
  unsigned Size = getSizeForEncoding(Streamer, FDEEncoding);
  Streamer.emitSymbolValue(Frame.Begin, Size);

  // Range Length
  const MCExpr *Range =
      makeEndMinusStartExpr(Context, *Frame.Begin, *Frame.End, 0);
  emitAbsValue(Streamer, Range, 4);

  // Compact Encoding
  Size = getSizeForEncoding(Streamer, dwarf::DW_EH_PE_udata4);
  Streamer.emitIntValue(Encoding, Size);

  // Personality Function
  Size = getSizeForEncoding(Streamer, dwarf::DW_EH_PE_absptr);
  if (!DwarfEHFrameOnly && Frame.Personality)
    Streamer.emitSymbolValue(Frame.Personality, Size);
  else
    Streamer.emitIntValue(0, Size); // No personality fn

  // LSDA
  Size = getSizeForEncoding(Streamer, Frame.LsdaEncoding);
  if (!DwarfEHFrameOnly && Frame.Lsda)
    Streamer.emitSymbolValue(Frame.Lsda, Size);
  else
    Streamer.emitIntValue(0, Size); // No LSDA
}

static unsigned getCIEVersion(bool IsEH, unsigned DwarfVersion) {
  if (IsEH)
    return 1;
  switch (DwarfVersion) {
  case 2:
    return 1;
  case 3:
    return 3;
  case 4:
  case 5:
    return 4;
  }
  llvm_unreachable("Unknown version");
}

const MCSymbol &FrameEmitterImpl::EmitCIE(const MCDwarfFrameInfo &Frame) {
  MCContext &context = Streamer.getContext();
  const MCRegisterInfo *MRI = context.getRegisterInfo();
  const MCObjectFileInfo *MOFI = context.getObjectFileInfo();

  MCSymbol *sectionStart = context.createTempSymbol();
  Streamer.emitLabel(sectionStart);

  MCSymbol *sectionEnd = context.createTempSymbol();

  dwarf::DwarfFormat Format = IsEH ? dwarf::DWARF32 : context.getDwarfFormat();
  unsigned UnitLengthBytes = dwarf::getUnitLengthFieldByteSize(Format);
  unsigned OffsetSize = dwarf::getDwarfOffsetByteSize(Format);
  bool IsDwarf64 = Format == dwarf::DWARF64;

  if (IsDwarf64)
    // DWARF64 mark
    Streamer.emitInt32(dwarf::DW_LENGTH_DWARF64);

  // Length
  const MCExpr *Length = makeEndMinusStartExpr(context, *sectionStart,
                                               *sectionEnd, UnitLengthBytes);
  emitAbsValue(Streamer, Length, OffsetSize);

  // CIE ID
  uint64_t CIE_ID =
      IsEH ? 0 : (IsDwarf64 ? dwarf::DW64_CIE_ID : dwarf::DW_CIE_ID);
  Streamer.emitIntValue(CIE_ID, OffsetSize);

  // Version
  uint8_t CIEVersion = getCIEVersion(IsEH, context.getDwarfVersion());
  Streamer.emitInt8(CIEVersion);

  if (IsEH) {
    SmallString<8> Augmentation;
    Augmentation += "z";
    if (Frame.Personality)
      Augmentation += "P";
    if (Frame.Lsda)
      Augmentation += "L";
    Augmentation += "R";
    if (Frame.IsSignalFrame)
      Augmentation += "S";
    if (Frame.IsBKeyFrame)
      Augmentation += "B";
    Streamer.emitBytes(Augmentation);
  }
  Streamer.emitInt8(0);

  if (CIEVersion >= 4) {
    // Address Size
    Streamer.emitInt8(context.getAsmInfo()->getCodePointerSize());

    // Segment Descriptor Size
    Streamer.emitInt8(0);
  }

  // Code Alignment Factor
  Streamer.emitULEB128IntValue(context.getAsmInfo()->getMinInstAlignment());

  // Data Alignment Factor
  Streamer.emitSLEB128IntValue(getDataAlignmentFactor(Streamer));

  // Return Address Register
  unsigned RAReg = Frame.RAReg;
  if (RAReg == static_cast<unsigned>(INT_MAX))
    RAReg = MRI->getDwarfRegNum(MRI->getRARegister(), IsEH);

  if (CIEVersion == 1) {
    assert(RAReg <= 255 &&
           "DWARF 2 encodes return_address_register in one byte");
    Streamer.emitInt8(RAReg);
  } else {
    Streamer.emitULEB128IntValue(RAReg);
  }

  // Augmentation Data Length (optional)
  unsigned augmentationLength = 0;
  if (IsEH) {
    if (Frame.Personality) {
      // Personality Encoding
      augmentationLength += 1;
      // Personality
      augmentationLength +=
          getSizeForEncoding(Streamer, Frame.PersonalityEncoding);
    }
    if (Frame.Lsda)
      augmentationLength += 1;
    // Encoding of the FDE pointers
    augmentationLength += 1;

    Streamer.emitULEB128IntValue(augmentationLength);

    // Augmentation Data (optional)
    if (Frame.Personality) {
      // Personality Encoding
      emitEncodingByte(Streamer, Frame.PersonalityEncoding);
      // Personality
      EmitPersonality(Streamer, *Frame.Personality, Frame.PersonalityEncoding);
    }

    if (Frame.Lsda)
      emitEncodingByte(Streamer, Frame.LsdaEncoding);

    // Encoding of the FDE pointers
    emitEncodingByte(Streamer, MOFI->getFDEEncoding());
  }

  // Initial Instructions

  const MCAsmInfo *MAI = context.getAsmInfo();
  if (!Frame.IsSimple) {
    const std::vector<MCCFIInstruction> &Instructions =
        MAI->getInitialFrameState();
    emitCFIInstructions(Instructions, nullptr);
  }

  InitialCFAOffset = CFAOffset;

  // Padding
  Streamer.emitValueToAlignment(IsEH ? 4 : MAI->getCodePointerSize());

  Streamer.emitLabel(sectionEnd);
  return *sectionStart;
}

void FrameEmitterImpl::EmitFDE(const MCSymbol &cieStart,
                               const MCDwarfFrameInfo &frame,
                               bool LastInSection,
                               const MCSymbol &SectionStart) {
  MCContext &context = Streamer.getContext();
  MCSymbol *fdeStart = context.createTempSymbol();
  MCSymbol *fdeEnd = context.createTempSymbol();
  const MCObjectFileInfo *MOFI = context.getObjectFileInfo();

  CFAOffset = InitialCFAOffset;

  dwarf::DwarfFormat Format = IsEH ? dwarf::DWARF32 : context.getDwarfFormat();
  unsigned OffsetSize = dwarf::getDwarfOffsetByteSize(Format);

  if (Format == dwarf::DWARF64)
    // DWARF64 mark
    Streamer.emitInt32(dwarf::DW_LENGTH_DWARF64);

  // Length
  const MCExpr *Length = makeEndMinusStartExpr(context, *fdeStart, *fdeEnd, 0);
  emitAbsValue(Streamer, Length, OffsetSize);

  Streamer.emitLabel(fdeStart);

  // CIE Pointer
  const MCAsmInfo *asmInfo = context.getAsmInfo();
  if (IsEH) {
    const MCExpr *offset =
        makeEndMinusStartExpr(context, cieStart, *fdeStart, 0);
    emitAbsValue(Streamer, offset, OffsetSize);
  } else if (!asmInfo->doesDwarfUseRelocationsAcrossSections()) {
    const MCExpr *offset =
        makeEndMinusStartExpr(context, SectionStart, cieStart, 0);
    emitAbsValue(Streamer, offset, OffsetSize);
  } else {
    Streamer.emitSymbolValue(&cieStart, OffsetSize,
                             asmInfo->needsDwarfSectionOffsetDirective());
  }

  // PC Begin
  unsigned PCEncoding =
      IsEH ? MOFI->getFDEEncoding() : (unsigned)dwarf::DW_EH_PE_absptr;
  unsigned PCSize = getSizeForEncoding(Streamer, PCEncoding);
  emitFDESymbol(Streamer, *frame.Begin, PCEncoding, IsEH);

  // PC Range
  const MCExpr *Range =
      makeEndMinusStartExpr(context, *frame.Begin, *frame.End, 0);
  emitAbsValue(Streamer, Range, PCSize);

  if (IsEH) {
    // Augmentation Data Length
    unsigned augmentationLength = 0;

    if (frame.Lsda)
      augmentationLength += getSizeForEncoding(Streamer, frame.LsdaEncoding);

    Streamer.emitULEB128IntValue(augmentationLength);

    // Augmentation Data
    if (frame.Lsda)
      emitFDESymbol(Streamer, *frame.Lsda, frame.LsdaEncoding, true);
  }

  // Call Frame Instructions
  emitCFIInstructions(frame.Instructions, frame.Begin);

  // Padding
  // The size of a .eh_frame section has to be a multiple of the alignment
  // since a null CIE is interpreted as the end. Old systems overaligned
  // .eh_frame, so we do too and account for it in the last FDE.
  unsigned Align = LastInSection ? asmInfo->getCodePointerSize() : PCSize;
  Streamer.emitValueToAlignment(Align);

  Streamer.emitLabel(fdeEnd);
}

namespace {

struct CIEKey {
  static const CIEKey getEmptyKey() {
    return CIEKey(nullptr, 0, -1, false, false, static_cast<unsigned>(INT_MAX),
                  false);
  }

  static const CIEKey getTombstoneKey() {
    return CIEKey(nullptr, -1, 0, false, false, static_cast<unsigned>(INT_MAX),
                  false);
  }

  CIEKey(const MCSymbol *Personality, unsigned PersonalityEncoding,
         unsigned LSDAEncoding, bool IsSignalFrame, bool IsSimple,
         unsigned RAReg, bool IsBKeyFrame)
      : Personality(Personality), PersonalityEncoding(PersonalityEncoding),
        LsdaEncoding(LSDAEncoding), IsSignalFrame(IsSignalFrame),
        IsSimple(IsSimple), RAReg(RAReg), IsBKeyFrame(IsBKeyFrame) {}

  explicit CIEKey(const MCDwarfFrameInfo &Frame)
      : Personality(Frame.Personality),
        PersonalityEncoding(Frame.PersonalityEncoding),
        LsdaEncoding(Frame.LsdaEncoding), IsSignalFrame(Frame.IsSignalFrame),
        IsSimple(Frame.IsSimple), RAReg(Frame.RAReg),
        IsBKeyFrame(Frame.IsBKeyFrame) {}

  StringRef PersonalityName() const {
    if (!Personality)
      return StringRef();
    return Personality->getName();
  }

  bool operator<(const CIEKey &Other) const {
    return std::make_tuple(PersonalityName(), PersonalityEncoding, LsdaEncoding,
                           IsSignalFrame, IsSimple, RAReg) <
           std::make_tuple(Other.PersonalityName(), Other.PersonalityEncoding,
                           Other.LsdaEncoding, Other.IsSignalFrame,
                           Other.IsSimple, Other.RAReg);
  }

  const MCSymbol *Personality;
  unsigned PersonalityEncoding;
  unsigned LsdaEncoding;
  bool IsSignalFrame;
  bool IsSimple;
  unsigned RAReg;
  bool IsBKeyFrame;
};

} // end anonymous namespace

namespace llvm {

template <> struct DenseMapInfo<CIEKey> {
  static CIEKey getEmptyKey() { return CIEKey::getEmptyKey(); }
  static CIEKey getTombstoneKey() { return CIEKey::getTombstoneKey(); }

  static unsigned getHashValue(const CIEKey &Key) {
    return static_cast<unsigned>(hash_combine(
        Key.Personality, Key.PersonalityEncoding, Key.LsdaEncoding,
        Key.IsSignalFrame, Key.IsSimple, Key.RAReg, Key.IsBKeyFrame));
  }

  static bool isEqual(const CIEKey &LHS, const CIEKey &RHS) {
    return LHS.Personality == RHS.Personality &&
           LHS.PersonalityEncoding == RHS.PersonalityEncoding &&
           LHS.LsdaEncoding == RHS.LsdaEncoding &&
           LHS.IsSignalFrame == RHS.IsSignalFrame &&
           LHS.IsSimple == RHS.IsSimple && LHS.RAReg == RHS.RAReg &&
           LHS.IsBKeyFrame == RHS.IsBKeyFrame;
  }
};

} // end namespace llvm

void MCDwarfFrameEmitter::Emit(MCObjectStreamer &Streamer, MCAsmBackend *MAB,
                               bool IsEH) {
  Streamer.generateCompactUnwindEncodings(MAB);

  MCContext &Context = Streamer.getContext();
  const MCObjectFileInfo *MOFI = Context.getObjectFileInfo();
  const MCAsmInfo *AsmInfo = Context.getAsmInfo();
  FrameEmitterImpl Emitter(IsEH, Streamer);
  ArrayRef<MCDwarfFrameInfo> FrameArray = Streamer.getDwarfFrameInfos();

  // Emit the compact unwind info if available.
  bool NeedsEHFrameSection = !MOFI->getSupportsCompactUnwindWithoutEHFrame();
  if (IsEH && MOFI->getCompactUnwindSection()) {
    bool SectionEmitted = false;
    for (const MCDwarfFrameInfo &Frame : FrameArray) {
      if (Frame.CompactUnwindEncoding == 0) continue;
      if (!SectionEmitted) {
        Streamer.SwitchSection(MOFI->getCompactUnwindSection());
        Streamer.emitValueToAlignment(AsmInfo->getCodePointerSize());
        SectionEmitted = true;
      }
      NeedsEHFrameSection |=
        Frame.CompactUnwindEncoding ==
          MOFI->getCompactUnwindDwarfEHFrameOnly();
      Emitter.EmitCompactUnwind(Frame);
    }
  }

  if (!NeedsEHFrameSection) return;

  MCSection &Section =
      IsEH ? *const_cast<MCObjectFileInfo *>(MOFI)->getEHFrameSection()
           : *MOFI->getDwarfFrameSection();

  Streamer.SwitchSection(&Section);
  MCSymbol *SectionStart = Context.createTempSymbol();
  Streamer.emitLabel(SectionStart);

  DenseMap<CIEKey, const MCSymbol *> CIEStarts;

  const MCSymbol *DummyDebugKey = nullptr;
  bool CanOmitDwarf = MOFI->getOmitDwarfIfHaveCompactUnwind();
  // Sort the FDEs by their corresponding CIE before we emit them.
  // This isn't technically necessary according to the DWARF standard,
  // but the Android libunwindstack rejects eh_frame sections where
  // an FDE refers to a CIE other than the closest previous CIE.
  std::vector<MCDwarfFrameInfo> FrameArrayX(FrameArray.begin(), FrameArray.end());
  llvm::stable_sort(FrameArrayX,
                    [](const MCDwarfFrameInfo &X, const MCDwarfFrameInfo &Y) {
                      return CIEKey(X) < CIEKey(Y);
                    });
  for (auto I = FrameArrayX.begin(), E = FrameArrayX.end(); I != E;) {
    const MCDwarfFrameInfo &Frame = *I;
    ++I;
    if (CanOmitDwarf && Frame.CompactUnwindEncoding !=
          MOFI->getCompactUnwindDwarfEHFrameOnly())
      // Don't generate an EH frame if we don't need one. I.e., it's taken care
      // of by the compact unwind encoding.
      continue;

    CIEKey Key(Frame);
    const MCSymbol *&CIEStart = IsEH ? CIEStarts[Key] : DummyDebugKey;
    if (!CIEStart)
      CIEStart = &Emitter.EmitCIE(Frame);

    Emitter.EmitFDE(*CIEStart, Frame, I == E, *SectionStart);
  }
}

void MCDwarfFrameEmitter::EmitAdvanceLoc(MCObjectStreamer &Streamer,
                                         uint64_t AddrDelta) {
  MCContext &Context = Streamer.getContext();
  SmallString<256> Tmp;
  raw_svector_ostream OS(Tmp);
  MCDwarfFrameEmitter::EncodeAdvanceLoc(Context, AddrDelta, OS);
  Streamer.emitBytes(OS.str());
}

void MCDwarfFrameEmitter::EncodeAdvanceLoc(MCContext &Context,
                                           uint64_t AddrDelta,
                                           raw_ostream &OS) {
  // Scale the address delta by the minimum instruction length.
  AddrDelta = ScaleAddrDelta(Context, AddrDelta);
  if (AddrDelta == 0)
    return;

  support::endianness E =
      Context.getAsmInfo()->isLittleEndian() ? support::little : support::big;

  if (isUIntN(6, AddrDelta)) {
    uint8_t Opcode = dwarf::DW_CFA_advance_loc | AddrDelta;
    OS << Opcode;
  } else if (isUInt<8>(AddrDelta)) {
    OS << uint8_t(dwarf::DW_CFA_advance_loc1);
    OS << uint8_t(AddrDelta);
  } else if (isUInt<16>(AddrDelta)) {
    OS << uint8_t(dwarf::DW_CFA_advance_loc2);
    support::endian::write<uint16_t>(OS, AddrDelta, E);
  } else {
    assert(isUInt<32>(AddrDelta));
    OS << uint8_t(dwarf::DW_CFA_advance_loc4);
    support::endian::write<uint32_t>(OS, AddrDelta, E);
  }
}<|MERGE_RESOLUTION|>--- conflicted
+++ resolved
@@ -163,11 +163,7 @@
 // This emits the Dwarf line table for the specified section from the entries
 // in the LineSection.
 //
-<<<<<<< HEAD
-static inline void emitDwarfLineTable(
-=======
 void MCDwarfLineTable::emitOne(
->>>>>>> a2ce6ee6
     MCStreamer *MCOS, MCSection *Section,
     const MCLineSection::MCDwarfLineEntryCollection &LineEntries) {
 
@@ -246,16 +242,12 @@
   }
 
   // Generate DWARF line end entry.
-<<<<<<< HEAD
-  MCOS->emitDwarfLineEndEntry(Section, LastLabel);
-=======
   // We do not need this for DwarfDebug that explicitly terminates the line
   // table using ranges whenever CU or section changes. However, the MC path
   // does not track ranges nor terminate the line table. In that case,
   // conservatively use the section end symbol to end the line table.
   if (!EndEntryEmitted)
     MCOS->emitDwarfLineEndEntry(Section, LastLabel);
->>>>>>> a2ce6ee6
 }
 
 //
@@ -504,16 +496,9 @@
     MCOS->emitInt8(0); // Segment selector; same as EmitGenDwarfAranges.
   }
 
-<<<<<<< HEAD
-  MCSymbol *ProStartSym = context.createTempSymbol();
-
-  // Create a symbol for the end of the prologue (to be set when we get there).
-  MCSymbol *ProEndSym = context.createTempSymbol(); // Lprologue_end
-=======
   // Create symbols for the start/end of the prologue.
   MCSymbol *ProStartSym = context.createTempSymbol("prologue_start");
   MCSymbol *ProEndSym = context.createTempSymbol("prologue_end");
->>>>>>> a2ce6ee6
 
   // Length of the prologue, is the next 4 bytes (8 bytes for DWARF64). This is
   // actually the length from after the length word, to the end of the prologue.
@@ -769,57 +754,6 @@
   }
 }
 
-<<<<<<< HEAD
-std::tuple<uint32_t, uint32_t, bool>
-MCDwarfLineAddr::fixedEncode(MCContext &Context, int64_t LineDelta,
-                             uint64_t AddrDelta, raw_ostream &OS) {
-  uint32_t Offset, Size;
-  if (LineDelta != INT64_MAX) {
-    OS << char(dwarf::DW_LNS_advance_line);
-    encodeSLEB128(LineDelta, OS);
-  }
-
-  // Use address delta to adjust address or use absolute address to adjust
-  // address.
-  bool SetDelta;
-  // According to DWARF spec., the DW_LNS_fixed_advance_pc opcode takes a
-  // single uhalf (unencoded) operand. So, the maximum value of AddrDelta
-  // is 65535. We set a conservative upper bound for it for relaxation.
-  if (AddrDelta > 60000) {
-    const MCAsmInfo *asmInfo = Context.getAsmInfo();
-    unsigned AddrSize = asmInfo->getCodePointerSize();
-
-    OS << char(dwarf::DW_LNS_extended_op);
-    encodeULEB128(1 + AddrSize, OS);
-    OS << char(dwarf::DW_LNE_set_address);
-    // Generate fixup for the address.
-    Offset = OS.tell();
-    Size = AddrSize;
-    SetDelta = false;
-    OS.write_zeros(AddrSize);
-  } else {
-    OS << char(dwarf::DW_LNS_fixed_advance_pc);
-    // Generate fixup for 2-bytes address delta.
-    Offset = OS.tell();
-    Size = 2;
-    SetDelta = true;
-    OS << char(0);
-    OS << char(0);
-  }
-
-  if (LineDelta == INT64_MAX) {
-    OS << char(dwarf::DW_LNS_extended_op);
-    OS << char(1);
-    OS << char(dwarf::DW_LNE_end_sequence);
-  } else {
-    OS << char(dwarf::DW_LNS_copy);
-  }
-
-  return std::make_tuple(Offset, Size, SetDelta);
-}
-
-=======
->>>>>>> a2ce6ee6
 // Utility function to write a tuple for .debug_abbrev.
 static void EmitAbbrev(MCStreamer *MCOS, uint64_t Name, uint64_t Form) {
   MCOS->emitULEB128IntValue(Name);
