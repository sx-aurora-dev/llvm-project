//===- lib/MC/MCStreamer.cpp - Streaming Machine Code Output --------------===//
//
// Part of the LLVM Project, under the Apache License v2.0 with LLVM Exceptions.
// See https://llvm.org/LICENSE.txt for license information.
// SPDX-License-Identifier: Apache-2.0 WITH LLVM-exception
//
//===----------------------------------------------------------------------===//

#include "llvm/MC/MCStreamer.h"
#include "llvm/ADT/Optional.h"
#include "llvm/ADT/SmallString.h"
#include "llvm/ADT/StringRef.h"
#include "llvm/ADT/Twine.h"
#include "llvm/BinaryFormat/COFF.h"
#include "llvm/DebugInfo/CodeView/SymbolRecord.h"
#include "llvm/MC/MCAsmBackend.h"
#include "llvm/MC/MCAsmInfo.h"
#include "llvm/MC/MCCodeView.h"
#include "llvm/MC/MCContext.h"
#include "llvm/MC/MCDwarf.h"
#include "llvm/MC/MCExpr.h"
#include "llvm/MC/MCInst.h"
#include "llvm/MC/MCInstPrinter.h"
#include "llvm/MC/MCObjectFileInfo.h"
#include "llvm/MC/MCPseudoProbe.h"
#include "llvm/MC/MCRegister.h"
#include "llvm/MC/MCRegisterInfo.h"
#include "llvm/MC/MCSection.h"
#include "llvm/MC/MCSectionCOFF.h"
#include "llvm/MC/MCSymbol.h"
#include "llvm/MC/MCWin64EH.h"
#include "llvm/MC/MCWinEH.h"
#include "llvm/Support/Casting.h"
#include "llvm/Support/ErrorHandling.h"
#include "llvm/Support/LEB128.h"
#include "llvm/Support/MathExtras.h"
#include "llvm/Support/raw_ostream.h"
#include <cassert>
#include <cstdint>
#include <cstdlib>
#include <utility>

using namespace llvm;

MCTargetStreamer::MCTargetStreamer(MCStreamer &S) : Streamer(S) {
  S.setTargetStreamer(this);
}

// Pin the vtables to this file.
MCTargetStreamer::~MCTargetStreamer() = default;

void MCTargetStreamer::emitLabel(MCSymbol *Symbol) {}

void MCTargetStreamer::finish() {}

void MCTargetStreamer::emitConstantPools() {}

void MCTargetStreamer::changeSection(const MCSection *CurSection,
                                     MCSection *Section,
                                     const MCExpr *Subsection,
                                     raw_ostream &OS) {
  Section->PrintSwitchToSection(*Streamer.getContext().getAsmInfo(),
                                Streamer.getContext().getTargetTriple(), OS,
                                Subsection);
}

void MCTargetStreamer::emitDwarfFileDirective(StringRef Directive) {
  Streamer.emitRawText(Directive);
}

void MCTargetStreamer::emitValue(const MCExpr *Value) {
  SmallString<128> Str;
  raw_svector_ostream OS(Str);

  Value->print(OS, Streamer.getContext().getAsmInfo());
  Streamer.emitRawText(OS.str());
}

void MCTargetStreamer::emitRawBytes(StringRef Data) {
  const MCAsmInfo *MAI = Streamer.getContext().getAsmInfo();
  const char *Directive = MAI->getData8bitsDirective();
  for (const unsigned char C : Data.bytes()) {
    SmallString<128> Str;
    raw_svector_ostream OS(Str);

    OS << Directive << (unsigned)C;
    Streamer.emitRawText(OS.str());
  }
}

void MCTargetStreamer::emitAssignment(MCSymbol *Symbol, const MCExpr *Value) {}

MCStreamer::MCStreamer(MCContext &Ctx)
    : Context(Ctx), CurrentWinFrameInfo(nullptr),
      CurrentProcWinFrameInfoStartIndex(0), UseAssemblerInfoForParsing(false) {
  SectionStack.push_back(std::pair<MCSectionSubPair, MCSectionSubPair>());
}

MCStreamer::~MCStreamer() {}

void MCStreamer::reset() {
  DwarfFrameInfos.clear();
  CurrentWinFrameInfo = nullptr;
  WinFrameInfos.clear();
  SymbolOrdering.clear();
  SectionStack.clear();
  SectionStack.push_back(std::pair<MCSectionSubPair, MCSectionSubPair>());
}

raw_ostream &MCStreamer::GetCommentOS() {
  // By default, discard comments.
  return nulls();
}

unsigned MCStreamer::getNumFrameInfos() { return DwarfFrameInfos.size(); }
ArrayRef<MCDwarfFrameInfo> MCStreamer::getDwarfFrameInfos() const {
  return DwarfFrameInfos;
}

void MCStreamer::emitRawComment(const Twine &T, bool TabPrefix) {}

void MCStreamer::addExplicitComment(const Twine &T) {}
void MCStreamer::emitExplicitComments() {}

void MCStreamer::generateCompactUnwindEncodings(MCAsmBackend *MAB) {
  for (auto &FI : DwarfFrameInfos)
    FI.CompactUnwindEncoding =
        (MAB ? MAB->generateCompactUnwindEncoding(FI.Instructions) : 0);
}

/// EmitIntValue - Special case of EmitValue that avoids the client having to
/// pass in a MCExpr for constant integers.
void MCStreamer::emitIntValue(uint64_t Value, unsigned Size) {
  assert(1 <= Size && Size <= 8 && "Invalid size");
  assert((isUIntN(8 * Size, Value) || isIntN(8 * Size, Value)) &&
         "Invalid size");
  const bool IsLittleEndian = Context.getAsmInfo()->isLittleEndian();
  uint64_t Swapped = support::endian::byte_swap(
      Value, IsLittleEndian ? support::little : support::big);
  unsigned Index = IsLittleEndian ? 0 : 8 - Size;
  emitBytes(StringRef(reinterpret_cast<char *>(&Swapped) + Index, Size));
}
void MCStreamer::emitIntValue(APInt Value) {
  if (Value.getNumWords() == 1) {
    emitIntValue(Value.getLimitedValue(), Value.getBitWidth() / 8);
    return;
  }

  const bool IsLittleEndianTarget = Context.getAsmInfo()->isLittleEndian();
  const bool ShouldSwap = sys::IsLittleEndianHost != IsLittleEndianTarget;
  const APInt Swapped = ShouldSwap ? Value.byteSwap() : Value;
  const unsigned Size = Value.getBitWidth() / 8;
  SmallString<10> Tmp;
  Tmp.resize(Size);
  StoreIntToMemory(Swapped, reinterpret_cast<uint8_t *>(Tmp.data()), Size);
  emitBytes(Tmp.str());
}

/// EmitULEB128IntValue - Special case of EmitULEB128Value that avoids the
/// client having to pass in a MCExpr for constant integers.
void MCStreamer::emitULEB128IntValue(uint64_t Value, unsigned PadTo) {
  SmallString<128> Tmp;
  raw_svector_ostream OSE(Tmp);
  encodeULEB128(Value, OSE, PadTo);
  emitBytes(OSE.str());
}

/// EmitSLEB128IntValue - Special case of EmitSLEB128Value that avoids the
/// client having to pass in a MCExpr for constant integers.
void MCStreamer::emitSLEB128IntValue(int64_t Value) {
  SmallString<128> Tmp;
  raw_svector_ostream OSE(Tmp);
  encodeSLEB128(Value, OSE);
  emitBytes(OSE.str());
}

void MCStreamer::emitValue(const MCExpr *Value, unsigned Size, SMLoc Loc) {
  emitValueImpl(Value, Size, Loc);
}

void MCStreamer::emitSymbolValue(const MCSymbol *Sym, unsigned Size,
                                 bool IsSectionRelative) {
  assert((!IsSectionRelative || Size == 4) &&
         "SectionRelative value requires 4-bytes");

  if (!IsSectionRelative)
    emitValueImpl(MCSymbolRefExpr::create(Sym, getContext()), Size);
  else
    EmitCOFFSecRel32(Sym, /*Offset=*/0);
}

void MCStreamer::emitDTPRel64Value(const MCExpr *Value) {
  report_fatal_error("unsupported directive in streamer");
}

void MCStreamer::emitDTPRel32Value(const MCExpr *Value) {
  report_fatal_error("unsupported directive in streamer");
}

void MCStreamer::emitTPRel64Value(const MCExpr *Value) {
  report_fatal_error("unsupported directive in streamer");
}

void MCStreamer::emitTPRel32Value(const MCExpr *Value) {
  report_fatal_error("unsupported directive in streamer");
}

void MCStreamer::emitGPRel64Value(const MCExpr *Value) {
  report_fatal_error("unsupported directive in streamer");
}

void MCStreamer::emitGPRel32Value(const MCExpr *Value) {
  report_fatal_error("unsupported directive in streamer");
}

/// Emit NumBytes bytes worth of the value specified by FillValue.
/// This implements directives such as '.space'.
void MCStreamer::emitFill(uint64_t NumBytes, uint8_t FillValue) {
  emitFill(*MCConstantExpr::create(NumBytes, getContext()), FillValue);
}

void llvm::MCStreamer::emitNops(int64_t NumBytes, int64_t ControlledNopLen,
                                llvm::SMLoc, const MCSubtargetInfo& STI) {}

/// The implementation in this class just redirects to emitFill.
void MCStreamer::emitZeros(uint64_t NumBytes) { emitFill(NumBytes, 0); }

Expected<unsigned>
MCStreamer::tryEmitDwarfFileDirective(unsigned FileNo, StringRef Directory,
                                      StringRef Filename,
                                      Optional<MD5::MD5Result> Checksum,
                                      Optional<StringRef> Source,
                                      unsigned CUID) {
  return getContext().getDwarfFile(Directory, Filename, FileNo, Checksum,
                                   Source, CUID);
}

void MCStreamer::emitDwarfFile0Directive(StringRef Directory,
                                         StringRef Filename,
                                         Optional<MD5::MD5Result> Checksum,
                                         Optional<StringRef> Source,
                                         unsigned CUID) {
  getContext().setMCLineTableRootFile(CUID, Directory, Filename, Checksum,
                                      Source);
}

void MCStreamer::emitCFIBKeyFrame() {
  MCDwarfFrameInfo *CurFrame = getCurrentDwarfFrameInfo();
  if (!CurFrame)
    return;
  CurFrame->IsBKeyFrame = true;
}

void MCStreamer::emitDwarfLocDirective(unsigned FileNo, unsigned Line,
                                       unsigned Column, unsigned Flags,
                                       unsigned Isa, unsigned Discriminator,
                                       StringRef FileName) {
  getContext().setCurrentDwarfLoc(FileNo, Line, Column, Flags, Isa,
                                  Discriminator);
}

MCSymbol *MCStreamer::getDwarfLineTableSymbol(unsigned CUID) {
  MCDwarfLineTable &Table = getContext().getMCDwarfLineTable(CUID);
  if (!Table.getLabel()) {
    StringRef Prefix = Context.getAsmInfo()->getPrivateGlobalPrefix();
    Table.setLabel(
        Context.getOrCreateSymbol(Prefix + "line_table_start" + Twine(CUID)));
  }
  return Table.getLabel();
}

bool MCStreamer::hasUnfinishedDwarfFrameInfo() {
  return !DwarfFrameInfos.empty() && !DwarfFrameInfos.back().End;
}

MCDwarfFrameInfo *MCStreamer::getCurrentDwarfFrameInfo() {
  if (!hasUnfinishedDwarfFrameInfo()) {
    getContext().reportError(getStartTokLoc(),
                             "this directive must appear between "
                             ".cfi_startproc and .cfi_endproc directives");
    return nullptr;
  }
  return &DwarfFrameInfos.back();
}

bool MCStreamer::EmitCVFileDirective(unsigned FileNo, StringRef Filename,
                                     ArrayRef<uint8_t> Checksum,
                                     unsigned ChecksumKind) {
  return getContext().getCVContext().addFile(*this, FileNo, Filename, Checksum,
                                             ChecksumKind);
}

bool MCStreamer::EmitCVFuncIdDirective(unsigned FunctionId) {
  return getContext().getCVContext().recordFunctionId(FunctionId);
}

bool MCStreamer::EmitCVInlineSiteIdDirective(unsigned FunctionId,
                                             unsigned IAFunc, unsigned IAFile,
                                             unsigned IALine, unsigned IACol,
                                             SMLoc Loc) {
  if (getContext().getCVContext().getCVFunctionInfo(IAFunc) == nullptr) {
    getContext().reportError(Loc, "parent function id not introduced by "
                                  ".cv_func_id or .cv_inline_site_id");
    return true;
  }

  return getContext().getCVContext().recordInlinedCallSiteId(
      FunctionId, IAFunc, IAFile, IALine, IACol);
}

void MCStreamer::emitCVLocDirective(unsigned FunctionId, unsigned FileNo,
                                    unsigned Line, unsigned Column,
                                    bool PrologueEnd, bool IsStmt,
                                    StringRef FileName, SMLoc Loc) {}

bool MCStreamer::checkCVLocSection(unsigned FuncId, unsigned FileNo,
                                   SMLoc Loc) {
  CodeViewContext &CVC = getContext().getCVContext();
  MCCVFunctionInfo *FI = CVC.getCVFunctionInfo(FuncId);
  if (!FI) {
    getContext().reportError(
        Loc, "function id not introduced by .cv_func_id or .cv_inline_site_id");
    return false;
  }

  // Track the section
  if (FI->Section == nullptr)
    FI->Section = getCurrentSectionOnly();
  else if (FI->Section != getCurrentSectionOnly()) {
    getContext().reportError(
        Loc,
        "all .cv_loc directives for a function must be in the same section");
    return false;
  }
  return true;
}

void MCStreamer::emitCVLinetableDirective(unsigned FunctionId,
                                          const MCSymbol *Begin,
                                          const MCSymbol *End) {}

void MCStreamer::emitCVInlineLinetableDirective(unsigned PrimaryFunctionId,
                                                unsigned SourceFileId,
                                                unsigned SourceLineNum,
                                                const MCSymbol *FnStartSym,
                                                const MCSymbol *FnEndSym) {}

/// Only call this on endian-specific types like ulittle16_t and little32_t, or
/// structs composed of them.
template <typename T>
static void copyBytesForDefRange(SmallString<20> &BytePrefix,
                                 codeview::SymbolKind SymKind,
                                 const T &DefRangeHeader) {
  BytePrefix.resize(2 + sizeof(T));
  codeview::ulittle16_t SymKindLE = codeview::ulittle16_t(SymKind);
  memcpy(&BytePrefix[0], &SymKindLE, 2);
  memcpy(&BytePrefix[2], &DefRangeHeader, sizeof(T));
}

void MCStreamer::emitCVDefRangeDirective(
    ArrayRef<std::pair<const MCSymbol *, const MCSymbol *>> Ranges,
    StringRef FixedSizePortion) {}

void MCStreamer::emitCVDefRangeDirective(
    ArrayRef<std::pair<const MCSymbol *, const MCSymbol *>> Ranges,
    codeview::DefRangeRegisterRelHeader DRHdr) {
  SmallString<20> BytePrefix;
  copyBytesForDefRange(BytePrefix, codeview::S_DEFRANGE_REGISTER_REL, DRHdr);
  emitCVDefRangeDirective(Ranges, BytePrefix);
}

void MCStreamer::emitCVDefRangeDirective(
    ArrayRef<std::pair<const MCSymbol *, const MCSymbol *>> Ranges,
    codeview::DefRangeSubfieldRegisterHeader DRHdr) {
  SmallString<20> BytePrefix;
  copyBytesForDefRange(BytePrefix, codeview::S_DEFRANGE_SUBFIELD_REGISTER,
                       DRHdr);
  emitCVDefRangeDirective(Ranges, BytePrefix);
}

void MCStreamer::emitCVDefRangeDirective(
    ArrayRef<std::pair<const MCSymbol *, const MCSymbol *>> Ranges,
    codeview::DefRangeRegisterHeader DRHdr) {
  SmallString<20> BytePrefix;
  copyBytesForDefRange(BytePrefix, codeview::S_DEFRANGE_REGISTER, DRHdr);
  emitCVDefRangeDirective(Ranges, BytePrefix);
}

void MCStreamer::emitCVDefRangeDirective(
    ArrayRef<std::pair<const MCSymbol *, const MCSymbol *>> Ranges,
    codeview::DefRangeFramePointerRelHeader DRHdr) {
  SmallString<20> BytePrefix;
  copyBytesForDefRange(BytePrefix, codeview::S_DEFRANGE_FRAMEPOINTER_REL,
                       DRHdr);
  emitCVDefRangeDirective(Ranges, BytePrefix);
}

void MCStreamer::emitEHSymAttributes(const MCSymbol *Symbol,
                                     MCSymbol *EHSymbol) {
}

void MCStreamer::initSections(bool NoExecStack, const MCSubtargetInfo &STI) {
  SwitchSection(getContext().getObjectFileInfo()->getTextSection());
}

void MCStreamer::AssignFragment(MCSymbol *Symbol, MCFragment *Fragment) {
  assert(Fragment);
  Symbol->setFragment(Fragment);

  // As we emit symbols into a section, track the order so that they can
  // be sorted upon later. Zero is reserved to mean 'unemitted'.
  SymbolOrdering[Symbol] = 1 + SymbolOrdering.size();
}

void MCStreamer::emitLabel(MCSymbol *Symbol, SMLoc Loc) {
  Symbol->redefineIfPossible();

  if (!Symbol->isUndefined() || Symbol->isVariable())
    return getContext().reportError(Loc, "symbol '" + Twine(Symbol->getName()) +
                                             "' is already defined");

  assert(!Symbol->isVariable() && "Cannot emit a variable symbol!");
  assert(getCurrentSectionOnly() && "Cannot emit before setting section!");
  assert(!Symbol->getFragment() && "Unexpected fragment on symbol data!");
  assert(Symbol->isUndefined() && "Cannot define a symbol twice!");

  Symbol->setFragment(&getCurrentSectionOnly()->getDummyFragment());

  MCTargetStreamer *TS = getTargetStreamer();
  if (TS)
    TS->emitLabel(Symbol);
}

<<<<<<< HEAD
=======
void MCStreamer::emitConditionalAssignment(MCSymbol *Symbol,
                                           const MCExpr *Value) {}

>>>>>>> 2ab1d525
void MCStreamer::emitCFISections(bool EH, bool Debug) {}

void MCStreamer::emitCFIStartProc(bool IsSimple, SMLoc Loc) {
  if (hasUnfinishedDwarfFrameInfo())
    return getContext().reportError(
        Loc, "starting new .cfi frame before finishing the previous one");

  MCDwarfFrameInfo Frame;
  Frame.IsSimple = IsSimple;
  emitCFIStartProcImpl(Frame);

  const MCAsmInfo* MAI = Context.getAsmInfo();
  if (MAI) {
    for (const MCCFIInstruction& Inst : MAI->getInitialFrameState()) {
      if (Inst.getOperation() == MCCFIInstruction::OpDefCfa ||
          Inst.getOperation() == MCCFIInstruction::OpDefCfaRegister ||
          Inst.getOperation() == MCCFIInstruction::OpLLVMDefAspaceCfa) {
        Frame.CurrentCfaRegister = Inst.getRegister();
      }
    }
  }

  DwarfFrameInfos.push_back(Frame);
}

void MCStreamer::emitCFIStartProcImpl(MCDwarfFrameInfo &Frame) {
}

void MCStreamer::emitCFIEndProc() {
  MCDwarfFrameInfo *CurFrame = getCurrentDwarfFrameInfo();
  if (!CurFrame)
    return;
  emitCFIEndProcImpl(*CurFrame);
}

void MCStreamer::emitCFIEndProcImpl(MCDwarfFrameInfo &Frame) {
  // Put a dummy non-null value in Frame.End to mark that this frame has been
  // closed.
  Frame.End = (MCSymbol *)1;
}

MCSymbol *MCStreamer::emitCFILabel() {
  // Return a dummy non-null value so that label fields appear filled in when
  // generating textual assembly.
  return (MCSymbol *)1;
}

void MCStreamer::emitCFIDefCfa(int64_t Register, int64_t Offset) {
  MCSymbol *Label = emitCFILabel();
  MCCFIInstruction Instruction =
      MCCFIInstruction::cfiDefCfa(Label, Register, Offset);
  MCDwarfFrameInfo *CurFrame = getCurrentDwarfFrameInfo();
  if (!CurFrame)
    return;
  CurFrame->Instructions.push_back(Instruction);
  CurFrame->CurrentCfaRegister = static_cast<unsigned>(Register);
}

void MCStreamer::emitCFIDefCfaOffset(int64_t Offset) {
  MCSymbol *Label = emitCFILabel();
  MCCFIInstruction Instruction =
      MCCFIInstruction::cfiDefCfaOffset(Label, Offset);
  MCDwarfFrameInfo *CurFrame = getCurrentDwarfFrameInfo();
  if (!CurFrame)
    return;
  CurFrame->Instructions.push_back(Instruction);
}

void MCStreamer::emitCFIAdjustCfaOffset(int64_t Adjustment) {
  MCSymbol *Label = emitCFILabel();
  MCCFIInstruction Instruction =
    MCCFIInstruction::createAdjustCfaOffset(Label, Adjustment);
  MCDwarfFrameInfo *CurFrame = getCurrentDwarfFrameInfo();
  if (!CurFrame)
    return;
  CurFrame->Instructions.push_back(Instruction);
}

void MCStreamer::emitCFIDefCfaRegister(int64_t Register) {
  MCSymbol *Label = emitCFILabel();
  MCCFIInstruction Instruction =
    MCCFIInstruction::createDefCfaRegister(Label, Register);
  MCDwarfFrameInfo *CurFrame = getCurrentDwarfFrameInfo();
  if (!CurFrame)
    return;
  CurFrame->Instructions.push_back(Instruction);
  CurFrame->CurrentCfaRegister = static_cast<unsigned>(Register);
}

void MCStreamer::emitCFILLVMDefAspaceCfa(int64_t Register, int64_t Offset,
                                         int64_t AddressSpace) {
  MCSymbol *Label = emitCFILabel();
  MCCFIInstruction Instruction = MCCFIInstruction::createLLVMDefAspaceCfa(
      Label, Register, Offset, AddressSpace);
  MCDwarfFrameInfo *CurFrame = getCurrentDwarfFrameInfo();
  if (!CurFrame)
    return;
  CurFrame->Instructions.push_back(Instruction);
  CurFrame->CurrentCfaRegister = static_cast<unsigned>(Register);
}

void MCStreamer::emitCFIOffset(int64_t Register, int64_t Offset) {
  MCSymbol *Label = emitCFILabel();
  MCCFIInstruction Instruction =
    MCCFIInstruction::createOffset(Label, Register, Offset);
  MCDwarfFrameInfo *CurFrame = getCurrentDwarfFrameInfo();
  if (!CurFrame)
    return;
  CurFrame->Instructions.push_back(Instruction);
}

void MCStreamer::emitCFIRelOffset(int64_t Register, int64_t Offset) {
  MCSymbol *Label = emitCFILabel();
  MCCFIInstruction Instruction =
    MCCFIInstruction::createRelOffset(Label, Register, Offset);
  MCDwarfFrameInfo *CurFrame = getCurrentDwarfFrameInfo();
  if (!CurFrame)
    return;
  CurFrame->Instructions.push_back(Instruction);
}

void MCStreamer::emitCFIPersonality(const MCSymbol *Sym,
                                    unsigned Encoding) {
  MCDwarfFrameInfo *CurFrame = getCurrentDwarfFrameInfo();
  if (!CurFrame)
    return;
  CurFrame->Personality = Sym;
  CurFrame->PersonalityEncoding = Encoding;
}

void MCStreamer::emitCFILsda(const MCSymbol *Sym, unsigned Encoding) {
  MCDwarfFrameInfo *CurFrame = getCurrentDwarfFrameInfo();
  if (!CurFrame)
    return;
  CurFrame->Lsda = Sym;
  CurFrame->LsdaEncoding = Encoding;
}

void MCStreamer::emitCFIRememberState() {
  MCSymbol *Label = emitCFILabel();
  MCCFIInstruction Instruction = MCCFIInstruction::createRememberState(Label);
  MCDwarfFrameInfo *CurFrame = getCurrentDwarfFrameInfo();
  if (!CurFrame)
    return;
  CurFrame->Instructions.push_back(Instruction);
}

void MCStreamer::emitCFIRestoreState() {
  // FIXME: Error if there is no matching cfi_remember_state.
  MCSymbol *Label = emitCFILabel();
  MCCFIInstruction Instruction = MCCFIInstruction::createRestoreState(Label);
  MCDwarfFrameInfo *CurFrame = getCurrentDwarfFrameInfo();
  if (!CurFrame)
    return;
  CurFrame->Instructions.push_back(Instruction);
}

void MCStreamer::emitCFISameValue(int64_t Register) {
  MCSymbol *Label = emitCFILabel();
  MCCFIInstruction Instruction =
    MCCFIInstruction::createSameValue(Label, Register);
  MCDwarfFrameInfo *CurFrame = getCurrentDwarfFrameInfo();
  if (!CurFrame)
    return;
  CurFrame->Instructions.push_back(Instruction);
}

void MCStreamer::emitCFIRestore(int64_t Register) {
  MCSymbol *Label = emitCFILabel();
  MCCFIInstruction Instruction =
    MCCFIInstruction::createRestore(Label, Register);
  MCDwarfFrameInfo *CurFrame = getCurrentDwarfFrameInfo();
  if (!CurFrame)
    return;
  CurFrame->Instructions.push_back(Instruction);
}

void MCStreamer::emitCFIEscape(StringRef Values) {
  MCSymbol *Label = emitCFILabel();
  MCCFIInstruction Instruction = MCCFIInstruction::createEscape(Label, Values);
  MCDwarfFrameInfo *CurFrame = getCurrentDwarfFrameInfo();
  if (!CurFrame)
    return;
  CurFrame->Instructions.push_back(Instruction);
}

void MCStreamer::emitCFIGnuArgsSize(int64_t Size) {
  MCSymbol *Label = emitCFILabel();
  MCCFIInstruction Instruction =
    MCCFIInstruction::createGnuArgsSize(Label, Size);
  MCDwarfFrameInfo *CurFrame = getCurrentDwarfFrameInfo();
  if (!CurFrame)
    return;
  CurFrame->Instructions.push_back(Instruction);
}

void MCStreamer::emitCFISignalFrame() {
  MCDwarfFrameInfo *CurFrame = getCurrentDwarfFrameInfo();
  if (!CurFrame)
    return;
  CurFrame->IsSignalFrame = true;
}

void MCStreamer::emitCFIUndefined(int64_t Register) {
  MCSymbol *Label = emitCFILabel();
  MCCFIInstruction Instruction =
    MCCFIInstruction::createUndefined(Label, Register);
  MCDwarfFrameInfo *CurFrame = getCurrentDwarfFrameInfo();
  if (!CurFrame)
    return;
  CurFrame->Instructions.push_back(Instruction);
}

void MCStreamer::emitCFIRegister(int64_t Register1, int64_t Register2) {
  MCSymbol *Label = emitCFILabel();
  MCCFIInstruction Instruction =
    MCCFIInstruction::createRegister(Label, Register1, Register2);
  MCDwarfFrameInfo *CurFrame = getCurrentDwarfFrameInfo();
  if (!CurFrame)
    return;
  CurFrame->Instructions.push_back(Instruction);
}

void MCStreamer::emitCFIWindowSave() {
  MCSymbol *Label = emitCFILabel();
  MCCFIInstruction Instruction =
    MCCFIInstruction::createWindowSave(Label);
  MCDwarfFrameInfo *CurFrame = getCurrentDwarfFrameInfo();
  if (!CurFrame)
    return;
  CurFrame->Instructions.push_back(Instruction);
}

void MCStreamer::emitCFINegateRAState() {
  MCSymbol *Label = emitCFILabel();
  MCCFIInstruction Instruction = MCCFIInstruction::createNegateRAState(Label);
  MCDwarfFrameInfo *CurFrame = getCurrentDwarfFrameInfo();
  if (!CurFrame)
    return;
  CurFrame->Instructions.push_back(Instruction);
}

void MCStreamer::emitCFIReturnColumn(int64_t Register) {
  MCDwarfFrameInfo *CurFrame = getCurrentDwarfFrameInfo();
  if (!CurFrame)
    return;
  CurFrame->RAReg = Register;
}

WinEH::FrameInfo *MCStreamer::EnsureValidWinFrameInfo(SMLoc Loc) {
  const MCAsmInfo *MAI = Context.getAsmInfo();
  if (!MAI->usesWindowsCFI()) {
    getContext().reportError(
        Loc, ".seh_* directives are not supported on this target");
    return nullptr;
  }
  if (!CurrentWinFrameInfo || CurrentWinFrameInfo->End) {
    getContext().reportError(
        Loc, ".seh_ directive must appear within an active frame");
    return nullptr;
  }
  return CurrentWinFrameInfo;
}

void MCStreamer::EmitWinCFIStartProc(const MCSymbol *Symbol, SMLoc Loc) {
  const MCAsmInfo *MAI = Context.getAsmInfo();
  if (!MAI->usesWindowsCFI())
    return getContext().reportError(
        Loc, ".seh_* directives are not supported on this target");
  if (CurrentWinFrameInfo && !CurrentWinFrameInfo->End)
    getContext().reportError(
        Loc, "Starting a function before ending the previous one!");

  MCSymbol *StartProc = emitCFILabel();

  CurrentProcWinFrameInfoStartIndex = WinFrameInfos.size();
  WinFrameInfos.emplace_back(
      std::make_unique<WinEH::FrameInfo>(Symbol, StartProc));
  CurrentWinFrameInfo = WinFrameInfos.back().get();
  CurrentWinFrameInfo->TextSection = getCurrentSectionOnly();
}

void MCStreamer::EmitWinCFIEndProc(SMLoc Loc) {
  WinEH::FrameInfo *CurFrame = EnsureValidWinFrameInfo(Loc);
  if (!CurFrame)
    return;
  if (CurFrame->ChainedParent)
    getContext().reportError(Loc, "Not all chained regions terminated!");

  MCSymbol *Label = emitCFILabel();
  CurFrame->End = Label;
  if (!CurFrame->FuncletOrFuncEnd)
    CurFrame->FuncletOrFuncEnd = CurFrame->End;

  for (size_t I = CurrentProcWinFrameInfoStartIndex, E = WinFrameInfos.size();
       I != E; ++I)
    EmitWindowsUnwindTables(WinFrameInfos[I].get());
  SwitchSection(CurFrame->TextSection);
}

void MCStreamer::EmitWinCFIFuncletOrFuncEnd(SMLoc Loc) {
  WinEH::FrameInfo *CurFrame = EnsureValidWinFrameInfo(Loc);
  if (!CurFrame)
    return;
  if (CurFrame->ChainedParent)
    getContext().reportError(Loc, "Not all chained regions terminated!");

  MCSymbol *Label = emitCFILabel();
  CurFrame->FuncletOrFuncEnd = Label;
}

void MCStreamer::EmitWinCFIStartChained(SMLoc Loc) {
  WinEH::FrameInfo *CurFrame = EnsureValidWinFrameInfo(Loc);
  if (!CurFrame)
    return;

  MCSymbol *StartProc = emitCFILabel();

  WinFrameInfos.emplace_back(std::make_unique<WinEH::FrameInfo>(
      CurFrame->Function, StartProc, CurFrame));
  CurrentWinFrameInfo = WinFrameInfos.back().get();
  CurrentWinFrameInfo->TextSection = getCurrentSectionOnly();
}

void MCStreamer::EmitWinCFIEndChained(SMLoc Loc) {
  WinEH::FrameInfo *CurFrame = EnsureValidWinFrameInfo(Loc);
  if (!CurFrame)
    return;
  if (!CurFrame->ChainedParent)
    return getContext().reportError(
        Loc, "End of a chained region outside a chained region!");

  MCSymbol *Label = emitCFILabel();

  CurFrame->End = Label;
  CurrentWinFrameInfo = const_cast<WinEH::FrameInfo *>(CurFrame->ChainedParent);
}

void MCStreamer::EmitWinEHHandler(const MCSymbol *Sym, bool Unwind, bool Except,
                                  SMLoc Loc) {
  WinEH::FrameInfo *CurFrame = EnsureValidWinFrameInfo(Loc);
  if (!CurFrame)
    return;
  if (CurFrame->ChainedParent)
    return getContext().reportError(
        Loc, "Chained unwind areas can't have handlers!");
  CurFrame->ExceptionHandler = Sym;
  if (!Except && !Unwind)
    getContext().reportError(Loc, "Don't know what kind of handler this is!");
  if (Unwind)
    CurFrame->HandlesUnwind = true;
  if (Except)
    CurFrame->HandlesExceptions = true;
}

void MCStreamer::EmitWinEHHandlerData(SMLoc Loc) {
  WinEH::FrameInfo *CurFrame = EnsureValidWinFrameInfo(Loc);
  if (!CurFrame)
    return;
  if (CurFrame->ChainedParent)
    getContext().reportError(Loc, "Chained unwind areas can't have handlers!");
}

void MCStreamer::emitCGProfileEntry(const MCSymbolRefExpr *From,
                                    const MCSymbolRefExpr *To, uint64_t Count) {
}

static MCSection *getWinCFISection(MCContext &Context, unsigned *NextWinCFIID,
                                   MCSection *MainCFISec,
                                   const MCSection *TextSec) {
  // If this is the main .text section, use the main unwind info section.
  if (TextSec == Context.getObjectFileInfo()->getTextSection())
    return MainCFISec;

  const auto *TextSecCOFF = cast<MCSectionCOFF>(TextSec);
  auto *MainCFISecCOFF = cast<MCSectionCOFF>(MainCFISec);
  unsigned UniqueID = TextSecCOFF->getOrAssignWinCFISectionID(NextWinCFIID);

  // If this section is COMDAT, this unwind section should be COMDAT associative
  // with its group.
  const MCSymbol *KeySym = nullptr;
  if (TextSecCOFF->getCharacteristics() & COFF::IMAGE_SCN_LNK_COMDAT) {
    KeySym = TextSecCOFF->getCOMDATSymbol();

    // In a GNU environment, we can't use associative comdats. Instead, do what
    // GCC does, which is to make plain comdat selectany section named like
    // ".[px]data$_Z3foov".
    if (!Context.getAsmInfo()->hasCOFFAssociativeComdats()) {
      std::string SectionName = (MainCFISecCOFF->getName() + "$" +
                                 TextSecCOFF->getName().split('$').second)
                                    .str();
      return Context.getCOFFSection(
          SectionName,
          MainCFISecCOFF->getCharacteristics() | COFF::IMAGE_SCN_LNK_COMDAT,
          MainCFISecCOFF->getKind(), "", COFF::IMAGE_COMDAT_SELECT_ANY);
    }
  }

  return Context.getAssociativeCOFFSection(MainCFISecCOFF, KeySym, UniqueID);
}

MCSection *MCStreamer::getAssociatedPDataSection(const MCSection *TextSec) {
  return getWinCFISection(getContext(), &NextWinCFIID,
                          getContext().getObjectFileInfo()->getPDataSection(),
                          TextSec);
}

MCSection *MCStreamer::getAssociatedXDataSection(const MCSection *TextSec) {
  return getWinCFISection(getContext(), &NextWinCFIID,
                          getContext().getObjectFileInfo()->getXDataSection(),
                          TextSec);
}

void MCStreamer::emitSyntaxDirective() {}

static unsigned encodeSEHRegNum(MCContext &Ctx, MCRegister Reg) {
  return Ctx.getRegisterInfo()->getSEHRegNum(Reg);
}

void MCStreamer::EmitWinCFIPushReg(MCRegister Register, SMLoc Loc) {
  WinEH::FrameInfo *CurFrame = EnsureValidWinFrameInfo(Loc);
  if (!CurFrame)
    return;

  MCSymbol *Label = emitCFILabel();

  WinEH::Instruction Inst = Win64EH::Instruction::PushNonVol(
      Label, encodeSEHRegNum(Context, Register));
  CurFrame->Instructions.push_back(Inst);
}

void MCStreamer::EmitWinCFISetFrame(MCRegister Register, unsigned Offset,
                                    SMLoc Loc) {
  WinEH::FrameInfo *CurFrame = EnsureValidWinFrameInfo(Loc);
  if (!CurFrame)
    return;
  if (CurFrame->LastFrameInst >= 0)
    return getContext().reportError(
        Loc, "frame register and offset can be set at most once");
  if (Offset & 0x0F)
    return getContext().reportError(Loc, "offset is not a multiple of 16");
  if (Offset > 240)
    return getContext().reportError(
        Loc, "frame offset must be less than or equal to 240");

  MCSymbol *Label = emitCFILabel();

  WinEH::Instruction Inst = Win64EH::Instruction::SetFPReg(
      Label, encodeSEHRegNum(getContext(), Register), Offset);
  CurFrame->LastFrameInst = CurFrame->Instructions.size();
  CurFrame->Instructions.push_back(Inst);
}

void MCStreamer::EmitWinCFIAllocStack(unsigned Size, SMLoc Loc) {
  WinEH::FrameInfo *CurFrame = EnsureValidWinFrameInfo(Loc);
  if (!CurFrame)
    return;
  if (Size == 0)
    return getContext().reportError(Loc,
                                    "stack allocation size must be non-zero");
  if (Size & 7)
    return getContext().reportError(
        Loc, "stack allocation size is not a multiple of 8");

  MCSymbol *Label = emitCFILabel();

  WinEH::Instruction Inst = Win64EH::Instruction::Alloc(Label, Size);
  CurFrame->Instructions.push_back(Inst);
}

void MCStreamer::EmitWinCFISaveReg(MCRegister Register, unsigned Offset,
                                   SMLoc Loc) {
  WinEH::FrameInfo *CurFrame = EnsureValidWinFrameInfo(Loc);
  if (!CurFrame)
    return;

  if (Offset & 7)
    return getContext().reportError(
        Loc, "register save offset is not 8 byte aligned");

  MCSymbol *Label = emitCFILabel();

  WinEH::Instruction Inst = Win64EH::Instruction::SaveNonVol(
      Label, encodeSEHRegNum(Context, Register), Offset);
  CurFrame->Instructions.push_back(Inst);
}

void MCStreamer::EmitWinCFISaveXMM(MCRegister Register, unsigned Offset,
                                   SMLoc Loc) {
  WinEH::FrameInfo *CurFrame = EnsureValidWinFrameInfo(Loc);
  if (!CurFrame)
    return;
  if (Offset & 0x0F)
    return getContext().reportError(Loc, "offset is not a multiple of 16");

  MCSymbol *Label = emitCFILabel();

  WinEH::Instruction Inst = Win64EH::Instruction::SaveXMM(
      Label, encodeSEHRegNum(Context, Register), Offset);
  CurFrame->Instructions.push_back(Inst);
}

void MCStreamer::EmitWinCFIPushFrame(bool Code, SMLoc Loc) {
  WinEH::FrameInfo *CurFrame = EnsureValidWinFrameInfo(Loc);
  if (!CurFrame)
    return;
  if (!CurFrame->Instructions.empty())
    return getContext().reportError(
        Loc, "If present, PushMachFrame must be the first UOP");

  MCSymbol *Label = emitCFILabel();

  WinEH::Instruction Inst = Win64EH::Instruction::PushMachFrame(Label, Code);
  CurFrame->Instructions.push_back(Inst);
}

void MCStreamer::EmitWinCFIEndProlog(SMLoc Loc) {
  WinEH::FrameInfo *CurFrame = EnsureValidWinFrameInfo(Loc);
  if (!CurFrame)
    return;

  MCSymbol *Label = emitCFILabel();

  CurFrame->PrologEnd = Label;
}

void MCStreamer::EmitCOFFSafeSEH(MCSymbol const *Symbol) {}

void MCStreamer::EmitCOFFSymbolIndex(MCSymbol const *Symbol) {}

void MCStreamer::EmitCOFFSectionIndex(MCSymbol const *Symbol) {}

void MCStreamer::EmitCOFFSecRel32(MCSymbol const *Symbol, uint64_t Offset) {}

void MCStreamer::EmitCOFFImgRel32(MCSymbol const *Symbol, int64_t Offset) {}

/// EmitRawText - If this file is backed by an assembly streamer, this dumps
/// the specified string in the output .s file.  This capability is
/// indicated by the hasRawTextSupport() predicate.
void MCStreamer::emitRawTextImpl(StringRef String) {
  // This is not llvm_unreachable for the sake of out of tree backend
  // developers who may not have assembly streamers and should serve as a
  // reminder to not accidentally call EmitRawText in the absence of such.
  report_fatal_error("EmitRawText called on an MCStreamer that doesn't support "
                     "it (target backend is likely missing an AsmStreamer "
                     "implementation)");
}

void MCStreamer::emitRawText(const Twine &T) {
  SmallString<128> Str;
  emitRawTextImpl(T.toStringRef(Str));
}

void MCStreamer::EmitWindowsUnwindTables() {
}

void MCStreamer::EmitWindowsUnwindTables(WinEH::FrameInfo *Frame) {
}

void MCStreamer::Finish(SMLoc EndLoc) {
  if ((!DwarfFrameInfos.empty() && !DwarfFrameInfos.back().End) ||
      (!WinFrameInfos.empty() && !WinFrameInfos.back()->End)) {
    getContext().reportError(EndLoc, "Unfinished frame!");
    return;
  }

  MCTargetStreamer *TS = getTargetStreamer();
  if (TS)
    TS->finish();

  finishImpl();
}

void MCStreamer::maybeEmitDwarf64Mark() {
  if (Context.getDwarfFormat() != dwarf::DWARF64)
    return;
  AddComment("DWARF64 Mark");
  emitInt32(dwarf::DW_LENGTH_DWARF64);
}

void MCStreamer::emitDwarfUnitLength(uint64_t Length, const Twine &Comment) {
  assert(Context.getDwarfFormat() == dwarf::DWARF64 ||
         Length <= dwarf::DW_LENGTH_lo_reserved);
  maybeEmitDwarf64Mark();
  AddComment(Comment);
  emitIntValue(Length, dwarf::getDwarfOffsetByteSize(Context.getDwarfFormat()));
}

MCSymbol *MCStreamer::emitDwarfUnitLength(const Twine &Prefix,
                                          const Twine &Comment) {
  maybeEmitDwarf64Mark();
  AddComment(Comment);
  MCSymbol *Lo = Context.createTempSymbol(Prefix + "_start");
  MCSymbol *Hi = Context.createTempSymbol(Prefix + "_end");

  emitAbsoluteSymbolDiff(
      Hi, Lo, dwarf::getDwarfOffsetByteSize(Context.getDwarfFormat()));
  // emit the begin symbol after we generate the length field.
  emitLabel(Lo);
  // Return the Hi symbol to the caller.
  return Hi;
}

void MCStreamer::emitDwarfLineStartLabel(MCSymbol *StartSym) {
  // Set the value of the symbol, as we are at the start of the line table.
  emitLabel(StartSym);
}

void MCStreamer::emitAssignment(MCSymbol *Symbol, const MCExpr *Value) {
  visitUsedExpr(*Value);
  Symbol->setVariableValue(Value);

  MCTargetStreamer *TS = getTargetStreamer();
  if (TS)
    TS->emitAssignment(Symbol, Value);
}

void MCTargetStreamer::prettyPrintAsm(MCInstPrinter &InstPrinter,
                                      uint64_t Address, const MCInst &Inst,
                                      const MCSubtargetInfo &STI,
                                      raw_ostream &OS) {
  InstPrinter.printInst(&Inst, Address, "", STI, OS);
}

void MCStreamer::visitUsedSymbol(const MCSymbol &Sym) {
}

void MCStreamer::visitUsedExpr(const MCExpr &Expr) {
  switch (Expr.getKind()) {
  case MCExpr::Target:
    cast<MCTargetExpr>(Expr).visitUsedExpr(*this);
    break;

  case MCExpr::Constant:
    break;

  case MCExpr::Binary: {
    const MCBinaryExpr &BE = cast<MCBinaryExpr>(Expr);
    visitUsedExpr(*BE.getLHS());
    visitUsedExpr(*BE.getRHS());
    break;
  }

  case MCExpr::SymbolRef:
    visitUsedSymbol(cast<MCSymbolRefExpr>(Expr).getSymbol());
    break;

  case MCExpr::Unary:
    visitUsedExpr(*cast<MCUnaryExpr>(Expr).getSubExpr());
    break;
  }
}

void MCStreamer::emitInstruction(const MCInst &Inst, const MCSubtargetInfo &) {
  // Scan for values.
  for (unsigned i = Inst.getNumOperands(); i--;)
    if (Inst.getOperand(i).isExpr())
      visitUsedExpr(*Inst.getOperand(i).getExpr());
}

void MCStreamer::emitPseudoProbe(uint64_t Guid, uint64_t Index, uint64_t Type,
                                 uint64_t Attr,
                                 const MCPseudoProbeInlineStack &InlineStack) {
  auto &Context = getContext();

  // Create a symbol at in the current section for use in the probe.
  MCSymbol *ProbeSym = Context.createTempSymbol();

  // Set the value of the symbol to use for the MCPseudoProbe.
  emitLabel(ProbeSym);

  // Create a (local) probe entry with the symbol.
  MCPseudoProbe Probe(ProbeSym, Guid, Index, Type, Attr);

  // Add the probe entry to this section's entries.
  Context.getMCPseudoProbeTable().getProbeSections().addPseudoProbe(
      getCurrentSectionOnly(), Probe, InlineStack);
}

void MCStreamer::emitAbsoluteSymbolDiff(const MCSymbol *Hi, const MCSymbol *Lo,
                                        unsigned Size) {
  // Get the Hi-Lo expression.
  const MCExpr *Diff =
      MCBinaryExpr::createSub(MCSymbolRefExpr::create(Hi, Context),
                              MCSymbolRefExpr::create(Lo, Context), Context);

  const MCAsmInfo *MAI = Context.getAsmInfo();
  if (!MAI->doesSetDirectiveSuppressReloc()) {
    emitValue(Diff, Size);
    return;
  }

  // Otherwise, emit with .set (aka assignment).
  MCSymbol *SetLabel = Context.createTempSymbol("set");
  emitAssignment(SetLabel, Diff);
  emitSymbolValue(SetLabel, Size);
}

void MCStreamer::emitAbsoluteSymbolDiffAsULEB128(const MCSymbol *Hi,
                                                 const MCSymbol *Lo) {
  // Get the Hi-Lo expression.
  const MCExpr *Diff =
      MCBinaryExpr::createSub(MCSymbolRefExpr::create(Hi, Context),
                              MCSymbolRefExpr::create(Lo, Context), Context);

  emitULEB128Value(Diff);
}

void MCStreamer::emitAssemblerFlag(MCAssemblerFlag Flag) {}
void MCStreamer::emitThumbFunc(MCSymbol *Func) {}
void MCStreamer::emitSymbolDesc(MCSymbol *Symbol, unsigned DescValue) {}
void MCStreamer::BeginCOFFSymbolDef(const MCSymbol *Symbol) {
  llvm_unreachable("this directive only supported on COFF targets");
}
void MCStreamer::EndCOFFSymbolDef() {
  llvm_unreachable("this directive only supported on COFF targets");
}
void MCStreamer::emitFileDirective(StringRef Filename) {}
void MCStreamer::emitFileDirective(StringRef Filename, StringRef CompilerVerion,
                                   StringRef TimeStamp, StringRef Description) {
}
void MCStreamer::EmitCOFFSymbolStorageClass(int StorageClass) {
  llvm_unreachable("this directive only supported on COFF targets");
}
void MCStreamer::EmitCOFFSymbolType(int Type) {
  llvm_unreachable("this directive only supported on COFF targets");
}
void MCStreamer::emitXCOFFLocalCommonSymbol(MCSymbol *LabelSym, uint64_t Size,
                                            MCSymbol *CsectSym,
                                            unsigned ByteAlign) {
  llvm_unreachable("this directive only supported on XCOFF targets");
}

void MCStreamer::emitXCOFFSymbolLinkageWithVisibility(MCSymbol *Symbol,
                                                      MCSymbolAttr Linkage,
                                                      MCSymbolAttr Visibility) {
  llvm_unreachable("emitXCOFFSymbolLinkageWithVisibility is only supported on "
                   "XCOFF targets");
}

void MCStreamer::emitXCOFFRenameDirective(const MCSymbol *Name,
                                          StringRef Rename) {
  llvm_unreachable("emitXCOFFRenameDirective is only supported on "
                   "XCOFF targets");
}

void MCStreamer::emitELFSize(MCSymbol *Symbol, const MCExpr *Value) {}
void MCStreamer::emitELFSymverDirective(const MCSymbol *OriginalSym,
                                        StringRef Name, bool KeepOriginalSym) {}
void MCStreamer::emitLocalCommonSymbol(MCSymbol *Symbol, uint64_t Size,
                                       unsigned ByteAlignment) {}
void MCStreamer::emitTBSSSymbol(MCSection *Section, MCSymbol *Symbol,
                                uint64_t Size, unsigned ByteAlignment) {}
void MCStreamer::changeSection(MCSection *, const MCExpr *) {}
void MCStreamer::emitWeakReference(MCSymbol *Alias, const MCSymbol *Symbol) {}
void MCStreamer::emitBytes(StringRef Data) {}
void MCStreamer::emitBinaryData(StringRef Data) { emitBytes(Data); }
void MCStreamer::emitValueImpl(const MCExpr *Value, unsigned Size, SMLoc Loc) {
  visitUsedExpr(*Value);
}
void MCStreamer::emitULEB128Value(const MCExpr *Value) {}
void MCStreamer::emitSLEB128Value(const MCExpr *Value) {}
void MCStreamer::emitFill(const MCExpr &NumBytes, uint64_t Value, SMLoc Loc) {}
void MCStreamer::emitFill(const MCExpr &NumValues, int64_t Size, int64_t Expr,
                          SMLoc Loc) {}
void MCStreamer::emitValueToAlignment(unsigned ByteAlignment, int64_t Value,
                                      unsigned ValueSize,
                                      unsigned MaxBytesToEmit) {}
void MCStreamer::emitCodeAlignment(unsigned ByteAlignment,
                                   const MCSubtargetInfo *STI,
                                   unsigned MaxBytesToEmit) {}
void MCStreamer::emitValueToOffset(const MCExpr *Offset, unsigned char Value,
                                   SMLoc Loc) {}
void MCStreamer::emitBundleAlignMode(unsigned AlignPow2) {}
void MCStreamer::emitBundleLock(bool AlignToEnd) {}
void MCStreamer::finishImpl() {}
void MCStreamer::emitBundleUnlock() {}

void MCStreamer::SwitchSection(MCSection *Section, const MCExpr *Subsection) {
  assert(Section && "Cannot switch to a null section!");
  MCSectionSubPair curSection = SectionStack.back().first;
  SectionStack.back().second = curSection;
  if (MCSectionSubPair(Section, Subsection) != curSection) {
    changeSection(Section, Subsection);
    SectionStack.back().first = MCSectionSubPair(Section, Subsection);
    assert(!Section->hasEnded() && "Section already ended");
    MCSymbol *Sym = Section->getBeginSymbol();
    if (Sym && !Sym->isInSection())
      emitLabel(Sym);
  }
}

MCSymbol *MCStreamer::endSection(MCSection *Section) {
  // TODO: keep track of the last subsection so that this symbol appears in the
  // correct place.
  MCSymbol *Sym = Section->getEndSymbol(Context);
  if (Sym->isInSection())
    return Sym;

  SwitchSection(Section);
  emitLabel(Sym);
  return Sym;
}

static VersionTuple
targetVersionOrMinimumSupportedOSVersion(const Triple &Target,
                                         VersionTuple TargetVersion) {
  VersionTuple Min = Target.getMinimumSupportedOSVersion();
  return !Min.empty() && Min > TargetVersion ? Min : TargetVersion;
}

static MCVersionMinType
getMachoVersionMinLoadCommandType(const Triple &Target) {
  assert(Target.isOSDarwin() && "expected a darwin OS");
  switch (Target.getOS()) {
  case Triple::MacOSX:
  case Triple::Darwin:
    return MCVM_OSXVersionMin;
  case Triple::IOS:
    assert(!Target.isMacCatalystEnvironment() &&
           "mac Catalyst should use LC_BUILD_VERSION");
    return MCVM_IOSVersionMin;
  case Triple::TvOS:
    return MCVM_TvOSVersionMin;
  case Triple::WatchOS:
    return MCVM_WatchOSVersionMin;
  default:
    break;
  }
  llvm_unreachable("unexpected OS type");
}

static VersionTuple getMachoBuildVersionSupportedOS(const Triple &Target) {
  assert(Target.isOSDarwin() && "expected a darwin OS");
  switch (Target.getOS()) {
  case Triple::MacOSX:
  case Triple::Darwin:
    return VersionTuple(10, 14);
  case Triple::IOS:
    // Mac Catalyst always uses the build version load command.
    if (Target.isMacCatalystEnvironment())
      return VersionTuple();
    LLVM_FALLTHROUGH;
  case Triple::TvOS:
    return VersionTuple(12);
  case Triple::WatchOS:
    return VersionTuple(5);
  default:
    break;
  }
  llvm_unreachable("unexpected OS type");
}

static MachO::PlatformType
getMachoBuildVersionPlatformType(const Triple &Target) {
  assert(Target.isOSDarwin() && "expected a darwin OS");
  switch (Target.getOS()) {
  case Triple::MacOSX:
  case Triple::Darwin:
    return MachO::PLATFORM_MACOS;
  case Triple::IOS:
    if (Target.isMacCatalystEnvironment())
      return MachO::PLATFORM_MACCATALYST;
    return Target.isSimulatorEnvironment() ? MachO::PLATFORM_IOSSIMULATOR
                                           : MachO::PLATFORM_IOS;
  case Triple::TvOS:
    return Target.isSimulatorEnvironment() ? MachO::PLATFORM_TVOSSIMULATOR
                                           : MachO::PLATFORM_TVOS;
  case Triple::WatchOS:
    return Target.isSimulatorEnvironment() ? MachO::PLATFORM_WATCHOSSIMULATOR
                                           : MachO::PLATFORM_WATCHOS;
  default:
    break;
  }
  llvm_unreachable("unexpected OS type");
}

void MCStreamer::emitVersionForTarget(
    const Triple &Target, const VersionTuple &SDKVersion,
    const Triple *DarwinTargetVariantTriple,
    const VersionTuple &DarwinTargetVariantSDKVersion) {
  if (!Target.isOSBinFormatMachO() || !Target.isOSDarwin())
    return;
  // Do we even know the version?
  if (Target.getOSMajorVersion() == 0)
    return;

  VersionTuple Version;
  switch (Target.getOS()) {
  case Triple::MacOSX:
  case Triple::Darwin:
    Target.getMacOSXVersion(Version);
    break;
  case Triple::IOS:
  case Triple::TvOS:
    Version = Target.getiOSVersion();
    break;
  case Triple::WatchOS:
    Version = Target.getWatchOSVersion();
    break;
  default:
    llvm_unreachable("unexpected OS type");
  }
  assert(Version.getMajor() != 0 && "A non-zero major version is expected");
  auto LinkedTargetVersion =
      targetVersionOrMinimumSupportedOSVersion(Target, Version);
  auto BuildVersionOSVersion = getMachoBuildVersionSupportedOS(Target);
  bool ShouldEmitBuildVersion = false;
  if (BuildVersionOSVersion.empty() ||
      LinkedTargetVersion >= BuildVersionOSVersion) {
    if (Target.isMacCatalystEnvironment() && DarwinTargetVariantTriple &&
        DarwinTargetVariantTriple->isMacOSX()) {
      emitVersionForTarget(*DarwinTargetVariantTriple,
                           DarwinTargetVariantSDKVersion,
                           /*DarwinTargetVariantTriple=*/nullptr,
                           /*DarwinTargetVariantSDKVersion=*/VersionTuple());
      emitDarwinTargetVariantBuildVersion(
          getMachoBuildVersionPlatformType(Target),
          LinkedTargetVersion.getMajor(),
          LinkedTargetVersion.getMinor().getValueOr(0),
          LinkedTargetVersion.getSubminor().getValueOr(0), SDKVersion);
      return;
    }
    emitBuildVersion(getMachoBuildVersionPlatformType(Target),
                     LinkedTargetVersion.getMajor(),
                     LinkedTargetVersion.getMinor().getValueOr(0),
                     LinkedTargetVersion.getSubminor().getValueOr(0),
                     SDKVersion);
    ShouldEmitBuildVersion = true;
  }

  if (const Triple *TVT = DarwinTargetVariantTriple) {
    if (Target.isMacOSX() && TVT->isMacCatalystEnvironment()) {
      auto TVLinkedTargetVersion =
          targetVersionOrMinimumSupportedOSVersion(*TVT, TVT->getiOSVersion());
      emitDarwinTargetVariantBuildVersion(
          getMachoBuildVersionPlatformType(*TVT),
          TVLinkedTargetVersion.getMajor(),
          TVLinkedTargetVersion.getMinor().getValueOr(0),
          TVLinkedTargetVersion.getSubminor().getValueOr(0),
          DarwinTargetVariantSDKVersion);
    }
  }

  if (ShouldEmitBuildVersion)
    return;

  emitVersionMin(getMachoVersionMinLoadCommandType(Target),
                 LinkedTargetVersion.getMajor(),
                 LinkedTargetVersion.getMinor().getValueOr(0),
                 LinkedTargetVersion.getSubminor().getValueOr(0), SDKVersion);
}<|MERGE_RESOLUTION|>--- conflicted
+++ resolved
@@ -431,12 +431,9 @@
     TS->emitLabel(Symbol);
 }
 
-<<<<<<< HEAD
-=======
 void MCStreamer::emitConditionalAssignment(MCSymbol *Symbol,
                                            const MCExpr *Value) {}
 
->>>>>>> 2ab1d525
 void MCStreamer::emitCFISections(bool EH, bool Debug) {}
 
 void MCStreamer::emitCFIStartProc(bool IsSimple, SMLoc Loc) {
