--- conflicted
+++ resolved
@@ -264,11 +264,7 @@
 
 static Error restoreStatOnFile(StringRef Filename,
                                const sys::fs::file_status &Stat,
-<<<<<<< HEAD
-                               const CopyConfig &Config) {
-=======
                                const ConfigManager &ConfigMgr) {
->>>>>>> 2ab1d525
   int FD;
   const CommonConfig &Config = ConfigMgr.getCommonConfig();
 
@@ -290,15 +286,12 @@
   if (std::error_code EC = sys::fs::status(FD, OStat))
     return createFileError(Filename, EC);
   if (OStat.type() == sys::fs::file_type::regular_file) {
-<<<<<<< HEAD
-=======
 #ifndef _WIN32
     // Keep ownership if llvm-objcopy is called under root.
     if (Config.InputFilename == Config.OutputFilename && OStat.getUser() == 0)
       sys::fs::changeFileOwnership(FD, Stat.getUser(), Stat.getGroup());
 #endif
 
->>>>>>> 2ab1d525
     sys::fs::perms Perm = Stat.permissions();
     if (Config.InputFilename != Config.OutputFilename)
       Perm = static_cast<sys::fs::perms>(Perm & ~sys::fs::getUmask() & ~06000);
@@ -366,14 +359,6 @@
       if (Error E = executeObjcopyOnArchive(ConfigMgr, *Ar))
         return E;
     } else {
-<<<<<<< HEAD
-      FileBuffer FB(Config.OutputFilename,
-                    Config.InputFilename != "-" &&
-                        Config.InputFilename == Config.OutputFilename,
-                    Stat.getUser(), Stat.getGroup());
-      if (Error E = executeObjcopyOnBinary(Config,
-                                           *BinaryOrErr.get().getBinary(), FB))
-=======
       // Handle llvm::object::Binary.
       ObjcopyFunc = [&](raw_ostream &OutFile) -> Error {
         return executeObjcopyOnBinary(ConfigMgr, *BinaryHolder.getBinary(),
@@ -401,25 +386,16 @@
       // store result into Config.OutputFilename using specified ObjcopyFunc
       // function.
       if (Error E = writeToOutput(Config.OutputFilename, ObjcopyFunc))
->>>>>>> 2ab1d525
         return E;
     }
   }
 
-<<<<<<< HEAD
-  if (Error E = restoreStatOnFile(Config.OutputFilename, Stat, Config))
-=======
   if (Error E = restoreStatOnFile(Config.OutputFilename, Stat, ConfigMgr))
->>>>>>> 2ab1d525
     return E;
 
   if (!Config.SplitDWO.empty()) {
     Stat.permissions(static_cast<sys::fs::perms>(0666));
-<<<<<<< HEAD
-    if (Error E = restoreStatOnFile(Config.SplitDWO, Stat, Config))
-=======
     if (Error E = restoreStatOnFile(Config.SplitDWO, Stat, ConfigMgr))
->>>>>>> 2ab1d525
       return E;
   }
 
