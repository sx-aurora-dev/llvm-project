--- conflicted
+++ resolved
@@ -257,23 +257,6 @@
     if (Error E = addGnuDebugLink(Obj, Config.AddGnuDebugLink))
       return E;
 
-<<<<<<< HEAD
-  if (Config.AllowBrokenLinks || !Config.SplitDWO.empty() ||
-      !Config.SymbolsPrefix.empty() || !Config.AllocSectionsPrefix.empty() ||
-      !Config.DumpSection.empty() || !Config.KeepSection.empty() ||
-      Config.NewSymbolVisibility || !Config.SymbolsToGlobalize.empty() ||
-      !Config.SymbolsToKeep.empty() || !Config.SymbolsToLocalize.empty() ||
-      !Config.SymbolsToWeaken.empty() || !Config.SymbolsToKeepGlobal.empty() ||
-      !Config.SectionsToRename.empty() || !Config.SetSectionAlignment.empty() ||
-      Config.ExtractDWO || Config.LocalizeHidden || Config.PreserveDates ||
-      Config.StripDWO || Config.StripNonAlloc || Config.StripSections ||
-      Config.StripSwiftSymbols || Config.KeepUndefined || Config.Weaken ||
-      Config.DecompressDebugSections ||
-      Config.DiscardMode == DiscardType::Locals ||
-      !Config.SymbolsToAdd.empty() || Config.EntryExpr) {
-    return createStringError(llvm::errc::invalid_argument,
-                             "option not supported by llvm-objcopy for COFF");
-=======
   if (COFFConfig.Subsystem || COFFConfig.MajorSubsystemVersion ||
       COFFConfig.MinorSubsystemVersion) {
     if (!Obj.IsPE)
@@ -287,7 +270,6 @@
       Obj.PeHeader.MajorSubsystemVersion = *COFFConfig.MajorSubsystemVersion;
     if (COFFConfig.MinorSubsystemVersion)
       Obj.PeHeader.MinorSubsystemVersion = *COFFConfig.MinorSubsystemVersion;
->>>>>>> 2ab1d525
   }
 
   return Error::success();
