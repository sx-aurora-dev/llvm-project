//===--------------------- BottleneckAnalysis.h -----------------*- C++ -*-===//
//
// Part of the LLVM Project, under the Apache License v2.0 with LLVM Exceptions.
// See https://llvm.org/LICENSE.txt for license information.
// SPDX-License-Identifier: Apache-2.0 WITH LLVM-exception
//
//===----------------------------------------------------------------------===//
/// \file
///
/// This file implements the bottleneck analysis view.
///
/// This view internally observes backend pressure increase events in order to
/// identify problematic data dependencies and processor resource interferences.
///
/// Example of bottleneck analysis report for a dot-product on X86 btver2:
///
/// Cycles with backend pressure increase [ 40.76% ]
/// Throughput Bottlenecks: 
///   Resource Pressure       [ 39.34% ]
///   - JFPA  [ 39.34% ]
///   - JFPU0  [ 39.34% ]
///   Data Dependencies:      [ 1.42% ]
///   - Register Dependencies [ 1.42% ]
///   - Memory Dependencies   [ 0.00% ]
///
/// According to the example, backend pressure increased during the 40.76% of
/// the simulated cycles.  In particular, the major cause of backend pressure
/// increases was the contention on floating point adder JFPA accessible from
/// pipeline resource JFPU0.
///
/// At the end of each cycle, if pressure on the simulated out-of-order buffers
/// has increased, a backend pressure event is reported.
/// In particular, this occurs when there is a delta between the number of uOps
/// dispatched and the number of uOps issued to the underlying pipelines.
///
/// The bottleneck analysis view is also responsible for identifying and
/// printing the most "critical" sequence of dependent instructions according to
/// the simulated run.
///
/// Below is the critical sequence computed for the dot-product example on
/// btver2:
///
///              Instruction                     Dependency Information
/// +----< 2.    vhaddps %xmm3, %xmm3, %xmm4
/// |
/// |    < loop carried > 
/// |
/// |      0.    vmulps	 %xmm0, %xmm0, %xmm2
/// +----> 1.    vhaddps %xmm2, %xmm2, %xmm3     ## RESOURCE interference:  JFPA [ probability: 73% ]
/// +----> 2.    vhaddps %xmm3, %xmm3, %xmm4     ## REGISTER dependency:  %xmm3
/// |
/// |    < loop carried > 
/// |
/// +----> 1.    vhaddps %xmm2, %xmm2, %xmm3     ## RESOURCE interference:  JFPA [ probability: 73% ]
///
///
/// The algorithm that computes the critical sequence is very similar to a
/// critical path analysis.
/// 
/// A dependency graph is used internally to track dependencies between nodes.
/// Nodes of the graph represent instructions from the input assembly sequence,
/// and edges of the graph represent data dependencies or processor resource
/// interferences.
///
/// Edges are dynamically 'discovered' by observing instruction state
/// transitions and backend pressure increase events. Edges are internally
/// ranked based on their "criticality". A dependency is considered to be
/// critical if it takes a long time to execute, and if it contributes to
/// backend pressure increases. Criticality is internally measured in terms of
/// cycles; it is computed for every edge in the graph as a function of the edge
/// latency and the number of backend pressure increase cycles contributed by
/// that edge.
///
/// At the end of simulation, costs are propagated to nodes through the edges of
/// the graph, and the most expensive path connecting the root-set (a
/// set of nodes with no predecessors) to a leaf node is reported as critical
/// sequence.
//
//===----------------------------------------------------------------------===//

#ifndef LLVM_TOOLS_LLVM_MCA_BOTTLENECK_ANALYSIS_H
#define LLVM_TOOLS_LLVM_MCA_BOTTLENECK_ANALYSIS_H

#include "Views/InstructionView.h"
#include "llvm/ADT/DenseMap.h"
#include "llvm/ADT/SmallVector.h"
#include "llvm/MC/MCInstPrinter.h"
#include "llvm/MC/MCSchedule.h"
#include "llvm/MC/MCSubtargetInfo.h"
#include "llvm/Support/FormattedStream.h"
#include "llvm/Support/raw_ostream.h"

namespace llvm {
namespace mca {

class PressureTracker {
  const MCSchedModel &SM;

  // Resource pressure distribution. There is an element for every processor
  // resource declared by the scheduling model. Quantities are number of cycles.
  SmallVector<unsigned, 4> ResourcePressureDistribution;

  // Each processor resource is associated with a so-called processor resource
  // mask. This vector allows to correlate processor resource IDs with processor
  // resource masks. There is exactly one element per each processor resource
  // declared by the scheduling model.
  SmallVector<uint64_t, 4> ProcResID2Mask;

  // Maps processor resource state indices (returned by calls to
  // `getResourceStateIndex(Mask)` to processor resource identifiers.
  SmallVector<unsigned, 4> ResIdx2ProcResID;

  // Maps Processor Resource identifiers to ResourceUsers indices.
  SmallVector<unsigned, 4> ProcResID2ResourceUsersIndex;

  // Identifies the last user of a processor resource unit.
  // This vector is updated on every instruction issued event.
  // There is one entry for every processor resource unit declared by the
  // processor model. An all_ones value is treated like an invalid instruction
  // identifier.
  using User = std::pair<unsigned, unsigned>;
  SmallVector<User, 4> ResourceUsers;

  struct InstructionPressureInfo {
    unsigned RegisterPressureCycles;
    unsigned MemoryPressureCycles;
    unsigned ResourcePressureCycles;
  };
  DenseMap<unsigned, InstructionPressureInfo> IPI;

  void updateResourcePressureDistribution(uint64_t CumulativeMask);

  User getResourceUser(unsigned ProcResID, unsigned UnitID) const {
    unsigned Index = ProcResID2ResourceUsersIndex[ProcResID];
    return ResourceUsers[Index + UnitID];
  }

public:
  PressureTracker(const MCSchedModel &Model);

  ArrayRef<unsigned> getResourcePressureDistribution() const {
    return ResourcePressureDistribution;
  }

  void getResourceUsers(uint64_t ResourceMask,
                        SmallVectorImpl<User> &Users) const;

  unsigned getRegisterPressureCycles(unsigned IID) const {
    assert(IPI.find(IID) != IPI.end() && "Instruction is not tracked!");
    const InstructionPressureInfo &Info = IPI.find(IID)->second;
    return Info.RegisterPressureCycles;
  }

  unsigned getMemoryPressureCycles(unsigned IID) const {
    assert(IPI.find(IID) != IPI.end() && "Instruction is not tracked!");
    const InstructionPressureInfo &Info = IPI.find(IID)->second;
    return Info.MemoryPressureCycles;
  }

  unsigned getResourcePressureCycles(unsigned IID) const {
    assert(IPI.find(IID) != IPI.end() && "Instruction is not tracked!");
    const InstructionPressureInfo &Info = IPI.find(IID)->second;
    return Info.ResourcePressureCycles;
  }

  const char *resolveResourceName(uint64_t ResourceMask) const {
    unsigned Index = getResourceStateIndex(ResourceMask);
    unsigned ProcResID = ResIdx2ProcResID[Index];
    const MCProcResourceDesc &PRDesc = *SM.getProcResource(ProcResID);
    return PRDesc.Name;
  }

  void onInstructionDispatched(unsigned IID);
  void onInstructionExecuted(unsigned IID);

  void handlePressureEvent(const HWPressureEvent &Event);
  void handleInstructionIssuedEvent(const HWInstructionIssuedEvent &Event);
};

// A dependency edge.
struct DependencyEdge {
  enum DependencyType { DT_INVALID, DT_REGISTER, DT_MEMORY, DT_RESOURCE };

  // Dependency edge descriptor.
  //
  // It specifies the dependency type, as well as the edge cost in cycles.
  struct Dependency {
    DependencyType Type;
    uint64_t ResourceOrRegID;
    uint64_t Cost;
  };
  Dependency Dep;

  unsigned FromIID;
  unsigned ToIID;

  // Used by the bottleneck analysis to compute the interference
  // probability for processor resources.
  unsigned Frequency;
};

// A dependency graph used by the bottleneck analysis to describe data
// dependencies and processor resource interferences between instructions.
//
// There is a node (an instance of struct DGNode) for every instruction in the
// input assembly sequence. Edges of the graph represent dependencies between
// instructions.
//
// Each edge of the graph is associated with a cost value which is used
// internally to rank dependency based on their impact on the runtime
// performance (see field DependencyEdge::Dependency::Cost). In general, the
// higher the cost of an edge, the higher the impact on performance.
//
// The cost of a dependency is a function of both the latency and the number of
// cycles where the dependency has been seen as critical (i.e. contributing to
// back-pressure increases).
//
// Loop carried dependencies are carefully expanded by the bottleneck analysis
// to guarantee that the graph stays acyclic. To this end, extra nodes are
// pre-allocated at construction time to describe instructions from "past and
// future" iterations. The graph is kept acyclic mainly because it simplifies
// the complexity of the algorithm that computes the critical sequence.
class DependencyGraph {
  struct DGNode {
    unsigned NumPredecessors;
    unsigned NumVisitedPredecessors;
    uint64_t Cost;
    unsigned Depth;

    DependencyEdge CriticalPredecessor;
    SmallVector<DependencyEdge, 8> OutgoingEdges;
  };
  SmallVector<DGNode, 16> Nodes;

  DependencyGraph(const DependencyGraph &) = delete;
  DependencyGraph &operator=(const DependencyGraph &) = delete;

  void addDependency(unsigned From, unsigned To,
                     DependencyEdge::Dependency &&DE);

  void pruneEdges(unsigned Iterations);
  void initializeRootSet(SmallVectorImpl<unsigned> &RootSet) const;
  void propagateThroughEdges(SmallVectorImpl<unsigned> &RootSet,
                             unsigned Iterations);

#ifndef NDEBUG
  void dumpDependencyEdge(raw_ostream &OS, const DependencyEdge &DE,
                          MCInstPrinter &MCIP) const;
#endif

public:
  DependencyGraph(unsigned Size) : Nodes(Size) {}

  void addRegisterDep(unsigned From, unsigned To, unsigned RegID,
                      unsigned Cost) {
    addDependency(From, To, {DependencyEdge::DT_REGISTER, RegID, Cost});
  }

  void addMemoryDep(unsigned From, unsigned To, unsigned Cost) {
    addDependency(From, To, {DependencyEdge::DT_MEMORY, /* unused */ 0, Cost});
  }

  void addResourceDep(unsigned From, unsigned To, uint64_t Mask,
                      unsigned Cost) {
    addDependency(From, To, {DependencyEdge::DT_RESOURCE, Mask, Cost});
  }

  // Called by the bottleneck analysis at the end of simulation to propagate
  // costs through the edges of the graph, and compute a critical path.
  void finalizeGraph(unsigned Iterations) {
    SmallVector<unsigned, 16> RootSet;
    pruneEdges(Iterations);
    initializeRootSet(RootSet);
    propagateThroughEdges(RootSet, Iterations);
  }

  // Returns a sequence of edges representing the critical sequence based on the
  // simulated run. It assumes that the graph has already been finalized (i.e.
  // method `finalizeGraph()` has already been called on this graph).
  void getCriticalSequence(SmallVectorImpl<const DependencyEdge *> &Seq) const;

#ifndef NDEBUG
  void dump(raw_ostream &OS, MCInstPrinter &MCIP) const;
#endif
};

/// A view that collects and prints a few performance numbers.
class BottleneckAnalysis : public InstructionView {
  PressureTracker Tracker;
  DependencyGraph DG;

  unsigned Iterations;
  unsigned TotalCycles;

  bool PressureIncreasedBecauseOfResources;
  bool PressureIncreasedBecauseOfRegisterDependencies;
  bool PressureIncreasedBecauseOfMemoryDependencies;
  // True if throughput was affected by dispatch stalls.
  bool SeenStallCycles;

  struct BackPressureInfo {
    // Cycles where backpressure increased.
    unsigned PressureIncreaseCycles;
    // Cycles where backpressure increased because of pipeline pressure.
    unsigned ResourcePressureCycles;
    // Cycles where backpressure increased because of data dependencies.
    unsigned DataDependencyCycles;
    // Cycles where backpressure increased because of register dependencies.
    unsigned RegisterDependencyCycles;
    // Cycles where backpressure increased because of memory dependencies.
    unsigned MemoryDependencyCycles;
  };
  BackPressureInfo BPI;

  // Used to populate the dependency graph DG.
  void addRegisterDep(unsigned From, unsigned To, unsigned RegID, unsigned Cy);
  void addMemoryDep(unsigned From, unsigned To, unsigned Cy);
  void addResourceDep(unsigned From, unsigned To, uint64_t Mask, unsigned Cy);

  void printInstruction(formatted_raw_ostream &FOS, const MCInst &MCI,
                        bool UseDifferentColor = false) const;

  // Prints a bottleneck message to OS.
  void printBottleneckHints(raw_ostream &OS) const;
  void printCriticalSequence(raw_ostream &OS) const;

public:
  BottleneckAnalysis(const MCSubtargetInfo &STI, MCInstPrinter &MCIP,
                     ArrayRef<MCInst> Sequence, unsigned Iterations);

  void onCycleEnd() override;
  void onEvent(const HWStallEvent &Event) override { SeenStallCycles = true; }
  void onEvent(const HWPressureEvent &Event) override;
  void onEvent(const HWInstructionEvent &Event) override;

  void printView(raw_ostream &OS) const override;
  StringRef getNameAsString() const override { return "BottleneckAnalysis"; }
<<<<<<< HEAD
  json::Value toJSON() const override { return "not implemented"; }
=======
  bool isSerializable() const override { return false; }
>>>>>>> a2ce6ee6

#ifndef NDEBUG
  void dump(raw_ostream &OS, MCInstPrinter &MCIP) const { DG.dump(OS, MCIP); }
#endif
};

} // namespace mca
} // namespace llvm

#endif<|MERGE_RESOLUTION|>--- conflicted
+++ resolved
@@ -335,11 +335,7 @@
 
   void printView(raw_ostream &OS) const override;
   StringRef getNameAsString() const override { return "BottleneckAnalysis"; }
-<<<<<<< HEAD
-  json::Value toJSON() const override { return "not implemented"; }
-=======
   bool isSerializable() const override { return false; }
->>>>>>> a2ce6ee6
 
 #ifndef NDEBUG
   void dump(raw_ostream &OS, MCInstPrinter &MCIP) const { DG.dump(OS, MCIP); }
