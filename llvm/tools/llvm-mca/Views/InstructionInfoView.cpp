//===--------------------- InstructionInfoView.cpp --------------*- C++ -*-===//
//
// Part of the LLVM Project, under the Apache License v2.0 with LLVM Exceptions.
// See https://llvm.org/LICENSE.txt for license information.
// SPDX-License-Identifier: Apache-2.0 WITH LLVM-exception
//
//===----------------------------------------------------------------------===//
/// \file
///
/// This file implements the InstructionInfoView API.
///
//===----------------------------------------------------------------------===//

#include "Views/InstructionInfoView.h"
#include "llvm/Support/FormattedStream.h"
#include "llvm/Support/JSON.h"

namespace llvm {
namespace mca {

void InstructionInfoView::printView(raw_ostream &OS) const {
  std::string Buffer;
  raw_string_ostream TempStream(Buffer);

  ArrayRef<llvm::MCInst> Source = getSource();
  if (!Source.size())
    return;

  IIVDVec IIVD(Source.size());
  collectData(IIVD);

  TempStream << "\n\nInstruction Info:\n";
  TempStream << "[1]: #uOps\n[2]: Latency\n[3]: RThroughput\n"
             << "[4]: MayLoad\n[5]: MayStore\n[6]: HasSideEffects (U)\n";
  if (PrintBarriers) {
    TempStream << "[7]: LoadBarrier\n[8]: StoreBarrier\n";
  }
  if (PrintEncodings) {
    if (PrintBarriers) {
      TempStream << "[9]: Encoding Size\n";
      TempStream << "\n[1]    [2]    [3]    [4]    [5]    [6]    [7]    [8]    "
                 << "[9]    Encodings:                    Instructions:\n";
    } else {
      TempStream << "[7]: Encoding Size\n";
      TempStream << "\n[1]    [2]    [3]    [4]    [5]    [6]    [7]    "
                 << "Encodings:                    Instructions:\n";
    }
  } else {
    if (PrintBarriers) {
      TempStream << "\n[1]    [2]    [3]    [4]    [5]    [6]    [7]    [8]    "
                 << "Instructions:\n";
    } else {
      TempStream << "\n[1]    [2]    [3]    [4]    [5]    [6]    "
                 << "Instructions:\n";
    }
  }

<<<<<<< HEAD
=======
  int Index = 0;
>>>>>>> 2ab1d525
  for (const auto &I : enumerate(zip(IIVD, Source))) {
    const InstructionInfoViewData &IIVDEntry = std::get<0>(I.value());

    TempStream << ' ' << IIVDEntry.NumMicroOpcodes << "    ";
    if (IIVDEntry.NumMicroOpcodes < 10)
      TempStream << "  ";
    else if (IIVDEntry.NumMicroOpcodes < 100)
      TempStream << ' ';
    TempStream << IIVDEntry.Latency << "   ";
    if (IIVDEntry.Latency < 10)
      TempStream << "  ";
    else if (IIVDEntry.Latency < 100)
      TempStream << ' ';

    if (IIVDEntry.RThroughput.hasValue()) {
      double RT = IIVDEntry.RThroughput.getValue();
      TempStream << format("%.2f", RT) << ' ';
      if (RT < 10.0)
        TempStream << "  ";
      else if (RT < 100.0)
        TempStream << ' ';
    } else {
      TempStream << " -     ";
    }
    TempStream << (IIVDEntry.mayLoad ? " *     " : "       ");
    TempStream << (IIVDEntry.mayStore ? " *     " : "       ");
    TempStream << (IIVDEntry.hasUnmodeledSideEffects ? " U     " : "       ");

    if (PrintBarriers) {
      TempStream << (LoweredInsts[Index]->isALoadBarrier() ? " *     "
                                                           : "       ");
      TempStream << (LoweredInsts[Index]->isAStoreBarrier() ? " *     "
                                                            : "       ");
    }

    if (PrintEncodings) {
      StringRef Encoding(CE.getEncoding(I.index()));
      unsigned EncodingSize = Encoding.size();
      TempStream << " " << EncodingSize
                 << (EncodingSize < 10 ? "     " : "    ");
      TempStream.flush();
      formatted_raw_ostream FOS(TempStream);
      for (unsigned i = 0, e = Encoding.size(); i != e; ++i)
        FOS << format("%02x ", (uint8_t)Encoding[i]);
      FOS.PadToColumn(30);
      FOS.flush();
    }

    const MCInst &Inst = std::get<1>(I.value());
    TempStream << printInstructionString(Inst) << '\n';
    ++Index;
  }

  TempStream.flush();
  OS << Buffer;
}

void InstructionInfoView::collectData(
    MutableArrayRef<InstructionInfoViewData> IIVD) const {
  const llvm::MCSubtargetInfo &STI = getSubTargetInfo();
  const MCSchedModel &SM = STI.getSchedModel();
  for (const auto I : zip(getSource(), IIVD)) {
    const MCInst &Inst = std::get<0>(I);
    InstructionInfoViewData &IIVDEntry = std::get<1>(I);
    const MCInstrDesc &MCDesc = MCII.get(Inst.getOpcode());

    // Obtain the scheduling class information from the instruction.
    unsigned SchedClassID = MCDesc.getSchedClass();
    unsigned CPUID = SM.getProcessorID();

    // Try to solve variant scheduling classes.
    while (SchedClassID && SM.getSchedClassDesc(SchedClassID)->isVariant())
      SchedClassID =
          STI.resolveVariantSchedClass(SchedClassID, &Inst, &MCII, CPUID);

    const MCSchedClassDesc &SCDesc = *SM.getSchedClassDesc(SchedClassID);
    IIVDEntry.NumMicroOpcodes = SCDesc.NumMicroOps;
    IIVDEntry.Latency = MCSchedModel::computeInstrLatency(STI, SCDesc);
    // Add extra latency due to delays in the forwarding data paths.
    IIVDEntry.Latency += MCSchedModel::getForwardingDelayCycles(
        STI.getReadAdvanceEntries(SCDesc));
    IIVDEntry.RThroughput = MCSchedModel::getReciprocalThroughput(STI, SCDesc);
    IIVDEntry.mayLoad = MCDesc.mayLoad();
    IIVDEntry.mayStore = MCDesc.mayStore();
    IIVDEntry.hasUnmodeledSideEffects = MCDesc.hasUnmodeledSideEffects();
  }
}

// Construct a JSON object from a single InstructionInfoViewData object.
json::Object
InstructionInfoView::toJSON(const InstructionInfoViewData &IIVD) const {
  json::Object JO({{"NumMicroOpcodes", IIVD.NumMicroOpcodes},
                   {"Latency", IIVD.Latency},
                   {"mayLoad", IIVD.mayLoad},
                   {"mayStore", IIVD.mayStore},
                   {"hasUnmodeledSideEffects", IIVD.hasUnmodeledSideEffects}});
  JO.try_emplace("RThroughput", IIVD.RThroughput.getValueOr(0.0));
  return JO;
}

json::Value InstructionInfoView::toJSON() const {
  ArrayRef<llvm::MCInst> Source = getSource();
  if (!Source.size())
    return json::Value(0);

  IIVDVec IIVD(Source.size());
  collectData(IIVD);

  json::Array InstInfo;
  for (const auto &I : enumerate(IIVD)) {
    const InstructionInfoViewData &IIVDEntry = I.value();
    json::Object JO = toJSON(IIVDEntry);
    JO.try_emplace("Instruction", (unsigned)I.index());
    InstInfo.push_back(std::move(JO));
  }
<<<<<<< HEAD
  return json::Value(std::move(InstInfo));
=======
  return json::Object({{"InstructionList", json::Value(std::move(InstInfo))}});
>>>>>>> 2ab1d525
}
} // namespace mca.
} // namespace llvm<|MERGE_RESOLUTION|>--- conflicted
+++ resolved
@@ -55,10 +55,7 @@
     }
   }
 
-<<<<<<< HEAD
-=======
   int Index = 0;
->>>>>>> 2ab1d525
   for (const auto &I : enumerate(zip(IIVD, Source))) {
     const InstructionInfoViewData &IIVDEntry = std::get<0>(I.value());
 
@@ -174,11 +171,7 @@
     JO.try_emplace("Instruction", (unsigned)I.index());
     InstInfo.push_back(std::move(JO));
   }
-<<<<<<< HEAD
-  return json::Value(std::move(InstInfo));
-=======
   return json::Object({{"InstructionList", json::Value(std::move(InstInfo))}});
->>>>>>> 2ab1d525
 }
 } // namespace mca.
 } // namespace llvm