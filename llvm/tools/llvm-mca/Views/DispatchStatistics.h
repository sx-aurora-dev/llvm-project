//===--------------------- DispatchStatistics.h -----------------*- C++ -*-===//
//
// Part of the LLVM Project, under the Apache License v2.0 with LLVM Exceptions.
// See https://llvm.org/LICENSE.txt for license information.
// SPDX-License-Identifier: Apache-2.0 WITH LLVM-exception
//
//===----------------------------------------------------------------------===//
/// \file
///
/// This file implements a view that prints a few statistics related to the
/// dispatch logic. It collects and analyzes instruction dispatch events as
/// well as static/dynamic dispatch stall events.
///
/// Example:
/// ========
///
/// Dynamic Dispatch Stall Cycles:
/// RAT     - Register unavailable:                      0
/// RCU     - Retire tokens unavailable:                 0
/// SCHEDQ  - Scheduler full:                            42
/// LQ      - Load queue full:                           0
/// SQ      - Store queue full:                          0
/// GROUP   - Static restrictions on the dispatch group: 0
///
///
/// Dispatch Logic - number of cycles where we saw N micro opcodes dispatched:
/// [# dispatched], [# cycles]
///  0,              15  (11.5%)
///  2,              4  (3.1%)
///
//===----------------------------------------------------------------------===//

#ifndef LLVM_TOOLS_LLVM_MCA_DISPATCHVIEW_H
#define LLVM_TOOLS_LLVM_MCA_DISPATCHVIEW_H

#include "llvm/ADT/SmallVector.h"
#include "llvm/MC/MCSubtargetInfo.h"
#include "llvm/MCA/View.h"
#include <map>

namespace llvm {
namespace mca {

class DispatchStatistics : public View {
  unsigned NumDispatched;
  unsigned NumCycles;

  // Counts dispatch stall events caused by unavailability of resources.  There
  // is one counter for every generic stall kind (see class HWStallEvent).
  llvm::SmallVector<unsigned, 8> HWStalls;

  using Histogram = std::map<unsigned, unsigned>;
  Histogram DispatchGroupSizePerCycle;

  void updateHistograms() {
    DispatchGroupSizePerCycle[NumDispatched]++;
    NumDispatched = 0;
  }

  void printDispatchHistogram(llvm::raw_ostream &OS) const;

  void printDispatchStalls(llvm::raw_ostream &OS) const;

public:
  DispatchStatistics()
      : NumDispatched(0), NumCycles(0),
        HWStalls(HWStallEvent::LastGenericEvent) {}

  void onEvent(const HWStallEvent &Event) override;

  void onEvent(const HWInstructionEvent &Event) override;

  void onCycleBegin() override { NumCycles++; }

  void onCycleEnd() override { updateHistograms(); }

  void printView(llvm::raw_ostream &OS) const override {
    printDispatchStalls(OS);
    printDispatchHistogram(OS);
  }
  StringRef getNameAsString() const override { return "DispatchStatistics"; }
<<<<<<< HEAD
=======
  json::Value toJSON() const override;
>>>>>>> a2ce6ee6
};
} // namespace mca
} // namespace llvm

#endif<|MERGE_RESOLUTION|>--- conflicted
+++ resolved
@@ -79,10 +79,7 @@
     printDispatchHistogram(OS);
   }
   StringRef getNameAsString() const override { return "DispatchStatistics"; }
-<<<<<<< HEAD
-=======
   json::Value toJSON() const override;
->>>>>>> a2ce6ee6
 };
 } // namespace mca
 } // namespace llvm
