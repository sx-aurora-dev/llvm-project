//===-- ProfiledBinary.h - Binary decoder -----------------------*- C++ -*-===//
//
// Part of the LLVM Project, under the Apache License v2.0 with LLVM Exceptions.
// See https://llvm.org/LICENSE.txt for license information.
// SPDX-License-Identifier: Apache-2.0 WITH LLVM-exception
//
//===----------------------------------------------------------------------===//

#ifndef LLVM_TOOLS_LLVM_PROFGEN_PROFILEDBINARY_H
#define LLVM_TOOLS_LLVM_PROFGEN_PROFILEDBINARY_H

#include "CallContext.h"
<<<<<<< HEAD
#include "PseudoProbe.h"
=======
#include "ErrorHandling.h"
>>>>>>> a2ce6ee6
#include "llvm/ADT/Optional.h"
#include "llvm/ADT/StringRef.h"
#include "llvm/DebugInfo/DWARF/DWARFContext.h"
#include "llvm/DebugInfo/Symbolize/Symbolize.h"
#include "llvm/MC/MCAsmInfo.h"
#include "llvm/MC/MCContext.h"
#include "llvm/MC/MCDisassembler/MCDisassembler.h"
#include "llvm/MC/MCInst.h"
#include "llvm/MC/MCInstPrinter.h"
#include "llvm/MC/MCInstrAnalysis.h"
#include "llvm/MC/MCInstrInfo.h"
#include "llvm/MC/MCObjectFileInfo.h"
#include "llvm/MC/MCPseudoProbe.h"
#include "llvm/MC/MCRegisterInfo.h"
#include "llvm/MC/MCSubtargetInfo.h"
#include "llvm/MC/MCTargetOptions.h"
#include "llvm/Object/ELFObjectFile.h"
#include "llvm/ProfileData/SampleProf.h"
#include "llvm/Support/CommandLine.h"
#include "llvm/Support/Path.h"
#include "llvm/Transforms/IPO/SampleContextTracker.h"
#include <list>
#include <map>
#include <set>
#include <sstream>
#include <string>
#include <unordered_map>
#include <unordered_set>
#include <vector>

extern cl::opt<bool> EnableCSPreInliner;
extern cl::opt<bool> UseContextCostForPreInliner;

using namespace llvm;
using namespace sampleprof;
using namespace llvm::object;

namespace llvm {
namespace sampleprof {

class ProfiledBinary;

struct InstructionPointer {
  const ProfiledBinary *Binary;
  union {
    // Offset of the executable segment of the binary.
    uint64_t Offset = 0;
    // Also used as address in unwinder
    uint64_t Address;
  };
  // Index to the sorted code address array of the binary.
  uint64_t Index = 0;
  InstructionPointer(const ProfiledBinary *Binary, uint64_t Address,
                     bool RoundToNext = false);
  bool advance();
  bool backward();
  void update(uint64_t Addr);
};

// The special frame addresses.
enum SpecialFrameAddr {
  // Dummy root of frame trie.
  DummyRoot = 0,
  // Represent all the addresses outside of current binary.
  // This's also used to indicate the call stack should be truncated since this
  // isn't a real call context the compiler will see.
  ExternalAddr = 1,
};

using RangesTy = std::vector<std::pair<uint64_t, uint64_t>>;

struct BinaryFunction {
  StringRef FuncName;
  // End of range is an exclusive bound.
  RangesTy Ranges;

  uint64_t getFuncSize() {
    uint64_t Sum = 0;
    for (auto &R : Ranges) {
      Sum += R.second - R.first;
    }
    return Sum;
  }
};

// Info about function range. A function can be split into multiple
// non-continuous ranges, each range corresponds to one FuncRange.
struct FuncRange {
  uint64_t StartOffset;
  // EndOffset is an exclusive bound.
  uint64_t EndOffset;
  // Function the range belongs to
  BinaryFunction *Func;
  // Whether the start offset is the real entry of the function.
  bool IsFuncEntry = false;

  StringRef getFuncName() { return Func->FuncName; }
};

// PrologEpilog offset tracker, used to filter out broken stack samples
// Currently we use a heuristic size (two) to infer prolog and epilog
// based on the start address and return address. In the future,
// we will switch to Dwarf CFI based tracker
struct PrologEpilogTracker {
  // A set of prolog and epilog offsets. Used by virtual unwinding.
  std::unordered_set<uint64_t> PrologEpilogSet;
  ProfiledBinary *Binary;
  PrologEpilogTracker(ProfiledBinary *Bin) : Binary(Bin){};

  // Take the two addresses from the start of function as prolog
  void inferPrologOffsets(std::map<uint64_t, FuncRange> &FuncStartOffsetMap) {
    for (auto I : FuncStartOffsetMap) {
      PrologEpilogSet.insert(I.first);
      InstructionPointer IP(Binary, I.first);
      if (!IP.advance())
        break;
      PrologEpilogSet.insert(IP.Offset);
    }
  }

  // Take the last two addresses before the return address as epilog
  void inferEpilogOffsets(std::unordered_set<uint64_t> &RetAddrs) {
    for (auto Addr : RetAddrs) {
      PrologEpilogSet.insert(Addr);
      InstructionPointer IP(Binary, Addr);
      if (!IP.backward())
        break;
      PrologEpilogSet.insert(IP.Offset);
    }
  }
};

// Track function byte size under different context (outlined version as well as
// various inlined versions). It also provides query support to get function
// size with the best matching context, which is used to help pre-inliner use
// accurate post-optimization size to make decisions.
// TODO: If an inlinee is completely optimized away, ideally we should have zero
// for its context size, currently we would misss such context since it doesn't
// have instructions. To fix this, we need to mark all inlinee with entry probe
// but without instructions as having zero size.
class BinarySizeContextTracker {
public:
  // Add instruction with given size to a context
  void addInstructionForContext(const SampleContextFrameVector &Context,
                                uint32_t InstrSize);

  // Get function size with a specific context. When there's no exact match
  // for the given context, try to retrieve the size of that function from
  // closest matching context.
  uint32_t getFuncSizeForContext(const SampleContext &Context);

  // For inlinees that are full optimized away, we can establish zero size using
  // their remaining probes.
  void trackInlineesOptimizedAway(MCPseudoProbeDecoder &ProbeDecoder);

  void dump() { RootContext.dumpTree(); }

private:
  using ProbeFrameStack = SmallVector<std::pair<StringRef, uint32_t>>;
  void trackInlineesOptimizedAway(MCPseudoProbeDecoder &ProbeDecoder,
                              MCDecodedPseudoProbeInlineTree &ProbeNode,
                              ProbeFrameStack &Context);

  // Root node for context trie tree, node that this is a reverse context trie
  // with callee as parent and caller as child. This way we can traverse from
  // root to find the best/longest matching context if an exact match does not
  // exist. It gives us the best possible estimate for function's post-inline,
  // post-optimization byte size.
  ContextTrieNode RootContext;
};

using OffsetRange = std::pair<uint64_t, uint64_t>;

class ProfiledBinary {
  // Absolute path of the binary.
  std::string Path;
  // The target triple.
  Triple TheTriple;
  // The runtime base address that the first executable segment is loaded at.
  uint64_t BaseAddress = 0;
  // The runtime base address that the first loadabe segment is loaded at.
  uint64_t FirstLoadableAddress = 0;
  // The preferred load address of each executable segment.
  std::vector<uint64_t> PreferredTextSegmentAddresses;
  // The file offset of each executable segment.
  std::vector<uint64_t> TextSegmentOffsets;

  // Mutiple MC component info
  std::unique_ptr<const MCRegisterInfo> MRI;
  std::unique_ptr<const MCAsmInfo> AsmInfo;
  std::unique_ptr<const MCSubtargetInfo> STI;
  std::unique_ptr<const MCInstrInfo> MII;
  std::unique_ptr<MCDisassembler> DisAsm;
  std::unique_ptr<const MCInstrAnalysis> MIA;
  std::unique_ptr<MCInstPrinter> IPrinter;
  // A list of text sections sorted by start RVA and size. Used to check
  // if a given RVA is a valid code address.
  std::set<std::pair<uint64_t, uint64_t>> TextSections;

  // A map of mapping function name to BinaryFunction info.
  std::unordered_map<std::string, BinaryFunction> BinaryFunctions;

  // An ordered map of mapping function's start offset to function range
  // relevant info. Currently to determine if the offset of ELF is the start of
  // a real function, we leverage the function range info from DWARF.
  std::map<uint64_t, FuncRange> StartOffset2FuncRangeMap;

  // Offset to context location map. Used to expand the context.
  std::unordered_map<uint64_t, SampleContextFrameVector> Offset2LocStackMap;

  // Offset to instruction size map. Also used for quick offset lookup.
  std::unordered_map<uint64_t, uint64_t> Offset2InstSizeMap;

  // An array of offsets of all instructions sorted in increasing order. The
  // sorting is needed to fast advance to the next forward/backward instruction.
  std::vector<uint64_t> CodeAddrOffsets;
  // A set of call instruction offsets. Used by virtual unwinding.
  std::unordered_set<uint64_t> CallOffsets;
  // A set of return instruction offsets. Used by virtual unwinding.
  std::unordered_set<uint64_t> RetOffsets;
  // A set of branch instruction offsets.
  std::unordered_set<uint64_t> BranchOffsets;

  // Estimate and track function prolog and epilog ranges.
  PrologEpilogTracker ProEpilogTracker;

  // Track function sizes under different context
  BinarySizeContextTracker FuncSizeTracker;

  // The symbolizer used to get inline context for an instruction.
  std::unique_ptr<symbolize::LLVMSymbolizer> Symbolizer;

  // String table owning function name strings created from the symbolizer.
  std::unordered_set<std::string> NameStrings;

  // A collection of functions to print disassembly for.
  StringSet<> DisassembleFunctionSet;

  // Pseudo probe decoder
  MCPseudoProbeDecoder ProbeDecoder;

  bool UsePseudoProbes = false;

  bool UseFSDiscriminator = false;

  // Whether we need to symbolize all instructions to get function context size.
  bool TrackFuncContextSize = false;

  // Indicate if the base loading address is parsed from the mmap event or uses
  // the preferred address
  bool IsLoadedByMMap = false;
  // Use to avoid redundant warning.
  bool MissingMMapWarned = false;

  void setPreferredTextSegmentAddresses(const ELFObjectFileBase *O);

  template <class ELFT>
  void setPreferredTextSegmentAddresses(const ELFFile<ELFT> &Obj, StringRef FileName);

  void decodePseudoProbe(const ELFObjectFileBase *Obj);

  void
  checkUseFSDiscriminator(const ELFObjectFileBase *Obj,
                          std::map<SectionRef, SectionSymbolsTy> &AllSymbols);

  // Set up disassembler and related components.
  void setUpDisassembler(const ELFObjectFileBase *Obj);
  void setupSymbolizer();

  // Load debug info of subprograms from DWARF section.
  void loadSymbolsFromDWARF(ObjectFile &Obj);

  // A function may be spilt into multiple non-continuous address ranges. We use
  // this to set whether start offset of a function is the real entry of the
  // function and also set false to the non-function label.
  void setIsFuncEntry(uint64_t Offset, StringRef RangeSymName);

  // Warn if no entry range exists in the function.
  void warnNoFuncEntry();

  /// Dissassemble the text section and build various address maps.
  void disassemble(const ELFObjectFileBase *O);

  /// Helper function to dissassemble the symbol and extract info for unwinding
  bool dissassembleSymbol(std::size_t SI, ArrayRef<uint8_t> Bytes,
                          SectionSymbolsTy &Symbols, const SectionRef &Section);
  /// Symbolize a given instruction pointer and return a full call context.
  SampleContextFrameVector symbolize(const InstructionPointer &IP,
                                     bool UseCanonicalFnName = false,
                                     bool UseProbeDiscriminator = false);
  /// Decode the interesting parts of the binary and build internal data
  /// structures. On high level, the parts of interest are:
  ///   1. Text sections, including the main code section and the PLT
  ///   entries that will be used to handle cross-module call transitions.
  ///   2. The .debug_line section, used by Dwarf-based profile generation.
  ///   3. Pseudo probe related sections, used by probe-based profile
  ///   generation.
  void load();

public:
  ProfiledBinary(const StringRef Path)
      : Path(Path), ProEpilogTracker(this),
        TrackFuncContextSize(EnableCSPreInliner &&
                             UseContextCostForPreInliner) {
    setupSymbolizer();
    load();
  }
  uint64_t virtualAddrToOffset(uint64_t VirtualAddress) const {
    return VirtualAddress - BaseAddress;
  }
  uint64_t offsetToVirtualAddr(uint64_t Offset) const {
    return Offset + BaseAddress;
  }
  StringRef getPath() const { return Path; }
  StringRef getName() const { return llvm::sys::path::filename(Path); }
  uint64_t getBaseAddress() const { return BaseAddress; }
  void setBaseAddress(uint64_t Address) { BaseAddress = Address; }

  // Return the preferred load address for the first executable segment.
  uint64_t getPreferredBaseAddress() const { return PreferredTextSegmentAddresses[0]; }
  // Return the preferred load address for the first loadable segment.
  uint64_t getFirstLoadableAddress() const { return FirstLoadableAddress; }
  // Return the file offset for the first executable segment.
  uint64_t getTextSegmentOffset() const { return TextSegmentOffsets[0]; }
  const std::vector<uint64_t> &getPreferredTextSegmentAddresses() const {
    return PreferredTextSegmentAddresses;
  }
  const std::vector<uint64_t> &getTextSegmentOffsets() const {
    return TextSegmentOffsets;
  }

  uint64_t getInstSize(uint64_t Offset) const {
    auto I = Offset2InstSizeMap.find(Offset);
    if (I == Offset2InstSizeMap.end())
      return 0;
    return I->second;
  }

  bool offsetIsCode(uint64_t Offset) const {
    return Offset2InstSizeMap.find(Offset) != Offset2InstSizeMap.end();
  }
  bool addressIsCode(uint64_t Address) const {
    uint64_t Offset = virtualAddrToOffset(Address);
    return offsetIsCode(Offset);
  }
  bool addressIsCall(uint64_t Address) const {
    uint64_t Offset = virtualAddrToOffset(Address);
    return CallOffsets.count(Offset);
  }
  bool addressIsReturn(uint64_t Address) const {
    uint64_t Offset = virtualAddrToOffset(Address);
    return RetOffsets.count(Offset);
  }
  bool addressInPrologEpilog(uint64_t Address) const {
    uint64_t Offset = virtualAddrToOffset(Address);
    return ProEpilogTracker.PrologEpilogSet.count(Offset);
  }

  bool offsetIsTransfer(uint64_t Offset) {
    return BranchOffsets.count(Offset) || RetOffsets.count(Offset) ||
           CallOffsets.count(Offset);
  }

  uint64_t getAddressforIndex(uint64_t Index) const {
    return offsetToVirtualAddr(CodeAddrOffsets[Index]);
  }

  size_t getCodeOffsetsSize() const { return CodeAddrOffsets.size(); }

  bool usePseudoProbes() const { return UsePseudoProbes; }
  bool useFSDiscriminator() const { return UseFSDiscriminator; }
  // Get the index in CodeAddrOffsets for the address
  // As we might get an address which is not the code
  // here it would round to the next valid code address by
  // using lower bound operation
  uint32_t getIndexForOffset(uint64_t Offset) const {
    auto Low = llvm::lower_bound(CodeAddrOffsets, Offset);
    return Low - CodeAddrOffsets.begin();
  }
  uint32_t getIndexForAddr(uint64_t Address) const {
    uint64_t Offset = virtualAddrToOffset(Address);
    return getIndexForOffset(Offset);
  }

  uint64_t getCallAddrFromFrameAddr(uint64_t FrameAddr) const {
    if (FrameAddr == ExternalAddr)
      return ExternalAddr;
    auto I = getIndexForAddr(FrameAddr);
    FrameAddr = I ? getAddressforIndex(I - 1) : 0;
    if (FrameAddr && addressIsCall(FrameAddr))
      return FrameAddr;
    return 0;
  }

  FuncRange *findFuncRangeForStartOffset(uint64_t Offset) {
    auto I = StartOffset2FuncRangeMap.find(Offset);
    if (I == StartOffset2FuncRangeMap.end())
      return nullptr;
    return &I->second;
  }

  // Binary search the function range which includes the input offset.
  FuncRange *findFuncRangeForOffset(uint64_t Offset) {
    auto I = StartOffset2FuncRangeMap.upper_bound(Offset);
    if (I == StartOffset2FuncRangeMap.begin())
      return nullptr;
    I--;

    if (Offset >= I->second.EndOffset)
      return nullptr;

    return &I->second;
  }

  // Get all ranges of one function.
  RangesTy getRangesForOffset(uint64_t Offset) {
    auto *FRange = findFuncRangeForOffset(Offset);
    // Ignore the range which falls into plt section or system lib.
    if (!FRange)
      return RangesTy();

    return FRange->Func->Ranges;
  }

  const std::unordered_map<std::string, BinaryFunction> &
  getAllBinaryFunctions() {
    return BinaryFunctions;
  }

  BinaryFunction *getBinaryFunction(StringRef FName) {
    auto I = BinaryFunctions.find(FName.str());
    if (I == BinaryFunctions.end())
      return nullptr;
    return &I->second;
  }

<<<<<<< HEAD
  Optional<FrameLocation> getInlineLeafFrameLoc(uint64_t Offset) {
=======
  uint32_t getFuncSizeForContext(SampleContext &Context) {
    return FuncSizeTracker.getFuncSizeForContext(Context);
  }

  // Load the symbols from debug table and populate into symbol list.
  void populateSymbolListFromDWARF(ProfileSymbolList &SymbolList);

  const SampleContextFrameVector &
  getFrameLocationStack(uint64_t Offset, bool UseProbeDiscriminator = false) {
    auto I = Offset2LocStackMap.emplace(Offset, SampleContextFrameVector());
    if (I.second) {
      InstructionPointer IP(this, Offset);
      I.first->second = symbolize(IP, true, UseProbeDiscriminator);
    }
    return I.first->second;
  }

  Optional<SampleContextFrame> getInlineLeafFrameLoc(uint64_t Offset) {
>>>>>>> a2ce6ee6
    const auto &Stack = getFrameLocationStack(Offset);
    if (Stack.empty())
      return {};
    return Stack.back();
  }

  // Compare two addresses' inline context
  bool inlineContextEqual(uint64_t Add1, uint64_t Add2);

  // Get the full context of the current stack with inline context filled in.
  // It will search the disassembling info stored in Offset2LocStackMap. This is
  // used as the key of function sample map
<<<<<<< HEAD
  std::string
  getExpandedContextStr(const SmallVectorImpl<uint64_t> &Stack) const;

  const PseudoProbe *getCallProbeForAddr(uint64_t Address) const {
    return ProbeDecoder.getCallProbeForAddr(Address);
  }
  void
  getInlineContextForProbe(const PseudoProbe *Probe,
                           SmallVectorImpl<std::string> &InlineContextStack,
                           bool IncludeLeaf = false) const {
    return ProbeDecoder.getInlineContextForProbe(Probe, InlineContextStack,
                                                 IncludeLeaf);
=======
  SampleContextFrameVector
  getExpandedContext(const SmallVectorImpl<uint64_t> &Stack,
                     bool &WasLeafInlined);
  // Go through instructions among the given range and record its size for the
  // inline context.
  void computeInlinedContextSizeForRange(uint64_t StartOffset,
                                         uint64_t EndOffset);

  const MCDecodedPseudoProbe *getCallProbeForAddr(uint64_t Address) const {
    return ProbeDecoder.getCallProbeForAddr(Address);
  }

  void getInlineContextForProbe(const MCDecodedPseudoProbe *Probe,
                                SampleContextFrameVector &InlineContextStack,
                                bool IncludeLeaf = false) const {
    SmallVector<MCPseduoProbeFrameLocation, 16> ProbeInlineContext;
    ProbeDecoder.getInlineContextForProbe(Probe, ProbeInlineContext,
                                          IncludeLeaf);
    for (uint32_t I = 0; I < ProbeInlineContext.size(); I++) {
      auto &Callsite = ProbeInlineContext[I];
      // Clear the current context for an unknown probe.
      if (Callsite.second == 0 && I != ProbeInlineContext.size() - 1) {
        InlineContextStack.clear();
        continue;
      }
      InlineContextStack.emplace_back(Callsite.first,
                                      LineLocation(Callsite.second, 0));
    }
>>>>>>> a2ce6ee6
  }
  const AddressProbesMap &getAddress2ProbesMap() const {
    return ProbeDecoder.getAddress2ProbesMap();
  }
<<<<<<< HEAD
  const PseudoProbeFuncDesc *getFuncDescForGUID(uint64_t GUID) {
    return ProbeDecoder.getFuncDescForGUID(GUID);
  }
  const PseudoProbeFuncDesc *getInlinerDescForProbe(const PseudoProbe *Probe) {
    return ProbeDecoder.getInlinerDescForProbe(Probe);
  }
=======
  const MCPseudoProbeFuncDesc *getFuncDescForGUID(uint64_t GUID) {
    return ProbeDecoder.getFuncDescForGUID(GUID);
  }

  const MCPseudoProbeFuncDesc *
  getInlinerDescForProbe(const MCDecodedPseudoProbe *Probe) {
    return ProbeDecoder.getInlinerDescForProbe(Probe);
  }

  bool getTrackFuncContextSize() { return TrackFuncContextSize; }

  bool getIsLoadedByMMap() { return IsLoadedByMMap; }

  void setIsLoadedByMMap(bool Value) { IsLoadedByMMap = Value; }

  bool getMissingMMapWarned() { return MissingMMapWarned; }

  void setMissingMMapWarned(bool Value) { MissingMMapWarned = Value; }
>>>>>>> a2ce6ee6
};

} // end namespace sampleprof
} // end namespace llvm

#endif<|MERGE_RESOLUTION|>--- conflicted
+++ resolved
@@ -10,11 +10,7 @@
 #define LLVM_TOOLS_LLVM_PROFGEN_PROFILEDBINARY_H
 
 #include "CallContext.h"
-<<<<<<< HEAD
-#include "PseudoProbe.h"
-=======
 #include "ErrorHandling.h"
->>>>>>> a2ce6ee6
 #include "llvm/ADT/Optional.h"
 #include "llvm/ADT/StringRef.h"
 #include "llvm/DebugInfo/DWARF/DWARFContext.h"
@@ -451,9 +447,6 @@
     return &I->second;
   }
 
-<<<<<<< HEAD
-  Optional<FrameLocation> getInlineLeafFrameLoc(uint64_t Offset) {
-=======
   uint32_t getFuncSizeForContext(SampleContext &Context) {
     return FuncSizeTracker.getFuncSizeForContext(Context);
   }
@@ -472,7 +465,6 @@
   }
 
   Optional<SampleContextFrame> getInlineLeafFrameLoc(uint64_t Offset) {
->>>>>>> a2ce6ee6
     const auto &Stack = getFrameLocationStack(Offset);
     if (Stack.empty())
       return {};
@@ -485,20 +477,6 @@
   // Get the full context of the current stack with inline context filled in.
   // It will search the disassembling info stored in Offset2LocStackMap. This is
   // used as the key of function sample map
-<<<<<<< HEAD
-  std::string
-  getExpandedContextStr(const SmallVectorImpl<uint64_t> &Stack) const;
-
-  const PseudoProbe *getCallProbeForAddr(uint64_t Address) const {
-    return ProbeDecoder.getCallProbeForAddr(Address);
-  }
-  void
-  getInlineContextForProbe(const PseudoProbe *Probe,
-                           SmallVectorImpl<std::string> &InlineContextStack,
-                           bool IncludeLeaf = false) const {
-    return ProbeDecoder.getInlineContextForProbe(Probe, InlineContextStack,
-                                                 IncludeLeaf);
-=======
   SampleContextFrameVector
   getExpandedContext(const SmallVectorImpl<uint64_t> &Stack,
                      bool &WasLeafInlined);
@@ -527,19 +505,10 @@
       InlineContextStack.emplace_back(Callsite.first,
                                       LineLocation(Callsite.second, 0));
     }
->>>>>>> a2ce6ee6
   }
   const AddressProbesMap &getAddress2ProbesMap() const {
     return ProbeDecoder.getAddress2ProbesMap();
   }
-<<<<<<< HEAD
-  const PseudoProbeFuncDesc *getFuncDescForGUID(uint64_t GUID) {
-    return ProbeDecoder.getFuncDescForGUID(GUID);
-  }
-  const PseudoProbeFuncDesc *getInlinerDescForProbe(const PseudoProbe *Probe) {
-    return ProbeDecoder.getInlinerDescForProbe(Probe);
-  }
-=======
   const MCPseudoProbeFuncDesc *getFuncDescForGUID(uint64_t GUID) {
     return ProbeDecoder.getFuncDescForGUID(GUID);
   }
@@ -558,7 +527,6 @@
   bool getMissingMMapWarned() { return MissingMMapWarned; }
 
   void setMissingMMapWarned(bool Value) { MissingMMapWarned = Value; }
->>>>>>> a2ce6ee6
 };
 
 } // end namespace sampleprof
