--- conflicted
+++ resolved
@@ -28,17 +28,6 @@
 class ProfileGeneratorBase {
 
 public:
-<<<<<<< HEAD
-  ProfileGenerator(){};
-  virtual ~ProfileGenerator() = default;
-  static std::unique_ptr<ProfileGenerator>
-  create(const BinarySampleCounterMap &BinarySampleCounters,
-         enum PerfScriptType SampleType);
-  virtual void generateProfile() = 0;
-  // Use SampleProfileWriter to serialize profile map
-  virtual void write(std::unique_ptr<SampleProfileWriter> Writer,
-                     StringMap<FunctionSamples> &ProfileMap);
-=======
   ProfileGeneratorBase(ProfiledBinary *Binary,
                        const ContextSampleCounterMap &Counters)
       : Binary(Binary), SampleCounters(Counters){};
@@ -47,7 +36,6 @@
   create(ProfiledBinary *Binary, const ContextSampleCounterMap &SampleCounters,
          bool ProfileIsCSFlat);
   virtual void generateProfile() = 0;
->>>>>>> 2ab1d525
   void write();
 
   static uint32_t
@@ -272,176 +260,7 @@
     }
   }
 
-  // Remove adjacent repeated context sequences up to a given sequence length,
-  // -1 means no size limit. Note that repeated sequences are identified based
-  // on the exact call site, this is finer granularity than function recursion.
-  template <typename T>
-  static void compressRecursionContext(SmallVectorImpl<T> &Context,
-                                       int32_t CSize = MaxCompressionSize) {
-    uint32_t I = 1;
-    uint32_t HS = static_cast<uint32_t>(Context.size() / 2);
-    uint32_t MaxDedupSize =
-        CSize == -1 ? HS : std::min(static_cast<uint32_t>(CSize), HS);
-    auto BeginIter = Context.begin();
-    // Use an in-place algorithm to save memory copy
-    // End indicates the end location of current iteration's data
-    uint32_t End = 0;
-    // Deduplicate from length 1 to the max possible size of a repeated
-    // sequence.
-    while (I <= MaxDedupSize) {
-      // This is a linear algorithm that deduplicates adjacent repeated
-      // sequences of size I. The deduplication detection runs on a sliding
-      // window whose size is 2*I and it keeps sliding the window to deduplicate
-      // the data inside. Once duplication is detected, deduplicate it by
-      // skipping the right half part of the window, otherwise just copy back
-      // the new one by appending them at the back of End pointer(for the next
-      // iteration).
-      //
-      // For example:
-      // Input: [a1, a2, b1, b2]
-      // (Added index to distinguish the same char, the origin is [a, a, b,
-      // b], the size of the dedup window is 2(I = 1) at the beginning)
-      //
-      // 1) The initial status is a dummy window[null, a1], then just copy the
-      // right half of the window(End = 0), then slide the window.
-      // Result: [a1], a2, b1, b2 (End points to the element right before ],
-      // after ] is the data of the previous iteration)
-      //
-      // 2) Next window is [a1, a2]. Since a1 == a2, then skip the right half of
-      // the window i.e the duplication happen. Only slide the window.
-      // Result: [a1], a2, b1, b2
-      //
-      // 3) Next window is [a2, b1], copy the right half of the window(b1 is
-      // new) to the End and slide the window.
-      // Result: [a1, b1], b1, b2
-      //
-      // 4) Next window is [b1, b2], same to 2), skip b2.
-      // Result: [a1, b1], b1, b2
-      // After resize, it will be [a, b]
-
-      // Use pointers like below to do comparison inside the window
-      //    [a         b         c        a       b        c]
-      //     |         |         |                |        |
-      // LeftBoundary Left     Right           Left+I    Right+I
-      // A duplication found if Left < LeftBoundry.
-
-      int32_t Right = I - 1;
-      End = I;
-      int32_t LeftBoundary = 0;
-      while (Right + I < Context.size()) {
-        // To avoids scanning a part of a sequence repeatedly, it finds out
-        // the common suffix of two hald in the window. The common suffix will
-        // serve as the common prefix of next possible pair of duplicate
-        // sequences. The non-common part will be ignored and never scanned
-        // again.
-
-        // For example.
-        // Input: [a, b1], c1, b2, c2
-        // I = 2
-        //
-        // 1) For the window [a, b1, c1, b2], non-common-suffix for the right
-        // part is 'c1', copy it and only slide the window 1 step.
-        // Result: [a, b1, c1], b2, c2
-        //
-        // 2) Next window is [b1, c1, b2, c2], so duplication happen.
-        // Result after resize: [a, b, c]
-
-        int32_t Left = Right;
-        while (Left >= LeftBoundary && Context[Left] == Context[Left + I]) {
-          // Find the longest suffix inside the window. When stops, Left points
-          // at the diverging point in the current sequence.
-          Left--;
-        }
-
-        bool DuplicationFound = (Left < LeftBoundary);
-        // Don't need to recheck the data before Right
-        LeftBoundary = Right + 1;
-        if (DuplicationFound) {
-          // Duplication found, skip right half of the window.
-          Right += I;
-        } else {
-          // Copy the non-common-suffix part of the adjacent sequence.
-          std::copy(BeginIter + Right + 1, BeginIter + Left + I + 1,
-                    BeginIter + End);
-          End += Left + I - Right;
-          // Only slide the window by the size of non-common-suffix
-          Right = Left + I;
-        }
-      }
-      // Don't forget the remaining part that's not scanned.
-      std::copy(BeginIter + Right + 1, Context.end(), BeginIter + End);
-      End += Context.size() - Right - 1;
-      I++;
-      Context.resize(End);
-      MaxDedupSize = std::min(static_cast<uint32_t>(End / 2), MaxDedupSize);
-    }
-  }
-
-protected:
-  // Lookup or create FunctionSamples for the context
-  FunctionSamples &getFunctionProfileForContext(StringRef ContextId);
-  // Merge cold context profile whose total sample is below threshold
-  // into base profile.
-  void mergeAndTrimColdProfile(StringMap<FunctionSamples> &ProfileMap);
-  void write(std::unique_ptr<SampleProfileWriter> Writer,
-             StringMap<FunctionSamples> &ProfileMap) override;
-
 private:
-<<<<<<< HEAD
-  // Helper function for updating body sample for a leaf location in
-  // FunctionProfile
-  void updateBodySamplesforFunctionProfile(FunctionSamples &FunctionProfile,
-                                           const FrameLocation &LeafLoc,
-                                           uint64_t Count);
-  void populateFunctionBodySamples(FunctionSamples &FunctionProfile,
-                                   const RangeSample &RangeCounters,
-                                   ProfiledBinary *Binary);
-  void populateFunctionBoundarySamples(StringRef ContextId,
-                                       FunctionSamples &FunctionProfile,
-                                       const BranchSample &BranchCounters,
-                                       ProfiledBinary *Binary);
-  void populateInferredFunctionSamples();
-
-public:
-  // Deduplicate adjacent repeated context sequences up to a given sequence
-  // length. -1 means no size limit.
-  static int32_t MaxCompressionSize;
-};
-
-using ProbeCounterMap = std::unordered_map<const PseudoProbe *, uint64_t>;
-
-class PseudoProbeCSProfileGenerator : public CSProfileGenerator {
-
-public:
-  PseudoProbeCSProfileGenerator(const BinarySampleCounterMap &Counters)
-      : CSProfileGenerator(Counters) {}
-  void generateProfile() override;
-
-private:
-  // Go through each address from range to extract the top frame probe by
-  // looking up in the Address2ProbeMap
-  void extractProbesFromRange(const RangeSample &RangeCounter,
-                              ProbeCounterMap &ProbeCounter,
-                              ProfiledBinary *Binary);
-  // Fill in function body samples from probes
-  void
-  populateBodySamplesWithProbes(const RangeSample &RangeCounter,
-                                SmallVectorImpl<std::string> &ContextStrStack,
-                                ProfiledBinary *Binary);
-  // Fill in boundary samples for a call probe
-  void populateBoundarySamplesWithProbes(
-      const BranchSample &BranchCounter,
-      SmallVectorImpl<std::string> &ContextStrStack, ProfiledBinary *Binary);
-  // Helper function to get FunctionSamples for the leaf inlined context
-  FunctionSamples &
-  getFunctionProfileForLeafProbe(SmallVectorImpl<std::string> &ContextStrStack,
-                                 const PseudoProbeFuncDesc *LeafFuncDesc);
-  // Helper function to get FunctionSamples for the leaf probe
-  FunctionSamples &
-  getFunctionProfileForLeafProbe(SmallVectorImpl<std::string> &ContextStrStack,
-                                 const PseudoProbe *LeafProbe,
-                                 ProfiledBinary *Binary);
-=======
   void generateLineNumBasedProfile();
   // Lookup or create FunctionSamples for the context
   FunctionSamples &
@@ -485,7 +304,6 @@
   // length. -1 means no size limit.
   static int32_t MaxCompressionSize;
   static int MaxContextDepth;
->>>>>>> 2ab1d525
 };
 
 } // end namespace sampleprof
