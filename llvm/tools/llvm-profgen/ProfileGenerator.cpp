//===-- ProfileGenerator.cpp - Profile Generator  ---------------*- C++ -*-===//
//
// Part of the LLVM Project, under the Apache License v2.0 with LLVM Exceptions.
// See https://llvm.org/LICENSE.txt for license information.
// SPDX-License-Identifier: Apache-2.0 WITH LLVM-exception
//
//===----------------------------------------------------------------------===//

#include "ProfileGenerator.h"
<<<<<<< HEAD

static cl::opt<std::string> OutputFilename("output", cl::value_desc("output"),
                                           cl::Required,
                                           cl::desc("Output profile file"));
=======
#include "ErrorHandling.h"
#include "ProfiledBinary.h"
#include "llvm/ProfileData/ProfileCommon.h"
#include <float.h>
#include <unordered_set>

cl::opt<std::string> OutputFilename("output", cl::value_desc("output"),
                                    cl::Required,
                                    cl::desc("Output profile file"));
>>>>>>> a2ce6ee6
static cl::alias OutputA("o", cl::desc("Alias for --output"),
                         cl::aliasopt(OutputFilename));

static cl::opt<SampleProfileFormat> OutputFormat(
    "format", cl::desc("Format of output profile"), cl::init(SPF_Ext_Binary),
    cl::values(
        clEnumValN(SPF_Binary, "binary", "Binary encoding (default)"),
        clEnumValN(SPF_Compact_Binary, "compbinary", "Compact binary encoding"),
        clEnumValN(SPF_Ext_Binary, "extbinary", "Extensible binary encoding"),
        clEnumValN(SPF_Text, "text", "Text encoding"),
        clEnumValN(SPF_GCC, "gcc",
                   "GCC encoding (only meaningful for -sample)")));

<<<<<<< HEAD
=======
cl::opt<bool> UseMD5(
    "use-md5", cl::init(false), cl::Hidden,
    cl::desc("Use md5 to represent function names in the output profile (only "
             "meaningful for -extbinary)"));

static cl::opt<bool> PopulateProfileSymbolList(
    "populate-profile-symbol-list", cl::init(false), cl::Hidden,
    cl::desc("Populate profile symbol list (only meaningful for -extbinary)"));

static cl::opt<bool> FillZeroForAllFuncs(
    "fill-zero-for-all-funcs", cl::init(false), cl::Hidden,
    cl::desc("Attribute all functions' range with zero count "
             "even it's not hit by any samples."));

>>>>>>> a2ce6ee6
static cl::opt<int32_t, true> RecursionCompression(
    "compress-recursion",
    cl::desc("Compressing recursion by deduplicating adjacent frame "
             "sequences up to the specified size. -1 means no size limit."),
    cl::Hidden,
    cl::location(llvm::sampleprof::CSProfileGenerator::MaxCompressionSize));

<<<<<<< HEAD
static cl::opt<uint64_t> CSProfColdThres(
    "csprof-cold-thres", cl::init(100), cl::ZeroOrMore,
    cl::desc("Specify the total samples threshold for a context profile to "
             "be considered cold, any cold profiles will be merged into "
             "context-less base profiles"));

static cl::opt<bool> CSProfKeepCold(
    "csprof-keep-cold", cl::init(false), cl::ZeroOrMore,
    cl::desc("This works together with --csprof-cold-thres. If the total count "
             "of the profile after all merge is done is still smaller than the "
             "csprof-cold-thres, it will be trimmed unless csprof-keep-cold "
             "flag is specified."));
=======
static cl::opt<bool>
    TrimColdProfile("trim-cold-profile", cl::init(false), cl::ZeroOrMore,
                    cl::desc("If the total count of the profile is smaller "
                             "than threshold, it will be trimmed."));

static cl::opt<bool> CSProfMergeColdContext(
    "csprof-merge-cold-context", cl::init(true), cl::ZeroOrMore,
    cl::desc("If the total count of context profile is smaller than "
             "the threshold, it will be merged into context-less base "
             "profile."));

static cl::opt<uint32_t> CSProfMaxColdContextDepth(
    "csprof-max-cold-context-depth", cl::init(1), cl::ZeroOrMore,
    cl::desc("Keep the last K contexts while merging cold profile. 1 means the "
             "context-less base profile"));

static cl::opt<int, true> CSProfMaxContextDepth(
    "csprof-max-context-depth", cl::ZeroOrMore,
    cl::desc("Keep the last K contexts while merging profile. -1 means no "
             "depth limit."),
    cl::location(llvm::sampleprof::CSProfileGenerator::MaxContextDepth));

static cl::opt<double> HotFunctionDensityThreshold(
    "hot-function-density-threshold", llvm::cl::init(1000),
    llvm::cl::desc(
        "specify density threshold for hot functions (default: 1000)"),
    llvm::cl::Optional);
static cl::opt<bool> ShowDensity("show-density", llvm::cl::init(false),
                                 llvm::cl::desc("show profile density details"),
                                 llvm::cl::Optional);

static cl::opt<bool> UpdateTotalSamples(
    "update-total-samples", llvm::cl::init(false),
    llvm::cl::desc(
        "Update total samples by accumulating all its body samples."),
    llvm::cl::Optional);

extern cl::opt<int> ProfileSummaryCutoffHot;

static cl::opt<bool> GenCSNestedProfile(
    "gen-cs-nested-profile", cl::Hidden, cl::init(false),
    cl::desc("Generate nested function profiles for CSSPGO"));
>>>>>>> a2ce6ee6

using namespace llvm;
using namespace sampleprof;

namespace llvm {
namespace sampleprof {

// Initialize the MaxCompressionSize to -1 which means no size limit
int32_t CSProfileGenerator::MaxCompressionSize = -1;

<<<<<<< HEAD
static bool
usePseudoProbes(const BinarySampleCounterMap &BinarySampleCounters) {
  return BinarySampleCounters.size() &&
         BinarySampleCounters.begin()->first->usePseudoProbes();
}

std::unique_ptr<ProfileGenerator>
ProfileGenerator::create(const BinarySampleCounterMap &BinarySampleCounters,
                         enum PerfScriptType SampleType) {
  std::unique_ptr<ProfileGenerator> ProfileGenerator;
  if (SampleType == PERF_LBR_STACK) {
    if (usePseudoProbes(BinarySampleCounters)) {
      ProfileGenerator.reset(
          new PseudoProbeCSProfileGenerator(BinarySampleCounters));
    } else {
      ProfileGenerator.reset(new CSProfileGenerator(BinarySampleCounters));
    }
=======
int CSProfileGenerator::MaxContextDepth = -1;

bool ProfileGeneratorBase::UseFSDiscriminator = false;

std::unique_ptr<ProfileGeneratorBase>
ProfileGeneratorBase::create(ProfiledBinary *Binary,
                             const ContextSampleCounterMap &SampleCounters,
                             bool ProfileIsCSFlat) {
  std::unique_ptr<ProfileGeneratorBase> Generator;
  if (ProfileIsCSFlat) {
    if (Binary->useFSDiscriminator())
      exitWithError("FS discriminator is not supported in CS profile.");
    Generator.reset(new CSProfileGenerator(Binary, SampleCounters));
>>>>>>> a2ce6ee6
  } else {
    Generator.reset(new ProfileGenerator(Binary, SampleCounters));
  }
  ProfileGeneratorBase::UseFSDiscriminator = Binary->useFSDiscriminator();
  FunctionSamples::ProfileIsFS = Binary->useFSDiscriminator();

  return Generator;
}

<<<<<<< HEAD
void ProfileGenerator::write(std::unique_ptr<SampleProfileWriter> Writer,
                             StringMap<FunctionSamples> &ProfileMap) {
  Writer->write(ProfileMap);
}

void ProfileGenerator::write() {
  auto WriterOrErr = SampleProfileWriter::create(OutputFilename, OutputFormat);
  if (std::error_code EC = WriterOrErr.getError())
    exitWithError(EC, OutputFilename);
  write(std::move(WriterOrErr.get()), ProfileMap);
=======
void ProfileGeneratorBase::write(std::unique_ptr<SampleProfileWriter> Writer,
                                 SampleProfileMap &ProfileMap) {
  // Populate profile symbol list if extended binary format is used.
  ProfileSymbolList SymbolList;

  if (PopulateProfileSymbolList && OutputFormat == SPF_Ext_Binary) {
    Binary->populateSymbolListFromDWARF(SymbolList);
    Writer->setProfileSymbolList(&SymbolList);
  }

  if (std::error_code EC = Writer->write(ProfileMap))
    exitWithError(std::move(EC));
}

void ProfileGeneratorBase::write() {
  auto WriterOrErr = SampleProfileWriter::create(OutputFilename, OutputFormat);
  if (std::error_code EC = WriterOrErr.getError())
    exitWithError(EC, OutputFilename);

  if (UseMD5) {
    if (OutputFormat != SPF_Ext_Binary)
      WithColor::warning() << "-use-md5 is ignored. Specify "
                              "--format=extbinary to enable it\n";
    else
      WriterOrErr.get()->setUseMD5();
  }

  write(std::move(WriterOrErr.get()), ProfileMap);
}

void ProfileGeneratorBase::showDensitySuggestion(double Density) {
  if (Density == 0.0)
    WithColor::warning() << "The --profile-summary-cutoff-hot option may be "
                            "set too low. Please check your command.\n";
  else if (Density < HotFunctionDensityThreshold)
    WithColor::warning()
        << "AutoFDO is estimated to optimize better with "
        << format("%.1f", HotFunctionDensityThreshold / Density)
        << "x more samples. Please consider increasing sampling rate or "
           "profiling for longer duration to get more samples.\n";

  if (ShowDensity)
    outs() << "Minimum profile density for hot functions with top "
           << format("%.2f",
                     static_cast<double>(ProfileSummaryCutoffHot.getValue()) /
                         10000)
           << "% total samples: " << format("%.1f", Density) << "\n";
}

double ProfileGeneratorBase::calculateDensity(const SampleProfileMap &Profiles,
                                              uint64_t HotCntThreshold) {
  double Density = DBL_MAX;
  std::vector<const FunctionSamples *> HotFuncs;
  for (auto &I : Profiles) {
    auto &FuncSamples = I.second;
    if (FuncSamples.getTotalSamples() < HotCntThreshold)
      continue;
    HotFuncs.emplace_back(&FuncSamples);
  }

  for (auto *FuncSamples : HotFuncs) {
    auto *Func = Binary->getBinaryFunction(FuncSamples->getName());
    if (!Func)
      continue;
    uint64_t FuncSize = Func->getFuncSize();
    if (FuncSize == 0)
      continue;
    Density =
        std::min(Density, static_cast<double>(FuncSamples->getTotalSamples()) /
                              FuncSize);
  }

  return Density == DBL_MAX ? 0.0 : Density;
>>>>>>> a2ce6ee6
}

void ProfileGeneratorBase::findDisjointRanges(RangeSample &DisjointRanges,
                                              const RangeSample &Ranges) {

  /*
  Regions may overlap with each other. Using the boundary info, find all
  disjoint ranges and their sample count. BoundaryPoint contains the count
  multiple samples begin/end at this points.

  |<--100-->|           Sample1
  |<------200------>|   Sample2
  A         B       C

  In the example above,
  Sample1 begins at A, ends at B, its value is 100.
  Sample2 beings at A, ends at C, its value is 200.
  For A, BeginCount is the sum of sample begins at A, which is 300 and no
  samples ends at A, so EndCount is 0.
  Then boundary points A, B, and C with begin/end counts are:
  A: (300, 0)
  B: (0, 100)
  C: (0, 200)
  */
  struct BoundaryPoint {
    // Sum of sample counts beginning at this point
    uint64_t BeginCount = UINT64_MAX;
    // Sum of sample counts ending at this point
    uint64_t EndCount = UINT64_MAX;
    // Is the begin point of a zero range.
    bool IsZeroRangeBegin = false;
    // Is the end point of a zero range.
    bool IsZeroRangeEnd = false;

    void addBeginCount(uint64_t Count) {
      if (BeginCount == UINT64_MAX)
        BeginCount = 0;
      BeginCount += Count;
    }

    void addEndCount(uint64_t Count) {
      if (EndCount == UINT64_MAX)
        EndCount = 0;
      EndCount += Count;
    }
  };

  /*
  For the above example. With boundary points, follwing logic finds two
  disjoint region of

  [A,B]:   300
  [B+1,C]: 200

  If there is a boundary point that both begin and end, the point itself
  becomes a separate disjoint region. For example, if we have original
  ranges of

  |<--- 100 --->|
                |<--- 200 --->|
  A             B             C

  there are three boundary points with their begin/end counts of

  A: (100, 0)
  B: (200, 100)
  C: (0, 200)

  the disjoint ranges would be

  [A, B-1]: 100
  [B, B]:   300
  [B+1, C]: 200.

  Example for zero value range:

    |<--- 100 --->|
                       |<--- 200 --->|
  |<---------------  0 ----------------->|
  A  B            C    D             E   F

  [A, B-1]  : 0
  [B, C]    : 100
  [C+1, D-1]: 0
  [D, E]    : 200
  [E+1, F]  : 0
  */
  std::map<uint64_t, BoundaryPoint> Boundaries;

  for (auto Item : Ranges) {
    assert(Item.first.first <= Item.first.second &&
           "Invalid instruction range");
    auto &BeginPoint = Boundaries[Item.first.first];
    auto &EndPoint = Boundaries[Item.first.second];
    uint64_t Count = Item.second;

    BeginPoint.addBeginCount(Count);
    EndPoint.addEndCount(Count);
    if (Count == 0) {
      BeginPoint.IsZeroRangeBegin = true;
      EndPoint.IsZeroRangeEnd = true;
    }
  }

  // Use UINT64_MAX to indicate there is no existing range between BeginAddress
  // and the next valid address
  uint64_t BeginAddress = UINT64_MAX;
  int ZeroRangeDepth = 0;
  uint64_t Count = 0;
  for (auto Item : Boundaries) {
    uint64_t Address = Item.first;
    BoundaryPoint &Point = Item.second;
    if (Point.BeginCount != UINT64_MAX) {
      if (BeginAddress != UINT64_MAX)
        DisjointRanges[{BeginAddress, Address - 1}] = Count;
      Count += Point.BeginCount;
      BeginAddress = Address;
      ZeroRangeDepth += Point.IsZeroRangeBegin;
    }
    if (Point.EndCount != UINT64_MAX) {
      assert((BeginAddress != UINT64_MAX) &&
             "First boundary point cannot be 'end' point");
      DisjointRanges[{BeginAddress, Address}] = Count;
      assert(Count >= Point.EndCount && "Mismatched live ranges");
      Count -= Point.EndCount;
      BeginAddress = Address + 1;
      ZeroRangeDepth -= Point.IsZeroRangeEnd;
      // If the remaining count is zero and it's no longer in a zero range, this
      // means we consume all the ranges before, thus mark BeginAddress as
      // UINT64_MAX. e.g. supposing we have two non-overlapping ranges:
      //  [<---- 10 ---->]
      //                       [<---- 20 ---->]
      //   A             B     C              D
      // The BeginAddress(B+1) will reset to invalid(UINT64_MAX), so we won't
      // have the [B+1, C-1] zero range.
      if (Count == 0 && ZeroRangeDepth == 0)
        BeginAddress = UINT64_MAX;
    }
  }
}

void ProfileGeneratorBase::updateBodySamplesforFunctionProfile(
    FunctionSamples &FunctionProfile, const SampleContextFrame &LeafLoc,
    uint64_t Count) {
  // Use the maximum count of samples with same line location
  uint32_t Discriminator = getBaseDiscriminator(LeafLoc.Location.Discriminator);

  // Use duplication factor to compensated for loop unroll/vectorization.
  // Note that this is only needed when we're taking MAX of the counts at
  // the location instead of SUM.
  Count *= getDuplicationFactor(LeafLoc.Location.Discriminator);

  ErrorOr<uint64_t> R =
      FunctionProfile.findSamplesAt(LeafLoc.Location.LineOffset, Discriminator);

  uint64_t PreviousCount = R ? R.get() : 0;
  if (PreviousCount <= Count) {
    FunctionProfile.addBodySamples(LeafLoc.Location.LineOffset, Discriminator,
                                   Count - PreviousCount);
  }
}

void ProfileGeneratorBase::updateTotalSamples() {
  if (!UpdateTotalSamples)
    return;

  for (auto &Item : ProfileMap) {
    FunctionSamples &FunctionProfile = Item.second;
    FunctionProfile.updateTotalSamples();
  }
}

FunctionSamples &
ProfileGenerator::getTopLevelFunctionProfile(StringRef FuncName) {
  SampleContext Context(FuncName);
  auto Ret = ProfileMap.emplace(Context, FunctionSamples());
  if (Ret.second) {
    FunctionSamples &FProfile = Ret.first->second;
<<<<<<< HEAD
    FProfile.setContext(FContext);
=======
    FProfile.setContext(Context);
>>>>>>> a2ce6ee6
  }
  return Ret.first->second;
}

void ProfileGenerator::generateProfile() {
  if (Binary->usePseudoProbes()) {
    // TODO: Support probe based profile generation
    exitWithError("Probe based profile generation not supported for AutoFDO, "
      "consider dropping `--ignore-stack-samples` or adding `--use-dwarf-correlation`.");
  } else {
    generateLineNumBasedProfile();
  }
  postProcessProfiles();
}

void ProfileGenerator::postProcessProfiles() {
  computeSummaryAndThreshold();
  trimColdProfiles(ProfileMap, ColdCountThreshold);
  calculateAndShowDensity(ProfileMap);
}

void ProfileGenerator::trimColdProfiles(const SampleProfileMap &Profiles,
                                        uint64_t ColdCntThreshold) {
  if (!TrimColdProfile)
    return;
<<<<<<< HEAD
  // Use the maximum count of samples with same line location
  ErrorOr<uint64_t> R = FunctionProfile.findSamplesAt(
      LeafLoc.second.LineOffset, LeafLoc.second.Discriminator);
  uint64_t PreviousCount = R ? R.get() : 0;
  if (PreviousCount < Count) {
    FunctionProfile.addBodySamples(LeafLoc.second.LineOffset,
                                   LeafLoc.second.Discriminator,
                                   Count - PreviousCount);
=======

  // Move cold profiles into a tmp container.
  std::vector<SampleContext> ColdProfiles;
  for (const auto &I : ProfileMap) {
    if (I.second.getTotalSamples() < ColdCntThreshold)
      ColdProfiles.emplace_back(I.first);
>>>>>>> a2ce6ee6
  }

  // Remove the cold profile from ProfileMap.
  for (const auto &I : ColdProfiles)
    ProfileMap.erase(I);
}

void ProfileGenerator::generateLineNumBasedProfile() {
  assert(SampleCounters.size() == 1 &&
         "Must have one entry for profile generation.");
  const SampleCounter &SC = SampleCounters.begin()->second;
  // Fill in function body samples
  populateBodySamplesForAllFunctions(SC.RangeCounter);
  // Fill in boundary sample counts as well as call site samples for calls
  populateBoundarySamplesForAllFunctions(SC.BranchCounter);

  updateTotalSamples();
}

FunctionSamples &ProfileGenerator::getLeafProfileAndAddTotalSamples(
    const SampleContextFrameVector &FrameVec, uint64_t Count) {
  // Get top level profile
  FunctionSamples *FunctionProfile =
      &getTopLevelFunctionProfile(FrameVec[0].FuncName);
  FunctionProfile->addTotalSamples(Count);

  for (size_t I = 1; I < FrameVec.size(); I++) {
    LineLocation Callsite(
        FrameVec[I - 1].Location.LineOffset,
        getBaseDiscriminator(FrameVec[I - 1].Location.Discriminator));
    FunctionSamplesMap &SamplesMap =
        FunctionProfile->functionSamplesAt(Callsite);
    auto Ret =
        SamplesMap.emplace(FrameVec[I].FuncName.str(), FunctionSamples());
    if (Ret.second) {
      SampleContext Context(FrameVec[I].FuncName);
      Ret.first->second.setContext(Context);
    }
    FunctionProfile = &Ret.first->second;
    FunctionProfile->addTotalSamples(Count);
  }

  return *FunctionProfile;
}

RangeSample
ProfileGenerator::preprocessRangeCounter(const RangeSample &RangeCounter) {
  RangeSample Ranges(RangeCounter.begin(), RangeCounter.end());
  if (FillZeroForAllFuncs) {
    for (auto &FuncI : Binary->getAllBinaryFunctions()) {
      for (auto &R : FuncI.second.Ranges) {
        Ranges[{R.first, R.second - 1}] += 0;
      }
    }
  } else {
    // For each range, we search for all ranges of the function it belongs to
    // and initialize it with zero count, so it remains zero if doesn't hit any
    // samples. This is to be consistent with compiler that interpret zero count
    // as unexecuted(cold).
    for (auto I : RangeCounter) {
      uint64_t StartOffset = I.first.first;
      for (const auto &Range : Binary->getRangesForOffset(StartOffset))
        Ranges[{Range.first, Range.second - 1}] += 0;
    }
  }
  RangeSample DisjointRanges;
  findDisjointRanges(DisjointRanges, Ranges);
  return DisjointRanges;
}

void ProfileGenerator::populateBodySamplesForAllFunctions(
    const RangeSample &RangeCounter) {
  for (auto Range : preprocessRangeCounter(RangeCounter)) {
    uint64_t RangeBegin = Binary->offsetToVirtualAddr(Range.first.first);
    uint64_t RangeEnd = Binary->offsetToVirtualAddr(Range.first.second);
    uint64_t Count = Range.second;

    InstructionPointer IP(Binary, RangeBegin, true);
    // Disjoint ranges may have range in the middle of two instr,
    // e.g. If Instr1 at Addr1, and Instr2 at Addr2, disjoint range
    // can be Addr1+1 to Addr2-1. We should ignore such range.
    if (IP.Address > RangeEnd)
      continue;

    do {
      uint64_t Offset = Binary->virtualAddrToOffset(IP.Address);
      const SampleContextFrameVector &FrameVec =
          Binary->getFrameLocationStack(Offset);
      if (!FrameVec.empty()) {
        // FIXME: As accumulating total count per instruction caused some
        // regression, we changed to accumulate total count per byte as a
        // workaround. Tuning hotness threshold on the compiler side might be
        // necessary in the future.
        FunctionSamples &FunctionProfile = getLeafProfileAndAddTotalSamples(
            FrameVec, Count * Binary->getInstSize(Offset));
        updateBodySamplesforFunctionProfile(FunctionProfile, FrameVec.back(),
                                            Count);
      }
    } while (IP.advance() && IP.Address <= RangeEnd);
  }
}

StringRef ProfileGeneratorBase::getCalleeNameForOffset(uint64_t TargetOffset) {
  // Get the function range by branch target if it's a call branch.
  auto *FRange = Binary->findFuncRangeForStartOffset(TargetOffset);

  // We won't accumulate sample count for a range whose start is not the real
  // function entry such as outlined function or inner labels.
  if (!FRange || !FRange->IsFuncEntry)
    return StringRef();

  return FunctionSamples::getCanonicalFnName(FRange->getFuncName());
}

void ProfileGenerator::populateBoundarySamplesForAllFunctions(
    const BranchSample &BranchCounters) {
  for (auto Entry : BranchCounters) {
    uint64_t SourceOffset = Entry.first.first;
    uint64_t TargetOffset = Entry.first.second;
    uint64_t Count = Entry.second;
    assert(Count != 0 && "Unexpected zero weight branch");

    StringRef CalleeName = getCalleeNameForOffset(TargetOffset);
    if (CalleeName.size() == 0)
      continue;
    // Record called target sample and its count.
    const SampleContextFrameVector &FrameVec =
        Binary->getFrameLocationStack(SourceOffset);
    if (!FrameVec.empty()) {
      FunctionSamples &FunctionProfile =
          getLeafProfileAndAddTotalSamples(FrameVec, 0);
      FunctionProfile.addCalledTargetSamples(
          FrameVec.back().Location.LineOffset,
          getBaseDiscriminator(FrameVec.back().Location.Discriminator),
          CalleeName, Count);
    }
    // Add head samples for callee.
    FunctionSamples &CalleeProfile = getTopLevelFunctionProfile(CalleeName);
    CalleeProfile.addHeadSamples(Count);
  }
}

void ProfileGeneratorBase::calculateAndShowDensity(
    const SampleProfileMap &Profiles) {
  double Density = calculateDensity(Profiles, HotCountThreshold);
  showDensitySuggestion(Density);
}

FunctionSamples &CSProfileGenerator::getFunctionProfileForContext(
    const SampleContextFrameVector &Context, bool WasLeafInlined) {
  auto I = ProfileMap.find(SampleContext(Context));
  if (I == ProfileMap.end()) {
    // Save the new context for future references.
    SampleContextFrames NewContext = *Contexts.insert(Context).first;
    SampleContext FContext(NewContext, RawContext);
    auto Ret = ProfileMap.emplace(FContext, FunctionSamples());
    if (WasLeafInlined)
      FContext.setAttribute(ContextWasInlined);
    FunctionSamples &FProfile = Ret.first->second;
    FProfile.setContext(FContext);
    return Ret.first->second;
  }
  return I->second;
}

void CSProfileGenerator::generateProfile() {
  FunctionSamples::ProfileIsCSFlat = true;

  if (Binary->getTrackFuncContextSize())
    computeSizeForProfiledFunctions();

  if (Binary->usePseudoProbes()) {
    // Enable pseudo probe functionalities in SampleProf
    FunctionSamples::ProfileIsProbeBased = true;
    generateProbeBasedProfile();
  } else {
    generateLineNumBasedProfile();
  }
  postProcessProfiles();
}

void CSProfileGenerator::computeSizeForProfiledFunctions() {
  // Hash map to deduplicate the function range and the item is a pair of
  // function start and end offset.
  std::unordered_map<uint64_t, uint64_t> AggregatedRanges;
  // Go through all the ranges in the CS counters, use the start of the range to
  // look up the function it belongs and record the function range.
  for (const auto &CI : SampleCounters) {
    for (auto Item : CI.second.RangeCounter) {
      // FIXME: Filter the bogus crossing function range.
      uint64_t StartOffset = Item.first.first;
      // Note that a function can be spilt into multiple ranges, so get all
      // ranges of the function.
      for (const auto &Range : Binary->getRangesForOffset(StartOffset))
        AggregatedRanges[Range.first] = Range.second;
    }
  }

  for (auto I : AggregatedRanges) {
    uint64_t StartOffset = I.first;
    uint64_t EndOffset = I.second;
    Binary->computeInlinedContextSizeForRange(StartOffset, EndOffset);
  }
}

void CSProfileGenerator::generateLineNumBasedProfile() {
  for (const auto &CI : SampleCounters) {
    const StringBasedCtxKey *CtxKey =
        dyn_cast<StringBasedCtxKey>(CI.first.getPtr());
    // Get or create function profile for the range
    FunctionSamples &FunctionProfile =
        getFunctionProfileForContext(CtxKey->Context, CtxKey->WasLeafInlined);

    // Fill in function body samples
    populateBodySamplesForFunction(FunctionProfile, CI.second.RangeCounter);
    // Fill in boundary sample counts as well as call site samples for calls
    populateBoundarySamplesForFunction(CtxKey->Context, FunctionProfile,
                                       CI.second.BranchCounter);
  }
  // Fill in call site value sample for inlined calls and also use context to
  // infer missing samples. Since we don't have call count for inlined
  // functions, we estimate it from inlinee's profile using the entry of the
  // body sample.
  populateInferredFunctionSamples();

  updateTotalSamples();
}

void CSProfileGenerator::populateBodySamplesForFunction(
    FunctionSamples &FunctionProfile, const RangeSample &RangeCounter) {
  // Compute disjoint ranges first, so we can use MAX
  // for calculating count for each location.
  RangeSample Ranges;
  findDisjointRanges(Ranges, RangeCounter);
  for (auto Range : Ranges) {
    uint64_t RangeBegin = Binary->offsetToVirtualAddr(Range.first.first);
    uint64_t RangeEnd = Binary->offsetToVirtualAddr(Range.first.second);
    uint64_t Count = Range.second;
    // Disjoint ranges have introduce zero-filled gap that
    // doesn't belong to current context, filter them out.
    if (Count == 0)
      continue;

    InstructionPointer IP(Binary, RangeBegin, true);
    // Disjoint ranges may have range in the middle of two instr,
    // e.g. If Instr1 at Addr1, and Instr2 at Addr2, disjoint range
    // can be Addr1+1 to Addr2-1. We should ignore such range.
    if (IP.Address > RangeEnd)
      continue;

    do {
      uint64_t Offset = Binary->virtualAddrToOffset(IP.Address);
      auto LeafLoc = Binary->getInlineLeafFrameLoc(Offset);
      if (LeafLoc.hasValue()) {
        // Recording body sample for this specific context
        updateBodySamplesforFunctionProfile(FunctionProfile, *LeafLoc, Count);
<<<<<<< HEAD
      }
      // Accumulate total sample count even it's a line with invalid debug info
      FunctionProfile.addTotalSamples(Count);
      // Move to next IP within the range
      IP.advance();
    }
=======
        FunctionProfile.addTotalSamples(Count);
      }
    } while (IP.advance() && IP.Address <= RangeEnd);
>>>>>>> a2ce6ee6
  }
}

void CSProfileGenerator::populateBoundarySamplesForFunction(
    SampleContextFrames ContextId, FunctionSamples &FunctionProfile,
    const BranchSample &BranchCounters) {

  for (auto Entry : BranchCounters) {
    uint64_t SourceOffset = Entry.first.first;
    uint64_t TargetOffset = Entry.first.second;
    uint64_t Count = Entry.second;
    assert(Count != 0 && "Unexpected zero weight branch");

    StringRef CalleeName = getCalleeNameForOffset(TargetOffset);
    if (CalleeName.size() == 0)
      continue;

    // Record called target sample and its count
    auto LeafLoc = Binary->getInlineLeafFrameLoc(SourceOffset);
    if (!LeafLoc.hasValue())
      continue;
<<<<<<< HEAD
    FunctionProfile.addCalledTargetSamples(LeafLoc->second.LineOffset,
                                           LeafLoc->second.Discriminator,
                                           CalleeName, Count);

    // Record head sample for called target(callee)
    std::ostringstream OCalleeCtxStr;
    if (ContextId.find(" @ ") != StringRef::npos) {
      OCalleeCtxStr << ContextId.rsplit(" @ ").first.str();
      OCalleeCtxStr << " @ ";
    }
    OCalleeCtxStr << getCallSite(*LeafLoc) << " @ " << CalleeName.str();

    FunctionSamples &CalleeProfile =
        getFunctionProfileForContext(OCalleeCtxStr.str());
    assert(Count != 0 && "Unexpected zero weight branch");
=======
    FunctionProfile.addCalledTargetSamples(
        LeafLoc->Location.LineOffset,
        getBaseDiscriminator(LeafLoc->Location.Discriminator), CalleeName,
        Count);

    // Record head sample for called target(callee)
    SampleContextFrameVector CalleeCtx(ContextId.begin(), ContextId.end());
    assert(CalleeCtx.back().FuncName == LeafLoc->FuncName &&
           "Leaf function name doesn't match");
    CalleeCtx.back() = *LeafLoc;
    CalleeCtx.emplace_back(CalleeName, LineLocation(0, 0));
    FunctionSamples &CalleeProfile = getFunctionProfileForContext(CalleeCtx);
>>>>>>> a2ce6ee6
    CalleeProfile.addHeadSamples(Count);
  }
}

<<<<<<< HEAD
static FrameLocation getCallerContext(StringRef CalleeContext,
                                      StringRef &CallerNameWithContext) {
  StringRef CallerContext = CalleeContext.rsplit(" @ ").first;
  CallerNameWithContext = CallerContext.rsplit(':').first;
  auto ContextSplit = CallerContext.rsplit(" @ ");
  StringRef CallerFrameStr = ContextSplit.second.size() == 0
                                 ? ContextSplit.first
                                 : ContextSplit.second;
  FrameLocation LeafFrameLoc = {"", {0, 0}};
  StringRef Funcname;
  SampleContext::decodeContextString(CallerFrameStr, Funcname,
                                     LeafFrameLoc.second);
  LeafFrameLoc.first = Funcname.str();
  return LeafFrameLoc;
=======
static SampleContextFrame
getCallerContext(SampleContextFrames CalleeContext,
                 SampleContextFrameVector &CallerContext) {
  assert(CalleeContext.size() > 1 && "Unexpected empty context");
  CalleeContext = CalleeContext.drop_back();
  CallerContext.assign(CalleeContext.begin(), CalleeContext.end());
  SampleContextFrame CallerFrame = CallerContext.back();
  CallerContext.back().Location = LineLocation(0, 0);
  return CallerFrame;
>>>>>>> a2ce6ee6
}

void CSProfileGenerator::populateInferredFunctionSamples() {
  for (const auto &Item : ProfileMap) {
    const auto &CalleeContext = Item.first;
    const FunctionSamples &CalleeProfile = Item.second;

    // If we already have head sample counts, we must have value profile
    // for call sites added already. Skip to avoid double counting.
    if (CalleeProfile.getHeadSamples())
      continue;
    // If we don't have context, nothing to do for caller's call site.
    // This could happen for entry point function.
    if (CalleeContext.isBaseContext())
      continue;

    // Infer Caller's frame loc and context ID through string splitting
    SampleContextFrameVector CallerContextId;
    SampleContextFrame &&CallerLeafFrameLoc =
        getCallerContext(CalleeContext.getContextFrames(), CallerContextId);
    SampleContextFrames CallerContext(CallerContextId);

    // It's possible that we haven't seen any sample directly in the caller,
    // in which case CallerProfile will not exist. But we can't modify
    // ProfileMap while iterating it.
    // TODO: created function profile for those callers too
    if (ProfileMap.find(CallerContext) == ProfileMap.end())
      continue;
    FunctionSamples &CallerProfile = ProfileMap[CallerContext];

    // Since we don't have call count for inlined functions, we
    // estimate it from inlinee's profile using entry body sample.
    uint64_t EstimatedCallCount = CalleeProfile.getEntrySamples();
    // If we don't have samples with location, use 1 to indicate live.
    if (!EstimatedCallCount && !CalleeProfile.getBodySamples().size())
      EstimatedCallCount = 1;
    CallerProfile.addCalledTargetSamples(
<<<<<<< HEAD
        CallerLeafFrameLoc.second.LineOffset,
        CallerLeafFrameLoc.second.Discriminator,
        CalleeProfile.getContext().getNameWithoutContext(), EstimatedCallCount);
    CallerProfile.addBodySamples(CallerLeafFrameLoc.second.LineOffset,
                                 CallerLeafFrameLoc.second.Discriminator,
=======
        CallerLeafFrameLoc.Location.LineOffset,
        CallerLeafFrameLoc.Location.Discriminator,
        CalleeProfile.getContext().getName(), EstimatedCallCount);
    CallerProfile.addBodySamples(CallerLeafFrameLoc.Location.LineOffset,
                                 CallerLeafFrameLoc.Location.Discriminator,
>>>>>>> a2ce6ee6
                                 EstimatedCallCount);
    CallerProfile.addTotalSamples(EstimatedCallCount);
  }
}

<<<<<<< HEAD
void CSProfileGenerator::mergeAndTrimColdProfile(
    StringMap<FunctionSamples> &ProfileMap) {
  // Nothing to merge if sample threshold is zero
  if (!CSProfColdThres)
    return;

  // Filter the cold profiles from ProfileMap and move them into a tmp
  // container
  std::vector<std::pair<StringRef, const FunctionSamples *>> ToRemoveVec;
  for (const auto &I : ProfileMap) {
    const FunctionSamples &FunctionProfile = I.second;
    if (FunctionProfile.getTotalSamples() >= CSProfColdThres)
      continue;
    ToRemoveVec.emplace_back(I.getKey(), &I.second);
  }

  // Remove the code profile from ProfileMap and merge them into BaseProileMap
  StringMap<FunctionSamples> BaseProfileMap;
  for (const auto &I : ToRemoveVec) {
    auto Ret = BaseProfileMap.try_emplace(
        I.second->getContext().getNameWithoutContext(), FunctionSamples());
    FunctionSamples &BaseProfile = Ret.first->second;
    BaseProfile.merge(*I.second);
    ProfileMap.erase(I.first);
  }

  // Merge the base profiles into ProfileMap;
  for (const auto &I : BaseProfileMap) {
    // Filter the cold base profile
    if (!CSProfKeepCold && I.second.getTotalSamples() < CSProfColdThres &&
        ProfileMap.find(I.getKey()) == ProfileMap.end())
      continue;
    // Merge the profile if the original profile exists, otherwise just insert
    // as a new profile
    FunctionSamples &OrigProfile = getFunctionProfileForContext(I.getKey());
    OrigProfile.merge(I.second);
  }
}

void CSProfileGenerator::write(std::unique_ptr<SampleProfileWriter> Writer,
                               StringMap<FunctionSamples> &ProfileMap) {
  mergeAndTrimColdProfile(ProfileMap);
  // Add bracket for context key to support different profile binary format
  StringMap<FunctionSamples> CxtWithBracketPMap;
  for (const auto &Item : ProfileMap) {
    std::string ContextWithBracket = "[" + Item.first().str() + "]";
    auto Ret = CxtWithBracketPMap.try_emplace(ContextWithBracket, Item.second);
    assert(Ret.second && "Must be a unique context");
    SampleContext FContext(Ret.first->first(), RawContext);
    FunctionSamples &FProfile = Ret.first->second;
    FProfile.setName(FContext.getNameWithContext(true));
    FProfile.setContext(FContext);
  }
  Writer->write(CxtWithBracketPMap);
}

// Helper function to extract context prefix string stack
// Extract context stack for reusing, leaf context stack will
// be added compressed while looking up function profile
static void
extractPrefixContextStack(SmallVectorImpl<std::string> &ContextStrStack,
                          const SmallVectorImpl<const PseudoProbe *> &Probes,
                          ProfiledBinary *Binary) {
  for (const auto *P : Probes) {
    Binary->getInlineContextForProbe(P, ContextStrStack, true);
  }
}

void PseudoProbeCSProfileGenerator::generateProfile() {
  // Enable pseudo probe functionalities in SampleProf
  FunctionSamples::ProfileIsProbeBased = true;
  for (const auto &BI : BinarySampleCounters) {
    ProfiledBinary *Binary = BI.first;
    for (const auto &CI : BI.second) {
      const ProbeBasedCtxKey *CtxKey =
          dyn_cast<ProbeBasedCtxKey>(CI.first.getPtr());
      SmallVector<std::string, 16> ContextStrStack;
      extractPrefixContextStack(ContextStrStack, CtxKey->Probes, Binary);
      // Fill in function body samples from probes, also infer caller's samples
      // from callee's probe
      populateBodySamplesWithProbes(CI.second.RangeCounter, ContextStrStack,
                                    Binary);
      // Fill in boundary samples for a call probe
      populateBoundarySamplesWithProbes(CI.second.BranchCounter,
                                        ContextStrStack, Binary);
    }
  }
}

void PseudoProbeCSProfileGenerator::extractProbesFromRange(
    const RangeSample &RangeCounter, ProbeCounterMap &ProbeCounter,
    ProfiledBinary *Binary) {
  RangeSample Ranges;
  findDisjointRanges(Ranges, RangeCounter);
  for (const auto &Range : Ranges) {
    uint64_t RangeBegin = Binary->offsetToVirtualAddr(Range.first.first);
    uint64_t RangeEnd = Binary->offsetToVirtualAddr(Range.first.second);
    uint64_t Count = Range.second;
    // Disjoint ranges have introduce zero-filled gap that
    // doesn't belong to current context, filter them out.
    if (Count == 0)
      continue;

    InstructionPointer IP(Binary, RangeBegin, true);

    // Disjoint ranges may have range in the middle of two instr,
    // e.g. If Instr1 at Addr1, and Instr2 at Addr2, disjoint range
    // can be Addr1+1 to Addr2-1. We should ignore such range.
    if (IP.Address > RangeEnd)
      continue;

    while (IP.Address <= RangeEnd) {
      const AddressProbesMap &Address2ProbesMap =
          Binary->getAddress2ProbesMap();
      auto It = Address2ProbesMap.find(IP.Address);
      if (It != Address2ProbesMap.end()) {
        for (const auto &Probe : It->second) {
          if (!Probe.isBlock())
            continue;
          ProbeCounter[&Probe] += Count;
        }
      }

      IP.advance();
    }
  }
}

void PseudoProbeCSProfileGenerator::populateBodySamplesWithProbes(
    const RangeSample &RangeCounter,
    SmallVectorImpl<std::string> &ContextStrStack, ProfiledBinary *Binary) {
  ProbeCounterMap ProbeCounter;
  // Extract the top frame probes by looking up each address among the range in
  // the Address2ProbeMap
  extractProbesFromRange(RangeCounter, ProbeCounter, Binary);
  for (auto PI : ProbeCounter) {
    const PseudoProbe *Probe = PI.first;
    uint64_t Count = PI.second;
    FunctionSamples &FunctionProfile =
        getFunctionProfileForLeafProbe(ContextStrStack, Probe, Binary);

    // Use InvalidProbeCount(UINT64_MAX) to mark sample count for a dangling
    // probe. Dangling probes are the probes associated to an empty block. With
    // this place holder, sample count on dangling probe will not be trusted by
    // the compiler and it will rely on the counts inference algorithm to get
    // the probe a reasonable count.
    if (Probe->isDangling()) {
      FunctionProfile.addBodySamplesForProbe(
          Probe->Index, FunctionSamples::InvalidProbeCount);
      continue;
    }
    FunctionProfile.addBodySamplesForProbe(Probe->Index, Count);
=======
void CSProfileGenerator::postProcessProfiles() {
  // Compute hot/cold threshold based on profile. This will be used for cold
  // context profile merging/trimming.
  computeSummaryAndThreshold();

  // Run global pre-inliner to adjust/merge context profile based on estimated
  // inline decisions.
  if (EnableCSPreInliner) {
    CSPreInliner(ProfileMap, *Binary, HotCountThreshold, ColdCountThreshold)
        .run();
    // Turn off the profile merger by default unless it is explicitly enabled.
    if (!CSProfMergeColdContext.getNumOccurrences())
      CSProfMergeColdContext = false;
  }

  // Trim and merge cold context profile using cold threshold above.
  if (TrimColdProfile || CSProfMergeColdContext) {
    SampleContextTrimmer(ProfileMap)
        .trimAndMergeColdContextProfiles(
            HotCountThreshold, TrimColdProfile, CSProfMergeColdContext,
            CSProfMaxColdContextDepth, EnableCSPreInliner);
  }

  // Merge function samples of CS profile to calculate profile density.
  sampleprof::SampleProfileMap ContextLessProfiles;
  for (const auto &I : ProfileMap) {
    ContextLessProfiles[I.second.getName()].merge(I.second);
  }

  calculateAndShowDensity(ContextLessProfiles);
  if (GenCSNestedProfile) {
    CSProfileConverter CSConverter(ProfileMap);
    CSConverter.convertProfiles();
    FunctionSamples::ProfileIsCSFlat = false;
    FunctionSamples::ProfileIsCSNested = EnableCSPreInliner;
  }
}

void ProfileGeneratorBase::computeSummaryAndThreshold() {
  SampleProfileSummaryBuilder Builder(ProfileSummaryBuilder::DefaultCutoffs);
  auto Summary = Builder.computeSummaryForProfiles(ProfileMap);
  HotCountThreshold = ProfileSummaryBuilder::getHotCountThreshold(
      (Summary->getDetailedSummary()));
  ColdCountThreshold = ProfileSummaryBuilder::getColdCountThreshold(
      (Summary->getDetailedSummary()));
}

// Helper function to extract context prefix string stack
// Extract context stack for reusing, leaf context stack will
// be added compressed while looking up function profile
static void extractPrefixContextStack(
    SampleContextFrameVector &ContextStack,
    const SmallVectorImpl<const MCDecodedPseudoProbe *> &Probes,
    ProfiledBinary *Binary) {
  for (const auto *P : Probes) {
    Binary->getInlineContextForProbe(P, ContextStack, true);
  }
}

void CSProfileGenerator::generateProbeBasedProfile() {
  for (const auto &CI : SampleCounters) {
    const ProbeBasedCtxKey *CtxKey =
        dyn_cast<ProbeBasedCtxKey>(CI.first.getPtr());
    SampleContextFrameVector ContextStack;
    extractPrefixContextStack(ContextStack, CtxKey->Probes, Binary);
    // Fill in function body samples from probes, also infer caller's samples
    // from callee's probe
    populateBodySamplesWithProbes(CI.second.RangeCounter, ContextStack);
    // Fill in boundary samples for a call probe
    populateBoundarySamplesWithProbes(CI.second.BranchCounter, ContextStack);
  }
}

void CSProfileGenerator::extractProbesFromRange(const RangeSample &RangeCounter,
                                                ProbeCounterMap &ProbeCounter) {
  RangeSample Ranges;
  findDisjointRanges(Ranges, RangeCounter);
  for (const auto &Range : Ranges) {
    uint64_t RangeBegin = Binary->offsetToVirtualAddr(Range.first.first);
    uint64_t RangeEnd = Binary->offsetToVirtualAddr(Range.first.second);
    uint64_t Count = Range.second;
    // Disjoint ranges have introduce zero-filled gap that
    // doesn't belong to current context, filter them out.
    if (Count == 0)
      continue;

    InstructionPointer IP(Binary, RangeBegin, true);
    // Disjoint ranges may have range in the middle of two instr,
    // e.g. If Instr1 at Addr1, and Instr2 at Addr2, disjoint range
    // can be Addr1+1 to Addr2-1. We should ignore such range.
    if (IP.Address > RangeEnd)
      continue;

    do {
      const AddressProbesMap &Address2ProbesMap =
          Binary->getAddress2ProbesMap();
      auto It = Address2ProbesMap.find(IP.Address);
      if (It != Address2ProbesMap.end()) {
        for (const auto &Probe : It->second) {
          if (!Probe.isBlock())
            continue;
          ProbeCounter[&Probe] += Count;
        }
      }
    } while (IP.advance() && IP.Address <= RangeEnd);
  }
}

void CSProfileGenerator::populateBodySamplesWithProbes(
    const RangeSample &RangeCounter, SampleContextFrames ContextStack) {
  ProbeCounterMap ProbeCounter;
  // Extract the top frame probes by looking up each address among the range in
  // the Address2ProbeMap
  extractProbesFromRange(RangeCounter, ProbeCounter);
  std::unordered_map<MCDecodedPseudoProbeInlineTree *,
                     std::unordered_set<FunctionSamples *>>
      FrameSamples;
  for (auto PI : ProbeCounter) {
    const MCDecodedPseudoProbe *Probe = PI.first;
    uint64_t Count = PI.second;
    FunctionSamples &FunctionProfile =
        getFunctionProfileForLeafProbe(ContextStack, Probe);
    // Record the current frame and FunctionProfile whenever samples are
    // collected for non-danglie probes. This is for reporting all of the
    // zero count probes of the frame later.
    FrameSamples[Probe->getInlineTreeNode()].insert(&FunctionProfile);
    FunctionProfile.addBodySamplesForProbe(Probe->getIndex(), Count);
>>>>>>> a2ce6ee6
    FunctionProfile.addTotalSamples(Count);
    if (Probe->isEntry()) {
      FunctionProfile.addHeadSamples(Count);
      // Look up for the caller's function profile
      const auto *InlinerDesc = Binary->getInlinerDescForProbe(Probe);
<<<<<<< HEAD
      if (InlinerDesc != nullptr) {
        // Since the context id will be compressed, we have to use callee's
        // context id to infer caller's context id to ensure they share the
        // same context prefix.
        StringRef CalleeContextId =
            FunctionProfile.getContext().getNameWithContext(true);
        StringRef CallerContextId;
        FrameLocation &&CallerLeafFrameLoc =
            getCallerContext(CalleeContextId, CallerContextId);
        uint64_t CallerIndex = CallerLeafFrameLoc.second.LineOffset;
=======
      SampleContextFrames CalleeContextId =
          FunctionProfile.getContext().getContextFrames();
      if (InlinerDesc != nullptr && CalleeContextId.size() > 1) {
        // Since the context id will be compressed, we have to use callee's
        // context id to infer caller's context id to ensure they share the
        // same context prefix.
        SampleContextFrameVector CallerContextId;
        SampleContextFrame &&CallerLeafFrameLoc =
            getCallerContext(CalleeContextId, CallerContextId);
        uint64_t CallerIndex = CallerLeafFrameLoc.Location.LineOffset;
>>>>>>> a2ce6ee6
        assert(CallerIndex &&
               "Inferred caller's location index shouldn't be zero!");
        FunctionSamples &CallerProfile =
            getFunctionProfileForContext(CallerContextId);
        CallerProfile.setFunctionHash(InlinerDesc->FuncHash);
        CallerProfile.addBodySamples(CallerIndex, 0, Count);
        CallerProfile.addTotalSamples(Count);
        CallerProfile.addCalledTargetSamples(
<<<<<<< HEAD
            CallerIndex, 0,
            FunctionProfile.getContext().getNameWithoutContext(), Count);
      }
    }
  }
}

void PseudoProbeCSProfileGenerator::populateBoundarySamplesWithProbes(
    const BranchSample &BranchCounter,
    SmallVectorImpl<std::string> &ContextStrStack, ProfiledBinary *Binary) {
=======
            CallerIndex, 0, FunctionProfile.getContext().getName(), Count);
      }
    }
  }

  // Assign zero count for remaining probes without sample hits to
  // differentiate from probes optimized away, of which the counts are unknown
  // and will be inferred by the compiler.
  for (auto &I : FrameSamples) {
    for (auto *FunctionProfile : I.second) {
      for (auto *Probe : I.first->getProbes()) {
        FunctionProfile->addBodySamplesForProbe(Probe->getIndex(), 0);
      }
    }
  }
}

void CSProfileGenerator::populateBoundarySamplesWithProbes(
    const BranchSample &BranchCounter, SampleContextFrames ContextStack) {
>>>>>>> a2ce6ee6
  for (auto BI : BranchCounter) {
    uint64_t SourceOffset = BI.first.first;
    uint64_t TargetOffset = BI.first.second;
    uint64_t Count = BI.second;
    uint64_t SourceAddress = Binary->offsetToVirtualAddr(SourceOffset);
<<<<<<< HEAD
    const PseudoProbe *CallProbe = Binary->getCallProbeForAddr(SourceAddress);
    if (CallProbe == nullptr)
      continue;
    FunctionSamples &FunctionProfile =
        getFunctionProfileForLeafProbe(ContextStrStack, CallProbe, Binary);
    FunctionProfile.addBodySamples(CallProbe->Index, 0, Count);
    FunctionProfile.addTotalSamples(Count);
    StringRef CalleeName = FunctionSamples::getCanonicalFnName(
        Binary->getFuncFromStartOffset(TargetOffset));
    if (CalleeName.size() == 0)
      continue;
    FunctionProfile.addCalledTargetSamples(CallProbe->Index, 0, CalleeName,
=======
    const MCDecodedPseudoProbe *CallProbe =
        Binary->getCallProbeForAddr(SourceAddress);
    if (CallProbe == nullptr)
      continue;
    FunctionSamples &FunctionProfile =
        getFunctionProfileForLeafProbe(ContextStack, CallProbe);
    FunctionProfile.addBodySamples(CallProbe->getIndex(), 0, Count);
    FunctionProfile.addTotalSamples(Count);
    StringRef CalleeName = getCalleeNameForOffset(TargetOffset);
    if (CalleeName.size() == 0)
      continue;
    FunctionProfile.addCalledTargetSamples(CallProbe->getIndex(), 0, CalleeName,
>>>>>>> a2ce6ee6
                                           Count);
  }
}

<<<<<<< HEAD
FunctionSamples &PseudoProbeCSProfileGenerator::getFunctionProfileForLeafProbe(
    SmallVectorImpl<std::string> &ContextStrStack,
    const PseudoProbeFuncDesc *LeafFuncDesc) {
  assert(ContextStrStack.size() && "Profile context must have the leaf frame");
  // Compress the context string except for the leaf frame
  std::string LeafFrame = ContextStrStack.back();
  ContextStrStack.pop_back();
  CSProfileGenerator::compressRecursionContext(ContextStrStack);

  std::ostringstream OContextStr;
  for (uint32_t I = 0; I < ContextStrStack.size(); I++) {
    if (OContextStr.str().size())
      OContextStr << " @ ";
    OContextStr << ContextStrStack[I];
  }
  // For leaf inlined context with the top frame, we should strip off the top
  // frame's probe id, like:
  // Inlined stack: [foo:1, bar:2], the ContextId will be "foo:1 @ bar"
  if (OContextStr.str().size())
    OContextStr << " @ ";
  OContextStr << StringRef(LeafFrame).split(":").first.str();

  FunctionSamples &FunctionProile =
      getFunctionProfileForContext(OContextStr.str());
  FunctionProile.setFunctionHash(LeafFuncDesc->FuncHash);
  return FunctionProile;
}

FunctionSamples &PseudoProbeCSProfileGenerator::getFunctionProfileForLeafProbe(
    SmallVectorImpl<std::string> &ContextStrStack, const PseudoProbe *LeafProbe,
    ProfiledBinary *Binary) {
  // Explicitly copy the context for appending the leaf context
  SmallVector<std::string, 16> ContextStrStackCopy(ContextStrStack.begin(),
                                                   ContextStrStack.end());
  Binary->getInlineContextForProbe(LeafProbe, ContextStrStackCopy);
  // Note that the context from probe doesn't include leaf frame,
  // hence we need to retrieve and append the leaf frame.
  const auto *FuncDesc = Binary->getFuncDescForGUID(LeafProbe->GUID);
  ContextStrStackCopy.emplace_back(FuncDesc->FuncName + ":" +
                                   Twine(LeafProbe->Index).str());
  return getFunctionProfileForLeafProbe(ContextStrStackCopy, FuncDesc);
}

=======
FunctionSamples &CSProfileGenerator::getFunctionProfileForLeafProbe(
    SampleContextFrames ContextStack, const MCDecodedPseudoProbe *LeafProbe) {

  // Explicitly copy the context for appending the leaf context
  SampleContextFrameVector NewContextStack(ContextStack.begin(),
                                           ContextStack.end());
  Binary->getInlineContextForProbe(LeafProbe, NewContextStack, true);
  // For leaf inlined context with the top frame, we should strip off the top
  // frame's probe id, like:
  // Inlined stack: [foo:1, bar:2], the ContextId will be "foo:1 @ bar"
  auto LeafFrame = NewContextStack.back();
  LeafFrame.Location = LineLocation(0, 0);
  NewContextStack.pop_back();
  // Compress the context string except for the leaf frame
  CSProfileGenerator::compressRecursionContext(NewContextStack);
  CSProfileGenerator::trimContext(NewContextStack);
  NewContextStack.push_back(LeafFrame);

  const auto *FuncDesc = Binary->getFuncDescForGUID(LeafProbe->getGuid());
  bool WasLeafInlined = LeafProbe->getInlineTreeNode()->hasInlineSite();
  FunctionSamples &FunctionProile =
      getFunctionProfileForContext(NewContextStack, WasLeafInlined);
  FunctionProile.setFunctionHash(FuncDesc->FuncHash);
  return FunctionProile;
}

>>>>>>> a2ce6ee6
} // end namespace sampleprof
} // end namespace llvm<|MERGE_RESOLUTION|>--- conflicted
+++ resolved
@@ -7,12 +7,6 @@
 //===----------------------------------------------------------------------===//
 
 #include "ProfileGenerator.h"
-<<<<<<< HEAD
-
-static cl::opt<std::string> OutputFilename("output", cl::value_desc("output"),
-                                           cl::Required,
-                                           cl::desc("Output profile file"));
-=======
 #include "ErrorHandling.h"
 #include "ProfiledBinary.h"
 #include "llvm/ProfileData/ProfileCommon.h"
@@ -22,7 +16,6 @@
 cl::opt<std::string> OutputFilename("output", cl::value_desc("output"),
                                     cl::Required,
                                     cl::desc("Output profile file"));
->>>>>>> a2ce6ee6
 static cl::alias OutputA("o", cl::desc("Alias for --output"),
                          cl::aliasopt(OutputFilename));
 
@@ -36,8 +29,6 @@
         clEnumValN(SPF_GCC, "gcc",
                    "GCC encoding (only meaningful for -sample)")));
 
-<<<<<<< HEAD
-=======
 cl::opt<bool> UseMD5(
     "use-md5", cl::init(false), cl::Hidden,
     cl::desc("Use md5 to represent function names in the output profile (only "
@@ -52,7 +43,6 @@
     cl::desc("Attribute all functions' range with zero count "
              "even it's not hit by any samples."));
 
->>>>>>> a2ce6ee6
 static cl::opt<int32_t, true> RecursionCompression(
     "compress-recursion",
     cl::desc("Compressing recursion by deduplicating adjacent frame "
@@ -60,20 +50,6 @@
     cl::Hidden,
     cl::location(llvm::sampleprof::CSProfileGenerator::MaxCompressionSize));
 
-<<<<<<< HEAD
-static cl::opt<uint64_t> CSProfColdThres(
-    "csprof-cold-thres", cl::init(100), cl::ZeroOrMore,
-    cl::desc("Specify the total samples threshold for a context profile to "
-             "be considered cold, any cold profiles will be merged into "
-             "context-less base profiles"));
-
-static cl::opt<bool> CSProfKeepCold(
-    "csprof-keep-cold", cl::init(false), cl::ZeroOrMore,
-    cl::desc("This works together with --csprof-cold-thres. If the total count "
-             "of the profile after all merge is done is still smaller than the "
-             "csprof-cold-thres, it will be trimmed unless csprof-keep-cold "
-             "flag is specified."));
-=======
 static cl::opt<bool>
     TrimColdProfile("trim-cold-profile", cl::init(false), cl::ZeroOrMore,
                     cl::desc("If the total count of the profile is smaller "
@@ -116,7 +92,6 @@
 static cl::opt<bool> GenCSNestedProfile(
     "gen-cs-nested-profile", cl::Hidden, cl::init(false),
     cl::desc("Generate nested function profiles for CSSPGO"));
->>>>>>> a2ce6ee6
 
 using namespace llvm;
 using namespace sampleprof;
@@ -127,25 +102,6 @@
 // Initialize the MaxCompressionSize to -1 which means no size limit
 int32_t CSProfileGenerator::MaxCompressionSize = -1;
 
-<<<<<<< HEAD
-static bool
-usePseudoProbes(const BinarySampleCounterMap &BinarySampleCounters) {
-  return BinarySampleCounters.size() &&
-         BinarySampleCounters.begin()->first->usePseudoProbes();
-}
-
-std::unique_ptr<ProfileGenerator>
-ProfileGenerator::create(const BinarySampleCounterMap &BinarySampleCounters,
-                         enum PerfScriptType SampleType) {
-  std::unique_ptr<ProfileGenerator> ProfileGenerator;
-  if (SampleType == PERF_LBR_STACK) {
-    if (usePseudoProbes(BinarySampleCounters)) {
-      ProfileGenerator.reset(
-          new PseudoProbeCSProfileGenerator(BinarySampleCounters));
-    } else {
-      ProfileGenerator.reset(new CSProfileGenerator(BinarySampleCounters));
-    }
-=======
 int CSProfileGenerator::MaxContextDepth = -1;
 
 bool ProfileGeneratorBase::UseFSDiscriminator = false;
@@ -159,7 +115,6 @@
     if (Binary->useFSDiscriminator())
       exitWithError("FS discriminator is not supported in CS profile.");
     Generator.reset(new CSProfileGenerator(Binary, SampleCounters));
->>>>>>> a2ce6ee6
   } else {
     Generator.reset(new ProfileGenerator(Binary, SampleCounters));
   }
@@ -169,18 +124,6 @@
   return Generator;
 }
 
-<<<<<<< HEAD
-void ProfileGenerator::write(std::unique_ptr<SampleProfileWriter> Writer,
-                             StringMap<FunctionSamples> &ProfileMap) {
-  Writer->write(ProfileMap);
-}
-
-void ProfileGenerator::write() {
-  auto WriterOrErr = SampleProfileWriter::create(OutputFilename, OutputFormat);
-  if (std::error_code EC = WriterOrErr.getError())
-    exitWithError(EC, OutputFilename);
-  write(std::move(WriterOrErr.get()), ProfileMap);
-=======
 void ProfileGeneratorBase::write(std::unique_ptr<SampleProfileWriter> Writer,
                                  SampleProfileMap &ProfileMap) {
   // Populate profile symbol list if extended binary format is used.
@@ -254,7 +197,6 @@
   }
 
   return Density == DBL_MAX ? 0.0 : Density;
->>>>>>> a2ce6ee6
 }
 
 void ProfileGeneratorBase::findDisjointRanges(RangeSample &DisjointRanges,
@@ -433,11 +375,7 @@
   auto Ret = ProfileMap.emplace(Context, FunctionSamples());
   if (Ret.second) {
     FunctionSamples &FProfile = Ret.first->second;
-<<<<<<< HEAD
-    FProfile.setContext(FContext);
-=======
     FProfile.setContext(Context);
->>>>>>> a2ce6ee6
   }
   return Ret.first->second;
 }
@@ -463,23 +401,12 @@
                                         uint64_t ColdCntThreshold) {
   if (!TrimColdProfile)
     return;
-<<<<<<< HEAD
-  // Use the maximum count of samples with same line location
-  ErrorOr<uint64_t> R = FunctionProfile.findSamplesAt(
-      LeafLoc.second.LineOffset, LeafLoc.second.Discriminator);
-  uint64_t PreviousCount = R ? R.get() : 0;
-  if (PreviousCount < Count) {
-    FunctionProfile.addBodySamples(LeafLoc.second.LineOffset,
-                                   LeafLoc.second.Discriminator,
-                                   Count - PreviousCount);
-=======
 
   // Move cold profiles into a tmp container.
   std::vector<SampleContext> ColdProfiles;
   for (const auto &I : ProfileMap) {
     if (I.second.getTotalSamples() < ColdCntThreshold)
       ColdProfiles.emplace_back(I.first);
->>>>>>> a2ce6ee6
   }
 
   // Remove the cold profile from ProfileMap.
@@ -736,18 +663,9 @@
       if (LeafLoc.hasValue()) {
         // Recording body sample for this specific context
         updateBodySamplesforFunctionProfile(FunctionProfile, *LeafLoc, Count);
-<<<<<<< HEAD
-      }
-      // Accumulate total sample count even it's a line with invalid debug info
-      FunctionProfile.addTotalSamples(Count);
-      // Move to next IP within the range
-      IP.advance();
-    }
-=======
         FunctionProfile.addTotalSamples(Count);
       }
     } while (IP.advance() && IP.Address <= RangeEnd);
->>>>>>> a2ce6ee6
   }
 }
 
@@ -769,23 +687,6 @@
     auto LeafLoc = Binary->getInlineLeafFrameLoc(SourceOffset);
     if (!LeafLoc.hasValue())
       continue;
-<<<<<<< HEAD
-    FunctionProfile.addCalledTargetSamples(LeafLoc->second.LineOffset,
-                                           LeafLoc->second.Discriminator,
-                                           CalleeName, Count);
-
-    // Record head sample for called target(callee)
-    std::ostringstream OCalleeCtxStr;
-    if (ContextId.find(" @ ") != StringRef::npos) {
-      OCalleeCtxStr << ContextId.rsplit(" @ ").first.str();
-      OCalleeCtxStr << " @ ";
-    }
-    OCalleeCtxStr << getCallSite(*LeafLoc) << " @ " << CalleeName.str();
-
-    FunctionSamples &CalleeProfile =
-        getFunctionProfileForContext(OCalleeCtxStr.str());
-    assert(Count != 0 && "Unexpected zero weight branch");
-=======
     FunctionProfile.addCalledTargetSamples(
         LeafLoc->Location.LineOffset,
         getBaseDiscriminator(LeafLoc->Location.Discriminator), CalleeName,
@@ -798,27 +699,10 @@
     CalleeCtx.back() = *LeafLoc;
     CalleeCtx.emplace_back(CalleeName, LineLocation(0, 0));
     FunctionSamples &CalleeProfile = getFunctionProfileForContext(CalleeCtx);
->>>>>>> a2ce6ee6
     CalleeProfile.addHeadSamples(Count);
   }
 }
 
-<<<<<<< HEAD
-static FrameLocation getCallerContext(StringRef CalleeContext,
-                                      StringRef &CallerNameWithContext) {
-  StringRef CallerContext = CalleeContext.rsplit(" @ ").first;
-  CallerNameWithContext = CallerContext.rsplit(':').first;
-  auto ContextSplit = CallerContext.rsplit(" @ ");
-  StringRef CallerFrameStr = ContextSplit.second.size() == 0
-                                 ? ContextSplit.first
-                                 : ContextSplit.second;
-  FrameLocation LeafFrameLoc = {"", {0, 0}};
-  StringRef Funcname;
-  SampleContext::decodeContextString(CallerFrameStr, Funcname,
-                                     LeafFrameLoc.second);
-  LeafFrameLoc.first = Funcname.str();
-  return LeafFrameLoc;
-=======
 static SampleContextFrame
 getCallerContext(SampleContextFrames CalleeContext,
                  SampleContextFrameVector &CallerContext) {
@@ -828,7 +712,6 @@
   SampleContextFrame CallerFrame = CallerContext.back();
   CallerContext.back().Location = LineLocation(0, 0);
   return CallerFrame;
->>>>>>> a2ce6ee6
 }
 
 void CSProfileGenerator::populateInferredFunctionSamples() {
@@ -866,178 +749,16 @@
     if (!EstimatedCallCount && !CalleeProfile.getBodySamples().size())
       EstimatedCallCount = 1;
     CallerProfile.addCalledTargetSamples(
-<<<<<<< HEAD
-        CallerLeafFrameLoc.second.LineOffset,
-        CallerLeafFrameLoc.second.Discriminator,
-        CalleeProfile.getContext().getNameWithoutContext(), EstimatedCallCount);
-    CallerProfile.addBodySamples(CallerLeafFrameLoc.second.LineOffset,
-                                 CallerLeafFrameLoc.second.Discriminator,
-=======
         CallerLeafFrameLoc.Location.LineOffset,
         CallerLeafFrameLoc.Location.Discriminator,
         CalleeProfile.getContext().getName(), EstimatedCallCount);
     CallerProfile.addBodySamples(CallerLeafFrameLoc.Location.LineOffset,
                                  CallerLeafFrameLoc.Location.Discriminator,
->>>>>>> a2ce6ee6
                                  EstimatedCallCount);
     CallerProfile.addTotalSamples(EstimatedCallCount);
   }
 }
 
-<<<<<<< HEAD
-void CSProfileGenerator::mergeAndTrimColdProfile(
-    StringMap<FunctionSamples> &ProfileMap) {
-  // Nothing to merge if sample threshold is zero
-  if (!CSProfColdThres)
-    return;
-
-  // Filter the cold profiles from ProfileMap and move them into a tmp
-  // container
-  std::vector<std::pair<StringRef, const FunctionSamples *>> ToRemoveVec;
-  for (const auto &I : ProfileMap) {
-    const FunctionSamples &FunctionProfile = I.second;
-    if (FunctionProfile.getTotalSamples() >= CSProfColdThres)
-      continue;
-    ToRemoveVec.emplace_back(I.getKey(), &I.second);
-  }
-
-  // Remove the code profile from ProfileMap and merge them into BaseProileMap
-  StringMap<FunctionSamples> BaseProfileMap;
-  for (const auto &I : ToRemoveVec) {
-    auto Ret = BaseProfileMap.try_emplace(
-        I.second->getContext().getNameWithoutContext(), FunctionSamples());
-    FunctionSamples &BaseProfile = Ret.first->second;
-    BaseProfile.merge(*I.second);
-    ProfileMap.erase(I.first);
-  }
-
-  // Merge the base profiles into ProfileMap;
-  for (const auto &I : BaseProfileMap) {
-    // Filter the cold base profile
-    if (!CSProfKeepCold && I.second.getTotalSamples() < CSProfColdThres &&
-        ProfileMap.find(I.getKey()) == ProfileMap.end())
-      continue;
-    // Merge the profile if the original profile exists, otherwise just insert
-    // as a new profile
-    FunctionSamples &OrigProfile = getFunctionProfileForContext(I.getKey());
-    OrigProfile.merge(I.second);
-  }
-}
-
-void CSProfileGenerator::write(std::unique_ptr<SampleProfileWriter> Writer,
-                               StringMap<FunctionSamples> &ProfileMap) {
-  mergeAndTrimColdProfile(ProfileMap);
-  // Add bracket for context key to support different profile binary format
-  StringMap<FunctionSamples> CxtWithBracketPMap;
-  for (const auto &Item : ProfileMap) {
-    std::string ContextWithBracket = "[" + Item.first().str() + "]";
-    auto Ret = CxtWithBracketPMap.try_emplace(ContextWithBracket, Item.second);
-    assert(Ret.second && "Must be a unique context");
-    SampleContext FContext(Ret.first->first(), RawContext);
-    FunctionSamples &FProfile = Ret.first->second;
-    FProfile.setName(FContext.getNameWithContext(true));
-    FProfile.setContext(FContext);
-  }
-  Writer->write(CxtWithBracketPMap);
-}
-
-// Helper function to extract context prefix string stack
-// Extract context stack for reusing, leaf context stack will
-// be added compressed while looking up function profile
-static void
-extractPrefixContextStack(SmallVectorImpl<std::string> &ContextStrStack,
-                          const SmallVectorImpl<const PseudoProbe *> &Probes,
-                          ProfiledBinary *Binary) {
-  for (const auto *P : Probes) {
-    Binary->getInlineContextForProbe(P, ContextStrStack, true);
-  }
-}
-
-void PseudoProbeCSProfileGenerator::generateProfile() {
-  // Enable pseudo probe functionalities in SampleProf
-  FunctionSamples::ProfileIsProbeBased = true;
-  for (const auto &BI : BinarySampleCounters) {
-    ProfiledBinary *Binary = BI.first;
-    for (const auto &CI : BI.second) {
-      const ProbeBasedCtxKey *CtxKey =
-          dyn_cast<ProbeBasedCtxKey>(CI.first.getPtr());
-      SmallVector<std::string, 16> ContextStrStack;
-      extractPrefixContextStack(ContextStrStack, CtxKey->Probes, Binary);
-      // Fill in function body samples from probes, also infer caller's samples
-      // from callee's probe
-      populateBodySamplesWithProbes(CI.second.RangeCounter, ContextStrStack,
-                                    Binary);
-      // Fill in boundary samples for a call probe
-      populateBoundarySamplesWithProbes(CI.second.BranchCounter,
-                                        ContextStrStack, Binary);
-    }
-  }
-}
-
-void PseudoProbeCSProfileGenerator::extractProbesFromRange(
-    const RangeSample &RangeCounter, ProbeCounterMap &ProbeCounter,
-    ProfiledBinary *Binary) {
-  RangeSample Ranges;
-  findDisjointRanges(Ranges, RangeCounter);
-  for (const auto &Range : Ranges) {
-    uint64_t RangeBegin = Binary->offsetToVirtualAddr(Range.first.first);
-    uint64_t RangeEnd = Binary->offsetToVirtualAddr(Range.first.second);
-    uint64_t Count = Range.second;
-    // Disjoint ranges have introduce zero-filled gap that
-    // doesn't belong to current context, filter them out.
-    if (Count == 0)
-      continue;
-
-    InstructionPointer IP(Binary, RangeBegin, true);
-
-    // Disjoint ranges may have range in the middle of two instr,
-    // e.g. If Instr1 at Addr1, and Instr2 at Addr2, disjoint range
-    // can be Addr1+1 to Addr2-1. We should ignore such range.
-    if (IP.Address > RangeEnd)
-      continue;
-
-    while (IP.Address <= RangeEnd) {
-      const AddressProbesMap &Address2ProbesMap =
-          Binary->getAddress2ProbesMap();
-      auto It = Address2ProbesMap.find(IP.Address);
-      if (It != Address2ProbesMap.end()) {
-        for (const auto &Probe : It->second) {
-          if (!Probe.isBlock())
-            continue;
-          ProbeCounter[&Probe] += Count;
-        }
-      }
-
-      IP.advance();
-    }
-  }
-}
-
-void PseudoProbeCSProfileGenerator::populateBodySamplesWithProbes(
-    const RangeSample &RangeCounter,
-    SmallVectorImpl<std::string> &ContextStrStack, ProfiledBinary *Binary) {
-  ProbeCounterMap ProbeCounter;
-  // Extract the top frame probes by looking up each address among the range in
-  // the Address2ProbeMap
-  extractProbesFromRange(RangeCounter, ProbeCounter, Binary);
-  for (auto PI : ProbeCounter) {
-    const PseudoProbe *Probe = PI.first;
-    uint64_t Count = PI.second;
-    FunctionSamples &FunctionProfile =
-        getFunctionProfileForLeafProbe(ContextStrStack, Probe, Binary);
-
-    // Use InvalidProbeCount(UINT64_MAX) to mark sample count for a dangling
-    // probe. Dangling probes are the probes associated to an empty block. With
-    // this place holder, sample count on dangling probe will not be trusted by
-    // the compiler and it will rely on the counts inference algorithm to get
-    // the probe a reasonable count.
-    if (Probe->isDangling()) {
-      FunctionProfile.addBodySamplesForProbe(
-          Probe->Index, FunctionSamples::InvalidProbeCount);
-      continue;
-    }
-    FunctionProfile.addBodySamplesForProbe(Probe->Index, Count);
-=======
 void CSProfileGenerator::postProcessProfiles() {
   // Compute hot/cold threshold based on profile. This will be used for cold
   // context profile merging/trimming.
@@ -1165,24 +886,11 @@
     // zero count probes of the frame later.
     FrameSamples[Probe->getInlineTreeNode()].insert(&FunctionProfile);
     FunctionProfile.addBodySamplesForProbe(Probe->getIndex(), Count);
->>>>>>> a2ce6ee6
     FunctionProfile.addTotalSamples(Count);
     if (Probe->isEntry()) {
       FunctionProfile.addHeadSamples(Count);
       // Look up for the caller's function profile
       const auto *InlinerDesc = Binary->getInlinerDescForProbe(Probe);
-<<<<<<< HEAD
-      if (InlinerDesc != nullptr) {
-        // Since the context id will be compressed, we have to use callee's
-        // context id to infer caller's context id to ensure they share the
-        // same context prefix.
-        StringRef CalleeContextId =
-            FunctionProfile.getContext().getNameWithContext(true);
-        StringRef CallerContextId;
-        FrameLocation &&CallerLeafFrameLoc =
-            getCallerContext(CalleeContextId, CallerContextId);
-        uint64_t CallerIndex = CallerLeafFrameLoc.second.LineOffset;
-=======
       SampleContextFrames CalleeContextId =
           FunctionProfile.getContext().getContextFrames();
       if (InlinerDesc != nullptr && CalleeContextId.size() > 1) {
@@ -1193,7 +901,6 @@
         SampleContextFrame &&CallerLeafFrameLoc =
             getCallerContext(CalleeContextId, CallerContextId);
         uint64_t CallerIndex = CallerLeafFrameLoc.Location.LineOffset;
->>>>>>> a2ce6ee6
         assert(CallerIndex &&
                "Inferred caller's location index shouldn't be zero!");
         FunctionSamples &CallerProfile =
@@ -1202,18 +909,6 @@
         CallerProfile.addBodySamples(CallerIndex, 0, Count);
         CallerProfile.addTotalSamples(Count);
         CallerProfile.addCalledTargetSamples(
-<<<<<<< HEAD
-            CallerIndex, 0,
-            FunctionProfile.getContext().getNameWithoutContext(), Count);
-      }
-    }
-  }
-}
-
-void PseudoProbeCSProfileGenerator::populateBoundarySamplesWithProbes(
-    const BranchSample &BranchCounter,
-    SmallVectorImpl<std::string> &ContextStrStack, ProfiledBinary *Binary) {
-=======
             CallerIndex, 0, FunctionProfile.getContext().getName(), Count);
       }
     }
@@ -1233,26 +928,11 @@
 
 void CSProfileGenerator::populateBoundarySamplesWithProbes(
     const BranchSample &BranchCounter, SampleContextFrames ContextStack) {
->>>>>>> a2ce6ee6
   for (auto BI : BranchCounter) {
     uint64_t SourceOffset = BI.first.first;
     uint64_t TargetOffset = BI.first.second;
     uint64_t Count = BI.second;
     uint64_t SourceAddress = Binary->offsetToVirtualAddr(SourceOffset);
-<<<<<<< HEAD
-    const PseudoProbe *CallProbe = Binary->getCallProbeForAddr(SourceAddress);
-    if (CallProbe == nullptr)
-      continue;
-    FunctionSamples &FunctionProfile =
-        getFunctionProfileForLeafProbe(ContextStrStack, CallProbe, Binary);
-    FunctionProfile.addBodySamples(CallProbe->Index, 0, Count);
-    FunctionProfile.addTotalSamples(Count);
-    StringRef CalleeName = FunctionSamples::getCanonicalFnName(
-        Binary->getFuncFromStartOffset(TargetOffset));
-    if (CalleeName.size() == 0)
-      continue;
-    FunctionProfile.addCalledTargetSamples(CallProbe->Index, 0, CalleeName,
-=======
     const MCDecodedPseudoProbe *CallProbe =
         Binary->getCallProbeForAddr(SourceAddress);
     if (CallProbe == nullptr)
@@ -1265,56 +945,10 @@
     if (CalleeName.size() == 0)
       continue;
     FunctionProfile.addCalledTargetSamples(CallProbe->getIndex(), 0, CalleeName,
->>>>>>> a2ce6ee6
                                            Count);
   }
 }
 
-<<<<<<< HEAD
-FunctionSamples &PseudoProbeCSProfileGenerator::getFunctionProfileForLeafProbe(
-    SmallVectorImpl<std::string> &ContextStrStack,
-    const PseudoProbeFuncDesc *LeafFuncDesc) {
-  assert(ContextStrStack.size() && "Profile context must have the leaf frame");
-  // Compress the context string except for the leaf frame
-  std::string LeafFrame = ContextStrStack.back();
-  ContextStrStack.pop_back();
-  CSProfileGenerator::compressRecursionContext(ContextStrStack);
-
-  std::ostringstream OContextStr;
-  for (uint32_t I = 0; I < ContextStrStack.size(); I++) {
-    if (OContextStr.str().size())
-      OContextStr << " @ ";
-    OContextStr << ContextStrStack[I];
-  }
-  // For leaf inlined context with the top frame, we should strip off the top
-  // frame's probe id, like:
-  // Inlined stack: [foo:1, bar:2], the ContextId will be "foo:1 @ bar"
-  if (OContextStr.str().size())
-    OContextStr << " @ ";
-  OContextStr << StringRef(LeafFrame).split(":").first.str();
-
-  FunctionSamples &FunctionProile =
-      getFunctionProfileForContext(OContextStr.str());
-  FunctionProile.setFunctionHash(LeafFuncDesc->FuncHash);
-  return FunctionProile;
-}
-
-FunctionSamples &PseudoProbeCSProfileGenerator::getFunctionProfileForLeafProbe(
-    SmallVectorImpl<std::string> &ContextStrStack, const PseudoProbe *LeafProbe,
-    ProfiledBinary *Binary) {
-  // Explicitly copy the context for appending the leaf context
-  SmallVector<std::string, 16> ContextStrStackCopy(ContextStrStack.begin(),
-                                                   ContextStrStack.end());
-  Binary->getInlineContextForProbe(LeafProbe, ContextStrStackCopy);
-  // Note that the context from probe doesn't include leaf frame,
-  // hence we need to retrieve and append the leaf frame.
-  const auto *FuncDesc = Binary->getFuncDescForGUID(LeafProbe->GUID);
-  ContextStrStackCopy.emplace_back(FuncDesc->FuncName + ":" +
-                                   Twine(LeafProbe->Index).str());
-  return getFunctionProfileForLeafProbe(ContextStrStackCopy, FuncDesc);
-}
-
-=======
 FunctionSamples &CSProfileGenerator::getFunctionProfileForLeafProbe(
     SampleContextFrames ContextStack, const MCDecodedPseudoProbe *LeafProbe) {
 
@@ -1341,6 +975,5 @@
   return FunctionProile;
 }
 
->>>>>>> a2ce6ee6
 } // end namespace sampleprof
 } // end namespace llvm