//===-- PerfReader.cpp - perfscript reader  ---------------------*- C++ -*-===//
//
// Part of the LLVM Project, under the Apache License v2.0 with LLVM Exceptions.
// See https://llvm.org/LICENSE.txt for license information.
// SPDX-License-Identifier: Apache-2.0 WITH LLVM-exception
//
//===----------------------------------------------------------------------===//
#include "PerfReader.h"
#include "ProfileGenerator.h"
<<<<<<< HEAD
=======
#include "llvm/Support/FileSystem.h"
#include "llvm/Support/Process.h"
>>>>>>> 2ab1d525

#define DEBUG_TYPE "perf-reader"

cl::opt<bool> SkipSymbolization("skip-symbolization", cl::init(false),
                                cl::ZeroOrMore,
                                cl::desc("Dump the unsymbolized profile to the "
                                         "output file. It will show unwinder "
                                         "output for CS profile generation."));

static cl::opt<bool> ShowMmapEvents("show-mmap-events", cl::init(false),
                                    cl::ZeroOrMore,
                                    cl::desc("Print binary load events."));

static cl::opt<bool>
    UseOffset("use-offset", cl::init(true), cl::ZeroOrMore,
              cl::desc("Work with `--skip-symbolization` or "
                       "`--unsymbolized-profile` to write/read the "
                       "offset instead of virtual address."));

static cl::opt<bool> UseLoadableSegmentAsBase(
    "use-first-loadable-segment-as-base", cl::init(false), cl::ZeroOrMore,
    cl::desc("Use first loadable segment address as base address "
             "for offsets in unsymbolized profile. By default "
             "first executable segment address is used"));

static cl::opt<bool>
    IgnoreStackSamples("ignore-stack-samples", cl::init(false), cl::ZeroOrMore,
                       cl::desc("Ignore call stack samples for hybrid samples "
                                "and produce context-insensitive profile."));
cl::opt<bool> ShowDetailedWarning("show-detailed-warning", cl::init(false),
                                  cl::ZeroOrMore,
                                  cl::desc("Show detailed warning message."));

extern cl::opt<std::string> PerfTraceFilename;
extern cl::opt<bool> ShowDisassemblyOnly;
extern cl::opt<bool> ShowSourceLocations;
extern cl::opt<std::string> OutputFilename;

extern cl::opt<bool> ShowDisassemblyOnly;
extern cl::opt<bool> ShowSourceLocations;

namespace llvm {
namespace sampleprof {

void VirtualUnwinder::unwindCall(UnwindState &State) {
  uint64_t Source = State.getCurrentLBRSource();
  // An artificial return should push an external frame and an artificial call
  // will match it and pop the external frame so that the context before and
  // after the external call will be the same.
  if (State.getCurrentLBR().IsArtificial) {
    NumExtCallBranch++;
    // A return is matched and pop the external frame.
    if (State.getParentFrame()->isExternalFrame()) {
      State.popFrame();
    } else {
      // An artificial return is missing, it happens that the sample is just hit
      // in the middle of the external code. In this case, the leading branch is
      // a call to external, we just keep unwinding use a context-less stack.
      if (State.getParentFrame() != State.getDummyRootPtr())
        NumMissingExternalFrame++;
      State.clearCallStack();
      State.pushFrame(Source);
      State.InstPtr.update(Source);
      return;
    }
  }

  auto *ParentFrame = State.getParentFrame();
  // The 2nd frame after leaf could be missing if stack sample is
  // taken when IP is within prolog/epilog, as frame chain isn't
  // setup yet. Fill in the missing frame in that case.
  // TODO: Currently we just assume all the addr that can't match the
  // 2nd frame is in prolog/epilog. In the future, we will switch to
  // pro/epi tracker(Dwarf CFI) for the precise check.
<<<<<<< HEAD
  uint64_t Source = State.getCurrentLBRSource();
  auto *ParentFrame = State.getParentFrame();
  if (ParentFrame == State.getDummyRootPtr() ||
      ParentFrame->Address != Source) {
    State.switchToFrame(Source);
=======
  if (ParentFrame == State.getDummyRootPtr() ||
      ParentFrame->Address != Source) {
    State.switchToFrame(Source);
    if (ParentFrame != State.getDummyRootPtr()) {
      if (State.getCurrentLBR().IsArtificial)
        NumMismatchedExtCallBranch++;
      else
        NumMismatchedProEpiBranch++;
    }
>>>>>>> 2ab1d525
  } else {
    State.popFrame();
  }
  State.InstPtr.update(Source);
}

void VirtualUnwinder::unwindLinear(UnwindState &State, uint64_t Repeat) {
  InstructionPointer &IP = State.InstPtr;
  uint64_t Target = State.getCurrentLBRTarget();
  uint64_t End = IP.Address;
  if (Binary->usePseudoProbes()) {
    // We don't need to top frame probe since it should be extracted
    // from the range.
    // The outcome of the virtual unwinding with pseudo probes is a
    // map from a context key to the address range being unwound.
    // This means basically linear unwinding is not needed for pseudo
    // probes. The range will be simply recorded here and will be
    // converted to a list of pseudo probes to report in ProfileGenerator.
    State.getParentFrame()->recordRangeCount(Target, End, Repeat);
  } else {
<<<<<<< HEAD
    // Unwind linear execution part
    uint64_t LeafAddr = State.CurrentLeafFrame->Address;
    while (IP.Address >= Target) {
=======
    // Unwind linear execution part.
    // Split and record the range by different inline context. For example:
    // [0x01] ... main:1          # Target
    // [0x02] ... main:2
    // [0x03] ... main:3 @ foo:1
    // [0x04] ... main:3 @ foo:2
    // [0x05] ... main:3 @ foo:3
    // [0x06] ... main:4
    // [0x07] ... main:5          # End
    // It will be recorded:
    // [main:*]         : [0x06, 0x07], [0x01, 0x02]
    // [main:3 @ foo:*] : [0x03, 0x05]
    while (IP.Address > Target) {
>>>>>>> 2ab1d525
      uint64_t PrevIP = IP.Address;
      IP.backward();
      // Break into segments for implicit call/return due to inlining
      bool SameInlinee = Binary->inlineContextEqual(PrevIP, IP.Address);
<<<<<<< HEAD
      if (!SameInlinee || PrevIP == Target) {
        State.switchToFrame(LeafAddr);
        State.CurrentLeafFrame->recordRangeCount(PrevIP, End, Repeat);
        End = IP.Address;
      }
      LeafAddr = IP.Address;
=======
      if (!SameInlinee) {
        State.switchToFrame(PrevIP);
        State.CurrentLeafFrame->recordRangeCount(PrevIP, End, Repeat);
        End = IP.Address;
      }
>>>>>>> 2ab1d525
    }
    assert(IP.Address == Target && "The last one must be the target address.");
    // Record the remaining range, [0x01, 0x02] in the example
    State.switchToFrame(IP.Address);
    State.CurrentLeafFrame->recordRangeCount(IP.Address, End, Repeat);
  }
}

void VirtualUnwinder::unwindReturn(UnwindState &State) {
  // Add extra frame as we unwind through the return
  const LBREntry &LBR = State.getCurrentLBR();
  uint64_t CallAddr = Binary->getCallAddrFromFrameAddr(LBR.Target);
  State.switchToFrame(CallAddr);
<<<<<<< HEAD
=======
  // Push an external frame for the case of returning to external
  // address(callback), later if an aitificial call is matched and it will be
  // popped up. This is to 1)avoid context being interrupted by callback,
  // context before or after the callback should be the same. 2) the call stack
  // of function called by callback should be truncated which is done during
  // recording the context on trie. For example:
  //  main (call)--> foo (call)--> callback (call)--> bar (return)--> callback
  //  (return)--> foo (return)--> main
  // Context for bar should not include main and foo.
  // For the code of foo, the context of before and after callback should both
  // be [foo, main].
  if (LBR.IsArtificial)
    State.pushFrame(ExternalAddr);
>>>>>>> 2ab1d525
  State.pushFrame(LBR.Source);
  State.InstPtr.update(LBR.Source);
}

void VirtualUnwinder::unwindBranch(UnwindState &State) {
  // TODO: Tolerate tail call for now, as we may see tail call from libraries.
  // This is only for intra function branches, excluding tail calls.
  uint64_t Source = State.getCurrentLBRSource();
  State.switchToFrame(Source);
  State.InstPtr.update(Source);
}

std::shared_ptr<StringBasedCtxKey> FrameStack::getContextKey() {
  std::shared_ptr<StringBasedCtxKey> KeyStr =
      std::make_shared<StringBasedCtxKey>();
<<<<<<< HEAD
  KeyStr->Context = Binary->getExpandedContextStr(Stack);
  if (KeyStr->Context.empty())
    return nullptr;
  KeyStr->genHashCode();
=======
  KeyStr->Context = Binary->getExpandedContext(Stack, KeyStr->WasLeafInlined);
  if (KeyStr->Context.empty())
    return nullptr;
>>>>>>> 2ab1d525
  return KeyStr;
}

std::shared_ptr<ProbeBasedCtxKey> ProbeStack::getContextKey() {
  std::shared_ptr<ProbeBasedCtxKey> ProbeBasedKey =
      std::make_shared<ProbeBasedCtxKey>();
  for (auto CallProbe : Stack) {
    ProbeBasedKey->Probes.emplace_back(CallProbe);
<<<<<<< HEAD
  }
  CSProfileGenerator::compressRecursionContext<const PseudoProbe *>(
      ProbeBasedKey->Probes);
  ProbeBasedKey->genHashCode();
  return ProbeBasedKey;
}

template <typename T>
void VirtualUnwinder::collectSamplesFromFrame(UnwindState::ProfiledFrame *Cur,
                                              T &Stack) {
  if (Cur->RangeSamples.empty() && Cur->BranchSamples.empty())
    return;

  std::shared_ptr<ContextKey> Key = Stack.getContextKey();
  if (Key == nullptr)
    return;
  auto Ret = CtxCounterMap->emplace(Hashable<ContextKey>(Key), SampleCounter());
  SampleCounter &SCounter = Ret.first->second;
  for (auto &Item : Cur->RangeSamples) {
    uint64_t StartOffset = Binary->virtualAddrToOffset(std::get<0>(Item));
    uint64_t EndOffset = Binary->virtualAddrToOffset(std::get<1>(Item));
    SCounter.recordRangeCount(StartOffset, EndOffset, std::get<2>(Item));
  }

  for (auto &Item : Cur->BranchSamples) {
    uint64_t SourceOffset = Binary->virtualAddrToOffset(std::get<0>(Item));
    uint64_t TargetOffset = Binary->virtualAddrToOffset(std::get<1>(Item));
    SCounter.recordBranchCount(SourceOffset, TargetOffset, std::get<2>(Item));
  }
}

template <typename T>
void VirtualUnwinder::collectSamplesFromFrameTrie(
    UnwindState::ProfiledFrame *Cur, T &Stack) {
  if (!Cur->isDummyRoot()) {
    if (!Stack.pushFrame(Cur)) {
      // Process truncated context
      for (const auto &Item : Cur->Children) {
        // Start a new traversal ignoring its bottom context
        collectSamplesFromFrameTrie(Item.second.get());
      }
      return;
    }
  }

  collectSamplesFromFrame(Cur, Stack);
  // Process children frame
  for (const auto &Item : Cur->Children) {
    collectSamplesFromFrameTrie(Item.second.get(), Stack);
  }
  // Recover the call stack
  Stack.popFrame();
}

=======
  }
  CSProfileGenerator::compressRecursionContext<const MCDecodedPseudoProbe *>(
      ProbeBasedKey->Probes);
  CSProfileGenerator::trimContext<const MCDecodedPseudoProbe *>(
      ProbeBasedKey->Probes);
  return ProbeBasedKey;
}

template <typename T>
void VirtualUnwinder::collectSamplesFromFrame(UnwindState::ProfiledFrame *Cur,
                                              T &Stack) {
  if (Cur->RangeSamples.empty() && Cur->BranchSamples.empty())
    return;

  std::shared_ptr<ContextKey> Key = Stack.getContextKey();
  if (Key == nullptr)
    return;
  auto Ret = CtxCounterMap->emplace(Hashable<ContextKey>(Key), SampleCounter());
  SampleCounter &SCounter = Ret.first->second;
  for (auto &Item : Cur->RangeSamples) {
    uint64_t StartOffset = Binary->virtualAddrToOffset(std::get<0>(Item));
    uint64_t EndOffset = Binary->virtualAddrToOffset(std::get<1>(Item));
    SCounter.recordRangeCount(StartOffset, EndOffset, std::get<2>(Item));
  }

  for (auto &Item : Cur->BranchSamples) {
    uint64_t SourceOffset = Binary->virtualAddrToOffset(std::get<0>(Item));
    uint64_t TargetOffset = Binary->virtualAddrToOffset(std::get<1>(Item));
    SCounter.recordBranchCount(SourceOffset, TargetOffset, std::get<2>(Item));
  }
}

template <typename T>
void VirtualUnwinder::collectSamplesFromFrameTrie(
    UnwindState::ProfiledFrame *Cur, T &Stack) {
  if (!Cur->isDummyRoot()) {
    // Truncate the context for external frame since this isn't a real call
    // context the compiler will see.
    if (Cur->isExternalFrame() || !Stack.pushFrame(Cur)) {
      // Process truncated context
      // Start a new traversal ignoring its bottom context
      T EmptyStack(Binary);
      collectSamplesFromFrame(Cur, EmptyStack);
      for (const auto &Item : Cur->Children) {
        collectSamplesFromFrameTrie(Item.second.get(), EmptyStack);
      }

      // Keep note of untracked call site and deduplicate them
      // for warning later.
      if (!Cur->isLeafFrame())
        UntrackedCallsites.insert(Cur->Address);

      return;
    }
  }

  collectSamplesFromFrame(Cur, Stack);
  // Process children frame
  for (const auto &Item : Cur->Children) {
    collectSamplesFromFrameTrie(Item.second.get(), Stack);
  }
  // Recover the call stack
  Stack.popFrame();
}

>>>>>>> 2ab1d525
void VirtualUnwinder::collectSamplesFromFrameTrie(
    UnwindState::ProfiledFrame *Cur) {
  if (Binary->usePseudoProbes()) {
    ProbeStack Stack(Binary);
    collectSamplesFromFrameTrie<ProbeStack>(Cur, Stack);
  } else {
    FrameStack Stack(Binary);
    collectSamplesFromFrameTrie<FrameStack>(Cur, Stack);
  }
}

void VirtualUnwinder::recordBranchCount(const LBREntry &Branch,
                                        UnwindState &State, uint64_t Repeat) {
  if (Branch.IsArtificial || Branch.Target == ExternalAddr)
    return;

  if (Binary->usePseudoProbes()) {
    // Same as recordRangeCount, We don't need to top frame probe since we will
    // extract it from branch's source address
    State.getParentFrame()->recordBranchCount(Branch.Source, Branch.Target,
                                              Repeat);
  } else {
    State.CurrentLeafFrame->recordBranchCount(Branch.Source, Branch.Target,
                                              Repeat);
  }
}

bool VirtualUnwinder::unwind(const PerfSample *Sample, uint64_t Repeat) {
  // Capture initial state as starting point for unwinding.
  UnwindState State(Sample, Binary);

  // Sanity check - making sure leaf of LBR aligns with leaf of stack sample
  // Stack sample sometimes can be unreliable, so filter out bogus ones.
  if (!State.validateInitialState())
    return false;

  // Now process the LBR samples in parrallel with stack sample
  // Note that we do not reverse the LBR entry order so we can
  // unwind the sample stack as we walk through LBR entries.
  while (State.hasNextLBR()) {
    State.checkStateConsistency();

    // Do not attempt linear unwind for the leaf range as it's incomplete.
    if (!State.IsLastLBR()) {
      // Unwind implicit calls/returns from inlining, along the linear path,
      // break into smaller sub section each with its own calling context.
      unwindLinear(State, Repeat);
    }

    // Save the LBR branch before it gets unwound.
    const LBREntry &Branch = State.getCurrentLBR();

    if (isCallState(State)) {
      // Unwind calls - we know we encountered call if LBR overlaps with
      // transition between leaf the 2nd frame. Note that for calls that
      // were not in the original stack sample, we should have added the
      // extra frame when processing the return paired with this call.
      unwindCall(State);
    } else if (isReturnState(State)) {
      // Unwind returns - check whether the IP is indeed at a return instruction
      unwindReturn(State);
    } else {
      // Unwind branches
      // For regular intra function branches, we only need to record branch with
      // context. For an artificial branch cross function boundaries, we got an
      // issue with returning to external code. Take the two LBR enties for
      // example: [foo:8(RETURN), ext:1] [ext:3(CALL), bar:1] After perf reader,
      // we only get[foo:8(RETURN), bar:1], unwinder will be confused like foo
      // return to bar. Here we detect and treat this case as BRANCH instead of
      // RETURN which only update the source address.
      unwindBranch(State);
    }
    State.advanceLBR();
    // Record `branch` with calling context after unwinding.
    recordBranchCount(Branch, State, Repeat);
  }
  // As samples are aggregated on trie, record them into counter map
  collectSamplesFromFrameTrie(State.getDummyRootPtr());

  return true;
}

<<<<<<< HEAD
void PerfReader::validateCommandLine(
    cl::list<std::string> &BinaryFilenames,
    cl::list<std::string> &PerfTraceFilenames) {
  // Allow the invalid perfscript if we only use to show binary disassembly
  if (!ShowDisassemblyOnly) {
    for (auto &File : PerfTraceFilenames) {
      if (!llvm::sys::fs::exists(File)) {
        std::string Msg = "Input perf script(" + File + ") doesn't exist!";
        exitWithError(Msg);
      }
    }
  }
  if (BinaryFilenames.size() > 1) {
    // TODO: remove this if everything is ready to support multiple binaries.
    exitWithError(
        "Currently only support one input binary, multiple binaries' "
        "profile will be merged in one profile and make profile "
        "summary info inaccurate. Please use `llvm-perfdata` to merge "
        "profiles from multiple binaries.");
  }
  for (auto &Binary : BinaryFilenames) {
    if (!llvm::sys::fs::exists(Binary)) {
      std::string Msg = "Input binary(" + Binary + ") doesn't exist!";
      exitWithError(Msg);
    }
  }
  if (CSProfileGenerator::MaxCompressionSize < -1) {
    exitWithError("Value of --compress-recursion should >= -1");
  }
  if (ShowSourceLocations && !ShowDisassemblyOnly) {
    exitWithError("--show-source-locations should work together with "
                  "--show-disassembly-only!");
  }
}

PerfReader::PerfReader(cl::list<std::string> &BinaryFilenames,
                       cl::list<std::string> &PerfTraceFilenames) {
  validateCommandLine(BinaryFilenames, PerfTraceFilenames);
  // Load the binaries.
  for (auto Filename : BinaryFilenames)
    loadBinary(Filename, /*AllowNameConflict*/ false);
}
=======
std::unique_ptr<PerfReaderBase>
PerfReaderBase::create(ProfiledBinary *Binary, PerfInputFile &PerfInput) {
  std::unique_ptr<PerfReaderBase> PerfReader;

  if (PerfInput.Format == PerfFormat::UnsymbolizedProfile) {
    PerfReader.reset(
        new UnsymbolizedProfileReader(Binary, PerfInput.InputFile));
    return PerfReader;
  }
>>>>>>> 2ab1d525

  // For perf data input, we need to convert them into perf script first.
  if (PerfInput.Format == PerfFormat::PerfData)
    PerfInput = PerfScriptReader::convertPerfDataToTrace(Binary, PerfInput);

  assert((PerfInput.Format == PerfFormat::PerfScript) &&
         "Should be a perfscript!");

  PerfInput.Content =
      PerfScriptReader::checkPerfScriptType(PerfInput.InputFile);
  if (PerfInput.Content == PerfContent::LBRStack) {
    PerfReader.reset(new HybridPerfReader(Binary, PerfInput.InputFile));
  } else if (PerfInput.Content == PerfContent::LBR) {
    PerfReader.reset(new LBRPerfReader(Binary, PerfInput.InputFile));
  } else {
    exitWithError("Unsupported perfscript!");
  }

  return PerfReader;
}

PerfInputFile PerfScriptReader::convertPerfDataToTrace(ProfiledBinary *Binary,
                                                       PerfInputFile &File) {
  StringRef PerfData = File.InputFile;
  // Run perf script to retrieve PIDs matching binary we're interested in.
  auto PerfExecutable = sys::Process::FindInEnvPath("PATH", "perf");
  if (!PerfExecutable) {
    exitWithError("Perf not found.");
  }
  std::string PerfPath = *PerfExecutable;
  std::string PerfTraceFile = PerfData.str() + ".script.tmp";
  StringRef ScriptMMapArgs[] = {PerfPath, "script",   "--show-mmap-events",
                                "-F",     "comm,pid", "-i",
                                PerfData};
  Optional<StringRef> Redirects[] = {llvm::None,                // Stdin
                                     StringRef(PerfTraceFile),  // Stdout
                                     StringRef(PerfTraceFile)}; // Stderr
  sys::ExecuteAndWait(PerfPath, ScriptMMapArgs, llvm::None, Redirects);

  // Collect the PIDs
  TraceStream TraceIt(PerfTraceFile);
  std::string PIDs;
  std::unordered_set<uint32_t> PIDSet;
  while (!TraceIt.isAtEoF()) {
    MMapEvent MMap;
    if (isMMap2Event(TraceIt.getCurrentLine()) &&
        extractMMap2EventForBinary(Binary, TraceIt.getCurrentLine(), MMap)) {
      auto It = PIDSet.emplace(MMap.PID);
      if (It.second) {
        if (!PIDs.empty()) {
          PIDs.append(",");
        }
        PIDs.append(utostr(MMap.PID));
      }
    }
    TraceIt.advance();
  }

  if (PIDs.empty()) {
    exitWithError("No relevant mmap event is found in perf data.");
  }

  // Run perf script again to retrieve events for PIDs collected above
  StringRef ScriptSampleArgs[] = {PerfPath, "script",     "--show-mmap-events",
                                  "-F",     "ip,brstack", "--pid",
                                  PIDs,     "-i",         PerfData};
  sys::ExecuteAndWait(PerfPath, ScriptSampleArgs, llvm::None, Redirects);

  return {PerfTraceFile, PerfFormat::PerfScript, PerfContent::UnknownContent};
}

void PerfScriptReader::updateBinaryAddress(const MMapEvent &Event) {
  // Drop the event which doesn't belong to user-provided binary
  StringRef BinaryName = llvm::sys::path::filename(Event.BinaryPath);
  if (Binary->getName() != BinaryName)
    return;

  // Drop the event if its image is loaded at the same address
  if (Event.Address == Binary->getBaseAddress()) {
    Binary->setIsLoadedByMMap(true);
    return;
  }

  if (Event.Offset == Binary->getTextSegmentOffset()) {
    // A binary image could be unloaded and then reloaded at different
    // place, so update binary load address.
    // Only update for the first executable segment and assume all other
    // segments are loaded at consecutive memory addresses, which is the case on
    // X64.
    Binary->setBaseAddress(Event.Address);
    Binary->setIsLoadedByMMap(true);
  } else {
    // Verify segments are loaded consecutively.
    const auto &Offsets = Binary->getTextSegmentOffsets();
    auto It = std::lower_bound(Offsets.begin(), Offsets.end(), Event.Offset);
    if (It != Offsets.end() && *It == Event.Offset) {
      // The event is for loading a separate executable segment.
      auto I = std::distance(Offsets.begin(), It);
      const auto &PreferredAddrs = Binary->getPreferredTextSegmentAddresses();
      if (PreferredAddrs[I] - Binary->getPreferredBaseAddress() !=
          Event.Address - Binary->getBaseAddress())
        exitWithError("Executable segments not loaded consecutively");
    } else {
      if (It == Offsets.begin())
        exitWithError("File offset not found");
      else {
        // Find the segment the event falls in. A large segment could be loaded
        // via multiple mmap calls with consecutive memory addresses.
        --It;
        assert(*It < Event.Offset);
        if (Event.Offset - *It != Event.Address - Binary->getBaseAddress())
          exitWithError("Segment not loaded by consecutive mmaps");
      }
    }
  }
}

static std::string getContextKeyStr(ContextKey *K,
                                    const ProfiledBinary *Binary) {
  if (const auto *CtxKey = dyn_cast<StringBasedCtxKey>(K)) {
    return SampleContext::getContextString(CtxKey->Context);
  } else if (const auto *CtxKey = dyn_cast<ProbeBasedCtxKey>(K)) {
    SampleContextFrameVector ContextStack;
    for (const auto *Probe : CtxKey->Probes) {
      Binary->getInlineContextForProbe(Probe, ContextStack, true);
    }
    // Probe context key at this point does not have leaf probe, so do not
    // include the leaf inline location.
    return SampleContext::getContextString(ContextStack, true);
  } else {
    llvm_unreachable("unexpected key type");
  }
}

void HybridPerfReader::unwindSamples() {
  if (Binary->useFSDiscriminator())
    exitWithError("FS discriminator is not supported in CS profile.");
  VirtualUnwinder Unwinder(&SampleCounters, Binary);
  for (const auto &Item : AggregatedSamples) {
<<<<<<< HEAD
    const HybridSample *Sample = dyn_cast<HybridSample>(Item.first.getPtr());
    VirtualUnwinder Unwinder(&BinarySampleCounters[Sample->Binary],
                             Sample->Binary);
=======
    const PerfSample *Sample = Item.first.getPtr();
>>>>>>> 2ab1d525
    Unwinder.unwind(Sample, Item.second);
  }

  // Warn about untracked frames due to missing probes.
  if (ShowDetailedWarning) {
    for (auto Address : Unwinder.getUntrackedCallsites())
      WithColor::warning() << "Profile context truncated due to missing probe "
                           << "for call instruction at "
                           << format("0x%" PRIx64, Address) << "\n";
  }

  emitWarningSummary(Unwinder.getUntrackedCallsites().size(),
                     SampleCounters.size(),
                     "of profiled contexts are truncated due to missing probe "
                     "for call instruction.");

  emitWarningSummary(
      Unwinder.NumMismatchedExtCallBranch, Unwinder.NumTotalBranches,
      "of branches'source is a call instruction but doesn't match call frame "
      "stack, likely due to unwinding error of external frame.");

  emitWarningSummary(
      Unwinder.NumMismatchedProEpiBranch, Unwinder.NumTotalBranches,
      "of branches'source is a call instruction but doesn't match call frame "
      "stack, likely due to frame in prolog/epilog.");

  emitWarningSummary(Unwinder.NumMissingExternalFrame,
                     Unwinder.NumExtCallBranch,
                     "of artificial call branches but doesn't have an external "
                     "frame to match.");
}

<<<<<<< HEAD
bool PerfReader::extractLBRStack(TraceStream &TraceIt,
                                 SmallVectorImpl<LBREntry> &LBRStack,
                                 ProfiledBinary *Binary) {
=======
bool PerfScriptReader::extractLBRStack(TraceStream &TraceIt,
                                       SmallVectorImpl<LBREntry> &LBRStack) {
>>>>>>> 2ab1d525
  // The raw format of LBR stack is like:
  // 0x4005c8/0x4005dc/P/-/-/0 0x40062f/0x4005b0/P/-/-/0 ...
  //                           ... 0x4005c8/0x4005dc/P/-/-/0
  // It's in FIFO order and seperated by whitespace.
  SmallVector<StringRef, 32> Records;
  TraceIt.getCurrentLine().split(Records, " ", -1, false);
  auto WarnInvalidLBR = [](TraceStream &TraceIt) {
    WithColor::warning() << "Invalid address in LBR record at line "
                         << TraceIt.getLineNumber() << ": "
                         << TraceIt.getCurrentLine() << "\n";
  };

  // Skip the leading instruction pointer.
  size_t Index = 0;
  uint64_t LeadingAddr;
  if (!Records.empty() && !Records[0].contains('/')) {
    if (Records[0].getAsInteger(16, LeadingAddr)) {
      WarnInvalidLBR(TraceIt);
      TraceIt.advance();
      return false;
    }
    Index = 1;
  }
  // Now extract LBR samples - note that we do not reverse the
  // LBR entry order so we can unwind the sample stack as we walk
  // through LBR entries.
  uint64_t PrevTrDst = 0;

  while (Index < Records.size()) {
    auto &Token = Records[Index++];
    if (Token.size() == 0)
      continue;

    SmallVector<StringRef, 8> Addresses;
    Token.split(Addresses, "/");
    uint64_t Src;
    uint64_t Dst;

    // Stop at broken LBR records.
    if (Addresses.size() < 2 || Addresses[0].substr(2).getAsInteger(16, Src) ||
        Addresses[1].substr(2).getAsInteger(16, Dst)) {
      WarnInvalidLBR(TraceIt);
      break;
    }

    bool SrcIsInternal = Binary->addressIsCode(Src);
    bool DstIsInternal = Binary->addressIsCode(Dst);
    bool IsExternal = !SrcIsInternal && !DstIsInternal;
    bool IsIncoming = !SrcIsInternal && DstIsInternal;
    bool IsOutgoing = SrcIsInternal && !DstIsInternal;
    bool IsArtificial = false;

    // Ignore branches outside the current binary.
    if (IsExternal) {
      if (!PrevTrDst && !LBRStack.empty()) {
        WithColor::warning()
            << "Invalid transfer to external code in LBR record at line "
            << TraceIt.getLineNumber() << ": " << TraceIt.getCurrentLine()
            << "\n";
      }
      // Do not ignore the entire samples, the remaining LBR can still be
      // unwound using a context-less stack.
      continue;
    }

    if (IsOutgoing) {
      if (!PrevTrDst) {
        // This is a leading outgoing LBR, we should keep processing the LBRs.
        if (LBRStack.empty()) {
          NumLeadingOutgoingLBR++;
          // Record this LBR since current source and next LBR' target is still
          // a valid range.
          LBRStack.emplace_back(LBREntry(Src, ExternalAddr, false));
          continue;
        }
        // This is middle unpaired outgoing jump which is likely due to
        // interrupt or incomplete LBR trace. Ignore current and subsequent
        // entries since they are likely in different contexts.
        break;
      }

      // For transition to external code, group the Source with the next
      // availabe transition target.
      Dst = PrevTrDst;
      PrevTrDst = 0;
      IsArtificial = true;
    } else {
      if (PrevTrDst) {
        // If we have seen an incoming transition from external code to internal
        // code, but not a following outgoing transition, the incoming
        // transition is likely due to interrupt which is usually unpaired.
        // Ignore current and subsequent entries since they are likely in
        // different contexts.
        break;
      }

      if (IsIncoming) {
        // For transition from external code (such as dynamic libraries) to
        // the current binary, keep track of the branch target which will be
        // grouped with the Source of the last transition from the current
        // binary.
        PrevTrDst = Dst;
        continue;
      }
    }

    // TODO: filter out buggy duplicate branches on Skylake

    LBRStack.emplace_back(LBREntry(Src, Dst, IsArtificial));
  }
  TraceIt.advance();
  return !LBRStack.empty();
}

<<<<<<< HEAD
bool PerfReader::extractCallstack(TraceStream &TraceIt,
                                  SmallVectorImpl<uint64_t> &CallStack) {
=======
bool PerfScriptReader::extractCallstack(TraceStream &TraceIt,
                                        SmallVectorImpl<uint64_t> &CallStack) {
>>>>>>> 2ab1d525
  // The raw format of call stack is like:
  //            4005dc      # leaf frame
  //	          400634
  //	          400684      # root frame
  // It's in bottom-up order with each frame in one line.

  // Extract stack frames from sample
  while (!TraceIt.isAtEoF() && !TraceIt.getCurrentLine().startswith(" 0x")) {
    StringRef FrameStr = TraceIt.getCurrentLine().ltrim();
    uint64_t FrameAddr = 0;
    if (FrameStr.getAsInteger(16, FrameAddr)) {
      // We might parse a non-perf sample line like empty line and comments,
      // skip it
      TraceIt.advance();
      return false;
    }
    TraceIt.advance();
    // Currently intermixed frame from different binaries is not supported.
    if (!Binary->addressIsCode(FrameAddr)) {
      if (CallStack.empty())
        NumLeafExternalFrame++;
      // Push a special value(ExternalAddr) for the external frames so that
      // unwinder can still work on this with artificial Call/Return branch.
      // After unwinding, the context will be truncated for external frame.
      // Also deduplicate the consecutive external addresses.
      if (CallStack.empty() || CallStack.back() != ExternalAddr)
        CallStack.emplace_back(ExternalAddr);
      continue;
    }

    // We need to translate return address to call address for non-leaf frames.
    if (!CallStack.empty()) {
      auto CallAddr = Binary->getCallAddrFromFrameAddr(FrameAddr);
      if (!CallAddr) {
        // Stop at an invalid return address caused by bad unwinding. This could
        // happen to frame-pointer-based unwinding and the callee functions that
        // do not have the frame pointer chain set up.
        InvalidReturnAddresses.insert(FrameAddr);
        break;
      }
      FrameAddr = CallAddr;
    }

    CallStack.emplace_back(FrameAddr);
  }

<<<<<<< HEAD
=======
  // Strip out the bottom external addr.
  if (CallStack.size() > 1 && CallStack.back() == ExternalAddr)
    CallStack.pop_back();

>>>>>>> 2ab1d525
  // Skip other unrelated line, find the next valid LBR line
  // Note that even for empty call stack, we should skip the address at the
  // bottom, otherwise the following pass may generate a truncated callstack
  while (!TraceIt.isAtEoF() && !TraceIt.getCurrentLine().startswith(" 0x")) {
    TraceIt.advance();
  }
  // Filter out broken stack sample. We may not have complete frame info
  // if sample end up in prolog/epilog, the result is dangling context not
  // connected to entry point. This should be relatively rare thus not much
  // impact on overall profile quality. However we do want to filter them
  // out to reduce the number of different calling contexts. One instance
  // of such case - when sample landed in prolog/epilog, somehow stack
  // walking will be broken in an unexpected way that higher frames will be
  // missing.
  return !CallStack.empty() &&
         !Binary->addressInPrologEpilog(CallStack.front());
}

void PerfScriptReader::warnIfMissingMMap() {
  if (!Binary->getMissingMMapWarned() && !Binary->getIsLoadedByMMap()) {
    WithColor::warning() << "No relevant mmap event is matched for "
                         << Binary->getName()
                         << ", will use preferred address ("
                         << format("0x%" PRIx64,
                                   Binary->getPreferredBaseAddress())
                         << ") as the base loading address!\n";
    // Avoid redundant warning, only warn at the first unmatched sample.
    Binary->setMissingMMapWarned(true);
  }
}

void HybridPerfReader::parseSample(TraceStream &TraceIt, uint64_t Count) {
  // The raw hybird sample started with call stack in FILO order and followed
  // intermediately by LBR sample
  // e.g.
  // 	          4005dc    # call stack leaf
  //	          400634
  //	          400684    # call stack root
  // 0x4005c8/0x4005dc/P/-/-/0   0x40062f/0x4005b0/P/-/-/0 ...
  //          ... 0x4005c8/0x4005dc/P/-/-/0    # LBR Entries
  //
  std::shared_ptr<PerfSample> Sample = std::make_shared<PerfSample>();

  // Parsing call stack and populate into PerfSample.CallStack
  if (!extractCallstack(TraceIt, Sample->CallStack)) {
    // Skip the next LBR line matched current call stack
    if (!TraceIt.isAtEoF() && TraceIt.getCurrentLine().startswith(" 0x"))
      TraceIt.advance();
    return;
  }

  warnIfMissingMMap();

  if (!TraceIt.isAtEoF() && TraceIt.getCurrentLine().startswith(" 0x")) {
    // Parsing LBR stack and populate into PerfSample.LBRStack
    if (extractLBRStack(TraceIt, Sample->LBRStack)) {
      if (IgnoreStackSamples) {
        Sample->CallStack.clear();
      } else {
        // Canonicalize stack leaf to avoid 'random' IP from leaf frame skew LBR
        // ranges
        Sample->CallStack.front() = Sample->LBRStack[0].Target;
      }
      // Record samples by aggregation
      AggregatedSamples[Hashable<PerfSample>(Sample)] += Count;
    }
  } else {
    // LBR sample is encoded in single line after stack sample
    exitWithError("'Hybrid perf sample is corrupted, No LBR sample line");
  }
}

void PerfScriptReader::writeUnsymbolizedProfile(StringRef Filename) {
  std::error_code EC;
  raw_fd_ostream OS(Filename, EC, llvm::sys::fs::OF_TextWithCRLF);
  if (EC)
    exitWithError(EC, Filename);
  writeUnsymbolizedProfile(OS);
}

// Use ordered map to make the output deterministic
using OrderedCounterForPrint = std::map<std::string, SampleCounter *>;

void PerfScriptReader::writeUnsymbolizedProfile(raw_fd_ostream &OS) {
  OrderedCounterForPrint OrderedCounters;
  for (auto &CI : SampleCounters) {
    OrderedCounters[getContextKeyStr(CI.first.getPtr(), Binary)] = &CI.second;
  }

  auto SCounterPrinter = [&](RangeSample &Counter, StringRef Separator,
                             uint32_t Indent) {
    OS.indent(Indent);
    OS << Counter.size() << "\n";
    for (auto &I : Counter) {
      uint64_t Start = I.first.first;
      uint64_t End = I.first.second;

      if (!UseOffset || (UseOffset && UseLoadableSegmentAsBase)) {
        Start = Binary->offsetToVirtualAddr(Start);
        End = Binary->offsetToVirtualAddr(End);
      }

      if (UseOffset && UseLoadableSegmentAsBase) {
        Start -= Binary->getFirstLoadableAddress();
        End -= Binary->getFirstLoadableAddress();
      }

      OS.indent(Indent);
      OS << Twine::utohexstr(Start) << Separator << Twine::utohexstr(End) << ":"
         << I.second << "\n";
    }
  };

  for (auto &CI : OrderedCounters) {
    uint32_t Indent = 0;
    if (ProfileIsCSFlat) {
      // Context string key
      OS << "[" << CI.first << "]\n";
      Indent = 2;
    }

    SampleCounter &Counter = *CI.second;
    SCounterPrinter(Counter.RangeCounter, "-", Indent);
    SCounterPrinter(Counter.BranchCounter, "->", Indent);
  }
}

// Format of input:
// number of entries in RangeCounter
// from_1-to_1:count_1
// from_2-to_2:count_2
// ......
// from_n-to_n:count_n
// number of entries in BranchCounter
// src_1->dst_1:count_1
// src_2->dst_2:count_2
// ......
// src_n->dst_n:count_n
void UnsymbolizedProfileReader::readSampleCounters(TraceStream &TraceIt,
                                                   SampleCounter &SCounters) {
  auto exitWithErrorForTraceLine = [](TraceStream &TraceIt) {
    std::string Msg = TraceIt.isAtEoF()
                          ? "Invalid raw profile!"
                          : "Invalid raw profile at line " +
                                Twine(TraceIt.getLineNumber()).str() + ": " +
                                TraceIt.getCurrentLine().str();
    exitWithError(Msg);
  };
  auto ReadNumber = [&](uint64_t &Num) {
    if (TraceIt.isAtEoF())
      exitWithErrorForTraceLine(TraceIt);
    if (TraceIt.getCurrentLine().ltrim().getAsInteger(10, Num))
      exitWithErrorForTraceLine(TraceIt);
    TraceIt.advance();
  };

  auto ReadCounter = [&](RangeSample &Counter, StringRef Separator) {
    uint64_t Num = 0;
    ReadNumber(Num);
    while (Num--) {
      if (TraceIt.isAtEoF())
        exitWithErrorForTraceLine(TraceIt);
      StringRef Line = TraceIt.getCurrentLine().ltrim();

      uint64_t Count = 0;
      auto LineSplit = Line.split(":");
      if (LineSplit.second.empty() || LineSplit.second.getAsInteger(10, Count))
        exitWithErrorForTraceLine(TraceIt);

      uint64_t Source = 0;
      uint64_t Target = 0;
      auto Range = LineSplit.first.split(Separator);
      if (Range.second.empty() || Range.first.getAsInteger(16, Source) ||
          Range.second.getAsInteger(16, Target))
        exitWithErrorForTraceLine(TraceIt);

      if (!UseOffset || (UseOffset && UseLoadableSegmentAsBase)) {
        uint64_t BaseAddr = 0;
        if (UseOffset && UseLoadableSegmentAsBase)
          BaseAddr = Binary->getFirstLoadableAddress();

        Source = Binary->virtualAddrToOffset(Source + BaseAddr);
        Target = Binary->virtualAddrToOffset(Target + BaseAddr);
      }

      Counter[{Source, Target}] += Count;
      TraceIt.advance();
    }
  };

  ReadCounter(SCounters.RangeCounter, "-");
  ReadCounter(SCounters.BranchCounter, "->");
}

void UnsymbolizedProfileReader::readUnsymbolizedProfile(StringRef FileName) {
  TraceStream TraceIt(FileName);
  while (!TraceIt.isAtEoF()) {
    std::shared_ptr<StringBasedCtxKey> Key =
        std::make_shared<StringBasedCtxKey>();
    StringRef Line = TraceIt.getCurrentLine();
    // Read context stack for CS profile.
    if (Line.startswith("[")) {
      ProfileIsCSFlat = true;
      auto I = ContextStrSet.insert(Line.str());
      SampleContext::createCtxVectorFromStr(*I.first, Key->Context);
      TraceIt.advance();
    }
    auto Ret =
        SampleCounters.emplace(Hashable<ContextKey>(Key), SampleCounter());
    readSampleCounters(TraceIt, Ret.first->second);
  }
}

void UnsymbolizedProfileReader::parsePerfTraces() {
  readUnsymbolizedProfile(PerfTraceFile);
}

void PerfScriptReader::computeCounterFromLBR(const PerfSample *Sample,
                                             uint64_t Repeat) {
  SampleCounter &Counter = SampleCounters.begin()->second;
  uint64_t EndOffeset = 0;
  for (const LBREntry &LBR : Sample->LBRStack) {
    assert(LBR.Source != ExternalAddr &&
           "Branch' source should not be an external address, it should be "
           "converted to aritificial branch.");
    uint64_t SourceOffset = Binary->virtualAddrToOffset(LBR.Source);
    uint64_t TargetOffset = LBR.Target == static_cast<uint64_t>(ExternalAddr)
                                ? static_cast<uint64_t>(ExternalAddr)
                                : Binary->virtualAddrToOffset(LBR.Target);

    if (!LBR.IsArtificial && TargetOffset != ExternalAddr) {
      Counter.recordBranchCount(SourceOffset, TargetOffset, Repeat);
    }

    // If this not the first LBR, update the range count between TO of current
    // LBR and FROM of next LBR.
    uint64_t StartOffset = TargetOffset;
    if (EndOffeset != 0)
      Counter.recordRangeCount(StartOffset, EndOffeset, Repeat);
    EndOffeset = SourceOffset;
  }
}

void LBRPerfReader::parseSample(TraceStream &TraceIt, uint64_t Count) {
  std::shared_ptr<PerfSample> Sample = std::make_shared<PerfSample>();
  // Parsing LBR stack and populate into PerfSample.LBRStack
  if (extractLBRStack(TraceIt, Sample->LBRStack)) {
    warnIfMissingMMap();
    // Record LBR only samples by aggregation
    AggregatedSamples[Hashable<PerfSample>(Sample)] += Count;
  }
}

void PerfScriptReader::generateUnsymbolizedProfile() {
  // There is no context for LBR only sample, so initialize one entry with
  // fake "empty" context key.
  assert(SampleCounters.empty() &&
         "Sample counter map should be empty before raw profile generation");
  std::shared_ptr<StringBasedCtxKey> Key =
      std::make_shared<StringBasedCtxKey>();
  SampleCounters.emplace(Hashable<ContextKey>(Key), SampleCounter());
  for (const auto &Item : AggregatedSamples) {
    const PerfSample *Sample = Item.first.getPtr();
    computeCounterFromLBR(Sample, Item.second);
  }
}

uint64_t PerfScriptReader::parseAggregatedCount(TraceStream &TraceIt) {
  // The aggregated count is optional, so do not skip the line and return 1 if
  // it's unmatched
  uint64_t Count = 1;
  if (!TraceIt.getCurrentLine().getAsInteger(10, Count))
    TraceIt.advance();
  return Count;
}

void PerfScriptReader::parseSample(TraceStream &TraceIt) {
  NumTotalSample++;
  uint64_t Count = parseAggregatedCount(TraceIt);
  assert(Count >= 1 && "Aggregated count should be >= 1!");
  parseSample(TraceIt, Count);
}

bool PerfScriptReader::extractMMap2EventForBinary(ProfiledBinary *Binary,
                                                  StringRef Line,
                                                  MMapEvent &MMap) {
  // Parse a line like:
  //  PERF_RECORD_MMAP2 2113428/2113428: [0x7fd4efb57000(0x204000) @ 0
  //  08:04 19532229 3585508847]: r-xp /usr/lib64/libdl-2.17.so
  constexpr static const char *const Pattern =
      "PERF_RECORD_MMAP2 ([0-9]+)/[0-9]+: "
      "\\[(0x[a-f0-9]+)\\((0x[a-f0-9]+)\\) @ "
      "(0x[a-f0-9]+|0) .*\\]: [-a-z]+ (.*)";
  // Field 0 - whole line
  // Field 1 - PID
  // Field 2 - base address
  // Field 3 - mmapped size
  // Field 4 - page offset
  // Field 5 - binary path
  enum EventIndex {
    WHOLE_LINE = 0,
    PID = 1,
    MMAPPED_ADDRESS = 2,
    MMAPPED_SIZE = 3,
    PAGE_OFFSET = 4,
    BINARY_PATH = 5
  };

  Regex RegMmap2(Pattern);
  SmallVector<StringRef, 6> Fields;
  bool R = RegMmap2.match(Line, &Fields);
  if (!R) {
    std::string ErrorMsg = "Cannot parse mmap event: " + Line.str() + " \n";
    exitWithError(ErrorMsg);
  }
  Fields[PID].getAsInteger(10, MMap.PID);
  Fields[MMAPPED_ADDRESS].getAsInteger(0, MMap.Address);
  Fields[MMAPPED_SIZE].getAsInteger(0, MMap.Size);
  Fields[PAGE_OFFSET].getAsInteger(0, MMap.Offset);
  MMap.BinaryPath = Fields[BINARY_PATH];
  if (ShowMmapEvents) {
    outs() << "Mmap: Binary " << MMap.BinaryPath << " loaded at "
           << format("0x%" PRIx64 ":", MMap.Address) << " \n";
  }

  StringRef BinaryName = llvm::sys::path::filename(MMap.BinaryPath);
  return Binary->getName() == BinaryName;
}

void PerfScriptReader::parseMMap2Event(TraceStream &TraceIt) {
  MMapEvent MMap;
  if (extractMMap2EventForBinary(Binary, TraceIt.getCurrentLine(), MMap))
    updateBinaryAddress(MMap);
  TraceIt.advance();
}

void PerfScriptReader::parseEventOrSample(TraceStream &TraceIt) {
  if (isMMap2Event(TraceIt.getCurrentLine()))
    parseMMap2Event(TraceIt);
  else
    parseSample(TraceIt);
}

void PerfScriptReader::parseAndAggregateTrace() {
  // Trace line iterator
  TraceStream TraceIt(PerfTraceFile);
  while (!TraceIt.isAtEoF())
    parseEventOrSample(TraceIt);
}

<<<<<<< HEAD
void PerfReader::checkAndSetPerfType(
    cl::list<std::string> &PerfTraceFilenames) {
  for (auto FileName : PerfTraceFilenames) {
    PerfScriptType Type = checkPerfScriptType(FileName);
    if (Type == PERF_INVALID)
      exitWithError("Invalid perf script input!");
    if (PerfType != PERF_UNKNOWN && PerfType != Type)
      exitWithError("Inconsistent sample among different perf scripts");
    PerfType = Type;
=======
// A LBR sample is like:
// 40062f 0x5c6313f/0x5c63170/P/-/-/0  0x5c630e7/0x5c63130/P/-/-/0 ...
// A heuristic for fast detection by checking whether a
// leading "  0x" and the '/' exist.
bool PerfScriptReader::isLBRSample(StringRef Line) {
  // Skip the leading instruction pointer
  SmallVector<StringRef, 32> Records;
  Line.trim().split(Records, " ", 2, false);
  if (Records.size() < 2)
    return false;
  if (Records[1].startswith("0x") && Records[1].contains('/'))
    return true;
  return false;
}

bool PerfScriptReader::isMMap2Event(StringRef Line) {
  // Short cut to avoid string find is possible.
  if (Line.empty() || Line.size() < 50)
    return false;

  if (std::isdigit(Line[0]))
    return false;

  // PERF_RECORD_MMAP2 does not appear at the beginning of the line
  // for ` perf script  --show-mmap-events  -i ...`
  return Line.contains("PERF_RECORD_MMAP2");
}

// The raw hybird sample is like
// e.g.
// 	          4005dc    # call stack leaf
//	          400634
//	          400684    # call stack root
// 0x4005c8/0x4005dc/P/-/-/0   0x40062f/0x4005b0/P/-/-/0 ...
//          ... 0x4005c8/0x4005dc/P/-/-/0    # LBR Entries
// Determine the perfscript contains hybrid samples(call stack + LBRs) by
// checking whether there is a non-empty call stack immediately followed by
// a LBR sample
PerfContent PerfScriptReader::checkPerfScriptType(StringRef FileName) {
  TraceStream TraceIt(FileName);
  uint64_t FrameAddr = 0;
  while (!TraceIt.isAtEoF()) {
    // Skip the aggregated count
    if (!TraceIt.getCurrentLine().getAsInteger(10, FrameAddr))
      TraceIt.advance();

    // Detect sample with call stack
    int32_t Count = 0;
    while (!TraceIt.isAtEoF() &&
           !TraceIt.getCurrentLine().ltrim().getAsInteger(16, FrameAddr)) {
      Count++;
      TraceIt.advance();
    }
    if (!TraceIt.isAtEoF()) {
      if (isLBRSample(TraceIt.getCurrentLine())) {
        if (Count > 0)
          return PerfContent::LBRStack;
        else
          return PerfContent::LBR;
      }
      TraceIt.advance();
    }
  }

  exitWithError("Invalid perf script input!");
  return PerfContent::UnknownContent;
}

void HybridPerfReader::generateUnsymbolizedProfile() {
  ProfileIsCSFlat = !IgnoreStackSamples;
  if (ProfileIsCSFlat)
    unwindSamples();
  else
    PerfScriptReader::generateUnsymbolizedProfile();
}

void PerfScriptReader::warnTruncatedStack() {
  if (ShowDetailedWarning) {
    for (auto Address : InvalidReturnAddresses) {
      WithColor::warning()
          << "Truncated stack sample due to invalid return address at "
          << format("0x%" PRIx64, Address)
          << ", likely caused by frame pointer omission\n";
    }
>>>>>>> 2ab1d525
  }
  emitWarningSummary(
      InvalidReturnAddresses.size(), AggregatedSamples.size(),
      "of truncated stack samples due to invalid return address, "
      "likely caused by frame pointer omission.");
}

void PerfScriptReader::warnInvalidRange() {
  std::unordered_map<std::pair<uint64_t, uint64_t>, uint64_t,
                     pair_hash<uint64_t, uint64_t>>
      Ranges;

  for (const auto &Item : AggregatedSamples) {
    const PerfSample *Sample = Item.first.getPtr();
    uint64_t Count = Item.second;
    uint64_t EndOffeset = 0;
    for (const LBREntry &LBR : Sample->LBRStack) {
      uint64_t SourceOffset = Binary->virtualAddrToOffset(LBR.Source);
      uint64_t StartOffset = Binary->virtualAddrToOffset(LBR.Target);
      if (EndOffeset != 0)
        Ranges[{StartOffset, EndOffeset}] += Count;
      EndOffeset = SourceOffset;
    }
  }

  if (Ranges.empty()) {
    WithColor::warning() << "No samples in perf script!\n";
    return;
  }

  auto WarnInvalidRange =
      [&](uint64_t StartOffset, uint64_t EndOffset, StringRef Msg) {
        if (!ShowDetailedWarning)
          return;
        WithColor::warning()
            << "["
            << format("%8" PRIx64, Binary->offsetToVirtualAddr(StartOffset))
            << ","
            << format("%8" PRIx64, Binary->offsetToVirtualAddr(EndOffset))
            << "]: " << Msg << "\n";
      };

  const char *EndNotBoundaryMsg = "Range is not on instruction boundary, "
                                  "likely due to profile and binary mismatch.";
  const char *DanglingRangeMsg = "Range does not belong to any functions, "
                                 "likely from PLT, .init or .fini section.";
  const char *RangeCrossFuncMsg =
      "Fall through range should not cross function boundaries, likely due to "
      "profile and binary mismatch.";

  uint64_t InstNotBoundary = 0;
  uint64_t UnmatchedRange = 0;
  uint64_t RangeCrossFunc = 0;

  for (auto &I : Ranges) {
    uint64_t StartOffset = I.first.first;
    uint64_t EndOffset = I.first.second;

    if (!Binary->offsetIsCode(StartOffset) ||
        !Binary->offsetIsTransfer(EndOffset)) {
      InstNotBoundary++;
      WarnInvalidRange(StartOffset, EndOffset, EndNotBoundaryMsg);
    }

    auto *FRange = Binary->findFuncRangeForOffset(StartOffset);
    if (!FRange) {
      UnmatchedRange++;
      WarnInvalidRange(StartOffset, EndOffset, DanglingRangeMsg);
      continue;
    }

    if (EndOffset >= FRange->EndOffset) {
      RangeCrossFunc++;
      WarnInvalidRange(StartOffset, EndOffset, RangeCrossFuncMsg);
    }
  }

  uint64_t TotalRangeNum = Ranges.size();
  emitWarningSummary(InstNotBoundary, TotalRangeNum,
                     "of profiled ranges are not on instruction boundary.");
  emitWarningSummary(UnmatchedRange, TotalRangeNum,
                     "of profiled ranges do not belong to any functions.");
  emitWarningSummary(RangeCrossFunc, TotalRangeNum,
                     "of profiled ranges do cross function boundaries.");
}

void PerfScriptReader::parsePerfTraces() {
  // Parse perf traces and do aggregation.
  parseAndAggregateTrace();

  emitWarningSummary(NumLeafExternalFrame, NumTotalSample,
                     "of samples have leaf external frame in call stack.");
  emitWarningSummary(NumLeadingOutgoingLBR, NumTotalSample,
                     "of samples have leading external LBR.");

  // Generate unsymbolized profile.
  warnTruncatedStack();
  warnInvalidRange();
  generateUnsymbolizedProfile();

  if (SkipSymbolization)
    writeUnsymbolizedProfile(OutputFilename);
}

} // end namespace sampleprof
} // end namespace llvm<|MERGE_RESOLUTION|>--- conflicted
+++ resolved
@@ -7,11 +7,8 @@
 //===----------------------------------------------------------------------===//
 #include "PerfReader.h"
 #include "ProfileGenerator.h"
-<<<<<<< HEAD
-=======
 #include "llvm/Support/FileSystem.h"
 #include "llvm/Support/Process.h"
->>>>>>> 2ab1d525
 
 #define DEBUG_TYPE "perf-reader"
 
@@ -49,9 +46,6 @@
 extern cl::opt<bool> ShowDisassemblyOnly;
 extern cl::opt<bool> ShowSourceLocations;
 extern cl::opt<std::string> OutputFilename;
-
-extern cl::opt<bool> ShowDisassemblyOnly;
-extern cl::opt<bool> ShowSourceLocations;
 
 namespace llvm {
 namespace sampleprof {
@@ -86,13 +80,6 @@
   // TODO: Currently we just assume all the addr that can't match the
   // 2nd frame is in prolog/epilog. In the future, we will switch to
   // pro/epi tracker(Dwarf CFI) for the precise check.
-<<<<<<< HEAD
-  uint64_t Source = State.getCurrentLBRSource();
-  auto *ParentFrame = State.getParentFrame();
-  if (ParentFrame == State.getDummyRootPtr() ||
-      ParentFrame->Address != Source) {
-    State.switchToFrame(Source);
-=======
   if (ParentFrame == State.getDummyRootPtr() ||
       ParentFrame->Address != Source) {
     State.switchToFrame(Source);
@@ -102,7 +89,6 @@
       else
         NumMismatchedProEpiBranch++;
     }
->>>>>>> 2ab1d525
   } else {
     State.popFrame();
   }
@@ -123,11 +109,6 @@
     // converted to a list of pseudo probes to report in ProfileGenerator.
     State.getParentFrame()->recordRangeCount(Target, End, Repeat);
   } else {
-<<<<<<< HEAD
-    // Unwind linear execution part
-    uint64_t LeafAddr = State.CurrentLeafFrame->Address;
-    while (IP.Address >= Target) {
-=======
     // Unwind linear execution part.
     // Split and record the range by different inline context. For example:
     // [0x01] ... main:1          # Target
@@ -141,25 +122,15 @@
     // [main:*]         : [0x06, 0x07], [0x01, 0x02]
     // [main:3 @ foo:*] : [0x03, 0x05]
     while (IP.Address > Target) {
->>>>>>> 2ab1d525
       uint64_t PrevIP = IP.Address;
       IP.backward();
       // Break into segments for implicit call/return due to inlining
       bool SameInlinee = Binary->inlineContextEqual(PrevIP, IP.Address);
-<<<<<<< HEAD
-      if (!SameInlinee || PrevIP == Target) {
-        State.switchToFrame(LeafAddr);
-        State.CurrentLeafFrame->recordRangeCount(PrevIP, End, Repeat);
-        End = IP.Address;
-      }
-      LeafAddr = IP.Address;
-=======
       if (!SameInlinee) {
         State.switchToFrame(PrevIP);
         State.CurrentLeafFrame->recordRangeCount(PrevIP, End, Repeat);
         End = IP.Address;
       }
->>>>>>> 2ab1d525
     }
     assert(IP.Address == Target && "The last one must be the target address.");
     // Record the remaining range, [0x01, 0x02] in the example
@@ -173,8 +144,6 @@
   const LBREntry &LBR = State.getCurrentLBR();
   uint64_t CallAddr = Binary->getCallAddrFromFrameAddr(LBR.Target);
   State.switchToFrame(CallAddr);
-<<<<<<< HEAD
-=======
   // Push an external frame for the case of returning to external
   // address(callback), later if an aitificial call is matched and it will be
   // popped up. This is to 1)avoid context being interrupted by callback,
@@ -188,7 +157,6 @@
   // be [foo, main].
   if (LBR.IsArtificial)
     State.pushFrame(ExternalAddr);
->>>>>>> 2ab1d525
   State.pushFrame(LBR.Source);
   State.InstPtr.update(LBR.Source);
 }
@@ -204,16 +172,9 @@
 std::shared_ptr<StringBasedCtxKey> FrameStack::getContextKey() {
   std::shared_ptr<StringBasedCtxKey> KeyStr =
       std::make_shared<StringBasedCtxKey>();
-<<<<<<< HEAD
-  KeyStr->Context = Binary->getExpandedContextStr(Stack);
-  if (KeyStr->Context.empty())
-    return nullptr;
-  KeyStr->genHashCode();
-=======
   KeyStr->Context = Binary->getExpandedContext(Stack, KeyStr->WasLeafInlined);
   if (KeyStr->Context.empty())
     return nullptr;
->>>>>>> 2ab1d525
   return KeyStr;
 }
 
@@ -222,62 +183,6 @@
       std::make_shared<ProbeBasedCtxKey>();
   for (auto CallProbe : Stack) {
     ProbeBasedKey->Probes.emplace_back(CallProbe);
-<<<<<<< HEAD
-  }
-  CSProfileGenerator::compressRecursionContext<const PseudoProbe *>(
-      ProbeBasedKey->Probes);
-  ProbeBasedKey->genHashCode();
-  return ProbeBasedKey;
-}
-
-template <typename T>
-void VirtualUnwinder::collectSamplesFromFrame(UnwindState::ProfiledFrame *Cur,
-                                              T &Stack) {
-  if (Cur->RangeSamples.empty() && Cur->BranchSamples.empty())
-    return;
-
-  std::shared_ptr<ContextKey> Key = Stack.getContextKey();
-  if (Key == nullptr)
-    return;
-  auto Ret = CtxCounterMap->emplace(Hashable<ContextKey>(Key), SampleCounter());
-  SampleCounter &SCounter = Ret.first->second;
-  for (auto &Item : Cur->RangeSamples) {
-    uint64_t StartOffset = Binary->virtualAddrToOffset(std::get<0>(Item));
-    uint64_t EndOffset = Binary->virtualAddrToOffset(std::get<1>(Item));
-    SCounter.recordRangeCount(StartOffset, EndOffset, std::get<2>(Item));
-  }
-
-  for (auto &Item : Cur->BranchSamples) {
-    uint64_t SourceOffset = Binary->virtualAddrToOffset(std::get<0>(Item));
-    uint64_t TargetOffset = Binary->virtualAddrToOffset(std::get<1>(Item));
-    SCounter.recordBranchCount(SourceOffset, TargetOffset, std::get<2>(Item));
-  }
-}
-
-template <typename T>
-void VirtualUnwinder::collectSamplesFromFrameTrie(
-    UnwindState::ProfiledFrame *Cur, T &Stack) {
-  if (!Cur->isDummyRoot()) {
-    if (!Stack.pushFrame(Cur)) {
-      // Process truncated context
-      for (const auto &Item : Cur->Children) {
-        // Start a new traversal ignoring its bottom context
-        collectSamplesFromFrameTrie(Item.second.get());
-      }
-      return;
-    }
-  }
-
-  collectSamplesFromFrame(Cur, Stack);
-  // Process children frame
-  for (const auto &Item : Cur->Children) {
-    collectSamplesFromFrameTrie(Item.second.get(), Stack);
-  }
-  // Recover the call stack
-  Stack.popFrame();
-}
-
-=======
   }
   CSProfileGenerator::compressRecursionContext<const MCDecodedPseudoProbe *>(
       ProbeBasedKey->Probes);
@@ -343,7 +248,6 @@
   Stack.popFrame();
 }
 
->>>>>>> 2ab1d525
 void VirtualUnwinder::collectSamplesFromFrameTrie(
     UnwindState::ProfiledFrame *Cur) {
   if (Binary->usePseudoProbes()) {
@@ -426,50 +330,6 @@
   return true;
 }
 
-<<<<<<< HEAD
-void PerfReader::validateCommandLine(
-    cl::list<std::string> &BinaryFilenames,
-    cl::list<std::string> &PerfTraceFilenames) {
-  // Allow the invalid perfscript if we only use to show binary disassembly
-  if (!ShowDisassemblyOnly) {
-    for (auto &File : PerfTraceFilenames) {
-      if (!llvm::sys::fs::exists(File)) {
-        std::string Msg = "Input perf script(" + File + ") doesn't exist!";
-        exitWithError(Msg);
-      }
-    }
-  }
-  if (BinaryFilenames.size() > 1) {
-    // TODO: remove this if everything is ready to support multiple binaries.
-    exitWithError(
-        "Currently only support one input binary, multiple binaries' "
-        "profile will be merged in one profile and make profile "
-        "summary info inaccurate. Please use `llvm-perfdata` to merge "
-        "profiles from multiple binaries.");
-  }
-  for (auto &Binary : BinaryFilenames) {
-    if (!llvm::sys::fs::exists(Binary)) {
-      std::string Msg = "Input binary(" + Binary + ") doesn't exist!";
-      exitWithError(Msg);
-    }
-  }
-  if (CSProfileGenerator::MaxCompressionSize < -1) {
-    exitWithError("Value of --compress-recursion should >= -1");
-  }
-  if (ShowSourceLocations && !ShowDisassemblyOnly) {
-    exitWithError("--show-source-locations should work together with "
-                  "--show-disassembly-only!");
-  }
-}
-
-PerfReader::PerfReader(cl::list<std::string> &BinaryFilenames,
-                       cl::list<std::string> &PerfTraceFilenames) {
-  validateCommandLine(BinaryFilenames, PerfTraceFilenames);
-  // Load the binaries.
-  for (auto Filename : BinaryFilenames)
-    loadBinary(Filename, /*AllowNameConflict*/ false);
-}
-=======
 std::unique_ptr<PerfReaderBase>
 PerfReaderBase::create(ProfiledBinary *Binary, PerfInputFile &PerfInput) {
   std::unique_ptr<PerfReaderBase> PerfReader;
@@ -479,7 +339,6 @@
         new UnsymbolizedProfileReader(Binary, PerfInput.InputFile));
     return PerfReader;
   }
->>>>>>> 2ab1d525
 
   // For perf data input, we need to convert them into perf script first.
   if (PerfInput.Format == PerfFormat::PerfData)
@@ -619,13 +478,7 @@
     exitWithError("FS discriminator is not supported in CS profile.");
   VirtualUnwinder Unwinder(&SampleCounters, Binary);
   for (const auto &Item : AggregatedSamples) {
-<<<<<<< HEAD
-    const HybridSample *Sample = dyn_cast<HybridSample>(Item.first.getPtr());
-    VirtualUnwinder Unwinder(&BinarySampleCounters[Sample->Binary],
-                             Sample->Binary);
-=======
     const PerfSample *Sample = Item.first.getPtr();
->>>>>>> 2ab1d525
     Unwinder.unwind(Sample, Item.second);
   }
 
@@ -658,14 +511,8 @@
                      "frame to match.");
 }
 
-<<<<<<< HEAD
-bool PerfReader::extractLBRStack(TraceStream &TraceIt,
-                                 SmallVectorImpl<LBREntry> &LBRStack,
-                                 ProfiledBinary *Binary) {
-=======
 bool PerfScriptReader::extractLBRStack(TraceStream &TraceIt,
                                        SmallVectorImpl<LBREntry> &LBRStack) {
->>>>>>> 2ab1d525
   // The raw format of LBR stack is like:
   // 0x4005c8/0x4005dc/P/-/-/0 0x40062f/0x4005b0/P/-/-/0 ...
   //                           ... 0x4005c8/0x4005dc/P/-/-/0
@@ -780,13 +627,8 @@
   return !LBRStack.empty();
 }
 
-<<<<<<< HEAD
-bool PerfReader::extractCallstack(TraceStream &TraceIt,
-                                  SmallVectorImpl<uint64_t> &CallStack) {
-=======
 bool PerfScriptReader::extractCallstack(TraceStream &TraceIt,
                                         SmallVectorImpl<uint64_t> &CallStack) {
->>>>>>> 2ab1d525
   // The raw format of call stack is like:
   //            4005dc      # leaf frame
   //	          400634
@@ -833,13 +675,10 @@
     CallStack.emplace_back(FrameAddr);
   }
 
-<<<<<<< HEAD
-=======
   // Strip out the bottom external addr.
   if (CallStack.size() > 1 && CallStack.back() == ExternalAddr)
     CallStack.pop_back();
 
->>>>>>> 2ab1d525
   // Skip other unrelated line, find the next valid LBR line
   // Note that even for empty call stack, we should skip the address at the
   // bottom, otherwise the following pass may generate a truncated callstack
@@ -1190,17 +1029,6 @@
     parseEventOrSample(TraceIt);
 }
 
-<<<<<<< HEAD
-void PerfReader::checkAndSetPerfType(
-    cl::list<std::string> &PerfTraceFilenames) {
-  for (auto FileName : PerfTraceFilenames) {
-    PerfScriptType Type = checkPerfScriptType(FileName);
-    if (Type == PERF_INVALID)
-      exitWithError("Invalid perf script input!");
-    if (PerfType != PERF_UNKNOWN && PerfType != Type)
-      exitWithError("Inconsistent sample among different perf scripts");
-    PerfType = Type;
-=======
 // A LBR sample is like:
 // 40062f 0x5c6313f/0x5c63170/P/-/-/0  0x5c630e7/0x5c63130/P/-/-/0 ...
 // A heuristic for fast detection by checking whether a
@@ -1285,7 +1113,6 @@
           << format("0x%" PRIx64, Address)
           << ", likely caused by frame pointer omission\n";
     }
->>>>>>> 2ab1d525
   }
   emitWarningSummary(
       InvalidReturnAddresses.size(), AggregatedSamples.size(),
