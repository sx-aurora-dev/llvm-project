set(LLVM_LINK_COMPONENTS
<<<<<<< HEAD
  InterfaceStub
=======
  BinaryFormat
  InterfaceStub  
>>>>>>> a2ce6ee6
  Object
  Support
  TextAPI
  ObjectYAML
  )

add_llvm_tool(llvm-ifs
  ErrorCollector.cpp
  llvm-ifs.cpp
  )<|MERGE_RESOLUTION|>--- conflicted
+++ resolved
@@ -1,10 +1,6 @@
 set(LLVM_LINK_COMPONENTS
-<<<<<<< HEAD
-  InterfaceStub
-=======
   BinaryFormat
   InterfaceStub  
->>>>>>> a2ce6ee6
   Object
   Support
   TextAPI
