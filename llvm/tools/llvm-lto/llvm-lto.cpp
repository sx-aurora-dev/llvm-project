//===- llvm-lto: a simple command-line program to link modules with LTO ---===//
//
// Part of the LLVM Project, under the Apache License v2.0 with LLVM Exceptions.
// See https://llvm.org/LICENSE.txt for license information.
// SPDX-License-Identifier: Apache-2.0 WITH LLVM-exception
//
//===----------------------------------------------------------------------===//
//
// This program takes in a list of bitcode files, links them, performs link-time
// optimization, and outputs an object file.
//
//===----------------------------------------------------------------------===//

#include "llvm-c/lto.h"
#include "llvm/ADT/ArrayRef.h"
#include "llvm/ADT/STLExtras.h"
#include "llvm/ADT/SmallString.h"
#include "llvm/ADT/StringExtras.h"
#include "llvm/ADT/StringRef.h"
#include "llvm/ADT/StringSet.h"
#include "llvm/ADT/Twine.h"
#include "llvm/Bitcode/BitcodeReader.h"
#include "llvm/Bitcode/BitcodeWriter.h"
#include "llvm/CodeGen/CommandFlags.h"
#include "llvm/IR/DiagnosticInfo.h"
#include "llvm/IR/DiagnosticPrinter.h"
#include "llvm/IR/LLVMContext.h"
#include "llvm/IR/Module.h"
#include "llvm/IR/ModuleSummaryIndex.h"
#include "llvm/IR/Verifier.h"
#include "llvm/IRReader/IRReader.h"
#include "llvm/LTO/legacy/LTOCodeGenerator.h"
#include "llvm/LTO/legacy/LTOModule.h"
#include "llvm/LTO/legacy/ThinLTOCodeGenerator.h"
#include "llvm/Support/Allocator.h"
#include "llvm/Support/Casting.h"
#include "llvm/Support/CommandLine.h"
#include "llvm/Support/Error.h"
#include "llvm/Support/ErrorHandling.h"
#include "llvm/Support/ErrorOr.h"
#include "llvm/Support/FileSystem.h"
#include "llvm/Support/InitLLVM.h"
#include "llvm/Support/MemoryBuffer.h"
#include "llvm/Support/Path.h"
#include "llvm/Support/SourceMgr.h"
#include "llvm/Support/TargetSelect.h"
#include "llvm/Support/ToolOutputFile.h"
#include "llvm/Support/raw_ostream.h"
#include "llvm/Target/TargetOptions.h"
#include <algorithm>
#include <cassert>
#include <cstdint>
#include <cstdlib>
#include <list>
#include <map>
#include <memory>
#include <string>
#include <system_error>
#include <tuple>
#include <utility>
#include <vector>

using namespace llvm;

static codegen::RegisterCodeGenFlags CGF;

static cl::OptionCategory LTOCategory("LTO Options");

static cl::opt<char>
    OptLevel("O",
             cl::desc("Optimization level. [-O0, -O1, -O2, or -O3] "
                      "(default = '-O2')"),
             cl::Prefix, cl::ZeroOrMore, cl::init('2'), cl::cat(LTOCategory));

static cl::opt<bool>
    IndexStats("thinlto-index-stats",
               cl::desc("Print statistic for the index in every input files"),
               cl::init(false), cl::cat(LTOCategory));

static cl::opt<bool> DisableVerify(
    "disable-verify", cl::init(false),
    cl::desc("Do not run the verifier during the optimization pipeline"),
    cl::cat(LTOCategory));

static cl::opt<bool> EnableFreestanding(
    "lto-freestanding", cl::init(false),
    cl::desc("Enable Freestanding (disable builtins / TLI) during LTO"),
    cl::cat(LTOCategory));

static cl::opt<bool> UseDiagnosticHandler(
    "use-diagnostic-handler", cl::init(false),
    cl::desc("Use a diagnostic handler to test the handler interface"),
    cl::cat(LTOCategory));

static cl::opt<bool>
    ThinLTO("thinlto", cl::init(false),
            cl::desc("Only write combined global index for ThinLTO backends"),
            cl::cat(LTOCategory));

enum ThinLTOModes {
  THINLINK,
  THINDISTRIBUTE,
  THINEMITIMPORTS,
  THINPROMOTE,
  THINIMPORT,
  THININTERNALIZE,
  THINOPT,
  THINCODEGEN,
  THINALL
};

cl::opt<ThinLTOModes> ThinLTOMode(
    "thinlto-action", cl::desc("Perform a single ThinLTO stage:"),
    cl::values(
        clEnumValN(
            THINLINK, "thinlink",
            "ThinLink: produces the index by linking only the summaries."),
        clEnumValN(THINDISTRIBUTE, "distributedindexes",
                   "Produces individual indexes for distributed backends."),
        clEnumValN(THINEMITIMPORTS, "emitimports",
                   "Emit imports files for distributed backends."),
        clEnumValN(THINPROMOTE, "promote",
                   "Perform pre-import promotion (requires -thinlto-index)."),
        clEnumValN(THINIMPORT, "import",
                   "Perform both promotion and "
                   "cross-module importing (requires "
                   "-thinlto-index)."),
        clEnumValN(THININTERNALIZE, "internalize",
                   "Perform internalization driven by -exported-symbol "
                   "(requires -thinlto-index)."),
        clEnumValN(THINOPT, "optimize", "Perform ThinLTO optimizations."),
        clEnumValN(THINCODEGEN, "codegen", "CodeGen (expected to match llc)"),
        clEnumValN(THINALL, "run", "Perform ThinLTO end-to-end")),
    cl::cat(LTOCategory));

static cl::opt<std::string>
    ThinLTOIndex("thinlto-index",
                 cl::desc("Provide the index produced by a ThinLink, required "
                          "to perform the promotion and/or importing."),
                 cl::cat(LTOCategory));

static cl::opt<std::string> ThinLTOPrefixReplace(
    "thinlto-prefix-replace",
    cl::desc("Control where files for distributed backends are "
             "created. Expects 'oldprefix;newprefix' and if path "
             "prefix of output file is oldprefix it will be "
             "replaced with newprefix."),
    cl::cat(LTOCategory));

static cl::opt<std::string> ThinLTOModuleId(
    "thinlto-module-id",
    cl::desc("For the module ID for the file to process, useful to "
             "match what is in the index."),
    cl::cat(LTOCategory));

static cl::opt<std::string> ThinLTOCacheDir("thinlto-cache-dir",
                                            cl::desc("Enable ThinLTO caching."),
                                            cl::cat(LTOCategory));

static cl::opt<int> ThinLTOCachePruningInterval(
    "thinlto-cache-pruning-interval", cl::init(1200),
    cl::desc("Set ThinLTO cache pruning interval."), cl::cat(LTOCategory));

static cl::opt<uint64_t> ThinLTOCacheMaxSizeBytes(
    "thinlto-cache-max-size-bytes",
    cl::desc("Set ThinLTO cache pruning directory maximum size in bytes."),
    cl::cat(LTOCategory));

static cl::opt<int> ThinLTOCacheMaxSizeFiles(
    "thinlto-cache-max-size-files", cl::init(1000000),
    cl::desc("Set ThinLTO cache pruning directory maximum number of files."),
    cl::cat(LTOCategory));

static cl::opt<unsigned> ThinLTOCacheEntryExpiration(
    "thinlto-cache-entry-expiration", cl::init(604800) /* 1w */,
    cl::desc("Set ThinLTO cache entry expiration time."), cl::cat(LTOCategory));

static cl::opt<std::string> ThinLTOSaveTempsPrefix(
    "thinlto-save-temps",
    cl::desc("Save ThinLTO temp files using filenames created by adding "
             "suffixes to the given file path prefix."),
    cl::cat(LTOCategory));

static cl::opt<std::string> ThinLTOGeneratedObjectsDir(
    "thinlto-save-objects",
    cl::desc("Save ThinLTO generated object files using filenames created in "
             "the given directory."),
    cl::cat(LTOCategory));

static cl::opt<bool> SaveLinkedModuleFile(
    "save-linked-module", cl::init(false),
    cl::desc("Write linked LTO module to file before optimize"),
    cl::cat(LTOCategory));

static cl::opt<bool>
    SaveModuleFile("save-merged-module", cl::init(false),
                   cl::desc("Write merged LTO module to file before CodeGen"),
                   cl::cat(LTOCategory));

static cl::list<std::string> InputFilenames(cl::Positional, cl::OneOrMore,
                                            cl::desc("<input bitcode files>"),
                                            cl::cat(LTOCategory));

static cl::opt<std::string> OutputFilename("o", cl::init(""),
                                           cl::desc("Override output filename"),
                                           cl::value_desc("filename"),
                                           cl::cat(LTOCategory));

static cl::list<std::string> ExportedSymbols(
    "exported-symbol",
    cl::desc("List of symbols to export from the resulting object file"),
    cl::ZeroOrMore, cl::cat(LTOCategory));

static cl::list<std::string>
    DSOSymbols("dso-symbol",
               cl::desc("Symbol to put in the symtab in the resulting dso"),
               cl::ZeroOrMore, cl::cat(LTOCategory));

static cl::opt<bool> ListSymbolsOnly(
    "list-symbols-only", cl::init(false),
    cl::desc("Instead of running LTO, list the symbols in each IR file"),
    cl::cat(LTOCategory));

static cl::opt<bool> ListDependentLibrariesOnly(
    "list-dependent-libraries-only", cl::init(false),
    cl::desc(
        "Instead of running LTO, list the dependent libraries in each IR file"),
    cl::cat(LTOCategory));

static cl::opt<bool> QueryHasCtorDtor(
    "query-hasCtorDtor", cl::init(false),
    cl::desc("Queries LTOModule::hasCtorDtor() on each IR file"));

static cl::opt<bool>
    SetMergedModule("set-merged-module", cl::init(false),
                    cl::desc("Use the first input module as the merged module"),
                    cl::cat(LTOCategory));

static cl::opt<unsigned> Parallelism("j", cl::Prefix, cl::init(1),
                                     cl::desc("Number of backend threads"),
                                     cl::cat(LTOCategory));

static cl::opt<bool> RestoreGlobalsLinkage(
    "restore-linkage", cl::init(false),
    cl::desc("Restore original linkage of globals prior to CodeGen"),
    cl::cat(LTOCategory));

static cl::opt<bool> CheckHasObjC(
    "check-for-objc", cl::init(false),
    cl::desc("Only check if the module has objective-C defined in it"),
    cl::cat(LTOCategory));

static cl::opt<bool> PrintMachOCPUOnly(
    "print-macho-cpu-only", cl::init(false),
    cl::desc("Instead of running LTO, print the mach-o cpu in each IR file"),
    cl::cat(LTOCategory));

static cl::opt<bool> UseNewPM(
    "use-new-pm", cl::desc("Run LTO passes using the new pass manager"),
    cl::init(LLVM_ENABLE_NEW_PASS_MANAGER), cl::Hidden, cl::cat(LTOCategory));

static cl::opt<bool>
    DebugPassManager("debug-pass-manager", cl::init(false), cl::Hidden,
                     cl::desc("Print pass management debugging information"),
                     cl::cat(LTOCategory));

static cl::opt<bool>
    UseNewPM("use-new-pm",
             cl::desc("Run LTO passes using the new pass manager"),
             cl::init(LLVM_ENABLE_NEW_PASS_MANAGER), cl::Hidden);

namespace {

struct ModuleInfo {
  std::vector<bool> CanBeHidden;
};

} // end anonymous namespace

static void handleDiagnostics(lto_codegen_diagnostic_severity_t Severity,
                              const char *Msg, void *) {
  errs() << "llvm-lto: ";
  switch (Severity) {
  case LTO_DS_NOTE:
    errs() << "note: ";
    break;
  case LTO_DS_REMARK:
    errs() << "remark: ";
    break;
  case LTO_DS_ERROR:
    errs() << "error: ";
    break;
  case LTO_DS_WARNING:
    errs() << "warning: ";
    break;
  }
  errs() << Msg << "\n";
}

static std::string CurrentActivity;

namespace {
  struct LLVMLTODiagnosticHandler : public DiagnosticHandler {
    bool handleDiagnostics(const DiagnosticInfo &DI) override {
      raw_ostream &OS = errs();
      OS << "llvm-lto: ";
      switch (DI.getSeverity()) {
      case DS_Error:
        OS << "error";
        break;
      case DS_Warning:
        OS << "warning";
        break;
      case DS_Remark:
        OS << "remark";
        break;
      case DS_Note:
        OS << "note";
        break;
      }
      if (!CurrentActivity.empty())
        OS << ' ' << CurrentActivity;
      OS << ": ";
  
      DiagnosticPrinterRawOStream DP(OS);
      DI.print(DP);
      OS << '\n';
  
      if (DI.getSeverity() == DS_Error)
        exit(1);
      return true;
    }
  };
  }

static void error(const Twine &Msg) {
  errs() << "llvm-lto: " << Msg << '\n';
  exit(1);
}

static void error(std::error_code EC, const Twine &Prefix) {
  if (EC)
    error(Prefix + ": " + EC.message());
}

template <typename T>
static void error(const ErrorOr<T> &V, const Twine &Prefix) {
  error(V.getError(), Prefix);
}

static void maybeVerifyModule(const Module &Mod) {
  if (!DisableVerify && verifyModule(Mod, &errs()))
    error("Broken Module");
}

static std::unique_ptr<LTOModule>
getLocalLTOModule(StringRef Path, std::unique_ptr<MemoryBuffer> &Buffer,
                  const TargetOptions &Options) {
  ErrorOr<std::unique_ptr<MemoryBuffer>> BufferOrErr =
      MemoryBuffer::getFile(Path);
  error(BufferOrErr, "error loading file '" + Path + "'");
  Buffer = std::move(BufferOrErr.get());
  CurrentActivity = ("loading file '" + Path + "'").str();
  std::unique_ptr<LLVMContext> Context = std::make_unique<LLVMContext>();
  Context->setDiagnosticHandler(std::make_unique<LLVMLTODiagnosticHandler>(),
                                true);
  ErrorOr<std::unique_ptr<LTOModule>> Ret = LTOModule::createInLocalContext(
      std::move(Context), Buffer->getBufferStart(), Buffer->getBufferSize(),
      Options, Path);
  CurrentActivity = "";
  maybeVerifyModule((*Ret)->getModule());
  return std::move(*Ret);
}

/// Print some statistics on the index for each input files.
static void printIndexStats() {
  for (auto &Filename : InputFilenames) {
    ExitOnError ExitOnErr("llvm-lto: error loading file '" + Filename + "': ");
    std::unique_ptr<ModuleSummaryIndex> Index =
        ExitOnErr(getModuleSummaryIndexForFile(Filename));
    // Skip files without a module summary.
    if (!Index)
      report_fatal_error(Twine(Filename) + " does not contain an index");

    unsigned Calls = 0, Refs = 0, Functions = 0, Alias = 0, Globals = 0;
    for (auto &Summaries : *Index) {
      for (auto &Summary : Summaries.second.SummaryList) {
        Refs += Summary->refs().size();
        if (auto *FuncSummary = dyn_cast<FunctionSummary>(Summary.get())) {
          Functions++;
          Calls += FuncSummary->calls().size();
        } else if (isa<AliasSummary>(Summary.get()))
          Alias++;
        else
          Globals++;
      }
    }
    outs() << "Index " << Filename << " contains "
           << (Alias + Globals + Functions) << " nodes (" << Functions
           << " functions, " << Alias << " alias, " << Globals
           << " globals) and " << (Calls + Refs) << " edges (" << Refs
           << " refs and " << Calls << " calls)\n";
  }
}

/// Load each IR file and dump certain information based on active flags.
///
/// The main point here is to provide lit-testable coverage for the LTOModule
/// functionality that's exposed by the C API. Moreover, this provides testing
/// coverage for modules that have been created in their own contexts.
static void testLTOModule(const TargetOptions &Options) {
  for (auto &Filename : InputFilenames) {
    std::unique_ptr<MemoryBuffer> Buffer;
    std::unique_ptr<LTOModule> Module =
        getLocalLTOModule(Filename, Buffer, Options);

    if (ListSymbolsOnly) {
      // List the symbols.
      outs() << Filename << ":\n";
      for (int I = 0, E = Module->getSymbolCount(); I != E; ++I)
        outs() << Module->getSymbolName(I) << "\n";
    }
    if (QueryHasCtorDtor)
      outs() << Filename
             << ": hasCtorDtor = " << (Module->hasCtorDtor() ? "true" : "false")
             << "\n";
  }
}

static std::unique_ptr<MemoryBuffer> loadFile(StringRef Filename) {
    ExitOnError ExitOnErr("llvm-lto: error loading file '" + Filename.str() +
        "': ");
    return ExitOnErr(errorOrToExpected(MemoryBuffer::getFileOrSTDIN(Filename)));
}

static void listDependentLibraries() {
  for (auto &Filename : InputFilenames) {
    auto Buffer = loadFile(Filename);
    std::string E;
    std::unique_ptr<lto::InputFile> Input(LTOModule::createInputFile(
        Buffer->getBufferStart(), Buffer->getBufferSize(), Filename.c_str(),
        E));
    if (!Input)
      error(E);

    // List the dependent libraries.
    outs() << Filename << ":\n";
    for (size_t I = 0, C = LTOModule::getDependentLibraryCount(Input.get());
         I != C; ++I) {
      size_t L = 0;
      const char *S = LTOModule::getDependentLibrary(Input.get(), I, &L);
      assert(S);
      outs() << StringRef(S, L) << "\n";
    }
  }
}

static void printMachOCPUOnly() {
  LLVMContext Context;
  Context.setDiagnosticHandler(std::make_unique<LLVMLTODiagnosticHandler>(),
                               true);
  TargetOptions Options = codegen::InitTargetOptionsFromCodeGenFlags(Triple());
  for (auto &Filename : InputFilenames) {
    ErrorOr<std::unique_ptr<LTOModule>> ModuleOrErr =
        LTOModule::createFromFile(Context, Filename, Options);
    if (!ModuleOrErr)
      error(ModuleOrErr, "llvm-lto: ");

    Expected<uint32_t> CPUType = (*ModuleOrErr)->getMachOCPUType();
    Expected<uint32_t> CPUSubType = (*ModuleOrErr)->getMachOCPUSubType();
    if (!CPUType)
      error("Error while printing mach-o cputype: " +
            toString(CPUType.takeError()));
    if (!CPUSubType)
      error("Error while printing mach-o cpusubtype: " +
            toString(CPUSubType.takeError()));
    outs() << llvm::format("%s:\ncputype: %u\ncpusubtype: %u\n",
                           Filename.c_str(), *CPUType, *CPUSubType);
  }
}

/// Create a combined index file from the input IR files and write it.
///
/// This is meant to enable testing of ThinLTO combined index generation,
/// currently available via the gold plugin via -thinlto.
static void createCombinedModuleSummaryIndex() {
  ModuleSummaryIndex CombinedIndex(/*HaveGVs=*/false);
  uint64_t NextModuleId = 0;
  for (auto &Filename : InputFilenames) {
    ExitOnError ExitOnErr("llvm-lto: error loading file '" + Filename + "': ");
    std::unique_ptr<MemoryBuffer> MB =
        ExitOnErr(errorOrToExpected(MemoryBuffer::getFileOrSTDIN(Filename)));
    ExitOnErr(readModuleSummaryIndex(*MB, CombinedIndex, NextModuleId++));
  }
  // In order to use this index for testing, specifically import testing, we
  // need to update any indirect call edges created from SamplePGO, so that they
  // point to the correct GUIDs.
  updateIndirectCalls(CombinedIndex);
  std::error_code EC;
  assert(!OutputFilename.empty());
  raw_fd_ostream OS(OutputFilename + ".thinlto.bc", EC,
                    sys::fs::OpenFlags::OF_None);
  error(EC, "error opening the file '" + OutputFilename + ".thinlto.bc'");
  WriteIndexToFile(CombinedIndex, OS);
  OS.close();
}

/// Parse the thinlto_prefix_replace option into the \p OldPrefix and
/// \p NewPrefix strings, if it was specified.
static void getThinLTOOldAndNewPrefix(std::string &OldPrefix,
                                      std::string &NewPrefix) {
  assert(ThinLTOPrefixReplace.empty() ||
         ThinLTOPrefixReplace.find(';') != StringRef::npos);
  StringRef PrefixReplace = ThinLTOPrefixReplace;
  std::pair<StringRef, StringRef> Split = PrefixReplace.split(";");
  OldPrefix = Split.first.str();
  NewPrefix = Split.second.str();
}

/// Given the original \p Path to an output file, replace any path
/// prefix matching \p OldPrefix with \p NewPrefix. Also, create the
/// resulting directory if it does not yet exist.
static std::string getThinLTOOutputFile(const std::string &Path,
                                        const std::string &OldPrefix,
                                        const std::string &NewPrefix) {
  if (OldPrefix.empty() && NewPrefix.empty())
    return Path;
  SmallString<128> NewPath(Path);
  llvm::sys::path::replace_path_prefix(NewPath, OldPrefix, NewPrefix);
  StringRef ParentPath = llvm::sys::path::parent_path(NewPath.str());
  if (!ParentPath.empty()) {
    // Make sure the new directory exists, creating it if necessary.
    if (std::error_code EC = llvm::sys::fs::create_directories(ParentPath))
      error(EC, "error creating the directory '" + ParentPath + "'");
  }
  return std::string(NewPath.str());
}

namespace thinlto {

std::vector<std::unique_ptr<MemoryBuffer>>
loadAllFilesForIndex(const ModuleSummaryIndex &Index) {
  std::vector<std::unique_ptr<MemoryBuffer>> InputBuffers;

  for (auto &ModPath : Index.modulePaths()) {
    const auto &Filename = ModPath.first();
    std::string CurrentActivity = ("loading file '" + Filename + "'").str();
    auto InputOrErr = MemoryBuffer::getFile(Filename);
    error(InputOrErr, "error " + CurrentActivity);
    InputBuffers.push_back(std::move(*InputOrErr));
  }
  return InputBuffers;
}

std::unique_ptr<ModuleSummaryIndex> loadCombinedIndex() {
  if (ThinLTOIndex.empty())
    report_fatal_error("Missing -thinlto-index for ThinLTO promotion stage");
  ExitOnError ExitOnErr("llvm-lto: error loading file '" + ThinLTOIndex +
                        "': ");
  return ExitOnErr(getModuleSummaryIndexForFile(ThinLTOIndex));
}

static std::unique_ptr<lto::InputFile> loadInputFile(MemoryBufferRef Buffer) {
  ExitOnError ExitOnErr("llvm-lto: error loading input '" +
                        Buffer.getBufferIdentifier().str() + "': ");
  return ExitOnErr(lto::InputFile::create(Buffer));
}

static std::unique_ptr<Module> loadModuleFromInput(lto::InputFile &File,
                                                   LLVMContext &CTX) {
  auto &Mod = File.getSingleBitcodeModule();
  auto ModuleOrErr = Mod.parseModule(CTX);
  if (!ModuleOrErr) {
    handleAllErrors(ModuleOrErr.takeError(), [&](ErrorInfoBase &EIB) {
      SMDiagnostic Err = SMDiagnostic(Mod.getModuleIdentifier(),
                                      SourceMgr::DK_Error, EIB.message());
      Err.print("llvm-lto", errs());
    });
    report_fatal_error("Can't load module, abort.");
  }
  maybeVerifyModule(**ModuleOrErr);
  if (ThinLTOModuleId.getNumOccurrences()) {
    if (InputFilenames.size() != 1)
      report_fatal_error("Can't override the module id for multiple files");
    (*ModuleOrErr)->setModuleIdentifier(ThinLTOModuleId);
  }
  return std::move(*ModuleOrErr);
}

static void writeModuleToFile(Module &TheModule, StringRef Filename) {
  std::error_code EC;
  raw_fd_ostream OS(Filename, EC, sys::fs::OpenFlags::OF_None);
  error(EC, "error opening the file '" + Filename + "'");
  maybeVerifyModule(TheModule);
  WriteBitcodeToFile(TheModule, OS, /* ShouldPreserveUseListOrder */ true);
}

class ThinLTOProcessing {
public:
  ThinLTOCodeGenerator ThinGenerator;

  ThinLTOProcessing(const TargetOptions &Options) {
    ThinGenerator.setCodePICModel(codegen::getExplicitRelocModel());
    ThinGenerator.setTargetOptions(Options);
    ThinGenerator.setCacheDir(ThinLTOCacheDir);
    ThinGenerator.setCachePruningInterval(ThinLTOCachePruningInterval);
    ThinGenerator.setCacheEntryExpiration(ThinLTOCacheEntryExpiration);
    ThinGenerator.setCacheMaxSizeFiles(ThinLTOCacheMaxSizeFiles);
    ThinGenerator.setCacheMaxSizeBytes(ThinLTOCacheMaxSizeBytes);
    ThinGenerator.setFreestanding(EnableFreestanding);
    ThinGenerator.setUseNewPM(UseNewPM);
    ThinGenerator.setDebugPassManager(DebugPassManager);

    // Add all the exported symbols to the table of symbols to preserve.
    for (unsigned i = 0; i < ExportedSymbols.size(); ++i)
      ThinGenerator.preserveSymbol(ExportedSymbols[i]);
  }

  void run() {
    switch (ThinLTOMode) {
    case THINLINK:
      return thinLink();
    case THINDISTRIBUTE:
      return distributedIndexes();
    case THINEMITIMPORTS:
      return emitImports();
    case THINPROMOTE:
      return promote();
    case THINIMPORT:
      return import();
    case THININTERNALIZE:
      return internalize();
    case THINOPT:
      return optimize();
    case THINCODEGEN:
      return codegen();
    case THINALL:
      return runAll();
    }
  }

private:
  /// Load the input files, create the combined index, and write it out.
  void thinLink() {
    // Perform "ThinLink": just produce the index
    if (OutputFilename.empty())
      report_fatal_error(
          "OutputFilename is necessary to store the combined index.\n");

    LLVMContext Ctx;
    std::vector<std::unique_ptr<MemoryBuffer>> InputBuffers;
    for (unsigned i = 0; i < InputFilenames.size(); ++i) {
      auto &Filename = InputFilenames[i];
      std::string CurrentActivity = "loading file '" + Filename + "'";
      auto InputOrErr = MemoryBuffer::getFile(Filename);
      error(InputOrErr, "error " + CurrentActivity);
      InputBuffers.push_back(std::move(*InputOrErr));
      ThinGenerator.addModule(Filename, InputBuffers.back()->getBuffer());
    }

    auto CombinedIndex = ThinGenerator.linkCombinedIndex();
    if (!CombinedIndex)
      report_fatal_error("ThinLink didn't create an index");
    std::error_code EC;
    raw_fd_ostream OS(OutputFilename, EC, sys::fs::OpenFlags::OF_None);
    error(EC, "error opening the file '" + OutputFilename + "'");
    WriteIndexToFile(*CombinedIndex, OS);
  }

  /// Load the combined index from disk, then compute and generate
  /// individual index files suitable for ThinLTO distributed backend builds
  /// on the files mentioned on the command line (these must match the index
  /// content).
  void distributedIndexes() {
    if (InputFilenames.size() != 1 && !OutputFilename.empty())
      report_fatal_error("Can't handle a single output filename and multiple "
                         "input files, do not provide an output filename and "
                         "the output files will be suffixed from the input "
                         "ones.");

    std::string OldPrefix, NewPrefix;
    getThinLTOOldAndNewPrefix(OldPrefix, NewPrefix);

    auto Index = loadCombinedIndex();
    for (auto &Filename : InputFilenames) {
      LLVMContext Ctx;
      auto Buffer = loadFile(Filename);
      auto Input = loadInputFile(Buffer->getMemBufferRef());
      auto TheModule = loadModuleFromInput(*Input, Ctx);

      // Build a map of module to the GUIDs and summary objects that should
      // be written to its index.
      std::map<std::string, GVSummaryMapTy> ModuleToSummariesForIndex;
      ThinGenerator.gatherImportedSummariesForModule(
          *TheModule, *Index, ModuleToSummariesForIndex, *Input);

      std::string OutputName = OutputFilename;
      if (OutputName.empty()) {
        OutputName = Filename + ".thinlto.bc";
      }
      OutputName = getThinLTOOutputFile(OutputName, OldPrefix, NewPrefix);
      std::error_code EC;
      raw_fd_ostream OS(OutputName, EC, sys::fs::OpenFlags::OF_None);
      error(EC, "error opening the file '" + OutputName + "'");
      WriteIndexToFile(*Index, OS, &ModuleToSummariesForIndex);
    }
  }

  /// Load the combined index from disk, compute the imports, and emit
  /// the import file lists for each module to disk.
  void emitImports() {
    if (InputFilenames.size() != 1 && !OutputFilename.empty())
      report_fatal_error("Can't handle a single output filename and multiple "
                         "input files, do not provide an output filename and "
                         "the output files will be suffixed from the input "
                         "ones.");

    std::string OldPrefix, NewPrefix;
    getThinLTOOldAndNewPrefix(OldPrefix, NewPrefix);

    auto Index = loadCombinedIndex();
    for (auto &Filename : InputFilenames) {
      LLVMContext Ctx;
      auto Buffer = loadFile(Filename);
      auto Input = loadInputFile(Buffer->getMemBufferRef());
      auto TheModule = loadModuleFromInput(*Input, Ctx);
      std::string OutputName = OutputFilename;
      if (OutputName.empty()) {
        OutputName = Filename + ".imports";
      }
      OutputName =
          getThinLTOOutputFile(OutputName, OldPrefix, NewPrefix);
      ThinGenerator.emitImports(*TheModule, OutputName, *Index, *Input);
    }
  }

  /// Load the combined index from disk, then load every file referenced by
  /// the index and add them to the generator, finally perform the promotion
  /// on the files mentioned on the command line (these must match the index
  /// content).
  void promote() {
    if (InputFilenames.size() != 1 && !OutputFilename.empty())
      report_fatal_error("Can't handle a single output filename and multiple "
                         "input files, do not provide an output filename and "
                         "the output files will be suffixed from the input "
                         "ones.");

    auto Index = loadCombinedIndex();
    for (auto &Filename : InputFilenames) {
      LLVMContext Ctx;
      auto Buffer = loadFile(Filename);
      auto Input = loadInputFile(Buffer->getMemBufferRef());
      auto TheModule = loadModuleFromInput(*Input, Ctx);

      ThinGenerator.promote(*TheModule, *Index, *Input);

      std::string OutputName = OutputFilename;
      if (OutputName.empty()) {
        OutputName = Filename + ".thinlto.promoted.bc";
      }
      writeModuleToFile(*TheModule, OutputName);
    }
  }

  /// Load the combined index from disk, then load every file referenced by
  /// the index and add them to the generator, then performs the promotion and
  /// cross module importing on the files mentioned on the command line
  /// (these must match the index content).
  void import() {
    if (InputFilenames.size() != 1 && !OutputFilename.empty())
      report_fatal_error("Can't handle a single output filename and multiple "
                         "input files, do not provide an output filename and "
                         "the output files will be suffixed from the input "
                         "ones.");

    auto Index = loadCombinedIndex();
    auto InputBuffers = loadAllFilesForIndex(*Index);
    for (auto &MemBuffer : InputBuffers)
      ThinGenerator.addModule(MemBuffer->getBufferIdentifier(),
                              MemBuffer->getBuffer());

    for (auto &Filename : InputFilenames) {
      LLVMContext Ctx;
      auto Buffer = loadFile(Filename);
      auto Input = loadInputFile(Buffer->getMemBufferRef());
      auto TheModule = loadModuleFromInput(*Input, Ctx);

      ThinGenerator.crossModuleImport(*TheModule, *Index, *Input);

      std::string OutputName = OutputFilename;
      if (OutputName.empty()) {
        OutputName = Filename + ".thinlto.imported.bc";
      }
      writeModuleToFile(*TheModule, OutputName);
    }
  }

  void internalize() {
    if (InputFilenames.size() != 1 && !OutputFilename.empty())
      report_fatal_error("Can't handle a single output filename and multiple "
                         "input files, do not provide an output filename and "
                         "the output files will be suffixed from the input "
                         "ones.");

    if (ExportedSymbols.empty())
      errs() << "Warning: -internalize will not perform without "
                "-exported-symbol\n";

    auto Index = loadCombinedIndex();
    auto InputBuffers = loadAllFilesForIndex(*Index);
    for (auto &MemBuffer : InputBuffers)
      ThinGenerator.addModule(MemBuffer->getBufferIdentifier(),
                              MemBuffer->getBuffer());

    for (auto &Filename : InputFilenames) {
      LLVMContext Ctx;
      auto Buffer = loadFile(Filename);
      auto Input = loadInputFile(Buffer->getMemBufferRef());
      auto TheModule = loadModuleFromInput(*Input, Ctx);

      ThinGenerator.internalize(*TheModule, *Index, *Input);

      std::string OutputName = OutputFilename;
      if (OutputName.empty()) {
        OutputName = Filename + ".thinlto.internalized.bc";
      }
      writeModuleToFile(*TheModule, OutputName);
    }
  }

  void optimize() {
    if (InputFilenames.size() != 1 && !OutputFilename.empty())
      report_fatal_error("Can't handle a single output filename and multiple "
                         "input files, do not provide an output filename and "
                         "the output files will be suffixed from the input "
                         "ones.");
    if (!ThinLTOIndex.empty())
      errs() << "Warning: -thinlto-index ignored for optimize stage";

    for (auto &Filename : InputFilenames) {
      LLVMContext Ctx;
      auto Buffer = loadFile(Filename);
      auto Input = loadInputFile(Buffer->getMemBufferRef());
      auto TheModule = loadModuleFromInput(*Input, Ctx);

      ThinGenerator.optimize(*TheModule);

      std::string OutputName = OutputFilename;
      if (OutputName.empty()) {
        OutputName = Filename + ".thinlto.imported.bc";
      }
      writeModuleToFile(*TheModule, OutputName);
    }
  }

  void codegen() {
    if (InputFilenames.size() != 1 && !OutputFilename.empty())
      report_fatal_error("Can't handle a single output filename and multiple "
                         "input files, do not provide an output filename and "
                         "the output files will be suffixed from the input "
                         "ones.");
    if (!ThinLTOIndex.empty())
      errs() << "Warning: -thinlto-index ignored for codegen stage";

    std::vector<std::unique_ptr<MemoryBuffer>> InputBuffers;
    for (auto &Filename : InputFilenames) {
      LLVMContext Ctx;
      auto InputOrErr = MemoryBuffer::getFile(Filename);
      error(InputOrErr, "error " + CurrentActivity);
      InputBuffers.push_back(std::move(*InputOrErr));
      ThinGenerator.addModule(Filename, InputBuffers.back()->getBuffer());
    }
    ThinGenerator.setCodeGenOnly(true);
    ThinGenerator.run();
    for (auto BinName :
         zip(ThinGenerator.getProducedBinaries(), InputFilenames)) {
      std::string OutputName = OutputFilename;
      if (OutputName.empty())
        OutputName = std::get<1>(BinName) + ".thinlto.o";
      else if (OutputName == "-") {
        outs() << std::get<0>(BinName)->getBuffer();
        return;
      }

      std::error_code EC;
      raw_fd_ostream OS(OutputName, EC, sys::fs::OpenFlags::OF_None);
      error(EC, "error opening the file '" + OutputName + "'");
      OS << std::get<0>(BinName)->getBuffer();
    }
  }

  /// Full ThinLTO process
  void runAll() {
    if (!OutputFilename.empty())
      report_fatal_error("Do not provide an output filename for ThinLTO "
                         " processing, the output files will be suffixed from "
                         "the input ones.");

    if (!ThinLTOIndex.empty())
      errs() << "Warning: -thinlto-index ignored for full ThinLTO process";

    LLVMContext Ctx;
    std::vector<std::unique_ptr<MemoryBuffer>> InputBuffers;
    for (unsigned i = 0; i < InputFilenames.size(); ++i) {
      auto &Filename = InputFilenames[i];
      std::string CurrentActivity = "loading file '" + Filename + "'";
      auto InputOrErr = MemoryBuffer::getFile(Filename);
      error(InputOrErr, "error " + CurrentActivity);
      InputBuffers.push_back(std::move(*InputOrErr));
      ThinGenerator.addModule(Filename, InputBuffers.back()->getBuffer());
    }

    if (!ThinLTOSaveTempsPrefix.empty())
      ThinGenerator.setSaveTempsDir(ThinLTOSaveTempsPrefix);

    if (!ThinLTOGeneratedObjectsDir.empty()) {
      ThinGenerator.setGeneratedObjectsDirectory(ThinLTOGeneratedObjectsDir);
      ThinGenerator.run();
      return;
    }

    ThinGenerator.run();

    auto &Binaries = ThinGenerator.getProducedBinaries();
    if (Binaries.size() != InputFilenames.size())
      report_fatal_error("Number of output objects does not match the number "
                         "of inputs");

    for (unsigned BufID = 0; BufID < Binaries.size(); ++BufID) {
      auto OutputName = InputFilenames[BufID] + ".thinlto.o";
      std::error_code EC;
      raw_fd_ostream OS(OutputName, EC, sys::fs::OpenFlags::OF_None);
      error(EC, "error opening the file '" + OutputName + "'");
      OS << Binaries[BufID]->getBuffer();
    }
  }

  /// Load the combined index from disk, then load every file referenced by
};

} // end namespace thinlto

int main(int argc, char **argv) {
  InitLLVM X(argc, argv);
  cl::HideUnrelatedOptions({&LTOCategory, &getColorCategory()});
  cl::ParseCommandLineOptions(argc, argv, "llvm LTO linker\n");

  if (OptLevel < '0' || OptLevel > '3')
    error("optimization level must be between 0 and 3");

  // Initialize the configured targets.
  InitializeAllTargets();
  InitializeAllTargetMCs();
  InitializeAllAsmPrinters();
  InitializeAllAsmParsers();

  // set up the TargetOptions for the machine
  TargetOptions Options = codegen::InitTargetOptionsFromCodeGenFlags(Triple());

  if (ListSymbolsOnly || QueryHasCtorDtor) {
    testLTOModule(Options);
    return 0;
  }

  if (ListDependentLibrariesOnly) {
    listDependentLibraries();
    return 0;
  }

  if (IndexStats) {
    printIndexStats();
    return 0;
  }

  if (CheckHasObjC) {
    for (auto &Filename : InputFilenames) {
      ExitOnError ExitOnErr(std::string(*argv) + ": error loading file '" +
                            Filename + "': ");
      std::unique_ptr<MemoryBuffer> BufferOrErr =
          ExitOnErr(errorOrToExpected(MemoryBuffer::getFile(Filename)));
      auto Buffer = std::move(BufferOrErr.get());
      if (ExitOnErr(isBitcodeContainingObjCCategory(*Buffer)))
        outs() << "Bitcode " << Filename << " contains ObjC\n";
      else
        outs() << "Bitcode " << Filename << " does not contain ObjC\n";
    }
    return 0;
  }

  if (PrintMachOCPUOnly) {
    printMachOCPUOnly();
    return 0;
  }

  if (ThinLTOMode.getNumOccurrences()) {
    if (ThinLTOMode.getNumOccurrences() > 1)
      report_fatal_error("You can't specify more than one -thinlto-action");
    thinlto::ThinLTOProcessing ThinLTOProcessor(Options);
    ThinLTOProcessor.run();
    return 0;
  }

  if (ThinLTO) {
    createCombinedModuleSummaryIndex();
    return 0;
  }

  unsigned BaseArg = 0;

  LLVMContext Context;
  Context.setDiagnosticHandler(std::make_unique<LLVMLTODiagnosticHandler>(),
                               true);

  LTOCodeGenerator CodeGen(Context);
  CodeGen.setDisableVerify(DisableVerify);

  if (UseDiagnosticHandler)
    CodeGen.setDiagnosticHandler(handleDiagnostics, nullptr);

  CodeGen.setCodePICModel(codegen::getExplicitRelocModel());
  CodeGen.setFreestanding(EnableFreestanding);

  CodeGen.setDebugInfo(LTO_DEBUG_MODEL_DWARF);
  CodeGen.setTargetOptions(Options);
  CodeGen.setShouldRestoreGlobalsLinkage(RestoreGlobalsLinkage);

  StringSet<MallocAllocator> DSOSymbolsSet;
  for (unsigned i = 0; i < DSOSymbols.size(); ++i)
    DSOSymbolsSet.insert(DSOSymbols[i]);

  std::vector<std::string> KeptDSOSyms;

  for (unsigned i = BaseArg; i < InputFilenames.size(); ++i) {
    CurrentActivity = "loading file '" + InputFilenames[i] + "'";
    ErrorOr<std::unique_ptr<LTOModule>> ModuleOrErr =
        LTOModule::createFromFile(Context, InputFilenames[i], Options);
    std::unique_ptr<LTOModule> &Module = *ModuleOrErr;
    CurrentActivity = "";

    unsigned NumSyms = Module->getSymbolCount();
    for (unsigned I = 0; I < NumSyms; ++I) {
      StringRef Name = Module->getSymbolName(I);
      if (!DSOSymbolsSet.count(Name))
        continue;
      lto_symbol_attributes Attrs = Module->getSymbolAttributes(I);
      unsigned Scope = Attrs & LTO_SYMBOL_SCOPE_MASK;
      if (Scope != LTO_SYMBOL_SCOPE_DEFAULT_CAN_BE_HIDDEN)
        KeptDSOSyms.push_back(std::string(Name));
    }

    // We use the first input module as the destination module when
    // SetMergedModule is true.
    if (SetMergedModule && i == BaseArg) {
      // Transfer ownership to the code generator.
      CodeGen.setModule(std::move(Module));
    } else if (!CodeGen.addModule(Module.get())) {
      // Print a message here so that we know addModule() did not abort.
      error("error adding file '" + InputFilenames[i] + "'");
    }
  }

  // Add all the exported symbols to the table of symbols to preserve.
  for (unsigned i = 0; i < ExportedSymbols.size(); ++i)
    CodeGen.addMustPreserveSymbol(ExportedSymbols[i]);

  // Add all the dso symbols to the table of symbols to expose.
  for (unsigned i = 0; i < KeptDSOSyms.size(); ++i)
    CodeGen.addMustPreserveSymbol(KeptDSOSyms[i]);

  // Set cpu and attrs strings for the default target/subtarget.
  CodeGen.setCpu(codegen::getMCPU());

  CodeGen.setOptLevel(OptLevel - '0');
  CodeGen.setAttrs(codegen::getMAttrs());

  CodeGen.setUseNewPM(UseNewPM);

  if (auto FT = codegen::getExplicitFileType())
    CodeGen.setFileType(FT.getValue());

  if (!OutputFilename.empty()) {
    if (SaveLinkedModuleFile) {
      std::string ModuleFilename = OutputFilename;
      ModuleFilename += ".linked.bc";
      std::string ErrMsg;

      if (!CodeGen.writeMergedModules(ModuleFilename))
        error("writing linked module failed.");
    }

    if (!CodeGen.optimize()) {
      // Diagnostic messages should have been printed by the handler.
      error("error optimizing the code");
    }

    if (SaveModuleFile) {
      std::string ModuleFilename = OutputFilename;
      ModuleFilename += ".merged.bc";
      std::string ErrMsg;

      if (!CodeGen.writeMergedModules(ModuleFilename))
        error("writing merged module failed.");
    }

<<<<<<< HEAD
    auto AddStream =
        [&](size_t Task) -> std::unique_ptr<lto::NativeObjectStream> {
=======
    auto AddStream = [&](size_t Task) -> std::unique_ptr<CachedFileStream> {
>>>>>>> 2ab1d525
      std::string PartFilename = OutputFilename;
      if (Parallelism != 1)
        PartFilename += "." + utostr(Task);

      std::error_code EC;
      auto S =
          std::make_unique<raw_fd_ostream>(PartFilename, EC, sys::fs::OF_None);
      if (EC)
        error("error opening the file '" + PartFilename + "': " + EC.message());
<<<<<<< HEAD
      return std::make_unique<lto::NativeObjectStream>(std::move(S));
=======
      return std::make_unique<CachedFileStream>(std::move(S));
>>>>>>> 2ab1d525
    };

    if (!CodeGen.compileOptimized(AddStream, Parallelism))
      // Diagnostic messages should have been printed by the handler.
      error("error compiling the code");

  } else {
    if (Parallelism != 1)
      error("-j must be specified together with -o");

    if (SaveModuleFile)
      error(": -save-merged-module must be specified with -o");

    const char *OutputName = nullptr;
    if (!CodeGen.compile_to_file(&OutputName))
      error("error compiling the code");
      // Diagnostic messages should have been printed by the handler.

    outs() << "Wrote native object file '" << OutputName << "'\n";
  }

  return 0;
}<|MERGE_RESOLUTION|>--- conflicted
+++ resolved
@@ -264,11 +264,6 @@
                      cl::desc("Print pass management debugging information"),
                      cl::cat(LTOCategory));
 
-static cl::opt<bool>
-    UseNewPM("use-new-pm",
-             cl::desc("Run LTO passes using the new pass manager"),
-             cl::init(LLVM_ENABLE_NEW_PASS_MANAGER), cl::Hidden);
-
 namespace {
 
 struct ModuleInfo {
@@ -1102,12 +1097,7 @@
         error("writing merged module failed.");
     }
 
-<<<<<<< HEAD
-    auto AddStream =
-        [&](size_t Task) -> std::unique_ptr<lto::NativeObjectStream> {
-=======
     auto AddStream = [&](size_t Task) -> std::unique_ptr<CachedFileStream> {
->>>>>>> 2ab1d525
       std::string PartFilename = OutputFilename;
       if (Parallelism != 1)
         PartFilename += "." + utostr(Task);
@@ -1117,11 +1107,7 @@
           std::make_unique<raw_fd_ostream>(PartFilename, EC, sys::fs::OF_None);
       if (EC)
         error("error opening the file '" + PartFilename + "': " + EC.message());
-<<<<<<< HEAD
-      return std::make_unique<lto::NativeObjectStream>(std::move(S));
-=======
       return std::make_unique<CachedFileStream>(std::move(S));
->>>>>>> 2ab1d525
     };
 
     if (!CodeGen.compileOptimized(AddStream, Parallelism))
