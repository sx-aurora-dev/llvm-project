//===-- llvm-objdump.cpp - Object file dumping utility for llvm -----------===//
//
// Part of the LLVM Project, under the Apache License v2.0 with LLVM Exceptions.
// See https://llvm.org/LICENSE.txt for license information.
// SPDX-License-Identifier: Apache-2.0 WITH LLVM-exception
//
//===----------------------------------------------------------------------===//
//
// This program is a utility that works like binutils "objdump", that is, it
// dumps out a plethora of information about an object file depending on the
// flags.
//
// The flags and output of this program should be near identical to those of
// binutils objdump.
//
//===----------------------------------------------------------------------===//

#include "llvm-objdump.h"
#include "COFFDump.h"
#include "ELFDump.h"
#include "MachODump.h"
#include "ObjdumpOptID.h"
#include "SourcePrinter.h"
#include "WasmDump.h"
#include "XCOFFDump.h"
#include "llvm/ADT/IndexedMap.h"
#include "llvm/ADT/Optional.h"
#include "llvm/ADT/STLExtras.h"
#include "llvm/ADT/SetOperations.h"
#include "llvm/ADT/SmallSet.h"
#include "llvm/ADT/StringExtras.h"
#include "llvm/ADT/StringSet.h"
#include "llvm/ADT/Triple.h"
#include "llvm/ADT/Twine.h"
#include "llvm/DebugInfo/DWARF/DWARFContext.h"
#include "llvm/DebugInfo/Symbolize/Symbolize.h"
#include "llvm/Demangle/Demangle.h"
#include "llvm/MC/MCAsmInfo.h"
#include "llvm/MC/MCContext.h"
#include "llvm/MC/MCDisassembler/MCDisassembler.h"
#include "llvm/MC/MCDisassembler/MCRelocationInfo.h"
#include "llvm/MC/MCInst.h"
#include "llvm/MC/MCInstPrinter.h"
#include "llvm/MC/MCInstrAnalysis.h"
#include "llvm/MC/MCInstrInfo.h"
#include "llvm/MC/MCObjectFileInfo.h"
#include "llvm/MC/MCRegisterInfo.h"
#include "llvm/MC/MCSubtargetInfo.h"
#include "llvm/MC/MCTargetOptions.h"
#include "llvm/MC/TargetRegistry.h"
#include "llvm/Object/Archive.h"
#include "llvm/Object/COFF.h"
#include "llvm/Object/COFFImportFile.h"
#include "llvm/Object/ELFObjectFile.h"
#include "llvm/Object/FaultMapParser.h"
#include "llvm/Object/MachO.h"
#include "llvm/Object/MachOUniversal.h"
#include "llvm/Object/ObjectFile.h"
#include "llvm/Object/Wasm.h"
#include "llvm/Option/Arg.h"
#include "llvm/Option/ArgList.h"
#include "llvm/Option/Option.h"
#include "llvm/Support/Casting.h"
#include "llvm/Support/Debug.h"
#include "llvm/Support/Errc.h"
#include "llvm/Support/FileSystem.h"
#include "llvm/Support/Format.h"
#include "llvm/Support/FormatVariadic.h"
#include "llvm/Support/GraphWriter.h"
#include "llvm/Support/Host.h"
#include "llvm/Support/InitLLVM.h"
#include "llvm/Support/MemoryBuffer.h"
#include "llvm/Support/SourceMgr.h"
#include "llvm/Support/StringSaver.h"
#include "llvm/Support/TargetSelect.h"
#include "llvm/Support/WithColor.h"
#include "llvm/Support/raw_ostream.h"
#include <algorithm>
#include <cctype>
#include <cstring>
#include <system_error>
#include <unordered_map>
#include <utility>

using namespace llvm;
using namespace llvm::object;
using namespace llvm::objdump;
using namespace llvm::opt;

namespace {

class CommonOptTable : public opt::OptTable {
public:
  CommonOptTable(ArrayRef<Info> OptionInfos, const char *Usage,
                 const char *Description)
      : OptTable(OptionInfos), Usage(Usage), Description(Description) {
    setGroupedShortOptions(true);
  }

  void printHelp(StringRef Argv0, bool ShowHidden = false) const {
    Argv0 = sys::path::filename(Argv0);
    opt::OptTable::printHelp(outs(), (Argv0 + Usage).str().c_str(), Description,
                             ShowHidden, ShowHidden);
    // TODO Replace this with OptTable API once it adds extrahelp support.
    outs() << "\nPass @FILE as argument to read options from FILE.\n";
  }

private:
  const char *Usage;
  const char *Description;
};

// ObjdumpOptID is in ObjdumpOptID.h

#define PREFIX(NAME, VALUE) const char *const OBJDUMP_##NAME[] = VALUE;
#include "ObjdumpOpts.inc"
#undef PREFIX

static constexpr opt::OptTable::Info ObjdumpInfoTable[] = {
#define OBJDUMP_nullptr nullptr
#define OPTION(PREFIX, NAME, ID, KIND, GROUP, ALIAS, ALIASARGS, FLAGS, PARAM,  \
               HELPTEXT, METAVAR, VALUES)                                      \
  {OBJDUMP_##PREFIX, NAME,         HELPTEXT,                                   \
   METAVAR,          OBJDUMP_##ID, opt::Option::KIND##Class,                   \
   PARAM,            FLAGS,        OBJDUMP_##GROUP,                            \
   OBJDUMP_##ALIAS,  ALIASARGS,    VALUES},
#include "ObjdumpOpts.inc"
#undef OPTION
#undef OBJDUMP_nullptr
};

class ObjdumpOptTable : public CommonOptTable {
public:
  ObjdumpOptTable()
      : CommonOptTable(ObjdumpInfoTable, " [options] <input object files>",
                       "llvm object file dumper") {}
};

enum OtoolOptID {
  OTOOL_INVALID = 0, // This is not an option ID.
#define OPTION(PREFIX, NAME, ID, KIND, GROUP, ALIAS, ALIASARGS, FLAGS, PARAM,  \
               HELPTEXT, METAVAR, VALUES)                                      \
  OTOOL_##ID,
#include "OtoolOpts.inc"
#undef OPTION
};

#define PREFIX(NAME, VALUE) const char *const OTOOL_##NAME[] = VALUE;
#include "OtoolOpts.inc"
#undef PREFIX

static constexpr opt::OptTable::Info OtoolInfoTable[] = {
#define OTOOL_nullptr nullptr
#define OPTION(PREFIX, NAME, ID, KIND, GROUP, ALIAS, ALIASARGS, FLAGS, PARAM,  \
               HELPTEXT, METAVAR, VALUES)                                      \
  {OTOOL_##PREFIX, NAME,       HELPTEXT,                                       \
   METAVAR,        OTOOL_##ID, opt::Option::KIND##Class,                       \
   PARAM,          FLAGS,      OTOOL_##GROUP,                                  \
   OTOOL_##ALIAS,  ALIASARGS,  VALUES},
#include "OtoolOpts.inc"
#undef OPTION
#undef OTOOL_nullptr
};

class OtoolOptTable : public CommonOptTable {
public:
  OtoolOptTable()
      : CommonOptTable(OtoolInfoTable, " [option...] [file...]",
                       "Mach-O object file displaying tool") {}
};

} // namespace

#define DEBUG_TYPE "objdump"

static uint64_t AdjustVMA;
static bool AllHeaders;
static std::string ArchName;
bool objdump::ArchiveHeaders;
bool objdump::Demangle;
bool objdump::Disassemble;
bool objdump::DisassembleAll;
bool objdump::SymbolDescription;
static std::vector<std::string> DisassembleSymbols;
static bool DisassembleZeroes;
static std::vector<std::string> DisassemblerOptions;
DIDumpType objdump::DwarfDumpType;
static bool DynamicRelocations;
static bool FaultMapSection;
static bool FileHeaders;
bool objdump::SectionContents;
static std::vector<std::string> InputFilenames;
bool objdump::PrintLines;
static bool MachOOpt;
std::string objdump::MCPU;
std::vector<std::string> objdump::MAttrs;
bool objdump::ShowRawInsn;
bool objdump::LeadingAddr;
static bool RawClangAST;
bool objdump::Relocations;
bool objdump::PrintImmHex;
bool objdump::PrivateHeaders;
std::vector<std::string> objdump::FilterSections;
bool objdump::SectionHeaders;
static bool ShowLMA;
bool objdump::PrintSource;

static uint64_t StartAddress;
static bool HasStartAddressFlag;
static uint64_t StopAddress = UINT64_MAX;
static bool HasStopAddressFlag;

bool objdump::SymbolTable;
static bool SymbolizeOperands;
static bool DynamicSymbolTable;
std::string objdump::TripleName;
bool objdump::UnwindInfo;
static bool Wide;
std::string objdump::Prefix;
uint32_t objdump::PrefixStrip;

DebugVarsFormat objdump::DbgVariables = DVDisabled;

int objdump::DbgIndent = 52;

static StringSet<> DisasmSymbolSet;
StringSet<> objdump::FoundSectionSet;
static StringRef ToolName;

namespace {
struct FilterResult {
  // True if the section should not be skipped.
  bool Keep;

  // True if the index counter should be incremented, even if the section should
  // be skipped. For example, sections may be skipped if they are not included
  // in the --section flag, but we still want those to count toward the section
  // count.
  bool IncrementIndex;
};
} // namespace

static FilterResult checkSectionFilter(object::SectionRef S) {
  if (FilterSections.empty())
    return {/*Keep=*/true, /*IncrementIndex=*/true};

  Expected<StringRef> SecNameOrErr = S.getName();
  if (!SecNameOrErr) {
    consumeError(SecNameOrErr.takeError());
    return {/*Keep=*/false, /*IncrementIndex=*/false};
  }
  StringRef SecName = *SecNameOrErr;

  // StringSet does not allow empty key so avoid adding sections with
  // no name (such as the section with index 0) here.
  if (!SecName.empty())
    FoundSectionSet.insert(SecName);

  // Only show the section if it's in the FilterSections list, but always
  // increment so the indexing is stable.
  return {/*Keep=*/is_contained(FilterSections, SecName),
          /*IncrementIndex=*/true};
}

SectionFilter objdump::ToolSectionFilter(object::ObjectFile const &O,
                                         uint64_t *Idx) {
  // Start at UINT64_MAX so that the first index returned after an increment is
  // zero (after the unsigned wrap).
  if (Idx)
    *Idx = UINT64_MAX;
  return SectionFilter(
      [Idx](object::SectionRef S) {
        FilterResult Result = checkSectionFilter(S);
        if (Idx != nullptr && Result.IncrementIndex)
          *Idx += 1;
        return Result.Keep;
      },
      O);
}

std::string objdump::getFileNameForError(const object::Archive::Child &C,
                                         unsigned Index) {
  Expected<StringRef> NameOrErr = C.getName();
  if (NameOrErr)
    return std::string(NameOrErr.get());
  // If we have an error getting the name then we print the index of the archive
  // member. Since we are already in an error state, we just ignore this error.
  consumeError(NameOrErr.takeError());
  return "<file index: " + std::to_string(Index) + ">";
}

void objdump::reportWarning(const Twine &Message, StringRef File) {
  // Output order between errs() and outs() matters especially for archive
  // files where the output is per member object.
  outs().flush();
  WithColor::warning(errs(), ToolName)
      << "'" << File << "': " << Message << "\n";
}

[[noreturn]] void objdump::reportError(StringRef File, const Twine &Message) {
  outs().flush();
  WithColor::error(errs(), ToolName) << "'" << File << "': " << Message << "\n";
  exit(1);
}

[[noreturn]] void objdump::reportError(Error E, StringRef FileName,
                                       StringRef ArchiveName,
                                       StringRef ArchitectureName) {
  assert(E);
  outs().flush();
  WithColor::error(errs(), ToolName);
  if (ArchiveName != "")
    errs() << ArchiveName << "(" << FileName << ")";
  else
    errs() << "'" << FileName << "'";
  if (!ArchitectureName.empty())
    errs() << " (for architecture " << ArchitectureName << ")";
  errs() << ": ";
  logAllUnhandledErrors(std::move(E), errs());
  exit(1);
}

static void reportCmdLineWarning(const Twine &Message) {
  WithColor::warning(errs(), ToolName) << Message << "\n";
}

[[noreturn]] static void reportCmdLineError(const Twine &Message) {
  WithColor::error(errs(), ToolName) << Message << "\n";
  exit(1);
}

static void warnOnNoMatchForSections() {
  SetVector<StringRef> MissingSections;
  for (StringRef S : FilterSections) {
    if (FoundSectionSet.count(S))
      return;
    // User may specify a unnamed section. Don't warn for it.
    if (!S.empty())
      MissingSections.insert(S);
  }

  // Warn only if no section in FilterSections is matched.
  for (StringRef S : MissingSections)
    reportCmdLineWarning("section '" + S +
                         "' mentioned in a -j/--section option, but not "
                         "found in any input file");
}

static const Target *getTarget(const ObjectFile *Obj) {
  // Figure out the target triple.
  Triple TheTriple("unknown-unknown-unknown");
  if (TripleName.empty()) {
    TheTriple = Obj->makeTriple();
  } else {
    TheTriple.setTriple(Triple::normalize(TripleName));
    auto Arch = Obj->getArch();
    if (Arch == Triple::arm || Arch == Triple::armeb)
      Obj->setARMSubArch(TheTriple);
  }

  // Get the target specific parser.
  std::string Error;
  const Target *TheTarget = TargetRegistry::lookupTarget(ArchName, TheTriple,
                                                         Error);
  if (!TheTarget)
    reportError(Obj->getFileName(), "can't find target: " + Error);

  // Update the triple name and return the found target.
  TripleName = TheTriple.getTriple();
  return TheTarget;
}

bool objdump::isRelocAddressLess(RelocationRef A, RelocationRef B) {
  return A.getOffset() < B.getOffset();
}

static Error getRelocationValueString(const RelocationRef &Rel,
                                      SmallVectorImpl<char> &Result) {
  const ObjectFile *Obj = Rel.getObject();
  if (auto *ELF = dyn_cast<ELFObjectFileBase>(Obj))
    return getELFRelocationValueString(ELF, Rel, Result);
  if (auto *COFF = dyn_cast<COFFObjectFile>(Obj))
    return getCOFFRelocationValueString(COFF, Rel, Result);
  if (auto *Wasm = dyn_cast<WasmObjectFile>(Obj))
    return getWasmRelocationValueString(Wasm, Rel, Result);
  if (auto *MachO = dyn_cast<MachOObjectFile>(Obj))
    return getMachORelocationValueString(MachO, Rel, Result);
  if (auto *XCOFF = dyn_cast<XCOFFObjectFile>(Obj))
    return getXCOFFRelocationValueString(XCOFF, Rel, Result);
  llvm_unreachable("unknown object file format");
}

/// Indicates whether this relocation should hidden when listing
/// relocations, usually because it is the trailing part of a multipart
/// relocation that will be printed as part of the leading relocation.
static bool getHidden(RelocationRef RelRef) {
  auto *MachO = dyn_cast<MachOObjectFile>(RelRef.getObject());
  if (!MachO)
    return false;

  unsigned Arch = MachO->getArch();
  DataRefImpl Rel = RelRef.getRawDataRefImpl();
  uint64_t Type = MachO->getRelocationType(Rel);

  // On arches that use the generic relocations, GENERIC_RELOC_PAIR
  // is always hidden.
  if (Arch == Triple::x86 || Arch == Triple::arm || Arch == Triple::ppc)
    return Type == MachO::GENERIC_RELOC_PAIR;

  if (Arch == Triple::x86_64) {
    // On x86_64, X86_64_RELOC_UNSIGNED is hidden only when it follows
    // an X86_64_RELOC_SUBTRACTOR.
    if (Type == MachO::X86_64_RELOC_UNSIGNED && Rel.d.a > 0) {
      DataRefImpl RelPrev = Rel;
      RelPrev.d.a--;
      uint64_t PrevType = MachO->getRelocationType(RelPrev);
      if (PrevType == MachO::X86_64_RELOC_SUBTRACTOR)
        return true;
    }
  }

  return false;
}

namespace {

/// Get the column at which we want to start printing the instruction
/// disassembly, taking into account anything which appears to the left of it.
unsigned getInstStartColumn(const MCSubtargetInfo &STI) {
<<<<<<< HEAD
  return NoShowRawInsn ? 16 : STI.getTargetTriple().isX86() ? 40 : 24;
}

/// Stores a single expression representing the location of a source-level
/// variable, along with the PC range for which that expression is valid.
struct LiveVariable {
  DWARFLocationExpression LocExpr;
  const char *VarName;
  DWARFUnit *Unit;
  const DWARFDie FuncDie;

  LiveVariable(const DWARFLocationExpression &LocExpr, const char *VarName,
               DWARFUnit *Unit, const DWARFDie FuncDie)
      : LocExpr(LocExpr), VarName(VarName), Unit(Unit), FuncDie(FuncDie) {}

  bool liveAtAddress(object::SectionedAddress Addr) {
    if (LocExpr.Range == None)
      return false;
    return LocExpr.Range->SectionIndex == Addr.SectionIndex &&
           LocExpr.Range->LowPC <= Addr.Address &&
           LocExpr.Range->HighPC > Addr.Address;
  }

  void print(raw_ostream &OS, const MCRegisterInfo &MRI) const {
    DataExtractor Data({LocExpr.Expr.data(), LocExpr.Expr.size()},
                       Unit->getContext().isLittleEndian(), 0);
    DWARFExpression Expression(Data, Unit->getAddressByteSize());
    Expression.printCompact(OS, MRI);
  }
};

/// Helper class for printing source variable locations alongside disassembly.
class LiveVariablePrinter {
  // Information we want to track about one column in which we are printing a
  // variable live range.
  struct Column {
    unsigned VarIdx = NullVarIdx;
    bool LiveIn = false;
    bool LiveOut = false;
    bool MustDrawLabel  = false;

    bool isActive() const { return VarIdx != NullVarIdx; }

    static constexpr unsigned NullVarIdx = std::numeric_limits<unsigned>::max();
  };

  // All live variables we know about in the object/image file.
  std::vector<LiveVariable> LiveVariables;

  // The columns we are currently drawing.
  IndexedMap<Column> ActiveCols;

  const MCRegisterInfo &MRI;
  const MCSubtargetInfo &STI;

  void addVariable(DWARFDie FuncDie, DWARFDie VarDie) {
    uint64_t FuncLowPC, FuncHighPC, SectionIndex;
    FuncDie.getLowAndHighPC(FuncLowPC, FuncHighPC, SectionIndex);
    const char *VarName = VarDie.getName(DINameKind::ShortName);
    DWARFUnit *U = VarDie.getDwarfUnit();

    Expected<DWARFLocationExpressionsVector> Locs =
        VarDie.getLocations(dwarf::DW_AT_location);
    if (!Locs) {
      // If the variable doesn't have any locations, just ignore it. We don't
      // report an error or warning here as that could be noisy on optimised
      // code.
      consumeError(Locs.takeError());
      return;
    }

    for (const DWARFLocationExpression &LocExpr : *Locs) {
      if (LocExpr.Range) {
        LiveVariables.emplace_back(LocExpr, VarName, U, FuncDie);
      } else {
        // If the LocExpr does not have an associated range, it is valid for
        // the whole of the function.
        // TODO: technically it is not valid for any range covered by another
        // LocExpr, does that happen in reality?
        DWARFLocationExpression WholeFuncExpr{
            DWARFAddressRange(FuncLowPC, FuncHighPC, SectionIndex),
            LocExpr.Expr};
        LiveVariables.emplace_back(WholeFuncExpr, VarName, U, FuncDie);
      }
    }
  }

  void addFunction(DWARFDie D) {
    for (const DWARFDie &Child : D.children()) {
      if (Child.getTag() == dwarf::DW_TAG_variable ||
          Child.getTag() == dwarf::DW_TAG_formal_parameter)
        addVariable(D, Child);
      else
        addFunction(Child);
    }
  }

  // Get the column number (in characters) at which the first live variable
  // line should be printed.
  unsigned getIndentLevel() const {
    return DbgIndent + getInstStartColumn(STI);
  }

  // Indent to the first live-range column to the right of the currently
  // printed line, and return the index of that column.
  // TODO: formatted_raw_ostream uses "column" to mean a number of characters
  // since the last \n, and we use it to mean the number of slots in which we
  // put live variable lines. Pick a less overloaded word.
  unsigned moveToFirstVarColumn(formatted_raw_ostream &OS) {
    // Logical column number: column zero is the first column we print in, each
    // logical column is 2 physical columns wide.
    unsigned FirstUnprintedLogicalColumn =
        std::max((int)(OS.getColumn() - getIndentLevel() + 1) / 2, 0);
    // Physical column number: the actual column number in characters, with
    // zero being the left-most side of the screen.
    unsigned FirstUnprintedPhysicalColumn =
        getIndentLevel() + FirstUnprintedLogicalColumn * 2;

    if (FirstUnprintedPhysicalColumn > OS.getColumn())
      OS.PadToColumn(FirstUnprintedPhysicalColumn);

    return FirstUnprintedLogicalColumn;
  }

  unsigned findFreeColumn() {
    for (unsigned ColIdx = 0; ColIdx < ActiveCols.size(); ++ColIdx)
      if (!ActiveCols[ColIdx].isActive())
        return ColIdx;

    size_t OldSize = ActiveCols.size();
    ActiveCols.grow(std::max<size_t>(OldSize * 2, 1));
    return OldSize;
  }

public:
  LiveVariablePrinter(const MCRegisterInfo &MRI, const MCSubtargetInfo &STI)
      : LiveVariables(), ActiveCols(Column()), MRI(MRI), STI(STI) {}

  void dump() const {
    for (const LiveVariable &LV : LiveVariables) {
      dbgs() << LV.VarName << " @ " << LV.LocExpr.Range << ": ";
      LV.print(dbgs(), MRI);
      dbgs() << "\n";
    }
  }

  void addCompileUnit(DWARFDie D) {
    if (D.getTag() == dwarf::DW_TAG_subprogram)
      addFunction(D);
    else
      for (const DWARFDie &Child : D.children())
        addFunction(Child);
  }

  /// Update to match the state of the instruction between ThisAddr and
  /// NextAddr. In the common case, any live range active at ThisAddr is
  /// live-in to the instruction, and any live range active at NextAddr is
  /// live-out of the instruction. If IncludeDefinedVars is false, then live
  /// ranges starting at NextAddr will be ignored.
  void update(object::SectionedAddress ThisAddr,
              object::SectionedAddress NextAddr, bool IncludeDefinedVars) {
    // First, check variables which have already been assigned a column, so
    // that we don't change their order.
    SmallSet<unsigned, 8> CheckedVarIdxs;
    for (unsigned ColIdx = 0, End = ActiveCols.size(); ColIdx < End; ++ColIdx) {
      if (!ActiveCols[ColIdx].isActive())
        continue;
      CheckedVarIdxs.insert(ActiveCols[ColIdx].VarIdx);
      LiveVariable &LV = LiveVariables[ActiveCols[ColIdx].VarIdx];
      ActiveCols[ColIdx].LiveIn = LV.liveAtAddress(ThisAddr);
      ActiveCols[ColIdx].LiveOut = LV.liveAtAddress(NextAddr);
      LLVM_DEBUG(dbgs() << "pass 1, " << ThisAddr.Address << "-"
                        << NextAddr.Address << ", " << LV.VarName << ", Col "
                        << ColIdx << ": LiveIn=" << ActiveCols[ColIdx].LiveIn
                        << ", LiveOut=" << ActiveCols[ColIdx].LiveOut << "\n");

      if (!ActiveCols[ColIdx].LiveIn && !ActiveCols[ColIdx].LiveOut)
        ActiveCols[ColIdx].VarIdx = Column::NullVarIdx;
    }

    // Next, look for variables which don't already have a column, but which
    // are now live.
    if (IncludeDefinedVars) {
      for (unsigned VarIdx = 0, End = LiveVariables.size(); VarIdx < End;
           ++VarIdx) {
        if (CheckedVarIdxs.count(VarIdx))
          continue;
        LiveVariable &LV = LiveVariables[VarIdx];
        bool LiveIn = LV.liveAtAddress(ThisAddr);
        bool LiveOut = LV.liveAtAddress(NextAddr);
        if (!LiveIn && !LiveOut)
          continue;

        unsigned ColIdx = findFreeColumn();
        LLVM_DEBUG(dbgs() << "pass 2, " << ThisAddr.Address << "-"
                          << NextAddr.Address << ", " << LV.VarName << ", Col "
                          << ColIdx << ": LiveIn=" << LiveIn
                          << ", LiveOut=" << LiveOut << "\n");
        ActiveCols[ColIdx].VarIdx = VarIdx;
        ActiveCols[ColIdx].LiveIn = LiveIn;
        ActiveCols[ColIdx].LiveOut = LiveOut;
        ActiveCols[ColIdx].MustDrawLabel = true;
      }
    }
  }

  enum class LineChar {
    RangeStart,
    RangeMid,
    RangeEnd,
    LabelVert,
    LabelCornerNew,
    LabelCornerActive,
    LabelHoriz,
  };
  const char *getLineChar(LineChar C) const {
    bool IsASCII = DbgVariables == DVASCII;
    switch (C) {
    case LineChar::RangeStart:
      return IsASCII ? "^" : (const char *)u8"\u2548";
    case LineChar::RangeMid:
      return IsASCII ? "|" : (const char *)u8"\u2503";
    case LineChar::RangeEnd:
      return IsASCII ? "v" : (const char *)u8"\u253b";
    case LineChar::LabelVert:
      return IsASCII ? "|" : (const char *)u8"\u2502";
    case LineChar::LabelCornerNew:
      return IsASCII ? "/" : (const char *)u8"\u250c";
    case LineChar::LabelCornerActive:
      return IsASCII ? "|" : (const char *)u8"\u2520";
    case LineChar::LabelHoriz:
      return IsASCII ? "-" : (const char *)u8"\u2500";
    }
    llvm_unreachable("Unhandled LineChar enum");
  }

  /// Print live ranges to the right of an existing line. This assumes the
  /// line is not an instruction, so doesn't start or end any live ranges, so
  /// we only need to print active ranges or empty columns. If AfterInst is
  /// true, this is being printed after the last instruction fed to update(),
  /// otherwise this is being printed before it.
  void printAfterOtherLine(formatted_raw_ostream &OS, bool AfterInst) {
    if (ActiveCols.size()) {
      unsigned FirstUnprintedColumn = moveToFirstVarColumn(OS);
      for (size_t ColIdx = FirstUnprintedColumn, End = ActiveCols.size();
           ColIdx < End; ++ColIdx) {
        if (ActiveCols[ColIdx].isActive()) {
          if ((AfterInst && ActiveCols[ColIdx].LiveOut) ||
              (!AfterInst && ActiveCols[ColIdx].LiveIn))
            OS << getLineChar(LineChar::RangeMid);
          else if (!AfterInst && ActiveCols[ColIdx].LiveOut)
            OS << getLineChar(LineChar::LabelVert);
          else
            OS << " ";
        }
        OS << " ";
      }
    }
    OS << "\n";
  }

  /// Print any live variable range info needed to the right of a
  /// non-instruction line of disassembly. This is where we print the variable
  /// names and expressions, with thin line-drawing characters connecting them
  /// to the live range which starts at the next instruction. If MustPrint is
  /// true, we have to print at least one line (with the continuation of any
  /// already-active live ranges) because something has already been printed
  /// earlier on this line.
  void printBetweenInsts(formatted_raw_ostream &OS, bool MustPrint) {
    bool PrintedSomething = false;
    for (unsigned ColIdx = 0, End = ActiveCols.size(); ColIdx < End; ++ColIdx) {
      if (ActiveCols[ColIdx].isActive() && ActiveCols[ColIdx].MustDrawLabel) {
        // First we need to print the live range markers for any active
        // columns to the left of this one.
        OS.PadToColumn(getIndentLevel());
        for (unsigned ColIdx2 = 0; ColIdx2 < ColIdx; ++ColIdx2) {
          if (ActiveCols[ColIdx2].isActive()) {
            if (ActiveCols[ColIdx2].MustDrawLabel &&
                           !ActiveCols[ColIdx2].LiveIn)
              OS << getLineChar(LineChar::LabelVert) << " ";
            else
              OS << getLineChar(LineChar::RangeMid) << " ";
          } else
            OS << "  ";
        }

        // Then print the variable name and location of the new live range,
        // with box drawing characters joining it to the live range line.
        OS << getLineChar(ActiveCols[ColIdx].LiveIn
                              ? LineChar::LabelCornerActive
                              : LineChar::LabelCornerNew)
           << getLineChar(LineChar::LabelHoriz) << " ";
        WithColor(OS, raw_ostream::GREEN)
            << LiveVariables[ActiveCols[ColIdx].VarIdx].VarName;
        OS << " = ";
        {
          WithColor ExprColor(OS, raw_ostream::CYAN);
          LiveVariables[ActiveCols[ColIdx].VarIdx].print(OS, MRI);
        }

        // If there are any columns to the right of the expression we just
        // printed, then continue their live range lines.
        unsigned FirstUnprintedColumn = moveToFirstVarColumn(OS);
        for (unsigned ColIdx2 = FirstUnprintedColumn, End = ActiveCols.size();
             ColIdx2 < End; ++ColIdx2) {
          if (ActiveCols[ColIdx2].isActive() && ActiveCols[ColIdx2].LiveIn)
            OS << getLineChar(LineChar::RangeMid) << " ";
          else
            OS << "  ";
        }

        OS << "\n";
        PrintedSomething = true;
      }
    }

    for (unsigned ColIdx = 0, End = ActiveCols.size(); ColIdx < End; ++ColIdx)
      if (ActiveCols[ColIdx].isActive())
        ActiveCols[ColIdx].MustDrawLabel = false;

    // If we must print something (because we printed a line/column number),
    // but don't have any new variables to print, then print a line which
    // just continues any existing live ranges.
    if (MustPrint && !PrintedSomething)
      printAfterOtherLine(OS, false);
  }

  /// Print the live variable ranges to the right of a disassembled instruction.
  void printAfterInst(formatted_raw_ostream &OS) {
    if (!ActiveCols.size())
      return;
    unsigned FirstUnprintedColumn = moveToFirstVarColumn(OS);
    for (unsigned ColIdx = FirstUnprintedColumn, End = ActiveCols.size();
         ColIdx < End; ++ColIdx) {
      if (!ActiveCols[ColIdx].isActive())
        OS << "  ";
      else if (ActiveCols[ColIdx].LiveIn && ActiveCols[ColIdx].LiveOut)
        OS << getLineChar(LineChar::RangeMid) << " ";
      else if (ActiveCols[ColIdx].LiveOut)
        OS << getLineChar(LineChar::RangeStart) << " ";
      else if (ActiveCols[ColIdx].LiveIn)
        OS << getLineChar(LineChar::RangeEnd) << " ";
      else
        llvm_unreachable("var must be live in or out!");
    }
  }
};

class SourcePrinter {
protected:
  DILineInfo OldLineInfo;
  const ObjectFile *Obj = nullptr;
  std::unique_ptr<symbolize::LLVMSymbolizer> Symbolizer;
  // File name to file contents of source.
  std::unordered_map<std::string, std::unique_ptr<MemoryBuffer>> SourceCache;
  // Mark the line endings of the cached source.
  std::unordered_map<std::string, std::vector<StringRef>> LineCache;
  // Keep track of missing sources.
  StringSet<> MissingSources;
  // Only emit 'invalid debug info' warning once.
  bool WarnedInvalidDebugInfo = false;

private:
  bool cacheSource(const DILineInfo& LineInfoFile);

  void printLines(formatted_raw_ostream &OS, const DILineInfo &LineInfo,
                  StringRef Delimiter, LiveVariablePrinter &LVP);

  void printSources(formatted_raw_ostream &OS, const DILineInfo &LineInfo,
                    StringRef ObjectFilename, StringRef Delimiter,
                    LiveVariablePrinter &LVP);

public:
  SourcePrinter() = default;
  SourcePrinter(const ObjectFile *Obj, StringRef DefaultArch) : Obj(Obj) {
    symbolize::LLVMSymbolizer::Options SymbolizerOpts;
    SymbolizerOpts.PrintFunctions =
        DILineInfoSpecifier::FunctionNameKind::LinkageName;
    SymbolizerOpts.Demangle = Demangle;
    SymbolizerOpts.DefaultArch = std::string(DefaultArch);
    Symbolizer.reset(new symbolize::LLVMSymbolizer(SymbolizerOpts));
  }
  virtual ~SourcePrinter() = default;
  virtual void printSourceLine(formatted_raw_ostream &OS,
                               object::SectionedAddress Address,
                               StringRef ObjectFilename,
                               LiveVariablePrinter &LVP,
                               StringRef Delimiter = "; ");
};

bool SourcePrinter::cacheSource(const DILineInfo &LineInfo) {
  std::unique_ptr<MemoryBuffer> Buffer;
  if (LineInfo.Source) {
    Buffer = MemoryBuffer::getMemBuffer(*LineInfo.Source);
  } else {
    auto BufferOrError = MemoryBuffer::getFile(LineInfo.FileName);
    if (!BufferOrError) {
      if (MissingSources.insert(LineInfo.FileName).second)
        reportWarning("failed to find source " + LineInfo.FileName,
                      Obj->getFileName());
      return false;
    }
    Buffer = std::move(*BufferOrError);
  }
  // Chomp the file to get lines
  const char *BufferStart = Buffer->getBufferStart(),
             *BufferEnd = Buffer->getBufferEnd();
  std::vector<StringRef> &Lines = LineCache[LineInfo.FileName];
  const char *Start = BufferStart;
  for (const char *I = BufferStart; I != BufferEnd; ++I)
    if (*I == '\n') {
      Lines.emplace_back(Start, I - Start - (BufferStart < I && I[-1] == '\r'));
      Start = I + 1;
    }
  if (Start < BufferEnd)
    Lines.emplace_back(Start, BufferEnd - Start);
  SourceCache[LineInfo.FileName] = std::move(Buffer);
  return true;
}

void SourcePrinter::printSourceLine(formatted_raw_ostream &OS,
                                    object::SectionedAddress Address,
                                    StringRef ObjectFilename,
                                    LiveVariablePrinter &LVP,
                                    StringRef Delimiter) {
  if (!Symbolizer)
    return;

  DILineInfo LineInfo = DILineInfo();
  Expected<DILineInfo> ExpectedLineInfo =
      Symbolizer->symbolizeCode(*Obj, Address);
  std::string ErrorMessage;
  if (ExpectedLineInfo) {
    LineInfo = *ExpectedLineInfo;
  } else if (!WarnedInvalidDebugInfo) {
    WarnedInvalidDebugInfo = true;
    // TODO Untested.
    reportWarning("failed to parse debug information: " +
                      toString(ExpectedLineInfo.takeError()),
                  ObjectFilename);
  }

  if (!Prefix.empty() && sys::path::is_absolute_gnu(LineInfo.FileName)) {
    SmallString<128> FilePath;
    sys::path::append(FilePath, Prefix, LineInfo.FileName);

    LineInfo.FileName = std::string(FilePath);
  }

  if (PrintLines)
    printLines(OS, LineInfo, Delimiter, LVP);
  if (PrintSource)
    printSources(OS, LineInfo, ObjectFilename, Delimiter, LVP);
  OldLineInfo = LineInfo;
}

void SourcePrinter::printLines(formatted_raw_ostream &OS,
                               const DILineInfo &LineInfo, StringRef Delimiter,
                               LiveVariablePrinter &LVP) {
  bool PrintFunctionName = LineInfo.FunctionName != DILineInfo::BadString &&
                           LineInfo.FunctionName != OldLineInfo.FunctionName;
  if (PrintFunctionName) {
    OS << Delimiter << LineInfo.FunctionName;
    // If demangling is successful, FunctionName will end with "()". Print it
    // only if demangling did not run or was unsuccessful.
    if (!StringRef(LineInfo.FunctionName).endswith("()"))
      OS << "()";
    OS << ":\n";
  }
  if (LineInfo.FileName != DILineInfo::BadString && LineInfo.Line != 0 &&
      (OldLineInfo.Line != LineInfo.Line ||
       OldLineInfo.FileName != LineInfo.FileName || PrintFunctionName)) {
    OS << Delimiter << LineInfo.FileName << ":" << LineInfo.Line;
    LVP.printBetweenInsts(OS, true);
  }
}

void SourcePrinter::printSources(formatted_raw_ostream &OS,
                                 const DILineInfo &LineInfo,
                                 StringRef ObjectFilename, StringRef Delimiter,
                                 LiveVariablePrinter &LVP) {
  if (LineInfo.FileName == DILineInfo::BadString || LineInfo.Line == 0 ||
      (OldLineInfo.Line == LineInfo.Line &&
       OldLineInfo.FileName == LineInfo.FileName))
    return;

  if (SourceCache.find(LineInfo.FileName) == SourceCache.end())
    if (!cacheSource(LineInfo))
      return;
  auto LineBuffer = LineCache.find(LineInfo.FileName);
  if (LineBuffer != LineCache.end()) {
    if (LineInfo.Line > LineBuffer->second.size()) {
      reportWarning(
          formatv(
              "debug info line number {0} exceeds the number of lines in {1}",
              LineInfo.Line, LineInfo.FileName),
          ObjectFilename);
      return;
    }
    // Vector begins at 0, line numbers are non-zero
    OS << Delimiter << LineBuffer->second[LineInfo.Line - 1];
    LVP.printBetweenInsts(OS, true);
  }
=======
  return !ShowRawInsn ? 16 : STI.getTargetTriple().isX86() ? 40 : 24;
>>>>>>> 2ab1d525
}

static bool isAArch64Elf(const ObjectFile *Obj) {
  const auto *Elf = dyn_cast<ELFObjectFileBase>(Obj);
  return Elf && Elf->getEMachine() == ELF::EM_AARCH64;
}

static bool isArmElf(const ObjectFile *Obj) {
  const auto *Elf = dyn_cast<ELFObjectFileBase>(Obj);
  return Elf && Elf->getEMachine() == ELF::EM_ARM;
}

static bool hasMappingSymbols(const ObjectFile *Obj) {
  return isArmElf(Obj) || isAArch64Elf(Obj);
}

static void printRelocation(formatted_raw_ostream &OS, StringRef FileName,
                            const RelocationRef &Rel, uint64_t Address,
                            bool Is64Bits) {
  StringRef Fmt = Is64Bits ? "\t\t%016" PRIx64 ":  " : "\t\t\t%08" PRIx64 ":  ";
  SmallString<16> Name;
  SmallString<32> Val;
  Rel.getTypeName(Name);
  if (Error E = getRelocationValueString(Rel, Val))
    reportError(std::move(E), FileName);
  OS << format(Fmt.data(), Address) << Name << "\t" << Val;
}

class PrettyPrinter {
public:
  virtual ~PrettyPrinter() = default;
  virtual void
  printInst(MCInstPrinter &IP, const MCInst *MI, ArrayRef<uint8_t> Bytes,
            object::SectionedAddress Address, formatted_raw_ostream &OS,
            StringRef Annot, MCSubtargetInfo const &STI, SourcePrinter *SP,
            StringRef ObjectFilename, std::vector<RelocationRef> *Rels,
            LiveVariablePrinter &LVP) {
    if (SP && (PrintSource || PrintLines))
      SP->printSourceLine(OS, Address, ObjectFilename, LVP);
    LVP.printBetweenInsts(OS, false);

    size_t Start = OS.tell();
    if (LeadingAddr)
      OS << format("%8" PRIx64 ":", Address.Address);
    if (ShowRawInsn) {
      OS << ' ';
      dumpBytes(Bytes, OS);
    }

    // The output of printInst starts with a tab. Print some spaces so that
    // the tab has 1 column and advances to the target tab stop.
    unsigned TabStop = getInstStartColumn(STI);
    unsigned Column = OS.tell() - Start;
    OS.indent(Column < TabStop - 1 ? TabStop - 1 - Column : 7 - Column % 8);

    if (MI) {
      // See MCInstPrinter::printInst. On targets where a PC relative immediate
      // is relative to the next instruction and the length of a MCInst is
      // difficult to measure (x86), this is the address of the next
      // instruction.
      uint64_t Addr =
          Address.Address + (STI.getTargetTriple().isX86() ? Bytes.size() : 0);
      IP.printInst(MI, Addr, "", STI, OS);
    } else
      OS << "\t<unknown>";
  }
};
PrettyPrinter PrettyPrinterInst;

class HexagonPrettyPrinter : public PrettyPrinter {
public:
  void printLead(ArrayRef<uint8_t> Bytes, uint64_t Address,
                 formatted_raw_ostream &OS) {
    uint32_t opcode =
      (Bytes[3] << 24) | (Bytes[2] << 16) | (Bytes[1] << 8) | Bytes[0];
    if (LeadingAddr)
      OS << format("%8" PRIx64 ":", Address);
    if (ShowRawInsn) {
      OS << "\t";
      dumpBytes(Bytes.slice(0, 4), OS);
      OS << format("\t%08" PRIx32, opcode);
    }
  }
  void printInst(MCInstPrinter &IP, const MCInst *MI, ArrayRef<uint8_t> Bytes,
                 object::SectionedAddress Address, formatted_raw_ostream &OS,
                 StringRef Annot, MCSubtargetInfo const &STI, SourcePrinter *SP,
                 StringRef ObjectFilename, std::vector<RelocationRef> *Rels,
                 LiveVariablePrinter &LVP) override {
    if (SP && (PrintSource || PrintLines))
      SP->printSourceLine(OS, Address, ObjectFilename, LVP, "");
    if (!MI) {
      printLead(Bytes, Address.Address, OS);
      OS << " <unknown>";
      return;
    }
    std::string Buffer;
    {
      raw_string_ostream TempStream(Buffer);
      IP.printInst(MI, Address.Address, "", STI, TempStream);
    }
    StringRef Contents(Buffer);
    // Split off bundle attributes
    auto PacketBundle = Contents.rsplit('\n');
    // Split off first instruction from the rest
    auto HeadTail = PacketBundle.first.split('\n');
    auto Preamble = " { ";
    auto Separator = "";

    // Hexagon's packets require relocations to be inline rather than
    // clustered at the end of the packet.
    std::vector<RelocationRef>::const_iterator RelCur = Rels->begin();
    std::vector<RelocationRef>::const_iterator RelEnd = Rels->end();
    auto PrintReloc = [&]() -> void {
      while ((RelCur != RelEnd) && (RelCur->getOffset() <= Address.Address)) {
        if (RelCur->getOffset() == Address.Address) {
          printRelocation(OS, ObjectFilename, *RelCur, Address.Address, false);
          return;
        }
        ++RelCur;
      }
    };

    while (!HeadTail.first.empty()) {
      OS << Separator;
      Separator = "\n";
      if (SP && (PrintSource || PrintLines))
        SP->printSourceLine(OS, Address, ObjectFilename, LVP, "");
      printLead(Bytes, Address.Address, OS);
      OS << Preamble;
      Preamble = "   ";
      StringRef Inst;
      auto Duplex = HeadTail.first.split('\v');
      if (!Duplex.second.empty()) {
        OS << Duplex.first;
        OS << "; ";
        Inst = Duplex.second;
      }
      else
        Inst = HeadTail.first;
      OS << Inst;
      HeadTail = HeadTail.second.split('\n');
      if (HeadTail.first.empty())
        OS << " } " << PacketBundle.second;
      PrintReloc();
      Bytes = Bytes.slice(4);
      Address.Address += 4;
    }
  }
};
HexagonPrettyPrinter HexagonPrettyPrinterInst;

class AMDGCNPrettyPrinter : public PrettyPrinter {
public:
  void printInst(MCInstPrinter &IP, const MCInst *MI, ArrayRef<uint8_t> Bytes,
                 object::SectionedAddress Address, formatted_raw_ostream &OS,
                 StringRef Annot, MCSubtargetInfo const &STI, SourcePrinter *SP,
                 StringRef ObjectFilename, std::vector<RelocationRef> *Rels,
                 LiveVariablePrinter &LVP) override {
    if (SP && (PrintSource || PrintLines))
      SP->printSourceLine(OS, Address, ObjectFilename, LVP);

    if (MI) {
      SmallString<40> InstStr;
      raw_svector_ostream IS(InstStr);

      IP.printInst(MI, Address.Address, "", STI, IS);

      OS << left_justify(IS.str(), 60);
    } else {
      // an unrecognized encoding - this is probably data so represent it
      // using the .long directive, or .byte directive if fewer than 4 bytes
      // remaining
      if (Bytes.size() >= 4) {
        OS << format("\t.long 0x%08" PRIx32 " ",
                     support::endian::read32<support::little>(Bytes.data()));
        OS.indent(42);
      } else {
          OS << format("\t.byte 0x%02" PRIx8, Bytes[0]);
          for (unsigned int i = 1; i < Bytes.size(); i++)
            OS << format(", 0x%02" PRIx8, Bytes[i]);
          OS.indent(55 - (6 * Bytes.size()));
      }
    }

    OS << format("// %012" PRIX64 ":", Address.Address);
    if (Bytes.size() >= 4) {
      // D should be casted to uint32_t here as it is passed by format to
      // snprintf as vararg.
      for (uint32_t D : makeArrayRef(
               reinterpret_cast<const support::little32_t *>(Bytes.data()),
               Bytes.size() / 4))
        OS << format(" %08" PRIX32, D);
    } else {
      for (unsigned char B : Bytes)
        OS << format(" %02" PRIX8, B);
    }

    if (!Annot.empty())
      OS << " // " << Annot;
  }
};
AMDGCNPrettyPrinter AMDGCNPrettyPrinterInst;

class BPFPrettyPrinter : public PrettyPrinter {
public:
  void printInst(MCInstPrinter &IP, const MCInst *MI, ArrayRef<uint8_t> Bytes,
                 object::SectionedAddress Address, formatted_raw_ostream &OS,
                 StringRef Annot, MCSubtargetInfo const &STI, SourcePrinter *SP,
                 StringRef ObjectFilename, std::vector<RelocationRef> *Rels,
                 LiveVariablePrinter &LVP) override {
    if (SP && (PrintSource || PrintLines))
      SP->printSourceLine(OS, Address, ObjectFilename, LVP);
    if (LeadingAddr)
      OS << format("%8" PRId64 ":", Address.Address / 8);
    if (ShowRawInsn) {
      OS << "\t";
      dumpBytes(Bytes, OS);
    }
    if (MI)
      IP.printInst(MI, Address.Address, "", STI, OS);
    else
      OS << "\t<unknown>";
  }
};
BPFPrettyPrinter BPFPrettyPrinterInst;

PrettyPrinter &selectPrettyPrinter(Triple const &Triple) {
  switch(Triple.getArch()) {
  default:
    return PrettyPrinterInst;
  case Triple::hexagon:
    return HexagonPrettyPrinterInst;
  case Triple::amdgcn:
    return AMDGCNPrettyPrinterInst;
  case Triple::bpfel:
  case Triple::bpfeb:
    return BPFPrettyPrinterInst;
  }
}
}

static uint8_t getElfSymbolType(const ObjectFile *Obj, const SymbolRef &Sym) {
  assert(Obj->isELF());
  if (auto *Elf32LEObj = dyn_cast<ELF32LEObjectFile>(Obj))
    return unwrapOrError(Elf32LEObj->getSymbol(Sym.getRawDataRefImpl()),
                         Obj->getFileName())
        ->getType();
  if (auto *Elf64LEObj = dyn_cast<ELF64LEObjectFile>(Obj))
    return unwrapOrError(Elf64LEObj->getSymbol(Sym.getRawDataRefImpl()),
                         Obj->getFileName())
        ->getType();
  if (auto *Elf32BEObj = dyn_cast<ELF32BEObjectFile>(Obj))
    return unwrapOrError(Elf32BEObj->getSymbol(Sym.getRawDataRefImpl()),
                         Obj->getFileName())
        ->getType();
  if (auto *Elf64BEObj = cast<ELF64BEObjectFile>(Obj))
    return unwrapOrError(Elf64BEObj->getSymbol(Sym.getRawDataRefImpl()),
                         Obj->getFileName())
        ->getType();
  llvm_unreachable("Unsupported binary format");
}

template <class ELFT> static void
addDynamicElfSymbols(const ELFObjectFile<ELFT> *Obj,
                     std::map<SectionRef, SectionSymbolsTy> &AllSymbols) {
  for (auto Symbol : Obj->getDynamicSymbolIterators()) {
    uint8_t SymbolType = Symbol.getELFType();
    if (SymbolType == ELF::STT_SECTION)
      continue;

    uint64_t Address = unwrapOrError(Symbol.getAddress(), Obj->getFileName());
    // ELFSymbolRef::getAddress() returns size instead of value for common
    // symbols which is not desirable for disassembly output. Overriding.
    if (SymbolType == ELF::STT_COMMON)
      Address = unwrapOrError(Obj->getSymbol(Symbol.getRawDataRefImpl()),
                              Obj->getFileName())
                    ->st_value;

    StringRef Name = unwrapOrError(Symbol.getName(), Obj->getFileName());
    if (Name.empty())
      continue;

    section_iterator SecI =
        unwrapOrError(Symbol.getSection(), Obj->getFileName());
    if (SecI == Obj->section_end())
      continue;

    AllSymbols[*SecI].emplace_back(Address, Name, SymbolType);
  }
}

static void
addDynamicElfSymbols(const ObjectFile *Obj,
                     std::map<SectionRef, SectionSymbolsTy> &AllSymbols) {
  assert(Obj->isELF());
  if (auto *Elf32LEObj = dyn_cast<ELF32LEObjectFile>(Obj))
    addDynamicElfSymbols(Elf32LEObj, AllSymbols);
  else if (auto *Elf64LEObj = dyn_cast<ELF64LEObjectFile>(Obj))
    addDynamicElfSymbols(Elf64LEObj, AllSymbols);
  else if (auto *Elf32BEObj = dyn_cast<ELF32BEObjectFile>(Obj))
    addDynamicElfSymbols(Elf32BEObj, AllSymbols);
  else if (auto *Elf64BEObj = cast<ELF64BEObjectFile>(Obj))
    addDynamicElfSymbols(Elf64BEObj, AllSymbols);
  else
    llvm_unreachable("Unsupported binary format");
}

static Optional<SectionRef> getWasmCodeSection(const WasmObjectFile *Obj) {
  for (auto SecI : Obj->sections()) {
    const WasmSection &Section = Obj->getWasmSection(SecI);
    if (Section.Type == wasm::WASM_SEC_CODE)
      return SecI;
  }
  return None;
}

static void
addMissingWasmCodeSymbols(const WasmObjectFile *Obj,
                          std::map<SectionRef, SectionSymbolsTy> &AllSymbols) {
  Optional<SectionRef> Section = getWasmCodeSection(Obj);
  if (!Section)
    return;
  SectionSymbolsTy &Symbols = AllSymbols[*Section];

  std::set<uint64_t> SymbolAddresses;
  for (const auto &Sym : Symbols)
    SymbolAddresses.insert(Sym.Addr);

  for (const wasm::WasmFunction &Function : Obj->functions()) {
    uint64_t Address = Function.CodeSectionOffset;
    // Only add fallback symbols for functions not already present in the symbol
    // table.
    if (SymbolAddresses.count(Address))
      continue;
    // This function has no symbol, so it should have no SymbolName.
    assert(Function.SymbolName.empty());
    // We use DebugName for the name, though it may be empty if there is no
    // "name" custom section, or that section is missing a name for this
    // function.
    StringRef Name = Function.DebugName;
    Symbols.emplace_back(Address, Name, ELF::STT_NOTYPE);
  }
}

static void addPltEntries(const ObjectFile *Obj,
                          std::map<SectionRef, SectionSymbolsTy> &AllSymbols,
                          StringSaver &Saver) {
  Optional<SectionRef> Plt = None;
  for (const SectionRef &Section : Obj->sections()) {
    Expected<StringRef> SecNameOrErr = Section.getName();
    if (!SecNameOrErr) {
      consumeError(SecNameOrErr.takeError());
      continue;
    }
    if (*SecNameOrErr == ".plt")
      Plt = Section;
  }
  if (!Plt)
    return;
  if (auto *ElfObj = dyn_cast<ELFObjectFileBase>(Obj)) {
    for (auto PltEntry : ElfObj->getPltAddresses()) {
      if (PltEntry.first) {
        SymbolRef Symbol(*PltEntry.first, ElfObj);
        uint8_t SymbolType = getElfSymbolType(Obj, Symbol);
        if (Expected<StringRef> NameOrErr = Symbol.getName()) {
          if (!NameOrErr->empty())
            AllSymbols[*Plt].emplace_back(
                PltEntry.second, Saver.save((*NameOrErr + "@plt").str()),
                SymbolType);
          continue;
        } else {
          // The warning has been reported in disassembleObject().
          consumeError(NameOrErr.takeError());
        }
      }
      reportWarning("PLT entry at 0x" + Twine::utohexstr(PltEntry.second) +
                        " references an invalid symbol",
                    Obj->getFileName());
    }
  }
}

// Normally the disassembly output will skip blocks of zeroes. This function
// returns the number of zero bytes that can be skipped when dumping the
// disassembly of the instructions in Buf.
static size_t countSkippableZeroBytes(ArrayRef<uint8_t> Buf) {
  // Find the number of leading zeroes.
  size_t N = 0;
  while (N < Buf.size() && !Buf[N])
    ++N;

  // We may want to skip blocks of zero bytes, but unless we see
  // at least 8 of them in a row.
  if (N < 8)
    return 0;

  // We skip zeroes in multiples of 4 because do not want to truncate an
  // instruction if it starts with a zero byte.
  return N & ~0x3;
}

// Returns a map from sections to their relocations.
static std::map<SectionRef, std::vector<RelocationRef>>
getRelocsMap(object::ObjectFile const &Obj) {
  std::map<SectionRef, std::vector<RelocationRef>> Ret;
  uint64_t I = (uint64_t)-1;
  for (SectionRef Sec : Obj.sections()) {
    ++I;
    Expected<section_iterator> RelocatedOrErr = Sec.getRelocatedSection();
    if (!RelocatedOrErr)
      reportError(Obj.getFileName(),
                  "section (" + Twine(I) +
                      "): failed to get a relocated section: " +
                      toString(RelocatedOrErr.takeError()));

    section_iterator Relocated = *RelocatedOrErr;
    if (Relocated == Obj.section_end() || !checkSectionFilter(*Relocated).Keep)
      continue;
    std::vector<RelocationRef> &V = Ret[*Relocated];
    append_range(V, Sec.relocations());
    // Sort relocations by address.
    llvm::stable_sort(V, isRelocAddressLess);
  }
  return Ret;
}

// Used for --adjust-vma to check if address should be adjusted by the
// specified value for a given section.
// For ELF we do not adjust non-allocatable sections like debug ones,
// because they are not loadable.
// TODO: implement for other file formats.
static bool shouldAdjustVA(const SectionRef &Section) {
  const ObjectFile *Obj = Section.getObject();
  if (Obj->isELF())
    return ELFSectionRef(Section).getFlags() & ELF::SHF_ALLOC;
  return false;
}


typedef std::pair<uint64_t, char> MappingSymbolPair;
static char getMappingSymbolKind(ArrayRef<MappingSymbolPair> MappingSymbols,
                                 uint64_t Address) {
  auto It =
      partition_point(MappingSymbols, [Address](const MappingSymbolPair &Val) {
        return Val.first <= Address;
      });
  // Return zero for any address before the first mapping symbol; this means
  // we should use the default disassembly mode, depending on the target.
  if (It == MappingSymbols.begin())
    return '\x00';
  return (It - 1)->second;
}

static uint64_t dumpARMELFData(uint64_t SectionAddr, uint64_t Index,
                               uint64_t End, const ObjectFile *Obj,
                               ArrayRef<uint8_t> Bytes,
                               ArrayRef<MappingSymbolPair> MappingSymbols,
                               raw_ostream &OS) {
  support::endianness Endian =
      Obj->isLittleEndian() ? support::little : support::big;
  OS << format("%8" PRIx64 ":\t", SectionAddr + Index);
  if (Index + 4 <= End) {
    dumpBytes(Bytes.slice(Index, 4), OS);
    OS << "\t.word\t"
           << format_hex(support::endian::read32(Bytes.data() + Index, Endian),
                         10);
    return 4;
  }
  if (Index + 2 <= End) {
    dumpBytes(Bytes.slice(Index, 2), OS);
    OS << "\t\t.short\t"
           << format_hex(support::endian::read16(Bytes.data() + Index, Endian),
                         6);
    return 2;
  }
  dumpBytes(Bytes.slice(Index, 1), OS);
  OS << "\t\t.byte\t" << format_hex(Bytes[0], 4);
  return 1;
}

static void dumpELFData(uint64_t SectionAddr, uint64_t Index, uint64_t End,
                        ArrayRef<uint8_t> Bytes) {
  // print out data up to 8 bytes at a time in hex and ascii
  uint8_t AsciiData[9] = {'\0'};
  uint8_t Byte;
  int NumBytes = 0;

  for (; Index < End; ++Index) {
    if (NumBytes == 0)
      outs() << format("%8" PRIx64 ":", SectionAddr + Index);
    Byte = Bytes.slice(Index)[0];
    outs() << format(" %02x", Byte);
    AsciiData[NumBytes] = isPrint(Byte) ? Byte : '.';

    uint8_t IndentOffset = 0;
    NumBytes++;
    if (Index == End - 1 || NumBytes > 8) {
      // Indent the space for less than 8 bytes data.
      // 2 spaces for byte and one for space between bytes
      IndentOffset = 3 * (8 - NumBytes);
      for (int Excess = NumBytes; Excess < 8; Excess++)
        AsciiData[Excess] = '\0';
      NumBytes = 8;
    }
    if (NumBytes == 8) {
      AsciiData[8] = '\0';
      outs() << std::string(IndentOffset, ' ') << "         ";
      outs() << reinterpret_cast<char *>(AsciiData);
      outs() << '\n';
      NumBytes = 0;
    }
  }
}

SymbolInfoTy objdump::createSymbolInfo(const ObjectFile *Obj,
                                       const SymbolRef &Symbol) {
  const StringRef FileName = Obj->getFileName();
  const uint64_t Addr = unwrapOrError(Symbol.getAddress(), FileName);
  const StringRef Name = unwrapOrError(Symbol.getName(), FileName);

  if (Obj->isXCOFF() && SymbolDescription) {
    const auto *XCOFFObj = cast<XCOFFObjectFile>(Obj);
    DataRefImpl SymbolDRI = Symbol.getRawDataRefImpl();

    const uint32_t SymbolIndex = XCOFFObj->getSymbolIndex(SymbolDRI.p);
    Optional<XCOFF::StorageMappingClass> Smc =
        getXCOFFSymbolCsectSMC(XCOFFObj, Symbol);
    return SymbolInfoTy(Addr, Name, Smc, SymbolIndex,
                        isLabel(XCOFFObj, Symbol));
  } else
    return SymbolInfoTy(Addr, Name,
                        Obj->isELF() ? getElfSymbolType(Obj, Symbol)
                                     : (uint8_t)ELF::STT_NOTYPE);
}

static SymbolInfoTy createDummySymbolInfo(const ObjectFile *Obj,
                                          const uint64_t Addr, StringRef &Name,
                                          uint8_t Type) {
  if (Obj->isXCOFF() && SymbolDescription)
    return SymbolInfoTy(Addr, Name, None, None, false);
  else
    return SymbolInfoTy(Addr, Name, Type);
}

static void
collectLocalBranchTargets(ArrayRef<uint8_t> Bytes, const MCInstrAnalysis *MIA,
                          MCDisassembler *DisAsm, MCInstPrinter *IP,
                          const MCSubtargetInfo *STI, uint64_t SectionAddr,
                          uint64_t Start, uint64_t End,
                          std::unordered_map<uint64_t, std::string> &Labels) {
  // So far only supports PowerPC and X86.
  if (!STI->getTargetTriple().isPPC() && !STI->getTargetTriple().isX86())
    return;

  Labels.clear();
  unsigned LabelCount = 0;
  Start += SectionAddr;
  End += SectionAddr;
  uint64_t Index = Start;
  while (Index < End) {
    // Disassemble a real instruction and record function-local branch labels.
    MCInst Inst;
    uint64_t Size;
    bool Disassembled = DisAsm->getInstruction(
        Inst, Size, Bytes.slice(Index - SectionAddr), Index, nulls());
    if (Size == 0)
      Size = 1;

    if (Disassembled && MIA) {
      uint64_t Target;
      bool TargetKnown = MIA->evaluateBranch(Inst, Index, Size, Target);
      // On PowerPC, if the address of a branch is the same as the target, it
      // means that it's a function call. Do not mark the label for this case.
      if (TargetKnown && (Target >= Start && Target < End) &&
          !Labels.count(Target) &&
          !(STI->getTargetTriple().isPPC() && Target == Index))
        Labels[Target] = ("L" + Twine(LabelCount++)).str();
    }

    Index += Size;
  }
}

// Create an MCSymbolizer for the target and add it to the MCDisassembler.
// This is currently only used on AMDGPU, and assumes the format of the
// void * argument passed to AMDGPU's createMCSymbolizer.
static void addSymbolizer(
    MCContext &Ctx, const Target *Target, StringRef TripleName,
    MCDisassembler *DisAsm, uint64_t SectionAddr, ArrayRef<uint8_t> Bytes,
    SectionSymbolsTy &Symbols,
    std::vector<std::unique_ptr<std::string>> &SynthesizedLabelNames) {

  std::unique_ptr<MCRelocationInfo> RelInfo(
      Target->createMCRelocationInfo(TripleName, Ctx));
  if (!RelInfo)
    return;
  std::unique_ptr<MCSymbolizer> Symbolizer(Target->createMCSymbolizer(
      TripleName, nullptr, nullptr, &Symbols, &Ctx, std::move(RelInfo)));
  MCSymbolizer *SymbolizerPtr = &*Symbolizer;
  DisAsm->setSymbolizer(std::move(Symbolizer));

  if (!SymbolizeOperands)
    return;

  // Synthesize labels referenced by branch instructions by
  // disassembling, discarding the output, and collecting the referenced
  // addresses from the symbolizer.
  for (size_t Index = 0; Index != Bytes.size();) {
    MCInst Inst;
    uint64_t Size;
    DisAsm->getInstruction(Inst, Size, Bytes.slice(Index), SectionAddr + Index,
                           nulls());
    if (Size == 0)
      Size = 1;
    Index += Size;
  }
  ArrayRef<uint64_t> LabelAddrsRef = SymbolizerPtr->getReferencedAddresses();
  // Copy and sort to remove duplicates.
  std::vector<uint64_t> LabelAddrs;
  LabelAddrs.insert(LabelAddrs.end(), LabelAddrsRef.begin(),
                    LabelAddrsRef.end());
  llvm::sort(LabelAddrs);
  LabelAddrs.resize(std::unique(LabelAddrs.begin(), LabelAddrs.end()) -
                    LabelAddrs.begin());
  // Add the labels.
  for (unsigned LabelNum = 0; LabelNum != LabelAddrs.size(); ++LabelNum) {
    auto Name = std::make_unique<std::string>();
    *Name = (Twine("L") + Twine(LabelNum)).str();
    SynthesizedLabelNames.push_back(std::move(Name));
    Symbols.push_back(SymbolInfoTy(
        LabelAddrs[LabelNum], *SynthesizedLabelNames.back(), ELF::STT_NOTYPE));
  }
  llvm::stable_sort(Symbols);
  // Recreate the symbolizer with the new symbols list.
  RelInfo.reset(Target->createMCRelocationInfo(TripleName, Ctx));
  Symbolizer.reset(Target->createMCSymbolizer(
      TripleName, nullptr, nullptr, &Symbols, &Ctx, std::move(RelInfo)));
  DisAsm->setSymbolizer(std::move(Symbolizer));
}

static StringRef getSegmentName(const MachOObjectFile *MachO,
                                const SectionRef &Section) {
  if (MachO) {
    DataRefImpl DR = Section.getRawDataRefImpl();
    StringRef SegmentName = MachO->getSectionFinalSegmentName(DR);
    return SegmentName;
  }
  return "";
}

static void emitPostInstructionInfo(formatted_raw_ostream &FOS,
                                    const MCAsmInfo &MAI,
                                    const MCSubtargetInfo &STI,
                                    StringRef Comments,
                                    LiveVariablePrinter &LVP) {
  do {
    if (!Comments.empty()) {
      // Emit a line of comments.
      StringRef Comment;
      std::tie(Comment, Comments) = Comments.split('\n');
      // MAI.getCommentColumn() assumes that instructions are printed at the
      // position of 8, while getInstStartColumn() returns the actual position.
      unsigned CommentColumn =
          MAI.getCommentColumn() - 8 + getInstStartColumn(STI);
      FOS.PadToColumn(CommentColumn);
      FOS << MAI.getCommentString() << ' ' << Comment;
    }
    LVP.printAfterInst(FOS);
    FOS << '\n';
  } while (!Comments.empty());
  FOS.flush();
}

static void disassembleObject(const Target *TheTarget, const ObjectFile *Obj,
                              MCContext &Ctx, MCDisassembler *PrimaryDisAsm,
                              MCDisassembler *SecondaryDisAsm,
                              const MCInstrAnalysis *MIA, MCInstPrinter *IP,
                              const MCSubtargetInfo *PrimarySTI,
                              const MCSubtargetInfo *SecondarySTI,
                              PrettyPrinter &PIP,
                              SourcePrinter &SP, bool InlineRelocs) {
  const MCSubtargetInfo *STI = PrimarySTI;
  MCDisassembler *DisAsm = PrimaryDisAsm;
  bool PrimaryIsThumb = false;
  if (isArmElf(Obj))
    PrimaryIsThumb = STI->checkFeatures("+thumb-mode");

  std::map<SectionRef, std::vector<RelocationRef>> RelocMap;
  if (InlineRelocs)
    RelocMap = getRelocsMap(*Obj);
  bool Is64Bits = Obj->getBytesInAddress() > 4;

  // Create a mapping from virtual address to symbol name.  This is used to
  // pretty print the symbols while disassembling.
  std::map<SectionRef, SectionSymbolsTy> AllSymbols;
  SectionSymbolsTy AbsoluteSymbols;
  const StringRef FileName = Obj->getFileName();
  const MachOObjectFile *MachO = dyn_cast<const MachOObjectFile>(Obj);
  for (const SymbolRef &Symbol : Obj->symbols()) {
    Expected<StringRef> NameOrErr = Symbol.getName();
    if (!NameOrErr) {
      reportWarning(toString(NameOrErr.takeError()), FileName);
      continue;
    }
    if (NameOrErr->empty() && !(Obj->isXCOFF() && SymbolDescription))
      continue;

    if (Obj->isELF() && getElfSymbolType(Obj, Symbol) == ELF::STT_SECTION)
      continue;

    if (MachO) {
      // __mh_(execute|dylib|dylinker|bundle|preload|object)_header are special
      // symbols that support MachO header introspection. They do not bind to
      // code locations and are irrelevant for disassembly.
      if (NameOrErr->startswith("__mh_") && NameOrErr->endswith("_header"))
        continue;
      // Don't ask a Mach-O STAB symbol for its section unless you know that
      // STAB symbol's section field refers to a valid section index. Otherwise
      // the symbol may error trying to load a section that does not exist.
      DataRefImpl SymDRI = Symbol.getRawDataRefImpl();
      uint8_t NType = (MachO->is64Bit() ?
                       MachO->getSymbol64TableEntry(SymDRI).n_type:
                       MachO->getSymbolTableEntry(SymDRI).n_type);
      if (NType & MachO::N_STAB)
        continue;
    }

    section_iterator SecI = unwrapOrError(Symbol.getSection(), FileName);
    if (SecI != Obj->section_end())
      AllSymbols[*SecI].push_back(createSymbolInfo(Obj, Symbol));
    else
      AbsoluteSymbols.push_back(createSymbolInfo(Obj, Symbol));
  }

  if (AllSymbols.empty() && Obj->isELF())
    addDynamicElfSymbols(Obj, AllSymbols);

  if (Obj->isWasm())
    addMissingWasmCodeSymbols(cast<WasmObjectFile>(Obj), AllSymbols);

  BumpPtrAllocator A;
  StringSaver Saver(A);
  addPltEntries(Obj, AllSymbols, Saver);

  // Create a mapping from virtual address to section. An empty section can
  // cause more than one section at the same address. Sort such sections to be
  // before same-addressed non-empty sections so that symbol lookups prefer the
  // non-empty section.
  std::vector<std::pair<uint64_t, SectionRef>> SectionAddresses;
  for (SectionRef Sec : Obj->sections())
    SectionAddresses.emplace_back(Sec.getAddress(), Sec);
  llvm::stable_sort(SectionAddresses, [](const auto &LHS, const auto &RHS) {
    if (LHS.first != RHS.first)
      return LHS.first < RHS.first;
    return LHS.second.getSize() < RHS.second.getSize();
  });

  // Linked executables (.exe and .dll files) typically don't include a real
  // symbol table but they might contain an export table.
  if (const auto *COFFObj = dyn_cast<COFFObjectFile>(Obj)) {
    for (const auto &ExportEntry : COFFObj->export_directories()) {
      StringRef Name;
      if (Error E = ExportEntry.getSymbolName(Name))
        reportError(std::move(E), Obj->getFileName());
      if (Name.empty())
        continue;

      uint32_t RVA;
      if (Error E = ExportEntry.getExportRVA(RVA))
        reportError(std::move(E), Obj->getFileName());

      uint64_t VA = COFFObj->getImageBase() + RVA;
      auto Sec = partition_point(
          SectionAddresses, [VA](const std::pair<uint64_t, SectionRef> &O) {
            return O.first <= VA;
          });
      if (Sec != SectionAddresses.begin()) {
        --Sec;
        AllSymbols[Sec->second].emplace_back(VA, Name, ELF::STT_NOTYPE);
      } else
        AbsoluteSymbols.emplace_back(VA, Name, ELF::STT_NOTYPE);
    }
  }

  // Sort all the symbols, this allows us to use a simple binary search to find
  // Multiple symbols can have the same address. Use a stable sort to stabilize
  // the output.
  StringSet<> FoundDisasmSymbolSet;
  for (std::pair<const SectionRef, SectionSymbolsTy> &SecSyms : AllSymbols)
    llvm::stable_sort(SecSyms.second);
  llvm::stable_sort(AbsoluteSymbols);

  std::unique_ptr<DWARFContext> DICtx;
  LiveVariablePrinter LVP(*Ctx.getRegisterInfo(), *STI);

  if (DbgVariables != DVDisabled) {
    DICtx = DWARFContext::create(*Obj);
    for (const std::unique_ptr<DWARFUnit> &CU : DICtx->compile_units())
      LVP.addCompileUnit(CU->getUnitDIE(false));
  }

  LLVM_DEBUG(LVP.dump());

  for (const SectionRef &Section : ToolSectionFilter(*Obj)) {
    if (FilterSections.empty() && !DisassembleAll &&
        (!Section.isText() || Section.isVirtual()))
      continue;

    uint64_t SectionAddr = Section.getAddress();
    uint64_t SectSize = Section.getSize();
    if (!SectSize)
      continue;

    // Get the list of all the symbols in this section.
    SectionSymbolsTy &Symbols = AllSymbols[Section];
    std::vector<MappingSymbolPair> MappingSymbols;
    if (hasMappingSymbols(Obj)) {
      for (const auto &Symb : Symbols) {
        uint64_t Address = Symb.Addr;
        StringRef Name = Symb.Name;
        if (Name.startswith("$d"))
          MappingSymbols.emplace_back(Address - SectionAddr, 'd');
        if (Name.startswith("$x"))
          MappingSymbols.emplace_back(Address - SectionAddr, 'x');
        if (Name.startswith("$a"))
          MappingSymbols.emplace_back(Address - SectionAddr, 'a');
        if (Name.startswith("$t"))
          MappingSymbols.emplace_back(Address - SectionAddr, 't');
      }
    }

    llvm::sort(MappingSymbols);

    ArrayRef<uint8_t> Bytes = arrayRefFromStringRef(
        unwrapOrError(Section.getContents(), Obj->getFileName()));

    std::vector<std::unique_ptr<std::string>> SynthesizedLabelNames;
    if (Obj->isELF() && Obj->getArch() == Triple::amdgcn) {
      // AMDGPU disassembler uses symbolizer for printing labels
      addSymbolizer(Ctx, TheTarget, TripleName, DisAsm, SectionAddr, Bytes,
                    Symbols, SynthesizedLabelNames);
    }

    StringRef SegmentName = getSegmentName(MachO, Section);
    StringRef SectionName = unwrapOrError(Section.getName(), Obj->getFileName());
    // If the section has no symbol at the start, just insert a dummy one.
    if (Symbols.empty() || Symbols[0].Addr != 0) {
      Symbols.insert(Symbols.begin(),
                     createDummySymbolInfo(Obj, SectionAddr, SectionName,
                                           Section.isText() ? ELF::STT_FUNC
                                                            : ELF::STT_OBJECT));
    }

    SmallString<40> Comments;
    raw_svector_ostream CommentStream(Comments);

    uint64_t VMAAdjustment = 0;
    if (shouldAdjustVA(Section))
      VMAAdjustment = AdjustVMA;

    // In executable and shared objects, r_offset holds a virtual address.
    // Subtract SectionAddr from the r_offset field of a relocation to get
    // the section offset.
    uint64_t RelAdjustment = Obj->isRelocatableObject() ? 0 : SectionAddr;
    uint64_t Size;
    uint64_t Index;
    bool PrintedSection = false;
    std::vector<RelocationRef> Rels = RelocMap[Section];
    std::vector<RelocationRef>::const_iterator RelCur = Rels.begin();
    std::vector<RelocationRef>::const_iterator RelEnd = Rels.end();
    // Disassemble symbol by symbol.
    for (unsigned SI = 0, SE = Symbols.size(); SI != SE; ++SI) {
      std::string SymbolName = Symbols[SI].Name.str();
      if (Demangle)
        SymbolName = demangle(SymbolName);

      // Skip if --disassemble-symbols is not empty and the symbol is not in
      // the list.
      if (!DisasmSymbolSet.empty() && !DisasmSymbolSet.count(SymbolName))
        continue;

      uint64_t Start = Symbols[SI].Addr;
      if (Start < SectionAddr || StopAddress <= Start)
        continue;
      else
        FoundDisasmSymbolSet.insert(SymbolName);

      // The end is the section end, the beginning of the next symbol, or
      // --stop-address.
      uint64_t End = std::min<uint64_t>(SectionAddr + SectSize, StopAddress);
      if (SI + 1 < SE)
        End = std::min(End, Symbols[SI + 1].Addr);
      if (Start >= End || End <= StartAddress)
        continue;
      Start -= SectionAddr;
      End -= SectionAddr;

      if (!PrintedSection) {
        PrintedSection = true;
        outs() << "\nDisassembly of section ";
        if (!SegmentName.empty())
          outs() << SegmentName << ",";
        outs() << SectionName << ":\n";
      }

      outs() << '\n';
      if (LeadingAddr)
        outs() << format(Is64Bits ? "%016" PRIx64 " " : "%08" PRIx64 " ",
                         SectionAddr + Start + VMAAdjustment);
      if (Obj->isXCOFF() && SymbolDescription) {
        outs() << getXCOFFSymbolDescription(Symbols[SI], SymbolName) << ":\n";
      } else
        outs() << '<' << SymbolName << ">:\n";

      // Don't print raw contents of a virtual section. A virtual section
      // doesn't have any contents in the file.
      if (Section.isVirtual()) {
        outs() << "...\n";
        continue;
      }

      auto Status = DisAsm->onSymbolStart(Symbols[SI], Size,
                                          Bytes.slice(Start, End - Start),
                                          SectionAddr + Start, CommentStream);
      // To have round trippable disassembly, we fall back to decoding the
      // remaining bytes as instructions.
      //
      // If there is a failure, we disassemble the failed region as bytes before
      // falling back. The target is expected to print nothing in this case.
      //
      // If there is Success or SoftFail i.e no 'real' failure, we go ahead by
      // Size bytes before falling back.
      // So if the entire symbol is 'eaten' by the target:
      //   Start += Size  // Now Start = End and we will never decode as
      //                  // instructions
      //
      // Right now, most targets return None i.e ignore to treat a symbol
      // separately. But WebAssembly decodes preludes for some symbols.
      //
      if (Status.hasValue()) {
        if (Status.getValue() == MCDisassembler::Fail) {
          outs() << "// Error in decoding " << SymbolName
                 << " : Decoding failed region as bytes.\n";
          for (uint64_t I = 0; I < Size; ++I) {
            outs() << "\t.byte\t " << format_hex(Bytes[I], 1, /*Upper=*/true)
                   << "\n";
          }
        }
      } else {
        Size = 0;
      }

      Start += Size;

      Index = Start;
      if (SectionAddr < StartAddress)
        Index = std::max<uint64_t>(Index, StartAddress - SectionAddr);

      // If there is a data/common symbol inside an ELF text section and we are
      // only disassembling text (applicable all architectures), we are in a
      // situation where we must print the data and not disassemble it.
      if (Obj->isELF() && !DisassembleAll && Section.isText()) {
        uint8_t SymTy = Symbols[SI].Type;
        if (SymTy == ELF::STT_OBJECT || SymTy == ELF::STT_COMMON) {
          dumpELFData(SectionAddr, Index, End, Bytes);
          Index = End;
        }
      }

      bool CheckARMELFData = hasMappingSymbols(Obj) &&
                             Symbols[SI].Type != ELF::STT_OBJECT &&
                             !DisassembleAll;
      bool DumpARMELFData = false;
      formatted_raw_ostream FOS(outs());

      std::unordered_map<uint64_t, std::string> AllLabels;
      if (SymbolizeOperands)
        collectLocalBranchTargets(Bytes, MIA, DisAsm, IP, PrimarySTI,
                                  SectionAddr, Index, End, AllLabels);

      while (Index < End) {
        // ARM and AArch64 ELF binaries can interleave data and text in the
        // same section. We rely on the markers introduced to understand what
        // we need to dump. If the data marker is within a function, it is
        // denoted as a word/short etc.
        if (CheckARMELFData) {
          char Kind = getMappingSymbolKind(MappingSymbols, Index);
          DumpARMELFData = Kind == 'd';
          if (SecondarySTI) {
            if (Kind == 'a') {
              STI = PrimaryIsThumb ? SecondarySTI : PrimarySTI;
              DisAsm = PrimaryIsThumb ? SecondaryDisAsm : PrimaryDisAsm;
            } else if (Kind == 't') {
              STI = PrimaryIsThumb ? PrimarySTI : SecondarySTI;
              DisAsm = PrimaryIsThumb ? PrimaryDisAsm : SecondaryDisAsm;
            }
          }
        }

        if (DumpARMELFData) {
          Size = dumpARMELFData(SectionAddr, Index, End, Obj, Bytes,
                                MappingSymbols, FOS);
        } else {
          // When -z or --disassemble-zeroes are given we always dissasemble
          // them. Otherwise we might want to skip zero bytes we see.
          if (!DisassembleZeroes) {
            uint64_t MaxOffset = End - Index;
            // For --reloc: print zero blocks patched by relocations, so that
            // relocations can be shown in the dump.
            if (RelCur != RelEnd)
              MaxOffset = std::min(RelCur->getOffset() - RelAdjustment - Index,
                                   MaxOffset);

            if (size_t N =
                    countSkippableZeroBytes(Bytes.slice(Index, MaxOffset))) {
              FOS << "\t\t..." << '\n';
              Index += N;
              continue;
            }
          }

          // Print local label if there's any.
          auto Iter = AllLabels.find(SectionAddr + Index);
          if (Iter != AllLabels.end())
            FOS << "<" << Iter->second << ">:\n";

          // Disassemble a real instruction or a data when disassemble all is
          // provided
          MCInst Inst;
          bool Disassembled =
              DisAsm->getInstruction(Inst, Size, Bytes.slice(Index),
                                     SectionAddr + Index, CommentStream);
          if (Size == 0)
            Size = 1;

          LVP.update({Index, Section.getIndex()},
                     {Index + Size, Section.getIndex()}, Index + Size != End);

          IP->setCommentStream(CommentStream);

          PIP.printInst(
              *IP, Disassembled ? &Inst : nullptr, Bytes.slice(Index, Size),
              {SectionAddr + Index + VMAAdjustment, Section.getIndex()}, FOS,
              "", *STI, &SP, Obj->getFileName(), &Rels, LVP);

          IP->setCommentStream(llvm::nulls());

          // If disassembly has failed, avoid analysing invalid/incomplete
          // instruction information. Otherwise, try to resolve the target
          // address (jump target or memory operand address) and print it on the
          // right of the instruction.
          if (Disassembled && MIA) {
            // Branch targets are printed just after the instructions.
            llvm::raw_ostream *TargetOS = &FOS;
            uint64_t Target;
            bool PrintTarget =
                MIA->evaluateBranch(Inst, SectionAddr + Index, Size, Target);
            if (!PrintTarget)
              if (Optional<uint64_t> MaybeTarget =
                      MIA->evaluateMemoryOperandAddress(
                          Inst, STI, SectionAddr + Index, Size)) {
                Target = *MaybeTarget;
                PrintTarget = true;
                // Do not print real address when symbolizing.
                if (!SymbolizeOperands) {
                  // Memory operand addresses are printed as comments.
                  TargetOS = &CommentStream;
                  *TargetOS << "0x" << Twine::utohexstr(Target);
                }
              }
            if (PrintTarget) {
              // In a relocatable object, the target's section must reside in
              // the same section as the call instruction or it is accessed
              // through a relocation.
              //
              // In a non-relocatable object, the target may be in any section.
              // In that case, locate the section(s) containing the target
              // address and find the symbol in one of those, if possible.
              //
              // N.B. We don't walk the relocations in the relocatable case yet.
              std::vector<const SectionSymbolsTy *> TargetSectionSymbols;
              if (!Obj->isRelocatableObject()) {
                auto It = llvm::partition_point(
                    SectionAddresses,
                    [=](const std::pair<uint64_t, SectionRef> &O) {
                      return O.first <= Target;
                    });
                uint64_t TargetSecAddr = 0;
                while (It != SectionAddresses.begin()) {
                  --It;
                  if (TargetSecAddr == 0)
                    TargetSecAddr = It->first;
                  if (It->first != TargetSecAddr)
                    break;
                  TargetSectionSymbols.push_back(&AllSymbols[It->second]);
                }
              } else {
                TargetSectionSymbols.push_back(&Symbols);
              }
              TargetSectionSymbols.push_back(&AbsoluteSymbols);

              // Find the last symbol in the first candidate section whose
              // offset is less than or equal to the target. If there are no
              // such symbols, try in the next section and so on, before finally
              // using the nearest preceding absolute symbol (if any), if there
              // are no other valid symbols.
              const SymbolInfoTy *TargetSym = nullptr;
              for (const SectionSymbolsTy *TargetSymbols :
                   TargetSectionSymbols) {
                auto It = llvm::partition_point(
                    *TargetSymbols,
                    [=](const SymbolInfoTy &O) { return O.Addr <= Target; });
                if (It != TargetSymbols->begin()) {
                  TargetSym = &*(It - 1);
                  break;
                }
              }

              // Print the labels corresponding to the target if there's any.
              bool LabelAvailable = AllLabels.count(Target);
              if (TargetSym != nullptr) {
                uint64_t TargetAddress = TargetSym->Addr;
                uint64_t Disp = Target - TargetAddress;
                std::string TargetName = TargetSym->Name.str();
                if (Demangle)
                  TargetName = demangle(TargetName);

                *TargetOS << " <";
                if (!Disp) {
                  // Always Print the binary symbol precisely corresponding to
                  // the target address.
                  *TargetOS << TargetName;
                } else if (!LabelAvailable) {
                  // Always Print the binary symbol plus an offset if there's no
                  // local label corresponding to the target address.
                  *TargetOS << TargetName << "+0x" << Twine::utohexstr(Disp);
                } else {
                  *TargetOS << AllLabels[Target];
                }
                *TargetOS << ">";
              } else if (LabelAvailable) {
                *TargetOS << " <" << AllLabels[Target] << ">";
              }
              // By convention, each record in the comment stream should be
              // terminated.
              if (TargetOS == &CommentStream)
                *TargetOS << "\n";
            }
          }
        }

        assert(Ctx.getAsmInfo());
        emitPostInstructionInfo(FOS, *Ctx.getAsmInfo(), *STI,
                                CommentStream.str(), LVP);
        Comments.clear();

        // Hexagon does this in pretty printer
        if (Obj->getArch() != Triple::hexagon) {
          // Print relocation for instruction and data.
          while (RelCur != RelEnd) {
            uint64_t Offset = RelCur->getOffset() - RelAdjustment;
            // If this relocation is hidden, skip it.
            if (getHidden(*RelCur) || SectionAddr + Offset < StartAddress) {
              ++RelCur;
              continue;
            }

            // Stop when RelCur's offset is past the disassembled
            // instruction/data. Note that it's possible the disassembled data
            // is not the complete data: we might see the relocation printed in
            // the middle of the data, but this matches the binutils objdump
            // output.
            if (Offset >= Index + Size)
              break;

            // When --adjust-vma is used, update the address printed.
            if (RelCur->getSymbol() != Obj->symbol_end()) {
              Expected<section_iterator> SymSI =
                  RelCur->getSymbol()->getSection();
              if (SymSI && *SymSI != Obj->section_end() &&
                  shouldAdjustVA(**SymSI))
                Offset += AdjustVMA;
            }

            printRelocation(FOS, Obj->getFileName(), *RelCur,
                            SectionAddr + Offset, Is64Bits);
            LVP.printAfterOtherLine(FOS, true);
            ++RelCur;
          }
        }

        Index += Size;
      }
    }
  }
  StringSet<> MissingDisasmSymbolSet =
      set_difference(DisasmSymbolSet, FoundDisasmSymbolSet);
  for (StringRef Sym : MissingDisasmSymbolSet.keys())
    reportWarning("failed to disassemble missing symbol " + Sym, FileName);
}

static void disassembleObject(const ObjectFile *Obj, bool InlineRelocs) {
  const Target *TheTarget = getTarget(Obj);

  // Package up features to be passed to target/subtarget
  SubtargetFeatures Features = Obj->getFeatures();
  if (!MAttrs.empty())
    for (unsigned I = 0; I != MAttrs.size(); ++I)
      Features.AddFeature(MAttrs[I]);

  std::unique_ptr<const MCRegisterInfo> MRI(
      TheTarget->createMCRegInfo(TripleName));
  if (!MRI)
    reportError(Obj->getFileName(),
                "no register info for target " + TripleName);

  // Set up disassembler.
  MCTargetOptions MCOptions;
  std::unique_ptr<const MCAsmInfo> AsmInfo(
      TheTarget->createMCAsmInfo(*MRI, TripleName, MCOptions));
  if (!AsmInfo)
    reportError(Obj->getFileName(),
                "no assembly info for target " + TripleName);

  if (MCPU.empty())
    MCPU = Obj->tryGetCPUName().getValueOr("").str();

  std::unique_ptr<const MCSubtargetInfo> STI(
      TheTarget->createMCSubtargetInfo(TripleName, MCPU, Features.getString()));
  if (!STI)
    reportError(Obj->getFileName(),
                "no subtarget info for target " + TripleName);
  std::unique_ptr<const MCInstrInfo> MII(TheTarget->createMCInstrInfo());
  if (!MII)
    reportError(Obj->getFileName(),
                "no instruction info for target " + TripleName);
  MCContext Ctx(Triple(TripleName), AsmInfo.get(), MRI.get(), STI.get());
  // FIXME: for now initialize MCObjectFileInfo with default values
  std::unique_ptr<MCObjectFileInfo> MOFI(
      TheTarget->createMCObjectFileInfo(Ctx, /*PIC=*/false));
  Ctx.setObjectFileInfo(MOFI.get());

  std::unique_ptr<MCDisassembler> DisAsm(
      TheTarget->createMCDisassembler(*STI, Ctx));
  if (!DisAsm)
    reportError(Obj->getFileName(), "no disassembler for target " + TripleName);

  // If we have an ARM object file, we need a second disassembler, because
  // ARM CPUs have two different instruction sets: ARM mode, and Thumb mode.
  // We use mapping symbols to switch between the two assemblers, where
  // appropriate.
  std::unique_ptr<MCDisassembler> SecondaryDisAsm;
  std::unique_ptr<const MCSubtargetInfo> SecondarySTI;
  if (isArmElf(Obj) && !STI->checkFeatures("+mclass")) {
    if (STI->checkFeatures("+thumb-mode"))
      Features.AddFeature("-thumb-mode");
    else
      Features.AddFeature("+thumb-mode");
    SecondarySTI.reset(TheTarget->createMCSubtargetInfo(TripleName, MCPU,
                                                        Features.getString()));
    SecondaryDisAsm.reset(TheTarget->createMCDisassembler(*SecondarySTI, Ctx));
  }

  std::unique_ptr<const MCInstrAnalysis> MIA(
      TheTarget->createMCInstrAnalysis(MII.get()));

  int AsmPrinterVariant = AsmInfo->getAssemblerDialect();
  std::unique_ptr<MCInstPrinter> IP(TheTarget->createMCInstPrinter(
      Triple(TripleName), AsmPrinterVariant, *AsmInfo, *MII, *MRI));
  if (!IP)
    reportError(Obj->getFileName(),
                "no instruction printer for target " + TripleName);
  IP->setPrintImmHex(PrintImmHex);
  IP->setPrintBranchImmAsAddress(true);
  IP->setSymbolizeOperands(SymbolizeOperands);
  IP->setMCInstrAnalysis(MIA.get());

  PrettyPrinter &PIP = selectPrettyPrinter(Triple(TripleName));
  SourcePrinter SP(Obj, TheTarget->getName());

  for (StringRef Opt : DisassemblerOptions)
    if (!IP->applyTargetSpecificCLOption(Opt))
      reportError(Obj->getFileName(),
                  "Unrecognized disassembler option: " + Opt);

  disassembleObject(TheTarget, Obj, Ctx, DisAsm.get(), SecondaryDisAsm.get(),
                    MIA.get(), IP.get(), STI.get(), SecondarySTI.get(), PIP,
                    SP, InlineRelocs);
}

void objdump::printRelocations(const ObjectFile *Obj) {
  StringRef Fmt = Obj->getBytesInAddress() > 4 ? "%016" PRIx64 :
                                                 "%08" PRIx64;
  // Regular objdump doesn't print relocations in non-relocatable object
  // files.
  if (!Obj->isRelocatableObject())
    return;

  // Build a mapping from relocation target to a vector of relocation
  // sections. Usually, there is an only one relocation section for
  // each relocated section.
  MapVector<SectionRef, std::vector<SectionRef>> SecToRelSec;
  uint64_t Ndx;
  for (const SectionRef &Section : ToolSectionFilter(*Obj, &Ndx)) {
    if (Section.relocation_begin() == Section.relocation_end())
      continue;
    Expected<section_iterator> SecOrErr = Section.getRelocatedSection();
    if (!SecOrErr)
      reportError(Obj->getFileName(),
                  "section (" + Twine(Ndx) +
                      "): unable to get a relocation target: " +
                      toString(SecOrErr.takeError()));
    SecToRelSec[**SecOrErr].push_back(Section);
  }

  for (std::pair<SectionRef, std::vector<SectionRef>> &P : SecToRelSec) {
    StringRef SecName = unwrapOrError(P.first.getName(), Obj->getFileName());
    outs() << "\nRELOCATION RECORDS FOR [" << SecName << "]:\n";
    uint32_t OffsetPadding = (Obj->getBytesInAddress() > 4 ? 16 : 8);
    uint32_t TypePadding = 24;
    outs() << left_justify("OFFSET", OffsetPadding) << " "
           << left_justify("TYPE", TypePadding) << " "
           << "VALUE\n";

    for (SectionRef Section : P.second) {
      for (const RelocationRef &Reloc : Section.relocations()) {
        uint64_t Address = Reloc.getOffset();
        SmallString<32> RelocName;
        SmallString<32> ValueStr;
        if (Address < StartAddress || Address > StopAddress || getHidden(Reloc))
          continue;
        Reloc.getTypeName(RelocName);
        if (Error E = getRelocationValueString(Reloc, ValueStr))
          reportError(std::move(E), Obj->getFileName());

        outs() << format(Fmt.data(), Address) << " "
               << left_justify(RelocName, TypePadding) << " " << ValueStr
               << "\n";
      }
    }
  }
}

void objdump::printDynamicRelocations(const ObjectFile *Obj) {
  // For the moment, this option is for ELF only
  if (!Obj->isELF())
    return;

  const auto *Elf = dyn_cast<ELFObjectFileBase>(Obj);
  if (!Elf || !any_of(Elf->sections(), [](const ELFSectionRef Sec) {
        return Sec.getType() == ELF::SHT_DYNAMIC;
      })) {
    reportError(Obj->getFileName(), "not a dynamic object");
    return;
  }

  std::vector<SectionRef> DynRelSec = Obj->dynamic_relocation_sections();
  if (DynRelSec.empty())
    return;

  outs() << "\nDYNAMIC RELOCATION RECORDS\n";
  const uint32_t OffsetPadding = (Obj->getBytesInAddress() > 4 ? 16 : 8);
  const uint32_t TypePadding = 24;
  outs() << left_justify("OFFSET", OffsetPadding) << ' '
         << left_justify("TYPE", TypePadding) << " VALUE\n";

  StringRef Fmt = Obj->getBytesInAddress() > 4 ? "%016" PRIx64 : "%08" PRIx64;
  for (const SectionRef &Section : DynRelSec)
    for (const RelocationRef &Reloc : Section.relocations()) {
      uint64_t Address = Reloc.getOffset();
      SmallString<32> RelocName;
      SmallString<32> ValueStr;
      Reloc.getTypeName(RelocName);
      if (Error E = getRelocationValueString(Reloc, ValueStr))
        reportError(std::move(E), Obj->getFileName());
      outs() << format(Fmt.data(), Address) << ' '
             << left_justify(RelocName, TypePadding) << ' ' << ValueStr << '\n';
    }
}

// Returns true if we need to show LMA column when dumping section headers. We
// show it only when the platform is ELF and either we have at least one section
// whose VMA and LMA are different and/or when --show-lma flag is used.
static bool shouldDisplayLMA(const ObjectFile *Obj) {
  if (!Obj->isELF())
    return false;
  for (const SectionRef &S : ToolSectionFilter(*Obj))
    if (S.getAddress() != getELFSectionLMA(S))
      return true;
  return ShowLMA;
}

static size_t getMaxSectionNameWidth(const ObjectFile *Obj) {
  // Default column width for names is 13 even if no names are that long.
  size_t MaxWidth = 13;
  for (const SectionRef &Section : ToolSectionFilter(*Obj)) {
    StringRef Name = unwrapOrError(Section.getName(), Obj->getFileName());
    MaxWidth = std::max(MaxWidth, Name.size());
  }
  return MaxWidth;
}

void objdump::printSectionHeaders(const ObjectFile *Obj) {
  size_t NameWidth = getMaxSectionNameWidth(Obj);
  size_t AddressWidth = 2 * Obj->getBytesInAddress();
  bool HasLMAColumn = shouldDisplayLMA(Obj);
  outs() << "\nSections:\n";
  if (HasLMAColumn)
    outs() << "Idx " << left_justify("Name", NameWidth) << " Size     "
           << left_justify("VMA", AddressWidth) << " "
           << left_justify("LMA", AddressWidth) << " Type\n";
  else
    outs() << "Idx " << left_justify("Name", NameWidth) << " Size     "
           << left_justify("VMA", AddressWidth) << " Type\n";

  uint64_t Idx;
  for (const SectionRef &Section : ToolSectionFilter(*Obj, &Idx)) {
    StringRef Name = unwrapOrError(Section.getName(), Obj->getFileName());
    uint64_t VMA = Section.getAddress();
    if (shouldAdjustVA(Section))
      VMA += AdjustVMA;

    uint64_t Size = Section.getSize();

    std::string Type = Section.isText() ? "TEXT" : "";
    if (Section.isData())
      Type += Type.empty() ? "DATA" : ", DATA";
    if (Section.isBSS())
      Type += Type.empty() ? "BSS" : ", BSS";
    if (Section.isDebugSection())
      Type += Type.empty() ? "DEBUG" : ", DEBUG";

    if (HasLMAColumn)
      outs() << format("%3" PRIu64 " %-*s %08" PRIx64 " ", Idx, NameWidth,
                       Name.str().c_str(), Size)
             << format_hex_no_prefix(VMA, AddressWidth) << " "
             << format_hex_no_prefix(getELFSectionLMA(Section), AddressWidth)
             << " " << Type << "\n";
    else
      outs() << format("%3" PRIu64 " %-*s %08" PRIx64 " ", Idx, NameWidth,
                       Name.str().c_str(), Size)
             << format_hex_no_prefix(VMA, AddressWidth) << " " << Type << "\n";
  }
}

void objdump::printSectionContents(const ObjectFile *Obj) {
  const MachOObjectFile *MachO = dyn_cast<const MachOObjectFile>(Obj);

  for (const SectionRef &Section : ToolSectionFilter(*Obj)) {
    StringRef Name = unwrapOrError(Section.getName(), Obj->getFileName());
    uint64_t BaseAddr = Section.getAddress();
    uint64_t Size = Section.getSize();
    if (!Size)
      continue;

    outs() << "Contents of section ";
    StringRef SegmentName = getSegmentName(MachO, Section);
    if (!SegmentName.empty())
      outs() << SegmentName << ",";
    outs() << Name << ":\n";
    if (Section.isBSS()) {
      outs() << format("<skipping contents of bss section at [%04" PRIx64
                       ", %04" PRIx64 ")>\n",
                       BaseAddr, BaseAddr + Size);
      continue;
    }

    StringRef Contents = unwrapOrError(Section.getContents(), Obj->getFileName());

    // Dump out the content as hex and printable ascii characters.
    for (std::size_t Addr = 0, End = Contents.size(); Addr < End; Addr += 16) {
      outs() << format(" %04" PRIx64 " ", BaseAddr + Addr);
      // Dump line of hex.
      for (std::size_t I = 0; I < 16; ++I) {
        if (I != 0 && I % 4 == 0)
          outs() << ' ';
        if (Addr + I < End)
          outs() << hexdigit((Contents[Addr + I] >> 4) & 0xF, true)
                 << hexdigit(Contents[Addr + I] & 0xF, true);
        else
          outs() << "  ";
      }
      // Print ascii.
      outs() << "  ";
      for (std::size_t I = 0; I < 16 && Addr + I < End; ++I) {
        if (isPrint(static_cast<unsigned char>(Contents[Addr + I]) & 0xFF))
          outs() << Contents[Addr + I];
        else
          outs() << ".";
      }
      outs() << "\n";
    }
  }
}

void objdump::printSymbolTable(const ObjectFile *O, StringRef ArchiveName,
                               StringRef ArchitectureName, bool DumpDynamic) {
  if (O->isCOFF() && !DumpDynamic) {
    outs() << "\nSYMBOL TABLE:\n";
    printCOFFSymbolTable(cast<const COFFObjectFile>(O));
    return;
  }

  const StringRef FileName = O->getFileName();

  if (!DumpDynamic) {
    outs() << "\nSYMBOL TABLE:\n";
    for (auto I = O->symbol_begin(); I != O->symbol_end(); ++I)
      printSymbol(O, *I, {}, FileName, ArchiveName, ArchitectureName,
                  DumpDynamic);
    return;
  }

  outs() << "\nDYNAMIC SYMBOL TABLE:\n";
  if (!O->isELF()) {
    reportWarning(
        "this operation is not currently supported for this file format",
        FileName);
    return;
  }

  const ELFObjectFileBase *ELF = cast<const ELFObjectFileBase>(O);
  auto Symbols = ELF->getDynamicSymbolIterators();
  Expected<std::vector<VersionEntry>> SymbolVersionsOrErr =
      ELF->readDynsymVersions();
  if (!SymbolVersionsOrErr) {
    reportWarning(toString(SymbolVersionsOrErr.takeError()), FileName);
    SymbolVersionsOrErr = std::vector<VersionEntry>();
    (void)!SymbolVersionsOrErr;
  }
  for (auto &Sym : Symbols)
    printSymbol(O, Sym, *SymbolVersionsOrErr, FileName, ArchiveName,
                ArchitectureName, DumpDynamic);
}

void objdump::printSymbol(const ObjectFile *O, const SymbolRef &Symbol,
                          ArrayRef<VersionEntry> SymbolVersions,
                          StringRef FileName, StringRef ArchiveName,
                          StringRef ArchitectureName, bool DumpDynamic) {
  const MachOObjectFile *MachO = dyn_cast<const MachOObjectFile>(O);
  uint64_t Address = unwrapOrError(Symbol.getAddress(), FileName, ArchiveName,
                                   ArchitectureName);
  if ((Address < StartAddress) || (Address > StopAddress))
    return;
  SymbolRef::Type Type =
      unwrapOrError(Symbol.getType(), FileName, ArchiveName, ArchitectureName);
  uint32_t Flags =
      unwrapOrError(Symbol.getFlags(), FileName, ArchiveName, ArchitectureName);

  // Don't ask a Mach-O STAB symbol for its section unless you know that
  // STAB symbol's section field refers to a valid section index. Otherwise
  // the symbol may error trying to load a section that does not exist.
  bool IsSTAB = false;
  if (MachO) {
    DataRefImpl SymDRI = Symbol.getRawDataRefImpl();
    uint8_t NType =
        (MachO->is64Bit() ? MachO->getSymbol64TableEntry(SymDRI).n_type
                          : MachO->getSymbolTableEntry(SymDRI).n_type);
    if (NType & MachO::N_STAB)
      IsSTAB = true;
  }
  section_iterator Section = IsSTAB
                                 ? O->section_end()
                                 : unwrapOrError(Symbol.getSection(), FileName,
                                                 ArchiveName, ArchitectureName);

  StringRef Name;
  if (Type == SymbolRef::ST_Debug && Section != O->section_end()) {
    if (Expected<StringRef> NameOrErr = Section->getName())
      Name = *NameOrErr;
    else
      consumeError(NameOrErr.takeError());

  } else {
    Name = unwrapOrError(Symbol.getName(), FileName, ArchiveName,
                         ArchitectureName);
  }

  bool Global = Flags & SymbolRef::SF_Global;
  bool Weak = Flags & SymbolRef::SF_Weak;
  bool Absolute = Flags & SymbolRef::SF_Absolute;
  bool Common = Flags & SymbolRef::SF_Common;
  bool Hidden = Flags & SymbolRef::SF_Hidden;

  char GlobLoc = ' ';
  if ((Section != O->section_end() || Absolute) && !Weak)
    GlobLoc = Global ? 'g' : 'l';
  char IFunc = ' ';
  if (O->isELF()) {
    if (ELFSymbolRef(Symbol).getELFType() == ELF::STT_GNU_IFUNC)
      IFunc = 'i';
    if (ELFSymbolRef(Symbol).getBinding() == ELF::STB_GNU_UNIQUE)
      GlobLoc = 'u';
  }

  char Debug = ' ';
  if (DumpDynamic)
    Debug = 'D';
  else if (Type == SymbolRef::ST_Debug || Type == SymbolRef::ST_File)
    Debug = 'd';

  char FileFunc = ' ';
  if (Type == SymbolRef::ST_File)
    FileFunc = 'f';
  else if (Type == SymbolRef::ST_Function)
    FileFunc = 'F';
  else if (Type == SymbolRef::ST_Data)
    FileFunc = 'O';

  const char *Fmt = O->getBytesInAddress() > 4 ? "%016" PRIx64 : "%08" PRIx64;

  outs() << format(Fmt, Address) << " "
         << GlobLoc            // Local -> 'l', Global -> 'g', Neither -> ' '
         << (Weak ? 'w' : ' ') // Weak?
         << ' '                // Constructor. Not supported yet.
         << ' '                // Warning. Not supported yet.
         << IFunc              // Indirect reference to another symbol.
         << Debug              // Debugging (d) or dynamic (D) symbol.
         << FileFunc           // Name of function (F), file (f) or object (O).
         << ' ';
  if (Absolute) {
    outs() << "*ABS*";
  } else if (Common) {
    outs() << "*COM*";
  } else if (Section == O->section_end()) {
    if (O->isXCOFF()) {
      XCOFFSymbolRef XCOFFSym = dyn_cast<const XCOFFObjectFile>(O)->toSymbolRef(
          Symbol.getRawDataRefImpl());
      if (XCOFF::N_DEBUG == XCOFFSym.getSectionNumber())
        outs() << "*DEBUG*";
      else
        outs() << "*UND*";
    } else
      outs() << "*UND*";
  } else {
    StringRef SegmentName = getSegmentName(MachO, *Section);
    if (!SegmentName.empty())
      outs() << SegmentName << ",";
    StringRef SectionName = unwrapOrError(Section->getName(), FileName);
    outs() << SectionName;
    if (O->isXCOFF()) {
      Optional<SymbolRef> SymRef = getXCOFFSymbolContainingSymbolRef(
          dyn_cast<const XCOFFObjectFile>(O), Symbol);
      if (SymRef) {

        Expected<StringRef> NameOrErr = SymRef.getValue().getName();

        if (NameOrErr) {
          outs() << " (csect:";
          std::string SymName(NameOrErr.get());

          if (Demangle)
            SymName = demangle(SymName);

          if (SymbolDescription)
            SymName = getXCOFFSymbolDescription(
                createSymbolInfo(O, SymRef.getValue()), SymName);

          outs() << ' ' << SymName;
          outs() << ") ";
        } else
          reportWarning(toString(NameOrErr.takeError()), FileName);
      }
    }
  }

  if (Common)
    outs() << '\t' << format(Fmt, static_cast<uint64_t>(Symbol.getAlignment()));
  else if (O->isXCOFF())
    outs() << '\t'
           << format(Fmt, dyn_cast<const XCOFFObjectFile>(O)->getSymbolSize(
                              Symbol.getRawDataRefImpl()));
  else if (O->isELF())
    outs() << '\t' << format(Fmt, ELFSymbolRef(Symbol).getSize());

  if (O->isELF()) {
    if (!SymbolVersions.empty()) {
      const VersionEntry &Ver =
          SymbolVersions[Symbol.getRawDataRefImpl().d.b - 1];
      std::string Str;
      if (!Ver.Name.empty())
        Str = Ver.IsVerDef ? ' ' + Ver.Name : '(' + Ver.Name + ')';
      outs() << ' ' << left_justify(Str, 12);
    }

    uint8_t Other = ELFSymbolRef(Symbol).getOther();
    switch (Other) {
    case ELF::STV_DEFAULT:
      break;
    case ELF::STV_INTERNAL:
      outs() << " .internal";
      break;
    case ELF::STV_HIDDEN:
      outs() << " .hidden";
      break;
    case ELF::STV_PROTECTED:
      outs() << " .protected";
      break;
    default:
      outs() << format(" 0x%02x", Other);
      break;
    }
  } else if (Hidden) {
    outs() << " .hidden";
  }

  std::string SymName(Name);
  if (Demangle)
    SymName = demangle(SymName);

  if (O->isXCOFF() && SymbolDescription)
    SymName = getXCOFFSymbolDescription(createSymbolInfo(O, Symbol), SymName);

  outs() << ' ' << SymName << '\n';
}

static void printUnwindInfo(const ObjectFile *O) {
  outs() << "Unwind info:\n\n";

  if (const COFFObjectFile *Coff = dyn_cast<COFFObjectFile>(O))
    printCOFFUnwindInfo(Coff);
  else if (const MachOObjectFile *MachO = dyn_cast<MachOObjectFile>(O))
    printMachOUnwindInfo(MachO);
  else
    // TODO: Extract DWARF dump tool to objdump.
    WithColor::error(errs(), ToolName)
        << "This operation is only currently supported "
           "for COFF and MachO object files.\n";
}

/// Dump the raw contents of the __clangast section so the output can be piped
/// into llvm-bcanalyzer.
static void printRawClangAST(const ObjectFile *Obj) {
  if (outs().is_displayed()) {
    WithColor::error(errs(), ToolName)
        << "The -raw-clang-ast option will dump the raw binary contents of "
           "the clang ast section.\n"
           "Please redirect the output to a file or another program such as "
           "llvm-bcanalyzer.\n";
    return;
  }

  StringRef ClangASTSectionName("__clangast");
  if (Obj->isCOFF()) {
    ClangASTSectionName = "clangast";
  }

  Optional<object::SectionRef> ClangASTSection;
  for (auto Sec : ToolSectionFilter(*Obj)) {
    StringRef Name;
    if (Expected<StringRef> NameOrErr = Sec.getName())
      Name = *NameOrErr;
    else
      consumeError(NameOrErr.takeError());

    if (Name == ClangASTSectionName) {
      ClangASTSection = Sec;
      break;
    }
  }
  if (!ClangASTSection)
    return;

  StringRef ClangASTContents = unwrapOrError(
      ClangASTSection.getValue().getContents(), Obj->getFileName());
  outs().write(ClangASTContents.data(), ClangASTContents.size());
}

static void printFaultMaps(const ObjectFile *Obj) {
  StringRef FaultMapSectionName;

  if (Obj->isELF()) {
    FaultMapSectionName = ".llvm_faultmaps";
  } else if (Obj->isMachO()) {
    FaultMapSectionName = "__llvm_faultmaps";
  } else {
    WithColor::error(errs(), ToolName)
        << "This operation is only currently supported "
           "for ELF and Mach-O executable files.\n";
    return;
  }

  Optional<object::SectionRef> FaultMapSection;

  for (auto Sec : ToolSectionFilter(*Obj)) {
    StringRef Name;
    if (Expected<StringRef> NameOrErr = Sec.getName())
      Name = *NameOrErr;
    else
      consumeError(NameOrErr.takeError());

    if (Name == FaultMapSectionName) {
      FaultMapSection = Sec;
      break;
    }
  }

  outs() << "FaultMap table:\n";

  if (!FaultMapSection.hasValue()) {
    outs() << "<not found>\n";
    return;
  }

  StringRef FaultMapContents =
      unwrapOrError(FaultMapSection.getValue().getContents(), Obj->getFileName());
  FaultMapParser FMP(FaultMapContents.bytes_begin(),
                     FaultMapContents.bytes_end());

  outs() << FMP;
}

static void printPrivateFileHeaders(const ObjectFile *O, bool OnlyFirst) {
  if (O->isELF()) {
    printELFFileHeader(O);
    printELFDynamicSection(O);
    printELFSymbolVersionInfo(O);
    return;
  }
  if (O->isCOFF())
    return printCOFFFileHeader(cast<object::COFFObjectFile>(*O));
  if (O->isWasm())
    return printWasmFileHeader(O);
  if (O->isMachO()) {
    printMachOFileHeader(O);
    if (!OnlyFirst)
      printMachOLoadCommands(O);
    return;
  }
  reportError(O->getFileName(), "Invalid/Unsupported object file format");
}

static void printFileHeaders(const ObjectFile *O) {
  if (!O->isELF() && !O->isCOFF())
    reportError(O->getFileName(), "Invalid/Unsupported object file format");

  Triple::ArchType AT = O->getArch();
  outs() << "architecture: " << Triple::getArchTypeName(AT) << "\n";
  uint64_t Address = unwrapOrError(O->getStartAddress(), O->getFileName());

  StringRef Fmt = O->getBytesInAddress() > 4 ? "%016" PRIx64 : "%08" PRIx64;
  outs() << "start address: "
         << "0x" << format(Fmt.data(), Address) << "\n";
}

static void printArchiveChild(StringRef Filename, const Archive::Child &C) {
  Expected<sys::fs::perms> ModeOrErr = C.getAccessMode();
  if (!ModeOrErr) {
    WithColor::error(errs(), ToolName) << "ill-formed archive entry.\n";
    consumeError(ModeOrErr.takeError());
    return;
  }
  sys::fs::perms Mode = ModeOrErr.get();
  outs() << ((Mode & sys::fs::owner_read) ? "r" : "-");
  outs() << ((Mode & sys::fs::owner_write) ? "w" : "-");
  outs() << ((Mode & sys::fs::owner_exe) ? "x" : "-");
  outs() << ((Mode & sys::fs::group_read) ? "r" : "-");
  outs() << ((Mode & sys::fs::group_write) ? "w" : "-");
  outs() << ((Mode & sys::fs::group_exe) ? "x" : "-");
  outs() << ((Mode & sys::fs::others_read) ? "r" : "-");
  outs() << ((Mode & sys::fs::others_write) ? "w" : "-");
  outs() << ((Mode & sys::fs::others_exe) ? "x" : "-");

  outs() << " ";

  outs() << format("%d/%d %6" PRId64 " ", unwrapOrError(C.getUID(), Filename),
                   unwrapOrError(C.getGID(), Filename),
                   unwrapOrError(C.getRawSize(), Filename));

  StringRef RawLastModified = C.getRawLastModified();
  unsigned Seconds;
  if (RawLastModified.getAsInteger(10, Seconds))
    outs() << "(date: \"" << RawLastModified
           << "\" contains non-decimal chars) ";
  else {
    // Since ctime(3) returns a 26 character string of the form:
    // "Sun Sep 16 01:03:52 1973\n\0"
    // just print 24 characters.
    time_t t = Seconds;
    outs() << format("%.24s ", ctime(&t));
  }

  StringRef Name = "";
  Expected<StringRef> NameOrErr = C.getName();
  if (!NameOrErr) {
    consumeError(NameOrErr.takeError());
    Name = unwrapOrError(C.getRawName(), Filename);
  } else {
    Name = NameOrErr.get();
  }
  outs() << Name << "\n";
}

// For ELF only now.
static bool shouldWarnForInvalidStartStopAddress(ObjectFile *Obj) {
  if (const auto *Elf = dyn_cast<ELFObjectFileBase>(Obj)) {
    if (Elf->getEType() != ELF::ET_REL)
      return true;
  }
  return false;
}

static void checkForInvalidStartStopAddress(ObjectFile *Obj,
                                            uint64_t Start, uint64_t Stop) {
  if (!shouldWarnForInvalidStartStopAddress(Obj))
    return;

  for (const SectionRef &Section : Obj->sections())
    if (ELFSectionRef(Section).getFlags() & ELF::SHF_ALLOC) {
      uint64_t BaseAddr = Section.getAddress();
      uint64_t Size = Section.getSize();
      if ((Start < BaseAddr + Size) && Stop > BaseAddr)
        return;
    }

  if (!HasStartAddressFlag)
    reportWarning("no section has address less than 0x" +
                      Twine::utohexstr(Stop) + " specified by --stop-address",
                  Obj->getFileName());
  else if (!HasStopAddressFlag)
    reportWarning("no section has address greater than or equal to 0x" +
                      Twine::utohexstr(Start) + " specified by --start-address",
                  Obj->getFileName());
  else
    reportWarning("no section overlaps the range [0x" +
                      Twine::utohexstr(Start) + ",0x" + Twine::utohexstr(Stop) +
                      ") specified by --start-address/--stop-address",
                  Obj->getFileName());
}

static void dumpObject(ObjectFile *O, const Archive *A = nullptr,
                       const Archive::Child *C = nullptr) {
  // Avoid other output when using a raw option.
  if (!RawClangAST) {
    outs() << '\n';
    if (A)
      outs() << A->getFileName() << "(" << O->getFileName() << ")";
    else
      outs() << O->getFileName();
    outs() << ":\tfile format " << O->getFileFormatName().lower() << "\n";
  }

  if (HasStartAddressFlag || HasStopAddressFlag)
    checkForInvalidStartStopAddress(O, StartAddress, StopAddress);

  // Note: the order here matches GNU objdump for compatability.
  StringRef ArchiveName = A ? A->getFileName() : "";
  if (ArchiveHeaders && !MachOOpt && C)
    printArchiveChild(ArchiveName, *C);
  if (FileHeaders)
    printFileHeaders(O);
  if (PrivateHeaders || FirstPrivateHeader)
    printPrivateFileHeaders(O, FirstPrivateHeader);
  if (SectionHeaders)
    printSectionHeaders(O);
  if (SymbolTable)
    printSymbolTable(O, ArchiveName);
  if (DynamicSymbolTable)
    printSymbolTable(O, ArchiveName, /*ArchitectureName=*/"",
                     /*DumpDynamic=*/true);
  if (DwarfDumpType != DIDT_Null) {
    std::unique_ptr<DIContext> DICtx = DWARFContext::create(*O);
    // Dump the complete DWARF structure.
    DIDumpOptions DumpOpts;
    DumpOpts.DumpType = DwarfDumpType;
    DICtx->dump(outs(), DumpOpts);
  }
  if (Relocations && !Disassemble)
    printRelocations(O);
  if (DynamicRelocations)
    printDynamicRelocations(O);
  if (SectionContents)
    printSectionContents(O);
  if (Disassemble)
    disassembleObject(O, Relocations);
  if (UnwindInfo)
    printUnwindInfo(O);

  // Mach-O specific options:
  if (ExportsTrie)
    printExportsTrie(O);
  if (Rebase)
    printRebaseTable(O);
  if (Bind)
    printBindTable(O);
  if (LazyBind)
    printLazyBindTable(O);
  if (WeakBind)
    printWeakBindTable(O);

  // Other special sections:
  if (RawClangAST)
    printRawClangAST(O);
  if (FaultMapSection)
    printFaultMaps(O);
}

static void dumpObject(const COFFImportFile *I, const Archive *A,
                       const Archive::Child *C = nullptr) {
  StringRef ArchiveName = A ? A->getFileName() : "";

  // Avoid other output when using a raw option.
  if (!RawClangAST)
    outs() << '\n'
           << ArchiveName << "(" << I->getFileName() << ")"
           << ":\tfile format COFF-import-file"
           << "\n\n";

  if (ArchiveHeaders && !MachOOpt && C)
    printArchiveChild(ArchiveName, *C);
  if (SymbolTable)
    printCOFFSymbolTable(I);
}

/// Dump each object file in \a a;
static void dumpArchive(const Archive *A) {
  Error Err = Error::success();
  unsigned I = -1;
  for (auto &C : A->children(Err)) {
    ++I;
    Expected<std::unique_ptr<Binary>> ChildOrErr = C.getAsBinary();
    if (!ChildOrErr) {
      if (auto E = isNotObjectErrorInvalidFileType(ChildOrErr.takeError()))
        reportError(std::move(E), getFileNameForError(C, I), A->getFileName());
      continue;
    }
    if (ObjectFile *O = dyn_cast<ObjectFile>(&*ChildOrErr.get()))
      dumpObject(O, A, &C);
    else if (COFFImportFile *I = dyn_cast<COFFImportFile>(&*ChildOrErr.get()))
      dumpObject(I, A, &C);
    else
      reportError(errorCodeToError(object_error::invalid_file_type),
                  A->getFileName());
  }
  if (Err)
    reportError(std::move(Err), A->getFileName());
}

/// Open file and figure out how to dump it.
static void dumpInput(StringRef file) {
  // If we are using the Mach-O specific object file parser, then let it parse
  // the file and process the command line options.  So the -arch flags can
  // be used to select specific slices, etc.
  if (MachOOpt) {
    parseInputMachO(file);
    return;
  }

  // Attempt to open the binary.
  OwningBinary<Binary> OBinary = unwrapOrError(createBinary(file), file);
  Binary &Binary = *OBinary.getBinary();

  if (Archive *A = dyn_cast<Archive>(&Binary))
    dumpArchive(A);
  else if (ObjectFile *O = dyn_cast<ObjectFile>(&Binary))
    dumpObject(O);
  else if (MachOUniversalBinary *UB = dyn_cast<MachOUniversalBinary>(&Binary))
    parseInputMachO(UB);
  else
    reportError(errorCodeToError(object_error::invalid_file_type), file);
}

template <typename T>
static void parseIntArg(const llvm::opt::InputArgList &InputArgs, int ID,
                        T &Value) {
  if (const opt::Arg *A = InputArgs.getLastArg(ID)) {
    StringRef V(A->getValue());
    if (!llvm::to_integer(V, Value, 0)) {
      reportCmdLineError(A->getSpelling() +
                         ": expected a non-negative integer, but got '" + V +
                         "'");
    }
  }
}

static void invalidArgValue(const opt::Arg *A) {
  reportCmdLineError("'" + StringRef(A->getValue()) +
                     "' is not a valid value for '" + A->getSpelling() + "'");
}

static std::vector<std::string>
commaSeparatedValues(const llvm::opt::InputArgList &InputArgs, int ID) {
  std::vector<std::string> Values;
  for (StringRef Value : InputArgs.getAllArgValues(ID)) {
    llvm::SmallVector<StringRef, 2> SplitValues;
    llvm::SplitString(Value, SplitValues, ",");
    for (StringRef SplitValue : SplitValues)
      Values.push_back(SplitValue.str());
  }
  return Values;
}

static void parseOtoolOptions(const llvm::opt::InputArgList &InputArgs) {
  MachOOpt = true;
  FullLeadingAddr = true;
  PrintImmHex = true;

  ArchName = InputArgs.getLastArgValue(OTOOL_arch).str();
  LinkOptHints = InputArgs.hasArg(OTOOL_C);
  if (InputArgs.hasArg(OTOOL_d))
    FilterSections.push_back("__DATA,__data");
  DylibId = InputArgs.hasArg(OTOOL_D);
  UniversalHeaders = InputArgs.hasArg(OTOOL_f);
  DataInCode = InputArgs.hasArg(OTOOL_G);
  FirstPrivateHeader = InputArgs.hasArg(OTOOL_h);
  IndirectSymbols = InputArgs.hasArg(OTOOL_I);
  ShowRawInsn = InputArgs.hasArg(OTOOL_j);
  PrivateHeaders = InputArgs.hasArg(OTOOL_l);
  DylibsUsed = InputArgs.hasArg(OTOOL_L);
  MCPU = InputArgs.getLastArgValue(OTOOL_mcpu_EQ).str();
  ObjcMetaData = InputArgs.hasArg(OTOOL_o);
  DisSymName = InputArgs.getLastArgValue(OTOOL_p).str();
  InfoPlist = InputArgs.hasArg(OTOOL_P);
  Relocations = InputArgs.hasArg(OTOOL_r);
  if (const Arg *A = InputArgs.getLastArg(OTOOL_s)) {
    auto Filter = (A->getValue(0) + StringRef(",") + A->getValue(1)).str();
    FilterSections.push_back(Filter);
  }
  if (InputArgs.hasArg(OTOOL_t))
    FilterSections.push_back("__TEXT,__text");
  Verbose = InputArgs.hasArg(OTOOL_v) || InputArgs.hasArg(OTOOL_V) ||
            InputArgs.hasArg(OTOOL_o);
  SymbolicOperands = InputArgs.hasArg(OTOOL_V);
  if (InputArgs.hasArg(OTOOL_x))
    FilterSections.push_back(",__text");
  LeadingAddr = LeadingHeaders = !InputArgs.hasArg(OTOOL_X);

  InputFilenames = InputArgs.getAllArgValues(OTOOL_INPUT);
  if (InputFilenames.empty())
    reportCmdLineError("no input file");

  for (const Arg *A : InputArgs) {
    const Option &O = A->getOption();
    if (O.getGroup().isValid() && O.getGroup().getID() == OTOOL_grp_obsolete) {
      reportCmdLineWarning(O.getPrefixedName() +
                           " is obsolete and not implemented");
    }
  }
}

static void parseObjdumpOptions(const llvm::opt::InputArgList &InputArgs) {
  parseIntArg(InputArgs, OBJDUMP_adjust_vma_EQ, AdjustVMA);
  AllHeaders = InputArgs.hasArg(OBJDUMP_all_headers);
  ArchName = InputArgs.getLastArgValue(OBJDUMP_arch_name_EQ).str();
  ArchiveHeaders = InputArgs.hasArg(OBJDUMP_archive_headers);
  Demangle = InputArgs.hasArg(OBJDUMP_demangle);
  Disassemble = InputArgs.hasArg(OBJDUMP_disassemble);
  DisassembleAll = InputArgs.hasArg(OBJDUMP_disassemble_all);
  SymbolDescription = InputArgs.hasArg(OBJDUMP_symbol_description);
  DisassembleSymbols =
      commaSeparatedValues(InputArgs, OBJDUMP_disassemble_symbols_EQ);
  DisassembleZeroes = InputArgs.hasArg(OBJDUMP_disassemble_zeroes);
  if (const opt::Arg *A = InputArgs.getLastArg(OBJDUMP_dwarf_EQ)) {
    DwarfDumpType = StringSwitch<DIDumpType>(A->getValue())
                        .Case("frames", DIDT_DebugFrame)
                        .Default(DIDT_Null);
    if (DwarfDumpType == DIDT_Null)
      invalidArgValue(A);
  }
  DynamicRelocations = InputArgs.hasArg(OBJDUMP_dynamic_reloc);
  FaultMapSection = InputArgs.hasArg(OBJDUMP_fault_map_section);
  FileHeaders = InputArgs.hasArg(OBJDUMP_file_headers);
  SectionContents = InputArgs.hasArg(OBJDUMP_full_contents);
  PrintLines = InputArgs.hasArg(OBJDUMP_line_numbers);
  InputFilenames = InputArgs.getAllArgValues(OBJDUMP_INPUT);
  MachOOpt = InputArgs.hasArg(OBJDUMP_macho);
  MCPU = InputArgs.getLastArgValue(OBJDUMP_mcpu_EQ).str();
  MAttrs = commaSeparatedValues(InputArgs, OBJDUMP_mattr_EQ);
  ShowRawInsn = !InputArgs.hasArg(OBJDUMP_no_show_raw_insn);
  LeadingAddr = !InputArgs.hasArg(OBJDUMP_no_leading_addr);
  RawClangAST = InputArgs.hasArg(OBJDUMP_raw_clang_ast);
  Relocations = InputArgs.hasArg(OBJDUMP_reloc);
  PrintImmHex =
      InputArgs.hasFlag(OBJDUMP_print_imm_hex, OBJDUMP_no_print_imm_hex, false);
  PrivateHeaders = InputArgs.hasArg(OBJDUMP_private_headers);
  FilterSections = InputArgs.getAllArgValues(OBJDUMP_section_EQ);
  SectionHeaders = InputArgs.hasArg(OBJDUMP_section_headers);
  ShowLMA = InputArgs.hasArg(OBJDUMP_show_lma);
  PrintSource = InputArgs.hasArg(OBJDUMP_source);
  parseIntArg(InputArgs, OBJDUMP_start_address_EQ, StartAddress);
  HasStartAddressFlag = InputArgs.hasArg(OBJDUMP_start_address_EQ);
  parseIntArg(InputArgs, OBJDUMP_stop_address_EQ, StopAddress);
  HasStopAddressFlag = InputArgs.hasArg(OBJDUMP_stop_address_EQ);
  SymbolTable = InputArgs.hasArg(OBJDUMP_syms);
  SymbolizeOperands = InputArgs.hasArg(OBJDUMP_symbolize_operands);
  DynamicSymbolTable = InputArgs.hasArg(OBJDUMP_dynamic_syms);
  TripleName = InputArgs.getLastArgValue(OBJDUMP_triple_EQ).str();
  UnwindInfo = InputArgs.hasArg(OBJDUMP_unwind_info);
  Wide = InputArgs.hasArg(OBJDUMP_wide);
  Prefix = InputArgs.getLastArgValue(OBJDUMP_prefix).str();
  parseIntArg(InputArgs, OBJDUMP_prefix_strip, PrefixStrip);
  if (const opt::Arg *A = InputArgs.getLastArg(OBJDUMP_debug_vars_EQ)) {
    DbgVariables = StringSwitch<DebugVarsFormat>(A->getValue())
                       .Case("ascii", DVASCII)
                       .Case("unicode", DVUnicode)
                       .Default(DVInvalid);
    if (DbgVariables == DVInvalid)
      invalidArgValue(A);
  }
  parseIntArg(InputArgs, OBJDUMP_debug_vars_indent_EQ, DbgIndent);

  parseMachOOptions(InputArgs);

  // Parse -M (--disassembler-options) and deprecated
  // --x86-asm-syntax={att,intel}.
  //
  // Note, for x86, the asm dialect (AssemblerDialect) is initialized when the
  // MCAsmInfo is constructed. MCInstPrinter::applyTargetSpecificCLOption is
  // called too late. For now we have to use the internal cl::opt option.
  const char *AsmSyntax = nullptr;
  for (const auto *A : InputArgs.filtered(OBJDUMP_disassembler_options_EQ,
                                          OBJDUMP_x86_asm_syntax_att,
                                          OBJDUMP_x86_asm_syntax_intel)) {
    switch (A->getOption().getID()) {
    case OBJDUMP_x86_asm_syntax_att:
      AsmSyntax = "--x86-asm-syntax=att";
      continue;
    case OBJDUMP_x86_asm_syntax_intel:
      AsmSyntax = "--x86-asm-syntax=intel";
      continue;
    }

    SmallVector<StringRef, 2> Values;
    llvm::SplitString(A->getValue(), Values, ",");
    for (StringRef V : Values) {
      if (V == "att")
        AsmSyntax = "--x86-asm-syntax=att";
      else if (V == "intel")
        AsmSyntax = "--x86-asm-syntax=intel";
      else
        DisassemblerOptions.push_back(V.str());
    }
  }
  if (AsmSyntax) {
    const char *Argv[] = {"llvm-objdump", AsmSyntax};
    llvm::cl::ParseCommandLineOptions(2, Argv);
  }

  // objdump defaults to a.out if no filenames specified.
  if (InputFilenames.empty())
    InputFilenames.push_back("a.out");
}

int main(int argc, char **argv) {
  using namespace llvm;
  InitLLVM X(argc, argv);

  ToolName = argv[0];
  std::unique_ptr<CommonOptTable> T;
  OptSpecifier Unknown, HelpFlag, HelpHiddenFlag, VersionFlag;

  StringRef Stem = sys::path::stem(ToolName);
  auto Is = [=](StringRef Tool) {
    // We need to recognize the following filenames:
    //
    // llvm-objdump -> objdump
    // llvm-otool-10.exe -> otool
    // powerpc64-unknown-freebsd13-objdump -> objdump
    auto I = Stem.rfind_insensitive(Tool);
    return I != StringRef::npos &&
           (I + Tool.size() == Stem.size() || !isAlnum(Stem[I + Tool.size()]));
  };
  if (Is("otool")) {
    T = std::make_unique<OtoolOptTable>();
    Unknown = OTOOL_UNKNOWN;
    HelpFlag = OTOOL_help;
    HelpHiddenFlag = OTOOL_help_hidden;
    VersionFlag = OTOOL_version;
  } else {
    T = std::make_unique<ObjdumpOptTable>();
    Unknown = OBJDUMP_UNKNOWN;
    HelpFlag = OBJDUMP_help;
    HelpHiddenFlag = OBJDUMP_help_hidden;
    VersionFlag = OBJDUMP_version;
  }

  BumpPtrAllocator A;
  StringSaver Saver(A);
  opt::InputArgList InputArgs =
      T->parseArgs(argc, argv, Unknown, Saver,
                   [&](StringRef Msg) { reportCmdLineError(Msg); });

  if (InputArgs.size() == 0 || InputArgs.hasArg(HelpFlag)) {
    T->printHelp(ToolName);
    return 0;
  }
  if (InputArgs.hasArg(HelpHiddenFlag)) {
    T->printHelp(ToolName, /*ShowHidden=*/true);
    return 0;
  }

  // Initialize targets and assembly printers/parsers.
  InitializeAllTargetInfos();
  InitializeAllTargetMCs();
  InitializeAllDisassemblers();

  if (InputArgs.hasArg(VersionFlag)) {
    cl::PrintVersionMessage();
    if (!Is("otool")) {
      outs() << '\n';
      TargetRegistry::printRegisteredTargetsForVersion(outs());
    }
    return 0;
  }

  if (Is("otool"))
    parseOtoolOptions(InputArgs);
  else
    parseObjdumpOptions(InputArgs);

  if (StartAddress >= StopAddress)
    reportCmdLineError("start address should be less than stop address");

  // Removes trailing separators from prefix.
  while (!Prefix.empty() && sys::path::is_separator(Prefix.back()))
    Prefix.pop_back();

  if (AllHeaders)
    ArchiveHeaders = FileHeaders = PrivateHeaders = Relocations =
        SectionHeaders = SymbolTable = true;

  if (DisassembleAll || PrintSource || PrintLines ||
      !DisassembleSymbols.empty())
    Disassemble = true;

  if (!ArchiveHeaders && !Disassemble && DwarfDumpType == DIDT_Null &&
      !DynamicRelocations && !FileHeaders && !PrivateHeaders && !RawClangAST &&
      !Relocations && !SectionHeaders && !SectionContents && !SymbolTable &&
      !DynamicSymbolTable && !UnwindInfo && !FaultMapSection &&
      !(MachOOpt &&
        (Bind || DataInCode || DylibId || DylibsUsed || ExportsTrie ||
         FirstPrivateHeader || FunctionStarts || IndirectSymbols || InfoPlist ||
<<<<<<< HEAD
         LazyBind || LinkOptHints || ObjcMetaData || Rebase ||
         UniversalHeaders || WeakBind || !FilterSections.empty()))) {
    cl::PrintHelpMessage();
=======
         LazyBind || LinkOptHints || ObjcMetaData || Rebase || Rpaths ||
         UniversalHeaders || WeakBind || !FilterSections.empty()))) {
    T->printHelp(ToolName);
>>>>>>> 2ab1d525
    return 2;
  }

  DisasmSymbolSet.insert(DisassembleSymbols.begin(), DisassembleSymbols.end());

  llvm::for_each(InputFilenames, dumpInput);

  warnOnNoMatchForSections();

  return EXIT_SUCCESS;
}<|MERGE_RESOLUTION|>--- conflicted
+++ resolved
@@ -427,513 +427,7 @@
 /// Get the column at which we want to start printing the instruction
 /// disassembly, taking into account anything which appears to the left of it.
 unsigned getInstStartColumn(const MCSubtargetInfo &STI) {
-<<<<<<< HEAD
-  return NoShowRawInsn ? 16 : STI.getTargetTriple().isX86() ? 40 : 24;
-}
-
-/// Stores a single expression representing the location of a source-level
-/// variable, along with the PC range for which that expression is valid.
-struct LiveVariable {
-  DWARFLocationExpression LocExpr;
-  const char *VarName;
-  DWARFUnit *Unit;
-  const DWARFDie FuncDie;
-
-  LiveVariable(const DWARFLocationExpression &LocExpr, const char *VarName,
-               DWARFUnit *Unit, const DWARFDie FuncDie)
-      : LocExpr(LocExpr), VarName(VarName), Unit(Unit), FuncDie(FuncDie) {}
-
-  bool liveAtAddress(object::SectionedAddress Addr) {
-    if (LocExpr.Range == None)
-      return false;
-    return LocExpr.Range->SectionIndex == Addr.SectionIndex &&
-           LocExpr.Range->LowPC <= Addr.Address &&
-           LocExpr.Range->HighPC > Addr.Address;
-  }
-
-  void print(raw_ostream &OS, const MCRegisterInfo &MRI) const {
-    DataExtractor Data({LocExpr.Expr.data(), LocExpr.Expr.size()},
-                       Unit->getContext().isLittleEndian(), 0);
-    DWARFExpression Expression(Data, Unit->getAddressByteSize());
-    Expression.printCompact(OS, MRI);
-  }
-};
-
-/// Helper class for printing source variable locations alongside disassembly.
-class LiveVariablePrinter {
-  // Information we want to track about one column in which we are printing a
-  // variable live range.
-  struct Column {
-    unsigned VarIdx = NullVarIdx;
-    bool LiveIn = false;
-    bool LiveOut = false;
-    bool MustDrawLabel  = false;
-
-    bool isActive() const { return VarIdx != NullVarIdx; }
-
-    static constexpr unsigned NullVarIdx = std::numeric_limits<unsigned>::max();
-  };
-
-  // All live variables we know about in the object/image file.
-  std::vector<LiveVariable> LiveVariables;
-
-  // The columns we are currently drawing.
-  IndexedMap<Column> ActiveCols;
-
-  const MCRegisterInfo &MRI;
-  const MCSubtargetInfo &STI;
-
-  void addVariable(DWARFDie FuncDie, DWARFDie VarDie) {
-    uint64_t FuncLowPC, FuncHighPC, SectionIndex;
-    FuncDie.getLowAndHighPC(FuncLowPC, FuncHighPC, SectionIndex);
-    const char *VarName = VarDie.getName(DINameKind::ShortName);
-    DWARFUnit *U = VarDie.getDwarfUnit();
-
-    Expected<DWARFLocationExpressionsVector> Locs =
-        VarDie.getLocations(dwarf::DW_AT_location);
-    if (!Locs) {
-      // If the variable doesn't have any locations, just ignore it. We don't
-      // report an error or warning here as that could be noisy on optimised
-      // code.
-      consumeError(Locs.takeError());
-      return;
-    }
-
-    for (const DWARFLocationExpression &LocExpr : *Locs) {
-      if (LocExpr.Range) {
-        LiveVariables.emplace_back(LocExpr, VarName, U, FuncDie);
-      } else {
-        // If the LocExpr does not have an associated range, it is valid for
-        // the whole of the function.
-        // TODO: technically it is not valid for any range covered by another
-        // LocExpr, does that happen in reality?
-        DWARFLocationExpression WholeFuncExpr{
-            DWARFAddressRange(FuncLowPC, FuncHighPC, SectionIndex),
-            LocExpr.Expr};
-        LiveVariables.emplace_back(WholeFuncExpr, VarName, U, FuncDie);
-      }
-    }
-  }
-
-  void addFunction(DWARFDie D) {
-    for (const DWARFDie &Child : D.children()) {
-      if (Child.getTag() == dwarf::DW_TAG_variable ||
-          Child.getTag() == dwarf::DW_TAG_formal_parameter)
-        addVariable(D, Child);
-      else
-        addFunction(Child);
-    }
-  }
-
-  // Get the column number (in characters) at which the first live variable
-  // line should be printed.
-  unsigned getIndentLevel() const {
-    return DbgIndent + getInstStartColumn(STI);
-  }
-
-  // Indent to the first live-range column to the right of the currently
-  // printed line, and return the index of that column.
-  // TODO: formatted_raw_ostream uses "column" to mean a number of characters
-  // since the last \n, and we use it to mean the number of slots in which we
-  // put live variable lines. Pick a less overloaded word.
-  unsigned moveToFirstVarColumn(formatted_raw_ostream &OS) {
-    // Logical column number: column zero is the first column we print in, each
-    // logical column is 2 physical columns wide.
-    unsigned FirstUnprintedLogicalColumn =
-        std::max((int)(OS.getColumn() - getIndentLevel() + 1) / 2, 0);
-    // Physical column number: the actual column number in characters, with
-    // zero being the left-most side of the screen.
-    unsigned FirstUnprintedPhysicalColumn =
-        getIndentLevel() + FirstUnprintedLogicalColumn * 2;
-
-    if (FirstUnprintedPhysicalColumn > OS.getColumn())
-      OS.PadToColumn(FirstUnprintedPhysicalColumn);
-
-    return FirstUnprintedLogicalColumn;
-  }
-
-  unsigned findFreeColumn() {
-    for (unsigned ColIdx = 0; ColIdx < ActiveCols.size(); ++ColIdx)
-      if (!ActiveCols[ColIdx].isActive())
-        return ColIdx;
-
-    size_t OldSize = ActiveCols.size();
-    ActiveCols.grow(std::max<size_t>(OldSize * 2, 1));
-    return OldSize;
-  }
-
-public:
-  LiveVariablePrinter(const MCRegisterInfo &MRI, const MCSubtargetInfo &STI)
-      : LiveVariables(), ActiveCols(Column()), MRI(MRI), STI(STI) {}
-
-  void dump() const {
-    for (const LiveVariable &LV : LiveVariables) {
-      dbgs() << LV.VarName << " @ " << LV.LocExpr.Range << ": ";
-      LV.print(dbgs(), MRI);
-      dbgs() << "\n";
-    }
-  }
-
-  void addCompileUnit(DWARFDie D) {
-    if (D.getTag() == dwarf::DW_TAG_subprogram)
-      addFunction(D);
-    else
-      for (const DWARFDie &Child : D.children())
-        addFunction(Child);
-  }
-
-  /// Update to match the state of the instruction between ThisAddr and
-  /// NextAddr. In the common case, any live range active at ThisAddr is
-  /// live-in to the instruction, and any live range active at NextAddr is
-  /// live-out of the instruction. If IncludeDefinedVars is false, then live
-  /// ranges starting at NextAddr will be ignored.
-  void update(object::SectionedAddress ThisAddr,
-              object::SectionedAddress NextAddr, bool IncludeDefinedVars) {
-    // First, check variables which have already been assigned a column, so
-    // that we don't change their order.
-    SmallSet<unsigned, 8> CheckedVarIdxs;
-    for (unsigned ColIdx = 0, End = ActiveCols.size(); ColIdx < End; ++ColIdx) {
-      if (!ActiveCols[ColIdx].isActive())
-        continue;
-      CheckedVarIdxs.insert(ActiveCols[ColIdx].VarIdx);
-      LiveVariable &LV = LiveVariables[ActiveCols[ColIdx].VarIdx];
-      ActiveCols[ColIdx].LiveIn = LV.liveAtAddress(ThisAddr);
-      ActiveCols[ColIdx].LiveOut = LV.liveAtAddress(NextAddr);
-      LLVM_DEBUG(dbgs() << "pass 1, " << ThisAddr.Address << "-"
-                        << NextAddr.Address << ", " << LV.VarName << ", Col "
-                        << ColIdx << ": LiveIn=" << ActiveCols[ColIdx].LiveIn
-                        << ", LiveOut=" << ActiveCols[ColIdx].LiveOut << "\n");
-
-      if (!ActiveCols[ColIdx].LiveIn && !ActiveCols[ColIdx].LiveOut)
-        ActiveCols[ColIdx].VarIdx = Column::NullVarIdx;
-    }
-
-    // Next, look for variables which don't already have a column, but which
-    // are now live.
-    if (IncludeDefinedVars) {
-      for (unsigned VarIdx = 0, End = LiveVariables.size(); VarIdx < End;
-           ++VarIdx) {
-        if (CheckedVarIdxs.count(VarIdx))
-          continue;
-        LiveVariable &LV = LiveVariables[VarIdx];
-        bool LiveIn = LV.liveAtAddress(ThisAddr);
-        bool LiveOut = LV.liveAtAddress(NextAddr);
-        if (!LiveIn && !LiveOut)
-          continue;
-
-        unsigned ColIdx = findFreeColumn();
-        LLVM_DEBUG(dbgs() << "pass 2, " << ThisAddr.Address << "-"
-                          << NextAddr.Address << ", " << LV.VarName << ", Col "
-                          << ColIdx << ": LiveIn=" << LiveIn
-                          << ", LiveOut=" << LiveOut << "\n");
-        ActiveCols[ColIdx].VarIdx = VarIdx;
-        ActiveCols[ColIdx].LiveIn = LiveIn;
-        ActiveCols[ColIdx].LiveOut = LiveOut;
-        ActiveCols[ColIdx].MustDrawLabel = true;
-      }
-    }
-  }
-
-  enum class LineChar {
-    RangeStart,
-    RangeMid,
-    RangeEnd,
-    LabelVert,
-    LabelCornerNew,
-    LabelCornerActive,
-    LabelHoriz,
-  };
-  const char *getLineChar(LineChar C) const {
-    bool IsASCII = DbgVariables == DVASCII;
-    switch (C) {
-    case LineChar::RangeStart:
-      return IsASCII ? "^" : (const char *)u8"\u2548";
-    case LineChar::RangeMid:
-      return IsASCII ? "|" : (const char *)u8"\u2503";
-    case LineChar::RangeEnd:
-      return IsASCII ? "v" : (const char *)u8"\u253b";
-    case LineChar::LabelVert:
-      return IsASCII ? "|" : (const char *)u8"\u2502";
-    case LineChar::LabelCornerNew:
-      return IsASCII ? "/" : (const char *)u8"\u250c";
-    case LineChar::LabelCornerActive:
-      return IsASCII ? "|" : (const char *)u8"\u2520";
-    case LineChar::LabelHoriz:
-      return IsASCII ? "-" : (const char *)u8"\u2500";
-    }
-    llvm_unreachable("Unhandled LineChar enum");
-  }
-
-  /// Print live ranges to the right of an existing line. This assumes the
-  /// line is not an instruction, so doesn't start or end any live ranges, so
-  /// we only need to print active ranges or empty columns. If AfterInst is
-  /// true, this is being printed after the last instruction fed to update(),
-  /// otherwise this is being printed before it.
-  void printAfterOtherLine(formatted_raw_ostream &OS, bool AfterInst) {
-    if (ActiveCols.size()) {
-      unsigned FirstUnprintedColumn = moveToFirstVarColumn(OS);
-      for (size_t ColIdx = FirstUnprintedColumn, End = ActiveCols.size();
-           ColIdx < End; ++ColIdx) {
-        if (ActiveCols[ColIdx].isActive()) {
-          if ((AfterInst && ActiveCols[ColIdx].LiveOut) ||
-              (!AfterInst && ActiveCols[ColIdx].LiveIn))
-            OS << getLineChar(LineChar::RangeMid);
-          else if (!AfterInst && ActiveCols[ColIdx].LiveOut)
-            OS << getLineChar(LineChar::LabelVert);
-          else
-            OS << " ";
-        }
-        OS << " ";
-      }
-    }
-    OS << "\n";
-  }
-
-  /// Print any live variable range info needed to the right of a
-  /// non-instruction line of disassembly. This is where we print the variable
-  /// names and expressions, with thin line-drawing characters connecting them
-  /// to the live range which starts at the next instruction. If MustPrint is
-  /// true, we have to print at least one line (with the continuation of any
-  /// already-active live ranges) because something has already been printed
-  /// earlier on this line.
-  void printBetweenInsts(formatted_raw_ostream &OS, bool MustPrint) {
-    bool PrintedSomething = false;
-    for (unsigned ColIdx = 0, End = ActiveCols.size(); ColIdx < End; ++ColIdx) {
-      if (ActiveCols[ColIdx].isActive() && ActiveCols[ColIdx].MustDrawLabel) {
-        // First we need to print the live range markers for any active
-        // columns to the left of this one.
-        OS.PadToColumn(getIndentLevel());
-        for (unsigned ColIdx2 = 0; ColIdx2 < ColIdx; ++ColIdx2) {
-          if (ActiveCols[ColIdx2].isActive()) {
-            if (ActiveCols[ColIdx2].MustDrawLabel &&
-                           !ActiveCols[ColIdx2].LiveIn)
-              OS << getLineChar(LineChar::LabelVert) << " ";
-            else
-              OS << getLineChar(LineChar::RangeMid) << " ";
-          } else
-            OS << "  ";
-        }
-
-        // Then print the variable name and location of the new live range,
-        // with box drawing characters joining it to the live range line.
-        OS << getLineChar(ActiveCols[ColIdx].LiveIn
-                              ? LineChar::LabelCornerActive
-                              : LineChar::LabelCornerNew)
-           << getLineChar(LineChar::LabelHoriz) << " ";
-        WithColor(OS, raw_ostream::GREEN)
-            << LiveVariables[ActiveCols[ColIdx].VarIdx].VarName;
-        OS << " = ";
-        {
-          WithColor ExprColor(OS, raw_ostream::CYAN);
-          LiveVariables[ActiveCols[ColIdx].VarIdx].print(OS, MRI);
-        }
-
-        // If there are any columns to the right of the expression we just
-        // printed, then continue their live range lines.
-        unsigned FirstUnprintedColumn = moveToFirstVarColumn(OS);
-        for (unsigned ColIdx2 = FirstUnprintedColumn, End = ActiveCols.size();
-             ColIdx2 < End; ++ColIdx2) {
-          if (ActiveCols[ColIdx2].isActive() && ActiveCols[ColIdx2].LiveIn)
-            OS << getLineChar(LineChar::RangeMid) << " ";
-          else
-            OS << "  ";
-        }
-
-        OS << "\n";
-        PrintedSomething = true;
-      }
-    }
-
-    for (unsigned ColIdx = 0, End = ActiveCols.size(); ColIdx < End; ++ColIdx)
-      if (ActiveCols[ColIdx].isActive())
-        ActiveCols[ColIdx].MustDrawLabel = false;
-
-    // If we must print something (because we printed a line/column number),
-    // but don't have any new variables to print, then print a line which
-    // just continues any existing live ranges.
-    if (MustPrint && !PrintedSomething)
-      printAfterOtherLine(OS, false);
-  }
-
-  /// Print the live variable ranges to the right of a disassembled instruction.
-  void printAfterInst(formatted_raw_ostream &OS) {
-    if (!ActiveCols.size())
-      return;
-    unsigned FirstUnprintedColumn = moveToFirstVarColumn(OS);
-    for (unsigned ColIdx = FirstUnprintedColumn, End = ActiveCols.size();
-         ColIdx < End; ++ColIdx) {
-      if (!ActiveCols[ColIdx].isActive())
-        OS << "  ";
-      else if (ActiveCols[ColIdx].LiveIn && ActiveCols[ColIdx].LiveOut)
-        OS << getLineChar(LineChar::RangeMid) << " ";
-      else if (ActiveCols[ColIdx].LiveOut)
-        OS << getLineChar(LineChar::RangeStart) << " ";
-      else if (ActiveCols[ColIdx].LiveIn)
-        OS << getLineChar(LineChar::RangeEnd) << " ";
-      else
-        llvm_unreachable("var must be live in or out!");
-    }
-  }
-};
-
-class SourcePrinter {
-protected:
-  DILineInfo OldLineInfo;
-  const ObjectFile *Obj = nullptr;
-  std::unique_ptr<symbolize::LLVMSymbolizer> Symbolizer;
-  // File name to file contents of source.
-  std::unordered_map<std::string, std::unique_ptr<MemoryBuffer>> SourceCache;
-  // Mark the line endings of the cached source.
-  std::unordered_map<std::string, std::vector<StringRef>> LineCache;
-  // Keep track of missing sources.
-  StringSet<> MissingSources;
-  // Only emit 'invalid debug info' warning once.
-  bool WarnedInvalidDebugInfo = false;
-
-private:
-  bool cacheSource(const DILineInfo& LineInfoFile);
-
-  void printLines(formatted_raw_ostream &OS, const DILineInfo &LineInfo,
-                  StringRef Delimiter, LiveVariablePrinter &LVP);
-
-  void printSources(formatted_raw_ostream &OS, const DILineInfo &LineInfo,
-                    StringRef ObjectFilename, StringRef Delimiter,
-                    LiveVariablePrinter &LVP);
-
-public:
-  SourcePrinter() = default;
-  SourcePrinter(const ObjectFile *Obj, StringRef DefaultArch) : Obj(Obj) {
-    symbolize::LLVMSymbolizer::Options SymbolizerOpts;
-    SymbolizerOpts.PrintFunctions =
-        DILineInfoSpecifier::FunctionNameKind::LinkageName;
-    SymbolizerOpts.Demangle = Demangle;
-    SymbolizerOpts.DefaultArch = std::string(DefaultArch);
-    Symbolizer.reset(new symbolize::LLVMSymbolizer(SymbolizerOpts));
-  }
-  virtual ~SourcePrinter() = default;
-  virtual void printSourceLine(formatted_raw_ostream &OS,
-                               object::SectionedAddress Address,
-                               StringRef ObjectFilename,
-                               LiveVariablePrinter &LVP,
-                               StringRef Delimiter = "; ");
-};
-
-bool SourcePrinter::cacheSource(const DILineInfo &LineInfo) {
-  std::unique_ptr<MemoryBuffer> Buffer;
-  if (LineInfo.Source) {
-    Buffer = MemoryBuffer::getMemBuffer(*LineInfo.Source);
-  } else {
-    auto BufferOrError = MemoryBuffer::getFile(LineInfo.FileName);
-    if (!BufferOrError) {
-      if (MissingSources.insert(LineInfo.FileName).second)
-        reportWarning("failed to find source " + LineInfo.FileName,
-                      Obj->getFileName());
-      return false;
-    }
-    Buffer = std::move(*BufferOrError);
-  }
-  // Chomp the file to get lines
-  const char *BufferStart = Buffer->getBufferStart(),
-             *BufferEnd = Buffer->getBufferEnd();
-  std::vector<StringRef> &Lines = LineCache[LineInfo.FileName];
-  const char *Start = BufferStart;
-  for (const char *I = BufferStart; I != BufferEnd; ++I)
-    if (*I == '\n') {
-      Lines.emplace_back(Start, I - Start - (BufferStart < I && I[-1] == '\r'));
-      Start = I + 1;
-    }
-  if (Start < BufferEnd)
-    Lines.emplace_back(Start, BufferEnd - Start);
-  SourceCache[LineInfo.FileName] = std::move(Buffer);
-  return true;
-}
-
-void SourcePrinter::printSourceLine(formatted_raw_ostream &OS,
-                                    object::SectionedAddress Address,
-                                    StringRef ObjectFilename,
-                                    LiveVariablePrinter &LVP,
-                                    StringRef Delimiter) {
-  if (!Symbolizer)
-    return;
-
-  DILineInfo LineInfo = DILineInfo();
-  Expected<DILineInfo> ExpectedLineInfo =
-      Symbolizer->symbolizeCode(*Obj, Address);
-  std::string ErrorMessage;
-  if (ExpectedLineInfo) {
-    LineInfo = *ExpectedLineInfo;
-  } else if (!WarnedInvalidDebugInfo) {
-    WarnedInvalidDebugInfo = true;
-    // TODO Untested.
-    reportWarning("failed to parse debug information: " +
-                      toString(ExpectedLineInfo.takeError()),
-                  ObjectFilename);
-  }
-
-  if (!Prefix.empty() && sys::path::is_absolute_gnu(LineInfo.FileName)) {
-    SmallString<128> FilePath;
-    sys::path::append(FilePath, Prefix, LineInfo.FileName);
-
-    LineInfo.FileName = std::string(FilePath);
-  }
-
-  if (PrintLines)
-    printLines(OS, LineInfo, Delimiter, LVP);
-  if (PrintSource)
-    printSources(OS, LineInfo, ObjectFilename, Delimiter, LVP);
-  OldLineInfo = LineInfo;
-}
-
-void SourcePrinter::printLines(formatted_raw_ostream &OS,
-                               const DILineInfo &LineInfo, StringRef Delimiter,
-                               LiveVariablePrinter &LVP) {
-  bool PrintFunctionName = LineInfo.FunctionName != DILineInfo::BadString &&
-                           LineInfo.FunctionName != OldLineInfo.FunctionName;
-  if (PrintFunctionName) {
-    OS << Delimiter << LineInfo.FunctionName;
-    // If demangling is successful, FunctionName will end with "()". Print it
-    // only if demangling did not run or was unsuccessful.
-    if (!StringRef(LineInfo.FunctionName).endswith("()"))
-      OS << "()";
-    OS << ":\n";
-  }
-  if (LineInfo.FileName != DILineInfo::BadString && LineInfo.Line != 0 &&
-      (OldLineInfo.Line != LineInfo.Line ||
-       OldLineInfo.FileName != LineInfo.FileName || PrintFunctionName)) {
-    OS << Delimiter << LineInfo.FileName << ":" << LineInfo.Line;
-    LVP.printBetweenInsts(OS, true);
-  }
-}
-
-void SourcePrinter::printSources(formatted_raw_ostream &OS,
-                                 const DILineInfo &LineInfo,
-                                 StringRef ObjectFilename, StringRef Delimiter,
-                                 LiveVariablePrinter &LVP) {
-  if (LineInfo.FileName == DILineInfo::BadString || LineInfo.Line == 0 ||
-      (OldLineInfo.Line == LineInfo.Line &&
-       OldLineInfo.FileName == LineInfo.FileName))
-    return;
-
-  if (SourceCache.find(LineInfo.FileName) == SourceCache.end())
-    if (!cacheSource(LineInfo))
-      return;
-  auto LineBuffer = LineCache.find(LineInfo.FileName);
-  if (LineBuffer != LineCache.end()) {
-    if (LineInfo.Line > LineBuffer->second.size()) {
-      reportWarning(
-          formatv(
-              "debug info line number {0} exceeds the number of lines in {1}",
-              LineInfo.Line, LineInfo.FileName),
-          ObjectFilename);
-      return;
-    }
-    // Vector begins at 0, line numbers are non-zero
-    OS << Delimiter << LineBuffer->second[LineInfo.Line - 1];
-    LVP.printBetweenInsts(OS, true);
-  }
-=======
   return !ShowRawInsn ? 16 : STI.getTargetTriple().isX86() ? 40 : 24;
->>>>>>> 2ab1d525
 }
 
 static bool isAArch64Elf(const ObjectFile *Obj) {
@@ -3266,15 +2760,9 @@
       !(MachOOpt &&
         (Bind || DataInCode || DylibId || DylibsUsed || ExportsTrie ||
          FirstPrivateHeader || FunctionStarts || IndirectSymbols || InfoPlist ||
-<<<<<<< HEAD
-         LazyBind || LinkOptHints || ObjcMetaData || Rebase ||
-         UniversalHeaders || WeakBind || !FilterSections.empty()))) {
-    cl::PrintHelpMessage();
-=======
          LazyBind || LinkOptHints || ObjcMetaData || Rebase || Rpaths ||
          UniversalHeaders || WeakBind || !FilterSections.empty()))) {
     T->printHelp(ToolName);
->>>>>>> 2ab1d525
     return 2;
   }
 
