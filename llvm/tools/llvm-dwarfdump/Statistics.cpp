//===-- Statistics.cpp - Debug Info quality metrics -----------------------===//
//
// Part of the LLVM Project, under the Apache License v2.0 with LLVM Exceptions.
// See https://llvm.org/LICENSE.txt for license information.
// SPDX-License-Identifier: Apache-2.0 WITH LLVM-exception
//
//===----------------------------------------------------------------------===//

#include "llvm-dwarfdump.h"
#include "llvm/ADT/DenseMap.h"
#include "llvm/ADT/StringSet.h"
#include "llvm/DebugInfo/DWARF/DWARFContext.h"
#include "llvm/DebugInfo/DWARF/DWARFDebugLoc.h"
#include "llvm/Object/ObjectFile.h"
#include "llvm/Support/JSON.h"

#define DEBUG_TYPE "dwarfdump"
using namespace llvm;
using namespace llvm::dwarfdump;
using namespace llvm::object;

namespace {
/// This represents the number of categories of debug location coverage being
/// calculated. The first category is the number of variables with 0% location
/// coverage, but the last category is the number of variables with 100%
/// location coverage.
constexpr int NumOfCoverageCategories = 12;

/// This is used for zero location coverage bucket.
constexpr unsigned ZeroCoverageBucket = 0;

<<<<<<< HEAD
/// This represents variables DIE offsets.
using InlinedVarsTy = llvm::SmallVector<uint64_t>;
/// This maps function DIE offset to its variables.
using InlinedVarsTyMap = llvm::DenseMap<uint64_t, InlinedVarsTy>;
/// This represents inlined_subroutine DIE offsets.
using InlinedFnInstacesTy = llvm::SmallVector<uint64_t>;
=======
/// The UINT64_MAX is used as an indication of the overflow.
constexpr uint64_t OverflowValue = std::numeric_limits<uint64_t>::max();

/// This represents variables DIE offsets.
using AbstractOriginVarsTy = llvm::SmallVector<uint64_t>;
/// This maps function DIE offset to its variables.
using AbstractOriginVarsTyMap = llvm::DenseMap<uint64_t, AbstractOriginVarsTy>;
/// This represents function DIE offsets containing an abstract_origin.
using FunctionsWithAbstractOriginTy = llvm::SmallVector<uint64_t>;

/// This represents a data type for the stats and it helps us to
/// detect an overflow.
/// NOTE: This can be implemented as a template if there is an another type
/// needing this.
struct SaturatingUINT64 {
  /// Number that represents the stats.
  uint64_t Value;

  SaturatingUINT64(uint64_t Value_) : Value(Value_) {}

  void operator++(int) { return *this += 1; }
  void operator+=(uint64_t Value_) {
    if (Value != OverflowValue) {
      if (Value < OverflowValue - Value_)
        Value += Value_;
      else
        Value = OverflowValue;
    }
  }
};

/// Utility struct to store the full location of a DIE - its CU and offset.
struct DIELocation {
  DWARFUnit *DwUnit;
  uint64_t DIEOffset;
  DIELocation(DWARFUnit *_DwUnit, uint64_t _DIEOffset)
      : DwUnit(_DwUnit), DIEOffset(_DIEOffset) {}
};
/// This represents DWARF locations of CrossCU referencing DIEs.
using CrossCUReferencingDIELocationTy = llvm::SmallVector<DIELocation>;

/// This maps function DIE offset to its DWARF CU.
using FunctionDIECUTyMap = llvm::DenseMap<uint64_t, DWARFUnit *>;
>>>>>>> 2ab1d525

/// Holds statistics for one function (or other entity that has a PC range and
/// contains variables, such as a compile unit).
struct PerFunctionStats {
  /// Number of inlined instances of this function.
  uint64_t NumFnInlined = 0;
  /// Number of out-of-line instances of this function.
  uint64_t NumFnOutOfLine = 0;
  /// Number of inlined instances that have abstract origins.
  uint64_t NumAbstractOrigins = 0;
  /// Number of variables and parameters with location across all inlined
  /// instances.
  uint64_t TotalVarWithLoc = 0;
  /// Number of constants with location across all inlined instances.
  uint64_t ConstantMembers = 0;
  /// Number of arificial variables, parameters or members across all instances.
  uint64_t NumArtificial = 0;
  /// List of all Variables and parameters in this function.
  StringSet<> VarsInFunction;
  /// Compile units also cover a PC range, but have this flag set to false.
  bool IsFunction = false;
  /// Function has source location information.
  bool HasSourceLocation = false;
  /// Number of function parameters.
  uint64_t NumParams = 0;
  /// Number of function parameters with source location.
  uint64_t NumParamSourceLocations = 0;
  /// Number of function parameters with type.
  uint64_t NumParamTypes = 0;
  /// Number of function parameters with a DW_AT_location.
  uint64_t NumParamLocations = 0;
  /// Number of local variables.
  uint64_t NumLocalVars = 0;
  /// Number of local variables with source location.
  uint64_t NumLocalVarSourceLocations = 0;
  /// Number of local variables with type.
  uint64_t NumLocalVarTypes = 0;
  /// Number of local variables with DW_AT_location.
  uint64_t NumLocalVarLocations = 0;
};

/// Holds accumulated global statistics about DIEs.
struct GlobalStats {
  /// Total number of PC range bytes covered by DW_AT_locations.
  SaturatingUINT64 TotalBytesCovered = 0;
  /// Total number of parent DIE PC range bytes covered by DW_AT_Locations.
  SaturatingUINT64 ScopeBytesCovered = 0;
  /// Total number of PC range bytes in each variable's enclosing scope.
  SaturatingUINT64 ScopeBytes = 0;
  /// Total number of PC range bytes covered by DW_AT_locations with
  /// the debug entry values (DW_OP_entry_value).
  SaturatingUINT64 ScopeEntryValueBytesCovered = 0;
  /// Total number of PC range bytes covered by DW_AT_locations of
  /// formal parameters.
  SaturatingUINT64 ParamScopeBytesCovered = 0;
  /// Total number of PC range bytes in each parameter's enclosing scope.
  SaturatingUINT64 ParamScopeBytes = 0;
  /// Total number of PC range bytes covered by DW_AT_locations with
  /// the debug entry values (DW_OP_entry_value) (only for parameters).
  SaturatingUINT64 ParamScopeEntryValueBytesCovered = 0;
  /// Total number of PC range bytes covered by DW_AT_locations (only for local
  /// variables).
  SaturatingUINT64 LocalVarScopeBytesCovered = 0;
  /// Total number of PC range bytes in each local variable's enclosing scope.
  SaturatingUINT64 LocalVarScopeBytes = 0;
  /// Total number of PC range bytes covered by DW_AT_locations with
  /// the debug entry values (DW_OP_entry_value) (only for local variables).
  SaturatingUINT64 LocalVarScopeEntryValueBytesCovered = 0;
  /// Total number of call site entries (DW_AT_call_file & DW_AT_call_line).
  SaturatingUINT64 CallSiteEntries = 0;
  /// Total number of call site DIEs (DW_TAG_call_site).
  SaturatingUINT64 CallSiteDIEs = 0;
  /// Total number of call site parameter DIEs (DW_TAG_call_site_parameter).
  SaturatingUINT64 CallSiteParamDIEs = 0;
  /// Total byte size of concrete functions. This byte size includes
  /// inline functions contained in the concrete functions.
  SaturatingUINT64 FunctionSize = 0;
  /// Total byte size of inlined functions. This is the total number of bytes
  /// for the top inline functions within concrete functions. This can help
  /// tune the inline settings when compiling to match user expectations.
  SaturatingUINT64 InlineFunctionSize = 0;
};

/// Holds accumulated debug location statistics about local variables and
/// formal parameters.
struct LocationStats {
  /// Map the scope coverage decile to the number of variables in the decile.
  /// The first element of the array (at the index zero) represents the number
  /// of variables with the no debug location at all, but the last element
  /// in the vector represents the number of fully covered variables within
  /// its scope.
  std::vector<SaturatingUINT64> VarParamLocStats{
      std::vector<SaturatingUINT64>(NumOfCoverageCategories, 0)};
  /// Map non debug entry values coverage.
  std::vector<SaturatingUINT64> VarParamNonEntryValLocStats{
      std::vector<SaturatingUINT64>(NumOfCoverageCategories, 0)};
  /// The debug location statistics for formal parameters.
  std::vector<SaturatingUINT64> ParamLocStats{
      std::vector<SaturatingUINT64>(NumOfCoverageCategories, 0)};
  /// Map non debug entry values coverage for formal parameters.
  std::vector<SaturatingUINT64> ParamNonEntryValLocStats{
      std::vector<SaturatingUINT64>(NumOfCoverageCategories, 0)};
  /// The debug location statistics for local variables.
  std::vector<SaturatingUINT64> LocalVarLocStats{
      std::vector<SaturatingUINT64>(NumOfCoverageCategories, 0)};
  /// Map non debug entry values coverage for local variables.
  std::vector<SaturatingUINT64> LocalVarNonEntryValLocStats{
      std::vector<SaturatingUINT64>(NumOfCoverageCategories, 0)};
  /// Total number of local variables and function parameters processed.
  SaturatingUINT64 NumVarParam = 0;
  /// Total number of formal parameters processed.
  SaturatingUINT64 NumParam = 0;
  /// Total number of local variables processed.
  SaturatingUINT64 NumVar = 0;
};
} // namespace

/// Collect debug location statistics for one DIE.
static void collectLocStats(uint64_t ScopeBytesCovered, uint64_t BytesInScope,
                            std::vector<SaturatingUINT64> &VarParamLocStats,
                            std::vector<SaturatingUINT64> &ParamLocStats,
                            std::vector<SaturatingUINT64> &LocalVarLocStats,
                            bool IsParam, bool IsLocalVar) {
  auto getCoverageBucket = [ScopeBytesCovered, BytesInScope]() -> unsigned {
    // No debug location at all for the variable.
    if (ScopeBytesCovered == 0)
      return 0;
    // Fully covered variable within its scope.
    if (ScopeBytesCovered >= BytesInScope)
      return NumOfCoverageCategories - 1;
    // Get covered range (e.g. 20%-29%).
    unsigned LocBucket = 100 * (double)ScopeBytesCovered / BytesInScope;
    LocBucket /= 10;
    return LocBucket + 1;
  };

  unsigned CoverageBucket = getCoverageBucket();

<<<<<<< HEAD
  VarParamLocStats[CoverageBucket]++;
=======
  VarParamLocStats[CoverageBucket].Value++;
>>>>>>> 2ab1d525
  if (IsParam)
    ParamLocStats[CoverageBucket].Value++;
  else if (IsLocalVar)
    LocalVarLocStats[CoverageBucket].Value++;
}

/// Construct an identifier for a given DIE from its Prefix, Name, DeclFileName
/// and DeclLine. The identifier aims to be unique for any unique entities,
/// but keeping the same among different instances of the same entity.
static std::string constructDieID(DWARFDie Die,
                                  StringRef Prefix = StringRef()) {
  std::string IDStr;
  llvm::raw_string_ostream ID(IDStr);
  ID << Prefix
     << Die.getName(DINameKind::LinkageName);

  // Prefix + Name is enough for local variables and parameters.
  if (!Prefix.empty() && !Prefix.equals("g"))
    return ID.str();

  auto DeclFile = Die.findRecursively(dwarf::DW_AT_decl_file);
  std::string File;
  if (DeclFile) {
    DWARFUnit *U = Die.getDwarfUnit();
    if (const auto *LT = U->getContext().getLineTableForUnit(U))
      if (LT->getFileNameByIndex(
              dwarf::toUnsigned(DeclFile, 0), U->getCompilationDir(),
              DILineInfoSpecifier::FileLineInfoKind::AbsoluteFilePath, File))
        File = std::string(sys::path::filename(File));
  }
  ID << ":" << (File.empty() ? "/" : File);
  ID << ":"
     << dwarf::toUnsigned(Die.findRecursively(dwarf::DW_AT_decl_line), 0);
  return ID.str();
}

/// Return the number of bytes in the overlap of ranges A and B.
static uint64_t calculateOverlap(DWARFAddressRange A, DWARFAddressRange B) {
  uint64_t Lower = std::max(A.LowPC, B.LowPC);
  uint64_t Upper = std::min(A.HighPC, B.HighPC);
  if (Lower >= Upper)
    return 0;
  return Upper - Lower;
}

/// Collect debug info quality metrics for one DIE.
static void collectStatsForDie(DWARFDie Die, const std::string &FnPrefix,
                               const std::string &VarPrefix,
                               uint64_t BytesInScope, uint32_t InlineDepth,
                               StringMap<PerFunctionStats> &FnStatMap,
                               GlobalStats &GlobalStats,
                               LocationStats &LocStats,
<<<<<<< HEAD
                               InlinedVarsTy *InlinedVariables) {
=======
                               AbstractOriginVarsTy *AbstractOriginVariables) {
>>>>>>> 2ab1d525
  const dwarf::Tag Tag = Die.getTag();
  // Skip CU node.
  if (Tag == dwarf::DW_TAG_compile_unit)
    return;

  bool HasLoc = false;
  bool HasSrcLoc = false;
  bool HasType = false;
  uint64_t TotalBytesCovered = 0;
  uint64_t ScopeBytesCovered = 0;
  uint64_t BytesEntryValuesCovered = 0;
  auto &FnStats = FnStatMap[FnPrefix];
  bool IsParam = Tag == dwarf::DW_TAG_formal_parameter;
  bool IsLocalVar = Tag == dwarf::DW_TAG_variable;
  bool IsConstantMember = Tag == dwarf::DW_TAG_member &&
                          Die.find(dwarf::DW_AT_const_value);

  // For zero covered inlined variables the locstats will be
  // calculated later.
  bool DeferLocStats = false;

  if (Tag == dwarf::DW_TAG_call_site || Tag == dwarf::DW_TAG_GNU_call_site) {
    GlobalStats.CallSiteDIEs++;
    return;
  }

  if (Tag == dwarf::DW_TAG_call_site_parameter ||
      Tag == dwarf::DW_TAG_GNU_call_site_parameter) {
    GlobalStats.CallSiteParamDIEs++;
    return;
  }

  if (!IsParam && !IsLocalVar && !IsConstantMember) {
    // Not a variable or constant member.
    return;
  }

  // Ignore declarations of global variables.
  if (IsLocalVar && Die.find(dwarf::DW_AT_declaration))
    return;

  if (Die.findRecursively(dwarf::DW_AT_decl_file) &&
      Die.findRecursively(dwarf::DW_AT_decl_line))
    HasSrcLoc = true;

  if (Die.findRecursively(dwarf::DW_AT_type))
    HasType = true;

<<<<<<< HEAD
  // Check if it is an inlined variable.
  if (Die.find(dwarf::DW_AT_abstract_origin)) {
      if (Die.find(dwarf::DW_AT_location) ||
          Die.find(dwarf::DW_AT_const_value)) {
        if (InlinedVariables) {
          auto Offset = Die.find(dwarf::DW_AT_abstract_origin);
          // Do not track this inlined var any more, since it has location
          // coverage.
          llvm::erase_value(*InlinedVariables, (*Offset).getRawUValue());
        }
      } else {
        // The locstats will be handled at the end of
        // the collectStatsRecursive().
        DeferLocStats = true;
      }
=======
  if (Die.find(dwarf::DW_AT_abstract_origin)) {
    if (Die.find(dwarf::DW_AT_location) || Die.find(dwarf::DW_AT_const_value)) {
      if (AbstractOriginVariables) {
        auto Offset = Die.find(dwarf::DW_AT_abstract_origin);
        // Do not track this variable any more, since it has location
        // coverage.
        llvm::erase_value(*AbstractOriginVariables, (*Offset).getRawUValue());
      }
    } else {
      // The locstats will be handled at the end of
      // the collectStatsRecursive().
      DeferLocStats = true;
    }
>>>>>>> 2ab1d525
  }

  auto IsEntryValue = [&](ArrayRef<uint8_t> D) -> bool {
    DWARFUnit *U = Die.getDwarfUnit();
    DataExtractor Data(toStringRef(D),
                       Die.getDwarfUnit()->getContext().isLittleEndian(), 0);
    DWARFExpression Expression(Data, U->getAddressByteSize(),
                               U->getFormParams().Format);
    // Consider the expression containing the DW_OP_entry_value as
    // an entry value.
    return llvm::any_of(Expression, [](const DWARFExpression::Operation &Op) {
      return Op.getCode() == dwarf::DW_OP_entry_value ||
             Op.getCode() == dwarf::DW_OP_GNU_entry_value;
    });
  };

  if (Die.find(dwarf::DW_AT_const_value)) {
    // This catches constant members *and* variables.
    HasLoc = true;
    ScopeBytesCovered = BytesInScope;
    TotalBytesCovered = BytesInScope;
  } else {
    // Handle variables and function arguments.
    Expected<std::vector<DWARFLocationExpression>> Loc =
        Die.getLocations(dwarf::DW_AT_location);
    if (!Loc) {
      consumeError(Loc.takeError());
    } else {
      HasLoc = true;
      // Get PC coverage.
      auto Default = find_if(
          *Loc, [](const DWARFLocationExpression &L) { return !L.Range; });
      if (Default != Loc->end()) {
        // Assume the entire range is covered by a single location.
        ScopeBytesCovered = BytesInScope;
        TotalBytesCovered = BytesInScope;
      } else {
        // Caller checks this Expected result already, it cannot fail.
        auto ScopeRanges = cantFail(Die.getParent().getAddressRanges());
        for (auto Entry : *Loc) {
          TotalBytesCovered += Entry.Range->HighPC - Entry.Range->LowPC;
          uint64_t ScopeBytesCoveredByEntry = 0;
          // Calculate how many bytes of the parent scope this entry covers.
          // FIXME: In section 2.6.2 of the DWARFv5 spec it says that "The
          // address ranges defined by the bounded location descriptions of a
          // location list may overlap". So in theory a variable can have
          // multiple simultaneous locations, which would make this calculation
          // misleading because we will count the overlapped areas
          // twice. However, clang does not currently emit DWARF like this.
          for (DWARFAddressRange R : ScopeRanges) {
            ScopeBytesCoveredByEntry += calculateOverlap(*Entry.Range, R);
          }
          ScopeBytesCovered += ScopeBytesCoveredByEntry;
          if (IsEntryValue(Entry.Expr))
            BytesEntryValuesCovered += ScopeBytesCoveredByEntry;
        }
      }
    }
  }

  // Calculate the debug location statistics.
  if (BytesInScope && !DeferLocStats) {
<<<<<<< HEAD
    LocStats.NumVarParam++;
=======
    LocStats.NumVarParam.Value++;
>>>>>>> 2ab1d525
    if (IsParam)
      LocStats.NumParam.Value++;
    else if (IsLocalVar)
      LocStats.NumVar.Value++;

    collectLocStats(ScopeBytesCovered, BytesInScope, LocStats.VarParamLocStats,
                    LocStats.ParamLocStats, LocStats.LocalVarLocStats, IsParam,
                    IsLocalVar);
    // Non debug entry values coverage statistics.
    collectLocStats(ScopeBytesCovered - BytesEntryValuesCovered, BytesInScope,
                    LocStats.VarParamNonEntryValLocStats,
                    LocStats.ParamNonEntryValLocStats,
                    LocStats.LocalVarNonEntryValLocStats, IsParam, IsLocalVar);
  }

  // Collect PC range coverage data.
  if (DWARFDie D =
          Die.getAttributeValueAsReferencedDie(dwarf::DW_AT_abstract_origin))
    Die = D;

  std::string VarID = constructDieID(Die, VarPrefix);
  FnStats.VarsInFunction.insert(VarID);

  GlobalStats.TotalBytesCovered += TotalBytesCovered;
  if (BytesInScope) {
    GlobalStats.ScopeBytesCovered += ScopeBytesCovered;
    GlobalStats.ScopeBytes += BytesInScope;
    GlobalStats.ScopeEntryValueBytesCovered += BytesEntryValuesCovered;
    if (IsParam) {
      GlobalStats.ParamScopeBytesCovered += ScopeBytesCovered;
      GlobalStats.ParamScopeBytes += BytesInScope;
      GlobalStats.ParamScopeEntryValueBytesCovered += BytesEntryValuesCovered;
    } else if (IsLocalVar) {
      GlobalStats.LocalVarScopeBytesCovered += ScopeBytesCovered;
      GlobalStats.LocalVarScopeBytes += BytesInScope;
      GlobalStats.LocalVarScopeEntryValueBytesCovered +=
          BytesEntryValuesCovered;
    }
    assert(GlobalStats.ScopeBytesCovered.Value <= GlobalStats.ScopeBytes.Value);
  }

  if (IsConstantMember) {
    FnStats.ConstantMembers++;
    return;
  }

  FnStats.TotalVarWithLoc += (unsigned)HasLoc;

  if (Die.find(dwarf::DW_AT_artificial)) {
    FnStats.NumArtificial++;
    return;
  }

  if (IsParam) {
    FnStats.NumParams++;
    if (HasType)
      FnStats.NumParamTypes++;
    if (HasSrcLoc)
      FnStats.NumParamSourceLocations++;
    if (HasLoc)
      FnStats.NumParamLocations++;
  } else if (IsLocalVar) {
    FnStats.NumLocalVars++;
    if (HasType)
      FnStats.NumLocalVarTypes++;
    if (HasSrcLoc)
      FnStats.NumLocalVarSourceLocations++;
    if (HasLoc)
      FnStats.NumLocalVarLocations++;
  }
}

<<<<<<< HEAD
/// Recursively collect variables from subprogram with
/// DW_AT_inline attribute.
static void collectInlinedFnInfo(DWARFDie Die,
                                 uint64_t SPOffset,
                                 InlinedVarsTyMap &GlobalInlinedFnInfo) {
=======
/// Recursively collect variables from subprogram with DW_AT_inline attribute.
static void collectAbstractOriginFnInfo(
    DWARFDie Die, uint64_t SPOffset,
    AbstractOriginVarsTyMap &GlobalAbstractOriginFnInfo,
    AbstractOriginVarsTyMap &LocalAbstractOriginFnInfo) {
>>>>>>> 2ab1d525
  DWARFDie Child = Die.getFirstChild();
  while (Child) {
    const dwarf::Tag ChildTag = Child.getTag();
    if (ChildTag == dwarf::DW_TAG_formal_parameter ||
<<<<<<< HEAD
        ChildTag == dwarf::DW_TAG_variable)
      GlobalInlinedFnInfo[SPOffset].push_back(Child.getOffset());
    else if (ChildTag == dwarf::DW_TAG_lexical_block)
      collectInlinedFnInfo(Child, SPOffset, GlobalInlinedFnInfo);
=======
        ChildTag == dwarf::DW_TAG_variable) {
      GlobalAbstractOriginFnInfo[SPOffset].push_back(Child.getOffset());
      LocalAbstractOriginFnInfo[SPOffset].push_back(Child.getOffset());
    } else if (ChildTag == dwarf::DW_TAG_lexical_block)
      collectAbstractOriginFnInfo(Child, SPOffset, GlobalAbstractOriginFnInfo,
                                  LocalAbstractOriginFnInfo);
>>>>>>> 2ab1d525
    Child = Child.getSibling();
  }
}

/// Recursively collect debug info quality metrics.
<<<<<<< HEAD
static void collectStatsRecursive(DWARFDie Die, std::string FnPrefix,
                                  std::string VarPrefix, uint64_t BytesInScope,
                                  uint32_t InlineDepth,
                                  StringMap<PerFunctionStats> &FnStatMap,
                                  GlobalStats &GlobalStats,
                                  LocationStats &LocStats,
                                  InlinedVarsTyMap &GlobalInlinedFnInfo,
                                  InlinedFnInstacesTy &InlinedFnsToBeProcessed,
                                  InlinedVarsTy *InlinedVarsPtr = nullptr) {
=======
static void collectStatsRecursive(
    DWARFDie Die, std::string FnPrefix, std::string VarPrefix,
    uint64_t BytesInScope, uint32_t InlineDepth,
    StringMap<PerFunctionStats> &FnStatMap, GlobalStats &GlobalStats,
    LocationStats &LocStats, FunctionDIECUTyMap &AbstractOriginFnCUs,
    AbstractOriginVarsTyMap &GlobalAbstractOriginFnInfo,
    AbstractOriginVarsTyMap &LocalAbstractOriginFnInfo,
    FunctionsWithAbstractOriginTy &FnsWithAbstractOriginToBeProcessed,
    AbstractOriginVarsTy *AbstractOriginVarsPtr = nullptr) {
>>>>>>> 2ab1d525
  // Skip NULL nodes.
  if (Die.isNULL())
    return;

  const dwarf::Tag Tag = Die.getTag();
  // Skip function types.
  if (Tag == dwarf::DW_TAG_subroutine_type)
    return;

  // Handle any kind of lexical scope.
  const bool HasAbstractOrigin = Die.find(dwarf::DW_AT_abstract_origin) != None;
  const bool IsFunction = Tag == dwarf::DW_TAG_subprogram;
  const bool IsBlock = Tag == dwarf::DW_TAG_lexical_block;
  const bool IsInlinedFunction = Tag == dwarf::DW_TAG_inlined_subroutine;
<<<<<<< HEAD
  InlinedVarsTy InlinedVars;
  // Get the vars of the inlined fn, so the locstats
  // reports the missing vars (with coverage 0%).
  if (IsInlinedFunction) {
    auto OffsetFn = Die.find(dwarf::DW_AT_abstract_origin);
    if (OffsetFn) {
      uint64_t OffsetOfInlineFnCopy = (*OffsetFn).getRawUValue();
      if (GlobalInlinedFnInfo.count(OffsetOfInlineFnCopy)) {
        InlinedVars = GlobalInlinedFnInfo[OffsetOfInlineFnCopy];
        InlinedVarsPtr = &InlinedVars;
      } else {
        // This means that the DW_AT_inline fn copy is out of order,
        // so this inlined instance will be processed later.
        InlinedFnsToBeProcessed.push_back(Die.getOffset());
        InlinedVarsPtr = nullptr;
      }
    }
  }

=======
  // We want to know how many variables (with abstract_origin) don't have
  // location info.
  const bool IsCandidateForZeroLocCovTracking =
      (IsInlinedFunction || (IsFunction && HasAbstractOrigin));

  AbstractOriginVarsTy AbstractOriginVars;

  // Get the vars of the inlined fn, so the locstats
  // reports the missing vars (with coverage 0%).
  if (IsCandidateForZeroLocCovTracking) {
    auto OffsetFn = Die.find(dwarf::DW_AT_abstract_origin);
    if (OffsetFn) {
      uint64_t OffsetOfInlineFnCopy = (*OffsetFn).getRawUValue();
      if (LocalAbstractOriginFnInfo.count(OffsetOfInlineFnCopy)) {
        AbstractOriginVars = LocalAbstractOriginFnInfo[OffsetOfInlineFnCopy];
        AbstractOriginVarsPtr = &AbstractOriginVars;
      } else {
        // This means that the DW_AT_inline fn copy is out of order
        // or that the abstract_origin references another CU,
        // so this abstract origin instance will be processed later.
        FnsWithAbstractOriginToBeProcessed.push_back(Die.getOffset());
        AbstractOriginVarsPtr = nullptr;
      }
    }
  }

>>>>>>> 2ab1d525
  if (IsFunction || IsInlinedFunction || IsBlock) {
    // Reset VarPrefix when entering a new function.
    if (IsFunction || IsInlinedFunction)
      VarPrefix = "v";

    // Ignore forward declarations.
    if (Die.find(dwarf::DW_AT_declaration))
      return;

    // Check for call sites.
    if (Die.find(dwarf::DW_AT_call_file) && Die.find(dwarf::DW_AT_call_line))
      GlobalStats.CallSiteEntries++;

    // PC Ranges.
    auto RangesOrError = Die.getAddressRanges();
    if (!RangesOrError) {
      llvm::consumeError(RangesOrError.takeError());
      return;
    }

    auto Ranges = RangesOrError.get();
    uint64_t BytesInThisScope = 0;
    for (auto Range : Ranges)
      BytesInThisScope += Range.HighPC - Range.LowPC;

    // Count the function.
    if (!IsBlock) {
      // Skip over abstract origins, but collect variables
      // from it so it can be used for location statistics
      // for inlined instancies.
      if (Die.find(dwarf::DW_AT_inline)) {
        uint64_t SPOffset = Die.getOffset();
<<<<<<< HEAD
        collectInlinedFnInfo(Die, SPOffset, GlobalInlinedFnInfo);
=======
        AbstractOriginFnCUs[SPOffset] = Die.getDwarfUnit();
        collectAbstractOriginFnInfo(Die, SPOffset, GlobalAbstractOriginFnInfo,
                                    LocalAbstractOriginFnInfo);
>>>>>>> 2ab1d525
        return;
      }

      std::string FnID = constructDieID(Die);
      // We've seen an instance of this function.
      auto &FnStats = FnStatMap[FnID];
      FnStats.IsFunction = true;
      if (IsInlinedFunction) {
        FnStats.NumFnInlined++;
        if (Die.findRecursively(dwarf::DW_AT_abstract_origin))
          FnStats.NumAbstractOrigins++;
      } else {
        FnStats.NumFnOutOfLine++;
      }
      if (Die.findRecursively(dwarf::DW_AT_decl_file) &&
          Die.findRecursively(dwarf::DW_AT_decl_line))
        FnStats.HasSourceLocation = true;
      // Update function prefix.
      FnPrefix = FnID;
    }

    if (BytesInThisScope) {
      BytesInScope = BytesInThisScope;
      if (IsFunction)
        GlobalStats.FunctionSize += BytesInThisScope;
      else if (IsInlinedFunction && InlineDepth == 0)
        GlobalStats.InlineFunctionSize += BytesInThisScope;
    }
  } else {
    // Not a scope, visit the Die itself. It could be a variable.
    collectStatsForDie(Die, FnPrefix, VarPrefix, BytesInScope, InlineDepth,
<<<<<<< HEAD
                       FnStatMap, GlobalStats, LocStats, InlinedVarsPtr);
=======
                       FnStatMap, GlobalStats, LocStats, AbstractOriginVarsPtr);
>>>>>>> 2ab1d525
  }

  // Set InlineDepth correctly for child recursion
  if (IsFunction)
    InlineDepth = 0;
  else if (IsInlinedFunction)
    ++InlineDepth;

  // Traverse children.
  unsigned LexicalBlockIndex = 0;
  unsigned FormalParameterIndex = 0;
  DWARFDie Child = Die.getFirstChild();
  while (Child) {
    std::string ChildVarPrefix = VarPrefix;
    if (Child.getTag() == dwarf::DW_TAG_lexical_block)
      ChildVarPrefix += toHex(LexicalBlockIndex++) + '.';
    if (Child.getTag() == dwarf::DW_TAG_formal_parameter)
      ChildVarPrefix += 'p' + toHex(FormalParameterIndex++) + '.';

<<<<<<< HEAD
    collectStatsRecursive(Child, FnPrefix, ChildVarPrefix, BytesInScope,
                          InlineDepth, FnStatMap, GlobalStats, LocStats,
                          GlobalInlinedFnInfo, InlinedFnsToBeProcessed,
                          InlinedVarsPtr);
    Child = Child.getSibling();
  }

  if (!IsInlinedFunction)
    return;

  // After we have processed all vars of the inlined function,
  // we want to know how many variables have no location.
  for (auto Offset : InlinedVars) {
    LocStats.NumVarParam++;
    LocStats.VarParamLocStats[ZeroCoverageBucket]++;
    auto InlineDie = Die.getDwarfUnit()->getDIEForOffset(Offset);
    if (!InlineDie)
      continue;
    auto Tag = InlineDie.getTag();
=======
    collectStatsRecursive(
        Child, FnPrefix, ChildVarPrefix, BytesInScope, InlineDepth, FnStatMap,
        GlobalStats, LocStats, AbstractOriginFnCUs, GlobalAbstractOriginFnInfo,
        LocalAbstractOriginFnInfo, FnsWithAbstractOriginToBeProcessed,
        AbstractOriginVarsPtr);
    Child = Child.getSibling();
  }

  if (!IsCandidateForZeroLocCovTracking)
    return;

  // After we have processed all vars of the inlined function (or function with
  // an abstract_origin), we want to know how many variables have no location.
  for (auto Offset : AbstractOriginVars) {
    LocStats.NumVarParam++;
    LocStats.VarParamLocStats[ZeroCoverageBucket]++;
    auto FnDie = Die.getDwarfUnit()->getDIEForOffset(Offset);
    if (!FnDie)
      continue;
    auto Tag = FnDie.getTag();
>>>>>>> 2ab1d525
    if (Tag == dwarf::DW_TAG_formal_parameter) {
      LocStats.NumParam++;
      LocStats.ParamLocStats[ZeroCoverageBucket]++;
    } else if (Tag == dwarf::DW_TAG_variable) {
      LocStats.NumVar++;
      LocStats.LocalVarLocStats[ZeroCoverageBucket]++;
    }
  }
}

/// Print human-readable output.
/// \{
static void printDatum(json::OStream &J, const char *Key, json::Value Value) {
  if (Value == OverflowValue)
    J.attribute(Key, "overflowed");
  else
    J.attribute(Key, Value);

  LLVM_DEBUG(llvm::dbgs() << Key << ": " << Value << '\n');
}

static void printLocationStats(json::OStream &J, const char *Key,
                               std::vector<SaturatingUINT64> &LocationStats) {
  if (LocationStats[0].Value == OverflowValue)
    J.attribute((Twine(Key) +
                 " with (0%,10%) of parent scope covered by DW_AT_location")
                    .str(),
                "overflowed");
  else
    J.attribute(
        (Twine(Key) + " with 0% of parent scope covered by DW_AT_location")
            .str(),
        LocationStats[0].Value);
  LLVM_DEBUG(
      llvm::dbgs() << Key
                   << " with 0% of parent scope covered by DW_AT_location: \\"
                   << LocationStats[0].Value << '\n');

  if (LocationStats[1].Value == OverflowValue)
    J.attribute((Twine(Key) +
                 " with (0%,10%) of parent scope covered by DW_AT_location")
                    .str(),
                "overflowed");
  else
    J.attribute((Twine(Key) +
                 " with (0%,10%) of parent scope covered by DW_AT_location")
                    .str(),
                LocationStats[1].Value);
  LLVM_DEBUG(llvm::dbgs()
             << Key
             << " with (0%,10%) of parent scope covered by DW_AT_location: "
             << LocationStats[1].Value << '\n');

  for (unsigned i = 2; i < NumOfCoverageCategories - 1; ++i) {
    if (LocationStats[i].Value == OverflowValue)
      J.attribute((Twine(Key) + " with [" + Twine((i - 1) * 10) + "%," +
                   Twine(i * 10) +
                   "%) of parent scope covered by DW_AT_location")
                      .str(),
                  "overflowed");
    else
      J.attribute((Twine(Key) + " with [" + Twine((i - 1) * 10) + "%," +
                   Twine(i * 10) +
                   "%) of parent scope covered by DW_AT_location")
                      .str(),
                  LocationStats[i].Value);
    LLVM_DEBUG(llvm::dbgs()
               << Key << " with [" << (i - 1) * 10 << "%," << i * 10
               << "%) of parent scope covered by DW_AT_location: "
               << LocationStats[i].Value);
  }
  if (LocationStats[NumOfCoverageCategories - 1].Value == OverflowValue)
    J.attribute(
        (Twine(Key) + " with 100% of parent scope covered by DW_AT_location")
            .str(),
        "overflowed");
  else
    J.attribute(
        (Twine(Key) + " with 100% of parent scope covered by DW_AT_location")
            .str(),
        LocationStats[NumOfCoverageCategories - 1].Value);
  LLVM_DEBUG(
      llvm::dbgs() << Key
                   << " with 100% of parent scope covered by DW_AT_location: "
                   << LocationStats[NumOfCoverageCategories - 1].Value);
}

static void printSectionSizes(json::OStream &J, const SectionSizes &Sizes) {
  for (const auto &It : Sizes.DebugSectionSizes)
    J.attribute((Twine("#bytes in ") + It.first).str(), int64_t(It.second));
}

<<<<<<< HEAD
/// Stop tracking inlined variables with a location.
/// This is used for out-of-order DW_AT_inline subprograms only.
static void updateInlinedVarsCovInfo(DWARFDie InlinedFnDie,
                                     InlinedVarsTy &InlinedVars) {
  DWARFDie Child = InlinedFnDie.getFirstChild();
=======
/// Stop tracking variables that contain abstract_origin with a location.
/// This is used for out-of-order DW_AT_inline subprograms only.
static void updateVarsWithAbstractOriginLocCovInfo(
    DWARFDie FnDieWithAbstractOrigin,
    AbstractOriginVarsTy &AbstractOriginVars) {
  DWARFDie Child = FnDieWithAbstractOrigin.getFirstChild();
>>>>>>> 2ab1d525
  while (Child) {
    const dwarf::Tag ChildTag = Child.getTag();
    if ((ChildTag == dwarf::DW_TAG_formal_parameter ||
         ChildTag == dwarf::DW_TAG_variable) &&
        (Child.find(dwarf::DW_AT_location) ||
         Child.find(dwarf::DW_AT_const_value))) {
      auto OffsetVar = Child.find(dwarf::DW_AT_abstract_origin);
      if (OffsetVar)
<<<<<<< HEAD
        llvm::erase_value(InlinedVars, (*OffsetVar).getRawUValue());
    } else if (ChildTag == dwarf::DW_TAG_lexical_block)
      updateInlinedVarsCovInfo(Child, InlinedVars);
=======
        llvm::erase_value(AbstractOriginVars, (*OffsetVar).getRawUValue());
    } else if (ChildTag == dwarf::DW_TAG_lexical_block)
      updateVarsWithAbstractOriginLocCovInfo(Child, AbstractOriginVars);
>>>>>>> 2ab1d525
    Child = Child.getSibling();
  }
}

/// Collect zero location coverage for inlined variables which refer to
/// a DW_AT_inline copy of subprogram that is out of order in the DWARF.
<<<<<<< HEAD
static void
collectZeroCovInlinedVars(DWARFUnit *DwUnit, GlobalStats &GlobalStats,
                          LocationStats &LocStats,
                          InlinedVarsTyMap &GlobalInlinedFnInfo,
                          InlinedFnInstacesTy &InlinedFnsToBeProcessed) {
  for (auto FnOffset : InlinedFnsToBeProcessed) {
    DWARFDie InlinedFnDie = DwUnit->getDIEForOffset(FnOffset);
    auto InlinedCopy = InlinedFnDie.find(dwarf::DW_AT_abstract_origin);
    InlinedVarsTy InlinedVars;
    if (!InlinedCopy)
      continue;

    InlinedVars = GlobalInlinedFnInfo[(*InlinedCopy).getRawUValue()];
    updateInlinedVarsCovInfo(InlinedFnDie, InlinedVars);

    for (auto Offset : InlinedVars) {
=======
/// Also cover the variables of a concrete function (represented with
/// the DW_TAG_subprogram) with an abstract_origin attribute.
static void collectZeroLocCovForVarsWithAbstractOrigin(
    DWARFUnit *DwUnit, GlobalStats &GlobalStats, LocationStats &LocStats,
    AbstractOriginVarsTyMap &LocalAbstractOriginFnInfo,
    FunctionsWithAbstractOriginTy &FnsWithAbstractOriginToBeProcessed) {
  // The next variable is used to filter out functions that have been processed,
  // leaving FnsWithAbstractOriginToBeProcessed with just CrossCU references.
  FunctionsWithAbstractOriginTy ProcessedFns;
  for (auto FnOffset : FnsWithAbstractOriginToBeProcessed) {
    DWARFDie FnDieWithAbstractOrigin = DwUnit->getDIEForOffset(FnOffset);
    auto FnCopy = FnDieWithAbstractOrigin.find(dwarf::DW_AT_abstract_origin);
    AbstractOriginVarsTy AbstractOriginVars;
    if (!FnCopy)
      continue;
    uint64_t FnCopyRawUValue = (*FnCopy).getRawUValue();
    // If there is no entry within LocalAbstractOriginFnInfo for the given
    // FnCopyRawUValue, function isn't out-of-order in DWARF. Rather, we have
    // CrossCU referencing.
    if (!LocalAbstractOriginFnInfo.count(FnCopyRawUValue))
      continue;
    AbstractOriginVars = LocalAbstractOriginFnInfo[FnCopyRawUValue];
    updateVarsWithAbstractOriginLocCovInfo(FnDieWithAbstractOrigin,
                                           AbstractOriginVars);

    for (auto Offset : AbstractOriginVars) {
>>>>>>> 2ab1d525
      LocStats.NumVarParam++;
      LocStats.VarParamLocStats[ZeroCoverageBucket]++;
      auto Tag = DwUnit->getDIEForOffset(Offset).getTag();
      if (Tag == dwarf::DW_TAG_formal_parameter) {
        LocStats.NumParam++;
        LocStats.ParamLocStats[ZeroCoverageBucket]++;
      } else if (Tag == dwarf::DW_TAG_variable) {
        LocStats.NumVar++;
        LocStats.LocalVarLocStats[ZeroCoverageBucket]++;
      }
    }
<<<<<<< HEAD
=======
    ProcessedFns.push_back(FnOffset);
  }
  for (auto ProcessedFn : ProcessedFns)
    llvm::erase_value(FnsWithAbstractOriginToBeProcessed, ProcessedFn);
}

/// Collect zero location coverage for inlined variables which refer to
/// a DW_AT_inline copy of subprogram that is in a different CU.
static void collectZeroLocCovForVarsWithCrossCUReferencingAbstractOrigin(
    LocationStats &LocStats, FunctionDIECUTyMap AbstractOriginFnCUs,
    AbstractOriginVarsTyMap &GlobalAbstractOriginFnInfo,
    CrossCUReferencingDIELocationTy &CrossCUReferencesToBeResolved) {
  for (const auto &CrossCUReferenceToBeResolved :
       CrossCUReferencesToBeResolved) {
    DWARFUnit *DwUnit = CrossCUReferenceToBeResolved.DwUnit;
    DWARFDie FnDIEWithCrossCUReferencing =
        DwUnit->getDIEForOffset(CrossCUReferenceToBeResolved.DIEOffset);
    auto FnCopy =
        FnDIEWithCrossCUReferencing.find(dwarf::DW_AT_abstract_origin);
    if (!FnCopy)
      continue;
    uint64_t FnCopyRawUValue = (*FnCopy).getRawUValue();
    AbstractOriginVarsTy AbstractOriginVars =
        GlobalAbstractOriginFnInfo[FnCopyRawUValue];
    updateVarsWithAbstractOriginLocCovInfo(FnDIEWithCrossCUReferencing,
                                           AbstractOriginVars);
    for (auto Offset : AbstractOriginVars) {
      LocStats.NumVarParam++;
      LocStats.VarParamLocStats[ZeroCoverageBucket]++;
      auto Tag = (AbstractOriginFnCUs[FnCopyRawUValue])
                     ->getDIEForOffset(Offset)
                     .getTag();
      if (Tag == dwarf::DW_TAG_formal_parameter) {
        LocStats.NumParam++;
        LocStats.ParamLocStats[ZeroCoverageBucket]++;
      } else if (Tag == dwarf::DW_TAG_variable) {
        LocStats.NumVar++;
        LocStats.LocalVarLocStats[ZeroCoverageBucket]++;
      }
    }
>>>>>>> 2ab1d525
  }
}

/// \}

/// Collect debug info quality metrics for an entire DIContext.
///
/// Do the impossible and reduce the quality of the debug info down to a few
/// numbers. The idea is to condense the data into numbers that can be tracked
/// over time to identify trends in newer compiler versions and gauge the effect
/// of particular optimizations. The raw numbers themselves are not particularly
/// useful, only the delta between compiling the same program with different
/// compilers is.
bool dwarfdump::collectStatsForObjectFile(ObjectFile &Obj, DWARFContext &DICtx,
                                          const Twine &Filename,
                                          raw_ostream &OS) {
  StringRef FormatName = Obj.getFileFormatName();
  GlobalStats GlobalStats;
  LocationStats LocStats;
  InlinedVarsTyMap GlobalInlinedFnInfo;
  InlinedFnInstacesTy InlinedFnsToBeProcessed;
  StringMap<PerFunctionStats> Statistics;
<<<<<<< HEAD
  for (const auto &CU : static_cast<DWARFContext *>(&DICtx)->compile_units()) {
    if (DWARFDie CUDie = CU->getNonSkeletonUnitDIE(false)) {
      collectStatsRecursive(CUDie, "/", "g", 0, 0, Statistics, GlobalStats,
                            LocStats, GlobalInlinedFnInfo,
                            InlinedFnsToBeProcessed);

      collectZeroCovInlinedVars(CUDie.getDwarfUnit(), GlobalStats, LocStats,
                                GlobalInlinedFnInfo, InlinedFnsToBeProcessed);
    }
  }
=======
  // This variable holds variable information for functions with
  // abstract_origin globally, across all CUs.
  AbstractOriginVarsTyMap GlobalAbstractOriginFnInfo;
  // This variable holds information about the CU of a function with
  // abstract_origin.
  FunctionDIECUTyMap AbstractOriginFnCUs;
  CrossCUReferencingDIELocationTy CrossCUReferencesToBeResolved;
  for (const auto &CU : static_cast<DWARFContext *>(&DICtx)->compile_units()) {
    if (DWARFDie CUDie = CU->getNonSkeletonUnitDIE(false)) {
      // This variable holds variable information for functions with
      // abstract_origin, but just for the current CU.
      AbstractOriginVarsTyMap LocalAbstractOriginFnInfo;
      FunctionsWithAbstractOriginTy FnsWithAbstractOriginToBeProcessed;

      collectStatsRecursive(
          CUDie, "/", "g", 0, 0, Statistics, GlobalStats, LocStats,
          AbstractOriginFnCUs, GlobalAbstractOriginFnInfo,
          LocalAbstractOriginFnInfo, FnsWithAbstractOriginToBeProcessed);

      // collectZeroLocCovForVarsWithAbstractOrigin will filter out all
      // out-of-order DWARF functions that have been processed within it,
      // leaving FnsWithAbstractOriginToBeProcessed with only CrossCU
      // references.
      collectZeroLocCovForVarsWithAbstractOrigin(
          CUDie.getDwarfUnit(), GlobalStats, LocStats,
          LocalAbstractOriginFnInfo, FnsWithAbstractOriginToBeProcessed);

      // Collect all CrossCU references into CrossCUReferencesToBeResolved.
      for (auto CrossCUReferencingDIEOffset :
           FnsWithAbstractOriginToBeProcessed)
        CrossCUReferencesToBeResolved.push_back(
            DIELocation(CUDie.getDwarfUnit(), CrossCUReferencingDIEOffset));
    }
  }

  /// Resolve CrossCU references.
  collectZeroLocCovForVarsWithCrossCUReferencingAbstractOrigin(
      LocStats, AbstractOriginFnCUs, GlobalAbstractOriginFnInfo,
      CrossCUReferencesToBeResolved);
>>>>>>> 2ab1d525

  /// Collect the sizes of debug sections.
  SectionSizes Sizes;
  calculateSectionSizes(Obj, Sizes, Filename);

  /// The version number should be increased every time the algorithm is changed
  /// (including bug fixes). New metrics may be added without increasing the
  /// version.
<<<<<<< HEAD
  unsigned Version = 7;
  unsigned VarParamTotal = 0;
  unsigned VarParamUnique = 0;
  unsigned VarParamWithLoc = 0;
  unsigned NumFunctions = 0;
  unsigned NumInlinedFunctions = 0;
  unsigned NumFuncsWithSrcLoc = 0;
  unsigned NumAbstractOrigins = 0;
  unsigned ParamTotal = 0;
  unsigned ParamWithType = 0;
  unsigned ParamWithLoc = 0;
  unsigned ParamWithSrcLoc = 0;
  unsigned LocalVarTotal = 0;
  unsigned LocalVarWithType = 0;
  unsigned LocalVarWithSrcLoc = 0;
  unsigned LocalVarWithLoc = 0;
=======
  unsigned Version = 9;
  SaturatingUINT64 VarParamTotal = 0;
  SaturatingUINT64 VarParamUnique = 0;
  SaturatingUINT64 VarParamWithLoc = 0;
  SaturatingUINT64 NumFunctions = 0;
  SaturatingUINT64 NumInlinedFunctions = 0;
  SaturatingUINT64 NumFuncsWithSrcLoc = 0;
  SaturatingUINT64 NumAbstractOrigins = 0;
  SaturatingUINT64 ParamTotal = 0;
  SaturatingUINT64 ParamWithType = 0;
  SaturatingUINT64 ParamWithLoc = 0;
  SaturatingUINT64 ParamWithSrcLoc = 0;
  SaturatingUINT64 LocalVarTotal = 0;
  SaturatingUINT64 LocalVarWithType = 0;
  SaturatingUINT64 LocalVarWithSrcLoc = 0;
  SaturatingUINT64 LocalVarWithLoc = 0;
>>>>>>> 2ab1d525
  for (auto &Entry : Statistics) {
    PerFunctionStats &Stats = Entry.getValue();
    uint64_t TotalVars = Stats.VarsInFunction.size() *
                         (Stats.NumFnInlined + Stats.NumFnOutOfLine);
    // Count variables in global scope.
    if (!Stats.IsFunction)
      TotalVars =
          Stats.NumLocalVars + Stats.ConstantMembers + Stats.NumArtificial;
    uint64_t Constants = Stats.ConstantMembers;
    VarParamWithLoc += Stats.TotalVarWithLoc + Constants;
    VarParamTotal += TotalVars;
    VarParamUnique += Stats.VarsInFunction.size();
    LLVM_DEBUG(for (auto &V
                    : Stats.VarsInFunction) llvm::dbgs()
               << Entry.getKey() << ": " << V.getKey() << "\n");
    NumFunctions += Stats.IsFunction;
    NumFuncsWithSrcLoc += Stats.HasSourceLocation;
    NumInlinedFunctions += Stats.IsFunction * Stats.NumFnInlined;
    NumAbstractOrigins += Stats.IsFunction * Stats.NumAbstractOrigins;
    ParamTotal += Stats.NumParams;
    ParamWithType += Stats.NumParamTypes;
    ParamWithLoc += Stats.NumParamLocations;
    ParamWithSrcLoc += Stats.NumParamSourceLocations;
    LocalVarTotal += Stats.NumLocalVars;
    LocalVarWithType += Stats.NumLocalVarTypes;
    LocalVarWithLoc += Stats.NumLocalVarLocations;
    LocalVarWithSrcLoc += Stats.NumLocalVarSourceLocations;
  }

  // Print summary.
  OS.SetBufferSize(1024);
  json::OStream J(OS, 2);
  J.objectBegin();
  J.attribute("version", Version);
  LLVM_DEBUG(llvm::dbgs() << "Variable location quality metrics\n";
             llvm::dbgs() << "---------------------------------\n");

  printDatum(J, "file", Filename.str());
  printDatum(J, "format", FormatName);

  printDatum(J, "#functions", NumFunctions.Value);
  printDatum(J, "#functions with location", NumFuncsWithSrcLoc.Value);
  printDatum(J, "#inlined functions", NumInlinedFunctions.Value);
  printDatum(J, "#inlined functions with abstract origins",
             NumAbstractOrigins.Value);

  // This includes local variables and formal parameters.
  printDatum(J, "#unique source variables", VarParamUnique.Value);
  printDatum(J, "#source variables", VarParamTotal.Value);
  printDatum(J, "#source variables with location", VarParamWithLoc.Value);

  printDatum(J, "#call site entries", GlobalStats.CallSiteEntries.Value);
  printDatum(J, "#call site DIEs", GlobalStats.CallSiteDIEs.Value);
  printDatum(J, "#call site parameter DIEs",
             GlobalStats.CallSiteParamDIEs.Value);

  printDatum(J, "sum_all_variables(#bytes in parent scope)",
             GlobalStats.ScopeBytes.Value);
  printDatum(J,
             "sum_all_variables(#bytes in any scope covered by DW_AT_location)",
             GlobalStats.TotalBytesCovered.Value);
  printDatum(J,
             "sum_all_variables(#bytes in parent scope covered by "
             "DW_AT_location)",
             GlobalStats.ScopeBytesCovered.Value);
  printDatum(J,
             "sum_all_variables(#bytes in parent scope covered by "
             "DW_OP_entry_value)",
             GlobalStats.ScopeEntryValueBytesCovered.Value);

  printDatum(J, "sum_all_params(#bytes in parent scope)",
             GlobalStats.ParamScopeBytes.Value);
  printDatum(J,
             "sum_all_params(#bytes in parent scope covered by DW_AT_location)",
             GlobalStats.ParamScopeBytesCovered.Value);
  printDatum(J,
             "sum_all_params(#bytes in parent scope covered by "
             "DW_OP_entry_value)",
             GlobalStats.ParamScopeEntryValueBytesCovered.Value);

  printDatum(J, "sum_all_local_vars(#bytes in parent scope)",
             GlobalStats.LocalVarScopeBytes.Value);
  printDatum(J,
             "sum_all_local_vars(#bytes in parent scope covered by "
             "DW_AT_location)",
             GlobalStats.LocalVarScopeBytesCovered.Value);
  printDatum(J,
             "sum_all_local_vars(#bytes in parent scope covered by "
             "DW_OP_entry_value)",
             GlobalStats.LocalVarScopeEntryValueBytesCovered.Value);

  printDatum(J, "#bytes within functions", GlobalStats.FunctionSize.Value);
  printDatum(J, "#bytes within inlined functions",
             GlobalStats.InlineFunctionSize.Value);

  // Print the summary for formal parameters.
  printDatum(J, "#params", ParamTotal.Value);
  printDatum(J, "#params with source location", ParamWithSrcLoc.Value);
  printDatum(J, "#params with type", ParamWithType.Value);
  printDatum(J, "#params with binary location", ParamWithLoc.Value);

  // Print the summary for local variables.
  printDatum(J, "#local vars", LocalVarTotal.Value);
  printDatum(J, "#local vars with source location", LocalVarWithSrcLoc.Value);
  printDatum(J, "#local vars with type", LocalVarWithType.Value);
  printDatum(J, "#local vars with binary location", LocalVarWithLoc.Value);

  // Print the debug section sizes.
  printSectionSizes(J, Sizes);

  // Print the location statistics for variables (includes local variables
  // and formal parameters).
  printDatum(J, "#variables processed by location statistics",
             LocStats.NumVarParam.Value);
  printLocationStats(J, "#variables", LocStats.VarParamLocStats);
  printLocationStats(J, "#variables - entry values",
                     LocStats.VarParamNonEntryValLocStats);

  // Print the location statistics for formal parameters.
  printDatum(J, "#params processed by location statistics",
             LocStats.NumParam.Value);
  printLocationStats(J, "#params", LocStats.ParamLocStats);
  printLocationStats(J, "#params - entry values",
                     LocStats.ParamNonEntryValLocStats);

  // Print the location statistics for local variables.
  printDatum(J, "#local vars processed by location statistics",
             LocStats.NumVar.Value);
  printLocationStats(J, "#local vars", LocStats.LocalVarLocStats);
  printLocationStats(J, "#local vars - entry values",
                     LocStats.LocalVarNonEntryValLocStats);
  J.objectEnd();
  OS << '\n';
  LLVM_DEBUG(llvm::dbgs() << "Total Availability: "
                          << (int)std::round((VarParamWithLoc.Value * 100.0) /
                                             VarParamTotal.Value)
                          << "%\n";
             llvm::dbgs() << "PC Ranges covered: "
                          << (int)std::round(
                                 (GlobalStats.ScopeBytesCovered.Value * 100.0) /
                                 GlobalStats.ScopeBytes.Value)
                          << "%\n");
  return true;
}<|MERGE_RESOLUTION|>--- conflicted
+++ resolved
@@ -29,14 +29,6 @@
 /// This is used for zero location coverage bucket.
 constexpr unsigned ZeroCoverageBucket = 0;
 
-<<<<<<< HEAD
-/// This represents variables DIE offsets.
-using InlinedVarsTy = llvm::SmallVector<uint64_t>;
-/// This maps function DIE offset to its variables.
-using InlinedVarsTyMap = llvm::DenseMap<uint64_t, InlinedVarsTy>;
-/// This represents inlined_subroutine DIE offsets.
-using InlinedFnInstacesTy = llvm::SmallVector<uint64_t>;
-=======
 /// The UINT64_MAX is used as an indication of the overflow.
 constexpr uint64_t OverflowValue = std::numeric_limits<uint64_t>::max();
 
@@ -80,7 +72,6 @@
 
 /// This maps function DIE offset to its DWARF CU.
 using FunctionDIECUTyMap = llvm::DenseMap<uint64_t, DWARFUnit *>;
->>>>>>> 2ab1d525
 
 /// Holds statistics for one function (or other entity that has a PC range and
 /// contains variables, such as a compile unit).
@@ -219,11 +210,7 @@
 
   unsigned CoverageBucket = getCoverageBucket();
 
-<<<<<<< HEAD
-  VarParamLocStats[CoverageBucket]++;
-=======
   VarParamLocStats[CoverageBucket].Value++;
->>>>>>> 2ab1d525
   if (IsParam)
     ParamLocStats[CoverageBucket].Value++;
   else if (IsLocalVar)
@@ -276,11 +263,7 @@
                                StringMap<PerFunctionStats> &FnStatMap,
                                GlobalStats &GlobalStats,
                                LocationStats &LocStats,
-<<<<<<< HEAD
-                               InlinedVarsTy *InlinedVariables) {
-=======
                                AbstractOriginVarsTy *AbstractOriginVariables) {
->>>>>>> 2ab1d525
   const dwarf::Tag Tag = Die.getTag();
   // Skip CU node.
   if (Tag == dwarf::DW_TAG_compile_unit)
@@ -329,23 +312,6 @@
   if (Die.findRecursively(dwarf::DW_AT_type))
     HasType = true;
 
-<<<<<<< HEAD
-  // Check if it is an inlined variable.
-  if (Die.find(dwarf::DW_AT_abstract_origin)) {
-      if (Die.find(dwarf::DW_AT_location) ||
-          Die.find(dwarf::DW_AT_const_value)) {
-        if (InlinedVariables) {
-          auto Offset = Die.find(dwarf::DW_AT_abstract_origin);
-          // Do not track this inlined var any more, since it has location
-          // coverage.
-          llvm::erase_value(*InlinedVariables, (*Offset).getRawUValue());
-        }
-      } else {
-        // The locstats will be handled at the end of
-        // the collectStatsRecursive().
-        DeferLocStats = true;
-      }
-=======
   if (Die.find(dwarf::DW_AT_abstract_origin)) {
     if (Die.find(dwarf::DW_AT_location) || Die.find(dwarf::DW_AT_const_value)) {
       if (AbstractOriginVariables) {
@@ -359,7 +325,6 @@
       // the collectStatsRecursive().
       DeferLocStats = true;
     }
->>>>>>> 2ab1d525
   }
 
   auto IsEntryValue = [&](ArrayRef<uint8_t> D) -> bool {
@@ -422,11 +387,7 @@
 
   // Calculate the debug location statistics.
   if (BytesInScope && !DeferLocStats) {
-<<<<<<< HEAD
-    LocStats.NumVarParam++;
-=======
     LocStats.NumVarParam.Value++;
->>>>>>> 2ab1d525
     if (IsParam)
       LocStats.NumParam.Value++;
     else if (IsLocalVar)
@@ -499,52 +460,26 @@
   }
 }
 
-<<<<<<< HEAD
-/// Recursively collect variables from subprogram with
-/// DW_AT_inline attribute.
-static void collectInlinedFnInfo(DWARFDie Die,
-                                 uint64_t SPOffset,
-                                 InlinedVarsTyMap &GlobalInlinedFnInfo) {
-=======
 /// Recursively collect variables from subprogram with DW_AT_inline attribute.
 static void collectAbstractOriginFnInfo(
     DWARFDie Die, uint64_t SPOffset,
     AbstractOriginVarsTyMap &GlobalAbstractOriginFnInfo,
     AbstractOriginVarsTyMap &LocalAbstractOriginFnInfo) {
->>>>>>> 2ab1d525
   DWARFDie Child = Die.getFirstChild();
   while (Child) {
     const dwarf::Tag ChildTag = Child.getTag();
     if (ChildTag == dwarf::DW_TAG_formal_parameter ||
-<<<<<<< HEAD
-        ChildTag == dwarf::DW_TAG_variable)
-      GlobalInlinedFnInfo[SPOffset].push_back(Child.getOffset());
-    else if (ChildTag == dwarf::DW_TAG_lexical_block)
-      collectInlinedFnInfo(Child, SPOffset, GlobalInlinedFnInfo);
-=======
         ChildTag == dwarf::DW_TAG_variable) {
       GlobalAbstractOriginFnInfo[SPOffset].push_back(Child.getOffset());
       LocalAbstractOriginFnInfo[SPOffset].push_back(Child.getOffset());
     } else if (ChildTag == dwarf::DW_TAG_lexical_block)
       collectAbstractOriginFnInfo(Child, SPOffset, GlobalAbstractOriginFnInfo,
                                   LocalAbstractOriginFnInfo);
->>>>>>> 2ab1d525
     Child = Child.getSibling();
   }
 }
 
 /// Recursively collect debug info quality metrics.
-<<<<<<< HEAD
-static void collectStatsRecursive(DWARFDie Die, std::string FnPrefix,
-                                  std::string VarPrefix, uint64_t BytesInScope,
-                                  uint32_t InlineDepth,
-                                  StringMap<PerFunctionStats> &FnStatMap,
-                                  GlobalStats &GlobalStats,
-                                  LocationStats &LocStats,
-                                  InlinedVarsTyMap &GlobalInlinedFnInfo,
-                                  InlinedFnInstacesTy &InlinedFnsToBeProcessed,
-                                  InlinedVarsTy *InlinedVarsPtr = nullptr) {
-=======
 static void collectStatsRecursive(
     DWARFDie Die, std::string FnPrefix, std::string VarPrefix,
     uint64_t BytesInScope, uint32_t InlineDepth,
@@ -554,7 +489,6 @@
     AbstractOriginVarsTyMap &LocalAbstractOriginFnInfo,
     FunctionsWithAbstractOriginTy &FnsWithAbstractOriginToBeProcessed,
     AbstractOriginVarsTy *AbstractOriginVarsPtr = nullptr) {
->>>>>>> 2ab1d525
   // Skip NULL nodes.
   if (Die.isNULL())
     return;
@@ -569,27 +503,6 @@
   const bool IsFunction = Tag == dwarf::DW_TAG_subprogram;
   const bool IsBlock = Tag == dwarf::DW_TAG_lexical_block;
   const bool IsInlinedFunction = Tag == dwarf::DW_TAG_inlined_subroutine;
-<<<<<<< HEAD
-  InlinedVarsTy InlinedVars;
-  // Get the vars of the inlined fn, so the locstats
-  // reports the missing vars (with coverage 0%).
-  if (IsInlinedFunction) {
-    auto OffsetFn = Die.find(dwarf::DW_AT_abstract_origin);
-    if (OffsetFn) {
-      uint64_t OffsetOfInlineFnCopy = (*OffsetFn).getRawUValue();
-      if (GlobalInlinedFnInfo.count(OffsetOfInlineFnCopy)) {
-        InlinedVars = GlobalInlinedFnInfo[OffsetOfInlineFnCopy];
-        InlinedVarsPtr = &InlinedVars;
-      } else {
-        // This means that the DW_AT_inline fn copy is out of order,
-        // so this inlined instance will be processed later.
-        InlinedFnsToBeProcessed.push_back(Die.getOffset());
-        InlinedVarsPtr = nullptr;
-      }
-    }
-  }
-
-=======
   // We want to know how many variables (with abstract_origin) don't have
   // location info.
   const bool IsCandidateForZeroLocCovTracking =
@@ -616,7 +529,6 @@
     }
   }
 
->>>>>>> 2ab1d525
   if (IsFunction || IsInlinedFunction || IsBlock) {
     // Reset VarPrefix when entering a new function.
     if (IsFunction || IsInlinedFunction)
@@ -649,13 +561,9 @@
       // for inlined instancies.
       if (Die.find(dwarf::DW_AT_inline)) {
         uint64_t SPOffset = Die.getOffset();
-<<<<<<< HEAD
-        collectInlinedFnInfo(Die, SPOffset, GlobalInlinedFnInfo);
-=======
         AbstractOriginFnCUs[SPOffset] = Die.getDwarfUnit();
         collectAbstractOriginFnInfo(Die, SPOffset, GlobalAbstractOriginFnInfo,
                                     LocalAbstractOriginFnInfo);
->>>>>>> 2ab1d525
         return;
       }
 
@@ -687,11 +595,7 @@
   } else {
     // Not a scope, visit the Die itself. It could be a variable.
     collectStatsForDie(Die, FnPrefix, VarPrefix, BytesInScope, InlineDepth,
-<<<<<<< HEAD
-                       FnStatMap, GlobalStats, LocStats, InlinedVarsPtr);
-=======
                        FnStatMap, GlobalStats, LocStats, AbstractOriginVarsPtr);
->>>>>>> 2ab1d525
   }
 
   // Set InlineDepth correctly for child recursion
@@ -711,27 +615,6 @@
     if (Child.getTag() == dwarf::DW_TAG_formal_parameter)
       ChildVarPrefix += 'p' + toHex(FormalParameterIndex++) + '.';
 
-<<<<<<< HEAD
-    collectStatsRecursive(Child, FnPrefix, ChildVarPrefix, BytesInScope,
-                          InlineDepth, FnStatMap, GlobalStats, LocStats,
-                          GlobalInlinedFnInfo, InlinedFnsToBeProcessed,
-                          InlinedVarsPtr);
-    Child = Child.getSibling();
-  }
-
-  if (!IsInlinedFunction)
-    return;
-
-  // After we have processed all vars of the inlined function,
-  // we want to know how many variables have no location.
-  for (auto Offset : InlinedVars) {
-    LocStats.NumVarParam++;
-    LocStats.VarParamLocStats[ZeroCoverageBucket]++;
-    auto InlineDie = Die.getDwarfUnit()->getDIEForOffset(Offset);
-    if (!InlineDie)
-      continue;
-    auto Tag = InlineDie.getTag();
-=======
     collectStatsRecursive(
         Child, FnPrefix, ChildVarPrefix, BytesInScope, InlineDepth, FnStatMap,
         GlobalStats, LocStats, AbstractOriginFnCUs, GlobalAbstractOriginFnInfo,
@@ -752,7 +635,6 @@
     if (!FnDie)
       continue;
     auto Tag = FnDie.getTag();
->>>>>>> 2ab1d525
     if (Tag == dwarf::DW_TAG_formal_parameter) {
       LocStats.NumParam++;
       LocStats.ParamLocStats[ZeroCoverageBucket]++;
@@ -845,20 +727,12 @@
     J.attribute((Twine("#bytes in ") + It.first).str(), int64_t(It.second));
 }
 
-<<<<<<< HEAD
-/// Stop tracking inlined variables with a location.
-/// This is used for out-of-order DW_AT_inline subprograms only.
-static void updateInlinedVarsCovInfo(DWARFDie InlinedFnDie,
-                                     InlinedVarsTy &InlinedVars) {
-  DWARFDie Child = InlinedFnDie.getFirstChild();
-=======
 /// Stop tracking variables that contain abstract_origin with a location.
 /// This is used for out-of-order DW_AT_inline subprograms only.
 static void updateVarsWithAbstractOriginLocCovInfo(
     DWARFDie FnDieWithAbstractOrigin,
     AbstractOriginVarsTy &AbstractOriginVars) {
   DWARFDie Child = FnDieWithAbstractOrigin.getFirstChild();
->>>>>>> 2ab1d525
   while (Child) {
     const dwarf::Tag ChildTag = Child.getTag();
     if ((ChildTag == dwarf::DW_TAG_formal_parameter ||
@@ -867,39 +741,15 @@
          Child.find(dwarf::DW_AT_const_value))) {
       auto OffsetVar = Child.find(dwarf::DW_AT_abstract_origin);
       if (OffsetVar)
-<<<<<<< HEAD
-        llvm::erase_value(InlinedVars, (*OffsetVar).getRawUValue());
-    } else if (ChildTag == dwarf::DW_TAG_lexical_block)
-      updateInlinedVarsCovInfo(Child, InlinedVars);
-=======
         llvm::erase_value(AbstractOriginVars, (*OffsetVar).getRawUValue());
     } else if (ChildTag == dwarf::DW_TAG_lexical_block)
       updateVarsWithAbstractOriginLocCovInfo(Child, AbstractOriginVars);
->>>>>>> 2ab1d525
     Child = Child.getSibling();
   }
 }
 
 /// Collect zero location coverage for inlined variables which refer to
 /// a DW_AT_inline copy of subprogram that is out of order in the DWARF.
-<<<<<<< HEAD
-static void
-collectZeroCovInlinedVars(DWARFUnit *DwUnit, GlobalStats &GlobalStats,
-                          LocationStats &LocStats,
-                          InlinedVarsTyMap &GlobalInlinedFnInfo,
-                          InlinedFnInstacesTy &InlinedFnsToBeProcessed) {
-  for (auto FnOffset : InlinedFnsToBeProcessed) {
-    DWARFDie InlinedFnDie = DwUnit->getDIEForOffset(FnOffset);
-    auto InlinedCopy = InlinedFnDie.find(dwarf::DW_AT_abstract_origin);
-    InlinedVarsTy InlinedVars;
-    if (!InlinedCopy)
-      continue;
-
-    InlinedVars = GlobalInlinedFnInfo[(*InlinedCopy).getRawUValue()];
-    updateInlinedVarsCovInfo(InlinedFnDie, InlinedVars);
-
-    for (auto Offset : InlinedVars) {
-=======
 /// Also cover the variables of a concrete function (represented with
 /// the DW_TAG_subprogram) with an abstract_origin attribute.
 static void collectZeroLocCovForVarsWithAbstractOrigin(
@@ -926,7 +776,6 @@
                                            AbstractOriginVars);
 
     for (auto Offset : AbstractOriginVars) {
->>>>>>> 2ab1d525
       LocStats.NumVarParam++;
       LocStats.VarParamLocStats[ZeroCoverageBucket]++;
       auto Tag = DwUnit->getDIEForOffset(Offset).getTag();
@@ -938,8 +787,6 @@
         LocStats.LocalVarLocStats[ZeroCoverageBucket]++;
       }
     }
-<<<<<<< HEAD
-=======
     ProcessedFns.push_back(FnOffset);
   }
   for (auto ProcessedFn : ProcessedFns)
@@ -980,7 +827,6 @@
         LocStats.LocalVarLocStats[ZeroCoverageBucket]++;
       }
     }
->>>>>>> 2ab1d525
   }
 }
 
@@ -1000,21 +846,7 @@
   StringRef FormatName = Obj.getFileFormatName();
   GlobalStats GlobalStats;
   LocationStats LocStats;
-  InlinedVarsTyMap GlobalInlinedFnInfo;
-  InlinedFnInstacesTy InlinedFnsToBeProcessed;
   StringMap<PerFunctionStats> Statistics;
-<<<<<<< HEAD
-  for (const auto &CU : static_cast<DWARFContext *>(&DICtx)->compile_units()) {
-    if (DWARFDie CUDie = CU->getNonSkeletonUnitDIE(false)) {
-      collectStatsRecursive(CUDie, "/", "g", 0, 0, Statistics, GlobalStats,
-                            LocStats, GlobalInlinedFnInfo,
-                            InlinedFnsToBeProcessed);
-
-      collectZeroCovInlinedVars(CUDie.getDwarfUnit(), GlobalStats, LocStats,
-                                GlobalInlinedFnInfo, InlinedFnsToBeProcessed);
-    }
-  }
-=======
   // This variable holds variable information for functions with
   // abstract_origin globally, across all CUs.
   AbstractOriginVarsTyMap GlobalAbstractOriginFnInfo;
@@ -1054,7 +886,6 @@
   collectZeroLocCovForVarsWithCrossCUReferencingAbstractOrigin(
       LocStats, AbstractOriginFnCUs, GlobalAbstractOriginFnInfo,
       CrossCUReferencesToBeResolved);
->>>>>>> 2ab1d525
 
   /// Collect the sizes of debug sections.
   SectionSizes Sizes;
@@ -1063,24 +894,6 @@
   /// The version number should be increased every time the algorithm is changed
   /// (including bug fixes). New metrics may be added without increasing the
   /// version.
-<<<<<<< HEAD
-  unsigned Version = 7;
-  unsigned VarParamTotal = 0;
-  unsigned VarParamUnique = 0;
-  unsigned VarParamWithLoc = 0;
-  unsigned NumFunctions = 0;
-  unsigned NumInlinedFunctions = 0;
-  unsigned NumFuncsWithSrcLoc = 0;
-  unsigned NumAbstractOrigins = 0;
-  unsigned ParamTotal = 0;
-  unsigned ParamWithType = 0;
-  unsigned ParamWithLoc = 0;
-  unsigned ParamWithSrcLoc = 0;
-  unsigned LocalVarTotal = 0;
-  unsigned LocalVarWithType = 0;
-  unsigned LocalVarWithSrcLoc = 0;
-  unsigned LocalVarWithLoc = 0;
-=======
   unsigned Version = 9;
   SaturatingUINT64 VarParamTotal = 0;
   SaturatingUINT64 VarParamUnique = 0;
@@ -1097,7 +910,6 @@
   SaturatingUINT64 LocalVarWithType = 0;
   SaturatingUINT64 LocalVarWithSrcLoc = 0;
   SaturatingUINT64 LocalVarWithLoc = 0;
->>>>>>> 2ab1d525
   for (auto &Entry : Statistics) {
     PerFunctionStats &Stats = Entry.getValue();
     uint64_t TotalVars = Stats.VarsInFunction.size() *
