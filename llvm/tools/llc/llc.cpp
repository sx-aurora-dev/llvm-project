//===-- llc.cpp - Implement the LLVM Native Code Generator ----------------===//
//
// Part of the LLVM Project, under the Apache License v2.0 with LLVM Exceptions.
// See https://llvm.org/LICENSE.txt for license information.
// SPDX-License-Identifier: Apache-2.0 WITH LLVM-exception
//
//===----------------------------------------------------------------------===//
//
// This is the llc code generator driver. It provides a convenient
// command-line interface for generating native assembly-language code
// or C code, given LLVM bitcode.
//
//===----------------------------------------------------------------------===//

#include "llvm/ADT/STLExtras.h"
#include "llvm/ADT/ScopeExit.h"
#include "llvm/ADT/Triple.h"
#include "llvm/Analysis/TargetLibraryInfo.h"
#include "llvm/CodeGen/CommandFlags.h"
#include "llvm/CodeGen/LinkAllAsmWriterComponents.h"
#include "llvm/CodeGen/LinkAllCodegenComponents.h"
#include "llvm/CodeGen/MIRParser/MIRParser.h"
#include "llvm/CodeGen/MachineFunctionPass.h"
#include "llvm/CodeGen/MachineModuleInfo.h"
#include "llvm/CodeGen/TargetPassConfig.h"
#include "llvm/CodeGen/TargetSubtargetInfo.h"
#include "llvm/IR/AutoUpgrade.h"
#include "llvm/IR/DataLayout.h"
#include "llvm/IR/DiagnosticInfo.h"
#include "llvm/IR/DiagnosticPrinter.h"
#include "llvm/IR/IRPrintingPasses.h"
#include "llvm/IR/LLVMContext.h"
#include "llvm/IR/LLVMRemarkStreamer.h"
#include "llvm/IR/LegacyPassManager.h"
#include "llvm/IR/Module.h"
#include "llvm/IR/Verifier.h"
#include "llvm/IRReader/IRReader.h"
#include "llvm/InitializePasses.h"
#include "llvm/MC/SubtargetFeature.h"
#include "llvm/MC/TargetRegistry.h"
#include "llvm/Pass.h"
#include "llvm/Remarks/HotnessThresholdParser.h"
#include "llvm/Support/CommandLine.h"
#include "llvm/Support/Debug.h"
#include "llvm/Support/FileSystem.h"
#include "llvm/Support/FormattedStream.h"
#include "llvm/Support/Host.h"
#include "llvm/Support/InitLLVM.h"
#include "llvm/Support/ManagedStatic.h"
#include "llvm/Support/PluginLoader.h"
#include "llvm/Support/SourceMgr.h"
#include "llvm/Support/TargetSelect.h"
#include "llvm/Support/TimeProfiler.h"
#include "llvm/Support/ToolOutputFile.h"
#include "llvm/Support/WithColor.h"
#include "llvm/Target/TargetLoweringObjectFile.h"
#include "llvm/Target/TargetMachine.h"
#include "llvm/Transforms/Utils/Cloning.h"
#include <memory>
using namespace llvm;

static codegen::RegisterCodeGenFlags CGF;

// General options for llc.  Other pass-specific options are specified
// within the corresponding llc passes, and target-specific options
// and back-end code generation options are specified with the target machine.
//
static cl::opt<std::string>
InputFilename(cl::Positional, cl::desc("<input bitcode>"), cl::init("-"));

static cl::opt<std::string>
InputLanguage("x", cl::desc("Input language ('ir' or 'mir')"));

static cl::opt<std::string>
OutputFilename("o", cl::desc("Output filename"), cl::value_desc("filename"));

static cl::opt<std::string>
    SplitDwarfOutputFile("split-dwarf-output",
                         cl::desc(".dwo output filename"),
                         cl::value_desc("filename"));

static cl::opt<unsigned>
TimeCompilations("time-compilations", cl::Hidden, cl::init(1u),
                 cl::value_desc("N"),
                 cl::desc("Repeat compilation N times for timing"));

<<<<<<< HEAD
=======
static cl::opt<bool> TimeTrace("time-trace", cl::desc("Record time trace"));

static cl::opt<unsigned> TimeTraceGranularity(
    "time-trace-granularity",
    cl::desc(
        "Minimum time granularity (in microseconds) traced by time profiler"),
    cl::init(500), cl::Hidden);

static cl::opt<std::string>
    TimeTraceFile("time-trace-file",
                  cl::desc("Specify time trace file destination"),
                  cl::value_desc("filename"));

>>>>>>> 2ab1d525
static cl::opt<std::string>
    BinutilsVersion("binutils-version", cl::Hidden,
                    cl::desc("Produced object files can use all ELF features "
                             "supported by this binutils version and newer."
                             "If -no-integrated-as is specified, the generated "
                             "assembly will consider GNU as support."
                             "'none' means that all ELF features can be used, "
                             "regardless of binutils support"));

static cl::opt<bool>
NoIntegratedAssembler("no-integrated-as", cl::Hidden,
                      cl::desc("Disable integrated assembler"));

static cl::opt<bool>
    PreserveComments("preserve-as-comments", cl::Hidden,
                     cl::desc("Preserve Comments in outputted assembly"),
                     cl::init(true));

// Determine optimization level.
static cl::opt<char>
OptLevel("O",
         cl::desc("Optimization level. [-O0, -O1, -O2, or -O3] "
                  "(default = '-O2')"),
         cl::Prefix,
         cl::ZeroOrMore,
         cl::init(' '));

static cl::opt<std::string>
TargetTriple("mtriple", cl::desc("Override target triple for module"));

static cl::opt<std::string> SplitDwarfFile(
    "split-dwarf-file",
    cl::desc(
        "Specify the name of the .dwo file to encode in the DWARF output"));

static cl::opt<bool> NoVerify("disable-verify", cl::Hidden,
                              cl::desc("Do not verify input module"));

static cl::opt<bool> DisableSimplifyLibCalls("disable-simplify-libcalls",
                                             cl::desc("Disable simplify-libcalls"));

static cl::opt<bool> ShowMCEncoding("show-mc-encoding", cl::Hidden,
                                    cl::desc("Show encoding in .s output"));

static cl::opt<bool>
    DwarfDirectory("dwarf-directory", cl::Hidden,
                   cl::desc("Use .file directives with an explicit directory"),
                   cl::init(true));

static cl::opt<bool> AsmVerbose("asm-verbose",
                                cl::desc("Add comments to directives."),
                                cl::init(true));

static cl::opt<bool>
    CompileTwice("compile-twice", cl::Hidden,
                 cl::desc("Run everything twice, re-using the same pass "
                          "manager and verify the result is the same."),
                 cl::init(false));

static cl::opt<bool> DiscardValueNames(
    "discard-value-names",
    cl::desc("Discard names from Value (other than GlobalValue)."),
    cl::init(false), cl::Hidden);

static cl::list<std::string> IncludeDirs("I", cl::desc("include search path"));

static cl::opt<bool> RemarksWithHotness(
    "pass-remarks-with-hotness",
    cl::desc("With PGO, include profile count in optimization remarks"),
    cl::Hidden);

static cl::opt<Optional<uint64_t>, false, remarks::HotnessThresholdParser>
    RemarksHotnessThreshold(
        "pass-remarks-hotness-threshold",
        cl::desc("Minimum profile count required for "
                 "an optimization remark to be output. "
                 "Use 'auto' to apply the threshold from profile summary."),
        cl::value_desc("N or 'auto'"), cl::init(0), cl::Hidden);

static cl::opt<std::string>
    RemarksFilename("pass-remarks-output",
                    cl::desc("Output filename for pass remarks"),
                    cl::value_desc("filename"));

static cl::opt<std::string>
    RemarksPasses("pass-remarks-filter",
                  cl::desc("Only record optimization remarks from passes whose "
                           "names match the given regular expression"),
                  cl::value_desc("regex"));

static cl::opt<std::string> RemarksFormat(
    "pass-remarks-format",
    cl::desc("The format used for serializing remarks (default: YAML)"),
    cl::value_desc("format"), cl::init("yaml"));

namespace {
static ManagedStatic<std::vector<std::string>> RunPassNames;

struct RunPassOption {
  void operator=(const std::string &Val) const {
    if (Val.empty())
      return;
    SmallVector<StringRef, 8> PassNames;
    StringRef(Val).split(PassNames, ',', -1, false);
    for (auto PassName : PassNames)
      RunPassNames->push_back(std::string(PassName));
  }
};
}

static RunPassOption RunPassOpt;

static cl::opt<RunPassOption, true, cl::parser<std::string>> RunPass(
    "run-pass",
    cl::desc("Run compiler only for specified passes (comma separated list)"),
    cl::value_desc("pass-name"), cl::ZeroOrMore, cl::location(RunPassOpt));

static int compileModule(char **, LLVMContext &);

<<<<<<< HEAD
LLVM_ATTRIBUTE_NORETURN static void reportError(Twine Msg,
                                                StringRef Filename = "") {
=======
[[noreturn]] static void reportError(Twine Msg, StringRef Filename = "") {
>>>>>>> 2ab1d525
  SmallString<256> Prefix;
  if (!Filename.empty()) {
    if (Filename == "-")
      Filename = "<stdin>";
    ("'" + Twine(Filename) + "': ").toStringRef(Prefix);
  }
  WithColor::error(errs(), "llc") << Prefix << Msg << "\n";
  exit(1);
}

<<<<<<< HEAD
LLVM_ATTRIBUTE_NORETURN static void reportError(Error Err, StringRef Filename) {
=======
[[noreturn]] static void reportError(Error Err, StringRef Filename) {
>>>>>>> 2ab1d525
  assert(Err);
  handleAllErrors(createFileError(Filename, std::move(Err)),
                  [&](const ErrorInfoBase &EI) { reportError(EI.message()); });
  llvm_unreachable("reportError() should not return");
}

static std::unique_ptr<ToolOutputFile> GetOutputStream(const char *TargetName,
                                                       Triple::OSType OS,
                                                       const char *ProgName) {
  // If we don't yet have an output filename, make one.
  if (OutputFilename.empty()) {
    if (InputFilename == "-")
      OutputFilename = "-";
    else {
      // If InputFilename ends in .bc or .ll, remove it.
      StringRef IFN = InputFilename;
      if (IFN.endswith(".bc") || IFN.endswith(".ll"))
        OutputFilename = std::string(IFN.drop_back(3));
      else if (IFN.endswith(".mir"))
        OutputFilename = std::string(IFN.drop_back(4));
      else
        OutputFilename = std::string(IFN);

      switch (codegen::getFileType()) {
      case CGFT_AssemblyFile:
        if (TargetName[0] == 'c') {
          if (TargetName[1] == 0)
            OutputFilename += ".cbe.c";
          else if (TargetName[1] == 'p' && TargetName[2] == 'p')
            OutputFilename += ".cpp";
          else
            OutputFilename += ".s";
        } else
          OutputFilename += ".s";
        break;
      case CGFT_ObjectFile:
        if (OS == Triple::Win32)
          OutputFilename += ".obj";
        else
          OutputFilename += ".o";
        break;
      case CGFT_Null:
        OutputFilename = "-";
        break;
      }
    }
  }

  // Decide if we need "binary" output.
  bool Binary = false;
  switch (codegen::getFileType()) {
  case CGFT_AssemblyFile:
    break;
  case CGFT_ObjectFile:
  case CGFT_Null:
    Binary = true;
    break;
  }

  // Open the file.
  std::error_code EC;
  sys::fs::OpenFlags OpenFlags = sys::fs::OF_None;
  if (!Binary)
    OpenFlags |= sys::fs::OF_TextWithCRLF;
  auto FDOut = std::make_unique<ToolOutputFile>(OutputFilename, EC, OpenFlags);
  if (EC) {
    reportError(EC.message());
    return nullptr;
  }

  return FDOut;
}

struct LLCDiagnosticHandler : public DiagnosticHandler {
  bool *HasError;
  LLCDiagnosticHandler(bool *HasErrorPtr) : HasError(HasErrorPtr) {}
  bool handleDiagnostics(const DiagnosticInfo &DI) override {
    if (DI.getKind() == llvm::DK_SrcMgr) {
      const auto &DISM = cast<DiagnosticInfoSrcMgr>(DI);
      const SMDiagnostic &SMD = DISM.getSMDiag();

      if (SMD.getKind() == SourceMgr::DK_Error)
        *HasError = true;

      SMD.print(nullptr, errs());

      // For testing purposes, we print the LocCookie here.
      if (DISM.isInlineAsmDiag() && DISM.getLocCookie())
        WithColor::note() << "!srcloc = " << DISM.getLocCookie() << "\n";

      return true;
    }

    if (DI.getSeverity() == DS_Error)
      *HasError = true;

    if (auto *Remark = dyn_cast<DiagnosticInfoOptimizationBase>(&DI))
      if (!Remark->isEnabled())
        return true;

    DiagnosticPrinterRawOStream DP(errs());
    errs() << LLVMContext::getDiagnosticMessagePrefix(DI.getSeverity()) << ": ";
    DI.print(DP);
    errs() << "\n";
    return true;
  }
};

// main - Entry point for the llc compiler.
//
int main(int argc, char **argv) {
  InitLLVM X(argc, argv);

  // Enable debug stream buffering.
  EnableDebugBuffering = true;

  // Initialize targets first, so that --version shows registered targets.
  InitializeAllTargets();
  InitializeAllTargetMCs();
  InitializeAllAsmPrinters();
  InitializeAllAsmParsers();

  // Initialize codegen and IR passes used by llc so that the -print-after,
  // -print-before, and -stop-after options work.
  PassRegistry *Registry = PassRegistry::getPassRegistry();
  initializeCore(*Registry);
  initializeCodeGen(*Registry);
  initializeLoopStrengthReducePass(*Registry);
  initializeLowerIntrinsicsPass(*Registry);
  initializeEntryExitInstrumenterPass(*Registry);
  initializePostInlineEntryExitInstrumenterPass(*Registry);
  initializeUnreachableBlockElimLegacyPassPass(*Registry);
  initializeConstantHoistingLegacyPassPass(*Registry);
  initializeScalarOpts(*Registry);
  initializeVectorization(*Registry);
  initializeScalarizeMaskedMemIntrinLegacyPassPass(*Registry);
  initializeExpandReductionsPass(*Registry);
  initializeExpandVectorPredicationPass(*Registry);
  initializeHardwareLoopsPass(*Registry);
  initializeTransformUtils(*Registry);
  initializeReplaceWithVeclibLegacyPass(*Registry);

  // Initialize debugging passes.
  initializeScavengerTestPass(*Registry);

  // Register the target printer for --version.
  cl::AddExtraVersionPrinter(TargetRegistry::printRegisteredTargetsForVersion);

  cl::ParseCommandLineOptions(argc, argv, "llvm system compiler\n");

  if (TimeTrace)
    timeTraceProfilerInitialize(TimeTraceGranularity, argv[0]);
  auto TimeTraceScopeExit = make_scope_exit([]() {
    if (TimeTrace) {
      if (auto E = timeTraceProfilerWrite(TimeTraceFile, OutputFilename)) {
        handleAllErrors(std::move(E), [&](const StringError &SE) {
          errs() << SE.getMessage() << "\n";
        });
        return;
      }
      timeTraceProfilerCleanup();
    }
  });

  LLVMContext Context;
  Context.setDiscardValueNames(DiscardValueNames);

  // Set a diagnostic handler that doesn't exit on the first error
  bool HasError = false;
  Context.setDiagnosticHandler(
      std::make_unique<LLCDiagnosticHandler>(&HasError));

  Expected<std::unique_ptr<ToolOutputFile>> RemarksFileOrErr =
      setupLLVMOptimizationRemarks(Context, RemarksFilename, RemarksPasses,
                                   RemarksFormat, RemarksWithHotness,
                                   RemarksHotnessThreshold);
  if (Error E = RemarksFileOrErr.takeError())
    reportError(std::move(E), RemarksFilename);
  std::unique_ptr<ToolOutputFile> RemarksFile = std::move(*RemarksFileOrErr);

  if (InputLanguage != "" && InputLanguage != "ir" && InputLanguage != "mir")
    reportError("input language must be '', 'IR' or 'MIR'");

  // Compile the module TimeCompilations times to give better compile time
  // metrics.
  for (unsigned I = TimeCompilations; I; --I)
    if (int RetVal = compileModule(argv, Context))
      return RetVal;

  if (RemarksFile)
    RemarksFile->keep();
  return 0;
}

static bool addPass(PassManagerBase &PM, const char *argv0,
                    StringRef PassName, TargetPassConfig &TPC) {
  if (PassName == "none")
    return false;

  const PassRegistry *PR = PassRegistry::getPassRegistry();
  const PassInfo *PI = PR->getPassInfo(PassName);
  if (!PI) {
    WithColor::error(errs(), argv0)
        << "run-pass " << PassName << " is not registered.\n";
    return true;
  }

  Pass *P;
  if (PI->getNormalCtor())
    P = PI->getNormalCtor()();
  else {
    WithColor::error(errs(), argv0)
        << "cannot create pass: " << PI->getPassName() << "\n";
    return true;
  }
  std::string Banner = std::string("After ") + std::string(P->getPassName());
  TPC.addMachinePrePasses();
  PM.add(P);
  TPC.addMachinePostPasses(Banner);

  return false;
}

static int compileModule(char **argv, LLVMContext &Context) {
  // Load the module to be compiled...
  SMDiagnostic Err;
  std::unique_ptr<Module> M;
  std::unique_ptr<MIRParser> MIR;
  Triple TheTriple;
  std::string CPUStr = codegen::getCPUStr(),
              FeaturesStr = codegen::getFeaturesStr();

  // Set attributes on functions as loaded from MIR from command line arguments.
  auto setMIRFunctionAttributes = [&CPUStr, &FeaturesStr](Function &F) {
    codegen::setFunctionAttributes(CPUStr, FeaturesStr, F);
  };

  auto MAttrs = codegen::getMAttrs();
  bool SkipModule = codegen::getMCPU() == "help" ||
                    (!MAttrs.empty() && MAttrs.front() == "help");

  CodeGenOpt::Level OLvl = CodeGenOpt::Default;
  switch (OptLevel) {
  default:
    WithColor::error(errs(), argv[0]) << "invalid optimization level.\n";
    return 1;
  case ' ': break;
  case '0': OLvl = CodeGenOpt::None; break;
  case '1': OLvl = CodeGenOpt::Less; break;
  case '2': OLvl = CodeGenOpt::Default; break;
  case '3': OLvl = CodeGenOpt::Aggressive; break;
  }

  // Parse 'none' or '$major.$minor'. Disallow -binutils-version=0 because we
  // use that to indicate the MC default.
  if (!BinutilsVersion.empty() && BinutilsVersion != "none") {
    StringRef V = BinutilsVersion.getValue();
    unsigned Num;
    if (V.consumeInteger(10, Num) || Num == 0 ||
        !(V.empty() ||
          (V.consume_front(".") && !V.consumeInteger(10, Num) && V.empty()))) {
      WithColor::error(errs(), argv[0])
          << "invalid -binutils-version, accepting 'none' or major.minor\n";
      return 1;
    }
  }
  TargetOptions Options;
  auto InitializeOptions = [&](const Triple &TheTriple) {
    Options = codegen::InitTargetOptionsFromCodeGenFlags(TheTriple);
    Options.BinutilsVersion =
        TargetMachine::parseBinutilsVersion(BinutilsVersion);
    Options.DisableIntegratedAS = NoIntegratedAssembler;
    Options.MCOptions.ShowMCEncoding = ShowMCEncoding;
    Options.MCOptions.MCUseDwarfDirectory = DwarfDirectory;
    Options.MCOptions.AsmVerbose = AsmVerbose;
    Options.MCOptions.PreserveAsmComments = PreserveComments;
    Options.MCOptions.IASSearchPaths = IncludeDirs;
    Options.MCOptions.SplitDwarfFile = SplitDwarfFile;
  };

  Optional<Reloc::Model> RM = codegen::getExplicitRelocModel();

  const Target *TheTarget = nullptr;
  std::unique_ptr<TargetMachine> Target;

  // If user just wants to list available options, skip module loading
  if (!SkipModule) {
    auto SetDataLayout =
        [&](StringRef DataLayoutTargetTriple) -> Optional<std::string> {
      // If we are supposed to override the target triple, do so now.
      std::string IRTargetTriple = DataLayoutTargetTriple.str();
      if (!TargetTriple.empty())
        IRTargetTriple = Triple::normalize(TargetTriple);
      TheTriple = Triple(IRTargetTriple);
      if (TheTriple.getTriple().empty())
        TheTriple.setTriple(sys::getDefaultTargetTriple());

      std::string Error;
      TheTarget =
          TargetRegistry::lookupTarget(codegen::getMArch(), TheTriple, Error);
      if (!TheTarget) {
        WithColor::error(errs(), argv[0]) << Error;
        exit(1);
      }

      // On AIX, setting the relocation model to anything other than PIC is
      // considered a user error.
      if (TheTriple.isOSAIX() && RM.hasValue() && *RM != Reloc::PIC_)
        reportError("invalid relocation model, AIX only supports PIC",
                    InputFilename);

      InitializeOptions(TheTriple);
      Target = std::unique_ptr<TargetMachine>(TheTarget->createTargetMachine(
          TheTriple.getTriple(), CPUStr, FeaturesStr, Options, RM,
          codegen::getExplicitCodeModel(), OLvl));
      assert(Target && "Could not allocate target machine!");

      return Target->createDataLayout().getStringRepresentation();
    };
    if (InputLanguage == "mir" ||
        (InputLanguage == "" && StringRef(InputFilename).endswith(".mir"))) {
      MIR = createMIRParserFromFile(InputFilename, Err, Context,
                                    setMIRFunctionAttributes);
      if (MIR)
        M = MIR->parseIRModule(SetDataLayout);
    } else {
      M = parseIRFile(InputFilename, Err, Context, SetDataLayout);
    }
    if (!M) {
      Err.print(argv[0], WithColor::error(errs(), argv[0]));
      return 1;
    }
    if (!TargetTriple.empty())
      M->setTargetTriple(Triple::normalize(TargetTriple));
  } else {
    TheTriple = Triple(Triple::normalize(TargetTriple));
    if (TheTriple.getTriple().empty())
      TheTriple.setTriple(sys::getDefaultTargetTriple());

    // Get the target specific parser.
    std::string Error;
    TheTarget =
        TargetRegistry::lookupTarget(codegen::getMArch(), TheTriple, Error);
    if (!TheTarget) {
      WithColor::error(errs(), argv[0]) << Error;
      return 1;
    }

    // On AIX, setting the relocation model to anything other than PIC is
    // considered a user error.
    if (TheTriple.isOSAIX() && RM.hasValue() && *RM != Reloc::PIC_) {
      WithColor::error(errs(), argv[0])
          << "invalid relocation model, AIX only supports PIC.\n";
      return 1;
    }

    InitializeOptions(TheTriple);
    Target = std::unique_ptr<TargetMachine>(TheTarget->createTargetMachine(
        TheTriple.getTriple(), CPUStr, FeaturesStr, Options, RM,
        codegen::getExplicitCodeModel(), OLvl));
    assert(Target && "Could not allocate target machine!");

    // If we don't have a module then just exit now. We do this down
    // here since the CPU/Feature help is underneath the target machine
    // creation.
    return 0;
  }

  assert(M && "Should have exited if we didn't have a module!");
  if (codegen::getFloatABIForCalls() != FloatABI::Default)
    Options.FloatABIType = codegen::getFloatABIForCalls();

  // Figure out where we are going to send the output.
  std::unique_ptr<ToolOutputFile> Out =
      GetOutputStream(TheTarget->getName(), TheTriple.getOS(), argv[0]);
  if (!Out) return 1;

  // Ensure the filename is passed down to CodeViewDebug.
  Target->Options.ObjectFilenameForDebug = Out->outputFilename();

  std::unique_ptr<ToolOutputFile> DwoOut;
  if (!SplitDwarfOutputFile.empty()) {
    std::error_code EC;
    DwoOut = std::make_unique<ToolOutputFile>(SplitDwarfOutputFile, EC,
                                               sys::fs::OF_None);
    if (EC)
      reportError(EC.message(), SplitDwarfOutputFile);
  }

  // Build up all of the passes that we want to do to the module.
  legacy::PassManager PM;

  // Add an appropriate TargetLibraryInfo pass for the module's triple.
  TargetLibraryInfoImpl TLII(Triple(M->getTargetTriple()));

  // The -disable-simplify-libcalls flag actually disables all builtin optzns.
  if (DisableSimplifyLibCalls)
    TLII.disableAllFunctions();
  PM.add(new TargetLibraryInfoWrapperPass(TLII));

  // Verify module immediately to catch problems before doInitialization() is
  // called on any passes.
  if (!NoVerify && verifyModule(*M, &errs()))
    reportError("input module cannot be verified", InputFilename);

  // Override function attributes based on CPUStr, FeaturesStr, and command line
  // flags.
  codegen::setFunctionAttributes(CPUStr, FeaturesStr, *M);

  if (mc::getExplicitRelaxAll() && codegen::getFileType() != CGFT_ObjectFile)
    WithColor::warning(errs(), argv[0])
        << ": warning: ignoring -mc-relax-all because filetype != obj";

  {
    raw_pwrite_stream *OS = &Out->os();

    // Manually do the buffering rather than using buffer_ostream,
    // so we can memcmp the contents in CompileTwice mode
    SmallVector<char, 0> Buffer;
    std::unique_ptr<raw_svector_ostream> BOS;
    if ((codegen::getFileType() != CGFT_AssemblyFile &&
         !Out->os().supportsSeeking()) ||
        CompileTwice) {
      BOS = std::make_unique<raw_svector_ostream>(Buffer);
      OS = BOS.get();
    }

    const char *argv0 = argv[0];
    LLVMTargetMachine &LLVMTM = static_cast<LLVMTargetMachine &>(*Target);
    MachineModuleInfoWrapperPass *MMIWP =
        new MachineModuleInfoWrapperPass(&LLVMTM);

    // Construct a custom pass pipeline that starts after instruction
    // selection.
    if (!RunPassNames->empty()) {
      if (!MIR) {
        WithColor::warning(errs(), argv[0])
            << "run-pass is for .mir file only.\n";
        return 1;
      }
      TargetPassConfig &TPC = *LLVMTM.createPassConfig(PM);
      if (TPC.hasLimitedCodeGenPipeline()) {
        WithColor::warning(errs(), argv[0])
            << "run-pass cannot be used with "
            << TPC.getLimitedCodeGenPipelineReason(" and ") << ".\n";
        return 1;
      }

      TPC.setDisableVerify(NoVerify);
      PM.add(&TPC);
      PM.add(MMIWP);
      TPC.printAndVerify("");
      for (const std::string &RunPassName : *RunPassNames) {
        if (addPass(PM, argv0, RunPassName, TPC))
          return 1;
      }
      TPC.setInitialized();
      PM.add(createPrintMIRPass(*OS));
      PM.add(createFreeMachineFunctionPass());
    } else if (Target->addPassesToEmitFile(
                   PM, *OS, DwoOut ? &DwoOut->os() : nullptr,
                   codegen::getFileType(), NoVerify, MMIWP)) {
      reportError("target does not support generation of this file type");
    }

    const_cast<TargetLoweringObjectFile *>(LLVMTM.getObjFileLowering())
        ->Initialize(MMIWP->getMMI().getContext(), *Target);
    if (MIR) {
      assert(MMIWP && "Forgot to create MMIWP?");
      if (MIR->parseMachineFunctions(*M, MMIWP->getMMI()))
        return 1;
    }

    // Before executing passes, print the final values of the LLVM options.
    cl::PrintOptionValues();

    // If requested, run the pass manager over the same module again,
    // to catch any bugs due to persistent state in the passes. Note that
    // opt has the same functionality, so it may be worth abstracting this out
    // in the future.
    SmallVector<char, 0> CompileTwiceBuffer;
    if (CompileTwice) {
      std::unique_ptr<Module> M2(llvm::CloneModule(*M));
      PM.run(*M2);
      CompileTwiceBuffer = Buffer;
      Buffer.clear();
    }

    PM.run(*M);

    auto HasError =
        ((const LLCDiagnosticHandler *)(Context.getDiagHandlerPtr()))->HasError;
    if (*HasError)
      return 1;

    // Compare the two outputs and make sure they're the same
    if (CompileTwice) {
      if (Buffer.size() != CompileTwiceBuffer.size() ||
          (memcmp(Buffer.data(), CompileTwiceBuffer.data(), Buffer.size()) !=
           0)) {
        errs()
            << "Running the pass manager twice changed the output.\n"
               "Writing the result of the second run to the specified output\n"
               "To generate the one-run comparison binary, just run without\n"
               "the compile-twice option\n";
        Out->os() << Buffer;
        Out->keep();
        return 1;
      }
    }

    if (BOS) {
      Out->os() << Buffer;
    }
  }

  // Declare success.
  Out->keep();
  if (DwoOut)
    DwoOut->keep();

  return 0;
}<|MERGE_RESOLUTION|>--- conflicted
+++ resolved
@@ -84,8 +84,6 @@
                  cl::value_desc("N"),
                  cl::desc("Repeat compilation N times for timing"));
 
-<<<<<<< HEAD
-=======
 static cl::opt<bool> TimeTrace("time-trace", cl::desc("Record time trace"));
 
 static cl::opt<unsigned> TimeTraceGranularity(
@@ -99,7 +97,6 @@
                   cl::desc("Specify time trace file destination"),
                   cl::value_desc("filename"));
 
->>>>>>> 2ab1d525
 static cl::opt<std::string>
     BinutilsVersion("binutils-version", cl::Hidden,
                     cl::desc("Produced object files can use all ELF features "
@@ -219,12 +216,7 @@
 
 static int compileModule(char **, LLVMContext &);
 
-<<<<<<< HEAD
-LLVM_ATTRIBUTE_NORETURN static void reportError(Twine Msg,
-                                                StringRef Filename = "") {
-=======
 [[noreturn]] static void reportError(Twine Msg, StringRef Filename = "") {
->>>>>>> 2ab1d525
   SmallString<256> Prefix;
   if (!Filename.empty()) {
     if (Filename == "-")
@@ -235,11 +227,7 @@
   exit(1);
 }
 
-<<<<<<< HEAD
-LLVM_ATTRIBUTE_NORETURN static void reportError(Error Err, StringRef Filename) {
-=======
 [[noreturn]] static void reportError(Error Err, StringRef Filename) {
->>>>>>> 2ab1d525
   assert(Err);
   handleAllErrors(createFileError(Filename, std::move(Err)),
                   [&](const ErrorInfoBase &EI) { reportError(EI.message()); });
