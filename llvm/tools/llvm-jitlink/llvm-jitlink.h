--- conflicted
+++ resolved
@@ -31,84 +31,6 @@
 
 struct Session;
 
-<<<<<<< HEAD
-/// ObjectLinkingLayer with additional support for symbol promotion.
-class LLVMJITLinkObjectLinkingLayer : public orc::ObjectLinkingLayer {
-public:
-  using orc::ObjectLinkingLayer::add;
-
-  LLVMJITLinkObjectLinkingLayer(Session &S,
-                                jitlink::JITLinkMemoryManager &MemMgr);
-
-  Error add(orc::ResourceTrackerSP RT,
-            std::unique_ptr<MemoryBuffer> O) override;
-
-private:
-  Session &S;
-};
-
-using LLVMJITLinkChannel = orc::shared::FDRawByteChannel;
-using LLVMJITLinkRPCEndpoint =
-    orc::shared::MultiThreadedRPCEndpoint<LLVMJITLinkChannel>;
-using LLVMJITLinkRemoteMemoryAccess =
-    orc::OrcRPCTPCMemoryAccess<LLVMJITLinkRPCEndpoint>;
-
-class LLVMJITLinkRemoteTargetProcessControl
-    : public orc::OrcRPCTargetProcessControlBase<LLVMJITLinkRPCEndpoint> {
-public:
-  using BaseT = orc::OrcRPCTargetProcessControlBase<LLVMJITLinkRPCEndpoint>;
-  static Expected<std::unique_ptr<TargetProcessControl>> LaunchExecutor();
-
-  static Expected<std::unique_ptr<TargetProcessControl>> ConnectToExecutor();
-
-  Error disconnect() override;
-
-private:
-  using LLVMJITLinkRemoteMemoryAccess =
-      orc::OrcRPCTPCMemoryAccess<LLVMJITLinkRemoteTargetProcessControl>;
-
-  using LLVMJITLinkRemoteMemoryManager =
-      orc::OrcRPCTPCJITLinkMemoryManager<LLVMJITLinkRemoteTargetProcessControl>;
-
-  LLVMJITLinkRemoteTargetProcessControl(
-      std::shared_ptr<orc::SymbolStringPool> SSP,
-      std::unique_ptr<LLVMJITLinkChannel> Channel,
-      std::unique_ptr<LLVMJITLinkRPCEndpoint> Endpoint,
-      ErrorReporter ReportError, Error &Err)
-      : BaseT(std::move(SSP), *Endpoint, std::move(ReportError)),
-        Channel(std::move(Channel)), Endpoint(std::move(Endpoint)) {
-    ErrorAsOutParameter _(&Err);
-
-    ListenerThread = std::thread([&]() {
-      while (!Finished) {
-        if (auto Err = this->Endpoint->handleOne()) {
-          reportError(std::move(Err));
-          return;
-        }
-      }
-    });
-
-    if (auto Err2 = initializeORCRPCTPCBase()) {
-      Err = joinErrors(std::move(Err2), disconnect());
-      return;
-    }
-
-    OwnedMemAccess = std::make_unique<LLVMJITLinkRemoteMemoryAccess>(*this);
-    MemAccess = OwnedMemAccess.get();
-    OwnedMemMgr = std::make_unique<LLVMJITLinkRemoteMemoryManager>(*this);
-    MemMgr = OwnedMemMgr.get();
-  }
-
-  std::unique_ptr<LLVMJITLinkChannel> Channel;
-  std::unique_ptr<LLVMJITLinkRPCEndpoint> Endpoint;
-  std::unique_ptr<TargetProcessControl::MemoryAccess> OwnedMemAccess;
-  std::unique_ptr<jitlink::JITLinkMemoryManager> OwnedMemMgr;
-  std::atomic<bool> Finished{false};
-  std::thread ListenerThread;
-};
-
-=======
->>>>>>> 2ab1d525
 struct Session {
 
   orc::ExecutionSession ES;
