--- conflicted
+++ resolved
@@ -16,12 +16,6 @@
 
 #include "llvm/BinaryFormat/Magic.h"
 #include "llvm/ExecutionEngine/Orc/DebugObjectManagerPlugin.h"
-<<<<<<< HEAD
-#include "llvm/ExecutionEngine/Orc/ExecutionUtils.h"
-#include "llvm/ExecutionEngine/Orc/TPCDebugObjectRegistrar.h"
-#include "llvm/ExecutionEngine/Orc/TPCDynamicLibrarySearchGenerator.h"
-#include "llvm/ExecutionEngine/Orc/TPCEHFrameRegistrar.h"
-=======
 #include "llvm/ExecutionEngine/Orc/DebuggerSupportPlugin.h"
 #include "llvm/ExecutionEngine/Orc/ELFNixPlatform.h"
 #include "llvm/ExecutionEngine/Orc/EPCDebugObjectRegistrar.h"
@@ -31,7 +25,6 @@
 #include "llvm/ExecutionEngine/Orc/IndirectionUtils.h"
 #include "llvm/ExecutionEngine/Orc/MachOPlatform.h"
 #include "llvm/ExecutionEngine/Orc/ObjectFileInterface.h"
->>>>>>> 2ab1d525
 #include "llvm/ExecutionEngine/Orc/TargetProcess/JITLoaderGDB.h"
 #include "llvm/ExecutionEngine/Orc/TargetProcess/RegisterEHFrames.h"
 #include "llvm/MC/MCAsmInfo.h"
@@ -235,8 +228,6 @@
          << (void *)&llvm_orc_registerJITLoaderGDBWrapper;
 }
 
-<<<<<<< HEAD
-=======
 static bool UseTestResultOverride = false;
 static int64_t TestResultOverride = 0;
 
@@ -247,7 +238,6 @@
 
 static Error addSelfRelocations(LinkGraph &G);
 
->>>>>>> 2ab1d525
 namespace llvm {
 
 static raw_ostream &
@@ -928,48 +918,9 @@
     return createTCPSocketError("Port number '" + PortStr +
                                 "' is not a valid integer");
 
-<<<<<<< HEAD
-  addrinfo *AI;
-  addrinfo Hints{};
-  Hints.ai_family = AF_INET;
-  Hints.ai_socktype = SOCK_STREAM;
-  Hints.ai_protocol = PF_INET;
-  Hints.ai_flags = AI_NUMERICSERV;
-  if (getaddrinfo(HostName.c_str(), PortStr.str().c_str(), &Hints, &AI) != 0)
-    return make_error<StringError>("Failed to resolve " + HostName + ":" +
-                                       Twine(Port),
-                                   inconvertibleErrorCode());
-
-  int SockFD = socket(PF_INET, SOCK_STREAM, 0);
-  sockaddr_in ServAddr;
-  memset(&ServAddr, 0, sizeof(ServAddr));
-  ServAddr.sin_family = PF_INET;
-  ServAddr.sin_port = htons(Port);
-
-  // getaddrinfo returns a list of address structures.  Go through the list
-  // to find one we can connect to.
-  int ConnectRC = -1;
-  for (addrinfo *Server = AI; Server; Server = Server->ai_next) {
-    memmove(&Server->ai_addr, &ServAddr.sin_addr.s_addr, Server->ai_addrlen);
-    ConnectRC = connect(SockFD, reinterpret_cast<sockaddr *>(&ServAddr),
-                        sizeof(ServAddr));
-    if (ConnectRC == 0)
-      break;
-  }
-  freeaddrinfo(AI);
-  if (ConnectRC == -1)
-    return make_error<StringError>("Failed to connect to " + HostName + ":" +
-                                       Twine(Port),
-                                   inconvertibleErrorCode());
-
-  auto SSP = std::make_shared<SymbolStringPool>();
-  auto Channel = std::make_unique<shared::FDRawByteChannel>(SockFD, SockFD);
-  auto Endpoint = std::make_unique<LLVMJITLinkRPCEndpoint>(*Channel, true);
-=======
   Expected<int> SockFD = connectTCPSocket(Host.str(), PortStr.str());
   if (!SockFD)
     return SockFD.takeError();
->>>>>>> 2ab1d525
 
   return SimpleRemoteEPC::Create<FDSimpleRemoteEPCTransport>(
       std::make_unique<DynamicThreadPoolTaskDispatcher>(),
@@ -1063,13 +1014,6 @@
     return;
   }
 
-<<<<<<< HEAD
-  if (!NoExec && !this->TPC->getTargetTriple().isOSWindows()) {
-    ObjLayer.addPlugin(std::make_unique<EHFrameRegistrationPlugin>(
-        ES, ExitOnErr(TPCEHFrameRegistrar::Create(*this->TPC))));
-    ObjLayer.addPlugin(std::make_unique<DebugObjectManagerPlugin>(
-        ES, ExitOnErr(createJITLoaderGDBRegistrar(*this->TPC))));
-=======
   if (!NoProcessSymbols)
     ExitOnErr(loadProcessSymbols(*this));
   ExitOnErr(loadDylibs(*this));
@@ -1104,7 +1048,6 @@
     if (DebuggerSupport)
       ObjLayer.addPlugin(std::make_unique<DebugObjectManagerPlugin>(
           ES, ExitOnErr(createJITLoaderGDBRegistrar(this->ES))));
->>>>>>> 2ab1d525
   }
 
   ObjLayer.addPlugin(std::make_unique<JITLinkSessionPlugin>(*this));
