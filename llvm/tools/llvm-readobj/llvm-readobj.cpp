//===- llvm-readobj.cpp - Dump contents of an Object File -----------------===//
//
// Part of the LLVM Project, under the Apache License v2.0 with LLVM Exceptions.
// See https://llvm.org/LICENSE.txt for license information.
// SPDX-License-Identifier: Apache-2.0 WITH LLVM-exception
//
//===----------------------------------------------------------------------===//
//
// This is a tool similar to readelf, except it works on multiple object file
// formats. The main purpose of this tool is to provide detailed output suitable
// for FileCheck.
//
// Flags should be similar to readelf where supported, but the output format
// does not need to be identical. The point is to not make users learn yet
// another set of flags.
//
// Output should be specialized for each format where appropriate.
//
//===----------------------------------------------------------------------===//

#include "llvm-readobj.h"
#include "ObjDumper.h"
#include "WindowsResourceDumper.h"
#include "llvm/DebugInfo/CodeView/GlobalTypeTableBuilder.h"
#include "llvm/DebugInfo/CodeView/MergingTypeTableBuilder.h"
#include "llvm/MC/TargetRegistry.h"
#include "llvm/Object/Archive.h"
#include "llvm/Object/COFFImportFile.h"
#include "llvm/Object/ELFObjectFile.h"
#include "llvm/Object/MachOUniversal.h"
#include "llvm/Object/ObjectFile.h"
#include "llvm/Object/Wasm.h"
#include "llvm/Object/WindowsResource.h"
#include "llvm/Object/XCOFFObjectFile.h"
#include "llvm/Option/Arg.h"
#include "llvm/Option/ArgList.h"
#include "llvm/Option/Option.h"
#include "llvm/Support/Casting.h"
#include "llvm/Support/CommandLine.h"
#include "llvm/Support/DataTypes.h"
#include "llvm/Support/Debug.h"
#include "llvm/Support/Errc.h"
#include "llvm/Support/FileSystem.h"
#include "llvm/Support/FormatVariadic.h"
#include "llvm/Support/InitLLVM.h"
#include "llvm/Support/Path.h"
#include "llvm/Support/ScopedPrinter.h"
#include "llvm/Support/WithColor.h"

using namespace llvm;
using namespace llvm::object;

namespace {
using namespace llvm::opt; // for HelpHidden in Opts.inc
enum ID {
  OPT_INVALID = 0, // This is not an option ID.
#define OPTION(PREFIX, NAME, ID, KIND, GROUP, ALIAS, ALIASARGS, FLAGS, PARAM,  \
               HELPTEXT, METAVAR, VALUES)                                      \
  OPT_##ID,
#include "Opts.inc"
#undef OPTION
};

#define PREFIX(NAME, VALUE) const char *const NAME[] = VALUE;
#include "Opts.inc"
#undef PREFIX

const opt::OptTable::Info InfoTable[] = {
#define OPTION(PREFIX, NAME, ID, KIND, GROUP, ALIAS, ALIASARGS, FLAGS, PARAM,  \
               HELPTEXT, METAVAR, VALUES)                                      \
  {                                                                            \
      PREFIX,      NAME,      HELPTEXT,                                        \
      METAVAR,     OPT_##ID,  opt::Option::KIND##Class,                        \
      PARAM,       FLAGS,     OPT_##GROUP,                                     \
      OPT_##ALIAS, ALIASARGS, VALUES},
#include "Opts.inc"
#undef OPTION
};

class ReadobjOptTable : public opt::OptTable {
public:
  ReadobjOptTable() : OptTable(InfoTable) { setGroupedShortOptions(true); }
};

enum OutputFormatTy { bsd, sysv, posix, darwin, just_symbols };
} // namespace

namespace opts {
<<<<<<< HEAD
  cl::list<std::string> InputFilenames(cl::Positional,
    cl::desc("<input object files>"),
    cl::ZeroOrMore);

  // --all, -a
  cl::opt<bool>
      All("all",
          cl::desc("Equivalent to setting: --file-headers, --program-headers, "
                   "--section-headers, --symbols, --relocations, "
                   "--dynamic-table, --notes, --version-info, --unwind, "
                   "--section-groups and --elf-hash-histogram."));
  cl::alias AllShort("a", cl::desc("Alias for --all"), cl::aliasopt(All));

  // --dependent-libraries
  cl::opt<bool>
      DependentLibraries("dependent-libraries",
                         cl::desc("Display the dependent libraries section"));

  // --headers, -e
  cl::opt<bool>
      Headers("headers",
          cl::desc("Equivalent to setting: --file-headers, --program-headers, "
                   "--section-headers"));
  cl::alias HeadersShort("e", cl::desc("Alias for --headers"),
     cl::aliasopt(Headers));

  // --wide, -W
  cl::opt<bool>
      WideOutput("wide", cl::desc("Ignored for compatibility with GNU readelf"),
                 cl::Hidden);
  cl::alias WideOutputShort("W",
    cl::desc("Alias for --wide"),
    cl::aliasopt(WideOutput));

  // --file-headers, --file-header, -h
  cl::opt<bool> FileHeaders("file-headers",
    cl::desc("Display file headers "));
  cl::alias FileHeadersShort("h", cl::desc("Alias for --file-headers"),
                             cl::aliasopt(FileHeaders), cl::NotHidden);
  cl::alias FileHeadersSingular("file-header",
                                cl::desc("Alias for --file-headers"),
                                cl::aliasopt(FileHeaders));

  // --section-headers, --sections, -S
  // Also -s in llvm-readobj mode.
  cl::opt<bool> SectionHeaders("section-headers",
                               cl::desc("Display all section headers."));
  cl::alias SectionsShortUpper("S", cl::desc("Alias for --section-headers"),
                               cl::aliasopt(SectionHeaders), cl::NotHidden);
  cl::alias SectionHeadersAlias("sections",
                                cl::desc("Alias for --section-headers"),
                                cl::aliasopt(SectionHeaders), cl::NotHidden);

  // --section-relocations
  // Also --sr in llvm-readobj mode.
  cl::opt<bool> SectionRelocations("section-relocations",
    cl::desc("Display relocations for each section shown."));

  // --section-symbols
  // Also --st in llvm-readobj mode.
  cl::opt<bool> SectionSymbols("section-symbols",
    cl::desc("Display symbols for each section shown."));

  // --section-data
  // Also --sd in llvm-readobj mode.
  cl::opt<bool> SectionData("section-data",
    cl::desc("Display section data for each section shown."));

  // --section-mapping
  cl::opt<cl::boolOrDefault>
      SectionMapping("section-mapping",
                     cl::desc("Display the section to segment mapping."));

  // --relocations, --relocs, -r
  cl::opt<bool> Relocations("relocations",
    cl::desc("Display the relocation entries in the file"));
  cl::alias RelocationsShort("r", cl::desc("Alias for --relocations"),
                             cl::aliasopt(Relocations), cl::NotHidden);
  cl::alias RelocationsGNU("relocs", cl::desc("Alias for --relocations"),
                           cl::aliasopt(Relocations));

  // --notes, -n
  cl::opt<bool> Notes("notes", cl::desc("Display the ELF notes in the file"));
  cl::alias NotesShort("n", cl::desc("Alias for --notes"), cl::aliasopt(Notes));

  // --dyn-relocations
  cl::opt<bool> DynRelocs("dyn-relocations",
    cl::desc("Display the dynamic relocation entries in the file"));

  // --section-details
  // Also -t in llvm-readelf mode.
  cl::opt<bool> SectionDetails("section-details",
                               cl::desc("Display the section details"));

  // --symbols
  // Also -s in llvm-readelf mode, or -t in llvm-readobj mode.
  cl::opt<bool>
      Symbols("symbols",
              cl::desc("Display the symbol table. Also display the dynamic "
                       "symbol table when using GNU output style for ELF"));
  cl::alias SymbolsGNU("syms", cl::desc("Alias for --symbols"),
                       cl::aliasopt(Symbols));

  // --dyn-symbols, --dyn-syms
  // Also --dt in llvm-readobj mode.
  cl::opt<bool> DynamicSymbols("dyn-symbols",
    cl::desc("Display the dynamic symbol table"));
  cl::alias DynSymsGNU("dyn-syms", cl::desc("Alias for --dyn-symbols"),
                       cl::aliasopt(DynamicSymbols));

  // --hash-symbols
  cl::opt<bool> HashSymbols(
      "hash-symbols",
      cl::desc("Display the dynamic symbols derived from the hash section"));

  // --unwind, -u
  cl::opt<bool> UnwindInfo("unwind",
    cl::desc("Display unwind information"));
  cl::alias UnwindInfoShort("u",
    cl::desc("Alias for --unwind"),
    cl::aliasopt(UnwindInfo));

  // --dynamic-table, --dynamic, -d
  cl::opt<bool> DynamicTable("dynamic-table",
    cl::desc("Display the ELF .dynamic section table"));
  cl::alias DynamicTableShort("d", cl::desc("Alias for --dynamic-table"),
                              cl::aliasopt(DynamicTable), cl::NotHidden);
  cl::alias DynamicTableAlias("dynamic", cl::desc("Alias for --dynamic-table"),
                              cl::aliasopt(DynamicTable));

  // --needed-libs
  cl::opt<bool> NeededLibraries("needed-libs",
    cl::desc("Display the needed libraries"));

  // --program-headers, --segments, -l
  cl::opt<bool> ProgramHeaders("program-headers",
    cl::desc("Display ELF program headers"));
  cl::alias ProgramHeadersShort("l", cl::desc("Alias for --program-headers"),
                                cl::aliasopt(ProgramHeaders), cl::NotHidden);
  cl::alias SegmentsAlias("segments", cl::desc("Alias for --program-headers"),
                          cl::aliasopt(ProgramHeaders));

  // --string-dump, -p
  cl::list<std::string> StringDump(
      "string-dump", cl::value_desc("number|name"),
      cl::desc("Display the specified section(s) as a list of strings"),
      cl::ZeroOrMore);
  cl::alias StringDumpShort("p", cl::desc("Alias for --string-dump"),
                            cl::aliasopt(StringDump), cl::Prefix);

  // --hex-dump, -x
  cl::list<std::string>
      HexDump("hex-dump", cl::value_desc("number|name"),
              cl::desc("Display the specified section(s) as hexadecimal bytes"),
              cl::ZeroOrMore);
  cl::alias HexDumpShort("x", cl::desc("Alias for --hex-dump"),
                         cl::aliasopt(HexDump), cl::Prefix);

  // --demangle, -C
  cl::opt<bool> Demangle("demangle",
                         cl::desc("Demangle symbol names in output"));
  cl::alias DemangleShort("C", cl::desc("Alias for --demangle"),
                          cl::aliasopt(Demangle), cl::NotHidden);

  // --hash-table
  cl::opt<bool> HashTable("hash-table",
    cl::desc("Display ELF hash table"));

  // --gnu-hash-table
  cl::opt<bool> GnuHashTable("gnu-hash-table",
    cl::desc("Display ELF .gnu.hash section"));

  // --expand-relocs
  cl::opt<bool> ExpandRelocs("expand-relocs",
    cl::desc("Expand each shown relocation to multiple lines"));

  // --raw-relr
  cl::opt<bool> RawRelr("raw-relr",
    cl::desc("Do not decode relocations in SHT_RELR section, display raw contents"));

  // --codeview
  cl::opt<bool> CodeView("codeview",
                         cl::desc("Display CodeView debug information"));

  // --codeview-merged-types
  cl::opt<bool>
      CodeViewMergedTypes("codeview-merged-types",
                          cl::desc("Display the merged CodeView type stream"));

  // --codeview-ghash
  cl::opt<bool> CodeViewEnableGHash(
      "codeview-ghash",
      cl::desc(
          "Enable global hashing for CodeView type stream de-duplication"));

  // --codeview-subsection-bytes
  cl::opt<bool> CodeViewSubsectionBytes(
      "codeview-subsection-bytes",
      cl::desc("Dump raw contents of codeview debug sections and records"));

  // --arch-specific
  cl::opt<bool> ArchSpecificInfo("arch-specific",
                              cl::desc("Displays architecture-specific information, if there is any."));
  cl::alias ArchSpecifcInfoShort("A", cl::desc("Alias for --arch-specific"),
                                 cl::aliasopt(ArchSpecificInfo), cl::NotHidden);

  // --coff-imports
  cl::opt<bool>
  COFFImports("coff-imports", cl::desc("Display the PE/COFF import table"));

  // --coff-exports
  cl::opt<bool>
  COFFExports("coff-exports", cl::desc("Display the PE/COFF export table"));

  // --coff-directives
  cl::opt<bool>
  COFFDirectives("coff-directives",
                 cl::desc("Display the PE/COFF .drectve section"));

  // --coff-basereloc
  cl::opt<bool>
  COFFBaseRelocs("coff-basereloc",
                 cl::desc("Display the PE/COFF .reloc section"));

  // --coff-debug-directory
  cl::opt<bool>
  COFFDebugDirectory("coff-debug-directory",
                     cl::desc("Display the PE/COFF debug directory"));

  // --coff-tls-directory
  cl::opt<bool> COFFTLSDirectory("coff-tls-directory",
                                 cl::desc("Display the PE/COFF TLS directory"));

  // --coff-resources
  cl::opt<bool> COFFResources("coff-resources",
                              cl::desc("Display the PE/COFF .rsrc section"));

  // --coff-load-config
  cl::opt<bool>
  COFFLoadConfig("coff-load-config",
                 cl::desc("Display the PE/COFF load config"));

  // --elf-linker-options
  cl::opt<bool>
  ELFLinkerOptions("elf-linker-options",
                   cl::desc("Display the ELF .linker-options section"));

  // --macho-data-in-code
  cl::opt<bool>
  MachODataInCode("macho-data-in-code",
                  cl::desc("Display MachO Data in Code command"));

  // --macho-indirect-symbols
  cl::opt<bool>
  MachOIndirectSymbols("macho-indirect-symbols",
                  cl::desc("Display MachO indirect symbols"));

  // --macho-linker-options
  cl::opt<bool>
  MachOLinkerOptions("macho-linker-options",
                  cl::desc("Display MachO linker options"));

  // --macho-segment
  cl::opt<bool>
  MachOSegment("macho-segment",
                  cl::desc("Display MachO Segment command"));

  // --macho-version-min
  cl::opt<bool>
  MachOVersionMin("macho-version-min",
                  cl::desc("Display MachO version min command"));

  // --macho-dysymtab
  cl::opt<bool>
  MachODysymtab("macho-dysymtab",
                  cl::desc("Display MachO Dysymtab command"));

  // --stackmap
  cl::opt<bool>
  PrintStackMap("stackmap",
                cl::desc("Display contents of stackmap section"));

  // --stack-sizes
  cl::opt<bool>
      PrintStackSizes("stack-sizes",
                      cl::desc("Display contents of all stack sizes sections"));

  // --version-info, -V
  cl::opt<bool>
      VersionInfo("version-info",
                  cl::desc("Display ELF version sections (if present)"));
  cl::alias VersionInfoShort("V", cl::desc("Alias for -version-info"),
                             cl::aliasopt(VersionInfo));

  // --elf-section-groups, --section-groups, -g
  cl::opt<bool> SectionGroups("elf-section-groups",
                              cl::desc("Display ELF section group contents"));
  cl::alias SectionGroupsAlias("section-groups",
                               cl::desc("Alias for -elf-sections-groups"),
                               cl::aliasopt(SectionGroups));
  cl::alias SectionGroupsShort("g", cl::desc("Alias for -elf-sections-groups"),
                               cl::aliasopt(SectionGroups));

  // --elf-hash-histogram, --histogram, -I
  cl::opt<bool> HashHistogram(
      "elf-hash-histogram",
      cl::desc("Display bucket list histogram for hash sections"));
  cl::alias HashHistogramShort("I", cl::desc("Alias for -elf-hash-histogram"),
                               cl::aliasopt(HashHistogram));
  cl::alias HistogramAlias("histogram",
                           cl::desc("Alias for --elf-hash-histogram"),
                           cl::aliasopt(HashHistogram));

  // --cg-profile
  cl::opt<bool> CGProfile("cg-profile",
                          cl::desc("Display callgraph profile section"));
  cl::alias ELFCGProfile("elf-cg-profile", cl::desc("Alias for --cg-profile"),
                         cl::aliasopt(CGProfile));

  // --bb-addr-map
  cl::opt<bool> BBAddrMap("bb-addr-map",
                          cl::desc("Display the BB address map section"));

  // -addrsig
  cl::opt<bool> Addrsig("addrsig",
                        cl::desc("Display address-significance table"));

  // -elf-output-style
  cl::opt<OutputStyleTy>
      Output("elf-output-style", cl::desc("Specify ELF dump style"),
             cl::values(clEnumVal(LLVM, "LLVM default style"),
                        clEnumVal(GNU, "GNU readelf style")),
             cl::init(LLVM));

  cl::extrahelp
      HelpResponse("\nPass @FILE as argument to read options from FILE.\n");
=======
static bool Addrsig;
static bool All;
static bool ArchSpecificInfo;
static bool BBAddrMap;
bool ExpandRelocs;
static bool CGProfile;
bool Demangle;
static bool DependentLibraries;
static bool DynRelocs;
static bool DynamicSymbols;
static bool FileHeaders;
static bool Headers;
static std::vector<std::string> HexDump;
static bool PrettyPrint;
static bool PrintStackMap;
static bool PrintStackSizes;
static bool Relocations;
bool SectionData;
static bool SectionDetails;
static bool SectionHeaders;
bool SectionRelocations;
bool SectionSymbols;
static std::vector<std::string> StringDump;
static bool StringTable;
static bool Symbols;
static bool UnwindInfo;
static cl::boolOrDefault SectionMapping;

// ELF specific options.
static bool DynamicTable;
static bool ELFLinkerOptions;
static bool GnuHashTable;
static bool HashSymbols;
static bool HashTable;
static bool HashHistogram;
static bool NeededLibraries;
static bool Notes;
static bool ProgramHeaders;
bool RawRelr;
static bool SectionGroups;
static bool VersionInfo;

// Mach-O specific options.
static bool MachODataInCode;
static bool MachODysymtab;
static bool MachOIndirectSymbols;
static bool MachOLinkerOptions;
static bool MachOSegment;
static bool MachOVersionMin;

// PE/COFF specific options.
static bool CodeView;
static bool CodeViewEnableGHash;
static bool CodeViewMergedTypes;
bool CodeViewSubsectionBytes;
static bool COFFBaseRelocs;
static bool COFFDebugDirectory;
static bool COFFDirectives;
static bool COFFExports;
static bool COFFImports;
static bool COFFLoadConfig;
static bool COFFResources;
static bool COFFTLSDirectory;

// XCOFF specific options.
static bool XCOFFAuxiliaryHeader;

OutputStyleTy Output = OutputStyleTy::LLVM;
static std::vector<std::string> InputFilenames;
>>>>>>> 2ab1d525
} // namespace opts

static StringRef ToolName;

namespace llvm {

[[noreturn]] static void error(Twine Msg) {
  // Flush the standard output to print the error at a
  // proper place.
  fouts().flush();
  WithColor::error(errs(), ToolName) << Msg << "\n";
  exit(1);
}

[[noreturn]] void reportError(Error Err, StringRef Input) {
  assert(Err);
  if (Input == "-")
    Input = "<stdin>";
  handleAllErrors(createFileError(Input, std::move(Err)),
                  [&](const ErrorInfoBase &EI) { error(EI.message()); });
  llvm_unreachable("error() call should never return");
}

void reportWarning(Error Err, StringRef Input) {
  assert(Err);
  if (Input == "-")
    Input = "<stdin>";

  // Flush the standard output to print the warning at a
  // proper place.
  fouts().flush();
  handleAllErrors(
      createFileError(Input, std::move(Err)), [&](const ErrorInfoBase &EI) {
        WithColor::warning(errs(), ToolName) << EI.message() << "\n";
      });
}

} // namespace llvm

static void parseOptions(const opt::InputArgList &Args) {
  opts::Addrsig = Args.hasArg(OPT_addrsig);
  opts::All = Args.hasArg(OPT_all);
  opts::ArchSpecificInfo = Args.hasArg(OPT_arch_specific);
  opts::BBAddrMap = Args.hasArg(OPT_bb_addr_map);
  opts::CGProfile = Args.hasArg(OPT_cg_profile);
  opts::Demangle = Args.hasFlag(OPT_demangle, OPT_no_demangle, false);
  opts::DependentLibraries = Args.hasArg(OPT_dependent_libraries);
  opts::DynRelocs = Args.hasArg(OPT_dyn_relocations);
  opts::DynamicSymbols = Args.hasArg(OPT_dyn_syms);
  opts::ExpandRelocs = Args.hasArg(OPT_expand_relocs);
  opts::FileHeaders = Args.hasArg(OPT_file_header);
  opts::Headers = Args.hasArg(OPT_headers);
  opts::HexDump = Args.getAllArgValues(OPT_hex_dump_EQ);
  opts::Relocations = Args.hasArg(OPT_relocs);
  opts::SectionData = Args.hasArg(OPT_section_data);
  opts::SectionDetails = Args.hasArg(OPT_section_details);
  opts::SectionHeaders = Args.hasArg(OPT_section_headers);
  opts::SectionRelocations = Args.hasArg(OPT_section_relocations);
  opts::SectionSymbols = Args.hasArg(OPT_section_symbols);
  if (Args.hasArg(OPT_section_mapping))
    opts::SectionMapping = cl::BOU_TRUE;
  else if (Args.hasArg(OPT_section_mapping_EQ_false))
    opts::SectionMapping = cl::BOU_FALSE;
  else
    opts::SectionMapping = cl::BOU_UNSET;
  opts::PrintStackSizes = Args.hasArg(OPT_stack_sizes);
  opts::PrintStackMap = Args.hasArg(OPT_stackmap);
  opts::StringDump = Args.getAllArgValues(OPT_string_dump_EQ);
  opts::StringTable = Args.hasArg(OPT_string_table);
  opts::Symbols = Args.hasArg(OPT_symbols);
  opts::UnwindInfo = Args.hasArg(OPT_unwind);

  // ELF specific options.
  opts::DynamicTable = Args.hasArg(OPT_dynamic_table);
  opts::ELFLinkerOptions = Args.hasArg(OPT_elf_linker_options);
  if (Arg *A = Args.getLastArg(OPT_elf_output_style_EQ)) {
    std::string OutputStyleChoice = A->getValue();
    opts::Output = StringSwitch<opts::OutputStyleTy>(OutputStyleChoice)
                       .Case("LLVM", opts::OutputStyleTy::LLVM)
                       .Case("GNU", opts::OutputStyleTy::GNU)
                       .Case("JSON", opts::OutputStyleTy::JSON)
                       .Default(opts::OutputStyleTy::UNKNOWN);
    if (opts::Output == opts::OutputStyleTy::UNKNOWN) {
      error("--elf-output-style value should be either 'LLVM', 'GNU', or "
            "'JSON', but was '" +
            OutputStyleChoice + "'");
    }
  }
  opts::GnuHashTable = Args.hasArg(OPT_gnu_hash_table);
  opts::HashSymbols = Args.hasArg(OPT_hash_symbols);
  opts::HashTable = Args.hasArg(OPT_hash_table);
  opts::HashHistogram = Args.hasArg(OPT_histogram);
  opts::NeededLibraries = Args.hasArg(OPT_needed_libs);
  opts::Notes = Args.hasArg(OPT_notes);
  opts::PrettyPrint = Args.hasArg(OPT_pretty_print);
  opts::ProgramHeaders = Args.hasArg(OPT_program_headers);
  opts::RawRelr = Args.hasArg(OPT_raw_relr);
  opts::SectionGroups = Args.hasArg(OPT_section_groups);
  opts::VersionInfo = Args.hasArg(OPT_version_info);

  // Mach-O specific options.
  opts::MachODataInCode = Args.hasArg(OPT_macho_data_in_code);
  opts::MachODysymtab = Args.hasArg(OPT_macho_dysymtab);
  opts::MachOIndirectSymbols = Args.hasArg(OPT_macho_indirect_symbols);
  opts::MachOLinkerOptions = Args.hasArg(OPT_macho_linker_options);
  opts::MachOSegment = Args.hasArg(OPT_macho_segment);
  opts::MachOVersionMin = Args.hasArg(OPT_macho_version_min);

  // PE/COFF specific options.
  opts::CodeView = Args.hasArg(OPT_codeview);
  opts::CodeViewEnableGHash = Args.hasArg(OPT_codeview_ghash);
  opts::CodeViewMergedTypes = Args.hasArg(OPT_codeview_merged_types);
  opts::CodeViewSubsectionBytes = Args.hasArg(OPT_codeview_subsection_bytes);
  opts::COFFBaseRelocs = Args.hasArg(OPT_coff_basereloc);
  opts::COFFDebugDirectory = Args.hasArg(OPT_coff_debug_directory);
  opts::COFFDirectives = Args.hasArg(OPT_coff_directives);
  opts::COFFExports = Args.hasArg(OPT_coff_exports);
  opts::COFFImports = Args.hasArg(OPT_coff_imports);
  opts::COFFLoadConfig = Args.hasArg(OPT_coff_load_config);
  opts::COFFResources = Args.hasArg(OPT_coff_resources);
  opts::COFFTLSDirectory = Args.hasArg(OPT_coff_tls_directory);

  // XCOFF specific options.
  opts::XCOFFAuxiliaryHeader = Args.hasArg(OPT_auxiliary_header);

  opts::InputFilenames = Args.getAllArgValues(OPT_INPUT);
}

namespace {
struct ReadObjTypeTableBuilder {
  ReadObjTypeTableBuilder()
      : IDTable(Allocator), TypeTable(Allocator), GlobalIDTable(Allocator),
        GlobalTypeTable(Allocator) {}

  llvm::BumpPtrAllocator Allocator;
  llvm::codeview::MergingTypeTableBuilder IDTable;
  llvm::codeview::MergingTypeTableBuilder TypeTable;
  llvm::codeview::GlobalTypeTableBuilder GlobalIDTable;
  llvm::codeview::GlobalTypeTableBuilder GlobalTypeTable;
  std::vector<OwningBinary<Binary>> Binaries;
};
} // namespace
static ReadObjTypeTableBuilder CVTypes;

/// Creates an format-specific object file dumper.
static Expected<std::unique_ptr<ObjDumper>>
createDumper(const ObjectFile &Obj, ScopedPrinter &Writer) {
  if (const COFFObjectFile *COFFObj = dyn_cast<COFFObjectFile>(&Obj))
    return createCOFFDumper(*COFFObj, Writer);

  if (const ELFObjectFileBase *ELFObj = dyn_cast<ELFObjectFileBase>(&Obj))
    return createELFDumper(*ELFObj, Writer);

  if (const MachOObjectFile *MachOObj = dyn_cast<MachOObjectFile>(&Obj))
    return createMachODumper(*MachOObj, Writer);

  if (const WasmObjectFile *WasmObj = dyn_cast<WasmObjectFile>(&Obj))
    return createWasmDumper(*WasmObj, Writer);

  if (const XCOFFObjectFile *XObj = dyn_cast<XCOFFObjectFile>(&Obj))
    return createXCOFFDumper(*XObj, Writer);

  return createStringError(errc::invalid_argument,
                           "unsupported object file format");
}

/// Dumps the specified object file.
static void dumpObject(ObjectFile &Obj, ScopedPrinter &Writer,
                       const Archive *A = nullptr) {
  std::string FileStr =
      A ? Twine(A->getFileName() + "(" + Obj.getFileName() + ")").str()
        : Obj.getFileName().str();

  std::string ContentErrString;
  if (Error ContentErr = Obj.initContent())
    ContentErrString = "unable to continue dumping, the file is corrupt: " +
                       toString(std::move(ContentErr));

  ObjDumper *Dumper;
  Expected<std::unique_ptr<ObjDumper>> DumperOrErr = createDumper(Obj, Writer);
  if (!DumperOrErr)
    reportError(DumperOrErr.takeError(), FileStr);
  Dumper = (*DumperOrErr).get();

  Dumper->printFileSummary(FileStr, Obj, opts::InputFilenames, A);

  if (opts::FileHeaders)
    Dumper->printFileHeaders();

  if (Obj.isXCOFF() && opts::XCOFFAuxiliaryHeader)
    Dumper->printAuxiliaryHeader();

  // This is only used for ELF currently. In some cases, when an object is
  // corrupt (e.g. truncated), we can't dump anything except the file header.
  if (!ContentErrString.empty())
    reportError(createError(ContentErrString), FileStr);

  if (opts::SectionDetails || opts::SectionHeaders) {
    if (opts::Output == opts::GNU && opts::SectionDetails)
      Dumper->printSectionDetails();
    else
      Dumper->printSectionHeaders();
  }

  if (opts::HashSymbols)
    Dumper->printHashSymbols();
  if (opts::ProgramHeaders || opts::SectionMapping == cl::BOU_TRUE)
    Dumper->printProgramHeaders(opts::ProgramHeaders, opts::SectionMapping);
  if (opts::DynamicTable)
    Dumper->printDynamicTable();
  if (opts::NeededLibraries)
    Dumper->printNeededLibraries();
  if (opts::Relocations)
    Dumper->printRelocations();
  if (opts::DynRelocs)
    Dumper->printDynamicRelocations();
  if (opts::UnwindInfo)
    Dumper->printUnwindInfo();
  if (opts::Symbols || opts::DynamicSymbols)
    Dumper->printSymbols(opts::Symbols, opts::DynamicSymbols);
  if (!opts::StringDump.empty())
    Dumper->printSectionsAsString(Obj, opts::StringDump);
  if (!opts::HexDump.empty())
    Dumper->printSectionsAsHex(Obj, opts::HexDump);
  if (opts::HashTable)
    Dumper->printHashTable();
  if (opts::GnuHashTable)
    Dumper->printGnuHashTable();
  if (opts::VersionInfo)
    Dumper->printVersionInfo();
  if (opts::StringTable)
    Dumper->printStringTable();
  if (Obj.isELF()) {
    if (opts::DependentLibraries)
      Dumper->printDependentLibs();
    if (opts::ELFLinkerOptions)
      Dumper->printELFLinkerOptions();
    if (opts::ArchSpecificInfo)
      Dumper->printArchSpecificInfo();
    if (opts::SectionGroups)
      Dumper->printGroupSections();
    if (opts::HashHistogram)
      Dumper->printHashHistograms();
    if (opts::CGProfile)
      Dumper->printCGProfile();
    if (opts::BBAddrMap)
      Dumper->printBBAddrMaps();
    if (opts::Addrsig)
      Dumper->printAddrsig();
    if (opts::Notes)
      Dumper->printNotes();
  }
  if (Obj.isCOFF()) {
    if (opts::COFFImports)
      Dumper->printCOFFImports();
    if (opts::COFFExports)
      Dumper->printCOFFExports();
    if (opts::COFFDirectives)
      Dumper->printCOFFDirectives();
    if (opts::COFFBaseRelocs)
      Dumper->printCOFFBaseReloc();
    if (opts::COFFDebugDirectory)
      Dumper->printCOFFDebugDirectory();
    if (opts::COFFTLSDirectory)
      Dumper->printCOFFTLSDirectory();
    if (opts::COFFResources)
      Dumper->printCOFFResources();
    if (opts::COFFLoadConfig)
      Dumper->printCOFFLoadConfig();
    if (opts::CGProfile)
      Dumper->printCGProfile();
    if (opts::Addrsig)
      Dumper->printAddrsig();
    if (opts::CodeView)
      Dumper->printCodeViewDebugInfo();
    if (opts::CodeViewMergedTypes)
      Dumper->mergeCodeViewTypes(CVTypes.IDTable, CVTypes.TypeTable,
                                 CVTypes.GlobalIDTable, CVTypes.GlobalTypeTable,
                                 opts::CodeViewEnableGHash);
  }
  if (Obj.isMachO()) {
    if (opts::MachODataInCode)
      Dumper->printMachODataInCode();
    if (opts::MachOIndirectSymbols)
      Dumper->printMachOIndirectSymbols();
    if (opts::MachOLinkerOptions)
      Dumper->printMachOLinkerOptions();
    if (opts::MachOSegment)
      Dumper->printMachOSegment();
    if (opts::MachOVersionMin)
      Dumper->printMachOVersionMin();
    if (opts::MachODysymtab)
      Dumper->printMachODysymtab();
    if (opts::CGProfile)
      Dumper->printCGProfile();
  }
  if (opts::PrintStackMap)
    Dumper->printStackMap();
  if (opts::PrintStackSizes)
    Dumper->printStackSizes();
}

/// Dumps each object file in \a Arc;
static void dumpArchive(const Archive *Arc, ScopedPrinter &Writer) {
  Error Err = Error::success();
  for (auto &Child : Arc->children(Err)) {
    Expected<std::unique_ptr<Binary>> ChildOrErr = Child.getAsBinary();
    if (!ChildOrErr) {
      if (auto E = isNotObjectErrorInvalidFileType(ChildOrErr.takeError()))
        reportError(std::move(E), Arc->getFileName());
      continue;
    }

    Binary *Bin = ChildOrErr->get();
    if (ObjectFile *Obj = dyn_cast<ObjectFile>(Bin))
      dumpObject(*Obj, Writer, Arc);
    else if (COFFImportFile *Imp = dyn_cast<COFFImportFile>(Bin))
      dumpCOFFImportFile(Imp, Writer);
    else
      reportWarning(createStringError(errc::invalid_argument,
                                      Bin->getFileName() +
                                          " has an unsupported file type"),
                    Arc->getFileName());
  }
  if (Err)
    reportError(std::move(Err), Arc->getFileName());
}

/// Dumps each object file in \a MachO Universal Binary;
static void dumpMachOUniversalBinary(const MachOUniversalBinary *UBinary,
                                     ScopedPrinter &Writer) {
  for (const MachOUniversalBinary::ObjectForArch &Obj : UBinary->objects()) {
    Expected<std::unique_ptr<MachOObjectFile>> ObjOrErr = Obj.getAsObjectFile();
    if (ObjOrErr)
      dumpObject(*ObjOrErr.get(), Writer);
    else if (auto E = isNotObjectErrorInvalidFileType(ObjOrErr.takeError()))
      reportError(ObjOrErr.takeError(), UBinary->getFileName());
    else if (Expected<std::unique_ptr<Archive>> AOrErr = Obj.getAsArchive())
      dumpArchive(&*AOrErr.get(), Writer);
  }
}

/// Dumps \a WinRes, Windows Resource (.res) file;
static void dumpWindowsResourceFile(WindowsResource *WinRes,
                                    ScopedPrinter &Printer) {
  WindowsRes::Dumper Dumper(WinRes, Printer);
  if (auto Err = Dumper.printData())
    reportError(std::move(Err), WinRes->getFileName());
}


/// Opens \a File and dumps it.
static void dumpInput(StringRef File, ScopedPrinter &Writer) {
  ErrorOr<std::unique_ptr<MemoryBuffer>> FileOrErr =
<<<<<<< HEAD
      MemoryBuffer::getFileOrSTDIN(File, /*FileSize=*/-1,
=======
      MemoryBuffer::getFileOrSTDIN(File, /*IsText=*/false,
>>>>>>> 2ab1d525
                                   /*RequiresNullTerminator=*/false);
  if (std::error_code EC = FileOrErr.getError())
    return reportError(errorCodeToError(EC), File);

  std::unique_ptr<MemoryBuffer> &Buffer = FileOrErr.get();
  file_magic Type = identify_magic(Buffer->getBuffer());
  if (Type == file_magic::bitcode) {
    reportWarning(createStringError(errc::invalid_argument,
                                    "bitcode files are not supported"),
                  File);
    return;
  }

  Expected<std::unique_ptr<Binary>> BinaryOrErr = createBinary(
      Buffer->getMemBufferRef(), /*Context=*/nullptr, /*InitContent=*/false);
  if (!BinaryOrErr)
    reportError(BinaryOrErr.takeError(), File);

  std::unique_ptr<Binary> Bin = std::move(*BinaryOrErr);
  if (Archive *Arc = dyn_cast<Archive>(Bin.get()))
    dumpArchive(Arc, Writer);
  else if (MachOUniversalBinary *UBinary =
               dyn_cast<MachOUniversalBinary>(Bin.get()))
    dumpMachOUniversalBinary(UBinary, Writer);
  else if (ObjectFile *Obj = dyn_cast<ObjectFile>(Bin.get()))
    dumpObject(*Obj, Writer);
  else if (COFFImportFile *Import = dyn_cast<COFFImportFile>(Bin.get()))
    dumpCOFFImportFile(Import, Writer);
  else if (WindowsResource *WinRes = dyn_cast<WindowsResource>(Bin.get()))
    dumpWindowsResourceFile(WinRes, Writer);
  else
    llvm_unreachable("unrecognized file type");

  CVTypes.Binaries.push_back(
      OwningBinary<Binary>(std::move(Bin), std::move(Buffer)));
<<<<<<< HEAD
}

/// Registers aliases that should only be allowed by readobj.
static void registerReadobjAliases() {
  // -s has meant --sections for a very long time in llvm-readobj despite
  // meaning --symbols in readelf.
  static cl::alias SectionsShort("s", cl::desc("Alias for --section-headers"),
                                 cl::aliasopt(opts::SectionHeaders),
                                 cl::NotHidden);

  // llvm-readelf reserves it for --section-details.
  static cl::alias SymbolsShort("t", cl::desc("Alias for --symbols"),
                                cl::aliasopt(opts::Symbols), cl::NotHidden);

  // The following two-letter aliases are only provided for readobj, as readelf
  // allows single-letter args to be grouped together.
  static cl::alias SectionRelocationsShort(
      "sr", cl::desc("Alias for --section-relocations"),
      cl::aliasopt(opts::SectionRelocations));
  static cl::alias SectionDataShort("sd", cl::desc("Alias for --section-data"),
                                    cl::aliasopt(opts::SectionData));
  static cl::alias SectionSymbolsShort("st",
                                       cl::desc("Alias for --section-symbols"),
                                       cl::aliasopt(opts::SectionSymbols));
  static cl::alias DynamicSymbolsShort("dt",
                                       cl::desc("Alias for --dyn-symbols"),
                                       cl::aliasopt(opts::DynamicSymbols));
=======
>>>>>>> 2ab1d525
}

std::unique_ptr<ScopedPrinter> createWriter() {
  if (opts::Output == opts::JSON)
    return std::make_unique<JSONScopedPrinter>(
        fouts(), opts::PrettyPrint ? 2 : 0, std::make_unique<ListScope>());
  return std::make_unique<ScopedPrinter>(fouts());
}

int main(int argc, char *argv[]) {
  InitLLVM X(argc, argv);
  BumpPtrAllocator A;
  StringSaver Saver(A);
  ReadobjOptTable Tbl;
  ToolName = argv[0];
  opt::InputArgList Args =
      Tbl.parseArgs(argc, argv, OPT_UNKNOWN, Saver, [&](StringRef Msg) {
        error(Msg);
        exit(1);
      });
  if (Args.hasArg(OPT_help)) {
    Tbl.printHelp(
        outs(),
        (Twine(ToolName) + " [options] <input object files>").str().c_str(),
        "LLVM Object Reader");
    // TODO Replace this with OptTable API once it adds extrahelp support.
    outs() << "\nPass @FILE as argument to read options from FILE.\n";
    return 0;
  }
  if (Args.hasArg(OPT_version)) {
    cl::PrintVersionMessage();
    return 0;
  }

  if (sys::path::stem(argv[0]).contains("readelf"))
    opts::Output = opts::GNU;
  parseOptions(Args);

  // Default to print error if no filename is specified.
  if (opts::InputFilenames.empty()) {
    error("no input files specified");
  }

  if (opts::All) {
    opts::FileHeaders = true;
    opts::XCOFFAuxiliaryHeader = true;
    opts::ProgramHeaders = true;
    opts::SectionHeaders = true;
    opts::Symbols = true;
    opts::Relocations = true;
    opts::DynamicTable = true;
    opts::Notes = true;
    opts::VersionInfo = true;
    opts::UnwindInfo = true;
    opts::SectionGroups = true;
    opts::HashHistogram = true;
    if (opts::Output == opts::LLVM) {
      opts::Addrsig = true;
      opts::PrintStackSizes = true;
    }
  }

  if (opts::Headers) {
    opts::FileHeaders = true;
    opts::XCOFFAuxiliaryHeader = true;
    opts::ProgramHeaders = true;
    opts::SectionHeaders = true;
  }

  std::unique_ptr<ScopedPrinter> Writer = createWriter();

  for (const std::string &I : opts::InputFilenames)
    dumpInput(I, *Writer.get());

  if (opts::CodeViewMergedTypes) {
    if (opts::CodeViewEnableGHash)
      dumpCodeViewMergedTypes(*Writer.get(), CVTypes.GlobalIDTable.records(),
                              CVTypes.GlobalTypeTable.records());
    else
      dumpCodeViewMergedTypes(*Writer.get(), CVTypes.IDTable.records(),
                              CVTypes.TypeTable.records());
  }

  return 0;
}<|MERGE_RESOLUTION|>--- conflicted
+++ resolved
@@ -86,344 +86,6 @@
 } // namespace
 
 namespace opts {
-<<<<<<< HEAD
-  cl::list<std::string> InputFilenames(cl::Positional,
-    cl::desc("<input object files>"),
-    cl::ZeroOrMore);
-
-  // --all, -a
-  cl::opt<bool>
-      All("all",
-          cl::desc("Equivalent to setting: --file-headers, --program-headers, "
-                   "--section-headers, --symbols, --relocations, "
-                   "--dynamic-table, --notes, --version-info, --unwind, "
-                   "--section-groups and --elf-hash-histogram."));
-  cl::alias AllShort("a", cl::desc("Alias for --all"), cl::aliasopt(All));
-
-  // --dependent-libraries
-  cl::opt<bool>
-      DependentLibraries("dependent-libraries",
-                         cl::desc("Display the dependent libraries section"));
-
-  // --headers, -e
-  cl::opt<bool>
-      Headers("headers",
-          cl::desc("Equivalent to setting: --file-headers, --program-headers, "
-                   "--section-headers"));
-  cl::alias HeadersShort("e", cl::desc("Alias for --headers"),
-     cl::aliasopt(Headers));
-
-  // --wide, -W
-  cl::opt<bool>
-      WideOutput("wide", cl::desc("Ignored for compatibility with GNU readelf"),
-                 cl::Hidden);
-  cl::alias WideOutputShort("W",
-    cl::desc("Alias for --wide"),
-    cl::aliasopt(WideOutput));
-
-  // --file-headers, --file-header, -h
-  cl::opt<bool> FileHeaders("file-headers",
-    cl::desc("Display file headers "));
-  cl::alias FileHeadersShort("h", cl::desc("Alias for --file-headers"),
-                             cl::aliasopt(FileHeaders), cl::NotHidden);
-  cl::alias FileHeadersSingular("file-header",
-                                cl::desc("Alias for --file-headers"),
-                                cl::aliasopt(FileHeaders));
-
-  // --section-headers, --sections, -S
-  // Also -s in llvm-readobj mode.
-  cl::opt<bool> SectionHeaders("section-headers",
-                               cl::desc("Display all section headers."));
-  cl::alias SectionsShortUpper("S", cl::desc("Alias for --section-headers"),
-                               cl::aliasopt(SectionHeaders), cl::NotHidden);
-  cl::alias SectionHeadersAlias("sections",
-                                cl::desc("Alias for --section-headers"),
-                                cl::aliasopt(SectionHeaders), cl::NotHidden);
-
-  // --section-relocations
-  // Also --sr in llvm-readobj mode.
-  cl::opt<bool> SectionRelocations("section-relocations",
-    cl::desc("Display relocations for each section shown."));
-
-  // --section-symbols
-  // Also --st in llvm-readobj mode.
-  cl::opt<bool> SectionSymbols("section-symbols",
-    cl::desc("Display symbols for each section shown."));
-
-  // --section-data
-  // Also --sd in llvm-readobj mode.
-  cl::opt<bool> SectionData("section-data",
-    cl::desc("Display section data for each section shown."));
-
-  // --section-mapping
-  cl::opt<cl::boolOrDefault>
-      SectionMapping("section-mapping",
-                     cl::desc("Display the section to segment mapping."));
-
-  // --relocations, --relocs, -r
-  cl::opt<bool> Relocations("relocations",
-    cl::desc("Display the relocation entries in the file"));
-  cl::alias RelocationsShort("r", cl::desc("Alias for --relocations"),
-                             cl::aliasopt(Relocations), cl::NotHidden);
-  cl::alias RelocationsGNU("relocs", cl::desc("Alias for --relocations"),
-                           cl::aliasopt(Relocations));
-
-  // --notes, -n
-  cl::opt<bool> Notes("notes", cl::desc("Display the ELF notes in the file"));
-  cl::alias NotesShort("n", cl::desc("Alias for --notes"), cl::aliasopt(Notes));
-
-  // --dyn-relocations
-  cl::opt<bool> DynRelocs("dyn-relocations",
-    cl::desc("Display the dynamic relocation entries in the file"));
-
-  // --section-details
-  // Also -t in llvm-readelf mode.
-  cl::opt<bool> SectionDetails("section-details",
-                               cl::desc("Display the section details"));
-
-  // --symbols
-  // Also -s in llvm-readelf mode, or -t in llvm-readobj mode.
-  cl::opt<bool>
-      Symbols("symbols",
-              cl::desc("Display the symbol table. Also display the dynamic "
-                       "symbol table when using GNU output style for ELF"));
-  cl::alias SymbolsGNU("syms", cl::desc("Alias for --symbols"),
-                       cl::aliasopt(Symbols));
-
-  // --dyn-symbols, --dyn-syms
-  // Also --dt in llvm-readobj mode.
-  cl::opt<bool> DynamicSymbols("dyn-symbols",
-    cl::desc("Display the dynamic symbol table"));
-  cl::alias DynSymsGNU("dyn-syms", cl::desc("Alias for --dyn-symbols"),
-                       cl::aliasopt(DynamicSymbols));
-
-  // --hash-symbols
-  cl::opt<bool> HashSymbols(
-      "hash-symbols",
-      cl::desc("Display the dynamic symbols derived from the hash section"));
-
-  // --unwind, -u
-  cl::opt<bool> UnwindInfo("unwind",
-    cl::desc("Display unwind information"));
-  cl::alias UnwindInfoShort("u",
-    cl::desc("Alias for --unwind"),
-    cl::aliasopt(UnwindInfo));
-
-  // --dynamic-table, --dynamic, -d
-  cl::opt<bool> DynamicTable("dynamic-table",
-    cl::desc("Display the ELF .dynamic section table"));
-  cl::alias DynamicTableShort("d", cl::desc("Alias for --dynamic-table"),
-                              cl::aliasopt(DynamicTable), cl::NotHidden);
-  cl::alias DynamicTableAlias("dynamic", cl::desc("Alias for --dynamic-table"),
-                              cl::aliasopt(DynamicTable));
-
-  // --needed-libs
-  cl::opt<bool> NeededLibraries("needed-libs",
-    cl::desc("Display the needed libraries"));
-
-  // --program-headers, --segments, -l
-  cl::opt<bool> ProgramHeaders("program-headers",
-    cl::desc("Display ELF program headers"));
-  cl::alias ProgramHeadersShort("l", cl::desc("Alias for --program-headers"),
-                                cl::aliasopt(ProgramHeaders), cl::NotHidden);
-  cl::alias SegmentsAlias("segments", cl::desc("Alias for --program-headers"),
-                          cl::aliasopt(ProgramHeaders));
-
-  // --string-dump, -p
-  cl::list<std::string> StringDump(
-      "string-dump", cl::value_desc("number|name"),
-      cl::desc("Display the specified section(s) as a list of strings"),
-      cl::ZeroOrMore);
-  cl::alias StringDumpShort("p", cl::desc("Alias for --string-dump"),
-                            cl::aliasopt(StringDump), cl::Prefix);
-
-  // --hex-dump, -x
-  cl::list<std::string>
-      HexDump("hex-dump", cl::value_desc("number|name"),
-              cl::desc("Display the specified section(s) as hexadecimal bytes"),
-              cl::ZeroOrMore);
-  cl::alias HexDumpShort("x", cl::desc("Alias for --hex-dump"),
-                         cl::aliasopt(HexDump), cl::Prefix);
-
-  // --demangle, -C
-  cl::opt<bool> Demangle("demangle",
-                         cl::desc("Demangle symbol names in output"));
-  cl::alias DemangleShort("C", cl::desc("Alias for --demangle"),
-                          cl::aliasopt(Demangle), cl::NotHidden);
-
-  // --hash-table
-  cl::opt<bool> HashTable("hash-table",
-    cl::desc("Display ELF hash table"));
-
-  // --gnu-hash-table
-  cl::opt<bool> GnuHashTable("gnu-hash-table",
-    cl::desc("Display ELF .gnu.hash section"));
-
-  // --expand-relocs
-  cl::opt<bool> ExpandRelocs("expand-relocs",
-    cl::desc("Expand each shown relocation to multiple lines"));
-
-  // --raw-relr
-  cl::opt<bool> RawRelr("raw-relr",
-    cl::desc("Do not decode relocations in SHT_RELR section, display raw contents"));
-
-  // --codeview
-  cl::opt<bool> CodeView("codeview",
-                         cl::desc("Display CodeView debug information"));
-
-  // --codeview-merged-types
-  cl::opt<bool>
-      CodeViewMergedTypes("codeview-merged-types",
-                          cl::desc("Display the merged CodeView type stream"));
-
-  // --codeview-ghash
-  cl::opt<bool> CodeViewEnableGHash(
-      "codeview-ghash",
-      cl::desc(
-          "Enable global hashing for CodeView type stream de-duplication"));
-
-  // --codeview-subsection-bytes
-  cl::opt<bool> CodeViewSubsectionBytes(
-      "codeview-subsection-bytes",
-      cl::desc("Dump raw contents of codeview debug sections and records"));
-
-  // --arch-specific
-  cl::opt<bool> ArchSpecificInfo("arch-specific",
-                              cl::desc("Displays architecture-specific information, if there is any."));
-  cl::alias ArchSpecifcInfoShort("A", cl::desc("Alias for --arch-specific"),
-                                 cl::aliasopt(ArchSpecificInfo), cl::NotHidden);
-
-  // --coff-imports
-  cl::opt<bool>
-  COFFImports("coff-imports", cl::desc("Display the PE/COFF import table"));
-
-  // --coff-exports
-  cl::opt<bool>
-  COFFExports("coff-exports", cl::desc("Display the PE/COFF export table"));
-
-  // --coff-directives
-  cl::opt<bool>
-  COFFDirectives("coff-directives",
-                 cl::desc("Display the PE/COFF .drectve section"));
-
-  // --coff-basereloc
-  cl::opt<bool>
-  COFFBaseRelocs("coff-basereloc",
-                 cl::desc("Display the PE/COFF .reloc section"));
-
-  // --coff-debug-directory
-  cl::opt<bool>
-  COFFDebugDirectory("coff-debug-directory",
-                     cl::desc("Display the PE/COFF debug directory"));
-
-  // --coff-tls-directory
-  cl::opt<bool> COFFTLSDirectory("coff-tls-directory",
-                                 cl::desc("Display the PE/COFF TLS directory"));
-
-  // --coff-resources
-  cl::opt<bool> COFFResources("coff-resources",
-                              cl::desc("Display the PE/COFF .rsrc section"));
-
-  // --coff-load-config
-  cl::opt<bool>
-  COFFLoadConfig("coff-load-config",
-                 cl::desc("Display the PE/COFF load config"));
-
-  // --elf-linker-options
-  cl::opt<bool>
-  ELFLinkerOptions("elf-linker-options",
-                   cl::desc("Display the ELF .linker-options section"));
-
-  // --macho-data-in-code
-  cl::opt<bool>
-  MachODataInCode("macho-data-in-code",
-                  cl::desc("Display MachO Data in Code command"));
-
-  // --macho-indirect-symbols
-  cl::opt<bool>
-  MachOIndirectSymbols("macho-indirect-symbols",
-                  cl::desc("Display MachO indirect symbols"));
-
-  // --macho-linker-options
-  cl::opt<bool>
-  MachOLinkerOptions("macho-linker-options",
-                  cl::desc("Display MachO linker options"));
-
-  // --macho-segment
-  cl::opt<bool>
-  MachOSegment("macho-segment",
-                  cl::desc("Display MachO Segment command"));
-
-  // --macho-version-min
-  cl::opt<bool>
-  MachOVersionMin("macho-version-min",
-                  cl::desc("Display MachO version min command"));
-
-  // --macho-dysymtab
-  cl::opt<bool>
-  MachODysymtab("macho-dysymtab",
-                  cl::desc("Display MachO Dysymtab command"));
-
-  // --stackmap
-  cl::opt<bool>
-  PrintStackMap("stackmap",
-                cl::desc("Display contents of stackmap section"));
-
-  // --stack-sizes
-  cl::opt<bool>
-      PrintStackSizes("stack-sizes",
-                      cl::desc("Display contents of all stack sizes sections"));
-
-  // --version-info, -V
-  cl::opt<bool>
-      VersionInfo("version-info",
-                  cl::desc("Display ELF version sections (if present)"));
-  cl::alias VersionInfoShort("V", cl::desc("Alias for -version-info"),
-                             cl::aliasopt(VersionInfo));
-
-  // --elf-section-groups, --section-groups, -g
-  cl::opt<bool> SectionGroups("elf-section-groups",
-                              cl::desc("Display ELF section group contents"));
-  cl::alias SectionGroupsAlias("section-groups",
-                               cl::desc("Alias for -elf-sections-groups"),
-                               cl::aliasopt(SectionGroups));
-  cl::alias SectionGroupsShort("g", cl::desc("Alias for -elf-sections-groups"),
-                               cl::aliasopt(SectionGroups));
-
-  // --elf-hash-histogram, --histogram, -I
-  cl::opt<bool> HashHistogram(
-      "elf-hash-histogram",
-      cl::desc("Display bucket list histogram for hash sections"));
-  cl::alias HashHistogramShort("I", cl::desc("Alias for -elf-hash-histogram"),
-                               cl::aliasopt(HashHistogram));
-  cl::alias HistogramAlias("histogram",
-                           cl::desc("Alias for --elf-hash-histogram"),
-                           cl::aliasopt(HashHistogram));
-
-  // --cg-profile
-  cl::opt<bool> CGProfile("cg-profile",
-                          cl::desc("Display callgraph profile section"));
-  cl::alias ELFCGProfile("elf-cg-profile", cl::desc("Alias for --cg-profile"),
-                         cl::aliasopt(CGProfile));
-
-  // --bb-addr-map
-  cl::opt<bool> BBAddrMap("bb-addr-map",
-                          cl::desc("Display the BB address map section"));
-
-  // -addrsig
-  cl::opt<bool> Addrsig("addrsig",
-                        cl::desc("Display address-significance table"));
-
-  // -elf-output-style
-  cl::opt<OutputStyleTy>
-      Output("elf-output-style", cl::desc("Specify ELF dump style"),
-             cl::values(clEnumVal(LLVM, "LLVM default style"),
-                        clEnumVal(GNU, "GNU readelf style")),
-             cl::init(LLVM));
-
-  cl::extrahelp
-      HelpResponse("\nPass @FILE as argument to read options from FILE.\n");
-=======
 static bool Addrsig;
 static bool All;
 static bool ArchSpecificInfo;
@@ -493,7 +155,6 @@
 
 OutputStyleTy Output = OutputStyleTy::LLVM;
 static std::vector<std::string> InputFilenames;
->>>>>>> 2ab1d525
 } // namespace opts
 
 static StringRef ToolName;
@@ -848,11 +509,7 @@
 /// Opens \a File and dumps it.
 static void dumpInput(StringRef File, ScopedPrinter &Writer) {
   ErrorOr<std::unique_ptr<MemoryBuffer>> FileOrErr =
-<<<<<<< HEAD
-      MemoryBuffer::getFileOrSTDIN(File, /*FileSize=*/-1,
-=======
       MemoryBuffer::getFileOrSTDIN(File, /*IsText=*/false,
->>>>>>> 2ab1d525
                                    /*RequiresNullTerminator=*/false);
   if (std::error_code EC = FileOrErr.getError())
     return reportError(errorCodeToError(EC), File);
@@ -888,36 +545,6 @@
 
   CVTypes.Binaries.push_back(
       OwningBinary<Binary>(std::move(Bin), std::move(Buffer)));
-<<<<<<< HEAD
-}
-
-/// Registers aliases that should only be allowed by readobj.
-static void registerReadobjAliases() {
-  // -s has meant --sections for a very long time in llvm-readobj despite
-  // meaning --symbols in readelf.
-  static cl::alias SectionsShort("s", cl::desc("Alias for --section-headers"),
-                                 cl::aliasopt(opts::SectionHeaders),
-                                 cl::NotHidden);
-
-  // llvm-readelf reserves it for --section-details.
-  static cl::alias SymbolsShort("t", cl::desc("Alias for --symbols"),
-                                cl::aliasopt(opts::Symbols), cl::NotHidden);
-
-  // The following two-letter aliases are only provided for readobj, as readelf
-  // allows single-letter args to be grouped together.
-  static cl::alias SectionRelocationsShort(
-      "sr", cl::desc("Alias for --section-relocations"),
-      cl::aliasopt(opts::SectionRelocations));
-  static cl::alias SectionDataShort("sd", cl::desc("Alias for --section-data"),
-                                    cl::aliasopt(opts::SectionData));
-  static cl::alias SectionSymbolsShort("st",
-                                       cl::desc("Alias for --section-symbols"),
-                                       cl::aliasopt(opts::SectionSymbols));
-  static cl::alias DynamicSymbolsShort("dt",
-                                       cl::desc("Alias for --dyn-symbols"),
-                                       cl::aliasopt(opts::DynamicSymbols));
-=======
->>>>>>> 2ab1d525
 }
 
 std::unique_ptr<ScopedPrinter> createWriter() {
