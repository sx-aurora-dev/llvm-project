--- conflicted
+++ resolved
@@ -1,50 +1,26 @@
 ; Validate ThinLTO postlink pipeline when we have Sample PGO
 ;
-<<<<<<< HEAD
-; RUN: opt -disable-verify -debug-pass-manager -rv=0 \
+; RUN: opt -disable-verify -verify-cfg-preserved=0 -eagerly-invalidate-analyses=0 -debug-pass-manager -rv=0 \
 ; RUN:     -pgo-kind=pgo-sample-use-pipeline -profile-file='%S/Inputs/new-pm-thinlto-samplepgo-defaults.prof' \
 ; RUN:     -passes='thinlto<O1>' -S %s 2>&1 \
 ; RUN:     | FileCheck %s --check-prefixes=CHECK-O,CHECK-O1,%llvmcheckext
-; RUN: opt -disable-verify -debug-pass-manager -rv=0 \
+; RUN: opt -disable-verify -verify-cfg-preserved=0 -eagerly-invalidate-analyses=0 -debug-pass-manager -rv=0 \
 ; RUN:     -pgo-kind=pgo-sample-use-pipeline -profile-file='%S/Inputs/new-pm-thinlto-samplepgo-defaults.prof' \
 ; RUN:     -passes='thinlto<O2>' -S  %s 2>&1 \
 ; RUN:     | FileCheck %s --check-prefixes=CHECK-O,CHECK-O2,CHECK-O23SZ,%llvmcheckext
-; RUN: opt -disable-verify -debug-pass-manager -passes-ep-pipeline-start='no-op-module' -rv=0 \
+; RUN: opt -disable-verify -verify-cfg-preserved=0 -eagerly-invalidate-analyses=0 -debug-pass-manager -passes-ep-pipeline-start='no-op-module' -rv=0 \
 ; RUN:     -pgo-kind=pgo-sample-use-pipeline -profile-file='%S/Inputs/new-pm-thinlto-samplepgo-defaults.prof' \
 ; RUN:     -passes='thinlto<O3>' -S  %s 2>&1 \
 ; RUN:     | FileCheck %s --check-prefixes=CHECK-O,CHECK-O3,CHECK-O23SZ,%llvmcheckext
-; RUN: opt -disable-verify -debug-pass-manager -rv=0 \
+; RUN: opt -disable-verify -verify-cfg-preserved=0 -eagerly-invalidate-analyses=0 -debug-pass-manager -rv=0 \
 ; RUN:     -pgo-kind=pgo-sample-use-pipeline -profile-file='%S/Inputs/new-pm-thinlto-samplepgo-defaults.prof' \
 ; RUN:     -passes='thinlto<Os>' -S %s 2>&1 \
 ; RUN:     | FileCheck %s --check-prefixes=CHECK-O,CHECK-Os,CHECK-O23SZ,%llvmcheckext
-; RUN: opt -disable-verify -debug-pass-manager -rv=0 \
+; RUN: opt -disable-verify -verify-cfg-preserved=0 -eagerly-invalidate-analyses=0 -debug-pass-manager -rv=0 \
 ; RUN:     -pgo-kind=pgo-sample-use-pipeline -profile-file='%S/Inputs/new-pm-thinlto-samplepgo-defaults.prof' \
 ; RUN:     -passes='thinlto<Oz>' -S %s 2>&1 \
 ; RUN:     | FileCheck %s --check-prefixes=CHECK-O,CHECK-Oz,CHECK-O23SZ,%llvmcheckext
-; RUN: opt -disable-verify -debug-pass-manager -new-pm-debug-info-for-profiling -rv=0 \
-=======
-; RUN: opt -disable-verify -verify-cfg-preserved=0 -eagerly-invalidate-analyses=0 -debug-pass-manager \
-; RUN:     -pgo-kind=pgo-sample-use-pipeline -profile-file='%S/Inputs/new-pm-thinlto-samplepgo-defaults.prof' \
-; RUN:     -passes='thinlto<O1>' -S %s 2>&1 \
-; RUN:     | FileCheck %s --check-prefixes=CHECK-O,CHECK-O1,%llvmcheckext
-; RUN: opt -disable-verify -verify-cfg-preserved=0 -eagerly-invalidate-analyses=0 -debug-pass-manager \
-; RUN:     -pgo-kind=pgo-sample-use-pipeline -profile-file='%S/Inputs/new-pm-thinlto-samplepgo-defaults.prof' \
-; RUN:     -passes='thinlto<O2>' -S  %s 2>&1 \
-; RUN:     | FileCheck %s --check-prefixes=CHECK-O,CHECK-O2,CHECK-O23SZ,%llvmcheckext
-; RUN: opt -disable-verify -verify-cfg-preserved=0 -eagerly-invalidate-analyses=0 -debug-pass-manager -passes-ep-pipeline-start='no-op-module' \
-; RUN:     -pgo-kind=pgo-sample-use-pipeline -profile-file='%S/Inputs/new-pm-thinlto-samplepgo-defaults.prof' \
-; RUN:     -passes='thinlto<O3>' -S  %s 2>&1 \
-; RUN:     | FileCheck %s --check-prefixes=CHECK-O,CHECK-O3,CHECK-O23SZ,%llvmcheckext
-; RUN: opt -disable-verify -verify-cfg-preserved=0 -eagerly-invalidate-analyses=0 -debug-pass-manager \
-; RUN:     -pgo-kind=pgo-sample-use-pipeline -profile-file='%S/Inputs/new-pm-thinlto-samplepgo-defaults.prof' \
-; RUN:     -passes='thinlto<Os>' -S %s 2>&1 \
-; RUN:     | FileCheck %s --check-prefixes=CHECK-O,CHECK-Os,CHECK-O23SZ,%llvmcheckext
-; RUN: opt -disable-verify -verify-cfg-preserved=0 -eagerly-invalidate-analyses=0 -debug-pass-manager \
-; RUN:     -pgo-kind=pgo-sample-use-pipeline -profile-file='%S/Inputs/new-pm-thinlto-samplepgo-defaults.prof' \
-; RUN:     -passes='thinlto<Oz>' -S %s 2>&1 \
-; RUN:     | FileCheck %s --check-prefixes=CHECK-O,CHECK-Oz,CHECK-O23SZ,%llvmcheckext
-; RUN: opt -disable-verify -verify-cfg-preserved=0 -eagerly-invalidate-analyses=0 -debug-pass-manager -new-pm-debug-info-for-profiling \
->>>>>>> a2ce6ee6
+; RUN: opt -disable-verify -verify-cfg-preserved=0 -eagerly-invalidate-analyses=0 -debug-pass-manager -new-pm-debug-info-for-profiling -rv=0 \
 ; RUN:     -pgo-kind=pgo-sample-use-pipeline -profile-file='%S/Inputs/new-pm-thinlto-samplepgo-defaults.prof' \
 ; RUN:     -passes='thinlto<O2>' -S  %s 2>&1 \
 ; RUN:     | FileCheck %s --check-prefixes=CHECK-O,CHECK-O2,CHECK-O23SZ,%llvmcheckext
