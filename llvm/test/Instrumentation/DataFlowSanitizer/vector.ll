--- conflicted
+++ resolved
@@ -1,10 +1,4 @@
-<<<<<<< HEAD
-; RUN: opt < %s -dfsan -S | FileCheck %s --check-prefixes=CHECK,TLS_ABI,TLS_ABI_LEGACY
-; RUN: opt < %s -dfsan -dfsan-args-abi -S | FileCheck %s --check-prefixes=CHECK,ARGS_ABI
-; RUN: opt < %s -dfsan -dfsan-fast-16-labels=true -S | FileCheck %s --check-prefixes=CHECK,TLS_ABI,TLS_ABI_FAST
-=======
 ; RUN: opt < %s -dfsan -S | FileCheck %s
->>>>>>> a2ce6ee6
 target datalayout = "e-p:64:64:64-i1:8:8-i8:8:8-i16:16:16-i32:32:32-i64:64:64-f32:32:32-f64:64:64-v64:64:64-v128:128:128-a0:0:64-s0:64:64-f80:128:128-n8:16:32:64-S128"
 target triple = "x86_64-unknown-linux-gnu"
 
@@ -12,34 +6,16 @@
 ; CHECK: @__dfsan_shadow_width_bytes = weak_odr constant i32 [[#SBYTES:]]
 
 define <4 x i4> @pass_vector(<4 x i4> %v) {
-<<<<<<< HEAD
-  ; ARGS_ABI-LABEL: @"dfs$pass_vector"
-  ; ARGS_ABI-SAME: (<4 x i4> %[[VEC:.*]], i[[#SBITS]] %[[LABEL:.*]])
-  ; ARGS_ABI-NEXT: %[[#REG:]] = insertvalue { <4 x i4>, i[[#SBITS]] } undef, <4 x i4> %[[VEC]], 0
-  ; ARGS_ABI-NEXT: %[[#REG+1]] = insertvalue { <4 x i4>, i[[#SBITS]] } %[[#REG]], i[[#SBITS]] %[[LABEL]], 1
-  ; ARGS_ABI-NEXT: ret { <4 x i4>, i[[#SBITS]] }
-
-  ; TLS_ABI-LABEL: @"dfs$pass_vector"
-  ; TLS_ABI-NEXT: %[[#REG:]] = load i[[#SBITS]], i[[#SBITS]]* bitcast ([100 x i64]* @__dfsan_arg_tls to i[[#SBITS]]*), align [[ALIGN:2]]
-  ; TLS_ABI-NEXT: store i[[#SBITS]] %[[#REG]], i[[#SBITS]]* bitcast ([100 x i64]* @__dfsan_retval_tls to i[[#SBITS]]*), align [[ALIGN]]
-  ; TLS_ABI-NEXT: ret <4 x i4> %v
-=======
   ; CHECK-LABEL: @pass_vector.dfsan
   ; CHECK-NEXT: %[[#REG:]] = load i[[#SBITS]], i[[#SBITS]]* bitcast ([100 x i64]* @__dfsan_arg_tls to i[[#SBITS]]*), align [[ALIGN:2]]
   ; CHECK-NEXT: store i[[#SBITS]] %[[#REG]], i[[#SBITS]]* bitcast ([100 x i64]* @__dfsan_retval_tls to i[[#SBITS]]*), align [[ALIGN]]
   ; CHECK-NEXT: ret <4 x i4> %v
->>>>>>> a2ce6ee6
   ret <4 x i4> %v
 }
 
 define void @load_update_store_vector(<4 x i4>* %p) {
-<<<<<<< HEAD
-  ; TLS_ABI-LABEL: @"dfs$load_update_store_vector"
-  ; TLS_ABI: {{.*}} = load i[[#SBITS]], i[[#SBITS]]* bitcast ([100 x i64]* @__dfsan_arg_tls to i[[#SBITS]]*), align 2
-=======
   ; CHECK-LABEL: @load_update_store_vector.dfsan
   ; CHECK: {{.*}} = load i[[#SBITS]], i[[#SBITS]]* bitcast ([100 x i64]* @__dfsan_arg_tls to i[[#SBITS]]*), align 2
->>>>>>> a2ce6ee6
 
   %v = load <4 x i4>, <4 x i4>* %p
   %e2 = extractelement <4 x i4> %v, i32 2
@@ -49,21 +25,6 @@
 }
 
 define <4 x i1> @icmp_vector(<4 x i8> %a, <4 x i8> %b) {
-<<<<<<< HEAD
-  ; TLS_ABI-LABEL: @"dfs$icmp_vector"
-  ; TLS_ABI-NEXT: %[[B:.*]] = load i[[#SBITS]], i[[#SBITS]]* inttoptr (i64 add (i64 ptrtoint ([100 x i64]* @__dfsan_arg_tls to i64), i64 2) to i[[#SBITS]]*), align [[ALIGN:2]]
-  ; TLS_ABI-NEXT: %[[A:.*]] = load i[[#SBITS]], i[[#SBITS]]* bitcast ([100 x i64]* @__dfsan_arg_tls to i[[#SBITS]]*), align [[ALIGN]]
-
-  ; TLS_ABI_LEGACY: %[[U:.*]] = call zeroext i[[#SBITS]] @__dfsan_union(i[[#SBITS]] zeroext %[[A]], i[[#SBITS]] zeroext %[[B]])
-  ; TLS_ABI_LEGACY: %[[L:.*]] = phi i[[#SBITS]] [ %[[U]], {{.*}} ], [ %[[A]], {{.*}} ]
-
-  ; COM: With fast labels enabled, union is just an OR.
-  ; TLS_ABI_FAST: %[[L:.*]] = or i[[#SBITS]] %[[A]], %[[B]]
-
-  ; TLS_ABI: %r = icmp eq <4 x i8> %a, %b
-  ; TLS_ABI: store i[[#SBITS]] %[[L]], i[[#SBITS]]* bitcast ([100 x i64]* @__dfsan_retval_tls to i[[#SBITS]]*), align [[ALIGN]]
-  ; TLS_ABI: ret <4 x i1> %r
-=======
   ; CHECK-LABEL: @icmp_vector.dfsan
   ; CHECK-NEXT: %[[B:.*]] = load i[[#SBITS]], i[[#SBITS]]* inttoptr (i64 add (i64 ptrtoint ([100 x i64]* @__dfsan_arg_tls to i64), i64 2) to i[[#SBITS]]*), align [[ALIGN:2]]
   ; CHECK-NEXT: %[[A:.*]] = load i[[#SBITS]], i[[#SBITS]]* bitcast ([100 x i64]* @__dfsan_arg_tls to i[[#SBITS]]*), align [[ALIGN]]
@@ -72,36 +33,20 @@
   ; CHECK: %r = icmp eq <4 x i8> %a, %b
   ; CHECK: store i[[#SBITS]] %[[L]], i[[#SBITS]]* bitcast ([100 x i64]* @__dfsan_retval_tls to i[[#SBITS]]*), align [[ALIGN]]
   ; CHECK: ret <4 x i1> %r
->>>>>>> a2ce6ee6
 
   %r = icmp eq <4 x i8> %a, %b
   ret <4 x i1> %r
 }
 
 define <2 x i32> @const_vector() {
-<<<<<<< HEAD
-  ; TLS_ABI-LABEL: @"dfs$const_vector"
-  ; TLS_ABI-NEXT: store i[[#SBITS]] 0, i[[#SBITS]]* bitcast ([100 x i64]* @__dfsan_retval_tls to i[[#SBITS]]*), align 2
-  ; TLS_ABI-NEXT: ret <2 x i32> <i32 42, i32 11>
-=======
   ; CHECK-LABEL: @const_vector.dfsan
   ; CHECK-NEXT: store i[[#SBITS]] 0, i[[#SBITS]]* bitcast ([100 x i64]* @__dfsan_retval_tls to i[[#SBITS]]*), align 2
   ; CHECK-NEXT: ret <2 x i32> <i32 42, i32 11>
->>>>>>> a2ce6ee6
 
   ret <2 x i32> < i32 42, i32 11 >
 }
 
 define <4 x i4> @call_vector(<4 x i4> %v) {
-<<<<<<< HEAD
-  ; TLS_ABI-LABEL: @"dfs$call_vector"
-  ; TLS_ABI-NEXT: %[[V:.*]] = load i[[#SBITS]], i[[#SBITS]]* bitcast ([100 x i64]* @__dfsan_arg_tls to i[[#SBITS]]*), align [[ALIGN:2]]
-  ; TLS_ABI-NEXT: store i[[#SBITS]] %[[V]], i[[#SBITS]]* bitcast ([100 x i64]* @__dfsan_arg_tls to i[[#SBITS]]*), align [[ALIGN]]
-  ; TLS_ABI-NEXT: %r = call <4 x i4> @"dfs$pass_vector"(<4 x i4> %v)
-  ; TLS_ABI-NEXT: %_dfsret = load i[[#SBITS]], i[[#SBITS]]* bitcast ([100 x i64]* @__dfsan_retval_tls to i[[#SBITS]]*), align [[ALIGN]]
-  ; TLS_ABI-NEXT: store i[[#SBITS]] %_dfsret, i[[#SBITS]]* bitcast ([100 x i64]* @__dfsan_retval_tls to i[[#SBITS]]*), align [[ALIGN]]
-  ; TLS_ABI-NEXT: ret <4 x i4> %r
-=======
   ; CHECK-LABEL: @call_vector.dfsan
   ; CHECK-NEXT: %[[V:.*]] = load i[[#SBITS]], i[[#SBITS]]* bitcast ([100 x i64]* @__dfsan_arg_tls to i[[#SBITS]]*), align [[ALIGN:2]]
   ; CHECK-NEXT: store i[[#SBITS]] %[[V]], i[[#SBITS]]* bitcast ([100 x i64]* @__dfsan_arg_tls to i[[#SBITS]]*), align [[ALIGN]]
@@ -109,7 +54,6 @@
   ; CHECK-NEXT: %_dfsret = load i[[#SBITS]], i[[#SBITS]]* bitcast ([100 x i64]* @__dfsan_retval_tls to i[[#SBITS]]*), align [[ALIGN]]
   ; CHECK-NEXT: store i[[#SBITS]] %_dfsret, i[[#SBITS]]* bitcast ([100 x i64]* @__dfsan_retval_tls to i[[#SBITS]]*), align [[ALIGN]]
   ; CHECK-NEXT: ret <4 x i4> %r
->>>>>>> a2ce6ee6
 
   %r = call <4 x i4> @pass_vector(<4 x i4> %v)
   ret <4 x i4> %r
