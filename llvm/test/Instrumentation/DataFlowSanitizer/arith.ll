--- conflicted
+++ resolved
@@ -6,16 +6,6 @@
 ; CHECK: @__dfsan_shadow_width_bytes = weak_odr constant i32 [[#SBYTES:]]
 
 define i8 @add(i8 %a, i8 %b) {
-<<<<<<< HEAD
-  ; CHECK: @"dfs$add"
-  ; CHECK-DAG: %[[ALABEL:.*]] = load i[[#SBITS]], i[[#SBITS]]* bitcast ([[ARGTLSTYPE:\[100 x i64\]]]* @__dfsan_arg_tls to i[[#SBITS]]*), align [[ALIGN:2]]
-  ; CHECK-DAG: %[[BLABEL:.*]] = load i[[#SBITS]], i[[#SBITS]]* inttoptr (i64 add (i64 ptrtoint ([[ARGTLSTYPE]]* @__dfsan_arg_tls to i64), i64 2) to i[[#SBITS]]*), align [[ALIGN]]
-  ; CHECK: %[[UNION:.*]] = call zeroext i[[#SBITS]] @__dfsan_union(i[[#SBITS]] zeroext %[[ALABEL]], i[[#SBITS]] zeroext %[[BLABEL]])
-  ; CHECK: %[[ADDLABEL:.*]] = phi i[[#SBITS]] [ %[[UNION]], {{.*}} ], [ %[[ALABEL]], {{.*}} ]
-  ; CHECK: add i8
-  ; CHECK: store i[[#SBITS]] %[[ADDLABEL]], i[[#SBITS]]* bitcast ([100 x i64]* @__dfsan_retval_tls to i[[#SBITS]]*), align [[ALIGN]]
-  ; CHECK: ret i8
-=======
   ; CHECK: @add.dfsan
   ; CHECK-DAG: %[[#ALABEL:]] = load i[[#SBITS]], i[[#SBITS]]* bitcast ([[ARGTLSTYPE:\[100 x i64\]]]* @__dfsan_arg_tls to i[[#SBITS]]*), align [[ALIGN:2]]
   ; CHECK-DAG: %[[#BLABEL:]] = load i[[#SBITS]], i[[#SBITS]]* inttoptr (i64 add (i64 ptrtoint ([[ARGTLSTYPE]]* @__dfsan_arg_tls to i64), i64 2) to i[[#SBITS]]*), align [[ALIGN]]
@@ -23,7 +13,6 @@
   ; CHECK: %c = add i8 %a, %b
   ; CHECK: store i[[#SBITS]] %[[#UNION]], i[[#SBITS]]* bitcast ([100 x i64]* @__dfsan_retval_tls to i[[#SBITS]]*), align [[ALIGN]]
   ; CHECK: ret i8 %c
->>>>>>> 2ab1d525
   %c = add i8 %a, %b
   ret i8 %c
 }
