--- conflicted
+++ resolved
@@ -8,16 +8,10 @@
 declare void @llvm.memset.p0i8.i64(i8* nocapture, i8, i64, i1)
 
 define void @ms(i8* %p, i8 %v) {
-<<<<<<< HEAD
-  ; CHECK-LABEL: @"dfs$ms"
-  ; CHECK-SAME: (i8* %0, i8 %1, i[[#SBITS]] %2, i[[#SBITS]] %3)
-  ; CHECK: call void @__dfsan_set_label(i[[#SBITS]] %3, i32 0, i8* %0, i64 1)
-=======
   ; CHECK-LABEL: @ms.dfsan
   ; CHECK-SAME: (i8* %p, i8 %v)
   ; CHECK: %[[ARGLABEL:.*]] = load i[[#SBITS]], {{.*}} @__dfsan_arg_tls
   ; CHECK: call void @__dfsan_set_label(i[[#SBITS]] %[[ARGLABEL]], i32 0, i8* %p, i64 1)
->>>>>>> 2ab1d525
   call void @llvm.memset.p0i8.i64(i8* %p, i8 %v, i64 1, i1 1)
   ret void
 }