<<<<<<< HEAD
; RUN: opt < %s -dfsan -S | FileCheck %s --check-prefixes=CHECK,LEGACY
; RUN: opt < %s -dfsan -dfsan-fast-16-labels=true -dfsan-event-callbacks=true -S | FileCheck %s --check-prefixes=CHECK,EVENT_CALLBACKS
; RUN: opt < %s -dfsan -dfsan-args-abi -S | FileCheck %s --check-prefixes=CHECK,ARGS_ABI
; RUN: opt < %s -dfsan -dfsan-fast-16-labels=true -S | FileCheck %s --check-prefixes=CHECK,FAST16
; RUN: opt < %s -dfsan -dfsan-fast-16-labels=true -dfsan-combine-pointer-labels-on-load=false -S | FileCheck %s --check-prefixes=CHECK,NO_COMBINE_LOAD_PTR
; RUN: opt < %s -dfsan -dfsan-fast-16-labels=true -dfsan-combine-pointer-labels-on-store=true -S | FileCheck %s --check-prefixes=CHECK,COMBINE_STORE_PTR
; RUN: opt < %s -dfsan -dfsan-fast-16-labels=true -dfsan-debug-nonzero-labels -S | FileCheck %s --check-prefixes=CHECK,DEBUG_NONZERO_LABELS
=======
; RUN: opt < %s -dfsan -dfsan-event-callbacks=true -S | FileCheck %s --check-prefixes=CHECK,EVENT_CALLBACKS
; RUN: opt < %s -dfsan -S | FileCheck %s --check-prefixes=CHECK,FAST
; RUN: opt < %s -dfsan -dfsan-combine-pointer-labels-on-load=false -S | FileCheck %s --check-prefixes=CHECK,NO_COMBINE_LOAD_PTR
; RUN: opt < %s -dfsan -dfsan-combine-pointer-labels-on-store=true -S | FileCheck %s --check-prefixes=CHECK,COMBINE_STORE_PTR
; RUN: opt < %s -dfsan -dfsan-debug-nonzero-labels -S | FileCheck %s --check-prefixes=CHECK,DEBUG_NONZERO_LABELS
>>>>>>> a2ce6ee6
target datalayout = "e-p:64:64:64-i1:8:8-i8:8:8-i16:16:16-i32:32:32-i64:64:64-f32:32:32-f64:64:64-v64:64:64-v128:128:128-a0:0:64-s0:64:64-f80:128:128-n8:16:32:64-S128"
target triple = "x86_64-unknown-linux-gnu"

; CHECK: @__dfsan_arg_tls = external thread_local(initialexec) global [[TLS_ARR:\[100 x i64\]]]
; CHECK: @__dfsan_retval_tls = external thread_local(initialexec) global [[TLS_ARR]]
; CHECK: @__dfsan_shadow_width_bits = weak_odr constant i32 [[#SBITS:]]
; CHECK: @__dfsan_shadow_width_bytes = weak_odr constant i32 [[#SBYTES:]]

define [4 x i8] @pass_array([4 x i8] %a) {
<<<<<<< HEAD
  ; NO_COMBINE_LOAD_PTR: @"dfs$pass_array"
  ; NO_COMBINE_LOAD_PTR: %1 = load [4 x i[[#SBITS]]], [4 x i[[#SBITS]]]* bitcast ([[TLS_ARR]]* @__dfsan_arg_tls to [4 x i[[#SBITS]]]*), align [[ALIGN:2]]
  ; NO_COMBINE_LOAD_PTR: store [4 x i[[#SBITS]]] %1, [4 x i[[#SBITS]]]* bitcast ([[TLS_ARR]]* @__dfsan_retval_tls to [4 x i[[#SBITS]]]*), align [[ALIGN]]

  ; ARGS_ABI: @"dfs$pass_array"
  ; ARGS_ABI: ret { [4 x i8], i[[#SBITS]] }

  ; DEBUG_NONZERO_LABELS: @"dfs$pass_array"
=======
  ; NO_COMBINE_LOAD_PTR: @pass_array.dfsan
  ; NO_COMBINE_LOAD_PTR: %1 = load [4 x i[[#SBITS]]], [4 x i[[#SBITS]]]* bitcast ([[TLS_ARR]]* @__dfsan_arg_tls to [4 x i[[#SBITS]]]*), align [[ALIGN:2]]
  ; NO_COMBINE_LOAD_PTR: store [4 x i[[#SBITS]]] %1, [4 x i[[#SBITS]]]* bitcast ([[TLS_ARR]]* @__dfsan_retval_tls to [4 x i[[#SBITS]]]*), align [[ALIGN]]

  ; DEBUG_NONZERO_LABELS: @pass_array.dfsan
>>>>>>> a2ce6ee6
  ; DEBUG_NONZERO_LABELS: [[L:%.*]] = load [4 x i[[#SBITS]]], [4 x i[[#SBITS]]]* bitcast ([[TLS_ARR]]* @__dfsan_arg_tls to [4 x i[[#SBITS]]]*), align [[ALIGN:2]]
  ; DEBUG_NONZERO_LABELS: [[L0:%.*]] = extractvalue [4 x i[[#SBITS]]] [[L]], 0
  ; DEBUG_NONZERO_LABELS: [[L1:%.*]] = extractvalue [4 x i[[#SBITS]]] [[L]], 1
  ; DEBUG_NONZERO_LABELS: [[L01:%.*]] = or i[[#SBITS]] [[L0]], [[L1]]
  ; DEBUG_NONZERO_LABELS: [[L2:%.*]] = extractvalue [4 x i[[#SBITS]]] [[L]], 2
  ; DEBUG_NONZERO_LABELS: [[L012:%.*]] = or i[[#SBITS]] [[L01]], [[L2]]
  ; DEBUG_NONZERO_LABELS: [[L3:%.*]] = extractvalue [4 x i[[#SBITS]]] [[L]], 3
  ; DEBUG_NONZERO_LABELS: [[L0123:%.*]] = or i[[#SBITS]] [[L012]], [[L3]]
  ; DEBUG_NONZERO_LABELS: {{.*}} = icmp ne i[[#SBITS]] [[L0123]], 0
  ; DEBUG_NONZERO_LABELS: call void @__dfsan_nonzero_label()

  ret [4 x i8] %a
}

%ArrayOfStruct = type [4 x {i8*, i32}]

define %ArrayOfStruct @pass_array_of_struct(%ArrayOfStruct %as) {
<<<<<<< HEAD
  ; NO_COMBINE_LOAD_PTR: @"dfs$pass_array_of_struct"
  ; NO_COMBINE_LOAD_PTR: %1 = load [4 x { i[[#SBITS]], i[[#SBITS]] }], [4 x { i[[#SBITS]], i[[#SBITS]] }]* bitcast ([[TLS_ARR]]* @__dfsan_arg_tls to [4 x { i[[#SBITS]], i[[#SBITS]] }]*), align [[ALIGN:2]]
  ; NO_COMBINE_LOAD_PTR: store [4 x { i[[#SBITS]], i[[#SBITS]] }] %1, [4 x { i[[#SBITS]], i[[#SBITS]] }]* bitcast ([[TLS_ARR]]* @__dfsan_retval_tls to [4 x { i[[#SBITS]], i[[#SBITS]] }]*), align [[ALIGN]]

  ; ARGS_ABI: @"dfs$pass_array_of_struct"
  ; ARGS_ABI: ret { [4 x { i8*, i32 }], i[[#SBITS]] }
=======
  ; NO_COMBINE_LOAD_PTR: @pass_array_of_struct.dfsan
  ; NO_COMBINE_LOAD_PTR: %1 = load [4 x { i[[#SBITS]], i[[#SBITS]] }], [4 x { i[[#SBITS]], i[[#SBITS]] }]* bitcast ([[TLS_ARR]]* @__dfsan_arg_tls to [4 x { i[[#SBITS]], i[[#SBITS]] }]*), align [[ALIGN:2]]
  ; NO_COMBINE_LOAD_PTR: store [4 x { i[[#SBITS]], i[[#SBITS]] }] %1, [4 x { i[[#SBITS]], i[[#SBITS]] }]* bitcast ([[TLS_ARR]]* @__dfsan_retval_tls to [4 x { i[[#SBITS]], i[[#SBITS]] }]*), align [[ALIGN]]

>>>>>>> a2ce6ee6
  ret %ArrayOfStruct %as
}

define [4 x i1]* @alloca_ret_array() {
<<<<<<< HEAD
  ; NO_COMBINE_LOAD_PTR: @"dfs$alloca_ret_array"
=======
  ; NO_COMBINE_LOAD_PTR: @alloca_ret_array.dfsan
>>>>>>> a2ce6ee6
  ; NO_COMBINE_LOAD_PTR: store i[[#SBITS]] 0, i[[#SBITS]]* bitcast ([[TLS_ARR]]* @__dfsan_retval_tls to i[[#SBITS]]*), align 2
  %p = alloca [4 x i1]
  ret [4 x i1]* %p
}

define [4 x i1] @load_alloca_array() {
<<<<<<< HEAD
  ; NO_COMBINE_LOAD_PTR-LABEL: @"dfs$load_alloca_array"
=======
  ; NO_COMBINE_LOAD_PTR-LABEL: @load_alloca_array.dfsan
>>>>>>> a2ce6ee6
  ; NO_COMBINE_LOAD_PTR-NEXT: %[[#R:]] = alloca i[[#SBITS]], align [[#SBYTES]]
  ; NO_COMBINE_LOAD_PTR-NEXT: %p = alloca [4 x i1]
  ; NO_COMBINE_LOAD_PTR-NEXT: %[[#R+1]] = load i[[#SBITS]], i[[#SBITS]]* %[[#R]], align [[#SBYTES]]
  ; NO_COMBINE_LOAD_PTR-NEXT: %[[#R+2]] = insertvalue [4 x i[[#SBITS]]] undef, i[[#SBITS]] %[[#R+1]], 0
  ; NO_COMBINE_LOAD_PTR-NEXT: %[[#R+3]] = insertvalue [4 x i[[#SBITS]]] %[[#R+2]], i[[#SBITS]] %[[#R+1]], 1
  ; NO_COMBINE_LOAD_PTR-NEXT: %[[#R+4]] = insertvalue [4 x i[[#SBITS]]] %[[#R+3]], i[[#SBITS]] %[[#R+1]], 2
  ; NO_COMBINE_LOAD_PTR-NEXT: %[[#R+5]] = insertvalue [4 x i[[#SBITS]]] %[[#R+4]], i[[#SBITS]] %[[#R+1]], 3
  ; NO_COMBINE_LOAD_PTR-NEXT: %a = load [4 x i1], [4 x i1]* %p
  ; NO_COMBINE_LOAD_PTR-NEXT: store [4 x i[[#SBITS]]] %[[#R+5]], [4 x i[[#SBITS]]]* bitcast ([[TLS_ARR]]* @__dfsan_retval_tls to [4 x i[[#SBITS]]]*), align 2
  ; NO_COMBINE_LOAD_PTR-NEXT: ret [4 x i1] %a

  %p = alloca [4 x i1]
  %a = load [4 x i1], [4 x i1]* %p
  ret [4 x i1] %a
}

define [0 x i1] @load_array0([0 x i1]* %p) {
<<<<<<< HEAD
  ; NO_COMBINE_LOAD_PTR: @"dfs$load_array0"
=======
  ; NO_COMBINE_LOAD_PTR: @load_array0.dfsan
>>>>>>> a2ce6ee6
  ; NO_COMBINE_LOAD_PTR: store [0 x i[[#SBITS]]] zeroinitializer, [0 x i[[#SBITS]]]* bitcast ([[TLS_ARR]]* @__dfsan_retval_tls to [0 x i[[#SBITS]]]*), align 2
  %a = load [0 x i1], [0 x i1]* %p
  ret [0 x i1] %a
}

define [1 x i1] @load_array1([1 x i1]* %p) {
<<<<<<< HEAD
  ; NO_COMBINE_LOAD_PTR: @"dfs$load_array1"
=======
  ; NO_COMBINE_LOAD_PTR: @load_array1.dfsan
>>>>>>> a2ce6ee6
  ; NO_COMBINE_LOAD_PTR: [[L:%.*]] = load i[[#SBITS]],
  ; NO_COMBINE_LOAD_PTR: [[S:%.*]] = insertvalue [1 x i[[#SBITS]]] undef, i[[#SBITS]] [[L]], 0
  ; NO_COMBINE_LOAD_PTR: store [1 x i[[#SBITS]]] [[S]], [1 x i[[#SBITS]]]* bitcast ([[TLS_ARR]]* @__dfsan_retval_tls to [1 x i[[#SBITS]]]*), align 2

<<<<<<< HEAD
  ; EVENT_CALLBACKS: @"dfs$load_array1"
  ; EVENT_CALLBACKS: [[L:%.*]] = or i[[#SBITS]]
  ; EVENT_CALLBACKS: call void @__dfsan_load_callback(i[[#SBITS]] [[L]], i8* {{.*}})

  ; FAST16: @"dfs$load_array1"
  ; FAST16: [[P:%.*]] = load i[[#SBITS]], i[[#SBITS]]* bitcast ([[TLS_ARR]]* @__dfsan_arg_tls to i[[#SBITS]]*), align [[ALIGN:2]]
  ; FAST16: [[L:%.*]] = load i[[#SBITS]], i[[#SBITS]]* {{.*}}, align [[#SBYTES]]
  ; FAST16: [[U:%.*]] = or i[[#SBITS]] [[L]], [[P]]
  ; FAST16: [[S1:%.*]] = insertvalue [1 x i[[#SBITS]]] undef, i[[#SBITS]] [[U]], 0
  ; FAST16: store [1 x i[[#SBITS]]] [[S1]], [1 x i[[#SBITS]]]* bitcast ([[TLS_ARR]]* @__dfsan_retval_tls to [1 x i[[#SBITS]]]*), align [[ALIGN]]

  ; LEGACY: @"dfs$load_array1"
  ; LEGACY: [[P:%.*]] = load i[[#SBITS]], i[[#SBITS]]* bitcast ([[TLS_ARR]]* @__dfsan_arg_tls to i[[#SBITS]]*), align [[ALIGN:2]]
  ; LEGACY: [[L:%.*]] = load i[[#SBITS]], i[[#SBITS]]* {{.*}}, align [[#SBYTES]]
  ; LEGACY: [[U:%.*]] = call zeroext i[[#SBITS]] @__dfsan_union(i[[#SBITS]] zeroext [[L]], i[[#SBITS]] zeroext [[P]])
  ; LEGACY: [[PH:%.*]] = phi i[[#SBITS]] [ [[U]], {{.*}} ], [ [[L]], {{.*}} ]
  ; LEGACY: store i[[#SBITS]] [[PH]], i[[#SBITS]]* bitcast ([[TLS_ARR]]* @__dfsan_retval_tls to i[[#SBITS]]*), align [[ALIGN]]
=======
  ; EVENT_CALLBACKS: @load_array1.dfsan
  ; EVENT_CALLBACKS: [[L:%.*]] = or i[[#SBITS]]
  ; EVENT_CALLBACKS: call void @__dfsan_load_callback(i[[#SBITS]] [[L]], i8* {{.*}})

  ; FAST: @load_array1.dfsan
  ; FAST: [[P:%.*]] = load i[[#SBITS]], i[[#SBITS]]* bitcast ([[TLS_ARR]]* @__dfsan_arg_tls to i[[#SBITS]]*), align [[ALIGN:2]]
  ; FAST: [[L:%.*]] = load i[[#SBITS]], i[[#SBITS]]* {{.*}}, align [[#SBYTES]]
  ; FAST: [[U:%.*]] = or i[[#SBITS]] [[L]], [[P]]
  ; FAST: [[S1:%.*]] = insertvalue [1 x i[[#SBITS]]] undef, i[[#SBITS]] [[U]], 0
  ; FAST: store [1 x i[[#SBITS]]] [[S1]], [1 x i[[#SBITS]]]* bitcast ([[TLS_ARR]]* @__dfsan_retval_tls to [1 x i[[#SBITS]]]*), align [[ALIGN]]
>>>>>>> a2ce6ee6

  %a = load [1 x i1], [1 x i1]* %p
  ret [1 x i1] %a
}

define [2 x i1] @load_array2([2 x i1]* %p) {
<<<<<<< HEAD
  ; NO_COMBINE_LOAD_PTR: @"dfs$load_array2"
=======
  ; NO_COMBINE_LOAD_PTR: @load_array2.dfsan
>>>>>>> a2ce6ee6
  ; NO_COMBINE_LOAD_PTR: [[P1:%.*]] = getelementptr i[[#SBITS]], i[[#SBITS]]* [[P0:%.*]], i64 1
  ; NO_COMBINE_LOAD_PTR-DAG: [[E1:%.*]] = load i[[#SBITS]], i[[#SBITS]]* [[P1]], align [[#SBYTES]]
  ; NO_COMBINE_LOAD_PTR-DAG: [[E0:%.*]] = load i[[#SBITS]], i[[#SBITS]]* [[P0]], align [[#SBYTES]]
  ; NO_COMBINE_LOAD_PTR: [[U:%.*]] = or i[[#SBITS]] [[E0]], [[E1]]
  ; NO_COMBINE_LOAD_PTR: [[S1:%.*]] = insertvalue [2 x i[[#SBITS]]] undef, i[[#SBITS]] [[U]], 0
  ; NO_COMBINE_LOAD_PTR: [[S2:%.*]] = insertvalue [2 x i[[#SBITS]]] [[S1]], i[[#SBITS]] [[U]], 1
  ; NO_COMBINE_LOAD_PTR: store [2 x i[[#SBITS]]] [[S2]], [2 x i[[#SBITS]]]* bitcast ([[TLS_ARR]]* @__dfsan_retval_tls to [2 x i[[#SBITS]]]*), align [[ALIGN:2]]

<<<<<<< HEAD
  ; EVENT_CALLBACKS: @"dfs$load_array2"
=======
  ; EVENT_CALLBACKS: @load_array2.dfsan
>>>>>>> a2ce6ee6
  ; EVENT_CALLBACKS: [[O1:%.*]] = or i[[#SBITS]]
  ; EVENT_CALLBACKS: [[O2:%.*]] = or i[[#SBITS]] [[O1]]
  ; EVENT_CALLBACKS: call void @__dfsan_load_callback(i[[#SBITS]] [[O2]], i8* {{.*}})

<<<<<<< HEAD
  ; FAST16: @"dfs$load_array2"
  ; FAST16: [[P:%.*]] = load i[[#SBITS]], i[[#SBITS]]* bitcast ([[TLS_ARR]]* @__dfsan_arg_tls to i[[#SBITS]]*), align [[ALIGN:2]]
  ; FAST16: [[O:%.*]] = or i[[#SBITS]]
  ; FAST16: [[U:%.*]] = or i[[#SBITS]] [[O]], [[P]]
  ; FAST16: [[S:%.*]] = insertvalue [2 x i[[#SBITS]]] undef, i[[#SBITS]] [[U]], 0
  ; FAST16: [[S1:%.*]] = insertvalue [2 x i[[#SBITS]]] [[S]], i[[#SBITS]] [[U]], 1
  ; FAST16: store [2 x i[[#SBITS]]] [[S1]], [2 x i[[#SBITS]]]* bitcast ([[TLS_ARR]]* @__dfsan_retval_tls to [2 x i[[#SBITS]]]*), align [[ALIGN]]
=======
  ; FAST: @load_array2.dfsan
  ; FAST: [[P:%.*]] = load i[[#SBITS]], i[[#SBITS]]* bitcast ([[TLS_ARR]]* @__dfsan_arg_tls to i[[#SBITS]]*), align [[ALIGN:2]]
  ; FAST: [[O:%.*]] = or i[[#SBITS]]
  ; FAST: [[U:%.*]] = or i[[#SBITS]] [[O]], [[P]]
  ; FAST: [[S:%.*]] = insertvalue [2 x i[[#SBITS]]] undef, i[[#SBITS]] [[U]], 0
  ; FAST: [[S1:%.*]] = insertvalue [2 x i[[#SBITS]]] [[S]], i[[#SBITS]] [[U]], 1
  ; FAST: store [2 x i[[#SBITS]]] [[S1]], [2 x i[[#SBITS]]]* bitcast ([[TLS_ARR]]* @__dfsan_retval_tls to [2 x i[[#SBITS]]]*), align [[ALIGN]]
>>>>>>> a2ce6ee6
  %a = load [2 x i1], [2 x i1]* %p
  ret [2 x i1] %a
}

define [4 x i1] @load_array4([4 x i1]* %p) {
<<<<<<< HEAD
  ; NO_COMBINE_LOAD_PTR: @"dfs$load_array4"
=======
  ; NO_COMBINE_LOAD_PTR: @load_array4.dfsan
>>>>>>> a2ce6ee6
  ; NO_COMBINE_LOAD_PTR: [[T:%.*]] = trunc i[[#mul(4, SBITS)]] {{.*}} to i[[#SBITS]]
  ; NO_COMBINE_LOAD_PTR: [[S1:%.*]] = insertvalue [4 x i[[#SBITS]]] undef, i[[#SBITS]] [[T]], 0
  ; NO_COMBINE_LOAD_PTR: [[S2:%.*]] = insertvalue [4 x i[[#SBITS]]] [[S1]], i[[#SBITS]] [[T]], 1
  ; NO_COMBINE_LOAD_PTR: [[S3:%.*]] = insertvalue [4 x i[[#SBITS]]] [[S2]], i[[#SBITS]] [[T]], 2
  ; NO_COMBINE_LOAD_PTR: [[S4:%.*]] = insertvalue [4 x i[[#SBITS]]] [[S3]], i[[#SBITS]] [[T]], 3
  ; NO_COMBINE_LOAD_PTR: store [4 x i[[#SBITS]]] [[S4]], [4 x i[[#SBITS]]]* bitcast ([[TLS_ARR]]* @__dfsan_retval_tls to [4 x i[[#SBITS]]]*), align 2

<<<<<<< HEAD
  ; EVENT_CALLBACKS: @"dfs$load_array4"
=======
  ; EVENT_CALLBACKS: @load_array4.dfsan
>>>>>>> a2ce6ee6
  ; EVENT_CALLBACKS: [[O0:%.*]] = or i[[#mul(4, SBITS)]]
  ; EVENT_CALLBACKS: [[O1:%.*]] = or i[[#mul(4, SBITS)]] [[O0]]
  ; EVENT_CALLBACKS: [[O2:%.*]] = trunc i[[#mul(4, SBITS)]] [[O1]] to i[[#SBITS]]
  ; EVENT_CALLBACKS: [[O3:%.*]] = or i[[#SBITS]] [[O2]]
  ; EVENT_CALLBACKS: call void @__dfsan_load_callback(i[[#SBITS]] [[O3]], i8* {{.*}})

<<<<<<< HEAD
  ; FAST16: @"dfs$load_array4"
  ; FAST16: [[T:%.*]] = trunc i[[#mul(4, SBITS)]] {{.*}} to i[[#SBITS]]
  ; FAST16: [[O:%.*]] = or i[[#SBITS]] [[T]]
  ; FAST16: [[S1:%.*]] = insertvalue [4 x i[[#SBITS]]] undef, i[[#SBITS]] [[O]], 0
  ; FAST16: [[S2:%.*]] = insertvalue [4 x i[[#SBITS]]] [[S1]], i[[#SBITS]] [[O]], 1
  ; FAST16: [[S3:%.*]] = insertvalue [4 x i[[#SBITS]]] [[S2]], i[[#SBITS]] [[O]], 2
  ; FAST16: [[S4:%.*]] = insertvalue [4 x i[[#SBITS]]] [[S3]], i[[#SBITS]] [[O]], 3
  ; FAST16: store [4 x i[[#SBITS]]] [[S4]], [4 x i[[#SBITS]]]* bitcast ([[TLS_ARR]]* @__dfsan_retval_tls to [4 x i[[#SBITS]]]*), align 2

  ; LEGACY: @"dfs$load_array4"
  ; LEGACY: [[P:%.*]] = load i[[#SBITS]], i[[#SBITS]]* bitcast ([[TLS_ARR]]* @__dfsan_arg_tls to i[[#SBITS]]*), align [[ALIGN:2]]
  ; LEGACY: [[PH1:%.*]] = phi i[[#SBITS]]
  ; LEGACY: [[U:%.*]] = call zeroext i[[#SBITS]] @__dfsan_union(i[[#SBITS]] zeroext [[PH1]], i[[#SBITS]] zeroext [[P]])
  ; LEGACY: [[PH:%.*]] = phi i[[#SBITS]] [ [[U]], {{.*}} ], [ [[PH1]], {{.*}} ]
  ; LEGACY: store i[[#SBITS]] [[PH]], i[[#SBITS]]* bitcast ([[TLS_ARR]]* @__dfsan_retval_tls to i[[#SBITS]]*), align [[ALIGN]]
=======
  ; FAST: @load_array4.dfsan
  ; FAST: [[T:%.*]] = trunc i[[#mul(4, SBITS)]] {{.*}} to i[[#SBITS]]
  ; FAST: [[O:%.*]] = or i[[#SBITS]] [[T]]
  ; FAST: [[S1:%.*]] = insertvalue [4 x i[[#SBITS]]] undef, i[[#SBITS]] [[O]], 0
  ; FAST: [[S2:%.*]] = insertvalue [4 x i[[#SBITS]]] [[S1]], i[[#SBITS]] [[O]], 1
  ; FAST: [[S3:%.*]] = insertvalue [4 x i[[#SBITS]]] [[S2]], i[[#SBITS]] [[O]], 2
  ; FAST: [[S4:%.*]] = insertvalue [4 x i[[#SBITS]]] [[S3]], i[[#SBITS]] [[O]], 3
  ; FAST: store [4 x i[[#SBITS]]] [[S4]], [4 x i[[#SBITS]]]* bitcast ([[TLS_ARR]]* @__dfsan_retval_tls to [4 x i[[#SBITS]]]*), align 2
>>>>>>> a2ce6ee6

  %a = load [4 x i1], [4 x i1]* %p
  ret [4 x i1] %a
}

define i1 @extract_array([4 x i1] %a) {
<<<<<<< HEAD
  ; NO_COMBINE_LOAD_PTR: @"dfs$extract_array"
=======
  ; NO_COMBINE_LOAD_PTR: @extract_array.dfsan
>>>>>>> a2ce6ee6
  ; NO_COMBINE_LOAD_PTR: [[AM:%.*]] = load [4 x i[[#SBITS]]], [4 x i[[#SBITS]]]* bitcast ([[TLS_ARR]]* @__dfsan_arg_tls to [4 x i[[#SBITS]]]*), align [[ALIGN:2]]
  ; NO_COMBINE_LOAD_PTR: [[EM:%.*]] = extractvalue [4 x i[[#SBITS]]] [[AM]], 2
  ; NO_COMBINE_LOAD_PTR: store i[[#SBITS]] [[EM]], i[[#SBITS]]* bitcast ([[TLS_ARR]]* @__dfsan_retval_tls to i[[#SBITS]]*), align 2
  %e2 = extractvalue [4 x i1] %a, 2
  ret i1 %e2
}

define [4 x i1] @insert_array([4 x i1] %a, i1 %e2) {
<<<<<<< HEAD
  ; NO_COMBINE_LOAD_PTR: @"dfs$insert_array"
=======
  ; NO_COMBINE_LOAD_PTR: @insert_array.dfsan
>>>>>>> a2ce6ee6
  ; NO_COMBINE_LOAD_PTR: [[EM:%.*]] = load i[[#SBITS]], i[[#SBITS]]*
  ; NO_COMBINE_LOAD_PTR-SAME: inttoptr (i64 add (i64 ptrtoint ([[TLS_ARR]]* @__dfsan_arg_tls to i64), i64 [[#mul(4, SBYTES)]]) to i[[#SBITS]]*), align [[ALIGN:2]]
  ; NO_COMBINE_LOAD_PTR: [[AM:%.*]] = load [4 x i[[#SBITS]]], [4 x i[[#SBITS]]]* bitcast ([[TLS_ARR]]* @__dfsan_arg_tls to [4 x i[[#SBITS]]]*), align [[ALIGN]]
  ; NO_COMBINE_LOAD_PTR: [[AM1:%.*]] = insertvalue [4 x i[[#SBITS]]] [[AM]], i[[#SBITS]] [[EM]], 0
  ; NO_COMBINE_LOAD_PTR: store [4 x i[[#SBITS]]] [[AM1]], [4 x i[[#SBITS]]]* bitcast ([[TLS_ARR]]* @__dfsan_retval_tls to [4 x i[[#SBITS]]]*), align [[ALIGN]]
  %a1 = insertvalue [4 x i1] %a, i1 %e2, 0
  ret [4 x i1] %a1
}

define void @store_alloca_array([4 x i1] %a) {
<<<<<<< HEAD
  ; FAST16: @"dfs$store_alloca_array"
  ; FAST16: [[S:%.*]] = load [4 x i[[#SBITS]]], [4 x i[[#SBITS]]]* bitcast ([[TLS_ARR]]* @__dfsan_arg_tls to [4 x i[[#SBITS]]]*), align [[ALIGN:2]]
  ; FAST16: [[SP:%.*]] = alloca i[[#SBITS]], align [[#SBYTES]]
  ; FAST16: [[E0:%.*]] = extractvalue [4 x i[[#SBITS]]] [[S]], 0
  ; FAST16: [[E1:%.*]] = extractvalue [4 x i[[#SBITS]]] [[S]], 1
  ; FAST16: [[E01:%.*]] = or i[[#SBITS]] [[E0]], [[E1]]
  ; FAST16: [[E2:%.*]] = extractvalue [4 x i[[#SBITS]]] [[S]], 2
  ; FAST16: [[E012:%.*]] = or i[[#SBITS]] [[E01]], [[E2]]
  ; FAST16: [[E3:%.*]] = extractvalue [4 x i[[#SBITS]]] [[S]], 3
  ; FAST16: [[E0123:%.*]] = or i[[#SBITS]] [[E012]], [[E3]]
  ; FAST16: store i[[#SBITS]] [[E0123]], i[[#SBITS]]* [[SP]], align [[#SBYTES]]
=======
  ; FAST: @store_alloca_array.dfsan
  ; FAST: [[S:%.*]] = load [4 x i[[#SBITS]]], [4 x i[[#SBITS]]]* bitcast ([[TLS_ARR]]* @__dfsan_arg_tls to [4 x i[[#SBITS]]]*), align [[ALIGN:2]]
  ; FAST: [[SP:%.*]] = alloca i[[#SBITS]], align [[#SBYTES]]
  ; FAST: [[E0:%.*]] = extractvalue [4 x i[[#SBITS]]] [[S]], 0
  ; FAST: [[E1:%.*]] = extractvalue [4 x i[[#SBITS]]] [[S]], 1
  ; FAST: [[E01:%.*]] = or i[[#SBITS]] [[E0]], [[E1]]
  ; FAST: [[E2:%.*]] = extractvalue [4 x i[[#SBITS]]] [[S]], 2
  ; FAST: [[E012:%.*]] = or i[[#SBITS]] [[E01]], [[E2]]
  ; FAST: [[E3:%.*]] = extractvalue [4 x i[[#SBITS]]] [[S]], 3
  ; FAST: [[E0123:%.*]] = or i[[#SBITS]] [[E012]], [[E3]]
  ; FAST: store i[[#SBITS]] [[E0123]], i[[#SBITS]]* [[SP]], align [[#SBYTES]]
>>>>>>> a2ce6ee6
  %p = alloca [4 x i1]
  store [4 x i1] %a, [4 x i1]* %p
  ret void
}

define void @store_zero_array([4 x i1]* %p) {
<<<<<<< HEAD
  ; FAST16: @"dfs$store_zero_array"
  ; FAST16: store i[[#mul(4, SBITS)]] 0, i[[#mul(4, SBITS)]]* {{.*}}
=======
  ; FAST: @store_zero_array.dfsan
  ; FAST: store i[[#mul(4, SBITS)]] 0, i[[#mul(4, SBITS)]]* {{.*}}
>>>>>>> a2ce6ee6
  store [4 x i1] zeroinitializer, [4 x i1]* %p
  ret void
}

define void @store_array2([2 x i1] %a, [2 x i1]* %p) {
<<<<<<< HEAD
  ; LEGACY: @"dfs$store_array2"
  ; LEGACY: [[S:%.*]] = load i[[#SBITS]], i[[#SBITS]]* bitcast ([[TLS_ARR]]* @__dfsan_arg_tls to i[[#SBITS]]*), align [[ALIGN:2]]
  ; LEGACY: [[SP0:%.*]] = getelementptr i[[#SBITS]], i[[#SBITS]]* [[SP:%.*]], i32 0
  ; LEGACY: store i[[#SBITS]] [[S]], i[[#SBITS]]* [[SP0]], align [[#SBYTES]]
  ; LEGACY: [[SP1:%.*]] = getelementptr i[[#SBITS]], i[[#SBITS]]* [[SP]], i32 1
  ; LEGACY: store i[[#SBITS]] [[S]], i[[#SBITS]]* [[SP1]], align [[#SBYTES]]

  ; EVENT_CALLBACKS: @"dfs$store_array2"
=======
  ; EVENT_CALLBACKS: @store_array2.dfsan
>>>>>>> a2ce6ee6
  ; EVENT_CALLBACKS: [[E12:%.*]] = or i[[#SBITS]]
  ; EVENT_CALLBACKS: [[P:%.*]] = bitcast [2 x i1]* %p to i8*
  ; EVENT_CALLBACKS: call void @__dfsan_store_callback(i[[#SBITS]] [[E12]], i8* [[P]])

<<<<<<< HEAD
  ; FAST16: @"dfs$store_array2"
  ; FAST16: [[S:%.*]] = load [2 x i[[#SBITS]]], [2 x i[[#SBITS]]]* bitcast ([[TLS_ARR]]* @__dfsan_arg_tls to [2 x i[[#SBITS]]]*), align [[ALIGN:2]]
  ; FAST16: [[E1:%.*]] = extractvalue [2 x i[[#SBITS]]] [[S]], 0
  ; FAST16: [[E2:%.*]] = extractvalue [2 x i[[#SBITS]]] [[S]], 1
  ; FAST16: [[E12:%.*]] = or i[[#SBITS]] [[E1]], [[E2]]
  ; FAST16: [[SP0:%.*]] = getelementptr i[[#SBITS]], i[[#SBITS]]* [[SP:%.*]], i32 0
  ; FAST16: store i[[#SBITS]] [[E12]], i[[#SBITS]]* [[SP0]], align [[#SBYTES]]
  ; FAST16: [[SP1:%.*]] = getelementptr i[[#SBITS]], i[[#SBITS]]* [[SP]], i32 1
  ; FAST16: store i[[#SBITS]] [[E12]], i[[#SBITS]]* [[SP1]], align [[#SBYTES]]

  ; COMBINE_STORE_PTR: @"dfs$store_array2"
=======
  ; FAST: @store_array2.dfsan
  ; FAST: [[S:%.*]] = load [2 x i[[#SBITS]]], [2 x i[[#SBITS]]]* bitcast ([[TLS_ARR]]* @__dfsan_arg_tls to [2 x i[[#SBITS]]]*), align [[ALIGN:2]]
  ; FAST: [[E1:%.*]] = extractvalue [2 x i[[#SBITS]]] [[S]], 0
  ; FAST: [[E2:%.*]] = extractvalue [2 x i[[#SBITS]]] [[S]], 1
  ; FAST: [[E12:%.*]] = or i[[#SBITS]] [[E1]], [[E2]]
  ; FAST: [[SP0:%.*]] = getelementptr i[[#SBITS]], i[[#SBITS]]* [[SP:%.*]], i32 0
  ; FAST: store i[[#SBITS]] [[E12]], i[[#SBITS]]* [[SP0]], align [[#SBYTES]]
  ; FAST: [[SP1:%.*]] = getelementptr i[[#SBITS]], i[[#SBITS]]* [[SP]], i32 1
  ; FAST: store i[[#SBITS]] [[E12]], i[[#SBITS]]* [[SP1]], align [[#SBYTES]]

  ; COMBINE_STORE_PTR: @store_array2.dfsan
>>>>>>> a2ce6ee6
  ; COMBINE_STORE_PTR: [[O:%.*]] = or i[[#SBITS]]
  ; COMBINE_STORE_PTR: [[U:%.*]] = or i[[#SBITS]] [[O]]
  ; COMBINE_STORE_PTR: [[P1:%.*]] = getelementptr i[[#SBITS]], i[[#SBITS]]* [[P:%.*]], i32 0
  ; COMBINE_STORE_PTR: store i[[#SBITS]] [[U]], i[[#SBITS]]* [[P1]], align [[#SBYTES]]
  ; COMBINE_STORE_PTR: [[P2:%.*]] = getelementptr i[[#SBITS]], i[[#SBITS]]* [[P]], i32 1
  ; COMBINE_STORE_PTR: store i[[#SBITS]] [[U]], i[[#SBITS]]* [[P2]], align [[#SBYTES]]

  store [2 x i1] %a, [2 x i1]* %p
  ret void
}

define void @store_array17([17 x i1] %a, [17 x i1]* %p) {
<<<<<<< HEAD
  ; FAST16: @"dfs$store_array17"
  ; FAST16: %[[#R:]]   = load [17 x i[[#SBITS]]], [17 x i[[#SBITS]]]* bitcast ([[TLS_ARR]]* @__dfsan_arg_tls to [17 x i[[#SBITS]]]*), align 2
  ; FAST16: %[[#R+1]]  = extractvalue [17 x i[[#SBITS]]] %[[#R]], 0
  ; FAST16: %[[#R+2]]  = extractvalue [17 x i[[#SBITS]]] %[[#R]], 1
  ; FAST16: %[[#R+3]]  = or i[[#SBITS]] %[[#R+1]], %[[#R+2]]
  ; FAST16: %[[#R+4]]  = extractvalue [17 x i[[#SBITS]]] %[[#R]], 2
  ; FAST16: %[[#R+5]]  = or i[[#SBITS]] %[[#R+3]], %[[#R+4]]
  ; FAST16: %[[#R+6]]  = extractvalue [17 x i[[#SBITS]]] %[[#R]], 3
  ; FAST16: %[[#R+7]]  = or i[[#SBITS]] %[[#R+5]], %[[#R+6]]
  ; FAST16: %[[#R+8]]  = extractvalue [17 x i[[#SBITS]]] %[[#R]], 4
  ; FAST16: %[[#R+9]]  = or i[[#SBITS]] %[[#R+7]], %[[#R+8]]
  ; FAST16: %[[#R+10]] = extractvalue [17 x i[[#SBITS]]] %[[#R]], 5
  ; FAST16: %[[#R+11]] = or i[[#SBITS]] %[[#R+9]], %[[#R+10]]
  ; FAST16: %[[#R+12]] = extractvalue [17 x i[[#SBITS]]] %[[#R]], 6
  ; FAST16: %[[#R+13]] = or i[[#SBITS]] %[[#R+11]], %[[#R+12]]
  ; FAST16: %[[#R+14]] = extractvalue [17 x i[[#SBITS]]] %[[#R]], 7
  ; FAST16: %[[#R+15]] = or i[[#SBITS]] %[[#R+13]], %[[#R+14]]
  ; FAST16: %[[#R+16]] = extractvalue [17 x i[[#SBITS]]] %[[#R]], 8
  ; FAST16: %[[#R+17]] = or i[[#SBITS]] %[[#R+15]], %[[#R+16]]
  ; FAST16: %[[#R+18]] = extractvalue [17 x i[[#SBITS]]] %[[#R]], 9
  ; FAST16: %[[#R+19]] = or i[[#SBITS]] %[[#R+17]], %[[#R+18]]
  ; FAST16: %[[#R+20]] = extractvalue [17 x i[[#SBITS]]] %[[#R]], 10
  ; FAST16: %[[#R+21]] = or i[[#SBITS]] %[[#R+19]], %[[#R+20]]
  ; FAST16: %[[#R+22]] = extractvalue [17 x i[[#SBITS]]] %[[#R]], 11
  ; FAST16: %[[#R+23]] = or i[[#SBITS]] %[[#R+21]], %[[#R+22]]
  ; FAST16: %[[#R+24]] = extractvalue [17 x i[[#SBITS]]] %[[#R]], 12
  ; FAST16: %[[#R+25]] = or i[[#SBITS]] %[[#R+23]], %[[#R+24]]
  ; FAST16: %[[#R+26]] = extractvalue [17 x i[[#SBITS]]] %[[#R]], 13
  ; FAST16: %[[#R+27]] = or i[[#SBITS]] %[[#R+25]], %[[#R+26]]
  ; FAST16: %[[#R+28]] = extractvalue [17 x i[[#SBITS]]] %[[#R]], 14
  ; FAST16: %[[#R+29]] = or i[[#SBITS]] %[[#R+27]], %[[#R+28]]
  ; FAST16: %[[#R+30]] = extractvalue [17 x i[[#SBITS]]] %[[#R]], 15
  ; FAST16: %[[#R+31]] = or i[[#SBITS]] %[[#R+29]], %[[#R+30]]
  ; FAST16: %[[#R+32]] = extractvalue [17 x i[[#SBITS]]] %[[#R]], 16
  ; FAST16: %[[#R+33]] = or i[[#SBITS]] %[[#R+31]], %[[#R+32]]
  ; FAST16: %[[#VREG:]]  = insertelement <8 x i[[#SBITS]]> undef, i[[#SBITS]] %[[#R+33]], i32 0
  ; FAST16: %[[#VREG+1]] = insertelement <8 x i[[#SBITS]]> %[[#VREG]], i[[#SBITS]] %[[#R+33]], i32 1
  ; FAST16: %[[#VREG+2]] = insertelement <8 x i[[#SBITS]]> %[[#VREG+1]], i[[#SBITS]] %[[#R+33]], i32 2
  ; FAST16: %[[#VREG+3]] = insertelement <8 x i[[#SBITS]]> %[[#VREG+2]], i[[#SBITS]] %[[#R+33]], i32 3
  ; FAST16: %[[#VREG+4]] = insertelement <8 x i[[#SBITS]]> %[[#VREG+3]], i[[#SBITS]] %[[#R+33]], i32 4
  ; FAST16: %[[#VREG+5]] = insertelement <8 x i[[#SBITS]]> %[[#VREG+4]], i[[#SBITS]] %[[#R+33]], i32 5
  ; FAST16: %[[#VREG+6]] = insertelement <8 x i[[#SBITS]]> %[[#VREG+5]], i[[#SBITS]] %[[#R+33]], i32 6
  ; FAST16: %[[#VREG+7]] = insertelement <8 x i[[#SBITS]]> %[[#VREG+6]], i[[#SBITS]] %[[#R+33]], i32 7
  ; FAST16: %[[#VREG+8]] = bitcast i[[#SBITS]]* %[[P:.*]] to <8 x i[[#SBITS]]>*
  ; FAST16: %[[#VREG+9]]  = getelementptr <8 x i[[#SBITS]]>, <8 x i[[#SBITS]]>* %[[#VREG+8]], i32 0
  ; FAST16: store <8 x i[[#SBITS]]> %[[#VREG+7]], <8 x i[[#SBITS]]>* %[[#VREG+9]], align [[#SBYTES]]
  ; FAST16: %[[#VREG+10]] = getelementptr <8 x i[[#SBITS]]>, <8 x i[[#SBITS]]>* %[[#VREG+8]], i32 1
  ; FAST16: store <8 x i[[#SBITS]]> %[[#VREG+7]], <8 x i[[#SBITS]]>* %[[#VREG+10]], align [[#SBYTES]]
  ; FAST16: %[[#VREG+11]] = getelementptr i[[#SBITS]], i[[#SBITS]]* %[[P]], i32 16
  ; FAST16: store i[[#SBITS]] %[[#R+33]], i[[#SBITS]]* %[[#VREG+11]], align [[#SBYTES]]
=======
  ; FAST: @store_array17.dfsan
  ; FAST: %[[#R:]]   = load [17 x i[[#SBITS]]], [17 x i[[#SBITS]]]* bitcast ([[TLS_ARR]]* @__dfsan_arg_tls to [17 x i[[#SBITS]]]*), align 2
  ; FAST: %[[#R+1]]  = extractvalue [17 x i[[#SBITS]]] %[[#R]], 0
  ; FAST: %[[#R+2]]  = extractvalue [17 x i[[#SBITS]]] %[[#R]], 1
  ; FAST: %[[#R+3]]  = or i[[#SBITS]] %[[#R+1]], %[[#R+2]]
  ; FAST: %[[#R+4]]  = extractvalue [17 x i[[#SBITS]]] %[[#R]], 2
  ; FAST: %[[#R+5]]  = or i[[#SBITS]] %[[#R+3]], %[[#R+4]]
  ; FAST: %[[#R+6]]  = extractvalue [17 x i[[#SBITS]]] %[[#R]], 3
  ; FAST: %[[#R+7]]  = or i[[#SBITS]] %[[#R+5]], %[[#R+6]]
  ; FAST: %[[#R+8]]  = extractvalue [17 x i[[#SBITS]]] %[[#R]], 4
  ; FAST: %[[#R+9]]  = or i[[#SBITS]] %[[#R+7]], %[[#R+8]]
  ; FAST: %[[#R+10]] = extractvalue [17 x i[[#SBITS]]] %[[#R]], 5
  ; FAST: %[[#R+11]] = or i[[#SBITS]] %[[#R+9]], %[[#R+10]]
  ; FAST: %[[#R+12]] = extractvalue [17 x i[[#SBITS]]] %[[#R]], 6
  ; FAST: %[[#R+13]] = or i[[#SBITS]] %[[#R+11]], %[[#R+12]]
  ; FAST: %[[#R+14]] = extractvalue [17 x i[[#SBITS]]] %[[#R]], 7
  ; FAST: %[[#R+15]] = or i[[#SBITS]] %[[#R+13]], %[[#R+14]]
  ; FAST: %[[#R+16]] = extractvalue [17 x i[[#SBITS]]] %[[#R]], 8
  ; FAST: %[[#R+17]] = or i[[#SBITS]] %[[#R+15]], %[[#R+16]]
  ; FAST: %[[#R+18]] = extractvalue [17 x i[[#SBITS]]] %[[#R]], 9
  ; FAST: %[[#R+19]] = or i[[#SBITS]] %[[#R+17]], %[[#R+18]]
  ; FAST: %[[#R+20]] = extractvalue [17 x i[[#SBITS]]] %[[#R]], 10
  ; FAST: %[[#R+21]] = or i[[#SBITS]] %[[#R+19]], %[[#R+20]]
  ; FAST: %[[#R+22]] = extractvalue [17 x i[[#SBITS]]] %[[#R]], 11
  ; FAST: %[[#R+23]] = or i[[#SBITS]] %[[#R+21]], %[[#R+22]]
  ; FAST: %[[#R+24]] = extractvalue [17 x i[[#SBITS]]] %[[#R]], 12
  ; FAST: %[[#R+25]] = or i[[#SBITS]] %[[#R+23]], %[[#R+24]]
  ; FAST: %[[#R+26]] = extractvalue [17 x i[[#SBITS]]] %[[#R]], 13
  ; FAST: %[[#R+27]] = or i[[#SBITS]] %[[#R+25]], %[[#R+26]]
  ; FAST: %[[#R+28]] = extractvalue [17 x i[[#SBITS]]] %[[#R]], 14
  ; FAST: %[[#R+29]] = or i[[#SBITS]] %[[#R+27]], %[[#R+28]]
  ; FAST: %[[#R+30]] = extractvalue [17 x i[[#SBITS]]] %[[#R]], 15
  ; FAST: %[[#R+31]] = or i[[#SBITS]] %[[#R+29]], %[[#R+30]]
  ; FAST: %[[#R+32]] = extractvalue [17 x i[[#SBITS]]] %[[#R]], 16
  ; FAST: %[[#R+33]] = or i[[#SBITS]] %[[#R+31]], %[[#R+32]]
  ; FAST: %[[#VREG:]]  = insertelement <8 x i[[#SBITS]]> undef, i[[#SBITS]] %[[#R+33]], i32 0
  ; FAST: %[[#VREG+1]] = insertelement <8 x i[[#SBITS]]> %[[#VREG]], i[[#SBITS]] %[[#R+33]], i32 1
  ; FAST: %[[#VREG+2]] = insertelement <8 x i[[#SBITS]]> %[[#VREG+1]], i[[#SBITS]] %[[#R+33]], i32 2
  ; FAST: %[[#VREG+3]] = insertelement <8 x i[[#SBITS]]> %[[#VREG+2]], i[[#SBITS]] %[[#R+33]], i32 3
  ; FAST: %[[#VREG+4]] = insertelement <8 x i[[#SBITS]]> %[[#VREG+3]], i[[#SBITS]] %[[#R+33]], i32 4
  ; FAST: %[[#VREG+5]] = insertelement <8 x i[[#SBITS]]> %[[#VREG+4]], i[[#SBITS]] %[[#R+33]], i32 5
  ; FAST: %[[#VREG+6]] = insertelement <8 x i[[#SBITS]]> %[[#VREG+5]], i[[#SBITS]] %[[#R+33]], i32 6
  ; FAST: %[[#VREG+7]] = insertelement <8 x i[[#SBITS]]> %[[#VREG+6]], i[[#SBITS]] %[[#R+33]], i32 7
  ; FAST: %[[#VREG+8]] = bitcast i[[#SBITS]]* %[[P:.*]] to <8 x i[[#SBITS]]>*
  ; FAST: %[[#VREG+9]]  = getelementptr <8 x i[[#SBITS]]>, <8 x i[[#SBITS]]>* %[[#VREG+8]], i32 0
  ; FAST: store <8 x i[[#SBITS]]> %[[#VREG+7]], <8 x i[[#SBITS]]>* %[[#VREG+9]], align [[#SBYTES]]
  ; FAST: %[[#VREG+10]] = getelementptr <8 x i[[#SBITS]]>, <8 x i[[#SBITS]]>* %[[#VREG+8]], i32 1
  ; FAST: store <8 x i[[#SBITS]]> %[[#VREG+7]], <8 x i[[#SBITS]]>* %[[#VREG+10]], align [[#SBYTES]]
  ; FAST: %[[#VREG+11]] = getelementptr i[[#SBITS]], i[[#SBITS]]* %[[P]], i32 16
  ; FAST: store i[[#SBITS]] %[[#R+33]], i[[#SBITS]]* %[[#VREG+11]], align [[#SBYTES]]
>>>>>>> a2ce6ee6
  store [17 x i1] %a, [17 x i1]* %p
  ret void
}

define [2 x i32] @const_array() {
<<<<<<< HEAD
  ; FAST16: @"dfs$const_array"
  ; FAST16: store [2 x i[[#SBITS]]] zeroinitializer, [2 x i[[#SBITS]]]* bitcast ([[TLS_ARR]]* @__dfsan_retval_tls to [2 x i[[#SBITS]]]*), align 2
=======
  ; FAST: @const_array.dfsan
  ; FAST: store [2 x i[[#SBITS]]] zeroinitializer, [2 x i[[#SBITS]]]* bitcast ([[TLS_ARR]]* @__dfsan_retval_tls to [2 x i[[#SBITS]]]*), align 2
>>>>>>> a2ce6ee6
  ret [2 x i32] [ i32 42, i32 11 ]
}

define [4 x i8] @call_array([4 x i8] %a) {
<<<<<<< HEAD
  ; FAST16-LABEL: @"dfs$call_array"
  ; FAST16: %[[#R:]] = load [4 x i[[#SBITS]]], [4 x i[[#SBITS]]]* bitcast ([[TLS_ARR]]* @__dfsan_arg_tls to [4 x i[[#SBITS]]]*), align [[ALIGN:2]]
  ; FAST16: store [4 x i[[#SBITS]]] %[[#R]], [4 x i[[#SBITS]]]* bitcast ([[TLS_ARR]]* @__dfsan_arg_tls to [4 x i[[#SBITS]]]*), align [[ALIGN]]
  ; FAST16: %_dfsret = load [4 x i[[#SBITS]]], [4 x i[[#SBITS]]]* bitcast ([[TLS_ARR]]* @__dfsan_retval_tls to [4 x i[[#SBITS]]]*), align [[ALIGN]]
  ; FAST16: store [4 x i[[#SBITS]]] %_dfsret, [4 x i[[#SBITS]]]* bitcast ([[TLS_ARR]]* @__dfsan_retval_tls to [4 x i[[#SBITS]]]*), align [[ALIGN]]
=======
  ; FAST-LABEL: @call_array.dfsan
  ; FAST: %[[#R:]] = load [4 x i[[#SBITS]]], [4 x i[[#SBITS]]]* bitcast ([[TLS_ARR]]* @__dfsan_arg_tls to [4 x i[[#SBITS]]]*), align [[ALIGN:2]]
  ; FAST: store [4 x i[[#SBITS]]] %[[#R]], [4 x i[[#SBITS]]]* bitcast ([[TLS_ARR]]* @__dfsan_arg_tls to [4 x i[[#SBITS]]]*), align [[ALIGN]]
  ; FAST: %_dfsret = load [4 x i[[#SBITS]]], [4 x i[[#SBITS]]]* bitcast ([[TLS_ARR]]* @__dfsan_retval_tls to [4 x i[[#SBITS]]]*), align [[ALIGN]]
  ; FAST: store [4 x i[[#SBITS]]] %_dfsret, [4 x i[[#SBITS]]]* bitcast ([[TLS_ARR]]* @__dfsan_retval_tls to [4 x i[[#SBITS]]]*), align [[ALIGN]]
>>>>>>> a2ce6ee6

  %r = call [4 x i8] @pass_array([4 x i8] %a)
  ret [4 x i8] %r
}

%LargeArr = type [1000 x i8]

define i8 @fun_with_large_args(i1 %i, %LargeArr %a) {
<<<<<<< HEAD
  ; FAST16: @"dfs$fun_with_large_args"
  ; FAST16: store i[[#SBITS]] 0, i[[#SBITS]]* bitcast ([[TLS_ARR]]* @__dfsan_retval_tls to i[[#SBITS]]*), align 2
=======
  ; FAST: @fun_with_large_args.dfsan
  ; FAST: store i[[#SBITS]] 0, i[[#SBITS]]* bitcast ([[TLS_ARR]]* @__dfsan_retval_tls to i[[#SBITS]]*), align 2
>>>>>>> a2ce6ee6
  %r = extractvalue %LargeArr %a, 0
  ret i8 %r
}

define %LargeArr @fun_with_large_ret() {
  ; FAST: @fun_with_large_ret.dfsan
  ; FAST-NEXT: ret  [1000 x i8] zeroinitializer
  ret %LargeArr zeroinitializer
}

define i8 @call_fun_with_large_ret() {
<<<<<<< HEAD
  ; FAST16: @"dfs$call_fun_with_large_ret"
  ; FAST16: store i[[#SBITS]] 0, i[[#SBITS]]* bitcast ([[TLS_ARR]]* @__dfsan_retval_tls to i[[#SBITS]]*), align 2
=======
  ; FAST: @call_fun_with_large_ret.dfsan
  ; FAST: store i[[#SBITS]] 0, i[[#SBITS]]* bitcast ([[TLS_ARR]]* @__dfsan_retval_tls to i[[#SBITS]]*), align 2
>>>>>>> a2ce6ee6
  %r = call %LargeArr @fun_with_large_ret()
  %e = extractvalue %LargeArr %r, 0
  ret i8 %e
}

define i8 @call_fun_with_large_args(i1 %i, %LargeArr %a) {
<<<<<<< HEAD
  ; FAST16: @"dfs$call_fun_with_large_args"
  ; FAST16: [[I:%.*]] = load i[[#SBITS]], i[[#SBITS]]* bitcast ([[TLS_ARR]]* @__dfsan_arg_tls to i[[#SBITS]]*), align [[ALIGN:2]]
  ; FAST16: store i[[#SBITS]] [[I]], i[[#SBITS]]* bitcast ([[TLS_ARR]]* @__dfsan_arg_tls to i[[#SBITS]]*), align [[ALIGN]]
  ; FAST16: %r = call i8 @"dfs$fun_with_large_args"(i1 %i, [1000 x i8] %a)
=======
  ; FAST: @call_fun_with_large_args.dfsan
  ; FAST: [[I:%.*]] = load i[[#SBITS]], i[[#SBITS]]* bitcast ([[TLS_ARR]]* @__dfsan_arg_tls to i[[#SBITS]]*), align [[ALIGN:2]]
  ; FAST: store i[[#SBITS]] [[I]], i[[#SBITS]]* bitcast ([[TLS_ARR]]* @__dfsan_arg_tls to i[[#SBITS]]*), align [[ALIGN]]
  ; FAST: %r = call i8 @fun_with_large_args.dfsan(i1 %i, [1000 x i8] %a)
>>>>>>> a2ce6ee6

  %r = call i8 @fun_with_large_args(i1 %i, %LargeArr %a)
  ret i8 %r
}<|MERGE_RESOLUTION|>--- conflicted
+++ resolved
@@ -1,18 +1,8 @@
-<<<<<<< HEAD
-; RUN: opt < %s -dfsan -S | FileCheck %s --check-prefixes=CHECK,LEGACY
-; RUN: opt < %s -dfsan -dfsan-fast-16-labels=true -dfsan-event-callbacks=true -S | FileCheck %s --check-prefixes=CHECK,EVENT_CALLBACKS
-; RUN: opt < %s -dfsan -dfsan-args-abi -S | FileCheck %s --check-prefixes=CHECK,ARGS_ABI
-; RUN: opt < %s -dfsan -dfsan-fast-16-labels=true -S | FileCheck %s --check-prefixes=CHECK,FAST16
-; RUN: opt < %s -dfsan -dfsan-fast-16-labels=true -dfsan-combine-pointer-labels-on-load=false -S | FileCheck %s --check-prefixes=CHECK,NO_COMBINE_LOAD_PTR
-; RUN: opt < %s -dfsan -dfsan-fast-16-labels=true -dfsan-combine-pointer-labels-on-store=true -S | FileCheck %s --check-prefixes=CHECK,COMBINE_STORE_PTR
-; RUN: opt < %s -dfsan -dfsan-fast-16-labels=true -dfsan-debug-nonzero-labels -S | FileCheck %s --check-prefixes=CHECK,DEBUG_NONZERO_LABELS
-=======
 ; RUN: opt < %s -dfsan -dfsan-event-callbacks=true -S | FileCheck %s --check-prefixes=CHECK,EVENT_CALLBACKS
 ; RUN: opt < %s -dfsan -S | FileCheck %s --check-prefixes=CHECK,FAST
 ; RUN: opt < %s -dfsan -dfsan-combine-pointer-labels-on-load=false -S | FileCheck %s --check-prefixes=CHECK,NO_COMBINE_LOAD_PTR
 ; RUN: opt < %s -dfsan -dfsan-combine-pointer-labels-on-store=true -S | FileCheck %s --check-prefixes=CHECK,COMBINE_STORE_PTR
 ; RUN: opt < %s -dfsan -dfsan-debug-nonzero-labels -S | FileCheck %s --check-prefixes=CHECK,DEBUG_NONZERO_LABELS
->>>>>>> a2ce6ee6
 target datalayout = "e-p:64:64:64-i1:8:8-i8:8:8-i16:16:16-i32:32:32-i64:64:64-f32:32:32-f64:64:64-v64:64:64-v128:128:128-a0:0:64-s0:64:64-f80:128:128-n8:16:32:64-S128"
 target triple = "x86_64-unknown-linux-gnu"
 
@@ -22,22 +12,11 @@
 ; CHECK: @__dfsan_shadow_width_bytes = weak_odr constant i32 [[#SBYTES:]]
 
 define [4 x i8] @pass_array([4 x i8] %a) {
-<<<<<<< HEAD
-  ; NO_COMBINE_LOAD_PTR: @"dfs$pass_array"
-  ; NO_COMBINE_LOAD_PTR: %1 = load [4 x i[[#SBITS]]], [4 x i[[#SBITS]]]* bitcast ([[TLS_ARR]]* @__dfsan_arg_tls to [4 x i[[#SBITS]]]*), align [[ALIGN:2]]
-  ; NO_COMBINE_LOAD_PTR: store [4 x i[[#SBITS]]] %1, [4 x i[[#SBITS]]]* bitcast ([[TLS_ARR]]* @__dfsan_retval_tls to [4 x i[[#SBITS]]]*), align [[ALIGN]]
-
-  ; ARGS_ABI: @"dfs$pass_array"
-  ; ARGS_ABI: ret { [4 x i8], i[[#SBITS]] }
-
-  ; DEBUG_NONZERO_LABELS: @"dfs$pass_array"
-=======
   ; NO_COMBINE_LOAD_PTR: @pass_array.dfsan
   ; NO_COMBINE_LOAD_PTR: %1 = load [4 x i[[#SBITS]]], [4 x i[[#SBITS]]]* bitcast ([[TLS_ARR]]* @__dfsan_arg_tls to [4 x i[[#SBITS]]]*), align [[ALIGN:2]]
   ; NO_COMBINE_LOAD_PTR: store [4 x i[[#SBITS]]] %1, [4 x i[[#SBITS]]]* bitcast ([[TLS_ARR]]* @__dfsan_retval_tls to [4 x i[[#SBITS]]]*), align [[ALIGN]]
 
   ; DEBUG_NONZERO_LABELS: @pass_array.dfsan
->>>>>>> a2ce6ee6
   ; DEBUG_NONZERO_LABELS: [[L:%.*]] = load [4 x i[[#SBITS]]], [4 x i[[#SBITS]]]* bitcast ([[TLS_ARR]]* @__dfsan_arg_tls to [4 x i[[#SBITS]]]*), align [[ALIGN:2]]
   ; DEBUG_NONZERO_LABELS: [[L0:%.*]] = extractvalue [4 x i[[#SBITS]]] [[L]], 0
   ; DEBUG_NONZERO_LABELS: [[L1:%.*]] = extractvalue [4 x i[[#SBITS]]] [[L]], 1
@@ -55,39 +34,22 @@
 %ArrayOfStruct = type [4 x {i8*, i32}]
 
 define %ArrayOfStruct @pass_array_of_struct(%ArrayOfStruct %as) {
-<<<<<<< HEAD
-  ; NO_COMBINE_LOAD_PTR: @"dfs$pass_array_of_struct"
-  ; NO_COMBINE_LOAD_PTR: %1 = load [4 x { i[[#SBITS]], i[[#SBITS]] }], [4 x { i[[#SBITS]], i[[#SBITS]] }]* bitcast ([[TLS_ARR]]* @__dfsan_arg_tls to [4 x { i[[#SBITS]], i[[#SBITS]] }]*), align [[ALIGN:2]]
-  ; NO_COMBINE_LOAD_PTR: store [4 x { i[[#SBITS]], i[[#SBITS]] }] %1, [4 x { i[[#SBITS]], i[[#SBITS]] }]* bitcast ([[TLS_ARR]]* @__dfsan_retval_tls to [4 x { i[[#SBITS]], i[[#SBITS]] }]*), align [[ALIGN]]
-
-  ; ARGS_ABI: @"dfs$pass_array_of_struct"
-  ; ARGS_ABI: ret { [4 x { i8*, i32 }], i[[#SBITS]] }
-=======
   ; NO_COMBINE_LOAD_PTR: @pass_array_of_struct.dfsan
   ; NO_COMBINE_LOAD_PTR: %1 = load [4 x { i[[#SBITS]], i[[#SBITS]] }], [4 x { i[[#SBITS]], i[[#SBITS]] }]* bitcast ([[TLS_ARR]]* @__dfsan_arg_tls to [4 x { i[[#SBITS]], i[[#SBITS]] }]*), align [[ALIGN:2]]
   ; NO_COMBINE_LOAD_PTR: store [4 x { i[[#SBITS]], i[[#SBITS]] }] %1, [4 x { i[[#SBITS]], i[[#SBITS]] }]* bitcast ([[TLS_ARR]]* @__dfsan_retval_tls to [4 x { i[[#SBITS]], i[[#SBITS]] }]*), align [[ALIGN]]
 
->>>>>>> a2ce6ee6
   ret %ArrayOfStruct %as
 }
 
 define [4 x i1]* @alloca_ret_array() {
-<<<<<<< HEAD
-  ; NO_COMBINE_LOAD_PTR: @"dfs$alloca_ret_array"
-=======
   ; NO_COMBINE_LOAD_PTR: @alloca_ret_array.dfsan
->>>>>>> a2ce6ee6
   ; NO_COMBINE_LOAD_PTR: store i[[#SBITS]] 0, i[[#SBITS]]* bitcast ([[TLS_ARR]]* @__dfsan_retval_tls to i[[#SBITS]]*), align 2
   %p = alloca [4 x i1]
   ret [4 x i1]* %p
 }
 
 define [4 x i1] @load_alloca_array() {
-<<<<<<< HEAD
-  ; NO_COMBINE_LOAD_PTR-LABEL: @"dfs$load_alloca_array"
-=======
   ; NO_COMBINE_LOAD_PTR-LABEL: @load_alloca_array.dfsan
->>>>>>> a2ce6ee6
   ; NO_COMBINE_LOAD_PTR-NEXT: %[[#R:]] = alloca i[[#SBITS]], align [[#SBYTES]]
   ; NO_COMBINE_LOAD_PTR-NEXT: %p = alloca [4 x i1]
   ; NO_COMBINE_LOAD_PTR-NEXT: %[[#R+1]] = load i[[#SBITS]], i[[#SBITS]]* %[[#R]], align [[#SBYTES]]
@@ -105,45 +67,18 @@
 }
 
 define [0 x i1] @load_array0([0 x i1]* %p) {
-<<<<<<< HEAD
-  ; NO_COMBINE_LOAD_PTR: @"dfs$load_array0"
-=======
   ; NO_COMBINE_LOAD_PTR: @load_array0.dfsan
->>>>>>> a2ce6ee6
   ; NO_COMBINE_LOAD_PTR: store [0 x i[[#SBITS]]] zeroinitializer, [0 x i[[#SBITS]]]* bitcast ([[TLS_ARR]]* @__dfsan_retval_tls to [0 x i[[#SBITS]]]*), align 2
   %a = load [0 x i1], [0 x i1]* %p
   ret [0 x i1] %a
 }
 
 define [1 x i1] @load_array1([1 x i1]* %p) {
-<<<<<<< HEAD
-  ; NO_COMBINE_LOAD_PTR: @"dfs$load_array1"
-=======
   ; NO_COMBINE_LOAD_PTR: @load_array1.dfsan
->>>>>>> a2ce6ee6
   ; NO_COMBINE_LOAD_PTR: [[L:%.*]] = load i[[#SBITS]],
   ; NO_COMBINE_LOAD_PTR: [[S:%.*]] = insertvalue [1 x i[[#SBITS]]] undef, i[[#SBITS]] [[L]], 0
   ; NO_COMBINE_LOAD_PTR: store [1 x i[[#SBITS]]] [[S]], [1 x i[[#SBITS]]]* bitcast ([[TLS_ARR]]* @__dfsan_retval_tls to [1 x i[[#SBITS]]]*), align 2
 
-<<<<<<< HEAD
-  ; EVENT_CALLBACKS: @"dfs$load_array1"
-  ; EVENT_CALLBACKS: [[L:%.*]] = or i[[#SBITS]]
-  ; EVENT_CALLBACKS: call void @__dfsan_load_callback(i[[#SBITS]] [[L]], i8* {{.*}})
-
-  ; FAST16: @"dfs$load_array1"
-  ; FAST16: [[P:%.*]] = load i[[#SBITS]], i[[#SBITS]]* bitcast ([[TLS_ARR]]* @__dfsan_arg_tls to i[[#SBITS]]*), align [[ALIGN:2]]
-  ; FAST16: [[L:%.*]] = load i[[#SBITS]], i[[#SBITS]]* {{.*}}, align [[#SBYTES]]
-  ; FAST16: [[U:%.*]] = or i[[#SBITS]] [[L]], [[P]]
-  ; FAST16: [[S1:%.*]] = insertvalue [1 x i[[#SBITS]]] undef, i[[#SBITS]] [[U]], 0
-  ; FAST16: store [1 x i[[#SBITS]]] [[S1]], [1 x i[[#SBITS]]]* bitcast ([[TLS_ARR]]* @__dfsan_retval_tls to [1 x i[[#SBITS]]]*), align [[ALIGN]]
-
-  ; LEGACY: @"dfs$load_array1"
-  ; LEGACY: [[P:%.*]] = load i[[#SBITS]], i[[#SBITS]]* bitcast ([[TLS_ARR]]* @__dfsan_arg_tls to i[[#SBITS]]*), align [[ALIGN:2]]
-  ; LEGACY: [[L:%.*]] = load i[[#SBITS]], i[[#SBITS]]* {{.*}}, align [[#SBYTES]]
-  ; LEGACY: [[U:%.*]] = call zeroext i[[#SBITS]] @__dfsan_union(i[[#SBITS]] zeroext [[L]], i[[#SBITS]] zeroext [[P]])
-  ; LEGACY: [[PH:%.*]] = phi i[[#SBITS]] [ [[U]], {{.*}} ], [ [[L]], {{.*}} ]
-  ; LEGACY: store i[[#SBITS]] [[PH]], i[[#SBITS]]* bitcast ([[TLS_ARR]]* @__dfsan_retval_tls to i[[#SBITS]]*), align [[ALIGN]]
-=======
   ; EVENT_CALLBACKS: @load_array1.dfsan
   ; EVENT_CALLBACKS: [[L:%.*]] = or i[[#SBITS]]
   ; EVENT_CALLBACKS: call void @__dfsan_load_callback(i[[#SBITS]] [[L]], i8* {{.*}})
@@ -154,18 +89,13 @@
   ; FAST: [[U:%.*]] = or i[[#SBITS]] [[L]], [[P]]
   ; FAST: [[S1:%.*]] = insertvalue [1 x i[[#SBITS]]] undef, i[[#SBITS]] [[U]], 0
   ; FAST: store [1 x i[[#SBITS]]] [[S1]], [1 x i[[#SBITS]]]* bitcast ([[TLS_ARR]]* @__dfsan_retval_tls to [1 x i[[#SBITS]]]*), align [[ALIGN]]
->>>>>>> a2ce6ee6
 
   %a = load [1 x i1], [1 x i1]* %p
   ret [1 x i1] %a
 }
 
 define [2 x i1] @load_array2([2 x i1]* %p) {
-<<<<<<< HEAD
-  ; NO_COMBINE_LOAD_PTR: @"dfs$load_array2"
-=======
   ; NO_COMBINE_LOAD_PTR: @load_array2.dfsan
->>>>>>> a2ce6ee6
   ; NO_COMBINE_LOAD_PTR: [[P1:%.*]] = getelementptr i[[#SBITS]], i[[#SBITS]]* [[P0:%.*]], i64 1
   ; NO_COMBINE_LOAD_PTR-DAG: [[E1:%.*]] = load i[[#SBITS]], i[[#SBITS]]* [[P1]], align [[#SBYTES]]
   ; NO_COMBINE_LOAD_PTR-DAG: [[E0:%.*]] = load i[[#SBITS]], i[[#SBITS]]* [[P0]], align [[#SBYTES]]
@@ -174,24 +104,11 @@
   ; NO_COMBINE_LOAD_PTR: [[S2:%.*]] = insertvalue [2 x i[[#SBITS]]] [[S1]], i[[#SBITS]] [[U]], 1
   ; NO_COMBINE_LOAD_PTR: store [2 x i[[#SBITS]]] [[S2]], [2 x i[[#SBITS]]]* bitcast ([[TLS_ARR]]* @__dfsan_retval_tls to [2 x i[[#SBITS]]]*), align [[ALIGN:2]]
 
-<<<<<<< HEAD
-  ; EVENT_CALLBACKS: @"dfs$load_array2"
-=======
   ; EVENT_CALLBACKS: @load_array2.dfsan
->>>>>>> a2ce6ee6
   ; EVENT_CALLBACKS: [[O1:%.*]] = or i[[#SBITS]]
   ; EVENT_CALLBACKS: [[O2:%.*]] = or i[[#SBITS]] [[O1]]
   ; EVENT_CALLBACKS: call void @__dfsan_load_callback(i[[#SBITS]] [[O2]], i8* {{.*}})
 
-<<<<<<< HEAD
-  ; FAST16: @"dfs$load_array2"
-  ; FAST16: [[P:%.*]] = load i[[#SBITS]], i[[#SBITS]]* bitcast ([[TLS_ARR]]* @__dfsan_arg_tls to i[[#SBITS]]*), align [[ALIGN:2]]
-  ; FAST16: [[O:%.*]] = or i[[#SBITS]]
-  ; FAST16: [[U:%.*]] = or i[[#SBITS]] [[O]], [[P]]
-  ; FAST16: [[S:%.*]] = insertvalue [2 x i[[#SBITS]]] undef, i[[#SBITS]] [[U]], 0
-  ; FAST16: [[S1:%.*]] = insertvalue [2 x i[[#SBITS]]] [[S]], i[[#SBITS]] [[U]], 1
-  ; FAST16: store [2 x i[[#SBITS]]] [[S1]], [2 x i[[#SBITS]]]* bitcast ([[TLS_ARR]]* @__dfsan_retval_tls to [2 x i[[#SBITS]]]*), align [[ALIGN]]
-=======
   ; FAST: @load_array2.dfsan
   ; FAST: [[P:%.*]] = load i[[#SBITS]], i[[#SBITS]]* bitcast ([[TLS_ARR]]* @__dfsan_arg_tls to i[[#SBITS]]*), align [[ALIGN:2]]
   ; FAST: [[O:%.*]] = or i[[#SBITS]]
@@ -199,17 +116,12 @@
   ; FAST: [[S:%.*]] = insertvalue [2 x i[[#SBITS]]] undef, i[[#SBITS]] [[U]], 0
   ; FAST: [[S1:%.*]] = insertvalue [2 x i[[#SBITS]]] [[S]], i[[#SBITS]] [[U]], 1
   ; FAST: store [2 x i[[#SBITS]]] [[S1]], [2 x i[[#SBITS]]]* bitcast ([[TLS_ARR]]* @__dfsan_retval_tls to [2 x i[[#SBITS]]]*), align [[ALIGN]]
->>>>>>> a2ce6ee6
   %a = load [2 x i1], [2 x i1]* %p
   ret [2 x i1] %a
 }
 
 define [4 x i1] @load_array4([4 x i1]* %p) {
-<<<<<<< HEAD
-  ; NO_COMBINE_LOAD_PTR: @"dfs$load_array4"
-=======
   ; NO_COMBINE_LOAD_PTR: @load_array4.dfsan
->>>>>>> a2ce6ee6
   ; NO_COMBINE_LOAD_PTR: [[T:%.*]] = trunc i[[#mul(4, SBITS)]] {{.*}} to i[[#SBITS]]
   ; NO_COMBINE_LOAD_PTR: [[S1:%.*]] = insertvalue [4 x i[[#SBITS]]] undef, i[[#SBITS]] [[T]], 0
   ; NO_COMBINE_LOAD_PTR: [[S2:%.*]] = insertvalue [4 x i[[#SBITS]]] [[S1]], i[[#SBITS]] [[T]], 1
@@ -217,34 +129,13 @@
   ; NO_COMBINE_LOAD_PTR: [[S4:%.*]] = insertvalue [4 x i[[#SBITS]]] [[S3]], i[[#SBITS]] [[T]], 3
   ; NO_COMBINE_LOAD_PTR: store [4 x i[[#SBITS]]] [[S4]], [4 x i[[#SBITS]]]* bitcast ([[TLS_ARR]]* @__dfsan_retval_tls to [4 x i[[#SBITS]]]*), align 2
 
-<<<<<<< HEAD
-  ; EVENT_CALLBACKS: @"dfs$load_array4"
-=======
   ; EVENT_CALLBACKS: @load_array4.dfsan
->>>>>>> a2ce6ee6
   ; EVENT_CALLBACKS: [[O0:%.*]] = or i[[#mul(4, SBITS)]]
   ; EVENT_CALLBACKS: [[O1:%.*]] = or i[[#mul(4, SBITS)]] [[O0]]
   ; EVENT_CALLBACKS: [[O2:%.*]] = trunc i[[#mul(4, SBITS)]] [[O1]] to i[[#SBITS]]
   ; EVENT_CALLBACKS: [[O3:%.*]] = or i[[#SBITS]] [[O2]]
   ; EVENT_CALLBACKS: call void @__dfsan_load_callback(i[[#SBITS]] [[O3]], i8* {{.*}})
 
-<<<<<<< HEAD
-  ; FAST16: @"dfs$load_array4"
-  ; FAST16: [[T:%.*]] = trunc i[[#mul(4, SBITS)]] {{.*}} to i[[#SBITS]]
-  ; FAST16: [[O:%.*]] = or i[[#SBITS]] [[T]]
-  ; FAST16: [[S1:%.*]] = insertvalue [4 x i[[#SBITS]]] undef, i[[#SBITS]] [[O]], 0
-  ; FAST16: [[S2:%.*]] = insertvalue [4 x i[[#SBITS]]] [[S1]], i[[#SBITS]] [[O]], 1
-  ; FAST16: [[S3:%.*]] = insertvalue [4 x i[[#SBITS]]] [[S2]], i[[#SBITS]] [[O]], 2
-  ; FAST16: [[S4:%.*]] = insertvalue [4 x i[[#SBITS]]] [[S3]], i[[#SBITS]] [[O]], 3
-  ; FAST16: store [4 x i[[#SBITS]]] [[S4]], [4 x i[[#SBITS]]]* bitcast ([[TLS_ARR]]* @__dfsan_retval_tls to [4 x i[[#SBITS]]]*), align 2
-
-  ; LEGACY: @"dfs$load_array4"
-  ; LEGACY: [[P:%.*]] = load i[[#SBITS]], i[[#SBITS]]* bitcast ([[TLS_ARR]]* @__dfsan_arg_tls to i[[#SBITS]]*), align [[ALIGN:2]]
-  ; LEGACY: [[PH1:%.*]] = phi i[[#SBITS]]
-  ; LEGACY: [[U:%.*]] = call zeroext i[[#SBITS]] @__dfsan_union(i[[#SBITS]] zeroext [[PH1]], i[[#SBITS]] zeroext [[P]])
-  ; LEGACY: [[PH:%.*]] = phi i[[#SBITS]] [ [[U]], {{.*}} ], [ [[PH1]], {{.*}} ]
-  ; LEGACY: store i[[#SBITS]] [[PH]], i[[#SBITS]]* bitcast ([[TLS_ARR]]* @__dfsan_retval_tls to i[[#SBITS]]*), align [[ALIGN]]
-=======
   ; FAST: @load_array4.dfsan
   ; FAST: [[T:%.*]] = trunc i[[#mul(4, SBITS)]] {{.*}} to i[[#SBITS]]
   ; FAST: [[O:%.*]] = or i[[#SBITS]] [[T]]
@@ -253,18 +144,13 @@
   ; FAST: [[S3:%.*]] = insertvalue [4 x i[[#SBITS]]] [[S2]], i[[#SBITS]] [[O]], 2
   ; FAST: [[S4:%.*]] = insertvalue [4 x i[[#SBITS]]] [[S3]], i[[#SBITS]] [[O]], 3
   ; FAST: store [4 x i[[#SBITS]]] [[S4]], [4 x i[[#SBITS]]]* bitcast ([[TLS_ARR]]* @__dfsan_retval_tls to [4 x i[[#SBITS]]]*), align 2
->>>>>>> a2ce6ee6
 
   %a = load [4 x i1], [4 x i1]* %p
   ret [4 x i1] %a
 }
 
 define i1 @extract_array([4 x i1] %a) {
-<<<<<<< HEAD
-  ; NO_COMBINE_LOAD_PTR: @"dfs$extract_array"
-=======
   ; NO_COMBINE_LOAD_PTR: @extract_array.dfsan
->>>>>>> a2ce6ee6
   ; NO_COMBINE_LOAD_PTR: [[AM:%.*]] = load [4 x i[[#SBITS]]], [4 x i[[#SBITS]]]* bitcast ([[TLS_ARR]]* @__dfsan_arg_tls to [4 x i[[#SBITS]]]*), align [[ALIGN:2]]
   ; NO_COMBINE_LOAD_PTR: [[EM:%.*]] = extractvalue [4 x i[[#SBITS]]] [[AM]], 2
   ; NO_COMBINE_LOAD_PTR: store i[[#SBITS]] [[EM]], i[[#SBITS]]* bitcast ([[TLS_ARR]]* @__dfsan_retval_tls to i[[#SBITS]]*), align 2
@@ -273,11 +159,7 @@
 }
 
 define [4 x i1] @insert_array([4 x i1] %a, i1 %e2) {
-<<<<<<< HEAD
-  ; NO_COMBINE_LOAD_PTR: @"dfs$insert_array"
-=======
   ; NO_COMBINE_LOAD_PTR: @insert_array.dfsan
->>>>>>> a2ce6ee6
   ; NO_COMBINE_LOAD_PTR: [[EM:%.*]] = load i[[#SBITS]], i[[#SBITS]]*
   ; NO_COMBINE_LOAD_PTR-SAME: inttoptr (i64 add (i64 ptrtoint ([[TLS_ARR]]* @__dfsan_arg_tls to i64), i64 [[#mul(4, SBYTES)]]) to i[[#SBITS]]*), align [[ALIGN:2]]
   ; NO_COMBINE_LOAD_PTR: [[AM:%.*]] = load [4 x i[[#SBITS]]], [4 x i[[#SBITS]]]* bitcast ([[TLS_ARR]]* @__dfsan_arg_tls to [4 x i[[#SBITS]]]*), align [[ALIGN]]
@@ -288,19 +170,6 @@
 }
 
 define void @store_alloca_array([4 x i1] %a) {
-<<<<<<< HEAD
-  ; FAST16: @"dfs$store_alloca_array"
-  ; FAST16: [[S:%.*]] = load [4 x i[[#SBITS]]], [4 x i[[#SBITS]]]* bitcast ([[TLS_ARR]]* @__dfsan_arg_tls to [4 x i[[#SBITS]]]*), align [[ALIGN:2]]
-  ; FAST16: [[SP:%.*]] = alloca i[[#SBITS]], align [[#SBYTES]]
-  ; FAST16: [[E0:%.*]] = extractvalue [4 x i[[#SBITS]]] [[S]], 0
-  ; FAST16: [[E1:%.*]] = extractvalue [4 x i[[#SBITS]]] [[S]], 1
-  ; FAST16: [[E01:%.*]] = or i[[#SBITS]] [[E0]], [[E1]]
-  ; FAST16: [[E2:%.*]] = extractvalue [4 x i[[#SBITS]]] [[S]], 2
-  ; FAST16: [[E012:%.*]] = or i[[#SBITS]] [[E01]], [[E2]]
-  ; FAST16: [[E3:%.*]] = extractvalue [4 x i[[#SBITS]]] [[S]], 3
-  ; FAST16: [[E0123:%.*]] = or i[[#SBITS]] [[E012]], [[E3]]
-  ; FAST16: store i[[#SBITS]] [[E0123]], i[[#SBITS]]* [[SP]], align [[#SBYTES]]
-=======
   ; FAST: @store_alloca_array.dfsan
   ; FAST: [[S:%.*]] = load [4 x i[[#SBITS]]], [4 x i[[#SBITS]]]* bitcast ([[TLS_ARR]]* @__dfsan_arg_tls to [4 x i[[#SBITS]]]*), align [[ALIGN:2]]
   ; FAST: [[SP:%.*]] = alloca i[[#SBITS]], align [[#SBYTES]]
@@ -312,54 +181,24 @@
   ; FAST: [[E3:%.*]] = extractvalue [4 x i[[#SBITS]]] [[S]], 3
   ; FAST: [[E0123:%.*]] = or i[[#SBITS]] [[E012]], [[E3]]
   ; FAST: store i[[#SBITS]] [[E0123]], i[[#SBITS]]* [[SP]], align [[#SBYTES]]
->>>>>>> a2ce6ee6
   %p = alloca [4 x i1]
   store [4 x i1] %a, [4 x i1]* %p
   ret void
 }
 
 define void @store_zero_array([4 x i1]* %p) {
-<<<<<<< HEAD
-  ; FAST16: @"dfs$store_zero_array"
-  ; FAST16: store i[[#mul(4, SBITS)]] 0, i[[#mul(4, SBITS)]]* {{.*}}
-=======
   ; FAST: @store_zero_array.dfsan
   ; FAST: store i[[#mul(4, SBITS)]] 0, i[[#mul(4, SBITS)]]* {{.*}}
->>>>>>> a2ce6ee6
   store [4 x i1] zeroinitializer, [4 x i1]* %p
   ret void
 }
 
 define void @store_array2([2 x i1] %a, [2 x i1]* %p) {
-<<<<<<< HEAD
-  ; LEGACY: @"dfs$store_array2"
-  ; LEGACY: [[S:%.*]] = load i[[#SBITS]], i[[#SBITS]]* bitcast ([[TLS_ARR]]* @__dfsan_arg_tls to i[[#SBITS]]*), align [[ALIGN:2]]
-  ; LEGACY: [[SP0:%.*]] = getelementptr i[[#SBITS]], i[[#SBITS]]* [[SP:%.*]], i32 0
-  ; LEGACY: store i[[#SBITS]] [[S]], i[[#SBITS]]* [[SP0]], align [[#SBYTES]]
-  ; LEGACY: [[SP1:%.*]] = getelementptr i[[#SBITS]], i[[#SBITS]]* [[SP]], i32 1
-  ; LEGACY: store i[[#SBITS]] [[S]], i[[#SBITS]]* [[SP1]], align [[#SBYTES]]
-
-  ; EVENT_CALLBACKS: @"dfs$store_array2"
-=======
   ; EVENT_CALLBACKS: @store_array2.dfsan
->>>>>>> a2ce6ee6
   ; EVENT_CALLBACKS: [[E12:%.*]] = or i[[#SBITS]]
   ; EVENT_CALLBACKS: [[P:%.*]] = bitcast [2 x i1]* %p to i8*
   ; EVENT_CALLBACKS: call void @__dfsan_store_callback(i[[#SBITS]] [[E12]], i8* [[P]])
 
-<<<<<<< HEAD
-  ; FAST16: @"dfs$store_array2"
-  ; FAST16: [[S:%.*]] = load [2 x i[[#SBITS]]], [2 x i[[#SBITS]]]* bitcast ([[TLS_ARR]]* @__dfsan_arg_tls to [2 x i[[#SBITS]]]*), align [[ALIGN:2]]
-  ; FAST16: [[E1:%.*]] = extractvalue [2 x i[[#SBITS]]] [[S]], 0
-  ; FAST16: [[E2:%.*]] = extractvalue [2 x i[[#SBITS]]] [[S]], 1
-  ; FAST16: [[E12:%.*]] = or i[[#SBITS]] [[E1]], [[E2]]
-  ; FAST16: [[SP0:%.*]] = getelementptr i[[#SBITS]], i[[#SBITS]]* [[SP:%.*]], i32 0
-  ; FAST16: store i[[#SBITS]] [[E12]], i[[#SBITS]]* [[SP0]], align [[#SBYTES]]
-  ; FAST16: [[SP1:%.*]] = getelementptr i[[#SBITS]], i[[#SBITS]]* [[SP]], i32 1
-  ; FAST16: store i[[#SBITS]] [[E12]], i[[#SBITS]]* [[SP1]], align [[#SBYTES]]
-
-  ; COMBINE_STORE_PTR: @"dfs$store_array2"
-=======
   ; FAST: @store_array2.dfsan
   ; FAST: [[S:%.*]] = load [2 x i[[#SBITS]]], [2 x i[[#SBITS]]]* bitcast ([[TLS_ARR]]* @__dfsan_arg_tls to [2 x i[[#SBITS]]]*), align [[ALIGN:2]]
   ; FAST: [[E1:%.*]] = extractvalue [2 x i[[#SBITS]]] [[S]], 0
@@ -371,7 +210,6 @@
   ; FAST: store i[[#SBITS]] [[E12]], i[[#SBITS]]* [[SP1]], align [[#SBYTES]]
 
   ; COMBINE_STORE_PTR: @store_array2.dfsan
->>>>>>> a2ce6ee6
   ; COMBINE_STORE_PTR: [[O:%.*]] = or i[[#SBITS]]
   ; COMBINE_STORE_PTR: [[U:%.*]] = or i[[#SBITS]] [[O]]
   ; COMBINE_STORE_PTR: [[P1:%.*]] = getelementptr i[[#SBITS]], i[[#SBITS]]* [[P:%.*]], i32 0
@@ -384,58 +222,6 @@
 }
 
 define void @store_array17([17 x i1] %a, [17 x i1]* %p) {
-<<<<<<< HEAD
-  ; FAST16: @"dfs$store_array17"
-  ; FAST16: %[[#R:]]   = load [17 x i[[#SBITS]]], [17 x i[[#SBITS]]]* bitcast ([[TLS_ARR]]* @__dfsan_arg_tls to [17 x i[[#SBITS]]]*), align 2
-  ; FAST16: %[[#R+1]]  = extractvalue [17 x i[[#SBITS]]] %[[#R]], 0
-  ; FAST16: %[[#R+2]]  = extractvalue [17 x i[[#SBITS]]] %[[#R]], 1
-  ; FAST16: %[[#R+3]]  = or i[[#SBITS]] %[[#R+1]], %[[#R+2]]
-  ; FAST16: %[[#R+4]]  = extractvalue [17 x i[[#SBITS]]] %[[#R]], 2
-  ; FAST16: %[[#R+5]]  = or i[[#SBITS]] %[[#R+3]], %[[#R+4]]
-  ; FAST16: %[[#R+6]]  = extractvalue [17 x i[[#SBITS]]] %[[#R]], 3
-  ; FAST16: %[[#R+7]]  = or i[[#SBITS]] %[[#R+5]], %[[#R+6]]
-  ; FAST16: %[[#R+8]]  = extractvalue [17 x i[[#SBITS]]] %[[#R]], 4
-  ; FAST16: %[[#R+9]]  = or i[[#SBITS]] %[[#R+7]], %[[#R+8]]
-  ; FAST16: %[[#R+10]] = extractvalue [17 x i[[#SBITS]]] %[[#R]], 5
-  ; FAST16: %[[#R+11]] = or i[[#SBITS]] %[[#R+9]], %[[#R+10]]
-  ; FAST16: %[[#R+12]] = extractvalue [17 x i[[#SBITS]]] %[[#R]], 6
-  ; FAST16: %[[#R+13]] = or i[[#SBITS]] %[[#R+11]], %[[#R+12]]
-  ; FAST16: %[[#R+14]] = extractvalue [17 x i[[#SBITS]]] %[[#R]], 7
-  ; FAST16: %[[#R+15]] = or i[[#SBITS]] %[[#R+13]], %[[#R+14]]
-  ; FAST16: %[[#R+16]] = extractvalue [17 x i[[#SBITS]]] %[[#R]], 8
-  ; FAST16: %[[#R+17]] = or i[[#SBITS]] %[[#R+15]], %[[#R+16]]
-  ; FAST16: %[[#R+18]] = extractvalue [17 x i[[#SBITS]]] %[[#R]], 9
-  ; FAST16: %[[#R+19]] = or i[[#SBITS]] %[[#R+17]], %[[#R+18]]
-  ; FAST16: %[[#R+20]] = extractvalue [17 x i[[#SBITS]]] %[[#R]], 10
-  ; FAST16: %[[#R+21]] = or i[[#SBITS]] %[[#R+19]], %[[#R+20]]
-  ; FAST16: %[[#R+22]] = extractvalue [17 x i[[#SBITS]]] %[[#R]], 11
-  ; FAST16: %[[#R+23]] = or i[[#SBITS]] %[[#R+21]], %[[#R+22]]
-  ; FAST16: %[[#R+24]] = extractvalue [17 x i[[#SBITS]]] %[[#R]], 12
-  ; FAST16: %[[#R+25]] = or i[[#SBITS]] %[[#R+23]], %[[#R+24]]
-  ; FAST16: %[[#R+26]] = extractvalue [17 x i[[#SBITS]]] %[[#R]], 13
-  ; FAST16: %[[#R+27]] = or i[[#SBITS]] %[[#R+25]], %[[#R+26]]
-  ; FAST16: %[[#R+28]] = extractvalue [17 x i[[#SBITS]]] %[[#R]], 14
-  ; FAST16: %[[#R+29]] = or i[[#SBITS]] %[[#R+27]], %[[#R+28]]
-  ; FAST16: %[[#R+30]] = extractvalue [17 x i[[#SBITS]]] %[[#R]], 15
-  ; FAST16: %[[#R+31]] = or i[[#SBITS]] %[[#R+29]], %[[#R+30]]
-  ; FAST16: %[[#R+32]] = extractvalue [17 x i[[#SBITS]]] %[[#R]], 16
-  ; FAST16: %[[#R+33]] = or i[[#SBITS]] %[[#R+31]], %[[#R+32]]
-  ; FAST16: %[[#VREG:]]  = insertelement <8 x i[[#SBITS]]> undef, i[[#SBITS]] %[[#R+33]], i32 0
-  ; FAST16: %[[#VREG+1]] = insertelement <8 x i[[#SBITS]]> %[[#VREG]], i[[#SBITS]] %[[#R+33]], i32 1
-  ; FAST16: %[[#VREG+2]] = insertelement <8 x i[[#SBITS]]> %[[#VREG+1]], i[[#SBITS]] %[[#R+33]], i32 2
-  ; FAST16: %[[#VREG+3]] = insertelement <8 x i[[#SBITS]]> %[[#VREG+2]], i[[#SBITS]] %[[#R+33]], i32 3
-  ; FAST16: %[[#VREG+4]] = insertelement <8 x i[[#SBITS]]> %[[#VREG+3]], i[[#SBITS]] %[[#R+33]], i32 4
-  ; FAST16: %[[#VREG+5]] = insertelement <8 x i[[#SBITS]]> %[[#VREG+4]], i[[#SBITS]] %[[#R+33]], i32 5
-  ; FAST16: %[[#VREG+6]] = insertelement <8 x i[[#SBITS]]> %[[#VREG+5]], i[[#SBITS]] %[[#R+33]], i32 6
-  ; FAST16: %[[#VREG+7]] = insertelement <8 x i[[#SBITS]]> %[[#VREG+6]], i[[#SBITS]] %[[#R+33]], i32 7
-  ; FAST16: %[[#VREG+8]] = bitcast i[[#SBITS]]* %[[P:.*]] to <8 x i[[#SBITS]]>*
-  ; FAST16: %[[#VREG+9]]  = getelementptr <8 x i[[#SBITS]]>, <8 x i[[#SBITS]]>* %[[#VREG+8]], i32 0
-  ; FAST16: store <8 x i[[#SBITS]]> %[[#VREG+7]], <8 x i[[#SBITS]]>* %[[#VREG+9]], align [[#SBYTES]]
-  ; FAST16: %[[#VREG+10]] = getelementptr <8 x i[[#SBITS]]>, <8 x i[[#SBITS]]>* %[[#VREG+8]], i32 1
-  ; FAST16: store <8 x i[[#SBITS]]> %[[#VREG+7]], <8 x i[[#SBITS]]>* %[[#VREG+10]], align [[#SBYTES]]
-  ; FAST16: %[[#VREG+11]] = getelementptr i[[#SBITS]], i[[#SBITS]]* %[[P]], i32 16
-  ; FAST16: store i[[#SBITS]] %[[#R+33]], i[[#SBITS]]* %[[#VREG+11]], align [[#SBYTES]]
-=======
   ; FAST: @store_array17.dfsan
   ; FAST: %[[#R:]]   = load [17 x i[[#SBITS]]], [17 x i[[#SBITS]]]* bitcast ([[TLS_ARR]]* @__dfsan_arg_tls to [17 x i[[#SBITS]]]*), align 2
   ; FAST: %[[#R+1]]  = extractvalue [17 x i[[#SBITS]]] %[[#R]], 0
@@ -486,36 +272,22 @@
   ; FAST: store <8 x i[[#SBITS]]> %[[#VREG+7]], <8 x i[[#SBITS]]>* %[[#VREG+10]], align [[#SBYTES]]
   ; FAST: %[[#VREG+11]] = getelementptr i[[#SBITS]], i[[#SBITS]]* %[[P]], i32 16
   ; FAST: store i[[#SBITS]] %[[#R+33]], i[[#SBITS]]* %[[#VREG+11]], align [[#SBYTES]]
->>>>>>> a2ce6ee6
   store [17 x i1] %a, [17 x i1]* %p
   ret void
 }
 
 define [2 x i32] @const_array() {
-<<<<<<< HEAD
-  ; FAST16: @"dfs$const_array"
-  ; FAST16: store [2 x i[[#SBITS]]] zeroinitializer, [2 x i[[#SBITS]]]* bitcast ([[TLS_ARR]]* @__dfsan_retval_tls to [2 x i[[#SBITS]]]*), align 2
-=======
   ; FAST: @const_array.dfsan
   ; FAST: store [2 x i[[#SBITS]]] zeroinitializer, [2 x i[[#SBITS]]]* bitcast ([[TLS_ARR]]* @__dfsan_retval_tls to [2 x i[[#SBITS]]]*), align 2
->>>>>>> a2ce6ee6
   ret [2 x i32] [ i32 42, i32 11 ]
 }
 
 define [4 x i8] @call_array([4 x i8] %a) {
-<<<<<<< HEAD
-  ; FAST16-LABEL: @"dfs$call_array"
-  ; FAST16: %[[#R:]] = load [4 x i[[#SBITS]]], [4 x i[[#SBITS]]]* bitcast ([[TLS_ARR]]* @__dfsan_arg_tls to [4 x i[[#SBITS]]]*), align [[ALIGN:2]]
-  ; FAST16: store [4 x i[[#SBITS]]] %[[#R]], [4 x i[[#SBITS]]]* bitcast ([[TLS_ARR]]* @__dfsan_arg_tls to [4 x i[[#SBITS]]]*), align [[ALIGN]]
-  ; FAST16: %_dfsret = load [4 x i[[#SBITS]]], [4 x i[[#SBITS]]]* bitcast ([[TLS_ARR]]* @__dfsan_retval_tls to [4 x i[[#SBITS]]]*), align [[ALIGN]]
-  ; FAST16: store [4 x i[[#SBITS]]] %_dfsret, [4 x i[[#SBITS]]]* bitcast ([[TLS_ARR]]* @__dfsan_retval_tls to [4 x i[[#SBITS]]]*), align [[ALIGN]]
-=======
   ; FAST-LABEL: @call_array.dfsan
   ; FAST: %[[#R:]] = load [4 x i[[#SBITS]]], [4 x i[[#SBITS]]]* bitcast ([[TLS_ARR]]* @__dfsan_arg_tls to [4 x i[[#SBITS]]]*), align [[ALIGN:2]]
   ; FAST: store [4 x i[[#SBITS]]] %[[#R]], [4 x i[[#SBITS]]]* bitcast ([[TLS_ARR]]* @__dfsan_arg_tls to [4 x i[[#SBITS]]]*), align [[ALIGN]]
   ; FAST: %_dfsret = load [4 x i[[#SBITS]]], [4 x i[[#SBITS]]]* bitcast ([[TLS_ARR]]* @__dfsan_retval_tls to [4 x i[[#SBITS]]]*), align [[ALIGN]]
   ; FAST: store [4 x i[[#SBITS]]] %_dfsret, [4 x i[[#SBITS]]]* bitcast ([[TLS_ARR]]* @__dfsan_retval_tls to [4 x i[[#SBITS]]]*), align [[ALIGN]]
->>>>>>> a2ce6ee6
 
   %r = call [4 x i8] @pass_array([4 x i8] %a)
   ret [4 x i8] %r
@@ -524,13 +296,8 @@
 %LargeArr = type [1000 x i8]
 
 define i8 @fun_with_large_args(i1 %i, %LargeArr %a) {
-<<<<<<< HEAD
-  ; FAST16: @"dfs$fun_with_large_args"
-  ; FAST16: store i[[#SBITS]] 0, i[[#SBITS]]* bitcast ([[TLS_ARR]]* @__dfsan_retval_tls to i[[#SBITS]]*), align 2
-=======
   ; FAST: @fun_with_large_args.dfsan
   ; FAST: store i[[#SBITS]] 0, i[[#SBITS]]* bitcast ([[TLS_ARR]]* @__dfsan_retval_tls to i[[#SBITS]]*), align 2
->>>>>>> a2ce6ee6
   %r = extractvalue %LargeArr %a, 0
   ret i8 %r
 }
@@ -542,30 +309,18 @@
 }
 
 define i8 @call_fun_with_large_ret() {
-<<<<<<< HEAD
-  ; FAST16: @"dfs$call_fun_with_large_ret"
-  ; FAST16: store i[[#SBITS]] 0, i[[#SBITS]]* bitcast ([[TLS_ARR]]* @__dfsan_retval_tls to i[[#SBITS]]*), align 2
-=======
   ; FAST: @call_fun_with_large_ret.dfsan
   ; FAST: store i[[#SBITS]] 0, i[[#SBITS]]* bitcast ([[TLS_ARR]]* @__dfsan_retval_tls to i[[#SBITS]]*), align 2
->>>>>>> a2ce6ee6
   %r = call %LargeArr @fun_with_large_ret()
   %e = extractvalue %LargeArr %r, 0
   ret i8 %e
 }
 
 define i8 @call_fun_with_large_args(i1 %i, %LargeArr %a) {
-<<<<<<< HEAD
-  ; FAST16: @"dfs$call_fun_with_large_args"
-  ; FAST16: [[I:%.*]] = load i[[#SBITS]], i[[#SBITS]]* bitcast ([[TLS_ARR]]* @__dfsan_arg_tls to i[[#SBITS]]*), align [[ALIGN:2]]
-  ; FAST16: store i[[#SBITS]] [[I]], i[[#SBITS]]* bitcast ([[TLS_ARR]]* @__dfsan_arg_tls to i[[#SBITS]]*), align [[ALIGN]]
-  ; FAST16: %r = call i8 @"dfs$fun_with_large_args"(i1 %i, [1000 x i8] %a)
-=======
   ; FAST: @call_fun_with_large_args.dfsan
   ; FAST: [[I:%.*]] = load i[[#SBITS]], i[[#SBITS]]* bitcast ([[TLS_ARR]]* @__dfsan_arg_tls to i[[#SBITS]]*), align [[ALIGN:2]]
   ; FAST: store i[[#SBITS]] [[I]], i[[#SBITS]]* bitcast ([[TLS_ARR]]* @__dfsan_arg_tls to i[[#SBITS]]*), align [[ALIGN]]
   ; FAST: %r = call i8 @fun_with_large_args.dfsan(i1 %i, [1000 x i8] %a)
->>>>>>> a2ce6ee6
 
   %r = call i8 @fun_with_large_args(i1 %i, %LargeArr %a)
   ret i8 %r
