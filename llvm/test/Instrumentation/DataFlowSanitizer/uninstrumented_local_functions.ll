--- conflicted
+++ resolved
@@ -1,9 +1,4 @@
-<<<<<<< HEAD
-; RUN: opt < %s -dfsan -dfsan-args-abi -dfsan-abilist=%S/Inputs/abilist.txt -S | FileCheck %s --check-prefixes=CHECK,ARGS_ABI
-; RUN: opt < %s -dfsan                 -dfsan-abilist=%S/Inputs/abilist.txt -S | FileCheck %s --check-prefixes=CHECK,TLS_ABI
-=======
 ; RUN: opt < %s -dfsan -dfsan-abilist=%S/Inputs/abilist.txt -S | FileCheck %s
->>>>>>> a2ce6ee6
 target triple = "x86_64-unknown-linux-gnu"
 
 ; CHECK: @__dfsan_shadow_width_bits = weak_odr constant i32 [[#SBITS:]]
@@ -17,12 +12,7 @@
   %call = call i8 @uninstrumented_internal_fun(i8 %in)
   ret i8 %call
 }
-<<<<<<< HEAD
-; TLS_ABI: define internal i8 @"dfsw$uninstrumented_internal_fun"
-; ARGS_ABI: define internal { i8, i[[#SBITS]] } @"dfsw$uninstrumented_internal_fun"
-=======
 ; CHECK: define internal i8 @"dfsw$uninstrumented_internal_fun"
->>>>>>> a2ce6ee6
 
 define private i8 @uninstrumented_private_fun(i8 %in) {
   ret i8 %in
@@ -32,9 +22,4 @@
   %call = call i8 @uninstrumented_private_fun(i8 %in)
   ret i8 %call
 }
-<<<<<<< HEAD
-; TLS_ABI: define private i8 @"dfsw$uninstrumented_private_fun"
-; ARGS_ABI: define private { i8, i[[#SBITS]] } @"dfsw$uninstrumented_private_fun"
-=======
-; CHECK: define private i8 @"dfsw$uninstrumented_private_fun"
->>>>>>> a2ce6ee6
+; CHECK: define private i8 @"dfsw$uninstrumented_private_fun"