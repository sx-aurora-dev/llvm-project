; RUN: opt < %s -passes='asan-pipeline'             -asan-use-private-alias=0 -asan-globals-live-support=1 -S | FileCheck %s --check-prefixes=CHECK,NOALIAS

; RUN: opt < %s -passes='asan-pipeline'             -asan-use-private-alias=1 -asan-globals-live-support=1 -S | FileCheck %s --check-prefixes=CHECK,ALIAS
; RUN: opt < %s -passes='asan-pipeline'             -asan-use-private-alias=1 -asan-globals-live-support=1 -asan-mapping-scale=5 -S | FileCheck %s --check-prefixes=CHECK,ALIAS

target datalayout = "e-m:e-i64:64-f80:128-n8:16:32:64-S128"
target triple = "x86_64-unknown-linux-gnu"

; Globals:
@global = global i32 0, align 4
@dyn_init_global = global i32 0, align 4
@blocked_global = global i32 0, align 4
@_ZZ4funcvE10static_var = internal global i32 0, align 4
@.str = private unnamed_addr constant [14 x i8] c"Hello, world!\00", align 1
@llvm.global_ctors = appending global [1 x { i32, void ()*, i8* }] [{ i32, void ()*, i8* } { i32 65535, void ()* @_GLOBAL__sub_I_asan_globals.cpp, i8* null }]

; Check that globals were instrumented:

<<<<<<< HEAD
; CHECK: @global = global { i32, [60 x i8] } zeroinitializer, align 32
; CHECK: @.str = internal constant { [14 x i8], [50 x i8] } { [14 x i8] c"Hello, world!\00", [50 x i8] zeroinitializer }, align 32
=======
; CHECK: @global = global { i32, [28 x i8] } zeroinitializer, align 32
; CHECK: @.str = internal constant { [14 x i8], [18 x i8] } { [14 x i8] c"Hello, world!\00", [18 x i8] zeroinitializer }, align 32
>>>>>>> 2ab1d525

; Check emitted location descriptions:
; CHECK: [[VARNAME:@___asan_gen_.[0-9]+]] = private unnamed_addr constant [7 x i8] c"global\00", align 1
; CHECK: [[FILENAME:@___asan_gen_.[0-9]+]] = private unnamed_addr constant [22 x i8] c"/tmp/asan-globals.cpp\00", align 1
; CHECK: [[LOCDESCR:@___asan_gen_.[0-9]+]] = private unnamed_addr constant { [22 x i8]*, i32, i32 } { [22 x i8]* [[FILENAME]], i32 5, i32 5 }
; NOALIAS: @__asan_global_global = {{.*}}i64 ptrtoint ({ i32, [28 x i8] }* @global to i64){{.*}} section "asan_globals"{{.*}}, !associated
; NOALIAS: @__asan_global_.str = {{.*}}i64 ptrtoint ({ [14 x i8], [18 x i8] }* @{{.str|1}} to i64){{.*}} section "asan_globals"{{.*}}, !associated
; ALIAS: @__asan_global_global = {{.*}}i64 ptrtoint ({ i32, [28 x i8] }* @0 to i64){{.*}} section "asan_globals"{{.*}}, !associated
; ALIAS: @__asan_global_.str = {{.*}}i64 ptrtoint ({ [14 x i8], [18 x i8] }* @3 to i64){{.*}} section "asan_globals"{{.*}}, !associated

; The metadata has to be inserted to llvm.compiler.used to avoid being stripped
; during LTO.
; CHECK: @llvm.compiler.used {{.*}} @__asan_global_global {{.*}} section "llvm.metadata"

; Check that location descriptors and global names were passed into __asan_register_globals:
; CHECK: call void @__asan_register_elf_globals(i64 ptrtoint (i64* @___asan_globals_registered to i64), i64 ptrtoint (i64* @__start_asan_globals to i64), i64 ptrtoint (i64* @__stop_asan_globals to i64))

; Function Attrs: nounwind sanitize_address
define internal void @__cxx_global_var_init() #0 section ".text.startup" {
entry:
  %0 = load i32, i32* @global, align 4
  store i32 %0, i32* @dyn_init_global, align 4
  ret void
}

; Function Attrs: nounwind sanitize_address
define void @_Z4funcv() #1 {
entry:
  %literal = alloca i8*, align 8
  store i8* getelementptr inbounds ([14 x i8], [14 x i8]* @.str, i32 0, i32 0), i8** %literal, align 8
  ret void
}

; Function Attrs: nounwind sanitize_address
define internal void @_GLOBAL__sub_I_asan_globals.cpp() #0 section ".text.startup" {
entry:
  call void @__cxx_global_var_init()
  ret void
}

attributes #0 = { nounwind sanitize_address }
attributes #1 = { nounwind sanitize_address "less-precise-fpmad"="false" "frame-pointer"="none" "no-infs-fp-math"="false" "no-nans-fp-math"="false" "no-realign-stack" "stack-protector-buffer-size"="8" "unsafe-fp-math"="false" "use-soft-float"="false" }

!llvm.asan.globals = !{!0, !1, !2, !3, !4}
!llvm.ident = !{!5}

!0 = !{i32* @global, !6, !"global", i1 false, i1 false}
!1 = !{i32* @dyn_init_global, !7, !"dyn_init_global", i1 true, i1 false}
!2 = !{i32* @blocked_global, null, null, i1 false, i1 true}
!3 = !{i32* @_ZZ4funcvE10static_var, !8, !"static_var", i1 false, i1 false}
!4 = !{[14 x i8]* @.str, !9, !"<string literal>", i1 false, i1 false}

!5 = !{!"clang version 3.5.0 (211282)"}

!6 = !{!"/tmp/asan-globals.cpp", i32 5, i32 5}
!7 = !{!"/tmp/asan-globals.cpp", i32 7, i32 5}
!8 = !{!"/tmp/asan-globals.cpp", i32 12, i32 14}
!9 = !{!"/tmp/asan-globals.cpp", i32 14, i32 25}<|MERGE_RESOLUTION|>--- conflicted
+++ resolved
@@ -16,13 +16,8 @@
 
 ; Check that globals were instrumented:
 
-<<<<<<< HEAD
-; CHECK: @global = global { i32, [60 x i8] } zeroinitializer, align 32
-; CHECK: @.str = internal constant { [14 x i8], [50 x i8] } { [14 x i8] c"Hello, world!\00", [50 x i8] zeroinitializer }, align 32
-=======
 ; CHECK: @global = global { i32, [28 x i8] } zeroinitializer, align 32
 ; CHECK: @.str = internal constant { [14 x i8], [18 x i8] } { [14 x i8] c"Hello, world!\00", [18 x i8] zeroinitializer }, align 32
->>>>>>> 2ab1d525
 
 ; Check emitted location descriptions:
 ; CHECK: [[VARNAME:@___asan_gen_.[0-9]+]] = private unnamed_addr constant [7 x i8] c"global\00", align 1
