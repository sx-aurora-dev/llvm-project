; Test -hwasan-with-ifunc flag.
;
; RUN: opt -passes=hwasan -S < %s | \
; RUN:     FileCheck %s --check-prefixes=CHECK,CHECK-NOGLOBAL,CHECK-TLS-SLOT,CHECK-HISTORY,CHECK-HISTORY-TLS-SLOT
; RUN: opt -passes=hwasan -S -hwasan-with-ifunc=0 -hwasan-with-tls=1 -hwasan-record-stack-history=1 < %s | \
; RUN:     FileCheck %s --check-prefixes=CHECK,CHECK-NOGLOBAL,CHECK-TLS-SLOT,CHECK-HISTORY,CHECK-HISTORY-TLS-SLOT
; RUN: opt -passes=hwasan -S -hwasan-with-ifunc=0 -hwasan-with-tls=1 -hwasan-record-stack-history=0 < %s | \
; RUN:     FileCheck %s --check-prefixes=CHECK,CHECK-NOGLOBAL,CHECK-IFUNC,CHECK-NOHISTORY
; RUN: opt -passes=hwasan -S -hwasan-with-ifunc=0 -hwasan-with-tls=0 < %s | \
; RUN:     FileCheck %s --check-prefixes=CHECK,CHECK-GLOBAL,CHECK-NOHISTORY
<<<<<<< HEAD
; RUN: opt -hwasan -S -hwasan-with-ifunc=1  -hwasan-with-tls=0 < %s | \
; RUN:     FileCheck %s --check-prefixes=CHECK,CHECK-IFUNC,CHECK-NOHISTORY
=======
; RUN: opt -passes=hwasan -S -hwasan-with-ifunc=1  -hwasan-with-tls=0 < %s | \
; RUN:     FileCheck %s --check-prefixes=CHECK,CHECK-IFUNC,CHECK-NOHISTORY
; RUN: opt -passes=hwasan -S -mtriple=aarch64-fuchsia < %s | \
; RUN:     FileCheck %s --check-prefixes=CHECK,CHECK-ZERO-OFFSET,CHECK-SHORT-GRANULES,CHECK-HISTORY,CHECK-HWASAN-TLS,CHECK-HISTORY-HWASAN-TLS
>>>>>>> 2ab1d525

target datalayout = "e-m:e-i8:8:32-i16:16:32-i64:64-i128:128-n32:64-S128"
target triple = "aarch64--linux-android22"

; CHECK-IFUNC: @__hwasan_shadow = external global [0 x i8]
; CHECK-NOIFUNC: @__hwasan_shadow_memory_dynamic_address = external global i64

define i32 @test_load(i32* %a) sanitize_hwaddress {
; First instrumentation in the function must be to load the dynamic shadow
; address into a local variable.
; CHECK-LABEL: @test_load
; CHECK: entry:

; CHECK-NOGLOBAL:   %[[A:[^ ]*]] = call i8* asm "", "=r,0"([0 x i8]* @__hwasan_shadow)
; CHECK-NOGLOBAL:   @llvm.hwasan.check.memaccess(i8* %[[A]]
; CHECK-ZERO-OFFSET:  %[[A:[^ ]*]] = call i8* asm "", "=r,0"(i8* null)
; CHECK-SHORT-GRANULES:  @llvm.hwasan.check.memaccess.shortgranules(i8* %[[A]]

; CHECK-GLOBAL: load i8*, i8** @__hwasan_shadow_memory_dynamic_address

; "store i64" is only used to update stack history (this input IR intentionally does not use any i64)
; W/o any allocas, the history is not updated, even if it is enabled explicitly with -hwasan-record-stack-history=1
; CHECK-NOT: store i64

; CHECK: ret i32

entry:
  %x = load i32, i32* %a, align 4
  ret i32 %x
}

declare void @use(i32* %p)

define void @test_alloca() sanitize_hwaddress {
; First instrumentation in the function must be to load the dynamic shadow
; address into a local variable.
; CHECK-LABEL: @test_alloca
; CHECK: entry:

; CHECK-IFUNC:   %[[A:[^ ]*]] = call i8* asm "", "=r,0"([0 x i8]* @__hwasan_shadow)
; CHECK-IFUNC:   getelementptr i8, i8* %[[A]]

; CHECK-GLOBAL: load i8*, i8** @__hwasan_shadow_memory_dynamic_address

; CHECK-TLS-SLOT:   %[[A:[^ ]*]] = call i8* @llvm.thread.pointer()
; CHECK-TLS-SLOT:   %[[B:[^ ]*]] = getelementptr i8, i8* %[[A]], i32 48
; CHECK-TLS-SLOT:   %[[C:[^ ]*]] = bitcast i8* %[[B]] to i64*
; CHECK-TLS-SLOT:   %[[D:[^ ]*]] = load i64, i64* %[[C]]
; CHECK-TLS-SLOT:   %[[E:[^ ]*]] = ashr i64 %[[D]], 3
; CHECK-HWASAN-TLS: %[[D:[^ ]*]] = load i64, i64* @__hwasan_tls, align 8
; CHECK-HWASAN-TLS: %[[E:[^ ]*]] = ashr i64 %[[D]], 3

; CHECK-NOHISTORY-NOT: store i64

; CHECK-HISTORY: call i64 @llvm.read_register.i64(metadata [[MD:![0-9]*]])
; CHECK-HISTORY: %[[PTR:[^ ]*]] = inttoptr i64 %[[D]] to i64*
; CHECK-HISTORY: store i64 %{{.*}}, i64* %[[PTR]]
; CHECK-HISTORY: %[[D1:[^ ]*]] = ashr i64 %[[D]], 56
; CHECK-HISTORY: %[[D2:[^ ]*]] = shl nuw nsw i64 %[[D1]], 12
; CHECK-HISTORY: %[[D3:[^ ]*]] = xor i64 %[[D2]], -1
; CHECK-HISTORY: %[[D4:[^ ]*]] = add i64 %[[D]], 8
; CHECK-HISTORY: %[[D5:[^ ]*]] = and i64 %[[D4]], %[[D3]]
; CHECK-HISTORY-TLS-SLOT: store i64 %[[D5]], i64* %[[C]]
; CHECK-HISTORY-HWASAN-TLS: store i64 %[[D5]], i64* @__hwasan_tls

; CHECK-TLS:   %[[F:[^ ]*]] = or i64 %[[D]], 4294967295
; CHECK-TLS:   = add i64 %[[F]], 1

; CHECK-HISTORY: = xor i64 %[[E]], 0

; CHECK-NOHISTORY-NOT: store i64


entry:
  %x = alloca i32, align 4
  call void @use(i32* %x)
  ret void
}

; CHECK-HISTORY: [[MD]] = !{!"pc"}<|MERGE_RESOLUTION|>--- conflicted
+++ resolved
@@ -8,15 +8,10 @@
 ; RUN:     FileCheck %s --check-prefixes=CHECK,CHECK-NOGLOBAL,CHECK-IFUNC,CHECK-NOHISTORY
 ; RUN: opt -passes=hwasan -S -hwasan-with-ifunc=0 -hwasan-with-tls=0 < %s | \
 ; RUN:     FileCheck %s --check-prefixes=CHECK,CHECK-GLOBAL,CHECK-NOHISTORY
-<<<<<<< HEAD
-; RUN: opt -hwasan -S -hwasan-with-ifunc=1  -hwasan-with-tls=0 < %s | \
-; RUN:     FileCheck %s --check-prefixes=CHECK,CHECK-IFUNC,CHECK-NOHISTORY
-=======
 ; RUN: opt -passes=hwasan -S -hwasan-with-ifunc=1  -hwasan-with-tls=0 < %s | \
 ; RUN:     FileCheck %s --check-prefixes=CHECK,CHECK-IFUNC,CHECK-NOHISTORY
 ; RUN: opt -passes=hwasan -S -mtriple=aarch64-fuchsia < %s | \
 ; RUN:     FileCheck %s --check-prefixes=CHECK,CHECK-ZERO-OFFSET,CHECK-SHORT-GRANULES,CHECK-HISTORY,CHECK-HWASAN-TLS,CHECK-HISTORY-HWASAN-TLS
->>>>>>> 2ab1d525
 
 target datalayout = "e-m:e-i8:8:32-i16:16:32-i64:64-i128:128-n32:64-S128"
 target triple = "aarch64--linux-android22"
