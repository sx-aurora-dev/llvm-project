; RUN: llvm-as < %s | llvm-dis | FileCheck %s
; RUN: verify-uselistorder < %s
; PR12696

define void @f1(i8 zeroext %0)
; CHECK: define void @f1(i8 zeroext %0)
{
        ret void;
}

define void @f2(i8 signext %0)
; CHECK: define void @f2(i8 signext %0)
{
        ret void;
}

define void @f3() noreturn
; CHECK: define void @f3() #0
{
        ret void;
}

define void @f4(i8 inreg %0)
; CHECK: define void @f4(i8 inreg %0)
{
        ret void;
}

define void @f5(i8* sret %0)
; CHECK: define void @f5(i8* sret(i8) %0)
{
        ret void;
}

define void @f6() nounwind
; CHECK: define void @f6() #1
{
        ret void;
}

define void @f7(i8* noalias %0)
; CHECK: define void @f7(i8* noalias %0)
{
        ret void;
}

define void @f8(i8* byval %0)
; CHECK: define void @f8(i8* byval(i8) %0)
{
        ret void;
}

define void @f9(i8* nest %0)
; CHECK: define void @f9(i8* nest %0)
{
        ret void;
}

define void @f10() readnone
; CHECK: define void @f10() #2
{
        ret void;
}

define void @f11() readonly
; CHECK: define void @f11() #3
{
        ret void;
}

define void @f12() noinline
; CHECK: define void @f12() #4
{
        ret void;
}

define void @f13() alwaysinline
; CHECK: define void @f13() #5
{
        ret void;
}

define void @f14() optsize
; CHECK: define void @f14() #6
{
        ret void;
}

define void @f15() ssp
; CHECK: define void @f15() #7
{
        ret void;
}

define void @f16() sspreq
; CHECK: define void @f16() #8
{
        ret void;
}

define void @f17(i8* align 4 %0)
; CHECK: define void @f17(i8* align 4 %0)
{
        ret void;
}

define void @f18(i8* nocapture %0)
; CHECK: define void @f18(i8* nocapture %0)
{
        ret void;
}

define void @f19() noredzone
; CHECK: define void @f19() #9
{
        ret void;
}

define void @f20() noimplicitfloat
; CHECK: define void @f20() #10
{
        ret void;
}

define void @f21() naked
; CHECK: define void @f21() #11
{
        ret void;
}

define void @f22() inlinehint
; CHECK: define void @f22() #12
{
        ret void;
}

define void @f23() alignstack(4)
; CHECK: define void @f23() #13
{
        ret void;
}

define void @f24() returns_twice
; CHECK: define void @f24() #14
{
        ret void;
}

define void @f25() uwtable
; CHECK: define void @f25() #15
{
        ret void;
}

define void @f26() nonlazybind
; CHECK: define void @f26() #16
{
        ret void;
}

define void @f27() sanitize_address
; CHECK: define void @f27() #17
{
        ret void;
}
define void @f28() sanitize_thread
; CHECK: define void @f28() #18
{
        ret void;
}
define void @f29() sanitize_memory
; CHECK: define void @f29() #19
{
        ret void;
}

define void @f30() "cpu"="cortex-a8"
; CHECK: define void @f30() #20
{
        ret void;
}

define i8 @f31(i8 returned %A)
; CHECK: define i8 @f31(i8 returned %A)
{
        ret i8 %A;
}

define void @f32() sspstrong
; CHECK: define void @f32() #21
{
        ret void;
}

define void @f33() minsize
; CHECK: define void @f33() #22
{
        ret void;
}

declare void @nobuiltin()

define void @f34()
; CHECK: define void @f34()
{
  call void @nobuiltin() nobuiltin
; CHECK: call void @nobuiltin() #[[NOBUILTIN:[0-9]+]]
        ret void;
}

define void @f35() optnone noinline
; CHECK: define void @f35() #23
{
        ret void;
}

define void @f36(i8* inalloca %0) {
; CHECK: define void @f36(i8* inalloca %0) {
        ret void
}

define nonnull i8* @f37(i8* nonnull %a) {
; CHECK: define nonnull i8* @f37(i8* nonnull %a) {
        ret i8* %a
}

define void @f38() unnamed_addr jumptable {
; CHECK: define void @f38() unnamed_addr #24
    call void bitcast (void (i8*)* @f36 to void ()*)()
    unreachable
}

define dereferenceable(2) i8* @f39(i8* dereferenceable(1) %a) {
; CHECK: define dereferenceable(2) i8* @f39(i8* dereferenceable(1) %a) {
        ret i8* %a
}

define dereferenceable(18446744073709551606) i8* @f40(i8* dereferenceable(18446744073709551615) %a) {
; CHECK: define dereferenceable(18446744073709551606) i8* @f40(i8* dereferenceable(18446744073709551615) %a) {
        ret i8* %a
}

define void @f41(i8* align 32 %0, double* align 64 %1) {
; CHECK: define void @f41(i8* align 32 %0, double* align 64 %1) {
        ret void
}

; CHECK: define dereferenceable_or_null(8) i8* @f42(i8* dereferenceable_or_null(8) %foo)
define dereferenceable_or_null(8) i8* @f42(i8* dereferenceable_or_null(8) %foo) {
 entry:
  ret i8* %foo
}

; CHECK: define void @f43() #25
define void @f43() convergent {
  ret void
}

define void @f44() argmemonly
; CHECK: define void @f44() #26
{
        ret void;
}

; CHECK: define "string_attribute" void @f45(i32 "string_attribute" %0)
define "string_attribute" void @f45(i32 "string_attribute" %0) {
  ret void
}

; CHECK: define "string_attribute_with_value"="value" void @f46(i32 "string_attribute_with_value"="value" %0)
define "string_attribute_with_value"="value" void @f46(i32 "string_attribute_with_value"="value" %0) {
  ret void
}

; CHECK: define void @f47() #27
define void @f47() norecurse {
  ret void
}

; CHECK: define void @f48() #28
define void @f48() inaccessiblememonly {
  ret void
}

; CHECK: define void @f49() #29
define void @f49() inaccessiblemem_or_argmemonly {
  ret void
}

; CHECK: define void @f50(i8* swiftself %0)
define void @f50(i8* swiftself %0)
{
  ret void;
}

; CHECK: define i32 @f51(i8** swifterror %0)
define i32 @f51(i8** swifterror %0)
{
  ret i32 0
}

; CHECK: define i32 @f52(i32 %0, i8** swifterror %1)
define i32 @f52(i32 %0, i8** swifterror %1)
{
  ret i32 0
}

%swift_error = type {i64, i8}
declare float @foo(%swift_error** swifterror %error_ptr_ref)

; CHECK: define float @f53
; CHECK: alloca swifterror
define float @f53(i8* %error_ref) {
entry:
  %error_ptr_ref = alloca swifterror %swift_error*
  store %swift_error* null, %swift_error** %error_ptr_ref
  %call = call float @foo(%swift_error** swifterror %error_ptr_ref)
  ret float 1.0
}

; CHECK: define i8* @f54(i32 %0) #30
define i8* @f54(i32 %0) allocsize(0) {
  ret i8* null
}

; CHECK: define i8* @f55(i32 %0, i32 %1) #31
define i8* @f55(i32 %0, i32 %1) allocsize(0, 1) {
  ret i8* null
}

; CHECK: define void @f56() #32
define void @f56() writeonly
{
  ret void
}

; CHECK: define void @f57() #33
define void @f57() speculatable {
  ret void
}

; CHECK: define void @f58() #34
define void @f58() sanitize_hwaddress
{
        ret void;
}

; CHECK: define void @f59() #35
define void @f59() shadowcallstack
{
  ret void
}

; CHECK: define void @f60() #36
define void @f60() willreturn
{
  ret void
}

; CHECK: define void @f61() #37
define void @f61() nofree {
  ret void
}

; CHECK: define void @f62() #38
define void @f62() nosync
{
  ret void
}

; CHECK: define void @f63() #39
define void @f63() sanitize_memtag
{
  ret void
}

; CHECK: define void @f64(i32* preallocated(i32) %a)
define void @f64(i32* preallocated(i32) %a)
{
  ret void
}

; CHECK: define void @f65() #40
define void @f65() null_pointer_is_valid
{
  ret void;
}

; CHECK: define noundef i32 @f66(i32 noundef %a)
define noundef i32 @f66(i32 noundef %a)
{
  ret i32 %a
}

; CHECK: define void @f67(i32* byref(i32) %a)
define void @f67(i32* byref(i32) %a)
{
  ret void
}

; CHECK: define void @f68() #41
define void @f68() mustprogress
{
  ret void
}

<<<<<<< HEAD
; CHECK; define void @f69() #42
define void @f69() nossp
{
  ret void
}

; CHECK: define <8 x double> @f70(<8 x double> passthru %0, <8 x i1> mask %1, i32 vlen %2) {
define <8 x double> @f70(<8 x double> passthru, <8 x i1> mask, i32 vlen) {
  ret <8 x double> undef
}

=======
>>>>>>> b913ea98
; CHECK: attributes #0 = { noreturn }
; CHECK: attributes #1 = { nounwind }
; CHECK: attributes #2 = { readnone }
; CHECK: attributes #3 = { readonly }
; CHECK: attributes #4 = { noinline }
; CHECK: attributes #5 = { alwaysinline }
; CHECK: attributes #6 = { optsize }
; CHECK: attributes #7 = { ssp }
; CHECK: attributes #8 = { sspreq }
; CHECK: attributes #9 = { noredzone }
; CHECK: attributes #10 = { noimplicitfloat }
; CHECK: attributes #11 = { naked }
; CHECK: attributes #12 = { inlinehint }
; CHECK: attributes #13 = { alignstack=4 }
; CHECK: attributes #14 = { returns_twice }
; CHECK: attributes #15 = { uwtable }
; CHECK: attributes #16 = { nonlazybind }
; CHECK: attributes #17 = { sanitize_address }
; CHECK: attributes #18 = { sanitize_thread }
; CHECK: attributes #19 = { sanitize_memory }
; CHECK: attributes #20 = { "cpu"="cortex-a8" }
; CHECK: attributes #21 = { sspstrong }
; CHECK: attributes #22 = { minsize }
; CHECK: attributes #23 = { noinline optnone }
; CHECK: attributes #24 = { jumptable }
; CHECK: attributes #25 = { convergent }
; CHECK: attributes #26 = { argmemonly }
; CHECK: attributes #27 = { norecurse }
; CHECK: attributes #28 = { inaccessiblememonly }
; CHECK: attributes #29 = { inaccessiblemem_or_argmemonly }
; CHECK: attributes #30 = { allocsize(0) }
; CHECK: attributes #31 = { allocsize(0,1) }
; CHECK: attributes #32 = { writeonly }
; CHECK: attributes #33 = { speculatable }
; CHECK: attributes #34 = { sanitize_hwaddress }
; CHECK: attributes #35 = { shadowcallstack }
; CHECK: attributes #36 = { willreturn }
; CHECK: attributes #37 = { nofree }
; CHECK: attributes #38 = { nosync }
; CHECK: attributes #39 = { sanitize_memtag }
; CHECK: attributes #40 = { null_pointer_is_valid }
; CHECK: attributes #41 = { mustprogress }
; CHECK: attributes #[[NOBUILTIN]] = { nobuiltin }<|MERGE_RESOLUTION|>--- conflicted
+++ resolved
@@ -404,20 +404,11 @@
   ret void
 }
 
-<<<<<<< HEAD
-; CHECK; define void @f69() #42
-define void @f69() nossp
-{
-  ret void
-}
-
-; CHECK: define <8 x double> @f70(<8 x double> passthru %0, <8 x i1> mask %1, i32 vlen %2) {
-define <8 x double> @f70(<8 x double> passthru, <8 x i1> mask, i32 vlen) {
+; CHECK: define <8 x double> @f69(<8 x double> passthru %0, <8 x i1> mask %1, i32 vlen %2) {
+define <8 x double> @f69(<8 x double> passthru, <8 x i1> mask, i32 vlen) {
   ret <8 x double> undef
 }
 
-=======
->>>>>>> b913ea98
 ; CHECK: attributes #0 = { noreturn }
 ; CHECK: attributes #1 = { nounwind }
 ; CHECK: attributes #2 = { readnone }
