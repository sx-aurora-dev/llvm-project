--- conflicted
+++ resolved
@@ -447,29 +447,16 @@
 .ifdef ERR
 // ERR: [[#@LINE+1]]:15: error: expected .eh_frame or .debug_frame
 .cfi_sections $
-<<<<<<< HEAD
-// ERR: [[#@LINE+1]]:28: error: unexpected token
-.cfi_sections .debug_frame $
-// ERR: [[#@LINE+1]]:39: error: unexpected token
-=======
 // ERR: [[#@LINE+1]]:28: error: expected comma
 .cfi_sections .debug_frame $
 // ERR: [[#@LINE+1]]:39: error: expected comma
->>>>>>> 2ab1d525
 .cfi_sections .debug_frame, .eh_frame $
 
 // ERR: [[#@LINE+1]]:16: error: unexpected token
 .cfi_startproc $
-<<<<<<< HEAD
-// ERR: [[#@LINE+1]]:23: error: expected newline in '.cfi_startproc' directive
-.cfi_startproc simple $
-
-// ERR: [[#@LINE+1]]:14: error: expected newline in '.cfi_endproc' directive
-=======
 // ERR: [[#@LINE+1]]:23: error: expected newline
 .cfi_startproc simple $
 
 // ERR: [[#@LINE+1]]:14: error: expected newline
->>>>>>> 2ab1d525
 .cfi_endproc $
 .endif