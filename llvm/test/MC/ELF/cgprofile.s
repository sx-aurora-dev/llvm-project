--- conflicted
+++ resolved
@@ -44,12 +44,6 @@
 # CHECK-NEXT: AddressAlignment: 8
 # CHECK-NEXT: EntrySize: 16
 # CHECK-NEXT: SectionData (
-<<<<<<< HEAD
-# CHECK-NEXT:   0000: 02000000 05000000 20000000 00000000
-# CHECK-NEXT:   0010: 07000000 02000000 0B000000 00000000
-# CHECK-NEXT:   0020: 06000000 03000000 14000000 00000000
-# CHECK-NEXT:   0030: 01000000 05000000 2A000000 00000000
-=======
 # CHECK-NEXT:   0000: 00000000 00000000 00000000 02000000
 # CHECK-NEXT:   0010: 00000000 00000000 00000000 05000000
 # CHECK-NEXT:   0020: 08000000 00000000 00000000 07000000
@@ -58,7 +52,6 @@
 # CHECK-NEXT:   0050: 10000000 00000000 00000000 03000000
 # CHECK-NEXT:   0060: 18000000 00000000 00000000 01000000
 # CHECK-NEXT:   0070: 18000000 00000000 00000000 05000000
->>>>>>> 2ab1d525
 # CHECK-NEXT: )
 
 # CHECK: Symbols [
@@ -100,7 +93,7 @@
 # CHECK:      Name: freq
 # CHECK-NEXT: Value:
 # CHECK-NEXT: Size:
-# CHECK-NEXT: Binding: Weak
+# CHECK-NEXT: Binding: Global
 # CHECK-NEXT: Type:
 # CHECK-NEXT: Other:
 # CHECK-NEXT: Section: Undefined
