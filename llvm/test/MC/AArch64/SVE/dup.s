--- conflicted
+++ resolved
@@ -240,11 +240,7 @@
 dup     z5.q, z17.q[3]
 // CHECK-INST: mov     z5.q, z17.q[3]
 // CHECK-ENCODING: [0x25,0x22,0xf0,0x05]
-<<<<<<< HEAD
-// CHECK-ERROR: instruction requires: sve
-=======
-// CHECK-ERROR: instruction requires: streaming-sve or sve
->>>>>>> 2ab1d525
+// CHECK-ERROR: instruction requires: streaming-sve or sve
 // CHECK-UNKNOWN: 25 22 f0 05 <unknown>
 
 // --------------------------------------------------------------------------//
@@ -254,29 +250,17 @@
 dup     z0.b, #-129
 // CHECK-INST: mov     z0.b, #127
 // CHECK-ENCODING: [0xe0,0xcf,0x38,0x25]
-<<<<<<< HEAD
-// CHECK-ERROR: instruction requires: sve
-=======
-// CHECK-ERROR: instruction requires: streaming-sve or sve
->>>>>>> 2ab1d525
+// CHECK-ERROR: instruction requires: streaming-sve or sve
 // CHECK-UNKNOWN: e0 cf 38 25 <unknown>
 
 dup     z0.h, #-33024
 // CHECK-INST: mov     z0.h, #32512
 // CHECK-ENCODING: [0xe0,0xef,0x78,0x25]
-<<<<<<< HEAD
-// CHECK-ERROR: instruction requires: sve
-=======
-// CHECK-ERROR: instruction requires: streaming-sve or sve
->>>>>>> 2ab1d525
+// CHECK-ERROR: instruction requires: streaming-sve or sve
 // CHECK-UNKNOWN: e0 ef 78 25 <unknown>
 
 dup     z0.h, #-129, lsl #8
 // CHECK-INST: mov     z0.h, #32512
 // CHECK-ENCODING: [0xe0,0xef,0x78,0x25]
-<<<<<<< HEAD
-// CHECK-ERROR: instruction requires: sve
-=======
-// CHECK-ERROR: instruction requires: streaming-sve or sve
->>>>>>> 2ab1d525
+// CHECK-ERROR: instruction requires: streaming-sve or sve
 // CHECK-UNKNOWN: e0 ef 78 25 <unknown>