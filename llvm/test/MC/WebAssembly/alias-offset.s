# RUN: llvm-mc -triple=wasm32-unknown-unknown -filetype=obj %s | llvm-objdump --triple=wasm32-unknown-unknown -d -t -r - | FileCheck %s

  .section    .data,"",@
foo:
  .int32 0
  .size foo, 4
sym_a:
  .int32 1
  .int32 2
  .size sym_a, 8

.set sym_b, sym_a + 4

# CHECK-LABEL: SYMBOL TABLE:
# CHECK-NEXT: 00000000 l     O DATA foo
# CHECK-NEXT: 00000004 l     O DATA sym_a
# CHECK-NEXT: 00000008 l     O DATA sym_b
# CHECK-NEXT: 00000001 l     F CODE main

  .text
  .section    .text,"",@
main:
  .functype   main () -> ()
  i32.const 0
  i32.const sym_a
  i32.store sym_b
  end_function

# CHECK-LABEL: <main>:
# CHECK-EMPTY:
<<<<<<< HEAD
# CHECK-NEXT:       3: 41 84 80 80 80 00     i32.const       4
# CHECK-NEXT:                        00000004:  R_WASM_MEMORY_ADDR_SLEB      sym_a+0
# CHECK-NEXT:       9: 36 02 88 80 80 80 00  i32.store       8
# CHECK-NEXT:                        0000000b:  R_WASM_MEMORY_ADDR_LEB      sym_b+0
# CHECK-NEXT:      10: 0b            end
=======
# CHECK-NEXT:       3: 41 00                 i32.const       0
# CHECK-NEXT:       5: 41 84 80 80 80 00     i32.const       4
# CHECK-NEXT:                        00000006:  R_WASM_MEMORY_ADDR_SLEB      sym_a+0
# CHECK-NEXT:       b: 36 02 88 80 80 80 00  i32.store       8
# CHECK-NEXT:                        0000000d:  R_WASM_MEMORY_ADDR_LEB      sym_b+0
# CHECK-NEXT:      12: 0b            end
>>>>>>> a2ce6ee6
<|MERGE_RESOLUTION|>--- conflicted
+++ resolved
@@ -28,17 +28,9 @@
 
 # CHECK-LABEL: <main>:
 # CHECK-EMPTY:
-<<<<<<< HEAD
-# CHECK-NEXT:       3: 41 84 80 80 80 00     i32.const       4
-# CHECK-NEXT:                        00000004:  R_WASM_MEMORY_ADDR_SLEB      sym_a+0
-# CHECK-NEXT:       9: 36 02 88 80 80 80 00  i32.store       8
-# CHECK-NEXT:                        0000000b:  R_WASM_MEMORY_ADDR_LEB      sym_b+0
-# CHECK-NEXT:      10: 0b            end
-=======
 # CHECK-NEXT:       3: 41 00                 i32.const       0
 # CHECK-NEXT:       5: 41 84 80 80 80 00     i32.const       4
 # CHECK-NEXT:                        00000006:  R_WASM_MEMORY_ADDR_SLEB      sym_a+0
 # CHECK-NEXT:       b: 36 02 88 80 80 80 00  i32.store       8
 # CHECK-NEXT:                        0000000d:  R_WASM_MEMORY_ADDR_LEB      sym_b+0
-# CHECK-NEXT:      12: 0b            end
->>>>>>> a2ce6ee6
+# CHECK-NEXT:      12: 0b            end