; RUN: llc -filetype=obj %s -o - | llvm-dwarfdump - | FileCheck %s
; RUN: llc -filetype=obj --split-dwarf-file=%t.dwo --split-dwarf-output=%t.dwo %s -o %t.o
; RUN: llvm-dwarfdump %t.dwo | FileCheck %s -check-prefix=SPLIT

; CHECK: .debug_info contents:
; CHECK-NEXT: 0x00000000: Compile Unit: length = 0x0000006e, format = DWARF32, version = 0x0004, abbr_offset = 0x0000, addr_size = 0x04 (next unit at 0x00000072)

; CHECK: 0x0000000b: DW_TAG_compile_unit
; CHECK-NEXT:              DW_AT_producer	("clang version 6.0.0 (trunk 315924) (llvm/trunk 315960)")
; CHECK-NEXT:              DW_AT_language	(DW_LANG_C99)
; CHECK-NEXT:              DW_AT_name	("test.c")
; CHECK-NEXT:              DW_AT_stmt_list	(0x00000000)
; CHECK-NEXT:              DW_AT_comp_dir	("/usr/local/google/home/sbc/dev/wasm/simple")
; CHECK-NEXT:              DW_AT_GNU_pubnames	(true)
; CHECK-NEXT:              DW_AT_low_pc		(0x00000002)
; CHECK-NEXT:              DW_AT_high_pc	(0x00000004)

; CHECK: 0x00000026:   DW_TAG_variable
; CHECK-NEXT:                DW_AT_name	("foo")
; CHECK-NEXT:                DW_AT_type	(0x00000037 "int *")
; CHECK-NEXT:                DW_AT_external	(true)
; CHECK-NEXT:                DW_AT_decl_file	("/usr/local/google/home/sbc/dev/wasm/simple{{[/\\]}}test.c")
; CHECK-NEXT:                DW_AT_decl_line	(4)
; CHECK-NEXT:                DW_AT_location	(DW_OP_addr 0x0)

; CHECK: 0x00000037:   DW_TAG_pointer_type
; CHECK-NEXT:                DW_AT_type	(0x0000003c "int")

; CHECK: 0x0000003c:   DW_TAG_base_type
; CHECK-NEXT:                DW_AT_name	("int")
; CHECK-NEXT:                DW_AT_encoding	(DW_ATE_signed)
; CHECK-NEXT:                DW_AT_byte_size	(0x04)

; CHECK: 0x00000043:   DW_TAG_variable
; CHECK-NEXT:                DW_AT_name	("ptr2")
; CHECK-NEXT:                DW_AT_type	(0x00000054 "void (*)()")
; CHECK-NEXT:                DW_AT_external	(true)
; CHECK-NEXT:                DW_AT_decl_file	("/usr/local/google/home/sbc/dev/wasm/simple{{[/\\]}}test.c")
; CHECK-NEXT:                DW_AT_decl_line	(5)
; CHECK-NEXT:                DW_AT_location	(DW_OP_addr 0x4)

; CHECK: 0x00000054:   DW_TAG_pointer_type
; CHECK-NEXT:                DW_AT_type	(0x00000059 "void ()")

; CHECK: 0x00000059:   DW_TAG_subroutine_type
; CHECK-NEXT:                DW_AT_prototyped	(true)

; CHECK: 0x0000005a:   DW_TAG_subprogram
; CHECK-NEXT:                DW_AT_low_pc	(0x00000002)
; CHECK-NEXT:                DW_AT_high_pc	(0x00000004)
; CHECK-NEXT:                DW_AT_frame_base	(DW_OP_WASM_location 0x3 0x0, DW_OP_stack_value)
; CHECK-NEXT:                DW_AT_name	("f2")
; CHECK-NEXT:                DW_AT_decl_file	("/usr/local/google/home/sbc/dev/wasm/simple{{[/\\]}}test.c")
; CHECK-NEXT:                DW_AT_decl_line	(2)
; CHECK-NEXT:                DW_AT_prototyped	(true)
; CHECK-NEXT:                DW_AT_external		(true)

; CHECK: 0x00000071:   NULL


; SPLIT:      .debug_info.dwo contents:
; SPLIT-NEXT: 0x00000000: Compile Unit: length = 0x0000004c, format = DWARF32, version = 0x0004, abbr_offset = 0x0000, addr_size = 0x04 (next unit at 0x00000050)

; SPLIT:      0x0000000b: DW_TAG_compile_unit
; SPLIT-NEXT:               DW_AT_producer    ("clang version 6.0.0 (trunk 315924) (llvm/trunk 315960)")
; SPLIT-NEXT:               DW_AT_language    (DW_LANG_C99)
; SPLIT-NEXT:               DW_AT_name        ("test.c")
; SPLIT-NEXT:               DW_AT_GNU_dwo_name        ("{{.*}}dwarfdump.ll.tmp.dwo")
; SPLIT-NEXT:               DW_AT_GNU_dwo_id  (0xad3151f12153fa17)

; SPLIT:      0x00000019:   DW_TAG_variable
; SPLIT-NEXT:                 DW_AT_name      ("foo")
<<<<<<< HEAD
; SPLIT-NEXT:                 DW_AT_type      (0x00000024 "int*")
=======
; SPLIT-NEXT:                 DW_AT_type      (0x00000024 "int *")
>>>>>>> 2ab1d525
; SPLIT-NEXT:                 DW_AT_external  (true)
; SPLIT-NEXT:                 DW_AT_decl_file (0x01)
; SPLIT-NEXT:                 DW_AT_decl_line (4)
; SPLIT-NEXT:                 DW_AT_location  (DW_OP_GNU_addr_index 0x0)

; SPLIT:      0x00000024:   DW_TAG_pointer_type
; SPLIT-NEXT:                 DW_AT_type      (0x00000029 "int")

; SPLIT:      0x00000029:   DW_TAG_base_type
; SPLIT-NEXT:                 DW_AT_name      ("int")
; SPLIT-NEXT:                 DW_AT_encoding  (DW_ATE_signed)
; SPLIT-NEXT:                 DW_AT_byte_size (0x04)

; SPLIT:      0x0000002d:   DW_TAG_variable
; SPLIT-NEXT:                 DW_AT_name      ("ptr2")
<<<<<<< HEAD
; SPLIT-NEXT:                 DW_AT_type      (0x00000038 "void()*")
=======
; SPLIT-NEXT:                 DW_AT_type      (0x00000038 "void (*)()")
>>>>>>> 2ab1d525
; SPLIT-NEXT:                 DW_AT_external  (true)
; SPLIT-NEXT:                 DW_AT_decl_file (0x01)
; SPLIT-NEXT:                 DW_AT_decl_line (5)
; SPLIT-NEXT:                 DW_AT_location  (DW_OP_GNU_addr_index 0x1)

; SPLIT:      0x00000038:   DW_TAG_pointer_type
<<<<<<< HEAD
; SPLIT-NEXT:                 DW_AT_type      (0x0000003d "void()")
=======
; SPLIT-NEXT:                 DW_AT_type      (0x0000003d "void ()")
>>>>>>> 2ab1d525

; SPLIT:      0x0000003d:   DW_TAG_subroutine_type
; SPLIT-NEXT:                 DW_AT_prototyped        (true)

; SPLIT:      0x0000003e:   DW_TAG_subprogram
; SPLIT-NEXT:                 DW_AT_low_pc    (indexed (00000002) address = <unresolved>)
; SPLIT-NEXT:                 DW_AT_high_pc   (0x00000002)
; SPLIT-NEXT:                 DW_AT_frame_base        (DW_OP_WASM_location 0x3 0x0, DW_OP_stack_value)
; SPLIT-NEXT:                 DW_AT_name      ("f2")
; SPLIT-NEXT:                 DW_AT_decl_file (0x01)
; SPLIT-NEXT:                 DW_AT_decl_line (2)
; SPLIT-NEXT:                 DW_AT_prototyped        (true)
; SPLIT-NEXT:                 DW_AT_external  (true)

; SPLIT:      0x0000004f:   NULL


target triple = "wasm32-unknown-unknown"

source_filename = "test.c"

@myextern = external global i32, align 4
@foo = hidden global i32* @myextern, align 4, !dbg !0
@ptr2 = hidden global void ()* @f2, align 4, !dbg !6

; Function Attrs: noinline nounwind optnone
define hidden void @f2() #0 !dbg !17 {
entry:
  ret void, !dbg !18
}

attributes #0 = { noinline nounwind optnone "correctly-rounded-divide-sqrt-fp-math"="false" "disable-tail-calls"="false" "less-precise-fpmad"="false" "frame-pointer"="none" "no-infs-fp-math"="false" "no-jump-tables"="false" "no-nans-fp-math"="false" "no-signed-zeros-fp-math"="false" "no-trapping-math"="false" "stack-protector-buffer-size"="8" "target-cpu"="generic" "unsafe-fp-math"="false" "use-soft-float"="false" }

!llvm.dbg.cu = !{!2}
!llvm.module.flags = !{!13, !14, !15}
!llvm.ident = !{!16}

!0 = !DIGlobalVariableExpression(var: !1, expr: !DIExpression())
!1 = distinct !DIGlobalVariable(name: "foo", scope: !2, file: !3, line: 4, type: !11, isLocal: false, isDefinition: true)
!2 = distinct !DICompileUnit(language: DW_LANG_C99, file: !3, producer: "clang version 6.0.0 (trunk 315924) (llvm/trunk 315960)", isOptimized: false, runtimeVersion: 0, emissionKind: FullDebug, enums: !4, globals: !5)
!3 = !DIFile(filename: "test.c", directory: "/usr/local/google/home/sbc/dev/wasm/simple")
!4 = !{}
!5 = !{!0, !6}
!6 = !DIGlobalVariableExpression(var: !7, expr: !DIExpression())
!7 = distinct !DIGlobalVariable(name: "ptr2", scope: !2, file: !3, line: 5, type: !8, isLocal: false, isDefinition: true)
!8 = !DIDerivedType(tag: DW_TAG_pointer_type, baseType: !9, size: 32)
!9 = !DISubroutineType(types: !10)
!10 = !{null}
!11 = !DIDerivedType(tag: DW_TAG_pointer_type, baseType: !12, size: 32)
!12 = !DIBasicType(name: "int", size: 32, encoding: DW_ATE_signed)
!13 = !{i32 2, !"Dwarf Version", i32 4}
!14 = !{i32 2, !"Debug Info Version", i32 3}
!15 = !{i32 1, !"wchar_size", i32 4}
!16 = !{!"clang version 6.0.0 (trunk 315924) (llvm/trunk 315960)"}
!17 = distinct !DISubprogram(name: "f2", scope: !3, file: !3, line: 2, type: !9, isLocal: false, isDefinition: true, scopeLine: 2, flags: DIFlagPrototyped, isOptimized: false, unit: !2, retainedNodes: !4)
!18 = !DILocation(line: 2, column: 16, scope: !17)<|MERGE_RESOLUTION|>--- conflicted
+++ resolved
@@ -70,11 +70,7 @@
 
 ; SPLIT:      0x00000019:   DW_TAG_variable
 ; SPLIT-NEXT:                 DW_AT_name      ("foo")
-<<<<<<< HEAD
-; SPLIT-NEXT:                 DW_AT_type      (0x00000024 "int*")
-=======
 ; SPLIT-NEXT:                 DW_AT_type      (0x00000024 "int *")
->>>>>>> 2ab1d525
 ; SPLIT-NEXT:                 DW_AT_external  (true)
 ; SPLIT-NEXT:                 DW_AT_decl_file (0x01)
 ; SPLIT-NEXT:                 DW_AT_decl_line (4)
@@ -90,22 +86,14 @@
 
 ; SPLIT:      0x0000002d:   DW_TAG_variable
 ; SPLIT-NEXT:                 DW_AT_name      ("ptr2")
-<<<<<<< HEAD
-; SPLIT-NEXT:                 DW_AT_type      (0x00000038 "void()*")
-=======
 ; SPLIT-NEXT:                 DW_AT_type      (0x00000038 "void (*)()")
->>>>>>> 2ab1d525
 ; SPLIT-NEXT:                 DW_AT_external  (true)
 ; SPLIT-NEXT:                 DW_AT_decl_file (0x01)
 ; SPLIT-NEXT:                 DW_AT_decl_line (5)
 ; SPLIT-NEXT:                 DW_AT_location  (DW_OP_GNU_addr_index 0x1)
 
 ; SPLIT:      0x00000038:   DW_TAG_pointer_type
-<<<<<<< HEAD
-; SPLIT-NEXT:                 DW_AT_type      (0x0000003d "void()")
-=======
 ; SPLIT-NEXT:                 DW_AT_type      (0x0000003d "void ()")
->>>>>>> 2ab1d525
 
 ; SPLIT:      0x0000003d:   DW_TAG_subroutine_type
 ; SPLIT-NEXT:                 DW_AT_prototyped        (true)
