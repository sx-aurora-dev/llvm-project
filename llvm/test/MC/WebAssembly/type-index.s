<<<<<<< HEAD
# RUN: llvm-mc -triple=wasm32-unknown-unknown -mattr=+reference-types,+unimplemented-simd128,+nontrapping-fptoint,+exception-handling < %s | FileCheck %s
# Check that it converts to .o without errors:
# RUN: llvm-mc -triple=wasm32-unknown-unknown -filetype=obj -mattr=+reference-types,+unimplemented-simd128,+nontrapping-fptoint,+exception-handling < %s | obj2yaml | FileCheck -check-prefix=BIN %s
=======
# RUN: llvm-mc -triple=wasm32-unknown-unknown -mattr=+reference-types,+simd128,+nontrapping-fptoint,+exception-handling < %s | FileCheck %s
# Check that it converts to .o without errors:
# RUN: llvm-mc -triple=wasm32-unknown-unknown -filetype=obj -mattr=+reference-types,+simd128,+nontrapping-fptoint,+exception-handling < %s | obj2yaml | FileCheck -check-prefix=BIN %s
>>>>>>> 2ab1d525

# Minimal test for type indices and table references in call_indirect.

test0:
    .functype   test0 (i32) -> (i32)
    f64.const 1.0
    local.get 0
    call_indirect (f64) -> (i32)
    end_function

# CHECK:	.text
# CHECK-LABEL: test0:
# CHECK-NEXT:	.functype	test0 (i32) -> (i32)
<<<<<<< HEAD
# CHECK-NEXT:	call_indirect	__indirect_function_table, (f64) -> (f64)
=======
# CHECK:	    call_indirect	__indirect_function_table, (f64) -> (i32)
>>>>>>> 2ab1d525
# CHECK-NEXT:	end_function

# BIN:      --- !WASM
# BIN-NEXT: FileHeader:
# BIN-NEXT:   Version:         0x1
# BIN-NEXT: Sections:
# BIN-NEXT:   - Type:            TYPE
# BIN-NEXT:     Signatures:
# BIN-NEXT:       - Index:           0
# BIN-NEXT:         ParamTypes:
# BIN-NEXT:           - I32
# BIN-NEXT:         ReturnTypes:
# BIN-NEXT:           - I32
# BIN-NEXT:       - Index:           1
# BIN-NEXT:         ParamTypes:
# BIN-NEXT:           - F64
# BIN-NEXT:         ReturnTypes:
# BIN-NEXT:           - I32
# BIN-NEXT:   - Type:            IMPORT
# BIN-NEXT:     Imports:
# BIN-NEXT:       - Module:          env
# BIN-NEXT:         Field:           __linear_memory
# BIN-NEXT:         Kind:            MEMORY
# BIN-NEXT:         Memory:
# BIN-NEXT:           Minimum:         0x0
# BIN-NEXT:       - Module:          env
# BIN-NEXT:         Field:           __indirect_function_table
# BIN-NEXT:         Kind:            TABLE
# BIN-NEXT:         Table:
# BIN-NEXT:           Index:           0
# BIN-NEXT:           ElemType:        FUNCREF
# BIN-NEXT:           Limits:
# BIN-NEXT:             Minimum:         0x0
# BIN-NEXT:   - Type:            FUNCTION
# BIN-NEXT:     FunctionTypes:   [ 0 ]
# BIN-NEXT:   - Type:            CODE
# BIN-NEXT:     Relocations:
# BIN-NEXT:       - Type:            R_WASM_TYPE_INDEX_LEB
# BIN-NEXT:         Index:           1
<<<<<<< HEAD
# BIN-NEXT:         Offset:          0x4
# BIN-NEXT:       - Type:            R_WASM_TABLE_NUMBER_LEB
# BIN-NEXT:         Index:           1
# BIN-NEXT:         Offset:          0x9
# BIN-NEXT:     Functions:
# BIN-NEXT:       - Index:           0
# BIN-NEXT:         Locals:          []
# BIN-NEXT:         Body:            11818080800080808080000B
=======
# BIN-NEXT:         Offset:          0xF
# BIN-NEXT:       - Type:            R_WASM_TABLE_NUMBER_LEB
# BIN-NEXT:         Index:           1
# BIN-NEXT:         Offset:          0x14
# BIN-NEXT:     Functions:
# BIN-NEXT:       - Index:           0
# BIN-NEXT:         Locals:          []
# BIN-NEXT:         Body:            44000000000000F03F200011818080800080808080000B
>>>>>>> 2ab1d525
# BIN-NEXT:   - Type:            CUSTOM
# BIN-NEXT:     Name:            linking
# BIN-NEXT:     Version:         2
# BIN-NEXT:     SymbolTable:
# BIN-NEXT:       - Index:           0
# BIN-NEXT:         Kind:            FUNCTION
# BIN-NEXT:         Name:            test0
# BIN-NEXT:         Flags:           [ BINDING_LOCAL ]
# BIN-NEXT:         Function:        0
# BIN-NEXT:       - Index:           1
# BIN-NEXT:         Kind:            TABLE
# BIN-NEXT:         Name:            __indirect_function_table
# BIN-NEXT:         Flags:           [ UNDEFINED ]
# BIN-NEXT:         Table:           0
# BIN-NEXT: ...<|MERGE_RESOLUTION|>--- conflicted
+++ resolved
@@ -1,12 +1,6 @@
-<<<<<<< HEAD
-# RUN: llvm-mc -triple=wasm32-unknown-unknown -mattr=+reference-types,+unimplemented-simd128,+nontrapping-fptoint,+exception-handling < %s | FileCheck %s
-# Check that it converts to .o without errors:
-# RUN: llvm-mc -triple=wasm32-unknown-unknown -filetype=obj -mattr=+reference-types,+unimplemented-simd128,+nontrapping-fptoint,+exception-handling < %s | obj2yaml | FileCheck -check-prefix=BIN %s
-=======
 # RUN: llvm-mc -triple=wasm32-unknown-unknown -mattr=+reference-types,+simd128,+nontrapping-fptoint,+exception-handling < %s | FileCheck %s
 # Check that it converts to .o without errors:
 # RUN: llvm-mc -triple=wasm32-unknown-unknown -filetype=obj -mattr=+reference-types,+simd128,+nontrapping-fptoint,+exception-handling < %s | obj2yaml | FileCheck -check-prefix=BIN %s
->>>>>>> 2ab1d525
 
 # Minimal test for type indices and table references in call_indirect.
 
@@ -20,11 +14,7 @@
 # CHECK:	.text
 # CHECK-LABEL: test0:
 # CHECK-NEXT:	.functype	test0 (i32) -> (i32)
-<<<<<<< HEAD
-# CHECK-NEXT:	call_indirect	__indirect_function_table, (f64) -> (f64)
-=======
 # CHECK:	    call_indirect	__indirect_function_table, (f64) -> (i32)
->>>>>>> 2ab1d525
 # CHECK-NEXT:	end_function
 
 # BIN:      --- !WASM
@@ -64,16 +54,6 @@
 # BIN-NEXT:     Relocations:
 # BIN-NEXT:       - Type:            R_WASM_TYPE_INDEX_LEB
 # BIN-NEXT:         Index:           1
-<<<<<<< HEAD
-# BIN-NEXT:         Offset:          0x4
-# BIN-NEXT:       - Type:            R_WASM_TABLE_NUMBER_LEB
-# BIN-NEXT:         Index:           1
-# BIN-NEXT:         Offset:          0x9
-# BIN-NEXT:     Functions:
-# BIN-NEXT:       - Index:           0
-# BIN-NEXT:         Locals:          []
-# BIN-NEXT:         Body:            11818080800080808080000B
-=======
 # BIN-NEXT:         Offset:          0xF
 # BIN-NEXT:       - Type:            R_WASM_TABLE_NUMBER_LEB
 # BIN-NEXT:         Index:           1
@@ -82,7 +62,6 @@
 # BIN-NEXT:       - Index:           0
 # BIN-NEXT:         Locals:          []
 # BIN-NEXT:         Body:            44000000000000F03F200011818080800080808080000B
->>>>>>> 2ab1d525
 # BIN-NEXT:   - Type:            CUSTOM
 # BIN-NEXT:     Name:            linking
 # BIN-NEXT:     Version:         2
