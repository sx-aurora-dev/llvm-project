--- conflicted
+++ resolved
@@ -96,31 +96,19 @@
 ; CHECK-NEXT:   Section {
 ; CHECK-NEXT:     Type: CUSTOM (0x0)
 ; CHECK-NEXT:     Size: 91
-<<<<<<< HEAD
-; CHECK-NEXT:     Offset: 759
-=======
 ; CHECK-NEXT:     Offset: 860
->>>>>>> a2ce6ee6
 ; CHECK-NEXT:     Name: linking
 ; CHECK-NEXT:   }
 ; CHECK-NEXT:   Section {
 ; CHECK-NEXT:     Type: CUSTOM (0x0)
 ; CHECK-NEXT:     Size: 9
-<<<<<<< HEAD
-; CHECK-NEXT:     Offset: 864
-=======
 ; CHECK-NEXT:     Offset: 965
->>>>>>> a2ce6ee6
 ; CHECK-NEXT:     Name: reloc.DATA
 ; CHECK-NEXT:   }
 ; CHECK-NEXT:   Section {
 ; CHECK-NEXT:     Type: CUSTOM (0x0)
 ; CHECK-NEXT:     Size: 61
-<<<<<<< HEAD
-; CHECK-NEXT:     Offset: 890
-=======
 ; CHECK-NEXT:     Offset: 991
->>>>>>> a2ce6ee6
 ; CHECK-NEXT:     Name: reloc..debug_info
 ; CHECK-NEXT:   }
 ; CHECK-NEXT:   Section {
@@ -132,41 +120,25 @@
 ; CHECK-NEXT:   Section {
 ; CHECK-NEXT:     Type: CUSTOM (0x0)
 ; CHECK-NEXT:     Size: 6
-<<<<<<< HEAD
-; CHECK-NEXT:     Offset: 975
-=======
 ; CHECK-NEXT:     Offset: 1121
->>>>>>> a2ce6ee6
 ; CHECK-NEXT:     Name: reloc..debug_pubnames
 ; CHECK-NEXT:   }
 ; CHECK-NEXT:   Section {
 ; CHECK-NEXT:     Type: CUSTOM (0x0)
 ; CHECK-NEXT:     Size: 6
-<<<<<<< HEAD
-; CHECK-NEXT:     Offset: 1009
-=======
 ; CHECK-NEXT:     Offset: 1155
->>>>>>> a2ce6ee6
 ; CHECK-NEXT:     Name: reloc..debug_pubtypes
 ; CHECK-NEXT:   }
 ; CHECK-NEXT:   Section {
 ; CHECK-NEXT:     Type: CUSTOM (0x0)
 ; CHECK-NEXT:     Size: 6
-<<<<<<< HEAD
-; CHECK-NEXT:     Offset: 1043
-=======
 ; CHECK-NEXT:     Offset: 1189
->>>>>>> a2ce6ee6
 ; CHECK-NEXT:     Name: reloc..debug_line
 ; CHECK-NEXT:   }
 ; CHECK-NEXT:   Section {
 ; CHECK-NEXT:     Type: CUSTOM (0x0)
 ; CHECK-NEXT:     Size: 77
-<<<<<<< HEAD
-; CHECK-NEXT:     Offset: 1073
-=======
 ; CHECK-NEXT:     Offset: 1219
->>>>>>> a2ce6ee6
 ; CHECK-NEXT:     Name: producers
 ; CHECK-NEXT:   }
 ; CHECK-NEXT:   Section {
@@ -288,11 +260,7 @@
 ; CHECK-NEXT:     Flags [ (0x2)
 ; CHECK-NEXT:       BINDING_LOCAL (0x2)
 ; CHECK-NEXT:     ]
-<<<<<<< HEAD
-; CHECK-NEXT:     ElementIndex: 0xC
-=======
 ; CHECK-NEXT:     ElementIndex: 0xD
->>>>>>> a2ce6ee6
 ; CHECK-NEXT:   }
 ; CHECK-NEXT: ]
 
