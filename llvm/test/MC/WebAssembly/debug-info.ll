; RUN: llc -generate-arange-section -filetype=obj %s -o - | llvm-readobj -S -r --symbols - | FileCheck %s

; CHECK: Format: WASM
; CHECK-NEXT:Arch: wasm32
; CHECK-NEXT:AddressSize: 32bit
; CHECK-NEXT:Sections [
; CHECK-NEXT:  Section {
; CHECK-NEXT:    Type: TYPE (0x1)
; CHECK-NEXT:    Size: 4
; CHECK-NEXT:    Offset: 8
; CHECK-NEXT:  }
; CHECK-NEXT:  Section {
; CHECK-NEXT:    Type: IMPORT (0x2)
; CHECK-NEXT:    Size: 81
; CHECK-NEXT:    Offset: 18
; CHECK-NEXT:  }
; CHECK-NEXT:  Section {
; CHECK-NEXT:    Type: FUNCTION (0x3)
; CHECK-NEXT:    Size: 2
; CHECK-NEXT:    Offset: 105
; CHECK-NEXT:  }
; CHECK-NEXT:  Section {
; CHECK-NEXT:    Type: ELEM (0x9)
; CHECK-NEXT:    Size: 7
; CHECK-NEXT:    Offset: 113
; CHECK-NEXT:  }
; CHECK-NEXT:  Section {
; CHECK-NEXT:    Type: DATACOUNT (0xC)
; CHECK-NEXT:    Size: 1
; CHECK-NEXT:    Offset: 126
; CHECK-NEXT:  }
; CHECK-NEXT:  Section {
; CHECK-NEXT:    Type: CODE (0xA)
; CHECK-NEXT:    Size: 4
; CHECK-NEXT:    Offset: 133
; CHECK-NEXT:  }
; CHECK-NEXT:  Section {
; CHECK-NEXT:    Type: DATA (0xB)
; CHECK-NEXT:    Size: 19
; CHECK-NEXT:    Offset: 143
; CHECK-NEXT:    Segments [
; CHECK-NEXT:      Segment {
; CHECK-NEXT:        Name: .data.foo
; CHECK-NEXT:        Size: 4
; CHECK-NEXT:        Offset: 0
; CHECK-NEXT:      }
; CHECK-NEXT:      Segment {
; CHECK-NEXT:        Name: .data.ptr2
; CHECK-NEXT:        Size: 4
; CHECK-NEXT:        Offset: 4
; CHECK-NEXT:      }
; CHECK-NEXT:    ]
; CHECK-NEXT:  }
; CHECK-NEXT:  Section {
; CHECK-NEXT:    Type: CUSTOM (0x0)
; CHECK-NEXT:    Size: 86
; CHECK-NEXT:    Offset: 168
; CHECK-NEXT:    Name: .debug_abbrev
; CHECK-NEXT:  }
; CHECK-NEXT:  Section {
; CHECK-NEXT:    Type: CUSTOM (0x0)
; CHECK-NEXT:    Size: 114
; CHECK-NEXT:    Offset: 274
; CHECK-NEXT:    Name: .debug_info
; CHECK-NEXT:  }
; CHECK-NEXT:  Section {
; CHECK-NEXT:    Type: CUSTOM (0x0)
; CHECK-NEXT:    Size: 48
; CHECK-NEXT:    Offset: 406
; CHECK-NEXT:    Name: .debug_aranges
; CHECK-NEXT:  }
; CHECK-NEXT:  Section {
; CHECK-NEXT:    Type: CUSTOM (0x0)
; CHECK-NEXT:    Size: 121
; CHECK-NEXT:    Offset: 475
; CHECK-NEXT:    Name: .debug_str
; CHECK-NEXT:  }
; CHECK-NEXT:  Section {
; CHECK-NEXT:    Type: CUSTOM (0x0)
; CHECK-NEXT:    Size: 42
; CHECK-NEXT:    Offset: 613
; CHECK-NEXT:    Name: .debug_pubnames
; CHECK-NEXT:  }
; CHECK-NEXT:  Section {
; CHECK-NEXT:    Type: CUSTOM (0x0)
; CHECK-NEXT:    Size: 26
; CHECK-NEXT:    Offset: 677
; CHECK-NEXT:    Name: .debug_pubtypes
; CHECK-NEXT:  }
; CHECK-NEXT:  Section {
; CHECK-NEXT:    Type: CUSTOM (0x0)
; CHECK-NEXT:    Size: 57
; CHECK-NEXT:    Offset: 725
; CHECK-NEXT:    Name: .debug_line
; CHECK-NEXT:  }
; CHECK-NEXT:  Section {
; CHECK-NEXT:    Type: CUSTOM (0x0)
; CHECK-NEXT:    Size: 91
<<<<<<< HEAD
; CHECK-NEXT:    Offset: 731
=======
; CHECK-NEXT:    Offset: 800
>>>>>>> 2ab1d525
; CHECK-NEXT:    Name: linking
; CHECK-NEXT:  }
; CHECK-NEXT:  Section {
; CHECK-NEXT:    Type: CUSTOM (0x0)
; CHECK-NEXT:    Size: 9
<<<<<<< HEAD
; CHECK-NEXT:    Offset: 836
=======
; CHECK-NEXT:    Offset: 905
>>>>>>> 2ab1d525
; CHECK-NEXT:    Name: reloc.DATA
; CHECK-NEXT:  }
; CHECK-NEXT:  Section {
; CHECK-NEXT:    Type: CUSTOM (0x0)
; CHECK-NEXT:    Size: 61
<<<<<<< HEAD
; CHECK-NEXT:    Offset: 862
=======
; CHECK-NEXT:    Offset: 931
>>>>>>> 2ab1d525
; CHECK-NEXT:    Name: reloc..debug_info
; CHECK-NEXT:  }
; CHECK-NEXT:  Section {
; CHECK-NEXT:    Type: CUSTOM (0x0)
; CHECK-NEXT:    Size: 18
; CHECK-NEXT:    Offset: 1016
; CHECK-NEXT:    Name: reloc..debug_aranges
; CHECK-NEXT:  }
; CHECK-NEXT:  Section {
; CHECK-NEXT:    Type: CUSTOM (0x0)
; CHECK-NEXT:    Size: 6
<<<<<<< HEAD
; CHECK-NEXT:    Offset: 947
=======
; CHECK-NEXT:    Offset: 1061
>>>>>>> 2ab1d525
; CHECK-NEXT:    Name: reloc..debug_pubnames
; CHECK-NEXT:  }
; CHECK-NEXT:  Section {
; CHECK-NEXT:    Type: CUSTOM (0x0)
; CHECK-NEXT:    Size: 6
<<<<<<< HEAD
; CHECK-NEXT:    Offset: 981
=======
; CHECK-NEXT:    Offset: 1095
>>>>>>> 2ab1d525
; CHECK-NEXT:    Name: reloc..debug_pubtypes
; CHECK-NEXT:  }
; CHECK-NEXT:  Section {
; CHECK-NEXT:    Type: CUSTOM (0x0)
; CHECK-NEXT:    Size: 6
<<<<<<< HEAD
; CHECK-NEXT:    Offset: 1015
=======
; CHECK-NEXT:    Offset: 1129
>>>>>>> 2ab1d525
; CHECK-NEXT:    Name: reloc..debug_line
; CHECK-NEXT:  }
; CHECK-NEXT:  Section {
; CHECK-NEXT:    Type: CUSTOM (0x0)
; CHECK-NEXT:    Size: 77
<<<<<<< HEAD
; CHECK-NEXT:    Offset: 1045
=======
; CHECK-NEXT:    Offset: 1159
>>>>>>> 2ab1d525
; CHECK-NEXT:    Name: producers
; CHECK-NEXT:  }
; CHECK-NEXT:]
; CHECK-NEXT:Relocations [
; CHECK-NEXT:  Section (7) DATA {
; CHECK-NEXT:    0x6 R_WASM_MEMORY_ADDR_I32 myextern 0
; CHECK-NEXT:    0xF R_WASM_TABLE_INDEX_I32 f2
; CHECK-NEXT:  }
; CHECK-NEXT:  Section (9) .debug_info {
; CHECK-NEXT:    0x6 R_WASM_SECTION_OFFSET_I32 .debug_abbrev 0
; CHECK-NEXT:    0xC R_WASM_SECTION_OFFSET_I32 .debug_str 0
; CHECK-NEXT:    0x12 R_WASM_SECTION_OFFSET_I32 .debug_str 55
; CHECK-NEXT:    0x16 R_WASM_SECTION_OFFSET_I32 .debug_line 0
; CHECK-NEXT:    0x1A R_WASM_SECTION_OFFSET_I32 .debug_str 62
; CHECK-NEXT:    0x1E R_WASM_FUNCTION_OFFSET_I32 f2 0
; CHECK-NEXT:    0x27 R_WASM_SECTION_OFFSET_I32 .debug_str 105
; CHECK-NEXT:    0x33 R_WASM_MEMORY_ADDR_I32 foo 0
; CHECK-NEXT:    0x3D R_WASM_SECTION_OFFSET_I32 .debug_str 109
; CHECK-NEXT:    0x44 R_WASM_SECTION_OFFSET_I32 .debug_str 113
; CHECK-NEXT:    0x50 R_WASM_MEMORY_ADDR_I32 ptr2 0
; CHECK-NEXT:    0x5B R_WASM_FUNCTION_OFFSET_I32 f2 0
; CHECK-NEXT:    0x66 R_WASM_GLOBAL_INDEX_I32 __stack_pointer
; CHECK-NEXT:    0x6B R_WASM_SECTION_OFFSET_I32 .debug_str 118
; CHECK-NEXT:  }
; CHECK-NEXT:  Section (10) .debug_aranges {
; CHECK-NEXT:    0x6 R_WASM_SECTION_OFFSET_I32 .debug_info 0
; CHECK-NEXT:    0x10 R_WASM_MEMORY_ADDR_I32 foo 0
; CHECK-NEXT:    0x18 R_WASM_MEMORY_ADDR_I32 ptr2 0
; CHECK-NEXT:    0x20 R_WASM_FUNCTION_OFFSET_I32 f2 0
; CHECK-NEXT:  }
; CHECK-NEXT:  Section (12) .debug_pubnames {
; CHECK-NEXT:    0x6 R_WASM_SECTION_OFFSET_I32 .debug_info 0
; CHECK-NEXT:  }
; CHECK-NEXT:  Section (13) .debug_pubtypes {
; CHECK-NEXT:    0x6 R_WASM_SECTION_OFFSET_I32 .debug_info 0
; CHECK-NEXT:  }
; CHECK-NEXT:  Section (14) .debug_line {
; CHECK-NEXT:    0x2B R_WASM_FUNCTION_OFFSET_I32 f2 0
; CHECK-NEXT:  }
; CHECK-NEXT:]
; CHECK-NEXT:Symbols [
; CHECK-NEXT:  Symbol {
; CHECK-NEXT:    Name: f2
; CHECK-NEXT:    Type: FUNCTION (0x0)
; CHECK-NEXT:    Flags [ (0x4)
; CHECK-NEXT:      VISIBILITY_HIDDEN (0x4)
; CHECK-NEXT:    ]
; CHECK-NEXT:    ElementIndex: 0x0
; CHECK-NEXT:  }
; CHECK-NEXT:  Symbol {
; CHECK-NEXT:    Name: foo
; CHECK-NEXT:    Type: DATA (0x1)
; CHECK-NEXT:    Flags [ (0x4)
; CHECK-NEXT:      VISIBILITY_HIDDEN (0x4)
; CHECK-NEXT:    ]
; CHECK-NEXT:    Offset: 0x0
; CHECK-NEXT:    Segment: 0x0
; CHECK-NEXT:    Size: 0x4
; CHECK-NEXT:  }
; CHECK-NEXT:  Symbol {
; CHECK-NEXT:    Name: myextern
; CHECK-NEXT:    Type: DATA (0x1)
; CHECK-NEXT:    Flags [ (0x10)
; CHECK-NEXT:      UNDEFINED (0x10)
; CHECK-NEXT:    ]
; CHECK-NEXT:  }
; CHECK-NEXT:  Symbol {
; CHECK-NEXT:    Name: ptr2
; CHECK-NEXT:    Type: DATA (0x1)
; CHECK-NEXT:    Flags [ (0x4)
; CHECK-NEXT:      VISIBILITY_HIDDEN (0x4)
; CHECK-NEXT:    ]
; CHECK-NEXT:    Offset: 0x0
; CHECK-NEXT:    Segment: 0x1
; CHECK-NEXT:    Size: 0x4
; CHECK-NEXT:  }
; CHECK-NEXT:  Symbol {
; CHECK-NEXT:    Name: .debug_abbrev
; CHECK-NEXT:    Type: SECTION (0x3)
; CHECK-NEXT:    Flags [ (0x2)
; CHECK-NEXT:      BINDING_LOCAL (0x2)
; CHECK-NEXT:    ]
; CHECK-NEXT:    ElementIndex: 0x7
; CHECK-NEXT:  }
; CHECK-NEXT:  Symbol {
; CHECK-NEXT:    Name: .debug_info
; CHECK-NEXT:    Type: SECTION (0x3)
; CHECK-NEXT:    Flags [ (0x2)
; CHECK-NEXT:      BINDING_LOCAL (0x2)
; CHECK-NEXT:    ]
; CHECK-NEXT:    ElementIndex: 0x8
; CHECK-NEXT:  }
; CHECK-NEXT:  Symbol {
; CHECK-NEXT:    Name: __stack_pointer
; CHECK-NEXT:    Type: GLOBAL (0x2)
; CHECK-NEXT:    Flags [ (0x10)
; CHECK-NEXT:      UNDEFINED (0x10)
; CHECK-NEXT:    ]
; CHECK-NEXT:    ImportModule: env
; CHECK-NEXT:    ElementIndex: 0x0
; CHECK-NEXT:  }
; CHECK-NEXT:  Symbol {
; CHECK-NEXT:    Name: .debug_str
; CHECK-NEXT:    Type: SECTION (0x3)
; CHECK-NEXT:    Flags [ (0x2)
; CHECK-NEXT:      BINDING_LOCAL (0x2)
; CHECK-NEXT:    ]
; CHECK-NEXT:    ElementIndex: 0xA
; CHECK-NEXT:  }
; CHECK-NEXT:  Symbol {
; CHECK-NEXT:    Name: .debug_line
; CHECK-NEXT:    Type: SECTION (0x3)
; CHECK-NEXT:    Flags [ (0x2)
; CHECK-NEXT:      BINDING_LOCAL (0x2)
; CHECK-NEXT:    ]
<<<<<<< HEAD
; CHECK-NEXT:    ElementIndex: 0xC
=======
; CHECK-NEXT:    ElementIndex: 0xD
>>>>>>> 2ab1d525
; CHECK-NEXT:  }
; CHECK-NEXT:]

; generated from the following C code using: clang --target=wasm32 -g -O0 -S -emit-llvm test.c
; extern int myextern;
; void f2(void) { return; }
;
; int* foo = &myextern;
; void (*ptr2)(void) = f2;

target triple = "wasm32-unknown-unknown"

source_filename = "test.c"

@myextern = external global i32, align 4
@foo = hidden global i32* @myextern, align 4, !dbg !0
@ptr2 = hidden global void ()* @f2, align 4, !dbg !6

; Function Attrs: noinline nounwind optnone
define hidden void @f2() #0 !dbg !17 {
entry:
  ret void, !dbg !18
}

attributes #0 = { noinline nounwind optnone "correctly-rounded-divide-sqrt-fp-math"="false" "disable-tail-calls"="false" "less-precise-fpmad"="false" "frame-pointer"="none" "no-infs-fp-math"="false" "no-jump-tables"="false" "no-nans-fp-math"="false" "no-signed-zeros-fp-math"="false" "no-trapping-math"="false" "stack-protector-buffer-size"="8" "target-cpu"="generic" "unsafe-fp-math"="false" "use-soft-float"="false" }

!llvm.dbg.cu = !{!2}
!llvm.module.flags = !{!13, !14, !15}
!llvm.ident = !{!16}

!0 = !DIGlobalVariableExpression(var: !1, expr: !DIExpression())
!1 = distinct !DIGlobalVariable(name: "foo", scope: !2, file: !3, line: 4, type: !11, isLocal: false, isDefinition: true)
!2 = distinct !DICompileUnit(language: DW_LANG_C99, file: !3, producer: "clang version 7.0.0 (trunk 332303) (llvm/trunk 332406)", isOptimized: false, runtimeVersion: 0, emissionKind: FullDebug, enums: !4, globals: !5)
!3 = !DIFile(filename: "test.c", directory: "/usr/local/google/home/sbc/dev/wasm/simple")
!4 = !{}
!5 = !{!0, !6}
!6 = !DIGlobalVariableExpression(var: !7, expr: !DIExpression())
!7 = distinct !DIGlobalVariable(name: "ptr2", scope: !2, file: !3, line: 5, type: !8, isLocal: false, isDefinition: true)
!8 = !DIDerivedType(tag: DW_TAG_pointer_type, baseType: !9, size: 32)
!9 = !DISubroutineType(types: !10)
!10 = !{null}
!11 = !DIDerivedType(tag: DW_TAG_pointer_type, baseType: !12, size: 32)
!12 = !DIBasicType(name: "int", size: 32, encoding: DW_ATE_signed)
!13 = !{i32 2, !"Dwarf Version", i32 4}
!14 = !{i32 2, !"Debug Info Version", i32 3}
!15 = !{i32 1, !"wchar_size", i32 4}
!16 = !{!"clang version 7.0.0 (trunk 332303) (llvm/trunk 332406)"}
!17 = distinct !DISubprogram(name: "f2", scope: !3, file: !3, line: 2, type: !9, isLocal: false, isDefinition: true, scopeLine: 2, flags: DIFlagPrototyped, isOptimized: false, unit: !2, retainedNodes: !4)
!18 = !DILocation(line: 2, column: 17, scope: !17)<|MERGE_RESOLUTION|>--- conflicted
+++ resolved
@@ -96,31 +96,19 @@
 ; CHECK-NEXT:  Section {
 ; CHECK-NEXT:    Type: CUSTOM (0x0)
 ; CHECK-NEXT:    Size: 91
-<<<<<<< HEAD
-; CHECK-NEXT:    Offset: 731
-=======
 ; CHECK-NEXT:    Offset: 800
->>>>>>> 2ab1d525
 ; CHECK-NEXT:    Name: linking
 ; CHECK-NEXT:  }
 ; CHECK-NEXT:  Section {
 ; CHECK-NEXT:    Type: CUSTOM (0x0)
 ; CHECK-NEXT:    Size: 9
-<<<<<<< HEAD
-; CHECK-NEXT:    Offset: 836
-=======
 ; CHECK-NEXT:    Offset: 905
->>>>>>> 2ab1d525
 ; CHECK-NEXT:    Name: reloc.DATA
 ; CHECK-NEXT:  }
 ; CHECK-NEXT:  Section {
 ; CHECK-NEXT:    Type: CUSTOM (0x0)
 ; CHECK-NEXT:    Size: 61
-<<<<<<< HEAD
-; CHECK-NEXT:    Offset: 862
-=======
 ; CHECK-NEXT:    Offset: 931
->>>>>>> 2ab1d525
 ; CHECK-NEXT:    Name: reloc..debug_info
 ; CHECK-NEXT:  }
 ; CHECK-NEXT:  Section {
@@ -132,41 +120,25 @@
 ; CHECK-NEXT:  Section {
 ; CHECK-NEXT:    Type: CUSTOM (0x0)
 ; CHECK-NEXT:    Size: 6
-<<<<<<< HEAD
-; CHECK-NEXT:    Offset: 947
-=======
 ; CHECK-NEXT:    Offset: 1061
->>>>>>> 2ab1d525
 ; CHECK-NEXT:    Name: reloc..debug_pubnames
 ; CHECK-NEXT:  }
 ; CHECK-NEXT:  Section {
 ; CHECK-NEXT:    Type: CUSTOM (0x0)
 ; CHECK-NEXT:    Size: 6
-<<<<<<< HEAD
-; CHECK-NEXT:    Offset: 981
-=======
 ; CHECK-NEXT:    Offset: 1095
->>>>>>> 2ab1d525
 ; CHECK-NEXT:    Name: reloc..debug_pubtypes
 ; CHECK-NEXT:  }
 ; CHECK-NEXT:  Section {
 ; CHECK-NEXT:    Type: CUSTOM (0x0)
 ; CHECK-NEXT:    Size: 6
-<<<<<<< HEAD
-; CHECK-NEXT:    Offset: 1015
-=======
 ; CHECK-NEXT:    Offset: 1129
->>>>>>> 2ab1d525
 ; CHECK-NEXT:    Name: reloc..debug_line
 ; CHECK-NEXT:  }
 ; CHECK-NEXT:  Section {
 ; CHECK-NEXT:    Type: CUSTOM (0x0)
 ; CHECK-NEXT:    Size: 77
-<<<<<<< HEAD
-; CHECK-NEXT:    Offset: 1045
-=======
 ; CHECK-NEXT:    Offset: 1159
->>>>>>> 2ab1d525
 ; CHECK-NEXT:    Name: producers
 ; CHECK-NEXT:  }
 ; CHECK-NEXT:]
@@ -282,11 +254,7 @@
 ; CHECK-NEXT:    Flags [ (0x2)
 ; CHECK-NEXT:      BINDING_LOCAL (0x2)
 ; CHECK-NEXT:    ]
-<<<<<<< HEAD
-; CHECK-NEXT:    ElementIndex: 0xC
-=======
 ; CHECK-NEXT:    ElementIndex: 0xD
->>>>>>> 2ab1d525
 ; CHECK-NEXT:  }
 ; CHECK-NEXT:]
 
