<<<<<<< HEAD
# With B extension:
# RUN: llvm-mc %s -triple=riscv64 -mattr=+experimental-b -show-encoding \
# RUN:     | FileCheck -check-prefixes=CHECK-ASM,CHECK-ASM-AND-OBJ %s
# RUN: llvm-mc %s -triple=riscv64 -mattr=+experimental-b -show-encoding \
# RUN:     | FileCheck -check-prefixes=CHECK-ASM,CHECK-ASM-AND-OBJ %s
# RUN: llvm-mc -filetype=obj -triple=riscv64 -mattr=+experimental-b < %s \
# RUN:     | llvm-objdump --mattr=+experimental-b -d -r - \
# RUN:     | FileCheck --check-prefix=CHECK-ASM-AND-OBJ %s
# RUN: llvm-mc -filetype=obj -triple=riscv64 -mattr=+experimental-b < %s \
# RUN:     | llvm-objdump --mattr=+experimental-b -d -r - \
# RUN:     | FileCheck --check-prefix=CHECK-ASM-AND-OBJ %s

=======
>>>>>>> a2ce6ee6
# With Bitmanip base extension:
# RUN: llvm-mc %s -triple=riscv32 -mattr=+experimental-zbb -show-encoding \
# RUN:     | FileCheck -check-prefixes=CHECK-ASM,CHECK-ASM-AND-OBJ %s
# RUN: llvm-mc %s -triple=riscv64 -mattr=+experimental-zbb -show-encoding \
# RUN:     | FileCheck -check-prefixes=CHECK-ASM,CHECK-ASM-AND-OBJ %s
<<<<<<< HEAD
# RUN: llvm-mc %s -triple=riscv64 -mattr=+experimental-zbb -show-encoding \
# RUN:     | FileCheck -check-prefixes=CHECK-ASM,CHECK-ASM-AND-OBJ %s
# RUN: llvm-mc -filetype=obj -triple=riscv64 -mattr=+experimental-zbb < %s \
=======
# RUN: llvm-mc -filetype=obj -triple=riscv32 -mattr=+experimental-zbb < %s \
>>>>>>> a2ce6ee6
# RUN:     | llvm-objdump --mattr=+experimental-zbb -d -r - \
# RUN:     | FileCheck --check-prefix=CHECK-ASM-AND-OBJ %s
# RUN: llvm-mc -filetype=obj -triple=riscv64 -mattr=+experimental-zbb < %s \
# RUN:     | llvm-objdump --mattr=+experimental-zbb -d -r - \
# RUN:     | FileCheck --check-prefix=CHECK-ASM-AND-OBJ %s

# With Bitmanip permutation extension:
# RUN: llvm-mc %s -triple=riscv32 -mattr=+experimental-zbp -show-encoding \
# RUN:     | FileCheck -check-prefixes=CHECK-ASM,CHECK-ASM-AND-OBJ %s
# RUN: llvm-mc %s -triple=riscv64 -mattr=+experimental-zbp -show-encoding \
# RUN:     | FileCheck -check-prefixes=CHECK-ASM,CHECK-ASM-AND-OBJ %s
<<<<<<< HEAD
# RUN: llvm-mc %s -triple=riscv64 -mattr=+experimental-zbp -show-encoding \
# RUN:     | FileCheck -check-prefixes=CHECK-ASM,CHECK-ASM-AND-OBJ %s
# RUN: llvm-mc -filetype=obj -triple=riscv64 -mattr=+experimental-zbp < %s \
=======
# RUN: llvm-mc -filetype=obj -triple=riscv32 -mattr=+experimental-zbp < %s \
>>>>>>> a2ce6ee6
# RUN:     | llvm-objdump --mattr=+experimental-zbp -d -r - \
# RUN:     | FileCheck --check-prefix=CHECK-ASM-AND-OBJ %s
# RUN: llvm-mc -filetype=obj -triple=riscv64 -mattr=+experimental-zbp < %s \
# RUN:     | llvm-objdump --mattr=+experimental-zbp -d -r - \
# RUN:     | FileCheck --check-prefix=CHECK-ASM-AND-OBJ %s

# CHECK-ASM-AND-OBJ: andn t0, t1, t2
# CHECK-ASM: encoding: [0xb3,0x72,0x73,0x40]
andn t0, t1, t2
# CHECK-ASM-AND-OBJ: orn t0, t1, t2
# CHECK-ASM: encoding: [0xb3,0x62,0x73,0x40]
orn t0, t1, t2
# CHECK-ASM-AND-OBJ: xnor t0, t1, t2
# CHECK-ASM: encoding: [0xb3,0x42,0x73,0x40]
xnor t0, t1, t2
# CHECK-ASM-AND-OBJ: rol t0, t1, t2
# CHECK-ASM: encoding: [0xb3,0x12,0x73,0x60]
rol t0, t1, t2
# CHECK-ASM-AND-OBJ: ror t0, t1, t2
# CHECK-ASM: encoding: [0xb3,0x52,0x73,0x60]
ror t0, t1, t2
# CHECK-ASM-AND-OBJ: rori t0, t1, 31
# CHECK-ASM: encoding: [0x93,0x52,0xf3,0x61]
rori t0, t1, 31
# CHECK-ASM-AND-OBJ: rori t0, t1, 0
# CHECK-ASM: encoding: [0x93,0x52,0x03,0x60]
rori t0, t1, 0
# CHECK-ASM-AND-OBJ: orc.b t0, t1
# CHECK-ASM: encoding: [0x93,0x52,0x73,0x28]
orc.b t0, t1<|MERGE_RESOLUTION|>--- conflicted
+++ resolved
@@ -1,30 +1,9 @@
-<<<<<<< HEAD
-# With B extension:
-# RUN: llvm-mc %s -triple=riscv64 -mattr=+experimental-b -show-encoding \
-# RUN:     | FileCheck -check-prefixes=CHECK-ASM,CHECK-ASM-AND-OBJ %s
-# RUN: llvm-mc %s -triple=riscv64 -mattr=+experimental-b -show-encoding \
-# RUN:     | FileCheck -check-prefixes=CHECK-ASM,CHECK-ASM-AND-OBJ %s
-# RUN: llvm-mc -filetype=obj -triple=riscv64 -mattr=+experimental-b < %s \
-# RUN:     | llvm-objdump --mattr=+experimental-b -d -r - \
-# RUN:     | FileCheck --check-prefix=CHECK-ASM-AND-OBJ %s
-# RUN: llvm-mc -filetype=obj -triple=riscv64 -mattr=+experimental-b < %s \
-# RUN:     | llvm-objdump --mattr=+experimental-b -d -r - \
-# RUN:     | FileCheck --check-prefix=CHECK-ASM-AND-OBJ %s
-
-=======
->>>>>>> a2ce6ee6
 # With Bitmanip base extension:
 # RUN: llvm-mc %s -triple=riscv32 -mattr=+experimental-zbb -show-encoding \
 # RUN:     | FileCheck -check-prefixes=CHECK-ASM,CHECK-ASM-AND-OBJ %s
 # RUN: llvm-mc %s -triple=riscv64 -mattr=+experimental-zbb -show-encoding \
 # RUN:     | FileCheck -check-prefixes=CHECK-ASM,CHECK-ASM-AND-OBJ %s
-<<<<<<< HEAD
-# RUN: llvm-mc %s -triple=riscv64 -mattr=+experimental-zbb -show-encoding \
-# RUN:     | FileCheck -check-prefixes=CHECK-ASM,CHECK-ASM-AND-OBJ %s
-# RUN: llvm-mc -filetype=obj -triple=riscv64 -mattr=+experimental-zbb < %s \
-=======
 # RUN: llvm-mc -filetype=obj -triple=riscv32 -mattr=+experimental-zbb < %s \
->>>>>>> a2ce6ee6
 # RUN:     | llvm-objdump --mattr=+experimental-zbb -d -r - \
 # RUN:     | FileCheck --check-prefix=CHECK-ASM-AND-OBJ %s
 # RUN: llvm-mc -filetype=obj -triple=riscv64 -mattr=+experimental-zbb < %s \
@@ -36,13 +15,7 @@
 # RUN:     | FileCheck -check-prefixes=CHECK-ASM,CHECK-ASM-AND-OBJ %s
 # RUN: llvm-mc %s -triple=riscv64 -mattr=+experimental-zbp -show-encoding \
 # RUN:     | FileCheck -check-prefixes=CHECK-ASM,CHECK-ASM-AND-OBJ %s
-<<<<<<< HEAD
-# RUN: llvm-mc %s -triple=riscv64 -mattr=+experimental-zbp -show-encoding \
-# RUN:     | FileCheck -check-prefixes=CHECK-ASM,CHECK-ASM-AND-OBJ %s
-# RUN: llvm-mc -filetype=obj -triple=riscv64 -mattr=+experimental-zbp < %s \
-=======
 # RUN: llvm-mc -filetype=obj -triple=riscv32 -mattr=+experimental-zbp < %s \
->>>>>>> a2ce6ee6
 # RUN:     | llvm-objdump --mattr=+experimental-zbp -d -r - \
 # RUN:     | FileCheck --check-prefix=CHECK-ASM-AND-OBJ %s
 # RUN: llvm-mc -filetype=obj -triple=riscv64 -mattr=+experimental-zbp < %s \
