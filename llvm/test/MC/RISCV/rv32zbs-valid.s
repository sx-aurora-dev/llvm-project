--- conflicted
+++ resolved
@@ -1,27 +1,6 @@
-<<<<<<< HEAD
-# With B extension:
-# RUN: llvm-mc %s -triple=riscv32 -mattr=+experimental-b -show-encoding \
-# RUN:     | FileCheck -check-prefixes=CHECK-ASM,CHECK-ASM-AND-OBJ %s
-# RUN: llvm-mc %s -triple=riscv64 -mattr=+experimental-b -show-encoding \
-# RUN:     | FileCheck -check-prefixes=CHECK-ASM,CHECK-ASM-AND-OBJ %s
-# RUN: llvm-mc -filetype=obj -triple=riscv32 -mattr=+experimental-b < %s \
-# RUN:     | llvm-objdump --mattr=+experimental-b -d -r - \
-# RUN:     | FileCheck --check-prefix=CHECK-ASM-AND-OBJ %s
-# RUN: llvm-mc -filetype=obj -triple=riscv64 -mattr=+experimental-b < %s \
-# RUN:     | llvm-objdump --mattr=+experimental-b -d -r - \
-# RUN:     | FileCheck --check-prefix=CHECK-ASM-AND-OBJ %s
-
-=======
->>>>>>> 2ab1d525
 # With Bitmanip single bit extension:
 # RUN: llvm-mc %s -triple=riscv32 -mattr=+zbs -show-encoding \
 # RUN:     | FileCheck -check-prefixes=CHECK-ASM,CHECK-ASM-AND-OBJ %s
-<<<<<<< HEAD
-# RUN: llvm-mc %s -triple=riscv64 -mattr=+experimental-zbs -show-encoding \
-# RUN:     | FileCheck -check-prefixes=CHECK-ASM,CHECK-ASM-AND-OBJ %s
-# RUN: llvm-mc -filetype=obj -triple=riscv32 -mattr=+experimental-zbs < %s \
-# RUN:     | llvm-objdump --mattr=+experimental-zbs -d -r - \
-=======
 # RUN: llvm-mc %s -triple=riscv64 -mattr=+zbs -show-encoding \
 # RUN:     | FileCheck -check-prefixes=CHECK-ASM,CHECK-ASM-AND-OBJ %s
 # RUN: llvm-mc -filetype=obj -triple=riscv32 -mattr=+zbs < %s \
@@ -29,10 +8,6 @@
 # RUN:     | FileCheck --check-prefix=CHECK-ASM-AND-OBJ %s
 # RUN: llvm-mc -filetype=obj -triple=riscv64 -mattr=+zbs < %s \
 # RUN:     | llvm-objdump --mattr=+zbs -d -r - \
->>>>>>> 2ab1d525
-# RUN:     | FileCheck --check-prefix=CHECK-ASM-AND-OBJ %s
-# RUN: llvm-mc -filetype=obj -triple=riscv64 -mattr=+experimental-zbs < %s \
-# RUN:     | llvm-objdump --mattr=+experimental-zbs -d -r - \
 # RUN:     | FileCheck --check-prefix=CHECK-ASM-AND-OBJ %s
 
 # CHECK-ASM-AND-OBJ: bclr t0, t1, t2
