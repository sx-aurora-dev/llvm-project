<<<<<<< HEAD
# With B extension:
# RUN: llvm-mc %s -triple=riscv32 -mattr=+experimental-b -show-encoding \
# RUN:     | FileCheck -check-prefixes=CHECK-ASM,CHECK-ASM-AND-OBJ %s
# RUN: llvm-mc %s -triple=riscv64 -mattr=+experimental-b -show-encoding \
# RUN:     | FileCheck -check-prefixes=CHECK-ASM,CHECK-ASM-AND-OBJ %s
# RUN: llvm-mc -filetype=obj -triple=riscv32 -mattr=+experimental-b < %s \
# RUN:     | llvm-objdump --mattr=+experimental-b -d -r - \
# RUN:     | FileCheck --check-prefixes=CHECK-OBJ,CHECK-ASM-AND-OBJ %s
# RUN: llvm-mc -filetype=obj -triple=riscv64 -mattr=+experimental-b < %s \
# RUN:     | llvm-objdump --mattr=+experimental-b -d -r - \
# RUN:     | FileCheck --check-prefixes=CHECK-OBJ,CHECK-ASM-AND-OBJ %s

=======
>>>>>>> 2ab1d525
# With Bitmanip permutation extension:
# RUN: llvm-mc %s -triple=riscv32 -mattr=+experimental-zbp -show-encoding \
# RUN:     | FileCheck -check-prefixes=CHECK-ASM,CHECK-ASM-AND-OBJ %s
# RUN: llvm-mc %s -triple=riscv64 -mattr=+experimental-zbp -show-encoding \
# RUN:     | FileCheck -check-prefixes=CHECK-ASM,CHECK-ASM-AND-OBJ %s
# RUN: llvm-mc -filetype=obj -triple=riscv32 -mattr=+experimental-zbp < %s \
# RUN:     | llvm-objdump --mattr=+experimental-zbp -d -r - \
# RUN:     | FileCheck --check-prefixes=CHECK-OBJ,CHECK-ASM-AND-OBJ %s
# RUN: llvm-mc -filetype=obj -triple=riscv64 -mattr=+experimental-zbp < %s \
# RUN:     | llvm-objdump --mattr=+experimental-zbp -d -r - \
# RUN:     | FileCheck --check-prefixes=CHECK-OBJ,CHECK-ASM-AND-OBJ %s

# CHECK-ASM-AND-OBJ: gorc t0, t1, t2
# CHECK-ASM: encoding: [0xb3,0x52,0x73,0x28]
gorc t0, t1, t2
# CHECK-ASM-AND-OBJ: grev t0, t1, t2
# CHECK-ASM: encoding: [0xb3,0x52,0x73,0x68]
grev t0, t1, t2
# CHECK-ASM-AND-OBJ: gorci t0, t1, 0
# CHECK-ASM: encoding: [0x93,0x52,0x03,0x28]
gorci t0, t1, 0
# CHECK-ASM-AND-OBJ: grevi t0, t1, 0
# CHECK-ASM: encoding: [0x93,0x52,0x03,0x68]
grevi t0, t1, 0
# CHECK-ASM-AND-OBJ: shfl t0, t1, t2
# CHECK-ASM: encoding: [0xb3,0x12,0x73,0x08]
shfl t0, t1, t2
# CHECK-ASM-AND-OBJ: unshfl t0, t1, t2
# CHECK-ASM: encoding: [0xb3,0x52,0x73,0x08]
unshfl t0, t1, t2
# CHECK-ASM-AND-OBJ: shfli t0, t1, 0
# CHECK-ASM: encoding: [0x93,0x12,0x03,0x08]
shfli t0, t1, 0
# CHECK-ASM-AND-OBJ: unshfli t0, t1, 0
# CHECK-ASM: encoding: [0x93,0x52,0x03,0x08]
unshfli t0, t1, 0
# CHECK-ASM-AND-OBJ: pack t0, t1, t2
# CHECK-ASM: encoding: [0xb3,0x42,0x73,0x08]
pack t0, t1, t2
# CHECK-ASM-AND-OBJ: packu t0, t1, t2
# CHECK-ASM: encoding: [0xb3,0x42,0x73,0x48]
packu t0, t1, t2
# CHECK-ASM-AND-OBJ: packh t0, t1, t2
# CHECK-ASM: encoding: [0xb3,0x72,0x73,0x08]
packh t0, t1, t2
# CHECK-ASM: gorci t0, t1, 7
# CHECK-OBJ: orc.b t0, t1
# CHECK-ASM: encoding: [0x93,0x52,0x73,0x28]
gorci t0, t1, 7
# CHECK-ASM-AND-OBJ: xperm.n t0, t1, t2
# CHECK-ASM: encoding: [0xb3,0x22,0x73,0x28]
xperm.n t0, t1, t2
# CHECK-ASM-AND-OBJ: xperm.b t0, t1, t2
# CHECK-ASM: encoding: [0xb3,0x42,0x73,0x28]
xperm.b t0, t1, t2
# CHECK-ASM-AND-OBJ: xperm.h t0, t1, t2
# CHECK-ASM: encoding: [0xb3,0x62,0x73,0x28
xperm.h t0, t1, t2<|MERGE_RESOLUTION|>--- conflicted
+++ resolved
@@ -1,18 +1,3 @@
-<<<<<<< HEAD
-# With B extension:
-# RUN: llvm-mc %s -triple=riscv32 -mattr=+experimental-b -show-encoding \
-# RUN:     | FileCheck -check-prefixes=CHECK-ASM,CHECK-ASM-AND-OBJ %s
-# RUN: llvm-mc %s -triple=riscv64 -mattr=+experimental-b -show-encoding \
-# RUN:     | FileCheck -check-prefixes=CHECK-ASM,CHECK-ASM-AND-OBJ %s
-# RUN: llvm-mc -filetype=obj -triple=riscv32 -mattr=+experimental-b < %s \
-# RUN:     | llvm-objdump --mattr=+experimental-b -d -r - \
-# RUN:     | FileCheck --check-prefixes=CHECK-OBJ,CHECK-ASM-AND-OBJ %s
-# RUN: llvm-mc -filetype=obj -triple=riscv64 -mattr=+experimental-b < %s \
-# RUN:     | llvm-objdump --mattr=+experimental-b -d -r - \
-# RUN:     | FileCheck --check-prefixes=CHECK-OBJ,CHECK-ASM-AND-OBJ %s
-
-=======
->>>>>>> 2ab1d525
 # With Bitmanip permutation extension:
 # RUN: llvm-mc %s -triple=riscv32 -mattr=+experimental-zbp -show-encoding \
 # RUN:     | FileCheck -check-prefixes=CHECK-ASM,CHECK-ASM-AND-OBJ %s
