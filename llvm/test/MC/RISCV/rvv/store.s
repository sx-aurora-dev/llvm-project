# RUN: llvm-mc -triple=riscv64 -show-encoding --mattr=+experimental-v %s \
# RUN:   --riscv-no-aliases | FileCheck %s --check-prefixes=CHECK-ENCODING,CHECK-INST
# RUN: not llvm-mc -triple=riscv64 -show-encoding %s 2>&1 \
# RUN:   | FileCheck %s --check-prefix=CHECK-ERROR
# RUN: llvm-mc -triple=riscv64 -filetype=obj --mattr=+experimental-v %s \
<<<<<<< HEAD
# RUN:   | llvm-objdump -d --mattr=+experimental-v - --riscv-no-aliases \
=======
# RUN:   | llvm-objdump -d --mattr=+experimental-v -M no-aliases - \
>>>>>>> 2ab1d525
# RUN:   | FileCheck %s --check-prefix=CHECK-INST
# RUN: llvm-mc -triple=riscv64 -filetype=obj --mattr=+experimental-v %s \
# RUN:   | llvm-objdump -d - | FileCheck %s --check-prefix=CHECK-UNKNOWN

<<<<<<< HEAD
vse1.v v24, (a0)
# CHECK-INST: vse1.v v24, (a0)
=======
vsm.v v24, (a0)
# CHECK-INST: vsm.v v24, (a0)
>>>>>>> 2ab1d525
# CHECK-ENCODING: [0x27,0x0c,0xb5,0x02]
# CHECK-ERROR: instruction requires the following: 'V' (Vector Instructions)
# CHECK-UNKNOWN: 27 0c b5 02 <unknown>

vse8.v v24, (a0), v0.t
# CHECK-INST: vse8.v v24, (a0), v0.t
# CHECK-ENCODING: [0x27,0x0c,0x05,0x00]
# CHECK-ERROR: instruction requires the following: 'V' (Vector Instructions)
# CHECK-UNKNOWN: 27 0c 05 00 <unknown>

vse8.v v24, (a0)
# CHECK-INST: vse8.v v24, (a0)
# CHECK-ENCODING: [0x27,0x0c,0x05,0x02]
# CHECK-ERROR: instruction requires the following: 'V' (Vector Instructions)
# CHECK-UNKNOWN: 27 0c 05 02 <unknown>

vse16.v v24, (a0), v0.t
# CHECK-INST: vse16.v v24, (a0), v0.t
# CHECK-ENCODING: [0x27,0x5c,0x05,0x00]
# CHECK-ERROR: instruction requires the following: 'V' (Vector Instructions)
# CHECK-UNKNOWN: 27 5c 05 00 <unknown>

vse16.v v24, (a0)
# CHECK-INST: vse16.v v24, (a0)
# CHECK-ENCODING: [0x27,0x5c,0x05,0x02]
# CHECK-ERROR: instruction requires the following: 'V' (Vector Instructions)
# CHECK-UNKNOWN: 27 5c 05 02 <unknown>

vse32.v v24, (a0), v0.t
# CHECK-INST: vse32.v v24, (a0), v0.t
# CHECK-ENCODING: [0x27,0x6c,0x05,0x00]
# CHECK-ERROR: instruction requires the following: 'V' (Vector Instructions)
# CHECK-UNKNOWN: 27 6c 05 00 <unknown>

vse32.v v24, (a0)
# CHECK-INST: vse32.v v24, (a0)
# CHECK-ENCODING: [0x27,0x6c,0x05,0x02]
# CHECK-ERROR: instruction requires the following: 'V' (Vector Instructions)
# CHECK-UNKNOWN: 27 6c 05 02 <unknown>

vse64.v v24, (a0), v0.t
# CHECK-INST: vse64.v v24, (a0), v0.t
# CHECK-ENCODING: [0x27,0x7c,0x05,0x00]
# CHECK-ERROR: instruction requires the following: 'V' (Vector Instructions)
# CHECK-UNKNOWN: 27 7c 05 00 <unknown>

vse64.v v24, (a0)
# CHECK-INST: vse64.v v24, (a0)
# CHECK-ENCODING: [0x27,0x7c,0x05,0x02]
# CHECK-ERROR: instruction requires the following: 'V' (Vector Instructions)
# CHECK-UNKNOWN: 27 7c 05 02 <unknown>

vsse8.v v24, (a0), a1, v0.t
# CHECK-INST: vsse8.v v24, (a0), a1, v0.t
# CHECK-ENCODING: [0x27,0x0c,0xb5,0x08]
# CHECK-ERROR: instruction requires the following: 'V' (Vector Instructions)
# CHECK-UNKNOWN: 27 0c b5 08 <unknown>

vsse8.v v24, (a0), a1
# CHECK-INST: vsse8.v v24, (a0), a1
# CHECK-ENCODING: [0x27,0x0c,0xb5,0x0a]
# CHECK-ERROR: instruction requires the following: 'V' (Vector Instructions)
# CHECK-UNKNOWN: 27 0c b5 0a <unknown>

vsse16.v v24, (a0), a1, v0.t
# CHECK-INST: vsse16.v v24, (a0), a1, v0.t
# CHECK-ENCODING: [0x27,0x5c,0xb5,0x08]
# CHECK-ERROR: instruction requires the following: 'V' (Vector Instructions)
# CHECK-UNKNOWN: 27 5c b5 08 <unknown>

vsse16.v v24, (a0), a1
# CHECK-INST: vsse16.v v24, (a0), a1
# CHECK-ENCODING: [0x27,0x5c,0xb5,0x0a]
# CHECK-ERROR: instruction requires the following: 'V' (Vector Instructions)
# CHECK-UNKNOWN: 27 5c b5 0a <unknown>

vsse32.v v24, (a0), a1, v0.t
# CHECK-INST: vsse32.v v24, (a0), a1, v0.t
# CHECK-ENCODING: [0x27,0x6c,0xb5,0x08]
# CHECK-ERROR: instruction requires the following: 'V' (Vector Instructions)
# CHECK-UNKNOWN: 27 6c b5 08 <unknown>

vsse32.v v24, (a0), a1
# CHECK-INST: vsse32.v v24, (a0), a1
# CHECK-ENCODING: [0x27,0x6c,0xb5,0x0a]
# CHECK-ERROR: instruction requires the following: 'V' (Vector Instructions)
# CHECK-UNKNOWN: 27 6c b5 0a <unknown>

vsse64.v v24, (a0), a1, v0.t
# CHECK-INST: vsse64.v v24, (a0), a1, v0.t
# CHECK-ENCODING: [0x27,0x7c,0xb5,0x08]
# CHECK-ERROR: instruction requires the following: 'V' (Vector Instructions)
# CHECK-UNKNOWN: 27 7c b5 08 <unknown>

vsse64.v v24, (a0), a1
# CHECK-INST: vsse64.v v24, (a0), a1
# CHECK-ENCODING: [0x27,0x7c,0xb5,0x0a]
# CHECK-ERROR: instruction requires the following: 'V' (Vector Instructions)
# CHECK-UNKNOWN: 27 7c b5 0a <unknown>

vsuxei8.v v24, (a0), v4, v0.t
# CHECK-INST: vsuxei8.v v24, (a0), v4, v0.t
# CHECK-ENCODING: [0x27,0x0c,0x45,0x04]
# CHECK-ERROR: instruction requires the following: 'V' (Vector Instructions)
# CHECK-UNKNOWN: 27 0c 45 04 <unknown>

vsuxei8.v v24, (a0), v4
# CHECK-INST: vsuxei8.v v24, (a0), v4
# CHECK-ENCODING: [0x27,0x0c,0x45,0x06]
# CHECK-ERROR: instruction requires the following: 'V' (Vector Instructions)
# CHECK-UNKNOWN: 27 0c 45 06 <unknown>

vsuxei16.v v24, (a0), v4, v0.t
# CHECK-INST: vsuxei16.v v24, (a0), v4, v0.t
# CHECK-ENCODING: [0x27,0x5c,0x45,0x04]
# CHECK-ERROR: instruction requires the following: 'V' (Vector Instructions)
# CHECK-UNKNOWN: 27 5c 45 04 <unknown>

vsuxei16.v v24, (a0), v4
# CHECK-INST: vsuxei16.v v24, (a0), v4
# CHECK-ENCODING: [0x27,0x5c,0x45,0x06]
# CHECK-ERROR: instruction requires the following: 'V' (Vector Instructions)
# CHECK-UNKNOWN: 27 5c 45 06 <unknown>

vsuxei32.v v24, (a0), v4, v0.t
# CHECK-INST: vsuxei32.v v24, (a0), v4, v0.t
# CHECK-ENCODING: [0x27,0x6c,0x45,0x04]
# CHECK-ERROR: instruction requires the following: 'V' (Vector Instructions)
# CHECK-UNKNOWN: 27 6c 45 04 <unknown>

vsuxei32.v v24, (a0), v4
# CHECK-INST: vsuxei32.v v24, (a0), v4
# CHECK-ENCODING: [0x27,0x6c,0x45,0x06]
# CHECK-ERROR: instruction requires the following: 'V' (Vector Instructions)
# CHECK-UNKNOWN: 27 6c 45 06 <unknown>

vsuxei64.v v24, (a0), v4, v0.t
# CHECK-INST: vsuxei64.v v24, (a0), v4, v0.t
# CHECK-ENCODING: [0x27,0x7c,0x45,0x04]
# CHECK-ERROR: instruction requires the following: 'V' (Vector Instructions)
# CHECK-UNKNOWN: 27 7c 45 04 <unknown>

vsuxei64.v v24, (a0), v4
# CHECK-INST: vsuxei64.v v24, (a0), v4
# CHECK-ENCODING: [0x27,0x7c,0x45,0x06]
# CHECK-ERROR: instruction requires the following: 'V' (Vector Instructions)
# CHECK-UNKNOWN: 27 7c 45 06 <unknown>

vsoxei8.v v24, (a0), v4, v0.t
# CHECK-INST: vsoxei8.v v24, (a0), v4, v0.t
# CHECK-ENCODING: [0x27,0x0c,0x45,0x0c]
# CHECK-ERROR: instruction requires the following: 'V' (Vector Instructions)
# CHECK-UNKNOWN: 27 0c 45 0c <unknown>

vsoxei8.v v24, (a0), v4
# CHECK-INST: vsoxei8.v v24, (a0), v4
# CHECK-ENCODING: [0x27,0x0c,0x45,0x0e]
# CHECK-ERROR: instruction requires the following: 'V' (Vector Instructions)
# CHECK-UNKNOWN: 27 0c 45 0e <unknown>

vsoxei16.v v24, (a0), v4, v0.t
# CHECK-INST: vsoxei16.v v24, (a0), v4, v0.t
# CHECK-ENCODING: [0x27,0x5c,0x45,0x0c]
# CHECK-ERROR: instruction requires the following: 'V' (Vector Instructions)
# CHECK-UNKNOWN: 27 5c 45 0c <unknown>

vsoxei16.v v24, (a0), v4
# CHECK-INST: vsoxei16.v v24, (a0), v4
# CHECK-ENCODING: [0x27,0x5c,0x45,0x0e]
# CHECK-ERROR: instruction requires the following: 'V' (Vector Instructions)
# CHECK-UNKNOWN: 27 5c 45 0e <unknown>

vsoxei32.v v24, (a0), v4, v0.t
# CHECK-INST: vsoxei32.v v24, (a0), v4, v0.t
# CHECK-ENCODING: [0x27,0x6c,0x45,0x0c]
# CHECK-ERROR: instruction requires the following: 'V' (Vector Instructions)
# CHECK-UNKNOWN: 27 6c 45 0c <unknown>

vsoxei32.v v24, (a0), v4
# CHECK-INST: vsoxei32.v v24, (a0), v4
# CHECK-ENCODING: [0x27,0x6c,0x45,0x0e]
# CHECK-ERROR: instruction requires the following: 'V' (Vector Instructions)
# CHECK-UNKNOWN: 27 6c 45 0e <unknown>

vsoxei64.v v24, (a0), v4, v0.t
# CHECK-INST: vsoxei64.v v24, (a0), v4, v0.t
# CHECK-ENCODING: [0x27,0x7c,0x45,0x0c]
# CHECK-ERROR: instruction requires the following: 'V' (Vector Instructions)
# CHECK-UNKNOWN: 27 7c 45 0c <unknown>

vsoxei64.v v24, (a0), v4
# CHECK-INST: vsoxei64.v v24, (a0), v4
# CHECK-ENCODING: [0x27,0x7c,0x45,0x0e]
# CHECK-ERROR: instruction requires the following: 'V' (Vector Instructions)
# CHECK-UNKNOWN: 27 7c 45 0e <unknown>

vs1r.v v24, (a0)
# CHECK-INST: vs1r.v v24, (a0)
# CHECK-ENCODING: [0x27,0x0c,0x85,0x02]
# CHECK-ERROR: instruction requires the following: 'V' (Vector Instructions)
# CHECK-UNKNOWN: 27 0c 85 02 <unknown>

vs2r.v v24, (a0)
# CHECK-INST: vs2r.v v24, (a0)
# CHECK-ENCODING: [0x27,0x0c,0x85,0x22]
# CHECK-ERROR: instruction requires the following: 'V' (Vector Instructions)
# CHECK-UNKNOWN: 27 0c 85 22 <unknown>

vs4r.v v24, (a0)
# CHECK-INST: vs4r.v v24, (a0)
# CHECK-ENCODING: [0x27,0x0c,0x85,0x62]
# CHECK-ERROR: instruction requires the following: 'V' (Vector Instructions)
# CHECK-UNKNOWN: 27 0c 85 62 <unknown>

vs8r.v v24, (a0)
# CHECK-INST: vs8r.v v24, (a0)
# CHECK-ENCODING: [0x27,0x0c,0x85,0xe2]
# CHECK-ERROR: instruction requires the following: 'V' (Vector Instructions)
# CHECK-UNKNOWN: 27 0c 85 e2 <unknown><|MERGE_RESOLUTION|>--- conflicted
+++ resolved
@@ -3,22 +3,13 @@
 # RUN: not llvm-mc -triple=riscv64 -show-encoding %s 2>&1 \
 # RUN:   | FileCheck %s --check-prefix=CHECK-ERROR
 # RUN: llvm-mc -triple=riscv64 -filetype=obj --mattr=+experimental-v %s \
-<<<<<<< HEAD
-# RUN:   | llvm-objdump -d --mattr=+experimental-v - --riscv-no-aliases \
-=======
 # RUN:   | llvm-objdump -d --mattr=+experimental-v -M no-aliases - \
->>>>>>> 2ab1d525
 # RUN:   | FileCheck %s --check-prefix=CHECK-INST
 # RUN: llvm-mc -triple=riscv64 -filetype=obj --mattr=+experimental-v %s \
 # RUN:   | llvm-objdump -d - | FileCheck %s --check-prefix=CHECK-UNKNOWN
 
-<<<<<<< HEAD
-vse1.v v24, (a0)
-# CHECK-INST: vse1.v v24, (a0)
-=======
 vsm.v v24, (a0)
 # CHECK-INST: vsm.v v24, (a0)
->>>>>>> 2ab1d525
 # CHECK-ENCODING: [0x27,0x0c,0xb5,0x02]
 # CHECK-ERROR: instruction requires the following: 'V' (Vector Instructions)
 # CHECK-UNKNOWN: 27 0c b5 02 <unknown>
