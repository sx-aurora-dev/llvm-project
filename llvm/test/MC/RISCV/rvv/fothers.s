--- conflicted
+++ resolved
@@ -4,12 +4,7 @@
 # RUN: not llvm-mc -triple=riscv64 -show-encoding %s 2>&1 \
 # RUN:   | FileCheck %s --check-prefix=CHECK-ERROR
 # RUN: llvm-mc -triple=riscv64 -filetype=obj --mattr=+experimental-v %s \
-<<<<<<< HEAD
-# RUN:   --mattr=+f | llvm-objdump -d --mattr=+experimental-v \
-# RUN:   --mattr=+f --riscv-no-aliases - \
-=======
 # RUN:   --mattr=+f | llvm-objdump -d --mattr=+experimental-v --mattr=+f -M no-aliases - \
->>>>>>> 2ab1d525
 # RUN:   | FileCheck %s --check-prefix=CHECK-INST
 # RUN: llvm-mc -triple=riscv64 -filetype=obj --mattr=+experimental-v %s \
 # RUN:   --mattr=+f | llvm-objdump -d - | FileCheck %s --check-prefix=CHECK-UNKNOWN
