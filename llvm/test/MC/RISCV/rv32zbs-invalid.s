--- conflicted
+++ resolved
@@ -27,15 +27,4 @@
 bexti t0, t1 # CHECK: :[[@LINE]]:1: error: too few operands for instruction
 # Immediate operand out of range
 bexti t0, t1, 32 # CHECK: :[[@LINE]]:15: error: immediate must be an integer in the range [0, 31]
-<<<<<<< HEAD
-bexti t0, t1, -1 # CHECK: :[[@LINE]]:15: error: immediate must be an integer in the range [0, 31]
-bclrw t0, t1, t2 # CHECK: :[[@LINE]]:1: error: instruction requires the following: RV64I Base Instruction Set
-bsetw t0, t1, t2 # CHECK: :[[@LINE]]:1: error: instruction requires the following: RV64I Base Instruction Set
-binvw t0, t1, t2 # CHECK: :[[@LINE]]:1: error: instruction requires the following: RV64I Base Instruction Set
-bextw t0, t1, t2 # CHECK: :[[@LINE]]:1: error: instruction requires the following: RV64I Base Instruction Set
-bclriw	t0, t1, 0 # CHECK: :[[@LINE]]:1: error: instruction requires the following: RV64I Base Instruction Set
-bsetiw	t0, t1, 0 # CHECK: :[[@LINE]]:1: error: instruction requires the following: RV64I Base Instruction Set
-binviw	t0, t1, 0 # CHECK: :[[@LINE]]:1: error: instruction requires the following: RV64I Base Instruction Set
-=======
-bexti t0, t1, -1 # CHECK: :[[@LINE]]:15: error: immediate must be an integer in the range [0, 31]
->>>>>>> 2ab1d525
+bexti t0, t1, -1 # CHECK: :[[@LINE]]:15: error: immediate must be an integer in the range [0, 31]