# With Bitmanip base extension:
<<<<<<< HEAD
# RUN: llvm-mc %s -triple=riscv64 -mattr=+experimental-zbb -riscv-no-aliases -show-encoding \
# RUN:     | FileCheck -check-prefixes=CHECK-ASM,CHECK-ASM-AND-OBJ %s
# RUN: llvm-mc -filetype=obj -triple=riscv64 -mattr=+experimental-zbb < %s \
# RUN:     | llvm-objdump --mattr=+experimental-zbb -M no-aliases -d -r - \
=======
# RUN: llvm-mc %s -triple=riscv64 -mattr=+zbb -riscv-no-aliases -show-encoding \
# RUN:     | FileCheck -check-prefixes=CHECK-ASM,CHECK-ASM-AND-OBJ %s
# RUN: llvm-mc -filetype=obj -triple=riscv64 -mattr=+zbb < %s \
# RUN:     | llvm-objdump --mattr=+zbb -M no-aliases -d -r - \
>>>>>>> 2ab1d525
# RUN:     | FileCheck --check-prefix=CHECK-ASM-AND-OBJ %s

# CHECK-ASM-AND-OBJ: clzw t0, t1
# CHECK-ASM: encoding: [0x9b,0x12,0x03,0x60]
clzw t0, t1
# CHECK-ASM-AND-OBJ: ctzw t0, t1
# CHECK-ASM: encoding: [0x9b,0x12,0x13,0x60]
ctzw t0, t1
# CHECK-ASM-AND-OBJ: cpopw t0, t1
# CHECK-ASM: encoding: [0x9b,0x12,0x23,0x60]
<<<<<<< HEAD
cpopw t0, t1
=======
cpopw t0, t1

# CHECK-ASM-AND-OBJ: addi t0, zero, -18
# CHECK-ASM-AND-OBJ: rori t0, t0, 21
li t0, -149533581377537
# CHECK-ASM-AND-OBJ: addi t0, zero, -86
# CHECK-ASM-AND-OBJ: rori t0, t0, 4
li t0, -5764607523034234886
# CHECK-ASM-AND-OBJ: addi t0, zero, -18
# CHECK-ASM-AND-OBJ: rori t0, t0, 37
li t0, -2281701377
>>>>>>> 2ab1d525
<|MERGE_RESOLUTION|>--- conflicted
+++ resolved
@@ -1,15 +1,8 @@
 # With Bitmanip base extension:
-<<<<<<< HEAD
-# RUN: llvm-mc %s -triple=riscv64 -mattr=+experimental-zbb -riscv-no-aliases -show-encoding \
-# RUN:     | FileCheck -check-prefixes=CHECK-ASM,CHECK-ASM-AND-OBJ %s
-# RUN: llvm-mc -filetype=obj -triple=riscv64 -mattr=+experimental-zbb < %s \
-# RUN:     | llvm-objdump --mattr=+experimental-zbb -M no-aliases -d -r - \
-=======
 # RUN: llvm-mc %s -triple=riscv64 -mattr=+zbb -riscv-no-aliases -show-encoding \
 # RUN:     | FileCheck -check-prefixes=CHECK-ASM,CHECK-ASM-AND-OBJ %s
 # RUN: llvm-mc -filetype=obj -triple=riscv64 -mattr=+zbb < %s \
 # RUN:     | llvm-objdump --mattr=+zbb -M no-aliases -d -r - \
->>>>>>> 2ab1d525
 # RUN:     | FileCheck --check-prefix=CHECK-ASM-AND-OBJ %s
 
 # CHECK-ASM-AND-OBJ: clzw t0, t1
@@ -20,9 +13,6 @@
 ctzw t0, t1
 # CHECK-ASM-AND-OBJ: cpopw t0, t1
 # CHECK-ASM: encoding: [0x9b,0x12,0x23,0x60]
-<<<<<<< HEAD
-cpopw t0, t1
-=======
 cpopw t0, t1
 
 # CHECK-ASM-AND-OBJ: addi t0, zero, -18
@@ -33,5 +23,4 @@
 li t0, -5764607523034234886
 # CHECK-ASM-AND-OBJ: addi t0, zero, -18
 # CHECK-ASM-AND-OBJ: rori t0, t0, 37
-li t0, -2281701377
->>>>>>> 2ab1d525
+li t0, -2281701377