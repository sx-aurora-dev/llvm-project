--- conflicted
+++ resolved
@@ -8,18 +8,6 @@
 ; CHECK-LABEL: @inv_load_conditional(
 ; CHECK-NEXT:  iter.check:
 ; CHECK-NEXT:    [[NTRUNC:%.*]] = trunc i64 [[N:%.*]] to i32
-<<<<<<< HEAD
-; CHECK-NEXT:    [[SMAX4:%.*]] = call i64 @llvm.smax.i64(i64 [[N]], i64 1)
-; CHECK-NEXT:    [[MIN_ITERS_CHECK:%.*]] = icmp ult i64 [[SMAX4]], 8
-; CHECK-NEXT:    br i1 [[MIN_ITERS_CHECK]], label [[VEC_EPILOG_SCALAR_PH:%.*]], label [[VECTOR_MEMCHECK:%.*]]
-; CHECK:       vector.memcheck:
-; CHECK-NEXT:    [[A3:%.*]] = bitcast i32* [[A:%.*]] to i8*
-; CHECK-NEXT:    [[B1:%.*]] = bitcast i32* [[B:%.*]] to i8*
-; CHECK-NEXT:    [[SMAX:%.*]] = call i64 @llvm.smax.i64(i64 [[N]], i64 1)
-; CHECK-NEXT:    [[SCEVGEP:%.*]] = getelementptr i32, i32* [[B]], i64 [[SMAX]]
-; CHECK-NEXT:    [[UGLYGEP:%.*]] = getelementptr i8, i8* [[A3]], i64 1
-; CHECK-NEXT:    [[BOUND0:%.*]] = icmp ugt i8* [[UGLYGEP]], [[B1]]
-=======
 ; CHECK-NEXT:    [[SMAX6:%.*]] = call i64 @llvm.smax.i64(i64 [[N]], i64 1)
 ; CHECK-NEXT:    [[MIN_ITERS_CHECK:%.*]] = icmp ult i64 [[SMAX6]], 8
 ; CHECK-NEXT:    br i1 [[MIN_ITERS_CHECK]], label [[VEC_EPILOG_SCALAR_PH:%.*]], label [[VECTOR_MEMCHECK:%.*]]
@@ -28,24 +16,15 @@
 ; CHECK-NEXT:    [[SCEVGEP:%.*]] = getelementptr i32, i32* [[B:%.*]], i64 [[SMAX]]
 ; CHECK-NEXT:    [[SCEVGEP4:%.*]] = getelementptr i32, i32* [[A:%.*]], i64 1
 ; CHECK-NEXT:    [[BOUND0:%.*]] = icmp ugt i32* [[SCEVGEP4]], [[B]]
->>>>>>> a2ce6ee6
 ; CHECK-NEXT:    [[BOUND1:%.*]] = icmp ugt i32* [[SCEVGEP]], [[A]]
 ; CHECK-NEXT:    [[FOUND_CONFLICT:%.*]] = and i1 [[BOUND0]], [[BOUND1]]
 ; CHECK-NEXT:    br i1 [[FOUND_CONFLICT]], label [[VEC_EPILOG_SCALAR_PH]], label [[VECTOR_MAIN_LOOP_ITER_CHECK:%.*]]
 ; CHECK:       vector.main.loop.iter.check:
-<<<<<<< HEAD
-; CHECK-NEXT:    [[MIN_ITERS_CHECK5:%.*]] = icmp ult i64 [[SMAX4]], 16
-; CHECK-NEXT:    br i1 [[MIN_ITERS_CHECK5]], label [[VEC_EPILOG_PH:%.*]], label [[VECTOR_PH:%.*]]
-; CHECK:       vector.ph:
-; CHECK-NEXT:    [[N_VEC:%.*]] = and i64 [[SMAX4]], 9223372036854775792
-; CHECK-NEXT:    [[BROADCAST_SPLATINSERT:%.*]] = insertelement <16 x i32*> poison, i32* [[A]], i32 0
-=======
 ; CHECK-NEXT:    [[MIN_ITERS_CHECK7:%.*]] = icmp ult i64 [[SMAX6]], 16
 ; CHECK-NEXT:    br i1 [[MIN_ITERS_CHECK7]], label [[VEC_EPILOG_PH:%.*]], label [[VECTOR_PH:%.*]]
 ; CHECK:       vector.ph:
 ; CHECK-NEXT:    [[N_VEC:%.*]] = and i64 [[SMAX6]], 9223372036854775792
 ; CHECK-NEXT:    [[BROADCAST_SPLATINSERT:%.*]] = insertelement <16 x i32*> poison, i32* [[A]], i64 0
->>>>>>> a2ce6ee6
 ; CHECK-NEXT:    [[BROADCAST_SPLAT:%.*]] = shufflevector <16 x i32*> [[BROADCAST_SPLATINSERT]], <16 x i32*> poison, <16 x i32> zeroinitializer
 ; CHECK-NEXT:    [[BROADCAST_SPLATINSERT8:%.*]] = insertelement <16 x i32> poison, i32 [[NTRUNC]], i64 0
 ; CHECK-NEXT:    [[BROADCAST_SPLAT9:%.*]] = shufflevector <16 x i32> [[BROADCAST_SPLATINSERT8]], <16 x i32> poison, <16 x i32> zeroinitializer
@@ -55,20 +34,6 @@
 ; CHECK-NEXT:    [[TMP0:%.*]] = getelementptr inbounds i32, i32* [[B]], i64 [[INDEX]]
 ; CHECK-NEXT:    [[TMP1:%.*]] = icmp ne <16 x i32*> [[BROADCAST_SPLAT]], zeroinitializer
 ; CHECK-NEXT:    [[TMP2:%.*]] = bitcast i32* [[TMP0]] to <16 x i32>*
-<<<<<<< HEAD
-; CHECK-NEXT:    store <16 x i32> [[BROADCAST_SPLAT7]], <16 x i32>* [[TMP2]], align 4, !alias.scope !0, !noalias !3
-; CHECK-NEXT:    [[INDEX_NEXT]] = add i64 [[INDEX]], 16
-; CHECK-NEXT:    [[TMP3:%.*]] = icmp eq i64 [[INDEX_NEXT]], [[N_VEC]]
-; CHECK-NEXT:    br i1 [[TMP3]], label [[MIDDLE_BLOCK:%.*]], label [[VECTOR_BODY]], [[LOOP5:!llvm.loop !.*]]
-; CHECK:       middle.block:
-; CHECK-NEXT:    [[WIDE_MASKED_GATHER:%.*]] = call <16 x i32> @llvm.masked.gather.v16i32.v16p0i32(<16 x i32*> [[BROADCAST_SPLAT]], i32 4, <16 x i1> [[TMP1]], <16 x i32> undef), !alias.scope !3
-; CHECK-NEXT:    [[PREDPHI:%.*]] = select <16 x i1> [[TMP1]], <16 x i32> [[WIDE_MASKED_GATHER]], <16 x i32> <i32 poison, i32 poison, i32 poison, i32 poison, i32 poison, i32 poison, i32 poison, i32 poison, i32 poison, i32 poison, i32 poison, i32 poison, i32 poison, i32 poison, i32 poison, i32 1>
-; CHECK-NEXT:    [[CMP_N:%.*]] = icmp eq i64 [[SMAX4]], [[N_VEC]]
-; CHECK-NEXT:    [[TMP4:%.*]] = extractelement <16 x i32> [[PREDPHI]], i32 15
-; CHECK-NEXT:    br i1 [[CMP_N]], label [[FOR_END:%.*]], label [[VEC_EPILOG_ITER_CHECK:%.*]]
-; CHECK:       vec.epilog.iter.check:
-; CHECK-NEXT:    [[N_VEC_REMAINING:%.*]] = and i64 [[SMAX4]], 8
-=======
 ; CHECK-NEXT:    store <16 x i32> [[BROADCAST_SPLAT9]], <16 x i32>* [[TMP2]], align 4, !alias.scope !0, !noalias !3
 ; CHECK-NEXT:    [[INDEX_NEXT]] = add nuw i64 [[INDEX]], 16
 ; CHECK-NEXT:    [[TMP3:%.*]] = icmp eq i64 [[INDEX_NEXT]], [[N_VEC]]
@@ -81,35 +46,10 @@
 ; CHECK-NEXT:    br i1 [[CMP_N]], label [[FOR_END:%.*]], label [[VEC_EPILOG_ITER_CHECK:%.*]]
 ; CHECK:       vec.epilog.iter.check:
 ; CHECK-NEXT:    [[N_VEC_REMAINING:%.*]] = and i64 [[SMAX6]], 8
->>>>>>> a2ce6ee6
 ; CHECK-NEXT:    [[MIN_EPILOG_ITERS_CHECK_NOT_NOT:%.*]] = icmp eq i64 [[N_VEC_REMAINING]], 0
 ; CHECK-NEXT:    br i1 [[MIN_EPILOG_ITERS_CHECK_NOT_NOT]], label [[VEC_EPILOG_SCALAR_PH]], label [[VEC_EPILOG_PH]]
 ; CHECK:       vec.epilog.ph:
 ; CHECK-NEXT:    [[VEC_EPILOG_RESUME_VAL:%.*]] = phi i64 [ [[N_VEC]], [[VEC_EPILOG_ITER_CHECK]] ], [ 0, [[VECTOR_MAIN_LOOP_ITER_CHECK]] ]
-<<<<<<< HEAD
-; CHECK-NEXT:    [[SMAX9:%.*]] = call i64 @llvm.smax.i64(i64 [[N]], i64 1)
-; CHECK-NEXT:    [[N_VEC11:%.*]] = and i64 [[SMAX9]], 9223372036854775800
-; CHECK-NEXT:    [[BROADCAST_SPLATINSERT16:%.*]] = insertelement <8 x i32*> poison, i32* [[A]], i32 0
-; CHECK-NEXT:    [[BROADCAST_SPLAT17:%.*]] = shufflevector <8 x i32*> [[BROADCAST_SPLATINSERT16]], <8 x i32*> poison, <8 x i32> zeroinitializer
-; CHECK-NEXT:    [[BROADCAST_SPLATINSERT18:%.*]] = insertelement <8 x i32> poison, i32 [[NTRUNC]], i32 0
-; CHECK-NEXT:    [[BROADCAST_SPLAT19:%.*]] = shufflevector <8 x i32> [[BROADCAST_SPLATINSERT18]], <8 x i32> poison, <8 x i32> zeroinitializer
-; CHECK-NEXT:    br label [[VEC_EPILOG_VECTOR_BODY:%.*]]
-; CHECK:       vec.epilog.vector.body:
-; CHECK-NEXT:    [[INDEX12:%.*]] = phi i64 [ [[VEC_EPILOG_RESUME_VAL]], [[VEC_EPILOG_PH]] ], [ [[INDEX_NEXT13:%.*]], [[VEC_EPILOG_VECTOR_BODY]] ]
-; CHECK-NEXT:    [[TMP5:%.*]] = getelementptr inbounds i32, i32* [[B]], i64 [[INDEX12]]
-; CHECK-NEXT:    [[TMP6:%.*]] = icmp ne <8 x i32*> [[BROADCAST_SPLAT17]], zeroinitializer
-; CHECK-NEXT:    [[TMP7:%.*]] = bitcast i32* [[TMP5]] to <8 x i32>*
-; CHECK-NEXT:    store <8 x i32> [[BROADCAST_SPLAT19]], <8 x i32>* [[TMP7]], align 4
-; CHECK-NEXT:    [[INDEX_NEXT13]] = add i64 [[INDEX12]], 8
-; CHECK-NEXT:    [[TMP8:%.*]] = icmp eq i64 [[INDEX_NEXT13]], [[N_VEC11]]
-; CHECK-NEXT:    br i1 [[TMP8]], label [[VEC_EPILOG_MIDDLE_BLOCK:%.*]], label [[VEC_EPILOG_VECTOR_BODY]], [[LOOP7:!llvm.loop !.*]]
-; CHECK:       vec.epilog.middle.block:
-; CHECK-NEXT:    [[WIDE_MASKED_GATHER20:%.*]] = call <8 x i32> @llvm.masked.gather.v8i32.v8p0i32(<8 x i32*> [[BROADCAST_SPLAT17]], i32 4, <8 x i1> [[TMP6]], <8 x i32> undef)
-; CHECK-NEXT:    [[PREDPHI21:%.*]] = select <8 x i1> [[TMP6]], <8 x i32> [[WIDE_MASKED_GATHER20]], <8 x i32> <i32 poison, i32 poison, i32 poison, i32 poison, i32 poison, i32 poison, i32 poison, i32 1>
-; CHECK-NEXT:    [[CMP_N14:%.*]] = icmp eq i64 [[SMAX9]], [[N_VEC11]]
-; CHECK-NEXT:    [[TMP9:%.*]] = extractelement <8 x i32> [[PREDPHI21]], i32 7
-; CHECK-NEXT:    br i1 [[CMP_N14]], label [[FOR_END_LOOPEXIT:%.*]], label [[VEC_EPILOG_SCALAR_PH]]
-=======
 ; CHECK-NEXT:    [[SMAX11:%.*]] = call i64 @llvm.smax.i64(i64 [[N]], i64 1)
 ; CHECK-NEXT:    [[N_VEC13:%.*]] = and i64 [[SMAX11]], 9223372036854775800
 ; CHECK-NEXT:    [[BROADCAST_SPLATINSERT18:%.*]] = insertelement <8 x i32*> poison, i32* [[A]], i64 0
@@ -132,7 +72,6 @@
 ; CHECK-NEXT:    [[CMP_N16:%.*]] = icmp eq i64 [[SMAX11]], [[N_VEC13]]
 ; CHECK-NEXT:    [[TMP9:%.*]] = extractelement <8 x i32> [[PREDPHI23]], i64 7
 ; CHECK-NEXT:    br i1 [[CMP_N16]], label [[FOR_END_LOOPEXIT:%.*]], label [[VEC_EPILOG_SCALAR_PH]]
->>>>>>> a2ce6ee6
 ; CHECK:       vec.epilog.scalar.ph:
 ; CHECK-NEXT:    [[BC_RESUME_VAL:%.*]] = phi i64 [ [[N_VEC13]], [[VEC_EPILOG_MIDDLE_BLOCK]] ], [ [[N_VEC]], [[VEC_EPILOG_ITER_CHECK]] ], [ 0, [[VECTOR_MEMCHECK]] ], [ 0, [[ITER_CHECK:%.*]] ]
 ; CHECK-NEXT:    br label [[FOR_BODY:%.*]]
@@ -151,17 +90,10 @@
 ; CHECK-NEXT:    [[COND:%.*]] = icmp slt i64 [[I_NEXT]], [[N]]
 ; CHECK-NEXT:    br i1 [[COND]], label [[FOR_BODY]], label [[FOR_END_LOOPEXIT]], !llvm.loop [[LOOP9:![0-9]+]]
 ; CHECK:       for.end.loopexit:
-<<<<<<< HEAD
-; CHECK-NEXT:    [[A_LCSSA_LCSSA8:%.*]] = phi i32 [ [[A_LCSSA]], [[LATCH]] ], [ [[TMP9]], [[VEC_EPILOG_MIDDLE_BLOCK]] ]
-; CHECK-NEXT:    br label [[FOR_END]]
-; CHECK:       for.end:
-; CHECK-NEXT:    [[A_LCSSA_LCSSA:%.*]] = phi i32 [ [[TMP4]], [[MIDDLE_BLOCK]] ], [ [[A_LCSSA_LCSSA8]], [[FOR_END_LOOPEXIT]] ]
-=======
 ; CHECK-NEXT:    [[A_LCSSA_LCSSA10:%.*]] = phi i32 [ [[A_LCSSA]], [[LATCH]] ], [ [[TMP9]], [[VEC_EPILOG_MIDDLE_BLOCK]] ]
 ; CHECK-NEXT:    br label [[FOR_END]]
 ; CHECK:       for.end:
 ; CHECK-NEXT:    [[A_LCSSA_LCSSA:%.*]] = phi i32 [ [[TMP4]], [[MIDDLE_BLOCK]] ], [ [[A_LCSSA_LCSSA10]], [[FOR_END_LOOPEXIT]] ]
->>>>>>> a2ce6ee6
 ; CHECK-NEXT:    ret i32 [[A_LCSSA_LCSSA]]
 ;
 entry:
