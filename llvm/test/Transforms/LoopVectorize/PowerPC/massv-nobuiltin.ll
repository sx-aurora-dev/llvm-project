--- conflicted
+++ resolved
@@ -9,11 +9,7 @@
 ; Check that functions marked as nobuiltin are not lowered to massv entries.
 define void @atanh_f64(double* nocapture %varray) {
 ; CHECK-LABEL: @atanh_f64(
-<<<<<<< HEAD
-; CHECK-NOT: __atanhd2_P8{{.*}}<2 x double>
-=======
 ; CHECK-NOT: __atanhd2{{.*}}<2 x double>
->>>>>>> 2ab1d525
 ; CHECK: ret void
 ;
 entry:
@@ -36,11 +32,7 @@
 
 define void @atanh_f32(float* nocapture %varray) {
 ; CHECK-LABEL: @atanh_f32(
-<<<<<<< HEAD
-; CHECK-NOT: __atanhf4_P8{{.*}}<2 x double>
-=======
 ; CHECK-NOT: __atanhf4{{.*}}<2 x double>
->>>>>>> 2ab1d525
 ; CHECK: ret void
 ;
 entry:
