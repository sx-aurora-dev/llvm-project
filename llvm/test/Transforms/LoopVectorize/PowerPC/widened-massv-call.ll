; NOTE: Assertions have been autogenerated by utils/update_test_checks.py
; RUN: opt < %s -vector-library=MASSV -force-vector-interleave=1 \
; RUN:   -vectorizer-maximize-bandwidth -passes='default<O2>,inject-tli-mappings,loop-vectorize' \
; RUN:   -mtriple=powerpc64le-unknown-linux -S -mcpu=pwr9 2>&1 | FileCheck %s

define dso_local double @test(float* %Arr) {
; CHECK-LABEL: @test(
; CHECK-NEXT:  entry:
; CHECK-NEXT:    br label [[VECTOR_BODY:%.*]]
; CHECK:       vector.body:
; CHECK-NEXT:    [[INDEX:%.*]] = phi i32 [ 0, [[ENTRY:%.*]] ], [ [[INDEX_NEXT:%.*]], [[VECTOR_BODY]] ]
; CHECK-NEXT:    [[VEC_PHI:%.*]] = phi <2 x double> [ zeroinitializer, [[ENTRY]] ], [ [[TMP5:%.*]], [[VECTOR_BODY]] ]
; CHECK-NEXT:    [[TMP0:%.*]] = zext i32 [[INDEX]] to i64
; CHECK-NEXT:    [[TMP1:%.*]] = getelementptr inbounds float, float* [[ARR:%.*]], i64 [[TMP0]]
; CHECK-NEXT:    [[TMP2:%.*]] = bitcast float* [[TMP1]] to <2 x float>*
; CHECK-NEXT:    [[WIDE_LOAD:%.*]] = load <2 x float>, <2 x float>* [[TMP2]], align 4
; CHECK-NEXT:    [[TMP3:%.*]] = fpext <2 x float> [[WIDE_LOAD]] to <2 x double>
<<<<<<< HEAD
; CHECK-NEXT:    [[TMP4:%.*]] = call fast <2 x double> @__sind2_P8(<2 x double> [[TMP3]])
=======
; CHECK-NEXT:    [[TMP4:%.*]] = call fast <2 x double> @__sind2(<2 x double> [[TMP3]])
>>>>>>> 2ab1d525
; CHECK-NEXT:    [[TMP5]] = fadd fast <2 x double> [[TMP4]], [[VEC_PHI]]
; CHECK-NEXT:    [[INDEX_NEXT]] = add nuw i32 [[INDEX]], 2
; CHECK-NEXT:    [[TMP6:%.*]] = icmp eq i32 [[INDEX_NEXT]], 128
; CHECK-NEXT:    br i1 [[TMP6]], label [[MIDDLE_BLOCK:%.*]], label [[VECTOR_BODY]], !llvm.loop [[LOOP0:![0-9]+]]
; CHECK:       middle.block:
; CHECK-NEXT:    [[DOTLCSSA:%.*]] = phi <2 x double> [ [[TMP5]], [[VECTOR_BODY]] ]
; CHECK-NEXT:    [[TMP7:%.*]] = call fast double @llvm.vector.reduce.fadd.v2f64(double -0.000000e+00, <2 x double> [[DOTLCSSA]])
; CHECK-NEXT:    ret double [[TMP7]]
;
entry:
  br label %for.cond

for.cond:
  %Sum.0 = phi double [ 0.000000e+00, %entry ], [ %add, %for.inc ]
  %i.0 = phi i32 [ 0, %entry ], [ %inc, %for.inc ]
  %cmp = icmp slt i32 %i.0, 128
  br i1 %cmp, label %for.body, label %for.cond.cleanup

for.cond.cleanup:
  br label %for.end

for.body:
  %idxprom = sext i32 %i.0 to i64
  %arrayidx = getelementptr inbounds float, float* %Arr, i64 %idxprom
  %0 = load float, float* %arrayidx, align 4
  %conv = fpext float %0 to double
  %1 = call fast double @llvm.sin.f64(double %conv)
  %add = fadd fast double %Sum.0, %1
  br label %for.inc

for.inc:
  %inc = add nsw i32 %i.0, 1
  br label %for.cond

for.end:
  ret double %Sum.0
}

declare double @llvm.sin.f64(double)<|MERGE_RESOLUTION|>--- conflicted
+++ resolved
@@ -15,11 +15,7 @@
 ; CHECK-NEXT:    [[TMP2:%.*]] = bitcast float* [[TMP1]] to <2 x float>*
 ; CHECK-NEXT:    [[WIDE_LOAD:%.*]] = load <2 x float>, <2 x float>* [[TMP2]], align 4
 ; CHECK-NEXT:    [[TMP3:%.*]] = fpext <2 x float> [[WIDE_LOAD]] to <2 x double>
-<<<<<<< HEAD
-; CHECK-NEXT:    [[TMP4:%.*]] = call fast <2 x double> @__sind2_P8(<2 x double> [[TMP3]])
-=======
 ; CHECK-NEXT:    [[TMP4:%.*]] = call fast <2 x double> @__sind2(<2 x double> [[TMP3]])
->>>>>>> 2ab1d525
 ; CHECK-NEXT:    [[TMP5]] = fadd fast <2 x double> [[TMP4]], [[VEC_PHI]]
 ; CHECK-NEXT:    [[INDEX_NEXT]] = add nuw i32 [[INDEX]], 2
 ; CHECK-NEXT:    [[TMP6:%.*]] = icmp eq i32 [[INDEX_NEXT]], 128
