; RUN: opt -S -loop-vectorize -dce -force-vector-width=2 -force-vector-interleave=1  < %s | FileCheck %s

target datalayout = "e-p:64:64:64-i1:8:8-i8:8:8-i16:16:16-i32:32:32-i64:64:64-f32:32:32-f64:64:64-v64:64:64-v128:128:128-a0:0:64-s0:64:64-f80:128:128-n8:16:32:64-S128"

@A = common global [1024 x i32] zeroinitializer, align 16
@fA = common global [1024 x float] zeroinitializer, align 16
@dA = common global [1024 x double] zeroinitializer, align 16

; Signed tests.

; Turn this into a max reduction. Make sure we use a splat to initialize the
; vector for the reduction.
; CHECK-LABEL: @max_red(
; CHECK: %[[VAR:.*]] = insertelement <2 x i32> poison, i32 %max, i32 0
; CHECK: {{.*}} = shufflevector <2 x i32> %[[VAR]], <2 x i32> poison, <2 x i32> zeroinitializer
; CHECK: icmp sgt <2 x i32>
; CHECK: select <2 x i1>
; CHECK: middle.block
; CHECK: call i32 @llvm.vector.reduce.smax.v2i32

define i32 @max_red(i32 %max) {
entry:
  br label %for.body

for.body:
  %indvars.iv = phi i64 [ 0, %entry ], [ %indvars.iv.next, %for.body ]
  %max.red.08 = phi i32 [ %max, %entry ], [ %max.red.0, %for.body ]
  %arrayidx = getelementptr inbounds [1024 x i32], [1024 x i32]* @A, i64 0, i64 %indvars.iv
  %0 = load i32, i32* %arrayidx, align 4
  %cmp3 = icmp sgt i32 %0, %max.red.08
  %max.red.0 = select i1 %cmp3, i32 %0, i32 %max.red.08
  %indvars.iv.next = add i64 %indvars.iv, 1
  %lftr.wideiv = trunc i64 %indvars.iv.next to i32
  %exitcond = icmp eq i32 %lftr.wideiv, 1024
  br i1 %exitcond, label %for.end, label %for.body

for.end:
  ret i32 %max.red.0
}

; Turn this into a max reduction. The select has its inputs reversed therefore
; this is a max reduction.
; CHECK-LABEL: @max_red_inverse_select(
; CHECK: icmp slt <2 x i32>
; CHECK: select <2 x i1>
; CHECK: middle.block
; CHECK: call i32 @llvm.vector.reduce.smax.v2i32

define i32 @max_red_inverse_select(i32 %max) {
entry:
  br label %for.body

for.body:
  %indvars.iv = phi i64 [ 0, %entry ], [ %indvars.iv.next, %for.body ]
  %max.red.08 = phi i32 [ %max, %entry ], [ %max.red.0, %for.body ]
  %arrayidx = getelementptr inbounds [1024 x i32], [1024 x i32]* @A, i64 0, i64 %indvars.iv
  %0 = load i32, i32* %arrayidx, align 4
  %cmp3 = icmp slt i32 %max.red.08, %0
  %max.red.0 = select i1 %cmp3, i32 %0, i32 %max.red.08
  %indvars.iv.next = add i64 %indvars.iv, 1
  %lftr.wideiv = trunc i64 %indvars.iv.next to i32
  %exitcond = icmp eq i32 %lftr.wideiv, 1024
  br i1 %exitcond, label %for.end, label %for.body

for.end:
  ret i32 %max.red.0
}

; Turn this into a min reduction.
; CHECK-LABEL: @min_red(
; CHECK: icmp slt <2 x i32>
; CHECK: select <2 x i1>
; CHECK: middle.block
; CHECK: call i32 @llvm.vector.reduce.smin.v2i32

define i32 @min_red(i32 %max) {
entry:
  br label %for.body

for.body:
  %indvars.iv = phi i64 [ 0, %entry ], [ %indvars.iv.next, %for.body ]
  %max.red.08 = phi i32 [ %max, %entry ], [ %max.red.0, %for.body ]
  %arrayidx = getelementptr inbounds [1024 x i32], [1024 x i32]* @A, i64 0, i64 %indvars.iv
  %0 = load i32, i32* %arrayidx, align 4
  %cmp3 = icmp slt i32 %0, %max.red.08
  %max.red.0 = select i1 %cmp3, i32 %0, i32 %max.red.08
  %indvars.iv.next = add i64 %indvars.iv, 1
  %lftr.wideiv = trunc i64 %indvars.iv.next to i32
  %exitcond = icmp eq i32 %lftr.wideiv, 1024
  br i1 %exitcond, label %for.end, label %for.body

for.end:
  ret i32 %max.red.0
}

; Turn this into a min reduction. The select has its inputs reversed therefore
; this is a min reduction.
; CHECK-LABEL: @min_red_inverse_select(
; CHECK: icmp sgt <2 x i32>
; CHECK: select <2 x i1>
; CHECK: middle.block
; CHECK: call i32 @llvm.vector.reduce.smin.v2i32

define i32 @min_red_inverse_select(i32 %max) {
entry:
  br label %for.body

for.body:
  %indvars.iv = phi i64 [ 0, %entry ], [ %indvars.iv.next, %for.body ]
  %max.red.08 = phi i32 [ %max, %entry ], [ %max.red.0, %for.body ]
  %arrayidx = getelementptr inbounds [1024 x i32], [1024 x i32]* @A, i64 0, i64 %indvars.iv
  %0 = load i32, i32* %arrayidx, align 4
  %cmp3 = icmp sgt i32 %max.red.08, %0
  %max.red.0 = select i1 %cmp3, i32 %0, i32 %max.red.08
  %indvars.iv.next = add i64 %indvars.iv, 1
  %lftr.wideiv = trunc i64 %indvars.iv.next to i32
  %exitcond = icmp eq i32 %lftr.wideiv, 1024
  br i1 %exitcond, label %for.end, label %for.body

for.end:
  ret i32 %max.red.0
}

; Unsigned tests.

; Turn this into a max reduction.
; CHECK-LABEL: @umax_red(
; CHECK: icmp ugt <2 x i32>
; CHECK: select <2 x i1>
; CHECK: middle.block
; CHECK: call i32 @llvm.vector.reduce.umax.v2i32

define i32 @umax_red(i32 %max) {
entry:
  br label %for.body

for.body:
  %indvars.iv = phi i64 [ 0, %entry ], [ %indvars.iv.next, %for.body ]
  %max.red.08 = phi i32 [ %max, %entry ], [ %max.red.0, %for.body ]
  %arrayidx = getelementptr inbounds [1024 x i32], [1024 x i32]* @A, i64 0, i64 %indvars.iv
  %0 = load i32, i32* %arrayidx, align 4
  %cmp3 = icmp ugt i32 %0, %max.red.08
  %max.red.0 = select i1 %cmp3, i32 %0, i32 %max.red.08
  %indvars.iv.next = add i64 %indvars.iv, 1
  %lftr.wideiv = trunc i64 %indvars.iv.next to i32
  %exitcond = icmp eq i32 %lftr.wideiv, 1024
  br i1 %exitcond, label %for.end, label %for.body

for.end:
  ret i32 %max.red.0
}

; Turn this into a max reduction. The select has its inputs reversed therefore
; this is a max reduction.
; CHECK-LABEL: @umax_red_inverse_select(
; CHECK: icmp ult <2 x i32>
; CHECK: select <2 x i1>
; CHECK: middle.block
; CHECK: call i32 @llvm.vector.reduce.umax.v2i32

define i32 @umax_red_inverse_select(i32 %max) {
entry:
  br label %for.body

for.body:
  %indvars.iv = phi i64 [ 0, %entry ], [ %indvars.iv.next, %for.body ]
  %max.red.08 = phi i32 [ %max, %entry ], [ %max.red.0, %for.body ]
  %arrayidx = getelementptr inbounds [1024 x i32], [1024 x i32]* @A, i64 0, i64 %indvars.iv
  %0 = load i32, i32* %arrayidx, align 4
  %cmp3 = icmp ult i32 %max.red.08, %0
  %max.red.0 = select i1 %cmp3, i32 %0, i32 %max.red.08
  %indvars.iv.next = add i64 %indvars.iv, 1
  %lftr.wideiv = trunc i64 %indvars.iv.next to i32
  %exitcond = icmp eq i32 %lftr.wideiv, 1024
  br i1 %exitcond, label %for.end, label %for.body

for.end:
  ret i32 %max.red.0
}

; Turn this into a min reduction.
; CHECK-LABEL: @umin_red(
; CHECK: icmp ult <2 x i32>
; CHECK: select <2 x i1>
; CHECK: middle.block
; CHECK: call i32 @llvm.vector.reduce.umin.v2i32

define i32 @umin_red(i32 %max) {
entry:
  br label %for.body

for.body:
  %indvars.iv = phi i64 [ 0, %entry ], [ %indvars.iv.next, %for.body ]
  %max.red.08 = phi i32 [ %max, %entry ], [ %max.red.0, %for.body ]
  %arrayidx = getelementptr inbounds [1024 x i32], [1024 x i32]* @A, i64 0, i64 %indvars.iv
  %0 = load i32, i32* %arrayidx, align 4
  %cmp3 = icmp ult i32 %0, %max.red.08
  %max.red.0 = select i1 %cmp3, i32 %0, i32 %max.red.08
  %indvars.iv.next = add i64 %indvars.iv, 1
  %lftr.wideiv = trunc i64 %indvars.iv.next to i32
  %exitcond = icmp eq i32 %lftr.wideiv, 1024
  br i1 %exitcond, label %for.end, label %for.body

for.end:
  ret i32 %max.red.0
}

; Turn this into a min reduction. The select has its inputs reversed therefore
; this is a min reduction.
; CHECK-LABEL: @umin_red_inverse_select(
; CHECK: icmp ugt <2 x i32>
; CHECK: select <2 x i1>
; CHECK: middle.block
; CHECK: call i32 @llvm.vector.reduce.umin.v2i32

define i32 @umin_red_inverse_select(i32 %max) {
entry:
  br label %for.body

for.body:
  %indvars.iv = phi i64 [ 0, %entry ], [ %indvars.iv.next, %for.body ]
  %max.red.08 = phi i32 [ %max, %entry ], [ %max.red.0, %for.body ]
  %arrayidx = getelementptr inbounds [1024 x i32], [1024 x i32]* @A, i64 0, i64 %indvars.iv
  %0 = load i32, i32* %arrayidx, align 4
  %cmp3 = icmp ugt i32 %max.red.08, %0
  %max.red.0 = select i1 %cmp3, i32 %0, i32 %max.red.08
  %indvars.iv.next = add i64 %indvars.iv, 1
  %lftr.wideiv = trunc i64 %indvars.iv.next to i32
  %exitcond = icmp eq i32 %lftr.wideiv, 1024
  br i1 %exitcond, label %for.end, label %for.body

for.end:
  ret i32 %max.red.0
}

; SGE -> SLT
; Turn this into a min reduction (select inputs are reversed).
; CHECK-LABEL: @sge_min_red(
; CHECK: icmp sge <2 x i32>
; CHECK: select <2 x i1>
; CHECK: middle.block
; CHECK: call i32 @llvm.vector.reduce.smin.v2i32

define i32 @sge_min_red(i32 %max) {
entry:
  br label %for.body

for.body:
  %indvars.iv = phi i64 [ 0, %entry ], [ %indvars.iv.next, %for.body ]
  %max.red.08 = phi i32 [ %max, %entry ], [ %max.red.0, %for.body ]
  %arrayidx = getelementptr inbounds [1024 x i32], [1024 x i32]* @A, i64 0, i64 %indvars.iv
  %0 = load i32, i32* %arrayidx, align 4
  %cmp3 = icmp sge i32 %0, %max.red.08
  %max.red.0 = select i1 %cmp3, i32 %max.red.08, i32 %0
  %indvars.iv.next = add i64 %indvars.iv, 1
  %lftr.wideiv = trunc i64 %indvars.iv.next to i32
  %exitcond = icmp eq i32 %lftr.wideiv, 1024
  br i1 %exitcond, label %for.end, label %for.body

for.end:
  ret i32 %max.red.0
}

; SLE -> SGT
; Turn this into a max reduction (select inputs are reversed).
; CHECK-LABEL: @sle_min_red(
; CHECK: icmp sle <2 x i32>
; CHECK: select <2 x i1>
; CHECK: middle.block
; CHECK: call i32 @llvm.vector.reduce.smax.v2i32

define i32 @sle_min_red(i32 %max) {
entry:
  br label %for.body

for.body:
  %indvars.iv = phi i64 [ 0, %entry ], [ %indvars.iv.next, %for.body ]
  %max.red.08 = phi i32 [ %max, %entry ], [ %max.red.0, %for.body ]
  %arrayidx = getelementptr inbounds [1024 x i32], [1024 x i32]* @A, i64 0, i64 %indvars.iv
  %0 = load i32, i32* %arrayidx, align 4
  %cmp3 = icmp sle i32 %0, %max.red.08
  %max.red.0 = select i1 %cmp3, i32 %max.red.08, i32 %0
  %indvars.iv.next = add i64 %indvars.iv, 1
  %lftr.wideiv = trunc i64 %indvars.iv.next to i32
  %exitcond = icmp eq i32 %lftr.wideiv, 1024
  br i1 %exitcond, label %for.end, label %for.body

for.end:
  ret i32 %max.red.0
}

; UGE -> ULT
; Turn this into a min reduction (select inputs are reversed).
; CHECK-LABEL: @uge_min_red(
; CHECK: icmp uge <2 x i32>
; CHECK: select <2 x i1>
; CHECK: middle.block
; CHECK: call i32 @llvm.vector.reduce.umin.v2i32

define i32 @uge_min_red(i32 %max) {
entry:
  br label %for.body

for.body:
  %indvars.iv = phi i64 [ 0, %entry ], [ %indvars.iv.next, %for.body ]
  %max.red.08 = phi i32 [ %max, %entry ], [ %max.red.0, %for.body ]
  %arrayidx = getelementptr inbounds [1024 x i32], [1024 x i32]* @A, i64 0, i64 %indvars.iv
  %0 = load i32, i32* %arrayidx, align 4
  %cmp3 = icmp uge i32 %0, %max.red.08
  %max.red.0 = select i1 %cmp3, i32 %max.red.08, i32 %0
  %indvars.iv.next = add i64 %indvars.iv, 1
  %lftr.wideiv = trunc i64 %indvars.iv.next to i32
  %exitcond = icmp eq i32 %lftr.wideiv, 1024
  br i1 %exitcond, label %for.end, label %for.body

for.end:
  ret i32 %max.red.0
}

; ULE -> UGT
; Turn this into a max reduction (select inputs are reversed).
; CHECK-LABEL: @ule_min_red(
; CHECK: icmp ule <2 x i32>
; CHECK: select <2 x i1>
; CHECK: middle.block
; CHECK: call i32 @llvm.vector.reduce.umax.v2i32

define i32 @ule_min_red(i32 %max) {
entry:
  br label %for.body

for.body:
  %indvars.iv = phi i64 [ 0, %entry ], [ %indvars.iv.next, %for.body ]
  %max.red.08 = phi i32 [ %max, %entry ], [ %max.red.0, %for.body ]
  %arrayidx = getelementptr inbounds [1024 x i32], [1024 x i32]* @A, i64 0, i64 %indvars.iv
  %0 = load i32, i32* %arrayidx, align 4
  %cmp3 = icmp ule i32 %0, %max.red.08
  %max.red.0 = select i1 %cmp3, i32 %max.red.08, i32 %0
  %indvars.iv.next = add i64 %indvars.iv, 1
  %lftr.wideiv = trunc i64 %indvars.iv.next to i32
  %exitcond = icmp eq i32 %lftr.wideiv, 1024
  br i1 %exitcond, label %for.end, label %for.body

for.end:
  ret i32 %max.red.0
}

; No reduction.
; CHECK-LABEL: @no_red_1(
; CHECK-NOT: icmp <2 x i32>
define i32 @no_red_1(i32 %max) {
entry:
  br label %for.body

for.body:
  %indvars.iv = phi i64 [ 0, %entry ], [ %indvars.iv.next, %for.body ]
  %max.red.08 = phi i32 [ %max, %entry ], [ %max.red.0, %for.body ]
  %arrayidx = getelementptr inbounds [1024 x i32], [1024 x i32]* @A, i64 0, i64 %indvars.iv
  %arrayidx1 = getelementptr inbounds [1024 x i32], [1024 x i32]* @A, i64 1, i64 %indvars.iv
  %0 = load i32, i32* %arrayidx, align 4
  %1 = load i32, i32* %arrayidx1, align 4
  %cmp3 = icmp sgt i32 %0, %1
  %max.red.0 = select i1 %cmp3, i32 %0, i32 %max.red.08
  %indvars.iv.next = add i64 %indvars.iv, 1
  %lftr.wideiv = trunc i64 %indvars.iv.next to i32
  %exitcond = icmp eq i32 %lftr.wideiv, 1024
  br i1 %exitcond, label %for.end, label %for.body

for.end:
  ret i32 %max.red.0
}

; CHECK-LABEL: @no_red_2(
; CHECK-NOT: icmp <2 x i32>
define i32 @no_red_2(i32 %max) {
entry:
  br label %for.body

for.body:
  %indvars.iv = phi i64 [ 0, %entry ], [ %indvars.iv.next, %for.body ]
  %max.red.08 = phi i32 [ %max, %entry ], [ %max.red.0, %for.body ]
  %arrayidx = getelementptr inbounds [1024 x i32], [1024 x i32]* @A, i64 0, i64 %indvars.iv
  %arrayidx1 = getelementptr inbounds [1024 x i32], [1024 x i32]* @A, i64 1, i64 %indvars.iv
  %0 = load i32, i32* %arrayidx, align 4
  %1 = load i32, i32* %arrayidx1, align 4
  %cmp3 = icmp sgt i32 %0, %max.red.08
  %max.red.0 = select i1 %cmp3, i32 %0, i32 %1
  %indvars.iv.next = add i64 %indvars.iv, 1
  %lftr.wideiv = trunc i64 %indvars.iv.next to i32
  %exitcond = icmp eq i32 %lftr.wideiv, 1024
  br i1 %exitcond, label %for.end, label %for.body

for.end:
  ret i32 %max.red.0
}

; Float tests.

; Maximum.

; Turn this into a max reduction in the presence of a no-nans-fp-math attribute.
; CHECK-LABEL: @max_red_float(
; CHECK: fcmp fast ogt <2 x float>
; CHECK: select <2 x i1>
; CHECK: middle.block
; CHECK: call fast float @llvm.vector.reduce.fmax.v2f32

define float @max_red_float(float %max) #0 {
entry:
  br label %for.body

for.body:
  %indvars.iv = phi i64 [ 0, %entry ], [ %indvars.iv.next, %for.body ]
  %max.red.08 = phi float [ %max, %entry ], [ %max.red.0, %for.body ]
  %arrayidx = getelementptr inbounds [1024 x float], [1024 x float]* @fA, i64 0, i64 %indvars.iv
  %0 = load float, float* %arrayidx, align 4
  %cmp3 = fcmp fast ogt float %0, %max.red.08
  %max.red.0 = select i1 %cmp3, float %0, float %max.red.08
  %indvars.iv.next = add i64 %indvars.iv, 1
  %exitcond = icmp eq i64 %indvars.iv.next, 1024
  br i1 %exitcond, label %for.end, label %for.body

for.end:
  ret float %max.red.0
}

; CHECK-LABEL: @max_red_float_ge(
; CHECK: fcmp fast oge <2 x float>
; CHECK: select <2 x i1>
; CHECK: middle.block
; CHECK: call fast float @llvm.vector.reduce.fmax.v2f32

define float @max_red_float_ge(float %max) #0 {
entry:
  br label %for.body

for.body:
  %indvars.iv = phi i64 [ 0, %entry ], [ %indvars.iv.next, %for.body ]
  %max.red.08 = phi float [ %max, %entry ], [ %max.red.0, %for.body ]
  %arrayidx = getelementptr inbounds [1024 x float], [1024 x float]* @fA, i64 0, i64 %indvars.iv
  %0 = load float, float* %arrayidx, align 4
  %cmp3 = fcmp fast oge float %0, %max.red.08
  %max.red.0 = select i1 %cmp3, float %0, float %max.red.08
  %indvars.iv.next = add i64 %indvars.iv, 1
  %exitcond = icmp eq i64 %indvars.iv.next, 1024
  br i1 %exitcond, label %for.end, label %for.body

for.end:
  ret float %max.red.0
}

; CHECK-LABEL: @inverted_max_red_float(
; CHECK: fcmp fast olt <2 x float>
; CHECK: select <2 x i1>
; CHECK: middle.block
; CHECK: call fast float @llvm.vector.reduce.fmax.v2f32

define float @inverted_max_red_float(float %max) #0 {
entry:
  br label %for.body

for.body:
  %indvars.iv = phi i64 [ 0, %entry ], [ %indvars.iv.next, %for.body ]
  %max.red.08 = phi float [ %max, %entry ], [ %max.red.0, %for.body ]
  %arrayidx = getelementptr inbounds [1024 x float], [1024 x float]* @fA, i64 0, i64 %indvars.iv
  %0 = load float, float* %arrayidx, align 4
  %cmp3 = fcmp fast olt float %0, %max.red.08
  %max.red.0 = select i1 %cmp3, float %max.red.08, float %0
  %indvars.iv.next = add i64 %indvars.iv, 1
  %exitcond = icmp eq i64 %indvars.iv.next, 1024
  br i1 %exitcond, label %for.end, label %for.body

for.end:
  ret float %max.red.0
}

; CHECK-LABEL: @inverted_max_red_float_le(
; CHECK: fcmp fast ole <2 x float>
; CHECK: select <2 x i1>
; CHECK: middle.block
; CHECK: call fast float @llvm.vector.reduce.fmax.v2f32

define float @inverted_max_red_float_le(float %max) #0 {
entry:
  br label %for.body

for.body:
  %indvars.iv = phi i64 [ 0, %entry ], [ %indvars.iv.next, %for.body ]
  %max.red.08 = phi float [ %max, %entry ], [ %max.red.0, %for.body ]
  %arrayidx = getelementptr inbounds [1024 x float], [1024 x float]* @fA, i64 0, i64 %indvars.iv
  %0 = load float, float* %arrayidx, align 4
  %cmp3 = fcmp fast ole float %0, %max.red.08
  %max.red.0 = select i1 %cmp3, float %max.red.08, float %0
  %indvars.iv.next = add i64 %indvars.iv, 1
  %exitcond = icmp eq i64 %indvars.iv.next, 1024
  br i1 %exitcond, label %for.end, label %for.body

for.end:
  ret float %max.red.0
}

; CHECK-LABEL: @unordered_max_red_float(
; CHECK: fcmp fast ugt <2 x float>
; CHECK: select <2 x i1>
; CHECK: middle.block
; CHECK: call fast float @llvm.vector.reduce.fmax.v2f32

define float @unordered_max_red_float(float %max) #0 {
entry:
  br label %for.body

for.body:
  %indvars.iv = phi i64 [ 0, %entry ], [ %indvars.iv.next, %for.body ]
  %max.red.08 = phi float [ %max, %entry ], [ %max.red.0, %for.body ]
  %arrayidx = getelementptr inbounds [1024 x float], [1024 x float]* @fA, i64 0, i64 %indvars.iv
  %0 = load float, float* %arrayidx, align 4
  %cmp3 = fcmp fast ugt float %0, %max.red.08
  %max.red.0 = select i1 %cmp3, float %0, float %max.red.08
  %indvars.iv.next = add i64 %indvars.iv, 1
  %exitcond = icmp eq i64 %indvars.iv.next, 1024
  br i1 %exitcond, label %for.end, label %for.body

for.end:
  ret float %max.red.0
}

; CHECK-LABEL: @unordered_max_red_float_ge(
; CHECK: fcmp fast uge <2 x float>
; CHECK: select <2 x i1>
; CHECK: middle.block
; CHECK: call fast float @llvm.vector.reduce.fmax.v2f32

define float @unordered_max_red_float_ge(float %max) #0 {
entry:
  br label %for.body

for.body:
  %indvars.iv = phi i64 [ 0, %entry ], [ %indvars.iv.next, %for.body ]
  %max.red.08 = phi float [ %max, %entry ], [ %max.red.0, %for.body ]
  %arrayidx = getelementptr inbounds [1024 x float], [1024 x float]* @fA, i64 0, i64 %indvars.iv
  %0 = load float, float* %arrayidx, align 4
  %cmp3 = fcmp fast uge float %0, %max.red.08
  %max.red.0 = select i1 %cmp3, float %0, float %max.red.08
  %indvars.iv.next = add i64 %indvars.iv, 1
  %exitcond = icmp eq i64 %indvars.iv.next, 1024
  br i1 %exitcond, label %for.end, label %for.body

for.end:
  ret float %max.red.0
}

; CHECK-LABEL: @inverted_unordered_max_red_float(
; CHECK: fcmp fast ult <2 x float>
; CHECK: select <2 x i1>
; CHECK: middle.block
; CHECK: call fast float @llvm.vector.reduce.fmax.v2f32

define float @inverted_unordered_max_red_float(float %max) #0 {
entry:
  br label %for.body

for.body:
  %indvars.iv = phi i64 [ 0, %entry ], [ %indvars.iv.next, %for.body ]
  %max.red.08 = phi float [ %max, %entry ], [ %max.red.0, %for.body ]
  %arrayidx = getelementptr inbounds [1024 x float], [1024 x float]* @fA, i64 0, i64 %indvars.iv
  %0 = load float, float* %arrayidx, align 4
  %cmp3 = fcmp fast ult float %0, %max.red.08
  %max.red.0 = select i1 %cmp3, float %max.red.08, float %0
  %indvars.iv.next = add i64 %indvars.iv, 1
  %exitcond = icmp eq i64 %indvars.iv.next, 1024
  br i1 %exitcond, label %for.end, label %for.body

for.end:
  ret float %max.red.0
}

; CHECK-LABEL: @inverted_unordered_max_red_float_le(
; CHECK: fcmp fast ule <2 x float>
; CHECK: select <2 x i1>
; CHECK: middle.block
; CHECK: call fast float @llvm.vector.reduce.fmax.v2f32

define float @inverted_unordered_max_red_float_le(float %max) #0 {
entry:
  br label %for.body

for.body:
  %indvars.iv = phi i64 [ 0, %entry ], [ %indvars.iv.next, %for.body ]
  %max.red.08 = phi float [ %max, %entry ], [ %max.red.0, %for.body ]
  %arrayidx = getelementptr inbounds [1024 x float], [1024 x float]* @fA, i64 0, i64 %indvars.iv
  %0 = load float, float* %arrayidx, align 4
  %cmp3 = fcmp fast ule float %0, %max.red.08
  %max.red.0 = select i1 %cmp3, float %max.red.08, float %0
  %indvars.iv.next = add i64 %indvars.iv, 1
  %exitcond = icmp eq i64 %indvars.iv.next, 1024
  br i1 %exitcond, label %for.end, label %for.body

for.end:
  ret float %max.red.0
}

; Minimum.

; Turn this into a min reduction in the presence of a no-nans-fp-math attribute.
; CHECK-LABEL: @min_red_float(
; CHECK: fcmp fast olt <2 x float>
; CHECK: select <2 x i1>
; CHECK: middle.block
; CHECK: call fast float @llvm.vector.reduce.fmin.v2f32

define float @min_red_float(float %min) #0 {
entry:
  br label %for.body

for.body:
  %indvars.iv = phi i64 [ 0, %entry ], [ %indvars.iv.next, %for.body ]
  %min.red.08 = phi float [ %min, %entry ], [ %min.red.0, %for.body ]
  %arrayidx = getelementptr inbounds [1024 x float], [1024 x float]* @fA, i64 0, i64 %indvars.iv
  %0 = load float, float* %arrayidx, align 4
  %cmp3 = fcmp fast olt float %0, %min.red.08
  %min.red.0 = select i1 %cmp3, float %0, float %min.red.08
  %indvars.iv.next = add i64 %indvars.iv, 1
  %exitcond = icmp eq i64 %indvars.iv.next, 1024
  br i1 %exitcond, label %for.end, label %for.body

for.end:
  ret float %min.red.0
}

; CHECK-LABEL: @min_red_float_le(
; CHECK: fcmp fast ole <2 x float>
; CHECK: select <2 x i1>
; CHECK: middle.block
; CHECK: call fast float @llvm.vector.reduce.fmin.v2f32

define float @min_red_float_le(float %min) #0 {
entry:
  br label %for.body

for.body:
  %indvars.iv = phi i64 [ 0, %entry ], [ %indvars.iv.next, %for.body ]
  %min.red.08 = phi float [ %min, %entry ], [ %min.red.0, %for.body ]
  %arrayidx = getelementptr inbounds [1024 x float], [1024 x float]* @fA, i64 0, i64 %indvars.iv
  %0 = load float, float* %arrayidx, align 4
  %cmp3 = fcmp fast ole float %0, %min.red.08
  %min.red.0 = select i1 %cmp3, float %0, float %min.red.08
  %indvars.iv.next = add i64 %indvars.iv, 1
  %exitcond = icmp eq i64 %indvars.iv.next, 1024
  br i1 %exitcond, label %for.end, label %for.body

for.end:
  ret float %min.red.0
}

; CHECK-LABEL: @inverted_min_red_float(
; CHECK: fcmp fast ogt <2 x float>
; CHECK: select <2 x i1>
; CHECK: middle.block
; CHECK: call fast float @llvm.vector.reduce.fmin.v2f32

define float @inverted_min_red_float(float %min) #0 {
entry:
  br label %for.body

for.body:
  %indvars.iv = phi i64 [ 0, %entry ], [ %indvars.iv.next, %for.body ]
  %min.red.08 = phi float [ %min, %entry ], [ %min.red.0, %for.body ]
  %arrayidx = getelementptr inbounds [1024 x float], [1024 x float]* @fA, i64 0, i64 %indvars.iv
  %0 = load float, float* %arrayidx, align 4
  %cmp3 = fcmp fast ogt float %0, %min.red.08
  %min.red.0 = select i1 %cmp3, float %min.red.08, float %0
  %indvars.iv.next = add i64 %indvars.iv, 1
  %exitcond = icmp eq i64 %indvars.iv.next, 1024
  br i1 %exitcond, label %for.end, label %for.body

for.end:
  ret float %min.red.0
}

; CHECK-LABEL: @inverted_min_red_float_ge(
; CHECK: fcmp fast oge <2 x float>
; CHECK: select <2 x i1>
; CHECK: middle.block
; CHECK: call fast float @llvm.vector.reduce.fmin.v2f32

define float @inverted_min_red_float_ge(float %min) #0 {
entry:
  br label %for.body

for.body:
  %indvars.iv = phi i64 [ 0, %entry ], [ %indvars.iv.next, %for.body ]
  %min.red.08 = phi float [ %min, %entry ], [ %min.red.0, %for.body ]
  %arrayidx = getelementptr inbounds [1024 x float], [1024 x float]* @fA, i64 0, i64 %indvars.iv
  %0 = load float, float* %arrayidx, align 4
  %cmp3 = fcmp fast oge float %0, %min.red.08
  %min.red.0 = select i1 %cmp3, float %min.red.08, float %0
  %indvars.iv.next = add i64 %indvars.iv, 1
  %exitcond = icmp eq i64 %indvars.iv.next, 1024
  br i1 %exitcond, label %for.end, label %for.body

for.end:
  ret float %min.red.0
}

; CHECK-LABEL: @unordered_min_red_float(
; CHECK: fcmp fast ult <2 x float>
; CHECK: select <2 x i1>
; CHECK: middle.block
; CHECK: call fast float @llvm.vector.reduce.fmin.v2f32

define float @unordered_min_red_float(float %min) #0 {
entry:
  br label %for.body

for.body:
  %indvars.iv = phi i64 [ 0, %entry ], [ %indvars.iv.next, %for.body ]
  %min.red.08 = phi float [ %min, %entry ], [ %min.red.0, %for.body ]
  %arrayidx = getelementptr inbounds [1024 x float], [1024 x float]* @fA, i64 0, i64 %indvars.iv
  %0 = load float, float* %arrayidx, align 4
  %cmp3 = fcmp fast ult float %0, %min.red.08
  %min.red.0 = select i1 %cmp3, float %0, float %min.red.08
  %indvars.iv.next = add i64 %indvars.iv, 1
  %exitcond = icmp eq i64 %indvars.iv.next, 1024
  br i1 %exitcond, label %for.end, label %for.body

for.end:
  ret float %min.red.0
}

; CHECK-LABEL: @unordered_min_red_float_le(
; CHECK: fcmp fast ule <2 x float>
; CHECK: select <2 x i1>
; CHECK: middle.block
; CHECK: call fast float @llvm.vector.reduce.fmin.v2f32

define float @unordered_min_red_float_le(float %min) #0 {
entry:
  br label %for.body

for.body:
  %indvars.iv = phi i64 [ 0, %entry ], [ %indvars.iv.next, %for.body ]
  %min.red.08 = phi float [ %min, %entry ], [ %min.red.0, %for.body ]
  %arrayidx = getelementptr inbounds [1024 x float], [1024 x float]* @fA, i64 0, i64 %indvars.iv
  %0 = load float, float* %arrayidx, align 4
  %cmp3 = fcmp fast ule float %0, %min.red.08
  %min.red.0 = select i1 %cmp3, float %0, float %min.red.08
  %indvars.iv.next = add i64 %indvars.iv, 1
  %exitcond = icmp eq i64 %indvars.iv.next, 1024
  br i1 %exitcond, label %for.end, label %for.body

for.end:
  ret float %min.red.0
}

; CHECK-LABEL: @inverted_unordered_min_red_float(
; CHECK: fcmp fast ugt <2 x float>
; CHECK: select <2 x i1>
; CHECK: middle.block
; CHECK: call fast float @llvm.vector.reduce.fmin.v2f32

define float @inverted_unordered_min_red_float(float %min) #0 {
entry:
  br label %for.body

for.body:
  %indvars.iv = phi i64 [ 0, %entry ], [ %indvars.iv.next, %for.body ]
  %min.red.08 = phi float [ %min, %entry ], [ %min.red.0, %for.body ]
  %arrayidx = getelementptr inbounds [1024 x float], [1024 x float]* @fA, i64 0, i64 %indvars.iv
  %0 = load float, float* %arrayidx, align 4
  %cmp3 = fcmp fast ugt float %0, %min.red.08
  %min.red.0 = select i1 %cmp3, float %min.red.08, float %0
  %indvars.iv.next = add i64 %indvars.iv, 1
  %exitcond = icmp eq i64 %indvars.iv.next, 1024
  br i1 %exitcond, label %for.end, label %for.body

for.end:
  ret float %min.red.0
}

; CHECK-LABEL: @inverted_unordered_min_red_float_ge(
; CHECK: fcmp fast uge <2 x float>
; CHECK: select <2 x i1>
; CHECK: middle.block
; CHECK: call fast float @llvm.vector.reduce.fmin.v2f32

define float @inverted_unordered_min_red_float_ge(float %min) #0 {
entry:
  br label %for.body

for.body:
  %indvars.iv = phi i64 [ 0, %entry ], [ %indvars.iv.next, %for.body ]
  %min.red.08 = phi float [ %min, %entry ], [ %min.red.0, %for.body ]
  %arrayidx = getelementptr inbounds [1024 x float], [1024 x float]* @fA, i64 0, i64 %indvars.iv
  %0 = load float, float* %arrayidx, align 4
  %cmp3 = fcmp fast uge float %0, %min.red.08
  %min.red.0 = select i1 %cmp3, float %min.red.08, float %0
  %indvars.iv.next = add i64 %indvars.iv, 1
  %exitcond = icmp eq i64 %indvars.iv.next, 1024
  br i1 %exitcond, label %for.end, label %for.body

for.end:
  ret float %min.red.0
}

; Make sure we handle doubles, too.
; CHECK-LABEL: @min_red_double(
; CHECK: fcmp fast olt <2 x double>
; CHECK: select <2 x i1>
; CHECK: middle.block
; CHECK: call fast double @llvm.vector.reduce.fmin.v2f64

define double @min_red_double(double %min) #0 {
entry:
  br label %for.body

for.body:
  %indvars.iv = phi i64 [ 0, %entry ], [ %indvars.iv.next, %for.body ]
  %min.red.08 = phi double [ %min, %entry ], [ %min.red.0, %for.body ]
  %arrayidx = getelementptr inbounds [1024 x double], [1024 x double]* @dA, i64 0, i64 %indvars.iv
  %0 = load double, double* %arrayidx, align 4
  %cmp3 = fcmp fast olt double %0, %min.red.08
  %min.red.0 = select i1 %cmp3, double %0, double %min.red.08
  %indvars.iv.next = add i64 %indvars.iv, 1
  %exitcond = icmp eq i64 %indvars.iv.next, 1024
  br i1 %exitcond, label %for.end, label %for.body

for.end:
  ret double %min.red.0
}


; Don't this into a max reduction. The no-nans-fp-math attribute is missing
; CHECK-LABEL: @max_red_float_nans(
; CHECK-NOT: <2 x float>

define float @max_red_float_nans(float %max) {
entry:
  br label %for.body

for.body:
  %indvars.iv = phi i64 [ 0, %entry ], [ %indvars.iv.next, %for.body ]
  %max.red.08 = phi float [ %max, %entry ], [ %max.red.0, %for.body ]
  %arrayidx = getelementptr inbounds [1024 x float], [1024 x float]* @fA, i64 0, i64 %indvars.iv
  %0 = load float, float* %arrayidx, align 4
  %cmp3 = fcmp fast ogt float %0, %max.red.08
  %max.red.0 = select i1 %cmp3, float %0, float %max.red.08
  %indvars.iv.next = add i64 %indvars.iv, 1
  %exitcond = icmp eq i64 %indvars.iv.next, 1024
  br i1 %exitcond, label %for.end, label %for.body

for.end:
  ret float %max.red.0
}

; As above, with the no-signed-zeros-fp-math attribute missing
; CHECK-LABEL: @max_red_float_nsz(
; CHECK-NOT: <2 x float>

define float @max_red_float_nsz(float %max) #1 {
entry:
  br label %for.body

for.body:
  %indvars.iv = phi i64 [ 0, %entry ], [ %indvars.iv.next, %for.body ]
  %max.red.08 = phi float [ %max, %entry ], [ %max.red.0, %for.body ]
  %arrayidx = getelementptr inbounds [1024 x float], [1024 x float]* @fA, i64 0, i64 %indvars.iv
  %0 = load float, float* %arrayidx, align 4
  %cmp3 = fcmp fast ogt float %0, %max.red.08
  %max.red.0 = select i1 %cmp3, float %0, float %max.red.08
  %indvars.iv.next = add i64 %indvars.iv, 1
  %exitcond = icmp eq i64 %indvars.iv.next, 1024
  br i1 %exitcond, label %for.end, label %for.body

for.end:
  ret float %max.red.0
}

<<<<<<< HEAD
; Make sure any check-not directives are not triggered by function declarations.
; CHECK: declare
=======
; CHECK-LABEL: @smin_intrinsic(
; CHECK: <2 x i32> @llvm.smin.v2i32
; CHECK: i32 @llvm.vector.reduce.smin.v2i32
define i32 @smin_intrinsic(i32* nocapture readonly %x) {
entry:
  br label %for.body

for.body:                                         ; preds = %entry, %for.body
  %i.012 = phi i32 [ 0, %entry ], [ %inc, %for.body ]
  %s.011 = phi i32 [ 100, %entry ], [ %1, %for.body ]
  %arrayidx = getelementptr inbounds i32, i32* %x, i32 %i.012
  %0 = load i32, i32* %arrayidx, align 4
  %1 = tail call i32 @llvm.smin.i32(i32 %s.011, i32 %0)
  %inc = add nuw nsw i32 %i.012, 1
  %exitcond.not = icmp eq i32 %inc, 1024
  br i1 %exitcond.not, label %for.cond.cleanup, label %for.body

for.cond.cleanup:                                 ; preds = %for.body
  ret i32 %1
}

; CHECK-LABEL: @smax_intrinsic(
; CHECK: <2 x i32> @llvm.smax.v2i32
; CHECK: i32 @llvm.vector.reduce.smax.v2i32
define i32 @smax_intrinsic(i32* nocapture readonly %x) {
entry:
  br label %for.body

for.body:                                         ; preds = %entry, %for.body
  %i.012 = phi i32 [ 0, %entry ], [ %inc, %for.body ]
  %s.011 = phi i32 [ 100, %entry ], [ %1, %for.body ]
  %arrayidx = getelementptr inbounds i32, i32* %x, i32 %i.012
  %0 = load i32, i32* %arrayidx, align 4
  %1 = tail call i32 @llvm.smax.i32(i32 %s.011, i32 %0)
  %inc = add nuw nsw i32 %i.012, 1
  %exitcond.not = icmp eq i32 %inc, 1024
  br i1 %exitcond.not, label %for.cond.cleanup, label %for.body

for.cond.cleanup:                                 ; preds = %for.body
  ret i32 %1
}

; CHECK-LABEL: @umin_intrinsic(
; CHECK: <2 x i32> @llvm.umin.v2i32
; CHECK: i32 @llvm.vector.reduce.umin.v2i32
define i32 @umin_intrinsic(i32* nocapture readonly %x) {
entry:
  br label %for.body

for.body:                                         ; preds = %entry, %for.body
  %i.012 = phi i32 [ 0, %entry ], [ %inc, %for.body ]
  %s.011 = phi i32 [ 100, %entry ], [ %1, %for.body ]
  %arrayidx = getelementptr inbounds i32, i32* %x, i32 %i.012
  %0 = load i32, i32* %arrayidx, align 4
  %1 = tail call i32 @llvm.umin.i32(i32 %s.011, i32 %0)
  %inc = add nuw nsw i32 %i.012, 1
  %exitcond.not = icmp eq i32 %inc, 1024
  br i1 %exitcond.not, label %for.cond.cleanup, label %for.body

for.cond.cleanup:                                 ; preds = %for.body
  ret i32 %1
}

; CHECK-LABEL: @umax_intrinsic(
; CHECK: <2 x i32> @llvm.umax.v2i32
; CHECK: i32 @llvm.vector.reduce.umax.v2i32
define i32 @umax_intrinsic(i32* nocapture readonly %x) {
entry:
  br label %for.body

for.body:                                         ; preds = %entry, %for.body
  %i.012 = phi i32 [ 0, %entry ], [ %inc, %for.body ]
  %s.011 = phi i32 [ 100, %entry ], [ %1, %for.body ]
  %arrayidx = getelementptr inbounds i32, i32* %x, i32 %i.012
  %0 = load i32, i32* %arrayidx, align 4
  %1 = tail call i32 @llvm.umax.i32(i32 %s.011, i32 %0)
  %inc = add nuw nsw i32 %i.012, 1
  %exitcond.not = icmp eq i32 %inc, 1024
  br i1 %exitcond.not, label %for.cond.cleanup, label %for.body

for.cond.cleanup:                                 ; preds = %for.body
  ret i32 %1
}

; CHECK-LABEL: @fmin_intrinsic(
; CHECK: nnan nsz <2 x float> @llvm.minnum.v2f32
; CHECK: nnan nsz float @llvm.vector.reduce.fmin.v2f32
define float @fmin_intrinsic(float* nocapture readonly %x) {
entry:
  br label %for.body

for.cond.cleanup:                                 ; preds = %for.body
  ret float %1

for.body:                                         ; preds = %entry, %for.body
  %i.012 = phi i32 [ 0, %entry ], [ %inc, %for.body ]
  %s.011 = phi float [ 0.000000e+00, %entry ], [ %1, %for.body ]
  %arrayidx = getelementptr inbounds float, float* %x, i32 %i.012
  %0 = load float, float* %arrayidx, align 4
  %1 = tail call nnan nsz float @llvm.minnum.f32(float %s.011, float %0)
  %inc = add nuw nsw i32 %i.012, 1
  %exitcond.not = icmp eq i32 %inc, 1024
  br i1 %exitcond.not, label %for.cond.cleanup, label %for.body
}

; CHECK-LABEL: @fmax_intrinsic(
; CHECK: fast <2 x float> @llvm.maxnum.v2f32
; CHECK: fast float @llvm.vector.reduce.fmax.v2f32
define float @fmax_intrinsic(float* nocapture readonly %x) {
entry:
  br label %for.body

for.cond.cleanup:                                 ; preds = %for.body
  ret float %1

for.body:                                         ; preds = %entry, %for.body
  %i.012 = phi i32 [ 0, %entry ], [ %inc, %for.body ]
  %s.011 = phi float [ 0.000000e+00, %entry ], [ %1, %for.body ]
  %arrayidx = getelementptr inbounds float, float* %x, i32 %i.012
  %0 = load float, float* %arrayidx, align 4
  %1 = tail call fast float @llvm.maxnum.f32(float %s.011, float %0)
  %inc = add nuw nsw i32 %i.012, 1
  %exitcond.not = icmp eq i32 %inc, 1024
  br i1 %exitcond.not, label %for.cond.cleanup, label %for.body
}

; CHECK-LABEL: @fmin_intrinsic_nofast(
; CHECK-NOT: <2 x float> @llvm.minnum.v2f32
define float @fmin_intrinsic_nofast(float* nocapture readonly %x) {
entry:
  br label %for.body

for.cond.cleanup:                                 ; preds = %for.body
  ret float %1

for.body:                                         ; preds = %entry, %for.body
  %i.012 = phi i32 [ 0, %entry ], [ %inc, %for.body ]
  %s.011 = phi float [ 0.000000e+00, %entry ], [ %1, %for.body ]
  %arrayidx = getelementptr inbounds float, float* %x, i32 %i.012
  %0 = load float, float* %arrayidx, align 4
  %1 = tail call float @llvm.minnum.f32(float %s.011, float %0)
  %inc = add nuw nsw i32 %i.012, 1
  %exitcond.not = icmp eq i32 %inc, 1024
  br i1 %exitcond.not, label %for.cond.cleanup, label %for.body
}

; CHECK-LABEL: @fmax_intrinsic_nofast(
; CHECK-NOT: <2 x float> @llvm.maxnum.v2f32
define float @fmax_intrinsic_nofast(float* nocapture readonly %x) {
entry:
  br label %for.body

for.cond.cleanup:                                 ; preds = %for.body
  ret float %1

for.body:                                         ; preds = %entry, %for.body
  %i.012 = phi i32 [ 0, %entry ], [ %inc, %for.body ]
  %s.011 = phi float [ 0.000000e+00, %entry ], [ %1, %for.body ]
  %arrayidx = getelementptr inbounds float, float* %x, i32 %i.012
  %0 = load float, float* %arrayidx, align 4
  %1 = tail call float @llvm.maxnum.f32(float %s.011, float %0)
  %inc = add nuw nsw i32 %i.012, 1
  %exitcond.not = icmp eq i32 %inc, 1024
  br i1 %exitcond.not, label %for.cond.cleanup, label %for.body
}

; CHECK-LABEL: @sminmax(
; Min and max intrinsics - don't vectorize
; CHECK-NOT: <2 x i32>
define i32 @sminmax(i32* nocapture readonly %x, i32* nocapture readonly %y) {
entry:
  br label %for.body

for.cond.cleanup:                                 ; preds = %for.body
  ret i32 %cond9

for.body:                                         ; preds = %entry, %for.body
  %i.025 = phi i32 [ 0, %entry ], [ %inc, %for.body ]
  %s.024 = phi i32 [ 0, %entry ], [ %cond9, %for.body ]
  %arrayidx = getelementptr inbounds i32, i32* %x, i32 %i.025
  %0 = load i32, i32* %arrayidx, align 4
  %s.0. = tail call i32 @llvm.smin.i32(i32 %s.024, i32 %0)
  %arrayidx3 = getelementptr inbounds i32, i32* %y, i32 %i.025
  %1 = load i32, i32* %arrayidx3, align 4
  %cond9 = tail call i32 @llvm.smax.i32(i32 %s.0., i32 %1)
  %inc = add nuw nsw i32 %i.025, 1
  %exitcond.not = icmp eq i32 %inc, 1024
  br i1 %exitcond.not, label %for.cond.cleanup, label %for.body
}

; CHECK-LABEL: @sminmin(
; CHECK: <2 x i32> @llvm.smin.v2i32
; CHECK: <2 x i32> @llvm.smin.v2i32
; CHECK: i32 @llvm.vector.reduce.smin.v2i32
define i32 @sminmin(i32* nocapture readonly %x, i32* nocapture readonly %y) {
entry:
  br label %for.body

for.cond.cleanup:                                 ; preds = %for.body
  ret i32 %cond9

for.body:                                         ; preds = %entry, %for.body
  %i.025 = phi i32 [ 0, %entry ], [ %inc, %for.body ]
  %s.024 = phi i32 [ 0, %entry ], [ %cond9, %for.body ]
  %arrayidx = getelementptr inbounds i32, i32* %x, i32 %i.025
  %0 = load i32, i32* %arrayidx, align 4
  %s.0. = tail call i32 @llvm.smin.i32(i32 %s.024, i32 %0)
  %arrayidx3 = getelementptr inbounds i32, i32* %y, i32 %i.025
  %1 = load i32, i32* %arrayidx3, align 4
  %cond9 = tail call i32 @llvm.smin.i32(i32 %s.0., i32 %1)
  %inc = add nuw nsw i32 %i.025, 1
  %exitcond.not = icmp eq i32 %inc, 1024
  br i1 %exitcond.not, label %for.cond.cleanup, label %for.body
}

; Make sure any check-not directives are not triggered by function declarations.
; CHECK: declare

declare i32 @llvm.smin.i32(i32, i32)
declare i32 @llvm.smax.i32(i32, i32)
declare i32 @llvm.umin.i32(i32, i32)
declare i32 @llvm.umax.i32(i32, i32)
declare float @llvm.minnum.f32(float, float)
declare float @llvm.maxnum.f32(float, float)
>>>>>>> 2ab1d525

attributes #0 = { "no-nans-fp-math"="true" "no-signed-zeros-fp-math"="true" }
attributes #1 = { "no-nans-fp-math"="true" }<|MERGE_RESOLUTION|>--- conflicted
+++ resolved
@@ -875,10 +875,6 @@
   ret float %max.red.0
 }
 
-<<<<<<< HEAD
-; Make sure any check-not directives are not triggered by function declarations.
-; CHECK: declare
-=======
 ; CHECK-LABEL: @smin_intrinsic(
 ; CHECK: <2 x i32> @llvm.smin.v2i32
 ; CHECK: i32 @llvm.vector.reduce.smin.v2i32
@@ -1103,7 +1099,6 @@
 declare i32 @llvm.umax.i32(i32, i32)
 declare float @llvm.minnum.f32(float, float)
 declare float @llvm.maxnum.f32(float, float)
->>>>>>> 2ab1d525
 
 attributes #0 = { "no-nans-fp-math"="true" "no-signed-zeros-fp-math"="true" }
 attributes #1 = { "no-nans-fp-math"="true" }