--- conflicted
+++ resolved
@@ -19,13 +19,8 @@
 ; SVML-SAME:          i8* bitcast (<8 x float> (<8 x float>)* @__svml_log10f8 to i8*),
 ; SVML-SAME:          i8* bitcast (<16 x float> (<16 x float>)* @__svml_log10f16 to i8*)
 ; MASSV-SAME:       [2 x i8*] [
-<<<<<<< HEAD
-; MASSV-SAME:         i8* bitcast (<2 x double> (<2 x double>)* @__sind2_P8 to i8*),
-; MASSV-SAME:         i8* bitcast (<4 x float> (<4 x float>)* @__log10f4_P8 to i8*)
-=======
 ; MASSV-SAME:         i8* bitcast (<2 x double> (<2 x double>)* @__sind2 to i8*),
 ; MASSV-SAME:         i8* bitcast (<4 x float> (<4 x float>)* @__log10f4 to i8*)
->>>>>>> 2ab1d525
 ; ACCELERATE-SAME:  [1 x i8*] [
 ; ACCELERATE-SAME:    i8* bitcast (<4 x float> (<4 x float>)* @vlog10f to i8*)
 ; LIBMVEC-X86-SAME: [2 x i8*] [
@@ -69,15 +64,9 @@
 ; SVML-SAME:   _ZGV_LLVM_N8v_sin(__svml_sin8)" }
 
 ; MASSV:      attributes #[[SIN]] = { "vector-function-abi-variant"=
-<<<<<<< HEAD
-; MASSV-SAME:   "_ZGV_LLVM_N2v_sin(__sind2_P8)" }
-; MASSV:      attributes #[[LOG10]] = { "vector-function-abi-variant"=
-; MASSV-SAME:   "_ZGV_LLVM_N4v_llvm.log10.f32(__log10f4_P8)" }
-=======
 ; MASSV-SAME:   "_ZGV_LLVM_N2v_sin(__sind2)" }
 ; MASSV:      attributes #[[LOG10]] = { "vector-function-abi-variant"=
 ; MASSV-SAME:   "_ZGV_LLVM_N4v_llvm.log10.f32(__log10f4)" }
->>>>>>> 2ab1d525
 
 ; ACCELERATE:      attributes #[[LOG10]] = { "vector-function-abi-variant"=
 ; ACCELERATE-SAME:   "_ZGV_LLVM_N4v_llvm.log10.f32(vlog10f)" }
