<<<<<<< HEAD
; RUN: opt < %s -correlated-propagation -S | FileCheck %s
=======
; RUN: opt < %s -passes=correlated-propagation -S | FileCheck %s
>>>>>>> 2ab1d525

; CHECK-LABEL: @test0(
define void @test0(i32 %a) {
entry:
  %cmp = icmp slt i32 %a, 100
  br i1 %cmp, label %bb, label %exit

bb:
; CHECK: %add = add nsw i32 %a, 1
  %add = add i32 %a, 1
  br label %exit

exit:
  ret void
}

; CHECK-LABEL: @test1(
define void @test1(i32 %a) {
entry:
  %cmp = icmp ult i32 %a, 100
  br i1 %cmp, label %bb, label %exit

bb:
; CHECK: %add = add nuw nsw i32 %a, 1
  %add = add i32 %a, 1
  br label %exit

exit:
  ret void
}

; CHECK-LABEL: @test2(
define void @test2(i32 %a) {
entry:
  %cmp = icmp ult i32 %a, -1
  br i1 %cmp, label %bb, label %exit

bb:
; CHECK: %add = add nuw i32 %a, 1
  %add = add i32 %a, 1
  br label %exit

exit:
  ret void
}

; CHECK-LABEL: @test3(
define void @test3(i32 %a) {
entry:
  %cmp = icmp ule i32 %a, -1
  br i1 %cmp, label %bb, label %exit

bb:
; CHECK: %add = add i32 %a, 1
  %add = add i32 %a, 1
  br label %exit

exit:
  ret void
}

; CHECK-LABEL: @test4(
define void @test4(i32 %a) {
entry:
  %cmp = icmp slt i32 %a, 2147483647
  br i1 %cmp, label %bb, label %exit

bb:
; CHECK: %add = add nsw i32 %a, 1
  %add = add i32 %a, 1
  br label %exit

exit:
  ret void
}

; CHECK-LABEL: @test5(
define void @test5(i32 %a) {
entry:
  %cmp = icmp sle i32 %a, 2147483647
  br i1 %cmp, label %bb, label %exit

bb:
; CHECK: %add = add i32 %a, 1
  %add = add i32 %a, 1
  br label %exit

exit:
  ret void
}

; Check for a corner case where an integer value is represented with a constant
; LVILatticeValue instead of constantrange. Check that we don't fail with an
; assertion in this case.
@b = global i32 0, align 4
define void @test6(i32 %a) {
bb:
  %add = add i32 %a, ptrtoint (i32* @b to i32)
  ret void
}

; Check that we can gather information for conditions is the form of
;   and ( i s< 100, Unknown )
; CHECK-LABEL: @test7(
define void @test7(i32 %a, i1 %flag) {
entry:
  %cmp.1 = icmp slt i32 %a, 100
  %cmp = and i1 %cmp.1, %flag
  br i1 %cmp, label %bb, label %exit

bb:
; CHECK: %add = add nsw i32 %a, 1
  %add = add i32 %a, 1
  br label %exit

exit:
  ret void
}

; Check that we can gather information for conditions is the form of
;   and ( i s< 100, i s> 0 )
; CHECK-LABEL: @test8(
define void @test8(i32 %a) {
entry:
  %cmp.1 = icmp slt i32 %a, 100
  %cmp.2 = icmp sgt i32 %a, 0
  %cmp = and i1 %cmp.1, %cmp.2
  br i1 %cmp, label %bb, label %exit

bb:
; CHECK: %add = add nuw nsw i32 %a, 1
  %add = add i32 %a, 1
  br label %exit

exit:
  ret void
}

; Check that for conditions is the form of cond1 && cond2 we don't mistakenly
; assume that !cond1 && !cond2 holds down to false path.
; CHECK-LABEL: @test8_neg(
define void @test8_neg(i32 %a) {
entry:
  %cmp.1 = icmp sge i32 %a, 100
  %cmp.2 = icmp sle i32 %a, 0
  %cmp = and i1 %cmp.1, %cmp.2
  br i1 %cmp, label %exit, label %bb

bb:
; CHECK: %add = add i32 %a, 1
  %add = add i32 %a, 1
  br label %exit

exit:
  ret void
}

; Check that we can gather information for conditions is the form of
;   and ( i s< 100, and (i s> 0, Unknown )
; CHECK-LABEL: @test9(
define void @test9(i32 %a, i1 %flag) {
entry:
  %cmp.1 = icmp slt i32 %a, 100
  %cmp.2 = icmp sgt i32 %a, 0
  %cmp.3 = and i1 %cmp.2, %flag
  %cmp = and i1 %cmp.1, %cmp.3
  br i1 %cmp, label %bb, label %exit

bb:
; CHECK: %add = add nuw nsw i32 %a, 1
  %add = add i32 %a, 1
  br label %exit

exit:
  ret void
}

; Check that we can gather information for conditions is the form of
;   and ( i s< Unknown, ... )
; CHECK-LABEL: @test10(
define void @test10(i32 %a, i32 %b, i1 %flag) {
entry:
  %cmp.1 = icmp slt i32 %a, %b
  %cmp = and i1 %cmp.1, %flag
  br i1 %cmp, label %bb, label %exit

bb:
; CHECK: %add = add nsw i32 %a, 1
  %add = add i32 %a, 1
  br label %exit

exit:
  ret void
}

@limit = external global i32
; CHECK-LABEL: @test11(
define i32 @test11(i32* %p, i32 %i) {
  %limit = load i32, i32* %p, !range !{i32 0, i32 2147483647}
  %within.1 = icmp ugt i32 %limit, %i
  %i.plus.7 = add i32 %i, 7
  %within.2 = icmp ugt i32 %limit, %i.plus.7
  %within = and i1 %within.1, %within.2
  br i1 %within, label %then, label %else

then:
; CHECK: %i.plus.6 = add nuw nsw i32 %i, 6
  %i.plus.6 = add i32 %i, 6
  ret i32 %i.plus.6

else:
  ret i32 0
}

; Check that we can gather information for conditions is the form of
;   or ( i s>= 100, Unknown )
; CHECK-LABEL: @test12(
define void @test12(i32 %a, i1 %flag) {
entry:
  %cmp.1 = icmp sge i32 %a, 100
  %cmp = or i1 %cmp.1, %flag
  br i1 %cmp, label %exit, label %bb

bb:
; CHECK: %add = add nsw i32 %a, 1
  %add = add i32 %a, 1
  br label %exit

exit:
  ret void
}

; Check that we can gather information for conditions is the form of
;   or ( i s>= 100, i s<= 0 )
; CHECK-LABEL: @test13(
define void @test13(i32 %a) {
entry:
  %cmp.1 = icmp sge i32 %a, 100
  %cmp.2 = icmp sle i32 %a, 0
  %cmp = or i1 %cmp.1, %cmp.2
  br i1 %cmp, label %exit, label %bb

bb:
; CHECK: %add = add nuw nsw i32 %a, 1
  %add = add i32 %a, 1
  br label %exit

exit:
  ret void
}

; Check that for conditions is the form of cond1 || cond2 we don't mistakenly
; assume that cond1 || cond2 holds down to true path.
; CHECK-LABEL: @test13_neg(
define void @test13_neg(i32 %a) {
entry:
  %cmp.1 = icmp slt i32 %a, 100
  %cmp.2 = icmp sgt i32 %a, 0
  %cmp = or i1 %cmp.1, %cmp.2
  br i1 %cmp, label %bb, label %exit

bb:
; CHECK: %add = add i32 %a, 1
  %add = add i32 %a, 1
  br label %exit

exit:
  ret void
}

; Check that we can gather information for conditions is the form of
;   or ( i s>=100, or (i s<= 0, Unknown )
; CHECK-LABEL: @test14(
define void @test14(i32 %a, i1 %flag) {
entry:
  %cmp.1 = icmp sge i32 %a, 100
  %cmp.2 = icmp sle i32 %a, 0
  %cmp.3 = or i1 %cmp.2, %flag
  %cmp = or i1 %cmp.1, %cmp.3
  br i1 %cmp, label %exit, label %bb

bb:
; CHECK: %add = add nuw nsw i32 %a, 1
  %add = add i32 %a, 1
  br label %exit

exit:
  ret void
}

; Check that we can gather information for conditions is the form of
;   or ( i s>= Unknown, ... )
; CHECK-LABEL: @test15(
define void @test15(i32 %a, i32 %b, i1 %flag) {
entry:
  %cmp.1 = icmp sge i32 %a, %b
  %cmp = or i1 %cmp.1, %flag
  br i1 %cmp, label %exit, label %bb

bb:
; CHECK: %add = add nsw i32 %a, 1
  %add = add i32 %a, 1
  br label %exit

exit:
  ret void
}

; single basic block loop
; because the loop exit condition is SLT, we can supplement the iv add
; (iv.next def) with an nsw.
; CHECK-LABEL: @test16(
define i32 @test16(i32* %n, i32* %a) {
preheader:
  br label %loop

loop:
; CHECK: %iv.next = add nsw i32 %iv, 1
  %iv = phi i32 [ 0, %preheader ], [ %iv.next, %loop ]
  %acc = phi i32 [ 0, %preheader ], [ %acc.curr, %loop ]
  %x = load atomic i32, i32* %a unordered, align 8
  fence acquire
  %acc.curr = add i32 %acc, %x
  %iv.next = add i32 %iv, 1
  %nval = load atomic i32, i32* %n unordered, align 8
  %cmp = icmp slt i32 %iv.next, %nval
  br i1 %cmp, label %loop, label %exit

exit:
  ret i32 %acc.curr
}<|MERGE_RESOLUTION|>--- conflicted
+++ resolved
@@ -1,8 +1,4 @@
-<<<<<<< HEAD
-; RUN: opt < %s -correlated-propagation -S | FileCheck %s
-=======
 ; RUN: opt < %s -passes=correlated-propagation -S | FileCheck %s
->>>>>>> 2ab1d525
 
 ; CHECK-LABEL: @test0(
 define void @test0(i32 %a) {
