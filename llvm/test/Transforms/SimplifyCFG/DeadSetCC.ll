--- conflicted
+++ resolved
@@ -13,14 +13,6 @@
 ; CHECK-NEXT:    [[V_OFF:%.*]] = add i32 [[V:%.*]], -15
 ; CHECK-NEXT:    [[SWITCH:%.*]] = icmp ult i32 [[V_OFF]], 2
 ; CHECK-NEXT:    br i1 [[SWITCH]], label [[L2:%.*]], label [[L1:%.*]]
-<<<<<<< HEAD
-; CHECK:       L1:
-; CHECK-NEXT:    call void @foo()
-; CHECK-NEXT:    ret void
-; CHECK:       L2:
-; CHECK-NEXT:    call void @bar()
-; CHECK-NEXT:    ret void
-=======
 ; CHECK:       common.ret:
 ; CHECK-NEXT:    ret void
 ; CHECK:       L1:
@@ -29,7 +21,6 @@
 ; CHECK:       L2:
 ; CHECK-NEXT:    call void @bar()
 ; CHECK-NEXT:    br label [[COMMON_RET]]
->>>>>>> 2ab1d525
 ;
   %C = icmp eq i32 %V, 18
   %D = icmp eq i32 %V, 180
