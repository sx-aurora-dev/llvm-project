--- conflicted
+++ resolved
@@ -263,14 +263,7 @@
 ; CHECK-NEXT:    i8 99, label [[IF_THEN]]
 ; CHECK-NEXT:    i8 97, label [[IF_THEN]]
 ; CHECK-NEXT:    ]
-<<<<<<< HEAD
-; CHECK:       if.then:
-; CHECK-NEXT:    tail call void @foo1() [[ATTR2:#.*]]
-; CHECK-NEXT:    ret void
-; CHECK:       if.end:
-=======
-; CHECK:       common.ret:
->>>>>>> 2ab1d525
+; CHECK:       common.ret:
 ; CHECK-NEXT:    ret void
 ; CHECK:       if.then:
 ; CHECK-NEXT:    tail call void @foo1() #[[ATTR2:[0-9]+]]
@@ -310,17 +303,9 @@
 ; CHECK-NEXT:    [[COMMON_RET_OP:%.*]] = phi i32 [ [[A:%.*]], [[IF_THEN]] ], [ 0, [[SWITCH_EARLY_TEST]] ]
 ; CHECK-NEXT:    ret i32 [[COMMON_RET_OP]]
 ; CHECK:       if.then:
-<<<<<<< HEAD
-; CHECK-NEXT:    [[A:%.*]] = phi i32 [ 0, [[ENTRY:%.*]] ], [ 42, [[SWITCH_EARLY_TEST]] ], [ 42, [[N]] ], [ 42, [[SWITCH_EARLY_TEST]] ]
-; CHECK-NEXT:    tail call void @foo1() [[ATTR2]]
-; CHECK-NEXT:    ret i32 [[A]]
-; CHECK:       if.end:
-; CHECK-NEXT:    ret i32 0
-=======
 ; CHECK-NEXT:    [[A]] = phi i32 [ 0, [[ENTRY:%.*]] ], [ 42, [[SWITCH_EARLY_TEST]] ], [ 42, [[N]] ], [ 42, [[SWITCH_EARLY_TEST]] ]
 ; CHECK-NEXT:    tail call void @foo1() #[[ATTR2]]
 ; CHECK-NEXT:    br label [[COMMON_RET]]
->>>>>>> 2ab1d525
 ;
 entry:
   br i1 %C, label %N, label %if.then
@@ -501,8 +486,8 @@
 define void @test12() nounwind {
 ; CHECK-LABEL: @test12(
 ; CHECK-NEXT:  entry:
-; CHECK-NEXT:    [[DOTOLD:%.*]] = icmp eq i32 undef, undef
-; CHECK-NEXT:    br i1 [[DOTOLD]], label [[BB55_US_US:%.*]], label [[MALFORMED:%.*]]
+; CHECK-NEXT:    [[A_OLD:%.*]] = icmp eq i32 undef, undef
+; CHECK-NEXT:    br i1 [[A_OLD]], label [[BB55_US_US:%.*]], label [[MALFORMED:%.*]]
 ; CHECK:       bb55.us.us:
 ; CHECK-NEXT:    [[B:%.*]] = icmp ugt i32 undef, undef
 ; CHECK-NEXT:    [[A:%.*]] = icmp eq i32 undef, undef
@@ -542,11 +527,7 @@
 ; CHECK-NEXT:    i32 0, label [[IF_THEN]]
 ; CHECK-NEXT:    ]
 ; CHECK:       if.then:
-<<<<<<< HEAD
-; CHECK-NEXT:    call void @foo1() [[ATTR3:#.*]]
-=======
 ; CHECK-NEXT:    call void @foo1() #[[ATTR3:[0-9]+]]
->>>>>>> 2ab1d525
 ; CHECK-NEXT:    br label [[IF_END]]
 ; CHECK:       if.end:
 ; CHECK-NEXT:    ret void
@@ -588,11 +569,7 @@
 ; CHECK-NEXT:    i32 0, label [[IF_THEN]]
 ; CHECK-NEXT:    ]
 ; CHECK:       if.then:
-<<<<<<< HEAD
-; CHECK-NEXT:    call void @foo1() [[ATTR3]]
-=======
 ; CHECK-NEXT:    call void @foo1() #[[ATTR3]]
->>>>>>> 2ab1d525
 ; CHECK-NEXT:    br label [[IF_END]]
 ; CHECK:       if.end:
 ; CHECK-NEXT:    ret void
