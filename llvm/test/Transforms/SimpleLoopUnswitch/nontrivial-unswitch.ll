--- conflicted
+++ resolved
@@ -4247,11 +4247,7 @@
 ; CHECK-NEXT:    %[[V2:.*]] = load i1, i1* %ptr2
 ; CHECK-NEXT:    %[[AND1:.*]] = select i1 %[[V1]], i1 true, i1 false
 ; CHECK-NEXT:    %[[AND2:.*]] = select i1 %[[AND1]], i1 true, i1 false
-<<<<<<< HEAD
-; CHECK-NEXT:    br i1 %[[AND2]], label %loop_a, label %loop_b
-=======
 ; CHECK-NEXT:    br i1 %[[V1]], label %loop_a, label %loop_b
->>>>>>> 2ab1d525
 
 loop_a:
   call i32 @a()
@@ -4329,11 +4325,7 @@
 ; CHECK-NEXT:    %[[V2:.*]] = load i1, i1* %ptr2
 ; CHECK-NEXT:    %[[AND1:.*]] = select i1 %[[V1]], i1 true, i1 false
 ; CHECK-NEXT:    %[[AND2:.*]] = select i1 %[[AND1]], i1 true, i1 false
-<<<<<<< HEAD
-; CHECK-NEXT:    br i1 %[[AND2]], label %loop_b, label %loop_a
-=======
 ; CHECK-NEXT:    br i1 %[[V1]], label %loop_b, label %loop_a
->>>>>>> 2ab1d525
 
 loop_a:
   call i32 @a()
