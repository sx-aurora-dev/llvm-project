--- conflicted
+++ resolved
@@ -114,11 +114,7 @@
 declare void @llvm.experimental.guard(i1, ...)
 
 ; This tests getRangeRef acts as intended with different idx size.
-<<<<<<< HEAD
-; CHECK: max backedge-taken count is 41
-=======
 ; CHECK: Loop %loop: Unpredictable max backedge-taken count.
->>>>>>> 2ab1d525
 define void @test_range_ref1(i8 %t) {
  entry:
   %t.ptr = inttoptr i8 %t to i8*
