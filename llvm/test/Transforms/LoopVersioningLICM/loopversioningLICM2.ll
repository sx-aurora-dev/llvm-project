--- conflicted
+++ resolved
@@ -1,9 +1,5 @@
 ; RUN: opt < %s  -O1  -S -loop-versioning-licm -licm -debug-only=loop-versioning-licm -disable-loop-unrolling -enable-new-pm=0 2>&1 | FileCheck %s
-<<<<<<< HEAD
-; RUN: opt < %s  -S -passes='default<O1>,loop-versioning-licm,licm' -debug-only=loop-versioning-licm -disable-loop-unrolling 2>&1 | FileCheck %s
-=======
 ; RUN: opt < %s  -S -passes='default<O1>,function(loop-versioning-licm,loop-mssa(licm))' -debug-only=loop-versioning-licm -disable-loop-unrolling 2>&1 | FileCheck %s
->>>>>>> 2ab1d525
 ; REQUIRES: asserts
 ;
 ; Test to confirm loop is a good candidate for LoopVersioningLICM
