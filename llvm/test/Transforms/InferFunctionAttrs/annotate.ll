<<<<<<< HEAD
; RUN: opt < %s -mtriple=x86_64-- -inferattrs -S | FileCheck -check-prefix=CHECK-UNKNOWN %s
; RUN: opt < %s -mtriple=x86_64-- -passes=inferattrs -S | FileCheck -check-prefix=CHECK-UNKNOWN %s
; RUN: opt < %s -mtriple=x86_64-apple-macosx10.8.0 -inferattrs -S | FileCheck -check-prefix=CHECK -check-prefix=CHECK-DARWIN %s
; RUN: opt < %s -mtriple=x86_64-unknown-linux-gnu -inferattrs -S | FileCheck -check-prefix=CHECK -check-prefix=CHECK-LINUX %s
; RUN: opt < %s -mtriple=nvptx -inferattrs -S | FileCheck -check-prefix=CHECK-NVPTX %s
=======
; RUN: opt < %s -mtriple=x86_64-- -inferattrs -S | FileCheck --match-full-lines --check-prefixes=CHECK,CHECK-NOLINUX,CHECK-OPEN,CHECK-UNKNOWN %s
; RUN: opt < %s -mtriple=x86_64-- -passes=inferattrs -S | FileCheck --match-full-lines --check-prefixes=CHECK,CHECK-NOLINUX,CHECK-OPEN,CHECK-UNKNOWN %s
; RUN: opt < %s -mtriple=x86_64-apple-macosx10.8.0 -inferattrs -S | FileCheck --match-full-lines --check-prefixes=CHECK,CHECK-KNOWN,CHECK-NOLINUX,CHECK-OPEN,CHECK-DARWIN %s
; RUN: opt < %s -mtriple=x86_64-unknown-linux-gnu -inferattrs -S | FileCheck --match-full-lines --check-prefixes=CHECK,CHECK-KNOWN,CHECK-LINUX %s
; RUN: opt < %s -mtriple=nvptx -inferattrs -S | FileCheck --match-full-lines --check-prefixes=CHECK-NOLINUX,CHECK-NVPTX %s
>>>>>>> 2ab1d525

declare i32 @__nvvm_reflect(i8*)
; CHECK-NVPTX: declare noundef i32 @__nvvm_reflect(i8* noundef) [[NOFREE_NOUNWIND_READNONE:#[0-9]+]]


; Check all the libc functions (thereby also exercising the prototype check).
; Note that it's OK to modify these as attributes might be missing. These checks
; reflect the currently inferred attributes.

; Use an opaque pointer type for all the (possibly opaque) structs.
%opaque = type opaque

; CHECK-LINUX: declare double @__acos_finite(double) [[NOFREE:#[0-9]+]]
; CHECK-NOLINUX: declare double @__acos_finite(double)
declare double @__acos_finite(double)

; CHECK-LINUX: declare float @__acosf_finite(float) [[NOFREE]]
; CHECK-NOLINUX: declare float @__acosf_finite(float)
declare float @__acosf_finite(float)

; CHECK-LINUX: declare double @__acosh_finite(double) [[NOFREE]]
; CHECK-NOLINUX: declare double @__acosh_finite(double)
declare double @__acosh_finite(double)

; CHECK-LINUX: declare float @__acoshf_finite(float) [[NOFREE]]
; CHECK-NOLINUX: declare float @__acoshf_finite(float)
declare float @__acoshf_finite(float)

; CHECK-LINUX: declare x86_fp80 @__acoshl_finite(x86_fp80) [[NOFREE]]
; CHECK-NOLINUX: declare x86_fp80 @__acoshl_finite(x86_fp80)
declare x86_fp80 @__acoshl_finite(x86_fp80)

; CHECK-LINUX: declare x86_fp80 @__acosl_finite(x86_fp80) [[NOFREE]]
; CHECK-NOLINUX: declare x86_fp80 @__acosl_finite(x86_fp80)
declare x86_fp80 @__acosl_finite(x86_fp80)

; CHECK-LINUX: declare double @__asin_finite(double) [[NOFREE]]
; CHECK-NOLINUX: declare double @__asin_finite(double)
declare double @__asin_finite(double)

; CHECK-LINUX: declare float @__asinf_finite(float) [[NOFREE]]
; CHECK-NOLINUX: declare float @__asinf_finite(float)
declare float @__asinf_finite(float)

; CHECK-LINUX: declare x86_fp80 @__asinl_finite(x86_fp80) [[NOFREE]]
; CHECK-NOLINUX: declare x86_fp80 @__asinl_finite(x86_fp80)
declare x86_fp80 @__asinl_finite(x86_fp80)

; CHECK-LINUX: declare double @__atan2_finite(double, double) [[NOFREE]]
; CHECK-NOLINUX: declare double @__atan2_finite(double, double)
declare double @__atan2_finite(double, double)

; CHECK-LINUX: declare float @__atan2f_finite(float, float) [[NOFREE]]
; CHECK-NOLINUX: declare float @__atan2f_finite(float, float)
declare float @__atan2f_finite(float, float)

; CHECK-LINUX: declare x86_fp80 @__atan2l_finite(x86_fp80, x86_fp80) [[NOFREE]]
; CHECK-NOLINUX: declare x86_fp80 @__atan2l_finite(x86_fp80, x86_fp80)
declare x86_fp80 @__atan2l_finite(x86_fp80, x86_fp80)

; CHECK-LINUX: declare double @__atanh_finite(double) [[NOFREE]]
; CHECK-NOLINUX: declare double @__atanh_finite(double)
declare double @__atanh_finite(double)

; CHECK-LINUX: declare float @__atanhf_finite(float) [[NOFREE]]
; CHECK-NOLINUX: declare float @__atanhf_finite(float)
declare float @__atanhf_finite(float)

; CHECK-LINUX: declare x86_fp80 @__atanhl_finite(x86_fp80) [[NOFREE]]
; CHECK-NOLINUX: declare x86_fp80 @__atanhl_finite(x86_fp80)
declare x86_fp80 @__atanhl_finite(x86_fp80)

; CHECK-LINUX: declare double @__cosh_finite(double) [[NOFREE]]
; CHECK-NOLINUX: declare double @__cosh_finite(double)
declare double @__cosh_finite(double)

; CHECK-LINUX: declare float @__coshf_finite(float) [[NOFREE]]
; CHECK-NOLINUX: declare float @__coshf_finite(float)
declare float @__coshf_finite(float)

; CHECK-LINUX: declare x86_fp80 @__coshl_finite(x86_fp80) [[NOFREE]]
; CHECK-NOLINUX: declare x86_fp80 @__coshl_finite(x86_fp80)
declare x86_fp80 @__coshl_finite(x86_fp80)

; CHECK: declare double @__cospi(double)
declare double @__cospi(double)

; CHECK: declare float @__cospif(float)
declare float @__cospif(float)

; CHECK-LINUX: declare double @__exp10_finite(double) [[NOFREE]]
; CHECK-NOLINUX: declare double @__exp10_finite(double)
declare double @__exp10_finite(double)

; CHECK-LINUX: declare float @__exp10f_finite(float) [[NOFREE]]
; CHECK-NOLINUX: declare float @__exp10f_finite(float)
declare float @__exp10f_finite(float)

; CHECK-LINUX: declare x86_fp80 @__exp10l_finite(x86_fp80) [[NOFREE]]
; CHECK-NOLINUX: declare x86_fp80 @__exp10l_finite(x86_fp80)
declare x86_fp80 @__exp10l_finite(x86_fp80)

; CHECK-LINUX: declare double @__exp2_finite(double) [[NOFREE]]
; CHECK-NOLINUX: declare double @__exp2_finite(double)
declare double @__exp2_finite(double)

; CHECK-LINUX: declare float @__exp2f_finite(float) [[NOFREE]]
; CHECK-NOLINUX: declare float @__exp2f_finite(float)
declare float @__exp2f_finite(float)

; CHECK-LINUX: declare x86_fp80 @__exp2l_finite(x86_fp80) [[NOFREE]]
; CHECK-NOLINUX: declare x86_fp80 @__exp2l_finite(x86_fp80)
declare x86_fp80 @__exp2l_finite(x86_fp80)

; CHECK-LINUX: declare double @__exp_finite(double) [[NOFREE]]
; CHECK-NOLINUX: declare double @__exp_finite(double)
declare double @__exp_finite(double)

; CHECK-LINUX: declare float @__expf_finite(float) [[NOFREE]]
; CHECK-NOLINUX: declare float @__expf_finite(float)
declare float @__expf_finite(float)

; CHECK-LINUX: declare x86_fp80 @__expl_finite(x86_fp80) [[NOFREE]]
; CHECK-NOLINUX: declare x86_fp80 @__expl_finite(x86_fp80)
declare x86_fp80 @__expl_finite(x86_fp80)

; CHECK-LINUX: declare double @__log10_finite(double) [[NOFREE]]
; CHECK-NOLINUX: declare double @__log10_finite(double)
declare double @__log10_finite(double)

; CHECK-LINUX: declare float @__log10f_finite(float) [[NOFREE]]
; CHECK-NOLINUX: declare float @__log10f_finite(float)
declare float @__log10f_finite(float)

; CHECK-LINUX: declare x86_fp80 @__log10l_finite(x86_fp80) [[NOFREE]]
; CHECK-NOLINUX: declare x86_fp80 @__log10l_finite(x86_fp80)
declare x86_fp80 @__log10l_finite(x86_fp80)

; CHECK-LINUX: declare double @__log2_finite(double) [[NOFREE]]
; CHECK-NOLINUX: declare double @__log2_finite(double)
declare double @__log2_finite(double)

; CHECK-LINUX: declare float @__log2f_finite(float) [[NOFREE]]
; CHECK-NOLINUX: declare float @__log2f_finite(float)
declare float @__log2f_finite(float)

; CHECK-LINUX: declare x86_fp80 @__log2l_finite(x86_fp80) [[NOFREE]]
; CHECK-NOLINUX: declare x86_fp80 @__log2l_finite(x86_fp80)
declare x86_fp80 @__log2l_finite(x86_fp80)

; CHECK-LINUX: declare double @__log_finite(double) [[NOFREE]]
; CHECK-NOLINUX: declare double @__log_finite(double)
declare double @__log_finite(double)

; CHECK-LINUX: declare float @__logf_finite(float) [[NOFREE]]
; CHECK-NOLINUX: declare float @__logf_finite(float)
declare float @__logf_finite(float)

; CHECK-LINUX: declare x86_fp80 @__logl_finite(x86_fp80) [[NOFREE]]
; CHECK-NOLINUX: declare x86_fp80 @__logl_finite(x86_fp80)
declare x86_fp80 @__logl_finite(x86_fp80)

; CHECK-LINUX: declare double @__pow_finite(double, double) [[NOFREE]]
; CHECK-NOLINUX: declare double @__pow_finite(double, double)
declare double @__pow_finite(double, double)

; CHECK-LINUX: declare float @__powf_finite(float, float) [[NOFREE]]
; CHECK-NOLINUX: declare float @__powf_finite(float, float)
declare float @__powf_finite(float, float)

; CHECK-LINUX: declare x86_fp80 @__powl_finite(x86_fp80, x86_fp80) [[NOFREE]]
; CHECK-NOLINUX: declare x86_fp80 @__powl_finite(x86_fp80, x86_fp80)
declare x86_fp80 @__powl_finite(x86_fp80, x86_fp80)

; CHECK-LINUX: declare double @__sinh_finite(double) [[NOFREE]]
; CHECK-NOLINUX: declare double @__sinh_finite(double)
declare double @__sinh_finite(double)

; CHECK-LINUX: declare float @__sinhf_finite(float) [[NOFREE]]
; CHECK-NOLINUX: declare float @__sinhf_finite(float)
declare float @__sinhf_finite(float)

; CHECK-LINUX: declare x86_fp80 @__sinhl_finite(x86_fp80) [[NOFREE]]
; CHECK-NOLINUX: declare x86_fp80 @__sinhl_finite(x86_fp80)
declare x86_fp80 @__sinhl_finite(x86_fp80)

; CHECK: declare double @__sinpi(double)
declare double @__sinpi(double)

; CHECK: declare float @__sinpif(float)
declare float @__sinpif(float)

; CHECK: declare i32 @abs(i32) [[NOFREE_NOUNWIND_WILLRETURN_WRITEONLY:#[0-9]+]]
declare i32 @abs(i32)

; CHECK: declare noundef i32 @access(i8* nocapture noundef readonly, i32 noundef) [[NOFREE_NOUNWIND:#[0-9]+]]
declare i32 @access(i8*, i32)

; CHECK: declare double @acos(double) [[NOFREE_NOUNWIND_WILLRETURN_WRITEONLY]]
declare double @acos(double)

; CHECK: declare float @acosf(float) [[NOFREE_NOUNWIND_WILLRETURN_WRITEONLY]]
declare float @acosf(float)

; CHECK: declare double @acosh(double) [[NOFREE_NOUNWIND_WILLRETURN_WRITEONLY]]
declare double @acosh(double)

; CHECK: declare float @acoshf(float) [[NOFREE_NOUNWIND_WILLRETURN_WRITEONLY]]
declare float @acoshf(float)

; CHECK: declare x86_fp80 @acoshl(x86_fp80) [[NOFREE_NOUNWIND_WILLRETURN_WRITEONLY]]
declare x86_fp80 @acoshl(x86_fp80)

; CHECK: declare x86_fp80 @acosl(x86_fp80) [[NOFREE_NOUNWIND_WILLRETURN_WRITEONLY]]
declare x86_fp80 @acosl(x86_fp80)

; CHECK: declare noalias noundef i8* @aligned_alloc(i64 noundef, i64 noundef) [[INACCESSIBLEMEMONLY_NOFREE_NOUNWIND:#[0-9]+]]
declare i8* @aligned_alloc(i64, i64)

<<<<<<< HEAD
; CHECK: declare double @asin(double) [[NOFREE_NOUNWIND_WILLRETURN]]
=======
; CHECK: declare double @asin(double) [[NOFREE_NOUNWIND_WILLRETURN_WRITEONLY]]
>>>>>>> 2ab1d525
declare double @asin(double)

; CHECK: declare float @asinf(float) [[NOFREE_NOUNWIND_WILLRETURN_WRITEONLY]]
declare float @asinf(float)

; CHECK: declare double @asinh(double) [[NOFREE_NOUNWIND_WILLRETURN_WRITEONLY]]
declare double @asinh(double)

; CHECK: declare float @asinhf(float) [[NOFREE_NOUNWIND_WILLRETURN_WRITEONLY]]
declare float @asinhf(float)

; CHECK: declare x86_fp80 @asinhl(x86_fp80) [[NOFREE_NOUNWIND_WILLRETURN_WRITEONLY]]
declare x86_fp80 @asinhl(x86_fp80)

; CHECK: declare x86_fp80 @asinl(x86_fp80) [[NOFREE_NOUNWIND_WILLRETURN_WRITEONLY]]
declare x86_fp80 @asinl(x86_fp80)

; CHECK: declare double @atan(double) [[NOFREE_NOUNWIND_WILLRETURN_WRITEONLY]]
declare double @atan(double)

; CHECK: declare double @atan2(double, double) [[NOFREE_NOUNWIND_WILLRETURN_WRITEONLY]]
declare double @atan2(double, double)

; CHECK: declare float @atan2f(float, float) [[NOFREE_NOUNWIND_WILLRETURN_WRITEONLY]]
declare float @atan2f(float, float)

; CHECK: declare x86_fp80 @atan2l(x86_fp80, x86_fp80) [[NOFREE_NOUNWIND_WILLRETURN_WRITEONLY]]
declare x86_fp80 @atan2l(x86_fp80, x86_fp80)

; CHECK: declare float @atanf(float) [[NOFREE_NOUNWIND_WILLRETURN_WRITEONLY]]
declare float @atanf(float)

; CHECK: declare double @atanh(double) [[NOFREE_NOUNWIND_WILLRETURN_WRITEONLY]]
declare double @atanh(double)

; CHECK: declare float @atanhf(float) [[NOFREE_NOUNWIND_WILLRETURN_WRITEONLY]]
declare float @atanhf(float)

; CHECK: declare x86_fp80 @atanhl(x86_fp80) [[NOFREE_NOUNWIND_WILLRETURN_WRITEONLY]]
declare x86_fp80 @atanhl(x86_fp80)

; CHECK: declare x86_fp80 @atanl(x86_fp80) [[NOFREE_NOUNWIND_WILLRETURN_WRITEONLY]]
declare x86_fp80 @atanl(x86_fp80)

; CHECK: declare double @atof(i8* nocapture) [[NOFREE_NOUNWIND_READONLY_WILLRETURN:#[0-9]+]]
declare double @atof(i8*)

; CHECK: declare i32 @atoi(i8* nocapture) [[NOFREE_NOUNWIND_READONLY_WILLRETURN]]
declare i32 @atoi(i8*)

; CHECK: declare i64 @atol(i8* nocapture) [[NOFREE_NOUNWIND_READONLY_WILLRETURN]]
declare i64 @atol(i8*)

; CHECK: declare i64 @atoll(i8* nocapture) [[NOFREE_NOUNWIND_READONLY_WILLRETURN]]
declare i64 @atoll(i8*)

; CHECK-LINUX: declare i32 @bcmp(i8* nocapture, i8* nocapture, i64) [[ARGMEMONLY_NOFREE_NOUNWIND_READONLY:#[0-9]+]]
; CHECK-NOLINUX: declare i32 @bcmp(i8*, i8*, i64){{$}}
declare i32 @bcmp(i8*, i8*, i64)

; CHECK: declare void @bcopy(i8* nocapture readonly, i8* nocapture writeonly, i64)  [[ARGMEMONLY_NOFREE_NOUNWIND_WILLRETURN:#[0-9]+]]
declare void @bcopy(i8*, i8*, i64)

; CHECK: declare void @bzero(i8* nocapture writeonly, i64)  [[ARGMEMONLY_NOFREE_NOUNWIND_WILLRETURN]]
declare void @bzero(i8*, i64)

<<<<<<< HEAD
; CHECK: declare noalias noundef i8* @calloc(i64 noundef, i64 noundef) [[INACCESSIBLEMEMONLY_NOFREE_NOUNWIND_WILLRETURN:#[0-9]+]]
=======
; CHECK: declare noalias noundef i8* @calloc(i64 noundef, i64 noundef) [[NOFREE_NOUNWIND_WILLRETURN:#[0-9]+]]
>>>>>>> 2ab1d525
declare i8* @calloc(i64, i64)

; CHECK: declare double @cbrt(double) [[NOFREE_NOUNWIND_WILLRETURN_WRITEONLY]]
declare double @cbrt(double)

; CHECK: declare float @cbrtf(float) [[NOFREE_NOUNWIND_WILLRETURN_WRITEONLY]]
declare float @cbrtf(float)

; CHECK: declare x86_fp80 @cbrtl(x86_fp80) [[NOFREE_NOUNWIND_WILLRETURN_WRITEONLY]]
declare x86_fp80 @cbrtl(x86_fp80)

; CHECK: declare double @ceil(double) [[NOFREE_NOUNWIND_WILLRETURN_WRITEONLY]]
declare double @ceil(double)

; CHECK: declare float @ceilf(float) [[NOFREE_NOUNWIND_WILLRETURN_WRITEONLY]]
declare float @ceilf(float)

; CHECK: declare x86_fp80 @ceill(x86_fp80) [[NOFREE_NOUNWIND_WILLRETURN_WRITEONLY]]
declare x86_fp80 @ceill(x86_fp80)

; CHECK: declare noundef i32 @chmod(i8* nocapture noundef readonly, i16 noundef zeroext) [[NOFREE_NOUNWIND]]
declare i32 @chmod(i8*, i16 zeroext)

; CHECK: declare noundef i32 @chown(i8* nocapture noundef readonly, i32 noundef, i32 noundef) [[NOFREE_NOUNWIND]]
declare i32 @chown(i8*, i32, i32)

; CHECK: declare void @clearerr(%opaque* nocapture noundef) [[NOFREE_NOUNWIND]]
declare void @clearerr(%opaque*)

; CHECK: declare noundef i32 @closedir(%opaque* nocapture noundef) [[NOFREE_NOUNWIND]]
declare i32 @closedir(%opaque*)

; CHECK: declare double @copysign(double, double) [[NOFREE_NOUNWIND_WILLRETURN_WRITEONLY]]
declare double @copysign(double, double)

; CHECK: declare float @copysignf(float, float) [[NOFREE_NOUNWIND_WILLRETURN_WRITEONLY]]
declare float @copysignf(float, float)

; CHECK: declare x86_fp80 @copysignl(x86_fp80, x86_fp80) [[NOFREE_NOUNWIND_WILLRETURN_WRITEONLY]]
declare x86_fp80 @copysignl(x86_fp80, x86_fp80)

; CHECK: declare double @cos(double) [[NOFREE_NOUNWIND_WILLRETURN_WRITEONLY]]
declare double @cos(double)

; CHECK: declare float @cosf(float) [[NOFREE_NOUNWIND_WILLRETURN_WRITEONLY]]
declare float @cosf(float)

; CHECK: declare double @cosh(double) [[NOFREE_NOUNWIND_WILLRETURN_WRITEONLY]]
declare double @cosh(double)

; CHECK: declare float @coshf(float) [[NOFREE_NOUNWIND_WILLRETURN_WRITEONLY]]
declare float @coshf(float)

; CHECK: declare x86_fp80 @coshl(x86_fp80) [[NOFREE_NOUNWIND_WILLRETURN_WRITEONLY]]
declare x86_fp80 @coshl(x86_fp80)

; CHECK: declare x86_fp80 @cosl(x86_fp80) [[NOFREE_NOUNWIND_WILLRETURN_WRITEONLY]]
declare x86_fp80 @cosl(x86_fp80)

; CHECK: declare noundef i8* @ctermid(i8* nocapture noundef) [[NOFREE_NOUNWIND]]
declare i8* @ctermid(i8*)

; CHECK: declare double @exp(double) [[NOFREE_NOUNWIND_WILLRETURN_WRITEONLY]]
declare double @exp(double)

; CHECK: declare double @exp2(double) [[NOFREE_NOUNWIND_WILLRETURN_WRITEONLY]]
declare double @exp2(double)

; CHECK: declare float @exp2f(float) [[NOFREE_NOUNWIND_WILLRETURN_WRITEONLY]]
declare float @exp2f(float)

; CHECK: declare x86_fp80 @exp2l(x86_fp80) [[NOFREE_NOUNWIND_WILLRETURN_WRITEONLY]]
declare x86_fp80 @exp2l(x86_fp80)

; CHECK: declare float @expf(float) [[NOFREE_NOUNWIND_WILLRETURN_WRITEONLY]]
declare float @expf(float)

; CHECK: declare x86_fp80 @expl(x86_fp80) [[NOFREE_NOUNWIND_WILLRETURN_WRITEONLY]]
declare x86_fp80 @expl(x86_fp80)

; CHECK: declare double @expm1(double) [[NOFREE_NOUNWIND_WILLRETURN_WRITEONLY]]
declare double @expm1(double)

; CHECK: declare float @expm1f(float) [[NOFREE_NOUNWIND_WILLRETURN_WRITEONLY]]
declare float @expm1f(float)

; CHECK: declare x86_fp80 @expm1l(x86_fp80) [[NOFREE_NOUNWIND_WILLRETURN_WRITEONLY]]
declare x86_fp80 @expm1l(x86_fp80)

; CHECK: declare double @fabs(double) [[NOFREE_NOUNWIND_WILLRETURN_WRITEONLY]]
declare double @fabs(double)

; CHECK: declare float @fabsf(float) [[NOFREE_NOUNWIND_WILLRETURN_WRITEONLY]]
declare float @fabsf(float)

; CHECK: declare x86_fp80 @fabsl(x86_fp80) [[NOFREE_NOUNWIND_WILLRETURN_WRITEONLY]]
declare x86_fp80 @fabsl(x86_fp80)

; CHECK: declare noundef i32 @fclose(%opaque* nocapture noundef) [[NOFREE_NOUNWIND]]
declare i32 @fclose(%opaque*)

; CHECK: declare noalias noundef %opaque* @fdopen(i32 noundef, i8* nocapture noundef readonly) [[NOFREE_NOUNWIND]]
declare %opaque* @fdopen(i32, i8*)

; CHECK: declare noundef i32 @feof(%opaque* nocapture noundef) [[NOFREE_NOUNWIND]]
declare i32 @feof(%opaque*)

; CHECK: declare noundef i32 @ferror(%opaque* nocapture noundef) [[NOFREE_NOUNWIND_READONLY:#[0-9]+]]
declare i32 @ferror(%opaque*)

; CHECK: declare noundef i32 @fflush(%opaque* nocapture noundef) [[NOFREE_NOUNWIND]]
declare i32 @fflush(%opaque*)

; CHECK: declare i32 @ffs(i32) [[NOFREE_NOUNWIND_WILLRETURN_WRITEONLY]]
declare i32 @ffs(i32)

; CHECK-KNOWN: declare i32 @ffsl(i64) [[NOFREE_NOUNWIND_WILLRETURN_WRITEONLY]]
; CHECK-UNKNOWN: declare i32 @ffsl(i64){{$}}
declare i32 @ffsl(i64)

; CHECK-KNOWN: declare i32 @ffsll(i64) [[NOFREE_NOUNWIND_WILLRETURN_WRITEONLY]]
; CHECK-UNKNOWN: declare i32 @ffsll(i64){{$}}
declare i32 @ffsll(i64)

; CHECK: declare noundef i32 @fgetc(%opaque* nocapture noundef) [[NOFREE_NOUNWIND]]
declare i32 @fgetc(%opaque*)

; CHECK: declare noundef i32 @fgetpos(%opaque* nocapture noundef, i64* nocapture noundef) [[NOFREE_NOUNWIND]]
declare i32 @fgetpos(%opaque*, i64*)

; CHECK: declare noundef i8* @fgets(i8* noundef, i32 noundef, %opaque* nocapture noundef) [[NOFREE_NOUNWIND]]
declare i8* @fgets(i8*, i32, %opaque*)

; CHECK: declare noundef i32 @fileno(%opaque* nocapture noundef) [[NOFREE_NOUNWIND]]
declare i32 @fileno(%opaque*)

; CHECK: declare void @flockfile(%opaque* nocapture noundef) [[NOFREE_NOUNWIND]]
declare void @flockfile(%opaque*)

; CHECK: declare double @floor(double) [[NOFREE_NOUNWIND_WILLRETURN_WRITEONLY]]
declare double @floor(double)

; CHECK: declare float @floorf(float) [[NOFREE_NOUNWIND_WILLRETURN_WRITEONLY]]
declare float @floorf(float)

; CHECK: declare x86_fp80 @floorl(x86_fp80) [[NOFREE_NOUNWIND_WILLRETURN_WRITEONLY]]
declare x86_fp80 @floorl(x86_fp80)

; CHECK: declare i32 @fls(i32)
declare i32 @fls(i32)

; CHECK: declare i32 @flsl(i64)
declare i32 @flsl(i64)

; CHECK: declare i32 @flsll(i64)
declare i32 @flsll(i64)

; CHECK: declare double @fmax(double, double) [[NOFREE_NOUNWIND_WILLRETURN_WRITEONLY]]
declare double @fmax(double, double)

; CHECK: declare float @fmaxf(float, float) [[NOFREE_NOUNWIND_WILLRETURN_WRITEONLY]]
declare float @fmaxf(float, float)

; CHECK: declare x86_fp80 @fmaxl(x86_fp80, x86_fp80) [[NOFREE_NOUNWIND_WILLRETURN_WRITEONLY]]
declare x86_fp80 @fmaxl(x86_fp80, x86_fp80)

; CHECK: declare double @fmin(double, double) [[NOFREE_NOUNWIND_WILLRETURN_WRITEONLY]]
declare double @fmin(double, double)

; CHECK: declare float @fminf(float, float) [[NOFREE_NOUNWIND_WILLRETURN_WRITEONLY]]
declare float @fminf(float, float)

; CHECK: declare x86_fp80 @fminl(x86_fp80, x86_fp80) [[NOFREE_NOUNWIND_WILLRETURN_WRITEONLY]]
declare x86_fp80 @fminl(x86_fp80, x86_fp80)

; CHECK: declare double @fmod(double, double) [[NOFREE_NOUNWIND_WILLRETURN_WRITEONLY]]
declare double @fmod(double, double)

; CHECK: declare float @fmodf(float, float) [[NOFREE_NOUNWIND_WILLRETURN_WRITEONLY]]
declare float @fmodf(float, float)

; CHECK: declare x86_fp80 @fmodl(x86_fp80, x86_fp80) [[NOFREE_NOUNWIND_WILLRETURN_WRITEONLY]]
declare x86_fp80 @fmodl(x86_fp80, x86_fp80)

; CHECK: declare noalias noundef %opaque* @fopen(i8* nocapture noundef readonly, i8* nocapture noundef readonly) [[NOFREE_NOUNWIND]]
declare %opaque* @fopen(i8*, i8*)

; CHECK: declare noundef i32 @fprintf(%opaque* nocapture noundef, i8* nocapture noundef readonly, ...) [[NOFREE_NOUNWIND]]
declare i32 @fprintf(%opaque*, i8*, ...)

; CHECK: declare noundef i32 @fputc(i32 noundef, %opaque* nocapture noundef) [[NOFREE_NOUNWIND]]
declare i32 @fputc(i32, %opaque*)

; CHECK: declare noundef i32 @fputs(i8* nocapture noundef readonly, %opaque* nocapture noundef) [[NOFREE_NOUNWIND]]
declare i32 @fputs(i8*, %opaque*)

; CHECK: declare noundef i64 @fread(i8* nocapture noundef, i64 noundef, i64 noundef, %opaque* nocapture noundef) [[NOFREE_NOUNWIND]]
declare i64 @fread(i8*, i64, i64, %opaque*)

; CHECK: declare void @free(i8* nocapture noundef) [[INACCESSIBLEMEMORARGMEMONLY_NOUNWIND_WILLRETURN:#[0-9]+]]
declare void @free(i8*)

; CHECK: declare double @frexp(double, i32* nocapture) [[NOFREE_NOUNWIND_WILLRETURN]]
declare double @frexp(double, i32*)

; CHECK: declare float @frexpf(float, i32* nocapture) [[NOFREE_NOUNWIND_WILLRETURN]]
declare float @frexpf(float, i32*)

; CHECK: declare x86_fp80 @frexpl(x86_fp80, i32* nocapture) [[NOFREE_NOUNWIND_WILLRETURN]]
declare x86_fp80 @frexpl(x86_fp80, i32*)

; CHECK: declare noundef i32 @fscanf(%opaque* nocapture noundef, i8* nocapture noundef readonly, ...) [[NOFREE_NOUNWIND]]
declare i32 @fscanf(%opaque*, i8*, ...)

; CHECK: declare noundef i32 @fseek(%opaque* nocapture noundef, i64 noundef, i32 noundef) [[NOFREE_NOUNWIND]]
declare i32 @fseek(%opaque*, i64, i32)

; CHECK: declare noundef i32 @fseeko(%opaque* nocapture noundef, i64 noundef, i32 noundef) [[NOFREE_NOUNWIND]]
declare i32 @fseeko(%opaque*, i64, i32)

; CHECK-LINUX: declare noundef i32 @fseeko64(%opaque* nocapture noundef, i64 noundef, i32 noundef) [[NOFREE_NOUNWIND]]
declare i32 @fseeko64(%opaque*, i64, i32)

; CHECK: declare noundef i32 @fsetpos(%opaque* nocapture noundef, i64* noundef) [[NOFREE_NOUNWIND]]
declare i32 @fsetpos(%opaque*, i64*)

; CHECK: declare noundef i32 @fstat(i32 noundef, %opaque* nocapture noundef) [[NOFREE_NOUNWIND]]
declare i32 @fstat(i32, %opaque*)

; CHECK-LINUX: declare noundef i32 @fstat64(i32 noundef, %opaque* nocapture noundef) [[NOFREE_NOUNWIND]]
declare i32 @fstat64(i32, %opaque*)

; CHECK: declare noundef i32 @fstatvfs(i32 noundef, %opaque* nocapture noundef) [[NOFREE_NOUNWIND]]
declare i32 @fstatvfs(i32, %opaque*)

; CHECK-LINUX: declare noundef i32 @fstatvfs64(i32 noundef, %opaque* nocapture noundef) [[NOFREE_NOUNWIND]]
declare i32 @fstatvfs64(i32, %opaque*)

; CHECK: declare noundef i64 @ftell(%opaque* nocapture noundef) [[NOFREE_NOUNWIND]]
declare i64 @ftell(%opaque*)

; CHECK: declare noundef i64 @ftello(%opaque* nocapture noundef) [[NOFREE_NOUNWIND]]
declare i64 @ftello(%opaque*)

; CHECK-LINUX: declare noundef i64 @ftello64(%opaque* nocapture noundef) [[NOFREE_NOUNWIND]]
declare i64 @ftello64(%opaque*)

; CHECK: declare noundef i32 @ftrylockfile(%opaque* nocapture noundef) [[NOFREE_NOUNWIND]]
declare i32 @ftrylockfile(%opaque*)

; CHECK: declare void @funlockfile(%opaque* nocapture noundef) [[NOFREE_NOUNWIND]]
declare void @funlockfile(%opaque*)

; CHECK: declare noundef i64 @fwrite(i8* nocapture noundef, i64 noundef, i64 noundef, %opaque* nocapture noundef) [[NOFREE_NOUNWIND]]
declare i64 @fwrite(i8*, i64, i64, %opaque*)

; CHECK: declare noundef i32 @getc(%opaque* nocapture noundef) [[NOFREE_NOUNWIND]]
declare i32 @getc(%opaque*)

; CHECK-KNOWN: declare noundef i32 @getc_unlocked(%opaque* nocapture noundef) [[NOFREE_NOUNWIND]]
; CHECK-UNKNOWN: declare i32 @getc_unlocked(%opaque*){{$}}
declare i32 @getc_unlocked(%opaque*)

; CHECK: declare noundef i32 @getchar() [[NOFREE_NOUNWIND]]
declare i32 @getchar()

; CHECK-KNOWN: declare noundef i32 @getchar_unlocked() [[NOFREE_NOUNWIND]]
; CHECK-UNKNOWN: declare i32 @getchar_unlocked(){{$}}
declare i32 @getchar_unlocked()

; CHECK: declare noundef i8* @getenv(i8* nocapture noundef) [[NOFREE_NOUNWIND_READONLY]]
declare i8* @getenv(i8*)

; CHECK: declare noundef i32 @getitimer(i32 noundef, %opaque* nocapture noundef) [[NOFREE_NOUNWIND]]
declare i32 @getitimer(i32, %opaque*)

; CHECK: declare noundef i32 @getlogin_r(i8* nocapture noundef, i64 noundef) [[NOFREE_NOUNWIND]]
declare i32 @getlogin_r(i8*, i64)

; CHECK: declare noundef %opaque* @getpwnam(i8* nocapture noundef readonly) [[NOFREE_NOUNWIND]]
declare %opaque* @getpwnam(i8*)

; CHECK: declare noundef i8* @gets(i8* noundef) [[NOFREE_NOUNWIND]]
declare i8* @gets(i8*)

; CHECK: declare noundef i32 @gettimeofday(%opaque* nocapture noundef, i8* nocapture noundef) [[NOFREE_NOUNWIND]]
declare i32 @gettimeofday(%opaque*, i8*)

; CHECK: declare i32 @isascii(i32) [[NOFREE_NOUNWIND_WILLRETURN_WRITEONLY]]
declare i32 @isascii(i32)

; CHECK: declare i32 @isdigit(i32) [[NOFREE_NOUNWIND_WILLRETURN_WRITEONLY]]
declare i32 @isdigit(i32)

; CHECK: declare i64 @labs(i64) [[NOFREE_NOUNWIND_WILLRETURN_WRITEONLY]]
declare i64 @labs(i64)

; CHECK: declare noundef i32 @lchown(i8* nocapture noundef readonly, i32 noundef, i32 noundef) [[NOFREE_NOUNWIND]]
declare i32 @lchown(i8*, i32, i32)

; CHECK: declare double @ldexp(double, i32 signext) [[NOFREE_WILLRETURN:#[0-9]+]]
declare double @ldexp(double, i32)

; CHECK: declare float @ldexpf(float, i32 signext) [[NOFREE_WILLRETURN]]
declare float @ldexpf(float, i32)

; CHECK: declare x86_fp80 @ldexpl(x86_fp80, i32 signext) [[NOFREE_WILLRETURN]]
declare x86_fp80 @ldexpl(x86_fp80, i32)

; CHECK: declare i64 @llabs(i64) [[NOFREE_NOUNWIND_WILLRETURN_WRITEONLY]]
declare i64 @llabs(i64)

; CHECK: declare double @log(double) [[NOFREE_NOUNWIND_WILLRETURN_WRITEONLY]]
declare double @log(double)

; CHECK: declare double @log10(double) [[NOFREE_NOUNWIND_WILLRETURN_WRITEONLY]]
declare double @log10(double)

; CHECK: declare float @log10f(float) [[NOFREE_NOUNWIND_WILLRETURN_WRITEONLY]]
declare float @log10f(float)

; CHECK: declare x86_fp80 @log10l(x86_fp80) [[NOFREE_NOUNWIND_WILLRETURN_WRITEONLY]]
declare x86_fp80 @log10l(x86_fp80)

; CHECK: declare double @log1p(double) [[NOFREE_NOUNWIND_WILLRETURN_WRITEONLY]]
declare double @log1p(double)

; CHECK: declare float @log1pf(float) [[NOFREE_NOUNWIND_WILLRETURN_WRITEONLY]]
declare float @log1pf(float)

; CHECK: declare x86_fp80 @log1pl(x86_fp80) [[NOFREE_NOUNWIND_WILLRETURN_WRITEONLY]]
declare x86_fp80 @log1pl(x86_fp80)

; CHECK: declare double @log2(double) [[NOFREE_NOUNWIND_WILLRETURN_WRITEONLY]]
declare double @log2(double)

; CHECK: declare float @log2f(float) [[NOFREE_NOUNWIND_WILLRETURN_WRITEONLY]]
declare float @log2f(float)

; CHECK: declare x86_fp80 @log2l(x86_fp80) [[NOFREE_NOUNWIND_WILLRETURN_WRITEONLY]]
declare x86_fp80 @log2l(x86_fp80)

; CHECK: declare double @logb(double) [[NOFREE_NOUNWIND_WILLRETURN_WRITEONLY]]
declare double @logb(double)

; CHECK: declare float @logbf(float) [[NOFREE_NOUNWIND_WILLRETURN_WRITEONLY]]
declare float @logbf(float)

; CHECK: declare x86_fp80 @logbl(x86_fp80) [[NOFREE_NOUNWIND_WILLRETURN_WRITEONLY]]
declare x86_fp80 @logbl(x86_fp80)

; CHECK: declare float @logf(float) [[NOFREE_NOUNWIND_WILLRETURN_WRITEONLY]]
declare float @logf(float)

; CHECK: declare x86_fp80 @logl(x86_fp80) [[NOFREE_NOUNWIND_WILLRETURN_WRITEONLY]]
declare x86_fp80 @logl(x86_fp80)

; CHECK: declare noundef i32 @lstat(i8* nocapture noundef readonly, %opaque* nocapture noundef) [[NOFREE_NOUNWIND]]
declare i32 @lstat(i8*, %opaque*)

; CHECK-LINUX: declare noundef i32 @lstat64(i8* nocapture noundef readonly, %opaque* nocapture noundef) [[NOFREE_NOUNWIND]]
declare i32 @lstat64(i8*, %opaque*)

<<<<<<< HEAD
; CHECK: declare noalias noundef i8* @malloc(i64 noundef) [[INACCESSIBLEMEMONLY_NOFREE_NOUNWIND_WILLRETURN]]
=======
; CHECK: declare noalias noundef i8* @malloc(i64 noundef) [[INACCESSIBLEMEMONLY_NOFREE_NOUNWIND_WILLRETURN:#[0-9]+]]
>>>>>>> 2ab1d525
declare i8* @malloc(i64)

; CHECK-LINUX: declare noalias noundef i8* @memalign(i64, i64) [[INACCESSIBLEMEMONLY_NOFREE_NOUNWIND_WILLRETURN]]
declare i8* @memalign(i64, i64)

; CHECK: declare i8* @memccpy(i8* noalias writeonly, i8* noalias nocapture readonly, i32, i64) [[ARGMEMONLY_NOFREE_NOUNWIND_WILLRETURN]]
declare i8* @memccpy(i8*, i8*, i32, i64)

; CHECK-LINUX:   declare i8* @memchr(i8*, i32, i64) [[ARGMEMONLY_NOFREE_NOUNWIND_READONLY]]
; CHECK-DARWIN:  declare i8* @memchr(i8*, i32, i64) [[ARGMEMONLY_NOFREE_NOUNWIND_READONLY:#[0-9]+]]
; CHECK-UNKNOWN: declare i8* @memchr(i8*, i32, i64) [[ARGMEMONLY_NOFREE_NOUNWIND_READONLY:#[0-9]+]]
declare i8* @memchr(i8*, i32, i64)

; CHECK: declare i32 @memcmp(i8* nocapture, i8* nocapture, i64) [[ARGMEMONLY_NOFREE_NOUNWIND_READONLY]]
declare i32 @memcmp(i8*, i8*, i64)

; CHECK: declare i8* @memcpy(i8* noalias returned writeonly, i8* noalias nocapture readonly, i64) [[ARGMEMONLY_NOFREE_NOUNWIND_WILLRETURN]]
declare i8* @memcpy(i8*, i8*, i64)

; CHECK: declare i8* @__memcpy_chk(i8* noalias writeonly, i8* noalias nocapture readonly, i64, i64) [[ARGMEMONLY_NOFREE_NOUNWIND:#[0-9]+]]
declare i8* @__memcpy_chk(i8*, i8*, i64, i64)

; CHECK: declare i8* @mempcpy(i8* noalias writeonly, i8* noalias nocapture readonly, i64) [[ARGMEMONLY_NOFREE_NOUNWIND_WILLRETURN]]
declare i8* @mempcpy(i8*, i8*, i64)

; CHECK: declare i8* @memmove(i8* returned writeonly, i8* nocapture readonly, i64) [[ARGMEMONLY_NOFREE_NOUNWIND_WILLRETURN]]
declare i8* @memmove(i8*, i8*, i64)

; CHECK: declare i8* @memset(i8* writeonly, i32, i64) [[ARGMEMONLY_NOFREE_NOUNWIND_WILLRETURN:#[0-9]+]]
declare i8* @memset(i8*, i32, i64)

; CHECK: declare i8* @__memset_chk(i8* writeonly, i32, i64, i64) [[ARGMEMONLY_NOFREE_NOUNWIND]]
declare i8* @__memset_chk(i8*, i32, i64, i64)

; CHECK: declare noundef i32 @mkdir(i8* nocapture noundef readonly, i16 noundef zeroext) [[NOFREE_NOUNWIND]]
declare i32 @mkdir(i8*, i16 zeroext)

; CHECK: declare noundef i64 @mktime(%opaque* nocapture noundef) [[NOFREE_NOUNWIND_WILLRETURN]]
declare i64 @mktime(%opaque*)

; CHECK: declare double @modf(double, double* nocapture) [[NOFREE_NOUNWIND_WILLRETURN]]
declare double @modf(double, double*)

; CHECK: declare float @modff(float, float* nocapture) [[NOFREE_NOUNWIND_WILLRETURN]]
declare float @modff(float, float*)

; CHECK: declare x86_fp80 @modfl(x86_fp80, x86_fp80* nocapture) [[NOFREE_NOUNWIND_WILLRETURN]]
declare x86_fp80 @modfl(x86_fp80, x86_fp80*)

; CHECK: declare double @nearbyint(double) [[NOFREE_NOUNWIND_WILLRETURN_WRITEONLY]]
declare double @nearbyint(double)

; CHECK: declare float @nearbyintf(float) [[NOFREE_NOUNWIND_WILLRETURN_WRITEONLY]]
declare float @nearbyintf(float)

; CHECK: declare x86_fp80 @nearbyintl(x86_fp80) [[NOFREE_NOUNWIND_WILLRETURN_WRITEONLY]]
declare x86_fp80 @nearbyintl(x86_fp80)

; CHECK-LINUX: declare noundef i32 @open(i8* nocapture noundef readonly, i32 noundef, ...) [[NOFREE]]
; CHECK-OPEN: declare noundef i32 @open(i8* nocapture noundef readonly, i32 noundef, ...) [[NOFREE:#[0-9]+]]
declare i32 @open(i8*, i32, ...)

; CHECK-LINUX: declare noundef i32 @open64(i8* nocapture noundef readonly, i32 noundef, ...) [[NOFREE]]
declare i32 @open64(i8*, i32, ...)

; CHECK: declare noalias noundef %opaque* @opendir(i8* nocapture noundef readonly) [[NOFREE_NOUNWIND]]
declare %opaque* @opendir(i8*)

; CHECK: declare noundef i32 @pclose(%opaque* nocapture noundef) [[NOFREE_NOUNWIND]]
declare i32 @pclose(%opaque*)

; CHECK: declare void @perror(i8* nocapture noundef readonly) [[NOFREE_NOUNWIND]]
declare void @perror(i8*)

; CHECK: declare noalias noundef %opaque* @popen(i8* nocapture noundef readonly, i8* nocapture noundef readonly) [[NOFREE_NOUNWIND]]
declare %opaque* @popen(i8*, i8*)

; CHECK: declare i32 @posix_memalign(i8**, i64, i64) [[NOFREE]]
declare i32 @posix_memalign(i8**, i64, i64)

; CHECK: declare double @pow(double, double) [[NOFREE_NOUNWIND_WILLRETURN_WRITEONLY]]
declare double @pow(double, double)

; CHECK: declare float @powf(float, float) [[NOFREE_NOUNWIND_WILLRETURN_WRITEONLY]]
declare float @powf(float, float)

; CHECK: declare x86_fp80 @powl(x86_fp80, x86_fp80) [[NOFREE_NOUNWIND_WILLRETURN_WRITEONLY]]
declare x86_fp80 @powl(x86_fp80, x86_fp80)

; CHECK: declare noundef i64 @pread(i32 noundef, i8* nocapture noundef, i64 noundef, i64 noundef) [[NOFREE]]
declare i64 @pread(i32, i8*, i64, i64)

; CHECK: declare noundef i32 @printf(i8* nocapture noundef readonly, ...) [[NOFREE_NOUNWIND]]
declare i32 @printf(i8*, ...)

; CHECK: declare noundef i32 @putc(i32 noundef, %opaque* nocapture noundef) [[NOFREE_NOUNWIND]]
declare i32 @putc(i32, %opaque*)

; CHECK: declare noundef i32 @putchar(i32 noundef) [[NOFREE_NOUNWIND]]
declare i32 @putchar(i32)

; CHECK-KNOWN: declare noundef i32 @putchar_unlocked(i32 noundef) [[NOFREE_NOUNWIND]]
; CHECK-UNKNOWN: declare i32 @putchar_unlocked(i32){{$}}
declare i32 @putchar_unlocked(i32)

; CHECK: declare noundef i32 @puts(i8* nocapture noundef readonly) [[NOFREE_NOUNWIND]]
declare i32 @puts(i8*)

; CHECK: declare noundef i64 @pwrite(i32 noundef, i8* nocapture noundef readonly, i64 noundef, i64 noundef) [[NOFREE]]
declare i64 @pwrite(i32, i8*, i64, i64)

; CHECK: declare void @qsort(i8* noundef, i64 noundef, i64 noundef, i32 (i8*, i8*)* nocapture noundef) [[NOFREE]]
declare void @qsort(i8*, i64, i64, i32 (i8*, i8*)*)

; CHECK: declare noundef i64 @read(i32 noundef, i8* nocapture noundef, i64 noundef) [[NOFREE]]
declare i64 @read(i32, i8*, i64)

; CHECK: declare noundef i64 @readlink(i8* nocapture noundef readonly, i8* nocapture noundef, i64 noundef) [[NOFREE_NOUNWIND]]
declare i64 @readlink(i8*, i8*, i64)

<<<<<<< HEAD
; CHECK: declare noalias noundef i8* @realloc(i8* nocapture, i64 noundef) [[NOUNWIND]]
declare i8* @realloc(i8*, i64)

; CHECK: declare noundef i8* @reallocf(i8*, i64 noundef)
=======
; CHECK: declare noalias noundef i8* @realloc(i8* nocapture, i64 noundef) [[INACCESSIBLEMEMORARGMEMONLY_NOUNWIND_WILLRETURN]]
declare i8* @realloc(i8*, i64)

; CHECK: declare noalias noundef i8* @reallocf(i8* nocapture, i64 noundef) [[INACCESSIBLEMEMORARGMEMONLY_NOUNWIND_WILLRETURN]]
>>>>>>> 2ab1d525
declare i8* @reallocf(i8*, i64)

; CHECK: declare noundef i8* @realpath(i8* nocapture noundef readonly, i8* noundef) [[NOFREE_NOUNWIND]]
declare i8* @realpath(i8*, i8*)

; CHECK: declare noundef i32 @remove(i8* nocapture noundef readonly) [[NOFREE_NOUNWIND]]
declare i32 @remove(i8*)

; CHECK: declare noundef i32 @rename(i8* nocapture noundef readonly, i8* nocapture noundef readonly) [[NOFREE_NOUNWIND]]
declare i32 @rename(i8*, i8*)

; CHECK: declare void @rewind(%opaque* nocapture noundef) [[NOFREE_NOUNWIND]]
declare void @rewind(%opaque*)

; CHECK: declare double @rint(double) [[NOFREE_NOUNWIND_WILLRETURN_WRITEONLY]]
declare double @rint(double)

; CHECK: declare float @rintf(float) [[NOFREE_NOUNWIND_WILLRETURN_WRITEONLY]]
declare float @rintf(float)

; CHECK: declare x86_fp80 @rintl(x86_fp80) [[NOFREE_NOUNWIND_WILLRETURN_WRITEONLY]]
declare x86_fp80 @rintl(x86_fp80)

; CHECK: declare noundef i32 @rmdir(i8* nocapture noundef readonly) [[NOFREE_NOUNWIND]]
declare i32 @rmdir(i8*)

; CHECK: declare double @round(double) [[NOFREE_NOUNWIND_WILLRETURN_WRITEONLY]]
declare double @round(double)

; CHECK: declare float @roundf(float) [[NOFREE_NOUNWIND_WILLRETURN_WRITEONLY]]
declare float @roundf(float)

; CHECK: declare x86_fp80 @roundl(x86_fp80) [[NOFREE_NOUNWIND_WILLRETURN_WRITEONLY]]
declare x86_fp80 @roundl(x86_fp80)

; CHECK: declare noundef i32 @scanf(i8* nocapture noundef readonly, ...) [[NOFREE_NOUNWIND]]
declare i32 @scanf(i8*, ...)

; CHECK: declare void @setbuf(%opaque* nocapture noundef, i8* noundef) [[NOFREE_NOUNWIND]]
declare void @setbuf(%opaque*, i8*)

; CHECK: declare noundef i32 @setitimer(i32 noundef, %opaque* nocapture noundef readonly, %opaque* nocapture noundef) [[NOFREE_NOUNWIND_WILLRETURN]]
declare i32 @setitimer(i32, %opaque*, %opaque*)

; CHECK: declare noundef i32 @setvbuf(%opaque* nocapture noundef, i8* noundef, i32 noundef, i64 noundef) [[NOFREE_NOUNWIND]]
declare i32 @setvbuf(%opaque*, i8*, i32, i64)

; CHECK: declare double @sin(double) [[NOFREE_NOUNWIND_WILLRETURN_WRITEONLY]]
declare double @sin(double)

; CHECK: declare float @sinf(float) [[NOFREE_NOUNWIND_WILLRETURN_WRITEONLY]]
declare float @sinf(float)

; CHECK: declare double @sinh(double) [[NOFREE_NOUNWIND_WILLRETURN_WRITEONLY]]
declare double @sinh(double)

; CHECK: declare float @sinhf(float) [[NOFREE_NOUNWIND_WILLRETURN_WRITEONLY]]
declare float @sinhf(float)

; CHECK: declare x86_fp80 @sinhl(x86_fp80) [[NOFREE_NOUNWIND_WILLRETURN_WRITEONLY]]
declare x86_fp80 @sinhl(x86_fp80)

; CHECK: declare x86_fp80 @sinl(x86_fp80) [[NOFREE_NOUNWIND_WILLRETURN_WRITEONLY]]
declare x86_fp80 @sinl(x86_fp80)

; CHECK: declare noundef i32 @snprintf(i8* noalias nocapture noundef writeonly, i64 noundef, i8* nocapture noundef readonly, ...) [[NOFREE_NOUNWIND]]
declare i32 @snprintf(i8*, i64, i8*, ...)

; CHECK: declare noundef i32 @sprintf(i8* noalias nocapture noundef writeonly, i8* nocapture noundef readonly, ...) [[NOFREE_NOUNWIND]]
declare i32 @sprintf(i8*, i8*, ...)

; CHECK: declare double @sqrt(double) [[NOFREE_NOUNWIND_WILLRETURN_WRITEONLY]]
declare double @sqrt(double)

; CHECK: declare float @sqrtf(float) [[NOFREE_NOUNWIND_WILLRETURN_WRITEONLY]]
declare float @sqrtf(float)

; CHECK: declare x86_fp80 @sqrtl(x86_fp80) [[NOFREE_NOUNWIND_WILLRETURN_WRITEONLY]]
declare x86_fp80 @sqrtl(x86_fp80)

; CHECK: declare noundef i32 @sscanf(i8* nocapture noundef readonly, i8* nocapture noundef readonly, ...) [[NOFREE_NOUNWIND]]
declare i32 @sscanf(i8*, i8*, ...)

; CHECK: declare noundef i32 @stat(i8* nocapture noundef readonly, %opaque* nocapture noundef) [[NOFREE_NOUNWIND]]
declare i32 @stat(i8*, %opaque*)

; CHECK-LINUX: declare noundef i32 @stat64(i8* nocapture noundef readonly, %opaque* nocapture noundef) [[NOFREE_NOUNWIND]]
declare i32 @stat64(i8*, %opaque*)

; CHECK: declare noundef i32 @statvfs(i8* nocapture noundef readonly, %opaque* nocapture noundef) [[NOFREE_NOUNWIND]]
declare i32 @statvfs(i8*, %opaque*)

; CHECK-LINUX: declare noundef i32 @statvfs64(i8* nocapture noundef readonly, %opaque* nocapture noundef) [[NOFREE_NOUNWIND]]
declare i32 @statvfs64(i8*, %opaque*)

; CHECK: declare i8* @stpcpy(i8* noalias writeonly, i8* noalias nocapture readonly) [[ARGMEMONLY_NOFREE_NOUNWIND_WILLRETURN]]
declare i8* @stpcpy(i8*, i8*)

; CHECK: declare i8* @stpncpy(i8* noalias writeonly, i8* noalias nocapture readonly, i64) [[ARGMEMONLY_NOFREE_NOUNWIND_WILLRETURN]]
declare i8* @stpncpy(i8*, i8*, i64)

; CHECK: declare i32 @strcasecmp(i8* nocapture, i8* nocapture) [[NOFREE_NOUNWIND_READONLY_WILLRETURN:#[0-9]+]]
declare i32 @strcasecmp(i8*, i8*)

; CHECK: declare i8* @strcat(i8* noalias returned, i8* noalias nocapture readonly) [[ARGMEMONLY_NOFREE_NOUNWIND_WILLRETURN]]
declare i8* @strcat(i8*, i8*)

; CHECK: declare i8* @strchr(i8*, i32) [[ARGMEMONLY_NOFREE_NOUNWIND_READONLY]]
declare i8* @strchr(i8*, i32)

; CHECK: declare i32 @strcmp(i8* nocapture, i8* nocapture) [[ARGMEMONLY_NOFREE_NOUNWIND_READONLY]]
declare i32 @strcmp(i8*, i8*)

; CHECK: declare i32 @strcoll(i8* nocapture, i8* nocapture) [[NOFREE_NOUNWIND_READONLY_WILLRETURN]]
declare i32 @strcoll(i8*, i8*)

; CHECK: declare i8* @strcpy(i8* noalias returned writeonly, i8* noalias nocapture readonly) [[ARGMEMONLY_NOFREE_NOUNWIND_WILLRETURN]]
declare i8* @strcpy(i8*, i8*)

; CHECK: declare i64 @strcspn(i8* nocapture, i8* nocapture) [[ARGMEMONLY_NOFREE_NOUNWIND_READONLY]]
declare i64 @strcspn(i8*, i8*)

; CHECK: declare noalias i8* @strdup(i8* nocapture readonly) [[INACCESSIBLEMEMORARGONLY_NOFREE_NOUNWIND_WILLRETURN:#[0-9]+]]
declare i8* @strdup(i8*)

; CHECK: declare i64 @strlen(i8* nocapture) [[ARGMEMONLY_NOFREE_NOUNWIND_READONLY]]
declare i64 @strlen(i8*)

; CHECK: declare i32 @strncasecmp(i8* nocapture, i8* nocapture, i64) [[NOFREE_NOUNWIND_READONLY_WILLRETURN]]
declare i32 @strncasecmp(i8*, i8*, i64)

; CHECK: declare i8* @strncat(i8* noalias returned, i8* noalias nocapture readonly, i64) [[ARGMEMONLY_NOFREE_NOUNWIND_WILLRETURN]]
declare i8* @strncat(i8*, i8*, i64)

; CHECK: declare i32 @strncmp(i8* nocapture, i8* nocapture, i64) [[ARGMEMONLY_NOFREE_NOUNWIND_READONLY]]
declare i32 @strncmp(i8*, i8*, i64)

; CHECK: declare i8* @strncpy(i8* noalias returned writeonly, i8* noalias nocapture readonly, i64) [[ARGMEMONLY_NOFREE_NOUNWIND_WILLRETURN]]
declare i8* @strncpy(i8*, i8*, i64)

; CHECK: declare noalias i8* @strndup(i8* nocapture readonly, i64 noundef) [[INACCESSIBLEMEMORARGONLY_NOFREE_NOUNWIND_WILLRETURN]]
declare i8* @strndup(i8*, i64)

; CHECK: declare i64 @strnlen(i8* nocapture, i64) [[ARGMEMONLY_NOFREE_NOUNWIND_READONLY_WILLRETURN:#[0-9]+]]
declare i64 @strnlen(i8*, i64)

; CHECK: declare i8* @strpbrk(i8*, i8* nocapture) [[ARGMEMONLY_NOFREE_NOUNWIND_READONLY_WILLRETURN]]
declare i8* @strpbrk(i8*, i8*)

; CHECK: declare i8* @strrchr(i8*, i32) [[ARGMEMONLY_NOFREE_NOUNWIND_READONLY]]
declare i8* @strrchr(i8*, i32)

; CHECK: declare i64 @strspn(i8* nocapture, i8* nocapture) [[ARGMEMONLY_NOFREE_NOUNWIND_READONLY]]
declare i64 @strspn(i8*, i8*)

; CHECK: declare i8* @strstr(i8*, i8* nocapture) [[ARGMEMONLY_NOFREE_NOUNWIND_READONLY_WILLRETURN]]
declare i8* @strstr(i8*, i8*)

; CHECK: declare double @strtod(i8* readonly, i8** nocapture) [[NOFREE_NOUNWIND_WILLRETURN]]
declare double @strtod(i8*, i8**)

; CHECK: declare float @strtof(i8* readonly, i8** nocapture) [[NOFREE_NOUNWIND_WILLRETURN]]
declare float @strtof(i8*, i8**)

; CHECK: declare i8* @strtok(i8*, i8* nocapture readonly) [[NOFREE_NOUNWIND_WILLRETURN]]
declare i8* @strtok(i8*, i8*)

; CHECK: declare i8* @strtok_r(i8*, i8* nocapture readonly, i8**) [[NOFREE_NOUNWIND_WILLRETURN]]
declare i8* @strtok_r(i8*, i8*, i8**)

; CHECK: declare i64 @strtol(i8* readonly, i8** nocapture, i32) [[NOFREE_NOUNWIND_WILLRETURN]]
declare i64 @strtol(i8*, i8**, i32)

; CHECK: declare x86_fp80 @strtold(i8* readonly, i8** nocapture) [[NOFREE_NOUNWIND_WILLRETURN]]
declare x86_fp80 @strtold(i8*, i8**)

; CHECK: declare i64 @strtoll(i8* readonly, i8** nocapture, i32) [[NOFREE_NOUNWIND_WILLRETURN]]
declare i64 @strtoll(i8*, i8**, i32)

; CHECK: declare i64 @strtoul(i8* readonly, i8** nocapture, i32) [[NOFREE_NOUNWIND_WILLRETURN]]
declare i64 @strtoul(i8*, i8**, i32)

; CHECK: declare i64 @strtoull(i8* readonly, i8** nocapture, i32) [[NOFREE_NOUNWIND_WILLRETURN]]
declare i64 @strtoull(i8*, i8**, i32)

; CHECK: declare i64 @strxfrm(i8* nocapture, i8* nocapture readonly, i64) [[NOFREE_NOUNWIND_WILLRETURN]]
declare i64 @strxfrm(i8*, i8*, i64)

; CHECK: declare noundef i32 @system(i8* nocapture noundef readonly) [[NOFREE]]
declare i32 @system(i8*)

; CHECK: declare double @tan(double) [[NOFREE_NOUNWIND_WILLRETURN_WRITEONLY]]
declare double @tan(double)

; CHECK: declare float @tanf(float) [[NOFREE_NOUNWIND_WILLRETURN_WRITEONLY]]
declare float @tanf(float)

; CHECK: declare double @tanh(double) [[NOFREE_NOUNWIND_WILLRETURN_WRITEONLY]]
declare double @tanh(double)

; CHECK: declare float @tanhf(float) [[NOFREE_NOUNWIND_WILLRETURN_WRITEONLY]]
declare float @tanhf(float)

; CHECK: declare x86_fp80 @tanhl(x86_fp80) [[NOFREE_NOUNWIND_WILLRETURN_WRITEONLY]]
declare x86_fp80 @tanhl(x86_fp80)

; CHECK: declare x86_fp80 @tanl(x86_fp80) [[NOFREE_NOUNWIND_WILLRETURN_WRITEONLY]]
declare x86_fp80 @tanl(x86_fp80)

; CHECK: declare noundef i64 @times(%opaque* nocapture noundef) [[NOFREE_NOUNWIND]]
declare i64 @times(%opaque*)

; CHECK: declare noalias noundef %opaque* @tmpfile() [[NOFREE_NOUNWIND]]
declare %opaque* @tmpfile()

; CHECK-LINUX: declare noalias noundef %opaque* @tmpfile64() [[NOFREE_NOUNWIND]]
declare %opaque* @tmpfile64()

; CHECK: declare i32 @toascii(i32) [[NOFREE_NOUNWIND_WILLRETURN_WRITEONLY]]
declare i32 @toascii(i32)

; CHECK: declare double @trunc(double) [[NOFREE_NOUNWIND_WILLRETURN_WRITEONLY]]
declare double @trunc(double)

; CHECK: declare float @truncf(float) [[NOFREE_NOUNWIND_WILLRETURN_WRITEONLY]]
declare float @truncf(float)

; CHECK: declare x86_fp80 @truncl(x86_fp80) [[NOFREE_NOUNWIND_WILLRETURN_WRITEONLY]]
declare x86_fp80 @truncl(x86_fp80)

; CHECK: declare noundef i32 @uname(%opaque* nocapture noundef) [[NOFREE_NOUNWIND]]
declare i32 @uname(%opaque*)

; CHECK: declare noundef i32 @ungetc(i32 noundef, %opaque* nocapture noundef) [[NOFREE_NOUNWIND]]
declare i32 @ungetc(i32, %opaque*)

; CHECK: declare noundef i32 @unlink(i8* nocapture noundef readonly) [[NOFREE_NOUNWIND]]
declare i32 @unlink(i8*)

; CHECK: declare noundef i32 @unsetenv(i8* nocapture noundef readonly) [[NOFREE_NOUNWIND]]
declare i32 @unsetenv(i8*)

; CHECK: declare noundef i32 @utime(i8* nocapture noundef readonly, %opaque* nocapture noundef readonly) [[NOFREE_NOUNWIND]]
declare i32 @utime(i8*, %opaque*)

; CHECK: declare noundef i32 @utimes(i8* nocapture noundef readonly, %opaque* nocapture noundef readonly) [[NOFREE_NOUNWIND]]
declare i32 @utimes(i8*, %opaque*)

; CHECK: declare noalias noundef i8* @valloc(i64 noundef) [[INACCESSIBLEMEMONLY_NOFREE_NOUNWIND_WILLRETURN]]
declare i8* @valloc(i64)

; CHECK: declare noundef i32 @vfprintf(%opaque* nocapture noundef, i8* nocapture noundef readonly, %opaque* noundef) [[NOFREE_NOUNWIND]]
declare i32 @vfprintf(%opaque*, i8*, %opaque*)

; CHECK: declare noundef i32 @vfscanf(%opaque* nocapture noundef, i8* nocapture noundef readonly, %opaque* noundef) [[NOFREE_NOUNWIND]]
declare i32 @vfscanf(%opaque*, i8*, %opaque*)

; CHECK: declare noundef i32 @vprintf(i8* nocapture noundef readonly, %opaque* noundef) [[NOFREE_NOUNWIND]]
declare i32 @vprintf(i8*, %opaque*)

; CHECK: declare noundef i32 @vscanf(i8* nocapture noundef readonly, %opaque* noundef) [[NOFREE_NOUNWIND]]
declare i32 @vscanf(i8*, %opaque*)

; CHECK: declare noundef i32 @vsnprintf(i8* nocapture noundef, i64 noundef, i8* nocapture noundef readonly, %opaque* noundef) [[NOFREE_NOUNWIND]]
declare i32 @vsnprintf(i8*, i64, i8*, %opaque*)

; CHECK: declare noundef i32 @vsprintf(i8* nocapture noundef, i8* nocapture noundef readonly, %opaque* noundef) [[NOFREE_NOUNWIND]]
declare i32 @vsprintf(i8*, i8*, %opaque*)

; CHECK: declare noundef i32 @vsscanf(i8* nocapture noundef readonly, i8* nocapture noundef readonly, %opaque* noundef) [[NOFREE_NOUNWIND]]
declare i32 @vsscanf(i8*, i8*, %opaque*)

; CHECK: declare noundef i64 @write(i32 noundef, i8* nocapture noundef readonly, i64 noundef) [[NOFREE]]
declare i64 @write(i32, i8*, i64)


; memset_pattern{4,8,16} aren't available everywhere.
; CHECK-DARWIN: declare void @memset_pattern4(i8* nocapture writeonly, i8* nocapture readonly, i64) [[ARGMEMONLY_NOFREE_NOUNWIND_WILLRETURN]]
declare void @memset_pattern4(i8*, i8*, i64)
; CHECK-DARWIN: declare void @memset_pattern8(i8* nocapture writeonly, i8* nocapture readonly, i64) [[ARGMEMONLY_NOFREE_NOUNWIND_WILLRETURN]]
declare void @memset_pattern8(i8*, i8*, i64)
; CHECK-DARWIN: declare void @memset_pattern16(i8* nocapture writeonly, i8* nocapture readonly, i64) [[ARGMEMONLY_NOFREE_NOUNWIND_WILLRETURN]]
declare void @memset_pattern16(i8*, i8*, i64)

<<<<<<< HEAD
; CHECK-DAG-UNKNOWN: attributes [[INACCESSIBLEMEMONLY_NOFREE_WILLRETURN]] = { inaccessiblememonly nofree willreturn }
; CHECK-DAG-UNKNOWN: attributes [[NOFREE_NOUNWIND_WILLRETURN]] = { nofree nounwind willreturn }
; CHECK-DAG-UNKNOWN: attributes [[NOFREE_NOUNWIND]] = { nofree nounwind }
; CHECK-DAG-UNKNOWN: attributes [[INACCESSIBLEMEMONLY_NOFREE_NOUNWIND_WILLRETURN]] = { inaccessiblememonly nofree nounwind willreturn }
; CHECK-DAG-UNKNOWN: attributes [[NOFREE_NOUNWIND_READONLY_WILLRETURN]]  = { nofree nounwind readonly willreturn }
; CHECK-DAG-UNKNOWN: attributes [[NOFREE_NOUNWIND_READONLY_WILLRETURN]] = { argmemonly nofree nounwind willreturn }
; CHECK-DAG-UNKNOWN: attributes [[NOFREE_NOUNWIND_READONLY]] = { nofree nounwind readonly }
; CHECK-DAG-UNKNOWN: attributes [[INACCESSIBLEMEMORARGONLY_NOUNWIND_WILLRETURN]]  = { inaccessiblemem_or_argmemonly nounwind willreturn }
; CHECK-DAG-UNKNOWN: attributes [[NOFREE_WILLRETURN]] = { nofree willreturn }
; CHECK-DAG-UNKNOWN: attributes [[ARGMEMONLY_NOFREE_NOUNWIND_READONLY_WILLRETURN]] = { argmemonly nofree nounwind readonly willreturn }
; CHECK-DAG-UNKNOWN: attributes [[NOFREE]] = { nofree }
; CHECK-DAG-UNKNOWN: attributes [[WILLRETURN]]= { willreturn }
; CHECK-DAG-UNKNOWN: attributes [[INACCESSIBLEMEMORARGONLY_NOFREE_NOUNWIND_WILLRETURN]]  = { inaccessiblemem_or_argmemonly nofree nounwind willreturn }

; CHECK-DAG-LINUX: attributes [[INACCESSIBLEMEMONLY_NOFREE_WILLRETURN]] = { inaccessiblememonly nofree willreturn }
; CHECK-DAG-LINUX: attributes [[NOFREE]] = { nofree }
; CHECK-DAG-LINUX: attributes [[NOFREE_NOUNWIND_WILLRETURN]] = { nofree nounwind willreturn }
; CHECK-DAG-LINUX: attributes [[NOFREE_NOUNWIND]] = { nofree nounwind }
; CHECK-DAG-LINUX: attributes [[INACCESSIBLEMEMONLY_NOFREE_NOUNWIND_WILLRETURN]] = { inaccessiblememonly nofree nounwind willreturn }
; CHECK-DAG-LINUX: attributes [[NOFREE_NOUNWIND_READONLY_WILLRETURN]]  = { nofree nounwind readonly willreturn }
; CHECK-DAG-LINUX: attributes [[ARGMEMONLY_NOFREE_NOUNWIND_READONLY_WILLRETURN]] = { argmemonly nofree nounwind readonly willreturn }
; CHECK-DAG-LINUX: attributes [[NOFREE_NOUNWIND_READONLY_WILLRETURN]] = { argmemonly nofree nounwind willreturn }
; CHECK-DAG-LINUX: attributes [[NOFREE_NOUNWIND_READONLY]] = { nofree nounwind readonly }
; CHECK-DAG-LINUX: attributes [[INACCESSIBLEMEMORARGONLY_NOUNWIND_WILLRETURN]]  = { inaccessiblemem_or_argmemonly nounwind willreturn }
; CHECK-DAG-LINUX: attributes [[NOFREE_WILLRETURN]] = { nofree willreturn }
; CHECK-DAG-LINUX: attributes [[WILLRETURN]]= { willreturn }
; CHECK-DAG-LINUX: attributes [[INACCESSIBLEMEMORARGONLY_NOFREE_NOUNWIND_WILLRETURN]]  = { inaccessiblemem_or_argmemonly nofree nounwind willreturn }
; CHECK-DAG-LINUX: attributes [[ARGMEMONLY_NOFREE_NOUNWIND]] = { inaccessiblememonly nofree nounwind }
=======

; CHECK-DAG: attributes [[NOFREE_NOUNWIND_WILLRETURN]] = { mustprogress nofree nounwind willreturn }
; CHECK-DAG: attributes [[NOFREE_NOUNWIND_WILLRETURN_WRITEONLY]] = { mustprogress nofree nounwind willreturn writeonly }
; CHECK-DAG: attributes [[NOFREE_NOUNWIND]] = { nofree nounwind }
; CHECK-DAG: attributes [[INACCESSIBLEMEMONLY_NOFREE_NOUNWIND_WILLRETURN]] = { inaccessiblememonly mustprogress nofree nounwind willreturn }
; CHECK-DAG: attributes [[NOFREE_NOUNWIND_READONLY_WILLRETURN]] = { mustprogress nofree nounwind readonly willreturn }
; CHECK-DAG: attributes [[ARGMEMONLY_NOFREE_NOUNWIND_WILLRETURN]] = { argmemonly mustprogress nofree nounwind willreturn }
; CHECK-DAG: attributes [[NOFREE_NOUNWIND_READONLY]] = { nofree nounwind readonly }
; CHECK-DAG: attributes [[INACCESSIBLEMEMORARGMEMONLY_NOUNWIND_WILLRETURN]] = { inaccessiblemem_or_argmemonly mustprogress nounwind willreturn }
; CHECK-DAG: attributes [[NOFREE_WILLRETURN]] = { mustprogress nofree willreturn }
; CHECK-DAG: attributes [[ARGMEMONLY_NOFREE_NOUNWIND_READONLY_WILLRETURN]] = { argmemonly mustprogress nofree nounwind readonly willreturn }
; CHECK-DAG: attributes [[NOFREE]] = { nofree }
; CHECK-DAG: attributes [[INACCESSIBLEMEMORARGONLY_NOFREE_NOUNWIND_WILLRETURN]]  = { inaccessiblemem_or_argmemonly mustprogress nofree nounwind willreturn }
; CHECK-DAG: attributes [[ARGMEMONLY_NOFREE_NOUNWIND]] = { argmemonly nofree nounwind }

; CHECK-NVPTX-DAG: attributes [[NOFREE_NOUNWIND_READNONE]] = { nofree nosync nounwind readnone }
>>>>>>> 2ab1d525
<|MERGE_RESOLUTION|>--- conflicted
+++ resolved
@@ -1,16 +1,8 @@
-<<<<<<< HEAD
-; RUN: opt < %s -mtriple=x86_64-- -inferattrs -S | FileCheck -check-prefix=CHECK-UNKNOWN %s
-; RUN: opt < %s -mtriple=x86_64-- -passes=inferattrs -S | FileCheck -check-prefix=CHECK-UNKNOWN %s
-; RUN: opt < %s -mtriple=x86_64-apple-macosx10.8.0 -inferattrs -S | FileCheck -check-prefix=CHECK -check-prefix=CHECK-DARWIN %s
-; RUN: opt < %s -mtriple=x86_64-unknown-linux-gnu -inferattrs -S | FileCheck -check-prefix=CHECK -check-prefix=CHECK-LINUX %s
-; RUN: opt < %s -mtriple=nvptx -inferattrs -S | FileCheck -check-prefix=CHECK-NVPTX %s
-=======
 ; RUN: opt < %s -mtriple=x86_64-- -inferattrs -S | FileCheck --match-full-lines --check-prefixes=CHECK,CHECK-NOLINUX,CHECK-OPEN,CHECK-UNKNOWN %s
 ; RUN: opt < %s -mtriple=x86_64-- -passes=inferattrs -S | FileCheck --match-full-lines --check-prefixes=CHECK,CHECK-NOLINUX,CHECK-OPEN,CHECK-UNKNOWN %s
 ; RUN: opt < %s -mtriple=x86_64-apple-macosx10.8.0 -inferattrs -S | FileCheck --match-full-lines --check-prefixes=CHECK,CHECK-KNOWN,CHECK-NOLINUX,CHECK-OPEN,CHECK-DARWIN %s
 ; RUN: opt < %s -mtriple=x86_64-unknown-linux-gnu -inferattrs -S | FileCheck --match-full-lines --check-prefixes=CHECK,CHECK-KNOWN,CHECK-LINUX %s
 ; RUN: opt < %s -mtriple=nvptx -inferattrs -S | FileCheck --match-full-lines --check-prefixes=CHECK-NOLINUX,CHECK-NVPTX %s
->>>>>>> 2ab1d525
 
 declare i32 @__nvvm_reflect(i8*)
 ; CHECK-NVPTX: declare noundef i32 @__nvvm_reflect(i8* noundef) [[NOFREE_NOUNWIND_READNONE:#[0-9]+]]
@@ -230,11 +222,7 @@
 ; CHECK: declare noalias noundef i8* @aligned_alloc(i64 noundef, i64 noundef) [[INACCESSIBLEMEMONLY_NOFREE_NOUNWIND:#[0-9]+]]
 declare i8* @aligned_alloc(i64, i64)
 
-<<<<<<< HEAD
-; CHECK: declare double @asin(double) [[NOFREE_NOUNWIND_WILLRETURN]]
-=======
 ; CHECK: declare double @asin(double) [[NOFREE_NOUNWIND_WILLRETURN_WRITEONLY]]
->>>>>>> 2ab1d525
 declare double @asin(double)
 
 ; CHECK: declare float @asinf(float) [[NOFREE_NOUNWIND_WILLRETURN_WRITEONLY]]
@@ -301,11 +289,7 @@
 ; CHECK: declare void @bzero(i8* nocapture writeonly, i64)  [[ARGMEMONLY_NOFREE_NOUNWIND_WILLRETURN]]
 declare void @bzero(i8*, i64)
 
-<<<<<<< HEAD
-; CHECK: declare noalias noundef i8* @calloc(i64 noundef, i64 noundef) [[INACCESSIBLEMEMONLY_NOFREE_NOUNWIND_WILLRETURN:#[0-9]+]]
-=======
 ; CHECK: declare noalias noundef i8* @calloc(i64 noundef, i64 noundef) [[NOFREE_NOUNWIND_WILLRETURN:#[0-9]+]]
->>>>>>> 2ab1d525
 declare i8* @calloc(i64, i64)
 
 ; CHECK: declare double @cbrt(double) [[NOFREE_NOUNWIND_WILLRETURN_WRITEONLY]]
@@ -669,11 +653,7 @@
 ; CHECK-LINUX: declare noundef i32 @lstat64(i8* nocapture noundef readonly, %opaque* nocapture noundef) [[NOFREE_NOUNWIND]]
 declare i32 @lstat64(i8*, %opaque*)
 
-<<<<<<< HEAD
-; CHECK: declare noalias noundef i8* @malloc(i64 noundef) [[INACCESSIBLEMEMONLY_NOFREE_NOUNWIND_WILLRETURN]]
-=======
 ; CHECK: declare noalias noundef i8* @malloc(i64 noundef) [[INACCESSIBLEMEMONLY_NOFREE_NOUNWIND_WILLRETURN:#[0-9]+]]
->>>>>>> 2ab1d525
 declare i8* @malloc(i64)
 
 ; CHECK-LINUX: declare noalias noundef i8* @memalign(i64, i64) [[INACCESSIBLEMEMONLY_NOFREE_NOUNWIND_WILLRETURN]]
@@ -794,17 +774,10 @@
 ; CHECK: declare noundef i64 @readlink(i8* nocapture noundef readonly, i8* nocapture noundef, i64 noundef) [[NOFREE_NOUNWIND]]
 declare i64 @readlink(i8*, i8*, i64)
 
-<<<<<<< HEAD
-; CHECK: declare noalias noundef i8* @realloc(i8* nocapture, i64 noundef) [[NOUNWIND]]
-declare i8* @realloc(i8*, i64)
-
-; CHECK: declare noundef i8* @reallocf(i8*, i64 noundef)
-=======
 ; CHECK: declare noalias noundef i8* @realloc(i8* nocapture, i64 noundef) [[INACCESSIBLEMEMORARGMEMONLY_NOUNWIND_WILLRETURN]]
 declare i8* @realloc(i8*, i64)
 
 ; CHECK: declare noalias noundef i8* @reallocf(i8* nocapture, i64 noundef) [[INACCESSIBLEMEMORARGMEMONLY_NOUNWIND_WILLRETURN]]
->>>>>>> 2ab1d525
 declare i8* @reallocf(i8*, i64)
 
 ; CHECK: declare noundef i8* @realpath(i8* nocapture noundef readonly, i8* noundef) [[NOFREE_NOUNWIND]]
@@ -1089,36 +1062,6 @@
 ; CHECK-DARWIN: declare void @memset_pattern16(i8* nocapture writeonly, i8* nocapture readonly, i64) [[ARGMEMONLY_NOFREE_NOUNWIND_WILLRETURN]]
 declare void @memset_pattern16(i8*, i8*, i64)
 
-<<<<<<< HEAD
-; CHECK-DAG-UNKNOWN: attributes [[INACCESSIBLEMEMONLY_NOFREE_WILLRETURN]] = { inaccessiblememonly nofree willreturn }
-; CHECK-DAG-UNKNOWN: attributes [[NOFREE_NOUNWIND_WILLRETURN]] = { nofree nounwind willreturn }
-; CHECK-DAG-UNKNOWN: attributes [[NOFREE_NOUNWIND]] = { nofree nounwind }
-; CHECK-DAG-UNKNOWN: attributes [[INACCESSIBLEMEMONLY_NOFREE_NOUNWIND_WILLRETURN]] = { inaccessiblememonly nofree nounwind willreturn }
-; CHECK-DAG-UNKNOWN: attributes [[NOFREE_NOUNWIND_READONLY_WILLRETURN]]  = { nofree nounwind readonly willreturn }
-; CHECK-DAG-UNKNOWN: attributes [[NOFREE_NOUNWIND_READONLY_WILLRETURN]] = { argmemonly nofree nounwind willreturn }
-; CHECK-DAG-UNKNOWN: attributes [[NOFREE_NOUNWIND_READONLY]] = { nofree nounwind readonly }
-; CHECK-DAG-UNKNOWN: attributes [[INACCESSIBLEMEMORARGONLY_NOUNWIND_WILLRETURN]]  = { inaccessiblemem_or_argmemonly nounwind willreturn }
-; CHECK-DAG-UNKNOWN: attributes [[NOFREE_WILLRETURN]] = { nofree willreturn }
-; CHECK-DAG-UNKNOWN: attributes [[ARGMEMONLY_NOFREE_NOUNWIND_READONLY_WILLRETURN]] = { argmemonly nofree nounwind readonly willreturn }
-; CHECK-DAG-UNKNOWN: attributes [[NOFREE]] = { nofree }
-; CHECK-DAG-UNKNOWN: attributes [[WILLRETURN]]= { willreturn }
-; CHECK-DAG-UNKNOWN: attributes [[INACCESSIBLEMEMORARGONLY_NOFREE_NOUNWIND_WILLRETURN]]  = { inaccessiblemem_or_argmemonly nofree nounwind willreturn }
-
-; CHECK-DAG-LINUX: attributes [[INACCESSIBLEMEMONLY_NOFREE_WILLRETURN]] = { inaccessiblememonly nofree willreturn }
-; CHECK-DAG-LINUX: attributes [[NOFREE]] = { nofree }
-; CHECK-DAG-LINUX: attributes [[NOFREE_NOUNWIND_WILLRETURN]] = { nofree nounwind willreturn }
-; CHECK-DAG-LINUX: attributes [[NOFREE_NOUNWIND]] = { nofree nounwind }
-; CHECK-DAG-LINUX: attributes [[INACCESSIBLEMEMONLY_NOFREE_NOUNWIND_WILLRETURN]] = { inaccessiblememonly nofree nounwind willreturn }
-; CHECK-DAG-LINUX: attributes [[NOFREE_NOUNWIND_READONLY_WILLRETURN]]  = { nofree nounwind readonly willreturn }
-; CHECK-DAG-LINUX: attributes [[ARGMEMONLY_NOFREE_NOUNWIND_READONLY_WILLRETURN]] = { argmemonly nofree nounwind readonly willreturn }
-; CHECK-DAG-LINUX: attributes [[NOFREE_NOUNWIND_READONLY_WILLRETURN]] = { argmemonly nofree nounwind willreturn }
-; CHECK-DAG-LINUX: attributes [[NOFREE_NOUNWIND_READONLY]] = { nofree nounwind readonly }
-; CHECK-DAG-LINUX: attributes [[INACCESSIBLEMEMORARGONLY_NOUNWIND_WILLRETURN]]  = { inaccessiblemem_or_argmemonly nounwind willreturn }
-; CHECK-DAG-LINUX: attributes [[NOFREE_WILLRETURN]] = { nofree willreturn }
-; CHECK-DAG-LINUX: attributes [[WILLRETURN]]= { willreturn }
-; CHECK-DAG-LINUX: attributes [[INACCESSIBLEMEMORARGONLY_NOFREE_NOUNWIND_WILLRETURN]]  = { inaccessiblemem_or_argmemonly nofree nounwind willreturn }
-; CHECK-DAG-LINUX: attributes [[ARGMEMONLY_NOFREE_NOUNWIND]] = { inaccessiblememonly nofree nounwind }
-=======
 
 ; CHECK-DAG: attributes [[NOFREE_NOUNWIND_WILLRETURN]] = { mustprogress nofree nounwind willreturn }
 ; CHECK-DAG: attributes [[NOFREE_NOUNWIND_WILLRETURN_WRITEONLY]] = { mustprogress nofree nounwind willreturn writeonly }
@@ -1134,5 +1077,4 @@
 ; CHECK-DAG: attributes [[INACCESSIBLEMEMORARGONLY_NOFREE_NOUNWIND_WILLRETURN]]  = { inaccessiblemem_or_argmemonly mustprogress nofree nounwind willreturn }
 ; CHECK-DAG: attributes [[ARGMEMONLY_NOFREE_NOUNWIND]] = { argmemonly nofree nounwind }
 
-; CHECK-NVPTX-DAG: attributes [[NOFREE_NOUNWIND_READNONE]] = { nofree nosync nounwind readnone }
->>>>>>> 2ab1d525
+; CHECK-NVPTX-DAG: attributes [[NOFREE_NOUNWIND_READNONE]] = { nofree nosync nounwind readnone }