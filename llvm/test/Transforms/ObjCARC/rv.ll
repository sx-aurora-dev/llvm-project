--- conflicted
+++ resolved
@@ -461,31 +461,19 @@
 ; CHECK-NEXT: ret i8* %[[CALL]]
 
 define i8* @test31() {
-<<<<<<< HEAD
-  %call = tail call i8* @returner() [ "clang.arc.attachedcall"(i64 0) ]
-=======
   %call = tail call i8* @returner() [ "clang.arc.attachedcall"(i8* (i8*)* @llvm.objc.retainAutoreleasedReturnValue) ]
->>>>>>> 2ab1d525
   call void (...) @llvm.objc.clang.arc.noop.use(i8* %call)
   %1 = call i8* @llvm.objc.autoreleaseReturnValue(i8* %call)
   ret i8* %1
 }
 
 ; CHECK-LABEL: define i8* @test32(
-<<<<<<< HEAD
-; CHECK: %[[CALL:.*]] = call i8* @returner() [ "clang.arc.attachedcall"(i64 0) ]
-=======
 ; CHECK: %[[CALL:.*]] = call i8* @returner() [ "clang.arc.attachedcall"(i8* (i8*)* @llvm.objc.retainAutoreleasedReturnValue) ]
->>>>>>> 2ab1d525
 ; CHECK: call void (...) @llvm.objc.clang.arc.noop.use(i8* %[[CALL]])
 ; CHECK: call i8* @llvm.objc.autoreleaseReturnValue(i8* %[[CALL]])
 
 define i8* @test32() {
-<<<<<<< HEAD
-  %call = call i8* @returner() [ "clang.arc.attachedcall"(i64 0) ]
-=======
   %call = call i8* @returner() [ "clang.arc.attachedcall"(i8* (i8*)* @llvm.objc.retainAutoreleasedReturnValue) ]
->>>>>>> 2ab1d525
   call void (...) @llvm.objc.clang.arc.noop.use(i8* %call)
   %1 = call i8* @llvm.objc.autoreleaseReturnValue(i8* %call)
   ret i8* %1
