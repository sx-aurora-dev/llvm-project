; RUN: opt -mtriple=i686-unknown-windows-msvc -objc-arc-contract -S -o - %s | FileCheck %s

; Generated (and lightly modified and cleaned up) from the following source:
; id f();
; void g() {
;   try {
;     f();
;   } catch (...) {
;     f();
;   }
; }

; CHECK-LABEL: define void @"\01?g@@YAXXZ"()
; CHECK-LABEL: catch
; CHECK: call void asm sideeffect "movl{{.*}}%ebp, %ebp{{.*}}", ""() [ "funclet"(token %1) ]

; CHECK-LABEL: catch.1
; CHECK: call void asm sideeffect "movl{{.*}}%ebp, %ebp{{.*}}", ""() [ "funclet"(token %1) ]

; CHECK-LABEL: invoke.cont
; CHECK: call void asm sideeffect "movl{{.*}}%ebp, %ebp{{.*}}", ""(){{$}}

define void @"\01?g@@YAXXZ"() personality i8* bitcast (i32 (...)* @__CxxFrameHandler3 to i8*) {
entry:
  %call = invoke i8* @"\01?f@@YAPAUobjc_object@@XZ"()
          to label %invoke.cont unwind label %catch.dispatch

catch.dispatch:                                   ; preds = %entry
  %0 = catchswitch within none [label %catch] unwind to caller

catch:                                            ; preds = %catch.dispatch
  %1 = catchpad within %0 [i8* null, i32 64, i8* null]
  %call1 = call i8* @"\01?f@@YAPAUobjc_object@@XZ"() [ "funclet"(token %1) ]
  %2 = call i8* @llvm.objc.retainAutoreleasedReturnValue(i8* %call1) [ "funclet"(token %1) ]
  call void @llvm.objc.release(i8* %2) [ "funclet"(token %1) ]
  br label %catch.1

catch.1:                                          ; preds = %catch
  %call2 = call i8* @"\01?f@@YAPAUobjc_object@@XZ"() [ "funclet"(token %1) ]
  %3 = call i8* @llvm.objc.retainAutoreleasedReturnValue(i8* %call2) [ "funclet"(token %1) ]
  call void @llvm.objc.release(i8* %3) [ "funclet"(token %1) ]
  catchret from %1 to label %catchret.dest

catchret.dest:                                    ; preds = %catch.1
  ret void

invoke.cont:                                      ; preds = %entry
  %4 = call i8* @llvm.objc.retainAutoreleasedReturnValue(i8* %call)
  call void @llvm.objc.release(i8* %4)
  ret void
}

; CHECK-LABEL: define dso_local void @"?test_attr_claimRV@@YAXXZ"()
<<<<<<< HEAD
; CHECK: %[[CALL4:.*]] = notail call i8* @"?noexcept_func@@YAPAUobjc_object@@XZ"() [ "clang.arc.attachedcall"(i64 1) ]
; CHECK: call i8* @llvm.objc.unsafeClaimAutoreleasedReturnValue(i8* %[[CALL4]])

; CHECK: %[[V1:.*]] = cleanuppad
; CHECK: %[[CALL:.*]] = notail call i8* @"?noexcept_func@@YAPAUobjc_object@@XZ"() [ "funclet"(token %[[V1]]), "clang.arc.attachedcall"(i64 1) ]
=======
; CHECK: %[[CALL4:.*]] = notail call i8* @"?noexcept_func@@YAPAUobjc_object@@XZ"() [ "clang.arc.attachedcall"() ]
; CHECK: call i8* @llvm.objc.unsafeClaimAutoreleasedReturnValue(i8* %[[CALL4]])

; CHECK: %[[V1:.*]] = cleanuppad
; CHECK: %[[CALL:.*]] = notail call i8* @"?noexcept_func@@YAPAUobjc_object@@XZ"() [ "funclet"(token %[[V1]]), "clang.arc.attachedcall"() ]
>>>>>>> 2ab1d525
; CHECK: call i8* @llvm.objc.unsafeClaimAutoreleasedReturnValue(i8* %[[CALL]]) [ "funclet"(token %[[V1]]) ]

define dso_local void @"?test_attr_claimRV@@YAXXZ"() local_unnamed_addr #0 personality i8* bitcast (i32 (...)* @__CxxFrameHandler3 to i8*) {
entry:
  invoke void @"?foo@@YAXXZ"()
          to label %invoke.cont unwind label %ehcleanup

invoke.cont:                                      ; preds = %entry
<<<<<<< HEAD
  %call.i4 = tail call i8* @"?noexcept_func@@YAPAUobjc_object@@XZ"() #2 [ "clang.arc.attachedcall"(i64 1) ]
=======
  %call.i4 = tail call i8* @"?noexcept_func@@YAPAUobjc_object@@XZ"() #2 [ "clang.arc.attachedcall"(i8* (i8*)* @llvm.objc.unsafeClaimAutoreleasedReturnValue) ]
>>>>>>> 2ab1d525
  ret void

ehcleanup:                                        ; preds = %entry
  %0 = cleanuppad within none []
<<<<<<< HEAD
  %call.i = call i8* @"?noexcept_func@@YAPAUobjc_object@@XZ"() #2 [ "funclet"(token %0), "clang.arc.attachedcall"(i64 1) ]
=======
  %call.i = call i8* @"?noexcept_func@@YAPAUobjc_object@@XZ"() #2 [ "funclet"(token %0), "clang.arc.attachedcall"(i8* (i8*)* @llvm.objc.unsafeClaimAutoreleasedReturnValue) ]
>>>>>>> 2ab1d525
  cleanupret from %0 unwind to caller
}

declare i8* @"\01?f@@YAPAUobjc_object@@XZ"()

declare i32 @__CxxFrameHandler3(...)

declare void @"?foo@@YAXXZ"()
declare i8* @"?noexcept_func@@YAPAUobjc_object@@XZ"()

declare dllimport i8* @llvm.objc.retainAutoreleasedReturnValue(i8*)
declare i8* @llvm.objc.unsafeClaimAutoreleasedReturnValue(i8*)

declare dllimport void @llvm.objc.release(i8*)

!llvm.module.flags = !{!0}

!0 = !{i32 1, !"clang.arc.retainAutoreleasedReturnValueMarker", !"movl\09%ebp, %ebp\09\09// marker for objc_retainAutoreleaseReturnValue"}<|MERGE_RESOLUTION|>--- conflicted
+++ resolved
@@ -51,19 +51,11 @@
 }
 
 ; CHECK-LABEL: define dso_local void @"?test_attr_claimRV@@YAXXZ"()
-<<<<<<< HEAD
-; CHECK: %[[CALL4:.*]] = notail call i8* @"?noexcept_func@@YAPAUobjc_object@@XZ"() [ "clang.arc.attachedcall"(i64 1) ]
-; CHECK: call i8* @llvm.objc.unsafeClaimAutoreleasedReturnValue(i8* %[[CALL4]])
-
-; CHECK: %[[V1:.*]] = cleanuppad
-; CHECK: %[[CALL:.*]] = notail call i8* @"?noexcept_func@@YAPAUobjc_object@@XZ"() [ "funclet"(token %[[V1]]), "clang.arc.attachedcall"(i64 1) ]
-=======
 ; CHECK: %[[CALL4:.*]] = notail call i8* @"?noexcept_func@@YAPAUobjc_object@@XZ"() [ "clang.arc.attachedcall"() ]
 ; CHECK: call i8* @llvm.objc.unsafeClaimAutoreleasedReturnValue(i8* %[[CALL4]])
 
 ; CHECK: %[[V1:.*]] = cleanuppad
 ; CHECK: %[[CALL:.*]] = notail call i8* @"?noexcept_func@@YAPAUobjc_object@@XZ"() [ "funclet"(token %[[V1]]), "clang.arc.attachedcall"() ]
->>>>>>> 2ab1d525
 ; CHECK: call i8* @llvm.objc.unsafeClaimAutoreleasedReturnValue(i8* %[[CALL]]) [ "funclet"(token %[[V1]]) ]
 
 define dso_local void @"?test_attr_claimRV@@YAXXZ"() local_unnamed_addr #0 personality i8* bitcast (i32 (...)* @__CxxFrameHandler3 to i8*) {
@@ -72,20 +64,12 @@
           to label %invoke.cont unwind label %ehcleanup
 
 invoke.cont:                                      ; preds = %entry
-<<<<<<< HEAD
-  %call.i4 = tail call i8* @"?noexcept_func@@YAPAUobjc_object@@XZ"() #2 [ "clang.arc.attachedcall"(i64 1) ]
-=======
   %call.i4 = tail call i8* @"?noexcept_func@@YAPAUobjc_object@@XZ"() #2 [ "clang.arc.attachedcall"(i8* (i8*)* @llvm.objc.unsafeClaimAutoreleasedReturnValue) ]
->>>>>>> 2ab1d525
   ret void
 
 ehcleanup:                                        ; preds = %entry
   %0 = cleanuppad within none []
-<<<<<<< HEAD
-  %call.i = call i8* @"?noexcept_func@@YAPAUobjc_object@@XZ"() #2 [ "funclet"(token %0), "clang.arc.attachedcall"(i64 1) ]
-=======
   %call.i = call i8* @"?noexcept_func@@YAPAUobjc_object@@XZ"() #2 [ "funclet"(token %0), "clang.arc.attachedcall"(i8* (i8*)* @llvm.objc.unsafeClaimAutoreleasedReturnValue) ]
->>>>>>> 2ab1d525
   cleanupret from %0 unwind to caller
 }
 
