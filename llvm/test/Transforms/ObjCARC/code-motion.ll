--- conflicted
+++ resolved
@@ -3,8 +3,6 @@
 declare void @alterRefCount()
 declare void @use(i8*)
 declare void @readOnlyFunc(i8*, i8*)
-
-@g0 = global i8* null, align 8
 
 @g0 = global i8* null, align 8
 
@@ -41,8 +39,6 @@
   ret void
 }
 
-<<<<<<< HEAD
-=======
 ; Check that code motion is disabled in @test3 and @test4.
 ; Previously, ARC optimizer would move the release past the retain.
 
@@ -186,7 +182,6 @@
   ret void
 }
 
->>>>>>> 2ab1d525
 declare void @llvm.dbg.declare(metadata, metadata, metadata)
 declare i8* @llvm.objc.retain(i8*) local_unnamed_addr
 declare void @llvm.objc.release(i8*) local_unnamed_addr
