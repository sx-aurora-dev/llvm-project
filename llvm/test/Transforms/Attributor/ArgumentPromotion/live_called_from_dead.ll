; NOTE: Assertions have been autogenerated by utils/update_test_checks.py UTC_ARGS: --function-signature --check-attributes --check-globals
; RUN: opt -attributor -enable-new-pm=0 -attributor-manifest-internal  -attributor-max-iterations-verify -attributor-annotate-decl-cs -attributor-max-iterations=4 -S < %s | FileCheck %s --check-prefixes=CHECK,NOT_CGSCC_NPM,NOT_CGSCC_OPM,NOT_TUNIT_NPM,IS__TUNIT____,IS________OPM,IS__TUNIT_OPM
; RUN: opt -aa-pipeline=basic-aa -passes=attributor -attributor-manifest-internal  -attributor-max-iterations-verify -attributor-annotate-decl-cs -attributor-max-iterations=4 -S < %s | FileCheck %s --check-prefixes=CHECK,NOT_CGSCC_OPM,NOT_CGSCC_NPM,NOT_TUNIT_OPM,IS__TUNIT____,IS________NPM,IS__TUNIT_NPM
; RUN: opt -attributor-cgscc -enable-new-pm=0 -attributor-manifest-internal  -attributor-annotate-decl-cs -S < %s | FileCheck %s --check-prefixes=CHECK,NOT_TUNIT_NPM,NOT_TUNIT_OPM,NOT_CGSCC_NPM,IS__CGSCC____,IS________OPM,IS__CGSCC_OPM
; RUN: opt -aa-pipeline=basic-aa -passes=attributor-cgscc -attributor-manifest-internal  -attributor-annotate-decl-cs -S < %s | FileCheck %s --check-prefixes=CHECK,NOT_TUNIT_NPM,NOT_TUNIT_OPM,NOT_CGSCC_OPM,IS__CGSCC____,IS________NPM,IS__CGSCC_NPM


define internal void @dead() {
; IS__CGSCC____-LABEL: define {{[^@]+}}@dead() {
<<<<<<< HEAD
; IS__CGSCC____-NEXT:    [[TMP1:%.*]] = call i32 @test(i32* noalias noundef align 536870912 null)
=======
; IS__CGSCC____-NEXT:    [[TMP1:%.*]] = call i32 @test(i32* noalias noundef align 4294967296 null)
>>>>>>> 2ab1d525
; IS__CGSCC____-NEXT:    ret void
;
  call i32 @test(i32* null, i32* null)
  ret void
}

define internal i32 @test(i32* %X, i32* %Y) {
; IS__CGSCC_OPM: Function Attrs: argmemonly nofree nosync nounwind willreturn writeonly
; IS__CGSCC_OPM-LABEL: define {{[^@]+}}@test
; IS__CGSCC_OPM-SAME: (i32* noalias nocapture nofree noundef writeonly align 4 [[X:%.*]]) #[[ATTR0:[0-9]+]] {
; IS__CGSCC_OPM-NEXT:    br i1 true, label [[LIVE:%.*]], label [[DEAD:%.*]]
; IS__CGSCC_OPM:       live:
; IS__CGSCC_OPM-NEXT:    store i32 0, i32* [[X]], align 4
; IS__CGSCC_OPM-NEXT:    ret i32 undef
; IS__CGSCC_OPM:       dead:
; IS__CGSCC_OPM-NEXT:    unreachable
;
; IS__CGSCC_NPM: Function Attrs: argmemonly nofree norecurse nosync nounwind willreturn writeonly
; IS__CGSCC_NPM-LABEL: define {{[^@]+}}@test
; IS__CGSCC_NPM-SAME: (i32* noalias nocapture nofree noundef writeonly align 4 [[X:%.*]]) #[[ATTR0:[0-9]+]] {
; IS__CGSCC_NPM-NEXT:    br i1 true, label [[LIVE:%.*]], label [[DEAD:%.*]]
; IS__CGSCC_NPM:       live:
; IS__CGSCC_NPM-NEXT:    store i32 0, i32* [[X]], align 4
; IS__CGSCC_NPM-NEXT:    ret i32 undef
; IS__CGSCC_NPM:       dead:
; IS__CGSCC_NPM-NEXT:    unreachable
;
  br i1 true, label %live, label %dead
live:
  store i32 0, i32* %X
  ret i32 0
dead:
  call i32 @caller(i32* null)
  call void @dead()
  ret i32 1
}

define internal i32 @caller(i32* %B) {
; IS__CGSCC_OPM: Function Attrs: nofree nosync nounwind readnone willreturn
; IS__CGSCC_OPM-LABEL: define {{[^@]+}}@caller
; IS__CGSCC_OPM-SAME: () #[[ATTR1:[0-9]+]] {
; IS__CGSCC_OPM-NEXT:    [[A:%.*]] = alloca i32, align 4
<<<<<<< HEAD
; IS__CGSCC_OPM-NEXT:    store i32 1, i32* [[A]], align 4
=======
>>>>>>> 2ab1d525
; IS__CGSCC_OPM-NEXT:    [[C:%.*]] = call i32 @test(i32* noalias nocapture nofree noundef nonnull writeonly align 4 dereferenceable(4) [[A]]) #[[ATTR3:[0-9]+]]
; IS__CGSCC_OPM-NEXT:    ret i32 undef
;
; IS__CGSCC_NPM: Function Attrs: nofree norecurse nosync nounwind readnone willreturn
; IS__CGSCC_NPM-LABEL: define {{[^@]+}}@caller
; IS__CGSCC_NPM-SAME: () #[[ATTR1:[0-9]+]] {
; IS__CGSCC_NPM-NEXT:    [[A:%.*]] = alloca i32, align 4
<<<<<<< HEAD
; IS__CGSCC_NPM-NEXT:    store i32 1, i32* [[A]], align 4
=======
>>>>>>> 2ab1d525
; IS__CGSCC_NPM-NEXT:    [[C:%.*]] = call i32 @test(i32* noalias nocapture nofree noundef nonnull writeonly align 4 dereferenceable(4) [[A]]) #[[ATTR2:[0-9]+]]
; IS__CGSCC_NPM-NEXT:    ret i32 undef
;
  %A = alloca i32
  store i32 1, i32* %A
  %C = call i32 @test(i32* %A, i32* %B)
  ret i32 %C
}

define i32 @callercaller() {
; IS__TUNIT____: Function Attrs: nofree nosync nounwind readnone willreturn
; IS__TUNIT____-LABEL: define {{[^@]+}}@callercaller
; IS__TUNIT____-SAME: () #[[ATTR0:[0-9]+]] {
; IS__TUNIT____-NEXT:    [[B:%.*]] = alloca i32, align 4
; IS__TUNIT____-NEXT:    ret i32 0
;
; IS__CGSCC_OPM: Function Attrs: nofree norecurse nosync nounwind readnone willreturn
; IS__CGSCC_OPM-LABEL: define {{[^@]+}}@callercaller
; IS__CGSCC_OPM-SAME: () #[[ATTR2:[0-9]+]] {
; IS__CGSCC_OPM-NEXT:    [[B:%.*]] = alloca i32, align 4
<<<<<<< HEAD
; IS__CGSCC_OPM-NEXT:    store i32 2, i32* [[B]], align 4
=======
>>>>>>> 2ab1d525
; IS__CGSCC_OPM-NEXT:    ret i32 0
;
; IS__CGSCC_NPM: Function Attrs: nofree norecurse nosync nounwind readnone willreturn
; IS__CGSCC_NPM-LABEL: define {{[^@]+}}@callercaller
; IS__CGSCC_NPM-SAME: () #[[ATTR1]] {
; IS__CGSCC_NPM-NEXT:    [[B:%.*]] = alloca i32, align 4
<<<<<<< HEAD
; IS__CGSCC_NPM-NEXT:    store i32 2, i32* [[B]], align 4
=======
>>>>>>> 2ab1d525
; IS__CGSCC_NPM-NEXT:    ret i32 0
;
  %B = alloca i32
  store i32 2, i32* %B
  %X = call i32 @caller(i32* %B)
  ret i32 %X
}

<<<<<<< HEAD
=======
;.
>>>>>>> 2ab1d525
; IS__TUNIT____: attributes #[[ATTR0]] = { nofree nosync nounwind readnone willreturn }
;.
; IS__CGSCC_OPM: attributes #[[ATTR0]] = { argmemonly nofree nosync nounwind willreturn writeonly }
; IS__CGSCC_OPM: attributes #[[ATTR1]] = { nofree nosync nounwind readnone willreturn }
; IS__CGSCC_OPM: attributes #[[ATTR2]] = { nofree norecurse nosync nounwind readnone willreturn }
; IS__CGSCC_OPM: attributes #[[ATTR3]] = { nofree nosync nounwind willreturn writeonly }
;.
; IS__CGSCC_NPM: attributes #[[ATTR0]] = { argmemonly nofree norecurse nosync nounwind willreturn writeonly }
; IS__CGSCC_NPM: attributes #[[ATTR1]] = { nofree norecurse nosync nounwind readnone willreturn }
<<<<<<< HEAD
; IS__CGSCC_NPM: attributes #[[ATTR2]] = { nofree nosync nounwind willreturn writeonly }
=======
; IS__CGSCC_NPM: attributes #[[ATTR2]] = { nofree nosync nounwind willreturn writeonly }
;.
>>>>>>> 2ab1d525
<|MERGE_RESOLUTION|>--- conflicted
+++ resolved
@@ -7,11 +7,7 @@
 
 define internal void @dead() {
 ; IS__CGSCC____-LABEL: define {{[^@]+}}@dead() {
-<<<<<<< HEAD
-; IS__CGSCC____-NEXT:    [[TMP1:%.*]] = call i32 @test(i32* noalias noundef align 536870912 null)
-=======
 ; IS__CGSCC____-NEXT:    [[TMP1:%.*]] = call i32 @test(i32* noalias noundef align 4294967296 null)
->>>>>>> 2ab1d525
 ; IS__CGSCC____-NEXT:    ret void
 ;
   call i32 @test(i32* null, i32* null)
@@ -54,10 +50,6 @@
 ; IS__CGSCC_OPM-LABEL: define {{[^@]+}}@caller
 ; IS__CGSCC_OPM-SAME: () #[[ATTR1:[0-9]+]] {
 ; IS__CGSCC_OPM-NEXT:    [[A:%.*]] = alloca i32, align 4
-<<<<<<< HEAD
-; IS__CGSCC_OPM-NEXT:    store i32 1, i32* [[A]], align 4
-=======
->>>>>>> 2ab1d525
 ; IS__CGSCC_OPM-NEXT:    [[C:%.*]] = call i32 @test(i32* noalias nocapture nofree noundef nonnull writeonly align 4 dereferenceable(4) [[A]]) #[[ATTR3:[0-9]+]]
 ; IS__CGSCC_OPM-NEXT:    ret i32 undef
 ;
@@ -65,10 +57,6 @@
 ; IS__CGSCC_NPM-LABEL: define {{[^@]+}}@caller
 ; IS__CGSCC_NPM-SAME: () #[[ATTR1:[0-9]+]] {
 ; IS__CGSCC_NPM-NEXT:    [[A:%.*]] = alloca i32, align 4
-<<<<<<< HEAD
-; IS__CGSCC_NPM-NEXT:    store i32 1, i32* [[A]], align 4
-=======
->>>>>>> 2ab1d525
 ; IS__CGSCC_NPM-NEXT:    [[C:%.*]] = call i32 @test(i32* noalias nocapture nofree noundef nonnull writeonly align 4 dereferenceable(4) [[A]]) #[[ATTR2:[0-9]+]]
 ; IS__CGSCC_NPM-NEXT:    ret i32 undef
 ;
@@ -89,20 +77,12 @@
 ; IS__CGSCC_OPM-LABEL: define {{[^@]+}}@callercaller
 ; IS__CGSCC_OPM-SAME: () #[[ATTR2:[0-9]+]] {
 ; IS__CGSCC_OPM-NEXT:    [[B:%.*]] = alloca i32, align 4
-<<<<<<< HEAD
-; IS__CGSCC_OPM-NEXT:    store i32 2, i32* [[B]], align 4
-=======
->>>>>>> 2ab1d525
 ; IS__CGSCC_OPM-NEXT:    ret i32 0
 ;
 ; IS__CGSCC_NPM: Function Attrs: nofree norecurse nosync nounwind readnone willreturn
 ; IS__CGSCC_NPM-LABEL: define {{[^@]+}}@callercaller
 ; IS__CGSCC_NPM-SAME: () #[[ATTR1]] {
 ; IS__CGSCC_NPM-NEXT:    [[B:%.*]] = alloca i32, align 4
-<<<<<<< HEAD
-; IS__CGSCC_NPM-NEXT:    store i32 2, i32* [[B]], align 4
-=======
->>>>>>> 2ab1d525
 ; IS__CGSCC_NPM-NEXT:    ret i32 0
 ;
   %B = alloca i32
@@ -111,10 +91,7 @@
   ret i32 %X
 }
 
-<<<<<<< HEAD
-=======
 ;.
->>>>>>> 2ab1d525
 ; IS__TUNIT____: attributes #[[ATTR0]] = { nofree nosync nounwind readnone willreturn }
 ;.
 ; IS__CGSCC_OPM: attributes #[[ATTR0]] = { argmemonly nofree nosync nounwind willreturn writeonly }
@@ -124,9 +101,5 @@
 ;.
 ; IS__CGSCC_NPM: attributes #[[ATTR0]] = { argmemonly nofree norecurse nosync nounwind willreturn writeonly }
 ; IS__CGSCC_NPM: attributes #[[ATTR1]] = { nofree norecurse nosync nounwind readnone willreturn }
-<<<<<<< HEAD
 ; IS__CGSCC_NPM: attributes #[[ATTR2]] = { nofree nosync nounwind willreturn writeonly }
-=======
-; IS__CGSCC_NPM: attributes #[[ATTR2]] = { nofree nosync nounwind willreturn writeonly }
-;.
->>>>>>> 2ab1d525
+;.