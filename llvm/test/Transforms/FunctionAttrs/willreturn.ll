; RUN: opt -function-attrs -S %s | FileCheck %s

define void @mustprogress_readnone() mustprogress {
; CHECK:      Function Attrs: {{.*}} noreturn {{.*}} readnone willreturn
; CHECK-NEXT: define void @mustprogress_readnone()
;
entry:
  br label %while.body

while.body:
  br label %while.body
}

define i32 @mustprogress_load(i32* %ptr) mustprogress {
; CHECK:      Function Attrs: {{.*}} readonly willreturn
; CHECK-NEXT: define i32 @mustprogress_load(
;
entry:
  br label %while.body

while.body:
  %r = load i32, i32* %ptr
  br label %while.body
}

define void @mustprogress_store(i32* %ptr) mustprogress {
; CHECK-NOT: Function Attrs: {{.*}} willreturn
; CHECK: define void @mustprogress_store(
;
entry:
  br label %while.body

while.body:
  store i32 0, i32* %ptr
  br label %while.body
}

declare void @unknown_fn()

define void @mustprogress_call_unknown_fn() mustprogress {
; CHECK-NOT: Function Attrs: {{.*}} willreturn
; CHECK:     define void @mustprogress_call_unknown_fn(
;
  call void @unknown_fn()
  ret void
}

define i32 @mustprogress_call_known_functions(i32* %ptr) mustprogress {
; CHECK:      Function Attrs: {{.*}} readonly willreturn
; CHECK-NEXT: define i32 @mustprogress_call_known_functions(
;
  call void @mustprogress_readnone()
  %r = call i32 @mustprogress_load(i32* %ptr)
  ret i32 %r
}

declare i32 @__gxx_personality_v0(...)

define i64 @mustprogress_mayunwind() mustprogress personality i8* bitcast (i32 (...)* @__gxx_personality_v0 to i8*) {
; CHECK:      Function Attrs: {{.*}} readnone willreturn
; CHECK-NEXT: define i64 @mustprogress_mayunwind(
;
  %a = invoke i64 @fn_noread()
          to label %A unwind label %B
A:
  ret i64 10

B:
  %val = landingpad { i8*, i32 }
           catch i8* null
  ret i64 0
}

; Function without loops or non-willreturn calls will return.
define void @willreturn_no_loop(i1 %c, i32* %p) {
<<<<<<< HEAD
; CHECK: Function Attrs: willreturn
=======
; CHECK: Function Attrs: mustprogress willreturn
>>>>>>> 2ab1d525
; CHECK-NEXT: define void @willreturn_no_loop(
;
  br i1 %c, label %if, label %else

if:
  load atomic i32, i32* %p seq_cst, align 4
  call void @fn_willreturn()
  br label %end

else:
  store atomic i32 0, i32* %p seq_cst, align 4
  br label %end

end:
  ret void
}

; Calls a function that is not guaranteed to return, not willreturn.
define void @willreturn_non_returning_function(i1 %c, i32* %p) {
; CHECK-NOT: Function Attrs: {{.*}}willreturn
; CHECK: define void @willreturn_non_returning_function(
;
  call void @unknown_fn()
  ret void
}

; Infinite loop without mustprogress, will not return.
define void @willreturn_loop() {
; CHECK-NOT: Function Attrs: {{.*}}willreturn
; CHECK: define void @willreturn_loop(
;
  br label %loop

loop:
  br label %loop
}

; Finite loop. Could be willreturn but not detected.
; FIXME
define void @willreturn_finite_loop() {
; CHECK-NOT: Function Attrs: {{.*}}willreturn
; CHECK: define void @willreturn_finite_loop(
;
entry:
  br label %loop

loop:
  %i = phi i32 [ 0, %entry], [ %i.inc, %loop ]
  %i.inc = add nuw i32 %i, 1
  %c = icmp ne i32 %i.inc, 100
  br i1 %c, label %loop, label %end

end:
  ret void
}

; Infinite recursion without mustprogress, will not return.
define void @willreturn_recursion() {
; CHECK-NOT: Function Attrs: {{.*}}willreturn
; CHECK: define void @willreturn_recursion(
;
  tail call void @willreturn_recursion()
  ret void
}

; Irreducible infinite loop, will not return.
define void @willreturn_irreducible(i1 %c) {
; CHECK-NOT: Function Attrs: {{.*}}willreturn
; CHECK: define void @willreturn_irreducible(
;
  br i1 %c, label %bb1, label %bb2

bb1:
  br label %bb2

bb2:
  br label %bb1
}

<<<<<<< HEAD
=======
define linkonce i32 @square(i32) {
; CHECK-NOT: Function Attrs: {{.*}}willreturn
; CHECK: define linkonce i32 @square(
    %2 = mul nsw i32 %0, %0
    ret i32 %2
}

>>>>>>> 2ab1d525
declare i64 @fn_noread() readnone
declare void @fn_willreturn() willreturn<|MERGE_RESOLUTION|>--- conflicted
+++ resolved
@@ -73,11 +73,7 @@
 
 ; Function without loops or non-willreturn calls will return.
 define void @willreturn_no_loop(i1 %c, i32* %p) {
-<<<<<<< HEAD
-; CHECK: Function Attrs: willreturn
-=======
 ; CHECK: Function Attrs: mustprogress willreturn
->>>>>>> 2ab1d525
 ; CHECK-NEXT: define void @willreturn_no_loop(
 ;
   br i1 %c, label %if, label %else
@@ -157,8 +153,6 @@
   br label %bb1
 }
 
-<<<<<<< HEAD
-=======
 define linkonce i32 @square(i32) {
 ; CHECK-NOT: Function Attrs: {{.*}}willreturn
 ; CHECK: define linkonce i32 @square(
@@ -166,6 +160,5 @@
     ret i32 %2
 }
 
->>>>>>> 2ab1d525
 declare i64 @fn_noread() readnone
 declare void @fn_willreturn() willreturn