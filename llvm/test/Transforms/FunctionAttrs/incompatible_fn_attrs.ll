; RUN: opt -S -o - -function-attrs %s | FileCheck %s
; RUN: opt -S -o - -passes=function-attrs %s | FileCheck %s

; Verify we remove argmemonly/inaccessiblememonly/inaccessiblemem_or_argmemonly
; function attributes when we derive readnone.

; Function Attrs: argmemonly
define i32* @given_argmem_infer_readnone(i32* %p) #0 {
; CHECK: define i32* @given_argmem_infer_readnone(i32* readnone returned %p) #0 {
entry:
  ret i32* %p
}

; Function Attrs: inaccessiblememonly
define i32* @given_inaccessible_infer_readnone(i32* %p) #1 {
; CHECK: define i32* @given_inaccessible_infer_readnone(i32* readnone returned %p) #0 {
entry:
  ret i32* %p
}

; Function Attrs: inaccessiblemem_or_argmemonly
define i32* @given_inaccessible_or_argmem_infer_readnone(i32* %p) #2 {
; CHECK: define i32* @given_inaccessible_or_argmem_infer_readnone(i32* readnone returned %p) #0 {
entry:
  ret i32* %p
}

attributes #0 = { argmemonly }
attributes #1 = { inaccessiblememonly }
attributes #2 = { inaccessiblemem_or_argmemonly }
<<<<<<< HEAD
; CHECK: attributes #0 = { norecurse nounwind readnone willreturn }
=======
; CHECK: attributes #0 = { mustprogress nofree norecurse nosync nounwind readnone willreturn }
>>>>>>> a2ce6ee6
; CHECK-NOT: attributes<|MERGE_RESOLUTION|>--- conflicted
+++ resolved
@@ -28,9 +28,5 @@
 attributes #0 = { argmemonly }
 attributes #1 = { inaccessiblememonly }
 attributes #2 = { inaccessiblemem_or_argmemonly }
-<<<<<<< HEAD
-; CHECK: attributes #0 = { norecurse nounwind readnone willreturn }
-=======
 ; CHECK: attributes #0 = { mustprogress nofree norecurse nosync nounwind readnone willreturn }
->>>>>>> a2ce6ee6
 ; CHECK-NOT: attributes