--- conflicted
+++ resolved
@@ -25,11 +25,6 @@
   ret void
 }
 
-<<<<<<< HEAD
-; CHECK: attributes #0 = { {{.*}} readnone {{.*}} }
-; CHECK: attributes #1 = { {{.*}} readonly {{.*}} }
-; CHECK: attributes #2 = { {{.*}} writeonly }
-=======
 ; CHECK: define void @test_store(i8* nocapture writeonly %p)
 define void @test_store(i8* %p) {
   store i8 0, i8* %p
@@ -125,5 +120,4 @@
 
 ; CHECK: attributes #0 = { {{.*}}readnone{{.*}} }
 ; CHECK: attributes #1 = { {{.*}}readonly{{.*}} }
-; CHECK: attributes #2 = { {{.*}}writeonly{{.*}} }
->>>>>>> 2ab1d525
+; CHECK: attributes #2 = { {{.*}}writeonly{{.*}} }