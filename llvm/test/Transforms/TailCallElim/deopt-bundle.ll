; RUN: opt < %s -passes=tailcallelim -verify-dom-info -S | FileCheck %s

define i32 @f_1(i32 %x) {
; CHECK-LABEL: @f_1(
wentry:
  %cond = icmp ugt i32 %x, 0
  br i1 %cond, label %return, label %body

body:
; CHECK: body:
; CHECK: call i32 @f_1(i32 %y) [ "deopt"() ]
  %y = add i32 %x, 1
  %tmp = call i32 @f_1(i32 %y) [ "deopt"() ]
  ret i32 0

return:
  ret i32 1
}

define i32 @f_2(i32 %x) {
; CHECK-LABEL: @f_2

entry:
  %cond = icmp ugt i32 %x, 0
  br i1 %cond, label %return, label %body

body:
; CHECK: body:
; CHECK: call i32 @f_2(i32 %y) [ "unknown"() ]
  %y = add i32 %x, 1
  %tmp = call i32 @f_2(i32 %y) [ "unknown"() ]
  ret i32 0

return:
  ret i32 1
}

declare void @func()

define void @f_3(i1 %B) personality i8 42 {
; CHECK-LABEL: @f_3(
entry:
  invoke void @func()
          to label %exit unwind label %merge
merge:
  %cs1 = catchswitch within none [label %catch] unwind to caller

catch:
; CHECK: catch:
; CHECK: call void @f_3(i1 %B) [ "funclet"(token %cp) ]
  %cp = catchpad within %cs1 []
  call void @f_3(i1 %B) [ "funclet"(token %cp) ]
  ret void

exit:
  ret void
}

; CHECK-LABEL: @test_clang_arc_attachedcall(
; CHECK: tail call i8* @getObj(

declare i8* @getObj()

define i8* @test_clang_arc_attachedcall() {
<<<<<<< HEAD
  %r = call i8* @getObj() [ "clang.arc.attachedcall"(i64 0) ]
  ret i8* %r
}
=======
  %r = call i8* @getObj() [ "clang.arc.attachedcall"(i8* (i8*)* @llvm.objc.retainAutoreleasedReturnValue) ]
  ret i8* %r
}

declare i8* @llvm.objc.retainAutoreleasedReturnValue(i8*)
>>>>>>> 2ab1d525
<|MERGE_RESOLUTION|>--- conflicted
+++ resolved
@@ -62,14 +62,8 @@
 declare i8* @getObj()
 
 define i8* @test_clang_arc_attachedcall() {
-<<<<<<< HEAD
-  %r = call i8* @getObj() [ "clang.arc.attachedcall"(i64 0) ]
-  ret i8* %r
-}
-=======
   %r = call i8* @getObj() [ "clang.arc.attachedcall"(i8* (i8*)* @llvm.objc.retainAutoreleasedReturnValue) ]
   ret i8* %r
 }
 
-declare i8* @llvm.objc.retainAutoreleasedReturnValue(i8*)
->>>>>>> 2ab1d525
+declare i8* @llvm.objc.retainAutoreleasedReturnValue(i8*)