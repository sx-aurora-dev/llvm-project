; NOTE: Assertions have been autogenerated by utils/update_test_checks.py
; RUN: opt < %s -enable-coroutines -passes='default<O2>' -S | FileCheck %s

target datalayout = "p:64:64:64"

declare {i8*, i8*, i32} @prototype_f(i8*, i1)
define {i8*, i8*, i32} @f(i8* %buffer, i32 %n) {
; CHECK-LABEL: @f(
; CHECK-NEXT:  coro.return:
; CHECK-NEXT:    [[N_VAL_SPILL_ADDR:%.*]] = getelementptr inbounds i8, i8* [[BUFFER:%.*]], i64 8
; CHECK-NEXT:    [[TMP0:%.*]] = bitcast i8* [[N_VAL_SPILL_ADDR]] to i32*
; CHECK-NEXT:    store i32 [[N:%.*]], i32* [[TMP0]], align 4
; CHECK-NEXT:    [[TMP1:%.*]] = tail call i8* @allocate(i32 [[N]])
; CHECK-NEXT:    [[DOTSPILL_ADDR:%.*]] = bitcast i8* [[BUFFER]] to i8**
; CHECK-NEXT:    store i8* [[TMP1]], i8** [[DOTSPILL_ADDR]], align 8
; CHECK-NEXT:    [[TMP2:%.*]] = insertvalue { i8*, i8*, i32 } { i8* bitcast ({ i8*, i8*, i32 } (i8*, i1)* @f.resume.0 to i8*), i8* undef, i32 undef }, i8* [[TMP1]], 1
; CHECK-NEXT:    [[TMP3:%.*]] = insertvalue { i8*, i8*, i32 } [[TMP2]], i32 [[N]], 2
; CHECK-NEXT:    ret { i8*, i8*, i32 } [[TMP3]]
;
entry:
  %id = call token @llvm.coro.id.retcon(i32 1024, i32 8, i8* %buffer, i8* bitcast ({i8*, i8*, i32} (i8*, i1)* @prototype_f to i8*), i8* bitcast (i8* (i32)* @allocate to i8*), i8* bitcast (void (i8*)* @deallocate to i8*))
  %hdl = call i8* @llvm.coro.begin(token %id, i8* null)
  br label %loop

loop:
  %n.val = phi i32 [ %n, %entry ], [ %inc, %resume ]
  %alloca = call token @llvm.coro.alloca.alloc.i32(i32 %n.val, i32 8)
  %ptr = call i8* @llvm.coro.alloca.get(token %alloca)
  %unwind = call i1 (...) @llvm.coro.suspend.retcon.i1(i8* %ptr, i32 %n.val)
  call void @llvm.coro.alloca.free(token %alloca)
  br i1 %unwind, label %cleanup, label %resume

resume:
  %inc = add i32 %n.val, 1
  br label %loop

cleanup:
  call i1 @llvm.coro.end(i8* %hdl, i1 0)
  unreachable
}



declare {i8*, i32} @prototype_g(i8*, i1)
define {i8*, i32} @g(i8* %buffer, i32 %n) {
; CHECK-LABEL: @g(
; CHECK-NEXT:  coro.return:
; CHECK-NEXT:    [[N_VAL_SPILL_ADDR:%.*]] = bitcast i8* [[BUFFER:%.*]] to i32*
; CHECK-NEXT:    store i32 [[N:%.*]], i32* [[N_VAL_SPILL_ADDR]], align 4
; CHECK-NEXT:    [[TMP0:%.*]] = zext i32 [[N]] to i64
; CHECK-NEXT:    [[TMP1:%.*]] = alloca i8, i64 [[TMP0]], align 8
; CHECK-NEXT:    tail call void @use(i8* nonnull [[TMP1]])
; CHECK-NEXT:    [[TMP2:%.*]] = insertvalue { i8*, i32 } { i8* bitcast ({ i8*, i32 } (i8*, i1)* @g.resume.0 to i8*), i32 undef }, i32 [[N]], 1
; CHECK-NEXT:    ret { i8*, i32 } [[TMP2]]
;
entry:
  %id = call token @llvm.coro.id.retcon(i32 1024, i32 8, i8* %buffer, i8* bitcast ({i8*, i32} (i8*, i1)* @prototype_g to i8*), i8* bitcast (i8* (i32)* @allocate to i8*), i8* bitcast (void (i8*)* @deallocate to i8*))
  %hdl = call i8* @llvm.coro.begin(token %id, i8* null)
  br label %loop

loop:
  %n.val = phi i32 [ %n, %entry ], [ %inc, %resume ]
  %alloca = call token @llvm.coro.alloca.alloc.i32(i32 %n.val, i32 8)
  %ptr = call i8* @llvm.coro.alloca.get(token %alloca)
  call void @use(i8* %ptr)
  call void @llvm.coro.alloca.free(token %alloca)
  %unwind = call i1 (...) @llvm.coro.suspend.retcon.i1(i32 %n.val)
  br i1 %unwind, label %cleanup, label %resume

resume:
  %inc = add i32 %n.val, 1
  br label %loop

cleanup:
  call i1 @llvm.coro.end(i8* %hdl, i1 0)
  unreachable
}



declare {i8*, i32} @prototype_h(i8*, i1)
define {i8*, i32} @h(i8* %buffer, i32 %n) {
; CHECK-LABEL: @h(
; CHECK-NEXT:  coro.return:
; CHECK-NEXT:    [[N_SPILL_ADDR:%.*]] = bitcast i8* [[BUFFER:%.*]] to i32*
; CHECK-NEXT:    store i32 [[N:%.*]], i32* [[N_SPILL_ADDR]], align 4
; CHECK-NEXT:    [[TMP0:%.*]] = insertvalue { i8*, i32 } { i8* bitcast ({ i8*, i32 } (i8*, i1)* @h.resume.0 to i8*), i32 undef }, i32 [[N]], 1
; CHECK-NEXT:    ret { i8*, i32 } [[TMP0]]
;
entry:
  %id = call token @llvm.coro.id.retcon(i32 1024, i32 8, i8* %buffer, i8* bitcast ({i8*, i32} (i8*, i1)* @prototype_h to i8*), i8* bitcast (i8* (i32)* @allocate to i8*), i8* bitcast (void (i8*)* @deallocate to i8*))
  %hdl = call i8* @llvm.coro.begin(token %id, i8* null)
  br label %loop

loop:
  %n.val = phi i32 [ %n, %entry ], [ %inc, %resume ]
  %unwind = call i1 (...) @llvm.coro.suspend.retcon.i1(i32 %n.val)
  br i1 %unwind, label %cleanup, label %resume

resume:
  %inc = add i32 %n.val, 1
  %alloca = call token @llvm.coro.alloca.alloc.i32(i32 %inc, i32 8)
  %ptr = call i8* @llvm.coro.alloca.get(token %alloca)
  call void @use(i8* %ptr)
  call void @llvm.coro.alloca.free(token %alloca)
  br label %loop

cleanup:
  call i1 @llvm.coro.end(i8* %hdl, i1 0)
  unreachable
}



declare {i8*, i32} @prototype_i(i8*)
define {i8*, i32} @i(i8* %buffer, i32 %n) {
; CHECK-LABEL: @i(
; CHECK-NEXT:  coro.return:
; CHECK-NEXT:    [[N_VAL_SPILL_ADDR:%.*]] = bitcast i8* [[BUFFER:%.*]] to i32*
; CHECK-NEXT:    store i32 [[N:%.*]], i32* [[N_VAL_SPILL_ADDR]], align 4
; CHECK-NEXT:    [[TMP0:%.*]] = insertvalue { i8*, i32 } { i8* bitcast ({ i8*, i32 } (i8*)* @i.resume.0 to i8*), i32 undef }, i32 [[N]], 1
; CHECK-NEXT:    ret { i8*, i32 } [[TMP0]]
;
entry:
  %id = call token @llvm.coro.id.retcon(i32 1024, i32 8, i8* %buffer, i8* bitcast ({i8*, i32} (i8*)* @prototype_i to i8*), i8* bitcast (i8* (i32)* @allocate to i8*), i8* bitcast (void (i8*)* @deallocate to i8*))
  %hdl = call i8* @llvm.coro.begin(token %id, i8* null)
  br label %loop

loop:
  %n.val = phi i32 [ %n, %entry ], [ %k, %loop2 ]
  call void (...) @llvm.coro.suspend.retcon.isVoid(i32 %n.val)
  %inc = add i32 %n.val, 1
  br label %loop2

loop2:
  %k = phi i32 [ %inc, %loop ], [ %k2, %loop2 ]
  %alloca = call token @llvm.coro.alloca.alloc.i32(i32 %k, i32 8)
  %ptr = call i8* @llvm.coro.alloca.get(token %alloca)
  call void @use(i8* %ptr)
  call void @llvm.coro.alloca.free(token %alloca)
  %k2 = lshr i32 %k, 1
  %cmp = icmp ugt i32 %k, 128
  br i1 %cmp, label %loop2, label %loop
}



declare {i8*, i32} @prototype_j(i8*)
define {i8*, i32} @j(i8* %buffer, i32 %n) {
; CHECK-LABEL: @j(
; CHECK-NEXT:  coro.return:
; CHECK-NEXT:    [[N_VAL_SPILL_ADDR:%.*]] = bitcast i8* [[BUFFER:%.*]] to i32*
; CHECK-NEXT:    store i32 [[N:%.*]], i32* [[N_VAL_SPILL_ADDR]], align 4
; CHECK-NEXT:    [[TMP0:%.*]] = insertvalue { i8*, i32 } { i8* bitcast ({ i8*, i32 } (i8*)* @j.resume.0 to i8*), i32 undef }, i32 [[N]], 1
; CHECK-NEXT:    ret { i8*, i32 } [[TMP0]]
;
entry:
  %id = call token @llvm.coro.id.retcon(i32 1024, i32 8, i8* %buffer, i8* bitcast ({i8*, i32} (i8*)* @prototype_j to i8*), i8* bitcast (i8* (i32)* @allocate to i8*), i8* bitcast (void (i8*)* @deallocate to i8*))
  %hdl = call i8* @llvm.coro.begin(token %id, i8* null)
  br label %forward

back:
  ; We should encounter this 'get' before we encounter the 'alloc'.
  %ptr = call i8* @llvm.coro.alloca.get(token %alloca)
  call void @use(i8* %ptr)
  call void @llvm.coro.alloca.free(token %alloca)
  %k = add i32 %n.val, 1
  %cmp = icmp ugt i32 %k, 128
  br i1 %cmp, label %forward, label %end

forward:
  %n.val = phi i32 [ %n, %entry ], [ %k, %back ]
  call void (...) @llvm.coro.suspend.retcon.isVoid(i32 %n.val)
  %alloca = call token @llvm.coro.alloca.alloc.i32(i32 %n.val, i32 8)
  %inc = add i32 %n.val, 1
  br label %back

end:
  call i1 @llvm.coro.end(i8* %hdl, i1 0)
  unreachable
}

declare i32 @getSize()
define {i8*, i32} @k(i8* %buffer, i32 %n, i1 %cond) {
<<<<<<< HEAD
=======
; CHECK-LABEL: @k(
; CHECK-NEXT:  PostSpill:
; CHECK-NEXT:    [[SIZE:%.*]] = tail call i32 @getSize()
; CHECK-NEXT:    br i1 [[COND:%.*]], label [[ALLOCA_BLOCK:%.*]], label [[CORO_RETURN:%.*]]
; CHECK:       coro.return:
; CHECK-NEXT:    [[TMP0:%.*]] = insertvalue { i8*, i32 } { i8* bitcast ({ i8*, i32 } (i8*, i1)* @k.resume.0 to i8*), i32 undef }, i32 [[N:%.*]], 1
; CHECK-NEXT:    ret { i8*, i32 } [[TMP0]]
; CHECK:       alloca_block:
; CHECK-NEXT:    [[TMP1:%.*]] = zext i32 [[SIZE]] to i64
; CHECK-NEXT:    [[TMP2:%.*]] = alloca i8, i64 [[TMP1]], align 8
; CHECK-NEXT:    tail call void @use(i8* nonnull [[TMP2]])
; CHECK-NEXT:    br label [[CORO_RETURN]]
;
>>>>>>> 2ab1d525
entry:
  %id = call token @llvm.coro.id.retcon(i32 1024, i32 8, i8* %buffer, i8* bitcast ({i8*, i32} (i8*, i1)* @prototype_g to i8*), i8* bitcast (i8* (i32)* @allocate to i8*), i8* bitcast (void (i8*)* @deallocate to i8*))
  %hdl = call i8* @llvm.coro.begin(token %id, i8* null)
  br i1 %cond, label %alloca_block, label %non_alloca_block

suspend:
  %unwind = call i1 (...) @llvm.coro.suspend.retcon.i1(i32 %n)
  br i1 %unwind, label %cleanup, label %resume

resume:
  br label %cleanup

alloca_block:
  %size = call i32 @getSize()
  ; This will get lowered to a dynamic alloca.
  ; Make sure code that runs after that lowering does not hoist the dynamic
  ; alloca into the entry block of the resume function.
  %alloca = call token @llvm.coro.alloca.alloc.i32(i32 %size, i32 8)
  %ptr = call i8* @llvm.coro.alloca.get(token %alloca)
  call void @use(i8* %ptr)
  call void @llvm.coro.alloca.free(token %alloca)
  br label %suspend

non_alloca_block:
  %ignore = call i32 @getSize()
  br label %suspend

cleanup:
  call i1 @llvm.coro.end(i8* %hdl, i1 0)
  unreachable
}

declare token @llvm.coro.id.retcon(i32, i32, i8*, i8*, i8*, i8*)
declare i8* @llvm.coro.begin(token, i8*)
declare i1 @llvm.coro.suspend.retcon.i1(...)
declare void @llvm.coro.suspend.retcon.isVoid(...)
declare i1 @llvm.coro.end(i8*, i1)
declare i8* @llvm.coro.prepare.retcon(i8*)
declare token @llvm.coro.alloca.alloc.i32(i32, i32)
declare i8* @llvm.coro.alloca.get(token)
declare void @llvm.coro.alloca.free(token)

declare noalias i8* @allocate(i32 %size)
declare void @deallocate(i8* %ptr)

declare void @print(i32)
declare void @use(i8*)<|MERGE_RESOLUTION|>--- conflicted
+++ resolved
@@ -182,8 +182,6 @@
 
 declare i32 @getSize()
 define {i8*, i32} @k(i8* %buffer, i32 %n, i1 %cond) {
-<<<<<<< HEAD
-=======
 ; CHECK-LABEL: @k(
 ; CHECK-NEXT:  PostSpill:
 ; CHECK-NEXT:    [[SIZE:%.*]] = tail call i32 @getSize()
@@ -197,7 +195,6 @@
 ; CHECK-NEXT:    tail call void @use(i8* nonnull [[TMP2]])
 ; CHECK-NEXT:    br label [[CORO_RETURN]]
 ;
->>>>>>> 2ab1d525
 entry:
   %id = call token @llvm.coro.id.retcon(i32 1024, i32 8, i8* %buffer, i8* bitcast ({i8*, i32} (i8*, i1)* @prototype_g to i8*), i8* bitcast (i8* (i32)* @allocate to i8*), i8* bitcast (void (i8*)* @deallocate to i8*))
   %hdl = call i8* @llvm.coro.begin(token %id, i8* null)
