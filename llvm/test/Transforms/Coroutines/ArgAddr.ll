; Need to move users of allocas that were moved into the coroutine frame after
; coro.begin.
<<<<<<< HEAD
; RUN: opt < %s -coro-split -S | FileCheck %s
; RUN: opt < %s -passes=coro-split -S | FileCheck %s
=======
; RUN: opt < %s -passes='cgscc(coro-split),simplifycfg,early-cse' -S | FileCheck %s
>>>>>>> a2ce6ee6

define nonnull i8* @f(i32 %n) "coroutine.presplit"="1" {
; CHECK-LABEL: @f(
; CHECK-NEXT:  entry:
; CHECK-NEXT:    [[ID:%.*]] = call token @llvm.coro.id(i32 0, i8* null, i8* null, i8* bitcast ([3 x void (%f.Frame*)*]* @f.resumers to i8*))
; CHECK-NEXT:    [[N_ADDR:%.*]] = alloca i32, align 4
; CHECK-NEXT:    store i32 [[N:%.*]], i32* [[N_ADDR]], align 4
; CHECK-NEXT:    [[CALL:%.*]] = tail call i8* @malloc(i32 24)
; CHECK-NEXT:    [[TMP0:%.*]] = tail call noalias nonnull i8* @llvm.coro.begin(token [[ID]], i8* [[CALL]])
; CHECK-NEXT:    [[FRAMEPTR:%.*]] = bitcast i8* [[TMP0]] to %f.Frame*
; CHECK-NEXT:    [[RESUME_ADDR:%.*]] = getelementptr inbounds [[F_FRAME:%.*]], %f.Frame* [[FRAMEPTR]], i32 0, i32 0
; CHECK-NEXT:    store void (%f.Frame*)* @f.resume, void (%f.Frame*)** [[RESUME_ADDR]], align 8
; CHECK-NEXT:    [[DESTROY_ADDR:%.*]] = getelementptr inbounds [[F_FRAME]], %f.Frame* [[FRAMEPTR]], i32 0, i32 1
; CHECK-NEXT:    store void (%f.Frame*)* @f.destroy, void (%f.Frame*)** [[DESTROY_ADDR]], align 8
; CHECK-NEXT:    [[TMP1:%.*]] = getelementptr inbounds [[F_FRAME]], %f.Frame* [[FRAMEPTR]], i32 0, i32 2
; CHECK-NEXT:    [[TMP2:%.*]] = load i32, i32* [[N_ADDR]], align 4
; CHECK-NEXT:    store i32 [[TMP2]], i32* [[TMP1]], align 4
;
entry:
  %id = call token @llvm.coro.id(i32 0, i8* null, i8* null, i8* null);
  %n.addr = alloca i32
  store i32 %n, i32* %n.addr ; this needs to go after coro.begin
  %0 = tail call i32 @llvm.coro.size.i32()
  %call = tail call i8* @malloc(i32 %0)
  %1 = tail call noalias nonnull i8* @llvm.coro.begin(token %id, i8* %call)
  %2 = bitcast i32* %n.addr to i8*
  call void @ctor(i8* %2)
  br label %for.cond

for.cond:
  %3 = load i32, i32* %n.addr
  %dec = add nsw i32 %3, -1
  store i32 %dec, i32* %n.addr
  call void @print(i32 %3)
  %4 = call i8 @llvm.coro.suspend(token none, i1 false)
  %conv = sext i8 %4 to i32
  switch i32 %conv, label %coro_Suspend [
  i32 0, label %for.cond
  i32 1, label %coro_Cleanup
  ]

coro_Cleanup:
  %5 = call i8* @llvm.coro.free(token %id, i8* nonnull %1)
  call void @free(i8* %5)
  br label %coro_Suspend

coro_Suspend:
  call i1 @llvm.coro.end(i8* null, i1 false)
  ret i8* %1
}

; CHECK-LABEL: @main
define i32 @main() {
entry:
  %hdl = call i8* @f(i32 4)
  call void @llvm.coro.resume(i8* %hdl)
  call void @llvm.coro.resume(i8* %hdl)
  call void @llvm.coro.destroy(i8* %hdl)
  ret i32 0
}

declare i8* @malloc(i32)
declare void @free(i8*)
declare void @print(i32)
declare void @ctor(i8* nocapture readonly)

declare token @llvm.coro.id(i32, i8*, i8*, i8*)
declare i32 @llvm.coro.size.i32()
declare i8* @llvm.coro.begin(token, i8*)
declare i8 @llvm.coro.suspend(token, i1)
declare i8* @llvm.coro.free(token, i8*)
declare i1 @llvm.coro.end(i8*, i1)

declare void @llvm.coro.resume(i8*)
declare void @llvm.coro.destroy(i8*)<|MERGE_RESOLUTION|>--- conflicted
+++ resolved
@@ -1,11 +1,6 @@
 ; Need to move users of allocas that were moved into the coroutine frame after
 ; coro.begin.
-<<<<<<< HEAD
-; RUN: opt < %s -coro-split -S | FileCheck %s
-; RUN: opt < %s -passes=coro-split -S | FileCheck %s
-=======
 ; RUN: opt < %s -passes='cgscc(coro-split),simplifycfg,early-cse' -S | FileCheck %s
->>>>>>> a2ce6ee6
 
 define nonnull i8* @f(i32 %n) "coroutine.presplit"="1" {
 ; CHECK-LABEL: @f(
