; RUN: opt < %s -enable-coroutines -passes='default<O2>' -S | FileCheck --check-prefixes=CHECK %s
; RUN: opt < %s -enable-coroutines -O0 -S | FileCheck --check-prefixes=CHECK-O0 %s
target datalayout = "p:64:64:64"

%async.task = type { i64 }
%async.actor = type { i64 }
%async.fp = type <{ i32, i32 }>

%async.ctxt = type { i8*, void (i8*, %async.task*, %async.actor*)* }

; The async callee.
@my_other_async_function_fp = external global <{ i32, i32 }>
declare void @my_other_async_function(i8* %async.ctxt)

; The current async function (the caller).
; This struct describes an async function. The first field is the
; relative offset to the async function implementation, the second field is the
; size needed for the async context of the current async function.

@my_async_function_fp = constant <{ i32, i32 }>
  <{ i32 trunc ( ; Relative pointer to async function
       i64 sub (
         i64 ptrtoint (void (i8*, %async.task*, %async.actor*)* @my_async_function to i64),
         i64 ptrtoint (i32* getelementptr inbounds (<{ i32, i32 }>, <{ i32, i32 }>* @my_async_function_fp, i32 0, i32 1) to i64)
       )
     to i32),
     i32 128    ; Initial async context size without space for frame
}>
@my_async_function_pa_fp = constant <{ i32, i32 }>
  <{ i32 trunc (
       i64 sub (
         i64 ptrtoint (void (i8*, %async.task*, %async.actor*)* @my_async_function_pa to i64),
         i64 ptrtoint (i32* getelementptr inbounds (<{ i32, i32 }>, <{ i32, i32 }>* @my_async_function_pa_fp, i32 0, i32 1) to i64)
       )
     to i32),
     i32 8
}>

; Function that implements the dispatch to the callee function.
define swiftcc void @my_async_function.my_other_async_function_fp.apply(i8* %fnPtr, i8* %async.ctxt, %async.task* %task, %async.actor* %actor) {
  %callee = bitcast i8* %fnPtr to void(i8*, %async.task*, %async.actor*)*
  tail call swiftcc void %callee(i8* %async.ctxt, %async.task* %task, %async.actor* %actor)
  ret void
}

declare void @some_user(i64)
declare void @some_may_write(i64*)

define i8* @__swift_async_resume_project_context(i8* %ctxt) {
entry:
  %resume_ctxt_addr = bitcast i8* %ctxt to i8**
  %resume_ctxt = load i8*, i8** %resume_ctxt_addr, align 8
  ret i8* %resume_ctxt
}

define i8* @resume_context_projection(i8* %ctxt) {
entry:
  %resume_ctxt_addr = bitcast i8* %ctxt to i8**
  %resume_ctxt = load i8*, i8** %resume_ctxt_addr, align 8
  ret i8* %resume_ctxt
}


<<<<<<< HEAD
define swiftcc void @my_async_function(i8* %async.ctxt, %async.task* %task, %async.actor* %actor) !dbg !1 {
=======
define swiftcc void @my_async_function(i8* swiftasync %async.ctxt, %async.task* %task, %async.actor* %actor) "coroutine.presplit"="1" !dbg !1 {
>>>>>>> 2ab1d525
entry:
  %tmp = alloca { i64, i64 }, align 8
  %vector = alloca <4 x double>, align 16
  %proj.1 = getelementptr inbounds { i64, i64 }, { i64, i64 }* %tmp, i64 0, i32 0
  %proj.2 = getelementptr inbounds { i64, i64 }, { i64, i64 }* %tmp, i64 0, i32 1

  %id = call token @llvm.coro.id.async(i32 128, i32 16, i32 0,
          i8* bitcast (<{i32, i32}>* @my_async_function_fp to i8*))
  %hdl = call i8* @llvm.coro.begin(token %id, i8* null)
  store i64 0, i64* %proj.1, align 8
  store i64 1, i64* %proj.2, align 8
  call void @some_may_write(i64* %proj.1)

	; Begin lowering: apply %my_other_async_function(%args...)

  ; setup callee context
  %arg0 = bitcast %async.task* %task to i8*
  %arg1 = bitcast <{ i32, i32}>* @my_other_async_function_fp to i8*
  %callee_context = call i8* @llvm.coro.async.context.alloc(i8* %arg0, i8* %arg1)
	%callee_context.0 = bitcast i8* %callee_context to %async.ctxt*
  ; store arguments ...
  ; ... (omitted)

  ; store the return continuation
  %callee_context.return_to_caller.addr = getelementptr inbounds %async.ctxt, %async.ctxt* %callee_context.0, i32 0, i32 1
  %return_to_caller.addr = bitcast void(i8*, %async.task*, %async.actor*)** %callee_context.return_to_caller.addr to i8**
  %resume.func_ptr = call i8* @llvm.coro.async.resume()
  store i8* %resume.func_ptr, i8** %return_to_caller.addr

  ; store caller context into callee context
  %callee_context.caller_context.addr = getelementptr inbounds %async.ctxt, %async.ctxt* %callee_context.0, i32 0, i32 0
  store i8* %async.ctxt, i8** %callee_context.caller_context.addr
  %resume_proj_fun = bitcast i8*(i8*)* @__swift_async_resume_project_context to i8*
  %callee = bitcast void(i8*, %async.task*, %async.actor*)* @asyncSuspend to i8*
<<<<<<< HEAD
=======
  %vector_spill = load <4 x double>, <4 x double>* %vector, align 16
>>>>>>> 2ab1d525
  %res = call {i8*, i8*, i8*} (i32, i8*, i8*, ...) @llvm.coro.suspend.async(i32 0,
                                                  i8* %resume.func_ptr,
                                                  i8* %resume_proj_fun,
                                                  void (i8*, i8*, %async.task*, %async.actor*)* @my_async_function.my_other_async_function_fp.apply,
                                                  i8* %callee, i8* %callee_context, %async.task* %task, %async.actor *%actor), !dbg !5

  call void @llvm.coro.async.context.dealloc(i8* %callee_context)
  %continuation_task_arg = extractvalue {i8*, i8*, i8*} %res, 1
  %task.2 =  bitcast i8* %continuation_task_arg to %async.task*
  %val = load i64, i64* %proj.1
  call void @some_user(i64 %val)
  %val.2 = load i64, i64* %proj.2
  call void @some_user(i64 %val.2)
  store <4 x double> %vector_spill, <4 x double>* %vector, align 16
  tail call swiftcc void @asyncReturn(i8* %async.ctxt, %async.task* %task.2, %async.actor* %actor)
  call i1 (i8*, i1, ...) @llvm.coro.end.async(i8* %hdl, i1 0)
  unreachable
}

define void @my_async_function_pa(i8* %ctxt, %async.task* %task, %async.actor* %actor) {
  call void @llvm.coro.async.size.replace(i8* bitcast (<{i32, i32}>* @my_async_function_pa_fp to i8*), i8* bitcast (<{i32, i32}>* @my_async_function_fp to i8*))
  call swiftcc void @my_async_function(i8* %ctxt, %async.task* %task, %async.actor* %actor)
  ret void
}

; Make sure we update the async function pointer
; CHECK: @my_async_function_fp = constant <{ i32, i32 }> <{ {{.*}}, i32 176 }
; CHECK: @my_async_function_pa_fp = constant <{ i32, i32 }> <{ {{.*}}, i32 176 }
; CHECK: @my_async_function2_fp = constant <{ i32, i32 }> <{ {{.*}}, i32 176 }

<<<<<<< HEAD
; CHECK-LABEL: define swiftcc void @my_async_function(i8* %async.ctxt, %async.task* %task, %async.actor* %actor)
; CHECK-SAME: !dbg ![[SP1:[0-9]+]] {
; CHECK: entry:
=======
; CHECK-LABEL: define swiftcc void @my_async_function(i8* swiftasync %async.ctxt, %async.task* %task, %async.actor* %actor)
; CHECK-O0-LABEL: define swiftcc void @my_async_function(i8* swiftasync %async.ctxt, %async.task* %task, %async.actor* %actor)
; CHECK-SAME: !dbg ![[SP1:[0-9]+]] {
; CHECK: coro.return:
>>>>>>> 2ab1d525
; CHECK:   [[FRAMEPTR:%.*]] = getelementptr inbounds i8, i8* %async.ctxt, i64 128
; CHECK:   [[ACTOR_SPILL_ADDR:%.*]] = getelementptr inbounds i8, i8* %async.ctxt, i64 152
; CHECK:   [[CAST1:%.*]] = bitcast i8* [[ACTOR_SPILL_ADDR]] to %async.actor**
; CHECK:   store %async.actor* %actor, %async.actor** [[CAST1]]
; CHECK:   [[ADDR1:%.*]]  = getelementptr inbounds i8, i8* %async.ctxt, i64 144
; CHECK:   [[ASYNC_CTXT_SPILL_ADDR:%.*]] = bitcast i8* [[ADDR1]] to i8**
; CHECK:   store i8* %async.ctxt, i8** [[ASYNC_CTXT_SPILL_ADDR]]
; CHECK:   [[ALLOCA_PRJ1:%.*]] = bitcast i8* [[FRAMEPTR]] to i64*
; CHECK:   [[ALLOCA_PRJ2:%.*]] = getelementptr inbounds i8, i8* %async.ctxt, i64 136
; CHECK:   [[ADDR2:%.*]] = bitcast i8* [[ALLOCA_PRJ2]] to i64*
; CHECK:   store i64 0, i64* [[ALLOCA_PRJ1]]
; CHECK:   store i64 1, i64* [[ADDR2]]
; CHECK:   tail call void @some_may_write(i64* nonnull %proj.1)
; CHECK:   [[TASK:%.*]] = bitcast %async.task* %task to i8*
; CHECK:   [[CALLEE_CTXT:%.*]] = tail call i8* @llvm.coro.async.context.alloc(i8* [[TASK]], i8* bitcast (<{ i32, i32 }>* @my_other_async_function_fp to i8*))
; CHECK:   [[CALLEE_CTXT_SPILL:%.*]] = getelementptr inbounds i8, i8* %async.ctxt, i64 160
; CHECK:   [[CAST2:%.*]] = bitcast i8* [[CALLEE_CTXT_SPILL]] to i8**
; CHECK:   store i8* [[CALLEE_CTXT]], i8** [[CAST2]]
; CHECK:   [[TYPED_RETURN_TO_CALLER_ADDR:%.*]] = getelementptr inbounds i8, i8* [[CALLEE_CTXT]], i64 8
; CHECK:   [[RETURN_TO_CALLER_ADDR:%.*]] = bitcast i8* [[TYPED_RETURN_TO_CALLER_ADDR]] to i8**
; CHECK:   store i8* bitcast (void (i8*, i8*, i8*)* @my_async_functionTQ0_ to i8*), i8** [[RETURN_TO_CALLER_ADDR]]
; CHECK:   [[CALLER_CONTEXT_ADDR:%.*]] = bitcast i8* [[CALLEE_CTXT]] to i8**
; CHECK:   store i8* %async.ctxt, i8** [[CALLER_CONTEXT_ADDR]]
; Make sure the spill is underaligned to the max context alignment (16).
; CHECK-O0:   [[VECTOR_SPILL:%.*]] = load <4 x double>, <4 x double>* {{.*}}
; CHECK-O0:   [[VECTOR_SPILL_ADDR:%.*]] = getelementptr inbounds %my_async_function.Frame, %my_async_function.Frame* {{.*}}, i32 0, i32 1
; CHECK-O0:   store <4 x double> [[VECTOR_SPILL]], <4 x double>* [[VECTOR_SPILL_ADDR]], align 16
; CHECK:   tail call swiftcc void @asyncSuspend(i8* [[CALLEE_CTXT]], %async.task* %task, %async.actor* %actor)
; CHECK:   ret void
; CHECK: }

<<<<<<< HEAD
; CHECK-LABEL: define internal swiftcc void @my_async_function.resume.0(i8* nocapture readonly %0, i8* %1, i8* nocapture readnone %2)
=======
; CHECK-LABEL: define internal swiftcc void @my_async_functionTQ0_(i8* nocapture readonly swiftasync %0, i8* %1, i8* nocapture readnone %2)
; CHECK-O0-LABEL: define internal swiftcc void @my_async_functionTQ0_(i8* swiftasync %0, i8* %1, i8* %2)
>>>>>>> 2ab1d525
; CHECK-SAME: !dbg ![[SP2:[0-9]+]] {
; CHECK: entryresume.0:
; CHECK:   [[CALLER_CONTEXT_ADDR:%.*]] = bitcast i8* %0 to i8**
; CHECK:   [[CALLER_CONTEXT:%.*]] = load i8*, i8** [[CALLER_CONTEXT_ADDR]]
; CHECK:   [[FRAME_PTR:%.*]] = getelementptr inbounds i8, i8* [[CALLER_CONTEXT]], i64 128
; CHECK-O0:   [[VECTOR_SPILL_ADDR:%.*]] = getelementptr inbounds %my_async_function.Frame, %my_async_function.Frame* {{.*}}, i32 0, i32 1
; CHECK-O0:   load <4 x double>, <4 x double>* [[VECTOR_SPILL_ADDR]], align 16
; CHECK:   [[CALLEE_CTXT_SPILL_ADDR:%.*]] = getelementptr inbounds i8, i8* [[CALLER_CONTEXT]], i64 160
; CHECK:   [[CAST1:%.*]] = bitcast i8* [[CALLEE_CTXT_SPILL_ADDR]] to i8**
; CHECK:   [[CALLEE_CTXT_RELOAD:%.*]] = load i8*, i8** [[CAST1]]
; CHECK:   [[ACTOR_RELOAD_ADDR:%.*]] = getelementptr inbounds i8, i8* [[CALLER_CONTEXT]], i64 152
; CHECK:   [[CAST2:%.*]] = bitcast i8* [[ACTOR_RELOAD_ADDR]] to %async.actor**
; CHECK:   [[ACTOR_RELOAD:%.*]] = load %async.actor*, %async.actor** [[CAST2]]
; CHECK:   [[ADDR1:%.*]] = getelementptr inbounds i8, i8* [[CALLER_CONTEXT]], i64 144
; CHECK:   [[ASYNC_CTXT_RELOAD_ADDR:%.*]] = bitcast i8* [[ADDR1]] to i8**
; CHECK:   [[ASYNC_CTXT_RELOAD:%.*]] = load i8*, i8** [[ASYNC_CTXT_RELOAD_ADDR]]
; CHECK:   [[ALLOCA_PRJ2:%.*]] = getelementptr inbounds i8, i8* [[CALLER_CONTEXT]], i64 136
; CHECK:   [[ADDR2:%.*]] = bitcast i8* [[ALLOCA_PRJ2]] to i64*
; CHECK:   [[ALLOCA_PRJ1:%.*]] = bitcast i8* [[FRAME_PTR]] to i64*
; CHECK:   tail call void @llvm.coro.async.context.dealloc(i8* [[CALLEE_CTXT_RELOAD]])
; CHECK:   [[TASK_ARG:%.*]] = bitcast i8* %1 to %async.task*
; CHECK:   [[VAL1:%.*]] = load i64, i64* [[ALLOCA_PRJ1]]
; CHECK:   tail call void @some_user(i64 [[VAL1]])
; CHECK:   [[VAL2:%.*]] = load i64, i64* [[ADDR2]]
; CHECK:   tail call void @some_user(i64 [[VAL2]])
; CHECK:   tail call swiftcc void @asyncReturn(i8* [[ASYNC_CTXT_RELOAD]], %async.task* [[TASK_ARG]], %async.actor* [[ACTOR_RELOAD]])
; CHECK:   ret void
; CHECK: }

@my_async_function2_fp = constant <{ i32, i32 }>
  <{ i32 trunc ( ; Relative pointer to async function
       i64 sub (
         i64 ptrtoint (void (%async.task*, %async.actor*, i8*)* @my_async_function2 to i64),
         i64 ptrtoint (i32* getelementptr inbounds (<{ i32, i32 }>, <{ i32, i32 }>* @my_async_function2_fp, i32 0, i32 1) to i64)
       )
     to i32),
     i32 128    ; Initial async context size without space for frame
  }>

<<<<<<< HEAD
define swiftcc void @my_async_function2(%async.task* %task, %async.actor* %actor, i8* %async.ctxt) "frame-pointer"="all" {
=======
define swiftcc void @my_async_function2(%async.task* %task, %async.actor* %actor, i8* %async.ctxt) "coroutine.presplit"="1" "frame-pointer"="all" !dbg !6 {
>>>>>>> 2ab1d525
entry:

  %id = call token @llvm.coro.id.async(i32 128, i32 16, i32 2, i8* bitcast (<{i32, i32}>* @my_async_function2_fp to i8*))
  %hdl = call i8* @llvm.coro.begin(token %id, i8* null)
  ; setup callee context
  %arg0 = bitcast %async.task* %task to i8*
  %arg1 = bitcast <{ i32, i32}>* @my_other_async_function_fp to i8*
  %callee_context = call i8* @llvm.coro.async.context.alloc(i8* %arg0, i8* %arg1)

	%callee_context.0 = bitcast i8* %callee_context to %async.ctxt*
  %callee_context.return_to_caller.addr = getelementptr inbounds %async.ctxt, %async.ctxt* %callee_context.0, i32 0, i32 1
  %return_to_caller.addr = bitcast void(i8*, %async.task*, %async.actor*)** %callee_context.return_to_caller.addr to i8**
  %resume.func_ptr = call i8* @llvm.coro.async.resume()
  store i8* %resume.func_ptr, i8** %return_to_caller.addr
  %callee_context.caller_context.addr = getelementptr inbounds %async.ctxt, %async.ctxt* %callee_context.0, i32 0, i32 0
  store i8* %async.ctxt, i8** %callee_context.caller_context.addr
  %resume_proj_fun = bitcast i8*(i8*)* @resume_context_projection to i8*
  %callee = bitcast void(i8*, %async.task*, %async.actor*)* @asyncSuspend to i8*
<<<<<<< HEAD
=======
  %task.casted = bitcast i8* %arg0 to %async.task*
>>>>>>> 2ab1d525
  %res = call {i8*, i8*, i8*} (i32, i8*, i8*, ...) @llvm.coro.suspend.async(i32 2,
                                                  i8* %resume.func_ptr,
                                                  i8* %resume_proj_fun,
                                                  void (i8*, i8*, %async.task*, %async.actor*)* @my_async_function.my_other_async_function_fp.apply,
                                                  i8* %callee, i8* %callee_context, %async.task* %task.casted, %async.actor *%actor), !dbg !9

  %continuation_task_arg = extractvalue {i8*, i8*, i8*} %res, 0
  %task.2 =  bitcast i8* %continuation_task_arg to %async.task*

	%callee_context.0.1 = bitcast i8* %callee_context to %async.ctxt*
  %callee_context.return_to_caller.addr.1 = getelementptr inbounds %async.ctxt, %async.ctxt* %callee_context.0.1, i32 0, i32 1
  %return_to_caller.addr.1 = bitcast void(i8*, %async.task*, %async.actor*)** %callee_context.return_to_caller.addr.1 to i8**
  %resume.func_ptr.1 = call i8* @llvm.coro.async.resume()
  store i8* %resume.func_ptr.1, i8** %return_to_caller.addr.1
  %callee_context.caller_context.addr.1 = getelementptr inbounds %async.ctxt, %async.ctxt* %callee_context.0.1, i32 0, i32 0
  store i8* %async.ctxt, i8** %callee_context.caller_context.addr.1
  %resume_proj_fun.2 = bitcast i8*(i8*)* @resume_context_projection to i8*
  %callee.2 = bitcast void(i8*, %async.task*, %async.actor*)* @asyncSuspend to i8*
  %res.2 = call {i8*, i8*, i8*} (i32, i8*, i8*, ...) @llvm.coro.suspend.async(i32 0,
                                                  i8* %resume.func_ptr.1,
                                                  i8* %resume_proj_fun.2,
                                                  void (i8*, i8*, %async.task*, %async.actor*)* @my_async_function.my_other_async_function_fp.apply,
                                                  i8* %callee.2, i8* %callee_context, %async.task* %task.casted, %async.actor *%actor)

  call void @llvm.coro.async.context.dealloc(i8* %callee_context)
  %continuation_actor_arg = extractvalue {i8*, i8*, i8*} %res.2, 1
  %actor.2 =  bitcast i8* %continuation_actor_arg to %async.actor*

  tail call swiftcc void @asyncReturn(i8* %async.ctxt, %async.task* %task.2, %async.actor* %actor.2)
  call i1 @llvm.coro.end(i8* %hdl, i1 0)
  unreachable
}

; CHECK-LABEL: define swiftcc void @my_async_function2(%async.task* %task, %async.actor* %actor, i8* %async.ctxt)
; CHECK-SAME: #[[FRAMEPOINTER:[0-9]+]]
<<<<<<< HEAD
=======
; CHECK-SAME: !dbg ![[SP3:[0-9]+]]
>>>>>>> 2ab1d525
; CHECK: store i8* %async.ctxt,
; CHECK: store %async.actor* %actor,
; CHECK: store %async.task* %task,
; CHECK: [[CALLEE_CTXT:%.*]] =  tail call i8* @llvm.coro.async.context.alloc(
; CHECK: store i8* [[CALLEE_CTXT]],
; CHECK: store i8* bitcast (void (i8*, i8*, i8*)* @my_async_function2.resume.0 to i8*),
; CHECK: store i8* %async.ctxt,
; CHECK: tail call swiftcc void @asyncSuspend(i8* [[CALLEE_CTXT]], %async.task* %task, %async.actor* %actor)
; CHECK: ret void

; CHECK-LABEL: define internal swiftcc void @my_async_function2.resume.0(i8* %0, i8* nocapture readnone %1, i8* nocapture readonly %2)
; CHECK-SAME: #[[FRAMEPOINTER]]
<<<<<<< HEAD
=======
; CHECK-SAME: !dbg ![[SP4:[0-9]+]]
>>>>>>> 2ab1d525
; CHECK: [[CALLEE_CTXT_ADDR:%.*]] = bitcast i8* %2 to i8**
; CHECK: [[CALLEE_CTXT:%.*]] = load i8*, i8** [[CALLEE_CTXT_ADDR]]
; CHECK: [[CALLEE_CTXT_SPILL_ADDR:%.*]] = getelementptr inbounds i8, i8* [[CALLEE_CTXT]], i64 152
; CHECK: [[CALLEE_CTXT_SPILL_ADDR2:%.*]] = bitcast i8* [[CALLEE_CTXT_SPILL_ADDR]] to i8**
; CHECK: store i8* bitcast (void (i8*, i8*, i8*)* @my_async_function2.resume.1 to i8*),
; CHECK: [[CALLLE_CTXT_RELOAD:%.*]] = load i8*, i8** [[CALLEE_CTXT_SPILL_ADDR2]]
; CHECK: tail call swiftcc void @asyncSuspend(i8* [[CALLEE_CTXT_RELOAD]]
; CHECK: ret void

; CHECK-LABEL: define internal swiftcc void @my_async_function2.resume.1(i8* nocapture readonly %0, i8* %1, i8* nocapture readnone %2)
; CHECK-SAME: #[[FRAMEPOINTER]]
; CHECK: bitcast i8* %0 to i8**
; CHECK: [[ACTOR_ARG:%.*]] = bitcast i8* %1
; CHECK: tail call swiftcc void @asyncReturn({{.*}}[[ACTOR_ARG]])
; CHECK: ret void

define swiftcc void @top_level_caller(i8* %ctxt, i8* %task, i8* %actor) {
  %prepare = call i8* @llvm.coro.prepare.async(i8* bitcast (void (i8*, %async.task*,  %async.actor*)* @my_async_function to i8*))
  %f = bitcast i8* %prepare to void (i8*, i8*, i8*)*
  call swiftcc void %f(i8* %ctxt, i8* %task, i8* %actor)
  ret void
}

; CHECK-LABEL: define swiftcc void @top_level_caller(i8* %ctxt, i8* %task, i8* %actor)
; CHECK: store i8* bitcast (void (i8*, i8*, i8*)* @my_async_functionTQ0_
; CHECK: store i8* %ctxt
; CHECK: tail call swiftcc void @asyncSuspend
; CHECK: ret void

@dont_crash_on_cf_fp = constant <{ i32, i32 }>
  <{ i32 trunc ( ; Relative pointer to async function
       i64 sub (
         i64 ptrtoint (void (i8*, %async.task*, %async.actor*)* @my_async_function to i64),
         i64 ptrtoint (i32* getelementptr inbounds (<{ i32, i32 }>, <{ i32, i32 }>* @my_async_function_fp, i32 0, i32 1) to i64)
       )
     to i32),
     i32 128    ; Initial async context size without space for frame
}>


define swiftcc void @dont_crash_on_cf_dispatch(i8* %fnPtr, i8* %async.ctxt, %async.task* %task, %async.actor* %actor) {
  %isNull = icmp eq %async.task* %task, null
  br i1 %isNull, label %is_null, label %is_not_null

is_null:
  ret void

is_not_null:
  %callee = bitcast i8* %fnPtr to void(i8*, %async.task*, %async.actor*)*
  tail call swiftcc void %callee(i8* %async.ctxt, %async.task* %task, %async.actor* %actor)
  ret void
}

define swiftcc void @dont_crash_on_cf(i8* %async.ctxt, %async.task* %task, %async.actor* %actor) "coroutine.presplit"="1"  {
entry:
  %id = call token @llvm.coro.id.async(i32 128, i32 16, i32 0,
          i8* bitcast (<{i32, i32}>* @dont_crash_on_cf_fp to i8*))
  %hdl = call i8* @llvm.coro.begin(token %id, i8* null)
  %arg0 = bitcast %async.task* %task to i8*
  %arg1 = bitcast <{ i32, i32}>* @my_other_async_function_fp to i8*
  %callee_context = call i8* @llvm.coro.async.context.alloc(i8* %arg0, i8* %arg1)
	%callee_context.0 = bitcast i8* %callee_context to %async.ctxt*
  %callee_context.return_to_caller.addr = getelementptr inbounds %async.ctxt, %async.ctxt* %callee_context.0, i32 0, i32 1
  %return_to_caller.addr = bitcast void(i8*, %async.task*, %async.actor*)** %callee_context.return_to_caller.addr to i8**
  %resume.func_ptr = call i8* @llvm.coro.async.resume()
  store i8* %resume.func_ptr, i8** %return_to_caller.addr
  %callee_context.caller_context.addr = getelementptr inbounds %async.ctxt, %async.ctxt* %callee_context.0, i32 0, i32 0
  store i8* %async.ctxt, i8** %callee_context.caller_context.addr
  %resume_proj_fun = bitcast i8*(i8*)* @resume_context_projection to i8*
  %callee = bitcast void(i8*, %async.task*, %async.actor*)* @asyncSuspend to i8*
  %res = call {i8*, i8*, i8*} (i32, i8*, i8*, ...) @llvm.coro.suspend.async(i32 0,
                                                  i8* %resume.func_ptr,
                                                  i8* %resume_proj_fun,
                                                  void (i8*, i8*, %async.task*, %async.actor*)* @dont_crash_on_cf_dispatch,
                                                  i8* %callee, i8* %callee_context, %async.task* %task, %async.actor *%actor)

  call void @llvm.coro.async.context.dealloc(i8* %callee_context)
  %continuation_task_arg = extractvalue {i8*, i8*, i8*} %res, 1
  %task.2 =  bitcast i8* %continuation_task_arg to %async.task*
  tail call swiftcc void @asyncReturn(i8* %async.ctxt, %async.task* %task.2, %async.actor* %actor)
  call i1 (i8*, i1, ...) @llvm.coro.end.async(i8* %hdl, i1 0)
  unreachable
}

@multiple_coro_end_async_fp = constant <{ i32, i32 }>
  <{ i32 trunc ( ; Relative pointer to async function
       i64 sub (
         i64 ptrtoint (void (i8*, %async.task*, %async.actor*)* @multiple_coro_end_async to i64),
         i64 ptrtoint (i32* getelementptr inbounds (<{ i32, i32 }>, <{ i32, i32 }>* @multiple_coro_end_async_fp, i32 0, i32 1) to i64)
       )
     to i32),
     i32 128    ; Initial async context size without space for frame
}>

define swiftcc void @must_tail_call_return(i8* %async.ctxt, %async.task* %task, %async.actor* %actor) {
  musttail call swiftcc void @asyncReturn(i8* %async.ctxt, %async.task* %task, %async.actor* %actor)
  ret void
}

define swiftcc void @multiple_coro_end_async(i8* %async.ctxt, %async.task* %task, %async.actor* %actor) "coroutine.presplit"="1" {
entry:
  %id = call token @llvm.coro.id.async(i32 128, i32 16, i32 0,
          i8* bitcast (<{i32, i32}>* @dont_crash_on_cf_fp to i8*))
  %hdl = call i8* @llvm.coro.begin(token %id, i8* null)
  %arg0 = bitcast %async.task* %task to i8*
  %arg1 = bitcast <{ i32, i32}>* @my_other_async_function_fp to i8*
  %callee_context = call i8* @llvm.coro.async.context.alloc(i8* %arg0, i8* %arg1)
	%callee_context.0 = bitcast i8* %callee_context to %async.ctxt*
  %callee_context.return_to_caller.addr = getelementptr inbounds %async.ctxt, %async.ctxt* %callee_context.0, i32 0, i32 1
  %return_to_caller.addr = bitcast void(i8*, %async.task*, %async.actor*)** %callee_context.return_to_caller.addr to i8**
  %resume.func_ptr = call i8* @llvm.coro.async.resume()
  store i8* %resume.func_ptr, i8** %return_to_caller.addr
  %callee_context.caller_context.addr = getelementptr inbounds %async.ctxt, %async.ctxt* %callee_context.0, i32 0, i32 0
  store i8* %async.ctxt, i8** %callee_context.caller_context.addr
  %resume_proj_fun = bitcast i8*(i8*)* @resume_context_projection to i8*
  %callee = bitcast void(i8*, %async.task*, %async.actor*)* @asyncSuspend to i8*
  %res = call {i8*, i8*, i8*} (i32, i8*, i8*, ...) @llvm.coro.suspend.async(i32 0,
                                                  i8* %resume.func_ptr,
                                                  i8* %resume_proj_fun,
                                                  void (i8*, i8*, %async.task*, %async.actor*)* @dont_crash_on_cf_dispatch,
                                                  i8* %callee, i8* %callee_context, %async.task* %task, %async.actor *%actor)

  call void @llvm.coro.async.context.dealloc(i8* %callee_context)
  %continuation_task_arg = extractvalue {i8*, i8*, i8*} %res, 1
  %task.2 =  bitcast i8* %continuation_task_arg to %async.task*
  %eq = icmp eq i8 * %continuation_task_arg, null
  br i1 %eq, label %is_equal, label %is_not_equal

is_equal:
  tail call swiftcc void @asyncReturn(i8* %async.ctxt, %async.task* %task.2, %async.actor* %actor)
  call i1 (i8*, i1, ...) @llvm.coro.end.async(i8* %hdl, i1 0)
  unreachable

is_not_equal:
  call i1 (i8*, i1, ...) @llvm.coro.end.async(
                           i8* %hdl, i1 0,
                           void (i8*, %async.task*, %async.actor*)* @must_tail_call_return,
                           i8* %async.ctxt, %async.task* %task.2, %async.actor* null)
  unreachable
}

; CHECK-LABEL: define internal swiftcc void @multiple_coro_end_async.resume.0(
; CHECK: musttail call swiftcc void @asyncReturn(
; CHECK: ret void

@polymorphic_suspend_return_fp = constant <{ i32, i32 }>
  <{ i32 trunc ( ; Relative pointer to async function
       i64 sub (
         i64 ptrtoint (void (i8*, %async.task*, %async.actor*)* @polymorphic_suspend_return to i64),
         i64 ptrtoint (i32* getelementptr inbounds (<{ i32, i32 }>, <{ i32, i32 }>* @polymorphic_suspend_return_fp, i32 0, i32 1) to i64)
       )
     to i32),
     i32 64    ; Initial async context size without space for frame
}>

<<<<<<< HEAD
define swiftcc void @polymorphic_suspend_return(i8* %async.ctxt, %async.task* %task, %async.actor* %actor)  {
=======
define swiftcc void @polymorphic_suspend_return(i8* swiftasync %async.ctxt, %async.task* %task, %async.actor* %actor) "coroutine.presplit"="1" {
>>>>>>> 2ab1d525
entry:
  %tmp = alloca { i64, i64 }, align 8
  %proj.1 = getelementptr inbounds { i64, i64 }, { i64, i64 }* %tmp, i64 0, i32 0
  %proj.2 = getelementptr inbounds { i64, i64 }, { i64, i64 }* %tmp, i64 0, i32 1

  %id = call token @llvm.coro.id.async(i32 128, i32 16, i32 0,
          i8* bitcast (<{i32, i32}>* @polymorphic_suspend_return_fp to i8*))
  %hdl = call i8* @llvm.coro.begin(token %id, i8* null)
  store i64 0, i64* %proj.1, align 8
  store i64 1, i64* %proj.2, align 8
  call void @some_may_write(i64* %proj.1)

	; Begin lowering: apply %my_other_async_function(%args...)

  ; setup callee context
  %arg0 = bitcast %async.task* %task to i8*
  %arg1 = bitcast <{ i32, i32}>* @my_other_async_function_fp to i8*
  %callee_context = call i8* @llvm.coro.async.context.alloc(i8* %arg0, i8* %arg1)
	%callee_context.0 = bitcast i8* %callee_context to %async.ctxt*
  ; store arguments ...
  ; ... (omitted)

  ; store the return continuation
  %callee_context.return_to_caller.addr = getelementptr inbounds %async.ctxt, %async.ctxt* %callee_context.0, i32 0, i32 1
  %return_to_caller.addr = bitcast void(i8*, %async.task*, %async.actor*)** %callee_context.return_to_caller.addr to i8**
  %resume.func_ptr = call i8* @llvm.coro.async.resume()
  store i8* %resume.func_ptr, i8** %return_to_caller.addr

  ; store caller context into callee context
  %callee_context.caller_context.addr = getelementptr inbounds %async.ctxt, %async.ctxt* %callee_context.0, i32 0, i32 0
  store i8* %async.ctxt, i8** %callee_context.caller_context.addr
  %resume_proj_fun = bitcast i8*(i8*)* @resume_context_projection to i8*
  %callee = bitcast void(i8*, %async.task*, %async.actor*)* @asyncSuspend to i8*
  %res = call {i8*, i8*, i8*, i8*} (i32, i8*, i8*, ...)
<<<<<<< HEAD
         @llvm.coro.suspend.async.sl_p0i8p0i8p0i8p0i8s(i32 0,
=======
         @llvm.coro.suspend.async.sl_p0i8p0i8p0i8p0i8s(i32 256, ;; swiftasync at 0 and swiftself at 1 in resume function
>>>>>>> 2ab1d525
                                                 i8* %resume.func_ptr,
                                                 i8* %resume_proj_fun,
                                                 void (i8*, i8*, %async.task*, %async.actor*)* @my_async_function.my_other_async_function_fp.apply,
                                                 i8* %callee, i8* %callee_context, %async.task* %task, %async.actor *%actor)

  call void @llvm.coro.async.context.dealloc(i8* %callee_context)
  %continuation_task_arg = extractvalue {i8*, i8*, i8*, i8*} %res, 3
  %task.2 =  bitcast i8* %continuation_task_arg to %async.task*
  %val = load i64, i64* %proj.1
  call void @some_user(i64 %val)
  %val.2 = load i64, i64* %proj.2
  call void @some_user(i64 %val.2)

  tail call swiftcc void @asyncReturn(i8* %async.ctxt, %async.task* %task.2, %async.actor* %actor)
  call i1 (i8*, i1, ...) @llvm.coro.end.async(i8* %hdl, i1 0)
  unreachable
}

<<<<<<< HEAD
; CHECK-LABEL: define swiftcc void @polymorphic_suspend_return(i8* %async.ctxt, %async.task* %task, %async.actor* %actor)
; CHECK-LABEL: define internal swiftcc void @polymorphic_suspend_return.resume.0(i8* {{.*}}%0, i8* {{.*}}%1, i8* {{.*}}%2, i8* {{.*}}%3)
=======
; CHECK-LABEL: define swiftcc void @polymorphic_suspend_return(i8* swiftasync %async.ctxt, %async.task* %task, %async.actor* %actor)
; CHECK-LABEL: define internal swiftcc void @polymorphic_suspend_return.resume.0(i8* {{.*}}swiftasync{{.*}} %0, i8* {{.*}}swiftself{{.*}} %1, i8* {{.*}}%2, i8* {{.*}}%3)
>>>>>>> 2ab1d525
; CHECK: bitcast i8* %3 to %async.task*
; CHECK: }

@no_coro_suspend_fp = constant <{ i32, i32 }>
  <{ i32 trunc ( ; Relative pointer to async function
       i64 sub (
         i64 ptrtoint (void (i8*)* @no_coro_suspend to i64),
         i64 ptrtoint (i32* getelementptr inbounds (<{ i32, i32 }>, <{ i32, i32 }>* @no_coro_suspend_fp, i32 0, i32 1) to i64)
       )
     to i32),
     i32 128    ; Initial async context size without space for frame
}>

<<<<<<< HEAD
define swiftcc void @no_coro_suspend(i8* %async.ctx) {
=======
define swiftcc void @no_coro_suspend(i8* %async.ctx) "coroutine.presplit"="1" {
>>>>>>> 2ab1d525
entry:
  %some_alloca = alloca i64
  %id = call token @llvm.coro.id.async(i32 128, i32 16, i32 0,
          i8* bitcast (<{i32, i32}>* @no_coro_suspend_fp to i8*))
  %hdl = call i8* @llvm.coro.begin(token %id, i8* null)
  call void @some_may_write(i64* %some_alloca)
  call i1 (i8*, i1, ...) @llvm.coro.end.async(i8* %hdl, i1 0)
  unreachable
}

; CHECK-LABEL: define swiftcc void @no_coro_suspend
; CHECK:   [[ALLOCA:%.*]] = alloca i64
; CHECK:   call void @some_may_write(i64* {{.*}}[[ALLOCA]])

@no_coro_suspend_swifterror_fp = constant <{ i32, i32 }>
  <{ i32 trunc ( ; Relative pointer to async function
       i64 sub (
         i64 ptrtoint (void (i8*)* @no_coro_suspend_swifterror to i64),
         i64 ptrtoint (i32* getelementptr inbounds (<{ i32, i32 }>, <{ i32, i32 }>* @no_coro_suspend_swifterror_fp, i32 0, i32 1) to i64)
       )
     to i32),
     i32 128    ; Initial async context size without space for frame
}>

declare void @do_with_swifterror(i64** swifterror)

<<<<<<< HEAD
define swiftcc void @no_coro_suspend_swifterror(i8* %async.ctx) {
=======
define swiftcc void @no_coro_suspend_swifterror(i8* %async.ctx) "coroutine.presplit"="1" {
>>>>>>> 2ab1d525
entry:
  %some_alloca = alloca swifterror i64*
  %id = call token @llvm.coro.id.async(i32 128, i32 16, i32 0,
          i8* bitcast (<{i32, i32}>* @no_coro_suspend_swifterror_fp to i8*))
  %hdl = call i8* @llvm.coro.begin(token %id, i8* null)
  store i64* null, i64** %some_alloca, align 8
  call void @do_with_swifterror(i64** swifterror %some_alloca)
  call i1 (i8*, i1, ...) @llvm.coro.end.async(i8* %hdl, i1 0)
  unreachable
}

 ; CHECK-LABEL: define swiftcc void @no_coro_suspend_swifterror
 ; CHECK:  [[ALLOCA:%.*]] = alloca swifterror i64*
 ; CHECK:   store i64* null, i64** [[ALLOCA]]
 ; CHECK:   call void @do_with_swifterror(i64** {{.*}}swifterror{{.*}} [[ALLOCA]])

<<<<<<< HEAD
=======
@undefined_coro_async_resume_fp = constant <{ i32, i32 }>
  <{ i32 trunc (
       i64 sub (
         i64 ptrtoint (void (i8*)* @undefined_coro_async_resume to i64),
         i64 ptrtoint (i32* getelementptr inbounds (<{ i32, i32 }>, <{ i32, i32 }>* @undefined_coro_async_resume_fp, i32 0, i32 1) to i64)
       )
     to i32),
     i32 24
}>

declare void @crash()
declare void @use(i8*)

define swiftcc void @undefined_coro_async_resume(i8 *%async.ctx) "coroutine.presplit"="1" {
entry:
  %id = call token @llvm.coro.id.async(i32 24, i32 16, i32 0, i8* bitcast (<{i32, i32}>* @undefined_coro_async_resume_fp to i8*))
  %hdl = call i8* @llvm.coro.begin(token %id, i8* null)
  %undefined_resume_pointer = call i8* @llvm.coro.async.resume()
  call void @use(i8* %undefined_resume_pointer)
  call void @crash()
  %unused = call i1 (i8*, i1, ...) @llvm.coro.end.async(i8* %hdl, i1 false)
  unreachable
}
; CHECK-LABEL: define swiftcc void @undefined_coro_async_resume
; CHECK-NOT: @llvm.coro.async.resume
; CHECK: call void @use(i8* null)
; CHECK: unreachable

>>>>>>> 2ab1d525
declare { i8*, i8*, i8*, i8* } @llvm.coro.suspend.async.sl_p0i8p0i8p0i8p0i8s(i32, i8*, i8*, ...)
declare i8* @llvm.coro.prepare.async(i8*)
declare token @llvm.coro.id.async(i32, i32, i32, i8*)
declare i8* @llvm.coro.begin(token, i8*)
declare i1 @llvm.coro.end.async(i8*, i1, ...)
declare i1 @llvm.coro.end(i8*, i1)
declare {i8*, i8*, i8*} @llvm.coro.suspend.async(i32, i8*, i8*, ...)
declare i8* @llvm.coro.async.context.alloc(i8*, i8*)
declare void @llvm.coro.async.context.dealloc(i8*)
declare swiftcc void @asyncReturn(i8*, %async.task*, %async.actor*)
declare swiftcc void @asyncSuspend(i8*, %async.task*, %async.actor*)
declare i8* @llvm.coro.async.resume()
declare void @llvm.coro.async.size.replace(i8*, i8*)
<<<<<<< HEAD
=======
declare i8* @hide(i8*)
>>>>>>> 2ab1d525

!llvm.dbg.cu = !{!2}
!llvm.module.flags = !{!0}

!0 = !{i32 2, !"Debug Info Version", i32 3}
; CHECK: ![[SP1]] = distinct !DISubprogram(name: "my_async_function",
; CHECK-SAME:                              linkageName: "my_async_function",
; CHECK-SAME:                              scopeLine: 1
!1 = distinct !DISubprogram(name: "my_async_function",
                            linkageName: "my_async_function",
                            scope: !2, file: !3, line: 1, type: !4,
                            scopeLine: 1, spFlags: DISPFlagDefinition, unit: !2)
; CHECK: ![[SP2]] = distinct !DISubprogram(name: "my_async_function",
<<<<<<< HEAD
; CHECK-SAME:                              linkageName: "my_async_function",
=======
; CHECK-SAME:                              linkageName: "my_async_functionTQ0_",
>>>>>>> 2ab1d525
; CHECK-SAME:                              scopeLine: 2
!2 = distinct !DICompileUnit(language: DW_LANG_Swift, file: !3, emissionKind: FullDebug)
!3 = !DIFile(filename: "/tmp/1.swift", directory: "/")
!4 = !DISubroutineType(types: !{})
!5 = !DILocation(line: 2, column: 0, scope: !1)
<<<<<<< HEAD
=======

; CHECK: ![[SP3]] = distinct !DISubprogram(name: "my_async_function2",
; CHECK-SAME:                              linkageName: "my_async_function2",
; CHECK-SAME:                              scopeLine: 1
!6 = distinct !DISubprogram(name: "my_async_function2",
                            linkageName: "my_async_function2",
                            scope: !2, file: !3, line: 1, type: !4,
                            scopeLine: 1, spFlags: DISPFlagDefinition, unit: !2)
; CHECK: ![[SP4]] = distinct !DISubprogram(name: "my_async_function2",
; CHECK-SAME:                              linkageName: "my_async_function2.resume.0",
; CHECK-SAME:                              scopeLine: 1
!7 = !DILexicalBlockFile(scope: !6, file: !8, discriminator: 0)
!8 = !DIFile(filename: "/tmp/fake.cpp", directory: "/")
!9 = !DILocation(line: 2, column: 0, scope: !7)
>>>>>>> 2ab1d525
<|MERGE_RESOLUTION|>--- conflicted
+++ resolved
@@ -61,11 +61,7 @@
 }
 
 
-<<<<<<< HEAD
-define swiftcc void @my_async_function(i8* %async.ctxt, %async.task* %task, %async.actor* %actor) !dbg !1 {
-=======
 define swiftcc void @my_async_function(i8* swiftasync %async.ctxt, %async.task* %task, %async.actor* %actor) "coroutine.presplit"="1" !dbg !1 {
->>>>>>> 2ab1d525
 entry:
   %tmp = alloca { i64, i64 }, align 8
   %vector = alloca <4 x double>, align 16
@@ -100,10 +96,7 @@
   store i8* %async.ctxt, i8** %callee_context.caller_context.addr
   %resume_proj_fun = bitcast i8*(i8*)* @__swift_async_resume_project_context to i8*
   %callee = bitcast void(i8*, %async.task*, %async.actor*)* @asyncSuspend to i8*
-<<<<<<< HEAD
-=======
   %vector_spill = load <4 x double>, <4 x double>* %vector, align 16
->>>>>>> 2ab1d525
   %res = call {i8*, i8*, i8*} (i32, i8*, i8*, ...) @llvm.coro.suspend.async(i32 0,
                                                   i8* %resume.func_ptr,
                                                   i8* %resume_proj_fun,
@@ -134,16 +127,10 @@
 ; CHECK: @my_async_function_pa_fp = constant <{ i32, i32 }> <{ {{.*}}, i32 176 }
 ; CHECK: @my_async_function2_fp = constant <{ i32, i32 }> <{ {{.*}}, i32 176 }
 
-<<<<<<< HEAD
-; CHECK-LABEL: define swiftcc void @my_async_function(i8* %async.ctxt, %async.task* %task, %async.actor* %actor)
-; CHECK-SAME: !dbg ![[SP1:[0-9]+]] {
-; CHECK: entry:
-=======
 ; CHECK-LABEL: define swiftcc void @my_async_function(i8* swiftasync %async.ctxt, %async.task* %task, %async.actor* %actor)
 ; CHECK-O0-LABEL: define swiftcc void @my_async_function(i8* swiftasync %async.ctxt, %async.task* %task, %async.actor* %actor)
 ; CHECK-SAME: !dbg ![[SP1:[0-9]+]] {
 ; CHECK: coro.return:
->>>>>>> 2ab1d525
 ; CHECK:   [[FRAMEPTR:%.*]] = getelementptr inbounds i8, i8* %async.ctxt, i64 128
 ; CHECK:   [[ACTOR_SPILL_ADDR:%.*]] = getelementptr inbounds i8, i8* %async.ctxt, i64 152
 ; CHECK:   [[CAST1:%.*]] = bitcast i8* [[ACTOR_SPILL_ADDR]] to %async.actor**
@@ -175,12 +162,8 @@
 ; CHECK:   ret void
 ; CHECK: }
 
-<<<<<<< HEAD
-; CHECK-LABEL: define internal swiftcc void @my_async_function.resume.0(i8* nocapture readonly %0, i8* %1, i8* nocapture readnone %2)
-=======
 ; CHECK-LABEL: define internal swiftcc void @my_async_functionTQ0_(i8* nocapture readonly swiftasync %0, i8* %1, i8* nocapture readnone %2)
 ; CHECK-O0-LABEL: define internal swiftcc void @my_async_functionTQ0_(i8* swiftasync %0, i8* %1, i8* %2)
->>>>>>> 2ab1d525
 ; CHECK-SAME: !dbg ![[SP2:[0-9]+]] {
 ; CHECK: entryresume.0:
 ; CHECK:   [[CALLER_CONTEXT_ADDR:%.*]] = bitcast i8* %0 to i8**
@@ -220,11 +203,7 @@
      i32 128    ; Initial async context size without space for frame
   }>
 
-<<<<<<< HEAD
-define swiftcc void @my_async_function2(%async.task* %task, %async.actor* %actor, i8* %async.ctxt) "frame-pointer"="all" {
-=======
 define swiftcc void @my_async_function2(%async.task* %task, %async.actor* %actor, i8* %async.ctxt) "coroutine.presplit"="1" "frame-pointer"="all" !dbg !6 {
->>>>>>> 2ab1d525
 entry:
 
   %id = call token @llvm.coro.id.async(i32 128, i32 16, i32 2, i8* bitcast (<{i32, i32}>* @my_async_function2_fp to i8*))
@@ -243,10 +222,7 @@
   store i8* %async.ctxt, i8** %callee_context.caller_context.addr
   %resume_proj_fun = bitcast i8*(i8*)* @resume_context_projection to i8*
   %callee = bitcast void(i8*, %async.task*, %async.actor*)* @asyncSuspend to i8*
-<<<<<<< HEAD
-=======
   %task.casted = bitcast i8* %arg0 to %async.task*
->>>>>>> 2ab1d525
   %res = call {i8*, i8*, i8*} (i32, i8*, i8*, ...) @llvm.coro.suspend.async(i32 2,
                                                   i8* %resume.func_ptr,
                                                   i8* %resume_proj_fun,
@@ -282,10 +258,7 @@
 
 ; CHECK-LABEL: define swiftcc void @my_async_function2(%async.task* %task, %async.actor* %actor, i8* %async.ctxt)
 ; CHECK-SAME: #[[FRAMEPOINTER:[0-9]+]]
-<<<<<<< HEAD
-=======
 ; CHECK-SAME: !dbg ![[SP3:[0-9]+]]
->>>>>>> 2ab1d525
 ; CHECK: store i8* %async.ctxt,
 ; CHECK: store %async.actor* %actor,
 ; CHECK: store %async.task* %task,
@@ -298,10 +271,7 @@
 
 ; CHECK-LABEL: define internal swiftcc void @my_async_function2.resume.0(i8* %0, i8* nocapture readnone %1, i8* nocapture readonly %2)
 ; CHECK-SAME: #[[FRAMEPOINTER]]
-<<<<<<< HEAD
-=======
 ; CHECK-SAME: !dbg ![[SP4:[0-9]+]]
->>>>>>> 2ab1d525
 ; CHECK: [[CALLEE_CTXT_ADDR:%.*]] = bitcast i8* %2 to i8**
 ; CHECK: [[CALLEE_CTXT:%.*]] = load i8*, i8** [[CALLEE_CTXT_ADDR]]
 ; CHECK: [[CALLEE_CTXT_SPILL_ADDR:%.*]] = getelementptr inbounds i8, i8* [[CALLEE_CTXT]], i64 152
@@ -457,11 +427,7 @@
      i32 64    ; Initial async context size without space for frame
 }>
 
-<<<<<<< HEAD
-define swiftcc void @polymorphic_suspend_return(i8* %async.ctxt, %async.task* %task, %async.actor* %actor)  {
-=======
 define swiftcc void @polymorphic_suspend_return(i8* swiftasync %async.ctxt, %async.task* %task, %async.actor* %actor) "coroutine.presplit"="1" {
->>>>>>> 2ab1d525
 entry:
   %tmp = alloca { i64, i64 }, align 8
   %proj.1 = getelementptr inbounds { i64, i64 }, { i64, i64 }* %tmp, i64 0, i32 0
@@ -496,11 +462,7 @@
   %resume_proj_fun = bitcast i8*(i8*)* @resume_context_projection to i8*
   %callee = bitcast void(i8*, %async.task*, %async.actor*)* @asyncSuspend to i8*
   %res = call {i8*, i8*, i8*, i8*} (i32, i8*, i8*, ...)
-<<<<<<< HEAD
-         @llvm.coro.suspend.async.sl_p0i8p0i8p0i8p0i8s(i32 0,
-=======
          @llvm.coro.suspend.async.sl_p0i8p0i8p0i8p0i8s(i32 256, ;; swiftasync at 0 and swiftself at 1 in resume function
->>>>>>> 2ab1d525
                                                  i8* %resume.func_ptr,
                                                  i8* %resume_proj_fun,
                                                  void (i8*, i8*, %async.task*, %async.actor*)* @my_async_function.my_other_async_function_fp.apply,
@@ -519,13 +481,8 @@
   unreachable
 }
 
-<<<<<<< HEAD
-; CHECK-LABEL: define swiftcc void @polymorphic_suspend_return(i8* %async.ctxt, %async.task* %task, %async.actor* %actor)
-; CHECK-LABEL: define internal swiftcc void @polymorphic_suspend_return.resume.0(i8* {{.*}}%0, i8* {{.*}}%1, i8* {{.*}}%2, i8* {{.*}}%3)
-=======
 ; CHECK-LABEL: define swiftcc void @polymorphic_suspend_return(i8* swiftasync %async.ctxt, %async.task* %task, %async.actor* %actor)
 ; CHECK-LABEL: define internal swiftcc void @polymorphic_suspend_return.resume.0(i8* {{.*}}swiftasync{{.*}} %0, i8* {{.*}}swiftself{{.*}} %1, i8* {{.*}}%2, i8* {{.*}}%3)
->>>>>>> 2ab1d525
 ; CHECK: bitcast i8* %3 to %async.task*
 ; CHECK: }
 
@@ -539,11 +496,7 @@
      i32 128    ; Initial async context size without space for frame
 }>
 
-<<<<<<< HEAD
-define swiftcc void @no_coro_suspend(i8* %async.ctx) {
-=======
 define swiftcc void @no_coro_suspend(i8* %async.ctx) "coroutine.presplit"="1" {
->>>>>>> 2ab1d525
 entry:
   %some_alloca = alloca i64
   %id = call token @llvm.coro.id.async(i32 128, i32 16, i32 0,
@@ -570,11 +523,7 @@
 
 declare void @do_with_swifterror(i64** swifterror)
 
-<<<<<<< HEAD
-define swiftcc void @no_coro_suspend_swifterror(i8* %async.ctx) {
-=======
 define swiftcc void @no_coro_suspend_swifterror(i8* %async.ctx) "coroutine.presplit"="1" {
->>>>>>> 2ab1d525
 entry:
   %some_alloca = alloca swifterror i64*
   %id = call token @llvm.coro.id.async(i32 128, i32 16, i32 0,
@@ -591,8 +540,6 @@
  ; CHECK:   store i64* null, i64** [[ALLOCA]]
  ; CHECK:   call void @do_with_swifterror(i64** {{.*}}swifterror{{.*}} [[ALLOCA]])
 
-<<<<<<< HEAD
-=======
 @undefined_coro_async_resume_fp = constant <{ i32, i32 }>
   <{ i32 trunc (
        i64 sub (
@@ -621,7 +568,6 @@
 ; CHECK: call void @use(i8* null)
 ; CHECK: unreachable
 
->>>>>>> 2ab1d525
 declare { i8*, i8*, i8*, i8* } @llvm.coro.suspend.async.sl_p0i8p0i8p0i8p0i8s(i32, i8*, i8*, ...)
 declare i8* @llvm.coro.prepare.async(i8*)
 declare token @llvm.coro.id.async(i32, i32, i32, i8*)
@@ -635,10 +581,7 @@
 declare swiftcc void @asyncSuspend(i8*, %async.task*, %async.actor*)
 declare i8* @llvm.coro.async.resume()
 declare void @llvm.coro.async.size.replace(i8*, i8*)
-<<<<<<< HEAD
-=======
 declare i8* @hide(i8*)
->>>>>>> 2ab1d525
 
 !llvm.dbg.cu = !{!2}
 !llvm.module.flags = !{!0}
@@ -652,18 +595,12 @@
                             scope: !2, file: !3, line: 1, type: !4,
                             scopeLine: 1, spFlags: DISPFlagDefinition, unit: !2)
 ; CHECK: ![[SP2]] = distinct !DISubprogram(name: "my_async_function",
-<<<<<<< HEAD
-; CHECK-SAME:                              linkageName: "my_async_function",
-=======
 ; CHECK-SAME:                              linkageName: "my_async_functionTQ0_",
->>>>>>> 2ab1d525
 ; CHECK-SAME:                              scopeLine: 2
 !2 = distinct !DICompileUnit(language: DW_LANG_Swift, file: !3, emissionKind: FullDebug)
 !3 = !DIFile(filename: "/tmp/1.swift", directory: "/")
 !4 = !DISubroutineType(types: !{})
 !5 = !DILocation(line: 2, column: 0, scope: !1)
-<<<<<<< HEAD
-=======
 
 ; CHECK: ![[SP3]] = distinct !DISubprogram(name: "my_async_function2",
 ; CHECK-SAME:                              linkageName: "my_async_function2",
@@ -677,5 +614,4 @@
 ; CHECK-SAME:                              scopeLine: 1
 !7 = !DILexicalBlockFile(scope: !6, file: !8, discriminator: 0)
 !8 = !DIFile(filename: "/tmp/fake.cpp", directory: "/")
-!9 = !DILocation(line: 2, column: 0, scope: !7)
->>>>>>> 2ab1d525
+!9 = !DILocation(line: 2, column: 0, scope: !7)