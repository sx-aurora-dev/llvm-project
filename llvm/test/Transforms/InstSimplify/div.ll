; NOTE: Assertions have been autogenerated by utils/update_test_checks.py
; RUN: opt < %s -instsimplify -S | FileCheck %s

define i32 @zero_dividend(i32 %A) {
; CHECK-LABEL: @zero_dividend(
; CHECK-NEXT:    ret i32 0
;
  %B = sdiv i32 0, %A
  ret i32 %B
}

define <2 x i32> @zero_dividend_vector(<2 x i32> %A) {
; CHECK-LABEL: @zero_dividend_vector(
; CHECK-NEXT:    ret <2 x i32> zeroinitializer
;
  %B = udiv <2 x i32> zeroinitializer, %A
  ret <2 x i32> %B
}

define <2 x i32> @zero_dividend_vector_undef_elt(<2 x i32> %A) {
; CHECK-LABEL: @zero_dividend_vector_undef_elt(
; CHECK-NEXT:    ret <2 x i32> zeroinitializer
;
  %B = sdiv <2 x i32> <i32 0, i32 undef>, %A
  ret <2 x i32> %B
}

; Division-by-zero is undef. UB in any vector lane means the whole op is undef.

define <2 x i8> @sdiv_zero_elt_vec_constfold(<2 x i8> %x) {
; CHECK-LABEL: @sdiv_zero_elt_vec_constfold(
; CHECK-NEXT:    ret <2 x i8> undef
;
  %div = sdiv <2 x i8> <i8 1, i8 2>, <i8 0, i8 -42>
  ret <2 x i8> %div
}

define <2 x i8> @udiv_zero_elt_vec_constfold(<2 x i8> %x) {
; CHECK-LABEL: @udiv_zero_elt_vec_constfold(
; CHECK-NEXT:    ret <2 x i8> undef
;
  %div = udiv <2 x i8> <i8 1, i8 2>, <i8 42, i8 0>
  ret <2 x i8> %div
}

define <2 x i8> @sdiv_zero_elt_vec(<2 x i8> %x) {
; CHECK-LABEL: @sdiv_zero_elt_vec(
; CHECK-NEXT:    ret <2 x i8> poison
;
  %div = sdiv <2 x i8> %x, <i8 -42, i8 0>
  ret <2 x i8> %div
}

define <2 x i8> @udiv_zero_elt_vec(<2 x i8> %x) {
; CHECK-LABEL: @udiv_zero_elt_vec(
; CHECK-NEXT:    ret <2 x i8> poison
;
  %div = udiv <2 x i8> %x, <i8 0, i8 42>
  ret <2 x i8> %div
}

define <2 x i8> @sdiv_undef_elt_vec(<2 x i8> %x) {
; CHECK-LABEL: @sdiv_undef_elt_vec(
; CHECK-NEXT:    ret <2 x i8> poison
;
  %div = sdiv <2 x i8> %x, <i8 -42, i8 undef>
  ret <2 x i8> %div
}

define <2 x i8> @udiv_undef_elt_vec(<2 x i8> %x) {
; CHECK-LABEL: @udiv_undef_elt_vec(
; CHECK-NEXT:    ret <2 x i8> poison
;
  %div = udiv <2 x i8> %x, <i8 undef, i8 42>
  ret <2 x i8> %div
}

; Division-by-zero is undef. UB in any vector lane means the whole op is undef.
; Thus, we can simplify this: if any element of 'y' is 0, we can do anything.
; Therefore, assume that all elements of 'y' must be 1.

define <2 x i1> @sdiv_bool_vec(<2 x i1> %x, <2 x i1> %y) {
; CHECK-LABEL: @sdiv_bool_vec(
; CHECK-NEXT:    ret <2 x i1> [[X:%.*]]
;
  %div = sdiv <2 x i1> %x, %y
  ret <2 x i1> %div
}

define <2 x i1> @udiv_bool_vec(<2 x i1> %x, <2 x i1> %y) {
; CHECK-LABEL: @udiv_bool_vec(
; CHECK-NEXT:    ret <2 x i1> [[X:%.*]]
;
  %div = udiv <2 x i1> %x, %y
  ret <2 x i1> %div
}

define i32 @zext_bool_udiv_divisor(i1 %x, i32 %y) {
; CHECK-LABEL: @zext_bool_udiv_divisor(
; CHECK-NEXT:    ret i32 [[Y:%.*]]
;
  %ext = zext i1 %x to i32
  %r = udiv i32 %y, %ext
  ret i32 %r
}

define <2 x i32> @zext_bool_sdiv_divisor_vec(<2 x i1> %x, <2 x i32> %y) {
; CHECK-LABEL: @zext_bool_sdiv_divisor_vec(
; CHECK-NEXT:    ret <2 x i32> [[Y:%.*]]
;
  %ext = zext <2 x i1> %x to <2 x i32>
  %r = sdiv <2 x i32> %y, %ext
  ret <2 x i32> %r
}

define i32 @udiv_dividend_known_smaller_than_constant_divisor(i32 %x) {
; CHECK-LABEL: @udiv_dividend_known_smaller_than_constant_divisor(
; CHECK-NEXT:    ret i32 0
;
  %and = and i32 %x, 250
  %div = udiv i32 %and, 251
  ret i32 %div
}

define i32 @not_udiv_dividend_known_smaller_than_constant_divisor(i32 %x) {
; CHECK-LABEL: @not_udiv_dividend_known_smaller_than_constant_divisor(
; CHECK-NEXT:    [[AND:%.*]] = and i32 [[X:%.*]], 251
; CHECK-NEXT:    [[DIV:%.*]] = udiv i32 [[AND]], 251
; CHECK-NEXT:    ret i32 [[DIV]]
;
  %and = and i32 %x, 251
  %div = udiv i32 %and, 251
  ret i32 %div
}

define i32 @udiv_constant_dividend_known_smaller_than_divisor(i32 %x) {
; CHECK-LABEL: @udiv_constant_dividend_known_smaller_than_divisor(
; CHECK-NEXT:    ret i32 0
;
  %or = or i32 %x, 251
  %div = udiv i32 250, %or
  ret i32 %div
}

define i32 @not_udiv_constant_dividend_known_smaller_than_divisor(i32 %x) {
; CHECK-LABEL: @not_udiv_constant_dividend_known_smaller_than_divisor(
; CHECK-NEXT:    [[OR:%.*]] = or i32 [[X:%.*]], 251
; CHECK-NEXT:    [[DIV:%.*]] = udiv i32 251, [[OR]]
; CHECK-NEXT:    ret i32 [[DIV]]
;
  %or = or i32 %x, 251
  %div = udiv i32 251, %or
  ret i32 %div
}

define i8 @udiv_dividend_known_smaller_than_constant_divisor2(i1 %b) {
; CHECK-LABEL: @udiv_dividend_known_smaller_than_constant_divisor2(
; CHECK-NEXT:    ret i8 0
;
  %t0 = zext i1 %b to i8
  %xor = xor i8 %t0, 12
  %r = udiv i8 %xor, 14
  ret i8 %r
}

; negative test - dividend can equal 13

define i8 @not_udiv_dividend_known_smaller_than_constant_divisor2(i1 %b) {
; CHECK-LABEL: @not_udiv_dividend_known_smaller_than_constant_divisor2(
; CHECK-NEXT:    [[T0:%.*]] = zext i1 [[B:%.*]] to i8
; CHECK-NEXT:    [[XOR:%.*]] = xor i8 [[T0]], 12
; CHECK-NEXT:    [[R:%.*]] = udiv i8 [[XOR]], 13
; CHECK-NEXT:    ret i8 [[R]]
;
  %t0 = zext i1 %b to i8
  %xor = xor i8 %t0, 12
  %r = udiv i8 %xor, 13
  ret i8 %r
}

; This would require computing known bits on both x and y. Is it worth doing?

define i32 @udiv_dividend_known_smaller_than_divisor(i32 %x, i32 %y) {
; CHECK-LABEL: @udiv_dividend_known_smaller_than_divisor(
; CHECK-NEXT:    [[AND:%.*]] = and i32 [[X:%.*]], 250
; CHECK-NEXT:    [[OR:%.*]] = or i32 [[Y:%.*]], 251
; CHECK-NEXT:    [[DIV:%.*]] = udiv i32 [[AND]], [[OR]]
; CHECK-NEXT:    ret i32 [[DIV]]
;
  %and = and i32 %x, 250
  %or = or i32 %y, 251
  %div = udiv i32 %and, %or
  ret i32 %div
}

define i32 @not_udiv_dividend_known_smaller_than_divisor(i32 %x, i32 %y) {
; CHECK-LABEL: @not_udiv_dividend_known_smaller_than_divisor(
; CHECK-NEXT:    [[AND:%.*]] = and i32 [[X:%.*]], 251
; CHECK-NEXT:    [[OR:%.*]] = or i32 [[Y:%.*]], 251
; CHECK-NEXT:    [[DIV:%.*]] = udiv i32 [[AND]], [[OR]]
; CHECK-NEXT:    ret i32 [[DIV]]
;
  %and = and i32 %x, 251
  %or = or i32 %y, 251
  %div = udiv i32 %and, %or
  ret i32 %div
}

declare i32 @external()

define i32 @div1() {
; CHECK-LABEL: @div1(
; CHECK-NEXT:    [[CALL:%.*]] = call i32 @external(), !range [[RNG0:![0-9]+]]
; CHECK-NEXT:    ret i32 0
;
  %call = call i32 @external(), !range !0
  %urem = udiv i32 %call, 3
  ret i32 %urem
}

<<<<<<< HEAD
=======
define i8 @sdiv_minusone_divisor() {
; CHECK-LABEL: @sdiv_minusone_divisor(
; CHECK-NEXT:    ret i8 poison
;
  %v = sdiv i8 -128, -1
  ret i8 %v
}

>>>>>>> 2ab1d525
!0 = !{i32 0, i32 3}<|MERGE_RESOLUTION|>--- conflicted
+++ resolved
@@ -25,11 +25,11 @@
   ret <2 x i32> %B
 }
 
-; Division-by-zero is undef. UB in any vector lane means the whole op is undef.
+; Division-by-zero is poison. UB in any vector lane means the whole op is poison.
 
 define <2 x i8> @sdiv_zero_elt_vec_constfold(<2 x i8> %x) {
 ; CHECK-LABEL: @sdiv_zero_elt_vec_constfold(
-; CHECK-NEXT:    ret <2 x i8> undef
+; CHECK-NEXT:    ret <2 x i8> poison
 ;
   %div = sdiv <2 x i8> <i8 1, i8 2>, <i8 0, i8 -42>
   ret <2 x i8> %div
@@ -37,7 +37,7 @@
 
 define <2 x i8> @udiv_zero_elt_vec_constfold(<2 x i8> %x) {
 ; CHECK-LABEL: @udiv_zero_elt_vec_constfold(
-; CHECK-NEXT:    ret <2 x i8> undef
+; CHECK-NEXT:    ret <2 x i8> poison
 ;
   %div = udiv <2 x i8> <i8 1, i8 2>, <i8 42, i8 0>
   ret <2 x i8> %div
@@ -218,8 +218,6 @@
   ret i32 %urem
 }
 
-<<<<<<< HEAD
-=======
 define i8 @sdiv_minusone_divisor() {
 ; CHECK-LABEL: @sdiv_minusone_divisor(
 ; CHECK-NEXT:    ret i8 poison
@@ -228,5 +226,4 @@
   ret i8 %v
 }
 
->>>>>>> 2ab1d525
 !0 = !{i32 0, i32 3}