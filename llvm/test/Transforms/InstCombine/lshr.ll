; NOTE: Assertions have been autogenerated by utils/update_test_checks.py
; RUN: opt -instcombine -S < %s | FileCheck %s

target datalayout = "e-m:e-i64:64-n8:16:32:64"

declare i32 @llvm.cttz.i32(i32, i1) nounwind readnone
declare i32 @llvm.ctlz.i32(i32, i1) nounwind readnone
declare i32 @llvm.ctpop.i32(i32) nounwind readnone
declare <2 x i8> @llvm.cttz.v2i8(<2 x i8>, i1) nounwind readnone
declare <2 x i8> @llvm.ctlz.v2i8(<2 x i8>, i1) nounwind readnone
declare <2 x i8> @llvm.ctpop.v2i8(<2 x i8>) nounwind readnone

declare void @use(i32)
declare void @usevec(<3 x i14>)

define i32 @lshr_ctlz_zero_is_not_undef(i32 %x) {
; CHECK-LABEL: @lshr_ctlz_zero_is_not_undef(
; CHECK-NEXT:    [[TMP1:%.*]] = icmp eq i32 [[X:%.*]], 0
; CHECK-NEXT:    [[SH:%.*]] = zext i1 [[TMP1]] to i32
; CHECK-NEXT:    ret i32 [[SH]]
;
  %ct = call i32 @llvm.ctlz.i32(i32 %x, i1 false)
  %sh = lshr i32 %ct, 5
  ret i32 %sh
}

define i32 @lshr_cttz_zero_is_not_undef(i32 %x) {
; CHECK-LABEL: @lshr_cttz_zero_is_not_undef(
; CHECK-NEXT:    [[TMP1:%.*]] = icmp eq i32 [[X:%.*]], 0
; CHECK-NEXT:    [[SH:%.*]] = zext i1 [[TMP1]] to i32
; CHECK-NEXT:    ret i32 [[SH]]
;
  %ct = call i32 @llvm.cttz.i32(i32 %x, i1 false)
  %sh = lshr i32 %ct, 5
  ret i32 %sh
}

define i32 @lshr_ctpop(i32 %x) {
; CHECK-LABEL: @lshr_ctpop(
; CHECK-NEXT:    [[TMP1:%.*]] = icmp eq i32 [[X:%.*]], -1
; CHECK-NEXT:    [[SH:%.*]] = zext i1 [[TMP1]] to i32
; CHECK-NEXT:    ret i32 [[SH]]
;
  %ct = call i32 @llvm.ctpop.i32(i32 %x)
  %sh = lshr i32 %ct, 5
  ret i32 %sh
}

define <2 x i8> @lshr_ctlz_zero_is_not_undef_splat_vec(<2 x i8> %x) {
; CHECK-LABEL: @lshr_ctlz_zero_is_not_undef_splat_vec(
; CHECK-NEXT:    [[TMP1:%.*]] = icmp eq <2 x i8> [[X:%.*]], zeroinitializer
; CHECK-NEXT:    [[SH:%.*]] = zext <2 x i1> [[TMP1]] to <2 x i8>
; CHECK-NEXT:    ret <2 x i8> [[SH]]
;
  %ct = call <2 x i8> @llvm.ctlz.v2i8(<2 x i8> %x, i1 false)
  %sh = lshr <2 x i8> %ct, <i8 3, i8 3>
  ret <2 x i8> %sh
}

define <2 x i8> @lshr_cttz_zero_is_not_undef_splat_vec(<2 x i8> %x) {
; CHECK-LABEL: @lshr_cttz_zero_is_not_undef_splat_vec(
; CHECK-NEXT:    [[TMP1:%.*]] = icmp eq <2 x i8> [[X:%.*]], zeroinitializer
; CHECK-NEXT:    [[SH:%.*]] = zext <2 x i1> [[TMP1]] to <2 x i8>
; CHECK-NEXT:    ret <2 x i8> [[SH]]
;
  %ct = call <2 x i8> @llvm.cttz.v2i8(<2 x i8> %x, i1 false)
  %sh = lshr <2 x i8> %ct, <i8 3, i8 3>
  ret <2 x i8> %sh
}

define <2 x i8> @lshr_ctpop_splat_vec(<2 x i8> %x) {
; CHECK-LABEL: @lshr_ctpop_splat_vec(
; CHECK-NEXT:    [[TMP1:%.*]] = icmp eq <2 x i8> [[X:%.*]], <i8 -1, i8 -1>
; CHECK-NEXT:    [[SH:%.*]] = zext <2 x i1> [[TMP1]] to <2 x i8>
; CHECK-NEXT:    ret <2 x i8> [[SH]]
;
  %ct = call <2 x i8> @llvm.ctpop.v2i8(<2 x i8> %x)
  %sh = lshr <2 x i8> %ct, <i8 3, i8 3>
  ret <2 x i8> %sh
}

define i32 @lshr_ctlz_zero_is_undef(i32 %x) {
; CHECK-LABEL: @lshr_ctlz_zero_is_undef(
; CHECK-NEXT:    ret i32 0
;
  %ct = call i32 @llvm.ctlz.i32(i32 %x, i1 true)
  %sh = lshr i32 %ct, 5
  ret i32 %sh
}

define i32 @lshr_cttz_zero_is_undef(i32 %x) {
; CHECK-LABEL: @lshr_cttz_zero_is_undef(
; CHECK-NEXT:    ret i32 0
;
  %ct = call i32 @llvm.cttz.i32(i32 %x, i1 true)
  %sh = lshr i32 %ct, 5
  ret i32 %sh
}

define <2 x i8> @lshr_ctlz_zero_is_undef_splat_vec(<2 x i8> %x) {
; CHECK-LABEL: @lshr_ctlz_zero_is_undef_splat_vec(
; CHECK-NEXT:    ret <2 x i8> zeroinitializer
;
  %ct = call <2 x i8> @llvm.ctlz.v2i8(<2 x i8> %x, i1 true)
  %sh = lshr <2 x i8> %ct, <i8 3, i8 3>
  ret <2 x i8> %sh
}

define i8 @lshr_ctlz_zero_is_undef_vec(<2 x i8> %x) {
; CHECK-LABEL: @lshr_ctlz_zero_is_undef_vec(
; CHECK-NEXT:    ret i8 0
;
  %ct = call <2 x i8> @llvm.ctlz.v2i8(<2 x i8> %x, i1 true)
  %sh = lshr <2 x i8> %ct, <i8 3, i8 0>
  %ex = extractelement <2 x i8> %sh, i32 0
  ret i8 %ex
}

define <2 x i8> @lshr_cttz_zero_is_undef_splat_vec(<2 x i8> %x) {
; CHECK-LABEL: @lshr_cttz_zero_is_undef_splat_vec(
; CHECK-NEXT:    ret <2 x i8> zeroinitializer
;
  %ct = call <2 x i8> @llvm.cttz.v2i8(<2 x i8> %x, i1 true)
  %sh = lshr <2 x i8> %ct, <i8 3, i8 3>
  ret <2 x i8> %sh
}

define i8 @lshr_cttz_zero_is_undef_vec(<2 x i8> %x) {
; CHECK-LABEL: @lshr_cttz_zero_is_undef_vec(
; CHECK-NEXT:    ret i8 0
;
  %ct = call <2 x i8> @llvm.cttz.v2i8(<2 x i8> %x, i1 true)
  %sh = lshr <2 x i8> %ct, <i8 3, i8 0>
  %ex = extractelement <2 x i8> %sh, i32 0
  ret i8 %ex
}


define i8 @lshr_exact(i8 %x) {
; CHECK-LABEL: @lshr_exact(
; CHECK-NEXT:    [[TMP1:%.*]] = add i8 [[X:%.*]], 1
; CHECK-NEXT:    [[LSHR:%.*]] = and i8 [[TMP1]], 63
; CHECK-NEXT:    ret i8 [[LSHR]]
;
  %shl = shl i8 %x, 2
  %add = add i8 %shl, 4
  %lshr = lshr i8 %add, 2
  ret i8 %lshr
}

define <2 x i8> @lshr_exact_splat_vec(<2 x i8> %x) {
; CHECK-LABEL: @lshr_exact_splat_vec(
; CHECK-NEXT:    [[TMP1:%.*]] = add <2 x i8> [[X:%.*]], <i8 1, i8 1>
; CHECK-NEXT:    [[LSHR:%.*]] = and <2 x i8> [[TMP1]], <i8 63, i8 63>
; CHECK-NEXT:    ret <2 x i8> [[LSHR]]
;
  %shl = shl <2 x i8> %x, <i8 2, i8 2>
  %add = add <2 x i8> %shl, <i8 4, i8 4>
  %lshr = lshr <2 x i8> %add, <i8 2, i8 2>
  ret <2 x i8> %lshr
}

define i8 @shl_add(i8 %x, i8 %y) {
; CHECK-LABEL: @shl_add(
; CHECK-NEXT:    [[TMP1:%.*]] = lshr i8 [[Y:%.*]], 2
; CHECK-NEXT:    [[TMP2:%.*]] = add i8 [[TMP1]], [[X:%.*]]
; CHECK-NEXT:    [[R:%.*]] = and i8 [[TMP2]], 63
; CHECK-NEXT:    ret i8 [[R]]
;
  %l = shl i8 %x, 2
  %a = add i8 %l, %y
  %r = lshr i8 %a, 2
  ret i8 %r
}

define <2 x i8> @shl_add_commute_vec(<2 x i8> %x, <2 x i8> %py) {
; CHECK-LABEL: @shl_add_commute_vec(
; CHECK-NEXT:    [[Y:%.*]] = mul <2 x i8> [[PY:%.*]], [[PY]]
; CHECK-NEXT:    [[TMP1:%.*]] = lshr <2 x i8> [[Y]], <i8 3, i8 3>
; CHECK-NEXT:    [[TMP2:%.*]] = add <2 x i8> [[TMP1]], [[X:%.*]]
; CHECK-NEXT:    [[R:%.*]] = and <2 x i8> [[TMP2]], <i8 31, i8 31>
; CHECK-NEXT:    ret <2 x i8> [[R]]
;
  %y = mul <2 x i8> %py, %py ; thwart complexity-based canonicalization
  %l = shl <2 x i8> %x, <i8 3, i8 3>
  %a = add <2 x i8> %y, %l
  %r = lshr <2 x i8> %a, <i8 3, i8 3>
  ret <2 x i8> %r
}

define i32 @shl_add_use1(i32 %x, i32 %y) {
; CHECK-LABEL: @shl_add_use1(
; CHECK-NEXT:    [[L:%.*]] = shl i32 [[X:%.*]], 2
; CHECK-NEXT:    call void @use(i32 [[L]])
; CHECK-NEXT:    [[A:%.*]] = add i32 [[L]], [[Y:%.*]]
; CHECK-NEXT:    [[R:%.*]] = lshr i32 [[A]], 2
; CHECK-NEXT:    ret i32 [[R]]
;
  %l = shl i32 %x, 2
  call void @use(i32 %l)
  %a = add i32 %l, %y
  %r = lshr i32 %a, 2
  ret i32 %r
}

define i32 @shl_add_use2(i32 %x, i32 %y) {
; CHECK-LABEL: @shl_add_use2(
; CHECK-NEXT:    [[L:%.*]] = shl i32 [[X:%.*]], 2
; CHECK-NEXT:    [[A:%.*]] = add i32 [[L]], [[Y:%.*]]
; CHECK-NEXT:    call void @use(i32 [[A]])
; CHECK-NEXT:    [[R:%.*]] = lshr i32 [[A]], 2
; CHECK-NEXT:    ret i32 [[R]]
;
  %l = shl i32 %x, 2
  %a = add i32 %l, %y
  call void @use(i32 %a)
  %r = lshr i32 %a, 2
  ret i32 %r
}

define i16 @bool_zext(i1 %x) {
; CHECK-LABEL: @bool_zext(
; CHECK-NEXT:    [[HIBIT:%.*]] = zext i1 [[X:%.*]] to i16
; CHECK-NEXT:    ret i16 [[HIBIT]]
;
  %sext = sext i1 %x to i16
  %hibit = lshr i16 %sext, 15
  ret i16 %hibit
}

define i32 @bool_zext_use(i1 %x) {
; CHECK-LABEL: @bool_zext_use(
; CHECK-NEXT:    [[SEXT:%.*]] = sext i1 [[X:%.*]] to i32
; CHECK-NEXT:    call void @use(i32 [[SEXT]])
; CHECK-NEXT:    [[HIBIT:%.*]] = zext i1 [[X]] to i32
; CHECK-NEXT:    ret i32 [[HIBIT]]
;
  %sext = sext i1 %x to i32
  call void @use(i32 %sext)
  %hibit = lshr i32 %sext, 31
  ret i32 %hibit
}

define <2 x i8> @bool_zext_splat(<2 x i1> %x) {
; CHECK-LABEL: @bool_zext_splat(
; CHECK-NEXT:    [[HIBIT:%.*]] = zext <2 x i1> [[X:%.*]] to <2 x i8>
; CHECK-NEXT:    ret <2 x i8> [[HIBIT]]
;
  %sext = sext <2 x i1> %x to <2 x i8>
  %hibit = lshr <2 x i8> %sext, <i8 7, i8 7>
  ret <2 x i8> %hibit
}

define i32 @smear_sign_and_widen(i8 %x) {
; CHECK-LABEL: @smear_sign_and_widen(
; CHECK-NEXT:    [[TMP1:%.*]] = ashr i8 [[X:%.*]], 7
; CHECK-NEXT:    [[HIBIT:%.*]] = zext i8 [[TMP1]] to i32
; CHECK-NEXT:    ret i32 [[HIBIT]]
;
  %sext = sext i8 %x to i32
  %hibit = lshr i32 %sext, 24
  ret i32 %hibit
}

define i16 @smear_sign_and_widen_should_not_change_type(i4 %x) {
; CHECK-LABEL: @smear_sign_and_widen_should_not_change_type(
; CHECK-NEXT:    [[SEXT:%.*]] = sext i4 [[X:%.*]] to i16
; CHECK-NEXT:    [[HIBIT:%.*]] = lshr i16 [[SEXT]], 12
; CHECK-NEXT:    ret i16 [[HIBIT]]
;
  %sext = sext i4 %x to i16
  %hibit = lshr i16 %sext, 12
  ret i16 %hibit
}

define <2 x i8> @smear_sign_and_widen_splat(<2 x i6> %x) {
; CHECK-LABEL: @smear_sign_and_widen_splat(
; CHECK-NEXT:    [[TMP1:%.*]] = ashr <2 x i6> [[X:%.*]], <i6 2, i6 2>
; CHECK-NEXT:    [[HIBIT:%.*]] = zext <2 x i6> [[TMP1]] to <2 x i8>
; CHECK-NEXT:    ret <2 x i8> [[HIBIT]]
;
  %sext = sext <2 x i6> %x to <2 x i8>
  %hibit = lshr <2 x i8> %sext, <i8 2, i8 2>
  ret <2 x i8> %hibit
}

define i18 @fake_sext(i3 %x) {
; CHECK-LABEL: @fake_sext(
; CHECK-NEXT:    [[TMP1:%.*]] = lshr i3 [[X:%.*]], 2
; CHECK-NEXT:    [[SH:%.*]] = zext i3 [[TMP1]] to i18
; CHECK-NEXT:    ret i18 [[SH]]
;
  %sext = sext i3 %x to i18
  %sh = lshr i18 %sext, 17
  ret i18 %sh
}

; Avoid the transform if it would change the shift from a legal to illegal type.

define i32 @fake_sext_but_should_not_change_type(i3 %x) {
; CHECK-LABEL: @fake_sext_but_should_not_change_type(
; CHECK-NEXT:    [[SEXT:%.*]] = sext i3 [[X:%.*]] to i32
; CHECK-NEXT:    [[SH:%.*]] = lshr i32 [[SEXT]], 31
; CHECK-NEXT:    ret i32 [[SH]]
;
  %sext = sext i3 %x to i32
  %sh = lshr i32 %sext, 31
  ret i32 %sh
}

define <2 x i8> @fake_sext_splat(<2 x i3> %x) {
; CHECK-LABEL: @fake_sext_splat(
; CHECK-NEXT:    [[TMP1:%.*]] = lshr <2 x i3> [[X:%.*]], <i3 2, i3 2>
; CHECK-NEXT:    [[SH:%.*]] = zext <2 x i3> [[TMP1]] to <2 x i8>
; CHECK-NEXT:    ret <2 x i8> [[SH]]
;
  %sext = sext <2 x i3> %x to <2 x i8>
  %sh = lshr <2 x i8> %sext, <i8 7, i8 7>
  ret <2 x i8> %sh
}

; Use a narrow shift: lshr (zext iM X to iN), C --> zext (lshr X, C) to iN

define <2 x i32> @narrow_lshr_constant(<2 x i8> %x, <2 x i8> %y) {
; CHECK-LABEL: @narrow_lshr_constant(
; CHECK-NEXT:    [[TMP1:%.*]] = lshr <2 x i8> [[X:%.*]], <i8 3, i8 3>
; CHECK-NEXT:    [[SH:%.*]] = zext <2 x i8> [[TMP1]] to <2 x i32>
; CHECK-NEXT:    ret <2 x i32> [[SH]]
;
  %zx = zext <2 x i8> %x to <2 x i32>
  %sh = lshr <2 x i32> %zx, <i32 3, i32 3>
  ret <2 x i32> %sh
}

define i32 @mul_splat_fold(i32 %x) {
; CHECK-LABEL: @mul_splat_fold(
; CHECK-NEXT:    [[T:%.*]] = and i32 [[X:%.*]], 65535
; CHECK-NEXT:    ret i32 [[T]]
;
  %m = mul nuw i32 %x, 65537
  %t = lshr i32 %m, 16
  ret i32 %t
}

; Vector type, extra use, weird types are all ok.

<<<<<<< HEAD
declare void @usevec(<3 x i14>)

=======
>>>>>>> a2ce6ee6
define <3 x i14> @mul_splat_fold_vec(<3 x i14> %x) {
; CHECK-LABEL: @mul_splat_fold_vec(
; CHECK-NEXT:    [[M:%.*]] = mul nuw <3 x i14> [[X:%.*]], <i14 129, i14 129, i14 129>
; CHECK-NEXT:    call void @usevec(<3 x i14> [[M]])
; CHECK-NEXT:    [[T:%.*]] = and <3 x i14> [[X]], <i14 127, i14 127, i14 127>
; CHECK-NEXT:    ret <3 x i14> [[T]]
;
  %m = mul nuw <3 x i14> %x, <i14 129, i14 129, i14 129>
  call void @usevec(<3 x i14> %m)
  %t = lshr <3 x i14> %m, <i14 7, i14 7, i14 7>
  ret <3 x i14> %t
}

; Negative test

define i32 @mul_splat_fold_wrong_mul_const(i32 %x) {
; CHECK-LABEL: @mul_splat_fold_wrong_mul_const(
; CHECK-NEXT:    [[M:%.*]] = mul nuw i32 [[X:%.*]], 65538
; CHECK-NEXT:    [[T:%.*]] = lshr i32 [[M]], 16
; CHECK-NEXT:    ret i32 [[T]]
;
  %m = mul nuw i32 %x, 65538
  %t = lshr i32 %m, 16
  ret i32 %t
}

; Negative test

define i32 @mul_splat_fold_wrong_lshr_const(i32 %x) {
; CHECK-LABEL: @mul_splat_fold_wrong_lshr_const(
; CHECK-NEXT:    [[M:%.*]] = mul nuw i32 [[X:%.*]], 65537
; CHECK-NEXT:    [[T:%.*]] = lshr i32 [[M]], 15
; CHECK-NEXT:    ret i32 [[T]]
;
  %m = mul nuw i32 %x, 65537
  %t = lshr i32 %m, 15
  ret i32 %t
}

; Negative test

define i32 @mul_splat_fold_no_nuw(i32 %x) {
; CHECK-LABEL: @mul_splat_fold_no_nuw(
; CHECK-NEXT:    [[M:%.*]] = mul nsw i32 [[X:%.*]], 65537
; CHECK-NEXT:    [[T:%.*]] = lshr i32 [[M]], 16
; CHECK-NEXT:    ret i32 [[T]]
;
  %m = mul nsw i32 %x, 65537
  %t = lshr i32 %m, 16
  ret i32 %t
<<<<<<< HEAD
=======
}

define i32 @negative_and_odd(i32 %x) {
; CHECK-LABEL: @negative_and_odd(
; CHECK-NEXT:    [[TMP1:%.*]] = lshr i32 [[X:%.*]], 31
; CHECK-NEXT:    [[R:%.*]] = and i32 [[TMP1]], [[X]]
; CHECK-NEXT:    ret i32 [[R]]
;
  %s = srem i32 %x, 2
  %r = lshr i32 %s, 31
  ret i32 %r
}

define <2 x i7> @negative_and_odd_vec(<2 x i7> %x) {
; CHECK-LABEL: @negative_and_odd_vec(
; CHECK-NEXT:    [[TMP1:%.*]] = lshr <2 x i7> [[X:%.*]], <i7 6, i7 6>
; CHECK-NEXT:    [[R:%.*]] = and <2 x i7> [[TMP1]], [[X]]
; CHECK-NEXT:    ret <2 x i7> [[R]]
;
  %s = srem <2 x i7> %x, <i7 2, i7 2>
  %r = lshr <2 x i7> %s, <i7 6, i7 6>
  ret <2 x i7> %r
}

; Negative test - this is still worth trying to avoid srem?

define i32 @negative_and_odd_uses(i32 %x, i32* %p) {
; CHECK-LABEL: @negative_and_odd_uses(
; CHECK-NEXT:    [[S:%.*]] = srem i32 [[X:%.*]], 2
; CHECK-NEXT:    store i32 [[S]], i32* [[P:%.*]], align 4
; CHECK-NEXT:    [[R:%.*]] = lshr i32 [[S]], 31
; CHECK-NEXT:    ret i32 [[R]]
;
  %s = srem i32 %x, 2
  store i32 %s, i32* %p
  %r = lshr i32 %s, 31
  ret i32 %r
}

; Negative test - wrong divisor

define i32 @srem3(i32 %x) {
; CHECK-LABEL: @srem3(
; CHECK-NEXT:    [[S:%.*]] = srem i32 [[X:%.*]], 3
; CHECK-NEXT:    [[R:%.*]] = lshr i32 [[S]], 31
; CHECK-NEXT:    ret i32 [[R]]
;
  %s = srem i32 %x, 3
  %r = lshr i32 %s, 31
  ret i32 %r
}

; Negative test - wrong shift amount

define i32 @srem2_lshr30(i32 %x) {
; CHECK-LABEL: @srem2_lshr30(
; CHECK-NEXT:    [[S:%.*]] = srem i32 [[X:%.*]], 2
; CHECK-NEXT:    [[R:%.*]] = lshr i32 [[S]], 30
; CHECK-NEXT:    ret i32 [[R]]
;
  %s = srem i32 %x, 2
  %r = lshr i32 %s, 30
  ret i32 %r
}

define i12 @trunc_sandwich(i32 %x) {
; CHECK-LABEL: @trunc_sandwich(
; CHECK-NEXT:    [[SUM_SHIFT:%.*]] = lshr i32 [[X:%.*]], 30
; CHECK-NEXT:    [[R1:%.*]] = trunc i32 [[SUM_SHIFT]] to i12
; CHECK-NEXT:    ret i12 [[R1]]
;
  %sh = lshr i32 %x, 28
  %tr = trunc i32 %sh to i12
  %r = lshr i12 %tr, 2
  ret i12 %r
}

define <2 x i12> @trunc_sandwich_splat_vec(<2 x i32> %x) {
; CHECK-LABEL: @trunc_sandwich_splat_vec(
; CHECK-NEXT:    [[SUM_SHIFT:%.*]] = lshr <2 x i32> [[X:%.*]], <i32 30, i32 30>
; CHECK-NEXT:    [[R1:%.*]] = trunc <2 x i32> [[SUM_SHIFT]] to <2 x i12>
; CHECK-NEXT:    ret <2 x i12> [[R1]]
;
  %sh = lshr <2 x i32> %x, <i32 22, i32 22>
  %tr = trunc <2 x i32> %sh to <2 x i12>
  %r = lshr <2 x i12> %tr, <i12 8, i12 8>
  ret <2 x i12> %r
}

define i12 @trunc_sandwich_min_shift1(i32 %x) {
; CHECK-LABEL: @trunc_sandwich_min_shift1(
; CHECK-NEXT:    [[SUM_SHIFT:%.*]] = lshr i32 [[X:%.*]], 21
; CHECK-NEXT:    [[R1:%.*]] = trunc i32 [[SUM_SHIFT]] to i12
; CHECK-NEXT:    ret i12 [[R1]]
;
  %sh = lshr i32 %x, 20
  %tr = trunc i32 %sh to i12
  %r = lshr i12 %tr, 1
  ret i12 %r
}

define i12 @trunc_sandwich_small_shift1(i32 %x) {
; CHECK-LABEL: @trunc_sandwich_small_shift1(
; CHECK-NEXT:    [[SUM_SHIFT:%.*]] = lshr i32 [[X:%.*]], 20
; CHECK-NEXT:    [[R1:%.*]] = trunc i32 [[SUM_SHIFT]] to i12
; CHECK-NEXT:    [[R:%.*]] = and i12 [[R1]], 2047
; CHECK-NEXT:    ret i12 [[R]]
;
  %sh = lshr i32 %x, 19
  %tr = trunc i32 %sh to i12
  %r = lshr i12 %tr, 1
  ret i12 %r
}

define i12 @trunc_sandwich_max_sum_shift(i32 %x) {
; CHECK-LABEL: @trunc_sandwich_max_sum_shift(
; CHECK-NEXT:    [[SUM_SHIFT:%.*]] = lshr i32 [[X:%.*]], 31
; CHECK-NEXT:    [[R1:%.*]] = trunc i32 [[SUM_SHIFT]] to i12
; CHECK-NEXT:    ret i12 [[R1]]
;
  %sh = lshr i32 %x, 20
  %tr = trunc i32 %sh to i12
  %r = lshr i12 %tr, 11
  ret i12 %r
}

define i12 @trunc_sandwich_max_sum_shift2(i32 %x) {
; CHECK-LABEL: @trunc_sandwich_max_sum_shift2(
; CHECK-NEXT:    [[SUM_SHIFT:%.*]] = lshr i32 [[X:%.*]], 31
; CHECK-NEXT:    [[R1:%.*]] = trunc i32 [[SUM_SHIFT]] to i12
; CHECK-NEXT:    ret i12 [[R1]]
;
  %sh = lshr i32 %x, 30
  %tr = trunc i32 %sh to i12
  %r = lshr i12 %tr, 1
  ret i12 %r
}

define i12 @trunc_sandwich_big_sum_shift1(i32 %x) {
; CHECK-LABEL: @trunc_sandwich_big_sum_shift1(
; CHECK-NEXT:    ret i12 0
;
  %sh = lshr i32 %x, 21
  %tr = trunc i32 %sh to i12
  %r = lshr i12 %tr, 11
  ret i12 %r
}

define i12 @trunc_sandwich_big_sum_shift2(i32 %x) {
; CHECK-LABEL: @trunc_sandwich_big_sum_shift2(
; CHECK-NEXT:    ret i12 0
;
  %sh = lshr i32 %x, 31
  %tr = trunc i32 %sh to i12
  %r = lshr i12 %tr, 1
  ret i12 %r
}

define i12 @trunc_sandwich_use1(i32 %x) {
; CHECK-LABEL: @trunc_sandwich_use1(
; CHECK-NEXT:    [[SH:%.*]] = lshr i32 [[X:%.*]], 28
; CHECK-NEXT:    call void @use(i32 [[SH]])
; CHECK-NEXT:    [[SUM_SHIFT:%.*]] = lshr i32 [[X]], 30
; CHECK-NEXT:    [[R1:%.*]] = trunc i32 [[SUM_SHIFT]] to i12
; CHECK-NEXT:    ret i12 [[R1]]
;
  %sh = lshr i32 %x, 28
  call void @use(i32 %sh)
  %tr = trunc i32 %sh to i12
  %r = lshr i12 %tr, 2
  ret i12 %r
}

define <3 x i9> @trunc_sandwich_splat_vec_use1(<3 x i14> %x) {
; CHECK-LABEL: @trunc_sandwich_splat_vec_use1(
; CHECK-NEXT:    [[SH:%.*]] = lshr <3 x i14> [[X:%.*]], <i14 6, i14 6, i14 6>
; CHECK-NEXT:    call void @usevec(<3 x i14> [[SH]])
; CHECK-NEXT:    [[SUM_SHIFT:%.*]] = lshr <3 x i14> [[X]], <i14 11, i14 11, i14 11>
; CHECK-NEXT:    [[R1:%.*]] = trunc <3 x i14> [[SUM_SHIFT]] to <3 x i9>
; CHECK-NEXT:    ret <3 x i9> [[R1]]
;
  %sh = lshr <3 x i14> %x, <i14 6, i14 6, i14 6>
  call void @usevec(<3 x i14> %sh)
  %tr = trunc <3 x i14> %sh to <3 x i9>
  %r = lshr <3 x i9> %tr, <i9 5, i9 5, i9 5>
  ret <3 x i9> %r
}

define i12 @trunc_sandwich_min_shift1_use1(i32 %x) {
; CHECK-LABEL: @trunc_sandwich_min_shift1_use1(
; CHECK-NEXT:    [[SH:%.*]] = lshr i32 [[X:%.*]], 20
; CHECK-NEXT:    call void @use(i32 [[SH]])
; CHECK-NEXT:    [[SUM_SHIFT:%.*]] = lshr i32 [[X]], 21
; CHECK-NEXT:    [[R1:%.*]] = trunc i32 [[SUM_SHIFT]] to i12
; CHECK-NEXT:    ret i12 [[R1]]
;
  %sh = lshr i32 %x, 20
  call void @use(i32 %sh)
  %tr = trunc i32 %sh to i12
  %r = lshr i12 %tr, 1
  ret i12 %r
}

; negative test - trunc is bigger than first shift

define i12 @trunc_sandwich_small_shift1_use1(i32 %x) {
; CHECK-LABEL: @trunc_sandwich_small_shift1_use1(
; CHECK-NEXT:    [[SH:%.*]] = lshr i32 [[X:%.*]], 19
; CHECK-NEXT:    call void @use(i32 [[SH]])
; CHECK-NEXT:    [[TR:%.*]] = trunc i32 [[SH]] to i12
; CHECK-NEXT:    [[R:%.*]] = lshr i12 [[TR]], 1
; CHECK-NEXT:    ret i12 [[R]]
;
  %sh = lshr i32 %x, 19
  call void @use(i32 %sh)
  %tr = trunc i32 %sh to i12
  %r = lshr i12 %tr, 1
  ret i12 %r
}

define i12 @trunc_sandwich_max_sum_shift_use1(i32 %x) {
; CHECK-LABEL: @trunc_sandwich_max_sum_shift_use1(
; CHECK-NEXT:    [[SH:%.*]] = lshr i32 [[X:%.*]], 20
; CHECK-NEXT:    call void @use(i32 [[SH]])
; CHECK-NEXT:    [[SUM_SHIFT:%.*]] = lshr i32 [[X]], 31
; CHECK-NEXT:    [[R1:%.*]] = trunc i32 [[SUM_SHIFT]] to i12
; CHECK-NEXT:    ret i12 [[R1]]
;
  %sh = lshr i32 %x, 20
  call void @use(i32 %sh)
  %tr = trunc i32 %sh to i12
  %r = lshr i12 %tr, 11
  ret i12 %r
}

define i12 @trunc_sandwich_max_sum_shift2_use1(i32 %x) {
; CHECK-LABEL: @trunc_sandwich_max_sum_shift2_use1(
; CHECK-NEXT:    [[SH:%.*]] = lshr i32 [[X:%.*]], 30
; CHECK-NEXT:    call void @use(i32 [[SH]])
; CHECK-NEXT:    [[SUM_SHIFT:%.*]] = lshr i32 [[X]], 31
; CHECK-NEXT:    [[R1:%.*]] = trunc i32 [[SUM_SHIFT]] to i12
; CHECK-NEXT:    ret i12 [[R1]]
;
  %sh = lshr i32 %x, 30
  call void @use(i32 %sh)
  %tr = trunc i32 %sh to i12
  %r = lshr i12 %tr, 1
  ret i12 %r
}

; negative test - but overshift is simplified to zero by another fold

define i12 @trunc_sandwich_big_sum_shift1_use1(i32 %x) {
; CHECK-LABEL: @trunc_sandwich_big_sum_shift1_use1(
; CHECK-NEXT:    [[SH:%.*]] = lshr i32 [[X:%.*]], 21
; CHECK-NEXT:    call void @use(i32 [[SH]])
; CHECK-NEXT:    ret i12 0
;
  %sh = lshr i32 %x, 21
  call void @use(i32 %sh)
  %tr = trunc i32 %sh to i12
  %r = lshr i12 %tr, 11
  ret i12 %r
}

; negative test - but overshift is simplified to zero by another fold

define i12 @trunc_sandwich_big_sum_shift2_use1(i32 %x) {
; CHECK-LABEL: @trunc_sandwich_big_sum_shift2_use1(
; CHECK-NEXT:    [[SH:%.*]] = lshr i32 [[X:%.*]], 31
; CHECK-NEXT:    call void @use(i32 [[SH]])
; CHECK-NEXT:    ret i12 0
;
  %sh = lshr i32 %x, 31
  call void @use(i32 %sh)
  %tr = trunc i32 %sh to i12
  %r = lshr i12 %tr, 1
  ret i12 %r
}

define i16 @lshr_sext_i1_to_i16(i1 %a) {
; CHECK-LABEL: @lshr_sext_i1_to_i16(
; CHECK-NEXT:    [[LSHR:%.*]] = select i1 [[A:%.*]], i16 4095, i16 0
; CHECK-NEXT:    ret i16 [[LSHR]]
;
  %sext = sext i1 %a to i16
  %lshr = lshr i16 %sext, 4
  ret i16 %lshr
}

define i128 @lshr_sext_i1_to_i128(i1 %a) {
; CHECK-LABEL: @lshr_sext_i1_to_i128(
; CHECK-NEXT:    [[LSHR:%.*]] = select i1 [[A:%.*]], i128 77371252455336267181195263, i128 0
; CHECK-NEXT:    ret i128 [[LSHR]]
;
  %sext = sext i1 %a to i128
  %lshr = lshr i128 %sext, 42
  ret i128 %lshr
}

define i32 @lshr_sext_i1_to_i32_use(i1 %a) {
; CHECK-LABEL: @lshr_sext_i1_to_i32_use(
; CHECK-NEXT:    [[SEXT:%.*]] = sext i1 [[A:%.*]] to i32
; CHECK-NEXT:    call void @use(i32 [[SEXT]])
; CHECK-NEXT:    [[LSHR:%.*]] = select i1 [[A]], i32 262143, i32 0
; CHECK-NEXT:    ret i32 [[LSHR]]
;
  %sext = sext i1 %a to i32
  call void @use(i32 %sext)
  %lshr = lshr i32 %sext, 14
  ret i32 %lshr
}

define <3 x i14> @lshr_sext_i1_to_i14_splat_vec_use1(<3 x i1> %a) {
; CHECK-LABEL: @lshr_sext_i1_to_i14_splat_vec_use1(
; CHECK-NEXT:    [[SEXT:%.*]] = sext <3 x i1> [[A:%.*]] to <3 x i14>
; CHECK-NEXT:    call void @usevec(<3 x i14> [[SEXT]])
; CHECK-NEXT:    [[LSHR:%.*]] = select <3 x i1> [[A]], <3 x i14> <i14 1023, i14 1023, i14 1023>, <3 x i14> zeroinitializer
; CHECK-NEXT:    ret <3 x i14> [[LSHR]]
;
  %sext = sext <3 x i1> %a to <3 x i14>
  call void @usevec(<3 x i14> %sext)
  %lshr = lshr <3 x i14> %sext, <i14 4, i14 4, i14 4>
  ret <3 x i14> %lshr
}

define i1 @icmp_ule(i32 %x, i32 %y) {
; CHECK-LABEL: @icmp_ule(
; CHECK-NEXT:    ret i1 true
;
  %x.shifted = lshr i32 %x, %y
  %cmp = icmp ule i32 %x.shifted, %x
  ret i1 %cmp
}

define i1 @icmp_ult(i32 %x, i32 %y) {
; CHECK-LABEL: @icmp_ult(
; CHECK-NEXT:    [[X_SHIFTED:%.*]] = lshr i32 [[X:%.*]], [[Y:%.*]]
; CHECK-NEXT:    [[CMP:%.*]] = icmp ult i32 [[X_SHIFTED]], [[X]]
; CHECK-NEXT:    ret i1 [[CMP]]
;
  %x.shifted = lshr i32 %x, %y
  %cmp = icmp ult i32 %x.shifted, %x
  ret i1 %cmp
}

define i1 @icmp_eq(i32 %x, i32 %y) {
; CHECK-LABEL: @icmp_eq(
; CHECK-NEXT:    [[X_SHIFTED:%.*]] = lshr i32 [[X:%.*]], [[Y:%.*]]
; CHECK-NEXT:    [[CMP:%.*]] = icmp eq i32 [[X_SHIFTED]], [[X]]
; CHECK-NEXT:    ret i1 [[CMP]]
;
  %x.shifted = lshr i32 %x, %y
  %cmp = icmp eq i32 %x.shifted, %x
  ret i1 %cmp
}

define i1 @icmp_ne(i32 %x, i32 %y) {
; CHECK-LABEL: @icmp_ne(
; CHECK-NEXT:    [[X_SHIFTED:%.*]] = lshr i32 [[X:%.*]], [[Y:%.*]]
; CHECK-NEXT:    [[CMP:%.*]] = icmp ne i32 [[X_SHIFTED]], [[X]]
; CHECK-NEXT:    ret i1 [[CMP]]
;
  %x.shifted = lshr i32 %x, %y
  %cmp = icmp ne i32 %x.shifted, %x
  ret i1 %cmp
}

define i1 @icmp_ugt(i32 %x, i32 %y) {
; CHECK-LABEL: @icmp_ugt(
; CHECK-NEXT:    ret i1 false
;
  %x.shifted = lshr i32 %x, %y
  %cmp = icmp ugt i32 %x.shifted, %x
  ret i1 %cmp
}

define i1 @icmp_uge(i32 %x, i32 %y) {
; CHECK-LABEL: @icmp_uge(
; CHECK-NEXT:    [[X_SHIFTED:%.*]] = lshr i32 [[X:%.*]], [[Y:%.*]]
; CHECK-NEXT:    [[CMP:%.*]] = icmp uge i32 [[X_SHIFTED]], [[X]]
; CHECK-NEXT:    ret i1 [[CMP]]
;
  %x.shifted = lshr i32 %x, %y
  %cmp = icmp uge i32 %x.shifted, %x
  ret i1 %cmp
}

define i1 @icmp_sle(i32 %x, i32 %y) {
; CHECK-LABEL: @icmp_sle(
; CHECK-NEXT:    [[X_SHIFTED:%.*]] = lshr i32 [[X:%.*]], [[Y:%.*]]
; CHECK-NEXT:    [[CMP:%.*]] = icmp sle i32 [[X_SHIFTED]], [[X]]
; CHECK-NEXT:    ret i1 [[CMP]]
;
  %x.shifted = lshr i32 %x, %y
  %cmp = icmp sle i32 %x.shifted, %x
  ret i1 %cmp
}

define i1 @icmp_slt(i32 %x, i32 %y) {
; CHECK-LABEL: @icmp_slt(
; CHECK-NEXT:    [[X_SHIFTED:%.*]] = lshr i32 [[X:%.*]], [[Y:%.*]]
; CHECK-NEXT:    [[CMP:%.*]] = icmp slt i32 [[X_SHIFTED]], [[X]]
; CHECK-NEXT:    ret i1 [[CMP]]
;
  %x.shifted = lshr i32 %x, %y
  %cmp = icmp slt i32 %x.shifted, %x
  ret i1 %cmp
}

define i1 @icmp_sgt(i32 %x, i32 %y) {
; CHECK-LABEL: @icmp_sgt(
; CHECK-NEXT:    [[X_SHIFTED:%.*]] = lshr i32 [[X:%.*]], [[Y:%.*]]
; CHECK-NEXT:    [[CMP:%.*]] = icmp sgt i32 [[X_SHIFTED]], [[X]]
; CHECK-NEXT:    ret i1 [[CMP]]
;
  %x.shifted = lshr i32 %x, %y
  %cmp = icmp sgt i32 %x.shifted, %x
  ret i1 %cmp
}

define i1 @icmp_sge(i32 %x, i32 %y) {
; CHECK-LABEL: @icmp_sge(
; CHECK-NEXT:    [[X_SHIFTED:%.*]] = lshr i32 [[X:%.*]], [[Y:%.*]]
; CHECK-NEXT:    [[CMP:%.*]] = icmp sge i32 [[X_SHIFTED]], [[X]]
; CHECK-NEXT:    ret i1 [[CMP]]
;
  %x.shifted = lshr i32 %x, %y
  %cmp = icmp sge i32 %x.shifted, %x
  ret i1 %cmp
>>>>>>> a2ce6ee6
}<|MERGE_RESOLUTION|>--- conflicted
+++ resolved
@@ -344,11 +344,6 @@
 
 ; Vector type, extra use, weird types are all ok.
 
-<<<<<<< HEAD
-declare void @usevec(<3 x i14>)
-
-=======
->>>>>>> a2ce6ee6
 define <3 x i14> @mul_splat_fold_vec(<3 x i14> %x) {
 ; CHECK-LABEL: @mul_splat_fold_vec(
 ; CHECK-NEXT:    [[M:%.*]] = mul nuw <3 x i14> [[X:%.*]], <i14 129, i14 129, i14 129>
@@ -399,8 +394,6 @@
   %m = mul nsw i32 %x, 65537
   %t = lshr i32 %m, 16
   ret i32 %t
-<<<<<<< HEAD
-=======
 }
 
 define i32 @negative_and_odd(i32 %x) {
@@ -831,5 +824,4 @@
   %x.shifted = lshr i32 %x, %y
   %cmp = icmp sge i32 %x.shifted, %x
   ret i1 %cmp
->>>>>>> a2ce6ee6
 }