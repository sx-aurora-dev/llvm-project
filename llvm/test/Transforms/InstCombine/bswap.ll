--- conflicted
+++ resolved
@@ -779,15 +779,9 @@
 ; CHECK-NEXT:    [[LSHR1:%.*]] = lshr i160 [[LOAD]], 136
 ; CHECK-NEXT:    [[CAST1:%.*]] = trunc i160 [[LSHR1]] to i16
 ; CHECK-NEXT:    [[AND1:%.*]] = and i16 [[CAST1]], 255
-<<<<<<< HEAD
-; CHECK-NEXT:    [[TMP1:%.*]] = lshr i160 [[LOAD]], 120
-; CHECK-NEXT:    [[TMP2:%.*]] = trunc i160 [[TMP1]] to i16
-; CHECK-NEXT:    [[SHL:%.*]] = and i16 [[TMP2]], -256
-=======
 ; CHECK-NEXT:    [[SH_DIFF:%.*]] = lshr i160 [[LOAD]], 120
 ; CHECK-NEXT:    [[TR_SH_DIFF:%.*]] = trunc i160 [[SH_DIFF]] to i16
 ; CHECK-NEXT:    [[SHL:%.*]] = and i16 [[TR_SH_DIFF]], -256
->>>>>>> a2ce6ee6
 ; CHECK-NEXT:    [[OR:%.*]] = or i16 [[AND1]], [[SHL]]
 ; CHECK-NEXT:    ret i16 [[OR]]
 ;
