; RUN: opt -module-summary %s -o %t1.bc
; RUN: opt -module-summary %p/Inputs/funcimport_alwaysinline.ll -o %t2.bc

; RUN: llvm-lto2 run -disable-thinlto-funcattrs=0 %t1.bc %t2.bc -o %t.o -save-temps \
; RUN:     -r=%t1.bc,foo,plx \
; RUN:     -r=%t2.bc,main,plx \
; RUN:     -r=%t2.bc,foo,l \
; RUN:     -import-instr-limit=0
; RUN: llvm-dis %t.o.2.3.import.bc -o - | FileCheck %s --check-prefix=CHECK1
; RUN: llvm-dis %t.o.index.bc -o - | FileCheck %s --check-prefix=CHECK2

; foo() being always_inline should be imported irrespective of the
; instruction limit
; CHECK1: define available_externally void @foo()

target datalayout = "e-m:e-i64:64-f80:128-n8:16:32:64-S128"
target triple = "x86_64-unknown-linux-gnu"

; Function Attrs: alwaysinline nounwind uwtable
define void @foo() #0 {
entry:
  ret void
}

attributes #0 = { alwaysinline nounwind uwtable }
<<<<<<< HEAD
; CHECK2: ^2 = gv: (guid: {{.*}}, summaries: (function: (module: ^0, flags: (linkage: external, visibility: default, notEligibleToImport: 0, live: 1, dsoLocal: 1, canAutoHide: 0), insts: 1, funcFlags: (readNone: 0, readOnly: 0, noRecurse: 0, returnDoesNotAlias: 0, noInline: 0, alwaysInline: 1))))
=======
; CHECK2: ^2 = gv: (guid: {{.*}}, summaries: (function: (module: ^0, flags: (linkage: external, visibility: default, notEligibleToImport: 0, live: 1, dsoLocal: 1, canAutoHide: 0), insts: 1, funcFlags: (readNone: 0, readOnly: 0, noRecurse: 0, returnDoesNotAlias: 0, noInline: 0, alwaysInline: 1, noUnwind: 1, mayThrow: 0, hasUnknownCall: 0, mustBeUnreachable: 0))))
>>>>>>> 2ab1d525
<|MERGE_RESOLUTION|>--- conflicted
+++ resolved
@@ -23,8 +23,4 @@
 }
 
 attributes #0 = { alwaysinline nounwind uwtable }
-<<<<<<< HEAD
-; CHECK2: ^2 = gv: (guid: {{.*}}, summaries: (function: (module: ^0, flags: (linkage: external, visibility: default, notEligibleToImport: 0, live: 1, dsoLocal: 1, canAutoHide: 0), insts: 1, funcFlags: (readNone: 0, readOnly: 0, noRecurse: 0, returnDoesNotAlias: 0, noInline: 0, alwaysInline: 1))))
-=======
-; CHECK2: ^2 = gv: (guid: {{.*}}, summaries: (function: (module: ^0, flags: (linkage: external, visibility: default, notEligibleToImport: 0, live: 1, dsoLocal: 1, canAutoHide: 0), insts: 1, funcFlags: (readNone: 0, readOnly: 0, noRecurse: 0, returnDoesNotAlias: 0, noInline: 0, alwaysInline: 1, noUnwind: 1, mayThrow: 0, hasUnknownCall: 0, mustBeUnreachable: 0))))
->>>>>>> 2ab1d525
+; CHECK2: ^2 = gv: (guid: {{.*}}, summaries: (function: (module: ^0, flags: (linkage: external, visibility: default, notEligibleToImport: 0, live: 1, dsoLocal: 1, canAutoHide: 0), insts: 1, funcFlags: (readNone: 0, readOnly: 0, noRecurse: 0, returnDoesNotAlias: 0, noInline: 0, alwaysInline: 1, noUnwind: 1, mayThrow: 0, hasUnknownCall: 0, mustBeUnreachable: 0))))