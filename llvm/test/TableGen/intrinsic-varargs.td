--- conflicted
+++ resolved
@@ -25,11 +25,7 @@
 }
 
 // isVoid needs to match the definition in ValueTypes.td
-<<<<<<< HEAD
-def isVoid : ValueType<0, 118>;   // Produces no value
-=======
-def isVoid : ValueType<0, 115>;   // Produces no value
->>>>>>> 25afc8ad
+def isVoid : ValueType<0, 122>;   // Produces no value
 def llvm_vararg_ty : LLVMType<isVoid>;   // this means vararg here
 
 // CHECK: /* 0 */ 0, 29, 0,
