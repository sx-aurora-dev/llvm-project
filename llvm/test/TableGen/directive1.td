// RUN: llvm-tblgen -gen-directive-decl -I %p/../../include %s | FileCheck -match-full-lines %s
// RUN: llvm-tblgen -gen-directive-impl -I %p/../../include %s | FileCheck -match-full-lines %s -check-prefix=IMPL

include "llvm/Frontend/Directive/DirectiveBase.td"

def TestDirectiveLanguage : DirectiveLanguage {
  let name = "Tdl";

  let cppNamespace = "tdl";
  let directivePrefix = "TDLD_";
  let clausePrefix = "TDLC_";
  let makeEnumAvailableInNamespace = 1;
  let enableBitmaskEnumInNamespace = 1;
  let flangClauseBaseClass = "TdlClause";
}

def TDLCV_vala : ClauseVal<"vala",1,1> {}
def TDLCV_valb : ClauseVal<"valb",2,1> {}
def TDLCV_valc : ClauseVal<"valc",3,0> { let isDefault = 1; }

def TDLC_ClauseA : Clause<"clausea"> {
  let enumClauseValue = "AKind";
  let allowedClauseValues = [
    TDLCV_vala,
    TDLCV_valb,
    TDLCV_valc
  ];
}

def TDLC_ClauseB : Clause<"clauseb"> {
  let flangClass = "IntExpr";
  let isValueOptional = 1;
  let isDefault = 1;
}

def TDL_DirA : Directive<"dira"> {
  let allowedClauses = [
    VersionedClause<TDLC_ClauseA>,
    VersionedClause<TDLC_ClauseB>
  ];
  let isDefault = 1;
}

// CHECK:       #ifndef LLVM_Tdl_INC
// CHECK-NEXT:  #define LLVM_Tdl_INC
// CHECK-EMPTY:
// CHECK-NEXT:  #include "llvm/ADT/BitmaskEnum.h"
// CHECK-EMPTY:
// CHECK-NEXT:  namespace llvm {
// CHECK-NEXT:  class StringRef;
// CHECK-NEXT:  namespace tdl {
// CHECK-EMPTY:
// CHECK-NEXT:  LLVM_ENABLE_BITMASK_ENUMS_IN_NAMESPACE();
// CHECK-EMPTY:
// CHECK-NEXT:  enum class Directive {
// CHECK-NEXT:    TDLD_dira,
// CHECK-NEXT:  };
// CHECK-EMPTY:
// CHECK-NEXT:  static constexpr std::size_t Directive_enumSize = 1;
// CHECK-EMPTY:
// CHECK-NEXT:  constexpr auto TDLD_dira = llvm::tdl::Directive::TDLD_dira;
// CHECK-EMPTY:
// CHECK-NEXT:  enum class Clause {
// CHECK-NEXT:    TDLC_clausea,
// CHECK-NEXT:    TDLC_clauseb,
// CHECK-NEXT:  };
// CHECK-EMPTY:
// CHECK-NEXT:  static constexpr std::size_t Clause_enumSize = 2;
// CHECK-EMPTY:
// CHECK-NEXT:  constexpr auto TDLC_clausea = llvm::tdl::Clause::TDLC_clausea;
// CHECK-NEXT:  constexpr auto TDLC_clauseb = llvm::tdl::Clause::TDLC_clauseb;
// CHECK-EMPTY:
// CHECK-NEXT:  enum class AKind {
// CHECK-NEXT:    TDLCV_vala=1,
// CHECK-NEXT:    TDLCV_valb=2,
// CHECK-NEXT:    TDLCV_valc=3,
// CHECK-NEXT:  };
// CHECK-EMPTY:
// CHECK-NEXT:  constexpr auto TDLCV_vala = llvm::tdl::AKind::TDLCV_vala;
// CHECK-NEXT:  constexpr auto TDLCV_valb = llvm::tdl::AKind::TDLCV_valb;
// CHECK-NEXT:  constexpr auto TDLCV_valc = llvm::tdl::AKind::TDLCV_valc;
// CHECK-EMPTY:
// CHECK-NEXT:  // Enumeration helper functions
// CHECK-NEXT:  Directive getTdlDirectiveKind(llvm::StringRef Str);
// CHECK-EMPTY:
// CHECK-NEXT:  llvm::StringRef getTdlDirectiveName(Directive D);
// CHECK-EMPTY:
// CHECK-NEXT:  Clause getTdlClauseKind(llvm::StringRef Str);
// CHECK-EMPTY:
// CHECK-NEXT:  llvm::StringRef getTdlClauseName(Clause C);
// CHECK-EMPTY:
// CHECK-NEXT:  /// Return true if \p C is a valid clause for \p D in version \p Version.
// CHECK-NEXT:  bool isAllowedClauseForDirective(Directive D, Clause C, unsigned Version);
// CHECK-EMPTY:
// CHECK-NEXT:  AKind getAKind(StringRef);
// CHECK-NEXT:  llvm::StringRef getTdlAKindName(AKind);
// CHECK-EMPTY:
// CHECK-NEXT:  } // namespace tdl
// CHECK-NEXT:  } // namespace llvm
// CHECK-NEXT:  #endif // LLVM_Tdl_INC


// IMPL:       #ifdef GEN_FLANG_DIRECTIVE_CLAUSE_SETS
// IMPL-NEXT:  #undef GEN_FLANG_DIRECTIVE_CLAUSE_SETS
// IMPL-EMPTY:
// IMPL-NEXT:  namespace llvm {
// IMPL-NEXT:  namespace tdl {
// IMPL-EMPTY:
// IMPL-NEXT:    // Sets for dira
// IMPL-EMPTY:
// IMPL-NEXT:    static  allowedClauses_TDLD_dira {
// IMPL-NEXT:      llvm::tdl::Clause::TDLC_clausea,
// IMPL-NEXT:      llvm::tdl::Clause::TDLC_clauseb,
// IMPL-NEXT:    };
// IMPL-EMPTY:
// IMPL-NEXT:    static  allowedOnceClauses_TDLD_dira {
// IMPL-NEXT:    };
// IMPL-EMPTY:
// IMPL-NEXT:    static  allowedExclusiveClauses_TDLD_dira {
// IMPL-NEXT:    };
// IMPL-EMPTY:
// IMPL-NEXT:    static  requiredClauses_TDLD_dira {
// IMPL-NEXT:    };
// IMPL-NEXT:  } // namespace tdl
// IMPL-NEXT:  } // namespace llvm
// IMPL-EMPTY:
// IMPL-NEXT:  #endif // GEN_FLANG_DIRECTIVE_CLAUSE_SETS
// IMPL-EMPTY:
// IMPL-NEXT:  #ifdef GEN_FLANG_DIRECTIVE_CLAUSE_MAP
// IMPL-NEXT:  #undef GEN_FLANG_DIRECTIVE_CLAUSE_MAP
// IMPL-EMPTY:
// IMPL-NEXT:  {
// IMPL-NEXT:    {llvm::tdl::Directive::TDLD_dira,
// IMPL-NEXT:      {
// IMPL-NEXT:        llvm::tdl::allowedClauses_TDLD_dira,
// IMPL-NEXT:        llvm::tdl::allowedOnceClauses_TDLD_dira,
// IMPL-NEXT:        llvm::tdl::allowedExclusiveClauses_TDLD_dira,
// IMPL-NEXT:        llvm::tdl::requiredClauses_TDLD_dira,
// IMPL-NEXT:      }
// IMPL-NEXT:    },
// IMPL-NEXT:  }
// IMPL-EMPTY:
// IMPL-NEXT:  #endif // GEN_FLANG_DIRECTIVE_CLAUSE_MAP
// IMPL-EMPTY:
// IMPL-NEXT:  #ifdef GEN_FLANG_CLAUSE_PARSER_CLASSES
// IMPL-NEXT:  #undef GEN_FLANG_CLAUSE_PARSER_CLASSES
// IMPL-EMPTY:
// IMPL-NEXT:  EMPTY_CLASS(Clausea);
// IMPL-NEXT:  WRAPPER_CLASS(Clauseb, std::optional<IntExpr>);
// IMPL-EMPTY:
// IMPL-NEXT:  #endif // GEN_FLANG_CLAUSE_PARSER_CLASSES
// IMPL-EMPTY:
// IMPL-NEXT:  #ifdef GEN_FLANG_CLAUSE_PARSER_CLASSES_LIST
// IMPL-NEXT:  #undef GEN_FLANG_CLAUSE_PARSER_CLASSES_LIST
// IMPL-EMPTY:
// IMPL-NEXT:  Clausea
// IMPL-NEXT:  , Clauseb
// IMPL-EMPTY:
// IMPL-NEXT:  #endif // GEN_FLANG_CLAUSE_PARSER_CLASSES_LIST
// IMPL-EMPTY:
// IMPL-NEXT:  #ifdef GEN_FLANG_DUMP_PARSE_TREE_CLAUSES
// IMPL-NEXT:  #undef GEN_FLANG_DUMP_PARSE_TREE_CLAUSES
// IMPL-EMPTY:
// IMPL-NEXT:  NODE(TdlClause, Clausea)
// IMPL-NEXT:  NODE(TdlClause, Clauseb)
// IMPL-EMPTY:
// IMPL-NEXT:  #endif // GEN_FLANG_DUMP_PARSE_TREE_CLAUSES
// IMPL-EMPTY:
// IMPL-NEXT:  #ifdef GEN_FLANG_CLAUSE_UNPARSE
// IMPL-NEXT:  #undef GEN_FLANG_CLAUSE_UNPARSE
// IMPL-EMPTY:
// IMPL-NEXT:  void Before(const TdlClause::Clausea &) { Word("CLAUSEA"); }
// IMPL-NEXT:  void Unparse(const TdlClause::Clauseb &x) {
// IMPL-NEXT:    Word("CLAUSEB");
// IMPL-NEXT:    Walk("(", x.v, ")");
// IMPL-NEXT:  }
// IMPL-EMPTY:
// IMPL-NEXT:  #endif // GEN_FLANG_CLAUSE_UNPARSE
// IMPL-EMPTY:
// IMPL-NEXT:  #ifdef GEN_FLANG_CLAUSE_CHECK_ENTER
// IMPL-NEXT:  #undef GEN_FLANG_CLAUSE_CHECK_ENTER
// IMPL-EMPTY:
// IMPL-NEXT:  void Enter(const parser::TdlClause::Clausea &);
// IMPL-NEXT:  void Enter(const parser::TdlClause::Clauseb &);
// IMPL-EMPTY:
// IMPL-NEXT:  #endif // GEN_FLANG_CLAUSE_CHECK_ENTER
// IMPL-EMPTY:
// IMPL-NEXT:  #ifdef GEN_FLANG_CLAUSE_PARSER_KIND_MAP
// IMPL-NEXT:  #undef GEN_FLANG_CLAUSE_PARSER_KIND_MAP
// IMPL-EMPTY:
// IMPL-NEXT:  if constexpr (std::is_same_v<A, parser::TdlClause::Clausea>)
// IMPL-NEXT:    return llvm::tdl::Clause::TDLC_clausea;
// IMPL-NEXT:  if constexpr (std::is_same_v<A, parser::TdlClause::Clauseb>)
// IMPL-NEXT:    return llvm::tdl::Clause::TDLC_clauseb;
// IMPL-NEXT:  llvm_unreachable("Invalid Tdl Parser clause");
// IMPL-EMPTY:
// IMPL-NEXT:  #endif // GEN_FLANG_CLAUSE_PARSER_KIND_MAP
// IMPL-EMPTY:
// IMPL-NEXT:  #ifdef GEN_CLANG_CLAUSE_CLASS
// IMPL-NEXT:  #undef GEN_CLANG_CLAUSE_CLASS
// IMPL-EMPTY:
// IMPL-NEXT:  #ifndef CLAUSE
// IMPL-NEXT:  #define CLAUSE(Enum, Str, Implicit)
// IMPL-NEXT:  #endif
// IMPL-NEXT:  #ifndef CLAUSE_CLASS
// IMPL-NEXT:  #define CLAUSE_CLASS(Enum, Str, Class)
// IMPL-NEXT:  #endif
// IMPL-NEXT:  #ifndef CLAUSE_NO_CLASS
// IMPL-NEXT:  #define CLAUSE_NO_CLASS(Enum, Str)
// IMPL-NEXT:  #endif
// IMPL-EMPTY:
// IMPL-NEXT:  #define __CLAUSE(Name, Class)                      \
// IMPL-NEXT:    CLAUSE(TDLC_##Name, #Name, /* Implicit */ false) \
// IMPL-NEXT:    CLAUSE_CLASS(TDLC_##Name, #Name, Class)
// IMPL-NEXT:  #define __CLAUSE_NO_CLASS(Name)                    \
// IMPL-NEXT:    CLAUSE(TDLC_##Name, #Name, /* Implicit */ false) \
// IMPL-NEXT:    CLAUSE_NO_CLASS(TDLC_##Name, #Name)
// IMPL-NEXT:  #define __IMPLICIT_CLAUSE_CLASS(Name, Str, Class)  \
// IMPL-NEXT:    CLAUSE(TDLC_##Name, Str, /* Implicit */ true)    \
// IMPL-NEXT:    CLAUSE_CLASS(TDLC_##Name, Str, Class)
// IMPL-NEXT:  #define __IMPLICIT_CLAUSE_NO_CLASS(Name, Str)      \
// IMPL-NEXT:    CLAUSE(TDLC_##Name, Str, /* Implicit */ true)    \
// IMPL-NEXT:    CLAUSE_NO_CLASS(TDLC_##Name, Str)
// IMPL-EMPTY:
// IMPL-NEXT:  __CLAUSE_NO_CLASS(clausea)
// IMPL-NEXT:  __CLAUSE_NO_CLASS(clauseb)
// IMPL-EMPTY:
// IMPL-NEXT:  #undef __IMPLICIT_CLAUSE_NO_CLASS
// IMPL-NEXT:  #undef __IMPLICIT_CLAUSE_CLASS
// IMPL-NEXT:  #undef __CLAUSE
// IMPL-NEXT:  #undef CLAUSE_NO_CLASS
// IMPL-NEXT:  #undef CLAUSE_CLASS
// IMPL-NEXT:  #undef CLAUSE
// IMPL-EMPTY:
// IMPL-NEXT:  #endif // GEN_CLANG_CLAUSE_CLASS
// IMPL-EMPTY:

// IMPL:       #ifdef GEN_DIRECTIVES_IMPL
// IMPL-NEXT:  #undef GEN_DIRECTIVES_IMPL
// IMPL-EMPTY:
// IMPL-NEXT:  Directive llvm::tdl::getTdlDirectiveKind(llvm::StringRef Str) {
// IMPL-NEXT:    return llvm::StringSwitch<Directive>(Str)
// IMPL-NEXT:      .Case("dira",TDLD_dira)
// IMPL-NEXT:      .Default(TDLD_dira);
// IMPL-NEXT:  }
// IMPL-EMPTY:
// IMPL-NEXT:  llvm::StringRef llvm::tdl::getTdlDirectiveName(Directive Kind) {
// IMPL-NEXT:    switch (Kind) {
// IMPL-NEXT:      case TDLD_dira:
// IMPL-NEXT:        return "dira";
// IMPL-NEXT:    }
// IMPL-NEXT:    llvm_unreachable("Invalid Tdl Directive kind");
// IMPL-NEXT:  }
// IMPL-EMPTY:
// IMPL-NEXT:  Clause llvm::tdl::getTdlClauseKind(llvm::StringRef Str) {
// IMPL-NEXT:    return llvm::StringSwitch<Clause>(Str)
// IMPL-NEXT:      .Case("clausea",TDLC_clausea)
// IMPL-NEXT:      .Case("clauseb",TDLC_clauseb)
// IMPL-NEXT:      .Default(TDLC_clauseb);
// IMPL-NEXT:  }
// IMPL-EMPTY:
// IMPL-NEXT:  llvm::StringRef llvm::tdl::getTdlClauseName(Clause Kind) {
// IMPL-NEXT:    switch (Kind) {
// IMPL-NEXT:      case TDLC_clausea:
// IMPL-NEXT:        return "clausea";
// IMPL-NEXT:      case TDLC_clauseb:
// IMPL-NEXT:        return "clauseb";
// IMPL-NEXT:    }
// IMPL-NEXT:    llvm_unreachable("Invalid Tdl Clause kind");
// IMPL-NEXT:  }
// IMPL-EMPTY:
// IMPL-NEXT:  AKind llvm::tdl::getAKind(llvm::StringRef Str) {
// IMPL-NEXT:    return llvm::StringSwitch<AKind>(Str)
// IMPL-NEXT:      .Case("vala",TDLCV_vala)
// IMPL-NEXT:      .Case("valb",TDLCV_valb)
// IMPL-NEXT:      .Case("valc",TDLCV_valc)
// IMPL-NEXT:      .Default(TDLCV_valc);
// IMPL-NEXT:  }
// IMPL-EMPTY:
// IMPL-NEXT:  llvm::StringRef llvm::tdl::getTdlAKindName(llvm::tdl::AKind x) {
// IMPL-NEXT:    switch (x) {
// IMPL-NEXT:      case TDLCV_vala:
// IMPL-NEXT:        return "vala";
// IMPL-NEXT:      case TDLCV_valb:
// IMPL-NEXT:        return "valb";
// IMPL-NEXT:      case TDLCV_valc:
// IMPL-NEXT:        return "valc";
// IMPL-NEXT:    }
// IMPL-NEXT:    llvm_unreachable("Invalid Tdl AKind kind");
// IMPL-NEXT:  }
// IMPL-EMPTY:
// IMPL-NEXT:  bool llvm::tdl::isAllowedClauseForDirective(Directive D, Clause C, unsigned Version) {
// IMPL-NEXT:    assert(unsigned(D) <= llvm::tdl::Directive_enumSize);
// IMPL-NEXT:    assert(unsigned(C) <= llvm::tdl::Clause_enumSize);
// IMPL-NEXT:    switch (D) {
// IMPL-NEXT:      case TDLD_dira:
// IMPL-NEXT:        switch (C) {
// IMPL-NEXT:          case TDLC_clausea:
// IMPL-NEXT:            return 1 <= Version && 2147483647 >= Version;
// IMPL-NEXT:          case TDLC_clauseb:
// IMPL-NEXT:            return 1 <= Version && 2147483647 >= Version;
// IMPL-NEXT:          default:
// IMPL-NEXT:            return false;
// IMPL-NEXT:        }
// IMPL-NEXT:        break;
// IMPL-NEXT:    }
// IMPL-NEXT:    llvm_unreachable("Invalid Tdl Directive kind");
// IMPL-NEXT:  }
// IMPL-EMPTY:
<<<<<<< HEAD



// GEN:       #ifdef GEN_FLANG_DIRECTIVE_CLAUSE_SETS
// GEN-NEXT:  #undef GEN_FLANG_DIRECTIVE_CLAUSE_SETS
// GEN-EMPTY:
// GEN-NEXT:  namespace llvm {
// GEN-NEXT:  namespace tdl {
// GEN-EMPTY:
// GEN-NEXT:    // Sets for dira
// GEN-EMPTY:
// GEN-NEXT:    static  allowedClauses_TDLD_dira {
// GEN-NEXT:      llvm::tdl::Clause::TDLC_clausea,
// GEN-NEXT:      llvm::tdl::Clause::TDLC_clauseb,
// GEN-NEXT:    };
// GEN-EMPTY:
// GEN-NEXT:    static  allowedOnceClauses_TDLD_dira {
// GEN-NEXT:    };
// GEN-EMPTY:
// GEN-NEXT:    static  allowedExclusiveClauses_TDLD_dira {
// GEN-NEXT:    };
// GEN-EMPTY:
// GEN-NEXT:    static  requiredClauses_TDLD_dira {
// GEN-NEXT:    };
// GEN-NEXT:  } // namespace tdl
// GEN-NEXT:  } // namespace llvm
// GEN-EMPTY:
// GEN-NEXT:  #endif // GEN_FLANG_DIRECTIVE_CLAUSE_SETS
// GEN-EMPTY:
// GEN-NEXT:  #ifdef GEN_FLANG_DIRECTIVE_CLAUSE_MAP
// GEN-NEXT:  #undef GEN_FLANG_DIRECTIVE_CLAUSE_MAP
// GEN-EMPTY:
// GEN-NEXT:  {
// GEN-NEXT:    {llvm::tdl::Directive::TDLD_dira,
// GEN-NEXT:      {
// GEN-NEXT:        llvm::tdl::allowedClauses_TDLD_dira,
// GEN-NEXT:        llvm::tdl::allowedOnceClauses_TDLD_dira,
// GEN-NEXT:        llvm::tdl::allowedExclusiveClauses_TDLD_dira,
// GEN-NEXT:        llvm::tdl::requiredClauses_TDLD_dira,
// GEN-NEXT:      }
// GEN-NEXT:    },
// GEN-NEXT:  }
// GEN-EMPTY:
// GEN-NEXT:  #endif // GEN_FLANG_DIRECTIVE_CLAUSE_MAP
// GEN-EMPTY:
// GEN-NEXT:  #ifdef GEN_FLANG_CLAUSE_PARSER_CLASSES
// GEN-NEXT:  #undef GEN_FLANG_CLAUSE_PARSER_CLASSES
// GEN-EMPTY:
// GEN-NEXT:  EMPTY_CLASS(Clausea);
// GEN-NEXT:  WRAPPER_CLASS(Clauseb, std::optional<IntExpr>);
// GEN-EMPTY:
// GEN-NEXT:  #endif // GEN_FLANG_CLAUSE_PARSER_CLASSES
// GEN-EMPTY:
// GEN-NEXT:  #ifdef GEN_FLANG_CLAUSE_PARSER_CLASSES_LIST
// GEN-NEXT:  #undef GEN_FLANG_CLAUSE_PARSER_CLASSES_LIST
// GEN-EMPTY:
// GEN-NEXT:  Clausea
// GEN-NEXT:  , Clauseb
// GEN-EMPTY:
// GEN-NEXT:  #endif // GEN_FLANG_CLAUSE_PARSER_CLASSES_LIST
// GEN-EMPTY:
// GEN-NEXT:  #ifdef GEN_FLANG_DUMP_PARSE_TREE_CLAUSES
// GEN-NEXT:  #undef GEN_FLANG_DUMP_PARSE_TREE_CLAUSES
// GEN-EMPTY:
// GEN-NEXT:  NODE(TdlClause, Clausea)
// GEN-NEXT:  NODE(TdlClause, Clauseb)
// GEN-EMPTY:
// GEN-NEXT:  #endif // GEN_FLANG_DUMP_PARSE_TREE_CLAUSES
// GEN-EMPTY:
// GEN-NEXT:  #ifdef GEN_FLANG_CLAUSE_UNPARSE
// GEN-NEXT:  #undef GEN_FLANG_CLAUSE_UNPARSE
// GEN-EMPTY:
// GEN-NEXT:  void Before(const TdlClause::Clausea &) { Word("CLAUSEA"); }
// GEN-NEXT:  void Unparse(const TdlClause::Clauseb &x) {
// GEN-NEXT:    Word("CLAUSEB");
// GEN-NEXT:    Walk("(", x.v, ")");
// GEN-NEXT:  }
// GEN-EMPTY:
// GEN-NEXT:  #endif // GEN_FLANG_CLAUSE_UNPARSE
=======
// IMPL-NEXT:  #endif // GEN_DIRECTIVES_IMPL
>>>>>>> a2ce6ee6
<|MERGE_RESOLUTION|>--- conflicted
+++ resolved
@@ -307,86 +307,4 @@
 // IMPL-NEXT:    llvm_unreachable("Invalid Tdl Directive kind");
 // IMPL-NEXT:  }
 // IMPL-EMPTY:
-<<<<<<< HEAD
-
-
-
-// GEN:       #ifdef GEN_FLANG_DIRECTIVE_CLAUSE_SETS
-// GEN-NEXT:  #undef GEN_FLANG_DIRECTIVE_CLAUSE_SETS
-// GEN-EMPTY:
-// GEN-NEXT:  namespace llvm {
-// GEN-NEXT:  namespace tdl {
-// GEN-EMPTY:
-// GEN-NEXT:    // Sets for dira
-// GEN-EMPTY:
-// GEN-NEXT:    static  allowedClauses_TDLD_dira {
-// GEN-NEXT:      llvm::tdl::Clause::TDLC_clausea,
-// GEN-NEXT:      llvm::tdl::Clause::TDLC_clauseb,
-// GEN-NEXT:    };
-// GEN-EMPTY:
-// GEN-NEXT:    static  allowedOnceClauses_TDLD_dira {
-// GEN-NEXT:    };
-// GEN-EMPTY:
-// GEN-NEXT:    static  allowedExclusiveClauses_TDLD_dira {
-// GEN-NEXT:    };
-// GEN-EMPTY:
-// GEN-NEXT:    static  requiredClauses_TDLD_dira {
-// GEN-NEXT:    };
-// GEN-NEXT:  } // namespace tdl
-// GEN-NEXT:  } // namespace llvm
-// GEN-EMPTY:
-// GEN-NEXT:  #endif // GEN_FLANG_DIRECTIVE_CLAUSE_SETS
-// GEN-EMPTY:
-// GEN-NEXT:  #ifdef GEN_FLANG_DIRECTIVE_CLAUSE_MAP
-// GEN-NEXT:  #undef GEN_FLANG_DIRECTIVE_CLAUSE_MAP
-// GEN-EMPTY:
-// GEN-NEXT:  {
-// GEN-NEXT:    {llvm::tdl::Directive::TDLD_dira,
-// GEN-NEXT:      {
-// GEN-NEXT:        llvm::tdl::allowedClauses_TDLD_dira,
-// GEN-NEXT:        llvm::tdl::allowedOnceClauses_TDLD_dira,
-// GEN-NEXT:        llvm::tdl::allowedExclusiveClauses_TDLD_dira,
-// GEN-NEXT:        llvm::tdl::requiredClauses_TDLD_dira,
-// GEN-NEXT:      }
-// GEN-NEXT:    },
-// GEN-NEXT:  }
-// GEN-EMPTY:
-// GEN-NEXT:  #endif // GEN_FLANG_DIRECTIVE_CLAUSE_MAP
-// GEN-EMPTY:
-// GEN-NEXT:  #ifdef GEN_FLANG_CLAUSE_PARSER_CLASSES
-// GEN-NEXT:  #undef GEN_FLANG_CLAUSE_PARSER_CLASSES
-// GEN-EMPTY:
-// GEN-NEXT:  EMPTY_CLASS(Clausea);
-// GEN-NEXT:  WRAPPER_CLASS(Clauseb, std::optional<IntExpr>);
-// GEN-EMPTY:
-// GEN-NEXT:  #endif // GEN_FLANG_CLAUSE_PARSER_CLASSES
-// GEN-EMPTY:
-// GEN-NEXT:  #ifdef GEN_FLANG_CLAUSE_PARSER_CLASSES_LIST
-// GEN-NEXT:  #undef GEN_FLANG_CLAUSE_PARSER_CLASSES_LIST
-// GEN-EMPTY:
-// GEN-NEXT:  Clausea
-// GEN-NEXT:  , Clauseb
-// GEN-EMPTY:
-// GEN-NEXT:  #endif // GEN_FLANG_CLAUSE_PARSER_CLASSES_LIST
-// GEN-EMPTY:
-// GEN-NEXT:  #ifdef GEN_FLANG_DUMP_PARSE_TREE_CLAUSES
-// GEN-NEXT:  #undef GEN_FLANG_DUMP_PARSE_TREE_CLAUSES
-// GEN-EMPTY:
-// GEN-NEXT:  NODE(TdlClause, Clausea)
-// GEN-NEXT:  NODE(TdlClause, Clauseb)
-// GEN-EMPTY:
-// GEN-NEXT:  #endif // GEN_FLANG_DUMP_PARSE_TREE_CLAUSES
-// GEN-EMPTY:
-// GEN-NEXT:  #ifdef GEN_FLANG_CLAUSE_UNPARSE
-// GEN-NEXT:  #undef GEN_FLANG_CLAUSE_UNPARSE
-// GEN-EMPTY:
-// GEN-NEXT:  void Before(const TdlClause::Clausea &) { Word("CLAUSEA"); }
-// GEN-NEXT:  void Unparse(const TdlClause::Clauseb &x) {
-// GEN-NEXT:    Word("CLAUSEB");
-// GEN-NEXT:    Walk("(", x.v, ")");
-// GEN-NEXT:  }
-// GEN-EMPTY:
-// GEN-NEXT:  #endif // GEN_FLANG_CLAUSE_UNPARSE
-=======
-// IMPL-NEXT:  #endif // GEN_DIRECTIVES_IMPL
->>>>>>> a2ce6ee6
+// IMPL-NEXT:  #endif // GEN_DIRECTIVES_IMPL