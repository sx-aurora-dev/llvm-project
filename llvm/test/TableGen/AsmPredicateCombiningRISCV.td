--- conflicted
+++ resolved
@@ -55,16 +55,6 @@
 
 def BigInst : RVInst<1, [AsmPred1]>;
 
-<<<<<<< HEAD
-class CompressPat<dag input, dag output, list<Predicate> predicates> {
-  dag Input = input;
-  dag Output = output;
-  list<Predicate> Predicates = predicates;
-  bit isCompressOnly = false;
-}
-
-=======
->>>>>>> a2ce6ee6
 // COMPRESS-LABEL: static bool compressInst
 // COMPRESS: case arch::BigInst
 def SmallInst1 : RVInst16<1, []>;
