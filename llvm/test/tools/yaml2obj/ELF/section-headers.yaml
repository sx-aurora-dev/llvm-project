## Check we can use "SectionHeaderTable" tag to reorder section header entries.

## This is a general test that has sections with unique prefixes, a fill and a
## section without the unique prefix. The section header table describes sections
## in the same order they are listed in the YAML.
# RUN: yaml2obj %s --docnum=1 -o %t1 -DSEC1=".section (1)" -DSEC2=".section (2)" -DSEC3=".section.foo"
# RUN: llvm-readelf --section-headers %t1 | FileCheck %s --check-prefix=NO-OP

# NO-OP:      Section Headers:
# NO-OP-NEXT:   [Nr] Name         Type     Address          Off    Size   ES Flg Lk Inf Al
# NO-OP-NEXT:   [ 0]              NULL     0000000000000000 000000 000000 00      0   0  0
# NO-OP-NEXT:   [ 1] .section     PROGBITS 0000000000000000 000040 000010 00      0   0  0
# NO-OP-NEXT:   [ 2] .section     PROGBITS 0000000000000000 000050 000020 00      0   0  0
# NO-OP-NEXT:   [ 3] .section.foo PROGBITS 0000000000000000 0000a0 000040 00      0   0  0
# NO-OP-NEXT:   [ 4] .strtab      STRTAB   0000000000000000 0000e0 000001 00      0   0  1
# NO-OP-NEXT:   [ 5] .shstrtab    STRTAB   0000000000000000 0000e1 000029 00      0   0  1

--- !ELF
FileHeader:
  Class: ELFCLASS64
  Data:  ELFDATA2LSB
  Type:  ET_REL
Sections:
  - Name: .section (1)
    Type: SHT_PROGBITS
    Size: 0x10
  - Name: .section (2)
    Type: SHT_PROGBITS
    Size: 0x20
  - Type:    Fill
    Name:    .filler
    Size:    0x30
    Pattern: ""
  - Name: .section.foo
    Type: SHT_PROGBITS
    Size: 0x40
  - Type: SectionHeaderTable
    Sections:
      - Name: [[SEC1]]
      - Name: [[SEC2]]
      - Name: [[SEC3]]
      - Name: .strtab
      - Name: .shstrtab

## Show we are able to reorder sections.
# RUN: yaml2obj %s -o %t2 -DSEC3=".section (1)" -DSEC2=".section (2)" -DSEC1=".section.foo"
# RUN: llvm-readelf --section-headers %t2 | FileCheck %s --check-prefix=REORDERED

# REORDERED:      Section Headers:
# REORDERED-NEXT:   [Nr] Name         Type     Address          Off    Size   ES Flg Lk Inf Al
# REORDERED-NEXT:   [ 0]              NULL     0000000000000000 000000 000000 00      0   0  0
# REORDERED-NEXT:   [ 1] .section.foo PROGBITS 0000000000000000 0000a0 000040 00      0   0  0
# REORDERED-NEXT:   [ 2] .section     PROGBITS 0000000000000000 000050 000020 00      0   0  0
# REORDERED-NEXT:   [ 3] .section     PROGBITS 0000000000000000 000040 000010 00      0   0  0
# REORDERED-NEXT:   [ 4] .strtab      STRTAB   0000000000000000 0000e0 000001 00      0   0  1
# REORDERED-NEXT:   [ 5] .shstrtab    STRTAB   0000000000000000 0000e1 000029 00      0   0  1

## Show we report proper errors when the section header description:
##  a) contains a repeated section name.
##  b) omits any section that exists.
##  c) contains a non-existent section.
# RUN: not yaml2obj %s -o /dev/null -DSEC1=".section.foo" -DSEC2="unknown" -DSEC3=".section.foo" 2>&1 | \
# RUN:   FileCheck %s --check-prefix=ERR1
#   d) contains a repeated implicit section name.
#   e) contains a fill name.
# RUN: not yaml2obj %s -o /dev/null -DSEC1=".strtab" -DSEC2=".shstrtab" -DSEC3=".filler" 2>&1 | \
# RUN:   FileCheck %s --check-prefix=ERR2

# ERR1:      error: repeated section name: '.section.foo' in the section header description
# ERR1-NEXT: error: section '.section (1)' should be present in the 'Sections' or 'Excluded' lists
# ERR1-NEXT: error: section '.section (2)' should be present in the 'Sections' or 'Excluded' lists
# ERR1-NEXT: error: section header contains undefined section 'unknown'

# ERR2:      error: repeated section name: '.strtab' in the section header description
# ERR2-NEXT: error: repeated section name: '.shstrtab' in the section header description
# ERR2-NEXT: error: section '.section (1)' should be present in the 'Sections' or 'Excluded' lists
# ERR2-NEXT: error: section '.section (2)' should be present in the 'Sections' or 'Excluded' lists
# ERR2-NEXT: error: section '.section.foo' should be present in the 'Sections' or 'Excluded' lists
# ERR2-NEXT: error: section header contains undefined section '.filler'

## Check that when the an empty "Sections" list is used, we do not create an empty section header table.
# RUN: not yaml2obj %s --docnum=2 -o /dev/null 2>&1 | FileCheck %s --check-prefix=EMPTY-SECTIONS

# EMPTY-SECTIONS:      error: section '.foo' should be present in the 'Sections' or 'Excluded' lists
# EMPTY-SECTIONS-NEXT: error: section '.strtab' should be present in the 'Sections' or 'Excluded' lists
# EMPTY-SECTIONS-NEXT: error: section '.shstrtab' should be present in the 'Sections' or 'Excluded' lists

--- !ELF
FileHeader:
  Class: ELFCLASS64
  Data:  ELFDATA2LSB
  Type:  ET_REL
Sections:
  - Name: .foo
    Type: SHT_PROGBITS
  - Type: SectionHeaderTable
    Sections: []

## Test that we are able to use "NoHeaders" property to produce an empty section header table.
# RUN: yaml2obj %s --docnum=3 -DNOHEADERS=true -o %t3.1
# RUN: llvm-readelf --file-headers %t3.1 | FileCheck %s --check-prefix=NO-HEADERS-TRUE

# NO-HEADERS-TRUE: Start of section headers:          0  (bytes into file)
# NO-HEADERS-TRUE: Size of section headers:           64 (bytes)
# NO-HEADERS-TRUE: Number of section headers:         0
# NO-HEADERS-TRUE: Section header string table index: 0

--- !ELF
FileHeader:
  Class: ELFCLASS64
  Data:  ELFDATA2LSB
  Type:  ET_REL
Sections:
  - Name: .foo
    Type: SHT_PROGBITS
  - Type: SectionHeaderTable
    NoHeaders: [[NOHEADERS]]

## Test that we are able to set NoHeaders to false. In this case the tool produces an output
## as if there were no `SectionHeaderTable` key at all.
# RUN: yaml2obj %s --docnum=3 -DNOHEADERS=false -o %t3.2
# RUN: llvm-readelf --file-headers --sections %t3.2 | FileCheck %s --check-prefix=NO-HEADERS-FALSE

# NO-HEADERS-FALSE: Start of section headers:          96 (bytes into file)
# NO-HEADERS-FALSE: Size of section headers:           64 (bytes)
# NO-HEADERS-FALSE: Number of section headers:         4
# NO-HEADERS-FALSE: Section header string table index: 3

# NO-HEADERS-FALSE:      Section Headers:
# NO-HEADERS-FALSE-NEXT:  [Nr] Name      Type     Address          Off    Size   ES Flg Lk Inf Al
# NO-HEADERS-FALSE-NEXT:  [ 0]           NULL     0000000000000000 000000 000000 00      0   0  0
# NO-HEADERS-FALSE-NEXT:  [ 1] .foo      PROGBITS 0000000000000000 000040 000000 00      0   0  0
# NO-HEADERS-FALSE-NEXT:  [ 2] .strtab   STRTAB   0000000000000000 000040 000001 00      0   0  1
# NO-HEADERS-FALSE-NEXT:  [ 3] .shstrtab STRTAB   0000000000000000 000041 000018 00      0   0  1

## Check we do not allow using "Sections" together with "NoHeaders".
# RUN: not yaml2obj %s --docnum=4 -DNOHEADERS=true -o /dev/null 2>&1 | FileCheck %s --check-prefix=SECTIONS-NO-HEADERS
# RUN: not yaml2obj %s --docnum=4 -DNOHEADERS=false -o /dev/null 2>&1 | FileCheck %s --check-prefix=SECTIONS-NO-HEADERS

# SECTIONS-NO-HEADERS: error: NoHeaders can't be used together with Offset/Sections/Excluded

--- !ELF
FileHeader:
  Class: ELFCLASS64
  Data:  ELFDATA2LSB
  Type:  ET_REL
Sections:
  - Name: .foo
    Type: SHT_PROGBITS
  - Type: SectionHeaderTable
    Sections:  []
    NoHeaders: [[NOHEADERS]]

## Check that we allow using an empty SectionHeaderTable definition.
## It can be used to emit the default section header table at an arbitrary position.

# RUN: yaml2obj %s --docnum=5 -o %t5.novalues
# RUN: llvm-readelf --sections %t5.novalues | \
# RUN:   FileCheck %s --check-prefix=NO-VALUES

## Check we placed the section header table before the .foo section.

# NO-VALUES: There are 4 section headers, starting at offset 0x40:
# NO-VALUES: [Nr] Name Type     Address          Off    Size
# NO-VALUES: [ 1] .foo PROGBITS 0000000000000000 000140 000000

--- !ELF
FileHeader:
  Class: ELFCLASS64
  Data:  ELFDATA2LSB
  Type:  ET_REL
Sections:
  - Type: SectionHeaderTable
  - Name: .foo
    Type: SHT_PROGBITS

## Test that we are still able to override e_shoff, e_shnum and e_shstrndx
## fields even when we do not produce section headers.
# RUN: yaml2obj %s --docnum=6 -o %t4
# RUN: not llvm-readelf --file-headers %t4 | FileCheck %s --check-prefix=NO-HEADERS-OVERRIDE

# NO-HEADERS-OVERRIDE: Start of section headers:          2 (bytes into file)
# NO-HEADERS-OVERRIDE: Number of section headers:         3
# NO-HEADERS-OVERRIDE: Section header string table index: 4

--- !ELF
FileHeader:
  Class:     ELFCLASS64
  Data:      ELFDATA2LSB
  Type:      ET_REL
  EShOff:    0x2
  EShNum:    0x3
  EShStrNdx: 0x4
Sections:
  - Type:      SectionHeaderTable
    NoHeaders: true

## Check that section indices are updated properly in other places when we
## reorder sections in the section header table.
# RUN: yaml2obj %s --docnum=7 -o %t5 -DSEC1=".foo" -DSEC2=".bar"
# RUN: llvm-readelf --section-headers --symbols %t5 | FileCheck %s --check-prefix=INDICES-A
# RUN: yaml2obj %s --docnum=7 -o %t6 -DSEC2=".foo" -DSEC1=".bar"
# RUN: llvm-readelf --section-headers --symbols %t6 | FileCheck %s --check-prefix=INDICES-B

# INDICES-A:      [Nr] Name       Type     Address          Off    Size   ES Flg Lk
# INDICES-A:      [ 1] .foo       PROGBITS 0000000000000000 000040 000000 00      0
# INDICES-A-NEXT: [ 2] .bar       PROGBITS 0000000000000000 000040 000000 00      0
# INDICES-A-NEXT: [ 3] .another.1 PROGBITS 0000000000000000 000040 000000 00      1
# INDICES-A-NEXT: [ 4] .another.2 PROGBITS 0000000000000000 000040 000000 00      2

# INDICES-A:      Num:    Value          Size Type    Bind   Vis       Ndx Name
# INDICES-A:        1: 0000000000000000     0 NOTYPE  LOCAL  DEFAULT     1 foo
# INDICES-A-NEXT:   2: 0000000000000000     0 NOTYPE  LOCAL  DEFAULT     2 bar

# INDICES-B:      [ 1] .bar       PROGBITS 0000000000000000 000040 000000 00      0
# INDICES-B-NEXT: [ 2] .foo       PROGBITS 0000000000000000 000040 000000 00      0
# INDICES-B-NEXT: [ 3] .another.1 PROGBITS 0000000000000000 000040 000000 00      2
# INDICES-B-NEXT: [ 4] .another.2 PROGBITS 0000000000000000 000040 000000 00      1

# INDICES-B:      Num: Value            Size Type   Bind  Vis     Ndx Name
# INDICES-B:        1: 0000000000000000    0 NOTYPE LOCAL DEFAULT   2 foo
# INDICES-B-NEXT:   2: 0000000000000000    0 NOTYPE LOCAL DEFAULT   1 bar

--- !ELF
FileHeader:
  Class: ELFCLASS64
  Data:  ELFDATA2LSB
  Type:  ET_REL
Sections:
  - Name: .foo
    Type: SHT_PROGBITS
  - Name: .bar
    Type: SHT_PROGBITS
  - Name: .another.1
    Link: .foo
    Type: SHT_PROGBITS
  - Name: .another.2
    Link: .bar
    Type: SHT_PROGBITS
  - Type: SectionHeaderTable
    Sections:
      - Name: [[SEC1]]
      - Name: [[SEC2]]
      - Name: .another.1
      - Name: .another.2
      - Name: .symtab
      - Name: .strtab
      - Name: .shstrtab
Symbols:
  - Name:    foo
    Section: .foo
  - Name:    bar
    Section: .bar

## Check that when "NoHeaders" is set to "true" then we don't emit
## the .shstrtab section implicitly and don't write the data of the
## section header table to the file.

# RUN: yaml2obj %s --docnum=8 -o %t8
# RUN: wc -c < %t8 | FileCheck %s --check-prefix=SIZE

# SIZE: 511{{$}}

--- !ELF
FileHeader:
  Class: ELFCLASS64
  Data:  ELFDATA2LSB
  Type:  ET_REL
Sections:
## We don't want any implicit sections to be added after the .foo section,
## so add them here explicitly.
  - Name: .strtab
    Type: SHT_STRTAB
## Nothing should be emitted after the following section.
## So we know that the expected file size is 0x100 + 0xFF == 0x1FF == 511.
  - Name:   .foo
    Type:   SHT_PROGBITS
## Unaligned size. Used to make sure that we don't try to align the file offset
## for writing the section header table.
    Size:   0xFF
    Offset: 0x100
  - Type:      SectionHeaderTable
    NoHeaders: true

## Check we do not allow using "Offset" together with "NoHeaders".
# RUN: not yaml2obj %s --docnum=9 -DNOHEADERS=true -o /dev/null 2>&1 | FileCheck %s --check-prefix=NO-HEADERS-OFFSET
# RUN: not yaml2obj %s --docnum=9 -DNOHEADERS=false -o /dev/null 2>&1 | FileCheck %s --check-prefix=NO-HEADERS-OFFSET

# NO-HEADERS-OFFSET: error: NoHeaders can't be used together with Offset/Sections/Excluded

--- !ELF
FileHeader:
  Class: ELFCLASS64
  Data:  ELFDATA2LSB
  Type:  ET_REL
Sections:
  - Name: .foo
    Type: SHT_PROGBITS
  - Type:      SectionHeaderTable
    Offset:    0x1000
    NoHeaders: [[NOHEADERS]]

## Check we can place the section header table before other sections.

# RUN: yaml2obj %s --docnum=10 -o %t10
# RUN: llvm-readelf --file-headers --sections %t10 | FileCheck %s --check-prefix=PLACE-BEFORE

# PLACE-BEFORE: Start of section headers:  64 (bytes into file)
# PLACE-BEFORE: Size of section headers:   64 (bytes)
# PLACE-BEFORE: Number of section headers: 4

# PLACE-BEFORE: Section Headers:
# PLACE-BEFORE:   [Nr] Name Type     Address          Off    Size
## 0x140 == Start of section headers (64) + Size of section headers (64) * Number of section headers (4);
# PLACE-BEFORE:   [ 1] .foo PROGBITS 0000000000000000 000140 000000

--- !ELF
FileHeader:
  Class: ELFCLASS64
  Data:  ELFDATA2LSB
  Type:  ET_REL
Sections:
  - Type:   SectionHeaderTable
    Offset: [[OFFSET=<none>]]
    Sections:
      - Name: .foo
      - Name: .strtab
      - Name: .shstrtab
  - Name: .foo
    Type: SHT_PROGBITS

## Check we can use the Offset key to place the section header table at a different location.

# RUN: yaml2obj %s --docnum=10 -DOFFSET=0x1000 -o %t10.offset
# RUN: llvm-readelf --file-headers --sections %t10.offset | \
# RUN:   FileCheck %s --check-prefix=PLACE-BEFORE-OFFSET

# PLACE-BEFORE-OFFSET: Start of section headers:          4096 (bytes into file)
# PLACE-BEFORE-OFFSET: Size of section headers:           64 (bytes)
# PLACE-BEFORE-OFFSET: Number of section headers:         4

# PLACE-BEFORE-OFFSET: Section Headers:
# PLACE-BEFORE-OFFSET:   [Nr] Name Type     Address          Off    Size
## 0x1100 == Start of section headers (0x1000) + Size of section headers (64) * Number of section headers (4);
# PLACE-BEFORE-OFFSET:   [ 1] .foo PROGBITS 0000000000000000 001100 000000

## Check we can place the section header table somewhere in the middle of the sections list.

# RUN: yaml2obj %s --docnum=11 -o %t11
# RUN: llvm-readelf --sections %t11 | FileCheck %s --check-prefix=PLACE-AT-MIDDLE

# PLACE-AT-MIDDLE: There are 5 section headers, starting at offset 0x140:
# PLACE-AT-MIDDLE:      [Nr] Name      Type     Address          Off    Size
# PLACE-AT-MIDDLE:      [ 1] .foo      PROGBITS 0000000000000000 000040 000100
## The section header table is placed here, at 0x40 + 0x100 == 0x140.
## The size of the table is 5 * 64 == 320 == 0x140.
## 0x140 + 0x140 == offset of the .bar section.
# PLACE-AT-MIDDLE-NEXT: [ 2] .bar      PROGBITS 0000000000000000 000280 000200
# PLACE-AT-MIDDLE-NEXT: [ 3] .strtab   STRTAB   0000000000000000 000480 000001
# PLACE-AT-MIDDLE-NEXT: [ 4] .shstrtab STRTAB   0000000000000000 000481 00001d

--- !ELF
FileHeader:
  Class: ELFCLASS64
  Data:  ELFDATA2LSB
  Type:  ET_REL
Sections:
  - Name: .foo
    Type: SHT_PROGBITS
    Size: 0x100
  - Type: SectionHeaderTable
    Sections:
      - Name: .foo
      - Name: .bar
      - Name: .strtab
      - Name: .shstrtab
  - Name: .bar
    Type: SHT_PROGBITS
    Size: 0x200

## Check we don`t allow having multiple SectionHeaderTable chunks.

# RUN: not yaml2obj %s --docnum=12 -o /dev/null 2>&1 | FileCheck %s --check-prefix=MULTIPLE

# MULTIPLE: error: multiple section header tables are not allowed

--- !ELF
FileHeader:
  Class: ELFCLASS64
  Data:  ELFDATA2LSB
  Type:  ET_REL
Sections:
  - Type:     SectionHeaderTable
    Sections: []
  - Type:     SectionHeaderTable
    Sections: []

## Check that we place implicit sections before the section header table
## when it is placed at the end explicitly.

# RUN: yaml2obj %s --docnum=13 -o %t13
# RUN: llvm-readelf --sections %t13 | FileCheck %s --check-prefix=IMPLICIT

# IMPLICIT:      There are 3 section headers, starting at offset 0x58:
# IMPLICIT:      [Nr] Name      Type   Address          Off    Size
# IMPLICIT:      [ 1] .strtab   STRTAB 0000000000000000 000040 000001
# IMPLICIT-NEXT: [ 2] .shstrtab STRTAB 0000000000000000 000041 000013
## The section header table is placed here, at 0x58.
## alignTo(8, 0x41 + 0x13) == 0x58.

--- !ELF
FileHeader:
  Class: ELFCLASS64
  Data:  ELFDATA2LSB
  Type:  ET_REL
Sections:
  - Type: SectionHeaderTable
    Sections:
      - Name: .strtab
<<<<<<< HEAD
      - Name: .shstrtab
=======
      - Name: .shstrtab

## Show that we can reference both the first and last section in the section
## header table, via sh_link.

# RUN: yaml2obj %s --docnum=14 -o %t14
# RUN: llvm-readelf --sections %t14 | FileCheck %s --check-prefix=LINK

--- !ELF
FileHeader:
  Class: ELFCLASS64
  Data:  ELFDATA2LSB
  Type:  ET_REL
Sections:
  - Name: .strtab
    Type: SHT_STRTAB
  - Type: SectionHeaderTable
    Sections:
      - Name: .strtab
      - Name: .ref.first
      - Name: .ref.last
      - Name: .shstrtab
  - Name: .ref.first
    Type: SHT_PROGBITS
    Link: .strtab
  - Name: .ref.last
    Type: SHT_PROGBITS
    Link: .shstrtab
  - Name: .shstrtab
    Type: SHT_STRTAB

# LINK:      There are 5 section headers
# LINK:        [Nr] Name       Type     Address  Off      Size     ES       Flg Lk
# LINK:        [ 1] .strtab
# LINK-NEXT:   [ 2] .ref.first PROGBITS [[#%x,]] [[#%x,]] [[#%x,]] [[#%x,]]      1
# LINK-NEXT:   [ 3] .ref.last  PROGBITS [[#%x,]] [[#%x,]] [[#%x,]] [[#%x,]]      4
# LINK-NEXT:   [ 4] .shstrtab
>>>>>>> 2ab1d525
<|MERGE_RESOLUTION|>--- conflicted
+++ resolved
@@ -417,9 +417,6 @@
   - Type: SectionHeaderTable
     Sections:
       - Name: .strtab
-<<<<<<< HEAD
-      - Name: .shstrtab
-=======
       - Name: .shstrtab
 
 ## Show that we can reference both the first and last section in the section
@@ -456,5 +453,4 @@
 # LINK:        [ 1] .strtab
 # LINK-NEXT:   [ 2] .ref.first PROGBITS [[#%x,]] [[#%x,]] [[#%x,]] [[#%x,]]      1
 # LINK-NEXT:   [ 3] .ref.last  PROGBITS [[#%x,]] [[#%x,]] [[#%x,]] [[#%x,]]      4
-# LINK-NEXT:   [ 4] .shstrtab
->>>>>>> 2ab1d525
+# LINK-NEXT:   [ 4] .shstrtab