# RUN: yaml2obj %s -o %t
# RUN: llvm-objcopy -O binary -j .text %t %t2
# RUN: llvm-objcopy -O binary --only-section .text %t %t3
# RUN: llvm-objcopy --dump-section .text=%t4 %t %t5
# RUN: llvm-objcopy --dump-section .foo=%t6 %t %t7
# RUN: not llvm-objcopy --dump-section .bar=%t8 %t %t9 2>&1 | FileCheck %s --check-prefix=NOBITS -DINPUT=%t
# RUN: llvm-objcopy --dump-section .text=%t10 --dump-section .foo=%t11 %t /dev/null
# RUN: llvm-objcopy --dump-section .empty=%t.empty %t /dev/null
# RUN: od -t x1 %t2 | FileCheck %s --ignore-case
# RUN: od -t x1 %t6 | FileCheck %s --ignore-case --check-prefix=NON-ALLOC
# RUN: wc -c %t2 | FileCheck %s --check-prefix=SIZE
# RUN: wc -c %t.empty | FileCheck %s --check-prefix=EMPTY
# RUN: diff %t2 %t3
# RUN: diff %t4 %t3
# RUN: diff %t10 %t3
# RUN: diff %t11 %t6

!ELF
FileHeader:
  Class:           ELFCLASS64
  Data:            ELFDATA2LSB
  Type:            ET_EXEC
  Machine:         EM_X86_64
Sections:
  - Name:            .text
    Type:            SHT_PROGBITS
    Flags:           [ SHF_ALLOC, SHF_EXECINSTR ]
    AddressAlign:    0x0000000000001000
    Content:         "DEADBEEF"
  - Name:            .foo
    Type:            SHT_PROGBITS
    Flags:           [ SHF_WRITE ]
    Content:         "CAFE"
  - Name:            .empty
    Type:            SHT_PROGBITS
    Flags:           [ SHF_ALLOC ]
  - Name:            .bar
    Type:            SHT_NOBITS
    Flags:           [ SHF_WRITE ]
ProgramHeaders:
  - Type:     PT_LOAD
    Flags:    [ PF_X, PF_R ]
    FirstSec: .text
    LastSec:  .text

# CHECK: 0000000 de ad be ef

# NON-ALLOC: 0000000 ca fe

# SIZE: 4

# NOBITS: error: '[[INPUT]]': cannot dump section '.bar': it has no contents

# EMPTY: 0

# RUN: not llvm-objcopy --dump-section =/dev/null %t /dev/null 2>&1 | \
# RUN:   FileCheck %s --check-prefix=ERR -DFILE=%t "-DSECTION="
# RUN: not llvm-objcopy --dump-section .missing=/dev/null %t /dev/null 2>&1 | \
# RUN:   FileCheck %s --check-prefix=ERR -DFILE=%t -DSECTION=.missing

<<<<<<< HEAD
# ERR: error: '[[FILE]]': section '[[SECTION]]' not found
=======
# ERR: error: '[[FILE]]': section '[[SECTION]]' not found

# RUN: not llvm-objcopy --dump-section .text %t /dev/null 2>&1 | FileCheck %s --check-prefix=ERR2
# RUN: not llvm-objcopy --dump-section .text= %t /dev/null 2>&1 | FileCheck %s --check-prefix=ERR2

# ERR2: error: bad format for --dump-section, expected section=file
>>>>>>> 2ab1d525
<|MERGE_RESOLUTION|>--- conflicted
+++ resolved
@@ -58,13 +58,9 @@
 # RUN: not llvm-objcopy --dump-section .missing=/dev/null %t /dev/null 2>&1 | \
 # RUN:   FileCheck %s --check-prefix=ERR -DFILE=%t -DSECTION=.missing
 
-<<<<<<< HEAD
-# ERR: error: '[[FILE]]': section '[[SECTION]]' not found
-=======
 # ERR: error: '[[FILE]]': section '[[SECTION]]' not found
 
 # RUN: not llvm-objcopy --dump-section .text %t /dev/null 2>&1 | FileCheck %s --check-prefix=ERR2
 # RUN: not llvm-objcopy --dump-section .text= %t /dev/null 2>&1 | FileCheck %s --check-prefix=ERR2
 
-# ERR2: error: bad format for --dump-section, expected section=file
->>>>>>> 2ab1d525
+# ERR2: error: bad format for --dump-section, expected section=file