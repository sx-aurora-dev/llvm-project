; RUN: not llvm-as < %s -o /dev/null 2>&1 | FileCheck %s

<<<<<<< HEAD
; CHECK: Wrong types for attribute: inalloca nest noalias nocapture nonnull readnone readonly byref(i32) byval(i32) preallocated(i32) sret(i32) dereferenceable(1) dereferenceable_or_null(1)
=======
; CHECK: Attribute 'byval(i32)' applied to incompatible type!
>>>>>>> 2ab1d525
; CHECK-NEXT: void (i32)* @h
declare void @h(i32 byval(i32) %num)<|MERGE_RESOLUTION|>--- conflicted
+++ resolved
@@ -1,9 +1,5 @@
 ; RUN: not llvm-as < %s -o /dev/null 2>&1 | FileCheck %s
 
-<<<<<<< HEAD
-; CHECK: Wrong types for attribute: inalloca nest noalias nocapture nonnull readnone readonly byref(i32) byval(i32) preallocated(i32) sret(i32) dereferenceable(1) dereferenceable_or_null(1)
-=======
 ; CHECK: Attribute 'byval(i32)' applied to incompatible type!
->>>>>>> 2ab1d525
 ; CHECK-NEXT: void (i32)* @h
 declare void @h(i32 byval(i32) %num)