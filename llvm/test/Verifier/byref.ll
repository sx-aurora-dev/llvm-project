; RUN: not llvm-as %s -o /dev/null 2>&1 | FileCheck %s

; CHECK: Attribute 'byref' type does not match parameter!
; CHECK-NEXT: void (i32*)* @byref_mismatched_pointee_type0
define void @byref_mismatched_pointee_type0(i32* byref(i8)) {
  ret void
}

; CHECK: Attribute 'byref' type does not match parameter!
; CHECK-NEXT: void (i8*)* @byref_mismatched_pointee_type1
define void @byref_mismatched_pointee_type1(i8* byref(i32)) {
  ret void
}

%opaque.ty = type opaque

; CHECK: Attribute 'byref' does not support unsized types!
; CHECK-NEXT: void (%opaque.ty*)* @byref_unsized
define void @byref_unsized(%opaque.ty* byref(%opaque.ty)) {
  ret void
}

; CHECK: Attributes 'byval', 'inalloca', 'preallocated', 'inreg', 'nest', 'byref', and 'sret' are incompatible!
; CHECK-NEXT: void (i32*)* @byref_byval
define void @byref_byval(i32* byref(i32) byval(i32)) {
  ret void
}

; CHECK: Attributes 'byval', 'inalloca', 'preallocated', 'inreg', 'nest', 'byref', and 'sret' are incompatible!
; CHECK-NEXT: void (i32*)* @byref_inalloca
define void @byref_inalloca(i32* byref(i32) inalloca(i32)) {
  ret void
}

; CHECK: Attributes 'byval', 'inalloca', 'preallocated', 'inreg', 'nest', 'byref', and 'sret' are incompatible!
; CHECK-NEXT: void (i32*)* @byref_preallocated
define void @byref_preallocated(i32* byref(i32) preallocated(i32)) {
  ret void
}

; CHECK: Attributes 'byval', 'inalloca', 'preallocated', 'inreg', 'nest', 'byref', and 'sret' are incompatible!
; CHECK-NEXT: void (i32*)* @byref_sret
define void @byref_sret(i32* byref(i32) sret(i32)) {
  ret void
}

; CHECK: Attributes 'byval', 'inalloca', 'preallocated', 'inreg', 'nest', 'byref', and 'sret' are incompatible!
; CHECK-NEXT: void (i32*)* @byref_inreg
define void @byref_inreg(i32* byref(i32) inreg) {
  ret void
}

; CHECK: Attributes 'byval', 'inalloca', 'preallocated', 'inreg', 'nest', 'byref', and 'sret' are incompatible!
; CHECK-NEXT: void (i32*)* @byref_nest
define void @byref_nest(i32* byref(i32) nest) {
  ret void
}

<<<<<<< HEAD
; CHECK: Wrong types for attribute: inalloca nest noalias nocapture nonnull readnone readonly byref(i32) byval(i32) preallocated(i32) sret(i32) dereferenceable(1) dereferenceable_or_null(1)
=======
; CHECK: Attribute 'byref(i32)' applied to incompatible type!
>>>>>>> a2ce6ee6
; CHECK-NEXT: void (i32)* @byref_non_pointer
define void @byref_non_pointer(i32 byref(i32)) {
  ret void
}

define void @byref_callee([64 x i8]* byref([64 x i8])) {
  ret void
}

define void @no_byref_callee(i8*) {
  ret void
}

; CHECK: cannot guarantee tail call due to mismatched ABI impacting function attributes
; CHECK-NEXT: musttail call void @byref_callee([64 x i8]* byref([64 x i8]) %cast)
; CHECK-NEXT: i8* %ptr
define void @musttail_byref_caller(i8* %ptr) {
  %cast = bitcast i8* %ptr to [64 x i8]*
  musttail call void @byref_callee([64 x i8]* byref([64 x i8]) %cast)
  ret void
}

; CHECK: cannot guarantee tail call due to mismatched ABI impacting function attributes
; CHECK-NEXT: musttail call void @byref_callee([64 x i8]* %ptr)
; CHECK-NEXT: [64 x i8]* %ptr
define void @musttail_byref_callee([64 x i8]* byref([64 x i8]) %ptr) {
  musttail call void @byref_callee([64 x i8]* %ptr)
  ret void
}

define void @byref_callee_align32(i8* byref([64 x i8]) align 32) {
  ret void
}

; CHECK: cannot guarantee tail call due to mismatched ABI impacting function attributes
; CHECK-NEXT: musttail call void @byref_callee_align32(i8* byref([64 x i8]) align 32 %ptr)
; CHECK-NEXT: i8* %ptr
define void @musttail_byref_caller_mismatched_align(i8* byref([64 x i8]) align 16 %ptr) {
  musttail call void @byref_callee_align32(i8* byref([64 x i8]) align 32 %ptr)
  ret void
}<|MERGE_RESOLUTION|>--- conflicted
+++ resolved
@@ -56,11 +56,7 @@
   ret void
 }
 
-<<<<<<< HEAD
 ; CHECK: Wrong types for attribute: inalloca nest noalias nocapture nonnull readnone readonly byref(i32) byval(i32) preallocated(i32) sret(i32) dereferenceable(1) dereferenceable_or_null(1)
-=======
-; CHECK: Attribute 'byref(i32)' applied to incompatible type!
->>>>>>> a2ce6ee6
 ; CHECK-NEXT: void (i32)* @byref_non_pointer
 define void @byref_non_pointer(i32 byref(i32)) {
   ret void
