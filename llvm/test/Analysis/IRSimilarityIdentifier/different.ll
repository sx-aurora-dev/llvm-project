--- conflicted
+++ resolved
@@ -7,19 +7,11 @@
 
 ; CHECK: 2 candidates of length 3.  Found in:
 ; CHECK-NEXT:   Function: turtle, Basic Block: (unnamed)
-<<<<<<< HEAD
-; CHECK-NEXT:     Start Instruction:   %a = load i32, i32* %0, align 4
-; CHECK-NEXT:       End Instruction:   %c = load i32, i32* %2, align 4
-; CHECK-NEXT:   Function: turtle, Basic Block: (unnamed)
-; CHECK-NEXT:     Start Instruction:   %b = load i32, i32* %1, align 4
-; CHECK-NEXT:       End Instruction:   %d = load i32, i32* %3, align 4
-=======
 ; CHECK-NEXT:     Start Instruction:   %b = load i32, i32* %1, align 4
 ; CHECK-NEXT:       End Instruction:   %d = load i32, i32* %3, align 4
 ; CHECK-NEXT:   Function: turtle, Basic Block: (unnamed)
 ; CHECK-NEXT:     Start Instruction:   %a = load i32, i32* %0, align 4
 ; CHECK-NEXT:       End Instruction:   %c = load i32, i32* %2, align 4
->>>>>>> 2ab1d525
 ; CHECK-NEXT: 2 candidates of length 5.  Found in:
 ; CHECK-NEXT:   Function: fish, Basic Block: entry
 ; CHECK-NEXT:     Start Instruction:   store i32 6, i32* %0, align 4
