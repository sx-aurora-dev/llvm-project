--- conflicted
+++ resolved
@@ -1,7 +1,3 @@
-<<<<<<< HEAD
-; RUN: opt %s -mtriple amdgcn-- -enable-new-pm=0 -analyze -divergence -use-gpu-divergence-analysis | FileCheck %s
-=======
->>>>>>> a2ce6ee6
 ; RUN: opt -mtriple amdgcn-- -passes='print<divergence>' -disable-output %s 2>&1 | FileCheck %s
 
 ; CHECK-LABEL: Divergence Analysis' for function 'test_amdgpu_ps':
