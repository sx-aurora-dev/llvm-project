--- conflicted
+++ resolved
@@ -1,7 +1,3 @@
-<<<<<<< HEAD
-; RUN: opt %s -mtriple amdgcn-- -enable-new-pm=0 -analyze -divergence -use-gpu-divergence-analysis | FileCheck %s
-=======
->>>>>>> 2ab1d525
 ; RUN: opt -mtriple amdgcn-- -passes='print<divergence>' -disable-output %s 2>&1 | FileCheck %s
 
 ; CHECK: DIVERGENT:  %tmp = cmpxchg volatile
