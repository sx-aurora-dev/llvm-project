<<<<<<< HEAD
; RUN: opt %s -enable-new-pm=0 -analyze -divergence -use-gpu-divergence-analysis | FileCheck %s
=======
>>>>>>> 2ab1d525
; RUN: opt %s -passes='print<divergence>' -disable-output 2>&1 | FileCheck %s

target datalayout = "e-i64:64-v16:16-v32:32-n16:32:64"
target triple = "nvptx64-nvidia-cuda"

define i32 @daorder(i32 %n) {
; CHECK-LABEL: Divergence Analysis' for function 'daorder'
entry:
  %tid = call i32 @llvm.nvvm.read.ptx.sreg.tid.x()
  %cond = icmp slt i32 %tid, 0
  br i1 %cond, label %A, label %B ; divergent
; CHECK: DIVERGENT: br i1 %cond,
A:
  %defAtA = add i32 %n, 1 ; uniform
; CHECK-NOT: DIVERGENT: %defAtA = 
  br label %C
B:
  %defAtB = add i32 %n, 2 ; uniform
; CHECK-NOT: DIVERGENT: %defAtB = 
  br label %C
C:
  %defAtC = phi i32 [ %defAtA, %A ], [ %defAtB, %B ] ; divergent
; CHECK: DIVERGENT: %defAtC =
  br label %D

D:
  %i = phi i32 [0, %C], [ %i.inc, %E ] ; uniform
; CHECK-NOT: DIVERGENT: %i = phi
  br label %E

E:
  %i.inc = add i32 %i, 1
  %loopCnt = icmp slt i32 %i.inc, %n
; CHECK-NOT: DIVERGENT: %loopCnt =
  br i1 %loopCnt, label %D, label %exit

exit:
  ret i32 %n
}

declare i32 @llvm.nvvm.read.ptx.sreg.tid.x()
declare i32 @llvm.nvvm.read.ptx.sreg.tid.y()
declare i32 @llvm.nvvm.read.ptx.sreg.tid.z()
declare i32 @llvm.nvvm.read.ptx.sreg.laneid()

!nvvm.annotations = !{!0}
!0 = !{i32 (i32)* @daorder, !"kernel", i32 1}<|MERGE_RESOLUTION|>--- conflicted
+++ resolved
@@ -1,7 +1,3 @@
-<<<<<<< HEAD
-; RUN: opt %s -enable-new-pm=0 -analyze -divergence -use-gpu-divergence-analysis | FileCheck %s
-=======
->>>>>>> 2ab1d525
 ; RUN: opt %s -passes='print<divergence>' -disable-output 2>&1 | FileCheck %s
 
 target datalayout = "e-i64:64-v16:16-v32:32-n16:32:64"
