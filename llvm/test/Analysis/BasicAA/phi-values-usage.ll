--- conflicted
+++ resolved
@@ -1,10 +1,4 @@
-<<<<<<< HEAD
-; RUN: opt -debug-pass=Executions -phi-values -memcpyopt -instcombine -disable-output < %s -enable-new-pm=0 -enable-memcpyopt-memoryssa=0 2>&1 | FileCheck %s -check-prefixes=CHECK,CHECK-MEMCPY
-; RUN: opt -debug-pass=Executions -memdep -instcombine -disable-output < %s -enable-new-pm=0 2>&1 | FileCheck %s -check-prefix=CHECK
-; RUN: opt -debug-pass-manager -aa-pipeline=basic-aa -passes=memcpyopt,instcombine -disable-output -enable-memcpyopt-memoryssa=0 < %s 2>&1 | FileCheck %s -check-prefixes=NPM
-=======
 ; RUN: opt -debug-pass-manager -aa-pipeline=basic-aa -passes='require<phi-values>,memcpyopt,instcombine' -disable-output < %s 2>&1 | FileCheck %s
->>>>>>> a2ce6ee6
 
 ; Check that phi values is not run when it's not already available, and that
 ; basicaa is not freed after a pass that preserves CFG, as it preserves CFG.
