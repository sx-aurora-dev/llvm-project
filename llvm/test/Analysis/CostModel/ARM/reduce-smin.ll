; NOTE: Assertions have been autogenerated by utils/update_analyze_test_checks.py
; RUN: opt -cost-model -analyze -mtriple=thumbv8m.main < %s | FileCheck %s --check-prefix=V8M
; RUN: opt -cost-model -analyze -mtriple=armv8a-linux-gnueabihf < %s | FileCheck %s --check-prefix=NEON
; RUN: opt -cost-model -analyze -mtriple=armv8.1m.main -mattr=+mve < %s | FileCheck %s --check-prefix=MVE

target datalayout = "e-m:e-p:32:32-Fi8-i64:64-v128:64:128-a:0:32-n32-S64"

define i32 @reduce_i64(i32 %arg) {
; V8M-LABEL: 'reduce_i64'
; V8M-NEXT:  Cost Model: Found an estimated cost of 2 for instruction: %V1 = call i64 @llvm.vector.reduce.smin.v1i64(<1 x i64> undef)
; V8M-NEXT:  Cost Model: Found an estimated cost of 13 for instruction: %V2 = call i64 @llvm.vector.reduce.smin.v2i64(<2 x i64> undef)
; V8M-NEXT:  Cost Model: Found an estimated cost of 35 for instruction: %V4 = call i64 @llvm.vector.reduce.smin.v4i64(<4 x i64> undef)
; V8M-NEXT:  Cost Model: Found an estimated cost of 79 for instruction: %V8 = call i64 @llvm.vector.reduce.smin.v8i64(<8 x i64> undef)
; V8M-NEXT:  Cost Model: Found an estimated cost of 167 for instruction: %V16 = call i64 @llvm.vector.reduce.smin.v16i64(<16 x i64> undef)
; V8M-NEXT:  Cost Model: Found an estimated cost of 1 for instruction: ret i32 undef
;
; NEON-LABEL: 'reduce_i64'
; NEON-NEXT:  Cost Model: Found an estimated cost of 3 for instruction: %V1 = call i64 @llvm.vector.reduce.smin.v1i64(<1 x i64> undef)
; NEON-NEXT:  Cost Model: Found an estimated cost of 17 for instruction: %V2 = call i64 @llvm.vector.reduce.smin.v2i64(<2 x i64> undef)
; NEON-NEXT:  Cost Model: Found an estimated cost of 31 for instruction: %V4 = call i64 @llvm.vector.reduce.smin.v4i64(<4 x i64> undef)
; NEON-NEXT:  Cost Model: Found an estimated cost of 76 for instruction: %V8 = call i64 @llvm.vector.reduce.smin.v8i64(<8 x i64> undef)
; NEON-NEXT:  Cost Model: Found an estimated cost of 178 for instruction: %V16 = call i64 @llvm.vector.reduce.smin.v16i64(<16 x i64> undef)
; NEON-NEXT:  Cost Model: Found an estimated cost of 0 for instruction: ret i32 undef
;
; MVE-LABEL: 'reduce_i64'
; MVE-NEXT:  Cost Model: Found an estimated cost of 8 for instruction: %V1 = call i64 @llvm.vector.reduce.smin.v1i64(<1 x i64> undef)
; MVE-NEXT:  Cost Model: Found an estimated cost of 110 for instruction: %V2 = call i64 @llvm.vector.reduce.smin.v2i64(<2 x i64> undef)
; MVE-NEXT:  Cost Model: Found an estimated cost of 212 for instruction: %V4 = call i64 @llvm.vector.reduce.smin.v4i64(<4 x i64> undef)
; MVE-NEXT:  Cost Model: Found an estimated cost of 416 for instruction: %V8 = call i64 @llvm.vector.reduce.smin.v8i64(<8 x i64> undef)
; MVE-NEXT:  Cost Model: Found an estimated cost of 824 for instruction: %V16 = call i64 @llvm.vector.reduce.smin.v16i64(<16 x i64> undef)
; MVE-NEXT:  Cost Model: Found an estimated cost of 0 for instruction: ret i32 undef
;
  %V1  = call i64 @llvm.vector.reduce.smin.v1i64(<1 x i64> undef)
  %V2  = call i64 @llvm.vector.reduce.smin.v2i64(<2 x i64> undef)
  %V4  = call i64 @llvm.vector.reduce.smin.v4i64(<4 x i64> undef)
  %V8  = call i64 @llvm.vector.reduce.smin.v8i64(<8 x i64> undef)
  %V16 = call i64 @llvm.vector.reduce.smin.v16i64(<16 x i64> undef)
  ret i32 undef
}

define i32 @reduce_i32(i32 %arg) {
; V8M-LABEL: 'reduce_i32'
; V8M-NEXT:  Cost Model: Found an estimated cost of 7 for instruction: %V2 = call i32 @llvm.vector.reduce.smin.v2i32(<2 x i32> undef)
; V8M-NEXT:  Cost Model: Found an estimated cost of 19 for instruction: %V4 = call i32 @llvm.vector.reduce.smin.v4i32(<4 x i32> undef)
; V8M-NEXT:  Cost Model: Found an estimated cost of 43 for instruction: %V8 = call i32 @llvm.vector.reduce.smin.v8i32(<8 x i32> undef)
; V8M-NEXT:  Cost Model: Found an estimated cost of 91 for instruction: %V16 = call i32 @llvm.vector.reduce.smin.v16i32(<16 x i32> undef)
; V8M-NEXT:  Cost Model: Found an estimated cost of 187 for instruction: %V32 = call i32 @llvm.vector.reduce.smin.v32i32(<32 x i32> undef)
; V8M-NEXT:  Cost Model: Found an estimated cost of 1 for instruction: ret i32 undef
;
; NEON-LABEL: 'reduce_i32'
; NEON-NEXT:  Cost Model: Found an estimated cost of 17 for instruction: %V2 = call i32 @llvm.vector.reduce.smin.v2i32(<2 x i32> undef)
; NEON-NEXT:  Cost Model: Found an estimated cost of 55 for instruction: %V4 = call i32 @llvm.vector.reduce.smin.v4i32(<4 x i32> undef)
; NEON-NEXT:  Cost Model: Found an estimated cost of 81 for instruction: %V8 = call i32 @llvm.vector.reduce.smin.v8i32(<8 x i32> undef)
; NEON-NEXT:  Cost Model: Found an estimated cost of 133 for instruction: %V16 = call i32 @llvm.vector.reduce.smin.v16i32(<16 x i32> undef)
; NEON-NEXT:  Cost Model: Found an estimated cost of 237 for instruction: %V32 = call i32 @llvm.vector.reduce.smin.v32i32(<32 x i32> undef)
; NEON-NEXT:  Cost Model: Found an estimated cost of 0 for instruction: ret i32 undef
;
; MVE-LABEL: 'reduce_i32'
; MVE-NEXT:  Cost Model: Found an estimated cost of 58 for instruction: %V2 = call i32 @llvm.vector.reduce.smin.v2i32(<2 x i32> undef)
; MVE-NEXT:  Cost Model: Found an estimated cost of 140 for instruction: %V4 = call i32 @llvm.vector.reduce.smin.v4i32(<4 x i32> undef)
<<<<<<< HEAD
; MVE-NEXT:  Cost Model: Found an estimated cost of 240 for instruction: %V8 = call i32 @llvm.vector.reduce.smin.v8i32(<8 x i32> undef)
; MVE-NEXT:  Cost Model: Found an estimated cost of 696 for instruction: %V16 = call i32 @llvm.vector.reduce.smin.v16i32(<16 x i32> undef)
; MVE-NEXT:  Cost Model: Found an estimated cost of 2504 for instruction: %V32 = call i32 @llvm.vector.reduce.smin.v32i32(<32 x i32> undef)
=======
; MVE-NEXT:  Cost Model: Found an estimated cost of 208 for instruction: %V8 = call i32 @llvm.vector.reduce.smin.v8i32(<8 x i32> undef)
; MVE-NEXT:  Cost Model: Found an estimated cost of 376 for instruction: %V16 = call i32 @llvm.vector.reduce.smin.v16i32(<16 x i32> undef)
; MVE-NEXT:  Cost Model: Found an estimated cost of 712 for instruction: %V32 = call i32 @llvm.vector.reduce.smin.v32i32(<32 x i32> undef)
>>>>>>> a2ce6ee6
; MVE-NEXT:  Cost Model: Found an estimated cost of 0 for instruction: ret i32 undef
;
  %V2  = call i32 @llvm.vector.reduce.smin.v2i32(<2 x i32> undef)
  %V4  = call i32 @llvm.vector.reduce.smin.v4i32(<4 x i32> undef)
  %V8  = call i32 @llvm.vector.reduce.smin.v8i32(<8 x i32> undef)
  %V16 = call i32 @llvm.vector.reduce.smin.v16i32(<16 x i32> undef)
  %V32 = call i32 @llvm.vector.reduce.smin.v32i32(<32 x i32> undef)
  ret i32 undef
}

define i32 @reduce_i16(i32 %arg) {
; V8M-LABEL: 'reduce_i16'
; V8M-NEXT:  Cost Model: Found an estimated cost of 7 for instruction: %V2 = call i16 @llvm.vector.reduce.smin.v2i16(<2 x i16> undef)
; V8M-NEXT:  Cost Model: Found an estimated cost of 19 for instruction: %V4 = call i16 @llvm.vector.reduce.smin.v4i16(<4 x i16> undef)
; V8M-NEXT:  Cost Model: Found an estimated cost of 43 for instruction: %V8 = call i16 @llvm.vector.reduce.smin.v8i16(<8 x i16> undef)
; V8M-NEXT:  Cost Model: Found an estimated cost of 91 for instruction: %V16 = call i16 @llvm.vector.reduce.smin.v16i16(<16 x i16> undef)
; V8M-NEXT:  Cost Model: Found an estimated cost of 187 for instruction: %V32 = call i16 @llvm.vector.reduce.smin.v32i16(<32 x i16> undef)
; V8M-NEXT:  Cost Model: Found an estimated cost of 379 for instruction: %V64 = call i16 @llvm.vector.reduce.smin.v64i16(<64 x i16> undef)
; V8M-NEXT:  Cost Model: Found an estimated cost of 1 for instruction: ret i32 undef
;
; NEON-LABEL: 'reduce_i16'
; NEON-NEXT:  Cost Model: Found an estimated cost of 17 for instruction: %V2 = call i16 @llvm.vector.reduce.smin.v2i16(<2 x i16> undef)
; NEON-NEXT:  Cost Model: Found an estimated cost of 55 for instruction: %V4 = call i16 @llvm.vector.reduce.smin.v4i16(<4 x i16> undef)
; NEON-NEXT:  Cost Model: Found an estimated cost of 153 for instruction: %V8 = call i16 @llvm.vector.reduce.smin.v8i16(<8 x i16> undef)
; NEON-NEXT:  Cost Model: Found an estimated cost of 203 for instruction: %V16 = call i16 @llvm.vector.reduce.smin.v16i16(<16 x i16> undef)
; NEON-NEXT:  Cost Model: Found an estimated cost of 303 for instruction: %V32 = call i16 @llvm.vector.reduce.smin.v32i16(<32 x i16> undef)
; NEON-NEXT:  Cost Model: Found an estimated cost of 503 for instruction: %V64 = call i16 @llvm.vector.reduce.smin.v64i16(<64 x i16> undef)
; NEON-NEXT:  Cost Model: Found an estimated cost of 0 for instruction: ret i32 undef
;
; MVE-LABEL: 'reduce_i16'
; MVE-NEXT:  Cost Model: Found an estimated cost of 58 for instruction: %V2 = call i16 @llvm.vector.reduce.smin.v2i16(<2 x i16> undef)
; MVE-NEXT:  Cost Model: Found an estimated cost of 140 for instruction: %V4 = call i16 @llvm.vector.reduce.smin.v4i16(<4 x i16> undef)
<<<<<<< HEAD
; MVE-NEXT:  Cost Model: Found an estimated cost of 788 for instruction: %V8 = call i16 @llvm.vector.reduce.smin.v8i16(<8 x i16> undef)
; MVE-NEXT:  Cost Model: Found an estimated cost of 1176 for instruction: %V16 = call i16 @llvm.vector.reduce.smin.v16i16(<16 x i16> undef)
; MVE-NEXT:  Cost Model: Found an estimated cost of 2976 for instruction: %V32 = call i16 @llvm.vector.reduce.smin.v32i16(<32 x i16> undef)
; MVE-NEXT:  Cost Model: Found an estimated cost of 10160 for instruction: %V64 = call i16 @llvm.vector.reduce.smin.v64i16(<64 x i16> undef)
=======
; MVE-NEXT:  Cost Model: Found an estimated cost of 400 for instruction: %V8 = call i16 @llvm.vector.reduce.smin.v8i16(<8 x i16> undef)
; MVE-NEXT:  Cost Model: Found an estimated cost of 532 for instruction: %V16 = call i16 @llvm.vector.reduce.smin.v16i16(<16 x i16> undef)
; MVE-NEXT:  Cost Model: Found an estimated cost of 860 for instruction: %V32 = call i16 @llvm.vector.reduce.smin.v32i16(<32 x i16> undef)
; MVE-NEXT:  Cost Model: Found an estimated cost of 1516 for instruction: %V64 = call i16 @llvm.vector.reduce.smin.v64i16(<64 x i16> undef)
>>>>>>> a2ce6ee6
; MVE-NEXT:  Cost Model: Found an estimated cost of 0 for instruction: ret i32 undef
;
  %V2  = call i16 @llvm.vector.reduce.smin.v2i16(<2 x i16> undef)
  %V4  = call i16 @llvm.vector.reduce.smin.v4i16(<4 x i16> undef)
  %V8  = call i16 @llvm.vector.reduce.smin.v8i16(<8 x i16> undef)
  %V16 = call i16 @llvm.vector.reduce.smin.v16i16(<16 x i16> undef)
  %V32 = call i16 @llvm.vector.reduce.smin.v32i16(<32 x i16> undef)
  %V64 = call i16 @llvm.vector.reduce.smin.v64i16(<64 x i16> undef)
  ret i32 undef
}

define i32 @reduce_i8(i32 %arg) {
; V8M-LABEL: 'reduce_i8'
; V8M-NEXT:  Cost Model: Found an estimated cost of 7 for instruction: %V2 = call i8 @llvm.vector.reduce.smin.v2i8(<2 x i8> undef)
; V8M-NEXT:  Cost Model: Found an estimated cost of 19 for instruction: %V4 = call i8 @llvm.vector.reduce.smin.v4i8(<4 x i8> undef)
; V8M-NEXT:  Cost Model: Found an estimated cost of 43 for instruction: %V8 = call i8 @llvm.vector.reduce.smin.v8i8(<8 x i8> undef)
; V8M-NEXT:  Cost Model: Found an estimated cost of 91 for instruction: %V16 = call i8 @llvm.vector.reduce.smin.v16i8(<16 x i8> undef)
; V8M-NEXT:  Cost Model: Found an estimated cost of 187 for instruction: %V32 = call i8 @llvm.vector.reduce.smin.v32i8(<32 x i8> undef)
; V8M-NEXT:  Cost Model: Found an estimated cost of 379 for instruction: %V64 = call i8 @llvm.vector.reduce.smin.v64i8(<64 x i8> undef)
; V8M-NEXT:  Cost Model: Found an estimated cost of 763 for instruction: %V128 = call i8 @llvm.vector.reduce.smin.v128i8(<128 x i8> undef)
; V8M-NEXT:  Cost Model: Found an estimated cost of 1 for instruction: ret i32 undef
;
; NEON-LABEL: 'reduce_i8'
; NEON-NEXT:  Cost Model: Found an estimated cost of 17 for instruction: %V2 = call i8 @llvm.vector.reduce.smin.v2i8(<2 x i8> undef)
; NEON-NEXT:  Cost Model: Found an estimated cost of 55 for instruction: %V4 = call i8 @llvm.vector.reduce.smin.v4i8(<4 x i8> undef)
; NEON-NEXT:  Cost Model: Found an estimated cost of 153 for instruction: %V8 = call i8 @llvm.vector.reduce.smin.v8i8(<8 x i8> undef)
; NEON-NEXT:  Cost Model: Found an estimated cost of 395 for instruction: %V16 = call i8 @llvm.vector.reduce.smin.v16i8(<16 x i8> undef)
; NEON-NEXT:  Cost Model: Found an estimated cost of 493 for instruction: %V32 = call i8 @llvm.vector.reduce.smin.v32i8(<32 x i8> undef)
; NEON-NEXT:  Cost Model: Found an estimated cost of 689 for instruction: %V64 = call i8 @llvm.vector.reduce.smin.v64i8(<64 x i8> undef)
; NEON-NEXT:  Cost Model: Found an estimated cost of 1081 for instruction: %V128 = call i8 @llvm.vector.reduce.smin.v128i8(<128 x i8> undef)
; NEON-NEXT:  Cost Model: Found an estimated cost of 0 for instruction: ret i32 undef
;
; MVE-LABEL: 'reduce_i8'
; MVE-NEXT:  Cost Model: Found an estimated cost of 58 for instruction: %V2 = call i8 @llvm.vector.reduce.smin.v2i8(<2 x i8> undef)
; MVE-NEXT:  Cost Model: Found an estimated cost of 140 for instruction: %V4 = call i8 @llvm.vector.reduce.smin.v4i8(<4 x i8> undef)
<<<<<<< HEAD
; MVE-NEXT:  Cost Model: Found an estimated cost of 788 for instruction: %V8 = call i8 @llvm.vector.reduce.smin.v8i8(<8 x i8> undef)
; MVE-NEXT:  Cost Model: Found an estimated cost of 4128 for instruction: %V16 = call i8 @llvm.vector.reduce.smin.v16i8(<16 x i8> undef)
; MVE-NEXT:  Cost Model: Found an estimated cost of 5668 for instruction: %V32 = call i8 @llvm.vector.reduce.smin.v32i8(<32 x i8> undef)
; MVE-NEXT:  Cost Model: Found an estimated cost of 12844 for instruction: %V64 = call i8 @llvm.vector.reduce.smin.v64i8(<64 x i8> undef)
; MVE-NEXT:  Cost Model: Found an estimated cost of 41532 for instruction: %V128 = call i8 @llvm.vector.reduce.smin.v128i8(<128 x i8> undef)
=======
; MVE-NEXT:  Cost Model: Found an estimated cost of 400 for instruction: %V8 = call i8 @llvm.vector.reduce.smin.v8i8(<8 x i8> undef)
; MVE-NEXT:  Cost Model: Found an estimated cost of 1044 for instruction: %V16 = call i8 @llvm.vector.reduce.smin.v16i8(<16 x i8> undef)
; MVE-NEXT:  Cost Model: Found an estimated cost of 1304 for instruction: %V32 = call i8 @llvm.vector.reduce.smin.v32i8(<32 x i8> undef)
; MVE-NEXT:  Cost Model: Found an estimated cost of 1952 for instruction: %V64 = call i8 @llvm.vector.reduce.smin.v64i8(<64 x i8> undef)
; MVE-NEXT:  Cost Model: Found an estimated cost of 3248 for instruction: %V128 = call i8 @llvm.vector.reduce.smin.v128i8(<128 x i8> undef)
>>>>>>> a2ce6ee6
; MVE-NEXT:  Cost Model: Found an estimated cost of 0 for instruction: ret i32 undef
;
  %V2   = call i8 @llvm.vector.reduce.smin.v2i8(<2 x i8> undef)
  %V4   = call i8 @llvm.vector.reduce.smin.v4i8(<4 x i8> undef)
  %V8   = call i8 @llvm.vector.reduce.smin.v8i8(<8 x i8> undef)
  %V16  = call i8 @llvm.vector.reduce.smin.v16i8(<16 x i8> undef)
  %V32  = call i8 @llvm.vector.reduce.smin.v32i8(<32 x i8> undef)
  %V64  = call i8 @llvm.vector.reduce.smin.v64i8(<64 x i8> undef)
  %V128 = call i8 @llvm.vector.reduce.smin.v128i8(<128 x i8> undef)
  ret i32 undef
}

declare i64 @llvm.vector.reduce.smin.v1i64(<1 x i64>)
declare i64 @llvm.vector.reduce.smin.v2i64(<2 x i64>)
declare i64 @llvm.vector.reduce.smin.v4i64(<4 x i64>)
declare i64 @llvm.vector.reduce.smin.v8i64(<8 x i64>)
declare i64 @llvm.vector.reduce.smin.v16i64(<16 x i64>)

declare i32 @llvm.vector.reduce.smin.v2i32(<2 x i32>)
declare i32 @llvm.vector.reduce.smin.v4i32(<4 x i32>)
declare i32 @llvm.vector.reduce.smin.v8i32(<8 x i32>)
declare i32 @llvm.vector.reduce.smin.v16i32(<16 x i32>)
declare i32 @llvm.vector.reduce.smin.v32i32(<32 x i32>)

declare i16 @llvm.vector.reduce.smin.v2i16(<2 x i16>)
declare i16 @llvm.vector.reduce.smin.v4i16(<4 x i16>)
declare i16 @llvm.vector.reduce.smin.v8i16(<8 x i16>)
declare i16 @llvm.vector.reduce.smin.v16i16(<16 x i16>)
declare i16 @llvm.vector.reduce.smin.v32i16(<32 x i16>)
declare i16 @llvm.vector.reduce.smin.v64i16(<64 x i16>)

declare i8 @llvm.vector.reduce.smin.v2i8(<2 x i8>)
declare i8 @llvm.vector.reduce.smin.v4i8(<4 x i8>)
declare i8 @llvm.vector.reduce.smin.v8i8(<8 x i8>)
declare i8 @llvm.vector.reduce.smin.v16i8(<16 x i8>)
declare i8 @llvm.vector.reduce.smin.v32i8(<32 x i8>)
declare i8 @llvm.vector.reduce.smin.v64i8(<64 x i8>)
declare i8 @llvm.vector.reduce.smin.v128i8(<128 x i8>)<|MERGE_RESOLUTION|>--- conflicted
+++ resolved
@@ -58,15 +58,9 @@
 ; MVE-LABEL: 'reduce_i32'
 ; MVE-NEXT:  Cost Model: Found an estimated cost of 58 for instruction: %V2 = call i32 @llvm.vector.reduce.smin.v2i32(<2 x i32> undef)
 ; MVE-NEXT:  Cost Model: Found an estimated cost of 140 for instruction: %V4 = call i32 @llvm.vector.reduce.smin.v4i32(<4 x i32> undef)
-<<<<<<< HEAD
-; MVE-NEXT:  Cost Model: Found an estimated cost of 240 for instruction: %V8 = call i32 @llvm.vector.reduce.smin.v8i32(<8 x i32> undef)
-; MVE-NEXT:  Cost Model: Found an estimated cost of 696 for instruction: %V16 = call i32 @llvm.vector.reduce.smin.v16i32(<16 x i32> undef)
-; MVE-NEXT:  Cost Model: Found an estimated cost of 2504 for instruction: %V32 = call i32 @llvm.vector.reduce.smin.v32i32(<32 x i32> undef)
-=======
 ; MVE-NEXT:  Cost Model: Found an estimated cost of 208 for instruction: %V8 = call i32 @llvm.vector.reduce.smin.v8i32(<8 x i32> undef)
 ; MVE-NEXT:  Cost Model: Found an estimated cost of 376 for instruction: %V16 = call i32 @llvm.vector.reduce.smin.v16i32(<16 x i32> undef)
 ; MVE-NEXT:  Cost Model: Found an estimated cost of 712 for instruction: %V32 = call i32 @llvm.vector.reduce.smin.v32i32(<32 x i32> undef)
->>>>>>> a2ce6ee6
 ; MVE-NEXT:  Cost Model: Found an estimated cost of 0 for instruction: ret i32 undef
 ;
   %V2  = call i32 @llvm.vector.reduce.smin.v2i32(<2 x i32> undef)
@@ -99,17 +93,10 @@
 ; MVE-LABEL: 'reduce_i16'
 ; MVE-NEXT:  Cost Model: Found an estimated cost of 58 for instruction: %V2 = call i16 @llvm.vector.reduce.smin.v2i16(<2 x i16> undef)
 ; MVE-NEXT:  Cost Model: Found an estimated cost of 140 for instruction: %V4 = call i16 @llvm.vector.reduce.smin.v4i16(<4 x i16> undef)
-<<<<<<< HEAD
-; MVE-NEXT:  Cost Model: Found an estimated cost of 788 for instruction: %V8 = call i16 @llvm.vector.reduce.smin.v8i16(<8 x i16> undef)
-; MVE-NEXT:  Cost Model: Found an estimated cost of 1176 for instruction: %V16 = call i16 @llvm.vector.reduce.smin.v16i16(<16 x i16> undef)
-; MVE-NEXT:  Cost Model: Found an estimated cost of 2976 for instruction: %V32 = call i16 @llvm.vector.reduce.smin.v32i16(<32 x i16> undef)
-; MVE-NEXT:  Cost Model: Found an estimated cost of 10160 for instruction: %V64 = call i16 @llvm.vector.reduce.smin.v64i16(<64 x i16> undef)
-=======
 ; MVE-NEXT:  Cost Model: Found an estimated cost of 400 for instruction: %V8 = call i16 @llvm.vector.reduce.smin.v8i16(<8 x i16> undef)
 ; MVE-NEXT:  Cost Model: Found an estimated cost of 532 for instruction: %V16 = call i16 @llvm.vector.reduce.smin.v16i16(<16 x i16> undef)
 ; MVE-NEXT:  Cost Model: Found an estimated cost of 860 for instruction: %V32 = call i16 @llvm.vector.reduce.smin.v32i16(<32 x i16> undef)
 ; MVE-NEXT:  Cost Model: Found an estimated cost of 1516 for instruction: %V64 = call i16 @llvm.vector.reduce.smin.v64i16(<64 x i16> undef)
->>>>>>> a2ce6ee6
 ; MVE-NEXT:  Cost Model: Found an estimated cost of 0 for instruction: ret i32 undef
 ;
   %V2  = call i16 @llvm.vector.reduce.smin.v2i16(<2 x i16> undef)
@@ -145,19 +132,11 @@
 ; MVE-LABEL: 'reduce_i8'
 ; MVE-NEXT:  Cost Model: Found an estimated cost of 58 for instruction: %V2 = call i8 @llvm.vector.reduce.smin.v2i8(<2 x i8> undef)
 ; MVE-NEXT:  Cost Model: Found an estimated cost of 140 for instruction: %V4 = call i8 @llvm.vector.reduce.smin.v4i8(<4 x i8> undef)
-<<<<<<< HEAD
-; MVE-NEXT:  Cost Model: Found an estimated cost of 788 for instruction: %V8 = call i8 @llvm.vector.reduce.smin.v8i8(<8 x i8> undef)
-; MVE-NEXT:  Cost Model: Found an estimated cost of 4128 for instruction: %V16 = call i8 @llvm.vector.reduce.smin.v16i8(<16 x i8> undef)
-; MVE-NEXT:  Cost Model: Found an estimated cost of 5668 for instruction: %V32 = call i8 @llvm.vector.reduce.smin.v32i8(<32 x i8> undef)
-; MVE-NEXT:  Cost Model: Found an estimated cost of 12844 for instruction: %V64 = call i8 @llvm.vector.reduce.smin.v64i8(<64 x i8> undef)
-; MVE-NEXT:  Cost Model: Found an estimated cost of 41532 for instruction: %V128 = call i8 @llvm.vector.reduce.smin.v128i8(<128 x i8> undef)
-=======
 ; MVE-NEXT:  Cost Model: Found an estimated cost of 400 for instruction: %V8 = call i8 @llvm.vector.reduce.smin.v8i8(<8 x i8> undef)
 ; MVE-NEXT:  Cost Model: Found an estimated cost of 1044 for instruction: %V16 = call i8 @llvm.vector.reduce.smin.v16i8(<16 x i8> undef)
 ; MVE-NEXT:  Cost Model: Found an estimated cost of 1304 for instruction: %V32 = call i8 @llvm.vector.reduce.smin.v32i8(<32 x i8> undef)
 ; MVE-NEXT:  Cost Model: Found an estimated cost of 1952 for instruction: %V64 = call i8 @llvm.vector.reduce.smin.v64i8(<64 x i8> undef)
 ; MVE-NEXT:  Cost Model: Found an estimated cost of 3248 for instruction: %V128 = call i8 @llvm.vector.reduce.smin.v128i8(<128 x i8> undef)
->>>>>>> a2ce6ee6
 ; MVE-NEXT:  Cost Model: Found an estimated cost of 0 for instruction: ret i32 undef
 ;
   %V2   = call i8 @llvm.vector.reduce.smin.v2i8(<2 x i8> undef)
