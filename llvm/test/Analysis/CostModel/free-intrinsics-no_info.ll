; NOTE: Assertions have been autogenerated by utils/update_analyze_test_checks.py
; RUN: opt -analyze -cost-model -cost-kind=code-size %s -S -o - | FileCheck %s --check-prefix=CHECK-SIZE
; RUN: opt -analyze -cost-model -cost-kind=throughput %s -S -o - | FileCheck %s --check-prefix=CHECK-THROUGHPUT

define i32 @trivially_free() {
; CHECK-SIZE-LABEL: 'trivially_free'
; CHECK-SIZE-NEXT:  Cost Model: Found an estimated cost of 0 for instruction: %a0 = call i32 @llvm.annotation.i32(i32 undef, i8* undef, i8* undef, i32 undef)
; CHECK-SIZE-NEXT:  Cost Model: Found an estimated cost of 0 for instruction: call void @llvm.assume(i1 undef)
; CHECK-SIZE-NEXT:  Cost Model: Found an estimated cost of 0 for instruction: call void @llvm.experimental.noalias.scope.decl(metadata !0)
; CHECK-SIZE-NEXT:  Cost Model: Found an estimated cost of 0 for instruction: call void @llvm.sideeffect()
; CHECK-SIZE-NEXT:  Cost Model: Found an estimated cost of 0 for instruction: %a1 = call {}* @llvm.invariant.start.p0i8(i64 1, i8* undef)
; CHECK-SIZE-NEXT:  Cost Model: Found an estimated cost of 0 for instruction: call void @llvm.invariant.end.p0i8({}* undef, i64 1, i8* undef)
; CHECK-SIZE-NEXT:  Cost Model: Found an estimated cost of 0 for instruction: %a2 = call i8* @llvm.launder.invariant.group.p0i8(i8* undef)
; CHECK-SIZE-NEXT:  Cost Model: Found an estimated cost of 0 for instruction: %a3 = call i8* @llvm.strip.invariant.group.p0i8(i8* undef)
; CHECK-SIZE-NEXT:  Cost Model: Found an estimated cost of 0 for instruction: %a4 = call i1 @llvm.is.constant.i32(i32 undef)
; CHECK-SIZE-NEXT:  Cost Model: Found an estimated cost of 0 for instruction: call void @llvm.lifetime.start.p0i8(i64 1, i8* undef)
; CHECK-SIZE-NEXT:  Cost Model: Found an estimated cost of 0 for instruction: call void @llvm.lifetime.end.p0i8(i64 1, i8* undef)
; CHECK-SIZE-NEXT:  Cost Model: Found an estimated cost of 0 for instruction: %a5 = call i64 @llvm.objectsize.i64.p0i8(i8* undef, i1 true, i1 true, i1 true)
; CHECK-SIZE-NEXT:  Cost Model: Found an estimated cost of 0 for instruction: %a6 = call i8* @llvm.ptr.annotation.p0i8(i8* undef, i8* undef, i8* undef, i32 undef, i8* undef)
; CHECK-SIZE-NEXT:  Cost Model: Found an estimated cost of 0 for instruction: call void @llvm.var.annotation(i8* undef, i8* undef, i8* undef, i32 undef, i8* undef)
; CHECK-SIZE-NEXT:  Cost Model: Found an estimated cost of 1 for instruction: ret i32 undef
;
; CHECK-THROUGHPUT-LABEL: 'trivially_free'
; CHECK-THROUGHPUT-NEXT:  Cost Model: Found an estimated cost of 0 for instruction: %a0 = call i32 @llvm.annotation.i32(i32 undef, i8* undef, i8* undef, i32 undef)
; CHECK-THROUGHPUT-NEXT:  Cost Model: Found an estimated cost of 0 for instruction: call void @llvm.assume(i1 undef)
; CHECK-THROUGHPUT-NEXT:  Cost Model: Found an estimated cost of 0 for instruction: call void @llvm.experimental.noalias.scope.decl(metadata !0)
; CHECK-THROUGHPUT-NEXT:  Cost Model: Found an estimated cost of 0 for instruction: call void @llvm.sideeffect()
; CHECK-THROUGHPUT-NEXT:  Cost Model: Found an estimated cost of 0 for instruction: %a1 = call {}* @llvm.invariant.start.p0i8(i64 1, i8* undef)
; CHECK-THROUGHPUT-NEXT:  Cost Model: Found an estimated cost of 0 for instruction: call void @llvm.invariant.end.p0i8({}* undef, i64 1, i8* undef)
; CHECK-THROUGHPUT-NEXT:  Cost Model: Found an estimated cost of 0 for instruction: %a2 = call i8* @llvm.launder.invariant.group.p0i8(i8* undef)
; CHECK-THROUGHPUT-NEXT:  Cost Model: Found an estimated cost of 0 for instruction: %a3 = call i8* @llvm.strip.invariant.group.p0i8(i8* undef)
; CHECK-THROUGHPUT-NEXT:  Cost Model: Found an estimated cost of 0 for instruction: %a4 = call i1 @llvm.is.constant.i32(i32 undef)
; CHECK-THROUGHPUT-NEXT:  Cost Model: Found an estimated cost of 0 for instruction: call void @llvm.lifetime.start.p0i8(i64 1, i8* undef)
; CHECK-THROUGHPUT-NEXT:  Cost Model: Found an estimated cost of 0 for instruction: call void @llvm.lifetime.end.p0i8(i64 1, i8* undef)
; CHECK-THROUGHPUT-NEXT:  Cost Model: Found an estimated cost of 0 for instruction: %a5 = call i64 @llvm.objectsize.i64.p0i8(i8* undef, i1 true, i1 true, i1 true)
; CHECK-THROUGHPUT-NEXT:  Cost Model: Found an estimated cost of 0 for instruction: %a6 = call i8* @llvm.ptr.annotation.p0i8(i8* undef, i8* undef, i8* undef, i32 undef, i8* undef)
; CHECK-THROUGHPUT-NEXT:  Cost Model: Found an estimated cost of 0 for instruction: call void @llvm.var.annotation(i8* undef, i8* undef, i8* undef, i32 undef, i8* undef)
; CHECK-THROUGHPUT-NEXT:  Cost Model: Found an estimated cost of 1 for instruction: ret i32 undef
;
  %a0 = call i32 @llvm.annotation.i32(i32 undef, i8* undef, i8* undef, i32 undef)
  call void @llvm.assume(i1 undef)
  call void @llvm.experimental.noalias.scope.decl(metadata !4)
  call void @llvm.sideeffect()
  call void @llvm.dbg.declare(metadata i8** undef, metadata !0, metadata !DIExpression())
  call void @llvm.dbg.value(metadata i64 undef, i64 undef, metadata !DIExpression(), metadata !DIExpression())
  call void @llvm.dbg.label(metadata !2)
  %a1 = call {}* @llvm.invariant.start.p0i8(i64 1, i8* undef)
  call void @llvm.invariant.end.p0i8({}* undef, i64 1, i8* undef)
  %a2 = call i8* @llvm.launder.invariant.group.p0i8(i8* undef)
  %a3 = call i8* @llvm.strip.invariant.group.p0i8(i8* undef)
  %a4 = call i1 @llvm.is.constant.i32(i32 undef)
  call void @llvm.lifetime.start.p0i8(i64 1, i8* undef)
  call void @llvm.lifetime.end.p0i8(i64 1, i8* undef)
  %a5 = call i64 @llvm.objectsize.i64.p0i8(i8* undef, i1 1, i1 1, i1 1)
  %a6 = call i8* @llvm.ptr.annotation.p0i8(i8* undef, i8* undef, i8* undef, i32 undef, i8* undef)
  call void @llvm.var.annotation(i8* undef, i8* undef, i8* undef, i32 undef, i8* undef)
  ret i32 undef
}

declare i32 @llvm.annotation.i32(i32, i8*, i8*, i32)
declare void @llvm.assume(i1)
declare void @llvm.experimental.noalias.scope.decl(metadata)
declare void @llvm.sideeffect()
declare void @llvm.dbg.declare(metadata, metadata, metadata)
declare void @llvm.dbg.value(metadata, i64, metadata, metadata)
declare void @llvm.dbg.label(metadata)
declare {}* @llvm.invariant.start.p0i8(i64, i8*)
declare void @llvm.invariant.end.p0i8({}*, i64, i8*)
declare i8* @llvm.launder.invariant.group.p0i8(i8*)
declare i8* @llvm.strip.invariant.group.p0i8(i8*)
declare i1 @llvm.is.constant.i32(i32)
declare void @llvm.lifetime.start.p0i8(i64, i8*)
declare void @llvm.lifetime.end.p0i8(i64, i8*)
declare i64 @llvm.objectsize.i64.p0i8(i8*, i1, i1, i1)
declare i8* @llvm.ptr.annotation.p0i8(i8*, i8*, i8*, i32, i8*)
declare void @llvm.var.annotation(i8*, i8*, i8*, i32, i8*)


!0 = !DILocalVariable(scope: !1)
!1 = distinct !DISubprogram(name: "dummy", line: 79, isLocal: true, isDefinition: true, virtualIndex: 6, flags: DIFlagPrototyped, isOptimized: true)
!2 = !DILabel(scope: !1, name: "label", file: !3, line: 7)
!3 = !DIFile(filename: "debug-label.c", directory: "./")
<<<<<<< HEAD
!4 = !{ !4 }
=======
!4 = !{ !5 }
>>>>>>> a2ce6ee6
!5 = distinct !{ !5, !6, !"foo: var" }
!6 = distinct !{ !6, !"foo" }<|MERGE_RESOLUTION|>--- conflicted
+++ resolved
@@ -80,10 +80,6 @@
 !1 = distinct !DISubprogram(name: "dummy", line: 79, isLocal: true, isDefinition: true, virtualIndex: 6, flags: DIFlagPrototyped, isOptimized: true)
 !2 = !DILabel(scope: !1, name: "label", file: !3, line: 7)
 !3 = !DIFile(filename: "debug-label.c", directory: "./")
-<<<<<<< HEAD
-!4 = !{ !4 }
-=======
 !4 = !{ !5 }
->>>>>>> a2ce6ee6
 !5 = distinct !{ !5, !6, !"foo: var" }
 !6 = distinct !{ !6, !"foo" }