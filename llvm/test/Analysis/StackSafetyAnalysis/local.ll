; RUN: opt -S -passes="print<stack-safety-local>" -disable-output < %s 2>&1 | FileCheck %s --check-prefixes=CHECK,LOCAL
; RUN: opt -S -passes="print-stack-safety" -disable-output < %s 2>&1 | FileCheck %s --check-prefixes=CHECK,GLOBAL

target datalayout = "e-m:e-i64:64-f80:128-n8:16:32:64-S128"
target triple = "x86_64-unknown-linux-gnu"

@sink = global i8* null, align 8

declare void @llvm.memset.p0i8.i32(i8* %dest, i8 %val, i32 %len, i1 %isvolatile)
declare void @llvm.memcpy.p0i8.p0i8.i32(i8* %dest, i8* %src, i32 %len, i1 %isvolatile)
declare void @llvm.memmove.p0i8.p0i8.i32(i8* %dest, i8* %src, i32 %len, i1 %isvolatile)
declare void @llvm.memset.p0i8.i64(i8* %dest, i8 %val, i64 %len, i1 %isvolatile)

declare void @unknown_call(i8* %dest)
declare i8* @retptr(i8* returned)

; Address leaked.
define void @LeakAddress() {
; CHECK-LABEL: @LeakAddress dso_preemptable{{$}}
; CHECK-NEXT: args uses:
; CHECK-NEXT: allocas uses:
; CHECK-NEXT: x[4]: full-set{{$}}
; GLOBAL-NEXT: safe accesses:
; CHECK-EMPTY:
entry:
  %x = alloca i32, align 4
  %x1 = bitcast i32* %x to i8*
  store i8* %x1, i8** @sink, align 8
  ret void
}

define void @StoreInBounds() {
; CHECK-LABEL: @StoreInBounds dso_preemptable{{$}}
; CHECK-NEXT: args uses:
; CHECK-NEXT: allocas uses:
; CHECK-NEXT: x[4]: [0,1){{$}}
; GLOBAL-NEXT: safe accesses:
; GLOBAL-NEXT: store i8 0, i8* %x1, align 1
; CHECK-EMPTY:
entry:
  %x = alloca i32, align 4
  %x1 = bitcast i32* %x to i8*
  store i8 0, i8* %x1, align 1
  ret void
}

define void @StoreInBoundsCond(i64 %i) {
; CHECK-LABEL: @StoreInBoundsCond dso_preemptable{{$}}
; CHECK-NEXT: args uses:
; CHECK-NEXT: allocas uses:
; CHECK-NEXT: x[4]: full-set{{$}}
; GLOBAL-NEXT: safe accesses:
; GLOBAL-NEXT: store i8 0, i8* %x2, align 1
; CHECK-EMPTY:
entry:
  %x = alloca i32, align 4
  %x1 = bitcast i32* %x to i8*
  %c1 = icmp sge i64 %i, 0
  %c2 = icmp slt i64 %i, 4
  br i1 %c1, label %c1.true, label %false

c1.true:
  br i1 %c2, label %c2.true, label %false

c2.true:
  %x2 = getelementptr i8, i8* %x1, i64 %i
  store i8 0, i8* %x2, align 1
  br label %false

false:
  ret void
}

define void @StoreInBoundsMinMax(i64 %i) {
; CHECK-LABEL: @StoreInBoundsMinMax dso_preemptable{{$}}
; CHECK-NEXT: args uses:
; CHECK-NEXT: allocas uses:
; CHECK-NEXT: x[4]: [0,4){{$}}
; GLOBAL-NEXT: safe accesses:
; GLOBAL-NEXT: store i8 0, i8* %x2, align 1
; CHECK-EMPTY:
entry:
  %x = alloca i32, align 4
  %x1 = bitcast i32* %x to i8*
  %c1 = icmp sge i64 %i, 0
  %i1 = select i1 %c1, i64 %i, i64 0
  %c2 = icmp slt i64 %i1, 3
  %i2 = select i1 %c2, i64 %i1, i64 3
  %x2 = getelementptr i8, i8* %x1, i64 %i2
  store i8 0, i8* %x2, align 1
  ret void
}

define void @StoreInBounds2() {
; CHECK-LABEL: @StoreInBounds2 dso_preemptable{{$}}
; CHECK-NEXT: args uses:
; CHECK-NEXT: allocas uses:
; CHECK-NEXT: x[4]: [0,4){{$}}
; GLOBAL-NEXT: safe accesses:
; GLOBAL-NEXT: store i32 0, i32* %x, align 4
; CHECK-EMPTY:
entry:
  %x = alloca i32, align 4
  store i32 0, i32* %x, align 4
  ret void
}

define void @StoreInBounds3() {
; CHECK-LABEL: @StoreInBounds3 dso_preemptable{{$}}
; CHECK-NEXT: args uses:
; CHECK-NEXT: allocas uses:
; CHECK-NEXT: x[4]: [2,3){{$}}
; GLOBAL-NEXT: safe accesses:
; GLOBAL-NEXT: store i8 0, i8* %x2, align 1
; CHECK-EMPTY:
entry:
  %x = alloca i32, align 4
  %x1 = bitcast i32* %x to i8*
  %x2 = getelementptr i8, i8* %x1, i64 2
  store i8 0, i8* %x2, align 1
  ret void
}

; FIXME: ScalarEvolution does not look through ptrtoint/inttoptr.
define void @StoreInBounds4() {
; CHECK-LABEL: @StoreInBounds4 dso_preemptable{{$}}
; CHECK-NEXT: args uses:
; CHECK-NEXT: allocas uses:
; CHECK-NEXT: x[4]: full-set{{$}}
; GLOBAL-NEXT: safe accesses:
; CHECK-EMPTY:
entry:
  %x = alloca i32, align 4
  %x1 = ptrtoint i32* %x to i64
  %x2 = add i64 %x1, 2
  %x3 = inttoptr i64 %x2 to i8*
  store i8 0, i8* %x3, align 1
  ret void
}

define void @StoreInBounds6() {
; CHECK-LABEL: @StoreInBounds6 dso_preemptable{{$}}
; CHECK-NEXT: args uses:
; CHECK-NEXT: allocas uses:
; GLOBAL-NEXT: x[4]: full-set, @retptr(arg0, [0,1)){{$}}
; LOCAL-NEXT: x[4]: [0,1), @retptr(arg0, [0,1)){{$}}
; GLOBAL-NEXT: safe accesses:
; GLOBAL-NEXT: store i8 0, i8* %x2, align 1
; CHECK-EMPTY:
entry:
  %x = alloca i32, align 4
  %x1 = bitcast i32* %x to i8*
  %x2 = call i8* @retptr(i8* %x1)
  store i8 0, i8* %x2, align 1
  ret void
}

define dso_local void @WriteMinMax(i8* %p) {
; CHECK-LABEL: @WriteMinMax{{$}}
; CHECK-NEXT: args uses:
; CHECK-NEXT: p[]: full-set
; CHECK-NEXT: allocas uses:
; GLOBAL-NEXT: safe accesses:
; GLOBAL-NEXT: store i8 0, i8* %p1, align 1
; GLOBAL-NEXT: store i8 0, i8* %p2, align 1
; CHECK-EMPTY:
entry:
  %p1 = getelementptr i8, i8* %p, i64 9223372036854775805
  store i8 0, i8* %p1, align 1
  %p2 = getelementptr i8, i8* %p, i64 -9223372036854775805
  store i8 0, i8* %p2, align 1
  ret void
}

define dso_local void @WriteMax(i8* %p) {
; CHECK-LABEL: @WriteMax{{$}}
; CHECK-NEXT: args uses:
; CHECK-NEXT: p[]: [-9223372036854775807,9223372036854775806)
; CHECK-NEXT: allocas uses:
; GLOBAL-NEXT: safe accesses:
; GLOBAL-NEXT: call void @llvm.memset.p0i8.i64(i8* %p, i8 1, i64 9223372036854775806, i1 false)
; GLOBAL-NEXT: call void @llvm.memset.p0i8.i64(i8* %p2, i8 1, i64 9223372036854775806, i1 false)
; CHECK-EMPTY:
entry:
  call void @llvm.memset.p0i8.i64(i8* %p, i8 1, i64 9223372036854775806, i1 0)
  %p2 = getelementptr i8, i8* %p, i64 -9223372036854775807
  call void @llvm.memset.p0i8.i64(i8* %p2, i8 1, i64 9223372036854775806, i1 0)
  ret void
}

define void @StoreOutOfBounds() {
; CHECK-LABEL: @StoreOutOfBounds dso_preemptable{{$}}
; CHECK-NEXT: args uses:
; CHECK-NEXT: allocas uses:
; CHECK-NEXT: x[4]: [2,6){{$}}
; GLOBAL-NEXT: safe accesses:
; CHECK-EMPTY:
entry:
  %x = alloca i32, align 4
  %x1 = bitcast i32* %x to i8*
  %x2 = getelementptr i8, i8* %x1, i64 2
  %x3 = bitcast i8* %x2 to i32*
  store i32 0, i32* %x3, align 1
  ret void
}

define void @StoreOutOfBoundsCond(i64 %i) {
; CHECK-LABEL: @StoreOutOfBoundsCond dso_preemptable{{$}}
; CHECK-NEXT: args uses:
; CHECK-NEXT: allocas uses:
; CHECK-NEXT: x[4]: full-set{{$}}
; GLOBAL-NEXT: safe accesses:
; CHECK-EMPTY:
entry:
  %x = alloca i32, align 4
  %x1 = bitcast i32* %x to i8*
  %c1 = icmp sge i64 %i, 0
  %c2 = icmp slt i64 %i, 5
  br i1 %c1, label %c1.true, label %false

c1.true:
  br i1 %c2, label %c2.true, label %false

c2.true:
  %x2 = getelementptr i8, i8* %x1, i64 %i
  store i8 0, i8* %x2, align 1
  br label %false

false:
  ret void
}

define void @StoreOutOfBoundsCond2(i64 %i) {
; CHECK-LABEL: @StoreOutOfBoundsCond2 dso_preemptable{{$}}
; CHECK-NEXT: args uses:
; CHECK-NEXT: allocas uses:
; CHECK-NEXT: x[4]: full-set{{$}}
; GLOBAL-NEXT: safe accesses:
; CHECK-EMPTY:
entry:
  %x = alloca i32, align 4
  %x1 = bitcast i32* %x to i8*
  %c2 = icmp slt i64 %i, 5
  br i1 %c2, label %c2.true, label %false

c2.true:
  %x2 = getelementptr i8, i8* %x1, i64 %i
  store i8 0, i8* %x2, align 1
  br label %false

false:
  ret void
}

define void @StoreOutOfBounds2() {
; CHECK-LABEL: @StoreOutOfBounds2 dso_preemptable{{$}}
; CHECK-NEXT: args uses:
; CHECK-NEXT: allocas uses:
; GLOBAL-NEXT: x[4]: full-set, @retptr(arg0, [2,3)){{$}}
; LOCAL-NEXT: x[4]: [2,6), @retptr(arg0, [2,3)){{$}}
; GLOBAL-NEXT: safe accesses:
; CHECK-EMPTY:
entry:
  %x = alloca i32, align 4
  %x1 = bitcast i32* %x to i8*
  %x2 = getelementptr i8, i8* %x1, i64 2
  %x3 = call i8* @retptr(i8* %x2)
  %x4 = bitcast i8* %x3 to i32*
  store i32 0, i32* %x4, align 1
  ret void
}

; There is no difference in load vs store handling.
define void @LoadInBounds() {
; CHECK-LABEL: @LoadInBounds dso_preemptable{{$}}
; CHECK-NEXT: args uses:
; CHECK-NEXT: allocas uses:
; CHECK-NEXT: x[4]: [0,1){{$}}
; GLOBAL-NEXT: safe accesses:
; GLOBAL-NEXT: %v = load i8, i8* %x1, align 1
; CHECK-EMPTY:
entry:
  %x = alloca i32, align 4
  %x1 = bitcast i32* %x to i8*
  %v = load i8, i8* %x1, align 1
  ret void
}

define void @LoadOutOfBounds() {
; CHECK-LABEL: @LoadOutOfBounds dso_preemptable{{$}}
; CHECK-NEXT: args uses:
; CHECK-NEXT: allocas uses:
; CHECK-NEXT: x[4]: [2,6){{$}}
; GLOBAL-NEXT: safe accesses:
; CHECK-EMPTY:
entry:
  %x = alloca i32, align 4
  %x1 = bitcast i32* %x to i8*
  %x2 = getelementptr i8, i8* %x1, i64 2
  %x3 = bitcast i8* %x2 to i32*
  %v = load i32, i32* %x3, align 1
  ret void
}

; Leak through ret.
define i8* @Ret() {
; CHECK-LABEL: @Ret dso_preemptable{{$}}
; CHECK-NEXT: args uses:
; CHECK-NEXT: allocas uses:
; CHECK-NEXT: x[4]: full-set{{$}}
; GLOBAL-NEXT: safe accesses:
; CHECK-EMPTY:
entry:
  %x = alloca i32, align 4
  %x1 = bitcast i32* %x to i8*
  %x2 = getelementptr i8, i8* %x1, i64 2
  ret i8* %x2
}

declare void @Foo(i16* %p)

define void @DirectCall() {
; CHECK-LABEL: @DirectCall dso_preemptable{{$}}
; CHECK-NEXT: args uses:
; CHECK-NEXT: allocas uses:
; LOCAL-NEXT: x[8]: empty-set, @Foo(arg0, [2,3)){{$}}
; GLOBAL-NEXT: x[8]: full-set, @Foo(arg0, [2,3)){{$}}
; GLOBAL-NEXT: safe accesses:
; CHECK-EMPTY:
entry:
  %x = alloca i64, align 4
  %x1 = bitcast i64* %x to i16*
  %x2 = getelementptr i16, i16* %x1, i64 1
  call void @Foo(i16* %x2);
  ret void
}

; Indirect calls can not be analyzed (yet).
; FIXME: %p[]: full-set looks invalid
define void @IndirectCall(void (i8*)* %p) {
; CHECK-LABEL: @IndirectCall dso_preemptable{{$}}
; CHECK-NEXT: args uses:
; CHECK-NEXT: p[]: full-set{{$}}
; CHECK-NEXT: allocas uses:
; CHECK-NEXT: x[4]: full-set{{$}}
; GLOBAL-NEXT: safe accesses:
; CHECK-EMPTY:
entry:
  %x = alloca i32, align 4
  %x1 = bitcast i32* %x to i8*
  call void %p(i8* %x1);
  ret void
}

define void @NonConstantOffset(i1 zeroext %z) {
; CHECK-LABEL: @NonConstantOffset dso_preemptable{{$}}
; CHECK-NEXT: args uses:
; CHECK-NEXT: allocas uses:
; FIXME: SCEV can't look through selects.
; CHECK-NEXT: x[4]: [0,4){{$}}
<<<<<<< HEAD
=======
; GLOBAL-NEXT: safe accesses:
; GLOBAL-NEXT: store i8 0, i8* %x2, align 1
>>>>>>> a2ce6ee6
; CHECK-EMPTY:
entry:
  %x = alloca i32, align 4
  %x1 = bitcast i32* %x to i8*
  %idx = select i1 %z, i64 1, i64 2
  %x2 = getelementptr i8, i8* %x1, i64 %idx
  store i8 0, i8* %x2, align 1
  ret void
}

define void @NegativeOffset() {
; CHECK-LABEL: @NegativeOffset dso_preemptable{{$}}
; CHECK-NEXT: args uses:
; CHECK-NEXT: allocas uses:
; CHECK-NEXT: x[40]: [-1600000000000,-1599999999996){{$}}
; GLOBAL-NEXT: safe accesses:
; CHECK-EMPTY:
entry:
  %x = alloca i32, i32 10, align 4
  %x2 = getelementptr i32, i32* %x, i64 -400000000000
  store i32 0, i32* %x2, align 1
  ret void
}

define void @PossiblyNegativeOffset(i16 %z) {
; CHECK-LABEL: @PossiblyNegativeOffset dso_preemptable{{$}}
; CHECK-NEXT: args uses:
; CHECK-NEXT: allocas uses:
; CHECK-NEXT: x[40]: [-131072,131072){{$}}
; GLOBAL-NEXT: safe accesses:
; CHECK-EMPTY:
entry:
  %x = alloca i32, i32 10, align 4
  %x2 = getelementptr i32, i32* %x, i16 %z
  store i32 0, i32* %x2, align 1
  ret void
}

define void @NonConstantOffsetOOB(i1 zeroext %z) {
; CHECK-LABEL: @NonConstantOffsetOOB dso_preemptable{{$}}
; CHECK-NEXT: args uses:
; CHECK-NEXT: allocas uses:
; CHECK-NEXT: x[4]: [0,6){{$}}
<<<<<<< HEAD
=======
; GLOBAL-NEXT: safe accesses:
>>>>>>> a2ce6ee6
; CHECK-EMPTY:
entry:
  %x = alloca i32, align 4
  %x1 = bitcast i32* %x to i8*
  %idx = select i1 %z, i64 1, i64 4
  %x2 = getelementptr i8, i8* %x1, i64 %idx
  store i8 0, i8* %x2, align 1
  ret void
}

define void @ArrayAlloca() {
; CHECK-LABEL: @ArrayAlloca dso_preemptable{{$}}
; CHECK-NEXT: args uses:
; CHECK-NEXT: allocas uses:
; CHECK-NEXT: x[40]: [36,40){{$}}
; GLOBAL-NEXT: safe accesses:
; GLOBAL-NEXT: store i32 0, i32* %x3, align 1
; CHECK-EMPTY:
entry:
  %x = alloca i32, i32 10, align 4
  %x1 = bitcast i32* %x to i8*
  %x2 = getelementptr i8, i8* %x1, i64 36
  %x3 = bitcast i8* %x2 to i32*
  store i32 0, i32* %x3, align 1
  ret void
}

define void @ArrayAllocaOOB() {
; CHECK-LABEL: @ArrayAllocaOOB dso_preemptable{{$}}
; CHECK-NEXT: args uses:
; CHECK-NEXT: allocas uses:
; CHECK-NEXT: x[40]: [37,41){{$}}
; GLOBAL-NEXT: safe accesses:
; CHECK-EMPTY:
entry:
  %x = alloca i32, i32 10, align 4
  %x1 = bitcast i32* %x to i8*
  %x2 = getelementptr i8, i8* %x1, i64 37
  %x3 = bitcast i8* %x2 to i32*
  store i32 0, i32* %x3, align 1
  ret void
}

define void @DynamicAllocaUnused(i64 %size) {
; CHECK-LABEL: @DynamicAllocaUnused dso_preemptable{{$}}
; CHECK-NEXT: args uses:
; CHECK-NEXT: allocas uses:
; CHECK-NEXT: x[0]: empty-set{{$}}
; GLOBAL-NEXT: safe accesses:
; CHECK-EMPTY:
entry:
  %x = alloca i32, i64 %size, align 16
  ret void
}

; Dynamic alloca with unknown size.
define void @DynamicAlloca(i64 %size) {
; CHECK-LABEL: @DynamicAlloca dso_preemptable{{$}}
; CHECK-NEXT: args uses:
; CHECK-NEXT: allocas uses:
; CHECK-NEXT: x[0]: [0,4){{$}}
; GLOBAL-NEXT: safe accesses:
; CHECK-EMPTY:
entry:
  %x = alloca i32, i64 %size, align 16
  store i32 0, i32* %x, align 1
  ret void
}

; Dynamic alloca with limited size.
; FIXME: could be proved safe. Implement.
define void @DynamicAllocaFiniteSizeRange(i1 zeroext %z) {
; CHECK-LABEL: @DynamicAllocaFiniteSizeRange dso_preemptable{{$}}
; CHECK-NEXT: args uses:
; CHECK-NEXT: allocas uses:
; CHECK-NEXT: x[0]: [0,4){{$}}
; GLOBAL-NEXT: safe accesses:
; CHECK-EMPTY:
entry:
  %size = select i1 %z, i64 3, i64 5
  %x = alloca i32, i64 %size, align 16
  store i32 0, i32* %x, align 1
  ret void
}

define signext i8 @SimpleLoop() {
; CHECK-LABEL: @SimpleLoop dso_preemptable{{$}}
; CHECK-NEXT: args uses:
; CHECK-NEXT: allocas uses:
; CHECK-NEXT: x[10]: [0,10){{$}}
; GLOBAL-NEXT: safe accesses:
; GLOBAL-NEXT: %1 = load volatile i8, i8* %p.09, align 1
; CHECK-EMPTY:
entry:
  %x = alloca [10 x i8], align 1
  %0 = getelementptr inbounds [10 x i8], [10 x i8]* %x, i64 0, i64 0
  %lftr.limit = getelementptr inbounds [10 x i8], [10 x i8]* %x, i64 0, i64 10
  br label %for.body

for.body:
  %sum.010 = phi i8 [ 0, %entry ], [ %add, %for.body ]
  %p.09 = phi i8* [ %0, %entry ], [ %incdec.ptr, %for.body ]
  %incdec.ptr = getelementptr inbounds i8, i8* %p.09, i64 1
  %1 = load volatile i8, i8* %p.09, align 1
  %add = add i8 %1, %sum.010
  %exitcond = icmp eq i8* %incdec.ptr, %lftr.limit
  br i1 %exitcond, label %for.cond.cleanup, label %for.body

for.cond.cleanup:
  ret i8 %add
}

; OOB in a loop.
define signext i8 @SimpleLoopOOB() {
; CHECK-LABEL: @SimpleLoopOOB dso_preemptable{{$}}
; CHECK-NEXT: args uses:
; CHECK-NEXT: allocas uses:
; CHECK-NEXT: x[10]: [0,11){{$}}
; GLOBAL-NEXT: safe accesses:
; CHECK-EMPTY:
entry:
  %x = alloca [10 x i8], align 1
  %0 = getelementptr inbounds [10 x i8], [10 x i8]* %x, i64 0, i64 0
 ; 11 iterations
  %lftr.limit = getelementptr inbounds [10 x i8], [10 x i8]* %x, i64 0, i64 11
  br label %for.body

for.body:
  %sum.010 = phi i8 [ 0, %entry ], [ %add, %for.body ]
  %p.09 = phi i8* [ %0, %entry ], [ %incdec.ptr, %for.body ]
  %incdec.ptr = getelementptr inbounds i8, i8* %p.09, i64 1
  %1 = load volatile i8, i8* %p.09, align 1
  %add = add i8 %1, %sum.010
  %exitcond = icmp eq i8* %incdec.ptr, %lftr.limit
  br i1 %exitcond, label %for.cond.cleanup, label %for.body

for.cond.cleanup:
  ret i8 %add
}

define dso_local void @SizeCheck(i32 %sz) {
; CHECK-LABEL: @SizeCheck{{$}}
; CHECK-NEXT: args uses:
; CHECK-NEXT: allocas uses:
; CHECK-NEXT: x1[128]: [0,4294967295){{$}}
; GLOBAL-NEXT: safe accesses:
; CHECK-EMPTY:
entry:
  %x1 = alloca [128 x i8], align 16
  %x1.sub = getelementptr inbounds [128 x i8], [128 x i8]* %x1, i64 0, i64 0
  %cmp = icmp slt i32 %sz, 129
  br i1 %cmp, label %if.then, label %if.end

if.then:
  call void @llvm.memset.p0i8.i32(i8* nonnull align 16 %x1.sub, i8 0, i32 %sz, i1 false)
  br label %if.end

if.end:
  ret void
}

; FIXME: scalable allocas are considered to be of size zero, and scalable accesses to be full-range.
; This effectively disables safety analysis for scalable allocations.
define void @Scalable(<vscale x 4 x i32>* %p, <vscale x 4 x i32>* %unused, <vscale x 4 x i32> %v) {
; CHECK-LABEL: @Scalable dso_preemptable{{$}}
; CHECK-NEXT: args uses:
; CHECK-NEXT:   p[]: full-set
; CHECK-NEXT:   unused[]: empty-set
; CHECK-NEXT: allocas uses:
; CHECK-NEXT:   x[0]: [0,1){{$}}
; GLOBAL-NEXT: safe accesses:
; GLOBAL-NEXT: store <vscale x 4 x i32> %v, <vscale x 4 x i32>* %p, align 4
; CHECK-EMPTY:
entry:
  %x = alloca <vscale x 4 x i32>, align 4
  %x1 = bitcast <vscale x 4 x i32>* %x to i8*
  store i8 0, i8* %x1, align 1
  store <vscale x 4 x i32> %v, <vscale x 4 x i32>* %p, align 4
  ret void
}

%zerosize_type = type {}

define void @ZeroSize(%zerosize_type *%p)  {
; CHECK-LABEL: @ZeroSize dso_preemptable{{$}}
; CHECK-NEXT: args uses:
; CHECK-NEXT:   p[]: empty-set
; CHECK-NEXT: allocas uses:
; CHECK-NEXT:   x[0]: empty-set
; GLOBAL-NEXT: safe accesses:
; GLOBAL-NEXT: store %zerosize_type undef, %zerosize_type* %x, align 4
; GLOBAL-NEXT: store %zerosize_type undef, %zerosize_type* undef, align 4
; GLOBAL-NEXT: load %zerosize_type, %zerosize_type* %p, align 
; CHECK-EMPTY:
entry:
  %x = alloca %zerosize_type, align 4
  store %zerosize_type undef, %zerosize_type* %x, align 4
  store %zerosize_type undef, %zerosize_type* undef, align 4
  %val = load %zerosize_type, %zerosize_type* %p, align 4
  ret void
}

define void @OperandBundle() {
; CHECK-LABEL: @OperandBundle dso_preemptable{{$}}
; CHECK-NEXT: args uses:
; CHECK-NEXT: allocas uses:
; CHECK-NEXT:   a[4]: full-set
; GLOBAL-NEXT: safe accesses:
; CHECK-EMPTY:
entry:
  %a = alloca i32, align 4
  call void @LeakAddress() ["unknown"(i32* %a)]
  ret void
}

define void @ByVal(i16* byval(i16) %p) {
  ; CHECK-LABEL: @ByVal dso_preemptable{{$}}
  ; CHECK-NEXT: args uses:
  ; CHECK-NEXT: allocas uses:
  ; GLOBAL-NEXT: safe accesses:
  ; CHECK-EMPTY:
entry:
  ret void
}

define void @TestByVal() {
; CHECK-LABEL: @TestByVal dso_preemptable{{$}}
; CHECK-NEXT: args uses:
; CHECK-NEXT: allocas uses:
; CHECK-NEXT: x[2]: [0,2)
; CHECK-NEXT: y[8]: [0,2)
; GLOBAL-NEXT: safe accesses:
; GLOBAL-NEXT: call void @ByVal(i16* byval(i16) %x)
; GLOBAL-NEXT: call void @ByVal(i16* byval(i16) %y1)
; CHECK-EMPTY:
entry:
  %x = alloca i16, align 4
  call void @ByVal(i16* byval(i16) %x)

  %y = alloca i64, align 4
  %y1 = bitcast i64* %y to i16*
  call void @ByVal(i16* byval(i16) %y1)

  ret void
}

declare void @ByValArray([100000 x i64]* byval([100000 x i64]) %p)

define void @TestByValArray() {
; CHECK-LABEL: @TestByValArray dso_preemptable{{$}}
; CHECK-NEXT: args uses:
; CHECK-NEXT: allocas uses:
; CHECK-NEXT: z[800000]: [500000,1300000)
; GLOBAL-NEXT: safe accesses:
; CHECK-EMPTY:
entry:
  %z = alloca [100000 x i64], align 4
  %z1 = bitcast [100000 x i64]* %z to i8*
  %z2 = getelementptr i8, i8* %z1, i64 500000
  %z3 = bitcast i8* %z2 to [100000 x i64]*
  call void @ByValArray([100000 x i64]* byval([100000 x i64]) %z3)
  ret void
}

define dso_local i8 @LoadMinInt64(i8* %p) {
  ; CHECK-LABEL: @LoadMinInt64{{$}}
  ; CHECK-NEXT: args uses:
  ; CHECK-NEXT: p[]: [-9223372036854775808,-9223372036854775807){{$}}
  ; CHECK-NEXT: allocas uses:
  ; GLOBAL-NEXT: safe accesses:
  ; GLOBAL-NEXT: load i8, i8* %p2, align 1
  ; CHECK-EMPTY:
  %p2 = getelementptr i8, i8* %p, i64 -9223372036854775808
  %v = load i8, i8* %p2, align 1
  ret i8 %v
}

define void @Overflow() {
; CHECK-LABEL: @Overflow dso_preemptable{{$}}
; CHECK-NEXT: args uses:
; CHECK-NEXT: allocas uses:
; LOCAL-NEXT: x[1]: empty-set, @LoadMinInt64(arg0, [-9223372036854775808,-9223372036854775807)){{$}}
; GLOBAL-NEXT: x[1]: full-set, @LoadMinInt64(arg0, [-9223372036854775808,-9223372036854775807)){{$}}
; GLOBAL-NEXT: safe accesses:
; CHECK-EMPTY:
entry:
  %x = alloca i8, align 4
  %x2 = getelementptr i8, i8* %x, i64 -9223372036854775808
  %v = call i8 @LoadMinInt64(i8* %x2)
  ret void
}

define void @DeadBlock(i64* %p) {
; CHECK-LABEL: @DeadBlock dso_preemptable{{$}}
; CHECK-NEXT: args uses:
; CHECK-NEXT: p[]: empty-set{{$}}
; CHECK-NEXT: allocas uses:
; CHECK-NEXT: x[1]: empty-set{{$}}
; GLOBAL-NEXT: safe accesses:
; GLOBAL-NEXT: store i8 5, i8* %x
; GLOBAL-NEXT: store i64 -5, i64* %p
; CHECK-EMPTY:
entry:
  %x = alloca i8, align 4
  br label %end

dead:
  store i8 5, i8* %x
  store i64 -5, i64* %p
  br label %end

end:
  ret void
}

define void @LifeNotStarted() {
; CHECK-LABEL: @LifeNotStarted dso_preemptable{{$}}
; CHECK-NEXT: args uses:
; CHECK-NEXT: allocas uses:
; CHECK: x[1]: full-set{{$}}
; CHECK: y[1]: full-set{{$}}
; CHECK: z[1]: full-set{{$}}
; GLOBAL-NEXT: safe accesses:
; CHECK-EMPTY:
entry:
  %x = alloca i8, align 4
  %y = alloca i8, align 4
  %z = alloca i8, align 4

  store i8 5, i8* %x
  %n = load i8, i8* %y
  call void @llvm.memset.p0i8.i32(i8* nonnull %z, i8 0, i32 1, i1 false)

  call void @llvm.lifetime.start.p0i8(i64 1, i8* %x)
  call void @llvm.lifetime.start.p0i8(i64 1, i8* %y)
  call void @llvm.lifetime.start.p0i8(i64 1, i8* %z)

  ret void
}

define void @LifeOK() {
; CHECK-LABEL: @LifeOK dso_preemptable{{$}}
; CHECK-NEXT: args uses:
; CHECK-NEXT: allocas uses:
; CHECK: x[1]: [0,1){{$}}
; CHECK: y[1]: [0,1){{$}}
; CHECK: z[1]: [0,1){{$}}
; GLOBAL-NEXT: safe accesses:
; GLOBAL-NEXT: store i8 5, i8* %x
; GLOBAL-NEXT: %n = load i8, i8* %y
; GLOBAL-NEXT: call void @llvm.memset.p0i8.i32(i8* nonnull %z, i8 0, i32 1, i1 false)
; CHECK-EMPTY:
entry:
  %x = alloca i8, align 4
  %y = alloca i8, align 4
  %z = alloca i8, align 4

  call void @llvm.lifetime.start.p0i8(i64 1, i8* %x)
  call void @llvm.lifetime.start.p0i8(i64 1, i8* %y)
  call void @llvm.lifetime.start.p0i8(i64 1, i8* %z)

  store i8 5, i8* %x
  %n = load i8, i8* %y
  call void @llvm.memset.p0i8.i32(i8* nonnull %z, i8 0, i32 1, i1 false)

  ret void
}

define void @LifeEnded() {
; CHECK-LABEL: @LifeEnded dso_preemptable{{$}}
; CHECK-NEXT: args uses:
; CHECK-NEXT: allocas uses:
; CHECK: x[1]: full-set{{$}}
; CHECK: y[1]: full-set{{$}}
; CHECK: z[1]: full-set{{$}}
; GLOBAL-NEXT: safe accesses:
; CHECK-EMPTY:
entry:
  %x = alloca i8, align 4
  %y = alloca i8, align 4
  %z = alloca i8, align 4

  call void @llvm.lifetime.start.p0i8(i64 1, i8* %x)
  call void @llvm.lifetime.start.p0i8(i64 1, i8* %y)
  call void @llvm.lifetime.start.p0i8(i64 1, i8* %z)

  call void @llvm.lifetime.end.p0i8(i64 1, i8* %x)
  call void @llvm.lifetime.end.p0i8(i64 1, i8* %y)
  call void @llvm.lifetime.end.p0i8(i64 1, i8* %z)

  store i8 5, i8* %x
  %n = load i8, i8* %y
  call void @llvm.memset.p0i8.i32(i8* nonnull %z, i8 0, i32 1, i1 false)

  ret void
}

define void @TwoAllocasOK() {
; CHECK-LABEL: @TwoAllocasOK
; CHECK-NEXT: args uses:
; CHECK-NEXT: allocas uses:
; CHECK: a[4]: [0,1){{$}}
; CHECK: y[1]: [0,1){{$}}
; GLOBAL-NEXT: safe accesses:
; GLOBAL-NEXT: call void @llvm.memcpy.p0i8.p0i8.i32(i8* %y, i8* %x, i32 1, i1 false)
; CHECK-EMPTY:
entry:
  %a = alloca i32, align 4
  %x = bitcast i32* %a to i8*
  %y = alloca i8, align 4
  call void @llvm.memcpy.p0i8.p0i8.i32(i8* %y, i8* %x, i32 1, i1 false)
  ret void
}

define void @TwoAllocasOOBDest() {
; CHECK-LABEL: @TwoAllocasOOBDest
; CHECK-NEXT: args uses:
; CHECK-NEXT: allocas uses:
; CHECK: a[4]: [0,4){{$}}
; CHECK: y[1]: [0,4){{$}}
; GLOBAL-NEXT: safe accesses:
; CHECK-EMPTY:
entry:
  %a = alloca i32, align 4
  %x = bitcast i32* %a to i8*
  %y = alloca i8, align 4
  call void @llvm.memcpy.p0i8.p0i8.i32(i8* %y, i8* %x, i32 4, i1 false)
  ret void
}

define void @TwoAllocasOOBSource() {
; CHECK-LABEL: @TwoAllocasOOBSource
; CHECK-NEXT: args uses:
; CHECK-NEXT: allocas uses:
; CHECK: a[4]: [0,4){{$}}
; CHECK: y[1]: [0,4){{$}}
; GLOBAL-NEXT: safe accesses:
; CHECK-EMPTY:
entry:
  %a = alloca i32, align 4
  %x = bitcast i32* %a to i8*
  %y = alloca i8, align 4
  call void @llvm.memcpy.p0i8.p0i8.i32(i8* %x, i8* %y, i32 4, i1 false)
  ret void
}

define void @TwoAllocasOOBBoth() {
; CHECK-LABEL: @TwoAllocasOOBBoth
; CHECK-NEXT: args uses:
; CHECK-NEXT: allocas uses:
; CHECK: a[4]: [0,5){{$}}
; CHECK: y[1]: [0,5){{$}}
; GLOBAL-NEXT: safe accesses:
; CHECK-EMPTY:
entry:
  %a = alloca i32, align 4
  %x = bitcast i32* %a to i8*
  %y = alloca i8, align 4
  call void @llvm.memcpy.p0i8.p0i8.i32(i8* %y, i8* %x, i32 5, i1 false)
  ret void
}

define void @MixedAccesses() {
; CHECK-LABEL: @MixedAccesses
; CHECK-NEXT: args uses:
; CHECK-NEXT: allocas uses:
; CHECK: a[4]: [0,5){{$}}
; GLOBAL-NEXT: safe accesses:
; GLOBAL-NEXT: call void @llvm.memset.p0i8.i32(i8* %x, i8 1, i32 4, i1 false)
; CHECK-EMPTY:
entry:
  %a = alloca i32, align 4
  %x = bitcast i32* %a to i8*
  call void @llvm.memset.p0i8.i32(i8* %x, i8 1, i32 5, i1 false)
  call void @llvm.memset.p0i8.i32(i8* %x, i8 1, i32 4, i1 false)
  ret void
}

define void @MixedAccesses2() {
; CHECK-LABEL: @MixedAccesses2
; CHECK-NEXT: args uses:
; CHECK-NEXT: allocas uses:
; CHECK: a[4]: [0,8){{$}}
; GLOBAL-NEXT: safe accesses:
; GLOBAL-NEXT: load i32, i32* %a, align 4
; CHECK-EMPTY:
entry:
  %a = alloca i32, align 4
  %a1 = bitcast i32* %a to i64*
  %n1 = load i64, i64* %a1, align 4
  %n2 = load i32, i32* %a, align 4
  ret void
}

define void @MixedAccesses3(void (i8*)* %func) {
; CHECK-LABEL: @MixedAccesses3
; CHECK-NEXT: args uses:
; CHECK-NEXT: func[]: full-set
; CHECK-NEXT: allocas uses:
; CHECK: a[4]: full-set{{$}}
; GLOBAL-NEXT: safe accesses:
; GLOBAL-NEXT: load i32, i32* %a, align 4
; CHECK-EMPTY:
entry:
  %a = alloca i32, align 4
  %x = bitcast i32* %a to i8*
  %n2 = load i32, i32* %a, align 4
  call void %func(i8* %x)
  ret void
}

define void @MixedAccesses4() {
; CHECK-LABEL: @MixedAccesses4
; CHECK-NEXT: args uses:
; CHECK-NEXT: allocas uses:
; CHECK: a[4]: full-set{{$}}
; CHECK: a1[8]: [0,8){{$}}
; GLOBAL-NEXT: safe accesses:
; GLOBAL-NEXT: load i32, i32* %a, align 4
; CHECK-EMPTY:
entry:
  %a = alloca i32, align 4
  %a1 = alloca i32*, align 4
  %n2 = load i32, i32* %a, align 4
  store i32* %a, i32** %a1
  ret void
}

define i32* @MixedAccesses5(i1 %x, i32* %y) {
; CHECK-LABEL: @MixedAccesses5
; CHECK-NEXT: args uses:
; CHECK: y[]: full-set
; CHECK-NEXT: allocas uses:
; CHECK: a[4]: full-set{{$}}
; GLOBAL-NEXT: safe accesses:
; GLOBAL-NEXT: load i32, i32* %a, align 4
; CHECK-EMPTY:
entry:
  %a = alloca i32, align 4
  br i1 %x, label %tlabel, label %flabel
flabel:
  %n = load i32, i32* %a, align 4
  ret i32* %y
tlabel:
  ret i32* %a
}

define void @MixedAccesses6(i8* %arg) {
; CHECK-LABEL: @MixedAccesses6
; CHECK-NEXT: args uses:
; CHECK-NEXT: arg[]: [0,4)
; CHECK-NEXT: allocas uses:
; CHECK: a[4]: [0,4)
; GLOBAL-NEXT: safe accesses:
; GLOBAL-NEXT: call void @llvm.memcpy.p0i8.p0i8.i32(i8* %x, i8* %arg, i32 4, i1 false)
; CHECK-EMPTY:
entry:
  %a = alloca i32, align 4
  %x = bitcast i32* %a to i8*
  call void @llvm.memcpy.p0i8.p0i8.i32(i8* %x, i8* %arg, i32 4, i1 false)
  ret void
}

define void @MixedAccesses7(i1 %cond, i8* %arg) {
; SECV doesn't support select, so we consider this non-stack-safe, even through
; it is.
;
; CHECK-LABEL: @MixedAccesses7
; CHECK-NEXT: args uses:
; CHECK-NEXT: arg[]: full-set
; CHECK-NEXT: allocas uses:
; CHECK: a[4]: full-set
; GLOBAL-NEXT: safe accesses:
; CHECK-EMPTY:
entry:
  %a = alloca i32, align 4
  %x = bitcast i32* %a to i8*
  %x1 = select i1 %cond, i8* %arg, i8* %x
  call void @llvm.memcpy.p0i8.p0i8.i32(i8* %x1, i8* %arg, i32 4, i1 false)
  ret void
}

define void @NoStackAccess(i8* %arg1, i8* %arg2) {
; CHECK-LABEL: @NoStackAccess
; CHECK-NEXT: args uses:
; CHECK-NEXT: arg1[]: [0,4)
; CHECK-NEXT: arg2[]: [0,4)
; CHECK-NEXT: allocas uses:
; CHECK: a[4]: empty-set{{$}}
; GLOBAL-NEXT: safe accesses:
; GLOBAL-NEXT: call void @llvm.memcpy.p0i8.p0i8.i32(i8* %arg1, i8* %arg2, i32 4, i1 false)
; CHECK-EMPTY:
entry:
  %a = alloca i32, align 4
  %x = bitcast i32* %a to i8*
  call void @llvm.memcpy.p0i8.p0i8.i32(i8* %arg1, i8* %arg2, i32 4, i1 false)
  ret void
}

define void @DoubleLifetime() {
; CHECK-LABEL: @DoubleLifetime
; CHECK-NEXT: args uses:
; CHECK-NEXT: allocas uses:
; CHECK: a[4]: full-set{{$}}
; GLOBAL-NEXT: safe accesses:
; GLOBAL-NEXT: call void @llvm.memset.p0i8.i32(i8* %x, i8 1, i32 4, i1 false)
; CHECK-EMPTY:
entry:
  %a = alloca i32, align 4
  %x = bitcast i32* %a to i8*
  call void @llvm.lifetime.start.p0i8(i64 4, i8* %x)
  call void @llvm.lifetime.end.p0i8(i64 4, i8* %x)
  call void @llvm.memset.p0i8.i32(i8* %x, i8 1, i32 4, i1 true)

  call void @llvm.lifetime.start.p0i8(i64 4, i8* %x)
  call void @llvm.memset.p0i8.i32(i8* %x, i8 1, i32 4, i1 false)
  call void @llvm.lifetime.end.p0i8(i64 4, i8* %x)
  ret void
}

define void @DoubleLifetime2() {
; CHECK-LABEL: @DoubleLifetime2
; CHECK-NEXT: args uses:
; CHECK-NEXT: allocas uses:
; CHECK: a[4]: full-set{{$}}
; GLOBAL-NEXT: safe accesses:
; GLOBAL-NEXT: call void @llvm.memset.p0i8.i32(i8* %x, i8 1, i32 4, i1 false)
; CHECK-EMPTY:
entry:
  %a = alloca i32, align 4
  %x = bitcast i32* %a to i8*
  call void @llvm.lifetime.start.p0i8(i64 4, i8* %x)
  call void @llvm.lifetime.end.p0i8(i64 4, i8* %x)
  %n = load i32, i32* %a

  call void @llvm.lifetime.start.p0i8(i64 4, i8* %x)
  call void @llvm.memset.p0i8.i32(i8* %x, i8 1, i32 4, i1 false)
  call void @llvm.lifetime.end.p0i8(i64 4, i8* %x)
  ret void
}

define void @DoubleLifetime3() {
; CHECK-LABEL: @DoubleLifetime3
; CHECK-NEXT: args uses:
; CHECK-NEXT: allocas uses:
; CHECK: a[4]: full-set{{$}}
; GLOBAL-NEXT: safe accesses:
; GLOBAL-NEXT: call void @llvm.memset.p0i8.i32(i8* %x, i8 1, i32 4, i1 false)
; CHECK-EMPTY:
entry:
  %a = alloca i32, align 4
  %x = bitcast i32* %a to i8*
  call void @llvm.lifetime.start.p0i8(i64 4, i8* %x)
  call void @llvm.lifetime.end.p0i8(i64 4, i8* %x)
  store i32 5, i32* %a

  call void @llvm.lifetime.start.p0i8(i64 4, i8* %x)
  call void @llvm.memset.p0i8.i32(i8* %x, i8 1, i32 4, i1 false)
  call void @llvm.lifetime.end.p0i8(i64 4, i8* %x)
  ret void
}

define void @DoubleLifetime4() {
; CHECK-LABEL: @DoubleLifetime4
; CHECK-NEXT: args uses:
; CHECK-NEXT: allocas uses:
; CHECK: a[4]: full-set{{$}}
; GLOBAL-NEXT: safe accesses:
; GLOBAL-NEXT: call void @llvm.memset.p0i8.i32(i8* %x, i8 1, i32 4, i1 false)
; CHECK-EMPTY:
entry:
  %a = alloca i32, align 4
  %x = bitcast i32* %a to i8*
  call void @llvm.lifetime.start.p0i8(i64 4, i8* %x)
  call void @llvm.memset.p0i8.i32(i8* %x, i8 1, i32 4, i1 false)
  call void @llvm.lifetime.end.p0i8(i64 4, i8* %x)
  call void @unknown_call(i8* %x)
  ret void
}

declare void @llvm.lifetime.start.p0i8(i64, i8* nocapture)
declare void @llvm.lifetime.end.p0i8(i64, i8* nocapture)<|MERGE_RESOLUTION|>--- conflicted
+++ resolved
@@ -358,11 +358,8 @@
 ; CHECK-NEXT: allocas uses:
 ; FIXME: SCEV can't look through selects.
 ; CHECK-NEXT: x[4]: [0,4){{$}}
-<<<<<<< HEAD
-=======
 ; GLOBAL-NEXT: safe accesses:
 ; GLOBAL-NEXT: store i8 0, i8* %x2, align 1
->>>>>>> a2ce6ee6
 ; CHECK-EMPTY:
 entry:
   %x = alloca i32, align 4
@@ -406,10 +403,7 @@
 ; CHECK-NEXT: args uses:
 ; CHECK-NEXT: allocas uses:
 ; CHECK-NEXT: x[4]: [0,6){{$}}
-<<<<<<< HEAD
-=======
-; GLOBAL-NEXT: safe accesses:
->>>>>>> a2ce6ee6
+; GLOBAL-NEXT: safe accesses:
 ; CHECK-EMPTY:
 entry:
   %x = alloca i32, align 4
