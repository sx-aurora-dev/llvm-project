--- conflicted
+++ resolved
@@ -21,12 +21,6 @@
 ; CHECK: add    {{.*}}[[RESULT]], {{.*}}[[SCRATCH]]
 ; CHECK: mov    {{.*}}[[SCRATCH]], {{.*}}[[RESULT]]
 ; CHECK: swap   {{.*}}[[SCRATCH]]
-<<<<<<< HEAD
-; CHECK: add    {{.*}}[[SCRATCH]], {{.*}}[[RESULT]]
-; CHECK: andi   {{.*}}[[SCRATCH]], 15
-; CHECK: mov    {{.*}}[[RESULT]], {{.*}}[[SCRATCH]]
-=======
 ; CHECK: add    {{.*}}[[RESULT]], {{.*}}[[SCRATCH]]
 ; CHECK: andi   {{.*}}[[RESULT]], 15
->>>>>>> a2ce6ee6
 ; CHECK: ret