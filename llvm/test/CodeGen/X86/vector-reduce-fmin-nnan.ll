; NOTE: Assertions have been autogenerated by utils/update_llc_test_checks.py
; RUN: llc < %s -mtriple=x86_64-unknown-unknown -mattr=+sse2 | FileCheck %s --check-prefixes=ALL,SSE,SSE2
; RUN: llc < %s -mtriple=x86_64-unknown-unknown -mattr=+sse4.1 | FileCheck %s --check-prefixes=ALL,SSE,SSE41
; RUN: llc < %s -mtriple=x86_64-unknown-unknown -mattr=+avx | FileCheck %s --check-prefixes=ALL,AVX
; RUN: llc < %s -mtriple=x86_64-unknown-unknown -mattr=+avx2 | FileCheck %s --check-prefixes=ALL,AVX
<<<<<<< HEAD
; RUN: llc < %s -mtriple=x86_64-unknown-unknown -mattr=+avx512f,+avx512bw | FileCheck %s --check-prefixes=ALL,AVX512
; RUN: llc < %s -mtriple=x86_64-unknown-unknown -mattr=+avx512f,+avx512bw,+avx512vl | FileCheck %s --check-prefixes=ALL,AVX512
=======
; RUN: llc < %s -mtriple=x86_64-unknown-unknown -mattr=+avx512f,+avx512bw | FileCheck %s --check-prefixes=ALL,AVX512,AVX512BW
; RUN: llc < %s -mtriple=x86_64-unknown-unknown -mattr=+avx512f,+avx512bw,+avx512vl | FileCheck %s --check-prefixes=ALL,AVX512,AVX512BW
; RUN: llc < %s -mtriple=x86_64-unknown-unknown -mattr=+avx512fp16,+avx512vl | FileCheck %s --check-prefixes=ALL,AVX512,AVX512FP16
>>>>>>> a2ce6ee6

;
; vXf32
;

define float @test_v1f32(<1 x float> %a0) {
; ALL-LABEL: test_v1f32:
; ALL:       # %bb.0:
; ALL-NEXT:    retq
  %1 = call nnan float @llvm.vector.reduce.fmin.v1f32(<1 x float> %a0)
  ret float %1
}

define float @test_v2f32(<2 x float> %a0) {
; SSE2-LABEL: test_v2f32:
; SSE2:       # %bb.0:
; SSE2-NEXT:    movaps %xmm0, %xmm1
; SSE2-NEXT:    shufps {{.*#+}} xmm1 = xmm1[1,1],xmm0[1,1]
; SSE2-NEXT:    minss %xmm1, %xmm0
; SSE2-NEXT:    retq
;
; SSE41-LABEL: test_v2f32:
; SSE41:       # %bb.0:
; SSE41-NEXT:    movshdup {{.*#+}} xmm1 = xmm0[1,1,3,3]
; SSE41-NEXT:    minss %xmm1, %xmm0
; SSE41-NEXT:    retq
;
; AVX-LABEL: test_v2f32:
; AVX:       # %bb.0:
; AVX-NEXT:    vmovshdup {{.*#+}} xmm1 = xmm0[1,1,3,3]
; AVX-NEXT:    vminss %xmm1, %xmm0, %xmm0
; AVX-NEXT:    retq
;
; AVX512-LABEL: test_v2f32:
; AVX512:       # %bb.0:
; AVX512-NEXT:    vmovshdup {{.*#+}} xmm1 = xmm0[1,1,3,3]
; AVX512-NEXT:    vminss %xmm1, %xmm0, %xmm0
; AVX512-NEXT:    retq
  %1 = call nnan float @llvm.vector.reduce.fmin.v2f32(<2 x float> %a0)
  ret float %1
}

define float @test_v3f32(<3 x float> %a0) {
; SSE2-LABEL: test_v3f32:
; SSE2:       # %bb.0:
; SSE2-NEXT:    movaps %xmm0, %xmm2
; SSE2-NEXT:    shufps {{.*#+}} xmm2 = xmm2[1,1],xmm0[1,1]
; SSE2-NEXT:    movaps %xmm0, %xmm1
; SSE2-NEXT:    minss %xmm2, %xmm1
; SSE2-NEXT:    movhlps {{.*#+}} xmm0 = xmm0[1,1]
; SSE2-NEXT:    minss %xmm0, %xmm1
; SSE2-NEXT:    movaps %xmm1, %xmm0
; SSE2-NEXT:    retq
;
; SSE41-LABEL: test_v3f32:
; SSE41:       # %bb.0:
; SSE41-NEXT:    movshdup {{.*#+}} xmm2 = xmm0[1,1,3,3]
; SSE41-NEXT:    movaps %xmm0, %xmm1
; SSE41-NEXT:    minss %xmm2, %xmm1
; SSE41-NEXT:    movhlps {{.*#+}} xmm0 = xmm0[1,1]
; SSE41-NEXT:    minss %xmm0, %xmm1
; SSE41-NEXT:    movaps %xmm1, %xmm0
; SSE41-NEXT:    retq
;
; AVX-LABEL: test_v3f32:
; AVX:       # %bb.0:
; AVX-NEXT:    vmovshdup {{.*#+}} xmm1 = xmm0[1,1,3,3]
; AVX-NEXT:    vminss %xmm1, %xmm0, %xmm1
; AVX-NEXT:    vpermilpd {{.*#+}} xmm0 = xmm0[1,0]
; AVX-NEXT:    vminss %xmm0, %xmm1, %xmm0
; AVX-NEXT:    retq
;
; AVX512-LABEL: test_v3f32:
; AVX512:       # %bb.0:
; AVX512-NEXT:    vmovshdup {{.*#+}} xmm1 = xmm0[1,1,3,3]
; AVX512-NEXT:    vminss %xmm1, %xmm0, %xmm1
; AVX512-NEXT:    vpermilpd {{.*#+}} xmm0 = xmm0[1,0]
; AVX512-NEXT:    vminss %xmm0, %xmm1, %xmm0
; AVX512-NEXT:    retq
  %1 = call nnan float @llvm.vector.reduce.fmin.v3f32(<3 x float> %a0)
  ret float %1
}

define float @test_v4f32(<4 x float> %a0) {
; SSE2-LABEL: test_v4f32:
; SSE2:       # %bb.0:
; SSE2-NEXT:    movaps %xmm0, %xmm1
; SSE2-NEXT:    unpckhpd {{.*#+}} xmm1 = xmm1[1],xmm0[1]
; SSE2-NEXT:    minps %xmm1, %xmm0
; SSE2-NEXT:    movaps %xmm0, %xmm1
; SSE2-NEXT:    shufps {{.*#+}} xmm1 = xmm1[1,1],xmm0[1,1]
; SSE2-NEXT:    minss %xmm1, %xmm0
; SSE2-NEXT:    retq
;
; SSE41-LABEL: test_v4f32:
; SSE41:       # %bb.0:
; SSE41-NEXT:    movaps %xmm0, %xmm1
; SSE41-NEXT:    unpckhpd {{.*#+}} xmm1 = xmm1[1],xmm0[1]
; SSE41-NEXT:    minps %xmm1, %xmm0
; SSE41-NEXT:    movshdup {{.*#+}} xmm1 = xmm0[1,1,3,3]
; SSE41-NEXT:    minss %xmm1, %xmm0
; SSE41-NEXT:    retq
;
; AVX-LABEL: test_v4f32:
; AVX:       # %bb.0:
; AVX-NEXT:    vpermilpd {{.*#+}} xmm1 = xmm0[1,0]
; AVX-NEXT:    vminps %xmm1, %xmm0, %xmm0
; AVX-NEXT:    vmovshdup {{.*#+}} xmm1 = xmm0[1,1,3,3]
; AVX-NEXT:    vminss %xmm1, %xmm0, %xmm0
; AVX-NEXT:    retq
;
; AVX512-LABEL: test_v4f32:
; AVX512:       # %bb.0:
; AVX512-NEXT:    vpermilpd {{.*#+}} xmm1 = xmm0[1,0]
; AVX512-NEXT:    vminps %xmm1, %xmm0, %xmm0
; AVX512-NEXT:    vmovshdup {{.*#+}} xmm1 = xmm0[1,1,3,3]
; AVX512-NEXT:    vminss %xmm1, %xmm0, %xmm0
; AVX512-NEXT:    retq
  %1 = call nnan float @llvm.vector.reduce.fmin.v4f32(<4 x float> %a0)
  ret float %1
}

define float @test_v8f32(<8 x float> %a0) {
; SSE2-LABEL: test_v8f32:
; SSE2:       # %bb.0:
; SSE2-NEXT:    minps %xmm1, %xmm0
; SSE2-NEXT:    movaps %xmm0, %xmm1
; SSE2-NEXT:    unpckhpd {{.*#+}} xmm1 = xmm1[1],xmm0[1]
; SSE2-NEXT:    minps %xmm1, %xmm0
; SSE2-NEXT:    movaps %xmm0, %xmm1
; SSE2-NEXT:    shufps {{.*#+}} xmm1 = xmm1[1,1],xmm0[1,1]
; SSE2-NEXT:    minss %xmm1, %xmm0
; SSE2-NEXT:    retq
;
; SSE41-LABEL: test_v8f32:
; SSE41:       # %bb.0:
; SSE41-NEXT:    minps %xmm1, %xmm0
; SSE41-NEXT:    movaps %xmm0, %xmm1
; SSE41-NEXT:    unpckhpd {{.*#+}} xmm1 = xmm1[1],xmm0[1]
; SSE41-NEXT:    minps %xmm1, %xmm0
; SSE41-NEXT:    movshdup {{.*#+}} xmm1 = xmm0[1,1,3,3]
; SSE41-NEXT:    minss %xmm1, %xmm0
; SSE41-NEXT:    retq
;
; AVX-LABEL: test_v8f32:
; AVX:       # %bb.0:
; AVX-NEXT:    vextractf128 $1, %ymm0, %xmm1
; AVX-NEXT:    vminps %xmm1, %xmm0, %xmm0
; AVX-NEXT:    vpermilpd {{.*#+}} xmm1 = xmm0[1,0]
; AVX-NEXT:    vminps %xmm1, %xmm0, %xmm0
; AVX-NEXT:    vmovshdup {{.*#+}} xmm1 = xmm0[1,1,3,3]
; AVX-NEXT:    vminss %xmm1, %xmm0, %xmm0
; AVX-NEXT:    vzeroupper
; AVX-NEXT:    retq
;
; AVX512-LABEL: test_v8f32:
; AVX512:       # %bb.0:
; AVX512-NEXT:    vextractf128 $1, %ymm0, %xmm1
; AVX512-NEXT:    vminps %xmm1, %xmm0, %xmm0
; AVX512-NEXT:    vpermilpd {{.*#+}} xmm1 = xmm0[1,0]
; AVX512-NEXT:    vminps %xmm1, %xmm0, %xmm0
; AVX512-NEXT:    vmovshdup {{.*#+}} xmm1 = xmm0[1,1,3,3]
; AVX512-NEXT:    vminss %xmm1, %xmm0, %xmm0
; AVX512-NEXT:    vzeroupper
; AVX512-NEXT:    retq
  %1 = call nnan float @llvm.vector.reduce.fmin.v8f32(<8 x float> %a0)
  ret float %1
}

define float @test_v16f32(<16 x float> %a0) {
; SSE2-LABEL: test_v16f32:
; SSE2:       # %bb.0:
; SSE2-NEXT:    minps %xmm3, %xmm1
; SSE2-NEXT:    minps %xmm2, %xmm0
; SSE2-NEXT:    minps %xmm1, %xmm0
; SSE2-NEXT:    movaps %xmm0, %xmm1
; SSE2-NEXT:    unpckhpd {{.*#+}} xmm1 = xmm1[1],xmm0[1]
; SSE2-NEXT:    minps %xmm1, %xmm0
; SSE2-NEXT:    movaps %xmm0, %xmm1
; SSE2-NEXT:    shufps {{.*#+}} xmm1 = xmm1[1,1],xmm0[1,1]
; SSE2-NEXT:    minss %xmm1, %xmm0
; SSE2-NEXT:    retq
;
; SSE41-LABEL: test_v16f32:
; SSE41:       # %bb.0:
; SSE41-NEXT:    minps %xmm3, %xmm1
; SSE41-NEXT:    minps %xmm2, %xmm0
; SSE41-NEXT:    minps %xmm1, %xmm0
; SSE41-NEXT:    movaps %xmm0, %xmm1
; SSE41-NEXT:    unpckhpd {{.*#+}} xmm1 = xmm1[1],xmm0[1]
; SSE41-NEXT:    minps %xmm1, %xmm0
; SSE41-NEXT:    movshdup {{.*#+}} xmm1 = xmm0[1,1,3,3]
; SSE41-NEXT:    minss %xmm1, %xmm0
; SSE41-NEXT:    retq
;
; AVX-LABEL: test_v16f32:
; AVX:       # %bb.0:
; AVX-NEXT:    vminps %ymm1, %ymm0, %ymm0
; AVX-NEXT:    vextractf128 $1, %ymm0, %xmm1
; AVX-NEXT:    vminps %xmm1, %xmm0, %xmm0
; AVX-NEXT:    vpermilpd {{.*#+}} xmm1 = xmm0[1,0]
; AVX-NEXT:    vminps %xmm1, %xmm0, %xmm0
; AVX-NEXT:    vmovshdup {{.*#+}} xmm1 = xmm0[1,1,3,3]
; AVX-NEXT:    vminss %xmm1, %xmm0, %xmm0
; AVX-NEXT:    vzeroupper
; AVX-NEXT:    retq
;
; AVX512-LABEL: test_v16f32:
; AVX512:       # %bb.0:
; AVX512-NEXT:    vextractf64x4 $1, %zmm0, %ymm1
; AVX512-NEXT:    vminps %zmm1, %zmm0, %zmm0
; AVX512-NEXT:    vextractf128 $1, %ymm0, %xmm1
; AVX512-NEXT:    vminps %xmm1, %xmm0, %xmm0
; AVX512-NEXT:    vpermilpd {{.*#+}} xmm1 = xmm0[1,0]
; AVX512-NEXT:    vminps %xmm1, %xmm0, %xmm0
; AVX512-NEXT:    vmovshdup {{.*#+}} xmm1 = xmm0[1,1,3,3]
; AVX512-NEXT:    vminss %xmm1, %xmm0, %xmm0
; AVX512-NEXT:    vzeroupper
; AVX512-NEXT:    retq
  %1 = call nnan float @llvm.vector.reduce.fmin.v16f32(<16 x float> %a0)
  ret float %1
}

;
; vXf64
;

define double @test_v2f64(<2 x double> %a0) {
; SSE-LABEL: test_v2f64:
; SSE:       # %bb.0:
; SSE-NEXT:    movapd %xmm0, %xmm1
; SSE-NEXT:    unpckhpd {{.*#+}} xmm1 = xmm1[1],xmm0[1]
; SSE-NEXT:    minsd %xmm1, %xmm0
; SSE-NEXT:    retq
;
; AVX-LABEL: test_v2f64:
; AVX:       # %bb.0:
; AVX-NEXT:    vpermilpd {{.*#+}} xmm1 = xmm0[1,0]
; AVX-NEXT:    vminsd %xmm1, %xmm0, %xmm0
; AVX-NEXT:    retq
;
; AVX512-LABEL: test_v2f64:
; AVX512:       # %bb.0:
; AVX512-NEXT:    vpermilpd {{.*#+}} xmm1 = xmm0[1,0]
; AVX512-NEXT:    vminsd %xmm1, %xmm0, %xmm0
; AVX512-NEXT:    retq
  %1 = call nnan double @llvm.vector.reduce.fmin.v2f64(<2 x double> %a0)
  ret double %1
}

define double @test_v4f64(<4 x double> %a0) {
; SSE-LABEL: test_v4f64:
; SSE:       # %bb.0:
; SSE-NEXT:    minpd %xmm1, %xmm0
; SSE-NEXT:    movapd %xmm0, %xmm1
; SSE-NEXT:    unpckhpd {{.*#+}} xmm1 = xmm1[1],xmm0[1]
; SSE-NEXT:    minsd %xmm1, %xmm0
; SSE-NEXT:    retq
;
; AVX-LABEL: test_v4f64:
; AVX:       # %bb.0:
; AVX-NEXT:    vextractf128 $1, %ymm0, %xmm1
; AVX-NEXT:    vminpd %xmm1, %xmm0, %xmm0
; AVX-NEXT:    vpermilpd {{.*#+}} xmm1 = xmm0[1,0]
; AVX-NEXT:    vminsd %xmm1, %xmm0, %xmm0
; AVX-NEXT:    vzeroupper
; AVX-NEXT:    retq
;
; AVX512-LABEL: test_v4f64:
; AVX512:       # %bb.0:
; AVX512-NEXT:    vextractf128 $1, %ymm0, %xmm1
; AVX512-NEXT:    vminpd %xmm1, %xmm0, %xmm0
; AVX512-NEXT:    vpermilpd {{.*#+}} xmm1 = xmm0[1,0]
; AVX512-NEXT:    vminsd %xmm1, %xmm0, %xmm0
; AVX512-NEXT:    vzeroupper
; AVX512-NEXT:    retq
  %1 = call nnan double @llvm.vector.reduce.fmin.v4f64(<4 x double> %a0)
  ret double %1
}

define double @test_v8f64(<8 x double> %a0) {
; SSE-LABEL: test_v8f64:
; SSE:       # %bb.0:
; SSE-NEXT:    minpd %xmm3, %xmm1
; SSE-NEXT:    minpd %xmm2, %xmm0
; SSE-NEXT:    minpd %xmm1, %xmm0
; SSE-NEXT:    movapd %xmm0, %xmm1
; SSE-NEXT:    unpckhpd {{.*#+}} xmm1 = xmm1[1],xmm0[1]
; SSE-NEXT:    minsd %xmm1, %xmm0
; SSE-NEXT:    retq
;
; AVX-LABEL: test_v8f64:
; AVX:       # %bb.0:
; AVX-NEXT:    vminpd %ymm1, %ymm0, %ymm0
; AVX-NEXT:    vextractf128 $1, %ymm0, %xmm1
; AVX-NEXT:    vminpd %xmm1, %xmm0, %xmm0
; AVX-NEXT:    vpermilpd {{.*#+}} xmm1 = xmm0[1,0]
; AVX-NEXT:    vminsd %xmm1, %xmm0, %xmm0
; AVX-NEXT:    vzeroupper
; AVX-NEXT:    retq
;
; AVX512-LABEL: test_v8f64:
; AVX512:       # %bb.0:
; AVX512-NEXT:    vextractf64x4 $1, %zmm0, %ymm1
; AVX512-NEXT:    vminpd %zmm1, %zmm0, %zmm0
; AVX512-NEXT:    vextractf128 $1, %ymm0, %xmm1
; AVX512-NEXT:    vminpd %xmm1, %xmm0, %xmm0
; AVX512-NEXT:    vpermilpd {{.*#+}} xmm1 = xmm0[1,0]
; AVX512-NEXT:    vminsd %xmm1, %xmm0, %xmm0
; AVX512-NEXT:    vzeroupper
; AVX512-NEXT:    retq
  %1 = call nnan double @llvm.vector.reduce.fmin.v8f64(<8 x double> %a0)
  ret double %1
}

define double @test_v16f64(<16 x double> %a0) {
; SSE-LABEL: test_v16f64:
; SSE:       # %bb.0:
; SSE-NEXT:    minpd %xmm6, %xmm2
; SSE-NEXT:    minpd %xmm4, %xmm0
; SSE-NEXT:    minpd %xmm2, %xmm0
; SSE-NEXT:    minpd %xmm7, %xmm3
; SSE-NEXT:    minpd %xmm5, %xmm1
; SSE-NEXT:    minpd %xmm3, %xmm1
; SSE-NEXT:    minpd %xmm1, %xmm0
; SSE-NEXT:    movapd %xmm0, %xmm1
; SSE-NEXT:    unpckhpd {{.*#+}} xmm1 = xmm1[1],xmm0[1]
; SSE-NEXT:    minsd %xmm1, %xmm0
; SSE-NEXT:    retq
;
; AVX-LABEL: test_v16f64:
; AVX:       # %bb.0:
; AVX-NEXT:    vminpd %ymm3, %ymm1, %ymm1
; AVX-NEXT:    vminpd %ymm2, %ymm0, %ymm0
; AVX-NEXT:    vminpd %ymm1, %ymm0, %ymm0
; AVX-NEXT:    vextractf128 $1, %ymm0, %xmm1
; AVX-NEXT:    vminpd %xmm1, %xmm0, %xmm0
; AVX-NEXT:    vpermilpd {{.*#+}} xmm1 = xmm0[1,0]
; AVX-NEXT:    vminsd %xmm1, %xmm0, %xmm0
; AVX-NEXT:    vzeroupper
; AVX-NEXT:    retq
;
; AVX512-LABEL: test_v16f64:
; AVX512:       # %bb.0:
; AVX512-NEXT:    vminpd %zmm1, %zmm0, %zmm0
; AVX512-NEXT:    vextractf64x4 $1, %zmm0, %ymm1
; AVX512-NEXT:    vminpd %zmm1, %zmm0, %zmm0
; AVX512-NEXT:    vextractf128 $1, %ymm0, %xmm1
; AVX512-NEXT:    vminpd %xmm1, %xmm0, %xmm0
; AVX512-NEXT:    vpermilpd {{.*#+}} xmm1 = xmm0[1,0]
; AVX512-NEXT:    vminsd %xmm1, %xmm0, %xmm0
; AVX512-NEXT:    vzeroupper
; AVX512-NEXT:    retq
  %1 = call nnan double @llvm.vector.reduce.fmin.v16f64(<16 x double> %a0)
  ret double %1
}

define half @test_v2f16(<2 x half> %a0) nounwind {
; SSE-LABEL: test_v2f16:
; SSE:       # %bb.0:
; SSE-NEXT:    pushq %rbp
; SSE-NEXT:    pushq %r14
; SSE-NEXT:    pushq %rbx
; SSE-NEXT:    subq $16, %rsp
; SSE-NEXT:    movl %esi, %ebx
; SSE-NEXT:    movl %edi, %r14d
; SSE-NEXT:    movzwl %bx, %ebp
; SSE-NEXT:    movl %ebp, %edi
; SSE-NEXT:    callq __gnu_h2f_ieee@PLT
; SSE-NEXT:    movss %xmm0, {{[-0-9]+}}(%r{{[sb]}}p) # 4-byte Spill
; SSE-NEXT:    movzwl %r14w, %edi
; SSE-NEXT:    callq __gnu_h2f_ieee@PLT
; SSE-NEXT:    ucomiss {{[-0-9]+}}(%r{{[sb]}}p), %xmm0 # 4-byte Folded Reload
; SSE-NEXT:    movw %bp, {{[0-9]+}}(%rsp)
; SSE-NEXT:    cmovbl %r14d, %ebx
; SSE-NEXT:    movw %bx, (%rsp)
; SSE-NEXT:    movl (%rsp), %eax
; SSE-NEXT:    # kill: def $ax killed $ax killed $eax
; SSE-NEXT:    addq $16, %rsp
; SSE-NEXT:    popq %rbx
; SSE-NEXT:    popq %r14
; SSE-NEXT:    popq %rbp
; SSE-NEXT:    retq
;
; AVX-LABEL: test_v2f16:
; AVX:       # %bb.0:
; AVX-NEXT:    pushq %rbp
; AVX-NEXT:    pushq %r14
; AVX-NEXT:    pushq %rbx
; AVX-NEXT:    subq $16, %rsp
; AVX-NEXT:    movl %esi, %ebx
; AVX-NEXT:    movl %edi, %r14d
; AVX-NEXT:    movzwl %bx, %ebp
; AVX-NEXT:    movl %ebp, %edi
; AVX-NEXT:    callq __gnu_h2f_ieee@PLT
; AVX-NEXT:    vmovss %xmm0, {{[-0-9]+}}(%r{{[sb]}}p) # 4-byte Spill
; AVX-NEXT:    movzwl %r14w, %edi
; AVX-NEXT:    callq __gnu_h2f_ieee@PLT
; AVX-NEXT:    vucomiss {{[-0-9]+}}(%r{{[sb]}}p), %xmm0 # 4-byte Folded Reload
; AVX-NEXT:    movw %bp, {{[0-9]+}}(%rsp)
; AVX-NEXT:    cmovbl %r14d, %ebx
; AVX-NEXT:    movw %bx, (%rsp)
; AVX-NEXT:    movl (%rsp), %eax
; AVX-NEXT:    # kill: def $ax killed $ax killed $eax
; AVX-NEXT:    addq $16, %rsp
; AVX-NEXT:    popq %rbx
; AVX-NEXT:    popq %r14
; AVX-NEXT:    popq %rbp
; AVX-NEXT:    retq
;
<<<<<<< HEAD
; AVX512-LABEL: test_v2f16:
; AVX512:       # %bb.0:
; AVX512-NEXT:    movzwl %si, %eax
; AVX512-NEXT:    vmovd %eax, %xmm0
; AVX512-NEXT:    vcvtph2ps %xmm0, %xmm0
; AVX512-NEXT:    movzwl %di, %ecx
; AVX512-NEXT:    vmovd %ecx, %xmm1
; AVX512-NEXT:    vcvtph2ps %xmm1, %xmm1
; AVX512-NEXT:    vucomiss %xmm0, %xmm1
; AVX512-NEXT:    movw %ax, -{{[0-9]+}}(%rsp)
; AVX512-NEXT:    cmovbl %edi, %esi
; AVX512-NEXT:    movw %si, -{{[0-9]+}}(%rsp)
; AVX512-NEXT:    movl -{{[0-9]+}}(%rsp), %eax
; AVX512-NEXT:    # kill: def $ax killed $ax killed $eax
; AVX512-NEXT:    retq
=======
; AVX512BW-LABEL: test_v2f16:
; AVX512BW:       # %bb.0:
; AVX512BW-NEXT:    movzwl %si, %eax
; AVX512BW-NEXT:    vmovd %eax, %xmm0
; AVX512BW-NEXT:    vcvtph2ps %xmm0, %xmm0
; AVX512BW-NEXT:    movzwl %di, %ecx
; AVX512BW-NEXT:    vmovd %ecx, %xmm1
; AVX512BW-NEXT:    vcvtph2ps %xmm1, %xmm1
; AVX512BW-NEXT:    vucomiss %xmm0, %xmm1
; AVX512BW-NEXT:    movw %ax, -{{[0-9]+}}(%rsp)
; AVX512BW-NEXT:    cmovbl %edi, %esi
; AVX512BW-NEXT:    movw %si, -{{[0-9]+}}(%rsp)
; AVX512BW-NEXT:    movl -{{[0-9]+}}(%rsp), %eax
; AVX512BW-NEXT:    # kill: def $ax killed $ax killed $eax
; AVX512BW-NEXT:    retq
;
; AVX512FP16-LABEL: test_v2f16:
; AVX512FP16:       # %bb.0:
; AVX512FP16-NEXT:    vpsrld $16, %xmm0, %xmm1
; AVX512FP16-NEXT:    vcmpltph %xmm1, %xmm0, %k1
; AVX512FP16-NEXT:    vmovsh %xmm0, %xmm0, %xmm1 {%k1}
; AVX512FP16-NEXT:    vmovaps %xmm1, %xmm0
; AVX512FP16-NEXT:    retq
>>>>>>> a2ce6ee6
  %1 = call nnan half @llvm.vector.reduce.fmin.v2f16(<2 x half> %a0)
  ret half %1
}

declare float @llvm.vector.reduce.fmin.v1f32(<1 x float>)
declare float @llvm.vector.reduce.fmin.v2f32(<2 x float>)
declare float @llvm.vector.reduce.fmin.v3f32(<3 x float>)
declare float @llvm.vector.reduce.fmin.v4f32(<4 x float>)
declare float @llvm.vector.reduce.fmin.v8f32(<8 x float>)
declare float @llvm.vector.reduce.fmin.v16f32(<16 x float>)

declare double @llvm.vector.reduce.fmin.v2f64(<2 x double>)
declare double @llvm.vector.reduce.fmin.v4f64(<4 x double>)
declare double @llvm.vector.reduce.fmin.v8f64(<8 x double>)
declare double @llvm.vector.reduce.fmin.v16f64(<16 x double>)

declare half @llvm.vector.reduce.fmin.v2f16(<2 x half>)<|MERGE_RESOLUTION|>--- conflicted
+++ resolved
@@ -3,14 +3,9 @@
 ; RUN: llc < %s -mtriple=x86_64-unknown-unknown -mattr=+sse4.1 | FileCheck %s --check-prefixes=ALL,SSE,SSE41
 ; RUN: llc < %s -mtriple=x86_64-unknown-unknown -mattr=+avx | FileCheck %s --check-prefixes=ALL,AVX
 ; RUN: llc < %s -mtriple=x86_64-unknown-unknown -mattr=+avx2 | FileCheck %s --check-prefixes=ALL,AVX
-<<<<<<< HEAD
-; RUN: llc < %s -mtriple=x86_64-unknown-unknown -mattr=+avx512f,+avx512bw | FileCheck %s --check-prefixes=ALL,AVX512
-; RUN: llc < %s -mtriple=x86_64-unknown-unknown -mattr=+avx512f,+avx512bw,+avx512vl | FileCheck %s --check-prefixes=ALL,AVX512
-=======
 ; RUN: llc < %s -mtriple=x86_64-unknown-unknown -mattr=+avx512f,+avx512bw | FileCheck %s --check-prefixes=ALL,AVX512,AVX512BW
 ; RUN: llc < %s -mtriple=x86_64-unknown-unknown -mattr=+avx512f,+avx512bw,+avx512vl | FileCheck %s --check-prefixes=ALL,AVX512,AVX512BW
 ; RUN: llc < %s -mtriple=x86_64-unknown-unknown -mattr=+avx512fp16,+avx512vl | FileCheck %s --check-prefixes=ALL,AVX512,AVX512FP16
->>>>>>> a2ce6ee6
 
 ;
 ; vXf32
@@ -421,23 +416,6 @@
 ; AVX-NEXT:    popq %rbp
 ; AVX-NEXT:    retq
 ;
-<<<<<<< HEAD
-; AVX512-LABEL: test_v2f16:
-; AVX512:       # %bb.0:
-; AVX512-NEXT:    movzwl %si, %eax
-; AVX512-NEXT:    vmovd %eax, %xmm0
-; AVX512-NEXT:    vcvtph2ps %xmm0, %xmm0
-; AVX512-NEXT:    movzwl %di, %ecx
-; AVX512-NEXT:    vmovd %ecx, %xmm1
-; AVX512-NEXT:    vcvtph2ps %xmm1, %xmm1
-; AVX512-NEXT:    vucomiss %xmm0, %xmm1
-; AVX512-NEXT:    movw %ax, -{{[0-9]+}}(%rsp)
-; AVX512-NEXT:    cmovbl %edi, %esi
-; AVX512-NEXT:    movw %si, -{{[0-9]+}}(%rsp)
-; AVX512-NEXT:    movl -{{[0-9]+}}(%rsp), %eax
-; AVX512-NEXT:    # kill: def $ax killed $ax killed $eax
-; AVX512-NEXT:    retq
-=======
 ; AVX512BW-LABEL: test_v2f16:
 ; AVX512BW:       # %bb.0:
 ; AVX512BW-NEXT:    movzwl %si, %eax
@@ -461,7 +439,6 @@
 ; AVX512FP16-NEXT:    vmovsh %xmm0, %xmm0, %xmm1 {%k1}
 ; AVX512FP16-NEXT:    vmovaps %xmm1, %xmm0
 ; AVX512FP16-NEXT:    retq
->>>>>>> a2ce6ee6
   %1 = call nnan half @llvm.vector.reduce.fmin.v2f16(<2 x half> %a0)
   ret half %1
 }
