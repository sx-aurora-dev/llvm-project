--- conflicted
+++ resolved
@@ -223,8 +223,6 @@
   ret i32 %5
 }
 
-<<<<<<< HEAD
-=======
 define void @foo9(i1 zeroext %0) nounwind #0 !prof !14 {
 ;; Check that function with section attribute is not split.
 ; MFS-DEFAULTS-LABEL: foo9
@@ -245,7 +243,6 @@
 }
 
 
->>>>>>> 2ab1d525
 declare i32 @bar()
 declare i32 @baz()
 declare i32 @bam()
