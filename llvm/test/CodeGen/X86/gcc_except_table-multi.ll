; RUN: llc -simplifycfg-require-and-preserve-domtree=1 < %s -mtriple=x86_64 -binutils-version=2.35 | FileCheck %s --check-prefixes=CHECK,NORMAL
; RUN: llc -simplifycfg-require-and-preserve-domtree=1 < %s -mtriple=x86_64 -binutils-version=2.36 | FileCheck %s --check-prefixes=CHECK,NORMAL
; RUN: llc -simplifycfg-require-and-preserve-domtree=1 < %s -mtriple=x86_64 -function-sections -binutils-version=2.35 | FileCheck %s --check-prefixes=CHECK,SEP_BFD
; RUN: llc -simplifycfg-require-and-preserve-domtree=1 < %s -mtriple=x86_64 -function-sections -binutils-version=2.36 | FileCheck %s --check-prefixes=CHECK,SEP

; RUN: llc -simplifycfg-require-and-preserve-domtree=1 < %s -mtriple=x86_64 -function-sections -unique-section-names=false | FileCheck %s --check-prefixes=CHECK,SEP_NOUNIQUE
; RUN: llc -simplifycfg-require-and-preserve-domtree=1 < %s -mtriple=x86_64 -unique-section-names=false | FileCheck %s --check-prefixes=CHECK,NOUNIQUE

@_ZTIi = external constant i8*

;; If the function is in a comdat group, the generated .gcc_except_table should
;; be placed in the same group, so that .gcc_except_table can be discarded if
;; the comdat is not prevailing. If -funique-section-names, append the function name.
$group = comdat any
define i32 @group() uwtable comdat personality i8* bitcast (i32 (...)* @__gxx_personality_v0 to i8*) {
; CHECK-LABEL:       group:
; CHECK:             .cfi_endproc
; NORMAL-NEXT:       .section .gcc_except_table.group,"aG",@progbits,group,comdat{{$}}
; SEP_BFD-NEXT:      .section .gcc_except_table.group,"aG",@progbits,group,comdat{{$}}
; SEP-NEXT:          .section .gcc_except_table.group,"aGo",@progbits,group,comdat,group{{$}}
; SEP_NOUNIQUE-NEXT: .section .gcc_except_table,"aG",@progbits,group,comdat{{$}}
; NOUNIQUE-NEXT:     .section .gcc_except_table,"aG",@progbits,group,comdat{{$}}
entry:
  invoke void @ext() to label %try.cont unwind label %lpad
lpad:
  %0 = landingpad { i8*, i32 } catch i8* bitcast (i8** @_ZTIi to i8*)
  br label %eh.resume
try.cont:
  ret i32 0
eh.resume:
  resume { i8*, i32 } %0
}

;; If the function is not in a comdat group, but function sections is enabled,
;; use a separate section by either using a unique ID (integrated assembler) or
;; a suffix (GNU as<2.35).
define i32 @foo() uwtable personality i8* bitcast (i32 (...)* @__gxx_personality_v0 to i8*) {
; CHECK-LABEL:       foo:
; CHECK:             .cfi_endproc
; NORMAL-NEXT:       .section .gcc_except_table,"a",@progbits{{$}}
; SEP_BFD-NEXT:      .section .gcc_except_table.foo,"a",@progbits{{$}}
; SEP-NEXT:          .section .gcc_except_table.foo,"ao",@progbits,foo{{$}}
; SEP_NOUNIQUE-NEXT: .section .gcc_except_table,"a",@progbits{{$}}
; NOUNIQUE-NEXT:     .section .gcc_except_table,"a",@progbits{{$}}
<<<<<<< HEAD
=======
entry:
  invoke void @ext() to label %try.cont unwind label %lpad
lpad:
  %0 = landingpad { i8*, i32 } catch i8* bitcast (i8** @_ZTIi to i8*)
  br label %eh.resume
try.cont:
  ret i32 0
eh.resume:
  resume { i8*, i32 } %0
}

;; If the function is in a comdat group with nodeduplicate kind, the generated
;; .gcc_except_table should is lowered to a zero-flag ELF section group.
$zero = comdat nodeduplicate
define i32 @zero() uwtable comdat personality i8* bitcast (i32 (...)* @__gxx_personality_v0 to i8*) {
; CHECK-LABEL:       zero:
; CHECK:             .cfi_endproc
; NORMAL-NEXT:       .section .gcc_except_table.zero,"aG",@progbits,zero{{$}}
; SEP_BFD-NEXT:      .section .gcc_except_table.zero,"aG",@progbits,zero{{$}}
; SEP-NEXT:          .section .gcc_except_table.zero,"aGo",@progbits,zero,zero{{$}}
; SEP_NOUNIQUE-NEXT: .section .gcc_except_table,"aG",@progbits,zero{{$}}
; NOUNIQUE-NEXT:     .section .gcc_except_table,"aG",@progbits,zero{{$}}
>>>>>>> 2ab1d525
entry:
  invoke void @ext() to label %try.cont unwind label %lpad
lpad:
  %0 = landingpad { i8*, i32 } catch i8* bitcast (i8** @_ZTIi to i8*)
  br label %eh.resume
try.cont:
  ret i32 0
eh.resume:
  resume { i8*, i32 } %0
}

declare void @ext()

declare i32 @__gxx_personality_v0(...)<|MERGE_RESOLUTION|>--- conflicted
+++ resolved
@@ -42,8 +42,6 @@
 ; SEP-NEXT:          .section .gcc_except_table.foo,"ao",@progbits,foo{{$}}
 ; SEP_NOUNIQUE-NEXT: .section .gcc_except_table,"a",@progbits{{$}}
 ; NOUNIQUE-NEXT:     .section .gcc_except_table,"a",@progbits{{$}}
-<<<<<<< HEAD
-=======
 entry:
   invoke void @ext() to label %try.cont unwind label %lpad
 lpad:
@@ -66,7 +64,6 @@
 ; SEP-NEXT:          .section .gcc_except_table.zero,"aGo",@progbits,zero,zero{{$}}
 ; SEP_NOUNIQUE-NEXT: .section .gcc_except_table,"aG",@progbits,zero{{$}}
 ; NOUNIQUE-NEXT:     .section .gcc_except_table,"aG",@progbits,zero{{$}}
->>>>>>> 2ab1d525
 entry:
   invoke void @ext() to label %try.cont unwind label %lpad
 lpad:
