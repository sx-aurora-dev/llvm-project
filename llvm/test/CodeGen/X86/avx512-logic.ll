; NOTE: Assertions have been autogenerated by utils/update_llc_test_checks.py
; RUN: llc < %s -mtriple=x86_64-apple-darwin -mcpu=knl | FileCheck %s --check-prefix=ALL --check-prefix=KNL
; RUN: llc < %s -mtriple=x86_64-apple-darwin -mcpu=skx | FileCheck %s --check-prefix=ALL --check-prefix=SKX


define <16 x i32> @vpandd(<16 x i32> %a, <16 x i32> %b) nounwind uwtable readnone ssp {
; ALL-LABEL: vpandd:
; ALL:       ## %bb.0: ## %entry
; ALL-NEXT:    vpaddd {{\.?LCPI[0-9]+_[0-9]+}}(%rip){1to16}, %zmm0, %zmm0
; ALL-NEXT:    vpandd %zmm1, %zmm0, %zmm0
; ALL-NEXT:    retq
entry:
  ; Force the execution domain with an add.
  %a2 = add <16 x i32> %a, <i32 2, i32 2, i32 2, i32 2, i32 2, i32 2, i32 2, i32 2,
                            i32 2, i32 2, i32 2, i32 2, i32 2, i32 2, i32 2, i32 2>
  %x = and <16 x i32> %a2, %b
  ret <16 x i32> %x
}

define <16 x i32> @vpandnd(<16 x i32> %a, <16 x i32> %b) nounwind uwtable readnone ssp {
; ALL-LABEL: vpandnd:
; ALL:       ## %bb.0: ## %entry
; ALL-NEXT:    vpaddd {{\.?LCPI[0-9]+_[0-9]+}}(%rip){1to16}, %zmm0, %zmm0
; ALL-NEXT:    vpandnd %zmm0, %zmm1, %zmm0
; ALL-NEXT:    retq
entry:
  ; Force the execution domain with an add.
  %a2 = add <16 x i32> %a, <i32 3, i32 3, i32 3, i32 3, i32 3, i32 3, i32 3, i32 3,
                            i32 3, i32 3, i32 3, i32 3, i32 3, i32 3, i32 3, i32 3>
  %b2 = xor <16 x i32> %b, <i32 -1, i32 -1, i32 -1, i32 -1, i32 -1, i32 -1, i32 -1, i32 -1,
                            i32 -1, i32 -1, i32 -1, i32 -1, i32 -1, i32 -1, i32 -1, i32 -1>
  %x = and <16 x i32> %a2, %b2
  ret <16 x i32> %x
}

define <16 x i32> @vpord(<16 x i32> %a, <16 x i32> %b) nounwind uwtable readnone ssp {
; ALL-LABEL: vpord:
; ALL:       ## %bb.0: ## %entry
; ALL-NEXT:    vpaddd {{\.?LCPI[0-9]+_[0-9]+}}(%rip){1to16}, %zmm0, %zmm0
; ALL-NEXT:    vpord %zmm1, %zmm0, %zmm0
; ALL-NEXT:    retq
entry:
  ; Force the execution domain with an add.
  %a2 = add <16 x i32> %a, <i32 4, i32 4, i32 4, i32 4, i32 4, i32 4, i32 4, i32 4,
                            i32 4, i32 4, i32 4, i32 4, i32 4, i32 4, i32 4, i32 4>
  %x = or <16 x i32> %a2, %b
  ret <16 x i32> %x
}

define <16 x i32> @vpxord(<16 x i32> %a, <16 x i32> %b) nounwind uwtable readnone ssp {
; ALL-LABEL: vpxord:
; ALL:       ## %bb.0: ## %entry
; ALL-NEXT:    vpaddd {{\.?LCPI[0-9]+_[0-9]+}}(%rip){1to16}, %zmm0, %zmm0
; ALL-NEXT:    vpxord %zmm1, %zmm0, %zmm0
; ALL-NEXT:    retq
entry:
  ; Force the execution domain with an add.
  %a2 = add <16 x i32> %a, <i32 5, i32 5, i32 5, i32 5, i32 5, i32 5, i32 5, i32 5,
                            i32 5, i32 5, i32 5, i32 5, i32 5, i32 5, i32 5, i32 5>
  %x = xor <16 x i32> %a2, %b
  ret <16 x i32> %x
}

define <8 x i64> @vpandq(<8 x i64> %a, <8 x i64> %b) nounwind uwtable readnone ssp {
; ALL-LABEL: vpandq:
; ALL:       ## %bb.0: ## %entry
; ALL-NEXT:    vpaddq {{\.?LCPI[0-9]+_[0-9]+}}(%rip){1to8}, %zmm0, %zmm0
; ALL-NEXT:    vpandq %zmm1, %zmm0, %zmm0
; ALL-NEXT:    retq
entry:
  ; Force the execution domain with an add.
  %a2 = add <8 x i64> %a, <i64 6, i64 6, i64 6, i64 6, i64 6, i64 6, i64 6, i64 6>
  %x = and <8 x i64> %a2, %b
  ret <8 x i64> %x
}

define <8 x i64> @vpandnq(<8 x i64> %a, <8 x i64> %b) nounwind uwtable readnone ssp {
; ALL-LABEL: vpandnq:
; ALL:       ## %bb.0: ## %entry
; ALL-NEXT:    vpaddq {{\.?LCPI[0-9]+_[0-9]+}}(%rip){1to8}, %zmm0, %zmm0
; ALL-NEXT:    vpandnq %zmm0, %zmm1, %zmm0
; ALL-NEXT:    retq
entry:
  ; Force the execution domain with an add.
  %a2 = add <8 x i64> %a, <i64 7, i64 7, i64 7, i64 7, i64 7, i64 7, i64 7, i64 7>
  %b2 = xor <8 x i64> %b, <i64 -1, i64 -1, i64 -1, i64 -1, i64 -1, i64 -1, i64 -1, i64 -1>
  %x = and <8 x i64> %a2, %b2
  ret <8 x i64> %x
}

define <8 x i64> @vporq(<8 x i64> %a, <8 x i64> %b) nounwind uwtable readnone ssp {
; ALL-LABEL: vporq:
; ALL:       ## %bb.0: ## %entry
; ALL-NEXT:    vpaddq {{\.?LCPI[0-9]+_[0-9]+}}(%rip){1to8}, %zmm0, %zmm0
; ALL-NEXT:    vporq %zmm1, %zmm0, %zmm0
; ALL-NEXT:    retq
entry:
  ; Force the execution domain with an add.
  %a2 = add <8 x i64> %a, <i64 8, i64 8, i64 8, i64 8, i64 8, i64 8, i64 8, i64 8>
  %x = or <8 x i64> %a2, %b
  ret <8 x i64> %x
}

define <8 x i64> @vpxorq(<8 x i64> %a, <8 x i64> %b) nounwind uwtable readnone ssp {
; ALL-LABEL: vpxorq:
; ALL:       ## %bb.0: ## %entry
; ALL-NEXT:    vpaddq {{\.?LCPI[0-9]+_[0-9]+}}(%rip){1to8}, %zmm0, %zmm0
; ALL-NEXT:    vpxorq %zmm1, %zmm0, %zmm0
; ALL-NEXT:    retq
entry:
  ; Force the execution domain with an add.
  %a2 = add <8 x i64> %a, <i64 9, i64 9, i64 9, i64 9, i64 9, i64 9, i64 9, i64 9>
  %x = xor <8 x i64> %a2, %b
  ret <8 x i64> %x
}


define <8 x i64> @orq_broadcast(<8 x i64> %a) nounwind {
; KNL-LABEL: orq_broadcast:
; KNL:       ## %bb.0:
; KNL-NEXT:    vporq {{\.?LCPI[0-9]+_[0-9]+}}(%rip){1to8}, %zmm0, %zmm0
; KNL-NEXT:    retq
;
; SKX-LABEL: orq_broadcast:
; SKX:       ## %bb.0:
; SKX-NEXT:    vorpd {{\.?LCPI[0-9]+_[0-9]+}}(%rip){1to8}, %zmm0, %zmm0
; SKX-NEXT:    retq
  %b = or <8 x i64> %a, <i64 2, i64 2, i64 2, i64 2, i64 2, i64 2, i64 2, i64 2>
  ret <8 x i64> %b
}

define <16 x i32> @andd512fold(<16 x i32> %y, <16 x i32>* %x) {
; KNL-LABEL: andd512fold:
; KNL:       ## %bb.0: ## %entry
; KNL-NEXT:    vpandd (%rdi), %zmm0, %zmm0
; KNL-NEXT:    retq
;
; SKX-LABEL: andd512fold:
; SKX:       ## %bb.0: ## %entry
; SKX-NEXT:    vandps (%rdi), %zmm0, %zmm0
; SKX-NEXT:    retq
entry:
  %a = load <16 x i32>, <16 x i32>* %x, align 4
  %b = and <16 x i32> %y, %a
  ret <16 x i32> %b
}

define <8 x i64> @andqbrst(<8 x i64> %p1, i64* %ap) {
; KNL-LABEL: andqbrst:
; KNL:       ## %bb.0: ## %entry
; KNL-NEXT:    vpandq (%rdi){1to8}, %zmm0, %zmm0
; KNL-NEXT:    retq
;
; SKX-LABEL: andqbrst:
; SKX:       ## %bb.0: ## %entry
; SKX-NEXT:    vandpd (%rdi){1to8}, %zmm0, %zmm0
; SKX-NEXT:    retq
entry:
  %a = load i64, i64* %ap, align 8
  %b = insertelement <8 x i64> undef, i64 %a, i32 0
  %c = shufflevector <8 x i64> %b, <8 x i64> undef, <8 x i32> zeroinitializer
  %d = and <8 x i64> %p1, %c
  ret <8 x i64>%d
}

define <64 x i8> @and_v64i8(<64 x i8> %a, <64 x i8> %b) {
; KNL-LABEL: and_v64i8:
; KNL:       ## %bb.0:
; KNL-NEXT:    vpandq %zmm1, %zmm0, %zmm0
; KNL-NEXT:    retq
;
; SKX-LABEL: and_v64i8:
; SKX:       ## %bb.0:
; SKX-NEXT:    vandps %zmm1, %zmm0, %zmm0
; SKX-NEXT:    retq
  %res = and <64 x i8> %a, %b
  ret <64 x i8> %res
}

define <64 x i8> @andn_v64i8(<64 x i8> %a, <64 x i8> %b) {
; KNL-LABEL: andn_v64i8:
; KNL:       ## %bb.0:
; KNL-NEXT:    vpandnq %zmm0, %zmm1, %zmm0
; KNL-NEXT:    retq
;
; SKX-LABEL: andn_v64i8:
; SKX:       ## %bb.0:
; SKX-NEXT:    vandnps %zmm0, %zmm1, %zmm0
; SKX-NEXT:    retq
  %b2 = xor <64 x i8> %b, <i8 -1, i8 -1, i8 -1, i8 -1, i8 -1, i8 -1, i8 -1, i8 -1, i8 -1, i8 -1, i8 -1, i8 -1, i8 -1, i8 -1, i8 -1, i8 -1,
                           i8 -1, i8 -1, i8 -1, i8 -1, i8 -1, i8 -1, i8 -1, i8 -1, i8 -1, i8 -1, i8 -1, i8 -1, i8 -1, i8 -1, i8 -1, i8 -1,
                           i8 -1, i8 -1, i8 -1, i8 -1, i8 -1, i8 -1, i8 -1, i8 -1, i8 -1, i8 -1, i8 -1, i8 -1, i8 -1, i8 -1, i8 -1, i8 -1,
                           i8 -1, i8 -1, i8 -1, i8 -1, i8 -1, i8 -1, i8 -1, i8 -1, i8 -1, i8 -1, i8 -1, i8 -1, i8 -1, i8 -1, i8 -1, i8 -1>
  %res = and <64 x i8> %a, %b2
  ret <64 x i8> %res
}

define <64 x i8> @or_v64i8(<64 x i8> %a, <64 x i8> %b) {
; KNL-LABEL: or_v64i8:
; KNL:       ## %bb.0:
; KNL-NEXT:    vporq %zmm1, %zmm0, %zmm0
; KNL-NEXT:    retq
;
; SKX-LABEL: or_v64i8:
; SKX:       ## %bb.0:
; SKX-NEXT:    vorps %zmm1, %zmm0, %zmm0
; SKX-NEXT:    retq
  %res = or <64 x i8> %a, %b
  ret <64 x i8> %res
}

define <64 x i8> @xor_v64i8(<64 x i8> %a, <64 x i8> %b) {
; KNL-LABEL: xor_v64i8:
; KNL:       ## %bb.0:
; KNL-NEXT:    vpxorq %zmm1, %zmm0, %zmm0
; KNL-NEXT:    retq
;
; SKX-LABEL: xor_v64i8:
; SKX:       ## %bb.0:
; SKX-NEXT:    vxorps %zmm1, %zmm0, %zmm0
; SKX-NEXT:    retq
  %res = xor <64 x i8> %a, %b
  ret <64 x i8> %res
}

define <32 x i16> @and_v32i16(<32 x i16> %a, <32 x i16> %b) {
; KNL-LABEL: and_v32i16:
; KNL:       ## %bb.0:
; KNL-NEXT:    vpandq %zmm1, %zmm0, %zmm0
; KNL-NEXT:    retq
;
; SKX-LABEL: and_v32i16:
; SKX:       ## %bb.0:
; SKX-NEXT:    vandps %zmm1, %zmm0, %zmm0
; SKX-NEXT:    retq
  %res = and <32 x i16> %a, %b
  ret <32 x i16> %res
}

define <32 x i16> @andn_v32i16(<32 x i16> %a, <32 x i16> %b) {
; KNL-LABEL: andn_v32i16:
; KNL:       ## %bb.0:
; KNL-NEXT:    vpandnq %zmm0, %zmm1, %zmm0
; KNL-NEXT:    retq
;
; SKX-LABEL: andn_v32i16:
; SKX:       ## %bb.0:
; SKX-NEXT:    vandnps %zmm0, %zmm1, %zmm0
; SKX-NEXT:    retq
  %b2 = xor <32 x i16> %b, <i16 -1, i16 -1, i16 -1, i16 -1, i16 -1, i16 -1, i16 -1, i16 -1, i16 -1, i16 -1, i16 -1, i16 -1, i16 -1, i16 -1, i16 -1, i16 -1,
                            i16 -1, i16 -1, i16 -1, i16 -1, i16 -1, i16 -1, i16 -1, i16 -1, i16 -1, i16 -1, i16 -1, i16 -1, i16 -1, i16 -1, i16 -1, i16 -1>
  %res = and <32 x i16> %a, %b2
  ret <32 x i16> %res
}

define <32 x i16> @or_v32i16(<32 x i16> %a, <32 x i16> %b) {
; KNL-LABEL: or_v32i16:
; KNL:       ## %bb.0:
; KNL-NEXT:    vporq %zmm1, %zmm0, %zmm0
; KNL-NEXT:    retq
;
; SKX-LABEL: or_v32i16:
; SKX:       ## %bb.0:
; SKX-NEXT:    vorps %zmm1, %zmm0, %zmm0
; SKX-NEXT:    retq
  %res = or <32 x i16> %a, %b
  ret <32 x i16> %res
}

define <32 x i16> @xor_v32i16(<32 x i16> %a, <32 x i16> %b) {
; KNL-LABEL: xor_v32i16:
; KNL:       ## %bb.0:
; KNL-NEXT:    vpxorq %zmm1, %zmm0, %zmm0
; KNL-NEXT:    retq
;
; SKX-LABEL: xor_v32i16:
; SKX:       ## %bb.0:
; SKX-NEXT:    vxorps %zmm1, %zmm0, %zmm0
; SKX-NEXT:    retq
  %res = xor <32 x i16> %a, %b
  ret <32 x i16> %res
}

define <16 x float> @masked_and_v16f32(<16 x float> %a, <16 x float> %b, <16 x float> %passThru, i16 %mask, <16 x float> %c) {
; KNL-LABEL: masked_and_v16f32:
; KNL:       ## %bb.0:
; KNL-NEXT:    kmovw %edi, %k1
; KNL-NEXT:    vpandd %zmm1, %zmm0, %zmm2 {%k1}
; KNL-NEXT:    vaddps %zmm2, %zmm3, %zmm0
; KNL-NEXT:    retq
;
; SKX-LABEL: masked_and_v16f32:
; SKX:       ## %bb.0:
; SKX-NEXT:    kmovd %edi, %k1
; SKX-NEXT:    vandps %zmm1, %zmm0, %zmm2 {%k1}
; SKX-NEXT:    vaddps %zmm2, %zmm3, %zmm0
; SKX-NEXT:    retq
  %a1 = bitcast <16 x float> %a to <16 x i32>
  %b1 = bitcast <16 x float> %b to <16 x i32>
  %passThru1 = bitcast <16 x float> %passThru to <16 x i32>
  %mask1 = bitcast i16 %mask to <16 x i1>
  %op = and <16 x i32> %a1, %b1
  %select = select <16 x i1> %mask1, <16 x i32> %op, <16 x i32> %passThru1
  %cast = bitcast <16 x i32> %select to <16 x float>
  %add = fadd <16 x float> %c, %cast
  ret <16 x float> %add
}

define <16 x float> @masked_or_v16f32(<16 x float> %a, <16 x float> %b, <16 x float> %passThru, i16 %mask, <16 x float> %c) {
; KNL-LABEL: masked_or_v16f32:
; KNL:       ## %bb.0:
; KNL-NEXT:    kmovw %edi, %k1
; KNL-NEXT:    vpandd %zmm1, %zmm0, %zmm2 {%k1}
; KNL-NEXT:    vaddps %zmm2, %zmm3, %zmm0
; KNL-NEXT:    retq
;
; SKX-LABEL: masked_or_v16f32:
; SKX:       ## %bb.0:
; SKX-NEXT:    kmovd %edi, %k1
; SKX-NEXT:    vandps %zmm1, %zmm0, %zmm2 {%k1}
; SKX-NEXT:    vaddps %zmm2, %zmm3, %zmm0
; SKX-NEXT:    retq
  %a1 = bitcast <16 x float> %a to <16 x i32>
  %b1 = bitcast <16 x float> %b to <16 x i32>
  %passThru1 = bitcast <16 x float> %passThru to <16 x i32>
  %mask1 = bitcast i16 %mask to <16 x i1>
  %op = and <16 x i32> %a1, %b1
  %select = select <16 x i1> %mask1, <16 x i32> %op, <16 x i32> %passThru1
  %cast = bitcast <16 x i32> %select to <16 x float>
  %add = fadd <16 x float> %c, %cast
  ret <16 x float> %add
}

define <16 x float> @masked_xor_v16f32(<16 x float> %a, <16 x float> %b, <16 x float> %passThru, i16 %mask, <16 x float> %c) {
; KNL-LABEL: masked_xor_v16f32:
; KNL:       ## %bb.0:
; KNL-NEXT:    kmovw %edi, %k1
; KNL-NEXT:    vpandd %zmm1, %zmm0, %zmm2 {%k1}
; KNL-NEXT:    vaddps %zmm2, %zmm3, %zmm0
; KNL-NEXT:    retq
;
; SKX-LABEL: masked_xor_v16f32:
; SKX:       ## %bb.0:
; SKX-NEXT:    kmovd %edi, %k1
; SKX-NEXT:    vandps %zmm1, %zmm0, %zmm2 {%k1}
; SKX-NEXT:    vaddps %zmm2, %zmm3, %zmm0
; SKX-NEXT:    retq
  %a1 = bitcast <16 x float> %a to <16 x i32>
  %b1 = bitcast <16 x float> %b to <16 x i32>
  %passThru1 = bitcast <16 x float> %passThru to <16 x i32>
  %mask1 = bitcast i16 %mask to <16 x i1>
  %op = and <16 x i32> %a1, %b1
  %select = select <16 x i1> %mask1, <16 x i32> %op, <16 x i32> %passThru1
  %cast = bitcast <16 x i32> %select to <16 x float>
  %add = fadd <16 x float> %c, %cast
  ret <16 x float> %add
}

define <8 x double> @masked_and_v8f64(<8 x double> %a, <8 x double> %b, <8 x double> %passThru, i8 %mask, <8 x double> %c) {
; KNL-LABEL: masked_and_v8f64:
; KNL:       ## %bb.0:
; KNL-NEXT:    kmovw %edi, %k1
; KNL-NEXT:    vpandq %zmm1, %zmm0, %zmm2 {%k1}
; KNL-NEXT:    vaddpd %zmm2, %zmm3, %zmm0
; KNL-NEXT:    retq
;
; SKX-LABEL: masked_and_v8f64:
; SKX:       ## %bb.0:
; SKX-NEXT:    kmovd %edi, %k1
; SKX-NEXT:    vandpd %zmm1, %zmm0, %zmm2 {%k1}
; SKX-NEXT:    vaddpd %zmm2, %zmm3, %zmm0
; SKX-NEXT:    retq
  %a1 = bitcast <8 x double> %a to <8 x i64>
  %b1 = bitcast <8 x double> %b to <8 x i64>
  %passThru1 = bitcast <8 x double> %passThru to <8 x i64>
  %mask1 = bitcast i8 %mask to <8 x i1>
  %op = and <8 x i64> %a1, %b1
  %select = select <8 x i1> %mask1, <8 x i64> %op, <8 x i64> %passThru1
  %cast = bitcast <8 x i64> %select to <8 x double>
  %add = fadd <8 x double> %c, %cast
  ret <8 x double> %add
}

define <8 x double> @masked_or_v8f64(<8 x double> %a, <8 x double> %b, <8 x double> %passThru, i8 %mask, <8 x double> %c) {
; KNL-LABEL: masked_or_v8f64:
; KNL:       ## %bb.0:
; KNL-NEXT:    kmovw %edi, %k1
; KNL-NEXT:    vpandq %zmm1, %zmm0, %zmm2 {%k1}
; KNL-NEXT:    vaddpd %zmm2, %zmm3, %zmm0
; KNL-NEXT:    retq
;
; SKX-LABEL: masked_or_v8f64:
; SKX:       ## %bb.0:
; SKX-NEXT:    kmovd %edi, %k1
; SKX-NEXT:    vandpd %zmm1, %zmm0, %zmm2 {%k1}
; SKX-NEXT:    vaddpd %zmm2, %zmm3, %zmm0
; SKX-NEXT:    retq
  %a1 = bitcast <8 x double> %a to <8 x i64>
  %b1 = bitcast <8 x double> %b to <8 x i64>
  %passThru1 = bitcast <8 x double> %passThru to <8 x i64>
  %mask1 = bitcast i8 %mask to <8 x i1>
  %op = and <8 x i64> %a1, %b1
  %select = select <8 x i1> %mask1, <8 x i64> %op, <8 x i64> %passThru1
  %cast = bitcast <8 x i64> %select to <8 x double>
  %add = fadd <8 x double> %c, %cast
  ret <8 x double> %add
}

define <8 x double> @masked_xor_v8f64(<8 x double> %a, <8 x double> %b, <8 x double> %passThru, i8 %mask, <8 x double> %c) {
; KNL-LABEL: masked_xor_v8f64:
; KNL:       ## %bb.0:
; KNL-NEXT:    kmovw %edi, %k1
; KNL-NEXT:    vpandq %zmm1, %zmm0, %zmm2 {%k1}
; KNL-NEXT:    vaddpd %zmm2, %zmm3, %zmm0
; KNL-NEXT:    retq
;
; SKX-LABEL: masked_xor_v8f64:
; SKX:       ## %bb.0:
; SKX-NEXT:    kmovd %edi, %k1
; SKX-NEXT:    vandpd %zmm1, %zmm0, %zmm2 {%k1}
; SKX-NEXT:    vaddpd %zmm2, %zmm3, %zmm0
; SKX-NEXT:    retq
  %a1 = bitcast <8 x double> %a to <8 x i64>
  %b1 = bitcast <8 x double> %b to <8 x i64>
  %passThru1 = bitcast <8 x double> %passThru to <8 x i64>
  %mask1 = bitcast i8 %mask to <8 x i1>
  %op = and <8 x i64> %a1, %b1
  %select = select <8 x i1> %mask1, <8 x i64> %op, <8 x i64> %passThru1
  %cast = bitcast <8 x i64> %select to <8 x double>
  %add = fadd <8 x double> %c, %cast
  ret <8 x double> %add
}

define <8 x i64> @test_mm512_mask_and_epi32(<8 x i64> %__src, i16 zeroext %__k, <8 x i64> %__a, <8 x i64> %__b) {
; KNL-LABEL: test_mm512_mask_and_epi32:
; KNL:       ## %bb.0: ## %entry
; KNL-NEXT:    kmovw %edi, %k1
; KNL-NEXT:    vpandd %zmm2, %zmm1, %zmm0 {%k1}
; KNL-NEXT:    retq
;
; SKX-LABEL: test_mm512_mask_and_epi32:
; SKX:       ## %bb.0: ## %entry
; SKX-NEXT:    kmovd %edi, %k1
; SKX-NEXT:    vandps %zmm2, %zmm1, %zmm0 {%k1}
; SKX-NEXT:    retq
entry:
  %and1.i.i = and <8 x i64> %__a, %__b
  %0 = bitcast <8 x i64> %and1.i.i to <16 x i32>
  %1 = bitcast <8 x i64> %__src to <16 x i32>
  %2 = bitcast i16 %__k to <16 x i1>
  %3 = select <16 x i1> %2, <16 x i32> %0, <16 x i32> %1
  %4 = bitcast <16 x i32> %3 to <8 x i64>
  ret <8 x i64> %4
}

define <8 x i64> @test_mm512_mask_or_epi32(<8 x i64> %__src, i16 zeroext %__k, <8 x i64> %__a, <8 x i64> %__b) {
; KNL-LABEL: test_mm512_mask_or_epi32:
; KNL:       ## %bb.0: ## %entry
; KNL-NEXT:    kmovw %edi, %k1
; KNL-NEXT:    vpord %zmm2, %zmm1, %zmm0 {%k1}
; KNL-NEXT:    retq
;
; SKX-LABEL: test_mm512_mask_or_epi32:
; SKX:       ## %bb.0: ## %entry
; SKX-NEXT:    kmovd %edi, %k1
; SKX-NEXT:    vorps %zmm2, %zmm1, %zmm0 {%k1}
; SKX-NEXT:    retq
entry:
  %or1.i.i = or <8 x i64> %__a, %__b
  %0 = bitcast <8 x i64> %or1.i.i to <16 x i32>
  %1 = bitcast <8 x i64> %__src to <16 x i32>
  %2 = bitcast i16 %__k to <16 x i1>
  %3 = select <16 x i1> %2, <16 x i32> %0, <16 x i32> %1
  %4 = bitcast <16 x i32> %3 to <8 x i64>
  ret <8 x i64> %4
}

define <8 x i64> @test_mm512_mask_xor_epi32(<8 x i64> %__src, i16 zeroext %__k, <8 x i64> %__a, <8 x i64> %__b) {
; KNL-LABEL: test_mm512_mask_xor_epi32:
; KNL:       ## %bb.0: ## %entry
; KNL-NEXT:    kmovw %edi, %k1
; KNL-NEXT:    vpxord %zmm2, %zmm1, %zmm0 {%k1}
; KNL-NEXT:    retq
;
; SKX-LABEL: test_mm512_mask_xor_epi32:
; SKX:       ## %bb.0: ## %entry
; SKX-NEXT:    kmovd %edi, %k1
; SKX-NEXT:    vxorps %zmm2, %zmm1, %zmm0 {%k1}
; SKX-NEXT:    retq
entry:
  %xor1.i.i = xor <8 x i64> %__a, %__b
  %0 = bitcast <8 x i64> %xor1.i.i to <16 x i32>
  %1 = bitcast <8 x i64> %__src to <16 x i32>
  %2 = bitcast i16 %__k to <16 x i1>
  %3 = select <16 x i1> %2, <16 x i32> %0, <16 x i32> %1
  %4 = bitcast <16 x i32> %3 to <8 x i64>
  ret <8 x i64> %4
}

define <8 x double> @test_mm512_mask_xor_pd(<8 x double> %__W, i8 zeroext %__U, <8 x double> %__A, <8 x double> %__B) {
; KNL-LABEL: test_mm512_mask_xor_pd:
; KNL:       ## %bb.0: ## %entry
; KNL-NEXT:    kmovw %edi, %k1
; KNL-NEXT:    vpxorq %zmm2, %zmm1, %zmm0 {%k1}
; KNL-NEXT:    retq
;
; SKX-LABEL: test_mm512_mask_xor_pd:
; SKX:       ## %bb.0: ## %entry
; SKX-NEXT:    kmovd %edi, %k1
; SKX-NEXT:    vxorpd %zmm2, %zmm1, %zmm0 {%k1}
; SKX-NEXT:    retq
entry:
  %0 = bitcast <8 x double> %__A to <8 x i64>
  %1 = bitcast <8 x double> %__B to <8 x i64>
  %xor.i.i = xor <8 x i64> %0, %1
  %2 = bitcast <8 x i64> %xor.i.i to <8 x double>
  %3 = bitcast i8 %__U to <8 x i1>
  %4 = select <8 x i1> %3, <8 x double> %2, <8 x double> %__W
  ret <8 x double> %4
}

define <8 x double> @test_mm512_maskz_xor_pd(i8 zeroext %__U, <8 x double> %__A, <8 x double> %__B) {
; KNL-LABEL: test_mm512_maskz_xor_pd:
; KNL:       ## %bb.0: ## %entry
; KNL-NEXT:    kmovw %edi, %k1
; KNL-NEXT:    vpxorq %zmm1, %zmm0, %zmm0 {%k1} {z}
; KNL-NEXT:    retq
;
; SKX-LABEL: test_mm512_maskz_xor_pd:
; SKX:       ## %bb.0: ## %entry
; SKX-NEXT:    kmovd %edi, %k1
; SKX-NEXT:    vxorpd %zmm1, %zmm0, %zmm0 {%k1} {z}
; SKX-NEXT:    retq
entry:
  %0 = bitcast <8 x double> %__A to <8 x i64>
  %1 = bitcast <8 x double> %__B to <8 x i64>
  %xor.i.i = xor <8 x i64> %0, %1
  %2 = bitcast <8 x i64> %xor.i.i to <8 x double>
  %3 = bitcast i8 %__U to <8 x i1>
  %4 = select <8 x i1> %3, <8 x double> %2, <8 x double> zeroinitializer
  ret <8 x double> %4
}

define <16 x float> @test_mm512_mask_xor_ps(<16 x float> %__W, i16 zeroext %__U, <16 x float> %__A, <16 x float> %__B) {
; KNL-LABEL: test_mm512_mask_xor_ps:
; KNL:       ## %bb.0: ## %entry
; KNL-NEXT:    kmovw %edi, %k1
; KNL-NEXT:    vpxord %zmm2, %zmm1, %zmm0 {%k1}
; KNL-NEXT:    retq
;
; SKX-LABEL: test_mm512_mask_xor_ps:
; SKX:       ## %bb.0: ## %entry
; SKX-NEXT:    kmovd %edi, %k1
; SKX-NEXT:    vxorps %zmm2, %zmm1, %zmm0 {%k1}
; SKX-NEXT:    retq
entry:
  %0 = bitcast <16 x float> %__A to <16 x i32>
  %1 = bitcast <16 x float> %__B to <16 x i32>
  %xor.i.i = xor <16 x i32> %0, %1
  %2 = bitcast <16 x i32> %xor.i.i to <16 x float>
  %3 = bitcast i16 %__U to <16 x i1>
  %4 = select <16 x i1> %3, <16 x float> %2, <16 x float> %__W
  ret <16 x float> %4
}

define <16 x float> @test_mm512_maskz_xor_ps(i16 zeroext %__U, <16 x float> %__A, <16 x float> %__B) {
; KNL-LABEL: test_mm512_maskz_xor_ps:
; KNL:       ## %bb.0: ## %entry
; KNL-NEXT:    kmovw %edi, %k1
; KNL-NEXT:    vpxord %zmm1, %zmm0, %zmm0 {%k1} {z}
; KNL-NEXT:    retq
;
; SKX-LABEL: test_mm512_maskz_xor_ps:
; SKX:       ## %bb.0: ## %entry
; SKX-NEXT:    kmovd %edi, %k1
; SKX-NEXT:    vxorps %zmm1, %zmm0, %zmm0 {%k1} {z}
; SKX-NEXT:    retq
entry:
  %0 = bitcast <16 x float> %__A to <16 x i32>
  %1 = bitcast <16 x float> %__B to <16 x i32>
  %xor.i.i = xor <16 x i32> %0, %1
  %2 = bitcast <16 x i32> %xor.i.i to <16 x float>
  %3 = bitcast i16 %__U to <16 x i1>
  %4 = select <16 x i1> %3, <16 x float> %2, <16 x float> zeroinitializer
  ret <16 x float> %4
}

define <8 x double> @test_mm512_mask_or_pd(<8 x double> %__W, i8 zeroext %__U, <8 x double> %__A, <8 x double> %__B) {
; KNL-LABEL: test_mm512_mask_or_pd:
; KNL:       ## %bb.0: ## %entry
; KNL-NEXT:    kmovw %edi, %k1
; KNL-NEXT:    vporq %zmm1, %zmm2, %zmm0 {%k1}
; KNL-NEXT:    retq
;
; SKX-LABEL: test_mm512_mask_or_pd:
; SKX:       ## %bb.0: ## %entry
; SKX-NEXT:    kmovd %edi, %k1
; SKX-NEXT:    vorpd %zmm1, %zmm2, %zmm0 {%k1}
; SKX-NEXT:    retq
entry:
  %0 = bitcast <8 x double> %__A to <8 x i64>
  %1 = bitcast <8 x double> %__B to <8 x i64>
  %or.i.i = or <8 x i64> %1, %0
  %2 = bitcast <8 x i64> %or.i.i to <8 x double>
  %3 = bitcast i8 %__U to <8 x i1>
  %4 = select <8 x i1> %3, <8 x double> %2, <8 x double> %__W
  ret <8 x double> %4
}

define <8 x double> @test_mm512_maskz_or_pd(i8 zeroext %__U, <8 x double> %__A, <8 x double> %__B) {
; KNL-LABEL: test_mm512_maskz_or_pd:
; KNL:       ## %bb.0: ## %entry
; KNL-NEXT:    kmovw %edi, %k1
; KNL-NEXT:    vporq %zmm0, %zmm1, %zmm0 {%k1} {z}
; KNL-NEXT:    retq
;
; SKX-LABEL: test_mm512_maskz_or_pd:
; SKX:       ## %bb.0: ## %entry
; SKX-NEXT:    kmovd %edi, %k1
; SKX-NEXT:    vorpd %zmm0, %zmm1, %zmm0 {%k1} {z}
; SKX-NEXT:    retq
entry:
  %0 = bitcast <8 x double> %__A to <8 x i64>
  %1 = bitcast <8 x double> %__B to <8 x i64>
  %or.i.i = or <8 x i64> %1, %0
  %2 = bitcast <8 x i64> %or.i.i to <8 x double>
  %3 = bitcast i8 %__U to <8 x i1>
  %4 = select <8 x i1> %3, <8 x double> %2, <8 x double> zeroinitializer
  ret <8 x double> %4
}

define <16 x float> @test_mm512_mask_or_ps(<16 x float> %__W, i16 zeroext %__U, <16 x float> %__A, <16 x float> %__B) {
; KNL-LABEL: test_mm512_mask_or_ps:
; KNL:       ## %bb.0: ## %entry
; KNL-NEXT:    kmovw %edi, %k1
; KNL-NEXT:    vpord %zmm1, %zmm2, %zmm0 {%k1}
; KNL-NEXT:    retq
;
; SKX-LABEL: test_mm512_mask_or_ps:
; SKX:       ## %bb.0: ## %entry
; SKX-NEXT:    kmovd %edi, %k1
; SKX-NEXT:    vorps %zmm1, %zmm2, %zmm0 {%k1}
; SKX-NEXT:    retq
entry:
  %0 = bitcast <16 x float> %__A to <16 x i32>
  %1 = bitcast <16 x float> %__B to <16 x i32>
  %or.i.i = or <16 x i32> %1, %0
  %2 = bitcast <16 x i32> %or.i.i to <16 x float>
  %3 = bitcast i16 %__U to <16 x i1>
  %4 = select <16 x i1> %3, <16 x float> %2, <16 x float> %__W
  ret <16 x float> %4
}

define <16 x float> @test_mm512_maskz_or_ps(i16 zeroext %__U, <16 x float> %__A, <16 x float> %__B) {
; KNL-LABEL: test_mm512_maskz_or_ps:
; KNL:       ## %bb.0: ## %entry
; KNL-NEXT:    kmovw %edi, %k1
; KNL-NEXT:    vpord %zmm0, %zmm1, %zmm0 {%k1} {z}
; KNL-NEXT:    retq
;
; SKX-LABEL: test_mm512_maskz_or_ps:
; SKX:       ## %bb.0: ## %entry
; SKX-NEXT:    kmovd %edi, %k1
; SKX-NEXT:    vorps %zmm0, %zmm1, %zmm0 {%k1} {z}
; SKX-NEXT:    retq
entry:
  %0 = bitcast <16 x float> %__A to <16 x i32>
  %1 = bitcast <16 x float> %__B to <16 x i32>
  %or.i.i = or <16 x i32> %1, %0
  %2 = bitcast <16 x i32> %or.i.i to <16 x float>
  %3 = bitcast i16 %__U to <16 x i1>
  %4 = select <16 x i1> %3, <16 x float> %2, <16 x float> zeroinitializer
  ret <16 x float> %4
}

define <8 x double> @test_mm512_mask_and_pd(<8 x double> %__W, i8 zeroext %__U, <8 x double> %__A, <8 x double> %__B) {
; KNL-LABEL: test_mm512_mask_and_pd:
; KNL:       ## %bb.0: ## %entry
; KNL-NEXT:    kmovw %edi, %k1
; KNL-NEXT:    vpandq %zmm1, %zmm2, %zmm0 {%k1}
; KNL-NEXT:    retq
;
; SKX-LABEL: test_mm512_mask_and_pd:
; SKX:       ## %bb.0: ## %entry
; SKX-NEXT:    kmovd %edi, %k1
; SKX-NEXT:    vandpd %zmm1, %zmm2, %zmm0 {%k1}
; SKX-NEXT:    retq
entry:
  %0 = bitcast <8 x double> %__A to <8 x i64>
  %1 = bitcast <8 x double> %__B to <8 x i64>
  %and.i.i = and <8 x i64> %1, %0
  %2 = bitcast <8 x i64> %and.i.i to <8 x double>
  %3 = bitcast i8 %__U to <8 x i1>
  %4 = select <8 x i1> %3, <8 x double> %2, <8 x double> %__W
  ret <8 x double> %4
}

define <8 x double> @test_mm512_maskz_and_pd(i8 zeroext %__U, <8 x double> %__A, <8 x double> %__B) {
; KNL-LABEL: test_mm512_maskz_and_pd:
; KNL:       ## %bb.0: ## %entry
; KNL-NEXT:    kmovw %edi, %k1
; KNL-NEXT:    vpandq %zmm0, %zmm1, %zmm0 {%k1} {z}
; KNL-NEXT:    retq
;
; SKX-LABEL: test_mm512_maskz_and_pd:
; SKX:       ## %bb.0: ## %entry
; SKX-NEXT:    kmovd %edi, %k1
; SKX-NEXT:    vandpd %zmm0, %zmm1, %zmm0 {%k1} {z}
; SKX-NEXT:    retq
entry:
  %0 = bitcast <8 x double> %__A to <8 x i64>
  %1 = bitcast <8 x double> %__B to <8 x i64>
  %and.i.i = and <8 x i64> %1, %0
  %2 = bitcast <8 x i64> %and.i.i to <8 x double>
  %3 = bitcast i8 %__U to <8 x i1>
  %4 = select <8 x i1> %3, <8 x double> %2, <8 x double> zeroinitializer
  ret <8 x double> %4
}

define <16 x float> @test_mm512_mask_and_ps(<16 x float> %__W, i16 zeroext %__U, <16 x float> %__A, <16 x float> %__B) {
; KNL-LABEL: test_mm512_mask_and_ps:
; KNL:       ## %bb.0: ## %entry
; KNL-NEXT:    kmovw %edi, %k1
; KNL-NEXT:    vpandd %zmm1, %zmm2, %zmm0 {%k1}
; KNL-NEXT:    retq
;
; SKX-LABEL: test_mm512_mask_and_ps:
; SKX:       ## %bb.0: ## %entry
; SKX-NEXT:    kmovd %edi, %k1
; SKX-NEXT:    vandps %zmm1, %zmm2, %zmm0 {%k1}
; SKX-NEXT:    retq
entry:
  %0 = bitcast <16 x float> %__A to <16 x i32>
  %1 = bitcast <16 x float> %__B to <16 x i32>
  %and.i.i = and <16 x i32> %1, %0
  %2 = bitcast <16 x i32> %and.i.i to <16 x float>
  %3 = bitcast i16 %__U to <16 x i1>
  %4 = select <16 x i1> %3, <16 x float> %2, <16 x float> %__W
  ret <16 x float> %4
}

define <16 x float> @test_mm512_maskz_and_ps(i16 zeroext %__U, <16 x float> %__A, <16 x float> %__B) {
; KNL-LABEL: test_mm512_maskz_and_ps:
; KNL:       ## %bb.0: ## %entry
; KNL-NEXT:    kmovw %edi, %k1
; KNL-NEXT:    vpandd %zmm0, %zmm1, %zmm0 {%k1} {z}
; KNL-NEXT:    retq
;
; SKX-LABEL: test_mm512_maskz_and_ps:
; SKX:       ## %bb.0: ## %entry
; SKX-NEXT:    kmovd %edi, %k1
; SKX-NEXT:    vandps %zmm0, %zmm1, %zmm0 {%k1} {z}
; SKX-NEXT:    retq
entry:
  %0 = bitcast <16 x float> %__A to <16 x i32>
  %1 = bitcast <16 x float> %__B to <16 x i32>
  %and.i.i = and <16 x i32> %1, %0
  %2 = bitcast <16 x i32> %and.i.i to <16 x float>
  %3 = bitcast i16 %__U to <16 x i1>
  %4 = select <16 x i1> %3, <16 x float> %2, <16 x float> zeroinitializer
  ret <16 x float> %4
}

define <8 x double> @test_mm512_mask_andnot_pd(<8 x double> %__W, i8 zeroext %__U, <8 x double> %__A, <8 x double> %__B) {
; KNL-LABEL: test_mm512_mask_andnot_pd:
; KNL:       ## %bb.0: ## %entry
; KNL-NEXT:    kmovw %edi, %k1
; KNL-NEXT:    vpandnq %zmm2, %zmm1, %zmm0 {%k1}
; KNL-NEXT:    retq
;
; SKX-LABEL: test_mm512_mask_andnot_pd:
; SKX:       ## %bb.0: ## %entry
; SKX-NEXT:    kmovd %edi, %k1
; SKX-NEXT:    vandnpd %zmm2, %zmm1, %zmm0 {%k1}
; SKX-NEXT:    retq
entry:
  %0 = bitcast <8 x double> %__A to <8 x i64>
  %neg.i.i = xor <8 x i64> %0, <i64 -1, i64 -1, i64 -1, i64 -1, i64 -1, i64 -1, i64 -1, i64 -1>
  %1 = bitcast <8 x double> %__B to <8 x i64>
  %and.i.i = and <8 x i64> %1, %neg.i.i
  %2 = bitcast <8 x i64> %and.i.i to <8 x double>
  %3 = bitcast i8 %__U to <8 x i1>
  %4 = select <8 x i1> %3, <8 x double> %2, <8 x double> %__W
  ret <8 x double> %4
}

define <8 x double> @test_mm512_maskz_andnot_pd(i8 zeroext %__U, <8 x double> %__A, <8 x double> %__B) {
; KNL-LABEL: test_mm512_maskz_andnot_pd:
; KNL:       ## %bb.0: ## %entry
; KNL-NEXT:    kmovw %edi, %k1
; KNL-NEXT:    vpandnq %zmm1, %zmm0, %zmm0 {%k1} {z}
; KNL-NEXT:    retq
;
; SKX-LABEL: test_mm512_maskz_andnot_pd:
; SKX:       ## %bb.0: ## %entry
; SKX-NEXT:    kmovd %edi, %k1
; SKX-NEXT:    vandnpd %zmm1, %zmm0, %zmm0 {%k1} {z}
; SKX-NEXT:    retq
entry:
  %0 = bitcast <8 x double> %__A to <8 x i64>
  %neg.i.i = xor <8 x i64> %0, <i64 -1, i64 -1, i64 -1, i64 -1, i64 -1, i64 -1, i64 -1, i64 -1>
  %1 = bitcast <8 x double> %__B to <8 x i64>
  %and.i.i = and <8 x i64> %1, %neg.i.i
  %2 = bitcast <8 x i64> %and.i.i to <8 x double>
  %3 = bitcast i8 %__U to <8 x i1>
  %4 = select <8 x i1> %3, <8 x double> %2, <8 x double> zeroinitializer
  ret <8 x double> %4
}

define <16 x float> @test_mm512_mask_andnot_ps(<16 x float> %__W, i16 zeroext %__U, <16 x float> %__A, <16 x float> %__B) {
; KNL-LABEL: test_mm512_mask_andnot_ps:
; KNL:       ## %bb.0: ## %entry
; KNL-NEXT:    kmovw %edi, %k1
; KNL-NEXT:    vpandnd %zmm2, %zmm1, %zmm0 {%k1}
; KNL-NEXT:    retq
;
; SKX-LABEL: test_mm512_mask_andnot_ps:
; SKX:       ## %bb.0: ## %entry
; SKX-NEXT:    kmovd %edi, %k1
; SKX-NEXT:    vandnps %zmm2, %zmm1, %zmm0 {%k1}
; SKX-NEXT:    retq
entry:
  %0 = bitcast <16 x float> %__A to <16 x i32>
  %neg.i.i = xor <16 x i32> %0, <i32 -1, i32 -1, i32 -1, i32 -1, i32 -1, i32 -1, i32 -1, i32 -1, i32 -1, i32 -1, i32 -1, i32 -1, i32 -1, i32 -1, i32 -1, i32 -1>
  %1 = bitcast <16 x float> %__B to <16 x i32>
  %and.i.i = and <16 x i32> %1, %neg.i.i
  %2 = bitcast <16 x i32> %and.i.i to <16 x float>
  %3 = bitcast i16 %__U to <16 x i1>
  %4 = select <16 x i1> %3, <16 x float> %2, <16 x float> %__W
  ret <16 x float> %4
}

define <16 x float> @test_mm512_maskz_andnot_ps(i16 zeroext %__U, <16 x float> %__A, <16 x float> %__B) {
; KNL-LABEL: test_mm512_maskz_andnot_ps:
; KNL:       ## %bb.0: ## %entry
; KNL-NEXT:    kmovw %edi, %k1
; KNL-NEXT:    vpandnd %zmm1, %zmm0, %zmm0 {%k1} {z}
; KNL-NEXT:    retq
;
; SKX-LABEL: test_mm512_maskz_andnot_ps:
; SKX:       ## %bb.0: ## %entry
; SKX-NEXT:    kmovd %edi, %k1
; SKX-NEXT:    vandnps %zmm1, %zmm0, %zmm0 {%k1} {z}
; SKX-NEXT:    retq
entry:
  %0 = bitcast <16 x float> %__A to <16 x i32>
  %neg.i.i = xor <16 x i32> %0, <i32 -1, i32 -1, i32 -1, i32 -1, i32 -1, i32 -1, i32 -1, i32 -1, i32 -1, i32 -1, i32 -1, i32 -1, i32 -1, i32 -1, i32 -1, i32 -1>
  %1 = bitcast <16 x float> %__B to <16 x i32>
  %and.i.i = and <16 x i32> %1, %neg.i.i
  %2 = bitcast <16 x i32> %and.i.i to <16 x float>
  %3 = bitcast i16 %__U to <16 x i1>
  %4 = select <16 x i1> %3, <16 x float> %2, <16 x float> zeroinitializer
  ret <16 x float> %4
}

define <16 x i32> @ternlog_and_andn(<16 x i32> %x, <16 x i32> %y, <16 x i32> %z) {
; ALL-LABEL: ternlog_and_andn:
; ALL:       ## %bb.0:
; ALL-NEXT:    vpternlogd $8, %zmm1, %zmm2, %zmm0
; ALL-NEXT:    retq
  %a = xor <16 x i32> %x, <i32 -1, i32 -1, i32 -1, i32 -1, i32 -1, i32 -1, i32 -1, i32 -1, i32 -1, i32 -1, i32 -1, i32 -1, i32 -1, i32 -1, i32 -1, i32 -1>
  %b = and <16 x i32> %y, %a
  %c = and <16 x i32> %b, %z
  ret <16 x i32> %c
}

define <16 x i32> @ternlog_or_andn(<16 x i32> %x, <16 x i32> %y, <16 x i32> %z) {
; ALL-LABEL: ternlog_or_andn:
; ALL:       ## %bb.0:
; ALL-NEXT:    vpternlogd $206, %zmm1, %zmm2, %zmm0
; ALL-NEXT:    retq
  %a = xor <16 x i32> %x, <i32 -1, i32 -1, i32 -1, i32 -1, i32 -1, i32 -1, i32 -1, i32 -1, i32 -1, i32 -1, i32 -1, i32 -1, i32 -1, i32 -1, i32 -1, i32 -1>
  %b = and <16 x i32> %y, %a
  %c = or <16 x i32> %b, %z
  ret <16 x i32> %c
}

define <16 x i32> @ternlog_xor_andn(<16 x i32> %x, <16 x i32> %y, <16 x i32> %z) {
; ALL-LABEL: ternlog_xor_andn:
; ALL:       ## %bb.0:
; ALL-NEXT:    vpternlogd $198, %zmm1, %zmm2, %zmm0
; ALL-NEXT:    retq
  %a = xor <16 x i32> %x, <i32 -1, i32 -1, i32 -1, i32 -1, i32 -1, i32 -1, i32 -1, i32 -1, i32 -1, i32 -1, i32 -1, i32 -1, i32 -1, i32 -1, i32 -1, i32 -1>
  %b = and <16 x i32> %y, %a
  %c = xor <16 x i32> %b, %z
  ret <16 x i32> %c
}

define <16 x i32> @ternlog_or_and_mask(<16 x i32> %x, <16 x i32> %y) {
; ALL-LABEL: ternlog_or_and_mask:
; ALL:       ## %bb.0:
; ALL-NEXT:    vpternlogd $236, {{\.?LCPI[0-9]+_[0-9]+}}(%rip), %zmm1, %zmm0
; ALL-NEXT:    retq
  %a = and <16 x i32> %x, <i32 255, i32 255, i32 255, i32 255, i32 255, i32 255, i32 255, i32 255, i32 255, i32 255, i32 255, i32 255, i32 255, i32 255, i32 255, i32 255>
  %b = or <16 x i32> %a, %y
  ret <16 x i32> %b
}

define <8 x i64> @ternlog_xor_and_mask(<8 x i64> %x, <8 x i64> %y) {
; ALL-LABEL: ternlog_xor_and_mask:
; ALL:       ## %bb.0:
; ALL-NEXT:    vpternlogq $108, {{\.?LCPI[0-9]+_[0-9]+}}(%rip), %zmm1, %zmm0
; ALL-NEXT:    retq
  %a = and <8 x i64> %x, <i64 4294967295, i64 4294967295, i64 4294967295, i64 4294967295, i64 4294967295, i64 4294967295, i64 4294967295, i64 4294967295>
  %b = xor <8 x i64> %a, %y
  ret <8 x i64> %b
}

define <16 x i32> @ternlog_maskz_or_and_mask(<16 x i32> %x, <16 x i32> %y, <16 x i32> %mask) {
<<<<<<< HEAD
; KNL-LABEL: ternlog_maskz_or_and_mask:
; KNL:       ## %bb.0:
; KNL-NEXT:    vpxor %xmm3, %xmm3, %xmm3
; KNL-NEXT:    vpcmpgtd %zmm2, %zmm3, %k1
; KNL-NEXT:    vpandd {{.*}}(%rip), %zmm0, %zmm0
; KNL-NEXT:    vpord %zmm1, %zmm0, %zmm0 {%k1} {z}
; KNL-NEXT:    retq
;
; SKX-LABEL: ternlog_maskz_or_and_mask:
; SKX:       ## %bb.0:
; SKX-NEXT:    vpmovd2m %zmm2, %k1
; SKX-NEXT:    vandps {{.*}}(%rip), %zmm0, %zmm0
; SKX-NEXT:    vorps %zmm1, %zmm0, %zmm0 {%k1} {z}
; SKX-NEXT:    retq
=======
; ALL-LABEL: ternlog_maskz_or_and_mask:
; ALL:       ## %bb.0:
; ALL-NEXT:    vpandd {{\.?LCPI[0-9]+_[0-9]+}}(%rip), %zmm0, %zmm3
; ALL-NEXT:    vpsrad $31, %zmm2, %zmm0
; ALL-NEXT:    vpternlogd $224, %zmm1, %zmm3, %zmm0
; ALL-NEXT:    retq
>>>>>>> 2ab1d525
  %m = icmp slt <16 x i32> %mask, zeroinitializer
  %a = and <16 x i32> %x, <i32 255, i32 255, i32 255, i32 255, i32 255, i32 255, i32 255, i32 255, i32 255, i32 255, i32 255, i32 255, i32 255, i32 255, i32 255, i32 255>
  %b = or <16 x i32> %a, %y
  %c = select <16 x i1> %m, <16 x i32> %b, <16 x i32> zeroinitializer
  ret <16 x i32> %c
}

define <8 x i64> @ternlog_maskz_xor_and_mask(<8 x i64> %x, <8 x i64> %y, <8 x i64> %mask) {
<<<<<<< HEAD
; KNL-LABEL: ternlog_maskz_xor_and_mask:
; KNL:       ## %bb.0:
; KNL-NEXT:    vpxor %xmm3, %xmm3, %xmm3
; KNL-NEXT:    vpcmpgtq %zmm2, %zmm3, %k1
; KNL-NEXT:    vpandq {{.*}}(%rip), %zmm0, %zmm0
; KNL-NEXT:    vpxorq %zmm1, %zmm0, %zmm0 {%k1} {z}
; KNL-NEXT:    retq
;
; SKX-LABEL: ternlog_maskz_xor_and_mask:
; SKX:       ## %bb.0:
; SKX-NEXT:    vpmovq2m %zmm2, %k1
; SKX-NEXT:    vandpd {{.*}}(%rip), %zmm0, %zmm0
; SKX-NEXT:    vxorpd %zmm1, %zmm0, %zmm0 {%k1} {z}
; SKX-NEXT:    retq
=======
; ALL-LABEL: ternlog_maskz_xor_and_mask:
; ALL:       ## %bb.0:
; ALL-NEXT:    vpandq {{\.?LCPI[0-9]+_[0-9]+}}(%rip), %zmm0, %zmm3
; ALL-NEXT:    vpsraq $63, %zmm2, %zmm0
; ALL-NEXT:    vpternlogq $96, %zmm1, %zmm3, %zmm0
; ALL-NEXT:    retq
>>>>>>> 2ab1d525
  %m = icmp slt <8 x i64> %mask, zeroinitializer
  %a = and <8 x i64> %x, <i64 4294967295, i64 4294967295, i64 4294967295, i64 4294967295, i64 4294967295, i64 4294967295, i64 4294967295, i64 4294967295>
  %b = xor <8 x i64> %a, %y
  %c = select <8 x i1> %m, <8 x i64> %b, <8 x i64> zeroinitializer
  ret <8 x i64> %c
}

define <16 x i32> @ternlog_maskx_or_and_mask(<16 x i32> %x, <16 x i32> %y, <16 x i32> %mask) {
; KNL-LABEL: ternlog_maskx_or_and_mask:
; KNL:       ## %bb.0:
; KNL-NEXT:    vpxor %xmm3, %xmm3, %xmm3
; KNL-NEXT:    vpcmpgtd %zmm2, %zmm3, %k1
; KNL-NEXT:    vpandq {{\.?LCPI[0-9]+_[0-9]+}}(%rip), %zmm0, %zmm2
; KNL-NEXT:    vpord %zmm1, %zmm2, %zmm0 {%k1}
; KNL-NEXT:    retq
;
; SKX-LABEL: ternlog_maskx_or_and_mask:
; SKX:       ## %bb.0:
; SKX-NEXT:    vpmovd2m %zmm2, %k1
; SKX-NEXT:    vandps {{\.?LCPI[0-9]+_[0-9]+}}(%rip), %zmm0, %zmm2
; SKX-NEXT:    vorps %zmm1, %zmm2, %zmm0 {%k1}
; SKX-NEXT:    retq
  %m = icmp slt <16 x i32> %mask, zeroinitializer
  %a = and <16 x i32> %x, <i32 255, i32 255, i32 255, i32 255, i32 255, i32 255, i32 255, i32 255, i32 255, i32 255, i32 255, i32 255, i32 255, i32 255, i32 255, i32 255>
  %b = or <16 x i32> %a, %y
  %c = select <16 x i1> %m, <16 x i32> %b, <16 x i32> %x
  ret <16 x i32> %c
}

define <16 x i32> @ternlog_masky_or_and_mask(<16 x i32> %x, <16 x i32> %y, <16 x i32> %mask) {
; KNL-LABEL: ternlog_masky_or_and_mask:
; KNL:       ## %bb.0:
; KNL-NEXT:    vpxor %xmm3, %xmm3, %xmm3
; KNL-NEXT:    vpcmpgtd %zmm2, %zmm3, %k1
<<<<<<< HEAD
; KNL-NEXT:    vpandd {{.*}}(%rip), %zmm0, %zmm0
=======
; KNL-NEXT:    vpandd {{\.?LCPI[0-9]+_[0-9]+}}(%rip), %zmm0, %zmm0
>>>>>>> 2ab1d525
; KNL-NEXT:    vpord %zmm1, %zmm0, %zmm1 {%k1}
; KNL-NEXT:    vmovdqa64 %zmm1, %zmm0
; KNL-NEXT:    retq
;
; SKX-LABEL: ternlog_masky_or_and_mask:
; SKX:       ## %bb.0:
; SKX-NEXT:    vpmovd2m %zmm2, %k1
; SKX-NEXT:    vandps {{\.?LCPI[0-9]+_[0-9]+}}(%rip), %zmm0, %zmm0
; SKX-NEXT:    vorps %zmm1, %zmm0, %zmm1 {%k1}
; SKX-NEXT:    vmovaps %zmm1, %zmm0
; SKX-NEXT:    retq
  %m = icmp slt <16 x i32> %mask, zeroinitializer
  %a = and <16 x i32> %x, <i32 255, i32 255, i32 255, i32 255, i32 255, i32 255, i32 255, i32 255, i32 255, i32 255, i32 255, i32 255, i32 255, i32 255, i32 255, i32 255>
  %b = or <16 x i32> %a, %y
  %c = select <16 x i1> %m, <16 x i32> %b, <16 x i32> %y
  ret <16 x i32> %c
}

define <8 x i64> @ternlog_maskx_xor_and_mask(<8 x i64> %x, <8 x i64> %y, <8 x i64> %mask) {
; KNL-LABEL: ternlog_maskx_xor_and_mask:
; KNL:       ## %bb.0:
; KNL-NEXT:    vpxor %xmm3, %xmm3, %xmm3
; KNL-NEXT:    vpcmpgtq %zmm2, %zmm3, %k1
; KNL-NEXT:    vpandd {{\.?LCPI[0-9]+_[0-9]+}}(%rip), %zmm0, %zmm2
; KNL-NEXT:    vpxorq %zmm1, %zmm2, %zmm0 {%k1}
; KNL-NEXT:    retq
;
; SKX-LABEL: ternlog_maskx_xor_and_mask:
; SKX:       ## %bb.0:
; SKX-NEXT:    vpmovq2m %zmm2, %k1
; SKX-NEXT:    vandpd {{\.?LCPI[0-9]+_[0-9]+}}(%rip), %zmm0, %zmm2
; SKX-NEXT:    vxorpd %zmm1, %zmm2, %zmm0 {%k1}
; SKX-NEXT:    retq
  %m = icmp slt <8 x i64> %mask, zeroinitializer
  %a = and <8 x i64> %x, <i64 4294967295, i64 4294967295, i64 4294967295, i64 4294967295, i64 4294967295, i64 4294967295, i64 4294967295, i64 4294967295>
  %b = xor <8 x i64> %a, %y
  %c = select <8 x i1> %m, <8 x i64> %b, <8 x i64> %x
  ret <8 x i64> %c
}

define <8 x i64> @ternlog_masky_xor_and_mask(<8 x i64> %x, <8 x i64> %y, <8 x i64> %mask) {
; KNL-LABEL: ternlog_masky_xor_and_mask:
; KNL:       ## %bb.0:
; KNL-NEXT:    vpxor %xmm3, %xmm3, %xmm3
; KNL-NEXT:    vpcmpgtq %zmm2, %zmm3, %k1
<<<<<<< HEAD
; KNL-NEXT:    vpandq {{.*}}(%rip), %zmm0, %zmm0
=======
; KNL-NEXT:    vpandq {{\.?LCPI[0-9]+_[0-9]+}}(%rip), %zmm0, %zmm0
>>>>>>> 2ab1d525
; KNL-NEXT:    vpxorq %zmm1, %zmm0, %zmm1 {%k1}
; KNL-NEXT:    vmovdqa64 %zmm1, %zmm0
; KNL-NEXT:    retq
;
; SKX-LABEL: ternlog_masky_xor_and_mask:
; SKX:       ## %bb.0:
; SKX-NEXT:    vpmovq2m %zmm2, %k1
; SKX-NEXT:    vandpd {{\.?LCPI[0-9]+_[0-9]+}}(%rip), %zmm0, %zmm0
; SKX-NEXT:    vxorpd %zmm1, %zmm0, %zmm1 {%k1}
; SKX-NEXT:    vmovapd %zmm1, %zmm0
; SKX-NEXT:    retq
  %m = icmp slt <8 x i64> %mask, zeroinitializer
  %a = and <8 x i64> %x, <i64 4294967295, i64 4294967295, i64 4294967295, i64 4294967295, i64 4294967295, i64 4294967295, i64 4294967295, i64 4294967295>
  %b = xor <8 x i64> %a, %y
  %c = select <8 x i1> %m, <8 x i64> %b, <8 x i64> %y
  ret <8 x i64> %c
}<|MERGE_RESOLUTION|>--- conflicted
+++ resolved
@@ -907,29 +907,12 @@
 }
 
 define <16 x i32> @ternlog_maskz_or_and_mask(<16 x i32> %x, <16 x i32> %y, <16 x i32> %mask) {
-<<<<<<< HEAD
-; KNL-LABEL: ternlog_maskz_or_and_mask:
-; KNL:       ## %bb.0:
-; KNL-NEXT:    vpxor %xmm3, %xmm3, %xmm3
-; KNL-NEXT:    vpcmpgtd %zmm2, %zmm3, %k1
-; KNL-NEXT:    vpandd {{.*}}(%rip), %zmm0, %zmm0
-; KNL-NEXT:    vpord %zmm1, %zmm0, %zmm0 {%k1} {z}
-; KNL-NEXT:    retq
-;
-; SKX-LABEL: ternlog_maskz_or_and_mask:
-; SKX:       ## %bb.0:
-; SKX-NEXT:    vpmovd2m %zmm2, %k1
-; SKX-NEXT:    vandps {{.*}}(%rip), %zmm0, %zmm0
-; SKX-NEXT:    vorps %zmm1, %zmm0, %zmm0 {%k1} {z}
-; SKX-NEXT:    retq
-=======
 ; ALL-LABEL: ternlog_maskz_or_and_mask:
 ; ALL:       ## %bb.0:
 ; ALL-NEXT:    vpandd {{\.?LCPI[0-9]+_[0-9]+}}(%rip), %zmm0, %zmm3
 ; ALL-NEXT:    vpsrad $31, %zmm2, %zmm0
 ; ALL-NEXT:    vpternlogd $224, %zmm1, %zmm3, %zmm0
 ; ALL-NEXT:    retq
->>>>>>> 2ab1d525
   %m = icmp slt <16 x i32> %mask, zeroinitializer
   %a = and <16 x i32> %x, <i32 255, i32 255, i32 255, i32 255, i32 255, i32 255, i32 255, i32 255, i32 255, i32 255, i32 255, i32 255, i32 255, i32 255, i32 255, i32 255>
   %b = or <16 x i32> %a, %y
@@ -938,29 +921,12 @@
 }
 
 define <8 x i64> @ternlog_maskz_xor_and_mask(<8 x i64> %x, <8 x i64> %y, <8 x i64> %mask) {
-<<<<<<< HEAD
-; KNL-LABEL: ternlog_maskz_xor_and_mask:
-; KNL:       ## %bb.0:
-; KNL-NEXT:    vpxor %xmm3, %xmm3, %xmm3
-; KNL-NEXT:    vpcmpgtq %zmm2, %zmm3, %k1
-; KNL-NEXT:    vpandq {{.*}}(%rip), %zmm0, %zmm0
-; KNL-NEXT:    vpxorq %zmm1, %zmm0, %zmm0 {%k1} {z}
-; KNL-NEXT:    retq
-;
-; SKX-LABEL: ternlog_maskz_xor_and_mask:
-; SKX:       ## %bb.0:
-; SKX-NEXT:    vpmovq2m %zmm2, %k1
-; SKX-NEXT:    vandpd {{.*}}(%rip), %zmm0, %zmm0
-; SKX-NEXT:    vxorpd %zmm1, %zmm0, %zmm0 {%k1} {z}
-; SKX-NEXT:    retq
-=======
 ; ALL-LABEL: ternlog_maskz_xor_and_mask:
 ; ALL:       ## %bb.0:
 ; ALL-NEXT:    vpandq {{\.?LCPI[0-9]+_[0-9]+}}(%rip), %zmm0, %zmm3
 ; ALL-NEXT:    vpsraq $63, %zmm2, %zmm0
 ; ALL-NEXT:    vpternlogq $96, %zmm1, %zmm3, %zmm0
 ; ALL-NEXT:    retq
->>>>>>> 2ab1d525
   %m = icmp slt <8 x i64> %mask, zeroinitializer
   %a = and <8 x i64> %x, <i64 4294967295, i64 4294967295, i64 4294967295, i64 4294967295, i64 4294967295, i64 4294967295, i64 4294967295, i64 4294967295>
   %b = xor <8 x i64> %a, %y
@@ -995,11 +961,7 @@
 ; KNL:       ## %bb.0:
 ; KNL-NEXT:    vpxor %xmm3, %xmm3, %xmm3
 ; KNL-NEXT:    vpcmpgtd %zmm2, %zmm3, %k1
-<<<<<<< HEAD
-; KNL-NEXT:    vpandd {{.*}}(%rip), %zmm0, %zmm0
-=======
 ; KNL-NEXT:    vpandd {{\.?LCPI[0-9]+_[0-9]+}}(%rip), %zmm0, %zmm0
->>>>>>> 2ab1d525
 ; KNL-NEXT:    vpord %zmm1, %zmm0, %zmm1 {%k1}
 ; KNL-NEXT:    vmovdqa64 %zmm1, %zmm0
 ; KNL-NEXT:    retq
@@ -1045,11 +1007,7 @@
 ; KNL:       ## %bb.0:
 ; KNL-NEXT:    vpxor %xmm3, %xmm3, %xmm3
 ; KNL-NEXT:    vpcmpgtq %zmm2, %zmm3, %k1
-<<<<<<< HEAD
-; KNL-NEXT:    vpandq {{.*}}(%rip), %zmm0, %zmm0
-=======
 ; KNL-NEXT:    vpandq {{\.?LCPI[0-9]+_[0-9]+}}(%rip), %zmm0, %zmm0
->>>>>>> 2ab1d525
 ; KNL-NEXT:    vpxorq %zmm1, %zmm0, %zmm1 {%k1}
 ; KNL-NEXT:    vmovdqa64 %zmm1, %zmm0
 ; KNL-NEXT:    retq
