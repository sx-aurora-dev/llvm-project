--- conflicted
+++ resolved
@@ -80,11 +80,7 @@
 ; X32-SSE-NEXT:    shufps {{.*#+}} xmm0 = xmm0[0,2],xmm1[0,2]
 ; X32-SSE-NEXT:    psrld $16, %xmm0
 ; X32-SSE-NEXT:    cvtdq2ps %xmm0, %xmm0
-<<<<<<< HEAD
-; X32-SSE-NEXT:    mulps {{\.LCPI.*}}, %xmm0
-=======
 ; X32-SSE-NEXT:    mulps {{\.?LCPI[0-9]+_[0-9]+}}, %xmm0
->>>>>>> 2ab1d525
 ; X32-SSE-NEXT:    retl
 ;
 ; X32-AVX-LABEL: lshr_truncate_mask_ucvt_4i64_4f32:
@@ -94,11 +90,7 @@
 ; X32-AVX-NEXT:    vshufps {{.*#+}} xmm0 = xmm0[0,2],mem[0,2]
 ; X32-AVX-NEXT:    vpsrld $16, %xmm0, %xmm0
 ; X32-AVX-NEXT:    vcvtdq2ps %xmm0, %xmm0
-<<<<<<< HEAD
-; X32-AVX-NEXT:    vmulps {{\.LCPI.*}}, %xmm0, %xmm0
-=======
 ; X32-AVX-NEXT:    vmulps {{\.?LCPI[0-9]+_[0-9]+}}, %xmm0, %xmm0
->>>>>>> 2ab1d525
 ; X32-AVX-NEXT:    retl
 ;
 ; X64-SSE-LABEL: lshr_truncate_mask_ucvt_4i64_4f32:
@@ -108,11 +100,7 @@
 ; X64-SSE-NEXT:    shufps {{.*#+}} xmm0 = xmm0[0,2],xmm1[0,2]
 ; X64-SSE-NEXT:    psrld $16, %xmm0
 ; X64-SSE-NEXT:    cvtdq2ps %xmm0, %xmm0
-<<<<<<< HEAD
-; X64-SSE-NEXT:    mulps {{.*}}(%rip), %xmm0
-=======
 ; X64-SSE-NEXT:    mulps {{\.?LCPI[0-9]+_[0-9]+}}(%rip), %xmm0
->>>>>>> 2ab1d525
 ; X64-SSE-NEXT:    retq
 ;
 ; X64-AVX-LABEL: lshr_truncate_mask_ucvt_4i64_4f32:
@@ -121,11 +109,7 @@
 ; X64-AVX-NEXT:    vshufps {{.*#+}} xmm0 = xmm0[0,2],mem[0,2]
 ; X64-AVX-NEXT:    vpsrld $16, %xmm0, %xmm0
 ; X64-AVX-NEXT:    vcvtdq2ps %xmm0, %xmm0
-<<<<<<< HEAD
-; X64-AVX-NEXT:    vmulps {{.*}}(%rip), %xmm0, %xmm0
-=======
 ; X64-AVX-NEXT:    vmulps {{\.?LCPI[0-9]+_[0-9]+}}(%rip), %xmm0, %xmm0
->>>>>>> 2ab1d525
 ; X64-AVX-NEXT:    retq
   %load = load <4 x i64>, <4 x i64>* %p0, align 2
   %lshr = lshr <4 x i64> %load, <i64 16, i64 16, i64 16, i64 16>
