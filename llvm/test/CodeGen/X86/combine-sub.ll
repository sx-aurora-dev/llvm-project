; NOTE: Assertions have been autogenerated by utils/update_llc_test_checks.py
; RUN: llc < %s -mtriple=x86_64-unknown-unknown -mattr=+sse4.1 | FileCheck %s --check-prefixes=CHECK,SSE
; RUN: llc < %s -mtriple=x86_64-unknown-unknown -mattr=+avx2 | FileCheck %s --check-prefixes=CHECK,AVX

; fold (sub x, 0) -> x
define <4 x i32> @combine_vec_sub_zero(<4 x i32> %a) {
; CHECK-LABEL: combine_vec_sub_zero:
; CHECK:       # %bb.0:
; CHECK-NEXT:    retq
  %1 = sub <4 x i32> %a, zeroinitializer
  ret <4 x i32> %1
}

; fold (sub x, x) -> 0
define <4 x i32> @combine_vec_sub_self(<4 x i32> %a) {
; SSE-LABEL: combine_vec_sub_self:
; SSE:       # %bb.0:
; SSE-NEXT:    xorps %xmm0, %xmm0
; SSE-NEXT:    retq
;
; AVX-LABEL: combine_vec_sub_self:
; AVX:       # %bb.0:
; AVX-NEXT:    vxorps %xmm0, %xmm0, %xmm0
; AVX-NEXT:    retq
  %1 = sub <4 x i32> %a, %a
  ret <4 x i32> %1
}

; fold (sub x, c) -> (add x, -c)
define <4 x i32> @combine_vec_sub_constant(<4 x i32> %x) {
; SSE-LABEL: combine_vec_sub_constant:
; SSE:       # %bb.0:
; SSE-NEXT:    psubd {{\.?LCPI[0-9]+_[0-9]+}}(%rip), %xmm0
; SSE-NEXT:    retq
;
; AVX-LABEL: combine_vec_sub_constant:
; AVX:       # %bb.0:
; AVX-NEXT:    vpsubd {{\.?LCPI[0-9]+_[0-9]+}}(%rip), %xmm0, %xmm0
; AVX-NEXT:    retq
  %1 = sub <4 x i32> %x, <i32 0, i32 1, i32 2, i32 3>
  ret <4 x i32> %1
}

; Canonicalize (sub -1, x) -> ~x, i.e. (xor x, -1)
define <4 x i32> @combine_vec_sub_negone(<4 x i32> %x) {
; SSE-LABEL: combine_vec_sub_negone:
; SSE:       # %bb.0:
; SSE-NEXT:    pcmpeqd %xmm1, %xmm1
; SSE-NEXT:    pxor %xmm1, %xmm0
; SSE-NEXT:    retq
;
; AVX-LABEL: combine_vec_sub_negone:
; AVX:       # %bb.0:
; AVX-NEXT:    vpcmpeqd %xmm1, %xmm1, %xmm1
; AVX-NEXT:    vpxor %xmm1, %xmm0, %xmm0
; AVX-NEXT:    retq
  %1 = sub <4 x i32> <i32 -1, i32 -1, i32 -1, i32 -1>, %x
  ret <4 x i32> %1
}

; fold A-(A-B) -> B
define <4 x i32> @combine_vec_sub_sub(<4 x i32> %a, <4 x i32> %b) {
; SSE-LABEL: combine_vec_sub_sub:
; SSE:       # %bb.0:
; SSE-NEXT:    movaps %xmm1, %xmm0
; SSE-NEXT:    retq
;
; AVX-LABEL: combine_vec_sub_sub:
; AVX:       # %bb.0:
; AVX-NEXT:    vmovaps %xmm1, %xmm0
; AVX-NEXT:    retq
  %1 = sub <4 x i32> %a, %b
  %2 = sub <4 x i32> %a, %1
  ret <4 x i32> %2
}

; fold (A+B)-A -> B
define <4 x i32> @combine_vec_sub_add0(<4 x i32> %a, <4 x i32> %b) {
; SSE-LABEL: combine_vec_sub_add0:
; SSE:       # %bb.0:
; SSE-NEXT:    movaps %xmm1, %xmm0
; SSE-NEXT:    retq
;
; AVX-LABEL: combine_vec_sub_add0:
; AVX:       # %bb.0:
; AVX-NEXT:    vmovaps %xmm1, %xmm0
; AVX-NEXT:    retq
  %1 = add <4 x i32> %a, %b
  %2 = sub <4 x i32> %1, %a
  ret <4 x i32> %2
}

; fold (A+B)-B -> A
define <4 x i32> @combine_vec_sub_add1(<4 x i32> %a, <4 x i32> %b) {
; CHECK-LABEL: combine_vec_sub_add1:
; CHECK:       # %bb.0:
; CHECK-NEXT:    retq
  %1 = add <4 x i32> %a, %b
  %2 = sub <4 x i32> %1, %b
  ret <4 x i32> %2
}

; fold C2-(A+C1) -> (C2-C1)-A
define <4 x i32> @combine_vec_sub_constant_add(<4 x i32> %a) {
; SSE-LABEL: combine_vec_sub_constant_add:
; SSE:       # %bb.0:
; SSE-NEXT:    movdqa {{.*#+}} xmm1 = [3,1,4294967295,4294967293]
; SSE-NEXT:    psubd %xmm0, %xmm1
; SSE-NEXT:    movdqa %xmm1, %xmm0
; SSE-NEXT:    retq
;
; AVX-LABEL: combine_vec_sub_constant_add:
; AVX:       # %bb.0:
; AVX-NEXT:    vmovdqa {{.*#+}} xmm1 = [3,1,4294967295,4294967293]
; AVX-NEXT:    vpsubd %xmm0, %xmm1, %xmm0
; AVX-NEXT:    retq
  %1 = add <4 x i32> %a, <i32 0, i32 1, i32 2, i32 3>
  %2 = sub <4 x i32> <i32 3, i32 2, i32 1, i32 0>, %1
  ret <4 x i32> %2
}

; fold ((A+(B+C))-B) -> A+C
define <4 x i32> @combine_vec_sub_add_add(<4 x i32> %a, <4 x i32> %b, <4 x i32> %c) {
; SSE-LABEL: combine_vec_sub_add_add:
; SSE:       # %bb.0:
; SSE-NEXT:    paddd %xmm2, %xmm0
; SSE-NEXT:    retq
;
; AVX-LABEL: combine_vec_sub_add_add:
; AVX:       # %bb.0:
; AVX-NEXT:    vpaddd %xmm2, %xmm0, %xmm0
; AVX-NEXT:    retq
  %1 = add <4 x i32> %b, %c
  %2 = add <4 x i32> %a, %1
  %3 = sub <4 x i32> %2, %b
  ret <4 x i32> %3
}

; fold ((A+(B-C))-B) -> A-C
define <4 x i32> @combine_vec_sub_add_sub(<4 x i32> %a, <4 x i32> %b, <4 x i32> %c) {
; SSE-LABEL: combine_vec_sub_add_sub:
; SSE:       # %bb.0:
; SSE-NEXT:    psubd %xmm2, %xmm0
; SSE-NEXT:    retq
;
; AVX-LABEL: combine_vec_sub_add_sub:
; AVX:       # %bb.0:
; AVX-NEXT:    vpsubd %xmm2, %xmm0, %xmm0
; AVX-NEXT:    retq
  %1 = sub <4 x i32> %b, %c
  %2 = add <4 x i32> %a, %1
  %3 = sub <4 x i32> %2, %b
  ret <4 x i32> %3
}

; fold ((A-(B-C))-C) -> A-B
define <4 x i32> @combine_vec_sub_sub_sub(<4 x i32> %a, <4 x i32> %b, <4 x i32> %c) {
; SSE-LABEL: combine_vec_sub_sub_sub:
; SSE:       # %bb.0:
; SSE-NEXT:    psubd %xmm1, %xmm0
; SSE-NEXT:    retq
;
; AVX-LABEL: combine_vec_sub_sub_sub:
; AVX:       # %bb.0:
; AVX-NEXT:    vpsubd %xmm1, %xmm0, %xmm0
; AVX-NEXT:    retq
  %1 = sub <4 x i32> %b, %c
  %2 = sub <4 x i32> %a, %1
  %3 = sub <4 x i32> %2, %c
  ret <4 x i32> %3
}

; fold undef-A -> undef
define <4 x i32> @combine_vec_sub_undef0(<4 x i32> %a) {
; CHECK-LABEL: combine_vec_sub_undef0:
; CHECK:       # %bb.0:
; CHECK-NEXT:    retq
  %1 = sub <4 x i32> undef, %a
  ret <4 x i32> %1
}

; fold A-undef -> undef
define <4 x i32> @combine_vec_sub_undef1(<4 x i32> %a) {
; CHECK-LABEL: combine_vec_sub_undef1:
; CHECK:       # %bb.0:
; CHECK-NEXT:    retq
  %1 = sub <4 x i32> %a, undef
  ret <4 x i32> %1
}

; sub X, (sext Y i1) -> add X, (and Y 1)
define <4 x i32> @combine_vec_add_sext(<4 x i32> %x, <4 x i1> %y) {
; SSE-LABEL: combine_vec_add_sext:
; SSE:       # %bb.0:
; SSE-NEXT:    pslld $31, %xmm1
; SSE-NEXT:    psrad $31, %xmm1
; SSE-NEXT:    psubd %xmm1, %xmm0
; SSE-NEXT:    retq
;
; AVX-LABEL: combine_vec_add_sext:
; AVX:       # %bb.0:
; AVX-NEXT:    vpslld $31, %xmm1, %xmm1
; AVX-NEXT:    vpsrad $31, %xmm1, %xmm1
; AVX-NEXT:    vpsubd %xmm1, %xmm0, %xmm0
; AVX-NEXT:    retq
  %1 = sext <4 x i1> %y to <4 x i32>
  %2 = sub <4 x i32> %x, %1
  ret <4 x i32> %2
}

; sub X, (sextinreg Y i1) -> add X, (and Y 1)
define <4 x i32> @combine_vec_sub_sextinreg(<4 x i32> %x, <4 x i32> %y) {
; SSE-LABEL: combine_vec_sub_sextinreg:
; SSE:       # %bb.0:
; SSE-NEXT:    pslld $31, %xmm1
; SSE-NEXT:    psrad $31, %xmm1
; SSE-NEXT:    psubd %xmm1, %xmm0
; SSE-NEXT:    retq
;
; AVX-LABEL: combine_vec_sub_sextinreg:
; AVX:       # %bb.0:
; AVX-NEXT:    vpslld $31, %xmm1, %xmm1
; AVX-NEXT:    vpsrad $31, %xmm1, %xmm1
; AVX-NEXT:    vpsubd %xmm1, %xmm0, %xmm0
; AVX-NEXT:    retq
  %1 = shl <4 x i32> %y, <i32 31, i32 31, i32 31, i32 31>
  %2 = ashr <4 x i32> %1, <i32 31, i32 31, i32 31, i32 31>
  %3 = sub <4 x i32> %x, %2
  ret <4 x i32> %3
}

; sub C1, (xor X, C1) -> add (xor X, ~C2), C1+1
define i32 @combine_sub_xor_consts(i32 %x) {
; CHECK-LABEL: combine_sub_xor_consts:
; CHECK:       # %bb.0:
; CHECK-NEXT:    # kill: def $edi killed $edi def $rdi
; CHECK-NEXT:    xorl $-32, %edi
; CHECK-NEXT:    leal 33(%rdi), %eax
; CHECK-NEXT:    retq
  %xor = xor i32 %x, 31
  %sub = sub i32 32, %xor
  ret i32 %sub
}

define <4 x i32> @combine_vec_sub_xor_consts(<4 x i32> %x) {
; SSE-LABEL: combine_vec_sub_xor_consts:
; SSE:       # %bb.0:
<<<<<<< HEAD
; SSE-NEXT:    pxor {{.*}}(%rip), %xmm0
; SSE-NEXT:    paddd {{.*}}(%rip), %xmm0
=======
; SSE-NEXT:    pxor {{\.?LCPI[0-9]+_[0-9]+}}(%rip), %xmm0
; SSE-NEXT:    paddd {{\.?LCPI[0-9]+_[0-9]+}}(%rip), %xmm0
>>>>>>> a2ce6ee6
; SSE-NEXT:    retq
;
; AVX-LABEL: combine_vec_sub_xor_consts:
; AVX:       # %bb.0:
<<<<<<< HEAD
; AVX-NEXT:    vpxor {{.*}}(%rip), %xmm0, %xmm0
; AVX-NEXT:    vpaddd {{.*}}(%rip), %xmm0, %xmm0
=======
; AVX-NEXT:    vpxor {{\.?LCPI[0-9]+_[0-9]+}}(%rip), %xmm0, %xmm0
; AVX-NEXT:    vpaddd {{\.?LCPI[0-9]+_[0-9]+}}(%rip), %xmm0, %xmm0
>>>>>>> a2ce6ee6
; AVX-NEXT:    retq
  %xor = xor <4 x i32> %x, <i32 28, i32 29, i32 -1, i32 -31>
  %sub = sub <4 x i32> <i32 1, i32 2, i32 3, i32 4>, %xor
  ret <4 x i32> %sub
}

define <4 x i32> @combine_vec_neg_xor_consts(<4 x i32> %x) {
; SSE-LABEL: combine_vec_neg_xor_consts:
; SSE:       # %bb.0:
; SSE-NEXT:    pcmpeqd %xmm1, %xmm1
; SSE-NEXT:    psubd %xmm1, %xmm0
; SSE-NEXT:    retq
;
; AVX-LABEL: combine_vec_neg_xor_consts:
; AVX:       # %bb.0:
; AVX-NEXT:    vpcmpeqd %xmm1, %xmm1, %xmm1
; AVX-NEXT:    vpsubd %xmm1, %xmm0, %xmm0
; AVX-NEXT:    retq
  %xor = xor <4 x i32> %x, <i32 -1, i32 -1, i32 -1, i32 -1>
  %sub = sub <4 x i32> zeroinitializer, %xor
  ret <4 x i32> %sub
<<<<<<< HEAD
=======
}

; With AVX, this could use broadcast (an extra load) and
; load-folded 'add', but currently we favor the virtually
; free pcmpeq instruction.

define void @PR52032_oneuse_constant(<8 x i32>* %p) {
; SSE-LABEL: PR52032_oneuse_constant:
; SSE:       # %bb.0:
; SSE-NEXT:    movdqu (%rdi), %xmm0
; SSE-NEXT:    movdqu 16(%rdi), %xmm1
; SSE-NEXT:    pcmpeqd %xmm2, %xmm2
; SSE-NEXT:    psubd %xmm2, %xmm1
; SSE-NEXT:    psubd %xmm2, %xmm0
; SSE-NEXT:    movdqu %xmm0, (%rdi)
; SSE-NEXT:    movdqu %xmm1, 16(%rdi)
; SSE-NEXT:    retq
;
; AVX-LABEL: PR52032_oneuse_constant:
; AVX:       # %bb.0:
; AVX-NEXT:    vmovdqu (%rdi), %ymm0
; AVX-NEXT:    vpcmpeqd %ymm1, %ymm1, %ymm1
; AVX-NEXT:    vpsubd %ymm1, %ymm0, %ymm0
; AVX-NEXT:    vmovdqu %ymm0, (%rdi)
; AVX-NEXT:    vzeroupper
; AVX-NEXT:    retq
  %i3 = load <8 x i32>, <8 x i32>* %p, align 4
  %i4 = add nsw <8 x i32> %i3, <i32 1, i32 1, i32 1, i32 1, i32 1, i32 1, i32 1, i32 1>
  store <8 x i32> %i4, <8 x i32>* %p, align 4
  ret void
}

; With AVX, we don't transform 'add' to 'sub' because that prevents load folding.
; With SSE, we do it because we can't load fold the other op without overwriting the constant op.

define void @PR52032(<8 x i32>* %p) {
; SSE-LABEL: PR52032:
; SSE:       # %bb.0:
; SSE-NEXT:    pcmpeqd %xmm0, %xmm0
; SSE-NEXT:    movdqu (%rdi), %xmm1
; SSE-NEXT:    movdqu 16(%rdi), %xmm2
; SSE-NEXT:    movdqu 32(%rdi), %xmm3
; SSE-NEXT:    movdqu 48(%rdi), %xmm4
; SSE-NEXT:    psubd %xmm0, %xmm2
; SSE-NEXT:    psubd %xmm0, %xmm1
; SSE-NEXT:    movdqu %xmm1, (%rdi)
; SSE-NEXT:    movdqu %xmm2, 16(%rdi)
; SSE-NEXT:    psubd %xmm0, %xmm4
; SSE-NEXT:    psubd %xmm0, %xmm3
; SSE-NEXT:    movdqu %xmm3, 32(%rdi)
; SSE-NEXT:    movdqu %xmm4, 48(%rdi)
; SSE-NEXT:    retq
;
; AVX-LABEL: PR52032:
; AVX:       # %bb.0:
; AVX-NEXT:    vpbroadcastd {{.*#+}} ymm0 = [1,1,1,1,1,1,1,1]
; AVX-NEXT:    vpaddd (%rdi), %ymm0, %ymm1
; AVX-NEXT:    vmovdqu %ymm1, (%rdi)
; AVX-NEXT:    vpaddd 32(%rdi), %ymm0, %ymm0
; AVX-NEXT:    vmovdqu %ymm0, 32(%rdi)
; AVX-NEXT:    vzeroupper
; AVX-NEXT:    retq
  %i3 = load <8 x i32>, <8 x i32>* %p, align 4
  %i4 = add nsw <8 x i32> %i3, <i32 1, i32 1, i32 1, i32 1, i32 1, i32 1, i32 1, i32 1>
  store <8 x i32> %i4, <8 x i32>* %p, align 4
  %p2 = getelementptr inbounds <8 x i32>, <8 x i32>* %p, i64 1
  %i8 = load <8 x i32>, <8 x i32>* %p2, align 4
  %i9 = add nsw <8 x i32> %i8, <i32 1, i32 1, i32 1, i32 1, i32 1, i32 1, i32 1, i32 1>
  store <8 x i32> %i9, <8 x i32>* %p2, align 4
  ret void
}

; Same as above, but 128-bit ops:
; With AVX, we don't transform 'add' to 'sub' because that prevents load folding.
; With SSE, we do it because we can't load fold the other op without overwriting the constant op.

define void @PR52032_2(<4 x i32>* %p) {
; SSE-LABEL: PR52032_2:
; SSE:       # %bb.0:
; SSE-NEXT:    pcmpeqd %xmm0, %xmm0
; SSE-NEXT:    movdqu (%rdi), %xmm1
; SSE-NEXT:    movdqu 16(%rdi), %xmm2
; SSE-NEXT:    psubd %xmm0, %xmm1
; SSE-NEXT:    movdqu %xmm1, (%rdi)
; SSE-NEXT:    psubd %xmm0, %xmm2
; SSE-NEXT:    movdqu %xmm2, 16(%rdi)
; SSE-NEXT:    retq
;
; AVX-LABEL: PR52032_2:
; AVX:       # %bb.0:
; AVX-NEXT:    vpbroadcastd {{.*#+}} xmm0 = [1,1,1,1]
; AVX-NEXT:    vpaddd (%rdi), %xmm0, %xmm1
; AVX-NEXT:    vmovdqu %xmm1, (%rdi)
; AVX-NEXT:    vpaddd 16(%rdi), %xmm0, %xmm0
; AVX-NEXT:    vmovdqu %xmm0, 16(%rdi)
; AVX-NEXT:    retq
  %i3 = load <4 x i32>, <4 x i32>* %p, align 4
  %i4 = add nsw <4 x i32> %i3, <i32 1, i32 1, i32 1, i32 1>
  store <4 x i32> %i4, <4 x i32>* %p, align 4
  %p2 = getelementptr inbounds <4 x i32>, <4 x i32>* %p, i64 1
  %i8 = load <4 x i32>, <4 x i32>* %p2, align 4
  %i9 = add nsw <4 x i32> %i8, <i32 1, i32 1, i32 1, i32 1>
  store <4 x i32> %i9, <4 x i32>* %p2, align 4
  ret void
}

; If we are starting with a 'sub', it is always better to do the transform.

define void @PR52032_3(<4 x i32>* %p) {
; SSE-LABEL: PR52032_3:
; SSE:       # %bb.0:
; SSE-NEXT:    pcmpeqd %xmm0, %xmm0
; SSE-NEXT:    movdqu (%rdi), %xmm1
; SSE-NEXT:    movdqu 16(%rdi), %xmm2
; SSE-NEXT:    paddd %xmm0, %xmm1
; SSE-NEXT:    movdqu %xmm1, (%rdi)
; SSE-NEXT:    paddd %xmm0, %xmm2
; SSE-NEXT:    movdqu %xmm2, 16(%rdi)
; SSE-NEXT:    retq
;
; AVX-LABEL: PR52032_3:
; AVX:       # %bb.0:
; AVX-NEXT:    vpcmpeqd %xmm0, %xmm0, %xmm0
; AVX-NEXT:    vpaddd (%rdi), %xmm0, %xmm1
; AVX-NEXT:    vmovdqu %xmm1, (%rdi)
; AVX-NEXT:    vpaddd 16(%rdi), %xmm0, %xmm0
; AVX-NEXT:    vmovdqu %xmm0, 16(%rdi)
; AVX-NEXT:    retq
  %i3 = load <4 x i32>, <4 x i32>* %p, align 4
  %i4 = sub nsw <4 x i32> %i3, <i32 1, i32 1, i32 1, i32 1>
  store <4 x i32> %i4, <4 x i32>* %p, align 4
  %p2 = getelementptr inbounds <4 x i32>, <4 x i32>* %p, i64 1
  %i8 = load <4 x i32>, <4 x i32>* %p2, align 4
  %i9 = sub nsw <4 x i32> %i8, <i32 1, i32 1, i32 1, i32 1>
  store <4 x i32> %i9, <4 x i32>* %p2, align 4
  ret void
}

; If there's no chance of profitable load folding (because of extra uses), we convert 'add' to 'sub'.

define void @PR52032_4(<4 x i32>* %p, <4 x i32>* %q) {
; SSE-LABEL: PR52032_4:
; SSE:       # %bb.0:
; SSE-NEXT:    movdqu (%rdi), %xmm0
; SSE-NEXT:    movdqa %xmm0, (%rsi)
; SSE-NEXT:    pcmpeqd %xmm1, %xmm1
; SSE-NEXT:    psubd %xmm1, %xmm0
; SSE-NEXT:    movdqu %xmm0, (%rdi)
; SSE-NEXT:    movdqu 16(%rdi), %xmm0
; SSE-NEXT:    movdqa %xmm0, 16(%rsi)
; SSE-NEXT:    psubd %xmm1, %xmm0
; SSE-NEXT:    movdqu %xmm0, 16(%rdi)
; SSE-NEXT:    retq
;
; AVX-LABEL: PR52032_4:
; AVX:       # %bb.0:
; AVX-NEXT:    vmovdqu (%rdi), %xmm0
; AVX-NEXT:    vmovdqa %xmm0, (%rsi)
; AVX-NEXT:    vpcmpeqd %xmm1, %xmm1, %xmm1
; AVX-NEXT:    vpsubd %xmm1, %xmm0, %xmm0
; AVX-NEXT:    vmovdqu %xmm0, (%rdi)
; AVX-NEXT:    vmovdqu 16(%rdi), %xmm0
; AVX-NEXT:    vmovdqa %xmm0, 16(%rsi)
; AVX-NEXT:    vpsubd %xmm1, %xmm0, %xmm0
; AVX-NEXT:    vmovdqu %xmm0, 16(%rdi)
; AVX-NEXT:    retq
  %i3 = load <4 x i32>, <4 x i32>* %p, align 4
  store <4 x i32> %i3, <4 x i32>* %q
  %i4 = add nsw <4 x i32> %i3, <i32 1, i32 1, i32 1, i32 1>
  store <4 x i32> %i4, <4 x i32>* %p, align 4
  %p2 = getelementptr inbounds <4 x i32>, <4 x i32>* %p, i64 1
  %q2 = getelementptr inbounds <4 x i32>, <4 x i32>* %q, i64 1
  %i8 = load <4 x i32>, <4 x i32>* %p2, align 4
  store <4 x i32> %i8, <4 x i32>* %q2
  %i9 = add nsw <4 x i32> %i8, <i32 1, i32 1, i32 1, i32 1>
  store <4 x i32> %i9, <4 x i32>* %p2, align 4
  ret void
>>>>>>> a2ce6ee6
}<|MERGE_RESOLUTION|>--- conflicted
+++ resolved
@@ -245,24 +245,14 @@
 define <4 x i32> @combine_vec_sub_xor_consts(<4 x i32> %x) {
 ; SSE-LABEL: combine_vec_sub_xor_consts:
 ; SSE:       # %bb.0:
-<<<<<<< HEAD
-; SSE-NEXT:    pxor {{.*}}(%rip), %xmm0
-; SSE-NEXT:    paddd {{.*}}(%rip), %xmm0
-=======
 ; SSE-NEXT:    pxor {{\.?LCPI[0-9]+_[0-9]+}}(%rip), %xmm0
 ; SSE-NEXT:    paddd {{\.?LCPI[0-9]+_[0-9]+}}(%rip), %xmm0
->>>>>>> a2ce6ee6
 ; SSE-NEXT:    retq
 ;
 ; AVX-LABEL: combine_vec_sub_xor_consts:
 ; AVX:       # %bb.0:
-<<<<<<< HEAD
-; AVX-NEXT:    vpxor {{.*}}(%rip), %xmm0, %xmm0
-; AVX-NEXT:    vpaddd {{.*}}(%rip), %xmm0, %xmm0
-=======
 ; AVX-NEXT:    vpxor {{\.?LCPI[0-9]+_[0-9]+}}(%rip), %xmm0, %xmm0
 ; AVX-NEXT:    vpaddd {{\.?LCPI[0-9]+_[0-9]+}}(%rip), %xmm0, %xmm0
->>>>>>> a2ce6ee6
 ; AVX-NEXT:    retq
   %xor = xor <4 x i32> %x, <i32 28, i32 29, i32 -1, i32 -31>
   %sub = sub <4 x i32> <i32 1, i32 2, i32 3, i32 4>, %xor
@@ -284,8 +274,6 @@
   %xor = xor <4 x i32> %x, <i32 -1, i32 -1, i32 -1, i32 -1>
   %sub = sub <4 x i32> zeroinitializer, %xor
   ret <4 x i32> %sub
-<<<<<<< HEAD
-=======
 }
 
 ; With AVX, this could use broadcast (an extra load) and
@@ -463,5 +451,4 @@
   %i9 = add nsw <4 x i32> %i8, <i32 1, i32 1, i32 1, i32 1>
   store <4 x i32> %i9, <4 x i32>* %p2, align 4
   ret void
->>>>>>> a2ce6ee6
 }