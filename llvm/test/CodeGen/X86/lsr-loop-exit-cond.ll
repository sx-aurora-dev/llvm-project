--- conflicted
+++ resolved
@@ -17,15 +17,9 @@
 ; GENERIC-NEXT:    movl 4(%rdx), %ebx
 ; GENERIC-NEXT:    decl %ecx
 ; GENERIC-NEXT:    leaq 20(%rdx), %r11
-<<<<<<< HEAD
-; GENERIC-NEXT:    movq _Te0@{{.*}}(%rip), %r9
-; GENERIC-NEXT:    movq _Te1@{{.*}}(%rip), %r8
-; GENERIC-NEXT:    movq _Te3@{{.*}}(%rip), %r10
-=======
 ; GENERIC-NEXT:    movq _Te0@GOTPCREL(%rip), %r9
 ; GENERIC-NEXT:    movq _Te1@GOTPCREL(%rip), %r8
 ; GENERIC-NEXT:    movq _Te3@GOTPCREL(%rip), %r10
->>>>>>> 2ab1d525
 ; GENERIC-NEXT:    movq %rcx, %r14
 ; GENERIC-NEXT:    .p2align 4, 0x90
 ; GENERIC-NEXT:  LBB0_1: ## %bb
@@ -105,15 +99,9 @@
 ; ATOM-NEXT:    movl (%rdx), %r15d
 ; ATOM-NEXT:    movl 4(%rdx), %eax
 ; ATOM-NEXT:    leaq 20(%rdx), %r11
-<<<<<<< HEAD
-; ATOM-NEXT:    movq _Te0@{{.*}}(%rip), %r9
-; ATOM-NEXT:    movq _Te1@{{.*}}(%rip), %r8
-; ATOM-NEXT:    movq _Te3@{{.*}}(%rip), %r10
-=======
 ; ATOM-NEXT:    movq _Te0@GOTPCREL(%rip), %r9
 ; ATOM-NEXT:    movq _Te1@GOTPCREL(%rip), %r8
 ; ATOM-NEXT:    movq _Te3@GOTPCREL(%rip), %r10
->>>>>>> 2ab1d525
 ; ATOM-NEXT:    decl %ecx
 ; ATOM-NEXT:    movq %rcx, %r14
 ; ATOM-NEXT:    .p2align 4, 0x90
