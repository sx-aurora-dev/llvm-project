--- conflicted
+++ resolved
@@ -7,11 +7,7 @@
 define dso_local void @test_api(i32 %0, i16 signext %1, i16 signext %2) nounwind {
 ; CHECK-LABEL: test_api:
 ; CHECK:       # %bb.0:
-<<<<<<< HEAD
-; CHECK-NEXT:    subq $2936, %rsp # imm = 0xB78
-=======
 ; CHECK-NEXT:    subq $968, %rsp # imm = 0x3C8
->>>>>>> a2ce6ee6
 ; CHECK-NEXT:    vpxord %zmm0, %zmm0, %zmm0
 ; CHECK-NEXT:    vmovdqu64 %zmm0, -{{[0-9]+}}(%rsp)
 ; CHECK-NEXT:    movb $1, -{{[0-9]+}}(%rsp)
@@ -65,11 +61,7 @@
 ; CHECK-NEXT:    movl $buf, %eax
 ; CHECK-NEXT:    movl $32, %ecx
 ; CHECK-NEXT:    tilestored %tmm0, (%rax,%rcx)
-<<<<<<< HEAD
-; CHECK-NEXT:    addq $2936, %rsp # imm = 0xB78
-=======
 ; CHECK-NEXT:    addq $968, %rsp # imm = 0x3C8
->>>>>>> a2ce6ee6
 ; CHECK-NEXT:    tilerelease
 ; CHECK-NEXT:    vzeroupper
 ; CHECK-NEXT:    retq
