--- conflicted
+++ resolved
@@ -1,11 +1,8 @@
 ; RUN: llc -O2 -no-integrated-as < %s | FileCheck %s
 
-<<<<<<< HEAD
-=======
 ; XCore default subtarget does not support 8-byte alignment on stack.
 ; XFAIL: xcore
 
->>>>>>> a2ce6ee6
 @G = common global i32 0, align 4
 
 define i32 @foo(i8* %p) nounwind uwtable {
