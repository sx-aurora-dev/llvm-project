# RUN: llc -mtriple=amdgcn-amd-amdhsa -mcpu=gfx803 -run-pass=none %s -o - | FileCheck --check-prefix=GCN %s

--- |
  ; ModuleID = '<stdin>'
  source_filename = "<stdin>"
  target datalayout = "e-p:32:32-p1:64:64-p2:64:64-p3:32:32-p4:64:64-p5:32:32-i64:64-v16:16-v24:32-v32:32-v48:64-v96:128-v192:256-v256:256-v512:512-v1024:1024-v2048:2048-n32:64"
  target triple = "amdgcn-amd-amdhsa"

  define void @syncscopes(i32 %agent, i32 addrspace(4)* %agent_out, i32 %workgroup, i32 addrspace(4)* %workgroup_out, i32 %wavefront, i32 addrspace(4)* %wavefront_out) #0 {
  entry:
    store atomic i32 %agent, i32 addrspace(4)* %agent_out syncscope("agent") seq_cst, align 4, !nontemporal !0
    store atomic i32 %workgroup, i32 addrspace(4)* %workgroup_out syncscope("workgroup") seq_cst, align 4, !nontemporal !0
    store atomic i32 %wavefront, i32 addrspace(4)* %wavefront_out syncscope("wavefront") seq_cst, align 4, !nontemporal !0
    ret void
  }

  ; Function Attrs: convergent nounwind
  declare { i1, i64 } @llvm.amdgcn.if(i1) #1

  ; Function Attrs: convergent nounwind
  declare { i1, i64 } @llvm.amdgcn.else(i64) #1

  ; Function Attrs: convergent nounwind readnone
  declare i64 @llvm.amdgcn.break(i64) #2

  ; Function Attrs: convergent nounwind readnone
  declare i64 @llvm.amdgcn.if.break(i1, i64) #2

  ; Function Attrs: convergent nounwind readnone
  declare i64 @llvm.amdgcn.else.break(i64, i64) #2

  ; Function Attrs: convergent nounwind
  declare i1 @llvm.amdgcn.loop(i64) #1

  ; Function Attrs: convergent nounwind
  declare void @llvm.amdgcn.end.cf(i64) #1

  attributes #0 = { "target-cpu"="gfx803" }
  attributes #1 = { convergent nounwind }
  attributes #2 = { convergent nounwind readnone }

  !0 = !{i32 1}

# GCN-LABEL: name: syncscopes
<<<<<<< HEAD
# GCN: FLAT_STORE_DWORD killed $vgpr0_vgpr1, killed $vgpr2, 0, -1, 0, 0, 0, implicit $exec, implicit $flat_scr :: (volatile non-temporal store syncscope("agent") seq_cst 4 into %ir.agent_out, addrspace 4)
# GCN: FLAT_STORE_DWORD killed $vgpr0_vgpr1, killed $vgpr2, 0, -1, 0, 0, 0, implicit $exec, implicit $flat_scr :: (volatile non-temporal store syncscope("workgroup") seq_cst 4 into %ir.workgroup_out, addrspace 4)
# GCN: FLAT_STORE_DWORD killed $vgpr0_vgpr1, killed $vgpr2, 0, -1, 0, 0, 0, implicit $exec, implicit $flat_scr :: (volatile non-temporal store syncscope("wavefront") seq_cst 4 into %ir.wavefront_out, addrspace 4)
=======
# GCN: FLAT_STORE_DWORD killed $vgpr0_vgpr1, killed $vgpr2, 0, -1, implicit $exec, implicit $flat_scr :: (volatile non-temporal store syncscope("agent") seq_cst (s32) into %ir.agent_out, addrspace 4)
# GCN: FLAT_STORE_DWORD killed $vgpr0_vgpr1, killed $vgpr2, 0, -1, implicit $exec, implicit $flat_scr :: (volatile non-temporal store syncscope("workgroup") seq_cst (s32) into %ir.workgroup_out, addrspace 4)
# GCN: FLAT_STORE_DWORD killed $vgpr0_vgpr1, killed $vgpr2, 0, -1, implicit $exec, implicit $flat_scr :: (volatile non-temporal store syncscope("wavefront") seq_cst (s32) into %ir.wavefront_out, addrspace 4)
>>>>>>> 2ab1d525
...
---
name:            syncscopes
alignment:       1
exposesReturnsTwice: false
legalized:       false
regBankSelected: false
selected:        false
tracksRegLiveness: true
liveins:
  - { reg: '$sgpr4_sgpr5' }
frameInfo:
  isFrameAddressTaken: false
  isReturnAddressTaken: false
  hasStackMap:     false
  hasPatchPoint:   false
  stackSize:       0
  offsetAdjustment: 0
  maxAlignment:    0
  adjustsStack:    false
  hasCalls:        false
  hasOpaqueSPAdjustment: false
  hasVAStart:      false
  hasMustTailInVarArgFunc: false
body:             |
  bb.0.entry:
    liveins: $sgpr4_sgpr5

    S_WAITCNT 0
    $sgpr0_sgpr1 = S_LOAD_DWORDX2_IMM $sgpr4_sgpr5, 8, 0 :: (non-temporal dereferenceable invariant load (s64) from `i64 addrspace(4)* undef`)
    $sgpr6 = S_LOAD_DWORD_IMM $sgpr4_sgpr5, 0, 0 :: (non-temporal dereferenceable invariant load (s32) from `i32 addrspace(4)* undef`)
    $sgpr2_sgpr3 = S_LOAD_DWORDX2_IMM $sgpr4_sgpr5, 24, 0 :: (non-temporal dereferenceable invariant load (s64) from `i64 addrspace(4)* undef`)
    $sgpr7 = S_LOAD_DWORD_IMM $sgpr4_sgpr5, 16, 0 :: (non-temporal dereferenceable invariant load (s32) from `i32 addrspace(4)* undef`)
    $sgpr8 = S_LOAD_DWORD_IMM $sgpr4_sgpr5, 32, 0 :: (non-temporal dereferenceable invariant load (s32) from `i32 addrspace(4)* undef`)
    S_WAITCNT 127
    $vgpr0 = V_MOV_B32_e32 $sgpr0, implicit $exec, implicit-def $vgpr0_vgpr1, implicit $sgpr0_sgpr1
    $sgpr4_sgpr5 = S_LOAD_DWORDX2_IMM killed $sgpr4_sgpr5, 40, 0 :: (non-temporal dereferenceable invariant load (s64) from `i64 addrspace(4)* undef`)
    $vgpr1 = V_MOV_B32_e32 killed $sgpr1, implicit $exec, implicit killed $sgpr0_sgpr1, implicit $sgpr0_sgpr1, implicit $exec
    $vgpr2 = V_MOV_B32_e32 killed $sgpr6, implicit $exec, implicit $exec
<<<<<<< HEAD
    FLAT_STORE_DWORD killed $vgpr0_vgpr1, killed $vgpr2, 0, -1, 0, 0, 0, implicit $exec, implicit $flat_scr :: (volatile non-temporal store syncscope("agent") seq_cst 4 into %ir.agent_out)
=======
    FLAT_STORE_DWORD killed $vgpr0_vgpr1, killed $vgpr2, 0, -1, implicit $exec, implicit $flat_scr :: (volatile non-temporal store syncscope("agent") seq_cst (s32) into %ir.agent_out)
>>>>>>> 2ab1d525
    S_WAITCNT 112
    $vgpr0 = V_MOV_B32_e32 $sgpr2, implicit $exec, implicit-def $vgpr0_vgpr1, implicit $sgpr2_sgpr3
    $vgpr1 = V_MOV_B32_e32 killed $sgpr3, implicit $exec, implicit killed $sgpr2_sgpr3, implicit $sgpr2_sgpr3, implicit $exec
    $vgpr2 = V_MOV_B32_e32 killed $sgpr7, implicit $exec, implicit $exec
<<<<<<< HEAD
    FLAT_STORE_DWORD killed $vgpr0_vgpr1, killed $vgpr2, 0, -1, 0, 0, 0, implicit $exec, implicit $flat_scr :: (volatile non-temporal store syncscope("workgroup") seq_cst 4 into %ir.workgroup_out)
=======
    FLAT_STORE_DWORD killed $vgpr0_vgpr1, killed $vgpr2, 0, -1, implicit $exec, implicit $flat_scr :: (volatile non-temporal store syncscope("workgroup") seq_cst (s32) into %ir.workgroup_out)
>>>>>>> 2ab1d525
    S_WAITCNT 112
    $vgpr0 = V_MOV_B32_e32 $sgpr4, implicit $exec, implicit-def $vgpr0_vgpr1, implicit $sgpr4_sgpr5
    $vgpr1 = V_MOV_B32_e32 killed $sgpr5, implicit $exec, implicit killed $sgpr4_sgpr5, implicit $sgpr4_sgpr5, implicit $exec
    $vgpr2 = V_MOV_B32_e32 killed $sgpr8, implicit $exec, implicit $exec
<<<<<<< HEAD
    FLAT_STORE_DWORD killed $vgpr0_vgpr1, killed $vgpr2, 0, -1, 0, 0, 0, implicit $exec, implicit $flat_scr :: (volatile non-temporal store syncscope("wavefront") seq_cst 4 into %ir.wavefront_out)
=======
    FLAT_STORE_DWORD killed $vgpr0_vgpr1, killed $vgpr2, 0, -1, implicit $exec, implicit $flat_scr :: (volatile non-temporal store syncscope("wavefront") seq_cst (s32) into %ir.wavefront_out)
>>>>>>> 2ab1d525
    S_ENDPGM 0

...<|MERGE_RESOLUTION|>--- conflicted
+++ resolved
@@ -42,15 +42,9 @@
   !0 = !{i32 1}
 
 # GCN-LABEL: name: syncscopes
-<<<<<<< HEAD
-# GCN: FLAT_STORE_DWORD killed $vgpr0_vgpr1, killed $vgpr2, 0, -1, 0, 0, 0, implicit $exec, implicit $flat_scr :: (volatile non-temporal store syncscope("agent") seq_cst 4 into %ir.agent_out, addrspace 4)
-# GCN: FLAT_STORE_DWORD killed $vgpr0_vgpr1, killed $vgpr2, 0, -1, 0, 0, 0, implicit $exec, implicit $flat_scr :: (volatile non-temporal store syncscope("workgroup") seq_cst 4 into %ir.workgroup_out, addrspace 4)
-# GCN: FLAT_STORE_DWORD killed $vgpr0_vgpr1, killed $vgpr2, 0, -1, 0, 0, 0, implicit $exec, implicit $flat_scr :: (volatile non-temporal store syncscope("wavefront") seq_cst 4 into %ir.wavefront_out, addrspace 4)
-=======
 # GCN: FLAT_STORE_DWORD killed $vgpr0_vgpr1, killed $vgpr2, 0, -1, implicit $exec, implicit $flat_scr :: (volatile non-temporal store syncscope("agent") seq_cst (s32) into %ir.agent_out, addrspace 4)
 # GCN: FLAT_STORE_DWORD killed $vgpr0_vgpr1, killed $vgpr2, 0, -1, implicit $exec, implicit $flat_scr :: (volatile non-temporal store syncscope("workgroup") seq_cst (s32) into %ir.workgroup_out, addrspace 4)
 # GCN: FLAT_STORE_DWORD killed $vgpr0_vgpr1, killed $vgpr2, 0, -1, implicit $exec, implicit $flat_scr :: (volatile non-temporal store syncscope("wavefront") seq_cst (s32) into %ir.wavefront_out, addrspace 4)
->>>>>>> 2ab1d525
 ...
 ---
 name:            syncscopes
@@ -90,29 +84,17 @@
     $sgpr4_sgpr5 = S_LOAD_DWORDX2_IMM killed $sgpr4_sgpr5, 40, 0 :: (non-temporal dereferenceable invariant load (s64) from `i64 addrspace(4)* undef`)
     $vgpr1 = V_MOV_B32_e32 killed $sgpr1, implicit $exec, implicit killed $sgpr0_sgpr1, implicit $sgpr0_sgpr1, implicit $exec
     $vgpr2 = V_MOV_B32_e32 killed $sgpr6, implicit $exec, implicit $exec
-<<<<<<< HEAD
-    FLAT_STORE_DWORD killed $vgpr0_vgpr1, killed $vgpr2, 0, -1, 0, 0, 0, implicit $exec, implicit $flat_scr :: (volatile non-temporal store syncscope("agent") seq_cst 4 into %ir.agent_out)
-=======
     FLAT_STORE_DWORD killed $vgpr0_vgpr1, killed $vgpr2, 0, -1, implicit $exec, implicit $flat_scr :: (volatile non-temporal store syncscope("agent") seq_cst (s32) into %ir.agent_out)
->>>>>>> 2ab1d525
     S_WAITCNT 112
     $vgpr0 = V_MOV_B32_e32 $sgpr2, implicit $exec, implicit-def $vgpr0_vgpr1, implicit $sgpr2_sgpr3
     $vgpr1 = V_MOV_B32_e32 killed $sgpr3, implicit $exec, implicit killed $sgpr2_sgpr3, implicit $sgpr2_sgpr3, implicit $exec
     $vgpr2 = V_MOV_B32_e32 killed $sgpr7, implicit $exec, implicit $exec
-<<<<<<< HEAD
-    FLAT_STORE_DWORD killed $vgpr0_vgpr1, killed $vgpr2, 0, -1, 0, 0, 0, implicit $exec, implicit $flat_scr :: (volatile non-temporal store syncscope("workgroup") seq_cst 4 into %ir.workgroup_out)
-=======
     FLAT_STORE_DWORD killed $vgpr0_vgpr1, killed $vgpr2, 0, -1, implicit $exec, implicit $flat_scr :: (volatile non-temporal store syncscope("workgroup") seq_cst (s32) into %ir.workgroup_out)
->>>>>>> 2ab1d525
     S_WAITCNT 112
     $vgpr0 = V_MOV_B32_e32 $sgpr4, implicit $exec, implicit-def $vgpr0_vgpr1, implicit $sgpr4_sgpr5
     $vgpr1 = V_MOV_B32_e32 killed $sgpr5, implicit $exec, implicit killed $sgpr4_sgpr5, implicit $sgpr4_sgpr5, implicit $exec
     $vgpr2 = V_MOV_B32_e32 killed $sgpr8, implicit $exec, implicit $exec
-<<<<<<< HEAD
-    FLAT_STORE_DWORD killed $vgpr0_vgpr1, killed $vgpr2, 0, -1, 0, 0, 0, implicit $exec, implicit $flat_scr :: (volatile non-temporal store syncscope("wavefront") seq_cst 4 into %ir.wavefront_out)
-=======
     FLAT_STORE_DWORD killed $vgpr0_vgpr1, killed $vgpr2, 0, -1, implicit $exec, implicit $flat_scr :: (volatile non-temporal store syncscope("wavefront") seq_cst (s32) into %ir.wavefront_out)
->>>>>>> 2ab1d525
     S_ENDPGM 0
 
 ...