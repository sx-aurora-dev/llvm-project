--- conflicted
+++ resolved
@@ -64,11 +64,7 @@
 # SIMPLE-NEXT: workGroupIDZ:    { reg: '$sgpr14' }
 # SIMPLE-NEXT: privateSegmentWaveByteOffset: { reg: '$sgpr7' }
 # SIMPLE-NEXT: implicitArgPtr:  { reg: '$sgpr8_sgpr9' }
-<<<<<<< HEAD
-# SIMPLE-NEXT: workItemIDX:     { reg: '$vgpr0' }
-=======
 # SIMPLE-NEXT: workItemIDX: { reg: '$vgpr0' }
->>>>>>> 2ab1d525
 # SIMPLE-NEXT: workItemIDY:     { reg: '$vgpr31', mask: 1047552 }
 # SIMPLE-NEXT: workItemIDZ:     { reg: '$vgpr31', mask: 1072693248 }
 # SIMPLE-NEXT: occupancy: 10
@@ -314,24 +310,9 @@
 # ALL-LABEL: name: fake_stack_arginfo
 
 # FULL: argumentInfo:
-<<<<<<< HEAD
-# FULL-NEXT: privateSegmentBuffer: { reg: '$sgpr0_sgpr1_sgpr2_sgpr3' }
-# FULL-NEXT: dispatchPtr:     { reg: '$sgpr4_sgpr5' }
-# FULL-NEXT: queuePtr:        { reg: '$sgpr6_sgpr7' }
-# FULL-NEXT: dispatchID:      { reg: '$sgpr10_sgpr11' }
-# FULL-NEXT: flatScratchInit: { offset: 4 }
-# FULL-NEXT: workGroupIDX:    { reg: '$sgpr12' }
-# FULL-NEXT: workGroupIDY:    { reg: '$sgpr13' }
-# FULL-NEXT: workGroupIDZ:    { reg: '$sgpr14' }
-# FULL-NEXT: implicitArgPtr:  { reg: '$sgpr8_sgpr9' }
-# FULL-NEXT: workItemIDX:     { reg: '$vgpr31', mask: 1023 }
-# FULL-NEXT: workItemIDY:     { reg: '$vgpr0', mask: 65280 }
-# FULL-NEXT: workItemIDZ:     { reg: '$vgpr31', mask: 1072693248 }
-=======
 # FULL: privateSegmentBuffer: { reg: '$sgpr0_sgpr1_sgpr2_sgpr3' }
 # FULL: flatScratchInit: { offset: 4 }
 # FULL: workItemIDY: { reg: '$vgpr0', mask: 65280 }
->>>>>>> 2ab1d525
 
 # SIMPLE: argumentInfo:
 # SIMPLE-NEXT: privateSegmentBuffer: { reg: '$sgpr0_sgpr1_sgpr2_sgpr3' }
@@ -443,8 +424,6 @@
   bb.0:
     S_ENDPGM 0
 
-<<<<<<< HEAD
-=======
 ...
 
 ---
@@ -460,5 +439,4 @@
   bb.0:
     S_ENDPGM 0
 
->>>>>>> 2ab1d525
 ...