--- conflicted
+++ resolved
@@ -32,11 +32,7 @@
   }
 ...
 
-<<<<<<< HEAD
-# CHECK: BUFFER_STORE_DWORDX2_OFFSET killed %{{[0-9]+}}, %{{[0-9]+}}, 0, 4, 0, 0, 0, 0, 0, 0, implicit $exec :: (store 8 into %ir.out.gep.1, align 4, addrspace 1)
-=======
 # CHECK: BUFFER_STORE_DWORDX2_OFFSET killed %{{[0-9]+}}, %{{[0-9]+}}, 0, 4, 0, 0, 0, implicit $exec :: (store (s64) into %ir.out.gep.1, align 4, addrspace 1)
->>>>>>> a2ce6ee6
 ---
 name: test1
 liveins:
@@ -60,24 +56,14 @@
     %5:vgpr_32 = COPY $vgpr0
     %6:vgpr_32 = COPY $vgpr1
 
-<<<<<<< HEAD
-    BUFFER_STORE_DWORD_OFFSET %5, %4, 0, 4, 0, 0, 0, 0, 0, 0, implicit $exec :: (store 4 into %ir.out.gep.1, addrspace 1)
-    BUFFER_STORE_DWORD_OFFSET %6, %4, 0, 8, 0, 0, 0, 0, 0, 0, implicit $exec :: (store 4 into %ir.out.gep.1, addrspace 1)
-=======
     BUFFER_STORE_DWORD_OFFSET %5, %4, 0, 4, 0, 0, 0, implicit $exec :: (store (s32) into %ir.out.gep.1, addrspace 1)
     BUFFER_STORE_DWORD_OFFSET %6, %4, 0, 8, 0, 0, 0, implicit $exec :: (store (s32) into %ir.out.gep.1, addrspace 1)
->>>>>>> a2ce6ee6
 
     S_ENDPGM 0
 ...
 
-<<<<<<< HEAD
-# CHECK: BUFFER_STORE_DWORD_OFFSET %{{[0-9]+}}, %{{[0-9]+}}, 0, 4, 0, 0, 0, 1, 0, 0, implicit $exec :: (store 4 into %ir.out.gep.1, addrspace 1)
-# CHECK: BUFFER_STORE_DWORD_OFFSET %{{[0-9]+}}, %{{[0-9]+}}, 0, 8, 0, 0, 0, 0, 0, 0, implicit $exec :: (store 4 into %ir.out.gep.1, addrspace 1)
-=======
 # CHECK: BUFFER_STORE_DWORD_OFFSET %{{[0-9]+}}, %{{[0-9]+}}, 0, 4, 4, 0, 0, implicit $exec :: (store (s32) into %ir.out.gep.1, addrspace 1)
 # CHECK: BUFFER_STORE_DWORD_OFFSET %{{[0-9]+}}, %{{[0-9]+}}, 0, 8, 0, 0, 0, implicit $exec :: (store (s32) into %ir.out.gep.1, addrspace 1)
->>>>>>> a2ce6ee6
 ---
 name: test2
 liveins:
@@ -101,24 +87,14 @@
     %5:vgpr_32 = COPY $vgpr0
     %6:vgpr_32 = COPY $vgpr1
 
-<<<<<<< HEAD
-    BUFFER_STORE_DWORD_OFFSET %5, %4, 0, 4, 0, 0, 0, 1, 0, 0, implicit $exec :: (store 4 into %ir.out.gep.1, addrspace 1)
-    BUFFER_STORE_DWORD_OFFSET %6, %4, 0, 8, 0, 0, 0, 0, 0, 0, implicit $exec :: (store 4 into %ir.out.gep.1, addrspace 1)
-=======
     BUFFER_STORE_DWORD_OFFSET %5, %4, 0, 4, 4, 0, 0, implicit $exec :: (store (s32) into %ir.out.gep.1, addrspace 1)
     BUFFER_STORE_DWORD_OFFSET %6, %4, 0, 8, 0, 0, 0, implicit $exec :: (store (s32) into %ir.out.gep.1, addrspace 1)
->>>>>>> a2ce6ee6
 
     S_ENDPGM 0
 ...
 
-<<<<<<< HEAD
-# CHECK: BUFFER_STORE_DWORD_OFFSET %{{[0-9]+}}, %{{[0-9]+}}, 0, 4, 0, 0, 0, 0, 0, 0, implicit $exec :: (store 4 into %ir.out.gep.1, addrspace 1)
-# CHECK: BUFFER_STORE_DWORD_OFFSET %{{[0-9]+}}, %{{[0-9]+}}, 0, 8, 0, 0, 0, 1, 0, 0, implicit $exec :: (store 4 into %ir.out.gep.1, addrspace 1)
-=======
 # CHECK: BUFFER_STORE_DWORD_OFFSET %{{[0-9]+}}, %{{[0-9]+}}, 0, 4, 0, 0, 0, implicit $exec :: (store (s32) into %ir.out.gep.1, addrspace 1)
 # CHECK: BUFFER_STORE_DWORD_OFFSET %{{[0-9]+}}, %{{[0-9]+}}, 0, 8, 4, 0, 0, implicit $exec :: (store (s32) into %ir.out.gep.1, addrspace 1)
->>>>>>> a2ce6ee6
 ---
 name: test3
 liveins:
@@ -142,22 +118,13 @@
     %5:vgpr_32 = COPY $vgpr0
     %6:vgpr_32 = COPY $vgpr1
 
-<<<<<<< HEAD
-    BUFFER_STORE_DWORD_OFFSET %5, %4, 0, 4, 0, 0, 0, 0, 0, 0, implicit $exec :: (store 4 into %ir.out.gep.1, addrspace 1)
-    BUFFER_STORE_DWORD_OFFSET %6, %4, 0, 8, 0, 0, 0, 1, 0, 0, implicit $exec :: (store 4 into %ir.out.gep.1, addrspace 1)
-=======
     BUFFER_STORE_DWORD_OFFSET %5, %4, 0, 4, 0, 0, 0, implicit $exec :: (store (s32) into %ir.out.gep.1, addrspace 1)
     BUFFER_STORE_DWORD_OFFSET %6, %4, 0, 8, 4, 0, 0, implicit $exec :: (store (s32) into %ir.out.gep.1, addrspace 1)
->>>>>>> a2ce6ee6
 
     S_ENDPGM 0
 ...
 
-<<<<<<< HEAD
-# CHECK: BUFFER_STORE_DWORDX2_OFFSET killed %{{[0-9]+}}, %{{[0-9]+}}, 0, 4, 0, 0, 0, 1, 0, 0, implicit $exec :: (store 8 into %ir.out.gep.1, align 4, addrspace 1)
-=======
 # CHECK: BUFFER_STORE_DWORDX2_OFFSET killed %{{[0-9]+}}, %{{[0-9]+}}, 0, 4, 4, 0, 0, implicit $exec :: (store (s64) into %ir.out.gep.1, align 4, addrspace 1)
->>>>>>> a2ce6ee6
 ---
 name: test4
 liveins:
@@ -181,13 +148,8 @@
     %5:vgpr_32 = COPY $vgpr0
     %6:vgpr_32 = COPY $vgpr1
 
-<<<<<<< HEAD
-    BUFFER_STORE_DWORD_OFFSET %5, %4, 0, 4, 0, 0, 0, 1, 0, 0, implicit $exec :: (store 4 into %ir.out.gep.1, addrspace 1)
-    BUFFER_STORE_DWORD_OFFSET %6, %4, 0, 8, 0, 0, 0, 1, 0, 0, implicit $exec :: (store 4 into %ir.out.gep.1, addrspace 1)
-=======
     BUFFER_STORE_DWORD_OFFSET %5, %4, 0, 4, 4, 0, 0, implicit $exec :: (store (s32) into %ir.out.gep.1, addrspace 1)
     BUFFER_STORE_DWORD_OFFSET %6, %4, 0, 8, 4, 0, 0, implicit $exec :: (store (s32) into %ir.out.gep.1, addrspace 1)
->>>>>>> a2ce6ee6
 
     S_ENDPGM 0
 ...