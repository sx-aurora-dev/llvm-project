--- conflicted
+++ resolved
@@ -314,17 +314,6 @@
 define arm_aapcs_vfpcc void @vmovn16_b2(<8 x i16> %src1, <8 x i16> %src2, <8 x i16> *%dest) {
 ; CHECK-LABEL: vmovn16_b2:
 ; CHECK:       @ %bb.0: @ %entry
-<<<<<<< HEAD
-; CHECK-NEXT:    vmovx.f16 s9, s5
-; CHECK-NEXT:    vins.f16 s9, s1
-; CHECK-NEXT:    vmovx.f16 s8, s4
-; CHECK-NEXT:    vins.f16 s8, s0
-; CHECK-NEXT:    vmovx.f16 s10, s6
-; CHECK-NEXT:    vins.f16 s10, s2
-; CHECK-NEXT:    vmovx.f16 s11, s7
-; CHECK-NEXT:    vins.f16 s11, s3
-; CHECK-NEXT:    vstrw.32 q2, [r0]
-=======
 ; CHECK-NEXT:    vmovx.f16 s5, s5
 ; CHECK-NEXT:    vmovx.f16 s4, s4
 ; CHECK-NEXT:    vmovx.f16 s6, s6
@@ -334,7 +323,6 @@
 ; CHECK-NEXT:    vins.f16 s6, s2
 ; CHECK-NEXT:    vins.f16 s7, s3
 ; CHECK-NEXT:    vstrw.32 q1, [r0]
->>>>>>> 2ab1d525
 ; CHECK-NEXT:    bx lr
 entry:
   %out = shufflevector <8 x i16> %src1, <8 x i16> %src2, <8 x i32> <i32 9, i32 0, i32 11, i32 2, i32 13, i32 4, i32 15, i32 6>
@@ -345,17 +333,6 @@
 define arm_aapcs_vfpcc void @vmovn16_b3(<8 x i16> %src1, <8 x i16> %src2, <8 x i16> *%dest) {
 ; CHECK-LABEL: vmovn16_b3:
 ; CHECK:       @ %bb.0: @ %entry
-<<<<<<< HEAD
-; CHECK-NEXT:    vmovx.f16 s9, s1
-; CHECK-NEXT:    vins.f16 s9, s5
-; CHECK-NEXT:    vmovx.f16 s8, s0
-; CHECK-NEXT:    vins.f16 s8, s4
-; CHECK-NEXT:    vmovx.f16 s10, s2
-; CHECK-NEXT:    vins.f16 s10, s6
-; CHECK-NEXT:    vmovx.f16 s11, s3
-; CHECK-NEXT:    vins.f16 s11, s7
-; CHECK-NEXT:    vstrw.32 q2, [r0]
-=======
 ; CHECK-NEXT:    vmovx.f16 s1, s1
 ; CHECK-NEXT:    vmovx.f16 s0, s0
 ; CHECK-NEXT:    vmovx.f16 s2, s2
@@ -365,7 +342,6 @@
 ; CHECK-NEXT:    vins.f16 s2, s6
 ; CHECK-NEXT:    vins.f16 s3, s7
 ; CHECK-NEXT:    vstrw.32 q0, [r0]
->>>>>>> 2ab1d525
 ; CHECK-NEXT:    bx lr
 entry:
   %out = shufflevector <8 x i16> %src1, <8 x i16> %src2, <8 x i32> <i32 1, i32 8, i32 3, i32 10, i32 5, i32 12, i32 7, i32 14>
