# NOTE: Assertions have been autogenerated by utils/update_mir_test_checks.py
# RUN: llc -mtriple=thumbv8.1m.main -mattr=+lob -run-pass=arm-low-overhead-loops --verify-machineinstrs %s -o - | FileCheck %s

--- |
  target datalayout = "e-m:e-p:32:32-Fi8-i64:64-v128:64:128-a:0:32-n32-S64"
  target triple = "thumbv8.1m.main"

  define void @ne_trip_count(i1 zeroext %t1, i32* nocapture %a, i32* nocapture readonly %b, i32 %N) #0 {
  entry:
    %0 = call i1 @llvm.test.set.loop.iterations.i32(i32 %N)
    br i1 %0, label %do.body.preheader, label %if.end

  do.body.preheader:                                ; preds = %entry
    %scevgep2 = getelementptr i32, i32* %a, i32 -1
    %scevgep5 = getelementptr i32, i32* %b, i32 -1
    br label %do.body

  do.body:                                          ; preds = %do.body, %do.body.preheader
    %lsr.iv6 = phi i32* [ %scevgep5, %do.body.preheader ], [ %scevgep7, %do.body ]
    %lsr.iv = phi i32* [ %scevgep2, %do.body.preheader ], [ %scevgep3, %do.body ]
    %1 = phi i32 [ %2, %do.body ], [ %N, %do.body.preheader ]
    %scevgep = getelementptr i32, i32* %lsr.iv6, i32 1
    %scevgep1 = getelementptr i32, i32* %lsr.iv, i32 1
    %size = call i32 @llvm.arm.space(i32 4096, i32 undef)
    %tmp = load i32, i32* %scevgep, align 4
    store i32 %tmp, i32* %scevgep1, align 4
    %2 = call i32 @llvm.loop.decrement.reg.i32.i32.i32(i32 %1, i32 1)
    %3 = icmp ne i32 %2, 0
    %scevgep3 = getelementptr i32, i32* %lsr.iv, i32 1
    %scevgep7 = getelementptr i32, i32* %lsr.iv6, i32 1
    br i1 %3, label %do.body, label %if.end

  if.end:                                           ; preds = %do.body, %entry
    ret void
  }

  ; Function Attrs: nounwind
  declare i32 @llvm.arm.space(i32 immarg, i32) #1

  ; Function Attrs: noduplicate nounwind
  declare i1 @llvm.test.set.loop.iterations.i32(i32) #2

  ; Function Attrs: noduplicate nounwind
  declare i32 @llvm.loop.decrement.reg.i32.i32.i32(i32, i32) #2

  attributes #0 = { "target-features"="+lob" }
  attributes #1 = { nounwind }
  attributes #2 = { noduplicate nounwind }

...
---
name:            ne_trip_count
alignment:       2
exposesReturnsTwice: false
legalized:       false
regBankSelected: false
selected:        false
failedISel:      false
tracksRegLiveness: true
hasWinCFI:       false
registers:       []
liveins:
  - { reg: '$r1', virtual-reg: '' }
  - { reg: '$r2', virtual-reg: '' }
  - { reg: '$r3', virtual-reg: '' }
frameInfo:
  isFrameAddressTaken: false
  isReturnAddressTaken: false
  hasStackMap:     false
  hasPatchPoint:   false
  stackSize:       8
  offsetAdjustment: 0
  maxAlignment:    4
  adjustsStack:    false
  hasCalls:        false
  stackProtector:  ''
  maxCallFrameSize: 0
  cvBytesOfCalleeSavedRegisters: 0
  hasOpaqueSPAdjustment: false
  hasVAStart:      false
  hasMustTailInVarArgFunc: false
  localFrameSize:  0
  savePoint:       ''
  restorePoint:    ''
fixedStack:      []
stack:
  - { id: 0, name: '', type: spill-slot, offset: -4, size: 4, alignment: 4,
      stack-id: default, callee-saved-register: '$lr', callee-saved-restored: false,
      debug-info-variable: '', debug-info-expression: '', debug-info-location: '' }
  - { id: 1, name: '', type: spill-slot, offset: -8, size: 4, alignment: 4,
      stack-id: default, callee-saved-register: '$r7', callee-saved-restored: true,
      debug-info-variable: '', debug-info-expression: '', debug-info-location: '' }
callSites:       []
constants:       []
machineFunctionInfo: {}
body:             |
  ; CHECK-LABEL: name: ne_trip_count
  ; CHECK: bb.0.entry:
  ; CHECK:   successors: %bb.1(0x40000000), %bb.3(0x40000000)
  ; CHECK:   liveins: $lr, $r1, $r2, $r3, $r7
  ; CHECK:   frame-setup tPUSH 14 /* CC::al */, $noreg, killed $r7, killed $lr, implicit-def $sp, implicit $sp
  ; CHECK:   frame-setup CFI_INSTRUCTION def_cfa_offset 8
  ; CHECK:   frame-setup CFI_INSTRUCTION offset $lr, -4
  ; CHECK:   frame-setup CFI_INSTRUCTION offset $r7, -8
  ; CHECK:   dead $lr = t2SUBri $r3, 0, 14 /* CC::al */, $noreg, def $cpsr
  ; CHECK:   t2Bcc %bb.3, 0 /* CC::eq */, killed $cpsr
  ; CHECK:   tB %bb.1, 14 /* CC::al */, $noreg
  ; CHECK: bb.1.do.body.preheader:
  ; CHECK:   successors: %bb.2(0x80000000)
  ; CHECK:   liveins: $r1, $r2, $r3
  ; CHECK:   renamable $r0, dead $cpsr = tSUBi3 killed renamable $r2, 4, 14 /* CC::al */, $noreg
  ; CHECK:   renamable $r1, dead $cpsr = tSUBi8 killed renamable $r1, 4, 14 /* CC::al */, $noreg
  ; CHECK:   $lr = tMOVr killed $r3, 14 /* CC::al */, $noreg
  ; CHECK: bb.2.do.body:
  ; CHECK:   successors: %bb.2(0x7c000000), %bb.3(0x04000000)
  ; CHECK:   liveins: $lr, $r0, $r1
  ; CHECK:   dead renamable $r2 = SPACE 4096, undef renamable $r0
<<<<<<< HEAD
  ; CHECK:   renamable $r2, renamable $r0 = t2LDR_PRE killed renamable $r0, 4, 14 /* CC::al */, $noreg :: (load 4 from %ir.scevgep)
  ; CHECK:   early-clobber renamable $r1 = t2STR_PRE killed renamable $r2, killed renamable $r1, 4, 14 /* CC::al */, $noreg :: (store 4 into %ir.scevgep1)
=======
  ; CHECK:   renamable $r2, renamable $r0 = t2LDR_PRE killed renamable $r0, 4, 14 /* CC::al */, $noreg :: (load (s32) from %ir.scevgep)
  ; CHECK:   early-clobber renamable $r1 = t2STR_PRE killed renamable $r2, killed renamable $r1, 4, 14 /* CC::al */, $noreg :: (store (s32) into %ir.scevgep1)
>>>>>>> 2ab1d525
  ; CHECK:   renamable $lr = t2SUBri killed renamable $lr, 1, 14 /* CC::al */, $noreg, def $cpsr
  ; CHECK:   t2Bcc %bb.2, 1 /* CC::ne */, killed $cpsr
  ; CHECK:   tB %bb.3, 14 /* CC::al */, $noreg
  ; CHECK: bb.3.if.end:
  ; CHECK:   tPOP_RET 14 /* CC::al */, $noreg, def $r7, def $pc
  bb.0.entry:
    successors: %bb.1(0x40000000), %bb.3(0x40000000)
    liveins: $r1, $r2, $r3, $r7, $lr

    frame-setup tPUSH 14, $noreg, killed $r7, killed $lr, implicit-def $sp, implicit $sp
    frame-setup CFI_INSTRUCTION def_cfa_offset 8
    frame-setup CFI_INSTRUCTION offset $lr, -4
    frame-setup CFI_INSTRUCTION offset $r7, -8
    $lr = t2WhileLoopStartLR $r3, %bb.3, implicit-def dead $cpsr
    tB %bb.1, 14, $noreg

  bb.1.do.body.preheader:
    successors: %bb.2(0x80000000)
    liveins: $r1, $r2, $r3

    renamable $r0, dead $cpsr = tSUBi3 killed renamable $r2, 4, 14, $noreg
    renamable $r1, dead $cpsr = tSUBi8 killed renamable $r1, 4, 14, $noreg
    $lr = tMOVr killed $r3, 14, $noreg

  bb.2.do.body:
    successors: %bb.2(0x7c000000), %bb.3(0x04000000)
    liveins: $lr, $r0, $r1

    dead renamable $r2 = SPACE 4096, undef renamable $r0
    renamable $r2, renamable $r0 = t2LDR_PRE killed renamable $r0, 4, 14, $noreg :: (load (s32) from %ir.scevgep)
    early-clobber renamable $r1 = t2STR_PRE killed renamable $r2, killed renamable $r1, 4, 14, $noreg :: (store (s32) into %ir.scevgep1)
    renamable $lr = t2LoopDec killed renamable $lr, 1
    t2LoopEnd renamable $lr, %bb.2, implicit-def dead $cpsr
    tB %bb.3, 14, $noreg

  bb.3.if.end:
    tPOP_RET 14, $noreg, def $r7, def $pc

...<|MERGE_RESOLUTION|>--- conflicted
+++ resolved
@@ -115,13 +115,8 @@
   ; CHECK:   successors: %bb.2(0x7c000000), %bb.3(0x04000000)
   ; CHECK:   liveins: $lr, $r0, $r1
   ; CHECK:   dead renamable $r2 = SPACE 4096, undef renamable $r0
-<<<<<<< HEAD
-  ; CHECK:   renamable $r2, renamable $r0 = t2LDR_PRE killed renamable $r0, 4, 14 /* CC::al */, $noreg :: (load 4 from %ir.scevgep)
-  ; CHECK:   early-clobber renamable $r1 = t2STR_PRE killed renamable $r2, killed renamable $r1, 4, 14 /* CC::al */, $noreg :: (store 4 into %ir.scevgep1)
-=======
   ; CHECK:   renamable $r2, renamable $r0 = t2LDR_PRE killed renamable $r0, 4, 14 /* CC::al */, $noreg :: (load (s32) from %ir.scevgep)
   ; CHECK:   early-clobber renamable $r1 = t2STR_PRE killed renamable $r2, killed renamable $r1, 4, 14 /* CC::al */, $noreg :: (store (s32) into %ir.scevgep1)
->>>>>>> 2ab1d525
   ; CHECK:   renamable $lr = t2SUBri killed renamable $lr, 1, 14 /* CC::al */, $noreg, def $cpsr
   ; CHECK:   t2Bcc %bb.2, 1 /* CC::ne */, killed $cpsr
   ; CHECK:   tB %bb.3, 14 /* CC::al */, $noreg
