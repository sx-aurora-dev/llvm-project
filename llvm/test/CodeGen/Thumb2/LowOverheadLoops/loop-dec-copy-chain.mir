# NOTE: Assertions have been autogenerated by utils/update_mir_test_checks.py
# RUN: llc -mtriple=thumbv8.1m.main -run-pass=arm-low-overhead-loops %s -o - --verify-machineinstrs | FileCheck %s

--- |
  define dso_local arm_aapcscc void @test1(i32* nocapture %arg, i32* nocapture readonly %arg1, i32* nocapture readonly %arg2, i32 %arg3) {
  bb:
    %tmp = icmp eq i32 %arg3, 0
    br i1 %tmp, label %bb27, label %bb4

  bb4:                                              ; preds = %bb
    %tmp5 = add i32 %arg3, -1
    %tmp6 = and i32 %arg3, 3
    %tmp7 = icmp ult i32 %tmp5, 3
    %tmp8 = add i32 %arg3, -4
    %tmp9 = sub i32 %tmp8, %tmp6
    %tmp10 = lshr i32 %tmp9, 2
    %tmp11 = add nuw nsw i32 %tmp10, 1
    br i1 %tmp7, label %bb13, label %bb12

  bb12:                                             ; preds = %bb4
    %start = call i32 @llvm.start.loop.iterations.i32(i32 %tmp11)
    br label %bb28

  bb13:                                             ; preds = %bb28, %bb4
    %tmp14 = phi i32 [ 0, %bb4 ], [ %tmp54, %bb28 ]
    %exit.count = phi i32 [ 0, %bb4 ], [ %loop.dec, %bb28 ]
    %tmp15 = icmp eq i32 %tmp6, 0
    br i1 %tmp15, label %bb27, label %bb16

  bb16:                                             ; preds = %bb13
    %tmp17 = getelementptr inbounds i32, i32* %arg1, i32 %tmp14
    %tmp18 = load i32, i32* %tmp17, align 4
    %tmp19 = getelementptr inbounds i32, i32* %arg2, i32 %tmp14
    %tmp20 = load i32, i32* %tmp19, align 4
    %tmp21 = xor i32 %tmp20, %tmp18
    %tmp22 = getelementptr inbounds i32, i32* %arg, i32 %tmp14
    %tmp23 = load i32, i32* %tmp22, align 4
    %tmp24 = add nsw i32 %tmp23, %tmp21
    store i32 %tmp24, i32* %tmp22, align 4
    %tmp25 = add nuw i32 %tmp14, 1
    %tmp26 = icmp eq i32 %tmp6, 1
    br i1 %tmp26, label %bb27, label %bb57

  bb27:                                             ; preds = %bb68, %bb57, %bb16, %bb13, %bb
    ret void

  bb28:                                             ; preds = %bb28, %bb12
    %lsr.iv15 = phi i32 [ %lsr.iv.next16, %bb28 ], [ %start, %bb12 ]
    %lsr.iv = phi i32 [ %lsr.iv.next, %bb28 ], [ 0, %bb12 ]
    %tmp29 = phi i32 [ 0, %bb12 ], [ %tmp54, %bb28 ]
    %0 = bitcast i32* %arg1 to i8*
    %1 = bitcast i32* %arg2 to i8*
    %2 = bitcast i32* %arg to i8*
    %uglygep14 = getelementptr i8, i8* %0, i32 %lsr.iv
    %uglygep1415 = bitcast i8* %uglygep14 to i32*
    %scevgep617 = bitcast i32* %uglygep1415 to i32*
    %tmp34 = load i32, i32* %scevgep617, align 4
    %uglygep8 = getelementptr i8, i8* %1, i32 %lsr.iv
    %uglygep89 = bitcast i8* %uglygep8 to i32*
    %scevgep418 = bitcast i32* %uglygep89 to i32*
    %tmp35 = load i32, i32* %scevgep418, align 4
    %tmp36 = xor i32 %tmp35, %tmp34
    %uglygep2 = getelementptr i8, i8* %2, i32 %lsr.iv
    %uglygep23 = bitcast i8* %uglygep2 to i32*
    %scevgep219 = bitcast i32* %uglygep23 to i32*
    %tmp37 = load i32, i32* %scevgep219, align 4
    %tmp38 = add nsw i32 %tmp37, %tmp36
    store i32 %tmp38, i32* %scevgep219, align 4
    %uglygep33 = getelementptr i8, i8* %0, i32 %lsr.iv
    %uglygep3334 = bitcast i8* %uglygep33 to i32*
    %scevgep14 = getelementptr i32, i32* %uglygep3334, i32 1
    %tmp39 = load i32, i32* %scevgep14, align 4
    %uglygep27 = getelementptr i8, i8* %1, i32 %lsr.iv
    %uglygep2728 = bitcast i8* %uglygep27 to i32*
    %scevgep11 = getelementptr i32, i32* %uglygep2728, i32 1
    %tmp40 = load i32, i32* %scevgep11, align 4
    %tmp41 = xor i32 %tmp40, %tmp39
    %uglygep20 = getelementptr i8, i8* %2, i32 %lsr.iv
    %uglygep2021 = bitcast i8* %uglygep20 to i32*
    %scevgep9 = getelementptr i32, i32* %uglygep2021, i32 1
    %tmp42 = load i32, i32* %scevgep9, align 4
    %tmp43 = add nsw i32 %tmp42, %tmp41
    store i32 %tmp43, i32* %scevgep9, align 4
    %uglygep30 = getelementptr i8, i8* %0, i32 %lsr.iv
    %uglygep3031 = bitcast i8* %uglygep30 to i32*
    %scevgep12 = getelementptr i32, i32* %uglygep3031, i32 2
    %tmp44 = load i32, i32* %scevgep12, align 4
    %uglygep24 = getelementptr i8, i8* %1, i32 %lsr.iv
    %uglygep2425 = bitcast i8* %uglygep24 to i32*
    %scevgep10 = getelementptr i32, i32* %uglygep2425, i32 2
    %tmp45 = load i32, i32* %scevgep10, align 4
    %tmp46 = xor i32 %tmp45, %tmp44
    %uglygep17 = getelementptr i8, i8* %2, i32 %lsr.iv
    %uglygep1718 = bitcast i8* %uglygep17 to i32*
    %scevgep8 = getelementptr i32, i32* %uglygep1718, i32 2
    %tmp47 = load i32, i32* %scevgep8, align 4
    %tmp48 = add nsw i32 %tmp47, %tmp46
    store i32 %tmp48, i32* %scevgep8, align 4
    %uglygep11 = getelementptr i8, i8* %0, i32 %lsr.iv
    %uglygep1112 = bitcast i8* %uglygep11 to i32*
    %scevgep5 = getelementptr i32, i32* %uglygep1112, i32 3
    %tmp49 = load i32, i32* %scevgep5, align 4
    %uglygep5 = getelementptr i8, i8* %1, i32 %lsr.iv
    %uglygep56 = bitcast i8* %uglygep5 to i32*
    %scevgep3 = getelementptr i32, i32* %uglygep56, i32 3
    %tmp50 = load i32, i32* %scevgep3, align 4
    %tmp51 = xor i32 %tmp50, %tmp49
    %uglygep = getelementptr i8, i8* %2, i32 %lsr.iv
    %uglygep1 = bitcast i8* %uglygep to i32*
    %scevgep1 = getelementptr i32, i32* %uglygep1, i32 3
    %tmp52 = load i32, i32* %scevgep1, align 4
    %tmp53 = add nsw i32 %tmp52, %tmp51
    store i32 %tmp53, i32* %scevgep1, align 4
    %tmp54 = add nuw i32 %tmp29, 4
    %lsr.iv.next = add i32 %lsr.iv, 16
    %loop.dec = call i32 @llvm.loop.decrement.reg.i32.i32.i32(i32 %lsr.iv15, i32 1)
    %tmp56 = icmp ne i32 %loop.dec, 0
    %lsr.iv.next16 = add nsw i32 %lsr.iv15, -1
    br i1 %tmp56, label %bb28, label %bb13

  bb57:                                             ; preds = %bb16
    %tmp58 = getelementptr inbounds i32, i32* %arg1, i32 %tmp25
    %tmp59 = load i32, i32* %tmp58, align 4
    %tmp60 = getelementptr inbounds i32, i32* %arg2, i32 %tmp25
    %tmp61 = load i32, i32* %tmp60, align 4
    %tmp62 = xor i32 %tmp61, %tmp59
    %tmp63 = getelementptr inbounds i32, i32* %arg, i32 %tmp25
    %tmp64 = load i32, i32* %tmp63, align 4
    %tmp65 = add nsw i32 %tmp64, %tmp62
    store i32 %tmp65, i32* %tmp63, align 4
    %tmp66 = add nuw i32 %tmp14, 2
    %tmp67 = icmp eq i32 %tmp6, 2
    br i1 %tmp67, label %bb27, label %bb68

  bb68:                                             ; preds = %bb57
    %tmp69 = getelementptr inbounds i32, i32* %arg1, i32 %tmp66
    %tmp70 = load i32, i32* %tmp69, align 4
    %tmp71 = getelementptr inbounds i32, i32* %arg2, i32 %tmp66
    %tmp72 = load i32, i32* %tmp71, align 4
    %tmp73 = xor i32 %tmp72, %tmp70
    %tmp74 = getelementptr inbounds i32, i32* %arg, i32 %tmp66
    %tmp75 = load i32, i32* %tmp74, align 4
    %tmp76 = add nsw i32 %tmp75, %tmp73
    store i32 %tmp76, i32* %tmp74, align 4
    br label %bb27
  }

  declare i32 @llvm.start.loop.iterations.i32(i32)
  declare i32 @llvm.loop.decrement.reg.i32.i32.i32(i32, i32)

...
---
name:            test1
alignment:       2
exposesReturnsTwice: false
legalized:       false
regBankSelected: false
selected:        false
failedISel:      false
tracksRegLiveness: true
hasWinCFI:       false
registers:       []
liveins:
  - { reg: '$r0', virtual-reg: '' }
  - { reg: '$r1', virtual-reg: '' }
  - { reg: '$r2', virtual-reg: '' }
  - { reg: '$r3', virtual-reg: '' }
frameInfo:
  isFrameAddressTaken: false
  isReturnAddressTaken: false
  hasStackMap:     false
  hasPatchPoint:   false
  stackSize:       40
  offsetAdjustment: 0
  maxAlignment:    4
  adjustsStack:    false
  hasCalls:        false
  stackProtector:  ''
  maxCallFrameSize: 0
  cvBytesOfCalleeSavedRegisters: 0
  hasOpaqueSPAdjustment: false
  hasVAStart:      false
  hasMustTailInVarArgFunc: false
  localFrameSize:  0
  savePoint:       ''
  restorePoint:    ''
fixedStack:      []
stack:
  - { id: 0, name: '', type: spill-slot, offset: -40, size: 4, alignment: 4,
      stack-id: default, callee-saved-register: '', callee-saved-restored: true,
      debug-info-variable: '', debug-info-expression: '', debug-info-location: '' }
  - { id: 1, name: '', type: spill-slot, offset: -4, size: 4, alignment: 4,
      stack-id: default, callee-saved-register: '$lr', callee-saved-restored: false,
      debug-info-variable: '', debug-info-expression: '', debug-info-location: '' }
  - { id: 2, name: '', type: spill-slot, offset: -8, size: 4, alignment: 4,
      stack-id: default, callee-saved-register: '$r11', callee-saved-restored: true,
      debug-info-variable: '', debug-info-expression: '', debug-info-location: '' }
  - { id: 3, name: '', type: spill-slot, offset: -12, size: 4, alignment: 4,
      stack-id: default, callee-saved-register: '$r10', callee-saved-restored: true,
      debug-info-variable: '', debug-info-expression: '', debug-info-location: '' }
  - { id: 4, name: '', type: spill-slot, offset: -16, size: 4, alignment: 4,
      stack-id: default, callee-saved-register: '$r9', callee-saved-restored: true,
      debug-info-variable: '', debug-info-expression: '', debug-info-location: '' }
  - { id: 5, name: '', type: spill-slot, offset: -20, size: 4, alignment: 4,
      stack-id: default, callee-saved-register: '$r8', callee-saved-restored: true,
      debug-info-variable: '', debug-info-expression: '', debug-info-location: '' }
  - { id: 6, name: '', type: spill-slot, offset: -24, size: 4, alignment: 4,
      stack-id: default, callee-saved-register: '$r7', callee-saved-restored: true,
      debug-info-variable: '', debug-info-expression: '', debug-info-location: '' }
  - { id: 7, name: '', type: spill-slot, offset: -28, size: 4, alignment: 4,
      stack-id: default, callee-saved-register: '$r6', callee-saved-restored: true,
      debug-info-variable: '', debug-info-expression: '', debug-info-location: '' }
  - { id: 8, name: '', type: spill-slot, offset: -32, size: 4, alignment: 4,
      stack-id: default, callee-saved-register: '$r5', callee-saved-restored: true,
      debug-info-variable: '', debug-info-expression: '', debug-info-location: '' }
  - { id: 9, name: '', type: spill-slot, offset: -36, size: 4, alignment: 4,
      stack-id: default, callee-saved-register: '$r4', callee-saved-restored: true,
      debug-info-variable: '', debug-info-expression: '', debug-info-location: '' }
callSites:       []
constants:       []
machineFunctionInfo: {}
body:             |
  ; CHECK-LABEL: name: test1
  ; CHECK: bb.0.bb:
  ; CHECK:   successors: %bb.8(0x30000000), %bb.1(0x50000000)
  ; CHECK:   liveins: $lr, $r0, $r1, $r2, $r3, $r4, $r5, $r6, $r7, $r8, $r9, $r10, $r11
  ; CHECK:   $sp = frame-setup t2STMDB_UPD $sp, 14 /* CC::al */, $noreg, killed $r4, killed $r5, killed $r6, killed $r7, killed $r8, killed $r9, killed $r10, killed $r11, killed $lr
  ; CHECK:   frame-setup CFI_INSTRUCTION def_cfa_offset 36
  ; CHECK:   frame-setup CFI_INSTRUCTION offset $lr, -4
  ; CHECK:   frame-setup CFI_INSTRUCTION offset $r11, -8
  ; CHECK:   frame-setup CFI_INSTRUCTION offset $r10, -12
  ; CHECK:   frame-setup CFI_INSTRUCTION offset $r9, -16
  ; CHECK:   frame-setup CFI_INSTRUCTION offset $r8, -20
  ; CHECK:   frame-setup CFI_INSTRUCTION offset $r7, -24
  ; CHECK:   frame-setup CFI_INSTRUCTION offset $r6, -28
  ; CHECK:   frame-setup CFI_INSTRUCTION offset $r5, -32
  ; CHECK:   frame-setup CFI_INSTRUCTION offset $r4, -36
  ; CHECK:   $sp = frame-setup tSUBspi $sp, 1, 14 /* CC::al */, $noreg
  ; CHECK:   frame-setup CFI_INSTRUCTION def_cfa_offset 40
  ; CHECK:   tCMPi8 renamable $r3, 0, 14 /* CC::al */, $noreg, implicit-def $cpsr
  ; CHECK:   tBcc %bb.8, 0 /* CC::eq */, killed $cpsr
  ; CHECK: bb.1.bb4:
  ; CHECK:   successors: %bb.2(0x40000000), %bb.3(0x40000000)
  ; CHECK:   liveins: $r0, $r1, $r2, $r3
  ; CHECK:   renamable $r4, dead $cpsr = tSUBi3 renamable $r3, 1, 14 /* CC::al */, $noreg
  ; CHECK:   renamable $r7 = t2ANDri renamable $r3, 3, 14 /* CC::al */, $noreg, $noreg
  ; CHECK:   tCMPi8 killed renamable $r4, 3, 14 /* CC::al */, $noreg, implicit-def $cpsr
  ; CHECK:   tSTRspi killed renamable $r7, $sp, 0, 14 /* CC::al */, $noreg :: (store (s32) into %stack.0)
  ; CHECK:   tBcc %bb.3, 2 /* CC::hs */, killed $cpsr
  ; CHECK: bb.2:
  ; CHECK:   successors: %bb.5(0x80000000)
  ; CHECK:   liveins: $r0, $r1, $r2
  ; CHECK:   renamable $r8 = t2MOVi 0, 14 /* CC::al */, $noreg, $noreg
  ; CHECK:   tB %bb.5, 14 /* CC::al */, $noreg
  ; CHECK: bb.3.bb12:
  ; CHECK:   successors: %bb.4(0x80000000)
  ; CHECK:   liveins: $r0, $r1, $r2, $r3
  ; CHECK:   renamable $r3 = t2BICri killed renamable $r3, 3, 14 /* CC::al */, $noreg, $noreg
  ; CHECK:   renamable $r4, dead $cpsr = tMOVi8 1, 14 /* CC::al */, $noreg
  ; CHECK:   renamable $r3, dead $cpsr = tSUBi8 killed renamable $r3, 4, 14 /* CC::al */, $noreg
  ; CHECK:   renamable $r8 = t2MOVi 0, 14 /* CC::al */, $noreg, $noreg
  ; CHECK:   renamable $r3 = nuw nsw t2ADDrs killed renamable $r4, killed renamable $r3, 19, 14 /* CC::al */, $noreg, $noreg
  ; CHECK:   dead $lr = tMOVr renamable $r3, 14 /* CC::al */, $noreg
  ; CHECK:   $r12 = tMOVr killed $r3, 14 /* CC::al */, $noreg
  ; CHECK:   renamable $r3, dead $cpsr = tMOVi8 0, 14 /* CC::al */, $noreg
  ; CHECK: bb.4.bb28:
  ; CHECK:   successors: %bb.4(0x7c000000), %bb.5(0x04000000)
  ; CHECK:   liveins: $r0, $r1, $r2, $r3, $r8, $r12
  ; CHECK:   renamable $r5 = tLDRr renamable $r1, $r3, 14 /* CC::al */, $noreg :: (load (s32) from %ir.scevgep617)
  ; CHECK:   renamable $r7, dead $cpsr = tADDrr renamable $r2, renamable $r3, 14 /* CC::al */, $noreg
  ; CHECK:   renamable $r6 = tLDRr renamable $r2, $r3, 14 /* CC::al */, $noreg :: (load (s32) from %ir.scevgep418)
  ; CHECK:   $lr = tMOVr killed $r12, 14 /* CC::al */, $noreg
  ; CHECK:   renamable $r8 = nuw t2ADDri killed renamable $r8, 4, 14 /* CC::al */, $noreg, $noreg
  ; CHECK:   renamable $r5, dead $cpsr = tEOR killed renamable $r5, killed renamable $r6, 14 /* CC::al */, $noreg
<<<<<<< HEAD
  ; CHECK:   renamable $r6 = tLDRr renamable $r0, $r3, 14 /* CC::al */, $noreg :: (load 4 from %ir.scevgep219)
=======
  ; CHECK:   renamable $r6 = tLDRr renamable $r0, $r3, 14 /* CC::al */, $noreg :: (load (s32) from %ir.scevgep219)
>>>>>>> 2ab1d525
  ; CHECK:   renamable $lr = t2SUBri killed renamable $lr, 1, 14 /* CC::al */, $noreg, $noreg
  ; CHECK:   $r12 = tMOVr $lr, 14 /* CC::al */, $noreg
  ; CHECK:   renamable $r5 = nsw tADDhirr killed renamable $r5, killed renamable $r6, 14 /* CC::al */, $noreg
  ; CHECK:   tSTRr killed renamable $r5, renamable $r0, $r3, 14 /* CC::al */, $noreg :: (store (s32) into %ir.scevgep219)
  ; CHECK:   renamable $r5, dead $cpsr = tADDrr renamable $r1, renamable $r3, 14 /* CC::al */, $noreg
  ; CHECK:   renamable $r4 = tLDRi renamable $r7, 1, 14 /* CC::al */, $noreg :: (load (s32) from %ir.scevgep11)
  ; CHECK:   renamable $r6 = tLDRi renamable $r5, 1, 14 /* CC::al */, $noreg :: (load (s32) from %ir.scevgep14)
  ; CHECK:   renamable $r9 = t2EORrr killed renamable $r4, killed renamable $r6, 14 /* CC::al */, $noreg, $noreg
  ; CHECK:   renamable $r6, dead $cpsr = tADDrr renamable $r0, renamable $r3, 14 /* CC::al */, $noreg
  ; CHECK:   $r11 = t2ADDri $r6, 4, 14 /* CC::al */, $noreg, $noreg
  ; CHECK:   renamable $r3, dead $cpsr = tADDi8 killed renamable $r3, 16, 14 /* CC::al */, $noreg
  ; CHECK:   t2LDMIA killed $r11, 14 /* CC::al */, $noreg, def $r4, def $r10, def $r11 :: (load (s32) from %ir.scevgep9), (load (s32) from %ir.scevgep8), (load (s32) from %ir.scevgep1)
  ; CHECK:   renamable $r4 = nsw tADDhirr killed renamable $r4, killed renamable $r9, 14 /* CC::al */, $noreg
  ; CHECK:   tSTRi killed renamable $r4, renamable $r6, 1, 14 /* CC::al */, $noreg :: (store (s32) into %ir.scevgep9)
  ; CHECK:   renamable $r9 = t2LDRi12 renamable $r5, 8, 14 /* CC::al */, $noreg :: (load (s32) from %ir.scevgep12)
  ; CHECK:   renamable $r4 = tLDRi renamable $r7, 2, 14 /* CC::al */, $noreg :: (load (s32) from %ir.scevgep10)
  ; CHECK:   renamable $r4 = t2EORrr killed renamable $r4, killed renamable $r9, 14 /* CC::al */, $noreg, $noreg
  ; CHECK:   renamable $r4 = nsw tADDhirr killed renamable $r4, killed renamable $r10, 14 /* CC::al */, $noreg
  ; CHECK:   tSTRi killed renamable $r4, renamable $r6, 2, 14 /* CC::al */, $noreg :: (store (s32) into %ir.scevgep8)
  ; CHECK:   renamable $r4 = tLDRi killed renamable $r5, 3, 14 /* CC::al */, $noreg :: (load (s32) from %ir.scevgep5)
  ; CHECK:   renamable $r5 = tLDRi killed renamable $r7, 3, 14 /* CC::al */, $noreg :: (load (s32) from %ir.scevgep3)
  ; CHECK:   renamable $r4, dead $cpsr = tEOR killed renamable $r4, killed renamable $r5, 14 /* CC::al */, $noreg
  ; CHECK:   renamable $r4 = nsw tADDhirr killed renamable $r4, killed renamable $r11, 14 /* CC::al */, $noreg
  ; CHECK:   tSTRi killed renamable $r4, killed renamable $r6, 3, 14 /* CC::al */, $noreg :: (store (s32) into %ir.scevgep1)
  ; CHECK:   t2CMPri killed renamable $lr, 0, 14 /* CC::al */, $noreg, implicit-def $cpsr
  ; CHECK:   tBcc %bb.4, 1 /* CC::ne */, killed $cpsr
  ; CHECK:   tB %bb.5, 14 /* CC::al */, $noreg
  ; CHECK: bb.5.bb13:
  ; CHECK:   successors: %bb.8(0x30000000), %bb.6(0x50000000)
  ; CHECK:   liveins: $r0, $r1, $r2, $r8
  ; CHECK:   renamable $r5 = tLDRspi $sp, 0, 14 /* CC::al */, $noreg :: (load (s32) from %stack.0)
  ; CHECK:   tCBZ $r5, %bb.8
  ; CHECK: bb.6.bb16:
  ; CHECK:   successors: %bb.8(0x40000000), %bb.7(0x40000000)
  ; CHECK:   liveins: $r0, $r1, $r2, $r5, $r8
  ; CHECK:   renamable $lr = t2LDRs renamable $r1, renamable $r8, 2, 14 /* CC::al */, $noreg :: (load (s32) from %ir.tmp17)
  ; CHECK:   tCMPi8 renamable $r5, 1, 14 /* CC::al */, $noreg, implicit-def $cpsr
  ; CHECK:   renamable $r3 = t2LDRs renamable $r2, renamable $r8, 2, 14 /* CC::al */, $noreg :: (load (s32) from %ir.tmp19)
  ; CHECK:   renamable $lr = t2EORrr killed renamable $lr, killed renamable $r3, 14 /* CC::al */, $noreg, $noreg
  ; CHECK:   renamable $r3 = t2LDRs renamable $r0, renamable $r8, 2, 14 /* CC::al */, $noreg :: (load (s32) from %ir.tmp22)
  ; CHECK:   renamable $r3 = nsw tADDhirr killed renamable $r3, killed renamable $lr, 14 /* CC::al */, $noreg
  ; CHECK:   t2STRs killed renamable $r3, renamable $r0, renamable $r8, 2, 14 /* CC::al */, $noreg :: (store (s32) into %ir.tmp22)
  ; CHECK:   tBcc %bb.8, 0 /* CC::eq */, killed $cpsr
  ; CHECK: bb.7.bb57:
  ; CHECK:   successors: %bb.8(0x40000000), %bb.9(0x40000000)
  ; CHECK:   liveins: $r0, $r1, $r2, $r5, $r8
  ; CHECK:   renamable $r3 = nuw t2ADDri renamable $r8, 1, 14 /* CC::al */, $noreg, $noreg
  ; CHECK:   tCMPi8 killed renamable $r5, 2, 14 /* CC::al */, $noreg, implicit-def $cpsr
  ; CHECK:   renamable $r7 = t2LDRs renamable $r1, renamable $r3, 2, 14 /* CC::al */, $noreg :: (load (s32) from %ir.tmp58)
  ; CHECK:   renamable $r6 = t2LDRs renamable $r2, renamable $r3, 2, 14 /* CC::al */, $noreg :: (load (s32) from %ir.tmp60)
  ; CHECK:   renamable $r7 = t2EORrr killed renamable $r7, killed renamable $r6, 14 /* CC::al */, $noreg, $noreg
  ; CHECK:   renamable $r6 = t2LDRs renamable $r0, renamable $r3, 2, 14 /* CC::al */, $noreg :: (load (s32) from %ir.tmp63)
  ; CHECK:   renamable $r7 = nsw tADDhirr killed renamable $r7, killed renamable $r6, 14 /* CC::al */, $noreg
  ; CHECK:   t2STRs killed renamable $r7, renamable $r0, killed renamable $r3, 2, 14 /* CC::al */, $noreg :: (store (s32) into %ir.tmp63)
  ; CHECK:   tBcc %bb.9, 1 /* CC::ne */, killed $cpsr
  ; CHECK: bb.8.bb27:
  ; CHECK:   $sp = tADDspi $sp, 1, 14 /* CC::al */, $noreg
  ; CHECK:   $sp = t2LDMIA_RET $sp, 14 /* CC::al */, $noreg, def $r4, def $r5, def $r6, def $r7, def $r8, def $r9, def $r10, def $r11, def $pc
  ; CHECK: bb.9.bb68:
  ; CHECK:   liveins: $r0, $r1, $r2, $r8
  ; CHECK:   renamable $r3 = nuw t2ADDri killed renamable $r8, 2, 14 /* CC::al */, $noreg, $noreg
  ; CHECK:   renamable $r1 = t2LDRs killed renamable $r1, renamable $r3, 2, 14 /* CC::al */, $noreg :: (load (s32) from %ir.tmp69)
  ; CHECK:   renamable $r2 = t2LDRs killed renamable $r2, renamable $r3, 2, 14 /* CC::al */, $noreg :: (load (s32) from %ir.tmp71)
  ; CHECK:   renamable $r1, dead $cpsr = tEOR killed renamable $r1, killed renamable $r2, 14 /* CC::al */, $noreg
  ; CHECK:   renamable $r2 = t2LDRs renamable $r0, renamable $r3, 2, 14 /* CC::al */, $noreg :: (load (s32) from %ir.tmp74)
  ; CHECK:   renamable $r1 = nsw tADDhirr killed renamable $r1, killed renamable $r2, 14 /* CC::al */, $noreg
  ; CHECK:   t2STRs killed renamable $r1, killed renamable $r0, killed renamable $r3, 2, 14 /* CC::al */, $noreg :: (store (s32) into %ir.tmp74)
  ; CHECK:   $sp = tADDspi $sp, 1, 14 /* CC::al */, $noreg
  ; CHECK:   $sp = t2LDMIA_RET $sp, 14 /* CC::al */, $noreg, def $r4, def $r5, def $r6, def $r7, def $r8, def $r9, def $r10, def $r11, def $pc
  bb.0.bb:
    successors: %bb.8(0x30000000), %bb.1(0x50000000)
    liveins: $r0, $r1, $r2, $r3, $r4, $r5, $r6, $r7, $r8, $r9, $r10, $r11, $lr

    $sp = frame-setup t2STMDB_UPD $sp, 14, $noreg, killed $r4, killed $r5, killed $r6, killed $r7, killed $r8, killed $r9, killed $r10, killed $r11, killed $lr
    frame-setup CFI_INSTRUCTION def_cfa_offset 36
    frame-setup CFI_INSTRUCTION offset $lr, -4
    frame-setup CFI_INSTRUCTION offset $r11, -8
    frame-setup CFI_INSTRUCTION offset $r10, -12
    frame-setup CFI_INSTRUCTION offset $r9, -16
    frame-setup CFI_INSTRUCTION offset $r8, -20
    frame-setup CFI_INSTRUCTION offset $r7, -24
    frame-setup CFI_INSTRUCTION offset $r6, -28
    frame-setup CFI_INSTRUCTION offset $r5, -32
    frame-setup CFI_INSTRUCTION offset $r4, -36
    $sp = frame-setup tSUBspi $sp, 1, 14, $noreg
    frame-setup CFI_INSTRUCTION def_cfa_offset 40
    tCMPi8 renamable $r3, 0, 14, $noreg, implicit-def $cpsr
    tBcc %bb.8, 0, killed $cpsr

  bb.1.bb4:
    successors: %bb.2(0x40000000), %bb.3(0x40000000)
    liveins: $r0, $r1, $r2, $r3

    renamable $r4, dead $cpsr = tSUBi3 renamable $r3, 1, 14, $noreg
    renamable $r7 = t2ANDri renamable $r3, 3, 14, $noreg, $noreg
    tCMPi8 killed renamable $r4, 3, 14, $noreg, implicit-def $cpsr
    tSTRspi killed renamable $r7, $sp, 0, 14, $noreg :: (store (s32) into %stack.0)
    tBcc %bb.3, 2, killed $cpsr

  bb.2:
    successors: %bb.5(0x80000000)
    liveins: $r0, $r1, $r2

    renamable $r8 = t2MOVi 0, 14, $noreg, $noreg
    tB %bb.5, 14, $noreg

  bb.3.bb12:
    successors: %bb.4(0x80000000)
    liveins: $r0, $r1, $r2, $r3

    renamable $r3 = t2BICri killed renamable $r3, 3, 14, $noreg, $noreg
    renamable $r4, dead $cpsr = tMOVi8 1, 14, $noreg
    renamable $r3, dead $cpsr = tSUBi8 killed renamable $r3, 4, 14, $noreg
    renamable $r8 = t2MOVi 0, 14, $noreg, $noreg
    renamable $r3 = nuw nsw t2ADDrs killed renamable $r4, killed renamable $r3, 19, 14, $noreg, $noreg
    $lr = t2DoLoopStart renamable $r3
    $r12 = tMOVr killed $r3, 14, $noreg
    renamable $r3, dead $cpsr = tMOVi8 0, 14, $noreg

  bb.4.bb28:
    successors: %bb.4(0x7c000000), %bb.5(0x04000000)
    liveins: $r0, $r1, $r2, $r3, $r8, $r12

    renamable $r5 = tLDRr renamable $r1, $r3, 14, $noreg :: (load (s32) from %ir.scevgep617)
    renamable $r7, dead $cpsr = tADDrr renamable $r2, renamable $r3, 14, $noreg
    renamable $r6 = tLDRr renamable $r2, $r3, 14, $noreg :: (load (s32) from %ir.scevgep418)
    $lr = tMOVr $r12, 14, $noreg
    renamable $r8 = nuw t2ADDri killed renamable $r8, 4, 14, $noreg, $noreg
    renamable $r5, dead $cpsr = tEOR killed renamable $r5, killed renamable $r6, 14, $noreg
    renamable $r6 = tLDRr renamable $r0, $r3, 14, $noreg :: (load (s32) from %ir.scevgep219)
    renamable $lr = t2LoopDec killed renamable $lr, 1
    $r12 = tMOVr $lr, 14, $noreg
    renamable $r5 = nsw tADDhirr killed renamable $r5, killed renamable $r6, 14, $noreg
    tSTRr killed renamable $r5, renamable $r0, $r3, 14, $noreg :: (store (s32) into %ir.scevgep219)
    renamable $r5, dead $cpsr = tADDrr renamable $r1, renamable $r3, 14, $noreg
    renamable $r4 = tLDRi renamable $r7, 1, 14, $noreg :: (load (s32) from %ir.scevgep11)
    renamable $r6 = tLDRi renamable $r5, 1, 14, $noreg :: (load (s32) from %ir.scevgep14)
    renamable $r9 = t2EORrr killed renamable $r4, killed renamable $r6, 14, $noreg, $noreg
    renamable $r6, dead $cpsr = tADDrr renamable $r0, renamable $r3, 14, $noreg
    $r11 = t2ADDri $r6, 4, 14, $noreg, $noreg
    renamable $r3, dead $cpsr = tADDi8 killed renamable $r3, 16, 14, $noreg
    t2LDMIA killed $r11, 14, $noreg, def $r4, def $r10, def $r11 :: (load (s32) from %ir.scevgep9), (load (s32) from %ir.scevgep8), (load (s32) from %ir.scevgep1)
    renamable $r4 = nsw tADDhirr killed renamable $r4, killed renamable $r9, 14, $noreg
    tSTRi killed renamable $r4, renamable $r6, 1, 14, $noreg :: (store (s32) into %ir.scevgep9)
    renamable $r9 = t2LDRi12 renamable $r5, 8, 14, $noreg :: (load (s32) from %ir.scevgep12)
    renamable $r4 = tLDRi renamable $r7, 2, 14, $noreg :: (load (s32) from %ir.scevgep10)
    renamable $r4 = t2EORrr killed renamable $r4, killed renamable $r9, 14, $noreg, $noreg
    renamable $r4 = nsw tADDhirr killed renamable $r4, killed renamable $r10, 14, $noreg
    tSTRi killed renamable $r4, renamable $r6, 2, 14, $noreg :: (store (s32) into %ir.scevgep8)
    renamable $r4 = tLDRi killed renamable $r5, 3, 14, $noreg :: (load (s32) from %ir.scevgep5)
    renamable $r5 = tLDRi killed renamable $r7, 3, 14, $noreg :: (load (s32) from %ir.scevgep3)
    renamable $r4, dead $cpsr = tEOR killed renamable $r4, killed renamable $r5, 14, $noreg
    renamable $r4 = nsw tADDhirr killed renamable $r4, killed renamable $r11, 14, $noreg
    tSTRi killed renamable $r4, killed renamable $r6, 3, 14, $noreg :: (store (s32) into %ir.scevgep1)
    t2LoopEnd killed renamable $lr, %bb.4, implicit-def dead $cpsr
    tB %bb.5, 14, $noreg

  bb.5.bb13:
    successors: %bb.8(0x30000000), %bb.6(0x50000000)
    liveins: $r0, $r1, $r2, $r8

    renamable $r5 = tLDRspi $sp, 0, 14, $noreg :: (load (s32) from %stack.0)
    tCBZ $r5, %bb.8

  bb.6.bb16:
    successors: %bb.8(0x40000000), %bb.7(0x40000000)
    liveins: $r0, $r1, $r2, $r5, $r8

    renamable $lr = t2LDRs renamable $r1, renamable $r8, 2, 14, $noreg :: (load (s32) from %ir.tmp17)
    tCMPi8 renamable $r5, 1, 14, $noreg, implicit-def $cpsr
    renamable $r3 = t2LDRs renamable $r2, renamable $r8, 2, 14, $noreg :: (load (s32) from %ir.tmp19)
    renamable $lr = t2EORrr killed renamable $lr, killed renamable $r3, 14, $noreg, $noreg
    renamable $r3 = t2LDRs renamable $r0, renamable $r8, 2, 14, $noreg :: (load (s32) from %ir.tmp22)
    renamable $r3 = nsw tADDhirr killed renamable $r3, killed renamable $lr, 14, $noreg
    t2STRs killed renamable $r3, renamable $r0, renamable $r8, 2, 14, $noreg :: (store (s32) into %ir.tmp22)
    tBcc %bb.8, 0, killed $cpsr

  bb.7.bb57:
    successors: %bb.8(0x40000000), %bb.9(0x40000000)
    liveins: $r0, $r1, $r2, $r5, $r8

    renamable $r3 = nuw t2ADDri renamable $r8, 1, 14, $noreg, $noreg
    tCMPi8 killed renamable $r5, 2, 14, $noreg, implicit-def $cpsr
    renamable $r7 = t2LDRs renamable $r1, renamable $r3, 2, 14, $noreg :: (load (s32) from %ir.tmp58)
    renamable $r6 = t2LDRs renamable $r2, renamable $r3, 2, 14, $noreg :: (load (s32) from %ir.tmp60)
    renamable $r7 = t2EORrr killed renamable $r7, killed renamable $r6, 14, $noreg, $noreg
    renamable $r6 = t2LDRs renamable $r0, renamable $r3, 2, 14, $noreg :: (load (s32) from %ir.tmp63)
    renamable $r7 = nsw tADDhirr killed renamable $r7, killed renamable $r6, 14, $noreg
    t2STRs killed renamable $r7, renamable $r0, killed renamable $r3, 2, 14, $noreg :: (store (s32) into %ir.tmp63)
    tBcc %bb.9, 1, killed $cpsr

  bb.8.bb27:
    $sp = tADDspi $sp, 1, 14, $noreg
    $sp = t2LDMIA_RET $sp, 14, $noreg, def $r4, def $r5, def $r6, def $r7, def $r8, def $r9, def $r10, def $r11, def $pc

  bb.9.bb68:
    liveins: $r0, $r1, $r2, $r8

    renamable $r3 = nuw t2ADDri killed renamable $r8, 2, 14, $noreg, $noreg
    renamable $r1 = t2LDRs killed renamable $r1, renamable $r3, 2, 14, $noreg :: (load (s32) from %ir.tmp69)
    renamable $r2 = t2LDRs killed renamable $r2, renamable $r3, 2, 14, $noreg :: (load (s32) from %ir.tmp71)
    renamable $r1, dead $cpsr = tEOR killed renamable $r1, killed renamable $r2, 14, $noreg
    renamable $r2 = t2LDRs renamable $r0, renamable $r3, 2, 14, $noreg :: (load (s32) from %ir.tmp74)
    renamable $r1 = nsw tADDhirr killed renamable $r1, killed renamable $r2, 14, $noreg
    t2STRs killed renamable $r1, killed renamable $r0, killed renamable $r3, 2, 14, $noreg :: (store (s32) into %ir.tmp74)
    $sp = tADDspi $sp, 1, 14, $noreg
    $sp = t2LDMIA_RET $sp, 14, $noreg, def $r4, def $r5, def $r6, def $r7, def $r8, def $r9, def $r10, def $r11, def $pc

...<|MERGE_RESOLUTION|>--- conflicted
+++ resolved
@@ -272,11 +272,7 @@
   ; CHECK:   $lr = tMOVr killed $r12, 14 /* CC::al */, $noreg
   ; CHECK:   renamable $r8 = nuw t2ADDri killed renamable $r8, 4, 14 /* CC::al */, $noreg, $noreg
   ; CHECK:   renamable $r5, dead $cpsr = tEOR killed renamable $r5, killed renamable $r6, 14 /* CC::al */, $noreg
-<<<<<<< HEAD
-  ; CHECK:   renamable $r6 = tLDRr renamable $r0, $r3, 14 /* CC::al */, $noreg :: (load 4 from %ir.scevgep219)
-=======
   ; CHECK:   renamable $r6 = tLDRr renamable $r0, $r3, 14 /* CC::al */, $noreg :: (load (s32) from %ir.scevgep219)
->>>>>>> 2ab1d525
   ; CHECK:   renamable $lr = t2SUBri killed renamable $lr, 1, 14 /* CC::al */, $noreg, $noreg
   ; CHECK:   $r12 = tMOVr $lr, 14 /* CC::al */, $noreg
   ; CHECK:   renamable $r5 = nsw tADDhirr killed renamable $r5, killed renamable $r6, 14 /* CC::al */, $noreg
