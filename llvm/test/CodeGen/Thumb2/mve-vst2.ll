; NOTE: Assertions have been autogenerated by utils/update_llc_test_checks.py
; RUN: llc -mtriple=thumbv8.1m.main-none-none-eabi -mattr=+mve.fp,+fp64 -verify-machineinstrs %s -o - | FileCheck %s

; i32

define void @vst2_v2i32(<2 x i32> *%src, <4 x i32> *%dst) {
; CHECK-LABEL: vst2_v2i32:
; CHECK:       @ %bb.0: @ %entry
; CHECK-NEXT:    ldm.w r0, {r2, r3, r12}
; CHECK-NEXT:    ldr r0, [r0, #12]
; CHECK-NEXT:    vmov q0[2], q0[0], r2, r3
; CHECK-NEXT:    vmov q0[3], q0[1], r12, r0
; CHECK-NEXT:    vstrw.32 q0, [r1]
; CHECK-NEXT:    bx lr
entry:
  %s1 = getelementptr <2 x i32>, <2 x i32>* %src, i32 0
  %l1 = load <2 x i32>, <2 x i32>* %s1, align 4
  %s2 = getelementptr <2 x i32>, <2 x i32>* %src, i32 1
  %l2 = load <2 x i32>, <2 x i32>* %s2, align 4
  %s = shufflevector <2 x i32> %l1, <2 x i32> %l2, <4 x i32> <i32 0, i32 2, i32 1, i32 3>
  store <4 x i32> %s, <4 x i32> *%dst, align 4
  ret void
}

define void @vst2_v4i32(<4 x i32> *%src, <8 x i32> *%dst) {
; CHECK-LABEL: vst2_v4i32:
; CHECK:       @ %bb.0: @ %entry
; CHECK-NEXT:    vldrw.u32 q1, [r0, #16]
; CHECK-NEXT:    vldrw.u32 q0, [r0]
; CHECK-NEXT:    vst20.32 {q0, q1}, [r1]
; CHECK-NEXT:    vst21.32 {q0, q1}, [r1]
; CHECK-NEXT:    bx lr
entry:
  %s1 = getelementptr <4 x i32>, <4 x i32>* %src, i32 0
  %l1 = load <4 x i32>, <4 x i32>* %s1, align 4
  %s2 = getelementptr <4 x i32>, <4 x i32>* %src, i32 1
  %l2 = load <4 x i32>, <4 x i32>* %s2, align 4
  %s = shufflevector <4 x i32> %l1, <4 x i32> %l2, <8 x i32> <i32 0, i32 4, i32 1, i32 5, i32 2, i32 6, i32 3, i32 7>
  store <8 x i32> %s, <8 x i32> *%dst, align 4
  ret void
}

define void @vst2_v8i32(<8 x i32> *%src, <16 x i32> *%dst) {
; CHECK-LABEL: vst2_v8i32:
; CHECK:       @ %bb.0: @ %entry
; CHECK-NEXT:    vldrw.u32 q1, [r0, #32]
; CHECK-NEXT:    vldrw.u32 q0, [r0]
; CHECK-NEXT:    vldrw.u32 q3, [r0, #48]
; CHECK-NEXT:    vldrw.u32 q2, [r0, #16]
; CHECK-NEXT:    vst20.32 {q0, q1}, [r1]
; CHECK-NEXT:    vst21.32 {q0, q1}, [r1]!
; CHECK-NEXT:    vst20.32 {q2, q3}, [r1]
; CHECK-NEXT:    vst21.32 {q2, q3}, [r1]
; CHECK-NEXT:    bx lr
entry:
  %s1 = getelementptr <8 x i32>, <8 x i32>* %src, i32 0
  %l1 = load <8 x i32>, <8 x i32>* %s1, align 4
  %s2 = getelementptr <8 x i32>, <8 x i32>* %src, i32 1
  %l2 = load <8 x i32>, <8 x i32>* %s2, align 4
  %s = shufflevector <8 x i32> %l1, <8 x i32> %l2, <16 x i32> <i32 0, i32 8, i32 1, i32 9, i32 2, i32 10, i32 3, i32 11, i32 4, i32 12, i32 5, i32 13, i32 6, i32 14, i32 7, i32 15>
  store <16 x i32> %s, <16 x i32> *%dst, align 4
  ret void
}

define void @vst2_v16i32(<16 x i32> *%src, <32 x i32> *%dst) {
; CHECK-LABEL: vst2_v16i32:
; CHECK:       @ %bb.0: @ %entry
; CHECK-NEXT:    .vsave {d8, d9, d10, d11, d12, d13, d14, d15}
; CHECK-NEXT:    vpush {d8, d9, d10, d11, d12, d13, d14, d15}
; CHECK-NEXT:    vldrw.u32 q7, [r0, #64]
; CHECK-NEXT:    vldrw.u32 q6, [r0]
; CHECK-NEXT:    vldrw.u32 q1, [r0, #112]
; CHECK-NEXT:    vldrw.u32 q3, [r0, #96]
; CHECK-NEXT:    vldrw.u32 q5, [r0, #80]
; CHECK-NEXT:    vldrw.u32 q0, [r0, #48]
; CHECK-NEXT:    vldrw.u32 q2, [r0, #32]
; CHECK-NEXT:    vldrw.u32 q4, [r0, #16]
; CHECK-NEXT:    add.w r0, r1, #96
; CHECK-NEXT:    add.w r2, r1, #64
; CHECK-NEXT:    vst20.32 {q6, q7}, [r1]
; CHECK-NEXT:    vst21.32 {q6, q7}, [r1]!
; CHECK-NEXT:    vst20.32 {q4, q5}, [r1]
; CHECK-NEXT:    vst20.32 {q2, q3}, [r2]
; CHECK-NEXT:    vst20.32 {q0, q1}, [r0]
; CHECK-NEXT:    vst21.32 {q4, q5}, [r1]
; CHECK-NEXT:    vst21.32 {q2, q3}, [r2]
; CHECK-NEXT:    vst21.32 {q0, q1}, [r0]
; CHECK-NEXT:    vpop {d8, d9, d10, d11, d12, d13, d14, d15}
; CHECK-NEXT:    bx lr
entry:
  %s1 = getelementptr <16 x i32>, <16 x i32>* %src, i32 0
  %l1 = load <16 x i32>, <16 x i32>* %s1, align 4
  %s2 = getelementptr <16 x i32>, <16 x i32>* %src, i32 1
  %l2 = load <16 x i32>, <16 x i32>* %s2, align 4
  %s = shufflevector <16 x i32> %l1, <16 x i32> %l2, <32 x i32> <i32 0, i32 16, i32 1, i32 17, i32 2, i32 18, i32 3, i32 19, i32 4, i32 20, i32 5, i32 21, i32 6, i32 22, i32 7, i32 23, i32 8, i32 24, i32 9, i32 25, i32 10, i32 26, i32 11, i32 27, i32 12, i32 28, i32 13, i32 29, i32 14, i32 30, i32 15, i32 31>
  store <32 x i32> %s, <32 x i32> *%dst, align 4
  ret void
}

define void @vst2_v4i32_align1(<4 x i32> *%src, <8 x i32> *%dst) {
; CHECK-LABEL: vst2_v4i32_align1:
; CHECK:       @ %bb.0: @ %entry
<<<<<<< HEAD
; CHECK-NEXT:    vldrw.u32 q1, [r0]
; CHECK-NEXT:    vldrw.u32 q0, [r0, #16]
; CHECK-NEXT:    vmov.f64 d4, d3
; CHECK-NEXT:    vmov.f64 d6, d2
; CHECK-NEXT:    vmov.f32 s9, s2
; CHECK-NEXT:    vmov.f32 s13, s0
; CHECK-NEXT:    vmov.f32 s10, s7
; CHECK-NEXT:    vmov.f32 s14, s5
; CHECK-NEXT:    vmov.f32 s11, s3
; CHECK-NEXT:    vmov.f32 s15, s1
; CHECK-NEXT:    vstrb.8 q2, [r1, #16]
=======
; CHECK-NEXT:    vldrw.u32 q0, [r0, #16]
; CHECK-NEXT:    vldrw.u32 q1, [r0]
; CHECK-NEXT:    vmov.f32 s8, s6
; CHECK-NEXT:    vmov.f32 s9, s2
; CHECK-NEXT:    vmov.f32 s10, s7
; CHECK-NEXT:    vmov.f32 s11, s3
; CHECK-NEXT:    vmov.f32 s12, s4
; CHECK-NEXT:    vstrb.8 q2, [r1, #16]
; CHECK-NEXT:    vmov.f32 s13, s0
; CHECK-NEXT:    vmov.f32 s14, s5
; CHECK-NEXT:    vmov.f32 s15, s1
>>>>>>> 2ab1d525
; CHECK-NEXT:    vstrb.8 q3, [r1]
; CHECK-NEXT:    bx lr
entry:
  %s1 = getelementptr <4 x i32>, <4 x i32>* %src, i32 0
  %l1 = load <4 x i32>, <4 x i32>* %s1, align 4
  %s2 = getelementptr <4 x i32>, <4 x i32>* %src, i32 1
  %l2 = load <4 x i32>, <4 x i32>* %s2, align 4
  %s = shufflevector <4 x i32> %l1, <4 x i32> %l2, <8 x i32> <i32 0, i32 4, i32 1, i32 5, i32 2, i32 6, i32 3, i32 7>
  store <8 x i32> %s, <8 x i32> *%dst, align 1
  ret void
}

; i16

define void @vst2_v2i16(<2 x i16> *%src, <4 x i16> *%dst) {
; CHECK-LABEL: vst2_v2i16:
; CHECK:       @ %bb.0: @ %entry
; CHECK-NEXT:    ldrh r2, [r0, #2]
; CHECK-NEXT:    ldrh r3, [r0]
; CHECK-NEXT:    ldrh.w r12, [r0, #6]
; CHECK-NEXT:    ldrh r0, [r0, #4]
; CHECK-NEXT:    vmov q0[2], q0[0], r3, r2
; CHECK-NEXT:    vmov q0[3], q0[1], r0, r12
; CHECK-NEXT:    vstrh.32 q0, [r1]
; CHECK-NEXT:    bx lr
entry:
  %s1 = getelementptr <2 x i16>, <2 x i16>* %src, i32 0
  %l1 = load <2 x i16>, <2 x i16>* %s1, align 4
  %s2 = getelementptr <2 x i16>, <2 x i16>* %src, i32 1
  %l2 = load <2 x i16>, <2 x i16>* %s2, align 4
  %s = shufflevector <2 x i16> %l1, <2 x i16> %l2, <4 x i32> <i32 0, i32 2, i32 1, i32 3>
  store <4 x i16> %s, <4 x i16> *%dst, align 2
  ret void
}

define void @vst2_v4i16(<4 x i16> *%src, <8 x i16> *%dst) {
; CHECK-LABEL: vst2_v4i16:
; CHECK:       @ %bb.0: @ %entry
; CHECK-NEXT:    vldrh.u32 q0, [r0, #8]
; CHECK-NEXT:    vldrh.u32 q1, [r0]
; CHECK-NEXT:    vmovnt.i32 q1, q0
; CHECK-NEXT:    vstrh.16 q1, [r1]
; CHECK-NEXT:    bx lr
entry:
  %s1 = getelementptr <4 x i16>, <4 x i16>* %src, i32 0
  %l1 = load <4 x i16>, <4 x i16>* %s1, align 4
  %s2 = getelementptr <4 x i16>, <4 x i16>* %src, i32 1
  %l2 = load <4 x i16>, <4 x i16>* %s2, align 4
  %s = shufflevector <4 x i16> %l1, <4 x i16> %l2, <8 x i32> <i32 0, i32 4, i32 1, i32 5, i32 2, i32 6, i32 3, i32 7>
  store <8 x i16> %s, <8 x i16> *%dst, align 2
  ret void
}

define void @vst2_v8i16(<8 x i16> *%src, <16 x i16> *%dst) {
; CHECK-LABEL: vst2_v8i16:
; CHECK:       @ %bb.0: @ %entry
; CHECK-NEXT:    vldrw.u32 q1, [r0, #16]
; CHECK-NEXT:    vldrw.u32 q0, [r0]
; CHECK-NEXT:    vst20.16 {q0, q1}, [r1]
; CHECK-NEXT:    vst21.16 {q0, q1}, [r1]
; CHECK-NEXT:    bx lr
entry:
  %s1 = getelementptr <8 x i16>, <8 x i16>* %src, i32 0
  %l1 = load <8 x i16>, <8 x i16>* %s1, align 4
  %s2 = getelementptr <8 x i16>, <8 x i16>* %src, i32 1
  %l2 = load <8 x i16>, <8 x i16>* %s2, align 4
  %s = shufflevector <8 x i16> %l1, <8 x i16> %l2, <16 x i32> <i32 0, i32 8, i32 1, i32 9, i32 2, i32 10, i32 3, i32 11, i32 4, i32 12, i32 5, i32 13, i32 6, i32 14, i32 7, i32 15>
  store <16 x i16> %s, <16 x i16> *%dst, align 2
  ret void
}

define void @vst2_v16i16(<16 x i16> *%src, <32 x i16> *%dst) {
; CHECK-LABEL: vst2_v16i16:
; CHECK:       @ %bb.0: @ %entry
; CHECK-NEXT:    vldrw.u32 q1, [r0, #32]
; CHECK-NEXT:    vldrw.u32 q0, [r0]
; CHECK-NEXT:    vldrw.u32 q3, [r0, #48]
; CHECK-NEXT:    vldrw.u32 q2, [r0, #16]
; CHECK-NEXT:    vst20.16 {q0, q1}, [r1]
; CHECK-NEXT:    vst21.16 {q0, q1}, [r1]!
; CHECK-NEXT:    vst20.16 {q2, q3}, [r1]
; CHECK-NEXT:    vst21.16 {q2, q3}, [r1]
; CHECK-NEXT:    bx lr
entry:
  %s1 = getelementptr <16 x i16>, <16 x i16>* %src, i32 0
  %l1 = load <16 x i16>, <16 x i16>* %s1, align 4
  %s2 = getelementptr <16 x i16>, <16 x i16>* %src, i32 1
  %l2 = load <16 x i16>, <16 x i16>* %s2, align 4
  %s = shufflevector <16 x i16> %l1, <16 x i16> %l2, <32 x i32> <i32 0, i32 16, i32 1, i32 17, i32 2, i32 18, i32 3, i32 19, i32 4, i32 20, i32 5, i32 21, i32 6, i32 22, i32 7, i32 23, i32 8, i32 24, i32 9, i32 25, i32 10, i32 26, i32 11, i32 27, i32 12, i32 28, i32 13, i32 29, i32 14, i32 30, i32 15, i32 31>
  store <32 x i16> %s, <32 x i16> *%dst, align 2
  ret void
}

define void @vst2_v8i16_align1(<8 x i16> *%src, <16 x i16> *%dst) {
; CHECK-LABEL: vst2_v8i16_align1:
; CHECK:       @ %bb.0: @ %entry
<<<<<<< HEAD
; CHECK-NEXT:    .vsave {d8, d9}
; CHECK-NEXT:    vpush {d8, d9}
; CHECK-NEXT:    vldrw.u32 q1, [r0, #16]
; CHECK-NEXT:    vldrw.u32 q2, [r0]
; CHECK-NEXT:    vmovx.f16 s1, s10
; CHECK-NEXT:    vmovx.f16 s12, s6
; CHECK-NEXT:    vins.f16 s1, s12
; CHECK-NEXT:    vins.f16 s10, s6
; CHECK-NEXT:    vmov.f32 s0, s10
; CHECK-NEXT:    vmovx.f16 s12, s7
; CHECK-NEXT:    vmovx.f16 s3, s11
; CHECK-NEXT:    vins.f16 s11, s7
; CHECK-NEXT:    vmov.f32 s2, s11
; CHECK-NEXT:    vmovx.f16 s14, s4
; CHECK-NEXT:    vins.f16 s3, s12
; CHECK-NEXT:    vmovx.f16 s12, s8
; CHECK-NEXT:    vins.f16 s8, s4
; CHECK-NEXT:    vins.f16 s12, s14
; CHECK-NEXT:    vmov q4, q2
; CHECK-NEXT:    vmovx.f16 s4, s5
; CHECK-NEXT:    vmov.f32 s17, s12
; CHECK-NEXT:    vstrb.8 q0, [r1, #16]
; CHECK-NEXT:    vmovx.f16 s19, s9
; CHECK-NEXT:    vins.f16 s9, s5
; CHECK-NEXT:    vmov.f32 s18, s9
; CHECK-NEXT:    vins.f16 s19, s4
; CHECK-NEXT:    vstrb.8 q4, [r1]
; CHECK-NEXT:    vpop {d8, d9}
=======
; CHECK-NEXT:    vldrw.u32 q2, [r0]
; CHECK-NEXT:    vldrw.u32 q1, [r0, #16]
; CHECK-NEXT:    vmovx.f16 s1, s10
; CHECK-NEXT:    vmovx.f16 s0, s6
; CHECK-NEXT:    vins.f16 s10, s6
; CHECK-NEXT:    vmovx.f16 s3, s11
; CHECK-NEXT:    vmovx.f16 s6, s7
; CHECK-NEXT:    vins.f16 s11, s7
; CHECK-NEXT:    vins.f16 s3, s6
; CHECK-NEXT:    vmovx.f16 s6, s8
; CHECK-NEXT:    vins.f16 s8, s4
; CHECK-NEXT:    vmovx.f16 s4, s4
; CHECK-NEXT:    vmov q3, q2
; CHECK-NEXT:    vins.f16 s6, s4
; CHECK-NEXT:    vmovx.f16 s15, s9
; CHECK-NEXT:    vins.f16 s9, s5
; CHECK-NEXT:    vmovx.f16 s4, s5
; CHECK-NEXT:    vins.f16 s1, s0
; CHECK-NEXT:    vmov.f32 s0, s10
; CHECK-NEXT:    vins.f16 s15, s4
; CHECK-NEXT:    vmov.f32 s2, s11
; CHECK-NEXT:    vmov.f32 s13, s6
; CHECK-NEXT:    vstrb.8 q0, [r1, #16]
; CHECK-NEXT:    vmov.f32 s14, s9
; CHECK-NEXT:    vstrb.8 q3, [r1]
>>>>>>> 2ab1d525
; CHECK-NEXT:    bx lr
entry:
  %s1 = getelementptr <8 x i16>, <8 x i16>* %src, i32 0
  %l1 = load <8 x i16>, <8 x i16>* %s1, align 4
  %s2 = getelementptr <8 x i16>, <8 x i16>* %src, i32 1
  %l2 = load <8 x i16>, <8 x i16>* %s2, align 4
  %s = shufflevector <8 x i16> %l1, <8 x i16> %l2, <16 x i32> <i32 0, i32 8, i32 1, i32 9, i32 2, i32 10, i32 3, i32 11, i32 4, i32 12, i32 5, i32 13, i32 6, i32 14, i32 7, i32 15>
  store <16 x i16> %s, <16 x i16> *%dst, align 1
  ret void
}

; i8

define void @vst2_v2i8(<2 x i8> *%src, <4 x i8> *%dst) {
; CHECK-LABEL: vst2_v2i8:
; CHECK:       @ %bb.0: @ %entry
; CHECK-NEXT:    ldrb r2, [r0]
; CHECK-NEXT:    ldrb r3, [r0, #1]
; CHECK-NEXT:    ldrb.w r12, [r0, #2]
; CHECK-NEXT:    ldrb r0, [r0, #3]
; CHECK-NEXT:    vmov q0[2], q0[0], r2, r3
; CHECK-NEXT:    vmov q0[3], q0[1], r12, r0
; CHECK-NEXT:    vstrb.32 q0, [r1]
; CHECK-NEXT:    bx lr
entry:
  %s1 = getelementptr <2 x i8>, <2 x i8>* %src, i32 0
  %l1 = load <2 x i8>, <2 x i8>* %s1, align 4
  %s2 = getelementptr <2 x i8>, <2 x i8>* %src, i32 1
  %l2 = load <2 x i8>, <2 x i8>* %s2, align 4
  %s = shufflevector <2 x i8> %l1, <2 x i8> %l2, <4 x i32> <i32 0, i32 2, i32 1, i32 3>
  store <4 x i8> %s, <4 x i8> *%dst, align 1
  ret void
}

define void @vst2_v4i8(<4 x i8> *%src, <8 x i8> *%dst) {
; CHECK-LABEL: vst2_v4i8:
; CHECK:       @ %bb.0: @ %entry
; CHECK-NEXT:    vldrb.u32 q0, [r0, #4]
; CHECK-NEXT:    vldrb.u32 q1, [r0]
; CHECK-NEXT:    vmovnt.i32 q1, q0
; CHECK-NEXT:    vstrb.16 q1, [r1]
; CHECK-NEXT:    bx lr
entry:
  %s1 = getelementptr <4 x i8>, <4 x i8>* %src, i32 0
  %l1 = load <4 x i8>, <4 x i8>* %s1, align 4
  %s2 = getelementptr <4 x i8>, <4 x i8>* %src, i32 1
  %l2 = load <4 x i8>, <4 x i8>* %s2, align 4
  %s = shufflevector <4 x i8> %l1, <4 x i8> %l2, <8 x i32> <i32 0, i32 4, i32 1, i32 5, i32 2, i32 6, i32 3, i32 7>
  store <8 x i8> %s, <8 x i8> *%dst, align 1
  ret void
}

define void @vst2_v8i8(<8 x i8> *%src, <16 x i8> *%dst) {
; CHECK-LABEL: vst2_v8i8:
; CHECK:       @ %bb.0: @ %entry
; CHECK-NEXT:    vldrb.u16 q0, [r0, #8]
; CHECK-NEXT:    vldrb.u16 q1, [r0]
; CHECK-NEXT:    vmovnt.i16 q1, q0
; CHECK-NEXT:    vstrb.8 q1, [r1]
; CHECK-NEXT:    bx lr
entry:
  %s1 = getelementptr <8 x i8>, <8 x i8>* %src, i32 0
  %l1 = load <8 x i8>, <8 x i8>* %s1, align 4
  %s2 = getelementptr <8 x i8>, <8 x i8>* %src, i32 1
  %l2 = load <8 x i8>, <8 x i8>* %s2, align 4
  %s = shufflevector <8 x i8> %l1, <8 x i8> %l2, <16 x i32> <i32 0, i32 8, i32 1, i32 9, i32 2, i32 10, i32 3, i32 11, i32 4, i32 12, i32 5, i32 13, i32 6, i32 14, i32 7, i32 15>
  store <16 x i8> %s, <16 x i8> *%dst, align 1
  ret void
}

define void @vst2_v16i8(<16 x i8> *%src, <32 x i8> *%dst) {
; CHECK-LABEL: vst2_v16i8:
; CHECK:       @ %bb.0: @ %entry
; CHECK-NEXT:    vldrw.u32 q1, [r0, #16]
; CHECK-NEXT:    vldrw.u32 q0, [r0]
; CHECK-NEXT:    vst20.8 {q0, q1}, [r1]
; CHECK-NEXT:    vst21.8 {q0, q1}, [r1]
; CHECK-NEXT:    bx lr
entry:
  %s1 = getelementptr <16 x i8>, <16 x i8>* %src, i32 0
  %l1 = load <16 x i8>, <16 x i8>* %s1, align 4
  %s2 = getelementptr <16 x i8>, <16 x i8>* %src, i32 1
  %l2 = load <16 x i8>, <16 x i8>* %s2, align 4
  %s = shufflevector <16 x i8> %l1, <16 x i8> %l2, <32 x i32> <i32 0, i32 16, i32 1, i32 17, i32 2, i32 18, i32 3, i32 19, i32 4, i32 20, i32 5, i32 21, i32 6, i32 22, i32 7, i32 23, i32 8, i32 24, i32 9, i32 25, i32 10, i32 26, i32 11, i32 27, i32 12, i32 28, i32 13, i32 29, i32 14, i32 30, i32 15, i32 31>
  store <32 x i8> %s, <32 x i8> *%dst, align 1
  ret void
}

; i64

define void @vst2_v2i64(<2 x i64> *%src, <4 x i64> *%dst) {
; CHECK-LABEL: vst2_v2i64:
; CHECK:       @ %bb.0: @ %entry
; CHECK-NEXT:    vldrw.u32 q0, [r0, #16]
; CHECK-NEXT:    vldrw.u32 q1, [r0]
; CHECK-NEXT:    vmov.f32 s10, s0
; CHECK-NEXT:    vmov.f32 s11, s1
; CHECK-NEXT:    vmov.f32 s8, s4
; CHECK-NEXT:    vmov.f32 s9, s5
; CHECK-NEXT:    vmov.f32 s0, s6
; CHECK-NEXT:    vstrb.8 q2, [r1], #16
; CHECK-NEXT:    vmov.f32 s1, s7
; CHECK-NEXT:    vstrw.32 q0, [r1]
; CHECK-NEXT:    bx lr
entry:
  %s1 = getelementptr <2 x i64>, <2 x i64>* %src, i32 0
  %l1 = load <2 x i64>, <2 x i64>* %s1, align 4
  %s2 = getelementptr <2 x i64>, <2 x i64>* %src, i32 1
  %l2 = load <2 x i64>, <2 x i64>* %s2, align 4
  %s = shufflevector <2 x i64> %l1, <2 x i64> %l2, <4 x i32> <i32 0, i32 2, i32 1, i32 3>
  store <4 x i64> %s, <4 x i64> *%dst, align 8
  ret void
}

define void @vst2_v4i64(<4 x i64> *%src, <8 x i64> *%dst) {
; CHECK-LABEL: vst2_v4i64:
; CHECK:       @ %bb.0: @ %entry
; CHECK-NEXT:    .vsave {d8, d9, d10, d11}
; CHECK-NEXT:    vpush {d8, d9, d10, d11}
; CHECK-NEXT:    vldrw.u32 q4, [r0, #48]
; CHECK-NEXT:    vldrw.u32 q0, [r0, #16]
; CHECK-NEXT:    vldrw.u32 q2, [r0, #32]
; CHECK-NEXT:    vldrw.u32 q1, [r0]
; CHECK-NEXT:    vmov.f32 s12, s2
; CHECK-NEXT:    vmov.f32 s13, s3
; CHECK-NEXT:    vmov.f32 s20, s6
; CHECK-NEXT:    vmov.f32 s21, s7
; CHECK-NEXT:    vmov.f32 s2, s16
; CHECK-NEXT:    vmov.f32 s3, s17
; CHECK-NEXT:    vmov.f32 s6, s8
; CHECK-NEXT:    vstrw.32 q0, [r1, #32]
; CHECK-NEXT:    vmov.f32 s7, s9
; CHECK-NEXT:    vmov.f32 s14, s18
; CHECK-NEXT:    vstrb.8 q1, [r1], #48
; CHECK-NEXT:    vmov.f32 s15, s19
; CHECK-NEXT:    vmov.f32 s22, s10
; CHECK-NEXT:    vstrw.32 q3, [r1]
; CHECK-NEXT:    vmov.f32 s23, s11
; CHECK-NEXT:    vstrw.32 q5, [r1, #-32]
; CHECK-NEXT:    vpop {d8, d9, d10, d11}
; CHECK-NEXT:    bx lr
entry:
  %s1 = getelementptr <4 x i64>, <4 x i64>* %src, i32 0
  %l1 = load <4 x i64>, <4 x i64>* %s1, align 4
  %s2 = getelementptr <4 x i64>, <4 x i64>* %src, i32 1
  %l2 = load <4 x i64>, <4 x i64>* %s2, align 4
  %s = shufflevector <4 x i64> %l1, <4 x i64> %l2, <8 x i32> <i32 0, i32 4, i32 1, i32 5, i32 2, i32 6, i32 3, i32 7>
  store <8 x i64> %s, <8 x i64> *%dst, align 8
  ret void
}

; f32

define void @vst2_v2f32(<2 x float> *%src, <4 x float> *%dst) {
; CHECK-LABEL: vst2_v2f32:
; CHECK:       @ %bb.0: @ %entry
; CHECK-NEXT:    vldr s0, [r0]
; CHECK-NEXT:    vldr s2, [r0, #4]
; CHECK-NEXT:    vldr s1, [r0, #8]
; CHECK-NEXT:    vldr s3, [r0, #12]
; CHECK-NEXT:    vstrw.32 q0, [r1]
; CHECK-NEXT:    bx lr
entry:
  %s1 = getelementptr <2 x float>, <2 x float>* %src, i32 0
  %l1 = load <2 x float>, <2 x float>* %s1, align 4
  %s2 = getelementptr <2 x float>, <2 x float>* %src, i32 1
  %l2 = load <2 x float>, <2 x float>* %s2, align 4
  %s = shufflevector <2 x float> %l1, <2 x float> %l2, <4 x i32> <i32 0, i32 2, i32 1, i32 3>
  store <4 x float> %s, <4 x float> *%dst, align 4
  ret void
}

define void @vst2_v4f32(<4 x float> *%src, <8 x float> *%dst) {
; CHECK-LABEL: vst2_v4f32:
; CHECK:       @ %bb.0: @ %entry
; CHECK-NEXT:    vldrw.u32 q1, [r0, #16]
; CHECK-NEXT:    vldrw.u32 q0, [r0]
; CHECK-NEXT:    vst20.32 {q0, q1}, [r1]
; CHECK-NEXT:    vst21.32 {q0, q1}, [r1]
; CHECK-NEXT:    bx lr
entry:
  %s1 = getelementptr <4 x float>, <4 x float>* %src, i32 0
  %l1 = load <4 x float>, <4 x float>* %s1, align 4
  %s2 = getelementptr <4 x float>, <4 x float>* %src, i32 1
  %l2 = load <4 x float>, <4 x float>* %s2, align 4
  %s = shufflevector <4 x float> %l1, <4 x float> %l2, <8 x i32> <i32 0, i32 4, i32 1, i32 5, i32 2, i32 6, i32 3, i32 7>
  store <8 x float> %s, <8 x float> *%dst, align 4
  ret void
}

define void @vst2_v8f32(<8 x float> *%src, <16 x float> *%dst) {
; CHECK-LABEL: vst2_v8f32:
; CHECK:       @ %bb.0: @ %entry
; CHECK-NEXT:    vldrw.u32 q1, [r0, #32]
; CHECK-NEXT:    vldrw.u32 q0, [r0]
; CHECK-NEXT:    vldrw.u32 q3, [r0, #48]
; CHECK-NEXT:    vldrw.u32 q2, [r0, #16]
; CHECK-NEXT:    vst20.32 {q0, q1}, [r1]
; CHECK-NEXT:    vst21.32 {q0, q1}, [r1]!
; CHECK-NEXT:    vst20.32 {q2, q3}, [r1]
; CHECK-NEXT:    vst21.32 {q2, q3}, [r1]
; CHECK-NEXT:    bx lr
entry:
  %s1 = getelementptr <8 x float>, <8 x float>* %src, i32 0
  %l1 = load <8 x float>, <8 x float>* %s1, align 4
  %s2 = getelementptr <8 x float>, <8 x float>* %src, i32 1
  %l2 = load <8 x float>, <8 x float>* %s2, align 4
  %s = shufflevector <8 x float> %l1, <8 x float> %l2, <16 x i32> <i32 0, i32 8, i32 1, i32 9, i32 2, i32 10, i32 3, i32 11, i32 4, i32 12, i32 5, i32 13, i32 6, i32 14, i32 7, i32 15>
  store <16 x float> %s, <16 x float> *%dst, align 4
  ret void
}

define void @vst2_v16f32(<16 x float> *%src, <32 x float> *%dst) {
; CHECK-LABEL: vst2_v16f32:
; CHECK:       @ %bb.0: @ %entry
; CHECK-NEXT:    .vsave {d8, d9, d10, d11, d12, d13, d14, d15}
; CHECK-NEXT:    vpush {d8, d9, d10, d11, d12, d13, d14, d15}
; CHECK-NEXT:    vldrw.u32 q7, [r0, #64]
; CHECK-NEXT:    vldrw.u32 q6, [r0]
; CHECK-NEXT:    vldrw.u32 q1, [r0, #112]
; CHECK-NEXT:    vldrw.u32 q3, [r0, #96]
; CHECK-NEXT:    vldrw.u32 q5, [r0, #80]
; CHECK-NEXT:    vldrw.u32 q0, [r0, #48]
; CHECK-NEXT:    vldrw.u32 q2, [r0, #32]
; CHECK-NEXT:    vldrw.u32 q4, [r0, #16]
; CHECK-NEXT:    add.w r0, r1, #96
; CHECK-NEXT:    add.w r2, r1, #64
; CHECK-NEXT:    vst20.32 {q6, q7}, [r1]
; CHECK-NEXT:    vst21.32 {q6, q7}, [r1]!
; CHECK-NEXT:    vst20.32 {q4, q5}, [r1]
; CHECK-NEXT:    vst20.32 {q2, q3}, [r2]
; CHECK-NEXT:    vst20.32 {q0, q1}, [r0]
; CHECK-NEXT:    vst21.32 {q4, q5}, [r1]
; CHECK-NEXT:    vst21.32 {q2, q3}, [r2]
; CHECK-NEXT:    vst21.32 {q0, q1}, [r0]
; CHECK-NEXT:    vpop {d8, d9, d10, d11, d12, d13, d14, d15}
; CHECK-NEXT:    bx lr
entry:
  %s1 = getelementptr <16 x float>, <16 x float>* %src, i32 0
  %l1 = load <16 x float>, <16 x float>* %s1, align 4
  %s2 = getelementptr <16 x float>, <16 x float>* %src, i32 1
  %l2 = load <16 x float>, <16 x float>* %s2, align 4
  %s = shufflevector <16 x float> %l1, <16 x float> %l2, <32 x i32> <i32 0, i32 16, i32 1, i32 17, i32 2, i32 18, i32 3, i32 19, i32 4, i32 20, i32 5, i32 21, i32 6, i32 22, i32 7, i32 23, i32 8, i32 24, i32 9, i32 25, i32 10, i32 26, i32 11, i32 27, i32 12, i32 28, i32 13, i32 29, i32 14, i32 30, i32 15, i32 31>
  store <32 x float> %s, <32 x float> *%dst, align 4
  ret void
}

define void @vst2_v4f32_align1(<4 x float> *%src, <8 x float> *%dst) {
; CHECK-LABEL: vst2_v4f32_align1:
; CHECK:       @ %bb.0: @ %entry
<<<<<<< HEAD
; CHECK-NEXT:    vldrw.u32 q1, [r0]
; CHECK-NEXT:    vldrw.u32 q0, [r0, #16]
; CHECK-NEXT:    vmov.f64 d4, d3
; CHECK-NEXT:    vmov.f64 d6, d2
; CHECK-NEXT:    vmov.f32 s9, s2
; CHECK-NEXT:    vmov.f32 s13, s0
; CHECK-NEXT:    vmov.f32 s10, s7
; CHECK-NEXT:    vmov.f32 s14, s5
; CHECK-NEXT:    vmov.f32 s11, s3
; CHECK-NEXT:    vmov.f32 s15, s1
; CHECK-NEXT:    vstrb.8 q2, [r1, #16]
=======
; CHECK-NEXT:    vldrw.u32 q0, [r0, #16]
; CHECK-NEXT:    vldrw.u32 q1, [r0]
; CHECK-NEXT:    vmov.f32 s8, s6
; CHECK-NEXT:    vmov.f32 s9, s2
; CHECK-NEXT:    vmov.f32 s10, s7
; CHECK-NEXT:    vmov.f32 s11, s3
; CHECK-NEXT:    vmov.f32 s12, s4
; CHECK-NEXT:    vstrb.8 q2, [r1, #16]
; CHECK-NEXT:    vmov.f32 s13, s0
; CHECK-NEXT:    vmov.f32 s14, s5
; CHECK-NEXT:    vmov.f32 s15, s1
>>>>>>> 2ab1d525
; CHECK-NEXT:    vstrb.8 q3, [r1]
; CHECK-NEXT:    bx lr
entry:
  %s1 = getelementptr <4 x float>, <4 x float>* %src, i32 0
  %l1 = load <4 x float>, <4 x float>* %s1, align 4
  %s2 = getelementptr <4 x float>, <4 x float>* %src, i32 1
  %l2 = load <4 x float>, <4 x float>* %s2, align 4
  %s = shufflevector <4 x float> %l1, <4 x float> %l2, <8 x i32> <i32 0, i32 4, i32 1, i32 5, i32 2, i32 6, i32 3, i32 7>
  store <8 x float> %s, <8 x float> *%dst, align 1
  ret void
}

; f16

define void @vst2_v2f16(<2 x half> *%src, <4 x half> *%dst) {
; CHECK-LABEL: vst2_v2f16:
; CHECK:       @ %bb.0: @ %entry
; CHECK-NEXT:    ldrd r2, r0, [r0]
; CHECK-NEXT:    vmov.32 q1[0], r2
; CHECK-NEXT:    vmov.32 q0[0], r0
; CHECK-NEXT:    vmovx.f16 s5, s4
; CHECK-NEXT:    vins.f16 s4, s0
; CHECK-NEXT:    vmovx.f16 s0, s0
; CHECK-NEXT:    vins.f16 s5, s0
<<<<<<< HEAD
; CHECK-NEXT:    vmov r0, s5
; CHECK-NEXT:    str r0, [r1, #4]
; CHECK-NEXT:    vmov r0, s4
=======
; CHECK-NEXT:    vmov r0, r2, d2
; CHECK-NEXT:    str r2, [r1, #4]
>>>>>>> 2ab1d525
; CHECK-NEXT:    str r0, [r1]
; CHECK-NEXT:    bx lr
entry:
  %s1 = getelementptr <2 x half>, <2 x half>* %src, i32 0
  %l1 = load <2 x half>, <2 x half>* %s1, align 4
  %s2 = getelementptr <2 x half>, <2 x half>* %src, i32 1
  %l2 = load <2 x half>, <2 x half>* %s2, align 4
  %s = shufflevector <2 x half> %l1, <2 x half> %l2, <4 x i32> <i32 0, i32 2, i32 1, i32 3>
  store <4 x half> %s, <4 x half> *%dst, align 2
  ret void
}

define void @vst2_v4f16(<4 x half> *%src, <8 x half> *%dst) {
; CHECK-LABEL: vst2_v4f16:
; CHECK:       @ %bb.0: @ %entry
; CHECK-NEXT:    ldrd r2, r12, [r0]
; CHECK-NEXT:    ldrd r3, r0, [r0, #8]
; CHECK-NEXT:    vmov.32 q0[0], r2
; CHECK-NEXT:    vmov.32 q1[0], r3
; CHECK-NEXT:    vmov.32 q0[1], r12
; CHECK-NEXT:    vmov.32 q1[1], r0
<<<<<<< HEAD
; CHECK-NEXT:    vmovx.f16 s8, s0
; CHECK-NEXT:    vmovx.f16 s10, s4
; CHECK-NEXT:    vins.f16 s0, s4
; CHECK-NEXT:    vins.f16 s8, s10
; CHECK-NEXT:    vmovx.f16 s10, s1
; CHECK-NEXT:    vmovx.f16 s4, s5
; CHECK-NEXT:    vins.f16 s1, s5
; CHECK-NEXT:    vins.f16 s10, s4
; CHECK-NEXT:    vmov q1, q0
; CHECK-NEXT:    vmov.f32 s5, s8
; CHECK-NEXT:    vmov.f32 s6, s1
; CHECK-NEXT:    vmov.f32 s7, s10
; CHECK-NEXT:    vstrh.16 q1, [r1]
=======
; CHECK-NEXT:    vmovx.f16 s2, s0
; CHECK-NEXT:    vins.f16 s0, s4
; CHECK-NEXT:    vmovx.f16 s4, s4
; CHECK-NEXT:    vins.f16 s2, s4
; CHECK-NEXT:    vmovx.f16 s4, s1
; CHECK-NEXT:    vins.f16 s1, s5
; CHECK-NEXT:    vmovx.f16 s6, s5
; CHECK-NEXT:    vmov q2, q0
; CHECK-NEXT:    vins.f16 s4, s6
; CHECK-NEXT:    vmov.f32 s9, s2
; CHECK-NEXT:    vmov.f32 s10, s1
; CHECK-NEXT:    vmov.f32 s11, s4
; CHECK-NEXT:    vstrh.16 q2, [r1]
>>>>>>> 2ab1d525
; CHECK-NEXT:    bx lr
entry:
  %s1 = getelementptr <4 x half>, <4 x half>* %src, i32 0
  %l1 = load <4 x half>, <4 x half>* %s1, align 4
  %s2 = getelementptr <4 x half>, <4 x half>* %src, i32 1
  %l2 = load <4 x half>, <4 x half>* %s2, align 4
  %s = shufflevector <4 x half> %l1, <4 x half> %l2, <8 x i32> <i32 0, i32 4, i32 1, i32 5, i32 2, i32 6, i32 3, i32 7>
  store <8 x half> %s, <8 x half> *%dst, align 2
  ret void
}

define void @vst2_v8f16(<8 x half> *%src, <16 x half> *%dst) {
; CHECK-LABEL: vst2_v8f16:
; CHECK:       @ %bb.0: @ %entry
; CHECK-NEXT:    vldrw.u32 q1, [r0, #16]
; CHECK-NEXT:    vldrw.u32 q0, [r0]
; CHECK-NEXT:    vst20.16 {q0, q1}, [r1]
; CHECK-NEXT:    vst21.16 {q0, q1}, [r1]
; CHECK-NEXT:    bx lr
entry:
  %s1 = getelementptr <8 x half>, <8 x half>* %src, i32 0
  %l1 = load <8 x half>, <8 x half>* %s1, align 4
  %s2 = getelementptr <8 x half>, <8 x half>* %src, i32 1
  %l2 = load <8 x half>, <8 x half>* %s2, align 4
  %s = shufflevector <8 x half> %l1, <8 x half> %l2, <16 x i32> <i32 0, i32 8, i32 1, i32 9, i32 2, i32 10, i32 3, i32 11, i32 4, i32 12, i32 5, i32 13, i32 6, i32 14, i32 7, i32 15>
  store <16 x half> %s, <16 x half> *%dst, align 2
  ret void
}

define void @vst2_v16f16(<16 x half> *%src, <32 x half> *%dst) {
; CHECK-LABEL: vst2_v16f16:
; CHECK:       @ %bb.0: @ %entry
; CHECK-NEXT:    vldrw.u32 q3, [r0, #32]
; CHECK-NEXT:    vldrw.u32 q2, [r0]
; CHECK-NEXT:    vldrw.u32 q1, [r0, #48]
; CHECK-NEXT:    vldrw.u32 q0, [r0, #16]
; CHECK-NEXT:    vst20.16 {q2, q3}, [r1]
; CHECK-NEXT:    vst21.16 {q2, q3}, [r1]!
; CHECK-NEXT:    vst20.16 {q0, q1}, [r1]
; CHECK-NEXT:    vst21.16 {q0, q1}, [r1]
; CHECK-NEXT:    bx lr
entry:
  %s1 = getelementptr <16 x half>, <16 x half>* %src, i32 0
  %l1 = load <16 x half>, <16 x half>* %s1, align 4
  %s2 = getelementptr <16 x half>, <16 x half>* %src, i32 1
  %l2 = load <16 x half>, <16 x half>* %s2, align 4
  %s = shufflevector <16 x half> %l1, <16 x half> %l2, <32 x i32> <i32 0, i32 16, i32 1, i32 17, i32 2, i32 18, i32 3, i32 19, i32 4, i32 20, i32 5, i32 21, i32 6, i32 22, i32 7, i32 23, i32 8, i32 24, i32 9, i32 25, i32 10, i32 26, i32 11, i32 27, i32 12, i32 28, i32 13, i32 29, i32 14, i32 30, i32 15, i32 31>
  store <32 x half> %s, <32 x half> *%dst, align 2
  ret void
}

define void @vst2_v8f16_align1(<8 x half> *%src, <16 x half> *%dst) {
; CHECK-LABEL: vst2_v8f16_align1:
; CHECK:       @ %bb.0: @ %entry
<<<<<<< HEAD
; CHECK-NEXT:    vldrw.u32 q2, [r0, #16]
; CHECK-NEXT:    vldrw.u32 q1, [r0]
; CHECK-NEXT:    vmovx.f16 s1, s6
; CHECK-NEXT:    vmovx.f16 s12, s10
; CHECK-NEXT:    vins.f16 s1, s12
; CHECK-NEXT:    vins.f16 s6, s10
; CHECK-NEXT:    vmovx.f16 s3, s7
; CHECK-NEXT:    vmovx.f16 s12, s11
; CHECK-NEXT:    vins.f16 s7, s11
; CHECK-NEXT:    vins.f16 s3, s12
; CHECK-NEXT:    vmovx.f16 s12, s4
; CHECK-NEXT:    vmovx.f16 s14, s8
; CHECK-NEXT:    vins.f16 s4, s8
; CHECK-NEXT:    vins.f16 s12, s14
; CHECK-NEXT:    vmovx.f16 s14, s5
; CHECK-NEXT:    vins.f16 s5, s9
; CHECK-NEXT:    vmovx.f16 s8, s9
; CHECK-NEXT:    vmov.f32 s0, s6
; CHECK-NEXT:    vins.f16 s14, s8
; CHECK-NEXT:    vmov q2, q1
; CHECK-NEXT:    vmov.f32 s9, s12
; CHECK-NEXT:    vmov.f32 s10, s5
; CHECK-NEXT:    vmov.f32 s2, s7
; CHECK-NEXT:    vmov.f32 s11, s14
; CHECK-NEXT:    vstrb.8 q0, [r1, #16]
; CHECK-NEXT:    vstrb.8 q2, [r1]
=======
; CHECK-NEXT:    vldrw.u32 q1, [r0]
; CHECK-NEXT:    vldrw.u32 q2, [r0, #16]
; CHECK-NEXT:    vmovx.f16 s1, s6
; CHECK-NEXT:    vmovx.f16 s0, s10
; CHECK-NEXT:    vins.f16 s1, s0
; CHECK-NEXT:    vmovx.f16 s3, s7
; CHECK-NEXT:    vmovx.f16 s0, s11
; CHECK-NEXT:    vins.f16 s6, s10
; CHECK-NEXT:    vins.f16 s3, s0
; CHECK-NEXT:    vmovx.f16 s10, s4
; CHECK-NEXT:    vmovx.f16 s0, s8
; CHECK-NEXT:    vins.f16 s7, s11
; CHECK-NEXT:    vins.f16 s4, s8
; CHECK-NEXT:    vins.f16 s10, s0
; CHECK-NEXT:    vmovx.f16 s8, s5
; CHECK-NEXT:    vins.f16 s5, s9
; CHECK-NEXT:    vmovx.f16 s0, s9
; CHECK-NEXT:    vmov q3, q1
; CHECK-NEXT:    vins.f16 s8, s0
; CHECK-NEXT:    vmov.f32 s0, s6
; CHECK-NEXT:    vmov.f32 s2, s7
; CHECK-NEXT:    vmov.f32 s13, s10
; CHECK-NEXT:    vstrb.8 q0, [r1, #16]
; CHECK-NEXT:    vmov.f32 s14, s5
; CHECK-NEXT:    vmov.f32 s15, s8
; CHECK-NEXT:    vstrb.8 q3, [r1]
>>>>>>> 2ab1d525
; CHECK-NEXT:    bx lr
entry:
  %s1 = getelementptr <8 x half>, <8 x half>* %src, i32 0
  %l1 = load <8 x half>, <8 x half>* %s1, align 4
  %s2 = getelementptr <8 x half>, <8 x half>* %src, i32 1
  %l2 = load <8 x half>, <8 x half>* %s2, align 4
  %s = shufflevector <8 x half> %l1, <8 x half> %l2, <16 x i32> <i32 0, i32 8, i32 1, i32 9, i32 2, i32 10, i32 3, i32 11, i32 4, i32 12, i32 5, i32 13, i32 6, i32 14, i32 7, i32 15>
  store <16 x half> %s, <16 x half> *%dst, align 1
  ret void
}

; f64

define void @vst2_v2f64(<2 x double> *%src, <4 x double> *%dst) {
; CHECK-LABEL: vst2_v2f64:
; CHECK:       @ %bb.0: @ %entry
; CHECK-NEXT:    vldrw.u32 q0, [r0, #16]
; CHECK-NEXT:    vldrw.u32 q1, [r0]
; CHECK-NEXT:    vmov.f64 d4, d3
; CHECK-NEXT:    vmov.f64 d5, d1
; CHECK-NEXT:    vmov.f64 d3, d0
; CHECK-NEXT:    vstrw.32 q2, [r1, #16]
; CHECK-NEXT:    vstrw.32 q1, [r1]
; CHECK-NEXT:    bx lr
entry:
  %s1 = getelementptr <2 x double>, <2 x double>* %src, i32 0
  %l1 = load <2 x double>, <2 x double>* %s1, align 4
  %s2 = getelementptr <2 x double>, <2 x double>* %src, i32 1
  %l2 = load <2 x double>, <2 x double>* %s2, align 4
  %s = shufflevector <2 x double> %l1, <2 x double> %l2, <4 x i32> <i32 0, i32 2, i32 1, i32 3>
  store <4 x double> %s, <4 x double> *%dst, align 8
  ret void
}

define void @vst2_v4f64(<4 x double> *%src, <8 x double> *%dst) {
; CHECK-LABEL: vst2_v4f64:
; CHECK:       @ %bb.0: @ %entry
; CHECK-NEXT:    .vsave {d8, d9}
; CHECK-NEXT:    vpush {d8, d9}
; CHECK-NEXT:    vldrw.u32 q0, [r0, #32]
; CHECK-NEXT:    vldrw.u32 q2, [r0]
; CHECK-NEXT:    vldrw.u32 q1, [r0, #48]
; CHECK-NEXT:    vldrw.u32 q3, [r0, #16]
; CHECK-NEXT:    vmov.f64 d8, d4
; CHECK-NEXT:    vmov.f64 d9, d0
; CHECK-NEXT:    vmov.f64 d0, d5
; CHECK-NEXT:    vstrw.32 q4, [r1]
; CHECK-NEXT:    vmov.f64 d5, d2
; CHECK-NEXT:    vstrw.32 q0, [r1, #16]
; CHECK-NEXT:    vmov.f64 d4, d6
; CHECK-NEXT:    vmov.f64 d2, d7
; CHECK-NEXT:    vstrw.32 q2, [r1, #32]
; CHECK-NEXT:    vstrw.32 q1, [r1, #48]
; CHECK-NEXT:    vpop {d8, d9}
; CHECK-NEXT:    bx lr
entry:
  %s1 = getelementptr <4 x double>, <4 x double>* %src, i32 0
  %l1 = load <4 x double>, <4 x double>* %s1, align 4
  %s2 = getelementptr <4 x double>, <4 x double>* %src, i32 1
  %l2 = load <4 x double>, <4 x double>* %s2, align 4
  %s = shufflevector <4 x double> %l1, <4 x double> %l2, <8 x i32> <i32 0, i32 4, i32 1, i32 5, i32 2, i32 6, i32 3, i32 7>
  store <8 x double> %s, <8 x double> *%dst, align 8
  ret void
}<|MERGE_RESOLUTION|>--- conflicted
+++ resolved
@@ -100,19 +100,6 @@
 define void @vst2_v4i32_align1(<4 x i32> *%src, <8 x i32> *%dst) {
 ; CHECK-LABEL: vst2_v4i32_align1:
 ; CHECK:       @ %bb.0: @ %entry
-<<<<<<< HEAD
-; CHECK-NEXT:    vldrw.u32 q1, [r0]
-; CHECK-NEXT:    vldrw.u32 q0, [r0, #16]
-; CHECK-NEXT:    vmov.f64 d4, d3
-; CHECK-NEXT:    vmov.f64 d6, d2
-; CHECK-NEXT:    vmov.f32 s9, s2
-; CHECK-NEXT:    vmov.f32 s13, s0
-; CHECK-NEXT:    vmov.f32 s10, s7
-; CHECK-NEXT:    vmov.f32 s14, s5
-; CHECK-NEXT:    vmov.f32 s11, s3
-; CHECK-NEXT:    vmov.f32 s15, s1
-; CHECK-NEXT:    vstrb.8 q2, [r1, #16]
-=======
 ; CHECK-NEXT:    vldrw.u32 q0, [r0, #16]
 ; CHECK-NEXT:    vldrw.u32 q1, [r0]
 ; CHECK-NEXT:    vmov.f32 s8, s6
@@ -124,7 +111,6 @@
 ; CHECK-NEXT:    vmov.f32 s13, s0
 ; CHECK-NEXT:    vmov.f32 s14, s5
 ; CHECK-NEXT:    vmov.f32 s15, s1
->>>>>>> 2ab1d525
 ; CHECK-NEXT:    vstrb.8 q3, [r1]
 ; CHECK-NEXT:    bx lr
 entry:
@@ -221,36 +207,6 @@
 define void @vst2_v8i16_align1(<8 x i16> *%src, <16 x i16> *%dst) {
 ; CHECK-LABEL: vst2_v8i16_align1:
 ; CHECK:       @ %bb.0: @ %entry
-<<<<<<< HEAD
-; CHECK-NEXT:    .vsave {d8, d9}
-; CHECK-NEXT:    vpush {d8, d9}
-; CHECK-NEXT:    vldrw.u32 q1, [r0, #16]
-; CHECK-NEXT:    vldrw.u32 q2, [r0]
-; CHECK-NEXT:    vmovx.f16 s1, s10
-; CHECK-NEXT:    vmovx.f16 s12, s6
-; CHECK-NEXT:    vins.f16 s1, s12
-; CHECK-NEXT:    vins.f16 s10, s6
-; CHECK-NEXT:    vmov.f32 s0, s10
-; CHECK-NEXT:    vmovx.f16 s12, s7
-; CHECK-NEXT:    vmovx.f16 s3, s11
-; CHECK-NEXT:    vins.f16 s11, s7
-; CHECK-NEXT:    vmov.f32 s2, s11
-; CHECK-NEXT:    vmovx.f16 s14, s4
-; CHECK-NEXT:    vins.f16 s3, s12
-; CHECK-NEXT:    vmovx.f16 s12, s8
-; CHECK-NEXT:    vins.f16 s8, s4
-; CHECK-NEXT:    vins.f16 s12, s14
-; CHECK-NEXT:    vmov q4, q2
-; CHECK-NEXT:    vmovx.f16 s4, s5
-; CHECK-NEXT:    vmov.f32 s17, s12
-; CHECK-NEXT:    vstrb.8 q0, [r1, #16]
-; CHECK-NEXT:    vmovx.f16 s19, s9
-; CHECK-NEXT:    vins.f16 s9, s5
-; CHECK-NEXT:    vmov.f32 s18, s9
-; CHECK-NEXT:    vins.f16 s19, s4
-; CHECK-NEXT:    vstrb.8 q4, [r1]
-; CHECK-NEXT:    vpop {d8, d9}
-=======
 ; CHECK-NEXT:    vldrw.u32 q2, [r0]
 ; CHECK-NEXT:    vldrw.u32 q1, [r0, #16]
 ; CHECK-NEXT:    vmovx.f16 s1, s10
@@ -276,7 +232,6 @@
 ; CHECK-NEXT:    vstrb.8 q0, [r1, #16]
 ; CHECK-NEXT:    vmov.f32 s14, s9
 ; CHECK-NEXT:    vstrb.8 q3, [r1]
->>>>>>> 2ab1d525
 ; CHECK-NEXT:    bx lr
 entry:
   %s1 = getelementptr <8 x i16>, <8 x i16>* %src, i32 0
@@ -527,19 +482,6 @@
 define void @vst2_v4f32_align1(<4 x float> *%src, <8 x float> *%dst) {
 ; CHECK-LABEL: vst2_v4f32_align1:
 ; CHECK:       @ %bb.0: @ %entry
-<<<<<<< HEAD
-; CHECK-NEXT:    vldrw.u32 q1, [r0]
-; CHECK-NEXT:    vldrw.u32 q0, [r0, #16]
-; CHECK-NEXT:    vmov.f64 d4, d3
-; CHECK-NEXT:    vmov.f64 d6, d2
-; CHECK-NEXT:    vmov.f32 s9, s2
-; CHECK-NEXT:    vmov.f32 s13, s0
-; CHECK-NEXT:    vmov.f32 s10, s7
-; CHECK-NEXT:    vmov.f32 s14, s5
-; CHECK-NEXT:    vmov.f32 s11, s3
-; CHECK-NEXT:    vmov.f32 s15, s1
-; CHECK-NEXT:    vstrb.8 q2, [r1, #16]
-=======
 ; CHECK-NEXT:    vldrw.u32 q0, [r0, #16]
 ; CHECK-NEXT:    vldrw.u32 q1, [r0]
 ; CHECK-NEXT:    vmov.f32 s8, s6
@@ -551,7 +493,6 @@
 ; CHECK-NEXT:    vmov.f32 s13, s0
 ; CHECK-NEXT:    vmov.f32 s14, s5
 ; CHECK-NEXT:    vmov.f32 s15, s1
->>>>>>> 2ab1d525
 ; CHECK-NEXT:    vstrb.8 q3, [r1]
 ; CHECK-NEXT:    bx lr
 entry:
@@ -576,14 +517,8 @@
 ; CHECK-NEXT:    vins.f16 s4, s0
 ; CHECK-NEXT:    vmovx.f16 s0, s0
 ; CHECK-NEXT:    vins.f16 s5, s0
-<<<<<<< HEAD
-; CHECK-NEXT:    vmov r0, s5
-; CHECK-NEXT:    str r0, [r1, #4]
-; CHECK-NEXT:    vmov r0, s4
-=======
 ; CHECK-NEXT:    vmov r0, r2, d2
 ; CHECK-NEXT:    str r2, [r1, #4]
->>>>>>> 2ab1d525
 ; CHECK-NEXT:    str r0, [r1]
 ; CHECK-NEXT:    bx lr
 entry:
@@ -605,21 +540,6 @@
 ; CHECK-NEXT:    vmov.32 q1[0], r3
 ; CHECK-NEXT:    vmov.32 q0[1], r12
 ; CHECK-NEXT:    vmov.32 q1[1], r0
-<<<<<<< HEAD
-; CHECK-NEXT:    vmovx.f16 s8, s0
-; CHECK-NEXT:    vmovx.f16 s10, s4
-; CHECK-NEXT:    vins.f16 s0, s4
-; CHECK-NEXT:    vins.f16 s8, s10
-; CHECK-NEXT:    vmovx.f16 s10, s1
-; CHECK-NEXT:    vmovx.f16 s4, s5
-; CHECK-NEXT:    vins.f16 s1, s5
-; CHECK-NEXT:    vins.f16 s10, s4
-; CHECK-NEXT:    vmov q1, q0
-; CHECK-NEXT:    vmov.f32 s5, s8
-; CHECK-NEXT:    vmov.f32 s6, s1
-; CHECK-NEXT:    vmov.f32 s7, s10
-; CHECK-NEXT:    vstrh.16 q1, [r1]
-=======
 ; CHECK-NEXT:    vmovx.f16 s2, s0
 ; CHECK-NEXT:    vins.f16 s0, s4
 ; CHECK-NEXT:    vmovx.f16 s4, s4
@@ -633,7 +553,6 @@
 ; CHECK-NEXT:    vmov.f32 s10, s1
 ; CHECK-NEXT:    vmov.f32 s11, s4
 ; CHECK-NEXT:    vstrh.16 q2, [r1]
->>>>>>> 2ab1d525
 ; CHECK-NEXT:    bx lr
 entry:
   %s1 = getelementptr <4 x half>, <4 x half>* %src, i32 0
@@ -688,34 +607,6 @@
 define void @vst2_v8f16_align1(<8 x half> *%src, <16 x half> *%dst) {
 ; CHECK-LABEL: vst2_v8f16_align1:
 ; CHECK:       @ %bb.0: @ %entry
-<<<<<<< HEAD
-; CHECK-NEXT:    vldrw.u32 q2, [r0, #16]
-; CHECK-NEXT:    vldrw.u32 q1, [r0]
-; CHECK-NEXT:    vmovx.f16 s1, s6
-; CHECK-NEXT:    vmovx.f16 s12, s10
-; CHECK-NEXT:    vins.f16 s1, s12
-; CHECK-NEXT:    vins.f16 s6, s10
-; CHECK-NEXT:    vmovx.f16 s3, s7
-; CHECK-NEXT:    vmovx.f16 s12, s11
-; CHECK-NEXT:    vins.f16 s7, s11
-; CHECK-NEXT:    vins.f16 s3, s12
-; CHECK-NEXT:    vmovx.f16 s12, s4
-; CHECK-NEXT:    vmovx.f16 s14, s8
-; CHECK-NEXT:    vins.f16 s4, s8
-; CHECK-NEXT:    vins.f16 s12, s14
-; CHECK-NEXT:    vmovx.f16 s14, s5
-; CHECK-NEXT:    vins.f16 s5, s9
-; CHECK-NEXT:    vmovx.f16 s8, s9
-; CHECK-NEXT:    vmov.f32 s0, s6
-; CHECK-NEXT:    vins.f16 s14, s8
-; CHECK-NEXT:    vmov q2, q1
-; CHECK-NEXT:    vmov.f32 s9, s12
-; CHECK-NEXT:    vmov.f32 s10, s5
-; CHECK-NEXT:    vmov.f32 s2, s7
-; CHECK-NEXT:    vmov.f32 s11, s14
-; CHECK-NEXT:    vstrb.8 q0, [r1, #16]
-; CHECK-NEXT:    vstrb.8 q2, [r1]
-=======
 ; CHECK-NEXT:    vldrw.u32 q1, [r0]
 ; CHECK-NEXT:    vldrw.u32 q2, [r0, #16]
 ; CHECK-NEXT:    vmovx.f16 s1, s6
@@ -742,7 +633,6 @@
 ; CHECK-NEXT:    vmov.f32 s14, s5
 ; CHECK-NEXT:    vmov.f32 s15, s8
 ; CHECK-NEXT:    vstrb.8 q3, [r1]
->>>>>>> 2ab1d525
 ; CHECK-NEXT:    bx lr
 entry:
   %s1 = getelementptr <8 x half>, <8 x half>* %src, i32 0
