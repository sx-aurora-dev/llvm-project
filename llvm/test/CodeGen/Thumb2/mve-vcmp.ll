--- conflicted
+++ resolved
@@ -372,24 +372,6 @@
 ; CHECK-NEXT:    eors r0, r2
 ; CHECK-NEXT:    eors r1, r3
 ; CHECK-NEXT:    orrs r0, r1
-<<<<<<< HEAD
-; CHECK-NEXT:    vmov r1, s5
-; CHECK-NEXT:    cset r0, eq
-; CHECK-NEXT:    cmp r0, #0
-; CHECK-NEXT:    csetm r0, ne
-; CHECK-NEXT:    eors r1, r2
-; CHECK-NEXT:    vmov r2, s4
-; CHECK-NEXT:    eors r2, r3
-; CHECK-NEXT:    orrs r1, r2
-; CHECK-NEXT:    cset r1, eq
-; CHECK-NEXT:    cmp r1, #0
-; CHECK-NEXT:    csetm r1, ne
-; CHECK-NEXT:    vmov q0[2], q0[0], r1, r0
-; CHECK-NEXT:    vmov q0[3], q0[1], r1, r0
-; CHECK-NEXT:    vbic q1, q3, q0
-; CHECK-NEXT:    vand q0, q2, q0
-; CHECK-NEXT:    vorr q0, q0, q1
-=======
 ; CHECK-NEXT:    mov.w r1, #0
 ; CHECK-NEXT:    csetm r0, eq
 ; CHECK-NEXT:    vmov r12, r2, d3
@@ -402,7 +384,6 @@
 ; CHECK-NEXT:    bfi r1, r0, #8, #8
 ; CHECK-NEXT:    vmsr p0, r1
 ; CHECK-NEXT:    vpsel q0, q2, q3
->>>>>>> 2ab1d525
 ; CHECK-NEXT:    bx lr
 entry:
   %c = icmp eq <2 x i64> %src, %srcb
@@ -443,24 +424,6 @@
 ; CHECK-NEXT:    eors r0, r2
 ; CHECK-NEXT:    eors r1, r3
 ; CHECK-NEXT:    orrs r0, r1
-<<<<<<< HEAD
-; CHECK-NEXT:    vmov r1, s5
-; CHECK-NEXT:    cset r0, eq
-; CHECK-NEXT:    cmp r0, #0
-; CHECK-NEXT:    csetm r0, ne
-; CHECK-NEXT:    eors r1, r2
-; CHECK-NEXT:    vmov r2, s4
-; CHECK-NEXT:    eors r2, r3
-; CHECK-NEXT:    orrs r1, r2
-; CHECK-NEXT:    cset r1, eq
-; CHECK-NEXT:    cmp r1, #0
-; CHECK-NEXT:    csetm r1, ne
-; CHECK-NEXT:    vmov q0[2], q0[0], r1, r0
-; CHECK-NEXT:    vmov q0[3], q0[1], r1, r0
-; CHECK-NEXT:    vbic q1, q3, q0
-; CHECK-NEXT:    vand q0, q2, q0
-; CHECK-NEXT:    vorr q0, q0, q1
-=======
 ; CHECK-NEXT:    mov.w r1, #0
 ; CHECK-NEXT:    csetm r0, eq
 ; CHECK-NEXT:    vmov r12, r2, d3
@@ -473,7 +436,6 @@
 ; CHECK-NEXT:    bfi r1, r0, #8, #8
 ; CHECK-NEXT:    vmsr p0, r1
 ; CHECK-NEXT:    vpsel q0, q2, q3
->>>>>>> 2ab1d525
 ; CHECK-NEXT:    bx lr
 entry:
   %c = icmp eq <2 x i64> %src, %srcb
@@ -487,69 +449,6 @@
 ; CHECK-NEXT:    vmov r0, r1, d0
 ; CHECK-NEXT:    movs r2, #0
 ; CHECK-NEXT:    orrs r0, r1
-<<<<<<< HEAD
-; CHECK-NEXT:    vmov r1, s1
-; CHECK-NEXT:    cset r0, eq
-; CHECK-NEXT:    cmp r0, #0
-; CHECK-NEXT:    csetm r0, ne
-; CHECK-NEXT:    orrs r1, r2
-; CHECK-NEXT:    vmov r2, s10
-; CHECK-NEXT:    cset r1, eq
-; CHECK-NEXT:    cmp r1, #0
-; CHECK-NEXT:    csetm r1, ne
-; CHECK-NEXT:    vmov q0[2], q0[0], r1, r0
-; CHECK-NEXT:    vmov q0[3], q0[1], r1, r0
-; CHECK-NEXT:    vbic q0, q2, q0
-; CHECK-NEXT:    vmov r0, s2
-; CHECK-NEXT:    subs r1, r0, r2
-; CHECK-NEXT:    asr.w r12, r0, #31
-; CHECK-NEXT:    sbcs.w r1, r12, r2, asr #31
-; CHECK-NEXT:    mov.w r1, #0
-; CHECK-NEXT:    vmov r2, s0
-; CHECK-NEXT:    it lt
-; CHECK-NEXT:    movlt r1, #1
-; CHECK-NEXT:    cmp r1, #0
-; CHECK-NEXT:    vmov r1, s8
-; CHECK-NEXT:    csetm lr, ne
-; CHECK-NEXT:    asr.w r12, r2, #31
-; CHECK-NEXT:    subs r4, r2, r1
-; CHECK-NEXT:    sbcs.w r1, r12, r1, asr #31
-; CHECK-NEXT:    it lt
-; CHECK-NEXT:    movlt r3, #1
-; CHECK-NEXT:    cmp r3, #0
-; CHECK-NEXT:    csetm r1, ne
-; CHECK-NEXT:    cmp r0, #0
-; CHECK-NEXT:    cset r0, ne
-; CHECK-NEXT:    vmov q3[2], q3[0], r1, lr
-; CHECK-NEXT:    cmp r0, #0
-; CHECK-NEXT:    vmov q3[3], q3[1], r1, lr
-; CHECK-NEXT:    csetm r0, ne
-; CHECK-NEXT:    cmp r2, #0
-; CHECK-NEXT:    cset r1, ne
-; CHECK-NEXT:    cmp r1, #0
-; CHECK-NEXT:    csetm r1, ne
-; CHECK-NEXT:    vmov q4[2], q4[0], r1, r0
-; CHECK-NEXT:    vmov q4[3], q4[1], r1, r0
-; CHECK-NEXT:    vmov r0, s6
-; CHECK-NEXT:    vmov r1, s4
-; CHECK-NEXT:    cmp r0, #0
-; CHECK-NEXT:    cset r0, ne
-; CHECK-NEXT:    cmp r0, #0
-; CHECK-NEXT:    csetm r0, ne
-; CHECK-NEXT:    cmp r1, #0
-; CHECK-NEXT:    cset r1, ne
-; CHECK-NEXT:    cmp r1, #0
-; CHECK-NEXT:    csetm r1, ne
-; CHECK-NEXT:    vmov q1[2], q1[0], r1, r0
-; CHECK-NEXT:    vmov q1[3], q1[1], r1, r0
-; CHECK-NEXT:    vand q1, q1, q4
-; CHECK-NEXT:    vand q1, q3, q1
-; CHECK-NEXT:    vbic q0, q0, q1
-; CHECK-NEXT:    vand q1, q2, q1
-; CHECK-NEXT:    vorr q0, q1, q0
-; CHECK-NEXT:    vpop {d8, d9}
-; CHECK-NEXT:    pop {r4, pc}
-=======
 ; CHECK-NEXT:    csetm r1, eq
 ; CHECK-NEXT:    movs r0, #0
 ; CHECK-NEXT:    bfi r2, r1, #0, #8
@@ -593,7 +492,6 @@
 ; CHECK-NEXT:    vmsr p0, r0
 ; CHECK-NEXT:    vpsel q0, q2, q0
 ; CHECK-NEXT:    bx lr
->>>>>>> 2ab1d525
   %a4 = icmp eq <2 x i64> %a, zeroinitializer
   %a5 = select <2 x i1> %a4, <2 x i32> zeroinitializer, <2 x i32> %c
   %a6 = icmp ne <2 x i32> %b, zeroinitializer
