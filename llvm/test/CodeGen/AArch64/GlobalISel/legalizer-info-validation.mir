--- conflicted
+++ resolved
@@ -46,23 +46,14 @@
 # DEBUG-NEXT: .. the first uncovered imm index: 0, OK
 #
 # DEBUG-NEXT: G_SDIVREM (opcode {{[0-9]+}}): 1 type index, 0 imm indices
-<<<<<<< HEAD
-# DEBUG-NEXT: .. type index coverage check SKIPPED: no rules defined
-# DEBUG-NEXT: .. imm index coverage check SKIPPED: no rules defined
+# DEBUG-NEXT: .. opcode {{[0-9]+}} is aliased to {{[0-9]+}}
+# DEBUG-NEXT: .. the first uncovered type index: 1, OK
+# DEBUG-NEXT: .. the first uncovered imm index: 0, OK
 #
 # DEBUG-NEXT: G_UDIVREM (opcode {{[0-9]+}}): 1 type index, 0 imm indices
-# DEBUG-NEXT: .. type index coverage check SKIPPED: no rules defined
-# DEBUG-NEXT: .. imm index coverage check SKIPPED: no rules defined
-=======
-# DEBUG-NEXT: .. opcode {{[0-9]+}} is aliased to {{[0-9]+}}
-# DEBUG-NEXT: .. the first uncovered type index: 1, OK
-# DEBUG-NEXT: .. the first uncovered imm index: 0, OK
-#
-# DEBUG-NEXT: G_UDIVREM (opcode {{[0-9]+}}): 1 type index, 0 imm indices
-# DEBUG-NEXT: .. opcode {{[0-9]+}} is aliased to {{[0-9]+}}
-# DEBUG-NEXT: .. the first uncovered type index: 1, OK
-# DEBUG-NEXT: .. the first uncovered imm index: 0, OK
->>>>>>> a2ce6ee6
+# DEBUG-NEXT: .. opcode {{[0-9]+}} is aliased to {{[0-9]+}}
+# DEBUG-NEXT: .. the first uncovered type index: 1, OK
+# DEBUG-NEXT: .. the first uncovered imm index: 0, OK
 #
 # DEBUG-NEXT: G_AND (opcode {{[0-9]+}}): 1 type index, 0 imm indices
 # DEBUG-NEXT: .. opcode {{[0-9]+}} is aliased to {{[0-9]+}}
@@ -345,13 +336,6 @@
 # DEBUG-NEXT: .. the first uncovered type index: 2, OK
 # DEBUG-NEXT: .. the first uncovered imm index: 0, OK
 # DEBUG-NEXT: G_SSUBE (opcode {{[0-9]+}}): 2 type indices, 0 imm indices
-<<<<<<< HEAD
-# DEBUG-NEXT: .. opcode {{[0-9]+}} is aliased to {{[0-9]+}}
-# DEBUG-NEXT: .. the first uncovered type index: 2, OK
-# DEBUG-NEXT: .. the first uncovered imm index: 0, OK
-# DEBUG-NEXT: G_UMULO (opcode {{[0-9]+}}): 2 type indices, 0 imm indices
-=======
->>>>>>> a2ce6ee6
 # DEBUG-NEXT: .. opcode {{[0-9]+}} is aliased to {{[0-9]+}}
 # DEBUG-NEXT: .. the first uncovered type index: 2, OK
 # DEBUG-NEXT: .. the first uncovered imm index: 0, OK
