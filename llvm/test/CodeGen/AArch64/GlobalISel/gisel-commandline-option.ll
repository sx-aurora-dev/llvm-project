--- conflicted
+++ resolved
@@ -56,11 +56,6 @@
 ; VERIFY-NEXT:   Verify generated machine code
 ; ENABLED-NEXT:  Analysis for ComputingKnownBits
 ; ENABLED-O1-NEXT:  MachineDominator Tree Construction
-<<<<<<< HEAD
-; ENABLED-NEXT:  Analysis containing CSE Info
-; ENABLED-NEXT:  PreLegalizerCombiner
-; VERIFY-NEXT:   Verify generated machine code
-=======
 ; ENABLED-O1-NEXT:  Analysis containing CSE Info
 ; ENABLED-O1-NEXT:  PreLegalizerCombiner
 ; VERIFY-O0-NEXT:  AArch64O0PreLegalizerCombiner
@@ -70,7 +65,6 @@
 ; ENABLED-O1-NEXT: LoadStoreOpt
 ; ENABLED-O1-NEXT:  Analysis containing CSE Info
 ; VERIFY-O0-NEXT:  Analysis containing CSE Info
->>>>>>> a2ce6ee6
 ; ENABLED-NEXT:  Legalizer
 ; VERIFY-NEXT:   Verify generated machine code
 ; ENABLED:  RegBankSelect
