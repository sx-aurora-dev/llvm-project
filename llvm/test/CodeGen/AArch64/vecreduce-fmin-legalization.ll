; NOTE: Assertions have been autogenerated by utils/update_llc_test_checks.py
; RUN: llc < %s -mtriple=aarch64-none-linux-gnu -mattr=+neon | FileCheck %s --check-prefix=CHECK --check-prefix=CHECK-NOFP
; RUN: llc < %s -mtriple=aarch64-none-linux-gnu -mattr=+neon,+fullfp16 | FileCheck %s --check-prefix=CHECK --check-prefix=CHECK-FP

declare half @llvm.vector.reduce.fmin.v1f16(<1 x half> %a)
declare float @llvm.vector.reduce.fmin.v1f32(<1 x float> %a)
declare double @llvm.vector.reduce.fmin.v1f64(<1 x double> %a)
declare fp128 @llvm.vector.reduce.fmin.v1f128(<1 x fp128> %a)

declare half @llvm.vector.reduce.fmin.v4f16(<4 x half> %a)
declare half @llvm.vector.reduce.fmin.v11f16(<11 x half> %a)
declare float @llvm.vector.reduce.fmin.v3f32(<3 x float> %a)
declare fp128 @llvm.vector.reduce.fmin.v2f128(<2 x fp128> %a)
declare float @llvm.vector.reduce.fmin.v16f32(<16 x float> %a)

define half @test_v1f16(<1 x half> %a) nounwind {
; CHECK-LABEL: test_v1f16:
; CHECK:       // %bb.0:
; CHECK-NEXT:    ret
  %b = call nnan half @llvm.vector.reduce.fmin.v1f16(<1 x half> %a)
  ret half %b
}

define float @test_v1f32(<1 x float> %a) nounwind {
; CHECK-LABEL: test_v1f32:
; CHECK:       // %bb.0:
; CHECK-NEXT:    // kill: def $d0 killed $d0 def $q0
; CHECK-NEXT:    // kill: def $s0 killed $s0 killed $q0
; CHECK-NEXT:    ret
  %b = call nnan float @llvm.vector.reduce.fmin.v1f32(<1 x float> %a)
  ret float %b
}

define double @test_v1f64(<1 x double> %a) nounwind {
; CHECK-LABEL: test_v1f64:
; CHECK:       // %bb.0:
; CHECK-NEXT:    ret
  %b = call nnan double @llvm.vector.reduce.fmin.v1f64(<1 x double> %a)
  ret double %b
}

define fp128 @test_v1f128(<1 x fp128> %a) nounwind {
; CHECK-LABEL: test_v1f128:
; CHECK:       // %bb.0:
; CHECK-NEXT:    ret
  %b = call nnan fp128 @llvm.vector.reduce.fmin.v1f128(<1 x fp128> %a)
  ret fp128 %b
}

define half @test_v4f16(<4 x half> %a) nounwind {
; CHECK-NOFP-LABEL: test_v4f16:
; CHECK-NOFP:       // %bb.0:
; CHECK-NOFP-NEXT:    // kill: def $d0 killed $d0 def $q0
<<<<<<< HEAD
; CHECK-NOFP-NEXT:    mov h3, v0.h[1]
; CHECK-NOFP-NEXT:    mov h1, v0.h[3]
; CHECK-NOFP-NEXT:    mov h2, v0.h[2]
; CHECK-NOFP-NEXT:    fcvt s0, h0
; CHECK-NOFP-NEXT:    fcvt s3, h3
; CHECK-NOFP-NEXT:    fminnm s0, s0, s3
; CHECK-NOFP-NEXT:    fcvt h0, s0
; CHECK-NOFP-NEXT:    fcvt s2, h2
; CHECK-NOFP-NEXT:    fcvt s0, h0
; CHECK-NOFP-NEXT:    fminnm s0, s0, s2
; CHECK-NOFP-NEXT:    fcvt h0, s0
; CHECK-NOFP-NEXT:    fcvt s0, h0
; CHECK-NOFP-NEXT:    fcvt s1, h1
; CHECK-NOFP-NEXT:    fminnm s0, s0, s1
=======
; CHECK-NOFP-NEXT:    mov h1, v0.h[1]
; CHECK-NOFP-NEXT:    fcvt s2, h0
; CHECK-NOFP-NEXT:    fcvt s1, h1
; CHECK-NOFP-NEXT:    fminnm s1, s2, s1
; CHECK-NOFP-NEXT:    mov h2, v0.h[2]
; CHECK-NOFP-NEXT:    mov h0, v0.h[3]
; CHECK-NOFP-NEXT:    fcvt h1, s1
; CHECK-NOFP-NEXT:    fcvt s2, h2
; CHECK-NOFP-NEXT:    fcvt s0, h0
; CHECK-NOFP-NEXT:    fcvt s1, h1
; CHECK-NOFP-NEXT:    fminnm s1, s1, s2
; CHECK-NOFP-NEXT:    fcvt h1, s1
; CHECK-NOFP-NEXT:    fcvt s1, h1
; CHECK-NOFP-NEXT:    fminnm s0, s1, s0
>>>>>>> a2ce6ee6
; CHECK-NOFP-NEXT:    fcvt h0, s0
; CHECK-NOFP-NEXT:    ret
;
; CHECK-FP-LABEL: test_v4f16:
; CHECK-FP:       // %bb.0:
; CHECK-FP-NEXT:    fminnmv h0, v0.4h
; CHECK-FP-NEXT:    ret
  %b = call nnan half @llvm.vector.reduce.fmin.v4f16(<4 x half> %a)
  ret half %b
}

define half @test_v4f16_ninf(<4 x half> %a) nounwind {
; CHECK-NOFP-LABEL: test_v4f16_ninf:
; CHECK-NOFP:       // %bb.0:
; CHECK-NOFP-NEXT:    // kill: def $d0 killed $d0 def $q0
<<<<<<< HEAD
; CHECK-NOFP-NEXT:    mov h3, v0.h[1]
; CHECK-NOFP-NEXT:    mov h1, v0.h[3]
; CHECK-NOFP-NEXT:    mov h2, v0.h[2]
; CHECK-NOFP-NEXT:    fcvt s0, h0
; CHECK-NOFP-NEXT:    fcvt s3, h3
; CHECK-NOFP-NEXT:    fminnm s0, s0, s3
; CHECK-NOFP-NEXT:    fcvt h0, s0
; CHECK-NOFP-NEXT:    fcvt s2, h2
; CHECK-NOFP-NEXT:    fcvt s0, h0
; CHECK-NOFP-NEXT:    fminnm s0, s0, s2
; CHECK-NOFP-NEXT:    fcvt h0, s0
; CHECK-NOFP-NEXT:    fcvt s0, h0
; CHECK-NOFP-NEXT:    fcvt s1, h1
; CHECK-NOFP-NEXT:    fminnm s0, s0, s1
=======
; CHECK-NOFP-NEXT:    mov h1, v0.h[1]
; CHECK-NOFP-NEXT:    fcvt s2, h0
; CHECK-NOFP-NEXT:    fcvt s1, h1
; CHECK-NOFP-NEXT:    fminnm s1, s2, s1
; CHECK-NOFP-NEXT:    mov h2, v0.h[2]
; CHECK-NOFP-NEXT:    mov h0, v0.h[3]
; CHECK-NOFP-NEXT:    fcvt h1, s1
; CHECK-NOFP-NEXT:    fcvt s2, h2
; CHECK-NOFP-NEXT:    fcvt s0, h0
; CHECK-NOFP-NEXT:    fcvt s1, h1
; CHECK-NOFP-NEXT:    fminnm s1, s1, s2
; CHECK-NOFP-NEXT:    fcvt h1, s1
; CHECK-NOFP-NEXT:    fcvt s1, h1
; CHECK-NOFP-NEXT:    fminnm s0, s1, s0
>>>>>>> a2ce6ee6
; CHECK-NOFP-NEXT:    fcvt h0, s0
; CHECK-NOFP-NEXT:    ret
;
; CHECK-FP-LABEL: test_v4f16_ninf:
; CHECK-FP:       // %bb.0:
; CHECK-FP-NEXT:    fminnmv h0, v0.4h
; CHECK-FP-NEXT:    ret
  %b = call nnan ninf half @llvm.vector.reduce.fmin.v4f16(<4 x half> %a)
  ret half %b
}

define half @test_v11f16(<11 x half> %a) nounwind {
; CHECK-NOFP-LABEL: test_v11f16:
; CHECK-NOFP:       // %bb.0:
<<<<<<< HEAD
; CHECK-NOFP-NEXT:    ldr h18, [sp, #8]
; CHECK-NOFP-NEXT:    ldr h17, [sp]
; CHECK-NOFP-NEXT:    ldr h16, [sp, #16]
; CHECK-NOFP-NEXT:    fcvt s1, h1
; CHECK-NOFP-NEXT:    fcvt s18, h18
; CHECK-NOFP-NEXT:    fcvt s0, h0
; CHECK-NOFP-NEXT:    fcmp s1, s18
; CHECK-NOFP-NEXT:    fcvt s17, h17
; CHECK-NOFP-NEXT:    adrp x8, .LCPI6_0
; CHECK-NOFP-NEXT:    fcsel s1, s1, s18, lt
; CHECK-NOFP-NEXT:    fcmp s0, s17
; CHECK-NOFP-NEXT:    ldr h18, [x8, :lo12:.LCPI6_0]
; CHECK-NOFP-NEXT:    fcsel s0, s0, s17, lt
; CHECK-NOFP-NEXT:    fcvt s2, h2
; CHECK-NOFP-NEXT:    fcvt s16, h16
; CHECK-NOFP-NEXT:    fcvt h1, s1
; CHECK-NOFP-NEXT:    fcvt h0, s0
; CHECK-NOFP-NEXT:    fcmp s2, s16
; CHECK-NOFP-NEXT:    fcvt s1, h1
; CHECK-NOFP-NEXT:    fcvt s0, h0
; CHECK-NOFP-NEXT:    fcsel s2, s2, s16, lt
; CHECK-NOFP-NEXT:    fminnm s0, s0, s1
; CHECK-NOFP-NEXT:    fcvt s3, h3
; CHECK-NOFP-NEXT:    mov w8, #2139095040
; CHECK-NOFP-NEXT:    fcvt s18, h18
; CHECK-NOFP-NEXT:    fcvt h2, s2
; CHECK-NOFP-NEXT:    fcvt h0, s0
; CHECK-NOFP-NEXT:    fmov s17, w8
; CHECK-NOFP-NEXT:    fcmp s3, s18
; CHECK-NOFP-NEXT:    fcvt s1, h2
; CHECK-NOFP-NEXT:    fcvt s0, h0
; CHECK-NOFP-NEXT:    fcsel s3, s3, s17, lt
; CHECK-NOFP-NEXT:    fminnm s0, s0, s1
; CHECK-NOFP-NEXT:    fcvt s4, h4
; CHECK-NOFP-NEXT:    fcvt h2, s3
; CHECK-NOFP-NEXT:    fcvt h0, s0
; CHECK-NOFP-NEXT:    fcmp s4, s18
; CHECK-NOFP-NEXT:    fcvt s2, h2
; CHECK-NOFP-NEXT:    fcvt s0, h0
; CHECK-NOFP-NEXT:    fcsel s3, s4, s17, lt
; CHECK-NOFP-NEXT:    fminnm s0, s0, s2
; CHECK-NOFP-NEXT:    fcvt s5, h5
; CHECK-NOFP-NEXT:    fcvt h3, s3
; CHECK-NOFP-NEXT:    fcvt h0, s0
; CHECK-NOFP-NEXT:    fcmp s5, s18
; CHECK-NOFP-NEXT:    fcvt s3, h3
; CHECK-NOFP-NEXT:    fcvt s0, h0
; CHECK-NOFP-NEXT:    fcsel s4, s5, s17, lt
; CHECK-NOFP-NEXT:    fminnm s0, s0, s3
; CHECK-NOFP-NEXT:    fcvt s6, h6
; CHECK-NOFP-NEXT:    fcvt h4, s4
; CHECK-NOFP-NEXT:    fcvt h0, s0
; CHECK-NOFP-NEXT:    fcmp s6, s18
; CHECK-NOFP-NEXT:    fcvt s1, h4
; CHECK-NOFP-NEXT:    fcvt s0, h0
; CHECK-NOFP-NEXT:    fcsel s5, s6, s17, lt
; CHECK-NOFP-NEXT:    fminnm s0, s0, s1
; CHECK-NOFP-NEXT:    fcvt s7, h7
; CHECK-NOFP-NEXT:    fcvt h4, s5
; CHECK-NOFP-NEXT:    fcvt h0, s0
; CHECK-NOFP-NEXT:    fcmp s7, s18
; CHECK-NOFP-NEXT:    fcvt s4, h4
; CHECK-NOFP-NEXT:    fcvt s0, h0
; CHECK-NOFP-NEXT:    fcsel s5, s7, s17, lt
; CHECK-NOFP-NEXT:    fminnm s0, s0, s4
; CHECK-NOFP-NEXT:    fcvt h5, s5
; CHECK-NOFP-NEXT:    fcvt h0, s0
; CHECK-NOFP-NEXT:    fcvt s0, h0
; CHECK-NOFP-NEXT:    fcvt s1, h5
=======
; CHECK-NOFP-NEXT:    ldr h16, [sp, #8]
; CHECK-NOFP-NEXT:    fcvt s1, h1
; CHECK-NOFP-NEXT:    ldr h17, [sp]
; CHECK-NOFP-NEXT:    fcvt s0, h0
; CHECK-NOFP-NEXT:    fcvt s2, h2
; CHECK-NOFP-NEXT:    adrp x8, .LCPI6_0
; CHECK-NOFP-NEXT:    fcvt s16, h16
; CHECK-NOFP-NEXT:    fcvt s3, h3
; CHECK-NOFP-NEXT:    fcvt s17, h17
; CHECK-NOFP-NEXT:    fcmp s1, s16
; CHECK-NOFP-NEXT:    fcsel s1, s1, s16, lt
; CHECK-NOFP-NEXT:    fcmp s0, s17
; CHECK-NOFP-NEXT:    ldr h16, [sp, #16]
; CHECK-NOFP-NEXT:    fcsel s0, s0, s17, lt
; CHECK-NOFP-NEXT:    fcvt h1, s1
; CHECK-NOFP-NEXT:    fcvt s16, h16
; CHECK-NOFP-NEXT:    fcvt h0, s0
; CHECK-NOFP-NEXT:    fcvt s1, h1
; CHECK-NOFP-NEXT:    fcmp s2, s16
; CHECK-NOFP-NEXT:    fcvt s0, h0
; CHECK-NOFP-NEXT:    fminnm s0, s0, s1
; CHECK-NOFP-NEXT:    fcsel s1, s2, s16, lt
; CHECK-NOFP-NEXT:    ldr h2, [x8, :lo12:.LCPI6_0]
; CHECK-NOFP-NEXT:    mov w8, #2139095040
; CHECK-NOFP-NEXT:    fcvt h0, s0
; CHECK-NOFP-NEXT:    fcvt h1, s1
; CHECK-NOFP-NEXT:    fcvt s2, h2
; CHECK-NOFP-NEXT:    fmov s16, w8
; CHECK-NOFP-NEXT:    fcvt s0, h0
; CHECK-NOFP-NEXT:    fcvt s1, h1
; CHECK-NOFP-NEXT:    fcmp s3, s2
; CHECK-NOFP-NEXT:    fminnm s0, s0, s1
; CHECK-NOFP-NEXT:    fcsel s1, s3, s16, lt
; CHECK-NOFP-NEXT:    fcvt s3, h4
; CHECK-NOFP-NEXT:    fcvt h0, s0
; CHECK-NOFP-NEXT:    fcvt h1, s1
; CHECK-NOFP-NEXT:    fcmp s3, s2
; CHECK-NOFP-NEXT:    fcvt s0, h0
; CHECK-NOFP-NEXT:    fcvt s1, h1
; CHECK-NOFP-NEXT:    fminnm s0, s0, s1
; CHECK-NOFP-NEXT:    fcsel s1, s3, s16, lt
; CHECK-NOFP-NEXT:    fcvt s3, h5
; CHECK-NOFP-NEXT:    fcvt h0, s0
; CHECK-NOFP-NEXT:    fcvt h1, s1
; CHECK-NOFP-NEXT:    fcmp s3, s2
; CHECK-NOFP-NEXT:    fcvt s0, h0
; CHECK-NOFP-NEXT:    fcvt s1, h1
; CHECK-NOFP-NEXT:    fminnm s0, s0, s1
; CHECK-NOFP-NEXT:    fcsel s1, s3, s16, lt
; CHECK-NOFP-NEXT:    fcvt s3, h6
; CHECK-NOFP-NEXT:    fcvt h0, s0
; CHECK-NOFP-NEXT:    fcvt h1, s1
; CHECK-NOFP-NEXT:    fcmp s3, s2
; CHECK-NOFP-NEXT:    fcvt s0, h0
; CHECK-NOFP-NEXT:    fcvt s1, h1
; CHECK-NOFP-NEXT:    fminnm s0, s0, s1
; CHECK-NOFP-NEXT:    fcsel s1, s3, s16, lt
; CHECK-NOFP-NEXT:    fcvt s3, h7
; CHECK-NOFP-NEXT:    fcvt h0, s0
; CHECK-NOFP-NEXT:    fcvt h1, s1
; CHECK-NOFP-NEXT:    fcmp s3, s2
; CHECK-NOFP-NEXT:    fcvt s0, h0
; CHECK-NOFP-NEXT:    fcvt s1, h1
; CHECK-NOFP-NEXT:    fminnm s0, s0, s1
; CHECK-NOFP-NEXT:    fcsel s1, s3, s16, lt
; CHECK-NOFP-NEXT:    fcvt h0, s0
; CHECK-NOFP-NEXT:    fcvt h1, s1
; CHECK-NOFP-NEXT:    fcvt s0, h0
; CHECK-NOFP-NEXT:    fcvt s1, h1
>>>>>>> a2ce6ee6
; CHECK-NOFP-NEXT:    fminnm s0, s0, s1
; CHECK-NOFP-NEXT:    fcvt h0, s0
; CHECK-NOFP-NEXT:    ret
;
; CHECK-FP-LABEL: test_v11f16:
; CHECK-FP:       // %bb.0:
<<<<<<< HEAD
; CHECK-FP-NEXT:    movi v16.8h, #124, lsl #8
; CHECK-FP-NEXT:    mov x8, sp
; CHECK-FP-NEXT:    ld1 { v16.h }[0], [x8]
; CHECK-FP-NEXT:    add x8, sp, #8 // =8
=======
>>>>>>> a2ce6ee6
; CHECK-FP-NEXT:    // kill: def $h0 killed $h0 def $q0
; CHECK-FP-NEXT:    // kill: def $h1 killed $h1 def $q1
; CHECK-FP-NEXT:    // kill: def $h2 killed $h2 def $q2
; CHECK-FP-NEXT:    // kill: def $h3 killed $h3 def $q3
; CHECK-FP-NEXT:    // kill: def $h4 killed $h4 def $q4
<<<<<<< HEAD
=======
; CHECK-FP-NEXT:    mov x8, sp
>>>>>>> a2ce6ee6
; CHECK-FP-NEXT:    // kill: def $h5 killed $h5 def $q5
; CHECK-FP-NEXT:    // kill: def $h6 killed $h6 def $q6
; CHECK-FP-NEXT:    // kill: def $h7 killed $h7 def $q7
; CHECK-FP-NEXT:    mov v0.h[1], v1.h[0]
<<<<<<< HEAD
; CHECK-FP-NEXT:    ld1 { v16.h }[1], [x8]
; CHECK-FP-NEXT:    mov v0.h[2], v2.h[0]
; CHECK-FP-NEXT:    mov v0.h[3], v3.h[0]
; CHECK-FP-NEXT:    add x8, sp, #16 // =16
; CHECK-FP-NEXT:    mov v0.h[4], v4.h[0]
; CHECK-FP-NEXT:    ld1 { v16.h }[2], [x8]
; CHECK-FP-NEXT:    mov v0.h[5], v5.h[0]
; CHECK-FP-NEXT:    mov v0.h[6], v6.h[0]
; CHECK-FP-NEXT:    mov v0.h[7], v7.h[0]
; CHECK-FP-NEXT:    fminnm v0.8h, v0.8h, v16.8h
=======
; CHECK-FP-NEXT:    movi v1.8h, #124, lsl #8
; CHECK-FP-NEXT:    mov v0.h[2], v2.h[0]
; CHECK-FP-NEXT:    ld1 { v1.h }[0], [x8]
; CHECK-FP-NEXT:    add x8, sp, #8
; CHECK-FP-NEXT:    mov v0.h[3], v3.h[0]
; CHECK-FP-NEXT:    ld1 { v1.h }[1], [x8]
; CHECK-FP-NEXT:    add x8, sp, #16
; CHECK-FP-NEXT:    mov v0.h[4], v4.h[0]
; CHECK-FP-NEXT:    ld1 { v1.h }[2], [x8]
; CHECK-FP-NEXT:    mov v0.h[5], v5.h[0]
; CHECK-FP-NEXT:    mov v0.h[6], v6.h[0]
; CHECK-FP-NEXT:    mov v0.h[7], v7.h[0]
; CHECK-FP-NEXT:    fminnm v0.8h, v0.8h, v1.8h
>>>>>>> a2ce6ee6
; CHECK-FP-NEXT:    fminnmv h0, v0.8h
; CHECK-FP-NEXT:    ret
  %b = call nnan half @llvm.vector.reduce.fmin.v11f16(<11 x half> %a)
  ret half %b
}

define half @test_v11f16_ninf(<11 x half> %a) nounwind {
; CHECK-NOFP-LABEL: test_v11f16_ninf:
; CHECK-NOFP:       // %bb.0:
<<<<<<< HEAD
; CHECK-NOFP-NEXT:    ldr h18, [sp, #8]
; CHECK-NOFP-NEXT:    ldr h17, [sp]
; CHECK-NOFP-NEXT:    ldr h16, [sp, #16]
; CHECK-NOFP-NEXT:    fcvt s1, h1
; CHECK-NOFP-NEXT:    fcvt s18, h18
; CHECK-NOFP-NEXT:    fcvt s0, h0
; CHECK-NOFP-NEXT:    fcmp s1, s18
; CHECK-NOFP-NEXT:    fcvt s17, h17
; CHECK-NOFP-NEXT:    adrp x8, .LCPI7_0
; CHECK-NOFP-NEXT:    fcsel s1, s1, s18, lt
; CHECK-NOFP-NEXT:    fcmp s0, s17
; CHECK-NOFP-NEXT:    ldr h18, [x8, :lo12:.LCPI7_0]
; CHECK-NOFP-NEXT:    fcsel s0, s0, s17, lt
; CHECK-NOFP-NEXT:    fcvt s2, h2
; CHECK-NOFP-NEXT:    fcvt s16, h16
; CHECK-NOFP-NEXT:    fcvt h1, s1
; CHECK-NOFP-NEXT:    fcvt h0, s0
; CHECK-NOFP-NEXT:    fcmp s2, s16
; CHECK-NOFP-NEXT:    fcvt s1, h1
; CHECK-NOFP-NEXT:    fcvt s0, h0
; CHECK-NOFP-NEXT:    mov w8, #57344
; CHECK-NOFP-NEXT:    fcsel s2, s2, s16, lt
; CHECK-NOFP-NEXT:    fminnm s0, s0, s1
; CHECK-NOFP-NEXT:    fcvt s3, h3
; CHECK-NOFP-NEXT:    movk w8, #18303, lsl #16
; CHECK-NOFP-NEXT:    fcvt s18, h18
; CHECK-NOFP-NEXT:    fcvt h2, s2
; CHECK-NOFP-NEXT:    fcvt h0, s0
; CHECK-NOFP-NEXT:    fmov s17, w8
; CHECK-NOFP-NEXT:    fcmp s3, s18
; CHECK-NOFP-NEXT:    fcvt s1, h2
; CHECK-NOFP-NEXT:    fcvt s0, h0
; CHECK-NOFP-NEXT:    fcsel s3, s3, s17, lt
; CHECK-NOFP-NEXT:    fminnm s0, s0, s1
; CHECK-NOFP-NEXT:    fcvt s4, h4
; CHECK-NOFP-NEXT:    fcvt h2, s3
; CHECK-NOFP-NEXT:    fcvt h0, s0
; CHECK-NOFP-NEXT:    fcmp s4, s18
; CHECK-NOFP-NEXT:    fcvt s2, h2
; CHECK-NOFP-NEXT:    fcvt s0, h0
; CHECK-NOFP-NEXT:    fcsel s3, s4, s17, lt
; CHECK-NOFP-NEXT:    fminnm s0, s0, s2
; CHECK-NOFP-NEXT:    fcvt s5, h5
; CHECK-NOFP-NEXT:    fcvt h3, s3
; CHECK-NOFP-NEXT:    fcvt h0, s0
; CHECK-NOFP-NEXT:    fcmp s5, s18
; CHECK-NOFP-NEXT:    fcvt s3, h3
; CHECK-NOFP-NEXT:    fcvt s0, h0
; CHECK-NOFP-NEXT:    fcsel s4, s5, s17, lt
; CHECK-NOFP-NEXT:    fminnm s0, s0, s3
; CHECK-NOFP-NEXT:    fcvt s6, h6
; CHECK-NOFP-NEXT:    fcvt h4, s4
; CHECK-NOFP-NEXT:    fcvt h0, s0
; CHECK-NOFP-NEXT:    fcmp s6, s18
; CHECK-NOFP-NEXT:    fcvt s1, h4
; CHECK-NOFP-NEXT:    fcvt s0, h0
; CHECK-NOFP-NEXT:    fcsel s5, s6, s17, lt
; CHECK-NOFP-NEXT:    fminnm s0, s0, s1
; CHECK-NOFP-NEXT:    fcvt s7, h7
; CHECK-NOFP-NEXT:    fcvt h4, s5
; CHECK-NOFP-NEXT:    fcvt h0, s0
; CHECK-NOFP-NEXT:    fcmp s7, s18
; CHECK-NOFP-NEXT:    fcvt s4, h4
; CHECK-NOFP-NEXT:    fcvt s0, h0
; CHECK-NOFP-NEXT:    fcsel s5, s7, s17, lt
; CHECK-NOFP-NEXT:    fminnm s0, s0, s4
; CHECK-NOFP-NEXT:    fcvt h5, s5
; CHECK-NOFP-NEXT:    fcvt h0, s0
; CHECK-NOFP-NEXT:    fcvt s0, h0
; CHECK-NOFP-NEXT:    fcvt s1, h5
=======
; CHECK-NOFP-NEXT:    ldr h16, [sp, #8]
; CHECK-NOFP-NEXT:    fcvt s1, h1
; CHECK-NOFP-NEXT:    ldr h17, [sp]
; CHECK-NOFP-NEXT:    fcvt s0, h0
; CHECK-NOFP-NEXT:    fcvt s2, h2
; CHECK-NOFP-NEXT:    adrp x8, .LCPI7_0
; CHECK-NOFP-NEXT:    fcvt s16, h16
; CHECK-NOFP-NEXT:    fcvt s3, h3
; CHECK-NOFP-NEXT:    fcvt s17, h17
; CHECK-NOFP-NEXT:    fcmp s1, s16
; CHECK-NOFP-NEXT:    fcsel s1, s1, s16, lt
; CHECK-NOFP-NEXT:    fcmp s0, s17
; CHECK-NOFP-NEXT:    ldr h16, [sp, #16]
; CHECK-NOFP-NEXT:    fcsel s0, s0, s17, lt
; CHECK-NOFP-NEXT:    fcvt h1, s1
; CHECK-NOFP-NEXT:    fcvt s16, h16
; CHECK-NOFP-NEXT:    fcvt h0, s0
; CHECK-NOFP-NEXT:    fcvt s1, h1
; CHECK-NOFP-NEXT:    fcmp s2, s16
; CHECK-NOFP-NEXT:    fcvt s0, h0
; CHECK-NOFP-NEXT:    fminnm s0, s0, s1
; CHECK-NOFP-NEXT:    fcsel s1, s2, s16, lt
; CHECK-NOFP-NEXT:    ldr h2, [x8, :lo12:.LCPI7_0]
; CHECK-NOFP-NEXT:    mov w8, #57344
; CHECK-NOFP-NEXT:    movk w8, #18303, lsl #16
; CHECK-NOFP-NEXT:    fcvt h0, s0
; CHECK-NOFP-NEXT:    fcvt h1, s1
; CHECK-NOFP-NEXT:    fcvt s2, h2
; CHECK-NOFP-NEXT:    fmov s16, w8
; CHECK-NOFP-NEXT:    fcvt s0, h0
; CHECK-NOFP-NEXT:    fcvt s1, h1
; CHECK-NOFP-NEXT:    fcmp s3, s2
; CHECK-NOFP-NEXT:    fminnm s0, s0, s1
; CHECK-NOFP-NEXT:    fcsel s1, s3, s16, lt
; CHECK-NOFP-NEXT:    fcvt s3, h4
; CHECK-NOFP-NEXT:    fcvt h0, s0
; CHECK-NOFP-NEXT:    fcvt h1, s1
; CHECK-NOFP-NEXT:    fcmp s3, s2
; CHECK-NOFP-NEXT:    fcvt s0, h0
; CHECK-NOFP-NEXT:    fcvt s1, h1
; CHECK-NOFP-NEXT:    fminnm s0, s0, s1
; CHECK-NOFP-NEXT:    fcsel s1, s3, s16, lt
; CHECK-NOFP-NEXT:    fcvt s3, h5
; CHECK-NOFP-NEXT:    fcvt h0, s0
; CHECK-NOFP-NEXT:    fcvt h1, s1
; CHECK-NOFP-NEXT:    fcmp s3, s2
; CHECK-NOFP-NEXT:    fcvt s0, h0
; CHECK-NOFP-NEXT:    fcvt s1, h1
; CHECK-NOFP-NEXT:    fminnm s0, s0, s1
; CHECK-NOFP-NEXT:    fcsel s1, s3, s16, lt
; CHECK-NOFP-NEXT:    fcvt s3, h6
; CHECK-NOFP-NEXT:    fcvt h0, s0
; CHECK-NOFP-NEXT:    fcvt h1, s1
; CHECK-NOFP-NEXT:    fcmp s3, s2
; CHECK-NOFP-NEXT:    fcvt s0, h0
; CHECK-NOFP-NEXT:    fcvt s1, h1
; CHECK-NOFP-NEXT:    fminnm s0, s0, s1
; CHECK-NOFP-NEXT:    fcsel s1, s3, s16, lt
; CHECK-NOFP-NEXT:    fcvt s3, h7
; CHECK-NOFP-NEXT:    fcvt h0, s0
; CHECK-NOFP-NEXT:    fcvt h1, s1
; CHECK-NOFP-NEXT:    fcmp s3, s2
; CHECK-NOFP-NEXT:    fcvt s0, h0
; CHECK-NOFP-NEXT:    fcvt s1, h1
; CHECK-NOFP-NEXT:    fminnm s0, s0, s1
; CHECK-NOFP-NEXT:    fcsel s1, s3, s16, lt
; CHECK-NOFP-NEXT:    fcvt h0, s0
; CHECK-NOFP-NEXT:    fcvt h1, s1
; CHECK-NOFP-NEXT:    fcvt s0, h0
; CHECK-NOFP-NEXT:    fcvt s1, h1
>>>>>>> a2ce6ee6
; CHECK-NOFP-NEXT:    fminnm s0, s0, s1
; CHECK-NOFP-NEXT:    fcvt h0, s0
; CHECK-NOFP-NEXT:    ret
;
; CHECK-FP-LABEL: test_v11f16_ninf:
; CHECK-FP:       // %bb.0:
<<<<<<< HEAD
; CHECK-FP-NEXT:    mvni v16.8h, #132, lsl #8
; CHECK-FP-NEXT:    mov x8, sp
; CHECK-FP-NEXT:    ld1 { v16.h }[0], [x8]
; CHECK-FP-NEXT:    add x8, sp, #8 // =8
=======
>>>>>>> a2ce6ee6
; CHECK-FP-NEXT:    // kill: def $h0 killed $h0 def $q0
; CHECK-FP-NEXT:    // kill: def $h1 killed $h1 def $q1
; CHECK-FP-NEXT:    // kill: def $h2 killed $h2 def $q2
; CHECK-FP-NEXT:    // kill: def $h3 killed $h3 def $q3
; CHECK-FP-NEXT:    // kill: def $h4 killed $h4 def $q4
<<<<<<< HEAD
=======
; CHECK-FP-NEXT:    mov x8, sp
>>>>>>> a2ce6ee6
; CHECK-FP-NEXT:    // kill: def $h5 killed $h5 def $q5
; CHECK-FP-NEXT:    // kill: def $h6 killed $h6 def $q6
; CHECK-FP-NEXT:    // kill: def $h7 killed $h7 def $q7
; CHECK-FP-NEXT:    mov v0.h[1], v1.h[0]
<<<<<<< HEAD
; CHECK-FP-NEXT:    ld1 { v16.h }[1], [x8]
; CHECK-FP-NEXT:    mov v0.h[2], v2.h[0]
; CHECK-FP-NEXT:    mov v0.h[3], v3.h[0]
; CHECK-FP-NEXT:    add x8, sp, #16 // =16
; CHECK-FP-NEXT:    mov v0.h[4], v4.h[0]
; CHECK-FP-NEXT:    ld1 { v16.h }[2], [x8]
; CHECK-FP-NEXT:    mov v0.h[5], v5.h[0]
; CHECK-FP-NEXT:    mov v0.h[6], v6.h[0]
; CHECK-FP-NEXT:    mov v0.h[7], v7.h[0]
; CHECK-FP-NEXT:    fminnm v0.8h, v0.8h, v16.8h
=======
; CHECK-FP-NEXT:    mvni v1.8h, #132, lsl #8
; CHECK-FP-NEXT:    mov v0.h[2], v2.h[0]
; CHECK-FP-NEXT:    ld1 { v1.h }[0], [x8]
; CHECK-FP-NEXT:    add x8, sp, #8
; CHECK-FP-NEXT:    mov v0.h[3], v3.h[0]
; CHECK-FP-NEXT:    ld1 { v1.h }[1], [x8]
; CHECK-FP-NEXT:    add x8, sp, #16
; CHECK-FP-NEXT:    mov v0.h[4], v4.h[0]
; CHECK-FP-NEXT:    ld1 { v1.h }[2], [x8]
; CHECK-FP-NEXT:    mov v0.h[5], v5.h[0]
; CHECK-FP-NEXT:    mov v0.h[6], v6.h[0]
; CHECK-FP-NEXT:    mov v0.h[7], v7.h[0]
; CHECK-FP-NEXT:    fminnm v0.8h, v0.8h, v1.8h
>>>>>>> a2ce6ee6
; CHECK-FP-NEXT:    fminnmv h0, v0.8h
; CHECK-FP-NEXT:    ret
  %b = call nnan ninf half @llvm.vector.reduce.fmin.v11f16(<11 x half> %a)
  ret half %b
}

define float @test_v3f32(<3 x float> %a) nounwind {
; CHECK-LABEL: test_v3f32:
; CHECK:       // %bb.0:
; CHECK-NEXT:    mov w8, #2139095040
; CHECK-NEXT:    fmov s1, w8
; CHECK-NEXT:    mov v0.s[3], v1.s[0]
; CHECK-NEXT:    fminnmv s0, v0.4s
; CHECK-NEXT:    ret
  %b = call nnan float @llvm.vector.reduce.fmin.v3f32(<3 x float> %a)
  ret float %b
}

define float @test_v3f32_ninf(<3 x float> %a) nounwind {
; CHECK-LABEL: test_v3f32_ninf:
; CHECK:       // %bb.0:
; CHECK-NEXT:    mov w8, #2139095039
; CHECK-NEXT:    fmov s1, w8
; CHECK-NEXT:    mov v0.s[3], v1.s[0]
; CHECK-NEXT:    fminnmv s0, v0.4s
; CHECK-NEXT:    ret
  %b = call nnan ninf float @llvm.vector.reduce.fmin.v3f32(<3 x float> %a)
  ret float %b
}

define fp128 @test_v2f128(<2 x fp128> %a) nounwind {
; CHECK-LABEL: test_v2f128:
; CHECK:       // %bb.0:
; CHECK-NEXT:    b fminl
  %b = call nnan fp128 @llvm.vector.reduce.fmin.v2f128(<2 x fp128> %a)
  ret fp128 %b
}

define float @test_v16f32(<16 x float> %a) nounwind {
; CHECK-LABEL: test_v16f32:
; CHECK:       // %bb.0:
; CHECK-NEXT:    fminnm v1.4s, v1.4s, v3.4s
; CHECK-NEXT:    fminnm v0.4s, v0.4s, v2.4s
; CHECK-NEXT:    fminnm v0.4s, v0.4s, v1.4s
; CHECK-NEXT:    fminnmv s0, v0.4s
; CHECK-NEXT:    ret
  %b = call nnan float @llvm.vector.reduce.fmin.v16f32(<16 x float> %a)
  ret float %b
}<|MERGE_RESOLUTION|>--- conflicted
+++ resolved
@@ -51,22 +51,6 @@
 ; CHECK-NOFP-LABEL: test_v4f16:
 ; CHECK-NOFP:       // %bb.0:
 ; CHECK-NOFP-NEXT:    // kill: def $d0 killed $d0 def $q0
-<<<<<<< HEAD
-; CHECK-NOFP-NEXT:    mov h3, v0.h[1]
-; CHECK-NOFP-NEXT:    mov h1, v0.h[3]
-; CHECK-NOFP-NEXT:    mov h2, v0.h[2]
-; CHECK-NOFP-NEXT:    fcvt s0, h0
-; CHECK-NOFP-NEXT:    fcvt s3, h3
-; CHECK-NOFP-NEXT:    fminnm s0, s0, s3
-; CHECK-NOFP-NEXT:    fcvt h0, s0
-; CHECK-NOFP-NEXT:    fcvt s2, h2
-; CHECK-NOFP-NEXT:    fcvt s0, h0
-; CHECK-NOFP-NEXT:    fminnm s0, s0, s2
-; CHECK-NOFP-NEXT:    fcvt h0, s0
-; CHECK-NOFP-NEXT:    fcvt s0, h0
-; CHECK-NOFP-NEXT:    fcvt s1, h1
-; CHECK-NOFP-NEXT:    fminnm s0, s0, s1
-=======
 ; CHECK-NOFP-NEXT:    mov h1, v0.h[1]
 ; CHECK-NOFP-NEXT:    fcvt s2, h0
 ; CHECK-NOFP-NEXT:    fcvt s1, h1
@@ -81,7 +65,6 @@
 ; CHECK-NOFP-NEXT:    fcvt h1, s1
 ; CHECK-NOFP-NEXT:    fcvt s1, h1
 ; CHECK-NOFP-NEXT:    fminnm s0, s1, s0
->>>>>>> a2ce6ee6
 ; CHECK-NOFP-NEXT:    fcvt h0, s0
 ; CHECK-NOFP-NEXT:    ret
 ;
@@ -97,22 +80,6 @@
 ; CHECK-NOFP-LABEL: test_v4f16_ninf:
 ; CHECK-NOFP:       // %bb.0:
 ; CHECK-NOFP-NEXT:    // kill: def $d0 killed $d0 def $q0
-<<<<<<< HEAD
-; CHECK-NOFP-NEXT:    mov h3, v0.h[1]
-; CHECK-NOFP-NEXT:    mov h1, v0.h[3]
-; CHECK-NOFP-NEXT:    mov h2, v0.h[2]
-; CHECK-NOFP-NEXT:    fcvt s0, h0
-; CHECK-NOFP-NEXT:    fcvt s3, h3
-; CHECK-NOFP-NEXT:    fminnm s0, s0, s3
-; CHECK-NOFP-NEXT:    fcvt h0, s0
-; CHECK-NOFP-NEXT:    fcvt s2, h2
-; CHECK-NOFP-NEXT:    fcvt s0, h0
-; CHECK-NOFP-NEXT:    fminnm s0, s0, s2
-; CHECK-NOFP-NEXT:    fcvt h0, s0
-; CHECK-NOFP-NEXT:    fcvt s0, h0
-; CHECK-NOFP-NEXT:    fcvt s1, h1
-; CHECK-NOFP-NEXT:    fminnm s0, s0, s1
-=======
 ; CHECK-NOFP-NEXT:    mov h1, v0.h[1]
 ; CHECK-NOFP-NEXT:    fcvt s2, h0
 ; CHECK-NOFP-NEXT:    fcvt s1, h1
@@ -127,7 +94,6 @@
 ; CHECK-NOFP-NEXT:    fcvt h1, s1
 ; CHECK-NOFP-NEXT:    fcvt s1, h1
 ; CHECK-NOFP-NEXT:    fminnm s0, s1, s0
->>>>>>> a2ce6ee6
 ; CHECK-NOFP-NEXT:    fcvt h0, s0
 ; CHECK-NOFP-NEXT:    ret
 ;
@@ -142,77 +108,6 @@
 define half @test_v11f16(<11 x half> %a) nounwind {
 ; CHECK-NOFP-LABEL: test_v11f16:
 ; CHECK-NOFP:       // %bb.0:
-<<<<<<< HEAD
-; CHECK-NOFP-NEXT:    ldr h18, [sp, #8]
-; CHECK-NOFP-NEXT:    ldr h17, [sp]
-; CHECK-NOFP-NEXT:    ldr h16, [sp, #16]
-; CHECK-NOFP-NEXT:    fcvt s1, h1
-; CHECK-NOFP-NEXT:    fcvt s18, h18
-; CHECK-NOFP-NEXT:    fcvt s0, h0
-; CHECK-NOFP-NEXT:    fcmp s1, s18
-; CHECK-NOFP-NEXT:    fcvt s17, h17
-; CHECK-NOFP-NEXT:    adrp x8, .LCPI6_0
-; CHECK-NOFP-NEXT:    fcsel s1, s1, s18, lt
-; CHECK-NOFP-NEXT:    fcmp s0, s17
-; CHECK-NOFP-NEXT:    ldr h18, [x8, :lo12:.LCPI6_0]
-; CHECK-NOFP-NEXT:    fcsel s0, s0, s17, lt
-; CHECK-NOFP-NEXT:    fcvt s2, h2
-; CHECK-NOFP-NEXT:    fcvt s16, h16
-; CHECK-NOFP-NEXT:    fcvt h1, s1
-; CHECK-NOFP-NEXT:    fcvt h0, s0
-; CHECK-NOFP-NEXT:    fcmp s2, s16
-; CHECK-NOFP-NEXT:    fcvt s1, h1
-; CHECK-NOFP-NEXT:    fcvt s0, h0
-; CHECK-NOFP-NEXT:    fcsel s2, s2, s16, lt
-; CHECK-NOFP-NEXT:    fminnm s0, s0, s1
-; CHECK-NOFP-NEXT:    fcvt s3, h3
-; CHECK-NOFP-NEXT:    mov w8, #2139095040
-; CHECK-NOFP-NEXT:    fcvt s18, h18
-; CHECK-NOFP-NEXT:    fcvt h2, s2
-; CHECK-NOFP-NEXT:    fcvt h0, s0
-; CHECK-NOFP-NEXT:    fmov s17, w8
-; CHECK-NOFP-NEXT:    fcmp s3, s18
-; CHECK-NOFP-NEXT:    fcvt s1, h2
-; CHECK-NOFP-NEXT:    fcvt s0, h0
-; CHECK-NOFP-NEXT:    fcsel s3, s3, s17, lt
-; CHECK-NOFP-NEXT:    fminnm s0, s0, s1
-; CHECK-NOFP-NEXT:    fcvt s4, h4
-; CHECK-NOFP-NEXT:    fcvt h2, s3
-; CHECK-NOFP-NEXT:    fcvt h0, s0
-; CHECK-NOFP-NEXT:    fcmp s4, s18
-; CHECK-NOFP-NEXT:    fcvt s2, h2
-; CHECK-NOFP-NEXT:    fcvt s0, h0
-; CHECK-NOFP-NEXT:    fcsel s3, s4, s17, lt
-; CHECK-NOFP-NEXT:    fminnm s0, s0, s2
-; CHECK-NOFP-NEXT:    fcvt s5, h5
-; CHECK-NOFP-NEXT:    fcvt h3, s3
-; CHECK-NOFP-NEXT:    fcvt h0, s0
-; CHECK-NOFP-NEXT:    fcmp s5, s18
-; CHECK-NOFP-NEXT:    fcvt s3, h3
-; CHECK-NOFP-NEXT:    fcvt s0, h0
-; CHECK-NOFP-NEXT:    fcsel s4, s5, s17, lt
-; CHECK-NOFP-NEXT:    fminnm s0, s0, s3
-; CHECK-NOFP-NEXT:    fcvt s6, h6
-; CHECK-NOFP-NEXT:    fcvt h4, s4
-; CHECK-NOFP-NEXT:    fcvt h0, s0
-; CHECK-NOFP-NEXT:    fcmp s6, s18
-; CHECK-NOFP-NEXT:    fcvt s1, h4
-; CHECK-NOFP-NEXT:    fcvt s0, h0
-; CHECK-NOFP-NEXT:    fcsel s5, s6, s17, lt
-; CHECK-NOFP-NEXT:    fminnm s0, s0, s1
-; CHECK-NOFP-NEXT:    fcvt s7, h7
-; CHECK-NOFP-NEXT:    fcvt h4, s5
-; CHECK-NOFP-NEXT:    fcvt h0, s0
-; CHECK-NOFP-NEXT:    fcmp s7, s18
-; CHECK-NOFP-NEXT:    fcvt s4, h4
-; CHECK-NOFP-NEXT:    fcvt s0, h0
-; CHECK-NOFP-NEXT:    fcsel s5, s7, s17, lt
-; CHECK-NOFP-NEXT:    fminnm s0, s0, s4
-; CHECK-NOFP-NEXT:    fcvt h5, s5
-; CHECK-NOFP-NEXT:    fcvt h0, s0
-; CHECK-NOFP-NEXT:    fcvt s0, h0
-; CHECK-NOFP-NEXT:    fcvt s1, h5
-=======
 ; CHECK-NOFP-NEXT:    ldr h16, [sp, #8]
 ; CHECK-NOFP-NEXT:    fcvt s1, h1
 ; CHECK-NOFP-NEXT:    ldr h17, [sp]
@@ -282,45 +177,22 @@
 ; CHECK-NOFP-NEXT:    fcvt h1, s1
 ; CHECK-NOFP-NEXT:    fcvt s0, h0
 ; CHECK-NOFP-NEXT:    fcvt s1, h1
->>>>>>> a2ce6ee6
 ; CHECK-NOFP-NEXT:    fminnm s0, s0, s1
 ; CHECK-NOFP-NEXT:    fcvt h0, s0
 ; CHECK-NOFP-NEXT:    ret
 ;
 ; CHECK-FP-LABEL: test_v11f16:
 ; CHECK-FP:       // %bb.0:
-<<<<<<< HEAD
-; CHECK-FP-NEXT:    movi v16.8h, #124, lsl #8
-; CHECK-FP-NEXT:    mov x8, sp
-; CHECK-FP-NEXT:    ld1 { v16.h }[0], [x8]
-; CHECK-FP-NEXT:    add x8, sp, #8 // =8
-=======
->>>>>>> a2ce6ee6
 ; CHECK-FP-NEXT:    // kill: def $h0 killed $h0 def $q0
 ; CHECK-FP-NEXT:    // kill: def $h1 killed $h1 def $q1
 ; CHECK-FP-NEXT:    // kill: def $h2 killed $h2 def $q2
 ; CHECK-FP-NEXT:    // kill: def $h3 killed $h3 def $q3
 ; CHECK-FP-NEXT:    // kill: def $h4 killed $h4 def $q4
-<<<<<<< HEAD
-=======
 ; CHECK-FP-NEXT:    mov x8, sp
->>>>>>> a2ce6ee6
 ; CHECK-FP-NEXT:    // kill: def $h5 killed $h5 def $q5
 ; CHECK-FP-NEXT:    // kill: def $h6 killed $h6 def $q6
 ; CHECK-FP-NEXT:    // kill: def $h7 killed $h7 def $q7
 ; CHECK-FP-NEXT:    mov v0.h[1], v1.h[0]
-<<<<<<< HEAD
-; CHECK-FP-NEXT:    ld1 { v16.h }[1], [x8]
-; CHECK-FP-NEXT:    mov v0.h[2], v2.h[0]
-; CHECK-FP-NEXT:    mov v0.h[3], v3.h[0]
-; CHECK-FP-NEXT:    add x8, sp, #16 // =16
-; CHECK-FP-NEXT:    mov v0.h[4], v4.h[0]
-; CHECK-FP-NEXT:    ld1 { v16.h }[2], [x8]
-; CHECK-FP-NEXT:    mov v0.h[5], v5.h[0]
-; CHECK-FP-NEXT:    mov v0.h[6], v6.h[0]
-; CHECK-FP-NEXT:    mov v0.h[7], v7.h[0]
-; CHECK-FP-NEXT:    fminnm v0.8h, v0.8h, v16.8h
-=======
 ; CHECK-FP-NEXT:    movi v1.8h, #124, lsl #8
 ; CHECK-FP-NEXT:    mov v0.h[2], v2.h[0]
 ; CHECK-FP-NEXT:    ld1 { v1.h }[0], [x8]
@@ -334,7 +206,6 @@
 ; CHECK-FP-NEXT:    mov v0.h[6], v6.h[0]
 ; CHECK-FP-NEXT:    mov v0.h[7], v7.h[0]
 ; CHECK-FP-NEXT:    fminnm v0.8h, v0.8h, v1.8h
->>>>>>> a2ce6ee6
 ; CHECK-FP-NEXT:    fminnmv h0, v0.8h
 ; CHECK-FP-NEXT:    ret
   %b = call nnan half @llvm.vector.reduce.fmin.v11f16(<11 x half> %a)
@@ -344,78 +215,6 @@
 define half @test_v11f16_ninf(<11 x half> %a) nounwind {
 ; CHECK-NOFP-LABEL: test_v11f16_ninf:
 ; CHECK-NOFP:       // %bb.0:
-<<<<<<< HEAD
-; CHECK-NOFP-NEXT:    ldr h18, [sp, #8]
-; CHECK-NOFP-NEXT:    ldr h17, [sp]
-; CHECK-NOFP-NEXT:    ldr h16, [sp, #16]
-; CHECK-NOFP-NEXT:    fcvt s1, h1
-; CHECK-NOFP-NEXT:    fcvt s18, h18
-; CHECK-NOFP-NEXT:    fcvt s0, h0
-; CHECK-NOFP-NEXT:    fcmp s1, s18
-; CHECK-NOFP-NEXT:    fcvt s17, h17
-; CHECK-NOFP-NEXT:    adrp x8, .LCPI7_0
-; CHECK-NOFP-NEXT:    fcsel s1, s1, s18, lt
-; CHECK-NOFP-NEXT:    fcmp s0, s17
-; CHECK-NOFP-NEXT:    ldr h18, [x8, :lo12:.LCPI7_0]
-; CHECK-NOFP-NEXT:    fcsel s0, s0, s17, lt
-; CHECK-NOFP-NEXT:    fcvt s2, h2
-; CHECK-NOFP-NEXT:    fcvt s16, h16
-; CHECK-NOFP-NEXT:    fcvt h1, s1
-; CHECK-NOFP-NEXT:    fcvt h0, s0
-; CHECK-NOFP-NEXT:    fcmp s2, s16
-; CHECK-NOFP-NEXT:    fcvt s1, h1
-; CHECK-NOFP-NEXT:    fcvt s0, h0
-; CHECK-NOFP-NEXT:    mov w8, #57344
-; CHECK-NOFP-NEXT:    fcsel s2, s2, s16, lt
-; CHECK-NOFP-NEXT:    fminnm s0, s0, s1
-; CHECK-NOFP-NEXT:    fcvt s3, h3
-; CHECK-NOFP-NEXT:    movk w8, #18303, lsl #16
-; CHECK-NOFP-NEXT:    fcvt s18, h18
-; CHECK-NOFP-NEXT:    fcvt h2, s2
-; CHECK-NOFP-NEXT:    fcvt h0, s0
-; CHECK-NOFP-NEXT:    fmov s17, w8
-; CHECK-NOFP-NEXT:    fcmp s3, s18
-; CHECK-NOFP-NEXT:    fcvt s1, h2
-; CHECK-NOFP-NEXT:    fcvt s0, h0
-; CHECK-NOFP-NEXT:    fcsel s3, s3, s17, lt
-; CHECK-NOFP-NEXT:    fminnm s0, s0, s1
-; CHECK-NOFP-NEXT:    fcvt s4, h4
-; CHECK-NOFP-NEXT:    fcvt h2, s3
-; CHECK-NOFP-NEXT:    fcvt h0, s0
-; CHECK-NOFP-NEXT:    fcmp s4, s18
-; CHECK-NOFP-NEXT:    fcvt s2, h2
-; CHECK-NOFP-NEXT:    fcvt s0, h0
-; CHECK-NOFP-NEXT:    fcsel s3, s4, s17, lt
-; CHECK-NOFP-NEXT:    fminnm s0, s0, s2
-; CHECK-NOFP-NEXT:    fcvt s5, h5
-; CHECK-NOFP-NEXT:    fcvt h3, s3
-; CHECK-NOFP-NEXT:    fcvt h0, s0
-; CHECK-NOFP-NEXT:    fcmp s5, s18
-; CHECK-NOFP-NEXT:    fcvt s3, h3
-; CHECK-NOFP-NEXT:    fcvt s0, h0
-; CHECK-NOFP-NEXT:    fcsel s4, s5, s17, lt
-; CHECK-NOFP-NEXT:    fminnm s0, s0, s3
-; CHECK-NOFP-NEXT:    fcvt s6, h6
-; CHECK-NOFP-NEXT:    fcvt h4, s4
-; CHECK-NOFP-NEXT:    fcvt h0, s0
-; CHECK-NOFP-NEXT:    fcmp s6, s18
-; CHECK-NOFP-NEXT:    fcvt s1, h4
-; CHECK-NOFP-NEXT:    fcvt s0, h0
-; CHECK-NOFP-NEXT:    fcsel s5, s6, s17, lt
-; CHECK-NOFP-NEXT:    fminnm s0, s0, s1
-; CHECK-NOFP-NEXT:    fcvt s7, h7
-; CHECK-NOFP-NEXT:    fcvt h4, s5
-; CHECK-NOFP-NEXT:    fcvt h0, s0
-; CHECK-NOFP-NEXT:    fcmp s7, s18
-; CHECK-NOFP-NEXT:    fcvt s4, h4
-; CHECK-NOFP-NEXT:    fcvt s0, h0
-; CHECK-NOFP-NEXT:    fcsel s5, s7, s17, lt
-; CHECK-NOFP-NEXT:    fminnm s0, s0, s4
-; CHECK-NOFP-NEXT:    fcvt h5, s5
-; CHECK-NOFP-NEXT:    fcvt h0, s0
-; CHECK-NOFP-NEXT:    fcvt s0, h0
-; CHECK-NOFP-NEXT:    fcvt s1, h5
-=======
 ; CHECK-NOFP-NEXT:    ldr h16, [sp, #8]
 ; CHECK-NOFP-NEXT:    fcvt s1, h1
 ; CHECK-NOFP-NEXT:    ldr h17, [sp]
@@ -486,45 +285,22 @@
 ; CHECK-NOFP-NEXT:    fcvt h1, s1
 ; CHECK-NOFP-NEXT:    fcvt s0, h0
 ; CHECK-NOFP-NEXT:    fcvt s1, h1
->>>>>>> a2ce6ee6
 ; CHECK-NOFP-NEXT:    fminnm s0, s0, s1
 ; CHECK-NOFP-NEXT:    fcvt h0, s0
 ; CHECK-NOFP-NEXT:    ret
 ;
 ; CHECK-FP-LABEL: test_v11f16_ninf:
 ; CHECK-FP:       // %bb.0:
-<<<<<<< HEAD
-; CHECK-FP-NEXT:    mvni v16.8h, #132, lsl #8
-; CHECK-FP-NEXT:    mov x8, sp
-; CHECK-FP-NEXT:    ld1 { v16.h }[0], [x8]
-; CHECK-FP-NEXT:    add x8, sp, #8 // =8
-=======
->>>>>>> a2ce6ee6
 ; CHECK-FP-NEXT:    // kill: def $h0 killed $h0 def $q0
 ; CHECK-FP-NEXT:    // kill: def $h1 killed $h1 def $q1
 ; CHECK-FP-NEXT:    // kill: def $h2 killed $h2 def $q2
 ; CHECK-FP-NEXT:    // kill: def $h3 killed $h3 def $q3
 ; CHECK-FP-NEXT:    // kill: def $h4 killed $h4 def $q4
-<<<<<<< HEAD
-=======
 ; CHECK-FP-NEXT:    mov x8, sp
->>>>>>> a2ce6ee6
 ; CHECK-FP-NEXT:    // kill: def $h5 killed $h5 def $q5
 ; CHECK-FP-NEXT:    // kill: def $h6 killed $h6 def $q6
 ; CHECK-FP-NEXT:    // kill: def $h7 killed $h7 def $q7
 ; CHECK-FP-NEXT:    mov v0.h[1], v1.h[0]
-<<<<<<< HEAD
-; CHECK-FP-NEXT:    ld1 { v16.h }[1], [x8]
-; CHECK-FP-NEXT:    mov v0.h[2], v2.h[0]
-; CHECK-FP-NEXT:    mov v0.h[3], v3.h[0]
-; CHECK-FP-NEXT:    add x8, sp, #16 // =16
-; CHECK-FP-NEXT:    mov v0.h[4], v4.h[0]
-; CHECK-FP-NEXT:    ld1 { v16.h }[2], [x8]
-; CHECK-FP-NEXT:    mov v0.h[5], v5.h[0]
-; CHECK-FP-NEXT:    mov v0.h[6], v6.h[0]
-; CHECK-FP-NEXT:    mov v0.h[7], v7.h[0]
-; CHECK-FP-NEXT:    fminnm v0.8h, v0.8h, v16.8h
-=======
 ; CHECK-FP-NEXT:    mvni v1.8h, #132, lsl #8
 ; CHECK-FP-NEXT:    mov v0.h[2], v2.h[0]
 ; CHECK-FP-NEXT:    ld1 { v1.h }[0], [x8]
@@ -538,7 +314,6 @@
 ; CHECK-FP-NEXT:    mov v0.h[6], v6.h[0]
 ; CHECK-FP-NEXT:    mov v0.h[7], v7.h[0]
 ; CHECK-FP-NEXT:    fminnm v0.8h, v0.8h, v1.8h
->>>>>>> a2ce6ee6
 ; CHECK-FP-NEXT:    fminnmv h0, v0.8h
 ; CHECK-FP-NEXT:    ret
   %b = call nnan ninf half @llvm.vector.reduce.fmin.v11f16(<11 x half> %a)
