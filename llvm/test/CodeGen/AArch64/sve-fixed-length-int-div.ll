--- conflicted
+++ resolved
@@ -1232,19 +1232,11 @@
 
 ; This used to crash because isUnaryPredicate and BuildUDIV don't know how
 ; a SPLAT_VECTOR of fixed vector type should be handled.
-<<<<<<< HEAD
-define void @udiv_constantsplat_v8i32(<8 x i32>* %a) #0 {
-; CHECK-LABEL: udiv_constantsplat_v8i32:
-; CHECK: ptrue [[PG:p[0-9]+]].s, vl[[#min(div(VBYTES,4),8)]]
-; CHECK-NEXT: ld1w { [[OP1:z[0-9]+]].s }, [[PG]]/z, [x0]
-; CHECK-NEXT: mov [[OP2:z[0-9]+]].s, #95
-=======
 define void @udiv_constantsplat_v8i32(<8 x i32>* %a) #1 {
 ; CHECK-LABEL: udiv_constantsplat_v8i32:
 ; CHECK: ptrue [[PG:p[0-9]+]].s, vl8
 ; CHECK-NEXT: mov [[OP2:z[0-9]+]].s, #95
 ; CHECK-NEXT: ld1w { [[OP1:z[0-9]+]].s }, [[PG]]/z, [x0]
->>>>>>> 2ab1d525
 ; CHECK-NEXT: udiv [[RES:z[0-9]+]].s, [[PG]]/m, [[OP1]].s, [[OP2]].s
 ; CHECK-NEXT: st1w { [[RES]].s }, [[PG]], [x0]
 ; CHECK-NEXT: ret
@@ -1254,9 +1246,5 @@
   ret void
 }
 
-<<<<<<< HEAD
 attributes #0 = { "target-features"="+sve" }
-=======
-attributes #0 = { "target-features"="+sve" }
-attributes #1 = { "target-features"="+sve" minsize }
->>>>>>> 2ab1d525
+attributes #1 = { "target-features"="+sve" minsize }