--- conflicted
+++ resolved
@@ -96,11 +96,7 @@
 	; CHECK:        blr x9
   ; CHECK-NEXT:   .Ltmp0:
 	; CHECK-NEXT:   blr x8
-<<<<<<< HEAD
-  ; CHECK:       // %invoke.cont
-=======
   ; CHECK:       // %common.ret
->>>>>>> a2ce6ee6
   ; CHECK:       // %lpad
 }
 
