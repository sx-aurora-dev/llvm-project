; RUN: llc %s -o - -mtriple=aarch64-unknown -mattr=+fuse-aes,+crypto | FileCheck %s
; RUN: llc %s -o - -mtriple=aarch64-unknown -mcpu=generic -mattr=+crypto | FileCheck %s
; RUN: llc %s -o - -mtriple=aarch64-unknown -mcpu=cortex-a53 | FileCheck %s
; RUN: llc %s -o - -mtriple=aarch64-unknown -mcpu=cortex-a57 | FileCheck %s
; RUN: llc %s -o - -mtriple=aarch64-unknown -mcpu=cortex-a65 | FileCheck %s
; RUN: llc %s -o - -mtriple=aarch64-unknown -mcpu=cortex-a72 | FileCheck %s
; RUN: llc %s -o - -mtriple=aarch64-unknown -mcpu=cortex-a73 | FileCheck %s
; RUN: llc %s -o - -mtriple=aarch64-unknown -mcpu=cortex-a76 | FileCheck %s
; RUN: llc %s -o - -mtriple=aarch64-unknown -mcpu=cortex-a77 | FileCheck %s
; RUN: llc %s -o - -mtriple=aarch64-unknown -mcpu=cortex-a78 | FileCheck %s
; RUN: llc %s -o - -mtriple=aarch64-unknown -mcpu=cortex-a78c| FileCheck %s
; RUN: llc %s -o - -mtriple=aarch64-unknown -mcpu=cortex-x1  | FileCheck %s
; RUN: llc %s -o - -mtriple=aarch64-unknown -mcpu=neoverse-e1 | FileCheck %s
; RUN: llc %s -o - -mtriple=aarch64-unknown -mcpu=neoverse-n1 | FileCheck %s
; RUN: llc %s -o - -mtriple=aarch64-unknown -mcpu=neoverse-n2 | FileCheck %s
; RUN: llc %s -o - -mtriple=aarch64-unknown -mcpu=neoverse-v1 | FileCheck %s
<<<<<<< HEAD
=======
; RUN: llc %s -o - -mtriple=aarch64-unknown -mcpu=neoverse-512tvb | FileCheck %s
>>>>>>> 2ab1d525
; RUN: llc %s -o - -mtriple=aarch64-unknown -mcpu=exynos-m3  | FileCheck %s
; RUN: llc %s -o - -mtriple=aarch64-unknown -mcpu=exynos-m4  | FileCheck %s
; RUN: llc %s -o - -mtriple=aarch64-unknown -mcpu=exynos-m5  | FileCheck %s

declare <16 x i8> @llvm.aarch64.crypto.aese(<16 x i8> %d, <16 x i8> %k)
declare <16 x i8> @llvm.aarch64.crypto.aesmc(<16 x i8> %d)
declare <16 x i8> @llvm.aarch64.crypto.aesd(<16 x i8> %d, <16 x i8> %k)
declare <16 x i8> @llvm.aarch64.crypto.aesimc(<16 x i8> %d)

define void @aesea(<16 x i8>* %a0, <16 x i8>* %b0, <16 x i8>* %c0, <16 x i8> %d, <16 x i8> %e) {
  %d0 = load <16 x i8>, <16 x i8>* %a0
  %a1 = getelementptr inbounds <16 x i8>, <16 x i8>* %a0, i64 1
  %d1 = load <16 x i8>, <16 x i8>* %a1
  %a2 = getelementptr inbounds <16 x i8>, <16 x i8>* %a0, i64 2
  %d2 = load <16 x i8>, <16 x i8>* %a2
  %a3 = getelementptr inbounds <16 x i8>, <16 x i8>* %a0, i64 3
  %d3 = load <16 x i8>, <16 x i8>* %a3
  %k0 = load <16 x i8>, <16 x i8>* %b0
  %e00 = call <16 x i8> @llvm.aarch64.crypto.aese(<16 x i8> %d0, <16 x i8> %k0)
  %f00 = call <16 x i8> @llvm.aarch64.crypto.aesmc(<16 x i8> %e00)
  %e01 = call <16 x i8> @llvm.aarch64.crypto.aese(<16 x i8> %d1, <16 x i8> %k0)
  %f01 = call <16 x i8> @llvm.aarch64.crypto.aesmc(<16 x i8> %e01)
  %e02 = call <16 x i8> @llvm.aarch64.crypto.aese(<16 x i8> %d2, <16 x i8> %k0)
  %f02 = call <16 x i8> @llvm.aarch64.crypto.aesmc(<16 x i8> %e02)
  %e03 = call <16 x i8> @llvm.aarch64.crypto.aese(<16 x i8> %d3, <16 x i8> %k0)
  %f03 = call <16 x i8> @llvm.aarch64.crypto.aesmc(<16 x i8> %e03)
  %b1 = getelementptr inbounds <16 x i8>, <16 x i8>* %b0, i64 1
  %k1 = load <16 x i8>, <16 x i8>* %b1
  %e10 = call <16 x i8> @llvm.aarch64.crypto.aese(<16 x i8> %f00, <16 x i8> %k1)
  %f10 = call <16 x i8> @llvm.aarch64.crypto.aesmc(<16 x i8> %e00)
  %e11 = call <16 x i8> @llvm.aarch64.crypto.aese(<16 x i8> %f01, <16 x i8> %k1)
  %f11 = call <16 x i8> @llvm.aarch64.crypto.aesmc(<16 x i8> %e01)
  %e12 = call <16 x i8> @llvm.aarch64.crypto.aese(<16 x i8> %f02, <16 x i8> %k1)
  %f12 = call <16 x i8> @llvm.aarch64.crypto.aesmc(<16 x i8> %e02)
  %e13 = call <16 x i8> @llvm.aarch64.crypto.aese(<16 x i8> %f03, <16 x i8> %k1)
  %f13 = call <16 x i8> @llvm.aarch64.crypto.aesmc(<16 x i8> %e03)
  %b2 = getelementptr inbounds <16 x i8>, <16 x i8>* %b0, i64 2
  %k2 = load <16 x i8>, <16 x i8>* %b2
  %e20 = call <16 x i8> @llvm.aarch64.crypto.aese(<16 x i8> %f10, <16 x i8> %k2)
  %f20 = call <16 x i8> @llvm.aarch64.crypto.aesmc(<16 x i8> %e10)
  %e21 = call <16 x i8> @llvm.aarch64.crypto.aese(<16 x i8> %f11, <16 x i8> %k2)
  %f21 = call <16 x i8> @llvm.aarch64.crypto.aesmc(<16 x i8> %e11)
  %e22 = call <16 x i8> @llvm.aarch64.crypto.aese(<16 x i8> %f12, <16 x i8> %k2)
  %f22 = call <16 x i8> @llvm.aarch64.crypto.aesmc(<16 x i8> %e12)
  %e23 = call <16 x i8> @llvm.aarch64.crypto.aese(<16 x i8> %f13, <16 x i8> %k2)
  %f23 = call <16 x i8> @llvm.aarch64.crypto.aesmc(<16 x i8> %e13)
  %b3 = getelementptr inbounds <16 x i8>, <16 x i8>* %b0, i64 3
  %k3 = load <16 x i8>, <16 x i8>* %b3
  %e30 = call <16 x i8> @llvm.aarch64.crypto.aese(<16 x i8> %f20, <16 x i8> %k3)
  %f30 = call <16 x i8> @llvm.aarch64.crypto.aesmc(<16 x i8> %e20)
  %e31 = call <16 x i8> @llvm.aarch64.crypto.aese(<16 x i8> %f21, <16 x i8> %k3)
  %f31 = call <16 x i8> @llvm.aarch64.crypto.aesmc(<16 x i8> %e21)
  %e32 = call <16 x i8> @llvm.aarch64.crypto.aese(<16 x i8> %f22, <16 x i8> %k3)
  %f32 = call <16 x i8> @llvm.aarch64.crypto.aesmc(<16 x i8> %e22)
  %e33 = call <16 x i8> @llvm.aarch64.crypto.aese(<16 x i8> %f23, <16 x i8> %k3)
  %f33 = call <16 x i8> @llvm.aarch64.crypto.aesmc(<16 x i8> %e23)
  %g0 = call <16 x i8> @llvm.aarch64.crypto.aese(<16 x i8> %f30, <16 x i8> %d)
  %h0 = xor <16 x i8> %g0, %e
  %g1 = call <16 x i8> @llvm.aarch64.crypto.aese(<16 x i8> %f31, <16 x i8> %d)
  %h1 = xor <16 x i8> %g1, %e
  %g2 = call <16 x i8> @llvm.aarch64.crypto.aese(<16 x i8> %f32, <16 x i8> %d)
  %h2 = xor <16 x i8> %g2, %e
  %g3 = call <16 x i8> @llvm.aarch64.crypto.aese(<16 x i8> %f33, <16 x i8> %d)
  %h3 = xor <16 x i8> %g3, %e
  store <16 x i8> %h0, <16 x i8>* %c0
  %c1 = getelementptr inbounds <16 x i8>, <16 x i8>* %c0, i64 1
  store <16 x i8> %h1, <16 x i8>* %c1
  %c2 = getelementptr inbounds <16 x i8>, <16 x i8>* %c0, i64 2
  store <16 x i8> %h2, <16 x i8>* %c2
  %c3 = getelementptr inbounds <16 x i8>, <16 x i8>* %c0, i64 3
  store <16 x i8> %h3, <16 x i8>* %c3
  ret void

; CHECK-LABEL: aesea:
; CHECK: aese [[VA:v[0-7].16b]], {{v[0-7].16b}}
; CHECK: aesmc [[VA]], [[VA]]
; CHECK: aese [[VB:v[0-7].16b]], {{v[0-7].16b}}
; CHECK-NEXT: aesmc [[VB]], [[VB]]
; CHECK: aese [[VC:v[0-7].16b]], {{v[0-7].16b}}
; CHECK-NEXT: aesmc [[VC]], [[VC]]
; CHECK: aese [[VD:v[0-7].16b]], {{v[0-7].16b}}
; CHECK-NEXT: aesmc [[VD]], [[VD]]
; CHECK: aese [[VE:v[0-7].16b]], {{v[0-7].16b}}
; CHECK-NEXT: aesmc [[VE]], [[VE]]
; CHECK: aese [[VF:v[0-7].16b]], {{v[0-7].16b}}
; CHECK-NEXT: aesmc [[VF]], [[VF]]
; CHECK: aese [[VG:v[0-7].16b]], {{v[0-7].16b}}
; CHECK-NEXT: aesmc [[VG]], [[VG]]
; CHECK: aese [[VH:v[0-7].16b]], {{v[0-7].16b}}
; CHECK-NEXT: aesmc [[VH]], [[VH]]
; CHECK-NOT: aesmc
}

define void @aesda(<16 x i8>* %a0, <16 x i8>* %b0, <16 x i8>* %c0, <16 x i8> %d, <16 x i8> %e) {
  %d0 = load <16 x i8>, <16 x i8>* %a0
  %a1 = getelementptr inbounds <16 x i8>, <16 x i8>* %a0, i64 1
  %d1 = load <16 x i8>, <16 x i8>* %a1
  %a2 = getelementptr inbounds <16 x i8>, <16 x i8>* %a0, i64 2
  %d2 = load <16 x i8>, <16 x i8>* %a2
  %a3 = getelementptr inbounds <16 x i8>, <16 x i8>* %a0, i64 3
  %d3 = load <16 x i8>, <16 x i8>* %a3
  %k0 = load <16 x i8>, <16 x i8>* %b0
  %e00 = call <16 x i8> @llvm.aarch64.crypto.aesd(<16 x i8> %d0, <16 x i8> %k0)
  %f00 = call <16 x i8> @llvm.aarch64.crypto.aesimc(<16 x i8> %e00)
  %e01 = call <16 x i8> @llvm.aarch64.crypto.aesd(<16 x i8> %d1, <16 x i8> %k0)
  %f01 = call <16 x i8> @llvm.aarch64.crypto.aesimc(<16 x i8> %e01)
  %e02 = call <16 x i8> @llvm.aarch64.crypto.aesd(<16 x i8> %d2, <16 x i8> %k0)
  %f02 = call <16 x i8> @llvm.aarch64.crypto.aesimc(<16 x i8> %e02)
  %e03 = call <16 x i8> @llvm.aarch64.crypto.aesd(<16 x i8> %d3, <16 x i8> %k0)
  %f03 = call <16 x i8> @llvm.aarch64.crypto.aesimc(<16 x i8> %e03)
  %b1 = getelementptr inbounds <16 x i8>, <16 x i8>* %b0, i64 1
  %k1 = load <16 x i8>, <16 x i8>* %b1
  %e10 = call <16 x i8> @llvm.aarch64.crypto.aesd(<16 x i8> %f00, <16 x i8> %k1)
  %f10 = call <16 x i8> @llvm.aarch64.crypto.aesimc(<16 x i8> %e00)
  %e11 = call <16 x i8> @llvm.aarch64.crypto.aesd(<16 x i8> %f01, <16 x i8> %k1)
  %f11 = call <16 x i8> @llvm.aarch64.crypto.aesimc(<16 x i8> %e01)
  %e12 = call <16 x i8> @llvm.aarch64.crypto.aesd(<16 x i8> %f02, <16 x i8> %k1)
  %f12 = call <16 x i8> @llvm.aarch64.crypto.aesimc(<16 x i8> %e02)
  %e13 = call <16 x i8> @llvm.aarch64.crypto.aesd(<16 x i8> %f03, <16 x i8> %k1)
  %f13 = call <16 x i8> @llvm.aarch64.crypto.aesimc(<16 x i8> %e03)
  %b2 = getelementptr inbounds <16 x i8>, <16 x i8>* %b0, i64 2
  %k2 = load <16 x i8>, <16 x i8>* %b2
  %e20 = call <16 x i8> @llvm.aarch64.crypto.aesd(<16 x i8> %f10, <16 x i8> %k2)
  %f20 = call <16 x i8> @llvm.aarch64.crypto.aesimc(<16 x i8> %e10)
  %e21 = call <16 x i8> @llvm.aarch64.crypto.aesd(<16 x i8> %f11, <16 x i8> %k2)
  %f21 = call <16 x i8> @llvm.aarch64.crypto.aesimc(<16 x i8> %e11)
  %e22 = call <16 x i8> @llvm.aarch64.crypto.aesd(<16 x i8> %f12, <16 x i8> %k2)
  %f22 = call <16 x i8> @llvm.aarch64.crypto.aesimc(<16 x i8> %e12)
  %e23 = call <16 x i8> @llvm.aarch64.crypto.aesd(<16 x i8> %f13, <16 x i8> %k2)
  %f23 = call <16 x i8> @llvm.aarch64.crypto.aesimc(<16 x i8> %e13)
  %b3 = getelementptr inbounds <16 x i8>, <16 x i8>* %b0, i64 3
  %k3 = load <16 x i8>, <16 x i8>* %b3
  %e30 = call <16 x i8> @llvm.aarch64.crypto.aesd(<16 x i8> %f20, <16 x i8> %k3)
  %f30 = call <16 x i8> @llvm.aarch64.crypto.aesimc(<16 x i8> %e20)
  %e31 = call <16 x i8> @llvm.aarch64.crypto.aesd(<16 x i8> %f21, <16 x i8> %k3)
  %f31 = call <16 x i8> @llvm.aarch64.crypto.aesimc(<16 x i8> %e21)
  %e32 = call <16 x i8> @llvm.aarch64.crypto.aesd(<16 x i8> %f22, <16 x i8> %k3)
  %f32 = call <16 x i8> @llvm.aarch64.crypto.aesimc(<16 x i8> %e22)
  %e33 = call <16 x i8> @llvm.aarch64.crypto.aesd(<16 x i8> %f23, <16 x i8> %k3)
  %f33 = call <16 x i8> @llvm.aarch64.crypto.aesimc(<16 x i8> %e23)
  %g0 = call <16 x i8> @llvm.aarch64.crypto.aesd(<16 x i8> %f30, <16 x i8> %d)
  %h0 = xor <16 x i8> %g0, %e
  %g1 = call <16 x i8> @llvm.aarch64.crypto.aesd(<16 x i8> %f31, <16 x i8> %d)
  %h1 = xor <16 x i8> %g1, %e
  %g2 = call <16 x i8> @llvm.aarch64.crypto.aesd(<16 x i8> %f32, <16 x i8> %d)
  %h2 = xor <16 x i8> %g2, %e
  %g3 = call <16 x i8> @llvm.aarch64.crypto.aesd(<16 x i8> %f33, <16 x i8> %d)
  %h3 = xor <16 x i8> %g3, %e
  store <16 x i8> %h0, <16 x i8>* %c0
  %c1 = getelementptr inbounds <16 x i8>, <16 x i8>* %c0, i64 1
  store <16 x i8> %h1, <16 x i8>* %c1
  %c2 = getelementptr inbounds <16 x i8>, <16 x i8>* %c0, i64 2
  store <16 x i8> %h2, <16 x i8>* %c2
  %c3 = getelementptr inbounds <16 x i8>, <16 x i8>* %c0, i64 3
  store <16 x i8> %h3, <16 x i8>* %c3
  ret void

; CHECK-LABEL: aesda:
; CHECK: aesd [[VA:v[0-7].16b]], {{v[0-7].16b}}
; CHECK: aesimc [[VA]], [[VA]]
; CHECK: aesd [[VB:v[0-7].16b]], {{v[0-7].16b}}
; CHECK-NEXT: aesimc [[VB]], [[VB]]
; CHECK: aesd [[VC:v[0-7].16b]], {{v[0-7].16b}}
; CHECK-NEXT: aesimc [[VC]], [[VC]]
; CHECK: aesd [[VD:v[0-7].16b]], {{v[0-7].16b}}
; CHECK-NEXT: aesimc [[VD]], [[VD]]
; CHECK: aesd [[VE:v[0-7].16b]], {{v[0-7].16b}}
; CHECK-NEXT: aesimc [[VE]], [[VE]]
; CHECK: aesd [[VF:v[0-7].16b]], {{v[0-7].16b}}
; CHECK-NEXT: aesimc [[VF]], [[VF]]
; CHECK: aesd [[VG:v[0-7].16b]], {{v[0-7].16b}}
; CHECK-NEXT: aesimc [[VG]], [[VG]]
; CHECK: aesd [[VH:v[0-7].16b]], {{v[0-7].16b}}
; CHECK-NEXT: aesimc [[VH]], [[VH]]
; CHECK-NOT: aesimc
}

define void @aes_load_store(<16 x i8> *%p1, <16 x i8> *%p2 , <16 x i8> *%p3) {
entry:
  %x1 = alloca <16 x i8>, align 16
  %x2 = alloca <16 x i8>, align 16
  %x3 = alloca <16 x i8>, align 16
  %x4 = alloca <16 x i8>, align 16
  %x5 = alloca <16 x i8>, align 16
  %in1 = load <16 x i8>, <16 x i8>* %p1, align 16
  store <16 x i8> %in1, <16 x i8>* %x1, align 16
  %aese1 = call <16 x i8> @llvm.aarch64.crypto.aese(<16 x i8> %in1, <16 x i8> %in1) #2
  %in2 = load <16 x i8>, <16 x i8>* %p2, align 16
  %aesmc1= call <16 x i8> @llvm.aarch64.crypto.aesmc(<16 x i8> %aese1) #2
  %aese2 = call <16 x i8> @llvm.aarch64.crypto.aese(<16 x i8> %in1, <16 x i8> %in2) #2
  store <16 x i8> %aesmc1, <16 x i8>* %x3, align 16
  %in3 = load <16 x i8>, <16 x i8>* %p3, align 16
  %aesmc2= call <16 x i8> @llvm.aarch64.crypto.aesmc(<16 x i8> %aese2) #2
  %aese3 = call <16 x i8> @llvm.aarch64.crypto.aese(<16 x i8> %aesmc2, <16 x i8> %in3) #2
  store <16 x i8> %aese3, <16 x i8>* %x5, align 16
  ret void

; CHECK-LABEL: aes_load_store:
; CHECK: aese [[VA:v[0-7].16b]], {{v[0-7].16b}}
; aese and aesmc are described to share a unit, hence won't be scheduled on the
; same cycle and the scheduler can find another instruction to place inbetween
; CHECK: aesmc [[VA]], [[VA]]
; CHECK: aese [[VB:v[0-7].16b]], {{v[0-7].16b}}
; CHECK-NEXT: aesmc [[VB]], [[VB]]
; CHECK-NOT: aesmc
}<|MERGE_RESOLUTION|>--- conflicted
+++ resolved
@@ -14,10 +14,7 @@
 ; RUN: llc %s -o - -mtriple=aarch64-unknown -mcpu=neoverse-n1 | FileCheck %s
 ; RUN: llc %s -o - -mtriple=aarch64-unknown -mcpu=neoverse-n2 | FileCheck %s
 ; RUN: llc %s -o - -mtriple=aarch64-unknown -mcpu=neoverse-v1 | FileCheck %s
-<<<<<<< HEAD
-=======
 ; RUN: llc %s -o - -mtriple=aarch64-unknown -mcpu=neoverse-512tvb | FileCheck %s
->>>>>>> 2ab1d525
 ; RUN: llc %s -o - -mtriple=aarch64-unknown -mcpu=exynos-m3  | FileCheck %s
 ; RUN: llc %s -o - -mtriple=aarch64-unknown -mcpu=exynos-m4  | FileCheck %s
 ; RUN: llc %s -o - -mtriple=aarch64-unknown -mcpu=exynos-m5  | FileCheck %s
