--- conflicted
+++ resolved
@@ -32,16 +32,13 @@
 ; CHECK-NEXT:       Analysis containing CSE Info
 ; CHECK-NEXT:       IRTranslator
 ; CHECK-NEXT:       Analysis for ComputingKnownBits
-<<<<<<< HEAD
-=======
 ; CHECK-NEXT:       AArch64O0PreLegalizerCombiner
->>>>>>> 2ab1d525
 ; CHECK-NEXT:       Analysis containing CSE Info
-; CHECK-NEXT:       AArch64PreLegalizerCombiner
 ; CHECK-NEXT:       Legalizer
 ; CHECK-NEXT:       AArch64PostLegalizerLowering
 ; CHECK-NEXT:       RegBankSelect
 ; CHECK-NEXT:       Localizer
+; CHECK-NEXT:       Analysis for ComputingKnownBits
 ; CHECK-NEXT:       InstructionSelect
 ; CHECK-NEXT:       ResetMachineFunction
 ; CHECK-NEXT:       AArch64 Instruction Selection
