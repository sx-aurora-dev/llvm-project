; RUN: llc --debugify-and-strip-all-safe=0 -mtriple=arm64-- -O0 -debug-pass=Structure < %s -o /dev/null 2>&1 | \
; RUN:     grep -v "Verify generated machine code" | FileCheck %s

; REQUIRES: asserts

; CHECK-LABEL: Pass Arguments:
; CHECK-NEXT: Target Library Information
; CHECK-NEXT: Target Pass Configuration
; CHECK-NEXT: Machine Module Information
; CHECK-NEXT: Target Transform Information
; CHECK-NEXT: Create Garbage Collector Module Metadata
; CHECK-NEXT: Assumption Cache Tracker
; CHECK-NEXT: Profile summary info
; CHECK-NEXT: Machine Branch Probability Analysis
; CHECK-NEXT:   ModulePass Manager
; CHECK-NEXT:     Pre-ISel Intrinsic Lowering
; CHECK-NEXT:     FunctionPass Manager
; CHECK-NEXT:       Expand Atomic instructions
; CHECK-NEXT:       Module Verifier
; CHECK-NEXT:       Lower Garbage Collection Instructions
; CHECK-NEXT:       Shadow Stack GC Lowering
; CHECK-NEXT:       Lower constant intrinsics
; CHECK-NEXT:       Remove unreachable blocks from the CFG
; CHECK-NEXT:       Expand vector predication intrinsics
; CHECK-NEXT:       Scalarize Masked Memory Intrinsics
; CHECK-NEXT:       Expand reduction intrinsics
; CHECK-NEXT:       AArch64 Stack Tagging
; CHECK-NEXT:       Exception handling preparation
; CHECK-NEXT:       Safe Stack instrumentation pass
; CHECK-NEXT:       Insert stack protectors
; CHECK-NEXT:       Module Verifier
; CHECK-NEXT:       Analysis containing CSE Info
; CHECK-NEXT:       IRTranslator
; CHECK-NEXT:       Analysis for ComputingKnownBits
<<<<<<< HEAD
=======
; CHECK-NEXT:       AArch64O0PreLegalizerCombiner
>>>>>>> a2ce6ee6
; CHECK-NEXT:       Analysis containing CSE Info
; CHECK-NEXT:       AArch64PreLegalizerCombiner
; CHECK-NEXT:       Legalizer
; CHECK-NEXT:       AArch64PostLegalizerLowering
; CHECK-NEXT:       RegBankSelect
; CHECK-NEXT:       Localizer
; CHECK-NEXT:       InstructionSelect
; CHECK-NEXT:       ResetMachineFunction
; CHECK-NEXT:       AArch64 Instruction Selection
; CHECK-NEXT:       Finalize ISel and expand pseudo-instructions
; CHECK-NEXT:       Local Stack Slot Allocation
; CHECK-NEXT:       Eliminate PHI nodes for register allocation
; CHECK-NEXT:       Two-Address instruction pass
; CHECK-NEXT:       Fast Register Allocator
; CHECK-NEXT:       Remove Redundant DEBUG_VALUE analysis
; CHECK-NEXT:       Fixup Statepoint Caller Saved
; CHECK-NEXT:       Lazy Machine Block Frequency Analysis
; CHECK-NEXT:       Machine Optimization Remark Emitter
; CHECK-NEXT:       Prologue/Epilogue Insertion & Frame Finalization
; CHECK-NEXT:       Post-RA pseudo instruction expansion pass
; CHECK-NEXT:       AArch64 pseudo instruction expansion pass
; CHECK-NEXT:       AArch64 speculation hardening pass
; CHECK-NEXT:       AArch64 Indirect Thunks
; CHECK-NEXT:       AArch64 sls hardening pass
; CHECK-NEXT:       Analyze Machine Code For Garbage Collection
; CHECK-NEXT:       Insert fentry calls
; CHECK-NEXT:       Insert XRay ops
; CHECK-NEXT:       Implement the 'patchable-function' attribute
; CHECK-NEXT:       Workaround A53 erratum 835769 pass
; CHECK-NEXT:       AArch64 Branch Targets
; CHECK-NEXT:       Branch relaxation pass
; CHECK-NEXT:       Contiguously Lay Out Funclets
; CHECK-NEXT:       StackMap Liveness Analysis
; CHECK-NEXT:       Live DEBUG_VALUE analysis
; CHECK-NEXT:       Unpack machine instruction bundles
; CHECK-NEXT:       Lazy Machine Block Frequency Analysis
; CHECK-NEXT:       Machine Optimization Remark Emitter
; CHECK-NEXT:       AArch64 Assembly Printer
; CHECK-NEXT:       Free MachineFunction

define void @f() {
  ret void
}<|MERGE_RESOLUTION|>--- conflicted
+++ resolved
@@ -32,12 +32,8 @@
 ; CHECK-NEXT:       Analysis containing CSE Info
 ; CHECK-NEXT:       IRTranslator
 ; CHECK-NEXT:       Analysis for ComputingKnownBits
-<<<<<<< HEAD
-=======
 ; CHECK-NEXT:       AArch64O0PreLegalizerCombiner
->>>>>>> a2ce6ee6
 ; CHECK-NEXT:       Analysis containing CSE Info
-; CHECK-NEXT:       AArch64PreLegalizerCombiner
 ; CHECK-NEXT:       Legalizer
 ; CHECK-NEXT:       AArch64PostLegalizerLowering
 ; CHECK-NEXT:       RegBankSelect
