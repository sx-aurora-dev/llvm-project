--- conflicted
+++ resolved
@@ -9,11 +9,7 @@
 ; CHECK:             stp     x29, x30, [sp, #-16]!   // 16-byte Folded Spill
 ; CHECK-NEXT:        .seh_save_fplr_x 16
 ; CHECK-NEXT:        .seh_endprologue
-<<<<<<< HEAD
-; CHECK-NEXT:        sub     x0, x29, #16            // =16
-=======
 ; CHECK-NEXT:        sub     x0, x29, #16
->>>>>>> a2ce6ee6
 ; CHECK-NEXT:        mov     x1, xzr
 ; CHECK-NEXT:        bl      "?bb@@YAXPEAHH@Z"
 ; CHECK-NEXT:        adrp    x0, .LBB0_1
