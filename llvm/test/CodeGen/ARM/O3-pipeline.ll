; RUN: llc -mtriple=arm -O3 -debug-pass=Structure < %s -o /dev/null 2>&1 | grep -v "Verify generated machine code" | FileCheck %s

; REQUIRES: asserts

; CHECK:       ModulePass Manager
; CHECK-NEXT:    Pre-ISel Intrinsic Lowering
; CHECK-NEXT:    FunctionPass Manager
; CHECK-NEXT:      Expand Atomic instructions
; CHECK-NEXT:      Simplify the CFG
; CHECK-NEXT:      Dominator Tree Construction
; CHECK-NEXT:      Natural Loop Information
; CHECK-NEXT:      MVE gather/scatter lowering
; CHECK-NEXT:      Module Verifier
; CHECK-NEXT:      Basic Alias Analysis (stateless AA impl)
; CHECK-NEXT:      Canonicalize natural loops
; CHECK-NEXT:      Scalar Evolution Analysis
; CHECK-NEXT:      Loop Pass Manager
; CHECK-NEXT:        Canonicalize Freeze Instructions in Loops
; CHECK-NEXT:        Induction Variable Users
; CHECK-NEXT:        Loop Strength Reduction
; CHECK-NEXT:      Basic Alias Analysis (stateless AA impl)
; CHECK-NEXT:      Function Alias Analysis Results
; CHECK-NEXT:      Merge contiguous icmps into a memcmp
; CHECK-NEXT:      Natural Loop Information
; CHECK-NEXT:      Lazy Branch Probability Analysis
; CHECK-NEXT:      Lazy Block Frequency Analysis
; CHECK-NEXT:      Expand memcmp() to load/stores
; CHECK-NEXT:      Lower Garbage Collection Instructions
; CHECK-NEXT:      Shadow Stack GC Lowering
; CHECK-NEXT:      Lower constant intrinsics
; CHECK-NEXT:      Remove unreachable blocks from the CFG
; CHECK-NEXT:      Natural Loop Information
; CHECK-NEXT:      Post-Dominator Tree Construction
; CHECK-NEXT:      Branch Probability Analysis
; CHECK-NEXT:      Block Frequency Analysis
; CHECK-NEXT:      Constant Hoisting
; CHECK-NEXT:      Replace intrinsics with calls to vector library
; CHECK-NEXT:      Partially inline calls to library functions
<<<<<<< HEAD
; CHECK-NEXT:      Instrument function entry/exit with calls to e.g. mcount() (post inlining)
; CHECK-NEXT:      Expand vector predication intrinsics
=======
>>>>>>> f9b55f84
; CHECK-NEXT:      Scalarize Masked Memory Intrinsics
; CHECK-NEXT:      Expand reduction intrinsics
; CHECK-NEXT:      Natural Loop Information
; CHECK-NEXT:      Scalar Evolution Analysis
; CHECK-NEXT:      Basic Alias Analysis (stateless AA impl)
; CHECK-NEXT:      Function Alias Analysis Results
; CHECK-NEXT:      Transform functions to use DSP intrinsics
; CHECK-NEXT:      Interleaved Access Pass
; CHECK-NEXT:      Type Promotion
; CHECK-NEXT:      Dominator Tree Construction
; CHECK-NEXT:      Natural Loop Information
; CHECK-NEXT:      CodeGen Prepare
; CHECK-NEXT:    Rewrite Symbols
; CHECK-NEXT:    FunctionPass Manager
; CHECK-NEXT:      Dominator Tree Construction
; CHECK-NEXT:      Exception handling preparation
; CHECK-NEXT:      Merge internal globals
; CHECK-NEXT:      Natural Loop Information
; CHECK-NEXT:      Scalar Evolution Analysis
; CHECK-NEXT:      Lazy Branch Probability Analysis
; CHECK-NEXT:      Lazy Block Frequency Analysis
; CHECK-NEXT:      Optimization Remark Emitter
; CHECK-NEXT:      Hardware Loop Insertion
; CHECK-NEXT:      Scalar Evolution Analysis
; CHECK-NEXT:      Loop Pass Manager
; CHECK-NEXT:        Transform predicated vector loops to use MVE tail predication
; CHECK-NEXT:      Safe Stack instrumentation pass
; CHECK-NEXT:      Insert stack protectors
; CHECK-NEXT:      Module Verifier
; CHECK-NEXT:      Basic Alias Analysis (stateless AA impl)
; CHECK-NEXT:      Function Alias Analysis Results
; CHECK-NEXT:      Natural Loop Information
; CHECK-NEXT:      Post-Dominator Tree Construction
; CHECK-NEXT:      Branch Probability Analysis
; CHECK-NEXT:      Lazy Branch Probability Analysis
; CHECK-NEXT:      Lazy Block Frequency Analysis
; CHECK-NEXT:      ARM Instruction Selection
; CHECK-NEXT:      Finalize ISel and expand pseudo-instructions
; CHECK-NEXT:      Lazy Machine Block Frequency Analysis
; CHECK-NEXT:      Early Tail Duplication
; CHECK-NEXT:      Optimize machine instruction PHIs
; CHECK-NEXT:      Slot index numbering
; CHECK-NEXT:      Merge disjoint stack slots
; CHECK-NEXT:      Local Stack Slot Allocation
; CHECK-NEXT:      Remove dead machine instructions
; CHECK-NEXT:      MachineDominator Tree Construction
; CHECK-NEXT:      Machine Natural Loop Construction
; CHECK-NEXT:      Machine Block Frequency Analysis
; CHECK-NEXT:      Early Machine Loop Invariant Code Motion
; CHECK-NEXT:      MachineDominator Tree Construction
; CHECK-NEXT:      Machine Block Frequency Analysis
; CHECK-NEXT:      Machine Common Subexpression Elimination
; CHECK-NEXT:      MachinePostDominator Tree Construction
; CHECK-NEXT:      Machine code sinking
; CHECK-NEXT:      Peephole Optimizations
; CHECK-NEXT:      Remove dead machine instructions
; CHECK-NEXT:      MachineDominator Tree Construction
; CHECK-NEXT:      MVE TailPred and VPT Optimisation Pass
; CHECK-NEXT:      ARM MLA / MLS expansion pass
; CHECK-NEXT:      MachineDominator Tree Construction
; CHECK-NEXT:      ARM pre- register allocation load / store optimization pass
; CHECK-NEXT:      ARM A15 S->D optimizer
; CHECK-NEXT:      Detect Dead Lanes
; CHECK-NEXT:      Process Implicit Definitions
; CHECK-NEXT:      Remove unreachable machine basic blocks
; CHECK-NEXT:      Live Variable Analysis
; CHECK-NEXT:      MachineDominator Tree Construction
; CHECK-NEXT:      Machine Natural Loop Construction
; CHECK-NEXT:      Eliminate PHI nodes for register allocation
; CHECK-NEXT:      Two-Address instruction pass
; CHECK-NEXT:      Slot index numbering
; CHECK-NEXT:      Live Interval Analysis
; CHECK-NEXT:      Simple Register Coalescing
; CHECK-NEXT:      Rename Disconnected Subregister Components
; CHECK-NEXT:      Machine Instruction Scheduler
; CHECK-NEXT:      Machine Block Frequency Analysis
; CHECK-NEXT:      Debug Variable Analysis
; CHECK-NEXT:      Live Stack Slot Analysis
; CHECK-NEXT:      Virtual Register Map
; CHECK-NEXT:      Live Register Matrix
; CHECK-NEXT:      Bundle Machine CFG Edges
; CHECK-NEXT:      Spill Code Placement Analysis
; CHECK-NEXT:      Lazy Machine Block Frequency Analysis
; CHECK-NEXT:      Machine Optimization Remark Emitter
; CHECK-NEXT:      Greedy Register Allocator
; CHECK-NEXT:      Virtual Register Rewriter
; CHECK-NEXT:      Stack Slot Coloring
; CHECK-NEXT:      Machine Copy Propagation Pass
; CHECK-NEXT:      Machine Loop Invariant Code Motion
; CHECK-NEXT:      Fixup Statepoint Caller Saved
; CHECK-NEXT:      PostRA Machine Sink
; CHECK-NEXT:      Machine Block Frequency Analysis
; CHECK-NEXT:      MachineDominator Tree Construction
; CHECK-NEXT:      MachinePostDominator Tree Construction
; CHECK-NEXT:      Lazy Machine Block Frequency Analysis
; CHECK-NEXT:      Machine Optimization Remark Emitter
; CHECK-NEXT:      Shrink Wrapping analysis
; CHECK-NEXT:      Prologue/Epilogue Insertion & Frame Finalization
; CHECK-NEXT:      Control Flow Optimizer
; CHECK-NEXT:      Lazy Machine Block Frequency Analysis
; CHECK-NEXT:      Tail Duplication
; CHECK-NEXT:      Machine Copy Propagation Pass
; CHECK-NEXT:      Post-RA pseudo instruction expansion pass
; CHECK-NEXT:      ARM load / store optimization pass
; CHECK-NEXT:      ReachingDefAnalysis
; CHECK-NEXT:      ARM Execution Domain Fix
; CHECK-NEXT:      BreakFalseDeps
; CHECK-NEXT:      ARM pseudo instruction expansion pass
; CHECK-NEXT:      Thumb2 instruction size reduce pass
; CHECK-NEXT:      MachineDominator Tree Construction
; CHECK-NEXT:      Machine Natural Loop Construction
; CHECK-NEXT:      Machine Block Frequency Analysis
; CHECK-NEXT:      If Converter
; CHECK-NEXT:      MVE VPT block insertion pass
; CHECK-NEXT:      Thumb IT blocks insertion pass
; CHECK-NEXT:      MachineDominator Tree Construction
; CHECK-NEXT:      Machine Natural Loop Construction
; CHECK-NEXT:      PostRA Machine Instruction Scheduler
; CHECK-NEXT:      Post RA top-down list latency scheduler
; CHECK-NEXT:      ARM Indirect Thunks
; CHECK-NEXT:      ARM sls hardening pass
; CHECK-NEXT:      Analyze Machine Code For Garbage Collection
; CHECK-NEXT:      MachineDominator Tree Construction
; CHECK-NEXT:      Machine Natural Loop Construction
; CHECK-NEXT:      Machine Block Frequency Analysis
; CHECK-NEXT:      MachinePostDominator Tree Construction
; CHECK-NEXT:      Branch Probability Basic Block Placement
; CHECK-NEXT:      Insert fentry calls
; CHECK-NEXT:      Insert XRay ops
; CHECK-NEXT:      Implement the 'patchable-function' attribute
; CHECK-NEXT:      Thumb2 instruction size reduce pass
; CHECK-NEXT:      Unpack machine instruction bundles
; CHECK-NEXT:      MachineDominator Tree Construction
; CHECK-NEXT:      Machine Natural Loop Construction
; CHECK-NEXT:      ARM block placement
; CHECK-NEXT:      optimise barriers pass
; CHECK-NEXT:      Contiguously Lay Out Funclets
; CHECK-NEXT:      StackMap Liveness Analysis
; CHECK-NEXT:      Live DEBUG_VALUE analysis
; CHECK-NEXT:    Machine Outliner
; CHECK-NEXT:    FunctionPass Manager
; CHECK-NEXT:      MachineDominator Tree Construction
; CHECK-NEXT:      ARM constant island placement and branch shortening pass
; CHECK-NEXT:      MachineDominator Tree Construction
; CHECK-NEXT:      Machine Natural Loop Construction
; CHECK-NEXT:      ReachingDefAnalysis
; CHECK-NEXT:      ARM Low Overhead Loops pass
; CHECK-NEXT:      Lazy Machine Block Frequency Analysis
; CHECK-NEXT:      Machine Optimization Remark Emitter
; CHECK-NEXT:      ARM Assembly Printer
; CHECK-NEXT:      Free MachineFunction<|MERGE_RESOLUTION|>--- conflicted
+++ resolved
@@ -36,11 +36,8 @@
 ; CHECK-NEXT:      Constant Hoisting
 ; CHECK-NEXT:      Replace intrinsics with calls to vector library
 ; CHECK-NEXT:      Partially inline calls to library functions
-<<<<<<< HEAD
 ; CHECK-NEXT:      Instrument function entry/exit with calls to e.g. mcount() (post inlining)
 ; CHECK-NEXT:      Expand vector predication intrinsics
-=======
->>>>>>> f9b55f84
 ; CHECK-NEXT:      Scalarize Masked Memory Intrinsics
 ; CHECK-NEXT:      Expand reduction intrinsics
 ; CHECK-NEXT:      Natural Loop Information
