--- conflicted
+++ resolved
@@ -138,11 +138,7 @@
 ; SYMS-NEXT:     NumberOfAuxEntries: 1
 ; SYMS-NEXT:     CSECT Auxiliary Entry {
 ; SYMS-NEXT:       Index: [[#INDX+3]]
-<<<<<<< HEAD
-; SYMS-NEXT:       ContainingCsectSymbolIndex: 3
-=======
-; SYMS-NEXT:       ContainingCsectSymbolIndex: [[#INDX]]
->>>>>>> a2ce6ee6
+; SYMS-NEXT:       ContainingCsectSymbolIndex: [[#INDX]]
 ; SYMS-NEXT:       ParameterHashIndex: 0x0
 ; SYMS-NEXT:       TypeChkSectNum: 0x0
 ; SYMS-NEXT:       SymbolAlignmentLog2: 0
@@ -163,11 +159,7 @@
 ; SYMS-NEXT:     NumberOfAuxEntries: 1
 ; SYMS-NEXT:     CSECT Auxiliary Entry {
 ; SYMS-NEXT:       Index: [[#INDX+5]]
-<<<<<<< HEAD
-; SYMS-NEXT:       ContainingCsectSymbolIndex: 3
-=======
-; SYMS-NEXT:       ContainingCsectSymbolIndex: [[#INDX]]
->>>>>>> a2ce6ee6
+; SYMS-NEXT:       ContainingCsectSymbolIndex: [[#INDX]]
 ; SYMS-NEXT:       ParameterHashIndex: 0x0
 ; SYMS-NEXT:       TypeChkSectNum: 0x0
 ; SYMS-NEXT:       SymbolAlignmentLog2: 0
@@ -188,11 +180,7 @@
 ; SYMS-NEXT:     NumberOfAuxEntries: 1
 ; SYMS-NEXT:     CSECT Auxiliary Entry {
 ; SYMS-NEXT:       Index: [[#INDX+7]]
-<<<<<<< HEAD
-; SYMS-NEXT:       ContainingCsectSymbolIndex: 3
-=======
-; SYMS-NEXT:       ContainingCsectSymbolIndex: [[#INDX]]
->>>>>>> a2ce6ee6
+; SYMS-NEXT:       ContainingCsectSymbolIndex: [[#INDX]]
 ; SYMS-NEXT:       ParameterHashIndex: 0x0
 ; SYMS-NEXT:       TypeChkSectNum: 0x0
 ; SYMS-NEXT:       SymbolAlignmentLog2: 0
@@ -213,11 +201,7 @@
 ; SYMS-NEXT:     NumberOfAuxEntries: 1
 ; SYMS-NEXT:     CSECT Auxiliary Entry {
 ; SYMS-NEXT:       Index: [[#INDX+9]]
-<<<<<<< HEAD
-; SYMS-NEXT:       ContainingCsectSymbolIndex: 3
-=======
-; SYMS-NEXT:       ContainingCsectSymbolIndex: [[#INDX]]
->>>>>>> a2ce6ee6
+; SYMS-NEXT:       ContainingCsectSymbolIndex: [[#INDX]]
 ; SYMS-NEXT:       ParameterHashIndex: 0x0
 ; SYMS-NEXT:       TypeChkSectNum: 0x0
 ; SYMS-NEXT:       SymbolAlignmentLog2: 0
@@ -238,11 +222,7 @@
 ; SYMS-NEXT:     NumberOfAuxEntries: 1
 ; SYMS-NEXT:     CSECT Auxiliary Entry {
 ; SYMS-NEXT:       Index: [[#INDX+11]]
-<<<<<<< HEAD
-; SYMS-NEXT:       ContainingCsectSymbolIndex: 3
-=======
-; SYMS-NEXT:       ContainingCsectSymbolIndex: [[#INDX]]
->>>>>>> a2ce6ee6
+; SYMS-NEXT:       ContainingCsectSymbolIndex: [[#INDX]]
 ; SYMS-NEXT:       ParameterHashIndex: 0x0
 ; SYMS-NEXT:       TypeChkSectNum: 0x0
 ; SYMS-NEXT:       SymbolAlignmentLog2: 0
@@ -263,11 +243,7 @@
 ; SYMS-NEXT:     NumberOfAuxEntries: 1
 ; SYMS-NEXT:     CSECT Auxiliary Entry {
 ; SYMS-NEXT:       Index: [[#INDX+13]]
-<<<<<<< HEAD
-; SYMS-NEXT:       ContainingCsectSymbolIndex: 3
-=======
-; SYMS-NEXT:       ContainingCsectSymbolIndex: [[#INDX]]
->>>>>>> a2ce6ee6
+; SYMS-NEXT:       ContainingCsectSymbolIndex: [[#INDX]]
 ; SYMS-NEXT:       ParameterHashIndex: 0x0
 ; SYMS-NEXT:       TypeChkSectNum: 0x0
 ; SYMS-NEXT:       SymbolAlignmentLog2: 0
@@ -288,11 +264,7 @@
 ; SYMS-NEXT:     NumberOfAuxEntries: 1
 ; SYMS-NEXT:     CSECT Auxiliary Entry {
 ; SYMS-NEXT:       Index: [[#INDX+15]]
-<<<<<<< HEAD
-; SYMS-NEXT:       ContainingCsectSymbolIndex: 3
-=======
-; SYMS-NEXT:       ContainingCsectSymbolIndex: [[#INDX]]
->>>>>>> a2ce6ee6
+; SYMS-NEXT:       ContainingCsectSymbolIndex: [[#INDX]]
 ; SYMS-NEXT:       ParameterHashIndex: 0x0
 ; SYMS-NEXT:       TypeChkSectNum: 0x0
 ; SYMS-NEXT:       SymbolAlignmentLog2: 0
@@ -313,11 +285,7 @@
 ; SYMS-NEXT:     NumberOfAuxEntries: 1
 ; SYMS-NEXT:     CSECT Auxiliary Entry {
 ; SYMS-NEXT:       Index: [[#INDX+17]]
-<<<<<<< HEAD
-; SYMS-NEXT:       ContainingCsectSymbolIndex: 3
-=======
-; SYMS-NEXT:       ContainingCsectSymbolIndex: [[#INDX]]
->>>>>>> a2ce6ee6
+; SYMS-NEXT:       ContainingCsectSymbolIndex: [[#INDX]]
 ; SYMS-NEXT:       ParameterHashIndex: 0x0
 ; SYMS-NEXT:       TypeChkSectNum: 0x0
 ; SYMS-NEXT:       SymbolAlignmentLog2: 0
