--- conflicted
+++ resolved
@@ -158,11 +158,7 @@
 ; SYM-NEXT:     NumberOfAuxEntries: 0
 ; SYM-NEXT:   }
 ; SYM-NEXT:   Symbol {
-<<<<<<< HEAD
-; SYM-NEXT:     Index: 1
-=======
 ; SYM-NEXT:     Index: [[#INDX:]]
->>>>>>> 2ab1d525
 ; SYM-NEXT:     Name: .bar
 ; SYM-NEXT:     Value (RelocatableAddress): 0x0
 ; SYM-NEXT:     Section: N_UNDEF
@@ -170,11 +166,7 @@
 ; SYM-NEXT:     StorageClass: C_EXT (0x2)
 ; SYM-NEXT:     NumberOfAuxEntries: 1
 ; SYM-NEXT:     CSECT Auxiliary Entry {
-<<<<<<< HEAD
-; SYM-NEXT:       Index: 2
-=======
 ; SYM-NEXT:       Index: [[#INDX+1]]
->>>>>>> 2ab1d525
 ; SYM-NEXT:       SectionLen: 0
 ; SYM-NEXT:       ParameterHashIndex: 0x0
 ; SYM-NEXT:       TypeChkSectNum: 0x0
@@ -186,11 +178,7 @@
 ; SYM-NEXT:     }
 ; SYM-NEXT:   }
 ; SYM-NEXT:   Symbol {
-<<<<<<< HEAD
-; SYM-NEXT:     Index: 3
-=======
 ; SYM-NEXT:     Index: [[#INDX+2]]
->>>>>>> 2ab1d525
 ; SYM-NEXT:     Name: bar
 ; SYM-NEXT:     Value (RelocatableAddress): 0x0
 ; SYM-NEXT:     Section: N_UNDEF
@@ -198,11 +186,7 @@
 ; SYM-NEXT:     StorageClass: C_EXT (0x2)
 ; SYM-NEXT:     NumberOfAuxEntries: 1
 ; SYM-NEXT:     CSECT Auxiliary Entry {
-<<<<<<< HEAD
-; SYM-NEXT:       Index: 4
-=======
 ; SYM-NEXT:       Index: [[#INDX+3]]
->>>>>>> 2ab1d525
 ; SYM-NEXT:       SectionLen: 0
 ; SYM-NEXT:       ParameterHashIndex: 0x0
 ; SYM-NEXT:       TypeChkSectNum: 0x0
@@ -214,11 +198,7 @@
 ; SYM-NEXT:     }
 ; SYM-NEXT:   }
 ; SYM-NEXT:   Symbol {
-<<<<<<< HEAD
-; SYM-NEXT:     Index: 5
-=======
 ; SYM-NEXT:     Index: [[#INDX+4]]
->>>>>>> 2ab1d525
 ; SYM-NEXT:     Name: .text
 ; SYM-NEXT:     Value (RelocatableAddress): 0x0
 ; SYM-NEXT:     Section: .text
@@ -226,11 +206,7 @@
 ; SYM-NEXT:     StorageClass: C_HIDEXT (0x6B)
 ; SYM-NEXT:     NumberOfAuxEntries: 1
 ; SYM-NEXT:     CSECT Auxiliary Entry {
-<<<<<<< HEAD
-; SYM-NEXT:       Index: 6
-=======
 ; SYM-NEXT:       Index: [[#INDX+5]]
->>>>>>> 2ab1d525
 ; SYM-NEXT:       SectionLen: 64
 ; SYM-NEXT:       ParameterHashIndex: 0x0
 ; SYM-NEXT:       TypeChkSectNum: 0x0
@@ -242,11 +218,7 @@
 ; SYM-NEXT:     }
 ; SYM-NEXT:   }
 ; SYM-NEXT:   Symbol {
-<<<<<<< HEAD
-; SYM-NEXT:     Index: 7
-=======
 ; SYM-NEXT:     Index: [[#INDX+6]]
->>>>>>> 2ab1d525
 ; SYM-NEXT:     Name: .foo
 ; SYM-NEXT:     Value (RelocatableAddress): 0x0
 ; SYM-NEXT:     Section: .text
@@ -254,13 +226,8 @@
 ; SYM-NEXT:     StorageClass: C_EXT (0x2)
 ; SYM-NEXT:     NumberOfAuxEntries: 1
 ; SYM-NEXT:     CSECT Auxiliary Entry {
-<<<<<<< HEAD
-; SYM-NEXT:       Index: 8
-; SYM-NEXT:       ContainingCsectSymbolIndex: 5
-=======
 ; SYM-NEXT:       Index: [[#INDX+7]]
 ; SYM-NEXT:       ContainingCsectSymbolIndex: [[#INDX+4]]
->>>>>>> 2ab1d525
 ; SYM-NEXT:       ParameterHashIndex: 0x0
 ; SYM-NEXT:       TypeChkSectNum: 0x0
 ; SYM-NEXT:       SymbolAlignmentLog2: 0
@@ -271,11 +238,7 @@
 ; SYM-NEXT:     }
 ; SYM-NEXT:   }
 ; SYM-NEXT:   Symbol {
-<<<<<<< HEAD
-; SYM-NEXT:     Index: 9
-=======
 ; SYM-NEXT:     Index: [[#INDX+8]]
->>>>>>> 2ab1d525
 ; SYM-NEXT:     Name: .data
 ; SYM-NEXT:     Value (RelocatableAddress): 0x40
 ; SYM-NEXT:     Section: .data
@@ -283,11 +246,7 @@
 ; SYM-NEXT:     StorageClass: C_HIDEXT (0x6B)
 ; SYM-NEXT:     NumberOfAuxEntries: 1
 ; SYM-NEXT:     CSECT Auxiliary Entry {
-<<<<<<< HEAD
-; SYM-NEXT:       Index: 10
-=======
 ; SYM-NEXT:       Index: [[#INDX+9]]
->>>>>>> 2ab1d525
 ; SYM-NEXT:       SectionLen: 52
 ; SYM-NEXT:       ParameterHashIndex: 0x0
 ; SYM-NEXT:       TypeChkSectNum: 0x0
@@ -299,11 +258,7 @@
 ; SYM-NEXT:     }
 ; SYM-NEXT:   }
 ; SYM-NEXT:   Symbol {
-<<<<<<< HEAD
-; SYM-NEXT:     Index: 11
-=======
 ; SYM-NEXT:     Index: [[#INDX+10]]
->>>>>>> 2ab1d525
 ; SYM-NEXT:     Name: globalA
 ; SYM-NEXT:     Value (RelocatableAddress): 0x40
 ; SYM-NEXT:     Section: .data
@@ -311,13 +266,8 @@
 ; SYM-NEXT:     StorageClass: C_EXT (0x2)
 ; SYM-NEXT:     NumberOfAuxEntries: 1
 ; SYM-NEXT:     CSECT Auxiliary Entry {
-<<<<<<< HEAD
-; SYM-NEXT:       Index: 12
-; SYM-NEXT:       ContainingCsectSymbolIndex: 9
-=======
 ; SYM-NEXT:       Index: [[#INDX+11]]
 ; SYM-NEXT:       ContainingCsectSymbolIndex: [[#INDX+8]]
->>>>>>> 2ab1d525
 ; SYM-NEXT:       ParameterHashIndex: 0x0
 ; SYM-NEXT:       TypeChkSectNum: 0x0
 ; SYM-NEXT:       SymbolAlignmentLog2: 0
@@ -328,11 +278,7 @@
 ; SYM-NEXT:     }
 ; SYM-NEXT:   }
 ; SYM-NEXT:   Symbol {
-<<<<<<< HEAD
-; SYM-NEXT:     Index: 13
-=======
 ; SYM-NEXT:     Index: [[#INDX+12]]
->>>>>>> 2ab1d525
 ; SYM-NEXT:     Name: globalB
 ; SYM-NEXT:     Value (RelocatableAddress): 0x44
 ; SYM-NEXT:     Section: .data
@@ -340,13 +286,8 @@
 ; SYM-NEXT:     StorageClass: C_EXT (0x2)
 ; SYM-NEXT:     NumberOfAuxEntries: 1
 ; SYM-NEXT:     CSECT Auxiliary Entry {
-<<<<<<< HEAD
-; SYM-NEXT:       Index: 14
-; SYM-NEXT:       ContainingCsectSymbolIndex: 9
-=======
 ; SYM-NEXT:       Index: [[#INDX+13]]
 ; SYM-NEXT:       ContainingCsectSymbolIndex: [[#INDX+8]]
->>>>>>> 2ab1d525
 ; SYM-NEXT:       ParameterHashIndex: 0x0
 ; SYM-NEXT:       TypeChkSectNum: 0x0
 ; SYM-NEXT:       SymbolAlignmentLog2: 0
@@ -357,11 +298,7 @@
 ; SYM-NEXT:     }
 ; SYM-NEXT:   }
 ; SYM-NEXT:   Symbol {
-<<<<<<< HEAD
-; SYM-NEXT:     Index: 15
-=======
 ; SYM-NEXT:     Index: [[#INDX+14]]
->>>>>>> 2ab1d525
 ; SYM-NEXT:     Name: arr
 ; SYM-NEXT:     Value (RelocatableAddress): 0x48
 ; SYM-NEXT:     Section: .data
@@ -369,13 +306,8 @@
 ; SYM-NEXT:     StorageClass: C_EXT (0x2)
 ; SYM-NEXT:     NumberOfAuxEntries: 1
 ; SYM-NEXT:     CSECT Auxiliary Entry {
-<<<<<<< HEAD
-; SYM-NEXT:       Index: 16
-; SYM-NEXT:       ContainingCsectSymbolIndex: 9
-=======
 ; SYM-NEXT:       Index: [[#INDX+15]]
 ; SYM-NEXT:       ContainingCsectSymbolIndex: [[#INDX+8]]
->>>>>>> 2ab1d525
 ; SYM-NEXT:       ParameterHashIndex: 0x0
 ; SYM-NEXT:       TypeChkSectNum: 0x0
 ; SYM-NEXT:       SymbolAlignmentLog2: 0
@@ -386,11 +318,7 @@
 ; SYM-NEXT:     }
 ; SYM-NEXT:   }
 ; SYM-NEXT:   Symbol {
-<<<<<<< HEAD
-; SYM-NEXT:     Index: 17
-=======
 ; SYM-NEXT:     Index: [[#INDX+16]]
->>>>>>> 2ab1d525
 ; SYM-NEXT:     Name: p
 ; SYM-NEXT:     Value (RelocatableAddress): 0x70
 ; SYM-NEXT:     Section: .data
@@ -398,13 +326,8 @@
 ; SYM-NEXT:     StorageClass: C_EXT (0x2)
 ; SYM-NEXT:     NumberOfAuxEntries: 1
 ; SYM-NEXT:     CSECT Auxiliary Entry {
-<<<<<<< HEAD
-; SYM-NEXT:       Index: 18
-; SYM-NEXT:       ContainingCsectSymbolIndex: 9
-=======
 ; SYM-NEXT:       Index: [[#INDX+17]]
 ; SYM-NEXT:       ContainingCsectSymbolIndex: [[#INDX+8]]
->>>>>>> 2ab1d525
 ; SYM-NEXT:       ParameterHashIndex: 0x0
 ; SYM-NEXT:       TypeChkSectNum: 0x0
 ; SYM-NEXT:       SymbolAlignmentLog2: 0
@@ -415,11 +338,7 @@
 ; SYM-NEXT:     }
 ; SYM-NEXT:   }
 ; SYM-NEXT:   Symbol {
-<<<<<<< HEAD
-; SYM-NEXT:     Index: 19
-=======
 ; SYM-NEXT:     Index: [[#INDX+18]]
->>>>>>> 2ab1d525
 ; SYM-NEXT:     Name: foo
 ; SYM-NEXT:     Value (RelocatableAddress): 0x74
 ; SYM-NEXT:     Section: .data
@@ -427,11 +346,7 @@
 ; SYM-NEXT:     StorageClass: C_EXT (0x2)
 ; SYM-NEXT:     NumberOfAuxEntries: 1
 ; SYM-NEXT:     CSECT Auxiliary Entry {
-<<<<<<< HEAD
-; SYM-NEXT:       Index: 20
-=======
 ; SYM-NEXT:       Index: [[#INDX+19]]
->>>>>>> 2ab1d525
 ; SYM-NEXT:       SectionLen: 12
 ; SYM-NEXT:       ParameterHashIndex: 0x0
 ; SYM-NEXT:       TypeChkSectNum: 0x0
@@ -443,11 +358,7 @@
 ; SYM-NEXT:     }
 ; SYM-NEXT:   }
 ; SYM-NEXT:   Symbol {
-<<<<<<< HEAD
-; SYM-NEXT:     Index: 21
-=======
 ; SYM-NEXT:     Index: [[#INDX+20]]
->>>>>>> 2ab1d525
 ; SYM-NEXT:     Name: TOC
 ; SYM-NEXT:     Value (RelocatableAddress): 0x80
 ; SYM-NEXT:     Section: .data
@@ -455,11 +366,7 @@
 ; SYM-NEXT:     StorageClass: C_HIDEXT (0x6B)
 ; SYM-NEXT:     NumberOfAuxEntries: 1
 ; SYM-NEXT:     CSECT Auxiliary Entry {
-<<<<<<< HEAD
-; SYM-NEXT:       Index: 22
-=======
 ; SYM-NEXT:       Index: [[#INDX+21]]
->>>>>>> 2ab1d525
 ; SYM-NEXT:       SectionLen: 0
 ; SYM-NEXT:       ParameterHashIndex: 0x0
 ; SYM-NEXT:       TypeChkSectNum: 0x0
@@ -471,11 +378,7 @@
 ; SYM-NEXT:     }
 ; SYM-NEXT:   }
 ; SYM-NEXT:   Symbol {
-<<<<<<< HEAD
-; SYM-NEXT:     Index: 23
-=======
 ; SYM-NEXT:     Index: [[#INDX+22]]
->>>>>>> 2ab1d525
 ; SYM-NEXT:     Name: globalA
 ; SYM-NEXT:     Value (RelocatableAddress): 0x80
 ; SYM-NEXT:     Section: .data
@@ -483,11 +386,7 @@
 ; SYM-NEXT:     StorageClass: C_HIDEXT (0x6B)
 ; SYM-NEXT:     NumberOfAuxEntries: 1
 ; SYM-NEXT:     CSECT Auxiliary Entry {
-<<<<<<< HEAD
-; SYM-NEXT:       Index: 24
-=======
 ; SYM-NEXT:       Index: [[#INDX+23]]
->>>>>>> 2ab1d525
 ; SYM-NEXT:       SectionLen: 4
 ; SYM-NEXT:       ParameterHashIndex: 0x0
 ; SYM-NEXT:       TypeChkSectNum: 0x0
@@ -499,11 +398,7 @@
 ; SYM-NEXT:     }
 ; SYM-NEXT:   }
 ; SYM-NEXT:   Symbol {
-<<<<<<< HEAD
-; SYM-NEXT:     Index: 25
-=======
 ; SYM-NEXT:     Index: [[#INDX+24]]
->>>>>>> 2ab1d525
 ; SYM-NEXT:     Name: globalB
 ; SYM-NEXT:     Value (RelocatableAddress): 0x84
 ; SYM-NEXT:     Section: .data
@@ -511,11 +406,7 @@
 ; SYM-NEXT:     StorageClass: C_HIDEXT (0x6B)
 ; SYM-NEXT:     NumberOfAuxEntries: 1
 ; SYM-NEXT:     CSECT Auxiliary Entry {
-<<<<<<< HEAD
-; SYM-NEXT:       Index: 26
-=======
 ; SYM-NEXT:       Index: [[#INDX+25]]
->>>>>>> 2ab1d525
 ; SYM-NEXT:       SectionLen: 4
 ; SYM-NEXT:       ParameterHashIndex: 0x0
 ; SYM-NEXT:       TypeChkSectNum: 0x0
