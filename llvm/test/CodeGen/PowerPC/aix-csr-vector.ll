--- conflicted
+++ resolved
@@ -76,42 +76,24 @@
 ; MIR32-NOT:     STXVD2X killed $v20
 ; MIR32-NOT:     STXVD2X killed $v26
 ; MIR32-NOT:     STXVD2X killed $v31
-<<<<<<< HEAD
-; MIR32-DAG:     STW killed $r14, -216, $r1 :: (store 4 into %fixed-stack.5, align 8)
-; MIR32-DAG:     STW killed $r25, -172, $r1 :: (store 4 into %fixed-stack.4)
-; MIR32-DAG:     STW killed $r31, -148, $r1 :: (store 4 into %fixed-stack.3)
-; MIR32-DAG:     STFD killed $f14, -144, $r1 :: (store 8 into %fixed-stack.2, align 16)
-; MIR32-DAG:     STFD killed $f21, -88, $r1 :: (store 8 into %fixed-stack.1)
-; MIR32-DAG:     STFD killed $f31, -8, $r1 :: (store 8 into %fixed-stack.0)
-=======
 ; MIR32-DAG:     STW killed $r14, -216, $r1 :: (store (s32) into %fixed-stack.5, align 8)
 ; MIR32-DAG:     STW killed $r25, -172, $r1 :: (store (s32) into %fixed-stack.4)
 ; MIR32-DAG:     STW killed $r31, -148, $r1 :: (store (s32) into %fixed-stack.3)
 ; MIR32-DAG:     STFD killed $f14, -144, $r1 :: (store (s64) into %fixed-stack.2, align 16)
 ; MIR32-DAG:     STFD killed $f21, -88, $r1 :: (store (s64) into %fixed-stack.1)
 ; MIR32-DAG:     STFD killed $f31, -8, $r1 :: (store (s64) into %fixed-stack.0)
->>>>>>> 2ab1d525
 
 ; MIR32-LABEL:   INLINEASM
 
 ; MIR32-NOT:     $v20 = LXVD2X
 ; MIR32-NOT:     $v26 = LXVD2X
 ; MIR32-NOT:     $v31 = LXVD2X
-<<<<<<< HEAD
-; MIR32-DAG:     $r14 = LWZ -216, $r1 :: (load 4 from %fixed-stack.5, align 8)
-; MIR32-DAG:     $r25 = LWZ -172, $r1 :: (load 4 from %fixed-stack.4)
-; MIR32-DAG:     $r31 = LWZ -148, $r1 :: (load 4 from %fixed-stack.3)
-; MIR32-DAG:     $f14 = LFD -144, $r1 :: (load 8 from %fixed-stack.2, align 16)
-; MIR32-DAG:     $f21 = LFD -88, $r1 :: (load 8 from %fixed-stack.1)
-; MIR32-DAG:     $f31 = LFD -8, $r1 :: (load 8 from %fixed-stack.0)
-=======
 ; MIR32-DAG:     $r14 = LWZ -216, $r1 :: (load (s32) from %fixed-stack.5, align 8)
 ; MIR32-DAG:     $r25 = LWZ -172, $r1 :: (load (s32) from %fixed-stack.4)
 ; MIR32-DAG:     $r31 = LWZ -148, $r1 :: (load (s32) from %fixed-stack.3)
 ; MIR32-DAG:     $f14 = LFD -144, $r1 :: (load (s64) from %fixed-stack.2, align 16)
 ; MIR32-DAG:     $f21 = LFD -88, $r1 :: (load (s64) from %fixed-stack.1)
 ; MIR32-DAG:     $f31 = LFD -8, $r1 :: (load (s64) from %fixed-stack.0)
->>>>>>> 2ab1d525
 ; MIR32-DAG:     BLR implicit $lr, implicit $rm
 
 ; MIR64-LABEL:   name:            fprs_gprs_vecregs
@@ -123,42 +105,24 @@
 ; MIR64-NOT:     STXVD2X killed $v20
 ; MIR64-NOT:     STXVD2X killed $v26
 ; MIR64-NOT:     STXVD2X killed $v31
-<<<<<<< HEAD
-; MIR64-DAG:     STD killed $x14, -288, $x1 :: (store 8 into %fixed-stack.5, align 16)
-; MIR64-DAG:     STD killed $x25, -200, $x1 :: (store 8 into %fixed-stack.4)
-; MIR64-DAG:     STD killed $x31, -152, $x1 :: (store 8 into %fixed-stack.3)
-; MIR64-DAG:     STFD killed $f14, -144, $x1 :: (store 8 into %fixed-stack.2, align 16)
-; MIR64-DAG:     STFD killed $f21, -88, $x1 :: (store 8 into %fixed-stack.1)
-; MIR64-DAG:     STFD killed $f31, -8, $x1 :: (store 8 into %fixed-stack.0)
-=======
 ; MIR64-DAG:     STD killed $x14, -288, $x1 :: (store (s64) into %fixed-stack.5, align 16)
 ; MIR64-DAG:     STD killed $x25, -200, $x1 :: (store (s64) into %fixed-stack.4)
 ; MIR64-DAG:     STD killed $x31, -152, $x1 :: (store (s64) into %fixed-stack.3)
 ; MIR64-DAG:     STFD killed $f14, -144, $x1 :: (store (s64) into %fixed-stack.2, align 16)
 ; MIR64-DAG:     STFD killed $f21, -88, $x1 :: (store (s64) into %fixed-stack.1)
 ; MIR64-DAG:     STFD killed $f31, -8, $x1 :: (store (s64) into %fixed-stack.0)
->>>>>>> 2ab1d525
 
 ; MIR64-LABEL:   INLINEASM
 
 ; MIR64-NOT:     $v20 = LXVD2X
 ; MIR64-NOT:     $v26 = LXVD2X
 ; MIR64-NOT:     $v31 = LXVD2X
-<<<<<<< HEAD
-; MIR64-DAG:     $x14 = LD -288, $x1 :: (load 8 from %fixed-stack.5, align 16)
-; MIR64-DAG:     $x25 = LD -200, $x1 :: (load 8 from %fixed-stack.4)
-; MIR64-DAG:     $x31 = LD -152, $x1 :: (load 8 from %fixed-stack.3)
-; MIR64-DAG:     $f14 = LFD -144, $x1 :: (load 8 from %fixed-stack.2, align 16)
-; MIR64-DAG:     $f21 = LFD -88, $x1 :: (load 8 from %fixed-stack.1)
-; MIR64-DAG:     $f31 = LFD -8, $x1 :: (load 8 from %fixed-stack.0)
-=======
 ; MIR64-DAG:     $x14 = LD -288, $x1 :: (load (s64) from %fixed-stack.5, align 16)
 ; MIR64-DAG:     $x25 = LD -200, $x1 :: (load (s64) from %fixed-stack.4)
 ; MIR64-DAG:     $x31 = LD -152, $x1 :: (load (s64) from %fixed-stack.3)
 ; MIR64-DAG:     $f14 = LFD -144, $x1 :: (load (s64) from %fixed-stack.2, align 16)
 ; MIR64-DAG:     $f21 = LFD -88, $x1 :: (load (s64) from %fixed-stack.1)
 ; MIR64-DAG:     $f31 = LFD -8, $x1 :: (load (s64) from %fixed-stack.0)
->>>>>>> 2ab1d525
 ; MIR64:         BLR8 implicit $lr8, implicit $rm
 
 ;; We don't have -ppc-full-reg-names on AIX so can't reliably check-not for
