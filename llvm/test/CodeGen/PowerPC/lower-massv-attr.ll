; RUN: llc -verify-machineinstrs -mcpu=pwr9  < %s -mtriple=powerpc64le-unknown-linux-gnu -mattr=-power9-vector | FileCheck -check-prefixes=CHECK-PWR8,CHECK-ALL %s 
; RUN: llc -verify-machineinstrs -mcpu=pwr8  < %s -mtriple=powerpc64le-unknown-linux-gnu -mattr=+power9-vector | FileCheck -check-prefixes=CHECK-PWR9,CHECK-ALL %s 

<<<<<<< HEAD
declare <2 x double> @__cbrtd2_P8(<2 x double>)
declare <4 x float> @__cbrtf4_P8(<4 x float>)
=======
declare <2 x double> @__cbrtd2(<2 x double>)
declare <4 x float> @__cbrtf4(<4 x float>)
>>>>>>> 2ab1d525

; cbrt without the power9-vector attribute on the caller
; check massv calls are correctly targeted for Power8
define <2 x double>  @cbrt_f64_massv_nopwr9(<2 x double> %opnd) #0 {
; CHECK-ALL-LABEL: @cbrt_f64_massv_nopwr9
; CHECK-PWR8: bl __cbrtd2_P8
; CHECK-NOT: bl __cbrtd2_massv
; CHECK-ALL: blr
;
<<<<<<< HEAD
  %1 = call <2 x double> @__cbrtd2_P8(<2 x double> %opnd)
=======
  %1 = call <2 x double> @__cbrtd2(<2 x double> %opnd)
>>>>>>> 2ab1d525
  ret <2 x double> %1 
}

; cbrt with the power9-vector attribute on the caller
; check massv calls are correctly targeted for Power9
define <2 x double>  @cbrt_f64_massv_pwr9(<2 x double> %opnd) #1 {
; CHECK-ALL-LABEL: @cbrt_f64_massv_pwr9
; CHECK-PWR9: bl __cbrtd2_P9
; CHECK-NOT: bl __cbrtd2_massv
; CHECK-NOT: bl __cbrtd2_P8
; CHECK-ALL: blr
;
<<<<<<< HEAD
  %1 = call <2 x double> @__cbrtd2_P8(<2 x double> %opnd)
=======
  %1 = call <2 x double> @__cbrtd2(<2 x double> %opnd)
>>>>>>> 2ab1d525
  ret <2 x double> %1 
}<|MERGE_RESOLUTION|>--- conflicted
+++ resolved
@@ -1,13 +1,8 @@
 ; RUN: llc -verify-machineinstrs -mcpu=pwr9  < %s -mtriple=powerpc64le-unknown-linux-gnu -mattr=-power9-vector | FileCheck -check-prefixes=CHECK-PWR8,CHECK-ALL %s 
 ; RUN: llc -verify-machineinstrs -mcpu=pwr8  < %s -mtriple=powerpc64le-unknown-linux-gnu -mattr=+power9-vector | FileCheck -check-prefixes=CHECK-PWR9,CHECK-ALL %s 
 
-<<<<<<< HEAD
-declare <2 x double> @__cbrtd2_P8(<2 x double>)
-declare <4 x float> @__cbrtf4_P8(<4 x float>)
-=======
 declare <2 x double> @__cbrtd2(<2 x double>)
 declare <4 x float> @__cbrtf4(<4 x float>)
->>>>>>> 2ab1d525
 
 ; cbrt without the power9-vector attribute on the caller
 ; check massv calls are correctly targeted for Power8
@@ -17,11 +12,7 @@
 ; CHECK-NOT: bl __cbrtd2_massv
 ; CHECK-ALL: blr
 ;
-<<<<<<< HEAD
-  %1 = call <2 x double> @__cbrtd2_P8(<2 x double> %opnd)
-=======
   %1 = call <2 x double> @__cbrtd2(<2 x double> %opnd)
->>>>>>> 2ab1d525
   ret <2 x double> %1 
 }
 
@@ -34,10 +25,6 @@
 ; CHECK-NOT: bl __cbrtd2_P8
 ; CHECK-ALL: blr
 ;
-<<<<<<< HEAD
-  %1 = call <2 x double> @__cbrtd2_P8(<2 x double> %opnd)
-=======
   %1 = call <2 x double> @__cbrtd2(<2 x double> %opnd)
->>>>>>> 2ab1d525
   ret <2 x double> %1 
 }