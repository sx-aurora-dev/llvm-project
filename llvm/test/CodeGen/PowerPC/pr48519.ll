--- conflicted
+++ resolved
@@ -265,29 +265,17 @@
 ; CHECK-NEXT:    stdu r1, -64(r1)
 ; CHECK-NEXT:    fmr f31, f1
 ; CHECK-NEXT:    li r30, 0
-<<<<<<< HEAD
-=======
 ; CHECK-NEXT:    li r29, 0
->>>>>>> 2ab1d525
 ; CHECK-NEXT:    .p2align 5
 ; CHECK-NEXT:  .LBB3_1: # %bb1
 ; CHECK-NEXT:    #
 ; CHECK-NEXT:    fmr f1, f31
-<<<<<<< HEAD
-; CHECK-NEXT:    sldi r29, r30, 1
-; CHECK-NEXT:    bl __gnu_f2h_ieee
-; CHECK-NEXT:    nop
-; CHECK-NEXT:    addi r30, r30, 12
-; CHECK-NEXT:    sth r3, 0(r29)
-; CHECK-NEXT:    cmpldi r30, 0
-=======
 ; CHECK-NEXT:    bl __gnu_f2h_ieee
 ; CHECK-NEXT:    nop
 ; CHECK-NEXT:    addi r29, r29, -12
 ; CHECK-NEXT:    sth r3, 0(r30)
 ; CHECK-NEXT:    addi r30, r30, 24
 ; CHECK-NEXT:    cmpldi r29, 0
->>>>>>> 2ab1d525
 ; CHECK-NEXT:    bne+ cr0, .LBB3_1
 ; CHECK-NEXT:  # %bb.2: # %bb5
 ;
