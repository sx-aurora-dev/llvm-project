; REQUIRES: asserts
<<<<<<< HEAD
; RUN: llc < %s -disable-wasm-fallthrough-return-opt -wasm-disable-explicit-locals -wasm-keep-registers -disable-block-placement -verify-machineinstrs -fast-isel=false -machine-sink-split-probability-threshold=0 -cgp-freq-ratio-to-skip-merge=1000 -exception-model=wasm -mattr=+exception-handling | FileCheck %s
; RUN: llc < %s -disable-wasm-fallthrough-return-opt -disable-block-placement -verify-machineinstrs -fast-isel=false -machine-sink-split-probability-threshold=0 -cgp-freq-ratio-to-skip-merge=1000 -exception-model=wasm -mattr=+exception-handling
; RUN: llc < %s -O0 -disable-wasm-fallthrough-return-opt -wasm-disable-explicit-locals -wasm-keep-registers -verify-machineinstrs -exception-model=wasm -mattr=+exception-handling | FileCheck %s --check-prefix=NOOPT
; RUN: llc < %s -disable-wasm-fallthrough-return-opt -wasm-disable-explicit-locals -wasm-keep-registers -disable-block-placement -verify-machineinstrs -fast-isel=false -machine-sink-split-probability-threshold=0 -cgp-freq-ratio-to-skip-merge=1000 -exception-model=wasm -mattr=+exception-handling -wasm-disable-ehpad-sort -stats 2>&1 | FileCheck %s --check-prefix=NOSORT
; RUN: llc < %s -disable-wasm-fallthrough-return-opt -disable-block-placement -verify-machineinstrs -fast-isel=false -machine-sink-split-probability-threshold=0 -cgp-freq-ratio-to-skip-merge=1000 -exception-model=wasm -mattr=+exception-handling -wasm-disable-ehpad-sort | FileCheck %s --check-prefix=NOSORT-LOCALS

target datalayout = "e-m:e-p:32:32-i64:64-n32:64-S128"
=======
; RUN: llc < %s -disable-wasm-fallthrough-return-opt -wasm-disable-explicit-locals -wasm-keep-registers -disable-block-placement -verify-machineinstrs -fast-isel=false -machine-sink-split-probability-threshold=0 -cgp-freq-ratio-to-skip-merge=1000 -wasm-enable-eh -exception-model=wasm -mattr=+exception-handling | FileCheck %s
; RUN: llc < %s -disable-wasm-fallthrough-return-opt -disable-block-placement -verify-machineinstrs -fast-isel=false -machine-sink-split-probability-threshold=0 -cgp-freq-ratio-to-skip-merge=1000 -wasm-enable-eh -exception-model=wasm -mattr=+exception-handling
; RUN: llc < %s -O0 -disable-wasm-fallthrough-return-opt -wasm-disable-explicit-locals -wasm-keep-registers -verify-machineinstrs -wasm-enable-eh -exception-model=wasm -mattr=+exception-handling | FileCheck %s --check-prefix=NOOPT
; RUN: llc < %s -disable-wasm-fallthrough-return-opt -wasm-disable-explicit-locals -wasm-keep-registers -disable-block-placement -verify-machineinstrs -fast-isel=false -machine-sink-split-probability-threshold=0 -cgp-freq-ratio-to-skip-merge=1000 -wasm-enable-eh -exception-model=wasm -mattr=+exception-handling -wasm-disable-ehpad-sort -stats 2>&1 | FileCheck %s --check-prefix=NOSORT
; RUN: llc < %s -disable-wasm-fallthrough-return-opt -disable-block-placement -verify-machineinstrs -fast-isel=false -machine-sink-split-probability-threshold=0 -cgp-freq-ratio-to-skip-merge=1000 -wasm-enable-eh -exception-model=wasm -mattr=+exception-handling -wasm-disable-ehpad-sort | FileCheck %s --check-prefix=NOSORT-LOCALS

>>>>>>> 2ab1d525
target triple = "wasm32-unknown-unknown"

@_ZTIi = external constant i8*
@_ZTId = external constant i8*

%class.Object = type { i8 }
%class.MyClass = type { i32 }

; Simple test case with two catch clauses
;
; void foo();
; void test0() {
;   try {
;     foo();
;   } catch (int) {
;   } catch (double) {
;   }
; }

; CHECK-LABEL: test0
; CHECK: try
; CHECK:   call      foo
; CHECK: catch
; CHECK:   block
; CHECK:     br_if     0, {{.*}}                       # 0: down to label[[L0:[0-9]+]]
; CHECK:     call      $drop=, __cxa_begin_catch
; CHECK:     call      __cxa_end_catch
; CHECK:     br        1                               # 1: down to label[[L1:[0-9]+]]
; CHECK:   end_block                                   # label[[L0]]:
; CHECK:   block
; CHECK:     br_if     0, {{.*}}                       # 0: down to label[[L2:[0-9]+]]
; CHECK:     call      $drop=, __cxa_begin_catch
; CHECK:     call      __cxa_end_catch
; CHECK:     br        1                               # 1: down to label[[L1]]
; CHECK:   end_block                                   # label[[L2]]:
; CHECK:   rethrow   0                                 # to caller
; CHECK: end_try                                       # label[[L1]]:
define void @test0() personality i8* bitcast (i32 (...)* @__gxx_wasm_personality_v0 to i8*) {
entry:
  invoke void @foo()
          to label %try.cont unwind label %catch.dispatch

catch.dispatch:                                   ; preds = %entry
  %0 = catchswitch within none [label %catch.start] unwind to caller

catch.start:                                      ; preds = %catch.dispatch
  %1 = catchpad within %0 [i8* bitcast (i8** @_ZTIi to i8*), i8* bitcast (i8** @_ZTId to i8*)]
  %2 = call i8* @llvm.wasm.get.exception(token %1)
  %3 = call i32 @llvm.wasm.get.ehselector(token %1)
  %4 = call i32 @llvm.eh.typeid.for(i8* bitcast (i8** @_ZTIi to i8*))
  %matches = icmp eq i32 %3, %4
  br i1 %matches, label %catch2, label %catch.fallthrough

catch2:                                           ; preds = %catch.start
  %5 = call i8* @__cxa_begin_catch(i8* %2) [ "funclet"(token %1) ]
  call void @__cxa_end_catch() [ "funclet"(token %1) ]
  catchret from %1 to label %try.cont

catch.fallthrough:                                ; preds = %catch.start
  %6 = call i32 @llvm.eh.typeid.for(i8* bitcast (i8** @_ZTId to i8*))
  %matches1 = icmp eq i32 %3, %6
  br i1 %matches1, label %catch, label %rethrow

catch:                                            ; preds = %catch.fallthrough
  %7 = call i8* @__cxa_begin_catch(i8* %2) [ "funclet"(token %1) ]
  call void @__cxa_end_catch() [ "funclet"(token %1) ]
  catchret from %1 to label %try.cont

rethrow:                                          ; preds = %catch.fallthrough
  call void @llvm.wasm.rethrow() [ "funclet"(token %1) ]
  unreachable

try.cont:                                         ; preds = %catch, %catch2, %entry
  ret void
}

; Nested try-catches within a catch
; void test1() {
;   try {
;     foo();
;   } catch (int) {
;     try {
;       foo();
;     } catch (int) {
;       foo();
;     }
;   }
; }

; CHECK-LABEL: test1
; CHECK: try
; CHECK:   call  foo
; CHECK: catch
; CHECK:   block
; CHECK:     block
; CHECK:       br_if     0, {{.*}}                     # 0: down to label[[L0:[0-9+]]]
; CHECK:       call  $drop=, __cxa_begin_catch, $0
; CHECK:       try
; CHECK:         try
; CHECK:           call  foo
; CHECK:           br        3                         # 3: down to label[[L1:[0-9+]]]
; CHECK:         catch
; CHECK:           block
; CHECK:             block
; CHECK:               br_if     0, {{.*}}             # 0: down to label[[L2:[0-9+]]]
; CHECK:               call  $drop=, __cxa_begin_catch
; CHECK:               try
; CHECK:                 call  foo
; CHECK:                 br        2                   # 2: down to label[[L3:[0-9+]]]
; CHECK:               catch_all
; CHECK:                 call  __cxa_end_catch
; CHECK:                 rethrow   0                   # down to catch[[L4:[0-9+]]]
; CHECK:               end_try
; CHECK:             end_block                         # label[[L2]]:
; CHECK:             rethrow   1                       # down to catch[[L4]]
; CHECK:           end_block                           # label[[L3]]:
; CHECK:           call  __cxa_end_catch
; CHECK:           br        3                         # 3: down to label[[L1]]
; CHECK:         end_try
; CHECK:       catch_all                               # catch[[L4]]:
; CHECK:         call  __cxa_end_catch
; CHECK:         rethrow   0                           # to caller
; CHECK:       end_try
; CHECK:     end_block                                 # label[[L0]]:
; CHECK:     rethrow   1                               # to caller
; CHECK:   end_block                                   # label[[L1]]:
; CHECK:   call  __cxa_end_catch
; CHECK: end_try
define void @test1() personality i8* bitcast (i32 (...)* @__gxx_wasm_personality_v0 to i8*) {
entry:
  invoke void @foo()
          to label %try.cont11 unwind label %catch.dispatch

catch.dispatch:                                   ; preds = %entry
  %0 = catchswitch within none [label %catch.start] unwind to caller

catch.start:                                      ; preds = %catch.dispatch
  %1 = catchpad within %0 [i8* bitcast (i8** @_ZTIi to i8*)]
  %2 = call i8* @llvm.wasm.get.exception(token %1)
  %3 = call i32 @llvm.wasm.get.ehselector(token %1)
  %4 = call i32 @llvm.eh.typeid.for(i8* bitcast (i8** @_ZTIi to i8*))
  %matches = icmp eq i32 %3, %4
  br i1 %matches, label %catch, label %rethrow

catch:                                            ; preds = %catch.start
  %5 = call i8* @__cxa_begin_catch(i8* %2) [ "funclet"(token %1) ]
  %6 = bitcast i8* %5 to i32*
  %7 = load i32, i32* %6, align 4
  invoke void @foo() [ "funclet"(token %1) ]
          to label %try.cont unwind label %catch.dispatch2

catch.dispatch2:                                  ; preds = %catch
  %8 = catchswitch within %1 [label %catch.start3] unwind label %ehcleanup9

catch.start3:                                     ; preds = %catch.dispatch2
  %9 = catchpad within %8 [i8* bitcast (i8** @_ZTIi to i8*)]
  %10 = call i8* @llvm.wasm.get.exception(token %9)
  %11 = call i32 @llvm.wasm.get.ehselector(token %9)
  %12 = call i32 @llvm.eh.typeid.for(i8* bitcast (i8** @_ZTIi to i8*))
  %matches4 = icmp eq i32 %11, %12
  br i1 %matches4, label %catch6, label %rethrow5

catch6:                                           ; preds = %catch.start3
  %13 = call i8* @__cxa_begin_catch(i8* %10) [ "funclet"(token %9) ]
  %14 = bitcast i8* %13 to i32*
  %15 = load i32, i32* %14, align 4
  invoke void @foo() [ "funclet"(token %9) ]
          to label %invoke.cont8 unwind label %ehcleanup

invoke.cont8:                                     ; preds = %catch6
  call void @__cxa_end_catch() [ "funclet"(token %9) ]
  catchret from %9 to label %try.cont

rethrow5:                                         ; preds = %catch.start3
  invoke void @llvm.wasm.rethrow() [ "funclet"(token %9) ]
          to label %unreachable unwind label %ehcleanup9

try.cont:                                         ; preds = %invoke.cont8, %catch
  call void @__cxa_end_catch() [ "funclet"(token %1) ]
  catchret from %1 to label %try.cont11

rethrow:                                          ; preds = %catch.start
  call void @llvm.wasm.rethrow() [ "funclet"(token %1) ]
  unreachable

try.cont11:                                       ; preds = %try.cont, %entry
  ret void

ehcleanup:                                        ; preds = %catch6
  %16 = cleanuppad within %9 []
  call void @__cxa_end_catch() [ "funclet"(token %16) ]
  cleanupret from %16 unwind label %ehcleanup9

ehcleanup9:                                       ; preds = %ehcleanup, %rethrow5, %catch.dispatch2
  %17 = cleanuppad within %1 []
  call void @__cxa_end_catch() [ "funclet"(token %17) ]
  cleanupret from %17 unwind to caller

unreachable:                                      ; preds = %rethrow5
  unreachable
}

; Nested loop within a catch clause
; void test2() {
;   try {
;     foo();
;   } catch (...) {
;     for (int i = 0; i < 50; i++)
;       foo();
;   }
; }

; CHECK-LABEL: test2
; CHECK: try
; CHECK:   call      foo
; CHECK: catch
; CHECK:   call      $drop=, __cxa_begin_catch
; CHECK:   loop                                        # label[[L0:[0-9]+]]:
; CHECK:     block
; CHECK:       block
; CHECK:         br_if     0, {{.*}}                   # 0: down to label[[L1:[0-9]+]]
; CHECK:         try
; CHECK:           call      foo
; CHECK:           br        2                         # 2: down to label[[L2:[0-9]+]]
; CHECK:         catch
; CHECK:           try
; CHECK:             call      __cxa_end_catch
; CHECK:           catch_all
; CHECK:             call      _ZSt9terminatev
; CHECK:             unreachable
; CHECK:           end_try
; CHECK:           rethrow   0                         # to caller
; CHECK:         end_try
; CHECK:       end_block                               # label[[L1]]:
; CHECK:       call      __cxa_end_catch
; CHECK:       br        2                             # 2: down to label[[L3:[0-9]+]]
; CHECK:     end_block                                 # label[[L2]]:
; CHECK:     br        0                               # 0: up to label[[L0]]
; CHECK:   end_loop
; CHECK: end_try                                       # label[[L3]]:
define void @test2() personality i8* bitcast (i32 (...)* @__gxx_wasm_personality_v0 to i8*) {
entry:
  invoke void @foo()
          to label %try.cont unwind label %catch.dispatch

catch.dispatch:                                   ; preds = %entry
  %0 = catchswitch within none [label %catch.start] unwind to caller

catch.start:                                      ; preds = %catch.dispatch
  %1 = catchpad within %0 [i8* null]
  %2 = call i8* @llvm.wasm.get.exception(token %1)
  %3 = call i32 @llvm.wasm.get.ehselector(token %1)
  %4 = call i8* @__cxa_begin_catch(i8* %2) [ "funclet"(token %1) ]
  br label %for.cond

for.cond:                                         ; preds = %for.inc, %catch.start
  %i.0 = phi i32 [ 0, %catch.start ], [ %inc, %for.inc ]
  %cmp = icmp slt i32 %i.0, 50
  br i1 %cmp, label %for.body, label %for.end

for.body:                                         ; preds = %for.cond
  invoke void @foo() [ "funclet"(token %1) ]
          to label %for.inc unwind label %ehcleanup

for.inc:                                          ; preds = %for.body
  %inc = add nsw i32 %i.0, 1
  br label %for.cond

for.end:                                          ; preds = %for.cond
  call void @__cxa_end_catch() [ "funclet"(token %1) ]
  catchret from %1 to label %try.cont

try.cont:                                         ; preds = %for.end, %entry
  ret void

ehcleanup:                                        ; preds = %for.body
  %5 = cleanuppad within %1 []
  invoke void @__cxa_end_catch() [ "funclet"(token %5) ]
          to label %invoke.cont2 unwind label %terminate

invoke.cont2:                                     ; preds = %ehcleanup
  cleanupret from %5 unwind to caller

terminate:                                        ; preds = %ehcleanup
  %6 = cleanuppad within %5 []
  call void @_ZSt9terminatev() [ "funclet"(token %6) ]
  unreachable
}

; Tests if block and try markers are correctly placed. Even if two predecessors
; of the EH pad are bb2 and bb3 and their nearest common dominator is bb1, the
; TRY marker should be placed at bb0 because there's a branch from bb0 to bb2,
; and scopes cannot be interleaved.

; NOOPT-LABEL: test3
; NOOPT: try
; NOOPT:   block
; NOOPT:     block
; NOOPT:       block
; NOOPT:       end_block
; NOOPT:     end_block
; NOOPT:     call      foo
; NOOPT:   end_block
; NOOPT:   call      bar
; NOOPT: catch     {{.*}}
; NOOPT: end_try
define void @test3() personality i8* bitcast (i32 (...)* @__gxx_wasm_personality_v0 to i8*) {
bb0:
  br i1 undef, label %bb1, label %bb2

bb1:                                              ; preds = %bb0
  br i1 undef, label %bb3, label %bb4

bb2:                                              ; preds = %bb0
  br label %try.cont

bb3:                                              ; preds = %bb1
  invoke void @foo()
          to label %try.cont unwind label %catch.dispatch

bb4:                                              ; preds = %bb1
  invoke void @bar()
          to label %try.cont unwind label %catch.dispatch

catch.dispatch:                                   ; preds = %bb4, %bb3
  %0 = catchswitch within none [label %catch.start] unwind to caller

catch.start:                                      ; preds = %catch.dispatch
  %1 = catchpad within %0 [i8* null]
  %2 = call i8* @llvm.wasm.get.exception(token %1)
  %3 = call i32 @llvm.wasm.get.ehselector(token %1)
  catchret from %1 to label %try.cont

try.cont:                                         ; preds = %catch.start, %bb4, %bb3, %bb2
  ret void
}

; Tests if try/end_try markers are placed correctly wrt loop/end_loop markers,
; when try and loop markers are in the same BB and end_try and end_loop are in
; another BB.
; CHECK: loop
; CHECK:   try
; CHECK:     call      foo
; CHECK:   catch
; CHECK:   end_try
; CHECK: end_loop
define void @test4(i32* %p) personality i8* bitcast (i32 (...)* @__gxx_wasm_personality_v0 to i8*) {
entry:
  store volatile i32 0, i32* %p
  br label %loop

loop:                                             ; preds = %try.cont, %entry
  store volatile i32 1, i32* %p
  invoke void @foo()
          to label %try.cont unwind label %catch.dispatch

catch.dispatch:                                   ; preds = %loop
  %0 = catchswitch within none [label %catch.start] unwind to caller

catch.start:                                      ; preds = %catch.dispatch
  %1 = catchpad within %0 [i8* null]
  %2 = call i8* @llvm.wasm.get.exception(token %1)
  %3 = call i32 @llvm.wasm.get.ehselector(token %1)
  catchret from %1 to label %try.cont

try.cont:                                         ; preds = %catch.start, %loop
  br label %loop
}

; Some of test cases below are hand-tweaked by deleting some library calls to
; simplify tests and changing the order of basic blocks to cause unwind
; destination mismatches. And we use -wasm-disable-ehpad-sort to create maximum
; number of mismatches in several tests below.

; - Call unwind mismatch
; 'call bar''s original unwind destination was 'C0', but after control flow
; linearization, its unwind destination incorrectly becomes 'C1'. We fix this by
; wrapping the call with a nested try-delegate that targets 'C0'.
; - Catch unwind mismatch
; If 'call foo' throws a foreign exception, it will not be caught by C1, and
; should be rethrown to the caller. But after control flow linearization, it
; will instead unwind to C0, an incorrect next EH pad. We wrap the whole
; try-catch with try-delegate that rethrows an exception to the caller to fix
; this.

; NOSORT-LABEL: test5
; NOSORT: try
; --- try-delegate starts (catch unwind mismatch)
; NOSORT    try
; NOSORT:     try
; NOSORT:       call  foo
; --- try-delegate starts (call unwind mismatch)
; NOSORT:       try
; NOSORT:         call  bar
; NOSORT:       delegate    2     # label/catch{{[0-9]+}}: down to catch[[C0:[0-9]+]]
; --- try-delegate ends (call unwind mismatch)
; NOSORT:     catch   {{.*}}      # catch[[C1:[0-9]+]]:
; NOSORT:     end_try
; NOSORT:   delegate    1         # label/catch{{[0-9]+}}: to caller
; --- try-delegate ends (catch unwind mismatch)
; NOSORT: catch   {{.*}}          # catch[[C0]]:
; NOSORT: end_try
; NOSORT: return

define void @test5() personality i8* bitcast (i32 (...)* @__gxx_wasm_personality_v0 to i8*) {
bb0:
  invoke void @foo()
          to label %bb1 unwind label %catch.dispatch0

bb1:                                              ; preds = %bb0
  invoke void @bar()
          to label %try.cont unwind label %catch.dispatch1

catch.dispatch0:                                  ; preds = %bb0
  %0 = catchswitch within none [label %catch.start0] unwind to caller

catch.start0:                                     ; preds = %catch.dispatch0
  %1 = catchpad within %0 [i8* null]
  %2 = call i8* @llvm.wasm.get.exception(token %1)
  %3 = call i32 @llvm.wasm.get.ehselector(token %1)
  catchret from %1 to label %try.cont

catch.dispatch1:                                  ; preds = %bb1
  %4 = catchswitch within none [label %catch.start1] unwind to caller

catch.start1:                                     ; preds = %catch.dispatch1
  %5 = catchpad within %4 [i8* null]
  %6 = call i8* @llvm.wasm.get.exception(token %5)
  %7 = call i32 @llvm.wasm.get.ehselector(token %5)
  catchret from %5 to label %try.cont

try.cont:                                         ; preds = %catch.start1, %catch.start0, %bb1
  ret void
}

; 'call bar' and 'call baz''s original unwind destination was the caller, but
; after control flow linearization, their unwind destination incorrectly becomes
; 'C0'. We fix this by wrapping the calls with a nested try-delegate that
; rethrows exceptions to the caller.

; And the return value of 'baz' should NOT be stackified because the BB is split
; during fixing unwind mismatches.

; NOSORT-LABEL: test6
; NOSORT: try
; NOSORT:   call  foo
; --- try-delegate starts (call unwind mismatch)
; NOSORT:   try
; NOSORT:     call  bar
; NOSORT:     call  $[[RET:[0-9]+]]=, baz
; NOSORT-NOT: call  $push{{.*}}=, baz
; NOSORT:   delegate    1                     # label/catch{{[0-9]+}}: to caller
; --- try-delegate ends (call unwind mismatch)
; NOSORT:   call  nothrow, $[[RET]]
; NOSORT:   return
; NOSORT: catch   {{.*}}                      # catch[[C0:[0-9]+]]:
; NOSORT:   return
; NOSORT: end_try

define void @test6() personality i8* bitcast (i32 (...)* @__gxx_wasm_personality_v0 to i8*) {
bb0:
  invoke void @foo()
          to label %bb1 unwind label %catch.dispatch0

bb1:                                              ; preds = %bb0
  call void @bar()
  %call = call i32 @baz()
  call void @nothrow(i32 %call) #0
  ret void

catch.dispatch0:                                  ; preds = %bb0
  %0 = catchswitch within none [label %catch.start0] unwind to caller

catch.start0:                                     ; preds = %catch.dispatch0
  %1 = catchpad within %0 [i8* null]
  %2 = call i8* @llvm.wasm.get.exception(token %1)
  %3 = call i32 @llvm.wasm.get.ehselector(token %1)
  catchret from %1 to label %try.cont

try.cont:                                         ; preds = %catch.start0
  ret void
}

; The same as test5, but we have one more call 'call @foo' in bb1 which unwinds
; to the caller. IN this case bb1 has two call unwind mismatches: 'call @foo'
; unwinds to the caller and 'call @bar' unwinds to catch C0.

; NOSORT-LABEL: test7
; NOSORT: try
; --- try-delegate starts (catch unwind mismatch)
; NOSORT    try
; NOSORT:     try
; NOSORT:       call  foo
; --- try-delegate starts (call unwind mismatch)
; NOSORT:       try
; NOSORT:         call  foo
; NOSORT:       delegate    3     # label/catch{{[0-9]+}}: to caller
; --- try-delegate ends (call unwind mismatch)
; --- try-delegate starts (call unwind mismatch)
; NOSORT:       try
; NOSORT:         call  bar
; NOSORT:       delegate    2     # label/catch{{[0-9]+}}: down to catch[[C0:[0-9]+]]
; --- try-delegate ends (call unwind mismatch)
; NOSORT:     catch   {{.*}}      # catch[[C1:[0-9]+]]:
; NOSORT:     end_try
; NOSORT:   delegate    1         # label/catch{{[0-9]+}}: to caller
; --- try-delegate ends (catch unwind mismatch)
; NOSORT: catch   {{.*}}        # catch[[C0]]:
; NOSORT: end_try
; NOSORT: return

define void @test7() personality i8* bitcast (i32 (...)* @__gxx_wasm_personality_v0 to i8*) {
bb0:
  invoke void @foo()
          to label %bb1 unwind label %catch.dispatch0

bb1:                                              ; preds = %bb0
  call void @foo()
  invoke void @bar()
          to label %try.cont unwind label %catch.dispatch1

catch.dispatch0:                                  ; preds = %bb0
  %0 = catchswitch within none [label %catch.start0] unwind to caller

catch.start0:                                     ; preds = %catch.dispatch0
  %1 = catchpad within %0 [i8* null]
  %2 = call i8* @llvm.wasm.get.exception(token %1)
  %3 = call i32 @llvm.wasm.get.ehselector(token %1)
  catchret from %1 to label %try.cont

catch.dispatch1:                                  ; preds = %bb1
  %4 = catchswitch within none [label %catch.start1] unwind to caller

catch.start1:                                     ; preds = %catch.dispatch1
  %5 = catchpad within %4 [i8* null]
  %6 = call i8* @llvm.wasm.get.exception(token %5)
  %7 = call i32 @llvm.wasm.get.ehselector(token %5)
  catchret from %5 to label %try.cont

try.cont:                                         ; preds = %catch.start1, %catch.start0, %bb1
  ret void
}

; Similar situation as @test6. Here 'call @qux''s original unwind destination
; was the caller, but after control flow linearization, their unwind destination
; incorrectly becomes 'C0' within the function. We fix this by wrapping the call
; with a nested try-delegate that rethrows the exception to the caller.

; Because 'call @qux' pops an argument pushed by 'i32.const 5' from stack, the
; nested 'try' should be placed before `i32.const 5', not between 'i32.const 5'
; and 'call @qux'.

; NOSORT-LABEL: test8
; NOSORT: try       i32
; NOSORT:   call  foo
; --- try-delegate starts (call unwind mismatch)
; NOSORT:   try
; NOSORT:     i32.const  $push{{[0-9]+}}=, 5
; NOSORT:     call  ${{[0-9]+}}=, qux
; NOSORT:   delegate    1                     # label/catch{{[0-9]+}}: to caller
; --- try-delegate ends (call unwind mismatch)
; NOSORT:   return
; NOSORT: catch   {{.*}}                      # catch[[C0:[0-9]+]]:
; NOSORT:   return
; NOSORT: end_try

define i32 @test8() personality i8* bitcast (i32 (...)* @__gxx_wasm_personality_v0 to i8*) {
bb0:
  invoke void @foo()
          to label %bb1 unwind label %catch.dispatch0

bb1:                                              ; preds = %bb0
  %0 = call i32 @qux(i32 5)
  ret i32 %0

catch.dispatch0:                                  ; preds = %bb0
  %1 = catchswitch within none [label %catch.start0] unwind to caller

catch.start0:                                     ; preds = %catch.dispatch0
  %2 = catchpad within %1 [i8* null]
  %3 = call i8* @llvm.wasm.get.exception(token %2)
  %j = call i32 @llvm.wasm.get.ehselector(token %2)
  catchret from %2 to label %try.cont

try.cont:                                         ; preds = %catch.start0
  ret i32 0
}

; Tests the case when TEE stackifies a register in RegStackify but it gets
; unstackified in fixCallUnwindMismatches in CFGStackify.

; NOSORT-LOCALS-LABEL: test9
define void @test9(i32 %x) personality i8* bitcast (i32 (...)* @__gxx_wasm_personality_v0 to i8*) {
bb0:
  invoke void @foo()
          to label %bb1 unwind label %catch.dispatch0

bb1:                                              ; preds = %bb0
  %t = add i32 %x, 4
  ; This %addr is used in multiple places, so tee is introduced in RegStackify,
  ; which stackifies the use of %addr in store instruction. A tee has two dest
  ; registers, the first of which is stackified and the second is not.
  ; But when we introduce a nested try-delegate in fixCallUnwindMismatches in
  ; CFGStackify, it is possible that we end up unstackifying the first dest
  ; register. In that case, we convert that tee into a copy.
  %addr = inttoptr i32 %t to i32*
  %load = load i32, i32* %addr
  %call = call i32 @baz()
  %add = add i32 %load, %call
  store i32 %add, i32* %addr
  ret void
; NOSORT-LOCALS:       i32.add
; NOSORT-LOCALS-NOT:   local.tee
; NOSORT-LOCALS-NEXT:  local.set

catch.dispatch0:                                  ; preds = %bb0
  %0 = catchswitch within none [label %catch.start0] unwind to caller

catch.start0:                                     ; preds = %catch.dispatch0
  %1 = catchpad within %0 [i8* null]
  %2 = call i8* @llvm.wasm.get.exception(token %1)
  %3 = call i32 @llvm.wasm.get.ehselector(token %1)
  catchret from %1 to label %try.cont

try.cont:                                         ; preds = %catch.start0
  ret void
}

; We have two call unwind unwind mismatches:
; - A may-throw instruction unwinds to an incorrect EH pad after linearizing the
;   CFG, when it is supposed to unwind to another EH pad.
; - A may-throw instruction unwinds to an incorrect EH pad after linearizing the
;   CFG, when it is supposed to unwind to the caller.
; We also have a catch unwind mismatch: If an exception is not caught by the
; first catch because it is a non-C++ exception, it shouldn't unwind to the next
; catch, but it should unwind to the caller.

; NOSORT-LABEL: test10
; NOSORT: try
; --- try-delegate starts (catch unwind mismatch)
; NOSORT:   try
; NOSORT:     try
; NOSORT:       call  foo
; --- try-delegate starts (call unwind mismatch)
; NOSORT:       try
; NOSORT:         call  bar
; NOSORT:       delegate    2            # label/catch{{[0-9]+}}: down to catch[[C0:[0-9]+]]
; --- try-delegate ends (call unwind mismatch)
; NOSORT:     catch
; NOSORT:       call  {{.*}} __cxa_begin_catch
; --- try-delegate starts (call unwind mismatch)
; NOSORT:       try
; NOSORT:         call  __cxa_end_catch
; NOSORT:       delegate    3            # label/catch{{[0-9]+}}: to caller
; --- try-delegate ends (call unwind mismatch)
; NOSORT:     end_try
; NOSORT:   delegate    1                # label/catch{{[0-9]+}}: to caller
; --- try-delegate ends (catch unwind mismatch)
; NOSORT: catch  {{.*}}                  # catch[[C0]]:
; NOSORT:   call  {{.*}} __cxa_begin_catch
; NOSORT:   call  __cxa_end_catch
; NOSORT: end_try
; NOSORT: return

define void @test10() personality i8* bitcast (i32 (...)* @__gxx_wasm_personality_v0 to i8*) {
bb0:
  invoke void @foo()
          to label %bb1 unwind label %catch.dispatch0

bb1:                                              ; preds = %bb0
  invoke void @bar()
          to label %try.cont unwind label %catch.dispatch1

catch.dispatch0:                                  ; preds = %bb0
  %0 = catchswitch within none [label %catch.start0] unwind to caller

catch.start0:                                     ; preds = %catch.dispatch0
  %1 = catchpad within %0 [i8* null]
  %2 = call i8* @llvm.wasm.get.exception(token %1)
  %3 = call i32 @llvm.wasm.get.ehselector(token %1)
  %4 = call i8* @__cxa_begin_catch(i8* %2) [ "funclet"(token %1) ]
  call void @__cxa_end_catch() [ "funclet"(token %1) ]
  catchret from %1 to label %try.cont

catch.dispatch1:                                  ; preds = %bb1
  %5 = catchswitch within none [label %catch.start1] unwind to caller

catch.start1:                                     ; preds = %catch.dispatch1
  %6 = catchpad within %5 [i8* null]
  %7 = call i8* @llvm.wasm.get.exception(token %6)
  %8 = call i32 @llvm.wasm.get.ehselector(token %6)
  %9 = call i8* @__cxa_begin_catch(i8* %7) [ "funclet"(token %6) ]
  call void @__cxa_end_catch() [ "funclet"(token %6) ]
  catchret from %6 to label %try.cont

try.cont:                                         ; preds = %catch.start1, %catch.start0, %bb1
  ret void
}

; In CFGSort, EH pads should be sorted as soon as it is available and
; 'Preferred' queue and should NOT be entered into 'Ready' queue unless we are
; in the middle of sorting another region that does not contain the EH pad. In
; this example, 'catch.start' should be sorted right after 'if.then' is sorted
; (before 'cont' is sorted) and there should not be any unwind destination
; mismatches in CFGStackify.

; NOOPT-LABEL: test11
; NOOPT: block
; NOOPT:   try
; NOOPT:     call      foo
; NOOPT:   catch
; NOOPT:   end_try
; NOOPT:   call      foo
; NOOPT: end_block
; NOOPT: return
define void @test11(i32 %arg) personality i8* bitcast (i32 (...)* @__gxx_wasm_personality_v0 to i8*) {
entry:
  %tobool = icmp ne i32 %arg, 0
  br i1 %tobool, label %if.then, label %if.end

catch.dispatch:                                   ; preds = %if.then
  %0 = catchswitch within none [label %catch.start] unwind to caller

catch.start:                                      ; preds = %catch.dispatch
  %1 = catchpad within %0 [i8* null]
  %2 = call i8* @llvm.wasm.get.exception(token %1)
  %3 = call i32 @llvm.wasm.get.ehselector(token %1)
  %4 = call i8* @__cxa_begin_catch(i8* %2) [ "funclet"(token %1) ]
  call void @__cxa_end_catch() [ "funclet"(token %1) ]
  catchret from %1 to label %if.end

if.then:                                          ; preds = %entry
  invoke void @foo()
          to label %cont unwind label %catch.dispatch

cont:                                             ; preds = %if.then
  call void @foo()
  br label %if.end

if.end:                                           ; preds = %cont, %catch.start, %entry
  ret void
}

; Intrinsics like memcpy, memmove, and memset don't throw and are lowered into
; calls to external symbols (not global addresses) in instruction selection,
; which will be eventually lowered to library function calls.
; Because this test runs with -wasm-disable-ehpad-sort, these library calls in
; invoke.cont BB fall within try~end_try, but they shouldn't cause crashes or
; unwinding destination mismatches in CFGStackify.

; NOSORT-LABEL: test12
; NOSORT: try
; NOSORT:   call  foo
; NOSORT:   call {{.*}} memcpy
; NOSORT:   call {{.*}} memmove
; NOSORT:   call {{.*}} memset
; NOSORT:   return
; NOSORT: catch_all
; NOSORT:   rethrow 0
; NOSORT: end_try
define void @test12(i8* %a, i8* %b) personality i8* bitcast (i32 (...)* @__gxx_wasm_personality_v0 to i8*) {
entry:
  %o = alloca %class.Object, align 1
  invoke void @foo()
          to label %invoke.cont unwind label %ehcleanup

invoke.cont:                                      ; preds = %entry
  call void @llvm.memcpy.p0i8.p0i8.i32(i8* %a, i8* %b, i32 100, i1 false)
  call void @llvm.memmove.p0i8.p0i8.i32(i8* %a, i8* %b, i32 100, i1 false)
  call void @llvm.memset.p0i8.i32(i8* %a, i8 0, i32 100, i1 false)
  %call = call %class.Object* @_ZN6ObjectD2Ev(%class.Object* %o)
  ret void

ehcleanup:                                        ; preds = %entry
  %0 = cleanuppad within none []
  %call2 = call %class.Object* @_ZN6ObjectD2Ev(%class.Object* %o) [ "funclet"(token %0) ]
  cleanupret from %0 unwind to caller
}

; Tests if 'try' marker is placed correctly. In this test, 'try' should be
; placed before the call to 'nothrow_i32' and not between the call to
; 'nothrow_i32' and 'fun', because the return value of 'nothrow_i32' is
; stackified and pushed onto the stack to be consumed by the call to 'fun'.

; CHECK-LABEL: test13
; CHECK: try
; CHECK: call      $push{{.*}}=, nothrow_i32
; CHECK: call      fun, $pop{{.*}}
define void @test13() personality i8* bitcast (i32 (...)* @__gxx_wasm_personality_v0 to i8*) {
entry:
  %call = call i32 @nothrow_i32()
  invoke void @fun(i32 %call)
          to label %invoke.cont unwind label %terminate

invoke.cont:                                      ; preds = %entry
  ret void

terminate:                                        ; preds = %entry
  %0 = cleanuppad within none []
  call void @_ZSt9terminatev() [ "funclet"(token %0) ]
  unreachable
}

; This crashed on debug mode (= when NDEBUG is not defined) when the logic for
; computing the innermost region was not correct, in which a loop region
; contains an exception region. This should pass CFGSort without crashing.
define void @test14() personality i8* bitcast (i32 (...)* @__gxx_wasm_personality_v0 to i8*) {
entry:
  %e = alloca %class.MyClass, align 4
  br label %for.cond

for.cond:                                         ; preds = %for.inc, %entry
  %i.0 = phi i32 [ 0, %entry ], [ %inc, %for.inc ]
  %cmp = icmp slt i32 %i.0, 9
  br i1 %cmp, label %for.body, label %for.end

for.body:                                         ; preds = %for.cond
  invoke void @quux(i32 %i.0)
          to label %for.inc unwind label %catch.dispatch

catch.dispatch:                                   ; preds = %for.body
  %0 = catchswitch within none [label %catch.start] unwind to caller

catch.start:                                      ; preds = %catch.dispatch
  %1 = catchpad within %0 [i8* bitcast ({ i8*, i8* }* @_ZTI7MyClass to i8*)]
  %2 = call i8* @llvm.wasm.get.exception(token %1)
  %3 = call i32 @llvm.wasm.get.ehselector(token %1)
  %4 = call i32 @llvm.eh.typeid.for(i8* bitcast ({ i8*, i8* }* @_ZTI7MyClass to i8*))
  %matches = icmp eq i32 %3, %4
  br i1 %matches, label %catch, label %rethrow

catch:                                            ; preds = %catch.start
  %5 = call i8* @__cxa_get_exception_ptr(i8* %2) [ "funclet"(token %1) ]
  %6 = bitcast i8* %5 to %class.MyClass*
  %call = call %class.MyClass* @_ZN7MyClassC2ERKS_(%class.MyClass* %e, %class.MyClass* dereferenceable(4) %6) [ "funclet"(token %1) ]
  %7 = call i8* @__cxa_begin_catch(i8* %2) [ "funclet"(token %1) ]
  %x = getelementptr inbounds %class.MyClass, %class.MyClass* %e, i32 0, i32 0
  %8 = load i32, i32* %x, align 4
  invoke void @quux(i32 %8) [ "funclet"(token %1) ]
          to label %invoke.cont2 unwind label %ehcleanup

invoke.cont2:                                     ; preds = %catch
  %call3 = call %class.MyClass* @_ZN7MyClassD2Ev(%class.MyClass* %e) [ "funclet"(token %1) ]
  call void @__cxa_end_catch() [ "funclet"(token %1) ]
  catchret from %1 to label %for.inc

rethrow:                                          ; preds = %catch.start
  call void @llvm.wasm.rethrow() [ "funclet"(token %1) ]
  unreachable

for.inc:                                          ; preds = %invoke.cont2, %for.body
  %inc = add nsw i32 %i.0, 1
  br label %for.cond

ehcleanup:                                        ; preds = %catch
  %9 = cleanuppad within %1 []
  %call4 = call %class.MyClass* @_ZN7MyClassD2Ev(%class.MyClass* %e) [ "funclet"(token %9) ]
  invoke void @__cxa_end_catch() [ "funclet"(token %9) ]
          to label %invoke.cont6 unwind label %terminate7

invoke.cont6:                                     ; preds = %ehcleanup
  cleanupret from %9 unwind to caller

for.end:                                          ; preds = %for.cond
  ret void

terminate7:                                       ; preds = %ehcleanup
  %10 = cleanuppad within %9 []
  call void @_ZSt9terminatev() [ "funclet"(token %10) ]
  unreachable
}

; Tests if CFGStackify's removeUnnecessaryInstrs() removes unnecessary branches
; correctly. The code is in the form below, where 'br' is unnecessary because
; after running the 'try' body the control flow will fall through to bb2 anyway.

; bb0:
;   try
;     ...
;     br bb2      <- Not necessary
; bb1 (ehpad):
;   catch
;     ...
; bb2:            <- Continuation BB
;   end
; CHECK-LABEL: test15
define void @test15(i32 %n) personality i8* bitcast (i32 (...)* @__gxx_wasm_personality_v0 to i8*) {
entry:
  invoke void @foo()
          to label %for.body unwind label %catch.dispatch

for.body:                                         ; preds = %for.end, %entry
  %i = phi i32 [ %inc, %for.end ], [ 0, %entry ]
  invoke void @foo()
          to label %for.end unwind label %catch.dispatch

; Before going to CFGStackify, this BB will have a conditional branch followed
; by an unconditional branch. CFGStackify should remove only the unconditional
; one.
for.end:                                          ; preds = %for.body
  %inc = add nuw nsw i32 %i, 1
  %exitcond = icmp eq i32 %inc, %n
  br i1 %exitcond, label %try.cont, label %for.body
; CHECK: br_if
; CHECK-NOT: br
; CHECK: end_loop
; CHECK: catch

catch.dispatch:                                   ; preds = %for.body, %entry
  %0 = catchswitch within none [label %catch.start] unwind to caller

catch.start:                                      ; preds = %catch.dispatch
  %1 = catchpad within %0 [i8* null]
  %2 = call i8* @llvm.wasm.get.exception(token %1)
  %3 = call i32 @llvm.wasm.get.ehselector(token %1)
  %4 = call i8* @__cxa_begin_catch(i8* %2) [ "funclet"(token %1) ]
  call void @__cxa_end_catch() [ "funclet"(token %1) ]
  catchret from %1 to label %try.cont

try.cont:                                         ; preds = %catch.start, %for.end
  ret void
}

; void foo();
; void test16() {
;   try {
;     foo();
;     try {
;       foo();
;     } catch (...) {
;     }
;   } catch (...) {
;   }
; }
;
; This tests whether the 'br' can be removed in code in the form as follows.
; Here 'br' is inside an inner try, whose 'end' is in another EH pad. In this
; case, after running an inner try body, the control flow should fall through to
; bb3, so the 'br' in the code is unnecessary.

; bb0:
;   try
;     try
;       ...
;       br bb3      <- Not necessary
; bb1:
;     catch
; bb2:
;     end_try
;   catch
;     ...
; bb3:            <- Continuation BB
;   end
;
; CHECK-LABEL: test16
define void @test16() personality i8* bitcast (i32 (...)* @__gxx_wasm_personality_v0 to i8*) {
; CHECK: call foo
entry:
  invoke void @foo()
          to label %invoke.cont unwind label %catch.dispatch3

; CHECK: call foo
; CHECK-NOT: br
invoke.cont:                                      ; preds = %entry
  invoke void @foo()
          to label %try.cont8 unwind label %catch.dispatch

catch.dispatch:                                   ; preds = %invoke.cont
  %0 = catchswitch within none [label %catch.start] unwind label %catch.dispatch3

; CHECK: catch
catch.start:                                      ; preds = %catch.dispatch
  %1 = catchpad within %0 [i8* null]
  %2 = call i8* @llvm.wasm.get.exception(token %1)
  %3 = call i32 @llvm.wasm.get.ehselector(token %1)
  %4 = call i8* @__cxa_begin_catch(i8* %2) [ "funclet"(token %1) ]
  invoke void @__cxa_end_catch() [ "funclet"(token %1) ]
          to label %invoke.cont2 unwind label %catch.dispatch3

catch.dispatch3:                                  ; preds = %catch.start, %catch.dispatch, %entry
  %5 = catchswitch within none [label %catch.start4] unwind to caller

catch.start4:                                     ; preds = %catch.dispatch3
  %6 = catchpad within %5 [i8* null]
  %7 = call i8* @llvm.wasm.get.exception(token %6)
  %8 = call i32 @llvm.wasm.get.ehselector(token %6)
  %9 = call i8* @__cxa_begin_catch(i8* %7) [ "funclet"(token %6) ]
  call void @__cxa_end_catch() [ "funclet"(token %6) ]
  catchret from %6 to label %try.cont8

try.cont8:                                        ; preds = %invoke.cont2, %catch.start4, %invoke.cont
  ret void

invoke.cont2:                                     ; preds = %catch.start
  catchret from %1 to label %try.cont8
}

; Here an exception is semantically contained in a loop. 'ehcleanup' BB belongs
; to the exception, but does not belong to the loop (because it does not have a
; path back to the loop header), and is placed after the loop latch block
; 'invoke.cont' intentionally. This tests if 'end_loop' marker is placed
; correctly not right after 'invoke.cont' part but after 'ehcleanup' part,
; NOSORT-LABEL: test17
; NOSORT: loop
; NOSORT: try
; NOSORT: end_try
; NOSORT: end_loop
define void @test17(i32 %n) personality i8* bitcast (i32 (...)* @__gxx_wasm_personality_v0 to i8*) {
entry:
  br label %while.cond

while.cond:                                       ; preds = %invoke.cont, %entry
  %n.addr.0 = phi i32 [ %n, %entry ], [ %dec, %invoke.cont ]
  %tobool = icmp ne i32 %n.addr.0, 0
  br i1 %tobool, label %while.body, label %while.end

while.body:                                       ; preds = %while.cond
  %dec = add nsw i32 %n.addr.0, -1
  invoke void @foo()
          to label %while.end unwind label %catch.dispatch

catch.dispatch:                                   ; preds = %while.body
  %0 = catchswitch within none [label %catch.start] unwind to caller

catch.start:                                      ; preds = %catch.dispatch
  %1 = catchpad within %0 [i8* null]
  %2 = call i8* @llvm.wasm.get.exception(token %1)
  %3 = call i32 @llvm.wasm.get.ehselector(token %1)
  %4 = call i8* @__cxa_begin_catch(i8* %2) [ "funclet"(token %1) ]
  invoke void @__cxa_end_catch() [ "funclet"(token %1) ]
          to label %invoke.cont unwind label %ehcleanup

invoke.cont:                                      ; preds = %catch.start
  catchret from %1 to label %while.cond

ehcleanup:                                        ; preds = %catch.start
  %5 = cleanuppad within %1 []
  call void @_ZSt9terminatev() [ "funclet"(token %5) ]
  unreachable

while.end:                                        ; preds = %while.body, %while.cond
  ret void
}

; When the function return type is non-void and 'end' instructions are at the
; very end of a function, CFGStackify's fixEndsAtEndOfFunction function fixes
; the corresponding block/loop/try's type to match the function's return type.
; But when a `try`'s type is fixed, we should also check `end` instructions
; before its corresponding `catch_all`, because both `try` and `catch_all` body
; should satisfy the return type requirements.

; NOSORT-LABEL: test18
; NOSORT: try i32
; NOSORT: loop i32
; NOSORT: end_loop
; NOSORT: catch_all
; NOSORT: end_try
; NOSORT-NEXT: end_function
define i32 @test18(i32 %n) personality i8* bitcast (i32 (...)* @__gxx_wasm_personality_v0 to i8*) {
entry:
  %t = alloca %class.Object, align 1
  br label %for.cond

for.cond:                                         ; preds = %for.inc, %entry
  %i.0 = phi i32 [ 0, %entry ], [ %inc, %for.inc ]
  %cmp = icmp slt i32 %i.0, %n
  br label %for.body

for.body:                                         ; preds = %for.cond
  %div = sdiv i32 %n, 2
  %cmp1 = icmp eq i32 %i.0, %div
  br i1 %cmp1, label %if.then, label %for.inc

if.then:                                          ; preds = %for.body
  %call = invoke i32 @baz()
          to label %invoke.cont unwind label %ehcleanup

invoke.cont:                                      ; preds = %if.then
  %call2 = call %class.Object* @_ZN6ObjectD2Ev(%class.Object* %t)
  ret i32 %call

for.inc:                                          ; preds = %for.body
  %inc = add nsw i32 %i.0, 1
  br label %for.cond

ehcleanup:                                        ; preds = %if.then
  %0 = cleanuppad within none []
  %call3 = call %class.Object* @_ZN6ObjectD2Ev(%class.Object* %t) [ "funclet"(token %0) ]
  cleanupret from %0 unwind to caller
}

; This crashed when updating EHPadStack within fixCallUniwindMismatch had a bug.
; This should not crash and try-delegate has to be created around 'call @baz',
; because the initial TRY placement for 'call @quux' was done before 'call @baz'
; because 'call @baz''s return value is stackified.

; CHECK-LABEL: test19
; CHECK: try
; CHECK:   try
; CHECK:     call $[[RET:[0-9]+]]=, baz
; CHECK:   delegate  1
; CHECK:    call  quux, $[[RET]]
; CHECK: catch_all
; CHECK: end_try
define void @test19() personality i8* bitcast (i32 (...)* @__gxx_wasm_personality_v0 to i8*) {
entry:
  %call = call i32 @baz()
  invoke void @quux(i32 %call)
          to label %invoke.cont unwind label %ehcleanup

ehcleanup:                                        ; preds = %entry
  %0 = cleanuppad within none []
  cleanupret from %0 unwind to caller

invoke.cont:                                      ; preds = %entry
  unreachable
<<<<<<< HEAD
}

; This tests if invalidated branch destinations after fixing catch unwind
; mismatches are correctly remapped. For example, we have this code and suppose
; we need to wrap this try-catch-end in this code with a try-delegate to fix a
; catch unwind mismatch:
  ; - Before:
; block
;   br (a)
;   try
;   catch
;   end_try
; end_block
;           <- (a)
;
; - After
; block
;   br (a)
;   try
;     try
;     catch
;     end_try
;           <- (a)
;   delegate
; end_block
;           <- (b)
; After adding a try-delegate, the 'br's destination BB, where (a) points,
; becomes invalid because it incorrectly branches into an inner scope. The
; destination should change to the BB where (b) points.

; NOSORT-LABEL: test20
; NOSORT: try
; NOSORT:   br_if   0
define void @test20(i1 %arg) personality i8* bitcast (i32 (...)* @__gxx_wasm_personality_v0 to i8*) {
entry:
  br i1 %arg, label %bb0, label %dest

bb0:                                              ; preds = %entry
  invoke void @foo()
          to label %bb1 unwind label %catch.dispatch0

bb1:                                              ; preds = %bb0
  invoke void @bar()
          to label %try.cont unwind label %catch.dispatch1

catch.dispatch0:                                  ; preds = %bb0
  %0 = catchswitch within none [label %catch.start0] unwind to caller

catch.start0:                                     ; preds = %catch.dispatch0
  %1 = catchpad within %0 [i8* null]
  %2 = call i8* @llvm.wasm.get.exception(token %1)
  %3 = call i32 @llvm.wasm.get.ehselector(token %1)
  catchret from %1 to label %try.cont

dest:                                             ; preds = %entry
  ret void

catch.dispatch1:                                  ; preds = %bb1
  %4 = catchswitch within none [label %catch.start1] unwind to caller

catch.start1:                                     ; preds = %catch.dispatch1
  %5 = catchpad within %4 [i8* null]
  %6 = call i8* @llvm.wasm.get.exception(token %5)
  %7 = call i32 @llvm.wasm.get.ehselector(token %5)
  catchret from %5 to label %try.cont

try.cont:                                         ; preds = %catch.start1, %catch.start0, %bb1
  ret void
}

; The similar case with test20, but multiple consecutive delegates are
; generated:
; - Before:
; block
;   br (a)
;   try
;   catch
;   end_try
; end_block
;           <- (a)
;
; - After
; block
;   br (a)
;   try
;     ...
;     try
;       try
;       catch
;       end_try
;             <- (a)
;     delegate
;   delegate
; end_block
;           <- (b) The br destination should be remapped to here
;
; The test was reduced by bugpoint and should not crash in CFGStackify.
define void @test21() personality i8* bitcast (i32 (...)* @__gxx_wasm_personality_v0 to i8*) {
entry:
  br i1 undef, label %if.then, label %if.end12

if.then:                                          ; preds = %entry
  invoke void @__cxa_throw(i8* null, i8* null, i8* null) #1
          to label %unreachable unwind label %catch.dispatch

catch.dispatch:                                   ; preds = %if.then
  %0 = catchswitch within none [label %catch.start] unwind to caller

catch.start:                                      ; preds = %catch.dispatch
  %1 = catchpad within %0 [i8* bitcast (i8** @_ZTIi to i8*)]
  %2 = call i8* @llvm.wasm.get.exception(token %1)
  %3 = call i32 @llvm.wasm.get.ehselector(token %1)
  catchret from %1 to label %catchret.dest

catchret.dest:                                    ; preds = %catch.start
  invoke void @foo()
          to label %invoke.cont unwind label %catch.dispatch4

invoke.cont:                                      ; preds = %catchret.dest
  invoke void @__cxa_throw(i8* null, i8* null, i8* null) #1
          to label %unreachable unwind label %catch.dispatch4

catch.dispatch4:                                  ; preds = %invoke.cont, %catchret.dest
  %4 = catchswitch within none [label %catch.start5] unwind to caller

catch.start5:                                     ; preds = %catch.dispatch4
  %5 = catchpad within %4 [i8* bitcast (i8** @_ZTIi to i8*)]
  %6 = call i8* @llvm.wasm.get.exception(token %5)
  %7 = call i32 @llvm.wasm.get.ehselector(token %5)
  unreachable

if.end12:                                         ; preds = %entry
  invoke void @foo()
          to label %invoke.cont14 unwind label %catch.dispatch16

catch.dispatch16:                                 ; preds = %if.end12
  %8 = catchswitch within none [label %catch.start17] unwind label %ehcleanup

catch.start17:                                    ; preds = %catch.dispatch16
  %9 = catchpad within %8 [i8* bitcast (i8** @_ZTIi to i8*)]
  %10 = call i8* @llvm.wasm.get.exception(token %9)
  %11 = call i32 @llvm.wasm.get.ehselector(token %9)
  br i1 undef, label %catch20, label %rethrow19

catch20:                                          ; preds = %catch.start17
  catchret from %9 to label %catchret.dest22

catchret.dest22:                                  ; preds = %catch20
  br label %try.cont23

rethrow19:                                        ; preds = %catch.start17
  invoke void @llvm.wasm.rethrow() #1 [ "funclet"(token %9) ]
          to label %unreachable unwind label %ehcleanup

try.cont23:                                       ; preds = %invoke.cont14, %catchret.dest22
  invoke void @foo()
          to label %invoke.cont24 unwind label %ehcleanup

invoke.cont24:                                    ; preds = %try.cont23
  ret void

invoke.cont14:                                    ; preds = %if.end12
  br label %try.cont23

ehcleanup:                                        ; preds = %try.cont23, %rethrow19, %catch.dispatch16
  %12 = cleanuppad within none []
  cleanupret from %12 unwind to caller

unreachable:                                      ; preds = %rethrow19, %invoke.cont, %if.then
  unreachable
}

; Regression test for WasmEHFuncInfo's reverse mapping bug. 'UnwindDestToSrc'
; should return a vector and not a single BB, which was incorrect.
; This was reduced by bugpoint and should not crash in CFGStackify.
define void @test22() personality i8* bitcast (i32 (...)* @__gxx_wasm_personality_v0 to i8*) {
entry:
  invoke void @foo()
          to label %invoke.cont unwind label %catch.dispatch

catch.dispatch:                                   ; preds = %entry
  %0 = catchswitch within none [label %catch.start] unwind label %ehcleanup22

catch.start:                                      ; preds = %catch.dispatch
  %1 = catchpad within %0 [i8* bitcast (i8** @_ZTIi to i8*)]
  %2 = call i8* @llvm.wasm.get.exception(token %1)
  %3 = call i32 @llvm.wasm.get.ehselector(token %1)
  invoke void @__cxa_throw(i8* null, i8* null, i8* null) #1 [ "funclet"(token %1) ]
          to label %unreachable unwind label %catch.dispatch2

catch.dispatch2:                                  ; preds = %catch.start
  %4 = catchswitch within %1 [label %catch.start3] unwind label %ehcleanup

catch.start3:                                     ; preds = %catch.dispatch2
  %5 = catchpad within %4 [i8* bitcast (i8** @_ZTIi to i8*)]
  %6 = call i8* @llvm.wasm.get.exception(token %5)
  %7 = call i32 @llvm.wasm.get.ehselector(token %5)
  catchret from %5 to label %try.cont

try.cont:                                         ; preds = %catch.start3
  invoke void @foo() [ "funclet"(token %1) ]
          to label %invoke.cont8 unwind label %ehcleanup

invoke.cont8:                                     ; preds = %try.cont
  invoke void @__cxa_throw(i8* null, i8* null, i8* null) #1 [ "funclet"(token %1) ]
          to label %unreachable unwind label %catch.dispatch11

catch.dispatch11:                                 ; preds = %invoke.cont8
  %8 = catchswitch within %1 [label %catch.start12] unwind label %ehcleanup

catch.start12:                                    ; preds = %catch.dispatch11
  %9 = catchpad within %8 [i8* bitcast (i8** @_ZTIi to i8*)]
  %10 = call i8* @llvm.wasm.get.exception(token %9)
  %11 = call i32 @llvm.wasm.get.ehselector(token %9)
  unreachable

invoke.cont:                                      ; preds = %entry
  unreachable

ehcleanup:                                        ; preds = %catch.dispatch11, %try.cont, %catch.dispatch2
  %12 = cleanuppad within %1 []
  cleanupret from %12 unwind label %ehcleanup22

ehcleanup22:                                      ; preds = %ehcleanup, %catch.dispatch
  %13 = cleanuppad within none []
  cleanupret from %13 unwind to caller

unreachable:                                      ; preds = %invoke.cont8, %catch.start
  unreachable
}

; void test23() {
;   try {
;     try {
;       throw 0;
;     } catch (int) {
;     }
;   } catch (int) {
;   }
; }
;
; Regression test for a WebAssemblyException grouping bug. After catchswitches
; are removed, EH pad catch.start2 is dominated by catch.start, but because
; catch.start2 is the unwind destination of catch.start, it should not be
; included in catch.start's exception. Also, after we take catch.start2's
; exception out of catch.start's exception, we have to take out try.cont8 out of
; catch.start's exception, because it has a predecessor in catch.start2.
define void @test23() personality i8* bitcast (i32 (...)* @__gxx_wasm_personality_v0 to i8*) {
entry:
  %exception = call i8* @__cxa_allocate_exception(i32 4) #0
  %0 = bitcast i8* %exception to i32*
  store i32 0, i32* %0, align 16
  invoke void @__cxa_throw(i8* %exception, i8* bitcast (i8** @_ZTIi to i8*), i8* null) #1
          to label %unreachable unwind label %catch.dispatch

catch.dispatch:                                   ; preds = %entry
  %1 = catchswitch within none [label %catch.start] unwind label %catch.dispatch1

catch.start:                                      ; preds = %catch.dispatch
  %2 = catchpad within %1 [i8* bitcast (i8** @_ZTIi to i8*)]
  %3 = call i8* @llvm.wasm.get.exception(token %2)
  %4 = call i32 @llvm.wasm.get.ehselector(token %2)
  %5 = call i32 @llvm.eh.typeid.for(i8* bitcast (i8** @_ZTIi to i8*)) #0
  %matches = icmp eq i32 %4, %5
  br i1 %matches, label %catch, label %rethrow

catch:                                            ; preds = %catch.start
  %6 = call i8* @__cxa_begin_catch(i8* %3) #0 [ "funclet"(token %2) ]
  %7 = bitcast i8* %6 to i32*
  %8 = load i32, i32* %7, align 4
  call void @__cxa_end_catch() #0 [ "funclet"(token %2) ]
  catchret from %2 to label %catchret.dest

catchret.dest:                                    ; preds = %catch
  br label %try.cont

rethrow:                                          ; preds = %catch.start
  invoke void @llvm.wasm.rethrow() #1 [ "funclet"(token %2) ]
          to label %unreachable unwind label %catch.dispatch1

catch.dispatch1:                                  ; preds = %rethrow, %catch.dispatch
  %9 = catchswitch within none [label %catch.start2] unwind to caller

catch.start2:                                     ; preds = %catch.dispatch1
  %10 = catchpad within %9 [i8* bitcast (i8** @_ZTIi to i8*)]
  %11 = call i8* @llvm.wasm.get.exception(token %10)
  %12 = call i32 @llvm.wasm.get.ehselector(token %10)
  %13 = call i32 @llvm.eh.typeid.for(i8* bitcast (i8** @_ZTIi to i8*)) #0
  %matches3 = icmp eq i32 %12, %13
  br i1 %matches3, label %catch5, label %rethrow4

catch5:                                           ; preds = %catch.start2
  %14 = call i8* @__cxa_begin_catch(i8* %11) #0 [ "funclet"(token %10) ]
  %15 = bitcast i8* %14 to i32*
  %16 = load i32, i32* %15, align 4
  call void @__cxa_end_catch() #0 [ "funclet"(token %10) ]
  catchret from %10 to label %catchret.dest7

catchret.dest7:                                   ; preds = %catch5
  br label %try.cont8

rethrow4:                                         ; preds = %catch.start2
  call void @llvm.wasm.rethrow() #1 [ "funclet"(token %10) ]
  unreachable

try.cont8:                                        ; preds = %try.cont, %catchret.dest7
  ret void

try.cont:                                         ; preds = %catchret.dest
  br label %try.cont8

unreachable:                                      ; preds = %rethrow, %entry
  unreachable
}

; Test for WebAssemblyException grouping. This test is hand-modified to generate
; this structure:
; catch.start dominates catch.start4 and catch.start4 dominates catch.start12,
; so the after dominator-based grouping, we end up with:
; catch.start's exception > catch4.start's exception > catch12.start's exception
; (> here represents subexception relationship)
;
; But the unwind destination chain is catch.start -> catch.start4 ->
; catch.start12. So all these subexception relationship should be deconstructed.
; We have to make sure to take out catch.start4's exception out of catch.start's
; exception first, before taking out catch.start12's exception out of
; catch.start4's exception; otherwise we end up with an incorrect relationship
; of catch.start's exception > catch.start12's exception.
define void @test24() personality i8* bitcast (i32 (...)*
@__gxx_wasm_personality_v0 to i8*) {
entry:
  invoke void @foo()
          to label %invoke.cont unwind label %catch.dispatch

invoke.cont:                                      ; preds = %entry
  invoke void @foo()
          to label %invoke.cont1 unwind label %catch.dispatch

invoke.cont1:                                     ; preds = %invoke.cont
  invoke void @foo()
          to label %try.cont18 unwind label %catch.dispatch

catch.dispatch11:                                 ; preds = %rethrow6, %catch.dispatch3
  %0 = catchswitch within none [label %catch.start12] unwind to caller

catch.start12:                                    ; preds = %catch.dispatch11
  %1 = catchpad within %0 [i8* bitcast (i8** @_ZTIi to i8*)]
  %2 = call i8* @llvm.wasm.get.exception(token %1)
  %3 = call i32 @llvm.wasm.get.ehselector(token %1)
  %4 = call i32 @llvm.eh.typeid.for(i8* bitcast (i8** @_ZTIi to i8*)) #0
  %matches13 = icmp eq i32 %3, %4
  br i1 %matches13, label %catch15, label %rethrow14

catch15:                                          ; preds = %catch.start12
  %5 = call i8* @__cxa_begin_catch(i8* %2) #0 [ "funclet"(token %1) ]
  %6 = bitcast i8* %5 to i32*
  %7 = load i32, i32* %6, align 4
  call void @__cxa_end_catch() #0 [ "funclet"(token %1) ]
  catchret from %1 to label %try.cont18

rethrow14:                                        ; preds = %catch.start12
  call void @llvm.wasm.rethrow() #1 [ "funclet"(token %1) ]
  unreachable

catch.dispatch3:                                  ; preds = %rethrow, %catch.dispatch
  %8 = catchswitch within none [label %catch.start4] unwind label %catch.dispatch11

catch.start4:                                     ; preds = %catch.dispatch3
  %9 = catchpad within %8 [i8* bitcast (i8** @_ZTIi to i8*)]
  %10 = call i8* @llvm.wasm.get.exception(token %9)
  %11 = call i32 @llvm.wasm.get.ehselector(token %9)
  %12 = call i32 @llvm.eh.typeid.for(i8* bitcast (i8** @_ZTIi to i8*)) #0
  %matches5 = icmp eq i32 %11, %12
  br i1 %matches5, label %catch7, label %rethrow6

catch7:                                           ; preds = %catch.start4
  %13 = call i8* @__cxa_begin_catch(i8* %10) #0 [ "funclet"(token %9) ]
  %14 = bitcast i8* %13 to i32*
  %15 = load i32, i32* %14, align 4
  call void @__cxa_end_catch() #0 [ "funclet"(token %9) ]
  catchret from %9 to label %try.cont18

rethrow6:                                         ; preds = %catch.start4
  invoke void @llvm.wasm.rethrow() #1 [ "funclet"(token %9) ]
          to label %unreachable unwind label %catch.dispatch11

catch.dispatch:                                   ; preds = %invoke.cont1, %invoke.cont, %entry
  %16 = catchswitch within none [label %catch.start] unwind label %catch.dispatch3

catch.start:                                      ; preds = %catch.dispatch
  %17 = catchpad within %16 [i8* bitcast (i8** @_ZTIi to i8*)]
  %18 = call i8* @llvm.wasm.get.exception(token %17)
  %19 = call i32 @llvm.wasm.get.ehselector(token %17)
  %20 = call i32 @llvm.eh.typeid.for(i8* bitcast (i8** @_ZTIi to i8*)) #0
  %matches = icmp eq i32 %19, %20
  br i1 %matches, label %catch, label %rethrow

catch:                                            ; preds = %catch.start
  %21 = call i8* @__cxa_begin_catch(i8* %18) #0 [ "funclet"(token %17) ]
  %22 = bitcast i8* %21 to i32*
  %23 = load i32, i32* %22, align 4
  call void @__cxa_end_catch() #0 [ "funclet"(token %17) ]
  catchret from %17 to label %try.cont18

rethrow:                                          ; preds = %catch.start
  invoke void @llvm.wasm.rethrow() #1 [ "funclet"(token %17) ]
          to label %unreachable unwind label %catch.dispatch3

try.cont18:                                       ; preds = %catch, %catch7, %catch15, %invoke.cont1
  ret void

unreachable:                                      ; preds = %rethrow, %rethrow6
  unreachable
}

=======
}

; This tests if invalidated branch destinations after fixing catch unwind
; mismatches are correctly remapped. For example, we have this code and suppose
; we need to wrap this try-catch-end in this code with a try-delegate to fix a
; catch unwind mismatch:
  ; - Before:
; block
;   br (a)
;   try
;   catch
;   end_try
; end_block
;           <- (a)
;
; - After
; block
;   br (a)
;   try
;     try
;     catch
;     end_try
;           <- (a)
;   delegate
; end_block
;           <- (b)
; After adding a try-delegate, the 'br's destination BB, where (a) points,
; becomes invalid because it incorrectly branches into an inner scope. The
; destination should change to the BB where (b) points.

; NOSORT-LABEL: test20
; NOSORT: try
; NOSORT:   br_if   0
define void @test20(i1 %arg) personality i8* bitcast (i32 (...)* @__gxx_wasm_personality_v0 to i8*) {
entry:
  br i1 %arg, label %bb0, label %dest

bb0:                                              ; preds = %entry
  invoke void @foo()
          to label %bb1 unwind label %catch.dispatch0

bb1:                                              ; preds = %bb0
  invoke void @bar()
          to label %try.cont unwind label %catch.dispatch1

catch.dispatch0:                                  ; preds = %bb0
  %0 = catchswitch within none [label %catch.start0] unwind to caller

catch.start0:                                     ; preds = %catch.dispatch0
  %1 = catchpad within %0 [i8* null]
  %2 = call i8* @llvm.wasm.get.exception(token %1)
  %3 = call i32 @llvm.wasm.get.ehselector(token %1)
  catchret from %1 to label %try.cont

dest:                                             ; preds = %entry
  ret void

catch.dispatch1:                                  ; preds = %bb1
  %4 = catchswitch within none [label %catch.start1] unwind to caller

catch.start1:                                     ; preds = %catch.dispatch1
  %5 = catchpad within %4 [i8* null]
  %6 = call i8* @llvm.wasm.get.exception(token %5)
  %7 = call i32 @llvm.wasm.get.ehselector(token %5)
  catchret from %5 to label %try.cont

try.cont:                                         ; preds = %catch.start1, %catch.start0, %bb1
  ret void
}

; The similar case with test20, but multiple consecutive delegates are
; generated:
; - Before:
; block
;   br (a)
;   try
;   catch
;   end_try
; end_block
;           <- (a)
;
; - After
; block
;   br (a)
;   try
;     ...
;     try
;       try
;       catch
;       end_try
;             <- (a)
;     delegate
;   delegate
; end_block
;           <- (b) The br destination should be remapped to here
;
; The test was reduced by bugpoint and should not crash in CFGStackify.
define void @test21() personality i8* bitcast (i32 (...)* @__gxx_wasm_personality_v0 to i8*) {
entry:
  br i1 undef, label %if.then, label %if.end12

if.then:                                          ; preds = %entry
  invoke void @__cxa_throw(i8* null, i8* null, i8* null) #1
          to label %unreachable unwind label %catch.dispatch

catch.dispatch:                                   ; preds = %if.then
  %0 = catchswitch within none [label %catch.start] unwind to caller

catch.start:                                      ; preds = %catch.dispatch
  %1 = catchpad within %0 [i8* bitcast (i8** @_ZTIi to i8*)]
  %2 = call i8* @llvm.wasm.get.exception(token %1)
  %3 = call i32 @llvm.wasm.get.ehselector(token %1)
  catchret from %1 to label %catchret.dest

catchret.dest:                                    ; preds = %catch.start
  invoke void @foo()
          to label %invoke.cont unwind label %catch.dispatch4

invoke.cont:                                      ; preds = %catchret.dest
  invoke void @__cxa_throw(i8* null, i8* null, i8* null) #1
          to label %unreachable unwind label %catch.dispatch4

catch.dispatch4:                                  ; preds = %invoke.cont, %catchret.dest
  %4 = catchswitch within none [label %catch.start5] unwind to caller

catch.start5:                                     ; preds = %catch.dispatch4
  %5 = catchpad within %4 [i8* bitcast (i8** @_ZTIi to i8*)]
  %6 = call i8* @llvm.wasm.get.exception(token %5)
  %7 = call i32 @llvm.wasm.get.ehselector(token %5)
  unreachable

if.end12:                                         ; preds = %entry
  invoke void @foo()
          to label %invoke.cont14 unwind label %catch.dispatch16

catch.dispatch16:                                 ; preds = %if.end12
  %8 = catchswitch within none [label %catch.start17] unwind label %ehcleanup

catch.start17:                                    ; preds = %catch.dispatch16
  %9 = catchpad within %8 [i8* bitcast (i8** @_ZTIi to i8*)]
  %10 = call i8* @llvm.wasm.get.exception(token %9)
  %11 = call i32 @llvm.wasm.get.ehselector(token %9)
  br i1 undef, label %catch20, label %rethrow19

catch20:                                          ; preds = %catch.start17
  catchret from %9 to label %catchret.dest22

catchret.dest22:                                  ; preds = %catch20
  br label %try.cont23

rethrow19:                                        ; preds = %catch.start17
  invoke void @llvm.wasm.rethrow() #1 [ "funclet"(token %9) ]
          to label %unreachable unwind label %ehcleanup

try.cont23:                                       ; preds = %invoke.cont14, %catchret.dest22
  invoke void @foo()
          to label %invoke.cont24 unwind label %ehcleanup

invoke.cont24:                                    ; preds = %try.cont23
  ret void

invoke.cont14:                                    ; preds = %if.end12
  br label %try.cont23

ehcleanup:                                        ; preds = %try.cont23, %rethrow19, %catch.dispatch16
  %12 = cleanuppad within none []
  cleanupret from %12 unwind to caller

unreachable:                                      ; preds = %rethrow19, %invoke.cont, %if.then
  unreachable
}

; Regression test for WasmEHFuncInfo's reverse mapping bug. 'UnwindDestToSrc'
; should return a vector and not a single BB, which was incorrect.
; This was reduced by bugpoint and should not crash in CFGStackify.
define void @test22() personality i8* bitcast (i32 (...)* @__gxx_wasm_personality_v0 to i8*) {
entry:
  invoke void @foo()
          to label %invoke.cont unwind label %catch.dispatch

catch.dispatch:                                   ; preds = %entry
  %0 = catchswitch within none [label %catch.start] unwind label %ehcleanup22

catch.start:                                      ; preds = %catch.dispatch
  %1 = catchpad within %0 [i8* bitcast (i8** @_ZTIi to i8*)]
  %2 = call i8* @llvm.wasm.get.exception(token %1)
  %3 = call i32 @llvm.wasm.get.ehselector(token %1)
  invoke void @__cxa_throw(i8* null, i8* null, i8* null) #1 [ "funclet"(token %1) ]
          to label %unreachable unwind label %catch.dispatch2

catch.dispatch2:                                  ; preds = %catch.start
  %4 = catchswitch within %1 [label %catch.start3] unwind label %ehcleanup

catch.start3:                                     ; preds = %catch.dispatch2
  %5 = catchpad within %4 [i8* bitcast (i8** @_ZTIi to i8*)]
  %6 = call i8* @llvm.wasm.get.exception(token %5)
  %7 = call i32 @llvm.wasm.get.ehselector(token %5)
  catchret from %5 to label %try.cont

try.cont:                                         ; preds = %catch.start3
  invoke void @foo() [ "funclet"(token %1) ]
          to label %invoke.cont8 unwind label %ehcleanup

invoke.cont8:                                     ; preds = %try.cont
  invoke void @__cxa_throw(i8* null, i8* null, i8* null) #1 [ "funclet"(token %1) ]
          to label %unreachable unwind label %catch.dispatch11

catch.dispatch11:                                 ; preds = %invoke.cont8
  %8 = catchswitch within %1 [label %catch.start12] unwind label %ehcleanup

catch.start12:                                    ; preds = %catch.dispatch11
  %9 = catchpad within %8 [i8* bitcast (i8** @_ZTIi to i8*)]
  %10 = call i8* @llvm.wasm.get.exception(token %9)
  %11 = call i32 @llvm.wasm.get.ehselector(token %9)
  unreachable

invoke.cont:                                      ; preds = %entry
  unreachable

ehcleanup:                                        ; preds = %catch.dispatch11, %try.cont, %catch.dispatch2
  %12 = cleanuppad within %1 []
  cleanupret from %12 unwind label %ehcleanup22

ehcleanup22:                                      ; preds = %ehcleanup, %catch.dispatch
  %13 = cleanuppad within none []
  cleanupret from %13 unwind to caller

unreachable:                                      ; preds = %invoke.cont8, %catch.start
  unreachable
}

; void test23() {
;   try {
;     try {
;       throw 0;
;     } catch (int) {
;     }
;   } catch (int) {
;   }
; }
;
; Regression test for a WebAssemblyException grouping bug. After catchswitches
; are removed, EH pad catch.start2 is dominated by catch.start, but because
; catch.start2 is the unwind destination of catch.start, it should not be
; included in catch.start's exception. Also, after we take catch.start2's
; exception out of catch.start's exception, we have to take out try.cont8 out of
; catch.start's exception, because it has a predecessor in catch.start2.
define void @test23() personality i8* bitcast (i32 (...)* @__gxx_wasm_personality_v0 to i8*) {
entry:
  %exception = call i8* @__cxa_allocate_exception(i32 4) #0
  %0 = bitcast i8* %exception to i32*
  store i32 0, i32* %0, align 16
  invoke void @__cxa_throw(i8* %exception, i8* bitcast (i8** @_ZTIi to i8*), i8* null) #1
          to label %unreachable unwind label %catch.dispatch

catch.dispatch:                                   ; preds = %entry
  %1 = catchswitch within none [label %catch.start] unwind label %catch.dispatch1

catch.start:                                      ; preds = %catch.dispatch
  %2 = catchpad within %1 [i8* bitcast (i8** @_ZTIi to i8*)]
  %3 = call i8* @llvm.wasm.get.exception(token %2)
  %4 = call i32 @llvm.wasm.get.ehselector(token %2)
  %5 = call i32 @llvm.eh.typeid.for(i8* bitcast (i8** @_ZTIi to i8*)) #0
  %matches = icmp eq i32 %4, %5
  br i1 %matches, label %catch, label %rethrow

catch:                                            ; preds = %catch.start
  %6 = call i8* @__cxa_begin_catch(i8* %3) #0 [ "funclet"(token %2) ]
  %7 = bitcast i8* %6 to i32*
  %8 = load i32, i32* %7, align 4
  call void @__cxa_end_catch() #0 [ "funclet"(token %2) ]
  catchret from %2 to label %catchret.dest

catchret.dest:                                    ; preds = %catch
  br label %try.cont

rethrow:                                          ; preds = %catch.start
  invoke void @llvm.wasm.rethrow() #1 [ "funclet"(token %2) ]
          to label %unreachable unwind label %catch.dispatch1

catch.dispatch1:                                  ; preds = %rethrow, %catch.dispatch
  %9 = catchswitch within none [label %catch.start2] unwind to caller

catch.start2:                                     ; preds = %catch.dispatch1
  %10 = catchpad within %9 [i8* bitcast (i8** @_ZTIi to i8*)]
  %11 = call i8* @llvm.wasm.get.exception(token %10)
  %12 = call i32 @llvm.wasm.get.ehselector(token %10)
  %13 = call i32 @llvm.eh.typeid.for(i8* bitcast (i8** @_ZTIi to i8*)) #0
  %matches3 = icmp eq i32 %12, %13
  br i1 %matches3, label %catch5, label %rethrow4

catch5:                                           ; preds = %catch.start2
  %14 = call i8* @__cxa_begin_catch(i8* %11) #0 [ "funclet"(token %10) ]
  %15 = bitcast i8* %14 to i32*
  %16 = load i32, i32* %15, align 4
  call void @__cxa_end_catch() #0 [ "funclet"(token %10) ]
  catchret from %10 to label %catchret.dest7

catchret.dest7:                                   ; preds = %catch5
  br label %try.cont8

rethrow4:                                         ; preds = %catch.start2
  call void @llvm.wasm.rethrow() #1 [ "funclet"(token %10) ]
  unreachable

try.cont8:                                        ; preds = %try.cont, %catchret.dest7
  ret void

try.cont:                                         ; preds = %catchret.dest
  br label %try.cont8

unreachable:                                      ; preds = %rethrow, %entry
  unreachable
}

; Test for WebAssemblyException grouping. This test is hand-modified to generate
; this structure:
; catch.start dominates catch.start4 and catch.start4 dominates catch.start12,
; so the after dominator-based grouping, we end up with:
; catch.start's exception > catch4.start's exception > catch12.start's exception
; (> here represents subexception relationship)
;
; But the unwind destination chain is catch.start -> catch.start4 ->
; catch.start12. So all these subexception relationship should be deconstructed.
; We have to make sure to take out catch.start4's exception out of catch.start's
; exception first, before taking out catch.start12's exception out of
; catch.start4's exception; otherwise we end up with an incorrect relationship
; of catch.start's exception > catch.start12's exception.
define void @test24() personality i8* bitcast (i32 (...)*
@__gxx_wasm_personality_v0 to i8*) {
entry:
  invoke void @foo()
          to label %invoke.cont unwind label %catch.dispatch

invoke.cont:                                      ; preds = %entry
  invoke void @foo()
          to label %invoke.cont1 unwind label %catch.dispatch

invoke.cont1:                                     ; preds = %invoke.cont
  invoke void @foo()
          to label %try.cont18 unwind label %catch.dispatch

catch.dispatch11:                                 ; preds = %rethrow6, %catch.dispatch3
  %0 = catchswitch within none [label %catch.start12] unwind to caller

catch.start12:                                    ; preds = %catch.dispatch11
  %1 = catchpad within %0 [i8* bitcast (i8** @_ZTIi to i8*)]
  %2 = call i8* @llvm.wasm.get.exception(token %1)
  %3 = call i32 @llvm.wasm.get.ehselector(token %1)
  %4 = call i32 @llvm.eh.typeid.for(i8* bitcast (i8** @_ZTIi to i8*)) #0
  %matches13 = icmp eq i32 %3, %4
  br i1 %matches13, label %catch15, label %rethrow14

catch15:                                          ; preds = %catch.start12
  %5 = call i8* @__cxa_begin_catch(i8* %2) #0 [ "funclet"(token %1) ]
  %6 = bitcast i8* %5 to i32*
  %7 = load i32, i32* %6, align 4
  call void @__cxa_end_catch() #0 [ "funclet"(token %1) ]
  catchret from %1 to label %try.cont18

rethrow14:                                        ; preds = %catch.start12
  call void @llvm.wasm.rethrow() #1 [ "funclet"(token %1) ]
  unreachable

catch.dispatch3:                                  ; preds = %rethrow, %catch.dispatch
  %8 = catchswitch within none [label %catch.start4] unwind label %catch.dispatch11

catch.start4:                                     ; preds = %catch.dispatch3
  %9 = catchpad within %8 [i8* bitcast (i8** @_ZTIi to i8*)]
  %10 = call i8* @llvm.wasm.get.exception(token %9)
  %11 = call i32 @llvm.wasm.get.ehselector(token %9)
  %12 = call i32 @llvm.eh.typeid.for(i8* bitcast (i8** @_ZTIi to i8*)) #0
  %matches5 = icmp eq i32 %11, %12
  br i1 %matches5, label %catch7, label %rethrow6

catch7:                                           ; preds = %catch.start4
  %13 = call i8* @__cxa_begin_catch(i8* %10) #0 [ "funclet"(token %9) ]
  %14 = bitcast i8* %13 to i32*
  %15 = load i32, i32* %14, align 4
  call void @__cxa_end_catch() #0 [ "funclet"(token %9) ]
  catchret from %9 to label %try.cont18

rethrow6:                                         ; preds = %catch.start4
  invoke void @llvm.wasm.rethrow() #1 [ "funclet"(token %9) ]
          to label %unreachable unwind label %catch.dispatch11

catch.dispatch:                                   ; preds = %invoke.cont1, %invoke.cont, %entry
  %16 = catchswitch within none [label %catch.start] unwind label %catch.dispatch3

catch.start:                                      ; preds = %catch.dispatch
  %17 = catchpad within %16 [i8* bitcast (i8** @_ZTIi to i8*)]
  %18 = call i8* @llvm.wasm.get.exception(token %17)
  %19 = call i32 @llvm.wasm.get.ehselector(token %17)
  %20 = call i32 @llvm.eh.typeid.for(i8* bitcast (i8** @_ZTIi to i8*)) #0
  %matches = icmp eq i32 %19, %20
  br i1 %matches, label %catch, label %rethrow

catch:                                            ; preds = %catch.start
  %21 = call i8* @__cxa_begin_catch(i8* %18) #0 [ "funclet"(token %17) ]
  %22 = bitcast i8* %21 to i32*
  %23 = load i32, i32* %22, align 4
  call void @__cxa_end_catch() #0 [ "funclet"(token %17) ]
  catchret from %17 to label %try.cont18

rethrow:                                          ; preds = %catch.start
  invoke void @llvm.wasm.rethrow() #1 [ "funclet"(token %17) ]
          to label %unreachable unwind label %catch.dispatch3

try.cont18:                                       ; preds = %catch, %catch7, %catch15, %invoke.cont1
  ret void

unreachable:                                      ; preds = %rethrow, %rethrow6
  unreachable
}

>>>>>>> 2ab1d525
; void test25() {
;   try {
;     try {
;       throw 0;
;     } catch (int) { // (a)
;     }
;   } catch (int) {   // (b)
;   }
;   try {
;     foo();
;   } catch (int) {   // (c)
;   }
; }
;
; Regression test for an ExceptionInfo grouping bug. Because the first (inner)
; try always throws, both EH pads (b) (catch.start2) and (c) (catch.start10) are
; dominated by EH pad (a) (catch.start), even though they are not semantically
; contained in (a)'s exception. Because (a)'s unwind destination is (b), (b)'s
; exception is taken out of (a)'s. But because (c) is reachable from (b), we
; should make sure to take out (c)'s exception out of (a)'s exception too.
define void @test25() personality i8* bitcast (i32 (...)* @__gxx_wasm_personality_v0 to i8*) {
entry:
  %exception = call i8* @__cxa_allocate_exception(i32 4) #1
  %0 = bitcast i8* %exception to i32*
  store i32 0, i32* %0, align 16
  invoke void @__cxa_throw(i8* %exception, i8* bitcast (i8** @_ZTIi to i8*), i8* null) #3
          to label %unreachable unwind label %catch.dispatch

catch.dispatch:                                   ; preds = %entry
  %1 = catchswitch within none [label %catch.start] unwind label %catch.dispatch1

catch.start:                                      ; preds = %catch.dispatch
  %2 = catchpad within %1 [i8* bitcast (i8** @_ZTIi to i8*)]
  %3 = call i8* @llvm.wasm.get.exception(token %2)
  %4 = call i32 @llvm.wasm.get.ehselector(token %2)
  %5 = call i32 @llvm.eh.typeid.for(i8* bitcast (i8** @_ZTIi to i8*)) #1
  %matches = icmp eq i32 %4, %5
  br i1 %matches, label %catch, label %rethrow

catch:                                            ; preds = %catch.start
  %6 = call i8* @__cxa_begin_catch(i8* %3) #1 [ "funclet"(token %2) ]
  %7 = bitcast i8* %6 to i32*
  %8 = load i32, i32* %7, align 4
  call void @__cxa_end_catch() #1 [ "funclet"(token %2) ]
  catchret from %2 to label %try.cont8

rethrow:                                          ; preds = %catch.start
  invoke void @llvm.wasm.rethrow() #3 [ "funclet"(token %2) ]
          to label %unreachable unwind label %catch.dispatch1

catch.dispatch1:                                  ; preds = %rethrow, %catch.dispatch
  %9 = catchswitch within none [label %catch.start2] unwind to caller

catch.start2:                                     ; preds = %catch.dispatch1
  %10 = catchpad within %9 [i8* bitcast (i8** @_ZTIi to i8*)]
  %11 = call i8* @llvm.wasm.get.exception(token %10)
  %12 = call i32 @llvm.wasm.get.ehselector(token %10)
  %13 = call i32 @llvm.eh.typeid.for(i8* bitcast (i8** @_ZTIi to i8*)) #1
  %matches3 = icmp eq i32 %12, %13
  br i1 %matches3, label %catch5, label %rethrow4

catch5:                                           ; preds = %catch.start2
  %14 = call i8* @__cxa_begin_catch(i8* %11) #1 [ "funclet"(token %10) ]
  %15 = bitcast i8* %14 to i32*
  %16 = load i32, i32* %15, align 4
  call void @__cxa_end_catch() #1 [ "funclet"(token %10) ]
  catchret from %10 to label %try.cont8

rethrow4:                                         ; preds = %catch.start2
  call void @llvm.wasm.rethrow() #3 [ "funclet"(token %10) ]
  unreachable

try.cont8:                                        ; preds = %catch, %catch5
  invoke void @foo()
          to label %try.cont16 unwind label %catch.dispatch9

catch.dispatch9:                                  ; preds = %try.cont8
  %17 = catchswitch within none [label %catch.start10] unwind to caller

catch.start10:                                    ; preds = %catch.dispatch9
  %18 = catchpad within %17 [i8* bitcast (i8** @_ZTIi to i8*)]
  %19 = call i8* @llvm.wasm.get.exception(token %18)
  %20 = call i32 @llvm.wasm.get.ehselector(token %18)
  %21 = call i32 @llvm.eh.typeid.for(i8* bitcast (i8** @_ZTIi to i8*)) #1
  %matches11 = icmp eq i32 %20, %21
  br i1 %matches11, label %catch13, label %rethrow12

catch13:                                          ; preds = %catch.start10
  %22 = call i8* @__cxa_begin_catch(i8* %19) #1 [ "funclet"(token %18) ]
  %23 = bitcast i8* %22 to i32*
  %24 = load i32, i32* %23, align 4
  call void @__cxa_end_catch() #1 [ "funclet"(token %18) ]
  catchret from %18 to label %try.cont16

rethrow12:                                        ; preds = %catch.start10
  call void @llvm.wasm.rethrow() #3 [ "funclet"(token %18) ]
  unreachable

try.cont16:                                       ; preds = %try.cont8, %catch13
  ret void

unreachable:                                      ; preds = %rethrow, %entry
  unreachable
}

; Check if the unwind destination mismatch stats are correct
; NOSORT: 23 wasm-cfg-stackify    - Number of call unwind mismatches found
; NOSORT:  4 wasm-cfg-stackify    - Number of catch unwind mismatches found

declare void @foo()
declare void @bar()
declare i32 @baz()
declare i32 @qux(i32)
declare void @quux(i32)
declare void @fun(i32)
; Function Attrs: nounwind
declare void @nothrow(i32) #0
; Function Attrs: nounwind
declare i32 @nothrow_i32() #0

; Function Attrs: nounwind
declare %class.Object* @_ZN6ObjectD2Ev(%class.Object* returned) #0
@_ZTI7MyClass = external constant { i8*, i8* }, align 4
; Function Attrs: nounwind
declare %class.MyClass* @_ZN7MyClassD2Ev(%class.MyClass* returned) #0
; Function Attrs: nounwind
declare %class.MyClass* @_ZN7MyClassC2ERKS_(%class.MyClass* returned, %class.MyClass* dereferenceable(4)) #0

declare i32 @__gxx_wasm_personality_v0(...)
; Function Attrs: nounwind
declare i8* @llvm.wasm.get.exception(token) #0
; Function Attrs: nounwind
declare i32 @llvm.wasm.get.ehselector(token) #0
declare i8* @__cxa_allocate_exception(i32) #0
declare void @__cxa_throw(i8*, i8*, i8*)
; Function Attrs: noreturn
declare void @llvm.wasm.rethrow() #1
; Function Attrs: nounwind
declare i32 @llvm.eh.typeid.for(i8*) #0

declare i8* @__cxa_begin_catch(i8*)
declare void @__cxa_end_catch()
declare i8* @__cxa_get_exception_ptr(i8*)
declare void @_ZSt9terminatev()
; Function Attrs: nounwind
declare void @llvm.memcpy.p0i8.p0i8.i32(i8* noalias nocapture writeonly, i8* noalias nocapture readonly, i32, i1 immarg) #0
; Function Attrs: nounwind
declare void @llvm.memmove.p0i8.p0i8.i32(i8* nocapture, i8* nocapture readonly, i32, i1 immarg) #0
; Function Attrs: nounwind
declare void @llvm.memset.p0i8.i32(i8* nocapture writeonly, i8, i32, i1 immarg) #0

attributes #0 = { nounwind }
attributes #1 = { noreturn }<|MERGE_RESOLUTION|>--- conflicted
+++ resolved
@@ -1,20 +1,10 @@
 ; REQUIRES: asserts
-<<<<<<< HEAD
-; RUN: llc < %s -disable-wasm-fallthrough-return-opt -wasm-disable-explicit-locals -wasm-keep-registers -disable-block-placement -verify-machineinstrs -fast-isel=false -machine-sink-split-probability-threshold=0 -cgp-freq-ratio-to-skip-merge=1000 -exception-model=wasm -mattr=+exception-handling | FileCheck %s
-; RUN: llc < %s -disable-wasm-fallthrough-return-opt -disable-block-placement -verify-machineinstrs -fast-isel=false -machine-sink-split-probability-threshold=0 -cgp-freq-ratio-to-skip-merge=1000 -exception-model=wasm -mattr=+exception-handling
-; RUN: llc < %s -O0 -disable-wasm-fallthrough-return-opt -wasm-disable-explicit-locals -wasm-keep-registers -verify-machineinstrs -exception-model=wasm -mattr=+exception-handling | FileCheck %s --check-prefix=NOOPT
-; RUN: llc < %s -disable-wasm-fallthrough-return-opt -wasm-disable-explicit-locals -wasm-keep-registers -disable-block-placement -verify-machineinstrs -fast-isel=false -machine-sink-split-probability-threshold=0 -cgp-freq-ratio-to-skip-merge=1000 -exception-model=wasm -mattr=+exception-handling -wasm-disable-ehpad-sort -stats 2>&1 | FileCheck %s --check-prefix=NOSORT
-; RUN: llc < %s -disable-wasm-fallthrough-return-opt -disable-block-placement -verify-machineinstrs -fast-isel=false -machine-sink-split-probability-threshold=0 -cgp-freq-ratio-to-skip-merge=1000 -exception-model=wasm -mattr=+exception-handling -wasm-disable-ehpad-sort | FileCheck %s --check-prefix=NOSORT-LOCALS
-
-target datalayout = "e-m:e-p:32:32-i64:64-n32:64-S128"
-=======
 ; RUN: llc < %s -disable-wasm-fallthrough-return-opt -wasm-disable-explicit-locals -wasm-keep-registers -disable-block-placement -verify-machineinstrs -fast-isel=false -machine-sink-split-probability-threshold=0 -cgp-freq-ratio-to-skip-merge=1000 -wasm-enable-eh -exception-model=wasm -mattr=+exception-handling | FileCheck %s
 ; RUN: llc < %s -disable-wasm-fallthrough-return-opt -disable-block-placement -verify-machineinstrs -fast-isel=false -machine-sink-split-probability-threshold=0 -cgp-freq-ratio-to-skip-merge=1000 -wasm-enable-eh -exception-model=wasm -mattr=+exception-handling
 ; RUN: llc < %s -O0 -disable-wasm-fallthrough-return-opt -wasm-disable-explicit-locals -wasm-keep-registers -verify-machineinstrs -wasm-enable-eh -exception-model=wasm -mattr=+exception-handling | FileCheck %s --check-prefix=NOOPT
 ; RUN: llc < %s -disable-wasm-fallthrough-return-opt -wasm-disable-explicit-locals -wasm-keep-registers -disable-block-placement -verify-machineinstrs -fast-isel=false -machine-sink-split-probability-threshold=0 -cgp-freq-ratio-to-skip-merge=1000 -wasm-enable-eh -exception-model=wasm -mattr=+exception-handling -wasm-disable-ehpad-sort -stats 2>&1 | FileCheck %s --check-prefix=NOSORT
 ; RUN: llc < %s -disable-wasm-fallthrough-return-opt -disable-block-placement -verify-machineinstrs -fast-isel=false -machine-sink-split-probability-threshold=0 -cgp-freq-ratio-to-skip-merge=1000 -wasm-enable-eh -exception-model=wasm -mattr=+exception-handling -wasm-disable-ehpad-sort | FileCheck %s --check-prefix=NOSORT-LOCALS
 
->>>>>>> 2ab1d525
 target triple = "wasm32-unknown-unknown"
 
 @_ZTIi = external constant i8*
@@ -1131,7 +1121,6 @@
 
 invoke.cont:                                      ; preds = %entry
   unreachable
-<<<<<<< HEAD
 }
 
 ; This tests if invalidated branch destinations after fixing catch unwind
@@ -1547,423 +1536,6 @@
   unreachable
 }
 
-=======
-}
-
-; This tests if invalidated branch destinations after fixing catch unwind
-; mismatches are correctly remapped. For example, we have this code and suppose
-; we need to wrap this try-catch-end in this code with a try-delegate to fix a
-; catch unwind mismatch:
-  ; - Before:
-; block
-;   br (a)
-;   try
-;   catch
-;   end_try
-; end_block
-;           <- (a)
-;
-; - After
-; block
-;   br (a)
-;   try
-;     try
-;     catch
-;     end_try
-;           <- (a)
-;   delegate
-; end_block
-;           <- (b)
-; After adding a try-delegate, the 'br's destination BB, where (a) points,
-; becomes invalid because it incorrectly branches into an inner scope. The
-; destination should change to the BB where (b) points.
-
-; NOSORT-LABEL: test20
-; NOSORT: try
-; NOSORT:   br_if   0
-define void @test20(i1 %arg) personality i8* bitcast (i32 (...)* @__gxx_wasm_personality_v0 to i8*) {
-entry:
-  br i1 %arg, label %bb0, label %dest
-
-bb0:                                              ; preds = %entry
-  invoke void @foo()
-          to label %bb1 unwind label %catch.dispatch0
-
-bb1:                                              ; preds = %bb0
-  invoke void @bar()
-          to label %try.cont unwind label %catch.dispatch1
-
-catch.dispatch0:                                  ; preds = %bb0
-  %0 = catchswitch within none [label %catch.start0] unwind to caller
-
-catch.start0:                                     ; preds = %catch.dispatch0
-  %1 = catchpad within %0 [i8* null]
-  %2 = call i8* @llvm.wasm.get.exception(token %1)
-  %3 = call i32 @llvm.wasm.get.ehselector(token %1)
-  catchret from %1 to label %try.cont
-
-dest:                                             ; preds = %entry
-  ret void
-
-catch.dispatch1:                                  ; preds = %bb1
-  %4 = catchswitch within none [label %catch.start1] unwind to caller
-
-catch.start1:                                     ; preds = %catch.dispatch1
-  %5 = catchpad within %4 [i8* null]
-  %6 = call i8* @llvm.wasm.get.exception(token %5)
-  %7 = call i32 @llvm.wasm.get.ehselector(token %5)
-  catchret from %5 to label %try.cont
-
-try.cont:                                         ; preds = %catch.start1, %catch.start0, %bb1
-  ret void
-}
-
-; The similar case with test20, but multiple consecutive delegates are
-; generated:
-; - Before:
-; block
-;   br (a)
-;   try
-;   catch
-;   end_try
-; end_block
-;           <- (a)
-;
-; - After
-; block
-;   br (a)
-;   try
-;     ...
-;     try
-;       try
-;       catch
-;       end_try
-;             <- (a)
-;     delegate
-;   delegate
-; end_block
-;           <- (b) The br destination should be remapped to here
-;
-; The test was reduced by bugpoint and should not crash in CFGStackify.
-define void @test21() personality i8* bitcast (i32 (...)* @__gxx_wasm_personality_v0 to i8*) {
-entry:
-  br i1 undef, label %if.then, label %if.end12
-
-if.then:                                          ; preds = %entry
-  invoke void @__cxa_throw(i8* null, i8* null, i8* null) #1
-          to label %unreachable unwind label %catch.dispatch
-
-catch.dispatch:                                   ; preds = %if.then
-  %0 = catchswitch within none [label %catch.start] unwind to caller
-
-catch.start:                                      ; preds = %catch.dispatch
-  %1 = catchpad within %0 [i8* bitcast (i8** @_ZTIi to i8*)]
-  %2 = call i8* @llvm.wasm.get.exception(token %1)
-  %3 = call i32 @llvm.wasm.get.ehselector(token %1)
-  catchret from %1 to label %catchret.dest
-
-catchret.dest:                                    ; preds = %catch.start
-  invoke void @foo()
-          to label %invoke.cont unwind label %catch.dispatch4
-
-invoke.cont:                                      ; preds = %catchret.dest
-  invoke void @__cxa_throw(i8* null, i8* null, i8* null) #1
-          to label %unreachable unwind label %catch.dispatch4
-
-catch.dispatch4:                                  ; preds = %invoke.cont, %catchret.dest
-  %4 = catchswitch within none [label %catch.start5] unwind to caller
-
-catch.start5:                                     ; preds = %catch.dispatch4
-  %5 = catchpad within %4 [i8* bitcast (i8** @_ZTIi to i8*)]
-  %6 = call i8* @llvm.wasm.get.exception(token %5)
-  %7 = call i32 @llvm.wasm.get.ehselector(token %5)
-  unreachable
-
-if.end12:                                         ; preds = %entry
-  invoke void @foo()
-          to label %invoke.cont14 unwind label %catch.dispatch16
-
-catch.dispatch16:                                 ; preds = %if.end12
-  %8 = catchswitch within none [label %catch.start17] unwind label %ehcleanup
-
-catch.start17:                                    ; preds = %catch.dispatch16
-  %9 = catchpad within %8 [i8* bitcast (i8** @_ZTIi to i8*)]
-  %10 = call i8* @llvm.wasm.get.exception(token %9)
-  %11 = call i32 @llvm.wasm.get.ehselector(token %9)
-  br i1 undef, label %catch20, label %rethrow19
-
-catch20:                                          ; preds = %catch.start17
-  catchret from %9 to label %catchret.dest22
-
-catchret.dest22:                                  ; preds = %catch20
-  br label %try.cont23
-
-rethrow19:                                        ; preds = %catch.start17
-  invoke void @llvm.wasm.rethrow() #1 [ "funclet"(token %9) ]
-          to label %unreachable unwind label %ehcleanup
-
-try.cont23:                                       ; preds = %invoke.cont14, %catchret.dest22
-  invoke void @foo()
-          to label %invoke.cont24 unwind label %ehcleanup
-
-invoke.cont24:                                    ; preds = %try.cont23
-  ret void
-
-invoke.cont14:                                    ; preds = %if.end12
-  br label %try.cont23
-
-ehcleanup:                                        ; preds = %try.cont23, %rethrow19, %catch.dispatch16
-  %12 = cleanuppad within none []
-  cleanupret from %12 unwind to caller
-
-unreachable:                                      ; preds = %rethrow19, %invoke.cont, %if.then
-  unreachable
-}
-
-; Regression test for WasmEHFuncInfo's reverse mapping bug. 'UnwindDestToSrc'
-; should return a vector and not a single BB, which was incorrect.
-; This was reduced by bugpoint and should not crash in CFGStackify.
-define void @test22() personality i8* bitcast (i32 (...)* @__gxx_wasm_personality_v0 to i8*) {
-entry:
-  invoke void @foo()
-          to label %invoke.cont unwind label %catch.dispatch
-
-catch.dispatch:                                   ; preds = %entry
-  %0 = catchswitch within none [label %catch.start] unwind label %ehcleanup22
-
-catch.start:                                      ; preds = %catch.dispatch
-  %1 = catchpad within %0 [i8* bitcast (i8** @_ZTIi to i8*)]
-  %2 = call i8* @llvm.wasm.get.exception(token %1)
-  %3 = call i32 @llvm.wasm.get.ehselector(token %1)
-  invoke void @__cxa_throw(i8* null, i8* null, i8* null) #1 [ "funclet"(token %1) ]
-          to label %unreachable unwind label %catch.dispatch2
-
-catch.dispatch2:                                  ; preds = %catch.start
-  %4 = catchswitch within %1 [label %catch.start3] unwind label %ehcleanup
-
-catch.start3:                                     ; preds = %catch.dispatch2
-  %5 = catchpad within %4 [i8* bitcast (i8** @_ZTIi to i8*)]
-  %6 = call i8* @llvm.wasm.get.exception(token %5)
-  %7 = call i32 @llvm.wasm.get.ehselector(token %5)
-  catchret from %5 to label %try.cont
-
-try.cont:                                         ; preds = %catch.start3
-  invoke void @foo() [ "funclet"(token %1) ]
-          to label %invoke.cont8 unwind label %ehcleanup
-
-invoke.cont8:                                     ; preds = %try.cont
-  invoke void @__cxa_throw(i8* null, i8* null, i8* null) #1 [ "funclet"(token %1) ]
-          to label %unreachable unwind label %catch.dispatch11
-
-catch.dispatch11:                                 ; preds = %invoke.cont8
-  %8 = catchswitch within %1 [label %catch.start12] unwind label %ehcleanup
-
-catch.start12:                                    ; preds = %catch.dispatch11
-  %9 = catchpad within %8 [i8* bitcast (i8** @_ZTIi to i8*)]
-  %10 = call i8* @llvm.wasm.get.exception(token %9)
-  %11 = call i32 @llvm.wasm.get.ehselector(token %9)
-  unreachable
-
-invoke.cont:                                      ; preds = %entry
-  unreachable
-
-ehcleanup:                                        ; preds = %catch.dispatch11, %try.cont, %catch.dispatch2
-  %12 = cleanuppad within %1 []
-  cleanupret from %12 unwind label %ehcleanup22
-
-ehcleanup22:                                      ; preds = %ehcleanup, %catch.dispatch
-  %13 = cleanuppad within none []
-  cleanupret from %13 unwind to caller
-
-unreachable:                                      ; preds = %invoke.cont8, %catch.start
-  unreachable
-}
-
-; void test23() {
-;   try {
-;     try {
-;       throw 0;
-;     } catch (int) {
-;     }
-;   } catch (int) {
-;   }
-; }
-;
-; Regression test for a WebAssemblyException grouping bug. After catchswitches
-; are removed, EH pad catch.start2 is dominated by catch.start, but because
-; catch.start2 is the unwind destination of catch.start, it should not be
-; included in catch.start's exception. Also, after we take catch.start2's
-; exception out of catch.start's exception, we have to take out try.cont8 out of
-; catch.start's exception, because it has a predecessor in catch.start2.
-define void @test23() personality i8* bitcast (i32 (...)* @__gxx_wasm_personality_v0 to i8*) {
-entry:
-  %exception = call i8* @__cxa_allocate_exception(i32 4) #0
-  %0 = bitcast i8* %exception to i32*
-  store i32 0, i32* %0, align 16
-  invoke void @__cxa_throw(i8* %exception, i8* bitcast (i8** @_ZTIi to i8*), i8* null) #1
-          to label %unreachable unwind label %catch.dispatch
-
-catch.dispatch:                                   ; preds = %entry
-  %1 = catchswitch within none [label %catch.start] unwind label %catch.dispatch1
-
-catch.start:                                      ; preds = %catch.dispatch
-  %2 = catchpad within %1 [i8* bitcast (i8** @_ZTIi to i8*)]
-  %3 = call i8* @llvm.wasm.get.exception(token %2)
-  %4 = call i32 @llvm.wasm.get.ehselector(token %2)
-  %5 = call i32 @llvm.eh.typeid.for(i8* bitcast (i8** @_ZTIi to i8*)) #0
-  %matches = icmp eq i32 %4, %5
-  br i1 %matches, label %catch, label %rethrow
-
-catch:                                            ; preds = %catch.start
-  %6 = call i8* @__cxa_begin_catch(i8* %3) #0 [ "funclet"(token %2) ]
-  %7 = bitcast i8* %6 to i32*
-  %8 = load i32, i32* %7, align 4
-  call void @__cxa_end_catch() #0 [ "funclet"(token %2) ]
-  catchret from %2 to label %catchret.dest
-
-catchret.dest:                                    ; preds = %catch
-  br label %try.cont
-
-rethrow:                                          ; preds = %catch.start
-  invoke void @llvm.wasm.rethrow() #1 [ "funclet"(token %2) ]
-          to label %unreachable unwind label %catch.dispatch1
-
-catch.dispatch1:                                  ; preds = %rethrow, %catch.dispatch
-  %9 = catchswitch within none [label %catch.start2] unwind to caller
-
-catch.start2:                                     ; preds = %catch.dispatch1
-  %10 = catchpad within %9 [i8* bitcast (i8** @_ZTIi to i8*)]
-  %11 = call i8* @llvm.wasm.get.exception(token %10)
-  %12 = call i32 @llvm.wasm.get.ehselector(token %10)
-  %13 = call i32 @llvm.eh.typeid.for(i8* bitcast (i8** @_ZTIi to i8*)) #0
-  %matches3 = icmp eq i32 %12, %13
-  br i1 %matches3, label %catch5, label %rethrow4
-
-catch5:                                           ; preds = %catch.start2
-  %14 = call i8* @__cxa_begin_catch(i8* %11) #0 [ "funclet"(token %10) ]
-  %15 = bitcast i8* %14 to i32*
-  %16 = load i32, i32* %15, align 4
-  call void @__cxa_end_catch() #0 [ "funclet"(token %10) ]
-  catchret from %10 to label %catchret.dest7
-
-catchret.dest7:                                   ; preds = %catch5
-  br label %try.cont8
-
-rethrow4:                                         ; preds = %catch.start2
-  call void @llvm.wasm.rethrow() #1 [ "funclet"(token %10) ]
-  unreachable
-
-try.cont8:                                        ; preds = %try.cont, %catchret.dest7
-  ret void
-
-try.cont:                                         ; preds = %catchret.dest
-  br label %try.cont8
-
-unreachable:                                      ; preds = %rethrow, %entry
-  unreachable
-}
-
-; Test for WebAssemblyException grouping. This test is hand-modified to generate
-; this structure:
-; catch.start dominates catch.start4 and catch.start4 dominates catch.start12,
-; so the after dominator-based grouping, we end up with:
-; catch.start's exception > catch4.start's exception > catch12.start's exception
-; (> here represents subexception relationship)
-;
-; But the unwind destination chain is catch.start -> catch.start4 ->
-; catch.start12. So all these subexception relationship should be deconstructed.
-; We have to make sure to take out catch.start4's exception out of catch.start's
-; exception first, before taking out catch.start12's exception out of
-; catch.start4's exception; otherwise we end up with an incorrect relationship
-; of catch.start's exception > catch.start12's exception.
-define void @test24() personality i8* bitcast (i32 (...)*
-@__gxx_wasm_personality_v0 to i8*) {
-entry:
-  invoke void @foo()
-          to label %invoke.cont unwind label %catch.dispatch
-
-invoke.cont:                                      ; preds = %entry
-  invoke void @foo()
-          to label %invoke.cont1 unwind label %catch.dispatch
-
-invoke.cont1:                                     ; preds = %invoke.cont
-  invoke void @foo()
-          to label %try.cont18 unwind label %catch.dispatch
-
-catch.dispatch11:                                 ; preds = %rethrow6, %catch.dispatch3
-  %0 = catchswitch within none [label %catch.start12] unwind to caller
-
-catch.start12:                                    ; preds = %catch.dispatch11
-  %1 = catchpad within %0 [i8* bitcast (i8** @_ZTIi to i8*)]
-  %2 = call i8* @llvm.wasm.get.exception(token %1)
-  %3 = call i32 @llvm.wasm.get.ehselector(token %1)
-  %4 = call i32 @llvm.eh.typeid.for(i8* bitcast (i8** @_ZTIi to i8*)) #0
-  %matches13 = icmp eq i32 %3, %4
-  br i1 %matches13, label %catch15, label %rethrow14
-
-catch15:                                          ; preds = %catch.start12
-  %5 = call i8* @__cxa_begin_catch(i8* %2) #0 [ "funclet"(token %1) ]
-  %6 = bitcast i8* %5 to i32*
-  %7 = load i32, i32* %6, align 4
-  call void @__cxa_end_catch() #0 [ "funclet"(token %1) ]
-  catchret from %1 to label %try.cont18
-
-rethrow14:                                        ; preds = %catch.start12
-  call void @llvm.wasm.rethrow() #1 [ "funclet"(token %1) ]
-  unreachable
-
-catch.dispatch3:                                  ; preds = %rethrow, %catch.dispatch
-  %8 = catchswitch within none [label %catch.start4] unwind label %catch.dispatch11
-
-catch.start4:                                     ; preds = %catch.dispatch3
-  %9 = catchpad within %8 [i8* bitcast (i8** @_ZTIi to i8*)]
-  %10 = call i8* @llvm.wasm.get.exception(token %9)
-  %11 = call i32 @llvm.wasm.get.ehselector(token %9)
-  %12 = call i32 @llvm.eh.typeid.for(i8* bitcast (i8** @_ZTIi to i8*)) #0
-  %matches5 = icmp eq i32 %11, %12
-  br i1 %matches5, label %catch7, label %rethrow6
-
-catch7:                                           ; preds = %catch.start4
-  %13 = call i8* @__cxa_begin_catch(i8* %10) #0 [ "funclet"(token %9) ]
-  %14 = bitcast i8* %13 to i32*
-  %15 = load i32, i32* %14, align 4
-  call void @__cxa_end_catch() #0 [ "funclet"(token %9) ]
-  catchret from %9 to label %try.cont18
-
-rethrow6:                                         ; preds = %catch.start4
-  invoke void @llvm.wasm.rethrow() #1 [ "funclet"(token %9) ]
-          to label %unreachable unwind label %catch.dispatch11
-
-catch.dispatch:                                   ; preds = %invoke.cont1, %invoke.cont, %entry
-  %16 = catchswitch within none [label %catch.start] unwind label %catch.dispatch3
-
-catch.start:                                      ; preds = %catch.dispatch
-  %17 = catchpad within %16 [i8* bitcast (i8** @_ZTIi to i8*)]
-  %18 = call i8* @llvm.wasm.get.exception(token %17)
-  %19 = call i32 @llvm.wasm.get.ehselector(token %17)
-  %20 = call i32 @llvm.eh.typeid.for(i8* bitcast (i8** @_ZTIi to i8*)) #0
-  %matches = icmp eq i32 %19, %20
-  br i1 %matches, label %catch, label %rethrow
-
-catch:                                            ; preds = %catch.start
-  %21 = call i8* @__cxa_begin_catch(i8* %18) #0 [ "funclet"(token %17) ]
-  %22 = bitcast i8* %21 to i32*
-  %23 = load i32, i32* %22, align 4
-  call void @__cxa_end_catch() #0 [ "funclet"(token %17) ]
-  catchret from %17 to label %try.cont18
-
-rethrow:                                          ; preds = %catch.start
-  invoke void @llvm.wasm.rethrow() #1 [ "funclet"(token %17) ]
-          to label %unreachable unwind label %catch.dispatch3
-
-try.cont18:                                       ; preds = %catch, %catch7, %catch15, %invoke.cont1
-  ret void
-
-unreachable:                                      ; preds = %rethrow, %rethrow6
-  unreachable
-}
-
->>>>>>> 2ab1d525
 ; void test25() {
 ;   try {
 ;     try {
