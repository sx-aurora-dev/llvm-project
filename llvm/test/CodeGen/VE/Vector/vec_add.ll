; RUN: llc < %s -mtriple=ve -mattr=+vpu | FileCheck %s

; <256 x i32>

; Function Attrs: nounwind
define fastcc <256 x i32> @add_vv_v256i32(<256 x i32> %x, <256 x i32> %y) {
; CHECK-LABEL: add_vv_v256i32:
; CHECK:       # %bb.0:
; CHECK-NEXT:    lea %s0, 256
; CHECK-NEXT:    lvl %s0
; CHECK-NEXT:    vadds.w.sx %v0, %v0, %v1
; CHECK-NEXT:    b.l.t (, %s10)
  %z = add <256 x i32> %x, %y
  ret <256 x i32> %z
}

; Function Attrs: nounwind
define fastcc <256 x i32> @add_sv_v256i32(i32 %x, <256 x i32> %y) {
; CHECK-LABEL: add_sv_v256i32:
; CHECK:       # %bb.0:
<<<<<<< HEAD
=======
; CHECK-NEXT:    and %s0, %s0, (32)0
>>>>>>> 173bb3c2
; CHECK-NEXT:    lea %s1, 256
; CHECK-NEXT:    lvl %s1
; CHECK-NEXT:    vadds.w.sx %v0, %s0, %v0
; CHECK-NEXT:    b.l.t (, %s10)
  %xins = insertelement <256 x i32> undef, i32 %x, i32 0
  %vx = shufflevector <256 x i32> %xins, <256 x i32> undef, <256 x i32> zeroinitializer
  %z = add <256 x i32> %vx, %y
  ret <256 x i32> %z
}

; Function Attrs: nounwind
define fastcc <256 x i32> @add_vs_v256i32(<256 x i32> %x, i32 %y) {
; CHECK-LABEL: add_vs_v256i32:
; CHECK:       # %bb.0:
<<<<<<< HEAD
=======
; CHECK-NEXT:    and %s0, %s0, (32)0
>>>>>>> 173bb3c2
; CHECK-NEXT:    lea %s1, 256
; CHECK-NEXT:    lvl %s1
; CHECK-NEXT:    vadds.w.sx %v0, %s0, %v0
; CHECK-NEXT:    b.l.t (, %s10)
  %yins = insertelement <256 x i32> undef, i32 %y, i32 0
  %vy = shufflevector <256 x i32> %yins, <256 x i32> undef, <256 x i32> zeroinitializer
  %z = add <256 x i32> %x, %vy
  ret <256 x i32> %z
}



; <256 x i64>

; Function Attrs: nounwind
define fastcc <256 x i64> @add_vv_v256i64(<256 x i64> %x, <256 x i64> %y) {
; CHECK-LABEL: add_vv_v256i64:
; CHECK:       # %bb.0:
; CHECK-NEXT:    lea %s0, 256
; CHECK-NEXT:    lvl %s0
; CHECK-NEXT:    vadds.l %v0, %v0, %v1
; CHECK-NEXT:    b.l.t (, %s10)
  %z = add <256 x i64> %x, %y
  ret <256 x i64> %z
}

; Function Attrs: nounwind
define fastcc <256 x i64> @add_sv_v256i64(i64 %x, <256 x i64> %y) {
; CHECK-LABEL: add_sv_v256i64:
; CHECK:       # %bb.0:
; CHECK-NEXT:    lea %s1, 256
; CHECK-NEXT:    lvl %s1
; CHECK-NEXT:    vadds.l %v0, %s0, %v0
; CHECK-NEXT:    b.l.t (, %s10)
  %xins = insertelement <256 x i64> undef, i64 %x, i32 0
  %vx = shufflevector <256 x i64> %xins, <256 x i64> undef, <256 x i32> zeroinitializer
  %z = add <256 x i64> %vx, %y
  ret <256 x i64> %z
}

; Function Attrs: nounwind
define fastcc <256 x i64> @add_vs_v256i64(<256 x i64> %x, i64 %y) {
; CHECK-LABEL: add_vs_v256i64:
; CHECK:       # %bb.0:
; CHECK-NEXT:    lea %s1, 256
; CHECK-NEXT:    lvl %s1
; CHECK-NEXT:    vadds.l %v0, %s0, %v0
; CHECK-NEXT:    b.l.t (, %s10)
  %yins = insertelement <256 x i64> undef, i64 %y, i32 0
  %vy = shufflevector <256 x i64> %yins, <256 x i64> undef, <256 x i32> zeroinitializer
  %z = add <256 x i64> %x, %vy
  ret <256 x i64> %z
}

; <128 x i64>
; We expect this to be widened.

; Function Attrs: nounwind
define fastcc <128 x i64> @add_vv_v128i64(<128 x i64> %x, <128 x i64> %y) {
; CHECK-LABEL: add_vv_v128i64:
; CHECK:       # %bb.0:
; CHECK-NEXT:    lea %s0, 256
; CHECK-NEXT:    lvl %s0
; CHECK-NEXT:    vadds.l %v0, %v0, %v1
; CHECK-NEXT:    b.l.t (, %s10)
  %z = add <128 x i64> %x, %y
  ret <128 x i64> %z
}

; <256 x i16>
; We expect promotion.

; Function Attrs: nounwind
define fastcc <256 x i16> @add_vv_v256i16(<256 x i16> %x, <256 x i16> %y) {
; CHECK-LABEL: add_vv_v256i16:
; CHECK:       # %bb.0:
; CHECK-NEXT:    lea %s0, 256
; CHECK-NEXT:    lvl %s0
; CHECK-NEXT:    vadds.w.sx %v0, %v0, %v1
; CHECK-NEXT:    b.l.t (, %s10)
  %z = add <256 x i16> %x, %y
  ret <256 x i16> %z
}

; <128 x i16>
; We expect this to be scalarized (for now).

; Function Attrs: nounwind
define fastcc <128 x i16> @add_vv_v128i16(<128 x i16> %x, <128 x i16> %y) {
; CHECK-LABEL: add_vv_v128i16:
; CHECK-NOT:     vadd
  %z = add <128 x i16> %x, %y
  ret <128 x i16> %z
}
<|MERGE_RESOLUTION|>--- conflicted
+++ resolved
@@ -18,10 +18,6 @@
 define fastcc <256 x i32> @add_sv_v256i32(i32 %x, <256 x i32> %y) {
 ; CHECK-LABEL: add_sv_v256i32:
 ; CHECK:       # %bb.0:
-<<<<<<< HEAD
-=======
-; CHECK-NEXT:    and %s0, %s0, (32)0
->>>>>>> 173bb3c2
 ; CHECK-NEXT:    lea %s1, 256
 ; CHECK-NEXT:    lvl %s1
 ; CHECK-NEXT:    vadds.w.sx %v0, %s0, %v0
@@ -36,10 +32,6 @@
 define fastcc <256 x i32> @add_vs_v256i32(<256 x i32> %x, i32 %y) {
 ; CHECK-LABEL: add_vs_v256i32:
 ; CHECK:       # %bb.0:
-<<<<<<< HEAD
-=======
-; CHECK-NEXT:    and %s0, %s0, (32)0
->>>>>>> 173bb3c2
 ; CHECK-NEXT:    lea %s1, 256
 ; CHECK-NEXT:    lvl %s1
 ; CHECK-NEXT:    vadds.w.sx %v0, %s0, %v0
