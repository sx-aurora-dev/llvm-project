--- conflicted
+++ resolved
@@ -27,11 +27,7 @@
 ; CHECK-NEXT:  ld %s15, 24(, %s11)
 ; CHECK-NEXT:  ld %s10, 8(, %s11)
 ; CHECK-NEXT:  ld %s9, (, %s11)
-<<<<<<< HEAD
-; CHECK-NEXT:  b.l.t (, %lr)
-=======
 ; CHECK-NEXT:  b.l.t (, %s10)
->>>>>>> 25544ce2
   ret void
 }
 
@@ -62,11 +58,7 @@
 ; CHECK-NEXT:  ld %s15, 24(, %s11)
 ; CHECK-NEXT:  ld %s10, 8(, %s11)
 ; CHECK-NEXT:  ld %s9, (, %s11)
-<<<<<<< HEAD
-; CHECK-NEXT:  b.l.t (, %lr)
-=======
 ; CHECK-NEXT:  b.l.t (, %s10)
->>>>>>> 25544ce2
   ret i64 %0
 }
 
@@ -98,10 +90,6 @@
 ; CHECK-NEXT:  ld %s15, 24(, %s11)
 ; CHECK-NEXT:  ld %s10, 8(, %s11)
 ; CHECK-NEXT:  ld %s9, (, %s11)
-<<<<<<< HEAD
-; CHECK-NEXT:  b.l.t (, %lr)
-=======
 ; CHECK-NEXT:  b.l.t (, %s10)
->>>>>>> 25544ce2
   ret i64 %4
 }