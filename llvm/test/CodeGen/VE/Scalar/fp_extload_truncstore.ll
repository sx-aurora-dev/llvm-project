; RUN: llc < %s -mtriple=ve-unknown-unknown | FileCheck %s

declare i16 @llvm.convert.to.fp16.f32(float %a)
declare i16 @llvm.convert.to.fp16.f64(double %a)

declare float @llvm.convert.from.fp16.f32(i16 %a)
declare double @llvm.convert.from.fp16.f64(i16 %a)

define float @func_i16fp32(i16* %a) {
; CHECK-LABEL: func_i16fp32:
; CHECK:       .LBB{{[0-9]+}}_2:
; CHECK-NEXT:    ld2b.zx %s0, (, %s0)
; CHECK-NEXT:    lea %s1, __gnu_h2f_ieee@lo
; CHECK-NEXT:    and %s1, %s1, (32)0
; CHECK-NEXT:    lea.sl %s12, __gnu_h2f_ieee@hi(, %s1)
; CHECK-NEXT:    bsic %s10, (, %s12)
; CHECK-NEXT:    or %s11, 0, %s9
  %a.val = load i16, i16* %a, align 4
  %a.asd = call float @llvm.convert.from.fp16.f32(i16 %a.val)
  ret float %a.asd
}

define double @func_i16fp64(i16* %a) {
; CHECK-LABEL: func_i16fp64:
; CHECK:       .LBB{{[0-9]+}}_2:
; CHECK-NEXT:    ld2b.zx %s0, (, %s0)
; CHECK-NEXT:    lea %s1, __gnu_h2f_ieee@lo
; CHECK-NEXT:    and %s1, %s1, (32)0
; CHECK-NEXT:    lea.sl %s12, __gnu_h2f_ieee@hi(, %s1)
; CHECK-NEXT:    bsic %s10, (, %s12)
; CHECK-NEXT:    srl %s1, (8)1, 1
; CHECK-NEXT:    cmps.l %s1, %s0, %s1
; CHECK-NEXT:    cvt.d.s %s0, %s0
; CHECK-NEXT:    cmov.l.gt %s0, (1)0, %s1
; CHECK-NEXT:    or %s11, 0, %s9
  %a.val = load i16, i16* %a, align 4
  %a.asd = call double @llvm.convert.from.fp16.f64(i16 %a.val)
  ret double %a.asd
}

define float @func_fp16fp32(half* %a) {
; CHECK-LABEL: func_fp16fp32:
; CHECK:       .LBB{{[0-9]+}}_2:
; CHECK-NEXT:    ld2b.zx %s0, (, %s0)
; CHECK-NEXT:    lea %s1, __gnu_h2f_ieee@lo
; CHECK-NEXT:    and %s1, %s1, (32)0
; CHECK-NEXT:    lea.sl %s12, __gnu_h2f_ieee@hi(, %s1)
; CHECK-NEXT:    bsic %s10, (, %s12)
; CHECK-NEXT:    or %s11, 0, %s9
  %a.val = load half, half* %a, align 4
  %a.asd = fpext half %a.val to float
  ret float %a.asd
}

define double @func_fp16fp64(half* %a) {
; CHECK-LABEL: func_fp16fp64:
; CHECK:       .LBB{{[0-9]+}}_2:
; CHECK-NEXT:    ld2b.zx %s0, (, %s0)
; CHECK-NEXT:    lea %s1, __gnu_h2f_ieee@lo
; CHECK-NEXT:    and %s1, %s1, (32)0
; CHECK-NEXT:    lea.sl %s12, __gnu_h2f_ieee@hi(, %s1)
; CHECK-NEXT:    bsic %s10, (, %s12)
; CHECK-NEXT:    srl %s1, (8)1, 1
; CHECK-NEXT:    cmps.l %s1, %s0, %s1
; CHECK-NEXT:    cvt.d.s %s0, %s0
; CHECK-NEXT:    cmov.l.gt %s0, (1)0, %s1
; CHECK-NEXT:    or %s11, 0, %s9
  %a.val = load half, half* %a, align 4
  %a.asd = fpext half %a.val to double
  ret double %a.asd
}

define void @func_fp32i16(i16* %fl.ptr, float %val) {
; CHECK-LABEL: func_fp32i16:
; CHECK:       .LBB{{[0-9]+}}_2:
; CHECK-NEXT:    st %s18, 288(, %s11) # 8-byte Folded Spill
; CHECK-NEXT:    or %s18, 0, %s0
; CHECK-NEXT:    lea %s0, __gnu_f2h_ieee@lo
; CHECK-NEXT:    and %s0, %s0, (32)0
; CHECK-NEXT:    lea.sl %s12, __gnu_f2h_ieee@hi(, %s0)
; CHECK-NEXT:    or %s0, 0, %s1
; CHECK-NEXT:    bsic %s10, (, %s12)
; CHECK-NEXT:    st2b %s0, (, %s18)
; CHECK-NEXT:    ld %s18, 288(, %s11) # 8-byte Folded Reload
; CHECK-NEXT:    or %s11, 0, %s9
  %val.asf = call i16 @llvm.convert.to.fp16.f32(float %val)
  store i16 %val.asf, i16* %fl.ptr
  ret void
}

define half @func_fp32fp16(half* %fl.ptr, float %a) {
; CHECK-LABEL: func_fp32fp16:
; CHECK:       .LBB{{[0-9]+}}_2:
; CHECK-NEXT:    st %s18, 288(, %s11) # 8-byte Folded Spill
; CHECK-NEXT:    st %s19, 296(, %s11) # 8-byte Folded Spill
; CHECK-NEXT:    or %s18, 0, %s0
; CHECK-NEXT:    lea %s0, __gnu_f2h_ieee@lo
; CHECK-NEXT:    and %s0, %s0, (32)0
; CHECK-NEXT:    lea.sl %s12, __gnu_f2h_ieee@hi(, %s0)
; CHECK-NEXT:    or %s0, 0, %s1
; CHECK-NEXT:    bsic %s10, (, %s12)
; CHECK-NEXT:    or %s19, 0, %s0
; CHECK-NEXT:    lea %s0, __gnu_h2f_ieee@lo
; CHECK-NEXT:    and %s0, %s0, (32)0
; CHECK-NEXT:    lea.sl %s12, __gnu_h2f_ieee@hi(, %s0)
; CHECK-NEXT:    or %s0, 0, %s19
; CHECK-NEXT:    bsic %s10, (, %s12)
; CHECK-NEXT:    st2b %s19, (, %s18)
; CHECK-NEXT:    ld %s19, 296(, %s11) # 8-byte Folded Reload
; CHECK-NEXT:    ld %s18, 288(, %s11) # 8-byte Folded Reload
; CHECK-NEXT:    or %s11, 0, %s9
  %a.asd = fptrunc float %a to half
  store half %a.asd, half* %fl.ptr
  ret half %a.asd
}

define double @func_fp32fp64(float* %a) {
; CHECK-LABEL: func_fp32fp64:
; CHECK:       # %bb.0:
; CHECK-NEXT:    ldu %s0, (, %s0)
; CHECK-NEXT:    srl %s1, (8)1, 1
; CHECK-NEXT:    cmps.l %s1, %s0, %s1
; CHECK-NEXT:    cvt.d.s %s0, %s0
<<<<<<< HEAD
; CHECK-NEXT:    cmov.l.gt %s0, (1)0, %s1
=======
>>>>>>> 5bc0bd05
; CHECK-NEXT:    b.l.t (, %s10)
  %a.val = load float, float* %a, align 4
  %a.asd = fpext float %a.val to double
  ret double %a.asd
}

define void @func_fp64i16(i16* %fl.ptr, double %val) {
; CHECK-LABEL: func_fp64i16:
; CHECK:       .LBB{{[0-9]+}}_2:
; CHECK-NEXT:    st %s18, 288(, %s11) # 8-byte Folded Spill
; CHECK-NEXT:    or %s18, 0, %s0
; CHECK-NEXT:    lea %s0, __truncdfhf2@lo
; CHECK-NEXT:    and %s0, %s0, (32)0
; CHECK-NEXT:    lea.sl %s12, __truncdfhf2@hi(, %s0)
; CHECK-NEXT:    or %s0, 0, %s1
; CHECK-NEXT:    bsic %s10, (, %s12)
; CHECK-NEXT:    st2b %s0, (, %s18)
; CHECK-NEXT:    ld %s18, 288(, %s11) # 8-byte Folded Reload
; CHECK-NEXT:    or %s11, 0, %s9
  %val.asf = call i16 @llvm.convert.to.fp16.f64(double %val)
  store i16 %val.asf, i16* %fl.ptr
  ret void
}

define void @func_fp64fp16(half* %fl.ptr, double %val) {
; CHECK-LABEL: func_fp64fp16:
; CHECK:       .LBB{{[0-9]+}}_2:
; CHECK-NEXT:    st %s18, 288(, %s11) # 8-byte Folded Spill
; CHECK-NEXT:    or %s18, 0, %s0
; CHECK-NEXT:    lea %s0, __truncdfhf2@lo
; CHECK-NEXT:    and %s0, %s0, (32)0
; CHECK-NEXT:    lea.sl %s12, __truncdfhf2@hi(, %s0)
; CHECK-NEXT:    or %s0, 0, %s1
; CHECK-NEXT:    bsic %s10, (, %s12)
; CHECK-NEXT:    st2b %s0, (, %s18)
; CHECK-NEXT:    ld %s18, 288(, %s11) # 8-byte Folded Reload
; CHECK-NEXT:    or %s11, 0, %s9
  %val.asf = fptrunc double %val to half
  store half %val.asf, half* %fl.ptr
  ret void
}

define void @func_fp64fp32(float* %fl.ptr, double %val) {
; CHECK-LABEL: func_fp64fp32:
; CHECK:       # %bb.0:
; CHECK-NEXT:    cvt.s.d %s1, %s1
; CHECK-NEXT:    stu %s1, (, %s0)
; CHECK-NEXT:    b.l.t (, %s10)
  %val.asf = fptrunc double %val to float
  store float %val.asf, float* %fl.ptr
  ret void
}<|MERGE_RESOLUTION|>--- conflicted
+++ resolved
@@ -121,10 +121,7 @@
 ; CHECK-NEXT:    srl %s1, (8)1, 1
 ; CHECK-NEXT:    cmps.l %s1, %s0, %s1
 ; CHECK-NEXT:    cvt.d.s %s0, %s0
-<<<<<<< HEAD
 ; CHECK-NEXT:    cmov.l.gt %s0, (1)0, %s1
-=======
->>>>>>> 5bc0bd05
 ; CHECK-NEXT:    b.l.t (, %s10)
   %a.val = load float, float* %a, align 4
   %a.asd = fpext float %a.val to double
