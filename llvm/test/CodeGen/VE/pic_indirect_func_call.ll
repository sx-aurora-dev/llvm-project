; RUN: llc -relocation-model=pic < %s -mtriple=ve-unknown-unknown | FileCheck %s

@ptr = external global void (...)*, align 8

define void @func() {
; CHECK-LABEL: func:
; CHECK:       .LBB{{[0-9]+}}_2:
; CHECK-NEXT:    lea %s15, _GLOBAL_OFFSET_TABLE_@pc_lo(-24)
; CHECK-NEXT:    and %s15, %s15, (32)0
; CHECK-NEXT:    sic %s16
; CHECK-NEXT:    lea.sl %s15, _GLOBAL_OFFSET_TABLE_@pc_hi(%s16, %s15)
; CHECK-NEXT:    lea %s0, function@got_lo
; CHECK-NEXT:    and %s0, %s0, (32)0
; CHECK-NEXT:    lea.sl %s0, function@got_hi(, %s0)
; CHECK-NEXT:    ld %s0, (%s0, %s15)
; CHECK-NEXT:    lea %s1, ptr@got_lo
; CHECK-NEXT:    and %s1, %s1, (32)0
; CHECK-NEXT:    lea.sl %s1, ptr@got_hi(, %s1)
; CHECK-NEXT:    ld %s1, (%s1, %s15)
; CHECK-NEXT:    st %s0, (, %s1)
; CHECK-NEXT:    or %s12, 0, %s0
; CHECK-NEXT:    bsic %s10, (, %s12)
<<<<<<< HEAD
=======
; CHECK-NEXT:    or %s11, 0, %s9
>>>>>>> 25544ce2

  store void (...)* @function, void (...)** @ptr, align 8
  %1 = load void (...)*, void (...)** @ptr, align 8
  %2 = bitcast void (...)* %1 to void ()*
  call void %2()
  ret void
}

declare void @function(...)<|MERGE_RESOLUTION|>--- conflicted
+++ resolved
@@ -20,10 +20,7 @@
 ; CHECK-NEXT:    st %s0, (, %s1)
 ; CHECK-NEXT:    or %s12, 0, %s0
 ; CHECK-NEXT:    bsic %s10, (, %s12)
-<<<<<<< HEAD
-=======
 ; CHECK-NEXT:    or %s11, 0, %s9
->>>>>>> 25544ce2
 
   store void (...)* @function, void (...)** @ptr, align 8
   %1 = load void (...)*, void (...)** @ptr, align 8
