; RUN: llc < %s -mtriple=ve -mattr=+vpu | FileCheck %s

; Test for correct placement of 'lvl' instructions

; Function Attrs: nounwind readonly
declare <256 x double> @llvm.ve.vl.vld.vssl(i64, ptr, i32)
declare void @llvm.ve.vl.vst.vssl(<256 x double>, i64, ptr, i32)

; Check that the backend can handle constant VL as well as parametric VL
; sources.

; Function Attrs: nounwind
define void @switching_vl(i32 %evl, i32 %evl2, ptr %P, ptr %Q) {
; CHECK-LABEL: switching_vl:
; CHECK:       # %bb.0:
; CHECK-NEXT:    lea %s4, 256
; CHECK-NEXT:    lvl %s4
; CHECK-NEXT:    vld %v0, 8, %s2
; CHECK-NEXT:    and %s0, %s0, (32)0
; CHECK-NEXT:    lvl %s0
; CHECK-NEXT:    vst %v0, 16, %s3
; CHECK-NEXT:    lea %s4, 128
; CHECK-NEXT:    lvl %s4
; CHECK-NEXT:    vld %v0, 16, %s2
; CHECK-NEXT:    and %s1, %s1, (32)0
; CHECK-NEXT:    lvl %s1
; CHECK-NEXT:    vst %v0, 16, %s3
; CHECK-NEXT:    lvl %s4
; CHECK-NEXT:    vld %v0, 8, %s2
; CHECK-NEXT:    lvl %s0
; CHECK-NEXT:    vst %v0, 16, %s3
; CHECK-NEXT:    b.l.t (, %s10)
  %l0 = tail call <256 x double> @llvm.ve.vl.vld.vssl(i64 8, ptr %P, i32 256)
  tail call void @llvm.ve.vl.vst.vssl(<256 x double> %l0, i64 16, ptr %Q, i32 %evl)
  %l1 = tail call <256 x double> @llvm.ve.vl.vld.vssl(i64 16, ptr %P, i32 128)
  tail call void @llvm.ve.vl.vst.vssl(<256 x double> %l1, i64 16, ptr %Q, i32 %evl2)
  %l2 = tail call <256 x double> @llvm.ve.vl.vld.vssl(i64 8, ptr %P, i32 128)
  tail call void @llvm.ve.vl.vst.vssl(<256 x double> %l2, i64 16, ptr %Q, i32 %evl)
  ret void
}

; Check that no redundant 'lvl' is inserted when vector length does not change
; in a basic block.


; Function Attrs: nounwind
define void @stable_vl(i32 %evl, ptr %P, ptr %Q) {
; CHECK-LABEL: stable_vl:
; CHECK:       # %bb.0:
; CHECK-NEXT:    and %s0, %s0, (32)0
; CHECK-NEXT:    lvl %s0
; CHECK-NEXT:    vld %v0, 8, %s1
; CHECK-NEXT:    vst %v0, 16, %s2
; CHECK-NEXT:    vld %v0, 16, %s1
; CHECK-NEXT:    vst %v0, 16, %s2
; CHECK-NEXT:    vld %v0, 8, %s1
; CHECK-NEXT:    vst %v0, 16, %s2
; CHECK-NEXT:    b.l.t (, %s10)
  %l0 = tail call <256 x double> @llvm.ve.vl.vld.vssl(i64 8, ptr %P, i32 %evl)
  tail call void @llvm.ve.vl.vst.vssl(<256 x double> %l0, i64 16, ptr %Q, i32 %evl)
  %l1 = tail call <256 x double> @llvm.ve.vl.vld.vssl(i64 16, ptr %P, i32 %evl)
  tail call void @llvm.ve.vl.vst.vssl(<256 x double> %l1, i64 16, ptr %Q, i32 %evl)
  %l2 = tail call <256 x double> @llvm.ve.vl.vld.vssl(i64 8, ptr %P, i32 %evl)
  tail call void @llvm.ve.vl.vst.vssl(<256 x double> %l2, i64 16, ptr %Q, i32 %evl)
  ret void
<<<<<<< HEAD
}
=======
}

;;; Check the case we have a call in the middle of vector instructions.

; Function Attrs: nounwind
define void @call_invl(i32 %evl, ptr %P, ptr %Q) {
; CHECK-LABEL: call_invl:
; CHECK:       .LBB{{[0-9]+}}_2:
; CHECK-NEXT:    st %s18, 288(, %s11) # 8-byte Folded Spill
; CHECK-NEXT:    st %s19, 296(, %s11) # 8-byte Folded Spill
; CHECK-NEXT:    st %s20, 304(, %s11) # 8-byte Folded Spill
; CHECK-NEXT:    or %s18, 0, %s1
; CHECK-NEXT:    and %s20, %s0, (32)0
; CHECK-NEXT:    lvl %s20
; CHECK-NEXT:    vld %v0, 8, %s1
; CHECK-NEXT:    or %s19, 0, %s2
; CHECK-NEXT:    vst %v0, 16, %s2
; CHECK-NEXT:    lea %s0, fun@lo
; CHECK-NEXT:    and %s0, %s0, (32)0
; CHECK-NEXT:    lea.sl %s12, fun@hi(, %s0)
; CHECK-NEXT:    bsic %s10, (, %s12)
; CHECK-NEXT:    lvl %s20
; CHECK-NEXT:    vld %v0, 16, %s18
; CHECK-NEXT:    vst %v0, 16, %s19
; CHECK-NEXT:    vld %v0, 8, %s18
; CHECK-NEXT:    vst %v0, 16, %s19
; CHECK-NEXT:    ld %s20, 304(, %s11) # 8-byte Folded Reload
; CHECK-NEXT:    ld %s19, 296(, %s11) # 8-byte Folded Reload
; CHECK-NEXT:    ld %s18, 288(, %s11) # 8-byte Folded Reload
; CHECK-NEXT:    or %s11, 0, %s9
  %l0 = tail call <256 x double> @llvm.ve.vl.vld.vssl(i64 8, ptr %P, i32 %evl)
  tail call void @llvm.ve.vl.vst.vssl(<256 x double> %l0, i64 16, ptr %Q, i32 %evl)
  call void @fun()
  %l1 = tail call <256 x double> @llvm.ve.vl.vld.vssl(i64 16, ptr %P, i32 %evl)
  tail call void @llvm.ve.vl.vst.vssl(<256 x double> %l1, i64 16, ptr %Q, i32 %evl)
  %l2 = tail call <256 x double> @llvm.ve.vl.vld.vssl(i64 8, ptr %P, i32 %evl)
  tail call void @llvm.ve.vl.vst.vssl(<256 x double> %l2, i64 16, ptr %Q, i32 %evl)
  ret void
}

declare void @fun()
>>>>>>> 95b27b2a
<|MERGE_RESOLUTION|>--- conflicted
+++ resolved
@@ -42,7 +42,6 @@
 ; Check that no redundant 'lvl' is inserted when vector length does not change
 ; in a basic block.
 
-
 ; Function Attrs: nounwind
 define void @stable_vl(i32 %evl, ptr %P, ptr %Q) {
 ; CHECK-LABEL: stable_vl:
@@ -63,9 +62,6 @@
   %l2 = tail call <256 x double> @llvm.ve.vl.vld.vssl(i64 8, ptr %P, i32 %evl)
   tail call void @llvm.ve.vl.vst.vssl(<256 x double> %l2, i64 16, ptr %Q, i32 %evl)
   ret void
-<<<<<<< HEAD
-}
-=======
 }
 
 ;;; Check the case we have a call in the middle of vector instructions.
@@ -74,9 +70,9 @@
 define void @call_invl(i32 %evl, ptr %P, ptr %Q) {
 ; CHECK-LABEL: call_invl:
 ; CHECK:       .LBB{{[0-9]+}}_2:
-; CHECK-NEXT:    st %s18, 288(, %s11) # 8-byte Folded Spill
-; CHECK-NEXT:    st %s19, 296(, %s11) # 8-byte Folded Spill
-; CHECK-NEXT:    st %s20, 304(, %s11) # 8-byte Folded Spill
+; CHECK-NEXT:    st %s18, 48(, %s9) # 8-byte Folded Spill
+; CHECK-NEXT:    st %s19, 56(, %s9) # 8-byte Folded Spill
+; CHECK-NEXT:    st %s20, 64(, %s9) # 8-byte Folded Spill
 ; CHECK-NEXT:    or %s18, 0, %s1
 ; CHECK-NEXT:    and %s20, %s0, (32)0
 ; CHECK-NEXT:    lvl %s20
@@ -92,9 +88,9 @@
 ; CHECK-NEXT:    vst %v0, 16, %s19
 ; CHECK-NEXT:    vld %v0, 8, %s18
 ; CHECK-NEXT:    vst %v0, 16, %s19
-; CHECK-NEXT:    ld %s20, 304(, %s11) # 8-byte Folded Reload
-; CHECK-NEXT:    ld %s19, 296(, %s11) # 8-byte Folded Reload
-; CHECK-NEXT:    ld %s18, 288(, %s11) # 8-byte Folded Reload
+; CHECK-NEXT:    ld %s20, 64(, %s9) # 8-byte Folded Reload
+; CHECK-NEXT:    ld %s19, 56(, %s9) # 8-byte Folded Reload
+; CHECK-NEXT:    ld %s18, 48(, %s9) # 8-byte Folded Reload
 ; CHECK-NEXT:    or %s11, 0, %s9
   %l0 = tail call <256 x double> @llvm.ve.vl.vld.vssl(i64 8, ptr %P, i32 %evl)
   tail call void @llvm.ve.vl.vst.vssl(<256 x double> %l0, i64 16, ptr %Q, i32 %evl)
@@ -106,5 +102,4 @@
   ret void
 }
 
-declare void @fun()
->>>>>>> 95b27b2a
+declare void @fun()