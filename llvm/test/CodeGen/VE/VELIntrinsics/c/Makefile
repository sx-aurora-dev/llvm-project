--- conflicted
+++ resolved
@@ -10,12 +10,6 @@
 UPDATE_LLC_TEST = $(LLVMSRCPATH)/utils/update_llc_test_checks.py
 PATCH_TEST = $(LLVMSRCPATH)/utils/patch-test.py
 
-<<<<<<< HEAD
-LDSTMV_TARGETS = vld.ll vst.ll pfchv.ll lsv.ll lvm.ll vbrd.ll vmv.ll
-ARITH_TARGETS = vadd.ll
-
-TARGETS = $(LDSTMV_TARGETS) $(ARITH_TARGETS)
-=======
 LDSTMV_TARGETS = vld.ll vst.ll pfchv.ll lsv.ll lvm.ll vbrd.ll vmv.ll vgt.ll \
 	vsc.ll
 ARITH_TARGETS = vadd.ll vsub.ll vmul.ll vdiv.ll vcmp.ll vmax.ll vmin.ll
@@ -34,7 +28,6 @@
 TARGETS = $(LDSTMV_TARGETS) $(ARITH_TARGETS) $(LOGICAL_TARGETS) \
 	$(SHIFT_TARGETS) $(FP_ARITH_TARGETS) $(MERGER_TARGETS) $(MASK_TARGETS) \
 	$(REDUCTION_TARGETS) $(TRANSFER_TARGETS) $(OTHERS_TARGETS)
->>>>>>> 24ba77c4
 
 all: $(TARGETS)
 
@@ -44,7 +37,7 @@
 	$(CLANG) $(CFLAGS) -S -emit-llvm $<
 	$(CLEAN_TEST) $@
 	-grep '///' $< > /dev/null && (echo; grep '///' $<) | sed -e 's:///:;;;:' | cat - $@ > $@.tmp && mv $@.tmp $@
-	sed -e '1i ; RUN: llc < %s -mtriple=ve -mattr=+vpu | FileCheck %s' $@ > $@.tmp && mv $@.tmp $@
+	sed -e '1i ; RUN: llc < %s -mtriple=ve -mattr=+vpu | FileCheck %s' -e 's:x86_fastcallcc:fastcc:' $@ > $@.tmp && mv $@.tmp $@
 	$(UPDATE_LLC_TEST) --llc-binary=$(LLC) $@
 	$(PATCH_TEST) $@
 
