--- conflicted
+++ resolved
@@ -44,11 +44,7 @@
     liveins: $vgpr0, $sgpr4_sgpr5, $sgpr8_sgpr9_sgpr10_sgpr11, $sgpr13
 
     $vgpr1_vgpr2 = COPY killed $sgpr4_sgpr5, implicit $exec
-<<<<<<< HEAD
-    $vgpr1 = GLOBAL_LOAD_UBYTE killed $vgpr1_vgpr2, 0, 0, 0, 0, 0, implicit $exec :: (non-temporal dereferenceable invariant load 1 from `i1 addrspace(4)* undef`)
-=======
     $vgpr1 = GLOBAL_LOAD_UBYTE killed $vgpr1_vgpr2, 0, 0, implicit $exec :: (non-temporal dereferenceable invariant load (s8) from `i1 addrspace(4)* undef`)
->>>>>>> a2ce6ee6
     $vcc = V_CMP_NE_U32_e64 0, $vgpr0, implicit $exec
     $sgpr0_sgpr1 = V_CMP_EQ_U32_e64 1, killed $vgpr1, implicit $exec
     $vgpr1 = V_CNDMASK_B32_e64 0, 0, 0, -1, killed $sgpr0_sgpr1, implicit $exec
@@ -113,11 +109,7 @@
     liveins: $vgpr0, $sgpr4_sgpr5, $sgpr8_sgpr9_sgpr10_sgpr11, $sgpr13
 
     $vgpr1_vgpr2 = COPY killed $sgpr4_sgpr5, implicit $exec
-<<<<<<< HEAD
-    $vgpr1 = GLOBAL_LOAD_UBYTE killed $vgpr1_vgpr2, 0, 0, 0, 0, 0, implicit $exec :: (non-temporal dereferenceable invariant load 1 from `i1 addrspace(4)* undef`)
-=======
     $vgpr1 = GLOBAL_LOAD_UBYTE killed $vgpr1_vgpr2, 0, 0, implicit $exec :: (non-temporal dereferenceable invariant load (s8) from `i1 addrspace(4)* undef`)
->>>>>>> a2ce6ee6
     $vcc = V_CMP_NE_U32_e64 0, $vgpr0, implicit $exec
     $sgpr0_sgpr1 = V_CMP_EQ_U32_e64 1, killed $vgpr1, implicit $exec
     $vgpr1 = V_CNDMASK_B32_e64 0, 0, 0, -1, killed $sgpr0_sgpr1, implicit $exec
