# RUN: llc -mtriple=amdgcn--amdpal -mcpu=gfx1010 -run-pass=prologepilog -o - %s | FileCheck %s

# On PAL, we need to ensure SRSRC do not clobber GIT pointer, passed
# in SGPR8 for HS or GS

--- |

  define amdgpu_gs void @shader(i32 inreg %mergedGroupInfo) {
    ret void
  }
...
---
name:            shader
tracksRegLiveness: true
liveins:
  - { reg: '$sgpr0' }
machineFunctionInfo:
  isEntryFunction: true
  scratchRSrcReg:  '$sgpr100_sgpr101_sgpr102_sgpr103'
  stackPtrOffsetReg: '$sgpr32'
  argumentInfo:
    privateSegmentWaveByteOffset: { reg: '$sgpr5' }
body:             |
  ; CHECK:   $sgpr1 = COPY killed $sgpr5
  ; CHECK:   $sgpr4_sgpr5 = S_GETPC_B64
  ; CHECK:   $sgpr4 = S_MOV_B32 $sgpr8
  ; CHECK:   $sgpr4_sgpr5_sgpr6_sgpr7 = S_LOAD_DWORDX4_IMM $sgpr4_sgpr5, 0, 0, implicit-def $sgpr4_sgpr5_sgpr6_sgpr7 :: (dereferenceable invariant load (s128), align 4, addrspace 4)
  bb.0:
    successors: %bb.1, %bb.2
    liveins: $sgpr0

    $exec_lo = S_MOV_B32 -1
    renamable $vgpr0 = V_MBCNT_LO_U32_B32_e64 -1, 0, implicit $exec
    renamable $sgpr0 = S_BFE_U32 killed renamable $sgpr0, 589836, implicit-def dead $scc
    renamable $vcc_lo = V_CMP_GT_U32_e64 killed $sgpr0, killed $vgpr0, implicit $exec
    $sgpr0 = S_AND_SAVEEXEC_B32 $vcc_lo, implicit-def $exec, implicit-def $scc, implicit $exec
    S_CBRANCH_EXECZ %bb.2, implicit $exec
    S_BRANCH %bb.1

  bb.1:
    renamable $vgpr0 = V_MOV_B32_e32 1065353216, implicit $exec
<<<<<<< HEAD
    BUFFER_STORE_DWORD_OFFEN killed renamable $vgpr0, undef renamable $vgpr0, $sgpr100_sgpr101_sgpr102_sgpr103, 0, 0, 0, 0, 0, 0, 0, 0, implicit $exec :: (store 4, addrspace 5)
=======
    BUFFER_STORE_DWORD_OFFEN killed renamable $vgpr0, undef renamable $vgpr0, $sgpr100_sgpr101_sgpr102_sgpr103, 0, 0, 0, 0, 0, implicit $exec :: (store (s32), addrspace 5)
>>>>>>> a2ce6ee6

  bb.2:
    S_ENDPGM 0

...<|MERGE_RESOLUTION|>--- conflicted
+++ resolved
@@ -39,11 +39,7 @@
 
   bb.1:
     renamable $vgpr0 = V_MOV_B32_e32 1065353216, implicit $exec
-<<<<<<< HEAD
-    BUFFER_STORE_DWORD_OFFEN killed renamable $vgpr0, undef renamable $vgpr0, $sgpr100_sgpr101_sgpr102_sgpr103, 0, 0, 0, 0, 0, 0, 0, 0, implicit $exec :: (store 4, addrspace 5)
-=======
     BUFFER_STORE_DWORD_OFFEN killed renamable $vgpr0, undef renamable $vgpr0, $sgpr100_sgpr101_sgpr102_sgpr103, 0, 0, 0, 0, 0, implicit $exec :: (store (s32), addrspace 5)
->>>>>>> a2ce6ee6
 
   bb.2:
     S_ENDPGM 0
