# RUN: llc -run-pass block-placement -march=amdgcn -verify-machineinstrs -o - %s | FileCheck %s
--- |

  define amdgpu_kernel void @invert_br_undef_vcc(float %cond, i32 addrspace(1)* %out) #0 {
  entry:
    br i1 undef, label %if, label %else, !structurizecfg.uniform !0, !amdgpu.uniform !0

  else:                                             ; preds = %entry
    store volatile i32 100, i32 addrspace(1)* undef
    br label %done, !structurizecfg.uniform !0

  if:                                               ; preds = %entry
    store volatile i32 9, i32 addrspace(1)* undef
    br label %done, !structurizecfg.uniform !0

  done:                                             ; preds = %if, %else
    %value = phi i32 [ 0, %if ], [ 1, %else ]
    store i32 %value, i32 addrspace(1)* %out
    ret void
  }

  attributes #0 = { nounwind }

  !0 = !{}

...
---
# CHECK-LABEL: name: invert_br_undef_vcc
# CHECK: S_CBRANCH_VCCZ %bb.1, implicit undef $vcc

name:            invert_br_undef_vcc
alignment:       1
exposesReturnsTwice: false
legalized:       false
regBankSelected: false
selected:        false
tracksRegLiveness: true
liveins:
  - { reg: '$sgpr0_sgpr1' }
frameInfo:
  isFrameAddressTaken: false
  isReturnAddressTaken: false
  hasStackMap:     false
  hasPatchPoint:   false
  stackSize:       0
  offsetAdjustment: 0
  maxAlignment:    0
  adjustsStack:    false
  hasCalls:        false
  maxCallFrameSize: 0
  hasOpaqueSPAdjustment: false
  hasVAStart:      false
  hasMustTailInVarArgFunc: false
body:             |
  bb.0.entry:
    liveins: $sgpr0_sgpr1

    $sgpr0_sgpr1 = S_LOAD_DWORDX2_IMM killed $sgpr0_sgpr1, 11, 0 :: (non-temporal dereferenceable invariant load (s64) from `i64 addrspace(4)* undef`)
    $sgpr7 = S_MOV_B32 61440
    $sgpr6 = S_MOV_B32 -1
    S_CBRANCH_VCCNZ %bb.2, implicit undef $vcc

  bb.1.else:
    liveins: $sgpr6, $sgpr7, $sgpr0_sgpr1_sgpr2_sgpr3:0x00000003

    $vgpr0 = V_MOV_B32_e32 100, implicit $exec
<<<<<<< HEAD
    BUFFER_STORE_DWORD_OFFSET killed $vgpr0, killed $sgpr4_sgpr5_sgpr6_sgpr7, 0, 0, 0, 0, 0, 0, 0, 0, implicit $exec :: (volatile store 4 into `i32 addrspace(1)* undef`)
=======
    BUFFER_STORE_DWORD_OFFSET killed $vgpr0, killed $sgpr4_sgpr5_sgpr6_sgpr7, 0, 0, 0, 0, 0, implicit $exec :: (volatile store (s32) into `i32 addrspace(1)* undef`)
>>>>>>> 2ab1d525
    $vgpr0 = V_MOV_B32_e32 1, implicit $exec
    S_BRANCH %bb.3

  bb.2.if:
    liveins: $sgpr6, $sgpr7, $sgpr0_sgpr1_sgpr2_sgpr3:0x00000003

    $vgpr0 = V_MOV_B32_e32 9, implicit $exec
<<<<<<< HEAD
    BUFFER_STORE_DWORD_OFFSET killed $vgpr0, killed $sgpr4_sgpr5_sgpr6_sgpr7, 0, 0, 0, 0, 0, 0, 0, 0, implicit $exec :: (volatile store 4 into `i32 addrspace(1)* undef`)
=======
    BUFFER_STORE_DWORD_OFFSET killed $vgpr0, killed $sgpr4_sgpr5_sgpr6_sgpr7, 0, 0, 0, 0, 0, implicit $exec :: (volatile store (s32) into `i32 addrspace(1)* undef`)
>>>>>>> 2ab1d525
    $vgpr0 = V_MOV_B32_e32 0, implicit $exec

  bb.3.done:
    liveins: $vgpr0, $sgpr0_sgpr1_sgpr2_sgpr3:0x00000003

    $sgpr3 = S_MOV_B32 61440
    $sgpr2 = S_MOV_B32 -1
<<<<<<< HEAD
    BUFFER_STORE_DWORD_OFFSET killed $vgpr0, killed $sgpr0_sgpr1_sgpr2_sgpr3, 0, 0, 0, 0, 0, 0, 0, 0, implicit $exec :: (store 4 into %ir.out)
=======
    BUFFER_STORE_DWORD_OFFSET killed $vgpr0, killed $sgpr0_sgpr1_sgpr2_sgpr3, 0, 0, 0, 0, 0, implicit $exec :: (store (s32) into %ir.out)
>>>>>>> 2ab1d525
    S_ENDPGM 0

...<|MERGE_RESOLUTION|>--- conflicted
+++ resolved
@@ -64,11 +64,7 @@
     liveins: $sgpr6, $sgpr7, $sgpr0_sgpr1_sgpr2_sgpr3:0x00000003
 
     $vgpr0 = V_MOV_B32_e32 100, implicit $exec
-<<<<<<< HEAD
-    BUFFER_STORE_DWORD_OFFSET killed $vgpr0, killed $sgpr4_sgpr5_sgpr6_sgpr7, 0, 0, 0, 0, 0, 0, 0, 0, implicit $exec :: (volatile store 4 into `i32 addrspace(1)* undef`)
-=======
     BUFFER_STORE_DWORD_OFFSET killed $vgpr0, killed $sgpr4_sgpr5_sgpr6_sgpr7, 0, 0, 0, 0, 0, implicit $exec :: (volatile store (s32) into `i32 addrspace(1)* undef`)
->>>>>>> 2ab1d525
     $vgpr0 = V_MOV_B32_e32 1, implicit $exec
     S_BRANCH %bb.3
 
@@ -76,11 +72,7 @@
     liveins: $sgpr6, $sgpr7, $sgpr0_sgpr1_sgpr2_sgpr3:0x00000003
 
     $vgpr0 = V_MOV_B32_e32 9, implicit $exec
-<<<<<<< HEAD
-    BUFFER_STORE_DWORD_OFFSET killed $vgpr0, killed $sgpr4_sgpr5_sgpr6_sgpr7, 0, 0, 0, 0, 0, 0, 0, 0, implicit $exec :: (volatile store 4 into `i32 addrspace(1)* undef`)
-=======
     BUFFER_STORE_DWORD_OFFSET killed $vgpr0, killed $sgpr4_sgpr5_sgpr6_sgpr7, 0, 0, 0, 0, 0, implicit $exec :: (volatile store (s32) into `i32 addrspace(1)* undef`)
->>>>>>> 2ab1d525
     $vgpr0 = V_MOV_B32_e32 0, implicit $exec
 
   bb.3.done:
@@ -88,11 +80,7 @@
 
     $sgpr3 = S_MOV_B32 61440
     $sgpr2 = S_MOV_B32 -1
-<<<<<<< HEAD
-    BUFFER_STORE_DWORD_OFFSET killed $vgpr0, killed $sgpr0_sgpr1_sgpr2_sgpr3, 0, 0, 0, 0, 0, 0, 0, 0, implicit $exec :: (store 4 into %ir.out)
-=======
     BUFFER_STORE_DWORD_OFFSET killed $vgpr0, killed $sgpr0_sgpr1_sgpr2_sgpr3, 0, 0, 0, 0, 0, implicit $exec :: (store (s32) into %ir.out)
->>>>>>> 2ab1d525
     S_ENDPGM 0
 
 ...