--- conflicted
+++ resolved
@@ -11,11 +11,7 @@
     $sgpr0_sgpr1_sgpr2_sgpr3 = IMPLICIT_DEF
     $sgpr4 = IMPLICIT_DEF
     $vgpr0 = IMPLICIT_DEF
-<<<<<<< HEAD
-    $vgpr1 = BUFFER_LOAD_DWORD_OFFEN $vgpr0, $sgpr0_sgpr1_sgpr2_sgpr3, $sgpr4, 0, 0, 0, 0, 0, 0, 0, implicit $exec
-=======
-    $vgpr1 = BUFFER_LOAD_DWORD_OFFEN $vgpr0, $sgpr0_sgpr1_sgpr2_sgpr3, $sgpr4, 0, 0, 0, 0, implicit $exec
->>>>>>> 2ab1d525
+    $vgpr1 = BUFFER_LOAD_DWORD_OFFEN $vgpr0, $sgpr0_sgpr1_sgpr2_sgpr3, $sgpr4, 0, 0, 0, 0, implicit $exec
     $sgpr0 = S_MOV_B32 0
 ...
 # GCN-LABEL: name: vmem_write_exec
@@ -30,11 +26,7 @@
     $sgpr4 = IMPLICIT_DEF
     $vgpr0 = IMPLICIT_DEF
     $vgpr1 = IMPLICIT_DEF
-<<<<<<< HEAD
-    BUFFER_STORE_DWORD_OFFEN_exact killed renamable $vgpr0, renamable $vgpr1, renamable $sgpr0_sgpr1_sgpr2_sgpr3, 0, 0, 0, 0, 0, 0, 0, 0, implicit $exec
-=======
     BUFFER_STORE_DWORD_OFFEN_exact killed renamable $vgpr0, renamable $vgpr1, renamable $sgpr0_sgpr1_sgpr2_sgpr3, 0, 0, 0, 0, 0, implicit $exec
->>>>>>> 2ab1d525
     $exec_lo = S_MOV_B32 -1
 ...
 # GCN-LABEL: name: vmem_write_sgpr_chain
@@ -53,11 +45,7 @@
     $sgpr0_sgpr1_sgpr2_sgpr3 = IMPLICIT_DEF
     $sgpr4 = IMPLICIT_DEF
     $vgpr0 = IMPLICIT_DEF
-<<<<<<< HEAD
-    $vgpr1 = BUFFER_LOAD_DWORD_OFFEN $vgpr0, $sgpr0_sgpr1_sgpr2_sgpr3, $sgpr4, 0, 0, 0, 0, 0, 0, 0, implicit $exec
-=======
-    $vgpr1 = BUFFER_LOAD_DWORD_OFFEN $vgpr0, $sgpr0_sgpr1_sgpr2_sgpr3, $sgpr4, 0, 0, 0, 0, implicit $exec
->>>>>>> 2ab1d525
+    $vgpr1 = BUFFER_LOAD_DWORD_OFFEN $vgpr0, $sgpr0_sgpr1_sgpr2_sgpr3, $sgpr4, 0, 0, 0, 0, implicit $exec
     $sgpr5 = S_MOV_B32 $sgpr0
     $sgpr6 = S_MOV_B32 $sgpr1
     $sgpr7 = S_MOV_B32 $sgpr2
@@ -75,13 +63,8 @@
     $sgpr0_sgpr1_sgpr2_sgpr3 = IMPLICIT_DEF
     $sgpr4 = IMPLICIT_DEF
     $vgpr0 = IMPLICIT_DEF
-<<<<<<< HEAD
-    $vgpr1 = BUFFER_LOAD_DWORD_OFFEN $vgpr0, $sgpr0_sgpr1_sgpr2_sgpr3, $sgpr4, 0, 0, 0, 0, 0, 0, 0, implicit $exec
-    $sgpr0 = S_LOAD_DWORD_IMM $sgpr0_sgpr1, 0, 0, 0
-=======
     $vgpr1 = BUFFER_LOAD_DWORD_OFFEN $vgpr0, $sgpr0_sgpr1_sgpr2_sgpr3, $sgpr4, 0, 0, 0, 0, implicit $exec
     $sgpr0 = S_LOAD_DWORD_IMM $sgpr0_sgpr1, 0, 0
->>>>>>> 2ab1d525
 ...
 # GCN-LABEL: name: vmem_snop_write_sgpr
 # GCN:      BUFFER_LOAD_DWORD_OFFEN
@@ -95,11 +78,7 @@
     $sgpr0_sgpr1_sgpr2_sgpr3 = IMPLICIT_DEF
     $sgpr4 = IMPLICIT_DEF
     $vgpr0 = IMPLICIT_DEF
-<<<<<<< HEAD
-    $vgpr1 = BUFFER_LOAD_DWORD_OFFEN $vgpr0, $sgpr0_sgpr1_sgpr2_sgpr3, $sgpr4, 0, 0, 0, 0, 0, 0, 0, implicit $exec
-=======
-    $vgpr1 = BUFFER_LOAD_DWORD_OFFEN $vgpr0, $sgpr0_sgpr1_sgpr2_sgpr3, $sgpr4, 0, 0, 0, 0, implicit $exec
->>>>>>> 2ab1d525
+    $vgpr1 = BUFFER_LOAD_DWORD_OFFEN $vgpr0, $sgpr0_sgpr1_sgpr2_sgpr3, $sgpr4, 0, 0, 0, 0, implicit $exec
     S_NOP 0
     $sgpr0 = S_MOV_B32 0
 ...
@@ -114,11 +93,7 @@
     $sgpr0_sgpr1_sgpr2_sgpr3 = IMPLICIT_DEF
     $sgpr4 = IMPLICIT_DEF
     $vgpr0 = IMPLICIT_DEF
-<<<<<<< HEAD
-    $vgpr1 = BUFFER_LOAD_DWORD_OFFEN $vgpr0, $sgpr0_sgpr1_sgpr2_sgpr3, $sgpr4, 0, 0, 0, 0, 0, 0, 0, implicit $exec
-=======
-    $vgpr1 = BUFFER_LOAD_DWORD_OFFEN $vgpr0, $sgpr0_sgpr1_sgpr2_sgpr3, $sgpr4, 0, 0, 0, 0, implicit $exec
->>>>>>> 2ab1d525
+    $vgpr1 = BUFFER_LOAD_DWORD_OFFEN $vgpr0, $sgpr0_sgpr1_sgpr2_sgpr3, $sgpr4, 0, 0, 0, 0, implicit $exec
     $vgpr2 = V_ADD_F32_e32 $vgpr1, $vgpr1, implicit $mode, implicit $exec
     $sgpr0 = S_MOV_B32 0
 ...
@@ -133,11 +108,7 @@
     $sgpr0_sgpr1_sgpr2_sgpr3 = IMPLICIT_DEF
     $sgpr4 = IMPLICIT_DEF
     $vgpr0 = IMPLICIT_DEF
-<<<<<<< HEAD
-    $vgpr1 = BUFFER_LOAD_DWORD_OFFEN $vgpr0, $sgpr0_sgpr1_sgpr2_sgpr3, $sgpr4, 0, 0, 0, 0, 0, 0, 0, implicit $exec
-=======
-    $vgpr1 = BUFFER_LOAD_DWORD_OFFEN $vgpr0, $sgpr0_sgpr1_sgpr2_sgpr3, $sgpr4, 0, 0, 0, 0, implicit $exec
->>>>>>> 2ab1d525
+    $vgpr1 = BUFFER_LOAD_DWORD_OFFEN $vgpr0, $sgpr0_sgpr1_sgpr2_sgpr3, $sgpr4, 0, 0, 0, 0, implicit $exec
     S_WAITCNT 0
     $sgpr0 = S_MOV_B32 0
 ...
@@ -153,11 +124,7 @@
     $sgpr0_sgpr1_sgpr2_sgpr3 = IMPLICIT_DEF
     $sgpr4 = IMPLICIT_DEF
     $vgpr0 = IMPLICIT_DEF
-<<<<<<< HEAD
-    $vgpr1 = BUFFER_LOAD_DWORD_OFFEN $vgpr0, $sgpr0_sgpr1_sgpr2_sgpr3, $sgpr4, 0, 0, 0, 0, 0, 0, 0, implicit $exec
-=======
-    $vgpr1 = BUFFER_LOAD_DWORD_OFFEN $vgpr0, $sgpr0_sgpr1_sgpr2_sgpr3, $sgpr4, 0, 0, 0, 0, implicit $exec
->>>>>>> 2ab1d525
+    $vgpr1 = BUFFER_LOAD_DWORD_OFFEN $vgpr0, $sgpr0_sgpr1_sgpr2_sgpr3, $sgpr4, 0, 0, 0, 0, implicit $exec
     S_WAITCNT 1
     $sgpr0 = S_MOV_B32 0
 ...
@@ -172,11 +139,7 @@
     $sgpr0_sgpr1_sgpr2_sgpr3 = IMPLICIT_DEF
     $sgpr4 = IMPLICIT_DEF
     $vgpr0 = IMPLICIT_DEF
-<<<<<<< HEAD
-    $vgpr1 = BUFFER_LOAD_DWORD_OFFEN $vgpr0, $sgpr0_sgpr1_sgpr2_sgpr3, $sgpr4, 0, 0, 0, 0, 0, 0, 0, implicit $exec
-=======
-    $vgpr1 = BUFFER_LOAD_DWORD_OFFEN $vgpr0, $sgpr0_sgpr1_sgpr2_sgpr3, $sgpr4, 0, 0, 0, 0, implicit $exec
->>>>>>> 2ab1d525
+    $vgpr1 = BUFFER_LOAD_DWORD_OFFEN $vgpr0, $sgpr0_sgpr1_sgpr2_sgpr3, $sgpr4, 0, 0, 0, 0, implicit $exec
     $exec = S_MOV_B64 7
 ...
 # GCN-LABEL: name: vmem_write_exec_expread
@@ -189,11 +152,7 @@
   bb.0:
     $sgpr0_sgpr1_sgpr2_sgpr3 = IMPLICIT_DEF
     $vgpr0 = IMPLICIT_DEF
-<<<<<<< HEAD
-    $vgpr1 = BUFFER_LOAD_DWORD_OFFEN $vgpr0, $sgpr0_sgpr1_sgpr2_sgpr3, $exec_lo, 0, 0, 0, 0, 0, 0, 0, implicit $exec
-=======
     $vgpr1 = BUFFER_LOAD_DWORD_OFFEN $vgpr0, $sgpr0_sgpr1_sgpr2_sgpr3, $exec_lo, 0, 0, 0, 0, implicit $exec
->>>>>>> 2ab1d525
     $exec = S_MOV_B64 7
 ...
 # GCN-LABEL: name: ds_write_m0
@@ -222,11 +181,7 @@
     $sgpr0_sgpr1_sgpr2_sgpr3 = IMPLICIT_DEF
     $sgpr4 = IMPLICIT_DEF
     $vgpr0 = IMPLICIT_DEF
-<<<<<<< HEAD
-    $vgpr1 = BUFFER_LOAD_DWORD_OFFEN $vgpr0, $sgpr0_sgpr1_sgpr2_sgpr3, $sgpr4, 0, 0, 0, 0, 0, 0, 0, implicit $exec
-=======
-    $vgpr1 = BUFFER_LOAD_DWORD_OFFEN $vgpr0, $sgpr0_sgpr1_sgpr2_sgpr3, $sgpr4, 0, 0, 0, 0, implicit $exec
->>>>>>> 2ab1d525
+    $vgpr1 = BUFFER_LOAD_DWORD_OFFEN $vgpr0, $sgpr0_sgpr1_sgpr2_sgpr3, $sgpr4, 0, 0, 0, 0, implicit $exec
 
   bb.1:
     $sgpr0 = S_MOV_B32 0
@@ -244,11 +199,7 @@
     $sgpr0_sgpr1_sgpr2_sgpr3 = IMPLICIT_DEF
     $sgpr4 = IMPLICIT_DEF
     $vgpr0 = IMPLICIT_DEF
-<<<<<<< HEAD
-    $vgpr1 = BUFFER_LOAD_DWORD_OFFEN $vgpr0, $sgpr0_sgpr1_sgpr2_sgpr3, $sgpr4, 0, 0, 0, 0, 0, 0, 0, implicit $exec
-=======
-    $vgpr1 = BUFFER_LOAD_DWORD_OFFEN $vgpr0, $sgpr0_sgpr1_sgpr2_sgpr3, $sgpr4, 0, 0, 0, 0, implicit $exec
->>>>>>> 2ab1d525
+    $vgpr1 = BUFFER_LOAD_DWORD_OFFEN $vgpr0, $sgpr0_sgpr1_sgpr2_sgpr3, $sgpr4, 0, 0, 0, 0, implicit $exec
     S_BRANCH %bb.1
 
   bb.1:
@@ -268,11 +219,7 @@
     $sgpr0_sgpr1_sgpr2_sgpr3 = IMPLICIT_DEF
     $sgpr4 = IMPLICIT_DEF
     $vgpr0 = IMPLICIT_DEF
-<<<<<<< HEAD
-    $vgpr1 = BUFFER_LOAD_DWORD_OFFEN $vgpr0, $sgpr0_sgpr1_sgpr2_sgpr3, $sgpr4, 0, 0, 0, 0, 0, 0, 0, implicit $exec
-=======
-    $vgpr1 = BUFFER_LOAD_DWORD_OFFEN $vgpr0, $sgpr0_sgpr1_sgpr2_sgpr3, $sgpr4, 0, 0, 0, 0, implicit $exec
->>>>>>> 2ab1d525
+    $vgpr1 = BUFFER_LOAD_DWORD_OFFEN $vgpr0, $sgpr0_sgpr1_sgpr2_sgpr3, $sgpr4, 0, 0, 0, 0, implicit $exec
     S_BRANCH %bb.2
 
   bb.1:
@@ -300,11 +247,7 @@
     $sgpr0_sgpr1_sgpr2_sgpr3 = IMPLICIT_DEF
     $sgpr4 = IMPLICIT_DEF
     $vgpr0 = IMPLICIT_DEF
-<<<<<<< HEAD
-    $vgpr1 = BUFFER_LOAD_DWORD_OFFEN $vgpr0, $sgpr0_sgpr1_sgpr2_sgpr3, $sgpr4, 0, 0, 0, 0, 0, 0, 0, implicit $exec
-=======
-    $vgpr1 = BUFFER_LOAD_DWORD_OFFEN $vgpr0, $sgpr0_sgpr1_sgpr2_sgpr3, $sgpr4, 0, 0, 0, 0, implicit $exec
->>>>>>> 2ab1d525
+    $vgpr1 = BUFFER_LOAD_DWORD_OFFEN $vgpr0, $sgpr0_sgpr1_sgpr2_sgpr3, $sgpr4, 0, 0, 0, 0, implicit $exec
     S_CBRANCH_SCC0 %bb.2, implicit $scc
     S_BRANCH %bb.1
 
@@ -332,11 +275,7 @@
     $sgpr0 = S_MOV_B32 0
 
   bb.1:
-<<<<<<< HEAD
-    $vgpr1 = BUFFER_LOAD_DWORD_OFFEN $vgpr0, $sgpr0_sgpr1_sgpr2_sgpr3, $sgpr4, 0, 0, 0, 0, 0, 0, 0, implicit $exec
-=======
-    $vgpr1 = BUFFER_LOAD_DWORD_OFFEN $vgpr0, $sgpr0_sgpr1_sgpr2_sgpr3, $sgpr4, 0, 0, 0, 0, implicit $exec
->>>>>>> 2ab1d525
+    $vgpr1 = BUFFER_LOAD_DWORD_OFFEN $vgpr0, $sgpr0_sgpr1_sgpr2_sgpr3, $sgpr4, 0, 0, 0, 0, implicit $exec
     S_BRANCH %bb.0
 ...
 # GCN-LABEL: name: ds_write_exec
@@ -361,11 +300,7 @@
 body:             |
   bb.0:
     $vgpr0 = IMPLICIT_DEF
-<<<<<<< HEAD
-    $vgpr1 = SCRATCH_LOAD_DWORD undef $vgpr0, 0, 0, 0, 0, 0, implicit $exec, implicit $flat_scr
-=======
     $vgpr1 = SCRATCH_LOAD_DWORD undef $vgpr0, 0, 0, implicit $exec, implicit $flat_scr
->>>>>>> 2ab1d525
     $exec_lo = S_MOV_B32 -1
 ...
 # GCN-LABEL: name: vmem_flat_exec
@@ -378,11 +313,7 @@
   bb.0:
     $vgpr0 = IMPLICIT_DEF
     $vgpr1 = IMPLICIT_DEF
-<<<<<<< HEAD
-    $vgpr2 = FLAT_LOAD_DWORD $vgpr0_vgpr1, 0, 0, 0, 0, 0, implicit $exec, implicit $flat_scr
-=======
     $vgpr2 = FLAT_LOAD_DWORD $vgpr0_vgpr1, 0, 0, implicit $exec, implicit $flat_scr
->>>>>>> 2ab1d525
     $exec_lo = S_MOV_B32 -1
 ...
 # GCN-LABEL: name: vmem_global_exec
@@ -395,11 +326,7 @@
   bb.0:
     $vgpr0 = IMPLICIT_DEF
     $vgpr1 = IMPLICIT_DEF
-<<<<<<< HEAD
-    $vgpr2 = GLOBAL_LOAD_DWORD $vgpr0_vgpr1, 0, 0, 0, 0, 0, implicit $exec
-=======
     $vgpr2 = GLOBAL_LOAD_DWORD $vgpr0_vgpr1, 0, 0, implicit $exec
->>>>>>> 2ab1d525
     $exec_lo = S_MOV_B32 -1
 ...
 # GCN-LABEL: name: vmem_global_atomic_exec
@@ -413,10 +340,6 @@
     $vgpr0 = IMPLICIT_DEF
     $vgpr1 = IMPLICIT_DEF
     $vgpr2 = IMPLICIT_DEF
-<<<<<<< HEAD
-    $vgpr3 = GLOBAL_ATOMIC_ADD_RTN $vgpr0_vgpr1, $vgpr2, 0, 1, 0, 0, implicit $exec :: (load store syncscope("agent") seq_cst 4, addrspace 1)
-=======
     $vgpr3 = GLOBAL_ATOMIC_ADD_RTN $vgpr0_vgpr1, $vgpr2, 0, 1, implicit $exec :: (load store syncscope("agent") seq_cst (s32), addrspace 1)
->>>>>>> 2ab1d525
     $exec_lo = S_MOV_B32 -1
 ...