--- conflicted
+++ resolved
@@ -143,11 +143,7 @@
 ; GFX10: buffer_store_dword [[REG]]
 
 ; GFX9: s_load_dword [[VAL:s[0-9]+]]
-<<<<<<< HEAD
-; GFX9: v_pk_add_f16 [[REG:v[0-9]+]], [[VAL]], 0.5 op_sel_hi:[1,0] ; encoding: [0x00,0x40,0x8f,0xd3,0x04,0xe0,0x01,0x08]
-=======
 ; GFX9: v_pk_add_f16 [[REG:v[0-9]+]], [[VAL]], 0.5 op_sel_hi:[1,0] ; encoding: [0x00,0x40,0x8f,0xd3,0x06,0xe0,0x01,0x08]
->>>>>>> 2ab1d525
 ; GFX9: buffer_store_dword [[REG]]
 
 ; FIXME: Shouldn't need right shift and SDWA, also extra copy
@@ -172,11 +168,7 @@
 ; GFX10: buffer_store_dword [[REG]]
 
 ; GFX9: s_load_dword [[VAL:s[0-9]+]]
-<<<<<<< HEAD
-; GFX9: v_pk_add_f16 [[REG:v[0-9]+]], [[VAL]], -0.5 op_sel_hi:[1,0] ; encoding: [0x00,0x40,0x8f,0xd3,0x04,0xe2,0x01,0x08]
-=======
 ; GFX9: v_pk_add_f16 [[REG:v[0-9]+]], [[VAL]], -0.5 op_sel_hi:[1,0] ; encoding: [0x00,0x40,0x8f,0xd3,0x06,0xe2,0x01,0x08]
->>>>>>> 2ab1d525
 ; GFX9: buffer_store_dword [[REG]]
 
 ; FIXME: Shouldn't need right shift and SDWA, also extra copy
@@ -346,11 +338,7 @@
 
 ; GFX9-DAG: buffer_load_dword [[VAL:v[0-9]+]]
 ; GFX9-DAG: s_movk_i32 [[K:s[0-9]+]], 0x6400 ; encoding
-<<<<<<< HEAD
-; GFX9: v_pk_add_f16 [[REG:v[0-9]+]], [[VAL]], [[K]] op_sel_hi:[1,0] ; encoding: [0x00,0x40,0x8f,0xd3,0x00,0x09,0x00,0x08]
-=======
 ; GFX9: v_pk_add_f16 [[REG:v[0-9]+]], [[VAL]], [[K]] op_sel_hi:[1,0] ; encoding: [0x00,0x40,0x8f,0xd3,0x00,0x01,0x00,0x08]
->>>>>>> 2ab1d525
 ; GFX9: buffer_store_dword [[REG]]
 
 ; VI-DAG: s_movk_i32 [[K:s[0-9]+]], 0x6400 ; encoding
