# RUN: llc --mtriple=amdgcn--amdhsa -mcpu=fiji -verify-machineinstrs -run-pass si-fold-operands,si-shrink-instructions %s -o - | FileCheck %s
--- |
  define amdgpu_kernel void @add_f32_1.0_one_f16_use() #0 {
    %f16.val0 = load volatile half, half addrspace(1)* undef
    %f16.val1 = load volatile half, half addrspace(1)* undef
    %f32.val = load volatile float, float addrspace(1)* undef
    %f16.add0 = fadd half %f16.val0, 0xH3C00
    %f32.add = fadd float %f32.val, 1.000000e+00
    store volatile half %f16.add0, half addrspace(1)* undef
    store volatile float %f32.add, float addrspace(1)* undef
    ret void
  }

  define amdgpu_kernel void @add_f32_1.0_multi_f16_use() #0 {
    %f16.val0 = load volatile half, half addrspace(1)* undef
    %f16.val1 = load volatile half, half addrspace(1)* undef
    %f32.val = load volatile float, float addrspace(1)* undef
    %f16.add0 = fadd half %f16.val0, 0xH3C00
    %f32.add = fadd float %f32.val, 1.000000e+00
    store volatile half %f16.add0, half addrspace(1)* undef
    store volatile float %f32.add, float addrspace(1)* undef
    ret void
  }

  define amdgpu_kernel void @add_f32_1.0_one_f32_use_one_f16_use () #0 {
    %f16.val0 = load volatile half, half addrspace(1)* undef
    %f16.val1 = load volatile half, half addrspace(1)* undef
    %f32.val = load volatile float, float addrspace(1)* undef
    %f16.add0 = fadd half %f16.val0, 0xH3C00
    %f32.add = fadd float %f32.val, 1.000000e+00
    store volatile half %f16.add0, half addrspace(1)* undef
    store volatile float %f32.add, float addrspace(1)* undef
    ret void
  }

  define amdgpu_kernel void @add_f32_1.0_one_f32_use_multi_f16_use () #0 {
    %f16.val0 = load volatile half, half addrspace(1)* undef
    %f16.val1 = load volatile half, half addrspace(1)* undef
    %f32.val = load volatile float, float addrspace(1)* undef
    %f16.add0 = fadd half %f16.val0, 0xH3C00
    %f16.add1 = fadd half %f16.val1, 0xH3C00
    %f32.add = fadd float %f32.val, 1.000000e+00
    store volatile half %f16.add0, half addrspace(1)* undef
    store volatile half %f16.add1, half addrspace(1)* undef
    store volatile float %f32.add, float addrspace(1)* undef
    ret void
  }

  define amdgpu_kernel void @add_i32_1_multi_f16_use() #0 {
    %f16.val0 = load volatile half, half addrspace(1)* undef
    %f16.val1 = load volatile half, half addrspace(1)* undef
    %f16.add0 = fadd half %f16.val0, 0xH0001
    %f16.add1 = fadd half %f16.val1, 0xH0001
    store volatile half %f16.add0, half addrspace(1)* undef
    store volatile half %f16.add1,half addrspace(1)* undef
    ret void
  }

  define amdgpu_kernel void @add_i32_m2_one_f32_use_multi_f16_use () #0 {
    %f16.val0 = load volatile half, half addrspace(1)* undef
    %f16.val1 = load volatile half, half addrspace(1)* undef
    %f32.val = load volatile float, float addrspace(1)* undef
    %f16.add0 = fadd half %f16.val0, 0xHFFFE
    %f16.add1 = fadd half %f16.val1, 0xHFFFE
    %f32.add = fadd float %f32.val, 0xffffffffc0000000
    store volatile half %f16.add0, half addrspace(1)* undef
    store volatile half %f16.add1, half addrspace(1)* undef
    store volatile float %f32.add, float addrspace(1)* undef
    ret void
  }

  define amdgpu_kernel void @add_f16_1.0_multi_f32_use() #0 {
    %f32.val0 = load volatile float, float addrspace(1)* undef
    %f32.val1 = load volatile float, float addrspace(1)* undef
    %f32.val = load volatile float, float addrspace(1)* undef
    %f32.add0 = fadd float %f32.val0, 1.0
    %f32.add1 = fadd float %f32.val1, 1.0
    store volatile float %f32.add0, float addrspace(1)* undef
    store volatile float %f32.add1, float addrspace(1)* undef
    ret void
  }

  define amdgpu_kernel void @add_f16_1.0_other_high_bits_multi_f16_use() #0 {
    %f16.val0 = load volatile half, half addrspace(1)* undef
    %f16.val1 = load volatile half, half addrspace(1)* undef
    %f32.val = load volatile half, half addrspace(1)* undef
    %f16.add0 = fadd half %f16.val0, 0xH3C00
    %f32.add = fadd half %f32.val, 1.000000e+00
    store volatile half %f16.add0, half addrspace(1)* undef
    store volatile half %f32.add, half addrspace(1)* undef
    ret void
  }

  define amdgpu_kernel void @add_f16_1.0_other_high_bits_use_f16_f32() #0 {
    %f16.val0 = load volatile half, half addrspace(1)* undef
    %f16.val1 = load volatile half, half addrspace(1)* undef
    %f32.val = load volatile half, half addrspace(1)* undef
    %f16.add0 = fadd half %f16.val0, 0xH3C00
    %f32.add = fadd half %f32.val, 1.000000e+00
    store volatile half %f16.add0, half addrspace(1)* undef
    store volatile half %f32.add, half addrspace(1)* undef
    ret void
  }

  attributes #0 = { nounwind }

...
---

# f32 1.0 with a single use should be folded as the low 32-bits of a
#  literal constant.

# CHECK-LABEL: name: add_f32_1.0_one_f16_use
# CHECK: %13:vgpr_32 = V_ADD_F16_e32  1065353216, killed %11, implicit $mode, implicit $exec

name:            add_f32_1.0_one_f16_use
alignment:       1
exposesReturnsTwice: false
legalized:       false
regBankSelected: false
selected:        false
tracksRegLiveness: true
registers:
  - { id: 0, class: sreg_64 }
  - { id: 1, class: sreg_32 }
  - { id: 2, class: sgpr_32 }
  - { id: 3, class: vgpr_32 }
  - { id: 4, class: sreg_64 }
  - { id: 5, class: sreg_32 }
  - { id: 6, class: sreg_64 }
  - { id: 7, class: sreg_32 }
  - { id: 8, class: sreg_32 }
  - { id: 9, class: sreg_32 }
  - { id: 10, class: sgpr_128 }
  - { id: 11, class: vgpr_32 }
  - { id: 12, class: vgpr_32 }
  - { id: 13, class: vgpr_32 }
frameInfo:
  isFrameAddressTaken: false
  isReturnAddressTaken: false
  hasStackMap:     false
  hasPatchPoint:   false
  stackSize:       0
  offsetAdjustment: 0
  maxAlignment:    0
  adjustsStack:    false
  hasCalls:        false
  maxCallFrameSize: 0
  hasOpaqueSPAdjustment: false
  hasVAStart:      false
  hasMustTailInVarArgFunc: false
body:             |
  bb.0 (%ir-block.0):
    %4 = IMPLICIT_DEF
    %5 = COPY %4.sub1
    %6 = IMPLICIT_DEF
    %7 = COPY %6.sub0
    %8 = S_MOV_B32 61440
    %9 = S_MOV_B32 -1
    %10 = REG_SEQUENCE killed %7, 1, killed %5, 2, killed %9, 3, killed %8, 4
<<<<<<< HEAD
    %11 = BUFFER_LOAD_USHORT_OFFSET %10, 0, 0, 0, 0, 0, 0, 0, 0, implicit $exec :: (volatile load 2 from `half addrspace(1)* undef`)
    %12 = V_MOV_B32_e32 1065353216, implicit $exec
    %13 = V_ADD_F16_e64 0, killed %11, 0, %12, 0, 0, implicit $mode, implicit $exec
    BUFFER_STORE_SHORT_OFFSET killed %13, %10, 0, 0, 0, 0, 0, 0, 0, 0, implicit $exec :: (volatile store 2 into `half addrspace(1)* undef`)
=======
    %11 = BUFFER_LOAD_USHORT_OFFSET %10, 0, 0, 0, 0, 0, implicit $exec :: (volatile load (s16) from `half addrspace(1)* undef`)
    %12 = V_MOV_B32_e32 1065353216, implicit $exec
    %13 = V_ADD_F16_e64 0, killed %11, 0, %12, 0, 0, implicit $mode, implicit $exec
    BUFFER_STORE_SHORT_OFFSET killed %13, %10, 0, 0, 0, 0, 0, implicit $exec :: (volatile store (s16) into `half addrspace(1)* undef`)
>>>>>>> 2ab1d525
    S_ENDPGM 0

...
---
# Materialized f32 inline immediate should not be folded into the f16
# operands

# CHECK-LABEL: name: add_f32_1.0_multi_f16_use
# CHECK: %13:vgpr_32 = V_MOV_B32_e32 1065353216, implicit $exec
# CHECK: %14:vgpr_32 = V_ADD_F16_e32 killed %11, %13, implicit $mode, implicit $exec
# CHECK: %15:vgpr_32 = V_ADD_F16_e32 killed %12, killed %13, implicit $mode, implicit $exec


name:            add_f32_1.0_multi_f16_use
alignment:       1
exposesReturnsTwice: false
legalized:       false
regBankSelected: false
selected:        false
tracksRegLiveness: true
registers:
  - { id: 0, class: sreg_64 }
  - { id: 1, class: sreg_32 }
  - { id: 2, class: sgpr_32 }
  - { id: 3, class: vgpr_32 }
  - { id: 4, class: sreg_64 }
  - { id: 5, class: sreg_32 }
  - { id: 6, class: sreg_64 }
  - { id: 7, class: sreg_32 }
  - { id: 8, class: sreg_32 }
  - { id: 9, class: sreg_32 }
  - { id: 10, class: sgpr_128 }
  - { id: 11, class: vgpr_32 }
  - { id: 12, class: vgpr_32 }
  - { id: 13, class: vgpr_32 }
  - { id: 14, class: vgpr_32 }
  - { id: 15, class: vgpr_32 }
frameInfo:
  isFrameAddressTaken: false
  isReturnAddressTaken: false
  hasStackMap:     false
  hasPatchPoint:   false
  stackSize:       0
  offsetAdjustment: 0
  maxAlignment:    0
  adjustsStack:    false
  hasCalls:        false
  maxCallFrameSize: 0
  hasOpaqueSPAdjustment: false
  hasVAStart:      false
  hasMustTailInVarArgFunc: false
body:             |
  bb.0 (%ir-block.0):
    %4 = IMPLICIT_DEF
    %5 = COPY %4.sub1
    %6 = IMPLICIT_DEF
    %7 = COPY %6.sub0
    %8 = S_MOV_B32 61440
    %9 = S_MOV_B32 -1
    %10 = REG_SEQUENCE killed %7, 1, killed %5, 2, killed %9, 3, killed %8, 4
<<<<<<< HEAD
    %11 = BUFFER_LOAD_USHORT_OFFSET %10, 0, 0, 0, 0, 0, 0, 0, 0, implicit $exec :: (volatile load 2 from `half addrspace(1)* undef`)
    %12 = BUFFER_LOAD_DWORD_OFFSET %10, 0, 0, 0, 0, 0, 0, 0, 0, implicit $exec :: (volatile load 4 from `float addrspace(1)* undef`)
    %13 = V_MOV_B32_e32 1065353216, implicit $exec
    %14 = V_ADD_F16_e64 0, killed %11, 0, %13, 0, 0, implicit $mode, implicit $exec
    %15 = V_ADD_F16_e64 0, killed %12, 0, killed %13, 0, 0, implicit $mode, implicit $exec
    BUFFER_STORE_SHORT_OFFSET killed %14, %10, 0, 0, 0, 0, 0, 0, 0, 0, implicit $exec :: (volatile store 2 into `half addrspace(1)* undef`)
    BUFFER_STORE_SHORT_OFFSET killed %15, %10, 0, 0, 0, 0, 0, 0, 0, 0, implicit $exec :: (volatile store 2 into `half addrspace(1)* undef`)
=======
    %11 = BUFFER_LOAD_USHORT_OFFSET %10, 0, 0, 0, 0, 0, implicit $exec :: (volatile load (s16) from `half addrspace(1)* undef`)
    %12 = BUFFER_LOAD_DWORD_OFFSET %10, 0, 0, 0, 0, 0, implicit $exec :: (volatile load (s32) from `float addrspace(1)* undef`)
    %13 = V_MOV_B32_e32 1065353216, implicit $exec
    %14 = V_ADD_F16_e64 0, killed %11, 0, %13, 0, 0, implicit $mode, implicit $exec
    %15 = V_ADD_F16_e64 0, killed %12, 0, killed %13, 0, 0, implicit $mode, implicit $exec
    BUFFER_STORE_SHORT_OFFSET killed %14, %10, 0, 0, 0, 0, 0, implicit $exec :: (volatile store (s16) into `half addrspace(1)* undef`)
    BUFFER_STORE_SHORT_OFFSET killed %15, %10, 0, 0, 0, 0, 0, implicit $exec :: (volatile store (s16) into `half addrspace(1)* undef`)
>>>>>>> 2ab1d525
    S_ENDPGM 0

...
---

# f32 1.0 should be folded into the single f32 use as an inline
#  immediate, and folded into the single f16 use as a literal constant

# CHECK-LABEL: name: add_f32_1.0_one_f32_use_one_f16_use
# CHECK: %15:vgpr_32 = V_ADD_F16_e32 1065353216, %11, implicit $mode, implicit $exec
# CHECK: %16:vgpr_32 = V_ADD_F32_e32 1065353216, killed %13, implicit $mode, implicit $exec

name:            add_f32_1.0_one_f32_use_one_f16_use
alignment:       1
exposesReturnsTwice: false
legalized:       false
regBankSelected: false
selected:        false
tracksRegLiveness: true
registers:
  - { id: 0, class: sreg_64 }
  - { id: 1, class: sreg_32 }
  - { id: 2, class: sgpr_32 }
  - { id: 3, class: vgpr_32 }
  - { id: 4, class: sreg_64 }
  - { id: 5, class: sreg_32 }
  - { id: 6, class: sreg_64 }
  - { id: 7, class: sreg_32 }
  - { id: 8, class: sreg_32 }
  - { id: 9, class: sreg_32 }
  - { id: 10, class: sgpr_128 }
  - { id: 11, class: vgpr_32 }
  - { id: 12, class: vgpr_32 }
  - { id: 13, class: vgpr_32 }
  - { id: 14, class: vgpr_32 }
  - { id: 15, class: vgpr_32 }
  - { id: 16, class: vgpr_32 }
frameInfo:
  isFrameAddressTaken: false
  isReturnAddressTaken: false
  hasStackMap:     false
  hasPatchPoint:   false
  stackSize:       0
  offsetAdjustment: 0
  maxAlignment:    0
  adjustsStack:    false
  hasCalls:        false
  maxCallFrameSize: 0
  hasOpaqueSPAdjustment: false
  hasVAStart:      false
  hasMustTailInVarArgFunc: false
body:             |
  bb.0 (%ir-block.0):
    %4 = IMPLICIT_DEF
    %5 = COPY %4.sub1
    %6 = IMPLICIT_DEF
    %7 = COPY %6.sub0
    %8 = S_MOV_B32 61440
    %9 = S_MOV_B32 -1
    %10 = REG_SEQUENCE killed %7, 1, killed %5, 2, killed %9, 3, killed %8, 4
<<<<<<< HEAD
    %11 = BUFFER_LOAD_USHORT_OFFSET %10, 0, 0, 0, 0, 0, 0, 0, 0, implicit $exec :: (volatile load 2 from `half addrspace(1)* undef`)
    %12 = BUFFER_LOAD_USHORT_OFFSET %10, 0, 0, 0, 0, 0, 0, 0, 0, implicit $exec :: (volatile load 2 from `half addrspace(1)* undef`)
    %13 = BUFFER_LOAD_DWORD_OFFSET %10, 0, 0, 0, 0, 0, 0, 0, 0, implicit $exec :: (volatile load 4 from `float addrspace(1)* undef`)
    %14 = V_MOV_B32_e32 1065353216, implicit $exec
    %15 = V_ADD_F16_e64 0, %11, 0, %14, 0, 0, implicit $mode, implicit $exec
    %16 = V_ADD_F32_e64 0, killed %13, 0, killed %14, 0, 0, implicit $mode, implicit $exec
    BUFFER_STORE_SHORT_OFFSET killed %15, %10, 0, 0, 0, 0, 0, 0, 0, 0, implicit $exec :: (volatile store 2 into `half addrspace(1)* undef`)
    BUFFER_STORE_DWORD_OFFSET killed %16, %10, 0, 0, 0, 0, 0, 0, 0, 0, implicit $exec :: (volatile store 4 into `float addrspace(1)* undef`)
=======
    %11 = BUFFER_LOAD_USHORT_OFFSET %10, 0, 0, 0, 0, 0, implicit $exec :: (volatile load (s16) from `half addrspace(1)* undef`)
    %12 = BUFFER_LOAD_USHORT_OFFSET %10, 0, 0, 0, 0, 0, implicit $exec :: (volatile load (s16) from `half addrspace(1)* undef`)
    %13 = BUFFER_LOAD_DWORD_OFFSET %10, 0, 0, 0, 0, 0, implicit $exec :: (volatile load (s32) from `float addrspace(1)* undef`)
    %14 = V_MOV_B32_e32 1065353216, implicit $exec
    %15 = V_ADD_F16_e64 0, %11, 0, %14, 0, 0, implicit $mode, implicit $exec
    %16 = V_ADD_F32_e64 0, killed %13, 0, killed %14, 0, 0, implicit $mode, implicit $exec
    BUFFER_STORE_SHORT_OFFSET killed %15, %10, 0, 0, 0, 0, 0, implicit $exec :: (volatile store (s16) into `half addrspace(1)* undef`)
    BUFFER_STORE_DWORD_OFFSET killed %16, %10, 0, 0, 0, 0, 0, implicit $exec :: (volatile store (s32) into `float addrspace(1)* undef`)
>>>>>>> 2ab1d525
    S_ENDPGM 0

...
---

# f32 1.0 should be folded for the single f32 use as an inline
#  constant, and not folded as a multi-use literal for the f16 cases

# CHECK-LABEL: name: add_f32_1.0_one_f32_use_multi_f16_use
# CHECK: %14:vgpr_32 = V_MOV_B32_e32 1065353216, implicit $exec
# CHECK: %15:vgpr_32 = V_ADD_F16_e32  %11, %14, implicit $mode, implicit $exec
# CHECK: %16:vgpr_32 = V_ADD_F16_e32 %12,  %14, implicit $mode, implicit $exec
# CHECK: %17:vgpr_32 = V_ADD_F32_e32 1065353216, killed %13, implicit $mode, implicit $exec

name:            add_f32_1.0_one_f32_use_multi_f16_use
alignment:       1
exposesReturnsTwice: false
legalized:       false
regBankSelected: false
selected:        false
tracksRegLiveness: true
registers:
  - { id: 0, class: sreg_64 }
  - { id: 1, class: sreg_32 }
  - { id: 2, class: sgpr_32 }
  - { id: 3, class: vgpr_32 }
  - { id: 4, class: sreg_64 }
  - { id: 5, class: sreg_32 }
  - { id: 6, class: sreg_64 }
  - { id: 7, class: sreg_32 }
  - { id: 8, class: sreg_32 }
  - { id: 9, class: sreg_32 }
  - { id: 10, class: sgpr_128 }
  - { id: 11, class: vgpr_32 }
  - { id: 12, class: vgpr_32 }
  - { id: 13, class: vgpr_32 }
  - { id: 14, class: vgpr_32 }
  - { id: 15, class: vgpr_32 }
  - { id: 16, class: vgpr_32 }
  - { id: 17, class: vgpr_32 }
frameInfo:
  isFrameAddressTaken: false
  isReturnAddressTaken: false
  hasStackMap:     false
  hasPatchPoint:   false
  stackSize:       0
  offsetAdjustment: 0
  maxAlignment:    0
  adjustsStack:    false
  hasCalls:        false
  maxCallFrameSize: 0
  hasOpaqueSPAdjustment: false
  hasVAStart:      false
  hasMustTailInVarArgFunc: false
body:             |
  bb.0 (%ir-block.0):
    %4 = IMPLICIT_DEF
    %5 = COPY %4.sub1
    %6 = IMPLICIT_DEF
    %7 = COPY %6.sub0
    %8 = S_MOV_B32 61440
    %9 = S_MOV_B32 -1
    %10 = REG_SEQUENCE killed %7, 1, killed %5, 2, killed %9, 3, killed %8, 4
<<<<<<< HEAD
    %11 = BUFFER_LOAD_USHORT_OFFSET %10, 0, 0, 0, 0, 0, 0, 0, 0, implicit $exec :: (volatile load 2 from `half addrspace(1)* undef`)
    %12 = BUFFER_LOAD_USHORT_OFFSET %10, 0, 0, 0, 0, 0, 0, 0, 0, implicit $exec :: (volatile load 2 from `half addrspace(1)* undef`)
    %13 = BUFFER_LOAD_DWORD_OFFSET %10, 0, 0, 0, 0, 0, 0, 0, 0, implicit $exec :: (volatile load 4 from `float addrspace(1)* undef`)
=======
    %11 = BUFFER_LOAD_USHORT_OFFSET %10, 0, 0, 0, 0, 0, implicit $exec :: (volatile load (s16) from `half addrspace(1)* undef`)
    %12 = BUFFER_LOAD_USHORT_OFFSET %10, 0, 0, 0, 0, 0, implicit $exec :: (volatile load (s16) from `half addrspace(1)* undef`)
    %13 = BUFFER_LOAD_DWORD_OFFSET %10, 0, 0, 0, 0, 0, implicit $exec :: (volatile load (s32) from `float addrspace(1)* undef`)
>>>>>>> 2ab1d525
    %14 = V_MOV_B32_e32 1065353216, implicit $exec
    %15 = V_ADD_F16_e64 0, %11, 0, %14, 0, 0, implicit $mode, implicit $exec
    %16 = V_ADD_F16_e64 0, %12, 0, %14, 0, 0, implicit $mode, implicit $exec
    %17 = V_ADD_F32_e64 0, killed %13, 0, killed %14, 0, 0, implicit $mode, implicit $exec
<<<<<<< HEAD
    BUFFER_STORE_SHORT_OFFSET killed %15, %10, 0, 0, 0, 0, 0, 0, 0, 0, implicit $exec :: (volatile store 2 into `half addrspace(1)* undef`)
    BUFFER_STORE_SHORT_OFFSET killed %16, %10, 0, 0, 0, 0, 0, 0, 0, 0, implicit $exec :: (volatile store 2 into `half addrspace(1)* undef`)
    BUFFER_STORE_DWORD_OFFSET killed %17, %10, 0, 0, 0, 0, 0, 0, 0, 0, implicit $exec :: (volatile store 4 into `float addrspace(1)* undef`)
=======
    BUFFER_STORE_SHORT_OFFSET killed %15, %10, 0, 0, 0, 0, 0, implicit $exec :: (volatile store (s16) into `half addrspace(1)* undef`)
    BUFFER_STORE_SHORT_OFFSET killed %16, %10, 0, 0, 0, 0, 0, implicit $exec :: (volatile store (s16) into `half addrspace(1)* undef`)
    BUFFER_STORE_DWORD_OFFSET killed %17, %10, 0, 0, 0, 0, 0, implicit $exec :: (volatile store (s32) into `float addrspace(1)* undef`)
>>>>>>> 2ab1d525
    S_ENDPGM 0

...
---
# CHECK-LABEL: name: add_i32_1_multi_f16_use
# CHECK: %14:vgpr_32 = V_ADD_F16_e32 1, killed %11, implicit $mode, implicit $exec
# CHECK: %15:vgpr_32 = V_ADD_F16_e32 1, killed %12, implicit $mode, implicit $exec


name:            add_i32_1_multi_f16_use
alignment:       1
exposesReturnsTwice: false
legalized:       false
regBankSelected: false
selected:        false
tracksRegLiveness: true
registers:
  - { id: 0, class: sreg_64 }
  - { id: 1, class: sreg_32 }
  - { id: 2, class: sgpr_32 }
  - { id: 3, class: vgpr_32 }
  - { id: 4, class: sreg_64 }
  - { id: 5, class: sreg_32 }
  - { id: 6, class: sreg_64 }
  - { id: 7, class: sreg_32 }
  - { id: 8, class: sreg_32 }
  - { id: 9, class: sreg_32 }
  - { id: 10, class: sgpr_128 }
  - { id: 11, class: vgpr_32 }
  - { id: 12, class: vgpr_32 }
  - { id: 13, class: vgpr_32 }
  - { id: 14, class: vgpr_32 }
  - { id: 15, class: vgpr_32 }
frameInfo:
  isFrameAddressTaken: false
  isReturnAddressTaken: false
  hasStackMap:     false
  hasPatchPoint:   false
  stackSize:       0
  offsetAdjustment: 0
  maxAlignment:    0
  adjustsStack:    false
  hasCalls:        false
  maxCallFrameSize: 0
  hasOpaqueSPAdjustment: false
  hasVAStart:      false
  hasMustTailInVarArgFunc: false
body:             |
  bb.0 (%ir-block.0):
    %4 = IMPLICIT_DEF
    %5 = COPY %4.sub1
    %6 = IMPLICIT_DEF
    %7 = COPY %6.sub0
    %8 = S_MOV_B32 61440
    %9 = S_MOV_B32 -1
    %10 = REG_SEQUENCE killed %7, 1, killed %5, 2, killed %9, 3, killed %8, 4
<<<<<<< HEAD
    %11 = BUFFER_LOAD_USHORT_OFFSET %10, 0, 0, 0, 0, 0, 0, 0, 0, implicit $exec :: (volatile load 2 from `half addrspace(1)* undef`)
    %12 = BUFFER_LOAD_DWORD_OFFSET %10, 0, 0, 0, 0, 0, 0, 0, 0, implicit $exec :: (volatile load 4 from `float addrspace(1)* undef`)
    %13 = V_MOV_B32_e32 1, implicit $exec
    %14 = V_ADD_F16_e64 0, killed %11, 0, %13, 0, 0, implicit $mode, implicit $exec
    %15 = V_ADD_F16_e64 0, killed %12, 0, killed %13, 0, 0, implicit $mode, implicit $exec
    BUFFER_STORE_SHORT_OFFSET killed %14, %10, 0, 0, 0, 0, 0, 0, 0, 0, implicit $exec :: (volatile store 2 into `half addrspace(1)* undef`)
    BUFFER_STORE_SHORT_OFFSET killed %15, %10, 0, 0, 0, 0, 0, 0, 0, 0, implicit $exec :: (volatile store 2 into `half addrspace(1)* undef`)
=======
    %11 = BUFFER_LOAD_USHORT_OFFSET %10, 0, 0, 0, 0, 0, implicit $exec :: (volatile load (s16) from `half addrspace(1)* undef`)
    %12 = BUFFER_LOAD_DWORD_OFFSET %10, 0, 0, 0, 0, 0, implicit $exec :: (volatile load (s32) from `float addrspace(1)* undef`)
    %13 = V_MOV_B32_e32 1, implicit $exec
    %14 = V_ADD_F16_e64 0, killed %11, 0, %13, 0, 0, implicit $mode, implicit $exec
    %15 = V_ADD_F16_e64 0, killed %12, 0, killed %13, 0, 0, implicit $mode, implicit $exec
    BUFFER_STORE_SHORT_OFFSET killed %14, %10, 0, 0, 0, 0, 0, implicit $exec :: (volatile store (s16) into `half addrspace(1)* undef`)
    BUFFER_STORE_SHORT_OFFSET killed %15, %10, 0, 0, 0, 0, 0, implicit $exec :: (volatile store (s16) into `half addrspace(1)* undef`)
>>>>>>> 2ab1d525
    S_ENDPGM 0

...
---

# CHECK-LABEL: name: add_i32_m2_one_f32_use_multi_f16_use
# CHECK: %15:vgpr_32 = V_ADD_F16_e32 -2, %11, implicit $mode, implicit $exec
# CHECK: %16:vgpr_32 = V_ADD_F16_e32 -2, %12, implicit $mode, implicit $exec
# CHECK: %17:vgpr_32 = V_ADD_F32_e32 -2, killed %13, implicit $mode, implicit $exec

name:            add_i32_m2_one_f32_use_multi_f16_use
alignment:       1
exposesReturnsTwice: false
legalized:       false
regBankSelected: false
selected:        false
tracksRegLiveness: true
registers:
  - { id: 0, class: sreg_64 }
  - { id: 1, class: sreg_32 }
  - { id: 2, class: sgpr_32 }
  - { id: 3, class: vgpr_32 }
  - { id: 4, class: sreg_64 }
  - { id: 5, class: sreg_32 }
  - { id: 6, class: sreg_64 }
  - { id: 7, class: sreg_32 }
  - { id: 8, class: sreg_32 }
  - { id: 9, class: sreg_32 }
  - { id: 10, class: sgpr_128 }
  - { id: 11, class: vgpr_32 }
  - { id: 12, class: vgpr_32 }
  - { id: 13, class: vgpr_32 }
  - { id: 14, class: vgpr_32 }
  - { id: 15, class: vgpr_32 }
  - { id: 16, class: vgpr_32 }
  - { id: 17, class: vgpr_32 }
frameInfo:
  isFrameAddressTaken: false
  isReturnAddressTaken: false
  hasStackMap:     false
  hasPatchPoint:   false
  stackSize:       0
  offsetAdjustment: 0
  maxAlignment:    0
  adjustsStack:    false
  hasCalls:        false
  maxCallFrameSize: 0
  hasOpaqueSPAdjustment: false
  hasVAStart:      false
  hasMustTailInVarArgFunc: false
body:             |
  bb.0 (%ir-block.0):
    %4 = IMPLICIT_DEF
    %5 = COPY %4.sub1
    %6 = IMPLICIT_DEF
    %7 = COPY %6.sub0
    %8 = S_MOV_B32 61440
    %9 = S_MOV_B32 -1
    %10 = REG_SEQUENCE killed %7, 1, killed %5, 2, killed %9, 3, killed %8, 4
<<<<<<< HEAD
    %11 = BUFFER_LOAD_USHORT_OFFSET %10, 0, 0, 0, 0, 0, 0, 0, 0, implicit $exec :: (volatile load 2 from `half addrspace(1)* undef`)
    %12 = BUFFER_LOAD_USHORT_OFFSET %10, 0, 0, 0, 0, 0, 0, 0, 0, implicit $exec :: (volatile load 2 from `half addrspace(1)* undef`)
    %13 = BUFFER_LOAD_DWORD_OFFSET %10, 0, 0, 0, 0, 0, 0, 0, 0, implicit $exec :: (volatile load 4 from `float addrspace(1)* undef`)
=======
    %11 = BUFFER_LOAD_USHORT_OFFSET %10, 0, 0, 0, 0, 0, implicit $exec :: (volatile load (s16) from `half addrspace(1)* undef`)
    %12 = BUFFER_LOAD_USHORT_OFFSET %10, 0, 0, 0, 0, 0, implicit $exec :: (volatile load (s16) from `half addrspace(1)* undef`)
    %13 = BUFFER_LOAD_DWORD_OFFSET %10, 0, 0, 0, 0, 0, implicit $exec :: (volatile load (s32) from `float addrspace(1)* undef`)
>>>>>>> 2ab1d525
    %14 = V_MOV_B32_e32 -2, implicit $exec
    %15 = V_ADD_F16_e64 0, %11, 0, %14, 0, 0, implicit $mode, implicit $exec
    %16 = V_ADD_F16_e64 0, %12, 0, %14, 0, 0, implicit $mode, implicit $exec
    %17 = V_ADD_F32_e64 0, killed %13, 0, killed %14, 0, 0, implicit $mode, implicit $exec
<<<<<<< HEAD
    BUFFER_STORE_SHORT_OFFSET killed %15, %10, 0, 0, 0, 0, 0, 0, 0, 0, implicit $exec :: (volatile store 2 into `half addrspace(1)* undef`)
    BUFFER_STORE_SHORT_OFFSET killed %16, %10, 0, 0, 0, 0, 0, 0, 0, 0, implicit $exec :: (volatile store 2 into `half addrspace(1)* undef`)
    BUFFER_STORE_DWORD_OFFSET killed %17, %10, 0, 0, 0, 0, 0, 0, 0, 0, implicit $exec :: (volatile store 4 into `float addrspace(1)* undef`)
=======
    BUFFER_STORE_SHORT_OFFSET killed %15, %10, 0, 0, 0, 0, 0, implicit $exec :: (volatile store (s16) into `half addrspace(1)* undef`)
    BUFFER_STORE_SHORT_OFFSET killed %16, %10, 0, 0, 0, 0, 0, implicit $exec :: (volatile store (s16) into `half addrspace(1)* undef`)
    BUFFER_STORE_DWORD_OFFSET killed %17, %10, 0, 0, 0, 0, 0, implicit $exec :: (volatile store (s32) into `float addrspace(1)* undef`)
>>>>>>> 2ab1d525
    S_ENDPGM 0

...
---

# f32 1.0 should be folded for the single f32 use as an inline
#  constant, and not folded as a multi-use literal for the f16 cases

# CHECK-LABEL: name: add_f16_1.0_multi_f32_use
# CHECK: %13:vgpr_32 = V_MOV_B32_e32 15360, implicit $exec
# CHECK: %14:vgpr_32 = V_ADD_F32_e32 %11, %13, implicit $mode, implicit $exec
# CHECK: %15:vgpr_32 = V_ADD_F32_e32 %12, %13, implicit $mode, implicit $exec

name:            add_f16_1.0_multi_f32_use
alignment:       1
exposesReturnsTwice: false
legalized:       false
regBankSelected: false
selected:        false
tracksRegLiveness: true
registers:
  - { id: 0, class: sreg_64 }
  - { id: 1, class: sreg_32 }
  - { id: 2, class: sgpr_32 }
  - { id: 3, class: vgpr_32 }
  - { id: 4, class: sreg_64 }
  - { id: 5, class: sreg_32 }
  - { id: 6, class: sreg_64 }
  - { id: 7, class: sreg_32 }
  - { id: 8, class: sreg_32 }
  - { id: 9, class: sreg_32 }
  - { id: 10, class: sgpr_128 }
  - { id: 11, class: vgpr_32 }
  - { id: 12, class: vgpr_32 }
  - { id: 13, class: vgpr_32 }
  - { id: 14, class: vgpr_32 }
  - { id: 15, class: vgpr_32 }
frameInfo:
  isFrameAddressTaken: false
  isReturnAddressTaken: false
  hasStackMap:     false
  hasPatchPoint:   false
  stackSize:       0
  offsetAdjustment: 0
  maxAlignment:    0
  adjustsStack:    false
  hasCalls:        false
  maxCallFrameSize: 0
  hasOpaqueSPAdjustment: false
  hasVAStart:      false
  hasMustTailInVarArgFunc: false
body:             |
  bb.0 (%ir-block.0):
    %4 = IMPLICIT_DEF
    %5 = COPY %4.sub1
    %6 = IMPLICIT_DEF
    %7 = COPY %6.sub0
    %8 = S_MOV_B32 61440
    %9 = S_MOV_B32 -1
    %10 = REG_SEQUENCE killed %7, 1, killed %5, 2, killed %9, 3, killed %8, 4
<<<<<<< HEAD
    %11 = BUFFER_LOAD_DWORD_OFFSET %10, 0, 0, 0, 0, 0, 0, 0, 0, implicit $exec :: (volatile load 4 from `float addrspace(1)* undef`)
    %12 = BUFFER_LOAD_DWORD_OFFSET %10, 0, 0, 0, 0, 0, 0, 0, 0, implicit $exec :: (volatile load 4 from `float addrspace(1)* undef`)
    %13 = V_MOV_B32_e32 15360, implicit $exec
    %14 = V_ADD_F32_e64 0, %11, 0, %13, 0, 0, implicit $mode, implicit $exec
    %15 = V_ADD_F32_e64 0, %12, 0, %13, 0, 0, implicit $mode, implicit $exec
    BUFFER_STORE_DWORD_OFFSET killed %14, %10, 0, 0, 0, 0, 0, 0, 0, 0, implicit $exec :: (volatile store 4 into `float addrspace(1)* undef`)
    BUFFER_STORE_DWORD_OFFSET killed %15, %10, 0, 0, 0, 0, 0, 0, 0, 0, implicit $exec :: (volatile store 4 into `float addrspace(1)* undef`)
=======
    %11 = BUFFER_LOAD_DWORD_OFFSET %10, 0, 0, 0, 0, 0, implicit $exec :: (volatile load (s32) from `float addrspace(1)* undef`)
    %12 = BUFFER_LOAD_DWORD_OFFSET %10, 0, 0, 0, 0, 0, implicit $exec :: (volatile load (s32) from `float addrspace(1)* undef`)
    %13 = V_MOV_B32_e32 15360, implicit $exec
    %14 = V_ADD_F32_e64 0, %11, 0, %13, 0, 0, implicit $mode, implicit $exec
    %15 = V_ADD_F32_e64 0, %12, 0, %13, 0, 0, implicit $mode, implicit $exec
    BUFFER_STORE_DWORD_OFFSET killed %14, %10, 0, 0, 0, 0, 0, implicit $exec :: (volatile store (s32) into `float addrspace(1)* undef`)
    BUFFER_STORE_DWORD_OFFSET killed %15, %10, 0, 0, 0, 0, 0, implicit $exec :: (volatile store (s32) into `float addrspace(1)* undef`)
>>>>>>> 2ab1d525
    S_ENDPGM 0

...
---

# The low 16-bits are an inline immediate, but the high bits are junk
# FIXME: Should be able to fold this

# CHECK-LABEL: name: add_f16_1.0_other_high_bits_multi_f16_use
# CHECK: %13:vgpr_32 = V_MOV_B32_e32 80886784, implicit $exec
# CHECK: %14:vgpr_32 = V_ADD_F16_e32 %11, %13, implicit $mode, implicit $exec
# CHECK: %15:vgpr_32 = V_ADD_F16_e32 %12, %13, implicit $mode, implicit $exec

name:            add_f16_1.0_other_high_bits_multi_f16_use
alignment:       1
exposesReturnsTwice: false
legalized:       false
regBankSelected: false
selected:        false
tracksRegLiveness: true
registers:
  - { id: 0, class: sreg_64 }
  - { id: 1, class: sreg_32 }
  - { id: 2, class: sgpr_32 }
  - { id: 3, class: vgpr_32 }
  - { id: 4, class: sreg_64 }
  - { id: 5, class: sreg_32 }
  - { id: 6, class: sreg_64 }
  - { id: 7, class: sreg_32 }
  - { id: 8, class: sreg_32 }
  - { id: 9, class: sreg_32 }
  - { id: 10, class: sgpr_128 }
  - { id: 11, class: vgpr_32 }
  - { id: 12, class: vgpr_32 }
  - { id: 13, class: vgpr_32 }
  - { id: 14, class: vgpr_32 }
  - { id: 15, class: vgpr_32 }
frameInfo:
  isFrameAddressTaken: false
  isReturnAddressTaken: false
  hasStackMap:     false
  hasPatchPoint:   false
  stackSize:       0
  offsetAdjustment: 0
  maxAlignment:    0
  adjustsStack:    false
  hasCalls:        false
  maxCallFrameSize: 0
  hasOpaqueSPAdjustment: false
  hasVAStart:      false
  hasMustTailInVarArgFunc: false
body:             |
  bb.0 (%ir-block.0):
    %4 = IMPLICIT_DEF
    %5 = COPY %4.sub1
    %6 = IMPLICIT_DEF
    %7 = COPY %6.sub0
    %8 = S_MOV_B32 61440
    %9 = S_MOV_B32 -1
    %10 = REG_SEQUENCE killed %7, 1, killed %5, 2, killed %9, 3, killed %8, 4
<<<<<<< HEAD
    %11 = BUFFER_LOAD_USHORT_OFFSET %10, 0, 0, 0, 0, 0, 0, 0, 0, implicit $exec :: (volatile load 2 from `half addrspace(1)* undef`)
    %12 = BUFFER_LOAD_USHORT_OFFSET %10, 0, 0, 0, 0, 0, 0, 0, 0, implicit $exec :: (volatile load 2 from `half addrspace(1)* undef`)
    %13 = V_MOV_B32_e32 80886784, implicit $exec
    %14 = V_ADD_F16_e64 0, %11, 0, %13, 0, 0, implicit $mode, implicit $exec
    %15 = V_ADD_F16_e64 0, %12, 0, %13, 0, 0, implicit $mode, implicit $exec
    BUFFER_STORE_SHORT_OFFSET killed %14, %10, 0, 0, 0, 0, 0, 0, 0, 0, implicit $exec :: (volatile store 2 into `half addrspace(1)* undef`)
    BUFFER_STORE_SHORT_OFFSET killed %15, %10, 0, 0, 0, 0, 0, 0, 0, 0, implicit $exec :: (volatile store 2 into `half addrspace(1)* undef`)
=======
    %11 = BUFFER_LOAD_USHORT_OFFSET %10, 0, 0, 0, 0, 0, implicit $exec :: (volatile load (s16) from `half addrspace(1)* undef`)
    %12 = BUFFER_LOAD_USHORT_OFFSET %10, 0, 0, 0, 0, 0, implicit $exec :: (volatile load (s16) from `half addrspace(1)* undef`)
    %13 = V_MOV_B32_e32 80886784, implicit $exec
    %14 = V_ADD_F16_e64 0, %11, 0, %13, 0, 0, implicit $mode, implicit $exec
    %15 = V_ADD_F16_e64 0, %12, 0, %13, 0, 0, implicit $mode, implicit $exec
    BUFFER_STORE_SHORT_OFFSET killed %14, %10, 0, 0, 0, 0, 0, implicit $exec :: (volatile store (s16) into `half addrspace(1)* undef`)
    BUFFER_STORE_SHORT_OFFSET killed %15, %10, 0, 0, 0, 0, 0, implicit $exec :: (volatile store (s16) into `half addrspace(1)* undef`)
>>>>>>> 2ab1d525
    S_ENDPGM 0

...
---

# FIXME: Should fold inline immediate into f16 and literal use into
# f32 instruction.

# CHECK-LABEL: name: add_f16_1.0_other_high_bits_use_f16_f32
# CHECK: %13:vgpr_32 = V_MOV_B32_e32 305413120, implicit $exec
# CHECK: %14:vgpr_32 = V_ADD_F32_e32 %11, %13, implicit $mode, implicit $exec
# CHECK: %15:vgpr_32 = V_ADD_F16_e32 %12, %13, implicit $mode, implicit $exec
name:            add_f16_1.0_other_high_bits_use_f16_f32
alignment:       1
exposesReturnsTwice: false
legalized:       false
regBankSelected: false
selected:        false
tracksRegLiveness: true
registers:
  - { id: 0, class: sreg_64 }
  - { id: 1, class: sreg_32 }
  - { id: 2, class: sgpr_32 }
  - { id: 3, class: vgpr_32 }
  - { id: 4, class: sreg_64 }
  - { id: 5, class: sreg_32 }
  - { id: 6, class: sreg_64 }
  - { id: 7, class: sreg_32 }
  - { id: 8, class: sreg_32 }
  - { id: 9, class: sreg_32 }
  - { id: 10, class: sgpr_128 }
  - { id: 11, class: vgpr_32 }
  - { id: 12, class: vgpr_32 }
  - { id: 13, class: vgpr_32 }
  - { id: 14, class: vgpr_32 }
  - { id: 15, class: vgpr_32 }
frameInfo:
  isFrameAddressTaken: false
  isReturnAddressTaken: false
  hasStackMap:     false
  hasPatchPoint:   false
  stackSize:       0
  offsetAdjustment: 0
  maxAlignment:    0
  adjustsStack:    false
  hasCalls:        false
  maxCallFrameSize: 0
  hasOpaqueSPAdjustment: false
  hasVAStart:      false
  hasMustTailInVarArgFunc: false
body:             |
  bb.0 (%ir-block.0):
    %4 = IMPLICIT_DEF
    %5 = COPY %4.sub1
    %6 = IMPLICIT_DEF
    %7 = COPY %6.sub0
    %8 = S_MOV_B32 61440
    %9 = S_MOV_B32 -1
    %10 = REG_SEQUENCE killed %7, 1, killed %5, 2, killed %9, 3, killed %8, 4
<<<<<<< HEAD
    %11 = BUFFER_LOAD_DWORD_OFFSET %10, 0, 0, 0, 0, 0, 0, 0, 0, implicit $exec :: (volatile load 4 from `float addrspace(1)* undef`)
    %12 = BUFFER_LOAD_USHORT_OFFSET %10, 0, 0, 0, 0, 0, 0, 0, 0, implicit $exec :: (volatile load 2 from `half addrspace(1)* undef`)
    %13 = V_MOV_B32_e32 305413120, implicit $exec
    %14 = V_ADD_F32_e64 0, %11, 0, %13, 0, 0, implicit $mode, implicit $exec
    %15 = V_ADD_F16_e64 0, %12, 0, %13, 0, 0, implicit $mode, implicit $exec
    BUFFER_STORE_DWORD_OFFSET killed %14, %10, 0, 0, 0, 0, 0, 0, 0, 0, implicit $exec :: (volatile store 4 into `float addrspace(1)* undef`)
    BUFFER_STORE_SHORT_OFFSET killed %15, %10, 0, 0, 0, 0, 0, 0, 0, 0, implicit $exec :: (volatile store 2 into `half addrspace(1)* undef`)
=======
    %11 = BUFFER_LOAD_DWORD_OFFSET %10, 0, 0, 0, 0, 0, implicit $exec :: (volatile load (s32) from `float addrspace(1)* undef`)
    %12 = BUFFER_LOAD_USHORT_OFFSET %10, 0, 0, 0, 0, 0, implicit $exec :: (volatile load (s16) from `half addrspace(1)* undef`)
    %13 = V_MOV_B32_e32 305413120, implicit $exec
    %14 = V_ADD_F32_e64 0, %11, 0, %13, 0, 0, implicit $mode, implicit $exec
    %15 = V_ADD_F16_e64 0, %12, 0, %13, 0, 0, implicit $mode, implicit $exec
    BUFFER_STORE_DWORD_OFFSET killed %14, %10, 0, 0, 0, 0, 0, implicit $exec :: (volatile store (s32) into `float addrspace(1)* undef`)
    BUFFER_STORE_SHORT_OFFSET killed %15, %10, 0, 0, 0, 0, 0, implicit $exec :: (volatile store (s16) into `half addrspace(1)* undef`)
>>>>>>> 2ab1d525
    S_ENDPGM 0

...<|MERGE_RESOLUTION|>--- conflicted
+++ resolved
@@ -158,17 +158,10 @@
     %8 = S_MOV_B32 61440
     %9 = S_MOV_B32 -1
     %10 = REG_SEQUENCE killed %7, 1, killed %5, 2, killed %9, 3, killed %8, 4
-<<<<<<< HEAD
-    %11 = BUFFER_LOAD_USHORT_OFFSET %10, 0, 0, 0, 0, 0, 0, 0, 0, implicit $exec :: (volatile load 2 from `half addrspace(1)* undef`)
-    %12 = V_MOV_B32_e32 1065353216, implicit $exec
-    %13 = V_ADD_F16_e64 0, killed %11, 0, %12, 0, 0, implicit $mode, implicit $exec
-    BUFFER_STORE_SHORT_OFFSET killed %13, %10, 0, 0, 0, 0, 0, 0, 0, 0, implicit $exec :: (volatile store 2 into `half addrspace(1)* undef`)
-=======
     %11 = BUFFER_LOAD_USHORT_OFFSET %10, 0, 0, 0, 0, 0, implicit $exec :: (volatile load (s16) from `half addrspace(1)* undef`)
     %12 = V_MOV_B32_e32 1065353216, implicit $exec
     %13 = V_ADD_F16_e64 0, killed %11, 0, %12, 0, 0, implicit $mode, implicit $exec
     BUFFER_STORE_SHORT_OFFSET killed %13, %10, 0, 0, 0, 0, 0, implicit $exec :: (volatile store (s16) into `half addrspace(1)* undef`)
->>>>>>> 2ab1d525
     S_ENDPGM 0
 
 ...
@@ -229,15 +222,6 @@
     %8 = S_MOV_B32 61440
     %9 = S_MOV_B32 -1
     %10 = REG_SEQUENCE killed %7, 1, killed %5, 2, killed %9, 3, killed %8, 4
-<<<<<<< HEAD
-    %11 = BUFFER_LOAD_USHORT_OFFSET %10, 0, 0, 0, 0, 0, 0, 0, 0, implicit $exec :: (volatile load 2 from `half addrspace(1)* undef`)
-    %12 = BUFFER_LOAD_DWORD_OFFSET %10, 0, 0, 0, 0, 0, 0, 0, 0, implicit $exec :: (volatile load 4 from `float addrspace(1)* undef`)
-    %13 = V_MOV_B32_e32 1065353216, implicit $exec
-    %14 = V_ADD_F16_e64 0, killed %11, 0, %13, 0, 0, implicit $mode, implicit $exec
-    %15 = V_ADD_F16_e64 0, killed %12, 0, killed %13, 0, 0, implicit $mode, implicit $exec
-    BUFFER_STORE_SHORT_OFFSET killed %14, %10, 0, 0, 0, 0, 0, 0, 0, 0, implicit $exec :: (volatile store 2 into `half addrspace(1)* undef`)
-    BUFFER_STORE_SHORT_OFFSET killed %15, %10, 0, 0, 0, 0, 0, 0, 0, 0, implicit $exec :: (volatile store 2 into `half addrspace(1)* undef`)
-=======
     %11 = BUFFER_LOAD_USHORT_OFFSET %10, 0, 0, 0, 0, 0, implicit $exec :: (volatile load (s16) from `half addrspace(1)* undef`)
     %12 = BUFFER_LOAD_DWORD_OFFSET %10, 0, 0, 0, 0, 0, implicit $exec :: (volatile load (s32) from `float addrspace(1)* undef`)
     %13 = V_MOV_B32_e32 1065353216, implicit $exec
@@ -245,7 +229,6 @@
     %15 = V_ADD_F16_e64 0, killed %12, 0, killed %13, 0, 0, implicit $mode, implicit $exec
     BUFFER_STORE_SHORT_OFFSET killed %14, %10, 0, 0, 0, 0, 0, implicit $exec :: (volatile store (s16) into `half addrspace(1)* undef`)
     BUFFER_STORE_SHORT_OFFSET killed %15, %10, 0, 0, 0, 0, 0, implicit $exec :: (volatile store (s16) into `half addrspace(1)* undef`)
->>>>>>> 2ab1d525
     S_ENDPGM 0
 
 ...
@@ -306,16 +289,6 @@
     %8 = S_MOV_B32 61440
     %9 = S_MOV_B32 -1
     %10 = REG_SEQUENCE killed %7, 1, killed %5, 2, killed %9, 3, killed %8, 4
-<<<<<<< HEAD
-    %11 = BUFFER_LOAD_USHORT_OFFSET %10, 0, 0, 0, 0, 0, 0, 0, 0, implicit $exec :: (volatile load 2 from `half addrspace(1)* undef`)
-    %12 = BUFFER_LOAD_USHORT_OFFSET %10, 0, 0, 0, 0, 0, 0, 0, 0, implicit $exec :: (volatile load 2 from `half addrspace(1)* undef`)
-    %13 = BUFFER_LOAD_DWORD_OFFSET %10, 0, 0, 0, 0, 0, 0, 0, 0, implicit $exec :: (volatile load 4 from `float addrspace(1)* undef`)
-    %14 = V_MOV_B32_e32 1065353216, implicit $exec
-    %15 = V_ADD_F16_e64 0, %11, 0, %14, 0, 0, implicit $mode, implicit $exec
-    %16 = V_ADD_F32_e64 0, killed %13, 0, killed %14, 0, 0, implicit $mode, implicit $exec
-    BUFFER_STORE_SHORT_OFFSET killed %15, %10, 0, 0, 0, 0, 0, 0, 0, 0, implicit $exec :: (volatile store 2 into `half addrspace(1)* undef`)
-    BUFFER_STORE_DWORD_OFFSET killed %16, %10, 0, 0, 0, 0, 0, 0, 0, 0, implicit $exec :: (volatile store 4 into `float addrspace(1)* undef`)
-=======
     %11 = BUFFER_LOAD_USHORT_OFFSET %10, 0, 0, 0, 0, 0, implicit $exec :: (volatile load (s16) from `half addrspace(1)* undef`)
     %12 = BUFFER_LOAD_USHORT_OFFSET %10, 0, 0, 0, 0, 0, implicit $exec :: (volatile load (s16) from `half addrspace(1)* undef`)
     %13 = BUFFER_LOAD_DWORD_OFFSET %10, 0, 0, 0, 0, 0, implicit $exec :: (volatile load (s32) from `float addrspace(1)* undef`)
@@ -324,7 +297,6 @@
     %16 = V_ADD_F32_e64 0, killed %13, 0, killed %14, 0, 0, implicit $mode, implicit $exec
     BUFFER_STORE_SHORT_OFFSET killed %15, %10, 0, 0, 0, 0, 0, implicit $exec :: (volatile store (s16) into `half addrspace(1)* undef`)
     BUFFER_STORE_DWORD_OFFSET killed %16, %10, 0, 0, 0, 0, 0, implicit $exec :: (volatile store (s32) into `float addrspace(1)* undef`)
->>>>>>> 2ab1d525
     S_ENDPGM 0
 
 ...
@@ -388,28 +360,16 @@
     %8 = S_MOV_B32 61440
     %9 = S_MOV_B32 -1
     %10 = REG_SEQUENCE killed %7, 1, killed %5, 2, killed %9, 3, killed %8, 4
-<<<<<<< HEAD
-    %11 = BUFFER_LOAD_USHORT_OFFSET %10, 0, 0, 0, 0, 0, 0, 0, 0, implicit $exec :: (volatile load 2 from `half addrspace(1)* undef`)
-    %12 = BUFFER_LOAD_USHORT_OFFSET %10, 0, 0, 0, 0, 0, 0, 0, 0, implicit $exec :: (volatile load 2 from `half addrspace(1)* undef`)
-    %13 = BUFFER_LOAD_DWORD_OFFSET %10, 0, 0, 0, 0, 0, 0, 0, 0, implicit $exec :: (volatile load 4 from `float addrspace(1)* undef`)
-=======
     %11 = BUFFER_LOAD_USHORT_OFFSET %10, 0, 0, 0, 0, 0, implicit $exec :: (volatile load (s16) from `half addrspace(1)* undef`)
     %12 = BUFFER_LOAD_USHORT_OFFSET %10, 0, 0, 0, 0, 0, implicit $exec :: (volatile load (s16) from `half addrspace(1)* undef`)
     %13 = BUFFER_LOAD_DWORD_OFFSET %10, 0, 0, 0, 0, 0, implicit $exec :: (volatile load (s32) from `float addrspace(1)* undef`)
->>>>>>> 2ab1d525
     %14 = V_MOV_B32_e32 1065353216, implicit $exec
     %15 = V_ADD_F16_e64 0, %11, 0, %14, 0, 0, implicit $mode, implicit $exec
     %16 = V_ADD_F16_e64 0, %12, 0, %14, 0, 0, implicit $mode, implicit $exec
     %17 = V_ADD_F32_e64 0, killed %13, 0, killed %14, 0, 0, implicit $mode, implicit $exec
-<<<<<<< HEAD
-    BUFFER_STORE_SHORT_OFFSET killed %15, %10, 0, 0, 0, 0, 0, 0, 0, 0, implicit $exec :: (volatile store 2 into `half addrspace(1)* undef`)
-    BUFFER_STORE_SHORT_OFFSET killed %16, %10, 0, 0, 0, 0, 0, 0, 0, 0, implicit $exec :: (volatile store 2 into `half addrspace(1)* undef`)
-    BUFFER_STORE_DWORD_OFFSET killed %17, %10, 0, 0, 0, 0, 0, 0, 0, 0, implicit $exec :: (volatile store 4 into `float addrspace(1)* undef`)
-=======
     BUFFER_STORE_SHORT_OFFSET killed %15, %10, 0, 0, 0, 0, 0, implicit $exec :: (volatile store (s16) into `half addrspace(1)* undef`)
     BUFFER_STORE_SHORT_OFFSET killed %16, %10, 0, 0, 0, 0, 0, implicit $exec :: (volatile store (s16) into `half addrspace(1)* undef`)
     BUFFER_STORE_DWORD_OFFSET killed %17, %10, 0, 0, 0, 0, 0, implicit $exec :: (volatile store (s32) into `float addrspace(1)* undef`)
->>>>>>> 2ab1d525
     S_ENDPGM 0
 
 ...
@@ -466,15 +426,6 @@
     %8 = S_MOV_B32 61440
     %9 = S_MOV_B32 -1
     %10 = REG_SEQUENCE killed %7, 1, killed %5, 2, killed %9, 3, killed %8, 4
-<<<<<<< HEAD
-    %11 = BUFFER_LOAD_USHORT_OFFSET %10, 0, 0, 0, 0, 0, 0, 0, 0, implicit $exec :: (volatile load 2 from `half addrspace(1)* undef`)
-    %12 = BUFFER_LOAD_DWORD_OFFSET %10, 0, 0, 0, 0, 0, 0, 0, 0, implicit $exec :: (volatile load 4 from `float addrspace(1)* undef`)
-    %13 = V_MOV_B32_e32 1, implicit $exec
-    %14 = V_ADD_F16_e64 0, killed %11, 0, %13, 0, 0, implicit $mode, implicit $exec
-    %15 = V_ADD_F16_e64 0, killed %12, 0, killed %13, 0, 0, implicit $mode, implicit $exec
-    BUFFER_STORE_SHORT_OFFSET killed %14, %10, 0, 0, 0, 0, 0, 0, 0, 0, implicit $exec :: (volatile store 2 into `half addrspace(1)* undef`)
-    BUFFER_STORE_SHORT_OFFSET killed %15, %10, 0, 0, 0, 0, 0, 0, 0, 0, implicit $exec :: (volatile store 2 into `half addrspace(1)* undef`)
-=======
     %11 = BUFFER_LOAD_USHORT_OFFSET %10, 0, 0, 0, 0, 0, implicit $exec :: (volatile load (s16) from `half addrspace(1)* undef`)
     %12 = BUFFER_LOAD_DWORD_OFFSET %10, 0, 0, 0, 0, 0, implicit $exec :: (volatile load (s32) from `float addrspace(1)* undef`)
     %13 = V_MOV_B32_e32 1, implicit $exec
@@ -482,7 +433,6 @@
     %15 = V_ADD_F16_e64 0, killed %12, 0, killed %13, 0, 0, implicit $mode, implicit $exec
     BUFFER_STORE_SHORT_OFFSET killed %14, %10, 0, 0, 0, 0, 0, implicit $exec :: (volatile store (s16) into `half addrspace(1)* undef`)
     BUFFER_STORE_SHORT_OFFSET killed %15, %10, 0, 0, 0, 0, 0, implicit $exec :: (volatile store (s16) into `half addrspace(1)* undef`)
->>>>>>> 2ab1d525
     S_ENDPGM 0
 
 ...
@@ -542,28 +492,16 @@
     %8 = S_MOV_B32 61440
     %9 = S_MOV_B32 -1
     %10 = REG_SEQUENCE killed %7, 1, killed %5, 2, killed %9, 3, killed %8, 4
-<<<<<<< HEAD
-    %11 = BUFFER_LOAD_USHORT_OFFSET %10, 0, 0, 0, 0, 0, 0, 0, 0, implicit $exec :: (volatile load 2 from `half addrspace(1)* undef`)
-    %12 = BUFFER_LOAD_USHORT_OFFSET %10, 0, 0, 0, 0, 0, 0, 0, 0, implicit $exec :: (volatile load 2 from `half addrspace(1)* undef`)
-    %13 = BUFFER_LOAD_DWORD_OFFSET %10, 0, 0, 0, 0, 0, 0, 0, 0, implicit $exec :: (volatile load 4 from `float addrspace(1)* undef`)
-=======
     %11 = BUFFER_LOAD_USHORT_OFFSET %10, 0, 0, 0, 0, 0, implicit $exec :: (volatile load (s16) from `half addrspace(1)* undef`)
     %12 = BUFFER_LOAD_USHORT_OFFSET %10, 0, 0, 0, 0, 0, implicit $exec :: (volatile load (s16) from `half addrspace(1)* undef`)
     %13 = BUFFER_LOAD_DWORD_OFFSET %10, 0, 0, 0, 0, 0, implicit $exec :: (volatile load (s32) from `float addrspace(1)* undef`)
->>>>>>> 2ab1d525
     %14 = V_MOV_B32_e32 -2, implicit $exec
     %15 = V_ADD_F16_e64 0, %11, 0, %14, 0, 0, implicit $mode, implicit $exec
     %16 = V_ADD_F16_e64 0, %12, 0, %14, 0, 0, implicit $mode, implicit $exec
     %17 = V_ADD_F32_e64 0, killed %13, 0, killed %14, 0, 0, implicit $mode, implicit $exec
-<<<<<<< HEAD
-    BUFFER_STORE_SHORT_OFFSET killed %15, %10, 0, 0, 0, 0, 0, 0, 0, 0, implicit $exec :: (volatile store 2 into `half addrspace(1)* undef`)
-    BUFFER_STORE_SHORT_OFFSET killed %16, %10, 0, 0, 0, 0, 0, 0, 0, 0, implicit $exec :: (volatile store 2 into `half addrspace(1)* undef`)
-    BUFFER_STORE_DWORD_OFFSET killed %17, %10, 0, 0, 0, 0, 0, 0, 0, 0, implicit $exec :: (volatile store 4 into `float addrspace(1)* undef`)
-=======
     BUFFER_STORE_SHORT_OFFSET killed %15, %10, 0, 0, 0, 0, 0, implicit $exec :: (volatile store (s16) into `half addrspace(1)* undef`)
     BUFFER_STORE_SHORT_OFFSET killed %16, %10, 0, 0, 0, 0, 0, implicit $exec :: (volatile store (s16) into `half addrspace(1)* undef`)
     BUFFER_STORE_DWORD_OFFSET killed %17, %10, 0, 0, 0, 0, 0, implicit $exec :: (volatile store (s32) into `float addrspace(1)* undef`)
->>>>>>> 2ab1d525
     S_ENDPGM 0
 
 ...
@@ -624,15 +562,6 @@
     %8 = S_MOV_B32 61440
     %9 = S_MOV_B32 -1
     %10 = REG_SEQUENCE killed %7, 1, killed %5, 2, killed %9, 3, killed %8, 4
-<<<<<<< HEAD
-    %11 = BUFFER_LOAD_DWORD_OFFSET %10, 0, 0, 0, 0, 0, 0, 0, 0, implicit $exec :: (volatile load 4 from `float addrspace(1)* undef`)
-    %12 = BUFFER_LOAD_DWORD_OFFSET %10, 0, 0, 0, 0, 0, 0, 0, 0, implicit $exec :: (volatile load 4 from `float addrspace(1)* undef`)
-    %13 = V_MOV_B32_e32 15360, implicit $exec
-    %14 = V_ADD_F32_e64 0, %11, 0, %13, 0, 0, implicit $mode, implicit $exec
-    %15 = V_ADD_F32_e64 0, %12, 0, %13, 0, 0, implicit $mode, implicit $exec
-    BUFFER_STORE_DWORD_OFFSET killed %14, %10, 0, 0, 0, 0, 0, 0, 0, 0, implicit $exec :: (volatile store 4 into `float addrspace(1)* undef`)
-    BUFFER_STORE_DWORD_OFFSET killed %15, %10, 0, 0, 0, 0, 0, 0, 0, 0, implicit $exec :: (volatile store 4 into `float addrspace(1)* undef`)
-=======
     %11 = BUFFER_LOAD_DWORD_OFFSET %10, 0, 0, 0, 0, 0, implicit $exec :: (volatile load (s32) from `float addrspace(1)* undef`)
     %12 = BUFFER_LOAD_DWORD_OFFSET %10, 0, 0, 0, 0, 0, implicit $exec :: (volatile load (s32) from `float addrspace(1)* undef`)
     %13 = V_MOV_B32_e32 15360, implicit $exec
@@ -640,7 +569,6 @@
     %15 = V_ADD_F32_e64 0, %12, 0, %13, 0, 0, implicit $mode, implicit $exec
     BUFFER_STORE_DWORD_OFFSET killed %14, %10, 0, 0, 0, 0, 0, implicit $exec :: (volatile store (s32) into `float addrspace(1)* undef`)
     BUFFER_STORE_DWORD_OFFSET killed %15, %10, 0, 0, 0, 0, 0, implicit $exec :: (volatile store (s32) into `float addrspace(1)* undef`)
->>>>>>> 2ab1d525
     S_ENDPGM 0
 
 ...
@@ -701,15 +629,6 @@
     %8 = S_MOV_B32 61440
     %9 = S_MOV_B32 -1
     %10 = REG_SEQUENCE killed %7, 1, killed %5, 2, killed %9, 3, killed %8, 4
-<<<<<<< HEAD
-    %11 = BUFFER_LOAD_USHORT_OFFSET %10, 0, 0, 0, 0, 0, 0, 0, 0, implicit $exec :: (volatile load 2 from `half addrspace(1)* undef`)
-    %12 = BUFFER_LOAD_USHORT_OFFSET %10, 0, 0, 0, 0, 0, 0, 0, 0, implicit $exec :: (volatile load 2 from `half addrspace(1)* undef`)
-    %13 = V_MOV_B32_e32 80886784, implicit $exec
-    %14 = V_ADD_F16_e64 0, %11, 0, %13, 0, 0, implicit $mode, implicit $exec
-    %15 = V_ADD_F16_e64 0, %12, 0, %13, 0, 0, implicit $mode, implicit $exec
-    BUFFER_STORE_SHORT_OFFSET killed %14, %10, 0, 0, 0, 0, 0, 0, 0, 0, implicit $exec :: (volatile store 2 into `half addrspace(1)* undef`)
-    BUFFER_STORE_SHORT_OFFSET killed %15, %10, 0, 0, 0, 0, 0, 0, 0, 0, implicit $exec :: (volatile store 2 into `half addrspace(1)* undef`)
-=======
     %11 = BUFFER_LOAD_USHORT_OFFSET %10, 0, 0, 0, 0, 0, implicit $exec :: (volatile load (s16) from `half addrspace(1)* undef`)
     %12 = BUFFER_LOAD_USHORT_OFFSET %10, 0, 0, 0, 0, 0, implicit $exec :: (volatile load (s16) from `half addrspace(1)* undef`)
     %13 = V_MOV_B32_e32 80886784, implicit $exec
@@ -717,7 +636,6 @@
     %15 = V_ADD_F16_e64 0, %12, 0, %13, 0, 0, implicit $mode, implicit $exec
     BUFFER_STORE_SHORT_OFFSET killed %14, %10, 0, 0, 0, 0, 0, implicit $exec :: (volatile store (s16) into `half addrspace(1)* undef`)
     BUFFER_STORE_SHORT_OFFSET killed %15, %10, 0, 0, 0, 0, 0, implicit $exec :: (volatile store (s16) into `half addrspace(1)* undef`)
->>>>>>> 2ab1d525
     S_ENDPGM 0
 
 ...
@@ -777,15 +695,6 @@
     %8 = S_MOV_B32 61440
     %9 = S_MOV_B32 -1
     %10 = REG_SEQUENCE killed %7, 1, killed %5, 2, killed %9, 3, killed %8, 4
-<<<<<<< HEAD
-    %11 = BUFFER_LOAD_DWORD_OFFSET %10, 0, 0, 0, 0, 0, 0, 0, 0, implicit $exec :: (volatile load 4 from `float addrspace(1)* undef`)
-    %12 = BUFFER_LOAD_USHORT_OFFSET %10, 0, 0, 0, 0, 0, 0, 0, 0, implicit $exec :: (volatile load 2 from `half addrspace(1)* undef`)
-    %13 = V_MOV_B32_e32 305413120, implicit $exec
-    %14 = V_ADD_F32_e64 0, %11, 0, %13, 0, 0, implicit $mode, implicit $exec
-    %15 = V_ADD_F16_e64 0, %12, 0, %13, 0, 0, implicit $mode, implicit $exec
-    BUFFER_STORE_DWORD_OFFSET killed %14, %10, 0, 0, 0, 0, 0, 0, 0, 0, implicit $exec :: (volatile store 4 into `float addrspace(1)* undef`)
-    BUFFER_STORE_SHORT_OFFSET killed %15, %10, 0, 0, 0, 0, 0, 0, 0, 0, implicit $exec :: (volatile store 2 into `half addrspace(1)* undef`)
-=======
     %11 = BUFFER_LOAD_DWORD_OFFSET %10, 0, 0, 0, 0, 0, implicit $exec :: (volatile load (s32) from `float addrspace(1)* undef`)
     %12 = BUFFER_LOAD_USHORT_OFFSET %10, 0, 0, 0, 0, 0, implicit $exec :: (volatile load (s16) from `half addrspace(1)* undef`)
     %13 = V_MOV_B32_e32 305413120, implicit $exec
@@ -793,7 +702,6 @@
     %15 = V_ADD_F16_e64 0, %12, 0, %13, 0, 0, implicit $mode, implicit $exec
     BUFFER_STORE_DWORD_OFFSET killed %14, %10, 0, 0, 0, 0, 0, implicit $exec :: (volatile store (s32) into `float addrspace(1)* undef`)
     BUFFER_STORE_SHORT_OFFSET killed %15, %10, 0, 0, 0, 0, 0, implicit $exec :: (volatile store (s16) into `half addrspace(1)* undef`)
->>>>>>> 2ab1d525
     S_ENDPGM 0
 
 ...