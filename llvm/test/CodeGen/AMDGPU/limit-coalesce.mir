--- conflicted
+++ resolved
@@ -57,27 +57,15 @@
     %4.sub1 = COPY %3.sub0
     undef %5.sub0 = COPY %4.sub1
     %5.sub1 = COPY %4.sub0
-<<<<<<< HEAD
-    FLAT_STORE_DWORDX2 $vgpr0_vgpr1, killed %5, 0, 0, 0, 0, 0, implicit $exec, implicit $flat_scr
-=======
     FLAT_STORE_DWORDX2 $vgpr0_vgpr1, killed %5, 0, 0, implicit $exec, implicit $flat_scr
->>>>>>> 2ab1d525
 
     %6 = IMPLICIT_DEF
     undef %7.sub0_sub1 = COPY %6
     %7.sub2 = COPY %3.sub0
-<<<<<<< HEAD
-    FLAT_STORE_DWORDX3 $vgpr0_vgpr1, killed %7, 0, 0, 0, 0, 0, implicit $exec, implicit $flat_scr
-=======
     FLAT_STORE_DWORDX3 $vgpr0_vgpr1, killed %7, 0, 0, implicit $exec, implicit $flat_scr
->>>>>>> 2ab1d525
 
     %8 = IMPLICIT_DEF
     undef %9.sub0_sub1_sub2 = COPY %8
     %9.sub3 = COPY %3.sub0
-<<<<<<< HEAD
-    FLAT_STORE_DWORDX4 $vgpr0_vgpr1, killed %9, 0, 0, 0, 0, 0, implicit $exec, implicit $flat_scr
-=======
     FLAT_STORE_DWORDX4 $vgpr0_vgpr1, killed %9, 0, 0, implicit $exec, implicit $flat_scr
->>>>>>> 2ab1d525
 ...