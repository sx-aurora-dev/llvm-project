--- conflicted
+++ resolved
@@ -41,10 +41,7 @@
 ; GCN-O1-NEXT:     Basic Alias Analysis (stateless AA impl)
 ; GCN-O1-NEXT:     Function Alias Analysis Results
 ; GCN-O1-NEXT:     Simplify well-known AMD library calls
-<<<<<<< HEAD
-=======
 ; GCN-O1-NEXT:     Lower 'expect' Intrinsics
->>>>>>> 2ab1d525
 ; GCN-O1-NEXT:     Simplify the CFG
 ; GCN-O1-NEXT:     Dominator Tree Construction
 ; GCN-O1-NEXT:     SROA
@@ -353,10 +350,7 @@
 ; GCN-O2-NEXT:     Basic Alias Analysis (stateless AA impl)
 ; GCN-O2-NEXT:     Function Alias Analysis Results
 ; GCN-O2-NEXT:     Simplify well-known AMD library calls
-<<<<<<< HEAD
-=======
 ; GCN-O2-NEXT:     Lower 'expect' Intrinsics
->>>>>>> 2ab1d525
 ; GCN-O2-NEXT:     Simplify the CFG
 ; GCN-O2-NEXT:     Dominator Tree Construction
 ; GCN-O2-NEXT:     SROA
@@ -526,10 +520,6 @@
 ; GCN-O2-NEXT:       Function Alias Analysis Results
 ; GCN-O2-NEXT:       Memory SSA
 ; GCN-O2-NEXT:       MemCpy Optimization
-<<<<<<< HEAD
-; GCN-O2-NEXT:       Dead Store Elimination
-=======
->>>>>>> 2ab1d525
 ; GCN-O2-NEXT:       Natural Loop Information
 ; GCN-O2-NEXT:       Dead Store Elimination
 ; GCN-O2-NEXT:       Canonicalize natural loops
@@ -719,10 +709,7 @@
 ; GCN-O3-NEXT:     Basic Alias Analysis (stateless AA impl)
 ; GCN-O3-NEXT:     Function Alias Analysis Results
 ; GCN-O3-NEXT:     Simplify well-known AMD library calls
-<<<<<<< HEAD
-=======
 ; GCN-O3-NEXT:     Lower 'expect' Intrinsics
->>>>>>> 2ab1d525
 ; GCN-O3-NEXT:     Simplify the CFG
 ; GCN-O3-NEXT:     Dominator Tree Construction
 ; GCN-O3-NEXT:     SROA
@@ -897,10 +884,6 @@
 ; GCN-O3-NEXT:       Function Alias Analysis Results
 ; GCN-O3-NEXT:       Memory SSA
 ; GCN-O3-NEXT:       MemCpy Optimization
-<<<<<<< HEAD
-; GCN-O3-NEXT:       Dead Store Elimination
-=======
->>>>>>> 2ab1d525
 ; GCN-O3-NEXT:       Natural Loop Information
 ; GCN-O3-NEXT:       Dead Store Elimination
 ; GCN-O3-NEXT:       Canonicalize natural loops
