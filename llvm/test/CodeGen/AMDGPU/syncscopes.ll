; RUN: llc -mtriple=amdgcn-amd-amdhsa -mcpu=gfx803 -stop-after=si-late-branch-lowering < %s | FileCheck --check-prefix=GCN %s

; GCN-LABEL: name: syncscopes
<<<<<<< HEAD
; GCN: FLAT_STORE_DWORD killed renamable $vgpr1_vgpr2, killed renamable $vgpr0, 0, 0, 0, 0, 0, implicit $exec, implicit $flat_scr :: (store syncscope("agent") seq_cst 4 into %ir.agent_out)
; GCN: FLAT_STORE_DWORD killed renamable $vgpr4_vgpr5, killed renamable $vgpr3, 0, 0, 0, 0, 0, implicit $exec, implicit $flat_scr :: (store syncscope("workgroup") seq_cst 4 into %ir.workgroup_out)
; GCN: FLAT_STORE_DWORD killed renamable $vgpr7_vgpr8, killed renamable $vgpr6, 0, 0, 0, 0, 0, implicit $exec, implicit $flat_scr :: (store syncscope("wavefront") seq_cst 4 into %ir.wavefront_out)
=======
; GCN: FLAT_STORE_DWORD killed renamable $vgpr1_vgpr2, killed renamable $vgpr0, 0, 0, implicit $exec, implicit $flat_scr :: (store syncscope("agent") seq_cst (s32) into %ir.agent_out)
; GCN: FLAT_STORE_DWORD killed renamable $vgpr4_vgpr5, killed renamable $vgpr3, 0, 0, implicit $exec, implicit $flat_scr :: (store syncscope("workgroup") seq_cst (s32) into %ir.workgroup_out)
; GCN: FLAT_STORE_DWORD killed renamable $vgpr7_vgpr8, killed renamable $vgpr6, 0, 0, implicit $exec, implicit $flat_scr :: (store syncscope("wavefront") seq_cst (s32) into %ir.wavefront_out)
>>>>>>> 2ab1d525
define void @syncscopes(
    i32 %agent,
    i32* %agent_out,
    i32 %workgroup,
    i32* %workgroup_out,
    i32 %wavefront,
    i32* %wavefront_out) {
entry:
  store atomic i32 %agent, i32* %agent_out syncscope("agent") seq_cst, align 4
  store atomic i32 %workgroup, i32* %workgroup_out syncscope("workgroup") seq_cst, align 4
  store atomic i32 %wavefront, i32* %wavefront_out syncscope("wavefront") seq_cst, align 4
  ret void
}<|MERGE_RESOLUTION|>--- conflicted
+++ resolved
@@ -1,15 +1,9 @@
 ; RUN: llc -mtriple=amdgcn-amd-amdhsa -mcpu=gfx803 -stop-after=si-late-branch-lowering < %s | FileCheck --check-prefix=GCN %s
 
 ; GCN-LABEL: name: syncscopes
-<<<<<<< HEAD
-; GCN: FLAT_STORE_DWORD killed renamable $vgpr1_vgpr2, killed renamable $vgpr0, 0, 0, 0, 0, 0, implicit $exec, implicit $flat_scr :: (store syncscope("agent") seq_cst 4 into %ir.agent_out)
-; GCN: FLAT_STORE_DWORD killed renamable $vgpr4_vgpr5, killed renamable $vgpr3, 0, 0, 0, 0, 0, implicit $exec, implicit $flat_scr :: (store syncscope("workgroup") seq_cst 4 into %ir.workgroup_out)
-; GCN: FLAT_STORE_DWORD killed renamable $vgpr7_vgpr8, killed renamable $vgpr6, 0, 0, 0, 0, 0, implicit $exec, implicit $flat_scr :: (store syncscope("wavefront") seq_cst 4 into %ir.wavefront_out)
-=======
 ; GCN: FLAT_STORE_DWORD killed renamable $vgpr1_vgpr2, killed renamable $vgpr0, 0, 0, implicit $exec, implicit $flat_scr :: (store syncscope("agent") seq_cst (s32) into %ir.agent_out)
 ; GCN: FLAT_STORE_DWORD killed renamable $vgpr4_vgpr5, killed renamable $vgpr3, 0, 0, implicit $exec, implicit $flat_scr :: (store syncscope("workgroup") seq_cst (s32) into %ir.workgroup_out)
 ; GCN: FLAT_STORE_DWORD killed renamable $vgpr7_vgpr8, killed renamable $vgpr6, 0, 0, implicit $exec, implicit $flat_scr :: (store syncscope("wavefront") seq_cst (s32) into %ir.wavefront_out)
->>>>>>> 2ab1d525
 define void @syncscopes(
     i32 %agent,
     i32* %agent_out,
