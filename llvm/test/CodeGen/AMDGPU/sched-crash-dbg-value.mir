# RUN: llc -mtriple=amdgcn-amd-amdhsa -verify-machineinstrs -run-pass=machine-scheduler -o - %s | FileCheck %s

--- |
  %struct.widget.0 = type { float, i32, i32 }
  %struct.baz = type { <4 x float>, <4 x float>, <2 x float>, i32, i32 }
  %struct.snork = type { float, float, float, i32, float, float, float, float, %struct.spam }
  %struct.spam = type { %struct.zot, [16 x i8] }
  %struct.zot = type { float, float, float, float, <4 x float> }
  %struct.wombat = type { <4 x float>, <4 x float>, <4 x float>, <4 x float>, <4 x float>, <4 x float>, <4 x float>, [2 x i16], [2 x i16] }
  %struct.wombat.1 = type { [4 x i32], [4 x i32], [4 x i32], [4 x i32], i32, i32, i32, i32 }

  @sched_dbg_value_crash.tmp6 = internal unnamed_addr addrspace(3) global [256 x [16 x i8]] undef, align 16

  define amdgpu_kernel void @sched_dbg_value_crash(i8 addrspace(1)* nocapture readonly %arg, i32 addrspace(1)* nocapture readonly %arg1, %struct.widget.0 addrspace(1)* nocapture readonly %arg2, %struct.baz addrspace(1)* nocapture readonly %arg3, %struct.snork addrspace(1)* nocapture %arg4) local_unnamed_addr #2 {
  bb:
    %0 = getelementptr i32, i32 addrspace(1)* %arg1, i64 0, !amdgpu.uniform !3, !amdgpu.noclobber !3
    %tmp5 = alloca %struct.wombat, align 16, addrspace(5)
    %1 = call noalias nonnull dereferenceable(64) i8 addrspace(4)* @llvm.amdgcn.dispatch.ptr()
    %2 = bitcast i8 addrspace(4)* %1 to i32 addrspace(4)*
    %3 = getelementptr inbounds i32, i32 addrspace(4)* %2, i64 1
    %4 = bitcast i32 addrspace(4)* %3 to <2 x i32> addrspace(4)*, !amdgpu.uniform !3, !amdgpu.noclobber !3
    %5 = load <2 x i32>, <2 x i32> addrspace(4)* %4, align 4, !invariant.load !3
    %6 = extractelement <2 x i32> %5, i32 0
    %7 = extractelement <2 x i32> %5, i32 1
    %8 = lshr i32 %6, 16
    %9 = call i32 @llvm.amdgcn.workitem.id.x(), !range !4
    %10 = call i32 @llvm.amdgcn.workitem.id.y(), !range !4
    %11 = call i32 @llvm.amdgcn.workitem.id.z(), !range !4
    %12 = mul nuw nsw i32 %8, %7
    %13 = mul i32 %12, %9
    %14 = mul nuw nsw i32 %10, %7
    %15 = add i32 %13, %14
    %16 = add i32 %15, %11
    %17 = getelementptr inbounds [256 x [16 x i8]], [256 x [16 x i8]] addrspace(3)* @sched_dbg_value_crash.tmp6, i32 0, i32 %16
    %tmp7 = load i64, i64 addrspace(4)* null, align 536870912
    %tmp8 = tail call i32 @llvm.amdgcn.workitem.id.x() #3, !range !4
    %tmp9 = zext i32 %tmp8 to i64
    %tmp10 = add i64 %tmp7, %tmp9
    %tmp11 = shl i64 %tmp10, 32
    %tmp12 = ashr exact i64 %tmp11, 32
    %tmp13 = getelementptr inbounds %struct.widget.0, %struct.widget.0 addrspace(1)* %arg2, i64 %tmp12, i32 1
    %tmp14 = load i32, i32 addrspace(1)* %tmp13, align 4
    %tmp15 = getelementptr inbounds %struct.baz, %struct.baz addrspace(1)* %arg3, i64 %tmp12, i32 1
    %tmp16 = load <4 x float>, <4 x float> addrspace(1)* %tmp15, align 16
    %tmp17 = sext i32 %tmp14 to i64
    %tmp18 = load i32, i32 addrspace(1)* %0, align 4
    %tmp19 = zext i32 %tmp18 to i64
    %tmp20 = shl nuw nsw i64 %tmp19, 2
    %tmp21 = getelementptr inbounds i8, i8 addrspace(1)* %arg, i64 %tmp20
    %tmp22 = bitcast i8 addrspace(1)* %tmp21 to %struct.wombat.1 addrspace(1)*
    %tmp23 = bitcast %struct.wombat addrspace(5)* %tmp5 to i8 addrspace(5)*
    call void @llvm.lifetime.start.p5i8(i64 144, i8 addrspace(5)* nonnull %tmp23) #3
    %tmp24 = getelementptr inbounds %struct.wombat, %struct.wombat addrspace(5)* %tmp5, i32 0, i32 6
    %tmp25 = getelementptr i32, i32 addrspace(1)* %arg1, i64 3, !amdgpu.uniform !3, !amdgpu.noclobber !3
    %tmp26 = load i32, i32 addrspace(1)* %tmp25, align 4
    %tmp27 = zext i32 %tmp26 to i64
    %tmp28 = shl nuw nsw i64 %tmp27, 2
    %tmp29 = getelementptr inbounds i8, i8 addrspace(1)* %arg, i64 %tmp28
    %tmp30 = bitcast i8 addrspace(1)* %tmp29 to <2 x float> addrspace(1)*
    %tmp31 = getelementptr inbounds %struct.wombat.1, %struct.wombat.1 addrspace(1)* %tmp22, i64 %tmp17, i32 2, i64 0
    %18 = bitcast i32 addrspace(1)* %tmp31 to <3 x i32> addrspace(1)*
    %19 = load <3 x i32>, <3 x i32> addrspace(1)* %18, align 4
    %tmp325 = extractelement <3 x i32> %19, i32 0
    %tmp386 = extractelement <3 x i32> %19, i32 1
    %tmp447 = extractelement <3 x i32> %19, i32 2
    %tmp33 = sext i32 %tmp325 to i64
    %tmp34 = getelementptr inbounds <2 x float>, <2 x float> addrspace(1)* %tmp30, i64 %tmp33
    %tmp35 = load <2 x float>, <2 x float> addrspace(1)* %tmp34, align 8
    %tmp36 = extractelement <2 x float> %tmp35, i32 1
    %tmp39 = sext i32 %tmp386 to i64
    %tmp40 = getelementptr inbounds <2 x float>, <2 x float> addrspace(1)* %tmp30, i64 %tmp39
    %tmp41 = load <2 x float>, <2 x float> addrspace(1)* %tmp40, align 8
    %tmp42 = extractelement <2 x float> %tmp41, i32 1
    %tmp45 = sext i32 %tmp447 to i64
    %tmp46 = getelementptr inbounds <2 x float>, <2 x float> addrspace(1)* %tmp30, i64 %tmp45
    %tmp47 = load <2 x float>, <2 x float> addrspace(1)* %tmp46, align 8
    %tmp48 = extractelement <2 x float> %tmp47, i32 1
    %tmp49 = getelementptr i32, i32 addrspace(1)* %arg1, i64 1, !amdgpu.uniform !3, !amdgpu.noclobber !3
    %tmp50 = load i32, i32 addrspace(1)* %tmp49, align 4
    %tmp51 = zext i32 %tmp50 to i64
    %tmp52 = shl nuw nsw i64 %tmp51, 2
    %tmp53 = getelementptr inbounds i8, i8 addrspace(1)* %arg, i64 %tmp52
    %tmp54 = bitcast i8 addrspace(1)* %tmp53 to <4 x float> addrspace(1)*
    %tmp55 = getelementptr inbounds %struct.wombat.1, %struct.wombat.1 addrspace(1)* %tmp22, i64 %tmp17, i32 0, i64 0
    %20 = bitcast i32 addrspace(1)* %tmp55 to <2 x i32> addrspace(1)*
    %21 = load <2 x i32>, <2 x i32> addrspace(1)* %20, align 4
    %tmp568 = extractelement <2 x i32> %21, i32 0
    %tmp639 = extractelement <2 x i32> %21, i32 1
    %tmp57 = sext i32 %tmp568 to i64
    %tmp58 = getelementptr inbounds <4 x float>, <4 x float> addrspace(1)* %tmp54, i64 %tmp57
    %tmp59 = load <4 x float>, <4 x float> addrspace(1)* %tmp58, align 16
    %tmp60 = extractelement <4 x float> %tmp59, i32 0
    %tmp61 = extractelement <4 x float> %tmp59, i32 1
    %tmp64 = sext i32 %tmp639 to i64
    %tmp65 = getelementptr inbounds <4 x float>, <4 x float> addrspace(1)* %tmp54, i64 %tmp64
    %tmp66 = load <4 x float>, <4 x float> addrspace(1)* %tmp65, align 16
    %tmp67 = extractelement <4 x float> %tmp16, i64 0
    %tmp69 = fsub fast float -0.000000e+00, %tmp67
    %tmp70 = fmul float %tmp67, 0.000000e+00
    %tmp = fmul fast float %tmp67, undef
    %tmp71 = fsub fast float %tmp, %tmp70
    %tmp73 = fadd fast float %tmp, undef
    %tmp74 = insertelement <4 x float> <float undef, float undef, float undef, float 0.000000e+00>, float %tmp69, i32 0
    %tmp75 = insertelement <4 x float> %tmp74, float %tmp71, i32 1
    %tmp76 = insertelement <4 x float> %tmp75, float %tmp73, i32 2
    store <4 x float> %tmp76, <4 x float> addrspace(5)* %tmp24, align 16
    %tmp77 = fsub float undef, %tmp60
    %tmp78 = fsub float undef, %tmp61
    %tmp79 = extractelement <4 x float> %tmp66, i32 2
    %tmp80 = extractelement <4 x float> %tmp59, i32 2
    %tmp81 = fsub float %tmp79, %tmp80
    %tmp82 = fmul fast float %tmp81, undef
    %tmp83 = fmul fast float %tmp78, undef
    %tmp84 = fadd fast float %tmp83, %tmp77
    %tmp85 = fadd fast float %tmp84, undef
    %tmp86 = fmul float %tmp82, %tmp82
    %tmp87 = fdiv float 1.000000e+00, %tmp86
    tail call void @llvm.dbg.value(metadata float %tmp87, metadata !5, metadata !DIExpression(DW_OP_constu, 1, DW_OP_swap, DW_OP_xderef)) #3, !dbg !8
    %tmp88 = fmul float %tmp82, 0.000000e+00
    %tmp89 = fsub fast float %tmp85, %tmp88
    %tmp90 = fdiv float %tmp89, %tmp86
    %tmp91 = fsub float 1.000000e+00, %tmp87
    %tmp92 = fsub float %tmp91, %tmp90
    %tmp93 = fmul float %tmp42, %tmp87
    %tmp94 = call float @llvm.fmuladd.f32(float %tmp92, float %tmp36, float %tmp93)
    %tmp95 = call float @llvm.fmuladd.f32(float %tmp48, float undef, float %tmp94)
    %tmp96 = fsub float extractelement (<2 x float> fadd (<2 x float> fmul (<2 x float> undef, <2 x float> undef), <2 x float> undef), i64 1), %tmp95
    %tmp97 = getelementptr inbounds %struct.wombat, %struct.wombat addrspace(5)* %tmp5, i32 0, i32 8, i32 1
    call void @func(float %tmp96, i64 0, i16 addrspace(5)* nonnull %tmp97) #3
    %tmp984 = bitcast [16 x i8] addrspace(3)* %17 to i8 addrspace(3)*
    %tmp99 = getelementptr inbounds %struct.snork, %struct.snork addrspace(1)* %arg4, i64 %tmp12, i32 8, i32 1, i64 0
    call void @llvm.memcpy.p1i8.p3i8.i64(i8 addrspace(1)* %tmp99, i8 addrspace(3)* %tmp984, i64 16, i32 16, i1 false)
    call void @llvm.lifetime.end.p5i8(i64 144, i8 addrspace(5)* nonnull %tmp23) #3
    ret void
  }

  declare void @func(float, i64, i16 addrspace(5)*)
  declare void @llvm.lifetime.start.p5i8(i64, i8 addrspace(5)* nocapture) #0
  declare float @llvm.fmuladd.f32(float, float, float) #1
  declare void @llvm.lifetime.end.p5i8(i64, i8 addrspace(5)* nocapture) #0
  declare <2 x float> @llvm.fmuladd.v2f32(<2 x float>, <2 x float>, <2 x float>) #1
  declare i32 @llvm.amdgcn.workitem.id.x() #1
  declare void @llvm.dbg.value(metadata, metadata, metadata) #1
  declare i8 addrspace(4)* @llvm.amdgcn.dispatch.ptr() #1
  declare i32 @llvm.amdgcn.workitem.id.y() #1
  declare i32 @llvm.amdgcn.workitem.id.z() #1
  declare void @llvm.memcpy.p1i8.p5i8.i64(i8 addrspace(1)* nocapture writeonly, i8 addrspace(5)* nocapture readonly, i64, i32, i1) #0
  declare void @llvm.memcpy.p1i8.p3i8.i64(i8 addrspace(1)* nocapture writeonly, i8 addrspace(3)* nocapture readonly, i64, i32, i1) #0

  attributes #0 = { argmemonly nounwind }
  attributes #1 = { nounwind readnone speculatable }
  attributes #2 = { convergent nounwind "amdgpu-dispatch-ptr" "amdgpu-flat-scratch" "amdgpu-work-item-id-y" "amdgpu-work-item-id-z" "target-cpu"="gfx900" }
  attributes #3 = { nounwind }

  !llvm.dbg.cu = !{!0}
  !llvm.module.flags = !{!2}

  !0 = distinct !DICompileUnit(language: DW_LANG_C99, file: !1, producer: "clang", isOptimized: true, runtimeVersion: 0, emissionKind: FullDebug)
  !1 = !DIFile(filename: "foo.cl", directory: "/dev/null")
  !2 = !{i32 2, !"Debug Info Version", i32 3}
  !3 = !{}
  !4 = !{i32 0, i32 256}
  !5 = !DILocalVariable(name: "bar", scope: !6, file: !1, line: 102, type: !7)
  !6 = distinct !DISubprogram(name: "foo", scope: !1, file: !1, line: 81, isLocal: false, isDefinition: true, scopeLine: 86, flags: DIFlagPrototyped, isOptimized: true, unit: !0)
  !7 = !DIBasicType(name: "float", size: 32, encoding: DW_ATE_float)
  !8 = !DILocation(line: 102, column: 8, scope: !6)

...
---

# CHECK: name: sched_dbg_value_crash
# CHECK: DBG_VALUE %99, $noreg, !5, !DIExpression(DW_OP_constu, 1, DW_OP_swap, DW_OP_xderef), debug-location !8

name:            sched_dbg_value_crash
alignment:       1
exposesReturnsTwice: false
legalized:       false
regBankSelected: false
selected:        false
tracksRegLiveness: true
liveins:
  - { reg: '$vgpr0', virtual-reg: '%0' }
  - { reg: '$vgpr1', virtual-reg: '%1' }
  - { reg: '$vgpr2', virtual-reg: '%2' }
  - { reg: '$sgpr4_sgpr5', virtual-reg: '%3' }
  - { reg: '$sgpr6_sgpr7', virtual-reg: '%4' }
fixedStack:
stack:
  - { id: 0, name: tmp5, type: default, offset: 0, size: 128, alignment: 16,
      stack-id: default, callee-saved-register: '', callee-saved-restored: true,
      local-offset: 0, debug-info-variable: '', debug-info-expression: '',
      debug-info-location: '' }
constants:
body:             |
  bb.0.bb:
    liveins: $vgpr0, $vgpr1, $vgpr2, $sgpr0_sgpr1_sgpr2_sgpr3, $sgpr4_sgpr5, $sgpr6_sgpr7, $sgpr32, $sgpr101

    %4:sgpr_64 = COPY $sgpr6_sgpr7
    %3:sgpr_64 = COPY $sgpr4_sgpr5
    %2:vgpr_32 = COPY $vgpr2
    %1:vgpr_32 = COPY $vgpr1
    %0:vgpr_32 = COPY $vgpr0
    %5:sreg_64_xexec = S_LOAD_DWORDX2_IMM %4, 0, 0 :: (non-temporal dereferenceable invariant load (s64) from `i64 addrspace(4)* undef`)
    %6:sreg_64_xexec = S_LOAD_DWORDX2_IMM %4, 8, 0 :: (non-temporal dereferenceable invariant load (s64) from `i64 addrspace(4)* undef`)
    %7:sreg_64_xexec = S_LOAD_DWORDX2_IMM %4, 16, 0 :: (non-temporal dereferenceable invariant load (s64) from `i64 addrspace(4)* undef`)
    %8:sreg_64_xexec = S_LOAD_DWORDX2_IMM %4, 24, 0
    %9:sreg_64_xexec = S_LOAD_DWORDX2_IMM %4, 32, 0
    %10:sreg_64_xexec = S_LOAD_DWORDX2_IMM %3, 4, 0
    %11:sreg_32_xm0 = S_LSHR_B32 %10.sub0, 16, implicit-def dead $scc
    %12:sreg_32_xm0 = S_MUL_I32 %11, %10.sub1
    %13:vgpr_32 = V_MUL_LO_I32_e64 0, %0, implicit $exec
    %14:vgpr_32 = V_MUL_LO_I32_e64 %1, %10.sub1, implicit $exec
    %15:vgpr_32 = V_ADD_CO_U32_e32 0, %13, implicit-def dead $vcc, implicit $exec
    %16:vgpr_32 = V_ADD_CO_U32_e32 0, %15, implicit-def dead $vcc, implicit $exec
    %17:vgpr_32 = IMPLICIT_DEF
    %18:sreg_64 = S_MOV_B64 0
    %19:sreg_32_xm0_xexec = IMPLICIT_DEF
    %20:vgpr_32 = V_ADD_CO_U32_e32 %19, %0, implicit-def dead $vcc, implicit $exec
    %21:vreg_64, dead %22:sreg_64 = V_MAD_I64_I32_e64 %20, 12, %7, 0, implicit $exec
<<<<<<< HEAD
    %23:vgpr_32 = GLOBAL_LOAD_DWORD %21, 4, 0, 0, 0, 0, implicit $exec
=======
    %23:vgpr_32 = GLOBAL_LOAD_DWORD %21, 4, 0, implicit $exec
>>>>>>> a2ce6ee6
    %24:vreg_64, dead %25:sreg_64 = V_MAD_I64_I32_e64 %20, 48, %8, 0, implicit $exec
    %26:vreg_128 = IMPLICIT_DEF
    undef %27.sub0:sreg_64_xexec = S_LOAD_DWORD_IMM %6, 0, 0
    %27.sub1:sreg_64_xexec = S_MOV_B32 0
    %28:sreg_64 = S_LSHL_B64 %27, 2, implicit-def dead $scc
    undef %29.sub0:sreg_64 = S_ADD_U32 %5.sub0, %28.sub0, implicit-def $scc
    %29.sub1:sreg_64 = S_ADDC_U32 %5.sub1, %28.sub1, implicit-def dead $scc, implicit killed $scc
    undef %30.sub0:sreg_64_xexec = S_LOAD_DWORD_IMM %6, 4, 0
    %27.sub0:sreg_64_xexec = IMPLICIT_DEF
    %31:sreg_64 = S_LSHL_B64 %27, 2, implicit-def dead $scc
    %32:sreg_32_xm0 = S_ADD_U32 0, %31.sub0, implicit-def $scc
    %33:sgpr_32 = S_ADDC_U32 %5.sub1, %31.sub1, implicit-def dead $scc, implicit killed $scc
    %34:vgpr_32 = IMPLICIT_DEF
    %35:vreg_64, dead %36:sreg_64 = V_MAD_I64_I32_e64 %23, %34, 0, 0, implicit $exec
<<<<<<< HEAD
    %37:vreg_64 = GLOBAL_LOAD_DWORDX2 %35, 32, 0, 0, 0, 0, implicit $exec
=======
    %37:vreg_64 = GLOBAL_LOAD_DWORDX2 %35, 32, 0, implicit $exec
>>>>>>> a2ce6ee6
    undef %38.sub1:vreg_64 = V_ASHRREV_I32_e32 31, %37.sub0, implicit $exec
    %38.sub0:vreg_64 = COPY %37.sub0
    %39:vreg_64 = V_LSHLREV_B64_e64 3, %38, implicit $exec
    undef %40.sub0:vreg_64, %41:sreg_64_xexec = V_ADD_CO_U32_e64 0, %39.sub0, 0, implicit $exec
    %42:vgpr_32 = COPY %33
    %40.sub1:vreg_64, dead %43:sreg_64_xexec = V_ADDC_U32_e64 %42, %39.sub1, %41, 0, implicit $exec
<<<<<<< HEAD
    %44:vreg_64 = GLOBAL_LOAD_DWORDX2 %40, 0, 0, 0, 0, 0, implicit $exec :: (load 8 from %ir.tmp34)
=======
    %44:vreg_64 = GLOBAL_LOAD_DWORDX2 %40, 0, 0, implicit $exec :: (load (s64) from %ir.tmp34)
>>>>>>> a2ce6ee6
    undef %45.sub1:vreg_64 = IMPLICIT_DEF
    %45.sub0:vreg_64 = COPY %37.sub1
    %46:vreg_64 = V_LSHLREV_B64_e64 3, %45, implicit $exec
    undef %47.sub0:vreg_64, %48:sreg_64_xexec = V_ADD_CO_U32_e64 %32, %46.sub0, 0, implicit $exec
    %49:vgpr_32 = COPY %33
    %47.sub1:vreg_64, dead %50:sreg_64_xexec = V_ADDC_U32_e64 %49, %46.sub1, %48, 0, implicit $exec
    %51:vreg_64 = IMPLICIT_DEF
<<<<<<< HEAD
    undef %52.sub0:vreg_64 = GLOBAL_LOAD_DWORD %35, 40, 0, 0, 0, 0, implicit $exec :: (load 4 from %ir.18 + 8)
=======
    undef %52.sub0:vreg_64 = GLOBAL_LOAD_DWORD %35, 40, 0, implicit $exec :: (load (s32) from %ir.18 + 8)
>>>>>>> a2ce6ee6
    %52.sub1:vreg_64 = IMPLICIT_DEF
    %53:vreg_64 = V_LSHLREV_B64_e64 3, %52, implicit $exec
    undef %54.sub0:vreg_64, %55:sreg_64_xexec = V_ADD_CO_U32_e64 0, %53.sub0, 0, implicit $exec
    %56:vgpr_32 = COPY %33
    %54.sub1:vreg_64, dead %57:sreg_64_xexec = V_ADDC_U32_e64 0, %53.sub1, %55, 0, implicit $exec
    %58:vreg_64 = IMPLICIT_DEF
    %30.sub1:sreg_64_xexec = IMPLICIT_DEF
    %59:sreg_64 = IMPLICIT_DEF
    %60:sreg_32_xm0 = S_ADD_U32 %5.sub0, %59.sub0, implicit-def $scc
    %61:sgpr_32 = S_ADDC_U32 %5.sub1, %59.sub1, implicit-def dead $scc, implicit killed $scc
<<<<<<< HEAD
    %62:vreg_64 = GLOBAL_LOAD_DWORDX2 %35, 0, 0, 0, 0, 0, implicit $exec :: (load 8 from %ir.20, align 4)
=======
    %62:vreg_64 = GLOBAL_LOAD_DWORDX2 %35, 0, 0, implicit $exec :: (load (s64) from %ir.20, align 4)
>>>>>>> a2ce6ee6
    undef %63.sub1:vreg_64 = V_ASHRREV_I32_e32 31, %62.sub0, implicit $exec
    %63.sub0:vreg_64 = COPY %62.sub0
    %64:vreg_64 = IMPLICIT_DEF
    undef %65.sub0:vreg_64, %66:sreg_64_xexec = V_ADD_CO_U32_e64 %60, %64.sub0, 0, implicit $exec
    %67:vgpr_32 = COPY %61
    %65.sub1:vreg_64, dead %68:sreg_64_xexec = V_ADDC_U32_e64 %67, %64.sub1, %66, 0, implicit $exec
<<<<<<< HEAD
    %69:vreg_128 = GLOBAL_LOAD_DWORDX4 %65, 0, 0, 0, 0, 0, implicit $exec :: (load 16 from %ir.tmp58)
=======
    %69:vreg_128 = GLOBAL_LOAD_DWORDX4 %65, 0, 0, implicit $exec :: (load (s128) from %ir.tmp58)
>>>>>>> a2ce6ee6
    undef %70.sub1:vreg_64 = IMPLICIT_DEF
    %70.sub0:vreg_64 = IMPLICIT_DEF
    %71:vreg_64 = IMPLICIT_DEF
    undef %72.sub0:vreg_64, %73:sreg_64_xexec = V_ADD_CO_U32_e64 %60, %71.sub0, 0, implicit $exec
    %74:vgpr_32 = COPY %61
    %72.sub1:vreg_64, dead %75:sreg_64_xexec = V_ADDC_U32_e64 0, %71.sub1, %73, 0, implicit $exec
<<<<<<< HEAD
    %76:vreg_128 = GLOBAL_LOAD_DWORDX4 %72, 0, 0, 0, 0, 0, implicit $exec
=======
    %76:vreg_128 = GLOBAL_LOAD_DWORDX4 %72, 0, 0, implicit $exec
>>>>>>> a2ce6ee6
    %77:vgpr_32 = IMPLICIT_DEF
    %78:vgpr_32 = IMPLICIT_DEF
    %79:vgpr_32 = nofpexcept V_MUL_F32_e32 0, %77, implicit $mode, implicit $exec
    %80:vgpr_32 = IMPLICIT_DEF
    %81:vgpr_32 = IMPLICIT_DEF
    %84:vgpr_32 = IMPLICIT_DEF
<<<<<<< HEAD
    BUFFER_STORE_DWORD_OFFEN %84, %stack.0.tmp5, $sgpr0_sgpr1_sgpr2_sgpr3, $sgpr101, 108, 0, 0, 0, 0, 0, 0, implicit $exec
    BUFFER_STORE_DWORD_OFFEN %81, %stack.0.tmp5, $sgpr0_sgpr1_sgpr2_sgpr3, $sgpr101, 104, 0, 0, 0, 0, 0, 0, implicit $exec
    BUFFER_STORE_DWORD_OFFEN %80, %stack.0.tmp5, $sgpr0_sgpr1_sgpr2_sgpr3, $sgpr101, 100, 0, 0, 0, 0, 0, 0, implicit $exec
    BUFFER_STORE_DWORD_OFFEN %78, %stack.0.tmp5, $sgpr0_sgpr1_sgpr2_sgpr3, $sgpr101, 96, 0, 0, 0, 0, 0, 0, implicit $exec
=======
    BUFFER_STORE_DWORD_OFFEN %84, %stack.0.tmp5, $sgpr0_sgpr1_sgpr2_sgpr3, $sgpr101, 108, 0, 0, 0, implicit $exec
    BUFFER_STORE_DWORD_OFFEN %81, %stack.0.tmp5, $sgpr0_sgpr1_sgpr2_sgpr3, $sgpr101, 104, 0, 0, 0, implicit $exec
    BUFFER_STORE_DWORD_OFFEN %80, %stack.0.tmp5, $sgpr0_sgpr1_sgpr2_sgpr3, $sgpr101, 100, 0, 0, 0, implicit $exec
    BUFFER_STORE_DWORD_OFFEN %78, %stack.0.tmp5, $sgpr0_sgpr1_sgpr2_sgpr3, $sgpr101, 96, 0, 0, 0, implicit $exec
>>>>>>> a2ce6ee6
    %85:vgpr_32 = IMPLICIT_DEF
    %86:vgpr_32 = IMPLICIT_DEF
    %87:vgpr_32 = IMPLICIT_DEF
    %88:vgpr_32 = IMPLICIT_DEF
    %90:vgpr_32 = IMPLICIT_DEF
    %91:vgpr_32, dead %92:sreg_64 = nofpexcept V_DIV_SCALE_F32_e64 0, %90, 0, %90, 0, 1065353216, 0, 0, implicit $mode, implicit $exec
    %95:vgpr_32 = nofpexcept V_FMA_F32_e64 0, 0, 0, 0, 0, undef %93:vgpr_32, 0, 0, implicit $mode, implicit $exec
    %96:vgpr_32, %97:sreg_64 = nofpexcept V_DIV_SCALE_F32_e64 0, 1065353216, 0, %90, 0, 1065353216, 0, 0, implicit $mode, implicit $exec
    %98:vgpr_32 = IMPLICIT_DEF
    %99:vgpr_32 = IMPLICIT_DEF
    %100:vgpr_32 = IMPLICIT_DEF
    %101:vgpr_32 = IMPLICIT_DEF
    %102:vgpr_32 = IMPLICIT_DEF
    %103:vgpr_32 = IMPLICIT_DEF
    %104:vgpr_32 = IMPLICIT_DEF
    %105:vgpr_32 = IMPLICIT_DEF
    %106:vgpr_32, dead %107:sreg_64 = nofpexcept V_DIV_SCALE_F32_e64 0, %90, 0, %90, 0, %105, 0, 0, implicit $mode, implicit $exec
    %108:vgpr_32 = nofpexcept V_RCP_F32_e32 0, implicit $mode, implicit $exec
    %109:vgpr_32 = IMPLICIT_DEF
    %110:vgpr_32 = nofpexcept V_FMA_F32_e64 0, 0, 0, 0, 0, 0, 0, 0, implicit $mode, implicit $exec
    %111:vgpr_32, %112:sreg_64 = nofpexcept V_DIV_SCALE_F32_e64 0, 0, 0, 0, 0, 0, 0, 0, implicit $mode, implicit $exec
    %113:vgpr_32 = nofpexcept V_MUL_F32_e32 0, %110, implicit $mode, implicit $exec
    %114:vgpr_32 = IMPLICIT_DEF
    %115:vgpr_32 = IMPLICIT_DEF
    %116:vgpr_32 = IMPLICIT_DEF
    $vcc = IMPLICIT_DEF
    %117:vgpr_32 = nofpexcept V_DIV_FMAS_F32_e64 0, %116, 0, %110, 0, %115, 0, 0, implicit killed $vcc, implicit $mode, implicit $exec
    %118:vgpr_32 = nofpexcept V_DIV_FIXUP_F32_e64 0, %117, 0, %90, 0, %105, 0, 0, implicit $mode, implicit $exec
    %119:vgpr_32 = IMPLICIT_DEF
    %120:vgpr_32 = IMPLICIT_DEF
    %121:vgpr_32 = IMPLICIT_DEF
    %122:vgpr_32 = IMPLICIT_DEF
    %123:vgpr_32 = IMPLICIT_DEF
    %124:vgpr_32 = IMPLICIT_DEF
    %125:vgpr_32 = IMPLICIT_DEF
    %126:vgpr_32 = IMPLICIT_DEF
    DBG_VALUE %103, _, !5, !DIExpression(DW_OP_constu, 1, DW_OP_swap, DW_OP_xderef), debug-location !8
    ADJCALLSTACKUP 0, 0, implicit-def $scc, implicit-def $sgpr32, implicit $sgpr32
    %127:sreg_64 = SI_PC_ADD_REL_OFFSET target-flags(amdgpu-rel32-lo) @func + 4, target-flags(amdgpu-rel32-hi) @func + 4, implicit-def dead $scc
    $sgpr4 = COPY $sgpr101
    $vgpr0 = COPY %124
    $vgpr1_vgpr2 = IMPLICIT_DEF
    $vgpr3 = COPY %126
    dead $sgpr30_sgpr31 = SI_CALL %127, @func, csr_amdgpu_highregs, implicit $sgpr0_sgpr1_sgpr2_sgpr3, implicit $sgpr4, implicit $vgpr0, implicit $vgpr1_vgpr2, implicit killed $vgpr3
    ADJCALLSTACKDOWN 0, 0, implicit-def $scc, implicit-def $sgpr32, implicit $sgpr32
    %128:vreg_64, dead %129:sreg_64 = V_MAD_I64_I32_e64 %20, %34, 0, 0, implicit $exec
    S_ENDPGM 0

...<|MERGE_RESOLUTION|>--- conflicted
+++ resolved
@@ -217,11 +217,7 @@
     %19:sreg_32_xm0_xexec = IMPLICIT_DEF
     %20:vgpr_32 = V_ADD_CO_U32_e32 %19, %0, implicit-def dead $vcc, implicit $exec
     %21:vreg_64, dead %22:sreg_64 = V_MAD_I64_I32_e64 %20, 12, %7, 0, implicit $exec
-<<<<<<< HEAD
-    %23:vgpr_32 = GLOBAL_LOAD_DWORD %21, 4, 0, 0, 0, 0, implicit $exec
-=======
     %23:vgpr_32 = GLOBAL_LOAD_DWORD %21, 4, 0, implicit $exec
->>>>>>> a2ce6ee6
     %24:vreg_64, dead %25:sreg_64 = V_MAD_I64_I32_e64 %20, 48, %8, 0, implicit $exec
     %26:vreg_128 = IMPLICIT_DEF
     undef %27.sub0:sreg_64_xexec = S_LOAD_DWORD_IMM %6, 0, 0
@@ -236,22 +232,14 @@
     %33:sgpr_32 = S_ADDC_U32 %5.sub1, %31.sub1, implicit-def dead $scc, implicit killed $scc
     %34:vgpr_32 = IMPLICIT_DEF
     %35:vreg_64, dead %36:sreg_64 = V_MAD_I64_I32_e64 %23, %34, 0, 0, implicit $exec
-<<<<<<< HEAD
-    %37:vreg_64 = GLOBAL_LOAD_DWORDX2 %35, 32, 0, 0, 0, 0, implicit $exec
-=======
     %37:vreg_64 = GLOBAL_LOAD_DWORDX2 %35, 32, 0, implicit $exec
->>>>>>> a2ce6ee6
     undef %38.sub1:vreg_64 = V_ASHRREV_I32_e32 31, %37.sub0, implicit $exec
     %38.sub0:vreg_64 = COPY %37.sub0
     %39:vreg_64 = V_LSHLREV_B64_e64 3, %38, implicit $exec
     undef %40.sub0:vreg_64, %41:sreg_64_xexec = V_ADD_CO_U32_e64 0, %39.sub0, 0, implicit $exec
     %42:vgpr_32 = COPY %33
     %40.sub1:vreg_64, dead %43:sreg_64_xexec = V_ADDC_U32_e64 %42, %39.sub1, %41, 0, implicit $exec
-<<<<<<< HEAD
-    %44:vreg_64 = GLOBAL_LOAD_DWORDX2 %40, 0, 0, 0, 0, 0, implicit $exec :: (load 8 from %ir.tmp34)
-=======
     %44:vreg_64 = GLOBAL_LOAD_DWORDX2 %40, 0, 0, implicit $exec :: (load (s64) from %ir.tmp34)
->>>>>>> a2ce6ee6
     undef %45.sub1:vreg_64 = IMPLICIT_DEF
     %45.sub0:vreg_64 = COPY %37.sub1
     %46:vreg_64 = V_LSHLREV_B64_e64 3, %45, implicit $exec
@@ -259,11 +247,7 @@
     %49:vgpr_32 = COPY %33
     %47.sub1:vreg_64, dead %50:sreg_64_xexec = V_ADDC_U32_e64 %49, %46.sub1, %48, 0, implicit $exec
     %51:vreg_64 = IMPLICIT_DEF
-<<<<<<< HEAD
-    undef %52.sub0:vreg_64 = GLOBAL_LOAD_DWORD %35, 40, 0, 0, 0, 0, implicit $exec :: (load 4 from %ir.18 + 8)
-=======
     undef %52.sub0:vreg_64 = GLOBAL_LOAD_DWORD %35, 40, 0, implicit $exec :: (load (s32) from %ir.18 + 8)
->>>>>>> a2ce6ee6
     %52.sub1:vreg_64 = IMPLICIT_DEF
     %53:vreg_64 = V_LSHLREV_B64_e64 3, %52, implicit $exec
     undef %54.sub0:vreg_64, %55:sreg_64_xexec = V_ADD_CO_U32_e64 0, %53.sub0, 0, implicit $exec
@@ -274,50 +258,31 @@
     %59:sreg_64 = IMPLICIT_DEF
     %60:sreg_32_xm0 = S_ADD_U32 %5.sub0, %59.sub0, implicit-def $scc
     %61:sgpr_32 = S_ADDC_U32 %5.sub1, %59.sub1, implicit-def dead $scc, implicit killed $scc
-<<<<<<< HEAD
-    %62:vreg_64 = GLOBAL_LOAD_DWORDX2 %35, 0, 0, 0, 0, 0, implicit $exec :: (load 8 from %ir.20, align 4)
-=======
     %62:vreg_64 = GLOBAL_LOAD_DWORDX2 %35, 0, 0, implicit $exec :: (load (s64) from %ir.20, align 4)
->>>>>>> a2ce6ee6
     undef %63.sub1:vreg_64 = V_ASHRREV_I32_e32 31, %62.sub0, implicit $exec
     %63.sub0:vreg_64 = COPY %62.sub0
     %64:vreg_64 = IMPLICIT_DEF
     undef %65.sub0:vreg_64, %66:sreg_64_xexec = V_ADD_CO_U32_e64 %60, %64.sub0, 0, implicit $exec
     %67:vgpr_32 = COPY %61
     %65.sub1:vreg_64, dead %68:sreg_64_xexec = V_ADDC_U32_e64 %67, %64.sub1, %66, 0, implicit $exec
-<<<<<<< HEAD
-    %69:vreg_128 = GLOBAL_LOAD_DWORDX4 %65, 0, 0, 0, 0, 0, implicit $exec :: (load 16 from %ir.tmp58)
-=======
     %69:vreg_128 = GLOBAL_LOAD_DWORDX4 %65, 0, 0, implicit $exec :: (load (s128) from %ir.tmp58)
->>>>>>> a2ce6ee6
     undef %70.sub1:vreg_64 = IMPLICIT_DEF
     %70.sub0:vreg_64 = IMPLICIT_DEF
     %71:vreg_64 = IMPLICIT_DEF
     undef %72.sub0:vreg_64, %73:sreg_64_xexec = V_ADD_CO_U32_e64 %60, %71.sub0, 0, implicit $exec
     %74:vgpr_32 = COPY %61
     %72.sub1:vreg_64, dead %75:sreg_64_xexec = V_ADDC_U32_e64 0, %71.sub1, %73, 0, implicit $exec
-<<<<<<< HEAD
-    %76:vreg_128 = GLOBAL_LOAD_DWORDX4 %72, 0, 0, 0, 0, 0, implicit $exec
-=======
     %76:vreg_128 = GLOBAL_LOAD_DWORDX4 %72, 0, 0, implicit $exec
->>>>>>> a2ce6ee6
     %77:vgpr_32 = IMPLICIT_DEF
     %78:vgpr_32 = IMPLICIT_DEF
     %79:vgpr_32 = nofpexcept V_MUL_F32_e32 0, %77, implicit $mode, implicit $exec
     %80:vgpr_32 = IMPLICIT_DEF
     %81:vgpr_32 = IMPLICIT_DEF
     %84:vgpr_32 = IMPLICIT_DEF
-<<<<<<< HEAD
-    BUFFER_STORE_DWORD_OFFEN %84, %stack.0.tmp5, $sgpr0_sgpr1_sgpr2_sgpr3, $sgpr101, 108, 0, 0, 0, 0, 0, 0, implicit $exec
-    BUFFER_STORE_DWORD_OFFEN %81, %stack.0.tmp5, $sgpr0_sgpr1_sgpr2_sgpr3, $sgpr101, 104, 0, 0, 0, 0, 0, 0, implicit $exec
-    BUFFER_STORE_DWORD_OFFEN %80, %stack.0.tmp5, $sgpr0_sgpr1_sgpr2_sgpr3, $sgpr101, 100, 0, 0, 0, 0, 0, 0, implicit $exec
-    BUFFER_STORE_DWORD_OFFEN %78, %stack.0.tmp5, $sgpr0_sgpr1_sgpr2_sgpr3, $sgpr101, 96, 0, 0, 0, 0, 0, 0, implicit $exec
-=======
     BUFFER_STORE_DWORD_OFFEN %84, %stack.0.tmp5, $sgpr0_sgpr1_sgpr2_sgpr3, $sgpr101, 108, 0, 0, 0, implicit $exec
     BUFFER_STORE_DWORD_OFFEN %81, %stack.0.tmp5, $sgpr0_sgpr1_sgpr2_sgpr3, $sgpr101, 104, 0, 0, 0, implicit $exec
     BUFFER_STORE_DWORD_OFFEN %80, %stack.0.tmp5, $sgpr0_sgpr1_sgpr2_sgpr3, $sgpr101, 100, 0, 0, 0, implicit $exec
     BUFFER_STORE_DWORD_OFFEN %78, %stack.0.tmp5, $sgpr0_sgpr1_sgpr2_sgpr3, $sgpr101, 96, 0, 0, 0, implicit $exec
->>>>>>> a2ce6ee6
     %85:vgpr_32 = IMPLICIT_DEF
     %86:vgpr_32 = IMPLICIT_DEF
     %87:vgpr_32 = IMPLICIT_DEF
