--- conflicted
+++ resolved
@@ -1,15 +1,9 @@
-<<<<<<< HEAD
-; RUN: not llc -march=amdgcn -mcpu=tahiti -filetype=null < %s 2>&1 | FileCheck %s
-; RUN: not llc -march=amdgcn -mcpu=tonga -filetype=null < %s 2>&1 | FileCheck %s
-
-=======
 ; RUN: llc -march=amdgcn -mcpu=tahiti -stop-after=amdgpu-isel -verify-machineinstrs -o - %s | FileCheck -check-prefixes=GCN,GFX8 %s
 ; RUN: llc -march=amdgcn -mcpu=tonga -stop-after=amdgpu-isel  -verify-machineinstrs -o - %s | FileCheck -check-prefixes=GCN,GFX9 %s
 
 ; RUN: not llc -march=amdgcn -mcpu=tahiti < %s 2>&1 | FileCheck %s
 ; RUN: not llc -march=amdgcn -mcpu=tonga  < %s 2>&1 | FileCheck %s
 
->>>>>>> 2ab1d525
 ; CHECK: error: lds: unsupported initializer for address space
 
 @lds = addrspace(3) global [256 x i32] zeroinitializer
