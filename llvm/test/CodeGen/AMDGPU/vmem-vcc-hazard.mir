--- conflicted
+++ resolved
@@ -15,11 +15,7 @@
     $vgpr1 = V_ADDC_U32_e32 $vgpr0, $vgpr0, implicit-def $vcc, implicit $vcc, implicit $exec
 
   bb.1:
-<<<<<<< HEAD
-    $vgpr1 = BUFFER_LOAD_DWORD_OFFEN $vgpr0, $sgpr0_sgpr1_sgpr2_sgpr3, $vcc_lo, 0, 0, 0, 0, 0, 0, 0, implicit $exec
-=======
-    $vgpr1 = BUFFER_LOAD_DWORD_OFFEN $vgpr0, $sgpr0_sgpr1_sgpr2_sgpr3, $vcc_lo, 0, 0, 0, 0, implicit $exec
->>>>>>> 2ab1d525
+    $vgpr1 = BUFFER_LOAD_DWORD_OFFEN $vgpr0, $sgpr0_sgpr1_sgpr2_sgpr3, $vcc_lo, 0, 0, 0, 0, implicit $exec
 ...
 # GCN-LABEL: name: vmem_vcc_branch_to_next
 # GCN:      bb.1:
@@ -37,11 +33,7 @@
     S_BRANCH %bb.1
 
   bb.1:
-<<<<<<< HEAD
-    $vgpr1 = BUFFER_LOAD_DWORD_OFFEN $vgpr0, $sgpr0_sgpr1_sgpr2_sgpr3, $vcc_lo, 0, 0, 0, 0, 0, 0, 0, implicit $exec
-=======
-    $vgpr1 = BUFFER_LOAD_DWORD_OFFEN $vgpr0, $sgpr0_sgpr1_sgpr2_sgpr3, $vcc_lo, 0, 0, 0, 0, implicit $exec
->>>>>>> 2ab1d525
+    $vgpr1 = BUFFER_LOAD_DWORD_OFFEN $vgpr0, $sgpr0_sgpr1_sgpr2_sgpr3, $vcc_lo, 0, 0, 0, 0, implicit $exec
 ...
 # GCN-LABEL: name: vmem_vcc_fallthrough_no_hazard_too_far
 # GCN:      bb.1:
@@ -62,11 +54,7 @@
     $sgpr0 = S_MOV_B32 0
 
   bb.1:
-<<<<<<< HEAD
-    $vgpr1 = BUFFER_LOAD_DWORD_OFFEN $vgpr0, $sgpr0_sgpr1_sgpr2_sgpr3, $vcc_lo, 0, 0, 0, 0, 0, 0, 0, implicit $exec
-=======
-    $vgpr1 = BUFFER_LOAD_DWORD_OFFEN $vgpr0, $sgpr0_sgpr1_sgpr2_sgpr3, $vcc_lo, 0, 0, 0, 0, implicit $exec
->>>>>>> 2ab1d525
+    $vgpr1 = BUFFER_LOAD_DWORD_OFFEN $vgpr0, $sgpr0_sgpr1_sgpr2_sgpr3, $vcc_lo, 0, 0, 0, 0, implicit $exec
 ...
 # GCN-LABEL: name: vmem_vcc_fallthrough_no_hazard_nops
 # GCN:      bb.1:
@@ -83,11 +71,7 @@
     S_NOP 4
 
   bb.1:
-<<<<<<< HEAD
-    $vgpr1 = BUFFER_LOAD_DWORD_OFFEN $vgpr0, $sgpr0_sgpr1_sgpr2_sgpr3, $vcc_lo, 0, 0, 0, 0, 0, 0, 0, implicit $exec
-=======
-    $vgpr1 = BUFFER_LOAD_DWORD_OFFEN $vgpr0, $sgpr0_sgpr1_sgpr2_sgpr3, $vcc_lo, 0, 0, 0, 0, implicit $exec
->>>>>>> 2ab1d525
+    $vgpr1 = BUFFER_LOAD_DWORD_OFFEN $vgpr0, $sgpr0_sgpr1_sgpr2_sgpr3, $vcc_lo, 0, 0, 0, 0, implicit $exec
 ...
 # GCN-LABEL: name: vmem_vcc_branch_around
 # GCN:      bb.2:
@@ -113,11 +97,7 @@
     S_NOP 0
 
   bb.2:
-<<<<<<< HEAD
-    $vgpr1 = BUFFER_LOAD_DWORD_OFFEN $vgpr0, $sgpr0_sgpr1_sgpr2_sgpr3, $vcc_lo, 0, 0, 0, 0, 0, 0, 0, implicit $exec
-=======
-    $vgpr1 = BUFFER_LOAD_DWORD_OFFEN $vgpr0, $sgpr0_sgpr1_sgpr2_sgpr3, $vcc_lo, 0, 0, 0, 0, implicit $exec
->>>>>>> 2ab1d525
+    $vgpr1 = BUFFER_LOAD_DWORD_OFFEN $vgpr0, $sgpr0_sgpr1_sgpr2_sgpr3, $vcc_lo, 0, 0, 0, 0, implicit $exec
 ...
 # GCN-LABEL: name: vmem_vcc_branch_backedge
 # GCN:      S_NOP 3
@@ -130,11 +110,7 @@
 
     $vgpr0 = IMPLICIT_DEF
     $sgpr0_sgpr1_sgpr2_sgpr3 = IMPLICIT_DEF
-<<<<<<< HEAD
-    $vgpr1 = BUFFER_LOAD_DWORD_OFFEN $vgpr0, $sgpr0_sgpr1_sgpr2_sgpr3, $vcc_lo, 0, 0, 0, 0, 0, 0, 0, implicit $exec
-=======
-    $vgpr1 = BUFFER_LOAD_DWORD_OFFEN $vgpr0, $sgpr0_sgpr1_sgpr2_sgpr3, $vcc_lo, 0, 0, 0, 0, implicit $exec
->>>>>>> 2ab1d525
+    $vgpr1 = BUFFER_LOAD_DWORD_OFFEN $vgpr0, $sgpr0_sgpr1_sgpr2_sgpr3, $vcc_lo, 0, 0, 0, 0, implicit $exec
 
   bb.1:
     $vgpr0 = IMPLICIT_DEF
@@ -163,11 +139,7 @@
     $vgpr1 = V_ADDC_U32_e32 $vgpr0, $vgpr0, implicit-def $vcc, implicit $vcc, implicit $exec
 
   bb.2:
-<<<<<<< HEAD
-    $vgpr1 = BUFFER_LOAD_DWORD_OFFEN $vgpr0, $sgpr0_sgpr1_sgpr2_sgpr3, $vcc_lo, 0, 0, 0, 0, 0, 0, 0, implicit $exec
-=======
-    $vgpr1 = BUFFER_LOAD_DWORD_OFFEN $vgpr0, $sgpr0_sgpr1_sgpr2_sgpr3, $vcc_lo, 0, 0, 0, 0, implicit $exec
->>>>>>> 2ab1d525
+    $vgpr1 = BUFFER_LOAD_DWORD_OFFEN $vgpr0, $sgpr0_sgpr1_sgpr2_sgpr3, $vcc_lo, 0, 0, 0, 0, implicit $exec
 ...
 # GCN-LABEL: name: vmem_vcc_self_loop
 # GCN:      S_NOP 3
@@ -180,11 +152,7 @@
 
     $vgpr0 = IMPLICIT_DEF
     $sgpr0_sgpr1_sgpr2_sgpr3 = IMPLICIT_DEF
-<<<<<<< HEAD
-    $vgpr1 = BUFFER_LOAD_DWORD_OFFEN $vgpr0, $sgpr0_sgpr1_sgpr2_sgpr3, $vcc_lo, 0, 0, 0, 0, 0, 0, 0, implicit $exec
-=======
-    $vgpr1 = BUFFER_LOAD_DWORD_OFFEN $vgpr0, $sgpr0_sgpr1_sgpr2_sgpr3, $vcc_lo, 0, 0, 0, 0, implicit $exec
->>>>>>> 2ab1d525
+    $vgpr1 = BUFFER_LOAD_DWORD_OFFEN $vgpr0, $sgpr0_sgpr1_sgpr2_sgpr3, $vcc_lo, 0, 0, 0, 0, implicit $exec
     $vgpr1 = V_ADDC_U32_e32 $vgpr0, $vgpr0, implicit-def $vcc, implicit $vcc, implicit $exec
     S_BRANCH %bb.0
 ...
@@ -207,11 +175,7 @@
     successors: %bb.1
 
     $sgpr0 = S_MOV_B32 0
-<<<<<<< HEAD
-    $vgpr1 = BUFFER_LOAD_DWORD_OFFEN $vgpr0, $sgpr0_sgpr1_sgpr2_sgpr3, $vcc_lo, 0, 0, 0, 0, 0, 0, 0, implicit $exec
-=======
-    $vgpr1 = BUFFER_LOAD_DWORD_OFFEN $vgpr0, $sgpr0_sgpr1_sgpr2_sgpr3, $vcc_lo, 0, 0, 0, 0, implicit $exec
->>>>>>> 2ab1d525
+    $vgpr1 = BUFFER_LOAD_DWORD_OFFEN $vgpr0, $sgpr0_sgpr1_sgpr2_sgpr3, $vcc_lo, 0, 0, 0, 0, implicit $exec
     $vgpr1 = V_ADDC_U32_e32 $vgpr1, $vgpr1, implicit-def $vcc, implicit $vcc, implicit $exec
     S_BRANCH %bb.1
 ...
@@ -235,11 +199,7 @@
     successors: %bb.1
 
     $sgpr0 = S_MOV_B32 0
-<<<<<<< HEAD
-    $vgpr1 = BUFFER_LOAD_DWORD_OFFEN $vgpr0, $sgpr0_sgpr1_sgpr2_sgpr3, $vcc_lo, 0, 0, 0, 0, 0, 0, 0, implicit $exec
-=======
-    $vgpr1 = BUFFER_LOAD_DWORD_OFFEN $vgpr0, $sgpr0_sgpr1_sgpr2_sgpr3, $vcc_lo, 0, 0, 0, 0, implicit $exec
->>>>>>> 2ab1d525
+    $vgpr1 = BUFFER_LOAD_DWORD_OFFEN $vgpr0, $sgpr0_sgpr1_sgpr2_sgpr3, $vcc_lo, 0, 0, 0, 0, implicit $exec
     $vgpr1 = V_ADDC_U32_e32 $vgpr1, $vgpr1, implicit-def $vcc, implicit $vcc, implicit $exec
     S_BRANCH %bb.1
 ...