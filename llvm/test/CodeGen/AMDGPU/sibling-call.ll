--- conflicted
+++ resolved
@@ -128,17 +128,12 @@
 
 ; GCN-LABEL: {{^}}i32_fastcc_i32_i32_a32i32:
 ; GCN: s_waitcnt vmcnt(0) expcnt(0) lgkmcnt(0)
-<<<<<<< HEAD
-; GCN-DAG: buffer_load_dword [[LOAD_0:v[0-9]+]], off, s[0:3], s32 offset:8
-; GCN-DAG: buffer_load_dword [[LOAD_1:v[0-9]+]], off, s[0:3], s32 offset:4
-=======
 ; GCN-DAG: buffer_load_dword [[LOAD_0:v[0-9]+]], off, s[0:3], s32 offset:4{{$}}
 ; GCN-DAG: buffer_load_dword [[LOAD_1:v[0-9]+]], off, s[0:3], s32 offset:8{{$}}
->>>>>>> 2ab1d525
 
 ; CIVI-NEXT: v_add_{{i|u}}32_e32 v0, vcc, v0, v1
+; CIVI: v_add_{{i|u}}32_e32 v0, vcc, v0, [[LOAD_0]]
 ; CIVI: v_add_{{i|u}}32_e32 v0, vcc, v0, [[LOAD_1]]
-; CIVI: v_add_{{i|u}}32_e32 v0, vcc, v0, [[LOAD_0]]
 
 
 ; GFX9-NEXT: v_add_u32_e32 v0, v0, v1
@@ -161,10 +156,13 @@
 ; GCN-DAG: buffer_load_dword [[LOAD_1:v[0-9]+]], off, s[0:3], s32 offset:4
 ; GCN-DAG: buffer_load_dword [[LOAD_2:v[0-9]+]], off, s[0:3], s32 offset:8
 
+; GCN-NOT: s32
+
 ; GCN-DAG: buffer_store_dword [[LOAD_0]], off, s[0:3], s32{{$}}
 ; GCN-DAG: buffer_store_dword [[LOAD_1]], off, s[0:3], s32 offset:4
 ; GCN-DAG: buffer_store_dword [[LOAD_2]], off, s[0:3], s32 offset:8
 
+; GCN-NOT: s32
 ; GCN: s_setpc_b64
 define fastcc i32 @sibling_call_i32_fastcc_i32_i32_a32i32(i32 %a, i32 %b, [32 x i32] %c) #1 {
 entry:
@@ -201,16 +199,6 @@
 ; Have another non-tail in the function
 ; GCN-LABEL: {{^}}sibling_call_i32_fastcc_i32_i32_other_call:
 ; GCN: s_or_saveexec_b64 s{{\[[0-9]+:[0-9]+\]}}, -1
-<<<<<<< HEAD
-; GCN-NEXT: buffer_store_dword v43, off, s[0:3], s32 offset:12 ; 4-byte Folded Spill
-; GCN-NEXT: s_mov_b64 exec
-; GCN: s_mov_b32 s33, s32
-; GCN-DAG: s_add_u32 s32, s32, 0x800
-
-; GCN-DAG: buffer_store_dword v40, off, s[0:3], s33 offset:8 ; 4-byte Folded Spill
-; GCN-DAG: buffer_store_dword v41, off, s[0:3], s33 offset:4 ; 4-byte Folded Spill
-; GCN-DAG: v_writelane_b32 v43, s46, 12
-=======
 ; GCN-NEXT: buffer_store_dword [[CSRV:v[0-9]+]], off, s[0:3], s32 offset:8 ; 4-byte Folded Spill
 ; GCN-NEXT: s_mov_b64 exec
 ; GCN: s_mov_b32 s33, s32
@@ -220,7 +208,6 @@
 ; GCN-DAG: buffer_store_dword v42, off, s[0:3], s33 ; 4-byte Folded Spill
 ; GCN-DAG: v_writelane_b32 [[CSRV]], s34, 0
 ; GCN-DAG: v_writelane_b32 [[CSRV]], s35, 1
->>>>>>> 2ab1d525
 
 ; GCN-DAG: s_getpc_b64 s[4:5]
 ; GCN-DAG: s_add_u32 s4, s4, i32_fastcc_i32_i32@gotpcrel32@lo+4
@@ -229,29 +216,13 @@
 
 ; GCN: s_swappc_b64
 
-<<<<<<< HEAD
-; GCN-DAG: buffer_load_dword v41, off, s[0:3], s33 offset:4 ; 4-byte Folded Reload
-; GCN-DAG: buffer_load_dword v40, off, s[0:3], s33 offset:8 ; 4-byte Folded Reload
-=======
 ; GCN-DAG: buffer_load_dword v42, off, s[0:3], s33 ; 4-byte Folded Reload
 ; GCN-DAG: buffer_load_dword v41, off, s[0:3], s33 offset:4 ; 4-byte Folded Reload
->>>>>>> 2ab1d525
-
-; GCN: s_getpc_b64 s[16:17]
-; GCN-NEXT: s_add_u32 s16, s16, sibling_call_i32_fastcc_i32_i32@rel32@lo+4
-; GCN-NEXT: s_addc_u32 s17, s17, sibling_call_i32_fastcc_i32_i32@rel32@hi+12
-
-<<<<<<< HEAD
-; GCN-DAG: v_readlane_b32 s35, v43, 1
-; GCN-DAG: v_readlane_b32 s34, v43, 0
-
-; GCN: s_sub_u32 s32, s32, 0x800
-; GCN-NEXT: v_readlane_b32 s33,
-; GCN-NEXT: s_or_saveexec_b64 s[18:19], -1
-; GCN-NEXT: buffer_load_dword v43, off, s[0:3], s32 offset:12 ; 4-byte Folded Reload
-; GCN-NEXT: s_mov_b64 exec, s[18:19]
-; GCN-NEXT: s_setpc_b64 s[16:17]
-=======
+
+; GCN: s_getpc_b64 s[4:5]
+; GCN-NEXT: s_add_u32 s4, s4, sibling_call_i32_fastcc_i32_i32@rel32@lo+4
+; GCN-NEXT: s_addc_u32 s5, s5, sibling_call_i32_fastcc_i32_i32@rel32@hi+12
+
 ; GCN-DAG: v_readlane_b32 s34, [[CSRV]], 0
 ; GCN-DAG: v_readlane_b32 s35, [[CSRV]], 1
 
@@ -261,7 +232,6 @@
 ; GCN-NEXT: buffer_load_dword [[CSRV]], off, s[0:3], s32 offset:8 ; 4-byte Folded Reload
 ; GCN-NEXT: s_mov_b64 exec, s[6:7]
 ; GCN-NEXT: s_setpc_b64 s[4:5]
->>>>>>> 2ab1d525
 define fastcc i32 @sibling_call_i32_fastcc_i32_i32_other_call(i32 %a, i32 %b, i32 %c) #1 {
 entry:
   %other.call = tail call fastcc i32 @i32_fastcc_i32_i32(i32 %a, i32 %b)
@@ -279,7 +249,7 @@
 ; GCN-NOT: s33
 
 ; GCN: buffer_store_dword v{{[0-9]+}}, off, s[0:3], s32 offset:
-; GCN: s_setpc_b64 s[16:17]
+; GCN: s_setpc_b64 s[4:5]
 define fastcc i32 @sibling_call_stack_objecti32_fastcc_i32_i32_a32i32(i32 %a, i32 %b, [32 x i32] %c) #1 {
 entry:
   %alloca = alloca [16 x i32], align 4, addrspace(5)
@@ -294,7 +264,7 @@
 ; GCN: buffer_store_dword v{{[0-9]+}}, off, s[0:3], s32 offset:48
 
 ; GCN-NOT: s33
-; GCN: s_setpc_b64 s[16:17]
+; GCN: s_setpc_b64 s[4:5]
 define fastcc i32 @sibling_call_stack_objecti32_fastcc_i32_i32_a32i32_larger_arg_area(i32 %a, i32 %b, [36 x i32] %c) #1 {
 entry:
   %alloca = alloca [16 x i32], align 4, addrspace(5)
