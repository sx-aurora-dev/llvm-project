--- conflicted
+++ resolved
@@ -1,11 +1,7 @@
 ; RUN: llc -march=amdgcn -mcpu=gfx900 < %s | FileCheck -check-prefixes=GCN,NO-ECC %s
-<<<<<<< HEAD
-; RUN: llc -march=amdgcn -mcpu=gfx900 < %s | FileCheck -check-prefixes=GCN,NO-ECC %s
-=======
 ; RUN: llc -march=amdgcn -mcpu=gfx900 -mattr=+sramecc < %s | FileCheck -check-prefixes=GCN,NO-ECC %s
 ; RUN: llc -march=amdgcn -mcpu=gfx900 -mattr=-sramecc < %s | FileCheck -check-prefixes=GCN,NO-ECC %s
 ; RUN: llc -march=amdgcn -mcpu=gfx902 -mattr=+sramecc < %s | FileCheck -check-prefixes=GCN,NO-ECC %s
->>>>>>> a2ce6ee6
 ; RUN: llc -march=amdgcn -mcpu=gfx904 -mattr=+sramecc < %s | FileCheck -check-prefixes=GCN,NO-ECC %s
 ; RUN: llc -march=amdgcn -mcpu=gfx906 -mattr=+sramecc < %s | FileCheck -check-prefixes=GCN,ECC %s
 ; RUN: llc -march=amdgcn -mcpu=gfx906 -mattr=-sramecc < %s | FileCheck -check-prefixes=GCN,NO-ECC %s
