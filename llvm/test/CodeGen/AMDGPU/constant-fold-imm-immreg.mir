--- conflicted
+++ resolved
@@ -37,11 +37,7 @@
     %8:sreg_32_xm0 = S_MOV_B32 9999
     %9:sreg_32_xm0 = S_AND_B32 killed %7, killed %8, implicit-def dead $scc
     %10:vgpr_32 = COPY %9
-<<<<<<< HEAD
-    BUFFER_STORE_DWORD_OFFSET killed %10, killed %6, 0, 0, 0, 0, 0, 0, 0, 0, implicit $exec
-=======
     BUFFER_STORE_DWORD_OFFSET killed %10, killed %6, 0, 0, 0, 0, 0, implicit $exec
->>>>>>> 2ab1d525
     S_ENDPGM 0
 
 ...
@@ -89,21 +85,6 @@
     %16:vgpr_32 = V_MOV_B32_e32 63, implicit $exec
 
     %9:vgpr_32 = V_AND_B32_e64 %8, %6, implicit $exec
-<<<<<<< HEAD
-    FLAT_STORE_DWORD %19, %9, 0, 0, 0, 0, 0, implicit $exec, implicit $flat_scr
-
-    %10:vgpr_32 = V_AND_B32_e64 %6, %8, implicit $exec
-    FLAT_STORE_DWORD %19, %10, 0, 0, 0, 0, 0, implicit $exec, implicit $flat_scr
-
-    %11:vgpr_32 = V_AND_B32_e32 %8, %6, implicit $exec
-    FLAT_STORE_DWORD %19, %11, 0, 0, 0, 0, 0, implicit $exec, implicit $flat_scr
-
-    %12:vgpr_32 = V_AND_B32_e64 %8, %8, implicit $exec
-    FLAT_STORE_DWORD %19, %12, 0, 0, 0, 0, 0, implicit $exec, implicit $flat_scr
-
-    %13:vgpr_32 = V_AND_B32_e64 %16, %16, implicit $exec
-    FLAT_STORE_DWORD %19, %13, 0, 0, 0, 0, 0, implicit $exec, implicit $flat_scr
-=======
     FLAT_STORE_DWORD %19, %9, 0, 0, implicit $exec, implicit $flat_scr
 
     %10:vgpr_32 = V_AND_B32_e64 %6, %8, implicit $exec
@@ -117,7 +98,6 @@
 
     %13:vgpr_32 = V_AND_B32_e64 %16, %16, implicit $exec
     FLAT_STORE_DWORD %19, %13, 0, 0, implicit $exec, implicit $flat_scr
->>>>>>> 2ab1d525
 
     S_ENDPGM 0
 
@@ -146,11 +126,7 @@
     %10:sgpr_128 = REG_SEQUENCE killed %7, %subreg.hi16, killed %6, %subreg.lo16, killed %9, %subreg.sub0, killed %8, %subreg.sub0_sub1
     %12:sreg_32_xm0 = S_LSHL_B32 killed %5, 12, implicit-def dead $scc
     %13:vgpr_32 = COPY %12
-<<<<<<< HEAD
-    BUFFER_STORE_DWORD_OFFSET killed %13, killed %10, 0, 0, 0, 0, 0, 0, 0, 0, implicit $exec
-=======
     BUFFER_STORE_DWORD_OFFSET killed %13, killed %10, 0, 0, 0, 0, 0, implicit $exec
->>>>>>> 2ab1d525
     S_ENDPGM 0
 
 ...
@@ -177,11 +153,7 @@
     %8:sgpr_128 = REG_SEQUENCE killed %5, %subreg.hi16, killed %4, %subreg.lo16, killed %7, %subreg.sub0, killed %6, %subreg.sub0_sub1
     %10:sreg_32_xm0 = S_ASHR_I32 killed %3, 12, implicit-def dead $scc
     %11:vgpr_32 = COPY %10
-<<<<<<< HEAD
-    BUFFER_STORE_DWORD_OFFSET killed %11, killed %8, 0, 0, 0, 0, 0, 0, 0, 0, implicit $exec
-=======
     BUFFER_STORE_DWORD_OFFSET killed %11, killed %8, 0, 0, 0, 0, 0, implicit $exec
->>>>>>> 2ab1d525
     S_ENDPGM 0
 
 ...
@@ -249,36 +221,6 @@
     %32:vgpr_32 = V_MOV_B32_e32 2, implicit $exec
 
     %11:vgpr_32 = V_ASHRREV_I32_e64 8, %10, implicit $exec
-<<<<<<< HEAD
-    FLAT_STORE_DWORD %20, %11, 0, 0, 0, 0, 0, implicit $exec, implicit $flat_scr
-
-    %12:vgpr_32 = V_ASHRREV_I32_e64 %8, %10, implicit $exec
-    FLAT_STORE_DWORD %20, %12, 0, 0, 0, 0, 0, implicit $exec, implicit $flat_scr
-
-    %13:vgpr_32 = V_ASHR_I32_e64 %7, 3, implicit $exec
-    FLAT_STORE_DWORD %20, %13, 0, 0, 0, 0, 0, implicit $exec, implicit $flat_scr
-
-    %14:vgpr_32 = V_ASHR_I32_e64 7, %29, implicit $exec
-    FLAT_STORE_DWORD %20, %14, 0, 0, 0, 0, 0, implicit $exec, implicit $flat_scr
-
-    %15:vgpr_32 = V_ASHR_I32_e64 %27, %24, implicit $exec
-    FLAT_STORE_DWORD %20, %15, 0, 0, 0, 0, 0, implicit $exec, implicit $flat_scr
-
-    %22:vgpr_32 = V_ASHR_I32_e64 %6, 4, implicit $exec
-    FLAT_STORE_DWORD %20, %22, 0, 0, 0, 0, 0, implicit $exec, implicit $flat_scr
-
-    %23:vgpr_32 = V_ASHR_I32_e64 %6, %30, implicit $exec
-    FLAT_STORE_DWORD %20, %23, 0, 0, 0, 0, 0, implicit $exec, implicit $flat_scr
-
-    %25:vgpr_32 = V_ASHR_I32_e32 %31, %31, implicit $exec
-    FLAT_STORE_DWORD %20, %25, 0, 0, 0, 0, 0, implicit $exec, implicit $flat_scr
-
-    %26:vgpr_32 = V_ASHRREV_I32_e32 11, %10, implicit $exec
-    FLAT_STORE_DWORD %20, %26, 0, 0, 0, 0, 0, implicit $exec, implicit $flat_scr
-
-    %28:vgpr_32 = V_ASHR_I32_e32 %27, %32, implicit $exec
-    FLAT_STORE_DWORD %20, %28, 0, 0, 0, 0, 0, implicit $exec, implicit $flat_scr
-=======
     FLAT_STORE_DWORD %20, %11, 0, 0, implicit $exec, implicit $flat_scr
 
     %12:vgpr_32 = V_ASHRREV_I32_e64 %8, %10, implicit $exec
@@ -307,7 +249,6 @@
 
     %28:vgpr_32 = V_ASHR_I32_e32 %27, %32, implicit $exec
     FLAT_STORE_DWORD %20, %28, 0, 0, implicit $exec, implicit $flat_scr
->>>>>>> 2ab1d525
 
     S_ENDPGM 0
 
@@ -335,11 +276,7 @@
     %8:sgpr_128 = REG_SEQUENCE killed %5, %subreg.hi16, killed %4, %subreg.lo16, killed %7, %subreg.sub0, killed %6, %subreg.sub0_sub1
     %10:sreg_32_xm0 = S_LSHR_B32 killed %3, 12, implicit-def dead $scc
     %11:vgpr_32 = COPY %10
-<<<<<<< HEAD
-    BUFFER_STORE_DWORD_OFFSET killed %11, killed %8, 0, 0, 0, 0, 0, 0, 0, 0, implicit $exec
-=======
     BUFFER_STORE_DWORD_OFFSET killed %11, killed %8, 0, 0, 0, 0, 0, implicit $exec
->>>>>>> 2ab1d525
     S_ENDPGM 0
 
 ...
@@ -408,36 +345,6 @@
     %32:vgpr_32 = V_MOV_B32_e32 2, implicit $exec
 
     %11:vgpr_32 = V_LSHRREV_B32_e64 8, %10, implicit $exec
-<<<<<<< HEAD
-    FLAT_STORE_DWORD %20, %11, 0, 0, 0, 0, 0, implicit $exec, implicit $flat_scr
-
-    %12:vgpr_32 = V_LSHRREV_B32_e64 %8, %10, implicit $exec
-    FLAT_STORE_DWORD %20, %12, 0, 0, 0, 0, 0, implicit $exec, implicit $flat_scr
-
-    %13:vgpr_32 = V_LSHR_B32_e64 %7, 3, implicit $exec
-    FLAT_STORE_DWORD %20, %13, 0, 0, 0, 0, 0, implicit $exec, implicit $flat_scr
-
-    %14:vgpr_32 = V_LSHR_B32_e64 7, %29, implicit $exec
-    FLAT_STORE_DWORD %20, %14, 0, 0, 0, 0, 0, implicit $exec, implicit $flat_scr
-
-    %15:vgpr_32 = V_LSHR_B32_e64 %27, %24, implicit $exec
-    FLAT_STORE_DWORD %20, %15, 0, 0, 0, 0, 0, implicit $exec, implicit $flat_scr
-
-    %22:vgpr_32 = V_LSHR_B32_e64 %6, 4, implicit $exec
-    FLAT_STORE_DWORD %20, %22, 0, 0, 0, 0, 0, implicit $exec, implicit $flat_scr
-
-    %23:vgpr_32 = V_LSHR_B32_e64 %6, %30, implicit $exec
-    FLAT_STORE_DWORD %20, %23, 0, 0, 0, 0, 0, implicit $exec, implicit $flat_scr
-
-    %25:vgpr_32 = V_LSHR_B32_e32 %31, %31, implicit $exec
-    FLAT_STORE_DWORD %20, %25, 0, 0, 0, 0, 0, implicit $exec, implicit $flat_scr
-
-    %26:vgpr_32 = V_LSHRREV_B32_e32 11, %10, implicit $exec
-    FLAT_STORE_DWORD %20, %26, 0, 0, 0, 0, 0, implicit $exec, implicit $flat_scr
-
-    %28:vgpr_32 = V_LSHR_B32_e32 %27, %32, implicit $exec
-    FLAT_STORE_DWORD %20, %28, 0, 0, 0, 0, 0, implicit $exec, implicit $flat_scr
-=======
     FLAT_STORE_DWORD %20, %11, 0, 0, implicit $exec, implicit $flat_scr
 
     %12:vgpr_32 = V_LSHRREV_B32_e64 %8, %10, implicit $exec
@@ -466,7 +373,6 @@
 
     %28:vgpr_32 = V_LSHR_B32_e32 %27, %32, implicit $exec
     FLAT_STORE_DWORD %20, %28, 0, 0, implicit $exec, implicit $flat_scr
->>>>>>> 2ab1d525
     S_ENDPGM 0
 
 ...
@@ -484,11 +390,7 @@
   bb.0:
     %0:vgpr_32 = V_MOV_B32_e32 0, implicit $exec
     %2:vgpr_32 = V_XOR_B32_e64 killed %0, undef %1:vgpr_32, implicit $exec
-<<<<<<< HEAD
-    FLAT_STORE_DWORD undef %3:vreg_64, %2, 0, 0, 0, 0, 0, implicit $exec, implicit $flat_scr
-=======
     FLAT_STORE_DWORD undef %3:vreg_64, %2, 0, 0, implicit $exec, implicit $flat_scr
->>>>>>> 2ab1d525
     S_ENDPGM 0
 
 ...
@@ -542,11 +444,7 @@
     %8:sreg_32_xm0 = S_MOV_B32 9999
     %9:sreg_32_xm0 = S_ANDN2_B32 killed %7, killed %8, implicit-def dead $scc
     %10:vgpr_32 = COPY %9
-<<<<<<< HEAD
-    BUFFER_STORE_DWORD_OFFSET killed %10, killed %6, 0, 0, 0, 0, 0, 0, 0, 0, implicit $exec
-=======
     BUFFER_STORE_DWORD_OFFSET killed %10, killed %6, 0, 0, 0, 0, 0, implicit $exec
->>>>>>> 2ab1d525
     S_ENDPGM 0
 
 ...
@@ -579,11 +477,7 @@
     %8:sreg_32_xm0 = S_MOV_B32 9999
     %9:sreg_32_xm0 = S_OR_B32 killed %7, killed %8, implicit-def dead $scc
     %10:vgpr_32 = COPY %9
-<<<<<<< HEAD
-    BUFFER_STORE_DWORD_OFFSET killed %10, killed %6, 0, 0, 0, 0, 0, 0, 0, 0, implicit $exec
-=======
     BUFFER_STORE_DWORD_OFFSET killed %10, killed %6, 0, 0, 0, 0, 0, implicit $exec
->>>>>>> 2ab1d525
     S_ENDPGM 0
 
 ...
@@ -635,17 +529,6 @@
     %8:sreg_32_xm0 = S_MOV_B32 1234567
     %16:vgpr_32 = V_MOV_B32_e32 63, implicit $exec
     %9:vgpr_32 = V_OR_B32_e64 %8, %6, implicit $exec
-<<<<<<< HEAD
-    FLAT_STORE_DWORD %19, %9, 0, 0, 0, 0, 0, implicit $exec, implicit $flat_scr
-    %10:vgpr_32 = V_OR_B32_e64 %6, %8, implicit $exec
-    FLAT_STORE_DWORD %19, %10, 0, 0, 0, 0, 0, implicit $exec, implicit $flat_scr
-    %11:vgpr_32 = V_OR_B32_e32 %8, %6, implicit $exec
-    FLAT_STORE_DWORD %19, %11, 0, 0, 0, 0, 0, implicit $exec, implicit $flat_scr
-    %12:vgpr_32 = V_OR_B32_e64 %8, %8, implicit $exec
-    FLAT_STORE_DWORD %19, %12, 0, 0, 0, 0, 0, implicit $exec, implicit $flat_scr
-    %13:vgpr_32 = V_OR_B32_e64 %16, %16, implicit $exec
-    FLAT_STORE_DWORD %19, %13, 0, 0, 0, 0, 0, implicit $exec, implicit $flat_scr
-=======
     FLAT_STORE_DWORD %19, %9, 0, 0, implicit $exec, implicit $flat_scr
     %10:vgpr_32 = V_OR_B32_e64 %6, %8, implicit $exec
     FLAT_STORE_DWORD %19, %10, 0, 0, implicit $exec, implicit $flat_scr
@@ -655,7 +538,6 @@
     FLAT_STORE_DWORD %19, %12, 0, 0, implicit $exec, implicit $flat_scr
     %13:vgpr_32 = V_OR_B32_e64 %16, %16, implicit $exec
     FLAT_STORE_DWORD %19, %13, 0, 0, implicit $exec, implicit $flat_scr
->>>>>>> 2ab1d525
     S_ENDPGM 0
 
 ...
@@ -688,11 +570,7 @@
     %8:sreg_32_xm0 = S_MOV_B32 9999
     %9:sreg_32_xm0 = S_ORN2_B32 killed %7, killed %8, implicit-def dead $scc
     %10:vgpr_32 = COPY %9
-<<<<<<< HEAD
-    BUFFER_STORE_DWORD_OFFSET killed %10, killed %6, 0, 0, 0, 0, 0, 0, 0, 0, implicit $exec
-=======
     BUFFER_STORE_DWORD_OFFSET killed %10, killed %6, 0, 0, 0, 0, 0, implicit $exec
->>>>>>> 2ab1d525
     S_ENDPGM 0
 
 ...
@@ -725,11 +603,7 @@
     %8:sreg_32_xm0 = S_MOV_B32 9999
     %9:sreg_32_xm0 = S_NAND_B32 killed %7, killed %8, implicit-def dead $scc
     %10:vgpr_32 = COPY %9
-<<<<<<< HEAD
-    BUFFER_STORE_DWORD_OFFSET killed %10, killed %6, 0, 0, 0, 0, 0, 0, 0, 0, implicit $exec
-=======
     BUFFER_STORE_DWORD_OFFSET killed %10, killed %6, 0, 0, 0, 0, 0, implicit $exec
->>>>>>> 2ab1d525
     S_ENDPGM 0
 
 ...
@@ -762,11 +636,7 @@
     %8:sreg_32_xm0 = S_MOV_B32 9999
     %9:sreg_32_xm0 = S_NOR_B32 killed %7, killed %8, implicit-def dead $scc
     %10:vgpr_32 = COPY %9
-<<<<<<< HEAD
-    BUFFER_STORE_DWORD_OFFSET killed %10, killed %6, 0, 0, 0, 0, 0, 0, 0, 0, implicit $exec
-=======
     BUFFER_STORE_DWORD_OFFSET killed %10, killed %6, 0, 0, 0, 0, 0, implicit $exec
->>>>>>> 2ab1d525
     S_ENDPGM 0
 
 ...
@@ -799,11 +669,7 @@
     %8:sreg_32_xm0 = S_MOV_B32 9999
     %9:sreg_32_xm0 = S_XNOR_B32 killed %7, killed %8, implicit-def dead $scc
     %10:vgpr_32 = COPY %9
-<<<<<<< HEAD
-    BUFFER_STORE_DWORD_OFFSET killed %10, killed %6, 0, 0, 0, 0, 0, 0, 0, 0, implicit $exec
-=======
     BUFFER_STORE_DWORD_OFFSET killed %10, killed %6, 0, 0, 0, 0, 0, implicit $exec
->>>>>>> 2ab1d525
     S_ENDPGM 0
 
 ...
@@ -872,27 +738,6 @@
     %7:sreg_32_xm0 = S_MOV_B32 1
     %27:sreg_32_xm0 = S_MOV_B32 -4
     %11:vgpr_32 = V_LSHLREV_B32_e64 12, %10, implicit $exec
-<<<<<<< HEAD
-    FLAT_STORE_DWORD %20, %11, 0, 0, 0, 0, 0, implicit $exec, implicit $flat_scr
-    %12:vgpr_32 = V_LSHLREV_B32_e64 %7, 12, implicit $exec
-    FLAT_STORE_DWORD %20, %12, 0, 0, 0, 0, 0, implicit $exec, implicit $flat_scr
-    %13:vgpr_32 = V_LSHL_B32_e64 %7, 12, implicit $exec
-    FLAT_STORE_DWORD %20, %13, 0, 0, 0, 0, 0, implicit $exec, implicit $flat_scr
-    %14:vgpr_32 = V_LSHL_B32_e64 12, %7, implicit $exec
-    FLAT_STORE_DWORD %20, %14, 0, 0, 0, 0, 0, implicit $exec, implicit $flat_scr
-    %15:vgpr_32 = V_LSHL_B32_e64 12, %24, implicit $exec
-    FLAT_STORE_DWORD %20, %15, 0, 0, 0, 0, 0, implicit $exec, implicit $flat_scr
-    %22:vgpr_32 = V_LSHL_B32_e64 %6, 12, implicit $exec
-    FLAT_STORE_DWORD %20, %22, 0, 0, 0, 0, 0, implicit $exec, implicit $flat_scr
-    %23:vgpr_32 = V_LSHL_B32_e64 %6, 32, implicit $exec
-    FLAT_STORE_DWORD %20, %23, 0, 0, 0, 0, 0, implicit $exec, implicit $flat_scr
-    %25:vgpr_32 = V_LSHL_B32_e32 %6, %6, implicit $exec
-    FLAT_STORE_DWORD %20, %25, 0, 0, 0, 0, 0, implicit $exec, implicit $flat_scr
-    %26:vgpr_32 = V_LSHLREV_B32_e32 11, %24, implicit $exec
-    FLAT_STORE_DWORD %20, %26, 0, 0, 0, 0, 0, implicit $exec, implicit $flat_scr
-    %28:vgpr_32 = V_LSHL_B32_e32 %27, %6, implicit $exec
-    FLAT_STORE_DWORD %20, %28, 0, 0, 0, 0, 0, implicit $exec, implicit $flat_scr
-=======
     FLAT_STORE_DWORD %20, %11, 0, 0, implicit $exec, implicit $flat_scr
     %12:vgpr_32 = V_LSHLREV_B32_e64 %7, 12, implicit $exec
     FLAT_STORE_DWORD %20, %12, 0, 0, implicit $exec, implicit $flat_scr
@@ -912,7 +757,6 @@
     FLAT_STORE_DWORD %20, %26, 0, 0, implicit $exec, implicit $flat_scr
     %28:vgpr_32 = V_LSHL_B32_e32 %27, %6, implicit $exec
     FLAT_STORE_DWORD %20, %28, 0, 0, implicit $exec, implicit $flat_scr
->>>>>>> 2ab1d525
     S_ENDPGM 0
 
 ...
