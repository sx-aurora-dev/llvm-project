<<<<<<< HEAD
# RUN: llc -mtriple=amdgcn-amd-amdhsa -run-pass si-remove-short-exec-branches -amdgpu-skip-threshold=3 %s -o - | FileCheck %s
=======
# RUN: llc -mtriple=amdgcn-amd-amdhsa -run-pass si-pre-emit-peephole -amdgpu-skip-threshold=3 %s -o - | FileCheck %s
>>>>>>> 2ab1d525

---

# FIXME: RemoveShortExecBranches should not count dbg_value instructions.
# CHECK-LABEL: name: no_count_dbg_value
# CHECK: $vgpr1 = V_MOV_B32_e32 7, implicit $exec
# CHECK-NOT: S_CBRANCH_EXECZ
name: no_count_dbg_value
body: |
  bb.0:
    successors: %bb.1, %bb.2

    $vgpr1 = V_MOV_B32_e32 7, implicit $exec
    S_CBRANCH_EXECZ %bb.2, implicit $exec

  bb.1:
    successors: %bb.2
    $vgpr0 = V_MOV_B32_e32 0, implicit $exec
    DBG_VALUE

  bb.2:
    $vgpr0 = V_MOV_B32_e32 1, implicit $exec

  bb.3:
    S_ENDPGM 0
...
<|MERGE_RESOLUTION|>--- conflicted
+++ resolved
@@ -1,8 +1,4 @@
-<<<<<<< HEAD
-# RUN: llc -mtriple=amdgcn-amd-amdhsa -run-pass si-remove-short-exec-branches -amdgpu-skip-threshold=3 %s -o - | FileCheck %s
-=======
 # RUN: llc -mtriple=amdgcn-amd-amdhsa -run-pass si-pre-emit-peephole -amdgpu-skip-threshold=3 %s -o - | FileCheck %s
->>>>>>> 2ab1d525
 
 ---
 
