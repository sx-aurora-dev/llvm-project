# RUN: llc -march=amdgcn -mcpu=gfx902 -verify-machineinstrs -run-pass=si-form-memory-clauses %s -o - | FileCheck -check-prefix=GCN %s

# GCN-LABEL: {{^}}name: vector_clause{{$}}
<<<<<<< HEAD
# GCN:      %1:vreg_128 = GLOBAL_LOAD_DWORDX4 %0, 0, 0, 0, 0, 0, implicit $exec
# GCN-NEXT: %2:vreg_128 = GLOBAL_LOAD_DWORDX4 %0, 16, 0, 0, 0, 0, implicit $exec
# GCN-NEXT: %3:vreg_128 = GLOBAL_LOAD_DWORDX4 %0, 32, 0, 0, 0, 0, implicit $exec
# GCN-NEXT: %4:vreg_128 = GLOBAL_LOAD_DWORDX4 %0, 48, 0, 0, 0, 0, implicit $exec
# GCN-NEXT: KILL %0{{$}}
# GCN-NEXT: %5:vreg_64 = IMPLICIT_DEF
# GCN-NEXT: GLOBAL_STORE_DWORDX4 %5, %1, 0, 0, 0, 0, 0, implicit $exec
=======
# GCN:      %1:vreg_128 = GLOBAL_LOAD_DWORDX4 %0, 0, 0, implicit $exec
# GCN-NEXT: %2:vreg_128 = GLOBAL_LOAD_DWORDX4 %0, 16, 0, implicit $exec
# GCN-NEXT: %3:vreg_128 = GLOBAL_LOAD_DWORDX4 %0, 32, 0, implicit $exec
# GCN-NEXT: %4:vreg_128 = GLOBAL_LOAD_DWORDX4 %0, 48, 0, implicit $exec
# GCN-NEXT: KILL %0{{$}}
# GCN-NEXT: %5:vreg_64 = IMPLICIT_DEF
# GCN-NEXT: GLOBAL_STORE_DWORDX4 %5, %1, 0, 0, implicit $exec
>>>>>>> 2ab1d525

---
name:            vector_clause
tracksRegLiveness: true
body:             |
  bb.0:
    %0:vreg_64 = IMPLICIT_DEF
<<<<<<< HEAD
    %1:vreg_128 = GLOBAL_LOAD_DWORDX4 %0, 0, 0, 0, 0, 0, implicit $exec
    %2:vreg_128 = GLOBAL_LOAD_DWORDX4 %0, 16, 0, 0, 0, 0, implicit $exec
    %3:vreg_128 = GLOBAL_LOAD_DWORDX4 %0, 32, 0, 0, 0, 0, implicit $exec
    %4:vreg_128 = GLOBAL_LOAD_DWORDX4 %0, 48, 0, 0, 0, 0, implicit $exec
    %5:vreg_64 = IMPLICIT_DEF
    GLOBAL_STORE_DWORDX4 %5, %1, 0, 0, 0, 0, 0, implicit $exec
    GLOBAL_STORE_DWORDX4 %5, %2, 16, 0, 0, 0, 0, implicit $exec
    GLOBAL_STORE_DWORDX4 %5, %3, 32, 0, 0, 0, 0, implicit $exec
    GLOBAL_STORE_DWORDX4 %5, %4, 48, 0, 0, 0, 0, implicit $exec
=======
    %1:vreg_128 = GLOBAL_LOAD_DWORDX4 %0, 0, 0, implicit $exec
    %2:vreg_128 = GLOBAL_LOAD_DWORDX4 %0, 16, 0, implicit $exec
    %3:vreg_128 = GLOBAL_LOAD_DWORDX4 %0, 32, 0, implicit $exec
    %4:vreg_128 = GLOBAL_LOAD_DWORDX4 %0, 48, 0, implicit $exec
    %5:vreg_64 = IMPLICIT_DEF
    GLOBAL_STORE_DWORDX4 %5, %1, 0, 0, implicit $exec
    GLOBAL_STORE_DWORDX4 %5, %2, 16, 0, implicit $exec
    GLOBAL_STORE_DWORDX4 %5, %3, 32, 0, implicit $exec
    GLOBAL_STORE_DWORDX4 %5, %4, 48, 0, implicit $exec
>>>>>>> 2ab1d525
...

# This would be a valid soft clause, but there's no need for a KILL
# since the pointer uses are live beyond the end the clause.
# GCN-LABEL: {{^}}name: vector_clause_no_kill{{$}}
<<<<<<< HEAD
# GCN:      %1:vreg_128 = GLOBAL_LOAD_DWORDX4 %0, 0, 0, 0, 0, 0, implicit $exec
# GCN-NEXT: %2:vreg_128 = GLOBAL_LOAD_DWORDX4 %0, 16, 0, 0, 0, 0, implicit $exec
# GCN-NEXT: %3:vreg_128 = GLOBAL_LOAD_DWORDX4 %0, 32, 0, 0, 0, 0, implicit $exec
# GCN-NEXT: %4:vreg_128 = GLOBAL_LOAD_DWORDX4 %0, 48, 0, 0, 0, 0, implicit $exec
# GCN-NEXT: GLOBAL_STORE_DWORDX4 %0, %1, 0, 0, 0, 0, 0, implicit $exec
=======
# GCN:      %1:vreg_128 = GLOBAL_LOAD_DWORDX4 %0, 0, 0, implicit $exec
# GCN-NEXT: %2:vreg_128 = GLOBAL_LOAD_DWORDX4 %0, 16, 0, implicit $exec
# GCN-NEXT: %3:vreg_128 = GLOBAL_LOAD_DWORDX4 %0, 32, 0, implicit $exec
# GCN-NEXT: %4:vreg_128 = GLOBAL_LOAD_DWORDX4 %0, 48, 0, implicit $exec
# GCN-NEXT: GLOBAL_STORE_DWORDX4 %0, %1, 0, 0, implicit $exec
>>>>>>> 2ab1d525

---
name:            vector_clause_no_kill
tracksRegLiveness: true
body:             |
  bb.0:
    %0:vreg_64 = IMPLICIT_DEF
<<<<<<< HEAD
    %1:vreg_128 = GLOBAL_LOAD_DWORDX4 %0, 0, 0, 0, 0, 0, implicit $exec
    %2:vreg_128 = GLOBAL_LOAD_DWORDX4 %0, 16, 0, 0, 0, 0, implicit $exec
    %3:vreg_128 = GLOBAL_LOAD_DWORDX4 %0, 32, 0, 0, 0, 0, implicit $exec
    %4:vreg_128 = GLOBAL_LOAD_DWORDX4 %0, 48, 0, 0, 0, 0, implicit $exec
    GLOBAL_STORE_DWORDX4 %0, %1, 0, 0, 0, 0, 0, implicit $exec
    GLOBAL_STORE_DWORDX4 %0, %2, 16, 0, 0, 0, 0, implicit $exec
    GLOBAL_STORE_DWORDX4 %0, %3, 32, 0, 0, 0, 0, implicit $exec
    GLOBAL_STORE_DWORDX4 %0, %4, 48, 0, 0, 0, 0, implicit $exec
...

# GCN-LABEL: {{^}}name: subreg_full{{$}}
# GCN:      undef %1.sub0:vreg_128 = GLOBAL_LOAD_DWORD %0.sub0_sub1, 0, 0, 0, 0, 0, implicit $exec
# GCN-NEXT: %1.sub1:vreg_128 = GLOBAL_LOAD_DWORD %0.sub1_sub2, 16, 0, 0, 0, 0, implicit $exec
# GCN-NEXT: %1.sub2:vreg_128 = GLOBAL_LOAD_DWORD %0.sub2_sub3, 32, 0, 0, 0, 0, implicit $exec
# GCN-NEXT: %1.sub3:vreg_128 = GLOBAL_LOAD_DWORD %0.sub2_sub3, 32, 0, 0, 0, 0, implicit $exec
# GCN-NEXT: KILL %0.sub2_sub3{{$}}
# GCN-NEXT: GLOBAL_STORE_DWORDX4 %0.sub0_sub1, %1, 0, 0, 0, 0, 0, implicit $exec
=======
    %1:vreg_128 = GLOBAL_LOAD_DWORDX4 %0, 0, 0, implicit $exec
    %2:vreg_128 = GLOBAL_LOAD_DWORDX4 %0, 16, 0, implicit $exec
    %3:vreg_128 = GLOBAL_LOAD_DWORDX4 %0, 32, 0, implicit $exec
    %4:vreg_128 = GLOBAL_LOAD_DWORDX4 %0, 48, 0, implicit $exec
    GLOBAL_STORE_DWORDX4 %0, %1, 0, 0, implicit $exec
    GLOBAL_STORE_DWORDX4 %0, %2, 16, 0, implicit $exec
    GLOBAL_STORE_DWORDX4 %0, %3, 32, 0, implicit $exec
    GLOBAL_STORE_DWORDX4 %0, %4, 48, 0, implicit $exec
...

# GCN-LABEL: {{^}}name: subreg_full{{$}}
# GCN:      undef %1.sub0:vreg_128 = GLOBAL_LOAD_DWORD %0.sub0_sub1, 0, 0, implicit $exec
# GCN-NEXT: %1.sub1:vreg_128 = GLOBAL_LOAD_DWORD %0.sub1_sub2, 16, 0, implicit $exec
# GCN-NEXT: %1.sub2:vreg_128 = GLOBAL_LOAD_DWORD %0.sub2_sub3, 32, 0, implicit $exec
# GCN-NEXT: %1.sub3:vreg_128 = GLOBAL_LOAD_DWORD %0.sub2_sub3, 32, 0, implicit $exec
# GCN-NEXT: KILL %0.sub2_sub3{{$}}
# GCN-NEXT: GLOBAL_STORE_DWORDX4 %0.sub0_sub1, %1, 0, 0, implicit $exec
>>>>>>> 2ab1d525

---
name:            subreg_full
tracksRegLiveness: true
registers:
  - { id: 0, class: vreg_128 }
  - { id: 1, class: vreg_128 }
body:             |
  bb.0:
    %0 = IMPLICIT_DEF
<<<<<<< HEAD
    undef %1.sub0:vreg_128 = GLOBAL_LOAD_DWORD %0.sub0_sub1, 0, 0, 0, 0, 0, implicit $exec
    %1.sub1:vreg_128 = GLOBAL_LOAD_DWORD %0.sub1_sub2, 16, 0, 0, 0, 0, implicit $exec
    %1.sub2:vreg_128 = GLOBAL_LOAD_DWORD %0.sub2_sub3, 32, 0, 0, 0, 0, implicit $exec
    %1.sub3:vreg_128 = GLOBAL_LOAD_DWORD %0.sub2_sub3, 32, 0, 0, 0, 0, implicit $exec
    GLOBAL_STORE_DWORDX4 %0.sub0_sub1, %1, 0, 0, 0, 0, 0, implicit $exec
...

# GCN-LABEL: {{^}}name: subreg_part{{$}}
# GCN:      undef %1.sub0:vreg_128 = GLOBAL_LOAD_DWORD %0.sub0_sub1, 0, 0, 0, 0, 0, implicit $exec
# GCN-NEXT: %1.sub1:vreg_128 = GLOBAL_LOAD_DWORD %0.sub1_sub2, 16, 0, 0, 0, 0, implicit $exec
# GCN-NEXT: %1.sub3:vreg_128 = GLOBAL_LOAD_DWORD %0.sub2_sub3, 32, 0, 0, 0, 0, implicit $exec
# GCN-NEXT: KILL %0.sub2_sub3{{$}}
# GCN-NEXT: GLOBAL_STORE_DWORDX4 %0.sub0_sub1, %1, 0, 0, 0, 0, 0, implicit $exec
=======
    undef %1.sub0:vreg_128 = GLOBAL_LOAD_DWORD %0.sub0_sub1, 0, 0, implicit $exec
    %1.sub1:vreg_128 = GLOBAL_LOAD_DWORD %0.sub1_sub2, 16, 0, implicit $exec
    %1.sub2:vreg_128 = GLOBAL_LOAD_DWORD %0.sub2_sub3, 32, 0, implicit $exec
    %1.sub3:vreg_128 = GLOBAL_LOAD_DWORD %0.sub2_sub3, 32, 0, implicit $exec
    GLOBAL_STORE_DWORDX4 %0.sub0_sub1, %1, 0, 0, implicit $exec
...

# GCN-LABEL: {{^}}name: subreg_part{{$}}
# GCN:      undef %1.sub0:vreg_128 = GLOBAL_LOAD_DWORD %0.sub0_sub1, 0, 0, implicit $exec
# GCN-NEXT: %1.sub1:vreg_128 = GLOBAL_LOAD_DWORD %0.sub1_sub2, 16, 0, implicit $exec
# GCN-NEXT: %1.sub3:vreg_128 = GLOBAL_LOAD_DWORD %0.sub2_sub3, 32, 0, implicit $exec
# GCN-NEXT: KILL %0.sub2_sub3{{$}}
# GCN-NEXT: GLOBAL_STORE_DWORDX4 %0.sub0_sub1, %1, 0, 0, implicit $exec
>>>>>>> 2ab1d525

---
name:            subreg_part
tracksRegLiveness: true
registers:
  - { id: 0, class: vreg_128 }
  - { id: 1, class: vreg_128 }
body:             |
  bb.0:
    %0 = IMPLICIT_DEF
<<<<<<< HEAD
    undef %1.sub0:vreg_128 = GLOBAL_LOAD_DWORD %0.sub0_sub1, 0, 0, 0, 0, 0, implicit $exec
    %1.sub1:vreg_128 = GLOBAL_LOAD_DWORD %0.sub1_sub2, 16, 0, 0, 0, 0, implicit $exec
    %1.sub3:vreg_128 = GLOBAL_LOAD_DWORD %0.sub2_sub3, 32, 0, 0, 0, 0, implicit $exec
    GLOBAL_STORE_DWORDX4 %0.sub0_sub1, %1, 0, 0, 0, 0, 0, implicit $exec
...

# GCN-LABEL: {{^}}name: dead{{$}}
# GCN:      dead %1:vreg_128 = GLOBAL_LOAD_DWORDX4 %0, 0, 0, 0, 0, 0, implicit $exec
# GCN-NEXT: %2:vreg_128 = GLOBAL_LOAD_DWORDX4 %0, 16, 0, 0, 0, 0, implicit $exec
# GCN-NEXT: dead %3:vreg_128 = GLOBAL_LOAD_DWORDX4 %0, 32, 0, 0, 0, 0, implicit $exec
# GCN-NEXT: dead %4:vreg_128 = GLOBAL_LOAD_DWORDX4 %0, 48, 0, 0, 0, 0, implicit $exec
=======
    undef %1.sub0:vreg_128 = GLOBAL_LOAD_DWORD %0.sub0_sub1, 0, 0, implicit $exec
    %1.sub1:vreg_128 = GLOBAL_LOAD_DWORD %0.sub1_sub2, 16, 0, implicit $exec
    %1.sub3:vreg_128 = GLOBAL_LOAD_DWORD %0.sub2_sub3, 32, 0, implicit $exec
    GLOBAL_STORE_DWORDX4 %0.sub0_sub1, %1, 0, 0, implicit $exec
...

# GCN-LABEL: {{^}}name: dead{{$}}
# GCN:      dead %1:vreg_128 = GLOBAL_LOAD_DWORDX4 %0, 0, 0, implicit $exec
# GCN-NEXT: %2:vreg_128 = GLOBAL_LOAD_DWORDX4 %0, 16, 0, implicit $exec
# GCN-NEXT: dead %3:vreg_128 = GLOBAL_LOAD_DWORDX4 %0, 32, 0, implicit $exec
# GCN-NEXT: dead %4:vreg_128 = GLOBAL_LOAD_DWORDX4 %0, 48, 0, implicit $exec
>>>>>>> 2ab1d525
# GCN-NEXT: KILL %0{{$}}

---
name:            dead
tracksRegLiveness: true
registers:
  - { id: 0, class: vreg_64 }
  - { id: 1, class: vreg_128 }
  - { id: 2, class: vreg_128 }
  - { id: 3, class: vreg_128 }
  - { id: 4, class: vreg_128 }
body:             |
  bb.0:
    %0 = IMPLICIT_DEF
<<<<<<< HEAD
    dead %1:vreg_128 = GLOBAL_LOAD_DWORDX4 %0, 0, 0, 0, 0, 0, implicit $exec
    dead %2:vreg_128 = GLOBAL_LOAD_DWORDX4 %0, 16, 0, 0, 0, 0, implicit $exec
    dead %3:vreg_128 = GLOBAL_LOAD_DWORDX4 %0, 32, 0, 0, 0, 0, implicit $exec
    dead %4:vreg_128 = GLOBAL_LOAD_DWORDX4 %0, 48, 0, 0, 0, 0, implicit $exec
...

# GCN-LABEL: {{^}}name: subreg_dead{{$}}
# GCN:       undef %2.sub0:vreg_64 = GLOBAL_LOAD_DWORD %0, 16, 0, 0, 0, 0, implicit $exec
# GCN-NEXT:  dead %2.sub1:vreg_64 = GLOBAL_LOAD_DWORD %0, 32, 0, 0, 0, 0, implicit $exec
# GCN-NEXT: KILL %0{{$}}
# GCN-NEXT: GLOBAL_STORE_DWORD %1, %2.sub0, 0, 0, 0, 0, 0, implicit $exec
=======
    dead %1:vreg_128 = GLOBAL_LOAD_DWORDX4 %0, 0, 0, implicit $exec
    dead %2:vreg_128 = GLOBAL_LOAD_DWORDX4 %0, 16, 0, implicit $exec
    dead %3:vreg_128 = GLOBAL_LOAD_DWORDX4 %0, 32, 0, implicit $exec
    dead %4:vreg_128 = GLOBAL_LOAD_DWORDX4 %0, 48, 0, implicit $exec
...

# GCN-LABEL: {{^}}name: subreg_dead{{$}}
# GCN:       undef %2.sub0:vreg_64 = GLOBAL_LOAD_DWORD %0, 16, 0, implicit $exec
# GCN-NEXT:  dead %2.sub1:vreg_64 = GLOBAL_LOAD_DWORD %0, 32, 0, implicit $exec
# GCN-NEXT: KILL %0{{$}}
# GCN-NEXT: GLOBAL_STORE_DWORD %1, %2.sub0, 0, 0, implicit $exec
>>>>>>> 2ab1d525

---
name:            subreg_dead
tracksRegLiveness: true
body:             |
  bb.0:
    %0:vreg_64 = IMPLICIT_DEF
    %1:vreg_64 = IMPLICIT_DEF
<<<<<<< HEAD
    undef %2.sub0:vreg_64 = GLOBAL_LOAD_DWORD %0, 16, 0, 0, 0, 0, implicit $exec
    dead %2.sub1:vreg_64 = GLOBAL_LOAD_DWORD %0, 32, 0, 0, 0, 0, implicit $exec
    GLOBAL_STORE_DWORD %1, %2.sub0, 0, 0, 0, 0, 0, implicit $exec
...

# GCN-LABEL: {{^}}name: kill{{$}}
# GCN:      %3:vreg_128 = GLOBAL_LOAD_DWORDX4 %0, 0, 0, 0, 0, 0, implicit $exec
# GCN-NEXT: %4:vreg_128 = GLOBAL_LOAD_DWORDX4 %1, 16, 0, 0, 0, 0, implicit $exec
=======
    undef %2.sub0:vreg_64 = GLOBAL_LOAD_DWORD %0, 16, 0, implicit $exec
    dead %2.sub1:vreg_64 = GLOBAL_LOAD_DWORD %0, 32, 0, implicit $exec
    GLOBAL_STORE_DWORD %1, %2.sub0, 0, 0, implicit $exec
...

# GCN-LABEL: {{^}}name: kill{{$}}
# GCN:      %3:vreg_128 = GLOBAL_LOAD_DWORDX4 %0, 0, 0, implicit $exec
# GCN-NEXT: %4:vreg_128 = GLOBAL_LOAD_DWORDX4 %1, 16, 0, implicit $exec
>>>>>>> 2ab1d525
# GCN-NEXT: KILL %1{{$}}
# GCN-NEXT: KILL %0{{$}}

---
name:            kill
tracksRegLiveness: true
body:             |
  bb.0:
    %0:vreg_64 = IMPLICIT_DEF
    %1:vreg_64 = IMPLICIT_DEF
    %2:vreg_64 = IMPLICIT_DEF
<<<<<<< HEAD
    %3:vreg_128 = GLOBAL_LOAD_DWORDX4 %0, 0, 0, 0, 0, 0, implicit $exec
    %4:vreg_128 = GLOBAL_LOAD_DWORDX4 killed %1, 16, 0, 0, 0, 0, implicit $exec
    GLOBAL_STORE_DWORDX4 %2, %3, 0, 0, 0, 0, 0, implicit $exec
    GLOBAL_STORE_DWORDX4 %2, %4, 16, 0, 0, 0, 0, implicit $exec
...

# GCN-LABEL: {{^}}name: indirect{{$}}
# GCN:      %1:vreg_64 = GLOBAL_LOAD_DWORDX2 %0, 0, 0, 0, 0, 0, implicit $exec
# GCN-NEXT: %2:vreg_128 = GLOBAL_LOAD_DWORDX4 %1, 0, 0, 0, 0, 0, implicit $exec
# GCN-NEXT: %3:vreg_128 = GLOBAL_LOAD_DWORDX4 %1, 16, 0, 0, 0, 0, implicit $exec
=======
    %3:vreg_128 = GLOBAL_LOAD_DWORDX4 %0, 0, 0, implicit $exec
    %4:vreg_128 = GLOBAL_LOAD_DWORDX4 killed %1, 16, 0, implicit $exec
    GLOBAL_STORE_DWORDX4 %2, %3, 0, 0, implicit $exec
    GLOBAL_STORE_DWORDX4 %2, %4, 16, 0, implicit $exec
...

# GCN-LABEL: {{^}}name: indirect{{$}}
# GCN:      %1:vreg_64 = GLOBAL_LOAD_DWORDX2 %0, 0, 0, implicit $exec
# GCN-NEXT: %2:vreg_128 = GLOBAL_LOAD_DWORDX4 %1, 0, 0, implicit $exec
# GCN-NEXT: %3:vreg_128 = GLOBAL_LOAD_DWORDX4 %1, 16, 0, implicit $exec
>>>>>>> 2ab1d525
# GCN-NEXT: KILL %1{{$}}

---
name:            indirect
tracksRegLiveness: true
registers:
  - { id: 0, class: vreg_64 }
  - { id: 1, class: vreg_64 }
  - { id: 2, class: vreg_128 }
  - { id: 3, class: vreg_128 }
body:             |
  bb.0:
    %0 = IMPLICIT_DEF
<<<<<<< HEAD
    %1:vreg_64 = GLOBAL_LOAD_DWORDX2 %0, 0, 0, 0, 0, 0, implicit $exec
    %2:vreg_128 = GLOBAL_LOAD_DWORDX4 %1, 0, 0, 0, 0, 0, implicit $exec
    %3:vreg_128 = GLOBAL_LOAD_DWORDX4 %1, 16, 0, 0, 0, 0, implicit $exec
    GLOBAL_STORE_DWORDX4 %0, %2, 0, 0, 0, 0, 0, implicit $exec
    GLOBAL_STORE_DWORDX4 %0, %3, 16, 0, 0, 0, 0, implicit $exec
=======
    %1:vreg_64 = GLOBAL_LOAD_DWORDX2 %0, 0, 0, implicit $exec
    %2:vreg_128 = GLOBAL_LOAD_DWORDX4 %1, 0, 0, implicit $exec
    %3:vreg_128 = GLOBAL_LOAD_DWORDX4 %1, 16, 0, implicit $exec
    GLOBAL_STORE_DWORDX4 %0, %2, 0, 0, implicit $exec
    GLOBAL_STORE_DWORDX4 %0, %3, 16, 0, implicit $exec
>>>>>>> 2ab1d525
...

# GCN-LABEL: {{^}}name: stack{{$}}
# GCN:      %0:vreg_64 = IMPLICIT_DEF
<<<<<<< HEAD
# GCN-NEXT: %1:vreg_128 = GLOBAL_LOAD_DWORDX4 %stack.0, 0, 0, 0, 0, 0, implicit $exec
# GCN-NEXT: %2:vreg_128 = GLOBAL_LOAD_DWORDX4 %stack.0, 16, 0, 0, 0, 0, implicit $exec
# GCN-NEXT: GLOBAL_STORE_DWORDX4 %0, %1, 0, 0, 0, 0, 0, implicit $exec
=======
# GCN-NEXT: %1:vreg_128 = GLOBAL_LOAD_DWORDX4 %stack.0, 0, 0, implicit $exec
# GCN-NEXT: %2:vreg_128 = GLOBAL_LOAD_DWORDX4 %stack.0, 16, 0, implicit $exec
# GCN-NEXT: GLOBAL_STORE_DWORDX4 %0, %1, 0, 0, implicit $exec
>>>>>>> 2ab1d525

---
name:            stack
tracksRegLiveness: true
registers:
  - { id: 0, class: vreg_64 }
  - { id: 1, class: vreg_128 }
  - { id: 2, class: vreg_128 }
stack:
  - { id: 0, type: default, offset: 0, size: 64, alignment: 8 }
body:             |
  bb.0:
    %0 = IMPLICIT_DEF
<<<<<<< HEAD
    %1:vreg_128 = GLOBAL_LOAD_DWORDX4 %stack.0, 0, 0, 0, 0, 0, implicit $exec
    %2:vreg_128 = GLOBAL_LOAD_DWORDX4 %stack.0, 16, 0, 0, 0, 0, implicit $exec
    GLOBAL_STORE_DWORDX4 %0, %1, 0, 0, 0, 0, 0, implicit $exec
    GLOBAL_STORE_DWORDX4 %0, %2, 16, 0, 0, 0, 0, implicit $exec
...

# GCN-LABEL: {{^}}name: overflow_counter{{$}}
# GCN:      dead %2:vgpr_32 = GLOBAL_LOAD_DWORD %0, 0, 0, 0, 0, 0, implicit $exec
# GCN-NEXT: dead %3:vgpr_32 = GLOBAL_LOAD_DWORD %0, 4, 0, 0, 0, 0, implicit $exec
# GCN-NEXT: dead %4:vgpr_32 = GLOBAL_LOAD_DWORD %0, 8, 0, 0, 0, 0, implicit $exec
# GCN-NEXT: dead %5:vgpr_32 = GLOBAL_LOAD_DWORD %0, 12, 0, 0, 0, 0, implicit $exec
# GCN-NEXT: dead %6:vgpr_32 = GLOBAL_LOAD_DWORD %0, 16, 0, 0, 0, 0, implicit $exec
# GCN-NEXT: dead %7:vgpr_32 = GLOBAL_LOAD_DWORD %0, 20, 0, 0, 0, 0, implicit $exec
# GCN-NEXT: dead %8:vgpr_32 = GLOBAL_LOAD_DWORD %0, 24, 0, 0, 0, 0, implicit $exec
# GCN-NEXT: dead %9:vgpr_32 = GLOBAL_LOAD_DWORD %0, 28, 0, 0, 0, 0, implicit $exec
# GCN-NEXT: dead %10:vgpr_32 = GLOBAL_LOAD_DWORD %0, 32, 0, 0, 0, 0, implicit $exec
# GCN-NEXT: dead %11:vgpr_32 = GLOBAL_LOAD_DWORD %0, 36, 0, 0, 0, 0, implicit $exec
# GCN-NEXT: dead %12:vgpr_32 = GLOBAL_LOAD_DWORD %0, 40, 0, 0, 0, 0, implicit $exec
# GCN-NEXT: dead %13:vgpr_32 = GLOBAL_LOAD_DWORD %0, 44, 0, 0, 0, 0, implicit $exec
# GCN-NEXT: dead %14:vgpr_32 = GLOBAL_LOAD_DWORD %0, 48, 0, 0, 0, 0, implicit $exec
# GCN-NEXT: dead %15:vgpr_32 = GLOBAL_LOAD_DWORD %0, 52, 0, 0, 0, 0, implicit $exec
# GCN-NEXT: dead %16:vgpr_32 = GLOBAL_LOAD_DWORD %0, 56, 0, 0, 0, 0, implicit $exec
# GCN-NEXT: KILL %0{{$}}
# GCN-NEXT: dead %17:vgpr_32 = GLOBAL_LOAD_DWORD %1, 60, 0, 0, 0, 0, implicit $exec
# GCN-NEXT: dead %18:vgpr_32 = GLOBAL_LOAD_DWORD %1, 64, 0, 0, 0, 0, implicit $exec
=======
    %1:vreg_128 = GLOBAL_LOAD_DWORDX4 %stack.0, 0, 0, implicit $exec
    %2:vreg_128 = GLOBAL_LOAD_DWORDX4 %stack.0, 16, 0, implicit $exec
    GLOBAL_STORE_DWORDX4 %0, %1, 0, 0, implicit $exec
    GLOBAL_STORE_DWORDX4 %0, %2, 16, 0, implicit $exec
...

# GCN-LABEL: {{^}}name: overflow_counter{{$}}
# GCN:      dead %2:vgpr_32 = GLOBAL_LOAD_DWORD %0, 0, 0, implicit $exec
# GCN-NEXT: dead %3:vgpr_32 = GLOBAL_LOAD_DWORD %0, 4, 0, implicit $exec
# GCN-NEXT: dead %4:vgpr_32 = GLOBAL_LOAD_DWORD %0, 8, 0, implicit $exec
# GCN-NEXT: dead %5:vgpr_32 = GLOBAL_LOAD_DWORD %0, 12, 0, implicit $exec
# GCN-NEXT: dead %6:vgpr_32 = GLOBAL_LOAD_DWORD %0, 16, 0, implicit $exec
# GCN-NEXT: dead %7:vgpr_32 = GLOBAL_LOAD_DWORD %0, 20, 0, implicit $exec
# GCN-NEXT: dead %8:vgpr_32 = GLOBAL_LOAD_DWORD %0, 24, 0, implicit $exec
# GCN-NEXT: dead %9:vgpr_32 = GLOBAL_LOAD_DWORD %0, 28, 0, implicit $exec
# GCN-NEXT: dead %10:vgpr_32 = GLOBAL_LOAD_DWORD %0, 32, 0, implicit $exec
# GCN-NEXT: dead %11:vgpr_32 = GLOBAL_LOAD_DWORD %0, 36, 0, implicit $exec
# GCN-NEXT: dead %12:vgpr_32 = GLOBAL_LOAD_DWORD %0, 40, 0, implicit $exec
# GCN-NEXT: dead %13:vgpr_32 = GLOBAL_LOAD_DWORD %0, 44, 0, implicit $exec
# GCN-NEXT: dead %14:vgpr_32 = GLOBAL_LOAD_DWORD %0, 48, 0, implicit $exec
# GCN-NEXT: dead %15:vgpr_32 = GLOBAL_LOAD_DWORD %0, 52, 0, implicit $exec
# GCN-NEXT: dead %16:vgpr_32 = GLOBAL_LOAD_DWORD %0, 56, 0, implicit $exec
# GCN-NEXT: KILL %0{{$}}
# GCN-NEXT: dead %17:vgpr_32 = GLOBAL_LOAD_DWORD %1, 60, 0, implicit $exec
# GCN-NEXT: dead %18:vgpr_32 = GLOBAL_LOAD_DWORD %1, 64, 0, implicit $exec
>>>>>>> 2ab1d525
# GCN-NEXT: KILL %1{{$}}

---
name:            overflow_counter
tracksRegLiveness: true
body:             |
  bb.0:
    %0:vreg_64 = IMPLICIT_DEF
    %1:vreg_64 = IMPLICIT_DEF
<<<<<<< HEAD
    %2:vgpr_32 = GLOBAL_LOAD_DWORD %0, 0, 0, 0, 0, 0, implicit $exec
    %3:vgpr_32 = GLOBAL_LOAD_DWORD %0, 4, 0, 0, 0, 0, implicit $exec
    %4:vgpr_32 = GLOBAL_LOAD_DWORD %0, 8, 0, 0, 0, 0, implicit $exec
    %5:vgpr_32 = GLOBAL_LOAD_DWORD %0, 12, 0, 0, 0, 0, implicit $exec
    %6:vgpr_32 = GLOBAL_LOAD_DWORD %0, 16, 0, 0, 0, 0, implicit $exec
    %7:vgpr_32 = GLOBAL_LOAD_DWORD %0, 20, 0, 0, 0, 0, implicit $exec
    %8:vgpr_32 = GLOBAL_LOAD_DWORD %0, 24, 0, 0, 0, 0, implicit $exec
    %9:vgpr_32 = GLOBAL_LOAD_DWORD %0, 28, 0, 0, 0, 0, implicit $exec
    %10:vgpr_32 = GLOBAL_LOAD_DWORD %0, 32, 0, 0, 0, 0, implicit $exec
    %11:vgpr_32 = GLOBAL_LOAD_DWORD %0, 36, 0, 0, 0, 0, implicit $exec
    %12:vgpr_32 = GLOBAL_LOAD_DWORD %0, 40, 0, 0, 0, 0, implicit $exec
    %13:vgpr_32 = GLOBAL_LOAD_DWORD %0, 44, 0, 0, 0, 0, implicit $exec
    %14:vgpr_32 = GLOBAL_LOAD_DWORD %0, 48, 0, 0, 0, 0, implicit $exec
    %15:vgpr_32 = GLOBAL_LOAD_DWORD %0, 52, 0, 0, 0, 0, implicit $exec
    %16:vgpr_32 = GLOBAL_LOAD_DWORD %0, 56, 0, 0, 0, 0, implicit $exec
    %17:vgpr_32 = GLOBAL_LOAD_DWORD %1, 60, 0, 0, 0, 0, implicit $exec
    %18:vgpr_32 = GLOBAL_LOAD_DWORD %1, 64, 0, 0, 0, 0, implicit $exec
...

# GCN-LABEL: {{^}}name: reg_pressure{{$}}
# GCN:      dead %2:vreg_128 = GLOBAL_LOAD_DWORDX4 %0, 0, 0, 0, 0, 0, implicit $exec
# GCN-NEXT: dead %3:vreg_128 = GLOBAL_LOAD_DWORDX4 %0, 16, 0, 0, 0, 0, implicit $exec
# GCN-NEXT: dead %4:vreg_128 = GLOBAL_LOAD_DWORDX4 %0, 32, 0, 0, 0, 0, implicit $exec
# GCN-NEXT: dead %5:vreg_128 = GLOBAL_LOAD_DWORDX4 %0, 48, 0, 0, 0, 0, implicit $exec
# GCN-NEXT: dead %6:vreg_128 = GLOBAL_LOAD_DWORDX4 %0, 64, 0, 0, 0, 0, implicit $exec
# GCN-NEXT: KILL %0{{$}}
# GCN-NEXT: dead %7:vreg_128 = GLOBAL_LOAD_DWORDX4 %1, 80, 0, 0, 0, 0, implicit $exec
# GCN-NEXT: dead %8:vreg_128 = GLOBAL_LOAD_DWORDX4 %1, 96, 0, 0, 0, 0, implicit $exec
=======
    %2:vgpr_32 = GLOBAL_LOAD_DWORD %0, 0, 0, implicit $exec
    %3:vgpr_32 = GLOBAL_LOAD_DWORD %0, 4, 0, implicit $exec
    %4:vgpr_32 = GLOBAL_LOAD_DWORD %0, 8, 0, implicit $exec
    %5:vgpr_32 = GLOBAL_LOAD_DWORD %0, 12, 0, implicit $exec
    %6:vgpr_32 = GLOBAL_LOAD_DWORD %0, 16, 0, implicit $exec
    %7:vgpr_32 = GLOBAL_LOAD_DWORD %0, 20, 0, implicit $exec
    %8:vgpr_32 = GLOBAL_LOAD_DWORD %0, 24, 0, implicit $exec
    %9:vgpr_32 = GLOBAL_LOAD_DWORD %0, 28, 0, implicit $exec
    %10:vgpr_32 = GLOBAL_LOAD_DWORD %0, 32, 0, implicit $exec
    %11:vgpr_32 = GLOBAL_LOAD_DWORD %0, 36, 0, implicit $exec
    %12:vgpr_32 = GLOBAL_LOAD_DWORD %0, 40, 0, implicit $exec
    %13:vgpr_32 = GLOBAL_LOAD_DWORD %0, 44, 0, implicit $exec
    %14:vgpr_32 = GLOBAL_LOAD_DWORD %0, 48, 0, implicit $exec
    %15:vgpr_32 = GLOBAL_LOAD_DWORD %0, 52, 0, implicit $exec
    %16:vgpr_32 = GLOBAL_LOAD_DWORD %0, 56, 0, implicit $exec
    %17:vgpr_32 = GLOBAL_LOAD_DWORD %1, 60, 0, implicit $exec
    %18:vgpr_32 = GLOBAL_LOAD_DWORD %1, 64, 0, implicit $exec
...

# GCN-LABEL: {{^}}name: reg_pressure{{$}}
# GCN:      dead %2:vreg_128 = GLOBAL_LOAD_DWORDX4 %0, 0, 0, implicit $exec
# GCN-NEXT: dead %3:vreg_128 = GLOBAL_LOAD_DWORDX4 %0, 16, 0, implicit $exec
# GCN-NEXT: dead %4:vreg_128 = GLOBAL_LOAD_DWORDX4 %0, 32, 0, implicit $exec
# GCN-NEXT: dead %5:vreg_128 = GLOBAL_LOAD_DWORDX4 %0, 48, 0, implicit $exec
# GCN-NEXT: dead %6:vreg_128 = GLOBAL_LOAD_DWORDX4 %0, 64, 0, implicit $exec
# GCN-NEXT: KILL %0{{$}}
# GCN-NEXT: dead %7:vreg_128 = GLOBAL_LOAD_DWORDX4 %1, 80, 0, implicit $exec
# GCN-NEXT: dead %8:vreg_128 = GLOBAL_LOAD_DWORDX4 %1, 96, 0, implicit $exec
>>>>>>> 2ab1d525
# GCN-NEXT: KILL %1{{$}}

---
name:            reg_pressure
tracksRegLiveness: true
body:             |
  bb.0:
    %0:vreg_64 = IMPLICIT_DEF
    %1:vreg_64 = IMPLICIT_DEF
<<<<<<< HEAD
    %2:vreg_128 = GLOBAL_LOAD_DWORDX4 %0, 0, 0, 0, 0, 0, implicit $exec
    %3:vreg_128 = GLOBAL_LOAD_DWORDX4 %0, 16, 0, 0, 0, 0, implicit $exec
    %4:vreg_128 = GLOBAL_LOAD_DWORDX4 %0, 32, 0, 0, 0, 0, implicit $exec
    %5:vreg_128 = GLOBAL_LOAD_DWORDX4 %0, 48, 0, 0, 0, 0, implicit $exec
    %6:vreg_128 = GLOBAL_LOAD_DWORDX4 %0, 64, 0, 0, 0, 0, implicit $exec
    %7:vreg_128 = GLOBAL_LOAD_DWORDX4 %1, 80, 0, 0, 0, 0, implicit $exec
    %8:vreg_128 = GLOBAL_LOAD_DWORDX4 %1, 96, 0, 0, 0, 0, implicit $exec
...

# GCN-LABEL: {{^}}name: image_clause{{$}}
# GCN:      %3:vreg_128 = IMAGE_SAMPLE_LZ_V4_V2 %0, %1, undef %2:sgpr_128, 15, 0, 0, 0, 0, 0, 0, 0, 0, 0, implicit $exec
# GCN-NEXT: %4:vreg_128 = IMAGE_SAMPLE_LZ_V4_V2 %0, %1, undef %2:sgpr_128, 15, 0, 0, 0, 0, 0, 0, 0, 0, 0, implicit $exec
# GCN-NEXT: %5:vreg_128 = IMAGE_SAMPLE_LZ_V4_V2 %0, %1, undef %2:sgpr_128, 15, 0, 0, 0, 0, 0, 0, 0, 0, 0, implicit $exec
# GCN-NEXT: KILL undef %2:sgpr_128{{$}}
# GCN-NEXT: IMAGE_STORE_V4_V2 %3, %0, %1, 15, -1, 0, 0, 0, 0, 0, 0, 0, 0, implicit $exec
=======
    %2:vreg_128 = GLOBAL_LOAD_DWORDX4 %0, 0, 0, implicit $exec
    %3:vreg_128 = GLOBAL_LOAD_DWORDX4 %0, 16, 0, implicit $exec
    %4:vreg_128 = GLOBAL_LOAD_DWORDX4 %0, 32, 0, implicit $exec
    %5:vreg_128 = GLOBAL_LOAD_DWORDX4 %0, 48, 0, implicit $exec
    %6:vreg_128 = GLOBAL_LOAD_DWORDX4 %0, 64, 0, implicit $exec
    %7:vreg_128 = GLOBAL_LOAD_DWORDX4 %1, 80, 0, implicit $exec
    %8:vreg_128 = GLOBAL_LOAD_DWORDX4 %1, 96, 0, implicit $exec
...

# GCN-LABEL: {{^}}name: image_clause{{$}}
# GCN:      %3:vreg_128 = IMAGE_SAMPLE_LZ_V4_V2 %0, %1, undef %2:sgpr_128, 15, 0, 0, 0, 0, 0, 0, 0, implicit $exec
# GCN-NEXT: %4:vreg_128 = IMAGE_SAMPLE_LZ_V4_V2 %0, %1, undef %2:sgpr_128, 15, 0, 0, 0, 0, 0, 0, 0, implicit $exec
# GCN-NEXT: %5:vreg_128 = IMAGE_SAMPLE_LZ_V4_V2 %0, %1, undef %2:sgpr_128, 15, 0, 0, 0, 0, 0, 0, 0, implicit $exec
# GCN-NEXT: KILL undef %2:sgpr_128{{$}}
# GCN-NEXT: IMAGE_STORE_V4_V2 %3, %0, %1, 15, -1, 0, 0, 0, 0, 0, 0, implicit $exec
>>>>>>> 2ab1d525

---
name:            image_clause
tracksRegLiveness: true
registers:
  - { id: 0, class: vreg_64 }
  - { id: 1, class: sgpr_256 }
  - { id: 2, class: sgpr_128 }
  - { id: 3, class: vreg_128 }
  - { id: 4, class: vreg_128 }
  - { id: 5, class: vreg_128 }
body:             |
  bb.0:
    %0 = IMPLICIT_DEF
    %1 = IMPLICIT_DEF
<<<<<<< HEAD
    %3:vreg_128 = IMAGE_SAMPLE_LZ_V4_V2 %0, %1, undef %2:sgpr_128, 15, 0, 0, 0, 0, 0, 0, 0, 0, 0, implicit $exec :: (load 16)
    %4:vreg_128 = IMAGE_SAMPLE_LZ_V4_V2 %0, %1, undef %2:sgpr_128, 15, 0, 0, 0, 0, 0, 0, 0, 0, 0, implicit $exec :: (load 16)
    %5:vreg_128 = IMAGE_SAMPLE_LZ_V4_V2 %0, %1, undef %2:sgpr_128, 15, 0, 0, 0, 0, 0, 0, 0, 0, 0, implicit $exec :: (load 16)
    IMAGE_STORE_V4_V2 %3, %0, %1, 15, -1, 0, 0, 0, 0, 0, 0, 0, 0, implicit $exec :: (store 16)
    IMAGE_STORE_V4_V2 %4, %0, %1, 15, -1, 0, 0, 0, 0, 0, 0, 0, 0, implicit $exec :: (store 16)
    IMAGE_STORE_V4_V2 %5, %0, %1, 15, -1, 0, 0, 0, 0, 0, 0, 0, 0, implicit $exec :: (store 16)
...

# GCN-LABEL: {{^}}name: mixed_clause{{$}}
# GCN:      dead %3:vreg_128 = IMAGE_SAMPLE_LZ_V4_V2 %0, %1, %2, 15, 0, 0, 0, 0, 0, 0, 0, 0, 0, implicit $exec
# GCN-NEXT: dead %4:vreg_128 = GLOBAL_LOAD_DWORDX4 %0, 0, 0, 0, 0, 0, implicit $exec
# GCN-NEXT: dead %5:vgpr_32 = BUFFER_LOAD_DWORD_OFFSET %2, 0, 0, 0, 0, 0, 0, 0, 0, implicit $exec
=======
    %3:vreg_128 = IMAGE_SAMPLE_LZ_V4_V2 %0, %1, undef %2:sgpr_128, 15, 0, 0, 0, 0, 0, 0, 0, implicit $exec :: (load (s128))
    %4:vreg_128 = IMAGE_SAMPLE_LZ_V4_V2 %0, %1, undef %2:sgpr_128, 15, 0, 0, 0, 0, 0, 0, 0, implicit $exec :: (load (s128))
    %5:vreg_128 = IMAGE_SAMPLE_LZ_V4_V2 %0, %1, undef %2:sgpr_128, 15, 0, 0, 0, 0, 0, 0, 0, implicit $exec :: (load (s128))
    IMAGE_STORE_V4_V2 %3, %0, %1, 15, -1, 0, 0, 0, 0, 0, 0, implicit $exec :: (store (s128))
    IMAGE_STORE_V4_V2 %4, %0, %1, 15, -1, 0, 0, 0, 0, 0, 0, implicit $exec :: (store (s128))
    IMAGE_STORE_V4_V2 %5, %0, %1, 15, -1, 0, 0, 0, 0, 0, 0, implicit $exec :: (store (s128))
...

# GCN-LABEL: {{^}}name: mixed_clause{{$}}
# GCN:      dead %3:vreg_128 = IMAGE_SAMPLE_LZ_V4_V2 %0, %1, %2, 15, 0, 0, 0, 0, 0, 0, 0, implicit $exec
# GCN-NEXT: dead %4:vreg_128 = GLOBAL_LOAD_DWORDX4 %0, 0, 0, implicit $exec
# GCN-NEXT: dead %5:vgpr_32 = BUFFER_LOAD_DWORD_OFFSET %2, 0, 0, 0, 0, 0, implicit $exec
>>>>>>> 2ab1d525
# GCN-NEXT: KILL %1{{$}}
# GCN-NEXT: KILL %2{{$}}
# GCN-NEXT: KILL %0{{$}}

---
name:            mixed_clause
tracksRegLiveness: true
registers:
  - { id: 0, class: vreg_64 }
  - { id: 1, class: sgpr_256 }
  - { id: 2, class: sgpr_128 }
  - { id: 3, class: vreg_128 }
  - { id: 4, class: vreg_128 }
  - { id: 5, class: vgpr_32 }
body:             |
  bb.0:
    %0 = IMPLICIT_DEF
    %1 = IMPLICIT_DEF
    %2 = IMPLICIT_DEF
<<<<<<< HEAD
    %3:vreg_128 = IMAGE_SAMPLE_LZ_V4_V2 %0, %1, %2, 15, 0, 0, 0, 0, 0, 0, 0, 0, 0, implicit $exec :: (load 16)
    %4:vreg_128 = GLOBAL_LOAD_DWORDX4 %0, 0, 0, 0, 0, 0, implicit $exec
    %5:vgpr_32 = BUFFER_LOAD_DWORD_OFFSET %2, 0, 0, 0, 0, 0, 0, 0, 0, implicit $exec
=======
    %3:vreg_128 = IMAGE_SAMPLE_LZ_V4_V2 %0, %1, %2, 15, 0, 0, 0, 0, 0, 0, 0, implicit $exec :: (load (s128))
    %4:vreg_128 = GLOBAL_LOAD_DWORDX4 %0, 0, 0, implicit $exec
    %5:vgpr_32 = BUFFER_LOAD_DWORD_OFFSET %2, 0, 0, 0, 0, 0, implicit $exec
>>>>>>> 2ab1d525
...

# GCN-LABEL: {{^}}name: atomic{{$}}
# GCN:      %1:vgpr_32 = IMPLICIT_DEF
<<<<<<< HEAD
# GCN-NEXT: dead %2:vgpr_32 = FLAT_ATOMIC_ADD_RTN %0, %1, 0, -1, 0, 0, implicit $exec, implicit $flat_scr
# GCN-NEXT: dead %3:vgpr_32 = FLAT_ATOMIC_ADD_RTN %0, %1, 0, -1, 0, 0, implicit $exec, implicit $flat_scr
# GCN-NEXT: FLAT_ATOMIC_ADD %0, %1, 0, 0, 0, implicit $exec, implicit $flat_scr
# GCN-NEXT: FLAT_ATOMIC_ADD %0, %1, 0, 0, 0, implicit $exec, implicit $flat_scr
=======
# GCN-NEXT: dead %2:vgpr_32 = FLAT_ATOMIC_ADD_RTN %0, %1, 0, 2, implicit $exec, implicit $flat_scr
# GCN-NEXT: dead %3:vgpr_32 = FLAT_ATOMIC_ADD_RTN %0, %1, 0, 2, implicit $exec, implicit $flat_scr
# GCN-NEXT: FLAT_ATOMIC_ADD %0, %1, 0, 0, implicit $exec, implicit $flat_scr
# GCN-NEXT: FLAT_ATOMIC_ADD %0, %1, 0, 0, implicit $exec, implicit $flat_scr
>>>>>>> 2ab1d525
# GCN-NEXT: S_ENDPGM 0

---
name:            atomic
tracksRegLiveness: true
registers:
  - { id: 0, class: vreg_64 }
  - { id: 1, class: vgpr_32 }
  - { id: 2, class: vgpr_32 }
  - { id: 3, class: vgpr_32 }
body:             |
  bb.0:
    %0 = IMPLICIT_DEF
    %1 = IMPLICIT_DEF
<<<<<<< HEAD
    %2:vgpr_32 = FLAT_ATOMIC_ADD_RTN %0, %1, 0, -1, 0, 0, implicit $exec, implicit $flat_scr
    %3:vgpr_32 = FLAT_ATOMIC_ADD_RTN %0, %1, 0, -1, 0, 0, implicit $exec, implicit $flat_scr
    FLAT_ATOMIC_ADD %0, %1, 0, 0, 0, implicit $exec, implicit $flat_scr
    FLAT_ATOMIC_ADD %0, %1, 0, 0, 0, implicit $exec, implicit $flat_scr
    S_ENDPGM 0
...

# One of the pointers has an additional use after the clause, but one
# doesn't. Only the final use should be killed.

# GCN-LABEL: {{^}}name: ptr_use_after_clause{{$}}
# GCN: dead %2:vreg_128 = GLOBAL_LOAD_DWORDX4 %0, 0, 0, 0, 0, 0, implicit $exec
# GCN-NEXT: dead %3:vreg_128 = GLOBAL_LOAD_DWORDX4 %1, 16, 0, 0, 0, 0, implicit $exec
# GCN-NEXT: dead %4:vreg_128 = GLOBAL_LOAD_DWORDX4 %0, 32, 0, 0, 0, 0, implicit $exec
# GCN-NEXT: dead %5:vreg_128 = GLOBAL_LOAD_DWORDX4 %1, 48, 0, 0, 0, 0, implicit $exec
# GCN-NEXT: KILL %1{{$}}
# GCN-NEXT: S_NOP 0, implicit %0
---
name:            ptr_use_after_clause
tracksRegLiveness: true
body:             |
  bb.0:
    liveins: $vgpr0_vgpr1, $vgpr2_vgpr3
    %0:vreg_64 = COPY $vgpr0_vgpr1
    %1:vreg_64 = COPY $vgpr2_vgpr3
    %2:vreg_128 = GLOBAL_LOAD_DWORDX4 %0, 0, 0, 0, 0, 0, implicit $exec
    %3:vreg_128 = GLOBAL_LOAD_DWORDX4 %1, 16, 0, 0, 0, 0, implicit $exec
    %4:vreg_128 = GLOBAL_LOAD_DWORDX4 %0, 32, 0, 0, 0, 0, implicit $exec
    %5:vreg_128 = GLOBAL_LOAD_DWORDX4 %1, 48, 0, 0, 0, 0, implicit $exec
    S_NOP 0, implicit %0
...

# Only part of the register is really live past the clause.
# GCN-LABEL: {{^}}name: ptr_use_after_clause_subreg{{$}}
# GCN: dead %1:vreg_128 = GLOBAL_LOAD_DWORDX4 %0.sub0_sub1, 0, 0, 0, 0, 0, implicit $exec
# GCN-NEXT: dead %2:vreg_128 = GLOBAL_LOAD_DWORDX4 %0.sub2_sub3, 16, 0, 0, 0, 0, implicit $exec
# GCN-NEXT: dead %3:vreg_128 = GLOBAL_LOAD_DWORDX4 %0.sub0_sub1, 32, 0, 0, 0, 0, implicit $exec
# GCN-NEXT: dead %4:vreg_128 = GLOBAL_LOAD_DWORDX4 %0.sub2_sub3, 48, 0, 0, 0, 0, implicit $exec
# GCN-NEXT: KILL %0.sub2_sub3{{$}}
# GCN-NEXT: S_NOP 0, implicit %0.sub0_sub1{{$}}
---
name:            ptr_use_after_clause_subreg
tracksRegLiveness: true
body:             |
  bb.0:
    liveins: $vgpr0_vgpr1_vgpr2_vgpr3
    %0:vreg_128 = COPY $vgpr0_vgpr1_vgpr2_vgpr3
    %1:vreg_128 = GLOBAL_LOAD_DWORDX4 %0.sub0_sub1, 0, 0, 0, 0, 0, implicit $exec
    %2:vreg_128 = GLOBAL_LOAD_DWORDX4 %0.sub2_sub3, 16, 0, 0, 0, 0, implicit $exec
    %3:vreg_128 = GLOBAL_LOAD_DWORDX4 %0.sub0_sub1, 32, 0, 0, 0, 0, implicit $exec
    %4:vreg_128 = GLOBAL_LOAD_DWORDX4 %0.sub2_sub3, 48, 0, 0, 0, 0, implicit $exec
    S_NOP 0, implicit %0.sub0_sub1
...

# More complex situation where only some of the use subregisters live
# beyond the clause.

# GCN-LABEL: {{^}}name: ptr_use_after_clause_subreg_multi{{$}}
# GCN: dead %1:vreg_128 = GLOBAL_LOAD_DWORDX4 %0.sub0_sub1, 0, 0, 0, 0, 0, implicit $exec
# GCN-NEXT: dead %2:vreg_128 = GLOBAL_LOAD_DWORDX4 %0.sub2_sub3, 16, 0, 0, 0, 0, implicit $exec
# GCN-NEXT: dead %3:vreg_128 = GLOBAL_LOAD_DWORDX4 %0.sub3_sub4, 32, 0, 0, 0, 0, implicit $exec
# GCN-NEXT: dead %4:vreg_128 = GLOBAL_LOAD_DWORDX4 %0.sub6_sub7, 48, 0, 0, 0, 0, implicit $exec
# GCN-NEXT: KILL %0.sub2_sub3_sub4, %0.sub7{{$}}
# GCN-NEXT: S_NOP 0, implicit %0.sub0_sub1, implicit %0.sub5_sub6
---
name:            ptr_use_after_clause_subreg_multi
tracksRegLiveness: true
body:             |
  bb.0:
    liveins: $vgpr0_vgpr1_vgpr2_vgpr3_vgpr4_vgpr5_vgpr6_vgpr7
    %0:vreg_256 = COPY $vgpr0_vgpr1_vgpr2_vgpr3_vgpr4_vgpr5_vgpr6_vgpr7
    %1:vreg_128 = GLOBAL_LOAD_DWORDX4 %0.sub0_sub1, 0, 0, 0, 0, 0, implicit $exec
    %2:vreg_128 = GLOBAL_LOAD_DWORDX4 %0.sub2_sub3, 16, 0, 0, 0, 0, implicit $exec
    %3:vreg_128 = GLOBAL_LOAD_DWORDX4 %0.sub3_sub4, 32, 0, 0, 0, 0, implicit $exec
    %4:vreg_128 = GLOBAL_LOAD_DWORDX4 %0.sub6_sub7, 48, 0, 0, 0, 0, implicit $exec
    S_NOP 0, implicit %0.sub0_sub1, implicit %0.sub5_sub6
...

# Have subranges, but none of them are killed
# GCN-LABEL: {{^}}name: no_killed_subranges{{$}}
# GCN: dead %1:vreg_128 = GLOBAL_LOAD_DWORDX4 %0.sub0_sub1, 0, 0, 0, 0, 0, implicit $exec
# GCN-NEXT: dead %2:vreg_128 = GLOBAL_LOAD_DWORDX4 %0.sub2_sub3, 16, 0, 0, 0, 0, implicit $exec
# GCN-NEXT: dead %3:vreg_128 = GLOBAL_LOAD_DWORDX4 %0.sub0_sub1, 32, 0, 0, 0, 0, implicit $exec
# GCN-NEXT: dead %4:vreg_128 = GLOBAL_LOAD_DWORDX4 %0.sub2_sub3, 48, 0, 0, 0, 0, implicit $exec
# GCN-NEXT: S_NOP 0, implicit %0.sub0_sub1{{$}}
# GCN-NEXT: S_NOP 0, implicit %0.sub2_sub3{{$}}
---
name:            no_killed_subranges
tracksRegLiveness: true
body:             |
  bb.0:
    liveins: $vgpr0_vgpr1_vgpr2_vgpr3
    %0:vreg_128 = COPY $vgpr0_vgpr1_vgpr2_vgpr3
    %1:vreg_128 = GLOBAL_LOAD_DWORDX4 %0.sub0_sub1, 0, 0, 0, 0, 0, implicit $exec
    %2:vreg_128 = GLOBAL_LOAD_DWORDX4 %0.sub2_sub3, 16, 0, 0, 0, 0, implicit $exec
    %3:vreg_128 = GLOBAL_LOAD_DWORDX4 %0.sub0_sub1, 32, 0, 0, 0, 0, implicit $exec
    %4:vreg_128 = GLOBAL_LOAD_DWORDX4 %0.sub2_sub3, 48, 0, 0, 0, 0, implicit $exec
    S_NOP 0, implicit %0.sub0_sub1
    S_NOP 0, implicit %0.sub2_sub3
...

# sub2 is undef at entry to the soft clause. It should not be have its
# live range extended.

# GCN-LABEL: name: no_killed_undef_subrange_use
# GCN:      dead %1:vreg_128 = GLOBAL_LOAD_DWORDX4 %0.sub0_sub1, 0, 0, 0, 0, 0, implicit $exec
# GCN-NEXT: dead %2:vreg_128 = GLOBAL_LOAD_DWORDX4 %0.sub0_sub1, 32, 0, 0, 0, 0, implicit $exec
# GCN-NEXT: KILL %0.sub0_sub1{{$}}
# GCN-NEXT: %0.sub2:vreg_128 = V_MOV_B32_e32 0, implicit $exec
# GCN-NEXT: S_NOP 0, implicit %0.sub2
---
name:            no_killed_undef_subrange_use
tracksRegLiveness: true
body:             |
  bb.0:
    liveins: $vgpr0_vgpr1
    undef %0.sub0_sub1:vreg_128 = COPY $vgpr0_vgpr1
    %1:vreg_128 = GLOBAL_LOAD_DWORDX4 %0.sub0_sub1, 0, 0, 0, 0, 0, implicit $exec
    %3:vreg_128 = GLOBAL_LOAD_DWORDX4 %0.sub0_sub1, 32, 0, 0, 0, 0, implicit $exec
    %0.sub2:vreg_128 = V_MOV_B32_e32 0, implicit $exec
    S_NOP 0, implicit %0.sub2
...

# Make sure intervening implicit_defs are not treated as breaking the
# clause
#
# GCN-LABEL: {{^}}name: implicit_def_no_break{{$}}
# GCN: %1:vreg_128 = GLOBAL_LOAD_DWORDX4 %0, 0, 0, 0, 0, 0, implicit $exec
# GCN-NEXT: %2:vreg_128 = GLOBAL_LOAD_DWORDX4 %0, 16, 0, 0, 0, 0, implicit $exec
# GCN-NEXT: %3:vreg_64 = IMPLICIT_DEF
# GCN-NEXT: %4:vreg_128 = GLOBAL_LOAD_DWORDX4 %3, 32, 0, 0, 0, 0, implicit $exec
# GCN-NEXT: %5:vreg_128 = GLOBAL_LOAD_DWORDX4 %3, 48, 0, 0, 0, 0, implicit $exec
# GCN-NEXT: KILL %3{{$}}
# GCN-NEXT: KILL %0{{$}}
---
name:            implicit_def_no_break
tracksRegLiveness: true
body:             |
  bb.0:
    liveins: $vgpr0_vgpr1
    %0:vreg_64 = COPY $vgpr0_vgpr1
    %1:vreg_128 = GLOBAL_LOAD_DWORDX4 %0, 0, 0, 0, 0, 0, implicit $exec
    %2:vreg_128 = GLOBAL_LOAD_DWORDX4 %0, 16, 0, 0, 0, 0, implicit $exec
    %3:vreg_64 = IMPLICIT_DEF
    %4:vreg_128 = GLOBAL_LOAD_DWORDX4 %3, 32, 0, 0, 0, 0, implicit $exec
    %5:vreg_128 = GLOBAL_LOAD_DWORDX4 %3, 48, 0, 0, 0, 0, implicit $exec
    S_NOP 0, implicit %1, implicit %2, implicit %4, implicit %5
...

# GCN-LABEL: {{^}}name: kill_part_subreg{{$}}
# GCN: undef %1.sub0:vreg_128 = GLOBAL_LOAD_DWORD %0.sub0_sub1, 0, 0, 0, 0, 0, implicit $exec
# GCN-NEXT: %1.sub1:vreg_128 = GLOBAL_LOAD_DWORD %0.sub1_sub2, 16, 0, 0, 0, 0, implicit $exec
# GCN-NEXT: %1.sub3:vreg_128 = GLOBAL_LOAD_DWORD %0.sub2_sub3, 32, 0, 0, 0, 0, implicit $exec
# GCN-NEXT: KILL %0.sub0_sub1_sub2, %0.sub3
---
name:            kill_part_subreg
tracksRegLiveness: true
body:             |
  bb.0:
    liveins: $vgpr0_vgpr1_vgpr2_vgpr3
    %0:vreg_128 = COPY $vgpr0_vgpr1_vgpr2_vgpr3
    undef %1.sub0:vreg_128 = GLOBAL_LOAD_DWORD %0.sub0_sub1, 0, 0, 0, 0, 0, implicit $exec
    %1.sub1:vreg_128 = GLOBAL_LOAD_DWORD %0.sub1_sub2, 16, 0, 0, 0, 0, implicit $exec
    %1.sub3:vreg_128 = GLOBAL_LOAD_DWORD %0.sub2_sub3, 32, 0, 0, 0, 0, implicit $exec
    S_NOP 0, implicit %1
...

# GCN-LABEL: {{^}}name: mem_clause_sreg256_used_stack{{$}}
# GCN:      undef %0.sub7:sgpr_256 = S_LOAD_DWORD_IMM undef %1:sgpr_64(p4), 8, 0, 0
# GCN-NEXT: dead %0.sub3:sgpr_256 = S_LOAD_DWORD_IMM undef %1:sgpr_64(p4), 24, 0, 0
# GCN-NEXT:  KILL undef %1
---
name:            mem_clause_sreg256_used_stack
stack:
  - { id: 0, type: default, offset: 0, size: 40, alignment: 8 }
machineFunctionInfo:
  isEntryFunction: true
  scratchRSrcReg:  '$sgpr0_sgpr1_sgpr2_sgpr3'
  stackPtrOffsetReg: '$sgpr32'
body:             |
  bb.0:

    undef %0.sub7:sgpr_256 = S_LOAD_DWORD_IMM undef %1:sgpr_64(p4), 8, 0, 0
    %0.sub3:sgpr_256 = S_LOAD_DWORD_IMM undef %1:sgpr_64(p4), 24, 0, 0
    S_ENDPGM 0
=======
    %2:vgpr_32 = FLAT_ATOMIC_ADD_RTN %0, %1, 0, 2, implicit $exec, implicit $flat_scr
    %3:vgpr_32 = FLAT_ATOMIC_ADD_RTN %0, %1, 0, 2, implicit $exec, implicit $flat_scr
    FLAT_ATOMIC_ADD %0, %1, 0, 0, implicit $exec, implicit $flat_scr
    FLAT_ATOMIC_ADD %0, %1, 0, 0, implicit $exec, implicit $flat_scr
    S_ENDPGM 0
...

# One of the pointers has an additional use after the clause, but one
# doesn't. Only the final use should be killed.

# GCN-LABEL: {{^}}name: ptr_use_after_clause{{$}}
# GCN: dead %2:vreg_128 = GLOBAL_LOAD_DWORDX4 %0, 0, 0, implicit $exec
# GCN-NEXT: dead %3:vreg_128 = GLOBAL_LOAD_DWORDX4 %1, 16, 0, implicit $exec
# GCN-NEXT: dead %4:vreg_128 = GLOBAL_LOAD_DWORDX4 %0, 32, 0, implicit $exec
# GCN-NEXT: dead %5:vreg_128 = GLOBAL_LOAD_DWORDX4 %1, 48, 0, implicit $exec
# GCN-NEXT: KILL %1{{$}}
# GCN-NEXT: S_NOP 0, implicit %0
---
name:            ptr_use_after_clause
tracksRegLiveness: true
body:             |
  bb.0:
    liveins: $vgpr0_vgpr1, $vgpr2_vgpr3
    %0:vreg_64 = COPY $vgpr0_vgpr1
    %1:vreg_64 = COPY $vgpr2_vgpr3
    %2:vreg_128 = GLOBAL_LOAD_DWORDX4 %0, 0, 0, implicit $exec
    %3:vreg_128 = GLOBAL_LOAD_DWORDX4 %1, 16, 0, implicit $exec
    %4:vreg_128 = GLOBAL_LOAD_DWORDX4 %0, 32, 0, implicit $exec
    %5:vreg_128 = GLOBAL_LOAD_DWORDX4 %1, 48, 0, implicit $exec
    S_NOP 0, implicit %0
...

# Only part of the register is really live past the clause.
# GCN-LABEL: {{^}}name: ptr_use_after_clause_subreg{{$}}
# GCN: dead %1:vreg_128 = GLOBAL_LOAD_DWORDX4 %0.sub0_sub1, 0, 0, implicit $exec
# GCN-NEXT: dead %2:vreg_128 = GLOBAL_LOAD_DWORDX4 %0.sub2_sub3, 16, 0, implicit $exec
# GCN-NEXT: dead %3:vreg_128 = GLOBAL_LOAD_DWORDX4 %0.sub0_sub1, 32, 0, implicit $exec
# GCN-NEXT: dead %4:vreg_128 = GLOBAL_LOAD_DWORDX4 %0.sub2_sub3, 48, 0, implicit $exec
# GCN-NEXT: KILL %0.sub2_sub3{{$}}
# GCN-NEXT: S_NOP 0, implicit %0.sub0_sub1{{$}}
---
name:            ptr_use_after_clause_subreg
tracksRegLiveness: true
body:             |
  bb.0:
    liveins: $vgpr0_vgpr1_vgpr2_vgpr3
    %0:vreg_128 = COPY $vgpr0_vgpr1_vgpr2_vgpr3
    %1:vreg_128 = GLOBAL_LOAD_DWORDX4 %0.sub0_sub1, 0, 0, implicit $exec
    %2:vreg_128 = GLOBAL_LOAD_DWORDX4 %0.sub2_sub3, 16, 0, implicit $exec
    %3:vreg_128 = GLOBAL_LOAD_DWORDX4 %0.sub0_sub1, 32, 0, implicit $exec
    %4:vreg_128 = GLOBAL_LOAD_DWORDX4 %0.sub2_sub3, 48, 0, implicit $exec
    S_NOP 0, implicit %0.sub0_sub1
...

# More complex situation where only some of the use subregisters live
# beyond the clause.

# GCN-LABEL: {{^}}name: ptr_use_after_clause_subreg_multi{{$}}
# GCN: dead %1:vreg_128 = GLOBAL_LOAD_DWORDX4 %0.sub0_sub1, 0, 0, implicit $exec
# GCN-NEXT: dead %2:vreg_128 = GLOBAL_LOAD_DWORDX4 %0.sub2_sub3, 16, 0, implicit $exec
# GCN-NEXT: dead %3:vreg_128 = GLOBAL_LOAD_DWORDX4 %0.sub3_sub4, 32, 0, implicit $exec
# GCN-NEXT: dead %4:vreg_128 = GLOBAL_LOAD_DWORDX4 %0.sub6_sub7, 48, 0, implicit $exec
# GCN-NEXT: KILL %0.sub2_sub3_sub4, %0.sub7{{$}}
# GCN-NEXT: S_NOP 0, implicit %0.sub0_sub1, implicit %0.sub5_sub6
---
name:            ptr_use_after_clause_subreg_multi
tracksRegLiveness: true
body:             |
  bb.0:
    liveins: $vgpr0_vgpr1_vgpr2_vgpr3_vgpr4_vgpr5_vgpr6_vgpr7
    %0:vreg_256 = COPY $vgpr0_vgpr1_vgpr2_vgpr3_vgpr4_vgpr5_vgpr6_vgpr7
    %1:vreg_128 = GLOBAL_LOAD_DWORDX4 %0.sub0_sub1, 0, 0, implicit $exec
    %2:vreg_128 = GLOBAL_LOAD_DWORDX4 %0.sub2_sub3, 16, 0, implicit $exec
    %3:vreg_128 = GLOBAL_LOAD_DWORDX4 %0.sub3_sub4, 32, 0, implicit $exec
    %4:vreg_128 = GLOBAL_LOAD_DWORDX4 %0.sub6_sub7, 48, 0, implicit $exec
    S_NOP 0, implicit %0.sub0_sub1, implicit %0.sub5_sub6
...

# Have subranges, but none of them are killed
# GCN-LABEL: {{^}}name: no_killed_subranges{{$}}
# GCN: dead %1:vreg_128 = GLOBAL_LOAD_DWORDX4 %0.sub0_sub1, 0, 0, implicit $exec
# GCN-NEXT: dead %2:vreg_128 = GLOBAL_LOAD_DWORDX4 %0.sub2_sub3, 16, 0, implicit $exec
# GCN-NEXT: dead %3:vreg_128 = GLOBAL_LOAD_DWORDX4 %0.sub0_sub1, 32, 0, implicit $exec
# GCN-NEXT: dead %4:vreg_128 = GLOBAL_LOAD_DWORDX4 %0.sub2_sub3, 48, 0, implicit $exec
# GCN-NEXT: S_NOP 0, implicit %0.sub0_sub1{{$}}
# GCN-NEXT: S_NOP 0, implicit %0.sub2_sub3{{$}}
---
name:            no_killed_subranges
tracksRegLiveness: true
body:             |
  bb.0:
    liveins: $vgpr0_vgpr1_vgpr2_vgpr3
    %0:vreg_128 = COPY $vgpr0_vgpr1_vgpr2_vgpr3
    %1:vreg_128 = GLOBAL_LOAD_DWORDX4 %0.sub0_sub1, 0, 0, implicit $exec
    %2:vreg_128 = GLOBAL_LOAD_DWORDX4 %0.sub2_sub3, 16, 0, implicit $exec
    %3:vreg_128 = GLOBAL_LOAD_DWORDX4 %0.sub0_sub1, 32, 0, implicit $exec
    %4:vreg_128 = GLOBAL_LOAD_DWORDX4 %0.sub2_sub3, 48, 0, implicit $exec
    S_NOP 0, implicit %0.sub0_sub1
    S_NOP 0, implicit %0.sub2_sub3
...

# sub2 is undef at entry to the soft clause. It should not be have its
# live range extended.

# GCN-LABEL: name: no_killed_undef_subrange_use
# GCN:      dead %1:vreg_128 = GLOBAL_LOAD_DWORDX4 %0.sub0_sub1, 0, 0, implicit $exec
# GCN-NEXT: dead %2:vreg_128 = GLOBAL_LOAD_DWORDX4 %0.sub0_sub1, 32, 0, implicit $exec
# GCN-NEXT: KILL %0.sub0_sub1{{$}}
# GCN-NEXT: %0.sub2:vreg_128 = V_MOV_B32_e32 0, implicit $exec
# GCN-NEXT: S_NOP 0, implicit %0.sub2
---
name:            no_killed_undef_subrange_use
tracksRegLiveness: true
body:             |
  bb.0:
    liveins: $vgpr0_vgpr1
    undef %0.sub0_sub1:vreg_128 = COPY $vgpr0_vgpr1
    %1:vreg_128 = GLOBAL_LOAD_DWORDX4 %0.sub0_sub1, 0, 0, implicit $exec
    %3:vreg_128 = GLOBAL_LOAD_DWORDX4 %0.sub0_sub1, 32, 0, implicit $exec
    %0.sub2:vreg_128 = V_MOV_B32_e32 0, implicit $exec
    S_NOP 0, implicit %0.sub2
...

# Make sure intervening implicit_defs are not treated as breaking the
# clause
#
# GCN-LABEL: {{^}}name: implicit_def_no_break{{$}}
# GCN: %1:vreg_128 = GLOBAL_LOAD_DWORDX4 %0, 0, 0, implicit $exec
# GCN-NEXT: %2:vreg_128 = GLOBAL_LOAD_DWORDX4 %0, 16, 0, implicit $exec
# GCN-NEXT: %3:vreg_64 = IMPLICIT_DEF
# GCN-NEXT: %4:vreg_128 = GLOBAL_LOAD_DWORDX4 %3, 32, 0, implicit $exec
# GCN-NEXT: %5:vreg_128 = GLOBAL_LOAD_DWORDX4 %3, 48, 0, implicit $exec
# GCN-NEXT: KILL %3{{$}}
# GCN-NEXT: KILL %0{{$}}
---
name:            implicit_def_no_break
tracksRegLiveness: true
body:             |
  bb.0:
    liveins: $vgpr0_vgpr1
    %0:vreg_64 = COPY $vgpr0_vgpr1
    %1:vreg_128 = GLOBAL_LOAD_DWORDX4 %0, 0, 0, implicit $exec
    %2:vreg_128 = GLOBAL_LOAD_DWORDX4 %0, 16, 0, implicit $exec
    %3:vreg_64 = IMPLICIT_DEF
    %4:vreg_128 = GLOBAL_LOAD_DWORDX4 %3, 32, 0, implicit $exec
    %5:vreg_128 = GLOBAL_LOAD_DWORDX4 %3, 48, 0, implicit $exec
    S_NOP 0, implicit %1, implicit %2, implicit %4, implicit %5
...

# GCN-LABEL: {{^}}name: kill_part_subreg{{$}}
# GCN: undef %1.sub0:vreg_128 = GLOBAL_LOAD_DWORD %0.sub0_sub1, 0, 0, implicit $exec
# GCN-NEXT: %1.sub1:vreg_128 = GLOBAL_LOAD_DWORD %0.sub1_sub2, 16, 0, implicit $exec
# GCN-NEXT: %1.sub3:vreg_128 = GLOBAL_LOAD_DWORD %0.sub2_sub3, 32, 0, implicit $exec
# GCN-NEXT: KILL %0.sub0_sub1_sub2, %0.sub3
---
name:            kill_part_subreg
tracksRegLiveness: true
body:             |
  bb.0:
    liveins: $vgpr0_vgpr1_vgpr2_vgpr3
    %0:vreg_128 = COPY $vgpr0_vgpr1_vgpr2_vgpr3
    undef %1.sub0:vreg_128 = GLOBAL_LOAD_DWORD %0.sub0_sub1, 0, 0, implicit $exec
    %1.sub1:vreg_128 = GLOBAL_LOAD_DWORD %0.sub1_sub2, 16, 0, implicit $exec
    %1.sub3:vreg_128 = GLOBAL_LOAD_DWORD %0.sub2_sub3, 32, 0, implicit $exec
    S_NOP 0, implicit %1
...

# GCN-LABEL: {{^}}name: mem_clause_sreg256_used_stack{{$}}
# GCN:      undef %0.sub7:sgpr_256 = S_LOAD_DWORD_IMM undef %1:sgpr_64(p4), 8, 0
# GCN-NEXT: dead %0.sub3:sgpr_256 = S_LOAD_DWORD_IMM undef %1:sgpr_64(p4), 24, 0
# GCN-NEXT:  KILL undef %1
---
name:            mem_clause_sreg256_used_stack
stack:
  - { id: 0, type: default, offset: 0, size: 40, alignment: 8 }
machineFunctionInfo:
  isEntryFunction: true
  scratchRSrcReg:  '$sgpr0_sgpr1_sgpr2_sgpr3'
  stackPtrOffsetReg: '$sgpr32'
body:             |
  bb.0:

    undef %0.sub7:sgpr_256 = S_LOAD_DWORD_IMM undef %1:sgpr_64(p4), 8, 0
    %0.sub3:sgpr_256 = S_LOAD_DWORD_IMM undef %1:sgpr_64(p4), 24, 0
    S_ENDPGM 0
>>>>>>> 2ab1d525

...<|MERGE_RESOLUTION|>--- conflicted
+++ resolved
@@ -1,15 +1,6 @@
 # RUN: llc -march=amdgcn -mcpu=gfx902 -verify-machineinstrs -run-pass=si-form-memory-clauses %s -o - | FileCheck -check-prefix=GCN %s
 
 # GCN-LABEL: {{^}}name: vector_clause{{$}}
-<<<<<<< HEAD
-# GCN:      %1:vreg_128 = GLOBAL_LOAD_DWORDX4 %0, 0, 0, 0, 0, 0, implicit $exec
-# GCN-NEXT: %2:vreg_128 = GLOBAL_LOAD_DWORDX4 %0, 16, 0, 0, 0, 0, implicit $exec
-# GCN-NEXT: %3:vreg_128 = GLOBAL_LOAD_DWORDX4 %0, 32, 0, 0, 0, 0, implicit $exec
-# GCN-NEXT: %4:vreg_128 = GLOBAL_LOAD_DWORDX4 %0, 48, 0, 0, 0, 0, implicit $exec
-# GCN-NEXT: KILL %0{{$}}
-# GCN-NEXT: %5:vreg_64 = IMPLICIT_DEF
-# GCN-NEXT: GLOBAL_STORE_DWORDX4 %5, %1, 0, 0, 0, 0, 0, implicit $exec
-=======
 # GCN:      %1:vreg_128 = GLOBAL_LOAD_DWORDX4 %0, 0, 0, implicit $exec
 # GCN-NEXT: %2:vreg_128 = GLOBAL_LOAD_DWORDX4 %0, 16, 0, implicit $exec
 # GCN-NEXT: %3:vreg_128 = GLOBAL_LOAD_DWORDX4 %0, 32, 0, implicit $exec
@@ -17,7 +8,6 @@
 # GCN-NEXT: KILL %0{{$}}
 # GCN-NEXT: %5:vreg_64 = IMPLICIT_DEF
 # GCN-NEXT: GLOBAL_STORE_DWORDX4 %5, %1, 0, 0, implicit $exec
->>>>>>> 2ab1d525
 
 ---
 name:            vector_clause
@@ -25,17 +15,6 @@
 body:             |
   bb.0:
     %0:vreg_64 = IMPLICIT_DEF
-<<<<<<< HEAD
-    %1:vreg_128 = GLOBAL_LOAD_DWORDX4 %0, 0, 0, 0, 0, 0, implicit $exec
-    %2:vreg_128 = GLOBAL_LOAD_DWORDX4 %0, 16, 0, 0, 0, 0, implicit $exec
-    %3:vreg_128 = GLOBAL_LOAD_DWORDX4 %0, 32, 0, 0, 0, 0, implicit $exec
-    %4:vreg_128 = GLOBAL_LOAD_DWORDX4 %0, 48, 0, 0, 0, 0, implicit $exec
-    %5:vreg_64 = IMPLICIT_DEF
-    GLOBAL_STORE_DWORDX4 %5, %1, 0, 0, 0, 0, 0, implicit $exec
-    GLOBAL_STORE_DWORDX4 %5, %2, 16, 0, 0, 0, 0, implicit $exec
-    GLOBAL_STORE_DWORDX4 %5, %3, 32, 0, 0, 0, 0, implicit $exec
-    GLOBAL_STORE_DWORDX4 %5, %4, 48, 0, 0, 0, 0, implicit $exec
-=======
     %1:vreg_128 = GLOBAL_LOAD_DWORDX4 %0, 0, 0, implicit $exec
     %2:vreg_128 = GLOBAL_LOAD_DWORDX4 %0, 16, 0, implicit $exec
     %3:vreg_128 = GLOBAL_LOAD_DWORDX4 %0, 32, 0, implicit $exec
@@ -45,25 +24,16 @@
     GLOBAL_STORE_DWORDX4 %5, %2, 16, 0, implicit $exec
     GLOBAL_STORE_DWORDX4 %5, %3, 32, 0, implicit $exec
     GLOBAL_STORE_DWORDX4 %5, %4, 48, 0, implicit $exec
->>>>>>> 2ab1d525
 ...
 
 # This would be a valid soft clause, but there's no need for a KILL
 # since the pointer uses are live beyond the end the clause.
 # GCN-LABEL: {{^}}name: vector_clause_no_kill{{$}}
-<<<<<<< HEAD
-# GCN:      %1:vreg_128 = GLOBAL_LOAD_DWORDX4 %0, 0, 0, 0, 0, 0, implicit $exec
-# GCN-NEXT: %2:vreg_128 = GLOBAL_LOAD_DWORDX4 %0, 16, 0, 0, 0, 0, implicit $exec
-# GCN-NEXT: %3:vreg_128 = GLOBAL_LOAD_DWORDX4 %0, 32, 0, 0, 0, 0, implicit $exec
-# GCN-NEXT: %4:vreg_128 = GLOBAL_LOAD_DWORDX4 %0, 48, 0, 0, 0, 0, implicit $exec
-# GCN-NEXT: GLOBAL_STORE_DWORDX4 %0, %1, 0, 0, 0, 0, 0, implicit $exec
-=======
 # GCN:      %1:vreg_128 = GLOBAL_LOAD_DWORDX4 %0, 0, 0, implicit $exec
 # GCN-NEXT: %2:vreg_128 = GLOBAL_LOAD_DWORDX4 %0, 16, 0, implicit $exec
 # GCN-NEXT: %3:vreg_128 = GLOBAL_LOAD_DWORDX4 %0, 32, 0, implicit $exec
 # GCN-NEXT: %4:vreg_128 = GLOBAL_LOAD_DWORDX4 %0, 48, 0, implicit $exec
 # GCN-NEXT: GLOBAL_STORE_DWORDX4 %0, %1, 0, 0, implicit $exec
->>>>>>> 2ab1d525
 
 ---
 name:            vector_clause_no_kill
@@ -71,25 +41,6 @@
 body:             |
   bb.0:
     %0:vreg_64 = IMPLICIT_DEF
-<<<<<<< HEAD
-    %1:vreg_128 = GLOBAL_LOAD_DWORDX4 %0, 0, 0, 0, 0, 0, implicit $exec
-    %2:vreg_128 = GLOBAL_LOAD_DWORDX4 %0, 16, 0, 0, 0, 0, implicit $exec
-    %3:vreg_128 = GLOBAL_LOAD_DWORDX4 %0, 32, 0, 0, 0, 0, implicit $exec
-    %4:vreg_128 = GLOBAL_LOAD_DWORDX4 %0, 48, 0, 0, 0, 0, implicit $exec
-    GLOBAL_STORE_DWORDX4 %0, %1, 0, 0, 0, 0, 0, implicit $exec
-    GLOBAL_STORE_DWORDX4 %0, %2, 16, 0, 0, 0, 0, implicit $exec
-    GLOBAL_STORE_DWORDX4 %0, %3, 32, 0, 0, 0, 0, implicit $exec
-    GLOBAL_STORE_DWORDX4 %0, %4, 48, 0, 0, 0, 0, implicit $exec
-...
-
-# GCN-LABEL: {{^}}name: subreg_full{{$}}
-# GCN:      undef %1.sub0:vreg_128 = GLOBAL_LOAD_DWORD %0.sub0_sub1, 0, 0, 0, 0, 0, implicit $exec
-# GCN-NEXT: %1.sub1:vreg_128 = GLOBAL_LOAD_DWORD %0.sub1_sub2, 16, 0, 0, 0, 0, implicit $exec
-# GCN-NEXT: %1.sub2:vreg_128 = GLOBAL_LOAD_DWORD %0.sub2_sub3, 32, 0, 0, 0, 0, implicit $exec
-# GCN-NEXT: %1.sub3:vreg_128 = GLOBAL_LOAD_DWORD %0.sub2_sub3, 32, 0, 0, 0, 0, implicit $exec
-# GCN-NEXT: KILL %0.sub2_sub3{{$}}
-# GCN-NEXT: GLOBAL_STORE_DWORDX4 %0.sub0_sub1, %1, 0, 0, 0, 0, 0, implicit $exec
-=======
     %1:vreg_128 = GLOBAL_LOAD_DWORDX4 %0, 0, 0, implicit $exec
     %2:vreg_128 = GLOBAL_LOAD_DWORDX4 %0, 16, 0, implicit $exec
     %3:vreg_128 = GLOBAL_LOAD_DWORDX4 %0, 32, 0, implicit $exec
@@ -107,7 +58,6 @@
 # GCN-NEXT: %1.sub3:vreg_128 = GLOBAL_LOAD_DWORD %0.sub2_sub3, 32, 0, implicit $exec
 # GCN-NEXT: KILL %0.sub2_sub3{{$}}
 # GCN-NEXT: GLOBAL_STORE_DWORDX4 %0.sub0_sub1, %1, 0, 0, implicit $exec
->>>>>>> 2ab1d525
 
 ---
 name:            subreg_full
@@ -118,21 +68,6 @@
 body:             |
   bb.0:
     %0 = IMPLICIT_DEF
-<<<<<<< HEAD
-    undef %1.sub0:vreg_128 = GLOBAL_LOAD_DWORD %0.sub0_sub1, 0, 0, 0, 0, 0, implicit $exec
-    %1.sub1:vreg_128 = GLOBAL_LOAD_DWORD %0.sub1_sub2, 16, 0, 0, 0, 0, implicit $exec
-    %1.sub2:vreg_128 = GLOBAL_LOAD_DWORD %0.sub2_sub3, 32, 0, 0, 0, 0, implicit $exec
-    %1.sub3:vreg_128 = GLOBAL_LOAD_DWORD %0.sub2_sub3, 32, 0, 0, 0, 0, implicit $exec
-    GLOBAL_STORE_DWORDX4 %0.sub0_sub1, %1, 0, 0, 0, 0, 0, implicit $exec
-...
-
-# GCN-LABEL: {{^}}name: subreg_part{{$}}
-# GCN:      undef %1.sub0:vreg_128 = GLOBAL_LOAD_DWORD %0.sub0_sub1, 0, 0, 0, 0, 0, implicit $exec
-# GCN-NEXT: %1.sub1:vreg_128 = GLOBAL_LOAD_DWORD %0.sub1_sub2, 16, 0, 0, 0, 0, implicit $exec
-# GCN-NEXT: %1.sub3:vreg_128 = GLOBAL_LOAD_DWORD %0.sub2_sub3, 32, 0, 0, 0, 0, implicit $exec
-# GCN-NEXT: KILL %0.sub2_sub3{{$}}
-# GCN-NEXT: GLOBAL_STORE_DWORDX4 %0.sub0_sub1, %1, 0, 0, 0, 0, 0, implicit $exec
-=======
     undef %1.sub0:vreg_128 = GLOBAL_LOAD_DWORD %0.sub0_sub1, 0, 0, implicit $exec
     %1.sub1:vreg_128 = GLOBAL_LOAD_DWORD %0.sub1_sub2, 16, 0, implicit $exec
     %1.sub2:vreg_128 = GLOBAL_LOAD_DWORD %0.sub2_sub3, 32, 0, implicit $exec
@@ -146,7 +81,6 @@
 # GCN-NEXT: %1.sub3:vreg_128 = GLOBAL_LOAD_DWORD %0.sub2_sub3, 32, 0, implicit $exec
 # GCN-NEXT: KILL %0.sub2_sub3{{$}}
 # GCN-NEXT: GLOBAL_STORE_DWORDX4 %0.sub0_sub1, %1, 0, 0, implicit $exec
->>>>>>> 2ab1d525
 
 ---
 name:            subreg_part
@@ -157,19 +91,6 @@
 body:             |
   bb.0:
     %0 = IMPLICIT_DEF
-<<<<<<< HEAD
-    undef %1.sub0:vreg_128 = GLOBAL_LOAD_DWORD %0.sub0_sub1, 0, 0, 0, 0, 0, implicit $exec
-    %1.sub1:vreg_128 = GLOBAL_LOAD_DWORD %0.sub1_sub2, 16, 0, 0, 0, 0, implicit $exec
-    %1.sub3:vreg_128 = GLOBAL_LOAD_DWORD %0.sub2_sub3, 32, 0, 0, 0, 0, implicit $exec
-    GLOBAL_STORE_DWORDX4 %0.sub0_sub1, %1, 0, 0, 0, 0, 0, implicit $exec
-...
-
-# GCN-LABEL: {{^}}name: dead{{$}}
-# GCN:      dead %1:vreg_128 = GLOBAL_LOAD_DWORDX4 %0, 0, 0, 0, 0, 0, implicit $exec
-# GCN-NEXT: %2:vreg_128 = GLOBAL_LOAD_DWORDX4 %0, 16, 0, 0, 0, 0, implicit $exec
-# GCN-NEXT: dead %3:vreg_128 = GLOBAL_LOAD_DWORDX4 %0, 32, 0, 0, 0, 0, implicit $exec
-# GCN-NEXT: dead %4:vreg_128 = GLOBAL_LOAD_DWORDX4 %0, 48, 0, 0, 0, 0, implicit $exec
-=======
     undef %1.sub0:vreg_128 = GLOBAL_LOAD_DWORD %0.sub0_sub1, 0, 0, implicit $exec
     %1.sub1:vreg_128 = GLOBAL_LOAD_DWORD %0.sub1_sub2, 16, 0, implicit $exec
     %1.sub3:vreg_128 = GLOBAL_LOAD_DWORD %0.sub2_sub3, 32, 0, implicit $exec
@@ -181,7 +102,6 @@
 # GCN-NEXT: %2:vreg_128 = GLOBAL_LOAD_DWORDX4 %0, 16, 0, implicit $exec
 # GCN-NEXT: dead %3:vreg_128 = GLOBAL_LOAD_DWORDX4 %0, 32, 0, implicit $exec
 # GCN-NEXT: dead %4:vreg_128 = GLOBAL_LOAD_DWORDX4 %0, 48, 0, implicit $exec
->>>>>>> 2ab1d525
 # GCN-NEXT: KILL %0{{$}}
 
 ---
@@ -196,19 +116,6 @@
 body:             |
   bb.0:
     %0 = IMPLICIT_DEF
-<<<<<<< HEAD
-    dead %1:vreg_128 = GLOBAL_LOAD_DWORDX4 %0, 0, 0, 0, 0, 0, implicit $exec
-    dead %2:vreg_128 = GLOBAL_LOAD_DWORDX4 %0, 16, 0, 0, 0, 0, implicit $exec
-    dead %3:vreg_128 = GLOBAL_LOAD_DWORDX4 %0, 32, 0, 0, 0, 0, implicit $exec
-    dead %4:vreg_128 = GLOBAL_LOAD_DWORDX4 %0, 48, 0, 0, 0, 0, implicit $exec
-...
-
-# GCN-LABEL: {{^}}name: subreg_dead{{$}}
-# GCN:       undef %2.sub0:vreg_64 = GLOBAL_LOAD_DWORD %0, 16, 0, 0, 0, 0, implicit $exec
-# GCN-NEXT:  dead %2.sub1:vreg_64 = GLOBAL_LOAD_DWORD %0, 32, 0, 0, 0, 0, implicit $exec
-# GCN-NEXT: KILL %0{{$}}
-# GCN-NEXT: GLOBAL_STORE_DWORD %1, %2.sub0, 0, 0, 0, 0, 0, implicit $exec
-=======
     dead %1:vreg_128 = GLOBAL_LOAD_DWORDX4 %0, 0, 0, implicit $exec
     dead %2:vreg_128 = GLOBAL_LOAD_DWORDX4 %0, 16, 0, implicit $exec
     dead %3:vreg_128 = GLOBAL_LOAD_DWORDX4 %0, 32, 0, implicit $exec
@@ -220,7 +127,6 @@
 # GCN-NEXT:  dead %2.sub1:vreg_64 = GLOBAL_LOAD_DWORD %0, 32, 0, implicit $exec
 # GCN-NEXT: KILL %0{{$}}
 # GCN-NEXT: GLOBAL_STORE_DWORD %1, %2.sub0, 0, 0, implicit $exec
->>>>>>> 2ab1d525
 
 ---
 name:            subreg_dead
@@ -229,16 +135,6 @@
   bb.0:
     %0:vreg_64 = IMPLICIT_DEF
     %1:vreg_64 = IMPLICIT_DEF
-<<<<<<< HEAD
-    undef %2.sub0:vreg_64 = GLOBAL_LOAD_DWORD %0, 16, 0, 0, 0, 0, implicit $exec
-    dead %2.sub1:vreg_64 = GLOBAL_LOAD_DWORD %0, 32, 0, 0, 0, 0, implicit $exec
-    GLOBAL_STORE_DWORD %1, %2.sub0, 0, 0, 0, 0, 0, implicit $exec
-...
-
-# GCN-LABEL: {{^}}name: kill{{$}}
-# GCN:      %3:vreg_128 = GLOBAL_LOAD_DWORDX4 %0, 0, 0, 0, 0, 0, implicit $exec
-# GCN-NEXT: %4:vreg_128 = GLOBAL_LOAD_DWORDX4 %1, 16, 0, 0, 0, 0, implicit $exec
-=======
     undef %2.sub0:vreg_64 = GLOBAL_LOAD_DWORD %0, 16, 0, implicit $exec
     dead %2.sub1:vreg_64 = GLOBAL_LOAD_DWORD %0, 32, 0, implicit $exec
     GLOBAL_STORE_DWORD %1, %2.sub0, 0, 0, implicit $exec
@@ -247,7 +143,6 @@
 # GCN-LABEL: {{^}}name: kill{{$}}
 # GCN:      %3:vreg_128 = GLOBAL_LOAD_DWORDX4 %0, 0, 0, implicit $exec
 # GCN-NEXT: %4:vreg_128 = GLOBAL_LOAD_DWORDX4 %1, 16, 0, implicit $exec
->>>>>>> 2ab1d525
 # GCN-NEXT: KILL %1{{$}}
 # GCN-NEXT: KILL %0{{$}}
 
@@ -259,18 +154,6 @@
     %0:vreg_64 = IMPLICIT_DEF
     %1:vreg_64 = IMPLICIT_DEF
     %2:vreg_64 = IMPLICIT_DEF
-<<<<<<< HEAD
-    %3:vreg_128 = GLOBAL_LOAD_DWORDX4 %0, 0, 0, 0, 0, 0, implicit $exec
-    %4:vreg_128 = GLOBAL_LOAD_DWORDX4 killed %1, 16, 0, 0, 0, 0, implicit $exec
-    GLOBAL_STORE_DWORDX4 %2, %3, 0, 0, 0, 0, 0, implicit $exec
-    GLOBAL_STORE_DWORDX4 %2, %4, 16, 0, 0, 0, 0, implicit $exec
-...
-
-# GCN-LABEL: {{^}}name: indirect{{$}}
-# GCN:      %1:vreg_64 = GLOBAL_LOAD_DWORDX2 %0, 0, 0, 0, 0, 0, implicit $exec
-# GCN-NEXT: %2:vreg_128 = GLOBAL_LOAD_DWORDX4 %1, 0, 0, 0, 0, 0, implicit $exec
-# GCN-NEXT: %3:vreg_128 = GLOBAL_LOAD_DWORDX4 %1, 16, 0, 0, 0, 0, implicit $exec
-=======
     %3:vreg_128 = GLOBAL_LOAD_DWORDX4 %0, 0, 0, implicit $exec
     %4:vreg_128 = GLOBAL_LOAD_DWORDX4 killed %1, 16, 0, implicit $exec
     GLOBAL_STORE_DWORDX4 %2, %3, 0, 0, implicit $exec
@@ -281,7 +164,6 @@
 # GCN:      %1:vreg_64 = GLOBAL_LOAD_DWORDX2 %0, 0, 0, implicit $exec
 # GCN-NEXT: %2:vreg_128 = GLOBAL_LOAD_DWORDX4 %1, 0, 0, implicit $exec
 # GCN-NEXT: %3:vreg_128 = GLOBAL_LOAD_DWORDX4 %1, 16, 0, implicit $exec
->>>>>>> 2ab1d525
 # GCN-NEXT: KILL %1{{$}}
 
 ---
@@ -295,32 +177,18 @@
 body:             |
   bb.0:
     %0 = IMPLICIT_DEF
-<<<<<<< HEAD
-    %1:vreg_64 = GLOBAL_LOAD_DWORDX2 %0, 0, 0, 0, 0, 0, implicit $exec
-    %2:vreg_128 = GLOBAL_LOAD_DWORDX4 %1, 0, 0, 0, 0, 0, implicit $exec
-    %3:vreg_128 = GLOBAL_LOAD_DWORDX4 %1, 16, 0, 0, 0, 0, implicit $exec
-    GLOBAL_STORE_DWORDX4 %0, %2, 0, 0, 0, 0, 0, implicit $exec
-    GLOBAL_STORE_DWORDX4 %0, %3, 16, 0, 0, 0, 0, implicit $exec
-=======
     %1:vreg_64 = GLOBAL_LOAD_DWORDX2 %0, 0, 0, implicit $exec
     %2:vreg_128 = GLOBAL_LOAD_DWORDX4 %1, 0, 0, implicit $exec
     %3:vreg_128 = GLOBAL_LOAD_DWORDX4 %1, 16, 0, implicit $exec
     GLOBAL_STORE_DWORDX4 %0, %2, 0, 0, implicit $exec
     GLOBAL_STORE_DWORDX4 %0, %3, 16, 0, implicit $exec
->>>>>>> 2ab1d525
 ...
 
 # GCN-LABEL: {{^}}name: stack{{$}}
 # GCN:      %0:vreg_64 = IMPLICIT_DEF
-<<<<<<< HEAD
-# GCN-NEXT: %1:vreg_128 = GLOBAL_LOAD_DWORDX4 %stack.0, 0, 0, 0, 0, 0, implicit $exec
-# GCN-NEXT: %2:vreg_128 = GLOBAL_LOAD_DWORDX4 %stack.0, 16, 0, 0, 0, 0, implicit $exec
-# GCN-NEXT: GLOBAL_STORE_DWORDX4 %0, %1, 0, 0, 0, 0, 0, implicit $exec
-=======
 # GCN-NEXT: %1:vreg_128 = GLOBAL_LOAD_DWORDX4 %stack.0, 0, 0, implicit $exec
 # GCN-NEXT: %2:vreg_128 = GLOBAL_LOAD_DWORDX4 %stack.0, 16, 0, implicit $exec
 # GCN-NEXT: GLOBAL_STORE_DWORDX4 %0, %1, 0, 0, implicit $exec
->>>>>>> 2ab1d525
 
 ---
 name:            stack
@@ -334,33 +202,6 @@
 body:             |
   bb.0:
     %0 = IMPLICIT_DEF
-<<<<<<< HEAD
-    %1:vreg_128 = GLOBAL_LOAD_DWORDX4 %stack.0, 0, 0, 0, 0, 0, implicit $exec
-    %2:vreg_128 = GLOBAL_LOAD_DWORDX4 %stack.0, 16, 0, 0, 0, 0, implicit $exec
-    GLOBAL_STORE_DWORDX4 %0, %1, 0, 0, 0, 0, 0, implicit $exec
-    GLOBAL_STORE_DWORDX4 %0, %2, 16, 0, 0, 0, 0, implicit $exec
-...
-
-# GCN-LABEL: {{^}}name: overflow_counter{{$}}
-# GCN:      dead %2:vgpr_32 = GLOBAL_LOAD_DWORD %0, 0, 0, 0, 0, 0, implicit $exec
-# GCN-NEXT: dead %3:vgpr_32 = GLOBAL_LOAD_DWORD %0, 4, 0, 0, 0, 0, implicit $exec
-# GCN-NEXT: dead %4:vgpr_32 = GLOBAL_LOAD_DWORD %0, 8, 0, 0, 0, 0, implicit $exec
-# GCN-NEXT: dead %5:vgpr_32 = GLOBAL_LOAD_DWORD %0, 12, 0, 0, 0, 0, implicit $exec
-# GCN-NEXT: dead %6:vgpr_32 = GLOBAL_LOAD_DWORD %0, 16, 0, 0, 0, 0, implicit $exec
-# GCN-NEXT: dead %7:vgpr_32 = GLOBAL_LOAD_DWORD %0, 20, 0, 0, 0, 0, implicit $exec
-# GCN-NEXT: dead %8:vgpr_32 = GLOBAL_LOAD_DWORD %0, 24, 0, 0, 0, 0, implicit $exec
-# GCN-NEXT: dead %9:vgpr_32 = GLOBAL_LOAD_DWORD %0, 28, 0, 0, 0, 0, implicit $exec
-# GCN-NEXT: dead %10:vgpr_32 = GLOBAL_LOAD_DWORD %0, 32, 0, 0, 0, 0, implicit $exec
-# GCN-NEXT: dead %11:vgpr_32 = GLOBAL_LOAD_DWORD %0, 36, 0, 0, 0, 0, implicit $exec
-# GCN-NEXT: dead %12:vgpr_32 = GLOBAL_LOAD_DWORD %0, 40, 0, 0, 0, 0, implicit $exec
-# GCN-NEXT: dead %13:vgpr_32 = GLOBAL_LOAD_DWORD %0, 44, 0, 0, 0, 0, implicit $exec
-# GCN-NEXT: dead %14:vgpr_32 = GLOBAL_LOAD_DWORD %0, 48, 0, 0, 0, 0, implicit $exec
-# GCN-NEXT: dead %15:vgpr_32 = GLOBAL_LOAD_DWORD %0, 52, 0, 0, 0, 0, implicit $exec
-# GCN-NEXT: dead %16:vgpr_32 = GLOBAL_LOAD_DWORD %0, 56, 0, 0, 0, 0, implicit $exec
-# GCN-NEXT: KILL %0{{$}}
-# GCN-NEXT: dead %17:vgpr_32 = GLOBAL_LOAD_DWORD %1, 60, 0, 0, 0, 0, implicit $exec
-# GCN-NEXT: dead %18:vgpr_32 = GLOBAL_LOAD_DWORD %1, 64, 0, 0, 0, 0, implicit $exec
-=======
     %1:vreg_128 = GLOBAL_LOAD_DWORDX4 %stack.0, 0, 0, implicit $exec
     %2:vreg_128 = GLOBAL_LOAD_DWORDX4 %stack.0, 16, 0, implicit $exec
     GLOBAL_STORE_DWORDX4 %0, %1, 0, 0, implicit $exec
@@ -386,7 +227,6 @@
 # GCN-NEXT: KILL %0{{$}}
 # GCN-NEXT: dead %17:vgpr_32 = GLOBAL_LOAD_DWORD %1, 60, 0, implicit $exec
 # GCN-NEXT: dead %18:vgpr_32 = GLOBAL_LOAD_DWORD %1, 64, 0, implicit $exec
->>>>>>> 2ab1d525
 # GCN-NEXT: KILL %1{{$}}
 
 ---
@@ -396,36 +236,6 @@
   bb.0:
     %0:vreg_64 = IMPLICIT_DEF
     %1:vreg_64 = IMPLICIT_DEF
-<<<<<<< HEAD
-    %2:vgpr_32 = GLOBAL_LOAD_DWORD %0, 0, 0, 0, 0, 0, implicit $exec
-    %3:vgpr_32 = GLOBAL_LOAD_DWORD %0, 4, 0, 0, 0, 0, implicit $exec
-    %4:vgpr_32 = GLOBAL_LOAD_DWORD %0, 8, 0, 0, 0, 0, implicit $exec
-    %5:vgpr_32 = GLOBAL_LOAD_DWORD %0, 12, 0, 0, 0, 0, implicit $exec
-    %6:vgpr_32 = GLOBAL_LOAD_DWORD %0, 16, 0, 0, 0, 0, implicit $exec
-    %7:vgpr_32 = GLOBAL_LOAD_DWORD %0, 20, 0, 0, 0, 0, implicit $exec
-    %8:vgpr_32 = GLOBAL_LOAD_DWORD %0, 24, 0, 0, 0, 0, implicit $exec
-    %9:vgpr_32 = GLOBAL_LOAD_DWORD %0, 28, 0, 0, 0, 0, implicit $exec
-    %10:vgpr_32 = GLOBAL_LOAD_DWORD %0, 32, 0, 0, 0, 0, implicit $exec
-    %11:vgpr_32 = GLOBAL_LOAD_DWORD %0, 36, 0, 0, 0, 0, implicit $exec
-    %12:vgpr_32 = GLOBAL_LOAD_DWORD %0, 40, 0, 0, 0, 0, implicit $exec
-    %13:vgpr_32 = GLOBAL_LOAD_DWORD %0, 44, 0, 0, 0, 0, implicit $exec
-    %14:vgpr_32 = GLOBAL_LOAD_DWORD %0, 48, 0, 0, 0, 0, implicit $exec
-    %15:vgpr_32 = GLOBAL_LOAD_DWORD %0, 52, 0, 0, 0, 0, implicit $exec
-    %16:vgpr_32 = GLOBAL_LOAD_DWORD %0, 56, 0, 0, 0, 0, implicit $exec
-    %17:vgpr_32 = GLOBAL_LOAD_DWORD %1, 60, 0, 0, 0, 0, implicit $exec
-    %18:vgpr_32 = GLOBAL_LOAD_DWORD %1, 64, 0, 0, 0, 0, implicit $exec
-...
-
-# GCN-LABEL: {{^}}name: reg_pressure{{$}}
-# GCN:      dead %2:vreg_128 = GLOBAL_LOAD_DWORDX4 %0, 0, 0, 0, 0, 0, implicit $exec
-# GCN-NEXT: dead %3:vreg_128 = GLOBAL_LOAD_DWORDX4 %0, 16, 0, 0, 0, 0, implicit $exec
-# GCN-NEXT: dead %4:vreg_128 = GLOBAL_LOAD_DWORDX4 %0, 32, 0, 0, 0, 0, implicit $exec
-# GCN-NEXT: dead %5:vreg_128 = GLOBAL_LOAD_DWORDX4 %0, 48, 0, 0, 0, 0, implicit $exec
-# GCN-NEXT: dead %6:vreg_128 = GLOBAL_LOAD_DWORDX4 %0, 64, 0, 0, 0, 0, implicit $exec
-# GCN-NEXT: KILL %0{{$}}
-# GCN-NEXT: dead %7:vreg_128 = GLOBAL_LOAD_DWORDX4 %1, 80, 0, 0, 0, 0, implicit $exec
-# GCN-NEXT: dead %8:vreg_128 = GLOBAL_LOAD_DWORDX4 %1, 96, 0, 0, 0, 0, implicit $exec
-=======
     %2:vgpr_32 = GLOBAL_LOAD_DWORD %0, 0, 0, implicit $exec
     %3:vgpr_32 = GLOBAL_LOAD_DWORD %0, 4, 0, implicit $exec
     %4:vgpr_32 = GLOBAL_LOAD_DWORD %0, 8, 0, implicit $exec
@@ -454,7 +264,6 @@
 # GCN-NEXT: KILL %0{{$}}
 # GCN-NEXT: dead %7:vreg_128 = GLOBAL_LOAD_DWORDX4 %1, 80, 0, implicit $exec
 # GCN-NEXT: dead %8:vreg_128 = GLOBAL_LOAD_DWORDX4 %1, 96, 0, implicit $exec
->>>>>>> 2ab1d525
 # GCN-NEXT: KILL %1{{$}}
 
 ---
@@ -464,23 +273,6 @@
   bb.0:
     %0:vreg_64 = IMPLICIT_DEF
     %1:vreg_64 = IMPLICIT_DEF
-<<<<<<< HEAD
-    %2:vreg_128 = GLOBAL_LOAD_DWORDX4 %0, 0, 0, 0, 0, 0, implicit $exec
-    %3:vreg_128 = GLOBAL_LOAD_DWORDX4 %0, 16, 0, 0, 0, 0, implicit $exec
-    %4:vreg_128 = GLOBAL_LOAD_DWORDX4 %0, 32, 0, 0, 0, 0, implicit $exec
-    %5:vreg_128 = GLOBAL_LOAD_DWORDX4 %0, 48, 0, 0, 0, 0, implicit $exec
-    %6:vreg_128 = GLOBAL_LOAD_DWORDX4 %0, 64, 0, 0, 0, 0, implicit $exec
-    %7:vreg_128 = GLOBAL_LOAD_DWORDX4 %1, 80, 0, 0, 0, 0, implicit $exec
-    %8:vreg_128 = GLOBAL_LOAD_DWORDX4 %1, 96, 0, 0, 0, 0, implicit $exec
-...
-
-# GCN-LABEL: {{^}}name: image_clause{{$}}
-# GCN:      %3:vreg_128 = IMAGE_SAMPLE_LZ_V4_V2 %0, %1, undef %2:sgpr_128, 15, 0, 0, 0, 0, 0, 0, 0, 0, 0, implicit $exec
-# GCN-NEXT: %4:vreg_128 = IMAGE_SAMPLE_LZ_V4_V2 %0, %1, undef %2:sgpr_128, 15, 0, 0, 0, 0, 0, 0, 0, 0, 0, implicit $exec
-# GCN-NEXT: %5:vreg_128 = IMAGE_SAMPLE_LZ_V4_V2 %0, %1, undef %2:sgpr_128, 15, 0, 0, 0, 0, 0, 0, 0, 0, 0, implicit $exec
-# GCN-NEXT: KILL undef %2:sgpr_128{{$}}
-# GCN-NEXT: IMAGE_STORE_V4_V2 %3, %0, %1, 15, -1, 0, 0, 0, 0, 0, 0, 0, 0, implicit $exec
-=======
     %2:vreg_128 = GLOBAL_LOAD_DWORDX4 %0, 0, 0, implicit $exec
     %3:vreg_128 = GLOBAL_LOAD_DWORDX4 %0, 16, 0, implicit $exec
     %4:vreg_128 = GLOBAL_LOAD_DWORDX4 %0, 32, 0, implicit $exec
@@ -496,7 +288,6 @@
 # GCN-NEXT: %5:vreg_128 = IMAGE_SAMPLE_LZ_V4_V2 %0, %1, undef %2:sgpr_128, 15, 0, 0, 0, 0, 0, 0, 0, implicit $exec
 # GCN-NEXT: KILL undef %2:sgpr_128{{$}}
 # GCN-NEXT: IMAGE_STORE_V4_V2 %3, %0, %1, 15, -1, 0, 0, 0, 0, 0, 0, implicit $exec
->>>>>>> 2ab1d525
 
 ---
 name:            image_clause
@@ -512,20 +303,6 @@
   bb.0:
     %0 = IMPLICIT_DEF
     %1 = IMPLICIT_DEF
-<<<<<<< HEAD
-    %3:vreg_128 = IMAGE_SAMPLE_LZ_V4_V2 %0, %1, undef %2:sgpr_128, 15, 0, 0, 0, 0, 0, 0, 0, 0, 0, implicit $exec :: (load 16)
-    %4:vreg_128 = IMAGE_SAMPLE_LZ_V4_V2 %0, %1, undef %2:sgpr_128, 15, 0, 0, 0, 0, 0, 0, 0, 0, 0, implicit $exec :: (load 16)
-    %5:vreg_128 = IMAGE_SAMPLE_LZ_V4_V2 %0, %1, undef %2:sgpr_128, 15, 0, 0, 0, 0, 0, 0, 0, 0, 0, implicit $exec :: (load 16)
-    IMAGE_STORE_V4_V2 %3, %0, %1, 15, -1, 0, 0, 0, 0, 0, 0, 0, 0, implicit $exec :: (store 16)
-    IMAGE_STORE_V4_V2 %4, %0, %1, 15, -1, 0, 0, 0, 0, 0, 0, 0, 0, implicit $exec :: (store 16)
-    IMAGE_STORE_V4_V2 %5, %0, %1, 15, -1, 0, 0, 0, 0, 0, 0, 0, 0, implicit $exec :: (store 16)
-...
-
-# GCN-LABEL: {{^}}name: mixed_clause{{$}}
-# GCN:      dead %3:vreg_128 = IMAGE_SAMPLE_LZ_V4_V2 %0, %1, %2, 15, 0, 0, 0, 0, 0, 0, 0, 0, 0, implicit $exec
-# GCN-NEXT: dead %4:vreg_128 = GLOBAL_LOAD_DWORDX4 %0, 0, 0, 0, 0, 0, implicit $exec
-# GCN-NEXT: dead %5:vgpr_32 = BUFFER_LOAD_DWORD_OFFSET %2, 0, 0, 0, 0, 0, 0, 0, 0, implicit $exec
-=======
     %3:vreg_128 = IMAGE_SAMPLE_LZ_V4_V2 %0, %1, undef %2:sgpr_128, 15, 0, 0, 0, 0, 0, 0, 0, implicit $exec :: (load (s128))
     %4:vreg_128 = IMAGE_SAMPLE_LZ_V4_V2 %0, %1, undef %2:sgpr_128, 15, 0, 0, 0, 0, 0, 0, 0, implicit $exec :: (load (s128))
     %5:vreg_128 = IMAGE_SAMPLE_LZ_V4_V2 %0, %1, undef %2:sgpr_128, 15, 0, 0, 0, 0, 0, 0, 0, implicit $exec :: (load (s128))
@@ -538,7 +315,6 @@
 # GCN:      dead %3:vreg_128 = IMAGE_SAMPLE_LZ_V4_V2 %0, %1, %2, 15, 0, 0, 0, 0, 0, 0, 0, implicit $exec
 # GCN-NEXT: dead %4:vreg_128 = GLOBAL_LOAD_DWORDX4 %0, 0, 0, implicit $exec
 # GCN-NEXT: dead %5:vgpr_32 = BUFFER_LOAD_DWORD_OFFSET %2, 0, 0, 0, 0, 0, implicit $exec
->>>>>>> 2ab1d525
 # GCN-NEXT: KILL %1{{$}}
 # GCN-NEXT: KILL %2{{$}}
 # GCN-NEXT: KILL %0{{$}}
@@ -558,30 +334,17 @@
     %0 = IMPLICIT_DEF
     %1 = IMPLICIT_DEF
     %2 = IMPLICIT_DEF
-<<<<<<< HEAD
-    %3:vreg_128 = IMAGE_SAMPLE_LZ_V4_V2 %0, %1, %2, 15, 0, 0, 0, 0, 0, 0, 0, 0, 0, implicit $exec :: (load 16)
-    %4:vreg_128 = GLOBAL_LOAD_DWORDX4 %0, 0, 0, 0, 0, 0, implicit $exec
-    %5:vgpr_32 = BUFFER_LOAD_DWORD_OFFSET %2, 0, 0, 0, 0, 0, 0, 0, 0, implicit $exec
-=======
     %3:vreg_128 = IMAGE_SAMPLE_LZ_V4_V2 %0, %1, %2, 15, 0, 0, 0, 0, 0, 0, 0, implicit $exec :: (load (s128))
     %4:vreg_128 = GLOBAL_LOAD_DWORDX4 %0, 0, 0, implicit $exec
     %5:vgpr_32 = BUFFER_LOAD_DWORD_OFFSET %2, 0, 0, 0, 0, 0, implicit $exec
->>>>>>> 2ab1d525
 ...
 
 # GCN-LABEL: {{^}}name: atomic{{$}}
 # GCN:      %1:vgpr_32 = IMPLICIT_DEF
-<<<<<<< HEAD
-# GCN-NEXT: dead %2:vgpr_32 = FLAT_ATOMIC_ADD_RTN %0, %1, 0, -1, 0, 0, implicit $exec, implicit $flat_scr
-# GCN-NEXT: dead %3:vgpr_32 = FLAT_ATOMIC_ADD_RTN %0, %1, 0, -1, 0, 0, implicit $exec, implicit $flat_scr
-# GCN-NEXT: FLAT_ATOMIC_ADD %0, %1, 0, 0, 0, implicit $exec, implicit $flat_scr
-# GCN-NEXT: FLAT_ATOMIC_ADD %0, %1, 0, 0, 0, implicit $exec, implicit $flat_scr
-=======
 # GCN-NEXT: dead %2:vgpr_32 = FLAT_ATOMIC_ADD_RTN %0, %1, 0, 2, implicit $exec, implicit $flat_scr
 # GCN-NEXT: dead %3:vgpr_32 = FLAT_ATOMIC_ADD_RTN %0, %1, 0, 2, implicit $exec, implicit $flat_scr
 # GCN-NEXT: FLAT_ATOMIC_ADD %0, %1, 0, 0, implicit $exec, implicit $flat_scr
 # GCN-NEXT: FLAT_ATOMIC_ADD %0, %1, 0, 0, implicit $exec, implicit $flat_scr
->>>>>>> 2ab1d525
 # GCN-NEXT: S_ENDPGM 0
 
 ---
@@ -596,193 +359,6 @@
   bb.0:
     %0 = IMPLICIT_DEF
     %1 = IMPLICIT_DEF
-<<<<<<< HEAD
-    %2:vgpr_32 = FLAT_ATOMIC_ADD_RTN %0, %1, 0, -1, 0, 0, implicit $exec, implicit $flat_scr
-    %3:vgpr_32 = FLAT_ATOMIC_ADD_RTN %0, %1, 0, -1, 0, 0, implicit $exec, implicit $flat_scr
-    FLAT_ATOMIC_ADD %0, %1, 0, 0, 0, implicit $exec, implicit $flat_scr
-    FLAT_ATOMIC_ADD %0, %1, 0, 0, 0, implicit $exec, implicit $flat_scr
-    S_ENDPGM 0
-...
-
-# One of the pointers has an additional use after the clause, but one
-# doesn't. Only the final use should be killed.
-
-# GCN-LABEL: {{^}}name: ptr_use_after_clause{{$}}
-# GCN: dead %2:vreg_128 = GLOBAL_LOAD_DWORDX4 %0, 0, 0, 0, 0, 0, implicit $exec
-# GCN-NEXT: dead %3:vreg_128 = GLOBAL_LOAD_DWORDX4 %1, 16, 0, 0, 0, 0, implicit $exec
-# GCN-NEXT: dead %4:vreg_128 = GLOBAL_LOAD_DWORDX4 %0, 32, 0, 0, 0, 0, implicit $exec
-# GCN-NEXT: dead %5:vreg_128 = GLOBAL_LOAD_DWORDX4 %1, 48, 0, 0, 0, 0, implicit $exec
-# GCN-NEXT: KILL %1{{$}}
-# GCN-NEXT: S_NOP 0, implicit %0
----
-name:            ptr_use_after_clause
-tracksRegLiveness: true
-body:             |
-  bb.0:
-    liveins: $vgpr0_vgpr1, $vgpr2_vgpr3
-    %0:vreg_64 = COPY $vgpr0_vgpr1
-    %1:vreg_64 = COPY $vgpr2_vgpr3
-    %2:vreg_128 = GLOBAL_LOAD_DWORDX4 %0, 0, 0, 0, 0, 0, implicit $exec
-    %3:vreg_128 = GLOBAL_LOAD_DWORDX4 %1, 16, 0, 0, 0, 0, implicit $exec
-    %4:vreg_128 = GLOBAL_LOAD_DWORDX4 %0, 32, 0, 0, 0, 0, implicit $exec
-    %5:vreg_128 = GLOBAL_LOAD_DWORDX4 %1, 48, 0, 0, 0, 0, implicit $exec
-    S_NOP 0, implicit %0
-...
-
-# Only part of the register is really live past the clause.
-# GCN-LABEL: {{^}}name: ptr_use_after_clause_subreg{{$}}
-# GCN: dead %1:vreg_128 = GLOBAL_LOAD_DWORDX4 %0.sub0_sub1, 0, 0, 0, 0, 0, implicit $exec
-# GCN-NEXT: dead %2:vreg_128 = GLOBAL_LOAD_DWORDX4 %0.sub2_sub3, 16, 0, 0, 0, 0, implicit $exec
-# GCN-NEXT: dead %3:vreg_128 = GLOBAL_LOAD_DWORDX4 %0.sub0_sub1, 32, 0, 0, 0, 0, implicit $exec
-# GCN-NEXT: dead %4:vreg_128 = GLOBAL_LOAD_DWORDX4 %0.sub2_sub3, 48, 0, 0, 0, 0, implicit $exec
-# GCN-NEXT: KILL %0.sub2_sub3{{$}}
-# GCN-NEXT: S_NOP 0, implicit %0.sub0_sub1{{$}}
----
-name:            ptr_use_after_clause_subreg
-tracksRegLiveness: true
-body:             |
-  bb.0:
-    liveins: $vgpr0_vgpr1_vgpr2_vgpr3
-    %0:vreg_128 = COPY $vgpr0_vgpr1_vgpr2_vgpr3
-    %1:vreg_128 = GLOBAL_LOAD_DWORDX4 %0.sub0_sub1, 0, 0, 0, 0, 0, implicit $exec
-    %2:vreg_128 = GLOBAL_LOAD_DWORDX4 %0.sub2_sub3, 16, 0, 0, 0, 0, implicit $exec
-    %3:vreg_128 = GLOBAL_LOAD_DWORDX4 %0.sub0_sub1, 32, 0, 0, 0, 0, implicit $exec
-    %4:vreg_128 = GLOBAL_LOAD_DWORDX4 %0.sub2_sub3, 48, 0, 0, 0, 0, implicit $exec
-    S_NOP 0, implicit %0.sub0_sub1
-...
-
-# More complex situation where only some of the use subregisters live
-# beyond the clause.
-
-# GCN-LABEL: {{^}}name: ptr_use_after_clause_subreg_multi{{$}}
-# GCN: dead %1:vreg_128 = GLOBAL_LOAD_DWORDX4 %0.sub0_sub1, 0, 0, 0, 0, 0, implicit $exec
-# GCN-NEXT: dead %2:vreg_128 = GLOBAL_LOAD_DWORDX4 %0.sub2_sub3, 16, 0, 0, 0, 0, implicit $exec
-# GCN-NEXT: dead %3:vreg_128 = GLOBAL_LOAD_DWORDX4 %0.sub3_sub4, 32, 0, 0, 0, 0, implicit $exec
-# GCN-NEXT: dead %4:vreg_128 = GLOBAL_LOAD_DWORDX4 %0.sub6_sub7, 48, 0, 0, 0, 0, implicit $exec
-# GCN-NEXT: KILL %0.sub2_sub3_sub4, %0.sub7{{$}}
-# GCN-NEXT: S_NOP 0, implicit %0.sub0_sub1, implicit %0.sub5_sub6
----
-name:            ptr_use_after_clause_subreg_multi
-tracksRegLiveness: true
-body:             |
-  bb.0:
-    liveins: $vgpr0_vgpr1_vgpr2_vgpr3_vgpr4_vgpr5_vgpr6_vgpr7
-    %0:vreg_256 = COPY $vgpr0_vgpr1_vgpr2_vgpr3_vgpr4_vgpr5_vgpr6_vgpr7
-    %1:vreg_128 = GLOBAL_LOAD_DWORDX4 %0.sub0_sub1, 0, 0, 0, 0, 0, implicit $exec
-    %2:vreg_128 = GLOBAL_LOAD_DWORDX4 %0.sub2_sub3, 16, 0, 0, 0, 0, implicit $exec
-    %3:vreg_128 = GLOBAL_LOAD_DWORDX4 %0.sub3_sub4, 32, 0, 0, 0, 0, implicit $exec
-    %4:vreg_128 = GLOBAL_LOAD_DWORDX4 %0.sub6_sub7, 48, 0, 0, 0, 0, implicit $exec
-    S_NOP 0, implicit %0.sub0_sub1, implicit %0.sub5_sub6
-...
-
-# Have subranges, but none of them are killed
-# GCN-LABEL: {{^}}name: no_killed_subranges{{$}}
-# GCN: dead %1:vreg_128 = GLOBAL_LOAD_DWORDX4 %0.sub0_sub1, 0, 0, 0, 0, 0, implicit $exec
-# GCN-NEXT: dead %2:vreg_128 = GLOBAL_LOAD_DWORDX4 %0.sub2_sub3, 16, 0, 0, 0, 0, implicit $exec
-# GCN-NEXT: dead %3:vreg_128 = GLOBAL_LOAD_DWORDX4 %0.sub0_sub1, 32, 0, 0, 0, 0, implicit $exec
-# GCN-NEXT: dead %4:vreg_128 = GLOBAL_LOAD_DWORDX4 %0.sub2_sub3, 48, 0, 0, 0, 0, implicit $exec
-# GCN-NEXT: S_NOP 0, implicit %0.sub0_sub1{{$}}
-# GCN-NEXT: S_NOP 0, implicit %0.sub2_sub3{{$}}
----
-name:            no_killed_subranges
-tracksRegLiveness: true
-body:             |
-  bb.0:
-    liveins: $vgpr0_vgpr1_vgpr2_vgpr3
-    %0:vreg_128 = COPY $vgpr0_vgpr1_vgpr2_vgpr3
-    %1:vreg_128 = GLOBAL_LOAD_DWORDX4 %0.sub0_sub1, 0, 0, 0, 0, 0, implicit $exec
-    %2:vreg_128 = GLOBAL_LOAD_DWORDX4 %0.sub2_sub3, 16, 0, 0, 0, 0, implicit $exec
-    %3:vreg_128 = GLOBAL_LOAD_DWORDX4 %0.sub0_sub1, 32, 0, 0, 0, 0, implicit $exec
-    %4:vreg_128 = GLOBAL_LOAD_DWORDX4 %0.sub2_sub3, 48, 0, 0, 0, 0, implicit $exec
-    S_NOP 0, implicit %0.sub0_sub1
-    S_NOP 0, implicit %0.sub2_sub3
-...
-
-# sub2 is undef at entry to the soft clause. It should not be have its
-# live range extended.
-
-# GCN-LABEL: name: no_killed_undef_subrange_use
-# GCN:      dead %1:vreg_128 = GLOBAL_LOAD_DWORDX4 %0.sub0_sub1, 0, 0, 0, 0, 0, implicit $exec
-# GCN-NEXT: dead %2:vreg_128 = GLOBAL_LOAD_DWORDX4 %0.sub0_sub1, 32, 0, 0, 0, 0, implicit $exec
-# GCN-NEXT: KILL %0.sub0_sub1{{$}}
-# GCN-NEXT: %0.sub2:vreg_128 = V_MOV_B32_e32 0, implicit $exec
-# GCN-NEXT: S_NOP 0, implicit %0.sub2
----
-name:            no_killed_undef_subrange_use
-tracksRegLiveness: true
-body:             |
-  bb.0:
-    liveins: $vgpr0_vgpr1
-    undef %0.sub0_sub1:vreg_128 = COPY $vgpr0_vgpr1
-    %1:vreg_128 = GLOBAL_LOAD_DWORDX4 %0.sub0_sub1, 0, 0, 0, 0, 0, implicit $exec
-    %3:vreg_128 = GLOBAL_LOAD_DWORDX4 %0.sub0_sub1, 32, 0, 0, 0, 0, implicit $exec
-    %0.sub2:vreg_128 = V_MOV_B32_e32 0, implicit $exec
-    S_NOP 0, implicit %0.sub2
-...
-
-# Make sure intervening implicit_defs are not treated as breaking the
-# clause
-#
-# GCN-LABEL: {{^}}name: implicit_def_no_break{{$}}
-# GCN: %1:vreg_128 = GLOBAL_LOAD_DWORDX4 %0, 0, 0, 0, 0, 0, implicit $exec
-# GCN-NEXT: %2:vreg_128 = GLOBAL_LOAD_DWORDX4 %0, 16, 0, 0, 0, 0, implicit $exec
-# GCN-NEXT: %3:vreg_64 = IMPLICIT_DEF
-# GCN-NEXT: %4:vreg_128 = GLOBAL_LOAD_DWORDX4 %3, 32, 0, 0, 0, 0, implicit $exec
-# GCN-NEXT: %5:vreg_128 = GLOBAL_LOAD_DWORDX4 %3, 48, 0, 0, 0, 0, implicit $exec
-# GCN-NEXT: KILL %3{{$}}
-# GCN-NEXT: KILL %0{{$}}
----
-name:            implicit_def_no_break
-tracksRegLiveness: true
-body:             |
-  bb.0:
-    liveins: $vgpr0_vgpr1
-    %0:vreg_64 = COPY $vgpr0_vgpr1
-    %1:vreg_128 = GLOBAL_LOAD_DWORDX4 %0, 0, 0, 0, 0, 0, implicit $exec
-    %2:vreg_128 = GLOBAL_LOAD_DWORDX4 %0, 16, 0, 0, 0, 0, implicit $exec
-    %3:vreg_64 = IMPLICIT_DEF
-    %4:vreg_128 = GLOBAL_LOAD_DWORDX4 %3, 32, 0, 0, 0, 0, implicit $exec
-    %5:vreg_128 = GLOBAL_LOAD_DWORDX4 %3, 48, 0, 0, 0, 0, implicit $exec
-    S_NOP 0, implicit %1, implicit %2, implicit %4, implicit %5
-...
-
-# GCN-LABEL: {{^}}name: kill_part_subreg{{$}}
-# GCN: undef %1.sub0:vreg_128 = GLOBAL_LOAD_DWORD %0.sub0_sub1, 0, 0, 0, 0, 0, implicit $exec
-# GCN-NEXT: %1.sub1:vreg_128 = GLOBAL_LOAD_DWORD %0.sub1_sub2, 16, 0, 0, 0, 0, implicit $exec
-# GCN-NEXT: %1.sub3:vreg_128 = GLOBAL_LOAD_DWORD %0.sub2_sub3, 32, 0, 0, 0, 0, implicit $exec
-# GCN-NEXT: KILL %0.sub0_sub1_sub2, %0.sub3
----
-name:            kill_part_subreg
-tracksRegLiveness: true
-body:             |
-  bb.0:
-    liveins: $vgpr0_vgpr1_vgpr2_vgpr3
-    %0:vreg_128 = COPY $vgpr0_vgpr1_vgpr2_vgpr3
-    undef %1.sub0:vreg_128 = GLOBAL_LOAD_DWORD %0.sub0_sub1, 0, 0, 0, 0, 0, implicit $exec
-    %1.sub1:vreg_128 = GLOBAL_LOAD_DWORD %0.sub1_sub2, 16, 0, 0, 0, 0, implicit $exec
-    %1.sub3:vreg_128 = GLOBAL_LOAD_DWORD %0.sub2_sub3, 32, 0, 0, 0, 0, implicit $exec
-    S_NOP 0, implicit %1
-...
-
-# GCN-LABEL: {{^}}name: mem_clause_sreg256_used_stack{{$}}
-# GCN:      undef %0.sub7:sgpr_256 = S_LOAD_DWORD_IMM undef %1:sgpr_64(p4), 8, 0, 0
-# GCN-NEXT: dead %0.sub3:sgpr_256 = S_LOAD_DWORD_IMM undef %1:sgpr_64(p4), 24, 0, 0
-# GCN-NEXT:  KILL undef %1
----
-name:            mem_clause_sreg256_used_stack
-stack:
-  - { id: 0, type: default, offset: 0, size: 40, alignment: 8 }
-machineFunctionInfo:
-  isEntryFunction: true
-  scratchRSrcReg:  '$sgpr0_sgpr1_sgpr2_sgpr3'
-  stackPtrOffsetReg: '$sgpr32'
-body:             |
-  bb.0:
-
-    undef %0.sub7:sgpr_256 = S_LOAD_DWORD_IMM undef %1:sgpr_64(p4), 8, 0, 0
-    %0.sub3:sgpr_256 = S_LOAD_DWORD_IMM undef %1:sgpr_64(p4), 24, 0, 0
-    S_ENDPGM 0
-=======
     %2:vgpr_32 = FLAT_ATOMIC_ADD_RTN %0, %1, 0, 2, implicit $exec, implicit $flat_scr
     %3:vgpr_32 = FLAT_ATOMIC_ADD_RTN %0, %1, 0, 2, implicit $exec, implicit $flat_scr
     FLAT_ATOMIC_ADD %0, %1, 0, 0, implicit $exec, implicit $flat_scr
@@ -968,6 +544,5 @@
     undef %0.sub7:sgpr_256 = S_LOAD_DWORD_IMM undef %1:sgpr_64(p4), 8, 0
     %0.sub3:sgpr_256 = S_LOAD_DWORD_IMM undef %1:sgpr_64(p4), 24, 0
     S_ENDPGM 0
->>>>>>> 2ab1d525
 
 ...