# RUN: llc -march=amdgcn -mcpu=gfx900 -start-before=twoaddressinstruction %s -o - | FileCheck %s -check-prefix=GCN

# Wait to sxpand SI_INDIRECT sequences that use VGPR indexing until after
# register allocation. We don’t want to reschedule the mode switching or to
# have any instructions inserted within the sequence. The Two-Address
# instruction pass could insert bad copies here if it is expanded too early.

---
# GCN-LABEL: expand_si_indirect
# GCN: s_set_gpr_idx_on
# GCN-NEXT: v_mov_b32_e32
# GCN-NEXT: s_set_gpr_idx_off

# GCN: s_set_gpr_idx_on
# GCN-NEXT: v_mov_b32_e32
# GCN-NOT: v_mov_b32_e32
# GCN-NEXT: s_set_gpr_idx_off

name: expand_si_indirect
tracksRegLiveness: true
body:             |
  bb.0.entry:
    liveins: $sgpr0_sgpr1

    %0:sgpr_64 = COPY killed $sgpr0_sgpr1
    %1:vgpr_32 = V_MOV_B32_e32 0, implicit $exec
    %2:sreg_64_xexec = S_LOAD_DWORDX2_IMM %0(p4), 36, 0
    %3:sreg_32_xm0_xexec = S_LOAD_DWORD_IMM killed %0(p4), 44, 0
    %4:sreg_32 = S_ADD_I32 %3, 1, implicit-def dead $scc
    %5:vgpr_32 = V_MOV_B32_e32 1065353216, implicit $exec
    %6:vgpr_32 = V_MOV_B32_e32 1073741824, implicit $exec
    %7:vgpr_32 = V_MOV_B32_e32 1077936128, implicit $exec
    %8:vgpr_32 = V_MOV_B32_e32 1082130432, implicit $exec
    %9:vgpr_32 = V_MOV_B32_e32 1084227584, implicit $exec
    %10:vgpr_32 = V_MOV_B32_e32 1086324736, implicit $exec
    %11:vgpr_32 = V_MOV_B32_e32 1088421888, implicit $exec
    %12:vgpr_32 = V_MOV_B32_e32 1090519040, implicit $exec
    %13:vgpr_32 = V_MOV_B32_e32 1091567616, implicit $exec
    %14:vgpr_32 = V_MOV_B32_e32 1092616192, implicit $exec
    %15:vgpr_32 = V_MOV_B32_e32 1093664768, implicit $exec
    %16:vgpr_32 = V_MOV_B32_e32 1094713344, implicit $exec
    %17:vgpr_32 = V_MOV_B32_e32 1095761920, implicit $exec
    %18:vgpr_32 = V_MOV_B32_e32 1096810496, implicit $exec
    %19:vgpr_32 = V_MOV_B32_e32 1097859072, implicit $exec
    %20:vgpr_32 = V_MOV_B32_e32 1098907648, implicit $exec
    %21:vreg_512 = REG_SEQUENCE killed %5, %subreg.sub0, killed %6, %subreg.sub1, killed %7, %subreg.sub2, killed %8, %subreg.sub3, killed %9, %subreg.sub4, killed %10, %subreg.sub5, killed %11, %subreg.sub6, killed %12, %subreg.sub7, killed %13, %subreg.sub8, killed %14, %subreg.sub9, killed %15, %subreg.sub10, killed %16, %subreg.sub11, killed %17, %subreg.sub12, killed %18, %subreg.sub13, killed %19, %subreg.sub14, killed %20, %subreg.sub15
    %22:vgpr_32 = V_MOV_B32_e32 1099431936, implicit $exec
    %23:vreg_512 = V_INDIRECT_REG_WRITE_GPR_IDX_B32_V16 killed %21, %22, killed %4, 3, implicit-def $m0, implicit $m0, implicit $exec
    %24:sreg_32 = S_ADD_I32 killed %3, 2, implicit-def dead $scc
    %25:vreg_512 = V_INDIRECT_REG_WRITE_GPR_IDX_B32_V16 %23, killed %22, killed %24, 3, implicit-def $m0, implicit $m0, implicit $exec
    %26:vgpr_32 = COPY %23.sub15
    %27:vgpr_32 = COPY %23.sub14
    %28:vgpr_32 = COPY %23.sub13
    %29:vgpr_32 = COPY %23.sub12
    %30:vreg_128 = REG_SEQUENCE killed %29, %subreg.sub0, killed %28, %subreg.sub1, killed %27, %subreg.sub2, killed %26, %subreg.sub3
<<<<<<< HEAD
    GLOBAL_STORE_DWORDX4_SADDR %1, killed %30, %2, 48, 0, 0, 0, 0, implicit $exec
=======
    GLOBAL_STORE_DWORDX4_SADDR %1, killed %30, %2, 48, 0, implicit $exec
>>>>>>> 2ab1d525
    %31:vgpr_32 = COPY %23.sub11
    %32:vgpr_32 = COPY %23.sub10
    %33:vgpr_32 = COPY %23.sub9
    %34:vgpr_32 = COPY %23.sub8
    %35:vreg_128 = REG_SEQUENCE killed %34, %subreg.sub0, killed %33, %subreg.sub1, killed %32, %subreg.sub2, killed %31, %subreg.sub3
<<<<<<< HEAD
    GLOBAL_STORE_DWORDX4_SADDR %1, killed %35, %2, 32, 0, 0, 0, 0, implicit $exec
=======
    GLOBAL_STORE_DWORDX4_SADDR %1, killed %35, %2, 32, 0, implicit $exec
>>>>>>> 2ab1d525
    %36:vgpr_32 = COPY %23.sub7
    %37:vgpr_32 = COPY %23.sub6
    %38:vgpr_32 = COPY %23.sub5
    %39:vgpr_32 = COPY %23.sub4
    %40:vreg_128 = REG_SEQUENCE killed %39, %subreg.sub0, killed %38, %subreg.sub1, killed %37, %subreg.sub2, killed %36, %subreg.sub3
<<<<<<< HEAD
    GLOBAL_STORE_DWORDX4_SADDR %1, killed %40, %2, 16, 0, 0, 0, 0, implicit $exec
=======
    GLOBAL_STORE_DWORDX4_SADDR %1, killed %40, %2, 16, 0, implicit $exec
>>>>>>> 2ab1d525
    %41:vgpr_32 = COPY %23.sub3
    %42:vgpr_32 = COPY %23.sub2
    %43:vgpr_32 = COPY %23.sub1
    %44:vgpr_32 = COPY killed %23.sub0
    %45:vreg_128 = REG_SEQUENCE killed %44, %subreg.sub0, killed %43, %subreg.sub1, killed %42, %subreg.sub2, killed %41, %subreg.sub3
<<<<<<< HEAD
    GLOBAL_STORE_DWORDX4_SADDR %1, killed %45, %2, 0, 0, 0, 0, 0, implicit $exec
=======
    GLOBAL_STORE_DWORDX4_SADDR %1, killed %45, %2, 0, 0, implicit $exec
>>>>>>> 2ab1d525
    %46:vgpr_32 = COPY %25.sub15
    %47:vgpr_32 = COPY %25.sub14
    %48:vgpr_32 = COPY %25.sub13
    %49:vgpr_32 = COPY %25.sub12
    %50:vreg_128 = REG_SEQUENCE killed %49, %subreg.sub0, killed %48, %subreg.sub1, killed %47, %subreg.sub2, killed %46, %subreg.sub3
<<<<<<< HEAD
    GLOBAL_STORE_DWORDX4_SADDR %1, killed %50, %2, 112, 0, 0, 0, 0, implicit $exec
=======
    GLOBAL_STORE_DWORDX4_SADDR %1, killed %50, %2, 112, 0, implicit $exec
>>>>>>> 2ab1d525
    %51:vgpr_32 = COPY %25.sub11
    %52:vgpr_32 = COPY %25.sub10
    %53:vgpr_32 = COPY %25.sub9
    %54:vgpr_32 = COPY %25.sub8
    %55:vreg_128 = REG_SEQUENCE killed %54, %subreg.sub0, killed %53, %subreg.sub1, killed %52, %subreg.sub2, killed %51, %subreg.sub3
<<<<<<< HEAD
    GLOBAL_STORE_DWORDX4_SADDR %1, killed %55, %2, 96, 0, 0, 0, 0, implicit $exec
=======
    GLOBAL_STORE_DWORDX4_SADDR %1, killed %55, %2, 96, 0, implicit $exec
>>>>>>> 2ab1d525
    %56:vgpr_32 = COPY %25.sub7
    %57:vgpr_32 = COPY %25.sub6
    %58:vgpr_32 = COPY %25.sub5
    %59:vgpr_32 = COPY %25.sub4
    %60:vreg_128 = REG_SEQUENCE killed %59, %subreg.sub0, killed %58, %subreg.sub1, killed %57, %subreg.sub2, killed %56, %subreg.sub3
<<<<<<< HEAD
    GLOBAL_STORE_DWORDX4_SADDR %1, killed %60, %2, 80, 0, 0, 0, 0, implicit $exec
=======
    GLOBAL_STORE_DWORDX4_SADDR %1, killed %60, %2, 80, 0, implicit $exec
>>>>>>> 2ab1d525
    %61:vgpr_32 = COPY %25.sub3
    %62:vgpr_32 = COPY %25.sub2
    %63:vgpr_32 = COPY %25.sub1
    %64:vgpr_32 = COPY killed %25.sub0
    %65:vreg_128 = REG_SEQUENCE killed %64, %subreg.sub0, killed %63, %subreg.sub1, killed %62, %subreg.sub2, killed %61, %subreg.sub3
<<<<<<< HEAD
    GLOBAL_STORE_DWORDX4_SADDR killed %1, killed %65, killed %2, 64, 0, 0, 0, 0, implicit $exec
=======
    GLOBAL_STORE_DWORDX4_SADDR killed %1, killed %65, killed %2, 64, 0, implicit $exec
>>>>>>> 2ab1d525
    S_ENDPGM 0

...
<|MERGE_RESOLUTION|>--- conflicted
+++ resolved
@@ -53,81 +53,49 @@
     %28:vgpr_32 = COPY %23.sub13
     %29:vgpr_32 = COPY %23.sub12
     %30:vreg_128 = REG_SEQUENCE killed %29, %subreg.sub0, killed %28, %subreg.sub1, killed %27, %subreg.sub2, killed %26, %subreg.sub3
-<<<<<<< HEAD
-    GLOBAL_STORE_DWORDX4_SADDR %1, killed %30, %2, 48, 0, 0, 0, 0, implicit $exec
-=======
     GLOBAL_STORE_DWORDX4_SADDR %1, killed %30, %2, 48, 0, implicit $exec
->>>>>>> 2ab1d525
     %31:vgpr_32 = COPY %23.sub11
     %32:vgpr_32 = COPY %23.sub10
     %33:vgpr_32 = COPY %23.sub9
     %34:vgpr_32 = COPY %23.sub8
     %35:vreg_128 = REG_SEQUENCE killed %34, %subreg.sub0, killed %33, %subreg.sub1, killed %32, %subreg.sub2, killed %31, %subreg.sub3
-<<<<<<< HEAD
-    GLOBAL_STORE_DWORDX4_SADDR %1, killed %35, %2, 32, 0, 0, 0, 0, implicit $exec
-=======
     GLOBAL_STORE_DWORDX4_SADDR %1, killed %35, %2, 32, 0, implicit $exec
->>>>>>> 2ab1d525
     %36:vgpr_32 = COPY %23.sub7
     %37:vgpr_32 = COPY %23.sub6
     %38:vgpr_32 = COPY %23.sub5
     %39:vgpr_32 = COPY %23.sub4
     %40:vreg_128 = REG_SEQUENCE killed %39, %subreg.sub0, killed %38, %subreg.sub1, killed %37, %subreg.sub2, killed %36, %subreg.sub3
-<<<<<<< HEAD
-    GLOBAL_STORE_DWORDX4_SADDR %1, killed %40, %2, 16, 0, 0, 0, 0, implicit $exec
-=======
     GLOBAL_STORE_DWORDX4_SADDR %1, killed %40, %2, 16, 0, implicit $exec
->>>>>>> 2ab1d525
     %41:vgpr_32 = COPY %23.sub3
     %42:vgpr_32 = COPY %23.sub2
     %43:vgpr_32 = COPY %23.sub1
     %44:vgpr_32 = COPY killed %23.sub0
     %45:vreg_128 = REG_SEQUENCE killed %44, %subreg.sub0, killed %43, %subreg.sub1, killed %42, %subreg.sub2, killed %41, %subreg.sub3
-<<<<<<< HEAD
-    GLOBAL_STORE_DWORDX4_SADDR %1, killed %45, %2, 0, 0, 0, 0, 0, implicit $exec
-=======
     GLOBAL_STORE_DWORDX4_SADDR %1, killed %45, %2, 0, 0, implicit $exec
->>>>>>> 2ab1d525
     %46:vgpr_32 = COPY %25.sub15
     %47:vgpr_32 = COPY %25.sub14
     %48:vgpr_32 = COPY %25.sub13
     %49:vgpr_32 = COPY %25.sub12
     %50:vreg_128 = REG_SEQUENCE killed %49, %subreg.sub0, killed %48, %subreg.sub1, killed %47, %subreg.sub2, killed %46, %subreg.sub3
-<<<<<<< HEAD
-    GLOBAL_STORE_DWORDX4_SADDR %1, killed %50, %2, 112, 0, 0, 0, 0, implicit $exec
-=======
     GLOBAL_STORE_DWORDX4_SADDR %1, killed %50, %2, 112, 0, implicit $exec
->>>>>>> 2ab1d525
     %51:vgpr_32 = COPY %25.sub11
     %52:vgpr_32 = COPY %25.sub10
     %53:vgpr_32 = COPY %25.sub9
     %54:vgpr_32 = COPY %25.sub8
     %55:vreg_128 = REG_SEQUENCE killed %54, %subreg.sub0, killed %53, %subreg.sub1, killed %52, %subreg.sub2, killed %51, %subreg.sub3
-<<<<<<< HEAD
-    GLOBAL_STORE_DWORDX4_SADDR %1, killed %55, %2, 96, 0, 0, 0, 0, implicit $exec
-=======
     GLOBAL_STORE_DWORDX4_SADDR %1, killed %55, %2, 96, 0, implicit $exec
->>>>>>> 2ab1d525
     %56:vgpr_32 = COPY %25.sub7
     %57:vgpr_32 = COPY %25.sub6
     %58:vgpr_32 = COPY %25.sub5
     %59:vgpr_32 = COPY %25.sub4
     %60:vreg_128 = REG_SEQUENCE killed %59, %subreg.sub0, killed %58, %subreg.sub1, killed %57, %subreg.sub2, killed %56, %subreg.sub3
-<<<<<<< HEAD
-    GLOBAL_STORE_DWORDX4_SADDR %1, killed %60, %2, 80, 0, 0, 0, 0, implicit $exec
-=======
     GLOBAL_STORE_DWORDX4_SADDR %1, killed %60, %2, 80, 0, implicit $exec
->>>>>>> 2ab1d525
     %61:vgpr_32 = COPY %25.sub3
     %62:vgpr_32 = COPY %25.sub2
     %63:vgpr_32 = COPY %25.sub1
     %64:vgpr_32 = COPY killed %25.sub0
     %65:vreg_128 = REG_SEQUENCE killed %64, %subreg.sub0, killed %63, %subreg.sub1, killed %62, %subreg.sub2, killed %61, %subreg.sub3
-<<<<<<< HEAD
-    GLOBAL_STORE_DWORDX4_SADDR killed %1, killed %65, killed %2, 64, 0, 0, 0, 0, implicit $exec
-=======
     GLOBAL_STORE_DWORDX4_SADDR killed %1, killed %65, killed %2, 64, 0, implicit $exec
->>>>>>> 2ab1d525
     S_ENDPGM 0
 
 ...
