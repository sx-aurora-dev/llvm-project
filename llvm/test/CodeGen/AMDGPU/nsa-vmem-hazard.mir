# RUN: llc -march=amdgcn -mcpu=gfx1010 -mattr=-xnack -verify-machineinstrs -run-pass post-RA-hazard-rec -o - %s | FileCheck -check-prefix=GCN %s

# GCN-LABEL: name: hazard_image_sample_d_buf_off6
# GCN:      IMAGE_SAMPLE
# GCN-NEXT: S_NOP 0
# GCN-NEXT: BUFFER_LOAD_DWORD_OFFSET
---
name:            hazard_image_sample_d_buf_off6
body:            |
  bb.0:
<<<<<<< HEAD
    $vgpr0_vgpr1_vgpr2_vgpr3 = IMAGE_SAMPLE_D_V4_V9_nsa_gfx10 undef $vgpr3, undef $vgpr8, undef $vgpr7, undef $vgpr5, undef $vgpr4, undef $vgpr6, undef $vgpr0, undef $vgpr2, undef $vgpr2, undef $sgpr0_sgpr1_sgpr2_sgpr3_sgpr4_sgpr5_sgpr6_sgpr7, undef $sgpr8_sgpr9_sgpr10_sgpr11, 15, 2, 0, 0, 0, 0, 0, 0, 0, 0, 0, implicit $exec  :: (load 16)
    $vgpr1 = BUFFER_LOAD_DWORD_OFFSET undef $sgpr0_sgpr1_sgpr2_sgpr3, undef $sgpr4, 6, 0, 0, 0, 0, 0, 0, implicit $exec
=======
    $vgpr0_vgpr1_vgpr2_vgpr3 = IMAGE_SAMPLE_D_V4_V9_nsa_gfx10 undef $vgpr3, undef $vgpr8, undef $vgpr7, undef $vgpr5, undef $vgpr4, undef $vgpr6, undef $vgpr0, undef $vgpr2, undef $vgpr2, undef $sgpr0_sgpr1_sgpr2_sgpr3_sgpr4_sgpr5_sgpr6_sgpr7, undef $sgpr8_sgpr9_sgpr10_sgpr11, 15, 2, 0, 0, 0, 0, 0, 0, 0, implicit $exec  :: (load (s128))
    $vgpr1 = BUFFER_LOAD_DWORD_OFFSET undef $sgpr0_sgpr1_sgpr2_sgpr3, undef $sgpr4, 6, 0, 0, 0, implicit $exec
>>>>>>> 2ab1d525
...

# GCN-LABEL: name: no_hazard_image_sample_d_buf_off1
# GCN:      IMAGE_SAMPLE
# GCN-NEXT: BUFFER_LOAD_DWORD_OFFSET
---
name:            no_hazard_image_sample_d_buf_off1
body:            |
  bb.0:
<<<<<<< HEAD
    $vgpr0_vgpr1_vgpr2_vgpr3 = IMAGE_SAMPLE_D_V4_V9_nsa_gfx10 undef $vgpr3, undef $vgpr8, undef $vgpr7, undef $vgpr5, undef $vgpr4, undef $vgpr6, undef $vgpr0, undef $vgpr2, undef $vgpr2, undef $sgpr0_sgpr1_sgpr2_sgpr3_sgpr4_sgpr5_sgpr6_sgpr7, undef $sgpr8_sgpr9_sgpr10_sgpr11, 15, 2, 0, 0, 0, 0, 0, 0, 0, 0, 0, implicit $exec  :: (load 16)
    $vgpr1 = BUFFER_LOAD_DWORD_OFFSET undef $sgpr0_sgpr1_sgpr2_sgpr3, undef $sgpr4, 1, 0, 0, 0, 0, 0, 0, implicit $exec
=======
    $vgpr0_vgpr1_vgpr2_vgpr3 = IMAGE_SAMPLE_D_V4_V9_nsa_gfx10 undef $vgpr3, undef $vgpr8, undef $vgpr7, undef $vgpr5, undef $vgpr4, undef $vgpr6, undef $vgpr0, undef $vgpr2, undef $vgpr2, undef $sgpr0_sgpr1_sgpr2_sgpr3_sgpr4_sgpr5_sgpr6_sgpr7, undef $sgpr8_sgpr9_sgpr10_sgpr11, 15, 2, 0, 0, 0, 0, 0, 0, 0, implicit $exec  :: (load (s128))
    $vgpr1 = BUFFER_LOAD_DWORD_OFFSET undef $sgpr0_sgpr1_sgpr2_sgpr3, undef $sgpr4, 1, 0, 0, 0, implicit $exec
>>>>>>> 2ab1d525
...

# GCN-LABEL: name: no_hazard_image_sample_d_buf_far
# GCN:      IMAGE_SAMPLE
# GCN-NEXT: V_NOP_e32
# GCN-NEXT: BUFFER_LOAD_DWORD_OFFSET
---
name:            no_hazard_image_sample_d_buf_far
body:            |
  bb.0:
    $vgpr0_vgpr1_vgpr2_vgpr3 = IMAGE_SAMPLE_D_V4_V9_nsa_gfx10 undef $vgpr3, undef $vgpr8, undef $vgpr7, undef $vgpr5, undef $vgpr4, undef $vgpr6, undef $vgpr0, undef $vgpr2, undef $vgpr2, undef $sgpr0_sgpr1_sgpr2_sgpr3_sgpr4_sgpr5_sgpr6_sgpr7, undef $sgpr8_sgpr9_sgpr10_sgpr11, 15, 2, 0, 0, 0, 0, 0, 0, 0, implicit $exec  :: (load (s128))
    V_NOP_e32 implicit $exec
<<<<<<< HEAD
    $vgpr1 = BUFFER_LOAD_DWORD_OFFSET undef $sgpr0_sgpr1_sgpr2_sgpr3, undef $sgpr4, 6, 0, 0, 0, 0, 0, 0, implicit $exec
=======
    $vgpr1 = BUFFER_LOAD_DWORD_OFFSET undef $sgpr0_sgpr1_sgpr2_sgpr3, undef $sgpr4, 6, 0, 0, 0, implicit $exec
>>>>>>> 2ab1d525
...

# Non-NSA
# GCN-LABEL: name: no_hazard_image_sample_v4_v2_buf_off6
# GCN:      IMAGE_SAMPLE
# GCN-NEXT: BUFFER_LOAD_DWORD_OFFSET
---
name:            no_hazard_image_sample_v4_v2_buf_off6
body:            |
  bb.0:
<<<<<<< HEAD
    $vgpr0_vgpr1_vgpr2_vgpr3 = IMAGE_SAMPLE_V4_V2_gfx10 undef $vgpr1_vgpr2, undef $sgpr0_sgpr1_sgpr2_sgpr3_sgpr4_sgpr5_sgpr6_sgpr7, undef $sgpr8_sgpr9_sgpr10_sgpr11, 15, 1, 0, 0, 0, 0, 0, 0, 0, 0, 0, implicit $exec  :: (load 16)
    $vgpr1 = BUFFER_LOAD_DWORD_OFFSET undef $sgpr0_sgpr1_sgpr2_sgpr3, undef $sgpr4, 6, 0, 0, 0, 0, 0, 0, implicit $exec
=======
    $vgpr0_vgpr1_vgpr2_vgpr3 = IMAGE_SAMPLE_V4_V2_gfx10 undef $vgpr1_vgpr2, undef $sgpr0_sgpr1_sgpr2_sgpr3_sgpr4_sgpr5_sgpr6_sgpr7, undef $sgpr8_sgpr9_sgpr10_sgpr11, 15, 1, 0, 0, 0, 0, 0, 0, 0, implicit $exec  :: (load (s128))
    $vgpr1 = BUFFER_LOAD_DWORD_OFFSET undef $sgpr0_sgpr1_sgpr2_sgpr3, undef $sgpr4, 6, 0, 0, 0, implicit $exec
>>>>>>> 2ab1d525
...

# Less than 4 dwords
# GCN-LABEL: name: no_hazard_image_sample_v4_v3_buf_off6
# GCN:      IMAGE_SAMPLE
# GCN-NEXT: BUFFER_LOAD_DWORD_OFFSET
---
name:            no_hazard_image_sample_v4_v3_buf_off6
body:            |
  bb.0:
<<<<<<< HEAD
    $vgpr0_vgpr1_vgpr2_vgpr3 = IMAGE_SAMPLE_V4_V3_nsa_gfx10 undef $vgpr1, undef $vgpr2, undef $vgpr0, undef $sgpr0_sgpr1_sgpr2_sgpr3_sgpr4_sgpr5_sgpr6_sgpr7, undef $sgpr8_sgpr9_sgpr10_sgpr11, 15, 2, 0, 0, 0, 0, 0, 0, 0, 0, 0, implicit $exec :: (load 16)
    $vgpr1 = BUFFER_LOAD_DWORD_OFFSET undef $sgpr0_sgpr1_sgpr2_sgpr3, undef $sgpr4, 6, 0, 0, 0, 0, 0, 0, implicit $exec
=======
    $vgpr0_vgpr1_vgpr2_vgpr3 = IMAGE_SAMPLE_V4_V3_nsa_gfx10 undef $vgpr1, undef $vgpr2, undef $vgpr0, undef $sgpr0_sgpr1_sgpr2_sgpr3_sgpr4_sgpr5_sgpr6_sgpr7, undef $sgpr8_sgpr9_sgpr10_sgpr11, 15, 2, 0, 0, 0, 0, 0, 0, 0, implicit $exec :: (load (s128))
    $vgpr1 = BUFFER_LOAD_DWORD_OFFSET undef $sgpr0_sgpr1_sgpr2_sgpr3, undef $sgpr4, 6, 0, 0, 0, implicit $exec
>>>>>>> 2ab1d525
...<|MERGE_RESOLUTION|>--- conflicted
+++ resolved
@@ -8,13 +8,8 @@
 name:            hazard_image_sample_d_buf_off6
 body:            |
   bb.0:
-<<<<<<< HEAD
-    $vgpr0_vgpr1_vgpr2_vgpr3 = IMAGE_SAMPLE_D_V4_V9_nsa_gfx10 undef $vgpr3, undef $vgpr8, undef $vgpr7, undef $vgpr5, undef $vgpr4, undef $vgpr6, undef $vgpr0, undef $vgpr2, undef $vgpr2, undef $sgpr0_sgpr1_sgpr2_sgpr3_sgpr4_sgpr5_sgpr6_sgpr7, undef $sgpr8_sgpr9_sgpr10_sgpr11, 15, 2, 0, 0, 0, 0, 0, 0, 0, 0, 0, implicit $exec  :: (load 16)
-    $vgpr1 = BUFFER_LOAD_DWORD_OFFSET undef $sgpr0_sgpr1_sgpr2_sgpr3, undef $sgpr4, 6, 0, 0, 0, 0, 0, 0, implicit $exec
-=======
     $vgpr0_vgpr1_vgpr2_vgpr3 = IMAGE_SAMPLE_D_V4_V9_nsa_gfx10 undef $vgpr3, undef $vgpr8, undef $vgpr7, undef $vgpr5, undef $vgpr4, undef $vgpr6, undef $vgpr0, undef $vgpr2, undef $vgpr2, undef $sgpr0_sgpr1_sgpr2_sgpr3_sgpr4_sgpr5_sgpr6_sgpr7, undef $sgpr8_sgpr9_sgpr10_sgpr11, 15, 2, 0, 0, 0, 0, 0, 0, 0, implicit $exec  :: (load (s128))
     $vgpr1 = BUFFER_LOAD_DWORD_OFFSET undef $sgpr0_sgpr1_sgpr2_sgpr3, undef $sgpr4, 6, 0, 0, 0, implicit $exec
->>>>>>> 2ab1d525
 ...
 
 # GCN-LABEL: name: no_hazard_image_sample_d_buf_off1
@@ -24,13 +19,8 @@
 name:            no_hazard_image_sample_d_buf_off1
 body:            |
   bb.0:
-<<<<<<< HEAD
-    $vgpr0_vgpr1_vgpr2_vgpr3 = IMAGE_SAMPLE_D_V4_V9_nsa_gfx10 undef $vgpr3, undef $vgpr8, undef $vgpr7, undef $vgpr5, undef $vgpr4, undef $vgpr6, undef $vgpr0, undef $vgpr2, undef $vgpr2, undef $sgpr0_sgpr1_sgpr2_sgpr3_sgpr4_sgpr5_sgpr6_sgpr7, undef $sgpr8_sgpr9_sgpr10_sgpr11, 15, 2, 0, 0, 0, 0, 0, 0, 0, 0, 0, implicit $exec  :: (load 16)
-    $vgpr1 = BUFFER_LOAD_DWORD_OFFSET undef $sgpr0_sgpr1_sgpr2_sgpr3, undef $sgpr4, 1, 0, 0, 0, 0, 0, 0, implicit $exec
-=======
     $vgpr0_vgpr1_vgpr2_vgpr3 = IMAGE_SAMPLE_D_V4_V9_nsa_gfx10 undef $vgpr3, undef $vgpr8, undef $vgpr7, undef $vgpr5, undef $vgpr4, undef $vgpr6, undef $vgpr0, undef $vgpr2, undef $vgpr2, undef $sgpr0_sgpr1_sgpr2_sgpr3_sgpr4_sgpr5_sgpr6_sgpr7, undef $sgpr8_sgpr9_sgpr10_sgpr11, 15, 2, 0, 0, 0, 0, 0, 0, 0, implicit $exec  :: (load (s128))
     $vgpr1 = BUFFER_LOAD_DWORD_OFFSET undef $sgpr0_sgpr1_sgpr2_sgpr3, undef $sgpr4, 1, 0, 0, 0, implicit $exec
->>>>>>> 2ab1d525
 ...
 
 # GCN-LABEL: name: no_hazard_image_sample_d_buf_far
@@ -43,11 +33,7 @@
   bb.0:
     $vgpr0_vgpr1_vgpr2_vgpr3 = IMAGE_SAMPLE_D_V4_V9_nsa_gfx10 undef $vgpr3, undef $vgpr8, undef $vgpr7, undef $vgpr5, undef $vgpr4, undef $vgpr6, undef $vgpr0, undef $vgpr2, undef $vgpr2, undef $sgpr0_sgpr1_sgpr2_sgpr3_sgpr4_sgpr5_sgpr6_sgpr7, undef $sgpr8_sgpr9_sgpr10_sgpr11, 15, 2, 0, 0, 0, 0, 0, 0, 0, implicit $exec  :: (load (s128))
     V_NOP_e32 implicit $exec
-<<<<<<< HEAD
-    $vgpr1 = BUFFER_LOAD_DWORD_OFFSET undef $sgpr0_sgpr1_sgpr2_sgpr3, undef $sgpr4, 6, 0, 0, 0, 0, 0, 0, implicit $exec
-=======
     $vgpr1 = BUFFER_LOAD_DWORD_OFFSET undef $sgpr0_sgpr1_sgpr2_sgpr3, undef $sgpr4, 6, 0, 0, 0, implicit $exec
->>>>>>> 2ab1d525
 ...
 
 # Non-NSA
@@ -58,13 +44,8 @@
 name:            no_hazard_image_sample_v4_v2_buf_off6
 body:            |
   bb.0:
-<<<<<<< HEAD
-    $vgpr0_vgpr1_vgpr2_vgpr3 = IMAGE_SAMPLE_V4_V2_gfx10 undef $vgpr1_vgpr2, undef $sgpr0_sgpr1_sgpr2_sgpr3_sgpr4_sgpr5_sgpr6_sgpr7, undef $sgpr8_sgpr9_sgpr10_sgpr11, 15, 1, 0, 0, 0, 0, 0, 0, 0, 0, 0, implicit $exec  :: (load 16)
-    $vgpr1 = BUFFER_LOAD_DWORD_OFFSET undef $sgpr0_sgpr1_sgpr2_sgpr3, undef $sgpr4, 6, 0, 0, 0, 0, 0, 0, implicit $exec
-=======
     $vgpr0_vgpr1_vgpr2_vgpr3 = IMAGE_SAMPLE_V4_V2_gfx10 undef $vgpr1_vgpr2, undef $sgpr0_sgpr1_sgpr2_sgpr3_sgpr4_sgpr5_sgpr6_sgpr7, undef $sgpr8_sgpr9_sgpr10_sgpr11, 15, 1, 0, 0, 0, 0, 0, 0, 0, implicit $exec  :: (load (s128))
     $vgpr1 = BUFFER_LOAD_DWORD_OFFSET undef $sgpr0_sgpr1_sgpr2_sgpr3, undef $sgpr4, 6, 0, 0, 0, implicit $exec
->>>>>>> 2ab1d525
 ...
 
 # Less than 4 dwords
@@ -75,11 +56,6 @@
 name:            no_hazard_image_sample_v4_v3_buf_off6
 body:            |
   bb.0:
-<<<<<<< HEAD
-    $vgpr0_vgpr1_vgpr2_vgpr3 = IMAGE_SAMPLE_V4_V3_nsa_gfx10 undef $vgpr1, undef $vgpr2, undef $vgpr0, undef $sgpr0_sgpr1_sgpr2_sgpr3_sgpr4_sgpr5_sgpr6_sgpr7, undef $sgpr8_sgpr9_sgpr10_sgpr11, 15, 2, 0, 0, 0, 0, 0, 0, 0, 0, 0, implicit $exec :: (load 16)
-    $vgpr1 = BUFFER_LOAD_DWORD_OFFSET undef $sgpr0_sgpr1_sgpr2_sgpr3, undef $sgpr4, 6, 0, 0, 0, 0, 0, 0, implicit $exec
-=======
     $vgpr0_vgpr1_vgpr2_vgpr3 = IMAGE_SAMPLE_V4_V3_nsa_gfx10 undef $vgpr1, undef $vgpr2, undef $vgpr0, undef $sgpr0_sgpr1_sgpr2_sgpr3_sgpr4_sgpr5_sgpr6_sgpr7, undef $sgpr8_sgpr9_sgpr10_sgpr11, 15, 2, 0, 0, 0, 0, 0, 0, 0, implicit $exec :: (load (s128))
     $vgpr1 = BUFFER_LOAD_DWORD_OFFSET undef $sgpr0_sgpr1_sgpr2_sgpr3, undef $sgpr4, 6, 0, 0, 0, implicit $exec
->>>>>>> 2ab1d525
 ...