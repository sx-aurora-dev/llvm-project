# RUN: llc -march=amdgcn -mcpu=gfx803 -verify-machineinstrs -run-pass si-insert-waitcnts -o - %s | FileCheck -check-prefixes=GCN,GFX8 %s
# RUN: llc -march=amdgcn -mcpu=gfx900 -verify-machineinstrs -run-pass si-insert-waitcnts -o - %s | FileCheck -check-prefixes=GCN,GFX9 %s

--- |

  define amdgpu_ps void @irreducible_loop() {
    ret void
  }
  define amdgpu_ps void @irreducible_loop_extended() {
    ret void
  }

...
---

# GCN-LABEL: name: irreducible_loop{{$}}
# GCN: S_LOAD_DWORDX4_IMM
# GFX8: S_WAITCNT 127{{$}}
# GFX9: S_WAITCNT 49279{{$}}
# GCN: S_BUFFER_LOAD_DWORD_IMM
# GFX8: S_WAITCNT 127{{$}}
# GFX9: S_WAITCNT 49279{{$}}
# GCN: S_CMP_GE_I32
name:            irreducible_loop
body:             |
  bb.0:
    successors: %bb.3, %bb.2

    S_CBRANCH_VCCZ %bb.2, implicit $vcc
    S_BRANCH %bb.3

  bb.1:
    successors: %bb.3, %bb.2

    S_CBRANCH_VCCNZ %bb.3, implicit $vcc

  bb.2:
    successors: %bb.3

    renamable $sgpr4_sgpr5_sgpr6_sgpr7 = S_LOAD_DWORDX4_IMM renamable $sgpr0_sgpr1, 0, 0
    renamable $sgpr3 = S_BUFFER_LOAD_DWORD_IMM killed renamable $sgpr4_sgpr5_sgpr6_sgpr7, 0, 0

  bb.3:
    successors: %bb.1, %bb.4

    S_CMP_GE_I32 renamable $sgpr2, renamable $sgpr3, implicit-def $scc
    S_CBRANCH_SCC0 %bb.1, implicit killed $scc

  bb.4:

    S_ENDPGM 0

...

# GCN-LABEL: name: irreducible_loop_extended

# GCN: S_LOAD_DWORDX4_IMM
# GFX8: S_WAITCNT 127{{$}}
# GFX9: S_WAITCNT 49279{{$}}
# GCN: BUFFER_STORE_DWORD_OFFEN_exact
# GFX8: S_WAITCNT 127{{$}}
# GFX9: S_WAITCNT 49279{{$}}
# GCN: BUFFER_STORE_DWORD_OFFEN_exact
# GCN: S_LOAD_DWORDX4_IMM
# GFX8: S_WAITCNT 127{{$}}
# GFX9: S_WAITCNT 49279{{$}}
# GCN: BUFFER_ATOMIC_ADD_OFFSET_RTN
# GCN: S_WAITCNT 3952
# GCN: FLAT_STORE_DWORD
# GCN: S_ENDPGM 0
name: irreducible_loop_extended

body: |
  bb.0:
    successors: %bb.1, %bb.2
    $sgpr4_sgpr5_sgpr6_sgpr7 = S_LOAD_DWORDX4_IMM renamable $sgpr2_sgpr3, 0, 0
    S_CBRANCH_VCCZ %bb.2, implicit $vcc

  bb.1:
    successors: %bb.2
<<<<<<< HEAD
    BUFFER_STORE_DWORD_OFFEN_exact killed renamable $vgpr3, renamable $vgpr2, renamable $sgpr4_sgpr5_sgpr6_sgpr7, 0, 0, 0, 0, 0, 0, 0, 0, implicit $exec
=======
    BUFFER_STORE_DWORD_OFFEN_exact killed renamable $vgpr3, renamable $vgpr2, renamable $sgpr4_sgpr5_sgpr6_sgpr7, 0, 0, 0, 0, 0, implicit $exec
>>>>>>> a2ce6ee6

  bb.2:
    successors: %bb.3, %bb.6
    S_CBRANCH_VCCNZ %bb.6, implicit $vcc

  bb.3:
    successors: %bb.4, %bb.5
<<<<<<< HEAD
    BUFFER_STORE_DWORD_OFFEN_exact killed renamable $vgpr3, killed renamable $vgpr2, killed renamable $sgpr4_sgpr5_sgpr6_sgpr7, 0, 0, 0, 0, 0, 0, 0, 0, implicit $exec
=======
    BUFFER_STORE_DWORD_OFFEN_exact killed renamable $vgpr3, killed renamable $vgpr2, killed renamable $sgpr4_sgpr5_sgpr6_sgpr7, 0, 0, 0, 0, 0, implicit $exec
>>>>>>> a2ce6ee6
    S_CBRANCH_VCCNZ %bb.5, implicit $vcc

  bb.4:
    successors: %bb.5
    renamable $sgpr12_sgpr13_sgpr14_sgpr15 = S_LOAD_DWORDX4_IMM killed renamable $sgpr2_sgpr3, 64, 0
    renamable $vgpr2 = BUFFER_ATOMIC_ADD_OFFSET_RTN killed renamable $vgpr2, killed renamable $sgpr12_sgpr13_sgpr14_sgpr15, 0, 0, 1, implicit $exec

  bb.5:
    successors: %bb.6

  bb.6:
<<<<<<< HEAD
    FLAT_STORE_DWORD $vgpr3_vgpr4, $vgpr2, 0, 0, 0, 0, 0, implicit $exec, implicit $flat_scr
=======
    FLAT_STORE_DWORD $vgpr3_vgpr4, $vgpr2, 0, 0, implicit $exec, implicit $flat_scr
>>>>>>> a2ce6ee6
    S_ENDPGM 0
...<|MERGE_RESOLUTION|>--- conflicted
+++ resolved
@@ -78,11 +78,7 @@
 
   bb.1:
     successors: %bb.2
-<<<<<<< HEAD
-    BUFFER_STORE_DWORD_OFFEN_exact killed renamable $vgpr3, renamable $vgpr2, renamable $sgpr4_sgpr5_sgpr6_sgpr7, 0, 0, 0, 0, 0, 0, 0, 0, implicit $exec
-=======
     BUFFER_STORE_DWORD_OFFEN_exact killed renamable $vgpr3, renamable $vgpr2, renamable $sgpr4_sgpr5_sgpr6_sgpr7, 0, 0, 0, 0, 0, implicit $exec
->>>>>>> a2ce6ee6
 
   bb.2:
     successors: %bb.3, %bb.6
@@ -90,11 +86,7 @@
 
   bb.3:
     successors: %bb.4, %bb.5
-<<<<<<< HEAD
-    BUFFER_STORE_DWORD_OFFEN_exact killed renamable $vgpr3, killed renamable $vgpr2, killed renamable $sgpr4_sgpr5_sgpr6_sgpr7, 0, 0, 0, 0, 0, 0, 0, 0, implicit $exec
-=======
     BUFFER_STORE_DWORD_OFFEN_exact killed renamable $vgpr3, killed renamable $vgpr2, killed renamable $sgpr4_sgpr5_sgpr6_sgpr7, 0, 0, 0, 0, 0, implicit $exec
->>>>>>> a2ce6ee6
     S_CBRANCH_VCCNZ %bb.5, implicit $vcc
 
   bb.4:
@@ -106,10 +98,6 @@
     successors: %bb.6
 
   bb.6:
-<<<<<<< HEAD
-    FLAT_STORE_DWORD $vgpr3_vgpr4, $vgpr2, 0, 0, 0, 0, 0, implicit $exec, implicit $flat_scr
-=======
     FLAT_STORE_DWORD $vgpr3_vgpr4, $vgpr2, 0, 0, implicit $exec, implicit $flat_scr
->>>>>>> a2ce6ee6
     S_ENDPGM 0
 ...