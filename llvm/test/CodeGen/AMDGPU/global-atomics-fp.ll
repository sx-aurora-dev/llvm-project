; NOTE: Assertions have been autogenerated by utils/update_llc_test_checks.py
; RUN: llc -march=amdgcn -mcpu=gfx900 -verify-machineinstrs < %s | FileCheck -enable-var-scope -check-prefixes=GCN,GFX900 %s
; RUN: llc -march=amdgcn -mcpu=gfx908 -verify-machineinstrs < %s | FileCheck -enable-var-scope -check-prefixes=GCN,GFX908 %s
; RUN: llc -march=amdgcn -mcpu=gfx90a -verify-machineinstrs < %s | FileCheck -enable-var-scope -check-prefixes=GCN,GFX90A %s
<<<<<<< HEAD
=======
; RUN: llc -march=amdgcn -mcpu=gfx1010 -verify-machineinstrs < %s | FileCheck -enable-var-scope -check-prefixes=GCN,GFX10 %s
>>>>>>> a2ce6ee6

define amdgpu_kernel void @global_atomic_fadd_ret_f32(float addrspace(1)* %ptr) #0 {
; GFX900-LABEL: global_atomic_fadd_ret_f32:
; GFX900:       ; %bb.0:
; GFX900-NEXT:    s_load_dwordx2 s[0:1], s[0:1], 0x24
; GFX900-NEXT:    s_mov_b64 s[2:3], 0
<<<<<<< HEAD
; GFX900-NEXT:    s_waitcnt lgkmcnt(0)
; GFX900-NEXT:    s_load_dword s4, s[0:1], 0x0
; GFX900-NEXT:    s_waitcnt lgkmcnt(0)
; GFX900-NEXT:    v_mov_b32_e32 v0, s4
; GFX900-NEXT:  BB0_1: ; %atomicrmw.start
; GFX900-NEXT:    ; =>This Inner Loop Header: Depth=1
; GFX900-NEXT:    v_mov_b32_e32 v1, v0
; GFX900-NEXT:    v_mov_b32_e32 v2, 0
; GFX900-NEXT:    v_add_f32_e32 v0, 4.0, v1
; GFX900-NEXT:    s_waitcnt vmcnt(0) lgkmcnt(0)
; GFX900-NEXT:    global_atomic_cmpswap v0, v2, v[0:1], s[0:1] glc
; GFX900-NEXT:    s_waitcnt vmcnt(0)
; GFX900-NEXT:    buffer_wbinvl1_vol
; GFX900-NEXT:    v_cmp_eq_u32_e32 vcc, v0, v1
; GFX900-NEXT:    s_or_b64 s[2:3], vcc, s[2:3]
; GFX900-NEXT:    s_andn2_b64 exec, exec, s[2:3]
; GFX900-NEXT:    s_cbranch_execnz BB0_1
; GFX900-NEXT:  ; %bb.2: ; %atomicrmw.end
; GFX900-NEXT:    s_or_b64 exec, exec, s[2:3]
; GFX900-NEXT:    global_store_dword v[0:1], v0, off
=======
; GFX900-NEXT:    v_mov_b32_e32 v0, 0
; GFX900-NEXT:    s_waitcnt lgkmcnt(0)
; GFX900-NEXT:    s_load_dword s4, s[0:1], 0x0
; GFX900-NEXT:    s_waitcnt lgkmcnt(0)
; GFX900-NEXT:    v_mov_b32_e32 v1, s4
; GFX900-NEXT:  .LBB0_1: ; %atomicrmw.start
; GFX900-NEXT:    ; =>This Inner Loop Header: Depth=1
; GFX900-NEXT:    v_mov_b32_e32 v2, v1
; GFX900-NEXT:    v_add_f32_e32 v1, 4.0, v2
; GFX900-NEXT:    s_waitcnt vmcnt(0) lgkmcnt(0)
; GFX900-NEXT:    global_atomic_cmpswap v1, v0, v[1:2], s[0:1] glc
; GFX900-NEXT:    s_waitcnt vmcnt(0)
; GFX900-NEXT:    buffer_wbinvl1_vol
; GFX900-NEXT:    v_cmp_eq_u32_e32 vcc, v1, v2
; GFX900-NEXT:    s_or_b64 s[2:3], vcc, s[2:3]
; GFX900-NEXT:    s_andn2_b64 exec, exec, s[2:3]
; GFX900-NEXT:    s_cbranch_execnz .LBB0_1
; GFX900-NEXT:  ; %bb.2: ; %atomicrmw.end
; GFX900-NEXT:    s_or_b64 exec, exec, s[2:3]
; GFX900-NEXT:    global_store_dword v[0:1], v1, off
>>>>>>> a2ce6ee6
; GFX900-NEXT:    s_endpgm
;
; GFX908-LABEL: global_atomic_fadd_ret_f32:
; GFX908:       ; %bb.0:
; GFX908-NEXT:    s_load_dwordx2 s[0:1], s[0:1], 0x24
; GFX908-NEXT:    s_mov_b64 s[2:3], 0
<<<<<<< HEAD
; GFX908-NEXT:    s_waitcnt lgkmcnt(0)
; GFX908-NEXT:    s_load_dword s4, s[0:1], 0x0
; GFX908-NEXT:    s_waitcnt lgkmcnt(0)
; GFX908-NEXT:    v_mov_b32_e32 v0, s4
; GFX908-NEXT:  BB0_1: ; %atomicrmw.start
; GFX908-NEXT:    ; =>This Inner Loop Header: Depth=1
; GFX908-NEXT:    v_mov_b32_e32 v1, v0
; GFX908-NEXT:    v_mov_b32_e32 v2, 0
; GFX908-NEXT:    v_add_f32_e32 v0, 4.0, v1
; GFX908-NEXT:    s_waitcnt vmcnt(0) lgkmcnt(0)
; GFX908-NEXT:    global_atomic_cmpswap v0, v2, v[0:1], s[0:1] glc
; GFX908-NEXT:    s_waitcnt vmcnt(0)
; GFX908-NEXT:    buffer_wbinvl1_vol
; GFX908-NEXT:    v_cmp_eq_u32_e32 vcc, v0, v1
; GFX908-NEXT:    s_or_b64 s[2:3], vcc, s[2:3]
; GFX908-NEXT:    s_andn2_b64 exec, exec, s[2:3]
; GFX908-NEXT:    s_cbranch_execnz BB0_1
; GFX908-NEXT:  ; %bb.2: ; %atomicrmw.end
; GFX908-NEXT:    s_or_b64 exec, exec, s[2:3]
; GFX908-NEXT:    global_store_dword v[0:1], v0, off
=======
; GFX908-NEXT:    v_mov_b32_e32 v0, 0
; GFX908-NEXT:    s_waitcnt lgkmcnt(0)
; GFX908-NEXT:    s_load_dword s4, s[0:1], 0x0
; GFX908-NEXT:    s_waitcnt lgkmcnt(0)
; GFX908-NEXT:    v_mov_b32_e32 v1, s4
; GFX908-NEXT:  .LBB0_1: ; %atomicrmw.start
; GFX908-NEXT:    ; =>This Inner Loop Header: Depth=1
; GFX908-NEXT:    v_mov_b32_e32 v2, v1
; GFX908-NEXT:    v_add_f32_e32 v1, 4.0, v2
; GFX908-NEXT:    s_waitcnt vmcnt(0) lgkmcnt(0)
; GFX908-NEXT:    global_atomic_cmpswap v1, v0, v[1:2], s[0:1] glc
; GFX908-NEXT:    s_waitcnt vmcnt(0)
; GFX908-NEXT:    buffer_wbinvl1_vol
; GFX908-NEXT:    v_cmp_eq_u32_e32 vcc, v1, v2
; GFX908-NEXT:    s_or_b64 s[2:3], vcc, s[2:3]
; GFX908-NEXT:    s_andn2_b64 exec, exec, s[2:3]
; GFX908-NEXT:    s_cbranch_execnz .LBB0_1
; GFX908-NEXT:  ; %bb.2: ; %atomicrmw.end
; GFX908-NEXT:    s_or_b64 exec, exec, s[2:3]
; GFX908-NEXT:    global_store_dword v[0:1], v1, off
>>>>>>> a2ce6ee6
; GFX908-NEXT:    s_endpgm
;
; GFX90A-LABEL: global_atomic_fadd_ret_f32:
; GFX90A:       ; %bb.0:
; GFX90A-NEXT:    s_load_dwordx2 s[0:1], s[0:1], 0x24
<<<<<<< HEAD
; GFX90A-NEXT:    v_mov_b32_e32 v0, 0
; GFX90A-NEXT:    v_mov_b32_e32 v1, 4.0
; GFX90A-NEXT:    buffer_wbl2
; GFX90A-NEXT:    s_waitcnt vmcnt(0) lgkmcnt(0)
; GFX90A-NEXT:    global_atomic_add_f32 v0, v0, v1, s[0:1] glc scc
; GFX90A-NEXT:    s_waitcnt vmcnt(0)
; GFX90A-NEXT:    buffer_invl2
; GFX90A-NEXT:    s_waitcnt vmcnt(0)
; GFX90A-NEXT:    buffer_wbinvl1_vol
; GFX90A-NEXT:    global_store_dword v[0:1], v0, off
; GFX90A-NEXT:    s_endpgm
=======
; GFX90A-NEXT:    s_mov_b64 s[2:3], 0
; GFX90A-NEXT:    v_mov_b32_e32 v0, 0
; GFX90A-NEXT:    s_waitcnt lgkmcnt(0)
; GFX90A-NEXT:    s_load_dword s4, s[0:1], 0x0
; GFX90A-NEXT:    s_waitcnt lgkmcnt(0)
; GFX90A-NEXT:    v_mov_b32_e32 v1, s4
; GFX90A-NEXT:  .LBB0_1: ; %atomicrmw.start
; GFX90A-NEXT:    ; =>This Inner Loop Header: Depth=1
; GFX90A-NEXT:    v_mov_b32_e32 v3, v1
; GFX90A-NEXT:    v_add_f32_e32 v2, 4.0, v3
; GFX90A-NEXT:    buffer_wbl2
; GFX90A-NEXT:    s_waitcnt vmcnt(0) lgkmcnt(0)
; GFX90A-NEXT:    global_atomic_cmpswap v1, v0, v[2:3], s[0:1] glc
; GFX90A-NEXT:    s_waitcnt vmcnt(0)
; GFX90A-NEXT:    buffer_invl2
; GFX90A-NEXT:    buffer_wbinvl1_vol
; GFX90A-NEXT:    v_cmp_eq_u32_e32 vcc, v1, v3
; GFX90A-NEXT:    s_or_b64 s[2:3], vcc, s[2:3]
; GFX90A-NEXT:    s_andn2_b64 exec, exec, s[2:3]
; GFX90A-NEXT:    s_cbranch_execnz .LBB0_1
; GFX90A-NEXT:  ; %bb.2: ; %atomicrmw.end
; GFX90A-NEXT:    s_or_b64 exec, exec, s[2:3]
; GFX90A-NEXT:    global_store_dword v[0:1], v1, off
; GFX90A-NEXT:    s_endpgm
;
; GFX10-LABEL: global_atomic_fadd_ret_f32:
; GFX10:       ; %bb.0:
; GFX10-NEXT:    s_load_dwordx2 s[0:1], s[0:1], 0x24
; GFX10-NEXT:    v_mov_b32_e32 v0, 0
; GFX10-NEXT:    s_waitcnt lgkmcnt(0)
; GFX10-NEXT:    s_load_dword s2, s[0:1], 0x0
; GFX10-NEXT:    s_waitcnt lgkmcnt(0)
; GFX10-NEXT:    v_mov_b32_e32 v1, s2
; GFX10-NEXT:    s_mov_b32 s2, 0
; GFX10-NEXT:  .LBB0_1: ; %atomicrmw.start
; GFX10-NEXT:    ; =>This Inner Loop Header: Depth=1
; GFX10-NEXT:    v_mov_b32_e32 v2, v1
; GFX10-NEXT:    v_add_f32_e32 v1, 4.0, v2
; GFX10-NEXT:    s_waitcnt vmcnt(0) lgkmcnt(0)
; GFX10-NEXT:    s_waitcnt_vscnt null, 0x0
; GFX10-NEXT:    global_atomic_cmpswap v1, v0, v[1:2], s[0:1] glc
; GFX10-NEXT:    s_waitcnt vmcnt(0)
; GFX10-NEXT:    buffer_gl0_inv
; GFX10-NEXT:    buffer_gl1_inv
; GFX10-NEXT:    v_cmp_eq_u32_e32 vcc_lo, v1, v2
; GFX10-NEXT:    s_or_b32 s2, vcc_lo, s2
; GFX10-NEXT:    s_andn2_b32 exec_lo, exec_lo, s2
; GFX10-NEXT:    s_cbranch_execnz .LBB0_1
; GFX10-NEXT:  ; %bb.2: ; %atomicrmw.end
; GFX10-NEXT:    s_or_b32 exec_lo, exec_lo, s2
; GFX10-NEXT:    global_store_dword v[0:1], v1, off
; GFX10-NEXT:    s_endpgm
>>>>>>> a2ce6ee6
  %result = atomicrmw fadd float addrspace(1)* %ptr, float 4.0 seq_cst
  store float %result, float addrspace(1)* undef
  ret void
}

define amdgpu_kernel void @global_atomic_fadd_ret_f32_ieee(float addrspace(1)* %ptr) #2 {
; GFX900-LABEL: global_atomic_fadd_ret_f32_ieee:
; GFX900:       ; %bb.0:
; GFX900-NEXT:    s_load_dwordx2 s[0:1], s[0:1], 0x24
; GFX900-NEXT:    s_mov_b64 s[2:3], 0
<<<<<<< HEAD
; GFX900-NEXT:    s_waitcnt lgkmcnt(0)
; GFX900-NEXT:    s_load_dword s4, s[0:1], 0x0
; GFX900-NEXT:    s_waitcnt lgkmcnt(0)
; GFX900-NEXT:    v_mov_b32_e32 v0, s4
; GFX900-NEXT:  BB1_1: ; %atomicrmw.start
; GFX900-NEXT:    ; =>This Inner Loop Header: Depth=1
; GFX900-NEXT:    v_mov_b32_e32 v1, v0
; GFX900-NEXT:    v_mov_b32_e32 v2, 0
; GFX900-NEXT:    v_add_f32_e32 v0, 4.0, v1
; GFX900-NEXT:    s_waitcnt vmcnt(0) lgkmcnt(0)
; GFX900-NEXT:    global_atomic_cmpswap v0, v2, v[0:1], s[0:1] glc
; GFX900-NEXT:    s_waitcnt vmcnt(0)
; GFX900-NEXT:    buffer_wbinvl1_vol
; GFX900-NEXT:    v_cmp_eq_u32_e32 vcc, v0, v1
; GFX900-NEXT:    s_or_b64 s[2:3], vcc, s[2:3]
; GFX900-NEXT:    s_andn2_b64 exec, exec, s[2:3]
; GFX900-NEXT:    s_cbranch_execnz BB1_1
; GFX900-NEXT:  ; %bb.2: ; %atomicrmw.end
; GFX900-NEXT:    s_or_b64 exec, exec, s[2:3]
; GFX900-NEXT:    global_store_dword v[0:1], v0, off
=======
; GFX900-NEXT:    v_mov_b32_e32 v0, 0
; GFX900-NEXT:    s_waitcnt lgkmcnt(0)
; GFX900-NEXT:    s_load_dword s4, s[0:1], 0x0
; GFX900-NEXT:    s_waitcnt lgkmcnt(0)
; GFX900-NEXT:    v_mov_b32_e32 v1, s4
; GFX900-NEXT:  .LBB1_1: ; %atomicrmw.start
; GFX900-NEXT:    ; =>This Inner Loop Header: Depth=1
; GFX900-NEXT:    v_mov_b32_e32 v2, v1
; GFX900-NEXT:    v_add_f32_e32 v1, 4.0, v2
; GFX900-NEXT:    s_waitcnt vmcnt(0) lgkmcnt(0)
; GFX900-NEXT:    global_atomic_cmpswap v1, v0, v[1:2], s[0:1] glc
; GFX900-NEXT:    s_waitcnt vmcnt(0)
; GFX900-NEXT:    buffer_wbinvl1_vol
; GFX900-NEXT:    v_cmp_eq_u32_e32 vcc, v1, v2
; GFX900-NEXT:    s_or_b64 s[2:3], vcc, s[2:3]
; GFX900-NEXT:    s_andn2_b64 exec, exec, s[2:3]
; GFX900-NEXT:    s_cbranch_execnz .LBB1_1
; GFX900-NEXT:  ; %bb.2: ; %atomicrmw.end
; GFX900-NEXT:    s_or_b64 exec, exec, s[2:3]
; GFX900-NEXT:    global_store_dword v[0:1], v1, off
>>>>>>> a2ce6ee6
; GFX900-NEXT:    s_endpgm
;
; GFX908-LABEL: global_atomic_fadd_ret_f32_ieee:
; GFX908:       ; %bb.0:
; GFX908-NEXT:    s_load_dwordx2 s[0:1], s[0:1], 0x24
; GFX908-NEXT:    s_mov_b64 s[2:3], 0
<<<<<<< HEAD
; GFX908-NEXT:    s_waitcnt lgkmcnt(0)
; GFX908-NEXT:    s_load_dword s4, s[0:1], 0x0
; GFX908-NEXT:    s_waitcnt lgkmcnt(0)
; GFX908-NEXT:    v_mov_b32_e32 v0, s4
; GFX908-NEXT:  BB1_1: ; %atomicrmw.start
; GFX908-NEXT:    ; =>This Inner Loop Header: Depth=1
; GFX908-NEXT:    v_mov_b32_e32 v1, v0
; GFX908-NEXT:    v_mov_b32_e32 v2, 0
; GFX908-NEXT:    v_add_f32_e32 v0, 4.0, v1
; GFX908-NEXT:    s_waitcnt vmcnt(0) lgkmcnt(0)
; GFX908-NEXT:    global_atomic_cmpswap v0, v2, v[0:1], s[0:1] glc
; GFX908-NEXT:    s_waitcnt vmcnt(0)
; GFX908-NEXT:    buffer_wbinvl1_vol
; GFX908-NEXT:    v_cmp_eq_u32_e32 vcc, v0, v1
; GFX908-NEXT:    s_or_b64 s[2:3], vcc, s[2:3]
; GFX908-NEXT:    s_andn2_b64 exec, exec, s[2:3]
; GFX908-NEXT:    s_cbranch_execnz BB1_1
; GFX908-NEXT:  ; %bb.2: ; %atomicrmw.end
; GFX908-NEXT:    s_or_b64 exec, exec, s[2:3]
; GFX908-NEXT:    global_store_dword v[0:1], v0, off
=======
; GFX908-NEXT:    v_mov_b32_e32 v0, 0
; GFX908-NEXT:    s_waitcnt lgkmcnt(0)
; GFX908-NEXT:    s_load_dword s4, s[0:1], 0x0
; GFX908-NEXT:    s_waitcnt lgkmcnt(0)
; GFX908-NEXT:    v_mov_b32_e32 v1, s4
; GFX908-NEXT:  .LBB1_1: ; %atomicrmw.start
; GFX908-NEXT:    ; =>This Inner Loop Header: Depth=1
; GFX908-NEXT:    v_mov_b32_e32 v2, v1
; GFX908-NEXT:    v_add_f32_e32 v1, 4.0, v2
; GFX908-NEXT:    s_waitcnt vmcnt(0) lgkmcnt(0)
; GFX908-NEXT:    global_atomic_cmpswap v1, v0, v[1:2], s[0:1] glc
; GFX908-NEXT:    s_waitcnt vmcnt(0)
; GFX908-NEXT:    buffer_wbinvl1_vol
; GFX908-NEXT:    v_cmp_eq_u32_e32 vcc, v1, v2
; GFX908-NEXT:    s_or_b64 s[2:3], vcc, s[2:3]
; GFX908-NEXT:    s_andn2_b64 exec, exec, s[2:3]
; GFX908-NEXT:    s_cbranch_execnz .LBB1_1
; GFX908-NEXT:  ; %bb.2: ; %atomicrmw.end
; GFX908-NEXT:    s_or_b64 exec, exec, s[2:3]
; GFX908-NEXT:    global_store_dword v[0:1], v1, off
>>>>>>> a2ce6ee6
; GFX908-NEXT:    s_endpgm
;
; GFX90A-LABEL: global_atomic_fadd_ret_f32_ieee:
; GFX90A:       ; %bb.0:
; GFX90A-NEXT:    s_load_dwordx2 s[0:1], s[0:1], 0x24
<<<<<<< HEAD
; GFX90A-NEXT:    s_mov_b64 s[2:3], 0
; GFX90A-NEXT:    s_waitcnt lgkmcnt(0)
; GFX90A-NEXT:    s_load_dword s4, s[0:1], 0x0
; GFX90A-NEXT:    s_waitcnt lgkmcnt(0)
; GFX90A-NEXT:    v_mov_b32_e32 v0, s4
; GFX90A-NEXT:  BB1_1: ; %atomicrmw.start
; GFX90A-NEXT:    ; =>This Inner Loop Header: Depth=1
; GFX90A-NEXT:    v_mov_b32_e32 v1, v0
; GFX90A-NEXT:    v_mov_b32_e32 v2, 0
; GFX90A-NEXT:    v_add_f32_e32 v0, 4.0, v1
; GFX90A-NEXT:    buffer_wbl2
; GFX90A-NEXT:    s_waitcnt vmcnt(0) lgkmcnt(0)
; GFX90A-NEXT:    global_atomic_cmpswap v0, v2, v[0:1], s[0:1] glc scc
; GFX90A-NEXT:    s_waitcnt vmcnt(0)
; GFX90A-NEXT:    buffer_invl2
; GFX90A-NEXT:    s_waitcnt vmcnt(0)
; GFX90A-NEXT:    buffer_wbinvl1_vol
; GFX90A-NEXT:    v_cmp_eq_u32_e32 vcc, v0, v1
; GFX90A-NEXT:    s_or_b64 s[2:3], vcc, s[2:3]
; GFX90A-NEXT:    s_andn2_b64 exec, exec, s[2:3]
; GFX90A-NEXT:    s_cbranch_execnz BB1_1
; GFX90A-NEXT:  ; %bb.2: ; %atomicrmw.end
; GFX90A-NEXT:    s_or_b64 exec, exec, s[2:3]
; GFX90A-NEXT:    global_store_dword v[0:1], v0, off
; GFX90A-NEXT:    s_endpgm
  %result = atomicrmw fadd float addrspace(1)* %ptr, float 4.0 seq_cst
=======
; GFX90A-NEXT:    v_mov_b32_e32 v0, 0
; GFX90A-NEXT:    v_mov_b32_e32 v1, 4.0
; GFX90A-NEXT:    s_waitcnt vmcnt(0) lgkmcnt(0)
; GFX90A-NEXT:    global_atomic_add_f32 v0, v0, v1, s[0:1] glc
; GFX90A-NEXT:    s_waitcnt vmcnt(0)
; GFX90A-NEXT:    buffer_wbinvl1_vol
; GFX90A-NEXT:    global_store_dword v[0:1], v0, off
; GFX90A-NEXT:    s_endpgm
;
; GFX10-LABEL: global_atomic_fadd_ret_f32_ieee:
; GFX10:       ; %bb.0:
; GFX10-NEXT:    s_load_dwordx2 s[0:1], s[0:1], 0x24
; GFX10-NEXT:    v_mov_b32_e32 v0, 0
; GFX10-NEXT:    s_waitcnt lgkmcnt(0)
; GFX10-NEXT:    s_load_dword s2, s[0:1], 0x0
; GFX10-NEXT:    s_waitcnt lgkmcnt(0)
; GFX10-NEXT:    v_mov_b32_e32 v1, s2
; GFX10-NEXT:    s_mov_b32 s2, 0
; GFX10-NEXT:  .LBB1_1: ; %atomicrmw.start
; GFX10-NEXT:    ; =>This Inner Loop Header: Depth=1
; GFX10-NEXT:    v_mov_b32_e32 v2, v1
; GFX10-NEXT:    v_add_f32_e32 v1, 4.0, v2
; GFX10-NEXT:    s_waitcnt vmcnt(0) lgkmcnt(0)
; GFX10-NEXT:    s_waitcnt_vscnt null, 0x0
; GFX10-NEXT:    global_atomic_cmpswap v1, v0, v[1:2], s[0:1] glc
; GFX10-NEXT:    s_waitcnt vmcnt(0)
; GFX10-NEXT:    buffer_gl0_inv
; GFX10-NEXT:    buffer_gl1_inv
; GFX10-NEXT:    v_cmp_eq_u32_e32 vcc_lo, v1, v2
; GFX10-NEXT:    s_or_b32 s2, vcc_lo, s2
; GFX10-NEXT:    s_andn2_b32 exec_lo, exec_lo, s2
; GFX10-NEXT:    s_cbranch_execnz .LBB1_1
; GFX10-NEXT:  ; %bb.2: ; %atomicrmw.end
; GFX10-NEXT:    s_or_b32 exec_lo, exec_lo, s2
; GFX10-NEXT:    global_store_dword v[0:1], v1, off
; GFX10-NEXT:    s_endpgm
  %result = atomicrmw fadd float addrspace(1)* %ptr, float 4.0 syncscope("agent") seq_cst
>>>>>>> a2ce6ee6
  store float %result, float addrspace(1)* undef
  ret void
}

define amdgpu_kernel void @global_atomic_fadd_noret_f32(float addrspace(1)* %ptr) #0 {
; GFX900-LABEL: global_atomic_fadd_noret_f32:
; GFX900:       ; %bb.0:
; GFX900-NEXT:    s_load_dwordx2 s[0:1], s[0:1], 0x24
; GFX900-NEXT:    s_mov_b64 s[2:3], 0
<<<<<<< HEAD
=======
; GFX900-NEXT:    v_mov_b32_e32 v2, 0
>>>>>>> a2ce6ee6
; GFX900-NEXT:    s_waitcnt lgkmcnt(0)
; GFX900-NEXT:    s_load_dword s4, s[0:1], 0x0
; GFX900-NEXT:    s_waitcnt lgkmcnt(0)
; GFX900-NEXT:    v_mov_b32_e32 v1, s4
<<<<<<< HEAD
; GFX900-NEXT:  BB2_1: ; %atomicrmw.start
; GFX900-NEXT:    ; =>This Inner Loop Header: Depth=1
; GFX900-NEXT:    v_mov_b32_e32 v2, 0
=======
; GFX900-NEXT:  .LBB2_1: ; %atomicrmw.start
; GFX900-NEXT:    ; =>This Inner Loop Header: Depth=1
>>>>>>> a2ce6ee6
; GFX900-NEXT:    v_add_f32_e32 v0, 4.0, v1
; GFX900-NEXT:    s_waitcnt vmcnt(0) lgkmcnt(0)
; GFX900-NEXT:    global_atomic_cmpswap v0, v2, v[0:1], s[0:1] glc
; GFX900-NEXT:    s_waitcnt vmcnt(0)
; GFX900-NEXT:    buffer_wbinvl1_vol
; GFX900-NEXT:    v_cmp_eq_u32_e32 vcc, v0, v1
; GFX900-NEXT:    s_or_b64 s[2:3], vcc, s[2:3]
; GFX900-NEXT:    v_mov_b32_e32 v1, v0
; GFX900-NEXT:    s_andn2_b64 exec, exec, s[2:3]
<<<<<<< HEAD
; GFX900-NEXT:    s_cbranch_execnz BB2_1
=======
; GFX900-NEXT:    s_cbranch_execnz .LBB2_1
>>>>>>> a2ce6ee6
; GFX900-NEXT:  ; %bb.2: ; %atomicrmw.end
; GFX900-NEXT:    s_endpgm
;
; GFX908-LABEL: global_atomic_fadd_noret_f32:
; GFX908:       ; %bb.0:
; GFX908-NEXT:    s_load_dwordx2 s[0:1], s[0:1], 0x24
; GFX908-NEXT:    v_mov_b32_e32 v0, 0
; GFX908-NEXT:    v_mov_b32_e32 v1, 4.0
; GFX908-NEXT:    s_waitcnt vmcnt(0) lgkmcnt(0)
; GFX908-NEXT:    global_atomic_add_f32 v0, v1, s[0:1]
; GFX908-NEXT:    s_waitcnt vmcnt(0)
; GFX908-NEXT:    buffer_wbinvl1_vol
; GFX908-NEXT:    s_endpgm
;
; GFX90A-LABEL: global_atomic_fadd_noret_f32:
; GFX90A:       ; %bb.0:
; GFX90A-NEXT:    s_load_dwordx2 s[0:1], s[0:1], 0x24
; GFX90A-NEXT:    v_mov_b32_e32 v0, 0
; GFX90A-NEXT:    v_mov_b32_e32 v1, 4.0
<<<<<<< HEAD
; GFX90A-NEXT:    buffer_wbl2
; GFX90A-NEXT:    s_waitcnt vmcnt(0) lgkmcnt(0)
; GFX90A-NEXT:    global_atomic_add_f32 v0, v1, s[0:1] scc
; GFX90A-NEXT:    s_waitcnt vmcnt(0)
; GFX90A-NEXT:    buffer_invl2
; GFX90A-NEXT:    s_waitcnt vmcnt(0)
; GFX90A-NEXT:    buffer_wbinvl1_vol
; GFX90A-NEXT:    s_endpgm
  %result = atomicrmw fadd float addrspace(1)* %ptr, float 4.0 seq_cst
=======
; GFX90A-NEXT:    s_waitcnt vmcnt(0) lgkmcnt(0)
; GFX90A-NEXT:    global_atomic_add_f32 v0, v1, s[0:1]
; GFX90A-NEXT:    s_waitcnt vmcnt(0)
; GFX90A-NEXT:    buffer_wbinvl1_vol
; GFX90A-NEXT:    s_endpgm
;
; GFX10-LABEL: global_atomic_fadd_noret_f32:
; GFX10:       ; %bb.0:
; GFX10-NEXT:    s_load_dwordx2 s[0:1], s[0:1], 0x24
; GFX10-NEXT:    v_mov_b32_e32 v2, 0
; GFX10-NEXT:    s_waitcnt lgkmcnt(0)
; GFX10-NEXT:    s_load_dword s2, s[0:1], 0x0
; GFX10-NEXT:    s_waitcnt lgkmcnt(0)
; GFX10-NEXT:    v_mov_b32_e32 v1, s2
; GFX10-NEXT:    s_mov_b32 s2, 0
; GFX10-NEXT:  .LBB2_1: ; %atomicrmw.start
; GFX10-NEXT:    ; =>This Inner Loop Header: Depth=1
; GFX10-NEXT:    v_add_f32_e32 v0, 4.0, v1
; GFX10-NEXT:    s_waitcnt vmcnt(0) lgkmcnt(0)
; GFX10-NEXT:    s_waitcnt_vscnt null, 0x0
; GFX10-NEXT:    global_atomic_cmpswap v0, v2, v[0:1], s[0:1] glc
; GFX10-NEXT:    s_waitcnt vmcnt(0)
; GFX10-NEXT:    buffer_gl0_inv
; GFX10-NEXT:    buffer_gl1_inv
; GFX10-NEXT:    v_cmp_eq_u32_e32 vcc_lo, v0, v1
; GFX10-NEXT:    v_mov_b32_e32 v1, v0
; GFX10-NEXT:    s_or_b32 s2, vcc_lo, s2
; GFX10-NEXT:    s_andn2_b32 exec_lo, exec_lo, s2
; GFX10-NEXT:    s_cbranch_execnz .LBB2_1
; GFX10-NEXT:  ; %bb.2: ; %atomicrmw.end
; GFX10-NEXT:    s_endpgm
  %result = atomicrmw fadd float addrspace(1)* %ptr, float 4.0 syncscope("agent") seq_cst
>>>>>>> a2ce6ee6
  ret void
}

define amdgpu_kernel void @global_atomic_fadd_noret_f32_ieee(float addrspace(1)* %ptr) #2 {
; GFX900-LABEL: global_atomic_fadd_noret_f32_ieee:
; GFX900:       ; %bb.0:
; GFX900-NEXT:    s_load_dwordx2 s[0:1], s[0:1], 0x24
; GFX900-NEXT:    s_mov_b64 s[2:3], 0
<<<<<<< HEAD
=======
; GFX900-NEXT:    v_mov_b32_e32 v2, 0
>>>>>>> a2ce6ee6
; GFX900-NEXT:    s_waitcnt lgkmcnt(0)
; GFX900-NEXT:    s_load_dword s4, s[0:1], 0x0
; GFX900-NEXT:    s_waitcnt lgkmcnt(0)
; GFX900-NEXT:    v_mov_b32_e32 v1, s4
<<<<<<< HEAD
; GFX900-NEXT:  BB3_1: ; %atomicrmw.start
; GFX900-NEXT:    ; =>This Inner Loop Header: Depth=1
; GFX900-NEXT:    v_mov_b32_e32 v2, 0
=======
; GFX900-NEXT:  .LBB3_1: ; %atomicrmw.start
; GFX900-NEXT:    ; =>This Inner Loop Header: Depth=1
>>>>>>> a2ce6ee6
; GFX900-NEXT:    v_add_f32_e32 v0, 4.0, v1
; GFX900-NEXT:    s_waitcnt vmcnt(0) lgkmcnt(0)
; GFX900-NEXT:    global_atomic_cmpswap v0, v2, v[0:1], s[0:1] glc
; GFX900-NEXT:    s_waitcnt vmcnt(0)
; GFX900-NEXT:    buffer_wbinvl1_vol
; GFX900-NEXT:    v_cmp_eq_u32_e32 vcc, v0, v1
; GFX900-NEXT:    s_or_b64 s[2:3], vcc, s[2:3]
; GFX900-NEXT:    v_mov_b32_e32 v1, v0
; GFX900-NEXT:    s_andn2_b64 exec, exec, s[2:3]
<<<<<<< HEAD
; GFX900-NEXT:    s_cbranch_execnz BB3_1
=======
; GFX900-NEXT:    s_cbranch_execnz .LBB3_1
>>>>>>> a2ce6ee6
; GFX900-NEXT:  ; %bb.2: ; %atomicrmw.end
; GFX900-NEXT:    s_endpgm
;
; GFX908-LABEL: global_atomic_fadd_noret_f32_ieee:
; GFX908:       ; %bb.0:
; GFX908-NEXT:    s_load_dwordx2 s[0:1], s[0:1], 0x24
<<<<<<< HEAD
; GFX908-NEXT:    s_mov_b64 s[2:3], 0
=======
; GFX908-NEXT:    v_mov_b32_e32 v0, 0
; GFX908-NEXT:    v_mov_b32_e32 v1, 4.0
; GFX908-NEXT:    s_waitcnt vmcnt(0) lgkmcnt(0)
; GFX908-NEXT:    global_atomic_add_f32 v0, v1, s[0:1]
; GFX908-NEXT:    s_waitcnt vmcnt(0)
; GFX908-NEXT:    buffer_wbinvl1_vol
; GFX908-NEXT:    s_endpgm
;
; GFX90A-LABEL: global_atomic_fadd_noret_f32_ieee:
; GFX90A:       ; %bb.0:
; GFX90A-NEXT:    s_load_dwordx2 s[0:1], s[0:1], 0x24
; GFX90A-NEXT:    v_mov_b32_e32 v0, 0
; GFX90A-NEXT:    v_mov_b32_e32 v1, 4.0
; GFX90A-NEXT:    s_waitcnt vmcnt(0) lgkmcnt(0)
; GFX90A-NEXT:    global_atomic_add_f32 v0, v1, s[0:1]
; GFX90A-NEXT:    s_waitcnt vmcnt(0)
; GFX90A-NEXT:    buffer_wbinvl1_vol
; GFX90A-NEXT:    s_endpgm
;
; GFX10-LABEL: global_atomic_fadd_noret_f32_ieee:
; GFX10:       ; %bb.0:
; GFX10-NEXT:    s_load_dwordx2 s[0:1], s[0:1], 0x24
; GFX10-NEXT:    v_mov_b32_e32 v2, 0
; GFX10-NEXT:    s_waitcnt lgkmcnt(0)
; GFX10-NEXT:    s_load_dword s2, s[0:1], 0x0
; GFX10-NEXT:    s_waitcnt lgkmcnt(0)
; GFX10-NEXT:    v_mov_b32_e32 v1, s2
; GFX10-NEXT:    s_mov_b32 s2, 0
; GFX10-NEXT:  .LBB3_1: ; %atomicrmw.start
; GFX10-NEXT:    ; =>This Inner Loop Header: Depth=1
; GFX10-NEXT:    v_add_f32_e32 v0, 4.0, v1
; GFX10-NEXT:    s_waitcnt vmcnt(0) lgkmcnt(0)
; GFX10-NEXT:    s_waitcnt_vscnt null, 0x0
; GFX10-NEXT:    global_atomic_cmpswap v0, v2, v[0:1], s[0:1] glc
; GFX10-NEXT:    s_waitcnt vmcnt(0)
; GFX10-NEXT:    buffer_gl0_inv
; GFX10-NEXT:    buffer_gl1_inv
; GFX10-NEXT:    v_cmp_eq_u32_e32 vcc_lo, v0, v1
; GFX10-NEXT:    v_mov_b32_e32 v1, v0
; GFX10-NEXT:    s_or_b32 s2, vcc_lo, s2
; GFX10-NEXT:    s_andn2_b32 exec_lo, exec_lo, s2
; GFX10-NEXT:    s_cbranch_execnz .LBB3_1
; GFX10-NEXT:  ; %bb.2: ; %atomicrmw.end
; GFX10-NEXT:    s_endpgm
  %result = atomicrmw fadd float addrspace(1)* %ptr, float 4.0 syncscope("agent") seq_cst
  ret void
}

define amdgpu_kernel void @global_atomic_fadd_ret_f32_agent(float addrspace(1)* %ptr) #0 {
; GFX900-LABEL: global_atomic_fadd_ret_f32_agent:
; GFX900:       ; %bb.0:
; GFX900-NEXT:    s_load_dwordx2 s[0:1], s[0:1], 0x24
; GFX900-NEXT:    s_mov_b64 s[2:3], 0
; GFX900-NEXT:    v_mov_b32_e32 v0, 0
; GFX900-NEXT:    s_waitcnt lgkmcnt(0)
; GFX900-NEXT:    s_load_dword s4, s[0:1], 0x0
; GFX900-NEXT:    s_waitcnt lgkmcnt(0)
; GFX900-NEXT:    v_mov_b32_e32 v1, s4
; GFX900-NEXT:  .LBB4_1: ; %atomicrmw.start
; GFX900-NEXT:    ; =>This Inner Loop Header: Depth=1
; GFX900-NEXT:    v_mov_b32_e32 v2, v1
; GFX900-NEXT:    v_add_f32_e32 v1, 4.0, v2
; GFX900-NEXT:    s_waitcnt vmcnt(0) lgkmcnt(0)
; GFX900-NEXT:    global_atomic_cmpswap v1, v0, v[1:2], s[0:1] glc
; GFX900-NEXT:    s_waitcnt vmcnt(0)
; GFX900-NEXT:    buffer_wbinvl1_vol
; GFX900-NEXT:    v_cmp_eq_u32_e32 vcc, v1, v2
; GFX900-NEXT:    s_or_b64 s[2:3], vcc, s[2:3]
; GFX900-NEXT:    s_andn2_b64 exec, exec, s[2:3]
; GFX900-NEXT:    s_cbranch_execnz .LBB4_1
; GFX900-NEXT:  ; %bb.2: ; %atomicrmw.end
; GFX900-NEXT:    s_or_b64 exec, exec, s[2:3]
; GFX900-NEXT:    global_store_dword v[0:1], v1, off
; GFX900-NEXT:    s_endpgm
;
; GFX908-LABEL: global_atomic_fadd_ret_f32_agent:
; GFX908:       ; %bb.0:
; GFX908-NEXT:    s_load_dwordx2 s[0:1], s[0:1], 0x24
; GFX908-NEXT:    s_mov_b64 s[2:3], 0
; GFX908-NEXT:    v_mov_b32_e32 v0, 0
>>>>>>> a2ce6ee6
; GFX908-NEXT:    s_waitcnt lgkmcnt(0)
; GFX908-NEXT:    s_load_dword s4, s[0:1], 0x0
; GFX908-NEXT:    s_waitcnt lgkmcnt(0)
; GFX908-NEXT:    v_mov_b32_e32 v1, s4
<<<<<<< HEAD
; GFX908-NEXT:  BB3_1: ; %atomicrmw.start
; GFX908-NEXT:    ; =>This Inner Loop Header: Depth=1
; GFX908-NEXT:    v_mov_b32_e32 v2, 0
; GFX908-NEXT:    v_add_f32_e32 v0, 4.0, v1
; GFX908-NEXT:    s_waitcnt vmcnt(0) lgkmcnt(0)
; GFX908-NEXT:    global_atomic_cmpswap v0, v2, v[0:1], s[0:1] glc
; GFX908-NEXT:    s_waitcnt vmcnt(0)
; GFX908-NEXT:    buffer_wbinvl1_vol
; GFX908-NEXT:    v_cmp_eq_u32_e32 vcc, v0, v1
; GFX908-NEXT:    s_or_b64 s[2:3], vcc, s[2:3]
; GFX908-NEXT:    v_mov_b32_e32 v1, v0
; GFX908-NEXT:    s_andn2_b64 exec, exec, s[2:3]
; GFX908-NEXT:    s_cbranch_execnz BB3_1
; GFX908-NEXT:  ; %bb.2: ; %atomicrmw.end
; GFX908-NEXT:    s_endpgm
;
; GFX90A-LABEL: global_atomic_fadd_noret_f32_ieee:
; GFX90A:       ; %bb.0:
; GFX90A-NEXT:    s_load_dwordx2 s[0:1], s[0:1], 0x24
; GFX90A-NEXT:    s_mov_b64 s[2:3], 0
=======
; GFX908-NEXT:  .LBB4_1: ; %atomicrmw.start
; GFX908-NEXT:    ; =>This Inner Loop Header: Depth=1
; GFX908-NEXT:    v_mov_b32_e32 v2, v1
; GFX908-NEXT:    v_add_f32_e32 v1, 4.0, v2
; GFX908-NEXT:    s_waitcnt vmcnt(0) lgkmcnt(0)
; GFX908-NEXT:    global_atomic_cmpswap v1, v0, v[1:2], s[0:1] glc
; GFX908-NEXT:    s_waitcnt vmcnt(0)
; GFX908-NEXT:    buffer_wbinvl1_vol
; GFX908-NEXT:    v_cmp_eq_u32_e32 vcc, v1, v2
; GFX908-NEXT:    s_or_b64 s[2:3], vcc, s[2:3]
; GFX908-NEXT:    s_andn2_b64 exec, exec, s[2:3]
; GFX908-NEXT:    s_cbranch_execnz .LBB4_1
; GFX908-NEXT:  ; %bb.2: ; %atomicrmw.end
; GFX908-NEXT:    s_or_b64 exec, exec, s[2:3]
; GFX908-NEXT:    global_store_dword v[0:1], v1, off
; GFX908-NEXT:    s_endpgm
;
; GFX90A-LABEL: global_atomic_fadd_ret_f32_agent:
; GFX90A:       ; %bb.0:
; GFX90A-NEXT:    s_load_dwordx2 s[0:1], s[0:1], 0x24
; GFX90A-NEXT:    v_mov_b32_e32 v0, 0
; GFX90A-NEXT:    v_mov_b32_e32 v1, 4.0
; GFX90A-NEXT:    s_waitcnt vmcnt(0) lgkmcnt(0)
; GFX90A-NEXT:    global_atomic_add_f32 v0, v0, v1, s[0:1] glc
; GFX90A-NEXT:    s_waitcnt vmcnt(0)
; GFX90A-NEXT:    buffer_wbinvl1_vol
; GFX90A-NEXT:    global_store_dword v[0:1], v0, off
; GFX90A-NEXT:    s_endpgm
;
; GFX10-LABEL: global_atomic_fadd_ret_f32_agent:
; GFX10:       ; %bb.0:
; GFX10-NEXT:    s_load_dwordx2 s[0:1], s[0:1], 0x24
; GFX10-NEXT:    v_mov_b32_e32 v0, 0
; GFX10-NEXT:    s_waitcnt lgkmcnt(0)
; GFX10-NEXT:    s_load_dword s2, s[0:1], 0x0
; GFX10-NEXT:    s_waitcnt lgkmcnt(0)
; GFX10-NEXT:    v_mov_b32_e32 v1, s2
; GFX10-NEXT:    s_mov_b32 s2, 0
; GFX10-NEXT:  .LBB4_1: ; %atomicrmw.start
; GFX10-NEXT:    ; =>This Inner Loop Header: Depth=1
; GFX10-NEXT:    v_mov_b32_e32 v2, v1
; GFX10-NEXT:    v_add_f32_e32 v1, 4.0, v2
; GFX10-NEXT:    s_waitcnt vmcnt(0) lgkmcnt(0)
; GFX10-NEXT:    s_waitcnt_vscnt null, 0x0
; GFX10-NEXT:    global_atomic_cmpswap v1, v0, v[1:2], s[0:1] glc
; GFX10-NEXT:    s_waitcnt vmcnt(0)
; GFX10-NEXT:    buffer_gl0_inv
; GFX10-NEXT:    buffer_gl1_inv
; GFX10-NEXT:    v_cmp_eq_u32_e32 vcc_lo, v1, v2
; GFX10-NEXT:    s_or_b32 s2, vcc_lo, s2
; GFX10-NEXT:    s_andn2_b32 exec_lo, exec_lo, s2
; GFX10-NEXT:    s_cbranch_execnz .LBB4_1
; GFX10-NEXT:  ; %bb.2: ; %atomicrmw.end
; GFX10-NEXT:    s_or_b32 exec_lo, exec_lo, s2
; GFX10-NEXT:    global_store_dword v[0:1], v1, off
; GFX10-NEXT:    s_endpgm
  %result = atomicrmw fadd float addrspace(1)* %ptr, float 4.0 syncscope("agent") seq_cst
  store float %result, float addrspace(1)* undef
  ret void
}

define amdgpu_kernel void @global_atomic_fadd_ret_f32_system(float addrspace(1)* %ptr) #0 {
; GFX900-LABEL: global_atomic_fadd_ret_f32_system:
; GFX900:       ; %bb.0:
; GFX900-NEXT:    s_load_dwordx2 s[0:1], s[0:1], 0x24
; GFX900-NEXT:    s_mov_b64 s[2:3], 0
; GFX900-NEXT:    v_mov_b32_e32 v0, 0
; GFX900-NEXT:    s_waitcnt lgkmcnt(0)
; GFX900-NEXT:    s_load_dword s4, s[0:1], 0x0
; GFX900-NEXT:    s_waitcnt lgkmcnt(0)
; GFX900-NEXT:    v_mov_b32_e32 v1, s4
; GFX900-NEXT:  .LBB5_1: ; %atomicrmw.start
; GFX900-NEXT:    ; =>This Inner Loop Header: Depth=1
; GFX900-NEXT:    v_mov_b32_e32 v2, v1
; GFX900-NEXT:    v_add_f32_e32 v1, 4.0, v2
; GFX900-NEXT:    s_waitcnt vmcnt(0)
; GFX900-NEXT:    global_atomic_cmpswap v1, v0, v[1:2], s[0:1] glc
; GFX900-NEXT:    s_waitcnt vmcnt(0)
; GFX900-NEXT:    buffer_wbinvl1_vol
; GFX900-NEXT:    v_cmp_eq_u32_e32 vcc, v1, v2
; GFX900-NEXT:    s_or_b64 s[2:3], vcc, s[2:3]
; GFX900-NEXT:    s_andn2_b64 exec, exec, s[2:3]
; GFX900-NEXT:    s_cbranch_execnz .LBB5_1
; GFX900-NEXT:  ; %bb.2: ; %atomicrmw.end
; GFX900-NEXT:    s_or_b64 exec, exec, s[2:3]
; GFX900-NEXT:    global_store_dword v[0:1], v1, off
; GFX900-NEXT:    s_endpgm
;
; GFX908-LABEL: global_atomic_fadd_ret_f32_system:
; GFX908:       ; %bb.0:
; GFX908-NEXT:    s_load_dwordx2 s[0:1], s[0:1], 0x24
; GFX908-NEXT:    s_mov_b64 s[2:3], 0
; GFX908-NEXT:    v_mov_b32_e32 v0, 0
; GFX908-NEXT:    s_waitcnt lgkmcnt(0)
; GFX908-NEXT:    s_load_dword s4, s[0:1], 0x0
; GFX908-NEXT:    s_waitcnt lgkmcnt(0)
; GFX908-NEXT:    v_mov_b32_e32 v1, s4
; GFX908-NEXT:  .LBB5_1: ; %atomicrmw.start
; GFX908-NEXT:    ; =>This Inner Loop Header: Depth=1
; GFX908-NEXT:    v_mov_b32_e32 v2, v1
; GFX908-NEXT:    v_add_f32_e32 v1, 4.0, v2
; GFX908-NEXT:    s_waitcnt vmcnt(0)
; GFX908-NEXT:    global_atomic_cmpswap v1, v0, v[1:2], s[0:1] glc
; GFX908-NEXT:    s_waitcnt vmcnt(0)
; GFX908-NEXT:    buffer_wbinvl1_vol
; GFX908-NEXT:    v_cmp_eq_u32_e32 vcc, v1, v2
; GFX908-NEXT:    s_or_b64 s[2:3], vcc, s[2:3]
; GFX908-NEXT:    s_andn2_b64 exec, exec, s[2:3]
; GFX908-NEXT:    s_cbranch_execnz .LBB5_1
; GFX908-NEXT:  ; %bb.2: ; %atomicrmw.end
; GFX908-NEXT:    s_or_b64 exec, exec, s[2:3]
; GFX908-NEXT:    global_store_dword v[0:1], v1, off
; GFX908-NEXT:    s_endpgm
;
; GFX90A-LABEL: global_atomic_fadd_ret_f32_system:
; GFX90A:       ; %bb.0:
; GFX90A-NEXT:    s_load_dwordx2 s[0:1], s[0:1], 0x24
; GFX90A-NEXT:    s_mov_b64 s[2:3], 0
; GFX90A-NEXT:    v_mov_b32_e32 v0, 0
>>>>>>> a2ce6ee6
; GFX90A-NEXT:    s_waitcnt lgkmcnt(0)
; GFX90A-NEXT:    s_load_dword s4, s[0:1], 0x0
; GFX90A-NEXT:    s_waitcnt lgkmcnt(0)
; GFX90A-NEXT:    v_mov_b32_e32 v1, s4
<<<<<<< HEAD
; GFX90A-NEXT:  BB3_1: ; %atomicrmw.start
; GFX90A-NEXT:    ; =>This Inner Loop Header: Depth=1
; GFX90A-NEXT:    v_mov_b32_e32 v2, 0
; GFX90A-NEXT:    v_add_f32_e32 v0, 4.0, v1
; GFX90A-NEXT:    buffer_wbl2
; GFX90A-NEXT:    s_waitcnt vmcnt(0) lgkmcnt(0)
; GFX90A-NEXT:    global_atomic_cmpswap v0, v2, v[0:1], s[0:1] glc scc
; GFX90A-NEXT:    s_waitcnt vmcnt(0)
; GFX90A-NEXT:    buffer_invl2
; GFX90A-NEXT:    s_waitcnt vmcnt(0)
; GFX90A-NEXT:    buffer_wbinvl1_vol
; GFX90A-NEXT:    v_cmp_eq_u32_e32 vcc, v0, v1
; GFX90A-NEXT:    s_or_b64 s[2:3], vcc, s[2:3]
; GFX90A-NEXT:    v_mov_b32_e32 v1, v0
; GFX90A-NEXT:    s_andn2_b64 exec, exec, s[2:3]
; GFX90A-NEXT:    s_cbranch_execnz BB3_1
; GFX90A-NEXT:  ; %bb.2: ; %atomicrmw.end
; GFX90A-NEXT:    s_endpgm
  %result = atomicrmw fadd float addrspace(1)* %ptr, float 4.0 seq_cst
=======
; GFX90A-NEXT:  .LBB5_1: ; %atomicrmw.start
; GFX90A-NEXT:    ; =>This Inner Loop Header: Depth=1
; GFX90A-NEXT:    v_mov_b32_e32 v3, v1
; GFX90A-NEXT:    v_add_f32_e32 v2, 4.0, v3
; GFX90A-NEXT:    buffer_wbl2
; GFX90A-NEXT:    s_waitcnt vmcnt(0)
; GFX90A-NEXT:    global_atomic_cmpswap v1, v0, v[2:3], s[0:1] glc
; GFX90A-NEXT:    s_waitcnt vmcnt(0)
; GFX90A-NEXT:    buffer_invl2
; GFX90A-NEXT:    buffer_wbinvl1_vol
; GFX90A-NEXT:    v_cmp_eq_u32_e32 vcc, v1, v3
; GFX90A-NEXT:    s_or_b64 s[2:3], vcc, s[2:3]
; GFX90A-NEXT:    s_andn2_b64 exec, exec, s[2:3]
; GFX90A-NEXT:    s_cbranch_execnz .LBB5_1
; GFX90A-NEXT:  ; %bb.2: ; %atomicrmw.end
; GFX90A-NEXT:    s_or_b64 exec, exec, s[2:3]
; GFX90A-NEXT:    global_store_dword v[0:1], v1, off
; GFX90A-NEXT:    s_endpgm
;
; GFX10-LABEL: global_atomic_fadd_ret_f32_system:
; GFX10:       ; %bb.0:
; GFX10-NEXT:    s_load_dwordx2 s[0:1], s[0:1], 0x24
; GFX10-NEXT:    v_mov_b32_e32 v0, 0
; GFX10-NEXT:    s_waitcnt lgkmcnt(0)
; GFX10-NEXT:    s_load_dword s2, s[0:1], 0x0
; GFX10-NEXT:    s_waitcnt lgkmcnt(0)
; GFX10-NEXT:    v_mov_b32_e32 v1, s2
; GFX10-NEXT:    s_mov_b32 s2, 0
; GFX10-NEXT:  .LBB5_1: ; %atomicrmw.start
; GFX10-NEXT:    ; =>This Inner Loop Header: Depth=1
; GFX10-NEXT:    v_mov_b32_e32 v2, v1
; GFX10-NEXT:    v_add_f32_e32 v1, 4.0, v2
; GFX10-NEXT:    s_waitcnt vmcnt(0)
; GFX10-NEXT:    s_waitcnt_vscnt null, 0x0
; GFX10-NEXT:    global_atomic_cmpswap v1, v0, v[1:2], s[0:1] glc
; GFX10-NEXT:    s_waitcnt vmcnt(0)
; GFX10-NEXT:    buffer_gl0_inv
; GFX10-NEXT:    buffer_gl1_inv
; GFX10-NEXT:    v_cmp_eq_u32_e32 vcc_lo, v1, v2
; GFX10-NEXT:    s_or_b32 s2, vcc_lo, s2
; GFX10-NEXT:    s_andn2_b32 exec_lo, exec_lo, s2
; GFX10-NEXT:    s_cbranch_execnz .LBB5_1
; GFX10-NEXT:  ; %bb.2: ; %atomicrmw.end
; GFX10-NEXT:    s_or_b32 exec_lo, exec_lo, s2
; GFX10-NEXT:    global_store_dword v[0:1], v1, off
; GFX10-NEXT:    s_endpgm
  %result = atomicrmw fadd float addrspace(1)* %ptr, float 4.0 syncscope("one-as") seq_cst
  store float %result, float addrspace(1)* undef
>>>>>>> a2ce6ee6
  ret void
}

define amdgpu_kernel void @global_atomic_fadd_ret_f32_wrong_subtarget(float addrspace(1)* %ptr) #1 {
; GCN-LABEL: global_atomic_fadd_ret_f32_wrong_subtarget:
; GCN:       ; %bb.0:
; GCN-NEXT:    s_load_dwordx2 s[0:1], s[0:1], 0x24
; GCN-NEXT:    s_mov_b64 s[2:3], 0
<<<<<<< HEAD
; GCN-NEXT:    s_waitcnt lgkmcnt(0)
; GCN-NEXT:    s_load_dword s4, s[0:1], 0x0
; GCN-NEXT:    s_waitcnt lgkmcnt(0)
; GCN-NEXT:    v_mov_b32_e32 v0, s4
; GCN-NEXT:  BB4_1: ; %atomicrmw.start
; GCN-NEXT:    ; =>This Inner Loop Header: Depth=1
; GCN-NEXT:    v_mov_b32_e32 v1, v0
; GCN-NEXT:    v_mov_b32_e32 v2, 0
; GCN-NEXT:    v_add_f32_e32 v0, 4.0, v1
; GCN-NEXT:    s_waitcnt vmcnt(0) lgkmcnt(0)
; GCN-NEXT:    global_atomic_cmpswap v0, v2, v[0:1], s[0:1] glc
; GCN-NEXT:    s_waitcnt vmcnt(0)
; GCN-NEXT:    buffer_wbinvl1_vol
; GCN-NEXT:    v_cmp_eq_u32_e32 vcc, v0, v1
; GCN-NEXT:    s_or_b64 s[2:3], vcc, s[2:3]
; GCN-NEXT:    s_andn2_b64 exec, exec, s[2:3]
; GCN-NEXT:    s_cbranch_execnz BB4_1
; GCN-NEXT:  ; %bb.2: ; %atomicrmw.end
; GCN-NEXT:    s_or_b64 exec, exec, s[2:3]
; GCN-NEXT:    global_store_dword v[0:1], v0, off
; GCN-NEXT:    s_endpgm
  %result = atomicrmw fadd float addrspace(1)* %ptr, float 4.0 seq_cst
=======
; GCN-NEXT:    v_mov_b32_e32 v0, 0
; GCN-NEXT:    s_waitcnt lgkmcnt(0)
; GCN-NEXT:    s_load_dword s4, s[0:1], 0x0
; GCN-NEXT:    s_waitcnt lgkmcnt(0)
; GCN-NEXT:    v_mov_b32_e32 v1, s4
; GCN-NEXT:  .LBB6_1: ; %atomicrmw.start
; GCN-NEXT:    ; =>This Inner Loop Header: Depth=1
; GCN-NEXT:    v_mov_b32_e32 v2, v1
; GCN-NEXT:    v_add_f32_e32 v1, 4.0, v2
; GCN-NEXT:    s_waitcnt vmcnt(0) lgkmcnt(0)
; GCN-NEXT:    global_atomic_cmpswap v1, v0, v[1:2], s[0:1] glc
; GCN-NEXT:    s_waitcnt vmcnt(0)
; GCN-NEXT:    buffer_wbinvl1_vol
; GCN-NEXT:    v_cmp_eq_u32_e32 vcc, v1, v2
; GCN-NEXT:    s_or_b64 s[2:3], vcc, s[2:3]
; GCN-NEXT:    s_andn2_b64 exec, exec, s[2:3]
; GCN-NEXT:    s_cbranch_execnz .LBB6_1
; GCN-NEXT:  ; %bb.2: ; %atomicrmw.end
; GCN-NEXT:    s_or_b64 exec, exec, s[2:3]
; GCN-NEXT:    global_store_dword v[0:1], v1, off
; GCN-NEXT:    s_endpgm
  %result = atomicrmw fadd float addrspace(1)* %ptr, float 4.0 syncscope("agent") seq_cst
>>>>>>> a2ce6ee6
  store float %result, float addrspace(1)* undef
  ret void
}

define amdgpu_kernel void @global_atomic_fadd_noret_f32_wrong_subtarget(float addrspace(1)* %ptr) #1 {
; GCN-LABEL: global_atomic_fadd_noret_f32_wrong_subtarget:
; GCN:       ; %bb.0:
; GCN-NEXT:    s_load_dwordx2 s[0:1], s[0:1], 0x24
; GCN-NEXT:    v_mov_b32_e32 v0, 0
; GCN-NEXT:    v_mov_b32_e32 v1, 4.0
; GCN-NEXT:    s_waitcnt vmcnt(0) lgkmcnt(0)
; GCN-NEXT:    global_atomic_add_f32 v0, v1, s[0:1]
; GCN-NEXT:    s_waitcnt vmcnt(0)
; GCN-NEXT:    buffer_wbinvl1_vol
; GCN-NEXT:    s_endpgm
<<<<<<< HEAD
  %result = atomicrmw fadd float addrspace(1)* %ptr, float 4.0 seq_cst
=======
  %result = atomicrmw fadd float addrspace(1)* %ptr, float 4.0 syncscope("agent") seq_cst
  ret void
}

define amdgpu_kernel void @global_atomic_fadd_noret_f32_safe(float addrspace(1)* %ptr) {
; GFX900-LABEL: global_atomic_fadd_noret_f32_safe:
; GFX900:       ; %bb.0:
; GFX900-NEXT:    s_load_dwordx2 s[0:1], s[0:1], 0x24
; GFX900-NEXT:    s_mov_b64 s[2:3], 0
; GFX900-NEXT:    v_mov_b32_e32 v2, 0
; GFX900-NEXT:    s_waitcnt lgkmcnt(0)
; GFX900-NEXT:    s_load_dword s4, s[0:1], 0x0
; GFX900-NEXT:    s_waitcnt lgkmcnt(0)
; GFX900-NEXT:    v_mov_b32_e32 v1, s4
; GFX900-NEXT:  .LBB8_1: ; %atomicrmw.start
; GFX900-NEXT:    ; =>This Inner Loop Header: Depth=1
; GFX900-NEXT:    v_add_f32_e32 v0, 4.0, v1
; GFX900-NEXT:    s_waitcnt vmcnt(0) lgkmcnt(0)
; GFX900-NEXT:    global_atomic_cmpswap v0, v2, v[0:1], s[0:1] glc
; GFX900-NEXT:    s_waitcnt vmcnt(0)
; GFX900-NEXT:    buffer_wbinvl1_vol
; GFX900-NEXT:    v_cmp_eq_u32_e32 vcc, v0, v1
; GFX900-NEXT:    s_or_b64 s[2:3], vcc, s[2:3]
; GFX900-NEXT:    v_mov_b32_e32 v1, v0
; GFX900-NEXT:    s_andn2_b64 exec, exec, s[2:3]
; GFX900-NEXT:    s_cbranch_execnz .LBB8_1
; GFX900-NEXT:  ; %bb.2: ; %atomicrmw.end
; GFX900-NEXT:    s_endpgm
;
; GFX908-LABEL: global_atomic_fadd_noret_f32_safe:
; GFX908:       ; %bb.0:
; GFX908-NEXT:    s_load_dwordx2 s[0:1], s[0:1], 0x24
; GFX908-NEXT:    s_mov_b64 s[2:3], 0
; GFX908-NEXT:    v_mov_b32_e32 v2, 0
; GFX908-NEXT:    s_waitcnt lgkmcnt(0)
; GFX908-NEXT:    s_load_dword s4, s[0:1], 0x0
; GFX908-NEXT:    s_waitcnt lgkmcnt(0)
; GFX908-NEXT:    v_mov_b32_e32 v1, s4
; GFX908-NEXT:  .LBB8_1: ; %atomicrmw.start
; GFX908-NEXT:    ; =>This Inner Loop Header: Depth=1
; GFX908-NEXT:    v_add_f32_e32 v0, 4.0, v1
; GFX908-NEXT:    s_waitcnt vmcnt(0) lgkmcnt(0)
; GFX908-NEXT:    global_atomic_cmpswap v0, v2, v[0:1], s[0:1] glc
; GFX908-NEXT:    s_waitcnt vmcnt(0)
; GFX908-NEXT:    buffer_wbinvl1_vol
; GFX908-NEXT:    v_cmp_eq_u32_e32 vcc, v0, v1
; GFX908-NEXT:    s_or_b64 s[2:3], vcc, s[2:3]
; GFX908-NEXT:    v_mov_b32_e32 v1, v0
; GFX908-NEXT:    s_andn2_b64 exec, exec, s[2:3]
; GFX908-NEXT:    s_cbranch_execnz .LBB8_1
; GFX908-NEXT:  ; %bb.2: ; %atomicrmw.end
; GFX908-NEXT:    s_endpgm
;
; GFX90A-LABEL: global_atomic_fadd_noret_f32_safe:
; GFX90A:       ; %bb.0:
; GFX90A-NEXT:    s_load_dwordx2 s[0:1], s[0:1], 0x24
; GFX90A-NEXT:    s_mov_b64 s[2:3], 0
; GFX90A-NEXT:    v_mov_b32_e32 v2, 0
; GFX90A-NEXT:    s_waitcnt lgkmcnt(0)
; GFX90A-NEXT:    s_load_dword s4, s[0:1], 0x0
; GFX90A-NEXT:    s_waitcnt lgkmcnt(0)
; GFX90A-NEXT:    v_mov_b32_e32 v1, s4
; GFX90A-NEXT:  .LBB8_1: ; %atomicrmw.start
; GFX90A-NEXT:    ; =>This Inner Loop Header: Depth=1
; GFX90A-NEXT:    v_add_f32_e32 v0, 4.0, v1
; GFX90A-NEXT:    s_waitcnt vmcnt(0) lgkmcnt(0)
; GFX90A-NEXT:    global_atomic_cmpswap v0, v2, v[0:1], s[0:1] glc
; GFX90A-NEXT:    s_waitcnt vmcnt(0)
; GFX90A-NEXT:    buffer_wbinvl1_vol
; GFX90A-NEXT:    v_cmp_eq_u32_e32 vcc, v0, v1
; GFX90A-NEXT:    s_or_b64 s[2:3], vcc, s[2:3]
; GFX90A-NEXT:    v_mov_b32_e32 v1, v0
; GFX90A-NEXT:    s_andn2_b64 exec, exec, s[2:3]
; GFX90A-NEXT:    s_cbranch_execnz .LBB8_1
; GFX90A-NEXT:  ; %bb.2: ; %atomicrmw.end
; GFX90A-NEXT:    s_endpgm
;
; GFX10-LABEL: global_atomic_fadd_noret_f32_safe:
; GFX10:       ; %bb.0:
; GFX10-NEXT:    s_load_dwordx2 s[0:1], s[0:1], 0x24
; GFX10-NEXT:    v_mov_b32_e32 v2, 0
; GFX10-NEXT:    s_waitcnt lgkmcnt(0)
; GFX10-NEXT:    s_load_dword s2, s[0:1], 0x0
; GFX10-NEXT:    s_waitcnt lgkmcnt(0)
; GFX10-NEXT:    v_mov_b32_e32 v1, s2
; GFX10-NEXT:    s_mov_b32 s2, 0
; GFX10-NEXT:  .LBB8_1: ; %atomicrmw.start
; GFX10-NEXT:    ; =>This Inner Loop Header: Depth=1
; GFX10-NEXT:    v_add_f32_e32 v0, 4.0, v1
; GFX10-NEXT:    s_waitcnt vmcnt(0) lgkmcnt(0)
; GFX10-NEXT:    s_waitcnt_vscnt null, 0x0
; GFX10-NEXT:    global_atomic_cmpswap v0, v2, v[0:1], s[0:1] glc
; GFX10-NEXT:    s_waitcnt vmcnt(0)
; GFX10-NEXT:    buffer_gl0_inv
; GFX10-NEXT:    buffer_gl1_inv
; GFX10-NEXT:    v_cmp_eq_u32_e32 vcc_lo, v0, v1
; GFX10-NEXT:    v_mov_b32_e32 v1, v0
; GFX10-NEXT:    s_or_b32 s2, vcc_lo, s2
; GFX10-NEXT:    s_andn2_b32 exec_lo, exec_lo, s2
; GFX10-NEXT:    s_cbranch_execnz .LBB8_1
; GFX10-NEXT:  ; %bb.2: ; %atomicrmw.end
; GFX10-NEXT:    s_endpgm
  %result = atomicrmw fadd float addrspace(1)* %ptr, float 4.0 syncscope("agent") seq_cst
  ret void
}

define amdgpu_kernel void @infer_as_before_atomic(float* addrspace(4)* %arg) #0 {
; GFX900-LABEL: infer_as_before_atomic:
; GFX900:       ; %bb.0:
; GFX900-NEXT:    s_load_dwordx2 s[0:1], s[0:1], 0x24
; GFX900-NEXT:    s_mov_b64 s[2:3], 0
; GFX900-NEXT:    v_mov_b32_e32 v2, 0
; GFX900-NEXT:    s_waitcnt lgkmcnt(0)
; GFX900-NEXT:    s_load_dwordx2 s[0:1], s[0:1], 0x0
; GFX900-NEXT:    s_waitcnt lgkmcnt(0)
; GFX900-NEXT:    s_load_dword s4, s[0:1], 0x0
; GFX900-NEXT:    s_waitcnt lgkmcnt(0)
; GFX900-NEXT:    v_mov_b32_e32 v1, s4
; GFX900-NEXT:  .LBB9_1: ; %atomicrmw.start
; GFX900-NEXT:    ; =>This Inner Loop Header: Depth=1
; GFX900-NEXT:    v_add_f32_e32 v0, 1.0, v1
; GFX900-NEXT:    global_atomic_cmpswap v0, v2, v[0:1], s[0:1] glc
; GFX900-NEXT:    s_waitcnt vmcnt(0)
; GFX900-NEXT:    v_cmp_eq_u32_e32 vcc, v0, v1
; GFX900-NEXT:    s_or_b64 s[2:3], vcc, s[2:3]
; GFX900-NEXT:    v_mov_b32_e32 v1, v0
; GFX900-NEXT:    s_andn2_b64 exec, exec, s[2:3]
; GFX900-NEXT:    s_cbranch_execnz .LBB9_1
; GFX900-NEXT:  ; %bb.2: ; %atomicrmw.end
; GFX900-NEXT:    s_endpgm
;
; GFX908-LABEL: infer_as_before_atomic:
; GFX908:       ; %bb.0:
; GFX908-NEXT:    s_load_dwordx2 s[0:1], s[0:1], 0x24
; GFX908-NEXT:    v_mov_b32_e32 v0, 0
; GFX908-NEXT:    v_mov_b32_e32 v1, 1.0
; GFX908-NEXT:    s_waitcnt lgkmcnt(0)
; GFX908-NEXT:    s_load_dwordx2 s[0:1], s[0:1], 0x0
; GFX908-NEXT:    s_waitcnt lgkmcnt(0)
; GFX908-NEXT:    global_atomic_add_f32 v0, v1, s[0:1]
; GFX908-NEXT:    s_endpgm
;
; GFX90A-LABEL: infer_as_before_atomic:
; GFX90A:       ; %bb.0:
; GFX90A-NEXT:    s_load_dwordx2 s[0:1], s[0:1], 0x24
; GFX90A-NEXT:    v_mov_b32_e32 v0, 0
; GFX90A-NEXT:    v_mov_b32_e32 v1, 1.0
; GFX90A-NEXT:    s_waitcnt lgkmcnt(0)
; GFX90A-NEXT:    s_load_dwordx2 s[0:1], s[0:1], 0x0
; GFX90A-NEXT:    s_waitcnt lgkmcnt(0)
; GFX90A-NEXT:    global_atomic_add_f32 v0, v1, s[0:1]
; GFX90A-NEXT:    s_endpgm
;
; GFX10-LABEL: infer_as_before_atomic:
; GFX10:       ; %bb.0:
; GFX10-NEXT:    s_load_dwordx2 s[0:1], s[0:1], 0x24
; GFX10-NEXT:    v_mov_b32_e32 v2, 0
; GFX10-NEXT:    s_waitcnt lgkmcnt(0)
; GFX10-NEXT:    s_load_dwordx2 s[0:1], s[0:1], 0x0
; GFX10-NEXT:    s_waitcnt lgkmcnt(0)
; GFX10-NEXT:    s_load_dword s2, s[0:1], 0x0
; GFX10-NEXT:    s_waitcnt lgkmcnt(0)
; GFX10-NEXT:    v_mov_b32_e32 v1, s2
; GFX10-NEXT:    s_mov_b32 s2, 0
; GFX10-NEXT:  .LBB9_1: ; %atomicrmw.start
; GFX10-NEXT:    ; =>This Inner Loop Header: Depth=1
; GFX10-NEXT:    v_add_f32_e32 v0, 1.0, v1
; GFX10-NEXT:    global_atomic_cmpswap v0, v2, v[0:1], s[0:1] glc
; GFX10-NEXT:    s_waitcnt vmcnt(0)
; GFX10-NEXT:    v_cmp_eq_u32_e32 vcc_lo, v0, v1
; GFX10-NEXT:    v_mov_b32_e32 v1, v0
; GFX10-NEXT:    s_or_b32 s2, vcc_lo, s2
; GFX10-NEXT:    s_andn2_b32 exec_lo, exec_lo, s2
; GFX10-NEXT:    s_cbranch_execnz .LBB9_1
; GFX10-NEXT:  ; %bb.2: ; %atomicrmw.end
; GFX10-NEXT:    s_endpgm
  %load = load float*, float* addrspace(4)* %arg
  %v = atomicrmw fadd float* %load, float 1.0 syncscope("agent-one-as") monotonic, align 4
>>>>>>> a2ce6ee6
  ret void
}

attributes #0 = { "denormal-fp-math-f32"="preserve-sign,preserve-sign" "amdgpu-unsafe-fp-atomics"="true" }
attributes #1 = { "denormal-fp-math-f32"="preserve-sign,preserve-sign" "target-cpu"="gfx803" "target-features"="+atomic-fadd-insts" "amdgpu-unsafe-fp-atomics"="true" }
attributes #2 = { "amdgpu-unsafe-fp-atomics"="true" }<|MERGE_RESOLUTION|>--- conflicted
+++ resolved
@@ -2,38 +2,13 @@
 ; RUN: llc -march=amdgcn -mcpu=gfx900 -verify-machineinstrs < %s | FileCheck -enable-var-scope -check-prefixes=GCN,GFX900 %s
 ; RUN: llc -march=amdgcn -mcpu=gfx908 -verify-machineinstrs < %s | FileCheck -enable-var-scope -check-prefixes=GCN,GFX908 %s
 ; RUN: llc -march=amdgcn -mcpu=gfx90a -verify-machineinstrs < %s | FileCheck -enable-var-scope -check-prefixes=GCN,GFX90A %s
-<<<<<<< HEAD
-=======
 ; RUN: llc -march=amdgcn -mcpu=gfx1010 -verify-machineinstrs < %s | FileCheck -enable-var-scope -check-prefixes=GCN,GFX10 %s
->>>>>>> a2ce6ee6
 
 define amdgpu_kernel void @global_atomic_fadd_ret_f32(float addrspace(1)* %ptr) #0 {
 ; GFX900-LABEL: global_atomic_fadd_ret_f32:
 ; GFX900:       ; %bb.0:
 ; GFX900-NEXT:    s_load_dwordx2 s[0:1], s[0:1], 0x24
 ; GFX900-NEXT:    s_mov_b64 s[2:3], 0
-<<<<<<< HEAD
-; GFX900-NEXT:    s_waitcnt lgkmcnt(0)
-; GFX900-NEXT:    s_load_dword s4, s[0:1], 0x0
-; GFX900-NEXT:    s_waitcnt lgkmcnt(0)
-; GFX900-NEXT:    v_mov_b32_e32 v0, s4
-; GFX900-NEXT:  BB0_1: ; %atomicrmw.start
-; GFX900-NEXT:    ; =>This Inner Loop Header: Depth=1
-; GFX900-NEXT:    v_mov_b32_e32 v1, v0
-; GFX900-NEXT:    v_mov_b32_e32 v2, 0
-; GFX900-NEXT:    v_add_f32_e32 v0, 4.0, v1
-; GFX900-NEXT:    s_waitcnt vmcnt(0) lgkmcnt(0)
-; GFX900-NEXT:    global_atomic_cmpswap v0, v2, v[0:1], s[0:1] glc
-; GFX900-NEXT:    s_waitcnt vmcnt(0)
-; GFX900-NEXT:    buffer_wbinvl1_vol
-; GFX900-NEXT:    v_cmp_eq_u32_e32 vcc, v0, v1
-; GFX900-NEXT:    s_or_b64 s[2:3], vcc, s[2:3]
-; GFX900-NEXT:    s_andn2_b64 exec, exec, s[2:3]
-; GFX900-NEXT:    s_cbranch_execnz BB0_1
-; GFX900-NEXT:  ; %bb.2: ; %atomicrmw.end
-; GFX900-NEXT:    s_or_b64 exec, exec, s[2:3]
-; GFX900-NEXT:    global_store_dword v[0:1], v0, off
-=======
 ; GFX900-NEXT:    v_mov_b32_e32 v0, 0
 ; GFX900-NEXT:    s_waitcnt lgkmcnt(0)
 ; GFX900-NEXT:    s_load_dword s4, s[0:1], 0x0
@@ -54,35 +29,12 @@
 ; GFX900-NEXT:  ; %bb.2: ; %atomicrmw.end
 ; GFX900-NEXT:    s_or_b64 exec, exec, s[2:3]
 ; GFX900-NEXT:    global_store_dword v[0:1], v1, off
->>>>>>> a2ce6ee6
 ; GFX900-NEXT:    s_endpgm
 ;
 ; GFX908-LABEL: global_atomic_fadd_ret_f32:
 ; GFX908:       ; %bb.0:
 ; GFX908-NEXT:    s_load_dwordx2 s[0:1], s[0:1], 0x24
 ; GFX908-NEXT:    s_mov_b64 s[2:3], 0
-<<<<<<< HEAD
-; GFX908-NEXT:    s_waitcnt lgkmcnt(0)
-; GFX908-NEXT:    s_load_dword s4, s[0:1], 0x0
-; GFX908-NEXT:    s_waitcnt lgkmcnt(0)
-; GFX908-NEXT:    v_mov_b32_e32 v0, s4
-; GFX908-NEXT:  BB0_1: ; %atomicrmw.start
-; GFX908-NEXT:    ; =>This Inner Loop Header: Depth=1
-; GFX908-NEXT:    v_mov_b32_e32 v1, v0
-; GFX908-NEXT:    v_mov_b32_e32 v2, 0
-; GFX908-NEXT:    v_add_f32_e32 v0, 4.0, v1
-; GFX908-NEXT:    s_waitcnt vmcnt(0) lgkmcnt(0)
-; GFX908-NEXT:    global_atomic_cmpswap v0, v2, v[0:1], s[0:1] glc
-; GFX908-NEXT:    s_waitcnt vmcnt(0)
-; GFX908-NEXT:    buffer_wbinvl1_vol
-; GFX908-NEXT:    v_cmp_eq_u32_e32 vcc, v0, v1
-; GFX908-NEXT:    s_or_b64 s[2:3], vcc, s[2:3]
-; GFX908-NEXT:    s_andn2_b64 exec, exec, s[2:3]
-; GFX908-NEXT:    s_cbranch_execnz BB0_1
-; GFX908-NEXT:  ; %bb.2: ; %atomicrmw.end
-; GFX908-NEXT:    s_or_b64 exec, exec, s[2:3]
-; GFX908-NEXT:    global_store_dword v[0:1], v0, off
-=======
 ; GFX908-NEXT:    v_mov_b32_e32 v0, 0
 ; GFX908-NEXT:    s_waitcnt lgkmcnt(0)
 ; GFX908-NEXT:    s_load_dword s4, s[0:1], 0x0
@@ -103,25 +55,11 @@
 ; GFX908-NEXT:  ; %bb.2: ; %atomicrmw.end
 ; GFX908-NEXT:    s_or_b64 exec, exec, s[2:3]
 ; GFX908-NEXT:    global_store_dword v[0:1], v1, off
->>>>>>> a2ce6ee6
 ; GFX908-NEXT:    s_endpgm
 ;
 ; GFX90A-LABEL: global_atomic_fadd_ret_f32:
 ; GFX90A:       ; %bb.0:
 ; GFX90A-NEXT:    s_load_dwordx2 s[0:1], s[0:1], 0x24
-<<<<<<< HEAD
-; GFX90A-NEXT:    v_mov_b32_e32 v0, 0
-; GFX90A-NEXT:    v_mov_b32_e32 v1, 4.0
-; GFX90A-NEXT:    buffer_wbl2
-; GFX90A-NEXT:    s_waitcnt vmcnt(0) lgkmcnt(0)
-; GFX90A-NEXT:    global_atomic_add_f32 v0, v0, v1, s[0:1] glc scc
-; GFX90A-NEXT:    s_waitcnt vmcnt(0)
-; GFX90A-NEXT:    buffer_invl2
-; GFX90A-NEXT:    s_waitcnt vmcnt(0)
-; GFX90A-NEXT:    buffer_wbinvl1_vol
-; GFX90A-NEXT:    global_store_dword v[0:1], v0, off
-; GFX90A-NEXT:    s_endpgm
-=======
 ; GFX90A-NEXT:    s_mov_b64 s[2:3], 0
 ; GFX90A-NEXT:    v_mov_b32_e32 v0, 0
 ; GFX90A-NEXT:    s_waitcnt lgkmcnt(0)
@@ -174,7 +112,6 @@
 ; GFX10-NEXT:    s_or_b32 exec_lo, exec_lo, s2
 ; GFX10-NEXT:    global_store_dword v[0:1], v1, off
 ; GFX10-NEXT:    s_endpgm
->>>>>>> a2ce6ee6
   %result = atomicrmw fadd float addrspace(1)* %ptr, float 4.0 seq_cst
   store float %result, float addrspace(1)* undef
   ret void
@@ -185,28 +122,6 @@
 ; GFX900:       ; %bb.0:
 ; GFX900-NEXT:    s_load_dwordx2 s[0:1], s[0:1], 0x24
 ; GFX900-NEXT:    s_mov_b64 s[2:3], 0
-<<<<<<< HEAD
-; GFX900-NEXT:    s_waitcnt lgkmcnt(0)
-; GFX900-NEXT:    s_load_dword s4, s[0:1], 0x0
-; GFX900-NEXT:    s_waitcnt lgkmcnt(0)
-; GFX900-NEXT:    v_mov_b32_e32 v0, s4
-; GFX900-NEXT:  BB1_1: ; %atomicrmw.start
-; GFX900-NEXT:    ; =>This Inner Loop Header: Depth=1
-; GFX900-NEXT:    v_mov_b32_e32 v1, v0
-; GFX900-NEXT:    v_mov_b32_e32 v2, 0
-; GFX900-NEXT:    v_add_f32_e32 v0, 4.0, v1
-; GFX900-NEXT:    s_waitcnt vmcnt(0) lgkmcnt(0)
-; GFX900-NEXT:    global_atomic_cmpswap v0, v2, v[0:1], s[0:1] glc
-; GFX900-NEXT:    s_waitcnt vmcnt(0)
-; GFX900-NEXT:    buffer_wbinvl1_vol
-; GFX900-NEXT:    v_cmp_eq_u32_e32 vcc, v0, v1
-; GFX900-NEXT:    s_or_b64 s[2:3], vcc, s[2:3]
-; GFX900-NEXT:    s_andn2_b64 exec, exec, s[2:3]
-; GFX900-NEXT:    s_cbranch_execnz BB1_1
-; GFX900-NEXT:  ; %bb.2: ; %atomicrmw.end
-; GFX900-NEXT:    s_or_b64 exec, exec, s[2:3]
-; GFX900-NEXT:    global_store_dword v[0:1], v0, off
-=======
 ; GFX900-NEXT:    v_mov_b32_e32 v0, 0
 ; GFX900-NEXT:    s_waitcnt lgkmcnt(0)
 ; GFX900-NEXT:    s_load_dword s4, s[0:1], 0x0
@@ -227,35 +142,12 @@
 ; GFX900-NEXT:  ; %bb.2: ; %atomicrmw.end
 ; GFX900-NEXT:    s_or_b64 exec, exec, s[2:3]
 ; GFX900-NEXT:    global_store_dword v[0:1], v1, off
->>>>>>> a2ce6ee6
 ; GFX900-NEXT:    s_endpgm
 ;
 ; GFX908-LABEL: global_atomic_fadd_ret_f32_ieee:
 ; GFX908:       ; %bb.0:
 ; GFX908-NEXT:    s_load_dwordx2 s[0:1], s[0:1], 0x24
 ; GFX908-NEXT:    s_mov_b64 s[2:3], 0
-<<<<<<< HEAD
-; GFX908-NEXT:    s_waitcnt lgkmcnt(0)
-; GFX908-NEXT:    s_load_dword s4, s[0:1], 0x0
-; GFX908-NEXT:    s_waitcnt lgkmcnt(0)
-; GFX908-NEXT:    v_mov_b32_e32 v0, s4
-; GFX908-NEXT:  BB1_1: ; %atomicrmw.start
-; GFX908-NEXT:    ; =>This Inner Loop Header: Depth=1
-; GFX908-NEXT:    v_mov_b32_e32 v1, v0
-; GFX908-NEXT:    v_mov_b32_e32 v2, 0
-; GFX908-NEXT:    v_add_f32_e32 v0, 4.0, v1
-; GFX908-NEXT:    s_waitcnt vmcnt(0) lgkmcnt(0)
-; GFX908-NEXT:    global_atomic_cmpswap v0, v2, v[0:1], s[0:1] glc
-; GFX908-NEXT:    s_waitcnt vmcnt(0)
-; GFX908-NEXT:    buffer_wbinvl1_vol
-; GFX908-NEXT:    v_cmp_eq_u32_e32 vcc, v0, v1
-; GFX908-NEXT:    s_or_b64 s[2:3], vcc, s[2:3]
-; GFX908-NEXT:    s_andn2_b64 exec, exec, s[2:3]
-; GFX908-NEXT:    s_cbranch_execnz BB1_1
-; GFX908-NEXT:  ; %bb.2: ; %atomicrmw.end
-; GFX908-NEXT:    s_or_b64 exec, exec, s[2:3]
-; GFX908-NEXT:    global_store_dword v[0:1], v0, off
-=======
 ; GFX908-NEXT:    v_mov_b32_e32 v0, 0
 ; GFX908-NEXT:    s_waitcnt lgkmcnt(0)
 ; GFX908-NEXT:    s_load_dword s4, s[0:1], 0x0
@@ -276,40 +168,11 @@
 ; GFX908-NEXT:  ; %bb.2: ; %atomicrmw.end
 ; GFX908-NEXT:    s_or_b64 exec, exec, s[2:3]
 ; GFX908-NEXT:    global_store_dword v[0:1], v1, off
->>>>>>> a2ce6ee6
 ; GFX908-NEXT:    s_endpgm
 ;
 ; GFX90A-LABEL: global_atomic_fadd_ret_f32_ieee:
 ; GFX90A:       ; %bb.0:
 ; GFX90A-NEXT:    s_load_dwordx2 s[0:1], s[0:1], 0x24
-<<<<<<< HEAD
-; GFX90A-NEXT:    s_mov_b64 s[2:3], 0
-; GFX90A-NEXT:    s_waitcnt lgkmcnt(0)
-; GFX90A-NEXT:    s_load_dword s4, s[0:1], 0x0
-; GFX90A-NEXT:    s_waitcnt lgkmcnt(0)
-; GFX90A-NEXT:    v_mov_b32_e32 v0, s4
-; GFX90A-NEXT:  BB1_1: ; %atomicrmw.start
-; GFX90A-NEXT:    ; =>This Inner Loop Header: Depth=1
-; GFX90A-NEXT:    v_mov_b32_e32 v1, v0
-; GFX90A-NEXT:    v_mov_b32_e32 v2, 0
-; GFX90A-NEXT:    v_add_f32_e32 v0, 4.0, v1
-; GFX90A-NEXT:    buffer_wbl2
-; GFX90A-NEXT:    s_waitcnt vmcnt(0) lgkmcnt(0)
-; GFX90A-NEXT:    global_atomic_cmpswap v0, v2, v[0:1], s[0:1] glc scc
-; GFX90A-NEXT:    s_waitcnt vmcnt(0)
-; GFX90A-NEXT:    buffer_invl2
-; GFX90A-NEXT:    s_waitcnt vmcnt(0)
-; GFX90A-NEXT:    buffer_wbinvl1_vol
-; GFX90A-NEXT:    v_cmp_eq_u32_e32 vcc, v0, v1
-; GFX90A-NEXT:    s_or_b64 s[2:3], vcc, s[2:3]
-; GFX90A-NEXT:    s_andn2_b64 exec, exec, s[2:3]
-; GFX90A-NEXT:    s_cbranch_execnz BB1_1
-; GFX90A-NEXT:  ; %bb.2: ; %atomicrmw.end
-; GFX90A-NEXT:    s_or_b64 exec, exec, s[2:3]
-; GFX90A-NEXT:    global_store_dword v[0:1], v0, off
-; GFX90A-NEXT:    s_endpgm
-  %result = atomicrmw fadd float addrspace(1)* %ptr, float 4.0 seq_cst
-=======
 ; GFX90A-NEXT:    v_mov_b32_e32 v0, 0
 ; GFX90A-NEXT:    v_mov_b32_e32 v1, 4.0
 ; GFX90A-NEXT:    s_waitcnt vmcnt(0) lgkmcnt(0)
@@ -347,7 +210,6 @@
 ; GFX10-NEXT:    global_store_dword v[0:1], v1, off
 ; GFX10-NEXT:    s_endpgm
   %result = atomicrmw fadd float addrspace(1)* %ptr, float 4.0 syncscope("agent") seq_cst
->>>>>>> a2ce6ee6
   store float %result, float addrspace(1)* undef
   ret void
 }
@@ -357,22 +219,13 @@
 ; GFX900:       ; %bb.0:
 ; GFX900-NEXT:    s_load_dwordx2 s[0:1], s[0:1], 0x24
 ; GFX900-NEXT:    s_mov_b64 s[2:3], 0
-<<<<<<< HEAD
-=======
 ; GFX900-NEXT:    v_mov_b32_e32 v2, 0
->>>>>>> a2ce6ee6
 ; GFX900-NEXT:    s_waitcnt lgkmcnt(0)
 ; GFX900-NEXT:    s_load_dword s4, s[0:1], 0x0
 ; GFX900-NEXT:    s_waitcnt lgkmcnt(0)
 ; GFX900-NEXT:    v_mov_b32_e32 v1, s4
-<<<<<<< HEAD
-; GFX900-NEXT:  BB2_1: ; %atomicrmw.start
-; GFX900-NEXT:    ; =>This Inner Loop Header: Depth=1
-; GFX900-NEXT:    v_mov_b32_e32 v2, 0
-=======
 ; GFX900-NEXT:  .LBB2_1: ; %atomicrmw.start
 ; GFX900-NEXT:    ; =>This Inner Loop Header: Depth=1
->>>>>>> a2ce6ee6
 ; GFX900-NEXT:    v_add_f32_e32 v0, 4.0, v1
 ; GFX900-NEXT:    s_waitcnt vmcnt(0) lgkmcnt(0)
 ; GFX900-NEXT:    global_atomic_cmpswap v0, v2, v[0:1], s[0:1] glc
@@ -382,11 +235,7 @@
 ; GFX900-NEXT:    s_or_b64 s[2:3], vcc, s[2:3]
 ; GFX900-NEXT:    v_mov_b32_e32 v1, v0
 ; GFX900-NEXT:    s_andn2_b64 exec, exec, s[2:3]
-<<<<<<< HEAD
-; GFX900-NEXT:    s_cbranch_execnz BB2_1
-=======
 ; GFX900-NEXT:    s_cbranch_execnz .LBB2_1
->>>>>>> a2ce6ee6
 ; GFX900-NEXT:  ; %bb.2: ; %atomicrmw.end
 ; GFX900-NEXT:    s_endpgm
 ;
@@ -406,17 +255,6 @@
 ; GFX90A-NEXT:    s_load_dwordx2 s[0:1], s[0:1], 0x24
 ; GFX90A-NEXT:    v_mov_b32_e32 v0, 0
 ; GFX90A-NEXT:    v_mov_b32_e32 v1, 4.0
-<<<<<<< HEAD
-; GFX90A-NEXT:    buffer_wbl2
-; GFX90A-NEXT:    s_waitcnt vmcnt(0) lgkmcnt(0)
-; GFX90A-NEXT:    global_atomic_add_f32 v0, v1, s[0:1] scc
-; GFX90A-NEXT:    s_waitcnt vmcnt(0)
-; GFX90A-NEXT:    buffer_invl2
-; GFX90A-NEXT:    s_waitcnt vmcnt(0)
-; GFX90A-NEXT:    buffer_wbinvl1_vol
-; GFX90A-NEXT:    s_endpgm
-  %result = atomicrmw fadd float addrspace(1)* %ptr, float 4.0 seq_cst
-=======
 ; GFX90A-NEXT:    s_waitcnt vmcnt(0) lgkmcnt(0)
 ; GFX90A-NEXT:    global_atomic_add_f32 v0, v1, s[0:1]
 ; GFX90A-NEXT:    s_waitcnt vmcnt(0)
@@ -449,7 +287,6 @@
 ; GFX10-NEXT:  ; %bb.2: ; %atomicrmw.end
 ; GFX10-NEXT:    s_endpgm
   %result = atomicrmw fadd float addrspace(1)* %ptr, float 4.0 syncscope("agent") seq_cst
->>>>>>> a2ce6ee6
   ret void
 }
 
@@ -458,22 +295,13 @@
 ; GFX900:       ; %bb.0:
 ; GFX900-NEXT:    s_load_dwordx2 s[0:1], s[0:1], 0x24
 ; GFX900-NEXT:    s_mov_b64 s[2:3], 0
-<<<<<<< HEAD
-=======
 ; GFX900-NEXT:    v_mov_b32_e32 v2, 0
->>>>>>> a2ce6ee6
 ; GFX900-NEXT:    s_waitcnt lgkmcnt(0)
 ; GFX900-NEXT:    s_load_dword s4, s[0:1], 0x0
 ; GFX900-NEXT:    s_waitcnt lgkmcnt(0)
 ; GFX900-NEXT:    v_mov_b32_e32 v1, s4
-<<<<<<< HEAD
-; GFX900-NEXT:  BB3_1: ; %atomicrmw.start
-; GFX900-NEXT:    ; =>This Inner Loop Header: Depth=1
-; GFX900-NEXT:    v_mov_b32_e32 v2, 0
-=======
 ; GFX900-NEXT:  .LBB3_1: ; %atomicrmw.start
 ; GFX900-NEXT:    ; =>This Inner Loop Header: Depth=1
->>>>>>> a2ce6ee6
 ; GFX900-NEXT:    v_add_f32_e32 v0, 4.0, v1
 ; GFX900-NEXT:    s_waitcnt vmcnt(0) lgkmcnt(0)
 ; GFX900-NEXT:    global_atomic_cmpswap v0, v2, v[0:1], s[0:1] glc
@@ -483,20 +311,13 @@
 ; GFX900-NEXT:    s_or_b64 s[2:3], vcc, s[2:3]
 ; GFX900-NEXT:    v_mov_b32_e32 v1, v0
 ; GFX900-NEXT:    s_andn2_b64 exec, exec, s[2:3]
-<<<<<<< HEAD
-; GFX900-NEXT:    s_cbranch_execnz BB3_1
-=======
 ; GFX900-NEXT:    s_cbranch_execnz .LBB3_1
->>>>>>> a2ce6ee6
 ; GFX900-NEXT:  ; %bb.2: ; %atomicrmw.end
 ; GFX900-NEXT:    s_endpgm
 ;
 ; GFX908-LABEL: global_atomic_fadd_noret_f32_ieee:
 ; GFX908:       ; %bb.0:
 ; GFX908-NEXT:    s_load_dwordx2 s[0:1], s[0:1], 0x24
-<<<<<<< HEAD
-; GFX908-NEXT:    s_mov_b64 s[2:3], 0
-=======
 ; GFX908-NEXT:    v_mov_b32_e32 v0, 0
 ; GFX908-NEXT:    v_mov_b32_e32 v1, 4.0
 ; GFX908-NEXT:    s_waitcnt vmcnt(0) lgkmcnt(0)
@@ -577,33 +398,10 @@
 ; GFX908-NEXT:    s_load_dwordx2 s[0:1], s[0:1], 0x24
 ; GFX908-NEXT:    s_mov_b64 s[2:3], 0
 ; GFX908-NEXT:    v_mov_b32_e32 v0, 0
->>>>>>> a2ce6ee6
 ; GFX908-NEXT:    s_waitcnt lgkmcnt(0)
 ; GFX908-NEXT:    s_load_dword s4, s[0:1], 0x0
 ; GFX908-NEXT:    s_waitcnt lgkmcnt(0)
 ; GFX908-NEXT:    v_mov_b32_e32 v1, s4
-<<<<<<< HEAD
-; GFX908-NEXT:  BB3_1: ; %atomicrmw.start
-; GFX908-NEXT:    ; =>This Inner Loop Header: Depth=1
-; GFX908-NEXT:    v_mov_b32_e32 v2, 0
-; GFX908-NEXT:    v_add_f32_e32 v0, 4.0, v1
-; GFX908-NEXT:    s_waitcnt vmcnt(0) lgkmcnt(0)
-; GFX908-NEXT:    global_atomic_cmpswap v0, v2, v[0:1], s[0:1] glc
-; GFX908-NEXT:    s_waitcnt vmcnt(0)
-; GFX908-NEXT:    buffer_wbinvl1_vol
-; GFX908-NEXT:    v_cmp_eq_u32_e32 vcc, v0, v1
-; GFX908-NEXT:    s_or_b64 s[2:3], vcc, s[2:3]
-; GFX908-NEXT:    v_mov_b32_e32 v1, v0
-; GFX908-NEXT:    s_andn2_b64 exec, exec, s[2:3]
-; GFX908-NEXT:    s_cbranch_execnz BB3_1
-; GFX908-NEXT:  ; %bb.2: ; %atomicrmw.end
-; GFX908-NEXT:    s_endpgm
-;
-; GFX90A-LABEL: global_atomic_fadd_noret_f32_ieee:
-; GFX90A:       ; %bb.0:
-; GFX90A-NEXT:    s_load_dwordx2 s[0:1], s[0:1], 0x24
-; GFX90A-NEXT:    s_mov_b64 s[2:3], 0
-=======
 ; GFX908-NEXT:  .LBB4_1: ; %atomicrmw.start
 ; GFX908-NEXT:    ; =>This Inner Loop Header: Depth=1
 ; GFX908-NEXT:    v_mov_b32_e32 v2, v1
@@ -723,32 +521,10 @@
 ; GFX90A-NEXT:    s_load_dwordx2 s[0:1], s[0:1], 0x24
 ; GFX90A-NEXT:    s_mov_b64 s[2:3], 0
 ; GFX90A-NEXT:    v_mov_b32_e32 v0, 0
->>>>>>> a2ce6ee6
 ; GFX90A-NEXT:    s_waitcnt lgkmcnt(0)
 ; GFX90A-NEXT:    s_load_dword s4, s[0:1], 0x0
 ; GFX90A-NEXT:    s_waitcnt lgkmcnt(0)
 ; GFX90A-NEXT:    v_mov_b32_e32 v1, s4
-<<<<<<< HEAD
-; GFX90A-NEXT:  BB3_1: ; %atomicrmw.start
-; GFX90A-NEXT:    ; =>This Inner Loop Header: Depth=1
-; GFX90A-NEXT:    v_mov_b32_e32 v2, 0
-; GFX90A-NEXT:    v_add_f32_e32 v0, 4.0, v1
-; GFX90A-NEXT:    buffer_wbl2
-; GFX90A-NEXT:    s_waitcnt vmcnt(0) lgkmcnt(0)
-; GFX90A-NEXT:    global_atomic_cmpswap v0, v2, v[0:1], s[0:1] glc scc
-; GFX90A-NEXT:    s_waitcnt vmcnt(0)
-; GFX90A-NEXT:    buffer_invl2
-; GFX90A-NEXT:    s_waitcnt vmcnt(0)
-; GFX90A-NEXT:    buffer_wbinvl1_vol
-; GFX90A-NEXT:    v_cmp_eq_u32_e32 vcc, v0, v1
-; GFX90A-NEXT:    s_or_b64 s[2:3], vcc, s[2:3]
-; GFX90A-NEXT:    v_mov_b32_e32 v1, v0
-; GFX90A-NEXT:    s_andn2_b64 exec, exec, s[2:3]
-; GFX90A-NEXT:    s_cbranch_execnz BB3_1
-; GFX90A-NEXT:  ; %bb.2: ; %atomicrmw.end
-; GFX90A-NEXT:    s_endpgm
-  %result = atomicrmw fadd float addrspace(1)* %ptr, float 4.0 seq_cst
-=======
 ; GFX90A-NEXT:  .LBB5_1: ; %atomicrmw.start
 ; GFX90A-NEXT:    ; =>This Inner Loop Header: Depth=1
 ; GFX90A-NEXT:    v_mov_b32_e32 v3, v1
@@ -797,7 +573,6 @@
 ; GFX10-NEXT:    s_endpgm
   %result = atomicrmw fadd float addrspace(1)* %ptr, float 4.0 syncscope("one-as") seq_cst
   store float %result, float addrspace(1)* undef
->>>>>>> a2ce6ee6
   ret void
 }
 
@@ -806,30 +581,6 @@
 ; GCN:       ; %bb.0:
 ; GCN-NEXT:    s_load_dwordx2 s[0:1], s[0:1], 0x24
 ; GCN-NEXT:    s_mov_b64 s[2:3], 0
-<<<<<<< HEAD
-; GCN-NEXT:    s_waitcnt lgkmcnt(0)
-; GCN-NEXT:    s_load_dword s4, s[0:1], 0x0
-; GCN-NEXT:    s_waitcnt lgkmcnt(0)
-; GCN-NEXT:    v_mov_b32_e32 v0, s4
-; GCN-NEXT:  BB4_1: ; %atomicrmw.start
-; GCN-NEXT:    ; =>This Inner Loop Header: Depth=1
-; GCN-NEXT:    v_mov_b32_e32 v1, v0
-; GCN-NEXT:    v_mov_b32_e32 v2, 0
-; GCN-NEXT:    v_add_f32_e32 v0, 4.0, v1
-; GCN-NEXT:    s_waitcnt vmcnt(0) lgkmcnt(0)
-; GCN-NEXT:    global_atomic_cmpswap v0, v2, v[0:1], s[0:1] glc
-; GCN-NEXT:    s_waitcnt vmcnt(0)
-; GCN-NEXT:    buffer_wbinvl1_vol
-; GCN-NEXT:    v_cmp_eq_u32_e32 vcc, v0, v1
-; GCN-NEXT:    s_or_b64 s[2:3], vcc, s[2:3]
-; GCN-NEXT:    s_andn2_b64 exec, exec, s[2:3]
-; GCN-NEXT:    s_cbranch_execnz BB4_1
-; GCN-NEXT:  ; %bb.2: ; %atomicrmw.end
-; GCN-NEXT:    s_or_b64 exec, exec, s[2:3]
-; GCN-NEXT:    global_store_dword v[0:1], v0, off
-; GCN-NEXT:    s_endpgm
-  %result = atomicrmw fadd float addrspace(1)* %ptr, float 4.0 seq_cst
-=======
 ; GCN-NEXT:    v_mov_b32_e32 v0, 0
 ; GCN-NEXT:    s_waitcnt lgkmcnt(0)
 ; GCN-NEXT:    s_load_dword s4, s[0:1], 0x0
@@ -852,7 +603,6 @@
 ; GCN-NEXT:    global_store_dword v[0:1], v1, off
 ; GCN-NEXT:    s_endpgm
   %result = atomicrmw fadd float addrspace(1)* %ptr, float 4.0 syncscope("agent") seq_cst
->>>>>>> a2ce6ee6
   store float %result, float addrspace(1)* undef
   ret void
 }
@@ -868,9 +618,6 @@
 ; GCN-NEXT:    s_waitcnt vmcnt(0)
 ; GCN-NEXT:    buffer_wbinvl1_vol
 ; GCN-NEXT:    s_endpgm
-<<<<<<< HEAD
-  %result = atomicrmw fadd float addrspace(1)* %ptr, float 4.0 seq_cst
-=======
   %result = atomicrmw fadd float addrspace(1)* %ptr, float 4.0 syncscope("agent") seq_cst
   ret void
 }
@@ -1049,7 +796,6 @@
 ; GFX10-NEXT:    s_endpgm
   %load = load float*, float* addrspace(4)* %arg
   %v = atomicrmw fadd float* %load, float 1.0 syncscope("agent-one-as") monotonic, align 4
->>>>>>> a2ce6ee6
   ret void
 }
 
