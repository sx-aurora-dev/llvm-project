--- conflicted
+++ resolved
@@ -1,16 +1,8 @@
-<<<<<<< HEAD
-; RUN: llc -mtriple=amdgcn-amd-amdhsa -mcpu=kaveri --amdhsa-code-object-version=2 -enable-ipra=0 -verify-machineinstrs < %s | FileCheck -enable-var-scope -check-prefixes=GCN %s
+; RUN: llc -mtriple=amdgcn-amd-amdhsa -mcpu=kaveri --amdhsa-code-object-version=2 -enable-ipra=0 -verify-machineinstrs < %s | FileCheck -enable-var-scope -check-prefixes=GCN,FIXEDABI %s
 
 ; GCN-LABEL: {{^}}use_workitem_id_x:
 ; GCN: s_waitcnt
-; GCN: v_and_b32_e32 [[ID:v[0-9]+]], 0x3ff, v31
-=======
-; RUN: llc -mtriple=amdgcn-amd-amdhsa -mcpu=kaveri --amdhsa-code-object-version=2 -enable-ipra=0 -verify-machineinstrs < %s | FileCheck -enable-var-scope -check-prefixes=GCN,FIXEDABI %s
-
-; GCN-LABEL: {{^}}use_workitem_id_x:
-; GCN: s_waitcnt
 ; FIXEDABI: v_and_b32_e32 [[ID:v[0-9]+]], 0x3ff, v31
->>>>>>> a2ce6ee6
 ; GCN-NEXT: {{flat|global}}_store_dword v{{\[[0-9]:[0-9]+\]}}, [[ID]]
 ; GCN-NEXT: s_waitcnt
 ; GCN-NEXT: s_setpc_b64
@@ -22,11 +14,7 @@
 
 ; GCN-LABEL: {{^}}use_workitem_id_y:
 ; GCN: s_waitcnt
-<<<<<<< HEAD
-; GCN: v_bfe_u32 [[ID:v[0-9]+]], v31, 10, 10
-=======
 ; FIXEDABI: v_bfe_u32 [[ID:v[0-9]+]], v31, 10, 10
->>>>>>> a2ce6ee6
 ; GCN-NEXT: {{flat|global}}_store_dword v{{\[[0-9]:[0-9]+\]}}, [[ID]]
 ; GCN-NEXT: s_waitcnt
 ; GCN-NEXT: s_setpc_b64
@@ -38,11 +26,7 @@
 
 ; GCN-LABEL: {{^}}use_workitem_id_z:
 ; GCN: s_waitcnt
-<<<<<<< HEAD
-; GCN: v_bfe_u32 [[ID:v[0-9]+]], v31, 20, 10
-=======
 ; FIXEDABI: v_bfe_u32 [[ID:v[0-9]+]], v31, 20, 10
->>>>>>> a2ce6ee6
 ; GCN-NEXT: {{flat|global}}_store_dword v{{\[[0-9]:[0-9]+\]}}, [[ID]]
 ; GCN-NEXT: s_waitcnt
 ; GCN-NEXT: s_setpc_b64
@@ -54,14 +38,8 @@
 
 ; GCN-LABEL: {{^}}use_workitem_id_xy:
 ; GCN: s_waitcnt
-<<<<<<< HEAD
-
-; GCN-DAG: v_and_b32_e32 [[IDX:v[0-9]+]], 0x3ff, v31
-; GCN-DAG: v_bfe_u32 [[IDY:v[0-9]+]], v31, 10, 10
-=======
 ; FIXEDABI-DAG: v_and_b32_e32 [[IDX:v[0-9]+]], 0x3ff, v31
 ; FIXEDABI-DAG: v_bfe_u32 [[IDY:v[0-9]+]], v31, 10, 10
->>>>>>> a2ce6ee6
 
 ; GCN-DAG: {{flat|global}}_store_dword v{{\[[0-9]:[0-9]+\]}}, [[IDX]]
 ; GCN-DAG: {{flat|global}}_store_dword v{{\[[0-9]:[0-9]+\]}}, [[IDY]]
@@ -78,16 +56,9 @@
 ; GCN-LABEL: {{^}}use_workitem_id_xyz:
 ; GCN: s_waitcnt
 
-<<<<<<< HEAD
-
-; GCN-DAG: v_and_b32_e32 [[IDX:v[0-9]+]], 0x3ff, v31
-; GCN-DAG: v_bfe_u32 [[IDY:v[0-9]+]], v31, 10, 10
-; GCN-DAG: v_bfe_u32 [[IDZ:v[0-9]+]], v31, 20, 10
-=======
 ; FIXEDABI-DAG: v_and_b32_e32 [[IDX:v[0-9]+]], 0x3ff, v31
 ; FIXEDABI-DAG: v_bfe_u32 [[IDY:v[0-9]+]], v31, 10, 10
 ; FIXEDABI-DAG: v_bfe_u32 [[IDZ:v[0-9]+]], v31, 20, 10
->>>>>>> a2ce6ee6
 
 
 ; GCN-DAG: {{flat|global}}_store_dword v{{\[[0-9]:[0-9]+\]}}, [[IDX]]
@@ -107,14 +78,8 @@
 
 ; GCN-LABEL: {{^}}use_workitem_id_xz:
 ; GCN: s_waitcnt
-<<<<<<< HEAD
-
-; GCN-DAG: v_and_b32_e32 [[IDX:v[0-9]+]], 0x3ff, v31
-; GCN-DAG: v_bfe_u32 [[IDZ:v[0-9]+]], v31, 20, 10
-=======
 ; FIXEDABI-DAG: v_and_b32_e32 [[IDX:v[0-9]+]], 0x3ff, v31
 ; FIXEDABI-DAG: v_bfe_u32 [[IDZ:v[0-9]+]], v31, 20, 10
->>>>>>> a2ce6ee6
 
 ; GCN-DAG: {{flat|global}}_store_dword v{{\[[0-9]:[0-9]+\]}}, [[IDX]]
 ; GCN-DAG: {{flat|global}}_store_dword v{{\[[0-9]:[0-9]+\]}}, [[IDZ]]
@@ -130,14 +95,8 @@
 
 ; GCN-LABEL: {{^}}use_workitem_id_yz:
 ; GCN: s_waitcnt
-<<<<<<< HEAD
-
-; GCN-DAG: v_bfe_u32 [[IDY:v[0-9]+]], v31, 10, 10
-; GCN-DAG: v_bfe_u32 [[IDZ:v[0-9]+]], v31, 20, 10
-=======
 ; FIXEDABI-DAG: v_bfe_u32 [[IDY:v[0-9]+]], v31, 10, 10
 ; FIXEDABI-DAG: v_bfe_u32 [[IDZ:v[0-9]+]], v31, 20, 10
->>>>>>> a2ce6ee6
 
 ; GCN-DAG: {{flat|global}}_store_dword v{{\[[0-9]:[0-9]+\]}}, [[IDY]]
 ; GCN-DAG: {{flat|global}}_store_dword v{{\[[0-9]:[0-9]+\]}}, [[IDZ]]
@@ -152,13 +111,6 @@
 }
 
 ; GCN-LABEL: {{^}}kern_indirect_use_workitem_id_x:
-<<<<<<< HEAD
-; GCN: enable_vgpr_workitem_id = 2
-
-; FIXEDA-NOT: v0
-; GCN: s_swappc_b64
-; GCN-NOT: v0
-=======
 ; GCN: enable_vgpr_workitem_id = 0
 
 ; FIXEDABI-NOT: v0
@@ -168,29 +120,12 @@
 ; FIXEDABI-NOT: v31
 
 ; GCN: s_swappc_b64
->>>>>>> a2ce6ee6
 define amdgpu_kernel void @kern_indirect_use_workitem_id_x() #1 {
   call void @use_workitem_id_x()
   ret void
 }
 
 ; GCN-LABEL: {{^}}kern_indirect_use_workitem_id_y:
-<<<<<<< HEAD
-; GCN: enable_vgpr_workitem_id = 2
-
-; GCN-NOT: v0
-; GCN-NOT: v1
-
-
-
-; GCN-DAG:	v_lshlrev_b32_e32 [[TMP1:v[0-9]+]], 10, v1
-; GCN-DAG: v_lshlrev_b32_e32 [[TMP0:v[0-9]+]], 20, v2
-; GCN: v_or_b32_e32 [[TMP2:v[0-9]+]], v0, [[TMP1]]
-; GCN: v_or_b32_e32 v31, [[TMP2]], [[TMP0]]
-
-; GCN-NOT: v0
-; GCN-NOT: v1
-=======
 ; GCN: enable_vgpr_workitem_id = 1
 
 ; FIXEDABI-NOT: v0
@@ -200,7 +135,6 @@
 ; FIXEDABI-NOT: v0
 ; FIXEDABI-NOT: v1
 ; FIXEDABI-NOT: v2
->>>>>>> a2ce6ee6
 
 ; GCN: s_swappc_b64
 define amdgpu_kernel void @kern_indirect_use_workitem_id_y() #1 {
@@ -211,19 +145,11 @@
 ; GCN-LABEL: {{^}}kern_indirect_use_workitem_id_z:
 ; GCN: enable_vgpr_workitem_id = 2
 
-<<<<<<< HEAD
-
-; GCN-DAG:	v_lshlrev_b32_e32 [[TMP1:v[0-9]+]], 10, v1
-; GCN-DAG: v_lshlrev_b32_e32 [[TMP0:v[0-9]+]], 20, v2
-; GCN: v_or_b32_e32 [[TMP2:v[0-9]+]], v0, [[TMP1]]
-; GCN: v_or_b32_e32 v31, [[TMP2]], [[TMP0]]
-=======
 ; FIXEDABI-NOT: v0
 ; FIXEDABI-NOT: v1
 ; FIXEDABI: v_lshlrev_b32_e32 v31, 20, v2
 ; FIXEDABI-NOT: v0
 ; FIXEDABI-NOT: v1
->>>>>>> a2ce6ee6
 
 ; GCN: s_swappc_b64
 define amdgpu_kernel void @kern_indirect_use_workitem_id_z() #1 {
@@ -232,13 +158,6 @@
 }
 
 ; GCN-LABEL: {{^}}kern_indirect_use_workitem_id_xy:
-<<<<<<< HEAD
-
-; GCN-DAG:	v_lshlrev_b32_e32 [[TMP1:v[0-9]+]], 10, v1
-; GCN-DAG: v_lshlrev_b32_e32 [[TMP0:v[0-9]+]], 20, v2
-; GCN: v_or_b32_e32 [[TMP2:v[0-9]+]], v0, [[TMP1]]
-; GCN: v_or_b32_e32 v31, [[TMP2]], [[TMP0]]
-=======
 ; FIXEDABI-NOT: v0
 ; FIXEDABI-NOT: v1
 ; FIXEDABI-NOT: v2
@@ -247,7 +166,6 @@
 ; FIXEDABI-NOT: v0
 ; FIXEDABI-NOT: v1
 ; FIXEDABI-NOT: v2
->>>>>>> a2ce6ee6
 
 ; GCN: s_swappc_b64
 define amdgpu_kernel void @kern_indirect_use_workitem_id_xy() #1 {
@@ -256,14 +174,6 @@
 }
 
 ; GCN-LABEL: {{^}}kern_indirect_use_workitem_id_xz:
-<<<<<<< HEAD
-
-
-; GCN-DAG:	v_lshlrev_b32_e32 [[TMP1:v[0-9]+]], 10, v1
-; GCN-DAG: v_lshlrev_b32_e32 [[TMP0:v[0-9]+]], 20, v2
-; GCN: v_or_b32_e32 [[TMP2:v[0-9]+]], v0, [[TMP1]]
-; GCN: v_or_b32_e32 v31, [[TMP2]], [[TMP0]]
-=======
 ; FIXEDABI-NOT: v0
 ; FIXEDABI-NOT: v1
 ; FIXEDABI-NOT: v2
@@ -272,7 +182,6 @@
 ; FIXEDABI-NOT: v0
 ; FIXEDABI-NOT: v1
 ; FIXEDABI-NOT: v2
->>>>>>> a2ce6ee6
 
 ; GCN: s_swappc_b64
 define amdgpu_kernel void @kern_indirect_use_workitem_id_xz() #1 {
@@ -281,14 +190,6 @@
 }
 
 ; GCN-LABEL: {{^}}kern_indirect_use_workitem_id_yz:
-<<<<<<< HEAD
-
-
-; GCN-DAG:	v_lshlrev_b32_e32 [[TMP1:v[0-9]+]], 10, v1
-; GCN-DAG: v_lshlrev_b32_e32 [[TMP0:v[0-9]+]], 20, v2
-; GCN: v_or_b32_e32 [[TMP2:v[0-9]+]], v0, [[TMP1]]
-; GCN: v_or_b32_e32 v31, [[TMP2]], [[TMP0]]
-=======
 ; FIXEDABI-NOT: v0
 ; FIXEDABI-NOT: v1
 ; FIXEDABI-NOT: v2
@@ -298,7 +199,6 @@
 ; FIXEDABI-NOT: v0
 ; FIXEDABI-NOT: v1
 ; FIXEDABI-NOT: v2
->>>>>>> a2ce6ee6
 
 ; GCN: s_swappc_b64
 define amdgpu_kernel void @kern_indirect_use_workitem_id_yz() #1 {
@@ -307,18 +207,10 @@
 }
 
 ; GCN-LABEL: {{^}}kern_indirect_use_workitem_id_xyz:
-<<<<<<< HEAD
-
-; GCN-DAG:	v_lshlrev_b32_e32 [[TMP1:v[0-9]+]], 10, v1
-; GCN-DAG: v_lshlrev_b32_e32 [[TMP0:v[0-9]+]], 20, v2
-; GCN: v_or_b32_e32 [[TMP2:v[0-9]+]], v0, [[TMP1]]
-; GCN: v_or_b32_e32 v31, [[TMP2]], [[TMP0]]
-=======
 ; FIXEDABI-DAG: v_lshlrev_b32_e32 [[TMP1:v[0-9]+]], 10, v1
 ; FIXEDABI-DAG: v_lshlrev_b32_e32 [[TMP0:v[0-9]+]], 20, v2
 ; FIXEDABI: v_or_b32_e32 [[TMP2:v[0-9]+]], v0, [[TMP1]]
 ; FIXEDABI: v_or_b32_e32 v31, [[TMP2]], [[TMP0]]
->>>>>>> a2ce6ee6
 
 ; GCN: s_swappc_b64
 define amdgpu_kernel void @kern_indirect_use_workitem_id_xyz() #1 {
@@ -355,11 +247,7 @@
 
 ; GCN-LABEL: {{^}}other_arg_use_workitem_id_x:
 ; GCN: s_waitcnt
-<<<<<<< HEAD
-; GCN-DAG: v_and_b32_e32 [[ID:v[0-9]+]], 0x3ff, v31
-=======
 ; FIXEDABI-DAG: v_and_b32_e32 [[ID:v[0-9]+]], 0x3ff, v31
->>>>>>> a2ce6ee6
 
 ; GCN-DAG: {{flat|global}}_store_dword v{{\[[0-9]+:[0-9]+\]}}, v0
 ; GCN-DAG: {{flat|global}}_store_dword v{{\[[0-9]+:[0-9]+\]}}, [[ID]]
@@ -372,11 +260,7 @@
 
 ; GCN-LABEL: {{^}}other_arg_use_workitem_id_y:
 ; GCN: s_waitcnt
-<<<<<<< HEAD
-; GCN-DAG: v_bfe_u32 [[ID:v[0-9]+]], v31, 10, 10
-=======
 ; FIXEDABI-DAG: v_bfe_u32 [[ID:v[0-9]+]], v31, 10, 10
->>>>>>> a2ce6ee6
 ; GCN-DAG: {{flat|global}}_store_dword v{{\[[0-9]+:[0-9]+\]}}, v0
 ; GCN-DAG: {{flat|global}}_store_dword v{{\[[0-9]+:[0-9]+\]}}, [[ID]]
 define void @other_arg_use_workitem_id_y(i32 %arg0) #1 {
@@ -388,11 +272,7 @@
 
 ; GCN-LABEL: {{^}}other_arg_use_workitem_id_z:
 ; GCN: s_waitcnt
-<<<<<<< HEAD
-; GCN-DAG: v_bfe_u32 [[ID:v[0-9]+]], v31, 20, 10
-=======
 ; FIXEDABI-DAG: v_bfe_u32 [[ID:v[0-9]+]], v31, 20, 10
->>>>>>> a2ce6ee6
 ; GCN-DAG: {{flat|global}}_store_dword v{{\[[0-9]+:[0-9]+\]}}, v0
 ; GCN-DAG: {{flat|global}}_store_dword v{{\[[0-9]+:[0-9]+\]}}, [[ID]]
 define void @other_arg_use_workitem_id_z(i32 %arg0) #1 {
@@ -404,21 +284,11 @@
 
 
 ; GCN-LABEL: {{^}}kern_indirect_other_arg_use_workitem_id_x:
-<<<<<<< HEAD
-; GCN: enable_vgpr_workitem_id = 2
-
-
-; GCN-DAG:	v_lshlrev_b32_e32 [[TMP1:v[0-9]+]], 10, v1
-; GCN-DAG: v_lshlrev_b32_e32 [[TMP0:v[0-9]+]], 20, v2
-; GCN: v_or_b32_e32 [[TMP2:v[0-9]+]], v0, [[TMP1]]
-; GCN: v_or_b32_e32 v31, [[TMP2]], [[TMP0]]
-=======
 ; GCN: enable_vgpr_workitem_id = 0
 
 ; FIXEDABI-NOT: v0
 ; FIXEDABI: v_mov_b32_e32 v31, v0
 ; FIXEDABI: v_mov_b32_e32 v0, 0x22b
->>>>>>> a2ce6ee6
 
 ; GCN: s_swappc_b64
 define amdgpu_kernel void @kern_indirect_other_arg_use_workitem_id_x() #1 {
@@ -428,15 +298,6 @@
 
 
 ; GCN-LABEL: {{^}}kern_indirect_other_arg_use_workitem_id_y:
-<<<<<<< HEAD
-
-
-; GCN: enable_vgpr_workitem_id = 2
-; GCN-DAG:	v_lshlrev_b32_e32 [[TMP1:v[0-9]+]], 10, v1
-; GCN-DAG: v_lshlrev_b32_e32 [[TMP0:v[0-9]+]], 20, v2
-; GCN: v_or_b32_e32 [[TMP2:v[0-9]+]], v0, [[TMP1]]
-; GCN: v_or_b32_e32 v31, [[TMP2]], [[TMP0]]
-=======
 ; GCN: enable_vgpr_workitem_id = 1
 
 ; FIXEDABI-NOT: v0
@@ -444,7 +305,6 @@
 ; FIXEDABI-NOT: v2
 ; FIXEDABI: v_lshlrev_b32_e32 v31, 10, v1
 ; FIXEDABI: v_mov_b32_e32 v0, 0x22b
->>>>>>> a2ce6ee6
 define amdgpu_kernel void @kern_indirect_other_arg_use_workitem_id_y() #1 {
   call void @other_arg_use_workitem_id_y(i32 555)
   ret void
@@ -453,34 +313,19 @@
 ; GCN-LABEL: {{^}}kern_indirect_other_arg_use_workitem_id_z:
 ; GCN: enable_vgpr_workitem_id = 2
 
-<<<<<<< HEAD
-
-
-; GCN-DAG:	v_lshlrev_b32_e32 [[TMP1:v[0-9]+]], 10, v1
-; GCN-DAG: v_lshlrev_b32_e32 [[TMP0:v[0-9]+]], 20, v2
-; GCN: v_or_b32_e32 [[TMP2:v[0-9]+]], v0, [[TMP1]]
-; GCN: v_or_b32_e32 v31, [[TMP2]], [[TMP0]]
-=======
 ; FIXEDABI-NOT: v0
 ; FIXEDABI-NOT: v1
 ; FIXEDABI-NOT: v2
 ; FIXEDABI: v_lshlrev_b32_e32 v31, 20, v2
 ; FIXEDABI: v_mov_b32_e32 v0, 0x22b
->>>>>>> a2ce6ee6
 define amdgpu_kernel void @kern_indirect_other_arg_use_workitem_id_z() #1 {
   call void @other_arg_use_workitem_id_z(i32 555)
   ret void
 }
 
 ; GCN-LABEL: {{^}}too_many_args_use_workitem_id_x:
-<<<<<<< HEAD
-
-; GCN: v_and_b32_e32 v31, 0x3ff, v31
-; GCN: buffer_load_dword v{{[0-9]+}}, off, s[0:3], s32{{$}}
-=======
 ; FIXEDABI: v_and_b32_e32 v31, 0x3ff, v31
 ; FIXEDABI: buffer_load_dword v{{[0-9]+}}, off, s[0:3], s32{{$}}
->>>>>>> a2ce6ee6
 define void @too_many_args_use_workitem_id_x(
   i32 %arg0, i32 %arg1, i32 %arg2, i32 %arg3, i32 %arg4, i32 %arg5, i32 %arg6, i32 %arg7,
   i32 %arg8, i32 %arg9, i32 %arg10, i32 %arg11, i32 %arg12, i32 %arg13, i32 %arg14, i32 %arg15,
@@ -529,19 +374,6 @@
 }
 
 ; GCN-LABEL: {{^}}kern_call_too_many_args_use_workitem_id_x:
-<<<<<<< HEAD
-
-
-
-; GCN: enable_vgpr_workitem_id = 2
-; GCN-DAG: s_mov_b32 s32, 0
-; GCN-DAG: v_mov_b32_e32 [[K:v[0-9]+]], 0x140{{$}}
-; GCN-DAG:	v_lshlrev_b32_e32 [[TMP1:v[0-9]+]], 10, v1
-; GCN-DAG: v_lshlrev_b32_e32 [[TMP0:v[0-9]+]], 20, v2
-; GCN-DAG: v_or_b32_e32 [[TMP2:v[0-9]+]], v0, [[TMP1]]
-; GCN-DAG: v_or_b32_e32 v31, [[TMP2]], [[TMP0]]
-; GCN: buffer_store_dword [[K]], off, s[0:3], s32{{$}}
-=======
 ; GCN: enable_vgpr_workitem_id = 0
 
 ; FIXEDABI-NOT: v0
@@ -551,9 +383,8 @@
 ; FIXEDABI-DAG: v_mov_b32_e32 [[K:v[0-9]+]], 0x140{{$}}
 ; FIXEDABI-DAG: buffer_store_dword [[K]], off, s[0:3], s32{{$}}
 ; FIXEDABI-DAG: v_mov_b32_e32 v31, v0
->>>>>>> a2ce6ee6
-
-; GCN: s_swappc_b64
+
+; FIXEDABI: s_swappc_b64
 define amdgpu_kernel void @kern_call_too_many_args_use_workitem_id_x() #1 {
   call void @too_many_args_use_workitem_id_x(
     i32 10, i32 20, i32 30, i32 40,
@@ -570,11 +401,11 @@
 ; GCN-LABEL: {{^}}func_call_too_many_args_use_workitem_id_x:
 
 ; Touching the workitem id register is not necessary.
-; GCN-NOT: v31
-; GCN: v_mov_b32_e32 [[K:v[0-9]+]], 0x140{{$}}
-; GCN-NOT: v31
-; GCN: buffer_store_dword [[K]], off, s[0:3], s32{{$}}
-; GCN-NOT: v31
+; FIXEDABI-NOT: v31
+; FIXEDABI: v_mov_b32_e32 [[K:v[0-9]+]], 0x140{{$}}
+; FIXEDABI-NOT: v31
+; FIXEDABI: buffer_store_dword [[K]], off, s[0:3], s32{{$}}
+; FIXEDABI-NOT: v31
 
 ; GCN: s_swappc_b64
 define void @func_call_too_many_args_use_workitem_id_x(i32 %arg0) #1 {
@@ -623,25 +454,14 @@
 ; frame[2] = VGPR spill slot
 
 ; GCN-LABEL: {{^}}too_many_args_use_workitem_id_x_byval:
-<<<<<<< HEAD
-
-=======
->>>>>>> a2ce6ee6
-
-; GCN: v_and_b32_e32 v31, 0x3ff, v31
-; GCN-NEXT: {{flat|global}}_store_dword v{{\[[0-9]+:[0-9]+\]}}, v31
-
-<<<<<<< HEAD
-; GCN: buffer_load_dword v0, off, s[0:3], s32{{$}}
-; GCN: {{flat|global}}_store_dword v{{\[[0-9]+:[0-9]+\]}}, v0
-; GCN: buffer_load_dword v0, off, s[0:3], s32 offset:4 glc{{$}}
-; GCN: s_setpc_b64
-=======
+
+; FIXEDABI: v_and_b32_e32 v31, 0x3ff, v31
+; FIXEDABI-NEXT: {{flat|global}}_store_dword v{{\[[0-9]+:[0-9]+\]}}, v31
+
 ; FIXEDABI: buffer_load_dword v31, off, s[0:3], s32{{$}}
 ; FIXEDABI: {{flat|global}}_store_dword v{{\[[0-9]+:[0-9]+\]}}, v0
 ; FIXEDABI: buffer_load_dword v0, off, s[0:3], s32 offset:4 glc{{$}}
 ; FIXEDABI: s_setpc_b64
->>>>>>> a2ce6ee6
 define void @too_many_args_use_workitem_id_x_byval(
   i32 %arg0, i32 %arg1, i32 %arg2, i32 %arg3, i32 %arg4, i32 %arg5, i32 %arg6, i32 %arg7,
   i32 %arg8, i32 %arg9, i32 %arg10, i32 %arg11, i32 %arg12, i32 %arg13, i32 %arg14, i32 %arg15,
@@ -695,15 +515,6 @@
 ; sp[2] = stack passed workitem ID x
 
 ; GCN-LABEL: {{^}}kern_call_too_many_args_use_workitem_id_x_byval:
-<<<<<<< HEAD
-
-
-
-; GCN: v_mov_b32_e32 [[K0:v[0-9]+]], 0x3e7
-; GCN: buffer_store_dword [[K0]], off, s[0:3], 0 offset:4{{$}}
-; GCN: s_movk_i32 s32, 0x400{{$}}
-; GCN: v_mov_b32_e32 [[K1:v[0-9]+]], 0x140
-=======
 
 ; FIXEDABI-NOT: v0
 ; FIXEDABI-NOT: v1
@@ -713,27 +524,15 @@
 ; FIXEDABI: s_movk_i32 s32, 0x400{{$}}
 ; FIXEDABI: buffer_store_dword [[K0]], off, s[0:3], 0 offset:4{{$}}
 ; FIXEDABI: v_mov_b32_e32 [[K1:v[0-9]+]], 0x140
->>>>>>> a2ce6ee6
-
-; GCN: buffer_store_dword [[K1]], off, s[0:3], s32{{$}}
+
+; FIXEDABI: buffer_store_dword [[K1]], off, s[0:3], s32{{$}}
 
 ; FIXME: Why this reload?
-; GCN: buffer_load_dword [[RELOAD:v[0-9]+]], off, s[0:3], 0 offset:4{{$}}
-
-<<<<<<< HEAD
-; GCN-DAG:	v_lshlrev_b32_e32 [[TMP1:v[0-9]+]], 10, v1
-; GCN-DAG: v_lshlrev_b32_e32 [[TMP0:v[0-9]+]], 20, v2
-; GCN-DAG: v_or_b32_e32 [[TMP2:v[0-9]+]], v0, [[TMP1]]
-; GCN: v_or_b32_e32 v31, [[TMP2]], [[TMP0]]
-
-; GCN-NOT: s32
-; GCN: buffer_store_dword [[RELOAD]], off, s[0:3], s32 offset:4
-; GCN: s_swappc_b64
-=======
+; FIXEDABI: buffer_load_dword [[RELOAD:v[0-9]+]], off, s[0:3], 0 offset:4{{$}}
+
 ; FIXEDABI-NOT: s32
 ; FIXEDABI: buffer_store_dword [[RELOAD]], off, s[0:3], s32 offset:4
 ; FIXEDABI: s_swappc_b64
->>>>>>> a2ce6ee6
 define amdgpu_kernel void @kern_call_too_many_args_use_workitem_id_x_byval() #1 {
   %alloca = alloca i32, align 4, addrspace(5)
   store volatile i32 999, i32 addrspace(5)* %alloca
@@ -751,22 +550,17 @@
 }
 
 ; GCN-LABEL: {{^}}func_call_too_many_args_use_workitem_id_x_byval:
-<<<<<<< HEAD
-
-
-=======
->>>>>>> a2ce6ee6
 ; FIXED-ABI-NOT: v31
-; GCN: v_mov_b32_e32 [[K0:v[0-9]+]], 0x3e7{{$}}
-; GCN: buffer_store_dword [[K0]], off, s[0:3], s33{{$}}
-; GCN: v_mov_b32_e32 [[K1:v[0-9]+]], 0x140{{$}}
-; GCN: buffer_store_dword [[K1]], off, s[0:3], s32{{$}}
-; GCN: buffer_load_dword [[RELOAD_BYVAL:v[0-9]+]], off, s[0:3], s33{{$}}
+; FIXEDABI: v_mov_b32_e32 [[K0:v[0-9]+]], 0x3e7{{$}}
+; FIXEDABI: buffer_store_dword [[K0]], off, s[0:3], s33{{$}}
+; FIXEDABI: v_mov_b32_e32 [[K1:v[0-9]+]], 0x140{{$}}
+; FIXEDABI: buffer_store_dword [[K1]], off, s[0:3], s32{{$}}
+; FIXEDABI: buffer_load_dword [[RELOAD_BYVAL:v[0-9]+]], off, s[0:3], s33{{$}}
 
 ; FIXED-ABI-NOT: v31
-; GCN: buffer_store_dword [[RELOAD_BYVAL]], off, s[0:3], s32 offset:4{{$}}
+; FIXEDABI: buffer_store_dword [[RELOAD_BYVAL]], off, s[0:3], s32 offset:4{{$}}
 ; FIXED-ABI-NOT: v31
-; GCN: s_swappc_b64
+; FIXEDABI: s_swappc_b64
 define void @func_call_too_many_args_use_workitem_id_x_byval() #1 {
   %alloca = alloca i32, align 4, addrspace(5)
   store volatile i32 999, i32 addrspace(5)* %alloca
@@ -784,19 +578,6 @@
 }
 
 ; GCN-LABEL: {{^}}too_many_args_use_workitem_id_xyz:
-<<<<<<< HEAD
-
-
-
-; GCN: v_and_b32_e32 [[AND_X:v[0-9]+]], 0x3ff, v31
-; GCN-NOT: buffer_load_dword
-; GCN: {{flat|global}}_store_dword v{{\[[0-9]+:[0-9]+]}}, [[AND_X]]
-; GCN-NOT: buffer_load_dword
-; GCN: v_bfe_u32 [[BFE_Y:v[0-9]+]], v31, 10, 10
-; GCN-NEXT: v_bfe_u32 [[BFE_Z:v[0-9]+]], v31, 20, 10
-; GCN-NEXT: {{flat|global}}_store_dword v{{\[[0-9]+:[0-9]+]}}, [[BFE_Y]]
-; GCN: {{flat|global}}_store_dword v{{\[[0-9]+:[0-9]+]}}, [[BFE_Z]]
-=======
 ; FIXEDABI: v_and_b32_e32 [[AND_X:v[0-9]+]], 0x3ff, v31
 ; FIXEDABI-NOT: buffer_load_dword
 ; FIXEDABI: {{flat|global}}_store_dword v{{\[[0-9]+:[0-9]+]}}, [[AND_X]]
@@ -805,7 +586,6 @@
 ; FIXEDABI-NEXT: v_bfe_u32 [[BFE_Z:v[0-9]+]], v31, 20, 10
 ; FIXEDABI-NEXT: {{flat|global}}_store_dword v{{\[[0-9]+:[0-9]+]}}, [[BFE_Y]]
 ; FIXEDABI: {{flat|global}}_store_dword v{{\[[0-9]+:[0-9]+]}}, [[BFE_Z]]
->>>>>>> a2ce6ee6
 
 define void @too_many_args_use_workitem_id_xyz(
   i32 %arg0, i32 %arg1, i32 %arg2, i32 %arg3, i32 %arg4, i32 %arg5, i32 %arg6, i32 %arg7,
@@ -868,14 +648,8 @@
 ; GCN-DAG: v_lshlrev_b32_e32 [[TMP0:v[0-9]+]], 20, v2
 ; GCN-DAG: v_or_b32_e32 [[TMP2:v[0-9]+]], v0, [[TMP1]]
 
-<<<<<<< HEAD
-; GCN-DAG: v_or_b32_e32 v31, [[TMP2]], [[TMP0]]
-; GCN-DAG: v_mov_b32_e32 [[K:v[0-9]+]], 0x140
-; GCN: buffer_store_dword [[K]], off, s[0:3], s32{{$}}
-=======
 ; FIXEDABI: buffer_store_dword [[K]], off, s[0:3], s32{{$}}
 ; FIXEDABI-DAG: v_or_b32_e32 v31, [[TMP2]], [[TMP0]]
->>>>>>> a2ce6ee6
 
 ; GCN: s_swappc_b64
 define amdgpu_kernel void @kern_call_too_many_args_use_workitem_id_xyz() #1 {
