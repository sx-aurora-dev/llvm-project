# RUN: llc -march=amdgcn -mcpu=gfx900 -verify-machineinstrs -run-pass=si-peephole-sdwa -o - %s | FileCheck -check-prefix=GFX9 %s
# RUN: llc -march=amdgcn -mcpu=fiji -verify-machineinstrs -run-pass=si-peephole-sdwa -o - %s | FileCheck -check-prefix=GFX9 %s

# test for 3 consecutive _sdwa's
# GFX9-LABEL: name:            test1_add_co_sdwa
# GFX9: = nsw V_ADD_CO_U32_sdwa
# GFX9-NEXT: = nuw V_ADDC_U32_e32
# GFX9: V_ADD_CO_U32_sdwa
# GFX9-NEXT: V_ADDC_U32_e32
# GFX9: V_ADD_CO_U32_sdwa
# GFX9-NEXT: V_ADDC_U32_e32
---
name:            test1_add_co_sdwa
tracksRegLiveness: true
registers:
  - { id: 0, class: vgpr_32, preferred-register: '' }
liveins:
  - { reg: '$vgpr0', virtual-reg: '%0' }
  - { reg: '$sgpr0_sgpr1', virtual-reg: '%1' }
body:             |
  bb.0:
    liveins: $vgpr0, $sgpr0_sgpr1

    %1:sgpr_64 = COPY $sgpr0_sgpr1
    %0:vgpr_32 = COPY $vgpr0
    %22:sreg_32_xm0 = S_MOV_B32 255
    %23:vgpr_32 = V_AND_B32_e32 %22, %0, implicit $exec
    %30:vreg_64 = COPY $sgpr0_sgpr1
    %63:vgpr_32, %65:sreg_64_xexec = nsw V_ADD_CO_U32_e64 %30.sub0, %23, 0, implicit $exec
    %64:vgpr_32, dead %66:sreg_64_xexec = nuw V_ADDC_U32_e64 %30.sub1, %0, killed %65, 0, implicit $exec
    %62:vreg_64 = REG_SEQUENCE %63, %subreg.sub0, %64, %subreg.sub1
<<<<<<< HEAD
    GLOBAL_STORE_DWORDX2_SADDR %30.sub0, %62, %1, 0, 0, 0, 0, 0, implicit $exec, implicit $exec :: (store 8)
=======
    GLOBAL_STORE_DWORDX2_SADDR %30.sub0, %62, %1, 0, 0, implicit $exec, implicit $exec :: (store (s64))
>>>>>>> 2ab1d525

    %161:vgpr_32 = V_AND_B32_e32 %22, %0, implicit $exec
    %163:vgpr_32, %165:sreg_64_xexec = V_ADD_CO_U32_e64 %30.sub0, %161, 0, implicit $exec
    %164:vgpr_32, dead %166:sreg_64_xexec = V_ADDC_U32_e64 %30.sub1, %0, killed %165, 0, implicit $exec
    %162:vreg_64 = REG_SEQUENCE %163, %subreg.sub0, %164, %subreg.sub1
<<<<<<< HEAD
    GLOBAL_STORE_DWORDX2_SADDR %30.sub0, %162, %1, 0, 0, 0, 0, 0, implicit $exec, implicit $exec :: (store 8)
=======
    GLOBAL_STORE_DWORDX2_SADDR %30.sub0, %162, %1, 0, 0, implicit $exec, implicit $exec :: (store (s64))
>>>>>>> 2ab1d525

    %171:vgpr_32 = V_AND_B32_e32 %22, %0, implicit $exec
    %173:vgpr_32, %175:sreg_64_xexec = V_ADD_CO_U32_e64 %30.sub0, %171, 0, implicit $exec
    %174:vgpr_32, dead %176:sreg_64_xexec = V_ADDC_U32_e64 %30.sub1, %0, killed %175, 0, implicit $exec
    %172:vreg_64 = REG_SEQUENCE %173, %subreg.sub0, %174, %subreg.sub1
<<<<<<< HEAD
    GLOBAL_STORE_DWORDX2_SADDR %30.sub0, %172, %1, 0, 0, 0, 0, 0, implicit $exec, implicit $exec :: (store 8)
=======
    GLOBAL_STORE_DWORDX2_SADDR %30.sub0, %172, %1, 0, 0, implicit $exec, implicit $exec :: (store (s64))
>>>>>>> 2ab1d525

...

# test for VCC interference on sdwa, should generate 1 xform only
# GFX9-LABEL: name:            test2_add_co_sdwa
# GFX9: V_ADD_CO_U32_sdwa
# GFX9: V_ADDC_U32_e32
# GFX9-NOT: V_ADD_CO_U32_sdwa
# GFX9-NOT: V_ADDC_U32_e32
---
name:            test2_add_co_sdwa
tracksRegLiveness: true
registers:
  - { id: 0, class: vgpr_32, preferred-register: '' }
liveins:
  - { reg: '$vgpr0', virtual-reg: '%0' }
  - { reg: '$sgpr0_sgpr1', virtual-reg: '%1' }
body:             |
  bb.0:
    liveins: $vgpr0, $sgpr0_sgpr1

    %1:sgpr_64 = COPY $sgpr0_sgpr1
    %0:vgpr_32 = COPY $vgpr0
    %22:sreg_32_xm0 = S_MOV_B32 255
    %23:vgpr_32 = V_AND_B32_e32 %22, %0, implicit $exec
    %30:vreg_64 = COPY $sgpr0_sgpr1
    %63:vgpr_32, %65:sreg_64_xexec = V_ADD_CO_U32_e64 %30.sub0, %23, 0, implicit $exec

    %161:vgpr_32 = V_AND_B32_e32 %22, %0, implicit $exec
    %163:vgpr_32, %165:sreg_64_xexec = V_ADD_CO_U32_e64 %30.sub0, %161, 0, implicit $exec
    %164:vgpr_32, dead %166:sreg_64_xexec = V_ADDC_U32_e64 %30.sub1, %0, killed %165, 0, implicit $exec
    %162:vreg_64 = REG_SEQUENCE %163, %subreg.sub0, %164, %subreg.sub1

    %64:vgpr_32, dead %66:sreg_64_xexec = V_ADDC_U32_e64 %30.sub1, %0, killed %65, 0, implicit $exec
    %62:vreg_64 = REG_SEQUENCE %63, %subreg.sub0, %64, %subreg.sub1
<<<<<<< HEAD
    GLOBAL_STORE_DWORDX2_SADDR %30.sub0, %62, %1, 0, 0, 0, 0, 0, implicit $exec, implicit $exec :: (store 8)
=======
    GLOBAL_STORE_DWORDX2_SADDR %30.sub0, %62, %1, 0, 0, implicit $exec, implicit $exec :: (store (s64))
>>>>>>> 2ab1d525

    %161:vgpr_32 = V_AND_B32_e32 %22, %0, implicit $exec
    %163:vgpr_32, %165:sreg_64_xexec = V_ADD_CO_U32_e64 %30.sub0, %161, 0, implicit $exec
    %164:vgpr_32, dead %166:sreg_64_xexec = V_ADDC_U32_e64 %30.sub1, %0, killed %165, 0, implicit $exec
    %162:vreg_64 = REG_SEQUENCE %163, %subreg.sub0, %164, %subreg.sub1
<<<<<<< HEAD
    GLOBAL_STORE_DWORDX2_SADDR %30.sub0, %162, %1, 0, 0, 0, 0, 0, implicit $exec, implicit $exec :: (store 8)
=======
    GLOBAL_STORE_DWORDX2_SADDR %30.sub0, %162, %1, 0, 0, implicit $exec, implicit $exec :: (store (s64))
>>>>>>> 2ab1d525

...

# test for CarryOut used, should reject
# GFX9-LABEL: name:            test3_add_co_sdwa
# GFX9: V_ADD_CO_U32_e64
# GFX9: V_ADDC_U32_e64
# GFX9-NOT: V_ADD_CO_U32_sdwa
# GFX9-NOT: V_ADDC_U32_e32
---
name:            test3_add_co_sdwa
tracksRegLiveness: true
registers:
  - { id: 0, class: vgpr_32, preferred-register: '' }
liveins:
  - { reg: '$vgpr0', virtual-reg: '%0' }
  - { reg: '$sgpr0_sgpr1', virtual-reg: '%1' }
body:             |
  bb.0:
    liveins: $vgpr0, $sgpr0_sgpr1

    %1:sgpr_64 = COPY $sgpr0_sgpr1
    %0:vgpr_32 = COPY $vgpr0
    %22:sreg_32_xm0 = S_MOV_B32 255
    %23:vgpr_32 = V_AND_B32_e32 %22, %0, implicit $exec
    %30:vreg_64 = COPY $sgpr0_sgpr1
    %63:vgpr_32, %65:sreg_64_xexec = V_ADD_CO_U32_e64 %30.sub0, %23, 0, implicit $exec
    %64:vgpr_32, %66:sreg_64_xexec = V_ADDC_U32_e64 %30.sub1, %0, killed %65, 0, implicit $exec
    %62:vreg_64 = REG_SEQUENCE %63, %subreg.sub0, %66, %subreg.sub1
<<<<<<< HEAD
    GLOBAL_STORE_DWORDX2_SADDR %30.sub0, %62, %1, 0, 0, 0, 0, 0, implicit $exec, implicit $exec :: (store 8)
=======
    GLOBAL_STORE_DWORDX2_SADDR %30.sub0, %62, %1, 0, 0, implicit $exec, implicit $exec :: (store (s64))
>>>>>>> 2ab1d525

...

# test for CarryIn used more than once, should reject
# GFX9-LABEL: name:            test4_add_co_sdwa
# GFX9: V_ADD_CO_U32_e64
# GFX9: V_ADDC_U32_e64
# GFX9-NOT: V_ADD_CO_U32_sdwa
# GFX9-NOT: V_ADDC_U32_e32
---
name:            test4_add_co_sdwa
tracksRegLiveness: true
registers:
  - { id: 0, class: vgpr_32, preferred-register: '' }
liveins:
  - { reg: '$vgpr0', virtual-reg: '%0' }
  - { reg: '$sgpr0_sgpr1', virtual-reg: '%1' }
body:             |
  bb.0:
    liveins: $vgpr0, $sgpr0_sgpr1

    %1:sgpr_64 = COPY $sgpr0_sgpr1
    %0:vgpr_32 = COPY $vgpr0
    %22:sreg_32_xm0 = S_MOV_B32 255
    %23:vgpr_32 = V_AND_B32_e32 %22, %0, implicit $exec
    %30:vreg_64 = COPY $sgpr0_sgpr1
    %63:vgpr_32, %65:sreg_64_xexec = V_ADD_CO_U32_e64 %30.sub0, %23, 0, implicit $exec
    %64:vgpr_32, %66:sreg_64_xexec = V_ADDC_U32_e64 %30.sub1, %0, %65, 0, implicit $exec
    %62:vreg_64 = REG_SEQUENCE %63, %subreg.sub0, %65, %subreg.sub1
<<<<<<< HEAD
    GLOBAL_STORE_DWORDX2_SADDR %30.sub0, %62, %1, 0, 0, 0, 0, 0, implicit $exec, implicit $exec :: (store 8)
=======
    GLOBAL_STORE_DWORDX2_SADDR %30.sub0, %62, %1, 0, 0, implicit $exec, implicit $exec :: (store (s64))
>>>>>>> 2ab1d525


...

# test for simple example, should generate sdwa
# GFX9-LABEL: name:            test5_add_co_sdwa
# GFX9: V_ADD_CO_U32_sdwa
# GFX9: V_ADDC_U32_e32
---
name:            test5_add_co_sdwa
tracksRegLiveness: true
registers:
  - { id: 0, class: vgpr_32, preferred-register: '' }
liveins:
  - { reg: '$vgpr0', virtual-reg: '%0' }
  - { reg: '$sgpr0_sgpr1', virtual-reg: '%1' }
body:             |
  bb.0:
    liveins: $vgpr0, $sgpr0_sgpr1

    %1:sgpr_64 = COPY $sgpr0_sgpr1
    %0:vgpr_32 = COPY $vgpr0
    %22:sreg_32_xm0 = S_MOV_B32 255
    %23:vgpr_32 = V_AND_B32_e32 %22, %0, implicit $exec
    %30:vreg_64 = COPY $sgpr0_sgpr1
    %63:vgpr_32, %65:sreg_64_xexec = V_ADD_CO_U32_e64 %30.sub0, %23, 0, implicit $exec
    %64:vgpr_32, %66:sreg_64_xexec = V_ADDC_U32_e64 %30.sub1, %0, %65, 0, implicit $exec
    %62:vreg_64 = REG_SEQUENCE %63, %subreg.sub0, %64, %subreg.sub1
<<<<<<< HEAD
    GLOBAL_STORE_DWORDX2_SADDR %30.sub0, %62, %1, 0, 0, 0, 0, 0, implicit $exec, implicit $exec :: (store 8)
=======
    GLOBAL_STORE_DWORDX2_SADDR %30.sub0, %62, %1, 0, 0, implicit $exec, implicit $exec :: (store (s64))
>>>>>>> 2ab1d525


...

# test for V_ADD_CO_U32_e64 only, should reject
# GFX9-LABEL: name:            test6_add_co_sdwa
# GFX9: V_ADD_CO_U32_e64
# GFX9-NOT: V_ADD_CO_U32_sdwa
# GFX9-NOT: V_ADDC_U32_e32
---
name:            test6_add_co_sdwa
tracksRegLiveness: true
registers:
  - { id: 0, class: vgpr_32, preferred-register: '' }
liveins:
  - { reg: '$vgpr0', virtual-reg: '%0' }
  - { reg: '$sgpr0_sgpr1', virtual-reg: '%1' }
body:             |
  bb.0:
    liveins: $vgpr0, $sgpr0_sgpr1

    %1:sgpr_64 = COPY $sgpr0_sgpr1
    %0:vgpr_32 = COPY $vgpr0
    %22:sreg_32_xm0 = S_MOV_B32 255
    %23:vgpr_32 = V_AND_B32_e32 %22, %0, implicit $exec
    %30:vreg_64 = COPY $sgpr0_sgpr1
    %63:vgpr_32, %65:sreg_64_xexec = V_ADD_CO_U32_e64 %30.sub0, %23, 0, implicit $exec
    %62:vreg_64 = REG_SEQUENCE %63, %subreg.sub0, %23, %subreg.sub1
<<<<<<< HEAD
    GLOBAL_STORE_DWORDX2_SADDR %30.sub0, %62, %1, 0, 0, 0, 0, 0, implicit $exec, implicit $exec :: (store 8)
=======
    GLOBAL_STORE_DWORDX2_SADDR %30.sub0, %62, %1, 0, 0, implicit $exec, implicit $exec :: (store (s64))
>>>>>>> 2ab1d525


...

# test for V_ADDC_U32_e64 only, should reject
# GFX9-LABEL: name:            test7_add_co_sdwa
# GFX9: V_ADDC_U32_e64
# GFX9-NOT: V_ADD_CO_U32_sdwa
# GFX9-NOT: V_ADDC_U32_e32
---
name:            test7_add_co_sdwa
tracksRegLiveness: true
registers:
  - { id: 0, class: vgpr_32, preferred-register: '' }
liveins:
  - { reg: '$vgpr0', virtual-reg: '%0' }
  - { reg: '$sgpr0_sgpr1', virtual-reg: '%1' }
body:             |
  bb.0:
    liveins: $vgpr0, $sgpr0_sgpr1

    %1:sgpr_64 = COPY $sgpr0_sgpr1
    %0:vgpr_32 = COPY $vgpr0
    %22:sreg_32_xm0 = S_MOV_B32 255
    %23:vgpr_32 = V_AND_B32_e32 %22, %0, implicit $exec
    %24:sreg_64_xexec = COPY $sgpr0_sgpr1

    %30:vreg_64 = COPY $sgpr0_sgpr1
    %64:vgpr_32, %66:sreg_64_xexec = V_ADDC_U32_e64 %30.sub1, %0, %24, 0, implicit $exec
    %62:vreg_64 = REG_SEQUENCE %23, %subreg.sub0, %23, %subreg.sub1
<<<<<<< HEAD
    GLOBAL_STORE_DWORDX2_SADDR %30.sub0, %62, %1, 0, 0, 0, 0, 0, implicit $exec, implicit $exec :: (store 8)
=======
    GLOBAL_STORE_DWORDX2_SADDR %30.sub0, %62, %1, 0, 0, implicit $exec, implicit $exec :: (store (s64))
>>>>>>> 2ab1d525


...

# test for $vcc defined between two adds, should not generate
# GFX9-LABEL: name:            test8_add_co_sdwa
# GFX9-NOT: V_ADD_CO_U32_sdwa
# GFX9: V_ADDC_U32_e64
---
name:            test8_add_co_sdwa
tracksRegLiveness: true
registers:
  - { id: 0, class: vgpr_32, preferred-register: '' }
liveins:
  - { reg: '$vgpr0', virtual-reg: '%0' }
  - { reg: '$sgpr0_sgpr1', virtual-reg: '%1' }
body:             |
  bb.0:
    liveins: $vgpr0, $sgpr0_sgpr1

    %1:sgpr_64 = COPY $sgpr0_sgpr1
    %0:vgpr_32 = COPY $vgpr0
    %22:sreg_32_xm0 = S_MOV_B32 255
    %23:vgpr_32 = V_AND_B32_e32 %22, %0, implicit $exec
    %30:vreg_64 = COPY $sgpr0_sgpr1
    %63:vgpr_32, %65:sreg_64_xexec = V_ADD_CO_U32_e64 %30.sub0, %23, 0, implicit $exec
    $vcc = COPY %30
    %64:vgpr_32, %66:sreg_64_xexec = V_ADDC_U32_e64 %30.sub1, %0, %65, 0, implicit $exec
    %31:vreg_64 = COPY $vcc
    %62:vreg_64 = REG_SEQUENCE %63, %subreg.sub0, %64, %subreg.sub1
<<<<<<< HEAD
    GLOBAL_STORE_DWORDX2_SADDR %31.sub0, %62, %1, 0, 0, 0, 0, 0, implicit $exec, implicit $exec :: (store 8)
=======
    GLOBAL_STORE_DWORDX2_SADDR %31.sub0, %62, %1, 0, 0, implicit $exec, implicit $exec :: (store (s64))
>>>>>>> 2ab1d525


...

# test for non dead $vcc, should not generate
# GFX9-LABEL: name:            test9_add_co_sdwa
# GFX9-NOT: V_ADD_CO_U32_sdwa
# GFX9: V_ADDC_U32_e64
---
name:            test9_add_co_sdwa
tracksRegLiveness: true
registers:
  - { id: 0, class: vgpr_32, preferred-register: '' }
liveins:
  - { reg: '$vgpr0', virtual-reg: '%0' }
  - { reg: '$sgpr0_sgpr1', virtual-reg: '%1' }
body:             |
  bb.0:
    liveins: $vgpr0, $sgpr0_sgpr1

    %1:sgpr_64 = COPY $sgpr0_sgpr1
    %0:vgpr_32 = COPY $vgpr0
    %22:sreg_32_xm0 = S_MOV_B32 255
    %30:vreg_64 = COPY $sgpr0_sgpr1
    $vcc = COPY %30
    %23:vgpr_32 = V_AND_B32_e32 %22, %0, implicit $exec
    %63:vgpr_32, %65:sreg_64_xexec = V_ADD_CO_U32_e64 %30.sub0, %23, 0, implicit $exec
    %64:vgpr_32, %66:sreg_64_xexec = V_ADDC_U32_e64 %30.sub1, %0, %65, 0, implicit $exec
    %31:vreg_64 = COPY $vcc
    %62:vreg_64 = REG_SEQUENCE %63, %subreg.sub0, %64, %subreg.sub1
<<<<<<< HEAD
    GLOBAL_STORE_DWORDX2_SADDR %31.sub0, %62, %1, 0, 0, 0, 0, 0, implicit $exec, implicit $exec :: (store 8)
=======
    GLOBAL_STORE_DWORDX2_SADDR %31.sub0, %62, %1, 0, 0, implicit $exec, implicit $exec :: (store (s64))
>>>>>>> 2ab1d525


...

# test for def $vcc_lo, should not generate
# GFX9-LABEL: name:            test10_add_co_sdwa
# GFX9-NOT: V_ADD_CO_U32_sdwa
# GFX9: V_ADDC_U32_e64
---
name:            test10_add_co_sdwa
tracksRegLiveness: true
registers:
  - { id: 0, class: vgpr_32, preferred-register: '' }
liveins:
  - { reg: '$vgpr0', virtual-reg: '%0' }
  - { reg: '$sgpr0_sgpr1', virtual-reg: '%1' }
body:             |
  bb.0:
    liveins: $vgpr0, $sgpr0_sgpr1

    %1:sgpr_64 = COPY $sgpr0_sgpr1
    %0:vgpr_32 = COPY $vgpr0
    %22:sreg_32_xm0 = S_MOV_B32 255
    %30:vreg_64 = COPY $sgpr0_sgpr1
    $vcc_lo = COPY %30.sub0
    %23:vgpr_32 = V_AND_B32_e32 %22, %0, implicit $exec
    %63:vgpr_32, %65:sreg_64_xexec = V_ADD_CO_U32_e64 %30.sub0, %23, 0, implicit $exec
    %31:vgpr_32 = COPY $vcc_lo
    %32:vreg_64 = REG_SEQUENCE %31, %subreg.sub0, %23, %subreg.sub1
    %64:vgpr_32, %66:sreg_64_xexec = V_ADDC_U32_e64 %30.sub1, %0, %65, 0, implicit $exec
    %62:vreg_64 = REG_SEQUENCE %63, %subreg.sub0, %64, %subreg.sub1
<<<<<<< HEAD
    GLOBAL_STORE_DWORDX2_SADDR %32.sub0, %62, %1, 0, 0, 0, 0, 0, implicit $exec, implicit $exec :: (store 8)
=======
    GLOBAL_STORE_DWORDX2_SADDR %32.sub0, %62, %1, 0, 0, implicit $exec, implicit $exec :: (store (s64))
>>>>>>> 2ab1d525

...

# test for read $vcc_hi, should not generate
# GFX9-LABEL: name:            test11_add_co_sdwa
# GFX9-NOT: V_ADD_CO_U32_sdwa
# GFX9: V_ADDC_U32_e64
---
name:            test11_add_co_sdwa
tracksRegLiveness: true
registers:
  - { id: 0, class: vgpr_32, preferred-register: '' }
liveins:
  - { reg: '$vgpr0', virtual-reg: '%0' }
  - { reg: '$sgpr0_sgpr1', virtual-reg: '%1' }
body:             |
  bb.0:
    liveins: $vgpr0, $sgpr0_sgpr1

    %1:sgpr_64 = COPY $sgpr0_sgpr1
    %0:vgpr_32 = COPY $vgpr0
    %22:sreg_32_xm0 = S_MOV_B32 255
    %30:vreg_64 = COPY $sgpr0_sgpr1
    $vcc_hi = COPY %30.sub0
    %23:vgpr_32 = V_AND_B32_e32 %22, %0, implicit $exec
    %63:vgpr_32, %65:sreg_64_xexec = V_ADD_CO_U32_e64 %30.sub0, %23, 0, implicit $exec
    %31:vgpr_32 = COPY $vcc_hi
    %32:vreg_64 = REG_SEQUENCE %31, %subreg.sub0, %23, %subreg.sub1
    %64:vgpr_32, %66:sreg_64_xexec = V_ADDC_U32_e64 %30.sub1, %0, %65, 0, implicit $exec
    %62:vreg_64 = REG_SEQUENCE %63, %subreg.sub0, %64, %subreg.sub1
<<<<<<< HEAD
    GLOBAL_STORE_DWORDX2_SADDR %32.sub0, %62, %1, 0, 0, 0, 0, 0, implicit $exec, implicit $exec :: (store 8)
=======
    GLOBAL_STORE_DWORDX2_SADDR %32.sub0, %62, %1, 0, 0, implicit $exec, implicit $exec :: (store (s64))
>>>>>>> 2ab1d525

...

# test for $vcc defined and used between adds, should not generate
# GFX9-LABEL: name:            test12_add_co_sdwa
# GFX9-NOT: V_ADD_CO_U32_sdwa
# GFX9: V_ADDC_U32_e64
---
name:            test12_add_co_sdwa
tracksRegLiveness: true
registers:
  - { id: 0, class: vgpr_32, preferred-register: '' }
liveins:
  - { reg: '$vgpr0', virtual-reg: '%0' }
  - { reg: '$sgpr0_sgpr1', virtual-reg: '%1' }
body:             |
  bb.0:
    liveins: $vgpr0, $sgpr0_sgpr1

    %1:sgpr_64 = COPY $sgpr0_sgpr1
    %0:vgpr_32 = COPY $vgpr0
    %22:sreg_32_xm0 = S_MOV_B32 255
    %30:vreg_64 = COPY $sgpr0_sgpr1
    %23:vgpr_32 = V_AND_B32_e32 %22, %0, implicit $exec
    %63:vgpr_32, %65:sreg_64_xexec = V_ADD_CO_U32_e64 %30.sub0, %23, 0, implicit $exec
    $vcc = COPY %30
    %31:vreg_64 = COPY killed $vcc
    %64:vgpr_32, %66:sreg_64_xexec = V_ADDC_U32_e64 %30.sub1, %0, %65, 0, implicit $exec
    %62:vreg_64 = REG_SEQUENCE %63, %subreg.sub0, %64, %subreg.sub1
<<<<<<< HEAD
    GLOBAL_STORE_DWORDX2_SADDR %31.sub0, %62, %1, 0, 0, 0, 0, 0, implicit $exec, implicit $exec :: (store 8)
=======
    GLOBAL_STORE_DWORDX2_SADDR %31.sub0, %62, %1, 0, 0, implicit $exec, implicit $exec :: (store (s64))
>>>>>>> 2ab1d525
<|MERGE_RESOLUTION|>--- conflicted
+++ resolved
@@ -29,31 +29,19 @@
     %63:vgpr_32, %65:sreg_64_xexec = nsw V_ADD_CO_U32_e64 %30.sub0, %23, 0, implicit $exec
     %64:vgpr_32, dead %66:sreg_64_xexec = nuw V_ADDC_U32_e64 %30.sub1, %0, killed %65, 0, implicit $exec
     %62:vreg_64 = REG_SEQUENCE %63, %subreg.sub0, %64, %subreg.sub1
-<<<<<<< HEAD
-    GLOBAL_STORE_DWORDX2_SADDR %30.sub0, %62, %1, 0, 0, 0, 0, 0, implicit $exec, implicit $exec :: (store 8)
-=======
-    GLOBAL_STORE_DWORDX2_SADDR %30.sub0, %62, %1, 0, 0, implicit $exec, implicit $exec :: (store (s64))
->>>>>>> 2ab1d525
+    GLOBAL_STORE_DWORDX2_SADDR %30.sub0, %62, %1, 0, 0, implicit $exec, implicit $exec :: (store (s64))
 
     %161:vgpr_32 = V_AND_B32_e32 %22, %0, implicit $exec
     %163:vgpr_32, %165:sreg_64_xexec = V_ADD_CO_U32_e64 %30.sub0, %161, 0, implicit $exec
     %164:vgpr_32, dead %166:sreg_64_xexec = V_ADDC_U32_e64 %30.sub1, %0, killed %165, 0, implicit $exec
     %162:vreg_64 = REG_SEQUENCE %163, %subreg.sub0, %164, %subreg.sub1
-<<<<<<< HEAD
-    GLOBAL_STORE_DWORDX2_SADDR %30.sub0, %162, %1, 0, 0, 0, 0, 0, implicit $exec, implicit $exec :: (store 8)
-=======
     GLOBAL_STORE_DWORDX2_SADDR %30.sub0, %162, %1, 0, 0, implicit $exec, implicit $exec :: (store (s64))
->>>>>>> 2ab1d525
 
     %171:vgpr_32 = V_AND_B32_e32 %22, %0, implicit $exec
     %173:vgpr_32, %175:sreg_64_xexec = V_ADD_CO_U32_e64 %30.sub0, %171, 0, implicit $exec
     %174:vgpr_32, dead %176:sreg_64_xexec = V_ADDC_U32_e64 %30.sub1, %0, killed %175, 0, implicit $exec
     %172:vreg_64 = REG_SEQUENCE %173, %subreg.sub0, %174, %subreg.sub1
-<<<<<<< HEAD
-    GLOBAL_STORE_DWORDX2_SADDR %30.sub0, %172, %1, 0, 0, 0, 0, 0, implicit $exec, implicit $exec :: (store 8)
-=======
     GLOBAL_STORE_DWORDX2_SADDR %30.sub0, %172, %1, 0, 0, implicit $exec, implicit $exec :: (store (s64))
->>>>>>> 2ab1d525
 
 ...
 
@@ -89,21 +77,13 @@
 
     %64:vgpr_32, dead %66:sreg_64_xexec = V_ADDC_U32_e64 %30.sub1, %0, killed %65, 0, implicit $exec
     %62:vreg_64 = REG_SEQUENCE %63, %subreg.sub0, %64, %subreg.sub1
-<<<<<<< HEAD
-    GLOBAL_STORE_DWORDX2_SADDR %30.sub0, %62, %1, 0, 0, 0, 0, 0, implicit $exec, implicit $exec :: (store 8)
-=======
-    GLOBAL_STORE_DWORDX2_SADDR %30.sub0, %62, %1, 0, 0, implicit $exec, implicit $exec :: (store (s64))
->>>>>>> 2ab1d525
+    GLOBAL_STORE_DWORDX2_SADDR %30.sub0, %62, %1, 0, 0, implicit $exec, implicit $exec :: (store (s64))
 
     %161:vgpr_32 = V_AND_B32_e32 %22, %0, implicit $exec
     %163:vgpr_32, %165:sreg_64_xexec = V_ADD_CO_U32_e64 %30.sub0, %161, 0, implicit $exec
     %164:vgpr_32, dead %166:sreg_64_xexec = V_ADDC_U32_e64 %30.sub1, %0, killed %165, 0, implicit $exec
     %162:vreg_64 = REG_SEQUENCE %163, %subreg.sub0, %164, %subreg.sub1
-<<<<<<< HEAD
-    GLOBAL_STORE_DWORDX2_SADDR %30.sub0, %162, %1, 0, 0, 0, 0, 0, implicit $exec, implicit $exec :: (store 8)
-=======
     GLOBAL_STORE_DWORDX2_SADDR %30.sub0, %162, %1, 0, 0, implicit $exec, implicit $exec :: (store (s64))
->>>>>>> 2ab1d525
 
 ...
 
@@ -133,11 +113,7 @@
     %63:vgpr_32, %65:sreg_64_xexec = V_ADD_CO_U32_e64 %30.sub0, %23, 0, implicit $exec
     %64:vgpr_32, %66:sreg_64_xexec = V_ADDC_U32_e64 %30.sub1, %0, killed %65, 0, implicit $exec
     %62:vreg_64 = REG_SEQUENCE %63, %subreg.sub0, %66, %subreg.sub1
-<<<<<<< HEAD
-    GLOBAL_STORE_DWORDX2_SADDR %30.sub0, %62, %1, 0, 0, 0, 0, 0, implicit $exec, implicit $exec :: (store 8)
-=======
-    GLOBAL_STORE_DWORDX2_SADDR %30.sub0, %62, %1, 0, 0, implicit $exec, implicit $exec :: (store (s64))
->>>>>>> 2ab1d525
+    GLOBAL_STORE_DWORDX2_SADDR %30.sub0, %62, %1, 0, 0, implicit $exec, implicit $exec :: (store (s64))
 
 ...
 
@@ -167,11 +143,7 @@
     %63:vgpr_32, %65:sreg_64_xexec = V_ADD_CO_U32_e64 %30.sub0, %23, 0, implicit $exec
     %64:vgpr_32, %66:sreg_64_xexec = V_ADDC_U32_e64 %30.sub1, %0, %65, 0, implicit $exec
     %62:vreg_64 = REG_SEQUENCE %63, %subreg.sub0, %65, %subreg.sub1
-<<<<<<< HEAD
-    GLOBAL_STORE_DWORDX2_SADDR %30.sub0, %62, %1, 0, 0, 0, 0, 0, implicit $exec, implicit $exec :: (store 8)
-=======
-    GLOBAL_STORE_DWORDX2_SADDR %30.sub0, %62, %1, 0, 0, implicit $exec, implicit $exec :: (store (s64))
->>>>>>> 2ab1d525
+    GLOBAL_STORE_DWORDX2_SADDR %30.sub0, %62, %1, 0, 0, implicit $exec, implicit $exec :: (store (s64))
 
 
 ...
@@ -200,11 +172,7 @@
     %63:vgpr_32, %65:sreg_64_xexec = V_ADD_CO_U32_e64 %30.sub0, %23, 0, implicit $exec
     %64:vgpr_32, %66:sreg_64_xexec = V_ADDC_U32_e64 %30.sub1, %0, %65, 0, implicit $exec
     %62:vreg_64 = REG_SEQUENCE %63, %subreg.sub0, %64, %subreg.sub1
-<<<<<<< HEAD
-    GLOBAL_STORE_DWORDX2_SADDR %30.sub0, %62, %1, 0, 0, 0, 0, 0, implicit $exec, implicit $exec :: (store 8)
-=======
-    GLOBAL_STORE_DWORDX2_SADDR %30.sub0, %62, %1, 0, 0, implicit $exec, implicit $exec :: (store (s64))
->>>>>>> 2ab1d525
+    GLOBAL_STORE_DWORDX2_SADDR %30.sub0, %62, %1, 0, 0, implicit $exec, implicit $exec :: (store (s64))
 
 
 ...
@@ -233,11 +201,7 @@
     %30:vreg_64 = COPY $sgpr0_sgpr1
     %63:vgpr_32, %65:sreg_64_xexec = V_ADD_CO_U32_e64 %30.sub0, %23, 0, implicit $exec
     %62:vreg_64 = REG_SEQUENCE %63, %subreg.sub0, %23, %subreg.sub1
-<<<<<<< HEAD
-    GLOBAL_STORE_DWORDX2_SADDR %30.sub0, %62, %1, 0, 0, 0, 0, 0, implicit $exec, implicit $exec :: (store 8)
-=======
-    GLOBAL_STORE_DWORDX2_SADDR %30.sub0, %62, %1, 0, 0, implicit $exec, implicit $exec :: (store (s64))
->>>>>>> 2ab1d525
+    GLOBAL_STORE_DWORDX2_SADDR %30.sub0, %62, %1, 0, 0, implicit $exec, implicit $exec :: (store (s64))
 
 
 ...
@@ -268,11 +232,7 @@
     %30:vreg_64 = COPY $sgpr0_sgpr1
     %64:vgpr_32, %66:sreg_64_xexec = V_ADDC_U32_e64 %30.sub1, %0, %24, 0, implicit $exec
     %62:vreg_64 = REG_SEQUENCE %23, %subreg.sub0, %23, %subreg.sub1
-<<<<<<< HEAD
-    GLOBAL_STORE_DWORDX2_SADDR %30.sub0, %62, %1, 0, 0, 0, 0, 0, implicit $exec, implicit $exec :: (store 8)
-=======
-    GLOBAL_STORE_DWORDX2_SADDR %30.sub0, %62, %1, 0, 0, implicit $exec, implicit $exec :: (store (s64))
->>>>>>> 2ab1d525
+    GLOBAL_STORE_DWORDX2_SADDR %30.sub0, %62, %1, 0, 0, implicit $exec, implicit $exec :: (store (s64))
 
 
 ...
@@ -303,11 +263,7 @@
     %64:vgpr_32, %66:sreg_64_xexec = V_ADDC_U32_e64 %30.sub1, %0, %65, 0, implicit $exec
     %31:vreg_64 = COPY $vcc
     %62:vreg_64 = REG_SEQUENCE %63, %subreg.sub0, %64, %subreg.sub1
-<<<<<<< HEAD
-    GLOBAL_STORE_DWORDX2_SADDR %31.sub0, %62, %1, 0, 0, 0, 0, 0, implicit $exec, implicit $exec :: (store 8)
-=======
     GLOBAL_STORE_DWORDX2_SADDR %31.sub0, %62, %1, 0, 0, implicit $exec, implicit $exec :: (store (s64))
->>>>>>> 2ab1d525
 
 
 ...
@@ -338,11 +294,7 @@
     %64:vgpr_32, %66:sreg_64_xexec = V_ADDC_U32_e64 %30.sub1, %0, %65, 0, implicit $exec
     %31:vreg_64 = COPY $vcc
     %62:vreg_64 = REG_SEQUENCE %63, %subreg.sub0, %64, %subreg.sub1
-<<<<<<< HEAD
-    GLOBAL_STORE_DWORDX2_SADDR %31.sub0, %62, %1, 0, 0, 0, 0, 0, implicit $exec, implicit $exec :: (store 8)
-=======
     GLOBAL_STORE_DWORDX2_SADDR %31.sub0, %62, %1, 0, 0, implicit $exec, implicit $exec :: (store (s64))
->>>>>>> 2ab1d525
 
 
 ...
@@ -374,11 +326,7 @@
     %32:vreg_64 = REG_SEQUENCE %31, %subreg.sub0, %23, %subreg.sub1
     %64:vgpr_32, %66:sreg_64_xexec = V_ADDC_U32_e64 %30.sub1, %0, %65, 0, implicit $exec
     %62:vreg_64 = REG_SEQUENCE %63, %subreg.sub0, %64, %subreg.sub1
-<<<<<<< HEAD
-    GLOBAL_STORE_DWORDX2_SADDR %32.sub0, %62, %1, 0, 0, 0, 0, 0, implicit $exec, implicit $exec :: (store 8)
-=======
     GLOBAL_STORE_DWORDX2_SADDR %32.sub0, %62, %1, 0, 0, implicit $exec, implicit $exec :: (store (s64))
->>>>>>> 2ab1d525
 
 ...
 
@@ -409,11 +357,7 @@
     %32:vreg_64 = REG_SEQUENCE %31, %subreg.sub0, %23, %subreg.sub1
     %64:vgpr_32, %66:sreg_64_xexec = V_ADDC_U32_e64 %30.sub1, %0, %65, 0, implicit $exec
     %62:vreg_64 = REG_SEQUENCE %63, %subreg.sub0, %64, %subreg.sub1
-<<<<<<< HEAD
-    GLOBAL_STORE_DWORDX2_SADDR %32.sub0, %62, %1, 0, 0, 0, 0, 0, implicit $exec, implicit $exec :: (store 8)
-=======
     GLOBAL_STORE_DWORDX2_SADDR %32.sub0, %62, %1, 0, 0, implicit $exec, implicit $exec :: (store (s64))
->>>>>>> 2ab1d525
 
 ...
 
@@ -443,8 +387,4 @@
     %31:vreg_64 = COPY killed $vcc
     %64:vgpr_32, %66:sreg_64_xexec = V_ADDC_U32_e64 %30.sub1, %0, %65, 0, implicit $exec
     %62:vreg_64 = REG_SEQUENCE %63, %subreg.sub0, %64, %subreg.sub1
-<<<<<<< HEAD
-    GLOBAL_STORE_DWORDX2_SADDR %31.sub0, %62, %1, 0, 0, 0, 0, 0, implicit $exec, implicit $exec :: (store 8)
-=======
     GLOBAL_STORE_DWORDX2_SADDR %31.sub0, %62, %1, 0, 0, implicit $exec, implicit $exec :: (store (s64))
->>>>>>> 2ab1d525
