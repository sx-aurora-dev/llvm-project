# RUN: llc -march=amdgcn -run-pass simple-register-coalescing -o - %s | FileCheck %s
# Check that %11 and %20 have been coalesced.
# CHECK: IMAGE_SAMPLE_C_D_O_V1_V16 %[[REG:[0-9]+]]
# CHECK: IMAGE_SAMPLE_C_D_O_V1_V16 %[[REG]]

---
name:            main
alignment:       1
tracksRegLiveness: true
registers:
  - { id: 0, class: sreg_64 }
  - { id: 1, class: vgpr_32 }
  - { id: 2, class: vgpr_32 }
  - { id: 3, class: sgpr_256 }
  - { id: 4, class: sgpr_128 }
  - { id: 5, class: sgpr_256 }
  - { id: 6, class: sgpr_128 }
  - { id: 7, class: sgpr_512 }
  - { id: 9, class: vreg_512 }
  - { id: 11, class: vreg_512 }
  - { id: 18, class: vgpr_32 }
  - { id: 20, class: vreg_512 }
  - { id: 27, class: vgpr_32 }
liveins:
  - { reg: '$sgpr2_sgpr3', virtual-reg: '%0' }
  - { reg: '$vgpr2', virtual-reg: '%1' }
  - { reg: '$vgpr3', virtual-reg: '%2' }
frameInfo:
  isFrameAddressTaken: false
  isReturnAddressTaken: false
  hasStackMap:     false
  hasPatchPoint:   false
  stackSize:       0
  offsetAdjustment: 0
  maxAlignment:    0
  adjustsStack:    false
  hasCalls:        false
  maxCallFrameSize: 0
  hasOpaqueSPAdjustment: false
  hasVAStart:      false
  hasMustTailInVarArgFunc: false
body:             |
  bb.0:
    liveins: $sgpr2_sgpr3, $vgpr2, $vgpr3

    %0 = COPY $sgpr2_sgpr3
    %1 = COPY $vgpr2
    %2 = COPY $vgpr3
    %3 = S_LOAD_DWORDX8_IMM %0, 0, 0
    %4 = S_LOAD_DWORDX4_IMM %0, 12, 0
    %5 = S_LOAD_DWORDX8_IMM %0, 16, 0
    %6 = S_LOAD_DWORDX4_IMM %0, 28, 0
    undef %7.sub0 = S_MOV_B32 212739
    %20 = COPY %7
    %11 = COPY %20
    %11.sub1 = COPY %1
    %11.sub2 = COPY %1
    %11.sub3 = COPY %1
    %11.sub4 = COPY %1
    %11.sub5 = COPY %1
    %11.sub6 = COPY %1
    %11.sub7 = COPY %1
    %11.sub8 = COPY %1
<<<<<<< HEAD
    dead %18 = IMAGE_SAMPLE_C_D_O_V1_V16 %11, %3, %4, 1, 0, 0, 0, 0, 0, 0, 0, -1, 0, implicit $exec :: (load 4)
=======
    dead %18 = IMAGE_SAMPLE_C_D_O_V1_V16 %11, %3, %4, 1, 0, 0, 0, 0, 0, -1, 0, implicit $exec :: (load (s32))
>>>>>>> 2ab1d525
    %20.sub1 = COPY %2
    %20.sub2 = COPY %2
    %20.sub3 = COPY %2
    %20.sub4 = COPY %2
    %20.sub5 = COPY %2
    %20.sub6 = COPY %2
    %20.sub7 = COPY %2
    %20.sub8 = COPY %2
<<<<<<< HEAD
    dead %27 = IMAGE_SAMPLE_C_D_O_V1_V16 %20, %5, %6, 1, 0, 0, 0, 0, 0, 0, 0, -1, 0, implicit $exec :: (load 4)
=======
    dead %27 = IMAGE_SAMPLE_C_D_O_V1_V16 %20, %5, %6, 1, 0, 0, 0, 0, 0, -1, 0, implicit $exec :: (load (s32))
>>>>>>> 2ab1d525

...<|MERGE_RESOLUTION|>--- conflicted
+++ resolved
@@ -61,11 +61,7 @@
     %11.sub6 = COPY %1
     %11.sub7 = COPY %1
     %11.sub8 = COPY %1
-<<<<<<< HEAD
-    dead %18 = IMAGE_SAMPLE_C_D_O_V1_V16 %11, %3, %4, 1, 0, 0, 0, 0, 0, 0, 0, -1, 0, implicit $exec :: (load 4)
-=======
     dead %18 = IMAGE_SAMPLE_C_D_O_V1_V16 %11, %3, %4, 1, 0, 0, 0, 0, 0, -1, 0, implicit $exec :: (load (s32))
->>>>>>> 2ab1d525
     %20.sub1 = COPY %2
     %20.sub2 = COPY %2
     %20.sub3 = COPY %2
@@ -74,10 +70,6 @@
     %20.sub6 = COPY %2
     %20.sub7 = COPY %2
     %20.sub8 = COPY %2
-<<<<<<< HEAD
-    dead %27 = IMAGE_SAMPLE_C_D_O_V1_V16 %20, %5, %6, 1, 0, 0, 0, 0, 0, 0, 0, -1, 0, implicit $exec :: (load 4)
-=======
     dead %27 = IMAGE_SAMPLE_C_D_O_V1_V16 %20, %5, %6, 1, 0, 0, 0, 0, 0, -1, 0, implicit $exec :: (load (s32))
->>>>>>> 2ab1d525
 
 ...