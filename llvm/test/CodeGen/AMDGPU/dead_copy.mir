--- conflicted
+++ resolved
@@ -23,9 +23,5 @@
     $vgpr10 = COPY killed $sgpr14, implicit $exec
     $vgpr11 = COPY killed $sgpr15, implicit $exec
 
-<<<<<<< HEAD
-    FLAT_STORE_DWORDX4 $vgpr10_vgpr11, $vgpr4_vgpr5_vgpr6_vgpr7, 0, 0, 0, 0, 0, implicit $exec, implicit $flat_scr
-=======
     FLAT_STORE_DWORDX4 $vgpr10_vgpr11, $vgpr4_vgpr5_vgpr6_vgpr7, 0, 0, implicit $exec, implicit $flat_scr
->>>>>>> a2ce6ee6
 ...