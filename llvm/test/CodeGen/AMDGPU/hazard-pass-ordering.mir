# RUN: llc -march=amdgcn -mcpu=gfx908 -start-before=si-pre-emit-peephole %s -o - | FileCheck -check-prefix=GCN %s

# Verify that the dedicated hazard recognizer pass is run after late peephole
# optimizations. New hazards can be introduced if instructions are removed by
# passes that are run before the final hazard recognizer.

---
# GCN-LABEL: {{^}}mai_hazard_pass_ordering_optimize_vcc_branch:
# GCN: v_accvgpr_read_b32
# GCN-NEXT: s_nop
# GCN-NEXT: flat_load_dword
name:            mai_hazard_pass_ordering_optimize_vcc_branch
body:             |
  bb.0:
    $vgpr0 = V_MOV_B32_e32 1, implicit $exec
    $vgpr2 = V_ACCVGPR_READ_B32_e64 killed $agpr0, implicit $exec
    $sgpr8_sgpr9 = S_MOV_B64 -1
<<<<<<< HEAD
    $vgpr3 = FLAT_LOAD_DWORD $vgpr0_vgpr1, 0, 0, 0, 0, 0, implicit $exec, implicit $flat_scr
=======
    $vgpr3 = FLAT_LOAD_DWORD $vgpr0_vgpr1, 0, 0, implicit $exec, implicit $flat_scr
>>>>>>> a2ce6ee6
    $vcc = S_ANDN2_B64 $exec, killed renamable $sgpr8_sgpr9, implicit-def dead $scc
    S_CBRANCH_VCCNZ %bb.1, implicit killed $vcc

  bb.1:
    S_ENDPGM 0
...<|MERGE_RESOLUTION|>--- conflicted
+++ resolved
@@ -15,11 +15,7 @@
     $vgpr0 = V_MOV_B32_e32 1, implicit $exec
     $vgpr2 = V_ACCVGPR_READ_B32_e64 killed $agpr0, implicit $exec
     $sgpr8_sgpr9 = S_MOV_B64 -1
-<<<<<<< HEAD
-    $vgpr3 = FLAT_LOAD_DWORD $vgpr0_vgpr1, 0, 0, 0, 0, 0, implicit $exec, implicit $flat_scr
-=======
     $vgpr3 = FLAT_LOAD_DWORD $vgpr0_vgpr1, 0, 0, implicit $exec, implicit $flat_scr
->>>>>>> a2ce6ee6
     $vcc = S_ANDN2_B64 $exec, killed renamable $sgpr8_sgpr9, implicit-def dead $scc
     S_CBRANCH_VCCNZ %bb.1, implicit killed $vcc
 
