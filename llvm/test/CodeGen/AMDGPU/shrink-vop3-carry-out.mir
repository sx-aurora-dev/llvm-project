# RUN: llc -verify-machineinstrs -march=amdgcn -run-pass si-shrink-instructions -o - %s | FileCheck -check-prefix=GCN %s
# Check that add with carry out isn't incorrectly reduced to e32 when
# the carry out is a virtual register.

# TODO: We should run this test until the end of codegen to make sure
# that the post-RA run does manage to shrink it, but right now the
# resume crashes

...
# GCN-LABEL: name: shrink_add_vop3{{$}}
# GCN: %29:vgpr_32, %9:sreg_64_xexec = V_ADD_CO_U32_e64 %19, %17, 0, implicit $exec
# GCN: %24:vgpr_32 = V_CNDMASK_B32_e64 0, 0, 0, 1, killed %9, implicit $exec
name:            shrink_add_vop3
alignment:       1
exposesReturnsTwice: false
legalized:       false
regBankSelected: false
selected:        false
tracksRegLiveness: true
registers:
  - { id: 0, class: sgpr_64 }
  - { id: 1, class: sreg_32_xm0 }
  - { id: 2, class: sgpr_32 }
  - { id: 3, class: vgpr_32 }
  - { id: 4, class: sreg_64_xexec }
  - { id: 5, class: sreg_64_xexec }
  - { id: 6, class: sreg_32 }
  - { id: 7, class: sreg_32 }
  - { id: 8, class: sreg_32_xm0 }
  - { id: 9, class: sreg_64_xexec }
  - { id: 10, class: sreg_32_xm0 }
  - { id: 11, class: sreg_32_xm0 }
  - { id: 12, class: sgpr_64 }
  - { id: 13, class: sgpr_128 }
  - { id: 14, class: sreg_32_xm0 }
  - { id: 15, class: sreg_64 }
  - { id: 16, class: sgpr_128 }
  - { id: 17, class: vgpr_32 }
  - { id: 18, class: vreg_64 }
  - { id: 19, class: vgpr_32 }
  - { id: 20, class: vreg_64 }
  - { id: 21, class: sreg_32_xm0 }
  - { id: 22, class: sreg_32 }
  - { id: 23, class: sreg_32 }
  - { id: 24, class: vgpr_32 }
  - { id: 25, class: vreg_64 }
  - { id: 26, class: vgpr_32 }
  - { id: 27, class: vreg_64 }
  - { id: 28, class: vreg_64 }
  - { id: 29, class: vgpr_32 }
liveins:
  - { reg: '$sgpr0_sgpr1', virtual-reg: '%0' }
  - { reg: '$vgpr0', virtual-reg: '%3' }
frameInfo:
  isFrameAddressTaken: false
  isReturnAddressTaken: false
  hasStackMap:     false
  hasPatchPoint:   false
  stackSize:       0
  offsetAdjustment: 0
  maxAlignment:    0
  adjustsStack:    false
  hasCalls:        false
  maxCallFrameSize: 0
  hasOpaqueSPAdjustment: false
  hasVAStart:      false
  hasMustTailInVarArgFunc: false
body:             |
  bb.0:
    liveins: $sgpr0_sgpr1, $vgpr0

    %3 = COPY $vgpr0
    %0 = COPY $sgpr0_sgpr1
    %4 = S_LOAD_DWORDX2_IMM %0, 9, 0
    %5 = S_LOAD_DWORDX2_IMM %0, 11, 0
    %26 = V_ASHRREV_I32_e32 31, %3, implicit $exec
    %27 = REG_SEQUENCE %3, 1, %26, 2
    %10 = S_MOV_B32 61440
    %11 = S_MOV_B32 0
    %12 = REG_SEQUENCE killed %11, 1, killed %10, 2
    %13 = REG_SEQUENCE killed %5, 17, %12, 18
    %28 = V_LSHL_B64_e64 killed %27, 2, implicit $exec
    %16 = REG_SEQUENCE killed %4, 17, %12, 18
<<<<<<< HEAD
    %17 = BUFFER_LOAD_DWORD_ADDR64 %28, %13, 0, 0, 0, 0, 0, 0, 0, 0, implicit $exec
    %19 = BUFFER_LOAD_DWORD_ADDR64 %28, %13, 0, 4, 0, 0, 0, 0, 0, 0, implicit $exec
    %29, %9 = V_ADD_CO_U32_e64 %19, %17, 0, implicit $exec
    %24 = V_CNDMASK_B32_e64 0, 0, 0, 1, killed %9, implicit $exec
    BUFFER_STORE_DWORD_ADDR64 %24, %28, killed %16, 0, 0, 0, 0, 0, 0, 0, 0, implicit $exec
=======
    %17 = BUFFER_LOAD_DWORD_ADDR64 %28, %13, 0, 0, 0, 0, 0, implicit $exec
    %19 = BUFFER_LOAD_DWORD_ADDR64 %28, %13, 0, 4, 0, 0, 0, implicit $exec
    %29, %9 = V_ADD_CO_U32_e64 %19, %17, 0, implicit $exec
    %24 = V_CNDMASK_B32_e64 0, 0, 0, 1, killed %9, implicit $exec
    BUFFER_STORE_DWORD_ADDR64 %24, %28, killed %16, 0, 0, 0, 0, 0, implicit $exec
>>>>>>> 2ab1d525
    S_ENDPGM 0

...
---
# GCN-LABEL: name: shrink_sub_vop3{{$}}
# GCN: %29:vgpr_32, %9:sreg_64_xexec = V_SUB_CO_U32_e64 %19, %17, 0, implicit $exec
# GCN: %24:vgpr_32 = V_CNDMASK_B32_e64 0, 0, 0, 1, killed %9, implicit $exec

name:            shrink_sub_vop3
alignment:       1
exposesReturnsTwice: false
legalized:       false
regBankSelected: false
selected:        false
tracksRegLiveness: true
registers:
  - { id: 0, class: sgpr_64 }
  - { id: 1, class: sreg_32_xm0 }
  - { id: 2, class: sgpr_32 }
  - { id: 3, class: vgpr_32 }
  - { id: 4, class: sreg_64_xexec }
  - { id: 5, class: sreg_64_xexec }
  - { id: 6, class: sreg_32 }
  - { id: 7, class: sreg_32 }
  - { id: 8, class: sreg_32_xm0 }
  - { id: 9, class: sreg_64_xexec }
  - { id: 10, class: sreg_32_xm0 }
  - { id: 11, class: sreg_32_xm0 }
  - { id: 12, class: sgpr_64 }
  - { id: 13, class: sgpr_128 }
  - { id: 14, class: sreg_32_xm0 }
  - { id: 15, class: sreg_64 }
  - { id: 16, class: sgpr_128 }
  - { id: 17, class: vgpr_32 }
  - { id: 18, class: vreg_64 }
  - { id: 19, class: vgpr_32 }
  - { id: 20, class: vreg_64 }
  - { id: 21, class: sreg_32_xm0 }
  - { id: 22, class: sreg_32 }
  - { id: 23, class: sreg_32 }
  - { id: 24, class: vgpr_32 }
  - { id: 25, class: vreg_64 }
  - { id: 26, class: vgpr_32 }
  - { id: 27, class: vreg_64 }
  - { id: 28, class: vreg_64 }
  - { id: 29, class: vgpr_32 }
liveins:
  - { reg: '$sgpr0_sgpr1', virtual-reg: '%0' }
  - { reg: '$vgpr0', virtual-reg: '%3' }
frameInfo:
  isFrameAddressTaken: false
  isReturnAddressTaken: false
  hasStackMap:     false
  hasPatchPoint:   false
  stackSize:       0
  offsetAdjustment: 0
  maxAlignment:    0
  adjustsStack:    false
  hasCalls:        false
  maxCallFrameSize: 0
  hasOpaqueSPAdjustment: false
  hasVAStart:      false
  hasMustTailInVarArgFunc: false
body:             |
  bb.0:
    liveins: $sgpr0_sgpr1, $vgpr0

    %3 = COPY $vgpr0
    %0 = COPY $sgpr0_sgpr1
    %4 = S_LOAD_DWORDX2_IMM %0, 9, 0
    %5 = S_LOAD_DWORDX2_IMM %0, 11, 0
    %26 = V_ASHRREV_I32_e32 31, %3, implicit $exec
    %27 = REG_SEQUENCE %3, 1, %26, 2
    %10 = S_MOV_B32 61440
    %11 = S_MOV_B32 0
    %12 = REG_SEQUENCE killed %11, 1, killed %10, 2
    %13 = REG_SEQUENCE killed %5, 17, %12, 18
    %28 = V_LSHL_B64_e64 killed %27, 2, implicit $exec
    %16 = REG_SEQUENCE killed %4, 17, %12, 18
<<<<<<< HEAD
    %17 = BUFFER_LOAD_DWORD_ADDR64 %28, %13, 0, 0, 0, 0, 0, 0, 0, 0, implicit $exec
    %19 = BUFFER_LOAD_DWORD_ADDR64 %28, %13, 0, 4, 0, 0, 0, 0, 0, 0, implicit $exec
    %29, %9 = V_SUB_CO_U32_e64 %19, %17, 0, implicit $exec
    %24 = V_CNDMASK_B32_e64 0, 0, 0, 1, killed %9, implicit $exec
    BUFFER_STORE_DWORD_ADDR64 %24, %28, killed %16, 0, 0, 0, 0, 0, 0, 0, 0, implicit $exec
=======
    %17 = BUFFER_LOAD_DWORD_ADDR64 %28, %13, 0, 0, 0, 0, 0, implicit $exec
    %19 = BUFFER_LOAD_DWORD_ADDR64 %28, %13, 0, 4, 0, 0, 0, implicit $exec
    %29, %9 = V_SUB_CO_U32_e64 %19, %17, 0, implicit $exec
    %24 = V_CNDMASK_B32_e64 0, 0, 0, 1, killed %9, implicit $exec
    BUFFER_STORE_DWORD_ADDR64 %24, %28, killed %16, 0, 0, 0, 0, 0, implicit $exec
>>>>>>> 2ab1d525
    S_ENDPGM 0

...
---
# GCN-LABEL: name: shrink_subrev_vop3{{$}}
# GCN: %29:vgpr_32, %9:sreg_64_xexec = V_SUBREV_CO_U32_e64 %19, %17, 0, implicit $exec
# GCN: %24:vgpr_32 = V_CNDMASK_B32_e64 0, 0, 0, 1, killed %9, implicit $exec

name:            shrink_subrev_vop3
alignment:       1
exposesReturnsTwice: false
legalized:       false
regBankSelected: false
selected:        false
tracksRegLiveness: true
registers:
  - { id: 0, class: sgpr_64 }
  - { id: 1, class: sreg_32_xm0 }
  - { id: 2, class: sgpr_32 }
  - { id: 3, class: vgpr_32 }
  - { id: 4, class: sreg_64_xexec }
  - { id: 5, class: sreg_64_xexec }
  - { id: 6, class: sreg_32 }
  - { id: 7, class: sreg_32 }
  - { id: 8, class: sreg_32_xm0 }
  - { id: 9, class: sreg_64_xexec }
  - { id: 10, class: sreg_32_xm0 }
  - { id: 11, class: sreg_32_xm0 }
  - { id: 12, class: sgpr_64 }
  - { id: 13, class: sgpr_128 }
  - { id: 14, class: sreg_32_xm0 }
  - { id: 15, class: sreg_64 }
  - { id: 16, class: sgpr_128 }
  - { id: 17, class: vgpr_32 }
  - { id: 18, class: vreg_64 }
  - { id: 19, class: vgpr_32 }
  - { id: 20, class: vreg_64 }
  - { id: 21, class: sreg_32_xm0 }
  - { id: 22, class: sreg_32 }
  - { id: 23, class: sreg_32 }
  - { id: 24, class: vgpr_32 }
  - { id: 25, class: vreg_64 }
  - { id: 26, class: vgpr_32 }
  - { id: 27, class: vreg_64 }
  - { id: 28, class: vreg_64 }
  - { id: 29, class: vgpr_32 }
liveins:
  - { reg: '$sgpr0_sgpr1', virtual-reg: '%0' }
  - { reg: '$vgpr0', virtual-reg: '%3' }
frameInfo:
  isFrameAddressTaken: false
  isReturnAddressTaken: false
  hasStackMap:     false
  hasPatchPoint:   false
  stackSize:       0
  offsetAdjustment: 0
  maxAlignment:    0
  adjustsStack:    false
  hasCalls:        false
  maxCallFrameSize: 0
  hasOpaqueSPAdjustment: false
  hasVAStart:      false
  hasMustTailInVarArgFunc: false
body:             |
  bb.0:
    liveins: $sgpr0_sgpr1, $vgpr0

    %3 = COPY $vgpr0
    %0 = COPY $sgpr0_sgpr1
    %4 = S_LOAD_DWORDX2_IMM %0, 9, 0
    %5 = S_LOAD_DWORDX2_IMM %0, 11, 0
    %26 = V_ASHRREV_I32_e32 31, %3, implicit $exec
    %27 = REG_SEQUENCE %3, 1, %26, 2
    %10 = S_MOV_B32 61440
    %11 = S_MOV_B32 0
    %12 = REG_SEQUENCE killed %11, 1, killed %10, 2
    %13 = REG_SEQUENCE killed %5, 17, %12, 18
    %28 = V_LSHL_B64_e64 killed %27, 2, implicit $exec
    %16 = REG_SEQUENCE killed %4, 17, %12, 18
<<<<<<< HEAD
    %17 = BUFFER_LOAD_DWORD_ADDR64 %28, %13, 0, 0, 0, 0, 0, 0, 0, 0, implicit $exec
    %19 = BUFFER_LOAD_DWORD_ADDR64 %28, %13, 0, 4, 0, 0, 0, 0, 0, 0, implicit $exec
    %29, %9 = V_SUBREV_CO_U32_e64 %19, %17, 0, implicit $exec
    %24 = V_CNDMASK_B32_e64 0, 0, 0, 1, killed %9, implicit $exec
    BUFFER_STORE_DWORD_ADDR64 %29, %28, killed %16, 0, 0, 0, 0, 0, 0, 0, 0, implicit $exec
=======
    %17 = BUFFER_LOAD_DWORD_ADDR64 %28, %13, 0, 0, 0, 0, 0, implicit $exec
    %19 = BUFFER_LOAD_DWORD_ADDR64 %28, %13, 0, 4, 0, 0, 0, implicit $exec
    %29, %9 = V_SUBREV_CO_U32_e64 %19, %17, 0, implicit $exec
    %24 = V_CNDMASK_B32_e64 0, 0, 0, 1, killed %9, implicit $exec
    BUFFER_STORE_DWORD_ADDR64 %29, %28, killed %16, 0, 0, 0, 0, 0, implicit $exec
>>>>>>> 2ab1d525
    S_ENDPGM 0

...
---
# GCN-LABEL: name: check_addc_src2_vop3{{$}}
# GCN: %29:vgpr_32, $vcc = V_ADDC_U32_e64 %19, %17, %9, 0, implicit $exec
# GCN: %24:vgpr_32 = V_CNDMASK_B32_e64 0, 0, 0, 1, killed $vcc, implicit $exec
name: check_addc_src2_vop3
alignment:       1
exposesReturnsTwice: false
legalized:       false
regBankSelected: false
selected:        false
tracksRegLiveness: true
registers:
  - { id: 0, class: sgpr_64 }
  - { id: 1, class: sreg_32_xm0 }
  - { id: 2, class: sgpr_32 }
  - { id: 3, class: vgpr_32 }
  - { id: 4, class: sreg_64_xexec }
  - { id: 5, class: sreg_64_xexec }
  - { id: 6, class: sreg_32 }
  - { id: 7, class: sreg_32 }
  - { id: 8, class: sreg_32_xm0 }
  - { id: 9, class: sreg_64_xexec }
  - { id: 10, class: sreg_32_xm0 }
  - { id: 11, class: sreg_32_xm0 }
  - { id: 12, class: sgpr_64 }
  - { id: 13, class: sgpr_128 }
  - { id: 14, class: sreg_32_xm0 }
  - { id: 15, class: sreg_64 }
  - { id: 16, class: sgpr_128 }
  - { id: 17, class: vgpr_32 }
  - { id: 18, class: vreg_64 }
  - { id: 19, class: vgpr_32 }
  - { id: 20, class: vreg_64 }
  - { id: 21, class: sreg_32_xm0 }
  - { id: 22, class: sreg_32 }
  - { id: 23, class: sreg_32 }
  - { id: 24, class: vgpr_32 }
  - { id: 25, class: vreg_64 }
  - { id: 26, class: vgpr_32 }
  - { id: 27, class: vreg_64 }
  - { id: 28, class: vreg_64 }
  - { id: 29, class: vgpr_32 }
liveins:
  - { reg: '$sgpr0_sgpr1', virtual-reg: '%0' }
  - { reg: '$vgpr0', virtual-reg: '%3' }
frameInfo:
  isFrameAddressTaken: false
  isReturnAddressTaken: false
  hasStackMap:     false
  hasPatchPoint:   false
  stackSize:       0
  offsetAdjustment: 0
  maxAlignment:    0
  adjustsStack:    false
  hasCalls:        false
  maxCallFrameSize: 0
  hasOpaqueSPAdjustment: false
  hasVAStart:      false
  hasMustTailInVarArgFunc: false
body:             |
  bb.0:
    liveins: $sgpr0_sgpr1, $vgpr0

    %3 = COPY $vgpr0
    %0 = COPY $sgpr0_sgpr1
    %4 = S_LOAD_DWORDX2_IMM %0, 9, 0
    %5 = S_LOAD_DWORDX2_IMM %0, 11, 0
    %26 = V_ASHRREV_I32_e32 31, %3, implicit $exec
    %27 = REG_SEQUENCE %3, 1, %26, 2
    %10 = S_MOV_B32 61440
    %11 = S_MOV_B32 0
    %12 = REG_SEQUENCE killed %11, 1, killed %10, 2
    %13 = REG_SEQUENCE killed %5, 17, %12, 18
    %28 = V_LSHL_B64_e64 killed %27, 2, implicit $exec
    %16 = REG_SEQUENCE killed %4, 17, %12, 18
<<<<<<< HEAD
    %17 = BUFFER_LOAD_DWORD_ADDR64 %28, %13, 0, 0, 0, 0, 0, 0, 0, 0, implicit $exec
    %19 = BUFFER_LOAD_DWORD_ADDR64 %28, %13, 0, 4, 0, 0, 0, 0, 0, 0, implicit $exec
    %9 = S_MOV_B64 0
    %29, $vcc = V_ADDC_U32_e64 %19, %17, %9, 0, implicit $exec
    %24 = V_CNDMASK_B32_e64 0, 0, 0, 1, killed $vcc, implicit $exec
    BUFFER_STORE_DWORD_ADDR64 %24, %28, killed %16, 0, 0, 0, 0, 0, 0, 0, 0, implicit $exec
=======
    %17 = BUFFER_LOAD_DWORD_ADDR64 %28, %13, 0, 0, 0, 0, 0, implicit $exec
    %19 = BUFFER_LOAD_DWORD_ADDR64 %28, %13, 0, 4, 0, 0, 0, implicit $exec
    %9 = S_MOV_B64 0
    %29, $vcc = V_ADDC_U32_e64 %19, %17, %9, 0, implicit $exec
    %24 = V_CNDMASK_B32_e64 0, 0, 0, 1, killed $vcc, implicit $exec
    BUFFER_STORE_DWORD_ADDR64 %24, %28, killed %16, 0, 0, 0, 0, 0, implicit $exec
>>>>>>> 2ab1d525
    S_ENDPGM 0

...
---
# GCN-LABEL: name: shrink_addc_vop3{{$}}
# GCN: %29:vgpr_32 = V_ADDC_U32_e32 %19, %17, implicit-def $vcc, implicit $vcc, implicit $exec
# GCN: %24:vgpr_32 = V_CNDMASK_B32_e64 0, 0, 0, 1, killed $vcc, implicit $exec

name:            shrink_addc_vop3
alignment:       1
exposesReturnsTwice: false
legalized:       false
regBankSelected: false
selected:        false
tracksRegLiveness: true
registers:
  - { id: 0, class: sgpr_64 }
  - { id: 1, class: sreg_32_xm0 }
  - { id: 2, class: sgpr_32 }
  - { id: 3, class: vgpr_32 }
  - { id: 4, class: sreg_64_xexec }
  - { id: 5, class: sreg_64_xexec }
  - { id: 6, class: sreg_32 }
  - { id: 7, class: sreg_32 }
  - { id: 8, class: sreg_32_xm0 }
  - { id: 9, class: sreg_64 }
  - { id: 10, class: sreg_32_xm0 }
  - { id: 11, class: sreg_32_xm0 }
  - { id: 12, class: sgpr_64 }
  - { id: 13, class: sgpr_128 }
  - { id: 14, class: sreg_32_xm0 }
  - { id: 15, class: sreg_64 }
  - { id: 16, class: sgpr_128 }
  - { id: 17, class: vgpr_32 }
  - { id: 18, class: vreg_64 }
  - { id: 19, class: vgpr_32 }
  - { id: 20, class: vreg_64 }
  - { id: 21, class: sreg_32_xm0 }
  - { id: 22, class: sreg_32 }
  - { id: 23, class: sreg_32 }
  - { id: 24, class: vgpr_32 }
  - { id: 25, class: vreg_64 }
  - { id: 26, class: vgpr_32 }
  - { id: 27, class: vreg_64 }
  - { id: 28, class: vreg_64 }
  - { id: 29, class: vgpr_32 }
liveins:
  - { reg: '$sgpr0_sgpr1', virtual-reg: '%0' }
  - { reg: '$vgpr0', virtual-reg: '%3' }
frameInfo:
  isFrameAddressTaken: false
  isReturnAddressTaken: false
  hasStackMap:     false
  hasPatchPoint:   false
  stackSize:       0
  offsetAdjustment: 0
  maxAlignment:    0
  adjustsStack:    false
  hasCalls:        false
  maxCallFrameSize: 0
  hasOpaqueSPAdjustment: false
  hasVAStart:      false
  hasMustTailInVarArgFunc: false
body:             |
  bb.0:
    liveins: $sgpr0_sgpr1, $vgpr0

    %3 = COPY $vgpr0
    %0 = COPY $sgpr0_sgpr1
    %4 = S_LOAD_DWORDX2_IMM %0, 9, 0
    %5 = S_LOAD_DWORDX2_IMM %0, 11, 0
    %26 = V_ASHRREV_I32_e32 31, %3, implicit $exec
    %27 = REG_SEQUENCE %3, 1, %26, 2
    %10 = S_MOV_B32 61440
    %11 = S_MOV_B32 0
    %12 = REG_SEQUENCE killed %11, 1, killed %10, 2
    %13 = REG_SEQUENCE killed %5, 17, %12, 18
    %28 = V_LSHL_B64_e64 killed %27, 2, implicit $exec
    %16 = REG_SEQUENCE killed %4, 17, %12, 18
<<<<<<< HEAD
    %17 = BUFFER_LOAD_DWORD_ADDR64 %28, %13, 0, 0, 0, 0, 0, 0, 0, 0, implicit $exec
    %19 = BUFFER_LOAD_DWORD_ADDR64 %28, %13, 0, 4, 0, 0, 0, 0, 0, 0, implicit $exec
    $vcc = S_MOV_B64 0
    %29, $vcc = V_ADDC_U32_e64 %19, %17, $vcc, 0, implicit $exec
    %24 = V_CNDMASK_B32_e64 0, 0, 0, 1, killed $vcc, implicit $exec
    BUFFER_STORE_DWORD_ADDR64 %24, %28, killed %16, 0, 0, 0, 0, 0, 0, 0, 0, implicit $exec
=======
    %17 = BUFFER_LOAD_DWORD_ADDR64 %28, %13, 0, 0, 0, 0, 0, implicit $exec
    %19 = BUFFER_LOAD_DWORD_ADDR64 %28, %13, 0, 4, 0, 0, 0, implicit $exec
    $vcc = S_MOV_B64 0
    %29, $vcc = V_ADDC_U32_e64 %19, %17, $vcc, 0, implicit $exec
    %24 = V_CNDMASK_B32_e64 0, 0, 0, 1, killed $vcc, implicit $exec
    BUFFER_STORE_DWORD_ADDR64 %24, %28, killed %16, 0, 0, 0, 0, 0, implicit $exec
>>>>>>> 2ab1d525
    S_ENDPGM 0

...

---
# GCN-LABEL: name: shrink_addc_undef_vcc{{$}}
# GCN: %29:vgpr_32 = V_ADDC_U32_e32 %19, %17, implicit-def $vcc, implicit undef $vcc, implicit $exec
# GCN: %24:vgpr_32 = V_CNDMASK_B32_e64 0, 0, 0, 1, killed $vcc, implicit $exec
name:            shrink_addc_undef_vcc
alignment:       1
exposesReturnsTwice: false
legalized:       false
regBankSelected: false
selected:        false
tracksRegLiveness: true
registers:
  - { id: 0, class: sgpr_64 }
  - { id: 1, class: sreg_32_xm0 }
  - { id: 2, class: sgpr_32 }
  - { id: 3, class: vgpr_32 }
  - { id: 4, class: sreg_64_xexec }
  - { id: 5, class: sreg_64_xexec }
  - { id: 6, class: sreg_32 }
  - { id: 7, class: sreg_32 }
  - { id: 8, class: sreg_32_xm0 }
  - { id: 9, class: sreg_64 }
  - { id: 10, class: sreg_32_xm0 }
  - { id: 11, class: sreg_32_xm0 }
  - { id: 12, class: sgpr_64 }
  - { id: 13, class: sgpr_128 }
  - { id: 14, class: sreg_32_xm0 }
  - { id: 15, class: sreg_64 }
  - { id: 16, class: sgpr_128 }
  - { id: 17, class: vgpr_32 }
  - { id: 18, class: vreg_64 }
  - { id: 19, class: vgpr_32 }
  - { id: 20, class: vreg_64 }
  - { id: 21, class: sreg_32_xm0 }
  - { id: 22, class: sreg_32 }
  - { id: 23, class: sreg_32 }
  - { id: 24, class: vgpr_32 }
  - { id: 25, class: vreg_64 }
  - { id: 26, class: vgpr_32 }
  - { id: 27, class: vreg_64 }
  - { id: 28, class: vreg_64 }
  - { id: 29, class: vgpr_32 }
liveins:
  - { reg: '$sgpr0_sgpr1', virtual-reg: '%0' }
  - { reg: '$vgpr0', virtual-reg: '%3' }
frameInfo:
  isFrameAddressTaken: false
  isReturnAddressTaken: false
  hasStackMap:     false
  hasPatchPoint:   false
  stackSize:       0
  offsetAdjustment: 0
  maxAlignment:    0
  adjustsStack:    false
  hasCalls:        false
  maxCallFrameSize: 0
  hasOpaqueSPAdjustment: false
  hasVAStart:      false
  hasMustTailInVarArgFunc: false
body:             |
  bb.0:
    liveins: $sgpr0_sgpr1, $vgpr0

    %3 = COPY $vgpr0
    %0 = COPY $sgpr0_sgpr1
    %4 = S_LOAD_DWORDX2_IMM %0, 9, 0
    %5 = S_LOAD_DWORDX2_IMM %0, 11, 0
    %26 = V_ASHRREV_I32_e32 31, %3, implicit $exec
    %27 = REG_SEQUENCE %3, 1, %26, 2
    %10 = S_MOV_B32 61440
    %11 = S_MOV_B32 0
    %12 = REG_SEQUENCE killed %11, 1, killed %10, 2
    %13 = REG_SEQUENCE killed %5, 17, %12, 18
    %28 = V_LSHL_B64_e64 killed %27, 2, implicit $exec
    %16 = REG_SEQUENCE killed %4, 17, %12, 18
<<<<<<< HEAD
    %17 = BUFFER_LOAD_DWORD_ADDR64 %28, %13, 0, 0, 0, 0, 0, 0, 0, 0, implicit $exec
    %19 = BUFFER_LOAD_DWORD_ADDR64 %28, %13, 0, 4, 0, 0, 0, 0, 0, 0, implicit $exec
    %29, $vcc = V_ADDC_U32_e64 %19, %17, undef $vcc, 0, implicit $exec
    %24 = V_CNDMASK_B32_e64 0, 0, 0, 1, killed $vcc, implicit $exec
    BUFFER_STORE_DWORD_ADDR64 %24, %28, killed %16, 0, 0, 0, 0, 0, 0, 0, 0, implicit $exec
=======
    %17 = BUFFER_LOAD_DWORD_ADDR64 %28, %13, 0, 0, 0, 0, 0, implicit $exec
    %19 = BUFFER_LOAD_DWORD_ADDR64 %28, %13, 0, 4, 0, 0, 0, implicit $exec
    %29, $vcc = V_ADDC_U32_e64 %19, %17, undef $vcc, 0, implicit $exec
    %24 = V_CNDMASK_B32_e64 0, 0, 0, 1, killed $vcc, implicit $exec
    BUFFER_STORE_DWORD_ADDR64 %24, %28, killed %16, 0, 0, 0, 0, 0, implicit $exec
>>>>>>> 2ab1d525
    S_ENDPGM 0

...<|MERGE_RESOLUTION|>--- conflicted
+++ resolved
@@ -81,19 +81,11 @@
     %13 = REG_SEQUENCE killed %5, 17, %12, 18
     %28 = V_LSHL_B64_e64 killed %27, 2, implicit $exec
     %16 = REG_SEQUENCE killed %4, 17, %12, 18
-<<<<<<< HEAD
-    %17 = BUFFER_LOAD_DWORD_ADDR64 %28, %13, 0, 0, 0, 0, 0, 0, 0, 0, implicit $exec
-    %19 = BUFFER_LOAD_DWORD_ADDR64 %28, %13, 0, 4, 0, 0, 0, 0, 0, 0, implicit $exec
-    %29, %9 = V_ADD_CO_U32_e64 %19, %17, 0, implicit $exec
-    %24 = V_CNDMASK_B32_e64 0, 0, 0, 1, killed %9, implicit $exec
-    BUFFER_STORE_DWORD_ADDR64 %24, %28, killed %16, 0, 0, 0, 0, 0, 0, 0, 0, implicit $exec
-=======
     %17 = BUFFER_LOAD_DWORD_ADDR64 %28, %13, 0, 0, 0, 0, 0, implicit $exec
     %19 = BUFFER_LOAD_DWORD_ADDR64 %28, %13, 0, 4, 0, 0, 0, implicit $exec
     %29, %9 = V_ADD_CO_U32_e64 %19, %17, 0, implicit $exec
     %24 = V_CNDMASK_B32_e64 0, 0, 0, 1, killed %9, implicit $exec
     BUFFER_STORE_DWORD_ADDR64 %24, %28, killed %16, 0, 0, 0, 0, 0, implicit $exec
->>>>>>> 2ab1d525
     S_ENDPGM 0
 
 ...
@@ -173,19 +165,11 @@
     %13 = REG_SEQUENCE killed %5, 17, %12, 18
     %28 = V_LSHL_B64_e64 killed %27, 2, implicit $exec
     %16 = REG_SEQUENCE killed %4, 17, %12, 18
-<<<<<<< HEAD
-    %17 = BUFFER_LOAD_DWORD_ADDR64 %28, %13, 0, 0, 0, 0, 0, 0, 0, 0, implicit $exec
-    %19 = BUFFER_LOAD_DWORD_ADDR64 %28, %13, 0, 4, 0, 0, 0, 0, 0, 0, implicit $exec
-    %29, %9 = V_SUB_CO_U32_e64 %19, %17, 0, implicit $exec
-    %24 = V_CNDMASK_B32_e64 0, 0, 0, 1, killed %9, implicit $exec
-    BUFFER_STORE_DWORD_ADDR64 %24, %28, killed %16, 0, 0, 0, 0, 0, 0, 0, 0, implicit $exec
-=======
     %17 = BUFFER_LOAD_DWORD_ADDR64 %28, %13, 0, 0, 0, 0, 0, implicit $exec
     %19 = BUFFER_LOAD_DWORD_ADDR64 %28, %13, 0, 4, 0, 0, 0, implicit $exec
     %29, %9 = V_SUB_CO_U32_e64 %19, %17, 0, implicit $exec
     %24 = V_CNDMASK_B32_e64 0, 0, 0, 1, killed %9, implicit $exec
     BUFFER_STORE_DWORD_ADDR64 %24, %28, killed %16, 0, 0, 0, 0, 0, implicit $exec
->>>>>>> 2ab1d525
     S_ENDPGM 0
 
 ...
@@ -265,19 +249,11 @@
     %13 = REG_SEQUENCE killed %5, 17, %12, 18
     %28 = V_LSHL_B64_e64 killed %27, 2, implicit $exec
     %16 = REG_SEQUENCE killed %4, 17, %12, 18
-<<<<<<< HEAD
-    %17 = BUFFER_LOAD_DWORD_ADDR64 %28, %13, 0, 0, 0, 0, 0, 0, 0, 0, implicit $exec
-    %19 = BUFFER_LOAD_DWORD_ADDR64 %28, %13, 0, 4, 0, 0, 0, 0, 0, 0, implicit $exec
-    %29, %9 = V_SUBREV_CO_U32_e64 %19, %17, 0, implicit $exec
-    %24 = V_CNDMASK_B32_e64 0, 0, 0, 1, killed %9, implicit $exec
-    BUFFER_STORE_DWORD_ADDR64 %29, %28, killed %16, 0, 0, 0, 0, 0, 0, 0, 0, implicit $exec
-=======
     %17 = BUFFER_LOAD_DWORD_ADDR64 %28, %13, 0, 0, 0, 0, 0, implicit $exec
     %19 = BUFFER_LOAD_DWORD_ADDR64 %28, %13, 0, 4, 0, 0, 0, implicit $exec
     %29, %9 = V_SUBREV_CO_U32_e64 %19, %17, 0, implicit $exec
     %24 = V_CNDMASK_B32_e64 0, 0, 0, 1, killed %9, implicit $exec
     BUFFER_STORE_DWORD_ADDR64 %29, %28, killed %16, 0, 0, 0, 0, 0, implicit $exec
->>>>>>> 2ab1d525
     S_ENDPGM 0
 
 ...
@@ -356,21 +332,12 @@
     %13 = REG_SEQUENCE killed %5, 17, %12, 18
     %28 = V_LSHL_B64_e64 killed %27, 2, implicit $exec
     %16 = REG_SEQUENCE killed %4, 17, %12, 18
-<<<<<<< HEAD
-    %17 = BUFFER_LOAD_DWORD_ADDR64 %28, %13, 0, 0, 0, 0, 0, 0, 0, 0, implicit $exec
-    %19 = BUFFER_LOAD_DWORD_ADDR64 %28, %13, 0, 4, 0, 0, 0, 0, 0, 0, implicit $exec
-    %9 = S_MOV_B64 0
-    %29, $vcc = V_ADDC_U32_e64 %19, %17, %9, 0, implicit $exec
-    %24 = V_CNDMASK_B32_e64 0, 0, 0, 1, killed $vcc, implicit $exec
-    BUFFER_STORE_DWORD_ADDR64 %24, %28, killed %16, 0, 0, 0, 0, 0, 0, 0, 0, implicit $exec
-=======
     %17 = BUFFER_LOAD_DWORD_ADDR64 %28, %13, 0, 0, 0, 0, 0, implicit $exec
     %19 = BUFFER_LOAD_DWORD_ADDR64 %28, %13, 0, 4, 0, 0, 0, implicit $exec
     %9 = S_MOV_B64 0
     %29, $vcc = V_ADDC_U32_e64 %19, %17, %9, 0, implicit $exec
     %24 = V_CNDMASK_B32_e64 0, 0, 0, 1, killed $vcc, implicit $exec
     BUFFER_STORE_DWORD_ADDR64 %24, %28, killed %16, 0, 0, 0, 0, 0, implicit $exec
->>>>>>> 2ab1d525
     S_ENDPGM 0
 
 ...
@@ -450,21 +417,12 @@
     %13 = REG_SEQUENCE killed %5, 17, %12, 18
     %28 = V_LSHL_B64_e64 killed %27, 2, implicit $exec
     %16 = REG_SEQUENCE killed %4, 17, %12, 18
-<<<<<<< HEAD
-    %17 = BUFFER_LOAD_DWORD_ADDR64 %28, %13, 0, 0, 0, 0, 0, 0, 0, 0, implicit $exec
-    %19 = BUFFER_LOAD_DWORD_ADDR64 %28, %13, 0, 4, 0, 0, 0, 0, 0, 0, implicit $exec
-    $vcc = S_MOV_B64 0
-    %29, $vcc = V_ADDC_U32_e64 %19, %17, $vcc, 0, implicit $exec
-    %24 = V_CNDMASK_B32_e64 0, 0, 0, 1, killed $vcc, implicit $exec
-    BUFFER_STORE_DWORD_ADDR64 %24, %28, killed %16, 0, 0, 0, 0, 0, 0, 0, 0, implicit $exec
-=======
     %17 = BUFFER_LOAD_DWORD_ADDR64 %28, %13, 0, 0, 0, 0, 0, implicit $exec
     %19 = BUFFER_LOAD_DWORD_ADDR64 %28, %13, 0, 4, 0, 0, 0, implicit $exec
     $vcc = S_MOV_B64 0
     %29, $vcc = V_ADDC_U32_e64 %19, %17, $vcc, 0, implicit $exec
     %24 = V_CNDMASK_B32_e64 0, 0, 0, 1, killed $vcc, implicit $exec
     BUFFER_STORE_DWORD_ADDR64 %24, %28, killed %16, 0, 0, 0, 0, 0, implicit $exec
->>>>>>> 2ab1d525
     S_ENDPGM 0
 
 ...
@@ -544,19 +502,11 @@
     %13 = REG_SEQUENCE killed %5, 17, %12, 18
     %28 = V_LSHL_B64_e64 killed %27, 2, implicit $exec
     %16 = REG_SEQUENCE killed %4, 17, %12, 18
-<<<<<<< HEAD
-    %17 = BUFFER_LOAD_DWORD_ADDR64 %28, %13, 0, 0, 0, 0, 0, 0, 0, 0, implicit $exec
-    %19 = BUFFER_LOAD_DWORD_ADDR64 %28, %13, 0, 4, 0, 0, 0, 0, 0, 0, implicit $exec
-    %29, $vcc = V_ADDC_U32_e64 %19, %17, undef $vcc, 0, implicit $exec
-    %24 = V_CNDMASK_B32_e64 0, 0, 0, 1, killed $vcc, implicit $exec
-    BUFFER_STORE_DWORD_ADDR64 %24, %28, killed %16, 0, 0, 0, 0, 0, 0, 0, 0, implicit $exec
-=======
     %17 = BUFFER_LOAD_DWORD_ADDR64 %28, %13, 0, 0, 0, 0, 0, implicit $exec
     %19 = BUFFER_LOAD_DWORD_ADDR64 %28, %13, 0, 4, 0, 0, 0, implicit $exec
     %29, $vcc = V_ADDC_U32_e64 %19, %17, undef $vcc, 0, implicit $exec
     %24 = V_CNDMASK_B32_e64 0, 0, 0, 1, killed $vcc, implicit $exec
     BUFFER_STORE_DWORD_ADDR64 %24, %28, killed %16, 0, 0, 0, 0, 0, implicit $exec
->>>>>>> 2ab1d525
     S_ENDPGM 0
 
 ...