--- conflicted
+++ resolved
@@ -20,11 +20,7 @@
     renamable $vgpr2 = DS_READ_B32 killed renamable $vgpr0, 1, 0, implicit $m0, implicit $exec :: (volatile load syncscope("singlethread-one-as") unordered (s32) from `i32 addrspace(2)* undef`)
     $vgpr0 = V_MOV_B32_e32 $sgpr0, implicit $exec, implicit-def $vgpr0_vgpr1, implicit $sgpr0_sgpr1
     $vgpr1 = V_MOV_B32_e32 killed $sgpr1, implicit $exec, implicit $sgpr0_sgpr1, implicit $exec
-<<<<<<< HEAD
-    FLAT_STORE_DWORD killed renamable $vgpr0_vgpr1, killed renamable $vgpr2, 0, 0, 0, 0, 0, implicit $exec, implicit $flat_scr :: (store 4 into `i32* undef`)
-=======
-    FLAT_STORE_DWORD killed renamable $vgpr0_vgpr1, killed renamable $vgpr2, 0, 0, implicit $exec, implicit $flat_scr :: (store (s32) into `i32* undef`)
->>>>>>> 2ab1d525
+    FLAT_STORE_DWORD killed renamable $vgpr0_vgpr1, killed renamable $vgpr2, 0, 0, implicit $exec, implicit $flat_scr :: (store (s32) into `i32* undef`)
     S_ENDPGM 0
 
 ...
@@ -48,11 +44,7 @@
     renamable $vgpr2 = DS_READ_B32 killed renamable $vgpr0, 0, 1, implicit $m0, implicit $exec :: (volatile load syncscope("singlethread-one-as") monotonic (s32) from `i32 addrspace(2)* undef`)
     $vgpr0 = V_MOV_B32_e32 $sgpr0, implicit $exec, implicit-def $vgpr0_vgpr1, implicit $sgpr0_sgpr1
     $vgpr1 = V_MOV_B32_e32 killed $sgpr1, implicit $exec, implicit $sgpr0_sgpr1, implicit $exec
-<<<<<<< HEAD
-    FLAT_STORE_DWORD killed renamable $vgpr0_vgpr1, killed renamable $vgpr2, 0, 0, 0, 0, 0, implicit $exec, implicit $flat_scr :: (store 4 into `i32* undef`)
-=======
-    FLAT_STORE_DWORD killed renamable $vgpr0_vgpr1, killed renamable $vgpr2, 0, 0, implicit $exec, implicit $flat_scr :: (store (s32) into `i32* undef`)
->>>>>>> 2ab1d525
+    FLAT_STORE_DWORD killed renamable $vgpr0_vgpr1, killed renamable $vgpr2, 0, 0, implicit $exec, implicit $flat_scr :: (store (s32) into `i32* undef`)
     S_ENDPGM 0
 
 ...
@@ -76,11 +68,7 @@
     renamable $vgpr2 = DS_READ_B32 killed renamable $vgpr0, 0, 1, implicit $m0, implicit $exec :: (volatile load syncscope("singlethread-one-as") acquire (s32) from `i32 addrspace(2)* undef`)
     $vgpr0 = V_MOV_B32_e32 $sgpr0, implicit $exec, implicit-def $vgpr0_vgpr1, implicit $sgpr0_sgpr1
     $vgpr1 = V_MOV_B32_e32 killed $sgpr1, implicit $exec, implicit $sgpr0_sgpr1, implicit $exec
-<<<<<<< HEAD
-    FLAT_STORE_DWORD killed renamable $vgpr0_vgpr1, killed renamable $vgpr2, 0, 0, 0, 0, 0, implicit $exec, implicit $flat_scr :: (store 4 into `i32* undef`)
-=======
-    FLAT_STORE_DWORD killed renamable $vgpr0_vgpr1, killed renamable $vgpr2, 0, 0, implicit $exec, implicit $flat_scr :: (store (s32) into `i32* undef`)
->>>>>>> 2ab1d525
+    FLAT_STORE_DWORD killed renamable $vgpr0_vgpr1, killed renamable $vgpr2, 0, 0, implicit $exec, implicit $flat_scr :: (store (s32) into `i32* undef`)
     S_ENDPGM 0
 
 ...
@@ -104,11 +92,7 @@
     renamable $vgpr2 = DS_READ_B32 killed renamable $vgpr0, 0, 1, implicit $m0, implicit $exec :: (volatile load syncscope("singlethread-one-as") seq_cst (s32) from `i32 addrspace(2)* undef`)
     $vgpr0 = V_MOV_B32_e32 $sgpr0, implicit $exec, implicit-def $vgpr0_vgpr1, implicit $sgpr0_sgpr1
     $vgpr1 = V_MOV_B32_e32 killed $sgpr1, implicit $exec, implicit $sgpr0_sgpr1, implicit $exec
-<<<<<<< HEAD
-    FLAT_STORE_DWORD killed renamable $vgpr0_vgpr1, killed renamable $vgpr2, 0, 0, 0, 0, 0, implicit $exec, implicit $flat_scr :: (store 4 into `i32* undef`)
-=======
-    FLAT_STORE_DWORD killed renamable $vgpr0_vgpr1, killed renamable $vgpr2, 0, 0, implicit $exec, implicit $flat_scr :: (store (s32) into `i32* undef`)
->>>>>>> 2ab1d525
+    FLAT_STORE_DWORD killed renamable $vgpr0_vgpr1, killed renamable $vgpr2, 0, 0, implicit $exec, implicit $flat_scr :: (store (s32) into `i32* undef`)
     S_ENDPGM 0
 
 ...
@@ -132,11 +116,7 @@
     renamable $vgpr2 = DS_READ_B32 killed renamable $vgpr0, 0, 1, implicit $m0, implicit $exec :: (volatile load syncscope("wavefront-one-as") unordered (s32) from `i32 addrspace(2)* undef`)
     $vgpr0 = V_MOV_B32_e32 $sgpr0, implicit $exec, implicit-def $vgpr0_vgpr1, implicit $sgpr0_sgpr1
     $vgpr1 = V_MOV_B32_e32 killed $sgpr1, implicit $exec, implicit $sgpr0_sgpr1, implicit $exec
-<<<<<<< HEAD
-    FLAT_STORE_DWORD killed renamable $vgpr0_vgpr1, killed renamable $vgpr2, 0, 0, 0, 0, 0, implicit $exec, implicit $flat_scr :: (store 4 into `i32* undef`)
-=======
-    FLAT_STORE_DWORD killed renamable $vgpr0_vgpr1, killed renamable $vgpr2, 0, 0, implicit $exec, implicit $flat_scr :: (store (s32) into `i32* undef`)
->>>>>>> 2ab1d525
+    FLAT_STORE_DWORD killed renamable $vgpr0_vgpr1, killed renamable $vgpr2, 0, 0, implicit $exec, implicit $flat_scr :: (store (s32) into `i32* undef`)
     S_ENDPGM 0
 
 ...
@@ -160,11 +140,7 @@
     renamable $vgpr2 = DS_READ_B32 killed renamable $vgpr0, 0, 1, implicit $m0, implicit $exec :: (volatile load syncscope("wavefront-one-as") monotonic (s32) from `i32 addrspace(2)* undef`)
     $vgpr0 = V_MOV_B32_e32 $sgpr0, implicit $exec, implicit-def $vgpr0_vgpr1, implicit $sgpr0_sgpr1
     $vgpr1 = V_MOV_B32_e32 killed $sgpr1, implicit $exec, implicit $sgpr0_sgpr1, implicit $exec
-<<<<<<< HEAD
-    FLAT_STORE_DWORD killed renamable $vgpr0_vgpr1, killed renamable $vgpr2, 0, 0, 0, 0, 0, implicit $exec, implicit $flat_scr :: (store 4 into `i32* undef`)
-=======
-    FLAT_STORE_DWORD killed renamable $vgpr0_vgpr1, killed renamable $vgpr2, 0, 0, implicit $exec, implicit $flat_scr :: (store (s32) into `i32* undef`)
->>>>>>> 2ab1d525
+    FLAT_STORE_DWORD killed renamable $vgpr0_vgpr1, killed renamable $vgpr2, 0, 0, implicit $exec, implicit $flat_scr :: (store (s32) into `i32* undef`)
     S_ENDPGM 0
 
 ...
@@ -188,11 +164,7 @@
     renamable $vgpr2 = DS_READ_B32 killed renamable $vgpr0, 0, 1, implicit $m0, implicit $exec :: (volatile load syncscope("wavefront-one-as") acquire (s32) from `i32 addrspace(2)* undef`)
     $vgpr0 = V_MOV_B32_e32 $sgpr0, implicit $exec, implicit-def $vgpr0_vgpr1, implicit $sgpr0_sgpr1
     $vgpr1 = V_MOV_B32_e32 killed $sgpr1, implicit $exec, implicit $sgpr0_sgpr1, implicit $exec
-<<<<<<< HEAD
-    FLAT_STORE_DWORD killed renamable $vgpr0_vgpr1, killed renamable $vgpr2, 0, 0, 0, 0, 0, implicit $exec, implicit $flat_scr :: (store 4 into `i32* undef`)
-=======
-    FLAT_STORE_DWORD killed renamable $vgpr0_vgpr1, killed renamable $vgpr2, 0, 0, implicit $exec, implicit $flat_scr :: (store (s32) into `i32* undef`)
->>>>>>> 2ab1d525
+    FLAT_STORE_DWORD killed renamable $vgpr0_vgpr1, killed renamable $vgpr2, 0, 0, implicit $exec, implicit $flat_scr :: (store (s32) into `i32* undef`)
     S_ENDPGM 0
 
 ...
@@ -216,11 +188,7 @@
     renamable $vgpr2 = DS_READ_B32 killed renamable $vgpr0, 0, 1, implicit $m0, implicit $exec :: (volatile load syncscope("wavefront-one-as") seq_cst (s32) from `i32 addrspace(2)* undef`)
     $vgpr0 = V_MOV_B32_e32 $sgpr0, implicit $exec, implicit-def $vgpr0_vgpr1, implicit $sgpr0_sgpr1
     $vgpr1 = V_MOV_B32_e32 killed $sgpr1, implicit $exec, implicit $sgpr0_sgpr1, implicit $exec
-<<<<<<< HEAD
-    FLAT_STORE_DWORD killed renamable $vgpr0_vgpr1, killed renamable $vgpr2, 0, 0, 0, 0, 0, implicit $exec, implicit $flat_scr :: (store 4 into `i32* undef`)
-=======
-    FLAT_STORE_DWORD killed renamable $vgpr0_vgpr1, killed renamable $vgpr2, 0, 0, implicit $exec, implicit $flat_scr :: (store (s32) into `i32* undef`)
->>>>>>> 2ab1d525
+    FLAT_STORE_DWORD killed renamable $vgpr0_vgpr1, killed renamable $vgpr2, 0, 0, implicit $exec, implicit $flat_scr :: (store (s32) into `i32* undef`)
     S_ENDPGM 0
 
 ...
@@ -244,11 +212,7 @@
     renamable $vgpr2 = DS_READ_B32 killed renamable $vgpr0, 0, 1, implicit $m0, implicit $exec :: (volatile load syncscope("workgroup-one-as") unordered (s32) from `i32 addrspace(2)* undef`)
     $vgpr0 = V_MOV_B32_e32 $sgpr0, implicit $exec, implicit-def $vgpr0_vgpr1, implicit $sgpr0_sgpr1
     $vgpr1 = V_MOV_B32_e32 killed $sgpr1, implicit $exec, implicit $sgpr0_sgpr1, implicit $exec
-<<<<<<< HEAD
-    FLAT_STORE_DWORD killed renamable $vgpr0_vgpr1, killed renamable $vgpr2, 0, 0, 0, 0, 0, implicit $exec, implicit $flat_scr :: (store 4 into `i32* undef`)
-=======
-    FLAT_STORE_DWORD killed renamable $vgpr0_vgpr1, killed renamable $vgpr2, 0, 0, implicit $exec, implicit $flat_scr :: (store (s32) into `i32* undef`)
->>>>>>> 2ab1d525
+    FLAT_STORE_DWORD killed renamable $vgpr0_vgpr1, killed renamable $vgpr2, 0, 0, implicit $exec, implicit $flat_scr :: (store (s32) into `i32* undef`)
     S_ENDPGM 0
 
 ...
@@ -272,11 +236,7 @@
     renamable $vgpr2 = DS_READ_B32 killed renamable $vgpr0, 0, 1, implicit $m0, implicit $exec :: (volatile load syncscope("workgroup-one-as") monotonic (s32) from `i32 addrspace(2)* undef`)
     $vgpr0 = V_MOV_B32_e32 $sgpr0, implicit $exec, implicit-def $vgpr0_vgpr1, implicit $sgpr0_sgpr1
     $vgpr1 = V_MOV_B32_e32 killed $sgpr1, implicit $exec, implicit $sgpr0_sgpr1, implicit $exec
-<<<<<<< HEAD
-    FLAT_STORE_DWORD killed renamable $vgpr0_vgpr1, killed renamable $vgpr2, 0, 0, 0, 0, 0, implicit $exec, implicit $flat_scr :: (store 4 into `i32* undef`)
-=======
-    FLAT_STORE_DWORD killed renamable $vgpr0_vgpr1, killed renamable $vgpr2, 0, 0, implicit $exec, implicit $flat_scr :: (store (s32) into `i32* undef`)
->>>>>>> 2ab1d525
+    FLAT_STORE_DWORD killed renamable $vgpr0_vgpr1, killed renamable $vgpr2, 0, 0, implicit $exec, implicit $flat_scr :: (store (s32) into `i32* undef`)
     S_ENDPGM 0
 
 ...
@@ -300,11 +260,7 @@
     renamable $vgpr2 = DS_READ_B32 killed renamable $vgpr0, 0, 1, implicit $m0, implicit $exec :: (volatile load syncscope("workgroup-one-as") acquire (s32) from `i32 addrspace(2)* undef`)
     $vgpr0 = V_MOV_B32_e32 $sgpr0, implicit $exec, implicit-def $vgpr0_vgpr1, implicit $sgpr0_sgpr1
     $vgpr1 = V_MOV_B32_e32 killed $sgpr1, implicit $exec, implicit $sgpr0_sgpr1, implicit $exec
-<<<<<<< HEAD
-    FLAT_STORE_DWORD killed renamable $vgpr0_vgpr1, killed renamable $vgpr2, 0, 0, 0, 0, 0, implicit $exec, implicit $flat_scr :: (store 4 into `i32* undef`)
-=======
-    FLAT_STORE_DWORD killed renamable $vgpr0_vgpr1, killed renamable $vgpr2, 0, 0, implicit $exec, implicit $flat_scr :: (store (s32) into `i32* undef`)
->>>>>>> 2ab1d525
+    FLAT_STORE_DWORD killed renamable $vgpr0_vgpr1, killed renamable $vgpr2, 0, 0, implicit $exec, implicit $flat_scr :: (store (s32) into `i32* undef`)
     S_ENDPGM 0
 
 ...
@@ -328,11 +284,7 @@
     renamable $vgpr2 = DS_READ_B32 killed renamable $vgpr0, 0, 1, implicit $m0, implicit $exec :: (volatile load syncscope("workgroup-one-as") seq_cst (s32) from `i32 addrspace(2)* undef`)
     $vgpr0 = V_MOV_B32_e32 $sgpr0, implicit $exec, implicit-def $vgpr0_vgpr1, implicit $sgpr0_sgpr1
     $vgpr1 = V_MOV_B32_e32 killed $sgpr1, implicit $exec, implicit $sgpr0_sgpr1, implicit $exec
-<<<<<<< HEAD
-    FLAT_STORE_DWORD killed renamable $vgpr0_vgpr1, killed renamable $vgpr2, 0, 0, 0, 0, 0, implicit $exec, implicit $flat_scr :: (store 4 into `i32* undef`)
-=======
-    FLAT_STORE_DWORD killed renamable $vgpr0_vgpr1, killed renamable $vgpr2, 0, 0, implicit $exec, implicit $flat_scr :: (store (s32) into `i32* undef`)
->>>>>>> 2ab1d525
+    FLAT_STORE_DWORD killed renamable $vgpr0_vgpr1, killed renamable $vgpr2, 0, 0, implicit $exec, implicit $flat_scr :: (store (s32) into `i32* undef`)
     S_ENDPGM 0
 
 ...
@@ -356,11 +308,7 @@
     renamable $vgpr2 = DS_READ_B32 killed renamable $vgpr0, 0, 1, implicit $m0, implicit $exec :: (volatile load syncscope("agent-one-as") unordered (s32) from `i32 addrspace(2)* undef`)
     $vgpr0 = V_MOV_B32_e32 $sgpr0, implicit $exec, implicit-def $vgpr0_vgpr1, implicit $sgpr0_sgpr1
     $vgpr1 = V_MOV_B32_e32 killed $sgpr1, implicit $exec, implicit $sgpr0_sgpr1, implicit $exec
-<<<<<<< HEAD
-    FLAT_STORE_DWORD killed renamable $vgpr0_vgpr1, killed renamable $vgpr2, 0, 0, 0, 0, 0, implicit $exec, implicit $flat_scr :: (store 4 into `i32* undef`)
-=======
-    FLAT_STORE_DWORD killed renamable $vgpr0_vgpr1, killed renamable $vgpr2, 0, 0, implicit $exec, implicit $flat_scr :: (store (s32) into `i32* undef`)
->>>>>>> 2ab1d525
+    FLAT_STORE_DWORD killed renamable $vgpr0_vgpr1, killed renamable $vgpr2, 0, 0, implicit $exec, implicit $flat_scr :: (store (s32) into `i32* undef`)
     S_ENDPGM 0
 
 ...
@@ -384,11 +332,7 @@
     renamable $vgpr2 = DS_READ_B32 killed renamable $vgpr0, 0, 1, implicit $m0, implicit $exec :: (volatile load syncscope("agent-one-as") monotonic (s32) from `i32 addrspace(2)* undef`)
     $vgpr0 = V_MOV_B32_e32 $sgpr0, implicit $exec, implicit-def $vgpr0_vgpr1, implicit $sgpr0_sgpr1
     $vgpr1 = V_MOV_B32_e32 killed $sgpr1, implicit $exec, implicit $sgpr0_sgpr1, implicit $exec
-<<<<<<< HEAD
-    FLAT_STORE_DWORD killed renamable $vgpr0_vgpr1, killed renamable $vgpr2, 0, 0, 0, 0, 0, implicit $exec, implicit $flat_scr :: (store 4 into `i32* undef`)
-=======
-    FLAT_STORE_DWORD killed renamable $vgpr0_vgpr1, killed renamable $vgpr2, 0, 0, implicit $exec, implicit $flat_scr :: (store (s32) into `i32* undef`)
->>>>>>> 2ab1d525
+    FLAT_STORE_DWORD killed renamable $vgpr0_vgpr1, killed renamable $vgpr2, 0, 0, implicit $exec, implicit $flat_scr :: (store (s32) into `i32* undef`)
     S_ENDPGM 0
 
 ...
@@ -412,11 +356,7 @@
     renamable $vgpr2 = DS_READ_B32 killed renamable $vgpr0, 0, 1, implicit $m0, implicit $exec :: (volatile load syncscope("agent-one-as") acquire (s32) from `i32 addrspace(2)* undef`)
     $vgpr0 = V_MOV_B32_e32 $sgpr0, implicit $exec, implicit-def $vgpr0_vgpr1, implicit $sgpr0_sgpr1
     $vgpr1 = V_MOV_B32_e32 killed $sgpr1, implicit $exec, implicit $sgpr0_sgpr1, implicit $exec
-<<<<<<< HEAD
-    FLAT_STORE_DWORD killed renamable $vgpr0_vgpr1, killed renamable $vgpr2, 0, 0, 0, 0, 0, implicit $exec, implicit $flat_scr :: (store 4 into `i32* undef`)
-=======
-    FLAT_STORE_DWORD killed renamable $vgpr0_vgpr1, killed renamable $vgpr2, 0, 0, implicit $exec, implicit $flat_scr :: (store (s32) into `i32* undef`)
->>>>>>> 2ab1d525
+    FLAT_STORE_DWORD killed renamable $vgpr0_vgpr1, killed renamable $vgpr2, 0, 0, implicit $exec, implicit $flat_scr :: (store (s32) into `i32* undef`)
     S_ENDPGM 0
 
 ...
@@ -440,11 +380,7 @@
     renamable $vgpr2 = DS_READ_B32 killed renamable $vgpr0, 0, 1, implicit $m0, implicit $exec :: (volatile load syncscope("agent-one-as") seq_cst (s32) from `i32 addrspace(2)* undef`)
     $vgpr0 = V_MOV_B32_e32 $sgpr0, implicit $exec, implicit-def $vgpr0_vgpr1, implicit $sgpr0_sgpr1
     $vgpr1 = V_MOV_B32_e32 killed $sgpr1, implicit $exec, implicit $sgpr0_sgpr1, implicit $exec
-<<<<<<< HEAD
-    FLAT_STORE_DWORD killed renamable $vgpr0_vgpr1, killed renamable $vgpr2, 0, 0, 0, 0, 0, implicit $exec, implicit $flat_scr :: (store 4 into `i32* undef`)
-=======
-    FLAT_STORE_DWORD killed renamable $vgpr0_vgpr1, killed renamable $vgpr2, 0, 0, implicit $exec, implicit $flat_scr :: (store (s32) into `i32* undef`)
->>>>>>> 2ab1d525
+    FLAT_STORE_DWORD killed renamable $vgpr0_vgpr1, killed renamable $vgpr2, 0, 0, implicit $exec, implicit $flat_scr :: (store (s32) into `i32* undef`)
     S_ENDPGM 0
 
 ...
@@ -468,11 +404,7 @@
     renamable $vgpr2 = DS_READ_B32 killed renamable $vgpr0, 0, 1, implicit $m0, implicit $exec :: (volatile load syncscope("one-as") unordered (s32) from `i32 addrspace(2)* undef`)
     $vgpr0 = V_MOV_B32_e32 $sgpr0, implicit $exec, implicit-def $vgpr0_vgpr1, implicit $sgpr0_sgpr1
     $vgpr1 = V_MOV_B32_e32 killed $sgpr1, implicit $exec, implicit $sgpr0_sgpr1, implicit $exec
-<<<<<<< HEAD
-    FLAT_STORE_DWORD killed renamable $vgpr0_vgpr1, killed renamable $vgpr2, 0, 0, 0, 0, 0, implicit $exec, implicit $flat_scr :: (store 4 into `i32* undef`)
-=======
-    FLAT_STORE_DWORD killed renamable $vgpr0_vgpr1, killed renamable $vgpr2, 0, 0, implicit $exec, implicit $flat_scr :: (store (s32) into `i32* undef`)
->>>>>>> 2ab1d525
+    FLAT_STORE_DWORD killed renamable $vgpr0_vgpr1, killed renamable $vgpr2, 0, 0, implicit $exec, implicit $flat_scr :: (store (s32) into `i32* undef`)
     S_ENDPGM 0
 
 ...
@@ -496,11 +428,7 @@
     renamable $vgpr2 = DS_READ_B32 killed renamable $vgpr0, 0, 1, implicit $m0, implicit $exec :: (volatile load syncscope("one-as") monotonic (s32) from `i32 addrspace(2)* undef`)
     $vgpr0 = V_MOV_B32_e32 $sgpr0, implicit $exec, implicit-def $vgpr0_vgpr1, implicit $sgpr0_sgpr1
     $vgpr1 = V_MOV_B32_e32 killed $sgpr1, implicit $exec, implicit $sgpr0_sgpr1, implicit $exec
-<<<<<<< HEAD
-    FLAT_STORE_DWORD killed renamable $vgpr0_vgpr1, killed renamable $vgpr2, 0, 0, 0, 0, 0, implicit $exec, implicit $flat_scr :: (store 4 into `i32* undef`)
-=======
-    FLAT_STORE_DWORD killed renamable $vgpr0_vgpr1, killed renamable $vgpr2, 0, 0, implicit $exec, implicit $flat_scr :: (store (s32) into `i32* undef`)
->>>>>>> 2ab1d525
+    FLAT_STORE_DWORD killed renamable $vgpr0_vgpr1, killed renamable $vgpr2, 0, 0, implicit $exec, implicit $flat_scr :: (store (s32) into `i32* undef`)
     S_ENDPGM 0
 
 ...
@@ -524,11 +452,7 @@
     renamable $vgpr2 = DS_READ_B32 killed renamable $vgpr0, 0, 1, implicit $m0, implicit $exec :: (volatile load syncscope("one-as") acquire (s32) from `i32 addrspace(2)* undef`)
     $vgpr0 = V_MOV_B32_e32 $sgpr0, implicit $exec, implicit-def $vgpr0_vgpr1, implicit $sgpr0_sgpr1
     $vgpr1 = V_MOV_B32_e32 killed $sgpr1, implicit $exec, implicit $sgpr0_sgpr1, implicit $exec
-<<<<<<< HEAD
-    FLAT_STORE_DWORD killed renamable $vgpr0_vgpr1, killed renamable $vgpr2, 0, 0, 0, 0, 0, implicit $exec, implicit $flat_scr :: (store 4 into `i32* undef`)
-=======
-    FLAT_STORE_DWORD killed renamable $vgpr0_vgpr1, killed renamable $vgpr2, 0, 0, implicit $exec, implicit $flat_scr :: (store (s32) into `i32* undef`)
->>>>>>> 2ab1d525
+    FLAT_STORE_DWORD killed renamable $vgpr0_vgpr1, killed renamable $vgpr2, 0, 0, implicit $exec, implicit $flat_scr :: (store (s32) into `i32* undef`)
     S_ENDPGM 0
 
 ...
@@ -552,11 +476,7 @@
     renamable $vgpr2 = DS_READ_B32 killed renamable $vgpr0, 0, 1, implicit $m0, implicit $exec :: (volatile load syncscope("one-as") seq_cst (s32) from `i32 addrspace(2)* undef`)
     $vgpr0 = V_MOV_B32_e32 $sgpr0, implicit $exec, implicit-def $vgpr0_vgpr1, implicit $sgpr0_sgpr1
     $vgpr1 = V_MOV_B32_e32 killed $sgpr1, implicit $exec, implicit $sgpr0_sgpr1, implicit $exec
-<<<<<<< HEAD
-    FLAT_STORE_DWORD killed renamable $vgpr0_vgpr1, killed renamable $vgpr2, 0, 0, 0, 0, 0, implicit $exec, implicit $flat_scr :: (store 4 into `i32* undef`)
-=======
-    FLAT_STORE_DWORD killed renamable $vgpr0_vgpr1, killed renamable $vgpr2, 0, 0, implicit $exec, implicit $flat_scr :: (store (s32) into `i32* undef`)
->>>>>>> 2ab1d525
+    FLAT_STORE_DWORD killed renamable $vgpr0_vgpr1, killed renamable $vgpr2, 0, 0, implicit $exec, implicit $flat_scr :: (store (s32) into `i32* undef`)
     S_ENDPGM 0
 
 ...
