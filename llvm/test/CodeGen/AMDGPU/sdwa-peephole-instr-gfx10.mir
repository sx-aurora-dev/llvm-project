# RUN: llc -march=amdgcn -mcpu=gfx1010 -run-pass=si-peephole-sdwa -verify-machineinstrs -o - %s | FileCheck -check-prefix=GFX1010 -check-prefix=GCN %s

# GCN-LABEL: {{^}}name: vop1_instructions

# GFX1010: %{{[0-9]+}}:vgpr_32 = V_MOV_B32_sdwa 0, %{{[0-9]+}}, 0, 5, 0, 5, implicit $exec
# GFX1010: %{{[0-9]+}}:vgpr_32 = V_FRACT_F32_sdwa 0, %{{[0-9]+}}, 0, 0, 5, 0, 6, implicit $mode, implicit $exec
# GFX1010: %{{[0-9]+}}:vgpr_32 = V_SIN_F32_sdwa 0, %{{[0-9]+}}, 0, 0, 5, 0, 5, implicit $mode, implicit $exec
# GFX1010: %{{[0-9]+}}:vgpr_32 = V_CVT_U32_F32_sdwa 0, %{{[0-9]+}}, 0, 5, 0, 5, implicit $mode, implicit $exec
# GFX1010: %{{[0-9]+}}:vgpr_32 = V_CVT_F32_I32_sdwa 0, %{{[0-9]+}}, 0, 0, 5, 0, 6, implicit $mode, implicit $exec

# GFX1010: %{{[0-9]+}}:vgpr_32 = V_MOV_B32_sdwa 0, %{{[0-9]+}}, 0, 6, 0, 5, implicit $exec
# GFX1010: %{{[0-9]+}}:vgpr_32 = V_FRACT_F32_sdwa 0, %{{[0-9]+}}, 0, 0, 5, 0, 6, implicit $mode, implicit $exec
# GFX1010: %{{[0-9]+}}:vgpr_32 = V_SIN_F32_sdwa 0, %{{[0-9]+}}, 0, 0, 5, 0, 5, implicit $mode, implicit $exec
# GFX1010: %{{[0-9]+}}:vgpr_32 = V_CVT_U32_F32_sdwa 0, %{{[0-9]+}}, 0, 5, 0, 5, implicit $mode, implicit $exec
# GFX1010: %{{[0-9]+}}:vgpr_32 = V_CVT_F32_I32_sdwa 0, %{{[0-9]+}}, 0, 0, 5, 0, 6, implicit $mode, implicit $exec

# GFX1010: %{{[0-9]+}}:vgpr_32 = V_FRACT_F32_sdwa 1, %{{[0-9]+}}, 0, 0, 5, 0, 5, implicit $mode, implicit $exec
# GFX1010: %{{[0-9]+}}:vgpr_32 = V_SIN_F32_sdwa 0, %{{[0-9]+}}, 1, 0, 5, 0, 5, implicit $mode, implicit $exec
# GFX1010: %{{[0-9]+}}:vgpr_32 = V_CVT_U32_F32_sdwa 1, %{{[0-9]+}}, 0, 5, 0, 5, implicit $mode, implicit $exec
# GFX1010: %{{[0-9]+}}:vgpr_32 = V_CVT_F32_I32_sdwa 0, %{{[0-9]+}}, 0, 1, 5, 0, 5, implicit $mode, implicit $exec

---
name:            vop1_instructions
tracksRegLiveness: true
registers:
  - { id: 0, class: vreg_64 }
  - { id: 1, class: vreg_64 }
  - { id: 2, class: sreg_64 }
  - { id: 3, class: vgpr_32 }
  - { id: 4, class: sreg_32_xm0 }
  - { id: 5, class: sreg_32_xm0 }
  - { id: 6, class: sreg_32_xm0 }
  - { id: 7, class: sreg_32_xm0 }
  - { id: 8, class: sreg_32 }
  - { id: 9, class: vgpr_32 }
  - { id: 10, class: vgpr_32 }
  - { id: 11, class: vgpr_32 }
  - { id: 12, class: vgpr_32 }
  - { id: 13, class: vgpr_32 }
  - { id: 14, class: vgpr_32 }
  - { id: 15, class: vgpr_32 }
  - { id: 16, class: vgpr_32 }
  - { id: 17, class: vgpr_32 }
  - { id: 18, class: vgpr_32 }
  - { id: 19, class: vgpr_32 }
  - { id: 20, class: vgpr_32 }
  - { id: 21, class: vgpr_32 }
  - { id: 22, class: vgpr_32 }
  - { id: 23, class: vgpr_32 }
  - { id: 24, class: vgpr_32 }
  - { id: 25, class: vgpr_32 }
  - { id: 26, class: vgpr_32 }
  - { id: 27, class: vgpr_32 }
  - { id: 28, class: vgpr_32 }
  - { id: 29, class: vgpr_32 }
  - { id: 30, class: vgpr_32 }
  - { id: 31, class: vgpr_32 }
  - { id: 32, class: vgpr_32 }
  - { id: 33, class: vgpr_32 }
  - { id: 34, class: vgpr_32 }
  - { id: 35, class: vgpr_32 }
  - { id: 36, class: vgpr_32 }
  - { id: 37, class: vgpr_32 }
  - { id: 38, class: vgpr_32 }
  - { id: 39, class: vgpr_32 }
  - { id: 40, class: vgpr_32 }
  - { id: 41, class: vgpr_32 }
  - { id: 42, class: vgpr_32 }
  - { id: 43, class: vgpr_32 }
  - { id: 44, class: vgpr_32 }
  - { id: 45, class: vgpr_32 }
  - { id: 46, class: vgpr_32 }
  - { id: 47, class: vgpr_32 }
  - { id: 48, class: vgpr_32 }
  - { id: 100, class: vgpr_32 }
body:             |
  bb.0:
    liveins: $vgpr0_vgpr1, $vgpr2_vgpr3, $sgpr30_sgpr31

    %2 = COPY $sgpr30_sgpr31
    %1 = COPY $vgpr2_vgpr3
    %0 = COPY $vgpr0_vgpr1
<<<<<<< HEAD
    %3 = FLAT_LOAD_DWORD %1, 0, 0, 0, 0, 0, implicit $exec, implicit $flat_scr :: (load 4)
=======
    %3 = FLAT_LOAD_DWORD %1, 0, 0, implicit $exec, implicit $flat_scr :: (load (s32))
>>>>>>> 2ab1d525

    %5 = S_MOV_B32 65535
    %6 = S_MOV_B32 65535

    %10 = V_LSHRREV_B32_e64 16, %3, implicit $exec
    %11 = V_MOV_B32_e32 %10, implicit $exec
    %12 = V_LSHLREV_B32_e64 16, %11, implicit $exec
    %14 = V_FRACT_F32_e32 123, implicit $mode, implicit $exec
    %15 = V_LSHLREV_B32_e64 16, %14, implicit $exec
    %16 = V_LSHRREV_B32_e64 16, %15, implicit $exec
    %17 = V_SIN_F32_e32 %16, implicit $mode, implicit $exec
    %18 = V_LSHLREV_B32_e64 16, %17, implicit $exec
    %19 = V_LSHRREV_B32_e64 16, %18, implicit $exec
    %20 = V_CVT_U32_F32_e32 %19, implicit $mode, implicit $exec
    %21 = V_LSHLREV_B32_e64 16, %20, implicit $exec
    %23 = V_CVT_F32_I32_e32 123, implicit $mode, implicit $exec
    %24 = V_LSHLREV_B32_e64 16, %23, implicit $exec

    %25 = V_LSHRREV_B32_e64 16, %3, implicit $exec
    %26 = V_MOV_B32_e64 %25, implicit $exec
    %26 = V_LSHLREV_B32_e64 16, %26, implicit $exec
    %27 = V_FRACT_F32_e64 0, %6, 0, 0, implicit $mode, implicit $exec
    %28 = V_LSHLREV_B32_e64 16, %27, implicit $exec
    %29 = V_LSHRREV_B32_e64 16, %28, implicit $exec
    %30 = V_SIN_F32_e64 0, %29, 0, 0, implicit $mode, implicit $exec
    %31 = V_LSHLREV_B32_e64 16, %30, implicit $exec
    %32 = V_LSHRREV_B32_e64 16, %31, implicit $exec
    %33 = V_CVT_U32_F32_e64 0, %32, 0, 0, implicit $mode, implicit $exec
    %34 = V_LSHLREV_B32_e64 16, %33, implicit $exec
    %35 = V_CVT_F32_I32_e64 %6, 0, 0, implicit $mode, implicit $exec
    %36 = V_LSHLREV_B32_e64 16, %35, implicit $exec


    %37 = V_LSHRREV_B32_e64 16, %36, implicit $exec
    %38 = V_FRACT_F32_e64 1, %37, 0, 0, implicit $mode, implicit $exec
    %39 = V_LSHLREV_B32_e64 16, %38, implicit $exec
    %40 = V_LSHRREV_B32_e64 16, %39, implicit $exec
    %41 = V_SIN_F32_e64 0, %40, 1, 0, implicit $mode, implicit $exec
    %42 = V_LSHLREV_B32_e64 16, %41, implicit $exec
    %43 = V_LSHRREV_B32_e64 16, %42, implicit $exec
    %44 = V_CVT_U32_F32_e64 1, %43, 0, 0, implicit $mode, implicit $exec
    %45 = V_LSHLREV_B32_e64 16, %44, implicit $exec
    %46 = V_LSHRREV_B32_e64 16, %45, implicit $exec
    %47 = V_CVT_F32_I32_e64 %46, 0, 1, implicit $mode, implicit $exec
    %48 = V_LSHLREV_B32_e64 16, %47, implicit $exec


    %100 = V_MOV_B32_e32 %48, implicit $exec

<<<<<<< HEAD
    FLAT_STORE_DWORD %0, %100, 0, 0, 0, 0, 0, implicit $exec, implicit $flat_scr :: (store 4)
=======
    FLAT_STORE_DWORD %0, %100, 0, 0, implicit $exec, implicit $flat_scr :: (store (s32))
>>>>>>> 2ab1d525
    $sgpr30_sgpr31 = COPY %2
    S_SETPC_B64_return $sgpr30_sgpr31

...
---
# GCN-LABEL: {{^}}name: vop2_instructions

# GFX1010: %{{[0-9]+}}:vgpr_32 = V_AND_B32_sdwa 0, %{{[0-9]+}}, 0, %{{[0-9]+}}, 0, 5, 0, 6, 5, implicit $exec
# GFX1010: %{{[0-9]+}}:vgpr_32 = V_ADD_F32_sdwa 0, %{{[0-9]+}}, 0, %{{[0-9]+}}, 0, 0, 5, 0, 5, 1, implicit $mode, implicit $exec
# GFX1010: %{{[0-9]+}}:vgpr_32 = V_SUB_F16_sdwa 0, %{{[0-9]+}}, 0, %{{[0-9]+}}, 0, 0, 6, 0, 5, 1, implicit $mode, implicit $exec
# GFX1010: %{{[0-9]+}}:vgpr_32 = V_FMAC_F32_e32 %{{[0-9]+}}, %{{[0-9]+}}, %{{[0-9]+}}, implicit $mode, implicit $exec
# GFX1010: %{{[0-9]+}}:vgpr_32 = V_FMAC_F16_e32 %{{[0-9]+}}, %{{[0-9]+}}, %{{[0-9]+}}, implicit $mode, implicit $exec

# GFX1010: %{{[0-9]+}}:vgpr_32 = V_AND_B32_sdwa 0, %{{[0-9]+}}, 0, %{{[0-9]+}}, 0, 5, 0, 6, 5, implicit $exec
# GFX1010: %{{[0-9]+}}:vgpr_32 = V_ADD_F32_sdwa 0, %{{[0-9]+}}, 0, %{{[0-9]+}}, 0, 0, 5, 0, 5, 1, implicit $mode, implicit $exec
# GFX1010: %{{[0-9]+}}:vgpr_32 = V_SUB_F16_sdwa 0, %{{[0-9]+}}, 0, %{{[0-9]+}}, 0, 0, 5, 0, 6, 1, implicit $mode, implicit $exec
# GFX1010: %{{[0-9]+}}:vgpr_32 = V_FMAC_F32_e64 0, 23, 0, %{{[0-9]+}}, 0, %{{[0-9]+}}, 0, 0, implicit $mode, implicit $exec
# GFX1010: %{{[0-9]+}}:vgpr_32 = V_FMAC_F16_e64 0, %{{[0-9]+}}, 0, %{{[0-9]+}}, 0, %{{[0-9]+}}, 0, 0, implicit $mode, implicit $exec

# GFX1010: %{{[0-9]+}}:vgpr_32 = V_ADD_F32_sdwa 0, %{{[0-9]+}}, 1, %{{[0-9]+}}, 0, 0, 5, 0, 5, 1, implicit $mode, implicit $exec
# GFX1010: %{{[0-9]+}}:vgpr_32 = V_SUB_F16_sdwa 1, %{{[0-9]+}}, 1, %{{[0-9]+}}, 0, 0, 5, 0, 6, 1, implicit $mode, implicit $exec
# GFX1010: %{{[0-9]+}}:vgpr_32 = V_FMAC_F32_e64 1, 23, 1, %{{[0-9]+}}, 1, %{{[0-9]+}}, 1, 0, implicit $mode, implicit $exec
# GFX1010: %{{[0-9]+}}:vgpr_32 = V_FMAC_F16_e64 1, %{{[0-9]+}}, 1, %{{[0-9]+}}, 1, %{{[0-9]+}}, 0, 2, implicit $mode, implicit $exec

name:            vop2_instructions
tracksRegLiveness: true
registers:
  - { id: 0, class: vreg_64 }
  - { id: 1, class: vreg_64 }
  - { id: 2, class: sreg_64 }
  - { id: 3, class: vgpr_32 }
  - { id: 4, class: sreg_32_xm0 }
  - { id: 5, class: sreg_32_xm0 }
  - { id: 6, class: sreg_32_xm0 }
  - { id: 7, class: sreg_32_xm0 }
  - { id: 8, class: sreg_32 }
  - { id: 9, class: vgpr_32 }
  - { id: 10, class: vgpr_32 }
  - { id: 11, class: vgpr_32 }
  - { id: 12, class: vgpr_32 }
  - { id: 13, class: vgpr_32 }
  - { id: 14, class: vgpr_32 }
  - { id: 15, class: vgpr_32 }
  - { id: 16, class: vgpr_32 }
  - { id: 17, class: vgpr_32 }
  - { id: 18, class: vgpr_32 }
  - { id: 19, class: vgpr_32 }
  - { id: 20, class: vgpr_32 }
  - { id: 21, class: vgpr_32 }
  - { id: 22, class: vgpr_32 }
  - { id: 23, class: vgpr_32 }
  - { id: 24, class: vgpr_32 }
  - { id: 25, class: vgpr_32 }
  - { id: 26, class: vgpr_32 }
  - { id: 27, class: vgpr_32 }
  - { id: 28, class: vgpr_32 }
  - { id: 29, class: vgpr_32 }
  - { id: 30, class: vgpr_32 }
  - { id: 31, class: vgpr_32 }
  - { id: 32, class: vgpr_32 }
  - { id: 33, class: vgpr_32 }
  - { id: 34, class: vgpr_32 }
  - { id: 35, class: vgpr_32 }
  - { id: 36, class: vgpr_32 }
  - { id: 37, class: vgpr_32 }
  - { id: 38, class: vgpr_32 }
  - { id: 39, class: vgpr_32 }
  - { id: 40, class: vgpr_32 }
  - { id: 41, class: vgpr_32 }
  - { id: 42, class: vgpr_32 }
  - { id: 43, class: vgpr_32 }
  - { id: 44, class: vgpr_32 }
  - { id: 45, class: vgpr_32 }
  - { id: 46, class: vgpr_32 }
  - { id: 47, class: vgpr_32 }
  - { id: 48, class: vgpr_32 }
  - { id: 49, class: vgpr_32 }
  - { id: 50, class: vgpr_32 }
  - { id: 51, class: vgpr_32 }
  - { id: 52, class: vgpr_32 }
  - { id: 53, class: vgpr_32 }
  - { id: 54, class: vgpr_32 }
  - { id: 55, class: vgpr_32 }
  - { id: 56, class: vgpr_32 }
  - { id: 57, class: vgpr_32 }
  - { id: 58, class: vgpr_32 }
  - { id: 59, class: vgpr_32 }
  - { id: 60, class: vgpr_32 }
  - { id: 100, class: vgpr_32 }
body:             |
  bb.0:
    liveins: $vgpr0_vgpr1, $vgpr2_vgpr3, $sgpr30_sgpr31

    %2 = COPY $sgpr30_sgpr31
    %1 = COPY $vgpr2_vgpr3
    %0 = COPY $vgpr0_vgpr1
<<<<<<< HEAD
    %3 = FLAT_LOAD_DWORD %1, 0, 0, 0, 0, 0, implicit $exec, implicit $flat_scr :: (load 4)
=======
    %3 = FLAT_LOAD_DWORD %1, 0, 0, implicit $exec, implicit $flat_scr :: (load (s32))
>>>>>>> 2ab1d525

    %5 = S_MOV_B32 65535
    %6 = S_MOV_B32 65535

    %11 = V_LSHRREV_B32_e64 16, %3, implicit $exec
    %12 = V_AND_B32_e32 %6, %11, implicit $exec
    %13 = V_LSHLREV_B32_e64 16, %12, implicit $exec
    %14 = V_LSHRREV_B32_e64 16, %13, implicit $exec
    %15 = V_BFE_U32_e64 %13, 8, 8, implicit $exec
    %16 = V_ADD_F32_e32 %14, %15, implicit $mode, implicit $exec
    %17 = V_LSHLREV_B32_e64 16, %16, implicit $exec
    %18 = V_LSHRREV_B32_e64 16, %17, implicit $exec
    %19 = V_BFE_U32_e64 %17, 8, 8, implicit $exec
    %20 = V_SUB_F16_e32 %18, %19, implicit $mode, implicit $exec
    %21 = V_LSHLREV_B32_e64 16, %20, implicit $exec
    %22 = V_BFE_U32_e64 %20, 8, 8, implicit $exec
    %23 = V_FMAC_F32_e32 %21, %22, %22, implicit $mode, implicit $exec
    %24 = V_LSHLREV_B32_e64 16, %23, implicit $exec
    %25 = V_LSHRREV_B32_e64 16, %24, implicit $exec
    %26 = V_BFE_U32_e64 %24, 8, 8, implicit $exec
    %27 = V_FMAC_F16_e32 %25, %26, %26, implicit $mode, implicit $exec
    %28 = V_LSHLREV_B32_e64 16, %27, implicit $exec

    %29 = V_LSHRREV_B32_e64 16, %28, implicit $exec
    %30 = V_AND_B32_e64 23, %29, implicit $exec
    %31 = V_LSHLREV_B32_e64 16, %30, implicit $exec
    %32 = V_LSHRREV_B32_e64 16, %31, implicit $exec
    %33 = V_BFE_U32_e64 %31, 8, 8, implicit $exec
    %34 = V_ADD_F32_e64 0, %32, 0, %33, 0, 0, implicit $mode, implicit $exec
    %35 = V_LSHLREV_B32_e64 16, %34, implicit $exec
    %37 = V_BFE_U32_e64 %35, 8, 8, implicit $exec
    %38 = V_SUB_F16_e64 0, 23, 0, %37, 0, 0, implicit $mode, implicit $exec
    %39 = V_LSHLREV_B32_e64 16, %38, implicit $exec
    %40 = V_BFE_U32_e64 %39, 8, 8, implicit $exec
    %41 = V_FMAC_F32_e64 0, 23, 0, %40, 0, %40, 0, 0, implicit $mode, implicit $exec
    %42 = V_LSHLREV_B32_e64 16, %41, implicit $exec
    %43 = V_LSHRREV_B32_e64 16, %42, implicit $exec
    %44 = V_BFE_U32_e64 %42, 8, 8, implicit $exec
    %45 = V_FMAC_F16_e64 0, %43, 0, %44, 0, %44, 0, 0, implicit $mode, implicit $exec
    %46 = V_LSHLREV_B32_e64 16, %45, implicit $exec

    %47 = V_LSHRREV_B32_e64 16, %46, implicit $exec
    %48 = V_BFE_U32_e64 %46, 8, 8, implicit $exec
    %49 = V_ADD_F32_e64 0, %47, 1, %48, 0, 0, implicit $mode, implicit $exec
    %50 = V_LSHLREV_B32_e64 16, %49, implicit $exec
    %51 = V_BFE_U32_e64 %50, 8, 8, implicit $exec
    %52 = V_SUB_F16_e64 1, 23, 1, %51, 0, 0, implicit $mode, implicit $exec
    %53 = V_LSHLREV_B32_e64 16, %52, implicit $exec
    %54 = V_BFE_U32_e64 %53, 8, 8, implicit $exec
    %55 = V_FMAC_F32_e64 1, 23, 1, %54, 1, %54, 1, 0, implicit $mode, implicit $exec
    %56 = V_LSHLREV_B32_e64 16, %55, implicit $exec
    %57 = V_LSHRREV_B32_e64 16, %56, implicit $exec
    %58 = V_BFE_U32_e64 %56, 8, 8, implicit $exec
    %59 = V_FMAC_F16_e64 1, %57, 1, %58, 1, %58, 0, 2, implicit $mode, implicit $exec
    %60 = V_LSHLREV_B32_e64 16, %59, implicit $exec

    %100 = V_MOV_B32_e32 %60, implicit $exec

<<<<<<< HEAD
    FLAT_STORE_DWORD %0, %100, 0, 0, 0, 0, 0, implicit $exec, implicit $flat_scr :: (store 4)
=======
    FLAT_STORE_DWORD %0, %100, 0, 0, implicit $exec, implicit $flat_scr :: (store (s32))
>>>>>>> 2ab1d525
    $sgpr30_sgpr31 = COPY %2
    S_SETPC_B64_return $sgpr30_sgpr31

...<|MERGE_RESOLUTION|>--- conflicted
+++ resolved
@@ -80,11 +80,7 @@
     %2 = COPY $sgpr30_sgpr31
     %1 = COPY $vgpr2_vgpr3
     %0 = COPY $vgpr0_vgpr1
-<<<<<<< HEAD
-    %3 = FLAT_LOAD_DWORD %1, 0, 0, 0, 0, 0, implicit $exec, implicit $flat_scr :: (load 4)
-=======
     %3 = FLAT_LOAD_DWORD %1, 0, 0, implicit $exec, implicit $flat_scr :: (load (s32))
->>>>>>> 2ab1d525
 
     %5 = S_MOV_B32 65535
     %6 = S_MOV_B32 65535
@@ -134,11 +130,7 @@
 
     %100 = V_MOV_B32_e32 %48, implicit $exec
 
-<<<<<<< HEAD
-    FLAT_STORE_DWORD %0, %100, 0, 0, 0, 0, 0, implicit $exec, implicit $flat_scr :: (store 4)
-=======
     FLAT_STORE_DWORD %0, %100, 0, 0, implicit $exec, implicit $flat_scr :: (store (s32))
->>>>>>> 2ab1d525
     $sgpr30_sgpr31 = COPY %2
     S_SETPC_B64_return $sgpr30_sgpr31
 
@@ -235,11 +227,7 @@
     %2 = COPY $sgpr30_sgpr31
     %1 = COPY $vgpr2_vgpr3
     %0 = COPY $vgpr0_vgpr1
-<<<<<<< HEAD
-    %3 = FLAT_LOAD_DWORD %1, 0, 0, 0, 0, 0, implicit $exec, implicit $flat_scr :: (load 4)
-=======
     %3 = FLAT_LOAD_DWORD %1, 0, 0, implicit $exec, implicit $flat_scr :: (load (s32))
->>>>>>> 2ab1d525
 
     %5 = S_MOV_B32 65535
     %6 = S_MOV_B32 65535
@@ -298,11 +286,7 @@
 
     %100 = V_MOV_B32_e32 %60, implicit $exec
 
-<<<<<<< HEAD
-    FLAT_STORE_DWORD %0, %100, 0, 0, 0, 0, 0, implicit $exec, implicit $flat_scr :: (store 4)
-=======
     FLAT_STORE_DWORD %0, %100, 0, 0, implicit $exec, implicit $flat_scr :: (store (s32))
->>>>>>> 2ab1d525
     $sgpr30_sgpr31 = COPY %2
     S_SETPC_B64_return $sgpr30_sgpr31
 
