--- conflicted
+++ resolved
@@ -17,11 +17,7 @@
 ; GCN-NEXT:    s_ff1_i32_b32 s0, s0
 ; GCN-NEXT:    s_cmp_lg_u32 s2, 0
 ; GCN-NEXT:    v_mov_b32_e32 v0, s0
-<<<<<<< HEAD
-; GCN-NEXT:    v_cmp_ne_u32_e64 s[2:3], s2, 0
-=======
 ; GCN-NEXT:    s_cselect_b64 s[2:3], -1, 0
->>>>>>> a2ce6ee6
 ; GCN-NEXT:    v_cndmask_b32_e64 v0, v0, -1, s[2:3]
 ; GCN-NEXT:    v_ffbh_i32_e32 v1, v0
 ; GCN-NEXT:    v_cmp_eq_u32_e64 s[0:1], 0, v0
