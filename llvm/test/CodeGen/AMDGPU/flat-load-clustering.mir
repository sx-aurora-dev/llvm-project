# RUN: llc -march=amdgcn -mcpu=tonga -verify-machineinstrs -run-pass machine-scheduler -o - %s | FileCheck -check-prefix=GCN %s

# GCN-LABEL: name: flat_load_clustering
# GCN:      FLAT_LOAD_DWORD
# GCN-NEXT: FLAT_LOAD_DWORD
--- |
  define amdgpu_kernel void @flat_load_clustering(i32 addrspace(1)* nocapture %arg, i32 addrspace(4)* nocapture readonly %arg1) {
  bb:
    %tid = tail call i32 @llvm.amdgcn.workitem.id.x()
    %idxprom = sext i32 %tid to i64
    %gep1 = getelementptr inbounds i32, i32 addrspace(4)* %arg1, i64 %idxprom
    %load1 = load i32, i32 addrspace(4)* %gep1, align 4
    %gep2 = getelementptr inbounds i32, i32 addrspace(1)* %arg, i64 %idxprom
    %gep34 = getelementptr inbounds i32, i32 addrspace(4)* %gep1, i64 4
    %load2 = load i32, i32 addrspace(4)* %gep34, align 4
    %gep4 = getelementptr inbounds i32, i32 addrspace(1)* %gep2, i64 4
    store i32 %load1, i32 addrspace(1)* %gep2, align 4
    store i32 %load2, i32 addrspace(1)* %gep4, align 4
    ret void
  }

  declare i32 @llvm.amdgcn.workitem.id.x()

...
---
name:            flat_load_clustering
alignment:       1
exposesReturnsTwice: false
legalized:       false
regBankSelected: false
selected:        false
tracksRegLiveness: true
registers:
  - { id: 0, class: vgpr_32 }
  - { id: 1, class: sgpr_64 }
  - { id: 2, class: vgpr_32 }
  - { id: 3, class: sreg_64_xexec }
  - { id: 4, class: sreg_64_xexec }
  - { id: 5, class: vgpr_32 }
  - { id: 6, class: vgpr_32 }
  - { id: 7, class: vgpr_32 }
  - { id: 8, class: vgpr_32 }
  - { id: 9, class: vreg_64 }
  - { id: 10, class: vreg_64 }
  - { id: 11, class: vgpr_32 }
  - { id: 12, class: vreg_64 }
  - { id: 13, class: vreg_64 }
liveins:
  - { reg: '$vgpr0', virtual-reg: '%0' }
  - { reg: '$sgpr4_sgpr5', virtual-reg: '%1' }
body:             |
  bb.0.bb:
    liveins: $vgpr0, $sgpr4_sgpr5

    %1 = COPY $sgpr4_sgpr5
    %0 = COPY $vgpr0
    %3 = S_LOAD_DWORDX2_IMM %1, 0, 0 :: (non-temporal dereferenceable invariant load (s64) from `i64 addrspace(4)* undef`)
    %4 = S_LOAD_DWORDX2_IMM %1, 8, 0 :: (non-temporal dereferenceable invariant load (s64) from `i64 addrspace(4)* undef`)
    %7 = V_LSHLREV_B32_e32 2, %0, implicit $exec
    %2 = V_MOV_B32_e32 0, implicit $exec
    undef %12.sub0 = V_ADD_CO_U32_e32 %4.sub0, %7, implicit-def $vcc, implicit $exec
    %11 = COPY %4.sub1
    %12.sub1 = V_ADDC_U32_e32 %11, %2, implicit-def dead $vcc, implicit killed $vcc, implicit $exec
<<<<<<< HEAD
    %5 = FLAT_LOAD_DWORD %12, 0, 0, 0, 0, 0, implicit $exec, implicit $flat_scr :: (load 4 from %ir.gep1)
=======
    %5 = FLAT_LOAD_DWORD %12, 0, 0, implicit $exec, implicit $flat_scr :: (load (s32) from %ir.gep1)
>>>>>>> 2ab1d525
    undef %9.sub0 = V_ADD_CO_U32_e32 %3.sub0, %7, implicit-def $vcc, implicit $exec
    %8 = COPY %3.sub1
    %9.sub1 = V_ADDC_U32_e32 %8, %2, implicit-def dead $vcc, implicit killed $vcc, implicit $exec
    undef %13.sub0 = V_ADD_CO_U32_e32 16, %12.sub0, implicit-def $vcc, implicit $exec
    %13.sub1 = V_ADDC_U32_e32 %12.sub1, %2, implicit-def dead $vcc, implicit killed $vcc, implicit $exec
<<<<<<< HEAD
    %6 = FLAT_LOAD_DWORD %13, 0, 0, 0, 0, 0, implicit $exec, implicit $flat_scr :: (load 4 from %ir.gep34)
    undef %10.sub0 = V_ADD_CO_U32_e32 16, %9.sub0, implicit-def $vcc, implicit $exec
    %10.sub1 = V_ADDC_U32_e32 %9.sub1, %2, implicit-def dead $vcc, implicit killed $vcc, implicit $exec
    FLAT_STORE_DWORD %9, %5, 0, 0, 0, 0, 0, implicit $exec, implicit $flat_scr :: (store 4 into %ir.gep2)
    FLAT_STORE_DWORD %10, %6, 0, 0, 0, 0, 0, implicit $exec, implicit $flat_scr :: (store 4 into %ir.gep4)
=======
    %6 = FLAT_LOAD_DWORD %13, 0, 0, implicit $exec, implicit $flat_scr :: (load (s32) from %ir.gep34)
    undef %10.sub0 = V_ADD_CO_U32_e32 16, %9.sub0, implicit-def $vcc, implicit $exec
    %10.sub1 = V_ADDC_U32_e32 %9.sub1, %2, implicit-def dead $vcc, implicit killed $vcc, implicit $exec
    FLAT_STORE_DWORD %9, %5, 0, 0, implicit $exec, implicit $flat_scr :: (store (s32) into %ir.gep2)
    FLAT_STORE_DWORD %10, %6, 0, 0, implicit $exec, implicit $flat_scr :: (store (s32) into %ir.gep4)
>>>>>>> 2ab1d525
    S_ENDPGM 0

...<|MERGE_RESOLUTION|>--- conflicted
+++ resolved
@@ -61,29 +61,17 @@
     undef %12.sub0 = V_ADD_CO_U32_e32 %4.sub0, %7, implicit-def $vcc, implicit $exec
     %11 = COPY %4.sub1
     %12.sub1 = V_ADDC_U32_e32 %11, %2, implicit-def dead $vcc, implicit killed $vcc, implicit $exec
-<<<<<<< HEAD
-    %5 = FLAT_LOAD_DWORD %12, 0, 0, 0, 0, 0, implicit $exec, implicit $flat_scr :: (load 4 from %ir.gep1)
-=======
     %5 = FLAT_LOAD_DWORD %12, 0, 0, implicit $exec, implicit $flat_scr :: (load (s32) from %ir.gep1)
->>>>>>> 2ab1d525
     undef %9.sub0 = V_ADD_CO_U32_e32 %3.sub0, %7, implicit-def $vcc, implicit $exec
     %8 = COPY %3.sub1
     %9.sub1 = V_ADDC_U32_e32 %8, %2, implicit-def dead $vcc, implicit killed $vcc, implicit $exec
     undef %13.sub0 = V_ADD_CO_U32_e32 16, %12.sub0, implicit-def $vcc, implicit $exec
     %13.sub1 = V_ADDC_U32_e32 %12.sub1, %2, implicit-def dead $vcc, implicit killed $vcc, implicit $exec
-<<<<<<< HEAD
-    %6 = FLAT_LOAD_DWORD %13, 0, 0, 0, 0, 0, implicit $exec, implicit $flat_scr :: (load 4 from %ir.gep34)
-    undef %10.sub0 = V_ADD_CO_U32_e32 16, %9.sub0, implicit-def $vcc, implicit $exec
-    %10.sub1 = V_ADDC_U32_e32 %9.sub1, %2, implicit-def dead $vcc, implicit killed $vcc, implicit $exec
-    FLAT_STORE_DWORD %9, %5, 0, 0, 0, 0, 0, implicit $exec, implicit $flat_scr :: (store 4 into %ir.gep2)
-    FLAT_STORE_DWORD %10, %6, 0, 0, 0, 0, 0, implicit $exec, implicit $flat_scr :: (store 4 into %ir.gep4)
-=======
     %6 = FLAT_LOAD_DWORD %13, 0, 0, implicit $exec, implicit $flat_scr :: (load (s32) from %ir.gep34)
     undef %10.sub0 = V_ADD_CO_U32_e32 16, %9.sub0, implicit-def $vcc, implicit $exec
     %10.sub1 = V_ADDC_U32_e32 %9.sub1, %2, implicit-def dead $vcc, implicit killed $vcc, implicit $exec
     FLAT_STORE_DWORD %9, %5, 0, 0, implicit $exec, implicit $flat_scr :: (store (s32) into %ir.gep2)
     FLAT_STORE_DWORD %10, %6, 0, 0, implicit $exec, implicit $flat_scr :: (store (s32) into %ir.gep4)
->>>>>>> 2ab1d525
     S_ENDPGM 0
 
 ...