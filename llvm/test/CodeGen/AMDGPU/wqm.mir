# RUN: llc -march=amdgcn -mcpu=fiji -verify-machineinstrs -run-pass si-wqm -o -  %s | FileCheck %s

--- |
  define amdgpu_ps void @test_strict_wwm_scc() {
    ret void
  }
  define amdgpu_ps void @test_strict_wwm_scc2() {
    ret void
  }
  define amdgpu_ps void @no_cfg() {
    ret void
  }
  define amdgpu_ps void @copy_exec() {
    ret void
  }
  define amdgpu_ps void @scc_always_live() {
    ret void
  }
  define amdgpu_ps void @test_wwm_set_inactive_propagation() {
    ret void
  }
  define amdgpu_ps void @test_wqm_lr_phi() {
    ret void
  }
  define amdgpu_cs void @no_wqm_in_cs() {
    ret void
  }
  define amdgpu_es void @no_wqm_in_es() {
    ret void
  }
  define amdgpu_gs void @no_wqm_in_gs() {
    ret void
  }
  define amdgpu_hs void @no_wqm_in_hs() {
    ret void
  }
  define amdgpu_ls void @no_wqm_in_ls() {
    ret void
  }
  define amdgpu_vs void @no_wqm_in_vs() {
    ret void
  }
...
---

---
# Check for awareness that s_or_saveexec_b64 clobbers SCC
#
#CHECK: ENTER_STRICT_WWM
#CHECK: S_CMP_LT_I32
#CHECK: S_CSELECT_B32
name:            test_strict_wwm_scc
alignment:       1
exposesReturnsTwice: false
legalized:       false
regBankSelected: false
selected:        false
tracksRegLiveness: true
registers:
  - { id: 0, class: sgpr_32, preferred-register: '' }
  - { id: 1, class: sgpr_32, preferred-register: '' }
  - { id: 2, class: sgpr_32, preferred-register: '' }
  - { id: 3, class: vgpr_32, preferred-register: '' }
  - { id: 4, class: vgpr_32, preferred-register: '' }
  - { id: 5, class: sgpr_32, preferred-register: '' }
  - { id: 6, class: vgpr_32, preferred-register: '' }
  - { id: 7, class: vgpr_32, preferred-register: '' }
  - { id: 8, class: sreg_32_xm0, preferred-register: '' }
  - { id: 9, class: sreg_32, preferred-register: '' }
  - { id: 10, class: sreg_32, preferred-register: '' }
  - { id: 11, class: vgpr_32, preferred-register: '' }
  - { id: 12, class: vgpr_32, preferred-register: '' }
liveins:
  - { reg: '$sgpr0', virtual-reg: '%0' }
  - { reg: '$sgpr1', virtual-reg: '%1' }
  - { reg: '$sgpr2', virtual-reg: '%2' }
  - { reg: '$vgpr0', virtual-reg: '%3' }
body:             |
  bb.0:
    liveins: $sgpr0, $sgpr1, $sgpr2, $vgpr0

    %3 = COPY $vgpr0
    %2 = COPY $sgpr2
    %1 = COPY $sgpr1
    %0 = COPY $sgpr0
    S_CMP_LT_I32 0, %0, implicit-def $scc
    %12 = V_ADD_CO_U32_e32 %3, %3, implicit-def $vcc, implicit $exec
    %5 = S_CSELECT_B32 %2, %1, implicit $scc
    %11 = V_ADD_CO_U32_e32 %5, %12, implicit-def $vcc, implicit $exec
    $vgpr0 = STRICT_WWM %11, implicit $exec
    SI_RETURN_TO_EPILOG $vgpr0

...

---
# Second test for awareness that s_or_saveexec_b64 clobbers SCC
# Because entry block is treated differently.
#
#CHECK: %bb.1
#CHECK: S_CMP_LT_I32
#CHECK: COPY $scc
#CHECK: ENTER_STRICT_WWM
#CHECK: $scc = COPY
#CHECK: S_CSELECT_B32
name:            test_strict_wwm_scc2
tracksRegLiveness: true
body:             |
  bb.0:
    liveins: $sgpr0, $sgpr1, $sgpr2, $vgpr0

    %3:vgpr_32 = COPY $vgpr0
    %2:sgpr_32 = COPY $sgpr2
    %1:sgpr_32 = COPY $sgpr1
    %0:sgpr_32 = COPY $sgpr0
    %13:sgpr_128 = IMPLICIT_DEF

  bb.1:
    S_CMP_LT_I32 0, %0:sgpr_32, implicit-def $scc
<<<<<<< HEAD
    %10:vgpr_32 = BUFFER_LOAD_DWORD_OFFEN %3:vgpr_32, %13:sgpr_128, 0, 0, 0, 0, 0, 0, 0, 0, implicit $exec
=======
    %10:vgpr_32 = BUFFER_LOAD_DWORD_OFFEN %3:vgpr_32, %13:sgpr_128, 0, 0, 0, 0, 0, implicit $exec
>>>>>>> 2ab1d525
    %12:vgpr_32 = V_ADD_CO_U32_e32 %3:vgpr_32, %3:vgpr_32, implicit-def $vcc, implicit $exec
    %5:sgpr_32 = S_CSELECT_B32 %2:sgpr_32, %1:sgpr_32, implicit $scc
    %11:vgpr_32 = V_ADD_CO_U32_e32 %5:sgpr_32, %12:vgpr_32, implicit-def $vcc, implicit $exec
    $vgpr0 = STRICT_WWM %11:vgpr_32, implicit $exec
    $vgpr1 = COPY %10:vgpr_32
    SI_RETURN_TO_EPILOG $vgpr0, $vgpr1

...

---
# V_SET_INACTIVE, when its second operand is undef, is replaced by a
# COPY by si-wqm. Ensure the instruction is removed.
#CHECK-NOT: V_SET_INACTIVE
name:            no_cfg
alignment:       1
exposesReturnsTwice: false
legalized:       false
regBankSelected: false
selected:        false
failedISel:      false
tracksRegLiveness: true
hasWinCFI:       false
registers:
  - { id: 0, class: sgpr_32, preferred-register: '' }
  - { id: 1, class: sgpr_32, preferred-register: '' }
  - { id: 2, class: sgpr_32, preferred-register: '' }
  - { id: 3, class: sgpr_32, preferred-register: '' }
  - { id: 4, class: sgpr_32, preferred-register: '' }
  - { id: 5, class: sgpr_128, preferred-register: '' }
  - { id: 6, class: sgpr_128, preferred-register: '' }
  - { id: 7, class: sreg_32, preferred-register: '' }
  - { id: 8, class: vreg_64, preferred-register: '' }
  - { id: 9, class: sreg_32, preferred-register: '' }
  - { id: 10, class: vgpr_32, preferred-register: '' }
  - { id: 11, class: vgpr_32, preferred-register: '' }
  - { id: 12, class: sreg_32, preferred-register: '' }
  - { id: 13, class: vgpr_32, preferred-register: '' }
  - { id: 14, class: vgpr_32, preferred-register: '' }
  - { id: 15, class: vgpr_32, preferred-register: '' }
  - { id: 16, class: vgpr_32, preferred-register: '' }
liveins:
  - { reg: '$sgpr0', virtual-reg: '%0' }
  - { reg: '$sgpr1', virtual-reg: '%1' }
  - { reg: '$sgpr2', virtual-reg: '%2' }
  - { reg: '$sgpr3', virtual-reg: '%3' }
body:             |
  bb.0:
    liveins: $sgpr0, $sgpr1, $sgpr2, $sgpr3

    %3:sgpr_32 = COPY $sgpr3
    %2:sgpr_32 = COPY $sgpr2
    %1:sgpr_32 = COPY $sgpr1
    %0:sgpr_32 = COPY $sgpr0
    %6:sgpr_128 = REG_SEQUENCE %0, %subreg.sub0, %1, %subreg.sub1, %2, %subreg.sub2, %3, %subreg.sub3
    %5:sgpr_128 = COPY %6
    %7:sreg_32 = S_MOV_B32 0
<<<<<<< HEAD
    %8:vreg_64 = BUFFER_LOAD_DWORDX2_OFFSET %6, %7, 0, 0, 0, 0, 0, 0, 0, implicit $exec
=======
    %8:vreg_64 = BUFFER_LOAD_DWORDX2_OFFSET %6, %7, 0, 0, 0, 0, implicit $exec
>>>>>>> 2ab1d525
    %16:vgpr_32 = COPY %8.sub1
    %11:vgpr_32 = COPY %16
    %10:vgpr_32 = V_SET_INACTIVE_B32 %11, undef %12:sreg_32, implicit $exec, implicit-def $scc
    %14:vgpr_32 = COPY %7
    %13:vgpr_32 = V_MOV_B32_dpp %14, killed %10, 323, 12, 15, 0, implicit $exec
    early-clobber %15:vgpr_32 = STRICT_WWM killed %13, implicit $exec
<<<<<<< HEAD
    BUFFER_STORE_DWORD_OFFSET_exact killed %15, %6, %7, 4, 0, 0, 0, 0, 0, 0, implicit $exec
=======
    BUFFER_STORE_DWORD_OFFSET_exact killed %15, %6, %7, 4, 0, 0, 0, implicit $exec
>>>>>>> 2ab1d525
    S_ENDPGM 0

...

---
# Ensure that strict_wwm is not put around an EXEC copy
#CHECK-LABEL: name: copy_exec
#CHECK: %7:sreg_64 = COPY $exec
#CHECK-NEXT: %14:sreg_64 = ENTER_STRICT_WWM -1, implicit-def $exec, implicit-def $scc, implicit $exec
#CHECK-NEXT: %8:vgpr_32 = V_MOV_B32_e32 0, implicit $exec
#CHECK-NEXT: $exec = EXIT_STRICT_WWM %14
#CHECK-NEXT: %9:vgpr_32 = V_MBCNT_LO_U32_B32_e64 %7.sub0, 0, implicit $exec
name:            copy_exec
tracksRegLiveness: true
body:             |
  bb.0:
    liveins: $sgpr0, $sgpr1, $sgpr2, $sgpr3

    %3:sgpr_32 = COPY $sgpr3
    %2:sgpr_32 = COPY $sgpr2
    %1:sgpr_32 = COPY $sgpr1
    %0:sgpr_32 = COPY $sgpr0
    %4:sgpr_128 = REG_SEQUENCE %0, %subreg.sub0, %1, %subreg.sub1, %2, %subreg.sub2, %3, %subreg.sub3
    %5:sreg_32 = S_MOV_B32 0
<<<<<<< HEAD
    %6:vreg_64 = BUFFER_LOAD_DWORDX2_OFFSET %4, %5, 0, 0, 0, 0, 0, 0, 0, implicit $exec
=======
    %6:vreg_64 = BUFFER_LOAD_DWORDX2_OFFSET %4, %5, 0, 0, 0, 0, implicit $exec
>>>>>>> 2ab1d525

    %8:sreg_64 = COPY $exec
    %9:vgpr_32 = V_MOV_B32_e32 0, implicit $exec
    %10:vgpr_32 = V_MBCNT_LO_U32_B32_e64 %8.sub0:sreg_64, 0, implicit $exec
    %11:vgpr_32 = V_MOV_B32_dpp %9:vgpr_32, %10:vgpr_32, 312, 15, 15, 0, implicit $exec
    %12:sreg_32 = V_READLANE_B32 %11:vgpr_32, 63
    early-clobber %13:sreg_32 = STRICT_WWM %9:vgpr_32, implicit $exec

    %14:vgpr_32 = COPY %13
<<<<<<< HEAD
    BUFFER_STORE_DWORD_OFFSET_exact killed %14, %4, %5, 4, 0, 0, 0, 0, 0, 0, implicit $exec
=======
    BUFFER_STORE_DWORD_OFFSET_exact killed %14, %4, %5, 4, 0, 0, 0, implicit $exec
>>>>>>> 2ab1d525
    S_ENDPGM 0

...

---
# Check exit of WQM is still inserted correctly when SCC is live until block end.
# Critially this tests that compilation does not fail.
#CHECK-LABEL: name: scc_always_live
#CHECK: %8:vreg_128 = IMAGE_SAMPLE_V4_V2 %7
#CHECK-NEXT: S_CMP_EQ_U32 %2, 0, implicit-def $scc
#CHECK-NEXT: undef %9.sub0:vreg_64 = nsz arcp nofpexcept V_ADD_F32_e64
#CHECK-NEXT: %9.sub1:vreg_64 = nsz arcp nofpexcept V_MUL_F32_e32
#CHECK-NEXT: %14:sreg_32_xm0 = COPY $scc
#CHECK-NEXT: $exec = S_AND_B64 $exec, %13, implicit-def $scc
#CHECK-NEXT: $scc = COPY %14
#CHECK-NEXT: %10:vgpr_32 = nsz arcp nofpexcept V_ADD_F32_e64
#CHECK-NEXT: %11:vreg_128 = IMAGE_SAMPLE_V4_V2
#CHECK-NEXT: S_CBRANCH_SCC0 %bb.2
name:            scc_always_live
tracksRegLiveness: true
body:             |
  bb.0:
    liveins: $sgpr1, $sgpr2, $vgpr1, $vgpr2

    $m0 = COPY $sgpr1
    %0:vgpr_32 = COPY $vgpr1
    %1:vgpr_32 = COPY $vgpr2
    %8:sgpr_32 = COPY $sgpr2
    %100:sgpr_256 = IMPLICIT_DEF
    %101:sgpr_128 = IMPLICIT_DEF

    %2:vgpr_32 = V_INTERP_P1_F32 %0:vgpr_32, 3, 2, implicit $mode, implicit $m0, implicit $exec
    %3:vgpr_32 = V_INTERP_P1_F32 %1:vgpr_32, 3, 2, implicit $mode, implicit $m0, implicit $exec

    undef %7.sub0:vreg_64 = COPY %2:vgpr_32
    %7.sub1:vreg_64 = COPY %3:vgpr_32

<<<<<<< HEAD
    %4:vreg_128 = IMAGE_SAMPLE_V4_V2 %7:vreg_64, %100:sgpr_256, %101:sgpr_128, 15, 0, 0, 0, 0, 0, 0, 0, 0, 0, implicit $exec :: (dereferenceable load 16, align 4, addrspace 4)
=======
    %4:vreg_128 = IMAGE_SAMPLE_V4_V2 %7:vreg_64, %100:sgpr_256, %101:sgpr_128, 15, 0, 0, 0, 0, 0, 0, 0, implicit $exec :: (dereferenceable load (s128), align 4, addrspace 4)
>>>>>>> 2ab1d525
    S_CMP_EQ_U32 %8:sgpr_32, 0, implicit-def $scc

    undef %5.sub0:vreg_64 = nsz arcp nofpexcept V_ADD_F32_e64 0, %4.sub0:vreg_128, 0, %3:vgpr_32, 1, 0, implicit $mode, implicit $exec
    %5.sub1:vreg_64 = nsz arcp nofpexcept V_MUL_F32_e32 %2, %3, implicit $mode, implicit $exec
    %6:vgpr_32 = nsz arcp nofpexcept V_ADD_F32_e64 0, %2:vgpr_32, 0, %3:vgpr_32, 1, 0, implicit $mode, implicit $exec

<<<<<<< HEAD
    %9:vreg_128 = IMAGE_SAMPLE_V4_V2 %5:vreg_64, %100:sgpr_256, %101:sgpr_128, 15, 0, 0, 0, 0, 0, 0, 0, 0, 0, implicit $exec :: (dereferenceable load 16, align 4, addrspace 4)
=======
    %9:vreg_128 = IMAGE_SAMPLE_V4_V2 %5:vreg_64, %100:sgpr_256, %101:sgpr_128, 15, 0, 0, 0, 0, 0, 0, 0, implicit $exec :: (dereferenceable load (s128), align 4, addrspace 4)
>>>>>>> 2ab1d525

    S_CBRANCH_SCC0 %bb.2, implicit $scc

  bb.1:
    %10:sreg_32 = S_MOV_B32 0
<<<<<<< HEAD
    BUFFER_STORE_DWORD_OFFSET_exact %6:vgpr_32, %101:sgpr_128, %10:sreg_32, 4, 0, 0, 0, 0, 0, 0, implicit $exec
=======
    BUFFER_STORE_DWORD_OFFSET_exact %6:vgpr_32, %101:sgpr_128, %10:sreg_32, 4, 0, 0, 0, implicit $exec
>>>>>>> 2ab1d525
    S_ENDPGM 0

  bb.2:
    $vgpr0 = COPY %4.sub0:vreg_128
    $vgpr1 = COPY %4.sub1:vreg_128
    $vgpr2 = COPY %9.sub0:vreg_128
    $vgpr3 = COPY %9.sub1:vreg_128
    SI_RETURN_TO_EPILOG $vgpr0, $vgpr1, $vgpr2, $vgpr3
...

---
# Check that unnecessary instruction do not get marked for WWM
#
#CHECK-NOT: ENTER_STRICT_WWM
#CHECK: BUFFER_LOAD_DWORDX2
#CHECK-NOT: ENTER_STRICT_WWM
#CHECK: V_SET_INACTIVE_B32
#CHECK: V_SET_INACTIVE_B32
#CHECK: ENTER_STRICT_WWM
#CHECK: V_MAX
name:            test_wwm_set_inactive_propagation
tracksRegLiveness: true
body:             |
  bb.0:
    liveins: $sgpr0_sgpr1_sgpr2_sgpr3, $vgpr0
    %0:sgpr_128 = COPY $sgpr0_sgpr1_sgpr2_sgpr3
    %1:vgpr_32 = COPY $vgpr0
<<<<<<< HEAD
    %2:vreg_64 = BUFFER_LOAD_DWORDX2_OFFEN %1:vgpr_32, %0:sgpr_128, 0, 0, 0, 0, 0, 0, 0, 0, implicit $exec
=======
    %2:vreg_64 = BUFFER_LOAD_DWORDX2_OFFEN %1:vgpr_32, %0:sgpr_128, 0, 0, 0, 0, 0, implicit $exec
>>>>>>> 2ab1d525
    %2.sub0:vreg_64 = V_SET_INACTIVE_B32 %2.sub0:vreg_64, 0, implicit $exec, implicit-def $scc
    %2.sub1:vreg_64 = V_SET_INACTIVE_B32 %2.sub1:vreg_64, 0, implicit $exec, implicit-def $scc
    %3:vreg_64 = nnan nsz arcp contract reassoc nofpexcept V_MAX_F64_e64 0, %2:vreg_64, 0, %2:vreg_64, 0, 0, implicit $mode, implicit $exec
    $vgpr0 = STRICT_WWM %3.sub0:vreg_64, implicit $exec
    $vgpr1 = STRICT_WWM %3.sub1:vreg_64, implicit $exec
    SI_RETURN_TO_EPILOG $vgpr0, $vgpr1
<<<<<<< HEAD
=======
...

---
# Check that WQM marking occurs correctly through phi nodes in live range graph.
# If not then initial V_MOV will not be in WQM.
#
#CHECK-LABEL: name: test_wqm_lr_phi
#CHECK: COPY $exec
#CHECK-NEXT: S_WQM
#CHECK-NEXT: V_MOV_B32_e32 -10
#CHECK-NEXT: V_MOV_B32_e32 0
name:            test_wqm_lr_phi
tracksRegLiveness: true
body:             |
  bb.0:
    undef %0.sub0:vreg_64 = V_MOV_B32_e32 -10, implicit $exec
    %0.sub1:vreg_64 = V_MOV_B32_e32 0, implicit $exec
    %1:sreg_64 = S_GETPC_B64
    %2:sgpr_256 = S_LOAD_DWORDX8_IMM %1:sreg_64, 32, 0

   bb.1:
    $vcc = V_CMP_LT_U32_e64 4, 4, implicit $exec
    S_CBRANCH_VCCNZ %bb.3, implicit $vcc
    S_BRANCH %bb.2

   bb.2:
    %0.sub0:vreg_64 = V_ADD_U32_e32 1, %0.sub1, implicit $exec
    S_BRANCH %bb.3

   bb.3:
    %0.sub1:vreg_64 = V_ADD_U32_e32 1, %0.sub1, implicit $exec
    S_BRANCH %bb.4

   bb.4:
    %3:sgpr_128 = IMPLICIT_DEF
    %4:vreg_128 = IMAGE_SAMPLE_V4_V2 %0:vreg_64, %2:sgpr_256, %3:sgpr_128, 15, 0, 0, 0, 0, 0, 0, 0, implicit $exec :: (dereferenceable load (s128) from custom "ImageResource")
    $vgpr0 = COPY %4.sub0:vreg_128
    $vgpr1 = COPY %4.sub1:vreg_128
    SI_RETURN_TO_EPILOG $vgpr0, $vgpr1
...

---
#CHECK-LABEL: name: no_wqm_in_cs
#CHECK-NOT: S_WQM
name:            no_wqm_in_cs
tracksRegLiveness: true
body:             |
  bb.0:
    liveins: $vgpr1, $vgpr2

    undef %0.sub0:vreg_64 = COPY $vgpr1
    %0.sub1:vreg_64 = COPY $vgpr2
    %100:sgpr_256 = IMPLICIT_DEF
    %101:sgpr_128 = IMPLICIT_DEF

    %4:vreg_128 = IMAGE_SAMPLE_V4_V2 %0:vreg_64, %100:sgpr_256, %101:sgpr_128, 15, 0, 0, 0, 0, 0, 0, 0, implicit $exec :: (dereferenceable load (s128), align 4, addrspace 4)
...

---
#CHECK-LABEL: name: no_wqm_in_es
#CHECK-NOT: S_WQM
name:            no_wqm_in_es
tracksRegLiveness: true
body:             |
  bb.0:
    liveins: $vgpr1, $vgpr2

    undef %0.sub0:vreg_64 = COPY $vgpr1
    %0.sub1:vreg_64 = COPY $vgpr2
    %100:sgpr_256 = IMPLICIT_DEF
    %101:sgpr_128 = IMPLICIT_DEF

    %4:vreg_128 = IMAGE_SAMPLE_V4_V2 %0:vreg_64, %100:sgpr_256, %101:sgpr_128, 15, 0, 0, 0, 0, 0, 0, 0, implicit $exec :: (dereferenceable load (s128), align 4, addrspace 4)
...

---
#CHECK-LABEL: name: no_wqm_in_gs
#CHECK-NOT: S_WQM
name:            no_wqm_in_gs
tracksRegLiveness: true
body:             |
  bb.0:
    liveins: $vgpr1, $vgpr2

    undef %0.sub0:vreg_64 = COPY $vgpr1
    %0.sub1:vreg_64 = COPY $vgpr2
    %100:sgpr_256 = IMPLICIT_DEF
    %101:sgpr_128 = IMPLICIT_DEF

    %4:vreg_128 = IMAGE_SAMPLE_V4_V2 %0:vreg_64, %100:sgpr_256, %101:sgpr_128, 15, 0, 0, 0, 0, 0, 0, 0, implicit $exec :: (dereferenceable load (s128), align 4, addrspace 4)
...

---
#CHECK-LABEL: name: no_wqm_in_hs
#CHECK-NOT: S_WQM
name:            no_wqm_in_hs
tracksRegLiveness: true
body:             |
  bb.0:
    liveins: $vgpr1, $vgpr2

    undef %0.sub0:vreg_64 = COPY $vgpr1
    %0.sub1:vreg_64 = COPY $vgpr2
    %100:sgpr_256 = IMPLICIT_DEF
    %101:sgpr_128 = IMPLICIT_DEF

    %4:vreg_128 = IMAGE_SAMPLE_V4_V2 %0:vreg_64, %100:sgpr_256, %101:sgpr_128, 15, 0, 0, 0, 0, 0, 0, 0, implicit $exec :: (dereferenceable load (s128), align 4, addrspace 4)
...

---
#CHECK-LABEL: name: no_wqm_in_ls
#CHECK-NOT: S_WQM
name:            no_wqm_in_ls
tracksRegLiveness: true
body:             |
  bb.0:
    liveins: $vgpr1, $vgpr2

    undef %0.sub0:vreg_64 = COPY $vgpr1
    %0.sub1:vreg_64 = COPY $vgpr2
    %100:sgpr_256 = IMPLICIT_DEF
    %101:sgpr_128 = IMPLICIT_DEF

    %4:vreg_128 = IMAGE_SAMPLE_V4_V2 %0:vreg_64, %100:sgpr_256, %101:sgpr_128, 15, 0, 0, 0, 0, 0, 0, 0, implicit $exec :: (dereferenceable load (s128), align 4, addrspace 4)
...

---
#CHECK-LABEL: name: no_wqm_in_vs
#CHECK-NOT: S_WQM
name:            no_wqm_in_vs
tracksRegLiveness: true
body:             |
  bb.0:
    liveins: $vgpr1, $vgpr2

    undef %0.sub0:vreg_64 = COPY $vgpr1
    %0.sub1:vreg_64 = COPY $vgpr2
    %100:sgpr_256 = IMPLICIT_DEF
    %101:sgpr_128 = IMPLICIT_DEF

    %4:vreg_128 = IMAGE_SAMPLE_V4_V2 %0:vreg_64, %100:sgpr_256, %101:sgpr_128, 15, 0, 0, 0, 0, 0, 0, 0, implicit $exec :: (dereferenceable load (s128), align 4, addrspace 4)
>>>>>>> 2ab1d525
...<|MERGE_RESOLUTION|>--- conflicted
+++ resolved
@@ -116,11 +116,7 @@
 
   bb.1:
     S_CMP_LT_I32 0, %0:sgpr_32, implicit-def $scc
-<<<<<<< HEAD
-    %10:vgpr_32 = BUFFER_LOAD_DWORD_OFFEN %3:vgpr_32, %13:sgpr_128, 0, 0, 0, 0, 0, 0, 0, 0, implicit $exec
-=======
     %10:vgpr_32 = BUFFER_LOAD_DWORD_OFFEN %3:vgpr_32, %13:sgpr_128, 0, 0, 0, 0, 0, implicit $exec
->>>>>>> 2ab1d525
     %12:vgpr_32 = V_ADD_CO_U32_e32 %3:vgpr_32, %3:vgpr_32, implicit-def $vcc, implicit $exec
     %5:sgpr_32 = S_CSELECT_B32 %2:sgpr_32, %1:sgpr_32, implicit $scc
     %11:vgpr_32 = V_ADD_CO_U32_e32 %5:sgpr_32, %12:vgpr_32, implicit-def $vcc, implicit $exec
@@ -177,22 +173,14 @@
     %6:sgpr_128 = REG_SEQUENCE %0, %subreg.sub0, %1, %subreg.sub1, %2, %subreg.sub2, %3, %subreg.sub3
     %5:sgpr_128 = COPY %6
     %7:sreg_32 = S_MOV_B32 0
-<<<<<<< HEAD
-    %8:vreg_64 = BUFFER_LOAD_DWORDX2_OFFSET %6, %7, 0, 0, 0, 0, 0, 0, 0, implicit $exec
-=======
     %8:vreg_64 = BUFFER_LOAD_DWORDX2_OFFSET %6, %7, 0, 0, 0, 0, implicit $exec
->>>>>>> 2ab1d525
     %16:vgpr_32 = COPY %8.sub1
     %11:vgpr_32 = COPY %16
     %10:vgpr_32 = V_SET_INACTIVE_B32 %11, undef %12:sreg_32, implicit $exec, implicit-def $scc
     %14:vgpr_32 = COPY %7
     %13:vgpr_32 = V_MOV_B32_dpp %14, killed %10, 323, 12, 15, 0, implicit $exec
     early-clobber %15:vgpr_32 = STRICT_WWM killed %13, implicit $exec
-<<<<<<< HEAD
-    BUFFER_STORE_DWORD_OFFSET_exact killed %15, %6, %7, 4, 0, 0, 0, 0, 0, 0, implicit $exec
-=======
     BUFFER_STORE_DWORD_OFFSET_exact killed %15, %6, %7, 4, 0, 0, 0, implicit $exec
->>>>>>> 2ab1d525
     S_ENDPGM 0
 
 ...
@@ -217,11 +205,7 @@
     %0:sgpr_32 = COPY $sgpr0
     %4:sgpr_128 = REG_SEQUENCE %0, %subreg.sub0, %1, %subreg.sub1, %2, %subreg.sub2, %3, %subreg.sub3
     %5:sreg_32 = S_MOV_B32 0
-<<<<<<< HEAD
-    %6:vreg_64 = BUFFER_LOAD_DWORDX2_OFFSET %4, %5, 0, 0, 0, 0, 0, 0, 0, implicit $exec
-=======
     %6:vreg_64 = BUFFER_LOAD_DWORDX2_OFFSET %4, %5, 0, 0, 0, 0, implicit $exec
->>>>>>> 2ab1d525
 
     %8:sreg_64 = COPY $exec
     %9:vgpr_32 = V_MOV_B32_e32 0, implicit $exec
@@ -231,11 +215,7 @@
     early-clobber %13:sreg_32 = STRICT_WWM %9:vgpr_32, implicit $exec
 
     %14:vgpr_32 = COPY %13
-<<<<<<< HEAD
-    BUFFER_STORE_DWORD_OFFSET_exact killed %14, %4, %5, 4, 0, 0, 0, 0, 0, 0, implicit $exec
-=======
     BUFFER_STORE_DWORD_OFFSET_exact killed %14, %4, %5, 4, 0, 0, 0, implicit $exec
->>>>>>> 2ab1d525
     S_ENDPGM 0
 
 ...
@@ -273,32 +253,20 @@
     undef %7.sub0:vreg_64 = COPY %2:vgpr_32
     %7.sub1:vreg_64 = COPY %3:vgpr_32
 
-<<<<<<< HEAD
-    %4:vreg_128 = IMAGE_SAMPLE_V4_V2 %7:vreg_64, %100:sgpr_256, %101:sgpr_128, 15, 0, 0, 0, 0, 0, 0, 0, 0, 0, implicit $exec :: (dereferenceable load 16, align 4, addrspace 4)
-=======
     %4:vreg_128 = IMAGE_SAMPLE_V4_V2 %7:vreg_64, %100:sgpr_256, %101:sgpr_128, 15, 0, 0, 0, 0, 0, 0, 0, implicit $exec :: (dereferenceable load (s128), align 4, addrspace 4)
->>>>>>> 2ab1d525
     S_CMP_EQ_U32 %8:sgpr_32, 0, implicit-def $scc
 
     undef %5.sub0:vreg_64 = nsz arcp nofpexcept V_ADD_F32_e64 0, %4.sub0:vreg_128, 0, %3:vgpr_32, 1, 0, implicit $mode, implicit $exec
     %5.sub1:vreg_64 = nsz arcp nofpexcept V_MUL_F32_e32 %2, %3, implicit $mode, implicit $exec
     %6:vgpr_32 = nsz arcp nofpexcept V_ADD_F32_e64 0, %2:vgpr_32, 0, %3:vgpr_32, 1, 0, implicit $mode, implicit $exec
 
-<<<<<<< HEAD
-    %9:vreg_128 = IMAGE_SAMPLE_V4_V2 %5:vreg_64, %100:sgpr_256, %101:sgpr_128, 15, 0, 0, 0, 0, 0, 0, 0, 0, 0, implicit $exec :: (dereferenceable load 16, align 4, addrspace 4)
-=======
     %9:vreg_128 = IMAGE_SAMPLE_V4_V2 %5:vreg_64, %100:sgpr_256, %101:sgpr_128, 15, 0, 0, 0, 0, 0, 0, 0, implicit $exec :: (dereferenceable load (s128), align 4, addrspace 4)
->>>>>>> 2ab1d525
 
     S_CBRANCH_SCC0 %bb.2, implicit $scc
 
   bb.1:
     %10:sreg_32 = S_MOV_B32 0
-<<<<<<< HEAD
-    BUFFER_STORE_DWORD_OFFSET_exact %6:vgpr_32, %101:sgpr_128, %10:sreg_32, 4, 0, 0, 0, 0, 0, 0, implicit $exec
-=======
     BUFFER_STORE_DWORD_OFFSET_exact %6:vgpr_32, %101:sgpr_128, %10:sreg_32, 4, 0, 0, 0, implicit $exec
->>>>>>> 2ab1d525
     S_ENDPGM 0
 
   bb.2:
@@ -326,19 +294,13 @@
     liveins: $sgpr0_sgpr1_sgpr2_sgpr3, $vgpr0
     %0:sgpr_128 = COPY $sgpr0_sgpr1_sgpr2_sgpr3
     %1:vgpr_32 = COPY $vgpr0
-<<<<<<< HEAD
-    %2:vreg_64 = BUFFER_LOAD_DWORDX2_OFFEN %1:vgpr_32, %0:sgpr_128, 0, 0, 0, 0, 0, 0, 0, 0, implicit $exec
-=======
     %2:vreg_64 = BUFFER_LOAD_DWORDX2_OFFEN %1:vgpr_32, %0:sgpr_128, 0, 0, 0, 0, 0, implicit $exec
->>>>>>> 2ab1d525
     %2.sub0:vreg_64 = V_SET_INACTIVE_B32 %2.sub0:vreg_64, 0, implicit $exec, implicit-def $scc
     %2.sub1:vreg_64 = V_SET_INACTIVE_B32 %2.sub1:vreg_64, 0, implicit $exec, implicit-def $scc
     %3:vreg_64 = nnan nsz arcp contract reassoc nofpexcept V_MAX_F64_e64 0, %2:vreg_64, 0, %2:vreg_64, 0, 0, implicit $mode, implicit $exec
     $vgpr0 = STRICT_WWM %3.sub0:vreg_64, implicit $exec
     $vgpr1 = STRICT_WWM %3.sub1:vreg_64, implicit $exec
     SI_RETURN_TO_EPILOG $vgpr0, $vgpr1
-<<<<<<< HEAD
-=======
 ...
 
 ---
@@ -480,5 +442,4 @@
     %101:sgpr_128 = IMPLICIT_DEF
 
     %4:vreg_128 = IMAGE_SAMPLE_V4_V2 %0:vreg_64, %100:sgpr_256, %101:sgpr_128, 15, 0, 0, 0, 0, 0, 0, 0, implicit $exec :: (dereferenceable load (s128), align 4, addrspace 4)
->>>>>>> 2ab1d525
 ...