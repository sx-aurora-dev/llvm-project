; RUN: llc -march=amdgcn -mcpu=gfx908 -verify-machineinstrs < %s | FileCheck -enable-var-scope -check-prefixes=GCN,GFX908,GFX908_A %s
; RUN: llc -march=amdgcn -mcpu=gfx90a -verify-machineinstrs < %s | FileCheck -enable-var-scope -check-prefixes=GCN,GFX90A,GFX908_A %s

; GCN-LABEL: {{^}}test_mfma_loop_zeroinit:

; GFX908-COUNT-32: v_accvgpr_write_b32 a{{[0-9]+}}, 0{{$}}
; GFX90A:          v_accvgpr_write_b32 [[LEAD:a[0-9]+]], 0
; GFX90A-COUNT-31: v_accvgpr_mov_b32 a{{[0-9]+}}, [[LEAD]]

; Check that we do not copy agprs to vgprs and back inside the loop.

<<<<<<< HEAD
; GCN: [[LOOP:BB[0-9_]+]]:
=======
; GCN: [[LOOP:.LBB[0-9_]+]]:
>>>>>>> 2ab1d525
; GCN-NOT:  v_accvgpr
; GFX908_A: v_mfma_f32_32x32x1f32
; GCN-NOT:  v_accvgpr
; GCN:      s_cbranch_scc1 [[LOOP]]

; Final result should be read only once after the loop.

; GFX908-COUNT-32: v_accvgpr_read_b32
; GFX90A-NOT:      v_accvgpr_read_b32
; GFX908-COUNT-8:  global_store_dwordx4 v{{[0-9]+}}, v[{{[0-9:]+}}]
; GFX90A-COUNT-8:  global_store_dwordx4 v{{[0-9]+}}, a[{{[0-9:]+}}]

define amdgpu_kernel void @test_mfma_loop_zeroinit(<32 x float> addrspace(1)* %arg) {
entry:
  br label %for.cond.preheader

for.cond.preheader:
  %phi = phi <32 x float> [ zeroinitializer, %entry ], [ %mai.1, %for.cond.preheader ]
  %c = phi i32 [ 0, %entry ], [ %inc, %for.cond.preheader ]
  %mai.1 = tail call <32 x float> @llvm.amdgcn.mfma.f32.32x32x1f32(float 1.0, float 2.0, <32 x float> %phi, i32 0, i32 0, i32 0)
  %inc = add nuw nsw i32 %c, 1
  %cc = icmp eq i32 %inc, 16
  br i1 %cc, label %exit, label %for.cond.preheader

exit:
  store <32 x float> %mai.1, <32 x float> addrspace(1)* %arg
  ret void
}

; GCN-LABEL: {{^}}test_mfma_loop_unfoldable_splat:

; Check that we do not use 32 temp vgprs, but rotate 3 vgprs only.
; 3 vgprs are needed to avoid wait states between writes.
; Check that we do not use 32 temp sgprs as well.

; GFX908_A:        v_mov_b32_e32 [[TMP:v[0-9]+]], 0x42f60000
; GFX908-COUNT-32: v_accvgpr_write_b32 a{{[0-9]+}}, [[TMP]]
; GFX90A:          v_accvgpr_write_b32 [[LEAD:a[0-9]+]], [[TMP]]
; GFX90A-COUNT-31: v_accvgpr_mov_b32 a{{[0-9]+}}, [[LEAD]]

<<<<<<< HEAD
; GCN: [[LOOP:BB[0-9_]+]]:
=======
; GCN: [[LOOP:.LBB[0-9_]+]]:
>>>>>>> 2ab1d525
; GCN-NOT:  v_accvgpr
; GFX908_A: v_mfma_f32_32x32x1f32
; GCN-NOT:  v_accvgpr
; GCN:      s_cbranch_scc1 [[LOOP]]

; GFX908-COUNT-32: v_accvgpr_read_b32
; GFX90A-NOT:      v_accvgpr_read_b32
; GFX908-COUNT-8:  global_store_dwordx4 v{{[0-9]+}}, v[{{[0-9:]+}}]
; GFX90A-COUNT-8:  global_store_dwordx4 v{{[0-9]+}}, a[{{[0-9:]+}}]

define amdgpu_kernel void @test_mfma_loop_unfoldable_splat(<32 x float> addrspace(1)* %arg) {
entry:
  br label %for.cond.preheader

for.cond.preheader:
  %phi = phi <32 x float> [ <float 123.0, float 123.0, float 123.0, float 123.0, float 123.0, float 123.0, float 123.0, float 123.0, float 123.0, float 123.0, float 123.0, float 123.0, float 123.0, float 123.0, float 123.0, float 123.0, float 123.0, float 123.0, float 123.0, float 123.0, float 123.0, float 123.0, float 123.0, float 123.0, float 123.0, float 123.0, float 123.0, float 123.0, float 123.0, float 123.0, float 123.0, float 123.0>, %entry ], [ %mai.1, %for.cond.preheader ]
  %c = phi i32 [ 0, %entry ], [ %inc, %for.cond.preheader ]
  %mai.1 = tail call <32 x float> @llvm.amdgcn.mfma.f32.32x32x1f32(float 1.0, float 2.0, <32 x float> %phi, i32 0, i32 0, i32 0)
  %inc = add nuw nsw i32 %c, 1
  %cc = icmp eq i32 %inc, 16
  br i1 %cc, label %exit, label %for.cond.preheader

exit:
  store <32 x float> %mai.1, <32 x float> addrspace(1)* %arg
  ret void
}

; GCN-LABEL: {{^}}test_mfma_loop_non_splat:

; GCN:             v_accvgpr_write_b32 [[LEAD:a[0-9]+]], 0{{$}}
; GCN:             v_accvgpr_write_b32 a{{[0-9]+}}, 1.0{{$}}
; GFX908-COUNT-30: v_accvgpr_write_b32 a{{[0-9]+}}, 0{{$}}
; GFX90A-COUNT-30: v_accvgpr_mov_b32 a{{[0-9]+}}, [[LEAD]]{{$}}

<<<<<<< HEAD
; GCN: [[LOOP:BB[0-9_]+]]:
=======
; GCN: [[LOOP:.LBB[0-9_]+]]:
>>>>>>> 2ab1d525
; GCN-NOT:  v_accvgpr
; GFX908_A: v_mfma_f32_32x32x1f32
; GCN-NOT:  v_accvgpr
; GCN:      s_cbranch_scc1 [[LOOP]]

; GFX908-COUNT-32: v_accvgpr_read_b32
; GFX90A-NOT:      v_accvgpr_read_b32
; GFX908-COUNT-8:  global_store_dwordx4 v{{[0-9]+}}, v[{{[0-9:]+}}]
; GFX90A-COUNT-8:  global_store_dwordx4 v{{[0-9]+}}, a[{{[0-9:]+}}]

define amdgpu_kernel void @test_mfma_loop_non_splat(<32 x float> addrspace(1)* %arg) {
entry:
  br label %for.cond.preheader

for.cond.preheader:
  %phi = phi <32 x float> [ <float 0.0, float 1.0, float 0.0, float 0.0, float 0.0, float 0.0, float 0.0, float 0.0, float 0.0, float 0.0, float 0.0, float 0.0, float 0.0, float 0.0, float 0.0, float 0.0, float 0.0, float 0.0, float 0.0, float 0.0, float 0.0, float 0.0, float 0.0, float 0.0, float 0.0, float 0.0, float 0.0, float 0.0, float 0.0, float 0.0, float 0.0, float 0.0>, %entry ], [ %mai.1, %for.cond.preheader ]
  %c = phi i32 [ 0, %entry ], [ %inc, %for.cond.preheader ]
  %mai.1 = tail call <32 x float> @llvm.amdgcn.mfma.f32.32x32x1f32(float 1.0, float 2.0, <32 x float> %phi, i32 0, i32 0, i32 0)
  %inc = add nuw nsw i32 %c, 1
  %cc = icmp eq i32 %inc, 16
  br i1 %cc, label %exit, label %for.cond.preheader

exit:
  store <32 x float> %mai.1, <32 x float> addrspace(1)* %arg
  ret void
}

; GCN-LABEL: {{^}}test_mfma_loop_unfoldable_seq:

; Check that we do not use 32 temp vgprs, but rotate 3 vgprs only.
; 3 vgprs are needed to avoid wait states between writes.

; GFX908: v_mov_b32_e32 [[TMP1:v[0-9]+]], 0x42f60000
; GFX908: v_mov_b32_e32 [[TMP2:v[0-9]+]], 0x42f80000
; GFX908: v_mov_b32_e32 [[TMP3:v[0-9]+]], 0x42fe0000
; GFX908: v_accvgpr_write_b32 a{{[0-9]+}}, [[TMP1]]
; GFX908: v_accvgpr_write_b32 a{{[0-9]+}}, [[TMP2]]
; GFX908: v_mov_b32_e32 [[TMP1]], 0x4{{[0-9a-f]+}}
; GFX908: v_mov_b32_e32 [[TMP2]], 0x4{{[0-9a-f]+}}
; GFX908: v_accvgpr_write_b32 a{{[0-9]+}}, [[TMP3]]
; GFX908: v_accvgpr_write_b32 a{{[0-9]+}}, [[TMP1]]
; GFX908: v_accvgpr_write_b32 a{{[0-9]+}}, [[TMP2]]
; GFX908: v_mov_b32_e32 [[TMP1]], 0x4{{[0-9a-f]+}}
; GFX908: v_mov_b32_e32 [[TMP2]], 0x4{{[0-9a-f]+}}
; GFX908: v_mov_b32_e32 [[TMP3]], 0x4{{[0-9a-f]+}}
; GFX908: v_accvgpr_write_b32 a{{[0-9]+}}, [[TMP1]]
; GFX908: v_accvgpr_write_b32 a{{[0-9]+}}, [[TMP2]]
; GFX908: v_accvgpr_write_b32 a{{[0-9]+}}, [[TMP3]]
; GFX908: v_mov_b32_e32 [[TMP1]], 0x4{{[0-9a-f]+}}
; GFX908: v_mov_b32_e32 [[TMP2]], 0x4{{[0-9a-f]+}}
; GFX908: v_mov_b32_e32 [[TMP3]], 0x4{{[0-9a-f]+}}
; GFX908: v_accvgpr_write_b32 a{{[0-9]+}}, [[TMP1]]
; GFX908: v_accvgpr_write_b32 a{{[0-9]+}}, [[TMP2]]
; GFX908: v_accvgpr_write_b32 a{{[0-9]+}}, [[TMP3]]
; GFX908: v_mov_b32_e32 [[TMP1]], 0x4{{[0-9a-f]+}}
; GFX908: v_mov_b32_e32 [[TMP2]], 0x4{{[0-9a-f]+}}
; GFX908: v_mov_b32_e32 [[TMP3]], 0x4{{[0-9a-f]+}}
; GFX908: v_accvgpr_write_b32 a{{[0-9]+}}, [[TMP1]]
; GFX908: v_accvgpr_write_b32 a{{[0-9]+}}, [[TMP2]]
; GFX908: v_accvgpr_write_b32 a{{[0-9]+}}, [[TMP3]]
; GFX908: v_mov_b32_e32 [[TMP1]], 0x4{{[0-9a-f]+}}
; GFX908: v_mov_b32_e32 [[TMP2]], 0x4{{[0-9a-f]+}}
; GFX908: v_mov_b32_e32 [[TMP3]], 0x4{{[0-9a-f]+}}
; GFX908: v_accvgpr_write_b32 a{{[0-9]+}}, [[TMP1]]
; GFX908: v_accvgpr_write_b32 a{{[0-9]+}}, [[TMP2]]
; GFX908: v_accvgpr_write_b32 a{{[0-9]+}}, [[TMP3]]
; GFX908: v_mov_b32_e32 [[TMP1]], 0x4{{[0-9a-f]+}}
; GFX908: v_mov_b32_e32 [[TMP2]], 0x4{{[0-9a-f]+}}
; GFX908: v_mov_b32_e32 [[TMP3]], 0x4{{[0-9a-f]+}}
; GFX908: v_accvgpr_write_b32 a{{[0-9]+}}, [[TMP1]]
; GFX908: v_accvgpr_write_b32 a{{[0-9]+}}, [[TMP2]]
; GFX908: v_accvgpr_write_b32 a{{[0-9]+}}, [[TMP3]]
; GFX908: v_mov_b32_e32 [[TMP1]], 0x4{{[0-9a-f]+}}
; GFX908: v_mov_b32_e32 [[TMP2]], 0x4{{[0-9a-f]+}}
; GFX908: v_mov_b32_e32 [[TMP3]], 0x4{{[0-9a-f]+}}
; GFX908: v_accvgpr_write_b32 a{{[0-9]+}}, [[TMP1]]
; GFX908: v_accvgpr_write_b32 a{{[0-9]+}}, [[TMP2]]
; GFX908: v_accvgpr_write_b32 a{{[0-9]+}}, [[TMP3]]
; GFX908: v_mov_b32_e32 [[TMP1]], 0x4{{[0-9a-f]+}}
; GFX908: v_mov_b32_e32 [[TMP2]], 0x4{{[0-9a-f]+}}
; GFX908: v_mov_b32_e32 [[TMP3]], 0x4{{[0-9a-f]+}}
; GFX908: v_accvgpr_write_b32 a{{[0-9]+}}, [[TMP1]]
; GFX908: v_accvgpr_write_b32 a{{[0-9]+}}, [[TMP2]]
; GFX908: v_accvgpr_write_b32 a{{[0-9]+}}, [[TMP3]]
; GFX908: v_mov_b32_e32 [[TMP1]], 0x4{{[0-9a-f]+}}
; GFX908: v_mov_b32_e32 [[TMP2]], 0x4{{[0-9a-f]+}}
; GFX908: v_mov_b32_e32 [[TMP3]], 0x4{{[0-9a-f]+}}
; GFX908: v_accvgpr_write_b32 a{{[0-9]+}}, [[TMP1]]
; GFX908: v_accvgpr_write_b32 a{{[0-9]+}}, [[TMP2]]
; GFX908: v_accvgpr_write_b32 a{{[0-9]+}}, [[TMP3]]
; GFX908: v_mov_b32_e32 [[TMP1]], 0x4{{[0-9a-f]+}}
; GFX908: v_mov_b32_e32 [[TMP2]], 0x4{{[0-9a-f]+}}
; GFX908: v_mov_b32_e32 [[TMP3]], 0x4{{[0-9a-f]+}}
; GFX908: v_accvgpr_write_b32 a{{[0-9]+}}, [[TMP1]]
; GFX908: v_accvgpr_write_b32 a{{[0-9]+}}, [[TMP2]]
; GFX908: v_accvgpr_write_b32 a{{[0-9]+}}, [[TMP3]]

; GFX90A: v_mov_b32_e32 [[TMP:v[0-9]+]], 0x4{{[0-9a-f]+}}
; GFX90A: v_accvgpr_write_b32 a{{[0-9]+}}, [[TMP]]
; GFX90A: v_mov_b32_e32 [[TMP:v[0-9]+]], 0x4{{[0-9a-f]+}}
; GFX90A: v_accvgpr_write_b32 a{{[0-9]+}}, [[TMP]]
; GFX90A: v_mov_b32_e32 [[TMP:v[0-9]+]], 0x4{{[0-9a-f]+}}
; GFX90A: v_accvgpr_write_b32 a{{[0-9]+}}, [[TMP]]
; GFX90A: v_mov_b32_e32 [[TMP:v[0-9]+]], 0x4{{[0-9a-f]+}}
; GFX90A: v_accvgpr_write_b32 a{{[0-9]+}}, [[TMP]]
; GFX90A: v_mov_b32_e32 [[TMP:v[0-9]+]], 0x4{{[0-9a-f]+}}
; GFX90A: v_accvgpr_write_b32 a{{[0-9]+}}, [[TMP]]
; GFX90A: v_mov_b32_e32 [[TMP:v[0-9]+]], 0x4{{[0-9a-f]+}}
; GFX90A: v_accvgpr_write_b32 a{{[0-9]+}}, [[TMP]]
; GFX90A: v_mov_b32_e32 [[TMP:v[0-9]+]], 0x4{{[0-9a-f]+}}
; GFX90A: v_accvgpr_write_b32 a{{[0-9]+}}, [[TMP]]
; GFX90A: v_mov_b32_e32 [[TMP:v[0-9]+]], 0x4{{[0-9a-f]+}}
; GFX90A: v_accvgpr_write_b32 a{{[0-9]+}}, [[TMP]]
; GFX90A: v_mov_b32_e32 [[TMP:v[0-9]+]], 0x4{{[0-9a-f]+}}
; GFX90A: v_accvgpr_write_b32 a{{[0-9]+}}, [[TMP]]
; GFX90A: v_mov_b32_e32 [[TMP:v[0-9]+]], 0x4{{[0-9a-f]+}}
; GFX90A: v_accvgpr_write_b32 a{{[0-9]+}}, [[TMP]]
; GFX90A: v_mov_b32_e32 [[TMP:v[0-9]+]], 0x4{{[0-9a-f]+}}
; GFX90A: v_accvgpr_write_b32 a{{[0-9]+}}, [[TMP]]
; GFX90A: v_mov_b32_e32 [[TMP:v[0-9]+]], 0x4{{[0-9a-f]+}}
; GFX90A: v_accvgpr_write_b32 a{{[0-9]+}}, [[TMP]]
; GFX90A: v_mov_b32_e32 [[TMP:v[0-9]+]], 0x4{{[0-9a-f]+}}
; GFX90A: v_accvgpr_write_b32 a{{[0-9]+}}, [[TMP]]
; GFX90A: v_mov_b32_e32 [[TMP:v[0-9]+]], 0x4{{[0-9a-f]+}}
; GFX90A: v_accvgpr_write_b32 a{{[0-9]+}}, [[TMP]]
; GFX90A: v_mov_b32_e32 [[TMP:v[0-9]+]], 0x4{{[0-9a-f]+}}
; GFX90A: v_accvgpr_write_b32 a{{[0-9]+}}, [[TMP]]
; GFX90A: v_mov_b32_e32 [[TMP:v[0-9]+]], 0x4{{[0-9a-f]+}}
; GFX90A: v_accvgpr_write_b32 a{{[0-9]+}}, [[TMP]]
; GFX90A: v_mov_b32_e32 [[TMP:v[0-9]+]], 0x4{{[0-9a-f]+}}
; GFX90A: v_accvgpr_write_b32 a{{[0-9]+}}, [[TMP]]
; GFX90A: v_mov_b32_e32 [[TMP:v[0-9]+]], 0x4{{[0-9a-f]+}}
; GFX90A: v_accvgpr_write_b32 a{{[0-9]+}}, [[TMP]]
; GFX90A: v_mov_b32_e32 [[TMP:v[0-9]+]], 0x4{{[0-9a-f]+}}
; GFX90A: v_accvgpr_write_b32 a{{[0-9]+}}, [[TMP]]
; GFX90A: v_mov_b32_e32 [[TMP:v[0-9]+]], 0x4{{[0-9a-f]+}}
; GFX90A: v_accvgpr_write_b32 a{{[0-9]+}}, [[TMP]]
; GFX90A: v_mov_b32_e32 [[TMP:v[0-9]+]], 0x4{{[0-9a-f]+}}
; GFX90A: v_accvgpr_write_b32 a{{[0-9]+}}, [[TMP]]
; GFX90A: v_mov_b32_e32 [[TMP:v[0-9]+]], 0x4{{[0-9a-f]+}}
; GFX90A: v_accvgpr_write_b32 a{{[0-9]+}}, [[TMP]]
; GFX90A: v_mov_b32_e32 [[TMP:v[0-9]+]], 0x4{{[0-9a-f]+}}
; GFX90A: v_accvgpr_write_b32 a{{[0-9]+}}, [[TMP]]
; GFX90A: v_mov_b32_e32 [[TMP:v[0-9]+]], 0x4{{[0-9a-f]+}}
; GFX90A: v_accvgpr_write_b32 a{{[0-9]+}}, [[TMP]]
; GFX90A: v_mov_b32_e32 [[TMP:v[0-9]+]], 0x4{{[0-9a-f]+}}
; GFX90A: v_accvgpr_write_b32 a{{[0-9]+}}, [[TMP]]
; GFX90A: v_mov_b32_e32 [[TMP:v[0-9]+]], 0x4{{[0-9a-f]+}}
; GFX90A: v_accvgpr_write_b32 a{{[0-9]+}}, [[TMP]]
; GFX90A: v_mov_b32_e32 [[TMP:v[0-9]+]], 0x4{{[0-9a-f]+}}
; GFX90A: v_accvgpr_write_b32 a{{[0-9]+}}, [[TMP]]
; GFX90A: v_mov_b32_e32 [[TMP:v[0-9]+]], 0x4{{[0-9a-f]+}}
; GFX90A: v_accvgpr_write_b32 a{{[0-9]+}}, [[TMP]]
; GFX90A: v_mov_b32_e32 [[TMP:v[0-9]+]], 0x4{{[0-9a-f]+}}
; GFX90A: v_accvgpr_write_b32 a{{[0-9]+}}, [[TMP]]
; GFX90A: v_mov_b32_e32 [[TMP:v[0-9]+]], 0x4{{[0-9a-f]+}}
; GFX90A: v_accvgpr_write_b32 a{{[0-9]+}}, [[TMP]]
; GFX90A: v_mov_b32_e32 [[TMP:v[0-9]+]], 0x4{{[0-9a-f]+}}
; GFX90A: v_accvgpr_write_b32 a{{[0-9]+}}, [[TMP]]
; GFX90A: v_mov_b32_e32 [[TMP:v[0-9]+]], 0x4{{[0-9a-f]+}}
; GFX90A: v_accvgpr_write_b32 a{{[0-9]+}}, [[TMP]]


<<<<<<< HEAD
; GCN: [[LOOP:BB[0-9_]+]]:
=======
; GCN: [[LOOP:.LBB[0-9_]+]]:
>>>>>>> 2ab1d525
; GCN-NOT:  v_accvgpr
; GFX908_A: v_mfma_f32_32x32x1f32
; GCN-NOT:  v_accvgpr
; GCN:      s_cbranch_scc1 [[LOOP]]

; GFX908-COUNT-32: v_accvgpr_read_b32
; GFX90A-NOT:      v_accvgpr_read_b32
; GFX908-COUNT-8:  global_store_dwordx4 v{{[0-9]+}}, v[{{[0-9:]+}}]
; GFX90A-COUNT-8:  global_store_dwordx4 v{{[0-9]+}}, a[{{[0-9:]+}}]

define amdgpu_kernel void @test_mfma_loop_unfoldable_seq(<32 x float> addrspace(1)* %arg) {
entry:
  br label %for.cond.preheader

for.cond.preheader:
  %phi = phi <32 x float> [ <float 123.0, float 124.0, float 125.0, float 126.0, float 127.0, float 128.0, float 129.0, float 130.0, float 131.0, float 132.0, float 133.0, float 134.0, float 135.0, float 136.0, float 137.0, float 138.0, float 139.0, float 140.0, float 141.0, float 142.0, float 143.0, float 144.0, float 145.0, float 146.0, float 147.0, float 148.0, float 149.0, float 150.0, float 151.0, float 152.0, float 153.0, float 154.0>, %entry ], [ %mai.1, %for.cond.preheader ]
  %c = phi i32 [ 0, %entry ], [ %inc, %for.cond.preheader ]
  %mai.1 = tail call <32 x float> @llvm.amdgcn.mfma.f32.32x32x1f32(float 1.0, float 2.0, <32 x float> %phi, i32 0, i32 0, i32 0)
  %inc = add nuw nsw i32 %c, 1
  %cc = icmp eq i32 %inc, 16
  br i1 %cc, label %exit, label %for.cond.preheader

exit:
  store <32 x float> %mai.1, <32 x float> addrspace(1)* %arg
  ret void
}

; GCN-LABEL: {{^}}test_mfma_loop_vgpr_init:

; GCN-COUNT-32: v_accvgpr_write_b32 a{{[0-9]+}}, v0{{$}}

<<<<<<< HEAD
; GCN: [[LOOP:BB[0-9_]+]]:
=======
; GCN: [[LOOP:.LBB[0-9_]+]]:
>>>>>>> 2ab1d525
; GCN-NOT:  v_accvgpr
; GFX908_A: v_mfma_f32_32x32x1f32
; GCN-NOT:  v_accvgpr
; GCN:      s_cbranch_scc1 [[LOOP]]

; GFX908-COUNT-32: v_accvgpr_read_b32
; GFX90A-NOT:      v_accvgpr_read_b32
; GFX908-COUNT-8:  global_store_dwordx4 v{{[0-9]+}}, v[{{[0-9:]+}}]
; GFX90A-COUNT-8:  global_store_dwordx4 v{{[0-9]+}}, a[{{[0-9:]+}}]

define amdgpu_kernel void @test_mfma_loop_vgpr_init(<32 x float> addrspace(1)* %arg) {
entry:
  %tid = call i32 @llvm.amdgcn.workitem.id.x()
  %init = bitcast i32 %tid to float
  %tmp0 = insertelement <32 x float> undef, float %init, i32 0
  %tmp1 = insertelement <32 x float> %tmp0, float %init, i32 1
  %tmp2 = insertelement <32 x float> %tmp1, float %init, i32 2
  %tmp3 = insertelement <32 x float> %tmp2, float %init, i32 3
  %tmp4 = insertelement <32 x float> %tmp3, float %init, i32 4
  %tmp5 = insertelement <32 x float> %tmp4, float %init, i32 5
  %tmp6 = insertelement <32 x float> %tmp5, float %init, i32 6
  %tmp7 = insertelement <32 x float> %tmp6, float %init, i32 7
  %tmp8 = insertelement <32 x float> %tmp7, float %init, i32 8
  %tmp9 = insertelement <32 x float> %tmp8, float %init, i32 9
  %tmp10 = insertelement <32 x float> %tmp9, float %init, i32 10
  %tmp11 = insertelement <32 x float> %tmp10, float %init, i32 11
  %tmp12 = insertelement <32 x float> %tmp11, float %init, i32 12
  %tmp13 = insertelement <32 x float> %tmp12, float %init, i32 13
  %tmp14 = insertelement <32 x float> %tmp13, float %init, i32 14
  %tmp15 = insertelement <32 x float> %tmp14, float %init, i32 15
  %tmp16 = insertelement <32 x float> %tmp15, float %init, i32 16
  %tmp17 = insertelement <32 x float> %tmp16, float %init, i32 17
  %tmp18 = insertelement <32 x float> %tmp17, float %init, i32 18
  %tmp19 = insertelement <32 x float> %tmp18, float %init, i32 19
  %tmp20 = insertelement <32 x float> %tmp19, float %init, i32 20
  %tmp21 = insertelement <32 x float> %tmp20, float %init, i32 21
  %tmp22 = insertelement <32 x float> %tmp21, float %init, i32 22
  %tmp23 = insertelement <32 x float> %tmp22, float %init, i32 23
  %tmp24 = insertelement <32 x float> %tmp23, float %init, i32 24
  %tmp25 = insertelement <32 x float> %tmp24, float %init, i32 25
  %tmp26 = insertelement <32 x float> %tmp25, float %init, i32 26
  %tmp27 = insertelement <32 x float> %tmp26, float %init, i32 27
  %tmp28 = insertelement <32 x float> %tmp27, float %init, i32 28
  %tmp29 = insertelement <32 x float> %tmp28, float %init, i32 29
  %tmp30 = insertelement <32 x float> %tmp29, float %init, i32 30
  %tmp31 = insertelement <32 x float> %tmp30, float %init, i32 31

  br label %for.cond.preheader

for.cond.preheader:
  %phi = phi <32 x float> [ %tmp31, %entry ], [ %mai.1, %for.cond.preheader ]
  %c = phi i32 [ 0, %entry ], [ %inc, %for.cond.preheader ]
  %mai.1 = tail call <32 x float> @llvm.amdgcn.mfma.f32.32x32x1f32(float 1.0, float 2.0, <32 x float> %phi, i32 0, i32 0, i32 0)
  %inc = add nuw nsw i32 %c, 1
  %cc = icmp eq i32 %inc, 16
  br i1 %cc, label %exit, label %for.cond.preheader

exit:
  store <32 x float> %mai.1, <32 x float> addrspace(1)* %arg
  ret void
}

; GCN-LABEL: {{^}}test_mfma_loop_sgpr_init:

; GFX908_A:        v_mov_b32_e32 [[TMP:v[0-9]+]], s{{[0-9]+}}
; GFX908-COUNT-32: v_accvgpr_write_b32 a{{[0-9]+}}, [[TMP]]
; GFX90A:          v_accvgpr_write_b32 [[LEAD:a[0-9]+]], [[TMP]]
; GFX90A-COUNT-31: v_accvgpr_mov_b32 a{{[0-9]+}}, [[LEAD]]

<<<<<<< HEAD
; GCN: [[LOOP:BB[0-9_]+]]:
=======
; GCN: [[LOOP:.LBB[0-9_]+]]:
>>>>>>> 2ab1d525
; GCN-NOT:  v_accvgpr
; GFX908_A: v_mfma_f32_32x32x1f32
; GCN-NOT:  v_accvgpr
; GCN:      s_cbranch_scc1 [[LOOP]]

; GFX908-COUNT-32: v_accvgpr_read_b32
; GFX90A-NOT:      v_accvgpr_read_b32
; GFX908-COUNT-8:  global_store_dwordx4 v{{[0-9]+}}, v[{{[0-9:]+}}]
; GFX90A-COUNT-8:  global_store_dwordx4 v{{[0-9]+}}, a[{{[0-9:]+}}]

define amdgpu_kernel void @test_mfma_loop_sgpr_init(<32 x float> addrspace(1)* %arg, float %init) {
entry:
  %tmp0 = insertelement <32 x float> undef, float %init, i32 0
  %tmp1 = insertelement <32 x float> %tmp0, float %init, i32 1
  %tmp2 = insertelement <32 x float> %tmp1, float %init, i32 2
  %tmp3 = insertelement <32 x float> %tmp2, float %init, i32 3
  %tmp4 = insertelement <32 x float> %tmp3, float %init, i32 4
  %tmp5 = insertelement <32 x float> %tmp4, float %init, i32 5
  %tmp6 = insertelement <32 x float> %tmp5, float %init, i32 6
  %tmp7 = insertelement <32 x float> %tmp6, float %init, i32 7
  %tmp8 = insertelement <32 x float> %tmp7, float %init, i32 8
  %tmp9 = insertelement <32 x float> %tmp8, float %init, i32 9
  %tmp10 = insertelement <32 x float> %tmp9, float %init, i32 10
  %tmp11 = insertelement <32 x float> %tmp10, float %init, i32 11
  %tmp12 = insertelement <32 x float> %tmp11, float %init, i32 12
  %tmp13 = insertelement <32 x float> %tmp12, float %init, i32 13
  %tmp14 = insertelement <32 x float> %tmp13, float %init, i32 14
  %tmp15 = insertelement <32 x float> %tmp14, float %init, i32 15
  %tmp16 = insertelement <32 x float> %tmp15, float %init, i32 16
  %tmp17 = insertelement <32 x float> %tmp16, float %init, i32 17
  %tmp18 = insertelement <32 x float> %tmp17, float %init, i32 18
  %tmp19 = insertelement <32 x float> %tmp18, float %init, i32 19
  %tmp20 = insertelement <32 x float> %tmp19, float %init, i32 20
  %tmp21 = insertelement <32 x float> %tmp20, float %init, i32 21
  %tmp22 = insertelement <32 x float> %tmp21, float %init, i32 22
  %tmp23 = insertelement <32 x float> %tmp22, float %init, i32 23
  %tmp24 = insertelement <32 x float> %tmp23, float %init, i32 24
  %tmp25 = insertelement <32 x float> %tmp24, float %init, i32 25
  %tmp26 = insertelement <32 x float> %tmp25, float %init, i32 26
  %tmp27 = insertelement <32 x float> %tmp26, float %init, i32 27
  %tmp28 = insertelement <32 x float> %tmp27, float %init, i32 28
  %tmp29 = insertelement <32 x float> %tmp28, float %init, i32 29
  %tmp30 = insertelement <32 x float> %tmp29, float %init, i32 30
  %tmp31 = insertelement <32 x float> %tmp30, float %init, i32 31

  br label %for.cond.preheader

for.cond.preheader:
  %phi = phi <32 x float> [ %tmp31, %entry ], [ %mai.1, %for.cond.preheader ]
  %c = phi i32 [ 0, %entry ], [ %inc, %for.cond.preheader ]
  %mai.1 = tail call <32 x float> @llvm.amdgcn.mfma.f32.32x32x1f32(float 1.0, float 2.0, <32 x float> %phi, i32 0, i32 0, i32 0)
  %inc = add nuw nsw i32 %c, 1
  %cc = icmp eq i32 %inc, 16
  br i1 %cc, label %exit, label %for.cond.preheader

exit:
  store <32 x float> %mai.1, <32 x float> addrspace(1)* %arg
  ret void
}

; GCN-LABEL: {{^}}test_mfma_loop_mixed_init:

; GCN-DAG:      v_accvgpr_write_b32 a{{[0-9]+}}, v0
; GFX908_A-DAG: v_mov_b32_e32 [[TMP:v[0-9]+]], s{{[0-9]+}}
; GCN-DAG:      v_accvgpr_write_b32 a{{[0-9]+}}, [[TMP]]
; GFX908-DAG:   v_accvgpr_write_b32 a{{[0-9]+}}, 0{{$}}
; GFX908-DAG:   v_accvgpr_write_b32 a{{[0-9]+}}, 0{{$}}
; GFX908-DAG:   v_accvgpr_write_b32 a{{[0-9]+}}, 0{{$}}
; GFX908-DAG:   v_accvgpr_write_b32 a{{[0-9]+}}, 0{{$}}
; GFX908-DAG:   v_accvgpr_write_b32 a{{[0-9]+}}, 0{{$}}
; GFX908-DAG:   v_accvgpr_write_b32 a{{[0-9]+}}, 0{{$}}
; GFX908-DAG:   v_accvgpr_write_b32 a{{[0-9]+}}, 0{{$}}
; GFX908-DAG:   v_accvgpr_write_b32 a{{[0-9]+}}, 0{{$}}
; GFX908-DAG:   v_accvgpr_write_b32 a{{[0-9]+}}, 0{{$}}
; GFX908-DAG:   v_accvgpr_write_b32 a{{[0-9]+}}, 0{{$}}
; GFX908-DAG:   v_accvgpr_write_b32 a{{[0-9]+}}, 0{{$}}
; GFX908-DAG:   v_accvgpr_write_b32 a{{[0-9]+}}, 0{{$}}
; GFX908-DAG:   v_accvgpr_write_b32 a{{[0-9]+}}, 0{{$}}
; GFX908-DAG:   v_accvgpr_write_b32 a{{[0-9]+}}, 0{{$}}
; GFX908-DAG:   v_accvgpr_write_b32 a{{[0-9]+}}, 0{{$}}
; GFX908-DAG:   v_accvgpr_write_b32 a{{[0-9]+}}, 0{{$}}
; GFX908-DAG:   v_accvgpr_write_b32 a{{[0-9]+}}, 0{{$}}
; GFX908-DAG:   v_accvgpr_write_b32 a{{[0-9]+}}, 0{{$}}
; GFX908-DAG:   v_accvgpr_write_b32 a{{[0-9]+}}, 0{{$}}
; GFX908-DAG:   v_accvgpr_write_b32 a{{[0-9]+}}, 0{{$}}
; GFX908-DAG:   v_accvgpr_write_b32 a{{[0-9]+}}, 0{{$}}
; GFX908-DAG:   v_accvgpr_write_b32 a{{[0-9]+}}, 0{{$}}
; GFX908-DAG:   v_accvgpr_write_b32 a{{[0-9]+}}, 0{{$}}
; GFX908-DAG:   v_accvgpr_write_b32 a{{[0-9]+}}, 0{{$}}
; GFX908-DAG:   v_accvgpr_write_b32 a{{[0-9]+}}, 0{{$}}
; GFX908-DAG:   v_accvgpr_write_b32 a{{[0-9]+}}, 0{{$}}
; GFX908-DAG:   v_accvgpr_write_b32 a{{[0-9]+}}, 0{{$}}
; GFX908-DAG:   v_accvgpr_write_b32 a{{[0-9]+}}, 0{{$}}
; GFX908-DAG:   v_accvgpr_write_b32 a{{[0-9]+}}, 0{{$}}
; GFX908-DAG:   v_accvgpr_write_b32 a{{[0-9]+}}, 0{{$}}

; GFX90A-DAG:      v_accvgpr_write_b32 [[LEAD:a[0-9]+]], 0
; GFX90A-COUNT-28: v_accvgpr_mov_b32 a{{[0-9]+}}, [[LEAD]]

<<<<<<< HEAD
; GCN: [[LOOP:BB[0-9_]+]]:
=======
; GCN: [[LOOP:.LBB[0-9_]+]]:
>>>>>>> 2ab1d525
; GCN-NOT:  v_accvgpr
; GFX908_A: v_mfma_f32_32x32x1f32
; GCN-NOT:  v_accvgpr
; GCN:      s_cbranch_scc1 [[LOOP]]

; GFX908-COUNT-32: v_accvgpr_read_b32
; GFX90A-NOT:      v_accvgpr_read_b32
; GFX908-COUNT-8:  global_store_dwordx4 v{{[0-9]+}}, v[{{[0-9:]+}}]
; GFX90A-COUNT-8:  global_store_dwordx4 v{{[0-9]+}}, a[{{[0-9:]+}}]

define amdgpu_kernel void @test_mfma_loop_mixed_init(<32 x float> addrspace(1)* %arg, float %x) {
entry:
  %tid = call i32 @llvm.amdgcn.workitem.id.x()
  %init = bitcast i32 %tid to float
  %tmp0 = insertelement <32 x float> zeroinitializer, float %init, i32 0
  %tmp1 = insertelement <32 x float> %tmp0, float %x, i32 1

  br label %for.cond.preheader

for.cond.preheader:
  %phi = phi <32 x float> [ %tmp1, %entry ], [ %mai.1, %for.cond.preheader ]
  %c = phi i32 [ 0, %entry ], [ %inc, %for.cond.preheader ]
  %mai.1 = tail call <32 x float> @llvm.amdgcn.mfma.f32.32x32x1f32(float 1.0, float 2.0, <32 x float> %phi, i32 0, i32 0, i32 0)
  %inc = add nuw nsw i32 %c, 1
  %cc = icmp eq i32 %inc, 16
  br i1 %cc, label %exit, label %for.cond.preheader

exit:
  store <32 x float> %mai.1, <32 x float> addrspace(1)* %arg
  ret void
}

; GCN-LABEL: {{^}}test_mfma_loop_mfma_forward_init:

; GFX908-COUNT-32: v_accvgpr_write_b32 a{{[0-9]+}}, 0
; GFX908:          v_mfma_f32_32x32x1f32 a[{{[0-9:]+}}], v{{[0-9]+}}, v{{[0-9]+}}, a[{{[0-9:]+}}]
; GFX90A-NOT:      v_accvgpr
; GFX90A:          v_mfma_f32_32x32x1f32 a[{{[0-9:]+}}], v{{[0-9]+}}, v{{[0-9]+}}, 0{{$}}
; GFX90A-NOT:      v_accvgpr
; GCN-NOT:         v_accvgpr

<<<<<<< HEAD
; GCN: [[LOOP:BB[0-9_]+]]:
=======
; GCN: [[LOOP:.LBB[0-9_]+]]:
>>>>>>> 2ab1d525
; GCN-NOT:  v_accvgpr
; GFX908_A: v_mfma_f32_32x32x1f32
; GCN-NOT:  v_accvgpr
; GCN:      s_cbranch_scc1 [[LOOP]]

; GFX908-COUNT-32: v_accvgpr_read_b32
; GFX90A-NOT:      v_accvgpr_read_b32
; GFX908-COUNT-8:  global_store_dwordx4 v{{[0-9]+}}, v[{{[0-9:]+}}]
; GFX90A-COUNT-8:  global_store_dwordx4 v{{[0-9]+}}, a[{{[0-9:]+}}]

define amdgpu_kernel void @test_mfma_loop_mfma_forward_init(<32 x float> addrspace(1)* %arg) {
entry:
  %mai.0 = tail call <32 x float> @llvm.amdgcn.mfma.f32.32x32x1f32(float 1.0, float 2.0, <32 x float> zeroinitializer, i32 0, i32 0, i32 0)

  br label %for.cond.preheader

for.cond.preheader:
  %phi = phi <32 x float> [ %mai.0, %entry ], [ %mai.1, %for.cond.preheader ]
  %c = phi i32 [ 0, %entry ], [ %inc, %for.cond.preheader ]
  %mai.1 = tail call <32 x float> @llvm.amdgcn.mfma.f32.32x32x1f32(float 1.0, float 2.0, <32 x float> %phi, i32 0, i32 0, i32 0)
  %inc = add nuw nsw i32 %c, 1
  %cc = icmp eq i32 %inc, 16
  br i1 %cc, label %exit, label %for.cond.preheader

exit:
  store <32 x float> %mai.1, <32 x float> addrspace(1)* %arg
  ret void
}

; GCN-LABEL: {{^}}test_mfma_loop_agpr_init:

; GFX908-COUNT-32: v_accvgpr_write_b32 a{{[0-9]+}}, 0
; GFX908:          v_mfma_f32_32x32x1f32 a[{{[0-9:]+}}], v{{[0-9]+}}, v{{[0-9]+}}, a[{{[0-9:]+}}]
; GFX90A-NOT:      v_accvgpr
; GFX90A:          v_mfma_f32_32x32x1f32 a[{{[0-9:]+}}], v{{[0-9]+}}, v{{[0-9]+}}, 0{{$}}
; GFX90A-NOT:      v_accvgpr

; Check that we are using only one tmp VGPR.

; GCN:             v_accvgpr_read_b32 [[TMP:v[0-9]+]], a{{[0-9]+}}
; GFX908-COUNT-31: v_accvgpr_write_b32 a{{[0-9]+}}, [[TMP]]{{$}}
; GFX90A:          v_accvgpr_write_b32 [[LEAD:a[0-9]+]], [[TMP]]{{$}}
; GFX90A-COUNT-29: v_accvgpr_mov_b32 a{{[0-9]+}}, [[LEAD]]
<<<<<<< HEAD

; GCN: [[LOOP:BB[0-9_]+]]:
; GCN-NOT:  v_accvgpr
; GFX908_A: v_mfma_f32_32x32x1f32
; GCN-NOT:  v_accvgpr
; GCN:      s_cbranch_scc1 [[LOOP]]

=======

; GCN: [[LOOP:.LBB[0-9_]+]]:
; GCN-NOT:  v_accvgpr
; GFX908_A: v_mfma_f32_32x32x1f32
; GCN-NOT:  v_accvgpr
; GCN:      s_cbranch_scc1 [[LOOP]]

>>>>>>> 2ab1d525
; GFX908-COUNT-32: v_accvgpr_read_b32
; GFX90A-NOT:      v_accvgpr_read_b32
; GFX908-COUNT-8:  global_store_dwordx4 v{{[0-9]+}}, v[{{[0-9:]+}}]
; GFX90A-COUNT-8:  global_store_dwordx4 v{{[0-9]+}}, a[{{[0-9:]+}}]

define amdgpu_kernel void @test_mfma_loop_agpr_init(<32 x float> addrspace(1)* %arg) {
entry:
  %mai.0 = tail call <32 x float> @llvm.amdgcn.mfma.f32.32x32x1f32(float 1.0, float 2.0, <32 x float> zeroinitializer, i32 0, i32 0, i32 0)
  %init = extractelement <32 x float> %mai.0, i32 0
  %tmp0 = insertelement <32 x float> undef, float %init, i32 0
  %tmp1 = insertelement <32 x float> %tmp0, float %init, i32 1
  %tmp2 = insertelement <32 x float> %tmp1, float %init, i32 2
  %tmp3 = insertelement <32 x float> %tmp2, float %init, i32 3
  %tmp4 = insertelement <32 x float> %tmp3, float %init, i32 4
  %tmp5 = insertelement <32 x float> %tmp4, float %init, i32 5
  %tmp6 = insertelement <32 x float> %tmp5, float %init, i32 6
  %tmp7 = insertelement <32 x float> %tmp6, float %init, i32 7
  %tmp8 = insertelement <32 x float> %tmp7, float %init, i32 8
  %tmp9 = insertelement <32 x float> %tmp8, float %init, i32 9
  %tmp10 = insertelement <32 x float> %tmp9, float %init, i32 10
  %tmp11 = insertelement <32 x float> %tmp10, float %init, i32 11
  %tmp12 = insertelement <32 x float> %tmp11, float %init, i32 12
  %tmp13 = insertelement <32 x float> %tmp12, float %init, i32 13
  %tmp14 = insertelement <32 x float> %tmp13, float %init, i32 14
  %tmp15 = insertelement <32 x float> %tmp14, float %init, i32 15
  %tmp16 = insertelement <32 x float> %tmp15, float %init, i32 16
  %tmp17 = insertelement <32 x float> %tmp16, float %init, i32 17
  %tmp18 = insertelement <32 x float> %tmp17, float %init, i32 18
  %tmp19 = insertelement <32 x float> %tmp18, float %init, i32 19
  %tmp20 = insertelement <32 x float> %tmp19, float %init, i32 20
  %tmp21 = insertelement <32 x float> %tmp20, float %init, i32 21
  %tmp22 = insertelement <32 x float> %tmp21, float %init, i32 22
  %tmp23 = insertelement <32 x float> %tmp22, float %init, i32 23
  %tmp24 = insertelement <32 x float> %tmp23, float %init, i32 24
  %tmp25 = insertelement <32 x float> %tmp24, float %init, i32 25
  %tmp26 = insertelement <32 x float> %tmp25, float %init, i32 26
  %tmp27 = insertelement <32 x float> %tmp26, float %init, i32 27
  %tmp28 = insertelement <32 x float> %tmp27, float %init, i32 28
  %tmp29 = insertelement <32 x float> %tmp28, float %init, i32 29
  %tmp30 = insertelement <32 x float> %tmp29, float %init, i32 30
  %tmp31 = insertelement <32 x float> %tmp30, float %init, i32 31

  br label %for.cond.preheader

for.cond.preheader:
  %phi = phi <32 x float> [ %tmp31, %entry ], [ %mai.1, %for.cond.preheader ]
  %c = phi i32 [ 0, %entry ], [ %inc, %for.cond.preheader ]
  %mai.1 = tail call <32 x float> @llvm.amdgcn.mfma.f32.32x32x1f32(float 1.0, float 2.0, <32 x float> %phi, i32 0, i32 0, i32 0)
  %inc = add nuw nsw i32 %c, 1
  %cc = icmp eq i32 %inc, 16
  br i1 %cc, label %exit, label %for.cond.preheader

exit:
  store <32 x float> %mai.1, <32 x float> addrspace(1)* %arg
  ret void
}

; GCN-LABEL: {{^}}test_mfma_nested_loop_zeroinit:

; GFX908-COUNT-32: v_accvgpr_write_b32 a{{[0-9]+}}, 0{{$}}
; GFX90A:          v_accvgpr_write_b32 [[LEAD:a[0-9]+]], 0
; GFX90A-COUNT-31: v_accvgpr_mov_b32 a{{[0-9]+}}, [[LEAD]]

; Check that we do not copy agprs to vgprs and back in an outer loop.

<<<<<<< HEAD
; GCN: [[OUTER_LOOP:BB[0-9_]+]]:
; GCN-NOT:  v_accvgpr
; GCN: [[INNER_LOOP:BB[0-9_]+]]:
=======
; GCN: [[OUTER_LOOP:.LBB[0-9_]+]]:
; GCN-NOT:  v_accvgpr
; GCN: [[INNER_LOOP:.LBB[0-9_]+]]:
>>>>>>> 2ab1d525
; GCN-NOT:  v_accvgpr
; GFX908_A: v_mfma_f32_32x32x1f32
; GCN-NOT:  v_accvgpr
; GCN:      s_cbranch_scc1 [[INNER_LOOP]]
; GCN-NOT:  v_accvgpr
; GCN:      s_cbranch_scc1 [[OUTER_LOOP]]

; Final result should be read only once after the loop.

; GFX908-COUNT-32: v_accvgpr_read_b32
; GFX90A-NOT:      v_accvgpr_read_b32
; GFX908-COUNT-8:  global_store_dwordx4 v{{[0-9]+}}, v[{{[0-9:]+}}]
; GFX90A-COUNT-8:  global_store_dwordx4 v{{[0-9]+}}, a[{{[0-9:]+}}]

define amdgpu_kernel void @test_mfma_nested_loop_zeroinit(<32 x float> addrspace(1)* %arg) {
entry:
  br label %for.cond.preheader

for.cond.preheader:
  %phi.0 = phi <32 x float> [ zeroinitializer, %entry ], [ %mai.1, %inner.exit ]
  %c.0 = phi i32 [ 0, %entry ], [ %inc.0, %inner.exit ]
  br label %inner.for.cond.preheader

inner.for.cond.preheader:
  %phi = phi <32 x float> [ %phi.0, %for.cond.preheader ], [ %mai.1, %inner.for.cond.preheader ]
  %c = phi i32 [ 0, %for.cond.preheader ], [ %inc, %inner.for.cond.preheader ]
  %mai.1 = tail call <32 x float> @llvm.amdgcn.mfma.f32.32x32x1f32(float 1.0, float 2.0, <32 x float> %phi, i32 0, i32 0, i32 0)
  %inc = add nuw nsw i32 %c, 1
  %cc = icmp eq i32 %inc, 16
  br i1 %cc, label %inner.exit, label %inner.for.cond.preheader

inner.exit:
  %inc.0 = add nuw nsw i32 %c.0, 1
  %cc.0 = icmp eq i32 %inc.0, 16
  br i1 %cc.0, label %exit, label %for.cond.preheader

exit:
  store <32 x float> %mai.1, <32 x float> addrspace(1)* %arg
  ret void
}

declare <32 x float> @llvm.amdgcn.mfma.f32.32x32x1f32(float, float, <32 x float>, i32, i32, i32)
declare i32 @llvm.amdgcn.workitem.id.x()<|MERGE_RESOLUTION|>--- conflicted
+++ resolved
@@ -9,11 +9,7 @@
 
 ; Check that we do not copy agprs to vgprs and back inside the loop.
 
-<<<<<<< HEAD
-; GCN: [[LOOP:BB[0-9_]+]]:
-=======
-; GCN: [[LOOP:.LBB[0-9_]+]]:
->>>>>>> 2ab1d525
+; GCN: [[LOOP:.LBB[0-9_]+]]:
 ; GCN-NOT:  v_accvgpr
 ; GFX908_A: v_mfma_f32_32x32x1f32
 ; GCN-NOT:  v_accvgpr
@@ -54,11 +50,7 @@
 ; GFX90A:          v_accvgpr_write_b32 [[LEAD:a[0-9]+]], [[TMP]]
 ; GFX90A-COUNT-31: v_accvgpr_mov_b32 a{{[0-9]+}}, [[LEAD]]
 
-<<<<<<< HEAD
-; GCN: [[LOOP:BB[0-9_]+]]:
-=======
-; GCN: [[LOOP:.LBB[0-9_]+]]:
->>>>>>> 2ab1d525
+; GCN: [[LOOP:.LBB[0-9_]+]]:
 ; GCN-NOT:  v_accvgpr
 ; GFX908_A: v_mfma_f32_32x32x1f32
 ; GCN-NOT:  v_accvgpr
@@ -93,11 +85,7 @@
 ; GFX908-COUNT-30: v_accvgpr_write_b32 a{{[0-9]+}}, 0{{$}}
 ; GFX90A-COUNT-30: v_accvgpr_mov_b32 a{{[0-9]+}}, [[LEAD]]{{$}}
 
-<<<<<<< HEAD
-; GCN: [[LOOP:BB[0-9_]+]]:
-=======
-; GCN: [[LOOP:.LBB[0-9_]+]]:
->>>>>>> 2ab1d525
+; GCN: [[LOOP:.LBB[0-9_]+]]:
 ; GCN-NOT:  v_accvgpr
 ; GFX908_A: v_mfma_f32_32x32x1f32
 ; GCN-NOT:  v_accvgpr
@@ -261,11 +249,7 @@
 ; GFX90A: v_accvgpr_write_b32 a{{[0-9]+}}, [[TMP]]
 
 
-<<<<<<< HEAD
-; GCN: [[LOOP:BB[0-9_]+]]:
-=======
-; GCN: [[LOOP:.LBB[0-9_]+]]:
->>>>>>> 2ab1d525
+; GCN: [[LOOP:.LBB[0-9_]+]]:
 ; GCN-NOT:  v_accvgpr
 ; GFX908_A: v_mfma_f32_32x32x1f32
 ; GCN-NOT:  v_accvgpr
@@ -297,11 +281,7 @@
 
 ; GCN-COUNT-32: v_accvgpr_write_b32 a{{[0-9]+}}, v0{{$}}
 
-<<<<<<< HEAD
-; GCN: [[LOOP:BB[0-9_]+]]:
-=======
-; GCN: [[LOOP:.LBB[0-9_]+]]:
->>>>>>> 2ab1d525
+; GCN: [[LOOP:.LBB[0-9_]+]]:
 ; GCN-NOT:  v_accvgpr
 ; GFX908_A: v_mfma_f32_32x32x1f32
 ; GCN-NOT:  v_accvgpr
@@ -371,11 +351,7 @@
 ; GFX90A:          v_accvgpr_write_b32 [[LEAD:a[0-9]+]], [[TMP]]
 ; GFX90A-COUNT-31: v_accvgpr_mov_b32 a{{[0-9]+}}, [[LEAD]]
 
-<<<<<<< HEAD
-; GCN: [[LOOP:BB[0-9_]+]]:
-=======
-; GCN: [[LOOP:.LBB[0-9_]+]]:
->>>>>>> 2ab1d525
+; GCN: [[LOOP:.LBB[0-9_]+]]:
 ; GCN-NOT:  v_accvgpr
 ; GFX908_A: v_mfma_f32_32x32x1f32
 ; GCN-NOT:  v_accvgpr
@@ -475,11 +451,7 @@
 ; GFX90A-DAG:      v_accvgpr_write_b32 [[LEAD:a[0-9]+]], 0
 ; GFX90A-COUNT-28: v_accvgpr_mov_b32 a{{[0-9]+}}, [[LEAD]]
 
-<<<<<<< HEAD
-; GCN: [[LOOP:BB[0-9_]+]]:
-=======
-; GCN: [[LOOP:.LBB[0-9_]+]]:
->>>>>>> 2ab1d525
+; GCN: [[LOOP:.LBB[0-9_]+]]:
 ; GCN-NOT:  v_accvgpr
 ; GFX908_A: v_mfma_f32_32x32x1f32
 ; GCN-NOT:  v_accvgpr
@@ -521,11 +493,7 @@
 ; GFX90A-NOT:      v_accvgpr
 ; GCN-NOT:         v_accvgpr
 
-<<<<<<< HEAD
-; GCN: [[LOOP:BB[0-9_]+]]:
-=======
-; GCN: [[LOOP:.LBB[0-9_]+]]:
->>>>>>> 2ab1d525
+; GCN: [[LOOP:.LBB[0-9_]+]]:
 ; GCN-NOT:  v_accvgpr
 ; GFX908_A: v_mfma_f32_32x32x1f32
 ; GCN-NOT:  v_accvgpr
@@ -569,23 +537,13 @@
 ; GFX908-COUNT-31: v_accvgpr_write_b32 a{{[0-9]+}}, [[TMP]]{{$}}
 ; GFX90A:          v_accvgpr_write_b32 [[LEAD:a[0-9]+]], [[TMP]]{{$}}
 ; GFX90A-COUNT-29: v_accvgpr_mov_b32 a{{[0-9]+}}, [[LEAD]]
-<<<<<<< HEAD
-
-; GCN: [[LOOP:BB[0-9_]+]]:
-; GCN-NOT:  v_accvgpr
-; GFX908_A: v_mfma_f32_32x32x1f32
-; GCN-NOT:  v_accvgpr
-; GCN:      s_cbranch_scc1 [[LOOP]]
-
-=======
-
-; GCN: [[LOOP:.LBB[0-9_]+]]:
-; GCN-NOT:  v_accvgpr
-; GFX908_A: v_mfma_f32_32x32x1f32
-; GCN-NOT:  v_accvgpr
-; GCN:      s_cbranch_scc1 [[LOOP]]
-
->>>>>>> 2ab1d525
+
+; GCN: [[LOOP:.LBB[0-9_]+]]:
+; GCN-NOT:  v_accvgpr
+; GFX908_A: v_mfma_f32_32x32x1f32
+; GCN-NOT:  v_accvgpr
+; GCN:      s_cbranch_scc1 [[LOOP]]
+
 ; GFX908-COUNT-32: v_accvgpr_read_b32
 ; GFX90A-NOT:      v_accvgpr_read_b32
 ; GFX908-COUNT-8:  global_store_dwordx4 v{{[0-9]+}}, v[{{[0-9:]+}}]
@@ -651,15 +609,9 @@
 
 ; Check that we do not copy agprs to vgprs and back in an outer loop.
 
-<<<<<<< HEAD
-; GCN: [[OUTER_LOOP:BB[0-9_]+]]:
-; GCN-NOT:  v_accvgpr
-; GCN: [[INNER_LOOP:BB[0-9_]+]]:
-=======
 ; GCN: [[OUTER_LOOP:.LBB[0-9_]+]]:
 ; GCN-NOT:  v_accvgpr
 ; GCN: [[INNER_LOOP:.LBB[0-9_]+]]:
->>>>>>> 2ab1d525
 ; GCN-NOT:  v_accvgpr
 ; GFX908_A: v_mfma_f32_32x32x1f32
 ; GCN-NOT:  v_accvgpr
