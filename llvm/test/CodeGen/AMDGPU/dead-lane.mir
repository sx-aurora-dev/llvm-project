--- conflicted
+++ resolved
@@ -13,11 +13,7 @@
     %1:vgpr_32 = nofpexcept V_MAC_F32_e32 undef %0:vgpr_32, undef %0:vgpr_32, undef %0:vgpr_32, implicit $mode, implicit $exec
     %2:vgpr_32 = nofpexcept V_MAC_F32_e32 undef %0:vgpr_32, undef %0:vgpr_32, undef %0:vgpr_32, implicit $mode, implicit $exec
     %3:vreg_64 = REG_SEQUENCE %1:vgpr_32, %subreg.sub0, %2:vgpr_32, %subreg.sub1
-<<<<<<< HEAD
-    FLAT_STORE_DWORD undef %4:vreg_64, %3.sub0, 0, 0, 0, 0, 0, implicit $exec, implicit $flat_scr
-=======
     FLAT_STORE_DWORD undef %4:vreg_64, %3.sub0, 0, 0, implicit $exec, implicit $flat_scr
->>>>>>> a2ce6ee6
     S_ENDPGM 0
 
 ...