--- conflicted
+++ resolved
@@ -151,23 +151,15 @@
 
     $sgpr7 = S_MOV_B32 61440
     $sgpr6 = S_MOV_B32 -1
-<<<<<<< HEAD
-    $vgpr0 = BUFFER_LOAD_DWORD_OFFSET $sgpr4_sgpr5_sgpr6_sgpr7, 0, 0, 0, 0, 0, 0, 0, 0, implicit $exec
-=======
-    $vgpr0 = BUFFER_LOAD_DWORD_OFFSET $sgpr4_sgpr5_sgpr6_sgpr7, 0, 0, 0, 0, 0, implicit $exec
->>>>>>> 2ab1d525
-
-  bb.2.end:
-    liveins: $vgpr0, $sgpr0_sgpr1
-
-    $exec = S_OR_B64 $exec, killed $sgpr0_sgpr1, implicit-def $scc
-    $sgpr3 = S_MOV_B32 61440
-    $sgpr2 = S_MOV_B32 -1
-<<<<<<< HEAD
-    BUFFER_STORE_DWORD_OFFSET killed $vgpr0, $sgpr0_sgpr1_sgpr2_sgpr3, 0, 0, 0, 0, 0, 0, 0, 0, implicit $exec
-=======
-    BUFFER_STORE_DWORD_OFFSET killed $vgpr0, $sgpr0_sgpr1_sgpr2_sgpr3, 0, 0, 0, 0, 0, implicit $exec
->>>>>>> 2ab1d525
+    $vgpr0 = BUFFER_LOAD_DWORD_OFFSET $sgpr4_sgpr5_sgpr6_sgpr7, 0, 0, 0, 0, 0, implicit $exec
+
+  bb.2.end:
+    liveins: $vgpr0, $sgpr0_sgpr1
+
+    $exec = S_OR_B64 $exec, killed $sgpr0_sgpr1, implicit-def $scc
+    $sgpr3 = S_MOV_B32 61440
+    $sgpr2 = S_MOV_B32 -1
+    BUFFER_STORE_DWORD_OFFSET killed $vgpr0, $sgpr0_sgpr1_sgpr2_sgpr3, 0, 0, 0, 0, 0, implicit $exec
     S_ENDPGM 0
 
 ...
@@ -196,23 +188,15 @@
 
     $sgpr7 = S_MOV_B32 61440
     $sgpr6 = S_MOV_B32 -1
-<<<<<<< HEAD
-    $vgpr0 = BUFFER_LOAD_DWORD_OFFSET $sgpr4_sgpr5_sgpr6_sgpr7, 0, 0, 0, 0, 0, 0, 0, 0, implicit $exec
-=======
-    $vgpr0 = BUFFER_LOAD_DWORD_OFFSET $sgpr4_sgpr5_sgpr6_sgpr7, 0, 0, 0, 0, 0, implicit $exec
->>>>>>> 2ab1d525
-
-  bb.2.end:
-    liveins: $vgpr0, $sgpr0_sgpr1
-
-    $exec = S_OR_B64 $exec, killed $sgpr0_sgpr1, implicit-def $scc
-    $sgpr3 = S_MOV_B32 61440
-    $sgpr2 = S_MOV_B32 -1
-<<<<<<< HEAD
-    BUFFER_STORE_DWORD_OFFSET killed $vgpr0, $sgpr0_sgpr1_sgpr2_sgpr3, 0, 0, 0, 0, 0, 0, 0, 0, implicit $exec
-=======
-    BUFFER_STORE_DWORD_OFFSET killed $vgpr0, $sgpr0_sgpr1_sgpr2_sgpr3, 0, 0, 0, 0, 0, implicit $exec
->>>>>>> 2ab1d525
+    $vgpr0 = BUFFER_LOAD_DWORD_OFFSET $sgpr4_sgpr5_sgpr6_sgpr7, 0, 0, 0, 0, 0, implicit $exec
+
+  bb.2.end:
+    liveins: $vgpr0, $sgpr0_sgpr1
+
+    $exec = S_OR_B64 $exec, killed $sgpr0_sgpr1, implicit-def $scc
+    $sgpr3 = S_MOV_B32 61440
+    $sgpr2 = S_MOV_B32 -1
+    BUFFER_STORE_DWORD_OFFSET killed $vgpr0, $sgpr0_sgpr1_sgpr2_sgpr3, 0, 0, 0, 0, 0, implicit $exec
     S_ENDPGM 0
 
 ...
@@ -241,34 +225,22 @@
 
     $sgpr7 = S_MOV_B32 61440
     $sgpr6 = S_MOV_B32 -1
-<<<<<<< HEAD
-    $vgpr0 = BUFFER_LOAD_DWORD_OFFSET $sgpr4_sgpr5_sgpr6_sgpr7, 0, 0, 0, 0, 0, 0, 0, 0, implicit $exec
-=======
-    $vgpr0 = BUFFER_LOAD_DWORD_OFFSET $sgpr4_sgpr5_sgpr6_sgpr7, 0, 0, 0, 0, 0, implicit $exec
->>>>>>> 2ab1d525
-
-  bb.2.end:
-    liveins: $vgpr0, $sgpr0_sgpr1
-
-    $exec = S_OR_B64 $exec, killed $sgpr0_sgpr1, implicit-def $scc
-    $sgpr3 = S_MOV_B32 61440
-    $sgpr2 = S_MOV_B32 -1
-<<<<<<< HEAD
-    BUFFER_STORE_DWORD_OFFSET killed $vgpr0, $sgpr0_sgpr1_sgpr2_sgpr3, 0, 0, 0, 0, 0, 0, 0, 0, implicit $exec
-=======
-    BUFFER_STORE_DWORD_OFFSET killed $vgpr0, $sgpr0_sgpr1_sgpr2_sgpr3, 0, 0, 0, 0, 0, implicit $exec
->>>>>>> 2ab1d525
+    $vgpr0 = BUFFER_LOAD_DWORD_OFFSET $sgpr4_sgpr5_sgpr6_sgpr7, 0, 0, 0, 0, 0, implicit $exec
+
+  bb.2.end:
+    liveins: $vgpr0, $sgpr0_sgpr1
+
+    $exec = S_OR_B64 $exec, killed $sgpr0_sgpr1, implicit-def $scc
+    $sgpr3 = S_MOV_B32 61440
+    $sgpr2 = S_MOV_B32 -1
+    BUFFER_STORE_DWORD_OFFSET killed $vgpr0, $sgpr0_sgpr1_sgpr2_sgpr3, 0, 0, 0, 0, 0, implicit $exec
     S_ENDPGM 0
 
 ...
 ---
 # CHECK-LABEL: name: optimize_if_and_saveexec_xor_valu_middle
 # CHECK: $sgpr2_sgpr3 = S_AND_B64 $sgpr0_sgpr1, killed $vcc, implicit-def $scc
-<<<<<<< HEAD
-# CHECK-NEXT: BUFFER_STORE_DWORD_OFFSET $vgpr0, undef $sgpr0_sgpr1_sgpr2_sgpr3, 0, 0, 0, 0, 0, 0, 0, 0, implicit $exec
-=======
 # CHECK-NEXT: BUFFER_STORE_DWORD_OFFSET $vgpr0, undef $sgpr0_sgpr1_sgpr2_sgpr3, 0, 0, 0, 0, 0, implicit $exec
->>>>>>> 2ab1d525
 # CHECK-NEXT: $sgpr0_sgpr1 = S_XOR_B64 $sgpr2_sgpr3, killed $sgpr0_sgpr1, implicit-def $scc
 # CHECK-NEXT: $exec = COPY killed $sgpr2_sgpr3
 # CHECK-NEXT: S_CBRANCH_EXECZ
@@ -283,11 +255,7 @@
     $vcc = V_CMP_EQ_I32_e64 0, killed $vgpr0, implicit $exec
     $vgpr0 = V_MOV_B32_e32 4, implicit $exec
     $sgpr2_sgpr3 = S_AND_B64 $sgpr0_sgpr1, killed $vcc, implicit-def $scc
-<<<<<<< HEAD
-    BUFFER_STORE_DWORD_OFFSET $vgpr0, undef $sgpr0_sgpr1_sgpr2_sgpr3, 0, 0, 0, 0, 0, 0, 0, 0, implicit $exec
-=======
     BUFFER_STORE_DWORD_OFFSET $vgpr0, undef $sgpr0_sgpr1_sgpr2_sgpr3, 0, 0, 0, 0, 0, implicit $exec
->>>>>>> 2ab1d525
     $sgpr0_sgpr1 = S_XOR_B64 $sgpr2_sgpr3, killed $sgpr0_sgpr1, implicit-def $scc
     $exec = S_MOV_B64_term killed $sgpr2_sgpr3
     S_CBRANCH_EXECZ %bb.2, implicit $exec
@@ -298,23 +266,15 @@
 
     $sgpr7 = S_MOV_B32 61440
     $sgpr6 = S_MOV_B32 -1
-<<<<<<< HEAD
-    $vgpr0 = BUFFER_LOAD_DWORD_OFFSET $sgpr4_sgpr5_sgpr6_sgpr7, 0, 0, 0, 0, 0, 0, 0, 0, implicit $exec
-=======
-    $vgpr0 = BUFFER_LOAD_DWORD_OFFSET $sgpr4_sgpr5_sgpr6_sgpr7, 0, 0, 0, 0, 0, implicit $exec
->>>>>>> 2ab1d525
-
-  bb.2.end:
-    liveins: $vgpr0, $sgpr0_sgpr1
-
-    $exec = S_OR_B64 $exec, killed $sgpr0_sgpr1, implicit-def $scc
-    $sgpr3 = S_MOV_B32 61440
-    $sgpr2 = S_MOV_B32 -1
-<<<<<<< HEAD
-    BUFFER_STORE_DWORD_OFFSET killed $vgpr0, $sgpr0_sgpr1_sgpr2_sgpr3, 0, 0, 0, 0, 0, 0, 0, 0, implicit $exec
-=======
-    BUFFER_STORE_DWORD_OFFSET killed $vgpr0, $sgpr0_sgpr1_sgpr2_sgpr3, 0, 0, 0, 0, 0, implicit $exec
->>>>>>> 2ab1d525
+    $vgpr0 = BUFFER_LOAD_DWORD_OFFSET $sgpr4_sgpr5_sgpr6_sgpr7, 0, 0, 0, 0, 0, implicit $exec
+
+  bb.2.end:
+    liveins: $vgpr0, $sgpr0_sgpr1
+
+    $exec = S_OR_B64 $exec, killed $sgpr0_sgpr1, implicit-def $scc
+    $sgpr3 = S_MOV_B32 61440
+    $sgpr2 = S_MOV_B32 -1
+    BUFFER_STORE_DWORD_OFFSET killed $vgpr0, $sgpr0_sgpr1_sgpr2_sgpr3, 0, 0, 0, 0, 0, implicit $exec
     S_ENDPGM 0
 
 ...
@@ -344,11 +304,7 @@
 
   bb.1.if:
     liveins: $sgpr0_sgpr1 , $sgpr4_sgpr5_sgpr6_sgpr7
-<<<<<<< HEAD
-    $vgpr0 = BUFFER_LOAD_DWORD_OFFSET $sgpr4_sgpr5_sgpr6_sgpr7, 0, 0, 0, 0, 0, 0, 0, 0, implicit $exec
-=======
-    $vgpr0 = BUFFER_LOAD_DWORD_OFFSET $sgpr4_sgpr5_sgpr6_sgpr7, 0, 0, 0, 0, 0, implicit $exec
->>>>>>> 2ab1d525
+    $vgpr0 = BUFFER_LOAD_DWORD_OFFSET $sgpr4_sgpr5_sgpr6_sgpr7, 0, 0, 0, 0, 0, implicit $exec
 
   bb.2.end:
     liveins: $vgpr0, $sgpr0_sgpr1, $sgpr4_sgpr5_sgpr6_sgpr7
@@ -356,11 +312,7 @@
     $exec = S_OR_B64 $exec, killed $sgpr0_sgpr1, implicit-def $scc
     $sgpr3 = S_MOV_B32 61440
     $sgpr2 = S_MOV_B32 -1
-<<<<<<< HEAD
-    BUFFER_STORE_DWORD_OFFSET killed $vgpr0, $sgpr4_sgpr5_sgpr6_sgpr7, 0, 0, 0, 0, 0, 0, 0, 0, implicit $exec
-=======
     BUFFER_STORE_DWORD_OFFSET killed $vgpr0, $sgpr4_sgpr5_sgpr6_sgpr7, 0, 0, 0, 0, 0, implicit $exec
->>>>>>> 2ab1d525
     S_ENDPGM 0
 
 ...
@@ -394,11 +346,7 @@
 
     $sgpr7 = S_MOV_B32 61440
     $sgpr6 = S_MOV_B32 -1
-<<<<<<< HEAD
-    $vgpr0 = BUFFER_LOAD_DWORD_OFFSET $sgpr4_sgpr5_sgpr6_sgpr7, 0, 0, 0, 0, 0, 0, 0, 0, implicit $exec
-=======
-    $vgpr0 = BUFFER_LOAD_DWORD_OFFSET $sgpr4_sgpr5_sgpr6_sgpr7, 0, 0, 0, 0, 0, implicit $exec
->>>>>>> 2ab1d525
+    $vgpr0 = BUFFER_LOAD_DWORD_OFFSET $sgpr4_sgpr5_sgpr6_sgpr7, 0, 0, 0, 0, 0, implicit $exec
 
   bb.2.end:
     liveins: $vgpr0, $sgpr0_sgpr1
@@ -408,11 +356,7 @@
     $sgpr1 = S_MOV_B32 1
     $sgpr2 = S_MOV_B32 -1
     $sgpr3 = S_MOV_B32 61440
-<<<<<<< HEAD
-    BUFFER_STORE_DWORD_OFFSET killed $vgpr0, $sgpr0_sgpr1_sgpr2_sgpr3, 0, 0, 0, 0, 0, 0, 0, 0, implicit $exec
-=======
-    BUFFER_STORE_DWORD_OFFSET killed $vgpr0, $sgpr0_sgpr1_sgpr2_sgpr3, 0, 0, 0, 0, 0, implicit $exec
->>>>>>> 2ab1d525
+    BUFFER_STORE_DWORD_OFFSET killed $vgpr0, $sgpr0_sgpr1_sgpr2_sgpr3, 0, 0, 0, 0, 0, implicit $exec
     S_ENDPGM 0
 
 ...
@@ -443,23 +387,15 @@
     S_SLEEP 0, implicit $sgpr2_sgpr3
     $sgpr7 = S_MOV_B32 61440
     $sgpr6 = S_MOV_B32 -1
-<<<<<<< HEAD
-    $vgpr0 = BUFFER_LOAD_DWORD_OFFSET $sgpr4_sgpr5_sgpr6_sgpr7, 0, 0, 0, 0, 0, 0, 0, 0, implicit $exec
-=======
-    $vgpr0 = BUFFER_LOAD_DWORD_OFFSET $sgpr4_sgpr5_sgpr6_sgpr7, 0, 0, 0, 0, 0, implicit $exec
->>>>>>> 2ab1d525
-
-  bb.2.end:
-    liveins: $vgpr0, $sgpr0_sgpr1
-
-    $exec = S_OR_B64 $exec, killed $sgpr0_sgpr1, implicit-def $scc
-    $sgpr3 = S_MOV_B32 61440
-    $sgpr2 = S_MOV_B32 -1
-<<<<<<< HEAD
-    BUFFER_STORE_DWORD_OFFSET killed $vgpr0, $sgpr0_sgpr1_sgpr2_sgpr3, 0, 0, 0, 0, 0, 0, 0, 0, implicit $exec
-=======
-    BUFFER_STORE_DWORD_OFFSET killed $vgpr0, $sgpr0_sgpr1_sgpr2_sgpr3, 0, 0, 0, 0, 0, implicit $exec
->>>>>>> 2ab1d525
+    $vgpr0 = BUFFER_LOAD_DWORD_OFFSET $sgpr4_sgpr5_sgpr6_sgpr7, 0, 0, 0, 0, 0, implicit $exec
+
+  bb.2.end:
+    liveins: $vgpr0, $sgpr0_sgpr1
+
+    $exec = S_OR_B64 $exec, killed $sgpr0_sgpr1, implicit-def $scc
+    $sgpr3 = S_MOV_B32 61440
+    $sgpr2 = S_MOV_B32 -1
+    BUFFER_STORE_DWORD_OFFSET killed $vgpr0, $sgpr0_sgpr1_sgpr2_sgpr3, 0, 0, 0, 0, 0, implicit $exec
     S_ENDPGM 0
 
 ...
@@ -490,23 +426,15 @@
 
     $sgpr7 = S_MOV_B32 61440
     $sgpr6 = S_MOV_B32 -1
-<<<<<<< HEAD
-    $vgpr0 = BUFFER_LOAD_DWORD_OFFSET $sgpr4_sgpr5_sgpr6_sgpr7, 0, 0, 0, 0, 0, 0, 0, 0, implicit $exec
-=======
-    $vgpr0 = BUFFER_LOAD_DWORD_OFFSET $sgpr4_sgpr5_sgpr6_sgpr7, 0, 0, 0, 0, 0, implicit $exec
->>>>>>> 2ab1d525
-
-  bb.2.end:
-    liveins: $vgpr0, $sgpr0_sgpr1
-
-    $exec = S_OR_B64 $exec, killed $sgpr0_sgpr1, implicit-def $scc
-    $sgpr3 = S_MOV_B32 61440
-    $sgpr2 = S_MOV_B32 -1
-<<<<<<< HEAD
-    BUFFER_STORE_DWORD_OFFSET killed $vgpr0, $sgpr0_sgpr1_sgpr2_sgpr3, 0, 0, 0, 0, 0, 0, 0, 0, implicit $exec
-=======
-    BUFFER_STORE_DWORD_OFFSET killed $vgpr0, $sgpr0_sgpr1_sgpr2_sgpr3, 0, 0, 0, 0, 0, implicit $exec
->>>>>>> 2ab1d525
+    $vgpr0 = BUFFER_LOAD_DWORD_OFFSET $sgpr4_sgpr5_sgpr6_sgpr7, 0, 0, 0, 0, 0, implicit $exec
+
+  bb.2.end:
+    liveins: $vgpr0, $sgpr0_sgpr1
+
+    $exec = S_OR_B64 $exec, killed $sgpr0_sgpr1, implicit-def $scc
+    $sgpr3 = S_MOV_B32 61440
+    $sgpr2 = S_MOV_B32 -1
+    BUFFER_STORE_DWORD_OFFSET killed $vgpr0, $sgpr0_sgpr1_sgpr2_sgpr3, 0, 0, 0, 0, 0, implicit $exec
     S_ENDPGM 0
 
 ...
@@ -535,23 +463,15 @@
 
     $sgpr7 = S_MOV_B32 61440
     $sgpr6 = S_MOV_B32 -1
-<<<<<<< HEAD
-    $vgpr0 = BUFFER_LOAD_DWORD_OFFSET $sgpr4_sgpr5_sgpr6_sgpr7, 0, 0, 0, 0, 0, 0, 0, 0, implicit $exec
-=======
-    $vgpr0 = BUFFER_LOAD_DWORD_OFFSET $sgpr4_sgpr5_sgpr6_sgpr7, 0, 0, 0, 0, 0, implicit $exec
->>>>>>> 2ab1d525
-
-  bb.2.end:
-    liveins: $vgpr0, $sgpr0_sgpr1
-
-    $exec = S_OR_B64 $exec, killed $sgpr0_sgpr1, implicit-def $scc
-    $sgpr3 = S_MOV_B32 61440
-    $sgpr2 = S_MOV_B32 -1
-<<<<<<< HEAD
-    BUFFER_STORE_DWORD_OFFSET killed $vgpr0, $sgpr0_sgpr1_sgpr2_sgpr3, 0, 0, 0, 0, 0, 0, 0, 0, implicit $exec
-=======
-    BUFFER_STORE_DWORD_OFFSET killed $vgpr0, $sgpr0_sgpr1_sgpr2_sgpr3, 0, 0, 0, 0, 0, implicit $exec
->>>>>>> 2ab1d525
+    $vgpr0 = BUFFER_LOAD_DWORD_OFFSET $sgpr4_sgpr5_sgpr6_sgpr7, 0, 0, 0, 0, 0, implicit $exec
+
+  bb.2.end:
+    liveins: $vgpr0, $sgpr0_sgpr1
+
+    $exec = S_OR_B64 $exec, killed $sgpr0_sgpr1, implicit-def $scc
+    $sgpr3 = S_MOV_B32 61440
+    $sgpr2 = S_MOV_B32 -1
+    BUFFER_STORE_DWORD_OFFSET killed $vgpr0, $sgpr0_sgpr1_sgpr2_sgpr3, 0, 0, 0, 0, 0, implicit $exec
     S_ENDPGM 0
 
 ...
@@ -580,23 +500,15 @@
 
     $sgpr7 = S_MOV_B32 61440
     $sgpr6 = S_MOV_B32 -1
-<<<<<<< HEAD
-    $vgpr0 = BUFFER_LOAD_DWORD_OFFSET $sgpr4_sgpr5_sgpr6_sgpr7, 0, 0, 0, 0, 0, 0, 0, 0, implicit $exec
-=======
-    $vgpr0 = BUFFER_LOAD_DWORD_OFFSET $sgpr4_sgpr5_sgpr6_sgpr7, 0, 0, 0, 0, 0, implicit $exec
->>>>>>> 2ab1d525
-
-  bb.2.end:
-    liveins: $vgpr0, $sgpr0_sgpr1
-
-    $exec = S_OR_B64 $exec, killed $sgpr0_sgpr1, implicit-def $scc
-    $sgpr3 = S_MOV_B32 61440
-    $sgpr2 = S_MOV_B32 -1
-<<<<<<< HEAD
-    BUFFER_STORE_DWORD_OFFSET killed $vgpr0, $sgpr0_sgpr1_sgpr2_sgpr3, 0, 0, 0, 0, 0, 0, 0, 0, implicit $exec
-=======
-    BUFFER_STORE_DWORD_OFFSET killed $vgpr0, $sgpr0_sgpr1_sgpr2_sgpr3, 0, 0, 0, 0, 0, implicit $exec
->>>>>>> 2ab1d525
+    $vgpr0 = BUFFER_LOAD_DWORD_OFFSET $sgpr4_sgpr5_sgpr6_sgpr7, 0, 0, 0, 0, 0, implicit $exec
+
+  bb.2.end:
+    liveins: $vgpr0, $sgpr0_sgpr1
+
+    $exec = S_OR_B64 $exec, killed $sgpr0_sgpr1, implicit-def $scc
+    $sgpr3 = S_MOV_B32 61440
+    $sgpr2 = S_MOV_B32 -1
+    BUFFER_STORE_DWORD_OFFSET killed $vgpr0, $sgpr0_sgpr1_sgpr2_sgpr3, 0, 0, 0, 0, 0, implicit $exec
     S_ENDPGM 0
 
 ...
@@ -627,22 +539,14 @@
 
     $sgpr7 = S_MOV_B32 61440
     $sgpr6 = S_MOV_B32 -1
-<<<<<<< HEAD
-    $vgpr0 = BUFFER_LOAD_DWORD_OFFSET $sgpr4_sgpr5_sgpr6_sgpr7, 0, 0, 0, 0, 0, 0, 0, 0, implicit $exec
-=======
-    $vgpr0 = BUFFER_LOAD_DWORD_OFFSET $sgpr4_sgpr5_sgpr6_sgpr7, 0, 0, 0, 0, 0, implicit $exec
->>>>>>> 2ab1d525
-
-  bb.2.end:
-    liveins: $vgpr0, $sgpr0_sgpr1
-
-    $exec = S_OR_B64 $exec, killed $sgpr0_sgpr1, implicit-def $scc
-    $sgpr3 = S_MOV_B32 61440
-    $sgpr2 = S_MOV_B32 -1
-<<<<<<< HEAD
-    BUFFER_STORE_DWORD_OFFSET killed $vgpr0, $sgpr0_sgpr1_sgpr2_sgpr3, 0, 0, 0, 0, 0, 0, 0, 0, implicit $exec
-=======
-    BUFFER_STORE_DWORD_OFFSET killed $vgpr0, $sgpr0_sgpr1_sgpr2_sgpr3, 0, 0, 0, 0, 0, implicit $exec
->>>>>>> 2ab1d525
+    $vgpr0 = BUFFER_LOAD_DWORD_OFFSET $sgpr4_sgpr5_sgpr6_sgpr7, 0, 0, 0, 0, 0, implicit $exec
+
+  bb.2.end:
+    liveins: $vgpr0, $sgpr0_sgpr1
+
+    $exec = S_OR_B64 $exec, killed $sgpr0_sgpr1, implicit-def $scc
+    $sgpr3 = S_MOV_B32 61440
+    $sgpr2 = S_MOV_B32 -1
+    BUFFER_STORE_DWORD_OFFSET killed $vgpr0, $sgpr0_sgpr1_sgpr2_sgpr3, 0, 0, 0, 0, 0, implicit $exec
     S_ENDPGM 0
 ...