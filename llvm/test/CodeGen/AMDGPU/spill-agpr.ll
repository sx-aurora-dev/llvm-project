<<<<<<< HEAD
; RUN: llc -march=amdgcn -mcpu=gfx908 -verify-machineinstrs < %s | FileCheck -enable-var-scope -check-prefixes=GCN,GFX908,A2V %s
; RUN: llc -march=amdgcn -mcpu=gfx908 -amdgpu-spill-vgpr-to-agpr=0 -verify-machineinstrs < %s | FileCheck -enable-var-scope -check-prefixes=GCN,GFX908,GFX908-A2M,A2M %s
; RUN: llc -march=amdgcn -mcpu=gfx90a -amdgpu-spill-vgpr-to-agpr=0 -verify-machineinstrs < %s | FileCheck -enable-var-scope -check-prefixes=GCN,GFX90A,GFX90A-A2M,A2M %s

; GCN-LABEL: {{^}}max_24regs_32a_used:
; A2M-DAG:        s_mov_b32 s{{[0-9]+}}, SCRATCH_RSRC_DWORD0
; A2M-DAG:        s_mov_b32 s{{[0-9]+}}, SCRATCH_RSRC_DWORD1
; GCN-DAG:        v_mfma_f32_16x16x1f32
; GCN-DAG:        v_mfma_f32_16x16x1f32
; A2V-NOT:        SCRATCH_RSRC
; GFX908-A2M-DAG: v_accvgpr_read_b32 v[[VSPILL:[0-9]+]], a0 ; Reload Reuse
; A2V:            v_accvgpr_read_b32 v[[VSPILL:[0-9]+]], a0 ; Reload Reuse
; GFX908-A2M:     buffer_store_dword v[[VSPILL]], off, s[{{[0-9:]+}}], 0 offset:[[FI:[0-9]+]] ; 4-byte Folded Spill
; GFX908-A2M:     buffer_load_dword v[[VSPILL:[0-9]+]], off, s[{{[0-9:]+}}], 0 offset:[[FI]] ; 4-byte Folded Reload
; GFX90A-NOT:     v_accvgpr_read_b32
; GFX90A-A2M:     buffer_store_dword a{{[0-9]+}}, off, s[{{[0-9:]+}}], 0 offset:[[FI:[0-9]+]] ; 4-byte Folded Spill
; GFX90A-A2M:     buffer_load_dword a{{[0-9]+}}, off, s[{{[0-9:]+}}], 0 offset:[[FI]] ; 4-byte Folded Reload
; GFX908:         v_accvgpr_write_b32 a{{[0-9]+}}, v[[VSPILL]] ; Reload Reuse
; GFX90A-NOT:     v_accvgpr_write_b32
; A2V:            ScratchSize: 0
=======
; RUN: llc -march=amdgcn -mcpu=gfx908 -verify-machineinstrs < %s | FileCheck -enable-var-scope -check-prefixes=GCN,GFX908 %s
; RUN: llc -march=amdgcn -mcpu=gfx90a -verify-machineinstrs < %s | FileCheck -enable-var-scope -check-prefixes=GCN,GFX90A %s

; GCN-LABEL: {{^}}max_24regs_32a_used:
; GCN-NOT:     s_mov_b32 s{{[0-9]+}}, SCRATCH_RSRC_DWORD0
; GCN-NOT:     s_mov_b32 s{{[0-9]+}}, SCRATCH_RSRC_DWORD1
; GCN-DAG:     v_mfma_f32_16x16x1f32
; GCN-DAG:     v_mfma_f32_16x16x1f32
; GCN-DAG:     v_accvgpr_read_b32
; GCN-NOT:     buffer_store_dword
; GCN-NOT:     buffer_load_dword
; GFX908-NOT:  v_accvgpr_write_b32
; GFX90A:      v_accvgpr_write_b32
; GCN:         ScratchSize: 0
>>>>>>> 2ab1d525
define amdgpu_kernel void @max_24regs_32a_used(<16 x float> addrspace(1)* %arg, float addrspace(1)* %out) #0 {
bb:
  %in.1 = load <16 x float>, <16 x float> addrspace(1)* %arg
  %mai.1 = tail call <16 x float> @llvm.amdgcn.mfma.f32.16x16x1f32(float 1.0, float 1.0, <16 x float> %in.1, i32 0, i32 0, i32 0)
  %mai.2 = tail call <16 x float> @llvm.amdgcn.mfma.f32.16x16x1f32(float 1.0, float 1.0, <16 x float> %mai.1, i32 0, i32 0, i32 0)
  %elt1 = extractelement <16 x float> %mai.2, i32 0
  %elt2 = extractelement <16 x float> %mai.1, i32 15
  %elt3 = extractelement <16 x float> %mai.1, i32 14
  %elt4 = extractelement <16 x float> %mai.2, i32 1
  store float %elt1, float addrspace(1)* %out
  %gep1 = getelementptr float, float addrspace(1)* %out, i64 1
  store float %elt2, float addrspace(1)* %gep1
  %gep2 = getelementptr float, float addrspace(1)* %out, i64 2
  store float %elt3, float addrspace(1)* %gep2
  %gep3 = getelementptr float, float addrspace(1)* %out, i64 3
  store float %elt4, float addrspace(1)* %gep3

  ret void
}

; GCN-LABEL: {{^}}max_12regs_13a_used:
<<<<<<< HEAD
; A2M-DAG:    s_mov_b32 s{{[0-9]+}}, SCRATCH_RSRC_DWORD0
; A2M-DAG:    s_mov_b32 s{{[0-9]+}}, SCRATCH_RSRC_DWORD1
; A2V-NOT:    SCRATCH_RSRC
; GFX908-DAG: v_accvgpr_read_b32 v[[VSPILL:[0-9]+]], a{{[0-9]+}} ; Reload Reuse
; GFX908-A2M: buffer_store_dword v[[VSPILL]], off, s[{{[0-9:]+}}], 0 offset:[[FI:[0-9]+]] ; 4-byte Folded Spill
; GFX908-A2M: buffer_load_dword v[[VSPILL:[0-9]+]], off, s[{{[0-9:]+}}], 0 offset:[[FI]] ; 4-byte Folded Reload
; GFX90A-A2M: buffer_store_dword a{{[0-9]+}}, off, s[{{[0-9:]+}}], 0 offset:[[FI:[0-9]+]] ; 4-byte Folded Spill
; GFX90A-A2M: buffer_load_dword a{{[0-9]+}}, off, s[{{[0-9:]+}}], 0 offset:[[FI]] ; 4-byte Folded Reload
; A2V:        v_accvgpr_write_b32 a{{[0-9]+}}, v[[VSPILL]] ; Reload Reuse
; A2V:        ScratchSize: 0
=======
; GCN-NOT: s_mov_b32 s{{[0-9]+}}, SCRATCH_RSRC_DWORD0
; GCN-NOT: s_mov_b32 s{{[0-9]+}}, SCRATCH_RSRC_DWORD1
; GCN:     v_accvgpr_read_b32 v[[VSPILL:[0-9]+]], a{{[0-9]+}}
; GCN-NOT: buffer_store_dword
; GCN-NOT: buffer_load_dword
; GCN:     v_accvgpr_write_b32 a{{[0-9]+}}, v[[VSPILL]]
; GCN:     ScratchSize: 0
>>>>>>> 2ab1d525
define amdgpu_kernel void @max_12regs_13a_used(i32 %cond, <4 x float> addrspace(1)* %arg, <4 x float> addrspace(1)* %out) #2 {
bb:
  %in.1 = load <4 x float>, <4 x float> addrspace(1)* %arg
  %mai.1 = tail call <4 x float> @llvm.amdgcn.mfma.f32.4x4x1f32(float 1.0, float 1.0, <4 x float> %in.1, i32 0, i32 0, i32 0)
  %mai.2 = tail call <4 x float> @llvm.amdgcn.mfma.f32.4x4x1f32(float 1.0, float 1.0, <4 x float> %mai.1, i32 0, i32 0, i32 0)
  %cmp = icmp eq i32 %cond, 0
  br i1 %cmp, label %use, label %st

use:
  call void asm sideeffect "", "a,a,a,a,a"(i32 1, i32 2, i32 3, i32 4, i32 5)
  store volatile <4 x float> <float 1.0, float 1.0, float 1.0, float 1.0>, <4 x float> addrspace(1)* %out
  br label %st

st:
  %gep1 = getelementptr <4 x float>, <4 x float> addrspace(1)* %out, i64 16
  %gep2 = getelementptr <4 x float>, <4 x float> addrspace(1)* %out, i64 32
  call void asm sideeffect "", "a,a"(<4 x float> %mai.1, <4 x float> %mai.2)
  ret void
}

; GCN-LABEL: {{^}}max_10_vgprs_used_9a:
<<<<<<< HEAD
; GFX908-A2M-DAG:    s_mov_b32 s{{[0-9]+}}, SCRATCH_RSRC_DWORD0
; GFX908-A2M-DAG:    s_mov_b32 s{{[0-9]+}}, SCRATCH_RSRC_DWORD1
; A2V-NOT:    SCRATCH_RSRC

; A2V: v_accvgpr_read_b32 v[[VSPILL:[0-9]+]], a{{[0-9]+}} ; Reload Reuse
; A2V: v_accvgpr_write_b32 a{{[0-9]+}}, v[[VSPILL]] ; Reload Reuse
; A2V: ScratchSize: 0

; GFX908-A2M: buffer_store_dword v[[VSPILLSTORE:[0-9]+]], off, s[{{[0-9:]+}}], 0 offset:[[FI:[0-9]+]] ; 4-byte Folded Spill
; GFX908-A2M: buffer_load_dword v[[VSPILL_RELOAD:[0-9]+]], off, s[{{[0-9:]+}}], 0 offset:[[FI]] ; 4-byte Folded Reload
; GFX908-A2M: v_accvgpr_write_b32 a{{[0-9]+}}, v[[VSPILL_RELOAD]] ; Reload Reuse
=======
; GCN-NOT: s_mov_b32 s{{[0-9]+}}, SCRATCH_RSRC_DWORD0
; GCN-NOT: s_mov_b32 s{{[0-9]+}}, SCRATCH_RSRC_DWORD1
; GCN:     v_accvgpr_read_b32 v[[VSPILL:[0-9]+]], a{{[0-9]+}}
; GCN-NOT: buffer_store_dword
; GCN-NOT: buffer_load_dword
; GCN:     v_accvgpr_write_b32 a{{[0-9]+}}, v[[VSPILL]]
; GCN:     ScratchSize: 0
>>>>>>> 2ab1d525
define amdgpu_kernel void @max_10_vgprs_used_9a() #1 {
  %a1 = call <4 x i32> asm sideeffect "", "=a"()
  %a2 = call <4 x i32> asm sideeffect "", "=a"()
  %a3 = call i32 asm sideeffect "", "=a"()
  %a4 = call <2 x i32> asm sideeffect "", "=a"()
  call void asm sideeffect "", "a,a,a"(<4 x i32> %a1, <4 x i32> %a2, i32 %a3)
  call void asm sideeffect "", "a"(<2 x i32> %a4)
  ret void
}

; GCN-LABEL: {{^}}max_32regs_mfma32:
<<<<<<< HEAD
; A2M-DAG:    s_mov_b32 s{{[0-9]+}}, SCRATCH_RSRC_DWORD0
; A2M-DAG:    s_mov_b32 s{{[0-9]+}}, SCRATCH_RSRC_DWORD1
; A2V-NOT:    SCRATCH_RSRC
; GFX908-DAG: v_accvgpr_read_b32 v[[VSPILL:[0-9]+]], a0 ; Reload Reuse
; GFX908-A2M: buffer_store_dword v[[VSPILL]], off, s[{{[0-9:]+}}], 0 offset:[[FI:[0-9]+]] ; 4-byte Folded Spill
; GFX90A-NOT: v_accvgpr_read_b32
; GFX90A:     v_mfma_f32_32x32x1f32
; GFX908-A2M: buffer_load_dword v[[VSPILL:[0-9]+]], off, s[{{[0-9:]+}}], 0 offset:[[FI]] ; 4-byte Folded Reload
; GFX908:     v_accvgpr_write_b32 a{{[0-9]+}}, v[[VSPILL]] ; Reload Reuse
; GFX90A-NOT: v_accvgpr_write_b32
; A2V:        ScratchSize: 0
=======
; GCN-NOT: s_mov_b32 s{{[0-9]+}}, SCRATCH_RSRC_DWORD0
; GCN-NOT: s_mov_b32 s{{[0-9]+}}, SCRATCH_RSRC_DWORD1
; GCN-NOT: buffer_store_dword
; GCN:     v_accvgpr_read_b32
; GCN:     v_mfma_f32_32x32x1f32
; GCN-NOT: buffer_load_dword
; GCN:     v_accvgpr_write_b32
; GCN:     ScratchSize: 0
>>>>>>> 2ab1d525
define amdgpu_kernel void @max_32regs_mfma32(float addrspace(1)* %arg) #3 {
bb:
  %v = call i32 asm sideeffect "", "=a"()
  br label %use

use:
  %mai.1 = tail call <32 x float> @llvm.amdgcn.mfma.f32.32x32x1f32(float 1.0, float 1.0, <32 x float> <float 1.0, float 2.0, float 3.0, float 4.0, float 5.0, float 6.0, float 7.0, float 8.0, float 9.0, float 10.0, float 11.0, float 12.0, float 13.0, float 14.0, float 15.0, float 16.0, float 17.0, float 18.0, float 19.0, float 20.0, float 21.0, float 22.0, float 23.0, float 24.0, float 25.0, float 26.0, float 27.0, float 28.0, float 29.0, float 30.0, float 31.0, float 2.0>, i32 0, i32 0, i32 0)
  call void asm sideeffect "", "a"(i32 %v)
  %elt1 = extractelement <32 x float> %mai.1, i32 0
  store float %elt1, float addrspace(1)* %arg
  ret void
}

; Should spill agprs to memory for both gfx908 and gfx90a.
; GCN-LABEL: {{^}}max_5regs_used_8a:
; GCN: s_mov_b32 s{{[0-9]+}}, SCRATCH_RSRC_DWORD0
; GCN: s_mov_b32 s{{[0-9]+}}, SCRATCH_RSRC_DWORD1

; GFX908-DAG:  v_accvgpr_read_b32 v1, a0 ; Reload Reuse
; GFX908-DAG:  buffer_store_dword v1, off, s[{{[0-9:]+}}], 0 offset:4 ; 4-byte Folded Spill
; GFX908-DAG:  v_accvgpr_read_b32 v1, a1 ; Reload Reuse
; GFX908-DAG:  buffer_store_dword v1, off, s[{{[0-9:]+}}], 0 offset:8 ; 4-byte Folded Spill
; GFX908-DAG:  v_accvgpr_read_b32 v1, a2 ; Reload Reuse
; GFX908-DAG:  buffer_store_dword v1, off, s[{{[0-9:]+}}], 0 offset:12 ; 4-byte Folded Spill
; GFX908-DAG:  v_accvgpr_read_b32 v1, a3 ; Reload Reuse
; GFX908-DAG:  buffer_store_dword v1, off, s[{{[0-9:]+}}], 0 offset:16 ; 4-byte Folded Spill

; GFX90A-DAG:  buffer_store_dword a0, off, s[{{[0-9:]+}}], 0 offset:4 ; 4-byte Folded Spill
; GFX90A-DAG:  buffer_store_dword a1, off, s[{{[0-9:]+}}], 0 offset:8 ; 4-byte Folded Spill
; GFX90A-DAG:  v_accvgpr_read_b32 v4, a2               ;  Reload Reuse
; GFX90A-DAG:  v_accvgpr_read_b32 v3, a3               ;  Reload Reuse

; GCN:  v_mfma_f32_4x4x1f32 a[0:3], v{{[0-9]+}}, v{{[0-9]+}}, a[0:3]

; GFX908-DAG:  buffer_load_dword v0, off, s[{{[0-9:]+}}], 0 offset:4 ; 4-byte Folded Reload
; GFX908-DAG:  buffer_load_dword v1, off, s[{{[0-9:]+}}], 0 offset:8 ; 4-byte Folded Reload
; GFX908-DAG:  buffer_load_dword v2, off, s[{{[0-9:]+}}], 0 offset:12 ; 4-byte Folded Reload
; GFX908-DAG:  buffer_load_dword v3, off, s[{{[0-9:]+}}], 0 offset:16 ; 4-byte Folded Reload
; GFX908: global_store_dwordx4 v[{{[0-9:]+}}], v[0:3], off

; GFX90A-DAG:  buffer_load_dword a0, off, s[4:7], 0 offset:4 ; 4-byte Folded Reload
; GFX90A-DAG:  buffer_load_dword a1, off, s[4:7], 0 offset:8 ; 4-byte Folded Reload
; GFX90A-DAG:  v_accvgpr_write_b32 a2, v4              ;  Reload Reuse
; GFX90A-DAG:  v_accvgpr_write_b32 a3, v3              ;  Reload Reuse
; GFX90A:  global_store_dwordx4 v[0:1], a[0:3], off

; GCN: ScratchSize: 20
define amdgpu_kernel void @max_5regs_used_8a(<4 x float> addrspace(1)* %arg) #4 {
  %tid = call i32 @llvm.amdgcn.workitem.id.x()
  %v0 = call float asm sideeffect "; def $0", "=v"()
  %a4 = call <4 x float> asm sideeffect "; def $0", "=a"()
  %gep = getelementptr inbounds <4 x float>, <4 x float> addrspace(1)* %arg, i32 %tid
  %mai.in = load <4 x float>, <4 x float> addrspace(1)* %gep
  %mai.out = tail call <4 x float> @llvm.amdgcn.mfma.f32.4x4x1f32(float 1.0, float 1.0, <4 x float> %mai.in, i32 0, i32 0, i32 0)
  store <4 x float> %mai.out, <4 x float> addrspace(1)* %gep
  store volatile <4 x float> %a4, <4 x float> addrspace(1)* undef
  call void asm sideeffect "; use $0", "v"(float %v0);
  ret void
}

declare i32 @llvm.amdgcn.workitem.id.x()
declare <16 x float> @llvm.amdgcn.mfma.f32.16x16x1f32(float, float, <16 x float>, i32, i32, i32)
declare <4 x float> @llvm.amdgcn.mfma.f32.4x4x1f32(float, float, <4 x float>, i32, i32, i32)
declare <32 x float> @llvm.amdgcn.mfma.f32.32x32x1f32(float, float, <32 x float>, i32, i32, i32)

attributes #0 = { nounwind "amdgpu-num-vgpr"="24" }
attributes #1 = { nounwind "amdgpu-num-vgpr"="10" }
attributes #2 = { nounwind "amdgpu-num-vgpr"="12" }
attributes #3 = { nounwind "amdgpu-num-vgpr"="32" }
attributes #4 = { nounwind "amdgpu-num-vgpr"="5" }<|MERGE_RESOLUTION|>--- conflicted
+++ resolved
@@ -1,25 +1,3 @@
-<<<<<<< HEAD
-; RUN: llc -march=amdgcn -mcpu=gfx908 -verify-machineinstrs < %s | FileCheck -enable-var-scope -check-prefixes=GCN,GFX908,A2V %s
-; RUN: llc -march=amdgcn -mcpu=gfx908 -amdgpu-spill-vgpr-to-agpr=0 -verify-machineinstrs < %s | FileCheck -enable-var-scope -check-prefixes=GCN,GFX908,GFX908-A2M,A2M %s
-; RUN: llc -march=amdgcn -mcpu=gfx90a -amdgpu-spill-vgpr-to-agpr=0 -verify-machineinstrs < %s | FileCheck -enable-var-scope -check-prefixes=GCN,GFX90A,GFX90A-A2M,A2M %s
-
-; GCN-LABEL: {{^}}max_24regs_32a_used:
-; A2M-DAG:        s_mov_b32 s{{[0-9]+}}, SCRATCH_RSRC_DWORD0
-; A2M-DAG:        s_mov_b32 s{{[0-9]+}}, SCRATCH_RSRC_DWORD1
-; GCN-DAG:        v_mfma_f32_16x16x1f32
-; GCN-DAG:        v_mfma_f32_16x16x1f32
-; A2V-NOT:        SCRATCH_RSRC
-; GFX908-A2M-DAG: v_accvgpr_read_b32 v[[VSPILL:[0-9]+]], a0 ; Reload Reuse
-; A2V:            v_accvgpr_read_b32 v[[VSPILL:[0-9]+]], a0 ; Reload Reuse
-; GFX908-A2M:     buffer_store_dword v[[VSPILL]], off, s[{{[0-9:]+}}], 0 offset:[[FI:[0-9]+]] ; 4-byte Folded Spill
-; GFX908-A2M:     buffer_load_dword v[[VSPILL:[0-9]+]], off, s[{{[0-9:]+}}], 0 offset:[[FI]] ; 4-byte Folded Reload
-; GFX90A-NOT:     v_accvgpr_read_b32
-; GFX90A-A2M:     buffer_store_dword a{{[0-9]+}}, off, s[{{[0-9:]+}}], 0 offset:[[FI:[0-9]+]] ; 4-byte Folded Spill
-; GFX90A-A2M:     buffer_load_dword a{{[0-9]+}}, off, s[{{[0-9:]+}}], 0 offset:[[FI]] ; 4-byte Folded Reload
-; GFX908:         v_accvgpr_write_b32 a{{[0-9]+}}, v[[VSPILL]] ; Reload Reuse
-; GFX90A-NOT:     v_accvgpr_write_b32
-; A2V:            ScratchSize: 0
-=======
 ; RUN: llc -march=amdgcn -mcpu=gfx908 -verify-machineinstrs < %s | FileCheck -enable-var-scope -check-prefixes=GCN,GFX908 %s
 ; RUN: llc -march=amdgcn -mcpu=gfx90a -verify-machineinstrs < %s | FileCheck -enable-var-scope -check-prefixes=GCN,GFX90A %s
 
@@ -34,7 +12,6 @@
 ; GFX908-NOT:  v_accvgpr_write_b32
 ; GFX90A:      v_accvgpr_write_b32
 ; GCN:         ScratchSize: 0
->>>>>>> 2ab1d525
 define amdgpu_kernel void @max_24regs_32a_used(<16 x float> addrspace(1)* %arg, float addrspace(1)* %out) #0 {
 bb:
   %in.1 = load <16 x float>, <16 x float> addrspace(1)* %arg
@@ -56,18 +33,6 @@
 }
 
 ; GCN-LABEL: {{^}}max_12regs_13a_used:
-<<<<<<< HEAD
-; A2M-DAG:    s_mov_b32 s{{[0-9]+}}, SCRATCH_RSRC_DWORD0
-; A2M-DAG:    s_mov_b32 s{{[0-9]+}}, SCRATCH_RSRC_DWORD1
-; A2V-NOT:    SCRATCH_RSRC
-; GFX908-DAG: v_accvgpr_read_b32 v[[VSPILL:[0-9]+]], a{{[0-9]+}} ; Reload Reuse
-; GFX908-A2M: buffer_store_dword v[[VSPILL]], off, s[{{[0-9:]+}}], 0 offset:[[FI:[0-9]+]] ; 4-byte Folded Spill
-; GFX908-A2M: buffer_load_dword v[[VSPILL:[0-9]+]], off, s[{{[0-9:]+}}], 0 offset:[[FI]] ; 4-byte Folded Reload
-; GFX90A-A2M: buffer_store_dword a{{[0-9]+}}, off, s[{{[0-9:]+}}], 0 offset:[[FI:[0-9]+]] ; 4-byte Folded Spill
-; GFX90A-A2M: buffer_load_dword a{{[0-9]+}}, off, s[{{[0-9:]+}}], 0 offset:[[FI]] ; 4-byte Folded Reload
-; A2V:        v_accvgpr_write_b32 a{{[0-9]+}}, v[[VSPILL]] ; Reload Reuse
-; A2V:        ScratchSize: 0
-=======
 ; GCN-NOT: s_mov_b32 s{{[0-9]+}}, SCRATCH_RSRC_DWORD0
 ; GCN-NOT: s_mov_b32 s{{[0-9]+}}, SCRATCH_RSRC_DWORD1
 ; GCN:     v_accvgpr_read_b32 v[[VSPILL:[0-9]+]], a{{[0-9]+}}
@@ -75,7 +40,6 @@
 ; GCN-NOT: buffer_load_dword
 ; GCN:     v_accvgpr_write_b32 a{{[0-9]+}}, v[[VSPILL]]
 ; GCN:     ScratchSize: 0
->>>>>>> 2ab1d525
 define amdgpu_kernel void @max_12regs_13a_used(i32 %cond, <4 x float> addrspace(1)* %arg, <4 x float> addrspace(1)* %out) #2 {
 bb:
   %in.1 = load <4 x float>, <4 x float> addrspace(1)* %arg
@@ -97,19 +61,6 @@
 }
 
 ; GCN-LABEL: {{^}}max_10_vgprs_used_9a:
-<<<<<<< HEAD
-; GFX908-A2M-DAG:    s_mov_b32 s{{[0-9]+}}, SCRATCH_RSRC_DWORD0
-; GFX908-A2M-DAG:    s_mov_b32 s{{[0-9]+}}, SCRATCH_RSRC_DWORD1
-; A2V-NOT:    SCRATCH_RSRC
-
-; A2V: v_accvgpr_read_b32 v[[VSPILL:[0-9]+]], a{{[0-9]+}} ; Reload Reuse
-; A2V: v_accvgpr_write_b32 a{{[0-9]+}}, v[[VSPILL]] ; Reload Reuse
-; A2V: ScratchSize: 0
-
-; GFX908-A2M: buffer_store_dword v[[VSPILLSTORE:[0-9]+]], off, s[{{[0-9:]+}}], 0 offset:[[FI:[0-9]+]] ; 4-byte Folded Spill
-; GFX908-A2M: buffer_load_dword v[[VSPILL_RELOAD:[0-9]+]], off, s[{{[0-9:]+}}], 0 offset:[[FI]] ; 4-byte Folded Reload
-; GFX908-A2M: v_accvgpr_write_b32 a{{[0-9]+}}, v[[VSPILL_RELOAD]] ; Reload Reuse
-=======
 ; GCN-NOT: s_mov_b32 s{{[0-9]+}}, SCRATCH_RSRC_DWORD0
 ; GCN-NOT: s_mov_b32 s{{[0-9]+}}, SCRATCH_RSRC_DWORD1
 ; GCN:     v_accvgpr_read_b32 v[[VSPILL:[0-9]+]], a{{[0-9]+}}
@@ -117,7 +68,6 @@
 ; GCN-NOT: buffer_load_dword
 ; GCN:     v_accvgpr_write_b32 a{{[0-9]+}}, v[[VSPILL]]
 ; GCN:     ScratchSize: 0
->>>>>>> 2ab1d525
 define amdgpu_kernel void @max_10_vgprs_used_9a() #1 {
   %a1 = call <4 x i32> asm sideeffect "", "=a"()
   %a2 = call <4 x i32> asm sideeffect "", "=a"()
@@ -129,19 +79,6 @@
 }
 
 ; GCN-LABEL: {{^}}max_32regs_mfma32:
-<<<<<<< HEAD
-; A2M-DAG:    s_mov_b32 s{{[0-9]+}}, SCRATCH_RSRC_DWORD0
-; A2M-DAG:    s_mov_b32 s{{[0-9]+}}, SCRATCH_RSRC_DWORD1
-; A2V-NOT:    SCRATCH_RSRC
-; GFX908-DAG: v_accvgpr_read_b32 v[[VSPILL:[0-9]+]], a0 ; Reload Reuse
-; GFX908-A2M: buffer_store_dword v[[VSPILL]], off, s[{{[0-9:]+}}], 0 offset:[[FI:[0-9]+]] ; 4-byte Folded Spill
-; GFX90A-NOT: v_accvgpr_read_b32
-; GFX90A:     v_mfma_f32_32x32x1f32
-; GFX908-A2M: buffer_load_dword v[[VSPILL:[0-9]+]], off, s[{{[0-9:]+}}], 0 offset:[[FI]] ; 4-byte Folded Reload
-; GFX908:     v_accvgpr_write_b32 a{{[0-9]+}}, v[[VSPILL]] ; Reload Reuse
-; GFX90A-NOT: v_accvgpr_write_b32
-; A2V:        ScratchSize: 0
-=======
 ; GCN-NOT: s_mov_b32 s{{[0-9]+}}, SCRATCH_RSRC_DWORD0
 ; GCN-NOT: s_mov_b32 s{{[0-9]+}}, SCRATCH_RSRC_DWORD1
 ; GCN-NOT: buffer_store_dword
@@ -150,7 +87,6 @@
 ; GCN-NOT: buffer_load_dword
 ; GCN:     v_accvgpr_write_b32
 ; GCN:     ScratchSize: 0
->>>>>>> 2ab1d525
 define amdgpu_kernel void @max_32regs_mfma32(float addrspace(1)* %arg) #3 {
 bb:
   %v = call i32 asm sideeffect "", "=a"()
