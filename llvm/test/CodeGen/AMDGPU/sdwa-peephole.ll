--- conflicted
+++ resolved
@@ -61,11 +61,7 @@
 ; NOSDWA: v_mul_lo_u16_e32 v{{[0-9]+}}, v{{[0-9]+}}, v{{[0-9]+}}
 ; NOSDWA-NOT: v_mul_u32_u24_sdwa
 ; GFX89: v_mul_lo_u16_e32 v{{[0-9]+}}, v{{[0-9]+}}, v{{[0-9]+}}
-<<<<<<< HEAD
-; GFX10: v_mul_lo_u16_e64 v{{[0-9]+}}, v{{[0-9]+}}, v{{[0-9]+}}
-=======
 ; GFX10: v_mul_lo_u16 v{{[0-9]+}}, v{{[0-9]+}}, v{{[0-9]+}}
->>>>>>> 2ab1d525
 ; SDWA-NOT: v_mul_u32_u24_sdwa
 
 define amdgpu_kernel void @mul_i16(i16 addrspace(1)* %out, i16 addrspace(1)* %ina, i16 addrspace(1)* %inb) #0 {
@@ -272,11 +268,7 @@
 ; NOSDWA: v_mul_lo_u16_e32 v{{[0-9]+}}, v{{[0-9]+}}, v{{[0-9]+}}
 ; NOSDWA-NOT: v_mul_u32_u24_sdwa
 ; GFX89: v_mul_lo_u16_e32 v{{[0-9]+}}, v{{[0-9]+}}, v{{[0-9]+}}
-<<<<<<< HEAD
-; GFX10: v_mul_lo_u16_e64 v{{[0-9]+}}, v{{[0-9]+}}, v{{[0-9]+}}
-=======
 ; GFX10: v_mul_lo_u16 v{{[0-9]+}}, v{{[0-9]+}}, v{{[0-9]+}}
->>>>>>> 2ab1d525
 ; SDWA-NOT: v_mul_u32_u24_sdwa
 
 define amdgpu_kernel void @mul_i8(i8 addrspace(1)* %out, i8 addrspace(1)* %ina, i8 addrspace(1)* %inb) #0 {
