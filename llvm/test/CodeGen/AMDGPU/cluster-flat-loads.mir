--- conflicted
+++ resolved
@@ -14,13 +14,7 @@
 body:             |
   bb.0:
     %0 = IMPLICIT_DEF
-<<<<<<< HEAD
-    %1 = FLAT_LOAD_DWORD %0, 0, 0, 0, 0, 0, implicit $exec, implicit $flat_scr :: (load 4)
-    %2 = V_ADD_F32_e64 0, killed %1, 0, 1, 0, 0, implicit $mode, implicit $exec
-    %3 = FLAT_LOAD_DWORD %0, 4, 0, 0, 0, 0, implicit $exec, implicit $flat_scr :: (load 4)
-=======
     %1 = FLAT_LOAD_DWORD %0, 0, 0, implicit $exec, implicit $flat_scr :: (load (s32))
     %2 = V_ADD_F32_e64 0, killed %1, 0, 1, 0, 0, implicit $mode, implicit $exec
     %3 = FLAT_LOAD_DWORD %0, 4, 0, implicit $exec, implicit $flat_scr :: (load (s32))
->>>>>>> a2ce6ee6
 ...