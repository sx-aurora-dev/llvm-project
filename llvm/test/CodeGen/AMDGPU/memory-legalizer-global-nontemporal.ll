--- conflicted
+++ resolved
@@ -91,11 +91,6 @@
 ; GFX90A-TGSPLIT-NEXT:    v_mov_b32_e32 v1, s0
 ; GFX90A-TGSPLIT-NEXT:    global_store_dword v0, v1, s[2:3]
 ; GFX90A-TGSPLIT-NEXT:    s_endpgm
-<<<<<<< HEAD
-;
-;
-=======
->>>>>>> 2ab1d525
     i32 addrspace(1)* %in, i32 addrspace(1)* %out) {
 entry:
   %val = load i32, i32 addrspace(1)* %in, align 4, !nontemporal !0
@@ -196,11 +191,6 @@
 ; GFX90A-TGSPLIT-NEXT:    s_waitcnt vmcnt(0)
 ; GFX90A-TGSPLIT-NEXT:    global_store_dword v1, v0, s[2:3]
 ; GFX90A-TGSPLIT-NEXT:    s_endpgm
-<<<<<<< HEAD
-;
-;
-=======
->>>>>>> 2ab1d525
     i32 addrspace(1)* %in, i32 addrspace(1)* %out) {
 entry:
   %tid = call i32 @llvm.amdgcn.workitem.id.x()
@@ -294,11 +284,6 @@
 ; GFX90A-TGSPLIT-NEXT:    v_mov_b32_e32 v1, s0
 ; GFX90A-TGSPLIT-NEXT:    global_store_dword v0, v1, s[2:3] glc slc
 ; GFX90A-TGSPLIT-NEXT:    s_endpgm
-<<<<<<< HEAD
-;
-;
-=======
->>>>>>> 2ab1d525
     i32 addrspace(1)* %in, i32 addrspace(1)* %out) {
 entry:
   %val = load i32, i32 addrspace(1)* %in, align 4
@@ -394,11 +379,6 @@
 ; GFX90A-TGSPLIT-NEXT:    v_mov_b32_e32 v1, s0
 ; GFX90A-TGSPLIT-NEXT:    global_store_dword v0, v1, s[2:3] glc slc
 ; GFX90A-TGSPLIT-NEXT:    s_endpgm
-<<<<<<< HEAD
-;
-;
-=======
->>>>>>> 2ab1d525
     i32 addrspace(1)* %in, i32 addrspace(1)* %out) {
 entry:
   %tid = call i32 @llvm.amdgcn.workitem.id.x()
