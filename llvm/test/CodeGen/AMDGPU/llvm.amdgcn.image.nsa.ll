; RUN: llc -march=amdgcn -mcpu=gfx1010 -mattr=-nsa-encoding -verify-machineinstrs < %s | FileCheck -check-prefixes=GCN,NONSA %s
; RUN: llc -march=amdgcn -mcpu=gfx1010 -verify-machineinstrs < %s | FileCheck -check-prefixes=GCN,GFX1010,NSA %s
; RUN: llc -march=amdgcn -mcpu=gfx1030 -verify-machineinstrs < %s | FileCheck -check-prefixes=GCN,GFX1030,NSA %s

; GCN-LABEL: {{^}}sample_2d:
;
; TODO: use NSA here
; GCN: v_mov_b32_e32 v2, v0
;
; GCN: image_sample v[0:3], v[1:2],
define amdgpu_ps <4 x float> @sample_2d(<8 x i32> inreg %rsrc, <4 x i32> inreg %samp, float %t, float %s) {
main_body:
  %v = call <4 x float> @llvm.amdgcn.image.sample.2d.v4f32.f32(i32 15, float %s, float %t, <8 x i32> %rsrc, <4 x i32> %samp, i1 0, i32 0, i32 0)
  ret <4 x float> %v
}

; GCN-LABEL: {{^}}sample_3d:
; NONSA: v_mov_b32_e32 v3, v0
; NONSA: image_sample v[0:3], v[1:3],
; NSA: image_sample v[0:3], [v1, v2, v0],
define amdgpu_ps <4 x float> @sample_3d(<8 x i32> inreg %rsrc, <4 x i32> inreg %samp, float %r, float %s, float %t) {
main_body:
  %v = call <4 x float> @llvm.amdgcn.image.sample.3d.v4f32.f32(i32 15, float %s, float %t, float %r, <8 x i32> %rsrc, <4 x i32> %samp, i1 0, i32 0, i32 0)
  ret <4 x float> %v
}

; GCN-LABEL: {{^}}sample_d_3d:
; GFX1010: image_sample_d v[0:3], v[7:22],
; GFX1030: image_sample_d v[0:3], [v3, v8, v7, v5, v4, v6, v0, v2, v1],
define amdgpu_ps <4 x float> @sample_d_3d(<8 x i32> inreg %rsrc, <4 x i32> inreg %samp, float %s, float %r, float %t, float %dsdh, float %dtdv, float %dsdv, float %drdv, float %drdh, float %dtdh) {
main_body:
  %v = call <4 x float> @llvm.amdgcn.image.sample.d.3d.v4f32.f32(i32 15, float %dsdh, float %dtdh, float %drdh, float %dsdv, float %dtdv, float %drdv, float %s, float %t, float %r, <8 x i32> %rsrc, <4 x i32> %samp, i1 0, i32 0, i32 0)
  ret <4 x float> %v
}

; GCN-LABEL: {{^}}sample_contig_nsa:
<<<<<<< HEAD
; NONSA: image_sample_c_l v5, v[0:7],
; NSA: image_sample_c_l v8, v[0:7],
; NSA: image_sample v9, [v6, v7, v5],
=======
; NONSA: image_sample_c_l v5, v[0:4],
; NSA: image_sample_c_l v{{[0-9]+}}, v[0:4],
; NSA: image_sample v{{[0-9]+}}, [v6, v7, v5],
>>>>>>> 2ab1d525
define amdgpu_ps <2 x float> @sample_contig_nsa(<8 x i32> inreg %rsrc, <4 x i32> inreg %samp, float %zcompare, float %s1, float %t1, float %r1, float %lod, float %r2, float %s2, float %t2) {
main_body:
  %v1 = call float @llvm.amdgcn.image.sample.c.l.3d.f32.f32(i32 1, float %zcompare, float %s1, float %t1, float %r1, float %lod, <8 x i32> %rsrc, <4 x i32> %samp, i1 0, i32 0, i32 0)
  %v2 = call float @llvm.amdgcn.image.sample.3d.f32.f32(i32 1, float %s2, float %t2, float %r2, <8 x i32> %rsrc, <4 x i32> %samp, i1 0, i32 0, i32 0)
  %r.0 = insertelement <2 x float> undef, float %v1, i32 0
  %r = insertelement <2 x float> %r.0, float %v2, i32 1
  ret <2 x float> %r
}

; GCN-LABEL: {{^}}sample_nsa_nsa:
<<<<<<< HEAD
; NSA: image_sample_c_l v8, [v1, v2, v3, v4, v0],
; NSA: image_sample v9, [v6, v7, v5],
=======
; NSA: image_sample_c_l v{{[0-9]+}}, [v1, v2, v3, v4, v0],
; NSA: image_sample v{{[0-9]+}}, [v6, v7, v5],
>>>>>>> 2ab1d525
define amdgpu_ps <2 x float> @sample_nsa_nsa(<8 x i32> inreg %rsrc, <4 x i32> inreg %samp, float %lod, float %zcompare, float %s1, float %t1, float %r1, float %r2, float %s2, float %t2) {
main_body:
  %v1 = call float @llvm.amdgcn.image.sample.c.l.3d.f32.f32(i32 1, float %zcompare, float %s1, float %t1, float %r1, float %lod, <8 x i32> %rsrc, <4 x i32> %samp, i1 0, i32 0, i32 0)
  %v2 = call float @llvm.amdgcn.image.sample.3d.f32.f32(i32 1, float %s2, float %t2, float %r2, <8 x i32> %rsrc, <4 x i32> %samp, i1 0, i32 0, i32 0)
  %r.0 = insertelement <2 x float> undef, float %v1, i32 0
  %r = insertelement <2 x float> %r.0, float %v2, i32 1
  ret <2 x float> %r
}

; GCN-LABEL: {{^}}sample_nsa_contig:
<<<<<<< HEAD
; NSA: image_sample_c_l v8, [v1, v2, v3, v4, v0],
; NSA: image_sample v9, v[5:7],
=======
; NSA: image_sample_c_l v{{[0-9]+}}, [v1, v2, v3, v4, v0],
; NSA: image_sample v{{[0-9]+}}, v[5:7],
>>>>>>> 2ab1d525
define amdgpu_ps <2 x float> @sample_nsa_contig(<8 x i32> inreg %rsrc, <4 x i32> inreg %samp, float %lod, float %zcompare, float %s1, float %t1, float %r1, float %s2, float %t2, float %r2) {
main_body:
  %v1 = call float @llvm.amdgcn.image.sample.c.l.3d.f32.f32(i32 1, float %zcompare, float %s1, float %t1, float %r1, float %lod, <8 x i32> %rsrc, <4 x i32> %samp, i1 0, i32 0, i32 0)
  %v2 = call float @llvm.amdgcn.image.sample.3d.f32.f32(i32 1, float %s2, float %t2, float %r2, <8 x i32> %rsrc, <4 x i32> %samp, i1 0, i32 0, i32 0)
  %r.0 = insertelement <2 x float> undef, float %v1, i32 0
  %r = insertelement <2 x float> %r.0, float %v2, i32 1
  ret <2 x float> %r
}

; GCN-LABEL: {{^}}sample_contig_contig:
<<<<<<< HEAD
; NSA: image_sample_c_l v8, v[0:7],
; NSA: image_sample v9, v[5:7],
; NONSA: image_sample_c_l v8, v[0:7],
; NONSA: image_sample v9, v[5:7],
=======
; NSA: image_sample_c_l v{{[0-9]+}}, v[0:4],
; NSA: image_sample v{{[0-9]+}}, v[5:7],
; NONSA: image_sample_c_l v{{[0-9]+}}, v[0:4],
; NONSA: image_sample v{{[0-9]+}}, v[5:7],
>>>>>>> 2ab1d525
define amdgpu_ps <2 x float> @sample_contig_contig(<8 x i32> inreg %rsrc, <4 x i32> inreg %samp, float %zcompare, float %s1, float %t1, float %r1, float %lod, float %s2, float %t2, float %r2) {
main_body:
  %v1 = call float @llvm.amdgcn.image.sample.c.l.3d.f32.f32(i32 1, float %zcompare, float %s1, float %t1, float %r1, float %lod, <8 x i32> %rsrc, <4 x i32> %samp, i1 0, i32 0, i32 0)
  %v2 = call float @llvm.amdgcn.image.sample.3d.f32.f32(i32 1, float %s2, float %t2, float %r2, <8 x i32> %rsrc, <4 x i32> %samp, i1 0, i32 0, i32 0)
  %r.0 = insertelement <2 x float> undef, float %v1, i32 0
  %r = insertelement <2 x float> %r.0, float %v2, i32 1
  ret <2 x float> %r
}

; Test that undef inputs with NSA are handled safely; these tests used to crash.

; GCN-LABEL: {{^}}sample_undef_undef_undef_undef:
; GCN: image_sample_c_b v0, v[0:3], s[0:7], s[8:11] dmask:0x1 dim:SQ_RSRC_IMG_1D_ARRAY
define amdgpu_ps float @sample_undef_undef_undef_undef(<8 x i32> inreg %rsrc, <4 x i32> inreg %samp) {
  %r = call float @llvm.amdgcn.image.sample.c.b.1darray.f32.f32.f32(i32 1, float undef, float undef, float undef, float undef, <8 x i32> %rsrc, <4 x i32> %samp, i1 false, i32 0, i32 0)
  ret float %r
}

; GCN-LABEL: {{^}}sample_undef_undef_undef_def:
; NONSA: v_mov_b32_e32 v3, v0
; NONSA: image_sample_c_b v0, v[0:3], s[0:7], s[8:11] dmask:0x1 dim:SQ_RSRC_IMG_1D_ARRAY
; NSA: image_sample_c_b v0, [v0, v0, v0, v0], s[0:7], s[8:11] dmask:0x1 dim:SQ_RSRC_IMG_1D_ARRAY
define amdgpu_ps float @sample_undef_undef_undef_def(<8 x i32> inreg %rsrc, <4 x i32> inreg %samp, float %layer) {
  %r = call float @llvm.amdgcn.image.sample.c.b.1darray.f32.f32.f32(i32 1, float undef, float undef, float undef, float %layer, <8 x i32> %rsrc, <4 x i32> %samp, i1 false, i32 0, i32 0)
  ret float %r
}

; GCN-LABEL: {{^}}sample_undef_undef_undef_def_rnd:
; GCN: v_rndne_f32_e32 v3, v0
; GCN: image_sample_c_b v0, v[0:3], s[0:7], s[8:11] dmask:0x1 dim:SQ_RSRC_IMG_1D_ARRAY
define amdgpu_ps float @sample_undef_undef_undef_def_rnd(<8 x i32> inreg %rsrc, <4 x i32> inreg %samp, float %layer) {
  %layer_rnd = call float @llvm.rint.f32(float %layer)
  %r = call float @llvm.amdgcn.image.sample.c.b.1darray.f32.f32.f32(i32 1, float undef, float undef, float undef, float %layer_rnd, <8 x i32> %rsrc, <4 x i32> %samp, i1 false, i32 0, i32 0)
  ret float %r
}

; GCN-LABEL: {{^}}sample_def_undef_undef_undef:
; GCN: v_add_f32_e32 v0, 1.0, v0
; GCN: image_sample_c_b v0, v[0:3], s[0:7], s[8:11] dmask:0x1 dim:SQ_RSRC_IMG_1D_ARRAY
define amdgpu_ps float @sample_def_undef_undef_undef(<8 x i32> inreg %rsrc, <4 x i32> inreg %samp, float %z0) {
  ; The NSA reassign pass is conservative (quite reasonably!) when one of the operands
  ; comes directly from a function argument (via COPY). To test that NSA can be
  ; eliminated in the presence of undef, just add an arbitrary intermediate
  ; computation.
  %c0 = fadd float %z0, 1.0
  %r = call float @llvm.amdgcn.image.sample.c.b.1darray.f32.f32.f32(i32 1, float %c0, float undef, float undef, float undef, <8 x i32> %rsrc, <4 x i32> %samp, i1 false, i32 0, i32 0)
  ret float %r
}

declare <4 x float> @llvm.amdgcn.image.sample.2d.v4f32.f32(i32, float, float, <8 x i32>, <4 x i32>, i1, i32, i32) #1
declare <4 x float> @llvm.amdgcn.image.sample.3d.v4f32.f32(i32, float, float, float, <8 x i32>, <4 x i32>, i1, i32, i32) #1
declare <4 x float> @llvm.amdgcn.image.sample.d.3d.v4f32.f32(i32, float, float, float, float, float, float, float, float, float, <8 x i32>, <4 x i32>, i1, i32, i32) #1

declare float @llvm.amdgcn.image.sample.3d.f32.f32(i32, float, float, float, <8 x i32>, <4 x i32>, i1, i32, i32) #1
declare float @llvm.amdgcn.image.sample.c.l.3d.f32.f32(i32, float, float, float, float, float, <8 x i32>, <4 x i32>, i1, i32, i32) #1

declare float @llvm.rint.f32(float) #2
declare float @llvm.amdgcn.image.sample.c.b.1darray.f32.f32.f32(i32 immarg, float, float, float, float, <8 x i32>, <4 x i32>, i1 immarg, i32 immarg, i32 immarg) #1

attributes #1 = { nounwind readonly }
attributes #2 = { nounwind readnone speculatable willreturn }<|MERGE_RESOLUTION|>--- conflicted
+++ resolved
@@ -34,15 +34,9 @@
 }
 
 ; GCN-LABEL: {{^}}sample_contig_nsa:
-<<<<<<< HEAD
-; NONSA: image_sample_c_l v5, v[0:7],
-; NSA: image_sample_c_l v8, v[0:7],
-; NSA: image_sample v9, [v6, v7, v5],
-=======
 ; NONSA: image_sample_c_l v5, v[0:4],
 ; NSA: image_sample_c_l v{{[0-9]+}}, v[0:4],
 ; NSA: image_sample v{{[0-9]+}}, [v6, v7, v5],
->>>>>>> 2ab1d525
 define amdgpu_ps <2 x float> @sample_contig_nsa(<8 x i32> inreg %rsrc, <4 x i32> inreg %samp, float %zcompare, float %s1, float %t1, float %r1, float %lod, float %r2, float %s2, float %t2) {
 main_body:
   %v1 = call float @llvm.amdgcn.image.sample.c.l.3d.f32.f32(i32 1, float %zcompare, float %s1, float %t1, float %r1, float %lod, <8 x i32> %rsrc, <4 x i32> %samp, i1 0, i32 0, i32 0)
@@ -53,13 +47,8 @@
 }
 
 ; GCN-LABEL: {{^}}sample_nsa_nsa:
-<<<<<<< HEAD
-; NSA: image_sample_c_l v8, [v1, v2, v3, v4, v0],
-; NSA: image_sample v9, [v6, v7, v5],
-=======
 ; NSA: image_sample_c_l v{{[0-9]+}}, [v1, v2, v3, v4, v0],
 ; NSA: image_sample v{{[0-9]+}}, [v6, v7, v5],
->>>>>>> 2ab1d525
 define amdgpu_ps <2 x float> @sample_nsa_nsa(<8 x i32> inreg %rsrc, <4 x i32> inreg %samp, float %lod, float %zcompare, float %s1, float %t1, float %r1, float %r2, float %s2, float %t2) {
 main_body:
   %v1 = call float @llvm.amdgcn.image.sample.c.l.3d.f32.f32(i32 1, float %zcompare, float %s1, float %t1, float %r1, float %lod, <8 x i32> %rsrc, <4 x i32> %samp, i1 0, i32 0, i32 0)
@@ -70,13 +59,8 @@
 }
 
 ; GCN-LABEL: {{^}}sample_nsa_contig:
-<<<<<<< HEAD
-; NSA: image_sample_c_l v8, [v1, v2, v3, v4, v0],
-; NSA: image_sample v9, v[5:7],
-=======
 ; NSA: image_sample_c_l v{{[0-9]+}}, [v1, v2, v3, v4, v0],
 ; NSA: image_sample v{{[0-9]+}}, v[5:7],
->>>>>>> 2ab1d525
 define amdgpu_ps <2 x float> @sample_nsa_contig(<8 x i32> inreg %rsrc, <4 x i32> inreg %samp, float %lod, float %zcompare, float %s1, float %t1, float %r1, float %s2, float %t2, float %r2) {
 main_body:
   %v1 = call float @llvm.amdgcn.image.sample.c.l.3d.f32.f32(i32 1, float %zcompare, float %s1, float %t1, float %r1, float %lod, <8 x i32> %rsrc, <4 x i32> %samp, i1 0, i32 0, i32 0)
@@ -87,17 +71,10 @@
 }
 
 ; GCN-LABEL: {{^}}sample_contig_contig:
-<<<<<<< HEAD
-; NSA: image_sample_c_l v8, v[0:7],
-; NSA: image_sample v9, v[5:7],
-; NONSA: image_sample_c_l v8, v[0:7],
-; NONSA: image_sample v9, v[5:7],
-=======
 ; NSA: image_sample_c_l v{{[0-9]+}}, v[0:4],
 ; NSA: image_sample v{{[0-9]+}}, v[5:7],
 ; NONSA: image_sample_c_l v{{[0-9]+}}, v[0:4],
 ; NONSA: image_sample v{{[0-9]+}}, v[5:7],
->>>>>>> 2ab1d525
 define amdgpu_ps <2 x float> @sample_contig_contig(<8 x i32> inreg %rsrc, <4 x i32> inreg %samp, float %zcompare, float %s1, float %t1, float %r1, float %lod, float %s2, float %t2, float %r2) {
 main_body:
   %v1 = call float @llvm.amdgcn.image.sample.c.l.3d.f32.f32(i32 1, float %zcompare, float %s1, float %t1, float %r1, float %lod, <8 x i32> %rsrc, <4 x i32> %samp, i1 0, i32 0, i32 0)
