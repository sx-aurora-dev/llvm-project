--- conflicted
+++ resolved
@@ -122,20 +122,6 @@
 
 ; GCN-LABEL: {{^}}kernel_call_func_32_agprs:
 ; GFX908: .amdhsa_next_free_vgpr 32
-<<<<<<< HEAD
-; GFX90A: .amdhsa_accum_offset 32
-; GCN:    NumVgprs: 32
-; GCN:    NumAgprs: 32
-; GFX908: TotalNumVgprs: 32
-; GFX90A: TotalNumVgprs: 64
-; GFX908: VGPRBlocks: 7
-; GFX90A: VGPRBlocks: 7
-; GFX908: NumVGPRsForWavesPerEU: 32
-; GFX90A: NumVGPRsForWavesPerEU: 64
-; GFX90A: AccumOffset: 32
-; GCN:    Occupancy: 8
-; GFX90A: COMPUTE_PGM_RSRC3_GFX90A:ACCUM_OFFSET: 7
-=======
 ; GFX90A: .amdhsa_accum_offset 12
 ; GCN:    NumVgprs: 9
 ; GCN:    NumAgprs: 32
@@ -148,7 +134,6 @@
 ; GFX90A: AccumOffset: 12
 ; GCN:    Occupancy: 8
 ; GFX90A: COMPUTE_PGM_RSRC3_GFX90A:ACCUM_OFFSET: 2
->>>>>>> 2ab1d525
 define amdgpu_kernel void @kernel_call_func_32_agprs() #0 {
 bb:
   call void @func_32_agprs() #0
@@ -156,14 +141,10 @@
 }
 
 ; GCN-LABEL: {{^}}func_call_func_32_agprs:
-; GCN:    NumVgprs: 32
+; GCN:    NumVgprs: 9
 ; GCN:    NumAgprs: 32
 ; GFX908: TotalNumVgprs: 32
-<<<<<<< HEAD
-; GFX90A: TotalNumVgprs: 64
-=======
 ; GFX90A: TotalNumVgprs: 44
->>>>>>> 2ab1d525
 define void @func_call_func_32_agprs() #0 {
 bb:
   call void @func_32_agprs() #0
@@ -174,18 +155,6 @@
 
 ; GCN-LABEL: {{^}}kernel_call_undef_func:
 ; GFX908: .amdhsa_next_free_vgpr 32
-<<<<<<< HEAD
-; GFX90A: .amdhsa_next_free_vgpr 56
-; GFX90A: .amdhsa_accum_offset 32
-; GCN:    NumVgprs: 32
-; GCN:    NumAgprs: 24
-; GFX908: TotalNumVgprs: 32
-; GFX90A: TotalNumVgprs: 56
-; GFX908: VGPRBlocks: 7
-; GFX90A: VGPRBlocks: 6
-; GFX908: NumVGPRsForWavesPerEU: 32
-; GFX90A: NumVGPRsForWavesPerEU: 56
-=======
 ; GFX90A: .amdhsa_next_free_vgpr 64
 ; GFX90A: .amdhsa_accum_offset 32
 ; GCN908: NumVgprs: 128
@@ -197,7 +166,6 @@
 ; GFX90A: VGPRBlocks: 7
 ; GFX908: NumVGPRsForWavesPerEU: 32
 ; GFX90A: NumVGPRsForWavesPerEU: 64
->>>>>>> 2ab1d525
 ; GFX90A: AccumOffset: 32
 ; GFX908: Occupancy: 8
 ; GFX90A: Occupancy: 8
