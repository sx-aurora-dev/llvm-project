--- conflicted
+++ resolved
@@ -24,11 +24,7 @@
     liveins: $sgpr6, $sgpr7, $sgpr0_sgpr1_sgpr2_sgpr3:0x00000003
 
     $vgpr0 = V_MOV_B32_e32 9, implicit $exec
-<<<<<<< HEAD
-    BUFFER_STORE_DWORD_OFFSET killed $vgpr0, killed $sgpr4_sgpr5_sgpr6_sgpr7, 0, 0, 0, 0, 0, 0, 0, 0, implicit $exec
-=======
     BUFFER_STORE_DWORD_OFFSET killed $vgpr0, killed $sgpr4_sgpr5_sgpr6_sgpr7, 0, 0, 0, 0, 0, implicit $exec
->>>>>>> 2ab1d525
     $vgpr0 = V_MOV_B32_e32 0, implicit $exec
     S_BRANCH %bb.3
 
@@ -36,11 +32,7 @@
     liveins: $sgpr6, $sgpr7, $sgpr0_sgpr1_sgpr2_sgpr3:0x00000003
 
     $vgpr0 = V_MOV_B32_e32 100, implicit $exec
-<<<<<<< HEAD
-    BUFFER_STORE_DWORD_OFFSET killed $vgpr0, killed $sgpr4_sgpr5_sgpr6_sgpr7, 0, 0, 0, 0, 0, 0, 0, 0, implicit $exec
-=======
     BUFFER_STORE_DWORD_OFFSET killed $vgpr0, killed $sgpr4_sgpr5_sgpr6_sgpr7, 0, 0, 0, 0, 0, implicit $exec
->>>>>>> 2ab1d525
     $vgpr0 = V_MOV_B32_e32 1, implicit $exec
 
   bb.3:
@@ -48,11 +40,7 @@
 
     $sgpr3 = S_MOV_B32 61440
     $sgpr2 = S_MOV_B32 -1
-<<<<<<< HEAD
-    BUFFER_STORE_DWORD_OFFSET killed $vgpr0, killed $sgpr0_sgpr1_sgpr2_sgpr3, 0, 0, 0, 0, 0, 0, 0, 0, implicit $exec
-=======
     BUFFER_STORE_DWORD_OFFSET killed $vgpr0, killed $sgpr0_sgpr1_sgpr2_sgpr3, 0, 0, 0, 0, 0, implicit $exec
->>>>>>> 2ab1d525
     S_ENDPGM 0
 
 ...
@@ -77,11 +65,7 @@
     liveins: $sgpr6, $sgpr7, $sgpr0_sgpr1_sgpr2_sgpr3:0x00000003
 
     $vgpr0 = V_MOV_B32_e32 9, implicit $exec
-<<<<<<< HEAD
-    BUFFER_STORE_DWORD_OFFSET killed $vgpr0, killed $sgpr4_sgpr5_sgpr6_sgpr7, 0, 0, 0, 0, 0, 0, 0, 0, implicit $exec
-=======
     BUFFER_STORE_DWORD_OFFSET killed $vgpr0, killed $sgpr4_sgpr5_sgpr6_sgpr7, 0, 0, 0, 0, 0, implicit $exec
->>>>>>> 2ab1d525
     $vgpr0 = V_MOV_B32_e32 0, implicit $exec
     S_BRANCH %bb.3
 
@@ -89,11 +73,7 @@
     liveins: $sgpr6, $sgpr7, $sgpr0_sgpr1_sgpr2_sgpr3:0x00000003
 
     $vgpr0 = V_MOV_B32_e32 100, implicit $exec
-<<<<<<< HEAD
-    BUFFER_STORE_DWORD_OFFSET killed $vgpr0, killed $sgpr4_sgpr5_sgpr6_sgpr7, 0, 0, 0, 0, 0, 0, 0, 0, implicit $exec
-=======
     BUFFER_STORE_DWORD_OFFSET killed $vgpr0, killed $sgpr4_sgpr5_sgpr6_sgpr7, 0, 0, 0, 0, 0, implicit $exec
->>>>>>> 2ab1d525
     $vgpr0 = V_MOV_B32_e32 1, implicit $exec
 
   bb.3:
@@ -101,11 +81,7 @@
 
     $sgpr3 = S_MOV_B32 61440
     $sgpr2 = S_MOV_B32 -1
-<<<<<<< HEAD
-    BUFFER_STORE_DWORD_OFFSET killed $vgpr0, killed $sgpr0_sgpr1_sgpr2_sgpr3, 0, 0, 0, 0, 0, 0, 0, 0, implicit $exec
-=======
     BUFFER_STORE_DWORD_OFFSET killed $vgpr0, killed $sgpr0_sgpr1_sgpr2_sgpr3, 0, 0, 0, 0, 0, implicit $exec
->>>>>>> 2ab1d525
     S_ENDPGM 0
 
 ...
@@ -134,15 +110,9 @@
 # instructions to fix vccz.
 
 # CHECK-LABEL: name: reload_vcc_from_mem
-<<<<<<< HEAD
-# CHECK: $vgpr0 = BUFFER_LOAD_DWORD_OFFSET $sgpr0_sgpr1_sgpr2_sgpr3, $sgpr4, 4, 0, 0, 0, 0, 0, 0, implicit $exec
-# CHECK: $vcc_lo = V_READFIRSTLANE_B32 killed $vgpr0, implicit $exec, implicit-def $vcc
-# CHECK: $vgpr0 = BUFFER_LOAD_DWORD_OFFSET $sgpr0_sgpr1_sgpr2_sgpr3, $sgpr4, 8, 0, 0, 0, 0, 0, 0, implicit $exec
-=======
 # CHECK: $vgpr0 = BUFFER_LOAD_DWORD_OFFSET $sgpr0_sgpr1_sgpr2_sgpr3, $sgpr4, 4, 0, 0, 0, implicit $exec
 # CHECK: $vcc_lo = V_READFIRSTLANE_B32 killed $vgpr0, implicit $exec, implicit-def $vcc
 # CHECK: $vgpr0 = BUFFER_LOAD_DWORD_OFFSET $sgpr0_sgpr1_sgpr2_sgpr3, $sgpr4, 8, 0, 0, 0, implicit $exec
->>>>>>> 2ab1d525
 # CHECK: $vcc_hi = V_READFIRSTLANE_B32 killed $vgpr0, implicit $exec, implicit-def $vcc
 # SI:    $vcc = S_MOV_B64 $vcc
 # GFX9:  $vcc = S_MOV_B64 $vcc
@@ -151,15 +121,9 @@
 name: reload_vcc_from_mem
 body: |
   bb.0:
-<<<<<<< HEAD
-    $vgpr0 = BUFFER_LOAD_DWORD_OFFSET $sgpr0_sgpr1_sgpr2_sgpr3, $sgpr4, 4, 0, 0, 0, 0, 0, 0, implicit $exec
-    $vcc_lo = V_READFIRSTLANE_B32 killed $vgpr0, implicit $exec, implicit-def $vcc
-    $vgpr0 = BUFFER_LOAD_DWORD_OFFSET $sgpr0_sgpr1_sgpr2_sgpr3, $sgpr4, 8, 0, 0, 0, 0, 0, 0, implicit $exec
-=======
     $vgpr0 = BUFFER_LOAD_DWORD_OFFSET $sgpr0_sgpr1_sgpr2_sgpr3, $sgpr4, 4, 0, 0, 0, implicit $exec
     $vcc_lo = V_READFIRSTLANE_B32 killed $vgpr0, implicit $exec, implicit-def $vcc
     $vgpr0 = BUFFER_LOAD_DWORD_OFFSET $sgpr0_sgpr1_sgpr2_sgpr3, $sgpr4, 8, 0, 0, 0, implicit $exec
->>>>>>> 2ab1d525
     $vcc_hi = V_READFIRSTLANE_B32 killed $vgpr0, implicit $exec, implicit-def $vcc
     S_CBRANCH_VCCNZ %bb.1, implicit killed $vcc
   bb.1:
