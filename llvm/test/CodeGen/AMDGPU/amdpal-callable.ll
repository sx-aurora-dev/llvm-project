; RUN: llc -mtriple=amdgcn--amdpal -verify-machineinstrs < %s | FileCheck -check-prefixes=GCN,SDAG,GFX8 -enable-var-scope %s
; RUN: llc -mtriple=amdgcn--amdpal -mcpu=gfx900 -verify-machineinstrs < %s | FileCheck -check-prefixes=GCN,SDAG,GFX9 -enable-var-scope %s
; RUN: llc -global-isel -mtriple=amdgcn--amdpal -mcpu=gfx900 -verify-machineinstrs < %s | FileCheck -check-prefixes=GCN,GISEL,GFX9 -enable-var-scope %s

; Make sure this interacts well with -amdgpu-fixed-function-abi
; RUN: llc -mtriple=amdgcn--amdpal -mcpu=gfx900 -amdgpu-fixed-function-abi -verify-machineinstrs < %s | FileCheck -check-prefixes=GCN,SDAG -enable-var-scope %s

declare float @extern_func(float) #0
declare float @extern_func_many_args(<64 x float>) #0

@funcptr = external hidden unnamed_addr addrspace(4) constant void()*, align 4

define amdgpu_gfx float @no_stack(float %arg0) #0 {
  %add = fadd float %arg0, 1.0
  ret float %add
}

define amdgpu_gfx float @simple_stack(float %arg0) #0 {
  %stack = alloca float, i32 4, align 4, addrspace(5)
  store volatile float 2.0, float addrspace(5)* %stack
  %val = load volatile float, float addrspace(5)* %stack
  %add = fadd float %arg0, %val
  ret float %add
}

define amdgpu_gfx float @multiple_stack(float %arg0) #0 {
  %stack = alloca float, i32 4, align 4, addrspace(5)
  store volatile float 2.0, float addrspace(5)* %stack
  %val = load volatile float, float addrspace(5)* %stack
  %add = fadd float %arg0, %val
  %stack2 = alloca float, i32 4, align 4, addrspace(5)
  store volatile float 2.0, float addrspace(5)* %stack2
  %val2 = load volatile float, float addrspace(5)* %stack2
  %add2 = fadd float %add, %val2
  ret float %add2
}

define amdgpu_gfx float @dynamic_stack(float %arg0) #0 {
bb0:
  %cmp = fcmp ogt float %arg0, 0.0
  br i1 %cmp, label %bb1, label %bb2

bb1:
  %stack = alloca float, i32 4, align 4, addrspace(5)
  store volatile float 2.0, float addrspace(5)* %stack
  %val = load volatile float, float addrspace(5)* %stack
  %add = fadd float %arg0, %val
  br label %bb2

bb2:
  %res = phi float [ 0.0, %bb0 ], [ %add, %bb1 ]
  ret float %res
}

define amdgpu_gfx float @dynamic_stack_loop(float %arg0) #0 {
bb0:
  br label %bb1

bb1:
  %ctr = phi i32 [ 0, %bb0 ], [ %newctr, %bb1 ]
  %stack = alloca float, i32 4, align 4, addrspace(5)
  store volatile float 2.0, float addrspace(5)* %stack
  %val = load volatile float, float addrspace(5)* %stack
  %add = fadd float %arg0, %val
  %cmp = icmp sgt i32 %ctr, 0
  %newctr = sub i32 %ctr, 1
  br i1 %cmp, label %bb1, label %bb2

bb2:
  ret float %add
}

define amdgpu_gfx float @no_stack_call(float %arg0) #0 {
  %res = call amdgpu_gfx float @simple_stack(float %arg0)
  ret float %res
}

define amdgpu_gfx float @simple_stack_call(float %arg0) #0 {
  %stack = alloca float, i32 4, align 4, addrspace(5)
  store volatile float 2.0, float addrspace(5)* %stack
  %val = load volatile float, float addrspace(5)* %stack
  %res = call amdgpu_gfx float @simple_stack(float %arg0)
  %add = fadd float %res, %val
  ret float %add
}

define amdgpu_gfx float @no_stack_extern_call(float %arg0) #0 {
  %res = call amdgpu_gfx float @extern_func(float %arg0)
  ret float %res
}

define amdgpu_gfx float @simple_stack_extern_call(float %arg0) #0 {
  %stack = alloca float, i32 4, align 4, addrspace(5)
  store volatile float 2.0, float addrspace(5)* %stack
  %val = load volatile float, float addrspace(5)* %stack
  %res = call amdgpu_gfx float @extern_func(float %arg0)
  %add = fadd float %res, %val
  ret float %add
}

define amdgpu_gfx float @no_stack_extern_call_many_args(<64 x float> %arg0) #0 {
  %res = call amdgpu_gfx float @extern_func_many_args(<64 x float> %arg0)
  ret float %res
}

define amdgpu_gfx float @no_stack_indirect_call(float %arg0) #0 {
  %fptr = load void()*, void()* addrspace(4)* @funcptr
  call amdgpu_gfx void %fptr()
  ret float %arg0
}

define amdgpu_gfx float @simple_stack_indirect_call(float %arg0) #0 {
  %stack = alloca float, i32 4, align 4, addrspace(5)
  store volatile float 2.0, float addrspace(5)* %stack
  %val = load volatile float, float addrspace(5)* %stack
  %fptr = load void()*, void()* addrspace(4)* @funcptr
  call amdgpu_gfx void %fptr()
  %add = fadd float %arg0, %val
  ret float %add
}

define amdgpu_gfx float @simple_stack_recurse(float %arg0) #0 {
  %stack = alloca float, i32 4, align 4, addrspace(5)
  store volatile float 2.0, float addrspace(5)* %stack
  %val = load volatile float, float addrspace(5)* %stack
  %res = call amdgpu_gfx float @simple_stack_recurse(float %arg0)
  %add = fadd float %res, %val
  ret float %add
}

@lds = internal addrspace(3) global [64 x float] undef

define amdgpu_gfx float @simple_lds(float %arg0) #0 {
  %lds_ptr = getelementptr [64 x float], [64 x float] addrspace(3)* @lds, i32 0, i32 0
  %val = load float, float addrspace(3)* %lds_ptr
  ret float %val
}

define amdgpu_gfx float @simple_lds_recurse(float %arg0) #0 {
  %lds_ptr = getelementptr [64 x float], [64 x float] addrspace(3)* @lds, i32 0, i32 0
  %val = load float, float addrspace(3)* %lds_ptr
  %res = call amdgpu_gfx float @simple_lds_recurse(float %val)
  ret float %res
}

attributes #0 = { nounwind }

; GCN: amdpal.pipelines:
; GCN-NEXT:  - .registers:
; SDAG-NEXT:      0x2e12 (COMPUTE_PGM_RSRC1): 0xaf01ca{{$}}
<<<<<<< HEAD
; SDAG-NEXT:      0x2e13 (COMPUTE_PGM_RSRC2): 0x8001{{$}}
; GISEL-NEXT:      0x2e12 (COMPUTE_PGM_RSRC1): 0xaf01ca{{$}}
; GISEL-NEXT:      0x2e13 (COMPUTE_PGM_RSRC2): 0x8001{{$}}
=======
; GISEL-NEXT:      0x2e12 (COMPUTE_PGM_RSRC1): 0xaf01ce{{$}}
; GCN-NEXT:      0x2e13 (COMPUTE_PGM_RSRC2): 0x8001{{$}}
>>>>>>> 2ab1d525
; GCN-NEXT:    .shader_functions:
; GCN-NEXT:      dynamic_stack:
; GCN-NEXT:        .lds_size:       0{{$}}
; GCN-NEXT:        .sgpr_count:     0x28{{$}}
; GCN-NEXT:        .stack_frame_size_in_bytes: 0x10{{$}}
; SDAG-NEXT:        .vgpr_count:     0x2{{$}}
; GISEL-NEXT:        .vgpr_count:     0x3{{$}}
; GCN-NEXT:      dynamic_stack_loop:
; GCN-NEXT:        .lds_size:       0{{$}}
; SDAG-NEXT:        .sgpr_count:     0x25{{$}}
; GISEL-NEXT:        .sgpr_count:     0x26{{$}}
; GCN-NEXT:        .stack_frame_size_in_bytes: 0x10{{$}}
; SDAG-NEXT:        .vgpr_count:     0x3{{$}}
; GISEL-NEXT:        .vgpr_count:     0x4{{$}}
; GCN-NEXT:      multiple_stack:
; GCN-NEXT:        .lds_size:       0{{$}}
; GCN-NEXT:        .sgpr_count:     0x21{{$}}
; GCN-NEXT:        .stack_frame_size_in_bytes: 0x24{{$}}
; GCN-NEXT:        .vgpr_count:     0x3{{$}}
; GCN-NEXT:      no_stack:
; GCN-NEXT:        .lds_size:       0{{$}}
; GCN-NEXT:        .sgpr_count:     0x20{{$}}
; GCN-NEXT:        .stack_frame_size_in_bytes: 0{{$}}
; GCN-NEXT:        .vgpr_count:     0x1{{$}}
; GCN-NEXT:      no_stack_call:
; GCN-NEXT:        .lds_size:       0{{$}}
; GCN-NEXT:        .sgpr_count:     0x26{{$}}
; GCN-NEXT:        .stack_frame_size_in_bytes: 0{{$}}
; GCN-NEXT:        .vgpr_count:     0x2{{$}}
; GCN-NEXT:      no_stack_extern_call:
; GCN-NEXT:        .lds_size:       0{{$}}
; GFX8-NEXT:        .sgpr_count:     0x28{{$}}
; GFX9-NEXT:        .sgpr_count:     0x2c{{$}}
; GCN-NEXT:        .stack_frame_size_in_bytes: 0x10{{$}}
; GCN-NEXT:        .vgpr_count:     0x29{{$}}
; GCN-NEXT:      no_stack_extern_call_many_args:
<<<<<<< HEAD
; SDAG-NEXT:        .stack_frame_size_in_bytes: 0x90{{$}}
; GISEL-NEXT:        .stack_frame_size_in_bytes: 0x90{{$}}
=======
; GCN-NEXT:        .lds_size:       0{{$}}
; GFX8-NEXT:        .sgpr_count:     0x28{{$}}
; GFX9-NEXT:        .sgpr_count:     0x2c{{$}}
; GCN-NEXT:        .stack_frame_size_in_bytes: 0x90{{$}}
; SDAG-NEXT:        .vgpr_count:     0x2a{{$}}
; GISEL-NEXT:        .vgpr_count:     0x34{{$}}
>>>>>>> 2ab1d525
; GCN-NEXT:      no_stack_indirect_call:
; GCN-NEXT:        .lds_size:       0{{$}}
; GFX8-NEXT:        .sgpr_count:     0x28{{$}}
; GFX9-NEXT:        .sgpr_count:     0x2c{{$}}
; GCN-NEXT:        .stack_frame_size_in_bytes: 0x10{{$}}
; SDAG-NEXT:        .vgpr_count:     0x2a{{$}}
; GISEL-NEXT:        .vgpr_count:     0x34{{$}}
; GCN-NEXT:      simple_lds:
; GCN-NEXT:        .lds_size:       0x100{{$}}
; GCN-NEXT:        .sgpr_count:     0x20{{$}}
; GCN-NEXT:        .stack_frame_size_in_bytes: 0{{$}}
; GCN-NEXT:        .vgpr_count:     0x1{{$}}
; GCN-NEXT:      simple_lds_recurse:
; GCN-NEXT:        .lds_size:       0x100{{$}}
; GCN-NEXT:        .sgpr_count:     0x26{{$}}
; GCN-NEXT:        .stack_frame_size_in_bytes: 0x10{{$}}
; GCN-NEXT:        .vgpr_count:     0x29{{$}}
; GCN-NEXT:      simple_stack:
; GCN-NEXT:        .lds_size:       0{{$}}
; GCN-NEXT:        .sgpr_count:     0x21{{$}}
; GCN-NEXT:        .stack_frame_size_in_bytes: 0x14{{$}}
; GCN-NEXT:        .vgpr_count:     0x2{{$}}
; GCN-NEXT:      simple_stack_call:
; GCN-NEXT:        .lds_size:       0{{$}}
; GCN-NEXT:        .sgpr_count:     0x26{{$}}
; GCN-NEXT:        .stack_frame_size_in_bytes: 0x20{{$}}
; GCN-NEXT:        .vgpr_count:     0x3{{$}}
; GCN-NEXT:      simple_stack_extern_call:
; GCN-NEXT:        .lds_size:       0{{$}}
; GFX8-NEXT:        .sgpr_count:     0x28{{$}}
; GFX9-NEXT:        .sgpr_count:     0x2c{{$}}
; GCN-NEXT:        .stack_frame_size_in_bytes: 0x20{{$}}
; GCN-NEXT:        .vgpr_count:     0x2a{{$}}
; GCN-NEXT:      simple_stack_indirect_call:
; GCN-NEXT:        .lds_size:       0{{$}}
; GFX8-NEXT:        .sgpr_count:     0x28{{$}}
; GFX9-NEXT:        .sgpr_count:     0x2c{{$}}
; GCN-NEXT:        .stack_frame_size_in_bytes: 0x20{{$}}
; SDAG-NEXT:        .vgpr_count:     0x2b{{$}}
; GISEL-NEXT:        .vgpr_count:     0x34{{$}}
; GCN-NEXT:      simple_stack_recurse:
; GCN-NEXT:        .lds_size:       0{{$}}
; GCN-NEXT:        .sgpr_count:     0x26{{$}}
; GCN-NEXT:        .stack_frame_size_in_bytes: 0x20{{$}}
; GCN-NEXT:        .vgpr_count:     0x2a{{$}}
; GCN-NEXT: ...<|MERGE_RESOLUTION|>--- conflicted
+++ resolved
@@ -1,9 +1,6 @@
 ; RUN: llc -mtriple=amdgcn--amdpal -verify-machineinstrs < %s | FileCheck -check-prefixes=GCN,SDAG,GFX8 -enable-var-scope %s
 ; RUN: llc -mtriple=amdgcn--amdpal -mcpu=gfx900 -verify-machineinstrs < %s | FileCheck -check-prefixes=GCN,SDAG,GFX9 -enable-var-scope %s
 ; RUN: llc -global-isel -mtriple=amdgcn--amdpal -mcpu=gfx900 -verify-machineinstrs < %s | FileCheck -check-prefixes=GCN,GISEL,GFX9 -enable-var-scope %s
-
-; Make sure this interacts well with -amdgpu-fixed-function-abi
-; RUN: llc -mtriple=amdgcn--amdpal -mcpu=gfx900 -amdgpu-fixed-function-abi -verify-machineinstrs < %s | FileCheck -check-prefixes=GCN,SDAG -enable-var-scope %s
 
 declare float @extern_func(float) #0
 declare float @extern_func_many_args(<64 x float>) #0
@@ -148,14 +145,8 @@
 ; GCN: amdpal.pipelines:
 ; GCN-NEXT:  - .registers:
 ; SDAG-NEXT:      0x2e12 (COMPUTE_PGM_RSRC1): 0xaf01ca{{$}}
-<<<<<<< HEAD
-; SDAG-NEXT:      0x2e13 (COMPUTE_PGM_RSRC2): 0x8001{{$}}
-; GISEL-NEXT:      0x2e12 (COMPUTE_PGM_RSRC1): 0xaf01ca{{$}}
-; GISEL-NEXT:      0x2e13 (COMPUTE_PGM_RSRC2): 0x8001{{$}}
-=======
 ; GISEL-NEXT:      0x2e12 (COMPUTE_PGM_RSRC1): 0xaf01ce{{$}}
 ; GCN-NEXT:      0x2e13 (COMPUTE_PGM_RSRC2): 0x8001{{$}}
->>>>>>> 2ab1d525
 ; GCN-NEXT:    .shader_functions:
 ; GCN-NEXT:      dynamic_stack:
 ; GCN-NEXT:        .lds_size:       0{{$}}
@@ -192,17 +183,12 @@
 ; GCN-NEXT:        .stack_frame_size_in_bytes: 0x10{{$}}
 ; GCN-NEXT:        .vgpr_count:     0x29{{$}}
 ; GCN-NEXT:      no_stack_extern_call_many_args:
-<<<<<<< HEAD
-; SDAG-NEXT:        .stack_frame_size_in_bytes: 0x90{{$}}
-; GISEL-NEXT:        .stack_frame_size_in_bytes: 0x90{{$}}
-=======
 ; GCN-NEXT:        .lds_size:       0{{$}}
 ; GFX8-NEXT:        .sgpr_count:     0x28{{$}}
 ; GFX9-NEXT:        .sgpr_count:     0x2c{{$}}
 ; GCN-NEXT:        .stack_frame_size_in_bytes: 0x90{{$}}
 ; SDAG-NEXT:        .vgpr_count:     0x2a{{$}}
 ; GISEL-NEXT:        .vgpr_count:     0x34{{$}}
->>>>>>> 2ab1d525
 ; GCN-NEXT:      no_stack_indirect_call:
 ; GCN-NEXT:        .lds_size:       0{{$}}
 ; GFX8-NEXT:        .sgpr_count:     0x28{{$}}
