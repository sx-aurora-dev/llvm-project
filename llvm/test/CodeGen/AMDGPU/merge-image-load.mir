# RUN: llc -march=amdgcn -mcpu=gfx900 -verify-machineinstrs -run-pass si-load-store-opt -o - %s | FileCheck -check-prefix=GFX9 %s

# GFX9-LABEL: name: image_load_merged_v1v3
<<<<<<< HEAD
# GFX9: %{{[0-9]+}}:vreg_128 = IMAGE_LOAD_V4_V4 %5, %3, 15, 0, 0, 0, 0, 0, 0, 0, -1, 0, implicit $exec, implicit $exec :: (dereferenceable load 16, align 4, addrspace 4)
=======
# GFX9: %{{[0-9]+}}:vreg_128 = IMAGE_LOAD_V4_V4 %5, %3, 15, 0, 0, 0, 0, 0, -1, 0, implicit $exec, implicit $exec :: (dereferenceable load (s128), align 4, addrspace 4)
>>>>>>> 2ab1d525
# GFX9: %{{[0-9]+}}:vgpr_32 = COPY %8.sub0
# GFX9: %{{[0-9]+}}:vreg_96 = COPY killed %8.sub1_sub2_sub3

name: image_load_merged_v1v3
body:             |
  bb.0.entry:
    %0:sgpr_64 = COPY $sgpr0_sgpr1
    %1:sreg_64_xexec = S_LOAD_DWORDX2_IMM %0, 36, 0
    %2:sgpr_128 = COPY $sgpr96_sgpr97_sgpr98_sgpr99
    %3:sgpr_256 = S_LOAD_DWORDX8_IMM %1, 208, 0
    %4:vgpr_32 = COPY %2.sub3
<<<<<<< HEAD
    %5:vreg_128 = BUFFER_LOAD_DWORDX4_OFFSET %2:sgpr_128, 0, 0, 0, 0, 0, 0, 0, 0, implicit $exec :: (dereferenceable invariant load 16)
    %6:vgpr_32 = IMAGE_LOAD_V1_V4 %5:vreg_128, %3:sgpr_256, 1, 0, 0, 0, 0, 0, 0, 0, -1, 0, implicit $exec :: (dereferenceable load 4, addrspace 4)
    %7:vreg_96 = IMAGE_LOAD_V3_V4 %5:vreg_128, %3:sgpr_256, 14, 0, 0, 0, 0, 0, 0, 0, -1, 0, implicit $exec :: (dereferenceable load 12, align 16, addrspace 4)
=======
    %5:vreg_128 = BUFFER_LOAD_DWORDX4_OFFSET %2:sgpr_128, 0, 0, 0, 0, 0, implicit $exec :: (dereferenceable invariant load (s128))
    %6:vgpr_32 = IMAGE_LOAD_V1_V4 %5:vreg_128, %3:sgpr_256, 1, 0, 0, 0, 0, 0, -1, 0, implicit $exec :: (dereferenceable load (s32), addrspace 4)
    %7:vreg_96 = IMAGE_LOAD_V3_V4 %5:vreg_128, %3:sgpr_256, 14, 0, 0, 0, 0, 0, -1, 0, implicit $exec :: (dereferenceable load (s96), align 16, addrspace 4)
>>>>>>> 2ab1d525
...
---

# GFX9-LABEL: name: image_load_merged_v1v3_reversed
<<<<<<< HEAD
# GFX9: %{{[0-9]+}}:vreg_128 = IMAGE_LOAD_V4_V4 %5, %3, 15, 0, 0, 0, 0, 0, 0, 0, -1, 0, implicit $exec, implicit $exec :: (dereferenceable load 16, align 4, addrspace 4)
=======
# GFX9: %{{[0-9]+}}:vreg_128 = IMAGE_LOAD_V4_V4 %5, %3, 15, 0, 0, 0, 0, 0, -1, 0, implicit $exec, implicit $exec :: (dereferenceable load (s128), align 4, addrspace 4)
>>>>>>> 2ab1d525
# GFX9: %{{[0-9]+}}:vgpr_32 = COPY %8.sub3
# GFX9: %{{[0-9]+}}:vreg_96 = COPY killed %8.sub0_sub1_sub2

name: image_load_merged_v1v3_reversed
body:             |
  bb.0.entry:
    %0:sgpr_64 = COPY $sgpr0_sgpr1
    %1:sreg_64_xexec = S_LOAD_DWORDX2_IMM %0, 36, 0
    %2:sgpr_128 = COPY $sgpr96_sgpr97_sgpr98_sgpr99
    %3:sgpr_256 = S_LOAD_DWORDX8_IMM %1, 208, 0
    %4:vgpr_32 = COPY %2.sub3
<<<<<<< HEAD
    %5:vreg_128 = BUFFER_LOAD_DWORDX4_OFFSET %2:sgpr_128, 0, 0, 0, 0, 0, 0, 0, 0, implicit $exec :: (dereferenceable invariant load 16)
    %6:vgpr_32 = IMAGE_LOAD_V1_V4 %5:vreg_128, %3:sgpr_256, 8, 0, 0, 0, 0, 0, 0, 0, -1, 0, implicit $exec :: (dereferenceable load 4, addrspace 4)
    %7:vreg_96 = IMAGE_LOAD_V3_V4 %5:vreg_128, %3:sgpr_256, 7, 0, 0, 0, 0, 0, 0, 0, -1, 0, implicit $exec :: (dereferenceable load 12, align 16, addrspace 4)
=======
    %5:vreg_128 = BUFFER_LOAD_DWORDX4_OFFSET %2:sgpr_128, 0, 0, 0, 0, 0, implicit $exec :: (dereferenceable invariant load (s128))
    %6:vgpr_32 = IMAGE_LOAD_V1_V4 %5:vreg_128, %3:sgpr_256, 8, 0, 0, 0, 0, 0, -1, 0, implicit $exec :: (dereferenceable load (s32), addrspace 4)
    %7:vreg_96 = IMAGE_LOAD_V3_V4 %5:vreg_128, %3:sgpr_256, 7, 0, 0, 0, 0, 0, -1, 0, implicit $exec :: (dereferenceable load (s96), align 16, addrspace 4)
>>>>>>> 2ab1d525
...
---

# GFX9-LABEL: name: image_load_merged_v2v2
<<<<<<< HEAD
# GFX9: %{{[0-9]+}}:vreg_128 = IMAGE_LOAD_V4_V4 %5, %3, 15, 0, 0, 0, 0, 0, 0, 0, -1, 0, implicit $exec, implicit $exec :: (dereferenceable load 16, addrspace 4)
=======
# GFX9: %{{[0-9]+}}:vreg_128 = IMAGE_LOAD_V4_V4 %5, %3, 15, 0, 0, 0, 0, 0, -1, 0, implicit $exec, implicit $exec :: (dereferenceable load (s128), addrspace 4)
>>>>>>> 2ab1d525
# GFX9: %{{[0-9]+}}:vreg_64 = COPY %8.sub0_sub1
# GFX9: %{{[0-9]+}}:vreg_64 = COPY killed %8.sub2_sub3

name: image_load_merged_v2v2
body:             |
  bb.0.entry:
    %0:sgpr_64 = COPY $sgpr0_sgpr1
    %1:sreg_64_xexec = S_LOAD_DWORDX2_IMM %0, 36, 0
    %2:sgpr_128 = COPY $sgpr96_sgpr97_sgpr98_sgpr99
    %3:sgpr_256 = S_LOAD_DWORDX8_IMM %1, 208, 0
    %4:vgpr_32 = COPY %2.sub3
<<<<<<< HEAD
    %5:vreg_128 = BUFFER_LOAD_DWORDX4_OFFSET %2:sgpr_128, 0, 0, 0, 0, 0, 0, 0, 0, implicit $exec :: (dereferenceable invariant load 16)
    %6:vreg_64 = IMAGE_LOAD_V2_V4 %5:vreg_128, %3:sgpr_256, 3, 0, 0, 0, 0, 0, 0, 0, -1, 0, implicit $exec :: (dereferenceable load 8, align 16, addrspace 4)
    %7:vreg_64 = IMAGE_LOAD_V2_V4 %5:vreg_128, %3:sgpr_256, 12, 0, 0, 0, 0, 0, 0, 0, -1, 0, implicit $exec :: (dereferenceable load 8, align 16, addrspace 4)
=======
    %5:vreg_128 = BUFFER_LOAD_DWORDX4_OFFSET %2:sgpr_128, 0, 0, 0, 0, 0, implicit $exec :: (dereferenceable invariant load (s128))
    %6:vreg_64 = IMAGE_LOAD_V2_V4 %5:vreg_128, %3:sgpr_256, 3, 0, 0, 0, 0, 0, -1, 0, implicit $exec :: (dereferenceable load (s64), align 16, addrspace 4)
    %7:vreg_64 = IMAGE_LOAD_V2_V4 %5:vreg_128, %3:sgpr_256, 12, 0, 0, 0, 0, 0, -1, 0, implicit $exec :: (dereferenceable load (s64), align 16, addrspace 4)
>>>>>>> 2ab1d525
...
---

# GFX9-LABEL: name: image_load_merged_v2v2_reversed
<<<<<<< HEAD
# GFX9: %{{[0-9]+}}:vreg_128 = IMAGE_LOAD_V4_V4 %5, %3, 15, 0, 0, 0, 0, 0, 0, 0, -1, 0, implicit $exec, implicit $exec :: (dereferenceable load 16, addrspace 4)
=======
# GFX9: %{{[0-9]+}}:vreg_128 = IMAGE_LOAD_V4_V4 %5, %3, 15, 0, 0, 0, 0, 0, -1, 0, implicit $exec, implicit $exec :: (dereferenceable load (s128), addrspace 4)
>>>>>>> 2ab1d525
# GFX9: %{{[0-9]+}}:vreg_64 = COPY %8.sub2_sub3
# GFX9: %{{[0-9]+}}:vreg_64 = COPY killed %8.sub0_sub1

name: image_load_merged_v2v2_reversed
body:             |
  bb.0.entry:
    %0:sgpr_64 = COPY $sgpr0_sgpr1
    %1:sreg_64_xexec = S_LOAD_DWORDX2_IMM %0, 36, 0
    %2:sgpr_128 = COPY $sgpr96_sgpr97_sgpr98_sgpr99
    %3:sgpr_256 = S_LOAD_DWORDX8_IMM %1, 208, 0
    %4:vgpr_32 = COPY %2.sub3
<<<<<<< HEAD
    %5:vreg_128 = BUFFER_LOAD_DWORDX4_OFFSET %2:sgpr_128, 0, 0, 0, 0, 0, 0, 0, 0, implicit $exec :: (dereferenceable invariant load 16)
    %6:vreg_64 = IMAGE_LOAD_V2_V4 %5:vreg_128, %3:sgpr_256, 12, 0, 0, 0, 0, 0, 0, 0, -1, 0, implicit $exec :: (dereferenceable load 8, align 16, addrspace 4)
    %7:vreg_64 = IMAGE_LOAD_V2_V4 %5:vreg_128, %3:sgpr_256, 3, 0, 0, 0, 0, 0, 0, 0, -1, 0, implicit $exec :: (dereferenceable load 8, align 16, addrspace 4)
=======
    %5:vreg_128 = BUFFER_LOAD_DWORDX4_OFFSET %2:sgpr_128, 0, 0, 0, 0, 0, implicit $exec :: (dereferenceable invariant load (s128))
    %6:vreg_64 = IMAGE_LOAD_V2_V4 %5:vreg_128, %3:sgpr_256, 12, 0, 0, 0, 0, 0, -1, 0, implicit $exec :: (dereferenceable load (s64), align 16, addrspace 4)
    %7:vreg_64 = IMAGE_LOAD_V2_V4 %5:vreg_128, %3:sgpr_256, 3, 0, 0, 0, 0, 0, -1, 0, implicit $exec :: (dereferenceable load (s64), align 16, addrspace 4)
>>>>>>> 2ab1d525
...
---

# GFX9-LABEL: name: image_load_merged_v3v1
<<<<<<< HEAD
# GFX9: %{{[0-9]+}}:vreg_128 = IMAGE_LOAD_V4_V4 %5, %3, 15, 0, 0, 0, 0, 0, 0, 0, -1, 0, implicit $exec, implicit $exec :: (dereferenceable load 16, addrspace 4)
=======
# GFX9: %{{[0-9]+}}:vreg_128 = IMAGE_LOAD_V4_V4 %5, %3, 15, 0, 0, 0, 0, 0, -1, 0, implicit $exec, implicit $exec :: (dereferenceable load (s128), addrspace 4)
>>>>>>> 2ab1d525
# GFX9: %{{[0-9]+}}:vreg_96 = COPY %8.sub0_sub1_sub2
# GFX9: %{{[0-9]+}}:vgpr_32 = COPY killed %8.sub3

name: image_load_merged_v3v1
body:             |
  bb.0.entry:
    %0:sgpr_64 = COPY $sgpr0_sgpr1
    %1:sreg_64_xexec = S_LOAD_DWORDX2_IMM %0, 36, 0
    %2:sgpr_128 = COPY $sgpr96_sgpr97_sgpr98_sgpr99
    %3:sgpr_256 = S_LOAD_DWORDX8_IMM %1, 208, 0
    %4:vgpr_32 = COPY %2.sub3
<<<<<<< HEAD
    %5:vreg_128 = BUFFER_LOAD_DWORDX4_OFFSET %2:sgpr_128, 0, 0, 0, 0, 0, 0, 0, 0, implicit $exec :: (dereferenceable invariant load 16)
    %6:vreg_96 = IMAGE_LOAD_V3_V4 %5:vreg_128, %3:sgpr_256, 7, 0, 0, 0, 0, 0, 0, 0, -1, 0, implicit $exec :: (dereferenceable load 12, align 16, addrspace 4)
    %7:vgpr_32 = IMAGE_LOAD_V1_V4 %5:vreg_128, %3:sgpr_256, 8, 0, 0, 0, 0, 0, 0, 0, -1, 0, implicit $exec :: (dereferenceable load 4, addrspace 4)
=======
    %5:vreg_128 = BUFFER_LOAD_DWORDX4_OFFSET %2:sgpr_128, 0, 0, 0, 0, 0, implicit $exec :: (dereferenceable invariant load (s128))
    %6:vreg_96 = IMAGE_LOAD_V3_V4 %5:vreg_128, %3:sgpr_256, 7, 0, 0, 0, 0, 0, -1, 0, implicit $exec :: (dereferenceable load (s96), align 16, addrspace 4)
    %7:vgpr_32 = IMAGE_LOAD_V1_V4 %5:vreg_128, %3:sgpr_256, 8, 0, 0, 0, 0, 0, -1, 0, implicit $exec :: (dereferenceable load (s32), addrspace 4)
>>>>>>> 2ab1d525
...
---

# GFX9-LABEL: name: image_load_merged_v3v1_reversed
<<<<<<< HEAD
# GFX9: %{{[0-9]+}}:vreg_128 = IMAGE_LOAD_V4_V4 %5, %3, 15, 0, 0, 0, 0, 0, 0, 0, -1, 0, implicit $exec, implicit $exec :: (dereferenceable load 16, addrspace 4)
=======
# GFX9: %{{[0-9]+}}:vreg_128 = IMAGE_LOAD_V4_V4 %5, %3, 15, 0, 0, 0, 0, 0, -1, 0, implicit $exec, implicit $exec :: (dereferenceable load (s128), addrspace 4)
>>>>>>> 2ab1d525
# GFX9: %{{[0-9]+}}:vreg_96 = COPY %8.sub1_sub2_sub3
# GFX9: %{{[0-9]+}}:vgpr_32 = COPY killed %8.sub0

name: image_load_merged_v3v1_reversed
body:             |
  bb.0.entry:
    %0:sgpr_64 = COPY $sgpr0_sgpr1
    %1:sreg_64_xexec = S_LOAD_DWORDX2_IMM %0, 36, 0
    %2:sgpr_128 = COPY $sgpr96_sgpr97_sgpr98_sgpr99
    %3:sgpr_256 = S_LOAD_DWORDX8_IMM %1, 208, 0
    %4:vgpr_32 = COPY %2.sub3
<<<<<<< HEAD
    %5:vreg_128 = BUFFER_LOAD_DWORDX4_OFFSET %2:sgpr_128, 0, 0, 0, 0, 0, 0, 0, 0, implicit $exec :: (dereferenceable invariant load 16)
    %6:vreg_96 = IMAGE_LOAD_V3_V4 %5:vreg_128, %3:sgpr_256, 14, 0, 0, 0, 0, 0, 0, 0, -1, 0, implicit $exec :: (dereferenceable load 12, align 16, addrspace 4)
    %7:vgpr_32 = IMAGE_LOAD_V1_V4 %5:vreg_128, %3:sgpr_256, 1, 0, 0, 0, 0, 0, 0, 0, -1, 0, implicit $exec :: (dereferenceable load 4, addrspace 4)
=======
    %5:vreg_128 = BUFFER_LOAD_DWORDX4_OFFSET %2:sgpr_128, 0, 0, 0, 0, 0, implicit $exec :: (dereferenceable invariant load (s128))
    %6:vreg_96 = IMAGE_LOAD_V3_V4 %5:vreg_128, %3:sgpr_256, 14, 0, 0, 0, 0, 0, -1, 0, implicit $exec :: (dereferenceable load (s96), align 16, addrspace 4)
    %7:vgpr_32 = IMAGE_LOAD_V1_V4 %5:vreg_128, %3:sgpr_256, 1, 0, 0, 0, 0, 0, -1, 0, implicit $exec :: (dereferenceable load (s32), addrspace 4)
>>>>>>> 2ab1d525
...
---

# GFX9-LABEL: name: image_load_divided_merged
<<<<<<< HEAD
# GFX9: %{{[0-9]+}}:vreg_128 = IMAGE_LOAD_V4_V4 %5, %3, 15, 0, 0, 0, 0, 0, 0, 0, -1, 0, implicit $exec, implicit $exec :: (dereferenceable load 16, align 4, addrspace 4)
=======
# GFX9: %{{[0-9]+}}:vreg_128 = IMAGE_LOAD_V4_V4 %5, %3, 15, 0, 0, 0, 0, 0, -1, 0, implicit $exec, implicit $exec :: (dereferenceable load (s128), align 4, addrspace 4)
>>>>>>> 2ab1d525

name: image_load_divided_merged
body:             |
  bb.0.entry:
    %0:sgpr_64 = COPY $sgpr0_sgpr1
    %1:sreg_64_xexec = S_LOAD_DWORDX2_IMM %0, 36, 0
    %2:sgpr_128 = COPY $sgpr96_sgpr97_sgpr98_sgpr99
    %3:sgpr_256 = S_LOAD_DWORDX8_IMM %1, 208, 0
    %4:vgpr_32 = COPY %2.sub3
<<<<<<< HEAD
    %5:vreg_128 = BUFFER_LOAD_DWORDX4_OFFSET %2:sgpr_128, 0, 0, 0, 0, 0, 0, 0, 0, implicit $exec :: (dereferenceable invariant load 16)
    %6:vgpr_32 = IMAGE_LOAD_V1_V4 %5:vreg_128, %3:sgpr_256, 8, 0, 0, 0, 0, 0, 0, 0, -1, 0, implicit $exec :: (dereferenceable load 4, addrspace 4)
    %7:vreg_128 = BUFFER_LOAD_DWORDX4_OFFSET %2:sgpr_128, 0, 0, 0, 0, 0, 0, 0, 0, implicit $exec :: (dereferenceable invariant load 16)
    %8:vreg_128 = BUFFER_LOAD_DWORDX4_OFFSET %2:sgpr_128, 0, 0, 0, 0, 0, 0, 0, 0, implicit $exec :: (dereferenceable invariant load 16)
    %9:vreg_96 = IMAGE_LOAD_V3_V4 %7:vreg_128, %3:sgpr_256, 7, 0, 0, 0, 0, 0, 0, 0, -1, 0, implicit $exec :: (dereferenceable load 12, align 16, addrspace 4)
    %10:vreg_128 = BUFFER_LOAD_DWORDX4_OFFSET %2:sgpr_128, 0, 0, 0, 0, 0, 0, 0, 0, implicit $exec :: (dereferenceable invariant load 16)
    %11:vreg_96 = IMAGE_LOAD_V3_V4 %5:vreg_128, %3:sgpr_256, 7, 0, 0, 0, 0, 0, 0, 0, -1, 0, implicit $exec :: (dereferenceable load 12, align 16, addrspace 4)
=======
    %5:vreg_128 = BUFFER_LOAD_DWORDX4_OFFSET %2:sgpr_128, 0, 0, 0, 0, 0, implicit $exec :: (dereferenceable invariant load (s128))
    %6:vgpr_32 = IMAGE_LOAD_V1_V4 %5:vreg_128, %3:sgpr_256, 8, 0, 0, 0, 0, 0, -1, 0, implicit $exec :: (dereferenceable load (s32), addrspace 4)
    %7:vreg_128 = BUFFER_LOAD_DWORDX4_OFFSET %2:sgpr_128, 0, 0, 0, 0, 0, implicit $exec :: (dereferenceable invariant load (s128))
    %8:vreg_128 = BUFFER_LOAD_DWORDX4_OFFSET %2:sgpr_128, 0, 0, 0, 0, 0, implicit $exec :: (dereferenceable invariant load (s128))
    %9:vreg_96 = IMAGE_LOAD_V3_V4 %7:vreg_128, %3:sgpr_256, 7, 0, 0, 0, 0, 0, -1, 0, implicit $exec :: (dereferenceable load (s96), align 16, addrspace 4)
    %10:vreg_128 = BUFFER_LOAD_DWORDX4_OFFSET %2:sgpr_128, 0, 0, 0, 0, 0, implicit $exec :: (dereferenceable invariant load (s128))
    %11:vreg_96 = IMAGE_LOAD_V3_V4 %5:vreg_128, %3:sgpr_256, 7, 0, 0, 0, 0, 0, -1, 0, implicit $exec :: (dereferenceable load (s96), align 16, addrspace 4)
>>>>>>> 2ab1d525
...
---

# GFX9-LABEL: name: image_load_divided_not_merged
<<<<<<< HEAD
# GFX9: %{{[0-9]+}}:vgpr_32 = IMAGE_LOAD_V1_V4 %5, %3, 8, 0, 0, 0, 0, 0, 0, 0, -1, 0, implicit $exec :: (dereferenceable load 4, addrspace 4)
# GFX9: %{{[0-9]+}}:vreg_96 = IMAGE_LOAD_V3_V4 %5, %3, 7, 0, 0, 0, 0, 0, 0, 0, -1, 0, implicit $exec :: (dereferenceable load 12, align 16, addrspace 4)
=======
# GFX9: %{{[0-9]+}}:vgpr_32 = IMAGE_LOAD_V1_V4 %5, %3, 8, 0, 0, 0, 0, 0, -1, 0, implicit $exec :: (dereferenceable load (s32), addrspace 4)
# GFX9: %{{[0-9]+}}:vreg_96 = IMAGE_LOAD_V3_V4 %5, %3, 7, 0, 0, 0, 0, 0, -1, 0, implicit $exec :: (dereferenceable load (s96), align 16, addrspace 4)
>>>>>>> 2ab1d525

name: image_load_divided_not_merged
body:             |
  bb.0.entry:
    %0:sgpr_64 = COPY $sgpr0_sgpr1
    %1:sreg_64_xexec = S_LOAD_DWORDX2_IMM %0, 36, 0
    %2:sgpr_128 = COPY $sgpr96_sgpr97_sgpr98_sgpr99
    %3:sgpr_256 = S_LOAD_DWORDX8_IMM %1, 208, 0
    %4:vreg_128 = COPY %2
<<<<<<< HEAD
    %5:vreg_128 = BUFFER_LOAD_DWORDX4_OFFSET %2:sgpr_128, 0, 0, 0, 0, 0, 0, 0, 0, implicit $exec :: (dereferenceable invariant load 16)
    %6:vgpr_32 = IMAGE_LOAD_V1_V4 %5:vreg_128, %3:sgpr_256, 8, 0, 0, 0, 0, 0, 0, 0, -1, 0, implicit $exec :: (dereferenceable load 4, addrspace 4)
    IMAGE_STORE_V4_V4 %4:vreg_128, %5:vreg_128, %3:sgpr_256, 15, -1, 0, 0, 0, 0, 0, 0, 0, 0, implicit $exec :: (store 16)
    %7:vreg_96 = IMAGE_LOAD_V3_V4 %5:vreg_128, %3:sgpr_256, 7, 0, 0, 0, 0, 0, 0, 0, -1, 0, implicit $exec :: (dereferenceable load 12, align 16, addrspace 4)
=======
    %5:vreg_128 = BUFFER_LOAD_DWORDX4_OFFSET %2:sgpr_128, 0, 0, 0, 0, 0, implicit $exec :: (dereferenceable invariant load (s128))
    %6:vgpr_32 = IMAGE_LOAD_V1_V4 %5:vreg_128, %3:sgpr_256, 8, 0, 0, 0, 0, 0, -1, 0, implicit $exec :: (dereferenceable load (s32), addrspace 4)
    IMAGE_STORE_V4_V4 %4:vreg_128, %5:vreg_128, %3:sgpr_256, 15, -1, 0, 0, 0, 0, 0, 0, implicit $exec :: (store (s128))
    %7:vreg_96 = IMAGE_LOAD_V3_V4 %5:vreg_128, %3:sgpr_256, 7, 0, 0, 0, 0, 0, -1, 0, implicit $exec :: (dereferenceable load (s96), align 16, addrspace 4)
>>>>>>> 2ab1d525
...
---

# GFX9-LABEL: name: image_load_dmask_overlapped_not_merged
<<<<<<< HEAD
# GFX9: %{{[0-9]+}}:vgpr_32 = IMAGE_LOAD_V1_V4 %5, %3, 4, 0, 0, 0, 0, 0, 0, 0, -1, 0, implicit $exec :: (dereferenceable load 4, addrspace 4)
# GFX9: %{{[0-9]+}}:vreg_96 = IMAGE_LOAD_V3_V4 %5, %3, 7, 0, 0, 0, 0, 0, 0, 0, -1, 0, implicit $exec :: (dereferenceable load 12, align 16, addrspace 4)
=======
# GFX9: %{{[0-9]+}}:vgpr_32 = IMAGE_LOAD_V1_V4 %5, %3, 4, 0, 0, 0, 0, 0, -1, 0, implicit $exec :: (dereferenceable load (s32), addrspace 4)
# GFX9: %{{[0-9]+}}:vreg_96 = IMAGE_LOAD_V3_V4 %5, %3, 7, 0, 0, 0, 0, 0, -1, 0, implicit $exec :: (dereferenceable load (s96), align 16, addrspace 4)
>>>>>>> 2ab1d525

name: image_load_dmask_overlapped_not_merged
body:             |
  bb.0.entry:
    %0:sgpr_64 = COPY $sgpr0_sgpr1
    %1:sreg_64_xexec = S_LOAD_DWORDX2_IMM %0, 36, 0
    %2:sgpr_128 = COPY $sgpr96_sgpr97_sgpr98_sgpr99
    %3:sgpr_256 = S_LOAD_DWORDX8_IMM %1, 208, 0
    %4:vgpr_32 = COPY %2.sub3
<<<<<<< HEAD
    %5:vreg_128 = BUFFER_LOAD_DWORDX4_OFFSET %2:sgpr_128, 0, 0, 0, 0, 0, 0, 0, 0, implicit $exec :: (dereferenceable invariant load 16)
    %6:vgpr_32 = IMAGE_LOAD_V1_V4 %5:vreg_128, %3:sgpr_256, 4, 0, 0, 0, 0, 0, 0, 0, -1, 0, implicit $exec :: (dereferenceable load 4, addrspace 4)
    %7:vreg_96 = IMAGE_LOAD_V3_V4 %5:vreg_128, %3:sgpr_256, 7, 0, 0, 0, 0, 0, 0, 0, -1, 0, implicit $exec :: (dereferenceable load 12, align 16, addrspace 4)
=======
    %5:vreg_128 = BUFFER_LOAD_DWORDX4_OFFSET %2:sgpr_128, 0, 0, 0, 0, 0, implicit $exec :: (dereferenceable invariant load (s128))
    %6:vgpr_32 = IMAGE_LOAD_V1_V4 %5:vreg_128, %3:sgpr_256, 4, 0, 0, 0, 0, 0, -1, 0, implicit $exec :: (dereferenceable load (s32), addrspace 4)
    %7:vreg_96 = IMAGE_LOAD_V3_V4 %5:vreg_128, %3:sgpr_256, 7, 0, 0, 0, 0, 0, -1, 0, implicit $exec :: (dereferenceable load (s96), align 16, addrspace 4)
>>>>>>> 2ab1d525
...
---

# GFX9-LABEL: name: image_load_dmask_not_disjoint_not_merged
<<<<<<< HEAD
# GFX9: %{{[0-9]+}}:vgpr_32 = IMAGE_LOAD_V1_V4 %5, %3, 4, 0, 0, 0, 0, 0, 0, 0, -1, 0, implicit $exec :: (dereferenceable load 4, addrspace 4)
# GFX9: %{{[0-9]+}}:vreg_96 = IMAGE_LOAD_V3_V4 %5, %3, 11, 0, 0, 0, 0, 0, 0, 0, -1, 0, implicit $exec :: (dereferenceable load 12, align 16, addrspace 4)
=======
# GFX9: %{{[0-9]+}}:vgpr_32 = IMAGE_LOAD_V1_V4 %5, %3, 4, 0, 0, 0, 0, 0, -1, 0, implicit $exec :: (dereferenceable load (s32), addrspace 4)
# GFX9: %{{[0-9]+}}:vreg_96 = IMAGE_LOAD_V3_V4 %5, %3, 11, 0, 0, 0, 0, 0, -1, 0, implicit $exec :: (dereferenceable load (s96), align 16, addrspace 4)
>>>>>>> 2ab1d525

name: image_load_dmask_not_disjoint_not_merged
body:             |
  bb.0.entry:
    %0:sgpr_64 = COPY $sgpr0_sgpr1
    %1:sreg_64_xexec = S_LOAD_DWORDX2_IMM %0, 36, 0
    %2:sgpr_128 = COPY $sgpr96_sgpr97_sgpr98_sgpr99
    %3:sgpr_256 = S_LOAD_DWORDX8_IMM %1, 208, 0
    %4:vgpr_32 = COPY %2.sub3
<<<<<<< HEAD
    %5:vreg_128 = BUFFER_LOAD_DWORDX4_OFFSET %2:sgpr_128, 0, 0, 0, 0, 0, 0, 0, 0, implicit $exec :: (dereferenceable invariant load 16)
    %6:vgpr_32 = IMAGE_LOAD_V1_V4 %5:vreg_128, %3:sgpr_256, 4, 0, 0, 0, 0, 0, 0, 0, -1, 0, implicit $exec :: (dereferenceable load 4, addrspace 4)
    %7:vreg_96 = IMAGE_LOAD_V3_V4 %5:vreg_128, %3:sgpr_256, 11, 0, 0, 0, 0, 0, 0, 0, -1, 0, implicit $exec :: (dereferenceable load 12, align 16, addrspace 4)
=======
    %5:vreg_128 = BUFFER_LOAD_DWORDX4_OFFSET %2:sgpr_128, 0, 0, 0, 0, 0, implicit $exec :: (dereferenceable invariant load (s128))
    %6:vgpr_32 = IMAGE_LOAD_V1_V4 %5:vreg_128, %3:sgpr_256, 4, 0, 0, 0, 0, 0, -1, 0, implicit $exec :: (dereferenceable load (s32), addrspace 4)
    %7:vreg_96 = IMAGE_LOAD_V3_V4 %5:vreg_128, %3:sgpr_256, 11, 0, 0, 0, 0, 0, -1, 0, implicit $exec :: (dereferenceable load (s96), align 16, addrspace 4)
>>>>>>> 2ab1d525
...
---

# GFX9-LABEL: name: image_load_not_merged_0
<<<<<<< HEAD
# GFX9: %{{[0-9]+}}:vgpr_32 = IMAGE_LOAD_V1_V4 %5, %3, 8, 0, 0, 0, 0, 0, 0, 0, -1, 0, implicit $exec :: (dereferenceable load 4, addrspace 4)
# GFX9: %{{[0-9]+}}:vreg_96 = IMAGE_LOAD_V3_V4 %6, %3, 7, 0, 0, 0, 0, 0, 0, 0, -1, 0, implicit $exec :: (dereferenceable load 12, align 16, addrspace 4)
=======
# GFX9: %{{[0-9]+}}:vgpr_32 = IMAGE_LOAD_V1_V4 %5, %3, 8, 0, 0, 0, 0, 0, -1, 0, implicit $exec :: (dereferenceable load (s32), addrspace 4)
# GFX9: %{{[0-9]+}}:vreg_96 = IMAGE_LOAD_V3_V4 %6, %3, 7, 0, 0, 0, 0, 0, -1, 0, implicit $exec :: (dereferenceable load (s96), align 16, addrspace 4)
>>>>>>> 2ab1d525

name: image_load_not_merged_0
body:             |
  bb.0.entry:
    %0:sgpr_64 = COPY $sgpr0_sgpr1
    %1:sreg_64_xexec = S_LOAD_DWORDX2_IMM %0, 36, 0
    %2:sgpr_128 = COPY $sgpr96_sgpr97_sgpr98_sgpr99
    %3:sgpr_256 = S_LOAD_DWORDX8_IMM %1, 208, 0
    %4:vgpr_32 = COPY %2.sub3
<<<<<<< HEAD
    %5:vreg_128 = BUFFER_LOAD_DWORDX4_OFFSET %2, 0, 0, 0, 0, 0, 0, 0, 0, implicit $exec :: (dereferenceable invariant load 16)
    %6:vreg_128 = BUFFER_LOAD_DWORDX4_OFFSET %2, 1, 0, 0, 0, 0, 0, 0, 0, implicit $exec :: (dereferenceable invariant load 16)
    %7:vgpr_32 = IMAGE_LOAD_V1_V4 %5, %3, 8, 0, 0, 0, 0, 0, 0, 0, -1, 0, implicit $exec :: (dereferenceable load 4, addrspace 4)
    %8:vreg_96 = IMAGE_LOAD_V3_V4 %6, %3, 7, 0, 0, 0, 0, 0, 0, 0, -1, 0, implicit $exec :: (dereferenceable load 12, align 16, addrspace 4)
=======
    %5:vreg_128 = BUFFER_LOAD_DWORDX4_OFFSET %2, 0, 0, 0, 0, 0, implicit $exec :: (dereferenceable invariant load (s128))
    %6:vreg_128 = BUFFER_LOAD_DWORDX4_OFFSET %2, 1, 0, 0, 0, 0, implicit $exec :: (dereferenceable invariant load (s128))
    %7:vgpr_32 = IMAGE_LOAD_V1_V4 %5, %3, 8, 0, 0, 0, 0, 0, -1, 0, implicit $exec :: (dereferenceable load (s32), addrspace 4)
    %8:vreg_96 = IMAGE_LOAD_V3_V4 %6, %3, 7, 0, 0, 0, 0, 0, -1, 0, implicit $exec :: (dereferenceable load (s96), align 16, addrspace 4)
>>>>>>> 2ab1d525
...
---

# GFX9-LABEL: name: image_load_not_merged_1
<<<<<<< HEAD
# GFX9: %{{[0-9]+}}:vgpr_32 = IMAGE_LOAD_V1_V4 %6, %3, 8, 0, 0, 0, 0, 0, 0, 0, -1, 0, implicit $exec :: (dereferenceable load 4, addrspace 4)
# GFX9: %{{[0-9]+}}:vreg_96 = IMAGE_LOAD_V3_V4 %6, %4, 7, 0, 0, 0, 0, 0, 0, 0, -1, 0, implicit $exec :: (dereferenceable load 12, align 16, addrspace 4)
=======
# GFX9: %{{[0-9]+}}:vgpr_32 = IMAGE_LOAD_V1_V4 %6, %3, 8, 0, 0, 0, 0, 0, -1, 0, implicit $exec :: (dereferenceable load (s32), addrspace 4)
# GFX9: %{{[0-9]+}}:vreg_96 = IMAGE_LOAD_V3_V4 %6, %4, 7, 0, 0, 0, 0, 0, -1, 0, implicit $exec :: (dereferenceable load (s96), align 16, addrspace 4)
>>>>>>> 2ab1d525

name: image_load_not_merged_1
body:             |
  bb.0.entry:
    %0:sgpr_64 = COPY $sgpr0_sgpr1
    %1:sreg_64_xexec = S_LOAD_DWORDX2_IMM %0, 36, 0
    %2:sgpr_128 = COPY $sgpr96_sgpr97_sgpr98_sgpr99
    %3:sgpr_256 = S_LOAD_DWORDX8_IMM %1, 208, 0
    %4:sgpr_256 = S_LOAD_DWORDX8_IMM %1, 208, 0
    %5:vgpr_32 = COPY %2.sub3
<<<<<<< HEAD
    %6:vreg_128 = BUFFER_LOAD_DWORDX4_OFFSET %2, 0, 0, 0, 0, 0, 0, 0, 0, implicit $exec :: (dereferenceable invariant load 16)
    %7:vgpr_32 = IMAGE_LOAD_V1_V4 %6, %3, 8, 0, 0, 0, 0, 0, 0, 0, -1, 0, implicit $exec :: (dereferenceable load 4, addrspace 4)
    %8:vreg_96 = IMAGE_LOAD_V3_V4 %6, %4, 7, 0, 0, 0, 0, 0, 0, 0, -1, 0, implicit $exec :: (dereferenceable load 12, align 16, addrspace 4)
=======
    %6:vreg_128 = BUFFER_LOAD_DWORDX4_OFFSET %2, 0, 0, 0, 0, 0, implicit $exec :: (dereferenceable invariant load (s128))
    %7:vgpr_32 = IMAGE_LOAD_V1_V4 %6, %3, 8, 0, 0, 0, 0, 0, -1, 0, implicit $exec :: (dereferenceable load (s32), addrspace 4)
    %8:vreg_96 = IMAGE_LOAD_V3_V4 %6, %4, 7, 0, 0, 0, 0, 0, -1, 0, implicit $exec :: (dereferenceable load (s96), align 16, addrspace 4)
>>>>>>> 2ab1d525
...
---

# GFX9-LABEL: name: image_load_not_merged_10
<<<<<<< HEAD
# GFX9: %{{[0-9]+}}:vgpr_32 = IMAGE_LOAD_V1_V4 %5, %3, 8, 0, 0, 0, 0, 0, 0, 0, -1, 0, implicit $exec :: (dereferenceable load 4, addrspace 4)
# GFX9: %{{[0-9]+}}:vreg_96 = IMAGE_LOAD_V3_V4 %5, %3, 7, 0, 0, 0, 0, 0, 0, 0, -1, 1, implicit $exec :: (dereferenceable load 12, align 16, addrspace 4)
=======
# GFX9: %{{[0-9]+}}:vgpr_32 = IMAGE_LOAD_V1_V4 %5, %3, 8, 0, 0, 0, 0, 0, -1, 0, implicit $exec :: (dereferenceable load (s32), addrspace 4)
# GFX9: %{{[0-9]+}}:vreg_96 = IMAGE_LOAD_V3_V4 %5, %3, 7, 0, 0, 0, 0, 0, -1, 1, implicit $exec :: (dereferenceable load (s96), align 16, addrspace 4)
>>>>>>> 2ab1d525

name: image_load_not_merged_10
body:             |
  bb.0.entry:
    %0:sgpr_64 = COPY $sgpr0_sgpr1
    %1:sreg_64_xexec = S_LOAD_DWORDX2_IMM %0, 36, 0
    %2:sgpr_128 = COPY $sgpr96_sgpr97_sgpr98_sgpr99
    %3:sgpr_256 = S_LOAD_DWORDX8_IMM %1, 208, 0
    %4:vgpr_32 = COPY %2.sub3
<<<<<<< HEAD
    %5:vreg_128 = BUFFER_LOAD_DWORDX4_OFFSET %2, 0, 0, 0, 0, 0, 0, 0, 0, implicit $exec :: (dereferenceable invariant load 16)
    %6:vgpr_32 = IMAGE_LOAD_V1_V4 %5, %3, 8, 0, 0, 0, 0, 0, 0, 0, -1, 0, implicit $exec :: (dereferenceable load 4, addrspace 4)
    %7:vreg_96 = IMAGE_LOAD_V3_V4 %5, %3, 7, 0, 0, 0, 0, 0, 0, 0, -1, 1, implicit $exec :: (dereferenceable load 12, align 16, addrspace 4)
=======
    %5:vreg_128 = BUFFER_LOAD_DWORDX4_OFFSET %2, 0, 0, 0, 0, 0, implicit $exec :: (dereferenceable invariant load (s128))
    %6:vgpr_32 = IMAGE_LOAD_V1_V4 %5, %3, 8, 0, 0, 0, 0, 0, -1, 0, implicit $exec :: (dereferenceable load (s32), addrspace 4)
    %7:vreg_96 = IMAGE_LOAD_V3_V4 %5, %3, 7, 0, 0, 0, 0, 0, -1, 1, implicit $exec :: (dereferenceable load (s96), align 16, addrspace 4)
>>>>>>> 2ab1d525
...
---

# GFX9-LABEL: name: image_load_not_merged_3
<<<<<<< HEAD
# GFX9: %{{[0-9]+}}:vgpr_32 = IMAGE_LOAD_V1_V4 %5, %3, 8, 0, 0, 0, 0, 0, 0, 0, -1, 0, implicit $exec :: (dereferenceable load 4, addrspace 4)
# GFX9: %{{[0-9]+}}:vreg_96 = IMAGE_LOAD_V3_V4 %5, %3, 7, 1, 0, 0, 0, 0, 0, 0, -1, 0, implicit $exec :: (dereferenceable load 12, align 16, addrspace 4)
=======
# GFX9: %{{[0-9]+}}:vgpr_32 = IMAGE_LOAD_V1_V4 %5, %3, 8, 0, 0, 0, 0, 0, -1, 0, implicit $exec :: (dereferenceable load (s32), addrspace 4)
# GFX9: %{{[0-9]+}}:vreg_96 = IMAGE_LOAD_V3_V4 %5, %3, 7, 1, 0, 0, 0, 0, -1, 0, implicit $exec :: (dereferenceable load (s96), align 16, addrspace 4)
>>>>>>> 2ab1d525

name: image_load_not_merged_3
body:             |
  bb.0.entry:
    %0:sgpr_64 = COPY $sgpr0_sgpr1
    %1:sreg_64_xexec = S_LOAD_DWORDX2_IMM %0, 36, 0
    %2:sgpr_128 = COPY $sgpr96_sgpr97_sgpr98_sgpr99
    %3:sgpr_256 = S_LOAD_DWORDX8_IMM %1, 208, 0
    %4:vgpr_32 = COPY %2.sub3
<<<<<<< HEAD
    %5:vreg_128 = BUFFER_LOAD_DWORDX4_OFFSET %2, 0, 0, 0, 0, 0, 0, 0, 0, implicit $exec :: (dereferenceable invariant load 16)
    %6:vgpr_32 = IMAGE_LOAD_V1_V4 %5, %3, 8, 0, 0, 0, 0, 0, 0, 0, -1, 0, implicit $exec :: (dereferenceable load 4, addrspace 4)
    %7:vreg_96 = IMAGE_LOAD_V3_V4 %5, %3, 7, 1, 0, 0, 0, 0, 0, 0, -1, 0, implicit $exec :: (dereferenceable load 12, align 16, addrspace 4)
=======
    %5:vreg_128 = BUFFER_LOAD_DWORDX4_OFFSET %2, 0, 0, 0, 0, 0, implicit $exec :: (dereferenceable invariant load (s128))
    %6:vgpr_32 = IMAGE_LOAD_V1_V4 %5, %3, 8, 0, 0, 0, 0, 0, -1, 0, implicit $exec :: (dereferenceable load (s32), addrspace 4)
    %7:vreg_96 = IMAGE_LOAD_V3_V4 %5, %3, 7, 1, 0, 0, 0, 0, -1, 0, implicit $exec :: (dereferenceable load (s96), align 16, addrspace 4)
>>>>>>> 2ab1d525
...
---

# GFX9-LABEL: name: image_load_not_merged_4
<<<<<<< HEAD
# GFX9: %{{[0-9]+}}:vgpr_32 = IMAGE_LOAD_V1_V4 %5, %3, 8, 0, 0, 0, 0, 0, 0, 0, -1, 0, implicit $exec :: (dereferenceable load 4, addrspace 4)
# GFX9: %{{[0-9]+}}:vreg_96 = IMAGE_LOAD_V3_V4 %5, %3, 7, 0, 0, 1, 0, 0, 0, 0, -1, 0, implicit $exec :: (dereferenceable load 12, align 16, addrspace 4)
=======
# GFX9: %{{[0-9]+}}:vgpr_32 = IMAGE_LOAD_V1_V4 %5, %3, 8, 0, 0, 0, 0, 0, -1, 0, implicit $exec :: (dereferenceable load (s32), addrspace 4)
# GFX9: %{{[0-9]+}}:vreg_96 = IMAGE_LOAD_V3_V4 %5, %3, 7, 1, 0, 0, 0, 0, -1, 0, implicit $exec :: (dereferenceable load (s96), align 16, addrspace 4)
>>>>>>> 2ab1d525

name: image_load_not_merged_4
body:             |
  bb.0.entry:
    %0:sgpr_64 = COPY $sgpr0_sgpr1
    %1:sreg_64_xexec = S_LOAD_DWORDX2_IMM %0, 36, 0
    %2:sgpr_128 = COPY $sgpr96_sgpr97_sgpr98_sgpr99
    %3:sgpr_256 = S_LOAD_DWORDX8_IMM %1, 208, 0
    %4:vgpr_32 = COPY %2.sub3
<<<<<<< HEAD
    %5:vreg_128 = BUFFER_LOAD_DWORDX4_OFFSET %2, 0, 0, 0, 0, 0, 0, 0, 0, implicit $exec :: (dereferenceable invariant load 16)
    %6:vgpr_32 = IMAGE_LOAD_V1_V4 %5, %3, 8, 0, 0, 0, 0, 0, 0, 0, -1, 0, implicit $exec :: (dereferenceable load 4, addrspace 4)
    %7:vreg_96 = IMAGE_LOAD_V3_V4 %5, %3, 7, 0, 0, 1, 0, 0, 0, 0, -1, 0, implicit $exec :: (dereferenceable load 12, align 16, addrspace 4)
=======
    %5:vreg_128 = BUFFER_LOAD_DWORDX4_OFFSET %2, 0, 0, 0, 0, 0, implicit $exec :: (dereferenceable invariant load (s128))
    %6:vgpr_32 = IMAGE_LOAD_V1_V4 %5, %3, 8, 0, 0, 0, 0, 0, -1, 0, implicit $exec :: (dereferenceable load (s32), addrspace 4)
    %7:vreg_96 = IMAGE_LOAD_V3_V4 %5, %3, 7, 1, 0, 0, 0, 0, -1, 0, implicit $exec :: (dereferenceable load (s96), align 16, addrspace 4)
>>>>>>> 2ab1d525
...
---

# GFX9-LABEL: name: image_load_not_merged_5
<<<<<<< HEAD
# GFX9: %{{[0-9]+}}:vgpr_32 = IMAGE_LOAD_V1_V4 %5, %3, 8, 0, 0, 0, 0, 0, 0, 0, -1, 0, implicit $exec :: (dereferenceable load 4, addrspace 4)
# GFX9: %{{[0-9]+}}:vreg_96 = IMAGE_LOAD_V3_V4 %5, %3, 7, 0, 0, 0, 1, 0, 0, 0, -1, 0, implicit $exec :: (dereferenceable load 12, align 16, addrspace 4)
=======
# GFX9: %{{[0-9]+}}:vgpr_32 = IMAGE_LOAD_V1_V4 %5, %3, 8, 0, 0, 0, 0, 0, -1, 0, implicit $exec :: (dereferenceable load (s32), addrspace 4)
# GFX9: %{{[0-9]+}}:vreg_96 = IMAGE_LOAD_V3_V4 %5, %3, 7, 0, 1, 0, 0, 0, -1, 0, implicit $exec :: (dereferenceable load (s96), align 16, addrspace 4)
>>>>>>> 2ab1d525

name: image_load_not_merged_5
body:             |
  bb.0.entry:
    %0:sgpr_64 = COPY $sgpr0_sgpr1
    %1:sreg_64_xexec = S_LOAD_DWORDX2_IMM %0, 36, 0
    %2:sgpr_128 = COPY $sgpr96_sgpr97_sgpr98_sgpr99
    %3:sgpr_256 = S_LOAD_DWORDX8_IMM %1, 208, 0
    %4:vgpr_32 = COPY %2.sub3
<<<<<<< HEAD
    %5:vreg_128 = BUFFER_LOAD_DWORDX4_OFFSET %2, 0, 0, 0, 0, 0, 0, 0, 0, implicit $exec :: (dereferenceable invariant load 16)
    %6:vgpr_32 = IMAGE_LOAD_V1_V4 %5, %3, 8, 0, 0, 0, 0, 0, 0, 0, -1, 0, implicit $exec :: (dereferenceable load 4, addrspace 4)
    %7:vreg_96 = IMAGE_LOAD_V3_V4 %5, %3, 7, 0, 0, 0, 1, 0, 0, 0, -1, 0, implicit $exec :: (dereferenceable load 12, align 16, addrspace 4)
=======
    %5:vreg_128 = BUFFER_LOAD_DWORDX4_OFFSET %2, 0, 0, 0, 0, 0, implicit $exec :: (dereferenceable invariant load (s128))
    %6:vgpr_32 = IMAGE_LOAD_V1_V4 %5, %3, 8, 0, 0, 0, 0, 0, -1, 0, implicit $exec :: (dereferenceable load (s32), addrspace 4)
    %7:vreg_96 = IMAGE_LOAD_V3_V4 %5, %3, 7, 0, 1, 0, 0, 0, -1, 0, implicit $exec :: (dereferenceable load (s96), align 16, addrspace 4)
>>>>>>> 2ab1d525
...
---

# GFX9-LABEL: name: image_load_not_merged_6
<<<<<<< HEAD
# GFX9: %{{[0-9]+}}:vgpr_32 = IMAGE_LOAD_V1_V4 %5, %3, 8, 0, 0, 0, 0, 0, 0, 0, -1, 0, implicit $exec :: (dereferenceable load 4, addrspace 4)
# GFX9: %{{[0-9]+}}:vreg_96 = IMAGE_LOAD_V3_V4 %5, %3, 7, 0, 0, 0, 0, 1, 0, 0, -1, 0, implicit $exec :: (dereferenceable load 12, align 16, addrspace 4)
=======
# GFX9: %{{[0-9]+}}:vgpr_32 = IMAGE_LOAD_V1_V4 %5, %3, 8, 0, 0, 0, 0, 0, -1, 0, implicit $exec :: (dereferenceable load (s32), addrspace 4)
# GFX9: %{{[0-9]+}}:vreg_96 = IMAGE_LOAD_V3_V4 %5, %3, 7, 0, 0, 1, 0, 0, -1, 0, implicit $exec :: (dereferenceable load (s96), align 16, addrspace 4)
>>>>>>> 2ab1d525

name: image_load_not_merged_6
body:             |
  bb.0.entry:
    %0:sgpr_64 = COPY $sgpr0_sgpr1
    %1:sreg_64_xexec = S_LOAD_DWORDX2_IMM %0, 36, 0
    %2:sgpr_128 = COPY $sgpr96_sgpr97_sgpr98_sgpr99
    %3:sgpr_256 = S_LOAD_DWORDX8_IMM %1, 208, 0
    %4:vgpr_32 = COPY %2.sub3
<<<<<<< HEAD
    %5:vreg_128 = BUFFER_LOAD_DWORDX4_OFFSET %2, 0, 0, 0, 0, 0, 0, 0, 0, implicit $exec :: (dereferenceable invariant load 16)
    %6:vgpr_32 = IMAGE_LOAD_V1_V4 %5, %3, 8, 0, 0, 0, 0, 0, 0, 0, -1, 0, implicit $exec :: (dereferenceable load 4, addrspace 4)
    %7:vreg_96 = IMAGE_LOAD_V3_V4 %5, %3, 7, 0, 0, 0, 0, 1, 0, 0, -1, 0, implicit $exec :: (dereferenceable load 12, align 16, addrspace 4)
=======
    %5:vreg_128 = BUFFER_LOAD_DWORDX4_OFFSET %2, 0, 0, 0, 0, 0, implicit $exec :: (dereferenceable invariant load (s128))
    %6:vgpr_32 = IMAGE_LOAD_V1_V4 %5, %3, 8, 0, 0, 0, 0, 0, -1, 0, implicit $exec :: (dereferenceable load (s32), addrspace 4)
    %7:vreg_96 = IMAGE_LOAD_V3_V4 %5, %3, 7, 0, 0, 1, 0, 0, -1, 0, implicit $exec :: (dereferenceable load (s96), align 16, addrspace 4)
>>>>>>> 2ab1d525
...
---

# GFX9-LABEL: name: image_load_not_merged_7
<<<<<<< HEAD
# GFX9: %{{[0-9]+}}:vreg_64 = IMAGE_LOAD_V2_V4 %5, %3, 8, 0, 0, 0, 0, 0, 1, 0, -1, 0, implicit $exec :: (dereferenceable load 8, align 16, addrspace 4)
# GFX9: %{{[0-9]+}}:vreg_96 = IMAGE_LOAD_V3_V4 %5, %3, 7, 0, 0, 0, 0, 0, 0, 0, -1, 0, implicit $exec :: (dereferenceable load 12, align 16, addrspace 4)
=======
# GFX9: %{{[0-9]+}}:vreg_64 = IMAGE_LOAD_V2_V4 %5, %3, 8, 0, 0, 0, 1, 0, -1, 0, implicit $exec :: (dereferenceable load (s64), align 16, addrspace 4)
# GFX9: %{{[0-9]+}}:vreg_96 = IMAGE_LOAD_V3_V4 %5, %3, 7, 0, 0, 0, 0, 0, -1, 0, implicit $exec :: (dereferenceable load (s96), align 16, addrspace 4)
>>>>>>> 2ab1d525

name: image_load_not_merged_7
body:             |
  bb.0.entry:
    %0:sgpr_64 = COPY $sgpr0_sgpr1
    %1:sreg_64_xexec = S_LOAD_DWORDX2_IMM %0, 36, 0
    %2:sgpr_128 = COPY $sgpr96_sgpr97_sgpr98_sgpr99
    %3:sgpr_256 = S_LOAD_DWORDX8_IMM %1, 208, 0
    %4:vgpr_32 = COPY %2.sub3
<<<<<<< HEAD
    %5:vreg_128 = BUFFER_LOAD_DWORDX4_OFFSET %2, 0, 0, 0, 0, 0, 0, 0, 0, implicit $exec :: (dereferenceable invariant load 16)
    %6:vreg_64 = IMAGE_LOAD_V2_V4 %5, %3, 8, 0, 0, 0, 0, 0, 1, 0, -1, 0, implicit $exec :: (dereferenceable load 8, align 16, addrspace 4)
    %7:vreg_96 = IMAGE_LOAD_V3_V4 %5, %3, 7, 0, 0, 0, 0, 0, 0, 0, -1, 0, implicit $exec :: (dereferenceable load 12, align 16, addrspace 4)
=======
    %5:vreg_128 = BUFFER_LOAD_DWORDX4_OFFSET %2, 0, 0, 0, 0, 0, implicit $exec :: (dereferenceable invariant load (s128))
    %6:vreg_64 = IMAGE_LOAD_V2_V4 %5, %3, 8, 0, 0, 0, 1, 0, -1, 0, implicit $exec :: (dereferenceable load (s64), align 16, addrspace 4)
    %7:vreg_96 = IMAGE_LOAD_V3_V4 %5, %3, 7, 0, 0, 0, 0, 0, -1, 0, implicit $exec :: (dereferenceable load (s96), align 16, addrspace 4)
>>>>>>> 2ab1d525
...
---

# GFX9-LABEL: name: image_load_not_merged_8
<<<<<<< HEAD
# GFX9: %{{[0-9]+}}:vreg_64 = IMAGE_LOAD_V2_V4 %5, %3, 8, 0, 0, 0, 0, 0, 0, 1, -1, 0, implicit $exec :: (dereferenceable load 8, align 16, addrspace 4)
# GFX9: %{{[0-9]+}}:vreg_96 = IMAGE_LOAD_V3_V4 %5, %3, 7, 0, 0, 0, 0, 0, 0, 0, -1, 0, implicit $exec :: (dereferenceable load 12, align 16, addrspace 4)
=======
# GFX9: %{{[0-9]+}}:vreg_64 = IMAGE_LOAD_V2_V4 %5, %3, 8, 0, 0, 0, 0, 1, -1, 0, implicit $exec :: (dereferenceable load (s64), align 16, addrspace 4)
# GFX9: %{{[0-9]+}}:vreg_96 = IMAGE_LOAD_V3_V4 %5, %3, 7, 0, 0, 0, 0, 0, -1, 0, implicit $exec :: (dereferenceable load (s96), align 16, addrspace 4)
>>>>>>> 2ab1d525

name: image_load_not_merged_8
body:             |
  bb.0.entry:
    %0:sgpr_64 = COPY $sgpr0_sgpr1
    %1:sreg_64_xexec = S_LOAD_DWORDX2_IMM %0, 36, 0
    %2:sgpr_128 = COPY $sgpr96_sgpr97_sgpr98_sgpr99
    %3:sgpr_256 = S_LOAD_DWORDX8_IMM %1, 208, 0
    %4:vgpr_32 = COPY %2.sub3
<<<<<<< HEAD
    %5:vreg_128 = BUFFER_LOAD_DWORDX4_OFFSET %2, 0, 0, 0, 0, 0, 0, 0, 0, implicit $exec :: (dereferenceable invariant load 16)
    %6:vreg_64 = IMAGE_LOAD_V2_V4 %5, %3, 8, 0, 0, 0, 0, 0, 0, 1, -1, 0, implicit $exec :: (dereferenceable load 8, align 16, addrspace 4)
    %7:vreg_96 = IMAGE_LOAD_V3_V4 %5, %3, 7, 0, 0, 0, 0, 0, 0, 0, -1, 0, implicit $exec :: (dereferenceable load 12, align 16, addrspace 4)
=======
    %5:vreg_128 = BUFFER_LOAD_DWORDX4_OFFSET %2, 0, 0, 0, 0, 0, implicit $exec :: (dereferenceable invariant load (s128))
    %6:vreg_64 = IMAGE_LOAD_V2_V4 %5, %3, 8, 0, 0, 0, 0, 1, -1, 0, implicit $exec :: (dereferenceable load (s64), align 16, addrspace 4)
    %7:vreg_96 = IMAGE_LOAD_V3_V4 %5, %3, 7, 0, 0, 0, 0, 0, -1, 0, implicit $exec :: (dereferenceable load (s96), align 16, addrspace 4)
>>>>>>> 2ab1d525
...
---

# GFX9-LABEL: name: image_load_not_merged_9
<<<<<<< HEAD
# GFX9: %{{[0-9]+}}:vgpr_32 = IMAGE_LOAD_V1_V4 %5, %3, 8, 0, 0, 0, 0, 0, 0, 0, -1, 0, implicit $exec :: (dereferenceable load 4, addrspace 4)
# GFX9: %{{[0-9]+}}:vreg_96 = IMAGE_LOAD_V3_V4 %5, %3, 7, 0, 0, 0, 0, 0, 0, 0, 0, 0, implicit $exec :: (dereferenceable load 12, align 16, addrspace 4)
=======
# GFX9: %{{[0-9]+}}:vgpr_32 = IMAGE_LOAD_V1_V4 %5, %3, 8, 0, 0, 0, 0, 0, -1, 0, implicit $exec :: (dereferenceable load (s32), addrspace 4)
# GFX9: %{{[0-9]+}}:vreg_96 = IMAGE_LOAD_V3_V4 %5, %3, 7, 0, 0, 0, 0, 0, 0, 0, implicit $exec :: (dereferenceable load (s96), align 16, addrspace 4)
>>>>>>> 2ab1d525

name: image_load_not_merged_9
body:             |
  bb.0.entry:
    %0:sgpr_64 = COPY $sgpr0_sgpr1
    %1:sreg_64_xexec = S_LOAD_DWORDX2_IMM %0, 36, 0
    %2:sgpr_128 = COPY $sgpr96_sgpr97_sgpr98_sgpr99
    %3:sgpr_256 = S_LOAD_DWORDX8_IMM %1, 208, 0
    %4:vgpr_32 = COPY %2.sub3
<<<<<<< HEAD
    %5:vreg_128 = BUFFER_LOAD_DWORDX4_OFFSET %2, 0, 0, 0, 0, 0, 0, 0, 0, implicit $exec :: (dereferenceable invariant load 16)
    %6:vgpr_32 = IMAGE_LOAD_V1_V4 %5, %3, 8, 0, 0, 0, 0, 0, 0, 0, -1, 0, implicit $exec :: (dereferenceable load 4, addrspace 4)
    %7:vreg_96 = IMAGE_LOAD_V3_V4 %5, %3, 7, 0, 0, 0, 0, 0, 0, 0, 0, 0, implicit $exec :: (dereferenceable load 12, align 16, addrspace 4)
=======
    %5:vreg_128 = BUFFER_LOAD_DWORDX4_OFFSET %2, 0, 0, 0, 0, 0, implicit $exec :: (dereferenceable invariant load (s128))
    %6:vgpr_32 = IMAGE_LOAD_V1_V4 %5, %3, 8, 0, 0, 0, 0, 0, -1, 0, implicit $exec :: (dereferenceable load (s32), addrspace 4)
    %7:vreg_96 = IMAGE_LOAD_V3_V4 %5, %3, 7, 0, 0, 0, 0, 0, 0, 0, implicit $exec :: (dereferenceable load (s96), align 16, addrspace 4)
>>>>>>> 2ab1d525
...
---

# GFX9-LABEL: name: image_load_mip_merged_v1v3
<<<<<<< HEAD
# GFX9: %{{[0-9]+}}:vreg_128 = IMAGE_LOAD_MIP_V4_V4 %5, %3, 15, 0, 0, 0, 0, 0, 0, 0, -1, 0, implicit $exec, implicit $exec :: (dereferenceable load 16, align 4, addrspace 4)
=======
# GFX9: %{{[0-9]+}}:vreg_128 = IMAGE_LOAD_MIP_V4_V4 %5, %3, 15, 0, 0, 0, 0, 0, -1, 0, implicit $exec, implicit $exec :: (dereferenceable load (s128), align 4, addrspace 4)
>>>>>>> 2ab1d525
# GFX9: %{{[0-9]+}}:vgpr_32 = COPY %8.sub0
# GFX9: %{{[0-9]+}}:vreg_96 = COPY killed %8.sub1_sub2_sub3

name: image_load_mip_merged_v1v3
body:             |
  bb.0.entry:
    %0:sgpr_64 = COPY $sgpr0_sgpr1
    %1:sreg_64_xexec = S_LOAD_DWORDX2_IMM %0, 36, 0
    %2:sgpr_128 = COPY $sgpr96_sgpr97_sgpr98_sgpr99
    %3:sgpr_256 = S_LOAD_DWORDX8_IMM %1, 208, 0
    %4:vgpr_32 = COPY %2.sub3
<<<<<<< HEAD
    %5:vreg_128 = BUFFER_LOAD_DWORDX4_OFFSET %2:sgpr_128, 0, 0, 0, 0, 0, 0, 0, 0, implicit $exec :: (dereferenceable invariant load 16)
    %6:vgpr_32 = IMAGE_LOAD_MIP_V1_V4 %5:vreg_128, %3:sgpr_256, 1, 0, 0, 0, 0, 0, 0, 0, -1, 0, implicit $exec :: (dereferenceable load 4, addrspace 4)
    %7:vreg_96 = IMAGE_LOAD_MIP_V3_V4 %5:vreg_128, %3:sgpr_256, 14, 0, 0, 0, 0, 0, 0, 0, -1, 0, implicit $exec :: (dereferenceable load 12, align 16, addrspace 4)
=======
    %5:vreg_128 = BUFFER_LOAD_DWORDX4_OFFSET %2:sgpr_128, 0, 0, 0, 0, 0, implicit $exec :: (dereferenceable invariant load (s128))
    %6:vgpr_32 = IMAGE_LOAD_MIP_V1_V4 %5:vreg_128, %3:sgpr_256, 1, 0, 0, 0, 0, 0, -1, 0, implicit $exec :: (dereferenceable load (s32), addrspace 4)
    %7:vreg_96 = IMAGE_LOAD_MIP_V3_V4 %5:vreg_128, %3:sgpr_256, 14, 0, 0, 0, 0, 0, -1, 0, implicit $exec :: (dereferenceable load (s96), align 16, addrspace 4)
>>>>>>> 2ab1d525
...
---

# GFX9-LABEL: name: image_load_mip_pck_merged_v1v3
<<<<<<< HEAD
# GFX9: %{{[0-9]+}}:vreg_128 = IMAGE_LOAD_MIP_PCK_V4_V4 %5, %3, 15, 0, 0, 0, 0, 0, 0, 0, -1, implicit $exec, implicit $exec :: (dereferenceable load 16, align 4, addrspace 4)
=======
# GFX9: %{{[0-9]+}}:vreg_128 = IMAGE_LOAD_MIP_PCK_V4_V4 %5, %3, 15, 0, 0, 0, 0, 0, -1, implicit $exec, implicit $exec :: (dereferenceable load (s128), align 4, addrspace 4)
>>>>>>> 2ab1d525
# GFX9: %{{[0-9]+}}:vgpr_32 = COPY %8.sub0
# GFX9: %{{[0-9]+}}:vreg_96 = COPY killed %8.sub1_sub2_sub3

name: image_load_mip_pck_merged_v1v3
body:             |
  bb.0.entry:
    %0:sgpr_64 = COPY $sgpr0_sgpr1
    %1:sreg_64_xexec = S_LOAD_DWORDX2_IMM %0, 36, 0
    %2:sgpr_128 = COPY $sgpr96_sgpr97_sgpr98_sgpr99
    %3:sgpr_256 = S_LOAD_DWORDX8_IMM %1, 208, 0
    %4:vgpr_32 = COPY %2.sub3
<<<<<<< HEAD
    %5:vreg_128 = BUFFER_LOAD_DWORDX4_OFFSET %2:sgpr_128, 0, 0, 0, 0, 0, 0, 0, 0, implicit $exec :: (dereferenceable invariant load 16)
    %6:vgpr_32 = IMAGE_LOAD_MIP_PCK_V1_V4 %5:vreg_128, %3:sgpr_256, 1, 0, 0, 0, 0, 0, 0, 0, -1, implicit $exec :: (dereferenceable load 4, addrspace 4)
    %7:vreg_96 = IMAGE_LOAD_MIP_PCK_V3_V4 %5:vreg_128, %3:sgpr_256, 14, 0, 0, 0, 0, 0, 0, 0, -1, implicit $exec :: (dereferenceable load 12, align 16, addrspace 4)
=======
    %5:vreg_128 = BUFFER_LOAD_DWORDX4_OFFSET %2:sgpr_128, 0, 0, 0, 0, 0, implicit $exec :: (dereferenceable invariant load (s128))
    %6:vgpr_32 = IMAGE_LOAD_MIP_PCK_V1_V4 %5:vreg_128, %3:sgpr_256, 1, 0, 0, 0, 0, 0, -1, implicit $exec :: (dereferenceable load (s32), addrspace 4)
    %7:vreg_96 = IMAGE_LOAD_MIP_PCK_V3_V4 %5:vreg_128, %3:sgpr_256, 14, 0, 0, 0, 0, 0, -1, implicit $exec :: (dereferenceable load (s96), align 16, addrspace 4)
>>>>>>> 2ab1d525
...
---

# GFX9-LABEL: name: image_load_mip_pck_sgn_merged_v1v3
<<<<<<< HEAD
# GFX9: %{{[0-9]+}}:vreg_128 = IMAGE_LOAD_MIP_PCK_SGN_V4_V4 %5, %3, 15, 0, 0, 0, 0, 0, 0, 0, -1, implicit $exec, implicit $exec :: (dereferenceable load 16, align 4, addrspace 4)
=======
# GFX9: %{{[0-9]+}}:vreg_128 = IMAGE_LOAD_MIP_PCK_SGN_V4_V4 %5, %3, 15, 0, 0, 0, 0, 0, -1, implicit $exec, implicit $exec :: (dereferenceable load (s128), align 4, addrspace 4)
>>>>>>> 2ab1d525
# GFX9: %{{[0-9]+}}:vgpr_32 = COPY %8.sub0
# GFX9: %{{[0-9]+}}:vreg_96 = COPY killed %8.sub1_sub2_sub3

name: image_load_mip_pck_sgn_merged_v1v3
body:             |
  bb.0.entry:
    %0:sgpr_64 = COPY $sgpr0_sgpr1
    %1:sreg_64_xexec = S_LOAD_DWORDX2_IMM %0, 36, 0
    %2:sgpr_128 = COPY $sgpr96_sgpr97_sgpr98_sgpr99
    %3:sgpr_256 = S_LOAD_DWORDX8_IMM %1, 208, 0
    %4:vgpr_32 = COPY %2.sub3
<<<<<<< HEAD
    %5:vreg_128 = BUFFER_LOAD_DWORDX4_OFFSET %2:sgpr_128, 0, 0, 0, 0, 0, 0, 0, 0, implicit $exec :: (dereferenceable invariant load 16)
    %6:vgpr_32 = IMAGE_LOAD_MIP_PCK_SGN_V1_V4 %5:vreg_128, %3:sgpr_256, 1, 0, 0, 0, 0, 0, 0, 0, -1, implicit $exec :: (dereferenceable load 4, addrspace 4)
    %7:vreg_96 = IMAGE_LOAD_MIP_PCK_SGN_V3_V4 %5:vreg_128, %3:sgpr_256, 14, 0, 0, 0, 0, 0, 0, 0, -1, implicit $exec :: (dereferenceable load 12, align 16, addrspace 4)
=======
    %5:vreg_128 = BUFFER_LOAD_DWORDX4_OFFSET %2:sgpr_128, 0, 0, 0, 0, 0, implicit $exec :: (dereferenceable invariant load (s128))
    %6:vgpr_32 = IMAGE_LOAD_MIP_PCK_SGN_V1_V4 %5:vreg_128, %3:sgpr_256, 1, 0, 0, 0, 0, 0, -1, implicit $exec :: (dereferenceable load (s32), addrspace 4)
    %7:vreg_96 = IMAGE_LOAD_MIP_PCK_SGN_V3_V4 %5:vreg_128, %3:sgpr_256, 14, 0, 0, 0, 0, 0, -1, implicit $exec :: (dereferenceable load (s96), align 16, addrspace 4)
>>>>>>> 2ab1d525
...
---

# GFX9-LABEL: name: image_load_pck_merged_v1v3
<<<<<<< HEAD
# GFX9: %{{[0-9]+}}:vreg_128 = IMAGE_LOAD_PCK_V4_V4 %5, %3, 15, 0, 0, 0, 0, 0, 0, 0, -1, implicit $exec, implicit $exec :: (dereferenceable load 16, align 4, addrspace 4)
=======
# GFX9: %{{[0-9]+}}:vreg_128 = IMAGE_LOAD_PCK_V4_V4 %5, %3, 15, 0, 0, 0, 0, 0, -1, implicit $exec, implicit $exec :: (dereferenceable load (s128), align 4, addrspace 4)
>>>>>>> 2ab1d525
# GFX9: %{{[0-9]+}}:vgpr_32 = COPY %8.sub0
# GFX9: %{{[0-9]+}}:vreg_96 = COPY killed %8.sub1_sub2_sub3

name: image_load_pck_merged_v1v3
body:             |
  bb.0.entry:
    %0:sgpr_64 = COPY $sgpr0_sgpr1
    %1:sreg_64_xexec = S_LOAD_DWORDX2_IMM %0, 36, 0
    %2:sgpr_128 = COPY $sgpr96_sgpr97_sgpr98_sgpr99
    %3:sgpr_256 = S_LOAD_DWORDX8_IMM %1, 208, 0
    %4:vgpr_32 = COPY %2.sub3
<<<<<<< HEAD
    %5:vreg_128 = BUFFER_LOAD_DWORDX4_OFFSET %2:sgpr_128, 0, 0, 0, 0, 0, 0, 0, 0, implicit $exec :: (dereferenceable invariant load 16)
    %6:vgpr_32 = IMAGE_LOAD_PCK_V1_V4 %5:vreg_128, %3:sgpr_256, 1, 0, 0, 0, 0, 0, 0, 0, -1, implicit $exec :: (dereferenceable load 4, addrspace 4)
    %7:vreg_96 = IMAGE_LOAD_PCK_V3_V4 %5:vreg_128, %3:sgpr_256, 14, 0, 0, 0, 0, 0, 0, 0, -1, implicit $exec :: (dereferenceable load 12, align 16, addrspace 4)
=======
    %5:vreg_128 = BUFFER_LOAD_DWORDX4_OFFSET %2:sgpr_128, 0, 0, 0, 0, 0, implicit $exec :: (dereferenceable invariant load (s128))
    %6:vgpr_32 = IMAGE_LOAD_PCK_V1_V4 %5:vreg_128, %3:sgpr_256, 1, 0, 0, 0, 0, 0, -1, implicit $exec :: (dereferenceable load (s32), addrspace 4)
    %7:vreg_96 = IMAGE_LOAD_PCK_V3_V4 %5:vreg_128, %3:sgpr_256, 14, 0, 0, 0, 0, 0, -1, implicit $exec :: (dereferenceable load (s96), align 16, addrspace 4)
>>>>>>> 2ab1d525
...
---

# GFX9-LABEL: name: image_load_pck_sgn_merged_v1v3
<<<<<<< HEAD
# GFX9: %{{[0-9]+}}:vreg_128 = IMAGE_LOAD_PCK_SGN_V4_V4 %5, %3, 15, 0, 0, 0, 0, 0, 0, 0, -1, implicit $exec, implicit $exec :: (dereferenceable load 16, align 4, addrspace 4)
=======
# GFX9: %{{[0-9]+}}:vreg_128 = IMAGE_LOAD_PCK_SGN_V4_V4 %5, %3, 15, 0, 0, 0, 0, 0, -1, implicit $exec, implicit $exec :: (dereferenceable load (s128), align 4, addrspace 4)
>>>>>>> 2ab1d525
# GFX9: %{{[0-9]+}}:vgpr_32 = COPY %8.sub0
# GFX9: %{{[0-9]+}}:vreg_96 = COPY killed %8.sub1_sub2_sub3

name: image_load_pck_sgn_merged_v1v3
body:             |
  bb.0.entry:
    %0:sgpr_64 = COPY $sgpr0_sgpr1
    %1:sreg_64_xexec = S_LOAD_DWORDX2_IMM %0, 36, 0
    %2:sgpr_128 = COPY $sgpr96_sgpr97_sgpr98_sgpr99
    %3:sgpr_256 = S_LOAD_DWORDX8_IMM %1, 208, 0
    %4:vgpr_32 = COPY %2.sub3
<<<<<<< HEAD
    %5:vreg_128 = BUFFER_LOAD_DWORDX4_OFFSET %2:sgpr_128, 0, 0, 0, 0, 0, 0, 0, 0, implicit $exec :: (dereferenceable invariant load 16)
    %6:vgpr_32 = IMAGE_LOAD_PCK_SGN_V1_V4 %5:vreg_128, %3:sgpr_256, 1, 0, 0, 0, 0, 0, 0, 0, -1, implicit $exec :: (dereferenceable load 4, addrspace 4)
    %7:vreg_96 = IMAGE_LOAD_PCK_SGN_V3_V4 %5:vreg_128, %3:sgpr_256, 14, 0, 0, 0, 0, 0, 0, 0, -1, implicit $exec :: (dereferenceable load 12, align 16, addrspace 4)
=======
    %5:vreg_128 = BUFFER_LOAD_DWORDX4_OFFSET %2:sgpr_128, 0, 0, 0, 0, 0, implicit $exec :: (dereferenceable invariant load (s128))
    %6:vgpr_32 = IMAGE_LOAD_PCK_SGN_V1_V4 %5:vreg_128, %3:sgpr_256, 1, 0, 0, 0, 0, 0, -1, implicit $exec :: (dereferenceable load (s32), addrspace 4)
    %7:vreg_96 = IMAGE_LOAD_PCK_SGN_V3_V4 %5:vreg_128, %3:sgpr_256, 14, 0, 0, 0, 0, 0, -1, implicit $exec :: (dereferenceable load (s96), align 16, addrspace 4)
>>>>>>> 2ab1d525
...
---
<|MERGE_RESOLUTION|>--- conflicted
+++ resolved
@@ -1,11 +1,7 @@
 # RUN: llc -march=amdgcn -mcpu=gfx900 -verify-machineinstrs -run-pass si-load-store-opt -o - %s | FileCheck -check-prefix=GFX9 %s
 
 # GFX9-LABEL: name: image_load_merged_v1v3
-<<<<<<< HEAD
-# GFX9: %{{[0-9]+}}:vreg_128 = IMAGE_LOAD_V4_V4 %5, %3, 15, 0, 0, 0, 0, 0, 0, 0, -1, 0, implicit $exec, implicit $exec :: (dereferenceable load 16, align 4, addrspace 4)
-=======
 # GFX9: %{{[0-9]+}}:vreg_128 = IMAGE_LOAD_V4_V4 %5, %3, 15, 0, 0, 0, 0, 0, -1, 0, implicit $exec, implicit $exec :: (dereferenceable load (s128), align 4, addrspace 4)
->>>>>>> 2ab1d525
 # GFX9: %{{[0-9]+}}:vgpr_32 = COPY %8.sub0
 # GFX9: %{{[0-9]+}}:vreg_96 = COPY killed %8.sub1_sub2_sub3
 
@@ -17,24 +13,14 @@
     %2:sgpr_128 = COPY $sgpr96_sgpr97_sgpr98_sgpr99
     %3:sgpr_256 = S_LOAD_DWORDX8_IMM %1, 208, 0
     %4:vgpr_32 = COPY %2.sub3
-<<<<<<< HEAD
-    %5:vreg_128 = BUFFER_LOAD_DWORDX4_OFFSET %2:sgpr_128, 0, 0, 0, 0, 0, 0, 0, 0, implicit $exec :: (dereferenceable invariant load 16)
-    %6:vgpr_32 = IMAGE_LOAD_V1_V4 %5:vreg_128, %3:sgpr_256, 1, 0, 0, 0, 0, 0, 0, 0, -1, 0, implicit $exec :: (dereferenceable load 4, addrspace 4)
-    %7:vreg_96 = IMAGE_LOAD_V3_V4 %5:vreg_128, %3:sgpr_256, 14, 0, 0, 0, 0, 0, 0, 0, -1, 0, implicit $exec :: (dereferenceable load 12, align 16, addrspace 4)
-=======
     %5:vreg_128 = BUFFER_LOAD_DWORDX4_OFFSET %2:sgpr_128, 0, 0, 0, 0, 0, implicit $exec :: (dereferenceable invariant load (s128))
     %6:vgpr_32 = IMAGE_LOAD_V1_V4 %5:vreg_128, %3:sgpr_256, 1, 0, 0, 0, 0, 0, -1, 0, implicit $exec :: (dereferenceable load (s32), addrspace 4)
     %7:vreg_96 = IMAGE_LOAD_V3_V4 %5:vreg_128, %3:sgpr_256, 14, 0, 0, 0, 0, 0, -1, 0, implicit $exec :: (dereferenceable load (s96), align 16, addrspace 4)
->>>>>>> 2ab1d525
 ...
 ---
 
 # GFX9-LABEL: name: image_load_merged_v1v3_reversed
-<<<<<<< HEAD
-# GFX9: %{{[0-9]+}}:vreg_128 = IMAGE_LOAD_V4_V4 %5, %3, 15, 0, 0, 0, 0, 0, 0, 0, -1, 0, implicit $exec, implicit $exec :: (dereferenceable load 16, align 4, addrspace 4)
-=======
 # GFX9: %{{[0-9]+}}:vreg_128 = IMAGE_LOAD_V4_V4 %5, %3, 15, 0, 0, 0, 0, 0, -1, 0, implicit $exec, implicit $exec :: (dereferenceable load (s128), align 4, addrspace 4)
->>>>>>> 2ab1d525
 # GFX9: %{{[0-9]+}}:vgpr_32 = COPY %8.sub3
 # GFX9: %{{[0-9]+}}:vreg_96 = COPY killed %8.sub0_sub1_sub2
 
@@ -46,24 +32,14 @@
     %2:sgpr_128 = COPY $sgpr96_sgpr97_sgpr98_sgpr99
     %3:sgpr_256 = S_LOAD_DWORDX8_IMM %1, 208, 0
     %4:vgpr_32 = COPY %2.sub3
-<<<<<<< HEAD
-    %5:vreg_128 = BUFFER_LOAD_DWORDX4_OFFSET %2:sgpr_128, 0, 0, 0, 0, 0, 0, 0, 0, implicit $exec :: (dereferenceable invariant load 16)
-    %6:vgpr_32 = IMAGE_LOAD_V1_V4 %5:vreg_128, %3:sgpr_256, 8, 0, 0, 0, 0, 0, 0, 0, -1, 0, implicit $exec :: (dereferenceable load 4, addrspace 4)
-    %7:vreg_96 = IMAGE_LOAD_V3_V4 %5:vreg_128, %3:sgpr_256, 7, 0, 0, 0, 0, 0, 0, 0, -1, 0, implicit $exec :: (dereferenceable load 12, align 16, addrspace 4)
-=======
     %5:vreg_128 = BUFFER_LOAD_DWORDX4_OFFSET %2:sgpr_128, 0, 0, 0, 0, 0, implicit $exec :: (dereferenceable invariant load (s128))
     %6:vgpr_32 = IMAGE_LOAD_V1_V4 %5:vreg_128, %3:sgpr_256, 8, 0, 0, 0, 0, 0, -1, 0, implicit $exec :: (dereferenceable load (s32), addrspace 4)
     %7:vreg_96 = IMAGE_LOAD_V3_V4 %5:vreg_128, %3:sgpr_256, 7, 0, 0, 0, 0, 0, -1, 0, implicit $exec :: (dereferenceable load (s96), align 16, addrspace 4)
->>>>>>> 2ab1d525
 ...
 ---
 
 # GFX9-LABEL: name: image_load_merged_v2v2
-<<<<<<< HEAD
-# GFX9: %{{[0-9]+}}:vreg_128 = IMAGE_LOAD_V4_V4 %5, %3, 15, 0, 0, 0, 0, 0, 0, 0, -1, 0, implicit $exec, implicit $exec :: (dereferenceable load 16, addrspace 4)
-=======
 # GFX9: %{{[0-9]+}}:vreg_128 = IMAGE_LOAD_V4_V4 %5, %3, 15, 0, 0, 0, 0, 0, -1, 0, implicit $exec, implicit $exec :: (dereferenceable load (s128), addrspace 4)
->>>>>>> 2ab1d525
 # GFX9: %{{[0-9]+}}:vreg_64 = COPY %8.sub0_sub1
 # GFX9: %{{[0-9]+}}:vreg_64 = COPY killed %8.sub2_sub3
 
@@ -75,24 +51,14 @@
     %2:sgpr_128 = COPY $sgpr96_sgpr97_sgpr98_sgpr99
     %3:sgpr_256 = S_LOAD_DWORDX8_IMM %1, 208, 0
     %4:vgpr_32 = COPY %2.sub3
-<<<<<<< HEAD
-    %5:vreg_128 = BUFFER_LOAD_DWORDX4_OFFSET %2:sgpr_128, 0, 0, 0, 0, 0, 0, 0, 0, implicit $exec :: (dereferenceable invariant load 16)
-    %6:vreg_64 = IMAGE_LOAD_V2_V4 %5:vreg_128, %3:sgpr_256, 3, 0, 0, 0, 0, 0, 0, 0, -1, 0, implicit $exec :: (dereferenceable load 8, align 16, addrspace 4)
-    %7:vreg_64 = IMAGE_LOAD_V2_V4 %5:vreg_128, %3:sgpr_256, 12, 0, 0, 0, 0, 0, 0, 0, -1, 0, implicit $exec :: (dereferenceable load 8, align 16, addrspace 4)
-=======
     %5:vreg_128 = BUFFER_LOAD_DWORDX4_OFFSET %2:sgpr_128, 0, 0, 0, 0, 0, implicit $exec :: (dereferenceable invariant load (s128))
     %6:vreg_64 = IMAGE_LOAD_V2_V4 %5:vreg_128, %3:sgpr_256, 3, 0, 0, 0, 0, 0, -1, 0, implicit $exec :: (dereferenceable load (s64), align 16, addrspace 4)
     %7:vreg_64 = IMAGE_LOAD_V2_V4 %5:vreg_128, %3:sgpr_256, 12, 0, 0, 0, 0, 0, -1, 0, implicit $exec :: (dereferenceable load (s64), align 16, addrspace 4)
->>>>>>> 2ab1d525
 ...
 ---
 
 # GFX9-LABEL: name: image_load_merged_v2v2_reversed
-<<<<<<< HEAD
-# GFX9: %{{[0-9]+}}:vreg_128 = IMAGE_LOAD_V4_V4 %5, %3, 15, 0, 0, 0, 0, 0, 0, 0, -1, 0, implicit $exec, implicit $exec :: (dereferenceable load 16, addrspace 4)
-=======
 # GFX9: %{{[0-9]+}}:vreg_128 = IMAGE_LOAD_V4_V4 %5, %3, 15, 0, 0, 0, 0, 0, -1, 0, implicit $exec, implicit $exec :: (dereferenceable load (s128), addrspace 4)
->>>>>>> 2ab1d525
 # GFX9: %{{[0-9]+}}:vreg_64 = COPY %8.sub2_sub3
 # GFX9: %{{[0-9]+}}:vreg_64 = COPY killed %8.sub0_sub1
 
@@ -104,24 +70,14 @@
     %2:sgpr_128 = COPY $sgpr96_sgpr97_sgpr98_sgpr99
     %3:sgpr_256 = S_LOAD_DWORDX8_IMM %1, 208, 0
     %4:vgpr_32 = COPY %2.sub3
-<<<<<<< HEAD
-    %5:vreg_128 = BUFFER_LOAD_DWORDX4_OFFSET %2:sgpr_128, 0, 0, 0, 0, 0, 0, 0, 0, implicit $exec :: (dereferenceable invariant load 16)
-    %6:vreg_64 = IMAGE_LOAD_V2_V4 %5:vreg_128, %3:sgpr_256, 12, 0, 0, 0, 0, 0, 0, 0, -1, 0, implicit $exec :: (dereferenceable load 8, align 16, addrspace 4)
-    %7:vreg_64 = IMAGE_LOAD_V2_V4 %5:vreg_128, %3:sgpr_256, 3, 0, 0, 0, 0, 0, 0, 0, -1, 0, implicit $exec :: (dereferenceable load 8, align 16, addrspace 4)
-=======
     %5:vreg_128 = BUFFER_LOAD_DWORDX4_OFFSET %2:sgpr_128, 0, 0, 0, 0, 0, implicit $exec :: (dereferenceable invariant load (s128))
     %6:vreg_64 = IMAGE_LOAD_V2_V4 %5:vreg_128, %3:sgpr_256, 12, 0, 0, 0, 0, 0, -1, 0, implicit $exec :: (dereferenceable load (s64), align 16, addrspace 4)
     %7:vreg_64 = IMAGE_LOAD_V2_V4 %5:vreg_128, %3:sgpr_256, 3, 0, 0, 0, 0, 0, -1, 0, implicit $exec :: (dereferenceable load (s64), align 16, addrspace 4)
->>>>>>> 2ab1d525
 ...
 ---
 
 # GFX9-LABEL: name: image_load_merged_v3v1
-<<<<<<< HEAD
-# GFX9: %{{[0-9]+}}:vreg_128 = IMAGE_LOAD_V4_V4 %5, %3, 15, 0, 0, 0, 0, 0, 0, 0, -1, 0, implicit $exec, implicit $exec :: (dereferenceable load 16, addrspace 4)
-=======
 # GFX9: %{{[0-9]+}}:vreg_128 = IMAGE_LOAD_V4_V4 %5, %3, 15, 0, 0, 0, 0, 0, -1, 0, implicit $exec, implicit $exec :: (dereferenceable load (s128), addrspace 4)
->>>>>>> 2ab1d525
 # GFX9: %{{[0-9]+}}:vreg_96 = COPY %8.sub0_sub1_sub2
 # GFX9: %{{[0-9]+}}:vgpr_32 = COPY killed %8.sub3
 
@@ -133,24 +89,14 @@
     %2:sgpr_128 = COPY $sgpr96_sgpr97_sgpr98_sgpr99
     %3:sgpr_256 = S_LOAD_DWORDX8_IMM %1, 208, 0
     %4:vgpr_32 = COPY %2.sub3
-<<<<<<< HEAD
-    %5:vreg_128 = BUFFER_LOAD_DWORDX4_OFFSET %2:sgpr_128, 0, 0, 0, 0, 0, 0, 0, 0, implicit $exec :: (dereferenceable invariant load 16)
-    %6:vreg_96 = IMAGE_LOAD_V3_V4 %5:vreg_128, %3:sgpr_256, 7, 0, 0, 0, 0, 0, 0, 0, -1, 0, implicit $exec :: (dereferenceable load 12, align 16, addrspace 4)
-    %7:vgpr_32 = IMAGE_LOAD_V1_V4 %5:vreg_128, %3:sgpr_256, 8, 0, 0, 0, 0, 0, 0, 0, -1, 0, implicit $exec :: (dereferenceable load 4, addrspace 4)
-=======
     %5:vreg_128 = BUFFER_LOAD_DWORDX4_OFFSET %2:sgpr_128, 0, 0, 0, 0, 0, implicit $exec :: (dereferenceable invariant load (s128))
     %6:vreg_96 = IMAGE_LOAD_V3_V4 %5:vreg_128, %3:sgpr_256, 7, 0, 0, 0, 0, 0, -1, 0, implicit $exec :: (dereferenceable load (s96), align 16, addrspace 4)
     %7:vgpr_32 = IMAGE_LOAD_V1_V4 %5:vreg_128, %3:sgpr_256, 8, 0, 0, 0, 0, 0, -1, 0, implicit $exec :: (dereferenceable load (s32), addrspace 4)
->>>>>>> 2ab1d525
 ...
 ---
 
 # GFX9-LABEL: name: image_load_merged_v3v1_reversed
-<<<<<<< HEAD
-# GFX9: %{{[0-9]+}}:vreg_128 = IMAGE_LOAD_V4_V4 %5, %3, 15, 0, 0, 0, 0, 0, 0, 0, -1, 0, implicit $exec, implicit $exec :: (dereferenceable load 16, addrspace 4)
-=======
 # GFX9: %{{[0-9]+}}:vreg_128 = IMAGE_LOAD_V4_V4 %5, %3, 15, 0, 0, 0, 0, 0, -1, 0, implicit $exec, implicit $exec :: (dereferenceable load (s128), addrspace 4)
->>>>>>> 2ab1d525
 # GFX9: %{{[0-9]+}}:vreg_96 = COPY %8.sub1_sub2_sub3
 # GFX9: %{{[0-9]+}}:vgpr_32 = COPY killed %8.sub0
 
@@ -162,24 +108,14 @@
     %2:sgpr_128 = COPY $sgpr96_sgpr97_sgpr98_sgpr99
     %3:sgpr_256 = S_LOAD_DWORDX8_IMM %1, 208, 0
     %4:vgpr_32 = COPY %2.sub3
-<<<<<<< HEAD
-    %5:vreg_128 = BUFFER_LOAD_DWORDX4_OFFSET %2:sgpr_128, 0, 0, 0, 0, 0, 0, 0, 0, implicit $exec :: (dereferenceable invariant load 16)
-    %6:vreg_96 = IMAGE_LOAD_V3_V4 %5:vreg_128, %3:sgpr_256, 14, 0, 0, 0, 0, 0, 0, 0, -1, 0, implicit $exec :: (dereferenceable load 12, align 16, addrspace 4)
-    %7:vgpr_32 = IMAGE_LOAD_V1_V4 %5:vreg_128, %3:sgpr_256, 1, 0, 0, 0, 0, 0, 0, 0, -1, 0, implicit $exec :: (dereferenceable load 4, addrspace 4)
-=======
     %5:vreg_128 = BUFFER_LOAD_DWORDX4_OFFSET %2:sgpr_128, 0, 0, 0, 0, 0, implicit $exec :: (dereferenceable invariant load (s128))
     %6:vreg_96 = IMAGE_LOAD_V3_V4 %5:vreg_128, %3:sgpr_256, 14, 0, 0, 0, 0, 0, -1, 0, implicit $exec :: (dereferenceable load (s96), align 16, addrspace 4)
     %7:vgpr_32 = IMAGE_LOAD_V1_V4 %5:vreg_128, %3:sgpr_256, 1, 0, 0, 0, 0, 0, -1, 0, implicit $exec :: (dereferenceable load (s32), addrspace 4)
->>>>>>> 2ab1d525
 ...
 ---
 
 # GFX9-LABEL: name: image_load_divided_merged
-<<<<<<< HEAD
-# GFX9: %{{[0-9]+}}:vreg_128 = IMAGE_LOAD_V4_V4 %5, %3, 15, 0, 0, 0, 0, 0, 0, 0, -1, 0, implicit $exec, implicit $exec :: (dereferenceable load 16, align 4, addrspace 4)
-=======
 # GFX9: %{{[0-9]+}}:vreg_128 = IMAGE_LOAD_V4_V4 %5, %3, 15, 0, 0, 0, 0, 0, -1, 0, implicit $exec, implicit $exec :: (dereferenceable load (s128), align 4, addrspace 4)
->>>>>>> 2ab1d525
 
 name: image_load_divided_merged
 body:             |
@@ -189,15 +125,6 @@
     %2:sgpr_128 = COPY $sgpr96_sgpr97_sgpr98_sgpr99
     %3:sgpr_256 = S_LOAD_DWORDX8_IMM %1, 208, 0
     %4:vgpr_32 = COPY %2.sub3
-<<<<<<< HEAD
-    %5:vreg_128 = BUFFER_LOAD_DWORDX4_OFFSET %2:sgpr_128, 0, 0, 0, 0, 0, 0, 0, 0, implicit $exec :: (dereferenceable invariant load 16)
-    %6:vgpr_32 = IMAGE_LOAD_V1_V4 %5:vreg_128, %3:sgpr_256, 8, 0, 0, 0, 0, 0, 0, 0, -1, 0, implicit $exec :: (dereferenceable load 4, addrspace 4)
-    %7:vreg_128 = BUFFER_LOAD_DWORDX4_OFFSET %2:sgpr_128, 0, 0, 0, 0, 0, 0, 0, 0, implicit $exec :: (dereferenceable invariant load 16)
-    %8:vreg_128 = BUFFER_LOAD_DWORDX4_OFFSET %2:sgpr_128, 0, 0, 0, 0, 0, 0, 0, 0, implicit $exec :: (dereferenceable invariant load 16)
-    %9:vreg_96 = IMAGE_LOAD_V3_V4 %7:vreg_128, %3:sgpr_256, 7, 0, 0, 0, 0, 0, 0, 0, -1, 0, implicit $exec :: (dereferenceable load 12, align 16, addrspace 4)
-    %10:vreg_128 = BUFFER_LOAD_DWORDX4_OFFSET %2:sgpr_128, 0, 0, 0, 0, 0, 0, 0, 0, implicit $exec :: (dereferenceable invariant load 16)
-    %11:vreg_96 = IMAGE_LOAD_V3_V4 %5:vreg_128, %3:sgpr_256, 7, 0, 0, 0, 0, 0, 0, 0, -1, 0, implicit $exec :: (dereferenceable load 12, align 16, addrspace 4)
-=======
     %5:vreg_128 = BUFFER_LOAD_DWORDX4_OFFSET %2:sgpr_128, 0, 0, 0, 0, 0, implicit $exec :: (dereferenceable invariant load (s128))
     %6:vgpr_32 = IMAGE_LOAD_V1_V4 %5:vreg_128, %3:sgpr_256, 8, 0, 0, 0, 0, 0, -1, 0, implicit $exec :: (dereferenceable load (s32), addrspace 4)
     %7:vreg_128 = BUFFER_LOAD_DWORDX4_OFFSET %2:sgpr_128, 0, 0, 0, 0, 0, implicit $exec :: (dereferenceable invariant load (s128))
@@ -205,18 +132,12 @@
     %9:vreg_96 = IMAGE_LOAD_V3_V4 %7:vreg_128, %3:sgpr_256, 7, 0, 0, 0, 0, 0, -1, 0, implicit $exec :: (dereferenceable load (s96), align 16, addrspace 4)
     %10:vreg_128 = BUFFER_LOAD_DWORDX4_OFFSET %2:sgpr_128, 0, 0, 0, 0, 0, implicit $exec :: (dereferenceable invariant load (s128))
     %11:vreg_96 = IMAGE_LOAD_V3_V4 %5:vreg_128, %3:sgpr_256, 7, 0, 0, 0, 0, 0, -1, 0, implicit $exec :: (dereferenceable load (s96), align 16, addrspace 4)
->>>>>>> 2ab1d525
 ...
 ---
 
 # GFX9-LABEL: name: image_load_divided_not_merged
-<<<<<<< HEAD
-# GFX9: %{{[0-9]+}}:vgpr_32 = IMAGE_LOAD_V1_V4 %5, %3, 8, 0, 0, 0, 0, 0, 0, 0, -1, 0, implicit $exec :: (dereferenceable load 4, addrspace 4)
-# GFX9: %{{[0-9]+}}:vreg_96 = IMAGE_LOAD_V3_V4 %5, %3, 7, 0, 0, 0, 0, 0, 0, 0, -1, 0, implicit $exec :: (dereferenceable load 12, align 16, addrspace 4)
-=======
 # GFX9: %{{[0-9]+}}:vgpr_32 = IMAGE_LOAD_V1_V4 %5, %3, 8, 0, 0, 0, 0, 0, -1, 0, implicit $exec :: (dereferenceable load (s32), addrspace 4)
 # GFX9: %{{[0-9]+}}:vreg_96 = IMAGE_LOAD_V3_V4 %5, %3, 7, 0, 0, 0, 0, 0, -1, 0, implicit $exec :: (dereferenceable load (s96), align 16, addrspace 4)
->>>>>>> 2ab1d525
 
 name: image_load_divided_not_merged
 body:             |
@@ -226,28 +147,16 @@
     %2:sgpr_128 = COPY $sgpr96_sgpr97_sgpr98_sgpr99
     %3:sgpr_256 = S_LOAD_DWORDX8_IMM %1, 208, 0
     %4:vreg_128 = COPY %2
-<<<<<<< HEAD
-    %5:vreg_128 = BUFFER_LOAD_DWORDX4_OFFSET %2:sgpr_128, 0, 0, 0, 0, 0, 0, 0, 0, implicit $exec :: (dereferenceable invariant load 16)
-    %6:vgpr_32 = IMAGE_LOAD_V1_V4 %5:vreg_128, %3:sgpr_256, 8, 0, 0, 0, 0, 0, 0, 0, -1, 0, implicit $exec :: (dereferenceable load 4, addrspace 4)
-    IMAGE_STORE_V4_V4 %4:vreg_128, %5:vreg_128, %3:sgpr_256, 15, -1, 0, 0, 0, 0, 0, 0, 0, 0, implicit $exec :: (store 16)
-    %7:vreg_96 = IMAGE_LOAD_V3_V4 %5:vreg_128, %3:sgpr_256, 7, 0, 0, 0, 0, 0, 0, 0, -1, 0, implicit $exec :: (dereferenceable load 12, align 16, addrspace 4)
-=======
     %5:vreg_128 = BUFFER_LOAD_DWORDX4_OFFSET %2:sgpr_128, 0, 0, 0, 0, 0, implicit $exec :: (dereferenceable invariant load (s128))
     %6:vgpr_32 = IMAGE_LOAD_V1_V4 %5:vreg_128, %3:sgpr_256, 8, 0, 0, 0, 0, 0, -1, 0, implicit $exec :: (dereferenceable load (s32), addrspace 4)
     IMAGE_STORE_V4_V4 %4:vreg_128, %5:vreg_128, %3:sgpr_256, 15, -1, 0, 0, 0, 0, 0, 0, implicit $exec :: (store (s128))
     %7:vreg_96 = IMAGE_LOAD_V3_V4 %5:vreg_128, %3:sgpr_256, 7, 0, 0, 0, 0, 0, -1, 0, implicit $exec :: (dereferenceable load (s96), align 16, addrspace 4)
->>>>>>> 2ab1d525
 ...
 ---
 
 # GFX9-LABEL: name: image_load_dmask_overlapped_not_merged
-<<<<<<< HEAD
-# GFX9: %{{[0-9]+}}:vgpr_32 = IMAGE_LOAD_V1_V4 %5, %3, 4, 0, 0, 0, 0, 0, 0, 0, -1, 0, implicit $exec :: (dereferenceable load 4, addrspace 4)
-# GFX9: %{{[0-9]+}}:vreg_96 = IMAGE_LOAD_V3_V4 %5, %3, 7, 0, 0, 0, 0, 0, 0, 0, -1, 0, implicit $exec :: (dereferenceable load 12, align 16, addrspace 4)
-=======
 # GFX9: %{{[0-9]+}}:vgpr_32 = IMAGE_LOAD_V1_V4 %5, %3, 4, 0, 0, 0, 0, 0, -1, 0, implicit $exec :: (dereferenceable load (s32), addrspace 4)
 # GFX9: %{{[0-9]+}}:vreg_96 = IMAGE_LOAD_V3_V4 %5, %3, 7, 0, 0, 0, 0, 0, -1, 0, implicit $exec :: (dereferenceable load (s96), align 16, addrspace 4)
->>>>>>> 2ab1d525
 
 name: image_load_dmask_overlapped_not_merged
 body:             |
@@ -257,26 +166,15 @@
     %2:sgpr_128 = COPY $sgpr96_sgpr97_sgpr98_sgpr99
     %3:sgpr_256 = S_LOAD_DWORDX8_IMM %1, 208, 0
     %4:vgpr_32 = COPY %2.sub3
-<<<<<<< HEAD
-    %5:vreg_128 = BUFFER_LOAD_DWORDX4_OFFSET %2:sgpr_128, 0, 0, 0, 0, 0, 0, 0, 0, implicit $exec :: (dereferenceable invariant load 16)
-    %6:vgpr_32 = IMAGE_LOAD_V1_V4 %5:vreg_128, %3:sgpr_256, 4, 0, 0, 0, 0, 0, 0, 0, -1, 0, implicit $exec :: (dereferenceable load 4, addrspace 4)
-    %7:vreg_96 = IMAGE_LOAD_V3_V4 %5:vreg_128, %3:sgpr_256, 7, 0, 0, 0, 0, 0, 0, 0, -1, 0, implicit $exec :: (dereferenceable load 12, align 16, addrspace 4)
-=======
     %5:vreg_128 = BUFFER_LOAD_DWORDX4_OFFSET %2:sgpr_128, 0, 0, 0, 0, 0, implicit $exec :: (dereferenceable invariant load (s128))
     %6:vgpr_32 = IMAGE_LOAD_V1_V4 %5:vreg_128, %3:sgpr_256, 4, 0, 0, 0, 0, 0, -1, 0, implicit $exec :: (dereferenceable load (s32), addrspace 4)
     %7:vreg_96 = IMAGE_LOAD_V3_V4 %5:vreg_128, %3:sgpr_256, 7, 0, 0, 0, 0, 0, -1, 0, implicit $exec :: (dereferenceable load (s96), align 16, addrspace 4)
->>>>>>> 2ab1d525
 ...
 ---
 
 # GFX9-LABEL: name: image_load_dmask_not_disjoint_not_merged
-<<<<<<< HEAD
-# GFX9: %{{[0-9]+}}:vgpr_32 = IMAGE_LOAD_V1_V4 %5, %3, 4, 0, 0, 0, 0, 0, 0, 0, -1, 0, implicit $exec :: (dereferenceable load 4, addrspace 4)
-# GFX9: %{{[0-9]+}}:vreg_96 = IMAGE_LOAD_V3_V4 %5, %3, 11, 0, 0, 0, 0, 0, 0, 0, -1, 0, implicit $exec :: (dereferenceable load 12, align 16, addrspace 4)
-=======
 # GFX9: %{{[0-9]+}}:vgpr_32 = IMAGE_LOAD_V1_V4 %5, %3, 4, 0, 0, 0, 0, 0, -1, 0, implicit $exec :: (dereferenceable load (s32), addrspace 4)
 # GFX9: %{{[0-9]+}}:vreg_96 = IMAGE_LOAD_V3_V4 %5, %3, 11, 0, 0, 0, 0, 0, -1, 0, implicit $exec :: (dereferenceable load (s96), align 16, addrspace 4)
->>>>>>> 2ab1d525
 
 name: image_load_dmask_not_disjoint_not_merged
 body:             |
@@ -286,26 +184,15 @@
     %2:sgpr_128 = COPY $sgpr96_sgpr97_sgpr98_sgpr99
     %3:sgpr_256 = S_LOAD_DWORDX8_IMM %1, 208, 0
     %4:vgpr_32 = COPY %2.sub3
-<<<<<<< HEAD
-    %5:vreg_128 = BUFFER_LOAD_DWORDX4_OFFSET %2:sgpr_128, 0, 0, 0, 0, 0, 0, 0, 0, implicit $exec :: (dereferenceable invariant load 16)
-    %6:vgpr_32 = IMAGE_LOAD_V1_V4 %5:vreg_128, %3:sgpr_256, 4, 0, 0, 0, 0, 0, 0, 0, -1, 0, implicit $exec :: (dereferenceable load 4, addrspace 4)
-    %7:vreg_96 = IMAGE_LOAD_V3_V4 %5:vreg_128, %3:sgpr_256, 11, 0, 0, 0, 0, 0, 0, 0, -1, 0, implicit $exec :: (dereferenceable load 12, align 16, addrspace 4)
-=======
     %5:vreg_128 = BUFFER_LOAD_DWORDX4_OFFSET %2:sgpr_128, 0, 0, 0, 0, 0, implicit $exec :: (dereferenceable invariant load (s128))
     %6:vgpr_32 = IMAGE_LOAD_V1_V4 %5:vreg_128, %3:sgpr_256, 4, 0, 0, 0, 0, 0, -1, 0, implicit $exec :: (dereferenceable load (s32), addrspace 4)
     %7:vreg_96 = IMAGE_LOAD_V3_V4 %5:vreg_128, %3:sgpr_256, 11, 0, 0, 0, 0, 0, -1, 0, implicit $exec :: (dereferenceable load (s96), align 16, addrspace 4)
->>>>>>> 2ab1d525
 ...
 ---
 
 # GFX9-LABEL: name: image_load_not_merged_0
-<<<<<<< HEAD
-# GFX9: %{{[0-9]+}}:vgpr_32 = IMAGE_LOAD_V1_V4 %5, %3, 8, 0, 0, 0, 0, 0, 0, 0, -1, 0, implicit $exec :: (dereferenceable load 4, addrspace 4)
-# GFX9: %{{[0-9]+}}:vreg_96 = IMAGE_LOAD_V3_V4 %6, %3, 7, 0, 0, 0, 0, 0, 0, 0, -1, 0, implicit $exec :: (dereferenceable load 12, align 16, addrspace 4)
-=======
 # GFX9: %{{[0-9]+}}:vgpr_32 = IMAGE_LOAD_V1_V4 %5, %3, 8, 0, 0, 0, 0, 0, -1, 0, implicit $exec :: (dereferenceable load (s32), addrspace 4)
 # GFX9: %{{[0-9]+}}:vreg_96 = IMAGE_LOAD_V3_V4 %6, %3, 7, 0, 0, 0, 0, 0, -1, 0, implicit $exec :: (dereferenceable load (s96), align 16, addrspace 4)
->>>>>>> 2ab1d525
 
 name: image_load_not_merged_0
 body:             |
@@ -315,28 +202,16 @@
     %2:sgpr_128 = COPY $sgpr96_sgpr97_sgpr98_sgpr99
     %3:sgpr_256 = S_LOAD_DWORDX8_IMM %1, 208, 0
     %4:vgpr_32 = COPY %2.sub3
-<<<<<<< HEAD
-    %5:vreg_128 = BUFFER_LOAD_DWORDX4_OFFSET %2, 0, 0, 0, 0, 0, 0, 0, 0, implicit $exec :: (dereferenceable invariant load 16)
-    %6:vreg_128 = BUFFER_LOAD_DWORDX4_OFFSET %2, 1, 0, 0, 0, 0, 0, 0, 0, implicit $exec :: (dereferenceable invariant load 16)
-    %7:vgpr_32 = IMAGE_LOAD_V1_V4 %5, %3, 8, 0, 0, 0, 0, 0, 0, 0, -1, 0, implicit $exec :: (dereferenceable load 4, addrspace 4)
-    %8:vreg_96 = IMAGE_LOAD_V3_V4 %6, %3, 7, 0, 0, 0, 0, 0, 0, 0, -1, 0, implicit $exec :: (dereferenceable load 12, align 16, addrspace 4)
-=======
     %5:vreg_128 = BUFFER_LOAD_DWORDX4_OFFSET %2, 0, 0, 0, 0, 0, implicit $exec :: (dereferenceable invariant load (s128))
     %6:vreg_128 = BUFFER_LOAD_DWORDX4_OFFSET %2, 1, 0, 0, 0, 0, implicit $exec :: (dereferenceable invariant load (s128))
     %7:vgpr_32 = IMAGE_LOAD_V1_V4 %5, %3, 8, 0, 0, 0, 0, 0, -1, 0, implicit $exec :: (dereferenceable load (s32), addrspace 4)
     %8:vreg_96 = IMAGE_LOAD_V3_V4 %6, %3, 7, 0, 0, 0, 0, 0, -1, 0, implicit $exec :: (dereferenceable load (s96), align 16, addrspace 4)
->>>>>>> 2ab1d525
 ...
 ---
 
 # GFX9-LABEL: name: image_load_not_merged_1
-<<<<<<< HEAD
-# GFX9: %{{[0-9]+}}:vgpr_32 = IMAGE_LOAD_V1_V4 %6, %3, 8, 0, 0, 0, 0, 0, 0, 0, -1, 0, implicit $exec :: (dereferenceable load 4, addrspace 4)
-# GFX9: %{{[0-9]+}}:vreg_96 = IMAGE_LOAD_V3_V4 %6, %4, 7, 0, 0, 0, 0, 0, 0, 0, -1, 0, implicit $exec :: (dereferenceable load 12, align 16, addrspace 4)
-=======
 # GFX9: %{{[0-9]+}}:vgpr_32 = IMAGE_LOAD_V1_V4 %6, %3, 8, 0, 0, 0, 0, 0, -1, 0, implicit $exec :: (dereferenceable load (s32), addrspace 4)
 # GFX9: %{{[0-9]+}}:vreg_96 = IMAGE_LOAD_V3_V4 %6, %4, 7, 0, 0, 0, 0, 0, -1, 0, implicit $exec :: (dereferenceable load (s96), align 16, addrspace 4)
->>>>>>> 2ab1d525
 
 name: image_load_not_merged_1
 body:             |
@@ -347,26 +222,15 @@
     %3:sgpr_256 = S_LOAD_DWORDX8_IMM %1, 208, 0
     %4:sgpr_256 = S_LOAD_DWORDX8_IMM %1, 208, 0
     %5:vgpr_32 = COPY %2.sub3
-<<<<<<< HEAD
-    %6:vreg_128 = BUFFER_LOAD_DWORDX4_OFFSET %2, 0, 0, 0, 0, 0, 0, 0, 0, implicit $exec :: (dereferenceable invariant load 16)
-    %7:vgpr_32 = IMAGE_LOAD_V1_V4 %6, %3, 8, 0, 0, 0, 0, 0, 0, 0, -1, 0, implicit $exec :: (dereferenceable load 4, addrspace 4)
-    %8:vreg_96 = IMAGE_LOAD_V3_V4 %6, %4, 7, 0, 0, 0, 0, 0, 0, 0, -1, 0, implicit $exec :: (dereferenceable load 12, align 16, addrspace 4)
-=======
     %6:vreg_128 = BUFFER_LOAD_DWORDX4_OFFSET %2, 0, 0, 0, 0, 0, implicit $exec :: (dereferenceable invariant load (s128))
     %7:vgpr_32 = IMAGE_LOAD_V1_V4 %6, %3, 8, 0, 0, 0, 0, 0, -1, 0, implicit $exec :: (dereferenceable load (s32), addrspace 4)
     %8:vreg_96 = IMAGE_LOAD_V3_V4 %6, %4, 7, 0, 0, 0, 0, 0, -1, 0, implicit $exec :: (dereferenceable load (s96), align 16, addrspace 4)
->>>>>>> 2ab1d525
 ...
 ---
 
 # GFX9-LABEL: name: image_load_not_merged_10
-<<<<<<< HEAD
-# GFX9: %{{[0-9]+}}:vgpr_32 = IMAGE_LOAD_V1_V4 %5, %3, 8, 0, 0, 0, 0, 0, 0, 0, -1, 0, implicit $exec :: (dereferenceable load 4, addrspace 4)
-# GFX9: %{{[0-9]+}}:vreg_96 = IMAGE_LOAD_V3_V4 %5, %3, 7, 0, 0, 0, 0, 0, 0, 0, -1, 1, implicit $exec :: (dereferenceable load 12, align 16, addrspace 4)
-=======
 # GFX9: %{{[0-9]+}}:vgpr_32 = IMAGE_LOAD_V1_V4 %5, %3, 8, 0, 0, 0, 0, 0, -1, 0, implicit $exec :: (dereferenceable load (s32), addrspace 4)
 # GFX9: %{{[0-9]+}}:vreg_96 = IMAGE_LOAD_V3_V4 %5, %3, 7, 0, 0, 0, 0, 0, -1, 1, implicit $exec :: (dereferenceable load (s96), align 16, addrspace 4)
->>>>>>> 2ab1d525
 
 name: image_load_not_merged_10
 body:             |
@@ -376,26 +240,15 @@
     %2:sgpr_128 = COPY $sgpr96_sgpr97_sgpr98_sgpr99
     %3:sgpr_256 = S_LOAD_DWORDX8_IMM %1, 208, 0
     %4:vgpr_32 = COPY %2.sub3
-<<<<<<< HEAD
-    %5:vreg_128 = BUFFER_LOAD_DWORDX4_OFFSET %2, 0, 0, 0, 0, 0, 0, 0, 0, implicit $exec :: (dereferenceable invariant load 16)
-    %6:vgpr_32 = IMAGE_LOAD_V1_V4 %5, %3, 8, 0, 0, 0, 0, 0, 0, 0, -1, 0, implicit $exec :: (dereferenceable load 4, addrspace 4)
-    %7:vreg_96 = IMAGE_LOAD_V3_V4 %5, %3, 7, 0, 0, 0, 0, 0, 0, 0, -1, 1, implicit $exec :: (dereferenceable load 12, align 16, addrspace 4)
-=======
     %5:vreg_128 = BUFFER_LOAD_DWORDX4_OFFSET %2, 0, 0, 0, 0, 0, implicit $exec :: (dereferenceable invariant load (s128))
     %6:vgpr_32 = IMAGE_LOAD_V1_V4 %5, %3, 8, 0, 0, 0, 0, 0, -1, 0, implicit $exec :: (dereferenceable load (s32), addrspace 4)
     %7:vreg_96 = IMAGE_LOAD_V3_V4 %5, %3, 7, 0, 0, 0, 0, 0, -1, 1, implicit $exec :: (dereferenceable load (s96), align 16, addrspace 4)
->>>>>>> 2ab1d525
 ...
 ---
 
 # GFX9-LABEL: name: image_load_not_merged_3
-<<<<<<< HEAD
-# GFX9: %{{[0-9]+}}:vgpr_32 = IMAGE_LOAD_V1_V4 %5, %3, 8, 0, 0, 0, 0, 0, 0, 0, -1, 0, implicit $exec :: (dereferenceable load 4, addrspace 4)
-# GFX9: %{{[0-9]+}}:vreg_96 = IMAGE_LOAD_V3_V4 %5, %3, 7, 1, 0, 0, 0, 0, 0, 0, -1, 0, implicit $exec :: (dereferenceable load 12, align 16, addrspace 4)
-=======
 # GFX9: %{{[0-9]+}}:vgpr_32 = IMAGE_LOAD_V1_V4 %5, %3, 8, 0, 0, 0, 0, 0, -1, 0, implicit $exec :: (dereferenceable load (s32), addrspace 4)
 # GFX9: %{{[0-9]+}}:vreg_96 = IMAGE_LOAD_V3_V4 %5, %3, 7, 1, 0, 0, 0, 0, -1, 0, implicit $exec :: (dereferenceable load (s96), align 16, addrspace 4)
->>>>>>> 2ab1d525
 
 name: image_load_not_merged_3
 body:             |
@@ -405,26 +258,15 @@
     %2:sgpr_128 = COPY $sgpr96_sgpr97_sgpr98_sgpr99
     %3:sgpr_256 = S_LOAD_DWORDX8_IMM %1, 208, 0
     %4:vgpr_32 = COPY %2.sub3
-<<<<<<< HEAD
-    %5:vreg_128 = BUFFER_LOAD_DWORDX4_OFFSET %2, 0, 0, 0, 0, 0, 0, 0, 0, implicit $exec :: (dereferenceable invariant load 16)
-    %6:vgpr_32 = IMAGE_LOAD_V1_V4 %5, %3, 8, 0, 0, 0, 0, 0, 0, 0, -1, 0, implicit $exec :: (dereferenceable load 4, addrspace 4)
-    %7:vreg_96 = IMAGE_LOAD_V3_V4 %5, %3, 7, 1, 0, 0, 0, 0, 0, 0, -1, 0, implicit $exec :: (dereferenceable load 12, align 16, addrspace 4)
-=======
     %5:vreg_128 = BUFFER_LOAD_DWORDX4_OFFSET %2, 0, 0, 0, 0, 0, implicit $exec :: (dereferenceable invariant load (s128))
     %6:vgpr_32 = IMAGE_LOAD_V1_V4 %5, %3, 8, 0, 0, 0, 0, 0, -1, 0, implicit $exec :: (dereferenceable load (s32), addrspace 4)
     %7:vreg_96 = IMAGE_LOAD_V3_V4 %5, %3, 7, 1, 0, 0, 0, 0, -1, 0, implicit $exec :: (dereferenceable load (s96), align 16, addrspace 4)
->>>>>>> 2ab1d525
 ...
 ---
 
 # GFX9-LABEL: name: image_load_not_merged_4
-<<<<<<< HEAD
-# GFX9: %{{[0-9]+}}:vgpr_32 = IMAGE_LOAD_V1_V4 %5, %3, 8, 0, 0, 0, 0, 0, 0, 0, -1, 0, implicit $exec :: (dereferenceable load 4, addrspace 4)
-# GFX9: %{{[0-9]+}}:vreg_96 = IMAGE_LOAD_V3_V4 %5, %3, 7, 0, 0, 1, 0, 0, 0, 0, -1, 0, implicit $exec :: (dereferenceable load 12, align 16, addrspace 4)
-=======
 # GFX9: %{{[0-9]+}}:vgpr_32 = IMAGE_LOAD_V1_V4 %5, %3, 8, 0, 0, 0, 0, 0, -1, 0, implicit $exec :: (dereferenceable load (s32), addrspace 4)
 # GFX9: %{{[0-9]+}}:vreg_96 = IMAGE_LOAD_V3_V4 %5, %3, 7, 1, 0, 0, 0, 0, -1, 0, implicit $exec :: (dereferenceable load (s96), align 16, addrspace 4)
->>>>>>> 2ab1d525
 
 name: image_load_not_merged_4
 body:             |
@@ -434,26 +276,15 @@
     %2:sgpr_128 = COPY $sgpr96_sgpr97_sgpr98_sgpr99
     %3:sgpr_256 = S_LOAD_DWORDX8_IMM %1, 208, 0
     %4:vgpr_32 = COPY %2.sub3
-<<<<<<< HEAD
-    %5:vreg_128 = BUFFER_LOAD_DWORDX4_OFFSET %2, 0, 0, 0, 0, 0, 0, 0, 0, implicit $exec :: (dereferenceable invariant load 16)
-    %6:vgpr_32 = IMAGE_LOAD_V1_V4 %5, %3, 8, 0, 0, 0, 0, 0, 0, 0, -1, 0, implicit $exec :: (dereferenceable load 4, addrspace 4)
-    %7:vreg_96 = IMAGE_LOAD_V3_V4 %5, %3, 7, 0, 0, 1, 0, 0, 0, 0, -1, 0, implicit $exec :: (dereferenceable load 12, align 16, addrspace 4)
-=======
     %5:vreg_128 = BUFFER_LOAD_DWORDX4_OFFSET %2, 0, 0, 0, 0, 0, implicit $exec :: (dereferenceable invariant load (s128))
     %6:vgpr_32 = IMAGE_LOAD_V1_V4 %5, %3, 8, 0, 0, 0, 0, 0, -1, 0, implicit $exec :: (dereferenceable load (s32), addrspace 4)
     %7:vreg_96 = IMAGE_LOAD_V3_V4 %5, %3, 7, 1, 0, 0, 0, 0, -1, 0, implicit $exec :: (dereferenceable load (s96), align 16, addrspace 4)
->>>>>>> 2ab1d525
 ...
 ---
 
 # GFX9-LABEL: name: image_load_not_merged_5
-<<<<<<< HEAD
-# GFX9: %{{[0-9]+}}:vgpr_32 = IMAGE_LOAD_V1_V4 %5, %3, 8, 0, 0, 0, 0, 0, 0, 0, -1, 0, implicit $exec :: (dereferenceable load 4, addrspace 4)
-# GFX9: %{{[0-9]+}}:vreg_96 = IMAGE_LOAD_V3_V4 %5, %3, 7, 0, 0, 0, 1, 0, 0, 0, -1, 0, implicit $exec :: (dereferenceable load 12, align 16, addrspace 4)
-=======
 # GFX9: %{{[0-9]+}}:vgpr_32 = IMAGE_LOAD_V1_V4 %5, %3, 8, 0, 0, 0, 0, 0, -1, 0, implicit $exec :: (dereferenceable load (s32), addrspace 4)
 # GFX9: %{{[0-9]+}}:vreg_96 = IMAGE_LOAD_V3_V4 %5, %3, 7, 0, 1, 0, 0, 0, -1, 0, implicit $exec :: (dereferenceable load (s96), align 16, addrspace 4)
->>>>>>> 2ab1d525
 
 name: image_load_not_merged_5
 body:             |
@@ -463,26 +294,15 @@
     %2:sgpr_128 = COPY $sgpr96_sgpr97_sgpr98_sgpr99
     %3:sgpr_256 = S_LOAD_DWORDX8_IMM %1, 208, 0
     %4:vgpr_32 = COPY %2.sub3
-<<<<<<< HEAD
-    %5:vreg_128 = BUFFER_LOAD_DWORDX4_OFFSET %2, 0, 0, 0, 0, 0, 0, 0, 0, implicit $exec :: (dereferenceable invariant load 16)
-    %6:vgpr_32 = IMAGE_LOAD_V1_V4 %5, %3, 8, 0, 0, 0, 0, 0, 0, 0, -1, 0, implicit $exec :: (dereferenceable load 4, addrspace 4)
-    %7:vreg_96 = IMAGE_LOAD_V3_V4 %5, %3, 7, 0, 0, 0, 1, 0, 0, 0, -1, 0, implicit $exec :: (dereferenceable load 12, align 16, addrspace 4)
-=======
     %5:vreg_128 = BUFFER_LOAD_DWORDX4_OFFSET %2, 0, 0, 0, 0, 0, implicit $exec :: (dereferenceable invariant load (s128))
     %6:vgpr_32 = IMAGE_LOAD_V1_V4 %5, %3, 8, 0, 0, 0, 0, 0, -1, 0, implicit $exec :: (dereferenceable load (s32), addrspace 4)
     %7:vreg_96 = IMAGE_LOAD_V3_V4 %5, %3, 7, 0, 1, 0, 0, 0, -1, 0, implicit $exec :: (dereferenceable load (s96), align 16, addrspace 4)
->>>>>>> 2ab1d525
 ...
 ---
 
 # GFX9-LABEL: name: image_load_not_merged_6
-<<<<<<< HEAD
-# GFX9: %{{[0-9]+}}:vgpr_32 = IMAGE_LOAD_V1_V4 %5, %3, 8, 0, 0, 0, 0, 0, 0, 0, -1, 0, implicit $exec :: (dereferenceable load 4, addrspace 4)
-# GFX9: %{{[0-9]+}}:vreg_96 = IMAGE_LOAD_V3_V4 %5, %3, 7, 0, 0, 0, 0, 1, 0, 0, -1, 0, implicit $exec :: (dereferenceable load 12, align 16, addrspace 4)
-=======
 # GFX9: %{{[0-9]+}}:vgpr_32 = IMAGE_LOAD_V1_V4 %5, %3, 8, 0, 0, 0, 0, 0, -1, 0, implicit $exec :: (dereferenceable load (s32), addrspace 4)
 # GFX9: %{{[0-9]+}}:vreg_96 = IMAGE_LOAD_V3_V4 %5, %3, 7, 0, 0, 1, 0, 0, -1, 0, implicit $exec :: (dereferenceable load (s96), align 16, addrspace 4)
->>>>>>> 2ab1d525
 
 name: image_load_not_merged_6
 body:             |
@@ -492,26 +312,15 @@
     %2:sgpr_128 = COPY $sgpr96_sgpr97_sgpr98_sgpr99
     %3:sgpr_256 = S_LOAD_DWORDX8_IMM %1, 208, 0
     %4:vgpr_32 = COPY %2.sub3
-<<<<<<< HEAD
-    %5:vreg_128 = BUFFER_LOAD_DWORDX4_OFFSET %2, 0, 0, 0, 0, 0, 0, 0, 0, implicit $exec :: (dereferenceable invariant load 16)
-    %6:vgpr_32 = IMAGE_LOAD_V1_V4 %5, %3, 8, 0, 0, 0, 0, 0, 0, 0, -1, 0, implicit $exec :: (dereferenceable load 4, addrspace 4)
-    %7:vreg_96 = IMAGE_LOAD_V3_V4 %5, %3, 7, 0, 0, 0, 0, 1, 0, 0, -1, 0, implicit $exec :: (dereferenceable load 12, align 16, addrspace 4)
-=======
     %5:vreg_128 = BUFFER_LOAD_DWORDX4_OFFSET %2, 0, 0, 0, 0, 0, implicit $exec :: (dereferenceable invariant load (s128))
     %6:vgpr_32 = IMAGE_LOAD_V1_V4 %5, %3, 8, 0, 0, 0, 0, 0, -1, 0, implicit $exec :: (dereferenceable load (s32), addrspace 4)
     %7:vreg_96 = IMAGE_LOAD_V3_V4 %5, %3, 7, 0, 0, 1, 0, 0, -1, 0, implicit $exec :: (dereferenceable load (s96), align 16, addrspace 4)
->>>>>>> 2ab1d525
 ...
 ---
 
 # GFX9-LABEL: name: image_load_not_merged_7
-<<<<<<< HEAD
-# GFX9: %{{[0-9]+}}:vreg_64 = IMAGE_LOAD_V2_V4 %5, %3, 8, 0, 0, 0, 0, 0, 1, 0, -1, 0, implicit $exec :: (dereferenceable load 8, align 16, addrspace 4)
-# GFX9: %{{[0-9]+}}:vreg_96 = IMAGE_LOAD_V3_V4 %5, %3, 7, 0, 0, 0, 0, 0, 0, 0, -1, 0, implicit $exec :: (dereferenceable load 12, align 16, addrspace 4)
-=======
 # GFX9: %{{[0-9]+}}:vreg_64 = IMAGE_LOAD_V2_V4 %5, %3, 8, 0, 0, 0, 1, 0, -1, 0, implicit $exec :: (dereferenceable load (s64), align 16, addrspace 4)
 # GFX9: %{{[0-9]+}}:vreg_96 = IMAGE_LOAD_V3_V4 %5, %3, 7, 0, 0, 0, 0, 0, -1, 0, implicit $exec :: (dereferenceable load (s96), align 16, addrspace 4)
->>>>>>> 2ab1d525
 
 name: image_load_not_merged_7
 body:             |
@@ -521,26 +330,15 @@
     %2:sgpr_128 = COPY $sgpr96_sgpr97_sgpr98_sgpr99
     %3:sgpr_256 = S_LOAD_DWORDX8_IMM %1, 208, 0
     %4:vgpr_32 = COPY %2.sub3
-<<<<<<< HEAD
-    %5:vreg_128 = BUFFER_LOAD_DWORDX4_OFFSET %2, 0, 0, 0, 0, 0, 0, 0, 0, implicit $exec :: (dereferenceable invariant load 16)
-    %6:vreg_64 = IMAGE_LOAD_V2_V4 %5, %3, 8, 0, 0, 0, 0, 0, 1, 0, -1, 0, implicit $exec :: (dereferenceable load 8, align 16, addrspace 4)
-    %7:vreg_96 = IMAGE_LOAD_V3_V4 %5, %3, 7, 0, 0, 0, 0, 0, 0, 0, -1, 0, implicit $exec :: (dereferenceable load 12, align 16, addrspace 4)
-=======
     %5:vreg_128 = BUFFER_LOAD_DWORDX4_OFFSET %2, 0, 0, 0, 0, 0, implicit $exec :: (dereferenceable invariant load (s128))
     %6:vreg_64 = IMAGE_LOAD_V2_V4 %5, %3, 8, 0, 0, 0, 1, 0, -1, 0, implicit $exec :: (dereferenceable load (s64), align 16, addrspace 4)
     %7:vreg_96 = IMAGE_LOAD_V3_V4 %5, %3, 7, 0, 0, 0, 0, 0, -1, 0, implicit $exec :: (dereferenceable load (s96), align 16, addrspace 4)
->>>>>>> 2ab1d525
 ...
 ---
 
 # GFX9-LABEL: name: image_load_not_merged_8
-<<<<<<< HEAD
-# GFX9: %{{[0-9]+}}:vreg_64 = IMAGE_LOAD_V2_V4 %5, %3, 8, 0, 0, 0, 0, 0, 0, 1, -1, 0, implicit $exec :: (dereferenceable load 8, align 16, addrspace 4)
-# GFX9: %{{[0-9]+}}:vreg_96 = IMAGE_LOAD_V3_V4 %5, %3, 7, 0, 0, 0, 0, 0, 0, 0, -1, 0, implicit $exec :: (dereferenceable load 12, align 16, addrspace 4)
-=======
 # GFX9: %{{[0-9]+}}:vreg_64 = IMAGE_LOAD_V2_V4 %5, %3, 8, 0, 0, 0, 0, 1, -1, 0, implicit $exec :: (dereferenceable load (s64), align 16, addrspace 4)
 # GFX9: %{{[0-9]+}}:vreg_96 = IMAGE_LOAD_V3_V4 %5, %3, 7, 0, 0, 0, 0, 0, -1, 0, implicit $exec :: (dereferenceable load (s96), align 16, addrspace 4)
->>>>>>> 2ab1d525
 
 name: image_load_not_merged_8
 body:             |
@@ -550,26 +348,15 @@
     %2:sgpr_128 = COPY $sgpr96_sgpr97_sgpr98_sgpr99
     %3:sgpr_256 = S_LOAD_DWORDX8_IMM %1, 208, 0
     %4:vgpr_32 = COPY %2.sub3
-<<<<<<< HEAD
-    %5:vreg_128 = BUFFER_LOAD_DWORDX4_OFFSET %2, 0, 0, 0, 0, 0, 0, 0, 0, implicit $exec :: (dereferenceable invariant load 16)
-    %6:vreg_64 = IMAGE_LOAD_V2_V4 %5, %3, 8, 0, 0, 0, 0, 0, 0, 1, -1, 0, implicit $exec :: (dereferenceable load 8, align 16, addrspace 4)
-    %7:vreg_96 = IMAGE_LOAD_V3_V4 %5, %3, 7, 0, 0, 0, 0, 0, 0, 0, -1, 0, implicit $exec :: (dereferenceable load 12, align 16, addrspace 4)
-=======
     %5:vreg_128 = BUFFER_LOAD_DWORDX4_OFFSET %2, 0, 0, 0, 0, 0, implicit $exec :: (dereferenceable invariant load (s128))
     %6:vreg_64 = IMAGE_LOAD_V2_V4 %5, %3, 8, 0, 0, 0, 0, 1, -1, 0, implicit $exec :: (dereferenceable load (s64), align 16, addrspace 4)
     %7:vreg_96 = IMAGE_LOAD_V3_V4 %5, %3, 7, 0, 0, 0, 0, 0, -1, 0, implicit $exec :: (dereferenceable load (s96), align 16, addrspace 4)
->>>>>>> 2ab1d525
 ...
 ---
 
 # GFX9-LABEL: name: image_load_not_merged_9
-<<<<<<< HEAD
-# GFX9: %{{[0-9]+}}:vgpr_32 = IMAGE_LOAD_V1_V4 %5, %3, 8, 0, 0, 0, 0, 0, 0, 0, -1, 0, implicit $exec :: (dereferenceable load 4, addrspace 4)
-# GFX9: %{{[0-9]+}}:vreg_96 = IMAGE_LOAD_V3_V4 %5, %3, 7, 0, 0, 0, 0, 0, 0, 0, 0, 0, implicit $exec :: (dereferenceable load 12, align 16, addrspace 4)
-=======
 # GFX9: %{{[0-9]+}}:vgpr_32 = IMAGE_LOAD_V1_V4 %5, %3, 8, 0, 0, 0, 0, 0, -1, 0, implicit $exec :: (dereferenceable load (s32), addrspace 4)
 # GFX9: %{{[0-9]+}}:vreg_96 = IMAGE_LOAD_V3_V4 %5, %3, 7, 0, 0, 0, 0, 0, 0, 0, implicit $exec :: (dereferenceable load (s96), align 16, addrspace 4)
->>>>>>> 2ab1d525
 
 name: image_load_not_merged_9
 body:             |
@@ -579,24 +366,14 @@
     %2:sgpr_128 = COPY $sgpr96_sgpr97_sgpr98_sgpr99
     %3:sgpr_256 = S_LOAD_DWORDX8_IMM %1, 208, 0
     %4:vgpr_32 = COPY %2.sub3
-<<<<<<< HEAD
-    %5:vreg_128 = BUFFER_LOAD_DWORDX4_OFFSET %2, 0, 0, 0, 0, 0, 0, 0, 0, implicit $exec :: (dereferenceable invariant load 16)
-    %6:vgpr_32 = IMAGE_LOAD_V1_V4 %5, %3, 8, 0, 0, 0, 0, 0, 0, 0, -1, 0, implicit $exec :: (dereferenceable load 4, addrspace 4)
-    %7:vreg_96 = IMAGE_LOAD_V3_V4 %5, %3, 7, 0, 0, 0, 0, 0, 0, 0, 0, 0, implicit $exec :: (dereferenceable load 12, align 16, addrspace 4)
-=======
     %5:vreg_128 = BUFFER_LOAD_DWORDX4_OFFSET %2, 0, 0, 0, 0, 0, implicit $exec :: (dereferenceable invariant load (s128))
     %6:vgpr_32 = IMAGE_LOAD_V1_V4 %5, %3, 8, 0, 0, 0, 0, 0, -1, 0, implicit $exec :: (dereferenceable load (s32), addrspace 4)
     %7:vreg_96 = IMAGE_LOAD_V3_V4 %5, %3, 7, 0, 0, 0, 0, 0, 0, 0, implicit $exec :: (dereferenceable load (s96), align 16, addrspace 4)
->>>>>>> 2ab1d525
 ...
 ---
 
 # GFX9-LABEL: name: image_load_mip_merged_v1v3
-<<<<<<< HEAD
-# GFX9: %{{[0-9]+}}:vreg_128 = IMAGE_LOAD_MIP_V4_V4 %5, %3, 15, 0, 0, 0, 0, 0, 0, 0, -1, 0, implicit $exec, implicit $exec :: (dereferenceable load 16, align 4, addrspace 4)
-=======
 # GFX9: %{{[0-9]+}}:vreg_128 = IMAGE_LOAD_MIP_V4_V4 %5, %3, 15, 0, 0, 0, 0, 0, -1, 0, implicit $exec, implicit $exec :: (dereferenceable load (s128), align 4, addrspace 4)
->>>>>>> 2ab1d525
 # GFX9: %{{[0-9]+}}:vgpr_32 = COPY %8.sub0
 # GFX9: %{{[0-9]+}}:vreg_96 = COPY killed %8.sub1_sub2_sub3
 
@@ -608,24 +385,14 @@
     %2:sgpr_128 = COPY $sgpr96_sgpr97_sgpr98_sgpr99
     %3:sgpr_256 = S_LOAD_DWORDX8_IMM %1, 208, 0
     %4:vgpr_32 = COPY %2.sub3
-<<<<<<< HEAD
-    %5:vreg_128 = BUFFER_LOAD_DWORDX4_OFFSET %2:sgpr_128, 0, 0, 0, 0, 0, 0, 0, 0, implicit $exec :: (dereferenceable invariant load 16)
-    %6:vgpr_32 = IMAGE_LOAD_MIP_V1_V4 %5:vreg_128, %3:sgpr_256, 1, 0, 0, 0, 0, 0, 0, 0, -1, 0, implicit $exec :: (dereferenceable load 4, addrspace 4)
-    %7:vreg_96 = IMAGE_LOAD_MIP_V3_V4 %5:vreg_128, %3:sgpr_256, 14, 0, 0, 0, 0, 0, 0, 0, -1, 0, implicit $exec :: (dereferenceable load 12, align 16, addrspace 4)
-=======
     %5:vreg_128 = BUFFER_LOAD_DWORDX4_OFFSET %2:sgpr_128, 0, 0, 0, 0, 0, implicit $exec :: (dereferenceable invariant load (s128))
     %6:vgpr_32 = IMAGE_LOAD_MIP_V1_V4 %5:vreg_128, %3:sgpr_256, 1, 0, 0, 0, 0, 0, -1, 0, implicit $exec :: (dereferenceable load (s32), addrspace 4)
     %7:vreg_96 = IMAGE_LOAD_MIP_V3_V4 %5:vreg_128, %3:sgpr_256, 14, 0, 0, 0, 0, 0, -1, 0, implicit $exec :: (dereferenceable load (s96), align 16, addrspace 4)
->>>>>>> 2ab1d525
 ...
 ---
 
 # GFX9-LABEL: name: image_load_mip_pck_merged_v1v3
-<<<<<<< HEAD
-# GFX9: %{{[0-9]+}}:vreg_128 = IMAGE_LOAD_MIP_PCK_V4_V4 %5, %3, 15, 0, 0, 0, 0, 0, 0, 0, -1, implicit $exec, implicit $exec :: (dereferenceable load 16, align 4, addrspace 4)
-=======
 # GFX9: %{{[0-9]+}}:vreg_128 = IMAGE_LOAD_MIP_PCK_V4_V4 %5, %3, 15, 0, 0, 0, 0, 0, -1, implicit $exec, implicit $exec :: (dereferenceable load (s128), align 4, addrspace 4)
->>>>>>> 2ab1d525
 # GFX9: %{{[0-9]+}}:vgpr_32 = COPY %8.sub0
 # GFX9: %{{[0-9]+}}:vreg_96 = COPY killed %8.sub1_sub2_sub3
 
@@ -637,24 +404,14 @@
     %2:sgpr_128 = COPY $sgpr96_sgpr97_sgpr98_sgpr99
     %3:sgpr_256 = S_LOAD_DWORDX8_IMM %1, 208, 0
     %4:vgpr_32 = COPY %2.sub3
-<<<<<<< HEAD
-    %5:vreg_128 = BUFFER_LOAD_DWORDX4_OFFSET %2:sgpr_128, 0, 0, 0, 0, 0, 0, 0, 0, implicit $exec :: (dereferenceable invariant load 16)
-    %6:vgpr_32 = IMAGE_LOAD_MIP_PCK_V1_V4 %5:vreg_128, %3:sgpr_256, 1, 0, 0, 0, 0, 0, 0, 0, -1, implicit $exec :: (dereferenceable load 4, addrspace 4)
-    %7:vreg_96 = IMAGE_LOAD_MIP_PCK_V3_V4 %5:vreg_128, %3:sgpr_256, 14, 0, 0, 0, 0, 0, 0, 0, -1, implicit $exec :: (dereferenceable load 12, align 16, addrspace 4)
-=======
     %5:vreg_128 = BUFFER_LOAD_DWORDX4_OFFSET %2:sgpr_128, 0, 0, 0, 0, 0, implicit $exec :: (dereferenceable invariant load (s128))
     %6:vgpr_32 = IMAGE_LOAD_MIP_PCK_V1_V4 %5:vreg_128, %3:sgpr_256, 1, 0, 0, 0, 0, 0, -1, implicit $exec :: (dereferenceable load (s32), addrspace 4)
     %7:vreg_96 = IMAGE_LOAD_MIP_PCK_V3_V4 %5:vreg_128, %3:sgpr_256, 14, 0, 0, 0, 0, 0, -1, implicit $exec :: (dereferenceable load (s96), align 16, addrspace 4)
->>>>>>> 2ab1d525
 ...
 ---
 
 # GFX9-LABEL: name: image_load_mip_pck_sgn_merged_v1v3
-<<<<<<< HEAD
-# GFX9: %{{[0-9]+}}:vreg_128 = IMAGE_LOAD_MIP_PCK_SGN_V4_V4 %5, %3, 15, 0, 0, 0, 0, 0, 0, 0, -1, implicit $exec, implicit $exec :: (dereferenceable load 16, align 4, addrspace 4)
-=======
 # GFX9: %{{[0-9]+}}:vreg_128 = IMAGE_LOAD_MIP_PCK_SGN_V4_V4 %5, %3, 15, 0, 0, 0, 0, 0, -1, implicit $exec, implicit $exec :: (dereferenceable load (s128), align 4, addrspace 4)
->>>>>>> 2ab1d525
 # GFX9: %{{[0-9]+}}:vgpr_32 = COPY %8.sub0
 # GFX9: %{{[0-9]+}}:vreg_96 = COPY killed %8.sub1_sub2_sub3
 
@@ -666,24 +423,14 @@
     %2:sgpr_128 = COPY $sgpr96_sgpr97_sgpr98_sgpr99
     %3:sgpr_256 = S_LOAD_DWORDX8_IMM %1, 208, 0
     %4:vgpr_32 = COPY %2.sub3
-<<<<<<< HEAD
-    %5:vreg_128 = BUFFER_LOAD_DWORDX4_OFFSET %2:sgpr_128, 0, 0, 0, 0, 0, 0, 0, 0, implicit $exec :: (dereferenceable invariant load 16)
-    %6:vgpr_32 = IMAGE_LOAD_MIP_PCK_SGN_V1_V4 %5:vreg_128, %3:sgpr_256, 1, 0, 0, 0, 0, 0, 0, 0, -1, implicit $exec :: (dereferenceable load 4, addrspace 4)
-    %7:vreg_96 = IMAGE_LOAD_MIP_PCK_SGN_V3_V4 %5:vreg_128, %3:sgpr_256, 14, 0, 0, 0, 0, 0, 0, 0, -1, implicit $exec :: (dereferenceable load 12, align 16, addrspace 4)
-=======
     %5:vreg_128 = BUFFER_LOAD_DWORDX4_OFFSET %2:sgpr_128, 0, 0, 0, 0, 0, implicit $exec :: (dereferenceable invariant load (s128))
     %6:vgpr_32 = IMAGE_LOAD_MIP_PCK_SGN_V1_V4 %5:vreg_128, %3:sgpr_256, 1, 0, 0, 0, 0, 0, -1, implicit $exec :: (dereferenceable load (s32), addrspace 4)
     %7:vreg_96 = IMAGE_LOAD_MIP_PCK_SGN_V3_V4 %5:vreg_128, %3:sgpr_256, 14, 0, 0, 0, 0, 0, -1, implicit $exec :: (dereferenceable load (s96), align 16, addrspace 4)
->>>>>>> 2ab1d525
 ...
 ---
 
 # GFX9-LABEL: name: image_load_pck_merged_v1v3
-<<<<<<< HEAD
-# GFX9: %{{[0-9]+}}:vreg_128 = IMAGE_LOAD_PCK_V4_V4 %5, %3, 15, 0, 0, 0, 0, 0, 0, 0, -1, implicit $exec, implicit $exec :: (dereferenceable load 16, align 4, addrspace 4)
-=======
 # GFX9: %{{[0-9]+}}:vreg_128 = IMAGE_LOAD_PCK_V4_V4 %5, %3, 15, 0, 0, 0, 0, 0, -1, implicit $exec, implicit $exec :: (dereferenceable load (s128), align 4, addrspace 4)
->>>>>>> 2ab1d525
 # GFX9: %{{[0-9]+}}:vgpr_32 = COPY %8.sub0
 # GFX9: %{{[0-9]+}}:vreg_96 = COPY killed %8.sub1_sub2_sub3
 
@@ -695,24 +442,14 @@
     %2:sgpr_128 = COPY $sgpr96_sgpr97_sgpr98_sgpr99
     %3:sgpr_256 = S_LOAD_DWORDX8_IMM %1, 208, 0
     %4:vgpr_32 = COPY %2.sub3
-<<<<<<< HEAD
-    %5:vreg_128 = BUFFER_LOAD_DWORDX4_OFFSET %2:sgpr_128, 0, 0, 0, 0, 0, 0, 0, 0, implicit $exec :: (dereferenceable invariant load 16)
-    %6:vgpr_32 = IMAGE_LOAD_PCK_V1_V4 %5:vreg_128, %3:sgpr_256, 1, 0, 0, 0, 0, 0, 0, 0, -1, implicit $exec :: (dereferenceable load 4, addrspace 4)
-    %7:vreg_96 = IMAGE_LOAD_PCK_V3_V4 %5:vreg_128, %3:sgpr_256, 14, 0, 0, 0, 0, 0, 0, 0, -1, implicit $exec :: (dereferenceable load 12, align 16, addrspace 4)
-=======
     %5:vreg_128 = BUFFER_LOAD_DWORDX4_OFFSET %2:sgpr_128, 0, 0, 0, 0, 0, implicit $exec :: (dereferenceable invariant load (s128))
     %6:vgpr_32 = IMAGE_LOAD_PCK_V1_V4 %5:vreg_128, %3:sgpr_256, 1, 0, 0, 0, 0, 0, -1, implicit $exec :: (dereferenceable load (s32), addrspace 4)
     %7:vreg_96 = IMAGE_LOAD_PCK_V3_V4 %5:vreg_128, %3:sgpr_256, 14, 0, 0, 0, 0, 0, -1, implicit $exec :: (dereferenceable load (s96), align 16, addrspace 4)
->>>>>>> 2ab1d525
 ...
 ---
 
 # GFX9-LABEL: name: image_load_pck_sgn_merged_v1v3
-<<<<<<< HEAD
-# GFX9: %{{[0-9]+}}:vreg_128 = IMAGE_LOAD_PCK_SGN_V4_V4 %5, %3, 15, 0, 0, 0, 0, 0, 0, 0, -1, implicit $exec, implicit $exec :: (dereferenceable load 16, align 4, addrspace 4)
-=======
 # GFX9: %{{[0-9]+}}:vreg_128 = IMAGE_LOAD_PCK_SGN_V4_V4 %5, %3, 15, 0, 0, 0, 0, 0, -1, implicit $exec, implicit $exec :: (dereferenceable load (s128), align 4, addrspace 4)
->>>>>>> 2ab1d525
 # GFX9: %{{[0-9]+}}:vgpr_32 = COPY %8.sub0
 # GFX9: %{{[0-9]+}}:vreg_96 = COPY killed %8.sub1_sub2_sub3
 
@@ -724,14 +461,8 @@
     %2:sgpr_128 = COPY $sgpr96_sgpr97_sgpr98_sgpr99
     %3:sgpr_256 = S_LOAD_DWORDX8_IMM %1, 208, 0
     %4:vgpr_32 = COPY %2.sub3
-<<<<<<< HEAD
-    %5:vreg_128 = BUFFER_LOAD_DWORDX4_OFFSET %2:sgpr_128, 0, 0, 0, 0, 0, 0, 0, 0, implicit $exec :: (dereferenceable invariant load 16)
-    %6:vgpr_32 = IMAGE_LOAD_PCK_SGN_V1_V4 %5:vreg_128, %3:sgpr_256, 1, 0, 0, 0, 0, 0, 0, 0, -1, implicit $exec :: (dereferenceable load 4, addrspace 4)
-    %7:vreg_96 = IMAGE_LOAD_PCK_SGN_V3_V4 %5:vreg_128, %3:sgpr_256, 14, 0, 0, 0, 0, 0, 0, 0, -1, implicit $exec :: (dereferenceable load 12, align 16, addrspace 4)
-=======
     %5:vreg_128 = BUFFER_LOAD_DWORDX4_OFFSET %2:sgpr_128, 0, 0, 0, 0, 0, implicit $exec :: (dereferenceable invariant load (s128))
     %6:vgpr_32 = IMAGE_LOAD_PCK_SGN_V1_V4 %5:vreg_128, %3:sgpr_256, 1, 0, 0, 0, 0, 0, -1, implicit $exec :: (dereferenceable load (s32), addrspace 4)
     %7:vreg_96 = IMAGE_LOAD_PCK_SGN_V3_V4 %5:vreg_128, %3:sgpr_256, 14, 0, 0, 0, 0, 0, -1, implicit $exec :: (dereferenceable load (s96), align 16, addrspace 4)
->>>>>>> 2ab1d525
-...
----
+...
+---
