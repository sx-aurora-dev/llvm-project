; NOTE: Assertions have been autogenerated by utils/update_llc_test_checks.py
; RUN: llc -mtriple=amdgcn-amd-amdhsa -mcpu=gfx900 -verify-machineinstrs < %s | FileCheck -check-prefixes=DEFAULTSIZE,MUBUF %s
; RUN: llc -mtriple=amdgcn-amd-amdhsa -mcpu=gfx900 -verify-machineinstrs -amdgpu-assume-dynamic-stack-object-size=1024 < %s | FileCheck -check-prefixes=ASSUME1024,MUBUF %s
; RUN: llc -mtriple=amdgcn-amd-amdhsa -mcpu=gfx900 -verify-machineinstrs -amdgpu-enable-flat-scratch < %s | FileCheck -check-prefixes=DEFAULTSIZE,FLATSCR %s
; RUN: llc -mtriple=amdgcn-amd-amdhsa -mcpu=gfx900 -verify-machineinstrs -amdgpu-enable-flat-scratch -amdgpu-assume-dynamic-stack-object-size=1024 < %s | FileCheck -check-prefixes=ASSUME1024,FLATSCR %s

; FIXME: Generated test checks do not check metadata at the end of the
; function, so this also includes manually added checks.

; Test that we can select a statically sized alloca outside of the
; entry block.

; FIXME: FunctionLoweringInfo unhelpfully doesn't preserve an
; alignment less than the stack alignment.
define amdgpu_kernel void @kernel_non_entry_block_static_alloca_uniformly_reached_align4(i32 addrspace(1)* %out, i32 %arg.cond0, i32 %arg.cond1, i32 %in) #1 {
; MUBUF-LABEL: kernel_non_entry_block_static_alloca_uniformly_reached_align4:
; MUBUF:       ; %bb.0: ; %entry
; MUBUF-NEXT:    s_add_u32 s0, s0, s9
; MUBUF-NEXT:    s_load_dwordx4 s[8:11], s[4:5], 0x8
; MUBUF-NEXT:    s_addc_u32 s1, s1, 0
; MUBUF-NEXT:    s_movk_i32 s32, 0x400
; MUBUF-NEXT:    s_mov_b32 s33, 0
; MUBUF-NEXT:    s_waitcnt lgkmcnt(0)
; MUBUF-NEXT:    s_cmp_lg_u32 s8, 0
; MUBUF-NEXT:    s_cbranch_scc1 .LBB0_3
; MUBUF-NEXT:  ; %bb.1: ; %bb.0
; MUBUF-NEXT:    s_cmp_lg_u32 s9, 0
; MUBUF-NEXT:    s_cbranch_scc1 .LBB0_3
; MUBUF-NEXT:  ; %bb.2: ; %bb.1
; MUBUF-NEXT:    s_add_i32 s6, s32, 0x1000
; MUBUF-NEXT:    s_lshl_b32 s7, s10, 2
; MUBUF-NEXT:    s_mov_b32 s32, s6
; MUBUF-NEXT:    v_mov_b32_e32 v1, 0
; MUBUF-NEXT:    v_mov_b32_e32 v2, s6
; MUBUF-NEXT:    v_mov_b32_e32 v3, 1
; MUBUF-NEXT:    s_add_i32 s6, s6, s7
; MUBUF-NEXT:    buffer_store_dword v1, v2, s[0:3], 0 offen
; MUBUF-NEXT:    buffer_store_dword v3, v2, s[0:3], 0 offen offset:4
; MUBUF-NEXT:    v_mov_b32_e32 v2, s6
; MUBUF-NEXT:    buffer_load_dword v2, v2, s[0:3], 0 offen
; MUBUF-NEXT:    s_load_dwordx2 s[4:5], s[4:5], 0x0
; MUBUF-NEXT:    s_waitcnt vmcnt(0)
; MUBUF-NEXT:    v_add_u32_e32 v0, v2, v0
; MUBUF-NEXT:    s_waitcnt lgkmcnt(0)
; MUBUF-NEXT:    global_store_dword v1, v0, s[4:5]
; MUBUF-NEXT:  .LBB0_3: ; %bb.2
; MUBUF-NEXT:    v_mov_b32_e32 v0, 0
; MUBUF-NEXT:    global_store_dword v[0:1], v0, off
; MUBUF-NEXT:    s_waitcnt vmcnt(0)
; MUBUF-NEXT:    s_endpgm
;
; FLATSCR-LABEL: kernel_non_entry_block_static_alloca_uniformly_reached_align4:
; FLATSCR:       ; %bb.0: ; %entry
; FLATSCR-NEXT:    s_add_u32 flat_scratch_lo, s2, s5
; FLATSCR-NEXT:    s_load_dwordx4 s[4:7], s[0:1], 0x8
; FLATSCR-NEXT:    s_addc_u32 flat_scratch_hi, s3, 0
; FLATSCR-NEXT:    s_mov_b32 s32, 16
; FLATSCR-NEXT:    s_mov_b32 s33, 0
; FLATSCR-NEXT:    s_waitcnt lgkmcnt(0)
; FLATSCR-NEXT:    s_cmp_lg_u32 s4, 0
; FLATSCR-NEXT:    s_cbranch_scc1 .LBB0_3
; FLATSCR-NEXT:  ; %bb.1: ; %bb.0
; FLATSCR-NEXT:    s_cmp_lg_u32 s5, 0
; FLATSCR-NEXT:    s_cbranch_scc1 .LBB0_3
; FLATSCR-NEXT:  ; %bb.2: ; %bb.1
; FLATSCR-NEXT:    v_mov_b32_e32 v1, 0
; FLATSCR-NEXT:    s_add_i32 s2, s32, 0x1000
; FLATSCR-NEXT:    v_mov_b32_e32 v2, 1
; FLATSCR-NEXT:    s_lshl_b32 s3, s6, 2
; FLATSCR-NEXT:    s_mov_b32 s32, s2
; FLATSCR-NEXT:    scratch_store_dwordx2 off, v[1:2], s2
; FLATSCR-NEXT:    s_add_i32 s2, s2, s3
; FLATSCR-NEXT:    scratch_load_dword v2, off, s2
; FLATSCR-NEXT:    s_load_dwordx2 s[0:1], s[0:1], 0x0
; FLATSCR-NEXT:    s_waitcnt vmcnt(0)
; FLATSCR-NEXT:    v_add_u32_e32 v0, v2, v0
; FLATSCR-NEXT:    s_waitcnt lgkmcnt(0)
; FLATSCR-NEXT:    global_store_dword v1, v0, s[0:1]
; FLATSCR-NEXT:  .LBB0_3: ; %bb.2
; FLATSCR-NEXT:    v_mov_b32_e32 v0, 0
; FLATSCR-NEXT:    global_store_dword v[0:1], v0, off
; FLATSCR-NEXT:    s_waitcnt vmcnt(0)
; FLATSCR-NEXT:    s_endpgm

entry:
  %cond0 = icmp eq i32 %arg.cond0, 0
  br i1 %cond0, label %bb.0, label %bb.2

bb.0:
  %alloca = alloca [16 x i32], align 4, addrspace(5)
  %gep0 = getelementptr [16 x i32], [16 x i32] addrspace(5)* %alloca, i32 0, i32 0
  %gep1 = getelementptr [16 x i32], [16 x i32] addrspace(5)* %alloca, i32 0, i32 1
  %cond1 = icmp eq i32 %arg.cond1, 0
  br i1 %cond1, label %bb.1, label %bb.2

bb.1:
  ; Use the alloca outside of the defining block.
  store i32 0, i32 addrspace(5)* %gep0
  store i32 1, i32 addrspace(5)* %gep1
  %gep2 = getelementptr [16 x i32], [16 x i32] addrspace(5)* %alloca, i32 0, i32 %in
  %load = load i32, i32 addrspace(5)* %gep2
  %tid = call i32 @llvm.amdgcn.workitem.id.x()
  %add = add i32 %load, %tid
  store i32 %add, i32 addrspace(1)* %out
  br label %bb.2

bb.2:
  store volatile i32 0, i32 addrspace(1)* undef
  ret void
}
; DEFAULTSIZE: .amdhsa_private_segment_fixed_size 4112
; DEFAULTSIZE: ; ScratchSize: 4112

; ASSUME1024: .amdhsa_private_segment_fixed_size 1040
; ASSUME1024: ; ScratchSize: 1040

define amdgpu_kernel void @kernel_non_entry_block_static_alloca_uniformly_reached_align64(i32 addrspace(1)* %out, i32 %arg.cond, i32 %in) {
; MUBUF-LABEL: kernel_non_entry_block_static_alloca_uniformly_reached_align64:
; MUBUF:       ; %bb.0: ; %entry
; MUBUF-NEXT:    s_load_dwordx2 s[6:7], s[4:5], 0x8
; MUBUF-NEXT:    s_add_u32 s0, s0, s9
; MUBUF-NEXT:    s_addc_u32 s1, s1, 0
; MUBUF-NEXT:    s_movk_i32 s32, 0x1000
; MUBUF-NEXT:    s_mov_b32 s33, 0
; MUBUF-NEXT:    s_waitcnt lgkmcnt(0)
; MUBUF-NEXT:    s_cmp_lg_u32 s6, 0
; MUBUF-NEXT:    s_cbranch_scc1 .LBB1_2
; MUBUF-NEXT:  ; %bb.1: ; %bb.0
; MUBUF-NEXT:    s_add_i32 s6, s32, 0x1000
; MUBUF-NEXT:    s_and_b32 s6, s6, 0xfffff000
; MUBUF-NEXT:    s_lshl_b32 s7, s7, 2
; MUBUF-NEXT:    s_mov_b32 s32, s6
; MUBUF-NEXT:    v_mov_b32_e32 v1, 0
; MUBUF-NEXT:    v_mov_b32_e32 v2, s6
; MUBUF-NEXT:    v_mov_b32_e32 v3, 1
; MUBUF-NEXT:    s_add_i32 s6, s6, s7
; MUBUF-NEXT:    buffer_store_dword v1, v2, s[0:3], 0 offen
; MUBUF-NEXT:    buffer_store_dword v3, v2, s[0:3], 0 offen offset:4
; MUBUF-NEXT:    v_mov_b32_e32 v2, s6
; MUBUF-NEXT:    buffer_load_dword v2, v2, s[0:3], 0 offen
; MUBUF-NEXT:    s_load_dwordx2 s[4:5], s[4:5], 0x0
; MUBUF-NEXT:    s_waitcnt vmcnt(0)
; MUBUF-NEXT:    v_add_u32_e32 v0, v2, v0
; MUBUF-NEXT:    s_waitcnt lgkmcnt(0)
; MUBUF-NEXT:    global_store_dword v1, v0, s[4:5]
; MUBUF-NEXT:  .LBB1_2: ; %bb.1
; MUBUF-NEXT:    v_mov_b32_e32 v0, 0
; MUBUF-NEXT:    global_store_dword v[0:1], v0, off
; MUBUF-NEXT:    s_waitcnt vmcnt(0)
; MUBUF-NEXT:    s_endpgm
;
; FLATSCR-LABEL: kernel_non_entry_block_static_alloca_uniformly_reached_align64:
; FLATSCR:       ; %bb.0: ; %entry
; FLATSCR-NEXT:    s_add_u32 flat_scratch_lo, s2, s5
; FLATSCR-NEXT:    s_addc_u32 flat_scratch_hi, s3, 0
; FLATSCR-NEXT:    s_load_dwordx2 s[2:3], s[0:1], 0x8
; FLATSCR-NEXT:    s_mov_b32 s32, 64
; FLATSCR-NEXT:    s_mov_b32 s33, 0
; FLATSCR-NEXT:    s_waitcnt lgkmcnt(0)
; FLATSCR-NEXT:    s_cmp_lg_u32 s2, 0
; FLATSCR-NEXT:    s_cbranch_scc1 .LBB1_2
; FLATSCR-NEXT:  ; %bb.1: ; %bb.0
; FLATSCR-NEXT:    s_add_i32 s2, s32, 0x1000
; FLATSCR-NEXT:    v_mov_b32_e32 v1, 0
; FLATSCR-NEXT:    s_and_b32 s2, s2, 0xfffff000
; FLATSCR-NEXT:    v_mov_b32_e32 v2, 1
; FLATSCR-NEXT:    s_lshl_b32 s3, s3, 2
; FLATSCR-NEXT:    s_mov_b32 s32, s2
; FLATSCR-NEXT:    scratch_store_dwordx2 off, v[1:2], s2
; FLATSCR-NEXT:    s_add_i32 s2, s2, s3
; FLATSCR-NEXT:    scratch_load_dword v2, off, s2
; FLATSCR-NEXT:    s_load_dwordx2 s[0:1], s[0:1], 0x0
; FLATSCR-NEXT:    s_waitcnt vmcnt(0)
; FLATSCR-NEXT:    v_add_u32_e32 v0, v2, v0
; FLATSCR-NEXT:    s_waitcnt lgkmcnt(0)
; FLATSCR-NEXT:    global_store_dword v1, v0, s[0:1]
; FLATSCR-NEXT:  .LBB1_2: ; %bb.1
; FLATSCR-NEXT:    v_mov_b32_e32 v0, 0
; FLATSCR-NEXT:    global_store_dword v[0:1], v0, off
; FLATSCR-NEXT:    s_waitcnt vmcnt(0)
; FLATSCR-NEXT:    s_endpgm
entry:
  %cond = icmp eq i32 %arg.cond, 0
  br i1 %cond, label %bb.0, label %bb.1

bb.0:
  %alloca = alloca [16 x i32], align 64, addrspace(5)
  %gep0 = getelementptr [16 x i32], [16 x i32] addrspace(5)* %alloca, i32 0, i32 0
  %gep1 = getelementptr [16 x i32], [16 x i32] addrspace(5)* %alloca, i32 0, i32 1
  store i32 0, i32 addrspace(5)* %gep0
  store i32 1, i32 addrspace(5)* %gep1
  %gep2 = getelementptr [16 x i32], [16 x i32] addrspace(5)* %alloca, i32 0, i32 %in
  %load = load i32, i32 addrspace(5)* %gep2
  %tid = call i32 @llvm.amdgcn.workitem.id.x()
  %add = add i32 %load, %tid
  store i32 %add, i32 addrspace(1)* %out
  br label %bb.1

bb.1:
  store volatile i32 0, i32 addrspace(1)* undef
  ret void
}

; DEFAULTSIZE: .amdhsa_private_segment_fixed_size 4160
; DEFAULTSIZE: ; ScratchSize: 4160

; ASSUME1024: .amdhsa_private_segment_fixed_size 1088
; ASSUME1024: ; ScratchSize: 1088


define void @func_non_entry_block_static_alloca_align4(i32 addrspace(1)* %out, i32 %arg.cond0, i32 %arg.cond1, i32 %in) {
; MUBUF-LABEL: func_non_entry_block_static_alloca_align4:
; MUBUF:       ; %bb.0: ; %entry
; MUBUF-NEXT:    s_waitcnt vmcnt(0) expcnt(0) lgkmcnt(0)
; MUBUF-NEXT:    s_mov_b32 s7, s33
; MUBUF-NEXT:    v_cmp_eq_u32_e32 vcc, 0, v2
; MUBUF-NEXT:    s_mov_b32 s33, s32
; MUBUF-NEXT:    s_addk_i32 s32, 0x400
; MUBUF-NEXT:    s_and_saveexec_b64 s[4:5], vcc
; MUBUF-NEXT:    s_cbranch_execz .LBB2_3
; MUBUF-NEXT:  ; %bb.1: ; %bb.0
; MUBUF-NEXT:    v_cmp_eq_u32_e32 vcc, 0, v3
; MUBUF-NEXT:    s_and_b64 exec, exec, vcc
; MUBUF-NEXT:    s_cbranch_execz .LBB2_3
; MUBUF-NEXT:  ; %bb.2: ; %bb.1
; MUBUF-NEXT:    s_add_i32 s6, s32, 0x1000
; MUBUF-NEXT:    v_mov_b32_e32 v2, 0
; MUBUF-NEXT:    v_mov_b32_e32 v3, s6
; MUBUF-NEXT:    buffer_store_dword v2, v3, s[0:3], 0 offen
; MUBUF-NEXT:    v_mov_b32_e32 v2, 1
; MUBUF-NEXT:    buffer_store_dword v2, v3, s[0:3], 0 offen offset:4
; MUBUF-NEXT:    v_lshl_add_u32 v2, v4, 2, s6
; MUBUF-NEXT:    buffer_load_dword v2, v2, s[0:3], 0 offen
; MUBUF-NEXT:    v_and_b32_e32 v3, 0x3ff, v31
; MUBUF-NEXT:    s_mov_b32 s32, s6
; MUBUF-NEXT:    s_waitcnt vmcnt(0)
; MUBUF-NEXT:    v_add_u32_e32 v2, v2, v3
; MUBUF-NEXT:    global_store_dword v[0:1], v2, off
; MUBUF-NEXT:  .LBB2_3: ; %bb.2
; MUBUF-NEXT:    s_or_b64 exec, exec, s[4:5]
; MUBUF-NEXT:    v_mov_b32_e32 v0, 0
; MUBUF-NEXT:    global_store_dword v[0:1], v0, off
; MUBUF-NEXT:    s_waitcnt vmcnt(0)
; MUBUF-NEXT:    s_addk_i32 s32, 0xfc00
; MUBUF-NEXT:    s_mov_b32 s33, s7
; MUBUF-NEXT:    s_setpc_b64 s[30:31]
;
; FLATSCR-LABEL: func_non_entry_block_static_alloca_align4:
; FLATSCR:       ; %bb.0: ; %entry
; FLATSCR-NEXT:    s_waitcnt vmcnt(0) expcnt(0) lgkmcnt(0)
; FLATSCR-NEXT:    s_mov_b32 s3, s33
; FLATSCR-NEXT:    v_cmp_eq_u32_e32 vcc, 0, v2
; FLATSCR-NEXT:    s_mov_b32 s33, s32
; FLATSCR-NEXT:    s_add_i32 s32, s32, 16
; FLATSCR-NEXT:    s_and_saveexec_b64 s[0:1], vcc
; FLATSCR-NEXT:    s_cbranch_execz .LBB2_3
; FLATSCR-NEXT:  ; %bb.1: ; %bb.0
; FLATSCR-NEXT:    v_cmp_eq_u32_e32 vcc, 0, v3
; FLATSCR-NEXT:    s_and_b64 exec, exec, vcc
; FLATSCR-NEXT:    s_cbranch_execz .LBB2_3
; FLATSCR-NEXT:  ; %bb.2: ; %bb.1
; FLATSCR-NEXT:    s_add_i32 s2, s32, 0x1000
; FLATSCR-NEXT:    v_mov_b32_e32 v2, 0
; FLATSCR-NEXT:    v_mov_b32_e32 v3, 1
; FLATSCR-NEXT:    scratch_store_dwordx2 off, v[2:3], s2
; FLATSCR-NEXT:    v_lshl_add_u32 v2, v4, 2, s2
; FLATSCR-NEXT:    scratch_load_dword v2, v2, off
; FLATSCR-NEXT:    v_and_b32_e32 v3, 0x3ff, v31
<<<<<<< HEAD
; FLATSCR-NEXT:    s_mov_b32 s32, s4
=======
; FLATSCR-NEXT:    s_mov_b32 s32, s2
>>>>>>> 2ab1d525
; FLATSCR-NEXT:    s_waitcnt vmcnt(0)
; FLATSCR-NEXT:    v_add_u32_e32 v2, v2, v3
; FLATSCR-NEXT:    global_store_dword v[0:1], v2, off
; FLATSCR-NEXT:  .LBB2_3: ; %bb.2
; FLATSCR-NEXT:    s_or_b64 exec, exec, s[0:1]
; FLATSCR-NEXT:    v_mov_b32_e32 v0, 0
; FLATSCR-NEXT:    global_store_dword v[0:1], v0, off
; FLATSCR-NEXT:    s_waitcnt vmcnt(0)
; FLATSCR-NEXT:    s_add_i32 s32, s32, -16
; FLATSCR-NEXT:    s_mov_b32 s33, s3
; FLATSCR-NEXT:    s_setpc_b64 s[30:31]

entry:
  %cond0 = icmp eq i32 %arg.cond0, 0
  br i1 %cond0, label %bb.0, label %bb.2

bb.0:
  %alloca = alloca [16 x i32], align 4, addrspace(5)
  %gep0 = getelementptr [16 x i32], [16 x i32] addrspace(5)* %alloca, i32 0, i32 0
  %gep1 = getelementptr [16 x i32], [16 x i32] addrspace(5)* %alloca, i32 0, i32 1
  %cond1 = icmp eq i32 %arg.cond1, 0
  br i1 %cond1, label %bb.1, label %bb.2

bb.1:
  ; Use the alloca outside of the defining block.
  store i32 0, i32 addrspace(5)* %gep0
  store i32 1, i32 addrspace(5)* %gep1
  %gep2 = getelementptr [16 x i32], [16 x i32] addrspace(5)* %alloca, i32 0, i32 %in
  %load = load i32, i32 addrspace(5)* %gep2
  %tid = call i32 @llvm.amdgcn.workitem.id.x()
  %add = add i32 %load, %tid
  store i32 %add, i32 addrspace(1)* %out
  br label %bb.2

bb.2:
  store volatile i32 0, i32 addrspace(1)* undef
  ret void
}

define void @func_non_entry_block_static_alloca_align64(i32 addrspace(1)* %out, i32 %arg.cond, i32 %in) {
; MUBUF-LABEL: func_non_entry_block_static_alloca_align64:
; MUBUF:       ; %bb.0: ; %entry
; MUBUF-NEXT:    s_waitcnt vmcnt(0) expcnt(0) lgkmcnt(0)
; MUBUF-NEXT:    s_mov_b32 s7, s33
<<<<<<< HEAD
; MUBUF-NEXT:    s_add_u32 s33, s32, 0xfc0
; MUBUF-NEXT:    s_and_b32 s33, s33, 0xfffff000
=======
; MUBUF-NEXT:    s_add_i32 s33, s32, 0xfc0
>>>>>>> 2ab1d525
; MUBUF-NEXT:    v_cmp_eq_u32_e32 vcc, 0, v2
; MUBUF-NEXT:    s_and_b32 s33, s33, 0xfffff000
; MUBUF-NEXT:    s_addk_i32 s32, 0x2000
; MUBUF-NEXT:    s_and_saveexec_b64 s[4:5], vcc
; MUBUF-NEXT:    s_cbranch_execz .LBB3_2
; MUBUF-NEXT:  ; %bb.1: ; %bb.0
; MUBUF-NEXT:    s_add_i32 s6, s32, 0x1000
; MUBUF-NEXT:    s_and_b32 s6, s6, 0xfffff000
; MUBUF-NEXT:    v_mov_b32_e32 v2, 0
; MUBUF-NEXT:    v_mov_b32_e32 v4, s6
; MUBUF-NEXT:    buffer_store_dword v2, v4, s[0:3], 0 offen
; MUBUF-NEXT:    v_mov_b32_e32 v2, 1
; MUBUF-NEXT:    buffer_store_dword v2, v4, s[0:3], 0 offen offset:4
; MUBUF-NEXT:    v_lshl_add_u32 v2, v3, 2, s6
; MUBUF-NEXT:    buffer_load_dword v2, v2, s[0:3], 0 offen
; MUBUF-NEXT:    v_and_b32_e32 v3, 0x3ff, v31
; MUBUF-NEXT:    s_mov_b32 s32, s6
; MUBUF-NEXT:    s_waitcnt vmcnt(0)
; MUBUF-NEXT:    v_add_u32_e32 v2, v2, v3
; MUBUF-NEXT:    global_store_dword v[0:1], v2, off
; MUBUF-NEXT:  .LBB3_2: ; %bb.1
; MUBUF-NEXT:    s_or_b64 exec, exec, s[4:5]
; MUBUF-NEXT:    v_mov_b32_e32 v0, 0
; MUBUF-NEXT:    global_store_dword v[0:1], v0, off
; MUBUF-NEXT:    s_waitcnt vmcnt(0)
; MUBUF-NEXT:    s_addk_i32 s32, 0xe000
; MUBUF-NEXT:    s_mov_b32 s33, s7
; MUBUF-NEXT:    s_setpc_b64 s[30:31]
;
; FLATSCR-LABEL: func_non_entry_block_static_alloca_align64:
; FLATSCR:       ; %bb.0: ; %entry
; FLATSCR-NEXT:    s_waitcnt vmcnt(0) expcnt(0) lgkmcnt(0)
; FLATSCR-NEXT:    s_mov_b32 s3, s33
<<<<<<< HEAD
; FLATSCR-NEXT:    s_add_u32 s33, s32, 63
; FLATSCR-NEXT:    s_andn2_b32 s33, s33, 63
=======
; FLATSCR-NEXT:    s_add_i32 s33, s32, 63
>>>>>>> 2ab1d525
; FLATSCR-NEXT:    v_cmp_eq_u32_e32 vcc, 0, v2
; FLATSCR-NEXT:    s_andn2_b32 s33, s33, 63
; FLATSCR-NEXT:    s_addk_i32 s32, 0x80
; FLATSCR-NEXT:    s_and_saveexec_b64 s[0:1], vcc
; FLATSCR-NEXT:    s_cbranch_execz .LBB3_2
; FLATSCR-NEXT:  ; %bb.1: ; %bb.0
; FLATSCR-NEXT:    s_add_i32 s2, s32, 0x1000
; FLATSCR-NEXT:    s_and_b32 s2, s2, 0xfffff000
; FLATSCR-NEXT:    v_mov_b32_e32 v4, 0
; FLATSCR-NEXT:    v_mov_b32_e32 v5, 1
<<<<<<< HEAD
; FLATSCR-NEXT:    v_lshl_add_u32 v2, v3, 2, s2
; FLATSCR-NEXT:    scratch_store_dwordx2 off, v[4:5], s2
=======
; FLATSCR-NEXT:    scratch_store_dwordx2 off, v[4:5], s2
; FLATSCR-NEXT:    v_lshl_add_u32 v2, v3, 2, s2
>>>>>>> 2ab1d525
; FLATSCR-NEXT:    scratch_load_dword v2, v2, off
; FLATSCR-NEXT:    v_and_b32_e32 v3, 0x3ff, v31
; FLATSCR-NEXT:    s_mov_b32 s32, s2
; FLATSCR-NEXT:    s_waitcnt vmcnt(0)
; FLATSCR-NEXT:    v_add_u32_e32 v2, v2, v3
; FLATSCR-NEXT:    global_store_dword v[0:1], v2, off
; FLATSCR-NEXT:  .LBB3_2: ; %bb.1
; FLATSCR-NEXT:    s_or_b64 exec, exec, s[0:1]
; FLATSCR-NEXT:    v_mov_b32_e32 v0, 0
; FLATSCR-NEXT:    global_store_dword v[0:1], v0, off
; FLATSCR-NEXT:    s_waitcnt vmcnt(0)
; FLATSCR-NEXT:    s_addk_i32 s32, 0xff80
; FLATSCR-NEXT:    s_mov_b32 s33, s3
; FLATSCR-NEXT:    s_setpc_b64 s[30:31]
entry:
  %cond = icmp eq i32 %arg.cond, 0
  br i1 %cond, label %bb.0, label %bb.1

bb.0:
  %alloca = alloca [16 x i32], align 64, addrspace(5)
  %gep0 = getelementptr [16 x i32], [16 x i32] addrspace(5)* %alloca, i32 0, i32 0
  %gep1 = getelementptr [16 x i32], [16 x i32] addrspace(5)* %alloca, i32 0, i32 1
  store i32 0, i32 addrspace(5)* %gep0
  store i32 1, i32 addrspace(5)* %gep1
  %gep2 = getelementptr [16 x i32], [16 x i32] addrspace(5)* %alloca, i32 0, i32 %in
  %load = load i32, i32 addrspace(5)* %gep2
  %tid = call i32 @llvm.amdgcn.workitem.id.x()
  %add = add i32 %load, %tid
  store i32 %add, i32 addrspace(1)* %out
  br label %bb.1

bb.1:
  store volatile i32 0, i32 addrspace(1)* undef
  ret void
}

declare i32 @llvm.amdgcn.workitem.id.x() #0

attributes #0 = { nounwind readnone speculatable }
attributes #1 = { nounwind "amdgpu-no-dispatch-id" "amdgpu-no-dispatch-ptr" "amdgpu-no-implicitarg-ptr" "amdgpu-no-queue-ptr" "amdgpu-no-workgroup-id-x" "amdgpu-no-workgroup-id-y" "amdgpu-no-workgroup-id-z" "amdgpu-no-workitem-id-x" "amdgpu-no-workitem-id-y" "amdgpu-no-workitem-id-z" "uniform-work-group-size"="false" }<|MERGE_RESOLUTION|>--- conflicted
+++ resolved
@@ -266,11 +266,7 @@
 ; FLATSCR-NEXT:    v_lshl_add_u32 v2, v4, 2, s2
 ; FLATSCR-NEXT:    scratch_load_dword v2, v2, off
 ; FLATSCR-NEXT:    v_and_b32_e32 v3, 0x3ff, v31
-<<<<<<< HEAD
-; FLATSCR-NEXT:    s_mov_b32 s32, s4
-=======
 ; FLATSCR-NEXT:    s_mov_b32 s32, s2
->>>>>>> 2ab1d525
 ; FLATSCR-NEXT:    s_waitcnt vmcnt(0)
 ; FLATSCR-NEXT:    v_add_u32_e32 v2, v2, v3
 ; FLATSCR-NEXT:    global_store_dword v[0:1], v2, off
@@ -315,12 +311,7 @@
 ; MUBUF:       ; %bb.0: ; %entry
 ; MUBUF-NEXT:    s_waitcnt vmcnt(0) expcnt(0) lgkmcnt(0)
 ; MUBUF-NEXT:    s_mov_b32 s7, s33
-<<<<<<< HEAD
-; MUBUF-NEXT:    s_add_u32 s33, s32, 0xfc0
-; MUBUF-NEXT:    s_and_b32 s33, s33, 0xfffff000
-=======
 ; MUBUF-NEXT:    s_add_i32 s33, s32, 0xfc0
->>>>>>> 2ab1d525
 ; MUBUF-NEXT:    v_cmp_eq_u32_e32 vcc, 0, v2
 ; MUBUF-NEXT:    s_and_b32 s33, s33, 0xfffff000
 ; MUBUF-NEXT:    s_addk_i32 s32, 0x2000
@@ -354,12 +345,7 @@
 ; FLATSCR:       ; %bb.0: ; %entry
 ; FLATSCR-NEXT:    s_waitcnt vmcnt(0) expcnt(0) lgkmcnt(0)
 ; FLATSCR-NEXT:    s_mov_b32 s3, s33
-<<<<<<< HEAD
-; FLATSCR-NEXT:    s_add_u32 s33, s32, 63
-; FLATSCR-NEXT:    s_andn2_b32 s33, s33, 63
-=======
 ; FLATSCR-NEXT:    s_add_i32 s33, s32, 63
->>>>>>> 2ab1d525
 ; FLATSCR-NEXT:    v_cmp_eq_u32_e32 vcc, 0, v2
 ; FLATSCR-NEXT:    s_andn2_b32 s33, s33, 63
 ; FLATSCR-NEXT:    s_addk_i32 s32, 0x80
@@ -370,13 +356,8 @@
 ; FLATSCR-NEXT:    s_and_b32 s2, s2, 0xfffff000
 ; FLATSCR-NEXT:    v_mov_b32_e32 v4, 0
 ; FLATSCR-NEXT:    v_mov_b32_e32 v5, 1
-<<<<<<< HEAD
-; FLATSCR-NEXT:    v_lshl_add_u32 v2, v3, 2, s2
-; FLATSCR-NEXT:    scratch_store_dwordx2 off, v[4:5], s2
-=======
 ; FLATSCR-NEXT:    scratch_store_dwordx2 off, v[4:5], s2
 ; FLATSCR-NEXT:    v_lshl_add_u32 v2, v3, 2, s2
->>>>>>> 2ab1d525
 ; FLATSCR-NEXT:    scratch_load_dword v2, v2, off
 ; FLATSCR-NEXT:    v_and_b32_e32 v3, 0x3ff, v31
 ; FLATSCR-NEXT:    s_mov_b32 s32, s2
