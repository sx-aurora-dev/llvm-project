; NOTE: Assertions have been autogenerated by utils/update_llc_test_checks.py
; RUN: llc -global-isel -march=amdgcn -mcpu=tonga -verify-machineinstrs < %s | FileCheck -check-prefix=GFX8 %s
; RUN: llc -global-isel -march=amdgcn -mcpu=gfx1010 -verify-machineinstrs -show-mc-encoding < %s | FileCheck -check-prefix=GFX10 %s

; FIXME: Merge with DAG test

define amdgpu_kernel void @dpp_test(i32 addrspace(1)* %out, i32 %in) {
; GFX8-LABEL: dpp_test:
; GFX8:       ; %bb.0:
; GFX8-NEXT:    s_load_dword s2, s[0:1], 0x2c
; GFX8-NEXT:    s_load_dwordx2 s[0:1], s[0:1], 0x24
; GFX8-NEXT:    s_waitcnt lgkmcnt(0)
; GFX8-NEXT:    v_mov_b32_e32 v2, s2
; GFX8-NEXT:    v_mov_b32_e32 v0, s0
; GFX8-NEXT:    s_nop 0
; GFX8-NEXT:    v_mov_b32_dpp v2, v2 quad_perm:[1,0,0,0] row_mask:0x1 bank_mask:0x1 bound_ctrl:1
<<<<<<< HEAD
=======
; GFX8-NEXT:    v_mov_b32_e32 v1, s1
>>>>>>> a2ce6ee6
; GFX8-NEXT:    flat_store_dword v[0:1], v2
; GFX8-NEXT:    s_endpgm
;
; GFX10-LABEL: dpp_test:
; GFX10:       ; %bb.0:
; GFX10-NEXT:    s_clause 0x1 ; encoding: [0x01,0x00,0xa1,0xbf]
; GFX10-NEXT:    s_load_dword s4, s[0:1], 0x2c ; encoding: [0x00,0x01,0x00,0xf4,0x2c,0x00,0x00,0xfa]
; GFX10-NEXT:    s_load_dwordx2 s[2:3], s[0:1], 0x24 ; encoding: [0x80,0x00,0x04,0xf4,0x24,0x00,0x00,0xfa]
; GFX10-NEXT:    v_mov_b32_e32 v1, 0 ; encoding: [0x80,0x02,0x02,0x7e]
; GFX10-NEXT:    s_waitcnt lgkmcnt(0) ; encoding: [0x7f,0xc0,0x8c,0xbf]
; GFX10-NEXT:    v_mov_b32_e32 v0, s4 ; encoding: [0x04,0x02,0x00,0x7e]
; GFX10-NEXT:    v_mov_b32_dpp v0, v0 quad_perm:[1,0,0,0] row_mask:0x1 bank_mask:0x1 bound_ctrl:1 ; encoding: [0xfa,0x02,0x00,0x7e,0x00,0x01,0x08,0x11]
; GFX10-NEXT:    global_store_dword v1, v0, s[2:3] ; encoding: [0x00,0x80,0x70,0xdc,0x01,0x00,0x02,0x00]
; GFX10-NEXT:    s_endpgm ; encoding: [0x00,0x00,0x81,0xbf]
  %tmp0 = call i32 @llvm.amdgcn.mov.dpp.i32(i32 %in, i32 1, i32 1, i32 1, i1 true) #0
  store i32 %tmp0, i32 addrspace(1)* %out
  ret void
}
define amdgpu_kernel void @mov_dpp64_test(i64 addrspace(1)* %out, i64 %in1) {
; GFX8-LABEL: mov_dpp64_test:
; GFX8:       ; %bb.0:
; GFX8-NEXT:    s_load_dwordx4 s[0:3], s[0:1], 0x24
; GFX8-NEXT:    s_waitcnt lgkmcnt(0)
; GFX8-NEXT:    v_mov_b32_e32 v0, s2
; GFX8-NEXT:    v_mov_b32_e32 v1, s3
; GFX8-NEXT:    v_mov_b32_e32 v3, s1
; GFX8-NEXT:    v_mov_b32_dpp v0, v0 quad_perm:[1,0,0,0] row_mask:0x1 bank_mask:0x1
; GFX8-NEXT:    v_mov_b32_dpp v1, v1 quad_perm:[1,0,0,0] row_mask:0x1 bank_mask:0x1
; GFX8-NEXT:    v_mov_b32_e32 v2, s0
; GFX8-NEXT:    flat_store_dwordx2 v[2:3], v[0:1]
; GFX8-NEXT:    s_endpgm
;
; GFX10-LABEL: mov_dpp64_test:
; GFX10:       ; %bb.0:
; GFX10-NEXT:    s_load_dwordx4 s[0:3], s[0:1], 0x24 ; encoding: [0x00,0x00,0x08,0xf4,0x24,0x00,0x00,0xfa]
; GFX10-NEXT:    v_mov_b32_e32 v2, 0 ; encoding: [0x80,0x02,0x04,0x7e]
; GFX10-NEXT:    s_waitcnt lgkmcnt(0) ; encoding: [0x7f,0xc0,0x8c,0xbf]
; GFX10-NEXT:    v_mov_b32_e32 v0, s2 ; encoding: [0x02,0x02,0x00,0x7e]
; GFX10-NEXT:    v_mov_b32_e32 v1, s3 ; encoding: [0x03,0x02,0x02,0x7e]
; GFX10-NEXT:    v_mov_b32_dpp v0, v0 quad_perm:[1,0,0,0] row_mask:0x1 bank_mask:0x1 ; encoding: [0xfa,0x02,0x00,0x7e,0x00,0x01,0x00,0x11]
; GFX10-NEXT:    v_mov_b32_dpp v1, v1 quad_perm:[1,0,0,0] row_mask:0x1 bank_mask:0x1 ; encoding: [0xfa,0x02,0x02,0x7e,0x01,0x01,0x00,0x11]
; GFX10-NEXT:    global_store_dwordx2 v2, v[0:1], s[0:1] ; encoding: [0x00,0x80,0x74,0xdc,0x02,0x00,0x00,0x00]
; GFX10-NEXT:    s_endpgm ; encoding: [0x00,0x00,0x81,0xbf]
  %tmp0 = call i64 @llvm.amdgcn.mov.dpp.i64(i64 %in1, i32 1, i32 1, i32 1, i1 false) #0
  store i64 %tmp0, i64 addrspace(1)* %out
  ret void
}

declare i32 @llvm.amdgcn.mov.dpp.i32(i32, i32 immarg, i32 immarg, i32 immarg, i1 immarg) #0
declare i64 @llvm.amdgcn.mov.dpp.i64(i64, i32 immarg, i32 immarg, i32 immarg, i1 immarg) #0

attributes #0 = { convergent nounwind readnone }<|MERGE_RESOLUTION|>--- conflicted
+++ resolved
@@ -14,10 +14,7 @@
 ; GFX8-NEXT:    v_mov_b32_e32 v0, s0
 ; GFX8-NEXT:    s_nop 0
 ; GFX8-NEXT:    v_mov_b32_dpp v2, v2 quad_perm:[1,0,0,0] row_mask:0x1 bank_mask:0x1 bound_ctrl:1
-<<<<<<< HEAD
-=======
 ; GFX8-NEXT:    v_mov_b32_e32 v1, s1
->>>>>>> a2ce6ee6
 ; GFX8-NEXT:    flat_store_dword v[0:1], v2
 ; GFX8-NEXT:    s_endpgm
 ;
