# NOTE: Assertions have been autogenerated by utils/update_mir_test_checks.py
# RUN: llc -mtriple=amdgcn-amd-amdhsa -mcpu=fiji -run-pass=legalizer -global-isel-abort=2 -pass-remarks-missed='gisel*' -o - 2> %t %s | FileCheck -check-prefix=GFX8 %s
# RUN: llc -mtriple=amdgcn-mesa-mesa3d -mcpu=tahiti -run-pass=legalizer -global-isel-abort=2 -o - %s | FileCheck -check-prefix=GFX6 %s
# RUN: FileCheck -check-prefixes=ERR %s < %t

# FIXME: Run with and without unaligned access turned on

# ERR-NOT: remark
# ERR: remark: <unknown>:0:0: unable to legalize instruction: %1:_(<2 x s16>) = G_ZEXTLOAD %0:_(p1) :: (load (<2 x s8>), addrspace 1) (in function: test_zextload_global_v2i16_from_2)
# ERR-NEXT: remark: <unknown>:0:0: unable to legalize instruction: %1:_(<2 x s32>) = G_ZEXTLOAD %0:_(p1) :: (load (<2 x s8>), addrspace 1) (in function: test_zextload_global_v2i32_from_2)
# ERR-NEXT: remark: <unknown>:0:0: unable to legalize instruction: %1:_(<2 x s32>) = G_ZEXTLOAD %0:_(p1) :: (load (<2 x s16>), addrspace 1) (in function: test_zextload_global_v2i32_from_4)
# ERR-NEXT: remark: <unknown>:0:0: unable to legalize instruction: %1:_(<2 x s64>) = G_ZEXTLOAD %0:_(p1) :: (load (<2 x s16>), addrspace 1) (in function: test_zextload_global_v2i64_from_4)
# ERR-NEXT: remark: <unknown>:0:0: unable to legalize instruction: %1:_(<2 x s64>) = G_ZEXTLOAD %0:_(p1) :: (load (<2 x s32>), addrspace 1) (in function: test_zextload_global_v2i64_from_8)
# ERR-NEXT: remark: <unknown>:0:0: unable to legalize instruction: %1:_(s128) = G_ZEXTLOAD %0:_(p1) :: (load (s64), addrspace 1) (in function: test_zextload_global_s128_8)
# ERR-NOT: remark

---
name: test_zextload_global_i32_i1
body: |
  bb.0:
    liveins: $vgpr0_vgpr1

    ; GFX8-LABEL: name: test_zextload_global_i32_i1
    ; GFX8: [[COPY:%[0-9]+]]:_(p1) = COPY $vgpr0_vgpr1
    ; GFX8-NEXT: [[LOAD:%[0-9]+]]:_(s32) = G_LOAD [[COPY]](p1) :: (load (s8), addrspace 1)
    ; GFX8-NEXT: [[ASSERT_ZEXT:%[0-9]+]]:_(s32) = G_ASSERT_ZEXT [[LOAD]], 1
    ; GFX8-NEXT: $vgpr0 = COPY [[ASSERT_ZEXT]](s32)
    ; GFX6-LABEL: name: test_zextload_global_i32_i1
    ; GFX6: [[COPY:%[0-9]+]]:_(p1) = COPY $vgpr0_vgpr1
    ; GFX6-NEXT: [[LOAD:%[0-9]+]]:_(s32) = G_LOAD [[COPY]](p1) :: (load (s8), addrspace 1)
    ; GFX6-NEXT: [[ASSERT_ZEXT:%[0-9]+]]:_(s32) = G_ASSERT_ZEXT [[LOAD]], 1
    ; GFX6-NEXT: $vgpr0 = COPY [[ASSERT_ZEXT]](s32)
    %0:_(p1) = COPY $vgpr0_vgpr1
    %1:_(s32) = G_ZEXTLOAD %0 :: (load (s1), addrspace 1)
    $vgpr0 = COPY %1
...

---
name: test_zextload_global_i32_i7
body: |
  bb.0:
    liveins: $vgpr0_vgpr1

    ; GFX8-LABEL: name: test_zextload_global_i32_i7
    ; GFX8: [[COPY:%[0-9]+]]:_(p1) = COPY $vgpr0_vgpr1
    ; GFX8-NEXT: [[LOAD:%[0-9]+]]:_(s32) = G_LOAD [[COPY]](p1) :: (load (s8), addrspace 1)
    ; GFX8-NEXT: [[ASSERT_ZEXT:%[0-9]+]]:_(s32) = G_ASSERT_ZEXT [[LOAD]], 7
    ; GFX8-NEXT: $vgpr0 = COPY [[ASSERT_ZEXT]](s32)
    ; GFX6-LABEL: name: test_zextload_global_i32_i7
    ; GFX6: [[COPY:%[0-9]+]]:_(p1) = COPY $vgpr0_vgpr1
    ; GFX6-NEXT: [[LOAD:%[0-9]+]]:_(s32) = G_LOAD [[COPY]](p1) :: (load (s8), addrspace 1)
    ; GFX6-NEXT: [[ASSERT_ZEXT:%[0-9]+]]:_(s32) = G_ASSERT_ZEXT [[LOAD]], 7
    ; GFX6-NEXT: $vgpr0 = COPY [[ASSERT_ZEXT]](s32)
    %0:_(p1) = COPY $vgpr0_vgpr1
    %1:_(s32) = G_ZEXTLOAD %0 :: (load (s7), addrspace 1)
    $vgpr0 = COPY %1
...

---
name: test_zextload_global_i32_i24
body: |
  bb.0:
    liveins: $vgpr0_vgpr1

    ; GFX8-LABEL: name: test_zextload_global_i32_i24
    ; GFX8: [[COPY:%[0-9]+]]:_(p1) = COPY $vgpr0_vgpr1
    ; GFX8-NEXT: [[ZEXTLOAD:%[0-9]+]]:_(s32) = G_ZEXTLOAD [[COPY]](p1) :: (load (s16), align 4, addrspace 1)
    ; GFX8-NEXT: [[C:%[0-9]+]]:_(s64) = G_CONSTANT i64 2
    ; GFX8-NEXT: [[PTR_ADD:%[0-9]+]]:_(p1) = G_PTR_ADD [[COPY]], [[C]](s64)
    ; GFX8-NEXT: [[ZEXTLOAD1:%[0-9]+]]:_(s32) = G_ZEXTLOAD [[PTR_ADD]](p1) :: (load (s8) from unknown-address + 2, align 2, addrspace 1)
    ; GFX8-NEXT: [[C1:%[0-9]+]]:_(s32) = G_CONSTANT i32 16
    ; GFX8-NEXT: [[SHL:%[0-9]+]]:_(s32) = G_SHL [[ZEXTLOAD1]], [[C1]](s32)
    ; GFX8-NEXT: [[OR:%[0-9]+]]:_(s32) = G_OR [[SHL]], [[ZEXTLOAD]]
    ; GFX8-NEXT: $vgpr0 = COPY [[OR]](s32)
    ; GFX6-LABEL: name: test_zextload_global_i32_i24
    ; GFX6: [[COPY:%[0-9]+]]:_(p1) = COPY $vgpr0_vgpr1
    ; GFX6-NEXT: [[ZEXTLOAD:%[0-9]+]]:_(s32) = G_ZEXTLOAD [[COPY]](p1) :: (load (s16), align 4, addrspace 1)
    ; GFX6-NEXT: [[C:%[0-9]+]]:_(s64) = G_CONSTANT i64 2
    ; GFX6-NEXT: [[PTR_ADD:%[0-9]+]]:_(p1) = G_PTR_ADD [[COPY]], [[C]](s64)
    ; GFX6-NEXT: [[ZEXTLOAD1:%[0-9]+]]:_(s32) = G_ZEXTLOAD [[PTR_ADD]](p1) :: (load (s8) from unknown-address + 2, align 2, addrspace 1)
    ; GFX6-NEXT: [[C1:%[0-9]+]]:_(s32) = G_CONSTANT i32 16
    ; GFX6-NEXT: [[SHL:%[0-9]+]]:_(s32) = G_SHL [[ZEXTLOAD1]], [[C1]](s32)
    ; GFX6-NEXT: [[OR:%[0-9]+]]:_(s32) = G_OR [[SHL]], [[ZEXTLOAD]]
    ; GFX6-NEXT: $vgpr0 = COPY [[OR]](s32)
    %0:_(p1) = COPY $vgpr0_vgpr1
    %1:_(s32) = G_ZEXTLOAD %0 :: (load (s24), addrspace 1)
    $vgpr0 = COPY %1
...

---
name: test_zextload_global_i32_i30
body: |
  bb.0:
    liveins: $vgpr0_vgpr1

    ; GFX8-LABEL: name: test_zextload_global_i32_i30
    ; GFX8: [[COPY:%[0-9]+]]:_(p1) = COPY $vgpr0_vgpr1
    ; GFX8-NEXT: [[LOAD:%[0-9]+]]:_(s32) = G_LOAD [[COPY]](p1) :: (load (s32), addrspace 1)
    ; GFX8-NEXT: [[ASSERT_ZEXT:%[0-9]+]]:_(s32) = G_ASSERT_ZEXT [[LOAD]], 30
    ; GFX8-NEXT: $vgpr0 = COPY [[ASSERT_ZEXT]](s32)
    ; GFX6-LABEL: name: test_zextload_global_i32_i30
    ; GFX6: [[COPY:%[0-9]+]]:_(p1) = COPY $vgpr0_vgpr1
    ; GFX6-NEXT: [[LOAD:%[0-9]+]]:_(s32) = G_LOAD [[COPY]](p1) :: (load (s32), addrspace 1)
    ; GFX6-NEXT: [[ASSERT_ZEXT:%[0-9]+]]:_(s32) = G_ASSERT_ZEXT [[LOAD]], 30
    ; GFX6-NEXT: $vgpr0 = COPY [[ASSERT_ZEXT]](s32)
    %0:_(p1) = COPY $vgpr0_vgpr1
    %1:_(s32) = G_ZEXTLOAD %0 :: (load (s30), addrspace 1)
    $vgpr0 = COPY %1
...

---
name: test_zextload_global_i32_i31
body: |
  bb.0:
    liveins: $vgpr0_vgpr1

    ; GFX8-LABEL: name: test_zextload_global_i32_i31
    ; GFX8: [[COPY:%[0-9]+]]:_(p1) = COPY $vgpr0_vgpr1
    ; GFX8-NEXT: [[LOAD:%[0-9]+]]:_(s32) = G_LOAD [[COPY]](p1) :: (load (s32), addrspace 1)
    ; GFX8-NEXT: [[ASSERT_ZEXT:%[0-9]+]]:_(s32) = G_ASSERT_ZEXT [[LOAD]], 31
    ; GFX8-NEXT: $vgpr0 = COPY [[ASSERT_ZEXT]](s32)
    ; GFX6-LABEL: name: test_zextload_global_i32_i31
    ; GFX6: [[COPY:%[0-9]+]]:_(p1) = COPY $vgpr0_vgpr1
    ; GFX6-NEXT: [[LOAD:%[0-9]+]]:_(s32) = G_LOAD [[COPY]](p1) :: (load (s32), addrspace 1)
    ; GFX6-NEXT: [[ASSERT_ZEXT:%[0-9]+]]:_(s32) = G_ASSERT_ZEXT [[LOAD]], 31
    ; GFX6-NEXT: $vgpr0 = COPY [[ASSERT_ZEXT]](s32)
    %0:_(p1) = COPY $vgpr0_vgpr1
    %1:_(s32) = G_ZEXTLOAD %0 :: (load (s31), addrspace 1)
    $vgpr0 = COPY %1
...

---
name: test_zextload_global_i32_i8
body: |
  bb.0:
    liveins: $vgpr0_vgpr1

    ; GFX8-LABEL: name: test_zextload_global_i32_i8
    ; GFX8: [[COPY:%[0-9]+]]:_(p1) = COPY $vgpr0_vgpr1
    ; GFX8-NEXT: [[ZEXTLOAD:%[0-9]+]]:_(s32) = G_ZEXTLOAD [[COPY]](p1) :: (load (s8), addrspace 1)
    ; GFX8-NEXT: $vgpr0 = COPY [[ZEXTLOAD]](s32)
    ; GFX6-LABEL: name: test_zextload_global_i32_i8
    ; GFX6: [[COPY:%[0-9]+]]:_(p1) = COPY $vgpr0_vgpr1
    ; GFX6-NEXT: [[ZEXTLOAD:%[0-9]+]]:_(s32) = G_ZEXTLOAD [[COPY]](p1) :: (load (s8), addrspace 1)
    ; GFX6-NEXT: $vgpr0 = COPY [[ZEXTLOAD]](s32)
    %0:_(p1) = COPY $vgpr0_vgpr1
    %1:_(s32) = G_ZEXTLOAD %0 :: (load (s8), addrspace 1)
    $vgpr0 = COPY %1
...
---
name: test_zextload_global_i32_i16
body: |
  bb.0:
    liveins: $vgpr0_vgpr1

    ; GFX8-LABEL: name: test_zextload_global_i32_i16
    ; GFX8: [[COPY:%[0-9]+]]:_(p1) = COPY $vgpr0_vgpr1
    ; GFX8-NEXT: [[ZEXTLOAD:%[0-9]+]]:_(s32) = G_ZEXTLOAD [[COPY]](p1) :: (load (s16), addrspace 1)
    ; GFX8-NEXT: $vgpr0 = COPY [[ZEXTLOAD]](s32)
    ; GFX6-LABEL: name: test_zextload_global_i32_i16
    ; GFX6: [[COPY:%[0-9]+]]:_(p1) = COPY $vgpr0_vgpr1
    ; GFX6-NEXT: [[ZEXTLOAD:%[0-9]+]]:_(s32) = G_ZEXTLOAD [[COPY]](p1) :: (load (s16), addrspace 1)
    ; GFX6-NEXT: $vgpr0 = COPY [[ZEXTLOAD]](s32)
    %0:_(p1) = COPY $vgpr0_vgpr1
    %1:_(s32) = G_ZEXTLOAD %0 :: (load (s16), addrspace 1)
    $vgpr0 = COPY %1
...
---
name: test_zextload_global_i31_i8
body: |
  bb.0:
    liveins: $vgpr0_vgpr1

    ; GFX8-LABEL: name: test_zextload_global_i31_i8
    ; GFX8: [[COPY:%[0-9]+]]:_(p1) = COPY $vgpr0_vgpr1
    ; GFX8-NEXT: [[ZEXTLOAD:%[0-9]+]]:_(s32) = G_ZEXTLOAD [[COPY]](p1) :: (load (s8), addrspace 1)
    ; GFX8-NEXT: $vgpr0 = COPY [[ZEXTLOAD]](s32)
    ; GFX6-LABEL: name: test_zextload_global_i31_i8
    ; GFX6: [[COPY:%[0-9]+]]:_(p1) = COPY $vgpr0_vgpr1
    ; GFX6-NEXT: [[ZEXTLOAD:%[0-9]+]]:_(s32) = G_ZEXTLOAD [[COPY]](p1) :: (load (s8), addrspace 1)
    ; GFX6-NEXT: $vgpr0 = COPY [[ZEXTLOAD]](s32)
    %0:_(p1) = COPY $vgpr0_vgpr1
    %1:_(s31) = G_ZEXTLOAD %0 :: (load (s8), addrspace 1)
    %2:_(s32) = G_ANYEXT %1
    $vgpr0 = COPY %2
...
---
name: test_zextload_global_i64_i8
body: |
  bb.0:
    liveins: $vgpr0_vgpr1

    ; GFX8-LABEL: name: test_zextload_global_i64_i8
    ; GFX8: [[COPY:%[0-9]+]]:_(p1) = COPY $vgpr0_vgpr1
    ; GFX8-NEXT: [[ZEXTLOAD:%[0-9]+]]:_(s32) = G_ZEXTLOAD [[COPY]](p1) :: (load (s8), addrspace 1)
    ; GFX8-NEXT: [[ZEXT:%[0-9]+]]:_(s64) = G_ZEXT [[ZEXTLOAD]](s32)
    ; GFX8-NEXT: $vgpr0_vgpr1 = COPY [[ZEXT]](s64)
    ; GFX6-LABEL: name: test_zextload_global_i64_i8
    ; GFX6: [[COPY:%[0-9]+]]:_(p1) = COPY $vgpr0_vgpr1
    ; GFX6-NEXT: [[ZEXTLOAD:%[0-9]+]]:_(s32) = G_ZEXTLOAD [[COPY]](p1) :: (load (s8), addrspace 1)
    ; GFX6-NEXT: [[ZEXT:%[0-9]+]]:_(s64) = G_ZEXT [[ZEXTLOAD]](s32)
    ; GFX6-NEXT: $vgpr0_vgpr1 = COPY [[ZEXT]](s64)
    %0:_(p1) = COPY $vgpr0_vgpr1
    %1:_(s64) = G_ZEXTLOAD %0 :: (load (s8), addrspace 1)
    $vgpr0_vgpr1 = COPY %1
...
---
name: test_zextload_global_i64_i16
body: |
  bb.0:
    liveins: $vgpr0_vgpr1

    ; GFX8-LABEL: name: test_zextload_global_i64_i16
    ; GFX8: [[COPY:%[0-9]+]]:_(p1) = COPY $vgpr0_vgpr1
    ; GFX8-NEXT: [[ZEXTLOAD:%[0-9]+]]:_(s32) = G_ZEXTLOAD [[COPY]](p1) :: (load (s16), addrspace 1)
    ; GFX8-NEXT: [[ZEXT:%[0-9]+]]:_(s64) = G_ZEXT [[ZEXTLOAD]](s32)
    ; GFX8-NEXT: $vgpr0_vgpr1 = COPY [[ZEXT]](s64)
    ; GFX6-LABEL: name: test_zextload_global_i64_i16
    ; GFX6: [[COPY:%[0-9]+]]:_(p1) = COPY $vgpr0_vgpr1
    ; GFX6-NEXT: [[ZEXTLOAD:%[0-9]+]]:_(s32) = G_ZEXTLOAD [[COPY]](p1) :: (load (s16), addrspace 1)
    ; GFX6-NEXT: [[ZEXT:%[0-9]+]]:_(s64) = G_ZEXT [[ZEXTLOAD]](s32)
    ; GFX6-NEXT: $vgpr0_vgpr1 = COPY [[ZEXT]](s64)
    %0:_(p1) = COPY $vgpr0_vgpr1
    %1:_(s64) = G_ZEXTLOAD %0 :: (load (s16), addrspace 1)
    $vgpr0_vgpr1 = COPY %1
...
---
name: test_zextload_global_i64_i32
body: |
  bb.0:
    liveins: $vgpr0_vgpr1

    ; GFX8-LABEL: name: test_zextload_global_i64_i32
    ; GFX8: [[COPY:%[0-9]+]]:_(p1) = COPY $vgpr0_vgpr1
    ; GFX8-NEXT: [[LOAD:%[0-9]+]]:_(s32) = G_LOAD [[COPY]](p1) :: (load (s32), addrspace 1)
    ; GFX8-NEXT: [[ZEXT:%[0-9]+]]:_(s64) = G_ZEXT [[LOAD]](s32)
    ; GFX8-NEXT: $vgpr0_vgpr1 = COPY [[ZEXT]](s64)
    ; GFX6-LABEL: name: test_zextload_global_i64_i32
    ; GFX6: [[COPY:%[0-9]+]]:_(p1) = COPY $vgpr0_vgpr1
    ; GFX6-NEXT: [[LOAD:%[0-9]+]]:_(s32) = G_LOAD [[COPY]](p1) :: (load (s32), addrspace 1)
    ; GFX6-NEXT: [[ZEXT:%[0-9]+]]:_(s64) = G_ZEXT [[LOAD]](s32)
    ; GFX6-NEXT: $vgpr0_vgpr1 = COPY [[ZEXT]](s64)
    %0:_(p1) = COPY $vgpr0_vgpr1
    %1:_(s64) = G_ZEXTLOAD %0 :: (load (s32), addrspace 1)
    $vgpr0_vgpr1 = COPY %1
...

---
name: test_zextload_global_s32_from_2_align1
body: |
  bb.0:
    liveins: $vgpr0_vgpr1

    ; GFX8-LABEL: name: test_zextload_global_s32_from_2_align1
    ; GFX8: [[COPY:%[0-9]+]]:_(p1) = COPY $vgpr0_vgpr1
<<<<<<< HEAD
    ; GFX8: [[LOAD:%[0-9]+]]:_(s32) = G_LOAD [[COPY]](p1) :: (load 1, addrspace 1)
    ; GFX8: [[C:%[0-9]+]]:_(s64) = G_CONSTANT i64 1
    ; GFX8: [[PTR_ADD:%[0-9]+]]:_(p1) = G_PTR_ADD [[COPY]], [[C]](s64)
    ; GFX8: [[LOAD1:%[0-9]+]]:_(s32) = G_LOAD [[PTR_ADD]](p1) :: (load 1 from undef + 1, addrspace 1)
    ; GFX8: [[C1:%[0-9]+]]:_(s16) = G_CONSTANT i16 255
    ; GFX8: [[TRUNC:%[0-9]+]]:_(s16) = G_TRUNC [[LOAD]](s32)
    ; GFX8: [[AND:%[0-9]+]]:_(s16) = G_AND [[TRUNC]], [[C1]]
    ; GFX8: [[TRUNC1:%[0-9]+]]:_(s16) = G_TRUNC [[LOAD1]](s32)
    ; GFX8: [[AND1:%[0-9]+]]:_(s16) = G_AND [[TRUNC1]], [[C1]]
    ; GFX8: [[C2:%[0-9]+]]:_(s16) = G_CONSTANT i16 8
    ; GFX8: [[SHL:%[0-9]+]]:_(s16) = G_SHL [[AND1]], [[C2]](s16)
    ; GFX8: [[OR:%[0-9]+]]:_(s16) = G_OR [[AND]], [[SHL]]
    ; GFX8: [[ZEXT:%[0-9]+]]:_(s32) = G_ZEXT [[OR]](s16)
    ; GFX8: $vgpr0 = COPY [[ZEXT]](s32)
    ; GFX6-LABEL: name: test_zextload_global_s32_from_2_align1
    ; GFX6: [[COPY:%[0-9]+]]:_(p1) = COPY $vgpr0_vgpr1
    ; GFX6: [[LOAD:%[0-9]+]]:_(s32) = G_LOAD [[COPY]](p1) :: (load 1, addrspace 1)
    ; GFX6: [[C:%[0-9]+]]:_(s64) = G_CONSTANT i64 1
    ; GFX6: [[PTR_ADD:%[0-9]+]]:_(p1) = G_PTR_ADD [[COPY]], [[C]](s64)
    ; GFX6: [[LOAD1:%[0-9]+]]:_(s32) = G_LOAD [[PTR_ADD]](p1) :: (load 1 from undef + 1, addrspace 1)
    ; GFX6: [[C1:%[0-9]+]]:_(s16) = G_CONSTANT i16 255
    ; GFX6: [[TRUNC:%[0-9]+]]:_(s16) = G_TRUNC [[LOAD]](s32)
    ; GFX6: [[AND:%[0-9]+]]:_(s16) = G_AND [[TRUNC]], [[C1]]
    ; GFX6: [[C2:%[0-9]+]]:_(s32) = G_CONSTANT i32 8
    ; GFX6: [[C3:%[0-9]+]]:_(s32) = G_CONSTANT i32 255
    ; GFX6: [[COPY1:%[0-9]+]]:_(s32) = COPY [[LOAD1]](s32)
    ; GFX6: [[AND1:%[0-9]+]]:_(s32) = G_AND [[COPY1]], [[C3]]
    ; GFX6: [[SHL:%[0-9]+]]:_(s32) = G_SHL [[AND1]], [[C2]](s32)
    ; GFX6: [[TRUNC1:%[0-9]+]]:_(s16) = G_TRUNC [[SHL]](s32)
    ; GFX6: [[OR:%[0-9]+]]:_(s16) = G_OR [[AND]], [[TRUNC1]]
    ; GFX6: [[ZEXT:%[0-9]+]]:_(s32) = G_ZEXT [[OR]](s16)
    ; GFX6: $vgpr0 = COPY [[ZEXT]](s32)
=======
    ; GFX8-NEXT: [[ZEXTLOAD:%[0-9]+]]:_(s32) = G_ZEXTLOAD [[COPY]](p1) :: (load (s16), align 1, addrspace 1)
    ; GFX8-NEXT: $vgpr0 = COPY [[ZEXTLOAD]](s32)
    ; GFX6-LABEL: name: test_zextload_global_s32_from_2_align1
    ; GFX6: [[COPY:%[0-9]+]]:_(p1) = COPY $vgpr0_vgpr1
    ; GFX6-NEXT: [[ZEXTLOAD:%[0-9]+]]:_(s32) = G_ZEXTLOAD [[COPY]](p1) :: (load (s8), addrspace 1)
    ; GFX6-NEXT: [[C:%[0-9]+]]:_(s64) = G_CONSTANT i64 1
    ; GFX6-NEXT: [[PTR_ADD:%[0-9]+]]:_(p1) = G_PTR_ADD [[COPY]], [[C]](s64)
    ; GFX6-NEXT: [[ZEXTLOAD1:%[0-9]+]]:_(s32) = G_ZEXTLOAD [[PTR_ADD]](p1) :: (load (s8) from unknown-address + 1, addrspace 1)
    ; GFX6-NEXT: [[C1:%[0-9]+]]:_(s32) = G_CONSTANT i32 8
    ; GFX6-NEXT: [[SHL:%[0-9]+]]:_(s32) = G_SHL [[ZEXTLOAD1]], [[C1]](s32)
    ; GFX6-NEXT: [[OR:%[0-9]+]]:_(s32) = G_OR [[SHL]], [[ZEXTLOAD]]
    ; GFX6-NEXT: $vgpr0 = COPY [[OR]](s32)
>>>>>>> 2ab1d525
    %0:_(p1) = COPY $vgpr0_vgpr1
    %1:_(s32) = G_ZEXTLOAD %0 :: (load (s16), align 1, addrspace 1)
    $vgpr0 = COPY %1
...

---
name: test_zextload_global_s64_from_2_align1
body: |
  bb.0:
    liveins: $vgpr0_vgpr1

    ; GFX8-LABEL: name: test_zextload_global_s64_from_2_align1
    ; GFX8: [[COPY:%[0-9]+]]:_(p1) = COPY $vgpr0_vgpr1
<<<<<<< HEAD
    ; GFX8: [[LOAD:%[0-9]+]]:_(s32) = G_LOAD [[COPY]](p1) :: (load 1, addrspace 1)
    ; GFX8: [[C:%[0-9]+]]:_(s64) = G_CONSTANT i64 1
    ; GFX8: [[PTR_ADD:%[0-9]+]]:_(p1) = G_PTR_ADD [[COPY]], [[C]](s64)
    ; GFX8: [[LOAD1:%[0-9]+]]:_(s32) = G_LOAD [[PTR_ADD]](p1) :: (load 1 from undef + 1, addrspace 1)
    ; GFX8: [[C1:%[0-9]+]]:_(s16) = G_CONSTANT i16 255
    ; GFX8: [[TRUNC:%[0-9]+]]:_(s16) = G_TRUNC [[LOAD]](s32)
    ; GFX8: [[AND:%[0-9]+]]:_(s16) = G_AND [[TRUNC]], [[C1]]
    ; GFX8: [[TRUNC1:%[0-9]+]]:_(s16) = G_TRUNC [[LOAD1]](s32)
    ; GFX8: [[AND1:%[0-9]+]]:_(s16) = G_AND [[TRUNC1]], [[C1]]
    ; GFX8: [[C2:%[0-9]+]]:_(s16) = G_CONSTANT i16 8
    ; GFX8: [[SHL:%[0-9]+]]:_(s16) = G_SHL [[AND1]], [[C2]](s16)
    ; GFX8: [[OR:%[0-9]+]]:_(s16) = G_OR [[AND]], [[SHL]]
    ; GFX8: [[ZEXT:%[0-9]+]]:_(s64) = G_ZEXT [[OR]](s16)
    ; GFX8: $vgpr0_vgpr1 = COPY [[ZEXT]](s64)
    ; GFX6-LABEL: name: test_zextload_global_s64_from_2_align1
    ; GFX6: [[COPY:%[0-9]+]]:_(p1) = COPY $vgpr0_vgpr1
    ; GFX6: [[LOAD:%[0-9]+]]:_(s32) = G_LOAD [[COPY]](p1) :: (load 1, addrspace 1)
    ; GFX6: [[C:%[0-9]+]]:_(s64) = G_CONSTANT i64 1
    ; GFX6: [[PTR_ADD:%[0-9]+]]:_(p1) = G_PTR_ADD [[COPY]], [[C]](s64)
    ; GFX6: [[LOAD1:%[0-9]+]]:_(s32) = G_LOAD [[PTR_ADD]](p1) :: (load 1 from undef + 1, addrspace 1)
    ; GFX6: [[C1:%[0-9]+]]:_(s16) = G_CONSTANT i16 255
    ; GFX6: [[TRUNC:%[0-9]+]]:_(s16) = G_TRUNC [[LOAD]](s32)
    ; GFX6: [[AND:%[0-9]+]]:_(s16) = G_AND [[TRUNC]], [[C1]]
    ; GFX6: [[C2:%[0-9]+]]:_(s32) = G_CONSTANT i32 8
    ; GFX6: [[C3:%[0-9]+]]:_(s32) = G_CONSTANT i32 255
    ; GFX6: [[COPY1:%[0-9]+]]:_(s32) = COPY [[LOAD1]](s32)
    ; GFX6: [[AND1:%[0-9]+]]:_(s32) = G_AND [[COPY1]], [[C3]]
    ; GFX6: [[SHL:%[0-9]+]]:_(s32) = G_SHL [[AND1]], [[C2]](s32)
    ; GFX6: [[TRUNC1:%[0-9]+]]:_(s16) = G_TRUNC [[SHL]](s32)
    ; GFX6: [[OR:%[0-9]+]]:_(s16) = G_OR [[AND]], [[TRUNC1]]
    ; GFX6: [[ZEXT:%[0-9]+]]:_(s64) = G_ZEXT [[OR]](s16)
    ; GFX6: $vgpr0_vgpr1 = COPY [[ZEXT]](s64)
=======
    ; GFX8-NEXT: [[ZEXTLOAD:%[0-9]+]]:_(s32) = G_ZEXTLOAD [[COPY]](p1) :: (load (s16), align 1, addrspace 1)
    ; GFX8-NEXT: [[ZEXT:%[0-9]+]]:_(s64) = G_ZEXT [[ZEXTLOAD]](s32)
    ; GFX8-NEXT: $vgpr0_vgpr1 = COPY [[ZEXT]](s64)
    ; GFX6-LABEL: name: test_zextload_global_s64_from_2_align1
    ; GFX6: [[COPY:%[0-9]+]]:_(p1) = COPY $vgpr0_vgpr1
    ; GFX6-NEXT: [[ZEXTLOAD:%[0-9]+]]:_(s32) = G_ZEXTLOAD [[COPY]](p1) :: (load (s8), addrspace 1)
    ; GFX6-NEXT: [[C:%[0-9]+]]:_(s64) = G_CONSTANT i64 1
    ; GFX6-NEXT: [[PTR_ADD:%[0-9]+]]:_(p1) = G_PTR_ADD [[COPY]], [[C]](s64)
    ; GFX6-NEXT: [[ZEXTLOAD1:%[0-9]+]]:_(s32) = G_ZEXTLOAD [[PTR_ADD]](p1) :: (load (s8) from unknown-address + 1, addrspace 1)
    ; GFX6-NEXT: [[C1:%[0-9]+]]:_(s32) = G_CONSTANT i32 8
    ; GFX6-NEXT: [[SHL:%[0-9]+]]:_(s32) = G_SHL [[ZEXTLOAD1]], [[C1]](s32)
    ; GFX6-NEXT: [[OR:%[0-9]+]]:_(s32) = G_OR [[SHL]], [[ZEXTLOAD]]
    ; GFX6-NEXT: [[ZEXT:%[0-9]+]]:_(s64) = G_ZEXT [[OR]](s32)
    ; GFX6-NEXT: $vgpr0_vgpr1 = COPY [[ZEXT]](s64)
>>>>>>> 2ab1d525
    %0:_(p1) = COPY $vgpr0_vgpr1
    %1:_(s64) = G_ZEXTLOAD %0 :: (load (s16), align 1, addrspace 1)
    $vgpr0_vgpr1 = COPY %1
...

---
name: test_zextload_global_v2i16_from_2
body: |
  bb.0:
    liveins: $vgpr0_vgpr1

    ; GFX8-LABEL: name: test_zextload_global_v2i16_from_2
    ; GFX8: [[COPY:%[0-9]+]]:_(p1) = COPY $vgpr0_vgpr1
    ; GFX8-NEXT: [[ZEXTLOAD:%[0-9]+]]:_(<2 x s16>) = G_ZEXTLOAD [[COPY]](p1) :: (load (<2 x s8>), addrspace 1)
    ; GFX8-NEXT: $vgpr0 = COPY [[ZEXTLOAD]](<2 x s16>)
    ; GFX6-LABEL: name: test_zextload_global_v2i16_from_2
    ; GFX6: [[COPY:%[0-9]+]]:_(p1) = COPY $vgpr0_vgpr1
    ; GFX6-NEXT: [[ZEXTLOAD:%[0-9]+]]:_(<2 x s16>) = G_ZEXTLOAD [[COPY]](p1) :: (load (<2 x s8>), addrspace 1)
    ; GFX6-NEXT: $vgpr0 = COPY [[ZEXTLOAD]](<2 x s16>)
    %0:_(p1) = COPY $vgpr0_vgpr1
    %1:_(<2 x s16>) = G_ZEXTLOAD %0 :: (load (<2 x s8>), addrspace 1)
    $vgpr0 = COPY %1
...

---
name: test_zextload_global_v2i32_from_2
body: |
  bb.0:
    liveins: $vgpr0_vgpr1

    ; GFX8-LABEL: name: test_zextload_global_v2i32_from_2
    ; GFX8: [[COPY:%[0-9]+]]:_(p1) = COPY $vgpr0_vgpr1
    ; GFX8-NEXT: [[ZEXTLOAD:%[0-9]+]]:_(<2 x s32>) = G_ZEXTLOAD [[COPY]](p1) :: (load (<2 x s8>), addrspace 1)
    ; GFX8-NEXT: $vgpr0_vgpr1 = COPY [[ZEXTLOAD]](<2 x s32>)
    ; GFX6-LABEL: name: test_zextload_global_v2i32_from_2
    ; GFX6: [[COPY:%[0-9]+]]:_(p1) = COPY $vgpr0_vgpr1
    ; GFX6-NEXT: [[ZEXTLOAD:%[0-9]+]]:_(<2 x s32>) = G_ZEXTLOAD [[COPY]](p1) :: (load (<2 x s8>), addrspace 1)
    ; GFX6-NEXT: $vgpr0_vgpr1 = COPY [[ZEXTLOAD]](<2 x s32>)
    %0:_(p1) = COPY $vgpr0_vgpr1
    %1:_(<2 x s32>) = G_ZEXTLOAD %0 :: (load (<2 x s8>), addrspace 1)
    $vgpr0_vgpr1 = COPY %1
...

---
name: test_zextload_global_v2i32_from_4
body: |
  bb.0:
    liveins: $vgpr0_vgpr1

    ; GFX8-LABEL: name: test_zextload_global_v2i32_from_4
    ; GFX8: [[COPY:%[0-9]+]]:_(p1) = COPY $vgpr0_vgpr1
    ; GFX8-NEXT: [[ZEXTLOAD:%[0-9]+]]:_(<2 x s32>) = G_ZEXTLOAD [[COPY]](p1) :: (load (<2 x s16>), addrspace 1)
    ; GFX8-NEXT: $vgpr0_vgpr1 = COPY [[ZEXTLOAD]](<2 x s32>)
    ; GFX6-LABEL: name: test_zextload_global_v2i32_from_4
    ; GFX6: [[COPY:%[0-9]+]]:_(p1) = COPY $vgpr0_vgpr1
    ; GFX6-NEXT: [[ZEXTLOAD:%[0-9]+]]:_(<2 x s32>) = G_ZEXTLOAD [[COPY]](p1) :: (load (<2 x s16>), addrspace 1)
    ; GFX6-NEXT: $vgpr0_vgpr1 = COPY [[ZEXTLOAD]](<2 x s32>)
    %0:_(p1) = COPY $vgpr0_vgpr1
    %1:_(<2 x s32>) = G_ZEXTLOAD %0 :: (load (<2 x s16>), addrspace 1)
    $vgpr0_vgpr1 = COPY %1
...

---
name: test_zextload_global_v2i64_from_4
body: |
  bb.0:
    liveins: $vgpr0_vgpr1

    ; GFX8-LABEL: name: test_zextload_global_v2i64_from_4
    ; GFX8: [[COPY:%[0-9]+]]:_(p1) = COPY $vgpr0_vgpr1
    ; GFX8-NEXT: [[ZEXTLOAD:%[0-9]+]]:_(<2 x s64>) = G_ZEXTLOAD [[COPY]](p1) :: (load (<2 x s16>), addrspace 1)
    ; GFX8-NEXT: $vgpr0_vgpr1_vgpr2_vgpr3 = COPY [[ZEXTLOAD]](<2 x s64>)
    ; GFX6-LABEL: name: test_zextload_global_v2i64_from_4
    ; GFX6: [[COPY:%[0-9]+]]:_(p1) = COPY $vgpr0_vgpr1
    ; GFX6-NEXT: [[ZEXTLOAD:%[0-9]+]]:_(<2 x s64>) = G_ZEXTLOAD [[COPY]](p1) :: (load (<2 x s16>), addrspace 1)
    ; GFX6-NEXT: $vgpr0_vgpr1_vgpr2_vgpr3 = COPY [[ZEXTLOAD]](<2 x s64>)
    %0:_(p1) = COPY $vgpr0_vgpr1
    %1:_(<2 x s64>) = G_ZEXTLOAD %0 :: (load (<2 x s16>), addrspace 1)
    $vgpr0_vgpr1_vgpr2_vgpr3 = COPY %1
...

---
name: test_zextload_global_v2i64_from_8
body: |
  bb.0:
    liveins: $vgpr0_vgpr1

    ; GFX8-LABEL: name: test_zextload_global_v2i64_from_8
    ; GFX8: [[COPY:%[0-9]+]]:_(p1) = COPY $vgpr0_vgpr1
    ; GFX8-NEXT: [[ZEXTLOAD:%[0-9]+]]:_(<2 x s64>) = G_ZEXTLOAD [[COPY]](p1) :: (load (<2 x s32>), addrspace 1)
    ; GFX8-NEXT: $vgpr0_vgpr1_vgpr2_vgpr3 = COPY [[ZEXTLOAD]](<2 x s64>)
    ; GFX6-LABEL: name: test_zextload_global_v2i64_from_8
    ; GFX6: [[COPY:%[0-9]+]]:_(p1) = COPY $vgpr0_vgpr1
    ; GFX6-NEXT: [[ZEXTLOAD:%[0-9]+]]:_(<2 x s64>) = G_ZEXTLOAD [[COPY]](p1) :: (load (<2 x s32>), addrspace 1)
    ; GFX6-NEXT: $vgpr0_vgpr1_vgpr2_vgpr3 = COPY [[ZEXTLOAD]](<2 x s64>)
    %0:_(p1) = COPY $vgpr0_vgpr1
    %1:_(<2 x s64>) = G_ZEXTLOAD %0 :: (load (<2 x s32>), addrspace 1)
    $vgpr0_vgpr1_vgpr2_vgpr3 = COPY %1
...

---
name: test_zextload_global_s128_8
body: |
  bb.0:
    liveins: $vgpr0_vgpr1

    ; GFX8-LABEL: name: test_zextload_global_s128_8
    ; GFX8: [[COPY:%[0-9]+]]:_(p1) = COPY $vgpr0_vgpr1
    ; GFX8-NEXT: [[ZEXTLOAD:%[0-9]+]]:_(s128) = G_ZEXTLOAD [[COPY]](p1) :: (load (s64), addrspace 1)
    ; GFX8-NEXT: $vgpr0_vgpr1_vgpr2_vgpr3 = COPY [[ZEXTLOAD]](s128)
    ; GFX6-LABEL: name: test_zextload_global_s128_8
    ; GFX6: [[COPY:%[0-9]+]]:_(p1) = COPY $vgpr0_vgpr1
    ; GFX6-NEXT: [[ZEXTLOAD:%[0-9]+]]:_(s128) = G_ZEXTLOAD [[COPY]](p1) :: (load (s64), addrspace 1)
    ; GFX6-NEXT: $vgpr0_vgpr1_vgpr2_vgpr3 = COPY [[ZEXTLOAD]](s128)
    %0:_(p1) = COPY $vgpr0_vgpr1
    %1:_(s128) = G_ZEXTLOAD %0 :: (load (s64), addrspace 1)
    $vgpr0_vgpr1_vgpr2_vgpr3 = COPY %1
...<|MERGE_RESOLUTION|>--- conflicted
+++ resolved
@@ -253,40 +253,6 @@
 
     ; GFX8-LABEL: name: test_zextload_global_s32_from_2_align1
     ; GFX8: [[COPY:%[0-9]+]]:_(p1) = COPY $vgpr0_vgpr1
-<<<<<<< HEAD
-    ; GFX8: [[LOAD:%[0-9]+]]:_(s32) = G_LOAD [[COPY]](p1) :: (load 1, addrspace 1)
-    ; GFX8: [[C:%[0-9]+]]:_(s64) = G_CONSTANT i64 1
-    ; GFX8: [[PTR_ADD:%[0-9]+]]:_(p1) = G_PTR_ADD [[COPY]], [[C]](s64)
-    ; GFX8: [[LOAD1:%[0-9]+]]:_(s32) = G_LOAD [[PTR_ADD]](p1) :: (load 1 from undef + 1, addrspace 1)
-    ; GFX8: [[C1:%[0-9]+]]:_(s16) = G_CONSTANT i16 255
-    ; GFX8: [[TRUNC:%[0-9]+]]:_(s16) = G_TRUNC [[LOAD]](s32)
-    ; GFX8: [[AND:%[0-9]+]]:_(s16) = G_AND [[TRUNC]], [[C1]]
-    ; GFX8: [[TRUNC1:%[0-9]+]]:_(s16) = G_TRUNC [[LOAD1]](s32)
-    ; GFX8: [[AND1:%[0-9]+]]:_(s16) = G_AND [[TRUNC1]], [[C1]]
-    ; GFX8: [[C2:%[0-9]+]]:_(s16) = G_CONSTANT i16 8
-    ; GFX8: [[SHL:%[0-9]+]]:_(s16) = G_SHL [[AND1]], [[C2]](s16)
-    ; GFX8: [[OR:%[0-9]+]]:_(s16) = G_OR [[AND]], [[SHL]]
-    ; GFX8: [[ZEXT:%[0-9]+]]:_(s32) = G_ZEXT [[OR]](s16)
-    ; GFX8: $vgpr0 = COPY [[ZEXT]](s32)
-    ; GFX6-LABEL: name: test_zextload_global_s32_from_2_align1
-    ; GFX6: [[COPY:%[0-9]+]]:_(p1) = COPY $vgpr0_vgpr1
-    ; GFX6: [[LOAD:%[0-9]+]]:_(s32) = G_LOAD [[COPY]](p1) :: (load 1, addrspace 1)
-    ; GFX6: [[C:%[0-9]+]]:_(s64) = G_CONSTANT i64 1
-    ; GFX6: [[PTR_ADD:%[0-9]+]]:_(p1) = G_PTR_ADD [[COPY]], [[C]](s64)
-    ; GFX6: [[LOAD1:%[0-9]+]]:_(s32) = G_LOAD [[PTR_ADD]](p1) :: (load 1 from undef + 1, addrspace 1)
-    ; GFX6: [[C1:%[0-9]+]]:_(s16) = G_CONSTANT i16 255
-    ; GFX6: [[TRUNC:%[0-9]+]]:_(s16) = G_TRUNC [[LOAD]](s32)
-    ; GFX6: [[AND:%[0-9]+]]:_(s16) = G_AND [[TRUNC]], [[C1]]
-    ; GFX6: [[C2:%[0-9]+]]:_(s32) = G_CONSTANT i32 8
-    ; GFX6: [[C3:%[0-9]+]]:_(s32) = G_CONSTANT i32 255
-    ; GFX6: [[COPY1:%[0-9]+]]:_(s32) = COPY [[LOAD1]](s32)
-    ; GFX6: [[AND1:%[0-9]+]]:_(s32) = G_AND [[COPY1]], [[C3]]
-    ; GFX6: [[SHL:%[0-9]+]]:_(s32) = G_SHL [[AND1]], [[C2]](s32)
-    ; GFX6: [[TRUNC1:%[0-9]+]]:_(s16) = G_TRUNC [[SHL]](s32)
-    ; GFX6: [[OR:%[0-9]+]]:_(s16) = G_OR [[AND]], [[TRUNC1]]
-    ; GFX6: [[ZEXT:%[0-9]+]]:_(s32) = G_ZEXT [[OR]](s16)
-    ; GFX6: $vgpr0 = COPY [[ZEXT]](s32)
-=======
     ; GFX8-NEXT: [[ZEXTLOAD:%[0-9]+]]:_(s32) = G_ZEXTLOAD [[COPY]](p1) :: (load (s16), align 1, addrspace 1)
     ; GFX8-NEXT: $vgpr0 = COPY [[ZEXTLOAD]](s32)
     ; GFX6-LABEL: name: test_zextload_global_s32_from_2_align1
@@ -299,7 +265,6 @@
     ; GFX6-NEXT: [[SHL:%[0-9]+]]:_(s32) = G_SHL [[ZEXTLOAD1]], [[C1]](s32)
     ; GFX6-NEXT: [[OR:%[0-9]+]]:_(s32) = G_OR [[SHL]], [[ZEXTLOAD]]
     ; GFX6-NEXT: $vgpr0 = COPY [[OR]](s32)
->>>>>>> 2ab1d525
     %0:_(p1) = COPY $vgpr0_vgpr1
     %1:_(s32) = G_ZEXTLOAD %0 :: (load (s16), align 1, addrspace 1)
     $vgpr0 = COPY %1
@@ -313,40 +278,6 @@
 
     ; GFX8-LABEL: name: test_zextload_global_s64_from_2_align1
     ; GFX8: [[COPY:%[0-9]+]]:_(p1) = COPY $vgpr0_vgpr1
-<<<<<<< HEAD
-    ; GFX8: [[LOAD:%[0-9]+]]:_(s32) = G_LOAD [[COPY]](p1) :: (load 1, addrspace 1)
-    ; GFX8: [[C:%[0-9]+]]:_(s64) = G_CONSTANT i64 1
-    ; GFX8: [[PTR_ADD:%[0-9]+]]:_(p1) = G_PTR_ADD [[COPY]], [[C]](s64)
-    ; GFX8: [[LOAD1:%[0-9]+]]:_(s32) = G_LOAD [[PTR_ADD]](p1) :: (load 1 from undef + 1, addrspace 1)
-    ; GFX8: [[C1:%[0-9]+]]:_(s16) = G_CONSTANT i16 255
-    ; GFX8: [[TRUNC:%[0-9]+]]:_(s16) = G_TRUNC [[LOAD]](s32)
-    ; GFX8: [[AND:%[0-9]+]]:_(s16) = G_AND [[TRUNC]], [[C1]]
-    ; GFX8: [[TRUNC1:%[0-9]+]]:_(s16) = G_TRUNC [[LOAD1]](s32)
-    ; GFX8: [[AND1:%[0-9]+]]:_(s16) = G_AND [[TRUNC1]], [[C1]]
-    ; GFX8: [[C2:%[0-9]+]]:_(s16) = G_CONSTANT i16 8
-    ; GFX8: [[SHL:%[0-9]+]]:_(s16) = G_SHL [[AND1]], [[C2]](s16)
-    ; GFX8: [[OR:%[0-9]+]]:_(s16) = G_OR [[AND]], [[SHL]]
-    ; GFX8: [[ZEXT:%[0-9]+]]:_(s64) = G_ZEXT [[OR]](s16)
-    ; GFX8: $vgpr0_vgpr1 = COPY [[ZEXT]](s64)
-    ; GFX6-LABEL: name: test_zextload_global_s64_from_2_align1
-    ; GFX6: [[COPY:%[0-9]+]]:_(p1) = COPY $vgpr0_vgpr1
-    ; GFX6: [[LOAD:%[0-9]+]]:_(s32) = G_LOAD [[COPY]](p1) :: (load 1, addrspace 1)
-    ; GFX6: [[C:%[0-9]+]]:_(s64) = G_CONSTANT i64 1
-    ; GFX6: [[PTR_ADD:%[0-9]+]]:_(p1) = G_PTR_ADD [[COPY]], [[C]](s64)
-    ; GFX6: [[LOAD1:%[0-9]+]]:_(s32) = G_LOAD [[PTR_ADD]](p1) :: (load 1 from undef + 1, addrspace 1)
-    ; GFX6: [[C1:%[0-9]+]]:_(s16) = G_CONSTANT i16 255
-    ; GFX6: [[TRUNC:%[0-9]+]]:_(s16) = G_TRUNC [[LOAD]](s32)
-    ; GFX6: [[AND:%[0-9]+]]:_(s16) = G_AND [[TRUNC]], [[C1]]
-    ; GFX6: [[C2:%[0-9]+]]:_(s32) = G_CONSTANT i32 8
-    ; GFX6: [[C3:%[0-9]+]]:_(s32) = G_CONSTANT i32 255
-    ; GFX6: [[COPY1:%[0-9]+]]:_(s32) = COPY [[LOAD1]](s32)
-    ; GFX6: [[AND1:%[0-9]+]]:_(s32) = G_AND [[COPY1]], [[C3]]
-    ; GFX6: [[SHL:%[0-9]+]]:_(s32) = G_SHL [[AND1]], [[C2]](s32)
-    ; GFX6: [[TRUNC1:%[0-9]+]]:_(s16) = G_TRUNC [[SHL]](s32)
-    ; GFX6: [[OR:%[0-9]+]]:_(s16) = G_OR [[AND]], [[TRUNC1]]
-    ; GFX6: [[ZEXT:%[0-9]+]]:_(s64) = G_ZEXT [[OR]](s16)
-    ; GFX6: $vgpr0_vgpr1 = COPY [[ZEXT]](s64)
-=======
     ; GFX8-NEXT: [[ZEXTLOAD:%[0-9]+]]:_(s32) = G_ZEXTLOAD [[COPY]](p1) :: (load (s16), align 1, addrspace 1)
     ; GFX8-NEXT: [[ZEXT:%[0-9]+]]:_(s64) = G_ZEXT [[ZEXTLOAD]](s32)
     ; GFX8-NEXT: $vgpr0_vgpr1 = COPY [[ZEXT]](s64)
@@ -361,7 +292,6 @@
     ; GFX6-NEXT: [[OR:%[0-9]+]]:_(s32) = G_OR [[SHL]], [[ZEXTLOAD]]
     ; GFX6-NEXT: [[ZEXT:%[0-9]+]]:_(s64) = G_ZEXT [[OR]](s32)
     ; GFX6-NEXT: $vgpr0_vgpr1 = COPY [[ZEXT]](s64)
->>>>>>> 2ab1d525
     %0:_(p1) = COPY $vgpr0_vgpr1
     %1:_(s64) = G_ZEXTLOAD %0 :: (load (s16), align 1, addrspace 1)
     $vgpr0_vgpr1 = COPY %1
