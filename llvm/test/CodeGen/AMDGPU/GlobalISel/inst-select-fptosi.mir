--- conflicted
+++ resolved
@@ -14,16 +14,6 @@
 
     ; GCN-LABEL: name: fptosi_s32_to_s32_vv
     ; GCN: liveins: $vgpr0
-<<<<<<< HEAD
-    ; GCN: [[COPY:%[0-9]+]]:vgpr_32 = COPY $vgpr0
-    ; GCN: %1:vgpr_32 = nofpexcept V_CVT_I32_F32_e64 0, [[COPY]], 0, 0, implicit $mode, implicit $exec
-    ; GCN: $vgpr0 = COPY %1
-    ; VI-LABEL: name: fptosi_s32_to_s32_vv
-    ; VI: liveins: $vgpr0
-    ; VI: [[COPY:%[0-9]+]]:vgpr_32 = COPY $vgpr0
-    ; VI: %1:vgpr_32 = nofpexcept V_CVT_I32_F32_e64 0, [[COPY]], 0, 0, implicit $mode, implicit $exec
-    ; VI: $vgpr0 = COPY %1
-=======
     ; GCN-NEXT: {{  $}}
     ; GCN-NEXT: [[COPY:%[0-9]+]]:vgpr_32 = COPY $vgpr0
     ; GCN-NEXT: %1:vgpr_32 = nofpexcept V_CVT_I32_F32_e64 0, [[COPY]], 0, 0, implicit $mode, implicit $exec
@@ -34,7 +24,6 @@
     ; VI-NEXT: [[COPY:%[0-9]+]]:vgpr_32 = COPY $vgpr0
     ; VI-NEXT: %1:vgpr_32 = nofpexcept V_CVT_I32_F32_e64 0, [[COPY]], 0, 0, implicit $mode, implicit $exec
     ; VI-NEXT: $vgpr0 = COPY %1
->>>>>>> a2ce6ee6
     %0:vgpr(s32) = COPY $vgpr0
     %1:vgpr(s32) = G_FPTOSI %0
     $vgpr0 = COPY %1
@@ -52,16 +41,6 @@
 
     ; GCN-LABEL: name: fptosi_s32_to_s32_vs
     ; GCN: liveins: $sgpr0
-<<<<<<< HEAD
-    ; GCN: [[COPY:%[0-9]+]]:sreg_32 = COPY $sgpr0
-    ; GCN: %1:vgpr_32 = nofpexcept V_CVT_I32_F32_e64 0, [[COPY]], 0, 0, implicit $mode, implicit $exec
-    ; GCN: $vgpr0 = COPY %1
-    ; VI-LABEL: name: fptosi_s32_to_s32_vs
-    ; VI: liveins: $sgpr0
-    ; VI: [[COPY:%[0-9]+]]:sreg_32 = COPY $sgpr0
-    ; VI: %1:vgpr_32 = nofpexcept V_CVT_I32_F32_e64 0, [[COPY]], 0, 0, implicit $mode, implicit $exec
-    ; VI: $vgpr0 = COPY %1
-=======
     ; GCN-NEXT: {{  $}}
     ; GCN-NEXT: [[COPY:%[0-9]+]]:sreg_32 = COPY $sgpr0
     ; GCN-NEXT: %1:vgpr_32 = nofpexcept V_CVT_I32_F32_e64 0, [[COPY]], 0, 0, implicit $mode, implicit $exec
@@ -72,7 +51,6 @@
     ; VI-NEXT: [[COPY:%[0-9]+]]:sreg_32 = COPY $sgpr0
     ; VI-NEXT: %1:vgpr_32 = nofpexcept V_CVT_I32_F32_e64 0, [[COPY]], 0, 0, implicit $mode, implicit $exec
     ; VI-NEXT: $vgpr0 = COPY %1
->>>>>>> a2ce6ee6
     %0:sgpr(s32) = COPY $sgpr0
     %1:vgpr(s32) = G_FPTOSI %0
     $vgpr0 = COPY %1
@@ -90,16 +68,6 @@
 
     ; GCN-LABEL: name: fptosi_s32_to_s32_fneg_vv
     ; GCN: liveins: $vgpr0
-<<<<<<< HEAD
-    ; GCN: [[COPY:%[0-9]+]]:vgpr_32 = COPY $vgpr0
-    ; GCN: %2:vgpr_32 = nofpexcept V_CVT_I32_F32_e64 1, [[COPY]], 0, 0, implicit $mode, implicit $exec
-    ; GCN: $vgpr0 = COPY %2
-    ; VI-LABEL: name: fptosi_s32_to_s32_fneg_vv
-    ; VI: liveins: $vgpr0
-    ; VI: [[COPY:%[0-9]+]]:vgpr_32 = COPY $vgpr0
-    ; VI: %2:vgpr_32 = nofpexcept V_CVT_I32_F32_e64 1, [[COPY]], 0, 0, implicit $mode, implicit $exec
-    ; VI: $vgpr0 = COPY %2
-=======
     ; GCN-NEXT: {{  $}}
     ; GCN-NEXT: [[COPY:%[0-9]+]]:vgpr_32 = COPY $vgpr0
     ; GCN-NEXT: %2:vgpr_32 = nofpexcept V_CVT_I32_F32_e64 1, [[COPY]], 0, 0, implicit $mode, implicit $exec
@@ -110,7 +78,6 @@
     ; VI-NEXT: [[COPY:%[0-9]+]]:vgpr_32 = COPY $vgpr0
     ; VI-NEXT: %2:vgpr_32 = nofpexcept V_CVT_I32_F32_e64 1, [[COPY]], 0, 0, implicit $mode, implicit $exec
     ; VI-NEXT: $vgpr0 = COPY %2
->>>>>>> a2ce6ee6
     %0:vgpr(s32) = COPY $vgpr0
     %1:vgpr(s32) = G_FNEG %0
     %2:vgpr(s32) = G_FPTOSI %1
@@ -129,18 +96,6 @@
 
     ; GCN-LABEL: name: fptosi_s16_to_s32_vv
     ; GCN: liveins: $vgpr0
-<<<<<<< HEAD
-    ; GCN: [[COPY:%[0-9]+]]:vgpr_32 = COPY $vgpr0
-    ; GCN: %3:vgpr_32 = nofpexcept V_CVT_F32_F16_e32 [[COPY]], implicit $mode, implicit $exec
-    ; GCN: %2:vgpr_32 = nofpexcept V_CVT_I32_F32_e32 %3, implicit $mode, implicit $exec
-    ; GCN: $vgpr0 = COPY %2
-    ; VI-LABEL: name: fptosi_s16_to_s32_vv
-    ; VI: liveins: $vgpr0
-    ; VI: [[COPY:%[0-9]+]]:vgpr_32 = COPY $vgpr0
-    ; VI: %3:vgpr_32 = nofpexcept V_CVT_F32_F16_e32 [[COPY]], implicit $mode, implicit $exec
-    ; VI: %2:vgpr_32 = nofpexcept V_CVT_I32_F32_e32 %3, implicit $mode, implicit $exec
-    ; VI: $vgpr0 = COPY %2
-=======
     ; GCN-NEXT: {{  $}}
     ; GCN-NEXT: [[COPY:%[0-9]+]]:vgpr_32 = COPY $vgpr0
     ; GCN-NEXT: %3:vgpr_32 = nofpexcept V_CVT_F32_F16_e32 [[COPY]], implicit $mode, implicit $exec
@@ -153,7 +108,6 @@
     ; VI-NEXT: %3:vgpr_32 = nofpexcept V_CVT_F32_F16_e32 [[COPY]], implicit $mode, implicit $exec
     ; VI-NEXT: %2:vgpr_32 = nofpexcept V_CVT_I32_F32_e32 %3, implicit $mode, implicit $exec
     ; VI-NEXT: $vgpr0 = COPY %2
->>>>>>> a2ce6ee6
     %0:vgpr(s32) = COPY $vgpr0
     %1:vgpr(s16) = G_TRUNC %0
     %2:vgpr(s32) = G_FPTOSI %1
@@ -172,18 +126,6 @@
 
     ; GCN-LABEL: name: fptosi_s16_to_s32_vs
     ; GCN: liveins: $sgpr0
-<<<<<<< HEAD
-    ; GCN: [[COPY:%[0-9]+]]:sreg_32 = COPY $sgpr0
-    ; GCN: %3:vgpr_32 = nofpexcept V_CVT_F32_F16_e32 [[COPY]], implicit $mode, implicit $exec
-    ; GCN: %2:vgpr_32 = nofpexcept V_CVT_I32_F32_e32 %3, implicit $mode, implicit $exec
-    ; GCN: $vgpr0 = COPY %2
-    ; VI-LABEL: name: fptosi_s16_to_s32_vs
-    ; VI: liveins: $sgpr0
-    ; VI: [[COPY:%[0-9]+]]:sreg_32 = COPY $sgpr0
-    ; VI: %3:vgpr_32 = nofpexcept V_CVT_F32_F16_e32 [[COPY]], implicit $mode, implicit $exec
-    ; VI: %2:vgpr_32 = nofpexcept V_CVT_I32_F32_e32 %3, implicit $mode, implicit $exec
-    ; VI: $vgpr0 = COPY %2
-=======
     ; GCN-NEXT: {{  $}}
     ; GCN-NEXT: [[COPY:%[0-9]+]]:sreg_32 = COPY $sgpr0
     ; GCN-NEXT: %3:vgpr_32 = nofpexcept V_CVT_F32_F16_e32 [[COPY]], implicit $mode, implicit $exec
@@ -196,7 +138,6 @@
     ; VI-NEXT: %3:vgpr_32 = nofpexcept V_CVT_F32_F16_e32 [[COPY]], implicit $mode, implicit $exec
     ; VI-NEXT: %2:vgpr_32 = nofpexcept V_CVT_I32_F32_e32 %3, implicit $mode, implicit $exec
     ; VI-NEXT: $vgpr0 = COPY %2
->>>>>>> a2ce6ee6
     %0:sgpr(s32) = COPY $sgpr0
     %1:sgpr(s16) = G_TRUNC %0
     %2:vgpr(s32) = G_FPTOSI %1
@@ -215,22 +156,6 @@
 
     ; GCN-LABEL: name: fptosi_s16_to_s32_fneg_vv
     ; GCN: liveins: $vgpr0
-<<<<<<< HEAD
-    ; GCN: [[COPY:%[0-9]+]]:vgpr_32 = COPY $vgpr0
-    ; GCN: [[S_MOV_B32_:%[0-9]+]]:sreg_32 = S_MOV_B32 32768
-    ; GCN: [[V_XOR_B32_e32_:%[0-9]+]]:vgpr_32 = V_XOR_B32_e32 [[S_MOV_B32_]], [[COPY]], implicit $exec
-    ; GCN: %4:vgpr_32 = nofpexcept V_CVT_F32_F16_e32 [[V_XOR_B32_e32_]], implicit $mode, implicit $exec
-    ; GCN: %3:vgpr_32 = nofpexcept V_CVT_I32_F32_e32 %4, implicit $mode, implicit $exec
-    ; GCN: $vgpr0 = COPY %3
-    ; VI-LABEL: name: fptosi_s16_to_s32_fneg_vv
-    ; VI: liveins: $vgpr0
-    ; VI: [[COPY:%[0-9]+]]:vgpr_32 = COPY $vgpr0
-    ; VI: [[S_MOV_B32_:%[0-9]+]]:sreg_32 = S_MOV_B32 32768
-    ; VI: [[V_XOR_B32_e32_:%[0-9]+]]:vgpr_32 = V_XOR_B32_e32 [[S_MOV_B32_]], [[COPY]], implicit $exec
-    ; VI: %4:vgpr_32 = nofpexcept V_CVT_F32_F16_e32 [[V_XOR_B32_e32_]], implicit $mode, implicit $exec
-    ; VI: %3:vgpr_32 = nofpexcept V_CVT_I32_F32_e32 %4, implicit $mode, implicit $exec
-    ; VI: $vgpr0 = COPY %3
-=======
     ; GCN-NEXT: {{  $}}
     ; GCN-NEXT: [[COPY:%[0-9]+]]:vgpr_32 = COPY $vgpr0
     ; GCN-NEXT: [[S_MOV_B32_:%[0-9]+]]:sreg_32 = S_MOV_B32 32768
@@ -247,7 +172,6 @@
     ; VI-NEXT: %4:vgpr_32 = nofpexcept V_CVT_F32_F16_e32 [[V_XOR_B32_e64_]], implicit $mode, implicit $exec
     ; VI-NEXT: %3:vgpr_32 = nofpexcept V_CVT_I32_F32_e32 %4, implicit $mode, implicit $exec
     ; VI-NEXT: $vgpr0 = COPY %3
->>>>>>> a2ce6ee6
     %0:vgpr(s32) = COPY $vgpr0
     %1:vgpr(s16) = G_TRUNC %0
     %2:vgpr(s16) = G_FNEG %1
@@ -267,18 +191,6 @@
 
     ; GCN-LABEL: name: fptosi_s16_to_s1_vv
     ; GCN: liveins: $vgpr0
-<<<<<<< HEAD
-    ; GCN: [[COPY:%[0-9]+]]:vgpr_32 = COPY $vgpr0
-    ; GCN: %4:vgpr_32 = nofpexcept V_CVT_F32_F16_e32 [[COPY]], implicit $mode, implicit $exec
-    ; GCN: %2:vgpr_32 = nofpexcept V_CVT_I32_F32_e32 %4, implicit $mode, implicit $exec
-    ; GCN: S_ENDPGM 0, implicit %2
-    ; VI-LABEL: name: fptosi_s16_to_s1_vv
-    ; VI: liveins: $vgpr0
-    ; VI: [[COPY:%[0-9]+]]:vgpr_32 = COPY $vgpr0
-    ; VI: %4:vgpr_32 = nofpexcept V_CVT_F32_F16_e32 [[COPY]], implicit $mode, implicit $exec
-    ; VI: %2:vgpr_32 = nofpexcept V_CVT_I32_F32_e32 %4, implicit $mode, implicit $exec
-    ; VI: S_ENDPGM 0, implicit %2
-=======
     ; GCN-NEXT: {{  $}}
     ; GCN-NEXT: [[COPY:%[0-9]+]]:vgpr_32 = COPY $vgpr0
     ; GCN-NEXT: %4:vgpr_32 = nofpexcept V_CVT_F32_F16_e32 [[COPY]], implicit $mode, implicit $exec
@@ -291,7 +203,6 @@
     ; VI-NEXT: %4:vgpr_32 = nofpexcept V_CVT_F32_F16_e32 [[COPY]], implicit $mode, implicit $exec
     ; VI-NEXT: %2:vgpr_32 = nofpexcept V_CVT_I32_F32_e32 %4, implicit $mode, implicit $exec
     ; VI-NEXT: S_ENDPGM 0, implicit %2
->>>>>>> a2ce6ee6
     %0:vgpr(s32) = COPY $vgpr0
     %1:vgpr(s16) = G_TRUNC %0
     %2:vgpr(s32) = G_FPTOSI %1
@@ -311,18 +222,6 @@
 
     ; GCN-LABEL: name: fptosi_s16_to_s1_vs
     ; GCN: liveins: $sgpr0
-<<<<<<< HEAD
-    ; GCN: [[COPY:%[0-9]+]]:sreg_32 = COPY $sgpr0
-    ; GCN: %4:vgpr_32 = nofpexcept V_CVT_F32_F16_e32 [[COPY]], implicit $mode, implicit $exec
-    ; GCN: %2:vgpr_32 = nofpexcept V_CVT_I32_F32_e32 %4, implicit $mode, implicit $exec
-    ; GCN: S_ENDPGM 0, implicit %2
-    ; VI-LABEL: name: fptosi_s16_to_s1_vs
-    ; VI: liveins: $sgpr0
-    ; VI: [[COPY:%[0-9]+]]:sreg_32 = COPY $sgpr0
-    ; VI: %4:vgpr_32 = nofpexcept V_CVT_F32_F16_e32 [[COPY]], implicit $mode, implicit $exec
-    ; VI: %2:vgpr_32 = nofpexcept V_CVT_I32_F32_e32 %4, implicit $mode, implicit $exec
-    ; VI: S_ENDPGM 0, implicit %2
-=======
     ; GCN-NEXT: {{  $}}
     ; GCN-NEXT: [[COPY:%[0-9]+]]:sreg_32 = COPY $sgpr0
     ; GCN-NEXT: %4:vgpr_32 = nofpexcept V_CVT_F32_F16_e32 [[COPY]], implicit $mode, implicit $exec
@@ -335,7 +234,6 @@
     ; VI-NEXT: %4:vgpr_32 = nofpexcept V_CVT_F32_F16_e32 [[COPY]], implicit $mode, implicit $exec
     ; VI-NEXT: %2:vgpr_32 = nofpexcept V_CVT_I32_F32_e32 %4, implicit $mode, implicit $exec
     ; VI-NEXT: S_ENDPGM 0, implicit %2
->>>>>>> a2ce6ee6
     %0:sgpr(s32) = COPY $sgpr0
     %1:sgpr(s16) = G_TRUNC %0
     %2:vgpr(s32) = G_FPTOSI %1
@@ -355,22 +253,6 @@
 
     ; GCN-LABEL: name: fptosi_s16_to_s1_fneg_vv
     ; GCN: liveins: $vgpr0
-<<<<<<< HEAD
-    ; GCN: [[COPY:%[0-9]+]]:vgpr_32 = COPY $vgpr0
-    ; GCN: [[S_MOV_B32_:%[0-9]+]]:sreg_32 = S_MOV_B32 32768
-    ; GCN: [[V_XOR_B32_e32_:%[0-9]+]]:vgpr_32 = V_XOR_B32_e32 [[S_MOV_B32_]], [[COPY]], implicit $exec
-    ; GCN: %5:vgpr_32 = nofpexcept V_CVT_F32_F16_e32 [[V_XOR_B32_e32_]], implicit $mode, implicit $exec
-    ; GCN: %3:vgpr_32 = nofpexcept V_CVT_I32_F32_e32 %5, implicit $mode, implicit $exec
-    ; GCN: S_ENDPGM 0, implicit %3
-    ; VI-LABEL: name: fptosi_s16_to_s1_fneg_vv
-    ; VI: liveins: $vgpr0
-    ; VI: [[COPY:%[0-9]+]]:vgpr_32 = COPY $vgpr0
-    ; VI: [[S_MOV_B32_:%[0-9]+]]:sreg_32 = S_MOV_B32 32768
-    ; VI: [[V_XOR_B32_e32_:%[0-9]+]]:vgpr_32 = V_XOR_B32_e32 [[S_MOV_B32_]], [[COPY]], implicit $exec
-    ; VI: %5:vgpr_32 = nofpexcept V_CVT_F32_F16_e32 [[V_XOR_B32_e32_]], implicit $mode, implicit $exec
-    ; VI: %3:vgpr_32 = nofpexcept V_CVT_I32_F32_e32 %5, implicit $mode, implicit $exec
-    ; VI: S_ENDPGM 0, implicit %3
-=======
     ; GCN-NEXT: {{  $}}
     ; GCN-NEXT: [[COPY:%[0-9]+]]:vgpr_32 = COPY $vgpr0
     ; GCN-NEXT: [[S_MOV_B32_:%[0-9]+]]:sreg_32 = S_MOV_B32 32768
@@ -387,7 +269,6 @@
     ; VI-NEXT: %5:vgpr_32 = nofpexcept V_CVT_F32_F16_e32 [[V_XOR_B32_e64_]], implicit $mode, implicit $exec
     ; VI-NEXT: %3:vgpr_32 = nofpexcept V_CVT_I32_F32_e32 %5, implicit $mode, implicit $exec
     ; VI-NEXT: S_ENDPGM 0, implicit %3
->>>>>>> a2ce6ee6
     %0:vgpr(s32) = COPY $vgpr0
     %1:vgpr(s16) = G_TRUNC %0
     %2:vgpr(s16) = G_FNEG %1
