--- conflicted
+++ resolved
@@ -84,22 +84,6 @@
 define <2 x float> @v_constained_fadd_v2f32_fpexcept_strict(<2 x float> %x, <2 x float> %y) #0 {
   ; CHECK-LABEL: name: v_constained_fadd_v2f32_fpexcept_strict
   ; CHECK: bb.1 (%ir-block.0):
-<<<<<<< HEAD
-  ; CHECK:   liveins: $vgpr0, $vgpr1, $vgpr2, $vgpr3, $sgpr30_sgpr31
-  ; CHECK:   [[COPY:%[0-9]+]]:_(s32) = COPY $vgpr0
-  ; CHECK:   [[COPY1:%[0-9]+]]:_(s32) = COPY $vgpr1
-  ; CHECK:   [[BUILD_VECTOR:%[0-9]+]]:_(<2 x s32>) = G_BUILD_VECTOR [[COPY]](s32), [[COPY1]](s32)
-  ; CHECK:   [[COPY2:%[0-9]+]]:_(s32) = COPY $vgpr2
-  ; CHECK:   [[COPY3:%[0-9]+]]:_(s32) = COPY $vgpr3
-  ; CHECK:   [[BUILD_VECTOR1:%[0-9]+]]:_(<2 x s32>) = G_BUILD_VECTOR [[COPY2]](s32), [[COPY3]](s32)
-  ; CHECK:   [[COPY4:%[0-9]+]]:sgpr_64 = COPY $sgpr30_sgpr31
-  ; CHECK:   [[STRICT_FADD:%[0-9]+]]:_(<2 x s32>) = G_STRICT_FADD [[BUILD_VECTOR]], [[BUILD_VECTOR1]]
-  ; CHECK:   [[UV:%[0-9]+]]:_(s32), [[UV1:%[0-9]+]]:_(s32) = G_UNMERGE_VALUES [[STRICT_FADD]](<2 x s32>)
-  ; CHECK:   $vgpr0 = COPY [[UV]](s32)
-  ; CHECK:   $vgpr1 = COPY [[UV1]](s32)
-  ; CHECK:   [[COPY5:%[0-9]+]]:ccr_sgpr_64 = COPY [[COPY4]]
-  ; CHECK:   S_SETPC_B64_return [[COPY5]], implicit $vgpr0, implicit $vgpr1
-=======
   ; CHECK-NEXT:   liveins: $vgpr0, $vgpr1, $vgpr2, $vgpr3, $sgpr30_sgpr31
   ; CHECK-NEXT: {{  $}}
   ; CHECK-NEXT:   [[COPY:%[0-9]+]]:_(s32) = COPY $vgpr0
@@ -115,7 +99,6 @@
   ; CHECK-NEXT:   $vgpr1 = COPY [[UV1]](s32)
   ; CHECK-NEXT:   [[COPY5:%[0-9]+]]:ccr_sgpr_64 = COPY [[COPY4]]
   ; CHECK-NEXT:   S_SETPC_B64_return [[COPY5]], implicit $vgpr0, implicit $vgpr1
->>>>>>> 2ab1d525
   %val = call <2 x float> @llvm.experimental.constrained.fadd.v2f32(<2 x float> %x, <2 x float> %y, metadata !"round.tonearest", metadata !"fpexcept.strict")
   ret <2 x float> %val
 }
@@ -123,22 +106,6 @@
 define <2 x float> @v_constained_fadd_v2f32_fpexcept_ignore(<2 x float> %x, <2 x float> %y) #0 {
   ; CHECK-LABEL: name: v_constained_fadd_v2f32_fpexcept_ignore
   ; CHECK: bb.1 (%ir-block.0):
-<<<<<<< HEAD
-  ; CHECK:   liveins: $vgpr0, $vgpr1, $vgpr2, $vgpr3, $sgpr30_sgpr31
-  ; CHECK:   [[COPY:%[0-9]+]]:_(s32) = COPY $vgpr0
-  ; CHECK:   [[COPY1:%[0-9]+]]:_(s32) = COPY $vgpr1
-  ; CHECK:   [[BUILD_VECTOR:%[0-9]+]]:_(<2 x s32>) = G_BUILD_VECTOR [[COPY]](s32), [[COPY1]](s32)
-  ; CHECK:   [[COPY2:%[0-9]+]]:_(s32) = COPY $vgpr2
-  ; CHECK:   [[COPY3:%[0-9]+]]:_(s32) = COPY $vgpr3
-  ; CHECK:   [[BUILD_VECTOR1:%[0-9]+]]:_(<2 x s32>) = G_BUILD_VECTOR [[COPY2]](s32), [[COPY3]](s32)
-  ; CHECK:   [[COPY4:%[0-9]+]]:sgpr_64 = COPY $sgpr30_sgpr31
-  ; CHECK:   %7:_(<2 x s32>) = nofpexcept G_STRICT_FADD [[BUILD_VECTOR]], [[BUILD_VECTOR1]]
-  ; CHECK:   [[UV:%[0-9]+]]:_(s32), [[UV1:%[0-9]+]]:_(s32) = G_UNMERGE_VALUES %7(<2 x s32>)
-  ; CHECK:   $vgpr0 = COPY [[UV]](s32)
-  ; CHECK:   $vgpr1 = COPY [[UV1]](s32)
-  ; CHECK:   [[COPY5:%[0-9]+]]:ccr_sgpr_64 = COPY [[COPY4]]
-  ; CHECK:   S_SETPC_B64_return [[COPY5]], implicit $vgpr0, implicit $vgpr1
-=======
   ; CHECK-NEXT:   liveins: $vgpr0, $vgpr1, $vgpr2, $vgpr3, $sgpr30_sgpr31
   ; CHECK-NEXT: {{  $}}
   ; CHECK-NEXT:   [[COPY:%[0-9]+]]:_(s32) = COPY $vgpr0
@@ -154,7 +121,6 @@
   ; CHECK-NEXT:   $vgpr1 = COPY [[UV1]](s32)
   ; CHECK-NEXT:   [[COPY5:%[0-9]+]]:ccr_sgpr_64 = COPY [[COPY4]]
   ; CHECK-NEXT:   S_SETPC_B64_return [[COPY5]], implicit $vgpr0, implicit $vgpr1
->>>>>>> 2ab1d525
   %val = call <2 x float> @llvm.experimental.constrained.fadd.v2f32(<2 x float> %x, <2 x float> %y, metadata !"round.tonearest", metadata !"fpexcept.ignore")
   ret <2 x float> %val
 }
@@ -162,22 +128,6 @@
 define <2 x float> @v_constained_fadd_v2f32_fpexcept_maytrap(<2 x float> %x, <2 x float> %y) #0 {
   ; CHECK-LABEL: name: v_constained_fadd_v2f32_fpexcept_maytrap
   ; CHECK: bb.1 (%ir-block.0):
-<<<<<<< HEAD
-  ; CHECK:   liveins: $vgpr0, $vgpr1, $vgpr2, $vgpr3, $sgpr30_sgpr31
-  ; CHECK:   [[COPY:%[0-9]+]]:_(s32) = COPY $vgpr0
-  ; CHECK:   [[COPY1:%[0-9]+]]:_(s32) = COPY $vgpr1
-  ; CHECK:   [[BUILD_VECTOR:%[0-9]+]]:_(<2 x s32>) = G_BUILD_VECTOR [[COPY]](s32), [[COPY1]](s32)
-  ; CHECK:   [[COPY2:%[0-9]+]]:_(s32) = COPY $vgpr2
-  ; CHECK:   [[COPY3:%[0-9]+]]:_(s32) = COPY $vgpr3
-  ; CHECK:   [[BUILD_VECTOR1:%[0-9]+]]:_(<2 x s32>) = G_BUILD_VECTOR [[COPY2]](s32), [[COPY3]](s32)
-  ; CHECK:   [[COPY4:%[0-9]+]]:sgpr_64 = COPY $sgpr30_sgpr31
-  ; CHECK:   [[STRICT_FADD:%[0-9]+]]:_(<2 x s32>) = G_STRICT_FADD [[BUILD_VECTOR]], [[BUILD_VECTOR1]]
-  ; CHECK:   [[UV:%[0-9]+]]:_(s32), [[UV1:%[0-9]+]]:_(s32) = G_UNMERGE_VALUES [[STRICT_FADD]](<2 x s32>)
-  ; CHECK:   $vgpr0 = COPY [[UV]](s32)
-  ; CHECK:   $vgpr1 = COPY [[UV1]](s32)
-  ; CHECK:   [[COPY5:%[0-9]+]]:ccr_sgpr_64 = COPY [[COPY4]]
-  ; CHECK:   S_SETPC_B64_return [[COPY5]], implicit $vgpr0, implicit $vgpr1
-=======
   ; CHECK-NEXT:   liveins: $vgpr0, $vgpr1, $vgpr2, $vgpr3, $sgpr30_sgpr31
   ; CHECK-NEXT: {{  $}}
   ; CHECK-NEXT:   [[COPY:%[0-9]+]]:_(s32) = COPY $vgpr0
@@ -193,7 +143,6 @@
   ; CHECK-NEXT:   $vgpr1 = COPY [[UV1]](s32)
   ; CHECK-NEXT:   [[COPY5:%[0-9]+]]:ccr_sgpr_64 = COPY [[COPY4]]
   ; CHECK-NEXT:   S_SETPC_B64_return [[COPY5]], implicit $vgpr0, implicit $vgpr1
->>>>>>> 2ab1d525
   %val = call <2 x float> @llvm.experimental.constrained.fadd.v2f32(<2 x float> %x, <2 x float> %y, metadata !"round.tonearest", metadata !"fpexcept.maytrap")
   ret <2 x float> %val
 }
