# NOTE: Assertions have been autogenerated by utils/update_mir_test_checks.py
# RUN: llc -mtriple=amdgcn-mesa-mesa3d -mcpu=tahiti -O0 -run-pass=legalizer -o - %s | FileCheck %s

---
name: test_ssubo_s7
body: |
  bb.0:
    liveins: $vgpr0, $vgpr1

    ; CHECK-LABEL: name: test_ssubo_s7
    ; CHECK: [[COPY:%[0-9]+]]:_(s32) = COPY $vgpr0
    ; CHECK-NEXT: [[COPY1:%[0-9]+]]:_(s32) = COPY $vgpr1
    ; CHECK-NEXT: [[SUB:%[0-9]+]]:_(s32) = G_SUB [[COPY]], [[COPY1]]
    ; CHECK-NEXT: [[C:%[0-9]+]]:_(s32) = G_CONSTANT i32 0
    ; CHECK-NEXT: [[SEXT_INREG:%[0-9]+]]:_(s32) = G_SEXT_INREG [[SUB]], 7
    ; CHECK-NEXT: [[SEXT_INREG1:%[0-9]+]]:_(s32) = G_SEXT_INREG [[COPY]], 7
    ; CHECK-NEXT: [[ICMP:%[0-9]+]]:_(s1) = G_ICMP intpred(slt), [[SEXT_INREG]](s32), [[SEXT_INREG1]]
    ; CHECK-NEXT: [[SEXT_INREG2:%[0-9]+]]:_(s32) = G_SEXT_INREG [[COPY1]], 7
    ; CHECK-NEXT: [[COPY2:%[0-9]+]]:_(s32) = COPY [[C]](s32)
    ; CHECK-NEXT: [[ICMP1:%[0-9]+]]:_(s1) = G_ICMP intpred(sgt), [[SEXT_INREG2]](s32), [[COPY2]]
    ; CHECK-NEXT: [[XOR:%[0-9]+]]:_(s1) = G_XOR [[ICMP1]], [[ICMP]]
    ; CHECK-NEXT: [[C1:%[0-9]+]]:_(s32) = G_CONSTANT i32 127
    ; CHECK-NEXT: [[AND:%[0-9]+]]:_(s32) = G_AND [[SUB]], [[C1]]
    ; CHECK-NEXT: [[ZEXT:%[0-9]+]]:_(s32) = G_ZEXT [[XOR]](s1)
    ; CHECK-NEXT: $vgpr0 = COPY [[AND]](s32)
    ; CHECK-NEXT: $vgpr1 = COPY [[ZEXT]](s32)
    %0:_(s32) = COPY $vgpr0
    %1:_(s32) = COPY $vgpr1
    %2:_(s7) = G_TRUNC %0
    %3:_(s7) = G_TRUNC %1
    %4:_(s7), %5:_(s1) = G_SSUBO %2, %3
    %6:_(s32) = G_ZEXT %4
    %7:_(s32) = G_ZEXT %5
    $vgpr0 = COPY %6
    $vgpr1 = COPY %7
...

---
name: test_ssubo_s16
body: |
  bb.0:
    liveins: $vgpr0, $vgpr1

    ; CHECK-LABEL: name: test_ssubo_s16
    ; CHECK: [[COPY:%[0-9]+]]:_(s32) = COPY $vgpr0
<<<<<<< HEAD
    ; CHECK: [[COPY1:%[0-9]+]]:_(s32) = COPY $vgpr1
    ; CHECK: [[COPY2:%[0-9]+]]:_(s32) = COPY [[COPY]](s32)
    ; CHECK: [[COPY3:%[0-9]+]]:_(s32) = COPY [[COPY1]](s32)
    ; CHECK: [[SUB:%[0-9]+]]:_(s32) = G_SUB [[COPY2]], [[COPY3]]
    ; CHECK: [[COPY4:%[0-9]+]]:_(s32) = COPY [[SUB]](s32)
    ; CHECK: [[SEXT_INREG:%[0-9]+]]:_(s32) = G_SEXT_INREG [[COPY4]], 16
    ; CHECK: [[COPY5:%[0-9]+]]:_(s32) = COPY [[COPY]](s32)
    ; CHECK: [[SEXT_INREG1:%[0-9]+]]:_(s32) = G_SEXT_INREG [[COPY5]], 16
    ; CHECK: [[ICMP:%[0-9]+]]:_(s1) = G_ICMP intpred(slt), [[SEXT_INREG]](s32), [[SEXT_INREG1]]
    ; CHECK: [[COPY6:%[0-9]+]]:_(s32) = COPY [[COPY1]](s32)
    ; CHECK: [[SEXT_INREG2:%[0-9]+]]:_(s32) = G_SEXT_INREG [[COPY6]], 16
    ; CHECK: [[C:%[0-9]+]]:_(s32) = G_CONSTANT i32 0
    ; CHECK: [[ICMP1:%[0-9]+]]:_(s1) = G_ICMP intpred(sgt), [[SEXT_INREG2]](s32), [[C]]
    ; CHECK: [[XOR:%[0-9]+]]:_(s1) = G_XOR [[ICMP1]], [[ICMP]]
    ; CHECK: [[COPY7:%[0-9]+]]:_(s32) = COPY [[SUB]](s32)
    ; CHECK: [[ZEXT:%[0-9]+]]:_(s32) = G_ZEXT [[XOR]](s1)
    ; CHECK: $vgpr0 = COPY [[COPY7]](s32)
    ; CHECK: $vgpr1 = COPY [[ZEXT]](s32)
=======
    ; CHECK-NEXT: [[COPY1:%[0-9]+]]:_(s32) = COPY $vgpr1
    ; CHECK-NEXT: [[SUB:%[0-9]+]]:_(s32) = G_SUB [[COPY]], [[COPY1]]
    ; CHECK-NEXT: [[SEXT_INREG:%[0-9]+]]:_(s32) = G_SEXT_INREG [[SUB]], 16
    ; CHECK-NEXT: [[SEXT_INREG1:%[0-9]+]]:_(s32) = G_SEXT_INREG [[COPY]], 16
    ; CHECK-NEXT: [[ICMP:%[0-9]+]]:_(s1) = G_ICMP intpred(slt), [[SEXT_INREG]](s32), [[SEXT_INREG1]]
    ; CHECK-NEXT: [[SEXT_INREG2:%[0-9]+]]:_(s32) = G_SEXT_INREG [[COPY1]], 16
    ; CHECK-NEXT: [[C:%[0-9]+]]:_(s32) = G_CONSTANT i32 0
    ; CHECK-NEXT: [[ICMP1:%[0-9]+]]:_(s1) = G_ICMP intpred(sgt), [[SEXT_INREG2]](s32), [[C]]
    ; CHECK-NEXT: [[XOR:%[0-9]+]]:_(s1) = G_XOR [[ICMP1]], [[ICMP]]
    ; CHECK-NEXT: [[ZEXT:%[0-9]+]]:_(s32) = G_ZEXT [[XOR]](s1)
    ; CHECK-NEXT: $vgpr0 = COPY [[SUB]](s32)
    ; CHECK-NEXT: $vgpr1 = COPY [[ZEXT]](s32)
>>>>>>> 2ab1d525
    %0:_(s32) = COPY $vgpr0
    %1:_(s32) = COPY $vgpr1
    %2:_(s16) = G_TRUNC %0
    %3:_(s16) = G_TRUNC %1
    %4:_(s16), %5:_(s1) = G_SSUBO %2, %3
    %6:_(s32) = G_ANYEXT %4
    %7:_(s32) = G_ZEXT %5
    $vgpr0 = COPY %6
    $vgpr1 = COPY %7
...

---
name: test_ssubo_s32
body: |
  bb.0:
    liveins: $vgpr0, $vgpr1

    ; CHECK-LABEL: name: test_ssubo_s32
    ; CHECK: [[COPY:%[0-9]+]]:_(s32) = COPY $vgpr0
    ; CHECK-NEXT: [[COPY1:%[0-9]+]]:_(s32) = COPY $vgpr1
    ; CHECK-NEXT: [[SUB:%[0-9]+]]:_(s32) = G_SUB [[COPY]], [[COPY1]]
    ; CHECK-NEXT: [[C:%[0-9]+]]:_(s32) = G_CONSTANT i32 0
    ; CHECK-NEXT: [[ICMP:%[0-9]+]]:_(s1) = G_ICMP intpred(slt), [[SUB]](s32), [[COPY]]
    ; CHECK-NEXT: [[ICMP1:%[0-9]+]]:_(s1) = G_ICMP intpred(sgt), [[COPY1]](s32), [[C]]
    ; CHECK-NEXT: [[XOR:%[0-9]+]]:_(s1) = G_XOR [[ICMP1]], [[ICMP]]
    ; CHECK-NEXT: [[ZEXT:%[0-9]+]]:_(s32) = G_ZEXT [[XOR]](s1)
    ; CHECK-NEXT: $vgpr0 = COPY [[SUB]](s32)
    ; CHECK-NEXT: $vgpr1 = COPY [[ZEXT]](s32)
    %0:_(s32) = COPY $vgpr0
    %1:_(s32) = COPY $vgpr1
    %2:_(s32), %3:_(s1) = G_SSUBO %0, %1
    %4:_(s32) = G_ZEXT %3
    $vgpr0 = COPY %2
    $vgpr1 = COPY %4
...

---
name: test_ssubo_s64
body: |
  bb.0:
    liveins: $vgpr0_vgpr1, $vgpr2_vgpr3

    ; CHECK-LABEL: name: test_ssubo_s64
    ; CHECK: [[COPY:%[0-9]+]]:_(s64) = COPY $vgpr0_vgpr1
    ; CHECK-NEXT: [[COPY1:%[0-9]+]]:_(s64) = COPY $vgpr2_vgpr3
    ; CHECK-NEXT: [[UV:%[0-9]+]]:_(s32), [[UV1:%[0-9]+]]:_(s32) = G_UNMERGE_VALUES [[COPY]](s64)
    ; CHECK-NEXT: [[UV2:%[0-9]+]]:_(s32), [[UV3:%[0-9]+]]:_(s32) = G_UNMERGE_VALUES [[COPY1]](s64)
    ; CHECK-NEXT: [[USUBO:%[0-9]+]]:_(s32), [[USUBO1:%[0-9]+]]:_(s1) = G_USUBO [[UV]], [[UV2]]
    ; CHECK-NEXT: [[USUBE:%[0-9]+]]:_(s32), [[USUBE1:%[0-9]+]]:_(s1) = G_USUBE [[UV1]], [[UV3]], [[USUBO1]]
    ; CHECK-NEXT: [[MV:%[0-9]+]]:_(s64) = G_MERGE_VALUES [[USUBO]](s32), [[USUBE]](s32)
    ; CHECK-NEXT: [[C:%[0-9]+]]:_(s64) = G_CONSTANT i64 0
    ; CHECK-NEXT: [[ICMP:%[0-9]+]]:_(s1) = G_ICMP intpred(slt), [[MV]](s64), [[COPY]]
    ; CHECK-NEXT: [[ICMP1:%[0-9]+]]:_(s1) = G_ICMP intpred(sgt), [[COPY1]](s64), [[C]]
    ; CHECK-NEXT: [[XOR:%[0-9]+]]:_(s1) = G_XOR [[ICMP1]], [[ICMP]]
    ; CHECK-NEXT: [[ZEXT:%[0-9]+]]:_(s32) = G_ZEXT [[XOR]](s1)
    ; CHECK-NEXT: $vgpr0_vgpr1 = COPY [[MV]](s64)
    ; CHECK-NEXT: $vgpr2 = COPY [[ZEXT]](s32)
    %0:_(s64) = COPY $vgpr0_vgpr1
    %1:_(s64) = COPY $vgpr2_vgpr3
    %2:_(s64), %3:_(s1) = G_SSUBO %0, %1
    %4:_(s32) = G_ZEXT %3
    $vgpr0_vgpr1 = COPY %2
    $vgpr2 = COPY %4
...

---
name: test_ssubo_v2s16
body: |
  bb.0:
    liveins: $vgpr0, $vgpr1

    ; CHECK-LABEL: name: test_ssubo_v2s16
    ; CHECK: [[COPY:%[0-9]+]]:_(<2 x s16>) = COPY $vgpr0
<<<<<<< HEAD
    ; CHECK: [[COPY1:%[0-9]+]]:_(<2 x s16>) = COPY $vgpr1
    ; CHECK: [[BITCAST:%[0-9]+]]:_(s32) = G_BITCAST [[COPY]](<2 x s16>)
    ; CHECK: [[C:%[0-9]+]]:_(s32) = G_CONSTANT i32 16
    ; CHECK: [[LSHR:%[0-9]+]]:_(s32) = G_LSHR [[BITCAST]], [[C]](s32)
    ; CHECK: [[BITCAST1:%[0-9]+]]:_(s32) = G_BITCAST [[COPY1]](<2 x s16>)
    ; CHECK: [[LSHR1:%[0-9]+]]:_(s32) = G_LSHR [[BITCAST1]], [[C]](s32)
    ; CHECK: [[COPY2:%[0-9]+]]:_(s32) = COPY [[BITCAST]](s32)
    ; CHECK: [[COPY3:%[0-9]+]]:_(s32) = COPY [[BITCAST1]](s32)
    ; CHECK: [[SUB:%[0-9]+]]:_(s32) = G_SUB [[COPY2]], [[COPY3]]
    ; CHECK: [[COPY4:%[0-9]+]]:_(s32) = COPY [[LSHR]](s32)
    ; CHECK: [[COPY5:%[0-9]+]]:_(s32) = COPY [[LSHR1]](s32)
    ; CHECK: [[SUB1:%[0-9]+]]:_(s32) = G_SUB [[COPY4]], [[COPY5]]
    ; CHECK: [[C1:%[0-9]+]]:_(s32) = G_CONSTANT i32 65535
    ; CHECK: [[COPY6:%[0-9]+]]:_(s32) = COPY [[SUB]](s32)
    ; CHECK: [[AND:%[0-9]+]]:_(s32) = G_AND [[COPY6]], [[C1]]
    ; CHECK: [[COPY7:%[0-9]+]]:_(s32) = COPY [[SUB1]](s32)
    ; CHECK: [[AND1:%[0-9]+]]:_(s32) = G_AND [[COPY7]], [[C1]]
    ; CHECK: [[SHL:%[0-9]+]]:_(s32) = G_SHL [[AND1]], [[C]](s32)
    ; CHECK: [[OR:%[0-9]+]]:_(s32) = G_OR [[AND]], [[SHL]]
    ; CHECK: [[BITCAST2:%[0-9]+]]:_(<2 x s16>) = G_BITCAST [[OR]](s32)
    ; CHECK: [[BITCAST3:%[0-9]+]]:_(s32) = G_BITCAST [[COPY]](<2 x s16>)
    ; CHECK: [[LSHR2:%[0-9]+]]:_(s32) = G_LSHR [[BITCAST3]], [[C]](s32)
    ; CHECK: [[COPY8:%[0-9]+]]:_(s32) = COPY [[SUB]](s32)
    ; CHECK: [[SEXT_INREG:%[0-9]+]]:_(s32) = G_SEXT_INREG [[COPY8]], 16
    ; CHECK: [[COPY9:%[0-9]+]]:_(s32) = COPY [[BITCAST3]](s32)
    ; CHECK: [[SEXT_INREG1:%[0-9]+]]:_(s32) = G_SEXT_INREG [[COPY9]], 16
    ; CHECK: [[ICMP:%[0-9]+]]:_(s1) = G_ICMP intpred(slt), [[SEXT_INREG]](s32), [[SEXT_INREG1]]
    ; CHECK: [[COPY10:%[0-9]+]]:_(s32) = COPY [[SUB1]](s32)
    ; CHECK: [[SEXT_INREG2:%[0-9]+]]:_(s32) = G_SEXT_INREG [[COPY10]], 16
    ; CHECK: [[COPY11:%[0-9]+]]:_(s32) = COPY [[LSHR2]](s32)
    ; CHECK: [[SEXT_INREG3:%[0-9]+]]:_(s32) = G_SEXT_INREG [[COPY11]], 16
    ; CHECK: [[ICMP1:%[0-9]+]]:_(s1) = G_ICMP intpred(slt), [[SEXT_INREG2]](s32), [[SEXT_INREG3]]
    ; CHECK: [[BITCAST4:%[0-9]+]]:_(s32) = G_BITCAST [[COPY1]](<2 x s16>)
    ; CHECK: [[LSHR3:%[0-9]+]]:_(s32) = G_LSHR [[BITCAST4]], [[C]](s32)
    ; CHECK: [[COPY12:%[0-9]+]]:_(s32) = COPY [[BITCAST4]](s32)
    ; CHECK: [[SEXT_INREG4:%[0-9]+]]:_(s32) = G_SEXT_INREG [[COPY12]], 16
    ; CHECK: [[C2:%[0-9]+]]:_(s32) = G_CONSTANT i32 0
    ; CHECK: [[COPY13:%[0-9]+]]:_(s32) = COPY [[C2]](s32)
    ; CHECK: [[ICMP2:%[0-9]+]]:_(s1) = G_ICMP intpred(sgt), [[SEXT_INREG4]](s32), [[COPY13]]
    ; CHECK: [[COPY14:%[0-9]+]]:_(s32) = COPY [[LSHR3]](s32)
    ; CHECK: [[SEXT_INREG5:%[0-9]+]]:_(s32) = G_SEXT_INREG [[COPY14]], 16
    ; CHECK: [[ICMP3:%[0-9]+]]:_(s1) = G_ICMP intpred(sgt), [[SEXT_INREG5]](s32), [[C2]]
    ; CHECK: [[XOR:%[0-9]+]]:_(s1) = G_XOR [[ICMP2]], [[ICMP]]
    ; CHECK: [[XOR1:%[0-9]+]]:_(s1) = G_XOR [[ICMP3]], [[ICMP1]]
    ; CHECK: [[ANYEXT:%[0-9]+]]:_(s32) = G_ANYEXT [[XOR]](s1)
    ; CHECK: [[ANYEXT1:%[0-9]+]]:_(s32) = G_ANYEXT [[XOR1]](s1)
    ; CHECK: [[C3:%[0-9]+]]:_(s32) = G_CONSTANT i32 1
    ; CHECK: [[COPY15:%[0-9]+]]:_(s32) = COPY [[ANYEXT]](s32)
    ; CHECK: [[AND2:%[0-9]+]]:_(s32) = G_AND [[COPY15]], [[C3]]
    ; CHECK: [[COPY16:%[0-9]+]]:_(s32) = COPY [[ANYEXT1]](s32)
    ; CHECK: [[AND3:%[0-9]+]]:_(s32) = G_AND [[COPY16]], [[C3]]
    ; CHECK: [[BUILD_VECTOR:%[0-9]+]]:_(<2 x s32>) = G_BUILD_VECTOR [[AND2]](s32), [[AND3]](s32)
    ; CHECK: $vgpr0 = COPY [[BITCAST2]](<2 x s16>)
    ; CHECK: $vgpr1_vgpr2 = COPY [[BUILD_VECTOR]](<2 x s32>)
=======
    ; CHECK-NEXT: [[COPY1:%[0-9]+]]:_(<2 x s16>) = COPY $vgpr1
    ; CHECK-NEXT: [[BITCAST:%[0-9]+]]:_(s32) = G_BITCAST [[COPY]](<2 x s16>)
    ; CHECK-NEXT: [[C:%[0-9]+]]:_(s32) = G_CONSTANT i32 16
    ; CHECK-NEXT: [[LSHR:%[0-9]+]]:_(s32) = G_LSHR [[BITCAST]], [[C]](s32)
    ; CHECK-NEXT: [[BITCAST1:%[0-9]+]]:_(s32) = G_BITCAST [[COPY1]](<2 x s16>)
    ; CHECK-NEXT: [[LSHR1:%[0-9]+]]:_(s32) = G_LSHR [[BITCAST1]], [[C]](s32)
    ; CHECK-NEXT: [[SUB:%[0-9]+]]:_(s32) = G_SUB [[BITCAST]], [[BITCAST1]]
    ; CHECK-NEXT: [[SUB1:%[0-9]+]]:_(s32) = G_SUB [[LSHR]], [[LSHR1]]
    ; CHECK-NEXT: [[C1:%[0-9]+]]:_(s32) = G_CONSTANT i32 65535
    ; CHECK-NEXT: [[AND:%[0-9]+]]:_(s32) = G_AND [[SUB]], [[C1]]
    ; CHECK-NEXT: [[AND1:%[0-9]+]]:_(s32) = G_AND [[SUB1]], [[C1]]
    ; CHECK-NEXT: [[SHL:%[0-9]+]]:_(s32) = G_SHL [[AND1]], [[C]](s32)
    ; CHECK-NEXT: [[OR:%[0-9]+]]:_(s32) = G_OR [[AND]], [[SHL]]
    ; CHECK-NEXT: [[BITCAST2:%[0-9]+]]:_(<2 x s16>) = G_BITCAST [[OR]](s32)
    ; CHECK-NEXT: [[BITCAST3:%[0-9]+]]:_(s32) = G_BITCAST [[COPY]](<2 x s16>)
    ; CHECK-NEXT: [[LSHR2:%[0-9]+]]:_(s32) = G_LSHR [[BITCAST3]], [[C]](s32)
    ; CHECK-NEXT: [[SEXT_INREG:%[0-9]+]]:_(s32) = G_SEXT_INREG [[SUB]], 16
    ; CHECK-NEXT: [[SEXT_INREG1:%[0-9]+]]:_(s32) = G_SEXT_INREG [[BITCAST3]], 16
    ; CHECK-NEXT: [[ICMP:%[0-9]+]]:_(s1) = G_ICMP intpred(slt), [[SEXT_INREG]](s32), [[SEXT_INREG1]]
    ; CHECK-NEXT: [[SEXT_INREG2:%[0-9]+]]:_(s32) = G_SEXT_INREG [[SUB1]], 16
    ; CHECK-NEXT: [[SEXT_INREG3:%[0-9]+]]:_(s32) = G_SEXT_INREG [[LSHR2]], 16
    ; CHECK-NEXT: [[ICMP1:%[0-9]+]]:_(s1) = G_ICMP intpred(slt), [[SEXT_INREG2]](s32), [[SEXT_INREG3]]
    ; CHECK-NEXT: [[BITCAST4:%[0-9]+]]:_(s32) = G_BITCAST [[COPY1]](<2 x s16>)
    ; CHECK-NEXT: [[LSHR3:%[0-9]+]]:_(s32) = G_LSHR [[BITCAST4]], [[C]](s32)
    ; CHECK-NEXT: [[SEXT_INREG4:%[0-9]+]]:_(s32) = G_SEXT_INREG [[BITCAST4]], 16
    ; CHECK-NEXT: [[C2:%[0-9]+]]:_(s32) = G_CONSTANT i32 0
    ; CHECK-NEXT: [[COPY2:%[0-9]+]]:_(s32) = COPY [[C2]](s32)
    ; CHECK-NEXT: [[ICMP2:%[0-9]+]]:_(s1) = G_ICMP intpred(sgt), [[SEXT_INREG4]](s32), [[COPY2]]
    ; CHECK-NEXT: [[SEXT_INREG5:%[0-9]+]]:_(s32) = G_SEXT_INREG [[LSHR3]], 16
    ; CHECK-NEXT: [[ICMP3:%[0-9]+]]:_(s1) = G_ICMP intpred(sgt), [[SEXT_INREG5]](s32), [[C2]]
    ; CHECK-NEXT: [[XOR:%[0-9]+]]:_(s1) = G_XOR [[ICMP2]], [[ICMP]]
    ; CHECK-NEXT: [[XOR1:%[0-9]+]]:_(s1) = G_XOR [[ICMP3]], [[ICMP1]]
    ; CHECK-NEXT: [[ANYEXT:%[0-9]+]]:_(s32) = G_ANYEXT [[XOR]](s1)
    ; CHECK-NEXT: [[ANYEXT1:%[0-9]+]]:_(s32) = G_ANYEXT [[XOR1]](s1)
    ; CHECK-NEXT: [[C3:%[0-9]+]]:_(s32) = G_CONSTANT i32 1
    ; CHECK-NEXT: [[AND2:%[0-9]+]]:_(s32) = G_AND [[ANYEXT]], [[C3]]
    ; CHECK-NEXT: [[AND3:%[0-9]+]]:_(s32) = G_AND [[ANYEXT1]], [[C3]]
    ; CHECK-NEXT: [[BUILD_VECTOR:%[0-9]+]]:_(<2 x s32>) = G_BUILD_VECTOR [[AND2]](s32), [[AND3]](s32)
    ; CHECK-NEXT: $vgpr0 = COPY [[BITCAST2]](<2 x s16>)
    ; CHECK-NEXT: $vgpr1_vgpr2 = COPY [[BUILD_VECTOR]](<2 x s32>)
>>>>>>> 2ab1d525
    %0:_(<2 x s16>) = COPY $vgpr0
    %1:_(<2 x s16>) = COPY $vgpr1
    %2:_(<2 x s16>), %3:_(<2 x s1>) = G_SSUBO %0, %1
    %4:_(<2 x s32>) = G_ZEXT %3
    $vgpr0 = COPY %2
    $vgpr1_vgpr2 = COPY %4
...

---
name: test_ssubo_v3s16
body: |
  bb.0:
    liveins: $vgpr0_vgpr1_vgpr2, $vgpr3_vgpr4_vgpr5
    ; CHECK-LABEL: name: test_ssubo_v3s16
    ; CHECK: [[COPY:%[0-9]+]]:_(<6 x s16>) = COPY $vgpr0_vgpr1_vgpr2
<<<<<<< HEAD
    ; CHECK: [[COPY1:%[0-9]+]]:_(<6 x s16>) = COPY $vgpr3_vgpr4_vgpr5
    ; CHECK: [[UV:%[0-9]+]]:_(<2 x s16>), [[UV1:%[0-9]+]]:_(<2 x s16>), [[UV2:%[0-9]+]]:_(<2 x s16>) = G_UNMERGE_VALUES [[COPY]](<6 x s16>)
    ; CHECK: [[BITCAST:%[0-9]+]]:_(s32) = G_BITCAST [[UV]](<2 x s16>)
    ; CHECK: [[C:%[0-9]+]]:_(s32) = G_CONSTANT i32 16
    ; CHECK: [[LSHR:%[0-9]+]]:_(s32) = G_LSHR [[BITCAST]], [[C]](s32)
    ; CHECK: [[BITCAST1:%[0-9]+]]:_(s32) = G_BITCAST [[UV1]](<2 x s16>)
    ; CHECK: [[LSHR1:%[0-9]+]]:_(s32) = G_LSHR [[BITCAST1]], [[C]](s32)
    ; CHECK: [[UV3:%[0-9]+]]:_(<2 x s16>), [[UV4:%[0-9]+]]:_(<2 x s16>), [[UV5:%[0-9]+]]:_(<2 x s16>) = G_UNMERGE_VALUES [[COPY1]](<6 x s16>)
    ; CHECK: [[BITCAST2:%[0-9]+]]:_(s32) = G_BITCAST [[UV3]](<2 x s16>)
    ; CHECK: [[LSHR2:%[0-9]+]]:_(s32) = G_LSHR [[BITCAST2]], [[C]](s32)
    ; CHECK: [[BITCAST3:%[0-9]+]]:_(s32) = G_BITCAST [[UV4]](<2 x s16>)
    ; CHECK: [[LSHR3:%[0-9]+]]:_(s32) = G_LSHR [[BITCAST3]], [[C]](s32)
    ; CHECK: [[COPY2:%[0-9]+]]:_(s32) = COPY [[BITCAST]](s32)
    ; CHECK: [[COPY3:%[0-9]+]]:_(s32) = COPY [[BITCAST2]](s32)
    ; CHECK: [[SUB:%[0-9]+]]:_(s32) = G_SUB [[COPY2]], [[COPY3]]
    ; CHECK: [[COPY4:%[0-9]+]]:_(s32) = COPY [[LSHR]](s32)
    ; CHECK: [[COPY5:%[0-9]+]]:_(s32) = COPY [[LSHR2]](s32)
    ; CHECK: [[SUB1:%[0-9]+]]:_(s32) = G_SUB [[COPY4]], [[COPY5]]
    ; CHECK: [[COPY6:%[0-9]+]]:_(s32) = COPY [[BITCAST1]](s32)
    ; CHECK: [[COPY7:%[0-9]+]]:_(s32) = COPY [[BITCAST3]](s32)
    ; CHECK: [[SUB2:%[0-9]+]]:_(s32) = G_SUB [[COPY6]], [[COPY7]]
    ; CHECK: [[DEF:%[0-9]+]]:_(s16) = G_IMPLICIT_DEF
    ; CHECK: [[DEF1:%[0-9]+]]:_(<2 x s16>) = G_IMPLICIT_DEF
    ; CHECK: [[UV6:%[0-9]+]]:_(<2 x s16>), [[UV7:%[0-9]+]]:_(<2 x s16>), [[UV8:%[0-9]+]]:_(<2 x s16>) = G_UNMERGE_VALUES [[COPY]](<6 x s16>)
    ; CHECK: [[BITCAST4:%[0-9]+]]:_(s32) = G_BITCAST [[UV6]](<2 x s16>)
    ; CHECK: [[LSHR4:%[0-9]+]]:_(s32) = G_LSHR [[BITCAST4]], [[C]](s32)
    ; CHECK: [[BITCAST5:%[0-9]+]]:_(s32) = G_BITCAST [[UV7]](<2 x s16>)
    ; CHECK: [[LSHR5:%[0-9]+]]:_(s32) = G_LSHR [[BITCAST5]], [[C]](s32)
    ; CHECK: [[COPY8:%[0-9]+]]:_(s32) = COPY [[SUB]](s32)
    ; CHECK: [[SEXT_INREG:%[0-9]+]]:_(s32) = G_SEXT_INREG [[COPY8]], 16
    ; CHECK: [[COPY9:%[0-9]+]]:_(s32) = COPY [[BITCAST4]](s32)
    ; CHECK: [[SEXT_INREG1:%[0-9]+]]:_(s32) = G_SEXT_INREG [[COPY9]], 16
    ; CHECK: [[ICMP:%[0-9]+]]:_(s1) = G_ICMP intpred(slt), [[SEXT_INREG]](s32), [[SEXT_INREG1]]
    ; CHECK: [[COPY10:%[0-9]+]]:_(s32) = COPY [[SUB1]](s32)
    ; CHECK: [[SEXT_INREG2:%[0-9]+]]:_(s32) = G_SEXT_INREG [[COPY10]], 16
    ; CHECK: [[COPY11:%[0-9]+]]:_(s32) = COPY [[LSHR4]](s32)
    ; CHECK: [[SEXT_INREG3:%[0-9]+]]:_(s32) = G_SEXT_INREG [[COPY11]], 16
    ; CHECK: [[ICMP1:%[0-9]+]]:_(s1) = G_ICMP intpred(slt), [[SEXT_INREG2]](s32), [[SEXT_INREG3]]
    ; CHECK: [[COPY12:%[0-9]+]]:_(s32) = COPY [[SUB2]](s32)
    ; CHECK: [[SEXT_INREG4:%[0-9]+]]:_(s32) = G_SEXT_INREG [[COPY12]], 16
    ; CHECK: [[COPY13:%[0-9]+]]:_(s32) = COPY [[BITCAST5]](s32)
    ; CHECK: [[SEXT_INREG5:%[0-9]+]]:_(s32) = G_SEXT_INREG [[COPY13]], 16
    ; CHECK: [[ICMP2:%[0-9]+]]:_(s1) = G_ICMP intpred(slt), [[SEXT_INREG4]](s32), [[SEXT_INREG5]]
    ; CHECK: [[UV9:%[0-9]+]]:_(<2 x s16>), [[UV10:%[0-9]+]]:_(<2 x s16>), [[UV11:%[0-9]+]]:_(<2 x s16>) = G_UNMERGE_VALUES [[COPY1]](<6 x s16>)
    ; CHECK: [[BITCAST6:%[0-9]+]]:_(s32) = G_BITCAST [[UV9]](<2 x s16>)
    ; CHECK: [[LSHR6:%[0-9]+]]:_(s32) = G_LSHR [[BITCAST6]], [[C]](s32)
    ; CHECK: [[BITCAST7:%[0-9]+]]:_(s32) = G_BITCAST [[UV10]](<2 x s16>)
    ; CHECK: [[LSHR7:%[0-9]+]]:_(s32) = G_LSHR [[BITCAST7]], [[C]](s32)
    ; CHECK: [[COPY14:%[0-9]+]]:_(s32) = COPY [[BITCAST6]](s32)
    ; CHECK: [[SEXT_INREG6:%[0-9]+]]:_(s32) = G_SEXT_INREG [[COPY14]], 16
    ; CHECK: [[C1:%[0-9]+]]:_(s32) = G_CONSTANT i32 0
    ; CHECK: [[COPY15:%[0-9]+]]:_(s32) = COPY [[C1]](s32)
    ; CHECK: [[ICMP3:%[0-9]+]]:_(s1) = G_ICMP intpred(sgt), [[SEXT_INREG6]](s32), [[COPY15]]
    ; CHECK: [[COPY16:%[0-9]+]]:_(s32) = COPY [[LSHR6]](s32)
    ; CHECK: [[SEXT_INREG7:%[0-9]+]]:_(s32) = G_SEXT_INREG [[COPY16]], 16
    ; CHECK: [[COPY17:%[0-9]+]]:_(s32) = COPY [[C1]](s32)
    ; CHECK: [[ICMP4:%[0-9]+]]:_(s1) = G_ICMP intpred(sgt), [[SEXT_INREG7]](s32), [[COPY17]]
    ; CHECK: [[COPY18:%[0-9]+]]:_(s32) = COPY [[BITCAST7]](s32)
    ; CHECK: [[SEXT_INREG8:%[0-9]+]]:_(s32) = G_SEXT_INREG [[COPY18]], 16
    ; CHECK: [[ICMP5:%[0-9]+]]:_(s1) = G_ICMP intpred(sgt), [[SEXT_INREG8]](s32), [[C1]]
    ; CHECK: [[XOR:%[0-9]+]]:_(s1) = G_XOR [[ICMP3]], [[ICMP]]
    ; CHECK: [[XOR1:%[0-9]+]]:_(s1) = G_XOR [[ICMP4]], [[ICMP1]]
    ; CHECK: [[XOR2:%[0-9]+]]:_(s1) = G_XOR [[ICMP5]], [[ICMP2]]
    ; CHECK: [[ANYEXT:%[0-9]+]]:_(s32) = G_ANYEXT [[XOR]](s1)
    ; CHECK: [[ANYEXT1:%[0-9]+]]:_(s32) = G_ANYEXT [[XOR1]](s1)
    ; CHECK: [[ANYEXT2:%[0-9]+]]:_(s32) = G_ANYEXT [[XOR2]](s1)
    ; CHECK: [[DEF2:%[0-9]+]]:_(<4 x s16>) = G_IMPLICIT_DEF
    ; CHECK: [[DEF3:%[0-9]+]]:_(<4 x s16>) = G_IMPLICIT_DEF
    ; CHECK: [[UV12:%[0-9]+]]:_(<2 x s16>), [[UV13:%[0-9]+]]:_(<2 x s16>) = G_UNMERGE_VALUES [[DEF2]](<4 x s16>)
    ; CHECK: [[BITCAST8:%[0-9]+]]:_(s32) = G_BITCAST [[UV12]](<2 x s16>)
    ; CHECK: [[LSHR8:%[0-9]+]]:_(s32) = G_LSHR [[BITCAST8]], [[C]](s32)
    ; CHECK: [[BITCAST9:%[0-9]+]]:_(s32) = G_BITCAST [[UV13]](<2 x s16>)
    ; CHECK: [[LSHR9:%[0-9]+]]:_(s32) = G_LSHR [[BITCAST9]], [[C]](s32)
    ; CHECK: [[C2:%[0-9]+]]:_(s32) = G_CONSTANT i32 65535
    ; CHECK: [[COPY19:%[0-9]+]]:_(s32) = COPY [[SUB]](s32)
    ; CHECK: [[AND:%[0-9]+]]:_(s32) = G_AND [[COPY19]], [[C2]]
    ; CHECK: [[COPY20:%[0-9]+]]:_(s32) = COPY [[SUB1]](s32)
    ; CHECK: [[AND1:%[0-9]+]]:_(s32) = G_AND [[COPY20]], [[C2]]
    ; CHECK: [[SHL:%[0-9]+]]:_(s32) = G_SHL [[AND1]], [[C]](s32)
    ; CHECK: [[OR:%[0-9]+]]:_(s32) = G_OR [[AND]], [[SHL]]
    ; CHECK: [[BITCAST10:%[0-9]+]]:_(<2 x s16>) = G_BITCAST [[OR]](s32)
    ; CHECK: [[COPY21:%[0-9]+]]:_(s32) = COPY [[SUB2]](s32)
    ; CHECK: [[AND2:%[0-9]+]]:_(s32) = G_AND [[COPY21]], [[C2]]
    ; CHECK: [[COPY22:%[0-9]+]]:_(s32) = COPY [[BITCAST8]](s32)
    ; CHECK: [[AND3:%[0-9]+]]:_(s32) = G_AND [[COPY22]], [[C2]]
    ; CHECK: [[SHL1:%[0-9]+]]:_(s32) = G_SHL [[AND3]], [[C]](s32)
    ; CHECK: [[OR1:%[0-9]+]]:_(s32) = G_OR [[AND2]], [[SHL1]]
    ; CHECK: [[BITCAST11:%[0-9]+]]:_(<2 x s16>) = G_BITCAST [[OR1]](s32)
    ; CHECK: [[COPY23:%[0-9]+]]:_(s32) = COPY [[LSHR8]](s32)
    ; CHECK: [[AND4:%[0-9]+]]:_(s32) = G_AND [[COPY23]], [[C2]]
    ; CHECK: [[COPY24:%[0-9]+]]:_(s32) = COPY [[BITCAST9]](s32)
    ; CHECK: [[AND5:%[0-9]+]]:_(s32) = G_AND [[COPY24]], [[C2]]
    ; CHECK: [[SHL2:%[0-9]+]]:_(s32) = G_SHL [[AND5]], [[C]](s32)
    ; CHECK: [[OR2:%[0-9]+]]:_(s32) = G_OR [[AND4]], [[SHL2]]
    ; CHECK: [[BITCAST12:%[0-9]+]]:_(<2 x s16>) = G_BITCAST [[OR2]](s32)
    ; CHECK: [[CONCAT_VECTORS:%[0-9]+]]:_(<6 x s16>) = G_CONCAT_VECTORS [[BITCAST10]](<2 x s16>), [[BITCAST11]](<2 x s16>), [[BITCAST12]](<2 x s16>)
    ; CHECK: [[C3:%[0-9]+]]:_(s32) = G_CONSTANT i32 1
    ; CHECK: [[COPY25:%[0-9]+]]:_(s32) = COPY [[ANYEXT]](s32)
    ; CHECK: [[AND6:%[0-9]+]]:_(s32) = G_AND [[COPY25]], [[C3]]
    ; CHECK: [[COPY26:%[0-9]+]]:_(s32) = COPY [[ANYEXT1]](s32)
    ; CHECK: [[AND7:%[0-9]+]]:_(s32) = G_AND [[COPY26]], [[C3]]
    ; CHECK: [[COPY27:%[0-9]+]]:_(s32) = COPY [[ANYEXT2]](s32)
    ; CHECK: [[AND8:%[0-9]+]]:_(s32) = G_AND [[COPY27]], [[C3]]
    ; CHECK: [[BUILD_VECTOR:%[0-9]+]]:_(<3 x s32>) = G_BUILD_VECTOR [[AND6]](s32), [[AND7]](s32), [[AND8]](s32)
    ; CHECK: $vgpr0_vgpr1_vgpr2 = COPY [[CONCAT_VECTORS]](<6 x s16>)
    ; CHECK: $vgpr0_vgpr1_vgpr2 = COPY [[BUILD_VECTOR]](<3 x s32>)
=======
    ; CHECK-NEXT: [[COPY1:%[0-9]+]]:_(<6 x s16>) = COPY $vgpr3_vgpr4_vgpr5
    ; CHECK-NEXT: [[UV:%[0-9]+]]:_(<2 x s16>), [[UV1:%[0-9]+]]:_(<2 x s16>), [[UV2:%[0-9]+]]:_(<2 x s16>) = G_UNMERGE_VALUES [[COPY]](<6 x s16>)
    ; CHECK-NEXT: [[BITCAST:%[0-9]+]]:_(s32) = G_BITCAST [[UV]](<2 x s16>)
    ; CHECK-NEXT: [[C:%[0-9]+]]:_(s32) = G_CONSTANT i32 16
    ; CHECK-NEXT: [[LSHR:%[0-9]+]]:_(s32) = G_LSHR [[BITCAST]], [[C]](s32)
    ; CHECK-NEXT: [[BITCAST1:%[0-9]+]]:_(s32) = G_BITCAST [[UV1]](<2 x s16>)
    ; CHECK-NEXT: [[UV3:%[0-9]+]]:_(<2 x s16>), [[UV4:%[0-9]+]]:_(<2 x s16>), [[UV5:%[0-9]+]]:_(<2 x s16>) = G_UNMERGE_VALUES [[COPY1]](<6 x s16>)
    ; CHECK-NEXT: [[BITCAST2:%[0-9]+]]:_(s32) = G_BITCAST [[UV3]](<2 x s16>)
    ; CHECK-NEXT: [[LSHR1:%[0-9]+]]:_(s32) = G_LSHR [[BITCAST2]], [[C]](s32)
    ; CHECK-NEXT: [[BITCAST3:%[0-9]+]]:_(s32) = G_BITCAST [[UV4]](<2 x s16>)
    ; CHECK-NEXT: [[SUB:%[0-9]+]]:_(s32) = G_SUB [[BITCAST]], [[BITCAST2]]
    ; CHECK-NEXT: [[SUB1:%[0-9]+]]:_(s32) = G_SUB [[LSHR]], [[LSHR1]]
    ; CHECK-NEXT: [[SUB2:%[0-9]+]]:_(s32) = G_SUB [[BITCAST1]], [[BITCAST3]]
    ; CHECK-NEXT: [[UV6:%[0-9]+]]:_(<2 x s16>), [[UV7:%[0-9]+]]:_(<2 x s16>), [[UV8:%[0-9]+]]:_(<2 x s16>) = G_UNMERGE_VALUES [[COPY]](<6 x s16>)
    ; CHECK-NEXT: [[BITCAST4:%[0-9]+]]:_(s32) = G_BITCAST [[UV6]](<2 x s16>)
    ; CHECK-NEXT: [[LSHR2:%[0-9]+]]:_(s32) = G_LSHR [[BITCAST4]], [[C]](s32)
    ; CHECK-NEXT: [[BITCAST5:%[0-9]+]]:_(s32) = G_BITCAST [[UV7]](<2 x s16>)
    ; CHECK-NEXT: [[SEXT_INREG:%[0-9]+]]:_(s32) = G_SEXT_INREG [[SUB]], 16
    ; CHECK-NEXT: [[SEXT_INREG1:%[0-9]+]]:_(s32) = G_SEXT_INREG [[BITCAST4]], 16
    ; CHECK-NEXT: [[ICMP:%[0-9]+]]:_(s1) = G_ICMP intpred(slt), [[SEXT_INREG]](s32), [[SEXT_INREG1]]
    ; CHECK-NEXT: [[SEXT_INREG2:%[0-9]+]]:_(s32) = G_SEXT_INREG [[SUB1]], 16
    ; CHECK-NEXT: [[SEXT_INREG3:%[0-9]+]]:_(s32) = G_SEXT_INREG [[LSHR2]], 16
    ; CHECK-NEXT: [[ICMP1:%[0-9]+]]:_(s1) = G_ICMP intpred(slt), [[SEXT_INREG2]](s32), [[SEXT_INREG3]]
    ; CHECK-NEXT: [[SEXT_INREG4:%[0-9]+]]:_(s32) = G_SEXT_INREG [[SUB2]], 16
    ; CHECK-NEXT: [[SEXT_INREG5:%[0-9]+]]:_(s32) = G_SEXT_INREG [[BITCAST5]], 16
    ; CHECK-NEXT: [[ICMP2:%[0-9]+]]:_(s1) = G_ICMP intpred(slt), [[SEXT_INREG4]](s32), [[SEXT_INREG5]]
    ; CHECK-NEXT: [[UV9:%[0-9]+]]:_(<2 x s16>), [[UV10:%[0-9]+]]:_(<2 x s16>), [[UV11:%[0-9]+]]:_(<2 x s16>) = G_UNMERGE_VALUES [[COPY1]](<6 x s16>)
    ; CHECK-NEXT: [[BITCAST6:%[0-9]+]]:_(s32) = G_BITCAST [[UV9]](<2 x s16>)
    ; CHECK-NEXT: [[LSHR3:%[0-9]+]]:_(s32) = G_LSHR [[BITCAST6]], [[C]](s32)
    ; CHECK-NEXT: [[BITCAST7:%[0-9]+]]:_(s32) = G_BITCAST [[UV10]](<2 x s16>)
    ; CHECK-NEXT: [[SEXT_INREG6:%[0-9]+]]:_(s32) = G_SEXT_INREG [[BITCAST6]], 16
    ; CHECK-NEXT: [[C1:%[0-9]+]]:_(s32) = G_CONSTANT i32 0
    ; CHECK-NEXT: [[COPY2:%[0-9]+]]:_(s32) = COPY [[C1]](s32)
    ; CHECK-NEXT: [[ICMP3:%[0-9]+]]:_(s1) = G_ICMP intpred(sgt), [[SEXT_INREG6]](s32), [[COPY2]]
    ; CHECK-NEXT: [[SEXT_INREG7:%[0-9]+]]:_(s32) = G_SEXT_INREG [[LSHR3]], 16
    ; CHECK-NEXT: [[COPY3:%[0-9]+]]:_(s32) = COPY [[C1]](s32)
    ; CHECK-NEXT: [[ICMP4:%[0-9]+]]:_(s1) = G_ICMP intpred(sgt), [[SEXT_INREG7]](s32), [[COPY3]]
    ; CHECK-NEXT: [[SEXT_INREG8:%[0-9]+]]:_(s32) = G_SEXT_INREG [[BITCAST7]], 16
    ; CHECK-NEXT: [[ICMP5:%[0-9]+]]:_(s1) = G_ICMP intpred(sgt), [[SEXT_INREG8]](s32), [[C1]]
    ; CHECK-NEXT: [[XOR:%[0-9]+]]:_(s1) = G_XOR [[ICMP3]], [[ICMP]]
    ; CHECK-NEXT: [[XOR1:%[0-9]+]]:_(s1) = G_XOR [[ICMP4]], [[ICMP1]]
    ; CHECK-NEXT: [[XOR2:%[0-9]+]]:_(s1) = G_XOR [[ICMP5]], [[ICMP2]]
    ; CHECK-NEXT: [[ANYEXT:%[0-9]+]]:_(s32) = G_ANYEXT [[XOR]](s1)
    ; CHECK-NEXT: [[ANYEXT1:%[0-9]+]]:_(s32) = G_ANYEXT [[XOR1]](s1)
    ; CHECK-NEXT: [[ANYEXT2:%[0-9]+]]:_(s32) = G_ANYEXT [[XOR2]](s1)
    ; CHECK-NEXT: [[DEF:%[0-9]+]]:_(<4 x s16>) = G_IMPLICIT_DEF
    ; CHECK-NEXT: [[UV12:%[0-9]+]]:_(<2 x s16>), [[UV13:%[0-9]+]]:_(<2 x s16>) = G_UNMERGE_VALUES [[DEF]](<4 x s16>)
    ; CHECK-NEXT: [[BITCAST8:%[0-9]+]]:_(s32) = G_BITCAST [[UV12]](<2 x s16>)
    ; CHECK-NEXT: [[LSHR4:%[0-9]+]]:_(s32) = G_LSHR [[BITCAST8]], [[C]](s32)
    ; CHECK-NEXT: [[BITCAST9:%[0-9]+]]:_(s32) = G_BITCAST [[UV13]](<2 x s16>)
    ; CHECK-NEXT: [[C2:%[0-9]+]]:_(s32) = G_CONSTANT i32 65535
    ; CHECK-NEXT: [[AND:%[0-9]+]]:_(s32) = G_AND [[SUB]], [[C2]]
    ; CHECK-NEXT: [[AND1:%[0-9]+]]:_(s32) = G_AND [[SUB1]], [[C2]]
    ; CHECK-NEXT: [[SHL:%[0-9]+]]:_(s32) = G_SHL [[AND1]], [[C]](s32)
    ; CHECK-NEXT: [[OR:%[0-9]+]]:_(s32) = G_OR [[AND]], [[SHL]]
    ; CHECK-NEXT: [[BITCAST10:%[0-9]+]]:_(<2 x s16>) = G_BITCAST [[OR]](s32)
    ; CHECK-NEXT: [[AND2:%[0-9]+]]:_(s32) = G_AND [[SUB2]], [[C2]]
    ; CHECK-NEXT: [[AND3:%[0-9]+]]:_(s32) = G_AND [[BITCAST8]], [[C2]]
    ; CHECK-NEXT: [[SHL1:%[0-9]+]]:_(s32) = G_SHL [[AND3]], [[C]](s32)
    ; CHECK-NEXT: [[OR1:%[0-9]+]]:_(s32) = G_OR [[AND2]], [[SHL1]]
    ; CHECK-NEXT: [[BITCAST11:%[0-9]+]]:_(<2 x s16>) = G_BITCAST [[OR1]](s32)
    ; CHECK-NEXT: [[AND4:%[0-9]+]]:_(s32) = G_AND [[LSHR4]], [[C2]]
    ; CHECK-NEXT: [[AND5:%[0-9]+]]:_(s32) = G_AND [[BITCAST9]], [[C2]]
    ; CHECK-NEXT: [[SHL2:%[0-9]+]]:_(s32) = G_SHL [[AND5]], [[C]](s32)
    ; CHECK-NEXT: [[OR2:%[0-9]+]]:_(s32) = G_OR [[AND4]], [[SHL2]]
    ; CHECK-NEXT: [[BITCAST12:%[0-9]+]]:_(<2 x s16>) = G_BITCAST [[OR2]](s32)
    ; CHECK-NEXT: [[CONCAT_VECTORS:%[0-9]+]]:_(<6 x s16>) = G_CONCAT_VECTORS [[BITCAST10]](<2 x s16>), [[BITCAST11]](<2 x s16>), [[BITCAST12]](<2 x s16>)
    ; CHECK-NEXT: [[C3:%[0-9]+]]:_(s32) = G_CONSTANT i32 1
    ; CHECK-NEXT: [[AND6:%[0-9]+]]:_(s32) = G_AND [[ANYEXT]], [[C3]]
    ; CHECK-NEXT: [[AND7:%[0-9]+]]:_(s32) = G_AND [[ANYEXT1]], [[C3]]
    ; CHECK-NEXT: [[AND8:%[0-9]+]]:_(s32) = G_AND [[ANYEXT2]], [[C3]]
    ; CHECK-NEXT: [[BUILD_VECTOR:%[0-9]+]]:_(<3 x s32>) = G_BUILD_VECTOR [[AND6]](s32), [[AND7]](s32), [[AND8]](s32)
    ; CHECK-NEXT: $vgpr0_vgpr1_vgpr2 = COPY [[CONCAT_VECTORS]](<6 x s16>)
    ; CHECK-NEXT: $vgpr0_vgpr1_vgpr2 = COPY [[BUILD_VECTOR]](<3 x s32>)
>>>>>>> 2ab1d525
    %0:_(<6 x s16>) = COPY $vgpr0_vgpr1_vgpr2
    %1:_(<6 x s16>) = COPY $vgpr3_vgpr4_vgpr5
    %2:_(<3 x s16>), %3:_(<3 x s16>) = G_UNMERGE_VALUES %0
    %4:_(<3 x s16>), %5:_(<3 x s16>) = G_UNMERGE_VALUES %1
    %6:_(<3 x s16>), %7:_(<3 x s1>) = G_SSUBO %2, %4
    %8:_(<3 x s16>) = G_IMPLICIT_DEF
    %9:_(<6 x s16>) = G_CONCAT_VECTORS %6, %8
    %10:_(<3 x s32>) = G_ZEXT %7
    $vgpr0_vgpr1_vgpr2 = COPY %9
    $vgpr0_vgpr1_vgpr2 = COPY %10
...

---
name: test_ssubo_v4s16
body: |
  bb.0:
    liveins: $vgpr0_vgpr1, $vgpr2_vgpr3

    ; CHECK-LABEL: name: test_ssubo_v4s16
    ; CHECK: [[COPY:%[0-9]+]]:_(<4 x s16>) = COPY $vgpr0_vgpr1
<<<<<<< HEAD
    ; CHECK: [[COPY1:%[0-9]+]]:_(<4 x s16>) = COPY $vgpr1_vgpr2
    ; CHECK: [[UV:%[0-9]+]]:_(<2 x s16>), [[UV1:%[0-9]+]]:_(<2 x s16>) = G_UNMERGE_VALUES [[COPY]](<4 x s16>)
    ; CHECK: [[BITCAST:%[0-9]+]]:_(s32) = G_BITCAST [[UV]](<2 x s16>)
    ; CHECK: [[C:%[0-9]+]]:_(s32) = G_CONSTANT i32 16
    ; CHECK: [[LSHR:%[0-9]+]]:_(s32) = G_LSHR [[BITCAST]], [[C]](s32)
    ; CHECK: [[BITCAST1:%[0-9]+]]:_(s32) = G_BITCAST [[UV1]](<2 x s16>)
    ; CHECK: [[LSHR1:%[0-9]+]]:_(s32) = G_LSHR [[BITCAST1]], [[C]](s32)
    ; CHECK: [[UV2:%[0-9]+]]:_(<2 x s16>), [[UV3:%[0-9]+]]:_(<2 x s16>) = G_UNMERGE_VALUES [[COPY1]](<4 x s16>)
    ; CHECK: [[BITCAST2:%[0-9]+]]:_(s32) = G_BITCAST [[UV2]](<2 x s16>)
    ; CHECK: [[LSHR2:%[0-9]+]]:_(s32) = G_LSHR [[BITCAST2]], [[C]](s32)
    ; CHECK: [[BITCAST3:%[0-9]+]]:_(s32) = G_BITCAST [[UV3]](<2 x s16>)
    ; CHECK: [[LSHR3:%[0-9]+]]:_(s32) = G_LSHR [[BITCAST3]], [[C]](s32)
    ; CHECK: [[COPY2:%[0-9]+]]:_(s32) = COPY [[BITCAST]](s32)
    ; CHECK: [[COPY3:%[0-9]+]]:_(s32) = COPY [[BITCAST2]](s32)
    ; CHECK: [[SUB:%[0-9]+]]:_(s32) = G_SUB [[COPY2]], [[COPY3]]
    ; CHECK: [[COPY4:%[0-9]+]]:_(s32) = COPY [[LSHR]](s32)
    ; CHECK: [[COPY5:%[0-9]+]]:_(s32) = COPY [[LSHR2]](s32)
    ; CHECK: [[SUB1:%[0-9]+]]:_(s32) = G_SUB [[COPY4]], [[COPY5]]
    ; CHECK: [[COPY6:%[0-9]+]]:_(s32) = COPY [[BITCAST1]](s32)
    ; CHECK: [[COPY7:%[0-9]+]]:_(s32) = COPY [[BITCAST3]](s32)
    ; CHECK: [[SUB2:%[0-9]+]]:_(s32) = G_SUB [[COPY6]], [[COPY7]]
    ; CHECK: [[COPY8:%[0-9]+]]:_(s32) = COPY [[LSHR1]](s32)
    ; CHECK: [[COPY9:%[0-9]+]]:_(s32) = COPY [[LSHR3]](s32)
    ; CHECK: [[SUB3:%[0-9]+]]:_(s32) = G_SUB [[COPY8]], [[COPY9]]
    ; CHECK: [[C1:%[0-9]+]]:_(s32) = G_CONSTANT i32 65535
    ; CHECK: [[COPY10:%[0-9]+]]:_(s32) = COPY [[SUB]](s32)
    ; CHECK: [[AND:%[0-9]+]]:_(s32) = G_AND [[COPY10]], [[C1]]
    ; CHECK: [[COPY11:%[0-9]+]]:_(s32) = COPY [[SUB1]](s32)
    ; CHECK: [[AND1:%[0-9]+]]:_(s32) = G_AND [[COPY11]], [[C1]]
    ; CHECK: [[SHL:%[0-9]+]]:_(s32) = G_SHL [[AND1]], [[C]](s32)
    ; CHECK: [[OR:%[0-9]+]]:_(s32) = G_OR [[AND]], [[SHL]]
    ; CHECK: [[BITCAST4:%[0-9]+]]:_(<2 x s16>) = G_BITCAST [[OR]](s32)
    ; CHECK: [[COPY12:%[0-9]+]]:_(s32) = COPY [[SUB2]](s32)
    ; CHECK: [[AND2:%[0-9]+]]:_(s32) = G_AND [[COPY12]], [[C1]]
    ; CHECK: [[COPY13:%[0-9]+]]:_(s32) = COPY [[SUB3]](s32)
    ; CHECK: [[AND3:%[0-9]+]]:_(s32) = G_AND [[COPY13]], [[C1]]
    ; CHECK: [[SHL1:%[0-9]+]]:_(s32) = G_SHL [[AND3]], [[C]](s32)
    ; CHECK: [[OR1:%[0-9]+]]:_(s32) = G_OR [[AND2]], [[SHL1]]
    ; CHECK: [[BITCAST5:%[0-9]+]]:_(<2 x s16>) = G_BITCAST [[OR1]](s32)
    ; CHECK: [[CONCAT_VECTORS:%[0-9]+]]:_(<4 x s16>) = G_CONCAT_VECTORS [[BITCAST4]](<2 x s16>), [[BITCAST5]](<2 x s16>)
    ; CHECK: [[UV4:%[0-9]+]]:_(<2 x s16>), [[UV5:%[0-9]+]]:_(<2 x s16>) = G_UNMERGE_VALUES [[COPY]](<4 x s16>)
    ; CHECK: [[BITCAST6:%[0-9]+]]:_(s32) = G_BITCAST [[UV4]](<2 x s16>)
    ; CHECK: [[LSHR4:%[0-9]+]]:_(s32) = G_LSHR [[BITCAST6]], [[C]](s32)
    ; CHECK: [[BITCAST7:%[0-9]+]]:_(s32) = G_BITCAST [[UV5]](<2 x s16>)
    ; CHECK: [[LSHR5:%[0-9]+]]:_(s32) = G_LSHR [[BITCAST7]], [[C]](s32)
    ; CHECK: [[COPY14:%[0-9]+]]:_(s32) = COPY [[SUB]](s32)
    ; CHECK: [[SEXT_INREG:%[0-9]+]]:_(s32) = G_SEXT_INREG [[COPY14]], 16
    ; CHECK: [[COPY15:%[0-9]+]]:_(s32) = COPY [[BITCAST6]](s32)
    ; CHECK: [[SEXT_INREG1:%[0-9]+]]:_(s32) = G_SEXT_INREG [[COPY15]], 16
    ; CHECK: [[ICMP:%[0-9]+]]:_(s1) = G_ICMP intpred(slt), [[SEXT_INREG]](s32), [[SEXT_INREG1]]
    ; CHECK: [[COPY16:%[0-9]+]]:_(s32) = COPY [[SUB1]](s32)
    ; CHECK: [[SEXT_INREG2:%[0-9]+]]:_(s32) = G_SEXT_INREG [[COPY16]], 16
    ; CHECK: [[COPY17:%[0-9]+]]:_(s32) = COPY [[LSHR4]](s32)
    ; CHECK: [[SEXT_INREG3:%[0-9]+]]:_(s32) = G_SEXT_INREG [[COPY17]], 16
    ; CHECK: [[ICMP1:%[0-9]+]]:_(s1) = G_ICMP intpred(slt), [[SEXT_INREG2]](s32), [[SEXT_INREG3]]
    ; CHECK: [[COPY18:%[0-9]+]]:_(s32) = COPY [[SUB2]](s32)
    ; CHECK: [[SEXT_INREG4:%[0-9]+]]:_(s32) = G_SEXT_INREG [[COPY18]], 16
    ; CHECK: [[COPY19:%[0-9]+]]:_(s32) = COPY [[BITCAST7]](s32)
    ; CHECK: [[SEXT_INREG5:%[0-9]+]]:_(s32) = G_SEXT_INREG [[COPY19]], 16
    ; CHECK: [[ICMP2:%[0-9]+]]:_(s1) = G_ICMP intpred(slt), [[SEXT_INREG4]](s32), [[SEXT_INREG5]]
    ; CHECK: [[COPY20:%[0-9]+]]:_(s32) = COPY [[SUB3]](s32)
    ; CHECK: [[SEXT_INREG6:%[0-9]+]]:_(s32) = G_SEXT_INREG [[COPY20]], 16
    ; CHECK: [[COPY21:%[0-9]+]]:_(s32) = COPY [[LSHR5]](s32)
    ; CHECK: [[SEXT_INREG7:%[0-9]+]]:_(s32) = G_SEXT_INREG [[COPY21]], 16
    ; CHECK: [[ICMP3:%[0-9]+]]:_(s1) = G_ICMP intpred(slt), [[SEXT_INREG6]](s32), [[SEXT_INREG7]]
    ; CHECK: [[UV6:%[0-9]+]]:_(<2 x s16>), [[UV7:%[0-9]+]]:_(<2 x s16>) = G_UNMERGE_VALUES [[COPY1]](<4 x s16>)
    ; CHECK: [[BITCAST8:%[0-9]+]]:_(s32) = G_BITCAST [[UV6]](<2 x s16>)
    ; CHECK: [[LSHR6:%[0-9]+]]:_(s32) = G_LSHR [[BITCAST8]], [[C]](s32)
    ; CHECK: [[BITCAST9:%[0-9]+]]:_(s32) = G_BITCAST [[UV7]](<2 x s16>)
    ; CHECK: [[LSHR7:%[0-9]+]]:_(s32) = G_LSHR [[BITCAST9]], [[C]](s32)
    ; CHECK: [[COPY22:%[0-9]+]]:_(s32) = COPY [[BITCAST8]](s32)
    ; CHECK: [[SEXT_INREG8:%[0-9]+]]:_(s32) = G_SEXT_INREG [[COPY22]], 16
    ; CHECK: [[C2:%[0-9]+]]:_(s32) = G_CONSTANT i32 0
    ; CHECK: [[COPY23:%[0-9]+]]:_(s32) = COPY [[C2]](s32)
    ; CHECK: [[ICMP4:%[0-9]+]]:_(s1) = G_ICMP intpred(sgt), [[SEXT_INREG8]](s32), [[COPY23]]
    ; CHECK: [[COPY24:%[0-9]+]]:_(s32) = COPY [[LSHR6]](s32)
    ; CHECK: [[SEXT_INREG9:%[0-9]+]]:_(s32) = G_SEXT_INREG [[COPY24]], 16
    ; CHECK: [[COPY25:%[0-9]+]]:_(s32) = COPY [[C2]](s32)
    ; CHECK: [[ICMP5:%[0-9]+]]:_(s1) = G_ICMP intpred(sgt), [[SEXT_INREG9]](s32), [[COPY25]]
    ; CHECK: [[COPY26:%[0-9]+]]:_(s32) = COPY [[BITCAST9]](s32)
    ; CHECK: [[SEXT_INREG10:%[0-9]+]]:_(s32) = G_SEXT_INREG [[COPY26]], 16
    ; CHECK: [[COPY27:%[0-9]+]]:_(s32) = COPY [[C2]](s32)
    ; CHECK: [[ICMP6:%[0-9]+]]:_(s1) = G_ICMP intpred(sgt), [[SEXT_INREG10]](s32), [[COPY27]]
    ; CHECK: [[COPY28:%[0-9]+]]:_(s32) = COPY [[LSHR7]](s32)
    ; CHECK: [[SEXT_INREG11:%[0-9]+]]:_(s32) = G_SEXT_INREG [[COPY28]], 16
    ; CHECK: [[ICMP7:%[0-9]+]]:_(s1) = G_ICMP intpred(sgt), [[SEXT_INREG11]](s32), [[C2]]
    ; CHECK: [[XOR:%[0-9]+]]:_(s1) = G_XOR [[ICMP4]], [[ICMP]]
    ; CHECK: [[XOR1:%[0-9]+]]:_(s1) = G_XOR [[ICMP5]], [[ICMP1]]
    ; CHECK: [[XOR2:%[0-9]+]]:_(s1) = G_XOR [[ICMP6]], [[ICMP2]]
    ; CHECK: [[XOR3:%[0-9]+]]:_(s1) = G_XOR [[ICMP7]], [[ICMP3]]
    ; CHECK: [[ANYEXT:%[0-9]+]]:_(s32) = G_ANYEXT [[XOR]](s1)
    ; CHECK: [[ANYEXT1:%[0-9]+]]:_(s32) = G_ANYEXT [[XOR1]](s1)
    ; CHECK: [[ANYEXT2:%[0-9]+]]:_(s32) = G_ANYEXT [[XOR2]](s1)
    ; CHECK: [[ANYEXT3:%[0-9]+]]:_(s32) = G_ANYEXT [[XOR3]](s1)
    ; CHECK: [[C3:%[0-9]+]]:_(s32) = G_CONSTANT i32 1
    ; CHECK: [[COPY29:%[0-9]+]]:_(s32) = COPY [[ANYEXT]](s32)
    ; CHECK: [[AND4:%[0-9]+]]:_(s32) = G_AND [[COPY29]], [[C3]]
    ; CHECK: [[COPY30:%[0-9]+]]:_(s32) = COPY [[ANYEXT1]](s32)
    ; CHECK: [[AND5:%[0-9]+]]:_(s32) = G_AND [[COPY30]], [[C3]]
    ; CHECK: [[COPY31:%[0-9]+]]:_(s32) = COPY [[ANYEXT2]](s32)
    ; CHECK: [[AND6:%[0-9]+]]:_(s32) = G_AND [[COPY31]], [[C3]]
    ; CHECK: [[COPY32:%[0-9]+]]:_(s32) = COPY [[ANYEXT3]](s32)
    ; CHECK: [[AND7:%[0-9]+]]:_(s32) = G_AND [[COPY32]], [[C3]]
    ; CHECK: [[BUILD_VECTOR:%[0-9]+]]:_(<4 x s32>) = G_BUILD_VECTOR [[AND4]](s32), [[AND5]](s32), [[AND6]](s32), [[AND7]](s32)
    ; CHECK: $vgpr0_vgpr1 = COPY [[CONCAT_VECTORS]](<4 x s16>)
    ; CHECK: $vgpr2_vgpr3_vgpr4_vgpr5 = COPY [[BUILD_VECTOR]](<4 x s32>)
=======
    ; CHECK-NEXT: [[COPY1:%[0-9]+]]:_(<4 x s16>) = COPY $vgpr1_vgpr2
    ; CHECK-NEXT: [[UV:%[0-9]+]]:_(<2 x s16>), [[UV1:%[0-9]+]]:_(<2 x s16>) = G_UNMERGE_VALUES [[COPY]](<4 x s16>)
    ; CHECK-NEXT: [[BITCAST:%[0-9]+]]:_(s32) = G_BITCAST [[UV]](<2 x s16>)
    ; CHECK-NEXT: [[C:%[0-9]+]]:_(s32) = G_CONSTANT i32 16
    ; CHECK-NEXT: [[LSHR:%[0-9]+]]:_(s32) = G_LSHR [[BITCAST]], [[C]](s32)
    ; CHECK-NEXT: [[BITCAST1:%[0-9]+]]:_(s32) = G_BITCAST [[UV1]](<2 x s16>)
    ; CHECK-NEXT: [[LSHR1:%[0-9]+]]:_(s32) = G_LSHR [[BITCAST1]], [[C]](s32)
    ; CHECK-NEXT: [[UV2:%[0-9]+]]:_(<2 x s16>), [[UV3:%[0-9]+]]:_(<2 x s16>) = G_UNMERGE_VALUES [[COPY1]](<4 x s16>)
    ; CHECK-NEXT: [[BITCAST2:%[0-9]+]]:_(s32) = G_BITCAST [[UV2]](<2 x s16>)
    ; CHECK-NEXT: [[LSHR2:%[0-9]+]]:_(s32) = G_LSHR [[BITCAST2]], [[C]](s32)
    ; CHECK-NEXT: [[BITCAST3:%[0-9]+]]:_(s32) = G_BITCAST [[UV3]](<2 x s16>)
    ; CHECK-NEXT: [[LSHR3:%[0-9]+]]:_(s32) = G_LSHR [[BITCAST3]], [[C]](s32)
    ; CHECK-NEXT: [[SUB:%[0-9]+]]:_(s32) = G_SUB [[BITCAST]], [[BITCAST2]]
    ; CHECK-NEXT: [[SUB1:%[0-9]+]]:_(s32) = G_SUB [[LSHR]], [[LSHR2]]
    ; CHECK-NEXT: [[SUB2:%[0-9]+]]:_(s32) = G_SUB [[BITCAST1]], [[BITCAST3]]
    ; CHECK-NEXT: [[SUB3:%[0-9]+]]:_(s32) = G_SUB [[LSHR1]], [[LSHR3]]
    ; CHECK-NEXT: [[C1:%[0-9]+]]:_(s32) = G_CONSTANT i32 65535
    ; CHECK-NEXT: [[AND:%[0-9]+]]:_(s32) = G_AND [[SUB]], [[C1]]
    ; CHECK-NEXT: [[AND1:%[0-9]+]]:_(s32) = G_AND [[SUB1]], [[C1]]
    ; CHECK-NEXT: [[SHL:%[0-9]+]]:_(s32) = G_SHL [[AND1]], [[C]](s32)
    ; CHECK-NEXT: [[OR:%[0-9]+]]:_(s32) = G_OR [[AND]], [[SHL]]
    ; CHECK-NEXT: [[BITCAST4:%[0-9]+]]:_(<2 x s16>) = G_BITCAST [[OR]](s32)
    ; CHECK-NEXT: [[AND2:%[0-9]+]]:_(s32) = G_AND [[SUB2]], [[C1]]
    ; CHECK-NEXT: [[AND3:%[0-9]+]]:_(s32) = G_AND [[SUB3]], [[C1]]
    ; CHECK-NEXT: [[SHL1:%[0-9]+]]:_(s32) = G_SHL [[AND3]], [[C]](s32)
    ; CHECK-NEXT: [[OR1:%[0-9]+]]:_(s32) = G_OR [[AND2]], [[SHL1]]
    ; CHECK-NEXT: [[BITCAST5:%[0-9]+]]:_(<2 x s16>) = G_BITCAST [[OR1]](s32)
    ; CHECK-NEXT: [[CONCAT_VECTORS:%[0-9]+]]:_(<4 x s16>) = G_CONCAT_VECTORS [[BITCAST4]](<2 x s16>), [[BITCAST5]](<2 x s16>)
    ; CHECK-NEXT: [[UV4:%[0-9]+]]:_(<2 x s16>), [[UV5:%[0-9]+]]:_(<2 x s16>) = G_UNMERGE_VALUES [[COPY]](<4 x s16>)
    ; CHECK-NEXT: [[BITCAST6:%[0-9]+]]:_(s32) = G_BITCAST [[UV4]](<2 x s16>)
    ; CHECK-NEXT: [[LSHR4:%[0-9]+]]:_(s32) = G_LSHR [[BITCAST6]], [[C]](s32)
    ; CHECK-NEXT: [[BITCAST7:%[0-9]+]]:_(s32) = G_BITCAST [[UV5]](<2 x s16>)
    ; CHECK-NEXT: [[LSHR5:%[0-9]+]]:_(s32) = G_LSHR [[BITCAST7]], [[C]](s32)
    ; CHECK-NEXT: [[SEXT_INREG:%[0-9]+]]:_(s32) = G_SEXT_INREG [[SUB]], 16
    ; CHECK-NEXT: [[SEXT_INREG1:%[0-9]+]]:_(s32) = G_SEXT_INREG [[BITCAST6]], 16
    ; CHECK-NEXT: [[ICMP:%[0-9]+]]:_(s1) = G_ICMP intpred(slt), [[SEXT_INREG]](s32), [[SEXT_INREG1]]
    ; CHECK-NEXT: [[SEXT_INREG2:%[0-9]+]]:_(s32) = G_SEXT_INREG [[SUB1]], 16
    ; CHECK-NEXT: [[SEXT_INREG3:%[0-9]+]]:_(s32) = G_SEXT_INREG [[LSHR4]], 16
    ; CHECK-NEXT: [[ICMP1:%[0-9]+]]:_(s1) = G_ICMP intpred(slt), [[SEXT_INREG2]](s32), [[SEXT_INREG3]]
    ; CHECK-NEXT: [[SEXT_INREG4:%[0-9]+]]:_(s32) = G_SEXT_INREG [[SUB2]], 16
    ; CHECK-NEXT: [[SEXT_INREG5:%[0-9]+]]:_(s32) = G_SEXT_INREG [[BITCAST7]], 16
    ; CHECK-NEXT: [[ICMP2:%[0-9]+]]:_(s1) = G_ICMP intpred(slt), [[SEXT_INREG4]](s32), [[SEXT_INREG5]]
    ; CHECK-NEXT: [[SEXT_INREG6:%[0-9]+]]:_(s32) = G_SEXT_INREG [[SUB3]], 16
    ; CHECK-NEXT: [[SEXT_INREG7:%[0-9]+]]:_(s32) = G_SEXT_INREG [[LSHR5]], 16
    ; CHECK-NEXT: [[ICMP3:%[0-9]+]]:_(s1) = G_ICMP intpred(slt), [[SEXT_INREG6]](s32), [[SEXT_INREG7]]
    ; CHECK-NEXT: [[UV6:%[0-9]+]]:_(<2 x s16>), [[UV7:%[0-9]+]]:_(<2 x s16>) = G_UNMERGE_VALUES [[COPY1]](<4 x s16>)
    ; CHECK-NEXT: [[BITCAST8:%[0-9]+]]:_(s32) = G_BITCAST [[UV6]](<2 x s16>)
    ; CHECK-NEXT: [[LSHR6:%[0-9]+]]:_(s32) = G_LSHR [[BITCAST8]], [[C]](s32)
    ; CHECK-NEXT: [[BITCAST9:%[0-9]+]]:_(s32) = G_BITCAST [[UV7]](<2 x s16>)
    ; CHECK-NEXT: [[LSHR7:%[0-9]+]]:_(s32) = G_LSHR [[BITCAST9]], [[C]](s32)
    ; CHECK-NEXT: [[SEXT_INREG8:%[0-9]+]]:_(s32) = G_SEXT_INREG [[BITCAST8]], 16
    ; CHECK-NEXT: [[C2:%[0-9]+]]:_(s32) = G_CONSTANT i32 0
    ; CHECK-NEXT: [[COPY2:%[0-9]+]]:_(s32) = COPY [[C2]](s32)
    ; CHECK-NEXT: [[ICMP4:%[0-9]+]]:_(s1) = G_ICMP intpred(sgt), [[SEXT_INREG8]](s32), [[COPY2]]
    ; CHECK-NEXT: [[SEXT_INREG9:%[0-9]+]]:_(s32) = G_SEXT_INREG [[LSHR6]], 16
    ; CHECK-NEXT: [[COPY3:%[0-9]+]]:_(s32) = COPY [[C2]](s32)
    ; CHECK-NEXT: [[ICMP5:%[0-9]+]]:_(s1) = G_ICMP intpred(sgt), [[SEXT_INREG9]](s32), [[COPY3]]
    ; CHECK-NEXT: [[SEXT_INREG10:%[0-9]+]]:_(s32) = G_SEXT_INREG [[BITCAST9]], 16
    ; CHECK-NEXT: [[COPY4:%[0-9]+]]:_(s32) = COPY [[C2]](s32)
    ; CHECK-NEXT: [[ICMP6:%[0-9]+]]:_(s1) = G_ICMP intpred(sgt), [[SEXT_INREG10]](s32), [[COPY4]]
    ; CHECK-NEXT: [[SEXT_INREG11:%[0-9]+]]:_(s32) = G_SEXT_INREG [[LSHR7]], 16
    ; CHECK-NEXT: [[ICMP7:%[0-9]+]]:_(s1) = G_ICMP intpred(sgt), [[SEXT_INREG11]](s32), [[C2]]
    ; CHECK-NEXT: [[XOR:%[0-9]+]]:_(s1) = G_XOR [[ICMP4]], [[ICMP]]
    ; CHECK-NEXT: [[XOR1:%[0-9]+]]:_(s1) = G_XOR [[ICMP5]], [[ICMP1]]
    ; CHECK-NEXT: [[XOR2:%[0-9]+]]:_(s1) = G_XOR [[ICMP6]], [[ICMP2]]
    ; CHECK-NEXT: [[XOR3:%[0-9]+]]:_(s1) = G_XOR [[ICMP7]], [[ICMP3]]
    ; CHECK-NEXT: [[ANYEXT:%[0-9]+]]:_(s32) = G_ANYEXT [[XOR]](s1)
    ; CHECK-NEXT: [[ANYEXT1:%[0-9]+]]:_(s32) = G_ANYEXT [[XOR1]](s1)
    ; CHECK-NEXT: [[ANYEXT2:%[0-9]+]]:_(s32) = G_ANYEXT [[XOR2]](s1)
    ; CHECK-NEXT: [[ANYEXT3:%[0-9]+]]:_(s32) = G_ANYEXT [[XOR3]](s1)
    ; CHECK-NEXT: [[C3:%[0-9]+]]:_(s32) = G_CONSTANT i32 1
    ; CHECK-NEXT: [[AND4:%[0-9]+]]:_(s32) = G_AND [[ANYEXT]], [[C3]]
    ; CHECK-NEXT: [[AND5:%[0-9]+]]:_(s32) = G_AND [[ANYEXT1]], [[C3]]
    ; CHECK-NEXT: [[AND6:%[0-9]+]]:_(s32) = G_AND [[ANYEXT2]], [[C3]]
    ; CHECK-NEXT: [[AND7:%[0-9]+]]:_(s32) = G_AND [[ANYEXT3]], [[C3]]
    ; CHECK-NEXT: [[BUILD_VECTOR:%[0-9]+]]:_(<4 x s32>) = G_BUILD_VECTOR [[AND4]](s32), [[AND5]](s32), [[AND6]](s32), [[AND7]](s32)
    ; CHECK-NEXT: $vgpr0_vgpr1 = COPY [[CONCAT_VECTORS]](<4 x s16>)
    ; CHECK-NEXT: $vgpr2_vgpr3_vgpr4_vgpr5 = COPY [[BUILD_VECTOR]](<4 x s32>)
>>>>>>> 2ab1d525
    %0:_(<4 x s16>) = COPY $vgpr0_vgpr1
    %1:_(<4 x s16>) = COPY $vgpr1_vgpr2
    %2:_(<4 x s16>), %3:_(<4 x s1>) = G_SSUBO %0, %1
    %4:_(<4 x s32>) = G_ZEXT %3
    $vgpr0_vgpr1 = COPY %2
    $vgpr2_vgpr3_vgpr4_vgpr5 = COPY %4
...

---
name: test_ssubo_v2s32
body: |
  bb.0:
    liveins: $vgpr0_vgpr1, $vgpr2_vgpr3

    ; CHECK-LABEL: name: test_ssubo_v2s32
    ; CHECK: [[COPY:%[0-9]+]]:_(<2 x s32>) = COPY $vgpr0_vgpr1
    ; CHECK-NEXT: [[COPY1:%[0-9]+]]:_(<2 x s32>) = COPY $vgpr2_vgpr3
    ; CHECK-NEXT: [[UV:%[0-9]+]]:_(s32), [[UV1:%[0-9]+]]:_(s32) = G_UNMERGE_VALUES [[COPY]](<2 x s32>)
    ; CHECK-NEXT: [[UV2:%[0-9]+]]:_(s32), [[UV3:%[0-9]+]]:_(s32) = G_UNMERGE_VALUES [[COPY1]](<2 x s32>)
    ; CHECK-NEXT: [[SUB:%[0-9]+]]:_(s32) = G_SUB [[UV]], [[UV2]]
    ; CHECK-NEXT: [[SUB1:%[0-9]+]]:_(s32) = G_SUB [[UV1]], [[UV3]]
    ; CHECK-NEXT: [[BUILD_VECTOR:%[0-9]+]]:_(<2 x s32>) = G_BUILD_VECTOR [[SUB]](s32), [[SUB1]](s32)
    ; CHECK-NEXT: [[C:%[0-9]+]]:_(s32) = G_CONSTANT i32 0
    ; CHECK-NEXT: [[UV4:%[0-9]+]]:_(s32), [[UV5:%[0-9]+]]:_(s32) = G_UNMERGE_VALUES [[COPY]](<2 x s32>)
    ; CHECK-NEXT: [[ICMP:%[0-9]+]]:_(s1) = G_ICMP intpred(slt), [[SUB]](s32), [[UV4]]
    ; CHECK-NEXT: [[ICMP1:%[0-9]+]]:_(s1) = G_ICMP intpred(slt), [[SUB1]](s32), [[UV5]]
    ; CHECK-NEXT: [[UV6:%[0-9]+]]:_(s32), [[UV7:%[0-9]+]]:_(s32) = G_UNMERGE_VALUES [[COPY1]](<2 x s32>)
    ; CHECK-NEXT: [[ICMP2:%[0-9]+]]:_(s1) = G_ICMP intpred(sgt), [[UV6]](s32), [[C]]
    ; CHECK-NEXT: [[ICMP3:%[0-9]+]]:_(s1) = G_ICMP intpred(sgt), [[UV7]](s32), [[C]]
    ; CHECK-NEXT: [[XOR:%[0-9]+]]:_(s1) = G_XOR [[ICMP2]], [[ICMP]]
    ; CHECK-NEXT: [[XOR1:%[0-9]+]]:_(s1) = G_XOR [[ICMP3]], [[ICMP1]]
    ; CHECK-NEXT: [[ANYEXT:%[0-9]+]]:_(s32) = G_ANYEXT [[XOR]](s1)
    ; CHECK-NEXT: [[ANYEXT1:%[0-9]+]]:_(s32) = G_ANYEXT [[XOR1]](s1)
    ; CHECK-NEXT: [[C1:%[0-9]+]]:_(s32) = G_CONSTANT i32 1
    ; CHECK-NEXT: [[AND:%[0-9]+]]:_(s32) = G_AND [[ANYEXT]], [[C1]]
    ; CHECK-NEXT: [[AND1:%[0-9]+]]:_(s32) = G_AND [[ANYEXT1]], [[C1]]
    ; CHECK-NEXT: [[BUILD_VECTOR1:%[0-9]+]]:_(<2 x s32>) = G_BUILD_VECTOR [[AND]](s32), [[AND1]](s32)
    ; CHECK-NEXT: $vgpr0_vgpr1 = COPY [[BUILD_VECTOR]](<2 x s32>)
    ; CHECK-NEXT: $vgpr2_vgpr3 = COPY [[BUILD_VECTOR1]](<2 x s32>)
    %0:_(<2 x s32>) = COPY $vgpr0_vgpr1
    %1:_(<2 x s32>) = COPY $vgpr2_vgpr3
    %2:_(<2 x s32>), %3:_(<2 x s1>) = G_SSUBO %0, %1
    %4:_(<2 x s32>) = G_ZEXT %3
    $vgpr0_vgpr1 = COPY %2
    $vgpr2_vgpr3 = COPY %4
...<|MERGE_RESOLUTION|>--- conflicted
+++ resolved
@@ -43,26 +43,6 @@
 
     ; CHECK-LABEL: name: test_ssubo_s16
     ; CHECK: [[COPY:%[0-9]+]]:_(s32) = COPY $vgpr0
-<<<<<<< HEAD
-    ; CHECK: [[COPY1:%[0-9]+]]:_(s32) = COPY $vgpr1
-    ; CHECK: [[COPY2:%[0-9]+]]:_(s32) = COPY [[COPY]](s32)
-    ; CHECK: [[COPY3:%[0-9]+]]:_(s32) = COPY [[COPY1]](s32)
-    ; CHECK: [[SUB:%[0-9]+]]:_(s32) = G_SUB [[COPY2]], [[COPY3]]
-    ; CHECK: [[COPY4:%[0-9]+]]:_(s32) = COPY [[SUB]](s32)
-    ; CHECK: [[SEXT_INREG:%[0-9]+]]:_(s32) = G_SEXT_INREG [[COPY4]], 16
-    ; CHECK: [[COPY5:%[0-9]+]]:_(s32) = COPY [[COPY]](s32)
-    ; CHECK: [[SEXT_INREG1:%[0-9]+]]:_(s32) = G_SEXT_INREG [[COPY5]], 16
-    ; CHECK: [[ICMP:%[0-9]+]]:_(s1) = G_ICMP intpred(slt), [[SEXT_INREG]](s32), [[SEXT_INREG1]]
-    ; CHECK: [[COPY6:%[0-9]+]]:_(s32) = COPY [[COPY1]](s32)
-    ; CHECK: [[SEXT_INREG2:%[0-9]+]]:_(s32) = G_SEXT_INREG [[COPY6]], 16
-    ; CHECK: [[C:%[0-9]+]]:_(s32) = G_CONSTANT i32 0
-    ; CHECK: [[ICMP1:%[0-9]+]]:_(s1) = G_ICMP intpred(sgt), [[SEXT_INREG2]](s32), [[C]]
-    ; CHECK: [[XOR:%[0-9]+]]:_(s1) = G_XOR [[ICMP1]], [[ICMP]]
-    ; CHECK: [[COPY7:%[0-9]+]]:_(s32) = COPY [[SUB]](s32)
-    ; CHECK: [[ZEXT:%[0-9]+]]:_(s32) = G_ZEXT [[XOR]](s1)
-    ; CHECK: $vgpr0 = COPY [[COPY7]](s32)
-    ; CHECK: $vgpr1 = COPY [[ZEXT]](s32)
-=======
     ; CHECK-NEXT: [[COPY1:%[0-9]+]]:_(s32) = COPY $vgpr1
     ; CHECK-NEXT: [[SUB:%[0-9]+]]:_(s32) = G_SUB [[COPY]], [[COPY1]]
     ; CHECK-NEXT: [[SEXT_INREG:%[0-9]+]]:_(s32) = G_SEXT_INREG [[SUB]], 16
@@ -75,7 +55,6 @@
     ; CHECK-NEXT: [[ZEXT:%[0-9]+]]:_(s32) = G_ZEXT [[XOR]](s1)
     ; CHECK-NEXT: $vgpr0 = COPY [[SUB]](s32)
     ; CHECK-NEXT: $vgpr1 = COPY [[ZEXT]](s32)
->>>>>>> 2ab1d525
     %0:_(s32) = COPY $vgpr0
     %1:_(s32) = COPY $vgpr1
     %2:_(s16) = G_TRUNC %0
@@ -149,62 +128,6 @@
 
     ; CHECK-LABEL: name: test_ssubo_v2s16
     ; CHECK: [[COPY:%[0-9]+]]:_(<2 x s16>) = COPY $vgpr0
-<<<<<<< HEAD
-    ; CHECK: [[COPY1:%[0-9]+]]:_(<2 x s16>) = COPY $vgpr1
-    ; CHECK: [[BITCAST:%[0-9]+]]:_(s32) = G_BITCAST [[COPY]](<2 x s16>)
-    ; CHECK: [[C:%[0-9]+]]:_(s32) = G_CONSTANT i32 16
-    ; CHECK: [[LSHR:%[0-9]+]]:_(s32) = G_LSHR [[BITCAST]], [[C]](s32)
-    ; CHECK: [[BITCAST1:%[0-9]+]]:_(s32) = G_BITCAST [[COPY1]](<2 x s16>)
-    ; CHECK: [[LSHR1:%[0-9]+]]:_(s32) = G_LSHR [[BITCAST1]], [[C]](s32)
-    ; CHECK: [[COPY2:%[0-9]+]]:_(s32) = COPY [[BITCAST]](s32)
-    ; CHECK: [[COPY3:%[0-9]+]]:_(s32) = COPY [[BITCAST1]](s32)
-    ; CHECK: [[SUB:%[0-9]+]]:_(s32) = G_SUB [[COPY2]], [[COPY3]]
-    ; CHECK: [[COPY4:%[0-9]+]]:_(s32) = COPY [[LSHR]](s32)
-    ; CHECK: [[COPY5:%[0-9]+]]:_(s32) = COPY [[LSHR1]](s32)
-    ; CHECK: [[SUB1:%[0-9]+]]:_(s32) = G_SUB [[COPY4]], [[COPY5]]
-    ; CHECK: [[C1:%[0-9]+]]:_(s32) = G_CONSTANT i32 65535
-    ; CHECK: [[COPY6:%[0-9]+]]:_(s32) = COPY [[SUB]](s32)
-    ; CHECK: [[AND:%[0-9]+]]:_(s32) = G_AND [[COPY6]], [[C1]]
-    ; CHECK: [[COPY7:%[0-9]+]]:_(s32) = COPY [[SUB1]](s32)
-    ; CHECK: [[AND1:%[0-9]+]]:_(s32) = G_AND [[COPY7]], [[C1]]
-    ; CHECK: [[SHL:%[0-9]+]]:_(s32) = G_SHL [[AND1]], [[C]](s32)
-    ; CHECK: [[OR:%[0-9]+]]:_(s32) = G_OR [[AND]], [[SHL]]
-    ; CHECK: [[BITCAST2:%[0-9]+]]:_(<2 x s16>) = G_BITCAST [[OR]](s32)
-    ; CHECK: [[BITCAST3:%[0-9]+]]:_(s32) = G_BITCAST [[COPY]](<2 x s16>)
-    ; CHECK: [[LSHR2:%[0-9]+]]:_(s32) = G_LSHR [[BITCAST3]], [[C]](s32)
-    ; CHECK: [[COPY8:%[0-9]+]]:_(s32) = COPY [[SUB]](s32)
-    ; CHECK: [[SEXT_INREG:%[0-9]+]]:_(s32) = G_SEXT_INREG [[COPY8]], 16
-    ; CHECK: [[COPY9:%[0-9]+]]:_(s32) = COPY [[BITCAST3]](s32)
-    ; CHECK: [[SEXT_INREG1:%[0-9]+]]:_(s32) = G_SEXT_INREG [[COPY9]], 16
-    ; CHECK: [[ICMP:%[0-9]+]]:_(s1) = G_ICMP intpred(slt), [[SEXT_INREG]](s32), [[SEXT_INREG1]]
-    ; CHECK: [[COPY10:%[0-9]+]]:_(s32) = COPY [[SUB1]](s32)
-    ; CHECK: [[SEXT_INREG2:%[0-9]+]]:_(s32) = G_SEXT_INREG [[COPY10]], 16
-    ; CHECK: [[COPY11:%[0-9]+]]:_(s32) = COPY [[LSHR2]](s32)
-    ; CHECK: [[SEXT_INREG3:%[0-9]+]]:_(s32) = G_SEXT_INREG [[COPY11]], 16
-    ; CHECK: [[ICMP1:%[0-9]+]]:_(s1) = G_ICMP intpred(slt), [[SEXT_INREG2]](s32), [[SEXT_INREG3]]
-    ; CHECK: [[BITCAST4:%[0-9]+]]:_(s32) = G_BITCAST [[COPY1]](<2 x s16>)
-    ; CHECK: [[LSHR3:%[0-9]+]]:_(s32) = G_LSHR [[BITCAST4]], [[C]](s32)
-    ; CHECK: [[COPY12:%[0-9]+]]:_(s32) = COPY [[BITCAST4]](s32)
-    ; CHECK: [[SEXT_INREG4:%[0-9]+]]:_(s32) = G_SEXT_INREG [[COPY12]], 16
-    ; CHECK: [[C2:%[0-9]+]]:_(s32) = G_CONSTANT i32 0
-    ; CHECK: [[COPY13:%[0-9]+]]:_(s32) = COPY [[C2]](s32)
-    ; CHECK: [[ICMP2:%[0-9]+]]:_(s1) = G_ICMP intpred(sgt), [[SEXT_INREG4]](s32), [[COPY13]]
-    ; CHECK: [[COPY14:%[0-9]+]]:_(s32) = COPY [[LSHR3]](s32)
-    ; CHECK: [[SEXT_INREG5:%[0-9]+]]:_(s32) = G_SEXT_INREG [[COPY14]], 16
-    ; CHECK: [[ICMP3:%[0-9]+]]:_(s1) = G_ICMP intpred(sgt), [[SEXT_INREG5]](s32), [[C2]]
-    ; CHECK: [[XOR:%[0-9]+]]:_(s1) = G_XOR [[ICMP2]], [[ICMP]]
-    ; CHECK: [[XOR1:%[0-9]+]]:_(s1) = G_XOR [[ICMP3]], [[ICMP1]]
-    ; CHECK: [[ANYEXT:%[0-9]+]]:_(s32) = G_ANYEXT [[XOR]](s1)
-    ; CHECK: [[ANYEXT1:%[0-9]+]]:_(s32) = G_ANYEXT [[XOR1]](s1)
-    ; CHECK: [[C3:%[0-9]+]]:_(s32) = G_CONSTANT i32 1
-    ; CHECK: [[COPY15:%[0-9]+]]:_(s32) = COPY [[ANYEXT]](s32)
-    ; CHECK: [[AND2:%[0-9]+]]:_(s32) = G_AND [[COPY15]], [[C3]]
-    ; CHECK: [[COPY16:%[0-9]+]]:_(s32) = COPY [[ANYEXT1]](s32)
-    ; CHECK: [[AND3:%[0-9]+]]:_(s32) = G_AND [[COPY16]], [[C3]]
-    ; CHECK: [[BUILD_VECTOR:%[0-9]+]]:_(<2 x s32>) = G_BUILD_VECTOR [[AND2]](s32), [[AND3]](s32)
-    ; CHECK: $vgpr0 = COPY [[BITCAST2]](<2 x s16>)
-    ; CHECK: $vgpr1_vgpr2 = COPY [[BUILD_VECTOR]](<2 x s32>)
-=======
     ; CHECK-NEXT: [[COPY1:%[0-9]+]]:_(<2 x s16>) = COPY $vgpr1
     ; CHECK-NEXT: [[BITCAST:%[0-9]+]]:_(s32) = G_BITCAST [[COPY]](<2 x s16>)
     ; CHECK-NEXT: [[C:%[0-9]+]]:_(s32) = G_CONSTANT i32 16
@@ -245,7 +168,6 @@
     ; CHECK-NEXT: [[BUILD_VECTOR:%[0-9]+]]:_(<2 x s32>) = G_BUILD_VECTOR [[AND2]](s32), [[AND3]](s32)
     ; CHECK-NEXT: $vgpr0 = COPY [[BITCAST2]](<2 x s16>)
     ; CHECK-NEXT: $vgpr1_vgpr2 = COPY [[BUILD_VECTOR]](<2 x s32>)
->>>>>>> 2ab1d525
     %0:_(<2 x s16>) = COPY $vgpr0
     %1:_(<2 x s16>) = COPY $vgpr1
     %2:_(<2 x s16>), %3:_(<2 x s1>) = G_SSUBO %0, %1
@@ -261,114 +183,6 @@
     liveins: $vgpr0_vgpr1_vgpr2, $vgpr3_vgpr4_vgpr5
     ; CHECK-LABEL: name: test_ssubo_v3s16
     ; CHECK: [[COPY:%[0-9]+]]:_(<6 x s16>) = COPY $vgpr0_vgpr1_vgpr2
-<<<<<<< HEAD
-    ; CHECK: [[COPY1:%[0-9]+]]:_(<6 x s16>) = COPY $vgpr3_vgpr4_vgpr5
-    ; CHECK: [[UV:%[0-9]+]]:_(<2 x s16>), [[UV1:%[0-9]+]]:_(<2 x s16>), [[UV2:%[0-9]+]]:_(<2 x s16>) = G_UNMERGE_VALUES [[COPY]](<6 x s16>)
-    ; CHECK: [[BITCAST:%[0-9]+]]:_(s32) = G_BITCAST [[UV]](<2 x s16>)
-    ; CHECK: [[C:%[0-9]+]]:_(s32) = G_CONSTANT i32 16
-    ; CHECK: [[LSHR:%[0-9]+]]:_(s32) = G_LSHR [[BITCAST]], [[C]](s32)
-    ; CHECK: [[BITCAST1:%[0-9]+]]:_(s32) = G_BITCAST [[UV1]](<2 x s16>)
-    ; CHECK: [[LSHR1:%[0-9]+]]:_(s32) = G_LSHR [[BITCAST1]], [[C]](s32)
-    ; CHECK: [[UV3:%[0-9]+]]:_(<2 x s16>), [[UV4:%[0-9]+]]:_(<2 x s16>), [[UV5:%[0-9]+]]:_(<2 x s16>) = G_UNMERGE_VALUES [[COPY1]](<6 x s16>)
-    ; CHECK: [[BITCAST2:%[0-9]+]]:_(s32) = G_BITCAST [[UV3]](<2 x s16>)
-    ; CHECK: [[LSHR2:%[0-9]+]]:_(s32) = G_LSHR [[BITCAST2]], [[C]](s32)
-    ; CHECK: [[BITCAST3:%[0-9]+]]:_(s32) = G_BITCAST [[UV4]](<2 x s16>)
-    ; CHECK: [[LSHR3:%[0-9]+]]:_(s32) = G_LSHR [[BITCAST3]], [[C]](s32)
-    ; CHECK: [[COPY2:%[0-9]+]]:_(s32) = COPY [[BITCAST]](s32)
-    ; CHECK: [[COPY3:%[0-9]+]]:_(s32) = COPY [[BITCAST2]](s32)
-    ; CHECK: [[SUB:%[0-9]+]]:_(s32) = G_SUB [[COPY2]], [[COPY3]]
-    ; CHECK: [[COPY4:%[0-9]+]]:_(s32) = COPY [[LSHR]](s32)
-    ; CHECK: [[COPY5:%[0-9]+]]:_(s32) = COPY [[LSHR2]](s32)
-    ; CHECK: [[SUB1:%[0-9]+]]:_(s32) = G_SUB [[COPY4]], [[COPY5]]
-    ; CHECK: [[COPY6:%[0-9]+]]:_(s32) = COPY [[BITCAST1]](s32)
-    ; CHECK: [[COPY7:%[0-9]+]]:_(s32) = COPY [[BITCAST3]](s32)
-    ; CHECK: [[SUB2:%[0-9]+]]:_(s32) = G_SUB [[COPY6]], [[COPY7]]
-    ; CHECK: [[DEF:%[0-9]+]]:_(s16) = G_IMPLICIT_DEF
-    ; CHECK: [[DEF1:%[0-9]+]]:_(<2 x s16>) = G_IMPLICIT_DEF
-    ; CHECK: [[UV6:%[0-9]+]]:_(<2 x s16>), [[UV7:%[0-9]+]]:_(<2 x s16>), [[UV8:%[0-9]+]]:_(<2 x s16>) = G_UNMERGE_VALUES [[COPY]](<6 x s16>)
-    ; CHECK: [[BITCAST4:%[0-9]+]]:_(s32) = G_BITCAST [[UV6]](<2 x s16>)
-    ; CHECK: [[LSHR4:%[0-9]+]]:_(s32) = G_LSHR [[BITCAST4]], [[C]](s32)
-    ; CHECK: [[BITCAST5:%[0-9]+]]:_(s32) = G_BITCAST [[UV7]](<2 x s16>)
-    ; CHECK: [[LSHR5:%[0-9]+]]:_(s32) = G_LSHR [[BITCAST5]], [[C]](s32)
-    ; CHECK: [[COPY8:%[0-9]+]]:_(s32) = COPY [[SUB]](s32)
-    ; CHECK: [[SEXT_INREG:%[0-9]+]]:_(s32) = G_SEXT_INREG [[COPY8]], 16
-    ; CHECK: [[COPY9:%[0-9]+]]:_(s32) = COPY [[BITCAST4]](s32)
-    ; CHECK: [[SEXT_INREG1:%[0-9]+]]:_(s32) = G_SEXT_INREG [[COPY9]], 16
-    ; CHECK: [[ICMP:%[0-9]+]]:_(s1) = G_ICMP intpred(slt), [[SEXT_INREG]](s32), [[SEXT_INREG1]]
-    ; CHECK: [[COPY10:%[0-9]+]]:_(s32) = COPY [[SUB1]](s32)
-    ; CHECK: [[SEXT_INREG2:%[0-9]+]]:_(s32) = G_SEXT_INREG [[COPY10]], 16
-    ; CHECK: [[COPY11:%[0-9]+]]:_(s32) = COPY [[LSHR4]](s32)
-    ; CHECK: [[SEXT_INREG3:%[0-9]+]]:_(s32) = G_SEXT_INREG [[COPY11]], 16
-    ; CHECK: [[ICMP1:%[0-9]+]]:_(s1) = G_ICMP intpred(slt), [[SEXT_INREG2]](s32), [[SEXT_INREG3]]
-    ; CHECK: [[COPY12:%[0-9]+]]:_(s32) = COPY [[SUB2]](s32)
-    ; CHECK: [[SEXT_INREG4:%[0-9]+]]:_(s32) = G_SEXT_INREG [[COPY12]], 16
-    ; CHECK: [[COPY13:%[0-9]+]]:_(s32) = COPY [[BITCAST5]](s32)
-    ; CHECK: [[SEXT_INREG5:%[0-9]+]]:_(s32) = G_SEXT_INREG [[COPY13]], 16
-    ; CHECK: [[ICMP2:%[0-9]+]]:_(s1) = G_ICMP intpred(slt), [[SEXT_INREG4]](s32), [[SEXT_INREG5]]
-    ; CHECK: [[UV9:%[0-9]+]]:_(<2 x s16>), [[UV10:%[0-9]+]]:_(<2 x s16>), [[UV11:%[0-9]+]]:_(<2 x s16>) = G_UNMERGE_VALUES [[COPY1]](<6 x s16>)
-    ; CHECK: [[BITCAST6:%[0-9]+]]:_(s32) = G_BITCAST [[UV9]](<2 x s16>)
-    ; CHECK: [[LSHR6:%[0-9]+]]:_(s32) = G_LSHR [[BITCAST6]], [[C]](s32)
-    ; CHECK: [[BITCAST7:%[0-9]+]]:_(s32) = G_BITCAST [[UV10]](<2 x s16>)
-    ; CHECK: [[LSHR7:%[0-9]+]]:_(s32) = G_LSHR [[BITCAST7]], [[C]](s32)
-    ; CHECK: [[COPY14:%[0-9]+]]:_(s32) = COPY [[BITCAST6]](s32)
-    ; CHECK: [[SEXT_INREG6:%[0-9]+]]:_(s32) = G_SEXT_INREG [[COPY14]], 16
-    ; CHECK: [[C1:%[0-9]+]]:_(s32) = G_CONSTANT i32 0
-    ; CHECK: [[COPY15:%[0-9]+]]:_(s32) = COPY [[C1]](s32)
-    ; CHECK: [[ICMP3:%[0-9]+]]:_(s1) = G_ICMP intpred(sgt), [[SEXT_INREG6]](s32), [[COPY15]]
-    ; CHECK: [[COPY16:%[0-9]+]]:_(s32) = COPY [[LSHR6]](s32)
-    ; CHECK: [[SEXT_INREG7:%[0-9]+]]:_(s32) = G_SEXT_INREG [[COPY16]], 16
-    ; CHECK: [[COPY17:%[0-9]+]]:_(s32) = COPY [[C1]](s32)
-    ; CHECK: [[ICMP4:%[0-9]+]]:_(s1) = G_ICMP intpred(sgt), [[SEXT_INREG7]](s32), [[COPY17]]
-    ; CHECK: [[COPY18:%[0-9]+]]:_(s32) = COPY [[BITCAST7]](s32)
-    ; CHECK: [[SEXT_INREG8:%[0-9]+]]:_(s32) = G_SEXT_INREG [[COPY18]], 16
-    ; CHECK: [[ICMP5:%[0-9]+]]:_(s1) = G_ICMP intpred(sgt), [[SEXT_INREG8]](s32), [[C1]]
-    ; CHECK: [[XOR:%[0-9]+]]:_(s1) = G_XOR [[ICMP3]], [[ICMP]]
-    ; CHECK: [[XOR1:%[0-9]+]]:_(s1) = G_XOR [[ICMP4]], [[ICMP1]]
-    ; CHECK: [[XOR2:%[0-9]+]]:_(s1) = G_XOR [[ICMP5]], [[ICMP2]]
-    ; CHECK: [[ANYEXT:%[0-9]+]]:_(s32) = G_ANYEXT [[XOR]](s1)
-    ; CHECK: [[ANYEXT1:%[0-9]+]]:_(s32) = G_ANYEXT [[XOR1]](s1)
-    ; CHECK: [[ANYEXT2:%[0-9]+]]:_(s32) = G_ANYEXT [[XOR2]](s1)
-    ; CHECK: [[DEF2:%[0-9]+]]:_(<4 x s16>) = G_IMPLICIT_DEF
-    ; CHECK: [[DEF3:%[0-9]+]]:_(<4 x s16>) = G_IMPLICIT_DEF
-    ; CHECK: [[UV12:%[0-9]+]]:_(<2 x s16>), [[UV13:%[0-9]+]]:_(<2 x s16>) = G_UNMERGE_VALUES [[DEF2]](<4 x s16>)
-    ; CHECK: [[BITCAST8:%[0-9]+]]:_(s32) = G_BITCAST [[UV12]](<2 x s16>)
-    ; CHECK: [[LSHR8:%[0-9]+]]:_(s32) = G_LSHR [[BITCAST8]], [[C]](s32)
-    ; CHECK: [[BITCAST9:%[0-9]+]]:_(s32) = G_BITCAST [[UV13]](<2 x s16>)
-    ; CHECK: [[LSHR9:%[0-9]+]]:_(s32) = G_LSHR [[BITCAST9]], [[C]](s32)
-    ; CHECK: [[C2:%[0-9]+]]:_(s32) = G_CONSTANT i32 65535
-    ; CHECK: [[COPY19:%[0-9]+]]:_(s32) = COPY [[SUB]](s32)
-    ; CHECK: [[AND:%[0-9]+]]:_(s32) = G_AND [[COPY19]], [[C2]]
-    ; CHECK: [[COPY20:%[0-9]+]]:_(s32) = COPY [[SUB1]](s32)
-    ; CHECK: [[AND1:%[0-9]+]]:_(s32) = G_AND [[COPY20]], [[C2]]
-    ; CHECK: [[SHL:%[0-9]+]]:_(s32) = G_SHL [[AND1]], [[C]](s32)
-    ; CHECK: [[OR:%[0-9]+]]:_(s32) = G_OR [[AND]], [[SHL]]
-    ; CHECK: [[BITCAST10:%[0-9]+]]:_(<2 x s16>) = G_BITCAST [[OR]](s32)
-    ; CHECK: [[COPY21:%[0-9]+]]:_(s32) = COPY [[SUB2]](s32)
-    ; CHECK: [[AND2:%[0-9]+]]:_(s32) = G_AND [[COPY21]], [[C2]]
-    ; CHECK: [[COPY22:%[0-9]+]]:_(s32) = COPY [[BITCAST8]](s32)
-    ; CHECK: [[AND3:%[0-9]+]]:_(s32) = G_AND [[COPY22]], [[C2]]
-    ; CHECK: [[SHL1:%[0-9]+]]:_(s32) = G_SHL [[AND3]], [[C]](s32)
-    ; CHECK: [[OR1:%[0-9]+]]:_(s32) = G_OR [[AND2]], [[SHL1]]
-    ; CHECK: [[BITCAST11:%[0-9]+]]:_(<2 x s16>) = G_BITCAST [[OR1]](s32)
-    ; CHECK: [[COPY23:%[0-9]+]]:_(s32) = COPY [[LSHR8]](s32)
-    ; CHECK: [[AND4:%[0-9]+]]:_(s32) = G_AND [[COPY23]], [[C2]]
-    ; CHECK: [[COPY24:%[0-9]+]]:_(s32) = COPY [[BITCAST9]](s32)
-    ; CHECK: [[AND5:%[0-9]+]]:_(s32) = G_AND [[COPY24]], [[C2]]
-    ; CHECK: [[SHL2:%[0-9]+]]:_(s32) = G_SHL [[AND5]], [[C]](s32)
-    ; CHECK: [[OR2:%[0-9]+]]:_(s32) = G_OR [[AND4]], [[SHL2]]
-    ; CHECK: [[BITCAST12:%[0-9]+]]:_(<2 x s16>) = G_BITCAST [[OR2]](s32)
-    ; CHECK: [[CONCAT_VECTORS:%[0-9]+]]:_(<6 x s16>) = G_CONCAT_VECTORS [[BITCAST10]](<2 x s16>), [[BITCAST11]](<2 x s16>), [[BITCAST12]](<2 x s16>)
-    ; CHECK: [[C3:%[0-9]+]]:_(s32) = G_CONSTANT i32 1
-    ; CHECK: [[COPY25:%[0-9]+]]:_(s32) = COPY [[ANYEXT]](s32)
-    ; CHECK: [[AND6:%[0-9]+]]:_(s32) = G_AND [[COPY25]], [[C3]]
-    ; CHECK: [[COPY26:%[0-9]+]]:_(s32) = COPY [[ANYEXT1]](s32)
-    ; CHECK: [[AND7:%[0-9]+]]:_(s32) = G_AND [[COPY26]], [[C3]]
-    ; CHECK: [[COPY27:%[0-9]+]]:_(s32) = COPY [[ANYEXT2]](s32)
-    ; CHECK: [[AND8:%[0-9]+]]:_(s32) = G_AND [[COPY27]], [[C3]]
-    ; CHECK: [[BUILD_VECTOR:%[0-9]+]]:_(<3 x s32>) = G_BUILD_VECTOR [[AND6]](s32), [[AND7]](s32), [[AND8]](s32)
-    ; CHECK: $vgpr0_vgpr1_vgpr2 = COPY [[CONCAT_VECTORS]](<6 x s16>)
-    ; CHECK: $vgpr0_vgpr1_vgpr2 = COPY [[BUILD_VECTOR]](<3 x s32>)
-=======
     ; CHECK-NEXT: [[COPY1:%[0-9]+]]:_(<6 x s16>) = COPY $vgpr3_vgpr4_vgpr5
     ; CHECK-NEXT: [[UV:%[0-9]+]]:_(<2 x s16>), [[UV1:%[0-9]+]]:_(<2 x s16>), [[UV2:%[0-9]+]]:_(<2 x s16>) = G_UNMERGE_VALUES [[COPY]](<6 x s16>)
     ; CHECK-NEXT: [[BITCAST:%[0-9]+]]:_(s32) = G_BITCAST [[UV]](<2 x s16>)
@@ -443,7 +257,6 @@
     ; CHECK-NEXT: [[BUILD_VECTOR:%[0-9]+]]:_(<3 x s32>) = G_BUILD_VECTOR [[AND6]](s32), [[AND7]](s32), [[AND8]](s32)
     ; CHECK-NEXT: $vgpr0_vgpr1_vgpr2 = COPY [[CONCAT_VECTORS]](<6 x s16>)
     ; CHECK-NEXT: $vgpr0_vgpr1_vgpr2 = COPY [[BUILD_VECTOR]](<3 x s32>)
->>>>>>> 2ab1d525
     %0:_(<6 x s16>) = COPY $vgpr0_vgpr1_vgpr2
     %1:_(<6 x s16>) = COPY $vgpr3_vgpr4_vgpr5
     %2:_(<3 x s16>), %3:_(<3 x s16>) = G_UNMERGE_VALUES %0
@@ -464,114 +277,6 @@
 
     ; CHECK-LABEL: name: test_ssubo_v4s16
     ; CHECK: [[COPY:%[0-9]+]]:_(<4 x s16>) = COPY $vgpr0_vgpr1
-<<<<<<< HEAD
-    ; CHECK: [[COPY1:%[0-9]+]]:_(<4 x s16>) = COPY $vgpr1_vgpr2
-    ; CHECK: [[UV:%[0-9]+]]:_(<2 x s16>), [[UV1:%[0-9]+]]:_(<2 x s16>) = G_UNMERGE_VALUES [[COPY]](<4 x s16>)
-    ; CHECK: [[BITCAST:%[0-9]+]]:_(s32) = G_BITCAST [[UV]](<2 x s16>)
-    ; CHECK: [[C:%[0-9]+]]:_(s32) = G_CONSTANT i32 16
-    ; CHECK: [[LSHR:%[0-9]+]]:_(s32) = G_LSHR [[BITCAST]], [[C]](s32)
-    ; CHECK: [[BITCAST1:%[0-9]+]]:_(s32) = G_BITCAST [[UV1]](<2 x s16>)
-    ; CHECK: [[LSHR1:%[0-9]+]]:_(s32) = G_LSHR [[BITCAST1]], [[C]](s32)
-    ; CHECK: [[UV2:%[0-9]+]]:_(<2 x s16>), [[UV3:%[0-9]+]]:_(<2 x s16>) = G_UNMERGE_VALUES [[COPY1]](<4 x s16>)
-    ; CHECK: [[BITCAST2:%[0-9]+]]:_(s32) = G_BITCAST [[UV2]](<2 x s16>)
-    ; CHECK: [[LSHR2:%[0-9]+]]:_(s32) = G_LSHR [[BITCAST2]], [[C]](s32)
-    ; CHECK: [[BITCAST3:%[0-9]+]]:_(s32) = G_BITCAST [[UV3]](<2 x s16>)
-    ; CHECK: [[LSHR3:%[0-9]+]]:_(s32) = G_LSHR [[BITCAST3]], [[C]](s32)
-    ; CHECK: [[COPY2:%[0-9]+]]:_(s32) = COPY [[BITCAST]](s32)
-    ; CHECK: [[COPY3:%[0-9]+]]:_(s32) = COPY [[BITCAST2]](s32)
-    ; CHECK: [[SUB:%[0-9]+]]:_(s32) = G_SUB [[COPY2]], [[COPY3]]
-    ; CHECK: [[COPY4:%[0-9]+]]:_(s32) = COPY [[LSHR]](s32)
-    ; CHECK: [[COPY5:%[0-9]+]]:_(s32) = COPY [[LSHR2]](s32)
-    ; CHECK: [[SUB1:%[0-9]+]]:_(s32) = G_SUB [[COPY4]], [[COPY5]]
-    ; CHECK: [[COPY6:%[0-9]+]]:_(s32) = COPY [[BITCAST1]](s32)
-    ; CHECK: [[COPY7:%[0-9]+]]:_(s32) = COPY [[BITCAST3]](s32)
-    ; CHECK: [[SUB2:%[0-9]+]]:_(s32) = G_SUB [[COPY6]], [[COPY7]]
-    ; CHECK: [[COPY8:%[0-9]+]]:_(s32) = COPY [[LSHR1]](s32)
-    ; CHECK: [[COPY9:%[0-9]+]]:_(s32) = COPY [[LSHR3]](s32)
-    ; CHECK: [[SUB3:%[0-9]+]]:_(s32) = G_SUB [[COPY8]], [[COPY9]]
-    ; CHECK: [[C1:%[0-9]+]]:_(s32) = G_CONSTANT i32 65535
-    ; CHECK: [[COPY10:%[0-9]+]]:_(s32) = COPY [[SUB]](s32)
-    ; CHECK: [[AND:%[0-9]+]]:_(s32) = G_AND [[COPY10]], [[C1]]
-    ; CHECK: [[COPY11:%[0-9]+]]:_(s32) = COPY [[SUB1]](s32)
-    ; CHECK: [[AND1:%[0-9]+]]:_(s32) = G_AND [[COPY11]], [[C1]]
-    ; CHECK: [[SHL:%[0-9]+]]:_(s32) = G_SHL [[AND1]], [[C]](s32)
-    ; CHECK: [[OR:%[0-9]+]]:_(s32) = G_OR [[AND]], [[SHL]]
-    ; CHECK: [[BITCAST4:%[0-9]+]]:_(<2 x s16>) = G_BITCAST [[OR]](s32)
-    ; CHECK: [[COPY12:%[0-9]+]]:_(s32) = COPY [[SUB2]](s32)
-    ; CHECK: [[AND2:%[0-9]+]]:_(s32) = G_AND [[COPY12]], [[C1]]
-    ; CHECK: [[COPY13:%[0-9]+]]:_(s32) = COPY [[SUB3]](s32)
-    ; CHECK: [[AND3:%[0-9]+]]:_(s32) = G_AND [[COPY13]], [[C1]]
-    ; CHECK: [[SHL1:%[0-9]+]]:_(s32) = G_SHL [[AND3]], [[C]](s32)
-    ; CHECK: [[OR1:%[0-9]+]]:_(s32) = G_OR [[AND2]], [[SHL1]]
-    ; CHECK: [[BITCAST5:%[0-9]+]]:_(<2 x s16>) = G_BITCAST [[OR1]](s32)
-    ; CHECK: [[CONCAT_VECTORS:%[0-9]+]]:_(<4 x s16>) = G_CONCAT_VECTORS [[BITCAST4]](<2 x s16>), [[BITCAST5]](<2 x s16>)
-    ; CHECK: [[UV4:%[0-9]+]]:_(<2 x s16>), [[UV5:%[0-9]+]]:_(<2 x s16>) = G_UNMERGE_VALUES [[COPY]](<4 x s16>)
-    ; CHECK: [[BITCAST6:%[0-9]+]]:_(s32) = G_BITCAST [[UV4]](<2 x s16>)
-    ; CHECK: [[LSHR4:%[0-9]+]]:_(s32) = G_LSHR [[BITCAST6]], [[C]](s32)
-    ; CHECK: [[BITCAST7:%[0-9]+]]:_(s32) = G_BITCAST [[UV5]](<2 x s16>)
-    ; CHECK: [[LSHR5:%[0-9]+]]:_(s32) = G_LSHR [[BITCAST7]], [[C]](s32)
-    ; CHECK: [[COPY14:%[0-9]+]]:_(s32) = COPY [[SUB]](s32)
-    ; CHECK: [[SEXT_INREG:%[0-9]+]]:_(s32) = G_SEXT_INREG [[COPY14]], 16
-    ; CHECK: [[COPY15:%[0-9]+]]:_(s32) = COPY [[BITCAST6]](s32)
-    ; CHECK: [[SEXT_INREG1:%[0-9]+]]:_(s32) = G_SEXT_INREG [[COPY15]], 16
-    ; CHECK: [[ICMP:%[0-9]+]]:_(s1) = G_ICMP intpred(slt), [[SEXT_INREG]](s32), [[SEXT_INREG1]]
-    ; CHECK: [[COPY16:%[0-9]+]]:_(s32) = COPY [[SUB1]](s32)
-    ; CHECK: [[SEXT_INREG2:%[0-9]+]]:_(s32) = G_SEXT_INREG [[COPY16]], 16
-    ; CHECK: [[COPY17:%[0-9]+]]:_(s32) = COPY [[LSHR4]](s32)
-    ; CHECK: [[SEXT_INREG3:%[0-9]+]]:_(s32) = G_SEXT_INREG [[COPY17]], 16
-    ; CHECK: [[ICMP1:%[0-9]+]]:_(s1) = G_ICMP intpred(slt), [[SEXT_INREG2]](s32), [[SEXT_INREG3]]
-    ; CHECK: [[COPY18:%[0-9]+]]:_(s32) = COPY [[SUB2]](s32)
-    ; CHECK: [[SEXT_INREG4:%[0-9]+]]:_(s32) = G_SEXT_INREG [[COPY18]], 16
-    ; CHECK: [[COPY19:%[0-9]+]]:_(s32) = COPY [[BITCAST7]](s32)
-    ; CHECK: [[SEXT_INREG5:%[0-9]+]]:_(s32) = G_SEXT_INREG [[COPY19]], 16
-    ; CHECK: [[ICMP2:%[0-9]+]]:_(s1) = G_ICMP intpred(slt), [[SEXT_INREG4]](s32), [[SEXT_INREG5]]
-    ; CHECK: [[COPY20:%[0-9]+]]:_(s32) = COPY [[SUB3]](s32)
-    ; CHECK: [[SEXT_INREG6:%[0-9]+]]:_(s32) = G_SEXT_INREG [[COPY20]], 16
-    ; CHECK: [[COPY21:%[0-9]+]]:_(s32) = COPY [[LSHR5]](s32)
-    ; CHECK: [[SEXT_INREG7:%[0-9]+]]:_(s32) = G_SEXT_INREG [[COPY21]], 16
-    ; CHECK: [[ICMP3:%[0-9]+]]:_(s1) = G_ICMP intpred(slt), [[SEXT_INREG6]](s32), [[SEXT_INREG7]]
-    ; CHECK: [[UV6:%[0-9]+]]:_(<2 x s16>), [[UV7:%[0-9]+]]:_(<2 x s16>) = G_UNMERGE_VALUES [[COPY1]](<4 x s16>)
-    ; CHECK: [[BITCAST8:%[0-9]+]]:_(s32) = G_BITCAST [[UV6]](<2 x s16>)
-    ; CHECK: [[LSHR6:%[0-9]+]]:_(s32) = G_LSHR [[BITCAST8]], [[C]](s32)
-    ; CHECK: [[BITCAST9:%[0-9]+]]:_(s32) = G_BITCAST [[UV7]](<2 x s16>)
-    ; CHECK: [[LSHR7:%[0-9]+]]:_(s32) = G_LSHR [[BITCAST9]], [[C]](s32)
-    ; CHECK: [[COPY22:%[0-9]+]]:_(s32) = COPY [[BITCAST8]](s32)
-    ; CHECK: [[SEXT_INREG8:%[0-9]+]]:_(s32) = G_SEXT_INREG [[COPY22]], 16
-    ; CHECK: [[C2:%[0-9]+]]:_(s32) = G_CONSTANT i32 0
-    ; CHECK: [[COPY23:%[0-9]+]]:_(s32) = COPY [[C2]](s32)
-    ; CHECK: [[ICMP4:%[0-9]+]]:_(s1) = G_ICMP intpred(sgt), [[SEXT_INREG8]](s32), [[COPY23]]
-    ; CHECK: [[COPY24:%[0-9]+]]:_(s32) = COPY [[LSHR6]](s32)
-    ; CHECK: [[SEXT_INREG9:%[0-9]+]]:_(s32) = G_SEXT_INREG [[COPY24]], 16
-    ; CHECK: [[COPY25:%[0-9]+]]:_(s32) = COPY [[C2]](s32)
-    ; CHECK: [[ICMP5:%[0-9]+]]:_(s1) = G_ICMP intpred(sgt), [[SEXT_INREG9]](s32), [[COPY25]]
-    ; CHECK: [[COPY26:%[0-9]+]]:_(s32) = COPY [[BITCAST9]](s32)
-    ; CHECK: [[SEXT_INREG10:%[0-9]+]]:_(s32) = G_SEXT_INREG [[COPY26]], 16
-    ; CHECK: [[COPY27:%[0-9]+]]:_(s32) = COPY [[C2]](s32)
-    ; CHECK: [[ICMP6:%[0-9]+]]:_(s1) = G_ICMP intpred(sgt), [[SEXT_INREG10]](s32), [[COPY27]]
-    ; CHECK: [[COPY28:%[0-9]+]]:_(s32) = COPY [[LSHR7]](s32)
-    ; CHECK: [[SEXT_INREG11:%[0-9]+]]:_(s32) = G_SEXT_INREG [[COPY28]], 16
-    ; CHECK: [[ICMP7:%[0-9]+]]:_(s1) = G_ICMP intpred(sgt), [[SEXT_INREG11]](s32), [[C2]]
-    ; CHECK: [[XOR:%[0-9]+]]:_(s1) = G_XOR [[ICMP4]], [[ICMP]]
-    ; CHECK: [[XOR1:%[0-9]+]]:_(s1) = G_XOR [[ICMP5]], [[ICMP1]]
-    ; CHECK: [[XOR2:%[0-9]+]]:_(s1) = G_XOR [[ICMP6]], [[ICMP2]]
-    ; CHECK: [[XOR3:%[0-9]+]]:_(s1) = G_XOR [[ICMP7]], [[ICMP3]]
-    ; CHECK: [[ANYEXT:%[0-9]+]]:_(s32) = G_ANYEXT [[XOR]](s1)
-    ; CHECK: [[ANYEXT1:%[0-9]+]]:_(s32) = G_ANYEXT [[XOR1]](s1)
-    ; CHECK: [[ANYEXT2:%[0-9]+]]:_(s32) = G_ANYEXT [[XOR2]](s1)
-    ; CHECK: [[ANYEXT3:%[0-9]+]]:_(s32) = G_ANYEXT [[XOR3]](s1)
-    ; CHECK: [[C3:%[0-9]+]]:_(s32) = G_CONSTANT i32 1
-    ; CHECK: [[COPY29:%[0-9]+]]:_(s32) = COPY [[ANYEXT]](s32)
-    ; CHECK: [[AND4:%[0-9]+]]:_(s32) = G_AND [[COPY29]], [[C3]]
-    ; CHECK: [[COPY30:%[0-9]+]]:_(s32) = COPY [[ANYEXT1]](s32)
-    ; CHECK: [[AND5:%[0-9]+]]:_(s32) = G_AND [[COPY30]], [[C3]]
-    ; CHECK: [[COPY31:%[0-9]+]]:_(s32) = COPY [[ANYEXT2]](s32)
-    ; CHECK: [[AND6:%[0-9]+]]:_(s32) = G_AND [[COPY31]], [[C3]]
-    ; CHECK: [[COPY32:%[0-9]+]]:_(s32) = COPY [[ANYEXT3]](s32)
-    ; CHECK: [[AND7:%[0-9]+]]:_(s32) = G_AND [[COPY32]], [[C3]]
-    ; CHECK: [[BUILD_VECTOR:%[0-9]+]]:_(<4 x s32>) = G_BUILD_VECTOR [[AND4]](s32), [[AND5]](s32), [[AND6]](s32), [[AND7]](s32)
-    ; CHECK: $vgpr0_vgpr1 = COPY [[CONCAT_VECTORS]](<4 x s16>)
-    ; CHECK: $vgpr2_vgpr3_vgpr4_vgpr5 = COPY [[BUILD_VECTOR]](<4 x s32>)
-=======
     ; CHECK-NEXT: [[COPY1:%[0-9]+]]:_(<4 x s16>) = COPY $vgpr1_vgpr2
     ; CHECK-NEXT: [[UV:%[0-9]+]]:_(<2 x s16>), [[UV1:%[0-9]+]]:_(<2 x s16>) = G_UNMERGE_VALUES [[COPY]](<4 x s16>)
     ; CHECK-NEXT: [[BITCAST:%[0-9]+]]:_(s32) = G_BITCAST [[UV]](<2 x s16>)
@@ -650,7 +355,6 @@
     ; CHECK-NEXT: [[BUILD_VECTOR:%[0-9]+]]:_(<4 x s32>) = G_BUILD_VECTOR [[AND4]](s32), [[AND5]](s32), [[AND6]](s32), [[AND7]](s32)
     ; CHECK-NEXT: $vgpr0_vgpr1 = COPY [[CONCAT_VECTORS]](<4 x s16>)
     ; CHECK-NEXT: $vgpr2_vgpr3_vgpr4_vgpr5 = COPY [[BUILD_VECTOR]](<4 x s32>)
->>>>>>> 2ab1d525
     %0:_(<4 x s16>) = COPY $vgpr0_vgpr1
     %1:_(<4 x s16>) = COPY $vgpr1_vgpr2
     %2:_(<4 x s16>), %3:_(<4 x s1>) = G_SSUBO %0, %1
