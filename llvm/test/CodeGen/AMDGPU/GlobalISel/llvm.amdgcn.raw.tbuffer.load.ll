; NOTE: Assertions have been autogenerated by utils/update_mir_test_checks.py
; RUN: llc -global-isel -mtriple=amdgcn-mesa-mesa3d -mcpu=gfx1010 -stop-after=instruction-select -verify-machineinstrs -o - %s | FileCheck %s

define amdgpu_ps float @raw_tbuffer_load_f32__sgpr_rsrc__vgpr_voffset__sgpr_soffset(<4 x i32> inreg %rsrc, i32 %voffset, i32 inreg %soffset) {
  ; CHECK-LABEL: name: raw_tbuffer_load_f32__sgpr_rsrc__vgpr_voffset__sgpr_soffset
  ; CHECK: bb.1 (%ir-block.0):
<<<<<<< HEAD
  ; CHECK:   liveins: $sgpr2, $sgpr3, $sgpr4, $sgpr5, $sgpr6, $vgpr0
  ; CHECK:   [[COPY:%[0-9]+]]:sreg_32 = COPY $sgpr2
  ; CHECK:   [[COPY1:%[0-9]+]]:sreg_32 = COPY $sgpr3
  ; CHECK:   [[COPY2:%[0-9]+]]:sreg_32 = COPY $sgpr4
  ; CHECK:   [[COPY3:%[0-9]+]]:sreg_32 = COPY $sgpr5
  ; CHECK:   [[REG_SEQUENCE:%[0-9]+]]:sgpr_128 = REG_SEQUENCE [[COPY]], %subreg.sub0, [[COPY1]], %subreg.sub1, [[COPY2]], %subreg.sub2, [[COPY3]], %subreg.sub3
  ; CHECK:   [[COPY4:%[0-9]+]]:vgpr_32 = COPY $vgpr0
  ; CHECK:   [[COPY5:%[0-9]+]]:sreg_32 = COPY $sgpr6
  ; CHECK:   [[TBUFFER_LOAD_FORMAT_X_OFFEN:%[0-9]+]]:vgpr_32 = TBUFFER_LOAD_FORMAT_X_OFFEN [[COPY4]], [[REG_SEQUENCE]], [[COPY5]], 0, 78, 0, 0, 0, 0, 0, 0, implicit $exec :: (dereferenceable load 4 from custom "BufferResource", align 1, addrspace 4)
  ; CHECK:   $vgpr0 = COPY [[TBUFFER_LOAD_FORMAT_X_OFFEN]]
  ; CHECK:   SI_RETURN_TO_EPILOG implicit $vgpr0
=======
  ; CHECK-NEXT:   liveins: $sgpr2, $sgpr3, $sgpr4, $sgpr5, $sgpr6, $vgpr0
  ; CHECK-NEXT: {{  $}}
  ; CHECK-NEXT:   [[COPY:%[0-9]+]]:sreg_32 = COPY $sgpr2
  ; CHECK-NEXT:   [[COPY1:%[0-9]+]]:sreg_32 = COPY $sgpr3
  ; CHECK-NEXT:   [[COPY2:%[0-9]+]]:sreg_32 = COPY $sgpr4
  ; CHECK-NEXT:   [[COPY3:%[0-9]+]]:sreg_32 = COPY $sgpr5
  ; CHECK-NEXT:   [[REG_SEQUENCE:%[0-9]+]]:sgpr_128 = REG_SEQUENCE [[COPY]], %subreg.sub0, [[COPY1]], %subreg.sub1, [[COPY2]], %subreg.sub2, [[COPY3]], %subreg.sub3
  ; CHECK-NEXT:   [[COPY4:%[0-9]+]]:vgpr_32 = COPY $vgpr0
  ; CHECK-NEXT:   [[COPY5:%[0-9]+]]:sreg_32 = COPY $sgpr6
  ; CHECK-NEXT:   [[TBUFFER_LOAD_FORMAT_X_OFFEN:%[0-9]+]]:vgpr_32 = TBUFFER_LOAD_FORMAT_X_OFFEN [[COPY4]], [[REG_SEQUENCE]], [[COPY5]], 0, 78, 0, 0, 0, implicit $exec :: (dereferenceable load (s32), align 1, addrspace 4)
  ; CHECK-NEXT:   $vgpr0 = COPY [[TBUFFER_LOAD_FORMAT_X_OFFEN]]
  ; CHECK-NEXT:   SI_RETURN_TO_EPILOG implicit $vgpr0
>>>>>>> 2ab1d525
  %val = call float @llvm.amdgcn.raw.tbuffer.load.f32(<4 x i32> %rsrc, i32 %voffset, i32 %soffset, i32 78, i32 0)
  ret float %val
}

define amdgpu_ps <2 x float> @raw_tbuffer_load_v2f32__sgpr_rsrc__vgpr_voffset__sgpr_soffset(<4 x i32> inreg %rsrc, i32 %voffset, i32 inreg %soffset) {
  ; CHECK-LABEL: name: raw_tbuffer_load_v2f32__sgpr_rsrc__vgpr_voffset__sgpr_soffset
  ; CHECK: bb.1 (%ir-block.0):
<<<<<<< HEAD
  ; CHECK:   liveins: $sgpr2, $sgpr3, $sgpr4, $sgpr5, $sgpr6, $vgpr0
  ; CHECK:   [[COPY:%[0-9]+]]:sreg_32 = COPY $sgpr2
  ; CHECK:   [[COPY1:%[0-9]+]]:sreg_32 = COPY $sgpr3
  ; CHECK:   [[COPY2:%[0-9]+]]:sreg_32 = COPY $sgpr4
  ; CHECK:   [[COPY3:%[0-9]+]]:sreg_32 = COPY $sgpr5
  ; CHECK:   [[REG_SEQUENCE:%[0-9]+]]:sgpr_128 = REG_SEQUENCE [[COPY]], %subreg.sub0, [[COPY1]], %subreg.sub1, [[COPY2]], %subreg.sub2, [[COPY3]], %subreg.sub3
  ; CHECK:   [[COPY4:%[0-9]+]]:vgpr_32 = COPY $vgpr0
  ; CHECK:   [[COPY5:%[0-9]+]]:sreg_32 = COPY $sgpr6
  ; CHECK:   [[TBUFFER_LOAD_FORMAT_XY_OFFEN:%[0-9]+]]:vreg_64 = TBUFFER_LOAD_FORMAT_XY_OFFEN [[COPY4]], [[REG_SEQUENCE]], [[COPY5]], 0, 78, 0, 0, 0, 0, 0, 0, implicit $exec :: (dereferenceable load 8 from custom "BufferResource", align 1, addrspace 4)
  ; CHECK:   [[COPY6:%[0-9]+]]:vgpr_32 = COPY [[TBUFFER_LOAD_FORMAT_XY_OFFEN]].sub0
  ; CHECK:   [[COPY7:%[0-9]+]]:vgpr_32 = COPY [[TBUFFER_LOAD_FORMAT_XY_OFFEN]].sub1
  ; CHECK:   $vgpr0 = COPY [[COPY6]]
  ; CHECK:   $vgpr1 = COPY [[COPY7]]
  ; CHECK:   SI_RETURN_TO_EPILOG implicit $vgpr0, implicit $vgpr1
=======
  ; CHECK-NEXT:   liveins: $sgpr2, $sgpr3, $sgpr4, $sgpr5, $sgpr6, $vgpr0
  ; CHECK-NEXT: {{  $}}
  ; CHECK-NEXT:   [[COPY:%[0-9]+]]:sreg_32 = COPY $sgpr2
  ; CHECK-NEXT:   [[COPY1:%[0-9]+]]:sreg_32 = COPY $sgpr3
  ; CHECK-NEXT:   [[COPY2:%[0-9]+]]:sreg_32 = COPY $sgpr4
  ; CHECK-NEXT:   [[COPY3:%[0-9]+]]:sreg_32 = COPY $sgpr5
  ; CHECK-NEXT:   [[REG_SEQUENCE:%[0-9]+]]:sgpr_128 = REG_SEQUENCE [[COPY]], %subreg.sub0, [[COPY1]], %subreg.sub1, [[COPY2]], %subreg.sub2, [[COPY3]], %subreg.sub3
  ; CHECK-NEXT:   [[COPY4:%[0-9]+]]:vgpr_32 = COPY $vgpr0
  ; CHECK-NEXT:   [[COPY5:%[0-9]+]]:sreg_32 = COPY $sgpr6
  ; CHECK-NEXT:   [[TBUFFER_LOAD_FORMAT_XY_OFFEN:%[0-9]+]]:vreg_64 = TBUFFER_LOAD_FORMAT_XY_OFFEN [[COPY4]], [[REG_SEQUENCE]], [[COPY5]], 0, 78, 0, 0, 0, implicit $exec :: (dereferenceable load (<2 x s32>), align 1, addrspace 4)
  ; CHECK-NEXT:   [[COPY6:%[0-9]+]]:vgpr_32 = COPY [[TBUFFER_LOAD_FORMAT_XY_OFFEN]].sub0
  ; CHECK-NEXT:   [[COPY7:%[0-9]+]]:vgpr_32 = COPY [[TBUFFER_LOAD_FORMAT_XY_OFFEN]].sub1
  ; CHECK-NEXT:   $vgpr0 = COPY [[COPY6]]
  ; CHECK-NEXT:   $vgpr1 = COPY [[COPY7]]
  ; CHECK-NEXT:   SI_RETURN_TO_EPILOG implicit $vgpr0, implicit $vgpr1
>>>>>>> 2ab1d525
  %val = call <2 x float> @llvm.amdgcn.raw.tbuffer.load.v2f32(<4 x i32> %rsrc, i32 %voffset, i32 %soffset, i32 78, i32 0)
  ret <2 x float> %val
}

define amdgpu_ps <3 x float> @raw_tbuffer_load_v3f32__sgpr_rsrc__vgpr_voffset__sgpr_soffset(<4 x i32> inreg %rsrc, i32 %voffset, i32 inreg %soffset) {
  ; CHECK-LABEL: name: raw_tbuffer_load_v3f32__sgpr_rsrc__vgpr_voffset__sgpr_soffset
  ; CHECK: bb.1 (%ir-block.0):
<<<<<<< HEAD
  ; CHECK:   liveins: $sgpr2, $sgpr3, $sgpr4, $sgpr5, $sgpr6, $vgpr0
  ; CHECK:   [[COPY:%[0-9]+]]:sreg_32 = COPY $sgpr2
  ; CHECK:   [[COPY1:%[0-9]+]]:sreg_32 = COPY $sgpr3
  ; CHECK:   [[COPY2:%[0-9]+]]:sreg_32 = COPY $sgpr4
  ; CHECK:   [[COPY3:%[0-9]+]]:sreg_32 = COPY $sgpr5
  ; CHECK:   [[REG_SEQUENCE:%[0-9]+]]:sgpr_128 = REG_SEQUENCE [[COPY]], %subreg.sub0, [[COPY1]], %subreg.sub1, [[COPY2]], %subreg.sub2, [[COPY3]], %subreg.sub3
  ; CHECK:   [[COPY4:%[0-9]+]]:vgpr_32 = COPY $vgpr0
  ; CHECK:   [[COPY5:%[0-9]+]]:sreg_32 = COPY $sgpr6
  ; CHECK:   [[TBUFFER_LOAD_FORMAT_XYZ_OFFEN:%[0-9]+]]:vreg_96 = TBUFFER_LOAD_FORMAT_XYZ_OFFEN [[COPY4]], [[REG_SEQUENCE]], [[COPY5]], 0, 78, 0, 0, 0, 0, 0, 0, implicit $exec :: (dereferenceable load 12 from custom "BufferResource", align 1, addrspace 4)
  ; CHECK:   [[COPY6:%[0-9]+]]:vgpr_32 = COPY [[TBUFFER_LOAD_FORMAT_XYZ_OFFEN]].sub0
  ; CHECK:   [[COPY7:%[0-9]+]]:vgpr_32 = COPY [[TBUFFER_LOAD_FORMAT_XYZ_OFFEN]].sub1
  ; CHECK:   [[COPY8:%[0-9]+]]:vgpr_32 = COPY [[TBUFFER_LOAD_FORMAT_XYZ_OFFEN]].sub2
  ; CHECK:   $vgpr0 = COPY [[COPY6]]
  ; CHECK:   $vgpr1 = COPY [[COPY7]]
  ; CHECK:   $vgpr2 = COPY [[COPY8]]
  ; CHECK:   SI_RETURN_TO_EPILOG implicit $vgpr0, implicit $vgpr1, implicit $vgpr2
=======
  ; CHECK-NEXT:   liveins: $sgpr2, $sgpr3, $sgpr4, $sgpr5, $sgpr6, $vgpr0
  ; CHECK-NEXT: {{  $}}
  ; CHECK-NEXT:   [[COPY:%[0-9]+]]:sreg_32 = COPY $sgpr2
  ; CHECK-NEXT:   [[COPY1:%[0-9]+]]:sreg_32 = COPY $sgpr3
  ; CHECK-NEXT:   [[COPY2:%[0-9]+]]:sreg_32 = COPY $sgpr4
  ; CHECK-NEXT:   [[COPY3:%[0-9]+]]:sreg_32 = COPY $sgpr5
  ; CHECK-NEXT:   [[REG_SEQUENCE:%[0-9]+]]:sgpr_128 = REG_SEQUENCE [[COPY]], %subreg.sub0, [[COPY1]], %subreg.sub1, [[COPY2]], %subreg.sub2, [[COPY3]], %subreg.sub3
  ; CHECK-NEXT:   [[COPY4:%[0-9]+]]:vgpr_32 = COPY $vgpr0
  ; CHECK-NEXT:   [[COPY5:%[0-9]+]]:sreg_32 = COPY $sgpr6
  ; CHECK-NEXT:   [[TBUFFER_LOAD_FORMAT_XYZ_OFFEN:%[0-9]+]]:vreg_96 = TBUFFER_LOAD_FORMAT_XYZ_OFFEN [[COPY4]], [[REG_SEQUENCE]], [[COPY5]], 0, 78, 0, 0, 0, implicit $exec :: (dereferenceable load (<3 x s32>), align 1, addrspace 4)
  ; CHECK-NEXT:   [[COPY6:%[0-9]+]]:vgpr_32 = COPY [[TBUFFER_LOAD_FORMAT_XYZ_OFFEN]].sub0
  ; CHECK-NEXT:   [[COPY7:%[0-9]+]]:vgpr_32 = COPY [[TBUFFER_LOAD_FORMAT_XYZ_OFFEN]].sub1
  ; CHECK-NEXT:   [[COPY8:%[0-9]+]]:vgpr_32 = COPY [[TBUFFER_LOAD_FORMAT_XYZ_OFFEN]].sub2
  ; CHECK-NEXT:   $vgpr0 = COPY [[COPY6]]
  ; CHECK-NEXT:   $vgpr1 = COPY [[COPY7]]
  ; CHECK-NEXT:   $vgpr2 = COPY [[COPY8]]
  ; CHECK-NEXT:   SI_RETURN_TO_EPILOG implicit $vgpr0, implicit $vgpr1, implicit $vgpr2
>>>>>>> 2ab1d525
  %val = call <3 x float> @llvm.amdgcn.raw.tbuffer.load.v3f32(<4 x i32> %rsrc, i32 %voffset, i32 %soffset, i32 78, i32 0)
  ret <3 x float> %val
}

define amdgpu_ps <4 x float> @raw_tbuffer_load_v4f32__sgpr_rsrc__vgpr_voffset__sgpr_soffset(<4 x i32> inreg %rsrc, i32 %voffset, i32 inreg %soffset) {
  ; CHECK-LABEL: name: raw_tbuffer_load_v4f32__sgpr_rsrc__vgpr_voffset__sgpr_soffset
  ; CHECK: bb.1 (%ir-block.0):
<<<<<<< HEAD
  ; CHECK:   liveins: $sgpr2, $sgpr3, $sgpr4, $sgpr5, $sgpr6, $vgpr0
  ; CHECK:   [[COPY:%[0-9]+]]:sreg_32 = COPY $sgpr2
  ; CHECK:   [[COPY1:%[0-9]+]]:sreg_32 = COPY $sgpr3
  ; CHECK:   [[COPY2:%[0-9]+]]:sreg_32 = COPY $sgpr4
  ; CHECK:   [[COPY3:%[0-9]+]]:sreg_32 = COPY $sgpr5
  ; CHECK:   [[REG_SEQUENCE:%[0-9]+]]:sgpr_128 = REG_SEQUENCE [[COPY]], %subreg.sub0, [[COPY1]], %subreg.sub1, [[COPY2]], %subreg.sub2, [[COPY3]], %subreg.sub3
  ; CHECK:   [[COPY4:%[0-9]+]]:vgpr_32 = COPY $vgpr0
  ; CHECK:   [[COPY5:%[0-9]+]]:sreg_32 = COPY $sgpr6
  ; CHECK:   [[TBUFFER_LOAD_FORMAT_XYZW_OFFEN:%[0-9]+]]:vreg_128 = TBUFFER_LOAD_FORMAT_XYZW_OFFEN [[COPY4]], [[REG_SEQUENCE]], [[COPY5]], 0, 78, 0, 0, 0, 0, 0, 0, implicit $exec :: (dereferenceable load 16 from custom "BufferResource", align 1, addrspace 4)
  ; CHECK:   [[COPY6:%[0-9]+]]:vgpr_32 = COPY [[TBUFFER_LOAD_FORMAT_XYZW_OFFEN]].sub0
  ; CHECK:   [[COPY7:%[0-9]+]]:vgpr_32 = COPY [[TBUFFER_LOAD_FORMAT_XYZW_OFFEN]].sub1
  ; CHECK:   [[COPY8:%[0-9]+]]:vgpr_32 = COPY [[TBUFFER_LOAD_FORMAT_XYZW_OFFEN]].sub2
  ; CHECK:   [[COPY9:%[0-9]+]]:vgpr_32 = COPY [[TBUFFER_LOAD_FORMAT_XYZW_OFFEN]].sub3
  ; CHECK:   $vgpr0 = COPY [[COPY6]]
  ; CHECK:   $vgpr1 = COPY [[COPY7]]
  ; CHECK:   $vgpr2 = COPY [[COPY8]]
  ; CHECK:   $vgpr3 = COPY [[COPY9]]
  ; CHECK:   SI_RETURN_TO_EPILOG implicit $vgpr0, implicit $vgpr1, implicit $vgpr2, implicit $vgpr3
=======
  ; CHECK-NEXT:   liveins: $sgpr2, $sgpr3, $sgpr4, $sgpr5, $sgpr6, $vgpr0
  ; CHECK-NEXT: {{  $}}
  ; CHECK-NEXT:   [[COPY:%[0-9]+]]:sreg_32 = COPY $sgpr2
  ; CHECK-NEXT:   [[COPY1:%[0-9]+]]:sreg_32 = COPY $sgpr3
  ; CHECK-NEXT:   [[COPY2:%[0-9]+]]:sreg_32 = COPY $sgpr4
  ; CHECK-NEXT:   [[COPY3:%[0-9]+]]:sreg_32 = COPY $sgpr5
  ; CHECK-NEXT:   [[REG_SEQUENCE:%[0-9]+]]:sgpr_128 = REG_SEQUENCE [[COPY]], %subreg.sub0, [[COPY1]], %subreg.sub1, [[COPY2]], %subreg.sub2, [[COPY3]], %subreg.sub3
  ; CHECK-NEXT:   [[COPY4:%[0-9]+]]:vgpr_32 = COPY $vgpr0
  ; CHECK-NEXT:   [[COPY5:%[0-9]+]]:sreg_32 = COPY $sgpr6
  ; CHECK-NEXT:   [[TBUFFER_LOAD_FORMAT_XYZW_OFFEN:%[0-9]+]]:vreg_128 = TBUFFER_LOAD_FORMAT_XYZW_OFFEN [[COPY4]], [[REG_SEQUENCE]], [[COPY5]], 0, 78, 0, 0, 0, implicit $exec :: (dereferenceable load (<4 x s32>), align 1, addrspace 4)
  ; CHECK-NEXT:   [[COPY6:%[0-9]+]]:vgpr_32 = COPY [[TBUFFER_LOAD_FORMAT_XYZW_OFFEN]].sub0
  ; CHECK-NEXT:   [[COPY7:%[0-9]+]]:vgpr_32 = COPY [[TBUFFER_LOAD_FORMAT_XYZW_OFFEN]].sub1
  ; CHECK-NEXT:   [[COPY8:%[0-9]+]]:vgpr_32 = COPY [[TBUFFER_LOAD_FORMAT_XYZW_OFFEN]].sub2
  ; CHECK-NEXT:   [[COPY9:%[0-9]+]]:vgpr_32 = COPY [[TBUFFER_LOAD_FORMAT_XYZW_OFFEN]].sub3
  ; CHECK-NEXT:   $vgpr0 = COPY [[COPY6]]
  ; CHECK-NEXT:   $vgpr1 = COPY [[COPY7]]
  ; CHECK-NEXT:   $vgpr2 = COPY [[COPY8]]
  ; CHECK-NEXT:   $vgpr3 = COPY [[COPY9]]
  ; CHECK-NEXT:   SI_RETURN_TO_EPILOG implicit $vgpr0, implicit $vgpr1, implicit $vgpr2, implicit $vgpr3
>>>>>>> 2ab1d525
  %val = call <4 x float> @llvm.amdgcn.raw.tbuffer.load.v4f32(<4 x i32> %rsrc, i32 %voffset, i32 %soffset, i32 78, i32 0)
  ret <4 x float> %val
}

define amdgpu_ps float @raw_tbuffer_load_f32__vgpr_rsrc__sgpr_voffset__vgpr_soffset(<4 x i32> %rsrc, i32 inreg %voffset, i32 %soffset) {
  ; CHECK-LABEL: name: raw_tbuffer_load_f32__vgpr_rsrc__sgpr_voffset__vgpr_soffset
  ; CHECK: bb.1 (%ir-block.0):
<<<<<<< HEAD
  ; CHECK:   successors: %bb.2(0x80000000)
  ; CHECK:   liveins: $sgpr2, $vgpr0, $vgpr1, $vgpr2, $vgpr3, $vgpr4
  ; CHECK:   [[COPY:%[0-9]+]]:vgpr_32 = COPY $vgpr0
  ; CHECK:   [[COPY1:%[0-9]+]]:vgpr_32 = COPY $vgpr1
  ; CHECK:   [[COPY2:%[0-9]+]]:vgpr_32 = COPY $vgpr2
  ; CHECK:   [[COPY3:%[0-9]+]]:vgpr_32 = COPY $vgpr3
  ; CHECK:   [[REG_SEQUENCE:%[0-9]+]]:vreg_128 = REG_SEQUENCE [[COPY]], %subreg.sub0, [[COPY1]], %subreg.sub1, [[COPY2]], %subreg.sub2, [[COPY3]], %subreg.sub3
  ; CHECK:   [[COPY4:%[0-9]+]]:sreg_32 = COPY $sgpr2
  ; CHECK:   [[COPY5:%[0-9]+]]:vgpr_32 = COPY $vgpr4
  ; CHECK:   [[COPY6:%[0-9]+]]:vgpr_32 = COPY [[COPY4]]
  ; CHECK:   [[COPY7:%[0-9]+]]:vreg_64 = COPY [[REG_SEQUENCE]].sub0_sub1
  ; CHECK:   [[COPY8:%[0-9]+]]:vreg_64 = COPY [[REG_SEQUENCE]].sub2_sub3
  ; CHECK:   [[S_MOV_B32_term:%[0-9]+]]:sreg_32_xm0_xexec = S_MOV_B32_term $exec_lo
  ; CHECK: bb.2:
  ; CHECK:   successors: %bb.3(0x40000000), %bb.2(0x40000000)
  ; CHECK:   [[V_READFIRSTLANE_B32_:%[0-9]+]]:sreg_32_xm0 = V_READFIRSTLANE_B32 [[COPY7]].sub0, implicit $exec
  ; CHECK:   [[V_READFIRSTLANE_B32_1:%[0-9]+]]:sreg_32_xm0 = V_READFIRSTLANE_B32 [[COPY7]].sub1, implicit $exec
  ; CHECK:   [[REG_SEQUENCE1:%[0-9]+]]:sreg_64_xexec = REG_SEQUENCE [[V_READFIRSTLANE_B32_]], %subreg.sub0, [[V_READFIRSTLANE_B32_1]], %subreg.sub1
  ; CHECK:   [[V_CMP_EQ_U64_e64_:%[0-9]+]]:sreg_32_xm0_xexec = V_CMP_EQ_U64_e64 [[REG_SEQUENCE1]], [[COPY7]], implicit $exec
  ; CHECK:   [[V_READFIRSTLANE_B32_2:%[0-9]+]]:sreg_32_xm0 = V_READFIRSTLANE_B32 [[COPY8]].sub0, implicit $exec
  ; CHECK:   [[V_READFIRSTLANE_B32_3:%[0-9]+]]:sreg_32_xm0 = V_READFIRSTLANE_B32 [[COPY8]].sub1, implicit $exec
  ; CHECK:   [[REG_SEQUENCE2:%[0-9]+]]:sreg_64_xexec = REG_SEQUENCE [[V_READFIRSTLANE_B32_2]], %subreg.sub0, [[V_READFIRSTLANE_B32_3]], %subreg.sub1
  ; CHECK:   [[V_CMP_EQ_U64_e64_1:%[0-9]+]]:sreg_32_xm0_xexec = V_CMP_EQ_U64_e64 [[REG_SEQUENCE2]], [[COPY8]], implicit $exec
  ; CHECK:   [[S_AND_B32_:%[0-9]+]]:sreg_32_xm0_xexec = S_AND_B32 [[V_CMP_EQ_U64_e64_1]], [[V_CMP_EQ_U64_e64_]], implicit-def $scc
  ; CHECK:   [[REG_SEQUENCE3:%[0-9]+]]:sgpr_128 = REG_SEQUENCE [[V_READFIRSTLANE_B32_]], %subreg.sub0, [[V_READFIRSTLANE_B32_1]], %subreg.sub1, [[V_READFIRSTLANE_B32_2]], %subreg.sub2, [[V_READFIRSTLANE_B32_3]], %subreg.sub3
  ; CHECK:   [[V_READFIRSTLANE_B32_4:%[0-9]+]]:sreg_32_xm0 = V_READFIRSTLANE_B32 [[COPY5]], implicit $exec
  ; CHECK:   [[V_CMP_EQ_U32_e64_:%[0-9]+]]:sreg_32_xm0_xexec = V_CMP_EQ_U32_e64 [[V_READFIRSTLANE_B32_4]], [[COPY5]], implicit $exec
  ; CHECK:   [[S_AND_B32_1:%[0-9]+]]:sreg_32_xm0_xexec = S_AND_B32 [[V_CMP_EQ_U32_e64_]], [[S_AND_B32_]], implicit-def $scc
  ; CHECK:   [[TBUFFER_LOAD_FORMAT_X_OFFEN:%[0-9]+]]:vgpr_32 = TBUFFER_LOAD_FORMAT_X_OFFEN [[COPY6]], [[REG_SEQUENCE3]], [[V_READFIRSTLANE_B32_4]], 0, 78, 0, 0, 0, 0, 0, 0, implicit $exec :: (dereferenceable load 4 from custom "BufferResource", align 1, addrspace 4)
  ; CHECK:   [[S_AND_SAVEEXEC_B32_:%[0-9]+]]:sreg_32_xm0_xexec = S_AND_SAVEEXEC_B32 killed [[S_AND_B32_1]], implicit-def $exec, implicit-def $scc, implicit $exec
  ; CHECK:   $exec_lo = S_XOR_B32_term $exec_lo, [[S_AND_SAVEEXEC_B32_]], implicit-def $scc
  ; CHECK:   S_CBRANCH_EXECNZ %bb.2, implicit $exec
  ; CHECK: bb.3:
  ; CHECK:   successors: %bb.4(0x80000000)
  ; CHECK:   $exec_lo = S_MOV_B32_term [[S_MOV_B32_term]]
  ; CHECK: bb.4:
  ; CHECK:   $vgpr0 = COPY [[TBUFFER_LOAD_FORMAT_X_OFFEN]]
  ; CHECK:   SI_RETURN_TO_EPILOG implicit $vgpr0
=======
  ; CHECK-NEXT:   successors: %bb.2(0x80000000)
  ; CHECK-NEXT:   liveins: $sgpr2, $vgpr0, $vgpr1, $vgpr2, $vgpr3, $vgpr4
  ; CHECK-NEXT: {{  $}}
  ; CHECK-NEXT:   [[COPY:%[0-9]+]]:vgpr_32 = COPY $vgpr0
  ; CHECK-NEXT:   [[COPY1:%[0-9]+]]:vgpr_32 = COPY $vgpr1
  ; CHECK-NEXT:   [[COPY2:%[0-9]+]]:vgpr_32 = COPY $vgpr2
  ; CHECK-NEXT:   [[COPY3:%[0-9]+]]:vgpr_32 = COPY $vgpr3
  ; CHECK-NEXT:   [[REG_SEQUENCE:%[0-9]+]]:vreg_128 = REG_SEQUENCE [[COPY]], %subreg.sub0, [[COPY1]], %subreg.sub1, [[COPY2]], %subreg.sub2, [[COPY3]], %subreg.sub3
  ; CHECK-NEXT:   [[COPY4:%[0-9]+]]:sreg_32 = COPY $sgpr2
  ; CHECK-NEXT:   [[COPY5:%[0-9]+]]:vgpr_32 = COPY $vgpr4
  ; CHECK-NEXT:   [[COPY6:%[0-9]+]]:vgpr_32 = COPY [[COPY4]]
  ; CHECK-NEXT:   [[COPY7:%[0-9]+]]:vreg_64 = COPY [[REG_SEQUENCE]].sub0_sub1
  ; CHECK-NEXT:   [[COPY8:%[0-9]+]]:vreg_64 = COPY [[REG_SEQUENCE]].sub2_sub3
  ; CHECK-NEXT:   [[S_MOV_B32_:%[0-9]+]]:sreg_32_xm0_xexec = S_MOV_B32 $exec_lo
  ; CHECK-NEXT: {{  $}}
  ; CHECK-NEXT: bb.2:
  ; CHECK-NEXT:   successors: %bb.3(0x40000000), %bb.2(0x40000000)
  ; CHECK-NEXT: {{  $}}
  ; CHECK-NEXT:   [[V_READFIRSTLANE_B32_:%[0-9]+]]:sreg_32_xm0 = V_READFIRSTLANE_B32 [[COPY7]].sub0, implicit $exec
  ; CHECK-NEXT:   [[V_READFIRSTLANE_B32_1:%[0-9]+]]:sreg_32_xm0 = V_READFIRSTLANE_B32 [[COPY7]].sub1, implicit $exec
  ; CHECK-NEXT:   [[REG_SEQUENCE1:%[0-9]+]]:sreg_64_xexec = REG_SEQUENCE [[V_READFIRSTLANE_B32_]], %subreg.sub0, [[V_READFIRSTLANE_B32_1]], %subreg.sub1
  ; CHECK-NEXT:   [[V_CMP_EQ_U64_e64_:%[0-9]+]]:sreg_32_xm0_xexec = V_CMP_EQ_U64_e64 [[REG_SEQUENCE1]], [[COPY7]], implicit $exec
  ; CHECK-NEXT:   [[V_READFIRSTLANE_B32_2:%[0-9]+]]:sreg_32_xm0 = V_READFIRSTLANE_B32 [[COPY8]].sub0, implicit $exec
  ; CHECK-NEXT:   [[V_READFIRSTLANE_B32_3:%[0-9]+]]:sreg_32_xm0 = V_READFIRSTLANE_B32 [[COPY8]].sub1, implicit $exec
  ; CHECK-NEXT:   [[REG_SEQUENCE2:%[0-9]+]]:sreg_64_xexec = REG_SEQUENCE [[V_READFIRSTLANE_B32_2]], %subreg.sub0, [[V_READFIRSTLANE_B32_3]], %subreg.sub1
  ; CHECK-NEXT:   [[V_CMP_EQ_U64_e64_1:%[0-9]+]]:sreg_32_xm0_xexec = V_CMP_EQ_U64_e64 [[REG_SEQUENCE2]], [[COPY8]], implicit $exec
  ; CHECK-NEXT:   [[S_AND_B32_:%[0-9]+]]:sreg_32_xm0_xexec = S_AND_B32 [[V_CMP_EQ_U64_e64_1]], [[V_CMP_EQ_U64_e64_]], implicit-def $scc
  ; CHECK-NEXT:   [[REG_SEQUENCE3:%[0-9]+]]:sgpr_128 = REG_SEQUENCE [[V_READFIRSTLANE_B32_]], %subreg.sub0, [[V_READFIRSTLANE_B32_1]], %subreg.sub1, [[V_READFIRSTLANE_B32_2]], %subreg.sub2, [[V_READFIRSTLANE_B32_3]], %subreg.sub3
  ; CHECK-NEXT:   [[V_READFIRSTLANE_B32_4:%[0-9]+]]:sreg_32_xm0 = V_READFIRSTLANE_B32 [[COPY5]], implicit $exec
  ; CHECK-NEXT:   [[V_CMP_EQ_U32_e64_:%[0-9]+]]:sreg_32_xm0_xexec = V_CMP_EQ_U32_e64 [[V_READFIRSTLANE_B32_4]], [[COPY5]], implicit $exec
  ; CHECK-NEXT:   [[S_AND_B32_1:%[0-9]+]]:sreg_32_xm0_xexec = S_AND_B32 [[V_CMP_EQ_U32_e64_]], [[S_AND_B32_]], implicit-def $scc
  ; CHECK-NEXT:   [[S_AND_SAVEEXEC_B32_:%[0-9]+]]:sreg_32_xm0_xexec = S_AND_SAVEEXEC_B32 killed [[S_AND_B32_1]], implicit-def $exec, implicit-def $scc, implicit $exec
  ; CHECK-NEXT:   [[TBUFFER_LOAD_FORMAT_X_OFFEN:%[0-9]+]]:vgpr_32 = TBUFFER_LOAD_FORMAT_X_OFFEN [[COPY6]], [[REG_SEQUENCE3]], [[V_READFIRSTLANE_B32_4]], 0, 78, 0, 0, 0, implicit $exec :: (dereferenceable load (s32), align 1, addrspace 4)
  ; CHECK-NEXT:   $exec_lo = S_XOR_B32_term $exec_lo, [[S_AND_SAVEEXEC_B32_]], implicit-def $scc
  ; CHECK-NEXT:   SI_WATERFALL_LOOP %bb.2, implicit $exec
  ; CHECK-NEXT: {{  $}}
  ; CHECK-NEXT: bb.3:
  ; CHECK-NEXT:   successors: %bb.4(0x80000000)
  ; CHECK-NEXT: {{  $}}
  ; CHECK-NEXT:   $exec_lo = S_MOV_B32_term [[S_MOV_B32_]]
  ; CHECK-NEXT: {{  $}}
  ; CHECK-NEXT: bb.4:
  ; CHECK-NEXT:   $vgpr0 = COPY [[TBUFFER_LOAD_FORMAT_X_OFFEN]]
  ; CHECK-NEXT:   SI_RETURN_TO_EPILOG implicit $vgpr0
>>>>>>> 2ab1d525
  %val = call float @llvm.amdgcn.raw.tbuffer.load.f32(<4 x i32> %rsrc, i32 %voffset, i32 %soffset, i32 78, i32 0)
  ret float %val
}

define amdgpu_ps float @raw_tbuffer_load_f32__sgpr_rsrc__vgpr_voffset__sgpr_soffset_glc(<4 x i32> inreg %rsrc, i32 %voffset, i32 inreg %soffset) {
  ; CHECK-LABEL: name: raw_tbuffer_load_f32__sgpr_rsrc__vgpr_voffset__sgpr_soffset_glc
  ; CHECK: bb.1 (%ir-block.0):
<<<<<<< HEAD
  ; CHECK:   liveins: $sgpr2, $sgpr3, $sgpr4, $sgpr5, $sgpr6, $vgpr0
  ; CHECK:   [[COPY:%[0-9]+]]:sreg_32 = COPY $sgpr2
  ; CHECK:   [[COPY1:%[0-9]+]]:sreg_32 = COPY $sgpr3
  ; CHECK:   [[COPY2:%[0-9]+]]:sreg_32 = COPY $sgpr4
  ; CHECK:   [[COPY3:%[0-9]+]]:sreg_32 = COPY $sgpr5
  ; CHECK:   [[REG_SEQUENCE:%[0-9]+]]:sgpr_128 = REG_SEQUENCE [[COPY]], %subreg.sub0, [[COPY1]], %subreg.sub1, [[COPY2]], %subreg.sub2, [[COPY3]], %subreg.sub3
  ; CHECK:   [[COPY4:%[0-9]+]]:vgpr_32 = COPY $vgpr0
  ; CHECK:   [[COPY5:%[0-9]+]]:sreg_32 = COPY $sgpr6
  ; CHECK:   [[TBUFFER_LOAD_FORMAT_X_OFFEN:%[0-9]+]]:vgpr_32 = TBUFFER_LOAD_FORMAT_X_OFFEN [[COPY4]], [[REG_SEQUENCE]], [[COPY5]], 0, 78, 1, 0, 0, 0, 0, 0, implicit $exec :: (dereferenceable load 4 from custom "BufferResource", align 1, addrspace 4)
  ; CHECK:   $vgpr0 = COPY [[TBUFFER_LOAD_FORMAT_X_OFFEN]]
  ; CHECK:   SI_RETURN_TO_EPILOG implicit $vgpr0
=======
  ; CHECK-NEXT:   liveins: $sgpr2, $sgpr3, $sgpr4, $sgpr5, $sgpr6, $vgpr0
  ; CHECK-NEXT: {{  $}}
  ; CHECK-NEXT:   [[COPY:%[0-9]+]]:sreg_32 = COPY $sgpr2
  ; CHECK-NEXT:   [[COPY1:%[0-9]+]]:sreg_32 = COPY $sgpr3
  ; CHECK-NEXT:   [[COPY2:%[0-9]+]]:sreg_32 = COPY $sgpr4
  ; CHECK-NEXT:   [[COPY3:%[0-9]+]]:sreg_32 = COPY $sgpr5
  ; CHECK-NEXT:   [[REG_SEQUENCE:%[0-9]+]]:sgpr_128 = REG_SEQUENCE [[COPY]], %subreg.sub0, [[COPY1]], %subreg.sub1, [[COPY2]], %subreg.sub2, [[COPY3]], %subreg.sub3
  ; CHECK-NEXT:   [[COPY4:%[0-9]+]]:vgpr_32 = COPY $vgpr0
  ; CHECK-NEXT:   [[COPY5:%[0-9]+]]:sreg_32 = COPY $sgpr6
  ; CHECK-NEXT:   [[TBUFFER_LOAD_FORMAT_X_OFFEN:%[0-9]+]]:vgpr_32 = TBUFFER_LOAD_FORMAT_X_OFFEN [[COPY4]], [[REG_SEQUENCE]], [[COPY5]], 0, 78, 1, 0, 0, implicit $exec :: (dereferenceable load (s32), align 1, addrspace 4)
  ; CHECK-NEXT:   $vgpr0 = COPY [[TBUFFER_LOAD_FORMAT_X_OFFEN]]
  ; CHECK-NEXT:   SI_RETURN_TO_EPILOG implicit $vgpr0
>>>>>>> 2ab1d525
  %val = call float @llvm.amdgcn.raw.tbuffer.load.f32(<4 x i32> %rsrc, i32 %voffset, i32 %soffset, i32 78, i32 1)
  ret float %val
}

define amdgpu_ps float @raw_tbuffer_load_f32__sgpr_rsrc__vgpr_voffset__sgpr_soffset_slc(<4 x i32> inreg %rsrc, i32 %voffset, i32 inreg %soffset) {
  ; CHECK-LABEL: name: raw_tbuffer_load_f32__sgpr_rsrc__vgpr_voffset__sgpr_soffset_slc
  ; CHECK: bb.1 (%ir-block.0):
<<<<<<< HEAD
  ; CHECK:   liveins: $sgpr2, $sgpr3, $sgpr4, $sgpr5, $sgpr6, $vgpr0
  ; CHECK:   [[COPY:%[0-9]+]]:sreg_32 = COPY $sgpr2
  ; CHECK:   [[COPY1:%[0-9]+]]:sreg_32 = COPY $sgpr3
  ; CHECK:   [[COPY2:%[0-9]+]]:sreg_32 = COPY $sgpr4
  ; CHECK:   [[COPY3:%[0-9]+]]:sreg_32 = COPY $sgpr5
  ; CHECK:   [[REG_SEQUENCE:%[0-9]+]]:sgpr_128 = REG_SEQUENCE [[COPY]], %subreg.sub0, [[COPY1]], %subreg.sub1, [[COPY2]], %subreg.sub2, [[COPY3]], %subreg.sub3
  ; CHECK:   [[COPY4:%[0-9]+]]:vgpr_32 = COPY $vgpr0
  ; CHECK:   [[COPY5:%[0-9]+]]:sreg_32 = COPY $sgpr6
  ; CHECK:   [[TBUFFER_LOAD_FORMAT_X_OFFEN:%[0-9]+]]:vgpr_32 = TBUFFER_LOAD_FORMAT_X_OFFEN [[COPY4]], [[REG_SEQUENCE]], [[COPY5]], 0, 78, 0, 1, 0, 0, 0, 0, implicit $exec :: (dereferenceable load 4 from custom "BufferResource", align 1, addrspace 4)
  ; CHECK:   $vgpr0 = COPY [[TBUFFER_LOAD_FORMAT_X_OFFEN]]
  ; CHECK:   SI_RETURN_TO_EPILOG implicit $vgpr0
=======
  ; CHECK-NEXT:   liveins: $sgpr2, $sgpr3, $sgpr4, $sgpr5, $sgpr6, $vgpr0
  ; CHECK-NEXT: {{  $}}
  ; CHECK-NEXT:   [[COPY:%[0-9]+]]:sreg_32 = COPY $sgpr2
  ; CHECK-NEXT:   [[COPY1:%[0-9]+]]:sreg_32 = COPY $sgpr3
  ; CHECK-NEXT:   [[COPY2:%[0-9]+]]:sreg_32 = COPY $sgpr4
  ; CHECK-NEXT:   [[COPY3:%[0-9]+]]:sreg_32 = COPY $sgpr5
  ; CHECK-NEXT:   [[REG_SEQUENCE:%[0-9]+]]:sgpr_128 = REG_SEQUENCE [[COPY]], %subreg.sub0, [[COPY1]], %subreg.sub1, [[COPY2]], %subreg.sub2, [[COPY3]], %subreg.sub3
  ; CHECK-NEXT:   [[COPY4:%[0-9]+]]:vgpr_32 = COPY $vgpr0
  ; CHECK-NEXT:   [[COPY5:%[0-9]+]]:sreg_32 = COPY $sgpr6
  ; CHECK-NEXT:   [[TBUFFER_LOAD_FORMAT_X_OFFEN:%[0-9]+]]:vgpr_32 = TBUFFER_LOAD_FORMAT_X_OFFEN [[COPY4]], [[REG_SEQUENCE]], [[COPY5]], 0, 78, 2, 0, 0, implicit $exec :: (dereferenceable load (s32), align 1, addrspace 4)
  ; CHECK-NEXT:   $vgpr0 = COPY [[TBUFFER_LOAD_FORMAT_X_OFFEN]]
  ; CHECK-NEXT:   SI_RETURN_TO_EPILOG implicit $vgpr0
>>>>>>> 2ab1d525
  %val = call float @llvm.amdgcn.raw.tbuffer.load.f32(<4 x i32> %rsrc, i32 %voffset, i32 %soffset, i32 78, i32 2)
  ret float %val
}

define amdgpu_ps float @raw_tbuffer_load_f32__sgpr_rsrc__vgpr_voffset__sgpr_soffset_slc_glc(<4 x i32> inreg %rsrc, i32 %voffset, i32 inreg %soffset) {
  ; CHECK-LABEL: name: raw_tbuffer_load_f32__sgpr_rsrc__vgpr_voffset__sgpr_soffset_slc_glc
  ; CHECK: bb.1 (%ir-block.0):
<<<<<<< HEAD
  ; CHECK:   liveins: $sgpr2, $sgpr3, $sgpr4, $sgpr5, $sgpr6, $vgpr0
  ; CHECK:   [[COPY:%[0-9]+]]:sreg_32 = COPY $sgpr2
  ; CHECK:   [[COPY1:%[0-9]+]]:sreg_32 = COPY $sgpr3
  ; CHECK:   [[COPY2:%[0-9]+]]:sreg_32 = COPY $sgpr4
  ; CHECK:   [[COPY3:%[0-9]+]]:sreg_32 = COPY $sgpr5
  ; CHECK:   [[REG_SEQUENCE:%[0-9]+]]:sgpr_128 = REG_SEQUENCE [[COPY]], %subreg.sub0, [[COPY1]], %subreg.sub1, [[COPY2]], %subreg.sub2, [[COPY3]], %subreg.sub3
  ; CHECK:   [[COPY4:%[0-9]+]]:vgpr_32 = COPY $vgpr0
  ; CHECK:   [[COPY5:%[0-9]+]]:sreg_32 = COPY $sgpr6
  ; CHECK:   [[TBUFFER_LOAD_FORMAT_X_OFFEN:%[0-9]+]]:vgpr_32 = TBUFFER_LOAD_FORMAT_X_OFFEN [[COPY4]], [[REG_SEQUENCE]], [[COPY5]], 0, 78, 1, 1, 0, 0, 0, 0, implicit $exec :: (dereferenceable load 4 from custom "BufferResource", align 1, addrspace 4)
  ; CHECK:   $vgpr0 = COPY [[TBUFFER_LOAD_FORMAT_X_OFFEN]]
  ; CHECK:   SI_RETURN_TO_EPILOG implicit $vgpr0
=======
  ; CHECK-NEXT:   liveins: $sgpr2, $sgpr3, $sgpr4, $sgpr5, $sgpr6, $vgpr0
  ; CHECK-NEXT: {{  $}}
  ; CHECK-NEXT:   [[COPY:%[0-9]+]]:sreg_32 = COPY $sgpr2
  ; CHECK-NEXT:   [[COPY1:%[0-9]+]]:sreg_32 = COPY $sgpr3
  ; CHECK-NEXT:   [[COPY2:%[0-9]+]]:sreg_32 = COPY $sgpr4
  ; CHECK-NEXT:   [[COPY3:%[0-9]+]]:sreg_32 = COPY $sgpr5
  ; CHECK-NEXT:   [[REG_SEQUENCE:%[0-9]+]]:sgpr_128 = REG_SEQUENCE [[COPY]], %subreg.sub0, [[COPY1]], %subreg.sub1, [[COPY2]], %subreg.sub2, [[COPY3]], %subreg.sub3
  ; CHECK-NEXT:   [[COPY4:%[0-9]+]]:vgpr_32 = COPY $vgpr0
  ; CHECK-NEXT:   [[COPY5:%[0-9]+]]:sreg_32 = COPY $sgpr6
  ; CHECK-NEXT:   [[TBUFFER_LOAD_FORMAT_X_OFFEN:%[0-9]+]]:vgpr_32 = TBUFFER_LOAD_FORMAT_X_OFFEN [[COPY4]], [[REG_SEQUENCE]], [[COPY5]], 0, 78, 3, 0, 0, implicit $exec :: (dereferenceable load (s32), align 1, addrspace 4)
  ; CHECK-NEXT:   $vgpr0 = COPY [[TBUFFER_LOAD_FORMAT_X_OFFEN]]
  ; CHECK-NEXT:   SI_RETURN_TO_EPILOG implicit $vgpr0
>>>>>>> 2ab1d525
  %val = call float @llvm.amdgcn.raw.tbuffer.load.f32(<4 x i32> %rsrc, i32 %voffset, i32 %soffset, i32 78, i32 3)
  ret float %val
}

define amdgpu_ps float @raw_tbuffer_load_f32__sgpr_rsrc__vgpr_voffset__sgpr_soffset_dlc(<4 x i32> inreg %rsrc, i32 %voffset, i32 inreg %soffset) {
  ; CHECK-LABEL: name: raw_tbuffer_load_f32__sgpr_rsrc__vgpr_voffset__sgpr_soffset_dlc
  ; CHECK: bb.1 (%ir-block.0):
<<<<<<< HEAD
  ; CHECK:   liveins: $sgpr2, $sgpr3, $sgpr4, $sgpr5, $sgpr6, $vgpr0
  ; CHECK:   [[COPY:%[0-9]+]]:sreg_32 = COPY $sgpr2
  ; CHECK:   [[COPY1:%[0-9]+]]:sreg_32 = COPY $sgpr3
  ; CHECK:   [[COPY2:%[0-9]+]]:sreg_32 = COPY $sgpr4
  ; CHECK:   [[COPY3:%[0-9]+]]:sreg_32 = COPY $sgpr5
  ; CHECK:   [[REG_SEQUENCE:%[0-9]+]]:sgpr_128 = REG_SEQUENCE [[COPY]], %subreg.sub0, [[COPY1]], %subreg.sub1, [[COPY2]], %subreg.sub2, [[COPY3]], %subreg.sub3
  ; CHECK:   [[COPY4:%[0-9]+]]:vgpr_32 = COPY $vgpr0
  ; CHECK:   [[COPY5:%[0-9]+]]:sreg_32 = COPY $sgpr6
  ; CHECK:   [[TBUFFER_LOAD_FORMAT_X_OFFEN:%[0-9]+]]:vgpr_32 = TBUFFER_LOAD_FORMAT_X_OFFEN [[COPY4]], [[REG_SEQUENCE]], [[COPY5]], 0, 78, 0, 0, 0, 1, 0, 0, implicit $exec :: (dereferenceable load 4 from custom "BufferResource", align 1, addrspace 4)
  ; CHECK:   $vgpr0 = COPY [[TBUFFER_LOAD_FORMAT_X_OFFEN]]
  ; CHECK:   SI_RETURN_TO_EPILOG implicit $vgpr0
=======
  ; CHECK-NEXT:   liveins: $sgpr2, $sgpr3, $sgpr4, $sgpr5, $sgpr6, $vgpr0
  ; CHECK-NEXT: {{  $}}
  ; CHECK-NEXT:   [[COPY:%[0-9]+]]:sreg_32 = COPY $sgpr2
  ; CHECK-NEXT:   [[COPY1:%[0-9]+]]:sreg_32 = COPY $sgpr3
  ; CHECK-NEXT:   [[COPY2:%[0-9]+]]:sreg_32 = COPY $sgpr4
  ; CHECK-NEXT:   [[COPY3:%[0-9]+]]:sreg_32 = COPY $sgpr5
  ; CHECK-NEXT:   [[REG_SEQUENCE:%[0-9]+]]:sgpr_128 = REG_SEQUENCE [[COPY]], %subreg.sub0, [[COPY1]], %subreg.sub1, [[COPY2]], %subreg.sub2, [[COPY3]], %subreg.sub3
  ; CHECK-NEXT:   [[COPY4:%[0-9]+]]:vgpr_32 = COPY $vgpr0
  ; CHECK-NEXT:   [[COPY5:%[0-9]+]]:sreg_32 = COPY $sgpr6
  ; CHECK-NEXT:   [[TBUFFER_LOAD_FORMAT_X_OFFEN:%[0-9]+]]:vgpr_32 = TBUFFER_LOAD_FORMAT_X_OFFEN [[COPY4]], [[REG_SEQUENCE]], [[COPY5]], 0, 78, 4, 0, 0, implicit $exec :: (dereferenceable load (s32), align 1, addrspace 4)
  ; CHECK-NEXT:   $vgpr0 = COPY [[TBUFFER_LOAD_FORMAT_X_OFFEN]]
  ; CHECK-NEXT:   SI_RETURN_TO_EPILOG implicit $vgpr0
>>>>>>> 2ab1d525
  %val = call float @llvm.amdgcn.raw.tbuffer.load.f32(<4 x i32> %rsrc, i32 %voffset, i32 %soffset, i32 78, i32 4)
  ret float %val
}

declare float @llvm.amdgcn.raw.tbuffer.load.f32(<4 x i32>, i32, i32, i32 immarg, i32 immarg) #0
declare <2 x float> @llvm.amdgcn.raw.tbuffer.load.v2f32(<4 x i32>, i32, i32, i32 immarg, i32 immarg) #0
declare <3 x float> @llvm.amdgcn.raw.tbuffer.load.v3f32(<4 x i32>, i32, i32, i32 immarg, i32 immarg) #0
declare <4 x float> @llvm.amdgcn.raw.tbuffer.load.v4f32(<4 x i32>, i32, i32, i32 immarg, i32 immarg) #0

attributes #0 = { nounwind readonly }<|MERGE_RESOLUTION|>--- conflicted
+++ resolved
@@ -4,19 +4,6 @@
 define amdgpu_ps float @raw_tbuffer_load_f32__sgpr_rsrc__vgpr_voffset__sgpr_soffset(<4 x i32> inreg %rsrc, i32 %voffset, i32 inreg %soffset) {
   ; CHECK-LABEL: name: raw_tbuffer_load_f32__sgpr_rsrc__vgpr_voffset__sgpr_soffset
   ; CHECK: bb.1 (%ir-block.0):
-<<<<<<< HEAD
-  ; CHECK:   liveins: $sgpr2, $sgpr3, $sgpr4, $sgpr5, $sgpr6, $vgpr0
-  ; CHECK:   [[COPY:%[0-9]+]]:sreg_32 = COPY $sgpr2
-  ; CHECK:   [[COPY1:%[0-9]+]]:sreg_32 = COPY $sgpr3
-  ; CHECK:   [[COPY2:%[0-9]+]]:sreg_32 = COPY $sgpr4
-  ; CHECK:   [[COPY3:%[0-9]+]]:sreg_32 = COPY $sgpr5
-  ; CHECK:   [[REG_SEQUENCE:%[0-9]+]]:sgpr_128 = REG_SEQUENCE [[COPY]], %subreg.sub0, [[COPY1]], %subreg.sub1, [[COPY2]], %subreg.sub2, [[COPY3]], %subreg.sub3
-  ; CHECK:   [[COPY4:%[0-9]+]]:vgpr_32 = COPY $vgpr0
-  ; CHECK:   [[COPY5:%[0-9]+]]:sreg_32 = COPY $sgpr6
-  ; CHECK:   [[TBUFFER_LOAD_FORMAT_X_OFFEN:%[0-9]+]]:vgpr_32 = TBUFFER_LOAD_FORMAT_X_OFFEN [[COPY4]], [[REG_SEQUENCE]], [[COPY5]], 0, 78, 0, 0, 0, 0, 0, 0, implicit $exec :: (dereferenceable load 4 from custom "BufferResource", align 1, addrspace 4)
-  ; CHECK:   $vgpr0 = COPY [[TBUFFER_LOAD_FORMAT_X_OFFEN]]
-  ; CHECK:   SI_RETURN_TO_EPILOG implicit $vgpr0
-=======
   ; CHECK-NEXT:   liveins: $sgpr2, $sgpr3, $sgpr4, $sgpr5, $sgpr6, $vgpr0
   ; CHECK-NEXT: {{  $}}
   ; CHECK-NEXT:   [[COPY:%[0-9]+]]:sreg_32 = COPY $sgpr2
@@ -29,7 +16,6 @@
   ; CHECK-NEXT:   [[TBUFFER_LOAD_FORMAT_X_OFFEN:%[0-9]+]]:vgpr_32 = TBUFFER_LOAD_FORMAT_X_OFFEN [[COPY4]], [[REG_SEQUENCE]], [[COPY5]], 0, 78, 0, 0, 0, implicit $exec :: (dereferenceable load (s32), align 1, addrspace 4)
   ; CHECK-NEXT:   $vgpr0 = COPY [[TBUFFER_LOAD_FORMAT_X_OFFEN]]
   ; CHECK-NEXT:   SI_RETURN_TO_EPILOG implicit $vgpr0
->>>>>>> 2ab1d525
   %val = call float @llvm.amdgcn.raw.tbuffer.load.f32(<4 x i32> %rsrc, i32 %voffset, i32 %soffset, i32 78, i32 0)
   ret float %val
 }
@@ -37,22 +23,6 @@
 define amdgpu_ps <2 x float> @raw_tbuffer_load_v2f32__sgpr_rsrc__vgpr_voffset__sgpr_soffset(<4 x i32> inreg %rsrc, i32 %voffset, i32 inreg %soffset) {
   ; CHECK-LABEL: name: raw_tbuffer_load_v2f32__sgpr_rsrc__vgpr_voffset__sgpr_soffset
   ; CHECK: bb.1 (%ir-block.0):
-<<<<<<< HEAD
-  ; CHECK:   liveins: $sgpr2, $sgpr3, $sgpr4, $sgpr5, $sgpr6, $vgpr0
-  ; CHECK:   [[COPY:%[0-9]+]]:sreg_32 = COPY $sgpr2
-  ; CHECK:   [[COPY1:%[0-9]+]]:sreg_32 = COPY $sgpr3
-  ; CHECK:   [[COPY2:%[0-9]+]]:sreg_32 = COPY $sgpr4
-  ; CHECK:   [[COPY3:%[0-9]+]]:sreg_32 = COPY $sgpr5
-  ; CHECK:   [[REG_SEQUENCE:%[0-9]+]]:sgpr_128 = REG_SEQUENCE [[COPY]], %subreg.sub0, [[COPY1]], %subreg.sub1, [[COPY2]], %subreg.sub2, [[COPY3]], %subreg.sub3
-  ; CHECK:   [[COPY4:%[0-9]+]]:vgpr_32 = COPY $vgpr0
-  ; CHECK:   [[COPY5:%[0-9]+]]:sreg_32 = COPY $sgpr6
-  ; CHECK:   [[TBUFFER_LOAD_FORMAT_XY_OFFEN:%[0-9]+]]:vreg_64 = TBUFFER_LOAD_FORMAT_XY_OFFEN [[COPY4]], [[REG_SEQUENCE]], [[COPY5]], 0, 78, 0, 0, 0, 0, 0, 0, implicit $exec :: (dereferenceable load 8 from custom "BufferResource", align 1, addrspace 4)
-  ; CHECK:   [[COPY6:%[0-9]+]]:vgpr_32 = COPY [[TBUFFER_LOAD_FORMAT_XY_OFFEN]].sub0
-  ; CHECK:   [[COPY7:%[0-9]+]]:vgpr_32 = COPY [[TBUFFER_LOAD_FORMAT_XY_OFFEN]].sub1
-  ; CHECK:   $vgpr0 = COPY [[COPY6]]
-  ; CHECK:   $vgpr1 = COPY [[COPY7]]
-  ; CHECK:   SI_RETURN_TO_EPILOG implicit $vgpr0, implicit $vgpr1
-=======
   ; CHECK-NEXT:   liveins: $sgpr2, $sgpr3, $sgpr4, $sgpr5, $sgpr6, $vgpr0
   ; CHECK-NEXT: {{  $}}
   ; CHECK-NEXT:   [[COPY:%[0-9]+]]:sreg_32 = COPY $sgpr2
@@ -68,7 +38,6 @@
   ; CHECK-NEXT:   $vgpr0 = COPY [[COPY6]]
   ; CHECK-NEXT:   $vgpr1 = COPY [[COPY7]]
   ; CHECK-NEXT:   SI_RETURN_TO_EPILOG implicit $vgpr0, implicit $vgpr1
->>>>>>> 2ab1d525
   %val = call <2 x float> @llvm.amdgcn.raw.tbuffer.load.v2f32(<4 x i32> %rsrc, i32 %voffset, i32 %soffset, i32 78, i32 0)
   ret <2 x float> %val
 }
@@ -76,24 +45,6 @@
 define amdgpu_ps <3 x float> @raw_tbuffer_load_v3f32__sgpr_rsrc__vgpr_voffset__sgpr_soffset(<4 x i32> inreg %rsrc, i32 %voffset, i32 inreg %soffset) {
   ; CHECK-LABEL: name: raw_tbuffer_load_v3f32__sgpr_rsrc__vgpr_voffset__sgpr_soffset
   ; CHECK: bb.1 (%ir-block.0):
-<<<<<<< HEAD
-  ; CHECK:   liveins: $sgpr2, $sgpr3, $sgpr4, $sgpr5, $sgpr6, $vgpr0
-  ; CHECK:   [[COPY:%[0-9]+]]:sreg_32 = COPY $sgpr2
-  ; CHECK:   [[COPY1:%[0-9]+]]:sreg_32 = COPY $sgpr3
-  ; CHECK:   [[COPY2:%[0-9]+]]:sreg_32 = COPY $sgpr4
-  ; CHECK:   [[COPY3:%[0-9]+]]:sreg_32 = COPY $sgpr5
-  ; CHECK:   [[REG_SEQUENCE:%[0-9]+]]:sgpr_128 = REG_SEQUENCE [[COPY]], %subreg.sub0, [[COPY1]], %subreg.sub1, [[COPY2]], %subreg.sub2, [[COPY3]], %subreg.sub3
-  ; CHECK:   [[COPY4:%[0-9]+]]:vgpr_32 = COPY $vgpr0
-  ; CHECK:   [[COPY5:%[0-9]+]]:sreg_32 = COPY $sgpr6
-  ; CHECK:   [[TBUFFER_LOAD_FORMAT_XYZ_OFFEN:%[0-9]+]]:vreg_96 = TBUFFER_LOAD_FORMAT_XYZ_OFFEN [[COPY4]], [[REG_SEQUENCE]], [[COPY5]], 0, 78, 0, 0, 0, 0, 0, 0, implicit $exec :: (dereferenceable load 12 from custom "BufferResource", align 1, addrspace 4)
-  ; CHECK:   [[COPY6:%[0-9]+]]:vgpr_32 = COPY [[TBUFFER_LOAD_FORMAT_XYZ_OFFEN]].sub0
-  ; CHECK:   [[COPY7:%[0-9]+]]:vgpr_32 = COPY [[TBUFFER_LOAD_FORMAT_XYZ_OFFEN]].sub1
-  ; CHECK:   [[COPY8:%[0-9]+]]:vgpr_32 = COPY [[TBUFFER_LOAD_FORMAT_XYZ_OFFEN]].sub2
-  ; CHECK:   $vgpr0 = COPY [[COPY6]]
-  ; CHECK:   $vgpr1 = COPY [[COPY7]]
-  ; CHECK:   $vgpr2 = COPY [[COPY8]]
-  ; CHECK:   SI_RETURN_TO_EPILOG implicit $vgpr0, implicit $vgpr1, implicit $vgpr2
-=======
   ; CHECK-NEXT:   liveins: $sgpr2, $sgpr3, $sgpr4, $sgpr5, $sgpr6, $vgpr0
   ; CHECK-NEXT: {{  $}}
   ; CHECK-NEXT:   [[COPY:%[0-9]+]]:sreg_32 = COPY $sgpr2
@@ -111,7 +62,6 @@
   ; CHECK-NEXT:   $vgpr1 = COPY [[COPY7]]
   ; CHECK-NEXT:   $vgpr2 = COPY [[COPY8]]
   ; CHECK-NEXT:   SI_RETURN_TO_EPILOG implicit $vgpr0, implicit $vgpr1, implicit $vgpr2
->>>>>>> 2ab1d525
   %val = call <3 x float> @llvm.amdgcn.raw.tbuffer.load.v3f32(<4 x i32> %rsrc, i32 %voffset, i32 %soffset, i32 78, i32 0)
   ret <3 x float> %val
 }
@@ -119,26 +69,6 @@
 define amdgpu_ps <4 x float> @raw_tbuffer_load_v4f32__sgpr_rsrc__vgpr_voffset__sgpr_soffset(<4 x i32> inreg %rsrc, i32 %voffset, i32 inreg %soffset) {
   ; CHECK-LABEL: name: raw_tbuffer_load_v4f32__sgpr_rsrc__vgpr_voffset__sgpr_soffset
   ; CHECK: bb.1 (%ir-block.0):
-<<<<<<< HEAD
-  ; CHECK:   liveins: $sgpr2, $sgpr3, $sgpr4, $sgpr5, $sgpr6, $vgpr0
-  ; CHECK:   [[COPY:%[0-9]+]]:sreg_32 = COPY $sgpr2
-  ; CHECK:   [[COPY1:%[0-9]+]]:sreg_32 = COPY $sgpr3
-  ; CHECK:   [[COPY2:%[0-9]+]]:sreg_32 = COPY $sgpr4
-  ; CHECK:   [[COPY3:%[0-9]+]]:sreg_32 = COPY $sgpr5
-  ; CHECK:   [[REG_SEQUENCE:%[0-9]+]]:sgpr_128 = REG_SEQUENCE [[COPY]], %subreg.sub0, [[COPY1]], %subreg.sub1, [[COPY2]], %subreg.sub2, [[COPY3]], %subreg.sub3
-  ; CHECK:   [[COPY4:%[0-9]+]]:vgpr_32 = COPY $vgpr0
-  ; CHECK:   [[COPY5:%[0-9]+]]:sreg_32 = COPY $sgpr6
-  ; CHECK:   [[TBUFFER_LOAD_FORMAT_XYZW_OFFEN:%[0-9]+]]:vreg_128 = TBUFFER_LOAD_FORMAT_XYZW_OFFEN [[COPY4]], [[REG_SEQUENCE]], [[COPY5]], 0, 78, 0, 0, 0, 0, 0, 0, implicit $exec :: (dereferenceable load 16 from custom "BufferResource", align 1, addrspace 4)
-  ; CHECK:   [[COPY6:%[0-9]+]]:vgpr_32 = COPY [[TBUFFER_LOAD_FORMAT_XYZW_OFFEN]].sub0
-  ; CHECK:   [[COPY7:%[0-9]+]]:vgpr_32 = COPY [[TBUFFER_LOAD_FORMAT_XYZW_OFFEN]].sub1
-  ; CHECK:   [[COPY8:%[0-9]+]]:vgpr_32 = COPY [[TBUFFER_LOAD_FORMAT_XYZW_OFFEN]].sub2
-  ; CHECK:   [[COPY9:%[0-9]+]]:vgpr_32 = COPY [[TBUFFER_LOAD_FORMAT_XYZW_OFFEN]].sub3
-  ; CHECK:   $vgpr0 = COPY [[COPY6]]
-  ; CHECK:   $vgpr1 = COPY [[COPY7]]
-  ; CHECK:   $vgpr2 = COPY [[COPY8]]
-  ; CHECK:   $vgpr3 = COPY [[COPY9]]
-  ; CHECK:   SI_RETURN_TO_EPILOG implicit $vgpr0, implicit $vgpr1, implicit $vgpr2, implicit $vgpr3
-=======
   ; CHECK-NEXT:   liveins: $sgpr2, $sgpr3, $sgpr4, $sgpr5, $sgpr6, $vgpr0
   ; CHECK-NEXT: {{  $}}
   ; CHECK-NEXT:   [[COPY:%[0-9]+]]:sreg_32 = COPY $sgpr2
@@ -158,7 +88,6 @@
   ; CHECK-NEXT:   $vgpr2 = COPY [[COPY8]]
   ; CHECK-NEXT:   $vgpr3 = COPY [[COPY9]]
   ; CHECK-NEXT:   SI_RETURN_TO_EPILOG implicit $vgpr0, implicit $vgpr1, implicit $vgpr2, implicit $vgpr3
->>>>>>> 2ab1d525
   %val = call <4 x float> @llvm.amdgcn.raw.tbuffer.load.v4f32(<4 x i32> %rsrc, i32 %voffset, i32 %soffset, i32 78, i32 0)
   ret <4 x float> %val
 }
@@ -166,46 +95,6 @@
 define amdgpu_ps float @raw_tbuffer_load_f32__vgpr_rsrc__sgpr_voffset__vgpr_soffset(<4 x i32> %rsrc, i32 inreg %voffset, i32 %soffset) {
   ; CHECK-LABEL: name: raw_tbuffer_load_f32__vgpr_rsrc__sgpr_voffset__vgpr_soffset
   ; CHECK: bb.1 (%ir-block.0):
-<<<<<<< HEAD
-  ; CHECK:   successors: %bb.2(0x80000000)
-  ; CHECK:   liveins: $sgpr2, $vgpr0, $vgpr1, $vgpr2, $vgpr3, $vgpr4
-  ; CHECK:   [[COPY:%[0-9]+]]:vgpr_32 = COPY $vgpr0
-  ; CHECK:   [[COPY1:%[0-9]+]]:vgpr_32 = COPY $vgpr1
-  ; CHECK:   [[COPY2:%[0-9]+]]:vgpr_32 = COPY $vgpr2
-  ; CHECK:   [[COPY3:%[0-9]+]]:vgpr_32 = COPY $vgpr3
-  ; CHECK:   [[REG_SEQUENCE:%[0-9]+]]:vreg_128 = REG_SEQUENCE [[COPY]], %subreg.sub0, [[COPY1]], %subreg.sub1, [[COPY2]], %subreg.sub2, [[COPY3]], %subreg.sub3
-  ; CHECK:   [[COPY4:%[0-9]+]]:sreg_32 = COPY $sgpr2
-  ; CHECK:   [[COPY5:%[0-9]+]]:vgpr_32 = COPY $vgpr4
-  ; CHECK:   [[COPY6:%[0-9]+]]:vgpr_32 = COPY [[COPY4]]
-  ; CHECK:   [[COPY7:%[0-9]+]]:vreg_64 = COPY [[REG_SEQUENCE]].sub0_sub1
-  ; CHECK:   [[COPY8:%[0-9]+]]:vreg_64 = COPY [[REG_SEQUENCE]].sub2_sub3
-  ; CHECK:   [[S_MOV_B32_term:%[0-9]+]]:sreg_32_xm0_xexec = S_MOV_B32_term $exec_lo
-  ; CHECK: bb.2:
-  ; CHECK:   successors: %bb.3(0x40000000), %bb.2(0x40000000)
-  ; CHECK:   [[V_READFIRSTLANE_B32_:%[0-9]+]]:sreg_32_xm0 = V_READFIRSTLANE_B32 [[COPY7]].sub0, implicit $exec
-  ; CHECK:   [[V_READFIRSTLANE_B32_1:%[0-9]+]]:sreg_32_xm0 = V_READFIRSTLANE_B32 [[COPY7]].sub1, implicit $exec
-  ; CHECK:   [[REG_SEQUENCE1:%[0-9]+]]:sreg_64_xexec = REG_SEQUENCE [[V_READFIRSTLANE_B32_]], %subreg.sub0, [[V_READFIRSTLANE_B32_1]], %subreg.sub1
-  ; CHECK:   [[V_CMP_EQ_U64_e64_:%[0-9]+]]:sreg_32_xm0_xexec = V_CMP_EQ_U64_e64 [[REG_SEQUENCE1]], [[COPY7]], implicit $exec
-  ; CHECK:   [[V_READFIRSTLANE_B32_2:%[0-9]+]]:sreg_32_xm0 = V_READFIRSTLANE_B32 [[COPY8]].sub0, implicit $exec
-  ; CHECK:   [[V_READFIRSTLANE_B32_3:%[0-9]+]]:sreg_32_xm0 = V_READFIRSTLANE_B32 [[COPY8]].sub1, implicit $exec
-  ; CHECK:   [[REG_SEQUENCE2:%[0-9]+]]:sreg_64_xexec = REG_SEQUENCE [[V_READFIRSTLANE_B32_2]], %subreg.sub0, [[V_READFIRSTLANE_B32_3]], %subreg.sub1
-  ; CHECK:   [[V_CMP_EQ_U64_e64_1:%[0-9]+]]:sreg_32_xm0_xexec = V_CMP_EQ_U64_e64 [[REG_SEQUENCE2]], [[COPY8]], implicit $exec
-  ; CHECK:   [[S_AND_B32_:%[0-9]+]]:sreg_32_xm0_xexec = S_AND_B32 [[V_CMP_EQ_U64_e64_1]], [[V_CMP_EQ_U64_e64_]], implicit-def $scc
-  ; CHECK:   [[REG_SEQUENCE3:%[0-9]+]]:sgpr_128 = REG_SEQUENCE [[V_READFIRSTLANE_B32_]], %subreg.sub0, [[V_READFIRSTLANE_B32_1]], %subreg.sub1, [[V_READFIRSTLANE_B32_2]], %subreg.sub2, [[V_READFIRSTLANE_B32_3]], %subreg.sub3
-  ; CHECK:   [[V_READFIRSTLANE_B32_4:%[0-9]+]]:sreg_32_xm0 = V_READFIRSTLANE_B32 [[COPY5]], implicit $exec
-  ; CHECK:   [[V_CMP_EQ_U32_e64_:%[0-9]+]]:sreg_32_xm0_xexec = V_CMP_EQ_U32_e64 [[V_READFIRSTLANE_B32_4]], [[COPY5]], implicit $exec
-  ; CHECK:   [[S_AND_B32_1:%[0-9]+]]:sreg_32_xm0_xexec = S_AND_B32 [[V_CMP_EQ_U32_e64_]], [[S_AND_B32_]], implicit-def $scc
-  ; CHECK:   [[TBUFFER_LOAD_FORMAT_X_OFFEN:%[0-9]+]]:vgpr_32 = TBUFFER_LOAD_FORMAT_X_OFFEN [[COPY6]], [[REG_SEQUENCE3]], [[V_READFIRSTLANE_B32_4]], 0, 78, 0, 0, 0, 0, 0, 0, implicit $exec :: (dereferenceable load 4 from custom "BufferResource", align 1, addrspace 4)
-  ; CHECK:   [[S_AND_SAVEEXEC_B32_:%[0-9]+]]:sreg_32_xm0_xexec = S_AND_SAVEEXEC_B32 killed [[S_AND_B32_1]], implicit-def $exec, implicit-def $scc, implicit $exec
-  ; CHECK:   $exec_lo = S_XOR_B32_term $exec_lo, [[S_AND_SAVEEXEC_B32_]], implicit-def $scc
-  ; CHECK:   S_CBRANCH_EXECNZ %bb.2, implicit $exec
-  ; CHECK: bb.3:
-  ; CHECK:   successors: %bb.4(0x80000000)
-  ; CHECK:   $exec_lo = S_MOV_B32_term [[S_MOV_B32_term]]
-  ; CHECK: bb.4:
-  ; CHECK:   $vgpr0 = COPY [[TBUFFER_LOAD_FORMAT_X_OFFEN]]
-  ; CHECK:   SI_RETURN_TO_EPILOG implicit $vgpr0
-=======
   ; CHECK-NEXT:   successors: %bb.2(0x80000000)
   ; CHECK-NEXT:   liveins: $sgpr2, $vgpr0, $vgpr1, $vgpr2, $vgpr3, $vgpr4
   ; CHECK-NEXT: {{  $}}
@@ -250,7 +139,6 @@
   ; CHECK-NEXT: bb.4:
   ; CHECK-NEXT:   $vgpr0 = COPY [[TBUFFER_LOAD_FORMAT_X_OFFEN]]
   ; CHECK-NEXT:   SI_RETURN_TO_EPILOG implicit $vgpr0
->>>>>>> 2ab1d525
   %val = call float @llvm.amdgcn.raw.tbuffer.load.f32(<4 x i32> %rsrc, i32 %voffset, i32 %soffset, i32 78, i32 0)
   ret float %val
 }
@@ -258,19 +146,6 @@
 define amdgpu_ps float @raw_tbuffer_load_f32__sgpr_rsrc__vgpr_voffset__sgpr_soffset_glc(<4 x i32> inreg %rsrc, i32 %voffset, i32 inreg %soffset) {
   ; CHECK-LABEL: name: raw_tbuffer_load_f32__sgpr_rsrc__vgpr_voffset__sgpr_soffset_glc
   ; CHECK: bb.1 (%ir-block.0):
-<<<<<<< HEAD
-  ; CHECK:   liveins: $sgpr2, $sgpr3, $sgpr4, $sgpr5, $sgpr6, $vgpr0
-  ; CHECK:   [[COPY:%[0-9]+]]:sreg_32 = COPY $sgpr2
-  ; CHECK:   [[COPY1:%[0-9]+]]:sreg_32 = COPY $sgpr3
-  ; CHECK:   [[COPY2:%[0-9]+]]:sreg_32 = COPY $sgpr4
-  ; CHECK:   [[COPY3:%[0-9]+]]:sreg_32 = COPY $sgpr5
-  ; CHECK:   [[REG_SEQUENCE:%[0-9]+]]:sgpr_128 = REG_SEQUENCE [[COPY]], %subreg.sub0, [[COPY1]], %subreg.sub1, [[COPY2]], %subreg.sub2, [[COPY3]], %subreg.sub3
-  ; CHECK:   [[COPY4:%[0-9]+]]:vgpr_32 = COPY $vgpr0
-  ; CHECK:   [[COPY5:%[0-9]+]]:sreg_32 = COPY $sgpr6
-  ; CHECK:   [[TBUFFER_LOAD_FORMAT_X_OFFEN:%[0-9]+]]:vgpr_32 = TBUFFER_LOAD_FORMAT_X_OFFEN [[COPY4]], [[REG_SEQUENCE]], [[COPY5]], 0, 78, 1, 0, 0, 0, 0, 0, implicit $exec :: (dereferenceable load 4 from custom "BufferResource", align 1, addrspace 4)
-  ; CHECK:   $vgpr0 = COPY [[TBUFFER_LOAD_FORMAT_X_OFFEN]]
-  ; CHECK:   SI_RETURN_TO_EPILOG implicit $vgpr0
-=======
   ; CHECK-NEXT:   liveins: $sgpr2, $sgpr3, $sgpr4, $sgpr5, $sgpr6, $vgpr0
   ; CHECK-NEXT: {{  $}}
   ; CHECK-NEXT:   [[COPY:%[0-9]+]]:sreg_32 = COPY $sgpr2
@@ -283,7 +158,6 @@
   ; CHECK-NEXT:   [[TBUFFER_LOAD_FORMAT_X_OFFEN:%[0-9]+]]:vgpr_32 = TBUFFER_LOAD_FORMAT_X_OFFEN [[COPY4]], [[REG_SEQUENCE]], [[COPY5]], 0, 78, 1, 0, 0, implicit $exec :: (dereferenceable load (s32), align 1, addrspace 4)
   ; CHECK-NEXT:   $vgpr0 = COPY [[TBUFFER_LOAD_FORMAT_X_OFFEN]]
   ; CHECK-NEXT:   SI_RETURN_TO_EPILOG implicit $vgpr0
->>>>>>> 2ab1d525
   %val = call float @llvm.amdgcn.raw.tbuffer.load.f32(<4 x i32> %rsrc, i32 %voffset, i32 %soffset, i32 78, i32 1)
   ret float %val
 }
@@ -291,19 +165,6 @@
 define amdgpu_ps float @raw_tbuffer_load_f32__sgpr_rsrc__vgpr_voffset__sgpr_soffset_slc(<4 x i32> inreg %rsrc, i32 %voffset, i32 inreg %soffset) {
   ; CHECK-LABEL: name: raw_tbuffer_load_f32__sgpr_rsrc__vgpr_voffset__sgpr_soffset_slc
   ; CHECK: bb.1 (%ir-block.0):
-<<<<<<< HEAD
-  ; CHECK:   liveins: $sgpr2, $sgpr3, $sgpr4, $sgpr5, $sgpr6, $vgpr0
-  ; CHECK:   [[COPY:%[0-9]+]]:sreg_32 = COPY $sgpr2
-  ; CHECK:   [[COPY1:%[0-9]+]]:sreg_32 = COPY $sgpr3
-  ; CHECK:   [[COPY2:%[0-9]+]]:sreg_32 = COPY $sgpr4
-  ; CHECK:   [[COPY3:%[0-9]+]]:sreg_32 = COPY $sgpr5
-  ; CHECK:   [[REG_SEQUENCE:%[0-9]+]]:sgpr_128 = REG_SEQUENCE [[COPY]], %subreg.sub0, [[COPY1]], %subreg.sub1, [[COPY2]], %subreg.sub2, [[COPY3]], %subreg.sub3
-  ; CHECK:   [[COPY4:%[0-9]+]]:vgpr_32 = COPY $vgpr0
-  ; CHECK:   [[COPY5:%[0-9]+]]:sreg_32 = COPY $sgpr6
-  ; CHECK:   [[TBUFFER_LOAD_FORMAT_X_OFFEN:%[0-9]+]]:vgpr_32 = TBUFFER_LOAD_FORMAT_X_OFFEN [[COPY4]], [[REG_SEQUENCE]], [[COPY5]], 0, 78, 0, 1, 0, 0, 0, 0, implicit $exec :: (dereferenceable load 4 from custom "BufferResource", align 1, addrspace 4)
-  ; CHECK:   $vgpr0 = COPY [[TBUFFER_LOAD_FORMAT_X_OFFEN]]
-  ; CHECK:   SI_RETURN_TO_EPILOG implicit $vgpr0
-=======
   ; CHECK-NEXT:   liveins: $sgpr2, $sgpr3, $sgpr4, $sgpr5, $sgpr6, $vgpr0
   ; CHECK-NEXT: {{  $}}
   ; CHECK-NEXT:   [[COPY:%[0-9]+]]:sreg_32 = COPY $sgpr2
@@ -316,7 +177,6 @@
   ; CHECK-NEXT:   [[TBUFFER_LOAD_FORMAT_X_OFFEN:%[0-9]+]]:vgpr_32 = TBUFFER_LOAD_FORMAT_X_OFFEN [[COPY4]], [[REG_SEQUENCE]], [[COPY5]], 0, 78, 2, 0, 0, implicit $exec :: (dereferenceable load (s32), align 1, addrspace 4)
   ; CHECK-NEXT:   $vgpr0 = COPY [[TBUFFER_LOAD_FORMAT_X_OFFEN]]
   ; CHECK-NEXT:   SI_RETURN_TO_EPILOG implicit $vgpr0
->>>>>>> 2ab1d525
   %val = call float @llvm.amdgcn.raw.tbuffer.load.f32(<4 x i32> %rsrc, i32 %voffset, i32 %soffset, i32 78, i32 2)
   ret float %val
 }
@@ -324,19 +184,6 @@
 define amdgpu_ps float @raw_tbuffer_load_f32__sgpr_rsrc__vgpr_voffset__sgpr_soffset_slc_glc(<4 x i32> inreg %rsrc, i32 %voffset, i32 inreg %soffset) {
   ; CHECK-LABEL: name: raw_tbuffer_load_f32__sgpr_rsrc__vgpr_voffset__sgpr_soffset_slc_glc
   ; CHECK: bb.1 (%ir-block.0):
-<<<<<<< HEAD
-  ; CHECK:   liveins: $sgpr2, $sgpr3, $sgpr4, $sgpr5, $sgpr6, $vgpr0
-  ; CHECK:   [[COPY:%[0-9]+]]:sreg_32 = COPY $sgpr2
-  ; CHECK:   [[COPY1:%[0-9]+]]:sreg_32 = COPY $sgpr3
-  ; CHECK:   [[COPY2:%[0-9]+]]:sreg_32 = COPY $sgpr4
-  ; CHECK:   [[COPY3:%[0-9]+]]:sreg_32 = COPY $sgpr5
-  ; CHECK:   [[REG_SEQUENCE:%[0-9]+]]:sgpr_128 = REG_SEQUENCE [[COPY]], %subreg.sub0, [[COPY1]], %subreg.sub1, [[COPY2]], %subreg.sub2, [[COPY3]], %subreg.sub3
-  ; CHECK:   [[COPY4:%[0-9]+]]:vgpr_32 = COPY $vgpr0
-  ; CHECK:   [[COPY5:%[0-9]+]]:sreg_32 = COPY $sgpr6
-  ; CHECK:   [[TBUFFER_LOAD_FORMAT_X_OFFEN:%[0-9]+]]:vgpr_32 = TBUFFER_LOAD_FORMAT_X_OFFEN [[COPY4]], [[REG_SEQUENCE]], [[COPY5]], 0, 78, 1, 1, 0, 0, 0, 0, implicit $exec :: (dereferenceable load 4 from custom "BufferResource", align 1, addrspace 4)
-  ; CHECK:   $vgpr0 = COPY [[TBUFFER_LOAD_FORMAT_X_OFFEN]]
-  ; CHECK:   SI_RETURN_TO_EPILOG implicit $vgpr0
-=======
   ; CHECK-NEXT:   liveins: $sgpr2, $sgpr3, $sgpr4, $sgpr5, $sgpr6, $vgpr0
   ; CHECK-NEXT: {{  $}}
   ; CHECK-NEXT:   [[COPY:%[0-9]+]]:sreg_32 = COPY $sgpr2
@@ -349,7 +196,6 @@
   ; CHECK-NEXT:   [[TBUFFER_LOAD_FORMAT_X_OFFEN:%[0-9]+]]:vgpr_32 = TBUFFER_LOAD_FORMAT_X_OFFEN [[COPY4]], [[REG_SEQUENCE]], [[COPY5]], 0, 78, 3, 0, 0, implicit $exec :: (dereferenceable load (s32), align 1, addrspace 4)
   ; CHECK-NEXT:   $vgpr0 = COPY [[TBUFFER_LOAD_FORMAT_X_OFFEN]]
   ; CHECK-NEXT:   SI_RETURN_TO_EPILOG implicit $vgpr0
->>>>>>> 2ab1d525
   %val = call float @llvm.amdgcn.raw.tbuffer.load.f32(<4 x i32> %rsrc, i32 %voffset, i32 %soffset, i32 78, i32 3)
   ret float %val
 }
@@ -357,19 +203,6 @@
 define amdgpu_ps float @raw_tbuffer_load_f32__sgpr_rsrc__vgpr_voffset__sgpr_soffset_dlc(<4 x i32> inreg %rsrc, i32 %voffset, i32 inreg %soffset) {
   ; CHECK-LABEL: name: raw_tbuffer_load_f32__sgpr_rsrc__vgpr_voffset__sgpr_soffset_dlc
   ; CHECK: bb.1 (%ir-block.0):
-<<<<<<< HEAD
-  ; CHECK:   liveins: $sgpr2, $sgpr3, $sgpr4, $sgpr5, $sgpr6, $vgpr0
-  ; CHECK:   [[COPY:%[0-9]+]]:sreg_32 = COPY $sgpr2
-  ; CHECK:   [[COPY1:%[0-9]+]]:sreg_32 = COPY $sgpr3
-  ; CHECK:   [[COPY2:%[0-9]+]]:sreg_32 = COPY $sgpr4
-  ; CHECK:   [[COPY3:%[0-9]+]]:sreg_32 = COPY $sgpr5
-  ; CHECK:   [[REG_SEQUENCE:%[0-9]+]]:sgpr_128 = REG_SEQUENCE [[COPY]], %subreg.sub0, [[COPY1]], %subreg.sub1, [[COPY2]], %subreg.sub2, [[COPY3]], %subreg.sub3
-  ; CHECK:   [[COPY4:%[0-9]+]]:vgpr_32 = COPY $vgpr0
-  ; CHECK:   [[COPY5:%[0-9]+]]:sreg_32 = COPY $sgpr6
-  ; CHECK:   [[TBUFFER_LOAD_FORMAT_X_OFFEN:%[0-9]+]]:vgpr_32 = TBUFFER_LOAD_FORMAT_X_OFFEN [[COPY4]], [[REG_SEQUENCE]], [[COPY5]], 0, 78, 0, 0, 0, 1, 0, 0, implicit $exec :: (dereferenceable load 4 from custom "BufferResource", align 1, addrspace 4)
-  ; CHECK:   $vgpr0 = COPY [[TBUFFER_LOAD_FORMAT_X_OFFEN]]
-  ; CHECK:   SI_RETURN_TO_EPILOG implicit $vgpr0
-=======
   ; CHECK-NEXT:   liveins: $sgpr2, $sgpr3, $sgpr4, $sgpr5, $sgpr6, $vgpr0
   ; CHECK-NEXT: {{  $}}
   ; CHECK-NEXT:   [[COPY:%[0-9]+]]:sreg_32 = COPY $sgpr2
@@ -382,7 +215,6 @@
   ; CHECK-NEXT:   [[TBUFFER_LOAD_FORMAT_X_OFFEN:%[0-9]+]]:vgpr_32 = TBUFFER_LOAD_FORMAT_X_OFFEN [[COPY4]], [[REG_SEQUENCE]], [[COPY5]], 0, 78, 4, 0, 0, implicit $exec :: (dereferenceable load (s32), align 1, addrspace 4)
   ; CHECK-NEXT:   $vgpr0 = COPY [[TBUFFER_LOAD_FORMAT_X_OFFEN]]
   ; CHECK-NEXT:   SI_RETURN_TO_EPILOG implicit $vgpr0
->>>>>>> 2ab1d525
   %val = call float @llvm.amdgcn.raw.tbuffer.load.f32(<4 x i32> %rsrc, i32 %voffset, i32 %soffset, i32 78, i32 4)
   ret float %val
 }
