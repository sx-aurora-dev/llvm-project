--- conflicted
+++ resolved
@@ -99,11 +99,7 @@
     ; GCN-LABEL: name: implicit_def_p1_vgpr
     ; GCN: [[DEF:%[0-9]+]]:vreg_64 = IMPLICIT_DEF
     ; GCN: [[V_MOV_B32_e32_:%[0-9]+]]:vgpr_32 = V_MOV_B32_e32 4, implicit $exec
-<<<<<<< HEAD
-    ; GCN: FLAT_STORE_DWORD [[DEF]], [[V_MOV_B32_e32_]], 0, 0, 0, 0, 0, implicit $exec, implicit $flat_scr :: (store 4, addrspace 1)
-=======
     ; GCN: FLAT_STORE_DWORD [[DEF]], [[V_MOV_B32_e32_]], 0, 0, implicit $exec, implicit $flat_scr :: (store (s32), addrspace 1)
->>>>>>> 2ab1d525
     %0:vgpr(p1) = G_IMPLICIT_DEF
     %1:vgpr(s32) = G_CONSTANT i32 4
     G_STORE %1, %0 :: (store (s32), addrspace 1)
@@ -121,11 +117,7 @@
     ; GCN: [[DEF:%[0-9]+]]:vreg_64 = IMPLICIT_DEF
     ; GCN: [[V_MOV_B32_e32_:%[0-9]+]]:vgpr_32 = V_MOV_B32_e32 4, implicit $exec
     ; GCN: $m0 = S_MOV_B32 -1
-<<<<<<< HEAD
-    ; GCN: FLAT_STORE_DWORD [[DEF]], [[V_MOV_B32_e32_]], 0, 0, 0, 0, 0, implicit $exec, implicit $flat_scr :: (store 4, addrspace 1)
-=======
     ; GCN: FLAT_STORE_DWORD [[DEF]], [[V_MOV_B32_e32_]], 0, 0, implicit $exec, implicit $flat_scr :: (store (s32), addrspace 1)
->>>>>>> 2ab1d525
     %0:vgpr(p3) = G_IMPLICIT_DEF
     %1:vgpr(s32) = G_CONSTANT i32 4
     G_STORE %1, %0 :: (store (s32), addrspace 1)
@@ -142,11 +134,7 @@
     ; GCN-LABEL: name: implicit_def_p4_vgpr
     ; GCN: [[DEF:%[0-9]+]]:vreg_64 = IMPLICIT_DEF
     ; GCN: [[V_MOV_B32_e32_:%[0-9]+]]:vgpr_32 = V_MOV_B32_e32 4, implicit $exec
-<<<<<<< HEAD
-    ; GCN: FLAT_STORE_DWORD [[DEF]], [[V_MOV_B32_e32_]], 0, 0, 0, 0, 0, implicit $exec, implicit $flat_scr :: (store 4, addrspace 1)
-=======
     ; GCN: FLAT_STORE_DWORD [[DEF]], [[V_MOV_B32_e32_]], 0, 0, implicit $exec, implicit $flat_scr :: (store (s32), addrspace 1)
->>>>>>> 2ab1d525
     %0:vgpr(p4) = G_IMPLICIT_DEF
     %1:vgpr(s32) = G_CONSTANT i32 4
     G_STORE %1, %0 :: (store (s32), addrspace 1)
