--- conflicted
+++ resolved
@@ -204,17 +204,6 @@
 
     ; GFX7-LABEL: name: load_local_s128
     ; GFX7: liveins: $vgpr0
-<<<<<<< HEAD
-    ; GFX7: [[COPY:%[0-9]+]]:vgpr(p3) = COPY $vgpr0
-    ; GFX7: $m0 = S_MOV_B32 -1
-    ; GFX7: [[LOAD:%[0-9]+]]:vreg_128(s128) = G_LOAD [[COPY]](p3) :: (load 16, align 8, addrspace 3)
-    ; GFX7: $vgpr0_vgpr1_vgpr2_vgpr3 = COPY [[LOAD]](s128)
-    ; GFX9-LABEL: name: load_local_s128
-    ; GFX9: liveins: $vgpr0
-    ; GFX9: [[COPY:%[0-9]+]]:vgpr(p3) = COPY $vgpr0
-    ; GFX9: [[LOAD:%[0-9]+]]:vreg_128(s128) = G_LOAD [[COPY]](p3) :: (load 16, align 8, addrspace 3)
-    ; GFX9: $vgpr0_vgpr1_vgpr2_vgpr3 = COPY [[LOAD]](s128)
-=======
     ; GFX7-NEXT: {{  $}}
     ; GFX7-NEXT: [[COPY:%[0-9]+]]:vgpr(p3) = COPY $vgpr0
     ; GFX7-NEXT: $m0 = S_MOV_B32 -1
@@ -226,7 +215,6 @@
     ; GFX9-NEXT: [[COPY:%[0-9]+]]:vgpr(p3) = COPY $vgpr0
     ; GFX9-NEXT: [[LOAD:%[0-9]+]]:vreg_128(s128) = G_LOAD [[COPY]](p3) :: (load (s128), align 8, addrspace 3)
     ; GFX9-NEXT: $vgpr0_vgpr1_vgpr2_vgpr3 = COPY [[LOAD]](s128)
->>>>>>> 2ab1d525
     %0:vgpr(p3) = COPY $vgpr0
     %1:vgpr(s128) = G_LOAD %0 :: (load (s128), align 8, addrspace 3)
     $vgpr0_vgpr1_vgpr2_vgpr3 = COPY %1
