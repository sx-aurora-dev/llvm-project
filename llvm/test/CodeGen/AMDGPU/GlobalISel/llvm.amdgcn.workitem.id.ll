<<<<<<< HEAD
; RUN: llc -global-isel -mtriple=amdgcn-unknown-amdhsa --amdhsa-code-object-version=2 -mcpu=kaveri -verify-machineinstrs < %s | FileCheck --check-prefixes=ALL,HSA,CO-V2  %s
; RUN: llc -global-isel -mtriple=amdgcn-unknown-amdhsa --amdhsa-code-object-version=2 -mcpu=carrizo -verify-machineinstrs < %s | FileCheck --check-prefixes=ALL,HSA,CO-V2  %s
; RUN: llc -global-isel -mtriple=amdgcn-- -mcpu=hawaii -mattr=+flat-for-global -verify-machineinstrs < %s | FileCheck --check-prefixes=ALL,MESA %s
; RUN: llc -global-isel -mtriple=amdgcn-- -mcpu=tonga -mattr=+flat-for-global -verify-machineinstrs < %s | FileCheck --check-prefixes=ALL,MESA %s
; RUN: llc -global-isel -mtriple=amdgcn-unknown-mesa3d -mattr=+flat-for-global -mcpu=hawaii -verify-machineinstrs < %s | FileCheck -check-prefixes=ALL,CO-V2 %s
; RUN: llc -global-isel -mtriple=amdgcn-unknown-mesa3d -mcpu=tonga -verify-machineinstrs < %s | FileCheck -check-prefixes=ALL,CO-V2 %s
=======
; RUN: llc -global-isel -mtriple=amdgcn-unknown-amdhsa --amdhsa-code-object-version=2 -mcpu=kaveri -verify-machineinstrs < %s | FileCheck --check-prefixes=ALL,HSA,CO-V2,UNPACKED  %s
; RUN: llc -global-isel -mtriple=amdgcn-unknown-amdhsa --amdhsa-code-object-version=2 -mcpu=carrizo -verify-machineinstrs < %s | FileCheck --check-prefixes=ALL,HSA,CO-V2,UNPACKED  %s
; RUN: llc -global-isel -mtriple=amdgcn-- -mcpu=hawaii -mattr=+flat-for-global -verify-machineinstrs < %s | FileCheck --check-prefixes=ALL,MESA,UNPACKED %s
; RUN: llc -global-isel -mtriple=amdgcn-- -mcpu=tonga -mattr=+flat-for-global -verify-machineinstrs < %s | FileCheck --check-prefixes=ALL,MESA,UNPACKED %s
; RUN: llc -global-isel -mtriple=amdgcn-unknown-mesa3d -mattr=+flat-for-global -mcpu=hawaii -verify-machineinstrs < %s | FileCheck -check-prefixes=ALL,CO-V2,UNPACKED %s
; RUN: llc -global-isel -mtriple=amdgcn-unknown-mesa3d -mcpu=tonga -verify-machineinstrs < %s | FileCheck -check-prefixes=ALL,CO-V2,UNPACKED %s
>>>>>>> 2ab1d525
; RUN: llc -global-isel -march=amdgcn -mtriple=amdgcn-unknown-amdhsa -mcpu=gfx90a -verify-machineinstrs < %s | FileCheck -check-prefixes=ALL,PACKED-TID %s

declare i32 @llvm.amdgcn.workitem.id.x() #0
declare i32 @llvm.amdgcn.workitem.id.y() #0
declare i32 @llvm.amdgcn.workitem.id.z() #0

; MESA: .section .AMDGPU.config
; MESA: .long 47180
; MESA-NEXT: .long 132{{$}}

; ALL-LABEL: {{^}}test_workitem_id_x:
; CO-V2: enable_vgpr_workitem_id = 0

; ALL-NOT: v0
; ALL: {{buffer|flat|global}}_store_dword {{.*}}v0

; PACKED-TID: .amdhsa_system_vgpr_workitem_id 0
define amdgpu_kernel void @test_workitem_id_x(i32 addrspace(1)* %out) #1 {
  %id = call i32 @llvm.amdgcn.workitem.id.x()
  store i32 %id, i32 addrspace(1)* %out
  ret void
}

; MESA: .section .AMDGPU.config
; MESA: .long 47180
; MESA-NEXT: .long 2180{{$}}

; ALL-LABEL: {{^}}test_workitem_id_y:
; CO-V2: enable_vgpr_workitem_id = 1
; CO-V2-NOT: v1
; CO-V2: {{buffer|flat}}_store_dword {{.*}}v1

<<<<<<< HEAD
; PACKED-TID: v_lshrrev_b32_e32 [[ID:v[0-9]+]], 10, v0
; PACKED-TID: v_and_b32_e32 [[ID]], 0x3ff, [[ID]]
=======
; PACKED-TID: v_bfe_u32 [[ID:v[0-9]+]], v0, 10, 10
>>>>>>> 2ab1d525
; PACKED-TID: {{buffer|flat|global}}_store_dword {{.*}}[[ID]]
; PACKED-TID: .amdhsa_system_vgpr_workitem_id 1
define amdgpu_kernel void @test_workitem_id_y(i32 addrspace(1)* %out) #1 {
  %id = call i32 @llvm.amdgcn.workitem.id.y()
  store i32 %id, i32 addrspace(1)* %out
  ret void
}

; MESA: .section .AMDGPU.config
; MESA: .long 47180
; MESA-NEXT: .long 4228{{$}}

; ALL-LABEL: {{^}}test_workitem_id_z:
; CO-V2: enable_vgpr_workitem_id = 2
; CO-V2-NOT: v2
; CO-V2: {{buffer|flat}}_store_dword {{.*}}v2

<<<<<<< HEAD
; PACKED-TID: v_lshrrev_b32_e32 [[ID:v[0-9]+]], 20, v0
; PACKED-TID: v_and_b32_e32 [[ID]], 0x3ff, [[ID]]
=======
; PACKED-TID: v_bfe_u32 [[ID:v[0-9]+]], v0, 20, 10
>>>>>>> 2ab1d525
; PACKED-TID: {{buffer|flat|global}}_store_dword {{.*}}[[ID]]
; PACKED-TID: .amdhsa_system_vgpr_workitem_id 2
define amdgpu_kernel void @test_workitem_id_z(i32 addrspace(1)* %out) #1 {
  %id = call i32 @llvm.amdgcn.workitem.id.z()
  store i32 %id, i32 addrspace(1)* %out
  ret void
}

; ALL-LABEL: {{^}}test_workitem_id_x_usex2:
; ALL-NOT: v0
; ALL: {{flat|global}}_store_dword v{{.*}}, v0
; ALL-NOT: v0
; ALL: {{flat|global}}_store_dword v{{.*}}, v0
define amdgpu_kernel void @test_workitem_id_x_usex2(i32 addrspace(1)* %out) #1 {
  %id0 = call i32 @llvm.amdgcn.workitem.id.x()
  store volatile i32 %id0, i32 addrspace(1)* %out

  %id1 = call i32 @llvm.amdgcn.workitem.id.x()
  store volatile i32 %id1, i32 addrspace(1)* %out
  ret void
}

; ALL-LABEL: {{^}}test_workitem_id_x_use_outside_entry:
; ALL-NOT: v0
; ALL: {{flat|global}}_store_dword
; ALL-NOT: v0
; ALL: {{flat|global}}_store_dword v{{.*}}, v0
define amdgpu_kernel void @test_workitem_id_x_use_outside_entry(i32 addrspace(1)* %out, i32 %arg) #1 {
bb0:
  store volatile i32 0, i32 addrspace(1)* %out
  %cond = icmp eq i32 %arg, 0
  br i1 %cond, label %bb1, label %bb2

bb1:
  %id = call i32 @llvm.amdgcn.workitem.id.x()
  store volatile i32 %id, i32 addrspace(1)* %out
  br label %bb2

bb2:
  ret void
}

; ALL-LABEL: {{^}}test_workitem_id_x_func:
; ALL: s_waitcnt
; HSA-NEXT: v_and_b32_e32 v2, 0x3ff, v31
<<<<<<< HEAD
; MESA-NEXT: v_and_b32_e32 v2, 0x3ff, v2
=======
; MESA-NEXT: v_and_b32_e32 v2, 0x3ff, v31
>>>>>>> 2ab1d525
define void @test_workitem_id_x_func(i32 addrspace(1)* %out) #1 {
  %id = call i32 @llvm.amdgcn.workitem.id.x()
  store i32 %id, i32 addrspace(1)* %out
  ret void
}

; ALL-LABEL: {{^}}test_workitem_id_y_func:
<<<<<<< HEAD
; HSA: v_lshrrev_b32_e32 v2, 10, v31
; MESA: v_lshrrev_b32_e32 v2, 10, v2
=======
; HSA: v_bfe_u32 v2, v31, 10, 10
; MESA: v_bfe_u32 v2, v31, 10, 10
>>>>>>> 2ab1d525
define void @test_workitem_id_y_func(i32 addrspace(1)* %out) #1 {
  %id = call i32 @llvm.amdgcn.workitem.id.y()
  store i32 %id, i32 addrspace(1)* %out
  ret void
}

; ALL-LABEL: {{^}}test_workitem_id_z_func:
<<<<<<< HEAD
; HSA: v_lshrrev_b32_e32 v2, 20, v31
; MESA: v_lshrrev_b32_e32 v2, 20, v2
=======
; HSA: v_bfe_u32 v2, v31, 20, 10
; MESA: v_bfe_u32 v2, v31, 20, 10
>>>>>>> 2ab1d525
define void @test_workitem_id_z_func(i32 addrspace(1)* %out) #1 {
  %id = call i32 @llvm.amdgcn.workitem.id.z()
  store i32 %id, i32 addrspace(1)* %out
  ret void
}

; FIXME: Should be able to avoid enabling in kernel inputs
; FIXME: Packed tid should avoid the and
; ALL-LABEL: {{^}}test_reqd_workgroup_size_x_only:
; CO-V2: enable_vgpr_workitem_id = 2

; ALL-DAG: v_mov_b32_e32 [[ZERO:v[0-9]+]], 0{{$}}
; UNPACKED-DAG: flat_store_dword v{{\[[0-9]+:[0-9]+\]}}, v0

; PACKED: v_and_b32_e32 [[MASKED:v[0-9]+]], 0x3ff, v0
; PACKED: flat_store_dword v{{\[[0-9]+:[0-9]+\]}}, [[MASKED]]

; ALL: flat_store_dword v{{\[[0-9]+:[0-9]+\]}}, [[ZERO]]
; ALL: flat_store_dword v{{\[[0-9]+:[0-9]+\]}}, [[ZERO]]
define amdgpu_kernel void @test_reqd_workgroup_size_x_only(i32* %out) !reqd_work_group_size !0 {
  %id.x = call i32 @llvm.amdgcn.workitem.id.x()
  %id.y = call i32 @llvm.amdgcn.workitem.id.y()
  %id.z = call i32 @llvm.amdgcn.workitem.id.z()
  store volatile i32 %id.x, i32* %out
  store volatile i32 %id.y, i32* %out
  store volatile i32 %id.z, i32* %out
  ret void
}

; ALL-LABEL: {{^}}test_reqd_workgroup_size_y_only:
; CO-V2: enable_vgpr_workitem_id = 2

; ALL: v_mov_b32_e32 [[ZERO:v[0-9]+]], 0{{$}}
; ALL: flat_store_dword v{{\[[0-9]+:[0-9]+\]}}, [[ZERO]]

; UNPACKED: flat_store_dword v{{\[[0-9]+:[0-9]+\]}}, v1

; PACKED: v_bfe_u32 [[MASKED:v[0-9]+]], v0, 10, 10
; PACKED: flat_store_dword v{{\[[0-9]+:[0-9]+\]}}, [[MASKED]]

; ALL: flat_store_dword v{{\[[0-9]+:[0-9]+\]}}, [[ZERO]]
define amdgpu_kernel void @test_reqd_workgroup_size_y_only(i32* %out) !reqd_work_group_size !1 {
  %id.x = call i32 @llvm.amdgcn.workitem.id.x()
  %id.y = call i32 @llvm.amdgcn.workitem.id.y()
  %id.z = call i32 @llvm.amdgcn.workitem.id.z()
  store volatile i32 %id.x, i32* %out
  store volatile i32 %id.y, i32* %out
  store volatile i32 %id.z, i32* %out
  ret void
}

; ALL-LABEL: {{^}}test_reqd_workgroup_size_z_only:
; CO-V2: enable_vgpr_workitem_id = 2

; ALL: v_mov_b32_e32 [[ZERO:v[0-9]+]], 0{{$}}
; ALL: flat_store_dword v{{\[[0-9]+:[0-9]+\]}}, [[ZERO]]
; ALL: flat_store_dword v{{\[[0-9]+:[0-9]+\]}}, [[ZERO]]

; UNPACKED: flat_store_dword v{{\[[0-9]+:[0-9]+\]}}, v2

; PACKED: v_bfe_u32 [[MASKED:v[0-9]+]], v0, 10, 20
; PACKED: flat_store_dword v{{\[[0-9]+:[0-9]+\]}}, [[MASKED]]
define amdgpu_kernel void @test_reqd_workgroup_size_z_only(i32* %out) !reqd_work_group_size !2 {
  %id.x = call i32 @llvm.amdgcn.workitem.id.x()
  %id.y = call i32 @llvm.amdgcn.workitem.id.y()
  %id.z = call i32 @llvm.amdgcn.workitem.id.z()
  store volatile i32 %id.x, i32* %out
  store volatile i32 %id.y, i32* %out
  store volatile i32 %id.z, i32* %out
  ret void
}

attributes #0 = { nounwind readnone }
attributes #1 = { nounwind }

!0 = !{i32 64, i32 1, i32 1}
!1 = !{i32 1, i32 64, i32 1}
!2 = !{i32 1, i32 1, i32 64}<|MERGE_RESOLUTION|>--- conflicted
+++ resolved
@@ -1,18 +1,9 @@
-<<<<<<< HEAD
-; RUN: llc -global-isel -mtriple=amdgcn-unknown-amdhsa --amdhsa-code-object-version=2 -mcpu=kaveri -verify-machineinstrs < %s | FileCheck --check-prefixes=ALL,HSA,CO-V2  %s
-; RUN: llc -global-isel -mtriple=amdgcn-unknown-amdhsa --amdhsa-code-object-version=2 -mcpu=carrizo -verify-machineinstrs < %s | FileCheck --check-prefixes=ALL,HSA,CO-V2  %s
-; RUN: llc -global-isel -mtriple=amdgcn-- -mcpu=hawaii -mattr=+flat-for-global -verify-machineinstrs < %s | FileCheck --check-prefixes=ALL,MESA %s
-; RUN: llc -global-isel -mtriple=amdgcn-- -mcpu=tonga -mattr=+flat-for-global -verify-machineinstrs < %s | FileCheck --check-prefixes=ALL,MESA %s
-; RUN: llc -global-isel -mtriple=amdgcn-unknown-mesa3d -mattr=+flat-for-global -mcpu=hawaii -verify-machineinstrs < %s | FileCheck -check-prefixes=ALL,CO-V2 %s
-; RUN: llc -global-isel -mtriple=amdgcn-unknown-mesa3d -mcpu=tonga -verify-machineinstrs < %s | FileCheck -check-prefixes=ALL,CO-V2 %s
-=======
 ; RUN: llc -global-isel -mtriple=amdgcn-unknown-amdhsa --amdhsa-code-object-version=2 -mcpu=kaveri -verify-machineinstrs < %s | FileCheck --check-prefixes=ALL,HSA,CO-V2,UNPACKED  %s
 ; RUN: llc -global-isel -mtriple=amdgcn-unknown-amdhsa --amdhsa-code-object-version=2 -mcpu=carrizo -verify-machineinstrs < %s | FileCheck --check-prefixes=ALL,HSA,CO-V2,UNPACKED  %s
 ; RUN: llc -global-isel -mtriple=amdgcn-- -mcpu=hawaii -mattr=+flat-for-global -verify-machineinstrs < %s | FileCheck --check-prefixes=ALL,MESA,UNPACKED %s
 ; RUN: llc -global-isel -mtriple=amdgcn-- -mcpu=tonga -mattr=+flat-for-global -verify-machineinstrs < %s | FileCheck --check-prefixes=ALL,MESA,UNPACKED %s
 ; RUN: llc -global-isel -mtriple=amdgcn-unknown-mesa3d -mattr=+flat-for-global -mcpu=hawaii -verify-machineinstrs < %s | FileCheck -check-prefixes=ALL,CO-V2,UNPACKED %s
 ; RUN: llc -global-isel -mtriple=amdgcn-unknown-mesa3d -mcpu=tonga -verify-machineinstrs < %s | FileCheck -check-prefixes=ALL,CO-V2,UNPACKED %s
->>>>>>> 2ab1d525
 ; RUN: llc -global-isel -march=amdgcn -mtriple=amdgcn-unknown-amdhsa -mcpu=gfx90a -verify-machineinstrs < %s | FileCheck -check-prefixes=ALL,PACKED-TID %s
 
 declare i32 @llvm.amdgcn.workitem.id.x() #0
@@ -45,12 +36,7 @@
 ; CO-V2-NOT: v1
 ; CO-V2: {{buffer|flat}}_store_dword {{.*}}v1
 
-<<<<<<< HEAD
-; PACKED-TID: v_lshrrev_b32_e32 [[ID:v[0-9]+]], 10, v0
-; PACKED-TID: v_and_b32_e32 [[ID]], 0x3ff, [[ID]]
-=======
 ; PACKED-TID: v_bfe_u32 [[ID:v[0-9]+]], v0, 10, 10
->>>>>>> 2ab1d525
 ; PACKED-TID: {{buffer|flat|global}}_store_dword {{.*}}[[ID]]
 ; PACKED-TID: .amdhsa_system_vgpr_workitem_id 1
 define amdgpu_kernel void @test_workitem_id_y(i32 addrspace(1)* %out) #1 {
@@ -68,12 +54,7 @@
 ; CO-V2-NOT: v2
 ; CO-V2: {{buffer|flat}}_store_dword {{.*}}v2
 
-<<<<<<< HEAD
-; PACKED-TID: v_lshrrev_b32_e32 [[ID:v[0-9]+]], 20, v0
-; PACKED-TID: v_and_b32_e32 [[ID]], 0x3ff, [[ID]]
-=======
 ; PACKED-TID: v_bfe_u32 [[ID:v[0-9]+]], v0, 20, 10
->>>>>>> 2ab1d525
 ; PACKED-TID: {{buffer|flat|global}}_store_dword {{.*}}[[ID]]
 ; PACKED-TID: .amdhsa_system_vgpr_workitem_id 2
 define amdgpu_kernel void @test_workitem_id_z(i32 addrspace(1)* %out) #1 {
@@ -119,11 +100,7 @@
 ; ALL-LABEL: {{^}}test_workitem_id_x_func:
 ; ALL: s_waitcnt
 ; HSA-NEXT: v_and_b32_e32 v2, 0x3ff, v31
-<<<<<<< HEAD
-; MESA-NEXT: v_and_b32_e32 v2, 0x3ff, v2
-=======
 ; MESA-NEXT: v_and_b32_e32 v2, 0x3ff, v31
->>>>>>> 2ab1d525
 define void @test_workitem_id_x_func(i32 addrspace(1)* %out) #1 {
   %id = call i32 @llvm.amdgcn.workitem.id.x()
   store i32 %id, i32 addrspace(1)* %out
@@ -131,13 +108,8 @@
 }
 
 ; ALL-LABEL: {{^}}test_workitem_id_y_func:
-<<<<<<< HEAD
-; HSA: v_lshrrev_b32_e32 v2, 10, v31
-; MESA: v_lshrrev_b32_e32 v2, 10, v2
-=======
 ; HSA: v_bfe_u32 v2, v31, 10, 10
 ; MESA: v_bfe_u32 v2, v31, 10, 10
->>>>>>> 2ab1d525
 define void @test_workitem_id_y_func(i32 addrspace(1)* %out) #1 {
   %id = call i32 @llvm.amdgcn.workitem.id.y()
   store i32 %id, i32 addrspace(1)* %out
@@ -145,13 +117,8 @@
 }
 
 ; ALL-LABEL: {{^}}test_workitem_id_z_func:
-<<<<<<< HEAD
-; HSA: v_lshrrev_b32_e32 v2, 20, v31
-; MESA: v_lshrrev_b32_e32 v2, 20, v2
-=======
 ; HSA: v_bfe_u32 v2, v31, 20, 10
 ; MESA: v_bfe_u32 v2, v31, 20, 10
->>>>>>> 2ab1d525
 define void @test_workitem_id_z_func(i32 addrspace(1)* %out) #1 {
   %id = call i32 @llvm.amdgcn.workitem.id.z()
   store i32 %id, i32 addrspace(1)* %out
