--- conflicted
+++ resolved
@@ -608,9 +608,13 @@
 define amdgpu_ps <2 x i32> @s_shl_v2i32_zext_v2i16(<2 x i16> inreg %x) {
 ; GFX7-LABEL: s_shl_v2i32_zext_v2i16:
 ; GFX7:       ; %bb.0:
+; GFX7-NEXT:    s_mov_b32 s2, 0xffff
+; GFX7-NEXT:    s_lshl_b32 s1, s1, 16
+; GFX7-NEXT:    s_and_b32 s0, s0, s2
+; GFX7-NEXT:    s_or_b32 s0, s1, s0
 ; GFX7-NEXT:    s_and_b32 s0, s0, 0x3fff3fff
 ; GFX7-NEXT:    s_lshr_b32 s1, s0, 16
-; GFX7-NEXT:    s_and_b32 s0, s0, 0xffff
+; GFX7-NEXT:    s_and_b32 s0, s0, s2
 ; GFX7-NEXT:    s_lshl_b32 s0, s0, 2
 ; GFX7-NEXT:    s_lshl_b32 s1, s1, 2
 ; GFX7-NEXT:    ; return to shader part epilog
@@ -618,13 +622,8 @@
 ; GFX8-LABEL: s_shl_v2i32_zext_v2i16:
 ; GFX8:       ; %bb.0:
 ; GFX8-NEXT:    s_movk_i32 s2, 0x3fff
-<<<<<<< HEAD
-; GFX8-NEXT:    s_lshr_b32 s1, s0, 16
-; GFX8-NEXT:    s_mov_b32 s3, s2
-=======
 ; GFX8-NEXT:    s_mov_b32 s3, s2
 ; GFX8-NEXT:    s_lshr_b32 s1, s0, 16
->>>>>>> 2ab1d525
 ; GFX8-NEXT:    s_and_b32 s0, s0, 0xffff
 ; GFX8-NEXT:    s_and_b64 s[0:1], s[0:1], s[2:3]
 ; GFX8-NEXT:    s_lshl_b32 s0, s0, 2
@@ -663,9 +662,13 @@
 ; GFX7-LABEL: v_shl_v2i32_zext_v2i16:
 ; GFX7:       ; %bb.0:
 ; GFX7-NEXT:    s_waitcnt vmcnt(0) expcnt(0) lgkmcnt(0)
+; GFX7-NEXT:    v_mov_b32_e32 v2, 0xffff
+; GFX7-NEXT:    v_lshlrev_b32_e32 v1, 16, v1
+; GFX7-NEXT:    v_and_b32_e32 v0, v0, v2
+; GFX7-NEXT:    v_or_b32_e32 v0, v1, v0
 ; GFX7-NEXT:    v_and_b32_e32 v0, 0x3fff3fff, v0
 ; GFX7-NEXT:    v_lshrrev_b32_e32 v1, 16, v0
-; GFX7-NEXT:    v_and_b32_e32 v0, 0xffff, v0
+; GFX7-NEXT:    v_and_b32_e32 v0, v0, v2
 ; GFX7-NEXT:    v_lshlrev_b32_e32 v0, 2, v0
 ; GFX7-NEXT:    v_lshlrev_b32_e32 v1, 2, v1
 ; GFX7-NEXT:    s_setpc_b64 s[30:31]
