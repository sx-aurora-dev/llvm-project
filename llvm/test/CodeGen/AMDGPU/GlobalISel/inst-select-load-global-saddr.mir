--- conflicted
+++ resolved
@@ -14,18 +14,6 @@
 
     ; GFX9-LABEL: name: load_global_s32_from_sgpr
     ; GFX9: liveins: $sgpr0_sgpr1
-<<<<<<< HEAD
-    ; GFX9: [[COPY:%[0-9]+]]:sreg_64 = COPY $sgpr0_sgpr1
-    ; GFX9: [[V_MOV_B32_e32_:%[0-9]+]]:vgpr_32 = V_MOV_B32_e32 0, implicit $exec
-    ; GFX9: [[GLOBAL_LOAD_DWORD_SADDR:%[0-9]+]]:vgpr_32 = GLOBAL_LOAD_DWORD_SADDR [[COPY]], [[V_MOV_B32_e32_]], 0, 0, 0, 0, 0, implicit $exec :: (load 4, addrspace 1)
-    ; GFX9: $vgpr0 = COPY [[GLOBAL_LOAD_DWORD_SADDR]]
-    ; GFX10-LABEL: name: load_global_s32_from_sgpr
-    ; GFX10: liveins: $sgpr0_sgpr1
-    ; GFX10: [[COPY:%[0-9]+]]:sreg_64 = COPY $sgpr0_sgpr1
-    ; GFX10: [[V_MOV_B32_e32_:%[0-9]+]]:vgpr_32 = V_MOV_B32_e32 0, implicit $exec
-    ; GFX10: [[GLOBAL_LOAD_DWORD_SADDR:%[0-9]+]]:vgpr_32 = GLOBAL_LOAD_DWORD_SADDR [[COPY]], [[V_MOV_B32_e32_]], 0, 0, 0, 0, 0, implicit $exec :: (load 4, addrspace 1)
-    ; GFX10: $vgpr0 = COPY [[GLOBAL_LOAD_DWORD_SADDR]]
-=======
     ; GFX9-NEXT: {{  $}}
     ; GFX9-NEXT: [[COPY:%[0-9]+]]:sreg_64 = COPY $sgpr0_sgpr1
     ; GFX9-NEXT: [[V_MOV_B32_e32_:%[0-9]+]]:vgpr_32 = V_MOV_B32_e32 0, implicit $exec
@@ -38,7 +26,6 @@
     ; GFX10-NEXT: [[V_MOV_B32_e32_:%[0-9]+]]:vgpr_32 = V_MOV_B32_e32 0, implicit $exec
     ; GFX10-NEXT: [[GLOBAL_LOAD_DWORD_SADDR:%[0-9]+]]:vgpr_32 = GLOBAL_LOAD_DWORD_SADDR [[COPY]], [[V_MOV_B32_e32_]], 0, 0, implicit $exec :: (load (s32), addrspace 1)
     ; GFX10-NEXT: $vgpr0 = COPY [[GLOBAL_LOAD_DWORD_SADDR]]
->>>>>>> 2ab1d525
     %0:sgpr(p1) = COPY $sgpr0_sgpr1
     %1:vgpr(p1) = COPY %0
     %2:vgpr(s32) = G_LOAD %1 :: (load (s32), align 4, addrspace 1)
@@ -60,18 +47,6 @@
 
     ; GFX9-LABEL: name: load_global_s32_from_sgpr_zext_vgpr
     ; GFX9: liveins: $sgpr0_sgpr1, $vgpr0
-<<<<<<< HEAD
-    ; GFX9: [[COPY:%[0-9]+]]:sreg_64 = COPY $sgpr0_sgpr1
-    ; GFX9: [[COPY1:%[0-9]+]]:vgpr_32 = COPY $vgpr0
-    ; GFX9: [[GLOBAL_LOAD_DWORD_SADDR:%[0-9]+]]:vgpr_32 = GLOBAL_LOAD_DWORD_SADDR [[COPY]], [[COPY1]], 0, 0, 0, 0, 0, implicit $exec :: (load 4, addrspace 1)
-    ; GFX9: $vgpr0 = COPY [[GLOBAL_LOAD_DWORD_SADDR]]
-    ; GFX10-LABEL: name: load_global_s32_from_sgpr_zext_vgpr
-    ; GFX10: liveins: $sgpr0_sgpr1, $vgpr0
-    ; GFX10: [[COPY:%[0-9]+]]:sreg_64 = COPY $sgpr0_sgpr1
-    ; GFX10: [[COPY1:%[0-9]+]]:vgpr_32 = COPY $vgpr0
-    ; GFX10: [[GLOBAL_LOAD_DWORD_SADDR:%[0-9]+]]:vgpr_32 = GLOBAL_LOAD_DWORD_SADDR [[COPY]], [[COPY1]], 0, 0, 0, 0, 0, implicit $exec :: (load 4, addrspace 1)
-    ; GFX10: $vgpr0 = COPY [[GLOBAL_LOAD_DWORD_SADDR]]
-=======
     ; GFX9-NEXT: {{  $}}
     ; GFX9-NEXT: [[COPY:%[0-9]+]]:sreg_64 = COPY $sgpr0_sgpr1
     ; GFX9-NEXT: [[COPY1:%[0-9]+]]:vgpr_32 = COPY $vgpr0
@@ -84,7 +59,6 @@
     ; GFX10-NEXT: [[COPY1:%[0-9]+]]:vgpr_32 = COPY $vgpr0
     ; GFX10-NEXT: [[GLOBAL_LOAD_DWORD_SADDR:%[0-9]+]]:vgpr_32 = GLOBAL_LOAD_DWORD_SADDR [[COPY]], [[COPY1]], 0, 0, implicit $exec :: (load (s32), addrspace 1)
     ; GFX10-NEXT: $vgpr0 = COPY [[GLOBAL_LOAD_DWORD_SADDR]]
->>>>>>> 2ab1d525
     %0:sgpr(p1) = COPY $sgpr0_sgpr1
     %1:vgpr(s32) = COPY $vgpr0
     %2:vgpr(p1) = COPY %0
@@ -109,18 +83,6 @@
 
     ; GFX9-LABEL: name: load_global_s32_from_sgpr_merge_zext_vgpr
     ; GFX9: liveins: $sgpr0_sgpr1, $vgpr0
-<<<<<<< HEAD
-    ; GFX9: [[COPY:%[0-9]+]]:sreg_64 = COPY $sgpr0_sgpr1
-    ; GFX9: [[COPY1:%[0-9]+]]:vgpr_32 = COPY $vgpr0
-    ; GFX9: [[GLOBAL_LOAD_DWORD_SADDR:%[0-9]+]]:vgpr_32 = GLOBAL_LOAD_DWORD_SADDR [[COPY]], [[COPY1]], 0, 0, 0, 0, 0, implicit $exec :: (load 4, addrspace 1)
-    ; GFX9: $vgpr0 = COPY [[GLOBAL_LOAD_DWORD_SADDR]]
-    ; GFX10-LABEL: name: load_global_s32_from_sgpr_merge_zext_vgpr
-    ; GFX10: liveins: $sgpr0_sgpr1, $vgpr0
-    ; GFX10: [[COPY:%[0-9]+]]:sreg_64 = COPY $sgpr0_sgpr1
-    ; GFX10: [[COPY1:%[0-9]+]]:vgpr_32 = COPY $vgpr0
-    ; GFX10: [[GLOBAL_LOAD_DWORD_SADDR:%[0-9]+]]:vgpr_32 = GLOBAL_LOAD_DWORD_SADDR [[COPY]], [[COPY1]], 0, 0, 0, 0, 0, implicit $exec :: (load 4, addrspace 1)
-    ; GFX10: $vgpr0 = COPY [[GLOBAL_LOAD_DWORD_SADDR]]
-=======
     ; GFX9-NEXT: {{  $}}
     ; GFX9-NEXT: [[COPY:%[0-9]+]]:sreg_64 = COPY $sgpr0_sgpr1
     ; GFX9-NEXT: [[COPY1:%[0-9]+]]:vgpr_32 = COPY $vgpr0
@@ -133,7 +95,6 @@
     ; GFX10-NEXT: [[COPY1:%[0-9]+]]:vgpr_32 = COPY $vgpr0
     ; GFX10-NEXT: [[GLOBAL_LOAD_DWORD_SADDR:%[0-9]+]]:vgpr_32 = GLOBAL_LOAD_DWORD_SADDR [[COPY]], [[COPY1]], 0, 0, implicit $exec :: (load (s32), addrspace 1)
     ; GFX10-NEXT: $vgpr0 = COPY [[GLOBAL_LOAD_DWORD_SADDR]]
->>>>>>> 2ab1d525
     %0:sgpr(p1) = COPY $sgpr0_sgpr1
     %1:vgpr(s32) = COPY $vgpr0
     %2:vgpr(p1) = COPY %0
@@ -158,38 +119,6 @@
 
     ; GFX9-LABEL: name: load_global_s32_from_sgpr_merge_not_0_vgpr
     ; GFX9: liveins: $sgpr0_sgpr1, $vgpr0
-<<<<<<< HEAD
-    ; GFX9: [[COPY:%[0-9]+]]:sreg_64 = COPY $sgpr0_sgpr1
-    ; GFX9: [[COPY1:%[0-9]+]]:vgpr_32 = COPY $vgpr0
-    ; GFX9: [[COPY2:%[0-9]+]]:vreg_64 = COPY [[COPY]]
-    ; GFX9: %notzero:vgpr_32 = V_MOV_B32_e32 1, implicit $exec
-    ; GFX9: [[REG_SEQUENCE:%[0-9]+]]:vreg_64 = REG_SEQUENCE [[COPY1]], %subreg.sub0, %notzero, %subreg.sub1
-    ; GFX9: [[COPY3:%[0-9]+]]:vgpr_32 = COPY [[COPY2]].sub0
-    ; GFX9: [[COPY4:%[0-9]+]]:vgpr_32 = COPY [[REG_SEQUENCE]].sub0
-    ; GFX9: [[COPY5:%[0-9]+]]:vgpr_32 = COPY [[COPY2]].sub1
-    ; GFX9: [[COPY6:%[0-9]+]]:vgpr_32 = COPY [[REG_SEQUENCE]].sub1
-    ; GFX9: [[V_ADD_CO_U32_e64_:%[0-9]+]]:vgpr_32, [[V_ADD_CO_U32_e64_1:%[0-9]+]]:sreg_64_xexec = V_ADD_CO_U32_e64 [[COPY3]], [[COPY4]], 0, implicit $exec
-    ; GFX9: %12:vgpr_32, dead %14:sreg_64_xexec = V_ADDC_U32_e64 [[COPY5]], [[COPY6]], killed [[V_ADD_CO_U32_e64_1]], 0, implicit $exec
-    ; GFX9: [[REG_SEQUENCE1:%[0-9]+]]:vreg_64 = REG_SEQUENCE [[V_ADD_CO_U32_e64_]], %subreg.sub0, %12, %subreg.sub1
-    ; GFX9: [[GLOBAL_LOAD_DWORD:%[0-9]+]]:vgpr_32 = GLOBAL_LOAD_DWORD [[REG_SEQUENCE1]], 0, 0, 0, 0, 0, implicit $exec :: (load 4, addrspace 1)
-    ; GFX9: $vgpr0 = COPY [[GLOBAL_LOAD_DWORD]]
-    ; GFX10-LABEL: name: load_global_s32_from_sgpr_merge_not_0_vgpr
-    ; GFX10: liveins: $sgpr0_sgpr1, $vgpr0
-    ; GFX10: [[COPY:%[0-9]+]]:sreg_64 = COPY $sgpr0_sgpr1
-    ; GFX10: [[COPY1:%[0-9]+]]:vgpr_32 = COPY $vgpr0
-    ; GFX10: [[COPY2:%[0-9]+]]:vreg_64 = COPY [[COPY]]
-    ; GFX10: %notzero:vgpr_32 = V_MOV_B32_e32 1, implicit $exec
-    ; GFX10: [[REG_SEQUENCE:%[0-9]+]]:vreg_64 = REG_SEQUENCE [[COPY1]], %subreg.sub0, %notzero, %subreg.sub1
-    ; GFX10: [[COPY3:%[0-9]+]]:vgpr_32 = COPY [[COPY2]].sub0
-    ; GFX10: [[COPY4:%[0-9]+]]:vgpr_32 = COPY [[REG_SEQUENCE]].sub0
-    ; GFX10: [[COPY5:%[0-9]+]]:vgpr_32 = COPY [[COPY2]].sub1
-    ; GFX10: [[COPY6:%[0-9]+]]:vgpr_32 = COPY [[REG_SEQUENCE]].sub1
-    ; GFX10: [[V_ADD_CO_U32_e64_:%[0-9]+]]:vgpr_32, [[V_ADD_CO_U32_e64_1:%[0-9]+]]:sreg_32_xm0_xexec = V_ADD_CO_U32_e64 [[COPY3]], [[COPY4]], 0, implicit $exec
-    ; GFX10: %12:vgpr_32, dead %14:sreg_32_xm0_xexec = V_ADDC_U32_e64 [[COPY5]], [[COPY6]], killed [[V_ADD_CO_U32_e64_1]], 0, implicit $exec
-    ; GFX10: [[REG_SEQUENCE1:%[0-9]+]]:vreg_64 = REG_SEQUENCE [[V_ADD_CO_U32_e64_]], %subreg.sub0, %12, %subreg.sub1
-    ; GFX10: [[GLOBAL_LOAD_DWORD:%[0-9]+]]:vgpr_32 = GLOBAL_LOAD_DWORD [[REG_SEQUENCE1]], 0, 0, 0, 0, 0, implicit $exec :: (load 4, addrspace 1)
-    ; GFX10: $vgpr0 = COPY [[GLOBAL_LOAD_DWORD]]
-=======
     ; GFX9-NEXT: {{  $}}
     ; GFX9-NEXT: [[COPY:%[0-9]+]]:sreg_64 = COPY $sgpr0_sgpr1
     ; GFX9-NEXT: [[COPY1:%[0-9]+]]:vgpr_32 = COPY $vgpr0
@@ -222,7 +151,6 @@
     ; GFX10-NEXT: [[REG_SEQUENCE1:%[0-9]+]]:vreg_64 = REG_SEQUENCE [[V_ADD_CO_U32_e64_]], %subreg.sub0, %12, %subreg.sub1
     ; GFX10-NEXT: [[GLOBAL_LOAD_DWORD:%[0-9]+]]:vgpr_32 = GLOBAL_LOAD_DWORD [[REG_SEQUENCE1]], 0, 0, implicit $exec :: (load (s32), addrspace 1)
     ; GFX10-NEXT: $vgpr0 = COPY [[GLOBAL_LOAD_DWORD]]
->>>>>>> 2ab1d525
     %0:sgpr(p1) = COPY $sgpr0_sgpr1
     %1:vgpr(s32) = COPY $vgpr0
     %2:vgpr(p1) = COPY %0
@@ -247,38 +175,6 @@
 
     ; GFX9-LABEL: name: load_global_s32_from_sgpr_zext_vgpr_offset4095
     ; GFX9: liveins: $sgpr0_sgpr1, $vgpr0
-<<<<<<< HEAD
-    ; GFX9: [[COPY:%[0-9]+]]:sreg_64 = COPY $sgpr0_sgpr1
-    ; GFX9: [[COPY1:%[0-9]+]]:vgpr_32 = COPY $vgpr0
-    ; GFX9: [[GLOBAL_LOAD_DWORD_SADDR:%[0-9]+]]:vgpr_32 = GLOBAL_LOAD_DWORD_SADDR [[COPY]], [[COPY1]], 4095, 0, 0, 0, 0, implicit $exec :: (load 4, addrspace 1)
-    ; GFX9: $vgpr0 = COPY [[GLOBAL_LOAD_DWORD_SADDR]]
-    ; GFX10-LABEL: name: load_global_s32_from_sgpr_zext_vgpr_offset4095
-    ; GFX10: liveins: $sgpr0_sgpr1, $vgpr0
-    ; GFX10: [[COPY:%[0-9]+]]:sreg_64 = COPY $sgpr0_sgpr1
-    ; GFX10: [[COPY1:%[0-9]+]]:vgpr_32 = COPY $vgpr0
-    ; GFX10: [[COPY2:%[0-9]+]]:vreg_64 = COPY [[COPY]]
-    ; GFX10: %zero:vgpr_32 = V_MOV_B32_e32 0, implicit $exec
-    ; GFX10: %zext:vreg_64 = REG_SEQUENCE [[COPY1]], %subreg.sub0, %zero, %subreg.sub1
-    ; GFX10: [[COPY3:%[0-9]+]]:vgpr_32 = COPY [[COPY2]].sub0
-    ; GFX10: [[COPY4:%[0-9]+]]:vgpr_32 = COPY %zext.sub0
-    ; GFX10: [[COPY5:%[0-9]+]]:vgpr_32 = COPY [[COPY2]].sub1
-    ; GFX10: [[COPY6:%[0-9]+]]:vgpr_32 = COPY %zext.sub1
-    ; GFX10: [[V_ADD_CO_U32_e64_:%[0-9]+]]:vgpr_32, [[V_ADD_CO_U32_e64_1:%[0-9]+]]:sreg_32_xm0_xexec = V_ADD_CO_U32_e64 [[COPY3]], [[COPY4]], 0, implicit $exec
-    ; GFX10: %24:vgpr_32, dead %26:sreg_32_xm0_xexec = V_ADDC_U32_e64 [[COPY5]], [[COPY6]], killed [[V_ADD_CO_U32_e64_1]], 0, implicit $exec
-    ; GFX10: [[REG_SEQUENCE:%[0-9]+]]:vreg_64 = REG_SEQUENCE [[V_ADD_CO_U32_e64_]], %subreg.sub0, %24, %subreg.sub1
-    ; GFX10: [[V_MOV_B32_e32_:%[0-9]+]]:vgpr_32 = V_MOV_B32_e32 4095, implicit $exec
-    ; GFX10: [[V_MOV_B32_e32_1:%[0-9]+]]:vgpr_32 = V_MOV_B32_e32 0, implicit $exec
-    ; GFX10: [[REG_SEQUENCE1:%[0-9]+]]:vreg_64 = REG_SEQUENCE [[V_MOV_B32_e32_]], %subreg.sub0, [[V_MOV_B32_e32_1]], %subreg.sub1
-    ; GFX10: [[COPY7:%[0-9]+]]:vgpr_32 = COPY [[REG_SEQUENCE]].sub0
-    ; GFX10: [[COPY8:%[0-9]+]]:vgpr_32 = COPY [[REG_SEQUENCE1]].sub0
-    ; GFX10: [[COPY9:%[0-9]+]]:vgpr_32 = COPY [[REG_SEQUENCE]].sub1
-    ; GFX10: [[COPY10:%[0-9]+]]:vgpr_32 = COPY [[REG_SEQUENCE1]].sub1
-    ; GFX10: [[V_ADD_CO_U32_e64_2:%[0-9]+]]:vgpr_32, [[V_ADD_CO_U32_e64_3:%[0-9]+]]:sreg_32_xm0_xexec = V_ADD_CO_U32_e64 [[COPY7]], [[COPY8]], 0, implicit $exec
-    ; GFX10: %14:vgpr_32, dead %16:sreg_32_xm0_xexec = V_ADDC_U32_e64 [[COPY9]], [[COPY10]], killed [[V_ADD_CO_U32_e64_3]], 0, implicit $exec
-    ; GFX10: [[REG_SEQUENCE2:%[0-9]+]]:vreg_64 = REG_SEQUENCE [[V_ADD_CO_U32_e64_2]], %subreg.sub0, %14, %subreg.sub1
-    ; GFX10: [[GLOBAL_LOAD_DWORD:%[0-9]+]]:vgpr_32 = GLOBAL_LOAD_DWORD [[REG_SEQUENCE2]], 0, 0, 0, 0, 0, implicit $exec :: (load 4, addrspace 1)
-    ; GFX10: $vgpr0 = COPY [[GLOBAL_LOAD_DWORD]]
-=======
     ; GFX9-NEXT: {{  $}}
     ; GFX9-NEXT: [[COPY:%[0-9]+]]:sreg_64 = COPY $sgpr0_sgpr1
     ; GFX9-NEXT: [[COPY1:%[0-9]+]]:vgpr_32 = COPY $vgpr0
@@ -311,7 +207,6 @@
     ; GFX10-NEXT: [[REG_SEQUENCE2:%[0-9]+]]:vreg_64 = REG_SEQUENCE [[V_ADD_CO_U32_e64_2]], %subreg.sub0, %14, %subreg.sub1
     ; GFX10-NEXT: [[GLOBAL_LOAD_DWORD:%[0-9]+]]:vgpr_32 = GLOBAL_LOAD_DWORD [[REG_SEQUENCE2]], 0, 0, implicit $exec :: (load (s32), addrspace 1)
     ; GFX10-NEXT: $vgpr0 = COPY [[GLOBAL_LOAD_DWORD]]
->>>>>>> 2ab1d525
     %0:sgpr(p1) = COPY $sgpr0_sgpr1
     %1:vgpr(s32) = COPY $vgpr0
     %2:vgpr(p1) = COPY %0
@@ -338,38 +233,6 @@
 
     ; GFX9-LABEL: name: load_global_s32_from_sgpr_zext_vgpr_offset_neg4096
     ; GFX9: liveins: $sgpr0_sgpr1, $vgpr0
-<<<<<<< HEAD
-    ; GFX9: [[COPY:%[0-9]+]]:sreg_64 = COPY $sgpr0_sgpr1
-    ; GFX9: [[COPY1:%[0-9]+]]:vgpr_32 = COPY $vgpr0
-    ; GFX9: [[GLOBAL_LOAD_DWORD_SADDR:%[0-9]+]]:vgpr_32 = GLOBAL_LOAD_DWORD_SADDR [[COPY]], [[COPY1]], -4096, 0, 0, 0, 0, implicit $exec :: (load 4, addrspace 1)
-    ; GFX9: $vgpr0 = COPY [[GLOBAL_LOAD_DWORD_SADDR]]
-    ; GFX10-LABEL: name: load_global_s32_from_sgpr_zext_vgpr_offset_neg4096
-    ; GFX10: liveins: $sgpr0_sgpr1, $vgpr0
-    ; GFX10: [[COPY:%[0-9]+]]:sreg_64 = COPY $sgpr0_sgpr1
-    ; GFX10: [[COPY1:%[0-9]+]]:vgpr_32 = COPY $vgpr0
-    ; GFX10: [[COPY2:%[0-9]+]]:vreg_64 = COPY [[COPY]]
-    ; GFX10: %zero:vgpr_32 = V_MOV_B32_e32 0, implicit $exec
-    ; GFX10: %zext:vreg_64 = REG_SEQUENCE [[COPY1]], %subreg.sub0, %zero, %subreg.sub1
-    ; GFX10: [[COPY3:%[0-9]+]]:vgpr_32 = COPY [[COPY2]].sub0
-    ; GFX10: [[COPY4:%[0-9]+]]:vgpr_32 = COPY %zext.sub0
-    ; GFX10: [[COPY5:%[0-9]+]]:vgpr_32 = COPY [[COPY2]].sub1
-    ; GFX10: [[COPY6:%[0-9]+]]:vgpr_32 = COPY %zext.sub1
-    ; GFX10: [[V_ADD_CO_U32_e64_:%[0-9]+]]:vgpr_32, [[V_ADD_CO_U32_e64_1:%[0-9]+]]:sreg_32_xm0_xexec = V_ADD_CO_U32_e64 [[COPY3]], [[COPY4]], 0, implicit $exec
-    ; GFX10: %24:vgpr_32, dead %26:sreg_32_xm0_xexec = V_ADDC_U32_e64 [[COPY5]], [[COPY6]], killed [[V_ADD_CO_U32_e64_1]], 0, implicit $exec
-    ; GFX10: [[REG_SEQUENCE:%[0-9]+]]:vreg_64 = REG_SEQUENCE [[V_ADD_CO_U32_e64_]], %subreg.sub0, %24, %subreg.sub1
-    ; GFX10: [[V_MOV_B32_e32_:%[0-9]+]]:vgpr_32 = V_MOV_B32_e32 4294963200, implicit $exec
-    ; GFX10: [[V_MOV_B32_e32_1:%[0-9]+]]:vgpr_32 = V_MOV_B32_e32 -1, implicit $exec
-    ; GFX10: [[REG_SEQUENCE1:%[0-9]+]]:vreg_64 = REG_SEQUENCE [[V_MOV_B32_e32_]], %subreg.sub0, [[V_MOV_B32_e32_1]], %subreg.sub1
-    ; GFX10: [[COPY7:%[0-9]+]]:vgpr_32 = COPY [[REG_SEQUENCE]].sub0
-    ; GFX10: [[COPY8:%[0-9]+]]:vgpr_32 = COPY [[REG_SEQUENCE1]].sub0
-    ; GFX10: [[COPY9:%[0-9]+]]:vgpr_32 = COPY [[REG_SEQUENCE]].sub1
-    ; GFX10: [[COPY10:%[0-9]+]]:vgpr_32 = COPY [[REG_SEQUENCE1]].sub1
-    ; GFX10: [[V_ADD_CO_U32_e64_2:%[0-9]+]]:vgpr_32, [[V_ADD_CO_U32_e64_3:%[0-9]+]]:sreg_32_xm0_xexec = V_ADD_CO_U32_e64 [[COPY7]], [[COPY8]], 0, implicit $exec
-    ; GFX10: %14:vgpr_32, dead %16:sreg_32_xm0_xexec = V_ADDC_U32_e64 [[COPY9]], [[COPY10]], killed [[V_ADD_CO_U32_e64_3]], 0, implicit $exec
-    ; GFX10: [[REG_SEQUENCE2:%[0-9]+]]:vreg_64 = REG_SEQUENCE [[V_ADD_CO_U32_e64_2]], %subreg.sub0, %14, %subreg.sub1
-    ; GFX10: [[GLOBAL_LOAD_DWORD:%[0-9]+]]:vgpr_32 = GLOBAL_LOAD_DWORD [[REG_SEQUENCE2]], 0, 0, 0, 0, 0, implicit $exec :: (load 4, addrspace 1)
-    ; GFX10: $vgpr0 = COPY [[GLOBAL_LOAD_DWORD]]
-=======
     ; GFX9-NEXT: {{  $}}
     ; GFX9-NEXT: [[COPY:%[0-9]+]]:sreg_64 = COPY $sgpr0_sgpr1
     ; GFX9-NEXT: [[COPY1:%[0-9]+]]:vgpr_32 = COPY $vgpr0
@@ -402,7 +265,6 @@
     ; GFX10-NEXT: [[REG_SEQUENCE2:%[0-9]+]]:vreg_64 = REG_SEQUENCE [[V_ADD_CO_U32_e64_2]], %subreg.sub0, %14, %subreg.sub1
     ; GFX10-NEXT: [[GLOBAL_LOAD_DWORD:%[0-9]+]]:vgpr_32 = GLOBAL_LOAD_DWORD [[REG_SEQUENCE2]], 0, 0, implicit $exec :: (load (s32), addrspace 1)
     ; GFX10-NEXT: $vgpr0 = COPY [[GLOBAL_LOAD_DWORD]]
->>>>>>> 2ab1d525
     %0:sgpr(p1) = COPY $sgpr0_sgpr1
     %1:vgpr(s32) = COPY $vgpr0
     %2:vgpr(p1) = COPY %0
@@ -427,18 +289,6 @@
 
     ; GFX9-LABEL: name: load_global_s32_from_sgpr_base_offset_4096
     ; GFX9: liveins: $sgpr0_sgpr1
-<<<<<<< HEAD
-    ; GFX9: [[COPY:%[0-9]+]]:sreg_64 = COPY $sgpr0_sgpr1
-    ; GFX9: [[V_MOV_B32_e32_:%[0-9]+]]:vgpr_32 = V_MOV_B32_e32 4096, implicit $exec
-    ; GFX9: [[GLOBAL_LOAD_DWORD_SADDR:%[0-9]+]]:vgpr_32 = GLOBAL_LOAD_DWORD_SADDR [[COPY]], [[V_MOV_B32_e32_]], 0, 0, 0, 0, 0, implicit $exec :: (load 4, addrspace 1)
-    ; GFX9: $vgpr0 = COPY [[GLOBAL_LOAD_DWORD_SADDR]]
-    ; GFX10-LABEL: name: load_global_s32_from_sgpr_base_offset_4096
-    ; GFX10: liveins: $sgpr0_sgpr1
-    ; GFX10: [[COPY:%[0-9]+]]:sreg_64 = COPY $sgpr0_sgpr1
-    ; GFX10: [[V_MOV_B32_e32_:%[0-9]+]]:vgpr_32 = V_MOV_B32_e32 4096, implicit $exec
-    ; GFX10: [[GLOBAL_LOAD_DWORD_SADDR:%[0-9]+]]:vgpr_32 = GLOBAL_LOAD_DWORD_SADDR [[COPY]], [[V_MOV_B32_e32_]], 0, 0, 0, 0, 0, implicit $exec :: (load 4, addrspace 1)
-    ; GFX10: $vgpr0 = COPY [[GLOBAL_LOAD_DWORD_SADDR]]
-=======
     ; GFX9-NEXT: {{  $}}
     ; GFX9-NEXT: [[COPY:%[0-9]+]]:sreg_64 = COPY $sgpr0_sgpr1
     ; GFX9-NEXT: [[V_MOV_B32_e32_:%[0-9]+]]:vgpr_32 = V_MOV_B32_e32 4096, implicit $exec
@@ -451,7 +301,6 @@
     ; GFX10-NEXT: [[V_MOV_B32_e32_:%[0-9]+]]:vgpr_32 = V_MOV_B32_e32 4096, implicit $exec
     ; GFX10-NEXT: [[GLOBAL_LOAD_DWORD_SADDR:%[0-9]+]]:vgpr_32 = GLOBAL_LOAD_DWORD_SADDR [[COPY]], [[V_MOV_B32_e32_]], 0, 0, implicit $exec :: (load (s32), addrspace 1)
     ; GFX10-NEXT: $vgpr0 = COPY [[GLOBAL_LOAD_DWORD_SADDR]]
->>>>>>> 2ab1d525
     %0:sgpr(p1) = COPY $sgpr0_sgpr1
     %1:sgpr(s64) = G_CONSTANT i64 4096
     %2:sgpr(p1) = G_PTR_ADD %0, %1
@@ -473,18 +322,6 @@
 
     ; GFX9-LABEL: name: load_global_s32_from_sgpr_base_offset_4097
     ; GFX9: liveins: $sgpr0_sgpr1
-<<<<<<< HEAD
-    ; GFX9: [[COPY:%[0-9]+]]:sreg_64 = COPY $sgpr0_sgpr1
-    ; GFX9: [[V_MOV_B32_e32_:%[0-9]+]]:vgpr_32 = V_MOV_B32_e32 4096, implicit $exec
-    ; GFX9: [[GLOBAL_LOAD_DWORD_SADDR:%[0-9]+]]:vgpr_32 = GLOBAL_LOAD_DWORD_SADDR [[COPY]], [[V_MOV_B32_e32_]], 1, 0, 0, 0, 0, implicit $exec :: (load 4, addrspace 1)
-    ; GFX9: $vgpr0 = COPY [[GLOBAL_LOAD_DWORD_SADDR]]
-    ; GFX10-LABEL: name: load_global_s32_from_sgpr_base_offset_4097
-    ; GFX10: liveins: $sgpr0_sgpr1
-    ; GFX10: [[COPY:%[0-9]+]]:sreg_64 = COPY $sgpr0_sgpr1
-    ; GFX10: [[V_MOV_B32_e32_:%[0-9]+]]:vgpr_32 = V_MOV_B32_e32 4096, implicit $exec
-    ; GFX10: [[GLOBAL_LOAD_DWORD_SADDR:%[0-9]+]]:vgpr_32 = GLOBAL_LOAD_DWORD_SADDR [[COPY]], [[V_MOV_B32_e32_]], 1, 0, 0, 0, 0, implicit $exec :: (load 4, addrspace 1)
-    ; GFX10: $vgpr0 = COPY [[GLOBAL_LOAD_DWORD_SADDR]]
-=======
     ; GFX9-NEXT: {{  $}}
     ; GFX9-NEXT: [[COPY:%[0-9]+]]:sreg_64 = COPY $sgpr0_sgpr1
     ; GFX9-NEXT: [[V_MOV_B32_e32_:%[0-9]+]]:vgpr_32 = V_MOV_B32_e32 4096, implicit $exec
@@ -497,7 +334,6 @@
     ; GFX10-NEXT: [[V_MOV_B32_e32_:%[0-9]+]]:vgpr_32 = V_MOV_B32_e32 4096, implicit $exec
     ; GFX10-NEXT: [[GLOBAL_LOAD_DWORD_SADDR:%[0-9]+]]:vgpr_32 = GLOBAL_LOAD_DWORD_SADDR [[COPY]], [[V_MOV_B32_e32_]], 1, 0, implicit $exec :: (load (s32), addrspace 1)
     ; GFX10-NEXT: $vgpr0 = COPY [[GLOBAL_LOAD_DWORD_SADDR]]
->>>>>>> 2ab1d525
     %0:sgpr(p1) = COPY $sgpr0_sgpr1
     %1:sgpr(s64) = G_CONSTANT i64 4097
     %2:sgpr(p1) = G_PTR_ADD %0, %1
@@ -519,38 +355,6 @@
 
     ; GFX9-LABEL: name: load_global_s32_from_sgpr_base_offset_neg4097
     ; GFX9: liveins: $sgpr0_sgpr1
-<<<<<<< HEAD
-    ; GFX9: [[COPY:%[0-9]+]]:sreg_64 = COPY $sgpr0_sgpr1
-    ; GFX9: [[S_MOV_B32_:%[0-9]+]]:sreg_32 = S_MOV_B32 4294963199
-    ; GFX9: [[S_MOV_B32_1:%[0-9]+]]:sreg_32 = S_MOV_B32 -1
-    ; GFX9: [[REG_SEQUENCE:%[0-9]+]]:sreg_64 = REG_SEQUENCE [[S_MOV_B32_]], %subreg.sub0, [[S_MOV_B32_1]], %subreg.sub1
-    ; GFX9: [[COPY1:%[0-9]+]]:sreg_32 = COPY [[COPY]].sub0
-    ; GFX9: [[COPY2:%[0-9]+]]:sreg_32 = COPY [[REG_SEQUENCE]].sub0
-    ; GFX9: [[COPY3:%[0-9]+]]:sreg_32 = COPY [[COPY]].sub1
-    ; GFX9: [[COPY4:%[0-9]+]]:sreg_32 = COPY [[REG_SEQUENCE]].sub1
-    ; GFX9: [[S_ADD_U32_:%[0-9]+]]:sreg_32 = S_ADD_U32 [[COPY1]], [[COPY2]], implicit-def $scc
-    ; GFX9: [[S_ADDC_U32_:%[0-9]+]]:sreg_32 = S_ADDC_U32 [[COPY3]], [[COPY4]], implicit-def $scc, implicit $scc
-    ; GFX9: [[REG_SEQUENCE1:%[0-9]+]]:sreg_64_xexec = REG_SEQUENCE [[S_ADD_U32_]], %subreg.sub0, [[S_ADDC_U32_]], %subreg.sub1
-    ; GFX9: [[COPY5:%[0-9]+]]:vreg_64 = COPY [[REG_SEQUENCE1]]
-    ; GFX9: [[GLOBAL_LOAD_DWORD:%[0-9]+]]:vgpr_32 = GLOBAL_LOAD_DWORD [[COPY5]], 0, 0, 0, 0, 0, implicit $exec :: (load 4, addrspace 1)
-    ; GFX9: $vgpr0 = COPY [[GLOBAL_LOAD_DWORD]]
-    ; GFX10-LABEL: name: load_global_s32_from_sgpr_base_offset_neg4097
-    ; GFX10: liveins: $sgpr0_sgpr1
-    ; GFX10: [[COPY:%[0-9]+]]:sreg_64 = COPY $sgpr0_sgpr1
-    ; GFX10: [[S_MOV_B32_:%[0-9]+]]:sreg_32 = S_MOV_B32 4294963199
-    ; GFX10: [[S_MOV_B32_1:%[0-9]+]]:sreg_32 = S_MOV_B32 -1
-    ; GFX10: [[REG_SEQUENCE:%[0-9]+]]:sreg_64 = REG_SEQUENCE [[S_MOV_B32_]], %subreg.sub0, [[S_MOV_B32_1]], %subreg.sub1
-    ; GFX10: [[COPY1:%[0-9]+]]:sreg_32 = COPY [[COPY]].sub0
-    ; GFX10: [[COPY2:%[0-9]+]]:sreg_32 = COPY [[REG_SEQUENCE]].sub0
-    ; GFX10: [[COPY3:%[0-9]+]]:sreg_32 = COPY [[COPY]].sub1
-    ; GFX10: [[COPY4:%[0-9]+]]:sreg_32 = COPY [[REG_SEQUENCE]].sub1
-    ; GFX10: [[S_ADD_U32_:%[0-9]+]]:sreg_32 = S_ADD_U32 [[COPY1]], [[COPY2]], implicit-def $scc
-    ; GFX10: [[S_ADDC_U32_:%[0-9]+]]:sreg_32 = S_ADDC_U32 [[COPY3]], [[COPY4]], implicit-def $scc, implicit $scc
-    ; GFX10: [[REG_SEQUENCE1:%[0-9]+]]:sreg_64_xexec = REG_SEQUENCE [[S_ADD_U32_]], %subreg.sub0, [[S_ADDC_U32_]], %subreg.sub1
-    ; GFX10: [[COPY5:%[0-9]+]]:vreg_64 = COPY [[REG_SEQUENCE1]]
-    ; GFX10: [[GLOBAL_LOAD_DWORD:%[0-9]+]]:vgpr_32 = GLOBAL_LOAD_DWORD [[COPY5]], 0, 0, 0, 0, 0, implicit $exec :: (load 4, addrspace 1)
-    ; GFX10: $vgpr0 = COPY [[GLOBAL_LOAD_DWORD]]
-=======
     ; GFX9-NEXT: {{  $}}
     ; GFX9-NEXT: [[COPY:%[0-9]+]]:sreg_64 = COPY $sgpr0_sgpr1
     ; GFX9-NEXT: [[S_MOV_B32_:%[0-9]+]]:sreg_32 = S_MOV_B32 4294963199
@@ -583,7 +387,6 @@
     ; GFX10-NEXT: [[COPY5:%[0-9]+]]:vreg_64 = COPY [[REG_SEQUENCE1]]
     ; GFX10-NEXT: [[GLOBAL_LOAD_DWORD:%[0-9]+]]:vgpr_32 = GLOBAL_LOAD_DWORD [[COPY5]], 0, 0, implicit $exec :: (load (s32), addrspace 1)
     ; GFX10-NEXT: $vgpr0 = COPY [[GLOBAL_LOAD_DWORD]]
->>>>>>> 2ab1d525
     %0:sgpr(p1) = COPY $sgpr0_sgpr1
     %1:sgpr(s64) = G_CONSTANT i64 -4097
     %2:sgpr(p1) = G_PTR_ADD %0, %1
@@ -605,18 +408,6 @@
 
     ; GFX9-LABEL: name: load_global_s32_from_sgpr_base_offset_2049
     ; GFX9: liveins: $sgpr0_sgpr1
-<<<<<<< HEAD
-    ; GFX9: [[COPY:%[0-9]+]]:sreg_64 = COPY $sgpr0_sgpr1
-    ; GFX9: [[V_MOV_B32_e32_:%[0-9]+]]:vgpr_32 = V_MOV_B32_e32 0, implicit $exec
-    ; GFX9: [[GLOBAL_LOAD_DWORD_SADDR:%[0-9]+]]:vgpr_32 = GLOBAL_LOAD_DWORD_SADDR [[COPY]], [[V_MOV_B32_e32_]], 2049, 0, 0, 0, 0, implicit $exec :: (load 4, addrspace 1)
-    ; GFX9: $vgpr0 = COPY [[GLOBAL_LOAD_DWORD_SADDR]]
-    ; GFX10-LABEL: name: load_global_s32_from_sgpr_base_offset_2049
-    ; GFX10: liveins: $sgpr0_sgpr1
-    ; GFX10: [[COPY:%[0-9]+]]:sreg_64 = COPY $sgpr0_sgpr1
-    ; GFX10: [[V_MOV_B32_e32_:%[0-9]+]]:vgpr_32 = V_MOV_B32_e32 2048, implicit $exec
-    ; GFX10: [[GLOBAL_LOAD_DWORD_SADDR:%[0-9]+]]:vgpr_32 = GLOBAL_LOAD_DWORD_SADDR [[COPY]], [[V_MOV_B32_e32_]], 1, 0, 0, 0, 0, implicit $exec :: (load 4, addrspace 1)
-    ; GFX10: $vgpr0 = COPY [[GLOBAL_LOAD_DWORD_SADDR]]
-=======
     ; GFX9-NEXT: {{  $}}
     ; GFX9-NEXT: [[COPY:%[0-9]+]]:sreg_64 = COPY $sgpr0_sgpr1
     ; GFX9-NEXT: [[V_MOV_B32_e32_:%[0-9]+]]:vgpr_32 = V_MOV_B32_e32 0, implicit $exec
@@ -629,7 +420,6 @@
     ; GFX10-NEXT: [[V_MOV_B32_e32_:%[0-9]+]]:vgpr_32 = V_MOV_B32_e32 2048, implicit $exec
     ; GFX10-NEXT: [[GLOBAL_LOAD_DWORD_SADDR:%[0-9]+]]:vgpr_32 = GLOBAL_LOAD_DWORD_SADDR [[COPY]], [[V_MOV_B32_e32_]], 1, 0, implicit $exec :: (load (s32), addrspace 1)
     ; GFX10-NEXT: $vgpr0 = COPY [[GLOBAL_LOAD_DWORD_SADDR]]
->>>>>>> 2ab1d525
     %0:sgpr(p1) = COPY $sgpr0_sgpr1
     %1:sgpr(s64) = G_CONSTANT i64 2049
     %2:sgpr(p1) = G_PTR_ADD %0, %1
@@ -651,28 +441,6 @@
 
     ; GFX9-LABEL: name: load_global_s32_from_sgpr_base_offset_neg2049
     ; GFX9: liveins: $sgpr0_sgpr1
-<<<<<<< HEAD
-    ; GFX9: [[COPY:%[0-9]+]]:sreg_64 = COPY $sgpr0_sgpr1
-    ; GFX9: [[V_MOV_B32_e32_:%[0-9]+]]:vgpr_32 = V_MOV_B32_e32 0, implicit $exec
-    ; GFX9: [[GLOBAL_LOAD_DWORD_SADDR:%[0-9]+]]:vgpr_32 = GLOBAL_LOAD_DWORD_SADDR [[COPY]], [[V_MOV_B32_e32_]], -2049, 0, 0, 0, 0, implicit $exec :: (load 4, addrspace 1)
-    ; GFX9: $vgpr0 = COPY [[GLOBAL_LOAD_DWORD_SADDR]]
-    ; GFX10-LABEL: name: load_global_s32_from_sgpr_base_offset_neg2049
-    ; GFX10: liveins: $sgpr0_sgpr1
-    ; GFX10: [[COPY:%[0-9]+]]:sreg_64 = COPY $sgpr0_sgpr1
-    ; GFX10: [[S_MOV_B32_:%[0-9]+]]:sreg_32 = S_MOV_B32 4294965247
-    ; GFX10: [[S_MOV_B32_1:%[0-9]+]]:sreg_32 = S_MOV_B32 -1
-    ; GFX10: [[REG_SEQUENCE:%[0-9]+]]:sreg_64 = REG_SEQUENCE [[S_MOV_B32_]], %subreg.sub0, [[S_MOV_B32_1]], %subreg.sub1
-    ; GFX10: [[COPY1:%[0-9]+]]:sreg_32 = COPY [[COPY]].sub0
-    ; GFX10: [[COPY2:%[0-9]+]]:sreg_32 = COPY [[REG_SEQUENCE]].sub0
-    ; GFX10: [[COPY3:%[0-9]+]]:sreg_32 = COPY [[COPY]].sub1
-    ; GFX10: [[COPY4:%[0-9]+]]:sreg_32 = COPY [[REG_SEQUENCE]].sub1
-    ; GFX10: [[S_ADD_U32_:%[0-9]+]]:sreg_32 = S_ADD_U32 [[COPY1]], [[COPY2]], implicit-def $scc
-    ; GFX10: [[S_ADDC_U32_:%[0-9]+]]:sreg_32 = S_ADDC_U32 [[COPY3]], [[COPY4]], implicit-def $scc, implicit $scc
-    ; GFX10: [[REG_SEQUENCE1:%[0-9]+]]:sreg_64_xexec = REG_SEQUENCE [[S_ADD_U32_]], %subreg.sub0, [[S_ADDC_U32_]], %subreg.sub1
-    ; GFX10: [[COPY5:%[0-9]+]]:vreg_64 = COPY [[REG_SEQUENCE1]]
-    ; GFX10: [[GLOBAL_LOAD_DWORD:%[0-9]+]]:vgpr_32 = GLOBAL_LOAD_DWORD [[COPY5]], 0, 0, 0, 0, 0, implicit $exec :: (load 4, addrspace 1)
-    ; GFX10: $vgpr0 = COPY [[GLOBAL_LOAD_DWORD]]
-=======
     ; GFX9-NEXT: {{  $}}
     ; GFX9-NEXT: [[COPY:%[0-9]+]]:sreg_64 = COPY $sgpr0_sgpr1
     ; GFX9-NEXT: [[V_MOV_B32_e32_:%[0-9]+]]:vgpr_32 = V_MOV_B32_e32 0, implicit $exec
@@ -695,7 +463,6 @@
     ; GFX10-NEXT: [[COPY5:%[0-9]+]]:vreg_64 = COPY [[REG_SEQUENCE1]]
     ; GFX10-NEXT: [[GLOBAL_LOAD_DWORD:%[0-9]+]]:vgpr_32 = GLOBAL_LOAD_DWORD [[COPY5]], 0, 0, implicit $exec :: (load (s32), addrspace 1)
     ; GFX10-NEXT: $vgpr0 = COPY [[GLOBAL_LOAD_DWORD]]
->>>>>>> 2ab1d525
     %0:sgpr(p1) = COPY $sgpr0_sgpr1
     %1:sgpr(s64) = G_CONSTANT i64 -2049
     %2:sgpr(p1) = G_PTR_ADD %0, %1
@@ -716,18 +483,6 @@
 
     ; GFX9-LABEL: name: load_global_s32_from_sgpr_base_offset_4294967295
     ; GFX9: liveins: $sgpr0_sgpr1
-<<<<<<< HEAD
-    ; GFX9: [[COPY:%[0-9]+]]:sreg_64 = COPY $sgpr0_sgpr1
-    ; GFX9: [[V_MOV_B32_e32_:%[0-9]+]]:vgpr_32 = V_MOV_B32_e32 4294963200, implicit $exec
-    ; GFX9: [[GLOBAL_LOAD_DWORD_SADDR:%[0-9]+]]:vgpr_32 = GLOBAL_LOAD_DWORD_SADDR [[COPY]], [[V_MOV_B32_e32_]], 4095, 0, 0, 0, 0, implicit $exec :: (load 4, addrspace 1)
-    ; GFX9: $vgpr0 = COPY [[GLOBAL_LOAD_DWORD_SADDR]]
-    ; GFX10-LABEL: name: load_global_s32_from_sgpr_base_offset_4294967295
-    ; GFX10: liveins: $sgpr0_sgpr1
-    ; GFX10: [[COPY:%[0-9]+]]:sreg_64 = COPY $sgpr0_sgpr1
-    ; GFX10: [[V_MOV_B32_e32_:%[0-9]+]]:vgpr_32 = V_MOV_B32_e32 4294965248, implicit $exec
-    ; GFX10: [[GLOBAL_LOAD_DWORD_SADDR:%[0-9]+]]:vgpr_32 = GLOBAL_LOAD_DWORD_SADDR [[COPY]], [[V_MOV_B32_e32_]], 2047, 0, 0, 0, 0, implicit $exec :: (load 4, addrspace 1)
-    ; GFX10: $vgpr0 = COPY [[GLOBAL_LOAD_DWORD_SADDR]]
-=======
     ; GFX9-NEXT: {{  $}}
     ; GFX9-NEXT: [[COPY:%[0-9]+]]:sreg_64 = COPY $sgpr0_sgpr1
     ; GFX9-NEXT: [[V_MOV_B32_e32_:%[0-9]+]]:vgpr_32 = V_MOV_B32_e32 4294963200, implicit $exec
@@ -740,7 +495,6 @@
     ; GFX10-NEXT: [[V_MOV_B32_e32_:%[0-9]+]]:vgpr_32 = V_MOV_B32_e32 4294965248, implicit $exec
     ; GFX10-NEXT: [[GLOBAL_LOAD_DWORD_SADDR:%[0-9]+]]:vgpr_32 = GLOBAL_LOAD_DWORD_SADDR [[COPY]], [[V_MOV_B32_e32_]], 2047, 0, implicit $exec :: (load (s32), addrspace 1)
     ; GFX10-NEXT: $vgpr0 = COPY [[GLOBAL_LOAD_DWORD_SADDR]]
->>>>>>> 2ab1d525
     %0:sgpr(p1) = COPY $sgpr0_sgpr1
     %1:sgpr(s64) = G_CONSTANT i64 4294967295
     %2:sgpr(p1) = G_PTR_ADD %0, %1
@@ -761,38 +515,6 @@
 
     ; GFX9-LABEL: name: load_global_s32_from_sgpr_base_offset_4294967296
     ; GFX9: liveins: $sgpr0_sgpr1
-<<<<<<< HEAD
-    ; GFX9: [[COPY:%[0-9]+]]:sreg_64 = COPY $sgpr0_sgpr1
-    ; GFX9: [[S_MOV_B32_:%[0-9]+]]:sreg_32 = S_MOV_B32 0
-    ; GFX9: [[S_MOV_B32_1:%[0-9]+]]:sreg_32 = S_MOV_B32 1
-    ; GFX9: [[REG_SEQUENCE:%[0-9]+]]:sreg_64 = REG_SEQUENCE [[S_MOV_B32_]], %subreg.sub0, [[S_MOV_B32_1]], %subreg.sub1
-    ; GFX9: [[COPY1:%[0-9]+]]:sreg_32 = COPY [[COPY]].sub0
-    ; GFX9: [[COPY2:%[0-9]+]]:sreg_32 = COPY [[REG_SEQUENCE]].sub0
-    ; GFX9: [[COPY3:%[0-9]+]]:sreg_32 = COPY [[COPY]].sub1
-    ; GFX9: [[COPY4:%[0-9]+]]:sreg_32 = COPY [[REG_SEQUENCE]].sub1
-    ; GFX9: [[S_ADD_U32_:%[0-9]+]]:sreg_32 = S_ADD_U32 [[COPY1]], [[COPY2]], implicit-def $scc
-    ; GFX9: [[S_ADDC_U32_:%[0-9]+]]:sreg_32 = S_ADDC_U32 [[COPY3]], [[COPY4]], implicit-def $scc, implicit $scc
-    ; GFX9: [[REG_SEQUENCE1:%[0-9]+]]:sreg_64_xexec = REG_SEQUENCE [[S_ADD_U32_]], %subreg.sub0, [[S_ADDC_U32_]], %subreg.sub1
-    ; GFX9: [[COPY5:%[0-9]+]]:vreg_64 = COPY [[REG_SEQUENCE1]]
-    ; GFX9: [[GLOBAL_LOAD_DWORD:%[0-9]+]]:vgpr_32 = GLOBAL_LOAD_DWORD [[COPY5]], 0, 0, 0, 0, 0, implicit $exec :: (load 4, addrspace 1)
-    ; GFX9: $vgpr0 = COPY [[GLOBAL_LOAD_DWORD]]
-    ; GFX10-LABEL: name: load_global_s32_from_sgpr_base_offset_4294967296
-    ; GFX10: liveins: $sgpr0_sgpr1
-    ; GFX10: [[COPY:%[0-9]+]]:sreg_64 = COPY $sgpr0_sgpr1
-    ; GFX10: [[S_MOV_B32_:%[0-9]+]]:sreg_32 = S_MOV_B32 0
-    ; GFX10: [[S_MOV_B32_1:%[0-9]+]]:sreg_32 = S_MOV_B32 1
-    ; GFX10: [[REG_SEQUENCE:%[0-9]+]]:sreg_64 = REG_SEQUENCE [[S_MOV_B32_]], %subreg.sub0, [[S_MOV_B32_1]], %subreg.sub1
-    ; GFX10: [[COPY1:%[0-9]+]]:sreg_32 = COPY [[COPY]].sub0
-    ; GFX10: [[COPY2:%[0-9]+]]:sreg_32 = COPY [[REG_SEQUENCE]].sub0
-    ; GFX10: [[COPY3:%[0-9]+]]:sreg_32 = COPY [[COPY]].sub1
-    ; GFX10: [[COPY4:%[0-9]+]]:sreg_32 = COPY [[REG_SEQUENCE]].sub1
-    ; GFX10: [[S_ADD_U32_:%[0-9]+]]:sreg_32 = S_ADD_U32 [[COPY1]], [[COPY2]], implicit-def $scc
-    ; GFX10: [[S_ADDC_U32_:%[0-9]+]]:sreg_32 = S_ADDC_U32 [[COPY3]], [[COPY4]], implicit-def $scc, implicit $scc
-    ; GFX10: [[REG_SEQUENCE1:%[0-9]+]]:sreg_64_xexec = REG_SEQUENCE [[S_ADD_U32_]], %subreg.sub0, [[S_ADDC_U32_]], %subreg.sub1
-    ; GFX10: [[COPY5:%[0-9]+]]:vreg_64 = COPY [[REG_SEQUENCE1]]
-    ; GFX10: [[GLOBAL_LOAD_DWORD:%[0-9]+]]:vgpr_32 = GLOBAL_LOAD_DWORD [[COPY5]], 0, 0, 0, 0, 0, implicit $exec :: (load 4, addrspace 1)
-    ; GFX10: $vgpr0 = COPY [[GLOBAL_LOAD_DWORD]]
-=======
     ; GFX9-NEXT: {{  $}}
     ; GFX9-NEXT: [[COPY:%[0-9]+]]:sreg_64 = COPY $sgpr0_sgpr1
     ; GFX9-NEXT: [[S_MOV_B32_:%[0-9]+]]:sreg_32 = S_MOV_B32 0
@@ -825,7 +547,6 @@
     ; GFX10-NEXT: [[COPY5:%[0-9]+]]:vreg_64 = COPY [[REG_SEQUENCE1]]
     ; GFX10-NEXT: [[GLOBAL_LOAD_DWORD:%[0-9]+]]:vgpr_32 = GLOBAL_LOAD_DWORD [[COPY5]], 0, 0, implicit $exec :: (load (s32), addrspace 1)
     ; GFX10-NEXT: $vgpr0 = COPY [[GLOBAL_LOAD_DWORD]]
->>>>>>> 2ab1d525
     %0:sgpr(p1) = COPY $sgpr0_sgpr1
     %1:sgpr(s64) = G_CONSTANT i64 4294967296
     %2:sgpr(p1) = G_PTR_ADD %0, %1
@@ -847,38 +568,6 @@
 
     ; GFX9-LABEL: name: load_global_s32_from_sgpr_base_offset_4294971390
     ; GFX9: liveins: $sgpr0_sgpr1
-<<<<<<< HEAD
-    ; GFX9: [[COPY:%[0-9]+]]:sreg_64 = COPY $sgpr0_sgpr1
-    ; GFX9: [[S_MOV_B32_:%[0-9]+]]:sreg_32 = S_MOV_B32 4094
-    ; GFX9: [[S_MOV_B32_1:%[0-9]+]]:sreg_32 = S_MOV_B32 1
-    ; GFX9: [[REG_SEQUENCE:%[0-9]+]]:sreg_64 = REG_SEQUENCE [[S_MOV_B32_]], %subreg.sub0, [[S_MOV_B32_1]], %subreg.sub1
-    ; GFX9: [[COPY1:%[0-9]+]]:sreg_32 = COPY [[COPY]].sub0
-    ; GFX9: [[COPY2:%[0-9]+]]:sreg_32 = COPY [[REG_SEQUENCE]].sub0
-    ; GFX9: [[COPY3:%[0-9]+]]:sreg_32 = COPY [[COPY]].sub1
-    ; GFX9: [[COPY4:%[0-9]+]]:sreg_32 = COPY [[REG_SEQUENCE]].sub1
-    ; GFX9: [[S_ADD_U32_:%[0-9]+]]:sreg_32 = S_ADD_U32 [[COPY1]], [[COPY2]], implicit-def $scc
-    ; GFX9: [[S_ADDC_U32_:%[0-9]+]]:sreg_32 = S_ADDC_U32 [[COPY3]], [[COPY4]], implicit-def $scc, implicit $scc
-    ; GFX9: [[REG_SEQUENCE1:%[0-9]+]]:sreg_64_xexec = REG_SEQUENCE [[S_ADD_U32_]], %subreg.sub0, [[S_ADDC_U32_]], %subreg.sub1
-    ; GFX9: [[COPY5:%[0-9]+]]:vreg_64 = COPY [[REG_SEQUENCE1]]
-    ; GFX9: [[GLOBAL_LOAD_DWORD:%[0-9]+]]:vgpr_32 = GLOBAL_LOAD_DWORD [[COPY5]], 0, 0, 0, 0, 0, implicit $exec :: (load 4, addrspace 1)
-    ; GFX9: $vgpr0 = COPY [[GLOBAL_LOAD_DWORD]]
-    ; GFX10-LABEL: name: load_global_s32_from_sgpr_base_offset_4294971390
-    ; GFX10: liveins: $sgpr0_sgpr1
-    ; GFX10: [[COPY:%[0-9]+]]:sreg_64 = COPY $sgpr0_sgpr1
-    ; GFX10: [[S_MOV_B32_:%[0-9]+]]:sreg_32 = S_MOV_B32 4094
-    ; GFX10: [[S_MOV_B32_1:%[0-9]+]]:sreg_32 = S_MOV_B32 1
-    ; GFX10: [[REG_SEQUENCE:%[0-9]+]]:sreg_64 = REG_SEQUENCE [[S_MOV_B32_]], %subreg.sub0, [[S_MOV_B32_1]], %subreg.sub1
-    ; GFX10: [[COPY1:%[0-9]+]]:sreg_32 = COPY [[COPY]].sub0
-    ; GFX10: [[COPY2:%[0-9]+]]:sreg_32 = COPY [[REG_SEQUENCE]].sub0
-    ; GFX10: [[COPY3:%[0-9]+]]:sreg_32 = COPY [[COPY]].sub1
-    ; GFX10: [[COPY4:%[0-9]+]]:sreg_32 = COPY [[REG_SEQUENCE]].sub1
-    ; GFX10: [[S_ADD_U32_:%[0-9]+]]:sreg_32 = S_ADD_U32 [[COPY1]], [[COPY2]], implicit-def $scc
-    ; GFX10: [[S_ADDC_U32_:%[0-9]+]]:sreg_32 = S_ADDC_U32 [[COPY3]], [[COPY4]], implicit-def $scc, implicit $scc
-    ; GFX10: [[REG_SEQUENCE1:%[0-9]+]]:sreg_64_xexec = REG_SEQUENCE [[S_ADD_U32_]], %subreg.sub0, [[S_ADDC_U32_]], %subreg.sub1
-    ; GFX10: [[COPY5:%[0-9]+]]:vreg_64 = COPY [[REG_SEQUENCE1]]
-    ; GFX10: [[GLOBAL_LOAD_DWORD:%[0-9]+]]:vgpr_32 = GLOBAL_LOAD_DWORD [[COPY5]], 0, 0, 0, 0, 0, implicit $exec :: (load 4, addrspace 1)
-    ; GFX10: $vgpr0 = COPY [[GLOBAL_LOAD_DWORD]]
-=======
     ; GFX9-NEXT: {{  $}}
     ; GFX9-NEXT: [[COPY:%[0-9]+]]:sreg_64 = COPY $sgpr0_sgpr1
     ; GFX9-NEXT: [[S_MOV_B32_:%[0-9]+]]:sreg_32 = S_MOV_B32 4094
@@ -911,7 +600,6 @@
     ; GFX10-NEXT: [[COPY5:%[0-9]+]]:vreg_64 = COPY [[REG_SEQUENCE1]]
     ; GFX10-NEXT: [[GLOBAL_LOAD_DWORD:%[0-9]+]]:vgpr_32 = GLOBAL_LOAD_DWORD [[COPY5]], 0, 0, implicit $exec :: (load (s32), addrspace 1)
     ; GFX10-NEXT: $vgpr0 = COPY [[GLOBAL_LOAD_DWORD]]
->>>>>>> 2ab1d525
     %0:sgpr(p1) = COPY $sgpr0_sgpr1
     %1:sgpr(s64) = G_CONSTANT i64 4294971390
     %2:sgpr(p1) = G_PTR_ADD %0, %1
@@ -933,38 +621,6 @@
 
     ; GFX9-LABEL: name: load_global_s32_from_sgpr_base_offset_neg4294967295
     ; GFX9: liveins: $sgpr0_sgpr1
-<<<<<<< HEAD
-    ; GFX9: [[COPY:%[0-9]+]]:sreg_64 = COPY $sgpr0_sgpr1
-    ; GFX9: [[S_MOV_B32_:%[0-9]+]]:sreg_32 = S_MOV_B32 1
-    ; GFX9: [[S_MOV_B32_1:%[0-9]+]]:sreg_32 = S_MOV_B32 -1
-    ; GFX9: [[REG_SEQUENCE:%[0-9]+]]:sreg_64 = REG_SEQUENCE [[S_MOV_B32_]], %subreg.sub0, [[S_MOV_B32_1]], %subreg.sub1
-    ; GFX9: [[COPY1:%[0-9]+]]:sreg_32 = COPY [[COPY]].sub0
-    ; GFX9: [[COPY2:%[0-9]+]]:sreg_32 = COPY [[REG_SEQUENCE]].sub0
-    ; GFX9: [[COPY3:%[0-9]+]]:sreg_32 = COPY [[COPY]].sub1
-    ; GFX9: [[COPY4:%[0-9]+]]:sreg_32 = COPY [[REG_SEQUENCE]].sub1
-    ; GFX9: [[S_ADD_U32_:%[0-9]+]]:sreg_32 = S_ADD_U32 [[COPY1]], [[COPY2]], implicit-def $scc
-    ; GFX9: [[S_ADDC_U32_:%[0-9]+]]:sreg_32 = S_ADDC_U32 [[COPY3]], [[COPY4]], implicit-def $scc, implicit $scc
-    ; GFX9: [[REG_SEQUENCE1:%[0-9]+]]:sreg_64_xexec = REG_SEQUENCE [[S_ADD_U32_]], %subreg.sub0, [[S_ADDC_U32_]], %subreg.sub1
-    ; GFX9: [[COPY5:%[0-9]+]]:vreg_64 = COPY [[REG_SEQUENCE1]]
-    ; GFX9: [[GLOBAL_LOAD_DWORD:%[0-9]+]]:vgpr_32 = GLOBAL_LOAD_DWORD [[COPY5]], 0, 0, 0, 0, 0, implicit $exec :: (load 4, addrspace 1)
-    ; GFX9: $vgpr0 = COPY [[GLOBAL_LOAD_DWORD]]
-    ; GFX10-LABEL: name: load_global_s32_from_sgpr_base_offset_neg4294967295
-    ; GFX10: liveins: $sgpr0_sgpr1
-    ; GFX10: [[COPY:%[0-9]+]]:sreg_64 = COPY $sgpr0_sgpr1
-    ; GFX10: [[S_MOV_B32_:%[0-9]+]]:sreg_32 = S_MOV_B32 1
-    ; GFX10: [[S_MOV_B32_1:%[0-9]+]]:sreg_32 = S_MOV_B32 -1
-    ; GFX10: [[REG_SEQUENCE:%[0-9]+]]:sreg_64 = REG_SEQUENCE [[S_MOV_B32_]], %subreg.sub0, [[S_MOV_B32_1]], %subreg.sub1
-    ; GFX10: [[COPY1:%[0-9]+]]:sreg_32 = COPY [[COPY]].sub0
-    ; GFX10: [[COPY2:%[0-9]+]]:sreg_32 = COPY [[REG_SEQUENCE]].sub0
-    ; GFX10: [[COPY3:%[0-9]+]]:sreg_32 = COPY [[COPY]].sub1
-    ; GFX10: [[COPY4:%[0-9]+]]:sreg_32 = COPY [[REG_SEQUENCE]].sub1
-    ; GFX10: [[S_ADD_U32_:%[0-9]+]]:sreg_32 = S_ADD_U32 [[COPY1]], [[COPY2]], implicit-def $scc
-    ; GFX10: [[S_ADDC_U32_:%[0-9]+]]:sreg_32 = S_ADDC_U32 [[COPY3]], [[COPY4]], implicit-def $scc, implicit $scc
-    ; GFX10: [[REG_SEQUENCE1:%[0-9]+]]:sreg_64_xexec = REG_SEQUENCE [[S_ADD_U32_]], %subreg.sub0, [[S_ADDC_U32_]], %subreg.sub1
-    ; GFX10: [[COPY5:%[0-9]+]]:vreg_64 = COPY [[REG_SEQUENCE1]]
-    ; GFX10: [[GLOBAL_LOAD_DWORD:%[0-9]+]]:vgpr_32 = GLOBAL_LOAD_DWORD [[COPY5]], 0, 0, 0, 0, 0, implicit $exec :: (load 4, addrspace 1)
-    ; GFX10: $vgpr0 = COPY [[GLOBAL_LOAD_DWORD]]
-=======
     ; GFX9-NEXT: {{  $}}
     ; GFX9-NEXT: [[COPY:%[0-9]+]]:sreg_64 = COPY $sgpr0_sgpr1
     ; GFX9-NEXT: [[S_MOV_B32_:%[0-9]+]]:sreg_32 = S_MOV_B32 1
@@ -997,7 +653,6 @@
     ; GFX10-NEXT: [[COPY5:%[0-9]+]]:vreg_64 = COPY [[REG_SEQUENCE1]]
     ; GFX10-NEXT: [[GLOBAL_LOAD_DWORD:%[0-9]+]]:vgpr_32 = GLOBAL_LOAD_DWORD [[COPY5]], 0, 0, implicit $exec :: (load (s32), addrspace 1)
     ; GFX10-NEXT: $vgpr0 = COPY [[GLOBAL_LOAD_DWORD]]
->>>>>>> 2ab1d525
     %0:sgpr(p1) = COPY $sgpr0_sgpr1
     %1:sgpr(s64) = G_CONSTANT i64 -4294967295
     %2:sgpr(p1) = G_PTR_ADD %0, %1
@@ -1018,38 +673,6 @@
 
     ; GFX9-LABEL: name: load_global_s32_from_sgpr_base_offset_neg4294967296
     ; GFX9: liveins: $sgpr0_sgpr1
-<<<<<<< HEAD
-    ; GFX9: [[COPY:%[0-9]+]]:sreg_64 = COPY $sgpr0_sgpr1
-    ; GFX9: [[S_MOV_B32_:%[0-9]+]]:sreg_32 = S_MOV_B32 0
-    ; GFX9: [[S_MOV_B32_1:%[0-9]+]]:sreg_32 = S_MOV_B32 -1
-    ; GFX9: [[REG_SEQUENCE:%[0-9]+]]:sreg_64 = REG_SEQUENCE [[S_MOV_B32_]], %subreg.sub0, [[S_MOV_B32_1]], %subreg.sub1
-    ; GFX9: [[COPY1:%[0-9]+]]:sreg_32 = COPY [[COPY]].sub0
-    ; GFX9: [[COPY2:%[0-9]+]]:sreg_32 = COPY [[REG_SEQUENCE]].sub0
-    ; GFX9: [[COPY3:%[0-9]+]]:sreg_32 = COPY [[COPY]].sub1
-    ; GFX9: [[COPY4:%[0-9]+]]:sreg_32 = COPY [[REG_SEQUENCE]].sub1
-    ; GFX9: [[S_ADD_U32_:%[0-9]+]]:sreg_32 = S_ADD_U32 [[COPY1]], [[COPY2]], implicit-def $scc
-    ; GFX9: [[S_ADDC_U32_:%[0-9]+]]:sreg_32 = S_ADDC_U32 [[COPY3]], [[COPY4]], implicit-def $scc, implicit $scc
-    ; GFX9: [[REG_SEQUENCE1:%[0-9]+]]:sreg_64_xexec = REG_SEQUENCE [[S_ADD_U32_]], %subreg.sub0, [[S_ADDC_U32_]], %subreg.sub1
-    ; GFX9: [[COPY5:%[0-9]+]]:vreg_64 = COPY [[REG_SEQUENCE1]]
-    ; GFX9: [[GLOBAL_LOAD_DWORD:%[0-9]+]]:vgpr_32 = GLOBAL_LOAD_DWORD [[COPY5]], 0, 0, 0, 0, 0, implicit $exec :: (load 4, addrspace 1)
-    ; GFX9: $vgpr0 = COPY [[GLOBAL_LOAD_DWORD]]
-    ; GFX10-LABEL: name: load_global_s32_from_sgpr_base_offset_neg4294967296
-    ; GFX10: liveins: $sgpr0_sgpr1
-    ; GFX10: [[COPY:%[0-9]+]]:sreg_64 = COPY $sgpr0_sgpr1
-    ; GFX10: [[S_MOV_B32_:%[0-9]+]]:sreg_32 = S_MOV_B32 0
-    ; GFX10: [[S_MOV_B32_1:%[0-9]+]]:sreg_32 = S_MOV_B32 -1
-    ; GFX10: [[REG_SEQUENCE:%[0-9]+]]:sreg_64 = REG_SEQUENCE [[S_MOV_B32_]], %subreg.sub0, [[S_MOV_B32_1]], %subreg.sub1
-    ; GFX10: [[COPY1:%[0-9]+]]:sreg_32 = COPY [[COPY]].sub0
-    ; GFX10: [[COPY2:%[0-9]+]]:sreg_32 = COPY [[REG_SEQUENCE]].sub0
-    ; GFX10: [[COPY3:%[0-9]+]]:sreg_32 = COPY [[COPY]].sub1
-    ; GFX10: [[COPY4:%[0-9]+]]:sreg_32 = COPY [[REG_SEQUENCE]].sub1
-    ; GFX10: [[S_ADD_U32_:%[0-9]+]]:sreg_32 = S_ADD_U32 [[COPY1]], [[COPY2]], implicit-def $scc
-    ; GFX10: [[S_ADDC_U32_:%[0-9]+]]:sreg_32 = S_ADDC_U32 [[COPY3]], [[COPY4]], implicit-def $scc, implicit $scc
-    ; GFX10: [[REG_SEQUENCE1:%[0-9]+]]:sreg_64_xexec = REG_SEQUENCE [[S_ADD_U32_]], %subreg.sub0, [[S_ADDC_U32_]], %subreg.sub1
-    ; GFX10: [[COPY5:%[0-9]+]]:vreg_64 = COPY [[REG_SEQUENCE1]]
-    ; GFX10: [[GLOBAL_LOAD_DWORD:%[0-9]+]]:vgpr_32 = GLOBAL_LOAD_DWORD [[COPY5]], 0, 0, 0, 0, 0, implicit $exec :: (load 4, addrspace 1)
-    ; GFX10: $vgpr0 = COPY [[GLOBAL_LOAD_DWORD]]
-=======
     ; GFX9-NEXT: {{  $}}
     ; GFX9-NEXT: [[COPY:%[0-9]+]]:sreg_64 = COPY $sgpr0_sgpr1
     ; GFX9-NEXT: [[S_MOV_B32_:%[0-9]+]]:sreg_32 = S_MOV_B32 0
@@ -1082,7 +705,6 @@
     ; GFX10-NEXT: [[COPY5:%[0-9]+]]:vreg_64 = COPY [[REG_SEQUENCE1]]
     ; GFX10-NEXT: [[GLOBAL_LOAD_DWORD:%[0-9]+]]:vgpr_32 = GLOBAL_LOAD_DWORD [[COPY5]], 0, 0, implicit $exec :: (load (s32), addrspace 1)
     ; GFX10-NEXT: $vgpr0 = COPY [[GLOBAL_LOAD_DWORD]]
->>>>>>> 2ab1d525
     %0:sgpr(p1) = COPY $sgpr0_sgpr1
     %1:sgpr(s64) = G_CONSTANT i64 -4294967296
     %2:sgpr(p1) = G_PTR_ADD %0, %1
@@ -1102,16 +724,6 @@
   bb.0:
     ; GFX9-LABEL: name: load_global_s32_from_copy_undef_sgpr
     ; GFX9: [[DEF:%[0-9]+]]:sreg_64 = IMPLICIT_DEF
-<<<<<<< HEAD
-    ; GFX9: [[COPY:%[0-9]+]]:vreg_64 = COPY [[DEF]]
-    ; GFX9: [[GLOBAL_LOAD_DWORD:%[0-9]+]]:vgpr_32 = GLOBAL_LOAD_DWORD [[COPY]], 0, 0, 0, 0, 0, implicit $exec :: (load 4, addrspace 1)
-    ; GFX9: $vgpr0 = COPY [[GLOBAL_LOAD_DWORD]]
-    ; GFX10-LABEL: name: load_global_s32_from_copy_undef_sgpr
-    ; GFX10: [[DEF:%[0-9]+]]:sreg_64 = IMPLICIT_DEF
-    ; GFX10: [[COPY:%[0-9]+]]:vreg_64 = COPY [[DEF]]
-    ; GFX10: [[GLOBAL_LOAD_DWORD:%[0-9]+]]:vgpr_32 = GLOBAL_LOAD_DWORD [[COPY]], 0, 0, 0, 0, 0, implicit $exec :: (load 4, addrspace 1)
-    ; GFX10: $vgpr0 = COPY [[GLOBAL_LOAD_DWORD]]
-=======
     ; GFX9-NEXT: [[COPY:%[0-9]+]]:vreg_64 = COPY [[DEF]]
     ; GFX9-NEXT: [[GLOBAL_LOAD_DWORD:%[0-9]+]]:vgpr_32 = GLOBAL_LOAD_DWORD [[COPY]], 0, 0, implicit $exec :: (load (s32), addrspace 1)
     ; GFX9-NEXT: $vgpr0 = COPY [[GLOBAL_LOAD_DWORD]]
@@ -1120,7 +732,6 @@
     ; GFX10-NEXT: [[COPY:%[0-9]+]]:vreg_64 = COPY [[DEF]]
     ; GFX10-NEXT: [[GLOBAL_LOAD_DWORD:%[0-9]+]]:vgpr_32 = GLOBAL_LOAD_DWORD [[COPY]], 0, 0, implicit $exec :: (load (s32), addrspace 1)
     ; GFX10-NEXT: $vgpr0 = COPY [[GLOBAL_LOAD_DWORD]]
->>>>>>> 2ab1d525
     %0:sgpr(p1) = G_IMPLICIT_DEF
     %1:vgpr(p1) = COPY %0
     %2:vgpr(s32) = G_LOAD %1 :: (load (s32), align 4, addrspace 1)
@@ -1138,21 +749,12 @@
   bb.0:
     ; GFX9-LABEL: name: load_global_s32_from_undef_vgpr
     ; GFX9: [[DEF:%[0-9]+]]:vreg_64 = IMPLICIT_DEF
-<<<<<<< HEAD
-    ; GFX9: [[GLOBAL_LOAD_DWORD:%[0-9]+]]:vgpr_32 = GLOBAL_LOAD_DWORD [[DEF]], 0, 0, 0, 0, 0, implicit $exec :: (load 4, addrspace 1)
-    ; GFX9: $vgpr0 = COPY [[GLOBAL_LOAD_DWORD]]
-    ; GFX10-LABEL: name: load_global_s32_from_undef_vgpr
-    ; GFX10: [[DEF:%[0-9]+]]:vreg_64 = IMPLICIT_DEF
-    ; GFX10: [[GLOBAL_LOAD_DWORD:%[0-9]+]]:vgpr_32 = GLOBAL_LOAD_DWORD [[DEF]], 0, 0, 0, 0, 0, implicit $exec :: (load 4, addrspace 1)
-    ; GFX10: $vgpr0 = COPY [[GLOBAL_LOAD_DWORD]]
-=======
     ; GFX9-NEXT: [[GLOBAL_LOAD_DWORD:%[0-9]+]]:vgpr_32 = GLOBAL_LOAD_DWORD [[DEF]], 0, 0, implicit $exec :: (load (s32), addrspace 1)
     ; GFX9-NEXT: $vgpr0 = COPY [[GLOBAL_LOAD_DWORD]]
     ; GFX10-LABEL: name: load_global_s32_from_undef_vgpr
     ; GFX10: [[DEF:%[0-9]+]]:vreg_64 = IMPLICIT_DEF
     ; GFX10-NEXT: [[GLOBAL_LOAD_DWORD:%[0-9]+]]:vgpr_32 = GLOBAL_LOAD_DWORD [[DEF]], 0, 0, implicit $exec :: (load (s32), addrspace 1)
     ; GFX10-NEXT: $vgpr0 = COPY [[GLOBAL_LOAD_DWORD]]
->>>>>>> 2ab1d525
     %0:vgpr(p1) = G_IMPLICIT_DEF
     %1:vgpr(s32) = G_LOAD %0 :: (load (s32), align 4, addrspace 1)
     $vgpr0 = COPY %1
