; NOTE: Assertions have been autogenerated by utils/update_llc_test_checks.py
; RUN: llc -global-isel -mtriple=amdgcn-amd-amdhsa -mcpu=hawaii -verify-machineinstrs < %s | FileCheck -enable-var-scope -check-prefix=CI %s
; RUN: llc -global-isel -mtriple=amdgcn-amd-amdhsa -mcpu=gfx900 -verify-machineinstrs < %s | FileCheck -enable-var-scope -check-prefix=GFX9 %s
; RUN: llc -global-isel -mtriple=amdgcn-amd-amdhsa -mcpu=gfx1010 -verify-machineinstrs < %s | FileCheck -enable-var-scope -check-prefix=GFX10 %s

; TODO: Merge with DAG test

define amdgpu_kernel void @is_private_vgpr(i8* addrspace(1)* %ptr.ptr) {
; CI-LABEL: is_private_vgpr:
; CI:       ; %bb.0:
; CI-NEXT:    s_load_dwordx2 s[0:1], s[6:7], 0x0
; CI-NEXT:    v_lshlrev_b32_e32 v2, 3, v0
; CI-NEXT:    s_waitcnt lgkmcnt(0)
; CI-NEXT:    v_mov_b32_e32 v0, s0
; CI-NEXT:    v_mov_b32_e32 v1, s1
; CI-NEXT:    v_add_i32_e32 v0, vcc, v0, v2
; CI-NEXT:    v_addc_u32_e32 v1, vcc, 0, v1, vcc
; CI-NEXT:    flat_load_dwordx2 v[0:1], v[0:1] glc
; CI-NEXT:    s_waitcnt vmcnt(0)
; CI-NEXT:    s_load_dword s0, s[4:5], 0x11
; CI-NEXT:    s_waitcnt lgkmcnt(0)
; CI-NEXT:    v_cmp_eq_u32_e32 vcc, s0, v1
; CI-NEXT:    v_cndmask_b32_e64 v0, 0, 1, vcc
; CI-NEXT:    flat_store_dword v[0:1], v0
; CI-NEXT:    s_endpgm
;
; GFX9-LABEL: is_private_vgpr:
; GFX9:       ; %bb.0:
; GFX9-NEXT:    s_load_dwordx2 s[0:1], s[6:7], 0x0
; GFX9-NEXT:    v_lshlrev_b32_e32 v0, 3, v0
; GFX9-NEXT:    s_waitcnt lgkmcnt(0)
; GFX9-NEXT:    global_load_dwordx2 v[0:1], v0, s[0:1] glc
; GFX9-NEXT:    s_waitcnt vmcnt(0)
; GFX9-NEXT:    s_getreg_b32 s0, hwreg(HW_REG_SH_MEM_BASES, 0, 16)
; GFX9-NEXT:    s_lshl_b32 s0, s0, 16
; GFX9-NEXT:    v_cmp_eq_u32_e32 vcc, s0, v1
; GFX9-NEXT:    v_cndmask_b32_e64 v0, 0, 1, vcc
; GFX9-NEXT:    global_store_dword v[0:1], v0, off
; GFX9-NEXT:    s_endpgm
;
; GFX10-LABEL: is_private_vgpr:
; GFX10:       ; %bb.0:
; GFX10-NEXT:    s_load_dwordx2 s[0:1], s[6:7], 0x0
; GFX10-NEXT:    v_lshlrev_b32_e32 v0, 3, v0
; GFX10-NEXT:    s_waitcnt lgkmcnt(0)
; GFX10-NEXT:    global_load_dwordx2 v[0:1], v0, s[0:1] glc dlc
; GFX10-NEXT:    s_waitcnt vmcnt(0)
; GFX10-NEXT:    s_waitcnt_depctr 0xffe3
; GFX10-NEXT:    s_getreg_b32 s0, hwreg(HW_REG_SH_MEM_BASES, 0, 16)
; GFX10-NEXT:    s_lshl_b32 s0, s0, 16
; GFX10-NEXT:    v_cmp_eq_u32_e32 vcc_lo, s0, v1
; GFX10-NEXT:    v_cndmask_b32_e64 v0, 0, 1, vcc_lo
; GFX10-NEXT:    global_store_dword v[0:1], v0, off
; GFX10-NEXT:    s_endpgm
  %id = call i32 @llvm.amdgcn.workitem.id.x()
  %gep = getelementptr inbounds i8*, i8* addrspace(1)* %ptr.ptr, i32 %id
  %ptr = load volatile i8*, i8* addrspace(1)* %gep
  %val = call i1 @llvm.amdgcn.is.private(i8* %ptr)
  %ext = zext i1 %val to i32
  store i32 %ext, i32 addrspace(1)* undef
  ret void
}

define amdgpu_kernel void @is_private_sgpr(i8* %ptr) {
; CI-LABEL: is_private_sgpr:
; CI:       ; %bb.0:
; CI-NEXT:    s_load_dwordx2 s[0:1], s[6:7], 0x0
; CI-NEXT:    s_waitcnt lgkmcnt(0)
; CI-NEXT:    s_load_dword s0, s[4:5], 0x11
; CI-NEXT:    s_waitcnt lgkmcnt(0)
; CI-NEXT:    s_cmp_lg_u32 s1, s0
<<<<<<< HEAD
; CI-NEXT:    s_cbranch_scc1 BB1_2
=======
; CI-NEXT:    s_cbranch_scc1 .LBB1_2
>>>>>>> 2ab1d525
; CI-NEXT:  ; %bb.1: ; %bb0
; CI-NEXT:    v_mov_b32_e32 v0, 0
; CI-NEXT:    flat_store_dword v[0:1], v0
; CI-NEXT:    s_waitcnt vmcnt(0)
; CI-NEXT:  .LBB1_2: ; %bb1
; CI-NEXT:    s_endpgm
;
; GFX9-LABEL: is_private_sgpr:
; GFX9:       ; %bb.0:
; GFX9-NEXT:    s_load_dwordx2 s[0:1], s[6:7], 0x0
; GFX9-NEXT:    s_waitcnt lgkmcnt(0)
; GFX9-NEXT:    s_getreg_b32 s0, hwreg(HW_REG_SH_MEM_BASES, 0, 16)
; GFX9-NEXT:    s_lshl_b32 s0, s0, 16
; GFX9-NEXT:    s_cmp_lg_u32 s1, s0
<<<<<<< HEAD
; GFX9-NEXT:    s_cbranch_scc1 BB1_2
=======
; GFX9-NEXT:    s_cbranch_scc1 .LBB1_2
>>>>>>> 2ab1d525
; GFX9-NEXT:  ; %bb.1: ; %bb0
; GFX9-NEXT:    v_mov_b32_e32 v0, 0
; GFX9-NEXT:    global_store_dword v[0:1], v0, off
; GFX9-NEXT:    s_waitcnt vmcnt(0)
; GFX9-NEXT:  .LBB1_2: ; %bb1
; GFX9-NEXT:    s_endpgm
;
; GFX10-LABEL: is_private_sgpr:
; GFX10:       ; %bb.0:
; GFX10-NEXT:    s_load_dwordx2 s[0:1], s[6:7], 0x0
; GFX10-NEXT:    s_waitcnt lgkmcnt(0)
; GFX10-NEXT:    s_getreg_b32 s0, hwreg(HW_REG_SH_MEM_BASES, 0, 16)
; GFX10-NEXT:    s_lshl_b32 s0, s0, 16
; GFX10-NEXT:    s_cmp_lg_u32 s1, s0
; GFX10-NEXT:    s_cbranch_scc1 .LBB1_2
; GFX10-NEXT:  ; %bb.1: ; %bb0
; GFX10-NEXT:    v_mov_b32_e32 v0, 0
; GFX10-NEXT:    global_store_dword v[0:1], v0, off
; GFX10-NEXT:    s_waitcnt_vscnt null, 0x0
; GFX10-NEXT:  .LBB1_2: ; %bb1
; GFX10-NEXT:    s_endpgm
  %val = call i1 @llvm.amdgcn.is.private(i8* %ptr)
  br i1 %val, label %bb0, label %bb1

bb0:
  store volatile i32 0, i32 addrspace(1)* undef
  br label %bb1

bb1:
  ret void
}

declare i32 @llvm.amdgcn.workitem.id.x() #0
declare i1 @llvm.amdgcn.is.private(i8* nocapture) #0

attributes #0 = { nounwind readnone speculatable }<|MERGE_RESOLUTION|>--- conflicted
+++ resolved
@@ -69,11 +69,7 @@
 ; CI-NEXT:    s_load_dword s0, s[4:5], 0x11
 ; CI-NEXT:    s_waitcnt lgkmcnt(0)
 ; CI-NEXT:    s_cmp_lg_u32 s1, s0
-<<<<<<< HEAD
-; CI-NEXT:    s_cbranch_scc1 BB1_2
-=======
 ; CI-NEXT:    s_cbranch_scc1 .LBB1_2
->>>>>>> 2ab1d525
 ; CI-NEXT:  ; %bb.1: ; %bb0
 ; CI-NEXT:    v_mov_b32_e32 v0, 0
 ; CI-NEXT:    flat_store_dword v[0:1], v0
@@ -88,11 +84,7 @@
 ; GFX9-NEXT:    s_getreg_b32 s0, hwreg(HW_REG_SH_MEM_BASES, 0, 16)
 ; GFX9-NEXT:    s_lshl_b32 s0, s0, 16
 ; GFX9-NEXT:    s_cmp_lg_u32 s1, s0
-<<<<<<< HEAD
-; GFX9-NEXT:    s_cbranch_scc1 BB1_2
-=======
 ; GFX9-NEXT:    s_cbranch_scc1 .LBB1_2
->>>>>>> 2ab1d525
 ; GFX9-NEXT:  ; %bb.1: ; %bb0
 ; GFX9-NEXT:    v_mov_b32_e32 v0, 0
 ; GFX9-NEXT:    global_store_dword v[0:1], v0, off
