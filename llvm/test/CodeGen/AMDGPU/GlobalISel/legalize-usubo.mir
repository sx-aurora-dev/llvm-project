# NOTE: Assertions have been autogenerated by utils/update_mir_test_checks.py
# RUN: llc -mtriple=amdgcn-mesa-mesa3d -mcpu=fiji -O0 -run-pass=legalizer %s -o - | FileCheck %s

---
name: test_usubo_s32
body: |
  bb.0:
    liveins: $vgpr0, $vgpr1

    ; CHECK-LABEL: name: test_usubo_s32
    ; CHECK: [[COPY:%[0-9]+]]:_(s32) = COPY $vgpr0
    ; CHECK-NEXT: [[COPY1:%[0-9]+]]:_(s32) = COPY $vgpr1
    ; CHECK-NEXT: [[USUBO:%[0-9]+]]:_(s32), [[USUBO1:%[0-9]+]]:_(s1) = G_USUBO [[COPY]], [[COPY1]]
    ; CHECK-NEXT: [[ZEXT:%[0-9]+]]:_(s32) = G_ZEXT [[USUBO1]](s1)
    ; CHECK-NEXT: $vgpr0 = COPY [[USUBO]](s32)
    ; CHECK-NEXT: $vgpr1 = COPY [[ZEXT]](s32)
    %0:_(s32) = COPY $vgpr0
    %1:_(s32) = COPY $vgpr1
    %2:_(s32), %3:_(s1) = G_USUBO %0, %1
    %4:_(s32) = G_ZEXT %3
    $vgpr0 = COPY %2
    $vgpr1 = COPY %4
...

---
name: test_usubo_s7
body: |
  bb.0:
    liveins: $vgpr0, $vgpr1

    ; CHECK-LABEL: name: test_usubo_s7
    ; CHECK: [[COPY:%[0-9]+]]:_(s32) = COPY $vgpr0
<<<<<<< HEAD
    ; CHECK: [[COPY1:%[0-9]+]]:_(s32) = COPY $vgpr1
    ; CHECK: [[C:%[0-9]+]]:_(s32) = G_CONSTANT i32 127
    ; CHECK: [[COPY2:%[0-9]+]]:_(s32) = COPY [[COPY]](s32)
    ; CHECK: [[AND:%[0-9]+]]:_(s32) = G_AND [[COPY2]], [[C]]
    ; CHECK: [[COPY3:%[0-9]+]]:_(s32) = COPY [[COPY1]](s32)
    ; CHECK: [[AND1:%[0-9]+]]:_(s32) = G_AND [[COPY3]], [[C]]
    ; CHECK: [[SUB:%[0-9]+]]:_(s32) = G_SUB [[AND]], [[AND1]]
    ; CHECK: [[COPY4:%[0-9]+]]:_(s32) = COPY [[SUB]](s32)
    ; CHECK: [[AND2:%[0-9]+]]:_(s32) = G_AND [[COPY4]], [[C]]
    ; CHECK: [[ICMP:%[0-9]+]]:_(s1) = G_ICMP intpred(ne), [[SUB]](s32), [[AND2]]
    ; CHECK: [[COPY5:%[0-9]+]]:_(s32) = COPY [[SUB]](s32)
    ; CHECK: [[AND3:%[0-9]+]]:_(s32) = G_AND [[COPY5]], [[C]]
    ; CHECK: [[ZEXT:%[0-9]+]]:_(s32) = G_ZEXT [[ICMP]](s1)
    ; CHECK: $vgpr0 = COPY [[AND3]](s32)
    ; CHECK: $vgpr1 = COPY [[ZEXT]](s32)
=======
    ; CHECK-NEXT: [[COPY1:%[0-9]+]]:_(s32) = COPY $vgpr1
    ; CHECK-NEXT: [[C:%[0-9]+]]:_(s32) = G_CONSTANT i32 127
    ; CHECK-NEXT: [[AND:%[0-9]+]]:_(s32) = G_AND [[COPY]], [[C]]
    ; CHECK-NEXT: [[AND1:%[0-9]+]]:_(s32) = G_AND [[COPY1]], [[C]]
    ; CHECK-NEXT: [[SUB:%[0-9]+]]:_(s32) = G_SUB [[AND]], [[AND1]]
    ; CHECK-NEXT: [[AND2:%[0-9]+]]:_(s32) = G_AND [[SUB]], [[C]]
    ; CHECK-NEXT: [[ICMP:%[0-9]+]]:_(s1) = G_ICMP intpred(ne), [[SUB]](s32), [[AND2]]
    ; CHECK-NEXT: [[AND3:%[0-9]+]]:_(s32) = G_AND [[SUB]], [[C]]
    ; CHECK-NEXT: [[ZEXT:%[0-9]+]]:_(s32) = G_ZEXT [[ICMP]](s1)
    ; CHECK-NEXT: $vgpr0 = COPY [[AND3]](s32)
    ; CHECK-NEXT: $vgpr1 = COPY [[ZEXT]](s32)
>>>>>>> 2ab1d525
    %0:_(s32) = COPY $vgpr0
    %1:_(s32) = COPY $vgpr1
    %2:_(s7) = G_TRUNC %0
    %3:_(s7) = G_TRUNC %1

    %4:_(s7), %5:_(s1) = G_USUBO %2, %3
    %6:_(s32) = G_ZEXT %4
    %7:_(s32) = G_ZEXT %5
    $vgpr0 = COPY %6
    $vgpr1 = COPY %7
...

---
name: test_usubo_s16
body: |
  bb.0:
    liveins: $vgpr0, $vgpr1

    ; CHECK-LABEL: name: test_usubo_s16
    ; CHECK: [[COPY:%[0-9]+]]:_(s32) = COPY $vgpr0
<<<<<<< HEAD
    ; CHECK: [[COPY1:%[0-9]+]]:_(s32) = COPY $vgpr1
    ; CHECK: [[C:%[0-9]+]]:_(s32) = G_CONSTANT i32 65535
    ; CHECK: [[COPY2:%[0-9]+]]:_(s32) = COPY [[COPY]](s32)
    ; CHECK: [[AND:%[0-9]+]]:_(s32) = G_AND [[COPY2]], [[C]]
    ; CHECK: [[COPY3:%[0-9]+]]:_(s32) = COPY [[COPY1]](s32)
    ; CHECK: [[AND1:%[0-9]+]]:_(s32) = G_AND [[COPY3]], [[C]]
    ; CHECK: [[SUB:%[0-9]+]]:_(s32) = G_SUB [[AND]], [[AND1]]
    ; CHECK: [[COPY4:%[0-9]+]]:_(s32) = COPY [[SUB]](s32)
    ; CHECK: [[AND2:%[0-9]+]]:_(s32) = G_AND [[COPY4]], [[C]]
    ; CHECK: [[ICMP:%[0-9]+]]:_(s1) = G_ICMP intpred(ne), [[SUB]](s32), [[AND2]]
    ; CHECK: [[COPY5:%[0-9]+]]:_(s32) = COPY [[SUB]](s32)
    ; CHECK: [[AND3:%[0-9]+]]:_(s32) = G_AND [[COPY5]], [[C]]
    ; CHECK: [[ZEXT:%[0-9]+]]:_(s32) = G_ZEXT [[ICMP]](s1)
    ; CHECK: $vgpr0 = COPY [[AND3]](s32)
    ; CHECK: $vgpr1 = COPY [[ZEXT]](s32)
=======
    ; CHECK-NEXT: [[COPY1:%[0-9]+]]:_(s32) = COPY $vgpr1
    ; CHECK-NEXT: [[C:%[0-9]+]]:_(s32) = G_CONSTANT i32 65535
    ; CHECK-NEXT: [[AND:%[0-9]+]]:_(s32) = G_AND [[COPY]], [[C]]
    ; CHECK-NEXT: [[AND1:%[0-9]+]]:_(s32) = G_AND [[COPY1]], [[C]]
    ; CHECK-NEXT: [[SUB:%[0-9]+]]:_(s32) = G_SUB [[AND]], [[AND1]]
    ; CHECK-NEXT: [[AND2:%[0-9]+]]:_(s32) = G_AND [[SUB]], [[C]]
    ; CHECK-NEXT: [[ICMP:%[0-9]+]]:_(s1) = G_ICMP intpred(ne), [[SUB]](s32), [[AND2]]
    ; CHECK-NEXT: [[AND3:%[0-9]+]]:_(s32) = G_AND [[SUB]], [[C]]
    ; CHECK-NEXT: [[ZEXT:%[0-9]+]]:_(s32) = G_ZEXT [[ICMP]](s1)
    ; CHECK-NEXT: $vgpr0 = COPY [[AND3]](s32)
    ; CHECK-NEXT: $vgpr1 = COPY [[ZEXT]](s32)
>>>>>>> 2ab1d525
    %0:_(s32) = COPY $vgpr0
    %1:_(s32) = COPY $vgpr1
    %2:_(s16) = G_TRUNC %0
    %3:_(s16) = G_TRUNC %1

    %4:_(s16), %5:_(s1) = G_USUBO %2, %3
    %6:_(s32) = G_ZEXT %4
    %7:_(s32) = G_ZEXT %5
    $vgpr0 = COPY %6
    $vgpr1 = COPY %7
...

---
name: test_usubo_s64
body: |
  bb.0:
    liveins: $vgpr0_vgpr1, $vgpr2_vgpr3

    ; CHECK-LABEL: name: test_usubo_s64
    ; CHECK: [[COPY:%[0-9]+]]:_(s64) = COPY $vgpr0_vgpr1
    ; CHECK-NEXT: [[COPY1:%[0-9]+]]:_(s64) = COPY $vgpr2_vgpr3
    ; CHECK-NEXT: [[UV:%[0-9]+]]:_(s32), [[UV1:%[0-9]+]]:_(s32) = G_UNMERGE_VALUES [[COPY]](s64)
    ; CHECK-NEXT: [[UV2:%[0-9]+]]:_(s32), [[UV3:%[0-9]+]]:_(s32) = G_UNMERGE_VALUES [[COPY1]](s64)
    ; CHECK-NEXT: [[USUBO:%[0-9]+]]:_(s32), [[USUBO1:%[0-9]+]]:_(s1) = G_USUBO [[UV]], [[UV2]]
    ; CHECK-NEXT: [[USUBE:%[0-9]+]]:_(s32), [[USUBE1:%[0-9]+]]:_(s1) = G_USUBE [[UV1]], [[UV3]], [[USUBO1]]
    ; CHECK-NEXT: [[MV:%[0-9]+]]:_(s64) = G_MERGE_VALUES [[USUBO]](s32), [[USUBE]](s32)
    ; CHECK-NEXT: [[ICMP:%[0-9]+]]:_(s1) = G_ICMP intpred(ult), [[COPY]](s64), [[COPY1]]
    ; CHECK-NEXT: [[ZEXT:%[0-9]+]]:_(s32) = G_ZEXT [[ICMP]](s1)
    ; CHECK-NEXT: $vgpr0_vgpr1 = COPY [[MV]](s64)
    ; CHECK-NEXT: $vgpr2 = COPY [[ZEXT]](s32)
    %0:_(s64) = COPY $vgpr0_vgpr1
    %1:_(s64) = COPY $vgpr2_vgpr3
    %2:_(s64), %3:_(s1) = G_USUBO %0, %1
    %4:_(s32) = G_ZEXT %3
    $vgpr0_vgpr1 = COPY %2
    $vgpr2 = COPY %4
...

---
name: test_usubo_v2s16
body: |
  bb.0:
    liveins: $vgpr0, $vgpr1

    ; CHECK-LABEL: name: test_usubo_v2s16
    ; CHECK: [[COPY:%[0-9]+]]:_(<2 x s16>) = COPY $vgpr0
    ; CHECK-NEXT: [[COPY1:%[0-9]+]]:_(<2 x s16>) = COPY $vgpr1
    ; CHECK-NEXT: [[BITCAST:%[0-9]+]]:_(s32) = G_BITCAST [[COPY]](<2 x s16>)
    ; CHECK-NEXT: [[TRUNC:%[0-9]+]]:_(s16) = G_TRUNC [[BITCAST]](s32)
    ; CHECK-NEXT: [[C:%[0-9]+]]:_(s32) = G_CONSTANT i32 16
    ; CHECK-NEXT: [[LSHR:%[0-9]+]]:_(s32) = G_LSHR [[BITCAST]], [[C]](s32)
    ; CHECK-NEXT: [[TRUNC1:%[0-9]+]]:_(s16) = G_TRUNC [[LSHR]](s32)
    ; CHECK-NEXT: [[BITCAST1:%[0-9]+]]:_(s32) = G_BITCAST [[COPY1]](<2 x s16>)
    ; CHECK-NEXT: [[TRUNC2:%[0-9]+]]:_(s16) = G_TRUNC [[BITCAST1]](s32)
    ; CHECK-NEXT: [[LSHR1:%[0-9]+]]:_(s32) = G_LSHR [[BITCAST1]], [[C]](s32)
    ; CHECK-NEXT: [[TRUNC3:%[0-9]+]]:_(s16) = G_TRUNC [[LSHR1]](s32)
    ; CHECK-NEXT: [[SUB:%[0-9]+]]:_(s16) = G_SUB [[TRUNC]], [[TRUNC2]]
    ; CHECK-NEXT: [[SUB1:%[0-9]+]]:_(s16) = G_SUB [[TRUNC1]], [[TRUNC3]]
    ; CHECK-NEXT: [[ZEXT:%[0-9]+]]:_(s32) = G_ZEXT [[SUB]](s16)
    ; CHECK-NEXT: [[ZEXT1:%[0-9]+]]:_(s32) = G_ZEXT [[SUB1]](s16)
    ; CHECK-NEXT: [[SHL:%[0-9]+]]:_(s32) = G_SHL [[ZEXT1]], [[C]](s32)
    ; CHECK-NEXT: [[OR:%[0-9]+]]:_(s32) = G_OR [[ZEXT]], [[SHL]]
    ; CHECK-NEXT: [[BITCAST2:%[0-9]+]]:_(<2 x s16>) = G_BITCAST [[OR]](s32)
    ; CHECK-NEXT: [[BITCAST3:%[0-9]+]]:_(s32) = G_BITCAST [[COPY]](<2 x s16>)
    ; CHECK-NEXT: [[TRUNC4:%[0-9]+]]:_(s16) = G_TRUNC [[BITCAST3]](s32)
    ; CHECK-NEXT: [[LSHR2:%[0-9]+]]:_(s32) = G_LSHR [[BITCAST3]], [[C]](s32)
    ; CHECK-NEXT: [[TRUNC5:%[0-9]+]]:_(s16) = G_TRUNC [[LSHR2]](s32)
    ; CHECK-NEXT: [[BITCAST4:%[0-9]+]]:_(s32) = G_BITCAST [[COPY1]](<2 x s16>)
    ; CHECK-NEXT: [[TRUNC6:%[0-9]+]]:_(s16) = G_TRUNC [[BITCAST4]](s32)
    ; CHECK-NEXT: [[LSHR3:%[0-9]+]]:_(s32) = G_LSHR [[BITCAST4]], [[C]](s32)
    ; CHECK-NEXT: [[TRUNC7:%[0-9]+]]:_(s16) = G_TRUNC [[LSHR3]](s32)
    ; CHECK-NEXT: [[ICMP:%[0-9]+]]:_(s1) = G_ICMP intpred(ult), [[TRUNC4]](s16), [[TRUNC6]]
    ; CHECK-NEXT: [[ICMP1:%[0-9]+]]:_(s1) = G_ICMP intpred(ult), [[TRUNC5]](s16), [[TRUNC7]]
    ; CHECK-NEXT: [[ANYEXT:%[0-9]+]]:_(s32) = G_ANYEXT [[ICMP]](s1)
    ; CHECK-NEXT: [[ANYEXT1:%[0-9]+]]:_(s32) = G_ANYEXT [[ICMP1]](s1)
    ; CHECK-NEXT: [[C1:%[0-9]+]]:_(s32) = G_CONSTANT i32 1
    ; CHECK-NEXT: [[AND:%[0-9]+]]:_(s32) = G_AND [[ANYEXT]], [[C1]]
    ; CHECK-NEXT: [[AND1:%[0-9]+]]:_(s32) = G_AND [[ANYEXT1]], [[C1]]
    ; CHECK-NEXT: [[BUILD_VECTOR:%[0-9]+]]:_(<2 x s32>) = G_BUILD_VECTOR [[AND]](s32), [[AND1]](s32)
    ; CHECK-NEXT: $vgpr0 = COPY [[BITCAST2]](<2 x s16>)
    ; CHECK-NEXT: $vgpr1_vgpr2 = COPY [[BUILD_VECTOR]](<2 x s32>)
    %0:_(<2 x s16>) = COPY $vgpr0
    %1:_(<2 x s16>) = COPY $vgpr1
    %2:_(<2 x s16>), %3:_(<2 x s1>) = G_USUBO %0, %1
    %4:_(<2 x s32>) = G_ZEXT %3
    $vgpr0 = COPY %2
    $vgpr1_vgpr2 = COPY %4
...

---
name: test_usubo_v3s16
body: |
  bb.0:
    liveins: $vgpr0_vgpr1_vgpr2, $vgpr3_vgpr4_vgpr5
    ; CHECK-LABEL: name: test_usubo_v3s16
    ; CHECK: [[COPY:%[0-9]+]]:_(<6 x s16>) = COPY $vgpr0_vgpr1_vgpr2
    ; CHECK-NEXT: [[COPY1:%[0-9]+]]:_(<6 x s16>) = COPY $vgpr3_vgpr4_vgpr5
    ; CHECK-NEXT: [[UV:%[0-9]+]]:_(<2 x s16>), [[UV1:%[0-9]+]]:_(<2 x s16>), [[UV2:%[0-9]+]]:_(<2 x s16>) = G_UNMERGE_VALUES [[COPY]](<6 x s16>)
    ; CHECK-NEXT: [[BITCAST:%[0-9]+]]:_(s32) = G_BITCAST [[UV]](<2 x s16>)
    ; CHECK-NEXT: [[TRUNC:%[0-9]+]]:_(s16) = G_TRUNC [[BITCAST]](s32)
    ; CHECK-NEXT: [[C:%[0-9]+]]:_(s32) = G_CONSTANT i32 16
    ; CHECK-NEXT: [[LSHR:%[0-9]+]]:_(s32) = G_LSHR [[BITCAST]], [[C]](s32)
    ; CHECK-NEXT: [[TRUNC1:%[0-9]+]]:_(s16) = G_TRUNC [[LSHR]](s32)
    ; CHECK-NEXT: [[BITCAST1:%[0-9]+]]:_(s32) = G_BITCAST [[UV1]](<2 x s16>)
    ; CHECK-NEXT: [[TRUNC2:%[0-9]+]]:_(s16) = G_TRUNC [[BITCAST1]](s32)
    ; CHECK-NEXT: [[UV3:%[0-9]+]]:_(<2 x s16>), [[UV4:%[0-9]+]]:_(<2 x s16>), [[UV5:%[0-9]+]]:_(<2 x s16>) = G_UNMERGE_VALUES [[COPY1]](<6 x s16>)
    ; CHECK-NEXT: [[BITCAST2:%[0-9]+]]:_(s32) = G_BITCAST [[UV3]](<2 x s16>)
    ; CHECK-NEXT: [[TRUNC3:%[0-9]+]]:_(s16) = G_TRUNC [[BITCAST2]](s32)
    ; CHECK-NEXT: [[LSHR1:%[0-9]+]]:_(s32) = G_LSHR [[BITCAST2]], [[C]](s32)
    ; CHECK-NEXT: [[TRUNC4:%[0-9]+]]:_(s16) = G_TRUNC [[LSHR1]](s32)
    ; CHECK-NEXT: [[BITCAST3:%[0-9]+]]:_(s32) = G_BITCAST [[UV4]](<2 x s16>)
    ; CHECK-NEXT: [[TRUNC5:%[0-9]+]]:_(s16) = G_TRUNC [[BITCAST3]](s32)
    ; CHECK-NEXT: [[SUB:%[0-9]+]]:_(s16) = G_SUB [[TRUNC]], [[TRUNC3]]
    ; CHECK-NEXT: [[SUB1:%[0-9]+]]:_(s16) = G_SUB [[TRUNC1]], [[TRUNC4]]
    ; CHECK-NEXT: [[SUB2:%[0-9]+]]:_(s16) = G_SUB [[TRUNC2]], [[TRUNC5]]
    ; CHECK-NEXT: [[UV6:%[0-9]+]]:_(<2 x s16>), [[UV7:%[0-9]+]]:_(<2 x s16>), [[UV8:%[0-9]+]]:_(<2 x s16>) = G_UNMERGE_VALUES [[COPY]](<6 x s16>)
    ; CHECK-NEXT: [[BITCAST4:%[0-9]+]]:_(s32) = G_BITCAST [[UV6]](<2 x s16>)
    ; CHECK-NEXT: [[TRUNC6:%[0-9]+]]:_(s16) = G_TRUNC [[BITCAST4]](s32)
    ; CHECK-NEXT: [[LSHR2:%[0-9]+]]:_(s32) = G_LSHR [[BITCAST4]], [[C]](s32)
    ; CHECK-NEXT: [[TRUNC7:%[0-9]+]]:_(s16) = G_TRUNC [[LSHR2]](s32)
    ; CHECK-NEXT: [[BITCAST5:%[0-9]+]]:_(s32) = G_BITCAST [[UV7]](<2 x s16>)
    ; CHECK-NEXT: [[TRUNC8:%[0-9]+]]:_(s16) = G_TRUNC [[BITCAST5]](s32)
    ; CHECK-NEXT: [[UV9:%[0-9]+]]:_(<2 x s16>), [[UV10:%[0-9]+]]:_(<2 x s16>), [[UV11:%[0-9]+]]:_(<2 x s16>) = G_UNMERGE_VALUES [[COPY1]](<6 x s16>)
    ; CHECK-NEXT: [[BITCAST6:%[0-9]+]]:_(s32) = G_BITCAST [[UV9]](<2 x s16>)
    ; CHECK-NEXT: [[TRUNC9:%[0-9]+]]:_(s16) = G_TRUNC [[BITCAST6]](s32)
    ; CHECK-NEXT: [[LSHR3:%[0-9]+]]:_(s32) = G_LSHR [[BITCAST6]], [[C]](s32)
    ; CHECK-NEXT: [[TRUNC10:%[0-9]+]]:_(s16) = G_TRUNC [[LSHR3]](s32)
    ; CHECK-NEXT: [[BITCAST7:%[0-9]+]]:_(s32) = G_BITCAST [[UV10]](<2 x s16>)
    ; CHECK-NEXT: [[TRUNC11:%[0-9]+]]:_(s16) = G_TRUNC [[BITCAST7]](s32)
    ; CHECK-NEXT: [[ICMP:%[0-9]+]]:_(s1) = G_ICMP intpred(ult), [[TRUNC6]](s16), [[TRUNC9]]
    ; CHECK-NEXT: [[ICMP1:%[0-9]+]]:_(s1) = G_ICMP intpred(ult), [[TRUNC7]](s16), [[TRUNC10]]
    ; CHECK-NEXT: [[ICMP2:%[0-9]+]]:_(s1) = G_ICMP intpred(ult), [[TRUNC8]](s16), [[TRUNC11]]
    ; CHECK-NEXT: [[ANYEXT:%[0-9]+]]:_(s32) = G_ANYEXT [[ICMP]](s1)
    ; CHECK-NEXT: [[ANYEXT1:%[0-9]+]]:_(s32) = G_ANYEXT [[ICMP1]](s1)
    ; CHECK-NEXT: [[ANYEXT2:%[0-9]+]]:_(s32) = G_ANYEXT [[ICMP2]](s1)
    ; CHECK-NEXT: [[DEF:%[0-9]+]]:_(<4 x s16>) = G_IMPLICIT_DEF
    ; CHECK-NEXT: [[UV12:%[0-9]+]]:_(<2 x s16>), [[UV13:%[0-9]+]]:_(<2 x s16>) = G_UNMERGE_VALUES [[DEF]](<4 x s16>)
    ; CHECK-NEXT: [[BITCAST8:%[0-9]+]]:_(s32) = G_BITCAST [[UV12]](<2 x s16>)
    ; CHECK-NEXT: [[LSHR4:%[0-9]+]]:_(s32) = G_LSHR [[BITCAST8]], [[C]](s32)
    ; CHECK-NEXT: [[BITCAST9:%[0-9]+]]:_(s32) = G_BITCAST [[UV13]](<2 x s16>)
    ; CHECK-NEXT: [[ZEXT:%[0-9]+]]:_(s32) = G_ZEXT [[SUB]](s16)
    ; CHECK-NEXT: [[ZEXT1:%[0-9]+]]:_(s32) = G_ZEXT [[SUB1]](s16)
    ; CHECK-NEXT: [[SHL:%[0-9]+]]:_(s32) = G_SHL [[ZEXT1]], [[C]](s32)
    ; CHECK-NEXT: [[OR:%[0-9]+]]:_(s32) = G_OR [[ZEXT]], [[SHL]]
    ; CHECK-NEXT: [[BITCAST10:%[0-9]+]]:_(<2 x s16>) = G_BITCAST [[OR]](s32)
    ; CHECK-NEXT: [[ZEXT2:%[0-9]+]]:_(s32) = G_ZEXT [[SUB2]](s16)
    ; CHECK-NEXT: [[C1:%[0-9]+]]:_(s32) = G_CONSTANT i32 65535
    ; CHECK-NEXT: [[AND:%[0-9]+]]:_(s32) = G_AND [[BITCAST8]], [[C1]]
    ; CHECK-NEXT: [[SHL1:%[0-9]+]]:_(s32) = G_SHL [[AND]], [[C]](s32)
    ; CHECK-NEXT: [[OR1:%[0-9]+]]:_(s32) = G_OR [[ZEXT2]], [[SHL1]]
    ; CHECK-NEXT: [[BITCAST11:%[0-9]+]]:_(<2 x s16>) = G_BITCAST [[OR1]](s32)
    ; CHECK-NEXT: [[AND1:%[0-9]+]]:_(s32) = G_AND [[LSHR4]], [[C1]]
    ; CHECK-NEXT: [[AND2:%[0-9]+]]:_(s32) = G_AND [[BITCAST9]], [[C1]]
    ; CHECK-NEXT: [[SHL2:%[0-9]+]]:_(s32) = G_SHL [[AND2]], [[C]](s32)
    ; CHECK-NEXT: [[OR2:%[0-9]+]]:_(s32) = G_OR [[AND1]], [[SHL2]]
    ; CHECK-NEXT: [[BITCAST12:%[0-9]+]]:_(<2 x s16>) = G_BITCAST [[OR2]](s32)
    ; CHECK-NEXT: [[CONCAT_VECTORS:%[0-9]+]]:_(<6 x s16>) = G_CONCAT_VECTORS [[BITCAST10]](<2 x s16>), [[BITCAST11]](<2 x s16>), [[BITCAST12]](<2 x s16>)
    ; CHECK-NEXT: [[C2:%[0-9]+]]:_(s32) = G_CONSTANT i32 1
    ; CHECK-NEXT: [[AND3:%[0-9]+]]:_(s32) = G_AND [[ANYEXT]], [[C2]]
    ; CHECK-NEXT: [[AND4:%[0-9]+]]:_(s32) = G_AND [[ANYEXT1]], [[C2]]
    ; CHECK-NEXT: [[AND5:%[0-9]+]]:_(s32) = G_AND [[ANYEXT2]], [[C2]]
    ; CHECK-NEXT: [[BUILD_VECTOR:%[0-9]+]]:_(<3 x s32>) = G_BUILD_VECTOR [[AND3]](s32), [[AND4]](s32), [[AND5]](s32)
    ; CHECK-NEXT: $vgpr0_vgpr1_vgpr2 = COPY [[CONCAT_VECTORS]](<6 x s16>)
    ; CHECK-NEXT: $vgpr0_vgpr1_vgpr2 = COPY [[BUILD_VECTOR]](<3 x s32>)
    %0:_(<6 x s16>) = COPY $vgpr0_vgpr1_vgpr2
    %1:_(<6 x s16>) = COPY $vgpr3_vgpr4_vgpr5
    %2:_(<3 x s16>), %3:_(<3 x s16>) = G_UNMERGE_VALUES %0
    %4:_(<3 x s16>), %5:_(<3 x s16>) = G_UNMERGE_VALUES %1
    %6:_(<3 x s16>), %7:_(<3 x s1>) = G_USUBO %2, %4
    %8:_(<3 x s16>) = G_IMPLICIT_DEF
    %9:_(<6 x s16>) = G_CONCAT_VECTORS %6, %8
    %10:_(<3 x s32>) = G_ZEXT %7
    $vgpr0_vgpr1_vgpr2 = COPY %9
    $vgpr0_vgpr1_vgpr2 = COPY %10
...

---
name: test_usubo_v4s16
body: |
  bb.0:
    liveins: $vgpr0_vgpr1, $vgpr2_vgpr3

    ; CHECK-LABEL: name: test_usubo_v4s16
    ; CHECK: [[COPY:%[0-9]+]]:_(<4 x s16>) = COPY $vgpr0_vgpr1
    ; CHECK-NEXT: [[COPY1:%[0-9]+]]:_(<4 x s16>) = COPY $vgpr1_vgpr2
    ; CHECK-NEXT: [[UV:%[0-9]+]]:_(<2 x s16>), [[UV1:%[0-9]+]]:_(<2 x s16>) = G_UNMERGE_VALUES [[COPY]](<4 x s16>)
    ; CHECK-NEXT: [[BITCAST:%[0-9]+]]:_(s32) = G_BITCAST [[UV]](<2 x s16>)
    ; CHECK-NEXT: [[TRUNC:%[0-9]+]]:_(s16) = G_TRUNC [[BITCAST]](s32)
    ; CHECK-NEXT: [[C:%[0-9]+]]:_(s32) = G_CONSTANT i32 16
    ; CHECK-NEXT: [[LSHR:%[0-9]+]]:_(s32) = G_LSHR [[BITCAST]], [[C]](s32)
    ; CHECK-NEXT: [[TRUNC1:%[0-9]+]]:_(s16) = G_TRUNC [[LSHR]](s32)
    ; CHECK-NEXT: [[BITCAST1:%[0-9]+]]:_(s32) = G_BITCAST [[UV1]](<2 x s16>)
    ; CHECK-NEXT: [[TRUNC2:%[0-9]+]]:_(s16) = G_TRUNC [[BITCAST1]](s32)
    ; CHECK-NEXT: [[LSHR1:%[0-9]+]]:_(s32) = G_LSHR [[BITCAST1]], [[C]](s32)
    ; CHECK-NEXT: [[TRUNC3:%[0-9]+]]:_(s16) = G_TRUNC [[LSHR1]](s32)
    ; CHECK-NEXT: [[UV2:%[0-9]+]]:_(<2 x s16>), [[UV3:%[0-9]+]]:_(<2 x s16>) = G_UNMERGE_VALUES [[COPY1]](<4 x s16>)
    ; CHECK-NEXT: [[BITCAST2:%[0-9]+]]:_(s32) = G_BITCAST [[UV2]](<2 x s16>)
    ; CHECK-NEXT: [[TRUNC4:%[0-9]+]]:_(s16) = G_TRUNC [[BITCAST2]](s32)
    ; CHECK-NEXT: [[LSHR2:%[0-9]+]]:_(s32) = G_LSHR [[BITCAST2]], [[C]](s32)
    ; CHECK-NEXT: [[TRUNC5:%[0-9]+]]:_(s16) = G_TRUNC [[LSHR2]](s32)
    ; CHECK-NEXT: [[BITCAST3:%[0-9]+]]:_(s32) = G_BITCAST [[UV3]](<2 x s16>)
    ; CHECK-NEXT: [[TRUNC6:%[0-9]+]]:_(s16) = G_TRUNC [[BITCAST3]](s32)
    ; CHECK-NEXT: [[LSHR3:%[0-9]+]]:_(s32) = G_LSHR [[BITCAST3]], [[C]](s32)
    ; CHECK-NEXT: [[TRUNC7:%[0-9]+]]:_(s16) = G_TRUNC [[LSHR3]](s32)
    ; CHECK-NEXT: [[SUB:%[0-9]+]]:_(s16) = G_SUB [[TRUNC]], [[TRUNC4]]
    ; CHECK-NEXT: [[SUB1:%[0-9]+]]:_(s16) = G_SUB [[TRUNC1]], [[TRUNC5]]
    ; CHECK-NEXT: [[SUB2:%[0-9]+]]:_(s16) = G_SUB [[TRUNC2]], [[TRUNC6]]
    ; CHECK-NEXT: [[SUB3:%[0-9]+]]:_(s16) = G_SUB [[TRUNC3]], [[TRUNC7]]
    ; CHECK-NEXT: [[ZEXT:%[0-9]+]]:_(s32) = G_ZEXT [[SUB]](s16)
    ; CHECK-NEXT: [[ZEXT1:%[0-9]+]]:_(s32) = G_ZEXT [[SUB1]](s16)
    ; CHECK-NEXT: [[SHL:%[0-9]+]]:_(s32) = G_SHL [[ZEXT1]], [[C]](s32)
    ; CHECK-NEXT: [[OR:%[0-9]+]]:_(s32) = G_OR [[ZEXT]], [[SHL]]
    ; CHECK-NEXT: [[BITCAST4:%[0-9]+]]:_(<2 x s16>) = G_BITCAST [[OR]](s32)
    ; CHECK-NEXT: [[ZEXT2:%[0-9]+]]:_(s32) = G_ZEXT [[SUB2]](s16)
    ; CHECK-NEXT: [[ZEXT3:%[0-9]+]]:_(s32) = G_ZEXT [[SUB3]](s16)
    ; CHECK-NEXT: [[SHL1:%[0-9]+]]:_(s32) = G_SHL [[ZEXT3]], [[C]](s32)
    ; CHECK-NEXT: [[OR1:%[0-9]+]]:_(s32) = G_OR [[ZEXT2]], [[SHL1]]
    ; CHECK-NEXT: [[BITCAST5:%[0-9]+]]:_(<2 x s16>) = G_BITCAST [[OR1]](s32)
    ; CHECK-NEXT: [[CONCAT_VECTORS:%[0-9]+]]:_(<4 x s16>) = G_CONCAT_VECTORS [[BITCAST4]](<2 x s16>), [[BITCAST5]](<2 x s16>)
    ; CHECK-NEXT: [[UV4:%[0-9]+]]:_(<2 x s16>), [[UV5:%[0-9]+]]:_(<2 x s16>) = G_UNMERGE_VALUES [[COPY]](<4 x s16>)
    ; CHECK-NEXT: [[BITCAST6:%[0-9]+]]:_(s32) = G_BITCAST [[UV4]](<2 x s16>)
    ; CHECK-NEXT: [[TRUNC8:%[0-9]+]]:_(s16) = G_TRUNC [[BITCAST6]](s32)
    ; CHECK-NEXT: [[LSHR4:%[0-9]+]]:_(s32) = G_LSHR [[BITCAST6]], [[C]](s32)
    ; CHECK-NEXT: [[TRUNC9:%[0-9]+]]:_(s16) = G_TRUNC [[LSHR4]](s32)
    ; CHECK-NEXT: [[BITCAST7:%[0-9]+]]:_(s32) = G_BITCAST [[UV5]](<2 x s16>)
    ; CHECK-NEXT: [[TRUNC10:%[0-9]+]]:_(s16) = G_TRUNC [[BITCAST7]](s32)
    ; CHECK-NEXT: [[LSHR5:%[0-9]+]]:_(s32) = G_LSHR [[BITCAST7]], [[C]](s32)
    ; CHECK-NEXT: [[TRUNC11:%[0-9]+]]:_(s16) = G_TRUNC [[LSHR5]](s32)
    ; CHECK-NEXT: [[UV6:%[0-9]+]]:_(<2 x s16>), [[UV7:%[0-9]+]]:_(<2 x s16>) = G_UNMERGE_VALUES [[COPY1]](<4 x s16>)
    ; CHECK-NEXT: [[BITCAST8:%[0-9]+]]:_(s32) = G_BITCAST [[UV6]](<2 x s16>)
    ; CHECK-NEXT: [[TRUNC12:%[0-9]+]]:_(s16) = G_TRUNC [[BITCAST8]](s32)
    ; CHECK-NEXT: [[LSHR6:%[0-9]+]]:_(s32) = G_LSHR [[BITCAST8]], [[C]](s32)
    ; CHECK-NEXT: [[TRUNC13:%[0-9]+]]:_(s16) = G_TRUNC [[LSHR6]](s32)
    ; CHECK-NEXT: [[BITCAST9:%[0-9]+]]:_(s32) = G_BITCAST [[UV7]](<2 x s16>)
    ; CHECK-NEXT: [[TRUNC14:%[0-9]+]]:_(s16) = G_TRUNC [[BITCAST9]](s32)
    ; CHECK-NEXT: [[LSHR7:%[0-9]+]]:_(s32) = G_LSHR [[BITCAST9]], [[C]](s32)
    ; CHECK-NEXT: [[TRUNC15:%[0-9]+]]:_(s16) = G_TRUNC [[LSHR7]](s32)
    ; CHECK-NEXT: [[ICMP:%[0-9]+]]:_(s1) = G_ICMP intpred(ult), [[TRUNC8]](s16), [[TRUNC12]]
    ; CHECK-NEXT: [[ICMP1:%[0-9]+]]:_(s1) = G_ICMP intpred(ult), [[TRUNC9]](s16), [[TRUNC13]]
    ; CHECK-NEXT: [[ICMP2:%[0-9]+]]:_(s1) = G_ICMP intpred(ult), [[TRUNC10]](s16), [[TRUNC14]]
    ; CHECK-NEXT: [[ICMP3:%[0-9]+]]:_(s1) = G_ICMP intpred(ult), [[TRUNC11]](s16), [[TRUNC15]]
    ; CHECK-NEXT: [[ANYEXT:%[0-9]+]]:_(s32) = G_ANYEXT [[ICMP]](s1)
    ; CHECK-NEXT: [[ANYEXT1:%[0-9]+]]:_(s32) = G_ANYEXT [[ICMP1]](s1)
    ; CHECK-NEXT: [[ANYEXT2:%[0-9]+]]:_(s32) = G_ANYEXT [[ICMP2]](s1)
    ; CHECK-NEXT: [[ANYEXT3:%[0-9]+]]:_(s32) = G_ANYEXT [[ICMP3]](s1)
    ; CHECK-NEXT: [[C1:%[0-9]+]]:_(s32) = G_CONSTANT i32 1
    ; CHECK-NEXT: [[AND:%[0-9]+]]:_(s32) = G_AND [[ANYEXT]], [[C1]]
    ; CHECK-NEXT: [[AND1:%[0-9]+]]:_(s32) = G_AND [[ANYEXT1]], [[C1]]
    ; CHECK-NEXT: [[AND2:%[0-9]+]]:_(s32) = G_AND [[ANYEXT2]], [[C1]]
    ; CHECK-NEXT: [[AND3:%[0-9]+]]:_(s32) = G_AND [[ANYEXT3]], [[C1]]
    ; CHECK-NEXT: [[BUILD_VECTOR:%[0-9]+]]:_(<4 x s32>) = G_BUILD_VECTOR [[AND]](s32), [[AND1]](s32), [[AND2]](s32), [[AND3]](s32)
    ; CHECK-NEXT: $vgpr0_vgpr1 = COPY [[CONCAT_VECTORS]](<4 x s16>)
    ; CHECK-NEXT: $vgpr2_vgpr3_vgpr4_vgpr5 = COPY [[BUILD_VECTOR]](<4 x s32>)
    %0:_(<4 x s16>) = COPY $vgpr0_vgpr1
    %1:_(<4 x s16>) = COPY $vgpr1_vgpr2
    %2:_(<4 x s16>), %3:_(<4 x s1>) = G_USUBO %0, %1
    %4:_(<4 x s32>) = G_ZEXT %3
    $vgpr0_vgpr1 = COPY %2
    $vgpr2_vgpr3_vgpr4_vgpr5 = COPY %4
...

---
name: test_usubo_v2s32
body: |
  bb.0:
    liveins: $vgpr0_vgpr1, $vgpr2_vgpr3

    ; CHECK-LABEL: name: test_usubo_v2s32
    ; CHECK: [[COPY:%[0-9]+]]:_(<2 x s32>) = COPY $vgpr0_vgpr1
    ; CHECK-NEXT: [[COPY1:%[0-9]+]]:_(<2 x s32>) = COPY $vgpr2_vgpr3
    ; CHECK-NEXT: [[UV:%[0-9]+]]:_(s32), [[UV1:%[0-9]+]]:_(s32) = G_UNMERGE_VALUES [[COPY]](<2 x s32>)
    ; CHECK-NEXT: [[UV2:%[0-9]+]]:_(s32), [[UV3:%[0-9]+]]:_(s32) = G_UNMERGE_VALUES [[COPY1]](<2 x s32>)
    ; CHECK-NEXT: [[SUB:%[0-9]+]]:_(s32) = G_SUB [[UV]], [[UV2]]
    ; CHECK-NEXT: [[SUB1:%[0-9]+]]:_(s32) = G_SUB [[UV1]], [[UV3]]
    ; CHECK-NEXT: [[BUILD_VECTOR:%[0-9]+]]:_(<2 x s32>) = G_BUILD_VECTOR [[SUB]](s32), [[SUB1]](s32)
    ; CHECK-NEXT: [[UV4:%[0-9]+]]:_(s32), [[UV5:%[0-9]+]]:_(s32) = G_UNMERGE_VALUES [[COPY]](<2 x s32>)
    ; CHECK-NEXT: [[UV6:%[0-9]+]]:_(s32), [[UV7:%[0-9]+]]:_(s32) = G_UNMERGE_VALUES [[COPY1]](<2 x s32>)
    ; CHECK-NEXT: [[ICMP:%[0-9]+]]:_(s1) = G_ICMP intpred(ult), [[UV4]](s32), [[UV6]]
    ; CHECK-NEXT: [[ICMP1:%[0-9]+]]:_(s1) = G_ICMP intpred(ult), [[UV5]](s32), [[UV7]]
    ; CHECK-NEXT: [[ANYEXT:%[0-9]+]]:_(s32) = G_ANYEXT [[ICMP]](s1)
    ; CHECK-NEXT: [[ANYEXT1:%[0-9]+]]:_(s32) = G_ANYEXT [[ICMP1]](s1)
    ; CHECK-NEXT: [[C:%[0-9]+]]:_(s32) = G_CONSTANT i32 1
    ; CHECK-NEXT: [[AND:%[0-9]+]]:_(s32) = G_AND [[ANYEXT]], [[C]]
    ; CHECK-NEXT: [[AND1:%[0-9]+]]:_(s32) = G_AND [[ANYEXT1]], [[C]]
    ; CHECK-NEXT: [[BUILD_VECTOR1:%[0-9]+]]:_(<2 x s32>) = G_BUILD_VECTOR [[AND]](s32), [[AND1]](s32)
    ; CHECK-NEXT: $vgpr0_vgpr1 = COPY [[BUILD_VECTOR]](<2 x s32>)
    ; CHECK-NEXT: $vgpr2_vgpr3 = COPY [[BUILD_VECTOR1]](<2 x s32>)
    %0:_(<2 x s32>) = COPY $vgpr0_vgpr1
    %1:_(<2 x s32>) = COPY $vgpr2_vgpr3
    %2:_(<2 x s32>), %3:_(<2 x s1>) = G_USUBO %0, %1
    %4:_(<2 x s32>) = G_ZEXT %3
    $vgpr0_vgpr1 = COPY %2
    $vgpr2_vgpr3 = COPY %4
...<|MERGE_RESOLUTION|>--- conflicted
+++ resolved
@@ -30,23 +30,6 @@
 
     ; CHECK-LABEL: name: test_usubo_s7
     ; CHECK: [[COPY:%[0-9]+]]:_(s32) = COPY $vgpr0
-<<<<<<< HEAD
-    ; CHECK: [[COPY1:%[0-9]+]]:_(s32) = COPY $vgpr1
-    ; CHECK: [[C:%[0-9]+]]:_(s32) = G_CONSTANT i32 127
-    ; CHECK: [[COPY2:%[0-9]+]]:_(s32) = COPY [[COPY]](s32)
-    ; CHECK: [[AND:%[0-9]+]]:_(s32) = G_AND [[COPY2]], [[C]]
-    ; CHECK: [[COPY3:%[0-9]+]]:_(s32) = COPY [[COPY1]](s32)
-    ; CHECK: [[AND1:%[0-9]+]]:_(s32) = G_AND [[COPY3]], [[C]]
-    ; CHECK: [[SUB:%[0-9]+]]:_(s32) = G_SUB [[AND]], [[AND1]]
-    ; CHECK: [[COPY4:%[0-9]+]]:_(s32) = COPY [[SUB]](s32)
-    ; CHECK: [[AND2:%[0-9]+]]:_(s32) = G_AND [[COPY4]], [[C]]
-    ; CHECK: [[ICMP:%[0-9]+]]:_(s1) = G_ICMP intpred(ne), [[SUB]](s32), [[AND2]]
-    ; CHECK: [[COPY5:%[0-9]+]]:_(s32) = COPY [[SUB]](s32)
-    ; CHECK: [[AND3:%[0-9]+]]:_(s32) = G_AND [[COPY5]], [[C]]
-    ; CHECK: [[ZEXT:%[0-9]+]]:_(s32) = G_ZEXT [[ICMP]](s1)
-    ; CHECK: $vgpr0 = COPY [[AND3]](s32)
-    ; CHECK: $vgpr1 = COPY [[ZEXT]](s32)
-=======
     ; CHECK-NEXT: [[COPY1:%[0-9]+]]:_(s32) = COPY $vgpr1
     ; CHECK-NEXT: [[C:%[0-9]+]]:_(s32) = G_CONSTANT i32 127
     ; CHECK-NEXT: [[AND:%[0-9]+]]:_(s32) = G_AND [[COPY]], [[C]]
@@ -58,7 +41,6 @@
     ; CHECK-NEXT: [[ZEXT:%[0-9]+]]:_(s32) = G_ZEXT [[ICMP]](s1)
     ; CHECK-NEXT: $vgpr0 = COPY [[AND3]](s32)
     ; CHECK-NEXT: $vgpr1 = COPY [[ZEXT]](s32)
->>>>>>> 2ab1d525
     %0:_(s32) = COPY $vgpr0
     %1:_(s32) = COPY $vgpr1
     %2:_(s7) = G_TRUNC %0
@@ -79,23 +61,6 @@
 
     ; CHECK-LABEL: name: test_usubo_s16
     ; CHECK: [[COPY:%[0-9]+]]:_(s32) = COPY $vgpr0
-<<<<<<< HEAD
-    ; CHECK: [[COPY1:%[0-9]+]]:_(s32) = COPY $vgpr1
-    ; CHECK: [[C:%[0-9]+]]:_(s32) = G_CONSTANT i32 65535
-    ; CHECK: [[COPY2:%[0-9]+]]:_(s32) = COPY [[COPY]](s32)
-    ; CHECK: [[AND:%[0-9]+]]:_(s32) = G_AND [[COPY2]], [[C]]
-    ; CHECK: [[COPY3:%[0-9]+]]:_(s32) = COPY [[COPY1]](s32)
-    ; CHECK: [[AND1:%[0-9]+]]:_(s32) = G_AND [[COPY3]], [[C]]
-    ; CHECK: [[SUB:%[0-9]+]]:_(s32) = G_SUB [[AND]], [[AND1]]
-    ; CHECK: [[COPY4:%[0-9]+]]:_(s32) = COPY [[SUB]](s32)
-    ; CHECK: [[AND2:%[0-9]+]]:_(s32) = G_AND [[COPY4]], [[C]]
-    ; CHECK: [[ICMP:%[0-9]+]]:_(s1) = G_ICMP intpred(ne), [[SUB]](s32), [[AND2]]
-    ; CHECK: [[COPY5:%[0-9]+]]:_(s32) = COPY [[SUB]](s32)
-    ; CHECK: [[AND3:%[0-9]+]]:_(s32) = G_AND [[COPY5]], [[C]]
-    ; CHECK: [[ZEXT:%[0-9]+]]:_(s32) = G_ZEXT [[ICMP]](s1)
-    ; CHECK: $vgpr0 = COPY [[AND3]](s32)
-    ; CHECK: $vgpr1 = COPY [[ZEXT]](s32)
-=======
     ; CHECK-NEXT: [[COPY1:%[0-9]+]]:_(s32) = COPY $vgpr1
     ; CHECK-NEXT: [[C:%[0-9]+]]:_(s32) = G_CONSTANT i32 65535
     ; CHECK-NEXT: [[AND:%[0-9]+]]:_(s32) = G_AND [[COPY]], [[C]]
@@ -107,7 +72,6 @@
     ; CHECK-NEXT: [[ZEXT:%[0-9]+]]:_(s32) = G_ZEXT [[ICMP]](s1)
     ; CHECK-NEXT: $vgpr0 = COPY [[AND3]](s32)
     ; CHECK-NEXT: $vgpr1 = COPY [[ZEXT]](s32)
->>>>>>> 2ab1d525
     %0:_(s32) = COPY $vgpr0
     %1:_(s32) = COPY $vgpr1
     %2:_(s16) = G_TRUNC %0
