# RUN: llc -mtriple amdgcn -run-pass livevars -run-pass phi-node-elimination -verify-machineinstrs -o - %s | FileCheck %s

# CHECK-LABEL:  phi-cf-test
# CHECK: bb.0:
# CHECK:     [[COND:%[0-9]+]]:sreg_64 = V_CMP_EQ_U32_e64
# CHECK:     [[IF_SOURCE0:%[0-9]+]]:sreg_64 = SI_IF [[COND]], %bb.1, implicit-def dead $exec, implicit-def dead $scc, implicit $exec
# CHECK:     [[IF_INPUT_REG:%[0-9]+]]:sreg_64 = S_MOV_B64_term killed [[IF_SOURCE0]], implicit $exec

# CHECK: bb.1:
# CHECK:     [[END_CF_ARG:%[0-9]+]]:sreg_64 = COPY killed [[IF_INPUT_REG]]
# CHECK:     SI_END_CF killed [[END_CF_ARG]], implicit-def dead $exec, implicit-def dead $scc, implicit $exec

# CHECK: bb.2:
# CHECK:     [[IF_SOURCE1:%[0-9]+]]:sreg_64 = SI_IF [[COND]], %bb.1, implicit-def dead $exec, implicit-def dead $scc, implicit $exec
# CHECK:     [[IF_INPUT_REG]]:sreg_64 = S_MOV_B64_term killed [[IF_SOURCE1]], implicit $exec


...
---
name:            phi-cf-test
tracksRegLiveness: true
body:             |

  bb.0:
    successors: %bb.3(0x40000000), %bb.2(0x40000000)
    liveins: $vgpr0

    %5:vgpr_32(s32) = COPY $vgpr0
    %0:sreg_64 = V_CMP_EQ_U32_e64 0, %5(s32), implicit $exec
    %18:vgpr_32 = V_MOV_B32_e32 0, implicit $exec
    %22:sreg_64 = SI_IF %0, %bb.2, implicit-def dead $exec, implicit-def dead $scc, implicit $exec
    S_BRANCH %bb.3

  bb.2:
    successors: %bb.3(0x80000000)

    %24:sreg_64 = PHI %20, %bb.3, %22, %bb.0
    %23:vgpr_32 = PHI %19, %bb.3, %18, %bb.0
    SI_END_CF %24, implicit-def dead $exec, implicit-def dead $scc, implicit $exec
    %3:vgpr_32, dead %10:sreg_64 = nsw V_ADD_CO_U32_e64 1, %23, 0, implicit $exec

  bb.3:
    successors: %bb.3(0x40000000), %bb.2(0x40000000)

    %4:vgpr_32 = PHI %19, %bb.3, %3, %bb.2, %18, %bb.0
    %15:sreg_32_xm0 = S_MOV_B32 61440
    %16:sreg_32_xm0 = S_MOV_B32 -1
    %17:sgpr_128 = REG_SEQUENCE undef %14:sreg_32_xm0, %subreg.sub0, undef %12:sreg_32_xm0, %subreg.sub1, %16, %subreg.sub2, %15, %subreg.sub3
<<<<<<< HEAD
    BUFFER_STORE_DWORD_OFFSET %4, %17, 0, 0, 0, 0, 0, 0, 0, 0, implicit $exec :: (volatile store 4 into `i32 addrspace(1)* undef`, addrspace 1)
=======
    BUFFER_STORE_DWORD_OFFSET %4, %17, 0, 0, 0, 0, 0, implicit $exec :: (volatile store (s32) into `i32 addrspace(1)* undef`, addrspace 1)
>>>>>>> 2ab1d525
    %19:vgpr_32 = COPY %4
    %20:sreg_64 = SI_IF %0, %bb.2, implicit-def dead $exec, implicit-def dead $scc, implicit $exec
    S_BRANCH %bb.3

...<|MERGE_RESOLUTION|>--- conflicted
+++ resolved
@@ -46,11 +46,7 @@
     %15:sreg_32_xm0 = S_MOV_B32 61440
     %16:sreg_32_xm0 = S_MOV_B32 -1
     %17:sgpr_128 = REG_SEQUENCE undef %14:sreg_32_xm0, %subreg.sub0, undef %12:sreg_32_xm0, %subreg.sub1, %16, %subreg.sub2, %15, %subreg.sub3
-<<<<<<< HEAD
-    BUFFER_STORE_DWORD_OFFSET %4, %17, 0, 0, 0, 0, 0, 0, 0, 0, implicit $exec :: (volatile store 4 into `i32 addrspace(1)* undef`, addrspace 1)
-=======
     BUFFER_STORE_DWORD_OFFSET %4, %17, 0, 0, 0, 0, 0, implicit $exec :: (volatile store (s32) into `i32 addrspace(1)* undef`, addrspace 1)
->>>>>>> 2ab1d525
     %19:vgpr_32 = COPY %4
     %20:sreg_64 = SI_IF %0, %bb.2, implicit-def dead $exec, implicit-def dead $scc, implicit $exec
     S_BRANCH %bb.3
