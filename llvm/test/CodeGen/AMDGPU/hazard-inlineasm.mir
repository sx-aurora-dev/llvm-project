--- conflicted
+++ resolved
@@ -16,11 +16,7 @@
 
 body: |
   bb.0:
-<<<<<<< HEAD
-   FLAT_STORE_DWORDX4 $vgpr49_vgpr50, $vgpr26_vgpr27_vgpr28_vgpr29, 0, 0, 0, 0, 0, implicit $exec, implicit $flat_scr
-=======
    FLAT_STORE_DWORDX4 $vgpr49_vgpr50, $vgpr26_vgpr27_vgpr28_vgpr29, 0, 0, implicit $exec, implicit $flat_scr
->>>>>>> 2ab1d525
    INLINEASM &"v_mad_u64_u32 $0, $1, $2, $3, $4", 0, 2621450, def $vgpr26_vgpr27, 2818058, def dead $sgpr14_sgpr15, 589833, $sgpr12, 327689, killed $vgpr51, 2621449, $vgpr46_vgpr47
    S_ENDPGM 0
 ...
