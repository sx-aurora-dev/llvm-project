; RUN: llc -mtriple=amdgcn-amd-amdhsa --amdhsa-code-object-version=2 -enable-ipra=0 -verify-machineinstrs < %s | FileCheck -check-prefixes=GCN,CI %s
; RUN: llc -mtriple=amdgcn-amd-amdhsa --amdhsa-code-object-version=2 -mcpu=fiji -enable-ipra=0 -verify-machineinstrs < %s | FileCheck -check-prefixes=GCN,VI,VI-NOBUG %s
; RUN: llc -mtriple=amdgcn-amd-amdhsa --amdhsa-code-object-version=2 -mcpu=iceland -enable-ipra=0 -verify-machineinstrs < %s | FileCheck -check-prefixes=GCN,VI,VI-BUG %s

; Make sure to run a GPU with the SGPR allocation bug.

; GCN-LABEL: {{^}}use_vcc:
; GCN: ; NumSgprs: 34
; GCN: ; NumVgprs: 0
define void @use_vcc() #1 {
  call void asm sideeffect "", "~{vcc}" () #0
  ret void
}

; GCN-LABEL: {{^}}indirect_use_vcc:
; GCN: v_writelane_b32 v40, s33, 2
; GCN: v_writelane_b32 v40, s30, 0
; GCN: v_writelane_b32 v40, s31, 1
; GCN: s_swappc_b64
; GCN: v_readlane_b32 s4, v40, 0
; GCN: v_readlane_b32 s5, v40, 1
; GCN: v_readlane_b32 s33, v40, 2
; GCN: ; NumSgprs: 36
; GCN: ; NumVgprs: 41
define void @indirect_use_vcc() #1 {
  call void @use_vcc()
  ret void
}

; GCN-LABEL: {{^}}indirect_2level_use_vcc_kernel:
; GCN: is_dynamic_callstack = 0
; CI: ; NumSgprs: 38
; VI-NOBUG: ; NumSgprs: 40
; VI-BUG: ; NumSgprs: 96
; GCN: ; NumVgprs: 41
define amdgpu_kernel void @indirect_2level_use_vcc_kernel(i32 addrspace(1)* %out) #0 {
  call void @indirect_use_vcc()
  ret void
}

; GCN-LABEL: {{^}}use_flat_scratch:
; CI: ; NumSgprs: 36
; VI: ; NumSgprs: 38
; GCN: ; NumVgprs: 0
define void @use_flat_scratch() #1 {
  call void asm sideeffect "", "~{flat_scratch}" () #0
  ret void
}

; GCN-LABEL: {{^}}indirect_use_flat_scratch:
; CI: ; NumSgprs: 38
; VI: ; NumSgprs: 40
; GCN: ; NumVgprs: 41
define void @indirect_use_flat_scratch() #1 {
  call void @use_flat_scratch()
  ret void
}

; GCN-LABEL: {{^}}indirect_2level_use_flat_scratch_kernel:
; GCN: is_dynamic_callstack = 0
; CI: ; NumSgprs: 38
; VI-NOBUG: ; NumSgprs: 40
; VI-BUG: ; NumSgprs: 96
; GCN: ; NumVgprs: 41
define amdgpu_kernel void @indirect_2level_use_flat_scratch_kernel(i32 addrspace(1)* %out) #0 {
  call void @indirect_use_flat_scratch()
  ret void
}

; GCN-LABEL: {{^}}use_10_vgpr:
; GCN: ; NumVgprs: 10
define void @use_10_vgpr() #1 {
  call void asm sideeffect "", "~{v0},~{v1},~{v2},~{v3},~{v4}"() #0
  call void asm sideeffect "", "~{v5},~{v6},~{v7},~{v8},~{v9}"() #0
  ret void
}

; GCN-LABEL: {{^}}indirect_use_10_vgpr:
; GCN: ; NumVgprs: 41
define void @indirect_use_10_vgpr() #0 {
  call void @use_10_vgpr()
  ret void
}

; GCN-LABEL: {{^}}indirect_2_level_use_10_vgpr:
; GCN: is_dynamic_callstack = 0
; GCN: ; NumVgprs: 41
define amdgpu_kernel void @indirect_2_level_use_10_vgpr() #0 {
  call void @indirect_use_10_vgpr()
  ret void
}

; GCN-LABEL: {{^}}use_50_vgpr:
; GCN: ; NumVgprs: 50
define void @use_50_vgpr() #1 {
  call void asm sideeffect "", "~{v49}"() #0
  ret void
}

; GCN-LABEL: {{^}}indirect_use_50_vgpr:
; GCN: ; NumVgprs: 50
define void @indirect_use_50_vgpr() #0 {
  call void @use_50_vgpr()
  ret void
}

; GCN-LABEL: {{^}}use_80_sgpr:
; GCN: ; NumSgprs: 80
define void @use_80_sgpr() #1 {
  call void asm sideeffect "", "~{s79}"() #0
  ret void
}

; GCN-LABEL: {{^}}indirect_use_80_sgpr:
; GCN: ; NumSgprs: 82
define void @indirect_use_80_sgpr() #1 {
  call void @use_80_sgpr()
  ret void
}

; GCN-LABEL: {{^}}indirect_2_level_use_80_sgpr:
; GCN: is_dynamic_callstack = 0
; CI: ; NumSgprs: 84
; VI-NOBUG: ; NumSgprs: 86
; VI-BUG: ; NumSgprs: 96
define amdgpu_kernel void @indirect_2_level_use_80_sgpr() #0 {
  call void @indirect_use_80_sgpr()
  ret void
}


; GCN-LABEL: {{^}}use_stack0:
; GCN: ScratchSize: 2052
define void @use_stack0() #1 {
  %alloca = alloca [512 x i32], align 4, addrspace(5)
  call void asm sideeffect "; use $0", "v"([512 x i32] addrspace(5)* %alloca) #0
  ret void
}

; GCN-LABEL: {{^}}use_stack1:
; GCN: ScratchSize: 404
define void @use_stack1() #1 {
  %alloca = alloca [100 x i32], align 4, addrspace(5)
  call void asm sideeffect "; use $0", "v"([100 x i32] addrspace(5)* %alloca) #0
  ret void
}

; GCN-LABEL: {{^}}indirect_use_stack:
; GCN: ScratchSize: 2132
define void @indirect_use_stack() #1 {
  %alloca = alloca [16 x i32], align 4, addrspace(5)
  call void asm sideeffect "; use $0", "v"([16 x i32] addrspace(5)* %alloca) #0
  call void @use_stack0()
  ret void
}

; GCN-LABEL: {{^}}indirect_2_level_use_stack:
; GCN: is_dynamic_callstack = 0
; GCN: ScratchSize: 2132
define amdgpu_kernel void @indirect_2_level_use_stack() #0 {
  call void @indirect_use_stack()
  ret void
}


; Should be maximum of callee usage
; GCN-LABEL: {{^}}multi_call_use_use_stack:
; GCN: is_dynamic_callstack = 0
; GCN: ScratchSize: 2052
define amdgpu_kernel void @multi_call_use_use_stack() #0 {
  call void @use_stack0()
  call void @use_stack1()
  ret void
}


declare void @external() #0

; GCN-LABEL: {{^}}usage_external:
; GCN: is_dynamic_callstack = 1
; NumSgprs: 48
; NumVgprs: 24
; GCN: ScratchSize: 16384
define amdgpu_kernel void @usage_external() #0 {
  call void @external()
  ret void
}

declare void @external_recurse() #2

; GCN-LABEL: {{^}}usage_external_recurse:
; GCN: is_dynamic_callstack = 1
; NumSgprs: 48
; NumVgprs: 24
; GCN: ScratchSize: 16384
define amdgpu_kernel void @usage_external_recurse() #0 {
  call void @external_recurse()
  ret void
}

; GCN-LABEL: {{^}}direct_recursion_use_stack:
; GCN: ScratchSize: 18448{{$}}
define void @direct_recursion_use_stack(i32 %val) #2 {
  %alloca = alloca [512 x i32], align 4, addrspace(5)
  call void asm sideeffect "; use $0", "v"([512 x i32] addrspace(5)* %alloca) #0
  %cmp = icmp eq i32 %val, 0
  br i1 %cmp, label %ret, label %call

call:
  %val.sub1 = sub i32 %val, 1
  call void @direct_recursion_use_stack(i32 %val.sub1)
  br label %ret

ret:
  ret void
}

; GCN-LABEL: {{^}}usage_direct_recursion:
; GCN: is_ptr64 = 1
; GCN: is_dynamic_callstack = 1
; GCN: workitem_private_segment_byte_size = 18448{{$}}
define amdgpu_kernel void @usage_direct_recursion(i32 %n) #0 {
  call void @direct_recursion_use_stack(i32 %n)
  ret void
}

; Make sure there's no assert when a sgpr96 is used.
; GCN-LABEL: {{^}}count_use_sgpr96_external_call
; GCN: ; sgpr96 s[{{[0-9]+}}:{{[0-9]+}}]
; CI: NumSgprs: 84
; VI-NOBUG: NumSgprs: 86
; VI-BUG: NumSgprs: 96
<<<<<<< HEAD
; GCN: NumVgprs: 32
=======
; GCN: NumVgprs: 50
>>>>>>> 2ab1d525
define amdgpu_kernel void @count_use_sgpr96_external_call()  {
entry:
  tail call void asm sideeffect "; sgpr96 $0", "s"(<3 x i32> <i32 10, i32 11, i32 12>) #1
  call void @external()
  ret void
}

; Make sure there's no assert when a sgpr160 is used.
; GCN-LABEL: {{^}}count_use_sgpr160_external_call
; GCN: ; sgpr160 s[{{[0-9]+}}:{{[0-9]+}}]
; CI: NumSgprs: 84
; VI-NOBUG: NumSgprs: 86
; VI-BUG: NumSgprs: 96
<<<<<<< HEAD
; GCN: NumVgprs: 32
=======
; GCN: NumVgprs: 50
>>>>>>> 2ab1d525
define amdgpu_kernel void @count_use_sgpr160_external_call()  {
entry:
  tail call void asm sideeffect "; sgpr160 $0", "s"(<5 x i32> <i32 10, i32 11, i32 12, i32 13, i32 14>) #1
  call void @external()
  ret void
}

; Make sure there's no assert when a vgpr160 is used.
; GCN-LABEL: {{^}}count_use_vgpr160_external_call
; GCN: ; vgpr160 v[{{[0-9]+}}:{{[0-9]+}}]
; CI: NumSgprs: 84
; VI-NOBUG: NumSgprs: 86
; VI-BUG: NumSgprs: 96
<<<<<<< HEAD
; GCN: NumVgprs: 32
=======
; GCN: NumVgprs: 50
>>>>>>> 2ab1d525
define amdgpu_kernel void @count_use_vgpr160_external_call()  {
entry:
  tail call void asm sideeffect "; vgpr160 $0", "v"(<5 x i32> <i32 10, i32 11, i32 12, i32 13, i32 14>) #1
  call void @external()
  ret void
}

attributes #0 = { nounwind noinline norecurse }
attributes #1 = { nounwind noinline norecurse }
attributes #2 = { nounwind noinline }<|MERGE_RESOLUTION|>--- conflicted
+++ resolved
@@ -230,11 +230,7 @@
 ; CI: NumSgprs: 84
 ; VI-NOBUG: NumSgprs: 86
 ; VI-BUG: NumSgprs: 96
-<<<<<<< HEAD
-; GCN: NumVgprs: 32
-=======
 ; GCN: NumVgprs: 50
->>>>>>> 2ab1d525
 define amdgpu_kernel void @count_use_sgpr96_external_call()  {
 entry:
   tail call void asm sideeffect "; sgpr96 $0", "s"(<3 x i32> <i32 10, i32 11, i32 12>) #1
@@ -248,11 +244,7 @@
 ; CI: NumSgprs: 84
 ; VI-NOBUG: NumSgprs: 86
 ; VI-BUG: NumSgprs: 96
-<<<<<<< HEAD
-; GCN: NumVgprs: 32
-=======
 ; GCN: NumVgprs: 50
->>>>>>> 2ab1d525
 define amdgpu_kernel void @count_use_sgpr160_external_call()  {
 entry:
   tail call void asm sideeffect "; sgpr160 $0", "s"(<5 x i32> <i32 10, i32 11, i32 12, i32 13, i32 14>) #1
@@ -266,11 +258,7 @@
 ; CI: NumSgprs: 84
 ; VI-NOBUG: NumSgprs: 86
 ; VI-BUG: NumSgprs: 96
-<<<<<<< HEAD
-; GCN: NumVgprs: 32
-=======
 ; GCN: NumVgprs: 50
->>>>>>> 2ab1d525
 define amdgpu_kernel void @count_use_vgpr160_external_call()  {
 entry:
   tail call void asm sideeffect "; vgpr160 $0", "v"(<5 x i32> <i32 10, i32 11, i32 12, i32 13, i32 14>) #1
