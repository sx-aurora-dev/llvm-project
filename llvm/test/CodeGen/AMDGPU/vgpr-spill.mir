--- conflicted
+++ resolved
@@ -16,11 +16,7 @@
 
     ; CHECK-LABEL: name: spill_v32
     ; CHECK: liveins: $vgpr0
-<<<<<<< HEAD
-    ; CHECK: BUFFER_STORE_DWORD_OFFSET $vgpr0, $sgpr0_sgpr1_sgpr2_sgpr3, $sgpr32, 0, 0, 0, 0, 0, 0, 0, implicit $exec :: (store 4 into %stack.0, addrspace 5)
-=======
     ; CHECK: BUFFER_STORE_DWORD_OFFSET $vgpr0, $sgpr0_sgpr1_sgpr2_sgpr3, $sgpr32, 0, 0, 0, 0, implicit $exec :: (store (s32) into %stack.0, addrspace 5)
->>>>>>> 2ab1d525
     ; CHECK: S_NOP 0, implicit $vgpr0
     SI_SPILL_V32_SAVE $vgpr0, %stack.0, $sgpr32, 0, implicit $exec :: (store (s32) into %stack.0, addrspace 5)
     S_NOP 0, implicit $vgpr0
@@ -41,13 +37,8 @@
 
     ; CHECK-LABEL: name: spill_v32_kill
     ; CHECK: liveins: $vgpr0
-<<<<<<< HEAD
-    ; CHECK: BUFFER_STORE_DWORD_OFFSET killed $vgpr0, $sgpr0_sgpr1_sgpr2_sgpr3, $sgpr32, 0, 0, 0, 0, 0, 0, 0, implicit $exec :: (store 4 into %stack.0, addrspace 5)
-    SI_SPILL_V32_SAVE killed $vgpr0, %stack.0, $sgpr32, 0, implicit $exec :: (store 4 into %stack.0, addrspace 5)
-=======
     ; CHECK: BUFFER_STORE_DWORD_OFFSET killed $vgpr0, $sgpr0_sgpr1_sgpr2_sgpr3, $sgpr32, 0, 0, 0, 0, implicit $exec :: (store (s32) into %stack.0, addrspace 5)
     SI_SPILL_V32_SAVE killed $vgpr0, %stack.0, $sgpr32, 0, implicit $exec :: (store (s32) into %stack.0, addrspace 5)
->>>>>>> 2ab1d525
 ...
 
 ---
@@ -65,13 +56,8 @@
 
     ; CHECK-LABEL: name: spill_v64
     ; CHECK: liveins: $vgpr0_vgpr1
-<<<<<<< HEAD
-    ; CHECK: BUFFER_STORE_DWORD_OFFSET $vgpr0, $sgpr0_sgpr1_sgpr2_sgpr3, $sgpr32, 0, 0, 0, 0, 0, 0, 0, implicit $exec, implicit-def $vgpr0_vgpr1, implicit $vgpr0_vgpr1 :: (store 4 into %stack.0, addrspace 5)
-    ; CHECK: BUFFER_STORE_DWORD_OFFSET $vgpr1, $sgpr0_sgpr1_sgpr2_sgpr3, $sgpr32, 4, 0, 0, 0, 0, 0, 0, implicit $exec, implicit $vgpr0_vgpr1 :: (store 4 into %stack.0 + 4, addrspace 5)
-=======
     ; CHECK: BUFFER_STORE_DWORD_OFFSET $vgpr0, $sgpr0_sgpr1_sgpr2_sgpr3, $sgpr32, 0, 0, 0, 0, implicit $exec, implicit-def $vgpr0_vgpr1, implicit $vgpr0_vgpr1 :: (store (s32) into %stack.0, addrspace 5)
     ; CHECK: BUFFER_STORE_DWORD_OFFSET $vgpr1, $sgpr0_sgpr1_sgpr2_sgpr3, $sgpr32, 4, 0, 0, 0, implicit $exec, implicit $vgpr0_vgpr1 :: (store (s32) into %stack.0 + 4, addrspace 5)
->>>>>>> 2ab1d525
     ; CHECK: S_NOP 0, implicit $vgpr0_vgpr1
     SI_SPILL_V64_SAVE $vgpr0_vgpr1, %stack.0, $sgpr32, 0, implicit $exec :: (store (s64) into %stack.0, addrspace 5)
     S_NOP 0, implicit $vgpr0_vgpr1
@@ -92,15 +78,9 @@
 
     ; CHECK-LABEL: name: spill_v64_kill
     ; CHECK: liveins: $vgpr0_vgpr1
-<<<<<<< HEAD
-    ; CHECK: BUFFER_STORE_DWORD_OFFSET killed $vgpr0, $sgpr0_sgpr1_sgpr2_sgpr3, $sgpr32, 0, 0, 0, 0, 0, 0, 0, implicit $exec, implicit-def $vgpr0_vgpr1, implicit $vgpr0_vgpr1 :: (store 4 into %stack.0, addrspace 5)
-    ; CHECK: BUFFER_STORE_DWORD_OFFSET killed $vgpr1, $sgpr0_sgpr1_sgpr2_sgpr3, $sgpr32, 4, 0, 0, 0, 0, 0, 0, implicit $exec, implicit killed $vgpr0_vgpr1 :: (store 4 into %stack.0 + 4, addrspace 5)
-    SI_SPILL_V64_SAVE killed $vgpr0_vgpr1, %stack.0, $sgpr32, 0, implicit $exec :: (store 8 into %stack.0, addrspace 5)
-=======
     ; CHECK: BUFFER_STORE_DWORD_OFFSET killed $vgpr0, $sgpr0_sgpr1_sgpr2_sgpr3, $sgpr32, 0, 0, 0, 0, implicit $exec, implicit-def $vgpr0_vgpr1, implicit $vgpr0_vgpr1 :: (store (s32) into %stack.0, addrspace 5)
     ; CHECK: BUFFER_STORE_DWORD_OFFSET killed $vgpr1, $sgpr0_sgpr1_sgpr2_sgpr3, $sgpr32, 4, 0, 0, 0, implicit $exec, implicit killed $vgpr0_vgpr1 :: (store (s32) into %stack.0 + 4, addrspace 5)
     SI_SPILL_V64_SAVE killed $vgpr0_vgpr1, %stack.0, $sgpr32, 0, implicit $exec :: (store (s64) into %stack.0, addrspace 5)
->>>>>>> 2ab1d525
 ...
 
 # Make sure there's no verifier error on the undef spill component when the value is killed.
@@ -120,15 +100,9 @@
 
     ; CHECK-LABEL: name: spill_v64_undef_sub1_killed
     ; CHECK: liveins: $vgpr0
-<<<<<<< HEAD
-    ; CHECK: BUFFER_STORE_DWORD_OFFSET killed $vgpr0, $sgpr0_sgpr1_sgpr2_sgpr3, $sgpr32, 0, 0, 0, 0, 0, 0, 0, implicit $exec, implicit-def $vgpr0_vgpr1, implicit $vgpr0_vgpr1 :: (store 4 into %stack.0, addrspace 5)
-    ; CHECK: BUFFER_STORE_DWORD_OFFSET killed $vgpr1, $sgpr0_sgpr1_sgpr2_sgpr3, $sgpr32, 4, 0, 0, 0, 0, 0, 0, implicit $exec, implicit killed $vgpr0_vgpr1 :: (store 4 into %stack.0 + 4, addrspace 5)
-    SI_SPILL_V64_SAVE killed $vgpr0_vgpr1, %stack.0, $sgpr32, 0, implicit $exec :: (store 8 into %stack.0, addrspace 5)
-=======
     ; CHECK: BUFFER_STORE_DWORD_OFFSET killed $vgpr0, $sgpr0_sgpr1_sgpr2_sgpr3, $sgpr32, 0, 0, 0, 0, implicit $exec, implicit-def $vgpr0_vgpr1, implicit $vgpr0_vgpr1 :: (store (s32) into %stack.0, addrspace 5)
     ; CHECK: BUFFER_STORE_DWORD_OFFSET killed $vgpr1, $sgpr0_sgpr1_sgpr2_sgpr3, $sgpr32, 4, 0, 0, 0, implicit $exec, implicit killed $vgpr0_vgpr1 :: (store (s32) into %stack.0 + 4, addrspace 5)
     SI_SPILL_V64_SAVE killed $vgpr0_vgpr1, %stack.0, $sgpr32, 0, implicit $exec :: (store (s64) into %stack.0, addrspace 5)
->>>>>>> 2ab1d525
 ...
 
 ---
@@ -146,15 +120,9 @@
 
     ; CHECK-LABEL: name: spill_v64_undef_sub0_killed
     ; CHECK: liveins: $vgpr1
-<<<<<<< HEAD
-    ; CHECK: BUFFER_STORE_DWORD_OFFSET killed $vgpr0, $sgpr0_sgpr1_sgpr2_sgpr3, $sgpr32, 0, 0, 0, 0, 0, 0, 0, implicit $exec, implicit-def $vgpr0_vgpr1, implicit $vgpr0_vgpr1 :: (store 4 into %stack.0, addrspace 5)
-    ; CHECK: BUFFER_STORE_DWORD_OFFSET killed $vgpr1, $sgpr0_sgpr1_sgpr2_sgpr3, $sgpr32, 4, 0, 0, 0, 0, 0, 0, implicit $exec, implicit killed $vgpr0_vgpr1 :: (store 4 into %stack.0 + 4, addrspace 5)
-    SI_SPILL_V64_SAVE killed $vgpr0_vgpr1, %stack.0, $sgpr32, 0, implicit $exec :: (store 8 into %stack.0, addrspace 5)
-=======
     ; CHECK: BUFFER_STORE_DWORD_OFFSET killed $vgpr0, $sgpr0_sgpr1_sgpr2_sgpr3, $sgpr32, 0, 0, 0, 0, implicit $exec, implicit-def $vgpr0_vgpr1, implicit $vgpr0_vgpr1 :: (store (s32) into %stack.0, addrspace 5)
     ; CHECK: BUFFER_STORE_DWORD_OFFSET killed $vgpr1, $sgpr0_sgpr1_sgpr2_sgpr3, $sgpr32, 4, 0, 0, 0, implicit $exec, implicit killed $vgpr0_vgpr1 :: (store (s32) into %stack.0 + 4, addrspace 5)
     SI_SPILL_V64_SAVE killed $vgpr0_vgpr1, %stack.0, $sgpr32, 0, implicit $exec :: (store (s64) into %stack.0, addrspace 5)
->>>>>>> 2ab1d525
 ...
 
 ---
@@ -172,17 +140,9 @@
 
     ; CHECK-LABEL: name: spill_v128_kill
     ; CHECK: liveins: $vgpr0_vgpr1_vgpr2_vgpr3
-<<<<<<< HEAD
-    ; CHECK: BUFFER_STORE_DWORD_OFFSET killed $vgpr0, $sgpr0_sgpr1_sgpr2_sgpr3, $sgpr32, 0, 0, 0, 0, 0, 0, 0, implicit $exec, implicit-def $vgpr0_vgpr1_vgpr2_vgpr3, implicit $vgpr0_vgpr1_vgpr2_vgpr3 :: (store 4 into %stack.0, addrspace 5)
-    ; CHECK: BUFFER_STORE_DWORD_OFFSET killed $vgpr1, $sgpr0_sgpr1_sgpr2_sgpr3, $sgpr32, 4, 0, 0, 0, 0, 0, 0, implicit $exec, implicit $vgpr0_vgpr1_vgpr2_vgpr3 :: (store 4 into %stack.0 + 4, addrspace 5)
-    ; CHECK: BUFFER_STORE_DWORD_OFFSET killed $vgpr2, $sgpr0_sgpr1_sgpr2_sgpr3, $sgpr32, 8, 0, 0, 0, 0, 0, 0, implicit $exec, implicit $vgpr0_vgpr1_vgpr2_vgpr3 :: (store 4 into %stack.0 + 8, addrspace 5)
-    ; CHECK: BUFFER_STORE_DWORD_OFFSET killed $vgpr3, $sgpr0_sgpr1_sgpr2_sgpr3, $sgpr32, 12, 0, 0, 0, 0, 0, 0, implicit $exec, implicit killed $vgpr0_vgpr1_vgpr2_vgpr3 :: (store 4 into %stack.0 + 12, addrspace 5)
-    SI_SPILL_V128_SAVE killed $vgpr0_vgpr1_vgpr2_vgpr3, %stack.0, $sgpr32, 0, implicit $exec :: (store 16 into %stack.0, addrspace 5)
-=======
     ; CHECK: BUFFER_STORE_DWORD_OFFSET killed $vgpr0, $sgpr0_sgpr1_sgpr2_sgpr3, $sgpr32, 0, 0, 0, 0, implicit $exec, implicit-def $vgpr0_vgpr1_vgpr2_vgpr3, implicit $vgpr0_vgpr1_vgpr2_vgpr3 :: (store (s32) into %stack.0, addrspace 5)
     ; CHECK: BUFFER_STORE_DWORD_OFFSET killed $vgpr1, $sgpr0_sgpr1_sgpr2_sgpr3, $sgpr32, 4, 0, 0, 0, implicit $exec, implicit $vgpr0_vgpr1_vgpr2_vgpr3 :: (store (s32) into %stack.0 + 4, addrspace 5)
     ; CHECK: BUFFER_STORE_DWORD_OFFSET killed $vgpr2, $sgpr0_sgpr1_sgpr2_sgpr3, $sgpr32, 8, 0, 0, 0, implicit $exec, implicit $vgpr0_vgpr1_vgpr2_vgpr3 :: (store (s32) into %stack.0 + 8, addrspace 5)
     ; CHECK: BUFFER_STORE_DWORD_OFFSET killed $vgpr3, $sgpr0_sgpr1_sgpr2_sgpr3, $sgpr32, 12, 0, 0, 0, implicit $exec, implicit killed $vgpr0_vgpr1_vgpr2_vgpr3 :: (store (s32) into %stack.0 + 12, addrspace 5)
     SI_SPILL_V128_SAVE killed $vgpr0_vgpr1_vgpr2_vgpr3, %stack.0, $sgpr32, 0, implicit $exec :: (store (s128) into %stack.0, addrspace 5)
->>>>>>> 2ab1d525
 ...