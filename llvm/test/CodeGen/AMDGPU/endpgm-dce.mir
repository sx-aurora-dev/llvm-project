# RUN: llc -march=amdgcn -verify-machineinstrs -run-pass si-optimize-exec-masking-pre-ra %s -o - | FileCheck -check-prefix=GCN %s

# GCN-LABEL: name: kill_all
# GCN:      bb.0:
# GCN-NEXT: S_ENDPGM 0
name: kill_all
tracksRegLiveness: true
registers:
  - { id: 0, class: vreg_64 }
  - { id: 1, class: vgpr_32 }
  - { id: 2, class: vgpr_32 }
  - { id: 3, class: sgpr_32 }
  - { id: 4, class: sgpr_32 }
body:             |
  bb.0:
    $vcc = IMPLICIT_DEF
    %0 = IMPLICIT_DEF
    %3 = IMPLICIT_DEF
    $sgpr0_sgpr1 = S_OR_B64 $exec, killed $vcc, implicit-def $scc
<<<<<<< HEAD
    %1 = FLAT_LOAD_DWORD %0, 0, 0, 0, 0, 0, implicit $exec, implicit $flat_scr :: (load 4)
=======
    %1 = FLAT_LOAD_DWORD %0, 0, 0, implicit $exec, implicit $flat_scr :: (load (s32))
>>>>>>> a2ce6ee6
    %2 = V_ADD_F32_e64 0, killed %1, 0, 1, 0, 0, implicit $mode, implicit $exec
    %4 = S_ADD_U32 %3, 1, implicit-def $scc
    S_ENDPGM 0
...
---
# GCN-LABEL: name: load_without_memoperand
# GCN:      $sgpr0_sgpr1 = S_OR_B64 $exec, killed $vcc, implicit-def $scc
<<<<<<< HEAD
# GCN-NEXT: dead %1:vgpr_32 = FLAT_LOAD_DWORD %0, 0, 0, 0, 0, 0, implicit $exec, implicit $flat_scr
=======
# GCN-NEXT: dead %1:vgpr_32 = FLAT_LOAD_DWORD %0, 0, 0, implicit $exec, implicit $flat_scr
>>>>>>> a2ce6ee6
# GCN-NEXT: S_ENDPGM 0
name: load_without_memoperand
tracksRegLiveness: true
registers:
  - { id: 0, class: vreg_64 }
  - { id: 1, class: vgpr_32 }
  - { id: 2, class: vgpr_32 }
  - { id: 3, class: sgpr_32 }
  - { id: 4, class: sgpr_32 }
body:             |
  bb.0:
    $vcc = IMPLICIT_DEF
    %0 = IMPLICIT_DEF
    %3 = IMPLICIT_DEF
    $sgpr0_sgpr1 = S_OR_B64 $exec, killed $vcc, implicit-def $scc
<<<<<<< HEAD
    %1 = FLAT_LOAD_DWORD %0, 0, 0, 0, 0, 0, implicit $exec, implicit $flat_scr
=======
    %1 = FLAT_LOAD_DWORD %0, 0, 0, implicit $exec, implicit $flat_scr
>>>>>>> a2ce6ee6
    %2 = V_ADD_F32_e64 0, killed %1, 0, 1, 0, 0, implicit $mode, implicit $exec
    %4 = S_ADD_U32 %3, 1, implicit-def $scc
    S_ENDPGM 0
...
---
# GCN-LABEL: name: load_volatile
# GCN:      $sgpr0_sgpr1 = S_OR_B64 $exec, killed $vcc, implicit-def $scc
<<<<<<< HEAD
# GCN-NEXT: dead %1:vgpr_32 = FLAT_LOAD_DWORD %0, 0, 0, 0, 0, 0, implicit $exec, implicit $flat_scr :: (volatile load 4)
=======
# GCN-NEXT: dead %1:vgpr_32 = FLAT_LOAD_DWORD %0, 0, 0, implicit $exec, implicit $flat_scr :: (volatile load (s32))
>>>>>>> a2ce6ee6
# GCN-NEXT: S_ENDPGM 0
name: load_volatile
tracksRegLiveness: true
registers:
  - { id: 0, class: vreg_64 }
  - { id: 1, class: vgpr_32 }
  - { id: 2, class: vgpr_32 }
  - { id: 3, class: sgpr_32 }
  - { id: 4, class: sgpr_32 }
body:             |
  bb.0:
    $vcc = IMPLICIT_DEF
    %0 = IMPLICIT_DEF
    %3 = IMPLICIT_DEF
    $sgpr0_sgpr1 = S_OR_B64 $exec, killed $vcc, implicit-def $scc
<<<<<<< HEAD
    %1 = FLAT_LOAD_DWORD %0, 0, 0, 0, 0, 0, implicit $exec, implicit $flat_scr :: (volatile load 4)
=======
    %1 = FLAT_LOAD_DWORD %0, 0, 0, implicit $exec, implicit $flat_scr :: (volatile load (s32))
>>>>>>> a2ce6ee6
    %2 = V_ADD_F32_e64 0, killed %1, 0, 1, 0, 0, implicit $mode, implicit $exec
    %4 = S_ADD_U32 %3, 1, implicit-def $scc
    S_ENDPGM 0
...
---
# GCN-LABEL: name: store
# GCN:      $sgpr0_sgpr1 = S_OR_B64 $exec, killed $vcc, implicit-def $scc
<<<<<<< HEAD
# GCN-NEXT: FLAT_STORE_DWORD %0, %1, 0, 0, 0, 0, 0, implicit $exec, implicit $flat_scr :: (store 4)
=======
# GCN-NEXT: FLAT_STORE_DWORD %0, %1, 0, 0, implicit $exec, implicit $flat_scr :: (store (s32))
>>>>>>> a2ce6ee6
# GCN-NEXT: S_ENDPGM 0
name: store
tracksRegLiveness: true
registers:
  - { id: 0, class: vreg_64 }
  - { id: 1, class: vgpr_32 }
body:             |
  bb.0:
    $vcc = IMPLICIT_DEF
    %0 = IMPLICIT_DEF
    %1 = IMPLICIT_DEF
    $sgpr0_sgpr1 = S_OR_B64 $exec, killed $vcc, implicit-def $scc
<<<<<<< HEAD
    FLAT_STORE_DWORD %0, %1, 0, 0, 0, 0, 0, implicit $exec, implicit $flat_scr :: (store 4)
=======
    FLAT_STORE_DWORD %0, %1, 0, 0, implicit $exec, implicit $flat_scr :: (store (s32))
>>>>>>> a2ce6ee6
    S_ENDPGM 0
...
---
# GCN-LABEL: name: barrier
# GCN:      $sgpr0_sgpr1 = S_OR_B64 $exec, killed $vcc, implicit-def $scc
# GCN-NEXT: S_BARRIER
# GCN-NEXT: S_ENDPGM 0
name: barrier
tracksRegLiveness: true
body:             |
  bb.0:
    $vcc = IMPLICIT_DEF
    $sgpr0_sgpr1 = S_OR_B64 $exec, killed $vcc, implicit-def $scc
    S_BARRIER
    S_ENDPGM 0
...
---
# GCN-LABEL: name: call
# GCN:      $sgpr0_sgpr1 = S_OR_B64 $exec, killed $vcc, implicit-def $scc
# GCN-NEXT: $sgpr4_sgpr5 = S_SWAPPC_B64 $sgpr2_sgpr3
# GCN-NEXT: S_ENDPGM 0
name: call
tracksRegLiveness: true
body:             |
  bb.0:
    liveins: $sgpr2_sgpr3
    $vcc = IMPLICIT_DEF
    $sgpr0_sgpr1 = S_OR_B64 $exec, killed $vcc, implicit-def $scc
    $sgpr4_sgpr5 = S_SWAPPC_B64 $sgpr2_sgpr3
    S_ENDPGM 0
...
---
# GCN-LABEL: name: exp
# GCN:      $sgpr0_sgpr1 = S_OR_B64 $exec, killed $vcc, implicit-def $scc
# GCN-NEXT: EXP 32, undef %0:vgpr_32, undef %1:vgpr_32, %2, undef %3:vgpr_32, 0, 0, 15, implicit $exec
# GCN-NEXT: S_ENDPGM 0
name: exp
tracksRegLiveness: true
registers:
  - { id: 0, class: vgpr_32 }
  - { id: 1, class: vgpr_32 }
  - { id: 2, class: vgpr_32 }
  - { id: 3, class: vgpr_32 }
body:             |
  bb.0:
    $vcc = IMPLICIT_DEF
    %2 = IMPLICIT_DEF
    $sgpr0_sgpr1 = S_OR_B64 $exec, killed $vcc, implicit-def $scc
    EXP 32, undef %0, undef %1, killed %2, undef %3, 0, 0, 15, implicit $exec
    S_ENDPGM 0
...
---
# GCN-LABEL: name: return_to_epilog
# GCN:      $sgpr0_sgpr1 = S_OR_B64 $exec, killed $vcc, implicit-def $scc
# GCN-NEXT: SI_RETURN_TO_EPILOG killed $vgpr0
name: return_to_epilog
tracksRegLiveness: true
body:             |
  bb.0:
    $vcc = IMPLICIT_DEF
    $vgpr0 = IMPLICIT_DEF
    $sgpr0_sgpr1 = S_OR_B64 $exec, killed $vcc, implicit-def $scc
    SI_RETURN_TO_EPILOG killed $vgpr0
...
---
# GCN-LABEL: name: split_block
# GCN:      bb.0:
# GCN-NEXT:   successors: %bb.1
# GCN-NOT:  S_OR_B64
# GCN:      bb.1:
# GCN-NEXT:   S_ENDPGM 0
name: split_block
tracksRegLiveness: true
registers:
  - { id: 0, class: vgpr_32 }
  - { id: 1, class: vgpr_32 }
  - { id: 2, class: sgpr_32 }
  - { id: 3, class: sgpr_32 }
body:             |
  bb.0:
    $vcc = IMPLICIT_DEF
    $sgpr0_sgpr1 = S_OR_B64 $exec, killed $vcc, implicit-def $scc

  bb.1:
    %0 = IMPLICIT_DEF
    %2 = IMPLICIT_DEF
    %1 = V_ADD_F32_e64 0, killed %0, 0, 1, 0, 0, implicit $mode, implicit $exec
    %3 = S_ADD_U32 %2, 1, implicit-def $scc
    S_ENDPGM 0
...
---
# GCN-LABEL: name: split_block_empty_block
# GCN:      bb.0:
# GCN-NEXT:   successors: %bb.1
# GCN-NOT:  S_OR_B64
# GCN:      bb.1:
# GCN:      bb.2:
# GCN-NEXT:   S_ENDPGM 0
name: split_block_empty_block
tracksRegLiveness: true
body:             |
  bb.0:
    $vcc = IMPLICIT_DEF
    $sgpr0_sgpr1 = S_OR_B64 $exec, killed $vcc, implicit-def $scc

  bb.1:

  bb.2:
    S_ENDPGM 0
...
---
# GCN-LABEL: name: split_block_uncond_branch
# GCN:      bb.0:
# GCN-NEXT:   successors: %bb.1
# GCN:        S_BRANCH %bb.1
# GCN-NOT:  S_OR_B64
# GCN:      bb.1:
# GCN-NEXT:   S_ENDPGM 0
name: split_block_uncond_branch
tracksRegLiveness: true
body:             |
  bb.0:
    $vcc = IMPLICIT_DEF
    $sgpr0_sgpr1 = S_OR_B64 $exec, killed $vcc, implicit-def $scc
    S_BRANCH %bb.1

  bb.1:
    S_ENDPGM 0
...
---
# GCN-LABEL: name: split_block_cond_branch
# GCN:      bb.0:
# GCN-NEXT:   successors: %bb.2(0x40000000), %bb.1(0x40000000)
# GCN:        $sgpr0_sgpr1 = S_OR_B64 $exec, $vcc, implicit-def $scc
# GCN:        S_CBRANCH_VCCNZ %bb.2, implicit undef $vcc
# GCN:      bb.1:
# GCN:      bb.2:
# GCN-NEXT:   S_ENDPGM 0
name: split_block_cond_branch
tracksRegLiveness: true
body:             |
  bb.0:
    $vcc = IMPLICIT_DEF
    $sgpr0_sgpr1 = S_OR_B64 $exec, $vcc, implicit-def $scc
    S_CBRANCH_VCCNZ %bb.2, implicit undef $vcc

  bb.1:

  bb.2:
    S_ENDPGM 0
...
---
# GCN-LABEL: name: two_preds_both_dead
# GCN:      bb.0:
# GCN-NEXT:   successors: %bb.2
# GCN-NOT:    S_OR
# GCN:        S_BRANCH %bb.2
# GCN:      bb.1:
# GCN-NEXT:   successors: %bb.2
# GCN-NOT:    S_AND
# GCN:        S_BRANCH %bb.2
# GCN:      bb.2:
# GCN-NEXT:   S_ENDPGM 0
name: two_preds_both_dead
tracksRegLiveness: true
body:             |
  bb.0:
    $vcc = IMPLICIT_DEF
    $sgpr0_sgpr1 = S_OR_B64 $exec, killed $vcc, implicit-def $scc
    S_BRANCH %bb.2

  bb.1:
    $vcc = IMPLICIT_DEF
    $sgpr0_sgpr1 = S_AND_B64 $exec, killed $vcc, implicit-def $scc
    S_BRANCH %bb.2

  bb.2:
    S_ENDPGM 0
...
---
# GCN-LABEL: name: two_preds_one_dead
# GCN:      bb.0:
# GCN-NEXT:   successors: %bb.2
# GCN:        $sgpr0_sgpr1 = S_OR_B64 $exec, killed $vcc, implicit-def $scc
# GCN-NEXT:   S_BARRIER
# GCN-NEXT:   S_BRANCH %bb.2
# GCN:      bb.1:
# GCN-NEXT:   successors: %bb.2
# GCN-NOT:    S_AND
# GCN:        S_BRANCH %bb.2
# GCN:      bb.2:
# GCN-NEXT:   S_ENDPGM 0
name: two_preds_one_dead
tracksRegLiveness: true
body:             |
  bb.0:
    $vcc = IMPLICIT_DEF
    $sgpr0_sgpr1 = S_OR_B64 $exec, killed $vcc, implicit-def $scc
    S_BARRIER
    S_BRANCH %bb.2

  bb.1:
    $vcc = IMPLICIT_DEF
    $sgpr0_sgpr1 = S_AND_B64 $exec, killed $vcc, implicit-def $scc
    S_BRANCH %bb.2

  bb.2:
    S_ENDPGM 0
...

# GCN-LABEL: name: implicit_use_on_S_ENDPGM 0
# GCN: V_ADD_CO_U32
# GCN: COPY
# GCN: V_ADDC_U32
# GCN: S_ENDPGM 0, implicit %3
name: implicit_use_on_S_ENDPGM 0
tracksRegLiveness: true

body:             |
  bb.0:
    dead %0:vgpr_32 = V_ADD_CO_U32_e32 12345, undef %1:vgpr_32, implicit-def $vcc, implicit $exec
    %2:sreg_64_xexec = COPY $vcc
    %3:vgpr_32, dead %4:sreg_64_xexec = V_ADDC_U32_e64 undef %5:vgpr_32, undef %6:vgpr_32, %2, 0, implicit $exec
    S_ENDPGM 0, implicit %3

...

---
# GCN-LABEL: name: inlineasm_nosideeffect
# GCN-NOT: S_OR_B64
# GCN-NOT: INLINEASM
# GCN: S_ENDPGM 0
name: inlineasm_nosideeffect
tracksRegLiveness: true
registers:
  - { id: 0, class: vreg_64 }
  - { id: 1, class: vgpr_32 }
body:             |
  bb.0:
    $vcc = IMPLICIT_DEF
    %0 = IMPLICIT_DEF
    %1 = IMPLICIT_DEF
    $sgpr0_sgpr1 = S_OR_B64 $exec, killed $vcc, implicit-def $scc
    %2:sreg_64 = IMPLICIT_DEF
    INLINEASM &"", 0
    S_ENDPGM 0
...

---
# GCN-LABEL: name: inlineasm_sideeffect
# GCN:      $sgpr0_sgpr1 = S_OR_B64 $exec, killed $vcc, implicit-def $scc
# GCN-NEXT: IMPLICIT_DEF
# GCN-NEXT: INLINEASM
# GCN-NEXT: S_ENDPGM 0
name: inlineasm_sideeffect
tracksRegLiveness: true
registers:
  - { id: 0, class: vreg_64 }
  - { id: 1, class: vgpr_32 }
body:             |
  bb.0:
    $vcc = IMPLICIT_DEF
    %0 = IMPLICIT_DEF
    %1 = IMPLICIT_DEF
    $sgpr0_sgpr1 = S_OR_B64 $exec, killed $vcc, implicit-def $scc
    %2:sreg_64 = IMPLICIT_DEF
    INLINEASM &"", 1
    S_ENDPGM 0
...<|MERGE_RESOLUTION|>--- conflicted
+++ resolved
@@ -17,11 +17,7 @@
     %0 = IMPLICIT_DEF
     %3 = IMPLICIT_DEF
     $sgpr0_sgpr1 = S_OR_B64 $exec, killed $vcc, implicit-def $scc
-<<<<<<< HEAD
-    %1 = FLAT_LOAD_DWORD %0, 0, 0, 0, 0, 0, implicit $exec, implicit $flat_scr :: (load 4)
-=======
     %1 = FLAT_LOAD_DWORD %0, 0, 0, implicit $exec, implicit $flat_scr :: (load (s32))
->>>>>>> a2ce6ee6
     %2 = V_ADD_F32_e64 0, killed %1, 0, 1, 0, 0, implicit $mode, implicit $exec
     %4 = S_ADD_U32 %3, 1, implicit-def $scc
     S_ENDPGM 0
@@ -29,11 +25,7 @@
 ---
 # GCN-LABEL: name: load_without_memoperand
 # GCN:      $sgpr0_sgpr1 = S_OR_B64 $exec, killed $vcc, implicit-def $scc
-<<<<<<< HEAD
-# GCN-NEXT: dead %1:vgpr_32 = FLAT_LOAD_DWORD %0, 0, 0, 0, 0, 0, implicit $exec, implicit $flat_scr
-=======
 # GCN-NEXT: dead %1:vgpr_32 = FLAT_LOAD_DWORD %0, 0, 0, implicit $exec, implicit $flat_scr
->>>>>>> a2ce6ee6
 # GCN-NEXT: S_ENDPGM 0
 name: load_without_memoperand
 tracksRegLiveness: true
@@ -49,11 +41,7 @@
     %0 = IMPLICIT_DEF
     %3 = IMPLICIT_DEF
     $sgpr0_sgpr1 = S_OR_B64 $exec, killed $vcc, implicit-def $scc
-<<<<<<< HEAD
-    %1 = FLAT_LOAD_DWORD %0, 0, 0, 0, 0, 0, implicit $exec, implicit $flat_scr
-=======
     %1 = FLAT_LOAD_DWORD %0, 0, 0, implicit $exec, implicit $flat_scr
->>>>>>> a2ce6ee6
     %2 = V_ADD_F32_e64 0, killed %1, 0, 1, 0, 0, implicit $mode, implicit $exec
     %4 = S_ADD_U32 %3, 1, implicit-def $scc
     S_ENDPGM 0
@@ -61,11 +49,7 @@
 ---
 # GCN-LABEL: name: load_volatile
 # GCN:      $sgpr0_sgpr1 = S_OR_B64 $exec, killed $vcc, implicit-def $scc
-<<<<<<< HEAD
-# GCN-NEXT: dead %1:vgpr_32 = FLAT_LOAD_DWORD %0, 0, 0, 0, 0, 0, implicit $exec, implicit $flat_scr :: (volatile load 4)
-=======
 # GCN-NEXT: dead %1:vgpr_32 = FLAT_LOAD_DWORD %0, 0, 0, implicit $exec, implicit $flat_scr :: (volatile load (s32))
->>>>>>> a2ce6ee6
 # GCN-NEXT: S_ENDPGM 0
 name: load_volatile
 tracksRegLiveness: true
@@ -81,11 +65,7 @@
     %0 = IMPLICIT_DEF
     %3 = IMPLICIT_DEF
     $sgpr0_sgpr1 = S_OR_B64 $exec, killed $vcc, implicit-def $scc
-<<<<<<< HEAD
-    %1 = FLAT_LOAD_DWORD %0, 0, 0, 0, 0, 0, implicit $exec, implicit $flat_scr :: (volatile load 4)
-=======
     %1 = FLAT_LOAD_DWORD %0, 0, 0, implicit $exec, implicit $flat_scr :: (volatile load (s32))
->>>>>>> a2ce6ee6
     %2 = V_ADD_F32_e64 0, killed %1, 0, 1, 0, 0, implicit $mode, implicit $exec
     %4 = S_ADD_U32 %3, 1, implicit-def $scc
     S_ENDPGM 0
@@ -93,11 +73,7 @@
 ---
 # GCN-LABEL: name: store
 # GCN:      $sgpr0_sgpr1 = S_OR_B64 $exec, killed $vcc, implicit-def $scc
-<<<<<<< HEAD
-# GCN-NEXT: FLAT_STORE_DWORD %0, %1, 0, 0, 0, 0, 0, implicit $exec, implicit $flat_scr :: (store 4)
-=======
 # GCN-NEXT: FLAT_STORE_DWORD %0, %1, 0, 0, implicit $exec, implicit $flat_scr :: (store (s32))
->>>>>>> a2ce6ee6
 # GCN-NEXT: S_ENDPGM 0
 name: store
 tracksRegLiveness: true
@@ -110,11 +86,7 @@
     %0 = IMPLICIT_DEF
     %1 = IMPLICIT_DEF
     $sgpr0_sgpr1 = S_OR_B64 $exec, killed $vcc, implicit-def $scc
-<<<<<<< HEAD
-    FLAT_STORE_DWORD %0, %1, 0, 0, 0, 0, 0, implicit $exec, implicit $flat_scr :: (store 4)
-=======
     FLAT_STORE_DWORD %0, %1, 0, 0, implicit $exec, implicit $flat_scr :: (store (s32))
->>>>>>> a2ce6ee6
     S_ENDPGM 0
 ...
 ---
