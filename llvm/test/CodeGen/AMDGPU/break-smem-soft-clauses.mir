# RUN: llc -march=amdgcn -mcpu=carrizo -verify-machineinstrs -run-pass  post-RA-hazard-rec %s -o - | FileCheck -check-prefixes=GCN,XNACK %s
# RUN: llc -march=amdgcn -mcpu=fiji -mattr=-xnack -verify-machineinstrs -run-pass  post-RA-hazard-rec %s -o - | FileCheck -check-prefixes=GCN %s

---
# Trivial clause at beginning of program
name: trivial_smem_clause_load_smrd4_x1

body: |
  bb.0:
    ; GCN-LABEL: name: trivial_smem_clause_load_smrd4_x1
    ; GCN: $sgpr0 = S_LOAD_DWORD_IMM $sgpr10_sgpr11, 0, 0
    ; GCN-NEXT: S_ENDPGM 0
    $sgpr0 = S_LOAD_DWORD_IMM $sgpr10_sgpr11, 0, 0
    S_ENDPGM 0
...
---
# Trivial clause at beginning of program
name: trivial_smem_clause_load_smrd4_x2

body: |
  bb.0:
    ; GCN-LABEL: name: trivial_smem_clause_load_smrd4_x2
    ; GCN: $sgpr0 = S_LOAD_DWORD_IMM $sgpr10_sgpr11, 0, 0
    ; GCN-NEXT: $sgpr1 = S_LOAD_DWORD_IMM $sgpr12_sgpr13, 0, 0
    ; GCN-NEXT: S_ENDPGM 0
    $sgpr0 = S_LOAD_DWORD_IMM $sgpr10_sgpr11, 0, 0
    $sgpr1 = S_LOAD_DWORD_IMM $sgpr12_sgpr13, 0, 0
    S_ENDPGM 0
...
---
# Trivial clause at beginning of program
name: trivial_smem_clause_load_smrd4_x3

body: |
  bb.0:
    ; GCN-LABEL: name: trivial_smem_clause_load_smrd4_x3
    ; GCN: $sgpr0 = S_LOAD_DWORD_IMM $sgpr12_sgpr13, 0, 0
    ; GCN-NEXT: $sgpr1 = S_LOAD_DWORD_IMM $sgpr6_sgpr7, 0, 0
    ; GCN-NEXT: $sgpr2 = S_LOAD_DWORD_IMM $sgpr14_sgpr15, 0, 0
    ; GCN-NEXT: S_ENDPGM 0
    $sgpr0 = S_LOAD_DWORD_IMM $sgpr12_sgpr13, 0, 0
    $sgpr1 = S_LOAD_DWORD_IMM $sgpr6_sgpr7, 0, 0
    $sgpr2 = S_LOAD_DWORD_IMM $sgpr14_sgpr15, 0, 0
    S_ENDPGM 0
...
---
# Trivial clause at beginning of program
name: trivial_smem_clause_load_smrd4_x4

body: |
  bb.0:
    ; GCN-LABEL: name: trivial_smem_clause_load_smrd4_x4
    ; GCN: $sgpr0 = S_LOAD_DWORD_IMM $sgpr12_sgpr13, 0, 0
    ; GCN-NEXT: $sgpr1 = S_LOAD_DWORD_IMM $sgpr8_sgpr9, 0, 0
    ; GCN-NEXT: $sgpr2 = S_LOAD_DWORD_IMM $sgpr14_sgpr15, 0, 0
    ; GCN-NEXT: $sgpr3 = S_LOAD_DWORD_IMM $sgpr16_sgpr17, 0, 0
    ; GCN-NEXT: S_ENDPGM 0
    $sgpr0 = S_LOAD_DWORD_IMM $sgpr12_sgpr13, 0, 0
    $sgpr1 = S_LOAD_DWORD_IMM $sgpr8_sgpr9, 0, 0
    $sgpr2 = S_LOAD_DWORD_IMM $sgpr14_sgpr15, 0, 0
    $sgpr3 = S_LOAD_DWORD_IMM $sgpr16_sgpr17, 0, 0
    S_ENDPGM 0
...
---
# Reuse of same input pointer is OK
name: trivial_smem_clause_load_smrd4_x2_sameptr
body: |
  bb.0:
    ; GCN-LABEL: name: trivial_smem_clause_load_smrd4_x2_sameptr
    ; GCN: $sgpr12 = S_LOAD_DWORD_IMM $sgpr10_sgpr11, 0, 0
    ; GCN-NEXT: $sgpr13 = S_LOAD_DWORD_IMM $sgpr10_sgpr11, 0, 0
    ; GCN-NEXT: S_ENDPGM 0
    $sgpr12 = S_LOAD_DWORD_IMM $sgpr10_sgpr11, 0, 0
    $sgpr13 = S_LOAD_DWORD_IMM $sgpr10_sgpr11, 0, 0
    S_ENDPGM 0
...
---
# 32-bit load partially clobbers its own ptr reg
name: smrd_load4_overwrite_ptr_lo

body: |
  bb.0:
    ; GCN-LABEL: name: smrd_load4_overwrite_ptr_lo
    ; GCN: $sgpr10 = S_LOAD_DWORD_IMM $sgpr10_sgpr11, 0, 0
    ; GCN-NEXT: S_ENDPGM 0
    $sgpr10 = S_LOAD_DWORD_IMM $sgpr10_sgpr11, 0, 0
    S_ENDPGM 0
...
---
# 32-bit load partially clobbers its own ptr reg
name: smrd_load4_overwrite_ptr_hi

body: |
  bb.0:
    ; GCN-LABEL: name: smrd_load4_overwrite_ptr_hi
    ; GCN: $sgpr11 = S_LOAD_DWORD_IMM $sgpr10_sgpr11, 0, 0
    ; GCN-NEXT: S_ENDPGM 0
    $sgpr11 = S_LOAD_DWORD_IMM $sgpr10_sgpr11, 0, 0
    S_ENDPGM 0
...
---
# 64-bit load clobbers its own ptr reg
name: smrd_load8_overwrite_ptr

body: |
  bb.0:
    ; GCN-LABEL: name: smrd_load8_overwrite_ptr
    ; GCN: $sgpr10_sgpr11 = S_LOAD_DWORDX2_IMM $sgpr10_sgpr11, 0, 0
    ; GCN-NEXT: S_ENDPGM 0
    $sgpr10_sgpr11 = S_LOAD_DWORDX2_IMM $sgpr10_sgpr11, 0, 0
    S_ENDPGM 0
...
---
# vmcnt has 4 bits, so maximum 16 outstanding loads. The waitcnt
# breaks the clause.

name: break_smem_clause_at_max_smem_clause_size_smrd_load4

body: |
  bb.0:
    ; GCN-LABEL: name: break_smem_clause_at_max_smem_clause_size_smrd_load4
    ; GCN: $sgpr13 = S_LOAD_DWORD_IMM $sgpr10_sgpr11, 0, 0
    ; GCN-NEXT: $sgpr14 = S_LOAD_DWORD_IMM $sgpr10_sgpr11, 0, 0
    ; GCN-NEXT: $sgpr15 = S_LOAD_DWORD_IMM $sgpr10_sgpr11, 0, 0
    ; GCN-NEXT: $sgpr16 = S_LOAD_DWORD_IMM $sgpr10_sgpr11, 0, 0
    ; GCN-NEXT: $sgpr17 = S_LOAD_DWORD_IMM $sgpr10_sgpr11, 0, 0
    ; GCN-NEXT: $sgpr18 = S_LOAD_DWORD_IMM $sgpr10_sgpr11, 0, 0
    ; GCN-NEXT: $sgpr19 = S_LOAD_DWORD_IMM $sgpr10_sgpr11, 0, 0
    ; GCN-NEXT: $sgpr20 = S_LOAD_DWORD_IMM $sgpr10_sgpr11, 0, 0
    ; GCN-NEXT: $sgpr21 = S_LOAD_DWORD_IMM $sgpr10_sgpr11, 0, 0
    ; GCN-NEXT: $sgpr22 = S_LOAD_DWORD_IMM $sgpr10_sgpr11, 0, 0
    ; GCN-NEXT: $sgpr23 = S_LOAD_DWORD_IMM $sgpr10_sgpr11, 0, 0
    ; GCN-NEXT: $sgpr24 = S_LOAD_DWORD_IMM $sgpr10_sgpr11, 0, 0
    ; GCN-NEXT: $sgpr25 = S_LOAD_DWORD_IMM $sgpr10_sgpr11, 0, 0
    ; GCN-NEXT: $sgpr26 = S_LOAD_DWORD_IMM $sgpr10_sgpr11, 0, 0
    ; GCN-NEXT: $sgpr27 = S_LOAD_DWORD_IMM $sgpr10_sgpr11, 0, 0
    ; GCN-NEXT: $sgpr28 = S_LOAD_DWORD_IMM $sgpr10_sgpr11, 0, 0
    ; GCN-NEXT: $sgpr0 = S_LOAD_DWORD_IMM $sgpr30_sgpr31, 0, 0
    ; GCN-NEXT: $sgpr0 = S_MOV_B32 $sgpr0, implicit $sgpr13, implicit $sgpr14, implicit $sgpr15, implicit $sgpr16, implicit $sgpr17, implicit $sgpr18, implicit $sgpr19, implicit $sgpr20, implicit $sgpr21, implicit $sgpr22, implicit $sgpr23, implicit $sgpr24, implicit $sgpr25, implicit $sgpr26, implicit $sgpr27, implicit $sgpr28
    ; GCN-NEXT: S_ENDPGM 0
    $sgpr13 = S_LOAD_DWORD_IMM $sgpr10_sgpr11, 0, 0
    $sgpr14 = S_LOAD_DWORD_IMM $sgpr10_sgpr11, 0, 0
    $sgpr15 = S_LOAD_DWORD_IMM $sgpr10_sgpr11, 0, 0
    $sgpr16 = S_LOAD_DWORD_IMM $sgpr10_sgpr11, 0, 0

    $sgpr17 = S_LOAD_DWORD_IMM $sgpr10_sgpr11, 0, 0
    $sgpr18 = S_LOAD_DWORD_IMM $sgpr10_sgpr11, 0, 0
    $sgpr19 = S_LOAD_DWORD_IMM $sgpr10_sgpr11, 0, 0
    $sgpr20 = S_LOAD_DWORD_IMM $sgpr10_sgpr11, 0, 0

    $sgpr21 = S_LOAD_DWORD_IMM $sgpr10_sgpr11, 0, 0
    $sgpr22 = S_LOAD_DWORD_IMM $sgpr10_sgpr11, 0, 0
    $sgpr23 = S_LOAD_DWORD_IMM $sgpr10_sgpr11, 0, 0
    $sgpr24 = S_LOAD_DWORD_IMM $sgpr10_sgpr11, 0, 0

    $sgpr25 = S_LOAD_DWORD_IMM $sgpr10_sgpr11, 0, 0
    $sgpr26 = S_LOAD_DWORD_IMM $sgpr10_sgpr11, 0, 0
    $sgpr27 = S_LOAD_DWORD_IMM $sgpr10_sgpr11, 0, 0
    $sgpr28 = S_LOAD_DWORD_IMM $sgpr10_sgpr11, 0, 0

    $sgpr0 = S_LOAD_DWORD_IMM $sgpr30_sgpr31, 0, 0
    $sgpr0 = S_MOV_B32 $sgpr0, implicit $sgpr13, implicit $sgpr14, implicit $sgpr15, implicit $sgpr16, implicit $sgpr17, implicit $sgpr18, implicit $sgpr19, implicit $sgpr20, implicit $sgpr21, implicit $sgpr22, implicit $sgpr23, implicit $sgpr24, implicit $sgpr25, implicit $sgpr26, implicit $sgpr27, implicit $sgpr28
    S_ENDPGM 0
...
---

name: break_smem_clause_simple_load_smrd4_lo_ptr

body: |
  bb.0:
    ; GCN-LABEL: name: break_smem_clause_simple_load_smrd4_lo_ptr
    ; GCN: $sgpr10 = S_LOAD_DWORD_IMM $sgpr10_sgpr11, 0, 0
    ; XNACK-NEXT: S_NOP 0
    ; GCN-NEXT: $sgpr12 = S_LOAD_DWORD_IMM $sgpr12_sgpr13, 0, 0
    ; GCN-NEXT: S_ENDPGM 0
    $sgpr10 = S_LOAD_DWORD_IMM $sgpr10_sgpr11, 0, 0
    $sgpr12 = S_LOAD_DWORD_IMM $sgpr12_sgpr13, 0, 0
    S_ENDPGM 0
...
---

name: break_smem_clause_simple_load_smrd4_hi_ptr

body: |
  bb.0:
    ; GCN-LABEL: name: break_smem_clause_simple_load_smrd4_hi_ptr
    ; GCN: $sgpr0 = S_LOAD_DWORD_IMM $sgpr10_sgpr11, 0, 0
    ; GCN-NEXT: $sgpr3 = S_LOAD_DWORD_IMM $sgpr12_sgpr13, 0, 0
    ; GCN-NEXT: S_ENDPGM 0
    $sgpr0 = S_LOAD_DWORD_IMM $sgpr10_sgpr11, 0, 0
    $sgpr3 = S_LOAD_DWORD_IMM $sgpr12_sgpr13, 0, 0
    S_ENDPGM 0
...
---

name: break_smem_clause_simple_load_smrd8_ptr

body: |
  bb.0:
    ; GCN-LABEL: name: break_smem_clause_simple_load_smrd8_ptr
    ; GCN: $sgpr0_sgpr1 = S_LOAD_DWORDX2_IMM $sgpr10_sgpr11, 0, 0
    ; XNACK-NEXT: S_NOP 0
    ; GCN-NEXT: $sgpr10_sgpr11 = S_LOAD_DWORDX2_IMM $sgpr12_sgpr13, 0, 0
    ; GCN-NEXT: S_ENDPGM 0
    $sgpr0_sgpr1 = S_LOAD_DWORDX2_IMM $sgpr10_sgpr11, 0, 0
    $sgpr10_sgpr11 = S_LOAD_DWORDX2_IMM $sgpr12_sgpr13, 0, 0
    S_ENDPGM 0
...
---

name: break_smem_clause_simple_load_smrd16_ptr

body: |
  bb.0:
    ; GCN-LABEL: name: break_smem_clause_simple_load_smrd16_ptr
    ; GCN: $sgpr0_sgpr1 = S_LOAD_DWORDX2_IMM $sgpr10_sgpr11, 0, 0
    ; GCN-NEXT: $sgpr12_sgpr13_sgpr14_sgpr15 = S_LOAD_DWORDX4_IMM $sgpr6_sgpr7, 0, 0
    ; GCN-NEXT: S_ENDPGM 0
    $sgpr0_sgpr1 = S_LOAD_DWORDX2_IMM $sgpr10_sgpr11, 0, 0
    $sgpr12_sgpr13_sgpr14_sgpr15 = S_LOAD_DWORDX4_IMM $sgpr6_sgpr7, 0, 0
    S_ENDPGM 0
...
---

name: break_smem_clause_block_boundary_load_smrd8_ptr

body: |
  ; GCN-LABEL: name: break_smem_clause_block_boundary_load_smrd8_ptr
  ; GCN: bb.0:
  ; GCN:   successors: %bb.1(0x80000000)
  ; GCN:   $sgpr0_sgpr1 = S_LOAD_DWORDX2_IMM $sgpr10_sgpr11, 0, 0
  ; GCN: bb.1:
  ; XNACK-NEXT:   S_NOP 0
  ; GCN-NEXT:   $sgpr10_sgpr11 = S_LOAD_DWORDX2_IMM $sgpr12_sgpr13, 0, 0
  ; GCN-NEXT:   S_ENDPGM 0
  bb.0:
    $sgpr0_sgpr1 = S_LOAD_DWORDX2_IMM $sgpr10_sgpr11, 0, 0

  bb.1:
    $sgpr10_sgpr11 = S_LOAD_DWORDX2_IMM $sgpr12_sgpr13, 0, 0
    S_ENDPGM 0
...
---
# The load clobbers the pointer of the store, so it needs to break.

name: break_smem_clause_store_load_into_ptr_smrd4

body: |
  bb.0:
    ; GCN-LABEL: name: break_smem_clause_store_load_into_ptr_smrd4
    ; GCN: S_STORE_DWORD_IMM $sgpr16, $sgpr10_sgpr11, 0, 0
    ; GCN-NEXT: $sgpr12 = S_LOAD_DWORD_IMM $sgpr14_sgpr15, 0, 0
    ; GCN-NEXT: S_ENDPGM 0
    S_STORE_DWORD_IMM $sgpr16, $sgpr10_sgpr11, 0, 0
    $sgpr12 = S_LOAD_DWORD_IMM $sgpr14_sgpr15, 0, 0
    S_ENDPGM 0
...
---
# The load clobbers the data of the store, so it needs to break.
# FIXME: Would it be better to s_nop and wait later?

name: break_smem_clause_store_load_into_data_smrd4

body: |
  bb.0:
    ; GCN-LABEL: name: break_smem_clause_store_load_into_data_smrd4
    ; GCN: S_STORE_DWORD_IMM $sgpr8, $sgpr10_sgpr11, 0, 0
    ; GCN-NEXT: $sgpr8 = S_LOAD_DWORD_IMM $sgpr12_sgpr13, 0, 0
    ; GCN-NEXT: S_ENDPGM 0
    S_STORE_DWORD_IMM $sgpr8, $sgpr10_sgpr11, 0, 0
    $sgpr8 = S_LOAD_DWORD_IMM $sgpr12_sgpr13, 0, 0
    S_ENDPGM 0
...
---
# Regular VALU instruction breaks clause, no nop needed
name: valu_inst_breaks_smem_clause

body: |
  bb.0:
    ; GCN-LABEL: name: valu_inst_breaks_smem_clause
    ; GCN: $sgpr0 = S_LOAD_DWORD_IMM $sgpr10_sgpr11, 0, 0
    ; GCN-NEXT: $vgpr8 = V_MOV_B32_e32 0, implicit $exec
    ; GCN-NEXT: $sgpr2 = S_LOAD_DWORD_IMM $sgpr12_sgpr13, 0, 0
    ; GCN-NEXT: S_ENDPGM 0
    $sgpr0 = S_LOAD_DWORD_IMM $sgpr10_sgpr11, 0, 0
    $vgpr8 = V_MOV_B32_e32 0, implicit $exec
    $sgpr2 = S_LOAD_DWORD_IMM $sgpr12_sgpr13, 0, 0
    S_ENDPGM 0
...
---
# Regular SALU instruction breaks clause, no nop needed
name: salu_inst_breaks_smem_clause

body: |
  bb.0:
    ; GCN-LABEL: name: salu_inst_breaks_smem_clause
    ; GCN: $sgpr0 = S_LOAD_DWORD_IMM $sgpr10_sgpr11, 0, 0
    ; GCN-NEXT: $sgpr8 = S_MOV_B32 0
    ; GCN-NEXT: $sgpr2 = S_LOAD_DWORD_IMM $sgpr12_sgpr13, 0, 0
    ; GCN-NEXT: S_ENDPGM 0
    $sgpr0 = S_LOAD_DWORD_IMM $sgpr10_sgpr11, 0, 0
    $sgpr8 = S_MOV_B32 0
    $sgpr2 = S_LOAD_DWORD_IMM $sgpr12_sgpr13, 0, 0
    S_ENDPGM 0
...
---
name: ds_inst_breaks_smem_clause

body: |
  bb.0:
    ; GCN-LABEL: name: ds_inst_breaks_smem_clause
    ; GCN: $sgpr0 = S_LOAD_DWORD_IMM $sgpr10_sgpr11, 0, 0
    ; GCN-NEXT: $vgpr8 = DS_READ_B32 $vgpr9, 0, 0, implicit $m0, implicit $exec
    ; GCN-NEXT: $sgpr2 = S_LOAD_DWORD_IMM $sgpr12_sgpr13, 0, 0
    ; GCN-NEXT: S_ENDPGM 0
    $sgpr0 = S_LOAD_DWORD_IMM $sgpr10_sgpr11, 0, 0
    $vgpr8 = DS_READ_B32 $vgpr9, 0, 0, implicit $m0, implicit $exec
    $sgpr2 = S_LOAD_DWORD_IMM $sgpr12_sgpr13, 0, 0
    S_ENDPGM 0
...
---

name: flat_inst_breaks_smem_clause

body: |
  bb.0:
    ; GCN-LABEL: name: flat_inst_breaks_smem_clause
<<<<<<< HEAD
    ; GCN: $sgpr0 = S_LOAD_DWORD_IMM $sgpr10_sgpr11, 0, 0, 0
    ; GCN-NEXT: $vgpr0 = FLAT_LOAD_DWORD $vgpr0_vgpr1, 0, 0, 0, 0, 0, implicit $exec, implicit $flat_scr
    ; GCN-NEXT: $sgpr2 = S_LOAD_DWORD_IMM $sgpr12_sgpr13, 0, 0, 0
    ; GCN-NEXT: S_ENDPGM 0
    $sgpr0 = S_LOAD_DWORD_IMM $sgpr10_sgpr11, 0, 0, 0
    $vgpr0 = FLAT_LOAD_DWORD $vgpr0_vgpr1, 0, 0, 0, 0, 0, implicit $exec, implicit $flat_scr
    $sgpr2 = S_LOAD_DWORD_IMM $sgpr12_sgpr13, 0, 0, 0
=======
    ; GCN: $sgpr0 = S_LOAD_DWORD_IMM $sgpr10_sgpr11, 0, 0
    ; GCN-NEXT: $vgpr0 = FLAT_LOAD_DWORD $vgpr0_vgpr1, 0, 0, implicit $exec, implicit $flat_scr
    ; GCN-NEXT: $sgpr2 = S_LOAD_DWORD_IMM $sgpr12_sgpr13, 0, 0
    ; GCN-NEXT: S_ENDPGM 0
    $sgpr0 = S_LOAD_DWORD_IMM $sgpr10_sgpr11, 0, 0
    $vgpr0 = FLAT_LOAD_DWORD $vgpr0_vgpr1, 0, 0, implicit $exec, implicit $flat_scr
    $sgpr2 = S_LOAD_DWORD_IMM $sgpr12_sgpr13, 0, 0
>>>>>>> a2ce6ee6
    S_ENDPGM 0
...
---
# FIXME: Should this be handled?
name: implicit_use_breaks_smem_clause

body: |
  bb.0:
    ; GCN-LABEL: name: implicit_use_breaks_smem_clause
    ; GCN: $sgpr0_sgpr1 = S_LOAD_DWORDX2_IMM $sgpr10_sgpr11, 0, 0, implicit $sgpr12_sgpr13
    ; XNACK-NEXT: S_NOP 0
    ; GCN-NEXT: $sgpr12_sgpr13 = S_LOAD_DWORDX2_IMM $sgpr6_sgpr7, 0, 0
    ; GCN-NEXT: S_ENDPGM 0
    $sgpr0_sgpr1 = S_LOAD_DWORDX2_IMM $sgpr10_sgpr11, 0, 0, implicit $sgpr12_sgpr13
    $sgpr12_sgpr13 = S_LOAD_DWORDX2_IMM $sgpr6_sgpr7, 0, 0
    S_ENDPGM 0
...<|MERGE_RESOLUTION|>--- conflicted
+++ resolved
@@ -325,15 +325,6 @@
 body: |
   bb.0:
     ; GCN-LABEL: name: flat_inst_breaks_smem_clause
-<<<<<<< HEAD
-    ; GCN: $sgpr0 = S_LOAD_DWORD_IMM $sgpr10_sgpr11, 0, 0, 0
-    ; GCN-NEXT: $vgpr0 = FLAT_LOAD_DWORD $vgpr0_vgpr1, 0, 0, 0, 0, 0, implicit $exec, implicit $flat_scr
-    ; GCN-NEXT: $sgpr2 = S_LOAD_DWORD_IMM $sgpr12_sgpr13, 0, 0, 0
-    ; GCN-NEXT: S_ENDPGM 0
-    $sgpr0 = S_LOAD_DWORD_IMM $sgpr10_sgpr11, 0, 0, 0
-    $vgpr0 = FLAT_LOAD_DWORD $vgpr0_vgpr1, 0, 0, 0, 0, 0, implicit $exec, implicit $flat_scr
-    $sgpr2 = S_LOAD_DWORD_IMM $sgpr12_sgpr13, 0, 0, 0
-=======
     ; GCN: $sgpr0 = S_LOAD_DWORD_IMM $sgpr10_sgpr11, 0, 0
     ; GCN-NEXT: $vgpr0 = FLAT_LOAD_DWORD $vgpr0_vgpr1, 0, 0, implicit $exec, implicit $flat_scr
     ; GCN-NEXT: $sgpr2 = S_LOAD_DWORD_IMM $sgpr12_sgpr13, 0, 0
@@ -341,7 +332,6 @@
     $sgpr0 = S_LOAD_DWORD_IMM $sgpr10_sgpr11, 0, 0
     $vgpr0 = FLAT_LOAD_DWORD $vgpr0_vgpr1, 0, 0, implicit $exec, implicit $flat_scr
     $sgpr2 = S_LOAD_DWORD_IMM $sgpr12_sgpr13, 0, 0
->>>>>>> a2ce6ee6
     S_ENDPGM 0
 ...
 ---
