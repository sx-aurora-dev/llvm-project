--- conflicted
+++ resolved
@@ -23,14 +23,6 @@
 
 ; GFX9: ;;#ASMSTART
 ; GFX9-NEXT: ;;#ASMEND
-<<<<<<< HEAD
-; GFX9: image_gather4_c_b_cl v[40:43], v[32:39], s[16:23], s[4:7] dmask:0x1
-; GFX9-NEXT: s_getpc_b64 s[16:17]
-; GFX9-NEXT: s_add_u32 s16, s16, extern_func@gotpcrel32@lo+4
-; GFX9-NEXT: s_addc_u32 s17, s17, extern_func@gotpcrel32@hi+12
-; GFX9-NEXT: s_load_dwordx2 s[16:17], s[16:17], 0x0
-; GFX9-NEXT: v_writelane_b32 v44, s30, 0
-=======
 ; GFX9: image_gather4_c_b_cl v[41:44], v[32:36], s[4:11], s[4:7] dmask:0x1
 ; GFX9-NEXT: s_addk_i32 s32, 0x800
 ; GFX9-NEXT: s_getpc_b64 s[4:5]
@@ -38,9 +30,8 @@
 ; GFX9-NEXT: s_addc_u32 s5, s5, extern_func@gotpcrel32@hi+12
 ; GFX9-NEXT: s_load_dwordx2 s[4:5], s[4:5], 0x0
 ; GFX9-NEXT: v_writelane_b32 v40, s30, 0
->>>>>>> 2ab1d525
 ; GFX9: s_waitcnt lgkmcnt(0)
-; GFX9-NEXT: s_swappc_b64 s[30:31], s[16:17]
+; GFX9-NEXT: s_swappc_b64 s[30:31], s[4:5]
 
 ; GFX9: buffer_load_dword v44, off, s[0:3], s33 ; 4-byte Folded Reload
 ; GFX9-NEXT: buffer_load_dword v43, off, s[0:3], s33 offset:4 ; 4-byte Folded Reload
@@ -66,19 +57,15 @@
 ; GFX10: ;;#ASMSTART
 ; GFX10-NEXT: ;;#ASMEND
 
-<<<<<<< HEAD
-; GFX10: image_gather4_c_b_cl v[40:43], v[32:39], s[16:23], s[4:7] dmask:0x1 dim:SQ_RSRC_IMG_2D
-=======
 ; GFX10: image_gather4_c_b_cl v[41:44], v[32:36], s[4:11], s[4:7] dmask:0x1 dim:SQ_RSRC_IMG_2D
 ; GFX10-NEXT: s_addk_i32 s32, 0x400
->>>>>>> 2ab1d525
 ; GFX10-NEXT: s_waitcnt_depctr 0xffe3
-; GFX10-NEXT: s_getpc_b64 s[16:17]
-; GFX10-NEXT: s_add_u32 s16, s16, extern_func@gotpcrel32@lo+4
-; GFX10-NEXT: s_addc_u32 s17, s17, extern_func@gotpcrel32@hi+12
-; GFX10: s_load_dwordx2 s[16:17], s[16:17], 0x0
+; GFX10-NEXT: s_getpc_b64 s[4:5]
+; GFX10-NEXT: s_add_u32 s4, s4, extern_func@gotpcrel32@lo+4
+; GFX10-NEXT: s_addc_u32 s5, s5, extern_func@gotpcrel32@hi+12
+; GFX10: s_load_dwordx2 s[4:5], s[4:5], 0x0
 ; GFX10: s_waitcnt lgkmcnt(0)
-; GFX10-NEXT: s_swappc_b64 s[30:31], s[16:17]
+; GFX10-NEXT: s_swappc_b64 s[30:31], s[4:5]
 
 ; GFX10: buffer_load_dword v44, off, s[0:3], s33
 ; GFX10-NEXT: buffer_load_dword v43, off, s[0:3], s33 offset:4
@@ -104,31 +91,6 @@
 ; The upper 3 sub-registers are unused.
 
 ; GFX9-LABEL: call_preserved_vgpr_tuple8:
-<<<<<<< HEAD
-; GFX9: buffer_store_dword v56, off, s[0:3], s32 offset:20 ; 4-byte Folded Spill
-; GFX9: buffer_store_dword v40, off, s[0:3], s33 offset:16 ; 4-byte Folded Spill
-; GFX9-NEXT: buffer_store_dword v41, off, s[0:3], s33 offset:12 ; 4-byte Folded Spill
-; GFX9-NEXT: buffer_store_dword v42, off, s[0:3], s33 offset:8 ; 4-byte Folded Spill
-; GFX9-NEXT: buffer_store_dword v43, off, s[0:3], s33 offset:4 ; 4-byte Folded Spill
-; GFX9-NEXT: buffer_store_dword v44, off, s[0:3], s33 ; 4-byte Folded Spill
-
-; GFX9: v_mov_b32_e32 v44, v16
-; GFX9-NEXT: v_mov_b32_e32 v43, v15
-; GFX9-NEXT: v_mov_b32_e32 v42, v14
-; GFX9-NEXT: v_mov_b32_e32 v41, v13
-; GFX9-NEXT: v_mov_b32_e32 v40, v12
-
-; GFX9: image_gather4_c_b_cl v[0:3], v[40:47], s[36:43], s[4:7] dmask:0x1
-; GFX9-NEXT: s_getpc_b64 s[16:17]
-; GFX9-NEXT: s_add_u32 s16, s16, extern_func@gotpcrel32@lo+4
-; GFX9-NEXT: s_addc_u32 s17, s17, extern_func@gotpcrel32@hi+12
-; GFX9-NEXT: s_load_dwordx2 s[16:17], s[16:17], 0x0
-; GFX9: s_waitcnt vmcnt(0)
-; GFX9-NEXT: global_store_dwordx4 v[0:1], v[0:3], off
-; GFX9-NEXT: s_waitcnt lgkmcnt(0)
-; GFX9-NEXT: s_swappc_b64 s[30:31], s[16:17]
-; GFX9-NEXT: image_gather4_c_b_cl v[0:3], v[40:47], s[36:43], s[4:7] dmask:0x1
-=======
 ; GFX9: buffer_store_dword v40, off, s[0:3], s32 offset:20 ; 4-byte Folded Spill
 ; GFX9: buffer_store_dword v41, off, s[0:3], s33 offset:16 ; 4-byte Folded Spill
 ; GFX9-NEXT: buffer_store_dword v42, off, s[0:3], s33 offset:12 ; 4-byte Folded Spill
@@ -153,7 +115,6 @@
 ; GFX9-NEXT: s_waitcnt lgkmcnt(0)
 ; GFX9-NEXT: s_swappc_b64 s[30:31], s[4:5]
 ; GFX9-NEXT: image_gather4_c_b_cl v[0:3], v[41:45], s[36:43], s[4:7] dmask:0x1
->>>>>>> 2ab1d525
 
 ; GFX9: buffer_load_dword v45, off, s[0:3], s33 ; 4-byte Folded Reload
 ; GFX9-NEXT: buffer_load_dword v44, off, s[0:3], s33 offset:4 ; 4-byte Folded Reload
@@ -172,39 +133,6 @@
 ; GFX10-NEXT: buffer_store_dword v44, off, s[0:3], s33 offset:4 ; 4-byte Folded Spill
 ; GFX10-NEXT: buffer_store_dword v45, off, s[0:3], s33 ; 4-byte Folded Spill
 
-<<<<<<< HEAD
-; GFX10: s_getpc_b64 s[16:17]
-; GFX10-NEXT: s_add_u32 s16, s16, extern_func@gotpcrel32@lo+4
-; GFX10-NEXT: s_addc_u32 s17, s17, extern_func@gotpcrel32@hi+12
-; GFX10-NEXT: s_mov_b32 s37, s36
-; GFX10-NEXT: s_mov_b32 s38, s36
-; GFX10-NEXT: s_mov_b32 s39, s36
-; GFX10-NEXT: s_mov_b32 s40, s36
-; GFX10-NEXT: s_mov_b32 s41, s36
-; GFX10-NEXT: s_mov_b32 s42, s36
-; GFX10-NEXT: s_mov_b32 s43, s36
-; GFX10-NEXT: s_load_dwordx2 s[16:17], s[16:17], 0x0
-; GFX10-NEXT: image_gather4_c_b_cl v[0:3], v[12:19], s[36:43], s[4:7] dmask:0x1 dim:SQ_RSRC_IMG_2D
-; GFX10-NEXT: v_writelane_b32 v45, s30, 8
-; GFX10-NEXT: v_mov_b32_e32 v40, v16
-; GFX10-NEXT: v_mov_b32_e32 v41, v15
-; GFX10-NEXT: v_mov_b32_e32 v42, v14
-; GFX10-NEXT: v_mov_b32_e32 v43, v13
-; GFX10-NEXT: v_writelane_b32 v45, s31, 9
-; GFX10-NEXT: v_mov_b32_e32 v44, v12
-; GFX10-NEXT: s_waitcnt vmcnt(0)
-; GFX10-NEXT: global_store_dwordx4 v[0:1], v[0:3], off
-; GFX10-NEXT: s_waitcnt lgkmcnt(0)
-; GFX10-NEXT: s_swappc_b64 s[30:31], s[16:17]
-; GFX10-NEXT: image_gather4_c_b_cl v[0:3], [v44, v43, v42, v41, v40], s[36:43], s[4:7] dmask:0x1 dim:SQ_RSRC_IMG_2D
-
-; GFX10: buffer_load_dword v44, off, s[0:3], s33
-; GFX10-NEXT: buffer_load_dword v43, off, s[0:3], s33 offset:4
-; GFX10-NEXT: buffer_load_dword v42, off, s[0:3], s33 offset:8
-; GFX10-NEXT: buffer_load_dword v41, off, s[0:3], s33 offset:12
-; GFX10-NEXT: buffer_load_dword v40, off, s[0:3], s33 offset:16
-; GFX10: buffer_load_dword v45, off, s[0:3], s32 offset:20
-=======
 
 ; GFX10:      image_gather4_c_b_cl v[0:3], v[12:16], s[36:43], s[4:7] dmask:0x1 dim:SQ_RSRC_IMG_2D
 ; GFX10-NEXT: s_waitcnt_depctr 0xffe3
@@ -226,7 +154,6 @@
 ; GFX10-NEXT: buffer_load_dword v42, off, s[0:3], s33 offset:12
 ; GFX10-NEXT: buffer_load_dword v41, off, s[0:3], s33 offset:16
 ; GFX10: buffer_load_dword v40, off, s[0:3], s32 offset:20
->>>>>>> 2ab1d525
 ; GFX10: s_setpc_b64 s[4:5]
 main_body:
   %v = call <4 x float> @llvm.amdgcn.image.gather4.c.b.cl.2d.v4f32.f32.f32(i32 1, float %bias, float %zcompare, float %s, float %t, float %clamp, <8 x i32> undef, <4 x i32> undef, i1 false, i32 0, i32 0)
