--- conflicted
+++ resolved
@@ -65,19 +65,11 @@
 ; GFX90A-NOTTGSPLIT-NEXT:    s_waitcnt lgkmcnt(0)
 ; GFX90A-NOTTGSPLIT-NEXT:    v_mov_b32_e32 v0, s0
 ; GFX90A-NOTTGSPLIT-NEXT:    v_mov_b32_e32 v1, s1
-<<<<<<< HEAD
-; GFX90A-NOTTGSPLIT-NEXT:    flat_load_dword v0, v[0:1] glc slc
-; GFX90A-NOTTGSPLIT-NEXT:    v_mov_b32_e32 v2, s2
-; GFX90A-NOTTGSPLIT-NEXT:    v_mov_b32_e32 v3, s3
-; GFX90A-NOTTGSPLIT-NEXT:    s_waitcnt vmcnt(0) lgkmcnt(0)
-; GFX90A-NOTTGSPLIT-NEXT:    flat_store_dword v[2:3], v0
-=======
 ; GFX90A-NOTTGSPLIT-NEXT:    flat_load_dword v2, v[0:1] glc slc
 ; GFX90A-NOTTGSPLIT-NEXT:    v_mov_b32_e32 v0, s2
 ; GFX90A-NOTTGSPLIT-NEXT:    v_mov_b32_e32 v1, s3
 ; GFX90A-NOTTGSPLIT-NEXT:    s_waitcnt vmcnt(0) lgkmcnt(0)
 ; GFX90A-NOTTGSPLIT-NEXT:    flat_store_dword v[0:1], v2
->>>>>>> 2ab1d525
 ; GFX90A-NOTTGSPLIT-NEXT:    s_endpgm
 ;
 ; GFX90A-TGSPLIT-LABEL: flat_nontemporal_load_0:
@@ -86,23 +78,12 @@
 ; GFX90A-TGSPLIT-NEXT:    s_waitcnt lgkmcnt(0)
 ; GFX90A-TGSPLIT-NEXT:    v_mov_b32_e32 v0, s0
 ; GFX90A-TGSPLIT-NEXT:    v_mov_b32_e32 v1, s1
-<<<<<<< HEAD
-; GFX90A-TGSPLIT-NEXT:    flat_load_dword v0, v[0:1] glc slc
-; GFX90A-TGSPLIT-NEXT:    v_mov_b32_e32 v2, s2
-; GFX90A-TGSPLIT-NEXT:    v_mov_b32_e32 v3, s3
-; GFX90A-TGSPLIT-NEXT:    s_waitcnt vmcnt(0)
-; GFX90A-TGSPLIT-NEXT:    flat_store_dword v[2:3], v0
-; GFX90A-TGSPLIT-NEXT:    s_endpgm
-;
-;
-=======
 ; GFX90A-TGSPLIT-NEXT:    flat_load_dword v2, v[0:1] glc slc
 ; GFX90A-TGSPLIT-NEXT:    v_mov_b32_e32 v0, s2
 ; GFX90A-TGSPLIT-NEXT:    v_mov_b32_e32 v1, s3
 ; GFX90A-TGSPLIT-NEXT:    s_waitcnt vmcnt(0)
 ; GFX90A-TGSPLIT-NEXT:    flat_store_dword v[0:1], v2
 ; GFX90A-TGSPLIT-NEXT:    s_endpgm
->>>>>>> 2ab1d525
     i32* %in, i32* %out) {
 entry:
   %val = load i32, i32* %in, align 4, !nontemporal !0
@@ -172,21 +153,12 @@
 ; GFX90A-NOTTGSPLIT-LABEL: flat_nontemporal_load_1:
 ; GFX90A-NOTTGSPLIT:       ; %bb.0: ; %entry
 ; GFX90A-NOTTGSPLIT-NEXT:    s_load_dwordx4 s[0:3], s[4:5], 0x0
-<<<<<<< HEAD
-; GFX90A-NOTTGSPLIT-NEXT:    v_lshlrev_b32_e32 v2, 2, v0
-; GFX90A-NOTTGSPLIT-NEXT:    s_waitcnt lgkmcnt(0)
-; GFX90A-NOTTGSPLIT-NEXT:    v_mov_b32_e32 v3, s1
-; GFX90A-NOTTGSPLIT-NEXT:    v_add_co_u32_e32 v2, vcc, s0, v2
-; GFX90A-NOTTGSPLIT-NEXT:    v_addc_co_u32_e32 v3, vcc, 0, v3, vcc
-; GFX90A-NOTTGSPLIT-NEXT:    flat_load_dword v2, v[2:3] glc slc
-=======
 ; GFX90A-NOTTGSPLIT-NEXT:    v_lshlrev_b32_e32 v0, 2, v0
 ; GFX90A-NOTTGSPLIT-NEXT:    s_waitcnt lgkmcnt(0)
 ; GFX90A-NOTTGSPLIT-NEXT:    v_mov_b32_e32 v1, s1
 ; GFX90A-NOTTGSPLIT-NEXT:    v_add_co_u32_e32 v0, vcc, s0, v0
 ; GFX90A-NOTTGSPLIT-NEXT:    v_addc_co_u32_e32 v1, vcc, 0, v1, vcc
 ; GFX90A-NOTTGSPLIT-NEXT:    flat_load_dword v2, v[0:1] glc slc
->>>>>>> 2ab1d525
 ; GFX90A-NOTTGSPLIT-NEXT:    v_mov_b32_e32 v0, s2
 ; GFX90A-NOTTGSPLIT-NEXT:    v_mov_b32_e32 v1, s3
 ; GFX90A-NOTTGSPLIT-NEXT:    s_waitcnt vmcnt(0) lgkmcnt(0)
@@ -196,31 +168,17 @@
 ; GFX90A-TGSPLIT-LABEL: flat_nontemporal_load_1:
 ; GFX90A-TGSPLIT:       ; %bb.0: ; %entry
 ; GFX90A-TGSPLIT-NEXT:    s_load_dwordx4 s[0:3], s[4:5], 0x0
-<<<<<<< HEAD
-; GFX90A-TGSPLIT-NEXT:    v_lshlrev_b32_e32 v2, 2, v0
-; GFX90A-TGSPLIT-NEXT:    s_waitcnt lgkmcnt(0)
-; GFX90A-TGSPLIT-NEXT:    v_mov_b32_e32 v3, s1
-; GFX90A-TGSPLIT-NEXT:    v_add_co_u32_e32 v2, vcc, s0, v2
-; GFX90A-TGSPLIT-NEXT:    v_addc_co_u32_e32 v3, vcc, 0, v3, vcc
-; GFX90A-TGSPLIT-NEXT:    flat_load_dword v2, v[2:3] glc slc
-=======
 ; GFX90A-TGSPLIT-NEXT:    v_lshlrev_b32_e32 v0, 2, v0
 ; GFX90A-TGSPLIT-NEXT:    s_waitcnt lgkmcnt(0)
 ; GFX90A-TGSPLIT-NEXT:    v_mov_b32_e32 v1, s1
 ; GFX90A-TGSPLIT-NEXT:    v_add_co_u32_e32 v0, vcc, s0, v0
 ; GFX90A-TGSPLIT-NEXT:    v_addc_co_u32_e32 v1, vcc, 0, v1, vcc
 ; GFX90A-TGSPLIT-NEXT:    flat_load_dword v2, v[0:1] glc slc
->>>>>>> 2ab1d525
 ; GFX90A-TGSPLIT-NEXT:    v_mov_b32_e32 v0, s2
 ; GFX90A-TGSPLIT-NEXT:    v_mov_b32_e32 v1, s3
 ; GFX90A-TGSPLIT-NEXT:    s_waitcnt vmcnt(0)
 ; GFX90A-TGSPLIT-NEXT:    flat_store_dword v[0:1], v2
 ; GFX90A-TGSPLIT-NEXT:    s_endpgm
-<<<<<<< HEAD
-;
-;
-=======
->>>>>>> 2ab1d525
     i32* %in, i32* %out) {
 entry:
   %tid = call i32 @llvm.amdgcn.workitem.id.x()
@@ -289,19 +247,11 @@
 ; GFX90A-NOTTGSPLIT-NEXT:    s_waitcnt lgkmcnt(0)
 ; GFX90A-NOTTGSPLIT-NEXT:    v_mov_b32_e32 v0, s0
 ; GFX90A-NOTTGSPLIT-NEXT:    v_mov_b32_e32 v1, s1
-<<<<<<< HEAD
-; GFX90A-NOTTGSPLIT-NEXT:    flat_load_dword v0, v[0:1]
-; GFX90A-NOTTGSPLIT-NEXT:    v_mov_b32_e32 v2, s2
-; GFX90A-NOTTGSPLIT-NEXT:    v_mov_b32_e32 v3, s3
-; GFX90A-NOTTGSPLIT-NEXT:    s_waitcnt vmcnt(0) lgkmcnt(0)
-; GFX90A-NOTTGSPLIT-NEXT:    flat_store_dword v[2:3], v0 glc slc
-=======
 ; GFX90A-NOTTGSPLIT-NEXT:    flat_load_dword v2, v[0:1]
 ; GFX90A-NOTTGSPLIT-NEXT:    v_mov_b32_e32 v0, s2
 ; GFX90A-NOTTGSPLIT-NEXT:    v_mov_b32_e32 v1, s3
 ; GFX90A-NOTTGSPLIT-NEXT:    s_waitcnt vmcnt(0) lgkmcnt(0)
 ; GFX90A-NOTTGSPLIT-NEXT:    flat_store_dword v[0:1], v2 glc slc
->>>>>>> 2ab1d525
 ; GFX90A-NOTTGSPLIT-NEXT:    s_endpgm
 ;
 ; GFX90A-TGSPLIT-LABEL: flat_nontemporal_store_0:
@@ -310,23 +260,12 @@
 ; GFX90A-TGSPLIT-NEXT:    s_waitcnt lgkmcnt(0)
 ; GFX90A-TGSPLIT-NEXT:    v_mov_b32_e32 v0, s0
 ; GFX90A-TGSPLIT-NEXT:    v_mov_b32_e32 v1, s1
-<<<<<<< HEAD
-; GFX90A-TGSPLIT-NEXT:    flat_load_dword v0, v[0:1]
-; GFX90A-TGSPLIT-NEXT:    v_mov_b32_e32 v2, s2
-; GFX90A-TGSPLIT-NEXT:    v_mov_b32_e32 v3, s3
-; GFX90A-TGSPLIT-NEXT:    s_waitcnt vmcnt(0)
-; GFX90A-TGSPLIT-NEXT:    flat_store_dword v[2:3], v0 glc slc
-; GFX90A-TGSPLIT-NEXT:    s_endpgm
-;
-;
-=======
 ; GFX90A-TGSPLIT-NEXT:    flat_load_dword v2, v[0:1]
 ; GFX90A-TGSPLIT-NEXT:    v_mov_b32_e32 v0, s2
 ; GFX90A-TGSPLIT-NEXT:    v_mov_b32_e32 v1, s3
 ; GFX90A-TGSPLIT-NEXT:    s_waitcnt vmcnt(0)
 ; GFX90A-TGSPLIT-NEXT:    flat_store_dword v[0:1], v2 glc slc
 ; GFX90A-TGSPLIT-NEXT:    s_endpgm
->>>>>>> 2ab1d525
     i32* %in, i32* %out) {
 entry:
   %val = load i32, i32* %in, align 4
@@ -422,11 +361,6 @@
 ; GFX90A-TGSPLIT-NEXT:    s_waitcnt vmcnt(0)
 ; GFX90A-TGSPLIT-NEXT:    flat_store_dword v[0:1], v2 glc slc
 ; GFX90A-TGSPLIT-NEXT:    s_endpgm
-<<<<<<< HEAD
-;
-;
-=======
->>>>>>> 2ab1d525
     i32* %in, i32* %out) {
 entry:
   %tid = call i32 @llvm.amdgcn.workitem.id.x()
