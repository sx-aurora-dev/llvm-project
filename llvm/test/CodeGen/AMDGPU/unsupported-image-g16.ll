--- conflicted
+++ resolved
@@ -8,11 +8,7 @@
 ; generates a selection error.
 
 ; SDAG-ERR: LLVM ERROR: Cannot select: intrinsic %llvm.amdgcn.image.sample.d.1d
-<<<<<<< HEAD
-; GISEL-ERR: LLVM ERROR: unable to legalize instruction: %{{[0-9]+}}:_(<4 x s32>) = G_AMDGPU_INTRIN_IMAGE_LOAD intrinsic(@llvm.amdgcn.image.sample.d.1d), 15, %{{[0-9]+}}:_(s16), %{{[0-9]+}}:_(s16), %{{[0-9]+}}:_(s32), %{{[0-9]+}}:_(<8 x s32>), %{{[0-9]+}}:_(<4 x s32>), 0, 0, 0 :: (dereferenceable load 16 from custom "ImageResource") (in function: sample_d_1d)
-=======
 ; GISEL-ERR: LLVM ERROR: unable to legalize instruction: %{{[0-9]+}}:_(<4 x s32>) = G_AMDGPU_INTRIN_IMAGE_LOAD intrinsic(@llvm.amdgcn.image.sample.d.1d), 15, %{{[0-9]+}}:_(s16), %{{[0-9]+}}:_(s16), %{{[0-9]+}}:_(s32), %{{[0-9]+}}:_(<8 x s32>), %{{[0-9]+}}:_(<4 x s32>), 0, 0, 0 :: (dereferenceable load (<4 x s32>) from custom "ImageResource") (in function: sample_d_1d)
->>>>>>> 2ab1d525
 
 define amdgpu_ps <4 x float> @sample_d_1d(<8 x i32> inreg %rsrc, <4 x i32> inreg %samp, half %dsdh, half %dsdv, float %s) {
 main_body:
