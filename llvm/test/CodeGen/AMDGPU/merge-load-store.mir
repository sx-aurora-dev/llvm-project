--- conflicted
+++ resolved
@@ -169,19 +169,11 @@
 ...
 ---
 # CHECK-LABEL: merge_mmos
-<<<<<<< HEAD
-# CHECK: S_BUFFER_LOAD_DWORDX2_IMM %0, 0, 0, 0 :: (dereferenceable invariant load 8, align 4)
-# CHECK: BUFFER_LOAD_DWORDX2_OFFSET %0, 0, 0, 0, 0, 0, 0, 0, 0, implicit $exec :: (dereferenceable load 8, align 4)
-# CHECK: BUFFER_STORE_DWORDX2_OFFSET_exact killed %{{[0-9]+}}, %0, 0, 0, 0, 0, 0, 0, 0, 0, implicit $exec :: (dereferenceable store 8, align 4)
-# CHECK: BUFFER_LOAD_DWORDX2_OFFSET %0, 0, 64, 0, 0, 0, 0, 0, 0, implicit $exec :: (dereferenceable load 8 from %ir.ptr_addr1 + 64, align 4
-# CHECK: BUFFER_STORE_DWORDX2_OFFSET_exact killed %{{[0-9]+}}, %0, 0, 64, 0, 0, 0, 0, 0, 0, implicit $exec :: (dereferenceable store 8 into %ir.ptr_addr1 + 64, align 4
-=======
 # CHECK: S_BUFFER_LOAD_DWORDX2_IMM %0, 0, 0 :: (dereferenceable invariant load (s64), align 4)
 # CHECK: BUFFER_LOAD_DWORDX2_OFFSET %0, 0, 0, 0, 0, 0, implicit $exec :: (dereferenceable load (s64), align 4)
 # CHECK: BUFFER_STORE_DWORDX2_OFFSET_exact killed %{{[0-9]+}}, %0, 0, 0, 0, 0, 0, implicit $exec :: (dereferenceable store (s64), align 4)
 # CHECK: BUFFER_LOAD_DWORDX2_OFFSET %0, 0, 64, 0, 0, 0, implicit $exec :: (dereferenceable load (s64) from %ir.ptr_addr1 + 64, align 4
 # CHECK: BUFFER_STORE_DWORDX2_OFFSET_exact killed %{{[0-9]+}}, %0, 0, 64, 0, 0, 0, implicit $exec :: (dereferenceable store (s64) into %ir.ptr_addr1 + 64, align 4
->>>>>>> 2ab1d525
 name: merge_mmos
 tracksRegLiveness: true
 body: |
@@ -189,18 +181,6 @@
     liveins: $sgpr0_sgpr1_sgpr2_sgpr3
 
     %0:sgpr_128 = COPY $sgpr0_sgpr1_sgpr2_sgpr3
-<<<<<<< HEAD
-    %1:sreg_32_xm0_xexec = S_BUFFER_LOAD_DWORD_IMM %0, 0, 0, 0 :: (dereferenceable invariant load 4)
-    %2:sreg_32_xm0_xexec = S_BUFFER_LOAD_DWORD_IMM %0, 1, 0, 0 :: (dereferenceable invariant load 4)
-    %3:vgpr_32 = BUFFER_LOAD_DWORD_OFFSET %0, 0, 0, 0, 0, 0, 0, 0, 0, implicit $exec :: (dereferenceable load 4)
-    %4:vgpr_32 = BUFFER_LOAD_DWORD_OFFSET %0, 0, 4, 0, 0, 0, 0, 0, 0, implicit $exec :: (dereferenceable load 4)
-    BUFFER_STORE_DWORD_OFFSET_exact %3, %0, 0, 0, 0, 0, 0, 0, 0, 0, implicit $exec :: (dereferenceable store 4)
-    BUFFER_STORE_DWORD_OFFSET_exact %4, %0, 0, 4, 0, 0, 0, 0, 0, 0, implicit $exec :: (dereferenceable store 4)
-    %5:vgpr_32 = BUFFER_LOAD_DWORD_OFFSET %0, 0, 64, 0, 0, 0, 0, 0, 0, implicit $exec :: (dereferenceable load 4 from %ir.ptr_addr1 + 64)
-    %6:vgpr_32 = BUFFER_LOAD_DWORD_OFFSET %0, 0, 68, 0, 0, 0, 0, 0, 0, implicit $exec :: (dereferenceable load 4 from %ir.ptr_addr1 + 68)
-    BUFFER_STORE_DWORD_OFFSET_exact %5, %0, 0, 64, 0, 0, 0, 0, 0, 0, implicit $exec :: (dereferenceable store 4 into %ir.ptr_addr1 + 64)
-    BUFFER_STORE_DWORD_OFFSET_exact %6, %0, 0, 68, 0, 0, 0, 0, 0, 0, implicit $exec :: (dereferenceable store 4 into %ir.ptr_addr1 + 68)
-=======
     %1:sreg_32_xm0_xexec = S_BUFFER_LOAD_DWORD_IMM %0, 0, 0 :: (dereferenceable invariant load (s32))
     %2:sreg_32_xm0_xexec = S_BUFFER_LOAD_DWORD_IMM %0, 1, 0 :: (dereferenceable invariant load (s32))
     %3:vgpr_32 = BUFFER_LOAD_DWORD_OFFSET %0, 0, 0, 0, 0, 0, implicit $exec :: (dereferenceable load (s32))
@@ -211,20 +191,14 @@
     %6:vgpr_32 = BUFFER_LOAD_DWORD_OFFSET %0, 0, 68, 0, 0, 0, implicit $exec :: (dereferenceable load (s32) from %ir.ptr_addr1 + 68)
     BUFFER_STORE_DWORD_OFFSET_exact %5, %0, 0, 64, 0, 0, 0, implicit $exec :: (dereferenceable store (s32) into %ir.ptr_addr1 + 64)
     BUFFER_STORE_DWORD_OFFSET_exact %6, %0, 0, 68, 0, 0, 0, implicit $exec :: (dereferenceable store (s32) into %ir.ptr_addr1 + 68)
->>>>>>> 2ab1d525
 
     S_ENDPGM 0
 
 ...
 ---
 # CHECK-LABEL: reorder_offsets
-<<<<<<< HEAD
-# CHECK-DAG: BUFFER_STORE_DWORDX2_OFFSET_exact killed %{{[0-9]+}}, %0, 0, 16, 0, 0, 0, 0, 0, 0, implicit $exec :: (dereferenceable store 8 into %ir.reorder_addr1 + 16, align 4, addrspace 1)
-# CHECK-DAG: BUFFER_STORE_DWORDX4_OFFSET_exact killed %{{[0-9]+}}, %0, 0, 0, 0, 0, 0, 0, 0, 0, implicit $exec :: (dereferenceable store 16 into %ir.reorder_addr1, align 4, addrspace 1)
-=======
 # CHECK-DAG: BUFFER_STORE_DWORDX2_OFFSET_exact killed %{{[0-9]+}}, %0, 0, 16, 0, 0, 0, implicit $exec :: (dereferenceable store (s64) into %ir.reorder_addr1 + 16, align 4, addrspace 1)
 # CHECK-DAG: BUFFER_STORE_DWORDX4_OFFSET_exact killed %{{[0-9]+}}, %0, 0, 0, 0, 0, 0, implicit $exec :: (dereferenceable store (s128) into %ir.reorder_addr1, align 4, addrspace 1)
->>>>>>> 2ab1d525
 
 name: reorder_offsets
 tracksRegLiveness: true
@@ -234,21 +208,12 @@
 
     %0:sgpr_128 = COPY $sgpr0_sgpr1_sgpr2_sgpr3
     %1:vgpr_32 = V_MOV_B32_e32 0, implicit $exec
-<<<<<<< HEAD
-    BUFFER_STORE_DWORD_OFFSET_exact %1, %0, 0, 4, 0, 0, 0, 0, 0, 0, implicit $exec :: (dereferenceable store 4 into %ir.reorder_addr1 + 4)
-    BUFFER_STORE_DWORD_OFFSET_exact %1, %0, 0, 8, 0, 0, 0, 0, 0, 0, implicit $exec :: (dereferenceable store 4 into %ir.reorder_addr1 + 8)
-    BUFFER_STORE_DWORD_OFFSET_exact %1, %0, 0, 12, 0, 0, 0, 0, 0, 0, implicit $exec :: (dereferenceable store 4 into %ir.reorder_addr1 + 12)
-    BUFFER_STORE_DWORD_OFFSET_exact %1, %0, 0, 16, 0, 0, 0, 0, 0, 0, implicit $exec :: (dereferenceable store 4 into %ir.reorder_addr1 + 16)
-    BUFFER_STORE_DWORD_OFFSET_exact %1, %0, 0, 20, 0, 0, 0, 0, 0, 0, implicit $exec :: (dereferenceable store 4 into %ir.reorder_addr1 + 20)
-    BUFFER_STORE_DWORD_OFFSET_exact %1, %0, 0, 0, 0, 0, 0, 0, 0, 0, implicit $exec :: (dereferenceable store 4 into %ir.reorder_addr1)
-=======
     BUFFER_STORE_DWORD_OFFSET_exact %1, %0, 0, 4, 0, 0, 0, implicit $exec :: (dereferenceable store (s32) into %ir.reorder_addr1 + 4)
     BUFFER_STORE_DWORD_OFFSET_exact %1, %0, 0, 8, 0, 0, 0, implicit $exec :: (dereferenceable store (s32) into %ir.reorder_addr1 + 8)
     BUFFER_STORE_DWORD_OFFSET_exact %1, %0, 0, 12, 0, 0, 0, implicit $exec :: (dereferenceable store (s32) into %ir.reorder_addr1 + 12)
     BUFFER_STORE_DWORD_OFFSET_exact %1, %0, 0, 16, 0, 0, 0, implicit $exec :: (dereferenceable store (s32) into %ir.reorder_addr1 + 16)
     BUFFER_STORE_DWORD_OFFSET_exact %1, %0, 0, 20, 0, 0, 0, implicit $exec :: (dereferenceable store (s32) into %ir.reorder_addr1 + 20)
     BUFFER_STORE_DWORD_OFFSET_exact %1, %0, 0, 0, 0, 0, 0, implicit $exec :: (dereferenceable store (s32) into %ir.reorder_addr1)
->>>>>>> 2ab1d525
     S_ENDPGM 0
 
 
