; RUN: llc -march=amdgcn -mcpu=gfx908 -verify-machineinstrs < %s | FileCheck -enable-var-scope --check-prefixes=GCN,NOLIT-SRCC,GFX908,GFX908_A %s
; RUN: llc -march=amdgcn -mcpu=gfx908 -mattr=-mfma-inline-literal-bug -verify-machineinstrs < %s | FileCheck -enable-var-scope --check-prefixes=GCN,LIT-SRCC,GFX908,GFX908_A %s
; RUN: llc -march=amdgcn -mcpu=gfx90a -verify-machineinstrs < %s | FileCheck -enable-var-scope --check-prefixes=GCN,GFX90A,GFX908_A %s

declare <32 x float> @llvm.amdgcn.mfma.f32.32x32x1f32(float, float, <32 x float>, i32, i32, i32)
declare <16 x float> @llvm.amdgcn.mfma.f32.16x16x1f32(float, float, <16 x float>, i32, i32, i32)
declare <4 x float> @llvm.amdgcn.mfma.f32.4x4x1f32(float, float, <4 x float>, i32, i32, i32)
declare <16 x float> @llvm.amdgcn.mfma.f32.32x32x2f32(float, float, <16 x float>, i32, i32, i32)
declare <4 x float> @llvm.amdgcn.mfma.f32.16x16x4f32(float, float, <4 x float>, i32, i32, i32)
declare <32 x float> @llvm.amdgcn.mfma.f32.32x32x4f16(<4 x half>, <4 x half>, <32 x float>, i32, i32, i32)
declare <16 x float> @llvm.amdgcn.mfma.f32.16x16x4f16(<4 x half>, <4 x half>, <16 x float>, i32, i32, i32)
declare <4 x float> @llvm.amdgcn.mfma.f32.4x4x4f16(<4 x half>, <4 x half>, <4 x float>, i32, i32, i32)
declare <16 x float> @llvm.amdgcn.mfma.f32.32x32x8f16(<4 x half>, <4 x half>, <16 x float>, i32, i32, i32)
declare <4 x float> @llvm.amdgcn.mfma.f32.16x16x16f16(<4 x half>, <4 x half>, <4 x float>, i32, i32, i32)
declare <32 x i32> @llvm.amdgcn.mfma.i32.32x32x4i8(i32, i32, <32 x i32>, i32, i32, i32)
declare <16 x i32> @llvm.amdgcn.mfma.i32.16x16x4i8(i32, i32, <16 x i32>, i32, i32, i32)
declare <4 x i32> @llvm.amdgcn.mfma.i32.4x4x4i8(i32, i32, <4 x i32>, i32, i32, i32)
declare i32 @llvm.amdgcn.workitem.id.x()

; GCN-LABEL: {{^}}test_mfma_f32_32x32x1f32:
; GCN-DAG:        v_mov_b32_e32 [[TWO:v[0-9]+]], 2.0
; GCN-DAG:        v_mov_b32_e32 [[ONE:v[0-9]+]], 1.0
; GCN-DAG:        s_load_dwordx16
; GCN-DAG:        s_load_dwordx16
; GFX908_A-DAG:   v_accvgpr_write_b32 a{{[0-9]+}}, v{{[0-9]+}}
; GFX908_A-DAG:   v_accvgpr_write_b32 a{{[0-9]+}}, v{{[0-9]+}}
; GFX908_A-DAG:   v_accvgpr_write_b32 a{{[0-9]+}}, v{{[0-9]+}}
; GFX908_A-DAG:   v_accvgpr_write_b32 a{{[0-9]+}}, v{{[0-9]+}}
; GFX908_A-DAG:   v_accvgpr_write_b32 a{{[0-9]+}}, v{{[0-9]+}}
; GFX908_A-DAG:   v_accvgpr_write_b32 a{{[0-9]+}}, v{{[0-9]+}}
; GFX908_A-DAG:   v_accvgpr_write_b32 a{{[0-9]+}}, v{{[0-9]+}}
; GFX908_A-DAG:   v_accvgpr_write_b32 a{{[0-9]+}}, v{{[0-9]+}}
; GFX908_A-DAG:   v_accvgpr_write_b32 a{{[0-9]+}}, v{{[0-9]+}}
; GFX908_A-DAG:   v_accvgpr_write_b32 a{{[0-9]+}}, v{{[0-9]+}}
; GFX908_A-DAG:   v_accvgpr_write_b32 a{{[0-9]+}}, v{{[0-9]+}}
; GFX908_A-DAG:   v_accvgpr_write_b32 a{{[0-9]+}}, v{{[0-9]+}}
; GFX908_A-DAG:   v_accvgpr_write_b32 a{{[0-9]+}}, v{{[0-9]+}}
; GFX908_A-DAG:   v_accvgpr_write_b32 a{{[0-9]+}}, v{{[0-9]+}}
; GFX908_A-DAG:   v_accvgpr_write_b32 a{{[0-9]+}}, v{{[0-9]+}}
; GFX908_A-DAG:   v_accvgpr_write_b32 a{{[0-9]+}}, v{{[0-9]+}}
; GFX908_A-DAG:   v_accvgpr_write_b32 a{{[0-9]+}}, v{{[0-9]+}}
; GFX908_A-DAG:   v_accvgpr_write_b32 a{{[0-9]+}}, v{{[0-9]+}}
; GFX908_A-DAG:   v_accvgpr_write_b32 a{{[0-9]+}}, v{{[0-9]+}}
; GFX908_A-DAG:   v_accvgpr_write_b32 a{{[0-9]+}}, v{{[0-9]+}}
; GFX908_A-DAG:   v_accvgpr_write_b32 a{{[0-9]+}}, v{{[0-9]+}}
; GFX908_A-DAG:   v_accvgpr_write_b32 a{{[0-9]+}}, v{{[0-9]+}}
; GFX908_A-DAG:   v_accvgpr_write_b32 a{{[0-9]+}}, v{{[0-9]+}}
; GFX908_A-DAG:   v_accvgpr_write_b32 a{{[0-9]+}}, v{{[0-9]+}}
; GFX908_A-DAG:   v_accvgpr_write_b32 a{{[0-9]+}}, v{{[0-9]+}}
; GFX908_A-DAG:   v_accvgpr_write_b32 a{{[0-9]+}}, v{{[0-9]+}}
; GFX908_A-DAG:   v_accvgpr_write_b32 a{{[0-9]+}}, v{{[0-9]+}}
; GFX908_A-DAG:   v_accvgpr_write_b32 a{{[0-9]+}}, v{{[0-9]+}}
; GFX908_A-DAG:   v_accvgpr_write_b32 a{{[0-9]+}}, v{{[0-9]+}}
; GFX908_A-DAG:   v_accvgpr_write_b32 a{{[0-9]+}}, v{{[0-9]+}}
; GFX908_A-DAG:   v_accvgpr_write_b32 a{{[0-9]+}}, v{{[0-9]+}}
; GFX908_A-DAG:   v_accvgpr_write_b32 a{{[0-9]+}}, v{{[0-9]+}}
; GFX908_A:       v_mfma_f32_32x32x1f32 a[{{[0-9]+:[0-9]+}}], [[ONE]], [[TWO]], a[{{[0-9]+:[0-9]+}}] cbsz:1 abid:2 blgp:3
; GFX908-COUNT-4: v_accvgpr_read_b32
; GFX908-COUNT-2: global_store_dwordx4 v{{[0-9]+}}, v[{{[0-9:]+}}]
; GFX908-COUNT-4: v_accvgpr_read_b32
; GFX908-COUNT-2: global_store_dwordx4 v{{[0-9]+}}, v[{{[0-9:]+}}]
; GFX908-COUNT-4: v_accvgpr_read_b32
; GFX908-COUNT-2: global_store_dwordx4 v{{[0-9]+}}, v[{{[0-9:]+}}]
; GFX908-COUNT-4: v_accvgpr_read_b32
; GFX908-COUNT-2: global_store_dwordx4 v{{[0-9]+}}, v[{{[0-9:]+}}]
; GFX90A-NOT:     v_accvgpr_read_b32
; GFX90A-COUNT-8: global_store_dwordx4 v{{[0-9]+}}, a[{{[0-9:]+}}]
define amdgpu_kernel void @test_mfma_f32_32x32x1f32(<32 x float> addrspace(1)* %arg) {
bb:
  %in.1 = load <32 x float>, <32 x float> addrspace(1)* %arg
  %mai.1 = tail call <32 x float> @llvm.amdgcn.mfma.f32.32x32x1f32(float 1.0, float 2.0, <32 x float> %in.1, i32 1, i32 2, i32 3)
  store <32 x float> %mai.1, <32 x float> addrspace(1)* %arg
  ret void
}

; GCN-LABEL: {{^}}test_mfma_f32_16x16x1f32:
; GCN-DAG:           v_mov_b32_e32 [[TWO:v[0-9]+]], 2.0
; GCN-DAG:           v_mov_b32_e32 [[ONE:v[0-9]+]], 1.0
; GCN:               s_load_dwordx16
; GFX908_A-COUNT-16: v_accvgpr_write_b32 a{{[0-9]+}}, v{{[0-9]+}}
; GFX908_A:          v_mfma_f32_16x16x1f32 a[{{[0-9]+:[0-9]+}}], [[ONE]], [[TWO]], a[{{[0-9]+:[0-9]+}}] cbsz:1 abid:2 blgp:3
; GFX908-COUNT:      v_accvgpr_read_b32
; GFX908-COUNT-4:    global_store_dwordx4 v{{[0-9]+}}, v[{{[0-9:]+}}]
; GFX90A-NOT:        v_accvgpr_read_b32
; GFX90A-COUNT-4:    global_store_dwordx4 v{{[0-9]+}}, a[{{[0-9:]+}}]
define amdgpu_kernel void @test_mfma_f32_16x16x1f32(<16 x float> addrspace(1)* %arg) {
bb:
  %in.1 = load <16 x float>, <16 x float> addrspace(1)* %arg
  %mai.1 = tail call <16 x float> @llvm.amdgcn.mfma.f32.16x16x1f32(float 1.0, float 2.0, <16 x float> %in.1, i32 1, i32 2, i32 3)
  store <16 x float> %mai.1, <16 x float> addrspace(1)* %arg
  ret void
}

; GCN-LABEL: {{^}}test_mfma_f32_4x4x1f32:
; GCN-DAG:          v_mov_b32_e32 [[TWO:v[0-9]+]], 2.0
; GCN-DAG:          v_mov_b32_e32 [[ONE:v[0-9]+]], 1.0
; GCN:              s_load_dwordx4
; GFX908_A-COUNT-4: v_accvgpr_write_b32 a{{[0-9]+}}, v{{[0-9]+}}
; GFX908_A:         v_mfma_f32_4x4x1f32 [[RES:a\[[0-9]+:[0-9]+\]]], [[ONE]], [[TWO]], a[{{[0-9]+:[0-9]+}}] cbsz:1 abid:2 blgp:3
; GFX908-COUNT-4:   v_accvgpr_read_b32
; GFX908:           global_store_dwordx4
; GFX90A-NOT:       v_accvgpr_read_b32
; GFX90A:           global_store_dwordx4 {{v[0-9]+}}, [[RES]]
define amdgpu_kernel void @test_mfma_f32_4x4x1f32(<4 x float> addrspace(1)* %arg) {
bb:
  %in.1 = load <4 x float>, <4 x float> addrspace(1)* %arg
  %mai.1 = tail call <4 x float> @llvm.amdgcn.mfma.f32.4x4x1f32(float 1.0, float 2.0, <4 x float> %in.1, i32 1, i32 2, i32 3)
  store <4 x float> %mai.1, <4 x float> addrspace(1)* %arg
  ret void
}

; GCN-LABEL: {{^}}test_mfma_f32_32x32x2f32:
; GCN-DAG:           v_mov_b32_e32 [[TWO:v[0-9]+]], 2.0
; GCN-DAG:           v_mov_b32_e32 [[ONE:v[0-9]+]], 1.0
; GCN:               s_load_dwordx16
; GFX908_A-COUNT-16: v_accvgpr_write_b32 a{{[0-9]+}}, v{{[0-9]+}}
; GFX908_A:          v_mfma_f32_32x32x2f32 a[{{[0-9]+:[0-9]+}}], [[ONE]], [[TWO]], a[{{[0-9]+:[0-9]+}}] cbsz:1 abid:2 blgp:3
; GFX908-COUNT-16:   v_accvgpr_read_b32
; GFX908-COUNT-4:    global_store_dwordx4 v{{[0-9]+}}, v[{{[0-9:]+}}]
; GFX90A-NOT:        v_accvgpr_read_b32
; GFX90A-COUNT-4:    global_store_dwordx4 v{{[0-9]+}}, a[{{[0-9:]+}}]
define amdgpu_kernel void @test_mfma_f32_32x32x2f32(<16 x float> addrspace(1)* %arg) {
bb:
  %in.1 = load <16 x float>, <16 x float> addrspace(1)* %arg
  %mai.1 = tail call <16 x float> @llvm.amdgcn.mfma.f32.32x32x2f32(float 1.0, float 2.0, <16 x float> %in.1, i32 1, i32 2, i32 3)
  store <16 x float> %mai.1, <16 x float> addrspace(1)* %arg
  ret void
}

; GCN-LABEL: {{^}}test_mfma_f32_16x16x4f32:
; GCN-DAG:          v_mov_b32_e32 [[TWO:v[0-9]+]], 2.0
; GCN-DAG:          v_mov_b32_e32 [[ONE:v[0-9]+]], 1.0
; GCN:              s_load_dwordx4
; GFX908_A-COUNT-4: v_accvgpr_write_b32 a{{[0-9]+}}, v{{[0-9]+}}
; GFX908_A:         v_mfma_f32_16x16x4f32 [[RES:a\[[0-9]+:[0-9]+\]]], [[ONE]], [[TWO]], a[{{[0-9]+:[0-9]+}}] cbsz:1 abid:2 blgp:3
; GFX908-COUNT-4:   v_accvgpr_read_b32
; GFX908:           global_store_dwordx4
; GFX90A-NOT:       v_accvgpr_read_b32
; GFX90A:           global_store_dwordx4 {{v[0-9]+}}, [[RES]],
define amdgpu_kernel void @test_mfma_f32_16x16x4f32(<4 x float> addrspace(1)* %arg) {
bb:
  %in.1 = load <4 x float>, <4 x float> addrspace(1)* %arg
  %mai.1 = tail call <4 x float> @llvm.amdgcn.mfma.f32.16x16x4f32(float 1.0, float 2.0, <4 x float> %in.1, i32 1, i32 2, i32 3)
  store <4 x float> %mai.1, <4 x float> addrspace(1)* %arg
  ret void
}

; GCN-LABEL: {{^}}test_mfma_f32_32x32x4f16:
; GCN-DAG:           s_load_dwordx16
; GCN-DAG:           s_load_dwordx16
; GFX908_A-COUNT-32: v_accvgpr_write_b32 a{{[0-9]+}}, v{{[0-9]+}}
; GFX908_A:          v_mfma_f32_32x32x4f16 a[{{[0-9]+:[0-9]+}}], {{v\[[0-9]+:[0-9]+\]}}, {{v\[[0-9]+:[0-9]+\]}}, a[{{[0-9]+:[0-9]+}}] cbsz:1 abid:2 blgp:3
; GFX908-COUNT-32:   v_accvgpr_read_b32
; GFX908:            global_store_dwordx4
; GFX90A-NOT:        v_accvgpr_read_b32
; GFX90A-COUNT-8:    global_store_dwordx4 {{v[0-9]+}}, a[{{[0-9:]+}}],
define amdgpu_kernel void @test_mfma_f32_32x32x4f16(<32 x float> addrspace(1)* %arg, <4 x half> addrspace(1)* %c) {
bb:
  %in.1 = load <32 x float>, <32 x float> addrspace(1)* %arg
  %c.1 = load <4 x half>, <4 x half> addrspace(1)* %c
  %c2p = getelementptr <4 x half>, <4 x half> addrspace(1)* %c, i64 1
  %c.2 = load <4 x half>, <4 x half> addrspace(1)* %c2p
  %mai.1 = tail call <32 x float> @llvm.amdgcn.mfma.f32.32x32x4f16(<4 x half> %c.1, <4 x half> %c.2, <32 x float> %in.1, i32 1, i32 2, i32 3)
  store <32 x float> %mai.1, <32 x float> addrspace(1)* %arg
  ret void
}

; GCN-LABEL: {{^}}test_mfma_f32_16x16x4f16:
; GCN:               s_load_dwordx16
; GFX908_A-COUNT-16: v_accvgpr_write_b32 a{{[0-9]+}}, v{{[0-9]+}}
; GFX908_A:          v_mfma_f32_16x16x4f16 a[{{[0-9]+:[0-9]+}}], {{v\[[0-9]+:[0-9]+\]}}, {{v\[[0-9]+:[0-9]+\]}}, a[{{[0-9]+:[0-9]+}}] cbsz:1 abid:2 blgp:3
; GFX908-COUNT-16:   v_accvgpr_read_b32
; GFX908:            global_store_dwordx4
; GFX90A-NOT:        v_accvgpr_read_b32
; GFX90A-COUNT-4:    global_store_dwordx4 {{v[0-9]+}}, a[{{[0-9:]+}}],
define amdgpu_kernel void @test_mfma_f32_16x16x4f16(<16 x float> addrspace(1)* %arg, <4 x half> addrspace(1)* %c) {
bb:
  %in.1 = load <16 x float>, <16 x float> addrspace(1)* %arg
  %c.1 = load <4 x half>, <4 x half> addrspace(1)* %c
  %c2p = getelementptr <4 x half>, <4 x half> addrspace(1)* %c, i64 1
  %c.2 = load <4 x half>, <4 x half> addrspace(1)* %c2p
  %mai.1 = tail call <16 x float> @llvm.amdgcn.mfma.f32.16x16x4f16(<4 x half> %c.1, <4 x half> %c.2, <16 x float> %in.1, i32 1, i32 2, i32 3)
  store <16 x float> %mai.1, <16 x float> addrspace(1)* %arg
  ret void
}

; GCN-LABEL: {{^}}test_mfma_f32_4x4x4f16:
; GCN:              s_load_dwordx4
; GCN:              s_load_dwordx2
; GCN:              s_load_dwordx2
; GFX908_A-COUNT-4: v_accvgpr_write_b32 a{{[0-9]+}}, v{{[0-9]+}}
; GFX908_A:         v_mfma_f32_4x4x4f16 [[RES:a\[[0-9]+:[0-9]+\]]], {{v\[[0-9]+:[0-9]+\]}}, {{v\[[0-9]+:[0-9]+\]}}, a[{{[0-9]+:[0-9]+}}] cbsz:1 abid:2 blgp:3
; GFX908-COUNT-4:   v_accvgpr_read_b32
; GFX908:           global_store_dwordx4
; GFX90A-NOT:       v_accvgpr_read_b32
; GFX90A:           global_store_dwordx4 {{v[0-9]+}}, [[RES]],
define amdgpu_kernel void @test_mfma_f32_4x4x4f16(<4 x float> addrspace(1)* %arg, <4 x half> addrspace(1)* %c) {
bb:
  %in.1 = load <4 x float>, <4 x float> addrspace(1)* %arg
  %c.1 = load <4 x half>, <4 x half> addrspace(1)* %c
  %c2p = getelementptr <4 x half>, <4 x half> addrspace(1)* %c, i64 1
  %c.2 = load <4 x half>, <4 x half> addrspace(1)* %c2p
  %mai.1 = tail call <4 x float> @llvm.amdgcn.mfma.f32.4x4x4f16(<4 x half> %c.1, <4 x half> %c.2, <4 x float> %in.1, i32 1, i32 2, i32 3)
  store <4 x float> %mai.1, <4 x float> addrspace(1)* %arg
  ret void
}

; GCN-LABEL: {{^}}test_mfma_f32_32x32x8f16:
; GCN:               s_load_dwordx16
; GCN:               s_waitcnt lgkmcnt(0)
; GFX908_A:          v_mov_b32_e32 v{{[0-9]+}}, s{{[0-9]+}}
; GFX908_A-COUNT-16: v_accvgpr_write_b32 a{{[0-9]+}}, v{{[0-9]+}}
; GFX908_A:          v_mfma_f32_32x32x8f16 a[{{[0-9]+:[0-9]+}}], {{v\[[0-9]+:[0-9]+\]}}, {{v\[[0-9]+:[0-9]+\]}}, a[{{[0-9]+:[0-9]+}}] cbsz:1 abid:2 blgp:3
; GFX908-COUNT-16:   v_accvgpr_read_b32
; GFX908:            global_store_dwordx4
; GFX90A-NOT:        v_accvgpr_read_b32
; GFX90A-COUNT-4:    global_store_dwordx4 {{v[0-9]+}}, a[{{[0-9:]+}}],
define amdgpu_kernel void @test_mfma_f32_32x32x8f16(<16 x float> addrspace(1)* %arg, <4 x half> addrspace(1)* %c) {
bb:
  %in.1 = load <16 x float>, <16 x float> addrspace(1)* %arg
  %c.1 = load <4 x half>, <4 x half> addrspace(1)* %c
  %c2p = getelementptr <4 x half>, <4 x half> addrspace(1)* %c, i64 1
  %c.2 = load <4 x half>, <4 x half> addrspace(1)* %c2p
  %mai.1 = tail call <16 x float> @llvm.amdgcn.mfma.f32.32x32x8f16(<4 x half> %c.1, <4 x half> %c.2, <16 x float> %in.1, i32 1, i32 2, i32 3)
  store <16 x float> %mai.1, <16 x float> addrspace(1)* %arg
  ret void
}

; GCN-LABEL: {{^}}test_mfma_f32_16x16x16f16:
; GCN:              s_load_dwordx4
; GCN:              s_load_dwordx4
; GFX908_A-COUNT-4: v_accvgpr_write_b32 a{{[0-9]+}}, v{{[0-9]+}}
; GFX908_A:         v_mfma_f32_16x16x16f16 [[RES:a\[[0-9]+:[0-9]+\]]], {{v\[[0-9]+:[0-9]+\]}}, {{v\[[0-9]+:[0-9]+\]}}, a[{{[0-9]+:[0-9]+}}] cbsz:1 abid:2 blgp:3
; GFX908-COUNT-4:   v_accvgpr_read_b32
; GFX908:           global_store_dwordx4
; GFX90A-NOT:       v_accvgpr_read_b32
; GFX90A:           global_store_dwordx4 {{v[0-9]+}}, [[RES]],
define amdgpu_kernel void @test_mfma_f32_16x16x16f16(<4 x float> addrspace(1)* %arg, <4 x half> addrspace(1)* %c) {
bb:
  %in.1 = load <4 x float>, <4 x float> addrspace(1)* %arg
  %c.1 = load <4 x half>, <4 x half> addrspace(1)* %c
  %c2p = getelementptr <4 x half>, <4 x half> addrspace(1)* %c, i64 1
  %c.2 = load <4 x half>, <4 x half> addrspace(1)* %c2p
  %mai.1 = tail call <4 x float> @llvm.amdgcn.mfma.f32.16x16x16f16(<4 x half> %c.1, <4 x half> %c.2, <4 x float> %in.1, i32 1, i32 2, i32 3)
  store <4 x float> %mai.1, <4 x float> addrspace(1)* %arg
  ret void
}

; GCN-LABEL: {{^}}test_mfma_i32_32x32x4i8:
; GCN-DAG:         v_mov_b32_e32 [[TWO:v[0-9]+]], 2
; GCN-DAG:         v_mov_b32_e32 [[ONE:v[0-9]+]], 1
; GCN-DAG:         s_load_dwordx16
; GCN-DAG:         s_load_dwordx16
; GFX908_A-DAG:    v_accvgpr_write_b32 a{{[0-9]+}}, v{{[0-9]+}}
; GFX908_A-DAG:    v_accvgpr_write_b32 a{{[0-9]+}}, v{{[0-9]+}}
; GFX908_A-DAG:    v_accvgpr_write_b32 a{{[0-9]+}}, v{{[0-9]+}}
; GFX908_A-DAG:    v_accvgpr_write_b32 a{{[0-9]+}}, v{{[0-9]+}}
; GFX908_A-DAG:    v_accvgpr_write_b32 a{{[0-9]+}}, v{{[0-9]+}}
; GFX908_A-DAG:    v_accvgpr_write_b32 a{{[0-9]+}}, v{{[0-9]+}}
; GFX908_A-DAG:    v_accvgpr_write_b32 a{{[0-9]+}}, v{{[0-9]+}}
; GFX908_A-DAG:    v_accvgpr_write_b32 a{{[0-9]+}}, v{{[0-9]+}}
; GFX908_A-DAG:    v_accvgpr_write_b32 a{{[0-9]+}}, v{{[0-9]+}}
; GFX908_A-DAG:    v_accvgpr_write_b32 a{{[0-9]+}}, v{{[0-9]+}}
; GFX908_A-DAG:    v_accvgpr_write_b32 a{{[0-9]+}}, v{{[0-9]+}}
; GFX908_A-DAG:    v_accvgpr_write_b32 a{{[0-9]+}}, v{{[0-9]+}}
; GFX908_A-DAG:    v_accvgpr_write_b32 a{{[0-9]+}}, v{{[0-9]+}}
; GFX908_A-DAG:    v_accvgpr_write_b32 a{{[0-9]+}}, v{{[0-9]+}}
; GFX908_A-DAG:    v_accvgpr_write_b32 a{{[0-9]+}}, v{{[0-9]+}}
; GFX908_A-DAG:    v_accvgpr_write_b32 a{{[0-9]+}}, v{{[0-9]+}}
; GFX908_A-DAG:    v_accvgpr_write_b32 a{{[0-9]+}}, v{{[0-9]+}}
; GFX908_A-DAG:    v_accvgpr_write_b32 a{{[0-9]+}}, v{{[0-9]+}}
; GFX908_A-DAG:    v_accvgpr_write_b32 a{{[0-9]+}}, v{{[0-9]+}}
; GFX908_A-DAG:    v_accvgpr_write_b32 a{{[0-9]+}}, v{{[0-9]+}}
; GFX908_A-DAG:    v_accvgpr_write_b32 a{{[0-9]+}}, v{{[0-9]+}}
; GFX908_A-DAG:    v_accvgpr_write_b32 a{{[0-9]+}}, v{{[0-9]+}}
; GFX908_A-DAG:    v_accvgpr_write_b32 a{{[0-9]+}}, v{{[0-9]+}}
; GFX908_A-DAG:    v_accvgpr_write_b32 a{{[0-9]+}}, v{{[0-9]+}}
; GFX908_A-DAG:    v_accvgpr_write_b32 a{{[0-9]+}}, v{{[0-9]+}}
; GFX908_A-DAG:    v_accvgpr_write_b32 a{{[0-9]+}}, v{{[0-9]+}}
; GFX908_A-DAG:    v_accvgpr_write_b32 a{{[0-9]+}}, v{{[0-9]+}}
; GFX908_A-DAG:    v_accvgpr_write_b32 a{{[0-9]+}}, v{{[0-9]+}}
; GFX908_A-DAG:    v_accvgpr_write_b32 a{{[0-9]+}}, v{{[0-9]+}}
; GFX908_A-DAG:    v_accvgpr_write_b32 a{{[0-9]+}}, v{{[0-9]+}}
; GFX908_A-DAG:    v_accvgpr_write_b32 a{{[0-9]+}}, v{{[0-9]+}}
; GFX908_A-DAG:    v_accvgpr_write_b32 a{{[0-9]+}}, v{{[0-9]+}}
; GFX908_A:        v_mfma_i32_32x32x4i8 a[{{[0-9]+:[0-9]+}}], [[ONE]], [[TWO]], a[{{[0-9]+:[0-9]+}}] cbsz:1 abid:2 blgp:3
; GFX908-COUNT-32: v_accvgpr_read_b32
; GFX908:          global_store_dwordx4
; GFX90A-NOT:      v_accvgpr_read_b32
; GFX90A-COUNT-8:  global_store_dwordx4 {{v[0-9]+}}, a[{{[0-9:]+}}],
define amdgpu_kernel void @test_mfma_i32_32x32x4i8(<32 x i32> addrspace(1)* %arg) {
bb:
  %in.1 = load <32 x i32>, <32 x i32> addrspace(1)* %arg
  %mai.1 = tail call <32 x i32> @llvm.amdgcn.mfma.i32.32x32x4i8(i32 1, i32 2, <32 x i32> %in.1, i32 1, i32 2, i32 3)
  store <32 x i32> %mai.1, <32 x i32> addrspace(1)* %arg
  ret void
}

; GCN-LABEL: {{^}}test_mfma_i32_16x16x4i8:
; GCN-DAG:           v_mov_b32_e32 [[TWO:v[0-9]+]], 2
; GCN-DAG:           v_mov_b32_e32 [[ONE:v[0-9]+]], 1
; GCN:               s_load_dwordx16
; GFX908_A-COUNT-16: v_accvgpr_write_b32 a{{[0-9]+}}, v{{[0-9]+}}
; GFX908_A:          v_mfma_i32_16x16x4i8 a[{{[0-9]+:[0-9]+}}], [[ONE]], [[TWO]], a[{{[0-9]+:[0-9]+}}] cbsz:1 abid:2 blgp:3
; GFX908-COUNT-16:   v_accvgpr_read_b32
; GFX908:            global_store_dwordx4
; GFX90A-NOT:        v_accvgpr_read_b32
; GFX90A-COUNT-4:    global_store_dwordx4 {{v[0-9]+}}, a[{{[0-9:]+}}],
define amdgpu_kernel void @test_mfma_i32_16x16x4i8(<16 x i32> addrspace(1)* %arg) {
bb:
  %in.1 = load <16 x i32>, <16 x i32> addrspace(1)* %arg
  %mai.1 = tail call <16 x i32> @llvm.amdgcn.mfma.i32.16x16x4i8(i32 1, i32 2, <16 x i32> %in.1, i32 1, i32 2, i32 3)
  store <16 x i32> %mai.1, <16 x i32> addrspace(1)* %arg
  ret void
}

; GCN-LABEL: {{^}}test_mfma_i32_4x4x4i8:
; GCN-DAG:          v_mov_b32_e32 [[TWO:v[0-9]+]], 2
; GCN-DAG:          v_mov_b32_e32 [[ONE:v[0-9]+]], 1
; GCN:              s_load_dwordx4
; GFX908_A-COUNT-4: v_accvgpr_write_b32 a{{[0-9]+}}, v{{[0-9]+}}
; GFX908_A:         v_mfma_i32_4x4x4i8 [[RES:a\[[0-9]+:[0-9]+\]]], [[ONE]], [[TWO]], a[{{[0-9]+:[0-9]+}}] cbsz:1 abid:2 blgp:3
; GFX908-COUNT-4:   v_accvgpr_read_b32
; GFX908:           global_store_dwordx4
; GFX90A-NOT:       v_accvgpr_read_b32
; GFX90A:           global_store_dwordx4 {{v[0-9]+}}, [[RES]],
define amdgpu_kernel void @test_mfma_i32_4x4x4i8(<4 x i32> addrspace(1)* %arg) {
bb:
  %in.1 = load <4 x i32>, <4 x i32> addrspace(1)* %arg
  %mai.1 = tail call <4 x i32> @llvm.amdgcn.mfma.i32.4x4x4i8(i32 1, i32 2, <4 x i32> %in.1, i32 1, i32 2, i32 3)
  store <4 x i32> %mai.1, <4 x i32> addrspace(1)* %arg
  ret void
}

; GCN-LABEL: {{^}}test_mfma_f32_32x32x1f32_forward_acc:
; GFX908_A:      v_mfma_f32_32x32x1f32 [[MAI1:a\[[0-9]+:[0-9]+\]]], v{{[0-9]+}}, v{{[0-9]+}}, a[{{[0-9]+:[0-9]+}}]
; GFX908_A-NEXT: v_mfma_f32_32x32x1f32 a[{{[0-9]+:[0-9]+}}], v{{[0-9]+}}, v{{[0-9]+}}, [[MAI1]]
define amdgpu_kernel void @test_mfma_f32_32x32x1f32_forward_acc(<32 x float> addrspace(1)* %arg) {
bb:
  %in.1 = load <32 x float>, <32 x float> addrspace(1)* %arg
  %mai.1 = tail call <32 x float> @llvm.amdgcn.mfma.f32.32x32x1f32(float 1.0, float 2.0, <32 x float> %in.1, i32 0, i32 0, i32 0)
  %mai.2 = tail call <32 x float> @llvm.amdgcn.mfma.f32.32x32x1f32(float 1.0, float 2.0, <32 x float> %mai.1, i32 0, i32 0, i32 0)
  store <32 x float> %mai.2, <32 x float> addrspace(1)* %arg
  ret void
}

; GCN-LABEL: {{^}}test_mfma_f32_16x16x1f32_forward_acc:
; GFX908_A:      v_mfma_f32_16x16x1f32 [[MAI1:a\[[0-9]+:[0-9]+\]]], v{{[0-9]+}}, v{{[0-9]+}}, a[{{[0-9]+:[0-9]+}}]
; GFX908_A-NEXT: v_mfma_f32_16x16x1f32 a[{{[0-9]+:[0-9]+}}], v{{[0-9]+}}, v{{[0-9]+}}, [[MAI1]]
define amdgpu_kernel void @test_mfma_f32_16x16x1f32_forward_acc(<16 x float> addrspace(1)* %arg) {
bb:
  %in.1 = load <16 x float>, <16 x float> addrspace(1)* %arg
  %mai.1 = tail call <16 x float> @llvm.amdgcn.mfma.f32.16x16x1f32(float 1.0, float 2.0, <16 x float> %in.1, i32 0, i32 0, i32 0)
  %mai.2 = tail call <16 x float> @llvm.amdgcn.mfma.f32.16x16x1f32(float 1.0, float 2.0, <16 x float> %mai.1, i32 0, i32 0, i32 0)
  store <16 x float> %mai.2, <16 x float> addrspace(1)* %arg
  ret void
}

; GCN-LABEL: {{^}}test_mfma_f32_4x4x1f32_forward_acc:
; GFX908_A:      v_mfma_f32_4x4x1f32 [[MAI1:a\[[0-9]+:[0-9]+\]]], v{{[0-9]+}}, v{{[0-9]+}}, a[{{[0-9]+:[0-9]+}}]
; GFX908_A-NEXT: v_mfma_f32_4x4x1f32 a[{{[0-9]+:[0-9]+}}], v{{[0-9]+}}, v{{[0-9]+}}, [[MAI1]]
define amdgpu_kernel void @test_mfma_f32_4x4x1f32_forward_acc(<4 x float> addrspace(1)* %arg) {
bb:
  %in.1 = load <4 x float>, <4 x float> addrspace(1)* %arg
  %mai.1 = tail call <4 x float> @llvm.amdgcn.mfma.f32.4x4x1f32(float 1.0, float 2.0, <4 x float> %in.1, i32 0, i32 0, i32 0)
  %mai.2 = tail call <4 x float> @llvm.amdgcn.mfma.f32.4x4x1f32(float 1.0, float 2.0, <4 x float> %mai.1, i32 0, i32 0, i32 0)
  store <4 x float> %mai.2, <4 x float> addrspace(1)* %arg
  ret void
}

; GCN-LABEL: {{^}}test_mfma_f32_4x4x1f32_imm_splat:
; GCN-DAG:        v_mov_b32_e32 [[TWO:v[0-9]+]], 2.0
; GCN-DAG:        v_mov_b32_e32 [[ONE:v[0-9]+]], 1.0
; NOLIT-SRCC-DAG: v_accvgpr_write_b32 a{{[0-9]+}}, 1.0
; NOLIT-SRCC-DAG: v_accvgpr_write_b32 a{{[0-9]+}}, 1.0
; NOLIT-SRCC-DAG: v_accvgpr_write_b32 a{{[0-9]+}}, 1.0
; NOLIT-SRCC-DAG: v_accvgpr_write_b32 a{{[0-9]+}}, 1.0
; NOLIT-SRCC:     v_mfma_f32_4x4x1f32 a[{{[0-9]+:[0-9]+}}], [[ONE]], [[TWO]], a[{{[0-9:]+}}]
; LIT-SRCC:       v_mfma_f32_4x4x1f32 [[RES:a\[[0-9]+:[0-9]+\]]], [[ONE]], [[TWO]], 1.0
; GFX90A:         v_mfma_f32_4x4x1f32 [[RES:a\[[0-9]+:[0-9]+\]]], [[ONE]], [[TWO]], 1.0
; GFX908-COUNT-4: v_accvgpr_read_b32
; GFX908:         global_store_dwordx4
; GFX90A-NOT:     v_accvgpr_read_b32
; GFX90A:         global_store_dwordx4 {{v[0-9]+}}, [[RES]],
define amdgpu_kernel void @test_mfma_f32_4x4x1f32_imm_splat(<4 x float> addrspace(1)* %arg) {
bb:
  %mai.1 = tail call <4 x float> @llvm.amdgcn.mfma.f32.4x4x1f32(float 1.0, float 2.0, <4 x float> <float 1.0, float 1.0, float 1.0, float 1.0>, i32 0, i32 0, i32 0)
  store <4 x float> %mai.1, <4 x float> addrspace(1)* %arg
  ret void
}

; GCN-LABEL: {{^}}test_mfma_f32_16x16x1f32_imm_splat:
; GCN-DAG:         v_mov_b32_e32 [[TWO:v[0-9]+]], 2.0
; GCN-DAG:         v_mov_b32_e32 [[ONE:v[0-9]+]], 1.0
; NOLIT-SRCC-DAG:  v_accvgpr_write_b32 a{{[0-9]+}}, 1.0
; NOLIT-SRCC:      v_mfma_f32_16x16x1f32 a[{{[0-9]+:[0-9]+}}], [[ONE]], [[TWO]], a[{{[0-9:]+}}]
; LIT-SRCC:        v_mfma_f32_16x16x1f32 a[{{[0-9]+:[0-9]+}}], [[ONE]], [[TWO]], 1.0
; GFX90A:          v_mfma_f32_16x16x1f32 a[{{[0-9]+:[0-9]+}}], [[ONE]], [[TWO]], 1.0
; GFX908-COUNT-16: v_accvgpr_read_b32
; GFX908:          global_store_dwordx4
; GFX90A-NOT:      v_accvgpr_read_b32
; GFX90A-COUNT-4:  global_store_dwordx4 {{v[0-9]+}}, a[{{[0-9:]+}}],
define amdgpu_kernel void @test_mfma_f32_16x16x1f32_imm_splat(<16 x float> addrspace(1)* %arg) {
bb:
  %mai.1 = tail call <16 x float> @llvm.amdgcn.mfma.f32.16x16x1f32(float 1.0, float 2.0, <16 x float> <float 1.0, float 1.0, float 1.0, float 1.0, float 1.0, float 1.0, float 1.0, float 1.0, float 1.0, float 1.0, float 1.0, float 1.0, float 1.0, float 1.0, float 1.0, float 1.0>, i32 0, i32 0, i32 0)
  store <16 x float> %mai.1, <16 x float> addrspace(1)* %arg
  ret void
}

; GCN-LABEL: {{^}}test_mfma_f32_32x32x8f16_imm_splat:
; GCN-DAG:         v_mov_b32_e32 v[[TWO:[0-9]+]], 0x40004000
; GCN-DAG:         v_mov_b32_e32 v[[ONE:[0-9]+]], 0x3c003c00
; NOLIT-SRCC-DAG:  v_accvgpr_write_b32 a{{[0-9]+}}, 1.0
; NOLIT-SRCC:      v_mfma_f32_32x32x8f16 a[{{[0-9]+:[0-9]+}}], v{{\[}}[[ONE]]:{{[0-9]+}}], v{{\[}}[[TWO]]:{{[0-9]+}}], a[{{[0-9:]+}}]
; LIT-SRCC:        v_mfma_f32_32x32x8f16 a[{{[0-9]+:[0-9]+}}], v{{\[}}[[ONE]]:{{[0-9]+}}], v{{\[}}[[TWO]]:{{[0-9]+}}], 1.0
; GFX90A:          v_mfma_f32_32x32x8f16 a[{{[0-9]+:[0-9]+}}], v{{\[}}[[ONE]]:{{[0-9]+}}], v{{\[}}[[TWO]]:{{[0-9]+}}], 1.0
; GFX908-COUNT-16: v_accvgpr_read_b32
; GFX908:          global_store_dwordx4
; GFX90A-NOT:      v_accvgpr_read_b32
; GFX90A-COUNT-4:  global_store_dwordx4 {{v[0-9]+}}, a[{{[0-9:]+}}],
define amdgpu_kernel void @test_mfma_f32_32x32x8f16_imm_splat(<16 x float> addrspace(1)* %arg) {
bb:
  %mai.1 = tail call <16 x float> @llvm.amdgcn.mfma.f32.32x32x8f16(<4 x half> <half 1.0, half 1.0, half 1.0, half 1.0>, <4 x half> <half 2.0, half 2.0, half 2.0, half 2.0>, <16 x float> <float 1.0, float 1.0, float 1.0, float 1.0, float 1.0, float 1.0, float 1.0, float 1.0, float 1.0, float 1.0, float 1.0, float 1.0, float 1.0, float 1.0, float 1.0, float 1.0>, i32 0, i32 0, i32 0)
  store <16 x float> %mai.1, <16 x float> addrspace(1)* %arg
  ret void
}

; GCN-LABEL: {{^}}test_mfma_f32_32x32x1f32_imm_splat:
; GCN-DAG:         v_mov_b32_e32 [[TWO:v[0-9]+]], 2.0
; GCN-DAG:         v_mov_b32_e32 [[ONE:v[0-9]+]], 1.0
; NOLIT-SRCC-DAG:  v_accvgpr_write_b32 a{{[0-9]+}}, 0
; NOLIT-SRCC:      v_mfma_f32_32x32x1f32 a[{{[0-9]+:[0-9]+}}], [[ONE]], [[TWO]], a[{{[0-9:]+}}]
; LIT-SRCC:        v_mfma_f32_32x32x1f32 a[{{[0-9]+:[0-9]+}}], [[ONE]], [[TWO]], 0
; GFX90A:          v_mfma_f32_32x32x1f32 a[{{[0-9]+:[0-9]+}}], [[ONE]], [[TWO]], 0
; GFX908-COUNT-32: v_accvgpr_read_b32
; GFX908:          global_store_dwordx4
; GFX90A-NOT:      v_accvgpr_read_b32
; GFX90A-COUNT-8:  global_store_dwordx4 {{v[0-9]+}}, a[{{[0-9:]+}}],
define amdgpu_kernel void @test_mfma_f32_32x32x1f32_imm_splat(<32 x float> addrspace(1)* %arg) {
bb:
  %mai.1 = tail call <32 x float> @llvm.amdgcn.mfma.f32.32x32x1f32(float 1.0, float 2.0, <32 x float> <float 0.0, float 0.0, float 0.0, float 0.0, float 0.0, float 0.0, float 0.0, float 0.0, float 0.0, float 0.0, float 0.0, float 0.0, float 0.0, float 0.0, float 0.0, float 0.0, float 0.0, float 0.0, float 0.0, float 0.0, float 0.0, float 0.0, float 0.0, float 0.0, float 0.0, float 0.0, float 0.0, float 0.0, float 0.0, float 0.0, float 0.0, float 0.0>, i32 0, i32 0, i32 0)
  store <32 x float> %mai.1, <32 x float> addrspace(1)* %arg
  ret void
}

; GCN-LABEL: {{^}}test_mfma_f32_4x4x1f32_imm:
; GCN-DAG:        v_accvgpr_write_b32 a{{[0-9]+}}, 1.0
; GCN-DAG:        v_accvgpr_write_b32 a{{[0-9]+}}, 2.0
; GFX908-DAG:     v_accvgpr_write_b32 a{{[0-9]+}}, 1.0
; GFX908-DAG:     v_accvgpr_write_b32 a{{[0-9]+}}, 1.0
; GFX90A-DAG:     v_accvgpr_mov_b32 a{{[0-9]+}}, a{{[0-9]+}}
; GFX90A-DAG:     v_accvgpr_mov_b32 a{{[0-9]+}}, a{{[0-9]+}}
; GFX908_A:       v_mfma_f32_4x4x1f32 [[RES:a\[[0-9]+:[0-9]+\]]], {{v[0-9]+}}, {{v[0-9]+}}, a[{{[0-9]+:[0-9]+}}]
; GFX908-COUNT-4: v_accvgpr_read_b32
; GFX908:         global_store_dwordx4
; GFX90A-NOT:     v_accvgpr_read_b32
; GFX90A:         global_store_dwordx4 {{v[0-9]+}}, [[RES]],
define amdgpu_kernel void @test_mfma_f32_4x4x1f32_imm(<4 x float> addrspace(1)* %arg) {
bb:
  %mai.1 = tail call <4 x float> @llvm.amdgcn.mfma.f32.4x4x1f32(float 1.0, float 2.0, <4 x float> <float 1.0, float 2.0, float 1.0, float 1.0>, i32 0, i32 0, i32 0)
  store <4 x float> %mai.1, <4 x float> addrspace(1)* %arg
  ret void
}

; GCN-LABEL: {{^}}test_mfma_f32_16x16x1f32_imm:
; GCN-DAG:         v_accvgpr_write_b32 a{{[0-9]+}}, 1.0
; GCN-DAG:         v_accvgpr_write_b32 a{{[0-9]+}}, 2.0
; GFX908-COUNT-14: v_accvgpr_write_b32 a{{[0-9]+}}, 1.0
; GFX90A-COUNT-14: v_accvgpr_mov_b32 a{{[0-9]+}}, a{{[0-9]+}}
; GFX908_A:        v_mfma_f32_16x16x1f32 a[{{[0-9]+:[0-9]+}}], {{v[0-9]+}}, {{v[0-9]+}}, a[{{[0-9]+:[0-9]+}}]
; GFX908-COUNT-16: v_accvgpr_read_b32
; GFX908:          global_store_dwordx4
; GFX90A-NOT:      v_accvgpr_read_b32
; GFX90A-COUNT-4:  global_store_dwordx4 {{v[0-9]+}}, a[{{[0-9:]+}}],
define amdgpu_kernel void @test_mfma_f32_16x16x1f32_imm(<16 x float> addrspace(1)* %arg) {
bb:
  %mai.1 = tail call <16 x float> @llvm.amdgcn.mfma.f32.16x16x1f32(float 1.0, float 2.0, <16 x float> <float 1.0, float 1.0, float 1.0, float 1.0, float 1.0, float 1.0, float 1.0, float 1.0, float 1.0, float 1.0, float 1.0, float 1.0, float 1.0, float 1.0, float 1.0, float 2.0>, i32 0, i32 0, i32 0)
  store <16 x float> %mai.1, <16 x float> addrspace(1)* %arg
  ret void
}

; GCN-LABEL: {{^}}test_mfma_f32_32x32x1f32_imm:
; GCN-DAG:         v_accvgpr_write_b32 a{{[0-9]+}}, 0
; GCN-DAG:         v_accvgpr_write_b32 a{{[0-9]+}}, 1.0
; GFX908-DAG:      v_accvgpr_write_b32 a{{[0-9]+}}, 0
; GFX908-DAG:      v_accvgpr_write_b32 a{{[0-9]+}}, 0
; GFX908-DAG:      v_accvgpr_write_b32 a{{[0-9]+}}, 0
; GFX908-DAG:      v_accvgpr_write_b32 a{{[0-9]+}}, 0
; GFX908-DAG:      v_accvgpr_write_b32 a{{[0-9]+}}, 0
; GFX908-DAG:      v_accvgpr_write_b32 a{{[0-9]+}}, 0
; GFX908-DAG:      v_accvgpr_write_b32 a{{[0-9]+}}, 0
; GFX908-DAG:      v_accvgpr_write_b32 a{{[0-9]+}}, 0
; GFX908-DAG:      v_accvgpr_write_b32 a{{[0-9]+}}, 0
; GFX908-DAG:      v_accvgpr_write_b32 a{{[0-9]+}}, 0
; GFX908-DAG:      v_accvgpr_write_b32 a{{[0-9]+}}, 0
; GFX908-DAG:      v_accvgpr_write_b32 a{{[0-9]+}}, 0
; GFX908-DAG:      v_accvgpr_write_b32 a{{[0-9]+}}, 0
; GFX908-DAG:      v_accvgpr_write_b32 a{{[0-9]+}}, 0
; GFX908-DAG:      v_accvgpr_write_b32 a{{[0-9]+}}, 0
; GFX908-DAG:      v_accvgpr_write_b32 a{{[0-9]+}}, 0
; GFX908-DAG:      v_accvgpr_write_b32 a{{[0-9]+}}, 0
; GFX908-DAG:      v_accvgpr_write_b32 a{{[0-9]+}}, 0
; GFX908-DAG:      v_accvgpr_write_b32 a{{[0-9]+}}, 0
; GFX908-DAG:      v_accvgpr_write_b32 a{{[0-9]+}}, 0
; GFX908-DAG:      v_accvgpr_write_b32 a{{[0-9]+}}, 0
; GFX908-DAG:      v_accvgpr_write_b32 a{{[0-9]+}}, 0
; GFX908-DAG:      v_accvgpr_write_b32 a{{[0-9]+}}, 0
; GFX908-DAG:      v_accvgpr_write_b32 a{{[0-9]+}}, 0
; GFX908-DAG:      v_accvgpr_write_b32 a{{[0-9]+}}, 0
; GFX908-DAG:      v_accvgpr_write_b32 a{{[0-9]+}}, 0
; GFX908-DAG:      v_accvgpr_write_b32 a{{[0-9]+}}, 0
; GFX908-DAG:      v_accvgpr_write_b32 a{{[0-9]+}}, 0
; GFX908-DAG:      v_accvgpr_write_b32 a{{[0-9]+}}, 0
; GFX908-DAG:      v_accvgpr_write_b32 a{{[0-9]+}}, 0
; GFX90A-DAG:      v_accvgpr_mov_b32 a{{[0-9]+}}, a{{[0-9]+}}
; GFX90A-DAG:      v_accvgpr_mov_b32 a{{[0-9]+}}, a{{[0-9]+}}
; GFX90A-DAG:      v_accvgpr_mov_b32 a{{[0-9]+}}, a{{[0-9]+}}
; GFX90A-DAG:      v_accvgpr_mov_b32 a{{[0-9]+}}, a{{[0-9]+}}
; GFX90A-DAG:      v_accvgpr_mov_b32 a{{[0-9]+}}, a{{[0-9]+}}
; GFX90A-DAG:      v_accvgpr_mov_b32 a{{[0-9]+}}, a{{[0-9]+}}
; GFX90A-DAG:      v_accvgpr_mov_b32 a{{[0-9]+}}, a{{[0-9]+}}
; GFX90A-DAG:      v_accvgpr_mov_b32 a{{[0-9]+}}, a{{[0-9]+}}
; GFX90A-DAG:      v_accvgpr_mov_b32 a{{[0-9]+}}, a{{[0-9]+}}
; GFX90A-DAG:      v_accvgpr_mov_b32 a{{[0-9]+}}, a{{[0-9]+}}
; GFX90A-DAG:      v_accvgpr_mov_b32 a{{[0-9]+}}, a{{[0-9]+}}
; GFX90A-DAG:      v_accvgpr_mov_b32 a{{[0-9]+}}, a{{[0-9]+}}
; GFX90A-DAG:      v_accvgpr_mov_b32 a{{[0-9]+}}, a{{[0-9]+}}
; GFX90A-DAG:      v_accvgpr_mov_b32 a{{[0-9]+}}, a{{[0-9]+}}
; GFX90A-DAG:      v_accvgpr_mov_b32 a{{[0-9]+}}, a{{[0-9]+}}
; GFX90A-DAG:      v_accvgpr_mov_b32 a{{[0-9]+}}, a{{[0-9]+}}
; GFX90A-DAG:      v_accvgpr_mov_b32 a{{[0-9]+}}, a{{[0-9]+}}
; GFX90A-DAG:      v_accvgpr_mov_b32 a{{[0-9]+}}, a{{[0-9]+}}
; GFX90A-DAG:      v_accvgpr_mov_b32 a{{[0-9]+}}, a{{[0-9]+}}
; GFX90A-DAG:      v_accvgpr_mov_b32 a{{[0-9]+}}, a{{[0-9]+}}
; GFX90A-DAG:      v_accvgpr_mov_b32 a{{[0-9]+}}, a{{[0-9]+}}
; GFX90A-DAG:      v_accvgpr_mov_b32 a{{[0-9]+}}, a{{[0-9]+}}
; GFX90A-DAG:      v_accvgpr_mov_b32 a{{[0-9]+}}, a{{[0-9]+}}
; GFX90A-DAG:      v_accvgpr_mov_b32 a{{[0-9]+}}, a{{[0-9]+}}
; GFX90A-DAG:      v_accvgpr_mov_b32 a{{[0-9]+}}, a{{[0-9]+}}
; GFX90A-DAG:      v_accvgpr_mov_b32 a{{[0-9]+}}, a{{[0-9]+}}
; GFX90A-DAG:      v_accvgpr_mov_b32 a{{[0-9]+}}, a{{[0-9]+}}
; GFX90A-DAG:      v_accvgpr_mov_b32 a{{[0-9]+}}, a{{[0-9]+}}
; GFX90A-DAG:      v_accvgpr_mov_b32 a{{[0-9]+}}, a{{[0-9]+}}
; GFX90A-DAG:      v_accvgpr_mov_b32 a{{[0-9]+}}, a{{[0-9]+}}
; GFX908_A:        v_mfma_f32_32x32x1f32 a[{{[0-9]+:[0-9]+}}], {{v[0-9]+}}, {{v[0-9]+}}, a[{{[0-9]+:[0-9]+}}]
; GFX908-COUNT-32: v_accvgpr_read_b32
; GFX908:          global_store_dwordx4
; GFX90A-NOT:      v_accvgpr_read_b32
; GFX90A-COUNT-8:  global_store_dwordx4 {{v[0-9]+}}, a[{{[0-9:]+}}],
define amdgpu_kernel void @test_mfma_f32_32x32x1f32_imm(<32 x float> addrspace(1)* %arg) {
bb:
  %mai.1 = tail call <32 x float> @llvm.amdgcn.mfma.f32.32x32x1f32(float 1.0, float 2.0, <32 x float> <float 1.0, float 0.0, float 0.0, float 0.0, float 0.0, float 0.0, float 0.0, float 0.0, float 0.0, float 0.0, float 0.0, float 0.0, float 0.0, float 0.0, float 0.0, float 0.0, float 0.0, float 0.0, float 0.0, float 0.0, float 0.0, float 0.0, float 0.0, float 0.0, float 0.0, float 0.0, float 0.0, float 0.0, float 0.0, float 0.0, float 0.0, float 0.0>, i32 0, i32 0, i32 0)
  store <32 x float> %mai.1, <32 x float> addrspace(1)* %arg
  ret void
}

; GCN-LABEL: {{^}}test_mfma_f32_4x4x1f32_lit_splat:
; GFX908_A:       v_mov_b32_e32 [[TMP:v[0-9]+]], 0x42f60000
; GCN:            v_accvgpr_write_b32 [[TTMPA:a[0-9]+]], [[TMP]]
; GFX908:         v_accvgpr_write_b32 a{{[0-9]+}}, [[TMP]]
; GFX908:         v_accvgpr_write_b32 a{{[0-9]+}}, [[TMP]]
; GFX908:         v_accvgpr_write_b32 a{{[0-9]+}}, [[TMP]]
; GFX90A:         v_accvgpr_mov_b32 a{{[0-9]+}}, [[TTMPA]]
; GFX90A:         v_accvgpr_mov_b32 a{{[0-9]+}}, [[TTMPA]]
; GFX90A:         v_accvgpr_mov_b32 a{{[0-9]+}}, [[TTMPA]]
; GFX908_A:       v_mfma_f32_4x4x1f32 [[RES:a\[[0-9]+:[0-9]+\]]], {{v[0-9]+}}, {{v[0-9]+}}, a[{{[0-9]+:[0-9]+}}]
; GFX908-COUNT-4: v_accvgpr_read_b32
; GFX908:         global_store_dwordx4
; GFX90A-NOT:     v_accvgpr_read_b32
; GFX90A:         global_store_dwordx4 {{v[0-9]+}}, [[RES]]
define amdgpu_kernel void @test_mfma_f32_4x4x1f32_lit_splat(<4 x float> addrspace(1)* %arg, i64 %idx) {
bb:
  %tid = call i32 @llvm.amdgcn.workitem.id.x()
  %gep = getelementptr inbounds <4 x float>, <4 x float> addrspace(1)* %arg, i32 %tid
  %mai.1 = tail call <4 x float> @llvm.amdgcn.mfma.f32.4x4x1f32(float 1.0, float 2.0, <4 x float> <float 123.0, float 123.0, float 123.0, float 123.0>, i32 0, i32 0, i32 0)
  ;store <4 x float> %mai.1, <4 x float> addrspace(1)* %arg
  store <4 x float> %mai.1, <4 x float> addrspace(1)* %gep
  ret void
}

; GCN-LABEL: {{^}}test_mfma_f32_4x4x1f32_lit_splat_bad_code:
; GFX908_A: v_mov_b32_e32 [[TMP0:v[0-9]+]], 0x42f60000
; GCN:      v_accvgpr_write_b32 [[AGPR:a[0-9]+]], [[TMP0]]
<<<<<<< HEAD
; GFX908:   s_nop 0
; GFX908:   v_accvgpr_read_b32 [[TMP1:v[0-9]+]], [[AGPR]]
; GFX908:   v_accvgpr_read_b32 [[TMP2:v[0-9]+]], [[AGPR]]
; GFX908:   v_accvgpr_read_b32 [[TMP3:v[0-9]+]], [[AGPR]]
; GFX908:   v_accvgpr_write_b32 a{{[0-9]+}}, [[TMP1]]
; GFX908:   v_accvgpr_write_b32 a{{[0-9]+}}, [[TMP2]]
; GFX908:   v_accvgpr_write_b32 a{{[0-9]+}}, [[TMP3]]
=======
; GFX908-NEXT:   v_accvgpr_write_b32 a{{[0-9]+}}, [[TMP0]]
; GFX908-NEXT:   v_accvgpr_write_b32 a{{[0-9]+}}, [[TMP0]]
; GFX908-NEXT:   v_accvgpr_write_b32 a{{[0-9]+}}, [[TMP0]]
>>>>>>> 2ab1d525
; GFX90A-COUNT-3: v_accvgpr_mov_b32 a{{[0-9]+}}, [[AGPR]]
; GCN: s_nop 0
; GFX908_A:  v_mfma_f32_4x4x1f32 a[{{[0-9]+:[0-9]+}}], {{v[0-9]+}}, {{v[0-9]+}}, a[{{[0-9]+:[0-9]+}}]
; GFX908-COUNT-4: v_accvgpr_read_b32
; GFX908:    global_store_dwordx4 v{{[0-9]+}}, v[{{[0-9:]+}}], s[{{[0-9:]+}}]
; GFX90A:    global_store_dwordx4 v{{[0-9]+}}, a[{{[0-9:]+}}], s[{{[0-9:]+}}]
define amdgpu_kernel void @test_mfma_f32_4x4x1f32_lit_splat_bad_code(<4 x float> addrspace(1)* %arg) {
bb:
  %tid = call i32 @llvm.amdgcn.workitem.id.x()
  %gep = getelementptr inbounds <4 x float>, <4 x float> addrspace(1)* %arg, i32 %tid

  %mai.1 = tail call <4 x float> @llvm.amdgcn.mfma.f32.4x4x1f32(float 1.0, float 2.0, <4 x float> <float 123.0, float 123.0, float 123.0, float 123.0>, i32 0, i32 0, i32 0)
  store <4 x float> %mai.1, <4 x float> addrspace(1)* %arg
  ret void
}

; GCN-LABEL: {{^}}test_mfma_f32_32x32x1f32_vecarg:
; GFX90A-DAG:      v_mov_b32_e32 [[TWO:v[0-9]+]], 2.0
; GCN-DAG:         v_mov_b32_e32 [[ONE:v[0-9]+]], 1.0
; GCN-COUNT-8:     global_load_dwordx4
; GFX908-COUNT-16: v_accvgpr_write_b32 a{{[0-9]+}}, v{{[0-9]+}}
; GFX908-DAG:      v_mov_b32_e32 [[TWO:v[0-9]+]], 2.0
; GFX90A-NOT:      v_accvgpr_write
; GFX908:          v_mfma_f32_32x32x1f32 a[{{[0-9]+:[0-9]+}}], [[ONE]], [[TWO]], a[{{[0-9]+:[0-9]+}}] cbsz:1 abid:2 blgp:3
; GFX90A:          v_mfma_f32_32x32x1f32 a[{{[0-9]+:[0-9]+}}], [[ONE]], [[TWO]], a[{{[0-9]+:[0-9]+}}] cbsz:1 abid:2 blgp:3
; GFX908-COUNT-32: v_accvgpr_read_b32
; GFX908-COUNT-8:  global_store_dwordx4
; GFX90A-NOT:      v_accvgpr_read_b32
; GFX90A-COUNT-5:  global_store_dwordx4 v{{[0-9:]+}}, a[{{[0-9:]+}}], s[{{[0-9:]+}}]
define amdgpu_kernel void @test_mfma_f32_32x32x1f32_vecarg(<32 x float> addrspace(1)* %arg) {
bb:
  %tid = call i32 @llvm.amdgcn.workitem.id.x()
  %gep = getelementptr inbounds <32 x float>, <32 x float> addrspace(1)* %arg, i32 %tid
  %in.1 = load <32 x float>, <32 x float> addrspace(1)* %gep
  %mai.1 = tail call <32 x float> @llvm.amdgcn.mfma.f32.32x32x1f32(float 1.0, float 2.0, <32 x float> %in.1, i32 1, i32 2, i32 3)
  store <32 x float> %mai.1, <32 x float> addrspace(1)* %gep
  ret void
}<|MERGE_RESOLUTION|>--- conflicted
+++ resolved
@@ -581,19 +581,9 @@
 ; GCN-LABEL: {{^}}test_mfma_f32_4x4x1f32_lit_splat_bad_code:
 ; GFX908_A: v_mov_b32_e32 [[TMP0:v[0-9]+]], 0x42f60000
 ; GCN:      v_accvgpr_write_b32 [[AGPR:a[0-9]+]], [[TMP0]]
-<<<<<<< HEAD
-; GFX908:   s_nop 0
-; GFX908:   v_accvgpr_read_b32 [[TMP1:v[0-9]+]], [[AGPR]]
-; GFX908:   v_accvgpr_read_b32 [[TMP2:v[0-9]+]], [[AGPR]]
-; GFX908:   v_accvgpr_read_b32 [[TMP3:v[0-9]+]], [[AGPR]]
-; GFX908:   v_accvgpr_write_b32 a{{[0-9]+}}, [[TMP1]]
-; GFX908:   v_accvgpr_write_b32 a{{[0-9]+}}, [[TMP2]]
-; GFX908:   v_accvgpr_write_b32 a{{[0-9]+}}, [[TMP3]]
-=======
 ; GFX908-NEXT:   v_accvgpr_write_b32 a{{[0-9]+}}, [[TMP0]]
 ; GFX908-NEXT:   v_accvgpr_write_b32 a{{[0-9]+}}, [[TMP0]]
 ; GFX908-NEXT:   v_accvgpr_write_b32 a{{[0-9]+}}, [[TMP0]]
->>>>>>> 2ab1d525
 ; GFX90A-COUNT-3: v_accvgpr_mov_b32 a{{[0-9]+}}, [[AGPR]]
 ; GCN: s_nop 0
 ; GFX908_A:  v_mfma_f32_4x4x1f32 a[{{[0-9]+:[0-9]+}}], {{v[0-9]+}}, {{v[0-9]+}}, a[{{[0-9]+:[0-9]+}}]
