--- conflicted
+++ resolved
@@ -137,11 +137,7 @@
     %28 = REG_SEQUENCE %6, 17, killed %27, 18
     %29 = V_MOV_B32_e32 0, implicit $exec
     %30 = COPY %24
-<<<<<<< HEAD
-    BUFFER_STORE_DWORD_ADDR64 killed %29, killed %30, killed %28, 0, 0, 0, 0, 0, 0, 0, 0, implicit $exec
-=======
     BUFFER_STORE_DWORD_ADDR64 killed %29, killed %30, killed %28, 0, 0, 0, 0, 0, implicit $exec
->>>>>>> 2ab1d525
 
   bb.2.bb2:
     SI_END_CF %1, implicit-def dead $exec, implicit-def dead $scc, implicit $exec
@@ -247,11 +243,7 @@
     %37 = REG_SEQUENCE %6, 17, killed %36, 18
     %38 = V_MOV_B32_e32 0, implicit $exec
     %39 = COPY %33
-<<<<<<< HEAD
-    BUFFER_STORE_DWORD_ADDR64 killed %38, killed %39, killed %37, 0, 0, 0, 0, 0, 0, 0, 0, implicit $exec
-=======
     BUFFER_STORE_DWORD_ADDR64 killed %38, killed %39, killed %37, 0, 0, 0, 0, 0, implicit $exec
->>>>>>> 2ab1d525
 
   bb.2.bb2:
     SI_END_CF %1, implicit-def dead $exec, implicit-def dead $scc, implicit $exec
@@ -340,11 +332,7 @@
     %28 = REG_SEQUENCE %6, 17, killed %27, 18
     %29 = V_MOV_B32_e32 0, implicit $exec
     %30 = COPY %24
-<<<<<<< HEAD
-    BUFFER_STORE_DWORD_ADDR64 killed %29, killed %30, killed %28, 0, 0, 0, 0, 0, 0, 0, 0, implicit $exec
-=======
     BUFFER_STORE_DWORD_ADDR64 killed %29, killed %30, killed %28, 0, 0, 0, 0, 0, implicit $exec
->>>>>>> 2ab1d525
 
   bb.2.bb2:
     SI_END_CF %1, implicit-def dead $exec, implicit-def dead $scc, implicit $exec
