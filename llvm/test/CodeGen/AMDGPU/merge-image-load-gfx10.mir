--- conflicted
+++ resolved
@@ -13,15 +13,9 @@
     %2:sgpr_128 = COPY $sgpr96_sgpr97_sgpr98_sgpr99
     %3:sgpr_256 = S_LOAD_DWORDX8_IMM %1, 208, 0
     %4:vgpr_32 = COPY %2.sub3
-<<<<<<< HEAD
-    %5:vreg_64 = BUFFER_LOAD_DWORDX2_OFFSET %2:sgpr_128, 0, 0, 0, 0, 0, 0, 0, 0, implicit $exec :: (dereferenceable invariant load 16)
-    %6:vgpr_32 = IMAGE_LOAD_V1_V2_gfx10 %5:vreg_64, %3:sgpr_256, 1, 1, -1, 0, 0, 0, 0, 0, 0, 0, 0, implicit $exec :: (dereferenceable load 4, addrspace 4)
-    %7:vreg_96 = IMAGE_LOAD_V3_V2_gfx10 %5:vreg_64, %3:sgpr_256, 14, 1, -1, 0, 0, 0, 0, 0, 0, 0, 0, implicit $exec :: (dereferenceable load 12, align 16, addrspace 4)
-=======
     %5:vreg_64 = BUFFER_LOAD_DWORDX2_OFFSET %2:sgpr_128, 0, 0, 0, 0, 0, implicit $exec :: (dereferenceable invariant load (s128))
     %6:vgpr_32 = IMAGE_LOAD_V1_V2_gfx10 %5:vreg_64, %3:sgpr_256, 1, 1, -1, 0, 0, 0, 0, 0, 0, implicit $exec :: (dereferenceable load (s32), addrspace 4)
     %7:vreg_96 = IMAGE_LOAD_V3_V2_gfx10 %5:vreg_64, %3:sgpr_256, 14, 1, -1, 0, 0, 0, 0, 0, 0, implicit $exec :: (dereferenceable load (s96), align 16, addrspace 4)
->>>>>>> 2ab1d525
 ...
 ---
 # GFX10-LABEL: name: image_load_merged_v1v3_reversed
@@ -37,15 +31,9 @@
     %2:sgpr_128 = COPY $sgpr96_sgpr97_sgpr98_sgpr99
     %3:sgpr_256 = S_LOAD_DWORDX8_IMM %1, 208, 0
     %4:vgpr_32 = COPY %2.sub3
-<<<<<<< HEAD
-    %5:vreg_64 = BUFFER_LOAD_DWORDX2_OFFSET %2:sgpr_128, 0, 0, 0, 0, 0, 0, 0, 0, implicit $exec :: (dereferenceable invariant load 16)
-    %6:vgpr_32 = IMAGE_LOAD_V1_V2_gfx10 %5:vreg_64, %3:sgpr_256, 8, 1, -1, 0, 0, 0, 0, 0, 0, 0, 0, implicit $exec :: (dereferenceable load 4, addrspace 4)
-    %7:vreg_96 = IMAGE_LOAD_V3_V2_gfx10 %5:vreg_64, %3:sgpr_256, 7, 1, -1, 0, 0, 0, 0, 0, 0, 0, 0, implicit $exec :: (dereferenceable load 12, align 16, addrspace 4)
-=======
     %5:vreg_64 = BUFFER_LOAD_DWORDX2_OFFSET %2:sgpr_128, 0, 0, 0, 0, 0, implicit $exec :: (dereferenceable invariant load (s128))
     %6:vgpr_32 = IMAGE_LOAD_V1_V2_gfx10 %5:vreg_64, %3:sgpr_256, 8, 1, -1, 0, 0, 0, 0, 0, 0, implicit $exec :: (dereferenceable load (s32), addrspace 4)
     %7:vreg_96 = IMAGE_LOAD_V3_V2_gfx10 %5:vreg_64, %3:sgpr_256, 7, 1, -1, 0, 0, 0, 0, 0, 0, implicit $exec :: (dereferenceable load (s96), align 16, addrspace 4)
->>>>>>> 2ab1d525
 ...
 ---
 
@@ -62,15 +50,9 @@
     %2:sgpr_128 = COPY $sgpr96_sgpr97_sgpr98_sgpr99
     %3:sgpr_256 = S_LOAD_DWORDX8_IMM %1, 208, 0
     %4:vgpr_32 = COPY %2.sub3
-<<<<<<< HEAD
-    %5:vreg_64 = BUFFER_LOAD_DWORDX2_OFFSET %2:sgpr_128, 0, 0, 0, 0, 0, 0, 0, 0, implicit $exec :: (dereferenceable invariant load 16)
-    %6:vreg_64 = IMAGE_LOAD_V2_V2_gfx10 %5:vreg_64, %3:sgpr_256, 3, 1, -1, 0, 0, 0, 0, 0, 0, 0, 0, implicit $exec :: (dereferenceable load 8, align 16, addrspace 4)
-    %7:vreg_64 = IMAGE_LOAD_V2_V2_gfx10 %5:vreg_64, %3:sgpr_256, 12, 1, -1, 0, 0, 0, 0, 0, 0, 0, 0, implicit $exec :: (dereferenceable load 8, align 16, addrspace 4)
-=======
     %5:vreg_64 = BUFFER_LOAD_DWORDX2_OFFSET %2:sgpr_128, 0, 0, 0, 0, 0, implicit $exec :: (dereferenceable invariant load (s128))
     %6:vreg_64 = IMAGE_LOAD_V2_V2_gfx10 %5:vreg_64, %3:sgpr_256, 3, 1, -1, 0, 0, 0, 0, 0, 0, implicit $exec :: (dereferenceable load (s64), align 16, addrspace 4)
     %7:vreg_64 = IMAGE_LOAD_V2_V2_gfx10 %5:vreg_64, %3:sgpr_256, 12, 1, -1, 0, 0, 0, 0, 0, 0, implicit $exec :: (dereferenceable load (s64), align 16, addrspace 4)
->>>>>>> 2ab1d525
 ...
 ---
 
@@ -87,15 +69,9 @@
     %2:sgpr_128 = COPY $sgpr96_sgpr97_sgpr98_sgpr99
     %3:sgpr_256 = S_LOAD_DWORDX8_IMM %1, 208, 0
     %4:vgpr_32 = COPY %2.sub3
-<<<<<<< HEAD
-    %5:vreg_64 = BUFFER_LOAD_DWORDX2_OFFSET %2:sgpr_128, 0, 0, 0, 0, 0, 0, 0, 0, implicit $exec :: (dereferenceable invariant load 16)
-    %6:vreg_64 = IMAGE_LOAD_V2_V2_gfx10 %5:vreg_64, %3:sgpr_256, 12, 1, -1, 0, 0, 0, 0, 0, 0, 0, 0, implicit $exec :: (dereferenceable load 8, align 16, addrspace 4)
-    %7:vreg_64 = IMAGE_LOAD_V2_V2_gfx10 %5:vreg_64, %3:sgpr_256, 3, 1, -1, 0, 0, 0, 0, 0, 0, 0, 0, implicit $exec :: (dereferenceable load 8, align 16, addrspace 4)
-=======
     %5:vreg_64 = BUFFER_LOAD_DWORDX2_OFFSET %2:sgpr_128, 0, 0, 0, 0, 0, implicit $exec :: (dereferenceable invariant load (s128))
     %6:vreg_64 = IMAGE_LOAD_V2_V2_gfx10 %5:vreg_64, %3:sgpr_256, 12, 1, -1, 0, 0, 0, 0, 0, 0, implicit $exec :: (dereferenceable load (s64), align 16, addrspace 4)
     %7:vreg_64 = IMAGE_LOAD_V2_V2_gfx10 %5:vreg_64, %3:sgpr_256, 3, 1, -1, 0, 0, 0, 0, 0, 0, implicit $exec :: (dereferenceable load (s64), align 16, addrspace 4)
->>>>>>> 2ab1d525
 ...
 ---
 
@@ -112,15 +88,9 @@
     %2:sgpr_128 = COPY $sgpr96_sgpr97_sgpr98_sgpr99
     %3:sgpr_256 = S_LOAD_DWORDX8_IMM %1, 208, 0
     %4:vgpr_32 = COPY %2.sub3
-<<<<<<< HEAD
-    %5:vreg_64 = BUFFER_LOAD_DWORDX2_OFFSET %2:sgpr_128, 0, 0, 0, 0, 0, 0, 0, 0, implicit $exec :: (dereferenceable invariant load 16)
-    %6:vreg_96 = IMAGE_LOAD_V3_V2_gfx10 %5:vreg_64, %3:sgpr_256, 7, 1, -1, 0, 0, 0, 0, 0, 0, 0, 0, implicit $exec :: (dereferenceable load 12, align 16, addrspace 4)
-    %7:vgpr_32 = IMAGE_LOAD_V1_V2_gfx10 %5:vreg_64, %3:sgpr_256, 8, 1, -1, 0, 0, 0, 0, 0, 0, 0, 0, implicit $exec :: (dereferenceable load 4, addrspace 4)
-=======
     %5:vreg_64 = BUFFER_LOAD_DWORDX2_OFFSET %2:sgpr_128, 0, 0, 0, 0, 0, implicit $exec :: (dereferenceable invariant load (s128))
     %6:vreg_96 = IMAGE_LOAD_V3_V2_gfx10 %5:vreg_64, %3:sgpr_256, 7, 1, -1, 0, 0, 0, 0, 0, 0, implicit $exec :: (dereferenceable load (s96), align 16, addrspace 4)
     %7:vgpr_32 = IMAGE_LOAD_V1_V2_gfx10 %5:vreg_64, %3:sgpr_256, 8, 1, -1, 0, 0, 0, 0, 0, 0, implicit $exec :: (dereferenceable load (s32), addrspace 4)
->>>>>>> 2ab1d525
 ...
 ---
 
@@ -137,15 +107,9 @@
     %2:sgpr_128 = COPY $sgpr96_sgpr97_sgpr98_sgpr99
     %3:sgpr_256 = S_LOAD_DWORDX8_IMM %1, 208, 0
     %4:vgpr_32 = COPY %2.sub3
-<<<<<<< HEAD
-    %5:vreg_64 = BUFFER_LOAD_DWORDX2_OFFSET %2:sgpr_128, 0, 0, 0, 0, 0, 0, 0, 0, implicit $exec :: (dereferenceable invariant load 16)
-    %6:vreg_96 = IMAGE_LOAD_V3_V2_gfx10 %5:vreg_64, %3:sgpr_256, 14, 1, -1, 0, 0, 0, 0, 0, 0, 0, 0, implicit $exec :: (dereferenceable load 12, align 16, addrspace 4)
-    %7:vgpr_32 = IMAGE_LOAD_V1_V2_gfx10 %5:vreg_64, %3:sgpr_256, 1, 1, -1, 0, 0, 0, 0, 0, 0, 0, 0, implicit $exec :: (dereferenceable load 4, addrspace 4)
-=======
     %5:vreg_64 = BUFFER_LOAD_DWORDX2_OFFSET %2:sgpr_128, 0, 0, 0, 0, 0, implicit $exec :: (dereferenceable invariant load (s128))
     %6:vreg_96 = IMAGE_LOAD_V3_V2_gfx10 %5:vreg_64, %3:sgpr_256, 14, 1, -1, 0, 0, 0, 0, 0, 0, implicit $exec :: (dereferenceable load (s96), align 16, addrspace 4)
     %7:vgpr_32 = IMAGE_LOAD_V1_V2_gfx10 %5:vreg_64, %3:sgpr_256, 1, 1, -1, 0, 0, 0, 0, 0, 0, implicit $exec :: (dereferenceable load (s32), addrspace 4)
->>>>>>> 2ab1d525
 ...
 ---
 
@@ -160,15 +124,6 @@
     %2:sgpr_128 = COPY $sgpr96_sgpr97_sgpr98_sgpr99
     %3:sgpr_256 = S_LOAD_DWORDX8_IMM %1, 208, 0
     %4:vgpr_32 = COPY %2.sub3
-<<<<<<< HEAD
-    %5:vreg_64 = BUFFER_LOAD_DWORDX2_OFFSET %2:sgpr_128, 0, 0, 0, 0, 0, 0, 0, 0, implicit $exec :: (dereferenceable invariant load 16)
-    %6:vgpr_32 = IMAGE_LOAD_V1_V2_gfx10 %5:vreg_64, %3:sgpr_256, 8, 1, -1, 0, 0, 0, 0, 0, 0, 0, 0, implicit $exec :: (dereferenceable load 4, addrspace 4)
-    %7:vreg_64 = BUFFER_LOAD_DWORDX2_OFFSET %2:sgpr_128, 0, 0, 0, 0, 0, 0, 0, 0, implicit $exec :: (dereferenceable invariant load 16)
-    %8:vreg_128 = BUFFER_LOAD_DWORDX4_OFFSET %2:sgpr_128, 0, 0, 0, 0, 0, 0, 0, 0, implicit $exec :: (dereferenceable invariant load 16)
-    %9:vreg_96 = IMAGE_LOAD_V3_V2_gfx10 %7:vreg_64, %3:sgpr_256, 7, 1, -1, 0, 0, 0, 0, 0, 0, 0, 0, implicit $exec :: (dereferenceable load 12, align 16, addrspace 4)
-    %10:vreg_128 = BUFFER_LOAD_DWORDX4_OFFSET %2:sgpr_128, 0, 0, 0, 0, 0, 0, 0, 0, implicit $exec :: (dereferenceable invariant load 16)
-    %11:vreg_96 = IMAGE_LOAD_V3_V2_gfx10 %5:vreg_64, %3:sgpr_256, 7, 1, -1, 0, 0, 0, 0, 0, 0, 0, 0, implicit $exec :: (dereferenceable load 12, align 16, addrspace 4)
-=======
     %5:vreg_64 = BUFFER_LOAD_DWORDX2_OFFSET %2:sgpr_128, 0, 0, 0, 0, 0, implicit $exec :: (dereferenceable invariant load (s128))
     %6:vgpr_32 = IMAGE_LOAD_V1_V2_gfx10 %5:vreg_64, %3:sgpr_256, 8, 1, -1, 0, 0, 0, 0, 0, 0, implicit $exec :: (dereferenceable load (s32), addrspace 4)
     %7:vreg_64 = BUFFER_LOAD_DWORDX2_OFFSET %2:sgpr_128, 0, 0, 0, 0, 0, implicit $exec :: (dereferenceable invariant load (s128))
@@ -176,7 +131,6 @@
     %9:vreg_96 = IMAGE_LOAD_V3_V2_gfx10 %7:vreg_64, %3:sgpr_256, 7, 1, -1, 0, 0, 0, 0, 0, 0, implicit $exec :: (dereferenceable load (s96), align 16, addrspace 4)
     %10:vreg_128 = BUFFER_LOAD_DWORDX4_OFFSET %2:sgpr_128, 0, 0, 0, 0, 0, implicit $exec :: (dereferenceable invariant load (s128))
     %11:vreg_96 = IMAGE_LOAD_V3_V2_gfx10 %5:vreg_64, %3:sgpr_256, 7, 1, -1, 0, 0, 0, 0, 0, 0, implicit $exec :: (dereferenceable load (s96), align 16, addrspace 4)
->>>>>>> 2ab1d525
 ...
 ---
 
@@ -192,17 +146,10 @@
     %2:sgpr_128 = COPY $sgpr96_sgpr97_sgpr98_sgpr99
     %3:sgpr_256 = S_LOAD_DWORDX8_IMM %1, 208, 0
     %4:vreg_128 = COPY %2
-<<<<<<< HEAD
-    %5:vreg_64 = BUFFER_LOAD_DWORDX2_OFFSET %2:sgpr_128, 0, 0, 0, 0, 0, 0, 0, 0, implicit $exec :: (dereferenceable invariant load 16)
-    %6:vgpr_32 = IMAGE_LOAD_V1_V2_gfx10 %5:vreg_64, %3:sgpr_256, 8, 1, -1, 0, 0, 0, 0, 0, 0, 0, 0, implicit $exec :: (dereferenceable load 4, addrspace 4)
-    IMAGE_STORE_V4_V2 %4:vreg_128, %5:vreg_64, %3:sgpr_256, 15, -1, 0, 0, 0, 0, 0, 0, 0, 0, implicit $exec :: (store 16)
-    %7:vreg_96 = IMAGE_LOAD_V3_V2_gfx10 %5:vreg_64, %3:sgpr_256, 7, 1, -1, 0, 0, 0, 0, 0, 0, 0, 0, implicit $exec :: (dereferenceable load 12, align 16, addrspace 4)
-=======
     %5:vreg_64 = BUFFER_LOAD_DWORDX2_OFFSET %2:sgpr_128, 0, 0, 0, 0, 0, implicit $exec :: (dereferenceable invariant load (s128))
     %6:vgpr_32 = IMAGE_LOAD_V1_V2_gfx10 %5:vreg_64, %3:sgpr_256, 8, 1, -1, 0, 0, 0, 0, 0, 0, implicit $exec :: (dereferenceable load (s32), addrspace 4)
     IMAGE_STORE_V4_V2 %4:vreg_128, %5:vreg_64, %3:sgpr_256, 15, -1, 0, 0, 0, 0, 0, 0, implicit $exec :: (store (s128))
     %7:vreg_96 = IMAGE_LOAD_V3_V2_gfx10 %5:vreg_64, %3:sgpr_256, 7, 1, -1, 0, 0, 0, 0, 0, 0, implicit $exec :: (dereferenceable load (s96), align 16, addrspace 4)
->>>>>>> 2ab1d525
 ...
 ---
 
@@ -218,15 +165,9 @@
     %2:sgpr_128 = COPY $sgpr96_sgpr97_sgpr98_sgpr99
     %3:sgpr_256 = S_LOAD_DWORDX8_IMM %1, 208, 0
     %4:vgpr_32 = COPY %2.sub3
-<<<<<<< HEAD
-    %5:vreg_64 = BUFFER_LOAD_DWORDX2_OFFSET %2:sgpr_128, 0, 0, 0, 0, 0, 0, 0, 0, implicit $exec :: (dereferenceable invariant load 16)
-    %6:vgpr_32 = IMAGE_LOAD_V1_V2_gfx10 %5:vreg_64, %3:sgpr_256, 4, 1, -1, 0, 0, 0, 0, 0, 0, 0, 0, implicit $exec :: (dereferenceable load 4, addrspace 4)
-    %7:vreg_96 = IMAGE_LOAD_V3_V2_gfx10 %5:vreg_64, %3:sgpr_256, 7, 1, -1, 0, 0, 0, 0, 0, 0, 0, 0, implicit $exec :: (dereferenceable load 12, align 16, addrspace 4)
-=======
     %5:vreg_64 = BUFFER_LOAD_DWORDX2_OFFSET %2:sgpr_128, 0, 0, 0, 0, 0, implicit $exec :: (dereferenceable invariant load (s128))
     %6:vgpr_32 = IMAGE_LOAD_V1_V2_gfx10 %5:vreg_64, %3:sgpr_256, 4, 1, -1, 0, 0, 0, 0, 0, 0, implicit $exec :: (dereferenceable load (s32), addrspace 4)
     %7:vreg_96 = IMAGE_LOAD_V3_V2_gfx10 %5:vreg_64, %3:sgpr_256, 7, 1, -1, 0, 0, 0, 0, 0, 0, implicit $exec :: (dereferenceable load (s96), align 16, addrspace 4)
->>>>>>> 2ab1d525
 ...
 ---
 
@@ -242,15 +183,9 @@
     %2:sgpr_128 = COPY $sgpr96_sgpr97_sgpr98_sgpr99
     %3:sgpr_256 = S_LOAD_DWORDX8_IMM %1, 208, 0
     %4:vgpr_32 = COPY %2.sub3
-<<<<<<< HEAD
-    %5:vreg_64 = BUFFER_LOAD_DWORDX2_OFFSET %2:sgpr_128, 0, 0, 0, 0, 0, 0, 0, 0, implicit $exec :: (dereferenceable invariant load 16)
-    %6:vgpr_32 = IMAGE_LOAD_V1_V2_gfx10 %5:vreg_64, %3:sgpr_256, 4, 1, -1, 0, 0, 0, 0, 0, 0, 0, 0, implicit $exec :: (dereferenceable load 4, addrspace 4)
-    %7:vreg_96 = IMAGE_LOAD_V3_V2_gfx10 %5:vreg_64, %3:sgpr_256, 11, 1, -1, 0, 0, 0, 0, 0, 0, 0, 0, implicit $exec :: (dereferenceable load 12, align 16, addrspace 4)
-=======
     %5:vreg_64 = BUFFER_LOAD_DWORDX2_OFFSET %2:sgpr_128, 0, 0, 0, 0, 0, implicit $exec :: (dereferenceable invariant load (s128))
     %6:vgpr_32 = IMAGE_LOAD_V1_V2_gfx10 %5:vreg_64, %3:sgpr_256, 4, 1, -1, 0, 0, 0, 0, 0, 0, implicit $exec :: (dereferenceable load (s32), addrspace 4)
     %7:vreg_96 = IMAGE_LOAD_V3_V2_gfx10 %5:vreg_64, %3:sgpr_256, 11, 1, -1, 0, 0, 0, 0, 0, 0, implicit $exec :: (dereferenceable load (s96), align 16, addrspace 4)
->>>>>>> 2ab1d525
 ...
 ---
 
@@ -266,17 +201,10 @@
     %2:sgpr_128 = COPY $sgpr96_sgpr97_sgpr98_sgpr99
     %3:sgpr_256 = S_LOAD_DWORDX8_IMM %1, 208, 0
     %4:vgpr_32 = COPY %2.sub3
-<<<<<<< HEAD
-    %5:vreg_64 = BUFFER_LOAD_DWORDX2_OFFSET %2, 0, 0, 0, 0, 0, 0, 0, 0, implicit $exec :: (dereferenceable invariant load 16)
-    %6:vreg_64 = BUFFER_LOAD_DWORDX2_OFFSET %2, 1, 0, 0, 0, 0, 0, 0, 0, implicit $exec :: (dereferenceable invariant load 16)
-    %7:vgpr_32 = IMAGE_LOAD_V1_V2_gfx10 %5, %3, 8, 1, -1, 0, 0, 0, 0, 0, 0, 0, 0, implicit $exec :: (dereferenceable load 4, addrspace 4)
-    %8:vreg_96 = IMAGE_LOAD_V3_V2_gfx10 %6, %3, 7, 1, -1, 0, 0, 0, 0, 0, 0, 0, 0, implicit $exec :: (dereferenceable load 12, align 16, addrspace 4)
-=======
     %5:vreg_64 = BUFFER_LOAD_DWORDX2_OFFSET %2, 0, 0, 0, 0, 0, implicit $exec :: (dereferenceable invariant load (s128))
     %6:vreg_64 = BUFFER_LOAD_DWORDX2_OFFSET %2, 1, 0, 0, 0, 0, implicit $exec :: (dereferenceable invariant load (s128))
     %7:vgpr_32 = IMAGE_LOAD_V1_V2_gfx10 %5, %3, 8, 1, -1, 0, 0, 0, 0, 0, 0, implicit $exec :: (dereferenceable load (s32), addrspace 4)
     %8:vreg_96 = IMAGE_LOAD_V3_V2_gfx10 %6, %3, 7, 1, -1, 0, 0, 0, 0, 0, 0, implicit $exec :: (dereferenceable load (s96), align 16, addrspace 4)
->>>>>>> 2ab1d525
 ...
 ---
 
@@ -293,15 +221,9 @@
     %3:sgpr_256 = S_LOAD_DWORDX8_IMM %1, 208, 0
     %4:sgpr_256 = S_LOAD_DWORDX8_IMM %1, 208, 0
     %5:vgpr_32 = COPY %2.sub3
-<<<<<<< HEAD
-    %6:vreg_64 = BUFFER_LOAD_DWORDX2_OFFSET %2, 0, 0, 0, 0, 0, 0, 0, 0, implicit $exec :: (dereferenceable invariant load 16)
-    %7:vgpr_32 = IMAGE_LOAD_V1_V2_gfx10 %6, %3, 8, 1, -1, 0, 0, 0, 0, 0, 0, 0, 0, implicit $exec :: (dereferenceable load 4, addrspace 4)
-    %8:vreg_96 = IMAGE_LOAD_V3_V2_gfx10 %6, %4, 7, 1, -1, 0, 0, 0, 0, 0, 0, 0, 0, implicit $exec :: (dereferenceable load 12, align 16, addrspace 4)
-=======
     %6:vreg_64 = BUFFER_LOAD_DWORDX2_OFFSET %2, 0, 0, 0, 0, 0, implicit $exec :: (dereferenceable invariant load (s128))
     %7:vgpr_32 = IMAGE_LOAD_V1_V2_gfx10 %6, %3, 8, 1, -1, 0, 0, 0, 0, 0, 0, implicit $exec :: (dereferenceable load (s32), addrspace 4)
     %8:vreg_96 = IMAGE_LOAD_V3_V2_gfx10 %6, %4, 7, 1, -1, 0, 0, 0, 0, 0, 0, implicit $exec :: (dereferenceable load (s96), align 16, addrspace 4)
->>>>>>> 2ab1d525
 ...
 ---
 
@@ -317,15 +239,9 @@
     %2:sgpr_128 = COPY $sgpr96_sgpr97_sgpr98_sgpr99
     %3:sgpr_256 = S_LOAD_DWORDX8_IMM %1, 208, 0
     %4:vgpr_32 = COPY %2.sub3
-<<<<<<< HEAD
-    %5:vreg_64 = BUFFER_LOAD_DWORDX2_OFFSET %2, 0, 0, 0, 0, 0, 0, 0, 0, implicit $exec :: (dereferenceable invariant load 16)
-    %6:vgpr_32 = IMAGE_LOAD_V1_V2_gfx10 %5, %3, 8, 1, -1, 0, 0, 0, 0, 0, 0, 0, 0, implicit $exec :: (dereferenceable load 4, addrspace 4)
-    %7:vreg_96 = IMAGE_LOAD_V3_V2_gfx10 %5, %3, 7, 1, 0, 0, 0, 0, 0, 0, 0, 0, 0, implicit $exec :: (dereferenceable load 12, align 16, addrspace 4)
-=======
     %5:vreg_64 = BUFFER_LOAD_DWORDX2_OFFSET %2, 0, 0, 0, 0, 0, implicit $exec :: (dereferenceable invariant load (s128))
     %6:vgpr_32 = IMAGE_LOAD_V1_V2_gfx10 %5, %3, 8, 1, -1, 0, 0, 0, 0, 0, 0, implicit $exec :: (dereferenceable load (s32), addrspace 4)
     %7:vreg_96 = IMAGE_LOAD_V3_V2_gfx10 %5, %3, 7, 1, 0, 0, 0, 0, 0, 0, 0, implicit $exec :: (dereferenceable load (s96), align 16, addrspace 4)
->>>>>>> 2ab1d525
 ...
 ---
 
@@ -341,15 +257,9 @@
     %2:sgpr_128 = COPY $sgpr96_sgpr97_sgpr98_sgpr99
     %3:sgpr_256 = S_LOAD_DWORDX8_IMM %1, 208, 0
     %4:vgpr_32 = COPY %2.sub3
-<<<<<<< HEAD
-    %5:vreg_64 = BUFFER_LOAD_DWORDX2_OFFSET %2, 0, 0, 0, 0, 0, 0, 0, 0, implicit $exec :: (dereferenceable invariant load 16)
-    %6:vgpr_32 = IMAGE_LOAD_V1_V2_gfx10 %5, %3, 8, 1, -1, 0, 0, 0, 0, 0, 0, 0, 0, implicit $exec :: (dereferenceable load 4, addrspace 4)
-    %7:vreg_96 = IMAGE_LOAD_V3_V2_gfx10 %5, %3, 7, 1, -1, 1, 0, 0, 0, 0, 0, 0, 0, implicit $exec :: (dereferenceable load 12, align 16, addrspace 4)
-=======
     %5:vreg_64 = BUFFER_LOAD_DWORDX2_OFFSET %2, 0, 0, 0, 0, 0, implicit $exec :: (dereferenceable invariant load (s128))
     %6:vgpr_32 = IMAGE_LOAD_V1_V2_gfx10 %5, %3, 8, 1, -1, 0, 0, 0, 0, 0, 0, implicit $exec :: (dereferenceable load (s32), addrspace 4)
     %7:vreg_96 = IMAGE_LOAD_V3_V2_gfx10 %5, %3, 7, 1, -1, 1, 0, 0, 0, 0, 0, implicit $exec :: (dereferenceable load (s96), align 16, addrspace 4)
->>>>>>> 2ab1d525
 ...
 ---
 
@@ -365,15 +275,9 @@
     %2:sgpr_128 = COPY $sgpr96_sgpr97_sgpr98_sgpr99
     %3:sgpr_256 = S_LOAD_DWORDX8_IMM %1, 208, 0
     %4:vgpr_32 = COPY %2.sub3
-<<<<<<< HEAD
-    %5:vreg_64 = BUFFER_LOAD_DWORDX2_OFFSET %2, 0, 0, 0, 0, 0, 0, 0, 0, implicit $exec :: (dereferenceable invariant load 16)
-    %6:vgpr_32 = IMAGE_LOAD_V1_V2_gfx10 %5, %3, 8, 1, -1, 0, 0, 0, 0, 0, 0, 0, 0, implicit $exec :: (dereferenceable load 4, addrspace 4)
-    %7:vreg_96 = IMAGE_LOAD_V3_V2_gfx10 %5, %3, 7, 1, -1, 0, 1, 0, 0, 0, 0, 0, 0, implicit $exec :: (dereferenceable load 12, align 16, addrspace 4)
-=======
     %5:vreg_64 = BUFFER_LOAD_DWORDX2_OFFSET %2, 0, 0, 0, 0, 0, implicit $exec :: (dereferenceable invariant load (s128))
     %6:vgpr_32 = IMAGE_LOAD_V1_V2_gfx10 %5, %3, 8, 1, -1, 0, 0, 0, 0, 0, 0, implicit $exec :: (dereferenceable load (s32), addrspace 4)
     %7:vreg_96 = IMAGE_LOAD_V3_V2_gfx10 %5, %3, 7, 1, -1, 0, 1, 0, 0, 0, 0, implicit $exec :: (dereferenceable load (s96), align 16, addrspace 4)
->>>>>>> 2ab1d525
 ...
 ---
 
@@ -389,15 +293,9 @@
     %2:sgpr_128 = COPY $sgpr96_sgpr97_sgpr98_sgpr99
     %3:sgpr_256 = S_LOAD_DWORDX8_IMM %1, 208, 0
     %4:vgpr_32 = COPY %2.sub3
-<<<<<<< HEAD
-    %5:vreg_64 = BUFFER_LOAD_DWORDX2_OFFSET %2, 0, 0, 0, 0, 0, 0, 0, 0, implicit $exec :: (dereferenceable invariant load 16)
-    %6:vgpr_32 = IMAGE_LOAD_V1_V2_gfx10 %5, %3, 8, 1, -1, 0, 0, 0, 0, 0, 0, 0, 0, implicit $exec :: (dereferenceable load 4, addrspace 4)
-    %7:vreg_96 = IMAGE_LOAD_V3_V2_gfx10 %5, %3, 7, 1, -1, 0, 0, 1, 0, 0, 0, 0, 0, implicit $exec :: (dereferenceable load 12, align 16, addrspace 4)
-=======
     %5:vreg_64 = BUFFER_LOAD_DWORDX2_OFFSET %2, 0, 0, 0, 0, 0, implicit $exec :: (dereferenceable invariant load (s128))
     %6:vgpr_32 = IMAGE_LOAD_V1_V2_gfx10 %5, %3, 8, 1, -1, 0, 0, 0, 0, 0, 0, implicit $exec :: (dereferenceable load (s32), addrspace 4)
     %7:vreg_96 = IMAGE_LOAD_V3_V2_gfx10 %5, %3, 7, 1, -1, 1, 0, 0, 0, 0, 0, implicit $exec :: (dereferenceable load (s96), align 16, addrspace 4)
->>>>>>> 2ab1d525
 ...
 ---
 
@@ -413,15 +311,9 @@
     %2:sgpr_128 = COPY $sgpr96_sgpr97_sgpr98_sgpr99
     %3:sgpr_256 = S_LOAD_DWORDX8_IMM %1, 208, 0
     %4:vgpr_32 = COPY %2.sub3
-<<<<<<< HEAD
-    %5:vreg_64 = BUFFER_LOAD_DWORDX2_OFFSET %2, 0, 0, 0, 0, 0, 0, 0, 0, implicit $exec :: (dereferenceable invariant load 16)
-    %6:vgpr_32 = IMAGE_LOAD_V1_V2_gfx10 %5, %3, 8, 1, -1, 0, 0, 0, 0, 0, 0, 0, 0, implicit $exec :: (dereferenceable load 4, addrspace 4)
-    %7:vreg_96 = IMAGE_LOAD_V3_V2_gfx10 %5, %3, 7, 1, -1, 0, 0, 0, 1, 0, 0, 0, 0, implicit $exec :: (dereferenceable load 12, align 16, addrspace 4)
-=======
     %5:vreg_64 = BUFFER_LOAD_DWORDX2_OFFSET %2, 0, 0, 0, 0, 0, implicit $exec :: (dereferenceable invariant load (s128))
     %6:vgpr_32 = IMAGE_LOAD_V1_V2_gfx10 %5, %3, 8, 1, -1, 0, 0, 0, 0, 0, 0, implicit $exec :: (dereferenceable load (s32), addrspace 4)
     %7:vreg_96 = IMAGE_LOAD_V3_V2_gfx10 %5, %3, 7, 1, -1, 0, 1, 0, 0, 0, 0, implicit $exec :: (dereferenceable load (s96), align 16, addrspace 4)
->>>>>>> 2ab1d525
 ...
 ---
 
@@ -437,11 +329,7 @@
     %2:sgpr_128 = COPY $sgpr96_sgpr97_sgpr98_sgpr99
     %3:sgpr_256 = S_LOAD_DWORDX8_IMM %1, 208, 0
     %4:vgpr_32 = COPY %2.sub3
-<<<<<<< HEAD
-    %5:vreg_64 = BUFFER_LOAD_DWORDX2_OFFSET %2, 0, 0, 0, 0, 0, 0, 0, 0, implicit $exec :: (dereferenceable invariant load 16)
-=======
-    %5:vreg_64 = BUFFER_LOAD_DWORDX2_OFFSET %2, 0, 0, 0, 0, 0, implicit $exec :: (dereferenceable invariant load (s128))
->>>>>>> 2ab1d525
+    %5:vreg_64 = BUFFER_LOAD_DWORDX2_OFFSET %2, 0, 0, 0, 0, 0, implicit $exec :: (dereferenceable invariant load (s128))
     %6:vgpr_32 = COPY %5.sub0
     %7:vgpr_32 = IMAGE_LOAD_V1_V1_gfx10 %6, %3, 8, 1, -1, 0, 0, 1, 0, 0, 0, implicit $exec :: (dereferenceable load (s64), align 16, addrspace 4)
     %8:vreg_96 = IMAGE_LOAD_V3_V2_gfx10 %5, %3, 7, 1, -1, 0, 0, 0, 0, 0, 0, implicit $exec :: (dereferenceable load (s96), align 16, addrspace 4)
@@ -460,15 +348,9 @@
     %2:sgpr_128 = COPY $sgpr96_sgpr97_sgpr98_sgpr99
     %3:sgpr_256 = S_LOAD_DWORDX8_IMM %1, 208, 0
     %4:vgpr_32 = COPY %2.sub3
-<<<<<<< HEAD
-    %5:vreg_64 = BUFFER_LOAD_DWORDX2_OFFSET %2, 0, 0, 0, 0, 0, 0, 0, 0, implicit $exec :: (dereferenceable invariant load 16)
-    %6:vreg_64 = IMAGE_LOAD_V2_V2_gfx10 %5, %3, 8, 1, -1, 0, 0, 0, 0, 0, 1, 0, 0, implicit $exec :: (dereferenceable load 4, addrspace 4)
-    %7:vreg_96 = IMAGE_LOAD_V3_V2_gfx10 %5, %3, 7, 1, -1, 0, 0, 0, 0, 0, 0, 0, 0, implicit $exec :: (dereferenceable load 12, align 16, addrspace 4)
-=======
     %5:vreg_64 = BUFFER_LOAD_DWORDX2_OFFSET %2, 0, 0, 0, 0, 0, implicit $exec :: (dereferenceable invariant load (s128))
     %6:vreg_64 = IMAGE_LOAD_V2_V2_gfx10 %5, %3, 8, 1, -1, 0, 0, 0, 1, 0, 0, implicit $exec :: (dereferenceable load (s32), addrspace 4)
     %7:vreg_96 = IMAGE_LOAD_V3_V2_gfx10 %5, %3, 7, 1, -1, 0, 0, 0, 0, 0, 0, implicit $exec :: (dereferenceable load (s96), align 16, addrspace 4)
->>>>>>> 2ab1d525
 ...
 ---
 
@@ -484,15 +366,9 @@
     %2:sgpr_128 = COPY $sgpr96_sgpr97_sgpr98_sgpr99
     %3:sgpr_256 = S_LOAD_DWORDX8_IMM %1, 208, 0
     %4:vgpr_32 = COPY %2.sub3
-<<<<<<< HEAD
-    %5:vreg_64 = BUFFER_LOAD_DWORDX2_OFFSET %2, 0, 0, 0, 0, 0, 0, 0, 0, implicit $exec :: (dereferenceable invariant load 16)
-    %6:vreg_64 = IMAGE_LOAD_V2_V2_gfx10 %5, %3, 8, 1, -1, 0, 0, 0, 0, 0, 0, 1, 0, implicit $exec :: (dereferenceable load 4, addrspace 4)
-    %7:vreg_96 = IMAGE_LOAD_V3_V2_gfx10 %5, %3, 7, 1, -1, 0, 0, 0, 0, 0, 0, 0, 0, implicit $exec :: (dereferenceable load 12, align 16, addrspace 4)
-=======
     %5:vreg_64 = BUFFER_LOAD_DWORDX2_OFFSET %2, 0, 0, 0, 0, 0, implicit $exec :: (dereferenceable invariant load (s128))
     %6:vreg_64 = IMAGE_LOAD_V2_V2_gfx10 %5, %3, 8, 1, -1, 0, 0, 0, 0, 1, 0, implicit $exec :: (dereferenceable load (s32), addrspace 4)
     %7:vreg_96 = IMAGE_LOAD_V3_V2_gfx10 %5, %3, 7, 1, -1, 0, 0, 0, 0, 0, 0, implicit $exec :: (dereferenceable load (s96), align 16, addrspace 4)
->>>>>>> 2ab1d525
 ...
 ---
 
@@ -508,15 +384,9 @@
     %2:sgpr_128 = COPY $sgpr96_sgpr97_sgpr98_sgpr99
     %3:sgpr_256 = S_LOAD_DWORDX8_IMM %1, 208, 0
     %4:vgpr_32 = COPY %2.sub3
-<<<<<<< HEAD
-    %5:vreg_64 = BUFFER_LOAD_DWORDX2_OFFSET %2, 0, 0, 0, 0, 0, 0, 0, 0, implicit $exec :: (dereferenceable invariant load 16)
-    %6:vgpr_32 = IMAGE_LOAD_V1_V2_gfx10 %5, %3, 8, 1, -1, 0, 0, 0, 0, 0, 0, 0, 1, implicit $exec :: (dereferenceable load 4, addrspace 4)
-    %7:vreg_96 = IMAGE_LOAD_V3_V2_gfx10 %5, %3, 7, 1, -1, 0, 0, 0, 0, 0, 0, 0, 0, implicit $exec :: (dereferenceable load 12, align 16, addrspace 4)
-=======
     %5:vreg_64 = BUFFER_LOAD_DWORDX2_OFFSET %2, 0, 0, 0, 0, 0, implicit $exec :: (dereferenceable invariant load (s128))
     %6:vgpr_32 = IMAGE_LOAD_V1_V2_gfx10 %5, %3, 8, 1, -1, 0, 0, 0, 0, 0, 1, implicit $exec :: (dereferenceable load (s32), addrspace 4)
     %7:vreg_96 = IMAGE_LOAD_V3_V2_gfx10 %5, %3, 7, 1, -1, 0, 0, 0, 0, 0, 0, implicit $exec :: (dereferenceable load (s96), align 16, addrspace 4)
->>>>>>> 2ab1d525
 ...
 ---
 
@@ -533,15 +403,9 @@
     %2:sgpr_128 = COPY $sgpr96_sgpr97_sgpr98_sgpr99
     %3:sgpr_256 = S_LOAD_DWORDX8_IMM %1, 208, 0
     %4:vgpr_32 = COPY %2.sub3
-<<<<<<< HEAD
-    %5:vreg_96 = BUFFER_LOAD_DWORDX3_OFFSET %2:sgpr_128, 0, 0, 0, 0, 0, 0, 0, 0, implicit $exec :: (dereferenceable invariant load 16)
-    %6:vgpr_32 = IMAGE_LOAD_MIP_V1_V3_gfx10 %5:vreg_96, %3:sgpr_256, 1, 1, -1, 0, 0, 0, 0, 0, 0, 0, 0, implicit $exec :: (dereferenceable load 4, addrspace 4)
-    %7:vreg_96 = IMAGE_LOAD_MIP_V3_V3_gfx10 %5:vreg_96, %3:sgpr_256, 14, 1, -1, 0, 0, 0, 0, 0, 0, 0, 0, implicit $exec :: (dereferenceable load 12, align 16, addrspace 4)
-=======
     %5:vreg_96 = BUFFER_LOAD_DWORDX3_OFFSET %2:sgpr_128, 0, 0, 0, 0, 0, implicit $exec :: (dereferenceable invariant load (s128))
     %6:vgpr_32 = IMAGE_LOAD_MIP_V1_V3_gfx10 %5:vreg_96, %3:sgpr_256, 1, 1, -1, 0, 0, 0, 0, 0, 0, implicit $exec :: (dereferenceable load (s32), addrspace 4)
     %7:vreg_96 = IMAGE_LOAD_MIP_V3_V3_gfx10 %5:vreg_96, %3:sgpr_256, 14, 1, -1, 0, 0, 0, 0, 0, 0, implicit $exec :: (dereferenceable load (s96), align 16, addrspace 4)
->>>>>>> 2ab1d525
 ...
 ---
 
@@ -560,15 +424,9 @@
     %2:sgpr_128 = COPY $sgpr96_sgpr97_sgpr98_sgpr99
     %3:sgpr_256 = S_LOAD_DWORDX8_IMM %1, 208, 0
     %4:vgpr_32 = COPY %2.sub3
-<<<<<<< HEAD
-    %5:vreg_96 = BUFFER_LOAD_DWORDX3_OFFSET %2:sgpr_128, 0, 0, 0, 0, 0, 0, 0, 0, implicit $exec :: (dereferenceable invariant load 16)
-    %6:vgpr_32 = IMAGE_LOAD_MIP_PCK_V1_V3_gfx10 %5:vreg_96, %3:sgpr_256, 1, 1, -1, 0, 0, 0, 0, 0, 0, 0, implicit $exec :: (dereferenceable load 4, addrspace 4)
-    %7:vreg_96 = IMAGE_LOAD_MIP_PCK_V3_V3_gfx10 %5:vreg_96, %3:sgpr_256, 14, 1, -1, 0, 0, 0, 0, 0, 0, 0, implicit $exec :: (dereferenceable load 12, align 16, addrspace 4)
-=======
     %5:vreg_96 = BUFFER_LOAD_DWORDX3_OFFSET %2:sgpr_128, 0, 0, 0, 0, 0, implicit $exec :: (dereferenceable invariant load (s128))
     %6:vgpr_32 = IMAGE_LOAD_MIP_PCK_V1_V3_gfx10 %5:vreg_96, %3:sgpr_256, 1, 1, -1, 0, 0, 0, 0, 0, implicit $exec :: (dereferenceable load (s32), addrspace 4)
     %7:vreg_96 = IMAGE_LOAD_MIP_PCK_V3_V3_gfx10 %5:vreg_96, %3:sgpr_256, 14, 1, -1, 0, 0, 0, 0, 0, implicit $exec :: (dereferenceable load (s96), align 16, addrspace 4)
->>>>>>> 2ab1d525
 ...
 ---
 
@@ -587,15 +445,9 @@
     %2:sgpr_128 = COPY $sgpr96_sgpr97_sgpr98_sgpr99
     %3:sgpr_256 = S_LOAD_DWORDX8_IMM %1, 208, 0
     %4:vgpr_32 = COPY %2.sub3
-<<<<<<< HEAD
-    %5:vreg_96 = BUFFER_LOAD_DWORDX3_OFFSET %2:sgpr_128, 0, 0, 0, 0, 0, 0, 0, 0, implicit $exec :: (dereferenceable invariant load 16)
-    %6:vgpr_32 = IMAGE_LOAD_MIP_PCK_SGN_V1_V3_gfx10 %5:vreg_96, %3:sgpr_256, 1, 1, -1, 0, 0, 0, 0, 0, 0, 0, implicit $exec :: (dereferenceable load 4, addrspace 4)
-    %7:vreg_96 = IMAGE_LOAD_MIP_PCK_SGN_V3_V3_gfx10 %5:vreg_96, %3:sgpr_256, 14, 1, -1, 0, 0, 0, 0, 0, 0, 0, implicit $exec :: (dereferenceable load 12, align 16, addrspace 4)
-=======
     %5:vreg_96 = BUFFER_LOAD_DWORDX3_OFFSET %2:sgpr_128, 0, 0, 0, 0, 0, implicit $exec :: (dereferenceable invariant load (s128))
     %6:vgpr_32 = IMAGE_LOAD_MIP_PCK_SGN_V1_V3_gfx10 %5:vreg_96, %3:sgpr_256, 1, 1, -1, 0, 0, 0, 0, 0, implicit $exec :: (dereferenceable load (s32), addrspace 4)
     %7:vreg_96 = IMAGE_LOAD_MIP_PCK_SGN_V3_V3_gfx10 %5:vreg_96, %3:sgpr_256, 14, 1, -1, 0, 0, 0, 0, 0, implicit $exec :: (dereferenceable load (s96), align 16, addrspace 4)
->>>>>>> 2ab1d525
 ...
 ---
 
@@ -612,15 +464,9 @@
     %2:sgpr_128 = COPY $sgpr96_sgpr97_sgpr98_sgpr99
     %3:sgpr_256 = S_LOAD_DWORDX8_IMM %1, 208, 0
     %4:vgpr_32 = COPY %2.sub3
-<<<<<<< HEAD
-    %5:vreg_64 = BUFFER_LOAD_DWORDX2_OFFSET %2:sgpr_128, 0, 0, 0, 0, 0, 0, 0, 0, implicit $exec :: (dereferenceable invariant load 16)
-    %6:vgpr_32 = IMAGE_LOAD_PCK_V1_V2_gfx10 %5:vreg_64, %3:sgpr_256, 1, 1, -1, 0, 0, 0, 0, 0, 0, 0, implicit $exec :: (dereferenceable load 4, addrspace 4)
-    %7:vreg_96 = IMAGE_LOAD_PCK_V3_V2_gfx10 %5:vreg_64, %3:sgpr_256, 14, 1, -1, 0, 0, 0, 0, 0, 0, 0, implicit $exec :: (dereferenceable load 12, align 16, addrspace 4)
-=======
     %5:vreg_64 = BUFFER_LOAD_DWORDX2_OFFSET %2:sgpr_128, 0, 0, 0, 0, 0, implicit $exec :: (dereferenceable invariant load (s128))
     %6:vgpr_32 = IMAGE_LOAD_PCK_V1_V2_gfx10 %5:vreg_64, %3:sgpr_256, 1, 1, -1, 0, 0, 0, 0, 0, implicit $exec :: (dereferenceable load (s32), addrspace 4)
     %7:vreg_96 = IMAGE_LOAD_PCK_V3_V2_gfx10 %5:vreg_64, %3:sgpr_256, 14, 1, -1, 0, 0, 0, 0, 0, implicit $exec :: (dereferenceable load (s96), align 16, addrspace 4)
->>>>>>> 2ab1d525
 ...
 ---
 
@@ -637,14 +483,8 @@
     %2:sgpr_128 = COPY $sgpr96_sgpr97_sgpr98_sgpr99
     %3:sgpr_256 = S_LOAD_DWORDX8_IMM %1, 208, 0
     %4:vgpr_32 = COPY %2.sub3
-<<<<<<< HEAD
-    %5:vreg_64 = BUFFER_LOAD_DWORDX2_OFFSET %2:sgpr_128, 0, 0, 0, 0, 0, 0, 0, 0, implicit $exec :: (dereferenceable invariant load 16)
-    %6:vgpr_32 = IMAGE_LOAD_PCK_SGN_V1_V2_gfx10 %5:vreg_64, %3:sgpr_256, 1, 1, -1, 0, 0, 0, 0, 0, 0, 0, implicit $exec :: (dereferenceable load 4, addrspace 4)
-    %7:vreg_96 = IMAGE_LOAD_PCK_SGN_V3_V2_gfx10 %5:vreg_64, %3:sgpr_256, 14, 1, -1, 0, 0, 0, 0, 0, 0, 0, implicit $exec :: (dereferenceable load 12, align 16, addrspace 4)
-=======
     %5:vreg_64 = BUFFER_LOAD_DWORDX2_OFFSET %2:sgpr_128, 0, 0, 0, 0, 0, implicit $exec :: (dereferenceable invariant load (s128))
     %6:vgpr_32 = IMAGE_LOAD_PCK_SGN_V1_V2_gfx10 %5:vreg_64, %3:sgpr_256, 1, 1, -1, 0, 0, 0, 0, 0, implicit $exec :: (dereferenceable load (s32), addrspace 4)
     %7:vreg_96 = IMAGE_LOAD_PCK_SGN_V3_V2_gfx10 %5:vreg_64, %3:sgpr_256, 14, 1, -1, 0, 0, 0, 0, 0, implicit $exec :: (dereferenceable load (s96), align 16, addrspace 4)
->>>>>>> 2ab1d525
 ...
 ---