# RUN: llc -march=amdgcn -mcpu=fiji -start-before si-peephole-sdwa -o - %s | FileCheck -check-prefix=VI -check-prefix=GCN %s
# RUN: llc -march=amdgcn -mcpu=gfx900 -start-before si-peephole-sdwa -o - %s | FileCheck -check-prefix=GFX9 -check-prefix=GCN %s

# GCN-LABEL: {{^}}sdwa_imm_operand:
# GCN: v_mov_b32_e32 v[[SHIFT:[0-9]+]], 2
# GCN-NOT: v_mov_b32_e32 v{{[0-9]+}}, 2
# GCN: BB0_1:
# GCN: v_lshlrev_b32_sdwa v{{[0-9]+}}, v[[SHIFT]], v{{[0-9]+}} dst_sel:DWORD dst_unused:UNUSED_PAD src0_sel:DWORD src1_sel:BYTE_1
# GCN: v_lshlrev_b32_sdwa v{{[0-9]+}}, v[[SHIFT]], v{{[0-9]+}} dst_sel:DWORD dst_unused:UNUSED_PAD src0_sel:DWORD src1_sel:BYTE_1

# GCN-LABEL: {{^}}sdwa_sgpr_operand:
# VI: v_mov_b32_e32 v[[SHIFT:[0-9]+]], 2
# VI-NOT: v_mov_b32_e32 v{{[0-9]+}}, 2
# VI: BB1_1:
# VI: v_lshlrev_b32_sdwa v{{[0-9]+}}, v[[SHIFT]], v{{[0-9]+}} dst_sel:DWORD dst_unused:UNUSED_PAD src0_sel:DWORD src1_sel:BYTE_1
# VI: v_lshlrev_b32_sdwa v{{[0-9]+}}, v[[SHIFT]], v{{[0-9]+}} dst_sel:DWORD dst_unused:UNUSED_PAD src0_sel:DWORD src1_sel:BYTE_1

# GFX9: s_mov_b32 s[[SHIFT:[0-9]+]], 2
# GFX9-NOT: v_mov_b32_e32 v{{[0-9]+}}, 2
# GFX9: BB1_1:
# GFX9: v_lshlrev_b32_sdwa v{{[0-9]+}}, s[[SHIFT]], v{{[0-9]+}} dst_sel:DWORD dst_unused:UNUSED_PAD src0_sel:DWORD src1_sel:BYTE_1
# GFX9: v_lshlrev_b32_sdwa v{{[0-9]+}}, s[[SHIFT]], v{{[0-9]+}} dst_sel:DWORD dst_unused:UNUSED_PAD src0_sel:DWORD src1_sel:BYTE_1

--- |
  ; ModuleID = 'sdwa-scalar-ops.opt.ll'
  source_filename = "sdwa-scalar-ops.opt.ll"
  target datalayout = "e-p:32:32-p1:64:64-p2:64:64-p3:32:32-p4:64:64-p5:32:32-i64:64-v16:16-v24:32-v32:32-v48:64-v96:128-v192:256-v256:256-v512:512-v1024:1024-v2048:2048-n32:64"

  define amdgpu_kernel void @sdwa_imm_operand(i32 addrspace(1)* nocapture %arg) {
  bb:
    br label %bb2

  bb1:                                              ; preds = %bb2
    ret void

  bb2:                                              ; preds = %bb2, %bb
    %lsr.iv = phi i64 [ %lsr.iv.next, %bb2 ], [ 0, %bb ]
    %bc = bitcast i32 addrspace(1)* %arg to i8 addrspace(1)*
    %uglygep4 = getelementptr i8, i8 addrspace(1)* %bc, i64 %lsr.iv
    %uglygep45 = bitcast i8 addrspace(1)* %uglygep4 to i32 addrspace(1)*
    %tmp5 = load i32, i32 addrspace(1)* %uglygep45, align 4
    %tmp6 = lshr i32 %tmp5, 8
    %tmp7 = and i32 %tmp6, 255
    %tmp8 = zext i32 %tmp7 to i64
    %tmp9 = getelementptr inbounds i32, i32 addrspace(1)* %arg, i64 %tmp8
    store i32 1, i32 addrspace(1)* %tmp9, align 4
    %scevgep = getelementptr i32, i32 addrspace(1)* %uglygep45, i64 1
    %tmp13 = load i32, i32 addrspace(1)* %scevgep, align 4
    %tmp14 = lshr i32 %tmp13, 8
    %tmp15 = and i32 %tmp14, 255
    %tmp16 = zext i32 %tmp15 to i64
    %tmp17 = getelementptr inbounds i32, i32 addrspace(1)* %arg, i64 %tmp16
    store i32 1, i32 addrspace(1)* %tmp17, align 4
    %lsr.iv.next = add nuw nsw i64 %lsr.iv, 8
    %tmp1 = trunc i64 %lsr.iv.next to i32
    %tmp19 = icmp eq i32 %tmp1, 4096
    br i1 %tmp19, label %bb1, label %bb2
  }

  define amdgpu_kernel void @sdwa_sgpr_operand(i32 addrspace(1)* nocapture %arg) {
  bb:
    br label %bb2

  bb1:                                              ; preds = %bb2
    ret void

  bb2:                                              ; preds = %bb2, %bb
    %lsr.iv = phi i64 [ %lsr.iv.next, %bb2 ], [ 0, %bb ]
    %bc = bitcast i32 addrspace(1)* %arg to i8 addrspace(1)*
    %uglygep4 = getelementptr i8, i8 addrspace(1)* %bc, i64 %lsr.iv
    %uglygep45 = bitcast i8 addrspace(1)* %uglygep4 to i32 addrspace(1)*
    %tmp5 = load i32, i32 addrspace(1)* %uglygep45, align 4
    %tmp6 = lshr i32 %tmp5, 8
    %tmp7 = and i32 %tmp6, 255
    %tmp8 = zext i32 %tmp7 to i64
    %tmp9 = getelementptr inbounds i32, i32 addrspace(1)* %arg, i64 %tmp8
    store i32 1, i32 addrspace(1)* %tmp9, align 4
    %scevgep = getelementptr i32, i32 addrspace(1)* %uglygep45, i64 1
    %tmp13 = load i32, i32 addrspace(1)* %scevgep, align 4
    %tmp14 = lshr i32 %tmp13, 8
    %tmp15 = and i32 %tmp14, 255
    %tmp16 = zext i32 %tmp15 to i64
    %tmp17 = getelementptr inbounds i32, i32 addrspace(1)* %arg, i64 %tmp16
    store i32 1, i32 addrspace(1)* %tmp17, align 4
    %lsr.iv.next = add nuw nsw i64 %lsr.iv, 8
    %tmp1 = trunc i64 %lsr.iv.next to i32
    %tmp19 = icmp eq i32 %tmp1, 4096
    br i1 %tmp19, label %bb1, label %bb2
  }

...
---
name:            sdwa_imm_operand
alignment:       1
exposesReturnsTwice: false
legalized:       false
regBankSelected: false
selected:        false
tracksRegLiveness: true
registers:
  - { id: 0, class: sreg_64 }
  - { id: 1, class: sreg_64 }
  - { id: 2, class: vgpr_32 }
  - { id: 3, class: sgpr_128 }
  - { id: 4, class: sgpr_64 }
  - { id: 5, class: sreg_32_xm0 }
  - { id: 6, class: sgpr_32 }
  - { id: 7, class: sreg_64 }
  - { id: 8, class: sreg_64 }
  - { id: 9, class: sreg_64_xexec }
  - { id: 10, class: sreg_32_xm0 }
  - { id: 11, class: sreg_32_xm0 }
  - { id: 12, class: sreg_32_xm0 }
  - { id: 13, class: sreg_32_xm0 }
  - { id: 14, class: sreg_32_xm0 }
  - { id: 15, class: sreg_32_xm0 }
  - { id: 16, class: sreg_64 }
  - { id: 17, class: vgpr_32 }
  - { id: 18, class: vreg_64 }
  - { id: 19, class: sreg_32_xm0 }
  - { id: 20, class: sreg_32 }
  - { id: 21, class: sreg_32_xm0 }
  - { id: 22, class: sreg_32_xm0 }
  - { id: 23, class: sreg_32_xm0 }
  - { id: 24, class: sreg_64 }
  - { id: 25, class: sreg_32_xm0 }
  - { id: 26, class: sreg_32_xm0 }
  - { id: 27, class: sreg_32_xm0 }
  - { id: 28, class: sreg_32_xm0 }
  - { id: 29, class: sreg_64 }
  - { id: 30, class: vgpr_32 }
  - { id: 31, class: vreg_64 }
  - { id: 32, class: sreg_32_xm0 }
  - { id: 33, class: sreg_32_xm0 }
  - { id: 34, class: sreg_64 }
  - { id: 35, class: sreg_32_xm0 }
  - { id: 36, class: sreg_32_xm0 }
  - { id: 37, class: sreg_32_xm0 }
  - { id: 38, class: sreg_32_xm0 }
  - { id: 39, class: vreg_64 }
  - { id: 40, class: vgpr_32 }
  - { id: 41, class: vreg_64 }
  - { id: 42, class: sreg_32_xm0 }
  - { id: 43, class: sreg_32 }
  - { id: 44, class: sreg_32_xm0 }
  - { id: 45, class: sreg_64 }
  - { id: 46, class: sreg_32_xm0 }
  - { id: 47, class: sreg_32_xm0 }
  - { id: 48, class: sreg_32_xm0 }
  - { id: 49, class: sreg_32_xm0 }
  - { id: 50, class: sreg_64 }
  - { id: 51, class: vreg_64 }
  - { id: 52, class: sreg_64 }
  - { id: 53, class: sreg_32_xm0 }
  - { id: 54, class: sreg_32_xm0 }
  - { id: 55, class: sreg_32_xm0 }
  - { id: 56, class: sreg_32_xm0 }
  - { id: 57, class: sreg_64 }
  - { id: 58, class: sreg_32_xm0 }
  - { id: 59, class: sreg_32_xm0 }
  - { id: 60, class: vgpr_32 }
  - { id: 61, class: vgpr_32 }
  - { id: 62, class: vreg_64 }
  - { id: 63, class: vgpr_32 }
  - { id: 64, class: vgpr_32 }
  - { id: 65, class: vgpr_32 }
  - { id: 66, class: vgpr_32 }
  - { id: 67, class: vreg_64 }
  - { id: 68, class: vgpr_32 }
  - { id: 69, class: vgpr_32 }
  - { id: 70, class: vgpr_32 }
  - { id: 71, class: vgpr_32 }
  - { id: 72, class: vgpr_32 }
  - { id: 73, class: vgpr_32 }
  - { id: 74, class: vgpr_32 }
  - { id: 75, class: vreg_64 }
  - { id: 76, class: vgpr_32 }
  - { id: 77, class: vgpr_32 }
  - { id: 78, class: vgpr_32 }
  - { id: 79, class: vgpr_32 }
  - { id: 80, class: vreg_64 }
  - { id: 81, class: vgpr_32 }
  - { id: 82, class: vgpr_32 }
  - { id: 83, class: vgpr_32 }
liveins:
  - { reg: '$sgpr4_sgpr5', virtual-reg: '%4' }
frameInfo:
  isFrameAddressTaken: false
  isReturnAddressTaken: false
  hasStackMap:     false
  hasPatchPoint:   false
  stackSize:       0
  offsetAdjustment: 0
  maxAlignment:    0
  adjustsStack:    false
  hasCalls:        false
  hasOpaqueSPAdjustment: false
  hasVAStart:      false
  hasMustTailInVarArgFunc: false
body:             |
  bb.0.bb:
    successors: %bb.2.bb2(0x80000000)
    liveins: $sgpr4_sgpr5

    %4 = COPY $sgpr4_sgpr5
    %9 = S_LOAD_DWORDX2_IMM %4, 0, 0 :: (non-temporal dereferenceable invariant load (s64) from `i64 addrspace(4)* undef`)
    %8 = S_MOV_B64 0
    %7 = COPY %9
    %30 = V_MOV_B32_e32 1, implicit $exec
    S_BRANCH %bb.2.bb2

  bb.1.bb1:
    S_ENDPGM 0

  bb.2.bb2:
    successors: %bb.1.bb1(0x04000000), %bb.2.bb2(0x7c000000)

    %0 = PHI %8, %bb.0.bb, %1, %bb.2.bb2
    %13 = COPY %7.sub1
    %14 = S_ADD_U32 %7.sub0, %0.sub0, implicit-def $scc
    %15 = S_ADDC_U32 %7.sub1, %0.sub1, implicit-def dead $scc, implicit $scc
    %16 = REG_SEQUENCE %14, %subreg.sub0, %15, %subreg.sub1
    %18 = COPY %16
<<<<<<< HEAD
    %17 = FLAT_LOAD_DWORD %18, 0, 0, 0, 0, 0, implicit $exec, implicit $flat_scr :: (load 4 from %ir.uglygep45)
=======
    %17 = FLAT_LOAD_DWORD %18, 0, 0, implicit $exec, implicit $flat_scr :: (load (s32) from %ir.uglygep45)
>>>>>>> a2ce6ee6
    %60 = V_BFE_U32_e64 %17, 8, 8, implicit $exec
    %61 = V_LSHLREV_B32_e32 2, killed %60, implicit $exec
    %70 = V_ADD_CO_U32_e32 %7.sub0, %61, implicit-def $vcc, implicit $exec
    %66 = COPY %13
    %65 = V_ADDC_U32_e32 0, %66, implicit-def $vcc, implicit $vcc, implicit $exec
    %67 = REG_SEQUENCE %70, %subreg.sub0, killed %65, %subreg.sub1
<<<<<<< HEAD
    FLAT_STORE_DWORD %67, %30, 0, 0, 0, 0, 0, implicit $exec, implicit $flat_scr :: (store 4 into %ir.tmp9)
=======
    FLAT_STORE_DWORD %67, %30, 0, 0, implicit $exec, implicit $flat_scr :: (store (s32) into %ir.tmp9)
>>>>>>> a2ce6ee6
    %37 = S_ADD_U32 %14, 4, implicit-def $scc
    %38 = S_ADDC_U32 %15, 0, implicit-def dead $scc, implicit $scc
    %71 = COPY killed %37
    %72 = COPY killed %38
    %41 = REG_SEQUENCE killed %71, %subreg.sub0, killed %72, %subreg.sub1
<<<<<<< HEAD
    %40 = FLAT_LOAD_DWORD killed %41, 0, 0, 0, 0, 0, implicit $exec, implicit $flat_scr :: (load 4 from %ir.scevgep)
=======
    %40 = FLAT_LOAD_DWORD killed %41, 0, 0, implicit $exec, implicit $flat_scr :: (load (s32) from %ir.scevgep)
>>>>>>> a2ce6ee6
    %73 = V_BFE_U32_e64 %40, 8, 8, implicit $exec
    %74 = V_LSHLREV_B32_e32 2, killed %73, implicit $exec
    %83 = V_ADD_CO_U32_e32 %7.sub0, %74, implicit-def $vcc, implicit $exec
    %78 = V_ADDC_U32_e32 0, %66, implicit-def $vcc, implicit $vcc, implicit $exec
    %80 = REG_SEQUENCE %83, %subreg.sub0, killed %78, %subreg.sub1
<<<<<<< HEAD
    FLAT_STORE_DWORD %80, %30, 0, 0, 0, 0, 0, implicit $exec, implicit $flat_scr :: (store 4 into %ir.tmp17)
=======
    FLAT_STORE_DWORD %80, %30, 0, 0, implicit $exec, implicit $flat_scr :: (store (s32) into %ir.tmp17)
>>>>>>> a2ce6ee6
    %55 = S_ADD_U32 %0.sub0, 8, implicit-def $scc
    %56 = S_ADDC_U32 %0.sub1, 0, implicit-def dead $scc, implicit $scc
    %57 = REG_SEQUENCE %55, %subreg.sub0, killed %56, %subreg.sub1
    %1 = COPY %57
    S_CMPK_EQ_I32 %55, 4096, implicit-def $scc
    S_CBRANCH_SCC1 %bb.1.bb1, implicit $scc
    S_BRANCH %bb.2.bb2

...
---
name:            sdwa_sgpr_operand
alignment:       1
exposesReturnsTwice: false
legalized:       false
regBankSelected: false
selected:        false
tracksRegLiveness: true
registers:
  - { id: 0, class: sreg_64 }
  - { id: 1, class: sreg_64 }
  - { id: 2, class: vgpr_32 }
  - { id: 3, class: sgpr_128 }
  - { id: 4, class: sgpr_64 }
  - { id: 5, class: sreg_32_xm0 }
  - { id: 6, class: sgpr_32 }
  - { id: 7, class: sreg_64 }
  - { id: 8, class: sreg_64 }
  - { id: 9, class: sreg_64_xexec }
  - { id: 10, class: sreg_32_xm0 }
  - { id: 11, class: sreg_32_xm0 }
  - { id: 12, class: sreg_32_xm0 }
  - { id: 13, class: sreg_32_xm0 }
  - { id: 14, class: sreg_32_xm0 }
  - { id: 15, class: sreg_32_xm0 }
  - { id: 16, class: sreg_64 }
  - { id: 17, class: vgpr_32 }
  - { id: 18, class: vreg_64 }
  - { id: 19, class: sreg_32_xm0 }
  - { id: 20, class: sreg_32 }
  - { id: 21, class: sreg_32_xm0 }
  - { id: 22, class: sreg_32_xm0 }
  - { id: 23, class: sreg_32_xm0 }
  - { id: 24, class: sreg_64 }
  - { id: 25, class: sreg_32_xm0 }
  - { id: 26, class: sreg_32_xm0 }
  - { id: 27, class: sreg_32_xm0 }
  - { id: 28, class: sreg_32_xm0 }
  - { id: 29, class: sreg_64 }
  - { id: 30, class: vgpr_32 }
  - { id: 31, class: vreg_64 }
  - { id: 32, class: sreg_32_xm0 }
  - { id: 33, class: sreg_32_xm0 }
  - { id: 34, class: sreg_64 }
  - { id: 35, class: sreg_32_xm0 }
  - { id: 36, class: sreg_32_xm0 }
  - { id: 37, class: sreg_32_xm0 }
  - { id: 38, class: sreg_32_xm0 }
  - { id: 39, class: vreg_64 }
  - { id: 40, class: vgpr_32 }
  - { id: 41, class: vreg_64 }
  - { id: 42, class: sreg_32_xm0 }
  - { id: 43, class: sreg_32 }
  - { id: 44, class: sreg_32_xm0 }
  - { id: 45, class: sreg_64 }
  - { id: 46, class: sreg_32_xm0 }
  - { id: 47, class: sreg_32_xm0 }
  - { id: 48, class: sreg_32_xm0 }
  - { id: 49, class: sreg_32_xm0 }
  - { id: 50, class: sreg_64 }
  - { id: 51, class: vreg_64 }
  - { id: 52, class: sreg_64 }
  - { id: 53, class: sreg_32_xm0 }
  - { id: 54, class: sreg_32_xm0 }
  - { id: 55, class: sreg_32_xm0 }
  - { id: 56, class: sreg_32_xm0 }
  - { id: 57, class: sreg_64 }
  - { id: 58, class: sreg_32_xm0 }
  - { id: 59, class: sreg_32_xm0 }
  - { id: 60, class: vgpr_32 }
  - { id: 61, class: vgpr_32 }
  - { id: 62, class: vreg_64 }
  - { id: 63, class: vgpr_32 }
  - { id: 64, class: vgpr_32 }
  - { id: 65, class: vgpr_32 }
  - { id: 66, class: vgpr_32 }
  - { id: 67, class: vreg_64 }
  - { id: 68, class: vgpr_32 }
  - { id: 69, class: vgpr_32 }
  - { id: 70, class: vgpr_32 }
  - { id: 71, class: vgpr_32 }
  - { id: 72, class: vgpr_32 }
  - { id: 73, class: vgpr_32 }
  - { id: 74, class: vgpr_32 }
  - { id: 75, class: vreg_64 }
  - { id: 76, class: vgpr_32 }
  - { id: 77, class: vgpr_32 }
  - { id: 78, class: vgpr_32 }
  - { id: 79, class: vgpr_32 }
  - { id: 80, class: vreg_64 }
  - { id: 81, class: vgpr_32 }
  - { id: 82, class: vgpr_32 }
  - { id: 83, class: vgpr_32 }
  - { id: 84, class: sreg_32_xm0 }
liveins:
  - { reg: '$sgpr4_sgpr5', virtual-reg: '%4' }
frameInfo:
  isFrameAddressTaken: false
  isReturnAddressTaken: false
  hasStackMap:     false
  hasPatchPoint:   false
  stackSize:       0
  offsetAdjustment: 0
  maxAlignment:    0
  adjustsStack:    false
  hasCalls:        false
  hasOpaqueSPAdjustment: false
  hasVAStart:      false
  hasMustTailInVarArgFunc: false
body:             |
  bb.0.bb:
    successors: %bb.2.bb2(0x80000000)
    liveins: $sgpr4_sgpr5

    %4 = COPY $sgpr4_sgpr5
    %9 = S_LOAD_DWORDX2_IMM %4, 0, 0 :: (non-temporal dereferenceable invariant load (s64) from `i64 addrspace(4)* undef`)
    %8 = S_MOV_B64 0
    %7 = COPY %9
    %30 = V_MOV_B32_e32 1, implicit $exec
    %84 = S_MOV_B32 2
    S_BRANCH %bb.2.bb2

  bb.1.bb1:
    S_ENDPGM 0

  bb.2.bb2:
    successors: %bb.1.bb1(0x04000000), %bb.2.bb2(0x7c000000)

    %0 = PHI %8, %bb.0.bb, %1, %bb.2.bb2
    %13 = COPY %7.sub1
    %14 = S_ADD_U32 %7.sub0, %0.sub0, implicit-def $scc
    %15 = S_ADDC_U32 %7.sub1, %0.sub1, implicit-def dead $scc, implicit $scc
    %16 = REG_SEQUENCE %14, %subreg.sub0, %15, %subreg.sub1
    %18 = COPY %16
<<<<<<< HEAD
    %17 = FLAT_LOAD_DWORD %18, 0, 0, 0, 0, 0, implicit $exec, implicit $flat_scr :: (load 4 from %ir.uglygep45)
=======
    %17 = FLAT_LOAD_DWORD %18, 0, 0, implicit $exec, implicit $flat_scr :: (load (s32) from %ir.uglygep45)
>>>>>>> a2ce6ee6
    %60 = V_BFE_U32_e64 %17, 8, 8, implicit $exec
    %61 = V_LSHLREV_B32_e32 %84, killed %60, implicit $exec
    %70 = V_ADD_CO_U32_e32 %7.sub0, %61, implicit-def $vcc, implicit $exec
    %66 = COPY %13
    %65 = V_ADDC_U32_e32 0, %66, implicit-def $vcc, implicit $vcc, implicit $exec
    %67 = REG_SEQUENCE %70, %subreg.sub0, killed %65, %subreg.sub1
<<<<<<< HEAD
    FLAT_STORE_DWORD %67, %30, 0, 0, 0, 0, 0, implicit $exec, implicit $flat_scr :: (store 4 into %ir.tmp9)
=======
    FLAT_STORE_DWORD %67, %30, 0, 0, implicit $exec, implicit $flat_scr :: (store (s32) into %ir.tmp9)
>>>>>>> a2ce6ee6
    %37 = S_ADD_U32 %14, 4, implicit-def $scc
    %38 = S_ADDC_U32 %15, 0, implicit-def dead $scc, implicit $scc
    %71 = COPY killed %37
    %72 = COPY killed %38
    %41 = REG_SEQUENCE killed %71, %subreg.sub0, killed %72, %subreg.sub1
<<<<<<< HEAD
    %40 = FLAT_LOAD_DWORD killed %41, 0, 0, 0, 0, 0, implicit $exec, implicit $flat_scr :: (load 4 from %ir.scevgep)
=======
    %40 = FLAT_LOAD_DWORD killed %41, 0, 0, implicit $exec, implicit $flat_scr :: (load (s32) from %ir.scevgep)
>>>>>>> a2ce6ee6
    %73 = V_BFE_U32_e64 %40, 8, 8, implicit $exec
    %74 = V_LSHLREV_B32_e32 %84, killed %73, implicit $exec
    %83 = V_ADD_CO_U32_e32 %7.sub0, %74, implicit-def $vcc, implicit $exec
    %78 = V_ADDC_U32_e32 0, %66, implicit-def $vcc, implicit $vcc, implicit $exec
    %80 = REG_SEQUENCE %83, %subreg.sub0, killed %78, %subreg.sub1
<<<<<<< HEAD
    FLAT_STORE_DWORD %80, %30, 0, 0, 0, 0, 0, implicit $exec, implicit $flat_scr :: (store 4 into %ir.tmp17)
=======
    FLAT_STORE_DWORD %80, %30, 0, 0, implicit $exec, implicit $flat_scr :: (store (s32) into %ir.tmp17)
>>>>>>> a2ce6ee6
    %55 = S_ADD_U32 %0.sub0, 8, implicit-def $scc
    %56 = S_ADDC_U32 %0.sub1, 0, implicit-def dead $scc, implicit $scc
    %57 = REG_SEQUENCE %55, %subreg.sub0, killed %56, %subreg.sub1
    %1 = COPY %57
    S_CMPK_EQ_I32 %55, 4096, implicit-def $scc
    S_CBRANCH_SCC1 %bb.1.bb1, implicit $scc
    S_BRANCH %bb.2.bb2

...<|MERGE_RESOLUTION|>--- conflicted
+++ resolved
@@ -221,42 +221,26 @@
     %15 = S_ADDC_U32 %7.sub1, %0.sub1, implicit-def dead $scc, implicit $scc
     %16 = REG_SEQUENCE %14, %subreg.sub0, %15, %subreg.sub1
     %18 = COPY %16
-<<<<<<< HEAD
-    %17 = FLAT_LOAD_DWORD %18, 0, 0, 0, 0, 0, implicit $exec, implicit $flat_scr :: (load 4 from %ir.uglygep45)
-=======
     %17 = FLAT_LOAD_DWORD %18, 0, 0, implicit $exec, implicit $flat_scr :: (load (s32) from %ir.uglygep45)
->>>>>>> a2ce6ee6
     %60 = V_BFE_U32_e64 %17, 8, 8, implicit $exec
     %61 = V_LSHLREV_B32_e32 2, killed %60, implicit $exec
     %70 = V_ADD_CO_U32_e32 %7.sub0, %61, implicit-def $vcc, implicit $exec
     %66 = COPY %13
     %65 = V_ADDC_U32_e32 0, %66, implicit-def $vcc, implicit $vcc, implicit $exec
     %67 = REG_SEQUENCE %70, %subreg.sub0, killed %65, %subreg.sub1
-<<<<<<< HEAD
-    FLAT_STORE_DWORD %67, %30, 0, 0, 0, 0, 0, implicit $exec, implicit $flat_scr :: (store 4 into %ir.tmp9)
-=======
     FLAT_STORE_DWORD %67, %30, 0, 0, implicit $exec, implicit $flat_scr :: (store (s32) into %ir.tmp9)
->>>>>>> a2ce6ee6
     %37 = S_ADD_U32 %14, 4, implicit-def $scc
     %38 = S_ADDC_U32 %15, 0, implicit-def dead $scc, implicit $scc
     %71 = COPY killed %37
     %72 = COPY killed %38
     %41 = REG_SEQUENCE killed %71, %subreg.sub0, killed %72, %subreg.sub1
-<<<<<<< HEAD
-    %40 = FLAT_LOAD_DWORD killed %41, 0, 0, 0, 0, 0, implicit $exec, implicit $flat_scr :: (load 4 from %ir.scevgep)
-=======
     %40 = FLAT_LOAD_DWORD killed %41, 0, 0, implicit $exec, implicit $flat_scr :: (load (s32) from %ir.scevgep)
->>>>>>> a2ce6ee6
     %73 = V_BFE_U32_e64 %40, 8, 8, implicit $exec
     %74 = V_LSHLREV_B32_e32 2, killed %73, implicit $exec
     %83 = V_ADD_CO_U32_e32 %7.sub0, %74, implicit-def $vcc, implicit $exec
     %78 = V_ADDC_U32_e32 0, %66, implicit-def $vcc, implicit $vcc, implicit $exec
     %80 = REG_SEQUENCE %83, %subreg.sub0, killed %78, %subreg.sub1
-<<<<<<< HEAD
-    FLAT_STORE_DWORD %80, %30, 0, 0, 0, 0, 0, implicit $exec, implicit $flat_scr :: (store 4 into %ir.tmp17)
-=======
     FLAT_STORE_DWORD %80, %30, 0, 0, implicit $exec, implicit $flat_scr :: (store (s32) into %ir.tmp17)
->>>>>>> a2ce6ee6
     %55 = S_ADD_U32 %0.sub0, 8, implicit-def $scc
     %56 = S_ADDC_U32 %0.sub1, 0, implicit-def dead $scc, implicit $scc
     %57 = REG_SEQUENCE %55, %subreg.sub0, killed %56, %subreg.sub1
@@ -400,42 +384,26 @@
     %15 = S_ADDC_U32 %7.sub1, %0.sub1, implicit-def dead $scc, implicit $scc
     %16 = REG_SEQUENCE %14, %subreg.sub0, %15, %subreg.sub1
     %18 = COPY %16
-<<<<<<< HEAD
-    %17 = FLAT_LOAD_DWORD %18, 0, 0, 0, 0, 0, implicit $exec, implicit $flat_scr :: (load 4 from %ir.uglygep45)
-=======
     %17 = FLAT_LOAD_DWORD %18, 0, 0, implicit $exec, implicit $flat_scr :: (load (s32) from %ir.uglygep45)
->>>>>>> a2ce6ee6
     %60 = V_BFE_U32_e64 %17, 8, 8, implicit $exec
     %61 = V_LSHLREV_B32_e32 %84, killed %60, implicit $exec
     %70 = V_ADD_CO_U32_e32 %7.sub0, %61, implicit-def $vcc, implicit $exec
     %66 = COPY %13
     %65 = V_ADDC_U32_e32 0, %66, implicit-def $vcc, implicit $vcc, implicit $exec
     %67 = REG_SEQUENCE %70, %subreg.sub0, killed %65, %subreg.sub1
-<<<<<<< HEAD
-    FLAT_STORE_DWORD %67, %30, 0, 0, 0, 0, 0, implicit $exec, implicit $flat_scr :: (store 4 into %ir.tmp9)
-=======
     FLAT_STORE_DWORD %67, %30, 0, 0, implicit $exec, implicit $flat_scr :: (store (s32) into %ir.tmp9)
->>>>>>> a2ce6ee6
     %37 = S_ADD_U32 %14, 4, implicit-def $scc
     %38 = S_ADDC_U32 %15, 0, implicit-def dead $scc, implicit $scc
     %71 = COPY killed %37
     %72 = COPY killed %38
     %41 = REG_SEQUENCE killed %71, %subreg.sub0, killed %72, %subreg.sub1
-<<<<<<< HEAD
-    %40 = FLAT_LOAD_DWORD killed %41, 0, 0, 0, 0, 0, implicit $exec, implicit $flat_scr :: (load 4 from %ir.scevgep)
-=======
     %40 = FLAT_LOAD_DWORD killed %41, 0, 0, implicit $exec, implicit $flat_scr :: (load (s32) from %ir.scevgep)
->>>>>>> a2ce6ee6
     %73 = V_BFE_U32_e64 %40, 8, 8, implicit $exec
     %74 = V_LSHLREV_B32_e32 %84, killed %73, implicit $exec
     %83 = V_ADD_CO_U32_e32 %7.sub0, %74, implicit-def $vcc, implicit $exec
     %78 = V_ADDC_U32_e32 0, %66, implicit-def $vcc, implicit $vcc, implicit $exec
     %80 = REG_SEQUENCE %83, %subreg.sub0, killed %78, %subreg.sub1
-<<<<<<< HEAD
-    FLAT_STORE_DWORD %80, %30, 0, 0, 0, 0, 0, implicit $exec, implicit $flat_scr :: (store 4 into %ir.tmp17)
-=======
     FLAT_STORE_DWORD %80, %30, 0, 0, implicit $exec, implicit $flat_scr :: (store (s32) into %ir.tmp17)
->>>>>>> a2ce6ee6
     %55 = S_ADD_U32 %0.sub0, 8, implicit-def $scc
     %56 = S_ADDC_U32 %0.sub1, 0, implicit-def dead $scc, implicit $scc
     %57 = REG_SEQUENCE %55, %subreg.sub0, killed %56, %subreg.sub1
