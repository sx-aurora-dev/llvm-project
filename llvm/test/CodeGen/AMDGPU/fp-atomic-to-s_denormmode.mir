--- conflicted
+++ resolved
@@ -8,11 +8,7 @@
 name:            flat_atomic_fcmpswap_to_s_denorm_mode
 body:            |
   bb.0:
-<<<<<<< HEAD
-    FLAT_ATOMIC_FCMPSWAP undef %0:vreg_64, undef %1:vreg_64, 0, 0, 0, implicit $exec, implicit $flat_scr :: (volatile load store seq_cst seq_cst 4 on `float addrspace(1)* undef`)
-=======
     FLAT_ATOMIC_FCMPSWAP undef %0:vreg_64, undef %1:vreg_64, 0, 0, implicit $exec, implicit $flat_scr :: (volatile load store seq_cst seq_cst (s32) on `float addrspace(1)* undef`)
->>>>>>> a2ce6ee6
     S_DENORM_MODE 0, implicit-def $mode, implicit $mode
 ...
 
@@ -24,11 +20,7 @@
 name:            flat_atomic_fcmpswap_x2_to_s_denorm_mode
 body:            |
   bb.0:
-<<<<<<< HEAD
-    FLAT_ATOMIC_FCMPSWAP_X2 undef %0:vreg_64, undef %1:vreg_128, 0, 0, 0, implicit $exec, implicit $flat_scr :: (volatile load store seq_cst seq_cst 4 on `float addrspace(1)* undef`)
-=======
     FLAT_ATOMIC_FCMPSWAP_X2 undef %0:vreg_64, undef %1:vreg_128, 0, 0, implicit $exec, implicit $flat_scr :: (volatile load store seq_cst seq_cst (s32) on `float addrspace(1)* undef`)
->>>>>>> a2ce6ee6
     S_DENORM_MODE 0, implicit-def $mode, implicit $mode
 ...
 
@@ -40,11 +32,7 @@
 name:            flat_atomic_fmax_to_s_denorm_mode
 body:            |
   bb.0:
-<<<<<<< HEAD
-    FLAT_ATOMIC_FMAX undef %0:vreg_64, undef %1:vgpr_32, 0, 0, 0, implicit $exec, implicit $flat_scr :: (volatile load store seq_cst seq_cst 4 on `float addrspace(1)* undef`)
-=======
     FLAT_ATOMIC_FMAX undef %0:vreg_64, undef %1:vgpr_32, 0, 0, implicit $exec, implicit $flat_scr :: (volatile load store seq_cst seq_cst (s32) on `float addrspace(1)* undef`)
->>>>>>> a2ce6ee6
     S_DENORM_MODE 0, implicit-def $mode, implicit $mode
 ...
 
@@ -56,11 +44,7 @@
 name:            flat_atomic_fmax_x2_to_s_denorm_mode
 body:            |
   bb.0:
-<<<<<<< HEAD
-    FLAT_ATOMIC_FMAX_X2 undef %0:vreg_64, undef %1:vreg_64, 0, 0, 0, implicit $exec, implicit $flat_scr :: (volatile load store seq_cst seq_cst 4 on `float addrspace(1)* undef`)
-=======
     FLAT_ATOMIC_FMAX_X2 undef %0:vreg_64, undef %1:vreg_64, 0, 0, implicit $exec, implicit $flat_scr :: (volatile load store seq_cst seq_cst (s32) on `float addrspace(1)* undef`)
->>>>>>> a2ce6ee6
     S_DENORM_MODE 0, implicit-def $mode, implicit $mode
 ...
 
@@ -72,11 +56,7 @@
 name:            flat_atomic_fmin_to_s_denorm_mode
 body:            |
   bb.0:
-<<<<<<< HEAD
-    FLAT_ATOMIC_FMIN undef %0:vreg_64, undef %1:vgpr_32, 0, 0, 0, implicit $exec, implicit $flat_scr :: (volatile load store seq_cst seq_cst 4 on `float addrspace(1)* undef`)
-=======
     FLAT_ATOMIC_FMIN undef %0:vreg_64, undef %1:vgpr_32, 0, 0, implicit $exec, implicit $flat_scr :: (volatile load store seq_cst seq_cst (s32) on `float addrspace(1)* undef`)
->>>>>>> a2ce6ee6
     S_DENORM_MODE 0, implicit-def $mode, implicit $mode
 ...
 
@@ -88,11 +68,7 @@
 name:            flat_atomic_fmin_x2_to_s_denorm_mode
 body:            |
   bb.0:
-<<<<<<< HEAD
-    FLAT_ATOMIC_FMIN_X2 undef %0:vreg_64, undef %1:vreg_64, 0, 0, 0, implicit $exec, implicit $flat_scr :: (volatile load store seq_cst seq_cst 4 on `float addrspace(1)* undef`)
-=======
     FLAT_ATOMIC_FMIN_X2 undef %0:vreg_64, undef %1:vreg_64, 0, 0, implicit $exec, implicit $flat_scr :: (volatile load store seq_cst seq_cst (s32) on `float addrspace(1)* undef`)
->>>>>>> a2ce6ee6
     S_DENORM_MODE 0, implicit-def $mode, implicit $mode
 ...
 
@@ -104,11 +80,7 @@
 name:            flat_atomic_fcmpswap_x2_rtn_to_s_denorm_mode
 body:            |
   bb.0:
-<<<<<<< HEAD
-    %2:vreg_64 = FLAT_ATOMIC_FCMPSWAP_X2_RTN undef %0:vreg_64, undef %1:vreg_128, 0, -1, 0, 0, implicit $exec, implicit $flat_scr :: (volatile load store seq_cst seq_cst 4 on `float addrspace(1)* undef`)
-=======
     %2:vreg_64 = FLAT_ATOMIC_FCMPSWAP_X2_RTN undef %0:vreg_64, undef %1:vreg_128, 0, 1, implicit $exec, implicit $flat_scr :: (volatile load store seq_cst seq_cst (s32) on `float addrspace(1)* undef`)
->>>>>>> a2ce6ee6
     S_DENORM_MODE 0, implicit-def $mode, implicit $mode
 ...
 
@@ -120,11 +92,7 @@
 name:            flat_atomic_fmax_rtn_to_s_denorm_mode
 body:            |
   bb.0:
-<<<<<<< HEAD
-    %2:vgpr_32 = FLAT_ATOMIC_FMAX_RTN undef %0:vreg_64, undef %1:vgpr_32, 0, -1, 0, 0, implicit $exec, implicit $flat_scr :: (volatile load store seq_cst seq_cst 4 on `float addrspace(1)* undef`)
-=======
     %2:vgpr_32 = FLAT_ATOMIC_FMAX_RTN undef %0:vreg_64, undef %1:vgpr_32, 0, 1, implicit $exec, implicit $flat_scr :: (volatile load store seq_cst seq_cst (s32) on `float addrspace(1)* undef`)
->>>>>>> a2ce6ee6
     S_DENORM_MODE 0, implicit-def $mode, implicit $mode
 ...
 
@@ -136,11 +104,7 @@
 name:            flat_atomic_fmax_x2_rtn_to_s_denorm_mode
 body:            |
   bb.0:
-<<<<<<< HEAD
-    %2:vreg_64 = FLAT_ATOMIC_FMAX_X2_RTN undef %0:vreg_64, undef %1:vreg_64, 0, -1, 0, 0, implicit $exec, implicit $flat_scr :: (volatile load store seq_cst seq_cst 4 on `float addrspace(1)* undef`)
-=======
     %2:vreg_64 = FLAT_ATOMIC_FMAX_X2_RTN undef %0:vreg_64, undef %1:vreg_64, 0, 1, implicit $exec, implicit $flat_scr :: (volatile load store seq_cst seq_cst (s32) on `float addrspace(1)* undef`)
->>>>>>> a2ce6ee6
     S_DENORM_MODE 0, implicit-def $mode, implicit $mode
 ...
 
@@ -152,11 +116,7 @@
 name:            flat_atomic_fmin_rtn_to_s_denorm_mode
 body:            |
   bb.0:
-<<<<<<< HEAD
-    %2:vgpr_32 = FLAT_ATOMIC_FMIN_RTN undef %0:vreg_64, undef %1:vgpr_32, 0, -1, 0, 0, implicit $exec, implicit $flat_scr :: (volatile load store seq_cst seq_cst 4 on `float addrspace(1)* undef`)
-=======
     %2:vgpr_32 = FLAT_ATOMIC_FMIN_RTN undef %0:vreg_64, undef %1:vgpr_32, 0, 1, implicit $exec, implicit $flat_scr :: (volatile load store seq_cst seq_cst (s32) on `float addrspace(1)* undef`)
->>>>>>> a2ce6ee6
     S_DENORM_MODE 0, implicit-def $mode, implicit $mode
 ...
 
@@ -168,11 +128,7 @@
 name:            flat_atomic_fmin_x2_rtn_to_s_denorm_mode
 body:            |
   bb.0:
-<<<<<<< HEAD
-    %2:vreg_64 = FLAT_ATOMIC_FMIN_X2_RTN undef %0:vreg_64, undef %1:vreg_64, 0, -1, 0, 0, implicit $exec, implicit $flat_scr :: (volatile load store seq_cst seq_cst 4 on `float addrspace(1)* undef`)
-=======
     %2:vreg_64 = FLAT_ATOMIC_FMIN_X2_RTN undef %0:vreg_64, undef %1:vreg_64, 0, 1, implicit $exec, implicit $flat_scr :: (volatile load store seq_cst seq_cst (s32) on `float addrspace(1)* undef`)
->>>>>>> a2ce6ee6
     S_DENORM_MODE 0, implicit-def $mode, implicit $mode
 ...
 
@@ -184,11 +140,7 @@
 name:            flat_atomic_fcmpswap_rtn_to_s_denorm_mode
 body:            |
   bb.0:
-<<<<<<< HEAD
-    %2:vgpr_32 = FLAT_ATOMIC_FCMPSWAP_RTN undef %0:vreg_64, undef %1:vreg_64, 0, -1, 0, 0, implicit $exec, implicit $flat_scr :: (volatile load store seq_cst seq_cst 4 on `float addrspace(1)* undef`)
-=======
     %2:vgpr_32 = FLAT_ATOMIC_FCMPSWAP_RTN undef %0:vreg_64, undef %1:vreg_64, 0, 1, implicit $exec, implicit $flat_scr :: (volatile load store seq_cst seq_cst (s32) on `float addrspace(1)* undef`)
->>>>>>> a2ce6ee6
     S_DENORM_MODE 0, implicit-def $mode, implicit $mode
 ...
 
@@ -200,11 +152,7 @@
 name:            global_atomic_fcmpswap_to_s_denorm_mode
 body:            |
   bb.0:
-<<<<<<< HEAD
-    GLOBAL_ATOMIC_FCMPSWAP undef %0:vreg_64, undef %1:vgpr_32, 0, 0, 0, implicit $exec :: (volatile load store seq_cst seq_cst 4 on `float addrspace(1)* undef`)
-=======
     GLOBAL_ATOMIC_FCMPSWAP undef %0:vreg_64, undef %1:vreg_64, 0, 0, implicit $exec :: (volatile load store seq_cst seq_cst (s32) on `float addrspace(1)* undef`)
->>>>>>> a2ce6ee6
     S_DENORM_MODE 0, implicit-def $mode, implicit $mode
 ...
 
@@ -216,11 +164,7 @@
 name:            global_atomic_fcmpswap_x2_to_s_denorm_mode
 body:            |
   bb.0:
-<<<<<<< HEAD
-    GLOBAL_ATOMIC_FCMPSWAP_X2 undef %0:vreg_64, undef %1:vreg_64, 0, 0, 0, implicit $exec :: (volatile load store seq_cst seq_cst 4 on `float addrspace(1)* undef`)
-=======
     GLOBAL_ATOMIC_FCMPSWAP_X2 undef %0:vreg_64, undef %1:vreg_128, 0, 0, implicit $exec :: (volatile load store seq_cst seq_cst (s32) on `float addrspace(1)* undef`)
->>>>>>> a2ce6ee6
     S_DENORM_MODE 0, implicit-def $mode, implicit $mode
 ...
 
@@ -232,11 +176,7 @@
 name:            global_atomic_fmax_to_s_denorm_mode
 body:            |
   bb.0:
-<<<<<<< HEAD
-    GLOBAL_ATOMIC_FMAX undef %0:vreg_64, undef %1:vgpr_32, 0, 0, 0, implicit $exec :: (volatile load store seq_cst seq_cst 4 on `float addrspace(1)* undef`)
-=======
     GLOBAL_ATOMIC_FMAX undef %0:vreg_64, undef %1:vgpr_32, 0, 0, implicit $exec :: (volatile load store seq_cst seq_cst (s32) on `float addrspace(1)* undef`)
->>>>>>> a2ce6ee6
     S_DENORM_MODE 0, implicit-def $mode, implicit $mode
 ...
 
@@ -248,11 +188,7 @@
 name:            global_atomic_fmax_x2_to_s_denorm_mode
 body:            |
   bb.0:
-<<<<<<< HEAD
-    GLOBAL_ATOMIC_FMAX_X2 undef %0:vreg_64, undef %1:vreg_64, 0, 0, 0, implicit $exec :: (volatile load store seq_cst seq_cst 4 on `float addrspace(1)* undef`)
-=======
     GLOBAL_ATOMIC_FMAX_X2 undef %0:vreg_64, undef %1:vreg_64, 0, 0, implicit $exec :: (volatile load store seq_cst seq_cst (s32) on `float addrspace(1)* undef`)
->>>>>>> a2ce6ee6
     S_DENORM_MODE 0, implicit-def $mode, implicit $mode
 ...
 
@@ -264,11 +200,7 @@
 name:            global_atomic_fmin_to_s_denorm_mode
 body:            |
   bb.0:
-<<<<<<< HEAD
-    GLOBAL_ATOMIC_FMIN undef %0:vreg_64, undef %1:vgpr_32, 0, 0, 0, implicit $exec :: (volatile load store seq_cst seq_cst 4 on `float addrspace(1)* undef`)
-=======
     GLOBAL_ATOMIC_FMIN undef %0:vreg_64, undef %1:vgpr_32, 0, 0, implicit $exec :: (volatile load store seq_cst seq_cst (s32) on `float addrspace(1)* undef`)
->>>>>>> a2ce6ee6
     S_DENORM_MODE 0, implicit-def $mode, implicit $mode
 ...
 
@@ -280,11 +212,7 @@
 name:            global_atomic_fmin_x2_to_s_denorm_mode
 body:            |
   bb.0:
-<<<<<<< HEAD
-    GLOBAL_ATOMIC_FMIN_X2 undef %0:vreg_64, undef %1:vreg_64, 0, 0, 0, implicit $exec :: (volatile load store seq_cst seq_cst 4 on `float addrspace(1)* undef`)
-=======
     GLOBAL_ATOMIC_FMIN_X2 undef %0:vreg_64, undef %1:vreg_64, 0, 0, implicit $exec :: (volatile load store seq_cst seq_cst (s32) on `float addrspace(1)* undef`)
->>>>>>> a2ce6ee6
     S_DENORM_MODE 0, implicit-def $mode, implicit $mode
 ...
 
@@ -296,11 +224,7 @@
 name:            global_atomic_fcmpswap_rtn_to_s_denorm_mode
 body:            |
   bb.0:
-<<<<<<< HEAD
-    %2:vgpr_32 = GLOBAL_ATOMIC_FCMPSWAP_RTN undef %0:vreg_64, undef %1:vgpr_32, 0, -1, 0, 0, implicit $exec :: (volatile load store seq_cst seq_cst 4 on `float addrspace(1)* undef`)
-=======
     %2:vgpr_32 = GLOBAL_ATOMIC_FCMPSWAP_RTN undef %0:vreg_64, undef %1:vreg_64, 0, 1, implicit $exec :: (volatile load store seq_cst seq_cst (s32) on `float addrspace(1)* undef`)
->>>>>>> a2ce6ee6
     S_DENORM_MODE 0, implicit-def $mode, implicit $mode
 ...
 
@@ -312,11 +236,7 @@
 name:            global_atomic_fcmpswap_x2_rtn_to_s_denorm_mode
 body:            |
   bb.0:
-<<<<<<< HEAD
-    %2:vreg_64 = GLOBAL_ATOMIC_FCMPSWAP_X2_RTN undef %0:vreg_64, undef %1:vreg_64, 0, -1, 0, 0, implicit $exec :: (volatile load store seq_cst seq_cst 4 on `float addrspace(1)* undef`)
-=======
     %2:vreg_64 = GLOBAL_ATOMIC_FCMPSWAP_X2_RTN undef %0:vreg_64, undef %1:vreg_128, 0, 1, implicit $exec :: (volatile load store seq_cst seq_cst (s32) on `float addrspace(1)* undef`)
->>>>>>> a2ce6ee6
     S_DENORM_MODE 0, implicit-def $mode, implicit $mode
 ...
 
@@ -328,11 +248,7 @@
 name:            global_atomic_fmax_rtn_to_s_denorm_mode
 body:            |
   bb.0:
-<<<<<<< HEAD
-    %2:vgpr_32 = GLOBAL_ATOMIC_FMAX_RTN undef %0:vreg_64, undef %1:vgpr_32, 0, -1, 0, 0, implicit $exec :: (volatile load store seq_cst seq_cst 4 on `float addrspace(1)* undef`)
-=======
     %2:vgpr_32 = GLOBAL_ATOMIC_FMAX_RTN undef %0:vreg_64, undef %1:vgpr_32, 0, 1, implicit $exec :: (volatile load store seq_cst seq_cst (s32) on `float addrspace(1)* undef`)
->>>>>>> a2ce6ee6
     S_DENORM_MODE 0, implicit-def $mode, implicit $mode
 ...
 
@@ -344,11 +260,7 @@
 name:            global_atomic_fmax_x2_rtn_to_s_denorm_mode
 body:            |
   bb.0:
-<<<<<<< HEAD
-    %2:vreg_64 = GLOBAL_ATOMIC_FMAX_X2_RTN undef %0:vreg_64, undef %1:vreg_64, 0, -1, 0, 0, implicit $exec :: (volatile load store seq_cst seq_cst 4 on `float addrspace(1)* undef`)
-=======
     %2:vreg_64 = GLOBAL_ATOMIC_FMAX_X2_RTN undef %0:vreg_64, undef %1:vreg_64, 0, 1, implicit $exec :: (volatile load store seq_cst seq_cst (s32) on `float addrspace(1)* undef`)
->>>>>>> a2ce6ee6
     S_DENORM_MODE 0, implicit-def $mode, implicit $mode
 ...
 
@@ -360,11 +272,7 @@
 name:            global_atomic_fmin_rtn_to_s_denorm_mode
 body:            |
   bb.0:
-<<<<<<< HEAD
-    %2:vgpr_32 = GLOBAL_ATOMIC_FMIN_RTN undef %0:vreg_64, undef %1:vgpr_32, 0, -1, 0, 0, implicit $exec :: (volatile load store seq_cst seq_cst 4 on `float addrspace(1)* undef`)
-=======
     %2:vgpr_32 = GLOBAL_ATOMIC_FMIN_RTN undef %0:vreg_64, undef %1:vgpr_32, 0, 1, implicit $exec :: (volatile load store seq_cst seq_cst (s32) on `float addrspace(1)* undef`)
->>>>>>> a2ce6ee6
     S_DENORM_MODE 0, implicit-def $mode, implicit $mode
 ...
 
@@ -376,11 +284,7 @@
 name:            global_atomic_fmin_x2_rtn_to_s_denorm_mode
 body:            |
   bb.0:
-<<<<<<< HEAD
-    %2:vreg_64 = GLOBAL_ATOMIC_FMIN_X2_RTN undef %0:vreg_64, undef %1:vreg_64, 0, -1, 0, 0, implicit $exec :: (volatile load store seq_cst seq_cst 4 on `float addrspace(1)* undef`)
-=======
     %2:vreg_64 = GLOBAL_ATOMIC_FMIN_X2_RTN undef %0:vreg_64, undef %1:vreg_64, 0, 1, implicit $exec :: (volatile load store seq_cst seq_cst (s32) on `float addrspace(1)* undef`)
->>>>>>> a2ce6ee6
     S_DENORM_MODE 0, implicit-def $mode, implicit $mode
 ...
 
@@ -392,11 +296,7 @@
 name:            global_atomic_fcmpswap_saddr_to_s_denorm_mode
 body:            |
   bb.0:
-<<<<<<< HEAD
-    GLOBAL_ATOMIC_FCMPSWAP_SADDR undef %0:vgpr_32, undef %1:vgpr_32, undef %3:sgpr_64, 0, 0, 0, implicit $exec :: (volatile load store seq_cst seq_cst 4 on `float addrspace(1)* undef`)
-=======
     GLOBAL_ATOMIC_FCMPSWAP_SADDR undef %0:vgpr_32, undef %1:vreg_64, undef %3:sgpr_64, 0, 0, implicit $exec :: (volatile load store seq_cst seq_cst (s32) on `float addrspace(1)* undef`)
->>>>>>> a2ce6ee6
     S_DENORM_MODE 0, implicit-def $mode, implicit $mode
 ...
 
@@ -408,11 +308,7 @@
 name:            global_atomic_fcmpswap_x2_saddr_rtn_to_s_denorm_mode
 body:            |
   bb.0:
-<<<<<<< HEAD
-    %2:vreg_64 = GLOBAL_ATOMIC_FCMPSWAP_X2_SADDR_RTN undef %0:vgpr_32, undef %1:vreg_64, undef %3:sgpr_64, 0, -1, 0, 0, implicit $exec :: (volatile load store seq_cst seq_cst 4 on `float addrspace(1)* undef`)
-=======
     %2:vreg_64 = GLOBAL_ATOMIC_FCMPSWAP_X2_SADDR_RTN undef %0:vgpr_32, undef %1:vreg_128, undef %3:sgpr_64, 0, 1, implicit $exec :: (volatile load store seq_cst seq_cst (s32) on `float addrspace(1)* undef`)
->>>>>>> a2ce6ee6
     S_DENORM_MODE 0, implicit-def $mode, implicit $mode
 ...
 
@@ -424,11 +320,7 @@
 name:            global_atomic_fmax_saddr_rtn_to_s_denorm_mode
 body:            |
   bb.0:
-<<<<<<< HEAD
-    %2:vgpr_32 = GLOBAL_ATOMIC_FMAX_SADDR_RTN undef %0:vgpr_32, undef %1:vgpr_32, undef %3:sgpr_64, 0, -1, 0, 0, implicit $exec :: (volatile load store seq_cst seq_cst 4 on `float addrspace(1)* undef`)
-=======
     %2:vgpr_32 = GLOBAL_ATOMIC_FMAX_SADDR_RTN undef %0:vgpr_32, undef %1:vgpr_32, undef %3:sgpr_64, 0, 1, implicit $exec :: (volatile load store seq_cst seq_cst (s32) on `float addrspace(1)* undef`)
->>>>>>> a2ce6ee6
     S_DENORM_MODE 0, implicit-def $mode, implicit $mode
 ...
 
@@ -440,11 +332,7 @@
 name:            global_atomic_fmax_x2_saddr_rtn_to_s_denorm_mode
 body:            |
   bb.0:
-<<<<<<< HEAD
-    %2:vreg_64 = GLOBAL_ATOMIC_FMAX_X2_SADDR_RTN undef %0:vgpr_32, undef %1:vreg_64, undef %3:sgpr_64, 0, -1, 0, 0, implicit $exec :: (volatile load store seq_cst seq_cst 4 on `float addrspace(1)* undef`)
-=======
     %2:vreg_64 = GLOBAL_ATOMIC_FMAX_X2_SADDR_RTN undef %0:vgpr_32, undef %1:vreg_64, undef %3:sgpr_64, 0, 1, implicit $exec :: (volatile load store seq_cst seq_cst (s32) on `float addrspace(1)* undef`)
->>>>>>> a2ce6ee6
     S_DENORM_MODE 0, implicit-def $mode, implicit $mode
 ...
 
@@ -456,11 +344,7 @@
 name:            global_atomic_fmin_saddr_rtn_to_s_denorm_mode
 body:            |
   bb.0:
-<<<<<<< HEAD
-    %2:vgpr_32 = GLOBAL_ATOMIC_FMIN_SADDR_RTN undef %0:vgpr_32, undef %1:vgpr_32, undef %3:sgpr_64, 0, -1, 0, 0, implicit $exec :: (volatile load store seq_cst seq_cst 4 on `float addrspace(1)* undef`)
-=======
     %2:vgpr_32 = GLOBAL_ATOMIC_FMIN_SADDR_RTN undef %0:vgpr_32, undef %1:vgpr_32, undef %3:sgpr_64, 0, 1, implicit $exec :: (volatile load store seq_cst seq_cst (s32) on `float addrspace(1)* undef`)
->>>>>>> a2ce6ee6
     S_DENORM_MODE 0, implicit-def $mode, implicit $mode
 ...
 
@@ -472,11 +356,7 @@
 name:            global_atomic_fmin_x2_saddr_rtn_to_s_denorm_mode
 body:            |
   bb.0:
-<<<<<<< HEAD
-    %2:vreg_64 = GLOBAL_ATOMIC_FMIN_X2_SADDR_RTN undef %0:vgpr_32, undef %1:vreg_64, undef %3:sgpr_64, 0, -1, 0, 0, implicit $exec :: (volatile load store seq_cst seq_cst 4 on `float addrspace(1)* undef`)
-=======
     %2:vreg_64 = GLOBAL_ATOMIC_FMIN_X2_SADDR_RTN undef %0:vgpr_32, undef %1:vreg_64, undef %3:sgpr_64, 0, 1, implicit $exec :: (volatile load store seq_cst seq_cst (s32) on `float addrspace(1)* undef`)
->>>>>>> a2ce6ee6
     S_DENORM_MODE 0, implicit-def $mode, implicit $mode
 ...
 
@@ -488,11 +368,7 @@
 name:            flat_fp_atomic_to_s_denorm_mode_waitcnt
 body:            |
   bb.0:
-<<<<<<< HEAD
-    FLAT_ATOMIC_FMIN undef %0:vreg_64, undef %1:vgpr_32, 0, 0, 0, implicit $exec, implicit $flat_scr :: (volatile load store seq_cst seq_cst 4 on `float addrspace(1)* undef`)
-=======
     FLAT_ATOMIC_FMIN undef %0:vreg_64, undef %1:vgpr_32, 0, 0, implicit $exec, implicit $flat_scr :: (volatile load store seq_cst seq_cst (s32) on `float addrspace(1)* undef`)
->>>>>>> a2ce6ee6
     S_WAITCNT 0
     S_DENORM_MODE 0, implicit-def $mode, implicit $mode
 ...
@@ -505,11 +381,7 @@
 name:            flat_fp_atomic_to_s_denorm_mode_valu
 body:            |
   bb.0:
-<<<<<<< HEAD
-    FLAT_ATOMIC_FMIN undef %0:vreg_64, undef %1:vgpr_32, 0, 0, 0, implicit $exec, implicit $flat_scr :: (volatile load store seq_cst seq_cst 4 on `float addrspace(1)* undef`)
-=======
     FLAT_ATOMIC_FMIN undef %0:vreg_64, undef %1:vgpr_32, 0, 0, implicit $exec, implicit $flat_scr :: (volatile load store seq_cst seq_cst (s32) on `float addrspace(1)* undef`)
->>>>>>> a2ce6ee6
     %2:vgpr_32 = V_ADD_F32_e32 undef %1:vgpr_32, undef %1:vgpr_32, implicit $mode, implicit $exec
     S_DENORM_MODE 0, implicit-def $mode, implicit $mode
 ...