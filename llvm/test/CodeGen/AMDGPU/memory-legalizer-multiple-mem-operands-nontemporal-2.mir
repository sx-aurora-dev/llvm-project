# RUN: llc -march=amdgcn -mcpu=gfx803 -run-pass si-memory-legalizer  %s -o - | FileCheck %s

--- |

  define amdgpu_kernel void @multiple_mem_operands(i32 addrspace(1)* %out, i32 %cond, i32 %if_offset, i32 %else_offset) #0 {
  entry:
    %scratch0 = alloca [8192 x i32], addrspace(5)
    %scratch1 = alloca [8192 x i32], addrspace(5)
    %scratchptr01 = bitcast [8192 x i32] addrspace(5)* %scratch0 to i32 addrspace(5)*
    store i32 1, i32 addrspace(5)* %scratchptr01
    %scratchptr12 = bitcast [8192 x i32] addrspace(5)* %scratch1 to i32 addrspace(5)*
    store i32 2, i32 addrspace(5)* %scratchptr12
    %cmp = icmp eq i32 %cond, 0
    br i1 %cmp, label %if, label %else, !structurizecfg.uniform !0, !amdgpu.uniform !0

  if:                                               ; preds = %entry
    %if_ptr = getelementptr [8192 x i32], [8192 x i32] addrspace(5)* %scratch0, i32 0, i32 %if_offset, !amdgpu.uniform !0
    %if_value = load i32, i32 addrspace(5)* %if_ptr, align 4, !nontemporal !1
    br label %done, !structurizecfg.uniform !0

  else:                                             ; preds = %entry
    %else_ptr = getelementptr [8192 x i32], [8192 x i32] addrspace(5)* %scratch1, i32 0, i32 %else_offset, !amdgpu.uniform !0
    %else_value = load i32, i32 addrspace(5)* %else_ptr, align 4
    br label %done, !structurizecfg.uniform !0

  done:                                             ; preds = %else, %if
    %value = phi i32 [ %if_value, %if ], [ %else_value, %else ]
    store i32 %value, i32 addrspace(1)* %out
    ret void
  }

  attributes #0 = { "target-cpu"="gfx803" }
  attributes #1 = { convergent nounwind }
  attributes #2 = { convergent nounwind readnone }

  !0 = !{}
  !1 = !{i32 1}

...
---

# CHECK-LABEL: name: multiple_mem_operands

# CHECK-LABEL: bb.3.done:
<<<<<<< HEAD
# CHECK: BUFFER_LOAD_DWORD_OFFEN killed $vgpr0, killed $sgpr8_sgpr9_sgpr10_sgpr11, $sgpr3, 0, 0, 0, 0, 0, 0
=======
# CHECK: BUFFER_LOAD_DWORD_OFFEN killed $vgpr0, killed $sgpr8_sgpr9_sgpr10_sgpr11, $sgpr3, 0, 0, 0
>>>>>>> a2ce6ee6

name:            multiple_mem_operands
alignment:       1
exposesReturnsTwice: false
legalized:       false
regBankSelected: false
selected:        false
tracksRegLiveness: true
registers:
liveins:
  - { reg: '$sgpr0_sgpr1', virtual-reg: '' }
  - { reg: '$sgpr3', virtual-reg: '' }
frameInfo:
  isFrameAddressTaken: false
  isReturnAddressTaken: false
  hasStackMap:     false
  hasPatchPoint:   false
  stackSize:       65540
  offsetAdjustment: 0
  maxAlignment:    4
  adjustsStack:    false
  hasCalls:        false
  stackProtector:  ''
  maxCallFrameSize: 0
  hasOpaqueSPAdjustment: false
  hasVAStart:      false
  hasMustTailInVarArgFunc: false
  savePoint:       ''
  restorePoint:    ''
fixedStack:
  - { id: 0, type: default, offset: 0, size: 4, alignment: 4, stack-id: default,
      isImmutable: false, isAliased: false, callee-saved-register: '' }
stack:
  - { id: 0, name: scratch0, type: default, offset: 4, size: 32768, alignment: 4,
      stack-id: default, callee-saved-register: '', local-offset: 0,
      debug-info-variable: '', debug-info-expression: '',
      debug-info-location: '' }
  - { id: 1, name: scratch1, type: default, offset: 32772, size: 32768,
      alignment: 4, stack-id: default, callee-saved-register: '', local-offset: 32768,
      debug-info-variable: '', debug-info-expression: '',
      debug-info-location: '' }
constants:
body:             |
  bb.0.entry:
    successors: %bb.1.if(0x30000000), %bb.2.else(0x50000000)
    liveins: $sgpr0_sgpr1, $sgpr3

    $sgpr2 = S_LOAD_DWORD_IMM $sgpr0_sgpr1, 44, 0 :: (non-temporal dereferenceable invariant load (s32) from `i32 addrspace(4)* undef`)
    $sgpr8 = S_MOV_B32 &SCRATCH_RSRC_DWORD0, implicit-def $sgpr8_sgpr9_sgpr10_sgpr11
    $sgpr4_sgpr5 = S_LOAD_DWORDX2_IMM $sgpr0_sgpr1, 36, 0 :: (non-temporal dereferenceable invariant load (s64) from `i64 addrspace(4)* undef`)
    $sgpr9 = S_MOV_B32 &SCRATCH_RSRC_DWORD1, implicit-def $sgpr8_sgpr9_sgpr10_sgpr11
    $sgpr10 = S_MOV_B32 4294967295, implicit-def $sgpr8_sgpr9_sgpr10_sgpr11
    $sgpr11 = S_MOV_B32 15204352, implicit-def $sgpr8_sgpr9_sgpr10_sgpr11
    $vgpr0 = V_MOV_B32_e32 1, implicit $exec
<<<<<<< HEAD
    BUFFER_STORE_DWORD_OFFSET killed $vgpr0, $sgpr8_sgpr9_sgpr10_sgpr11, $sgpr3, 4, 0, 0, 0, 0, 0, 0, implicit $exec :: (store 4 into %ir.scratchptr01)
=======
    BUFFER_STORE_DWORD_OFFSET killed $vgpr0, $sgpr8_sgpr9_sgpr10_sgpr11, $sgpr3, 4, 0, 0, 0, implicit $exec :: (store (s32) into %ir.scratchptr01)
>>>>>>> a2ce6ee6
    S_WAITCNT 127
    S_CMP_LG_U32 killed $sgpr2, 0, implicit-def $scc
    S_WAITCNT 3855
    $vgpr0 = V_MOV_B32_e32 2, implicit $exec
    $vgpr1 = V_MOV_B32_e32 32772, implicit $exec
<<<<<<< HEAD
    BUFFER_STORE_DWORD_OFFEN killed $vgpr0, killed $vgpr1, $sgpr8_sgpr9_sgpr10_sgpr11, $sgpr3, 0, 0, 0, 0, 0, 0, 0, implicit $exec :: (store 4 into %ir.scratchptr12)
=======
    BUFFER_STORE_DWORD_OFFEN killed $vgpr0, killed $vgpr1, $sgpr8_sgpr9_sgpr10_sgpr11, $sgpr3, 0, 0, 0, 0, implicit $exec :: (store (s32) into %ir.scratchptr12)
>>>>>>> a2ce6ee6
    S_CBRANCH_SCC0 %bb.1.if, implicit killed $scc

  bb.2.else:
    successors: %bb.3.done(0x80000000)
    liveins: $sgpr0_sgpr1, $sgpr4_sgpr5, $sgpr3, $sgpr8_sgpr9_sgpr10_sgpr11

    $sgpr0 = S_LOAD_DWORD_IMM killed $sgpr0_sgpr1, 52, 0 :: (non-temporal dereferenceable invariant load (s32) from `i32 addrspace(4)* undef`)
    S_WAITCNT 3855
    $vgpr0 = V_MOV_B32_e32 32772, implicit $exec
    S_BRANCH %bb.3.done

  bb.1.if:
    successors: %bb.3.done(0x80000000)
    liveins: $sgpr0_sgpr1, $sgpr4_sgpr5, $sgpr3, $sgpr8_sgpr9_sgpr10_sgpr11

    $sgpr0 = S_LOAD_DWORD_IMM killed $sgpr0_sgpr1, 48, 0 :: (non-temporal dereferenceable invariant load (s32) from `i32 addrspace(4)* undef`)
    S_WAITCNT 3855
    $vgpr0 = V_MOV_B32_e32 4, implicit $exec

  bb.3.done:
    liveins: $sgpr3, $sgpr4_sgpr5, $sgpr8_sgpr9_sgpr10_sgpr11, $vgpr0, $sgpr0

    S_WAITCNT 127
    $sgpr0 = S_LSHL_B32 killed $sgpr0, 2, implicit-def dead $scc
    $vgpr0 = V_ADD_CO_U32_e32 killed $sgpr0, killed $vgpr0, implicit-def dead $vcc, implicit $exec
<<<<<<< HEAD
    $vgpr0 = BUFFER_LOAD_DWORD_OFFEN killed $vgpr0, killed $sgpr8_sgpr9_sgpr10_sgpr11, $sgpr3, 0, 0, 0, 0, 0, 0, 0, implicit $exec :: (load 4 from %ir.else_ptr), (non-temporal load 4 from %ir.if_ptr)
    $vgpr1 = V_MOV_B32_e32 $sgpr4, implicit $exec, implicit-def $vgpr1_vgpr2, implicit $sgpr4_sgpr5
    $vgpr2 = V_MOV_B32_e32 killed $sgpr5, implicit $exec, implicit $sgpr4_sgpr5, implicit $exec
    S_WAITCNT 3952
    FLAT_STORE_DWORD killed $vgpr1_vgpr2, killed $vgpr0, 0, 0, 0, 0, 0, implicit $exec, implicit $flat_scr :: (store 4 into %ir.out)
=======
    $vgpr0 = BUFFER_LOAD_DWORD_OFFEN killed $vgpr0, killed $sgpr8_sgpr9_sgpr10_sgpr11, $sgpr3, 0, 0, 0, 0, implicit $exec :: (load (s32) from %ir.else_ptr), (non-temporal load (s32) from %ir.if_ptr)
    $vgpr1 = V_MOV_B32_e32 $sgpr4, implicit $exec, implicit-def $vgpr1_vgpr2, implicit $sgpr4_sgpr5
    $vgpr2 = V_MOV_B32_e32 killed $sgpr5, implicit $exec, implicit $sgpr4_sgpr5, implicit $exec
    S_WAITCNT 3952
    FLAT_STORE_DWORD killed $vgpr1_vgpr2, killed $vgpr0, 0, 0, implicit $exec, implicit $flat_scr :: (store (s32) into %ir.out)
>>>>>>> a2ce6ee6
    S_ENDPGM 0

...<|MERGE_RESOLUTION|>--- conflicted
+++ resolved
@@ -42,11 +42,7 @@
 # CHECK-LABEL: name: multiple_mem_operands
 
 # CHECK-LABEL: bb.3.done:
-<<<<<<< HEAD
-# CHECK: BUFFER_LOAD_DWORD_OFFEN killed $vgpr0, killed $sgpr8_sgpr9_sgpr10_sgpr11, $sgpr3, 0, 0, 0, 0, 0, 0
-=======
 # CHECK: BUFFER_LOAD_DWORD_OFFEN killed $vgpr0, killed $sgpr8_sgpr9_sgpr10_sgpr11, $sgpr3, 0, 0, 0
->>>>>>> a2ce6ee6
 
 name:            multiple_mem_operands
 alignment:       1
@@ -101,21 +97,13 @@
     $sgpr10 = S_MOV_B32 4294967295, implicit-def $sgpr8_sgpr9_sgpr10_sgpr11
     $sgpr11 = S_MOV_B32 15204352, implicit-def $sgpr8_sgpr9_sgpr10_sgpr11
     $vgpr0 = V_MOV_B32_e32 1, implicit $exec
-<<<<<<< HEAD
-    BUFFER_STORE_DWORD_OFFSET killed $vgpr0, $sgpr8_sgpr9_sgpr10_sgpr11, $sgpr3, 4, 0, 0, 0, 0, 0, 0, implicit $exec :: (store 4 into %ir.scratchptr01)
-=======
     BUFFER_STORE_DWORD_OFFSET killed $vgpr0, $sgpr8_sgpr9_sgpr10_sgpr11, $sgpr3, 4, 0, 0, 0, implicit $exec :: (store (s32) into %ir.scratchptr01)
->>>>>>> a2ce6ee6
     S_WAITCNT 127
     S_CMP_LG_U32 killed $sgpr2, 0, implicit-def $scc
     S_WAITCNT 3855
     $vgpr0 = V_MOV_B32_e32 2, implicit $exec
     $vgpr1 = V_MOV_B32_e32 32772, implicit $exec
-<<<<<<< HEAD
-    BUFFER_STORE_DWORD_OFFEN killed $vgpr0, killed $vgpr1, $sgpr8_sgpr9_sgpr10_sgpr11, $sgpr3, 0, 0, 0, 0, 0, 0, 0, implicit $exec :: (store 4 into %ir.scratchptr12)
-=======
     BUFFER_STORE_DWORD_OFFEN killed $vgpr0, killed $vgpr1, $sgpr8_sgpr9_sgpr10_sgpr11, $sgpr3, 0, 0, 0, 0, implicit $exec :: (store (s32) into %ir.scratchptr12)
->>>>>>> a2ce6ee6
     S_CBRANCH_SCC0 %bb.1.if, implicit killed $scc
 
   bb.2.else:
@@ -141,19 +129,11 @@
     S_WAITCNT 127
     $sgpr0 = S_LSHL_B32 killed $sgpr0, 2, implicit-def dead $scc
     $vgpr0 = V_ADD_CO_U32_e32 killed $sgpr0, killed $vgpr0, implicit-def dead $vcc, implicit $exec
-<<<<<<< HEAD
-    $vgpr0 = BUFFER_LOAD_DWORD_OFFEN killed $vgpr0, killed $sgpr8_sgpr9_sgpr10_sgpr11, $sgpr3, 0, 0, 0, 0, 0, 0, 0, implicit $exec :: (load 4 from %ir.else_ptr), (non-temporal load 4 from %ir.if_ptr)
-    $vgpr1 = V_MOV_B32_e32 $sgpr4, implicit $exec, implicit-def $vgpr1_vgpr2, implicit $sgpr4_sgpr5
-    $vgpr2 = V_MOV_B32_e32 killed $sgpr5, implicit $exec, implicit $sgpr4_sgpr5, implicit $exec
-    S_WAITCNT 3952
-    FLAT_STORE_DWORD killed $vgpr1_vgpr2, killed $vgpr0, 0, 0, 0, 0, 0, implicit $exec, implicit $flat_scr :: (store 4 into %ir.out)
-=======
     $vgpr0 = BUFFER_LOAD_DWORD_OFFEN killed $vgpr0, killed $sgpr8_sgpr9_sgpr10_sgpr11, $sgpr3, 0, 0, 0, 0, implicit $exec :: (load (s32) from %ir.else_ptr), (non-temporal load (s32) from %ir.if_ptr)
     $vgpr1 = V_MOV_B32_e32 $sgpr4, implicit $exec, implicit-def $vgpr1_vgpr2, implicit $sgpr4_sgpr5
     $vgpr2 = V_MOV_B32_e32 killed $sgpr5, implicit $exec, implicit $sgpr4_sgpr5, implicit $exec
     S_WAITCNT 3952
     FLAT_STORE_DWORD killed $vgpr1_vgpr2, killed $vgpr0, 0, 0, implicit $exec, implicit $flat_scr :: (store (s32) into %ir.out)
->>>>>>> a2ce6ee6
     S_ENDPGM 0
 
 ...