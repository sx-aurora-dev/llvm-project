; RUN: llc -march=amdgcn -mcpu=fiji -mattr=-flat-for-global -amdgpu-scalarize-global-loads=0 -verify-machineinstrs < %s | FileCheck -enable-var-scope -check-prefixes=GCN,VI,MESA %s
; RUN: llc -march=amdgcn -mcpu=hawaii -amdgpu-scalarize-global-loads=0 -verify-machineinstrs < %s | FileCheck -enable-var-scope -check-prefixes=GCN,CI,MESA %s
; RUN: llc -march=amdgcn -mcpu=gfx900 -mattr=-flat-for-global -amdgpu-scalarize-global-loads=0 -verify-machineinstrs < %s | FileCheck -enable-var-scope -check-prefixes=GCN,GFX9,VI,MESA %s
; RUN: llc -mtriple=amdgcn-amd-amdhsa -mcpu=fiji -mattr=-flat-for-global -amdgpu-scalarize-global-loads=0 -verify-machineinstrs < %s | FileCheck -enable-var-scope -check-prefixes=GCN,VI,HSA %s

declare hidden void @external_void_func_i1(i1) #0
declare hidden void @external_void_func_i1_signext(i1 signext) #0
declare hidden void @external_void_func_i1_zeroext(i1 zeroext) #0

declare hidden void @external_void_func_i8(i8) #0
declare hidden void @external_void_func_i8_signext(i8 signext) #0
declare hidden void @external_void_func_i8_zeroext(i8 zeroext) #0

declare hidden void @external_void_func_i16(i16) #0
declare hidden void @external_void_func_i16_signext(i16 signext) #0
declare hidden void @external_void_func_i16_zeroext(i16 zeroext) #0

declare hidden void @external_void_func_i32(i32) #0
declare hidden void @external_void_func_i64(i64) #0
declare hidden void @external_void_func_v2i64(<2 x i64>) #0
declare hidden void @external_void_func_v3i64(<3 x i64>) #0
declare hidden void @external_void_func_v4i64(<4 x i64>) #0

declare hidden void @external_void_func_f16(half) #0
declare hidden void @external_void_func_f32(float) #0
declare hidden void @external_void_func_f64(double) #0
declare hidden void @external_void_func_v2f32(<2 x float>) #0
declare hidden void @external_void_func_v2f64(<2 x double>) #0
declare hidden void @external_void_func_v3f32(<3 x float>) #0
declare hidden void @external_void_func_v3f64(<3 x double>) #0
declare hidden void @external_void_func_v5f32(<5 x float>) #0

declare hidden void @external_void_func_v2i16(<2 x i16>) #0
declare hidden void @external_void_func_v2f16(<2 x half>) #0
declare hidden void @external_void_func_v3i16(<3 x i16>) #0
declare hidden void @external_void_func_v3f16(<3 x half>) #0
declare hidden void @external_void_func_v4i16(<4 x i16>) #0
declare hidden void @external_void_func_v4f16(<4 x half>) #0

declare hidden void @external_void_func_v2i32(<2 x i32>) #0
declare hidden void @external_void_func_v3i32(<3 x i32>) #0
declare hidden void @external_void_func_v3i32_i32(<3 x i32>, i32) #0
declare hidden void @external_void_func_v4i32(<4 x i32>) #0
declare hidden void @external_void_func_v5i32(<5 x i32>) #0
declare hidden void @external_void_func_v8i32(<8 x i32>) #0
declare hidden void @external_void_func_v16i32(<16 x i32>) #0
declare hidden void @external_void_func_v32i32(<32 x i32>) #0
declare hidden void @external_void_func_v32i32_i32(<32 x i32>, i32) #0

; return value and argument
declare hidden i32 @external_i32_func_i32(i32) #0

; Structs
declare hidden void @external_void_func_struct_i8_i32({ i8, i32 }) #0
declare hidden void @external_void_func_byval_struct_i8_i32({ i8, i32 } addrspace(5)* byval({ i8, i32 })) #0
declare hidden void @external_void_func_sret_struct_i8_i32_byval_struct_i8_i32({ i8, i32 } addrspace(5)* sret({ i8, i32 }), { i8, i32 } addrspace(5)* byval({ i8, i32 })) #0

declare hidden void @external_void_func_v16i8(<16 x i8>) #0


; FIXME: Should be passing -1
; GCN-LABEL: {{^}}test_call_external_void_func_i1_imm:
; MESA: s_mov_b32 s36, SCRATCH_RSRC_DWORD

; MESA-DAG: s_mov_b64 s[0:1], s[36:37]

; GCN-DAG: s_getpc_b64 s{{\[}}[[PC_LO:[0-9]+]]:[[PC_HI:[0-9]+]]{{\]}}
; GCN-DAG: s_add_u32 s[[PC_LO]], s[[PC_LO]], external_void_func_i1@rel32@lo+4
; GCN-DAG: s_addc_u32 s[[PC_HI]], s[[PC_HI]], external_void_func_i1@rel32@hi+12
; GCN-DAG: v_mov_b32_e32 v0, 1{{$}}
; MESA-DAG: s_mov_b64 s[2:3], s[38:39]

; GCN: s_swappc_b64 s[30:31], s{{\[}}[[PC_LO]]:[[PC_HI]]{{\]}}
; GCN-NEXT: s_endpgm
define amdgpu_kernel void @test_call_external_void_func_i1_imm() #0 {
  call void @external_void_func_i1(i1 true)
  ret void
}

; GCN-LABEL: {{^}}test_call_external_void_func_i1_signext:

; HSA: buffer_load_ubyte [[VAR:v[0-9]+]]
; HSA-DAG: s_mov_b32 s32, 0
; MESA-DAG: buffer_load_ubyte [[VAR:v[0-9]+]]
; MESA-DAG: s_mov_b32 s32, 0{{$}}

; GCN: s_getpc_b64 s{{\[}}[[PC_LO:[0-9]+]]:[[PC_HI:[0-9]+]]{{\]}}
; GCN-NEXT: s_add_u32 s[[PC_LO]], s[[PC_LO]], external_void_func_i1_signext@rel32@lo+4
; GCN-NEXT: s_addc_u32 s[[PC_HI]], s[[PC_HI]], external_void_func_i1_signext@rel32@hi+12
<<<<<<< HEAD
; MESA-DAG: v_bfe_i32 v0, v0, 0, 1
; HSA: v_bfe_i32 v0, v3, 0, 1
=======
; GCN-NEXT: v_bfe_i32 v0, [[VAR]], 0, 1
>>>>>>> a2ce6ee6
; GCN-NEXT: s_swappc_b64 s[30:31], s{{\[}}[[PC_LO]]:[[PC_HI]]{{\]}}
; GCN-NEXT: s_endpgm
define amdgpu_kernel void @test_call_external_void_func_i1_signext(i32) #0 {
  %var = load volatile i1, i1 addrspace(1)* undef
  call void @external_void_func_i1_signext(i1 signext %var)
  ret void
}

; FIXME: load should be scheduled before getpc
; GCN-LABEL: {{^}}test_call_external_void_func_i1_zeroext:

<<<<<<< HEAD
; HSA: buffer_load_ubyte v3
=======
; HSA: buffer_load_ubyte [[VAL:v[0-9]+]]
>>>>>>> a2ce6ee6
; HSA-DAG: s_mov_b32 s32, 0{{$}}

; MESA: buffer_load_ubyte [[VAL:v[0-9]+]]
; MESA-DAG: s_mov_b32 s32, 0{{$}}

<<<<<<< HEAD
; MESA: s_getpc_b64 s{{\[}}[[PC_LO:[0-9]+]]:[[PC_HI:[0-9]+]]{{\]}}
; MESA-NEXT: s_add_u32 s[[PC_LO]], s[[PC_LO]], external_void_func_i1_zeroext@rel32@lo+4
; MESA-NEXT: s_addc_u32 s[[PC_HI]], s[[PC_HI]], external_void_func_i1_zeroext@rel32@hi+12
; MESA-NEXT: v_and_b32_e32 v0, 1, v0
; MESA-NEXT: s_swappc_b64 s[30:31], s{{\[}}[[PC_LO]]:[[PC_HI]]{{\]}}
; MESA-NEXT: s_endpgm
; HSA: s_getpc_b64 s{{\[}}[[PC_LO:[0-9]+]]:[[PC_HI:[0-9]+]]{{\]}}
; HSA-NEXT: s_add_u32 s[[PC_LO]], s[[PC_LO]], external_void_func_i1_zeroext@rel32@lo+4
; HSA-NEXT: s_addc_u32 s[[PC_HI]], s[[PC_HI]], external_void_func_i1_zeroext@rel32@hi+12
; HSA-NEXT: v_and_b32_e32 v0, 1, v3
; HSA-NEXT: s_swappc_b64 s[30:31], s{{\[}}[[PC_LO]]:[[PC_HI]]{{\]}}
; HSA-NEXT: s_endpgm
=======
; GCN: s_getpc_b64 s{{\[}}[[PC_LO:[0-9]+]]:[[PC_HI:[0-9]+]]{{\]}}
; GCN-NEXT: s_add_u32 s[[PC_LO]], s[[PC_LO]], external_void_func_i1_zeroext@rel32@lo+4
; GCN-NEXT: s_addc_u32 s[[PC_HI]], s[[PC_HI]], external_void_func_i1_zeroext@rel32@hi+12
; GCN-NEXT: v_and_b32_e32 v0, 1, [[VAL]]
; GCN-NEXT: s_swappc_b64 s[30:31], s{{\[}}[[PC_LO]]:[[PC_HI]]{{\]}}
; GCN-NEXT: s_endpgm
>>>>>>> a2ce6ee6
define amdgpu_kernel void @test_call_external_void_func_i1_zeroext(i32) #0 {
  %var = load volatile i1, i1 addrspace(1)* undef
  call void @external_void_func_i1_zeroext(i1 zeroext %var)
  ret void
}

; GCN-LABEL: {{^}}test_call_external_void_func_i8_imm:

; GCN-DAG: s_getpc_b64 s{{\[}}[[PC_LO:[0-9]+]]:[[PC_HI:[0-9]+]]{{\]}}
; GCN-DAG: s_add_u32 s[[PC_LO]], s[[PC_LO]], external_void_func_i8@rel32@lo+4
; GCN-DAG: s_addc_u32 s[[PC_HI]], s[[PC_HI]], external_void_func_i8@rel32@hi+12
; GCN-DAG: v_mov_b32_e32 v0, 0x7b

; GCN-DAG: s_mov_b32 s32, 0{{$}}

; GCN: s_swappc_b64 s[30:31], s{{\[}}[[PC_LO]]:[[PC_HI]]{{\]}}
; GCN-NEXT: s_endpgm
define amdgpu_kernel void @test_call_external_void_func_i8_imm(i32) #0 {
  call void @external_void_func_i8(i8 123)
  ret void
}

; FIXME: don't wait before call
; GCN-LABEL: {{^}}test_call_external_void_func_i8_signext:

<<<<<<< HEAD
; MESA-DAG: buffer_load_sbyte v0
; HSA-DAG: buffer_load_sbyte v3
=======
; GCN-DAG: buffer_load_sbyte [[VAL:v[0-9]+]]
>>>>>>> a2ce6ee6
; GCN-DAG: s_getpc_b64 s{{\[}}[[PC_LO:[0-9]+]]:[[PC_HI:[0-9]+]]{{\]}}
; GCN-DAG: s_add_u32 s[[PC_LO]], s[[PC_LO]], external_void_func_i8_signext@rel32@lo+4
; GCN-DAG: s_addc_u32 s[[PC_HI]], s[[PC_HI]], external_void_func_i8_signext@rel32@hi+12

; GCN-DAG: s_mov_b32 s32, 0

; GCN-NOT: s_waitcnt
<<<<<<< HEAD
; GCN-DAG: s_swappc_b64 s[30:31], s{{\[}}[[PC_LO]]:[[PC_HI]]{{\]}}
=======
; GCN: s_swappc_b64 s[30:31], s{{\[}}[[PC_LO]]:[[PC_HI]]{{\]}}
>>>>>>> a2ce6ee6
; GCN-NEXT: s_endpgm
define amdgpu_kernel void @test_call_external_void_func_i8_signext(i32) #0 {
  %var = load volatile i8, i8 addrspace(1)* undef
  call void @external_void_func_i8_signext(i8 signext %var)
  ret void
}

; GCN-LABEL: {{^}}test_call_external_void_func_i8_zeroext:

<<<<<<< HEAD
; MESA-DAG: buffer_load_ubyte v0
; HSA-DAG: buffer_load_ubyte v3
=======
; GCN-DAG: buffer_load_ubyte [[VAL:v[0-9]+]]
>>>>>>> a2ce6ee6
; GCN-DAG: s_getpc_b64 s{{\[}}[[PC_LO:[0-9]+]]:[[PC_HI:[0-9]+]]{{\]}}
; GCN-DAG: s_add_u32 s[[PC_LO]], s[[PC_LO]], external_void_func_i8_zeroext@rel32@lo+4
; GCN-DAG: s_addc_u32 s[[PC_HI]], s[[PC_HI]], external_void_func_i8_zeroext@rel32@hi+12

; GCN-DAG: s_mov_b32 s32, 0

; GCN-NOT: s_waitcnt
<<<<<<< HEAD
; GCN-DAG: s_swappc_b64 s[30:31], s{{\[}}[[PC_LO]]:[[PC_HI]]{{\]}}
=======
; GCN: s_swappc_b64 s[30:31], s{{\[}}[[PC_LO]]:[[PC_HI]]{{\]}}
>>>>>>> a2ce6ee6
; GCN-NEXT: s_endpgm
define amdgpu_kernel void @test_call_external_void_func_i8_zeroext(i32) #0 {
  %var = load volatile i8, i8 addrspace(1)* undef
  call void @external_void_func_i8_zeroext(i8 zeroext %var)
  ret void
}

; GCN-LABEL: {{^}}test_call_external_void_func_i16_imm:
; GCN-DAG: v_mov_b32_e32 v0, 0x7b{{$}}

; GCN-DAG: s_mov_b32 s32, 0

; GCN: s_swappc_b64
define amdgpu_kernel void @test_call_external_void_func_i16_imm() #0 {
  call void @external_void_func_i16(i16 123)
  ret void
}

; GCN-LABEL: {{^}}test_call_external_void_func_i16_signext:

<<<<<<< HEAD
; MESA-DAG: buffer_load_sshort v0
; HSA-DAG: buffer_load_sshort v3
=======
; GCN-DAG: buffer_load_sshort [[VAL:v[0-9]+]]
>>>>>>> a2ce6ee6
; GCN-DAG: s_getpc_b64 s{{\[}}[[PC_LO:[0-9]+]]:[[PC_HI:[0-9]+]]{{\]}}
; GCN-DAG: s_add_u32 s[[PC_LO]], s[[PC_LO]], external_void_func_i16_signext@rel32@lo+4
; GCN-DAG: s_addc_u32 s[[PC_HI]], s[[PC_HI]], external_void_func_i16_signext@rel32@hi+12

; GCN-DAG: s_mov_b32 s32, 0

; GCN-NOT: s_waitcnt
<<<<<<< HEAD
; GCN-DAG: s_swappc_b64 s[30:31], s{{\[}}[[PC_LO]]:[[PC_HI]]{{\]}}
=======
; GCN: s_swappc_b64 s[30:31], s{{\[}}[[PC_LO]]:[[PC_HI]]{{\]}}
>>>>>>> a2ce6ee6
; GCN-NEXT: s_endpgm
define amdgpu_kernel void @test_call_external_void_func_i16_signext(i32) #0 {
  %var = load volatile i16, i16 addrspace(1)* undef
  call void @external_void_func_i16_signext(i16 signext %var)
  ret void
}

; GCN-LABEL: {{^}}test_call_external_void_func_i16_zeroext:

; GCN-DAG: s_getpc_b64 s{{\[}}[[PC_LO:[0-9]+]]:[[PC_HI:[0-9]+]]{{\]}}
; GCN-DAG: s_add_u32 s[[PC_LO]], s[[PC_LO]], external_void_func_i16_zeroext@rel32@lo+4
; GCN-DAG: s_addc_u32 s[[PC_HI]], s[[PC_HI]], external_void_func_i16_zeroext@rel32@hi+12

; GCN-DAG: s_mov_b32 s32, 0

; GCN-NOT: s_waitcnt
<<<<<<< HEAD
; GCN-DAG: s_swappc_b64 s[30:31], s{{\[}}[[PC_LO]]:[[PC_HI]]{{\]}}
=======
; GCN: s_swappc_b64 s[30:31], s{{\[}}[[PC_LO]]:[[PC_HI]]{{\]}}
>>>>>>> a2ce6ee6
; GCN-NEXT: s_endpgm
define amdgpu_kernel void @test_call_external_void_func_i16_zeroext(i32) #0 {
  %var = load volatile i16, i16 addrspace(1)* undef
  call void @external_void_func_i16_zeroext(i16 zeroext %var)
  ret void
}

; GCN-LABEL: {{^}}test_call_external_void_func_i32_imm:

; GCN-DAG: s_getpc_b64 s{{\[}}[[PC_LO:[0-9]+]]:[[PC_HI:[0-9]+]]{{\]}}
; GCN-DAG: s_add_u32 s[[PC_LO]], s[[PC_LO]], external_void_func_i32@rel32@lo+4
; GCN-DAG: s_addc_u32 s[[PC_HI]], s[[PC_HI]], external_void_func_i32@rel32@hi+12
; GCN-DAG: v_mov_b32_e32 v0, 42
; GCN-DAG: s_mov_b32 s32, 0

; GCN: s_swappc_b64 s[30:31], s{{\[}}[[PC_LO]]:[[PC_HI]]{{\]}}
; GCN-NEXT: s_endpgm
define amdgpu_kernel void @test_call_external_void_func_i32_imm(i32) #0 {
  call void @external_void_func_i32(i32 42)
  ret void
}

; GCN-LABEL: {{^}}test_call_external_void_func_i64_imm:
; GCN-DAG: v_mov_b32_e32 v0, 0x7b{{$}}
; GCN-DAG: v_mov_b32_e32 v1, 0{{$}}
; GCN-DAG: s_getpc_b64 s{{\[}}[[PC_LO:[0-9]+]]:[[PC_HI:[0-9]+]]{{\]}}
; GCN-DAG: s_add_u32 s[[PC_LO]], s[[PC_LO]], external_void_func_i64@rel32@lo+4
; GCN-DAG: s_addc_u32 s[[PC_HI]], s[[PC_HI]], external_void_func_i64@rel32@hi+12
; GCN: s_swappc_b64 s[30:31], s{{\[}}[[PC_LO]]:[[PC_HI]]{{\]}}
; GCN-NEXT: s_endpgm
define amdgpu_kernel void @test_call_external_void_func_i64_imm() #0 {
  call void @external_void_func_i64(i64 123)
  ret void
}

; GCN-LABEL: {{^}}test_call_external_void_func_v2i64:
; GCN: buffer_load_dwordx4 v[0:3]
; GCN-NOT: s_waitcnt
; GCN: s_swappc_b64
define amdgpu_kernel void @test_call_external_void_func_v2i64() #0 {
  %val = load <2 x i64>, <2 x i64> addrspace(1)* null
  call void @external_void_func_v2i64(<2 x i64> %val)
  ret void
}

; GCN-LABEL: {{^}}test_call_external_void_func_v2i64_imm:
; GCN-DAG: v_mov_b32_e32 v0, 1
; GCN-DAG: v_mov_b32_e32 v1, 2
; GCN-DAG: v_mov_b32_e32 v2, 3
; GCN-DAG: v_mov_b32_e32 v3, 4
; GCN: s_swappc_b64
define amdgpu_kernel void @test_call_external_void_func_v2i64_imm() #0 {
  call void @external_void_func_v2i64(<2 x i64> <i64 8589934593, i64 17179869187>)
  ret void
}

; GCN-LABEL: {{^}}test_call_external_void_func_v3i64:
; GCN: buffer_load_dwordx4 v[0:3]
; GCN: v_mov_b32_e32 v4, 1
; GCN: v_mov_b32_e32 v5, 2
; GCN-NOT: s_waitcnt
; GCN: s_swappc_b64
define amdgpu_kernel void @test_call_external_void_func_v3i64() #0 {
  %load = load <2 x i64>, <2 x i64> addrspace(1)* null
  %val = shufflevector <2 x i64> %load, <2 x i64> <i64 8589934593, i64 undef>, <3 x i32> <i32 0, i32 1, i32 2>

  call void @external_void_func_v3i64(<3 x i64> %val)
  ret void
}

; GCN-LABEL: {{^}}test_call_external_void_func_v4i64:
; GCN: buffer_load_dwordx4 v[0:3]
; GCN-DAG: v_mov_b32_e32 v4, 1
; GCN-DAG: v_mov_b32_e32 v5, 2
; GCN-DAG: v_mov_b32_e32 v6, 3
; GCN-DAG: v_mov_b32_e32 v7, 4

; GCN-NOT: s_waitcnt
; GCN: s_swappc_b64
define amdgpu_kernel void @test_call_external_void_func_v4i64() #0 {
  %load = load <2 x i64>, <2 x i64> addrspace(1)* null
  %val = shufflevector <2 x i64> %load, <2 x i64> <i64 8589934593, i64 17179869187>, <4 x i32> <i32 0, i32 1, i32 2, i32 3>
  call void @external_void_func_v4i64(<4 x i64> %val)
  ret void
}

; GCN-LABEL: {{^}}test_call_external_void_func_f16_imm:
; VI: v_mov_b32_e32 v0, 0x4400
; CI: v_mov_b32_e32 v0, 4.0
; GCN-NOT: v0
; GCN: s_swappc_b64
define amdgpu_kernel void @test_call_external_void_func_f16_imm() #0 {
  call void @external_void_func_f16(half 4.0)
  ret void
}

; GCN-LABEL: {{^}}test_call_external_void_func_f32_imm:
; GCN: v_mov_b32_e32 v0, 4.0
; GCN-NOT: v0
; GCN: s_swappc_b64
define amdgpu_kernel void @test_call_external_void_func_f32_imm() #0 {
  call void @external_void_func_f32(float 4.0)
  ret void
}

; GCN-LABEL: {{^}}test_call_external_void_func_v2f32_imm:
; GCN-DAG: v_mov_b32_e32 v0, 1.0
; GCN-DAG: v_mov_b32_e32 v1, 2.0
; GCN: s_swappc_b64
define amdgpu_kernel void @test_call_external_void_func_v2f32_imm() #0 {
  call void @external_void_func_v2f32(<2 x float> <float 1.0, float 2.0>)
  ret void
}

; GCN-LABEL: {{^}}test_call_external_void_func_v3f32_imm:
; GCN-DAG: v_mov_b32_e32 v0, 1.0
; GCN-DAG: v_mov_b32_e32 v1, 2.0
; GCN-DAG: v_mov_b32_e32 v2, 4.0
; GCN-NOT: v3,
; GCN: s_swappc_b64
define amdgpu_kernel void @test_call_external_void_func_v3f32_imm() #0 {
  call void @external_void_func_v3f32(<3 x float> <float 1.0, float 2.0, float 4.0>)
  ret void
}

; GCN-LABEL: {{^}}test_call_external_void_func_v5f32_imm:
; GCN-DAG: v_mov_b32_e32 v0, 1.0
; GCN-DAG: v_mov_b32_e32 v1, 2.0
; GCN-DAG: v_mov_b32_e32 v2, 4.0
; GCN-DAG: v_mov_b32_e32 v3, -1.0
; GCN-DAG: v_mov_b32_e32 v4, 0.5
; GCN-NOT: v5,
; GCN: s_swappc_b64
define amdgpu_kernel void @test_call_external_void_func_v5f32_imm() #0 {
  call void @external_void_func_v5f32(<5 x float> <float 1.0, float 2.0, float 4.0, float -1.0, float 0.5>)
  ret void
}

; GCN-LABEL: {{^}}test_call_external_void_func_f64_imm:
; GCN: v_mov_b32_e32 v0, 0{{$}}
; GCN: v_mov_b32_e32 v1, 0x40100000
; GCN: s_swappc_b64
define amdgpu_kernel void @test_call_external_void_func_f64_imm() #0 {
  call void @external_void_func_f64(double 4.0)
  ret void
}

; GCN-LABEL: {{^}}test_call_external_void_func_v2f64_imm:
; GCN: v_mov_b32_e32 v0, 0{{$}}
; GCN: v_mov_b32_e32 v1, 2.0
; GCN: v_mov_b32_e32 v2, 0{{$}}
; GCN: v_mov_b32_e32 v3, 0x40100000
; GCN: s_swappc_b64
define amdgpu_kernel void @test_call_external_void_func_v2f64_imm() #0 {
  call void @external_void_func_v2f64(<2 x double> <double 2.0, double 4.0>)
  ret void
}

; GCN-LABEL: {{^}}test_call_external_void_func_v3f64_imm:
; GCN-DAG: v_mov_b32_e32 v0, 0{{$}}
; GCN-DAG: v_mov_b32_e32 v1, 2.0
; GCN-DAG: v_mov_b32_e32 v2, 0{{$}}
; GCN-DAG: v_mov_b32_e32 v3, 0x40100000
; GCN-DAG: v_mov_b32_e32 v4, 0{{$}}
; GCN-DAG: v_mov_b32_e32 v5, 0x40200000
; GCN-DAG: s_swappc_b64
define amdgpu_kernel void @test_call_external_void_func_v3f64_imm() #0 {
  call void @external_void_func_v3f64(<3 x double> <double 2.0, double 4.0, double 8.0>)
  ret void
}

; GCN-LABEL: {{^}}test_call_external_void_func_v2i16:
; GFX9: buffer_load_dword v0
; GFX9-NOT: v0
; GFX9: s_swappc_b64
define amdgpu_kernel void @test_call_external_void_func_v2i16() #0 {
  %val = load <2 x i16>, <2 x i16> addrspace(1)* undef
  call void @external_void_func_v2i16(<2 x i16> %val)
  ret void
}

; GCN-LABEL: {{^}}test_call_external_void_func_v3i16:
; GFX9: buffer_load_dwordx2 v[0:1]
; GFX9-NOT: v0
; GFX9-NOT: v1
; GFX9: s_swappc_b64
define amdgpu_kernel void @test_call_external_void_func_v3i16() #0 {
  %val = load <3 x i16>, <3 x i16> addrspace(1)* undef
  call void @external_void_func_v3i16(<3 x i16> %val)
  ret void
}

; GCN-LABEL: {{^}}test_call_external_void_func_v3f16:
; GFX9: buffer_load_dwordx2 v[0:1]
; GFX9-NOT: v0
; GFX9-NOT: v1
; GFX9: s_swappc_b64
define amdgpu_kernel void @test_call_external_void_func_v3f16() #0 {
  %val = load <3 x half>, <3 x half> addrspace(1)* undef
  call void @external_void_func_v3f16(<3 x half> %val)
  ret void
}

; GCN-LABEL: {{^}}test_call_external_void_func_v3i16_imm:
; GFX9: v_mov_b32_e32 v0, 0x20001
; GFX9: v_mov_b32_e32 v1, 3
; GFX9: s_swappc_b64
define amdgpu_kernel void @test_call_external_void_func_v3i16_imm() #0 {
  call void @external_void_func_v3i16(<3 x i16> <i16 1, i16 2, i16 3>)
  ret void
}

; GCN-LABEL: {{^}}test_call_external_void_func_v3f16_imm:
; GFX9: v_mov_b32_e32 v0, 0x40003c00
; GFX9: v_mov_b32_e32 v1, 0x4400
; GFX9: s_swappc_b64
define amdgpu_kernel void @test_call_external_void_func_v3f16_imm() #0 {
  call void @external_void_func_v3f16(<3 x half> <half 1.0, half 2.0, half 4.0>)
  ret void
}

; GCN-LABEL: {{^}}test_call_external_void_func_v4i16:
; GFX9: buffer_load_dwordx2 v[0:1]
; GFX9-NOT: v0
; GFX9-NOT: v1
; GFX9: s_swappc_b64
define amdgpu_kernel void @test_call_external_void_func_v4i16() #0 {
  %val = load <4 x i16>, <4 x i16> addrspace(1)* undef
  call void @external_void_func_v4i16(<4 x i16> %val)
  ret void
}

; GCN-LABEL: {{^}}test_call_external_void_func_v4i16_imm:
; GFX9-DAG: v_mov_b32_e32 v0, 0x20001
; GFX9-DAG: v_mov_b32_e32 v1, 0x40003
; GFX9: s_swappc_b64
define amdgpu_kernel void @test_call_external_void_func_v4i16_imm() #0 {
  call void @external_void_func_v4i16(<4 x i16> <i16 1, i16 2, i16 3, i16 4>)
  ret void
}

; GCN-LABEL: {{^}}test_call_external_void_func_v2f16:
; GFX9: buffer_load_dword v0
; GFX9-NOT: v0
; GFX9: s_swappc_b64
define amdgpu_kernel void @test_call_external_void_func_v2f16() #0 {
  %val = load <2 x half>, <2 x half> addrspace(1)* undef
  call void @external_void_func_v2f16(<2 x half> %val)
  ret void
}

; GCN-LABEL: {{^}}test_call_external_void_func_v2i32:
; GCN: buffer_load_dwordx2 v[0:1]
; GCN-NOT: s_waitcnt
; GCN: s_swappc_b64
define amdgpu_kernel void @test_call_external_void_func_v2i32() #0 {
  %val = load <2 x i32>, <2 x i32> addrspace(1)* undef
  call void @external_void_func_v2i32(<2 x i32> %val)
  ret void
}

; GCN-LABEL: {{^}}test_call_external_void_func_v2i32_imm:
; GCN-DAG: v_mov_b32_e32 v0, 1
; GCN-DAG: v_mov_b32_e32 v1, 2
; GCN: s_swappc_b64
define amdgpu_kernel void @test_call_external_void_func_v2i32_imm() #0 {
  call void @external_void_func_v2i32(<2 x i32> <i32 1, i32 2>)
  ret void
}

; GCN-LABEL: {{^}}test_call_external_void_func_v3i32_imm: {{.*}}

<<<<<<< HEAD
; GCN-NOT: v3,
=======
; GCN-NOT: v3{{$}}
>>>>>>> a2ce6ee6
; GCN-DAG: v_mov_b32_e32 v0, 3
; GCN-DAG: v_mov_b32_e32 v1, 4
; GCN-DAG: v_mov_b32_e32 v2, 5

; GCN: s_swappc_b64
define amdgpu_kernel void @test_call_external_void_func_v3i32_imm(i32) #0 {
  call void @external_void_func_v3i32(<3 x i32> <i32 3, i32 4, i32 5>)
  ret void
}

; GCN-LABEL: {{^}}test_call_external_void_func_v3i32_i32:
; GCN-DAG: v_mov_b32_e32 v0, 3
; GCN-DAG: v_mov_b32_e32 v1, 4
; GCN-DAG: v_mov_b32_e32 v2, 5
; GCN-DAG: v_mov_b32_e32 v3, 6
define amdgpu_kernel void @test_call_external_void_func_v3i32_i32(i32) #0 {
  call void @external_void_func_v3i32_i32(<3 x i32> <i32 3, i32 4, i32 5>, i32 6)
  ret void
}

; GCN-LABEL: {{^}}test_call_external_void_func_v4i32:
; GCN: buffer_load_dwordx4 v[0:3]
; GCN-NOT: s_waitcnt
; GCN: s_swappc_b64
define amdgpu_kernel void @test_call_external_void_func_v4i32() #0 {
  %val = load <4 x i32>, <4 x i32> addrspace(1)* undef
  call void @external_void_func_v4i32(<4 x i32> %val)
  ret void
}

; GCN-LABEL: {{^}}test_call_external_void_func_v4i32_imm:
; GCN-DAG: v_mov_b32_e32 v0, 1
; GCN-DAG: v_mov_b32_e32 v1, 2
; GCN-DAG: v_mov_b32_e32 v2, 3
; GCN-DAG: v_mov_b32_e32 v3, 4
; GCN: s_swappc_b64
define amdgpu_kernel void @test_call_external_void_func_v4i32_imm() #0 {
  call void @external_void_func_v4i32(<4 x i32> <i32 1, i32 2, i32 3, i32 4>)
  ret void
}

; GCN-LABEL: {{^}}test_call_external_void_func_v5i32_imm:
; GCN-DAG: v_mov_b32_e32 v0, 1
; GCN-DAG: v_mov_b32_e32 v1, 2
; GCN-DAG: v_mov_b32_e32 v2, 3
; GCN-DAG: v_mov_b32_e32 v3, 4
; GCN-DAG: v_mov_b32_e32 v4, 5
; GCN-NOT: v5,
; GCN: s_swappc_b64
define amdgpu_kernel void @test_call_external_void_func_v5i32_imm() #0 {
  call void @external_void_func_v5i32(<5 x i32> <i32 1, i32 2, i32 3, i32 4, i32 5>)
  ret void
}

; GCN-LABEL: {{^}}test_call_external_void_func_v8i32:
; GCN-DAG: buffer_load_dwordx4 v[0:3], off
; GCN-DAG: buffer_load_dwordx4 v[4:7], off
; GCN-NOT: s_waitcnt
; GCN: s_swappc_b64
define amdgpu_kernel void @test_call_external_void_func_v8i32() #0 {
  %ptr = load <8 x i32> addrspace(1)*, <8 x i32> addrspace(1)* addrspace(4)* undef
  %val = load <8 x i32>, <8 x i32> addrspace(1)* %ptr
  call void @external_void_func_v8i32(<8 x i32> %val)
  ret void
}

; GCN-LABEL: {{^}}test_call_external_void_func_v8i32_imm:
; GCN-DAG: v_mov_b32_e32 v0, 1
; GCN-DAG: v_mov_b32_e32 v1, 2
; GCN-DAG: v_mov_b32_e32 v2, 3
; GCN-DAG: v_mov_b32_e32 v3, 4
; GCN-DAG: v_mov_b32_e32 v4, 5
; GCN-DAG: v_mov_b32_e32 v5, 6
; GCN-DAG: v_mov_b32_e32 v6, 7
; GCN-DAG: v_mov_b32_e32 v7, 8
; GCN: s_swappc_b64
define amdgpu_kernel void @test_call_external_void_func_v8i32_imm() #0 {
  call void @external_void_func_v8i32(<8 x i32> <i32 1, i32 2, i32 3, i32 4, i32 5, i32 6, i32 7, i32 8>)
  ret void
}

; GCN-LABEL: {{^}}test_call_external_void_func_v16i32:
; GCN-DAG: buffer_load_dwordx4 v[0:3], off
; GCN-DAG: buffer_load_dwordx4 v[4:7], off
; GCN-DAG: buffer_load_dwordx4 v[8:11], off
; GCN-DAG: buffer_load_dwordx4 v[12:15], off
; GCN-NOT: s_waitcnt
; GCN: s_swappc_b64
define amdgpu_kernel void @test_call_external_void_func_v16i32() #0 {
  %ptr = load <16 x i32> addrspace(1)*, <16 x i32> addrspace(1)* addrspace(4)* undef
  %val = load <16 x i32>, <16 x i32> addrspace(1)* %ptr
  call void @external_void_func_v16i32(<16 x i32> %val)
  ret void
}

; GCN-LABEL: {{^}}test_call_external_void_func_v32i32:
; GCN-DAG: buffer_load_dwordx4 v[0:3], off
; GCN-DAG: buffer_load_dwordx4 v[4:7], off
; GCN-DAG: buffer_load_dwordx4 v[8:11], off
; GCN-DAG: buffer_load_dwordx4 v[12:15], off
; GCN-DAG: buffer_load_dwordx4 v[16:19], off
; GCN-DAG: buffer_load_dwordx4 v[20:23], off
; GCN-DAG: buffer_load_dwordx4 v[24:27], off
; GCN-DAG: buffer_load_dwordx4 v[28:31], off
<<<<<<< HEAD
; MESA-NOT: s_waitcnt
=======
; GCN: buffer_store_dword v31, off, s{{\[[0-9]+:[0-9]+\]}}, s32
>>>>>>> a2ce6ee6
; GCN: s_swappc_b64
define amdgpu_kernel void @test_call_external_void_func_v32i32() #0 {
  %ptr = load <32 x i32> addrspace(1)*, <32 x i32> addrspace(1)* addrspace(4)* undef
  %val = load <32 x i32>, <32 x i32> addrspace(1)* %ptr
  call void @external_void_func_v32i32(<32 x i32> %val)
  ret void
}

; GCN-LABEL: {{^}}test_call_external_void_func_v32i32_i32:
; HSA-NOT: s_add_u32 s32

; MESA-NOT: s_add_u32 s32

; GCN-DAG: buffer_load_dword [[VAL1:v[0-9]+]], off, s[{{[0-9]+}}:{{[0-9]+}}], 0{{$}}
; GCN-DAG: buffer_load_dwordx4 v[0:3], off
; GCN-DAG: buffer_load_dwordx4 v[4:7], off
; GCN-DAG: buffer_load_dwordx4 v[8:11], off
; GCN-DAG: buffer_load_dwordx4 v[12:15], off
; GCN-DAG: buffer_load_dwordx4 v[16:19], off
; GCN-DAG: buffer_load_dwordx4 v[20:23], off
; GCN-DAG: buffer_load_dwordx4 v[24:27], off
; GCN-DAG: buffer_load_dwordx4 v[28:31], off

; GCN: s_waitcnt
<<<<<<< HEAD
; MESA: buffer_store_dword [[VAL1]], off, s[{{[0-9]+}}:{{[0-9]+}}], s32{{$}}
; HSA: buffer_store_dword [[VAL1]], off, s[{{[0-9]+}}:{{[0-9]+}}], s32 offset:4
=======
; GCN-DAG: buffer_store_dword [[VAL1]], off, s[{{[0-9]+}}:{{[0-9]+}}], s32 offset:4{{$}}
; GCN-DAG: buffer_store_dword v31, off, s[{{[0-9]+}}:{{[0-9]+}}], s32{{$}}
>>>>>>> a2ce6ee6
; GCN: s_swappc_b64
; GCN-NEXT: s_endpgm
define amdgpu_kernel void @test_call_external_void_func_v32i32_i32(i32) #0 {
  %ptr0 = load <32 x i32> addrspace(1)*, <32 x i32> addrspace(1)* addrspace(4)* undef
  %val0 = load <32 x i32>, <32 x i32> addrspace(1)* %ptr0
  %val1 = load i32, i32 addrspace(1)* undef
  call void @external_void_func_v32i32_i32(<32 x i32> %val0, i32 %val1)
  ret void
}

; GCN-LABEL: {{^}}test_call_external_i32_func_i32_imm:
; GCN: v_mov_b32_e32 v0, 42
; GCN: s_swappc_b64 s[30:31],
; GCN-NOT: s_waitcnt
; GCN: buffer_store_dword v0, off, s[36:39], 0
define amdgpu_kernel void @test_call_external_i32_func_i32_imm(i32 addrspace(1)* %out) #0 {
  %val = call i32 @external_i32_func_i32(i32 42)
  store volatile i32 %val, i32 addrspace(1)* %out
  ret void
}

; GCN-LABEL: {{^}}test_call_external_void_func_struct_i8_i32:
<<<<<<< HEAD
; MESA: buffer_load_ubyte v0, off
; MESA-DAG: buffer_load_dword v1, off
; HSA: buffer_load_ubyte v3, off
; HSA-DAG: buffer_load_dword v4, off
; MESA-NOT: s_waitcnt
=======
; GCN: buffer_load_ubyte v0, off
; GCN: buffer_load_dword v1, off
>>>>>>> a2ce6ee6
; GCN: s_swappc_b64
define amdgpu_kernel void @test_call_external_void_func_struct_i8_i32() #0 {
  %ptr0 = load { i8, i32 } addrspace(1)*, { i8, i32 } addrspace(1)* addrspace(4)* undef
  %val = load { i8, i32 }, { i8, i32 } addrspace(1)* %ptr0
  call void @external_void_func_struct_i8_i32({ i8, i32 } %val)
  ret void
}

; GCN-LABEL: {{^}}test_call_external_void_func_byval_struct_i8_i32:
; GCN-DAG: v_mov_b32_e32 [[VAL0:v[0-9]+]], 3
; GCN-DAG: v_mov_b32_e32 [[VAL1:v[0-9]+]], 8
; MESA-DAG: buffer_store_byte [[VAL0]], off, s[36:39], 0 offset:8
; MESA-DAG: buffer_store_dword [[VAL1]], off, s[36:39], 0 offset:12

; HSA-DAG: buffer_store_byte [[VAL0]], off, s[0:3], 0 offset:8
; HSA-DAG: buffer_store_dword [[VAL1]], off, s[0:3], 0 offset:12

; HSA: buffer_load_dword [[RELOAD_VAL1:v[0-9]+]], off, s[0:3], 0 offset:12
; HSA: buffer_load_dword [[RELOAD_VAL0:v[0-9]+]], off, s[0:3], 0 offset:8

; MESA: buffer_load_dword [[RELOAD_VAL1:v[0-9]+]], off, s[36:39], 0 offset:12
; MESA: buffer_load_dword [[RELOAD_VAL0:v[0-9]+]], off, s[36:39], 0 offset:8

; GCN-DAG: s_movk_i32 [[SP:s[0-9]+]], 0x400{{$}}

; HSA-DAG: buffer_store_dword [[RELOAD_VAL0]], off, s[0:3], [[SP]]{{$}}
; HSA-DAG: buffer_store_dword [[RELOAD_VAL1]], off, s[0:3], [[SP]] offset:4

; MESA-DAG: buffer_store_dword [[RELOAD_VAL0]], off, s[36:39], [[SP]]{{$}}
; MESA-DAG: buffer_store_dword [[RELOAD_VAL1]], off, s[36:39], [[SP]] offset:4

; GCN-NEXT: s_swappc_b64
; GCN-NOT: [[SP]]
define amdgpu_kernel void @test_call_external_void_func_byval_struct_i8_i32() #0 {
  %val = alloca { i8, i32 }, align 4, addrspace(5)
  %gep0 = getelementptr inbounds { i8, i32 }, { i8, i32 } addrspace(5)* %val, i32 0, i32 0
  %gep1 = getelementptr inbounds { i8, i32 }, { i8, i32 } addrspace(5)* %val, i32 0, i32 1
  store i8 3, i8 addrspace(5)* %gep0
  store i32 8, i32 addrspace(5)* %gep1
  call void @external_void_func_byval_struct_i8_i32({ i8, i32 } addrspace(5)* byval({ i8, i32 }) %val)
  ret void
}

; GCN-LABEL: {{^}}test_call_external_void_func_sret_struct_i8_i32_byval_struct_i8_i32:
; GCN-DAG: s_movk_i32 [[SP:s[0-9]+]], 0x800{{$}}

; GCN-DAG: v_mov_b32_e32 [[VAL0:v[0-9]+]], 3
; GCN-DAG: v_mov_b32_e32 [[VAL1:v[0-9]+]], 8
; GCN-DAG: buffer_store_byte [[VAL0]], off, s{{\[[0-9]+:[0-9]+\]}}, 0 offset:8
; GCN-DAG: buffer_store_dword [[VAL1]], off, s{{\[[0-9]+:[0-9]+\]}}, 0 offset:12

; GCN-DAG: buffer_load_dword [[RELOAD_VAL0:v[0-9]+]], off, s{{\[[0-9]+:[0-9]+\]}}, 0 offset:8
; GCN-DAG: buffer_load_dword [[RELOAD_VAL1:v[0-9]+]], off, s{{\[[0-9]+:[0-9]+\]}}, 0 offset:12

; GCN-NOT: s_add_u32 [[SP]]
; GCN-DAG: buffer_store_dword [[RELOAD_VAL0]], off, s{{\[[0-9]+:[0-9]+\]}}, [[SP]]{{$}}
; GCN-DAG: buffer_store_dword [[RELOAD_VAL1]], off, s{{\[[0-9]+:[0-9]+\]}}, [[SP]] offset:4
; GCN: s_swappc_b64
; GCN-DAG: buffer_load_ubyte [[LOAD_OUT_VAL0:v[0-9]+]], off, s{{\[[0-9]+:[0-9]+\]}}, 0 offset:16
; GCN-DAG: buffer_load_dword [[LOAD_OUT_VAL1:v[0-9]+]], off, s{{\[[0-9]+:[0-9]+\]}}, 0 offset:20
; GCN-NOT: s_sub_u32 [[SP]]

; GCN: buffer_store_byte [[LOAD_OUT_VAL0]], off
; GCN: buffer_store_dword [[LOAD_OUT_VAL1]], off
define amdgpu_kernel void @test_call_external_void_func_sret_struct_i8_i32_byval_struct_i8_i32(i32) #0 {
  %in.val = alloca { i8, i32 }, align 4, addrspace(5)
  %out.val = alloca { i8, i32 }, align 4, addrspace(5)
  %in.gep0 = getelementptr inbounds { i8, i32 }, { i8, i32 } addrspace(5)* %in.val, i32 0, i32 0
  %in.gep1 = getelementptr inbounds { i8, i32 }, { i8, i32 } addrspace(5)* %in.val, i32 0, i32 1
  store i8 3, i8 addrspace(5)* %in.gep0
  store i32 8, i32 addrspace(5)* %in.gep1
  call void @external_void_func_sret_struct_i8_i32_byval_struct_i8_i32({ i8, i32 } addrspace(5)* %out.val, { i8, i32 } addrspace(5)* byval({ i8, i32 }) %in.val)
  %out.gep0 = getelementptr inbounds { i8, i32 }, { i8, i32 } addrspace(5)* %out.val, i32 0, i32 0
  %out.gep1 = getelementptr inbounds { i8, i32 }, { i8, i32 } addrspace(5)* %out.val, i32 0, i32 1
  %out.val0 = load i8, i8 addrspace(5)* %out.gep0
  %out.val1 = load i32, i32 addrspace(5)* %out.gep1

  store volatile i8 %out.val0, i8 addrspace(1)* undef
  store volatile i32 %out.val1, i32 addrspace(1)* undef
  ret void
}

; GCN-LABEL: {{^}}test_call_external_void_func_v16i8:
define amdgpu_kernel void @test_call_external_void_func_v16i8() #0 {
  %ptr = load <16 x i8> addrspace(1)*, <16 x i8> addrspace(1)* addrspace(4)* undef
  %val = load <16 x i8>, <16 x i8> addrspace(1)* %ptr
  call void @external_void_func_v16i8(<16 x i8> %val)
  ret void
}

; GCN-LABEL: {{^}}stack_passed_arg_alignment_v32i32_f64:
; GCN: buffer_store_dword v{{[0-9]+}}, off, s{{\[[0-9]+:[0-9]+\]}}, s32{{$}}
; GCN: buffer_store_dword v{{[0-9]+}}, off, s{{\[[0-9]+:[0-9]+\]}}, s32 offset:4
; GCN: s_swappc_b64
define amdgpu_kernel void @stack_passed_arg_alignment_v32i32_f64(<32 x i32> %val, double %tmp) #0 {
entry:
  call void @stack_passed_f64_arg(<32 x i32> %val, double %tmp)
  ret void
}

; GCN-LABEL: {{^}}tail_call_byval_align16:
<<<<<<< HEAD
; GCN-NOT: s32,
; MESA: buffer_load_dword [[VREG1:v[0-9]+]], off, s[0:3], s32 offset:8
; MESA: buffer_load_dword [[VREG2:v[0-9]+]], off, s[0:3], s32 offset:12
; HSA: buffer_load_dword [[VREG1:v[0-9]+]], off, s[0:3], s32
; HSA: buffer_load_dword [[VREG2:v[0-9]+]], off, s[0:3], s32 offset:24

; GCN: s_getpc_b64

; MESA: buffer_store_dword [[VREG2]], off, s[0:3], s32 offset:4
; MESA: buffer_store_dword [[VREG1]], off, s[0:3], s32{{$}}
; HSA: buffer_store_dword [[VREG2]], off, s[0:3], s32 offset:16
; HSA: buffer_store_dword [[VREG1]], off, s[0:3], s32
; GCN-NOT: s32,
=======
; GCN-NOT: s32
; GCN: buffer_load_dword [[VREG2:v[0-9]+]], off, s[0:3], s32 offset:28
; GCN: buffer_load_dword [[VREG1:v[0-9]+]], off, s[0:3], s32{{$}}

; GCN: s_getpc_b64

; GCN: buffer_store_dword [[VREG2]], off, s[0:3], s32 offset:20
; GCN: buffer_load_dword [[VREG3:v[0-9]+]], off, s[0:3], s32 offset:24{{$}}
; GCN: buffer_store_dword [[VREG1]], off, s[0:3], s32{{$}}
; GCN: buffer_store_dword [[VREG3]], off, s[0:3], s32 offset:16{{$}}
; GCN-NOT: s32
>>>>>>> a2ce6ee6
; GCN: s_setpc_b64
define void @tail_call_byval_align16(<32 x i32> %val, double %tmp) #0 {
entry:
  %alloca = alloca double, align 8, addrspace(5)
  tail call void @byval_align16_f64_arg(<32 x i32> %val, double addrspace(5)* byval(double) align 16 %alloca)
  ret void
}

; GCN-LABEL: {{^}}tail_call_stack_passed_arg_alignment_v32i32_f64:
; GCN-NOT: s32
<<<<<<< HEAD
; MESA: buffer_load_dword v32, off, s[0:3], s32 offset:4
; MESA: buffer_load_dword v33, off, s[0:3], s32{{$}}
; MESA: s_getpc_b64
; MESA: buffer_store_dword v33, off, s[0:3], s32{{$}}
; MESA: buffer_store_dword v32, off, s[0:3], s32 offset:4
; HSA: buffer_load_dword v32, off, s[0:3], s32 offset:8
; HSA: buffer_load_dword v33, off, s[0:3], s32 offset:4
; HSA: s_getpc_b64
; HSA: buffer_store_dword v33, off, s[0:3], s32 offset:4
; HSA: buffer_store_dword v32, off, s[0:3], s32 offset:8
=======
; GCN-DAG: buffer_load_dword v33, off, s[0:3], s32 offset:8
; GCN-DAG: buffer_load_dword v32, off, s[0:3], s32 offset:4
; GCN-DAG: buffer_load_dword v31, off, s[0:3], s32{{$}}
; GCN: s_getpc_b64
; GCN: buffer_store_dword v31, off, s[0:3], s32{{$}}
; GCN: buffer_store_dword v32, off, s[0:3], s32 offset:4
; GCN: buffer_store_dword v33, off, s[0:3], s32 offset:8
>>>>>>> a2ce6ee6
; GCN-NOT: s32
; GCN: s_setpc_b64
define void @tail_call_stack_passed_arg_alignment_v32i32_f64(<32 x i32> %val, double %tmp) #0 {
entry:
  tail call void @stack_passed_f64_arg(<32 x i32> %val, double %tmp)
  ret void
}

; GCN-LABEL: {{^}}stack_12xv3i32:
<<<<<<< HEAD
; MESA: v_mov_b32_e32 [[REG12:v[0-9]+]], 12
; MESA: buffer_store_dword [[REG12]], {{.*$}}
; MESA: v_mov_b32_e32 [[REG13:v[0-9]+]], 13
; MESA: buffer_store_dword [[REG13]], {{.*}} offset:4
; MESA: v_mov_b32_e32 [[REG14:v[0-9]+]], 14
; MESA: buffer_store_dword [[REG14]], {{.*}} offset:8
; MESA: v_mov_b32_e32 [[REG15:v[0-9]+]], 15
; MESA: buffer_store_dword [[REG15]], {{.*}} offset:12
; MESA: v_mov_b32_e32 v31, 11
; MESA: s_getpc
; HSA: v_mov_b32_e32 [[REG12:v[0-9]+]], 11
; HSA: buffer_store_dword [[REG12]], {{.*$}}
; HSA: v_mov_b32_e32 [[REG12:v[0-9]+]], 12
; HSA: buffer_store_dword [[REG12]], {{.*}} offset:4
; HSA: v_mov_b32_e32 [[REG13:v[0-9]+]], 13
; HSA: buffer_store_dword [[REG13]], {{.*}} offset:8
; HSA: v_mov_b32_e32 [[REG14:v[0-9]+]], 14
; HSA: buffer_store_dword [[REG14]], {{.*}} offset:12
; HSA: v_mov_b32_e32 [[REG15:v[0-9]+]], 15
; HSA: buffer_store_dword [[REG15]], {{.*}} offset:16
; HSA: s_getpc
=======
; GCN: v_mov_b32_e32 [[REG11:v[0-9]+]], 11
; GCN: buffer_store_dword [[REG11]], off, s[0:3], s32{{$}}
; GCN: v_mov_b32_e32 [[REG12:v[0-9]+]], 12
; GCN: buffer_store_dword [[REG12]], {{.*$}}
; GCN: v_mov_b32_e32 [[REG13:v[0-9]+]], 13
; GCN: buffer_store_dword [[REG13]], {{.*}} offset:8
; GCN: v_mov_b32_e32 [[REG14:v[0-9]+]], 14
; GCN: buffer_store_dword [[REG14]], {{.*}} offset:12
; GCN: v_mov_b32_e32 [[REG15:v[0-9]+]], 15
; GCN: buffer_store_dword [[REG15]], {{.*}} offset:16
; GCN: s_getpc
>>>>>>> a2ce6ee6
define void @stack_12xv3i32() #0 {
entry:
  call void @external_void_func_12xv3i32(
      <3 x i32><i32 0, i32 0, i32 0>,
      <3 x i32><i32 1, i32 1, i32 1>,
      <3 x i32><i32 2, i32 2, i32 2>,
      <3 x i32><i32 3, i32 3, i32 3>,
      <3 x i32><i32 4, i32 4, i32 4>,
      <3 x i32><i32 5, i32 5, i32 5>,
      <3 x i32><i32 6, i32 6, i32 6>,
      <3 x i32><i32 7, i32 7, i32 7>,
      <3 x i32><i32 8, i32 8, i32 8>,
      <3 x i32><i32 9, i32 9, i32 9>,
      <3 x i32><i32 10, i32 11, i32 12>,
      <3 x i32><i32 13, i32 14, i32 15>)
  ret void
}

; GCN-LABEL: {{^}}stack_12xv3f32:
<<<<<<< HEAD
; MESA: v_mov_b32_e32 [[REG12:v[0-9]+]], 0x41400000
; MESA: buffer_store_dword [[REG12]], {{.*$}}
; MESA: v_mov_b32_e32 [[REG13:v[0-9]+]], 0x41500000
; MESA: buffer_store_dword [[REG13]], {{.*}} offset:4
; MESA: v_mov_b32_e32 [[REG14:v[0-9]+]], 0x41600000
; MESA: buffer_store_dword [[REG14]], {{.*}} offset:8
; MESA: v_mov_b32_e32 [[REG15:v[0-9]+]], 0x41700000
; MESA: buffer_store_dword [[REG15]], {{.*}} offset:12
; MESA: v_mov_b32_e32 v31, 0x41300000
; MESA: s_getpc
; HSA: v_mov_b32_e32 [[REG12:v[0-9]+]], 0x41400000
; HSA: buffer_store_dword [[REG12]], {{.*}} offset:4
; HSA: v_mov_b32_e32 [[REG13:v[0-9]+]], 0x41500000
; HSA: buffer_store_dword [[REG13]], {{.*}} offset:8
; HSA: v_mov_b32_e32 [[REG14:v[0-9]+]], 0x41600000
; HSA: buffer_store_dword [[REG14]], {{.*}} offset:12
; HSA: v_mov_b32_e32 [[REG15:v[0-9]+]], 0x41700000
; HSA: buffer_store_dword [[REG15]], {{.*}} offset:16
; HSA: s_getpc
=======
; GCN: v_mov_b32_e32 [[REG11:v[0-9]+]], 0x41300000
; GCN: buffer_store_dword [[REG11]], {{.*$}}
; GCN: v_mov_b32_e32 [[REG12:v[0-9]+]], 0x41400000
; GCN: buffer_store_dword [[REG12]], {{.*}} offset:4
; GCN: v_mov_b32_e32 [[REG13:v[0-9]+]], 0x41500000
; GCN: buffer_store_dword [[REG13]], {{.*}} offset:8
; GCN: v_mov_b32_e32 [[REG14:v[0-9]+]], 0x41600000
; GCN: buffer_store_dword [[REG14]], {{.*}} offset:12
; GCN: v_mov_b32_e32 [[REG15:v[0-9]+]], 0x41700000
; GCN: buffer_store_dword [[REG15]], {{.*}} offset:16
; GCN: s_getpc
>>>>>>> a2ce6ee6
define void @stack_12xv3f32() #0 {
entry:
  call void @external_void_func_12xv3f32(
      <3 x float><float 0.0, float 0.0, float 0.0>,
      <3 x float><float 1.0, float 1.0, float 1.0>,
      <3 x float><float 2.0, float 2.0, float 2.0>,
      <3 x float><float 3.0, float 3.0, float 3.0>,
      <3 x float><float 4.0, float 4.0, float 4.0>,
      <3 x float><float 5.0, float 5.0, float 5.0>,
      <3 x float><float 6.0, float 6.0, float 6.0>,
      <3 x float><float 7.0, float 7.0, float 7.0>,
      <3 x float><float 8.0, float 8.0, float 8.0>,
      <3 x float><float 9.0, float 9.0, float 9.0>,
      <3 x float><float 10.0, float 11.0, float 12.0>,
      <3 x float><float 13.0, float 14.0, float 15.0>)
  ret void
}

; GCN-LABEL: {{^}}stack_8xv5i32:
<<<<<<< HEAD

; MESA: v_mov_b32_e32 [[REG8:v[0-9]+]], 8
; MESA: buffer_store_dword [[REG8]], {{.*$}}
; MESA: v_mov_b32_e32 [[REG9:v[0-9]+]], 9
; MESA: buffer_store_dword [[REG9]], {{.*}} offset:4
; MESA: v_mov_b32_e32 [[REG10:v[0-9]+]], 10
; MESA: buffer_store_dword [[REG10]], {{.*}} offset:8
; MESA: v_mov_b32_e32 [[REG11:v[0-9]+]], 11
; MESA: buffer_store_dword [[REG11]], {{.*}} offset:12
; MESA: v_mov_b32_e32 [[REG12:v[0-9]+]], 12
; MESA: buffer_store_dword [[REG12]], {{.*}} offset:16
; MESA: v_mov_b32_e32 [[REG13:v[0-9]+]], 13
; MESA: buffer_store_dword [[REG13]], {{.*}} offset:20
; MESA: v_mov_b32_e32 [[REG14:v[0-9]+]], 14
; MESA: buffer_store_dword [[REG14]], {{.*}} offset:24
; MESA: v_mov_b32_e32 [[REG15:v[0-9]+]], 15
; MESA: buffer_store_dword [[REG15]], {{.*}} offset:28
; HSA: v_mov_b32_e32 [[REG8:v[0-9]+]], 8
; HSA: buffer_store_dword [[REG8]], {{.*}} offset:4
; HSA: v_mov_b32_e32 [[REG9:v[0-9]+]], 9
; HSA: buffer_store_dword [[REG9]], {{.*}} offset:8
; HSA: v_mov_b32_e32 [[REG10:v[0-9]+]], 10
; HSA: buffer_store_dword [[REG10]], {{.*}} offset:12
; HSA: v_mov_b32_e32 [[REG11:v[0-9]+]], 11
; HSA: buffer_store_dword [[REG11]], {{.*}} offset:16
; HSA: v_mov_b32_e32 [[REG12:v[0-9]+]], 12
; HSA: buffer_store_dword [[REG12]], {{.*}} offset:20
; HSA: v_mov_b32_e32 [[REG13:v[0-9]+]], 13
; HSA: buffer_store_dword [[REG13]], {{.*}} offset:24
; HSA: v_mov_b32_e32 [[REG14:v[0-9]+]], 14
; HSA: buffer_store_dword [[REG14]], {{.*}} offset:28
; HSA: v_mov_b32_e32 [[REG15:v[0-9]+]], 15
; HSA: buffer_store_dword [[REG15]], {{.*}} offset:32


; MESA: v_mov_b32_e32 v31, 7
=======
; GCN: v_mov_b32_e32 [[REG7:v[0-9]+]], 7
; GCN: buffer_store_dword [[REG7]], {{.*$}}
; GCN: v_mov_b32_e32 [[REG8:v[0-9]+]], 8
; GCN: buffer_store_dword [[REG8]], {{.*}} offset:4
; GCN: v_mov_b32_e32 [[REG9:v[0-9]+]], 9
; GCN: buffer_store_dword [[REG9]], {{.*}} offset:8
; GCN: v_mov_b32_e32 [[REG10:v[0-9]+]], 10
; GCN: buffer_store_dword [[REG10]], {{.*}} offset:12
; GCN: v_mov_b32_e32 [[REG11:v[0-9]+]], 11
; GCN: buffer_store_dword [[REG11]], {{.*}} offset:16
; GCN: v_mov_b32_e32 [[REG12:v[0-9]+]], 12
; GCN: buffer_store_dword [[REG12]], {{.*}} offset:20
; GCN: v_mov_b32_e32 [[REG13:v[0-9]+]], 13
; GCN: buffer_store_dword [[REG13]], {{.*}} offset:24
; GCN: v_mov_b32_e32 [[REG14:v[0-9]+]], 14
; GCN: buffer_store_dword [[REG14]], {{.*}} offset:28
; GCN: v_mov_b32_e32 [[REG15:v[0-9]+]], 15
; GCN: buffer_store_dword [[REG15]], {{.*}} offset:32
>>>>>>> a2ce6ee6
; GCN: s_getpc
define void @stack_8xv5i32() #0 {
entry:
  call void @external_void_func_8xv5i32(
      <5 x i32><i32 0, i32 0, i32 0, i32 0, i32 0>,
      <5 x i32><i32 1, i32 1, i32 1, i32 1, i32 1>,
      <5 x i32><i32 2, i32 2, i32 2, i32 2, i32 2>,
      <5 x i32><i32 3, i32 3, i32 3, i32 3, i32 3>,
      <5 x i32><i32 4, i32 4, i32 4, i32 4, i32 4>,
      <5 x i32><i32 5, i32 5, i32 5, i32 5, i32 5>,
      <5 x i32><i32 6, i32 7, i32 8, i32 9, i32 10>,
      <5 x i32><i32 11, i32 12, i32 13, i32 14, i32 15>)
  ret void
}

; GCN-LABEL: {{^}}stack_8xv5f32:
<<<<<<< HEAD
; MESA: v_mov_b32_e32 [[REG8:v[0-9]+]], 0x41000000
; MESA: buffer_store_dword [[REG8]], {{.*$}}
; MESA: v_mov_b32_e32 [[REG9:v[0-9]+]], 0x41100000
; MESA: buffer_store_dword [[REG9]], {{.*}} offset:4
; MESA: v_mov_b32_e32 [[REG10:v[0-9]+]], 0x41200000
; MESA: buffer_store_dword [[REG10]], {{.*}} offset:8
; MESA: v_mov_b32_e32 [[REG11:v[0-9]+]], 0x41300000
; MESA: buffer_store_dword [[REG11]], {{.*}} offset:12
; MESA: v_mov_b32_e32 [[REG12:v[0-9]+]], 0x41400000
; MESA: buffer_store_dword [[REG12]], {{.*}} offset:16
; MESA: v_mov_b32_e32 [[REG13:v[0-9]+]], 0x41500000
; MESA: buffer_store_dword [[REG13]], {{.*}} offset:20
; MESA: v_mov_b32_e32 [[REG14:v[0-9]+]], 0x41600000
; MESA: buffer_store_dword [[REG14]], {{.*}} offset:24
; MESA: v_mov_b32_e32 [[REG15:v[0-9]+]], 0x41700000
; MESA: buffer_store_dword [[REG15]], {{.*}} offset:28
; MESA: v_mov_b32_e32 v31, 0x40e00000

; HSA: v_mov_b32_e32 [[REG8:v[0-9]+]], 0x40e00000
; HSA: buffer_store_dword [[REG8]], {{.*$}}
; HSA: v_mov_b32_e32 [[REG8:v[0-9]+]], 0x41000000
; HSA: buffer_store_dword [[REG8]], {{.*}} offset:4
; HSA: v_mov_b32_e32 [[REG9:v[0-9]+]], 0x41100000
; HSA: buffer_store_dword [[REG9]], {{.*}} offset:8
; HSA: v_mov_b32_e32 [[REG10:v[0-9]+]], 0x41200000
; HSA: buffer_store_dword [[REG10]], {{.*}} offset:12
; HSA: v_mov_b32_e32 [[REG11:v[0-9]+]], 0x41300000
; HSA: buffer_store_dword [[REG11]], {{.*}} offset:16
; HSA: v_mov_b32_e32 [[REG12:v[0-9]+]], 0x41400000
; HSA: buffer_store_dword [[REG12]], {{.*}} offset:20
; HSA: v_mov_b32_e32 [[REG13:v[0-9]+]], 0x41500000
; HSA: buffer_store_dword [[REG13]], {{.*}} offset:24
; HSA: v_mov_b32_e32 [[REG14:v[0-9]+]], 0x41600000
; HSA: buffer_store_dword [[REG14]], {{.*}} offset:28
; HSA: v_mov_b32_e32 [[REG15:v[0-9]+]], 0x41700000
; HSA: buffer_store_dword [[REG15]], {{.*}} offset:32
=======
; GCN: v_mov_b32_e32 [[REG7:v[0-9]+]], 0x40e00000
; GCN: buffer_store_dword [[REG7]], {{.*$}}
; GCN: v_mov_b32_e32 [[REG8:v[0-9]+]], 0x41000000
; GCN: buffer_store_dword [[REG8]], {{.*}} offset:4
; GCN: v_mov_b32_e32 [[REG9:v[0-9]+]], 0x41100000
; GCN: buffer_store_dword [[REG9]], {{.*}} offset:8
; GCN: v_mov_b32_e32 [[REG10:v[0-9]+]], 0x41200000
; GCN: buffer_store_dword [[REG10]], {{.*}} offset:12
; GCN: v_mov_b32_e32 [[REG11:v[0-9]+]], 0x41300000
; GCN: buffer_store_dword [[REG11]], {{.*}} offset:16
; GCN: v_mov_b32_e32 [[REG12:v[0-9]+]], 0x41400000
; GCN: buffer_store_dword [[REG12]], {{.*}} offset:20
; GCN: v_mov_b32_e32 [[REG13:v[0-9]+]], 0x41500000
; GCN: buffer_store_dword [[REG13]], {{.*}} offset:24
; GCN: v_mov_b32_e32 [[REG14:v[0-9]+]], 0x41600000
; GCN: buffer_store_dword [[REG14]], {{.*}} offset:28
; GCN: v_mov_b32_e32 [[REG15:v[0-9]+]], 0x41700000
; GCN: buffer_store_dword [[REG15]], {{.*}} offset:32
>>>>>>> a2ce6ee6
; GCN: s_getpc
define void @stack_8xv5f32() #0 {
entry:
  call void @external_void_func_8xv5f32(
      <5 x float><float 0.0, float 0.0, float 0.0, float 0.0, float 0.0>,
      <5 x float><float 1.0, float 1.0, float 1.0, float 1.0, float 1.0>,
      <5 x float><float 2.0, float 2.0, float 2.0, float 2.0, float 2.0>,
      <5 x float><float 3.0, float 3.0, float 3.0, float 3.0, float 3.0>,
      <5 x float><float 4.0, float 4.0, float 4.0, float 4.0, float 4.0>,
      <5 x float><float 5.0, float 5.0, float 5.0, float 5.0, float 5.0>,
      <5 x float><float 6.0, float 7.0, float 8.0, float 9.0, float 10.0>,
      <5 x float><float 11.0, float 12.0, float 13.0, float 14.0, float 15.0>)
  ret void
}

declare hidden void @byval_align16_f64_arg(<32 x i32>, double addrspace(5)* byval(double) align 16) #0
declare hidden void @stack_passed_f64_arg(<32 x i32>, double) #0
declare hidden void @external_void_func_12xv3i32(<3 x i32>, <3 x i32>, <3 x i32>, <3 x i32>,
    <3 x i32>, <3 x i32>, <3 x i32>, <3 x i32>, <3 x i32>, <3 x i32>, <3 x i32>, <3 x i32>) #0
declare hidden void @external_void_func_8xv5i32(<5 x i32>, <5 x i32>, <5 x i32>, <5 x i32>,
    <5 x i32>, <5 x i32>, <5 x i32>, <5 x i32>) #0
declare hidden void @external_void_func_12xv3f32(<3 x float>, <3 x float>, <3 x float>, <3 x float>,
    <3 x float>, <3 x float>, <3 x float>, <3 x float>, <3 x float>, <3 x float>, <3 x float>, <3 x float>) #0
declare hidden void @external_void_func_8xv5f32(<5 x float>, <5 x float>, <5 x float>, <5 x float>,
    <5 x float>, <5 x float>, <5 x float>, <5 x float>) #0
attributes #0 = { nounwind "amdgpu-no-dispatch-id" "amdgpu-no-dispatch-ptr" "amdgpu-no-implicitarg-ptr" "amdgpu-no-workgroup-id-x" "amdgpu-no-workgroup-id-y" "amdgpu-no-workgroup-id-z" "amdgpu-no-workitem-id-x" "amdgpu-no-workitem-id-y" "amdgpu-no-workitem-id-z" }
attributes #1 = { nounwind readnone }
attributes #2 = { nounwind noinline }


<|MERGE_RESOLUTION|>--- conflicted
+++ resolved
@@ -80,19 +80,14 @@
 ; GCN-LABEL: {{^}}test_call_external_void_func_i1_signext:
 
 ; HSA: buffer_load_ubyte [[VAR:v[0-9]+]]
-; HSA-DAG: s_mov_b32 s32, 0
+; HSA: s_mov_b32 s32, 0
 ; MESA-DAG: buffer_load_ubyte [[VAR:v[0-9]+]]
 ; MESA-DAG: s_mov_b32 s32, 0{{$}}
 
 ; GCN: s_getpc_b64 s{{\[}}[[PC_LO:[0-9]+]]:[[PC_HI:[0-9]+]]{{\]}}
 ; GCN-NEXT: s_add_u32 s[[PC_LO]], s[[PC_LO]], external_void_func_i1_signext@rel32@lo+4
 ; GCN-NEXT: s_addc_u32 s[[PC_HI]], s[[PC_HI]], external_void_func_i1_signext@rel32@hi+12
-<<<<<<< HEAD
-; MESA-DAG: v_bfe_i32 v0, v0, 0, 1
-; HSA: v_bfe_i32 v0, v3, 0, 1
-=======
 ; GCN-NEXT: v_bfe_i32 v0, [[VAR]], 0, 1
->>>>>>> a2ce6ee6
 ; GCN-NEXT: s_swappc_b64 s[30:31], s{{\[}}[[PC_LO]]:[[PC_HI]]{{\]}}
 ; GCN-NEXT: s_endpgm
 define amdgpu_kernel void @test_call_external_void_func_i1_signext(i32) #0 {
@@ -104,37 +99,18 @@
 ; FIXME: load should be scheduled before getpc
 ; GCN-LABEL: {{^}}test_call_external_void_func_i1_zeroext:
 
-<<<<<<< HEAD
-; HSA: buffer_load_ubyte v3
-=======
 ; HSA: buffer_load_ubyte [[VAL:v[0-9]+]]
->>>>>>> a2ce6ee6
 ; HSA-DAG: s_mov_b32 s32, 0{{$}}
 
 ; MESA: buffer_load_ubyte [[VAL:v[0-9]+]]
 ; MESA-DAG: s_mov_b32 s32, 0{{$}}
 
-<<<<<<< HEAD
-; MESA: s_getpc_b64 s{{\[}}[[PC_LO:[0-9]+]]:[[PC_HI:[0-9]+]]{{\]}}
-; MESA-NEXT: s_add_u32 s[[PC_LO]], s[[PC_LO]], external_void_func_i1_zeroext@rel32@lo+4
-; MESA-NEXT: s_addc_u32 s[[PC_HI]], s[[PC_HI]], external_void_func_i1_zeroext@rel32@hi+12
-; MESA-NEXT: v_and_b32_e32 v0, 1, v0
-; MESA-NEXT: s_swappc_b64 s[30:31], s{{\[}}[[PC_LO]]:[[PC_HI]]{{\]}}
-; MESA-NEXT: s_endpgm
-; HSA: s_getpc_b64 s{{\[}}[[PC_LO:[0-9]+]]:[[PC_HI:[0-9]+]]{{\]}}
-; HSA-NEXT: s_add_u32 s[[PC_LO]], s[[PC_LO]], external_void_func_i1_zeroext@rel32@lo+4
-; HSA-NEXT: s_addc_u32 s[[PC_HI]], s[[PC_HI]], external_void_func_i1_zeroext@rel32@hi+12
-; HSA-NEXT: v_and_b32_e32 v0, 1, v3
-; HSA-NEXT: s_swappc_b64 s[30:31], s{{\[}}[[PC_LO]]:[[PC_HI]]{{\]}}
-; HSA-NEXT: s_endpgm
-=======
 ; GCN: s_getpc_b64 s{{\[}}[[PC_LO:[0-9]+]]:[[PC_HI:[0-9]+]]{{\]}}
 ; GCN-NEXT: s_add_u32 s[[PC_LO]], s[[PC_LO]], external_void_func_i1_zeroext@rel32@lo+4
 ; GCN-NEXT: s_addc_u32 s[[PC_HI]], s[[PC_HI]], external_void_func_i1_zeroext@rel32@hi+12
 ; GCN-NEXT: v_and_b32_e32 v0, 1, [[VAL]]
 ; GCN-NEXT: s_swappc_b64 s[30:31], s{{\[}}[[PC_LO]]:[[PC_HI]]{{\]}}
 ; GCN-NEXT: s_endpgm
->>>>>>> a2ce6ee6
 define amdgpu_kernel void @test_call_external_void_func_i1_zeroext(i32) #0 {
   %var = load volatile i1, i1 addrspace(1)* undef
   call void @external_void_func_i1_zeroext(i1 zeroext %var)
@@ -160,12 +136,7 @@
 ; FIXME: don't wait before call
 ; GCN-LABEL: {{^}}test_call_external_void_func_i8_signext:
 
-<<<<<<< HEAD
-; MESA-DAG: buffer_load_sbyte v0
-; HSA-DAG: buffer_load_sbyte v3
-=======
 ; GCN-DAG: buffer_load_sbyte [[VAL:v[0-9]+]]
->>>>>>> a2ce6ee6
 ; GCN-DAG: s_getpc_b64 s{{\[}}[[PC_LO:[0-9]+]]:[[PC_HI:[0-9]+]]{{\]}}
 ; GCN-DAG: s_add_u32 s[[PC_LO]], s[[PC_LO]], external_void_func_i8_signext@rel32@lo+4
 ; GCN-DAG: s_addc_u32 s[[PC_HI]], s[[PC_HI]], external_void_func_i8_signext@rel32@hi+12
@@ -173,11 +144,7 @@
 ; GCN-DAG: s_mov_b32 s32, 0
 
 ; GCN-NOT: s_waitcnt
-<<<<<<< HEAD
-; GCN-DAG: s_swappc_b64 s[30:31], s{{\[}}[[PC_LO]]:[[PC_HI]]{{\]}}
-=======
 ; GCN: s_swappc_b64 s[30:31], s{{\[}}[[PC_LO]]:[[PC_HI]]{{\]}}
->>>>>>> a2ce6ee6
 ; GCN-NEXT: s_endpgm
 define amdgpu_kernel void @test_call_external_void_func_i8_signext(i32) #0 {
   %var = load volatile i8, i8 addrspace(1)* undef
@@ -187,12 +154,7 @@
 
 ; GCN-LABEL: {{^}}test_call_external_void_func_i8_zeroext:
 
-<<<<<<< HEAD
-; MESA-DAG: buffer_load_ubyte v0
-; HSA-DAG: buffer_load_ubyte v3
-=======
 ; GCN-DAG: buffer_load_ubyte [[VAL:v[0-9]+]]
->>>>>>> a2ce6ee6
 ; GCN-DAG: s_getpc_b64 s{{\[}}[[PC_LO:[0-9]+]]:[[PC_HI:[0-9]+]]{{\]}}
 ; GCN-DAG: s_add_u32 s[[PC_LO]], s[[PC_LO]], external_void_func_i8_zeroext@rel32@lo+4
 ; GCN-DAG: s_addc_u32 s[[PC_HI]], s[[PC_HI]], external_void_func_i8_zeroext@rel32@hi+12
@@ -200,11 +162,7 @@
 ; GCN-DAG: s_mov_b32 s32, 0
 
 ; GCN-NOT: s_waitcnt
-<<<<<<< HEAD
-; GCN-DAG: s_swappc_b64 s[30:31], s{{\[}}[[PC_LO]]:[[PC_HI]]{{\]}}
-=======
 ; GCN: s_swappc_b64 s[30:31], s{{\[}}[[PC_LO]]:[[PC_HI]]{{\]}}
->>>>>>> a2ce6ee6
 ; GCN-NEXT: s_endpgm
 define amdgpu_kernel void @test_call_external_void_func_i8_zeroext(i32) #0 {
   %var = load volatile i8, i8 addrspace(1)* undef
@@ -225,12 +183,7 @@
 
 ; GCN-LABEL: {{^}}test_call_external_void_func_i16_signext:
 
-<<<<<<< HEAD
-; MESA-DAG: buffer_load_sshort v0
-; HSA-DAG: buffer_load_sshort v3
-=======
 ; GCN-DAG: buffer_load_sshort [[VAL:v[0-9]+]]
->>>>>>> a2ce6ee6
 ; GCN-DAG: s_getpc_b64 s{{\[}}[[PC_LO:[0-9]+]]:[[PC_HI:[0-9]+]]{{\]}}
 ; GCN-DAG: s_add_u32 s[[PC_LO]], s[[PC_LO]], external_void_func_i16_signext@rel32@lo+4
 ; GCN-DAG: s_addc_u32 s[[PC_HI]], s[[PC_HI]], external_void_func_i16_signext@rel32@hi+12
@@ -238,11 +191,7 @@
 ; GCN-DAG: s_mov_b32 s32, 0
 
 ; GCN-NOT: s_waitcnt
-<<<<<<< HEAD
-; GCN-DAG: s_swappc_b64 s[30:31], s{{\[}}[[PC_LO]]:[[PC_HI]]{{\]}}
-=======
 ; GCN: s_swappc_b64 s[30:31], s{{\[}}[[PC_LO]]:[[PC_HI]]{{\]}}
->>>>>>> a2ce6ee6
 ; GCN-NEXT: s_endpgm
 define amdgpu_kernel void @test_call_external_void_func_i16_signext(i32) #0 {
   %var = load volatile i16, i16 addrspace(1)* undef
@@ -259,11 +208,7 @@
 ; GCN-DAG: s_mov_b32 s32, 0
 
 ; GCN-NOT: s_waitcnt
-<<<<<<< HEAD
-; GCN-DAG: s_swappc_b64 s[30:31], s{{\[}}[[PC_LO]]:[[PC_HI]]{{\]}}
-=======
 ; GCN: s_swappc_b64 s[30:31], s{{\[}}[[PC_LO]]:[[PC_HI]]{{\]}}
->>>>>>> a2ce6ee6
 ; GCN-NEXT: s_endpgm
 define amdgpu_kernel void @test_call_external_void_func_i16_zeroext(i32) #0 {
   %var = load volatile i16, i16 addrspace(1)* undef
@@ -536,11 +481,7 @@
 
 ; GCN-LABEL: {{^}}test_call_external_void_func_v3i32_imm: {{.*}}
 
-<<<<<<< HEAD
-; GCN-NOT: v3,
-=======
 ; GCN-NOT: v3{{$}}
->>>>>>> a2ce6ee6
 ; GCN-DAG: v_mov_b32_e32 v0, 3
 ; GCN-DAG: v_mov_b32_e32 v1, 4
 ; GCN-DAG: v_mov_b32_e32 v2, 5
@@ -645,11 +586,7 @@
 ; GCN-DAG: buffer_load_dwordx4 v[20:23], off
 ; GCN-DAG: buffer_load_dwordx4 v[24:27], off
 ; GCN-DAG: buffer_load_dwordx4 v[28:31], off
-<<<<<<< HEAD
-; MESA-NOT: s_waitcnt
-=======
 ; GCN: buffer_store_dword v31, off, s{{\[[0-9]+:[0-9]+\]}}, s32
->>>>>>> a2ce6ee6
 ; GCN: s_swappc_b64
 define amdgpu_kernel void @test_call_external_void_func_v32i32() #0 {
   %ptr = load <32 x i32> addrspace(1)*, <32 x i32> addrspace(1)* addrspace(4)* undef
@@ -674,13 +611,8 @@
 ; GCN-DAG: buffer_load_dwordx4 v[28:31], off
 
 ; GCN: s_waitcnt
-<<<<<<< HEAD
-; MESA: buffer_store_dword [[VAL1]], off, s[{{[0-9]+}}:{{[0-9]+}}], s32{{$}}
-; HSA: buffer_store_dword [[VAL1]], off, s[{{[0-9]+}}:{{[0-9]+}}], s32 offset:4
-=======
 ; GCN-DAG: buffer_store_dword [[VAL1]], off, s[{{[0-9]+}}:{{[0-9]+}}], s32 offset:4{{$}}
 ; GCN-DAG: buffer_store_dword v31, off, s[{{[0-9]+}}:{{[0-9]+}}], s32{{$}}
->>>>>>> a2ce6ee6
 ; GCN: s_swappc_b64
 ; GCN-NEXT: s_endpgm
 define amdgpu_kernel void @test_call_external_void_func_v32i32_i32(i32) #0 {
@@ -703,16 +635,8 @@
 }
 
 ; GCN-LABEL: {{^}}test_call_external_void_func_struct_i8_i32:
-<<<<<<< HEAD
-; MESA: buffer_load_ubyte v0, off
-; MESA-DAG: buffer_load_dword v1, off
-; HSA: buffer_load_ubyte v3, off
-; HSA-DAG: buffer_load_dword v4, off
-; MESA-NOT: s_waitcnt
-=======
 ; GCN: buffer_load_ubyte v0, off
 ; GCN: buffer_load_dword v1, off
->>>>>>> a2ce6ee6
 ; GCN: s_swappc_b64
 define amdgpu_kernel void @test_call_external_void_func_struct_i8_i32() #0 {
   %ptr0 = load { i8, i32 } addrspace(1)*, { i8, i32 } addrspace(1)* addrspace(4)* undef
@@ -814,21 +738,6 @@
 }
 
 ; GCN-LABEL: {{^}}tail_call_byval_align16:
-<<<<<<< HEAD
-; GCN-NOT: s32,
-; MESA: buffer_load_dword [[VREG1:v[0-9]+]], off, s[0:3], s32 offset:8
-; MESA: buffer_load_dword [[VREG2:v[0-9]+]], off, s[0:3], s32 offset:12
-; HSA: buffer_load_dword [[VREG1:v[0-9]+]], off, s[0:3], s32
-; HSA: buffer_load_dword [[VREG2:v[0-9]+]], off, s[0:3], s32 offset:24
-
-; GCN: s_getpc_b64
-
-; MESA: buffer_store_dword [[VREG2]], off, s[0:3], s32 offset:4
-; MESA: buffer_store_dword [[VREG1]], off, s[0:3], s32{{$}}
-; HSA: buffer_store_dword [[VREG2]], off, s[0:3], s32 offset:16
-; HSA: buffer_store_dword [[VREG1]], off, s[0:3], s32
-; GCN-NOT: s32,
-=======
 ; GCN-NOT: s32
 ; GCN: buffer_load_dword [[VREG2:v[0-9]+]], off, s[0:3], s32 offset:28
 ; GCN: buffer_load_dword [[VREG1:v[0-9]+]], off, s[0:3], s32{{$}}
@@ -840,7 +749,6 @@
 ; GCN: buffer_store_dword [[VREG1]], off, s[0:3], s32{{$}}
 ; GCN: buffer_store_dword [[VREG3]], off, s[0:3], s32 offset:16{{$}}
 ; GCN-NOT: s32
->>>>>>> a2ce6ee6
 ; GCN: s_setpc_b64
 define void @tail_call_byval_align16(<32 x i32> %val, double %tmp) #0 {
 entry:
@@ -851,18 +759,6 @@
 
 ; GCN-LABEL: {{^}}tail_call_stack_passed_arg_alignment_v32i32_f64:
 ; GCN-NOT: s32
-<<<<<<< HEAD
-; MESA: buffer_load_dword v32, off, s[0:3], s32 offset:4
-; MESA: buffer_load_dword v33, off, s[0:3], s32{{$}}
-; MESA: s_getpc_b64
-; MESA: buffer_store_dword v33, off, s[0:3], s32{{$}}
-; MESA: buffer_store_dword v32, off, s[0:3], s32 offset:4
-; HSA: buffer_load_dword v32, off, s[0:3], s32 offset:8
-; HSA: buffer_load_dword v33, off, s[0:3], s32 offset:4
-; HSA: s_getpc_b64
-; HSA: buffer_store_dword v33, off, s[0:3], s32 offset:4
-; HSA: buffer_store_dword v32, off, s[0:3], s32 offset:8
-=======
 ; GCN-DAG: buffer_load_dword v33, off, s[0:3], s32 offset:8
 ; GCN-DAG: buffer_load_dword v32, off, s[0:3], s32 offset:4
 ; GCN-DAG: buffer_load_dword v31, off, s[0:3], s32{{$}}
@@ -870,7 +766,6 @@
 ; GCN: buffer_store_dword v31, off, s[0:3], s32{{$}}
 ; GCN: buffer_store_dword v32, off, s[0:3], s32 offset:4
 ; GCN: buffer_store_dword v33, off, s[0:3], s32 offset:8
->>>>>>> a2ce6ee6
 ; GCN-NOT: s32
 ; GCN: s_setpc_b64
 define void @tail_call_stack_passed_arg_alignment_v32i32_f64(<32 x i32> %val, double %tmp) #0 {
@@ -880,29 +775,6 @@
 }
 
 ; GCN-LABEL: {{^}}stack_12xv3i32:
-<<<<<<< HEAD
-; MESA: v_mov_b32_e32 [[REG12:v[0-9]+]], 12
-; MESA: buffer_store_dword [[REG12]], {{.*$}}
-; MESA: v_mov_b32_e32 [[REG13:v[0-9]+]], 13
-; MESA: buffer_store_dword [[REG13]], {{.*}} offset:4
-; MESA: v_mov_b32_e32 [[REG14:v[0-9]+]], 14
-; MESA: buffer_store_dword [[REG14]], {{.*}} offset:8
-; MESA: v_mov_b32_e32 [[REG15:v[0-9]+]], 15
-; MESA: buffer_store_dword [[REG15]], {{.*}} offset:12
-; MESA: v_mov_b32_e32 v31, 11
-; MESA: s_getpc
-; HSA: v_mov_b32_e32 [[REG12:v[0-9]+]], 11
-; HSA: buffer_store_dword [[REG12]], {{.*$}}
-; HSA: v_mov_b32_e32 [[REG12:v[0-9]+]], 12
-; HSA: buffer_store_dword [[REG12]], {{.*}} offset:4
-; HSA: v_mov_b32_e32 [[REG13:v[0-9]+]], 13
-; HSA: buffer_store_dword [[REG13]], {{.*}} offset:8
-; HSA: v_mov_b32_e32 [[REG14:v[0-9]+]], 14
-; HSA: buffer_store_dword [[REG14]], {{.*}} offset:12
-; HSA: v_mov_b32_e32 [[REG15:v[0-9]+]], 15
-; HSA: buffer_store_dword [[REG15]], {{.*}} offset:16
-; HSA: s_getpc
-=======
 ; GCN: v_mov_b32_e32 [[REG11:v[0-9]+]], 11
 ; GCN: buffer_store_dword [[REG11]], off, s[0:3], s32{{$}}
 ; GCN: v_mov_b32_e32 [[REG12:v[0-9]+]], 12
@@ -914,7 +786,6 @@
 ; GCN: v_mov_b32_e32 [[REG15:v[0-9]+]], 15
 ; GCN: buffer_store_dword [[REG15]], {{.*}} offset:16
 ; GCN: s_getpc
->>>>>>> a2ce6ee6
 define void @stack_12xv3i32() #0 {
 entry:
   call void @external_void_func_12xv3i32(
@@ -934,27 +805,6 @@
 }
 
 ; GCN-LABEL: {{^}}stack_12xv3f32:
-<<<<<<< HEAD
-; MESA: v_mov_b32_e32 [[REG12:v[0-9]+]], 0x41400000
-; MESA: buffer_store_dword [[REG12]], {{.*$}}
-; MESA: v_mov_b32_e32 [[REG13:v[0-9]+]], 0x41500000
-; MESA: buffer_store_dword [[REG13]], {{.*}} offset:4
-; MESA: v_mov_b32_e32 [[REG14:v[0-9]+]], 0x41600000
-; MESA: buffer_store_dword [[REG14]], {{.*}} offset:8
-; MESA: v_mov_b32_e32 [[REG15:v[0-9]+]], 0x41700000
-; MESA: buffer_store_dword [[REG15]], {{.*}} offset:12
-; MESA: v_mov_b32_e32 v31, 0x41300000
-; MESA: s_getpc
-; HSA: v_mov_b32_e32 [[REG12:v[0-9]+]], 0x41400000
-; HSA: buffer_store_dword [[REG12]], {{.*}} offset:4
-; HSA: v_mov_b32_e32 [[REG13:v[0-9]+]], 0x41500000
-; HSA: buffer_store_dword [[REG13]], {{.*}} offset:8
-; HSA: v_mov_b32_e32 [[REG14:v[0-9]+]], 0x41600000
-; HSA: buffer_store_dword [[REG14]], {{.*}} offset:12
-; HSA: v_mov_b32_e32 [[REG15:v[0-9]+]], 0x41700000
-; HSA: buffer_store_dword [[REG15]], {{.*}} offset:16
-; HSA: s_getpc
-=======
 ; GCN: v_mov_b32_e32 [[REG11:v[0-9]+]], 0x41300000
 ; GCN: buffer_store_dword [[REG11]], {{.*$}}
 ; GCN: v_mov_b32_e32 [[REG12:v[0-9]+]], 0x41400000
@@ -966,7 +816,6 @@
 ; GCN: v_mov_b32_e32 [[REG15:v[0-9]+]], 0x41700000
 ; GCN: buffer_store_dword [[REG15]], {{.*}} offset:16
 ; GCN: s_getpc
->>>>>>> a2ce6ee6
 define void @stack_12xv3f32() #0 {
 entry:
   call void @external_void_func_12xv3f32(
@@ -986,44 +835,6 @@
 }
 
 ; GCN-LABEL: {{^}}stack_8xv5i32:
-<<<<<<< HEAD
-
-; MESA: v_mov_b32_e32 [[REG8:v[0-9]+]], 8
-; MESA: buffer_store_dword [[REG8]], {{.*$}}
-; MESA: v_mov_b32_e32 [[REG9:v[0-9]+]], 9
-; MESA: buffer_store_dword [[REG9]], {{.*}} offset:4
-; MESA: v_mov_b32_e32 [[REG10:v[0-9]+]], 10
-; MESA: buffer_store_dword [[REG10]], {{.*}} offset:8
-; MESA: v_mov_b32_e32 [[REG11:v[0-9]+]], 11
-; MESA: buffer_store_dword [[REG11]], {{.*}} offset:12
-; MESA: v_mov_b32_e32 [[REG12:v[0-9]+]], 12
-; MESA: buffer_store_dword [[REG12]], {{.*}} offset:16
-; MESA: v_mov_b32_e32 [[REG13:v[0-9]+]], 13
-; MESA: buffer_store_dword [[REG13]], {{.*}} offset:20
-; MESA: v_mov_b32_e32 [[REG14:v[0-9]+]], 14
-; MESA: buffer_store_dword [[REG14]], {{.*}} offset:24
-; MESA: v_mov_b32_e32 [[REG15:v[0-9]+]], 15
-; MESA: buffer_store_dword [[REG15]], {{.*}} offset:28
-; HSA: v_mov_b32_e32 [[REG8:v[0-9]+]], 8
-; HSA: buffer_store_dword [[REG8]], {{.*}} offset:4
-; HSA: v_mov_b32_e32 [[REG9:v[0-9]+]], 9
-; HSA: buffer_store_dword [[REG9]], {{.*}} offset:8
-; HSA: v_mov_b32_e32 [[REG10:v[0-9]+]], 10
-; HSA: buffer_store_dword [[REG10]], {{.*}} offset:12
-; HSA: v_mov_b32_e32 [[REG11:v[0-9]+]], 11
-; HSA: buffer_store_dword [[REG11]], {{.*}} offset:16
-; HSA: v_mov_b32_e32 [[REG12:v[0-9]+]], 12
-; HSA: buffer_store_dword [[REG12]], {{.*}} offset:20
-; HSA: v_mov_b32_e32 [[REG13:v[0-9]+]], 13
-; HSA: buffer_store_dword [[REG13]], {{.*}} offset:24
-; HSA: v_mov_b32_e32 [[REG14:v[0-9]+]], 14
-; HSA: buffer_store_dword [[REG14]], {{.*}} offset:28
-; HSA: v_mov_b32_e32 [[REG15:v[0-9]+]], 15
-; HSA: buffer_store_dword [[REG15]], {{.*}} offset:32
-
-
-; MESA: v_mov_b32_e32 v31, 7
-=======
 ; GCN: v_mov_b32_e32 [[REG7:v[0-9]+]], 7
 ; GCN: buffer_store_dword [[REG7]], {{.*$}}
 ; GCN: v_mov_b32_e32 [[REG8:v[0-9]+]], 8
@@ -1042,7 +853,6 @@
 ; GCN: buffer_store_dword [[REG14]], {{.*}} offset:28
 ; GCN: v_mov_b32_e32 [[REG15:v[0-9]+]], 15
 ; GCN: buffer_store_dword [[REG15]], {{.*}} offset:32
->>>>>>> a2ce6ee6
 ; GCN: s_getpc
 define void @stack_8xv5i32() #0 {
 entry:
@@ -1059,44 +869,6 @@
 }
 
 ; GCN-LABEL: {{^}}stack_8xv5f32:
-<<<<<<< HEAD
-; MESA: v_mov_b32_e32 [[REG8:v[0-9]+]], 0x41000000
-; MESA: buffer_store_dword [[REG8]], {{.*$}}
-; MESA: v_mov_b32_e32 [[REG9:v[0-9]+]], 0x41100000
-; MESA: buffer_store_dword [[REG9]], {{.*}} offset:4
-; MESA: v_mov_b32_e32 [[REG10:v[0-9]+]], 0x41200000
-; MESA: buffer_store_dword [[REG10]], {{.*}} offset:8
-; MESA: v_mov_b32_e32 [[REG11:v[0-9]+]], 0x41300000
-; MESA: buffer_store_dword [[REG11]], {{.*}} offset:12
-; MESA: v_mov_b32_e32 [[REG12:v[0-9]+]], 0x41400000
-; MESA: buffer_store_dword [[REG12]], {{.*}} offset:16
-; MESA: v_mov_b32_e32 [[REG13:v[0-9]+]], 0x41500000
-; MESA: buffer_store_dword [[REG13]], {{.*}} offset:20
-; MESA: v_mov_b32_e32 [[REG14:v[0-9]+]], 0x41600000
-; MESA: buffer_store_dword [[REG14]], {{.*}} offset:24
-; MESA: v_mov_b32_e32 [[REG15:v[0-9]+]], 0x41700000
-; MESA: buffer_store_dword [[REG15]], {{.*}} offset:28
-; MESA: v_mov_b32_e32 v31, 0x40e00000
-
-; HSA: v_mov_b32_e32 [[REG8:v[0-9]+]], 0x40e00000
-; HSA: buffer_store_dword [[REG8]], {{.*$}}
-; HSA: v_mov_b32_e32 [[REG8:v[0-9]+]], 0x41000000
-; HSA: buffer_store_dword [[REG8]], {{.*}} offset:4
-; HSA: v_mov_b32_e32 [[REG9:v[0-9]+]], 0x41100000
-; HSA: buffer_store_dword [[REG9]], {{.*}} offset:8
-; HSA: v_mov_b32_e32 [[REG10:v[0-9]+]], 0x41200000
-; HSA: buffer_store_dword [[REG10]], {{.*}} offset:12
-; HSA: v_mov_b32_e32 [[REG11:v[0-9]+]], 0x41300000
-; HSA: buffer_store_dword [[REG11]], {{.*}} offset:16
-; HSA: v_mov_b32_e32 [[REG12:v[0-9]+]], 0x41400000
-; HSA: buffer_store_dword [[REG12]], {{.*}} offset:20
-; HSA: v_mov_b32_e32 [[REG13:v[0-9]+]], 0x41500000
-; HSA: buffer_store_dword [[REG13]], {{.*}} offset:24
-; HSA: v_mov_b32_e32 [[REG14:v[0-9]+]], 0x41600000
-; HSA: buffer_store_dword [[REG14]], {{.*}} offset:28
-; HSA: v_mov_b32_e32 [[REG15:v[0-9]+]], 0x41700000
-; HSA: buffer_store_dword [[REG15]], {{.*}} offset:32
-=======
 ; GCN: v_mov_b32_e32 [[REG7:v[0-9]+]], 0x40e00000
 ; GCN: buffer_store_dword [[REG7]], {{.*$}}
 ; GCN: v_mov_b32_e32 [[REG8:v[0-9]+]], 0x41000000
@@ -1115,7 +887,6 @@
 ; GCN: buffer_store_dword [[REG14]], {{.*}} offset:28
 ; GCN: v_mov_b32_e32 [[REG15:v[0-9]+]], 0x41700000
 ; GCN: buffer_store_dword [[REG15]], {{.*}} offset:32
->>>>>>> a2ce6ee6
 ; GCN: s_getpc
 define void @stack_8xv5f32() #0 {
 entry:
