--- conflicted
+++ resolved
@@ -70,11 +70,7 @@
     %13.sub2_sub3 = COPY killed %12
     %20 = V_LSHL_B64_e64 killed %19, 2, implicit $exec
     %16 = COPY killed %5
-<<<<<<< HEAD
-    BUFFER_STORE_DWORD_ADDR64 killed %16, killed %20, killed %13, 0, 0, 0, 0, 0, 0, 0, 0, implicit $exec :: (store 4 into %ir.out)
-=======
     BUFFER_STORE_DWORD_ADDR64 killed %16, killed %20, killed %13, 0, 0, 0, 0, 0, implicit $exec :: (store (s32) into %ir.out)
->>>>>>> 2ab1d525
     S_ENDPGM 0
 
 ...