# RUN: llc -mtriple=amdgcn-amd-amdhsa -verify-machineinstrs -stress-regalloc=3 -run-pass=greedy,virtregrewriter,stack-slot-coloring -o - %s | FileCheck -check-prefixes=SHARE,GCN %s
# RUN: llc -mtriple=amdgcn-amd-amdhsa -verify-machineinstrs -stress-regalloc=3 -run-pass=greedy,virtregrewriter,stack-slot-coloring -no-stack-slot-sharing -o - %s | FileCheck -check-prefixes=NOSHARE,GCN %s

# -run-pass is used to artifically avoid using split register allocation, which would avoid stressing StackSlotColoring.


# Make sure that stack slot coloring doesn't try to merge frame
# indexes used for SGPR spilling with those that aren't.
# Even when stack slot sharing was disabled, it was still moving the
# FI ID used for an SGPR spill to a normal frame index.

--- |

  define void @sgpr_spill_wrong_stack_id(float addrspace(1)* nocapture readnone %arg, float addrspace(1)* noalias %arg1) {
  bb:
    %tmp = load i32, i32 addrspace(1)* null, align 4
    call void @func(i32 undef)
    call void @func(i32 %tmp)
    unreachable
  }

  declare void @func(i32)

...
---

# GCN-LABEL: name:            sgpr_spill_wrong_stack_id
# SHARE: stack:
# SHARE:   - { id: 0, name: '', type: spill-slot, offset: 0, size: 4, alignment: 4,
# SHARE:       stack-id: default, callee-saved-register: '', callee-saved-restored: true,
# SHARE:       debug-info-variable: '', debug-info-expression: '', debug-info-location: '' }
# SHARE:   - { id: 1, name: '', type: spill-slot, offset: 0, size: 8, alignment: 4,
# SHARE:       stack-id: sgpr-spill, callee-saved-register: '', callee-saved-restored: true,
# SHARE:       debug-info-variable: '', debug-info-expression: '', debug-info-location: '' }
# SHARE:   - { id: 2, name: '', type: spill-slot, offset: 0, size: 4, alignment: 4,
# SHARE:       stack-id: sgpr-spill, callee-saved-register: '', callee-saved-restored: true,
# SHARE:       debug-info-variable: '', debug-info-expression: '', debug-info-location: '' }

# SHARE: SI_SPILL_S32_SAVE $sgpr32, %stack.2, implicit $exec, implicit $sgpr32 :: (store (s32) into %stack.2, addrspace 5)
# SHARE: SI_SPILL_V32_SAVE killed $vgpr0, %stack.0, $sgpr32, 0, implicit $exec :: (store (s32) into %stack.0, addrspace 5)
# SHARE: SI_SPILL_S64_SAVE killed renamable $sgpr4_sgpr5, %stack.1, implicit $exec, implicit $sgpr32 :: (store (s64) into %stack.1, align 4, addrspace 5)
# SHARE: renamable $sgpr4_sgpr5 = SI_SPILL_S64_RESTORE %stack.1, implicit $exec, implicit $sgpr32 :: (load (s64) from %stack.1, align 4, addrspace 5)
# SHARE: dead $sgpr30_sgpr31 = SI_CALL killed renamable $sgpr4_sgpr5, @func, csr_amdgpu_highregs, implicit undef $vgpr0
# SHARE: $sgpr32 = SI_SPILL_S32_RESTORE %stack.2, implicit $exec, implicit $sgpr32 :: (load (s32) from %stack.2, addrspace 5)
# SHARE: $vgpr0 = SI_SPILL_V32_RESTORE %stack.0, $sgpr32, 0, implicit $exec :: (load (s32) from %stack.0, addrspace 5)
# SHARE: renamable $sgpr4_sgpr5 = SI_SPILL_S64_RESTORE %stack.1, implicit $exec, implicit $sgpr32 :: (load (s64) from %stack.1, align 4, addrspace 5)
# SHARE: dead $sgpr30_sgpr31 = SI_CALL killed renamable $sgpr4_sgpr5, @func, csr_amdgpu_highregs, implicit $vgpr0
# SHARE:  $sgpr32 = SI_SPILL_S32_RESTORE %stack.2, implicit $exec, implicit $sgpr32 :: (load (s32) from %stack.2, addrspace 5)

# NOSHARE: stack:
# NOSHARE: - { id: 0, name: '', type: spill-slot, offset: 0, size: 4, alignment: 4,
# NOSHARE: stack-id: default, callee-saved-register: '', callee-saved-restored: true,
# NOSHARE: debug-info-variable: '', debug-info-expression: '', debug-info-location: '' }
# NOSHARE: - { id: 1, name: '', type: spill-slot, offset: 0, size: 8, alignment: 4,
# NOSHARE: stack-id: sgpr-spill, callee-saved-register: '', callee-saved-restored: true,
# NOSHARE: debug-info-variable: '', debug-info-expression: '', debug-info-location: '' }
# NOSHARE: - { id: 2, name: '', type: spill-slot, offset: 0, size: 4, alignment: 4,
# NOSHARE: stack-id: sgpr-spill, callee-saved-register: '', callee-saved-restored: true,
# NOSHARE: debug-info-variable: '', debug-info-expression: '', debug-info-location: '' }
# NOSHARE: - { id: 3, name: '', type: spill-slot, offset: 0, size: 4, alignment: 4,
# NOSHARE: stack-id: sgpr-spill, callee-saved-register: '', callee-saved-restored: true,
# NOSHARE: debug-info-variable: '', debug-info-expression: '', debug-info-location: '' }

# NOSHARE: SI_SPILL_S32_SAVE $sgpr32, %stack.2, implicit $exec, implicit $sgpr32 :: (store (s32) into %stack.2, addrspace 5)
# NOSHARE: SI_SPILL_V32_SAVE killed $vgpr0, %stack.0, $sgpr32, 0, implicit $exec :: (store (s32) into %stack.0, addrspace 5)
# NOSHARE: SI_SPILL_S64_SAVE killed renamable $sgpr4_sgpr5, %stack.1, implicit $exec, implicit $sgpr32 :: (store (s64) into %stack.1, align 4, addrspace 5)
# NOSHARE: renamable $sgpr4_sgpr5 = SI_SPILL_S64_RESTORE %stack.1, implicit $exec, implicit $sgpr32 :: (load (s64) from %stack.1, align 4, addrspace 5)
# NOSHARE: dead $sgpr30_sgpr31 = SI_CALL killed renamable $sgpr4_sgpr5, @func, csr_amdgpu_highregs, implicit undef $vgpr0
# NOSHARE: $sgpr32 = SI_SPILL_S32_RESTORE %stack.2, implicit $exec, implicit $sgpr32 :: (load (s32) from %stack.2, addrspace 5)
# NOSHARE: SI_SPILL_S32_SAVE $sgpr32, %stack.3, implicit $exec, implicit $sgpr32 :: (store (s32) into %stack.3, addrspace 5)
# NOSHARE: $vgpr0 = SI_SPILL_V32_RESTORE %stack.0, $sgpr32, 0, implicit $exec :: (load (s32) from %stack.0, addrspace 5)
# NOSHARE: renamable $sgpr4_sgpr5 = SI_SPILL_S64_RESTORE %stack.1, implicit $exec, implicit $sgpr32 :: (load (s64) from %stack.1, align 4, addrspace 5)
# NOSHARE: dead $sgpr30_sgpr31 = SI_CALL killed renamable $sgpr4_sgpr5, @func, csr_amdgpu_highregs, implicit $vgpr0
# NOSHARE: $sgpr32 = SI_SPILL_S32_RESTORE %stack.3, implicit $exec, implicit $sgpr32 :: (load (s32) from %stack.3, addrspace 5)

...

name:            sgpr_spill_wrong_stack_id
tracksRegLiveness: true
frameInfo:
  hasCalls:        true
machineFunctionInfo:
  scratchRSrcReg: $sgpr0_sgpr1_sgpr2_sgpr3
  frameOffsetReg: $sgpr32
  stackPtrOffsetReg: $sgpr32
body:             |
  bb.0:
    %0:sreg_32_xm0 = COPY $sgpr32
    %1:vreg_64 = IMPLICIT_DEF
<<<<<<< HEAD
    %2:vgpr_32 = FLAT_LOAD_DWORD %1, 0, 0, 0, 0, 0, implicit $exec, implicit $flat_scr
=======
    %2:vgpr_32 = FLAT_LOAD_DWORD %1, 0, 0, implicit $exec, implicit $flat_scr
>>>>>>> 2ab1d525
    %3:sreg_64 = SI_PC_ADD_REL_OFFSET target-flags(amdgpu-rel32-lo) @func + 4, target-flags(amdgpu-rel32-hi) @func + 4, implicit-def dead $scc
    ADJCALLSTACKUP 0, 0, implicit-def $scc, implicit-def $sgpr32, implicit $sgpr32, implicit $sgpr32
    dead $sgpr30_sgpr31 = SI_CALL %3, @func, csr_amdgpu_highregs, implicit undef $vgpr0
    $sgpr32 = COPY %0
    %4:sreg_32_xm0 = COPY $sgpr32
    ADJCALLSTACKDOWN 0, 0, implicit-def $scc, implicit-def $sgpr32, implicit $sgpr32, implicit $sgpr32
    ADJCALLSTACKUP 0, 0, implicit-def $scc, implicit-def $sgpr32, implicit $sgpr32, implicit $sgpr32
    $vgpr0 = COPY %2
    dead $sgpr30_sgpr31 = SI_CALL %3, @func, csr_amdgpu_highregs, implicit killed $vgpr0
    $sgpr32 = COPY %4
    ADJCALLSTACKDOWN 0, 0, implicit-def $scc, implicit-def $sgpr32, implicit $sgpr32, implicit $sgpr32

...<|MERGE_RESOLUTION|>--- conflicted
+++ resolved
@@ -87,11 +87,7 @@
   bb.0:
     %0:sreg_32_xm0 = COPY $sgpr32
     %1:vreg_64 = IMPLICIT_DEF
-<<<<<<< HEAD
-    %2:vgpr_32 = FLAT_LOAD_DWORD %1, 0, 0, 0, 0, 0, implicit $exec, implicit $flat_scr
-=======
     %2:vgpr_32 = FLAT_LOAD_DWORD %1, 0, 0, implicit $exec, implicit $flat_scr
->>>>>>> 2ab1d525
     %3:sreg_64 = SI_PC_ADD_REL_OFFSET target-flags(amdgpu-rel32-lo) @func + 4, target-flags(amdgpu-rel32-hi) @func + 4, implicit-def dead $scc
     ADJCALLSTACKUP 0, 0, implicit-def $scc, implicit-def $sgpr32, implicit $sgpr32, implicit $sgpr32
     dead $sgpr30_sgpr31 = SI_CALL %3, @func, csr_amdgpu_highregs, implicit undef $vgpr0
