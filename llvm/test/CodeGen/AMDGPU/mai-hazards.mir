# RUN: llc -march=amdgcn -mcpu=gfx908 -verify-machineinstrs -run-pass post-RA-hazard-rec %s -o - | FileCheck -check-prefix=GCN %s

# GCN-LABEL: name: valu_write_vgpr_mfma_read
# GCN:      V_MOV_B32
# GCN:      V_MOV_B32
# GCN-NEXT: S_NOP 1
# GCN-NEXT: V_MFMA
name:            valu_write_vgpr_mfma_read
body:             |
  bb.0:
    $vgpr0 = V_MOV_B32_e32 1, implicit $exec
    $vgpr1 = V_MOV_B32_e32 1, implicit $exec
    $agpr0_agpr1_agpr2_agpr3 = V_MFMA_F32_4X4X1F32_e64 killed $vgpr1, killed $vgpr0, killed $agpr0_agpr1_agpr2_agpr3, 0, 0, 0, implicit $mode, implicit $exec
...
---

# GCN-LABEL: name: valu_write_vgpr_accvgpr_write_read
# GCN:      V_MOV_B32
# GCN-NEXT: S_NOP 1
# GCN-NEXT: V_ACCVGPR_WRITE_B32_e64
name:            valu_write_vgpr_accvgpr_write_read
body:             |
  bb.0:
    $vgpr0 = V_MOV_B32_e32 1, implicit $exec
    $agpr0 = V_ACCVGPR_WRITE_B32_e64 killed $vgpr0, implicit $exec
...
---

# GCN-LABEL: name: mfma_write_agpr_mfma_read_same_agpr
# GCN:      V_MFMA
# GCN-NEXT: V_MFMA
name:            mfma_write_agpr_mfma_read_same_agpr
body:             |
  bb.0:
    $agpr0_agpr1_agpr2_agpr3 = V_MFMA_F32_4X4X1F32_e64 killed $vgpr1, killed $vgpr0, killed $agpr0_agpr1_agpr2_agpr3, 0, 0, 0, implicit $mode, implicit $exec
    $agpr0_agpr1_agpr2_agpr3 = V_MFMA_F32_4X4X1F32_e64 killed $vgpr1, killed $vgpr0, killed $agpr0_agpr1_agpr2_agpr3, 0, 0, 0, implicit $mode, implicit $exec
...
---

# GCN-LABEL: name: mfma_write_agpr_mfma_read_overlap
# GCN:      V_MFMA
# GCN-NEXT: S_NOP 1
# GCN-NEXT: V_MFMA
name:            mfma_write_agpr_mfma_read_overlap
body:             |
  bb.0:
    $agpr1_agpr2_agpr3_agpr4 = V_MFMA_F32_4X4X1F32_e64 killed $vgpr1, killed $vgpr0, killed $agpr0_agpr1_agpr2_agpr3, 0, 0, 0, implicit $mode, implicit $exec
    $agpr0_agpr1_agpr2_agpr3 = V_MFMA_F32_4X4X1F32_e64 killed $vgpr1, killed $vgpr0, killed $agpr0_agpr1_agpr2_agpr3, 0, 0, 0, implicit $mode, implicit $exec
...
---

# GCN-LABEL: name: mfma_write_agpr_mfma_read_partial
# GCN:      V_MFMA
# GCN-NEXT: S_NOP 1
# GCN-NEXT: V_MFMA
name:            mfma_write_agpr_mfma_read_partial
body:             |
  bb.0:
    $agpr0_agpr1_agpr2_agpr3_agpr4_agpr5_agpr6_agpr7_agpr8_agpr9_agpr10_agpr11_agpr12_agpr13_agpr14_agpr15 = V_MFMA_F32_16X16X1F32_e64 killed $vgpr1, killed $vgpr0, killed $agpr0_agpr1_agpr2_agpr3_agpr4_agpr5_agpr6_agpr7_agpr8_agpr9_agpr10_agpr11_agpr12_agpr13_agpr14_agpr15, 0, 0, 0, implicit $mode, implicit $exec
    $agpr0_agpr1_agpr2_agpr3 = V_MFMA_F32_4X4X1F32_e64 killed $vgpr1, killed $vgpr0, killed $agpr0_agpr1_agpr2_agpr3, 0, 0, 0, implicit $mode, implicit $exec
...
---

# GCN-LABEL: name: mfma_write_agpr_mfma_srca_read_overlap
# GCN:      V_MFMA
# GCN-NEXT: S_NOP 3
# GCN-NEXT: V_MFMA
name:            mfma_write_agpr_mfma_srca_read_overlap
body:             |
  bb.0:
    $agpr0_agpr1_agpr2_agpr3 = V_MFMA_F32_4X4X1F32_e64 killed $vgpr1, killed $vgpr0, killed $agpr0_agpr1_agpr2_agpr3, 0, 0, 0, implicit $mode, implicit $exec
    $agpr0_agpr1_agpr2_agpr3 = V_MFMA_F32_4X4X1F32_e64 killed $agpr1, killed $vgpr0, killed $agpr0_agpr1_agpr2_agpr3, 0, 0, 0, implicit $mode, implicit $exec
...
---

# GCN-LABEL: name: mfma_write_agpr_mfma_srcb_read_overlap
# GCN:      V_MFMA
# GCN-NEXT: S_NOP 3
# GCN-NEXT: V_MFMA
name:            mfma_write_agpr_mfma_srcb_read_overlap
body:             |
  bb.0:
    $agpr0_agpr1_agpr2_agpr3 = V_MFMA_F32_4X4X1F32_e64 killed $vgpr1, killed $vgpr0, killed $agpr0_agpr1_agpr2_agpr3, 0, 0, 0, implicit $mode, implicit $exec
    $agpr0_agpr1_agpr2_agpr3 = V_MFMA_F32_4X4X1F32_e64 killed $vgpr1, killed $agpr0, killed $agpr0_agpr1_agpr2_agpr3, 0, 0, 0, implicit $mode, implicit $exec
...
---

# GCN-LABEL: name: mfma_4x4_write_agpr_accvgpr_read
# GCN:      V_MFMA_F32_4X4X1F32
# GCN-NEXT: S_NOP 3
# GCN-NEXT: V_ACCVGPR_READ_B32_e64
name:            mfma_4x4_write_agpr_accvgpr_read
body:             |
  bb.0:
    $agpr0_agpr1_agpr2_agpr3 = V_MFMA_F32_4X4X1F32_e64 killed $vgpr1, killed $vgpr0, killed $agpr0_agpr1_agpr2_agpr3, 0, 0, 0, implicit $mode, implicit $exec
    $vgpr0 = V_ACCVGPR_READ_B32_e64 killed $agpr0, implicit $exec
...
---

# GCN-LABEL: name: mfma_16x16_write_agpr_accvgpr_read
# GCN:      V_MFMA_F32_16X16X1F32
# GCN-NEXT: S_NOP 7
# GCN-NEXT: S_NOP 1
# GCN-NEXT: V_ACCVGPR_READ_B32_e64
name:            mfma_16x16_write_agpr_accvgpr_read
body:             |
  bb.0:
    $agpr0_agpr1_agpr2_agpr3_agpr4_agpr5_agpr6_agpr7_agpr8_agpr9_agpr10_agpr11_agpr12_agpr13_agpr14_agpr15 = V_MFMA_F32_16X16X1F32_e64 killed $vgpr1, killed $vgpr0, killed $agpr0_agpr1_agpr2_agpr3_agpr4_agpr5_agpr6_agpr7_agpr8_agpr9_agpr10_agpr11_agpr12_agpr13_agpr14_agpr15, 0, 0, 0, implicit $mode, implicit $exec
    $vgpr0 = V_ACCVGPR_READ_B32_e64 killed $agpr0, implicit $exec
...
---

# GCN-LABEL: name: mfma_32x32_write_agpr_accvgpr_read
# GCN:      V_MFMA_F32_32X32X2F32
# GCN-NEXT: S_NOP 7
# GCN-NEXT: S_NOP 7
# GCN-NEXT: S_NOP 1
# GCN-NEXT: V_ACCVGPR_READ_B32_e64
name:            mfma_32x32_write_agpr_accvgpr_read
body:             |
  bb.0:
    $agpr0_agpr1_agpr2_agpr3_agpr4_agpr5_agpr6_agpr7_agpr8_agpr9_agpr10_agpr11_agpr12_agpr13_agpr14_agpr15 = V_MFMA_F32_32X32X2F32_e64 killed $vgpr1, killed $vgpr0, killed $agpr0_agpr1_agpr2_agpr3_agpr4_agpr5_agpr6_agpr7_agpr8_agpr9_agpr10_agpr11_agpr12_agpr13_agpr14_agpr15, 0, 0, 0, implicit $mode, implicit $exec
    $vgpr0 = V_ACCVGPR_READ_B32_e64 killed $agpr0, implicit $exec
...
---

# GCN-LABEL: name: mfma_4x4_write_agpr_accvgpr_write
# GCN:      V_MFMA_F32_4X4X1F32
# GCN-NEXT: S_NOP 0
# GCN-NEXT: V_ACCVGPR_WRITE_B32_e64
name:            mfma_4x4_write_agpr_accvgpr_write
body:             |
  bb.0:
    $agpr0_agpr1_agpr2_agpr3 = V_MFMA_F32_4X4X1F32_e64 killed $vgpr1, killed $vgpr0, killed $agpr0_agpr1_agpr2_agpr3, 0, 0, 0, implicit $mode, implicit $exec
    $agpr0 = V_ACCVGPR_WRITE_B32_e64 killed $vgpr0, implicit $exec
...
---

# GCN-LABEL: name: mfma_16x16_write_agpr_accvgpr_write
# GCN:      V_MFMA_F32_16X16X1F32
# GCN-NEXT: S_NOP 6
# GCN-NEXT: V_ACCVGPR_WRITE_B32_e64
name:            mfma_16x16_write_agpr_accvgpr_write
body:             |
  bb.0:
    $agpr0_agpr1_agpr2_agpr3_agpr4_agpr5_agpr6_agpr7_agpr8_agpr9_agpr10_agpr11_agpr12_agpr13_agpr14_agpr15 = V_MFMA_F32_16X16X1F32_e64 killed $vgpr1, killed $vgpr0, killed $agpr0_agpr1_agpr2_agpr3_agpr4_agpr5_agpr6_agpr7_agpr8_agpr9_agpr10_agpr11_agpr12_agpr13_agpr14_agpr15, 0, 0, 0, implicit $mode, implicit $exec
    $agpr0 = V_ACCVGPR_WRITE_B32_e64 killed $vgpr0, implicit $exec
...
---

# GCN-LABEL: name: mfma_32x32_write_agpr_accvgpr_write
# GCN:      V_MFMA_F32_32X32X2F32
# GCN-NEXT: S_NOP 7
# GCN-NEXT: S_NOP 6
# GCN-NEXT: V_ACCVGPR_WRITE_B32_e64
name:            mfma_32x32_write_agpr_accvgpr_write
body:             |
  bb.0:
    $agpr0_agpr1_agpr2_agpr3_agpr4_agpr5_agpr6_agpr7_agpr8_agpr9_agpr10_agpr11_agpr12_agpr13_agpr14_agpr15 = V_MFMA_F32_32X32X2F32_e64 killed $vgpr1, killed $vgpr0, killed $agpr0_agpr1_agpr2_agpr3_agpr4_agpr5_agpr6_agpr7_agpr8_agpr9_agpr10_agpr11_agpr12_agpr13_agpr14_agpr15, 0, 0, 0, implicit $mode, implicit $exec
    $agpr0 = V_ACCVGPR_WRITE_B32_e64 killed $vgpr0, implicit $exec
...
---

# GCN-LABEL: name: mfma_4x4_read_srcc_accvgpr_write
# GCN:      V_MFMA_F32_4X4X1F32
# GCN-NEXT: V_ACCVGPR_WRITE_B32_e64
name:            mfma_4x4_read_srcc_accvgpr_write
body:             |
  bb.0:
    $agpr4_agpr5_agpr6_agpr7 = V_MFMA_F32_4X4X1F32_e64 killed $vgpr1, killed $vgpr0, killed $agpr0_agpr1_agpr2_agpr3, 0, 0, 0, implicit $mode, implicit $exec
    $agpr0 = V_ACCVGPR_WRITE_B32_e64 killed $vgpr2, implicit $exec
...
---

# GCN-LABEL: name: mfma_16x16_read_srcc_accvgpr_write
# GCN:      V_MFMA_F32_16X16X1F32
# GCN-NEXT: S_NOP 4
# GCN-NEXT: V_ACCVGPR_WRITE_B32_e64
name:            mfma_16x16_read_srcc_accvgpr_write
body:             |
  bb.0:
    $agpr16_agpr17_agpr18_agpr19_agpr20_agpr21_agpr22_agpr23_agpr24_agpr25_agpr26_agpr27_agpr28_agpr29_agpr30_agpr31 = V_MFMA_F32_16X16X1F32_e64 killed $vgpr1, killed $vgpr0, killed $agpr0_agpr1_agpr2_agpr3_agpr4_agpr5_agpr6_agpr7_agpr8_agpr9_agpr10_agpr11_agpr12_agpr13_agpr14_agpr15, 0, 0, 0, implicit $mode, implicit $exec
    $agpr0 = V_ACCVGPR_WRITE_B32_e64 killed $vgpr2, implicit $exec
...
---

# GCN-LABEL: name: mfma_32x32_read_srcc_accvgpr_write
# GCN:      V_MFMA_F32_32X32X2F32
# GCN-NEXT: S_NOP 7
# GCN-NEXT: S_NOP 4
# GCN-NEXT: V_ACCVGPR_WRITE_B32_e64
name:            mfma_32x32_read_srcc_accvgpr_write
body:             |
  bb.0:
    $agpr16_agpr17_agpr18_agpr19_agpr20_agpr21_agpr22_agpr23_agpr24_agpr25_agpr26_agpr27_agpr28_agpr29_agpr30_agpr31 = V_MFMA_F32_32X32X2F32_e64 killed $vgpr1, killed $vgpr0, killed $agpr0_agpr1_agpr2_agpr3_agpr4_agpr5_agpr6_agpr7_agpr8_agpr9_agpr10_agpr11_agpr12_agpr13_agpr14_agpr15, 0, 0, 0, implicit $mode, implicit $exec
    $agpr0 = V_ACCVGPR_WRITE_B32_e64 killed $vgpr2, implicit $exec
...
---

# GCN-LABEL: name: accvgpr_read_write_vgpr_valu_read
# GCN:      V_ACCVGPR_READ_B32_e64
# GCN-NEXT: V_ADD_F32
name:            accvgpr_read_write_vgpr_valu_read
body:             |
  bb.0:
    $vgpr0 = V_ACCVGPR_READ_B32_e64 killed $agpr4, implicit $exec
    $vgpr1 = V_ADD_F32_e32 0, killed $vgpr0, implicit $mode, implicit $exec
...
---

# GCN-LABEL: name: accvgpr_read_write_vgpr_mfma_read
# GCN:      V_ACCVGPR_READ_B32_e64
# GCN-NEXT: S_NOP 1
# GCN-NEXT: V_MFMA
name:            accvgpr_read_write_vgpr_mfma_read
body:             |
  bb.0:
    $vgpr0 = V_ACCVGPR_READ_B32_e64 killed $agpr4, implicit $exec
    $agpr0_agpr1_agpr2_agpr3 = V_MFMA_F32_4X4X1F32_e64 killed $vgpr0, killed $vgpr0, killed $agpr0_agpr1_agpr2_agpr3, 0, 0, 0, implicit $mode, implicit $exec
...
---

# GCN-LABEL: name: accvgpr_read_write_vgpr_accvgpr_write_read
# GCN:      V_ACCVGPR_READ_B32_e64
# GCN-NEXT: S_NOP 1
# GCN-NEXT: V_ACCVGPR_WRITE_B32_e64
name:            accvgpr_read_write_vgpr_accvgpr_write_read
body:             |
  bb.0:
    $vgpr0 = V_ACCVGPR_READ_B32_e64 killed $agpr1, implicit $exec
    $agpr0 = V_ACCVGPR_WRITE_B32_e64 killed $vgpr0, implicit $exec
...
---

# GCN-LABEL: name: accvgpr_write_agpr_mfma_read_srcc
# GCN:      V_ACCVGPR_WRITE_B32_e64
# GCN-NEXT: S_NOP 0
# GCN-NEXT: V_MFMA
name:            accvgpr_write_agpr_mfma_read_srcc
body:             |
  bb.0:
    $agpr0 = V_ACCVGPR_WRITE_B32_e64 killed $vgpr0, implicit $exec
    $agpr4_agpr5_agpr6_agpr7 = V_MFMA_F32_4X4X1F32_e64 killed $vgpr1, killed $vgpr2, killed $agpr0_agpr1_agpr2_agpr3, 0, 0, 0, implicit $mode, implicit $exec
...
---

# GCN-LABEL: name: accvgpr_write_agpr_mfma_read_srca
# GCN:      V_ACCVGPR_WRITE_B32_e64
# GCN-NEXT: S_NOP 2
# GCN-NEXT: V_MFMA
name:            accvgpr_write_agpr_mfma_read_srca
body:             |
  bb.0:
    $agpr8 = V_ACCVGPR_WRITE_B32_e64 killed $vgpr0, implicit $exec
    $agpr4_agpr5_agpr6_agpr7 = V_MFMA_F32_4X4X1F32_e64 killed $agpr8, killed $vgpr1, killed $agpr0_agpr1_agpr2_agpr3, 0, 0, 0, implicit $mode, implicit $exec
...
---

# GCN-LABEL: name: accvgpr_write_agpr_mfma_read_srcb
# GCN:      V_ACCVGPR_WRITE_B32_e64
# GCN-NEXT: S_NOP 2
# GCN-NEXT: V_MFMA
name:            accvgpr_write_agpr_mfma_read_srcb
body:             |
  bb.0:
    $agpr8 = V_ACCVGPR_WRITE_B32_e64 killed $vgpr0, implicit $exec
    $agpr4_agpr5_agpr6_agpr7 = V_MFMA_F32_4X4X1F32_e64 killed $vgpr1, killed $agpr8, killed $agpr0_agpr1_agpr2_agpr3, 0, 0, 0, implicit $mode, implicit $exec
...
---

# GCN-LABEL: name: accvgpr_write_agpr_accvgpr_read
# GCN:      V_ACCVGPR_WRITE_B32_e64
# GCN-NEXT: S_NOP 2
# GCN-NEXT: V_ACCVGPR_READ_B32_e64
name:            accvgpr_write_agpr_accvgpr_read
body:             |
  bb.0:
    $agpr0 = V_ACCVGPR_WRITE_B32_e64 killed $vgpr0, implicit $exec
    $vgpr1 = V_ACCVGPR_READ_B32_e64 killed $agpr0, implicit $exec
...
---

# GCN-LABEL: name: vcmpx_write_exec_mfma
# GCN:      V_CMPX_EQ_I32_e32
# GCN-NEXT: S_NOP 3
# GCN-NEXT: V_MFMA
name:            vcmpx_write_exec_mfma
body:             |
  bb.0:
    implicit $exec, implicit $vcc = V_CMPX_EQ_I32_e32 $vgpr0, $vgpr1, implicit $exec
    $agpr4_agpr5_agpr6_agpr7 = V_MFMA_F32_4X4X1F32_e64 killed $agpr8, killed $vgpr1, killed $agpr0_agpr1_agpr2_agpr3, 0, 0, 0, implicit $mode, implicit $exec
...
---

# GCN-LABEL: name: vcmpx_write_exec_accvgpr_write
# GCN:      V_CMPX_EQ_I32_e32
# GCN-NEXT: S_NOP 3
# GCN-NEXT: V_ACCVGPR_WRITE_B32_e64
name:            vcmpx_write_exec_accvgpr_write
body:             |
  bb.0:
    implicit $exec, implicit $vcc = V_CMPX_EQ_I32_e32 $vgpr0, $vgpr1, implicit $exec
    $agpr0 = V_ACCVGPR_WRITE_B32_e64 killed $vgpr2, implicit $exec
...
---

# GCN-LABEL: name: accvgpr_read_write_vgpr_load
# GCN:      V_ACCVGPR_READ_B32_e64
# GCN-NEXT: S_NOP 1
# GCN-NEXT: FLAT_LOAD_DWORD
name:            accvgpr_read_write_vgpr_load
body:             |
  bb.0:
    $vgpr0 = V_ACCVGPR_READ_B32_e64 killed $agpr0, implicit $exec
<<<<<<< HEAD
    $vgpr3 = FLAT_LOAD_DWORD $vgpr0_vgpr1, 0, 0, 0, 0, 0, implicit $exec, implicit $flat_scr
=======
    $vgpr3 = FLAT_LOAD_DWORD $vgpr0_vgpr1, 0, 0, implicit $exec, implicit $flat_scr
>>>>>>> 2ab1d525
...
---

# GCN-LABEL: name: accvgpr_read_write_vgpr_ds_permute
# GCN:      V_ACCVGPR_READ_B32_e64
# GCN-NEXT: S_NOP 1
# GCN-NEXT: DS_PERMUTE_B32
name:            accvgpr_read_write_vgpr_ds_permute
body:             |
  bb.0:
    $vgpr0 = V_ACCVGPR_READ_B32_e64 killed $agpr0, implicit $exec
    $vgpr1 = DS_PERMUTE_B32 $vgpr0, $vgpr1, 0, implicit $exec
...
---

# GCN-LABEL: name: accvgpr_read_write_vgpr_flat_load
# GCN:      V_ACCVGPR_READ_B32_e64
# GCN-NEXT: S_NOP 1
# GCN-NEXT: FLAT_LOAD_DWORD
name:            accvgpr_read_write_vgpr_flat_load
body:             |
  bb.0:
    $vgpr0 = V_ACCVGPR_READ_B32_e64 killed $agpr0, implicit $exec
<<<<<<< HEAD
    $vgpr4 = FLAT_LOAD_DWORD $vgpr0_vgpr1, 0, 0, 0, 0, 0, implicit $exec, implicit $flat_scr
=======
    $vgpr4 = FLAT_LOAD_DWORD $vgpr0_vgpr1, 0, 0, implicit $exec, implicit $flat_scr
>>>>>>> 2ab1d525
...
---

# GCN-LABEL: name: accvgpr_read_write_vgpr_buffer_store
# GCN:      V_ACCVGPR_READ_B32_e64
# GCN-NEXT: S_NOP 1
# GCN-NEXT: BUFFER_STORE_DWORD_OFFSET
name:            accvgpr_read_write_vgpr_buffer_store
body:             |
  bb.0:
    $vgpr0 = V_ACCVGPR_READ_B32_e64 killed $agpr0, implicit $exec
<<<<<<< HEAD
    BUFFER_STORE_DWORD_OFFSET $vgpr0, $sgpr0_sgpr1_sgpr2_sgpr3, 0, 0, 0, 0, 0, 0, 0, 0, implicit $exec
=======
    BUFFER_STORE_DWORD_OFFSET $vgpr0, $sgpr0_sgpr1_sgpr2_sgpr3, 0, 0, 0, 0, 0, implicit $exec
>>>>>>> 2ab1d525
...
---

# GCN-LABEL: name: accvgpr_read_write_vgpr_store
# GCN:      V_ACCVGPR_READ_B32_e64
# GCN-NEXT: S_NOP 1
# GCN-NEXT: DS_WRITE_B32
name:            accvgpr_read_write_vgpr_store
body:             |
  bb.0:
    $vgpr0 = V_ACCVGPR_READ_B32_e64 killed $agpr0, implicit $exec
    DS_WRITE_B32 $vgpr0, $vgpr1, 0, 0, implicit $m0, implicit $exec
...
---

# GCN-LABEL: name: valu_write_vgpr_accvgpr_read_load_no_dependency
# GCN:      V_MOV_B32
# GCN-NEXT: V_ACCVGPR_READ_B32_e64
# GCN-NEXT: FLAT_LOAD_DWORD
name:            valu_write_vgpr_accvgpr_read_load_no_dependency
body:             |
  bb.0:
    $vgpr0 = V_MOV_B32_e32 1, implicit $exec
    $vgpr1 = V_ACCVGPR_READ_B32_e64 killed $agpr0, implicit $exec
<<<<<<< HEAD
    $vgpr4 = FLAT_LOAD_DWORD $vgpr2_vgpr3, 0, 0, 0, 0, 0, implicit $exec, implicit $flat_scr
=======
    $vgpr4 = FLAT_LOAD_DWORD $vgpr2_vgpr3, 0, 0, implicit $exec, implicit $flat_scr
>>>>>>> 2ab1d525
...
---

# GCN-LABEL: name: valu_write_vgpr_accvgpr_read_load_1_and_3_depend
# GCN:      V_MOV_B32
# GCN-NEXT: V_ACCVGPR_READ_B32_e64
# GCN-NEXT: S_NOP 0
# GCN-NEXT: FLAT_LOAD_DWORD
name:            valu_write_vgpr_accvgpr_read_load_1_and_3_depend
body:             |
  bb.0:
    $vgpr0 = V_MOV_B32_e32 1, implicit $exec
    $vgpr2 = V_ACCVGPR_READ_B32_e64 killed $agpr0, implicit $exec
<<<<<<< HEAD
    $vgpr4 = FLAT_LOAD_DWORD $vgpr0_vgpr1, 0, 0, 0, 0, 0, implicit $exec, implicit $flat_scr
=======
    $vgpr4 = FLAT_LOAD_DWORD $vgpr0_vgpr1, 0, 0, implicit $exec, implicit $flat_scr
>>>>>>> 2ab1d525
...
---

# GCN-LABEL: name: valu_write_vgpr_accvgpr_write_load_1_and_3_depend
# GCN:      V_MOV_B32
# GCN-NEXT: V_ACCVGPR_WRITE_B32_e64
# GCN-NEXT: S_NOP 0
# GCN-NEXT: FLAT_LOAD_DWORD
name:            valu_write_vgpr_accvgpr_write_load_1_and_3_depend
body:             |
  bb.0:
    $vgpr0 = V_MOV_B32_e32 1, implicit $exec
    $agpr0 = V_ACCVGPR_WRITE_B32_e64 killed $vgpr2, implicit $exec
<<<<<<< HEAD
    $vgpr4 = FLAT_LOAD_DWORD $vgpr0_vgpr1, 0, 0, 0, 0, 0, implicit $exec, implicit $flat_scr
=======
    $vgpr4 = FLAT_LOAD_DWORD $vgpr0_vgpr1, 0, 0, implicit $exec, implicit $flat_scr
>>>>>>> 2ab1d525
...
---

# GCN-LABEL: name: valu_write_vgpr_accvgpr_read_load_2_and_3_depend
# GCN:      V_MOV_B32
# GCN-NEXT: V_ACCVGPR_READ_B32_e64
# GCN-NEXT: S_NOP 1
# GCN-NEXT: FLAT_LOAD_DWORD
name:            valu_write_vgpr_accvgpr_read_load_2_and_3_depend
body:             |
  bb.0:
    $vgpr0 = V_MOV_B32_e32 1, implicit $exec
    $vgpr2 = V_ACCVGPR_READ_B32_e64 killed $agpr0, implicit $exec
<<<<<<< HEAD
    $vgpr4 = FLAT_LOAD_DWORD $vgpr2_vgpr3, 0, 0, 0, 0, 0, implicit $exec, implicit $flat_scr
=======
    $vgpr4 = FLAT_LOAD_DWORD $vgpr2_vgpr3, 0, 0, implicit $exec, implicit $flat_scr
>>>>>>> 2ab1d525
...
---<|MERGE_RESOLUTION|>--- conflicted
+++ resolved
@@ -312,11 +312,7 @@
 body:             |
   bb.0:
     $vgpr0 = V_ACCVGPR_READ_B32_e64 killed $agpr0, implicit $exec
-<<<<<<< HEAD
-    $vgpr3 = FLAT_LOAD_DWORD $vgpr0_vgpr1, 0, 0, 0, 0, 0, implicit $exec, implicit $flat_scr
-=======
     $vgpr3 = FLAT_LOAD_DWORD $vgpr0_vgpr1, 0, 0, implicit $exec, implicit $flat_scr
->>>>>>> 2ab1d525
 ...
 ---
 
@@ -340,11 +336,7 @@
 body:             |
   bb.0:
     $vgpr0 = V_ACCVGPR_READ_B32_e64 killed $agpr0, implicit $exec
-<<<<<<< HEAD
-    $vgpr4 = FLAT_LOAD_DWORD $vgpr0_vgpr1, 0, 0, 0, 0, 0, implicit $exec, implicit $flat_scr
-=======
     $vgpr4 = FLAT_LOAD_DWORD $vgpr0_vgpr1, 0, 0, implicit $exec, implicit $flat_scr
->>>>>>> 2ab1d525
 ...
 ---
 
@@ -356,11 +348,7 @@
 body:             |
   bb.0:
     $vgpr0 = V_ACCVGPR_READ_B32_e64 killed $agpr0, implicit $exec
-<<<<<<< HEAD
-    BUFFER_STORE_DWORD_OFFSET $vgpr0, $sgpr0_sgpr1_sgpr2_sgpr3, 0, 0, 0, 0, 0, 0, 0, 0, implicit $exec
-=======
     BUFFER_STORE_DWORD_OFFSET $vgpr0, $sgpr0_sgpr1_sgpr2_sgpr3, 0, 0, 0, 0, 0, implicit $exec
->>>>>>> 2ab1d525
 ...
 ---
 
@@ -385,11 +373,7 @@
   bb.0:
     $vgpr0 = V_MOV_B32_e32 1, implicit $exec
     $vgpr1 = V_ACCVGPR_READ_B32_e64 killed $agpr0, implicit $exec
-<<<<<<< HEAD
-    $vgpr4 = FLAT_LOAD_DWORD $vgpr2_vgpr3, 0, 0, 0, 0, 0, implicit $exec, implicit $flat_scr
-=======
     $vgpr4 = FLAT_LOAD_DWORD $vgpr2_vgpr3, 0, 0, implicit $exec, implicit $flat_scr
->>>>>>> 2ab1d525
 ...
 ---
 
@@ -403,11 +387,7 @@
   bb.0:
     $vgpr0 = V_MOV_B32_e32 1, implicit $exec
     $vgpr2 = V_ACCVGPR_READ_B32_e64 killed $agpr0, implicit $exec
-<<<<<<< HEAD
-    $vgpr4 = FLAT_LOAD_DWORD $vgpr0_vgpr1, 0, 0, 0, 0, 0, implicit $exec, implicit $flat_scr
-=======
     $vgpr4 = FLAT_LOAD_DWORD $vgpr0_vgpr1, 0, 0, implicit $exec, implicit $flat_scr
->>>>>>> 2ab1d525
 ...
 ---
 
@@ -421,11 +401,7 @@
   bb.0:
     $vgpr0 = V_MOV_B32_e32 1, implicit $exec
     $agpr0 = V_ACCVGPR_WRITE_B32_e64 killed $vgpr2, implicit $exec
-<<<<<<< HEAD
-    $vgpr4 = FLAT_LOAD_DWORD $vgpr0_vgpr1, 0, 0, 0, 0, 0, implicit $exec, implicit $flat_scr
-=======
     $vgpr4 = FLAT_LOAD_DWORD $vgpr0_vgpr1, 0, 0, implicit $exec, implicit $flat_scr
->>>>>>> 2ab1d525
 ...
 ---
 
@@ -439,10 +415,6 @@
   bb.0:
     $vgpr0 = V_MOV_B32_e32 1, implicit $exec
     $vgpr2 = V_ACCVGPR_READ_B32_e64 killed $agpr0, implicit $exec
-<<<<<<< HEAD
-    $vgpr4 = FLAT_LOAD_DWORD $vgpr2_vgpr3, 0, 0, 0, 0, 0, implicit $exec, implicit $flat_scr
-=======
     $vgpr4 = FLAT_LOAD_DWORD $vgpr2_vgpr3, 0, 0, implicit $exec, implicit $flat_scr
->>>>>>> 2ab1d525
 ...
 ---