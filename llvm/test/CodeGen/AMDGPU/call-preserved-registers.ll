--- conflicted
+++ resolved
@@ -6,22 +6,14 @@
 declare hidden void @external_void_func_void() #3
 
 ; GCN-LABEL: {{^}}test_kernel_call_external_void_func_void_clobber_s30_s31_call_external_void_func_void:
-<<<<<<< HEAD
-; GCN: s_getpc_b64 s[44:45]
-; GCN-NEXT: s_add_u32 s44, s44,
-; GCN-NEXT: s_addc_u32 s45, s45,
-; GCN-NEXT: s_mov_b32 s32, 0
-; GCN: s_swappc_b64 s[30:31], s[44:45]
-=======
 ; GCN: s_getpc_b64 s[34:35]
 ; GCN-NEXT: s_add_u32 s34, s34,
 ; GCN-NEXT: s_addc_u32 s35, s35,
 ; GCN: s_swappc_b64 s[30:31], s[34:35]
->>>>>>> a2ce6ee6
-
-; GCN-DAG: #ASMSTART
-; GCN-DAG: #ASMEND
-; GCN-DAG: s_swappc_b64 s[30:31], s[44:45]
+
+; GCN-NEXT: #ASMSTART
+; GCN-NEXT: #ASMEND
+; GCN-NEXT: s_swappc_b64 s[30:31], s[34:35]
 define amdgpu_kernel void @test_kernel_call_external_void_func_void_clobber_s30_s31_call_external_void_func_void() #0 {
   call void @external_void_func_void()
   call void asm sideeffect "", ""() #0
@@ -32,60 +24,24 @@
 ; GCN-LABEL: {{^}}test_func_call_external_void_func_void_clobber_s30_s31_call_external_void_func_void:
 ; MUBUF:   buffer_store_dword
 ; FLATSCR: scratch_store_dword
-; GCN:      v_writelane_b32 v41, s33, 15
-; GCN-NEXT: v_writelane_b32 v41, s34, 0
-; GCN-NEXT: v_writelane_b32 v41, s35, 1
-; GCN-NEXT: v_writelane_b32 v41, s36, 2
-; GCN-NEXT: v_writelane_b32 v41, s37, 3
-; GCN-NEXT: v_writelane_b32 v41, s38, 4
-; GCN-NEXT: v_writelane_b32 v41, s39, 5
-; GCN-NEXT: v_writelane_b32 v41, s40, 6
-; GCN-NEXT: v_writelane_b32 v41, s41, 7
-; GCN-NEXT: v_writelane_b32 v41, s42, 8
-; GCN-NEXT: v_writelane_b32 v41, s43, 9
-; GCN-NEXT: v_writelane_b32 v41, s44, 10
-; GCN-NEXT: v_writelane_b32 v41, s46, 11
-; GCN-NEXT: v_writelane_b32 v41, s47, 12
-; GCN-NEXT: v_writelane_b32 v41, s30, 13
-
-; GCN: s_swappc_b64
-; GCN-DAG: ;;#ASMSTART
+; GCN: v_writelane_b32 v40, s33, 4
+; GCN: v_writelane_b32 v40, s34, 0
+; GCN: v_writelane_b32 v40, s35, 1
+; GCN: v_writelane_b32 v40, s30, 2
+; GCN: v_writelane_b32 v40, s31, 3
+
+; GCN: s_swappc_b64
+; GCN-NEXT: ;;#ASMSTART
 ; GCN-NEXT: ;;#ASMEND
 ; GCN-NEXT: s_swappc_b64
-
-; MUBUF-DAG: v_readlane_b32 s4, v41, 13
-; MUBUF-DAG: v_readlane_b32 s5, v41, 14
-; MUBUF-DAG: v_readlane_b32 s47, v41, 12
-; MUBUF-DAG: v_readlane_b32 s46, v41, 11
-; MUBUF-DAG: v_readlane_b32 s44, v41, 10
-; MUBUF-DAG: v_readlane_b32 s43, v41, 9
-; MUBUF-DAG: v_readlane_b32 s42, v41, 8
-; MUBUF-DAG: v_readlane_b32 s41, v41, 7
-; MUBUF-DAG: v_readlane_b32 s40, v41, 6
-; MUBUF-DAG: v_readlane_b32 s39, v41, 5
-; MUBUF-DAG: v_readlane_b32 s38, v41, 4
-; MUBUF-DAG: v_readlane_b32 s37, v41, 3
-; MUBUF-DAG: v_readlane_b32 s36, v41, 2
-; MUBUF-DAG: v_readlane_b32 s35, v41, 1
-; MUBUF-DAG: v_readlane_b32 s34, v41, 0
-
-; FLATSCR: v_readlane_b32 s0, v41, 13
-; FLATSCR-DAG: v_readlane_b32 s1, v41, 14
-; FLATSCR-DAG: v_readlane_b32 s47, v41, 12
-; FLATSCR-DAG: v_readlane_b32 s46, v41, 11
-; FLATSCR-DAG: v_readlane_b32 s44, v41, 10
-; FLATSCR-DAG: v_readlane_b32 s43, v41, 9
-; FLATSCR-DAG: v_readlane_b32 s42, v41, 8
-; FLATSCR-DAG: v_readlane_b32 s41, v41, 7
-; FLATSCR-DAG: v_readlane_b32 s40, v41, 6
-; FLATSCR-DAG: v_readlane_b32 s39, v41, 5
-; FLATSCR-DAG: v_readlane_b32 s38, v41, 4
-; FLATSCR-DAG: v_readlane_b32 s37, v41, 3
-; FLATSCR-DAG: v_readlane_b32 s36, v41, 2
-; FLATSCR-DAG: v_readlane_b32 s35, v41, 1
-; FLATSCR-DAG: v_readlane_b32 s34, v41, 0
-; FLATSCR-DAG: v_readlane_b32 s33, v41, 15
-
+; MUBUF-DAG:   v_readlane_b32 s4, v40, 2
+; MUBUF-DAG:   v_readlane_b32 s5, v40, 3
+; FLATSCR-DAG: v_readlane_b32 s0, v40, 2
+; FLATSCR-DAG: v_readlane_b32 s1, v40, 3
+; GCN: v_readlane_b32 s35, v40, 1
+; GCN: v_readlane_b32 s34, v40, 0
+
+; GCN: v_readlane_b32 s33, v40, 4
 ; MUBUF:   buffer_load_dword
 ; FLATSCR: scratch_load_dword
 ; GCN: s_setpc_b64
@@ -97,24 +53,19 @@
 }
 
 ; GCN-LABEL: {{^}}test_func_call_external_void_funcx2:
-; MUBUF:   buffer_store_dword v41
-; GCN: v_writelane_b32 v41, s33, 15
+; MUBUF:   buffer_store_dword v40
+; FLATSCR: scratch_store_dword off, v40
+; GCN: v_writelane_b32 v40, s33, 4
 
 ; GCN: s_mov_b32 s33, s32
-<<<<<<< HEAD
-; FLATSCR: s_add_u32 s32, s32, 16
-; FLATSCR: scratch_store_dword off, v40
-; MUBUF:   s_add_u32 s32, s32, 0x400
-=======
 ; MUBUF:   s_addk_i32 s32, 0x400
 ; FLATSCR: s_add_i32 s32, s32, 16
->>>>>>> a2ce6ee6
-; GCN: s_swappc_b64
-; GCN-DAG: s_swappc_b64
-
-; GCN: v_readlane_b32 s33, v41, 15
-; MUBUF:   buffer_load_dword v41
-; FLATSCR: scratch_load_dword v41
+; GCN: s_swappc_b64
+; GCN-NEXT: s_swappc_b64
+
+; GCN: v_readlane_b32 s33, v40, 4
+; MUBUF:   buffer_load_dword v40
+; FLATSCR: scratch_load_dword v40
 define void @test_func_call_external_void_funcx2() #0 {
   call void @external_void_func_void()
   call void @external_void_func_void()
@@ -172,11 +123,7 @@
 
 ; GCN-LABEL: {{^}}test_call_void_func_void_mayclobber_v31:
 ; GCN: v_mov_b32_e32 v40, v31
-<<<<<<< HEAD
-; GCN-DAG: s_swappc_b64
-=======
-; GCN: s_swappc_b64
->>>>>>> a2ce6ee6
+; GCN: s_swappc_b64
 ; GCN-NEXT: v_mov_b32_e32 v31, v40
 define amdgpu_kernel void @test_call_void_func_void_mayclobber_v31(i32 addrspace(1)* %out) #0 {
   %v31 = call i32 asm sideeffect "; def $0", "={v31}"()
@@ -188,20 +135,6 @@
 ; FIXME: What is the expected behavior for reserved registers here?
 
 ; GCN-LABEL: {{^}}test_call_void_func_void_preserves_s33:
-<<<<<<< HEAD
-; MUBUF:        s_getpc_b64 s[18:19]
-; MUBUF-NEXT:   s_add_u32 s18, s18, external_void_func_void@rel32@lo+4
-; MUBUF-NEXT:   s_addc_u32 s19, s19, external_void_func_void@rel32@hi+12
-; FLATSCR:      s_getpc_b64 s[16:17]
-; FLATSCR-NEXT: s_add_u32 s16, s16, external_void_func_void@rel32@lo+4
-; FLATSCR-NEXT: s_addc_u32 s17, s17, external_void_func_void@rel32@hi+12
-; GCN: s_mov_b32 s32, 0
-; GCN: #ASMSTART
-; GCN-NEXT: ; def s33
-; GCN-NEXT: #ASMEND
-; MUBUF:   s_swappc_b64 s[30:31], s[18:19]
-; FLATSCR: s_swappc_b64 s[30:31], s[16:17]
-=======
 ; GCN: #ASMSTART
 ; GCN-NEXT: ; def s33
 ; GCN-NEXT: #ASMEND
@@ -213,7 +146,6 @@
 ; MUBUF-NEXT:   s_add_u32 s4, s4, external_void_func_void@rel32@lo+4
 ; MUBUF-NEXT:   s_addc_u32 s5, s5, external_void_func_void@rel32@hi+12
 ; MUBUF-NEXT:   s_swappc_b64 s[30:31], s[4:5]
->>>>>>> a2ce6ee6
 ; GCN: ;;#ASMSTART
 ; GCN-NEXT: ; use s33
 ; GCN-NEXT: ;;#ASMEND
@@ -229,15 +161,6 @@
 ; GCN-LABEL: {{^}}test_call_void_func_void_preserves_s34: {{.*}}
 ; GCN-NOT: s34
 
-<<<<<<< HEAD
-; MUBUF:        s_getpc_b64 s[18:19]
-; MUBUF-NEXT:   s_add_u32 s18, s18, external_void_func_void@rel32@lo+4
-; MUBUF-NEXT:   s_addc_u32 s19, s19, external_void_func_void@rel32@hi+12
-; FLATSCR:      s_getpc_b64 s[16:17]
-; FLATSCR-NEXT: s_add_u32 s16, s16, external_void_func_void@rel32@lo+4
-; FLATSCR-NEXT: s_addc_u32 s17, s17, external_void_func_void@rel32@hi+12
-=======
->>>>>>> a2ce6ee6
 ; GCN: s_mov_b32 s32, 0
 
 ; GCN-NOT: s34
@@ -252,8 +175,8 @@
 ; MUBUF-NEXT:   s_addc_u32 s5, s5, external_void_func_void@rel32@hi+12
 
 ; GCN-NOT: s34
-; MUBUF:   s_swappc_b64 s[30:31], s[18:19]
-; FLATSCR: s_swappc_b64 s[30:31], s[16:17]
+; MUBUF:   s_swappc_b64 s[30:31], s[4:5]
+; FLATSCR: s_swappc_b64 s[30:31], s[0:1]
 
 ; GCN-NOT: s34
 
@@ -271,15 +194,6 @@
 ; GCN-LABEL: {{^}}test_call_void_func_void_preserves_v40: {{.*}}
 
 ; GCN-NOT: v32
-<<<<<<< HEAD
-; MUBUF: s_getpc_b64 s[18:19]
-; MUBUF-NEXT:   s_add_u32 s18, s18, external_void_func_void@rel32@lo+4
-; MUBUF-NEXT:   s_addc_u32 s19, s19, external_void_func_void@rel32@hi+12
-; FLATSCR:      s_getpc_b64 s[16:17]
-; FLATSCR-NEXT: s_add_u32 s16, s16, external_void_func_void@rel32@lo+4
-; FLATSCR-NEXT: s_addc_u32 s17, s17, external_void_func_void@rel32@hi+12
-=======
->>>>>>> a2ce6ee6
 ; GCN: s_mov_b32 s32, 0
 ; GCN-NOT: v40
 
@@ -293,8 +207,8 @@
 ; FLATSCR-NEXT: s_add_u32 s0, s0, external_void_func_void@rel32@lo+4
 ; FLATSCR-NEXT: s_addc_u32 s1, s1, external_void_func_void@rel32@hi+12
 
-; MUBUF:   s_swappc_b64 s[30:31], s[18:19]
-; FLATSCR: s_swappc_b64 s[30:31], s[16:17]
+; MUBUF:   s_swappc_b64 s[30:31], s[4:5]
+; FLATSCR: s_swappc_b64 s[30:31], s[0:1]
 
 ; GCN-NOT: v40
 
