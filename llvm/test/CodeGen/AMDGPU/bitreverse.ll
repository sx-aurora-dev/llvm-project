; NOTE: Assertions have been autogenerated by utils/update_llc_test_checks.py
; RUN: llc < %s -mtriple=amdgcn-- -mcpu=tahiti -verify-machineinstrs | FileCheck %s --check-prefix=SI
; RUN: llc < %s -mtriple=amdgcn-- -mcpu=tonga -mattr=-flat-for-global -verify-machineinstrs | FileCheck %s --check-prefix=FLAT
; RUN: llc < %s -mtriple=amdgcn-- -mcpu=fiji -mattr=-flat-for-global -verify-machineinstrs | FileCheck %s --check-prefix=FLAT
; RUN: llc < %s -mtriple=amdgcn-- -mcpu=fiji -global-isel -verify-machineinstrs | FileCheck %s --check-prefix=GISEL

declare i32 @llvm.amdgcn.workitem.id.x() #1

declare i16 @llvm.bitreverse.i16(i16) #1
declare i32 @llvm.bitreverse.i32(i32) #1
declare i64 @llvm.bitreverse.i64(i64) #1

declare <2 x i32> @llvm.bitreverse.v2i32(<2 x i32>) #1
declare <4 x i32> @llvm.bitreverse.v4i32(<4 x i32>) #1

declare <2 x i64> @llvm.bitreverse.v2i64(<2 x i64>) #1
declare <4 x i64> @llvm.bitreverse.v4i64(<4 x i64>) #1

define amdgpu_kernel void @s_brev_i16(i16 addrspace(1)* noalias %out, i16 %val) #0 {
; SI-LABEL: s_brev_i16:
; SI:       ; %bb.0:
; SI-NEXT:    s_load_dword s4, s[0:1], 0xb
; SI-NEXT:    s_load_dwordx2 s[0:1], s[0:1], 0x9
; SI-NEXT:    s_mov_b32 s3, 0xf000
; SI-NEXT:    s_mov_b32 s2, -1
; SI-NEXT:    s_waitcnt lgkmcnt(0)
; SI-NEXT:    s_brev_b32 s4, s4
; SI-NEXT:    s_lshr_b32 s4, s4, 16
; SI-NEXT:    v_mov_b32_e32 v0, s4
; SI-NEXT:    buffer_store_short v0, off, s[0:3], 0
; SI-NEXT:    s_endpgm
;
; FLAT-LABEL: s_brev_i16:
; FLAT:       ; %bb.0:
; FLAT-NEXT:    s_load_dword s4, s[0:1], 0x2c
; FLAT-NEXT:    s_load_dwordx2 s[0:1], s[0:1], 0x24
; FLAT-NEXT:    s_mov_b32 s3, 0xf000
; FLAT-NEXT:    s_mov_b32 s2, -1
; FLAT-NEXT:    s_waitcnt lgkmcnt(0)
; FLAT-NEXT:    s_brev_b32 s4, s4
; FLAT-NEXT:    s_lshr_b32 s4, s4, 16
; FLAT-NEXT:    v_mov_b32_e32 v0, s4
; FLAT-NEXT:    buffer_store_short v0, off, s[0:3], 0
; FLAT-NEXT:    s_endpgm
;
; GISEL-LABEL: s_brev_i16:
; GISEL:       ; %bb.0:
<<<<<<< HEAD
; GISEL-NEXT:    s_load_dwordx2 s[2:3], s[0:1], 0x24
; GISEL-NEXT:    s_load_dword s0, s[0:1], 0x2c
; GISEL-NEXT:    s_waitcnt lgkmcnt(0)
; GISEL-NEXT:    v_mov_b32_e32 v0, s2
; GISEL-NEXT:    s_and_b32 s0, s0, 0xffff
; GISEL-NEXT:    s_brev_b32 s0, s0
; GISEL-NEXT:    s_lshr_b32 s0, s0, 16
; GISEL-NEXT:    v_mov_b32_e32 v2, s0
; GISEL-NEXT:    v_mov_b32_e32 v1, s3
=======
; GISEL-NEXT:    s_load_dword s2, s[0:1], 0x2c
; GISEL-NEXT:    s_load_dwordx2 s[0:1], s[0:1], 0x24
; GISEL-NEXT:    s_waitcnt lgkmcnt(0)
; GISEL-NEXT:    s_and_b32 s2, s2, 0xffff
; GISEL-NEXT:    s_brev_b32 s2, s2
; GISEL-NEXT:    s_lshr_b32 s2, s2, 16
; GISEL-NEXT:    v_mov_b32_e32 v0, s0
; GISEL-NEXT:    v_mov_b32_e32 v2, s2
; GISEL-NEXT:    v_mov_b32_e32 v1, s1
>>>>>>> 2ab1d525
; GISEL-NEXT:    flat_store_short v[0:1], v2
; GISEL-NEXT:    s_endpgm
  %brev = call i16 @llvm.bitreverse.i16(i16 %val) #1
  store i16 %brev, i16 addrspace(1)* %out
  ret void
}

define amdgpu_kernel void @v_brev_i16(i16 addrspace(1)* noalias %out, i16 addrspace(1)* noalias %valptr) #0 {
; SI-LABEL: v_brev_i16:
; SI:       ; %bb.0:
; SI-NEXT:    s_load_dwordx2 s[4:5], s[0:1], 0xb
; SI-NEXT:    s_mov_b32 s3, 0xf000
; SI-NEXT:    s_mov_b32 s2, -1
; SI-NEXT:    s_mov_b32 s6, s2
; SI-NEXT:    s_mov_b32 s7, s3
; SI-NEXT:    s_waitcnt lgkmcnt(0)
; SI-NEXT:    buffer_load_ushort v0, off, s[4:7], 0
; SI-NEXT:    s_load_dwordx2 s[0:1], s[0:1], 0x9
; SI-NEXT:    s_waitcnt vmcnt(0)
; SI-NEXT:    v_bfrev_b32_e32 v0, v0
; SI-NEXT:    v_lshrrev_b32_e32 v0, 16, v0
; SI-NEXT:    s_waitcnt lgkmcnt(0)
; SI-NEXT:    buffer_store_short v0, off, s[0:3], 0
; SI-NEXT:    s_endpgm
;
; FLAT-LABEL: v_brev_i16:
; FLAT:       ; %bb.0:
; FLAT-NEXT:    s_load_dwordx2 s[4:5], s[0:1], 0x2c
; FLAT-NEXT:    s_mov_b32 s3, 0xf000
; FLAT-NEXT:    s_mov_b32 s2, -1
; FLAT-NEXT:    s_mov_b32 s6, s2
; FLAT-NEXT:    s_mov_b32 s7, s3
; FLAT-NEXT:    s_waitcnt lgkmcnt(0)
; FLAT-NEXT:    buffer_load_ushort v0, off, s[4:7], 0
; FLAT-NEXT:    s_load_dwordx2 s[0:1], s[0:1], 0x24
; FLAT-NEXT:    s_waitcnt vmcnt(0)
; FLAT-NEXT:    v_bfrev_b32_e32 v0, v0
; FLAT-NEXT:    v_lshrrev_b32_e32 v0, 16, v0
; FLAT-NEXT:    s_waitcnt lgkmcnt(0)
; FLAT-NEXT:    buffer_store_short v0, off, s[0:3], 0
; FLAT-NEXT:    s_endpgm
;
; GISEL-LABEL: v_brev_i16:
; GISEL:       ; %bb.0:
<<<<<<< HEAD
; GISEL-NEXT:    s_load_dwordx2 s[2:3], s[0:1], 0x24
; GISEL-NEXT:    s_load_dwordx2 s[0:1], s[0:1], 0x2c
; GISEL-NEXT:    s_waitcnt lgkmcnt(0)
; GISEL-NEXT:    v_mov_b32_e32 v0, s0
; GISEL-NEXT:    v_mov_b32_e32 v1, s1
=======
; GISEL-NEXT:    s_load_dwordx2 s[2:3], s[0:1], 0x2c
; GISEL-NEXT:    s_load_dwordx2 s[0:1], s[0:1], 0x24
; GISEL-NEXT:    s_waitcnt lgkmcnt(0)
; GISEL-NEXT:    v_mov_b32_e32 v0, s2
; GISEL-NEXT:    v_mov_b32_e32 v1, s3
>>>>>>> 2ab1d525
; GISEL-NEXT:    flat_load_ushort v0, v[0:1]
; GISEL-NEXT:    s_waitcnt vmcnt(0)
; GISEL-NEXT:    v_bfrev_b32_e32 v0, v0
; GISEL-NEXT:    v_lshrrev_b32_e32 v2, 16, v0
<<<<<<< HEAD
; GISEL-NEXT:    v_mov_b32_e32 v0, s2
; GISEL-NEXT:    v_mov_b32_e32 v1, s3
=======
; GISEL-NEXT:    v_mov_b32_e32 v0, s0
; GISEL-NEXT:    v_mov_b32_e32 v1, s1
>>>>>>> 2ab1d525
; GISEL-NEXT:    flat_store_short v[0:1], v2
; GISEL-NEXT:    s_endpgm
  %val = load i16, i16 addrspace(1)* %valptr
  %brev = call i16 @llvm.bitreverse.i16(i16 %val) #1
  store i16 %brev, i16 addrspace(1)* %out
  ret void
}

define amdgpu_kernel void @s_brev_i32(i32 addrspace(1)* noalias %out, i32 %val) #0 {
; SI-LABEL: s_brev_i32:
; SI:       ; %bb.0:
; SI-NEXT:    s_load_dword s4, s[0:1], 0xb
; SI-NEXT:    s_load_dwordx2 s[0:1], s[0:1], 0x9
; SI-NEXT:    s_mov_b32 s3, 0xf000
; SI-NEXT:    s_mov_b32 s2, -1
; SI-NEXT:    s_waitcnt lgkmcnt(0)
; SI-NEXT:    s_brev_b32 s4, s4
; SI-NEXT:    v_mov_b32_e32 v0, s4
; SI-NEXT:    buffer_store_dword v0, off, s[0:3], 0
; SI-NEXT:    s_endpgm
;
; FLAT-LABEL: s_brev_i32:
; FLAT:       ; %bb.0:
; FLAT-NEXT:    s_load_dword s4, s[0:1], 0x2c
; FLAT-NEXT:    s_load_dwordx2 s[0:1], s[0:1], 0x24
; FLAT-NEXT:    s_mov_b32 s3, 0xf000
; FLAT-NEXT:    s_mov_b32 s2, -1
; FLAT-NEXT:    s_waitcnt lgkmcnt(0)
; FLAT-NEXT:    s_brev_b32 s4, s4
; FLAT-NEXT:    v_mov_b32_e32 v0, s4
; FLAT-NEXT:    buffer_store_dword v0, off, s[0:3], 0
; FLAT-NEXT:    s_endpgm
;
; GISEL-LABEL: s_brev_i32:
; GISEL:       ; %bb.0:
<<<<<<< HEAD
; GISEL-NEXT:    s_load_dwordx2 s[2:3], s[0:1], 0x24
; GISEL-NEXT:    s_load_dword s0, s[0:1], 0x2c
; GISEL-NEXT:    s_waitcnt lgkmcnt(0)
; GISEL-NEXT:    v_mov_b32_e32 v0, s2
; GISEL-NEXT:    s_brev_b32 s0, s0
; GISEL-NEXT:    v_mov_b32_e32 v2, s0
; GISEL-NEXT:    v_mov_b32_e32 v1, s3
=======
; GISEL-NEXT:    s_load_dword s2, s[0:1], 0x2c
; GISEL-NEXT:    s_load_dwordx2 s[0:1], s[0:1], 0x24
; GISEL-NEXT:    s_waitcnt lgkmcnt(0)
; GISEL-NEXT:    s_brev_b32 s2, s2
; GISEL-NEXT:    v_mov_b32_e32 v0, s0
; GISEL-NEXT:    v_mov_b32_e32 v2, s2
; GISEL-NEXT:    v_mov_b32_e32 v1, s1
>>>>>>> 2ab1d525
; GISEL-NEXT:    flat_store_dword v[0:1], v2
; GISEL-NEXT:    s_endpgm
  %brev = call i32 @llvm.bitreverse.i32(i32 %val) #1
  store i32 %brev, i32 addrspace(1)* %out
  ret void
}

define amdgpu_kernel void @v_brev_i32(i32 addrspace(1)* noalias %out, i32 addrspace(1)* noalias %valptr) #0 {
; SI-LABEL: v_brev_i32:
; SI:       ; %bb.0:
; SI-NEXT:    s_load_dwordx2 s[4:5], s[0:1], 0xb
; SI-NEXT:    s_mov_b32 s3, 0xf000
; SI-NEXT:    s_mov_b32 s6, 0
; SI-NEXT:    s_mov_b32 s7, s3
; SI-NEXT:    v_lshlrev_b32_e32 v0, 2, v0
; SI-NEXT:    v_mov_b32_e32 v1, 0
; SI-NEXT:    s_waitcnt lgkmcnt(0)
; SI-NEXT:    buffer_load_dword v0, v[0:1], s[4:7], 0 addr64
; SI-NEXT:    s_load_dwordx2 s[0:1], s[0:1], 0x9
; SI-NEXT:    s_mov_b32 s2, -1
; SI-NEXT:    s_waitcnt vmcnt(0)
; SI-NEXT:    v_bfrev_b32_e32 v0, v0
; SI-NEXT:    s_waitcnt lgkmcnt(0)
; SI-NEXT:    buffer_store_dword v0, off, s[0:3], 0
; SI-NEXT:    s_endpgm
;
; FLAT-LABEL: v_brev_i32:
; FLAT:       ; %bb.0:
; FLAT-NEXT:    s_load_dwordx2 s[2:3], s[0:1], 0x2c
; FLAT-NEXT:    v_lshlrev_b32_e32 v0, 2, v0
; FLAT-NEXT:    s_load_dwordx2 s[0:1], s[0:1], 0x24
; FLAT-NEXT:    s_waitcnt lgkmcnt(0)
; FLAT-NEXT:    v_mov_b32_e32 v1, s3
; FLAT-NEXT:    v_add_u32_e32 v0, vcc, s2, v0
; FLAT-NEXT:    v_addc_u32_e32 v1, vcc, 0, v1, vcc
; FLAT-NEXT:    flat_load_dword v0, v[0:1]
; FLAT-NEXT:    s_mov_b32 s3, 0xf000
; FLAT-NEXT:    s_mov_b32 s2, -1
; FLAT-NEXT:    s_waitcnt vmcnt(0)
; FLAT-NEXT:    v_bfrev_b32_e32 v0, v0
; FLAT-NEXT:    buffer_store_dword v0, off, s[0:3], 0
; FLAT-NEXT:    s_endpgm
;
; GISEL-LABEL: v_brev_i32:
; GISEL:       ; %bb.0:
<<<<<<< HEAD
; GISEL-NEXT:    s_load_dwordx2 s[2:3], s[0:1], 0x24
; GISEL-NEXT:    s_load_dwordx2 s[0:1], s[0:1], 0x2c
; GISEL-NEXT:    v_lshlrev_b32_e32 v2, 2, v0
; GISEL-NEXT:    s_waitcnt lgkmcnt(0)
; GISEL-NEXT:    v_mov_b32_e32 v0, s0
; GISEL-NEXT:    v_mov_b32_e32 v1, s1
=======
; GISEL-NEXT:    s_load_dwordx2 s[2:3], s[0:1], 0x2c
; GISEL-NEXT:    v_lshlrev_b32_e32 v2, 2, v0
; GISEL-NEXT:    s_load_dwordx2 s[0:1], s[0:1], 0x24
; GISEL-NEXT:    s_waitcnt lgkmcnt(0)
; GISEL-NEXT:    v_mov_b32_e32 v0, s2
; GISEL-NEXT:    v_mov_b32_e32 v1, s3
>>>>>>> 2ab1d525
; GISEL-NEXT:    v_add_u32_e32 v0, vcc, v0, v2
; GISEL-NEXT:    v_addc_u32_e32 v1, vcc, 0, v1, vcc
; GISEL-NEXT:    flat_load_dword v0, v[0:1]
; GISEL-NEXT:    s_waitcnt vmcnt(0)
; GISEL-NEXT:    v_bfrev_b32_e32 v2, v0
<<<<<<< HEAD
; GISEL-NEXT:    v_mov_b32_e32 v0, s2
; GISEL-NEXT:    v_mov_b32_e32 v1, s3
=======
; GISEL-NEXT:    v_mov_b32_e32 v0, s0
; GISEL-NEXT:    v_mov_b32_e32 v1, s1
>>>>>>> 2ab1d525
; GISEL-NEXT:    flat_store_dword v[0:1], v2
; GISEL-NEXT:    s_endpgm
  %tid = call i32 @llvm.amdgcn.workitem.id.x()
  %gep = getelementptr i32, i32 addrspace(1)* %valptr, i32 %tid
  %val = load i32, i32 addrspace(1)* %gep
  %brev = call i32 @llvm.bitreverse.i32(i32 %val) #1
  store i32 %brev, i32 addrspace(1)* %out
  ret void
}

define amdgpu_kernel void @s_brev_v2i32(<2 x i32> addrspace(1)* noalias %out, <2 x i32> %val) #0 {
; SI-LABEL: s_brev_v2i32:
; SI:       ; %bb.0:
; SI-NEXT:    s_load_dwordx2 s[4:5], s[0:1], 0xb
; SI-NEXT:    s_load_dwordx2 s[0:1], s[0:1], 0x9
; SI-NEXT:    s_mov_b32 s3, 0xf000
; SI-NEXT:    s_mov_b32 s2, -1
; SI-NEXT:    s_waitcnt lgkmcnt(0)
; SI-NEXT:    s_brev_b32 s5, s5
; SI-NEXT:    s_brev_b32 s4, s4
; SI-NEXT:    v_mov_b32_e32 v0, s4
; SI-NEXT:    v_mov_b32_e32 v1, s5
; SI-NEXT:    buffer_store_dwordx2 v[0:1], off, s[0:3], 0
; SI-NEXT:    s_endpgm
;
; FLAT-LABEL: s_brev_v2i32:
; FLAT:       ; %bb.0:
; FLAT-NEXT:    s_load_dwordx2 s[4:5], s[0:1], 0x2c
; FLAT-NEXT:    s_load_dwordx2 s[0:1], s[0:1], 0x24
; FLAT-NEXT:    s_mov_b32 s3, 0xf000
; FLAT-NEXT:    s_mov_b32 s2, -1
; FLAT-NEXT:    s_waitcnt lgkmcnt(0)
; FLAT-NEXT:    s_brev_b32 s5, s5
; FLAT-NEXT:    s_brev_b32 s4, s4
; FLAT-NEXT:    v_mov_b32_e32 v0, s4
; FLAT-NEXT:    v_mov_b32_e32 v1, s5
; FLAT-NEXT:    buffer_store_dwordx2 v[0:1], off, s[0:3], 0
; FLAT-NEXT:    s_endpgm
;
; GISEL-LABEL: s_brev_v2i32:
; GISEL:       ; %bb.0:
<<<<<<< HEAD
; GISEL-NEXT:    s_load_dwordx2 s[2:3], s[0:1], 0x24
; GISEL-NEXT:    s_load_dwordx2 s[0:1], s[0:1], 0x2c
; GISEL-NEXT:    s_waitcnt lgkmcnt(0)
; GISEL-NEXT:    v_mov_b32_e32 v2, s2
; GISEL-NEXT:    s_brev_b32 s0, s0
; GISEL-NEXT:    s_brev_b32 s1, s1
; GISEL-NEXT:    v_mov_b32_e32 v0, s0
; GISEL-NEXT:    v_mov_b32_e32 v1, s1
; GISEL-NEXT:    v_mov_b32_e32 v3, s3
=======
; GISEL-NEXT:    s_load_dwordx2 s[2:3], s[0:1], 0x2c
; GISEL-NEXT:    s_load_dwordx2 s[0:1], s[0:1], 0x24
; GISEL-NEXT:    s_waitcnt lgkmcnt(0)
; GISEL-NEXT:    s_brev_b32 s2, s2
; GISEL-NEXT:    s_brev_b32 s3, s3
; GISEL-NEXT:    v_mov_b32_e32 v0, s2
; GISEL-NEXT:    v_mov_b32_e32 v3, s1
; GISEL-NEXT:    v_mov_b32_e32 v1, s3
; GISEL-NEXT:    v_mov_b32_e32 v2, s0
>>>>>>> 2ab1d525
; GISEL-NEXT:    flat_store_dwordx2 v[2:3], v[0:1]
; GISEL-NEXT:    s_endpgm
  %brev = call <2 x i32> @llvm.bitreverse.v2i32(<2 x i32> %val) #1
  store <2 x i32> %brev, <2 x i32> addrspace(1)* %out
  ret void
}

define amdgpu_kernel void @v_brev_v2i32(<2 x i32> addrspace(1)* noalias %out, <2 x i32> addrspace(1)* noalias %valptr) #0 {
; SI-LABEL: v_brev_v2i32:
; SI:       ; %bb.0:
; SI-NEXT:    s_load_dwordx2 s[4:5], s[0:1], 0xb
; SI-NEXT:    s_mov_b32 s3, 0xf000
; SI-NEXT:    s_mov_b32 s6, 0
; SI-NEXT:    s_mov_b32 s7, s3
; SI-NEXT:    v_lshlrev_b32_e32 v0, 3, v0
; SI-NEXT:    v_mov_b32_e32 v1, 0
; SI-NEXT:    s_waitcnt lgkmcnt(0)
; SI-NEXT:    buffer_load_dwordx2 v[0:1], v[0:1], s[4:7], 0 addr64
; SI-NEXT:    s_load_dwordx2 s[0:1], s[0:1], 0x9
; SI-NEXT:    s_mov_b32 s2, -1
; SI-NEXT:    s_waitcnt vmcnt(0)
; SI-NEXT:    v_bfrev_b32_e32 v1, v1
; SI-NEXT:    v_bfrev_b32_e32 v0, v0
; SI-NEXT:    s_waitcnt lgkmcnt(0)
; SI-NEXT:    buffer_store_dwordx2 v[0:1], off, s[0:3], 0
; SI-NEXT:    s_endpgm
;
; FLAT-LABEL: v_brev_v2i32:
; FLAT:       ; %bb.0:
; FLAT-NEXT:    s_load_dwordx2 s[2:3], s[0:1], 0x2c
; FLAT-NEXT:    v_lshlrev_b32_e32 v0, 3, v0
; FLAT-NEXT:    s_load_dwordx2 s[0:1], s[0:1], 0x24
; FLAT-NEXT:    s_waitcnt lgkmcnt(0)
; FLAT-NEXT:    v_mov_b32_e32 v1, s3
; FLAT-NEXT:    v_add_u32_e32 v0, vcc, s2, v0
; FLAT-NEXT:    v_addc_u32_e32 v1, vcc, 0, v1, vcc
; FLAT-NEXT:    flat_load_dwordx2 v[0:1], v[0:1]
; FLAT-NEXT:    s_mov_b32 s3, 0xf000
; FLAT-NEXT:    s_mov_b32 s2, -1
; FLAT-NEXT:    s_waitcnt vmcnt(0)
; FLAT-NEXT:    v_bfrev_b32_e32 v1, v1
; FLAT-NEXT:    v_bfrev_b32_e32 v0, v0
; FLAT-NEXT:    buffer_store_dwordx2 v[0:1], off, s[0:3], 0
; FLAT-NEXT:    s_endpgm
;
; GISEL-LABEL: v_brev_v2i32:
; GISEL:       ; %bb.0:
<<<<<<< HEAD
; GISEL-NEXT:    s_load_dwordx2 s[2:3], s[0:1], 0x24
; GISEL-NEXT:    s_load_dwordx2 s[0:1], s[0:1], 0x2c
; GISEL-NEXT:    v_lshlrev_b32_e32 v2, 3, v0
; GISEL-NEXT:    s_waitcnt lgkmcnt(0)
; GISEL-NEXT:    v_mov_b32_e32 v0, s0
; GISEL-NEXT:    v_add_u32_e32 v0, vcc, v0, v2
; GISEL-NEXT:    v_mov_b32_e32 v1, s1
; GISEL-NEXT:    v_addc_u32_e32 v1, vcc, 0, v1, vcc
; GISEL-NEXT:    flat_load_dwordx2 v[0:1], v[0:1]
; GISEL-NEXT:    v_mov_b32_e32 v2, s2
; GISEL-NEXT:    v_mov_b32_e32 v3, s3
=======
; GISEL-NEXT:    s_load_dwordx2 s[2:3], s[0:1], 0x2c
; GISEL-NEXT:    v_lshlrev_b32_e32 v2, 3, v0
; GISEL-NEXT:    s_load_dwordx2 s[0:1], s[0:1], 0x24
; GISEL-NEXT:    s_waitcnt lgkmcnt(0)
; GISEL-NEXT:    v_mov_b32_e32 v0, s2
; GISEL-NEXT:    v_mov_b32_e32 v1, s3
; GISEL-NEXT:    v_add_u32_e32 v0, vcc, v0, v2
; GISEL-NEXT:    v_addc_u32_e32 v1, vcc, 0, v1, vcc
; GISEL-NEXT:    flat_load_dwordx2 v[0:1], v[0:1]
; GISEL-NEXT:    v_mov_b32_e32 v3, s1
; GISEL-NEXT:    v_mov_b32_e32 v2, s0
>>>>>>> 2ab1d525
; GISEL-NEXT:    s_waitcnt vmcnt(0)
; GISEL-NEXT:    v_bfrev_b32_e32 v0, v0
; GISEL-NEXT:    v_bfrev_b32_e32 v1, v1
; GISEL-NEXT:    flat_store_dwordx2 v[2:3], v[0:1]
; GISEL-NEXT:    s_endpgm
  %tid = call i32 @llvm.amdgcn.workitem.id.x()
  %gep = getelementptr <2 x i32>, <2 x i32> addrspace(1)* %valptr, i32 %tid
  %val = load <2 x i32>, <2 x i32> addrspace(1)* %gep
  %brev = call <2 x i32> @llvm.bitreverse.v2i32(<2 x i32> %val) #1
  store <2 x i32> %brev, <2 x i32> addrspace(1)* %out
  ret void
}

define amdgpu_kernel void @s_brev_i64(i64 addrspace(1)* noalias %out, i64 %val) #0 {
; SI-LABEL: s_brev_i64:
; SI:       ; %bb.0:
<<<<<<< HEAD
; SI-NEXT:    s_load_dwordx2 s[4:5], s[0:1], 0x9
; SI-NEXT:    s_load_dwordx2 s[0:1], s[0:1], 0xb
; SI-NEXT:    s_mov_b32 s7, 0xf000
; SI-NEXT:    s_mov_b32 s6, -1
; SI-NEXT:    s_waitcnt lgkmcnt(0)
; SI-NEXT:    s_brev_b64 s[0:1], s[0:1]
; SI-NEXT:    v_mov_b32_e32 v0, s0
; SI-NEXT:    v_mov_b32_e32 v1, s1
; SI-NEXT:    buffer_store_dwordx2 v[0:1], off, s[4:7], 0
=======
; SI-NEXT:    s_load_dwordx2 s[4:5], s[0:1], 0xb
; SI-NEXT:    s_load_dwordx2 s[0:1], s[0:1], 0x9
; SI-NEXT:    s_mov_b32 s3, 0xf000
; SI-NEXT:    s_mov_b32 s2, -1
; SI-NEXT:    s_waitcnt lgkmcnt(0)
; SI-NEXT:    s_brev_b64 s[4:5], s[4:5]
; SI-NEXT:    v_mov_b32_e32 v0, s4
; SI-NEXT:    v_mov_b32_e32 v1, s5
; SI-NEXT:    buffer_store_dwordx2 v[0:1], off, s[0:3], 0
>>>>>>> 2ab1d525
; SI-NEXT:    s_endpgm
;
; FLAT-LABEL: s_brev_i64:
; FLAT:       ; %bb.0:
<<<<<<< HEAD
; FLAT-NEXT:    s_load_dwordx2 s[4:5], s[0:1], 0x24
; FLAT-NEXT:    s_load_dwordx2 s[0:1], s[0:1], 0x2c
; FLAT-NEXT:    s_mov_b32 s7, 0xf000
; FLAT-NEXT:    s_mov_b32 s6, -1
; FLAT-NEXT:    s_waitcnt lgkmcnt(0)
; FLAT-NEXT:    s_brev_b64 s[0:1], s[0:1]
; FLAT-NEXT:    v_mov_b32_e32 v0, s0
; FLAT-NEXT:    v_mov_b32_e32 v1, s1
; FLAT-NEXT:    buffer_store_dwordx2 v[0:1], off, s[4:7], 0
=======
; FLAT-NEXT:    s_load_dwordx2 s[4:5], s[0:1], 0x2c
; FLAT-NEXT:    s_load_dwordx2 s[0:1], s[0:1], 0x24
; FLAT-NEXT:    s_mov_b32 s3, 0xf000
; FLAT-NEXT:    s_mov_b32 s2, -1
; FLAT-NEXT:    s_waitcnt lgkmcnt(0)
; FLAT-NEXT:    s_brev_b64 s[4:5], s[4:5]
; FLAT-NEXT:    v_mov_b32_e32 v0, s4
; FLAT-NEXT:    v_mov_b32_e32 v1, s5
; FLAT-NEXT:    buffer_store_dwordx2 v[0:1], off, s[0:3], 0
>>>>>>> 2ab1d525
; FLAT-NEXT:    s_endpgm
;
; GISEL-LABEL: s_brev_i64:
; GISEL:       ; %bb.0:
<<<<<<< HEAD
; GISEL-NEXT:    s_load_dwordx2 s[2:3], s[0:1], 0x24
; GISEL-NEXT:    s_load_dwordx2 s[0:1], s[0:1], 0x2c
; GISEL-NEXT:    s_waitcnt lgkmcnt(0)
; GISEL-NEXT:    v_mov_b32_e32 v2, s2
; GISEL-NEXT:    s_brev_b64 s[0:1], s[0:1]
; GISEL-NEXT:    v_mov_b32_e32 v0, s0
; GISEL-NEXT:    v_mov_b32_e32 v1, s1
; GISEL-NEXT:    v_mov_b32_e32 v3, s3
=======
; GISEL-NEXT:    s_load_dwordx2 s[2:3], s[0:1], 0x2c
; GISEL-NEXT:    s_load_dwordx2 s[0:1], s[0:1], 0x24
; GISEL-NEXT:    s_waitcnt lgkmcnt(0)
; GISEL-NEXT:    s_brev_b64 s[2:3], s[2:3]
; GISEL-NEXT:    v_mov_b32_e32 v0, s2
; GISEL-NEXT:    v_mov_b32_e32 v3, s1
; GISEL-NEXT:    v_mov_b32_e32 v1, s3
; GISEL-NEXT:    v_mov_b32_e32 v2, s0
>>>>>>> 2ab1d525
; GISEL-NEXT:    flat_store_dwordx2 v[2:3], v[0:1]
; GISEL-NEXT:    s_endpgm
  %brev = call i64 @llvm.bitreverse.i64(i64 %val) #1
  store i64 %brev, i64 addrspace(1)* %out
  ret void
}

define amdgpu_kernel void @v_brev_i64(i64 addrspace(1)* noalias %out, i64 addrspace(1)* noalias %valptr) #0 {
; SI-LABEL: v_brev_i64:
; SI:       ; %bb.0:
; SI-NEXT:    s_load_dwordx2 s[4:5], s[0:1], 0xb
; SI-NEXT:    s_mov_b32 s3, 0xf000
; SI-NEXT:    s_mov_b32 s6, 0
; SI-NEXT:    s_mov_b32 s7, s3
; SI-NEXT:    v_lshlrev_b32_e32 v0, 3, v0
; SI-NEXT:    v_mov_b32_e32 v1, 0
; SI-NEXT:    s_waitcnt lgkmcnt(0)
<<<<<<< HEAD
; SI-NEXT:    buffer_load_dwordx2 v[0:1], v[0:1], s[0:3], 0 addr64
; SI-NEXT:    s_mov_b32 s6, -1
; SI-NEXT:    s_waitcnt vmcnt(0)
; SI-NEXT:    v_bfrev_b32_e32 v2, v0
; SI-NEXT:    v_bfrev_b32_e32 v1, v1
; SI-NEXT:    buffer_store_dwordx2 v[1:2], off, s[4:7], 0
=======
; SI-NEXT:    buffer_load_dwordx2 v[0:1], v[0:1], s[4:7], 0 addr64
; SI-NEXT:    s_load_dwordx2 s[0:1], s[0:1], 0x9
; SI-NEXT:    s_mov_b32 s2, -1
; SI-NEXT:    s_waitcnt vmcnt(0)
; SI-NEXT:    v_bfrev_b32_e32 v2, v0
; SI-NEXT:    v_bfrev_b32_e32 v1, v1
; SI-NEXT:    s_waitcnt lgkmcnt(0)
; SI-NEXT:    buffer_store_dwordx2 v[1:2], off, s[0:3], 0
>>>>>>> 2ab1d525
; SI-NEXT:    s_endpgm
;
; FLAT-LABEL: v_brev_i64:
; FLAT:       ; %bb.0:
; FLAT-NEXT:    s_load_dwordx2 s[2:3], s[0:1], 0x2c
; FLAT-NEXT:    v_lshlrev_b32_e32 v0, 3, v0
<<<<<<< HEAD
; FLAT-NEXT:    s_mov_b32 s7, 0xf000
; FLAT-NEXT:    s_mov_b32 s6, -1
=======
; FLAT-NEXT:    s_load_dwordx2 s[0:1], s[0:1], 0x24
>>>>>>> 2ab1d525
; FLAT-NEXT:    s_waitcnt lgkmcnt(0)
; FLAT-NEXT:    v_mov_b32_e32 v1, s3
; FLAT-NEXT:    v_add_u32_e32 v0, vcc, s2, v0
; FLAT-NEXT:    v_addc_u32_e32 v1, vcc, 0, v1, vcc
; FLAT-NEXT:    flat_load_dwordx2 v[0:1], v[0:1]
<<<<<<< HEAD
; FLAT-NEXT:    s_waitcnt vmcnt(0)
; FLAT-NEXT:    v_bfrev_b32_e32 v2, v0
; FLAT-NEXT:    v_bfrev_b32_e32 v1, v1
; FLAT-NEXT:    buffer_store_dwordx2 v[1:2], off, s[4:7], 0
=======
; FLAT-NEXT:    s_mov_b32 s3, 0xf000
; FLAT-NEXT:    s_mov_b32 s2, -1
; FLAT-NEXT:    s_waitcnt vmcnt(0)
; FLAT-NEXT:    v_bfrev_b32_e32 v2, v0
; FLAT-NEXT:    v_bfrev_b32_e32 v1, v1
; FLAT-NEXT:    buffer_store_dwordx2 v[1:2], off, s[0:3], 0
>>>>>>> 2ab1d525
; FLAT-NEXT:    s_endpgm
;
; GISEL-LABEL: v_brev_i64:
; GISEL:       ; %bb.0:
<<<<<<< HEAD
; GISEL-NEXT:    s_load_dwordx2 s[2:3], s[0:1], 0x24
; GISEL-NEXT:    s_load_dwordx2 s[0:1], s[0:1], 0x2c
; GISEL-NEXT:    v_lshlrev_b32_e32 v2, 3, v0
; GISEL-NEXT:    s_waitcnt lgkmcnt(0)
; GISEL-NEXT:    v_mov_b32_e32 v4, s3
; GISEL-NEXT:    v_mov_b32_e32 v0, s0
; GISEL-NEXT:    v_mov_b32_e32 v1, s1
; GISEL-NEXT:    v_add_u32_e32 v0, vcc, v0, v2
; GISEL-NEXT:    v_addc_u32_e32 v1, vcc, 0, v1, vcc
; GISEL-NEXT:    flat_load_dwordx2 v[0:1], v[0:1]
; GISEL-NEXT:    v_mov_b32_e32 v3, s2
=======
; GISEL-NEXT:    s_load_dwordx2 s[2:3], s[0:1], 0x2c
; GISEL-NEXT:    v_lshlrev_b32_e32 v2, 3, v0
; GISEL-NEXT:    s_load_dwordx2 s[0:1], s[0:1], 0x24
; GISEL-NEXT:    s_waitcnt lgkmcnt(0)
; GISEL-NEXT:    v_mov_b32_e32 v0, s2
; GISEL-NEXT:    v_mov_b32_e32 v1, s3
; GISEL-NEXT:    v_add_u32_e32 v0, vcc, v0, v2
; GISEL-NEXT:    v_addc_u32_e32 v1, vcc, 0, v1, vcc
; GISEL-NEXT:    flat_load_dwordx2 v[0:1], v[0:1]
; GISEL-NEXT:    v_mov_b32_e32 v4, s1
; GISEL-NEXT:    v_mov_b32_e32 v3, s0
>>>>>>> 2ab1d525
; GISEL-NEXT:    s_waitcnt vmcnt(0)
; GISEL-NEXT:    v_bfrev_b32_e32 v1, v1
; GISEL-NEXT:    v_bfrev_b32_e32 v2, v0
; GISEL-NEXT:    flat_store_dwordx2 v[3:4], v[1:2]
; GISEL-NEXT:    s_endpgm
  %tid = call i32 @llvm.amdgcn.workitem.id.x()
  %gep = getelementptr i64, i64 addrspace(1)* %valptr, i32 %tid
  %val = load i64, i64 addrspace(1)* %gep
  %brev = call i64 @llvm.bitreverse.i64(i64 %val) #1
  store i64 %brev, i64 addrspace(1)* %out
  ret void
}

define amdgpu_kernel void @s_brev_v2i64(<2 x i64> addrspace(1)* noalias %out, <2 x i64> %val) #0 {
; SI-LABEL: s_brev_v2i64:
; SI:       ; %bb.0:
<<<<<<< HEAD
; SI-NEXT:    s_load_dwordx2 s[4:5], s[0:1], 0x9
; SI-NEXT:    s_load_dwordx4 s[0:3], s[0:1], 0xd
; SI-NEXT:    s_mov_b32 s7, 0xf000
; SI-NEXT:    s_mov_b32 s6, -1
; SI-NEXT:    s_waitcnt lgkmcnt(0)
; SI-NEXT:    s_brev_b64 s[2:3], s[2:3]
; SI-NEXT:    s_brev_b64 s[0:1], s[0:1]
; SI-NEXT:    v_mov_b32_e32 v0, s0
; SI-NEXT:    v_mov_b32_e32 v1, s1
; SI-NEXT:    v_mov_b32_e32 v2, s2
; SI-NEXT:    v_mov_b32_e32 v3, s3
; SI-NEXT:    buffer_store_dwordx4 v[0:3], off, s[4:7], 0
=======
; SI-NEXT:    s_load_dwordx4 s[4:7], s[0:1], 0xd
; SI-NEXT:    s_load_dwordx2 s[0:1], s[0:1], 0x9
; SI-NEXT:    s_mov_b32 s3, 0xf000
; SI-NEXT:    s_mov_b32 s2, -1
; SI-NEXT:    s_waitcnt lgkmcnt(0)
; SI-NEXT:    s_brev_b64 s[6:7], s[6:7]
; SI-NEXT:    s_brev_b64 s[4:5], s[4:5]
; SI-NEXT:    v_mov_b32_e32 v0, s4
; SI-NEXT:    v_mov_b32_e32 v1, s5
; SI-NEXT:    v_mov_b32_e32 v2, s6
; SI-NEXT:    v_mov_b32_e32 v3, s7
; SI-NEXT:    buffer_store_dwordx4 v[0:3], off, s[0:3], 0
>>>>>>> 2ab1d525
; SI-NEXT:    s_endpgm
;
; FLAT-LABEL: s_brev_v2i64:
; FLAT:       ; %bb.0:
<<<<<<< HEAD
; FLAT-NEXT:    s_load_dwordx2 s[4:5], s[0:1], 0x24
; FLAT-NEXT:    s_load_dwordx4 s[0:3], s[0:1], 0x34
; FLAT-NEXT:    s_mov_b32 s7, 0xf000
; FLAT-NEXT:    s_mov_b32 s6, -1
; FLAT-NEXT:    s_waitcnt lgkmcnt(0)
; FLAT-NEXT:    s_brev_b64 s[2:3], s[2:3]
; FLAT-NEXT:    s_brev_b64 s[0:1], s[0:1]
; FLAT-NEXT:    v_mov_b32_e32 v0, s0
; FLAT-NEXT:    v_mov_b32_e32 v1, s1
; FLAT-NEXT:    v_mov_b32_e32 v2, s2
; FLAT-NEXT:    v_mov_b32_e32 v3, s3
; FLAT-NEXT:    buffer_store_dwordx4 v[0:3], off, s[4:7], 0
=======
; FLAT-NEXT:    s_load_dwordx4 s[4:7], s[0:1], 0x34
; FLAT-NEXT:    s_load_dwordx2 s[0:1], s[0:1], 0x24
; FLAT-NEXT:    s_mov_b32 s3, 0xf000
; FLAT-NEXT:    s_mov_b32 s2, -1
; FLAT-NEXT:    s_waitcnt lgkmcnt(0)
; FLAT-NEXT:    s_brev_b64 s[6:7], s[6:7]
; FLAT-NEXT:    s_brev_b64 s[4:5], s[4:5]
; FLAT-NEXT:    v_mov_b32_e32 v0, s4
; FLAT-NEXT:    v_mov_b32_e32 v1, s5
; FLAT-NEXT:    v_mov_b32_e32 v2, s6
; FLAT-NEXT:    v_mov_b32_e32 v3, s7
; FLAT-NEXT:    buffer_store_dwordx4 v[0:3], off, s[0:3], 0
>>>>>>> 2ab1d525
; FLAT-NEXT:    s_endpgm
;
; GISEL-LABEL: s_brev_v2i64:
; GISEL:       ; %bb.0:
<<<<<<< HEAD
; GISEL-NEXT:    s_load_dwordx2 s[4:5], s[0:1], 0x24
; GISEL-NEXT:    s_load_dwordx4 s[0:3], s[0:1], 0x34
; GISEL-NEXT:    s_waitcnt lgkmcnt(0)
; GISEL-NEXT:    v_mov_b32_e32 v4, s4
; GISEL-NEXT:    s_brev_b64 s[0:1], s[0:1]
; GISEL-NEXT:    s_brev_b64 s[2:3], s[2:3]
; GISEL-NEXT:    v_mov_b32_e32 v0, s0
; GISEL-NEXT:    v_mov_b32_e32 v1, s1
; GISEL-NEXT:    v_mov_b32_e32 v2, s2
; GISEL-NEXT:    v_mov_b32_e32 v3, s3
; GISEL-NEXT:    v_mov_b32_e32 v5, s5
=======
; GISEL-NEXT:    s_load_dwordx4 s[4:7], s[0:1], 0x34
; GISEL-NEXT:    s_load_dwordx2 s[8:9], s[0:1], 0x24
; GISEL-NEXT:    s_waitcnt lgkmcnt(0)
; GISEL-NEXT:    s_brev_b64 s[0:1], s[4:5]
; GISEL-NEXT:    s_brev_b64 s[2:3], s[6:7]
; GISEL-NEXT:    v_mov_b32_e32 v0, s0
; GISEL-NEXT:    v_mov_b32_e32 v4, s8
; GISEL-NEXT:    v_mov_b32_e32 v1, s1
; GISEL-NEXT:    v_mov_b32_e32 v2, s2
; GISEL-NEXT:    v_mov_b32_e32 v3, s3
; GISEL-NEXT:    v_mov_b32_e32 v5, s9
>>>>>>> 2ab1d525
; GISEL-NEXT:    flat_store_dwordx4 v[4:5], v[0:3]
; GISEL-NEXT:    s_endpgm
  %brev = call <2 x i64> @llvm.bitreverse.v2i64(<2 x i64> %val) #1
  store <2 x i64> %brev, <2 x i64> addrspace(1)* %out
  ret void
}

define amdgpu_kernel void @v_brev_v2i64(<2 x i64> addrspace(1)* noalias %out, <2 x i64> addrspace(1)* noalias %valptr) #0 {
; SI-LABEL: v_brev_v2i64:
; SI:       ; %bb.0:
; SI-NEXT:    s_load_dwordx2 s[4:5], s[0:1], 0xb
; SI-NEXT:    s_mov_b32 s3, 0xf000
; SI-NEXT:    s_mov_b32 s6, 0
; SI-NEXT:    s_mov_b32 s7, s3
; SI-NEXT:    v_lshlrev_b32_e32 v0, 4, v0
; SI-NEXT:    v_mov_b32_e32 v1, 0
; SI-NEXT:    s_waitcnt lgkmcnt(0)
<<<<<<< HEAD
; SI-NEXT:    buffer_load_dwordx4 v[0:3], v[0:1], s[0:3], 0 addr64
; SI-NEXT:    s_mov_b32 s6, -1
=======
; SI-NEXT:    buffer_load_dwordx4 v[0:3], v[0:1], s[4:7], 0 addr64
; SI-NEXT:    s_load_dwordx2 s[0:1], s[0:1], 0x9
; SI-NEXT:    s_mov_b32 s2, -1
>>>>>>> 2ab1d525
; SI-NEXT:    s_waitcnt vmcnt(0)
; SI-NEXT:    v_bfrev_b32_e32 v4, v2
; SI-NEXT:    v_bfrev_b32_e32 v3, v3
; SI-NEXT:    v_bfrev_b32_e32 v2, v0
; SI-NEXT:    v_bfrev_b32_e32 v1, v1
<<<<<<< HEAD
; SI-NEXT:    buffer_store_dwordx4 v[1:4], off, s[4:7], 0
=======
; SI-NEXT:    s_waitcnt lgkmcnt(0)
; SI-NEXT:    buffer_store_dwordx4 v[1:4], off, s[0:3], 0
>>>>>>> 2ab1d525
; SI-NEXT:    s_endpgm
;
; FLAT-LABEL: v_brev_v2i64:
; FLAT:       ; %bb.0:
; FLAT-NEXT:    s_load_dwordx2 s[2:3], s[0:1], 0x2c
; FLAT-NEXT:    v_lshlrev_b32_e32 v0, 4, v0
<<<<<<< HEAD
; FLAT-NEXT:    s_mov_b32 s7, 0xf000
; FLAT-NEXT:    s_mov_b32 s6, -1
=======
; FLAT-NEXT:    s_load_dwordx2 s[0:1], s[0:1], 0x24
>>>>>>> 2ab1d525
; FLAT-NEXT:    s_waitcnt lgkmcnt(0)
; FLAT-NEXT:    v_mov_b32_e32 v1, s3
; FLAT-NEXT:    v_add_u32_e32 v0, vcc, s2, v0
; FLAT-NEXT:    v_addc_u32_e32 v1, vcc, 0, v1, vcc
; FLAT-NEXT:    flat_load_dwordx4 v[0:3], v[0:1]
<<<<<<< HEAD
=======
; FLAT-NEXT:    s_mov_b32 s3, 0xf000
; FLAT-NEXT:    s_mov_b32 s2, -1
>>>>>>> 2ab1d525
; FLAT-NEXT:    s_waitcnt vmcnt(0)
; FLAT-NEXT:    v_bfrev_b32_e32 v4, v2
; FLAT-NEXT:    v_bfrev_b32_e32 v3, v3
; FLAT-NEXT:    v_bfrev_b32_e32 v2, v0
; FLAT-NEXT:    v_bfrev_b32_e32 v1, v1
<<<<<<< HEAD
; FLAT-NEXT:    buffer_store_dwordx4 v[1:4], off, s[4:7], 0
=======
; FLAT-NEXT:    buffer_store_dwordx4 v[1:4], off, s[0:3], 0
>>>>>>> 2ab1d525
; FLAT-NEXT:    s_endpgm
;
; GISEL-LABEL: v_brev_v2i64:
; GISEL:       ; %bb.0:
<<<<<<< HEAD
; GISEL-NEXT:    s_load_dwordx2 s[2:3], s[0:1], 0x24
; GISEL-NEXT:    s_load_dwordx2 s[0:1], s[0:1], 0x2c
; GISEL-NEXT:    v_lshlrev_b32_e32 v2, 4, v0
; GISEL-NEXT:    s_waitcnt lgkmcnt(0)
; GISEL-NEXT:    v_mov_b32_e32 v0, s0
; GISEL-NEXT:    v_mov_b32_e32 v1, s1
=======
; GISEL-NEXT:    s_load_dwordx2 s[2:3], s[0:1], 0x2c
; GISEL-NEXT:    v_lshlrev_b32_e32 v2, 4, v0
; GISEL-NEXT:    s_load_dwordx2 s[0:1], s[0:1], 0x24
; GISEL-NEXT:    s_waitcnt lgkmcnt(0)
; GISEL-NEXT:    v_mov_b32_e32 v0, s2
; GISEL-NEXT:    v_mov_b32_e32 v1, s3
>>>>>>> 2ab1d525
; GISEL-NEXT:    v_add_u32_e32 v0, vcc, v0, v2
; GISEL-NEXT:    v_addc_u32_e32 v1, vcc, 0, v1, vcc
; GISEL-NEXT:    flat_load_dwordx4 v[0:3], v[0:1]
; GISEL-NEXT:    s_waitcnt vmcnt(0)
; GISEL-NEXT:    v_bfrev_b32_e32 v4, v1
; GISEL-NEXT:    v_bfrev_b32_e32 v5, v0
<<<<<<< HEAD
; GISEL-NEXT:    v_mov_b32_e32 v0, s2
; GISEL-NEXT:    v_bfrev_b32_e32 v6, v3
; GISEL-NEXT:    v_bfrev_b32_e32 v7, v2
; GISEL-NEXT:    v_mov_b32_e32 v1, s3
=======
; GISEL-NEXT:    v_mov_b32_e32 v0, s0
; GISEL-NEXT:    v_bfrev_b32_e32 v6, v3
; GISEL-NEXT:    v_bfrev_b32_e32 v7, v2
; GISEL-NEXT:    v_mov_b32_e32 v1, s1
>>>>>>> 2ab1d525
; GISEL-NEXT:    flat_store_dwordx4 v[0:1], v[4:7]
; GISEL-NEXT:    s_endpgm
  %tid = call i32 @llvm.amdgcn.workitem.id.x()
  %gep = getelementptr <2 x i64> , <2 x i64> addrspace(1)* %valptr, i32 %tid
  %val = load <2 x i64>, <2 x i64> addrspace(1)* %gep
  %brev = call <2 x i64> @llvm.bitreverse.v2i64(<2 x i64> %val) #1
  store <2 x i64> %brev, <2 x i64> addrspace(1)* %out
  ret void
}

define float @missing_truncate_promote_bitreverse(i32 %arg) {
; SI-LABEL: missing_truncate_promote_bitreverse:
; SI:       ; %bb.0: ; %bb
; SI-NEXT:    s_waitcnt vmcnt(0) expcnt(0) lgkmcnt(0)
; SI-NEXT:    v_bfrev_b32_e32 v0, v0
; SI-NEXT:    v_lshrrev_b32_e32 v0, 16, v0
; SI-NEXT:    v_cvt_f32_f16_e32 v0, v0
; SI-NEXT:    s_setpc_b64 s[30:31]
;
; FLAT-LABEL: missing_truncate_promote_bitreverse:
; FLAT:       ; %bb.0: ; %bb
; FLAT-NEXT:    s_waitcnt vmcnt(0) expcnt(0) lgkmcnt(0)
; FLAT-NEXT:    v_bfrev_b32_e32 v0, v0
; FLAT-NEXT:    v_cvt_f32_f16_sdwa v0, v0 dst_sel:DWORD dst_unused:UNUSED_PAD src0_sel:WORD_1
; FLAT-NEXT:    s_setpc_b64 s[30:31]
;
; GISEL-LABEL: missing_truncate_promote_bitreverse:
; GISEL:       ; %bb.0: ; %bb
; GISEL-NEXT:    s_waitcnt vmcnt(0) expcnt(0) lgkmcnt(0)
; GISEL-NEXT:    v_bfrev_b32_e32 v0, v0
; GISEL-NEXT:    v_cvt_f32_f16_sdwa v0, v0 dst_sel:DWORD dst_unused:UNUSED_PAD src0_sel:WORD_1
; GISEL-NEXT:    s_setpc_b64 s[30:31]
bb:
  %tmp = trunc i32 %arg to i16
  %tmp1 = call i16 @llvm.bitreverse.i16(i16 %tmp)
  %tmp2 = bitcast i16 %tmp1 to half
  %tmp3 = fpext half %tmp2 to float
  ret float %tmp3
}

attributes #0 = { nounwind }
attributes #1 = { nounwind readnone }<|MERGE_RESOLUTION|>--- conflicted
+++ resolved
@@ -45,17 +45,6 @@
 ;
 ; GISEL-LABEL: s_brev_i16:
 ; GISEL:       ; %bb.0:
-<<<<<<< HEAD
-; GISEL-NEXT:    s_load_dwordx2 s[2:3], s[0:1], 0x24
-; GISEL-NEXT:    s_load_dword s0, s[0:1], 0x2c
-; GISEL-NEXT:    s_waitcnt lgkmcnt(0)
-; GISEL-NEXT:    v_mov_b32_e32 v0, s2
-; GISEL-NEXT:    s_and_b32 s0, s0, 0xffff
-; GISEL-NEXT:    s_brev_b32 s0, s0
-; GISEL-NEXT:    s_lshr_b32 s0, s0, 16
-; GISEL-NEXT:    v_mov_b32_e32 v2, s0
-; GISEL-NEXT:    v_mov_b32_e32 v1, s3
-=======
 ; GISEL-NEXT:    s_load_dword s2, s[0:1], 0x2c
 ; GISEL-NEXT:    s_load_dwordx2 s[0:1], s[0:1], 0x24
 ; GISEL-NEXT:    s_waitcnt lgkmcnt(0)
@@ -65,7 +54,6 @@
 ; GISEL-NEXT:    v_mov_b32_e32 v0, s0
 ; GISEL-NEXT:    v_mov_b32_e32 v2, s2
 ; GISEL-NEXT:    v_mov_b32_e32 v1, s1
->>>>>>> 2ab1d525
 ; GISEL-NEXT:    flat_store_short v[0:1], v2
 ; GISEL-NEXT:    s_endpgm
   %brev = call i16 @llvm.bitreverse.i16(i16 %val) #1
@@ -110,30 +98,17 @@
 ;
 ; GISEL-LABEL: v_brev_i16:
 ; GISEL:       ; %bb.0:
-<<<<<<< HEAD
-; GISEL-NEXT:    s_load_dwordx2 s[2:3], s[0:1], 0x24
-; GISEL-NEXT:    s_load_dwordx2 s[0:1], s[0:1], 0x2c
-; GISEL-NEXT:    s_waitcnt lgkmcnt(0)
-; GISEL-NEXT:    v_mov_b32_e32 v0, s0
-; GISEL-NEXT:    v_mov_b32_e32 v1, s1
-=======
-; GISEL-NEXT:    s_load_dwordx2 s[2:3], s[0:1], 0x2c
-; GISEL-NEXT:    s_load_dwordx2 s[0:1], s[0:1], 0x24
-; GISEL-NEXT:    s_waitcnt lgkmcnt(0)
-; GISEL-NEXT:    v_mov_b32_e32 v0, s2
-; GISEL-NEXT:    v_mov_b32_e32 v1, s3
->>>>>>> 2ab1d525
+; GISEL-NEXT:    s_load_dwordx2 s[2:3], s[0:1], 0x2c
+; GISEL-NEXT:    s_load_dwordx2 s[0:1], s[0:1], 0x24
+; GISEL-NEXT:    s_waitcnt lgkmcnt(0)
+; GISEL-NEXT:    v_mov_b32_e32 v0, s2
+; GISEL-NEXT:    v_mov_b32_e32 v1, s3
 ; GISEL-NEXT:    flat_load_ushort v0, v[0:1]
 ; GISEL-NEXT:    s_waitcnt vmcnt(0)
 ; GISEL-NEXT:    v_bfrev_b32_e32 v0, v0
 ; GISEL-NEXT:    v_lshrrev_b32_e32 v2, 16, v0
-<<<<<<< HEAD
-; GISEL-NEXT:    v_mov_b32_e32 v0, s2
-; GISEL-NEXT:    v_mov_b32_e32 v1, s3
-=======
 ; GISEL-NEXT:    v_mov_b32_e32 v0, s0
 ; GISEL-NEXT:    v_mov_b32_e32 v1, s1
->>>>>>> 2ab1d525
 ; GISEL-NEXT:    flat_store_short v[0:1], v2
 ; GISEL-NEXT:    s_endpgm
   %val = load i16, i16 addrspace(1)* %valptr
@@ -169,15 +144,6 @@
 ;
 ; GISEL-LABEL: s_brev_i32:
 ; GISEL:       ; %bb.0:
-<<<<<<< HEAD
-; GISEL-NEXT:    s_load_dwordx2 s[2:3], s[0:1], 0x24
-; GISEL-NEXT:    s_load_dword s0, s[0:1], 0x2c
-; GISEL-NEXT:    s_waitcnt lgkmcnt(0)
-; GISEL-NEXT:    v_mov_b32_e32 v0, s2
-; GISEL-NEXT:    s_brev_b32 s0, s0
-; GISEL-NEXT:    v_mov_b32_e32 v2, s0
-; GISEL-NEXT:    v_mov_b32_e32 v1, s3
-=======
 ; GISEL-NEXT:    s_load_dword s2, s[0:1], 0x2c
 ; GISEL-NEXT:    s_load_dwordx2 s[0:1], s[0:1], 0x24
 ; GISEL-NEXT:    s_waitcnt lgkmcnt(0)
@@ -185,7 +151,6 @@
 ; GISEL-NEXT:    v_mov_b32_e32 v0, s0
 ; GISEL-NEXT:    v_mov_b32_e32 v2, s2
 ; GISEL-NEXT:    v_mov_b32_e32 v1, s1
->>>>>>> 2ab1d525
 ; GISEL-NEXT:    flat_store_dword v[0:1], v2
 ; GISEL-NEXT:    s_endpgm
   %brev = call i32 @llvm.bitreverse.i32(i32 %val) #1
@@ -231,33 +196,19 @@
 ;
 ; GISEL-LABEL: v_brev_i32:
 ; GISEL:       ; %bb.0:
-<<<<<<< HEAD
-; GISEL-NEXT:    s_load_dwordx2 s[2:3], s[0:1], 0x24
-; GISEL-NEXT:    s_load_dwordx2 s[0:1], s[0:1], 0x2c
+; GISEL-NEXT:    s_load_dwordx2 s[2:3], s[0:1], 0x2c
 ; GISEL-NEXT:    v_lshlrev_b32_e32 v2, 2, v0
-; GISEL-NEXT:    s_waitcnt lgkmcnt(0)
-; GISEL-NEXT:    v_mov_b32_e32 v0, s0
-; GISEL-NEXT:    v_mov_b32_e32 v1, s1
-=======
-; GISEL-NEXT:    s_load_dwordx2 s[2:3], s[0:1], 0x2c
-; GISEL-NEXT:    v_lshlrev_b32_e32 v2, 2, v0
-; GISEL-NEXT:    s_load_dwordx2 s[0:1], s[0:1], 0x24
-; GISEL-NEXT:    s_waitcnt lgkmcnt(0)
-; GISEL-NEXT:    v_mov_b32_e32 v0, s2
-; GISEL-NEXT:    v_mov_b32_e32 v1, s3
->>>>>>> 2ab1d525
+; GISEL-NEXT:    s_load_dwordx2 s[0:1], s[0:1], 0x24
+; GISEL-NEXT:    s_waitcnt lgkmcnt(0)
+; GISEL-NEXT:    v_mov_b32_e32 v0, s2
+; GISEL-NEXT:    v_mov_b32_e32 v1, s3
 ; GISEL-NEXT:    v_add_u32_e32 v0, vcc, v0, v2
 ; GISEL-NEXT:    v_addc_u32_e32 v1, vcc, 0, v1, vcc
 ; GISEL-NEXT:    flat_load_dword v0, v[0:1]
 ; GISEL-NEXT:    s_waitcnt vmcnt(0)
 ; GISEL-NEXT:    v_bfrev_b32_e32 v2, v0
-<<<<<<< HEAD
-; GISEL-NEXT:    v_mov_b32_e32 v0, s2
-; GISEL-NEXT:    v_mov_b32_e32 v1, s3
-=======
 ; GISEL-NEXT:    v_mov_b32_e32 v0, s0
 ; GISEL-NEXT:    v_mov_b32_e32 v1, s1
->>>>>>> 2ab1d525
 ; GISEL-NEXT:    flat_store_dword v[0:1], v2
 ; GISEL-NEXT:    s_endpgm
   %tid = call i32 @llvm.amdgcn.workitem.id.x()
@@ -299,17 +250,6 @@
 ;
 ; GISEL-LABEL: s_brev_v2i32:
 ; GISEL:       ; %bb.0:
-<<<<<<< HEAD
-; GISEL-NEXT:    s_load_dwordx2 s[2:3], s[0:1], 0x24
-; GISEL-NEXT:    s_load_dwordx2 s[0:1], s[0:1], 0x2c
-; GISEL-NEXT:    s_waitcnt lgkmcnt(0)
-; GISEL-NEXT:    v_mov_b32_e32 v2, s2
-; GISEL-NEXT:    s_brev_b32 s0, s0
-; GISEL-NEXT:    s_brev_b32 s1, s1
-; GISEL-NEXT:    v_mov_b32_e32 v0, s0
-; GISEL-NEXT:    v_mov_b32_e32 v1, s1
-; GISEL-NEXT:    v_mov_b32_e32 v3, s3
-=======
 ; GISEL-NEXT:    s_load_dwordx2 s[2:3], s[0:1], 0x2c
 ; GISEL-NEXT:    s_load_dwordx2 s[0:1], s[0:1], 0x24
 ; GISEL-NEXT:    s_waitcnt lgkmcnt(0)
@@ -319,7 +259,6 @@
 ; GISEL-NEXT:    v_mov_b32_e32 v3, s1
 ; GISEL-NEXT:    v_mov_b32_e32 v1, s3
 ; GISEL-NEXT:    v_mov_b32_e32 v2, s0
->>>>>>> 2ab1d525
 ; GISEL-NEXT:    flat_store_dwordx2 v[2:3], v[0:1]
 ; GISEL-NEXT:    s_endpgm
   %brev = call <2 x i32> @llvm.bitreverse.v2i32(<2 x i32> %val) #1
@@ -367,19 +306,6 @@
 ;
 ; GISEL-LABEL: v_brev_v2i32:
 ; GISEL:       ; %bb.0:
-<<<<<<< HEAD
-; GISEL-NEXT:    s_load_dwordx2 s[2:3], s[0:1], 0x24
-; GISEL-NEXT:    s_load_dwordx2 s[0:1], s[0:1], 0x2c
-; GISEL-NEXT:    v_lshlrev_b32_e32 v2, 3, v0
-; GISEL-NEXT:    s_waitcnt lgkmcnt(0)
-; GISEL-NEXT:    v_mov_b32_e32 v0, s0
-; GISEL-NEXT:    v_add_u32_e32 v0, vcc, v0, v2
-; GISEL-NEXT:    v_mov_b32_e32 v1, s1
-; GISEL-NEXT:    v_addc_u32_e32 v1, vcc, 0, v1, vcc
-; GISEL-NEXT:    flat_load_dwordx2 v[0:1], v[0:1]
-; GISEL-NEXT:    v_mov_b32_e32 v2, s2
-; GISEL-NEXT:    v_mov_b32_e32 v3, s3
-=======
 ; GISEL-NEXT:    s_load_dwordx2 s[2:3], s[0:1], 0x2c
 ; GISEL-NEXT:    v_lshlrev_b32_e32 v2, 3, v0
 ; GISEL-NEXT:    s_load_dwordx2 s[0:1], s[0:1], 0x24
@@ -391,7 +317,6 @@
 ; GISEL-NEXT:    flat_load_dwordx2 v[0:1], v[0:1]
 ; GISEL-NEXT:    v_mov_b32_e32 v3, s1
 ; GISEL-NEXT:    v_mov_b32_e32 v2, s0
->>>>>>> 2ab1d525
 ; GISEL-NEXT:    s_waitcnt vmcnt(0)
 ; GISEL-NEXT:    v_bfrev_b32_e32 v0, v0
 ; GISEL-NEXT:    v_bfrev_b32_e32 v1, v1
@@ -408,17 +333,6 @@
 define amdgpu_kernel void @s_brev_i64(i64 addrspace(1)* noalias %out, i64 %val) #0 {
 ; SI-LABEL: s_brev_i64:
 ; SI:       ; %bb.0:
-<<<<<<< HEAD
-; SI-NEXT:    s_load_dwordx2 s[4:5], s[0:1], 0x9
-; SI-NEXT:    s_load_dwordx2 s[0:1], s[0:1], 0xb
-; SI-NEXT:    s_mov_b32 s7, 0xf000
-; SI-NEXT:    s_mov_b32 s6, -1
-; SI-NEXT:    s_waitcnt lgkmcnt(0)
-; SI-NEXT:    s_brev_b64 s[0:1], s[0:1]
-; SI-NEXT:    v_mov_b32_e32 v0, s0
-; SI-NEXT:    v_mov_b32_e32 v1, s1
-; SI-NEXT:    buffer_store_dwordx2 v[0:1], off, s[4:7], 0
-=======
 ; SI-NEXT:    s_load_dwordx2 s[4:5], s[0:1], 0xb
 ; SI-NEXT:    s_load_dwordx2 s[0:1], s[0:1], 0x9
 ; SI-NEXT:    s_mov_b32 s3, 0xf000
@@ -428,22 +342,10 @@
 ; SI-NEXT:    v_mov_b32_e32 v0, s4
 ; SI-NEXT:    v_mov_b32_e32 v1, s5
 ; SI-NEXT:    buffer_store_dwordx2 v[0:1], off, s[0:3], 0
->>>>>>> 2ab1d525
 ; SI-NEXT:    s_endpgm
 ;
 ; FLAT-LABEL: s_brev_i64:
 ; FLAT:       ; %bb.0:
-<<<<<<< HEAD
-; FLAT-NEXT:    s_load_dwordx2 s[4:5], s[0:1], 0x24
-; FLAT-NEXT:    s_load_dwordx2 s[0:1], s[0:1], 0x2c
-; FLAT-NEXT:    s_mov_b32 s7, 0xf000
-; FLAT-NEXT:    s_mov_b32 s6, -1
-; FLAT-NEXT:    s_waitcnt lgkmcnt(0)
-; FLAT-NEXT:    s_brev_b64 s[0:1], s[0:1]
-; FLAT-NEXT:    v_mov_b32_e32 v0, s0
-; FLAT-NEXT:    v_mov_b32_e32 v1, s1
-; FLAT-NEXT:    buffer_store_dwordx2 v[0:1], off, s[4:7], 0
-=======
 ; FLAT-NEXT:    s_load_dwordx2 s[4:5], s[0:1], 0x2c
 ; FLAT-NEXT:    s_load_dwordx2 s[0:1], s[0:1], 0x24
 ; FLAT-NEXT:    s_mov_b32 s3, 0xf000
@@ -453,21 +355,10 @@
 ; FLAT-NEXT:    v_mov_b32_e32 v0, s4
 ; FLAT-NEXT:    v_mov_b32_e32 v1, s5
 ; FLAT-NEXT:    buffer_store_dwordx2 v[0:1], off, s[0:3], 0
->>>>>>> 2ab1d525
 ; FLAT-NEXT:    s_endpgm
 ;
 ; GISEL-LABEL: s_brev_i64:
 ; GISEL:       ; %bb.0:
-<<<<<<< HEAD
-; GISEL-NEXT:    s_load_dwordx2 s[2:3], s[0:1], 0x24
-; GISEL-NEXT:    s_load_dwordx2 s[0:1], s[0:1], 0x2c
-; GISEL-NEXT:    s_waitcnt lgkmcnt(0)
-; GISEL-NEXT:    v_mov_b32_e32 v2, s2
-; GISEL-NEXT:    s_brev_b64 s[0:1], s[0:1]
-; GISEL-NEXT:    v_mov_b32_e32 v0, s0
-; GISEL-NEXT:    v_mov_b32_e32 v1, s1
-; GISEL-NEXT:    v_mov_b32_e32 v3, s3
-=======
 ; GISEL-NEXT:    s_load_dwordx2 s[2:3], s[0:1], 0x2c
 ; GISEL-NEXT:    s_load_dwordx2 s[0:1], s[0:1], 0x24
 ; GISEL-NEXT:    s_waitcnt lgkmcnt(0)
@@ -476,7 +367,6 @@
 ; GISEL-NEXT:    v_mov_b32_e32 v3, s1
 ; GISEL-NEXT:    v_mov_b32_e32 v1, s3
 ; GISEL-NEXT:    v_mov_b32_e32 v2, s0
->>>>>>> 2ab1d525
 ; GISEL-NEXT:    flat_store_dwordx2 v[2:3], v[0:1]
 ; GISEL-NEXT:    s_endpgm
   %brev = call i64 @llvm.bitreverse.i64(i64 %val) #1
@@ -494,70 +384,36 @@
 ; SI-NEXT:    v_lshlrev_b32_e32 v0, 3, v0
 ; SI-NEXT:    v_mov_b32_e32 v1, 0
 ; SI-NEXT:    s_waitcnt lgkmcnt(0)
-<<<<<<< HEAD
-; SI-NEXT:    buffer_load_dwordx2 v[0:1], v[0:1], s[0:3], 0 addr64
-; SI-NEXT:    s_mov_b32 s6, -1
+; SI-NEXT:    buffer_load_dwordx2 v[0:1], v[0:1], s[4:7], 0 addr64
+; SI-NEXT:    s_load_dwordx2 s[0:1], s[0:1], 0x9
+; SI-NEXT:    s_mov_b32 s2, -1
 ; SI-NEXT:    s_waitcnt vmcnt(0)
 ; SI-NEXT:    v_bfrev_b32_e32 v2, v0
 ; SI-NEXT:    v_bfrev_b32_e32 v1, v1
-; SI-NEXT:    buffer_store_dwordx2 v[1:2], off, s[4:7], 0
-=======
-; SI-NEXT:    buffer_load_dwordx2 v[0:1], v[0:1], s[4:7], 0 addr64
-; SI-NEXT:    s_load_dwordx2 s[0:1], s[0:1], 0x9
-; SI-NEXT:    s_mov_b32 s2, -1
-; SI-NEXT:    s_waitcnt vmcnt(0)
-; SI-NEXT:    v_bfrev_b32_e32 v2, v0
-; SI-NEXT:    v_bfrev_b32_e32 v1, v1
 ; SI-NEXT:    s_waitcnt lgkmcnt(0)
 ; SI-NEXT:    buffer_store_dwordx2 v[1:2], off, s[0:3], 0
->>>>>>> 2ab1d525
 ; SI-NEXT:    s_endpgm
 ;
 ; FLAT-LABEL: v_brev_i64:
 ; FLAT:       ; %bb.0:
 ; FLAT-NEXT:    s_load_dwordx2 s[2:3], s[0:1], 0x2c
 ; FLAT-NEXT:    v_lshlrev_b32_e32 v0, 3, v0
-<<<<<<< HEAD
-; FLAT-NEXT:    s_mov_b32 s7, 0xf000
-; FLAT-NEXT:    s_mov_b32 s6, -1
-=======
-; FLAT-NEXT:    s_load_dwordx2 s[0:1], s[0:1], 0x24
->>>>>>> 2ab1d525
+; FLAT-NEXT:    s_load_dwordx2 s[0:1], s[0:1], 0x24
 ; FLAT-NEXT:    s_waitcnt lgkmcnt(0)
 ; FLAT-NEXT:    v_mov_b32_e32 v1, s3
 ; FLAT-NEXT:    v_add_u32_e32 v0, vcc, s2, v0
 ; FLAT-NEXT:    v_addc_u32_e32 v1, vcc, 0, v1, vcc
 ; FLAT-NEXT:    flat_load_dwordx2 v[0:1], v[0:1]
-<<<<<<< HEAD
-; FLAT-NEXT:    s_waitcnt vmcnt(0)
-; FLAT-NEXT:    v_bfrev_b32_e32 v2, v0
-; FLAT-NEXT:    v_bfrev_b32_e32 v1, v1
-; FLAT-NEXT:    buffer_store_dwordx2 v[1:2], off, s[4:7], 0
-=======
 ; FLAT-NEXT:    s_mov_b32 s3, 0xf000
 ; FLAT-NEXT:    s_mov_b32 s2, -1
 ; FLAT-NEXT:    s_waitcnt vmcnt(0)
 ; FLAT-NEXT:    v_bfrev_b32_e32 v2, v0
 ; FLAT-NEXT:    v_bfrev_b32_e32 v1, v1
 ; FLAT-NEXT:    buffer_store_dwordx2 v[1:2], off, s[0:3], 0
->>>>>>> 2ab1d525
 ; FLAT-NEXT:    s_endpgm
 ;
 ; GISEL-LABEL: v_brev_i64:
 ; GISEL:       ; %bb.0:
-<<<<<<< HEAD
-; GISEL-NEXT:    s_load_dwordx2 s[2:3], s[0:1], 0x24
-; GISEL-NEXT:    s_load_dwordx2 s[0:1], s[0:1], 0x2c
-; GISEL-NEXT:    v_lshlrev_b32_e32 v2, 3, v0
-; GISEL-NEXT:    s_waitcnt lgkmcnt(0)
-; GISEL-NEXT:    v_mov_b32_e32 v4, s3
-; GISEL-NEXT:    v_mov_b32_e32 v0, s0
-; GISEL-NEXT:    v_mov_b32_e32 v1, s1
-; GISEL-NEXT:    v_add_u32_e32 v0, vcc, v0, v2
-; GISEL-NEXT:    v_addc_u32_e32 v1, vcc, 0, v1, vcc
-; GISEL-NEXT:    flat_load_dwordx2 v[0:1], v[0:1]
-; GISEL-NEXT:    v_mov_b32_e32 v3, s2
-=======
 ; GISEL-NEXT:    s_load_dwordx2 s[2:3], s[0:1], 0x2c
 ; GISEL-NEXT:    v_lshlrev_b32_e32 v2, 3, v0
 ; GISEL-NEXT:    s_load_dwordx2 s[0:1], s[0:1], 0x24
@@ -569,7 +425,6 @@
 ; GISEL-NEXT:    flat_load_dwordx2 v[0:1], v[0:1]
 ; GISEL-NEXT:    v_mov_b32_e32 v4, s1
 ; GISEL-NEXT:    v_mov_b32_e32 v3, s0
->>>>>>> 2ab1d525
 ; GISEL-NEXT:    s_waitcnt vmcnt(0)
 ; GISEL-NEXT:    v_bfrev_b32_e32 v1, v1
 ; GISEL-NEXT:    v_bfrev_b32_e32 v2, v0
@@ -586,20 +441,6 @@
 define amdgpu_kernel void @s_brev_v2i64(<2 x i64> addrspace(1)* noalias %out, <2 x i64> %val) #0 {
 ; SI-LABEL: s_brev_v2i64:
 ; SI:       ; %bb.0:
-<<<<<<< HEAD
-; SI-NEXT:    s_load_dwordx2 s[4:5], s[0:1], 0x9
-; SI-NEXT:    s_load_dwordx4 s[0:3], s[0:1], 0xd
-; SI-NEXT:    s_mov_b32 s7, 0xf000
-; SI-NEXT:    s_mov_b32 s6, -1
-; SI-NEXT:    s_waitcnt lgkmcnt(0)
-; SI-NEXT:    s_brev_b64 s[2:3], s[2:3]
-; SI-NEXT:    s_brev_b64 s[0:1], s[0:1]
-; SI-NEXT:    v_mov_b32_e32 v0, s0
-; SI-NEXT:    v_mov_b32_e32 v1, s1
-; SI-NEXT:    v_mov_b32_e32 v2, s2
-; SI-NEXT:    v_mov_b32_e32 v3, s3
-; SI-NEXT:    buffer_store_dwordx4 v[0:3], off, s[4:7], 0
-=======
 ; SI-NEXT:    s_load_dwordx4 s[4:7], s[0:1], 0xd
 ; SI-NEXT:    s_load_dwordx2 s[0:1], s[0:1], 0x9
 ; SI-NEXT:    s_mov_b32 s3, 0xf000
@@ -612,25 +453,10 @@
 ; SI-NEXT:    v_mov_b32_e32 v2, s6
 ; SI-NEXT:    v_mov_b32_e32 v3, s7
 ; SI-NEXT:    buffer_store_dwordx4 v[0:3], off, s[0:3], 0
->>>>>>> 2ab1d525
 ; SI-NEXT:    s_endpgm
 ;
 ; FLAT-LABEL: s_brev_v2i64:
 ; FLAT:       ; %bb.0:
-<<<<<<< HEAD
-; FLAT-NEXT:    s_load_dwordx2 s[4:5], s[0:1], 0x24
-; FLAT-NEXT:    s_load_dwordx4 s[0:3], s[0:1], 0x34
-; FLAT-NEXT:    s_mov_b32 s7, 0xf000
-; FLAT-NEXT:    s_mov_b32 s6, -1
-; FLAT-NEXT:    s_waitcnt lgkmcnt(0)
-; FLAT-NEXT:    s_brev_b64 s[2:3], s[2:3]
-; FLAT-NEXT:    s_brev_b64 s[0:1], s[0:1]
-; FLAT-NEXT:    v_mov_b32_e32 v0, s0
-; FLAT-NEXT:    v_mov_b32_e32 v1, s1
-; FLAT-NEXT:    v_mov_b32_e32 v2, s2
-; FLAT-NEXT:    v_mov_b32_e32 v3, s3
-; FLAT-NEXT:    buffer_store_dwordx4 v[0:3], off, s[4:7], 0
-=======
 ; FLAT-NEXT:    s_load_dwordx4 s[4:7], s[0:1], 0x34
 ; FLAT-NEXT:    s_load_dwordx2 s[0:1], s[0:1], 0x24
 ; FLAT-NEXT:    s_mov_b32 s3, 0xf000
@@ -643,24 +469,10 @@
 ; FLAT-NEXT:    v_mov_b32_e32 v2, s6
 ; FLAT-NEXT:    v_mov_b32_e32 v3, s7
 ; FLAT-NEXT:    buffer_store_dwordx4 v[0:3], off, s[0:3], 0
->>>>>>> 2ab1d525
 ; FLAT-NEXT:    s_endpgm
 ;
 ; GISEL-LABEL: s_brev_v2i64:
 ; GISEL:       ; %bb.0:
-<<<<<<< HEAD
-; GISEL-NEXT:    s_load_dwordx2 s[4:5], s[0:1], 0x24
-; GISEL-NEXT:    s_load_dwordx4 s[0:3], s[0:1], 0x34
-; GISEL-NEXT:    s_waitcnt lgkmcnt(0)
-; GISEL-NEXT:    v_mov_b32_e32 v4, s4
-; GISEL-NEXT:    s_brev_b64 s[0:1], s[0:1]
-; GISEL-NEXT:    s_brev_b64 s[2:3], s[2:3]
-; GISEL-NEXT:    v_mov_b32_e32 v0, s0
-; GISEL-NEXT:    v_mov_b32_e32 v1, s1
-; GISEL-NEXT:    v_mov_b32_e32 v2, s2
-; GISEL-NEXT:    v_mov_b32_e32 v3, s3
-; GISEL-NEXT:    v_mov_b32_e32 v5, s5
-=======
 ; GISEL-NEXT:    s_load_dwordx4 s[4:7], s[0:1], 0x34
 ; GISEL-NEXT:    s_load_dwordx2 s[8:9], s[0:1], 0x24
 ; GISEL-NEXT:    s_waitcnt lgkmcnt(0)
@@ -672,7 +484,6 @@
 ; GISEL-NEXT:    v_mov_b32_e32 v2, s2
 ; GISEL-NEXT:    v_mov_b32_e32 v3, s3
 ; GISEL-NEXT:    v_mov_b32_e32 v5, s9
->>>>>>> 2ab1d525
 ; GISEL-NEXT:    flat_store_dwordx4 v[4:5], v[0:3]
 ; GISEL-NEXT:    s_endpgm
   %brev = call <2 x i64> @llvm.bitreverse.v2i64(<2 x i64> %val) #1
@@ -690,93 +501,56 @@
 ; SI-NEXT:    v_lshlrev_b32_e32 v0, 4, v0
 ; SI-NEXT:    v_mov_b32_e32 v1, 0
 ; SI-NEXT:    s_waitcnt lgkmcnt(0)
-<<<<<<< HEAD
-; SI-NEXT:    buffer_load_dwordx4 v[0:3], v[0:1], s[0:3], 0 addr64
-; SI-NEXT:    s_mov_b32 s6, -1
-=======
 ; SI-NEXT:    buffer_load_dwordx4 v[0:3], v[0:1], s[4:7], 0 addr64
 ; SI-NEXT:    s_load_dwordx2 s[0:1], s[0:1], 0x9
 ; SI-NEXT:    s_mov_b32 s2, -1
->>>>>>> 2ab1d525
 ; SI-NEXT:    s_waitcnt vmcnt(0)
 ; SI-NEXT:    v_bfrev_b32_e32 v4, v2
 ; SI-NEXT:    v_bfrev_b32_e32 v3, v3
 ; SI-NEXT:    v_bfrev_b32_e32 v2, v0
 ; SI-NEXT:    v_bfrev_b32_e32 v1, v1
-<<<<<<< HEAD
-; SI-NEXT:    buffer_store_dwordx4 v[1:4], off, s[4:7], 0
-=======
 ; SI-NEXT:    s_waitcnt lgkmcnt(0)
 ; SI-NEXT:    buffer_store_dwordx4 v[1:4], off, s[0:3], 0
->>>>>>> 2ab1d525
 ; SI-NEXT:    s_endpgm
 ;
 ; FLAT-LABEL: v_brev_v2i64:
 ; FLAT:       ; %bb.0:
 ; FLAT-NEXT:    s_load_dwordx2 s[2:3], s[0:1], 0x2c
 ; FLAT-NEXT:    v_lshlrev_b32_e32 v0, 4, v0
-<<<<<<< HEAD
-; FLAT-NEXT:    s_mov_b32 s7, 0xf000
-; FLAT-NEXT:    s_mov_b32 s6, -1
-=======
-; FLAT-NEXT:    s_load_dwordx2 s[0:1], s[0:1], 0x24
->>>>>>> 2ab1d525
+; FLAT-NEXT:    s_load_dwordx2 s[0:1], s[0:1], 0x24
 ; FLAT-NEXT:    s_waitcnt lgkmcnt(0)
 ; FLAT-NEXT:    v_mov_b32_e32 v1, s3
 ; FLAT-NEXT:    v_add_u32_e32 v0, vcc, s2, v0
 ; FLAT-NEXT:    v_addc_u32_e32 v1, vcc, 0, v1, vcc
 ; FLAT-NEXT:    flat_load_dwordx4 v[0:3], v[0:1]
-<<<<<<< HEAD
-=======
-; FLAT-NEXT:    s_mov_b32 s3, 0xf000
-; FLAT-NEXT:    s_mov_b32 s2, -1
->>>>>>> 2ab1d525
+; FLAT-NEXT:    s_mov_b32 s3, 0xf000
+; FLAT-NEXT:    s_mov_b32 s2, -1
 ; FLAT-NEXT:    s_waitcnt vmcnt(0)
 ; FLAT-NEXT:    v_bfrev_b32_e32 v4, v2
 ; FLAT-NEXT:    v_bfrev_b32_e32 v3, v3
 ; FLAT-NEXT:    v_bfrev_b32_e32 v2, v0
 ; FLAT-NEXT:    v_bfrev_b32_e32 v1, v1
-<<<<<<< HEAD
-; FLAT-NEXT:    buffer_store_dwordx4 v[1:4], off, s[4:7], 0
-=======
 ; FLAT-NEXT:    buffer_store_dwordx4 v[1:4], off, s[0:3], 0
->>>>>>> 2ab1d525
 ; FLAT-NEXT:    s_endpgm
 ;
 ; GISEL-LABEL: v_brev_v2i64:
 ; GISEL:       ; %bb.0:
-<<<<<<< HEAD
-; GISEL-NEXT:    s_load_dwordx2 s[2:3], s[0:1], 0x24
-; GISEL-NEXT:    s_load_dwordx2 s[0:1], s[0:1], 0x2c
+; GISEL-NEXT:    s_load_dwordx2 s[2:3], s[0:1], 0x2c
 ; GISEL-NEXT:    v_lshlrev_b32_e32 v2, 4, v0
-; GISEL-NEXT:    s_waitcnt lgkmcnt(0)
-; GISEL-NEXT:    v_mov_b32_e32 v0, s0
-; GISEL-NEXT:    v_mov_b32_e32 v1, s1
-=======
-; GISEL-NEXT:    s_load_dwordx2 s[2:3], s[0:1], 0x2c
-; GISEL-NEXT:    v_lshlrev_b32_e32 v2, 4, v0
-; GISEL-NEXT:    s_load_dwordx2 s[0:1], s[0:1], 0x24
-; GISEL-NEXT:    s_waitcnt lgkmcnt(0)
-; GISEL-NEXT:    v_mov_b32_e32 v0, s2
-; GISEL-NEXT:    v_mov_b32_e32 v1, s3
->>>>>>> 2ab1d525
+; GISEL-NEXT:    s_load_dwordx2 s[0:1], s[0:1], 0x24
+; GISEL-NEXT:    s_waitcnt lgkmcnt(0)
+; GISEL-NEXT:    v_mov_b32_e32 v0, s2
+; GISEL-NEXT:    v_mov_b32_e32 v1, s3
 ; GISEL-NEXT:    v_add_u32_e32 v0, vcc, v0, v2
 ; GISEL-NEXT:    v_addc_u32_e32 v1, vcc, 0, v1, vcc
 ; GISEL-NEXT:    flat_load_dwordx4 v[0:3], v[0:1]
 ; GISEL-NEXT:    s_waitcnt vmcnt(0)
 ; GISEL-NEXT:    v_bfrev_b32_e32 v4, v1
 ; GISEL-NEXT:    v_bfrev_b32_e32 v5, v0
-<<<<<<< HEAD
-; GISEL-NEXT:    v_mov_b32_e32 v0, s2
-; GISEL-NEXT:    v_bfrev_b32_e32 v6, v3
-; GISEL-NEXT:    v_bfrev_b32_e32 v7, v2
-; GISEL-NEXT:    v_mov_b32_e32 v1, s3
-=======
 ; GISEL-NEXT:    v_mov_b32_e32 v0, s0
 ; GISEL-NEXT:    v_bfrev_b32_e32 v6, v3
 ; GISEL-NEXT:    v_bfrev_b32_e32 v7, v2
 ; GISEL-NEXT:    v_mov_b32_e32 v1, s1
->>>>>>> 2ab1d525
 ; GISEL-NEXT:    flat_store_dwordx4 v[0:1], v[4:7]
 ; GISEL-NEXT:    s_endpgm
   %tid = call i32 @llvm.amdgcn.workitem.id.x()
