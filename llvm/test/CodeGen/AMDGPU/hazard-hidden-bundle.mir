--- conflicted
+++ resolved
@@ -54,11 +54,7 @@
     BUNDLE implicit-def $sgpr0_sgpr1, implicit $sgpr10_sgpr11 {
       $sgpr0_sgpr1 = S_LOAD_DWORDX2_IMM $sgpr10_sgpr11, 0, 0
     }
-<<<<<<< HEAD
-    $vgpr1 = BUFFER_LOAD_DWORD_OFFEN $vgpr0, $sgpr0_sgpr1_sgpr2_sgpr3, $vcc_lo, 0, 0, 0, 0, 0, 0, 0, implicit $exec
-=======
     $vgpr1 = BUFFER_LOAD_DWORD_OFFEN $vgpr0, $sgpr0_sgpr1_sgpr2_sgpr3, $vcc_lo, 0, 0, 0, 0, implicit $exec
->>>>>>> 2ab1d525
     S_ENDPGM 0
 ...
 
@@ -88,9 +84,5 @@
     }
 
   bb.2:
-<<<<<<< HEAD
-    $vgpr1 = BUFFER_LOAD_DWORD_OFFEN $vgpr0, $sgpr0_sgpr1_sgpr2_sgpr3, $vcc_lo, 0, 0, 0, 0, 0, 0, 0, implicit $exec
-=======
     $vgpr1 = BUFFER_LOAD_DWORD_OFFEN $vgpr0, $sgpr0_sgpr1_sgpr2_sgpr3, $vcc_lo, 0, 0, 0, 0, implicit $exec
->>>>>>> 2ab1d525
 ...