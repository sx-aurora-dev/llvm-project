--- conflicted
+++ resolved
@@ -11,11 +11,7 @@
 #
 # GCN-LABEL: bb.6:
 # GCN: successors: %bb.7(0x{{[0-9]+}}), %bb.18(0x{{[0-9]+}})
-<<<<<<< HEAD
-# GCN: %{{[0-9]+}}:vreg_128 = BUFFER_LOAD_DWORDX4_OFFSET %{{[0-9]+}}, 0, 0, 0, 0, 0, 0, 0, 0, implicit $exec
-=======
 # GCN: %{{[0-9]+}}:vreg_128 = BUFFER_LOAD_DWORDX4_OFFSET %{{[0-9]+}}, 0, 0, 0, 0, 0, implicit $exec
->>>>>>> a2ce6ee6
 #
 
 --- |
@@ -73,11 +69,7 @@
     %10:sreg_64 = COPY killed %5
     undef %11.sub2:sgpr_128 = COPY %4
     %11.sub3:sgpr_128 = COPY %3
-<<<<<<< HEAD
-    %12:vreg_128 = BUFFER_LOAD_DWORDX4_OFFSET killed %11, 0, 0, 0, 0, 0, 0, 0, 0, implicit $exec
-=======
     %12:vreg_128 = BUFFER_LOAD_DWORDX4_OFFSET killed %11, 0, 0, 0, 0, 0, implicit $exec
->>>>>>> a2ce6ee6
     undef %13.sub1:vreg_128 = COPY %9.sub1
     %13.sub2:vreg_128 = COPY %9.sub2
     %14:sreg_64 = nofpexcept V_CMP_GT_F32_e64 0, target-flags(amdgpu-rel32-lo) 0, 0, killed %12.sub3, 0, implicit $mode, implicit $exec
@@ -169,11 +161,7 @@
   bb.18:
     successors: %bb.7(0x80000000)
     dead %59:vgpr_32 = nofpexcept V_FMA_F32_e64 0, killed %9.sub2, 0, undef %60:vgpr_32, 0, undef %61:vgpr_32, 0, 0, implicit $mode, implicit $exec
-<<<<<<< HEAD
-    dead %62:vgpr_32 = BUFFER_LOAD_DWORD_OFFEN undef %63:vgpr_32, undef %64:sgpr_128, undef %65:sreg_32, 0, 0, 0, 0, 0, 0, 0, implicit $exec
-=======
     dead %62:vgpr_32 = BUFFER_LOAD_DWORD_OFFEN undef %63:vgpr_32, undef %64:sgpr_128, undef %65:sreg_32, 0, 0, 0, 0, implicit $exec
->>>>>>> a2ce6ee6
     undef %66.sub1:vreg_128 = COPY %13.sub1
     %66.sub2:vreg_128 = COPY %13.sub2
     %67:sreg_64 = nofpexcept V_CMP_NGT_F32_e64 0, 0, 0, undef %68:vgpr_32, 0, implicit $mode, implicit $exec
