--- conflicted
+++ resolved
@@ -7,15 +7,6 @@
 define amdgpu_kernel void @store_lds_v3i32(<3 x i32> addrspace(3)* %out, <3 x i32> %x) {
 ; GFX9-LABEL: store_lds_v3i32:
 ; GFX9:       ; %bb.0:
-<<<<<<< HEAD
-; GFX9-NEXT:    s_load_dword s2, s[0:1], 0x24
-; GFX9-NEXT:    s_load_dwordx4 s[4:7], s[0:1], 0x34
-; GFX9-NEXT:    s_waitcnt lgkmcnt(0)
-; GFX9-NEXT:    v_mov_b32_e32 v3, s2
-; GFX9-NEXT:    v_mov_b32_e32 v0, s4
-; GFX9-NEXT:    v_mov_b32_e32 v1, s5
-; GFX9-NEXT:    v_mov_b32_e32 v2, s6
-=======
 ; GFX9-NEXT:    s_load_dwordx4 s[4:7], s[0:1], 0x34
 ; GFX9-NEXT:    s_load_dword s2, s[0:1], 0x24
 ; GFX9-NEXT:    s_waitcnt lgkmcnt(0)
@@ -23,7 +14,6 @@
 ; GFX9-NEXT:    v_mov_b32_e32 v1, s5
 ; GFX9-NEXT:    v_mov_b32_e32 v2, s6
 ; GFX9-NEXT:    v_mov_b32_e32 v3, s2
->>>>>>> 2ab1d525
 ; GFX9-NEXT:    ds_write_b96 v3, v[0:2]
 ; GFX9-NEXT:    s_endpgm
 ;
@@ -437,15 +427,6 @@
 define amdgpu_kernel void @store_lds_v3i32_align16(<3 x i32> addrspace(3)* %out, <3 x i32> %x) {
 ; GFX9-LABEL: store_lds_v3i32_align16:
 ; GFX9:       ; %bb.0:
-<<<<<<< HEAD
-; GFX9-NEXT:    s_load_dword s2, s[0:1], 0x24
-; GFX9-NEXT:    s_load_dwordx4 s[4:7], s[0:1], 0x34
-; GFX9-NEXT:    s_waitcnt lgkmcnt(0)
-; GFX9-NEXT:    v_mov_b32_e32 v3, s2
-; GFX9-NEXT:    v_mov_b32_e32 v0, s4
-; GFX9-NEXT:    v_mov_b32_e32 v1, s5
-; GFX9-NEXT:    v_mov_b32_e32 v2, s6
-=======
 ; GFX9-NEXT:    s_load_dwordx4 s[4:7], s[0:1], 0x34
 ; GFX9-NEXT:    s_load_dword s2, s[0:1], 0x24
 ; GFX9-NEXT:    s_waitcnt lgkmcnt(0)
@@ -453,7 +434,6 @@
 ; GFX9-NEXT:    v_mov_b32_e32 v1, s5
 ; GFX9-NEXT:    v_mov_b32_e32 v2, s6
 ; GFX9-NEXT:    v_mov_b32_e32 v3, s2
->>>>>>> 2ab1d525
 ; GFX9-NEXT:    ds_write_b96 v3, v[0:2]
 ; GFX9-NEXT:    s_endpgm
 ;
