;; Generate ELF attributes from llc.

; RUN: llc -mtriple=riscv32 -mattr=+m %s -o - | FileCheck --check-prefix=RV32M %s
; RUN: llc -mtriple=riscv32 -mattr=+a %s -o - | FileCheck --check-prefix=RV32A %s
; RUN: llc -mtriple=riscv32 -mattr=+f %s -o - | FileCheck --check-prefix=RV32F %s
; RUN: llc -mtriple=riscv32 -mattr=+d %s -o - | FileCheck --check-prefix=RV32D %s
; RUN: llc -mtriple=riscv32 -mattr=+c %s -o - | FileCheck --check-prefix=RV32C %s
<<<<<<< HEAD
; RUN: llc -mtriple=riscv32 -mattr=+experimental-b %s -o - | FileCheck --check-prefix=RV32B %s
; RUN: llc -mtriple=riscv32 -mattr=+experimental-v,+experimental-zvamo,+experimental-zvlsseg %s -o - | FileCheck --check-prefix=RV32V %s
=======
; RUN: llc -mtriple=riscv32 -mattr=+experimental-zfhmin %s -o - | FileCheck --check-prefix=RV32ZFHMIN %s
>>>>>>> a2ce6ee6
; RUN: llc -mtriple=riscv32 -mattr=+experimental-zfh %s -o - | FileCheck --check-prefix=RV32ZFH %s
; RUN: llc -mtriple=riscv32 -mattr=+experimental-zba %s -o - | FileCheck --check-prefix=RV32ZBA %s
; RUN: llc -mtriple=riscv32 -mattr=+experimental-zbb %s -o - | FileCheck --check-prefix=RV32ZBB %s
; RUN: llc -mtriple=riscv32 -mattr=+experimental-zbc %s -o - | FileCheck --check-prefix=RV32ZBC %s
; RUN: llc -mtriple=riscv32 -mattr=+experimental-zbe %s -o - | FileCheck --check-prefix=RV32ZBE %s
; RUN: llc -mtriple=riscv32 -mattr=+experimental-zbf %s -o - | FileCheck --check-prefix=RV32ZBF %s
; RUN: llc -mtriple=riscv32 -mattr=+experimental-zbm %s -o - | FileCheck --check-prefix=RV32ZBM %s
; RUN: llc -mtriple=riscv32 -mattr=+experimental-zbp %s -o - | FileCheck --check-prefix=RV32ZBP %s
<<<<<<< HEAD
; RUN: llc -mtriple=riscv32 -mattr=+experimental-zbproposedc %s -o - | FileCheck --check-prefix=RV32ZBPROPOSEDC %s
; RUN: llc -mtriple=riscv32 -mattr=+experimental-zbr %s -o - | FileCheck --check-prefix=RV32ZBR %s
; RUN: llc -mtriple=riscv32 -mattr=+experimental-zbs %s -o - | FileCheck --check-prefix=RV32ZBS %s
; RUN: llc -mtriple=riscv32 -mattr=+experimental-zbt %s -o - | FileCheck --check-prefix=RV32ZBT %s
; RUN: llc -mtriple=riscv32 -mattr=+experimental-zbb,+experimental-zfh,+experimental-zvamo,+experimental-v,+f,+experimental-zvlsseg %s -o - | FileCheck --check-prefix=RV32COMBINED %s
=======
; RUN: llc -mtriple=riscv32 -mattr=+experimental-zbr %s -o - | FileCheck --check-prefix=RV32ZBR %s
; RUN: llc -mtriple=riscv32 -mattr=+experimental-zbs %s -o - | FileCheck --check-prefix=RV32ZBS %s
; RUN: llc -mtriple=riscv32 -mattr=+experimental-zbt %s -o - | FileCheck --check-prefix=RV32ZBT %s
>>>>>>> a2ce6ee6
; RUN: llc -mtriple=riscv64 -mattr=+m %s -o - | FileCheck --check-prefix=RV64M %s
; RUN: llc -mtriple=riscv64 -mattr=+a %s -o - | FileCheck --check-prefix=RV64A %s
; RUN: llc -mtriple=riscv64 -mattr=+f %s -o - | FileCheck --check-prefix=RV64F %s
; RUN: llc -mtriple=riscv64 -mattr=+d %s -o - | FileCheck --check-prefix=RV64D %s
; RUN: llc -mtriple=riscv64 -mattr=+c %s -o - | FileCheck --check-prefix=RV64C %s
<<<<<<< HEAD
; RUN: llc -mtriple=riscv64 -mattr=+experimental-b %s -o - | FileCheck --check-prefix=RV64B %s
; RUN: llc -mtriple=riscv64 -mattr=+experimental-v,+experimental-zvamo,+experimental-zvlsseg %s -o - | FileCheck --check-prefix=RV64V %s
=======
; RUN: llc -mtriple=riscv64 -mattr=+experimental-zfhmin %s -o - | FileCheck --check-prefix=RV64ZFHMIN %s
>>>>>>> a2ce6ee6
; RUN: llc -mtriple=riscv64 -mattr=+experimental-zfh %s -o - | FileCheck --check-prefix=RV64ZFH %s
; RUN: llc -mtriple=riscv64 -mattr=+experimental-zba %s -o - | FileCheck --check-prefix=RV64ZBA %s
; RUN: llc -mtriple=riscv64 -mattr=+experimental-zbb %s -o - | FileCheck --check-prefix=RV64ZBB %s
; RUN: llc -mtriple=riscv64 -mattr=+experimental-zbc %s -o - | FileCheck --check-prefix=RV64ZBC %s
; RUN: llc -mtriple=riscv64 -mattr=+experimental-zbe %s -o - | FileCheck --check-prefix=RV64ZBE %s
; RUN: llc -mtriple=riscv64 -mattr=+experimental-zbf %s -o - | FileCheck --check-prefix=RV64ZBF %s
; RUN: llc -mtriple=riscv64 -mattr=+experimental-zbm %s -o - | FileCheck --check-prefix=RV64ZBM %s
; RUN: llc -mtriple=riscv64 -mattr=+experimental-zbp %s -o - | FileCheck --check-prefix=RV64ZBP %s
<<<<<<< HEAD
; RUN: llc -mtriple=riscv64 -mattr=+experimental-zbproposedc %s -o - | FileCheck --check-prefix=RV64ZBPROPOSEDC %s
; RUN: llc -mtriple=riscv64 -mattr=+experimental-zbr %s -o - | FileCheck --check-prefix=RV64ZBR %s
; RUN: llc -mtriple=riscv64 -mattr=+experimental-zbs %s -o - | FileCheck --check-prefix=RV64ZBS %s
; RUN: llc -mtriple=riscv64 -mattr=+experimental-zbt %s -o - | FileCheck --check-prefix=RV64ZBT %s
; RUN: llc -mtriple=riscv64 -mattr=+experimental-zbb,+experimental-zfh,+experimental-zvamo,+experimental-v,+f,+experimental-zvlsseg %s -o - | FileCheck --check-prefix=RV64COMBINED %s
=======
; RUN: llc -mtriple=riscv64 -mattr=+experimental-zbr %s -o - | FileCheck --check-prefix=RV64ZBR %s
; RUN: llc -mtriple=riscv64 -mattr=+experimental-zbs %s -o - | FileCheck --check-prefix=RV64ZBS %s
; RUN: llc -mtriple=riscv64 -mattr=+experimental-zbt %s -o - | FileCheck --check-prefix=RV64ZBT %s
>>>>>>> a2ce6ee6

; RV32M: .attribute 5, "rv32i2p0_m2p0"
; RV32A: .attribute 5, "rv32i2p0_a2p0"
; RV32F: .attribute 5, "rv32i2p0_f2p0"
; RV32D: .attribute 5, "rv32i2p0_f2p0_d2p0"
; RV32C: .attribute 5, "rv32i2p0_c2p0"
<<<<<<< HEAD
; RV32B: .attribute 5, "rv32i2p0_b0p93_zba0p93_zbb0p93_zbc0p93_zbe0p93_zbf0p93_zbm0p93_zbp0p93_zbr0p93_zbs0p93_zbt0p93"
; RV32V: .attribute 5, "rv32i2p0_v0p10_zvamo0p10_zvlsseg0p10"
; RV32ZFH: .attribute 5, "rv32i2p0_f2p0_zfh0p1"
; RV32ZBA: .attribute 5, "rv32i2p0_zba0p93"
; RV32ZBB: .attribute 5, "rv32i2p0_zbb0p93"
; RV32ZBC: .attribute 5, "rv32i2p0_zbc0p93"
=======
; RV32V: .attribute 5, "rv32i2p0_v0p10_zvlsseg0p10"
; RV32ZFHMIN: .attribute 5, "rv32i2p0_f2p0_zfhmin0p1"
; RV32ZFH: .attribute 5, "rv32i2p0_f2p0_zfh0p1_zfhmin0p1"
; RV32ZBA: .attribute 5, "rv32i2p0_zba1p0"
; RV32ZBB: .attribute 5, "rv32i2p0_zbb1p0"
; RV32ZBC: .attribute 5, "rv32i2p0_zbc1p0"
>>>>>>> a2ce6ee6
; RV32ZBE: .attribute 5, "rv32i2p0_zbe0p93"
; RV32ZBF: .attribute 5, "rv32i2p0_zbf0p93"
; RV32ZBM: .attribute 5, "rv32i2p0_zbm0p93"
; RV32ZBP: .attribute 5, "rv32i2p0_zbp0p93"
<<<<<<< HEAD
; RV32ZBPROPOSEDC: .attribute 5, "rv32i2p0_zbproposedc0p93"
; RV32ZBR: .attribute 5, "rv32i2p0_zbr0p93"
; RV32ZBS: .attribute 5, "rv32i2p0_zbs0p93"
; RV32ZBT: .attribute 5, "rv32i2p0_zbt0p93"
; RV32COMBINED: .attribute 5, "rv32i2p0_f2p0_v0p10_zfh0p1_zbb0p93_zvamo0p10_zvlsseg0p10"
=======
; RV32ZBR: .attribute 5, "rv32i2p0_zbr0p93"
; RV32ZBS: .attribute 5, "rv32i2p0_zbs1p0"
; RV32ZBT: .attribute 5, "rv32i2p0_zbt0p93"
; RV32COMBINED: .attribute 5, "rv32i2p0_f2p0_v0p10_zfh0p1_zfhmin0p1_zbb1p0_zvlsseg0p10"
>>>>>>> a2ce6ee6

; RV64M: .attribute 5, "rv64i2p0_m2p0"
; RV64A: .attribute 5, "rv64i2p0_a2p0"
; RV64F: .attribute 5, "rv64i2p0_f2p0"
; RV64D: .attribute 5, "rv64i2p0_f2p0_d2p0"
; RV64C: .attribute 5, "rv64i2p0_c2p0"
<<<<<<< HEAD
; RV64B: .attribute 5, "rv64i2p0_b0p93_zba0p93_zbb0p93_zbc0p93_zbe0p93_zbf0p93_zbm0p93_zbp0p93_zbr0p93_zbs0p93_zbt0p93"
; RV64ZFH: .attribute 5, "rv64i2p0_f2p0_zfh0p1"
; RV64ZBA: .attribute 5, "rv64i2p0_zba0p93"
; RV64ZBB: .attribute 5, "rv64i2p0_zbb0p93"
; RV64ZBC: .attribute 5, "rv64i2p0_zbc0p93"
=======
; RV64ZFHMIN: .attribute 5, "rv64i2p0_f2p0_zfhmin0p1"
; RV64ZFH: .attribute 5, "rv64i2p0_f2p0_zfh0p1_zfhmin0p1"
; RV64ZBA: .attribute 5, "rv64i2p0_zba1p0"
; RV64ZBB: .attribute 5, "rv64i2p0_zbb1p0"
; RV64ZBC: .attribute 5, "rv64i2p0_zbc1p0"
>>>>>>> a2ce6ee6
; RV64ZBE: .attribute 5, "rv64i2p0_zbe0p93"
; RV64ZBF: .attribute 5, "rv64i2p0_zbf0p93"
; RV64ZBM: .attribute 5, "rv64i2p0_zbm0p93"
; RV64ZBP: .attribute 5, "rv64i2p0_zbp0p93"
<<<<<<< HEAD
; RV64ZBPROPOSEDC: .attribute 5, "rv64i2p0_zbproposedc0p93"
; RV64ZBR: .attribute 5, "rv64i2p0_zbr0p93"
; RV64ZBS: .attribute 5, "rv64i2p0_zbs0p93"
; RV64ZBT: .attribute 5, "rv64i2p0_zbt0p93"
; RV64V: .attribute 5, "rv64i2p0_v0p10_zvamo0p10_zvlsseg0p10"
; RV64COMBINED: .attribute 5, "rv64i2p0_f2p0_v0p10_zfh0p1_zbb0p93_zvamo0p10_zvlsseg0p10"
=======
; RV64ZBR: .attribute 5, "rv64i2p0_zbr0p93"
; RV64ZBS: .attribute 5, "rv64i2p0_zbs1p0"
; RV64ZBT: .attribute 5, "rv64i2p0_zbt0p93"
; RV64V: .attribute 5, "rv64i2p0_v0p10_zvlsseg0p10"
; RV64COMBINED: .attribute 5, "rv64i2p0_f2p0_v0p10_zfh0p1_zfhmin0p1_zbb1p0_zvlsseg0p10"
>>>>>>> a2ce6ee6


define i32 @addi(i32 %a) {
  %1 = add i32 %a, 1
  ret i32 %1
}<|MERGE_RESOLUTION|>--- conflicted
+++ resolved
@@ -5,12 +5,7 @@
 ; RUN: llc -mtriple=riscv32 -mattr=+f %s -o - | FileCheck --check-prefix=RV32F %s
 ; RUN: llc -mtriple=riscv32 -mattr=+d %s -o - | FileCheck --check-prefix=RV32D %s
 ; RUN: llc -mtriple=riscv32 -mattr=+c %s -o - | FileCheck --check-prefix=RV32C %s
-<<<<<<< HEAD
-; RUN: llc -mtriple=riscv32 -mattr=+experimental-b %s -o - | FileCheck --check-prefix=RV32B %s
-; RUN: llc -mtriple=riscv32 -mattr=+experimental-v,+experimental-zvamo,+experimental-zvlsseg %s -o - | FileCheck --check-prefix=RV32V %s
-=======
 ; RUN: llc -mtriple=riscv32 -mattr=+experimental-zfhmin %s -o - | FileCheck --check-prefix=RV32ZFHMIN %s
->>>>>>> a2ce6ee6
 ; RUN: llc -mtriple=riscv32 -mattr=+experimental-zfh %s -o - | FileCheck --check-prefix=RV32ZFH %s
 ; RUN: llc -mtriple=riscv32 -mattr=+experimental-zba %s -o - | FileCheck --check-prefix=RV32ZBA %s
 ; RUN: llc -mtriple=riscv32 -mattr=+experimental-zbb %s -o - | FileCheck --check-prefix=RV32ZBB %s
@@ -19,28 +14,15 @@
 ; RUN: llc -mtriple=riscv32 -mattr=+experimental-zbf %s -o - | FileCheck --check-prefix=RV32ZBF %s
 ; RUN: llc -mtriple=riscv32 -mattr=+experimental-zbm %s -o - | FileCheck --check-prefix=RV32ZBM %s
 ; RUN: llc -mtriple=riscv32 -mattr=+experimental-zbp %s -o - | FileCheck --check-prefix=RV32ZBP %s
-<<<<<<< HEAD
-; RUN: llc -mtriple=riscv32 -mattr=+experimental-zbproposedc %s -o - | FileCheck --check-prefix=RV32ZBPROPOSEDC %s
 ; RUN: llc -mtriple=riscv32 -mattr=+experimental-zbr %s -o - | FileCheck --check-prefix=RV32ZBR %s
 ; RUN: llc -mtriple=riscv32 -mattr=+experimental-zbs %s -o - | FileCheck --check-prefix=RV32ZBS %s
 ; RUN: llc -mtriple=riscv32 -mattr=+experimental-zbt %s -o - | FileCheck --check-prefix=RV32ZBT %s
-; RUN: llc -mtriple=riscv32 -mattr=+experimental-zbb,+experimental-zfh,+experimental-zvamo,+experimental-v,+f,+experimental-zvlsseg %s -o - | FileCheck --check-prefix=RV32COMBINED %s
-=======
-; RUN: llc -mtriple=riscv32 -mattr=+experimental-zbr %s -o - | FileCheck --check-prefix=RV32ZBR %s
-; RUN: llc -mtriple=riscv32 -mattr=+experimental-zbs %s -o - | FileCheck --check-prefix=RV32ZBS %s
-; RUN: llc -mtriple=riscv32 -mattr=+experimental-zbt %s -o - | FileCheck --check-prefix=RV32ZBT %s
->>>>>>> a2ce6ee6
 ; RUN: llc -mtriple=riscv64 -mattr=+m %s -o - | FileCheck --check-prefix=RV64M %s
 ; RUN: llc -mtriple=riscv64 -mattr=+a %s -o - | FileCheck --check-prefix=RV64A %s
 ; RUN: llc -mtriple=riscv64 -mattr=+f %s -o - | FileCheck --check-prefix=RV64F %s
 ; RUN: llc -mtriple=riscv64 -mattr=+d %s -o - | FileCheck --check-prefix=RV64D %s
 ; RUN: llc -mtriple=riscv64 -mattr=+c %s -o - | FileCheck --check-prefix=RV64C %s
-<<<<<<< HEAD
-; RUN: llc -mtriple=riscv64 -mattr=+experimental-b %s -o - | FileCheck --check-prefix=RV64B %s
-; RUN: llc -mtriple=riscv64 -mattr=+experimental-v,+experimental-zvamo,+experimental-zvlsseg %s -o - | FileCheck --check-prefix=RV64V %s
-=======
 ; RUN: llc -mtriple=riscv64 -mattr=+experimental-zfhmin %s -o - | FileCheck --check-prefix=RV64ZFHMIN %s
->>>>>>> a2ce6ee6
 ; RUN: llc -mtriple=riscv64 -mattr=+experimental-zfh %s -o - | FileCheck --check-prefix=RV64ZFH %s
 ; RUN: llc -mtriple=riscv64 -mattr=+experimental-zba %s -o - | FileCheck --check-prefix=RV64ZBA %s
 ; RUN: llc -mtriple=riscv64 -mattr=+experimental-zbb %s -o - | FileCheck --check-prefix=RV64ZBB %s
@@ -49,91 +31,49 @@
 ; RUN: llc -mtriple=riscv64 -mattr=+experimental-zbf %s -o - | FileCheck --check-prefix=RV64ZBF %s
 ; RUN: llc -mtriple=riscv64 -mattr=+experimental-zbm %s -o - | FileCheck --check-prefix=RV64ZBM %s
 ; RUN: llc -mtriple=riscv64 -mattr=+experimental-zbp %s -o - | FileCheck --check-prefix=RV64ZBP %s
-<<<<<<< HEAD
-; RUN: llc -mtriple=riscv64 -mattr=+experimental-zbproposedc %s -o - | FileCheck --check-prefix=RV64ZBPROPOSEDC %s
 ; RUN: llc -mtriple=riscv64 -mattr=+experimental-zbr %s -o - | FileCheck --check-prefix=RV64ZBR %s
 ; RUN: llc -mtriple=riscv64 -mattr=+experimental-zbs %s -o - | FileCheck --check-prefix=RV64ZBS %s
 ; RUN: llc -mtriple=riscv64 -mattr=+experimental-zbt %s -o - | FileCheck --check-prefix=RV64ZBT %s
-; RUN: llc -mtriple=riscv64 -mattr=+experimental-zbb,+experimental-zfh,+experimental-zvamo,+experimental-v,+f,+experimental-zvlsseg %s -o - | FileCheck --check-prefix=RV64COMBINED %s
-=======
-; RUN: llc -mtriple=riscv64 -mattr=+experimental-zbr %s -o - | FileCheck --check-prefix=RV64ZBR %s
-; RUN: llc -mtriple=riscv64 -mattr=+experimental-zbs %s -o - | FileCheck --check-prefix=RV64ZBS %s
-; RUN: llc -mtriple=riscv64 -mattr=+experimental-zbt %s -o - | FileCheck --check-prefix=RV64ZBT %s
->>>>>>> a2ce6ee6
 
 ; RV32M: .attribute 5, "rv32i2p0_m2p0"
 ; RV32A: .attribute 5, "rv32i2p0_a2p0"
 ; RV32F: .attribute 5, "rv32i2p0_f2p0"
 ; RV32D: .attribute 5, "rv32i2p0_f2p0_d2p0"
 ; RV32C: .attribute 5, "rv32i2p0_c2p0"
-<<<<<<< HEAD
-; RV32B: .attribute 5, "rv32i2p0_b0p93_zba0p93_zbb0p93_zbc0p93_zbe0p93_zbf0p93_zbm0p93_zbp0p93_zbr0p93_zbs0p93_zbt0p93"
-; RV32V: .attribute 5, "rv32i2p0_v0p10_zvamo0p10_zvlsseg0p10"
-; RV32ZFH: .attribute 5, "rv32i2p0_f2p0_zfh0p1"
-; RV32ZBA: .attribute 5, "rv32i2p0_zba0p93"
-; RV32ZBB: .attribute 5, "rv32i2p0_zbb0p93"
-; RV32ZBC: .attribute 5, "rv32i2p0_zbc0p93"
-=======
 ; RV32V: .attribute 5, "rv32i2p0_v0p10_zvlsseg0p10"
 ; RV32ZFHMIN: .attribute 5, "rv32i2p0_f2p0_zfhmin0p1"
 ; RV32ZFH: .attribute 5, "rv32i2p0_f2p0_zfh0p1_zfhmin0p1"
 ; RV32ZBA: .attribute 5, "rv32i2p0_zba1p0"
 ; RV32ZBB: .attribute 5, "rv32i2p0_zbb1p0"
 ; RV32ZBC: .attribute 5, "rv32i2p0_zbc1p0"
->>>>>>> a2ce6ee6
 ; RV32ZBE: .attribute 5, "rv32i2p0_zbe0p93"
 ; RV32ZBF: .attribute 5, "rv32i2p0_zbf0p93"
 ; RV32ZBM: .attribute 5, "rv32i2p0_zbm0p93"
 ; RV32ZBP: .attribute 5, "rv32i2p0_zbp0p93"
-<<<<<<< HEAD
-; RV32ZBPROPOSEDC: .attribute 5, "rv32i2p0_zbproposedc0p93"
-; RV32ZBR: .attribute 5, "rv32i2p0_zbr0p93"
-; RV32ZBS: .attribute 5, "rv32i2p0_zbs0p93"
-; RV32ZBT: .attribute 5, "rv32i2p0_zbt0p93"
-; RV32COMBINED: .attribute 5, "rv32i2p0_f2p0_v0p10_zfh0p1_zbb0p93_zvamo0p10_zvlsseg0p10"
-=======
 ; RV32ZBR: .attribute 5, "rv32i2p0_zbr0p93"
 ; RV32ZBS: .attribute 5, "rv32i2p0_zbs1p0"
 ; RV32ZBT: .attribute 5, "rv32i2p0_zbt0p93"
 ; RV32COMBINED: .attribute 5, "rv32i2p0_f2p0_v0p10_zfh0p1_zfhmin0p1_zbb1p0_zvlsseg0p10"
->>>>>>> a2ce6ee6
 
 ; RV64M: .attribute 5, "rv64i2p0_m2p0"
 ; RV64A: .attribute 5, "rv64i2p0_a2p0"
 ; RV64F: .attribute 5, "rv64i2p0_f2p0"
 ; RV64D: .attribute 5, "rv64i2p0_f2p0_d2p0"
 ; RV64C: .attribute 5, "rv64i2p0_c2p0"
-<<<<<<< HEAD
-; RV64B: .attribute 5, "rv64i2p0_b0p93_zba0p93_zbb0p93_zbc0p93_zbe0p93_zbf0p93_zbm0p93_zbp0p93_zbr0p93_zbs0p93_zbt0p93"
-; RV64ZFH: .attribute 5, "rv64i2p0_f2p0_zfh0p1"
-; RV64ZBA: .attribute 5, "rv64i2p0_zba0p93"
-; RV64ZBB: .attribute 5, "rv64i2p0_zbb0p93"
-; RV64ZBC: .attribute 5, "rv64i2p0_zbc0p93"
-=======
 ; RV64ZFHMIN: .attribute 5, "rv64i2p0_f2p0_zfhmin0p1"
 ; RV64ZFH: .attribute 5, "rv64i2p0_f2p0_zfh0p1_zfhmin0p1"
 ; RV64ZBA: .attribute 5, "rv64i2p0_zba1p0"
 ; RV64ZBB: .attribute 5, "rv64i2p0_zbb1p0"
 ; RV64ZBC: .attribute 5, "rv64i2p0_zbc1p0"
->>>>>>> a2ce6ee6
 ; RV64ZBE: .attribute 5, "rv64i2p0_zbe0p93"
 ; RV64ZBF: .attribute 5, "rv64i2p0_zbf0p93"
 ; RV64ZBM: .attribute 5, "rv64i2p0_zbm0p93"
 ; RV64ZBP: .attribute 5, "rv64i2p0_zbp0p93"
-<<<<<<< HEAD
-; RV64ZBPROPOSEDC: .attribute 5, "rv64i2p0_zbproposedc0p93"
-; RV64ZBR: .attribute 5, "rv64i2p0_zbr0p93"
-; RV64ZBS: .attribute 5, "rv64i2p0_zbs0p93"
-; RV64ZBT: .attribute 5, "rv64i2p0_zbt0p93"
-; RV64V: .attribute 5, "rv64i2p0_v0p10_zvamo0p10_zvlsseg0p10"
-; RV64COMBINED: .attribute 5, "rv64i2p0_f2p0_v0p10_zfh0p1_zbb0p93_zvamo0p10_zvlsseg0p10"
-=======
 ; RV64ZBR: .attribute 5, "rv64i2p0_zbr0p93"
 ; RV64ZBS: .attribute 5, "rv64i2p0_zbs1p0"
 ; RV64ZBT: .attribute 5, "rv64i2p0_zbt0p93"
 ; RV64V: .attribute 5, "rv64i2p0_v0p10_zvlsseg0p10"
 ; RV64COMBINED: .attribute 5, "rv64i2p0_f2p0_v0p10_zfh0p1_zfhmin0p1_zbb1p0_zvlsseg0p10"
->>>>>>> a2ce6ee6
 
 
 define i32 @addi(i32 %a) {
