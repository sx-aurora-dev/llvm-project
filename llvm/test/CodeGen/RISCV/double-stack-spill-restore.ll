; NOTE: Assertions have been autogenerated by utils/update_llc_test_checks.py
; RUN: llc -mtriple=riscv32 -mattr=+d -verify-machineinstrs < %s \
; RUN:   | FileCheck -check-prefix=RV32IFD %s
; RUN: llc -mtriple=riscv64 -mattr=+d -verify-machineinstrs < %s \
; RUN:   | FileCheck -check-prefix=RV64IFD %s

define double @func(double %d, i32 %n) nounwind {
; RV32IFD-LABEL: func:
; RV32IFD:       # %bb.0: # %entry
; RV32IFD-NEXT:    addi sp, sp, -32
; RV32IFD-NEXT:    sw ra, 28(sp) # 4-byte Folded Spill
; RV32IFD-NEXT:    sw a0, 16(sp)
; RV32IFD-NEXT:    sw a1, 20(sp)
; RV32IFD-NEXT:    fld ft0, 16(sp)
; RV32IFD-NEXT:    beqz a2, .LBB0_2
; RV32IFD-NEXT:  # %bb.1: # %if.else
; RV32IFD-NEXT:    addi a2, a2, -1
; RV32IFD-NEXT:    fsd ft0, 16(sp)
; RV32IFD-NEXT:    lw a0, 16(sp)
; RV32IFD-NEXT:    lw a1, 20(sp)
; RV32IFD-NEXT:    fsd ft0, 8(sp) # 8-byte Folded Spill
; RV32IFD-NEXT:    call func@plt
; RV32IFD-NEXT:    sw a0, 16(sp)
; RV32IFD-NEXT:    sw a1, 20(sp)
; RV32IFD-NEXT:    fld ft0, 16(sp)
; RV32IFD-NEXT:    fld ft1, 8(sp) # 8-byte Folded Reload
; RV32IFD-NEXT:    fadd.d ft0, ft0, ft1
; RV32IFD-NEXT:  .LBB0_2: # %return
; RV32IFD-NEXT:    fsd ft0, 16(sp)
; RV32IFD-NEXT:    lw a0, 16(sp)
; RV32IFD-NEXT:    lw a1, 20(sp)
; RV32IFD-NEXT:    lw ra, 28(sp) # 4-byte Folded Reload
; RV32IFD-NEXT:    addi sp, sp, 32
; RV32IFD-NEXT:    ret
;
; RV64IFD-LABEL: func:
; RV64IFD:       # %bb.0: # %entry
<<<<<<< HEAD
; RV64IFD-NEXT:    addi sp, sp, -16
; RV64IFD-NEXT:    sd ra, 8(sp) # 8-byte Folded Spill
=======
>>>>>>> 2ab1d525
; RV64IFD-NEXT:    sext.w a2, a1
; RV64IFD-NEXT:    fmv.d.x ft0, a0
; RV64IFD-NEXT:    beqz a2, .LBB0_2
; RV64IFD-NEXT:  # %bb.1: # %if.else
; RV64IFD-NEXT:    addi sp, sp, -16
; RV64IFD-NEXT:    sd ra, 8(sp) # 8-byte Folded Spill
; RV64IFD-NEXT:    addiw a1, a1, -1
; RV64IFD-NEXT:    fmv.x.d a0, ft0
; RV64IFD-NEXT:    fsd ft0, 0(sp) # 8-byte Folded Spill
; RV64IFD-NEXT:    call func@plt
; RV64IFD-NEXT:    fmv.d.x ft0, a0
; RV64IFD-NEXT:    fld ft1, 0(sp) # 8-byte Folded Reload
; RV64IFD-NEXT:    fadd.d ft0, ft0, ft1
; RV64IFD-NEXT:    fmv.x.d a0, ft0
; RV64IFD-NEXT:    ld ra, 8(sp) # 8-byte Folded Reload
; RV64IFD-NEXT:    addi sp, sp, 16
; RV64IFD-NEXT:    ret
; RV64IFD-NEXT:  .LBB0_2: # %return
; RV64IFD-NEXT:    fmv.x.d a0, ft0
; RV64IFD-NEXT:    ret
entry:
  %cmp = icmp eq i32 %n, 0
  br i1 %cmp, label %return, label %if.else

if.else:
  %sub = add i32 %n, -1
  %call = tail call double @func(double %d, i32 %sub)
  %add = fadd double %call, %d
  ret double %add

return:
  ret double %d
}<|MERGE_RESOLUTION|>--- conflicted
+++ resolved
@@ -35,11 +35,6 @@
 ;
 ; RV64IFD-LABEL: func:
 ; RV64IFD:       # %bb.0: # %entry
-<<<<<<< HEAD
-; RV64IFD-NEXT:    addi sp, sp, -16
-; RV64IFD-NEXT:    sd ra, 8(sp) # 8-byte Folded Spill
-=======
->>>>>>> 2ab1d525
 ; RV64IFD-NEXT:    sext.w a2, a1
 ; RV64IFD-NEXT:    fmv.d.x ft0, a0
 ; RV64IFD-NEXT:    beqz a2, .LBB0_2
