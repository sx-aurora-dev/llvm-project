--- conflicted
+++ resolved
@@ -8,15 +8,9 @@
 define <vscale x 1 x half> @intrinsic_vfsqrt_v_nxv1f16_nxv1f16(<vscale x 1 x half> %0, i32 %1) nounwind {
 ; CHECK-LABEL: intrinsic_vfsqrt_v_nxv1f16_nxv1f16:
 ; CHECK:       # %bb.0: # %entry
-<<<<<<< HEAD
-; CHECK-NEXT:    vsetvli a0, a0, e16,mf4,ta,mu
-; CHECK-NEXT:    vfsqrt.v v8, v8
-; CHECK-NEXT:    jalr zero, 0(ra)
-=======
 ; CHECK-NEXT:    vsetvli zero, a0, e16, mf4, ta, mu
 ; CHECK-NEXT:    vfsqrt.v v8, v8
 ; CHECK-NEXT:    ret
->>>>>>> 2ab1d525
 entry:
   %a = call <vscale x 1 x half> @llvm.riscv.vfsqrt.nxv1f16(
     <vscale x 1 x half> %0,
@@ -35,15 +29,9 @@
 define <vscale x 1 x half> @intrinsic_vfsqrt_mask_v_nxv1f16_nxv1f16(<vscale x 1 x i1> %0, <vscale x 1 x half> %1, <vscale x 1 x half> %2, i32 %3) nounwind {
 ; CHECK-LABEL: intrinsic_vfsqrt_mask_v_nxv1f16_nxv1f16:
 ; CHECK:       # %bb.0: # %entry
-<<<<<<< HEAD
-; CHECK-NEXT:    vsetvli a0, a0, e16,mf4,tu,mu
-; CHECK-NEXT:    vfsqrt.v v8, v9, v0.t
-; CHECK-NEXT:    jalr zero, 0(ra)
-=======
 ; CHECK-NEXT:    vsetvli zero, a0, e16, mf4, ta, mu
 ; CHECK-NEXT:    vfsqrt.v v8, v9, v0.t
 ; CHECK-NEXT:    ret
->>>>>>> 2ab1d525
 entry:
   %a = call <vscale x 1 x half> @llvm.riscv.vfsqrt.mask.nxv1f16(
     <vscale x 1 x half> %1,
@@ -61,15 +49,9 @@
 define <vscale x 2 x half> @intrinsic_vfsqrt_v_nxv2f16_nxv2f16(<vscale x 2 x half> %0, i32 %1) nounwind {
 ; CHECK-LABEL: intrinsic_vfsqrt_v_nxv2f16_nxv2f16:
 ; CHECK:       # %bb.0: # %entry
-<<<<<<< HEAD
-; CHECK-NEXT:    vsetvli a0, a0, e16,mf2,ta,mu
-; CHECK-NEXT:    vfsqrt.v v8, v8
-; CHECK-NEXT:    jalr zero, 0(ra)
-=======
 ; CHECK-NEXT:    vsetvli zero, a0, e16, mf2, ta, mu
 ; CHECK-NEXT:    vfsqrt.v v8, v8
 ; CHECK-NEXT:    ret
->>>>>>> 2ab1d525
 entry:
   %a = call <vscale x 2 x half> @llvm.riscv.vfsqrt.nxv2f16(
     <vscale x 2 x half> %0,
@@ -88,15 +70,9 @@
 define <vscale x 2 x half> @intrinsic_vfsqrt_mask_v_nxv2f16_nxv2f16(<vscale x 2 x i1> %0, <vscale x 2 x half> %1, <vscale x 2 x half> %2, i32 %3) nounwind {
 ; CHECK-LABEL: intrinsic_vfsqrt_mask_v_nxv2f16_nxv2f16:
 ; CHECK:       # %bb.0: # %entry
-<<<<<<< HEAD
-; CHECK-NEXT:    vsetvli a0, a0, e16,mf2,tu,mu
-; CHECK-NEXT:    vfsqrt.v v8, v9, v0.t
-; CHECK-NEXT:    jalr zero, 0(ra)
-=======
 ; CHECK-NEXT:    vsetvli zero, a0, e16, mf2, ta, mu
 ; CHECK-NEXT:    vfsqrt.v v8, v9, v0.t
 ; CHECK-NEXT:    ret
->>>>>>> 2ab1d525
 entry:
   %a = call <vscale x 2 x half> @llvm.riscv.vfsqrt.mask.nxv2f16(
     <vscale x 2 x half> %1,
@@ -114,15 +90,9 @@
 define <vscale x 4 x half> @intrinsic_vfsqrt_v_nxv4f16_nxv4f16(<vscale x 4 x half> %0, i32 %1) nounwind {
 ; CHECK-LABEL: intrinsic_vfsqrt_v_nxv4f16_nxv4f16:
 ; CHECK:       # %bb.0: # %entry
-<<<<<<< HEAD
-; CHECK-NEXT:    vsetvli a0, a0, e16,m1,ta,mu
-; CHECK-NEXT:    vfsqrt.v v8, v8
-; CHECK-NEXT:    jalr zero, 0(ra)
-=======
 ; CHECK-NEXT:    vsetvli zero, a0, e16, m1, ta, mu
 ; CHECK-NEXT:    vfsqrt.v v8, v8
 ; CHECK-NEXT:    ret
->>>>>>> 2ab1d525
 entry:
   %a = call <vscale x 4 x half> @llvm.riscv.vfsqrt.nxv4f16(
     <vscale x 4 x half> %0,
@@ -141,15 +111,9 @@
 define <vscale x 4 x half> @intrinsic_vfsqrt_mask_v_nxv4f16_nxv4f16(<vscale x 4 x i1> %0, <vscale x 4 x half> %1, <vscale x 4 x half> %2, i32 %3) nounwind {
 ; CHECK-LABEL: intrinsic_vfsqrt_mask_v_nxv4f16_nxv4f16:
 ; CHECK:       # %bb.0: # %entry
-<<<<<<< HEAD
-; CHECK-NEXT:    vsetvli a0, a0, e16,m1,tu,mu
-; CHECK-NEXT:    vfsqrt.v v8, v9, v0.t
-; CHECK-NEXT:    jalr zero, 0(ra)
-=======
 ; CHECK-NEXT:    vsetvli zero, a0, e16, m1, ta, mu
 ; CHECK-NEXT:    vfsqrt.v v8, v9, v0.t
 ; CHECK-NEXT:    ret
->>>>>>> 2ab1d525
 entry:
   %a = call <vscale x 4 x half> @llvm.riscv.vfsqrt.mask.nxv4f16(
     <vscale x 4 x half> %1,
@@ -167,15 +131,9 @@
 define <vscale x 8 x half> @intrinsic_vfsqrt_v_nxv8f16_nxv8f16(<vscale x 8 x half> %0, i32 %1) nounwind {
 ; CHECK-LABEL: intrinsic_vfsqrt_v_nxv8f16_nxv8f16:
 ; CHECK:       # %bb.0: # %entry
-<<<<<<< HEAD
-; CHECK-NEXT:    vsetvli a0, a0, e16,m2,ta,mu
-; CHECK-NEXT:    vfsqrt.v v8, v8
-; CHECK-NEXT:    jalr zero, 0(ra)
-=======
 ; CHECK-NEXT:    vsetvli zero, a0, e16, m2, ta, mu
 ; CHECK-NEXT:    vfsqrt.v v8, v8
 ; CHECK-NEXT:    ret
->>>>>>> 2ab1d525
 entry:
   %a = call <vscale x 8 x half> @llvm.riscv.vfsqrt.nxv8f16(
     <vscale x 8 x half> %0,
@@ -194,15 +152,9 @@
 define <vscale x 8 x half> @intrinsic_vfsqrt_mask_v_nxv8f16_nxv8f16(<vscale x 8 x i1> %0, <vscale x 8 x half> %1, <vscale x 8 x half> %2, i32 %3) nounwind {
 ; CHECK-LABEL: intrinsic_vfsqrt_mask_v_nxv8f16_nxv8f16:
 ; CHECK:       # %bb.0: # %entry
-<<<<<<< HEAD
-; CHECK-NEXT:    vsetvli a0, a0, e16,m2,tu,mu
-; CHECK-NEXT:    vfsqrt.v v8, v10, v0.t
-; CHECK-NEXT:    jalr zero, 0(ra)
-=======
 ; CHECK-NEXT:    vsetvli zero, a0, e16, m2, ta, mu
 ; CHECK-NEXT:    vfsqrt.v v8, v10, v0.t
 ; CHECK-NEXT:    ret
->>>>>>> 2ab1d525
 entry:
   %a = call <vscale x 8 x half> @llvm.riscv.vfsqrt.mask.nxv8f16(
     <vscale x 8 x half> %1,
@@ -220,15 +172,9 @@
 define <vscale x 16 x half> @intrinsic_vfsqrt_v_nxv16f16_nxv16f16(<vscale x 16 x half> %0, i32 %1) nounwind {
 ; CHECK-LABEL: intrinsic_vfsqrt_v_nxv16f16_nxv16f16:
 ; CHECK:       # %bb.0: # %entry
-<<<<<<< HEAD
-; CHECK-NEXT:    vsetvli a0, a0, e16,m4,ta,mu
-; CHECK-NEXT:    vfsqrt.v v8, v8
-; CHECK-NEXT:    jalr zero, 0(ra)
-=======
 ; CHECK-NEXT:    vsetvli zero, a0, e16, m4, ta, mu
 ; CHECK-NEXT:    vfsqrt.v v8, v8
 ; CHECK-NEXT:    ret
->>>>>>> 2ab1d525
 entry:
   %a = call <vscale x 16 x half> @llvm.riscv.vfsqrt.nxv16f16(
     <vscale x 16 x half> %0,
@@ -247,15 +193,9 @@
 define <vscale x 16 x half> @intrinsic_vfsqrt_mask_v_nxv16f16_nxv16f16(<vscale x 16 x i1> %0, <vscale x 16 x half> %1, <vscale x 16 x half> %2, i32 %3) nounwind {
 ; CHECK-LABEL: intrinsic_vfsqrt_mask_v_nxv16f16_nxv16f16:
 ; CHECK:       # %bb.0: # %entry
-<<<<<<< HEAD
-; CHECK-NEXT:    vsetvli a0, a0, e16,m4,tu,mu
-; CHECK-NEXT:    vfsqrt.v v8, v12, v0.t
-; CHECK-NEXT:    jalr zero, 0(ra)
-=======
 ; CHECK-NEXT:    vsetvli zero, a0, e16, m4, ta, mu
 ; CHECK-NEXT:    vfsqrt.v v8, v12, v0.t
 ; CHECK-NEXT:    ret
->>>>>>> 2ab1d525
 entry:
   %a = call <vscale x 16 x half> @llvm.riscv.vfsqrt.mask.nxv16f16(
     <vscale x 16 x half> %1,
@@ -273,15 +213,9 @@
 define <vscale x 32 x half> @intrinsic_vfsqrt_v_nxv32f16_nxv32f16(<vscale x 32 x half> %0, i32 %1) nounwind {
 ; CHECK-LABEL: intrinsic_vfsqrt_v_nxv32f16_nxv32f16:
 ; CHECK:       # %bb.0: # %entry
-<<<<<<< HEAD
-; CHECK-NEXT:    vsetvli a0, a0, e16,m8,ta,mu
-; CHECK-NEXT:    vfsqrt.v v8, v8
-; CHECK-NEXT:    jalr zero, 0(ra)
-=======
 ; CHECK-NEXT:    vsetvli zero, a0, e16, m8, ta, mu
 ; CHECK-NEXT:    vfsqrt.v v8, v8
 ; CHECK-NEXT:    ret
->>>>>>> 2ab1d525
 entry:
   %a = call <vscale x 32 x half> @llvm.riscv.vfsqrt.nxv32f16(
     <vscale x 32 x half> %0,
@@ -297,15 +231,9 @@
 define <vscale x 1 x float> @intrinsic_vfsqrt_v_nxv1f32_nxv1f32(<vscale x 1 x float> %0, i32 %1) nounwind {
 ; CHECK-LABEL: intrinsic_vfsqrt_v_nxv1f32_nxv1f32:
 ; CHECK:       # %bb.0: # %entry
-<<<<<<< HEAD
-; CHECK-NEXT:    vsetvli a0, a0, e32,mf2,ta,mu
-; CHECK-NEXT:    vfsqrt.v v8, v8
-; CHECK-NEXT:    jalr zero, 0(ra)
-=======
 ; CHECK-NEXT:    vsetvli zero, a0, e32, mf2, ta, mu
 ; CHECK-NEXT:    vfsqrt.v v8, v8
 ; CHECK-NEXT:    ret
->>>>>>> 2ab1d525
 entry:
   %a = call <vscale x 1 x float> @llvm.riscv.vfsqrt.nxv1f32(
     <vscale x 1 x float> %0,
@@ -324,15 +252,9 @@
 define <vscale x 1 x float> @intrinsic_vfsqrt_mask_v_nxv1f32_nxv1f32(<vscale x 1 x i1> %0, <vscale x 1 x float> %1, <vscale x 1 x float> %2, i32 %3) nounwind {
 ; CHECK-LABEL: intrinsic_vfsqrt_mask_v_nxv1f32_nxv1f32:
 ; CHECK:       # %bb.0: # %entry
-<<<<<<< HEAD
-; CHECK-NEXT:    vsetvli a0, a0, e32,mf2,tu,mu
-; CHECK-NEXT:    vfsqrt.v v8, v9, v0.t
-; CHECK-NEXT:    jalr zero, 0(ra)
-=======
 ; CHECK-NEXT:    vsetvli zero, a0, e32, mf2, ta, mu
 ; CHECK-NEXT:    vfsqrt.v v8, v9, v0.t
 ; CHECK-NEXT:    ret
->>>>>>> 2ab1d525
 entry:
   %a = call <vscale x 1 x float> @llvm.riscv.vfsqrt.mask.nxv1f32(
     <vscale x 1 x float> %1,
@@ -350,15 +272,9 @@
 define <vscale x 2 x float> @intrinsic_vfsqrt_v_nxv2f32_nxv2f32(<vscale x 2 x float> %0, i32 %1) nounwind {
 ; CHECK-LABEL: intrinsic_vfsqrt_v_nxv2f32_nxv2f32:
 ; CHECK:       # %bb.0: # %entry
-<<<<<<< HEAD
-; CHECK-NEXT:    vsetvli a0, a0, e32,m1,ta,mu
-; CHECK-NEXT:    vfsqrt.v v8, v8
-; CHECK-NEXT:    jalr zero, 0(ra)
-=======
 ; CHECK-NEXT:    vsetvli zero, a0, e32, m1, ta, mu
 ; CHECK-NEXT:    vfsqrt.v v8, v8
 ; CHECK-NEXT:    ret
->>>>>>> 2ab1d525
 entry:
   %a = call <vscale x 2 x float> @llvm.riscv.vfsqrt.nxv2f32(
     <vscale x 2 x float> %0,
@@ -377,15 +293,9 @@
 define <vscale x 2 x float> @intrinsic_vfsqrt_mask_v_nxv2f32_nxv2f32(<vscale x 2 x i1> %0, <vscale x 2 x float> %1, <vscale x 2 x float> %2, i32 %3) nounwind {
 ; CHECK-LABEL: intrinsic_vfsqrt_mask_v_nxv2f32_nxv2f32:
 ; CHECK:       # %bb.0: # %entry
-<<<<<<< HEAD
-; CHECK-NEXT:    vsetvli a0, a0, e32,m1,tu,mu
-; CHECK-NEXT:    vfsqrt.v v8, v9, v0.t
-; CHECK-NEXT:    jalr zero, 0(ra)
-=======
 ; CHECK-NEXT:    vsetvli zero, a0, e32, m1, ta, mu
 ; CHECK-NEXT:    vfsqrt.v v8, v9, v0.t
 ; CHECK-NEXT:    ret
->>>>>>> 2ab1d525
 entry:
   %a = call <vscale x 2 x float> @llvm.riscv.vfsqrt.mask.nxv2f32(
     <vscale x 2 x float> %1,
@@ -403,15 +313,9 @@
 define <vscale x 4 x float> @intrinsic_vfsqrt_v_nxv4f32_nxv4f32(<vscale x 4 x float> %0, i32 %1) nounwind {
 ; CHECK-LABEL: intrinsic_vfsqrt_v_nxv4f32_nxv4f32:
 ; CHECK:       # %bb.0: # %entry
-<<<<<<< HEAD
-; CHECK-NEXT:    vsetvli a0, a0, e32,m2,ta,mu
-; CHECK-NEXT:    vfsqrt.v v8, v8
-; CHECK-NEXT:    jalr zero, 0(ra)
-=======
 ; CHECK-NEXT:    vsetvli zero, a0, e32, m2, ta, mu
 ; CHECK-NEXT:    vfsqrt.v v8, v8
 ; CHECK-NEXT:    ret
->>>>>>> 2ab1d525
 entry:
   %a = call <vscale x 4 x float> @llvm.riscv.vfsqrt.nxv4f32(
     <vscale x 4 x float> %0,
@@ -430,15 +334,9 @@
 define <vscale x 4 x float> @intrinsic_vfsqrt_mask_v_nxv4f32_nxv4f32(<vscale x 4 x i1> %0, <vscale x 4 x float> %1, <vscale x 4 x float> %2, i32 %3) nounwind {
 ; CHECK-LABEL: intrinsic_vfsqrt_mask_v_nxv4f32_nxv4f32:
 ; CHECK:       # %bb.0: # %entry
-<<<<<<< HEAD
-; CHECK-NEXT:    vsetvli a0, a0, e32,m2,tu,mu
-; CHECK-NEXT:    vfsqrt.v v8, v10, v0.t
-; CHECK-NEXT:    jalr zero, 0(ra)
-=======
 ; CHECK-NEXT:    vsetvli zero, a0, e32, m2, ta, mu
 ; CHECK-NEXT:    vfsqrt.v v8, v10, v0.t
 ; CHECK-NEXT:    ret
->>>>>>> 2ab1d525
 entry:
   %a = call <vscale x 4 x float> @llvm.riscv.vfsqrt.mask.nxv4f32(
     <vscale x 4 x float> %1,
@@ -456,15 +354,9 @@
 define <vscale x 8 x float> @intrinsic_vfsqrt_v_nxv8f32_nxv8f32(<vscale x 8 x float> %0, i32 %1) nounwind {
 ; CHECK-LABEL: intrinsic_vfsqrt_v_nxv8f32_nxv8f32:
 ; CHECK:       # %bb.0: # %entry
-<<<<<<< HEAD
-; CHECK-NEXT:    vsetvli a0, a0, e32,m4,ta,mu
-; CHECK-NEXT:    vfsqrt.v v8, v8
-; CHECK-NEXT:    jalr zero, 0(ra)
-=======
 ; CHECK-NEXT:    vsetvli zero, a0, e32, m4, ta, mu
 ; CHECK-NEXT:    vfsqrt.v v8, v8
 ; CHECK-NEXT:    ret
->>>>>>> 2ab1d525
 entry:
   %a = call <vscale x 8 x float> @llvm.riscv.vfsqrt.nxv8f32(
     <vscale x 8 x float> %0,
@@ -483,15 +375,9 @@
 define <vscale x 8 x float> @intrinsic_vfsqrt_mask_v_nxv8f32_nxv8f32(<vscale x 8 x i1> %0, <vscale x 8 x float> %1, <vscale x 8 x float> %2, i32 %3) nounwind {
 ; CHECK-LABEL: intrinsic_vfsqrt_mask_v_nxv8f32_nxv8f32:
 ; CHECK:       # %bb.0: # %entry
-<<<<<<< HEAD
-; CHECK-NEXT:    vsetvli a0, a0, e32,m4,tu,mu
-; CHECK-NEXT:    vfsqrt.v v8, v12, v0.t
-; CHECK-NEXT:    jalr zero, 0(ra)
-=======
 ; CHECK-NEXT:    vsetvli zero, a0, e32, m4, ta, mu
 ; CHECK-NEXT:    vfsqrt.v v8, v12, v0.t
 ; CHECK-NEXT:    ret
->>>>>>> 2ab1d525
 entry:
   %a = call <vscale x 8 x float> @llvm.riscv.vfsqrt.mask.nxv8f32(
     <vscale x 8 x float> %1,
@@ -509,15 +395,9 @@
 define <vscale x 16 x float> @intrinsic_vfsqrt_v_nxv16f32_nxv16f32(<vscale x 16 x float> %0, i32 %1) nounwind {
 ; CHECK-LABEL: intrinsic_vfsqrt_v_nxv16f32_nxv16f32:
 ; CHECK:       # %bb.0: # %entry
-<<<<<<< HEAD
-; CHECK-NEXT:    vsetvli a0, a0, e32,m8,ta,mu
-; CHECK-NEXT:    vfsqrt.v v8, v8
-; CHECK-NEXT:    jalr zero, 0(ra)
-=======
 ; CHECK-NEXT:    vsetvli zero, a0, e32, m8, ta, mu
 ; CHECK-NEXT:    vfsqrt.v v8, v8
 ; CHECK-NEXT:    ret
->>>>>>> 2ab1d525
 entry:
   %a = call <vscale x 16 x float> @llvm.riscv.vfsqrt.nxv16f32(
     <vscale x 16 x float> %0,
@@ -533,15 +413,9 @@
 define <vscale x 1 x double> @intrinsic_vfsqrt_v_nxv1f64_nxv1f64(<vscale x 1 x double> %0, i32 %1) nounwind {
 ; CHECK-LABEL: intrinsic_vfsqrt_v_nxv1f64_nxv1f64:
 ; CHECK:       # %bb.0: # %entry
-<<<<<<< HEAD
-; CHECK-NEXT:    vsetvli a0, a0, e64,m1,ta,mu
-; CHECK-NEXT:    vfsqrt.v v8, v8
-; CHECK-NEXT:    jalr zero, 0(ra)
-=======
 ; CHECK-NEXT:    vsetvli zero, a0, e64, m1, ta, mu
 ; CHECK-NEXT:    vfsqrt.v v8, v8
 ; CHECK-NEXT:    ret
->>>>>>> 2ab1d525
 entry:
   %a = call <vscale x 1 x double> @llvm.riscv.vfsqrt.nxv1f64(
     <vscale x 1 x double> %0,
@@ -560,15 +434,9 @@
 define <vscale x 1 x double> @intrinsic_vfsqrt_mask_v_nxv1f64_nxv1f64(<vscale x 1 x i1> %0, <vscale x 1 x double> %1, <vscale x 1 x double> %2, i32 %3) nounwind {
 ; CHECK-LABEL: intrinsic_vfsqrt_mask_v_nxv1f64_nxv1f64:
 ; CHECK:       # %bb.0: # %entry
-<<<<<<< HEAD
-; CHECK-NEXT:    vsetvli a0, a0, e64,m1,tu,mu
-; CHECK-NEXT:    vfsqrt.v v8, v9, v0.t
-; CHECK-NEXT:    jalr zero, 0(ra)
-=======
 ; CHECK-NEXT:    vsetvli zero, a0, e64, m1, ta, mu
 ; CHECK-NEXT:    vfsqrt.v v8, v9, v0.t
 ; CHECK-NEXT:    ret
->>>>>>> 2ab1d525
 entry:
   %a = call <vscale x 1 x double> @llvm.riscv.vfsqrt.mask.nxv1f64(
     <vscale x 1 x double> %1,
@@ -586,15 +454,9 @@
 define <vscale x 2 x double> @intrinsic_vfsqrt_v_nxv2f64_nxv2f64(<vscale x 2 x double> %0, i32 %1) nounwind {
 ; CHECK-LABEL: intrinsic_vfsqrt_v_nxv2f64_nxv2f64:
 ; CHECK:       # %bb.0: # %entry
-<<<<<<< HEAD
-; CHECK-NEXT:    vsetvli a0, a0, e64,m2,ta,mu
-; CHECK-NEXT:    vfsqrt.v v8, v8
-; CHECK-NEXT:    jalr zero, 0(ra)
-=======
 ; CHECK-NEXT:    vsetvli zero, a0, e64, m2, ta, mu
 ; CHECK-NEXT:    vfsqrt.v v8, v8
 ; CHECK-NEXT:    ret
->>>>>>> 2ab1d525
 entry:
   %a = call <vscale x 2 x double> @llvm.riscv.vfsqrt.nxv2f64(
     <vscale x 2 x double> %0,
@@ -613,15 +475,9 @@
 define <vscale x 2 x double> @intrinsic_vfsqrt_mask_v_nxv2f64_nxv2f64(<vscale x 2 x i1> %0, <vscale x 2 x double> %1, <vscale x 2 x double> %2, i32 %3) nounwind {
 ; CHECK-LABEL: intrinsic_vfsqrt_mask_v_nxv2f64_nxv2f64:
 ; CHECK:       # %bb.0: # %entry
-<<<<<<< HEAD
-; CHECK-NEXT:    vsetvli a0, a0, e64,m2,tu,mu
-; CHECK-NEXT:    vfsqrt.v v8, v10, v0.t
-; CHECK-NEXT:    jalr zero, 0(ra)
-=======
 ; CHECK-NEXT:    vsetvli zero, a0, e64, m2, ta, mu
 ; CHECK-NEXT:    vfsqrt.v v8, v10, v0.t
 ; CHECK-NEXT:    ret
->>>>>>> 2ab1d525
 entry:
   %a = call <vscale x 2 x double> @llvm.riscv.vfsqrt.mask.nxv2f64(
     <vscale x 2 x double> %1,
@@ -639,15 +495,9 @@
 define <vscale x 4 x double> @intrinsic_vfsqrt_v_nxv4f64_nxv4f64(<vscale x 4 x double> %0, i32 %1) nounwind {
 ; CHECK-LABEL: intrinsic_vfsqrt_v_nxv4f64_nxv4f64:
 ; CHECK:       # %bb.0: # %entry
-<<<<<<< HEAD
-; CHECK-NEXT:    vsetvli a0, a0, e64,m4,ta,mu
-; CHECK-NEXT:    vfsqrt.v v8, v8
-; CHECK-NEXT:    jalr zero, 0(ra)
-=======
 ; CHECK-NEXT:    vsetvli zero, a0, e64, m4, ta, mu
 ; CHECK-NEXT:    vfsqrt.v v8, v8
 ; CHECK-NEXT:    ret
->>>>>>> 2ab1d525
 entry:
   %a = call <vscale x 4 x double> @llvm.riscv.vfsqrt.nxv4f64(
     <vscale x 4 x double> %0,
@@ -666,15 +516,9 @@
 define <vscale x 4 x double> @intrinsic_vfsqrt_mask_v_nxv4f64_nxv4f64(<vscale x 4 x i1> %0, <vscale x 4 x double> %1, <vscale x 4 x double> %2, i32 %3) nounwind {
 ; CHECK-LABEL: intrinsic_vfsqrt_mask_v_nxv4f64_nxv4f64:
 ; CHECK:       # %bb.0: # %entry
-<<<<<<< HEAD
-; CHECK-NEXT:    vsetvli a0, a0, e64,m4,tu,mu
-; CHECK-NEXT:    vfsqrt.v v8, v12, v0.t
-; CHECK-NEXT:    jalr zero, 0(ra)
-=======
 ; CHECK-NEXT:    vsetvli zero, a0, e64, m4, ta, mu
 ; CHECK-NEXT:    vfsqrt.v v8, v12, v0.t
 ; CHECK-NEXT:    ret
->>>>>>> 2ab1d525
 entry:
   %a = call <vscale x 4 x double> @llvm.riscv.vfsqrt.mask.nxv4f64(
     <vscale x 4 x double> %1,
@@ -692,15 +536,9 @@
 define <vscale x 8 x double> @intrinsic_vfsqrt_v_nxv8f64_nxv8f64(<vscale x 8 x double> %0, i32 %1) nounwind {
 ; CHECK-LABEL: intrinsic_vfsqrt_v_nxv8f64_nxv8f64:
 ; CHECK:       # %bb.0: # %entry
-<<<<<<< HEAD
-; CHECK-NEXT:    vsetvli a0, a0, e64,m8,ta,mu
-; CHECK-NEXT:    vfsqrt.v v8, v8
-; CHECK-NEXT:    jalr zero, 0(ra)
-=======
 ; CHECK-NEXT:    vsetvli zero, a0, e64, m8, ta, mu
 ; CHECK-NEXT:    vfsqrt.v v8, v8
 ; CHECK-NEXT:    ret
->>>>>>> 2ab1d525
 entry:
   %a = call <vscale x 8 x double> @llvm.riscv.vfsqrt.nxv8f64(
     <vscale x 8 x double> %0,
