; NOTE: Assertions have been autogenerated by utils/update_llc_test_checks.py
; RUN: llc -mtriple=riscv64 -mattr=+experimental-v,+d -verify-machineinstrs \
; RUN:   < %s | FileCheck %s
declare <vscale x 1 x i8> @llvm.riscv.vslide1up.nxv1i8.i8(
  <vscale x 1 x i8>,
  i8,
  i64);

define <vscale x 1 x i8> @intrinsic_vslide1up_vx_nxv1i8_nxv1i8_i8(<vscale x 1 x i8> %0, i8 %1, i64 %2) nounwind {
; CHECK-LABEL: intrinsic_vslide1up_vx_nxv1i8_nxv1i8_i8:
; CHECK:       # %bb.0: # %entry
<<<<<<< HEAD
; CHECK-NEXT:    vsetvli a1, a1, e8,mf8,ta,mu
; CHECK-NEXT:    vslide1up.vx v25, v8, a0
; CHECK-NEXT:    vmv1r.v v8, v25
; CHECK-NEXT:    jalr zero, 0(ra)
=======
; CHECK-NEXT:    vsetvli zero, a1, e8, mf8, ta, mu
; CHECK-NEXT:    vslide1up.vx v9, v8, a0
; CHECK-NEXT:    vmv1r.v v8, v9
; CHECK-NEXT:    ret
>>>>>>> a2ce6ee6
entry:
  %a = call <vscale x 1 x i8> @llvm.riscv.vslide1up.nxv1i8.i8(
    <vscale x 1 x i8> %0,
    i8 %1,
    i64 %2)

  ret <vscale x 1 x i8> %a
}

declare <vscale x 1 x i8> @llvm.riscv.vslide1up.mask.nxv1i8.i8(
  <vscale x 1 x i8>,
  <vscale x 1 x i8>,
  i8,
  <vscale x 1 x i1>,
  i64,
  i64);

define <vscale x 1 x i8> @intrinsic_vslide1up_mask_vx_nxv1i8_nxv1i8_i8(<vscale x 1 x i8> %0, <vscale x 1 x i8> %1, i8 %2, <vscale x 1 x i1> %3, i64 %4) nounwind {
; CHECK-LABEL: intrinsic_vslide1up_mask_vx_nxv1i8_nxv1i8_i8:
; CHECK:       # %bb.0: # %entry
<<<<<<< HEAD
; CHECK-NEXT:    vsetvli a1, a1, e8,mf8,tu,mu
; CHECK-NEXT:    vslide1up.vx v8, v9, a0, v0.t
; CHECK-NEXT:    jalr zero, 0(ra)
=======
; CHECK-NEXT:    vsetvli zero, a1, e8, mf8, ta, mu
; CHECK-NEXT:    vslide1up.vx v8, v9, a0, v0.t
; CHECK-NEXT:    ret
>>>>>>> a2ce6ee6
entry:
  %a = call <vscale x 1 x i8> @llvm.riscv.vslide1up.mask.nxv1i8.i8(
    <vscale x 1 x i8> %0,
    <vscale x 1 x i8> %1,
    i8 %2,
    <vscale x 1 x i1> %3,
    i64 %4, i64 1)

  ret <vscale x 1 x i8> %a
}

declare <vscale x 2 x i8> @llvm.riscv.vslide1up.nxv2i8.i8(
  <vscale x 2 x i8>,
  i8,
  i64);

define <vscale x 2 x i8> @intrinsic_vslide1up_vx_nxv2i8_nxv2i8_i8(<vscale x 2 x i8> %0, i8 %1, i64 %2) nounwind {
; CHECK-LABEL: intrinsic_vslide1up_vx_nxv2i8_nxv2i8_i8:
; CHECK:       # %bb.0: # %entry
<<<<<<< HEAD
; CHECK-NEXT:    vsetvli a1, a1, e8,mf4,ta,mu
; CHECK-NEXT:    vslide1up.vx v25, v8, a0
; CHECK-NEXT:    vmv1r.v v8, v25
; CHECK-NEXT:    jalr zero, 0(ra)
=======
; CHECK-NEXT:    vsetvli zero, a1, e8, mf4, ta, mu
; CHECK-NEXT:    vslide1up.vx v9, v8, a0
; CHECK-NEXT:    vmv1r.v v8, v9
; CHECK-NEXT:    ret
>>>>>>> a2ce6ee6
entry:
  %a = call <vscale x 2 x i8> @llvm.riscv.vslide1up.nxv2i8.i8(
    <vscale x 2 x i8> %0,
    i8 %1,
    i64 %2)

  ret <vscale x 2 x i8> %a
}

declare <vscale x 2 x i8> @llvm.riscv.vslide1up.mask.nxv2i8.i8(
  <vscale x 2 x i8>,
  <vscale x 2 x i8>,
  i8,
  <vscale x 2 x i1>,
  i64,
  i64);

define <vscale x 2 x i8> @intrinsic_vslide1up_mask_vx_nxv2i8_nxv2i8_i8(<vscale x 2 x i8> %0, <vscale x 2 x i8> %1, i8 %2, <vscale x 2 x i1> %3, i64 %4) nounwind {
; CHECK-LABEL: intrinsic_vslide1up_mask_vx_nxv2i8_nxv2i8_i8:
; CHECK:       # %bb.0: # %entry
<<<<<<< HEAD
; CHECK-NEXT:    vsetvli a1, a1, e8,mf4,tu,mu
; CHECK-NEXT:    vslide1up.vx v8, v9, a0, v0.t
; CHECK-NEXT:    jalr zero, 0(ra)
=======
; CHECK-NEXT:    vsetvli zero, a1, e8, mf4, ta, mu
; CHECK-NEXT:    vslide1up.vx v8, v9, a0, v0.t
; CHECK-NEXT:    ret
>>>>>>> a2ce6ee6
entry:
  %a = call <vscale x 2 x i8> @llvm.riscv.vslide1up.mask.nxv2i8.i8(
    <vscale x 2 x i8> %0,
    <vscale x 2 x i8> %1,
    i8 %2,
    <vscale x 2 x i1> %3,
    i64 %4, i64 1)

  ret <vscale x 2 x i8> %a
}

declare <vscale x 4 x i8> @llvm.riscv.vslide1up.nxv4i8.i8(
  <vscale x 4 x i8>,
  i8,
  i64);

define <vscale x 4 x i8> @intrinsic_vslide1up_vx_nxv4i8_nxv4i8_i8(<vscale x 4 x i8> %0, i8 %1, i64 %2) nounwind {
; CHECK-LABEL: intrinsic_vslide1up_vx_nxv4i8_nxv4i8_i8:
; CHECK:       # %bb.0: # %entry
<<<<<<< HEAD
; CHECK-NEXT:    vsetvli a1, a1, e8,mf2,ta,mu
; CHECK-NEXT:    vslide1up.vx v25, v8, a0
; CHECK-NEXT:    vmv1r.v v8, v25
; CHECK-NEXT:    jalr zero, 0(ra)
=======
; CHECK-NEXT:    vsetvli zero, a1, e8, mf2, ta, mu
; CHECK-NEXT:    vslide1up.vx v9, v8, a0
; CHECK-NEXT:    vmv1r.v v8, v9
; CHECK-NEXT:    ret
>>>>>>> a2ce6ee6
entry:
  %a = call <vscale x 4 x i8> @llvm.riscv.vslide1up.nxv4i8.i8(
    <vscale x 4 x i8> %0,
    i8 %1,
    i64 %2)

  ret <vscale x 4 x i8> %a
}

declare <vscale x 4 x i8> @llvm.riscv.vslide1up.mask.nxv4i8.i8(
  <vscale x 4 x i8>,
  <vscale x 4 x i8>,
  i8,
  <vscale x 4 x i1>,
  i64,
  i64);

define <vscale x 4 x i8> @intrinsic_vslide1up_mask_vx_nxv4i8_nxv4i8_i8(<vscale x 4 x i8> %0, <vscale x 4 x i8> %1, i8 %2, <vscale x 4 x i1> %3, i64 %4) nounwind {
; CHECK-LABEL: intrinsic_vslide1up_mask_vx_nxv4i8_nxv4i8_i8:
; CHECK:       # %bb.0: # %entry
<<<<<<< HEAD
; CHECK-NEXT:    vsetvli a1, a1, e8,mf2,tu,mu
; CHECK-NEXT:    vslide1up.vx v8, v9, a0, v0.t
; CHECK-NEXT:    jalr zero, 0(ra)
=======
; CHECK-NEXT:    vsetvli zero, a1, e8, mf2, ta, mu
; CHECK-NEXT:    vslide1up.vx v8, v9, a0, v0.t
; CHECK-NEXT:    ret
>>>>>>> a2ce6ee6
entry:
  %a = call <vscale x 4 x i8> @llvm.riscv.vslide1up.mask.nxv4i8.i8(
    <vscale x 4 x i8> %0,
    <vscale x 4 x i8> %1,
    i8 %2,
    <vscale x 4 x i1> %3,
    i64 %4, i64 1)

  ret <vscale x 4 x i8> %a
}

declare <vscale x 8 x i8> @llvm.riscv.vslide1up.nxv8i8.i8(
  <vscale x 8 x i8>,
  i8,
  i64);

define <vscale x 8 x i8> @intrinsic_vslide1up_vx_nxv8i8_nxv8i8_i8(<vscale x 8 x i8> %0, i8 %1, i64 %2) nounwind {
; CHECK-LABEL: intrinsic_vslide1up_vx_nxv8i8_nxv8i8_i8:
; CHECK:       # %bb.0: # %entry
<<<<<<< HEAD
; CHECK-NEXT:    vsetvli a1, a1, e8,m1,ta,mu
; CHECK-NEXT:    vslide1up.vx v25, v8, a0
; CHECK-NEXT:    vmv1r.v v8, v25
; CHECK-NEXT:    jalr zero, 0(ra)
=======
; CHECK-NEXT:    vsetvli zero, a1, e8, m1, ta, mu
; CHECK-NEXT:    vslide1up.vx v9, v8, a0
; CHECK-NEXT:    vmv.v.v v8, v9
; CHECK-NEXT:    ret
>>>>>>> a2ce6ee6
entry:
  %a = call <vscale x 8 x i8> @llvm.riscv.vslide1up.nxv8i8.i8(
    <vscale x 8 x i8> %0,
    i8 %1,
    i64 %2)

  ret <vscale x 8 x i8> %a
}

declare <vscale x 8 x i8> @llvm.riscv.vslide1up.mask.nxv8i8.i8(
  <vscale x 8 x i8>,
  <vscale x 8 x i8>,
  i8,
  <vscale x 8 x i1>,
  i64,
  i64);

define <vscale x 8 x i8> @intrinsic_vslide1up_mask_vx_nxv8i8_nxv8i8_i8(<vscale x 8 x i8> %0, <vscale x 8 x i8> %1, i8 %2, <vscale x 8 x i1> %3, i64 %4) nounwind {
; CHECK-LABEL: intrinsic_vslide1up_mask_vx_nxv8i8_nxv8i8_i8:
; CHECK:       # %bb.0: # %entry
<<<<<<< HEAD
; CHECK-NEXT:    vsetvli a1, a1, e8,m1,tu,mu
; CHECK-NEXT:    vslide1up.vx v8, v9, a0, v0.t
; CHECK-NEXT:    jalr zero, 0(ra)
=======
; CHECK-NEXT:    vsetvli zero, a1, e8, m1, ta, mu
; CHECK-NEXT:    vslide1up.vx v8, v9, a0, v0.t
; CHECK-NEXT:    ret
>>>>>>> a2ce6ee6
entry:
  %a = call <vscale x 8 x i8> @llvm.riscv.vslide1up.mask.nxv8i8.i8(
    <vscale x 8 x i8> %0,
    <vscale x 8 x i8> %1,
    i8 %2,
    <vscale x 8 x i1> %3,
    i64 %4, i64 1)

  ret <vscale x 8 x i8> %a
}

declare <vscale x 16 x i8> @llvm.riscv.vslide1up.nxv16i8.i8(
  <vscale x 16 x i8>,
  i8,
  i64);

define <vscale x 16 x i8> @intrinsic_vslide1up_vx_nxv16i8_nxv16i8_i8(<vscale x 16 x i8> %0, i8 %1, i64 %2) nounwind {
; CHECK-LABEL: intrinsic_vslide1up_vx_nxv16i8_nxv16i8_i8:
; CHECK:       # %bb.0: # %entry
<<<<<<< HEAD
; CHECK-NEXT:    vsetvli a1, a1, e8,m2,ta,mu
; CHECK-NEXT:    vslide1up.vx v26, v8, a0
; CHECK-NEXT:    vmv2r.v v8, v26
; CHECK-NEXT:    jalr zero, 0(ra)
=======
; CHECK-NEXT:    vsetvli zero, a1, e8, m2, ta, mu
; CHECK-NEXT:    vslide1up.vx v10, v8, a0
; CHECK-NEXT:    vmv.v.v v8, v10
; CHECK-NEXT:    ret
>>>>>>> a2ce6ee6
entry:
  %a = call <vscale x 16 x i8> @llvm.riscv.vslide1up.nxv16i8.i8(
    <vscale x 16 x i8> %0,
    i8 %1,
    i64 %2)

  ret <vscale x 16 x i8> %a
}

declare <vscale x 16 x i8> @llvm.riscv.vslide1up.mask.nxv16i8.i8(
  <vscale x 16 x i8>,
  <vscale x 16 x i8>,
  i8,
  <vscale x 16 x i1>,
  i64,
  i64);

define <vscale x 16 x i8> @intrinsic_vslide1up_mask_vx_nxv16i8_nxv16i8_i8(<vscale x 16 x i8> %0, <vscale x 16 x i8> %1, i8 %2, <vscale x 16 x i1> %3, i64 %4) nounwind {
; CHECK-LABEL: intrinsic_vslide1up_mask_vx_nxv16i8_nxv16i8_i8:
; CHECK:       # %bb.0: # %entry
<<<<<<< HEAD
; CHECK-NEXT:    vsetvli a1, a1, e8,m2,tu,mu
; CHECK-NEXT:    vslide1up.vx v8, v10, a0, v0.t
; CHECK-NEXT:    jalr zero, 0(ra)
=======
; CHECK-NEXT:    vsetvli zero, a1, e8, m2, ta, mu
; CHECK-NEXT:    vslide1up.vx v8, v10, a0, v0.t
; CHECK-NEXT:    ret
>>>>>>> a2ce6ee6
entry:
  %a = call <vscale x 16 x i8> @llvm.riscv.vslide1up.mask.nxv16i8.i8(
    <vscale x 16 x i8> %0,
    <vscale x 16 x i8> %1,
    i8 %2,
    <vscale x 16 x i1> %3,
    i64 %4, i64 1)

  ret <vscale x 16 x i8> %a
}

declare <vscale x 32 x i8> @llvm.riscv.vslide1up.nxv32i8.i8(
  <vscale x 32 x i8>,
  i8,
  i64);

define <vscale x 32 x i8> @intrinsic_vslide1up_vx_nxv32i8_nxv32i8_i8(<vscale x 32 x i8> %0, i8 %1, i64 %2) nounwind {
; CHECK-LABEL: intrinsic_vslide1up_vx_nxv32i8_nxv32i8_i8:
; CHECK:       # %bb.0: # %entry
<<<<<<< HEAD
; CHECK-NEXT:    vsetvli a1, a1, e8,m4,ta,mu
; CHECK-NEXT:    vslide1up.vx v28, v8, a0
; CHECK-NEXT:    vmv4r.v v8, v28
; CHECK-NEXT:    jalr zero, 0(ra)
=======
; CHECK-NEXT:    vsetvli zero, a1, e8, m4, ta, mu
; CHECK-NEXT:    vslide1up.vx v12, v8, a0
; CHECK-NEXT:    vmv.v.v v8, v12
; CHECK-NEXT:    ret
>>>>>>> a2ce6ee6
entry:
  %a = call <vscale x 32 x i8> @llvm.riscv.vslide1up.nxv32i8.i8(
    <vscale x 32 x i8> %0,
    i8 %1,
    i64 %2)

  ret <vscale x 32 x i8> %a
}

declare <vscale x 32 x i8> @llvm.riscv.vslide1up.mask.nxv32i8.i8(
  <vscale x 32 x i8>,
  <vscale x 32 x i8>,
  i8,
  <vscale x 32 x i1>,
  i64,
  i64);

define <vscale x 32 x i8> @intrinsic_vslide1up_mask_vx_nxv32i8_nxv32i8_i8(<vscale x 32 x i8> %0, <vscale x 32 x i8> %1, i8 %2, <vscale x 32 x i1> %3, i64 %4) nounwind {
; CHECK-LABEL: intrinsic_vslide1up_mask_vx_nxv32i8_nxv32i8_i8:
; CHECK:       # %bb.0: # %entry
<<<<<<< HEAD
; CHECK-NEXT:    vsetvli a1, a1, e8,m4,tu,mu
; CHECK-NEXT:    vslide1up.vx v8, v12, a0, v0.t
; CHECK-NEXT:    jalr zero, 0(ra)
=======
; CHECK-NEXT:    vsetvli zero, a1, e8, m4, ta, mu
; CHECK-NEXT:    vslide1up.vx v8, v12, a0, v0.t
; CHECK-NEXT:    ret
>>>>>>> a2ce6ee6
entry:
  %a = call <vscale x 32 x i8> @llvm.riscv.vslide1up.mask.nxv32i8.i8(
    <vscale x 32 x i8> %0,
    <vscale x 32 x i8> %1,
    i8 %2,
    <vscale x 32 x i1> %3,
    i64 %4, i64 1)

  ret <vscale x 32 x i8> %a
}

declare <vscale x 64 x i8> @llvm.riscv.vslide1up.nxv64i8.i8(
  <vscale x 64 x i8>,
  i8,
  i64);

define <vscale x 64 x i8> @intrinsic_vslide1up_vx_nxv64i8_nxv64i8_i8(<vscale x 64 x i8> %0, i8 %1, i64 %2) nounwind {
; CHECK-LABEL: intrinsic_vslide1up_vx_nxv64i8_nxv64i8_i8:
; CHECK:       # %bb.0: # %entry
<<<<<<< HEAD
; CHECK-NEXT:    vsetvli a1, a1, e8,m8,ta,mu
; CHECK-NEXT:    vslide1up.vx v16, v8, a0
; CHECK-NEXT:    vmv8r.v v8, v16
; CHECK-NEXT:    jalr zero, 0(ra)
=======
; CHECK-NEXT:    vsetvli zero, a1, e8, m8, ta, mu
; CHECK-NEXT:    vslide1up.vx v16, v8, a0
; CHECK-NEXT:    vmv.v.v v8, v16
; CHECK-NEXT:    ret
>>>>>>> a2ce6ee6
entry:
  %a = call <vscale x 64 x i8> @llvm.riscv.vslide1up.nxv64i8.i8(
    <vscale x 64 x i8> %0,
    i8 %1,
    i64 %2)

  ret <vscale x 64 x i8> %a
}

declare <vscale x 64 x i8> @llvm.riscv.vslide1up.mask.nxv64i8.i8(
  <vscale x 64 x i8>,
  <vscale x 64 x i8>,
  i8,
  <vscale x 64 x i1>,
  i64,
  i64);

define <vscale x 64 x i8> @intrinsic_vslide1up_mask_vx_nxv64i8_nxv64i8_i8(<vscale x 64 x i8> %0, <vscale x 64 x i8> %1, i8 %2, <vscale x 64 x i1> %3, i64 %4) nounwind {
; CHECK-LABEL: intrinsic_vslide1up_mask_vx_nxv64i8_nxv64i8_i8:
; CHECK:       # %bb.0: # %entry
<<<<<<< HEAD
; CHECK-NEXT:    vsetvli a1, a1, e8,m8,tu,mu
; CHECK-NEXT:    vslide1up.vx v8, v16, a0, v0.t
; CHECK-NEXT:    jalr zero, 0(ra)
=======
; CHECK-NEXT:    vsetvli zero, a1, e8, m8, ta, mu
; CHECK-NEXT:    vslide1up.vx v8, v16, a0, v0.t
; CHECK-NEXT:    ret
>>>>>>> a2ce6ee6
entry:
  %a = call <vscale x 64 x i8> @llvm.riscv.vslide1up.mask.nxv64i8.i8(
    <vscale x 64 x i8> %0,
    <vscale x 64 x i8> %1,
    i8 %2,
    <vscale x 64 x i1> %3,
    i64 %4, i64 1)

  ret <vscale x 64 x i8> %a
}

declare <vscale x 1 x i16> @llvm.riscv.vslide1up.nxv1i16.i16(
  <vscale x 1 x i16>,
  i16,
  i64);

define <vscale x 1 x i16> @intrinsic_vslide1up_vx_nxv1i16_nxv1i16_i16(<vscale x 1 x i16> %0, i16 %1, i64 %2) nounwind {
; CHECK-LABEL: intrinsic_vslide1up_vx_nxv1i16_nxv1i16_i16:
; CHECK:       # %bb.0: # %entry
<<<<<<< HEAD
; CHECK-NEXT:    vsetvli a1, a1, e16,mf4,ta,mu
; CHECK-NEXT:    vslide1up.vx v25, v8, a0
; CHECK-NEXT:    vmv1r.v v8, v25
; CHECK-NEXT:    jalr zero, 0(ra)
=======
; CHECK-NEXT:    vsetvli zero, a1, e16, mf4, ta, mu
; CHECK-NEXT:    vslide1up.vx v9, v8, a0
; CHECK-NEXT:    vmv1r.v v8, v9
; CHECK-NEXT:    ret
>>>>>>> a2ce6ee6
entry:
  %a = call <vscale x 1 x i16> @llvm.riscv.vslide1up.nxv1i16.i16(
    <vscale x 1 x i16> %0,
    i16 %1,
    i64 %2)

  ret <vscale x 1 x i16> %a
}

declare <vscale x 1 x i16> @llvm.riscv.vslide1up.mask.nxv1i16.i16(
  <vscale x 1 x i16>,
  <vscale x 1 x i16>,
  i16,
  <vscale x 1 x i1>,
  i64,
  i64);

define <vscale x 1 x i16> @intrinsic_vslide1up_mask_vx_nxv1i16_nxv1i16_i16(<vscale x 1 x i16> %0, <vscale x 1 x i16> %1, i16 %2, <vscale x 1 x i1> %3, i64 %4) nounwind {
; CHECK-LABEL: intrinsic_vslide1up_mask_vx_nxv1i16_nxv1i16_i16:
; CHECK:       # %bb.0: # %entry
<<<<<<< HEAD
; CHECK-NEXT:    vsetvli a1, a1, e16,mf4,tu,mu
; CHECK-NEXT:    vslide1up.vx v8, v9, a0, v0.t
; CHECK-NEXT:    jalr zero, 0(ra)
=======
; CHECK-NEXT:    vsetvli zero, a1, e16, mf4, ta, mu
; CHECK-NEXT:    vslide1up.vx v8, v9, a0, v0.t
; CHECK-NEXT:    ret
>>>>>>> a2ce6ee6
entry:
  %a = call <vscale x 1 x i16> @llvm.riscv.vslide1up.mask.nxv1i16.i16(
    <vscale x 1 x i16> %0,
    <vscale x 1 x i16> %1,
    i16 %2,
    <vscale x 1 x i1> %3,
    i64 %4, i64 1)

  ret <vscale x 1 x i16> %a
}

declare <vscale x 2 x i16> @llvm.riscv.vslide1up.nxv2i16.i16(
  <vscale x 2 x i16>,
  i16,
  i64);

define <vscale x 2 x i16> @intrinsic_vslide1up_vx_nxv2i16_nxv2i16_i16(<vscale x 2 x i16> %0, i16 %1, i64 %2) nounwind {
; CHECK-LABEL: intrinsic_vslide1up_vx_nxv2i16_nxv2i16_i16:
; CHECK:       # %bb.0: # %entry
<<<<<<< HEAD
; CHECK-NEXT:    vsetvli a1, a1, e16,mf2,ta,mu
; CHECK-NEXT:    vslide1up.vx v25, v8, a0
; CHECK-NEXT:    vmv1r.v v8, v25
; CHECK-NEXT:    jalr zero, 0(ra)
=======
; CHECK-NEXT:    vsetvli zero, a1, e16, mf2, ta, mu
; CHECK-NEXT:    vslide1up.vx v9, v8, a0
; CHECK-NEXT:    vmv1r.v v8, v9
; CHECK-NEXT:    ret
>>>>>>> a2ce6ee6
entry:
  %a = call <vscale x 2 x i16> @llvm.riscv.vslide1up.nxv2i16.i16(
    <vscale x 2 x i16> %0,
    i16 %1,
    i64 %2)

  ret <vscale x 2 x i16> %a
}

declare <vscale x 2 x i16> @llvm.riscv.vslide1up.mask.nxv2i16.i16(
  <vscale x 2 x i16>,
  <vscale x 2 x i16>,
  i16,
  <vscale x 2 x i1>,
  i64,
  i64);

define <vscale x 2 x i16> @intrinsic_vslide1up_mask_vx_nxv2i16_nxv2i16_i16(<vscale x 2 x i16> %0, <vscale x 2 x i16> %1, i16 %2, <vscale x 2 x i1> %3, i64 %4) nounwind {
; CHECK-LABEL: intrinsic_vslide1up_mask_vx_nxv2i16_nxv2i16_i16:
; CHECK:       # %bb.0: # %entry
<<<<<<< HEAD
; CHECK-NEXT:    vsetvli a1, a1, e16,mf2,tu,mu
; CHECK-NEXT:    vslide1up.vx v8, v9, a0, v0.t
; CHECK-NEXT:    jalr zero, 0(ra)
=======
; CHECK-NEXT:    vsetvli zero, a1, e16, mf2, ta, mu
; CHECK-NEXT:    vslide1up.vx v8, v9, a0, v0.t
; CHECK-NEXT:    ret
>>>>>>> a2ce6ee6
entry:
  %a = call <vscale x 2 x i16> @llvm.riscv.vslide1up.mask.nxv2i16.i16(
    <vscale x 2 x i16> %0,
    <vscale x 2 x i16> %1,
    i16 %2,
    <vscale x 2 x i1> %3,
    i64 %4, i64 1)

  ret <vscale x 2 x i16> %a
}

declare <vscale x 4 x i16> @llvm.riscv.vslide1up.nxv4i16.i16(
  <vscale x 4 x i16>,
  i16,
  i64);

define <vscale x 4 x i16> @intrinsic_vslide1up_vx_nxv4i16_nxv4i16_i16(<vscale x 4 x i16> %0, i16 %1, i64 %2) nounwind {
; CHECK-LABEL: intrinsic_vslide1up_vx_nxv4i16_nxv4i16_i16:
; CHECK:       # %bb.0: # %entry
<<<<<<< HEAD
; CHECK-NEXT:    vsetvli a1, a1, e16,m1,ta,mu
; CHECK-NEXT:    vslide1up.vx v25, v8, a0
; CHECK-NEXT:    vmv1r.v v8, v25
; CHECK-NEXT:    jalr zero, 0(ra)
=======
; CHECK-NEXT:    vsetvli zero, a1, e16, m1, ta, mu
; CHECK-NEXT:    vslide1up.vx v9, v8, a0
; CHECK-NEXT:    vmv.v.v v8, v9
; CHECK-NEXT:    ret
>>>>>>> a2ce6ee6
entry:
  %a = call <vscale x 4 x i16> @llvm.riscv.vslide1up.nxv4i16.i16(
    <vscale x 4 x i16> %0,
    i16 %1,
    i64 %2)

  ret <vscale x 4 x i16> %a
}

declare <vscale x 4 x i16> @llvm.riscv.vslide1up.mask.nxv4i16.i16(
  <vscale x 4 x i16>,
  <vscale x 4 x i16>,
  i16,
  <vscale x 4 x i1>,
  i64,
  i64);

define <vscale x 4 x i16> @intrinsic_vslide1up_mask_vx_nxv4i16_nxv4i16_i16(<vscale x 4 x i16> %0, <vscale x 4 x i16> %1, i16 %2, <vscale x 4 x i1> %3, i64 %4) nounwind {
; CHECK-LABEL: intrinsic_vslide1up_mask_vx_nxv4i16_nxv4i16_i16:
; CHECK:       # %bb.0: # %entry
<<<<<<< HEAD
; CHECK-NEXT:    vsetvli a1, a1, e16,m1,tu,mu
; CHECK-NEXT:    vslide1up.vx v8, v9, a0, v0.t
; CHECK-NEXT:    jalr zero, 0(ra)
=======
; CHECK-NEXT:    vsetvli zero, a1, e16, m1, ta, mu
; CHECK-NEXT:    vslide1up.vx v8, v9, a0, v0.t
; CHECK-NEXT:    ret
>>>>>>> a2ce6ee6
entry:
  %a = call <vscale x 4 x i16> @llvm.riscv.vslide1up.mask.nxv4i16.i16(
    <vscale x 4 x i16> %0,
    <vscale x 4 x i16> %1,
    i16 %2,
    <vscale x 4 x i1> %3,
    i64 %4, i64 1)

  ret <vscale x 4 x i16> %a
}

declare <vscale x 8 x i16> @llvm.riscv.vslide1up.nxv8i16.i16(
  <vscale x 8 x i16>,
  i16,
  i64);

define <vscale x 8 x i16> @intrinsic_vslide1up_vx_nxv8i16_nxv8i16_i16(<vscale x 8 x i16> %0, i16 %1, i64 %2) nounwind {
; CHECK-LABEL: intrinsic_vslide1up_vx_nxv8i16_nxv8i16_i16:
; CHECK:       # %bb.0: # %entry
<<<<<<< HEAD
; CHECK-NEXT:    vsetvli a1, a1, e16,m2,ta,mu
; CHECK-NEXT:    vslide1up.vx v26, v8, a0
; CHECK-NEXT:    vmv2r.v v8, v26
; CHECK-NEXT:    jalr zero, 0(ra)
=======
; CHECK-NEXT:    vsetvli zero, a1, e16, m2, ta, mu
; CHECK-NEXT:    vslide1up.vx v10, v8, a0
; CHECK-NEXT:    vmv.v.v v8, v10
; CHECK-NEXT:    ret
>>>>>>> a2ce6ee6
entry:
  %a = call <vscale x 8 x i16> @llvm.riscv.vslide1up.nxv8i16.i16(
    <vscale x 8 x i16> %0,
    i16 %1,
    i64 %2)

  ret <vscale x 8 x i16> %a
}

declare <vscale x 8 x i16> @llvm.riscv.vslide1up.mask.nxv8i16.i16(
  <vscale x 8 x i16>,
  <vscale x 8 x i16>,
  i16,
  <vscale x 8 x i1>,
  i64,
  i64);

define <vscale x 8 x i16> @intrinsic_vslide1up_mask_vx_nxv8i16_nxv8i16_i16(<vscale x 8 x i16> %0, <vscale x 8 x i16> %1, i16 %2, <vscale x 8 x i1> %3, i64 %4) nounwind {
; CHECK-LABEL: intrinsic_vslide1up_mask_vx_nxv8i16_nxv8i16_i16:
; CHECK:       # %bb.0: # %entry
<<<<<<< HEAD
; CHECK-NEXT:    vsetvli a1, a1, e16,m2,tu,mu
; CHECK-NEXT:    vslide1up.vx v8, v10, a0, v0.t
; CHECK-NEXT:    jalr zero, 0(ra)
=======
; CHECK-NEXT:    vsetvli zero, a1, e16, m2, ta, mu
; CHECK-NEXT:    vslide1up.vx v8, v10, a0, v0.t
; CHECK-NEXT:    ret
>>>>>>> a2ce6ee6
entry:
  %a = call <vscale x 8 x i16> @llvm.riscv.vslide1up.mask.nxv8i16.i16(
    <vscale x 8 x i16> %0,
    <vscale x 8 x i16> %1,
    i16 %2,
    <vscale x 8 x i1> %3,
    i64 %4, i64 1)

  ret <vscale x 8 x i16> %a
}

declare <vscale x 16 x i16> @llvm.riscv.vslide1up.nxv16i16.i16(
  <vscale x 16 x i16>,
  i16,
  i64);

define <vscale x 16 x i16> @intrinsic_vslide1up_vx_nxv16i16_nxv16i16_i16(<vscale x 16 x i16> %0, i16 %1, i64 %2) nounwind {
; CHECK-LABEL: intrinsic_vslide1up_vx_nxv16i16_nxv16i16_i16:
; CHECK:       # %bb.0: # %entry
<<<<<<< HEAD
; CHECK-NEXT:    vsetvli a1, a1, e16,m4,ta,mu
; CHECK-NEXT:    vslide1up.vx v28, v8, a0
; CHECK-NEXT:    vmv4r.v v8, v28
; CHECK-NEXT:    jalr zero, 0(ra)
=======
; CHECK-NEXT:    vsetvli zero, a1, e16, m4, ta, mu
; CHECK-NEXT:    vslide1up.vx v12, v8, a0
; CHECK-NEXT:    vmv.v.v v8, v12
; CHECK-NEXT:    ret
>>>>>>> a2ce6ee6
entry:
  %a = call <vscale x 16 x i16> @llvm.riscv.vslide1up.nxv16i16.i16(
    <vscale x 16 x i16> %0,
    i16 %1,
    i64 %2)

  ret <vscale x 16 x i16> %a
}

declare <vscale x 16 x i16> @llvm.riscv.vslide1up.mask.nxv16i16.i16(
  <vscale x 16 x i16>,
  <vscale x 16 x i16>,
  i16,
  <vscale x 16 x i1>,
  i64,
  i64);

define <vscale x 16 x i16> @intrinsic_vslide1up_mask_vx_nxv16i16_nxv16i16_i16(<vscale x 16 x i16> %0, <vscale x 16 x i16> %1, i16 %2, <vscale x 16 x i1> %3, i64 %4) nounwind {
; CHECK-LABEL: intrinsic_vslide1up_mask_vx_nxv16i16_nxv16i16_i16:
; CHECK:       # %bb.0: # %entry
<<<<<<< HEAD
; CHECK-NEXT:    vsetvli a1, a1, e16,m4,tu,mu
; CHECK-NEXT:    vslide1up.vx v8, v12, a0, v0.t
; CHECK-NEXT:    jalr zero, 0(ra)
=======
; CHECK-NEXT:    vsetvli zero, a1, e16, m4, ta, mu
; CHECK-NEXT:    vslide1up.vx v8, v12, a0, v0.t
; CHECK-NEXT:    ret
>>>>>>> a2ce6ee6
entry:
  %a = call <vscale x 16 x i16> @llvm.riscv.vslide1up.mask.nxv16i16.i16(
    <vscale x 16 x i16> %0,
    <vscale x 16 x i16> %1,
    i16 %2,
    <vscale x 16 x i1> %3,
    i64 %4, i64 1)

  ret <vscale x 16 x i16> %a
}

declare <vscale x 32 x i16> @llvm.riscv.vslide1up.nxv32i16.i16(
  <vscale x 32 x i16>,
  i16,
  i64);

define <vscale x 32 x i16> @intrinsic_vslide1up_vx_nxv32i16_nxv32i16_i16(<vscale x 32 x i16> %0, i16 %1, i64 %2) nounwind {
; CHECK-LABEL: intrinsic_vslide1up_vx_nxv32i16_nxv32i16_i16:
; CHECK:       # %bb.0: # %entry
<<<<<<< HEAD
; CHECK-NEXT:    vsetvli a1, a1, e16,m8,ta,mu
; CHECK-NEXT:    vslide1up.vx v16, v8, a0
; CHECK-NEXT:    vmv8r.v v8, v16
; CHECK-NEXT:    jalr zero, 0(ra)
=======
; CHECK-NEXT:    vsetvli zero, a1, e16, m8, ta, mu
; CHECK-NEXT:    vslide1up.vx v16, v8, a0
; CHECK-NEXT:    vmv.v.v v8, v16
; CHECK-NEXT:    ret
>>>>>>> a2ce6ee6
entry:
  %a = call <vscale x 32 x i16> @llvm.riscv.vslide1up.nxv32i16.i16(
    <vscale x 32 x i16> %0,
    i16 %1,
    i64 %2)

  ret <vscale x 32 x i16> %a
}

declare <vscale x 32 x i16> @llvm.riscv.vslide1up.mask.nxv32i16.i16(
  <vscale x 32 x i16>,
  <vscale x 32 x i16>,
  i16,
  <vscale x 32 x i1>,
  i64,
  i64);

define <vscale x 32 x i16> @intrinsic_vslide1up_mask_vx_nxv32i16_nxv32i16_i16(<vscale x 32 x i16> %0, <vscale x 32 x i16> %1, i16 %2, <vscale x 32 x i1> %3, i64 %4) nounwind {
; CHECK-LABEL: intrinsic_vslide1up_mask_vx_nxv32i16_nxv32i16_i16:
; CHECK:       # %bb.0: # %entry
<<<<<<< HEAD
; CHECK-NEXT:    vsetvli a1, a1, e16,m8,tu,mu
; CHECK-NEXT:    vslide1up.vx v8, v16, a0, v0.t
; CHECK-NEXT:    jalr zero, 0(ra)
=======
; CHECK-NEXT:    vsetvli zero, a1, e16, m8, ta, mu
; CHECK-NEXT:    vslide1up.vx v8, v16, a0, v0.t
; CHECK-NEXT:    ret
>>>>>>> a2ce6ee6
entry:
  %a = call <vscale x 32 x i16> @llvm.riscv.vslide1up.mask.nxv32i16.i16(
    <vscale x 32 x i16> %0,
    <vscale x 32 x i16> %1,
    i16 %2,
    <vscale x 32 x i1> %3,
    i64 %4, i64 1)

  ret <vscale x 32 x i16> %a
}

declare <vscale x 1 x i32> @llvm.riscv.vslide1up.nxv1i32.i32(
  <vscale x 1 x i32>,
  i32,
  i64);

define <vscale x 1 x i32> @intrinsic_vslide1up_vx_nxv1i32_nxv1i32_i32(<vscale x 1 x i32> %0, i32 %1, i64 %2) nounwind {
; CHECK-LABEL: intrinsic_vslide1up_vx_nxv1i32_nxv1i32_i32:
; CHECK:       # %bb.0: # %entry
<<<<<<< HEAD
; CHECK-NEXT:    vsetvli a1, a1, e32,mf2,ta,mu
; CHECK-NEXT:    vslide1up.vx v25, v8, a0
; CHECK-NEXT:    vmv1r.v v8, v25
; CHECK-NEXT:    jalr zero, 0(ra)
=======
; CHECK-NEXT:    vsetvli zero, a1, e32, mf2, ta, mu
; CHECK-NEXT:    vslide1up.vx v9, v8, a0
; CHECK-NEXT:    vmv1r.v v8, v9
; CHECK-NEXT:    ret
>>>>>>> a2ce6ee6
entry:
  %a = call <vscale x 1 x i32> @llvm.riscv.vslide1up.nxv1i32.i32(
    <vscale x 1 x i32> %0,
    i32 %1,
    i64 %2)

  ret <vscale x 1 x i32> %a
}

declare <vscale x 1 x i32> @llvm.riscv.vslide1up.mask.nxv1i32.i32(
  <vscale x 1 x i32>,
  <vscale x 1 x i32>,
  i32,
  <vscale x 1 x i1>,
  i64,
  i64);

define <vscale x 1 x i32> @intrinsic_vslide1up_mask_vx_nxv1i32_nxv1i32_i32(<vscale x 1 x i32> %0, <vscale x 1 x i32> %1, i32 %2, <vscale x 1 x i1> %3, i64 %4) nounwind {
; CHECK-LABEL: intrinsic_vslide1up_mask_vx_nxv1i32_nxv1i32_i32:
; CHECK:       # %bb.0: # %entry
<<<<<<< HEAD
; CHECK-NEXT:    vsetvli a1, a1, e32,mf2,tu,mu
; CHECK-NEXT:    vslide1up.vx v8, v9, a0, v0.t
; CHECK-NEXT:    jalr zero, 0(ra)
=======
; CHECK-NEXT:    vsetvli zero, a1, e32, mf2, ta, mu
; CHECK-NEXT:    vslide1up.vx v8, v9, a0, v0.t
; CHECK-NEXT:    ret
>>>>>>> a2ce6ee6
entry:
  %a = call <vscale x 1 x i32> @llvm.riscv.vslide1up.mask.nxv1i32.i32(
    <vscale x 1 x i32> %0,
    <vscale x 1 x i32> %1,
    i32 %2,
    <vscale x 1 x i1> %3,
    i64 %4, i64 1)

  ret <vscale x 1 x i32> %a
}

declare <vscale x 2 x i32> @llvm.riscv.vslide1up.nxv2i32.i32(
  <vscale x 2 x i32>,
  i32,
  i64);

define <vscale x 2 x i32> @intrinsic_vslide1up_vx_nxv2i32_nxv2i32_i32(<vscale x 2 x i32> %0, i32 %1, i64 %2) nounwind {
; CHECK-LABEL: intrinsic_vslide1up_vx_nxv2i32_nxv2i32_i32:
; CHECK:       # %bb.0: # %entry
<<<<<<< HEAD
; CHECK-NEXT:    vsetvli a1, a1, e32,m1,ta,mu
; CHECK-NEXT:    vslide1up.vx v25, v8, a0
; CHECK-NEXT:    vmv1r.v v8, v25
; CHECK-NEXT:    jalr zero, 0(ra)
=======
; CHECK-NEXT:    vsetvli zero, a1, e32, m1, ta, mu
; CHECK-NEXT:    vslide1up.vx v9, v8, a0
; CHECK-NEXT:    vmv.v.v v8, v9
; CHECK-NEXT:    ret
>>>>>>> a2ce6ee6
entry:
  %a = call <vscale x 2 x i32> @llvm.riscv.vslide1up.nxv2i32.i32(
    <vscale x 2 x i32> %0,
    i32 %1,
    i64 %2)

  ret <vscale x 2 x i32> %a
}

declare <vscale x 2 x i32> @llvm.riscv.vslide1up.mask.nxv2i32.i32(
  <vscale x 2 x i32>,
  <vscale x 2 x i32>,
  i32,
  <vscale x 2 x i1>,
  i64,
  i64);

define <vscale x 2 x i32> @intrinsic_vslide1up_mask_vx_nxv2i32_nxv2i32_i32(<vscale x 2 x i32> %0, <vscale x 2 x i32> %1, i32 %2, <vscale x 2 x i1> %3, i64 %4) nounwind {
; CHECK-LABEL: intrinsic_vslide1up_mask_vx_nxv2i32_nxv2i32_i32:
; CHECK:       # %bb.0: # %entry
<<<<<<< HEAD
; CHECK-NEXT:    vsetvli a1, a1, e32,m1,tu,mu
; CHECK-NEXT:    vslide1up.vx v8, v9, a0, v0.t
; CHECK-NEXT:    jalr zero, 0(ra)
=======
; CHECK-NEXT:    vsetvli zero, a1, e32, m1, ta, mu
; CHECK-NEXT:    vslide1up.vx v8, v9, a0, v0.t
; CHECK-NEXT:    ret
>>>>>>> a2ce6ee6
entry:
  %a = call <vscale x 2 x i32> @llvm.riscv.vslide1up.mask.nxv2i32.i32(
    <vscale x 2 x i32> %0,
    <vscale x 2 x i32> %1,
    i32 %2,
    <vscale x 2 x i1> %3,
    i64 %4, i64 1)

  ret <vscale x 2 x i32> %a
}

declare <vscale x 4 x i32> @llvm.riscv.vslide1up.nxv4i32.i32(
  <vscale x 4 x i32>,
  i32,
  i64);

define <vscale x 4 x i32> @intrinsic_vslide1up_vx_nxv4i32_nxv4i32_i32(<vscale x 4 x i32> %0, i32 %1, i64 %2) nounwind {
; CHECK-LABEL: intrinsic_vslide1up_vx_nxv4i32_nxv4i32_i32:
; CHECK:       # %bb.0: # %entry
<<<<<<< HEAD
; CHECK-NEXT:    vsetvli a1, a1, e32,m2,ta,mu
; CHECK-NEXT:    vslide1up.vx v26, v8, a0
; CHECK-NEXT:    vmv2r.v v8, v26
; CHECK-NEXT:    jalr zero, 0(ra)
=======
; CHECK-NEXT:    vsetvli zero, a1, e32, m2, ta, mu
; CHECK-NEXT:    vslide1up.vx v10, v8, a0
; CHECK-NEXT:    vmv.v.v v8, v10
; CHECK-NEXT:    ret
>>>>>>> a2ce6ee6
entry:
  %a = call <vscale x 4 x i32> @llvm.riscv.vslide1up.nxv4i32.i32(
    <vscale x 4 x i32> %0,
    i32 %1,
    i64 %2)

  ret <vscale x 4 x i32> %a
}

declare <vscale x 4 x i32> @llvm.riscv.vslide1up.mask.nxv4i32.i32(
  <vscale x 4 x i32>,
  <vscale x 4 x i32>,
  i32,
  <vscale x 4 x i1>,
  i64,
  i64);

define <vscale x 4 x i32> @intrinsic_vslide1up_mask_vx_nxv4i32_nxv4i32_i32(<vscale x 4 x i32> %0, <vscale x 4 x i32> %1, i32 %2, <vscale x 4 x i1> %3, i64 %4) nounwind {
; CHECK-LABEL: intrinsic_vslide1up_mask_vx_nxv4i32_nxv4i32_i32:
; CHECK:       # %bb.0: # %entry
<<<<<<< HEAD
; CHECK-NEXT:    vsetvli a1, a1, e32,m2,tu,mu
; CHECK-NEXT:    vslide1up.vx v8, v10, a0, v0.t
; CHECK-NEXT:    jalr zero, 0(ra)
=======
; CHECK-NEXT:    vsetvli zero, a1, e32, m2, ta, mu
; CHECK-NEXT:    vslide1up.vx v8, v10, a0, v0.t
; CHECK-NEXT:    ret
>>>>>>> a2ce6ee6
entry:
  %a = call <vscale x 4 x i32> @llvm.riscv.vslide1up.mask.nxv4i32.i32(
    <vscale x 4 x i32> %0,
    <vscale x 4 x i32> %1,
    i32 %2,
    <vscale x 4 x i1> %3,
    i64 %4, i64 1)

  ret <vscale x 4 x i32> %a
}

declare <vscale x 8 x i32> @llvm.riscv.vslide1up.nxv8i32.i32(
  <vscale x 8 x i32>,
  i32,
  i64);

define <vscale x 8 x i32> @intrinsic_vslide1up_vx_nxv8i32_nxv8i32_i32(<vscale x 8 x i32> %0, i32 %1, i64 %2) nounwind {
; CHECK-LABEL: intrinsic_vslide1up_vx_nxv8i32_nxv8i32_i32:
; CHECK:       # %bb.0: # %entry
<<<<<<< HEAD
; CHECK-NEXT:    vsetvli a1, a1, e32,m4,ta,mu
; CHECK-NEXT:    vslide1up.vx v28, v8, a0
; CHECK-NEXT:    vmv4r.v v8, v28
; CHECK-NEXT:    jalr zero, 0(ra)
=======
; CHECK-NEXT:    vsetvli zero, a1, e32, m4, ta, mu
; CHECK-NEXT:    vslide1up.vx v12, v8, a0
; CHECK-NEXT:    vmv.v.v v8, v12
; CHECK-NEXT:    ret
>>>>>>> a2ce6ee6
entry:
  %a = call <vscale x 8 x i32> @llvm.riscv.vslide1up.nxv8i32.i32(
    <vscale x 8 x i32> %0,
    i32 %1,
    i64 %2)

  ret <vscale x 8 x i32> %a
}

declare <vscale x 8 x i32> @llvm.riscv.vslide1up.mask.nxv8i32.i32(
  <vscale x 8 x i32>,
  <vscale x 8 x i32>,
  i32,
  <vscale x 8 x i1>,
  i64,
  i64);

define <vscale x 8 x i32> @intrinsic_vslide1up_mask_vx_nxv8i32_nxv8i32_i32(<vscale x 8 x i32> %0, <vscale x 8 x i32> %1, i32 %2, <vscale x 8 x i1> %3, i64 %4) nounwind {
; CHECK-LABEL: intrinsic_vslide1up_mask_vx_nxv8i32_nxv8i32_i32:
; CHECK:       # %bb.0: # %entry
<<<<<<< HEAD
; CHECK-NEXT:    vsetvli a1, a1, e32,m4,tu,mu
; CHECK-NEXT:    vslide1up.vx v8, v12, a0, v0.t
; CHECK-NEXT:    jalr zero, 0(ra)
=======
; CHECK-NEXT:    vsetvli zero, a1, e32, m4, ta, mu
; CHECK-NEXT:    vslide1up.vx v8, v12, a0, v0.t
; CHECK-NEXT:    ret
>>>>>>> a2ce6ee6
entry:
  %a = call <vscale x 8 x i32> @llvm.riscv.vslide1up.mask.nxv8i32.i32(
    <vscale x 8 x i32> %0,
    <vscale x 8 x i32> %1,
    i32 %2,
    <vscale x 8 x i1> %3,
    i64 %4, i64 1)

  ret <vscale x 8 x i32> %a
}

declare <vscale x 16 x i32> @llvm.riscv.vslide1up.nxv16i32.i32(
  <vscale x 16 x i32>,
  i32,
  i64);

define <vscale x 16 x i32> @intrinsic_vslide1up_vx_nxv16i32_nxv16i32_i32(<vscale x 16 x i32> %0, i32 %1, i64 %2) nounwind {
; CHECK-LABEL: intrinsic_vslide1up_vx_nxv16i32_nxv16i32_i32:
; CHECK:       # %bb.0: # %entry
<<<<<<< HEAD
; CHECK-NEXT:    vsetvli a1, a1, e32,m8,ta,mu
; CHECK-NEXT:    vslide1up.vx v16, v8, a0
; CHECK-NEXT:    vmv8r.v v8, v16
; CHECK-NEXT:    jalr zero, 0(ra)
=======
; CHECK-NEXT:    vsetvli zero, a1, e32, m8, ta, mu
; CHECK-NEXT:    vslide1up.vx v16, v8, a0
; CHECK-NEXT:    vmv.v.v v8, v16
; CHECK-NEXT:    ret
>>>>>>> a2ce6ee6
entry:
  %a = call <vscale x 16 x i32> @llvm.riscv.vslide1up.nxv16i32.i32(
    <vscale x 16 x i32> %0,
    i32 %1,
    i64 %2)

  ret <vscale x 16 x i32> %a
}

declare <vscale x 16 x i32> @llvm.riscv.vslide1up.mask.nxv16i32.i32(
  <vscale x 16 x i32>,
  <vscale x 16 x i32>,
  i32,
  <vscale x 16 x i1>,
  i64,
  i64);

define <vscale x 16 x i32> @intrinsic_vslide1up_mask_vx_nxv16i32_nxv16i32_i32(<vscale x 16 x i32> %0, <vscale x 16 x i32> %1, i32 %2, <vscale x 16 x i1> %3, i64 %4) nounwind {
; CHECK-LABEL: intrinsic_vslide1up_mask_vx_nxv16i32_nxv16i32_i32:
; CHECK:       # %bb.0: # %entry
<<<<<<< HEAD
; CHECK-NEXT:    vsetvli a1, a1, e32,m8,tu,mu
; CHECK-NEXT:    vslide1up.vx v8, v16, a0, v0.t
; CHECK-NEXT:    jalr zero, 0(ra)
=======
; CHECK-NEXT:    vsetvli zero, a1, e32, m8, ta, mu
; CHECK-NEXT:    vslide1up.vx v8, v16, a0, v0.t
; CHECK-NEXT:    ret
>>>>>>> a2ce6ee6
entry:
  %a = call <vscale x 16 x i32> @llvm.riscv.vslide1up.mask.nxv16i32.i32(
    <vscale x 16 x i32> %0,
    <vscale x 16 x i32> %1,
    i32 %2,
    <vscale x 16 x i1> %3,
    i64 %4, i64 1)

  ret <vscale x 16 x i32> %a
}

declare <vscale x 1 x i64> @llvm.riscv.vslide1up.nxv1i64.i64(
  <vscale x 1 x i64>,
  i64,
  i64);

define <vscale x 1 x i64> @intrinsic_vslide1up_vx_nxv1i64_nxv1i64_i64(<vscale x 1 x i64> %0, i64 %1, i64 %2) nounwind {
; CHECK-LABEL: intrinsic_vslide1up_vx_nxv1i64_nxv1i64_i64:
; CHECK:       # %bb.0: # %entry
<<<<<<< HEAD
; CHECK-NEXT:    vsetvli a1, a1, e64,m1,ta,mu
; CHECK-NEXT:    vslide1up.vx v25, v8, a0
; CHECK-NEXT:    vmv1r.v v8, v25
; CHECK-NEXT:    jalr zero, 0(ra)
=======
; CHECK-NEXT:    vsetvli zero, a1, e64, m1, ta, mu
; CHECK-NEXT:    vslide1up.vx v9, v8, a0
; CHECK-NEXT:    vmv.v.v v8, v9
; CHECK-NEXT:    ret
>>>>>>> a2ce6ee6
entry:
  %a = call <vscale x 1 x i64> @llvm.riscv.vslide1up.nxv1i64.i64(
    <vscale x 1 x i64> %0,
    i64 %1,
    i64 %2)

  ret <vscale x 1 x i64> %a
}

declare <vscale x 1 x i64> @llvm.riscv.vslide1up.mask.nxv1i64.i64(
  <vscale x 1 x i64>,
  <vscale x 1 x i64>,
  i64,
  <vscale x 1 x i1>,
  i64,
  i64);

define <vscale x 1 x i64> @intrinsic_vslide1up_mask_vx_nxv1i64_nxv1i64_i64(<vscale x 1 x i64> %0, <vscale x 1 x i64> %1, i64 %2, <vscale x 1 x i1> %3, i64 %4) nounwind {
; CHECK-LABEL: intrinsic_vslide1up_mask_vx_nxv1i64_nxv1i64_i64:
; CHECK:       # %bb.0: # %entry
<<<<<<< HEAD
; CHECK-NEXT:    vsetvli a1, a1, e64,m1,tu,mu
; CHECK-NEXT:    vslide1up.vx v8, v9, a0, v0.t
; CHECK-NEXT:    jalr zero, 0(ra)
=======
; CHECK-NEXT:    vsetvli zero, a1, e64, m1, ta, mu
; CHECK-NEXT:    vslide1up.vx v8, v9, a0, v0.t
; CHECK-NEXT:    ret
>>>>>>> a2ce6ee6
entry:
  %a = call <vscale x 1 x i64> @llvm.riscv.vslide1up.mask.nxv1i64.i64(
    <vscale x 1 x i64> %0,
    <vscale x 1 x i64> %1,
    i64 %2,
    <vscale x 1 x i1> %3,
    i64 %4, i64 1)

  ret <vscale x 1 x i64> %a
}

declare <vscale x 2 x i64> @llvm.riscv.vslide1up.nxv2i64.i64(
  <vscale x 2 x i64>,
  i64,
  i64);

define <vscale x 2 x i64> @intrinsic_vslide1up_vx_nxv2i64_nxv2i64_i64(<vscale x 2 x i64> %0, i64 %1, i64 %2) nounwind {
; CHECK-LABEL: intrinsic_vslide1up_vx_nxv2i64_nxv2i64_i64:
; CHECK:       # %bb.0: # %entry
<<<<<<< HEAD
; CHECK-NEXT:    vsetvli a1, a1, e64,m2,ta,mu
; CHECK-NEXT:    vslide1up.vx v26, v8, a0
; CHECK-NEXT:    vmv2r.v v8, v26
; CHECK-NEXT:    jalr zero, 0(ra)
=======
; CHECK-NEXT:    vsetvli zero, a1, e64, m2, ta, mu
; CHECK-NEXT:    vslide1up.vx v10, v8, a0
; CHECK-NEXT:    vmv.v.v v8, v10
; CHECK-NEXT:    ret
>>>>>>> a2ce6ee6
entry:
  %a = call <vscale x 2 x i64> @llvm.riscv.vslide1up.nxv2i64.i64(
    <vscale x 2 x i64> %0,
    i64 %1,
    i64 %2)

  ret <vscale x 2 x i64> %a
}

declare <vscale x 2 x i64> @llvm.riscv.vslide1up.mask.nxv2i64.i64(
  <vscale x 2 x i64>,
  <vscale x 2 x i64>,
  i64,
  <vscale x 2 x i1>,
  i64,
  i64);

define <vscale x 2 x i64> @intrinsic_vslide1up_mask_vx_nxv2i64_nxv2i64_i64(<vscale x 2 x i64> %0, <vscale x 2 x i64> %1, i64 %2, <vscale x 2 x i1> %3, i64 %4) nounwind {
; CHECK-LABEL: intrinsic_vslide1up_mask_vx_nxv2i64_nxv2i64_i64:
; CHECK:       # %bb.0: # %entry
<<<<<<< HEAD
; CHECK-NEXT:    vsetvli a1, a1, e64,m2,tu,mu
; CHECK-NEXT:    vslide1up.vx v8, v10, a0, v0.t
; CHECK-NEXT:    jalr zero, 0(ra)
=======
; CHECK-NEXT:    vsetvli zero, a1, e64, m2, ta, mu
; CHECK-NEXT:    vslide1up.vx v8, v10, a0, v0.t
; CHECK-NEXT:    ret
>>>>>>> a2ce6ee6
entry:
  %a = call <vscale x 2 x i64> @llvm.riscv.vslide1up.mask.nxv2i64.i64(
    <vscale x 2 x i64> %0,
    <vscale x 2 x i64> %1,
    i64 %2,
    <vscale x 2 x i1> %3,
    i64 %4, i64 1)

  ret <vscale x 2 x i64> %a
}

declare <vscale x 4 x i64> @llvm.riscv.vslide1up.nxv4i64.i64(
  <vscale x 4 x i64>,
  i64,
  i64);

define <vscale x 4 x i64> @intrinsic_vslide1up_vx_nxv4i64_nxv4i64_i64(<vscale x 4 x i64> %0, i64 %1, i64 %2) nounwind {
; CHECK-LABEL: intrinsic_vslide1up_vx_nxv4i64_nxv4i64_i64:
; CHECK:       # %bb.0: # %entry
<<<<<<< HEAD
; CHECK-NEXT:    vsetvli a1, a1, e64,m4,ta,mu
; CHECK-NEXT:    vslide1up.vx v28, v8, a0
; CHECK-NEXT:    vmv4r.v v8, v28
; CHECK-NEXT:    jalr zero, 0(ra)
=======
; CHECK-NEXT:    vsetvli zero, a1, e64, m4, ta, mu
; CHECK-NEXT:    vslide1up.vx v12, v8, a0
; CHECK-NEXT:    vmv.v.v v8, v12
; CHECK-NEXT:    ret
>>>>>>> a2ce6ee6
entry:
  %a = call <vscale x 4 x i64> @llvm.riscv.vslide1up.nxv4i64.i64(
    <vscale x 4 x i64> %0,
    i64 %1,
    i64 %2)

  ret <vscale x 4 x i64> %a
}

declare <vscale x 4 x i64> @llvm.riscv.vslide1up.mask.nxv4i64.i64(
  <vscale x 4 x i64>,
  <vscale x 4 x i64>,
  i64,
  <vscale x 4 x i1>,
  i64,
  i64);

define <vscale x 4 x i64> @intrinsic_vslide1up_mask_vx_nxv4i64_nxv4i64_i64(<vscale x 4 x i64> %0, <vscale x 4 x i64> %1, i64 %2, <vscale x 4 x i1> %3, i64 %4) nounwind {
; CHECK-LABEL: intrinsic_vslide1up_mask_vx_nxv4i64_nxv4i64_i64:
; CHECK:       # %bb.0: # %entry
<<<<<<< HEAD
; CHECK-NEXT:    vsetvli a1, a1, e64,m4,tu,mu
; CHECK-NEXT:    vslide1up.vx v8, v12, a0, v0.t
; CHECK-NEXT:    jalr zero, 0(ra)
=======
; CHECK-NEXT:    vsetvli zero, a1, e64, m4, ta, mu
; CHECK-NEXT:    vslide1up.vx v8, v12, a0, v0.t
; CHECK-NEXT:    ret
>>>>>>> a2ce6ee6
entry:
  %a = call <vscale x 4 x i64> @llvm.riscv.vslide1up.mask.nxv4i64.i64(
    <vscale x 4 x i64> %0,
    <vscale x 4 x i64> %1,
    i64 %2,
    <vscale x 4 x i1> %3,
    i64 %4, i64 1)

  ret <vscale x 4 x i64> %a
}

declare <vscale x 8 x i64> @llvm.riscv.vslide1up.nxv8i64.i64(
  <vscale x 8 x i64>,
  i64,
  i64);

define <vscale x 8 x i64> @intrinsic_vslide1up_vx_nxv8i64_nxv8i64_i64(<vscale x 8 x i64> %0, i64 %1, i64 %2) nounwind {
; CHECK-LABEL: intrinsic_vslide1up_vx_nxv8i64_nxv8i64_i64:
; CHECK:       # %bb.0: # %entry
<<<<<<< HEAD
; CHECK-NEXT:    vsetvli a1, a1, e64,m8,ta,mu
; CHECK-NEXT:    vslide1up.vx v16, v8, a0
; CHECK-NEXT:    vmv8r.v v8, v16
; CHECK-NEXT:    jalr zero, 0(ra)
=======
; CHECK-NEXT:    vsetvli zero, a1, e64, m8, ta, mu
; CHECK-NEXT:    vslide1up.vx v16, v8, a0
; CHECK-NEXT:    vmv.v.v v8, v16
; CHECK-NEXT:    ret
>>>>>>> a2ce6ee6
entry:
  %a = call <vscale x 8 x i64> @llvm.riscv.vslide1up.nxv8i64.i64(
    <vscale x 8 x i64> %0,
    i64 %1,
    i64 %2)

  ret <vscale x 8 x i64> %a
}

declare <vscale x 8 x i64> @llvm.riscv.vslide1up.mask.nxv8i64.i64(
  <vscale x 8 x i64>,
  <vscale x 8 x i64>,
  i64,
  <vscale x 8 x i1>,
  i64,
  i64);

define <vscale x 8 x i64> @intrinsic_vslide1up_mask_vx_nxv8i64_nxv8i64_i64(<vscale x 8 x i64> %0, <vscale x 8 x i64> %1, i64 %2, <vscale x 8 x i1> %3, i64 %4) nounwind {
; CHECK-LABEL: intrinsic_vslide1up_mask_vx_nxv8i64_nxv8i64_i64:
; CHECK:       # %bb.0: # %entry
<<<<<<< HEAD
; CHECK-NEXT:    vsetvli a1, a1, e64,m8,tu,mu
; CHECK-NEXT:    vslide1up.vx v8, v16, a0, v0.t
; CHECK-NEXT:    jalr zero, 0(ra)
=======
; CHECK-NEXT:    vsetvli zero, a1, e64, m8, ta, mu
; CHECK-NEXT:    vslide1up.vx v8, v16, a0, v0.t
; CHECK-NEXT:    ret
>>>>>>> a2ce6ee6
entry:
  %a = call <vscale x 8 x i64> @llvm.riscv.vslide1up.mask.nxv8i64.i64(
    <vscale x 8 x i64> %0,
    <vscale x 8 x i64> %1,
    i64 %2,
    <vscale x 8 x i1> %3,
    i64 %4, i64 1)

  ret <vscale x 8 x i64> %a
}<|MERGE_RESOLUTION|>--- conflicted
+++ resolved
@@ -9,17 +9,10 @@
 define <vscale x 1 x i8> @intrinsic_vslide1up_vx_nxv1i8_nxv1i8_i8(<vscale x 1 x i8> %0, i8 %1, i64 %2) nounwind {
 ; CHECK-LABEL: intrinsic_vslide1up_vx_nxv1i8_nxv1i8_i8:
 ; CHECK:       # %bb.0: # %entry
-<<<<<<< HEAD
-; CHECK-NEXT:    vsetvli a1, a1, e8,mf8,ta,mu
-; CHECK-NEXT:    vslide1up.vx v25, v8, a0
-; CHECK-NEXT:    vmv1r.v v8, v25
-; CHECK-NEXT:    jalr zero, 0(ra)
-=======
 ; CHECK-NEXT:    vsetvli zero, a1, e8, mf8, ta, mu
 ; CHECK-NEXT:    vslide1up.vx v9, v8, a0
 ; CHECK-NEXT:    vmv1r.v v8, v9
 ; CHECK-NEXT:    ret
->>>>>>> a2ce6ee6
 entry:
   %a = call <vscale x 1 x i8> @llvm.riscv.vslide1up.nxv1i8.i8(
     <vscale x 1 x i8> %0,
@@ -40,15 +33,9 @@
 define <vscale x 1 x i8> @intrinsic_vslide1up_mask_vx_nxv1i8_nxv1i8_i8(<vscale x 1 x i8> %0, <vscale x 1 x i8> %1, i8 %2, <vscale x 1 x i1> %3, i64 %4) nounwind {
 ; CHECK-LABEL: intrinsic_vslide1up_mask_vx_nxv1i8_nxv1i8_i8:
 ; CHECK:       # %bb.0: # %entry
-<<<<<<< HEAD
-; CHECK-NEXT:    vsetvli a1, a1, e8,mf8,tu,mu
-; CHECK-NEXT:    vslide1up.vx v8, v9, a0, v0.t
-; CHECK-NEXT:    jalr zero, 0(ra)
-=======
 ; CHECK-NEXT:    vsetvli zero, a1, e8, mf8, ta, mu
 ; CHECK-NEXT:    vslide1up.vx v8, v9, a0, v0.t
 ; CHECK-NEXT:    ret
->>>>>>> a2ce6ee6
 entry:
   %a = call <vscale x 1 x i8> @llvm.riscv.vslide1up.mask.nxv1i8.i8(
     <vscale x 1 x i8> %0,
@@ -68,17 +55,10 @@
 define <vscale x 2 x i8> @intrinsic_vslide1up_vx_nxv2i8_nxv2i8_i8(<vscale x 2 x i8> %0, i8 %1, i64 %2) nounwind {
 ; CHECK-LABEL: intrinsic_vslide1up_vx_nxv2i8_nxv2i8_i8:
 ; CHECK:       # %bb.0: # %entry
-<<<<<<< HEAD
-; CHECK-NEXT:    vsetvli a1, a1, e8,mf4,ta,mu
-; CHECK-NEXT:    vslide1up.vx v25, v8, a0
-; CHECK-NEXT:    vmv1r.v v8, v25
-; CHECK-NEXT:    jalr zero, 0(ra)
-=======
 ; CHECK-NEXT:    vsetvli zero, a1, e8, mf4, ta, mu
 ; CHECK-NEXT:    vslide1up.vx v9, v8, a0
 ; CHECK-NEXT:    vmv1r.v v8, v9
 ; CHECK-NEXT:    ret
->>>>>>> a2ce6ee6
 entry:
   %a = call <vscale x 2 x i8> @llvm.riscv.vslide1up.nxv2i8.i8(
     <vscale x 2 x i8> %0,
@@ -99,15 +79,9 @@
 define <vscale x 2 x i8> @intrinsic_vslide1up_mask_vx_nxv2i8_nxv2i8_i8(<vscale x 2 x i8> %0, <vscale x 2 x i8> %1, i8 %2, <vscale x 2 x i1> %3, i64 %4) nounwind {
 ; CHECK-LABEL: intrinsic_vslide1up_mask_vx_nxv2i8_nxv2i8_i8:
 ; CHECK:       # %bb.0: # %entry
-<<<<<<< HEAD
-; CHECK-NEXT:    vsetvli a1, a1, e8,mf4,tu,mu
-; CHECK-NEXT:    vslide1up.vx v8, v9, a0, v0.t
-; CHECK-NEXT:    jalr zero, 0(ra)
-=======
 ; CHECK-NEXT:    vsetvli zero, a1, e8, mf4, ta, mu
 ; CHECK-NEXT:    vslide1up.vx v8, v9, a0, v0.t
 ; CHECK-NEXT:    ret
->>>>>>> a2ce6ee6
 entry:
   %a = call <vscale x 2 x i8> @llvm.riscv.vslide1up.mask.nxv2i8.i8(
     <vscale x 2 x i8> %0,
@@ -127,17 +101,10 @@
 define <vscale x 4 x i8> @intrinsic_vslide1up_vx_nxv4i8_nxv4i8_i8(<vscale x 4 x i8> %0, i8 %1, i64 %2) nounwind {
 ; CHECK-LABEL: intrinsic_vslide1up_vx_nxv4i8_nxv4i8_i8:
 ; CHECK:       # %bb.0: # %entry
-<<<<<<< HEAD
-; CHECK-NEXT:    vsetvli a1, a1, e8,mf2,ta,mu
-; CHECK-NEXT:    vslide1up.vx v25, v8, a0
-; CHECK-NEXT:    vmv1r.v v8, v25
-; CHECK-NEXT:    jalr zero, 0(ra)
-=======
 ; CHECK-NEXT:    vsetvli zero, a1, e8, mf2, ta, mu
 ; CHECK-NEXT:    vslide1up.vx v9, v8, a0
 ; CHECK-NEXT:    vmv1r.v v8, v9
 ; CHECK-NEXT:    ret
->>>>>>> a2ce6ee6
 entry:
   %a = call <vscale x 4 x i8> @llvm.riscv.vslide1up.nxv4i8.i8(
     <vscale x 4 x i8> %0,
@@ -158,15 +125,9 @@
 define <vscale x 4 x i8> @intrinsic_vslide1up_mask_vx_nxv4i8_nxv4i8_i8(<vscale x 4 x i8> %0, <vscale x 4 x i8> %1, i8 %2, <vscale x 4 x i1> %3, i64 %4) nounwind {
 ; CHECK-LABEL: intrinsic_vslide1up_mask_vx_nxv4i8_nxv4i8_i8:
 ; CHECK:       # %bb.0: # %entry
-<<<<<<< HEAD
-; CHECK-NEXT:    vsetvli a1, a1, e8,mf2,tu,mu
-; CHECK-NEXT:    vslide1up.vx v8, v9, a0, v0.t
-; CHECK-NEXT:    jalr zero, 0(ra)
-=======
 ; CHECK-NEXT:    vsetvli zero, a1, e8, mf2, ta, mu
 ; CHECK-NEXT:    vslide1up.vx v8, v9, a0, v0.t
 ; CHECK-NEXT:    ret
->>>>>>> a2ce6ee6
 entry:
   %a = call <vscale x 4 x i8> @llvm.riscv.vslide1up.mask.nxv4i8.i8(
     <vscale x 4 x i8> %0,
@@ -186,17 +147,10 @@
 define <vscale x 8 x i8> @intrinsic_vslide1up_vx_nxv8i8_nxv8i8_i8(<vscale x 8 x i8> %0, i8 %1, i64 %2) nounwind {
 ; CHECK-LABEL: intrinsic_vslide1up_vx_nxv8i8_nxv8i8_i8:
 ; CHECK:       # %bb.0: # %entry
-<<<<<<< HEAD
-; CHECK-NEXT:    vsetvli a1, a1, e8,m1,ta,mu
-; CHECK-NEXT:    vslide1up.vx v25, v8, a0
-; CHECK-NEXT:    vmv1r.v v8, v25
-; CHECK-NEXT:    jalr zero, 0(ra)
-=======
 ; CHECK-NEXT:    vsetvli zero, a1, e8, m1, ta, mu
 ; CHECK-NEXT:    vslide1up.vx v9, v8, a0
 ; CHECK-NEXT:    vmv.v.v v8, v9
 ; CHECK-NEXT:    ret
->>>>>>> a2ce6ee6
 entry:
   %a = call <vscale x 8 x i8> @llvm.riscv.vslide1up.nxv8i8.i8(
     <vscale x 8 x i8> %0,
@@ -217,15 +171,9 @@
 define <vscale x 8 x i8> @intrinsic_vslide1up_mask_vx_nxv8i8_nxv8i8_i8(<vscale x 8 x i8> %0, <vscale x 8 x i8> %1, i8 %2, <vscale x 8 x i1> %3, i64 %4) nounwind {
 ; CHECK-LABEL: intrinsic_vslide1up_mask_vx_nxv8i8_nxv8i8_i8:
 ; CHECK:       # %bb.0: # %entry
-<<<<<<< HEAD
-; CHECK-NEXT:    vsetvli a1, a1, e8,m1,tu,mu
-; CHECK-NEXT:    vslide1up.vx v8, v9, a0, v0.t
-; CHECK-NEXT:    jalr zero, 0(ra)
-=======
 ; CHECK-NEXT:    vsetvli zero, a1, e8, m1, ta, mu
 ; CHECK-NEXT:    vslide1up.vx v8, v9, a0, v0.t
 ; CHECK-NEXT:    ret
->>>>>>> a2ce6ee6
 entry:
   %a = call <vscale x 8 x i8> @llvm.riscv.vslide1up.mask.nxv8i8.i8(
     <vscale x 8 x i8> %0,
@@ -245,17 +193,10 @@
 define <vscale x 16 x i8> @intrinsic_vslide1up_vx_nxv16i8_nxv16i8_i8(<vscale x 16 x i8> %0, i8 %1, i64 %2) nounwind {
 ; CHECK-LABEL: intrinsic_vslide1up_vx_nxv16i8_nxv16i8_i8:
 ; CHECK:       # %bb.0: # %entry
-<<<<<<< HEAD
-; CHECK-NEXT:    vsetvli a1, a1, e8,m2,ta,mu
-; CHECK-NEXT:    vslide1up.vx v26, v8, a0
-; CHECK-NEXT:    vmv2r.v v8, v26
-; CHECK-NEXT:    jalr zero, 0(ra)
-=======
 ; CHECK-NEXT:    vsetvli zero, a1, e8, m2, ta, mu
 ; CHECK-NEXT:    vslide1up.vx v10, v8, a0
 ; CHECK-NEXT:    vmv.v.v v8, v10
 ; CHECK-NEXT:    ret
->>>>>>> a2ce6ee6
 entry:
   %a = call <vscale x 16 x i8> @llvm.riscv.vslide1up.nxv16i8.i8(
     <vscale x 16 x i8> %0,
@@ -276,15 +217,9 @@
 define <vscale x 16 x i8> @intrinsic_vslide1up_mask_vx_nxv16i8_nxv16i8_i8(<vscale x 16 x i8> %0, <vscale x 16 x i8> %1, i8 %2, <vscale x 16 x i1> %3, i64 %4) nounwind {
 ; CHECK-LABEL: intrinsic_vslide1up_mask_vx_nxv16i8_nxv16i8_i8:
 ; CHECK:       # %bb.0: # %entry
-<<<<<<< HEAD
-; CHECK-NEXT:    vsetvli a1, a1, e8,m2,tu,mu
-; CHECK-NEXT:    vslide1up.vx v8, v10, a0, v0.t
-; CHECK-NEXT:    jalr zero, 0(ra)
-=======
 ; CHECK-NEXT:    vsetvli zero, a1, e8, m2, ta, mu
 ; CHECK-NEXT:    vslide1up.vx v8, v10, a0, v0.t
 ; CHECK-NEXT:    ret
->>>>>>> a2ce6ee6
 entry:
   %a = call <vscale x 16 x i8> @llvm.riscv.vslide1up.mask.nxv16i8.i8(
     <vscale x 16 x i8> %0,
@@ -304,17 +239,10 @@
 define <vscale x 32 x i8> @intrinsic_vslide1up_vx_nxv32i8_nxv32i8_i8(<vscale x 32 x i8> %0, i8 %1, i64 %2) nounwind {
 ; CHECK-LABEL: intrinsic_vslide1up_vx_nxv32i8_nxv32i8_i8:
 ; CHECK:       # %bb.0: # %entry
-<<<<<<< HEAD
-; CHECK-NEXT:    vsetvli a1, a1, e8,m4,ta,mu
-; CHECK-NEXT:    vslide1up.vx v28, v8, a0
-; CHECK-NEXT:    vmv4r.v v8, v28
-; CHECK-NEXT:    jalr zero, 0(ra)
-=======
 ; CHECK-NEXT:    vsetvli zero, a1, e8, m4, ta, mu
 ; CHECK-NEXT:    vslide1up.vx v12, v8, a0
 ; CHECK-NEXT:    vmv.v.v v8, v12
 ; CHECK-NEXT:    ret
->>>>>>> a2ce6ee6
 entry:
   %a = call <vscale x 32 x i8> @llvm.riscv.vslide1up.nxv32i8.i8(
     <vscale x 32 x i8> %0,
@@ -335,15 +263,9 @@
 define <vscale x 32 x i8> @intrinsic_vslide1up_mask_vx_nxv32i8_nxv32i8_i8(<vscale x 32 x i8> %0, <vscale x 32 x i8> %1, i8 %2, <vscale x 32 x i1> %3, i64 %4) nounwind {
 ; CHECK-LABEL: intrinsic_vslide1up_mask_vx_nxv32i8_nxv32i8_i8:
 ; CHECK:       # %bb.0: # %entry
-<<<<<<< HEAD
-; CHECK-NEXT:    vsetvli a1, a1, e8,m4,tu,mu
-; CHECK-NEXT:    vslide1up.vx v8, v12, a0, v0.t
-; CHECK-NEXT:    jalr zero, 0(ra)
-=======
 ; CHECK-NEXT:    vsetvli zero, a1, e8, m4, ta, mu
 ; CHECK-NEXT:    vslide1up.vx v8, v12, a0, v0.t
 ; CHECK-NEXT:    ret
->>>>>>> a2ce6ee6
 entry:
   %a = call <vscale x 32 x i8> @llvm.riscv.vslide1up.mask.nxv32i8.i8(
     <vscale x 32 x i8> %0,
@@ -363,17 +285,10 @@
 define <vscale x 64 x i8> @intrinsic_vslide1up_vx_nxv64i8_nxv64i8_i8(<vscale x 64 x i8> %0, i8 %1, i64 %2) nounwind {
 ; CHECK-LABEL: intrinsic_vslide1up_vx_nxv64i8_nxv64i8_i8:
 ; CHECK:       # %bb.0: # %entry
-<<<<<<< HEAD
-; CHECK-NEXT:    vsetvli a1, a1, e8,m8,ta,mu
-; CHECK-NEXT:    vslide1up.vx v16, v8, a0
-; CHECK-NEXT:    vmv8r.v v8, v16
-; CHECK-NEXT:    jalr zero, 0(ra)
-=======
 ; CHECK-NEXT:    vsetvli zero, a1, e8, m8, ta, mu
 ; CHECK-NEXT:    vslide1up.vx v16, v8, a0
 ; CHECK-NEXT:    vmv.v.v v8, v16
 ; CHECK-NEXT:    ret
->>>>>>> a2ce6ee6
 entry:
   %a = call <vscale x 64 x i8> @llvm.riscv.vslide1up.nxv64i8.i8(
     <vscale x 64 x i8> %0,
@@ -394,15 +309,9 @@
 define <vscale x 64 x i8> @intrinsic_vslide1up_mask_vx_nxv64i8_nxv64i8_i8(<vscale x 64 x i8> %0, <vscale x 64 x i8> %1, i8 %2, <vscale x 64 x i1> %3, i64 %4) nounwind {
 ; CHECK-LABEL: intrinsic_vslide1up_mask_vx_nxv64i8_nxv64i8_i8:
 ; CHECK:       # %bb.0: # %entry
-<<<<<<< HEAD
-; CHECK-NEXT:    vsetvli a1, a1, e8,m8,tu,mu
-; CHECK-NEXT:    vslide1up.vx v8, v16, a0, v0.t
-; CHECK-NEXT:    jalr zero, 0(ra)
-=======
 ; CHECK-NEXT:    vsetvli zero, a1, e8, m8, ta, mu
 ; CHECK-NEXT:    vslide1up.vx v8, v16, a0, v0.t
 ; CHECK-NEXT:    ret
->>>>>>> a2ce6ee6
 entry:
   %a = call <vscale x 64 x i8> @llvm.riscv.vslide1up.mask.nxv64i8.i8(
     <vscale x 64 x i8> %0,
@@ -422,17 +331,10 @@
 define <vscale x 1 x i16> @intrinsic_vslide1up_vx_nxv1i16_nxv1i16_i16(<vscale x 1 x i16> %0, i16 %1, i64 %2) nounwind {
 ; CHECK-LABEL: intrinsic_vslide1up_vx_nxv1i16_nxv1i16_i16:
 ; CHECK:       # %bb.0: # %entry
-<<<<<<< HEAD
-; CHECK-NEXT:    vsetvli a1, a1, e16,mf4,ta,mu
-; CHECK-NEXT:    vslide1up.vx v25, v8, a0
-; CHECK-NEXT:    vmv1r.v v8, v25
-; CHECK-NEXT:    jalr zero, 0(ra)
-=======
 ; CHECK-NEXT:    vsetvli zero, a1, e16, mf4, ta, mu
 ; CHECK-NEXT:    vslide1up.vx v9, v8, a0
 ; CHECK-NEXT:    vmv1r.v v8, v9
 ; CHECK-NEXT:    ret
->>>>>>> a2ce6ee6
 entry:
   %a = call <vscale x 1 x i16> @llvm.riscv.vslide1up.nxv1i16.i16(
     <vscale x 1 x i16> %0,
@@ -453,15 +355,9 @@
 define <vscale x 1 x i16> @intrinsic_vslide1up_mask_vx_nxv1i16_nxv1i16_i16(<vscale x 1 x i16> %0, <vscale x 1 x i16> %1, i16 %2, <vscale x 1 x i1> %3, i64 %4) nounwind {
 ; CHECK-LABEL: intrinsic_vslide1up_mask_vx_nxv1i16_nxv1i16_i16:
 ; CHECK:       # %bb.0: # %entry
-<<<<<<< HEAD
-; CHECK-NEXT:    vsetvli a1, a1, e16,mf4,tu,mu
-; CHECK-NEXT:    vslide1up.vx v8, v9, a0, v0.t
-; CHECK-NEXT:    jalr zero, 0(ra)
-=======
 ; CHECK-NEXT:    vsetvli zero, a1, e16, mf4, ta, mu
 ; CHECK-NEXT:    vslide1up.vx v8, v9, a0, v0.t
 ; CHECK-NEXT:    ret
->>>>>>> a2ce6ee6
 entry:
   %a = call <vscale x 1 x i16> @llvm.riscv.vslide1up.mask.nxv1i16.i16(
     <vscale x 1 x i16> %0,
@@ -481,17 +377,10 @@
 define <vscale x 2 x i16> @intrinsic_vslide1up_vx_nxv2i16_nxv2i16_i16(<vscale x 2 x i16> %0, i16 %1, i64 %2) nounwind {
 ; CHECK-LABEL: intrinsic_vslide1up_vx_nxv2i16_nxv2i16_i16:
 ; CHECK:       # %bb.0: # %entry
-<<<<<<< HEAD
-; CHECK-NEXT:    vsetvli a1, a1, e16,mf2,ta,mu
-; CHECK-NEXT:    vslide1up.vx v25, v8, a0
-; CHECK-NEXT:    vmv1r.v v8, v25
-; CHECK-NEXT:    jalr zero, 0(ra)
-=======
 ; CHECK-NEXT:    vsetvli zero, a1, e16, mf2, ta, mu
 ; CHECK-NEXT:    vslide1up.vx v9, v8, a0
 ; CHECK-NEXT:    vmv1r.v v8, v9
 ; CHECK-NEXT:    ret
->>>>>>> a2ce6ee6
 entry:
   %a = call <vscale x 2 x i16> @llvm.riscv.vslide1up.nxv2i16.i16(
     <vscale x 2 x i16> %0,
@@ -512,15 +401,9 @@
 define <vscale x 2 x i16> @intrinsic_vslide1up_mask_vx_nxv2i16_nxv2i16_i16(<vscale x 2 x i16> %0, <vscale x 2 x i16> %1, i16 %2, <vscale x 2 x i1> %3, i64 %4) nounwind {
 ; CHECK-LABEL: intrinsic_vslide1up_mask_vx_nxv2i16_nxv2i16_i16:
 ; CHECK:       # %bb.0: # %entry
-<<<<<<< HEAD
-; CHECK-NEXT:    vsetvli a1, a1, e16,mf2,tu,mu
-; CHECK-NEXT:    vslide1up.vx v8, v9, a0, v0.t
-; CHECK-NEXT:    jalr zero, 0(ra)
-=======
 ; CHECK-NEXT:    vsetvli zero, a1, e16, mf2, ta, mu
 ; CHECK-NEXT:    vslide1up.vx v8, v9, a0, v0.t
 ; CHECK-NEXT:    ret
->>>>>>> a2ce6ee6
 entry:
   %a = call <vscale x 2 x i16> @llvm.riscv.vslide1up.mask.nxv2i16.i16(
     <vscale x 2 x i16> %0,
@@ -540,17 +423,10 @@
 define <vscale x 4 x i16> @intrinsic_vslide1up_vx_nxv4i16_nxv4i16_i16(<vscale x 4 x i16> %0, i16 %1, i64 %2) nounwind {
 ; CHECK-LABEL: intrinsic_vslide1up_vx_nxv4i16_nxv4i16_i16:
 ; CHECK:       # %bb.0: # %entry
-<<<<<<< HEAD
-; CHECK-NEXT:    vsetvli a1, a1, e16,m1,ta,mu
-; CHECK-NEXT:    vslide1up.vx v25, v8, a0
-; CHECK-NEXT:    vmv1r.v v8, v25
-; CHECK-NEXT:    jalr zero, 0(ra)
-=======
 ; CHECK-NEXT:    vsetvli zero, a1, e16, m1, ta, mu
 ; CHECK-NEXT:    vslide1up.vx v9, v8, a0
 ; CHECK-NEXT:    vmv.v.v v8, v9
 ; CHECK-NEXT:    ret
->>>>>>> a2ce6ee6
 entry:
   %a = call <vscale x 4 x i16> @llvm.riscv.vslide1up.nxv4i16.i16(
     <vscale x 4 x i16> %0,
@@ -571,15 +447,9 @@
 define <vscale x 4 x i16> @intrinsic_vslide1up_mask_vx_nxv4i16_nxv4i16_i16(<vscale x 4 x i16> %0, <vscale x 4 x i16> %1, i16 %2, <vscale x 4 x i1> %3, i64 %4) nounwind {
 ; CHECK-LABEL: intrinsic_vslide1up_mask_vx_nxv4i16_nxv4i16_i16:
 ; CHECK:       # %bb.0: # %entry
-<<<<<<< HEAD
-; CHECK-NEXT:    vsetvli a1, a1, e16,m1,tu,mu
-; CHECK-NEXT:    vslide1up.vx v8, v9, a0, v0.t
-; CHECK-NEXT:    jalr zero, 0(ra)
-=======
 ; CHECK-NEXT:    vsetvli zero, a1, e16, m1, ta, mu
 ; CHECK-NEXT:    vslide1up.vx v8, v9, a0, v0.t
 ; CHECK-NEXT:    ret
->>>>>>> a2ce6ee6
 entry:
   %a = call <vscale x 4 x i16> @llvm.riscv.vslide1up.mask.nxv4i16.i16(
     <vscale x 4 x i16> %0,
@@ -599,17 +469,10 @@
 define <vscale x 8 x i16> @intrinsic_vslide1up_vx_nxv8i16_nxv8i16_i16(<vscale x 8 x i16> %0, i16 %1, i64 %2) nounwind {
 ; CHECK-LABEL: intrinsic_vslide1up_vx_nxv8i16_nxv8i16_i16:
 ; CHECK:       # %bb.0: # %entry
-<<<<<<< HEAD
-; CHECK-NEXT:    vsetvli a1, a1, e16,m2,ta,mu
-; CHECK-NEXT:    vslide1up.vx v26, v8, a0
-; CHECK-NEXT:    vmv2r.v v8, v26
-; CHECK-NEXT:    jalr zero, 0(ra)
-=======
 ; CHECK-NEXT:    vsetvli zero, a1, e16, m2, ta, mu
 ; CHECK-NEXT:    vslide1up.vx v10, v8, a0
 ; CHECK-NEXT:    vmv.v.v v8, v10
 ; CHECK-NEXT:    ret
->>>>>>> a2ce6ee6
 entry:
   %a = call <vscale x 8 x i16> @llvm.riscv.vslide1up.nxv8i16.i16(
     <vscale x 8 x i16> %0,
@@ -630,15 +493,9 @@
 define <vscale x 8 x i16> @intrinsic_vslide1up_mask_vx_nxv8i16_nxv8i16_i16(<vscale x 8 x i16> %0, <vscale x 8 x i16> %1, i16 %2, <vscale x 8 x i1> %3, i64 %4) nounwind {
 ; CHECK-LABEL: intrinsic_vslide1up_mask_vx_nxv8i16_nxv8i16_i16:
 ; CHECK:       # %bb.0: # %entry
-<<<<<<< HEAD
-; CHECK-NEXT:    vsetvli a1, a1, e16,m2,tu,mu
-; CHECK-NEXT:    vslide1up.vx v8, v10, a0, v0.t
-; CHECK-NEXT:    jalr zero, 0(ra)
-=======
 ; CHECK-NEXT:    vsetvli zero, a1, e16, m2, ta, mu
 ; CHECK-NEXT:    vslide1up.vx v8, v10, a0, v0.t
 ; CHECK-NEXT:    ret
->>>>>>> a2ce6ee6
 entry:
   %a = call <vscale x 8 x i16> @llvm.riscv.vslide1up.mask.nxv8i16.i16(
     <vscale x 8 x i16> %0,
@@ -658,17 +515,10 @@
 define <vscale x 16 x i16> @intrinsic_vslide1up_vx_nxv16i16_nxv16i16_i16(<vscale x 16 x i16> %0, i16 %1, i64 %2) nounwind {
 ; CHECK-LABEL: intrinsic_vslide1up_vx_nxv16i16_nxv16i16_i16:
 ; CHECK:       # %bb.0: # %entry
-<<<<<<< HEAD
-; CHECK-NEXT:    vsetvli a1, a1, e16,m4,ta,mu
-; CHECK-NEXT:    vslide1up.vx v28, v8, a0
-; CHECK-NEXT:    vmv4r.v v8, v28
-; CHECK-NEXT:    jalr zero, 0(ra)
-=======
 ; CHECK-NEXT:    vsetvli zero, a1, e16, m4, ta, mu
 ; CHECK-NEXT:    vslide1up.vx v12, v8, a0
 ; CHECK-NEXT:    vmv.v.v v8, v12
 ; CHECK-NEXT:    ret
->>>>>>> a2ce6ee6
 entry:
   %a = call <vscale x 16 x i16> @llvm.riscv.vslide1up.nxv16i16.i16(
     <vscale x 16 x i16> %0,
@@ -689,15 +539,9 @@
 define <vscale x 16 x i16> @intrinsic_vslide1up_mask_vx_nxv16i16_nxv16i16_i16(<vscale x 16 x i16> %0, <vscale x 16 x i16> %1, i16 %2, <vscale x 16 x i1> %3, i64 %4) nounwind {
 ; CHECK-LABEL: intrinsic_vslide1up_mask_vx_nxv16i16_nxv16i16_i16:
 ; CHECK:       # %bb.0: # %entry
-<<<<<<< HEAD
-; CHECK-NEXT:    vsetvli a1, a1, e16,m4,tu,mu
-; CHECK-NEXT:    vslide1up.vx v8, v12, a0, v0.t
-; CHECK-NEXT:    jalr zero, 0(ra)
-=======
 ; CHECK-NEXT:    vsetvli zero, a1, e16, m4, ta, mu
 ; CHECK-NEXT:    vslide1up.vx v8, v12, a0, v0.t
 ; CHECK-NEXT:    ret
->>>>>>> a2ce6ee6
 entry:
   %a = call <vscale x 16 x i16> @llvm.riscv.vslide1up.mask.nxv16i16.i16(
     <vscale x 16 x i16> %0,
@@ -717,17 +561,10 @@
 define <vscale x 32 x i16> @intrinsic_vslide1up_vx_nxv32i16_nxv32i16_i16(<vscale x 32 x i16> %0, i16 %1, i64 %2) nounwind {
 ; CHECK-LABEL: intrinsic_vslide1up_vx_nxv32i16_nxv32i16_i16:
 ; CHECK:       # %bb.0: # %entry
-<<<<<<< HEAD
-; CHECK-NEXT:    vsetvli a1, a1, e16,m8,ta,mu
-; CHECK-NEXT:    vslide1up.vx v16, v8, a0
-; CHECK-NEXT:    vmv8r.v v8, v16
-; CHECK-NEXT:    jalr zero, 0(ra)
-=======
 ; CHECK-NEXT:    vsetvli zero, a1, e16, m8, ta, mu
 ; CHECK-NEXT:    vslide1up.vx v16, v8, a0
 ; CHECK-NEXT:    vmv.v.v v8, v16
 ; CHECK-NEXT:    ret
->>>>>>> a2ce6ee6
 entry:
   %a = call <vscale x 32 x i16> @llvm.riscv.vslide1up.nxv32i16.i16(
     <vscale x 32 x i16> %0,
@@ -748,15 +585,9 @@
 define <vscale x 32 x i16> @intrinsic_vslide1up_mask_vx_nxv32i16_nxv32i16_i16(<vscale x 32 x i16> %0, <vscale x 32 x i16> %1, i16 %2, <vscale x 32 x i1> %3, i64 %4) nounwind {
 ; CHECK-LABEL: intrinsic_vslide1up_mask_vx_nxv32i16_nxv32i16_i16:
 ; CHECK:       # %bb.0: # %entry
-<<<<<<< HEAD
-; CHECK-NEXT:    vsetvli a1, a1, e16,m8,tu,mu
-; CHECK-NEXT:    vslide1up.vx v8, v16, a0, v0.t
-; CHECK-NEXT:    jalr zero, 0(ra)
-=======
 ; CHECK-NEXT:    vsetvli zero, a1, e16, m8, ta, mu
 ; CHECK-NEXT:    vslide1up.vx v8, v16, a0, v0.t
 ; CHECK-NEXT:    ret
->>>>>>> a2ce6ee6
 entry:
   %a = call <vscale x 32 x i16> @llvm.riscv.vslide1up.mask.nxv32i16.i16(
     <vscale x 32 x i16> %0,
@@ -776,17 +607,10 @@
 define <vscale x 1 x i32> @intrinsic_vslide1up_vx_nxv1i32_nxv1i32_i32(<vscale x 1 x i32> %0, i32 %1, i64 %2) nounwind {
 ; CHECK-LABEL: intrinsic_vslide1up_vx_nxv1i32_nxv1i32_i32:
 ; CHECK:       # %bb.0: # %entry
-<<<<<<< HEAD
-; CHECK-NEXT:    vsetvli a1, a1, e32,mf2,ta,mu
-; CHECK-NEXT:    vslide1up.vx v25, v8, a0
-; CHECK-NEXT:    vmv1r.v v8, v25
-; CHECK-NEXT:    jalr zero, 0(ra)
-=======
 ; CHECK-NEXT:    vsetvli zero, a1, e32, mf2, ta, mu
 ; CHECK-NEXT:    vslide1up.vx v9, v8, a0
 ; CHECK-NEXT:    vmv1r.v v8, v9
 ; CHECK-NEXT:    ret
->>>>>>> a2ce6ee6
 entry:
   %a = call <vscale x 1 x i32> @llvm.riscv.vslide1up.nxv1i32.i32(
     <vscale x 1 x i32> %0,
@@ -807,15 +631,9 @@
 define <vscale x 1 x i32> @intrinsic_vslide1up_mask_vx_nxv1i32_nxv1i32_i32(<vscale x 1 x i32> %0, <vscale x 1 x i32> %1, i32 %2, <vscale x 1 x i1> %3, i64 %4) nounwind {
 ; CHECK-LABEL: intrinsic_vslide1up_mask_vx_nxv1i32_nxv1i32_i32:
 ; CHECK:       # %bb.0: # %entry
-<<<<<<< HEAD
-; CHECK-NEXT:    vsetvli a1, a1, e32,mf2,tu,mu
-; CHECK-NEXT:    vslide1up.vx v8, v9, a0, v0.t
-; CHECK-NEXT:    jalr zero, 0(ra)
-=======
 ; CHECK-NEXT:    vsetvli zero, a1, e32, mf2, ta, mu
 ; CHECK-NEXT:    vslide1up.vx v8, v9, a0, v0.t
 ; CHECK-NEXT:    ret
->>>>>>> a2ce6ee6
 entry:
   %a = call <vscale x 1 x i32> @llvm.riscv.vslide1up.mask.nxv1i32.i32(
     <vscale x 1 x i32> %0,
@@ -835,17 +653,10 @@
 define <vscale x 2 x i32> @intrinsic_vslide1up_vx_nxv2i32_nxv2i32_i32(<vscale x 2 x i32> %0, i32 %1, i64 %2) nounwind {
 ; CHECK-LABEL: intrinsic_vslide1up_vx_nxv2i32_nxv2i32_i32:
 ; CHECK:       # %bb.0: # %entry
-<<<<<<< HEAD
-; CHECK-NEXT:    vsetvli a1, a1, e32,m1,ta,mu
-; CHECK-NEXT:    vslide1up.vx v25, v8, a0
-; CHECK-NEXT:    vmv1r.v v8, v25
-; CHECK-NEXT:    jalr zero, 0(ra)
-=======
 ; CHECK-NEXT:    vsetvli zero, a1, e32, m1, ta, mu
 ; CHECK-NEXT:    vslide1up.vx v9, v8, a0
 ; CHECK-NEXT:    vmv.v.v v8, v9
 ; CHECK-NEXT:    ret
->>>>>>> a2ce6ee6
 entry:
   %a = call <vscale x 2 x i32> @llvm.riscv.vslide1up.nxv2i32.i32(
     <vscale x 2 x i32> %0,
@@ -866,15 +677,9 @@
 define <vscale x 2 x i32> @intrinsic_vslide1up_mask_vx_nxv2i32_nxv2i32_i32(<vscale x 2 x i32> %0, <vscale x 2 x i32> %1, i32 %2, <vscale x 2 x i1> %3, i64 %4) nounwind {
 ; CHECK-LABEL: intrinsic_vslide1up_mask_vx_nxv2i32_nxv2i32_i32:
 ; CHECK:       # %bb.0: # %entry
-<<<<<<< HEAD
-; CHECK-NEXT:    vsetvli a1, a1, e32,m1,tu,mu
-; CHECK-NEXT:    vslide1up.vx v8, v9, a0, v0.t
-; CHECK-NEXT:    jalr zero, 0(ra)
-=======
 ; CHECK-NEXT:    vsetvli zero, a1, e32, m1, ta, mu
 ; CHECK-NEXT:    vslide1up.vx v8, v9, a0, v0.t
 ; CHECK-NEXT:    ret
->>>>>>> a2ce6ee6
 entry:
   %a = call <vscale x 2 x i32> @llvm.riscv.vslide1up.mask.nxv2i32.i32(
     <vscale x 2 x i32> %0,
@@ -894,17 +699,10 @@
 define <vscale x 4 x i32> @intrinsic_vslide1up_vx_nxv4i32_nxv4i32_i32(<vscale x 4 x i32> %0, i32 %1, i64 %2) nounwind {
 ; CHECK-LABEL: intrinsic_vslide1up_vx_nxv4i32_nxv4i32_i32:
 ; CHECK:       # %bb.0: # %entry
-<<<<<<< HEAD
-; CHECK-NEXT:    vsetvli a1, a1, e32,m2,ta,mu
-; CHECK-NEXT:    vslide1up.vx v26, v8, a0
-; CHECK-NEXT:    vmv2r.v v8, v26
-; CHECK-NEXT:    jalr zero, 0(ra)
-=======
 ; CHECK-NEXT:    vsetvli zero, a1, e32, m2, ta, mu
 ; CHECK-NEXT:    vslide1up.vx v10, v8, a0
 ; CHECK-NEXT:    vmv.v.v v8, v10
 ; CHECK-NEXT:    ret
->>>>>>> a2ce6ee6
 entry:
   %a = call <vscale x 4 x i32> @llvm.riscv.vslide1up.nxv4i32.i32(
     <vscale x 4 x i32> %0,
@@ -925,15 +723,9 @@
 define <vscale x 4 x i32> @intrinsic_vslide1up_mask_vx_nxv4i32_nxv4i32_i32(<vscale x 4 x i32> %0, <vscale x 4 x i32> %1, i32 %2, <vscale x 4 x i1> %3, i64 %4) nounwind {
 ; CHECK-LABEL: intrinsic_vslide1up_mask_vx_nxv4i32_nxv4i32_i32:
 ; CHECK:       # %bb.0: # %entry
-<<<<<<< HEAD
-; CHECK-NEXT:    vsetvli a1, a1, e32,m2,tu,mu
-; CHECK-NEXT:    vslide1up.vx v8, v10, a0, v0.t
-; CHECK-NEXT:    jalr zero, 0(ra)
-=======
 ; CHECK-NEXT:    vsetvli zero, a1, e32, m2, ta, mu
 ; CHECK-NEXT:    vslide1up.vx v8, v10, a0, v0.t
 ; CHECK-NEXT:    ret
->>>>>>> a2ce6ee6
 entry:
   %a = call <vscale x 4 x i32> @llvm.riscv.vslide1up.mask.nxv4i32.i32(
     <vscale x 4 x i32> %0,
@@ -953,17 +745,10 @@
 define <vscale x 8 x i32> @intrinsic_vslide1up_vx_nxv8i32_nxv8i32_i32(<vscale x 8 x i32> %0, i32 %1, i64 %2) nounwind {
 ; CHECK-LABEL: intrinsic_vslide1up_vx_nxv8i32_nxv8i32_i32:
 ; CHECK:       # %bb.0: # %entry
-<<<<<<< HEAD
-; CHECK-NEXT:    vsetvli a1, a1, e32,m4,ta,mu
-; CHECK-NEXT:    vslide1up.vx v28, v8, a0
-; CHECK-NEXT:    vmv4r.v v8, v28
-; CHECK-NEXT:    jalr zero, 0(ra)
-=======
 ; CHECK-NEXT:    vsetvli zero, a1, e32, m4, ta, mu
 ; CHECK-NEXT:    vslide1up.vx v12, v8, a0
 ; CHECK-NEXT:    vmv.v.v v8, v12
 ; CHECK-NEXT:    ret
->>>>>>> a2ce6ee6
 entry:
   %a = call <vscale x 8 x i32> @llvm.riscv.vslide1up.nxv8i32.i32(
     <vscale x 8 x i32> %0,
@@ -984,15 +769,9 @@
 define <vscale x 8 x i32> @intrinsic_vslide1up_mask_vx_nxv8i32_nxv8i32_i32(<vscale x 8 x i32> %0, <vscale x 8 x i32> %1, i32 %2, <vscale x 8 x i1> %3, i64 %4) nounwind {
 ; CHECK-LABEL: intrinsic_vslide1up_mask_vx_nxv8i32_nxv8i32_i32:
 ; CHECK:       # %bb.0: # %entry
-<<<<<<< HEAD
-; CHECK-NEXT:    vsetvli a1, a1, e32,m4,tu,mu
-; CHECK-NEXT:    vslide1up.vx v8, v12, a0, v0.t
-; CHECK-NEXT:    jalr zero, 0(ra)
-=======
 ; CHECK-NEXT:    vsetvli zero, a1, e32, m4, ta, mu
 ; CHECK-NEXT:    vslide1up.vx v8, v12, a0, v0.t
 ; CHECK-NEXT:    ret
->>>>>>> a2ce6ee6
 entry:
   %a = call <vscale x 8 x i32> @llvm.riscv.vslide1up.mask.nxv8i32.i32(
     <vscale x 8 x i32> %0,
@@ -1012,17 +791,10 @@
 define <vscale x 16 x i32> @intrinsic_vslide1up_vx_nxv16i32_nxv16i32_i32(<vscale x 16 x i32> %0, i32 %1, i64 %2) nounwind {
 ; CHECK-LABEL: intrinsic_vslide1up_vx_nxv16i32_nxv16i32_i32:
 ; CHECK:       # %bb.0: # %entry
-<<<<<<< HEAD
-; CHECK-NEXT:    vsetvli a1, a1, e32,m8,ta,mu
-; CHECK-NEXT:    vslide1up.vx v16, v8, a0
-; CHECK-NEXT:    vmv8r.v v8, v16
-; CHECK-NEXT:    jalr zero, 0(ra)
-=======
 ; CHECK-NEXT:    vsetvli zero, a1, e32, m8, ta, mu
 ; CHECK-NEXT:    vslide1up.vx v16, v8, a0
 ; CHECK-NEXT:    vmv.v.v v8, v16
 ; CHECK-NEXT:    ret
->>>>>>> a2ce6ee6
 entry:
   %a = call <vscale x 16 x i32> @llvm.riscv.vslide1up.nxv16i32.i32(
     <vscale x 16 x i32> %0,
@@ -1043,15 +815,9 @@
 define <vscale x 16 x i32> @intrinsic_vslide1up_mask_vx_nxv16i32_nxv16i32_i32(<vscale x 16 x i32> %0, <vscale x 16 x i32> %1, i32 %2, <vscale x 16 x i1> %3, i64 %4) nounwind {
 ; CHECK-LABEL: intrinsic_vslide1up_mask_vx_nxv16i32_nxv16i32_i32:
 ; CHECK:       # %bb.0: # %entry
-<<<<<<< HEAD
-; CHECK-NEXT:    vsetvli a1, a1, e32,m8,tu,mu
-; CHECK-NEXT:    vslide1up.vx v8, v16, a0, v0.t
-; CHECK-NEXT:    jalr zero, 0(ra)
-=======
 ; CHECK-NEXT:    vsetvli zero, a1, e32, m8, ta, mu
 ; CHECK-NEXT:    vslide1up.vx v8, v16, a0, v0.t
 ; CHECK-NEXT:    ret
->>>>>>> a2ce6ee6
 entry:
   %a = call <vscale x 16 x i32> @llvm.riscv.vslide1up.mask.nxv16i32.i32(
     <vscale x 16 x i32> %0,
@@ -1071,17 +837,10 @@
 define <vscale x 1 x i64> @intrinsic_vslide1up_vx_nxv1i64_nxv1i64_i64(<vscale x 1 x i64> %0, i64 %1, i64 %2) nounwind {
 ; CHECK-LABEL: intrinsic_vslide1up_vx_nxv1i64_nxv1i64_i64:
 ; CHECK:       # %bb.0: # %entry
-<<<<<<< HEAD
-; CHECK-NEXT:    vsetvli a1, a1, e64,m1,ta,mu
-; CHECK-NEXT:    vslide1up.vx v25, v8, a0
-; CHECK-NEXT:    vmv1r.v v8, v25
-; CHECK-NEXT:    jalr zero, 0(ra)
-=======
 ; CHECK-NEXT:    vsetvli zero, a1, e64, m1, ta, mu
 ; CHECK-NEXT:    vslide1up.vx v9, v8, a0
 ; CHECK-NEXT:    vmv.v.v v8, v9
 ; CHECK-NEXT:    ret
->>>>>>> a2ce6ee6
 entry:
   %a = call <vscale x 1 x i64> @llvm.riscv.vslide1up.nxv1i64.i64(
     <vscale x 1 x i64> %0,
@@ -1102,15 +861,9 @@
 define <vscale x 1 x i64> @intrinsic_vslide1up_mask_vx_nxv1i64_nxv1i64_i64(<vscale x 1 x i64> %0, <vscale x 1 x i64> %1, i64 %2, <vscale x 1 x i1> %3, i64 %4) nounwind {
 ; CHECK-LABEL: intrinsic_vslide1up_mask_vx_nxv1i64_nxv1i64_i64:
 ; CHECK:       # %bb.0: # %entry
-<<<<<<< HEAD
-; CHECK-NEXT:    vsetvli a1, a1, e64,m1,tu,mu
-; CHECK-NEXT:    vslide1up.vx v8, v9, a0, v0.t
-; CHECK-NEXT:    jalr zero, 0(ra)
-=======
 ; CHECK-NEXT:    vsetvli zero, a1, e64, m1, ta, mu
 ; CHECK-NEXT:    vslide1up.vx v8, v9, a0, v0.t
 ; CHECK-NEXT:    ret
->>>>>>> a2ce6ee6
 entry:
   %a = call <vscale x 1 x i64> @llvm.riscv.vslide1up.mask.nxv1i64.i64(
     <vscale x 1 x i64> %0,
@@ -1130,17 +883,10 @@
 define <vscale x 2 x i64> @intrinsic_vslide1up_vx_nxv2i64_nxv2i64_i64(<vscale x 2 x i64> %0, i64 %1, i64 %2) nounwind {
 ; CHECK-LABEL: intrinsic_vslide1up_vx_nxv2i64_nxv2i64_i64:
 ; CHECK:       # %bb.0: # %entry
-<<<<<<< HEAD
-; CHECK-NEXT:    vsetvli a1, a1, e64,m2,ta,mu
-; CHECK-NEXT:    vslide1up.vx v26, v8, a0
-; CHECK-NEXT:    vmv2r.v v8, v26
-; CHECK-NEXT:    jalr zero, 0(ra)
-=======
 ; CHECK-NEXT:    vsetvli zero, a1, e64, m2, ta, mu
 ; CHECK-NEXT:    vslide1up.vx v10, v8, a0
 ; CHECK-NEXT:    vmv.v.v v8, v10
 ; CHECK-NEXT:    ret
->>>>>>> a2ce6ee6
 entry:
   %a = call <vscale x 2 x i64> @llvm.riscv.vslide1up.nxv2i64.i64(
     <vscale x 2 x i64> %0,
@@ -1161,15 +907,9 @@
 define <vscale x 2 x i64> @intrinsic_vslide1up_mask_vx_nxv2i64_nxv2i64_i64(<vscale x 2 x i64> %0, <vscale x 2 x i64> %1, i64 %2, <vscale x 2 x i1> %3, i64 %4) nounwind {
 ; CHECK-LABEL: intrinsic_vslide1up_mask_vx_nxv2i64_nxv2i64_i64:
 ; CHECK:       # %bb.0: # %entry
-<<<<<<< HEAD
-; CHECK-NEXT:    vsetvli a1, a1, e64,m2,tu,mu
-; CHECK-NEXT:    vslide1up.vx v8, v10, a0, v0.t
-; CHECK-NEXT:    jalr zero, 0(ra)
-=======
 ; CHECK-NEXT:    vsetvli zero, a1, e64, m2, ta, mu
 ; CHECK-NEXT:    vslide1up.vx v8, v10, a0, v0.t
 ; CHECK-NEXT:    ret
->>>>>>> a2ce6ee6
 entry:
   %a = call <vscale x 2 x i64> @llvm.riscv.vslide1up.mask.nxv2i64.i64(
     <vscale x 2 x i64> %0,
@@ -1189,17 +929,10 @@
 define <vscale x 4 x i64> @intrinsic_vslide1up_vx_nxv4i64_nxv4i64_i64(<vscale x 4 x i64> %0, i64 %1, i64 %2) nounwind {
 ; CHECK-LABEL: intrinsic_vslide1up_vx_nxv4i64_nxv4i64_i64:
 ; CHECK:       # %bb.0: # %entry
-<<<<<<< HEAD
-; CHECK-NEXT:    vsetvli a1, a1, e64,m4,ta,mu
-; CHECK-NEXT:    vslide1up.vx v28, v8, a0
-; CHECK-NEXT:    vmv4r.v v8, v28
-; CHECK-NEXT:    jalr zero, 0(ra)
-=======
 ; CHECK-NEXT:    vsetvli zero, a1, e64, m4, ta, mu
 ; CHECK-NEXT:    vslide1up.vx v12, v8, a0
 ; CHECK-NEXT:    vmv.v.v v8, v12
 ; CHECK-NEXT:    ret
->>>>>>> a2ce6ee6
 entry:
   %a = call <vscale x 4 x i64> @llvm.riscv.vslide1up.nxv4i64.i64(
     <vscale x 4 x i64> %0,
@@ -1220,15 +953,9 @@
 define <vscale x 4 x i64> @intrinsic_vslide1up_mask_vx_nxv4i64_nxv4i64_i64(<vscale x 4 x i64> %0, <vscale x 4 x i64> %1, i64 %2, <vscale x 4 x i1> %3, i64 %4) nounwind {
 ; CHECK-LABEL: intrinsic_vslide1up_mask_vx_nxv4i64_nxv4i64_i64:
 ; CHECK:       # %bb.0: # %entry
-<<<<<<< HEAD
-; CHECK-NEXT:    vsetvli a1, a1, e64,m4,tu,mu
-; CHECK-NEXT:    vslide1up.vx v8, v12, a0, v0.t
-; CHECK-NEXT:    jalr zero, 0(ra)
-=======
 ; CHECK-NEXT:    vsetvli zero, a1, e64, m4, ta, mu
 ; CHECK-NEXT:    vslide1up.vx v8, v12, a0, v0.t
 ; CHECK-NEXT:    ret
->>>>>>> a2ce6ee6
 entry:
   %a = call <vscale x 4 x i64> @llvm.riscv.vslide1up.mask.nxv4i64.i64(
     <vscale x 4 x i64> %0,
@@ -1248,17 +975,10 @@
 define <vscale x 8 x i64> @intrinsic_vslide1up_vx_nxv8i64_nxv8i64_i64(<vscale x 8 x i64> %0, i64 %1, i64 %2) nounwind {
 ; CHECK-LABEL: intrinsic_vslide1up_vx_nxv8i64_nxv8i64_i64:
 ; CHECK:       # %bb.0: # %entry
-<<<<<<< HEAD
-; CHECK-NEXT:    vsetvli a1, a1, e64,m8,ta,mu
-; CHECK-NEXT:    vslide1up.vx v16, v8, a0
-; CHECK-NEXT:    vmv8r.v v8, v16
-; CHECK-NEXT:    jalr zero, 0(ra)
-=======
 ; CHECK-NEXT:    vsetvli zero, a1, e64, m8, ta, mu
 ; CHECK-NEXT:    vslide1up.vx v16, v8, a0
 ; CHECK-NEXT:    vmv.v.v v8, v16
 ; CHECK-NEXT:    ret
->>>>>>> a2ce6ee6
 entry:
   %a = call <vscale x 8 x i64> @llvm.riscv.vslide1up.nxv8i64.i64(
     <vscale x 8 x i64> %0,
@@ -1279,15 +999,9 @@
 define <vscale x 8 x i64> @intrinsic_vslide1up_mask_vx_nxv8i64_nxv8i64_i64(<vscale x 8 x i64> %0, <vscale x 8 x i64> %1, i64 %2, <vscale x 8 x i1> %3, i64 %4) nounwind {
 ; CHECK-LABEL: intrinsic_vslide1up_mask_vx_nxv8i64_nxv8i64_i64:
 ; CHECK:       # %bb.0: # %entry
-<<<<<<< HEAD
-; CHECK-NEXT:    vsetvli a1, a1, e64,m8,tu,mu
-; CHECK-NEXT:    vslide1up.vx v8, v16, a0, v0.t
-; CHECK-NEXT:    jalr zero, 0(ra)
-=======
 ; CHECK-NEXT:    vsetvli zero, a1, e64, m8, ta, mu
 ; CHECK-NEXT:    vslide1up.vx v8, v16, a0, v0.t
 ; CHECK-NEXT:    ret
->>>>>>> a2ce6ee6
 entry:
   %a = call <vscale x 8 x i64> @llvm.riscv.vslide1up.mask.nxv8i64.i64(
     <vscale x 8 x i64> %0,
