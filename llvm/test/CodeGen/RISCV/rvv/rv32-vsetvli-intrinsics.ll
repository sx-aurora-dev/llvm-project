; NOTE: Assertions have been autogenerated by utils/update_llc_test_checks.py
; RUN: llc -mtriple=riscv32 -mattr=+experimental-v -verify-machineinstrs < %s | FileCheck %s

declare i32 @llvm.riscv.vsetvli.i32(i32, i32, i32)
declare i32 @llvm.riscv.vsetvlimax.i32(i32, i32)

define void @test_vsetvli_e64mf8(i32 %avl) nounwind {
; CHECK-LABEL: test_vsetvli_e64mf8:
; CHECK:       # %bb.0:
; CHECK-NEXT:    vsetvli a0, a0, e64, mf8, ta, mu
; CHECK-NEXT:    ret
  call i32 @llvm.riscv.vsetvli.i32(i32 %avl, i32 3, i32 5)
  ret void
}

define void @test_vsetvli_e8mf2_zero_avl() nounwind {
; CHECK-LABEL: test_vsetvli_e8mf2_zero_avl:
; CHECK:       # %bb.0:
<<<<<<< HEAD
; CHECK-NEXT:    vsetivli a0, 0, e8,mf2,ta,mu
=======
; CHECK-NEXT:    vsetivli a0, 0, e8, mf2, ta, mu
>>>>>>> 2ab1d525
; CHECK-NEXT:    ret
  call i32 @llvm.riscv.vsetvli.i32(i32 0, i32 0, i32 7)
  ret void
}

define void @test_vsetvlimax_e64m8() nounwind {
; CHECK-LABEL: test_vsetvlimax_e64m8:
; CHECK:       # %bb.0:
; CHECK-NEXT:    vsetvli a0, zero, e64, m8, ta, mu
; CHECK-NEXT:    ret
  call i32 @llvm.riscv.vsetvlimax.i32(i32 3, i32 3)
  ret void
}

declare <vscale x 4 x i32> @llvm.riscv.vle.nxv4i32.i32(<vscale x 4 x i32>*, i32)

; Check that we remove the redundant vsetvli when followed by another operation
define <vscale x 4 x i32> @redundant_vsetvli(i32 %avl, <vscale x 4 x i32>* %ptr) nounwind {
; CHECK-LABEL: redundant_vsetvli:
; CHECK:       # %bb.0:
; CHECK-NEXT:    vsetvli a0, a0, e32, m2, ta, mu
; CHECK-NEXT:    vle32.v v8, (a1)
; CHECK-NEXT:    ret
  %vl = call i32 @llvm.riscv.vsetvli.i32(i32 %avl, i32 2, i32 1)
  %x = call <vscale x 4 x i32> @llvm.riscv.vle.nxv4i32.i32(<vscale x 4 x i32>* %ptr, i32 %vl)
  ret <vscale x 4 x i32> %x
}

; Check that we remove the repeated/redundant vsetvli when followed by another
; operation
; FIXME: We don't catch the second vsetvli because it has a use of its output.
; We could replace it with the output of the first vsetvli.
define <vscale x 4 x i32> @repeated_vsetvli(i32 %avl, <vscale x 4 x i32>* %ptr) nounwind {
; CHECK-LABEL: repeated_vsetvli:
; CHECK:       # %bb.0:
; CHECK-NEXT:    vsetvli a0, a0, e32, m2, ta, mu
; CHECK-NEXT:    vsetvli a0, a0, e32, m2, ta, mu
; CHECK-NEXT:    vle32.v v8, (a1)
; CHECK-NEXT:    ret
  %vl0 = call i32 @llvm.riscv.vsetvli.i32(i32 %avl, i32 2, i32 1)
  %vl1 = call i32 @llvm.riscv.vsetvli.i32(i32 %vl0, i32 2, i32 1)
  %x = call <vscale x 4 x i32> @llvm.riscv.vle.nxv4i32.i32(<vscale x 4 x i32>* %ptr, i32 %vl1)
  ret <vscale x 4 x i32> %x
}<|MERGE_RESOLUTION|>--- conflicted
+++ resolved
@@ -16,11 +16,7 @@
 define void @test_vsetvli_e8mf2_zero_avl() nounwind {
 ; CHECK-LABEL: test_vsetvli_e8mf2_zero_avl:
 ; CHECK:       # %bb.0:
-<<<<<<< HEAD
-; CHECK-NEXT:    vsetivli a0, 0, e8,mf2,ta,mu
-=======
 ; CHECK-NEXT:    vsetivli a0, 0, e8, mf2, ta, mu
->>>>>>> 2ab1d525
 ; CHECK-NEXT:    ret
   call i32 @llvm.riscv.vsetvli.i32(i32 0, i32 0, i32 7)
   ret void
