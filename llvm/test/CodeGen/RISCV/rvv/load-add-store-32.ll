; NOTE: Assertions have been autogenerated by utils/update_llc_test_checks.py
; RUN: llc -mtriple riscv32 -mattr=+experimental-v %s -o - \
; RUN:     -verify-machineinstrs | FileCheck %s
; RUN: llc -mtriple riscv64 -mattr=+experimental-v %s -o - \
; RUN:     -verify-machineinstrs | FileCheck %s

define void @vadd_vint32m1(<vscale x 2 x i32> *%pc, <vscale x 2 x i32> *%pa, <vscale x 2 x i32> *%pb) nounwind {
; CHECK-LABEL: vadd_vint32m1:
; CHECK:       # %bb.0:
<<<<<<< HEAD
; CHECK-NEXT:    vl1re32.v v25, (a1)
; CHECK-NEXT:    vl1re32.v v26, (a2)
; CHECK-NEXT:    vsetvli a1, zero, e32,m1,ta,mu
; CHECK-NEXT:    vadd.vv v25, v25, v26
; CHECK-NEXT:    vs1r.v v25, (a0)
=======
; CHECK-NEXT:    vl1re32.v v8, (a1)
; CHECK-NEXT:    vl1re32.v v9, (a2)
; CHECK-NEXT:    vsetvli a1, zero, e32, m1, ta, mu
; CHECK-NEXT:    vadd.vv v8, v8, v9
; CHECK-NEXT:    vs1r.v v8, (a0)
>>>>>>> 2ab1d525
; CHECK-NEXT:    ret
  %va = load <vscale x 2 x i32>, <vscale x 2 x i32>* %pa
  %vb = load <vscale x 2 x i32>, <vscale x 2 x i32>* %pb
  %vc = add <vscale x 2 x i32> %va, %vb
  store <vscale x 2 x i32> %vc, <vscale x 2 x i32> *%pc
  ret void
}

define void @vadd_vint32m2(<vscale x 4 x i32> *%pc, <vscale x 4 x i32> *%pa, <vscale x 4 x i32> *%pb) nounwind {
; CHECK-LABEL: vadd_vint32m2:
; CHECK:       # %bb.0:
<<<<<<< HEAD
; CHECK-NEXT:    vl2re32.v v26, (a1)
; CHECK-NEXT:    vl2re32.v v28, (a2)
; CHECK-NEXT:    vsetvli a1, zero, e32,m2,ta,mu
; CHECK-NEXT:    vadd.vv v26, v26, v28
; CHECK-NEXT:    vs2r.v v26, (a0)
=======
; CHECK-NEXT:    vl2re32.v v8, (a1)
; CHECK-NEXT:    vl2re32.v v10, (a2)
; CHECK-NEXT:    vsetvli a1, zero, e32, m2, ta, mu
; CHECK-NEXT:    vadd.vv v8, v8, v10
; CHECK-NEXT:    vs2r.v v8, (a0)
>>>>>>> 2ab1d525
; CHECK-NEXT:    ret
  %va = load <vscale x 4 x i32>, <vscale x 4 x i32>* %pa
  %vb = load <vscale x 4 x i32>, <vscale x 4 x i32>* %pb
  %vc = add <vscale x 4 x i32> %va, %vb
  store <vscale x 4 x i32> %vc, <vscale x 4 x i32> *%pc
  ret void
}

define void @vadd_vint32m4(<vscale x 8 x i32> *%pc, <vscale x 8 x i32> *%pa, <vscale x 8 x i32> *%pb) nounwind {
; CHECK-LABEL: vadd_vint32m4:
; CHECK:       # %bb.0:
<<<<<<< HEAD
; CHECK-NEXT:    vl4re32.v v28, (a1)
; CHECK-NEXT:    vl4re32.v v8, (a2)
; CHECK-NEXT:    vsetvli a1, zero, e32,m4,ta,mu
; CHECK-NEXT:    vadd.vv v28, v28, v8
; CHECK-NEXT:    vs4r.v v28, (a0)
=======
; CHECK-NEXT:    vl4re32.v v8, (a1)
; CHECK-NEXT:    vl4re32.v v12, (a2)
; CHECK-NEXT:    vsetvli a1, zero, e32, m4, ta, mu
; CHECK-NEXT:    vadd.vv v8, v8, v12
; CHECK-NEXT:    vs4r.v v8, (a0)
>>>>>>> 2ab1d525
; CHECK-NEXT:    ret
  %va = load <vscale x 8 x i32>, <vscale x 8 x i32>* %pa
  %vb = load <vscale x 8 x i32>, <vscale x 8 x i32>* %pb
  %vc = add <vscale x 8 x i32> %va, %vb
  store <vscale x 8 x i32> %vc, <vscale x 8 x i32> *%pc
  ret void
}

define void @vadd_vint32m8(<vscale x 16 x i32> *%pc, <vscale x 16 x i32> *%pa, <vscale x 16 x i32> *%pb) nounwind {
; CHECK-LABEL: vadd_vint32m8:
; CHECK:       # %bb.0:
; CHECK-NEXT:    vl8re32.v v8, (a1)
; CHECK-NEXT:    vl8re32.v v16, (a2)
<<<<<<< HEAD
; CHECK-NEXT:    vsetvli a1, zero, e32,m8,ta,mu
=======
; CHECK-NEXT:    vsetvli a1, zero, e32, m8, ta, mu
>>>>>>> 2ab1d525
; CHECK-NEXT:    vadd.vv v8, v8, v16
; CHECK-NEXT:    vs8r.v v8, (a0)
; CHECK-NEXT:    ret
  %va = load <vscale x 16 x i32>, <vscale x 16 x i32>* %pa
  %vb = load <vscale x 16 x i32>, <vscale x 16 x i32>* %pb
  %vc = add <vscale x 16 x i32> %va, %vb
  store <vscale x 16 x i32> %vc, <vscale x 16 x i32> *%pc
  ret void
}

define void @vadd_vint32mf2(<vscale x 1 x i32> *%pc, <vscale x 1 x i32> *%pa, <vscale x 1 x i32> *%pb) nounwind {
; CHECK-LABEL: vadd_vint32mf2:
; CHECK:       # %bb.0:
; CHECK-NEXT:    vsetvli a3, zero, e32, mf2, ta, mu
; CHECK-NEXT:    vle32.v v8, (a1)
; CHECK-NEXT:    vle32.v v9, (a2)
; CHECK-NEXT:    vadd.vv v8, v8, v9
; CHECK-NEXT:    vse32.v v8, (a0)
; CHECK-NEXT:    ret
  %va = load <vscale x 1 x i32>, <vscale x 1 x i32>* %pa
  %vb = load <vscale x 1 x i32>, <vscale x 1 x i32>* %pb
  %vc = add <vscale x 1 x i32> %va, %vb
  store <vscale x 1 x i32> %vc, <vscale x 1 x i32> *%pc
  ret void
}<|MERGE_RESOLUTION|>--- conflicted
+++ resolved
@@ -7,19 +7,11 @@
 define void @vadd_vint32m1(<vscale x 2 x i32> *%pc, <vscale x 2 x i32> *%pa, <vscale x 2 x i32> *%pb) nounwind {
 ; CHECK-LABEL: vadd_vint32m1:
 ; CHECK:       # %bb.0:
-<<<<<<< HEAD
-; CHECK-NEXT:    vl1re32.v v25, (a1)
-; CHECK-NEXT:    vl1re32.v v26, (a2)
-; CHECK-NEXT:    vsetvli a1, zero, e32,m1,ta,mu
-; CHECK-NEXT:    vadd.vv v25, v25, v26
-; CHECK-NEXT:    vs1r.v v25, (a0)
-=======
 ; CHECK-NEXT:    vl1re32.v v8, (a1)
 ; CHECK-NEXT:    vl1re32.v v9, (a2)
 ; CHECK-NEXT:    vsetvli a1, zero, e32, m1, ta, mu
 ; CHECK-NEXT:    vadd.vv v8, v8, v9
 ; CHECK-NEXT:    vs1r.v v8, (a0)
->>>>>>> 2ab1d525
 ; CHECK-NEXT:    ret
   %va = load <vscale x 2 x i32>, <vscale x 2 x i32>* %pa
   %vb = load <vscale x 2 x i32>, <vscale x 2 x i32>* %pb
@@ -31,19 +23,11 @@
 define void @vadd_vint32m2(<vscale x 4 x i32> *%pc, <vscale x 4 x i32> *%pa, <vscale x 4 x i32> *%pb) nounwind {
 ; CHECK-LABEL: vadd_vint32m2:
 ; CHECK:       # %bb.0:
-<<<<<<< HEAD
-; CHECK-NEXT:    vl2re32.v v26, (a1)
-; CHECK-NEXT:    vl2re32.v v28, (a2)
-; CHECK-NEXT:    vsetvli a1, zero, e32,m2,ta,mu
-; CHECK-NEXT:    vadd.vv v26, v26, v28
-; CHECK-NEXT:    vs2r.v v26, (a0)
-=======
 ; CHECK-NEXT:    vl2re32.v v8, (a1)
 ; CHECK-NEXT:    vl2re32.v v10, (a2)
 ; CHECK-NEXT:    vsetvli a1, zero, e32, m2, ta, mu
 ; CHECK-NEXT:    vadd.vv v8, v8, v10
 ; CHECK-NEXT:    vs2r.v v8, (a0)
->>>>>>> 2ab1d525
 ; CHECK-NEXT:    ret
   %va = load <vscale x 4 x i32>, <vscale x 4 x i32>* %pa
   %vb = load <vscale x 4 x i32>, <vscale x 4 x i32>* %pb
@@ -55,19 +39,11 @@
 define void @vadd_vint32m4(<vscale x 8 x i32> *%pc, <vscale x 8 x i32> *%pa, <vscale x 8 x i32> *%pb) nounwind {
 ; CHECK-LABEL: vadd_vint32m4:
 ; CHECK:       # %bb.0:
-<<<<<<< HEAD
-; CHECK-NEXT:    vl4re32.v v28, (a1)
-; CHECK-NEXT:    vl4re32.v v8, (a2)
-; CHECK-NEXT:    vsetvli a1, zero, e32,m4,ta,mu
-; CHECK-NEXT:    vadd.vv v28, v28, v8
-; CHECK-NEXT:    vs4r.v v28, (a0)
-=======
 ; CHECK-NEXT:    vl4re32.v v8, (a1)
 ; CHECK-NEXT:    vl4re32.v v12, (a2)
 ; CHECK-NEXT:    vsetvli a1, zero, e32, m4, ta, mu
 ; CHECK-NEXT:    vadd.vv v8, v8, v12
 ; CHECK-NEXT:    vs4r.v v8, (a0)
->>>>>>> 2ab1d525
 ; CHECK-NEXT:    ret
   %va = load <vscale x 8 x i32>, <vscale x 8 x i32>* %pa
   %vb = load <vscale x 8 x i32>, <vscale x 8 x i32>* %pb
@@ -81,11 +57,7 @@
 ; CHECK:       # %bb.0:
 ; CHECK-NEXT:    vl8re32.v v8, (a1)
 ; CHECK-NEXT:    vl8re32.v v16, (a2)
-<<<<<<< HEAD
-; CHECK-NEXT:    vsetvli a1, zero, e32,m8,ta,mu
-=======
 ; CHECK-NEXT:    vsetvli a1, zero, e32, m8, ta, mu
->>>>>>> 2ab1d525
 ; CHECK-NEXT:    vadd.vv v8, v8, v16
 ; CHECK-NEXT:    vs8r.v v8, (a0)
 ; CHECK-NEXT:    ret
