; NOTE: Assertions have been autogenerated by utils/update_llc_test_checks.py
; RUN: llc -mtriple=riscv64 -mattr=+experimental-v -verify-machineinstrs \
; RUN:   < %s | FileCheck %s
declare <vscale x 1 x i1> @llvm.riscv.vmsbf.nxv1i1(
  <vscale x 1 x i1>,
  i64);

define <vscale x 1 x i1> @intrinsic_vmsbf_m_nxv1i1(<vscale x 1 x i1> %0, i64 %1) nounwind {
; CHECK-LABEL: intrinsic_vmsbf_m_nxv1i1:
; CHECK:       # %bb.0: # %entry
; CHECK-NEXT:    vsetvli zero, a0, e8, mf8, ta, mu
; CHECK-NEXT:    vmsbf.m v8, v0
; CHECK-NEXT:    vmv1r.v v0, v8
; CHECK-NEXT:    ret
entry:
  %a = call <vscale x 1 x i1> @llvm.riscv.vmsbf.nxv1i1(
    <vscale x 1 x i1> %0,
    i64 %1)
  ret <vscale x 1 x i1> %a
}

declare <vscale x 1 x i1> @llvm.riscv.vmsbf.mask.nxv1i1(
  <vscale x 1 x i1>,
  <vscale x 1 x i1>,
  <vscale x 1 x i1>,
  i64);

define <vscale x 1 x i1> @intrinsic_vmsbf_mask_m_nxv1i1_nxv1i1(<vscale x 1 x i1> %0, <vscale x 1 x i1> %1, <vscale x 1 x i1> %2, i64 %3) nounwind {
; CHECK-LABEL: intrinsic_vmsbf_mask_m_nxv1i1_nxv1i1:
; CHECK:       # %bb.0: # %entry
<<<<<<< HEAD
; CHECK-NEXT:    vmv1r.v v25, v0
; CHECK-NEXT:    vsetvli a0, a0, e8,mf8,tu,mu
; CHECK-NEXT:    vmv1r.v v0, v9
; CHECK-NEXT:    vmsbf.m v25, v8, v0.t
; CHECK-NEXT:    vmv1r.v v0, v25
; CHECK-NEXT:    jalr zero, 0(ra)
=======
; CHECK-NEXT:    vmv1r.v v10, v0
; CHECK-NEXT:    vsetvli zero, a0, e8, mf8, tu, mu
; CHECK-NEXT:    vmv1r.v v0, v9
; CHECK-NEXT:    vmsbf.m v10, v8, v0.t
; CHECK-NEXT:    vmv1r.v v0, v10
; CHECK-NEXT:    ret
>>>>>>> 2ab1d525
entry:
  %a = call <vscale x 1 x i1> @llvm.riscv.vmsbf.mask.nxv1i1(
    <vscale x 1 x i1> %0,
    <vscale x 1 x i1> %1,
    <vscale x 1 x i1> %2,
    i64 %3)
  ret <vscale x 1 x i1> %a
}

declare <vscale x 2 x i1> @llvm.riscv.vmsbf.nxv2i1(
  <vscale x 2 x i1>,
  i64);

define <vscale x 2 x i1> @intrinsic_vmsbf_m_nxv2i1(<vscale x 2 x i1> %0, i64 %1) nounwind {
; CHECK-LABEL: intrinsic_vmsbf_m_nxv2i1:
; CHECK:       # %bb.0: # %entry
; CHECK-NEXT:    vsetvli zero, a0, e8, mf4, ta, mu
; CHECK-NEXT:    vmsbf.m v8, v0
; CHECK-NEXT:    vmv1r.v v0, v8
; CHECK-NEXT:    ret
entry:
  %a = call <vscale x 2 x i1> @llvm.riscv.vmsbf.nxv2i1(
    <vscale x 2 x i1> %0,
    i64 %1)
  ret <vscale x 2 x i1> %a
}

declare <vscale x 2 x i1> @llvm.riscv.vmsbf.mask.nxv2i1(
  <vscale x 2 x i1>,
  <vscale x 2 x i1>,
  <vscale x 2 x i1>,
  i64);

define <vscale x 2 x i1> @intrinsic_vmsbf_mask_m_nxv2i1_nxv2i1(<vscale x 2 x i1> %0, <vscale x 2 x i1> %1, <vscale x 2 x i1> %2, i64 %3) nounwind {
; CHECK-LABEL: intrinsic_vmsbf_mask_m_nxv2i1_nxv2i1:
; CHECK:       # %bb.0: # %entry
<<<<<<< HEAD
; CHECK-NEXT:    vmv1r.v v25, v0
; CHECK-NEXT:    vsetvli a0, a0, e8,mf4,tu,mu
; CHECK-NEXT:    vmv1r.v v0, v9
; CHECK-NEXT:    vmsbf.m v25, v8, v0.t
; CHECK-NEXT:    vmv1r.v v0, v25
; CHECK-NEXT:    jalr zero, 0(ra)
=======
; CHECK-NEXT:    vmv1r.v v10, v0
; CHECK-NEXT:    vsetvli zero, a0, e8, mf4, tu, mu
; CHECK-NEXT:    vmv1r.v v0, v9
; CHECK-NEXT:    vmsbf.m v10, v8, v0.t
; CHECK-NEXT:    vmv1r.v v0, v10
; CHECK-NEXT:    ret
>>>>>>> 2ab1d525
entry:
  %a = call <vscale x 2 x i1> @llvm.riscv.vmsbf.mask.nxv2i1(
    <vscale x 2 x i1> %0,
    <vscale x 2 x i1> %1,
    <vscale x 2 x i1> %2,
    i64 %3)
  ret <vscale x 2 x i1> %a
}

declare <vscale x 4 x i1> @llvm.riscv.vmsbf.nxv4i1(
  <vscale x 4 x i1>,
  i64);

define <vscale x 4 x i1> @intrinsic_vmsbf_m_nxv4i1(<vscale x 4 x i1> %0, i64 %1) nounwind {
; CHECK-LABEL: intrinsic_vmsbf_m_nxv4i1:
; CHECK:       # %bb.0: # %entry
; CHECK-NEXT:    vsetvli zero, a0, e8, mf2, ta, mu
; CHECK-NEXT:    vmsbf.m v8, v0
; CHECK-NEXT:    vmv1r.v v0, v8
; CHECK-NEXT:    ret
entry:
  %a = call <vscale x 4 x i1> @llvm.riscv.vmsbf.nxv4i1(
    <vscale x 4 x i1> %0,
    i64 %1)
  ret <vscale x 4 x i1> %a
}

declare <vscale x 4 x i1> @llvm.riscv.vmsbf.mask.nxv4i1(
  <vscale x 4 x i1>,
  <vscale x 4 x i1>,
  <vscale x 4 x i1>,
  i64);

define <vscale x 4 x i1> @intrinsic_vmsbf_mask_m_nxv4i1_nxv4i1(<vscale x 4 x i1> %0, <vscale x 4 x i1> %1, <vscale x 4 x i1> %2, i64 %3) nounwind {
; CHECK-LABEL: intrinsic_vmsbf_mask_m_nxv4i1_nxv4i1:
; CHECK:       # %bb.0: # %entry
<<<<<<< HEAD
; CHECK-NEXT:    vmv1r.v v25, v0
; CHECK-NEXT:    vsetvli a0, a0, e8,mf2,tu,mu
; CHECK-NEXT:    vmv1r.v v0, v9
; CHECK-NEXT:    vmsbf.m v25, v8, v0.t
; CHECK-NEXT:    vmv1r.v v0, v25
; CHECK-NEXT:    jalr zero, 0(ra)
=======
; CHECK-NEXT:    vmv1r.v v10, v0
; CHECK-NEXT:    vsetvli zero, a0, e8, mf2, tu, mu
; CHECK-NEXT:    vmv1r.v v0, v9
; CHECK-NEXT:    vmsbf.m v10, v8, v0.t
; CHECK-NEXT:    vmv1r.v v0, v10
; CHECK-NEXT:    ret
>>>>>>> 2ab1d525
entry:
  %a = call <vscale x 4 x i1> @llvm.riscv.vmsbf.mask.nxv4i1(
    <vscale x 4 x i1> %0,
    <vscale x 4 x i1> %1,
    <vscale x 4 x i1> %2,
    i64 %3)
  ret <vscale x 4 x i1> %a
}

declare <vscale x 8 x i1> @llvm.riscv.vmsbf.nxv8i1(
  <vscale x 8 x i1>,
  i64);

define <vscale x 8 x i1> @intrinsic_vmsbf_m_nxv8i1(<vscale x 8 x i1> %0, i64 %1) nounwind {
; CHECK-LABEL: intrinsic_vmsbf_m_nxv8i1:
; CHECK:       # %bb.0: # %entry
; CHECK-NEXT:    vsetvli zero, a0, e8, m1, ta, mu
; CHECK-NEXT:    vmsbf.m v8, v0
; CHECK-NEXT:    vmv.v.v v0, v8
; CHECK-NEXT:    ret
entry:
  %a = call <vscale x 8 x i1> @llvm.riscv.vmsbf.nxv8i1(
    <vscale x 8 x i1> %0,
    i64 %1)
  ret <vscale x 8 x i1> %a
}

declare <vscale x 8 x i1> @llvm.riscv.vmsbf.mask.nxv8i1(
  <vscale x 8 x i1>,
  <vscale x 8 x i1>,
  <vscale x 8 x i1>,
  i64);

define <vscale x 8 x i1> @intrinsic_vmsbf_mask_m_nxv8i1_nxv8i1(<vscale x 8 x i1> %0, <vscale x 8 x i1> %1, <vscale x 8 x i1> %2, i64 %3) nounwind {
; CHECK-LABEL: intrinsic_vmsbf_mask_m_nxv8i1_nxv8i1:
; CHECK:       # %bb.0: # %entry
<<<<<<< HEAD
; CHECK-NEXT:    vmv1r.v v25, v0
; CHECK-NEXT:    vsetvli a0, a0, e8,m1,tu,mu
; CHECK-NEXT:    vmv1r.v v0, v9
; CHECK-NEXT:    vmsbf.m v25, v8, v0.t
; CHECK-NEXT:    vmv1r.v v0, v25
; CHECK-NEXT:    jalr zero, 0(ra)
=======
; CHECK-NEXT:    vmv1r.v v10, v0
; CHECK-NEXT:    vsetvli zero, a0, e8, m1, tu, mu
; CHECK-NEXT:    vmv1r.v v0, v9
; CHECK-NEXT:    vmsbf.m v10, v8, v0.t
; CHECK-NEXT:    vmv1r.v v0, v10
; CHECK-NEXT:    ret
>>>>>>> 2ab1d525
entry:
  %a = call <vscale x 8 x i1> @llvm.riscv.vmsbf.mask.nxv8i1(
    <vscale x 8 x i1> %0,
    <vscale x 8 x i1> %1,
    <vscale x 8 x i1> %2,
    i64 %3)
  ret <vscale x 8 x i1> %a
}

declare <vscale x 16 x i1> @llvm.riscv.vmsbf.nxv16i1(
  <vscale x 16 x i1>,
  i64);

define <vscale x 16 x i1> @intrinsic_vmsbf_m_nxv16i1(<vscale x 16 x i1> %0, i64 %1) nounwind {
; CHECK-LABEL: intrinsic_vmsbf_m_nxv16i1:
; CHECK:       # %bb.0: # %entry
; CHECK-NEXT:    vsetvli zero, a0, e8, m2, ta, mu
; CHECK-NEXT:    vmsbf.m v8, v0
; CHECK-NEXT:    vmv1r.v v0, v8
; CHECK-NEXT:    ret
entry:
  %a = call <vscale x 16 x i1> @llvm.riscv.vmsbf.nxv16i1(
    <vscale x 16 x i1> %0,
    i64 %1)
  ret <vscale x 16 x i1> %a
}

declare <vscale x 16 x i1> @llvm.riscv.vmsbf.mask.nxv16i1(
  <vscale x 16 x i1>,
  <vscale x 16 x i1>,
  <vscale x 16 x i1>,
  i64);

define <vscale x 16 x i1> @intrinsic_vmsbf_mask_m_nxv16i1_nxv16i1(<vscale x 16 x i1> %0, <vscale x 16 x i1> %1, <vscale x 16 x i1> %2, i64 %3) nounwind {
; CHECK-LABEL: intrinsic_vmsbf_mask_m_nxv16i1_nxv16i1:
; CHECK:       # %bb.0: # %entry
<<<<<<< HEAD
; CHECK-NEXT:    vmv1r.v v25, v0
; CHECK-NEXT:    vsetvli a0, a0, e8,m2,tu,mu
; CHECK-NEXT:    vmv1r.v v0, v9
; CHECK-NEXT:    vmsbf.m v25, v8, v0.t
; CHECK-NEXT:    vmv1r.v v0, v25
; CHECK-NEXT:    jalr zero, 0(ra)
=======
; CHECK-NEXT:    vmv1r.v v10, v0
; CHECK-NEXT:    vsetvli zero, a0, e8, m2, tu, mu
; CHECK-NEXT:    vmv1r.v v0, v9
; CHECK-NEXT:    vmsbf.m v10, v8, v0.t
; CHECK-NEXT:    vmv1r.v v0, v10
; CHECK-NEXT:    ret
>>>>>>> 2ab1d525
entry:
  %a = call <vscale x 16 x i1> @llvm.riscv.vmsbf.mask.nxv16i1(
    <vscale x 16 x i1> %0,
    <vscale x 16 x i1> %1,
    <vscale x 16 x i1> %2,
    i64 %3)
  ret <vscale x 16 x i1> %a
}

declare <vscale x 32 x i1> @llvm.riscv.vmsbf.nxv32i1(
  <vscale x 32 x i1>,
  i64);

define <vscale x 32 x i1> @intrinsic_vmsbf_m_nxv32i1(<vscale x 32 x i1> %0, i64 %1) nounwind {
; CHECK-LABEL: intrinsic_vmsbf_m_nxv32i1:
; CHECK:       # %bb.0: # %entry
; CHECK-NEXT:    vsetvli zero, a0, e8, m4, ta, mu
; CHECK-NEXT:    vmsbf.m v8, v0
; CHECK-NEXT:    vmv1r.v v0, v8
; CHECK-NEXT:    ret
entry:
  %a = call <vscale x 32 x i1> @llvm.riscv.vmsbf.nxv32i1(
    <vscale x 32 x i1> %0,
    i64 %1)
  ret <vscale x 32 x i1> %a
}

declare <vscale x 32 x i1> @llvm.riscv.vmsbf.mask.nxv32i1(
  <vscale x 32 x i1>,
  <vscale x 32 x i1>,
  <vscale x 32 x i1>,
  i64);

define <vscale x 32 x i1> @intrinsic_vmsbf_mask_m_nxv32i1_nxv32i1(<vscale x 32 x i1> %0, <vscale x 32 x i1> %1, <vscale x 32 x i1> %2, i64 %3) nounwind {
; CHECK-LABEL: intrinsic_vmsbf_mask_m_nxv32i1_nxv32i1:
; CHECK:       # %bb.0: # %entry
<<<<<<< HEAD
; CHECK-NEXT:    vmv1r.v v25, v0
; CHECK-NEXT:    vsetvli a0, a0, e8,m4,tu,mu
; CHECK-NEXT:    vmv1r.v v0, v9
; CHECK-NEXT:    vmsbf.m v25, v8, v0.t
; CHECK-NEXT:    vmv1r.v v0, v25
; CHECK-NEXT:    jalr zero, 0(ra)
=======
; CHECK-NEXT:    vmv1r.v v10, v0
; CHECK-NEXT:    vsetvli zero, a0, e8, m4, tu, mu
; CHECK-NEXT:    vmv1r.v v0, v9
; CHECK-NEXT:    vmsbf.m v10, v8, v0.t
; CHECK-NEXT:    vmv1r.v v0, v10
; CHECK-NEXT:    ret
>>>>>>> 2ab1d525
entry:
  %a = call <vscale x 32 x i1> @llvm.riscv.vmsbf.mask.nxv32i1(
    <vscale x 32 x i1> %0,
    <vscale x 32 x i1> %1,
    <vscale x 32 x i1> %2,
    i64 %3)
  ret <vscale x 32 x i1> %a
}

declare <vscale x 64 x i1> @llvm.riscv.vmsbf.nxv64i1(
  <vscale x 64 x i1>,
  i64);

define <vscale x 64 x i1> @intrinsic_vmsbf_m_nxv64i1(<vscale x 64 x i1> %0, i64 %1) nounwind {
; CHECK-LABEL: intrinsic_vmsbf_m_nxv64i1:
; CHECK:       # %bb.0: # %entry
; CHECK-NEXT:    vsetvli zero, a0, e8, m8, ta, mu
; CHECK-NEXT:    vmsbf.m v8, v0
; CHECK-NEXT:    vmv1r.v v0, v8
; CHECK-NEXT:    ret
entry:
  %a = call <vscale x 64 x i1> @llvm.riscv.vmsbf.nxv64i1(
    <vscale x 64 x i1> %0,
    i64 %1)
  ret <vscale x 64 x i1> %a
}

declare <vscale x 64 x i1> @llvm.riscv.vmsbf.mask.nxv64i1(
  <vscale x 64 x i1>,
  <vscale x 64 x i1>,
  <vscale x 64 x i1>,
  i64);

define <vscale x 64 x i1> @intrinsic_vmsbf_mask_m_nxv64i1_nxv64i1(<vscale x 64 x i1> %0, <vscale x 64 x i1> %1, <vscale x 64 x i1> %2, i64 %3) nounwind {
; CHECK-LABEL: intrinsic_vmsbf_mask_m_nxv64i1_nxv64i1:
; CHECK:       # %bb.0: # %entry
<<<<<<< HEAD
; CHECK-NEXT:    vmv1r.v v25, v0
; CHECK-NEXT:    vsetvli a0, a0, e8,m8,tu,mu
; CHECK-NEXT:    vmv1r.v v0, v9
; CHECK-NEXT:    vmsbf.m v25, v8, v0.t
; CHECK-NEXT:    vmv1r.v v0, v25
; CHECK-NEXT:    jalr zero, 0(ra)
=======
; CHECK-NEXT:    vmv1r.v v10, v0
; CHECK-NEXT:    vsetvli zero, a0, e8, m8, tu, mu
; CHECK-NEXT:    vmv1r.v v0, v9
; CHECK-NEXT:    vmsbf.m v10, v8, v0.t
; CHECK-NEXT:    vmv1r.v v0, v10
; CHECK-NEXT:    ret
>>>>>>> 2ab1d525
entry:
  %a = call <vscale x 64 x i1> @llvm.riscv.vmsbf.mask.nxv64i1(
    <vscale x 64 x i1> %0,
    <vscale x 64 x i1> %1,
    <vscale x 64 x i1> %2,
    i64 %3)
  ret <vscale x 64 x i1> %a
}<|MERGE_RESOLUTION|>--- conflicted
+++ resolved
@@ -28,21 +28,12 @@
 define <vscale x 1 x i1> @intrinsic_vmsbf_mask_m_nxv1i1_nxv1i1(<vscale x 1 x i1> %0, <vscale x 1 x i1> %1, <vscale x 1 x i1> %2, i64 %3) nounwind {
 ; CHECK-LABEL: intrinsic_vmsbf_mask_m_nxv1i1_nxv1i1:
 ; CHECK:       # %bb.0: # %entry
-<<<<<<< HEAD
-; CHECK-NEXT:    vmv1r.v v25, v0
-; CHECK-NEXT:    vsetvli a0, a0, e8,mf8,tu,mu
-; CHECK-NEXT:    vmv1r.v v0, v9
-; CHECK-NEXT:    vmsbf.m v25, v8, v0.t
-; CHECK-NEXT:    vmv1r.v v0, v25
-; CHECK-NEXT:    jalr zero, 0(ra)
-=======
 ; CHECK-NEXT:    vmv1r.v v10, v0
 ; CHECK-NEXT:    vsetvli zero, a0, e8, mf8, tu, mu
 ; CHECK-NEXT:    vmv1r.v v0, v9
 ; CHECK-NEXT:    vmsbf.m v10, v8, v0.t
 ; CHECK-NEXT:    vmv1r.v v0, v10
 ; CHECK-NEXT:    ret
->>>>>>> 2ab1d525
 entry:
   %a = call <vscale x 1 x i1> @llvm.riscv.vmsbf.mask.nxv1i1(
     <vscale x 1 x i1> %0,
@@ -79,21 +70,12 @@
 define <vscale x 2 x i1> @intrinsic_vmsbf_mask_m_nxv2i1_nxv2i1(<vscale x 2 x i1> %0, <vscale x 2 x i1> %1, <vscale x 2 x i1> %2, i64 %3) nounwind {
 ; CHECK-LABEL: intrinsic_vmsbf_mask_m_nxv2i1_nxv2i1:
 ; CHECK:       # %bb.0: # %entry
-<<<<<<< HEAD
-; CHECK-NEXT:    vmv1r.v v25, v0
-; CHECK-NEXT:    vsetvli a0, a0, e8,mf4,tu,mu
-; CHECK-NEXT:    vmv1r.v v0, v9
-; CHECK-NEXT:    vmsbf.m v25, v8, v0.t
-; CHECK-NEXT:    vmv1r.v v0, v25
-; CHECK-NEXT:    jalr zero, 0(ra)
-=======
 ; CHECK-NEXT:    vmv1r.v v10, v0
 ; CHECK-NEXT:    vsetvli zero, a0, e8, mf4, tu, mu
 ; CHECK-NEXT:    vmv1r.v v0, v9
 ; CHECK-NEXT:    vmsbf.m v10, v8, v0.t
 ; CHECK-NEXT:    vmv1r.v v0, v10
 ; CHECK-NEXT:    ret
->>>>>>> 2ab1d525
 entry:
   %a = call <vscale x 2 x i1> @llvm.riscv.vmsbf.mask.nxv2i1(
     <vscale x 2 x i1> %0,
@@ -130,21 +112,12 @@
 define <vscale x 4 x i1> @intrinsic_vmsbf_mask_m_nxv4i1_nxv4i1(<vscale x 4 x i1> %0, <vscale x 4 x i1> %1, <vscale x 4 x i1> %2, i64 %3) nounwind {
 ; CHECK-LABEL: intrinsic_vmsbf_mask_m_nxv4i1_nxv4i1:
 ; CHECK:       # %bb.0: # %entry
-<<<<<<< HEAD
-; CHECK-NEXT:    vmv1r.v v25, v0
-; CHECK-NEXT:    vsetvli a0, a0, e8,mf2,tu,mu
-; CHECK-NEXT:    vmv1r.v v0, v9
-; CHECK-NEXT:    vmsbf.m v25, v8, v0.t
-; CHECK-NEXT:    vmv1r.v v0, v25
-; CHECK-NEXT:    jalr zero, 0(ra)
-=======
 ; CHECK-NEXT:    vmv1r.v v10, v0
 ; CHECK-NEXT:    vsetvli zero, a0, e8, mf2, tu, mu
 ; CHECK-NEXT:    vmv1r.v v0, v9
 ; CHECK-NEXT:    vmsbf.m v10, v8, v0.t
 ; CHECK-NEXT:    vmv1r.v v0, v10
 ; CHECK-NEXT:    ret
->>>>>>> 2ab1d525
 entry:
   %a = call <vscale x 4 x i1> @llvm.riscv.vmsbf.mask.nxv4i1(
     <vscale x 4 x i1> %0,
@@ -181,21 +154,12 @@
 define <vscale x 8 x i1> @intrinsic_vmsbf_mask_m_nxv8i1_nxv8i1(<vscale x 8 x i1> %0, <vscale x 8 x i1> %1, <vscale x 8 x i1> %2, i64 %3) nounwind {
 ; CHECK-LABEL: intrinsic_vmsbf_mask_m_nxv8i1_nxv8i1:
 ; CHECK:       # %bb.0: # %entry
-<<<<<<< HEAD
-; CHECK-NEXT:    vmv1r.v v25, v0
-; CHECK-NEXT:    vsetvli a0, a0, e8,m1,tu,mu
-; CHECK-NEXT:    vmv1r.v v0, v9
-; CHECK-NEXT:    vmsbf.m v25, v8, v0.t
-; CHECK-NEXT:    vmv1r.v v0, v25
-; CHECK-NEXT:    jalr zero, 0(ra)
-=======
 ; CHECK-NEXT:    vmv1r.v v10, v0
 ; CHECK-NEXT:    vsetvli zero, a0, e8, m1, tu, mu
 ; CHECK-NEXT:    vmv1r.v v0, v9
 ; CHECK-NEXT:    vmsbf.m v10, v8, v0.t
 ; CHECK-NEXT:    vmv1r.v v0, v10
 ; CHECK-NEXT:    ret
->>>>>>> 2ab1d525
 entry:
   %a = call <vscale x 8 x i1> @llvm.riscv.vmsbf.mask.nxv8i1(
     <vscale x 8 x i1> %0,
@@ -232,21 +196,12 @@
 define <vscale x 16 x i1> @intrinsic_vmsbf_mask_m_nxv16i1_nxv16i1(<vscale x 16 x i1> %0, <vscale x 16 x i1> %1, <vscale x 16 x i1> %2, i64 %3) nounwind {
 ; CHECK-LABEL: intrinsic_vmsbf_mask_m_nxv16i1_nxv16i1:
 ; CHECK:       # %bb.0: # %entry
-<<<<<<< HEAD
-; CHECK-NEXT:    vmv1r.v v25, v0
-; CHECK-NEXT:    vsetvli a0, a0, e8,m2,tu,mu
-; CHECK-NEXT:    vmv1r.v v0, v9
-; CHECK-NEXT:    vmsbf.m v25, v8, v0.t
-; CHECK-NEXT:    vmv1r.v v0, v25
-; CHECK-NEXT:    jalr zero, 0(ra)
-=======
 ; CHECK-NEXT:    vmv1r.v v10, v0
 ; CHECK-NEXT:    vsetvli zero, a0, e8, m2, tu, mu
 ; CHECK-NEXT:    vmv1r.v v0, v9
 ; CHECK-NEXT:    vmsbf.m v10, v8, v0.t
 ; CHECK-NEXT:    vmv1r.v v0, v10
 ; CHECK-NEXT:    ret
->>>>>>> 2ab1d525
 entry:
   %a = call <vscale x 16 x i1> @llvm.riscv.vmsbf.mask.nxv16i1(
     <vscale x 16 x i1> %0,
@@ -283,21 +238,12 @@
 define <vscale x 32 x i1> @intrinsic_vmsbf_mask_m_nxv32i1_nxv32i1(<vscale x 32 x i1> %0, <vscale x 32 x i1> %1, <vscale x 32 x i1> %2, i64 %3) nounwind {
 ; CHECK-LABEL: intrinsic_vmsbf_mask_m_nxv32i1_nxv32i1:
 ; CHECK:       # %bb.0: # %entry
-<<<<<<< HEAD
-; CHECK-NEXT:    vmv1r.v v25, v0
-; CHECK-NEXT:    vsetvli a0, a0, e8,m4,tu,mu
-; CHECK-NEXT:    vmv1r.v v0, v9
-; CHECK-NEXT:    vmsbf.m v25, v8, v0.t
-; CHECK-NEXT:    vmv1r.v v0, v25
-; CHECK-NEXT:    jalr zero, 0(ra)
-=======
 ; CHECK-NEXT:    vmv1r.v v10, v0
 ; CHECK-NEXT:    vsetvli zero, a0, e8, m4, tu, mu
 ; CHECK-NEXT:    vmv1r.v v0, v9
 ; CHECK-NEXT:    vmsbf.m v10, v8, v0.t
 ; CHECK-NEXT:    vmv1r.v v0, v10
 ; CHECK-NEXT:    ret
->>>>>>> 2ab1d525
 entry:
   %a = call <vscale x 32 x i1> @llvm.riscv.vmsbf.mask.nxv32i1(
     <vscale x 32 x i1> %0,
@@ -334,21 +280,12 @@
 define <vscale x 64 x i1> @intrinsic_vmsbf_mask_m_nxv64i1_nxv64i1(<vscale x 64 x i1> %0, <vscale x 64 x i1> %1, <vscale x 64 x i1> %2, i64 %3) nounwind {
 ; CHECK-LABEL: intrinsic_vmsbf_mask_m_nxv64i1_nxv64i1:
 ; CHECK:       # %bb.0: # %entry
-<<<<<<< HEAD
-; CHECK-NEXT:    vmv1r.v v25, v0
-; CHECK-NEXT:    vsetvli a0, a0, e8,m8,tu,mu
-; CHECK-NEXT:    vmv1r.v v0, v9
-; CHECK-NEXT:    vmsbf.m v25, v8, v0.t
-; CHECK-NEXT:    vmv1r.v v0, v25
-; CHECK-NEXT:    jalr zero, 0(ra)
-=======
 ; CHECK-NEXT:    vmv1r.v v10, v0
 ; CHECK-NEXT:    vsetvli zero, a0, e8, m8, tu, mu
 ; CHECK-NEXT:    vmv1r.v v0, v9
 ; CHECK-NEXT:    vmsbf.m v10, v8, v0.t
 ; CHECK-NEXT:    vmv1r.v v0, v10
 ; CHECK-NEXT:    ret
->>>>>>> 2ab1d525
 entry:
   %a = call <vscale x 64 x i1> @llvm.riscv.vmsbf.mask.nxv64i1(
     <vscale x 64 x i1> %0,
