--- conflicted
+++ resolved
@@ -8,15 +8,9 @@
 define <vscale x 1 x i8> @intrinsic_vmv.v.x_x_nxv1i8(i8 %0, i32 %1) nounwind {
 ; CHECK-LABEL: intrinsic_vmv.v.x_x_nxv1i8:
 ; CHECK:       # %bb.0: # %entry
-<<<<<<< HEAD
-; CHECK-NEXT:    vsetvli a1, a1, e8,mf8,ta,mu
-; CHECK-NEXT:    vmv.v.x v8, a0
-; CHECK-NEXT:    jalr zero, 0(ra)
-=======
 ; CHECK-NEXT:    vsetvli zero, a1, e8, mf8, ta, mu
 ; CHECK-NEXT:    vmv.v.x v8, a0
 ; CHECK-NEXT:    ret
->>>>>>> a2ce6ee6
 entry:
   %a = call <vscale x 1 x i8> @llvm.riscv.vmv.v.x.nxv1i8(
     i8 %0,
@@ -32,15 +26,9 @@
 define <vscale x 2 x i8> @intrinsic_vmv.v.x_x_nxv2i8(i8 %0, i32 %1) nounwind {
 ; CHECK-LABEL: intrinsic_vmv.v.x_x_nxv2i8:
 ; CHECK:       # %bb.0: # %entry
-<<<<<<< HEAD
-; CHECK-NEXT:    vsetvli a1, a1, e8,mf4,ta,mu
-; CHECK-NEXT:    vmv.v.x v8, a0
-; CHECK-NEXT:    jalr zero, 0(ra)
-=======
 ; CHECK-NEXT:    vsetvli zero, a1, e8, mf4, ta, mu
 ; CHECK-NEXT:    vmv.v.x v8, a0
 ; CHECK-NEXT:    ret
->>>>>>> a2ce6ee6
 entry:
   %a = call <vscale x 2 x i8> @llvm.riscv.vmv.v.x.nxv2i8(
     i8 %0,
@@ -56,15 +44,9 @@
 define <vscale x 4 x i8> @intrinsic_vmv.v.x_x_nxv4i8(i8 %0, i32 %1) nounwind {
 ; CHECK-LABEL: intrinsic_vmv.v.x_x_nxv4i8:
 ; CHECK:       # %bb.0: # %entry
-<<<<<<< HEAD
-; CHECK-NEXT:    vsetvli a1, a1, e8,mf2,ta,mu
-; CHECK-NEXT:    vmv.v.x v8, a0
-; CHECK-NEXT:    jalr zero, 0(ra)
-=======
 ; CHECK-NEXT:    vsetvli zero, a1, e8, mf2, ta, mu
 ; CHECK-NEXT:    vmv.v.x v8, a0
 ; CHECK-NEXT:    ret
->>>>>>> a2ce6ee6
 entry:
   %a = call <vscale x 4 x i8> @llvm.riscv.vmv.v.x.nxv4i8(
     i8 %0,
@@ -80,15 +62,9 @@
 define <vscale x 8 x i8> @intrinsic_vmv.v.x_x_nxv8i8(i8 %0, i32 %1) nounwind {
 ; CHECK-LABEL: intrinsic_vmv.v.x_x_nxv8i8:
 ; CHECK:       # %bb.0: # %entry
-<<<<<<< HEAD
-; CHECK-NEXT:    vsetvli a1, a1, e8,m1,ta,mu
-; CHECK-NEXT:    vmv.v.x v8, a0
-; CHECK-NEXT:    jalr zero, 0(ra)
-=======
 ; CHECK-NEXT:    vsetvli zero, a1, e8, m1, ta, mu
 ; CHECK-NEXT:    vmv.v.x v8, a0
 ; CHECK-NEXT:    ret
->>>>>>> a2ce6ee6
 entry:
   %a = call <vscale x 8 x i8> @llvm.riscv.vmv.v.x.nxv8i8(
     i8 %0,
@@ -104,15 +80,9 @@
 define <vscale x 16 x i8> @intrinsic_vmv.v.x_x_nxv16i8(i8 %0, i32 %1) nounwind {
 ; CHECK-LABEL: intrinsic_vmv.v.x_x_nxv16i8:
 ; CHECK:       # %bb.0: # %entry
-<<<<<<< HEAD
-; CHECK-NEXT:    vsetvli a1, a1, e8,m2,ta,mu
-; CHECK-NEXT:    vmv.v.x v8, a0
-; CHECK-NEXT:    jalr zero, 0(ra)
-=======
 ; CHECK-NEXT:    vsetvli zero, a1, e8, m2, ta, mu
 ; CHECK-NEXT:    vmv.v.x v8, a0
 ; CHECK-NEXT:    ret
->>>>>>> a2ce6ee6
 entry:
   %a = call <vscale x 16 x i8> @llvm.riscv.vmv.v.x.nxv16i8(
     i8 %0,
@@ -128,15 +98,9 @@
 define <vscale x 32 x i8> @intrinsic_vmv.v.x_x_nxv32i8(i8 %0, i32 %1) nounwind {
 ; CHECK-LABEL: intrinsic_vmv.v.x_x_nxv32i8:
 ; CHECK:       # %bb.0: # %entry
-<<<<<<< HEAD
-; CHECK-NEXT:    vsetvli a1, a1, e8,m4,ta,mu
-; CHECK-NEXT:    vmv.v.x v8, a0
-; CHECK-NEXT:    jalr zero, 0(ra)
-=======
 ; CHECK-NEXT:    vsetvli zero, a1, e8, m4, ta, mu
 ; CHECK-NEXT:    vmv.v.x v8, a0
 ; CHECK-NEXT:    ret
->>>>>>> a2ce6ee6
 entry:
   %a = call <vscale x 32 x i8> @llvm.riscv.vmv.v.x.nxv32i8(
     i8 %0,
@@ -152,15 +116,9 @@
 define <vscale x 64 x i8> @intrinsic_vmv.v.x_x_nxv64i8(i8 %0, i32 %1) nounwind {
 ; CHECK-LABEL: intrinsic_vmv.v.x_x_nxv64i8:
 ; CHECK:       # %bb.0: # %entry
-<<<<<<< HEAD
-; CHECK-NEXT:    vsetvli a1, a1, e8,m8,ta,mu
-; CHECK-NEXT:    vmv.v.x v8, a0
-; CHECK-NEXT:    jalr zero, 0(ra)
-=======
 ; CHECK-NEXT:    vsetvli zero, a1, e8, m8, ta, mu
 ; CHECK-NEXT:    vmv.v.x v8, a0
 ; CHECK-NEXT:    ret
->>>>>>> a2ce6ee6
 entry:
   %a = call <vscale x 64 x i8> @llvm.riscv.vmv.v.x.nxv64i8(
     i8 %0,
@@ -176,15 +134,9 @@
 define <vscale x 1 x i16> @intrinsic_vmv.v.x_x_nxv1i16(i16 %0, i32 %1) nounwind {
 ; CHECK-LABEL: intrinsic_vmv.v.x_x_nxv1i16:
 ; CHECK:       # %bb.0: # %entry
-<<<<<<< HEAD
-; CHECK-NEXT:    vsetvli a1, a1, e16,mf4,ta,mu
-; CHECK-NEXT:    vmv.v.x v8, a0
-; CHECK-NEXT:    jalr zero, 0(ra)
-=======
 ; CHECK-NEXT:    vsetvli zero, a1, e16, mf4, ta, mu
 ; CHECK-NEXT:    vmv.v.x v8, a0
 ; CHECK-NEXT:    ret
->>>>>>> a2ce6ee6
 entry:
   %a = call <vscale x 1 x i16> @llvm.riscv.vmv.v.x.nxv1i16(
     i16 %0,
@@ -200,15 +152,9 @@
 define <vscale x 2 x i16> @intrinsic_vmv.v.x_x_nxv2i16(i16 %0, i32 %1) nounwind {
 ; CHECK-LABEL: intrinsic_vmv.v.x_x_nxv2i16:
 ; CHECK:       # %bb.0: # %entry
-<<<<<<< HEAD
-; CHECK-NEXT:    vsetvli a1, a1, e16,mf2,ta,mu
-; CHECK-NEXT:    vmv.v.x v8, a0
-; CHECK-NEXT:    jalr zero, 0(ra)
-=======
 ; CHECK-NEXT:    vsetvli zero, a1, e16, mf2, ta, mu
 ; CHECK-NEXT:    vmv.v.x v8, a0
 ; CHECK-NEXT:    ret
->>>>>>> a2ce6ee6
 entry:
   %a = call <vscale x 2 x i16> @llvm.riscv.vmv.v.x.nxv2i16(
     i16 %0,
@@ -224,15 +170,9 @@
 define <vscale x 4 x i16> @intrinsic_vmv.v.x_x_nxv4i16(i16 %0, i32 %1) nounwind {
 ; CHECK-LABEL: intrinsic_vmv.v.x_x_nxv4i16:
 ; CHECK:       # %bb.0: # %entry
-<<<<<<< HEAD
-; CHECK-NEXT:    vsetvli a1, a1, e16,m1,ta,mu
-; CHECK-NEXT:    vmv.v.x v8, a0
-; CHECK-NEXT:    jalr zero, 0(ra)
-=======
 ; CHECK-NEXT:    vsetvli zero, a1, e16, m1, ta, mu
 ; CHECK-NEXT:    vmv.v.x v8, a0
 ; CHECK-NEXT:    ret
->>>>>>> a2ce6ee6
 entry:
   %a = call <vscale x 4 x i16> @llvm.riscv.vmv.v.x.nxv4i16(
     i16 %0,
@@ -248,15 +188,9 @@
 define <vscale x 8 x i16> @intrinsic_vmv.v.x_x_nxv8i16(i16 %0, i32 %1) nounwind {
 ; CHECK-LABEL: intrinsic_vmv.v.x_x_nxv8i16:
 ; CHECK:       # %bb.0: # %entry
-<<<<<<< HEAD
-; CHECK-NEXT:    vsetvli a1, a1, e16,m2,ta,mu
-; CHECK-NEXT:    vmv.v.x v8, a0
-; CHECK-NEXT:    jalr zero, 0(ra)
-=======
 ; CHECK-NEXT:    vsetvli zero, a1, e16, m2, ta, mu
 ; CHECK-NEXT:    vmv.v.x v8, a0
 ; CHECK-NEXT:    ret
->>>>>>> a2ce6ee6
 entry:
   %a = call <vscale x 8 x i16> @llvm.riscv.vmv.v.x.nxv8i16(
     i16 %0,
@@ -272,15 +206,9 @@
 define <vscale x 16 x i16> @intrinsic_vmv.v.x_x_nxv16i16(i16 %0, i32 %1) nounwind {
 ; CHECK-LABEL: intrinsic_vmv.v.x_x_nxv16i16:
 ; CHECK:       # %bb.0: # %entry
-<<<<<<< HEAD
-; CHECK-NEXT:    vsetvli a1, a1, e16,m4,ta,mu
-; CHECK-NEXT:    vmv.v.x v8, a0
-; CHECK-NEXT:    jalr zero, 0(ra)
-=======
 ; CHECK-NEXT:    vsetvli zero, a1, e16, m4, ta, mu
 ; CHECK-NEXT:    vmv.v.x v8, a0
 ; CHECK-NEXT:    ret
->>>>>>> a2ce6ee6
 entry:
   %a = call <vscale x 16 x i16> @llvm.riscv.vmv.v.x.nxv16i16(
     i16 %0,
@@ -296,15 +224,9 @@
 define <vscale x 32 x i16> @intrinsic_vmv.v.x_x_nxv32i16(i16 %0, i32 %1) nounwind {
 ; CHECK-LABEL: intrinsic_vmv.v.x_x_nxv32i16:
 ; CHECK:       # %bb.0: # %entry
-<<<<<<< HEAD
-; CHECK-NEXT:    vsetvli a1, a1, e16,m8,ta,mu
-; CHECK-NEXT:    vmv.v.x v8, a0
-; CHECK-NEXT:    jalr zero, 0(ra)
-=======
 ; CHECK-NEXT:    vsetvli zero, a1, e16, m8, ta, mu
 ; CHECK-NEXT:    vmv.v.x v8, a0
 ; CHECK-NEXT:    ret
->>>>>>> a2ce6ee6
 entry:
   %a = call <vscale x 32 x i16> @llvm.riscv.vmv.v.x.nxv32i16(
     i16 %0,
@@ -320,15 +242,9 @@
 define <vscale x 1 x i32> @intrinsic_vmv.v.x_x_nxv1i32(i32 %0, i32 %1) nounwind {
 ; CHECK-LABEL: intrinsic_vmv.v.x_x_nxv1i32:
 ; CHECK:       # %bb.0: # %entry
-<<<<<<< HEAD
-; CHECK-NEXT:    vsetvli a1, a1, e32,mf2,ta,mu
-; CHECK-NEXT:    vmv.v.x v8, a0
-; CHECK-NEXT:    jalr zero, 0(ra)
-=======
 ; CHECK-NEXT:    vsetvli zero, a1, e32, mf2, ta, mu
 ; CHECK-NEXT:    vmv.v.x v8, a0
 ; CHECK-NEXT:    ret
->>>>>>> a2ce6ee6
 entry:
   %a = call <vscale x 1 x i32> @llvm.riscv.vmv.v.x.nxv1i32(
     i32 %0,
@@ -344,15 +260,9 @@
 define <vscale x 2 x i32> @intrinsic_vmv.v.x_x_nxv2i32(i32 %0, i32 %1) nounwind {
 ; CHECK-LABEL: intrinsic_vmv.v.x_x_nxv2i32:
 ; CHECK:       # %bb.0: # %entry
-<<<<<<< HEAD
-; CHECK-NEXT:    vsetvli a1, a1, e32,m1,ta,mu
-; CHECK-NEXT:    vmv.v.x v8, a0
-; CHECK-NEXT:    jalr zero, 0(ra)
-=======
 ; CHECK-NEXT:    vsetvli zero, a1, e32, m1, ta, mu
 ; CHECK-NEXT:    vmv.v.x v8, a0
 ; CHECK-NEXT:    ret
->>>>>>> a2ce6ee6
 entry:
   %a = call <vscale x 2 x i32> @llvm.riscv.vmv.v.x.nxv2i32(
     i32 %0,
@@ -368,15 +278,9 @@
 define <vscale x 4 x i32> @intrinsic_vmv.v.x_x_nxv4i32(i32 %0, i32 %1) nounwind {
 ; CHECK-LABEL: intrinsic_vmv.v.x_x_nxv4i32:
 ; CHECK:       # %bb.0: # %entry
-<<<<<<< HEAD
-; CHECK-NEXT:    vsetvli a1, a1, e32,m2,ta,mu
-; CHECK-NEXT:    vmv.v.x v8, a0
-; CHECK-NEXT:    jalr zero, 0(ra)
-=======
 ; CHECK-NEXT:    vsetvli zero, a1, e32, m2, ta, mu
 ; CHECK-NEXT:    vmv.v.x v8, a0
 ; CHECK-NEXT:    ret
->>>>>>> a2ce6ee6
 entry:
   %a = call <vscale x 4 x i32> @llvm.riscv.vmv.v.x.nxv4i32(
     i32 %0,
@@ -392,15 +296,9 @@
 define <vscale x 8 x i32> @intrinsic_vmv.v.x_x_nxv8i32(i32 %0, i32 %1) nounwind {
 ; CHECK-LABEL: intrinsic_vmv.v.x_x_nxv8i32:
 ; CHECK:       # %bb.0: # %entry
-<<<<<<< HEAD
-; CHECK-NEXT:    vsetvli a1, a1, e32,m4,ta,mu
-; CHECK-NEXT:    vmv.v.x v8, a0
-; CHECK-NEXT:    jalr zero, 0(ra)
-=======
 ; CHECK-NEXT:    vsetvli zero, a1, e32, m4, ta, mu
 ; CHECK-NEXT:    vmv.v.x v8, a0
 ; CHECK-NEXT:    ret
->>>>>>> a2ce6ee6
 entry:
   %a = call <vscale x 8 x i32> @llvm.riscv.vmv.v.x.nxv8i32(
     i32 %0,
@@ -416,15 +314,9 @@
 define <vscale x 16 x i32> @intrinsic_vmv.v.x_x_nxv16i32(i32 %0, i32 %1) nounwind {
 ; CHECK-LABEL: intrinsic_vmv.v.x_x_nxv16i32:
 ; CHECK:       # %bb.0: # %entry
-<<<<<<< HEAD
-; CHECK-NEXT:    vsetvli a1, a1, e32,m8,ta,mu
-; CHECK-NEXT:    vmv.v.x v8, a0
-; CHECK-NEXT:    jalr zero, 0(ra)
-=======
 ; CHECK-NEXT:    vsetvli zero, a1, e32, m8, ta, mu
 ; CHECK-NEXT:    vmv.v.x v8, a0
 ; CHECK-NEXT:    ret
->>>>>>> a2ce6ee6
 entry:
   %a = call <vscale x 16 x i32> @llvm.riscv.vmv.v.x.nxv16i32(
     i32 %0,
@@ -528,15 +420,9 @@
 define <vscale x 1 x i8> @intrinsic_vmv.v.x_i_nxv1i8(i32 %0) nounwind {
 ; CHECK-LABEL: intrinsic_vmv.v.x_i_nxv1i8:
 ; CHECK:       # %bb.0: # %entry
-<<<<<<< HEAD
-; CHECK-NEXT:    vsetvli a0, a0, e8,mf8,ta,mu
-; CHECK-NEXT:    vmv.v.i v8, 9
-; CHECK-NEXT:    jalr zero, 0(ra)
-=======
 ; CHECK-NEXT:    vsetvli zero, a0, e8, mf8, ta, mu
 ; CHECK-NEXT:    vmv.v.i v8, 9
 ; CHECK-NEXT:    ret
->>>>>>> a2ce6ee6
 entry:
   %a = call <vscale x 1 x i8> @llvm.riscv.vmv.v.x.nxv1i8(
     i8 9,
@@ -548,15 +434,9 @@
 define <vscale x 2 x i8> @intrinsic_vmv.v.x_i_nxv2i8(i32 %0) nounwind {
 ; CHECK-LABEL: intrinsic_vmv.v.x_i_nxv2i8:
 ; CHECK:       # %bb.0: # %entry
-<<<<<<< HEAD
-; CHECK-NEXT:    vsetvli a0, a0, e8,mf4,ta,mu
-; CHECK-NEXT:    vmv.v.i v8, 9
-; CHECK-NEXT:    jalr zero, 0(ra)
-=======
 ; CHECK-NEXT:    vsetvli zero, a0, e8, mf4, ta, mu
 ; CHECK-NEXT:    vmv.v.i v8, 9
 ; CHECK-NEXT:    ret
->>>>>>> a2ce6ee6
 entry:
   %a = call <vscale x 2 x i8> @llvm.riscv.vmv.v.x.nxv2i8(
     i8 9,
@@ -568,15 +448,9 @@
 define <vscale x 4 x i8> @intrinsic_vmv.v.x_i_nxv4i8(i32 %0) nounwind {
 ; CHECK-LABEL: intrinsic_vmv.v.x_i_nxv4i8:
 ; CHECK:       # %bb.0: # %entry
-<<<<<<< HEAD
-; CHECK-NEXT:    vsetvli a0, a0, e8,mf2,ta,mu
-; CHECK-NEXT:    vmv.v.i v8, 9
-; CHECK-NEXT:    jalr zero, 0(ra)
-=======
 ; CHECK-NEXT:    vsetvli zero, a0, e8, mf2, ta, mu
 ; CHECK-NEXT:    vmv.v.i v8, 9
 ; CHECK-NEXT:    ret
->>>>>>> a2ce6ee6
 entry:
   %a = call <vscale x 4 x i8> @llvm.riscv.vmv.v.x.nxv4i8(
     i8 9,
@@ -588,15 +462,9 @@
 define <vscale x 8 x i8> @intrinsic_vmv.v.x_i_nxv8i8(i32 %0) nounwind {
 ; CHECK-LABEL: intrinsic_vmv.v.x_i_nxv8i8:
 ; CHECK:       # %bb.0: # %entry
-<<<<<<< HEAD
-; CHECK-NEXT:    vsetvli a0, a0, e8,m1,ta,mu
-; CHECK-NEXT:    vmv.v.i v8, 9
-; CHECK-NEXT:    jalr zero, 0(ra)
-=======
 ; CHECK-NEXT:    vsetvli zero, a0, e8, m1, ta, mu
 ; CHECK-NEXT:    vmv.v.i v8, 9
 ; CHECK-NEXT:    ret
->>>>>>> a2ce6ee6
 entry:
   %a = call <vscale x 8 x i8> @llvm.riscv.vmv.v.x.nxv8i8(
     i8 9,
@@ -608,15 +476,9 @@
 define <vscale x 16 x i8> @intrinsic_vmv.v.x_i_nxv16i8(i32 %0) nounwind {
 ; CHECK-LABEL: intrinsic_vmv.v.x_i_nxv16i8:
 ; CHECK:       # %bb.0: # %entry
-<<<<<<< HEAD
-; CHECK-NEXT:    vsetvli a0, a0, e8,m2,ta,mu
-; CHECK-NEXT:    vmv.v.i v8, 9
-; CHECK-NEXT:    jalr zero, 0(ra)
-=======
 ; CHECK-NEXT:    vsetvli zero, a0, e8, m2, ta, mu
 ; CHECK-NEXT:    vmv.v.i v8, 9
 ; CHECK-NEXT:    ret
->>>>>>> a2ce6ee6
 entry:
   %a = call <vscale x 16 x i8> @llvm.riscv.vmv.v.x.nxv16i8(
     i8 9,
@@ -628,15 +490,9 @@
 define <vscale x 32 x i8> @intrinsic_vmv.v.x_i_nxv32i8(i32 %0) nounwind {
 ; CHECK-LABEL: intrinsic_vmv.v.x_i_nxv32i8:
 ; CHECK:       # %bb.0: # %entry
-<<<<<<< HEAD
-; CHECK-NEXT:    vsetvli a0, a0, e8,m4,ta,mu
-; CHECK-NEXT:    vmv.v.i v8, 9
-; CHECK-NEXT:    jalr zero, 0(ra)
-=======
 ; CHECK-NEXT:    vsetvli zero, a0, e8, m4, ta, mu
 ; CHECK-NEXT:    vmv.v.i v8, 9
 ; CHECK-NEXT:    ret
->>>>>>> a2ce6ee6
 entry:
   %a = call <vscale x 32 x i8> @llvm.riscv.vmv.v.x.nxv32i8(
     i8 9,
@@ -648,15 +504,9 @@
 define <vscale x 64 x i8> @intrinsic_vmv.v.x_i_nxv64i8(i32 %0) nounwind {
 ; CHECK-LABEL: intrinsic_vmv.v.x_i_nxv64i8:
 ; CHECK:       # %bb.0: # %entry
-<<<<<<< HEAD
-; CHECK-NEXT:    vsetvli a0, a0, e8,m8,ta,mu
-; CHECK-NEXT:    vmv.v.i v8, 9
-; CHECK-NEXT:    jalr zero, 0(ra)
-=======
 ; CHECK-NEXT:    vsetvli zero, a0, e8, m8, ta, mu
 ; CHECK-NEXT:    vmv.v.i v8, 9
 ; CHECK-NEXT:    ret
->>>>>>> a2ce6ee6
 entry:
   %a = call <vscale x 64 x i8> @llvm.riscv.vmv.v.x.nxv64i8(
     i8 9,
@@ -668,15 +518,9 @@
 define <vscale x 1 x i16> @intrinsic_vmv.v.x_i_nxv1i16(i32 %0) nounwind {
 ; CHECK-LABEL: intrinsic_vmv.v.x_i_nxv1i16:
 ; CHECK:       # %bb.0: # %entry
-<<<<<<< HEAD
-; CHECK-NEXT:    vsetvli a0, a0, e16,mf4,ta,mu
-; CHECK-NEXT:    vmv.v.i v8, 9
-; CHECK-NEXT:    jalr zero, 0(ra)
-=======
 ; CHECK-NEXT:    vsetvli zero, a0, e16, mf4, ta, mu
 ; CHECK-NEXT:    vmv.v.i v8, 9
 ; CHECK-NEXT:    ret
->>>>>>> a2ce6ee6
 entry:
   %a = call <vscale x 1 x i16> @llvm.riscv.vmv.v.x.nxv1i16(
     i16 9,
@@ -688,15 +532,9 @@
 define <vscale x 2 x i16> @intrinsic_vmv.v.x_i_nxv2i16(i32 %0) nounwind {
 ; CHECK-LABEL: intrinsic_vmv.v.x_i_nxv2i16:
 ; CHECK:       # %bb.0: # %entry
-<<<<<<< HEAD
-; CHECK-NEXT:    vsetvli a0, a0, e16,mf2,ta,mu
-; CHECK-NEXT:    vmv.v.i v8, 9
-; CHECK-NEXT:    jalr zero, 0(ra)
-=======
 ; CHECK-NEXT:    vsetvli zero, a0, e16, mf2, ta, mu
 ; CHECK-NEXT:    vmv.v.i v8, 9
 ; CHECK-NEXT:    ret
->>>>>>> a2ce6ee6
 entry:
   %a = call <vscale x 2 x i16> @llvm.riscv.vmv.v.x.nxv2i16(
     i16 9,
@@ -708,15 +546,9 @@
 define <vscale x 4 x i16> @intrinsic_vmv.v.x_i_nxv4i16(i32 %0) nounwind {
 ; CHECK-LABEL: intrinsic_vmv.v.x_i_nxv4i16:
 ; CHECK:       # %bb.0: # %entry
-<<<<<<< HEAD
-; CHECK-NEXT:    vsetvli a0, a0, e16,m1,ta,mu
-; CHECK-NEXT:    vmv.v.i v8, 9
-; CHECK-NEXT:    jalr zero, 0(ra)
-=======
 ; CHECK-NEXT:    vsetvli zero, a0, e16, m1, ta, mu
 ; CHECK-NEXT:    vmv.v.i v8, 9
 ; CHECK-NEXT:    ret
->>>>>>> a2ce6ee6
 entry:
   %a = call <vscale x 4 x i16> @llvm.riscv.vmv.v.x.nxv4i16(
     i16 9,
@@ -728,15 +560,9 @@
 define <vscale x 8 x i16> @intrinsic_vmv.v.x_i_nxv8i16(i32 %0) nounwind {
 ; CHECK-LABEL: intrinsic_vmv.v.x_i_nxv8i16:
 ; CHECK:       # %bb.0: # %entry
-<<<<<<< HEAD
-; CHECK-NEXT:    vsetvli a0, a0, e16,m2,ta,mu
-; CHECK-NEXT:    vmv.v.i v8, 9
-; CHECK-NEXT:    jalr zero, 0(ra)
-=======
 ; CHECK-NEXT:    vsetvli zero, a0, e16, m2, ta, mu
 ; CHECK-NEXT:    vmv.v.i v8, 9
 ; CHECK-NEXT:    ret
->>>>>>> a2ce6ee6
 entry:
   %a = call <vscale x 8 x i16> @llvm.riscv.vmv.v.x.nxv8i16(
     i16 9,
@@ -748,15 +574,9 @@
 define <vscale x 16 x i16> @intrinsic_vmv.v.x_i_nxv16i16(i32 %0) nounwind {
 ; CHECK-LABEL: intrinsic_vmv.v.x_i_nxv16i16:
 ; CHECK:       # %bb.0: # %entry
-<<<<<<< HEAD
-; CHECK-NEXT:    vsetvli a0, a0, e16,m4,ta,mu
-; CHECK-NEXT:    vmv.v.i v8, 9
-; CHECK-NEXT:    jalr zero, 0(ra)
-=======
 ; CHECK-NEXT:    vsetvli zero, a0, e16, m4, ta, mu
 ; CHECK-NEXT:    vmv.v.i v8, 9
 ; CHECK-NEXT:    ret
->>>>>>> a2ce6ee6
 entry:
   %a = call <vscale x 16 x i16> @llvm.riscv.vmv.v.x.nxv16i16(
     i16 9,
@@ -768,15 +588,9 @@
 define <vscale x 32 x i16> @intrinsic_vmv.v.x_i_nxv32i16(i32 %0) nounwind {
 ; CHECK-LABEL: intrinsic_vmv.v.x_i_nxv32i16:
 ; CHECK:       # %bb.0: # %entry
-<<<<<<< HEAD
-; CHECK-NEXT:    vsetvli a0, a0, e16,m8,ta,mu
-; CHECK-NEXT:    vmv.v.i v8, 9
-; CHECK-NEXT:    jalr zero, 0(ra)
-=======
 ; CHECK-NEXT:    vsetvli zero, a0, e16, m8, ta, mu
 ; CHECK-NEXT:    vmv.v.i v8, 9
 ; CHECK-NEXT:    ret
->>>>>>> a2ce6ee6
 entry:
   %a = call <vscale x 32 x i16> @llvm.riscv.vmv.v.x.nxv32i16(
     i16 9,
@@ -788,15 +602,9 @@
 define <vscale x 1 x i32> @intrinsic_vmv.v.x_i_nxv1i32(i32 %0) nounwind {
 ; CHECK-LABEL: intrinsic_vmv.v.x_i_nxv1i32:
 ; CHECK:       # %bb.0: # %entry
-<<<<<<< HEAD
-; CHECK-NEXT:    vsetvli a0, a0, e32,mf2,ta,mu
-; CHECK-NEXT:    vmv.v.i v8, 9
-; CHECK-NEXT:    jalr zero, 0(ra)
-=======
 ; CHECK-NEXT:    vsetvli zero, a0, e32, mf2, ta, mu
 ; CHECK-NEXT:    vmv.v.i v8, 9
 ; CHECK-NEXT:    ret
->>>>>>> a2ce6ee6
 entry:
   %a = call <vscale x 1 x i32> @llvm.riscv.vmv.v.x.nxv1i32(
     i32 9,
@@ -808,15 +616,9 @@
 define <vscale x 2 x i32> @intrinsic_vmv.v.x_i_nxv2i32(i32 %0) nounwind {
 ; CHECK-LABEL: intrinsic_vmv.v.x_i_nxv2i32:
 ; CHECK:       # %bb.0: # %entry
-<<<<<<< HEAD
-; CHECK-NEXT:    vsetvli a0, a0, e32,m1,ta,mu
-; CHECK-NEXT:    vmv.v.i v8, 9
-; CHECK-NEXT:    jalr zero, 0(ra)
-=======
 ; CHECK-NEXT:    vsetvli zero, a0, e32, m1, ta, mu
 ; CHECK-NEXT:    vmv.v.i v8, 9
 ; CHECK-NEXT:    ret
->>>>>>> a2ce6ee6
 entry:
   %a = call <vscale x 2 x i32> @llvm.riscv.vmv.v.x.nxv2i32(
     i32 9,
@@ -828,15 +630,9 @@
 define <vscale x 4 x i32> @intrinsic_vmv.v.x_i_nxv4i32(i32 %0) nounwind {
 ; CHECK-LABEL: intrinsic_vmv.v.x_i_nxv4i32:
 ; CHECK:       # %bb.0: # %entry
-<<<<<<< HEAD
-; CHECK-NEXT:    vsetvli a0, a0, e32,m2,ta,mu
-; CHECK-NEXT:    vmv.v.i v8, 9
-; CHECK-NEXT:    jalr zero, 0(ra)
-=======
 ; CHECK-NEXT:    vsetvli zero, a0, e32, m2, ta, mu
 ; CHECK-NEXT:    vmv.v.i v8, 9
 ; CHECK-NEXT:    ret
->>>>>>> a2ce6ee6
 entry:
   %a = call <vscale x 4 x i32> @llvm.riscv.vmv.v.x.nxv4i32(
     i32 9,
@@ -848,15 +644,9 @@
 define <vscale x 8 x i32> @intrinsic_vmv.v.x_i_nxv8i32(i32 %0) nounwind {
 ; CHECK-LABEL: intrinsic_vmv.v.x_i_nxv8i32:
 ; CHECK:       # %bb.0: # %entry
-<<<<<<< HEAD
-; CHECK-NEXT:    vsetvli a0, a0, e32,m4,ta,mu
-; CHECK-NEXT:    vmv.v.i v8, 9
-; CHECK-NEXT:    jalr zero, 0(ra)
-=======
 ; CHECK-NEXT:    vsetvli zero, a0, e32, m4, ta, mu
 ; CHECK-NEXT:    vmv.v.i v8, 9
 ; CHECK-NEXT:    ret
->>>>>>> a2ce6ee6
 entry:
   %a = call <vscale x 8 x i32> @llvm.riscv.vmv.v.x.nxv8i32(
     i32 9,
@@ -868,15 +658,9 @@
 define <vscale x 16 x i32> @intrinsic_vmv.v.x_i_nxv16i32(i32 %0) nounwind {
 ; CHECK-LABEL: intrinsic_vmv.v.x_i_nxv16i32:
 ; CHECK:       # %bb.0: # %entry
-<<<<<<< HEAD
-; CHECK-NEXT:    vsetvli a0, a0, e32,m8,ta,mu
-; CHECK-NEXT:    vmv.v.i v8, 9
-; CHECK-NEXT:    jalr zero, 0(ra)
-=======
 ; CHECK-NEXT:    vsetvli zero, a0, e32, m8, ta, mu
 ; CHECK-NEXT:    vmv.v.i v8, 9
 ; CHECK-NEXT:    ret
->>>>>>> a2ce6ee6
 entry:
   %a = call <vscale x 16 x i32> @llvm.riscv.vmv.v.x.nxv16i32(
     i32 9,
