--- conflicted
+++ resolved
@@ -6,22 +6,11 @@
 define <vscale x 2 x i32> @saddo_nvx2i32(<vscale x 2 x i32> %x, <vscale x 2 x i32> %y) {
 ; CHECK-LABEL: saddo_nvx2i32:
 ; CHECK:       # %bb.0:
-<<<<<<< HEAD
-; CHECK-NEXT:    vsetvli a0, zero, e32,m1,ta,mu
-; CHECK-NEXT:    vmslt.vx v25, v9, zero
-; CHECK-NEXT:    vadd.vv v26, v8, v9
-; CHECK-NEXT:    vmslt.vv v27, v26, v8
-; CHECK-NEXT:    vsetvli a0, zero, e8,mf4,ta,mu
-; CHECK-NEXT:    vmxor.mm v0, v25, v27
-; CHECK-NEXT:    vsetvli a0, zero, e32,m1,ta,mu
-; CHECK-NEXT:    vmerge.vim v8, v26, 0, v0
-=======
 ; CHECK-NEXT:    vsetvli a0, zero, e32, m1, ta, mu
 ; CHECK-NEXT:    vsadd.vv v10, v8, v9
 ; CHECK-NEXT:    vadd.vv v8, v8, v9
 ; CHECK-NEXT:    vmsne.vv v0, v8, v10
 ; CHECK-NEXT:    vmerge.vim v8, v8, 0, v0
->>>>>>> 2ab1d525
 ; CHECK-NEXT:    ret
   %a = call { <vscale x 2 x i32>, <vscale x 2 x i1> } @llvm.sadd.with.overflow.nxv2i32(<vscale x 2 x i32> %x, <vscale x 2 x i32> %y)
   %b = extractvalue { <vscale x 2 x i32>, <vscale x 2 x i1> } %a, 0
