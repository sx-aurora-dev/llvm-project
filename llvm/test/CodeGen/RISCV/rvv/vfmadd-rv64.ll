--- conflicted
+++ resolved
@@ -10,15 +10,9 @@
 define <vscale x 1 x half>  @intrinsic_vfmadd_vv_nxv1f16_nxv1f16_nxv1f16(<vscale x 1 x half> %0, <vscale x 1 x half> %1, <vscale x 1 x half> %2, i64 %3) nounwind {
 ; CHECK-LABEL: intrinsic_vfmadd_vv_nxv1f16_nxv1f16_nxv1f16:
 ; CHECK:       # %bb.0: # %entry
-<<<<<<< HEAD
-; CHECK-NEXT:    vsetvli a0, a0, e16,mf4,tu,mu
-; CHECK-NEXT:    vfmadd.vv v8, v9, v10
-; CHECK-NEXT:    jalr zero, 0(ra)
-=======
 ; CHECK-NEXT:    vsetvli zero, a0, e16, mf4, tu, mu
 ; CHECK-NEXT:    vfmadd.vv v8, v9, v10
 ; CHECK-NEXT:    ret
->>>>>>> a2ce6ee6
 entry:
   %a = call <vscale x 1 x half> @llvm.riscv.vfmadd.nxv1f16.nxv1f16(
     <vscale x 1 x half> %0,
@@ -39,15 +33,9 @@
 define <vscale x 1 x half>  @intrinsic_vfmadd_mask_vv_nxv1f16_nxv1f16_nxv1f16(<vscale x 1 x half> %0, <vscale x 1 x half> %1, <vscale x 1 x half> %2, <vscale x 1 x i1> %3, i64 %4) nounwind {
 ; CHECK-LABEL: intrinsic_vfmadd_mask_vv_nxv1f16_nxv1f16_nxv1f16:
 ; CHECK:       # %bb.0: # %entry
-<<<<<<< HEAD
-; CHECK-NEXT:    vsetvli a0, a0, e16,mf4,tu,mu
-; CHECK-NEXT:    vfmadd.vv v8, v9, v10, v0.t
-; CHECK-NEXT:    jalr zero, 0(ra)
-=======
 ; CHECK-NEXT:    vsetvli zero, a0, e16, mf4, tu, mu
 ; CHECK-NEXT:    vfmadd.vv v8, v9, v10, v0.t
 ; CHECK-NEXT:    ret
->>>>>>> a2ce6ee6
 entry:
   %a = call <vscale x 1 x half> @llvm.riscv.vfmadd.mask.nxv1f16.nxv1f16(
     <vscale x 1 x half> %0,
@@ -68,15 +56,9 @@
 define <vscale x 2 x half>  @intrinsic_vfmadd_vv_nxv2f16_nxv2f16_nxv2f16(<vscale x 2 x half> %0, <vscale x 2 x half> %1, <vscale x 2 x half> %2, i64 %3) nounwind {
 ; CHECK-LABEL: intrinsic_vfmadd_vv_nxv2f16_nxv2f16_nxv2f16:
 ; CHECK:       # %bb.0: # %entry
-<<<<<<< HEAD
-; CHECK-NEXT:    vsetvli a0, a0, e16,mf2,tu,mu
-; CHECK-NEXT:    vfmadd.vv v8, v9, v10
-; CHECK-NEXT:    jalr zero, 0(ra)
-=======
 ; CHECK-NEXT:    vsetvli zero, a0, e16, mf2, tu, mu
 ; CHECK-NEXT:    vfmadd.vv v8, v9, v10
 ; CHECK-NEXT:    ret
->>>>>>> a2ce6ee6
 entry:
   %a = call <vscale x 2 x half> @llvm.riscv.vfmadd.nxv2f16.nxv2f16(
     <vscale x 2 x half> %0,
@@ -97,15 +79,9 @@
 define <vscale x 2 x half>  @intrinsic_vfmadd_mask_vv_nxv2f16_nxv2f16_nxv2f16(<vscale x 2 x half> %0, <vscale x 2 x half> %1, <vscale x 2 x half> %2, <vscale x 2 x i1> %3, i64 %4) nounwind {
 ; CHECK-LABEL: intrinsic_vfmadd_mask_vv_nxv2f16_nxv2f16_nxv2f16:
 ; CHECK:       # %bb.0: # %entry
-<<<<<<< HEAD
-; CHECK-NEXT:    vsetvli a0, a0, e16,mf2,tu,mu
-; CHECK-NEXT:    vfmadd.vv v8, v9, v10, v0.t
-; CHECK-NEXT:    jalr zero, 0(ra)
-=======
 ; CHECK-NEXT:    vsetvli zero, a0, e16, mf2, tu, mu
 ; CHECK-NEXT:    vfmadd.vv v8, v9, v10, v0.t
 ; CHECK-NEXT:    ret
->>>>>>> a2ce6ee6
 entry:
   %a = call <vscale x 2 x half> @llvm.riscv.vfmadd.mask.nxv2f16.nxv2f16(
     <vscale x 2 x half> %0,
@@ -126,15 +102,9 @@
 define <vscale x 4 x half>  @intrinsic_vfmadd_vv_nxv4f16_nxv4f16_nxv4f16(<vscale x 4 x half> %0, <vscale x 4 x half> %1, <vscale x 4 x half> %2, i64 %3) nounwind {
 ; CHECK-LABEL: intrinsic_vfmadd_vv_nxv4f16_nxv4f16_nxv4f16:
 ; CHECK:       # %bb.0: # %entry
-<<<<<<< HEAD
-; CHECK-NEXT:    vsetvli a0, a0, e16,m1,tu,mu
-; CHECK-NEXT:    vfmadd.vv v8, v9, v10
-; CHECK-NEXT:    jalr zero, 0(ra)
-=======
 ; CHECK-NEXT:    vsetvli zero, a0, e16, m1, tu, mu
 ; CHECK-NEXT:    vfmadd.vv v8, v9, v10
 ; CHECK-NEXT:    ret
->>>>>>> a2ce6ee6
 entry:
   %a = call <vscale x 4 x half> @llvm.riscv.vfmadd.nxv4f16.nxv4f16(
     <vscale x 4 x half> %0,
@@ -155,15 +125,9 @@
 define <vscale x 4 x half>  @intrinsic_vfmadd_mask_vv_nxv4f16_nxv4f16_nxv4f16(<vscale x 4 x half> %0, <vscale x 4 x half> %1, <vscale x 4 x half> %2, <vscale x 4 x i1> %3, i64 %4) nounwind {
 ; CHECK-LABEL: intrinsic_vfmadd_mask_vv_nxv4f16_nxv4f16_nxv4f16:
 ; CHECK:       # %bb.0: # %entry
-<<<<<<< HEAD
-; CHECK-NEXT:    vsetvli a0, a0, e16,m1,tu,mu
-; CHECK-NEXT:    vfmadd.vv v8, v9, v10, v0.t
-; CHECK-NEXT:    jalr zero, 0(ra)
-=======
 ; CHECK-NEXT:    vsetvli zero, a0, e16, m1, tu, mu
 ; CHECK-NEXT:    vfmadd.vv v8, v9, v10, v0.t
 ; CHECK-NEXT:    ret
->>>>>>> a2ce6ee6
 entry:
   %a = call <vscale x 4 x half> @llvm.riscv.vfmadd.mask.nxv4f16.nxv4f16(
     <vscale x 4 x half> %0,
@@ -184,15 +148,9 @@
 define <vscale x 8 x half>  @intrinsic_vfmadd_vv_nxv8f16_nxv8f16_nxv8f16(<vscale x 8 x half> %0, <vscale x 8 x half> %1, <vscale x 8 x half> %2, i64 %3) nounwind {
 ; CHECK-LABEL: intrinsic_vfmadd_vv_nxv8f16_nxv8f16_nxv8f16:
 ; CHECK:       # %bb.0: # %entry
-<<<<<<< HEAD
-; CHECK-NEXT:    vsetvli a0, a0, e16,m2,tu,mu
-; CHECK-NEXT:    vfmadd.vv v8, v10, v12
-; CHECK-NEXT:    jalr zero, 0(ra)
-=======
 ; CHECK-NEXT:    vsetvli zero, a0, e16, m2, tu, mu
 ; CHECK-NEXT:    vfmadd.vv v8, v10, v12
 ; CHECK-NEXT:    ret
->>>>>>> a2ce6ee6
 entry:
   %a = call <vscale x 8 x half> @llvm.riscv.vfmadd.nxv8f16.nxv8f16(
     <vscale x 8 x half> %0,
@@ -213,15 +171,9 @@
 define <vscale x 8 x half>  @intrinsic_vfmadd_mask_vv_nxv8f16_nxv8f16_nxv8f16(<vscale x 8 x half> %0, <vscale x 8 x half> %1, <vscale x 8 x half> %2, <vscale x 8 x i1> %3, i64 %4) nounwind {
 ; CHECK-LABEL: intrinsic_vfmadd_mask_vv_nxv8f16_nxv8f16_nxv8f16:
 ; CHECK:       # %bb.0: # %entry
-<<<<<<< HEAD
-; CHECK-NEXT:    vsetvli a0, a0, e16,m2,tu,mu
-; CHECK-NEXT:    vfmadd.vv v8, v10, v12, v0.t
-; CHECK-NEXT:    jalr zero, 0(ra)
-=======
 ; CHECK-NEXT:    vsetvli zero, a0, e16, m2, tu, mu
 ; CHECK-NEXT:    vfmadd.vv v8, v10, v12, v0.t
 ; CHECK-NEXT:    ret
->>>>>>> a2ce6ee6
 entry:
   %a = call <vscale x 8 x half> @llvm.riscv.vfmadd.mask.nxv8f16.nxv8f16(
     <vscale x 8 x half> %0,
@@ -242,15 +194,9 @@
 define <vscale x 16 x half>  @intrinsic_vfmadd_vv_nxv16f16_nxv16f16_nxv16f16(<vscale x 16 x half> %0, <vscale x 16 x half> %1, <vscale x 16 x half> %2, i64 %3) nounwind {
 ; CHECK-LABEL: intrinsic_vfmadd_vv_nxv16f16_nxv16f16_nxv16f16:
 ; CHECK:       # %bb.0: # %entry
-<<<<<<< HEAD
-; CHECK-NEXT:    vsetvli a0, a0, e16,m4,tu,mu
-; CHECK-NEXT:    vfmadd.vv v8, v12, v16
-; CHECK-NEXT:    jalr zero, 0(ra)
-=======
 ; CHECK-NEXT:    vsetvli zero, a0, e16, m4, tu, mu
 ; CHECK-NEXT:    vfmadd.vv v8, v12, v16
 ; CHECK-NEXT:    ret
->>>>>>> a2ce6ee6
 entry:
   %a = call <vscale x 16 x half> @llvm.riscv.vfmadd.nxv16f16.nxv16f16(
     <vscale x 16 x half> %0,
@@ -271,15 +217,9 @@
 define <vscale x 16 x half>  @intrinsic_vfmadd_mask_vv_nxv16f16_nxv16f16_nxv16f16(<vscale x 16 x half> %0, <vscale x 16 x half> %1, <vscale x 16 x half> %2, <vscale x 16 x i1> %3, i64 %4) nounwind {
 ; CHECK-LABEL: intrinsic_vfmadd_mask_vv_nxv16f16_nxv16f16_nxv16f16:
 ; CHECK:       # %bb.0: # %entry
-<<<<<<< HEAD
-; CHECK-NEXT:    vsetvli a0, a0, e16,m4,tu,mu
-; CHECK-NEXT:    vfmadd.vv v8, v12, v16, v0.t
-; CHECK-NEXT:    jalr zero, 0(ra)
-=======
 ; CHECK-NEXT:    vsetvli zero, a0, e16, m4, tu, mu
 ; CHECK-NEXT:    vfmadd.vv v8, v12, v16, v0.t
 ; CHECK-NEXT:    ret
->>>>>>> a2ce6ee6
 entry:
   %a = call <vscale x 16 x half> @llvm.riscv.vfmadd.mask.nxv16f16.nxv16f16(
     <vscale x 16 x half> %0,
@@ -300,15 +240,9 @@
 define <vscale x 1 x float>  @intrinsic_vfmadd_vv_nxv1f32_nxv1f32_nxv1f32(<vscale x 1 x float> %0, <vscale x 1 x float> %1, <vscale x 1 x float> %2, i64 %3) nounwind {
 ; CHECK-LABEL: intrinsic_vfmadd_vv_nxv1f32_nxv1f32_nxv1f32:
 ; CHECK:       # %bb.0: # %entry
-<<<<<<< HEAD
-; CHECK-NEXT:    vsetvli a0, a0, e32,mf2,tu,mu
-; CHECK-NEXT:    vfmadd.vv v8, v9, v10
-; CHECK-NEXT:    jalr zero, 0(ra)
-=======
 ; CHECK-NEXT:    vsetvli zero, a0, e32, mf2, tu, mu
 ; CHECK-NEXT:    vfmadd.vv v8, v9, v10
 ; CHECK-NEXT:    ret
->>>>>>> a2ce6ee6
 entry:
   %a = call <vscale x 1 x float> @llvm.riscv.vfmadd.nxv1f32.nxv1f32(
     <vscale x 1 x float> %0,
@@ -329,15 +263,9 @@
 define <vscale x 1 x float>  @intrinsic_vfmadd_mask_vv_nxv1f32_nxv1f32_nxv1f32(<vscale x 1 x float> %0, <vscale x 1 x float> %1, <vscale x 1 x float> %2, <vscale x 1 x i1> %3, i64 %4) nounwind {
 ; CHECK-LABEL: intrinsic_vfmadd_mask_vv_nxv1f32_nxv1f32_nxv1f32:
 ; CHECK:       # %bb.0: # %entry
-<<<<<<< HEAD
-; CHECK-NEXT:    vsetvli a0, a0, e32,mf2,tu,mu
-; CHECK-NEXT:    vfmadd.vv v8, v9, v10, v0.t
-; CHECK-NEXT:    jalr zero, 0(ra)
-=======
 ; CHECK-NEXT:    vsetvli zero, a0, e32, mf2, tu, mu
 ; CHECK-NEXT:    vfmadd.vv v8, v9, v10, v0.t
 ; CHECK-NEXT:    ret
->>>>>>> a2ce6ee6
 entry:
   %a = call <vscale x 1 x float> @llvm.riscv.vfmadd.mask.nxv1f32.nxv1f32(
     <vscale x 1 x float> %0,
@@ -358,15 +286,9 @@
 define <vscale x 2 x float>  @intrinsic_vfmadd_vv_nxv2f32_nxv2f32_nxv2f32(<vscale x 2 x float> %0, <vscale x 2 x float> %1, <vscale x 2 x float> %2, i64 %3) nounwind {
 ; CHECK-LABEL: intrinsic_vfmadd_vv_nxv2f32_nxv2f32_nxv2f32:
 ; CHECK:       # %bb.0: # %entry
-<<<<<<< HEAD
-; CHECK-NEXT:    vsetvli a0, a0, e32,m1,tu,mu
-; CHECK-NEXT:    vfmadd.vv v8, v9, v10
-; CHECK-NEXT:    jalr zero, 0(ra)
-=======
 ; CHECK-NEXT:    vsetvli zero, a0, e32, m1, tu, mu
 ; CHECK-NEXT:    vfmadd.vv v8, v9, v10
 ; CHECK-NEXT:    ret
->>>>>>> a2ce6ee6
 entry:
   %a = call <vscale x 2 x float> @llvm.riscv.vfmadd.nxv2f32.nxv2f32(
     <vscale x 2 x float> %0,
@@ -387,15 +309,9 @@
 define <vscale x 2 x float>  @intrinsic_vfmadd_mask_vv_nxv2f32_nxv2f32_nxv2f32(<vscale x 2 x float> %0, <vscale x 2 x float> %1, <vscale x 2 x float> %2, <vscale x 2 x i1> %3, i64 %4) nounwind {
 ; CHECK-LABEL: intrinsic_vfmadd_mask_vv_nxv2f32_nxv2f32_nxv2f32:
 ; CHECK:       # %bb.0: # %entry
-<<<<<<< HEAD
-; CHECK-NEXT:    vsetvli a0, a0, e32,m1,tu,mu
-; CHECK-NEXT:    vfmadd.vv v8, v9, v10, v0.t
-; CHECK-NEXT:    jalr zero, 0(ra)
-=======
 ; CHECK-NEXT:    vsetvli zero, a0, e32, m1, tu, mu
 ; CHECK-NEXT:    vfmadd.vv v8, v9, v10, v0.t
 ; CHECK-NEXT:    ret
->>>>>>> a2ce6ee6
 entry:
   %a = call <vscale x 2 x float> @llvm.riscv.vfmadd.mask.nxv2f32.nxv2f32(
     <vscale x 2 x float> %0,
@@ -416,15 +332,9 @@
 define <vscale x 4 x float>  @intrinsic_vfmadd_vv_nxv4f32_nxv4f32_nxv4f32(<vscale x 4 x float> %0, <vscale x 4 x float> %1, <vscale x 4 x float> %2, i64 %3) nounwind {
 ; CHECK-LABEL: intrinsic_vfmadd_vv_nxv4f32_nxv4f32_nxv4f32:
 ; CHECK:       # %bb.0: # %entry
-<<<<<<< HEAD
-; CHECK-NEXT:    vsetvli a0, a0, e32,m2,tu,mu
-; CHECK-NEXT:    vfmadd.vv v8, v10, v12
-; CHECK-NEXT:    jalr zero, 0(ra)
-=======
 ; CHECK-NEXT:    vsetvli zero, a0, e32, m2, tu, mu
 ; CHECK-NEXT:    vfmadd.vv v8, v10, v12
 ; CHECK-NEXT:    ret
->>>>>>> a2ce6ee6
 entry:
   %a = call <vscale x 4 x float> @llvm.riscv.vfmadd.nxv4f32.nxv4f32(
     <vscale x 4 x float> %0,
@@ -445,15 +355,9 @@
 define <vscale x 4 x float>  @intrinsic_vfmadd_mask_vv_nxv4f32_nxv4f32_nxv4f32(<vscale x 4 x float> %0, <vscale x 4 x float> %1, <vscale x 4 x float> %2, <vscale x 4 x i1> %3, i64 %4) nounwind {
 ; CHECK-LABEL: intrinsic_vfmadd_mask_vv_nxv4f32_nxv4f32_nxv4f32:
 ; CHECK:       # %bb.0: # %entry
-<<<<<<< HEAD
-; CHECK-NEXT:    vsetvli a0, a0, e32,m2,tu,mu
-; CHECK-NEXT:    vfmadd.vv v8, v10, v12, v0.t
-; CHECK-NEXT:    jalr zero, 0(ra)
-=======
 ; CHECK-NEXT:    vsetvli zero, a0, e32, m2, tu, mu
 ; CHECK-NEXT:    vfmadd.vv v8, v10, v12, v0.t
 ; CHECK-NEXT:    ret
->>>>>>> a2ce6ee6
 entry:
   %a = call <vscale x 4 x float> @llvm.riscv.vfmadd.mask.nxv4f32.nxv4f32(
     <vscale x 4 x float> %0,
@@ -474,15 +378,9 @@
 define <vscale x 8 x float>  @intrinsic_vfmadd_vv_nxv8f32_nxv8f32_nxv8f32(<vscale x 8 x float> %0, <vscale x 8 x float> %1, <vscale x 8 x float> %2, i64 %3) nounwind {
 ; CHECK-LABEL: intrinsic_vfmadd_vv_nxv8f32_nxv8f32_nxv8f32:
 ; CHECK:       # %bb.0: # %entry
-<<<<<<< HEAD
-; CHECK-NEXT:    vsetvli a0, a0, e32,m4,tu,mu
-; CHECK-NEXT:    vfmadd.vv v8, v12, v16
-; CHECK-NEXT:    jalr zero, 0(ra)
-=======
 ; CHECK-NEXT:    vsetvli zero, a0, e32, m4, tu, mu
 ; CHECK-NEXT:    vfmadd.vv v8, v12, v16
 ; CHECK-NEXT:    ret
->>>>>>> a2ce6ee6
 entry:
   %a = call <vscale x 8 x float> @llvm.riscv.vfmadd.nxv8f32.nxv8f32(
     <vscale x 8 x float> %0,
@@ -503,15 +401,9 @@
 define <vscale x 8 x float>  @intrinsic_vfmadd_mask_vv_nxv8f32_nxv8f32_nxv8f32(<vscale x 8 x float> %0, <vscale x 8 x float> %1, <vscale x 8 x float> %2, <vscale x 8 x i1> %3, i64 %4) nounwind {
 ; CHECK-LABEL: intrinsic_vfmadd_mask_vv_nxv8f32_nxv8f32_nxv8f32:
 ; CHECK:       # %bb.0: # %entry
-<<<<<<< HEAD
-; CHECK-NEXT:    vsetvli a0, a0, e32,m4,tu,mu
-; CHECK-NEXT:    vfmadd.vv v8, v12, v16, v0.t
-; CHECK-NEXT:    jalr zero, 0(ra)
-=======
 ; CHECK-NEXT:    vsetvli zero, a0, e32, m4, tu, mu
 ; CHECK-NEXT:    vfmadd.vv v8, v12, v16, v0.t
 ; CHECK-NEXT:    ret
->>>>>>> a2ce6ee6
 entry:
   %a = call <vscale x 8 x float> @llvm.riscv.vfmadd.mask.nxv8f32.nxv8f32(
     <vscale x 8 x float> %0,
@@ -532,15 +424,9 @@
 define <vscale x 1 x double>  @intrinsic_vfmadd_vv_nxv1f64_nxv1f64_nxv1f64(<vscale x 1 x double> %0, <vscale x 1 x double> %1, <vscale x 1 x double> %2, i64 %3) nounwind {
 ; CHECK-LABEL: intrinsic_vfmadd_vv_nxv1f64_nxv1f64_nxv1f64:
 ; CHECK:       # %bb.0: # %entry
-<<<<<<< HEAD
-; CHECK-NEXT:    vsetvli a0, a0, e64,m1,tu,mu
-; CHECK-NEXT:    vfmadd.vv v8, v9, v10
-; CHECK-NEXT:    jalr zero, 0(ra)
-=======
 ; CHECK-NEXT:    vsetvli zero, a0, e64, m1, tu, mu
 ; CHECK-NEXT:    vfmadd.vv v8, v9, v10
 ; CHECK-NEXT:    ret
->>>>>>> a2ce6ee6
 entry:
   %a = call <vscale x 1 x double> @llvm.riscv.vfmadd.nxv1f64.nxv1f64(
     <vscale x 1 x double> %0,
@@ -561,15 +447,9 @@
 define <vscale x 1 x double>  @intrinsic_vfmadd_mask_vv_nxv1f64_nxv1f64_nxv1f64(<vscale x 1 x double> %0, <vscale x 1 x double> %1, <vscale x 1 x double> %2, <vscale x 1 x i1> %3, i64 %4) nounwind {
 ; CHECK-LABEL: intrinsic_vfmadd_mask_vv_nxv1f64_nxv1f64_nxv1f64:
 ; CHECK:       # %bb.0: # %entry
-<<<<<<< HEAD
-; CHECK-NEXT:    vsetvli a0, a0, e64,m1,tu,mu
-; CHECK-NEXT:    vfmadd.vv v8, v9, v10, v0.t
-; CHECK-NEXT:    jalr zero, 0(ra)
-=======
 ; CHECK-NEXT:    vsetvli zero, a0, e64, m1, tu, mu
 ; CHECK-NEXT:    vfmadd.vv v8, v9, v10, v0.t
 ; CHECK-NEXT:    ret
->>>>>>> a2ce6ee6
 entry:
   %a = call <vscale x 1 x double> @llvm.riscv.vfmadd.mask.nxv1f64.nxv1f64(
     <vscale x 1 x double> %0,
@@ -590,15 +470,9 @@
 define <vscale x 2 x double>  @intrinsic_vfmadd_vv_nxv2f64_nxv2f64_nxv2f64(<vscale x 2 x double> %0, <vscale x 2 x double> %1, <vscale x 2 x double> %2, i64 %3) nounwind {
 ; CHECK-LABEL: intrinsic_vfmadd_vv_nxv2f64_nxv2f64_nxv2f64:
 ; CHECK:       # %bb.0: # %entry
-<<<<<<< HEAD
-; CHECK-NEXT:    vsetvli a0, a0, e64,m2,tu,mu
-; CHECK-NEXT:    vfmadd.vv v8, v10, v12
-; CHECK-NEXT:    jalr zero, 0(ra)
-=======
 ; CHECK-NEXT:    vsetvli zero, a0, e64, m2, tu, mu
 ; CHECK-NEXT:    vfmadd.vv v8, v10, v12
 ; CHECK-NEXT:    ret
->>>>>>> a2ce6ee6
 entry:
   %a = call <vscale x 2 x double> @llvm.riscv.vfmadd.nxv2f64.nxv2f64(
     <vscale x 2 x double> %0,
@@ -619,15 +493,9 @@
 define <vscale x 2 x double>  @intrinsic_vfmadd_mask_vv_nxv2f64_nxv2f64_nxv2f64(<vscale x 2 x double> %0, <vscale x 2 x double> %1, <vscale x 2 x double> %2, <vscale x 2 x i1> %3, i64 %4) nounwind {
 ; CHECK-LABEL: intrinsic_vfmadd_mask_vv_nxv2f64_nxv2f64_nxv2f64:
 ; CHECK:       # %bb.0: # %entry
-<<<<<<< HEAD
-; CHECK-NEXT:    vsetvli a0, a0, e64,m2,tu,mu
-; CHECK-NEXT:    vfmadd.vv v8, v10, v12, v0.t
-; CHECK-NEXT:    jalr zero, 0(ra)
-=======
 ; CHECK-NEXT:    vsetvli zero, a0, e64, m2, tu, mu
 ; CHECK-NEXT:    vfmadd.vv v8, v10, v12, v0.t
 ; CHECK-NEXT:    ret
->>>>>>> a2ce6ee6
 entry:
   %a = call <vscale x 2 x double> @llvm.riscv.vfmadd.mask.nxv2f64.nxv2f64(
     <vscale x 2 x double> %0,
@@ -648,15 +516,9 @@
 define <vscale x 4 x double>  @intrinsic_vfmadd_vv_nxv4f64_nxv4f64_nxv4f64(<vscale x 4 x double> %0, <vscale x 4 x double> %1, <vscale x 4 x double> %2, i64 %3) nounwind {
 ; CHECK-LABEL: intrinsic_vfmadd_vv_nxv4f64_nxv4f64_nxv4f64:
 ; CHECK:       # %bb.0: # %entry
-<<<<<<< HEAD
-; CHECK-NEXT:    vsetvli a0, a0, e64,m4,tu,mu
-; CHECK-NEXT:    vfmadd.vv v8, v12, v16
-; CHECK-NEXT:    jalr zero, 0(ra)
-=======
 ; CHECK-NEXT:    vsetvli zero, a0, e64, m4, tu, mu
 ; CHECK-NEXT:    vfmadd.vv v8, v12, v16
 ; CHECK-NEXT:    ret
->>>>>>> a2ce6ee6
 entry:
   %a = call <vscale x 4 x double> @llvm.riscv.vfmadd.nxv4f64.nxv4f64(
     <vscale x 4 x double> %0,
@@ -677,15 +539,9 @@
 define <vscale x 4 x double>  @intrinsic_vfmadd_mask_vv_nxv4f64_nxv4f64_nxv4f64(<vscale x 4 x double> %0, <vscale x 4 x double> %1, <vscale x 4 x double> %2, <vscale x 4 x i1> %3, i64 %4) nounwind {
 ; CHECK-LABEL: intrinsic_vfmadd_mask_vv_nxv4f64_nxv4f64_nxv4f64:
 ; CHECK:       # %bb.0: # %entry
-<<<<<<< HEAD
-; CHECK-NEXT:    vsetvli a0, a0, e64,m4,tu,mu
-; CHECK-NEXT:    vfmadd.vv v8, v12, v16, v0.t
-; CHECK-NEXT:    jalr zero, 0(ra)
-=======
 ; CHECK-NEXT:    vsetvli zero, a0, e64, m4, tu, mu
 ; CHECK-NEXT:    vfmadd.vv v8, v12, v16, v0.t
 ; CHECK-NEXT:    ret
->>>>>>> a2ce6ee6
 entry:
   %a = call <vscale x 4 x double> @llvm.riscv.vfmadd.mask.nxv4f64.nxv4f64(
     <vscale x 4 x double> %0,
@@ -707,15 +563,9 @@
 ; CHECK-LABEL: intrinsic_vfmadd_vf_nxv1f16_f16_nxv1f16:
 ; CHECK:       # %bb.0: # %entry
 ; CHECK-NEXT:    fmv.h.x ft0, a0
-<<<<<<< HEAD
-; CHECK-NEXT:    vsetvli a0, a1, e16,mf4,tu,mu
-; CHECK-NEXT:    vfmadd.vf v8, ft0, v9
-; CHECK-NEXT:    jalr zero, 0(ra)
-=======
 ; CHECK-NEXT:    vsetvli zero, a1, e16, mf4, tu, mu
 ; CHECK-NEXT:    vfmadd.vf v8, ft0, v9
 ; CHECK-NEXT:    ret
->>>>>>> a2ce6ee6
 entry:
   %a = call <vscale x 1 x half> @llvm.riscv.vfmadd.nxv1f16.f16(
     <vscale x 1 x half> %0,
@@ -737,15 +587,9 @@
 ; CHECK-LABEL: intrinsic_vfmadd_mask_vf_nxv1f16_f16_nxv1f16:
 ; CHECK:       # %bb.0: # %entry
 ; CHECK-NEXT:    fmv.h.x ft0, a0
-<<<<<<< HEAD
-; CHECK-NEXT:    vsetvli a0, a1, e16,mf4,tu,mu
-; CHECK-NEXT:    vfmadd.vf v8, ft0, v9, v0.t
-; CHECK-NEXT:    jalr zero, 0(ra)
-=======
 ; CHECK-NEXT:    vsetvli zero, a1, e16, mf4, tu, mu
 ; CHECK-NEXT:    vfmadd.vf v8, ft0, v9, v0.t
 ; CHECK-NEXT:    ret
->>>>>>> a2ce6ee6
 entry:
   %a = call <vscale x 1 x half> @llvm.riscv.vfmadd.mask.nxv1f16.f16(
     <vscale x 1 x half> %0,
@@ -767,15 +611,9 @@
 ; CHECK-LABEL: intrinsic_vfmadd_vf_nxv2f16_f16_nxv2f16:
 ; CHECK:       # %bb.0: # %entry
 ; CHECK-NEXT:    fmv.h.x ft0, a0
-<<<<<<< HEAD
-; CHECK-NEXT:    vsetvli a0, a1, e16,mf2,tu,mu
-; CHECK-NEXT:    vfmadd.vf v8, ft0, v9
-; CHECK-NEXT:    jalr zero, 0(ra)
-=======
 ; CHECK-NEXT:    vsetvli zero, a1, e16, mf2, tu, mu
 ; CHECK-NEXT:    vfmadd.vf v8, ft0, v9
 ; CHECK-NEXT:    ret
->>>>>>> a2ce6ee6
 entry:
   %a = call <vscale x 2 x half> @llvm.riscv.vfmadd.nxv2f16.f16(
     <vscale x 2 x half> %0,
@@ -797,15 +635,9 @@
 ; CHECK-LABEL: intrinsic_vfmadd_mask_vf_nxv2f16_f16_nxv2f16:
 ; CHECK:       # %bb.0: # %entry
 ; CHECK-NEXT:    fmv.h.x ft0, a0
-<<<<<<< HEAD
-; CHECK-NEXT:    vsetvli a0, a1, e16,mf2,tu,mu
-; CHECK-NEXT:    vfmadd.vf v8, ft0, v9, v0.t
-; CHECK-NEXT:    jalr zero, 0(ra)
-=======
 ; CHECK-NEXT:    vsetvli zero, a1, e16, mf2, tu, mu
 ; CHECK-NEXT:    vfmadd.vf v8, ft0, v9, v0.t
 ; CHECK-NEXT:    ret
->>>>>>> a2ce6ee6
 entry:
   %a = call <vscale x 2 x half> @llvm.riscv.vfmadd.mask.nxv2f16.f16(
     <vscale x 2 x half> %0,
@@ -827,15 +659,9 @@
 ; CHECK-LABEL: intrinsic_vfmadd_vf_nxv4f16_f16_nxv4f16:
 ; CHECK:       # %bb.0: # %entry
 ; CHECK-NEXT:    fmv.h.x ft0, a0
-<<<<<<< HEAD
-; CHECK-NEXT:    vsetvli a0, a1, e16,m1,tu,mu
-; CHECK-NEXT:    vfmadd.vf v8, ft0, v9
-; CHECK-NEXT:    jalr zero, 0(ra)
-=======
 ; CHECK-NEXT:    vsetvli zero, a1, e16, m1, tu, mu
 ; CHECK-NEXT:    vfmadd.vf v8, ft0, v9
 ; CHECK-NEXT:    ret
->>>>>>> a2ce6ee6
 entry:
   %a = call <vscale x 4 x half> @llvm.riscv.vfmadd.nxv4f16.f16(
     <vscale x 4 x half> %0,
@@ -857,15 +683,9 @@
 ; CHECK-LABEL: intrinsic_vfmadd_mask_vf_nxv4f16_f16_nxv4f16:
 ; CHECK:       # %bb.0: # %entry
 ; CHECK-NEXT:    fmv.h.x ft0, a0
-<<<<<<< HEAD
-; CHECK-NEXT:    vsetvli a0, a1, e16,m1,tu,mu
-; CHECK-NEXT:    vfmadd.vf v8, ft0, v9, v0.t
-; CHECK-NEXT:    jalr zero, 0(ra)
-=======
 ; CHECK-NEXT:    vsetvli zero, a1, e16, m1, tu, mu
 ; CHECK-NEXT:    vfmadd.vf v8, ft0, v9, v0.t
 ; CHECK-NEXT:    ret
->>>>>>> a2ce6ee6
 entry:
   %a = call <vscale x 4 x half> @llvm.riscv.vfmadd.mask.nxv4f16.f16(
     <vscale x 4 x half> %0,
@@ -887,15 +707,9 @@
 ; CHECK-LABEL: intrinsic_vfmadd_vf_nxv8f16_f16_nxv8f16:
 ; CHECK:       # %bb.0: # %entry
 ; CHECK-NEXT:    fmv.h.x ft0, a0
-<<<<<<< HEAD
-; CHECK-NEXT:    vsetvli a0, a1, e16,m2,tu,mu
-; CHECK-NEXT:    vfmadd.vf v8, ft0, v10
-; CHECK-NEXT:    jalr zero, 0(ra)
-=======
 ; CHECK-NEXT:    vsetvli zero, a1, e16, m2, tu, mu
 ; CHECK-NEXT:    vfmadd.vf v8, ft0, v10
 ; CHECK-NEXT:    ret
->>>>>>> a2ce6ee6
 entry:
   %a = call <vscale x 8 x half> @llvm.riscv.vfmadd.nxv8f16.f16(
     <vscale x 8 x half> %0,
@@ -917,15 +731,9 @@
 ; CHECK-LABEL: intrinsic_vfmadd_mask_vf_nxv8f16_f16_nxv8f16:
 ; CHECK:       # %bb.0: # %entry
 ; CHECK-NEXT:    fmv.h.x ft0, a0
-<<<<<<< HEAD
-; CHECK-NEXT:    vsetvli a0, a1, e16,m2,tu,mu
-; CHECK-NEXT:    vfmadd.vf v8, ft0, v10, v0.t
-; CHECK-NEXT:    jalr zero, 0(ra)
-=======
 ; CHECK-NEXT:    vsetvli zero, a1, e16, m2, tu, mu
 ; CHECK-NEXT:    vfmadd.vf v8, ft0, v10, v0.t
 ; CHECK-NEXT:    ret
->>>>>>> a2ce6ee6
 entry:
   %a = call <vscale x 8 x half> @llvm.riscv.vfmadd.mask.nxv8f16.f16(
     <vscale x 8 x half> %0,
@@ -947,15 +755,9 @@
 ; CHECK-LABEL: intrinsic_vfmadd_vf_nxv16f16_f16_nxv16f16:
 ; CHECK:       # %bb.0: # %entry
 ; CHECK-NEXT:    fmv.h.x ft0, a0
-<<<<<<< HEAD
-; CHECK-NEXT:    vsetvli a0, a1, e16,m4,tu,mu
-; CHECK-NEXT:    vfmadd.vf v8, ft0, v12
-; CHECK-NEXT:    jalr zero, 0(ra)
-=======
 ; CHECK-NEXT:    vsetvli zero, a1, e16, m4, tu, mu
 ; CHECK-NEXT:    vfmadd.vf v8, ft0, v12
 ; CHECK-NEXT:    ret
->>>>>>> a2ce6ee6
 entry:
   %a = call <vscale x 16 x half> @llvm.riscv.vfmadd.nxv16f16.f16(
     <vscale x 16 x half> %0,
@@ -977,15 +779,9 @@
 ; CHECK-LABEL: intrinsic_vfmadd_mask_vf_nxv16f16_f16_nxv16f16:
 ; CHECK:       # %bb.0: # %entry
 ; CHECK-NEXT:    fmv.h.x ft0, a0
-<<<<<<< HEAD
-; CHECK-NEXT:    vsetvli a0, a1, e16,m4,tu,mu
-; CHECK-NEXT:    vfmadd.vf v8, ft0, v12, v0.t
-; CHECK-NEXT:    jalr zero, 0(ra)
-=======
 ; CHECK-NEXT:    vsetvli zero, a1, e16, m4, tu, mu
 ; CHECK-NEXT:    vfmadd.vf v8, ft0, v12, v0.t
 ; CHECK-NEXT:    ret
->>>>>>> a2ce6ee6
 entry:
   %a = call <vscale x 16 x half> @llvm.riscv.vfmadd.mask.nxv16f16.f16(
     <vscale x 16 x half> %0,
@@ -1007,15 +803,9 @@
 ; CHECK-LABEL: intrinsic_vfmadd_vf_nxv1f32_f32_nxv1f32:
 ; CHECK:       # %bb.0: # %entry
 ; CHECK-NEXT:    fmv.w.x ft0, a0
-<<<<<<< HEAD
-; CHECK-NEXT:    vsetvli a0, a1, e32,mf2,tu,mu
-; CHECK-NEXT:    vfmadd.vf v8, ft0, v9
-; CHECK-NEXT:    jalr zero, 0(ra)
-=======
 ; CHECK-NEXT:    vsetvli zero, a1, e32, mf2, tu, mu
 ; CHECK-NEXT:    vfmadd.vf v8, ft0, v9
 ; CHECK-NEXT:    ret
->>>>>>> a2ce6ee6
 entry:
   %a = call <vscale x 1 x float> @llvm.riscv.vfmadd.nxv1f32.f32(
     <vscale x 1 x float> %0,
@@ -1037,15 +827,9 @@
 ; CHECK-LABEL: intrinsic_vfmadd_mask_vf_nxv1f32_f32_nxv1f32:
 ; CHECK:       # %bb.0: # %entry
 ; CHECK-NEXT:    fmv.w.x ft0, a0
-<<<<<<< HEAD
-; CHECK-NEXT:    vsetvli a0, a1, e32,mf2,tu,mu
-; CHECK-NEXT:    vfmadd.vf v8, ft0, v9, v0.t
-; CHECK-NEXT:    jalr zero, 0(ra)
-=======
 ; CHECK-NEXT:    vsetvli zero, a1, e32, mf2, tu, mu
 ; CHECK-NEXT:    vfmadd.vf v8, ft0, v9, v0.t
 ; CHECK-NEXT:    ret
->>>>>>> a2ce6ee6
 entry:
   %a = call <vscale x 1 x float> @llvm.riscv.vfmadd.mask.nxv1f32.f32(
     <vscale x 1 x float> %0,
@@ -1067,15 +851,9 @@
 ; CHECK-LABEL: intrinsic_vfmadd_vf_nxv2f32_f32_nxv2f32:
 ; CHECK:       # %bb.0: # %entry
 ; CHECK-NEXT:    fmv.w.x ft0, a0
-<<<<<<< HEAD
-; CHECK-NEXT:    vsetvli a0, a1, e32,m1,tu,mu
-; CHECK-NEXT:    vfmadd.vf v8, ft0, v9
-; CHECK-NEXT:    jalr zero, 0(ra)
-=======
 ; CHECK-NEXT:    vsetvli zero, a1, e32, m1, tu, mu
 ; CHECK-NEXT:    vfmadd.vf v8, ft0, v9
 ; CHECK-NEXT:    ret
->>>>>>> a2ce6ee6
 entry:
   %a = call <vscale x 2 x float> @llvm.riscv.vfmadd.nxv2f32.f32(
     <vscale x 2 x float> %0,
@@ -1097,15 +875,9 @@
 ; CHECK-LABEL: intrinsic_vfmadd_mask_vf_nxv2f32_f32_nxv2f32:
 ; CHECK:       # %bb.0: # %entry
 ; CHECK-NEXT:    fmv.w.x ft0, a0
-<<<<<<< HEAD
-; CHECK-NEXT:    vsetvli a0, a1, e32,m1,tu,mu
-; CHECK-NEXT:    vfmadd.vf v8, ft0, v9, v0.t
-; CHECK-NEXT:    jalr zero, 0(ra)
-=======
 ; CHECK-NEXT:    vsetvli zero, a1, e32, m1, tu, mu
 ; CHECK-NEXT:    vfmadd.vf v8, ft0, v9, v0.t
 ; CHECK-NEXT:    ret
->>>>>>> a2ce6ee6
 entry:
   %a = call <vscale x 2 x float> @llvm.riscv.vfmadd.mask.nxv2f32.f32(
     <vscale x 2 x float> %0,
@@ -1127,15 +899,9 @@
 ; CHECK-LABEL: intrinsic_vfmadd_vf_nxv4f32_f32_nxv4f32:
 ; CHECK:       # %bb.0: # %entry
 ; CHECK-NEXT:    fmv.w.x ft0, a0
-<<<<<<< HEAD
-; CHECK-NEXT:    vsetvli a0, a1, e32,m2,tu,mu
-; CHECK-NEXT:    vfmadd.vf v8, ft0, v10
-; CHECK-NEXT:    jalr zero, 0(ra)
-=======
 ; CHECK-NEXT:    vsetvli zero, a1, e32, m2, tu, mu
 ; CHECK-NEXT:    vfmadd.vf v8, ft0, v10
 ; CHECK-NEXT:    ret
->>>>>>> a2ce6ee6
 entry:
   %a = call <vscale x 4 x float> @llvm.riscv.vfmadd.nxv4f32.f32(
     <vscale x 4 x float> %0,
@@ -1157,15 +923,9 @@
 ; CHECK-LABEL: intrinsic_vfmadd_mask_vf_nxv4f32_f32_nxv4f32:
 ; CHECK:       # %bb.0: # %entry
 ; CHECK-NEXT:    fmv.w.x ft0, a0
-<<<<<<< HEAD
-; CHECK-NEXT:    vsetvli a0, a1, e32,m2,tu,mu
-; CHECK-NEXT:    vfmadd.vf v8, ft0, v10, v0.t
-; CHECK-NEXT:    jalr zero, 0(ra)
-=======
 ; CHECK-NEXT:    vsetvli zero, a1, e32, m2, tu, mu
 ; CHECK-NEXT:    vfmadd.vf v8, ft0, v10, v0.t
 ; CHECK-NEXT:    ret
->>>>>>> a2ce6ee6
 entry:
   %a = call <vscale x 4 x float> @llvm.riscv.vfmadd.mask.nxv4f32.f32(
     <vscale x 4 x float> %0,
@@ -1187,15 +947,9 @@
 ; CHECK-LABEL: intrinsic_vfmadd_vf_nxv8f32_f32_nxv8f32:
 ; CHECK:       # %bb.0: # %entry
 ; CHECK-NEXT:    fmv.w.x ft0, a0
-<<<<<<< HEAD
-; CHECK-NEXT:    vsetvli a0, a1, e32,m4,tu,mu
-; CHECK-NEXT:    vfmadd.vf v8, ft0, v12
-; CHECK-NEXT:    jalr zero, 0(ra)
-=======
 ; CHECK-NEXT:    vsetvli zero, a1, e32, m4, tu, mu
 ; CHECK-NEXT:    vfmadd.vf v8, ft0, v12
 ; CHECK-NEXT:    ret
->>>>>>> a2ce6ee6
 entry:
   %a = call <vscale x 8 x float> @llvm.riscv.vfmadd.nxv8f32.f32(
     <vscale x 8 x float> %0,
@@ -1217,15 +971,9 @@
 ; CHECK-LABEL: intrinsic_vfmadd_mask_vf_nxv8f32_f32_nxv8f32:
 ; CHECK:       # %bb.0: # %entry
 ; CHECK-NEXT:    fmv.w.x ft0, a0
-<<<<<<< HEAD
-; CHECK-NEXT:    vsetvli a0, a1, e32,m4,tu,mu
-; CHECK-NEXT:    vfmadd.vf v8, ft0, v12, v0.t
-; CHECK-NEXT:    jalr zero, 0(ra)
-=======
 ; CHECK-NEXT:    vsetvli zero, a1, e32, m4, tu, mu
 ; CHECK-NEXT:    vfmadd.vf v8, ft0, v12, v0.t
 ; CHECK-NEXT:    ret
->>>>>>> a2ce6ee6
 entry:
   %a = call <vscale x 8 x float> @llvm.riscv.vfmadd.mask.nxv8f32.f32(
     <vscale x 8 x float> %0,
@@ -1247,15 +995,9 @@
 ; CHECK-LABEL: intrinsic_vfmadd_vf_nxv1f64_f64_nxv1f64:
 ; CHECK:       # %bb.0: # %entry
 ; CHECK-NEXT:    fmv.d.x ft0, a0
-<<<<<<< HEAD
-; CHECK-NEXT:    vsetvli a0, a1, e64,m1,tu,mu
-; CHECK-NEXT:    vfmadd.vf v8, ft0, v9
-; CHECK-NEXT:    jalr zero, 0(ra)
-=======
 ; CHECK-NEXT:    vsetvli zero, a1, e64, m1, tu, mu
 ; CHECK-NEXT:    vfmadd.vf v8, ft0, v9
 ; CHECK-NEXT:    ret
->>>>>>> a2ce6ee6
 entry:
   %a = call <vscale x 1 x double> @llvm.riscv.vfmadd.nxv1f64.f64(
     <vscale x 1 x double> %0,
@@ -1277,15 +1019,9 @@
 ; CHECK-LABEL: intrinsic_vfmadd_mask_vf_nxv1f64_f64_nxv1f64:
 ; CHECK:       # %bb.0: # %entry
 ; CHECK-NEXT:    fmv.d.x ft0, a0
-<<<<<<< HEAD
-; CHECK-NEXT:    vsetvli a0, a1, e64,m1,tu,mu
-; CHECK-NEXT:    vfmadd.vf v8, ft0, v9, v0.t
-; CHECK-NEXT:    jalr zero, 0(ra)
-=======
 ; CHECK-NEXT:    vsetvli zero, a1, e64, m1, tu, mu
 ; CHECK-NEXT:    vfmadd.vf v8, ft0, v9, v0.t
 ; CHECK-NEXT:    ret
->>>>>>> a2ce6ee6
 entry:
   %a = call <vscale x 1 x double> @llvm.riscv.vfmadd.mask.nxv1f64.f64(
     <vscale x 1 x double> %0,
@@ -1307,15 +1043,9 @@
 ; CHECK-LABEL: intrinsic_vfmadd_vf_nxv2f64_f64_nxv2f64:
 ; CHECK:       # %bb.0: # %entry
 ; CHECK-NEXT:    fmv.d.x ft0, a0
-<<<<<<< HEAD
-; CHECK-NEXT:    vsetvli a0, a1, e64,m2,tu,mu
-; CHECK-NEXT:    vfmadd.vf v8, ft0, v10
-; CHECK-NEXT:    jalr zero, 0(ra)
-=======
 ; CHECK-NEXT:    vsetvli zero, a1, e64, m2, tu, mu
 ; CHECK-NEXT:    vfmadd.vf v8, ft0, v10
 ; CHECK-NEXT:    ret
->>>>>>> a2ce6ee6
 entry:
   %a = call <vscale x 2 x double> @llvm.riscv.vfmadd.nxv2f64.f64(
     <vscale x 2 x double> %0,
@@ -1337,15 +1067,9 @@
 ; CHECK-LABEL: intrinsic_vfmadd_mask_vf_nxv2f64_f64_nxv2f64:
 ; CHECK:       # %bb.0: # %entry
 ; CHECK-NEXT:    fmv.d.x ft0, a0
-<<<<<<< HEAD
-; CHECK-NEXT:    vsetvli a0, a1, e64,m2,tu,mu
-; CHECK-NEXT:    vfmadd.vf v8, ft0, v10, v0.t
-; CHECK-NEXT:    jalr zero, 0(ra)
-=======
 ; CHECK-NEXT:    vsetvli zero, a1, e64, m2, tu, mu
 ; CHECK-NEXT:    vfmadd.vf v8, ft0, v10, v0.t
 ; CHECK-NEXT:    ret
->>>>>>> a2ce6ee6
 entry:
   %a = call <vscale x 2 x double> @llvm.riscv.vfmadd.mask.nxv2f64.f64(
     <vscale x 2 x double> %0,
@@ -1367,15 +1091,9 @@
 ; CHECK-LABEL: intrinsic_vfmadd_vf_nxv4f64_f64_nxv4f64:
 ; CHECK:       # %bb.0: # %entry
 ; CHECK-NEXT:    fmv.d.x ft0, a0
-<<<<<<< HEAD
-; CHECK-NEXT:    vsetvli a0, a1, e64,m4,tu,mu
-; CHECK-NEXT:    vfmadd.vf v8, ft0, v12
-; CHECK-NEXT:    jalr zero, 0(ra)
-=======
 ; CHECK-NEXT:    vsetvli zero, a1, e64, m4, tu, mu
 ; CHECK-NEXT:    vfmadd.vf v8, ft0, v12
 ; CHECK-NEXT:    ret
->>>>>>> a2ce6ee6
 entry:
   %a = call <vscale x 4 x double> @llvm.riscv.vfmadd.nxv4f64.f64(
     <vscale x 4 x double> %0,
@@ -1397,15 +1115,9 @@
 ; CHECK-LABEL: intrinsic_vfmadd_mask_vf_nxv4f64_f64_nxv4f64:
 ; CHECK:       # %bb.0: # %entry
 ; CHECK-NEXT:    fmv.d.x ft0, a0
-<<<<<<< HEAD
-; CHECK-NEXT:    vsetvli a0, a1, e64,m4,tu,mu
-; CHECK-NEXT:    vfmadd.vf v8, ft0, v12, v0.t
-; CHECK-NEXT:    jalr zero, 0(ra)
-=======
 ; CHECK-NEXT:    vsetvli zero, a1, e64, m4, tu, mu
 ; CHECK-NEXT:    vfmadd.vf v8, ft0, v12, v0.t
 ; CHECK-NEXT:    ret
->>>>>>> a2ce6ee6
 entry:
   %a = call <vscale x 4 x double> @llvm.riscv.vfmadd.mask.nxv4f64.f64(
     <vscale x 4 x double> %0,
