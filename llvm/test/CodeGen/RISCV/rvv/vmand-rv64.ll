; NOTE: Assertions have been autogenerated by utils/update_llc_test_checks.py
; RUN: llc -mtriple=riscv64 -mattr=+experimental-v,+d -verify-machineinstrs \
; RUN:   < %s | FileCheck %s
declare <vscale x 1 x i1> @llvm.riscv.vmand.nxv1i1(
  <vscale x 1 x i1>,
  <vscale x 1 x i1>,
  i64);

define <vscale x 1 x i1> @intrinsic_vmand_mm_nxv1i1(<vscale x 1 x i1> %0, <vscale x 1 x i1> %1, i64 %2) nounwind {
; CHECK-LABEL: intrinsic_vmand_mm_nxv1i1:
; CHECK:       # %bb.0: # %entry
<<<<<<< HEAD
; CHECK-NEXT:    vsetvli a0, a0, e8,mf8,ta,mu
; CHECK-NEXT:    vmand.mm v0, v0, v8
; CHECK-NEXT:    jalr zero, 0(ra)
=======
; CHECK-NEXT:    vsetvli zero, a0, e8, mf8, ta, mu
; CHECK-NEXT:    vmand.mm v0, v0, v8
; CHECK-NEXT:    ret
>>>>>>> 2ab1d525
entry:
  %a = call <vscale x 1 x i1> @llvm.riscv.vmand.nxv1i1(
    <vscale x 1 x i1> %0,
    <vscale x 1 x i1> %1,
    i64 %2)

  ret <vscale x 1 x i1> %a
}

declare <vscale x 2 x i1> @llvm.riscv.vmand.nxv2i1(
  <vscale x 2 x i1>,
  <vscale x 2 x i1>,
  i64);

define <vscale x 2 x i1> @intrinsic_vmand_mm_nxv2i1(<vscale x 2 x i1> %0, <vscale x 2 x i1> %1, i64 %2) nounwind {
; CHECK-LABEL: intrinsic_vmand_mm_nxv2i1:
; CHECK:       # %bb.0: # %entry
<<<<<<< HEAD
; CHECK-NEXT:    vsetvli a0, a0, e8,mf4,ta,mu
; CHECK-NEXT:    vmand.mm v0, v0, v8
; CHECK-NEXT:    jalr zero, 0(ra)
=======
; CHECK-NEXT:    vsetvli zero, a0, e8, mf4, ta, mu
; CHECK-NEXT:    vmand.mm v0, v0, v8
; CHECK-NEXT:    ret
>>>>>>> 2ab1d525
entry:
  %a = call <vscale x 2 x i1> @llvm.riscv.vmand.nxv2i1(
    <vscale x 2 x i1> %0,
    <vscale x 2 x i1> %1,
    i64 %2)

  ret <vscale x 2 x i1> %a
}

declare <vscale x 4 x i1> @llvm.riscv.vmand.nxv4i1(
  <vscale x 4 x i1>,
  <vscale x 4 x i1>,
  i64);

define <vscale x 4 x i1> @intrinsic_vmand_mm_nxv4i1(<vscale x 4 x i1> %0, <vscale x 4 x i1> %1, i64 %2) nounwind {
; CHECK-LABEL: intrinsic_vmand_mm_nxv4i1:
; CHECK:       # %bb.0: # %entry
<<<<<<< HEAD
; CHECK-NEXT:    vsetvli a0, a0, e8,mf2,ta,mu
; CHECK-NEXT:    vmand.mm v0, v0, v8
; CHECK-NEXT:    jalr zero, 0(ra)
=======
; CHECK-NEXT:    vsetvli zero, a0, e8, mf2, ta, mu
; CHECK-NEXT:    vmand.mm v0, v0, v8
; CHECK-NEXT:    ret
>>>>>>> 2ab1d525
entry:
  %a = call <vscale x 4 x i1> @llvm.riscv.vmand.nxv4i1(
    <vscale x 4 x i1> %0,
    <vscale x 4 x i1> %1,
    i64 %2)

  ret <vscale x 4 x i1> %a
}

declare <vscale x 8 x i1> @llvm.riscv.vmand.nxv8i1(
  <vscale x 8 x i1>,
  <vscale x 8 x i1>,
  i64);

define <vscale x 8 x i1> @intrinsic_vmand_mm_nxv8i1(<vscale x 8 x i1> %0, <vscale x 8 x i1> %1, i64 %2) nounwind {
; CHECK-LABEL: intrinsic_vmand_mm_nxv8i1:
; CHECK:       # %bb.0: # %entry
<<<<<<< HEAD
; CHECK-NEXT:    vsetvli a0, a0, e8,m1,ta,mu
; CHECK-NEXT:    vmand.mm v0, v0, v8
; CHECK-NEXT:    jalr zero, 0(ra)
=======
; CHECK-NEXT:    vsetvli zero, a0, e8, m1, ta, mu
; CHECK-NEXT:    vmand.mm v0, v0, v8
; CHECK-NEXT:    ret
>>>>>>> 2ab1d525
entry:
  %a = call <vscale x 8 x i1> @llvm.riscv.vmand.nxv8i1(
    <vscale x 8 x i1> %0,
    <vscale x 8 x i1> %1,
    i64 %2)

  ret <vscale x 8 x i1> %a
}

declare <vscale x 16 x i1> @llvm.riscv.vmand.nxv16i1(
  <vscale x 16 x i1>,
  <vscale x 16 x i1>,
  i64);

define <vscale x 16 x i1> @intrinsic_vmand_mm_nxv16i1(<vscale x 16 x i1> %0, <vscale x 16 x i1> %1, i64 %2) nounwind {
; CHECK-LABEL: intrinsic_vmand_mm_nxv16i1:
; CHECK:       # %bb.0: # %entry
<<<<<<< HEAD
; CHECK-NEXT:    vsetvli a0, a0, e8,m2,ta,mu
; CHECK-NEXT:    vmand.mm v0, v0, v8
; CHECK-NEXT:    jalr zero, 0(ra)
=======
; CHECK-NEXT:    vsetvli zero, a0, e8, m2, ta, mu
; CHECK-NEXT:    vmand.mm v0, v0, v8
; CHECK-NEXT:    ret
>>>>>>> 2ab1d525
entry:
  %a = call <vscale x 16 x i1> @llvm.riscv.vmand.nxv16i1(
    <vscale x 16 x i1> %0,
    <vscale x 16 x i1> %1,
    i64 %2)

  ret <vscale x 16 x i1> %a
}

declare <vscale x 32 x i1> @llvm.riscv.vmand.nxv32i1(
  <vscale x 32 x i1>,
  <vscale x 32 x i1>,
  i64);

define <vscale x 32 x i1> @intrinsic_vmand_mm_nxv32i1(<vscale x 32 x i1> %0, <vscale x 32 x i1> %1, i64 %2) nounwind {
; CHECK-LABEL: intrinsic_vmand_mm_nxv32i1:
; CHECK:       # %bb.0: # %entry
<<<<<<< HEAD
; CHECK-NEXT:    vsetvli a0, a0, e8,m4,ta,mu
; CHECK-NEXT:    vmand.mm v0, v0, v8
; CHECK-NEXT:    jalr zero, 0(ra)
=======
; CHECK-NEXT:    vsetvli zero, a0, e8, m4, ta, mu
; CHECK-NEXT:    vmand.mm v0, v0, v8
; CHECK-NEXT:    ret
>>>>>>> 2ab1d525
entry:
  %a = call <vscale x 32 x i1> @llvm.riscv.vmand.nxv32i1(
    <vscale x 32 x i1> %0,
    <vscale x 32 x i1> %1,
    i64 %2)

  ret <vscale x 32 x i1> %a
}

declare <vscale x 64 x i1> @llvm.riscv.vmand.nxv64i1(
  <vscale x 64 x i1>,
  <vscale x 64 x i1>,
  i64);

define <vscale x 64 x i1> @intrinsic_vmand_mm_nxv64i1(<vscale x 64 x i1> %0, <vscale x 64 x i1> %1, i64 %2) nounwind {
; CHECK-LABEL: intrinsic_vmand_mm_nxv64i1:
; CHECK:       # %bb.0: # %entry
<<<<<<< HEAD
; CHECK-NEXT:    vsetvli a0, a0, e8,m8,ta,mu
; CHECK-NEXT:    vmand.mm v0, v0, v8
; CHECK-NEXT:    jalr zero, 0(ra)
=======
; CHECK-NEXT:    vsetvli zero, a0, e8, m8, ta, mu
; CHECK-NEXT:    vmand.mm v0, v0, v8
; CHECK-NEXT:    ret
>>>>>>> 2ab1d525
entry:
  %a = call <vscale x 64 x i1> @llvm.riscv.vmand.nxv64i1(
    <vscale x 64 x i1> %0,
    <vscale x 64 x i1> %1,
    i64 %2)

  ret <vscale x 64 x i1> %a
}<|MERGE_RESOLUTION|>--- conflicted
+++ resolved
@@ -9,15 +9,9 @@
 define <vscale x 1 x i1> @intrinsic_vmand_mm_nxv1i1(<vscale x 1 x i1> %0, <vscale x 1 x i1> %1, i64 %2) nounwind {
 ; CHECK-LABEL: intrinsic_vmand_mm_nxv1i1:
 ; CHECK:       # %bb.0: # %entry
-<<<<<<< HEAD
-; CHECK-NEXT:    vsetvli a0, a0, e8,mf8,ta,mu
-; CHECK-NEXT:    vmand.mm v0, v0, v8
-; CHECK-NEXT:    jalr zero, 0(ra)
-=======
 ; CHECK-NEXT:    vsetvli zero, a0, e8, mf8, ta, mu
 ; CHECK-NEXT:    vmand.mm v0, v0, v8
 ; CHECK-NEXT:    ret
->>>>>>> 2ab1d525
 entry:
   %a = call <vscale x 1 x i1> @llvm.riscv.vmand.nxv1i1(
     <vscale x 1 x i1> %0,
@@ -35,15 +29,9 @@
 define <vscale x 2 x i1> @intrinsic_vmand_mm_nxv2i1(<vscale x 2 x i1> %0, <vscale x 2 x i1> %1, i64 %2) nounwind {
 ; CHECK-LABEL: intrinsic_vmand_mm_nxv2i1:
 ; CHECK:       # %bb.0: # %entry
-<<<<<<< HEAD
-; CHECK-NEXT:    vsetvli a0, a0, e8,mf4,ta,mu
-; CHECK-NEXT:    vmand.mm v0, v0, v8
-; CHECK-NEXT:    jalr zero, 0(ra)
-=======
 ; CHECK-NEXT:    vsetvli zero, a0, e8, mf4, ta, mu
 ; CHECK-NEXT:    vmand.mm v0, v0, v8
 ; CHECK-NEXT:    ret
->>>>>>> 2ab1d525
 entry:
   %a = call <vscale x 2 x i1> @llvm.riscv.vmand.nxv2i1(
     <vscale x 2 x i1> %0,
@@ -61,15 +49,9 @@
 define <vscale x 4 x i1> @intrinsic_vmand_mm_nxv4i1(<vscale x 4 x i1> %0, <vscale x 4 x i1> %1, i64 %2) nounwind {
 ; CHECK-LABEL: intrinsic_vmand_mm_nxv4i1:
 ; CHECK:       # %bb.0: # %entry
-<<<<<<< HEAD
-; CHECK-NEXT:    vsetvli a0, a0, e8,mf2,ta,mu
-; CHECK-NEXT:    vmand.mm v0, v0, v8
-; CHECK-NEXT:    jalr zero, 0(ra)
-=======
 ; CHECK-NEXT:    vsetvli zero, a0, e8, mf2, ta, mu
 ; CHECK-NEXT:    vmand.mm v0, v0, v8
 ; CHECK-NEXT:    ret
->>>>>>> 2ab1d525
 entry:
   %a = call <vscale x 4 x i1> @llvm.riscv.vmand.nxv4i1(
     <vscale x 4 x i1> %0,
@@ -87,15 +69,9 @@
 define <vscale x 8 x i1> @intrinsic_vmand_mm_nxv8i1(<vscale x 8 x i1> %0, <vscale x 8 x i1> %1, i64 %2) nounwind {
 ; CHECK-LABEL: intrinsic_vmand_mm_nxv8i1:
 ; CHECK:       # %bb.0: # %entry
-<<<<<<< HEAD
-; CHECK-NEXT:    vsetvli a0, a0, e8,m1,ta,mu
-; CHECK-NEXT:    vmand.mm v0, v0, v8
-; CHECK-NEXT:    jalr zero, 0(ra)
-=======
 ; CHECK-NEXT:    vsetvli zero, a0, e8, m1, ta, mu
 ; CHECK-NEXT:    vmand.mm v0, v0, v8
 ; CHECK-NEXT:    ret
->>>>>>> 2ab1d525
 entry:
   %a = call <vscale x 8 x i1> @llvm.riscv.vmand.nxv8i1(
     <vscale x 8 x i1> %0,
@@ -113,15 +89,9 @@
 define <vscale x 16 x i1> @intrinsic_vmand_mm_nxv16i1(<vscale x 16 x i1> %0, <vscale x 16 x i1> %1, i64 %2) nounwind {
 ; CHECK-LABEL: intrinsic_vmand_mm_nxv16i1:
 ; CHECK:       # %bb.0: # %entry
-<<<<<<< HEAD
-; CHECK-NEXT:    vsetvli a0, a0, e8,m2,ta,mu
-; CHECK-NEXT:    vmand.mm v0, v0, v8
-; CHECK-NEXT:    jalr zero, 0(ra)
-=======
 ; CHECK-NEXT:    vsetvli zero, a0, e8, m2, ta, mu
 ; CHECK-NEXT:    vmand.mm v0, v0, v8
 ; CHECK-NEXT:    ret
->>>>>>> 2ab1d525
 entry:
   %a = call <vscale x 16 x i1> @llvm.riscv.vmand.nxv16i1(
     <vscale x 16 x i1> %0,
@@ -139,15 +109,9 @@
 define <vscale x 32 x i1> @intrinsic_vmand_mm_nxv32i1(<vscale x 32 x i1> %0, <vscale x 32 x i1> %1, i64 %2) nounwind {
 ; CHECK-LABEL: intrinsic_vmand_mm_nxv32i1:
 ; CHECK:       # %bb.0: # %entry
-<<<<<<< HEAD
-; CHECK-NEXT:    vsetvli a0, a0, e8,m4,ta,mu
-; CHECK-NEXT:    vmand.mm v0, v0, v8
-; CHECK-NEXT:    jalr zero, 0(ra)
-=======
 ; CHECK-NEXT:    vsetvli zero, a0, e8, m4, ta, mu
 ; CHECK-NEXT:    vmand.mm v0, v0, v8
 ; CHECK-NEXT:    ret
->>>>>>> 2ab1d525
 entry:
   %a = call <vscale x 32 x i1> @llvm.riscv.vmand.nxv32i1(
     <vscale x 32 x i1> %0,
@@ -165,15 +129,9 @@
 define <vscale x 64 x i1> @intrinsic_vmand_mm_nxv64i1(<vscale x 64 x i1> %0, <vscale x 64 x i1> %1, i64 %2) nounwind {
 ; CHECK-LABEL: intrinsic_vmand_mm_nxv64i1:
 ; CHECK:       # %bb.0: # %entry
-<<<<<<< HEAD
-; CHECK-NEXT:    vsetvli a0, a0, e8,m8,ta,mu
-; CHECK-NEXT:    vmand.mm v0, v0, v8
-; CHECK-NEXT:    jalr zero, 0(ra)
-=======
 ; CHECK-NEXT:    vsetvli zero, a0, e8, m8, ta, mu
 ; CHECK-NEXT:    vmand.mm v0, v0, v8
 ; CHECK-NEXT:    ret
->>>>>>> 2ab1d525
 entry:
   %a = call <vscale x 64 x i1> @llvm.riscv.vmand.nxv64i1(
     <vscale x 64 x i1> %0,
