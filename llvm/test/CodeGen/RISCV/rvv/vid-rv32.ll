; NOTE: Assertions have been autogenerated by utils/update_llc_test_checks.py
; RUN: llc -mtriple=riscv32 -mattr=+experimental-v -verify-machineinstrs \
; RUN:   < %s | FileCheck %s
declare <vscale x 1 x i8> @llvm.riscv.vid.nxv1i8(
  i32);

define <vscale x 1 x i8> @intrinsic_vid_v_nxv1i8(i32 %0) nounwind {
; CHECK-LABEL: intrinsic_vid_v_nxv1i8:
; CHECK:       # %bb.0: # %entry
<<<<<<< HEAD
; CHECK-NEXT:    vsetvli a0, a0, e8,mf8,ta,mu
; CHECK-NEXT:    vid.v v8
; CHECK-NEXT:    jalr zero, 0(ra)
=======
; CHECK-NEXT:    vsetvli zero, a0, e8, mf8, ta, mu
; CHECK-NEXT:    vid.v v8
; CHECK-NEXT:    ret
>>>>>>> 2ab1d525
entry:
  %a = call <vscale x 1 x i8> @llvm.riscv.vid.nxv1i8(
    i32 %0)

  ret <vscale x 1 x i8> %a
}

declare <vscale x 1 x i8> @llvm.riscv.vid.mask.nxv1i8(
  <vscale x 1 x i8>,
  <vscale x 1 x i1>,
  i32);

define <vscale x 1 x i8> @intrinsic_vid_mask_v_nxv1i8(<vscale x 1 x i8> %0, <vscale x 1 x i1> %1, i32 %2) nounwind {
; CHECK-LABEL: intrinsic_vid_mask_v_nxv1i8:
; CHECK:       # %bb.0: # %entry
<<<<<<< HEAD
; CHECK-NEXT:    vsetvli a0, a0, e8,mf8,tu,mu
; CHECK-NEXT:    vid.v v8, v0.t
; CHECK-NEXT:    jalr zero, 0(ra)
=======
; CHECK-NEXT:    vsetvli zero, a0, e8, mf8, tu, mu
; CHECK-NEXT:    vid.v v8, v0.t
; CHECK-NEXT:    ret
>>>>>>> 2ab1d525
entry:
  %a = call <vscale x 1 x i8> @llvm.riscv.vid.mask.nxv1i8(
    <vscale x 1 x i8> %0,
    <vscale x 1 x i1> %1,
    i32 %2)

  ret <vscale x 1 x i8> %a
}

declare <vscale x 2 x i8> @llvm.riscv.vid.nxv2i8(
  i32);

define <vscale x 2 x i8> @intrinsic_vid_v_nxv2i8(i32 %0) nounwind {
; CHECK-LABEL: intrinsic_vid_v_nxv2i8:
; CHECK:       # %bb.0: # %entry
<<<<<<< HEAD
; CHECK-NEXT:    vsetvli a0, a0, e8,mf4,ta,mu
; CHECK-NEXT:    vid.v v8
; CHECK-NEXT:    jalr zero, 0(ra)
=======
; CHECK-NEXT:    vsetvli zero, a0, e8, mf4, ta, mu
; CHECK-NEXT:    vid.v v8
; CHECK-NEXT:    ret
>>>>>>> 2ab1d525
entry:
  %a = call <vscale x 2 x i8> @llvm.riscv.vid.nxv2i8(
    i32 %0)

  ret <vscale x 2 x i8> %a
}

declare <vscale x 2 x i8> @llvm.riscv.vid.mask.nxv2i8(
  <vscale x 2 x i8>,
  <vscale x 2 x i1>,
  i32);

define <vscale x 2 x i8> @intrinsic_vid_mask_v_nxv2i8(<vscale x 2 x i8> %0, <vscale x 2 x i1> %1, i32 %2) nounwind {
; CHECK-LABEL: intrinsic_vid_mask_v_nxv2i8:
; CHECK:       # %bb.0: # %entry
<<<<<<< HEAD
; CHECK-NEXT:    vsetvli a0, a0, e8,mf4,tu,mu
; CHECK-NEXT:    vid.v v8, v0.t
; CHECK-NEXT:    jalr zero, 0(ra)
=======
; CHECK-NEXT:    vsetvli zero, a0, e8, mf4, tu, mu
; CHECK-NEXT:    vid.v v8, v0.t
; CHECK-NEXT:    ret
>>>>>>> 2ab1d525
entry:
  %a = call <vscale x 2 x i8> @llvm.riscv.vid.mask.nxv2i8(
    <vscale x 2 x i8> %0,
    <vscale x 2 x i1> %1,
    i32 %2)

  ret <vscale x 2 x i8> %a
}

declare <vscale x 4 x i8> @llvm.riscv.vid.nxv4i8(
  i32);

define <vscale x 4 x i8> @intrinsic_vid_v_nxv4i8(i32 %0) nounwind {
; CHECK-LABEL: intrinsic_vid_v_nxv4i8:
; CHECK:       # %bb.0: # %entry
<<<<<<< HEAD
; CHECK-NEXT:    vsetvli a0, a0, e8,mf2,ta,mu
; CHECK-NEXT:    vid.v v8
; CHECK-NEXT:    jalr zero, 0(ra)
=======
; CHECK-NEXT:    vsetvli zero, a0, e8, mf2, ta, mu
; CHECK-NEXT:    vid.v v8
; CHECK-NEXT:    ret
>>>>>>> 2ab1d525
entry:
  %a = call <vscale x 4 x i8> @llvm.riscv.vid.nxv4i8(
    i32 %0)

  ret <vscale x 4 x i8> %a
}

declare <vscale x 4 x i8> @llvm.riscv.vid.mask.nxv4i8(
  <vscale x 4 x i8>,
  <vscale x 4 x i1>,
  i32);

define <vscale x 4 x i8> @intrinsic_vid_mask_v_nxv4i8(<vscale x 4 x i8> %0, <vscale x 4 x i1> %1, i32 %2) nounwind {
; CHECK-LABEL: intrinsic_vid_mask_v_nxv4i8:
; CHECK:       # %bb.0: # %entry
<<<<<<< HEAD
; CHECK-NEXT:    vsetvli a0, a0, e8,mf2,tu,mu
; CHECK-NEXT:    vid.v v8, v0.t
; CHECK-NEXT:    jalr zero, 0(ra)
=======
; CHECK-NEXT:    vsetvli zero, a0, e8, mf2, tu, mu
; CHECK-NEXT:    vid.v v8, v0.t
; CHECK-NEXT:    ret
>>>>>>> 2ab1d525
entry:
  %a = call <vscale x 4 x i8> @llvm.riscv.vid.mask.nxv4i8(
    <vscale x 4 x i8> %0,
    <vscale x 4 x i1> %1,
    i32 %2)

  ret <vscale x 4 x i8> %a
}

declare <vscale x 8 x i8> @llvm.riscv.vid.nxv8i8(
  i32);

define <vscale x 8 x i8> @intrinsic_vid_v_nxv8i8(i32 %0) nounwind {
; CHECK-LABEL: intrinsic_vid_v_nxv8i8:
; CHECK:       # %bb.0: # %entry
<<<<<<< HEAD
; CHECK-NEXT:    vsetvli a0, a0, e8,m1,ta,mu
; CHECK-NEXT:    vid.v v8
; CHECK-NEXT:    jalr zero, 0(ra)
=======
; CHECK-NEXT:    vsetvli zero, a0, e8, m1, ta, mu
; CHECK-NEXT:    vid.v v8
; CHECK-NEXT:    ret
>>>>>>> 2ab1d525
entry:
  %a = call <vscale x 8 x i8> @llvm.riscv.vid.nxv8i8(
    i32 %0)

  ret <vscale x 8 x i8> %a
}

declare <vscale x 8 x i8> @llvm.riscv.vid.mask.nxv8i8(
  <vscale x 8 x i8>,
  <vscale x 8 x i1>,
  i32);

define <vscale x 8 x i8> @intrinsic_vid_mask_v_nxv8i8(<vscale x 8 x i8> %0, <vscale x 8 x i1> %1, i32 %2) nounwind {
; CHECK-LABEL: intrinsic_vid_mask_v_nxv8i8:
; CHECK:       # %bb.0: # %entry
<<<<<<< HEAD
; CHECK-NEXT:    vsetvli a0, a0, e8,m1,tu,mu
; CHECK-NEXT:    vid.v v8, v0.t
; CHECK-NEXT:    jalr zero, 0(ra)
=======
; CHECK-NEXT:    vsetvli zero, a0, e8, m1, tu, mu
; CHECK-NEXT:    vid.v v8, v0.t
; CHECK-NEXT:    ret
>>>>>>> 2ab1d525
entry:
  %a = call <vscale x 8 x i8> @llvm.riscv.vid.mask.nxv8i8(
    <vscale x 8 x i8> %0,
    <vscale x 8 x i1> %1,
    i32 %2)

  ret <vscale x 8 x i8> %a
}

declare <vscale x 16 x i8> @llvm.riscv.vid.nxv16i8(
  i32);

define <vscale x 16 x i8> @intrinsic_vid_v_nxv16i8(i32 %0) nounwind {
; CHECK-LABEL: intrinsic_vid_v_nxv16i8:
; CHECK:       # %bb.0: # %entry
<<<<<<< HEAD
; CHECK-NEXT:    vsetvli a0, a0, e8,m2,ta,mu
; CHECK-NEXT:    vid.v v8
; CHECK-NEXT:    jalr zero, 0(ra)
=======
; CHECK-NEXT:    vsetvli zero, a0, e8, m2, ta, mu
; CHECK-NEXT:    vid.v v8
; CHECK-NEXT:    ret
>>>>>>> 2ab1d525
entry:
  %a = call <vscale x 16 x i8> @llvm.riscv.vid.nxv16i8(
    i32 %0)

  ret <vscale x 16 x i8> %a
}

declare <vscale x 16 x i8> @llvm.riscv.vid.mask.nxv16i8(
  <vscale x 16 x i8>,
  <vscale x 16 x i1>,
  i32);

define <vscale x 16 x i8> @intrinsic_vid_mask_v_nxv16i8(<vscale x 16 x i8> %0, <vscale x 16 x i1> %1, i32 %2) nounwind {
; CHECK-LABEL: intrinsic_vid_mask_v_nxv16i8:
; CHECK:       # %bb.0: # %entry
<<<<<<< HEAD
; CHECK-NEXT:    vsetvli a0, a0, e8,m2,tu,mu
; CHECK-NEXT:    vid.v v8, v0.t
; CHECK-NEXT:    jalr zero, 0(ra)
=======
; CHECK-NEXT:    vsetvli zero, a0, e8, m2, tu, mu
; CHECK-NEXT:    vid.v v8, v0.t
; CHECK-NEXT:    ret
>>>>>>> 2ab1d525
entry:
  %a = call <vscale x 16 x i8> @llvm.riscv.vid.mask.nxv16i8(
    <vscale x 16 x i8> %0,
    <vscale x 16 x i1> %1,
    i32 %2)

  ret <vscale x 16 x i8> %a
}

declare <vscale x 32 x i8> @llvm.riscv.vid.nxv32i8(
  i32);

define <vscale x 32 x i8> @intrinsic_vid_v_nxv32i8(i32 %0) nounwind {
; CHECK-LABEL: intrinsic_vid_v_nxv32i8:
; CHECK:       # %bb.0: # %entry
<<<<<<< HEAD
; CHECK-NEXT:    vsetvli a0, a0, e8,m4,ta,mu
; CHECK-NEXT:    vid.v v8
; CHECK-NEXT:    jalr zero, 0(ra)
=======
; CHECK-NEXT:    vsetvli zero, a0, e8, m4, ta, mu
; CHECK-NEXT:    vid.v v8
; CHECK-NEXT:    ret
>>>>>>> 2ab1d525
entry:
  %a = call <vscale x 32 x i8> @llvm.riscv.vid.nxv32i8(
    i32 %0)

  ret <vscale x 32 x i8> %a
}

declare <vscale x 32 x i8> @llvm.riscv.vid.mask.nxv32i8(
  <vscale x 32 x i8>,
  <vscale x 32 x i1>,
  i32);

define <vscale x 32 x i8> @intrinsic_vid_mask_v_nxv32i8(<vscale x 32 x i8> %0, <vscale x 32 x i1> %1, i32 %2) nounwind {
; CHECK-LABEL: intrinsic_vid_mask_v_nxv32i8:
; CHECK:       # %bb.0: # %entry
<<<<<<< HEAD
; CHECK-NEXT:    vsetvli a0, a0, e8,m4,tu,mu
; CHECK-NEXT:    vid.v v8, v0.t
; CHECK-NEXT:    jalr zero, 0(ra)
=======
; CHECK-NEXT:    vsetvli zero, a0, e8, m4, tu, mu
; CHECK-NEXT:    vid.v v8, v0.t
; CHECK-NEXT:    ret
>>>>>>> 2ab1d525
entry:
  %a = call <vscale x 32 x i8> @llvm.riscv.vid.mask.nxv32i8(
    <vscale x 32 x i8> %0,
    <vscale x 32 x i1> %1,
    i32 %2)

  ret <vscale x 32 x i8> %a
}

declare <vscale x 1 x i16> @llvm.riscv.vid.nxv1i16(
  i32);

define <vscale x 1 x i16> @intrinsic_vid_v_nxv1i16(i32 %0) nounwind {
; CHECK-LABEL: intrinsic_vid_v_nxv1i16:
; CHECK:       # %bb.0: # %entry
<<<<<<< HEAD
; CHECK-NEXT:    vsetvli a0, a0, e16,mf4,ta,mu
; CHECK-NEXT:    vid.v v8
; CHECK-NEXT:    jalr zero, 0(ra)
=======
; CHECK-NEXT:    vsetvli zero, a0, e16, mf4, ta, mu
; CHECK-NEXT:    vid.v v8
; CHECK-NEXT:    ret
>>>>>>> 2ab1d525
entry:
  %a = call <vscale x 1 x i16> @llvm.riscv.vid.nxv1i16(
    i32 %0)

  ret <vscale x 1 x i16> %a
}

declare <vscale x 1 x i16> @llvm.riscv.vid.mask.nxv1i16(
  <vscale x 1 x i16>,
  <vscale x 1 x i1>,
  i32);

define <vscale x 1 x i16> @intrinsic_vid_mask_v_nxv1i16(<vscale x 1 x i16> %0, <vscale x 1 x i1> %1, i32 %2) nounwind {
; CHECK-LABEL: intrinsic_vid_mask_v_nxv1i16:
; CHECK:       # %bb.0: # %entry
<<<<<<< HEAD
; CHECK-NEXT:    vsetvli a0, a0, e16,mf4,tu,mu
; CHECK-NEXT:    vid.v v8, v0.t
; CHECK-NEXT:    jalr zero, 0(ra)
=======
; CHECK-NEXT:    vsetvli zero, a0, e16, mf4, tu, mu
; CHECK-NEXT:    vid.v v8, v0.t
; CHECK-NEXT:    ret
>>>>>>> 2ab1d525
entry:
  %a = call <vscale x 1 x i16> @llvm.riscv.vid.mask.nxv1i16(
    <vscale x 1 x i16> %0,
    <vscale x 1 x i1> %1,
    i32 %2)

  ret <vscale x 1 x i16> %a
}

declare <vscale x 2 x i16> @llvm.riscv.vid.nxv2i16(
  i32);

define <vscale x 2 x i16> @intrinsic_vid_v_nxv2i16(i32 %0) nounwind {
; CHECK-LABEL: intrinsic_vid_v_nxv2i16:
; CHECK:       # %bb.0: # %entry
<<<<<<< HEAD
; CHECK-NEXT:    vsetvli a0, a0, e16,mf2,ta,mu
; CHECK-NEXT:    vid.v v8
; CHECK-NEXT:    jalr zero, 0(ra)
=======
; CHECK-NEXT:    vsetvli zero, a0, e16, mf2, ta, mu
; CHECK-NEXT:    vid.v v8
; CHECK-NEXT:    ret
>>>>>>> 2ab1d525
entry:
  %a = call <vscale x 2 x i16> @llvm.riscv.vid.nxv2i16(
    i32 %0)

  ret <vscale x 2 x i16> %a
}

declare <vscale x 2 x i16> @llvm.riscv.vid.mask.nxv2i16(
  <vscale x 2 x i16>,
  <vscale x 2 x i1>,
  i32);

define <vscale x 2 x i16> @intrinsic_vid_mask_v_nxv2i16(<vscale x 2 x i16> %0, <vscale x 2 x i1> %1, i32 %2) nounwind {
; CHECK-LABEL: intrinsic_vid_mask_v_nxv2i16:
; CHECK:       # %bb.0: # %entry
<<<<<<< HEAD
; CHECK-NEXT:    vsetvli a0, a0, e16,mf2,tu,mu
; CHECK-NEXT:    vid.v v8, v0.t
; CHECK-NEXT:    jalr zero, 0(ra)
=======
; CHECK-NEXT:    vsetvli zero, a0, e16, mf2, tu, mu
; CHECK-NEXT:    vid.v v8, v0.t
; CHECK-NEXT:    ret
>>>>>>> 2ab1d525
entry:
  %a = call <vscale x 2 x i16> @llvm.riscv.vid.mask.nxv2i16(
    <vscale x 2 x i16> %0,
    <vscale x 2 x i1> %1,
    i32 %2)

  ret <vscale x 2 x i16> %a
}

declare <vscale x 4 x i16> @llvm.riscv.vid.nxv4i16(
  i32);

define <vscale x 4 x i16> @intrinsic_vid_v_nxv4i16(i32 %0) nounwind {
; CHECK-LABEL: intrinsic_vid_v_nxv4i16:
; CHECK:       # %bb.0: # %entry
<<<<<<< HEAD
; CHECK-NEXT:    vsetvli a0, a0, e16,m1,ta,mu
; CHECK-NEXT:    vid.v v8
; CHECK-NEXT:    jalr zero, 0(ra)
=======
; CHECK-NEXT:    vsetvli zero, a0, e16, m1, ta, mu
; CHECK-NEXT:    vid.v v8
; CHECK-NEXT:    ret
>>>>>>> 2ab1d525
entry:
  %a = call <vscale x 4 x i16> @llvm.riscv.vid.nxv4i16(
    i32 %0)

  ret <vscale x 4 x i16> %a
}

declare <vscale x 4 x i16> @llvm.riscv.vid.mask.nxv4i16(
  <vscale x 4 x i16>,
  <vscale x 4 x i1>,
  i32);

define <vscale x 4 x i16> @intrinsic_vid_mask_v_nxv4i16(<vscale x 4 x i16> %0, <vscale x 4 x i1> %1, i32 %2) nounwind {
; CHECK-LABEL: intrinsic_vid_mask_v_nxv4i16:
; CHECK:       # %bb.0: # %entry
<<<<<<< HEAD
; CHECK-NEXT:    vsetvli a0, a0, e16,m1,tu,mu
; CHECK-NEXT:    vid.v v8, v0.t
; CHECK-NEXT:    jalr zero, 0(ra)
=======
; CHECK-NEXT:    vsetvli zero, a0, e16, m1, tu, mu
; CHECK-NEXT:    vid.v v8, v0.t
; CHECK-NEXT:    ret
>>>>>>> 2ab1d525
entry:
  %a = call <vscale x 4 x i16> @llvm.riscv.vid.mask.nxv4i16(
    <vscale x 4 x i16> %0,
    <vscale x 4 x i1> %1,
    i32 %2)

  ret <vscale x 4 x i16> %a
}

declare <vscale x 8 x i16> @llvm.riscv.vid.nxv8i16(
  i32);

define <vscale x 8 x i16> @intrinsic_vid_v_nxv8i16(i32 %0) nounwind {
; CHECK-LABEL: intrinsic_vid_v_nxv8i16:
; CHECK:       # %bb.0: # %entry
<<<<<<< HEAD
; CHECK-NEXT:    vsetvli a0, a0, e16,m2,ta,mu
; CHECK-NEXT:    vid.v v8
; CHECK-NEXT:    jalr zero, 0(ra)
=======
; CHECK-NEXT:    vsetvli zero, a0, e16, m2, ta, mu
; CHECK-NEXT:    vid.v v8
; CHECK-NEXT:    ret
>>>>>>> 2ab1d525
entry:
  %a = call <vscale x 8 x i16> @llvm.riscv.vid.nxv8i16(
    i32 %0)

  ret <vscale x 8 x i16> %a
}

declare <vscale x 8 x i16> @llvm.riscv.vid.mask.nxv8i16(
  <vscale x 8 x i16>,
  <vscale x 8 x i1>,
  i32);

define <vscale x 8 x i16> @intrinsic_vid_mask_v_nxv8i16(<vscale x 8 x i16> %0, <vscale x 8 x i1> %1, i32 %2) nounwind {
; CHECK-LABEL: intrinsic_vid_mask_v_nxv8i16:
; CHECK:       # %bb.0: # %entry
<<<<<<< HEAD
; CHECK-NEXT:    vsetvli a0, a0, e16,m2,tu,mu
; CHECK-NEXT:    vid.v v8, v0.t
; CHECK-NEXT:    jalr zero, 0(ra)
=======
; CHECK-NEXT:    vsetvli zero, a0, e16, m2, tu, mu
; CHECK-NEXT:    vid.v v8, v0.t
; CHECK-NEXT:    ret
>>>>>>> 2ab1d525
entry:
  %a = call <vscale x 8 x i16> @llvm.riscv.vid.mask.nxv8i16(
    <vscale x 8 x i16> %0,
    <vscale x 8 x i1> %1,
    i32 %2)

  ret <vscale x 8 x i16> %a
}

declare <vscale x 16 x i16> @llvm.riscv.vid.nxv16i16(
  i32);

define <vscale x 16 x i16> @intrinsic_vid_v_nxv16i16(i32 %0) nounwind {
; CHECK-LABEL: intrinsic_vid_v_nxv16i16:
; CHECK:       # %bb.0: # %entry
<<<<<<< HEAD
; CHECK-NEXT:    vsetvli a0, a0, e16,m4,ta,mu
; CHECK-NEXT:    vid.v v8
; CHECK-NEXT:    jalr zero, 0(ra)
=======
; CHECK-NEXT:    vsetvli zero, a0, e16, m4, ta, mu
; CHECK-NEXT:    vid.v v8
; CHECK-NEXT:    ret
>>>>>>> 2ab1d525
entry:
  %a = call <vscale x 16 x i16> @llvm.riscv.vid.nxv16i16(
    i32 %0)

  ret <vscale x 16 x i16> %a
}

declare <vscale x 16 x i16> @llvm.riscv.vid.mask.nxv16i16(
  <vscale x 16 x i16>,
  <vscale x 16 x i1>,
  i32);

define <vscale x 16 x i16> @intrinsic_vid_mask_v_nxv16i16(<vscale x 16 x i16> %0, <vscale x 16 x i1> %1, i32 %2) nounwind {
; CHECK-LABEL: intrinsic_vid_mask_v_nxv16i16:
; CHECK:       # %bb.0: # %entry
<<<<<<< HEAD
; CHECK-NEXT:    vsetvli a0, a0, e16,m4,tu,mu
; CHECK-NEXT:    vid.v v8, v0.t
; CHECK-NEXT:    jalr zero, 0(ra)
=======
; CHECK-NEXT:    vsetvli zero, a0, e16, m4, tu, mu
; CHECK-NEXT:    vid.v v8, v0.t
; CHECK-NEXT:    ret
>>>>>>> 2ab1d525
entry:
  %a = call <vscale x 16 x i16> @llvm.riscv.vid.mask.nxv16i16(
    <vscale x 16 x i16> %0,
    <vscale x 16 x i1> %1,
    i32 %2)

  ret <vscale x 16 x i16> %a
}

declare <vscale x 32 x i16> @llvm.riscv.vid.nxv32i16(
  i32);

define <vscale x 32 x i16> @intrinsic_vid_v_nxv32i16(i32 %0) nounwind {
; CHECK-LABEL: intrinsic_vid_v_nxv32i16:
; CHECK:       # %bb.0: # %entry
<<<<<<< HEAD
; CHECK-NEXT:    vsetvli a0, a0, e16,m8,ta,mu
; CHECK-NEXT:    vid.v v8
; CHECK-NEXT:    jalr zero, 0(ra)
=======
; CHECK-NEXT:    vsetvli zero, a0, e16, m8, ta, mu
; CHECK-NEXT:    vid.v v8
; CHECK-NEXT:    ret
>>>>>>> 2ab1d525
entry:
  %a = call <vscale x 32 x i16> @llvm.riscv.vid.nxv32i16(
    i32 %0)

  ret <vscale x 32 x i16> %a
}

declare <vscale x 32 x i16> @llvm.riscv.vid.mask.nxv32i16(
  <vscale x 32 x i16>,
  <vscale x 32 x i1>,
  i32);

define <vscale x 32 x i16> @intrinsic_vid_mask_v_nxv32i16(<vscale x 32 x i16> %0, <vscale x 32 x i1> %1, i32 %2) nounwind {
; CHECK-LABEL: intrinsic_vid_mask_v_nxv32i16:
; CHECK:       # %bb.0: # %entry
<<<<<<< HEAD
; CHECK-NEXT:    vsetvli a0, a0, e16,m8,tu,mu
; CHECK-NEXT:    vid.v v8, v0.t
; CHECK-NEXT:    jalr zero, 0(ra)
=======
; CHECK-NEXT:    vsetvli zero, a0, e16, m8, tu, mu
; CHECK-NEXT:    vid.v v8, v0.t
; CHECK-NEXT:    ret
>>>>>>> 2ab1d525
entry:
  %a = call <vscale x 32 x i16> @llvm.riscv.vid.mask.nxv32i16(
    <vscale x 32 x i16> %0,
    <vscale x 32 x i1> %1,
    i32 %2)

  ret <vscale x 32 x i16> %a
}

declare <vscale x 1 x i32> @llvm.riscv.vid.nxv1i32(
  i32);

define <vscale x 1 x i32> @intrinsic_vid_v_nxv1i32(i32 %0) nounwind {
; CHECK-LABEL: intrinsic_vid_v_nxv1i32:
; CHECK:       # %bb.0: # %entry
<<<<<<< HEAD
; CHECK-NEXT:    vsetvli a0, a0, e32,mf2,ta,mu
; CHECK-NEXT:    vid.v v8
; CHECK-NEXT:    jalr zero, 0(ra)
=======
; CHECK-NEXT:    vsetvli zero, a0, e32, mf2, ta, mu
; CHECK-NEXT:    vid.v v8
; CHECK-NEXT:    ret
>>>>>>> 2ab1d525
entry:
  %a = call <vscale x 1 x i32> @llvm.riscv.vid.nxv1i32(
    i32 %0)

  ret <vscale x 1 x i32> %a
}

declare <vscale x 1 x i32> @llvm.riscv.vid.mask.nxv1i32(
  <vscale x 1 x i32>,
  <vscale x 1 x i1>,
  i32);

define <vscale x 1 x i32> @intrinsic_vid_mask_v_nxv1i32(<vscale x 1 x i32> %0, <vscale x 1 x i1> %1, i32 %2) nounwind {
; CHECK-LABEL: intrinsic_vid_mask_v_nxv1i32:
; CHECK:       # %bb.0: # %entry
<<<<<<< HEAD
; CHECK-NEXT:    vsetvli a0, a0, e32,mf2,tu,mu
; CHECK-NEXT:    vid.v v8, v0.t
; CHECK-NEXT:    jalr zero, 0(ra)
=======
; CHECK-NEXT:    vsetvli zero, a0, e32, mf2, tu, mu
; CHECK-NEXT:    vid.v v8, v0.t
; CHECK-NEXT:    ret
>>>>>>> 2ab1d525
entry:
  %a = call <vscale x 1 x i32> @llvm.riscv.vid.mask.nxv1i32(
    <vscale x 1 x i32> %0,
    <vscale x 1 x i1> %1,
    i32 %2)

  ret <vscale x 1 x i32> %a
}

declare <vscale x 2 x i32> @llvm.riscv.vid.nxv2i32(
  i32);

define <vscale x 2 x i32> @intrinsic_vid_v_nxv2i32(i32 %0) nounwind {
; CHECK-LABEL: intrinsic_vid_v_nxv2i32:
; CHECK:       # %bb.0: # %entry
<<<<<<< HEAD
; CHECK-NEXT:    vsetvli a0, a0, e32,m1,ta,mu
; CHECK-NEXT:    vid.v v8
; CHECK-NEXT:    jalr zero, 0(ra)
=======
; CHECK-NEXT:    vsetvli zero, a0, e32, m1, ta, mu
; CHECK-NEXT:    vid.v v8
; CHECK-NEXT:    ret
>>>>>>> 2ab1d525
entry:
  %a = call <vscale x 2 x i32> @llvm.riscv.vid.nxv2i32(
    i32 %0)

  ret <vscale x 2 x i32> %a
}

declare <vscale x 2 x i32> @llvm.riscv.vid.mask.nxv2i32(
  <vscale x 2 x i32>,
  <vscale x 2 x i1>,
  i32);

define <vscale x 2 x i32> @intrinsic_vid_mask_v_nxv2i32(<vscale x 2 x i32> %0, <vscale x 2 x i1> %1, i32 %2) nounwind {
; CHECK-LABEL: intrinsic_vid_mask_v_nxv2i32:
; CHECK:       # %bb.0: # %entry
<<<<<<< HEAD
; CHECK-NEXT:    vsetvli a0, a0, e32,m1,tu,mu
; CHECK-NEXT:    vid.v v8, v0.t
; CHECK-NEXT:    jalr zero, 0(ra)
=======
; CHECK-NEXT:    vsetvli zero, a0, e32, m1, tu, mu
; CHECK-NEXT:    vid.v v8, v0.t
; CHECK-NEXT:    ret
>>>>>>> 2ab1d525
entry:
  %a = call <vscale x 2 x i32> @llvm.riscv.vid.mask.nxv2i32(
    <vscale x 2 x i32> %0,
    <vscale x 2 x i1> %1,
    i32 %2)

  ret <vscale x 2 x i32> %a
}

declare <vscale x 4 x i32> @llvm.riscv.vid.nxv4i32(
  i32);

define <vscale x 4 x i32> @intrinsic_vid_v_nxv4i32(i32 %0) nounwind {
; CHECK-LABEL: intrinsic_vid_v_nxv4i32:
; CHECK:       # %bb.0: # %entry
<<<<<<< HEAD
; CHECK-NEXT:    vsetvli a0, a0, e32,m2,ta,mu
; CHECK-NEXT:    vid.v v8
; CHECK-NEXT:    jalr zero, 0(ra)
=======
; CHECK-NEXT:    vsetvli zero, a0, e32, m2, ta, mu
; CHECK-NEXT:    vid.v v8
; CHECK-NEXT:    ret
>>>>>>> 2ab1d525
entry:
  %a = call <vscale x 4 x i32> @llvm.riscv.vid.nxv4i32(
    i32 %0)

  ret <vscale x 4 x i32> %a
}

declare <vscale x 4 x i32> @llvm.riscv.vid.mask.nxv4i32(
  <vscale x 4 x i32>,
  <vscale x 4 x i1>,
  i32);

define <vscale x 4 x i32> @intrinsic_vid_mask_v_nxv4i32(<vscale x 4 x i32> %0, <vscale x 4 x i1> %1, i32 %2) nounwind {
; CHECK-LABEL: intrinsic_vid_mask_v_nxv4i32:
; CHECK:       # %bb.0: # %entry
<<<<<<< HEAD
; CHECK-NEXT:    vsetvli a0, a0, e32,m2,tu,mu
; CHECK-NEXT:    vid.v v8, v0.t
; CHECK-NEXT:    jalr zero, 0(ra)
=======
; CHECK-NEXT:    vsetvli zero, a0, e32, m2, tu, mu
; CHECK-NEXT:    vid.v v8, v0.t
; CHECK-NEXT:    ret
>>>>>>> 2ab1d525
entry:
  %a = call <vscale x 4 x i32> @llvm.riscv.vid.mask.nxv4i32(
    <vscale x 4 x i32> %0,
    <vscale x 4 x i1> %1,
    i32 %2)

  ret <vscale x 4 x i32> %a
}

declare <vscale x 8 x i32> @llvm.riscv.vid.nxv8i32(
  i32);

define <vscale x 8 x i32> @intrinsic_vid_v_nxv8i32(i32 %0) nounwind {
; CHECK-LABEL: intrinsic_vid_v_nxv8i32:
; CHECK:       # %bb.0: # %entry
<<<<<<< HEAD
; CHECK-NEXT:    vsetvli a0, a0, e32,m4,ta,mu
; CHECK-NEXT:    vid.v v8
; CHECK-NEXT:    jalr zero, 0(ra)
=======
; CHECK-NEXT:    vsetvli zero, a0, e32, m4, ta, mu
; CHECK-NEXT:    vid.v v8
; CHECK-NEXT:    ret
>>>>>>> 2ab1d525
entry:
  %a = call <vscale x 8 x i32> @llvm.riscv.vid.nxv8i32(
    i32 %0)

  ret <vscale x 8 x i32> %a
}

declare <vscale x 8 x i32> @llvm.riscv.vid.mask.nxv8i32(
  <vscale x 8 x i32>,
  <vscale x 8 x i1>,
  i32);

define <vscale x 8 x i32> @intrinsic_vid_mask_v_nxv8i32(<vscale x 8 x i32> %0, <vscale x 8 x i1> %1, i32 %2) nounwind {
; CHECK-LABEL: intrinsic_vid_mask_v_nxv8i32:
; CHECK:       # %bb.0: # %entry
<<<<<<< HEAD
; CHECK-NEXT:    vsetvli a0, a0, e32,m4,tu,mu
; CHECK-NEXT:    vid.v v8, v0.t
; CHECK-NEXT:    jalr zero, 0(ra)
=======
; CHECK-NEXT:    vsetvli zero, a0, e32, m4, tu, mu
; CHECK-NEXT:    vid.v v8, v0.t
; CHECK-NEXT:    ret
>>>>>>> 2ab1d525
entry:
  %a = call <vscale x 8 x i32> @llvm.riscv.vid.mask.nxv8i32(
    <vscale x 8 x i32> %0,
    <vscale x 8 x i1> %1,
    i32 %2)

  ret <vscale x 8 x i32> %a
}

declare <vscale x 16 x i32> @llvm.riscv.vid.nxv16i32(
  i32);

define <vscale x 16 x i32> @intrinsic_vid_v_nxv16i32(i32 %0) nounwind {
; CHECK-LABEL: intrinsic_vid_v_nxv16i32:
; CHECK:       # %bb.0: # %entry
<<<<<<< HEAD
; CHECK-NEXT:    vsetvli a0, a0, e32,m8,ta,mu
; CHECK-NEXT:    vid.v v8
; CHECK-NEXT:    jalr zero, 0(ra)
=======
; CHECK-NEXT:    vsetvli zero, a0, e32, m8, ta, mu
; CHECK-NEXT:    vid.v v8
; CHECK-NEXT:    ret
>>>>>>> 2ab1d525
entry:
  %a = call <vscale x 16 x i32> @llvm.riscv.vid.nxv16i32(
    i32 %0)

  ret <vscale x 16 x i32> %a
}

declare <vscale x 16 x i32> @llvm.riscv.vid.mask.nxv16i32(
  <vscale x 16 x i32>,
  <vscale x 16 x i1>,
  i32);

define <vscale x 16 x i32> @intrinsic_vid_mask_v_nxv16i32(<vscale x 16 x i32> %0, <vscale x 16 x i1> %1, i32 %2) nounwind {
; CHECK-LABEL: intrinsic_vid_mask_v_nxv16i32:
; CHECK:       # %bb.0: # %entry
<<<<<<< HEAD
; CHECK-NEXT:    vsetvli a0, a0, e32,m8,tu,mu
; CHECK-NEXT:    vid.v v8, v0.t
; CHECK-NEXT:    jalr zero, 0(ra)
=======
; CHECK-NEXT:    vsetvli zero, a0, e32, m8, tu, mu
; CHECK-NEXT:    vid.v v8, v0.t
; CHECK-NEXT:    ret
>>>>>>> 2ab1d525
entry:
  %a = call <vscale x 16 x i32> @llvm.riscv.vid.mask.nxv16i32(
    <vscale x 16 x i32> %0,
    <vscale x 16 x i1> %1,
    i32 %2)

  ret <vscale x 16 x i32> %a
}

declare <vscale x 1 x i64> @llvm.riscv.vid.nxv1i64(
  i32);

define <vscale x 1 x i64> @intrinsic_vid_v_nxv1i64(i32 %0) nounwind {
; CHECK-LABEL: intrinsic_vid_v_nxv1i64:
; CHECK:       # %bb.0: # %entry
; CHECK-NEXT:    vsetvli zero, a0, e64, m1, ta, mu
; CHECK-NEXT:    vid.v v8
; CHECK-NEXT:    ret
entry:
  %a = call <vscale x 1 x i64> @llvm.riscv.vid.nxv1i64(
    i32 %0)

  ret <vscale x 1 x i64> %a
}

declare <vscale x 1 x i64> @llvm.riscv.vid.mask.nxv1i64(
  <vscale x 1 x i64>,
  <vscale x 1 x i1>,
  i32);

define <vscale x 1 x i64> @intrinsic_vid_mask_v_nxv1i64(<vscale x 1 x i64> %0, <vscale x 1 x i1> %1, i32 %2) nounwind {
; CHECK-LABEL: intrinsic_vid_mask_v_nxv1i64:
; CHECK:       # %bb.0: # %entry
; CHECK-NEXT:    vsetvli zero, a0, e64, m1, tu, mu
; CHECK-NEXT:    vid.v v8, v0.t
; CHECK-NEXT:    ret
entry:
  %a = call <vscale x 1 x i64> @llvm.riscv.vid.mask.nxv1i64(
    <vscale x 1 x i64> %0,
    <vscale x 1 x i1> %1,
    i32 %2)

  ret <vscale x 1 x i64> %a
}

declare <vscale x 2 x i64> @llvm.riscv.vid.nxv2i64(
  i32);

define <vscale x 2 x i64> @intrinsic_vid_v_nxv2i64(i32 %0) nounwind {
; CHECK-LABEL: intrinsic_vid_v_nxv2i64:
; CHECK:       # %bb.0: # %entry
; CHECK-NEXT:    vsetvli zero, a0, e64, m2, ta, mu
; CHECK-NEXT:    vid.v v8
; CHECK-NEXT:    ret
entry:
  %a = call <vscale x 2 x i64> @llvm.riscv.vid.nxv2i64(
    i32 %0)

  ret <vscale x 2 x i64> %a
}

declare <vscale x 2 x i64> @llvm.riscv.vid.mask.nxv2i64(
  <vscale x 2 x i64>,
  <vscale x 2 x i1>,
  i32);

define <vscale x 2 x i64> @intrinsic_vid_mask_v_nxv2i64(<vscale x 2 x i64> %0, <vscale x 2 x i1> %1, i32 %2) nounwind {
; CHECK-LABEL: intrinsic_vid_mask_v_nxv2i64:
; CHECK:       # %bb.0: # %entry
; CHECK-NEXT:    vsetvli zero, a0, e64, m2, tu, mu
; CHECK-NEXT:    vid.v v8, v0.t
; CHECK-NEXT:    ret
entry:
  %a = call <vscale x 2 x i64> @llvm.riscv.vid.mask.nxv2i64(
    <vscale x 2 x i64> %0,
    <vscale x 2 x i1> %1,
    i32 %2)

  ret <vscale x 2 x i64> %a
}

declare <vscale x 4 x i64> @llvm.riscv.vid.nxv4i64(
  i32);

define <vscale x 4 x i64> @intrinsic_vid_v_nxv4i64(i32 %0) nounwind {
; CHECK-LABEL: intrinsic_vid_v_nxv4i64:
; CHECK:       # %bb.0: # %entry
; CHECK-NEXT:    vsetvli zero, a0, e64, m4, ta, mu
; CHECK-NEXT:    vid.v v8
; CHECK-NEXT:    ret
entry:
  %a = call <vscale x 4 x i64> @llvm.riscv.vid.nxv4i64(
    i32 %0)

  ret <vscale x 4 x i64> %a
}

declare <vscale x 4 x i64> @llvm.riscv.vid.mask.nxv4i64(
  <vscale x 4 x i64>,
  <vscale x 4 x i1>,
  i32);

define <vscale x 4 x i64> @intrinsic_vid_mask_v_nxv4i64(<vscale x 4 x i64> %0, <vscale x 4 x i1> %1, i32 %2) nounwind {
; CHECK-LABEL: intrinsic_vid_mask_v_nxv4i64:
; CHECK:       # %bb.0: # %entry
; CHECK-NEXT:    vsetvli zero, a0, e64, m4, tu, mu
; CHECK-NEXT:    vid.v v8, v0.t
; CHECK-NEXT:    ret
entry:
  %a = call <vscale x 4 x i64> @llvm.riscv.vid.mask.nxv4i64(
    <vscale x 4 x i64> %0,
    <vscale x 4 x i1> %1,
    i32 %2)

  ret <vscale x 4 x i64> %a
}

declare <vscale x 8 x i64> @llvm.riscv.vid.nxv8i64(
  i32);

define <vscale x 8 x i64> @intrinsic_vid_v_nxv8i64(i32 %0) nounwind {
; CHECK-LABEL: intrinsic_vid_v_nxv8i64:
; CHECK:       # %bb.0: # %entry
; CHECK-NEXT:    vsetvli zero, a0, e64, m8, ta, mu
; CHECK-NEXT:    vid.v v8
; CHECK-NEXT:    ret
entry:
  %a = call <vscale x 8 x i64> @llvm.riscv.vid.nxv8i64(
    i32 %0)

  ret <vscale x 8 x i64> %a
}

declare <vscale x 8 x i64> @llvm.riscv.vid.mask.nxv8i64(
  <vscale x 8 x i64>,
  <vscale x 8 x i1>,
  i32);

define <vscale x 8 x i64> @intrinsic_vid_mask_v_nxv8i64(<vscale x 8 x i64> %0, <vscale x 8 x i1> %1, i32 %2) nounwind {
; CHECK-LABEL: intrinsic_vid_mask_v_nxv8i64:
; CHECK:       # %bb.0: # %entry
; CHECK-NEXT:    vsetvli zero, a0, e64, m8, tu, mu
; CHECK-NEXT:    vid.v v8, v0.t
; CHECK-NEXT:    ret
entry:
  %a = call <vscale x 8 x i64> @llvm.riscv.vid.mask.nxv8i64(
    <vscale x 8 x i64> %0,
    <vscale x 8 x i1> %1,
    i32 %2)

  ret <vscale x 8 x i64> %a
}<|MERGE_RESOLUTION|>--- conflicted
+++ resolved
@@ -7,15 +7,9 @@
 define <vscale x 1 x i8> @intrinsic_vid_v_nxv1i8(i32 %0) nounwind {
 ; CHECK-LABEL: intrinsic_vid_v_nxv1i8:
 ; CHECK:       # %bb.0: # %entry
-<<<<<<< HEAD
-; CHECK-NEXT:    vsetvli a0, a0, e8,mf8,ta,mu
-; CHECK-NEXT:    vid.v v8
-; CHECK-NEXT:    jalr zero, 0(ra)
-=======
 ; CHECK-NEXT:    vsetvli zero, a0, e8, mf8, ta, mu
 ; CHECK-NEXT:    vid.v v8
 ; CHECK-NEXT:    ret
->>>>>>> 2ab1d525
 entry:
   %a = call <vscale x 1 x i8> @llvm.riscv.vid.nxv1i8(
     i32 %0)
@@ -31,15 +25,9 @@
 define <vscale x 1 x i8> @intrinsic_vid_mask_v_nxv1i8(<vscale x 1 x i8> %0, <vscale x 1 x i1> %1, i32 %2) nounwind {
 ; CHECK-LABEL: intrinsic_vid_mask_v_nxv1i8:
 ; CHECK:       # %bb.0: # %entry
-<<<<<<< HEAD
-; CHECK-NEXT:    vsetvli a0, a0, e8,mf8,tu,mu
-; CHECK-NEXT:    vid.v v8, v0.t
-; CHECK-NEXT:    jalr zero, 0(ra)
-=======
 ; CHECK-NEXT:    vsetvli zero, a0, e8, mf8, tu, mu
 ; CHECK-NEXT:    vid.v v8, v0.t
 ; CHECK-NEXT:    ret
->>>>>>> 2ab1d525
 entry:
   %a = call <vscale x 1 x i8> @llvm.riscv.vid.mask.nxv1i8(
     <vscale x 1 x i8> %0,
@@ -55,15 +43,9 @@
 define <vscale x 2 x i8> @intrinsic_vid_v_nxv2i8(i32 %0) nounwind {
 ; CHECK-LABEL: intrinsic_vid_v_nxv2i8:
 ; CHECK:       # %bb.0: # %entry
-<<<<<<< HEAD
-; CHECK-NEXT:    vsetvli a0, a0, e8,mf4,ta,mu
-; CHECK-NEXT:    vid.v v8
-; CHECK-NEXT:    jalr zero, 0(ra)
-=======
 ; CHECK-NEXT:    vsetvli zero, a0, e8, mf4, ta, mu
 ; CHECK-NEXT:    vid.v v8
 ; CHECK-NEXT:    ret
->>>>>>> 2ab1d525
 entry:
   %a = call <vscale x 2 x i8> @llvm.riscv.vid.nxv2i8(
     i32 %0)
@@ -79,15 +61,9 @@
 define <vscale x 2 x i8> @intrinsic_vid_mask_v_nxv2i8(<vscale x 2 x i8> %0, <vscale x 2 x i1> %1, i32 %2) nounwind {
 ; CHECK-LABEL: intrinsic_vid_mask_v_nxv2i8:
 ; CHECK:       # %bb.0: # %entry
-<<<<<<< HEAD
-; CHECK-NEXT:    vsetvli a0, a0, e8,mf4,tu,mu
-; CHECK-NEXT:    vid.v v8, v0.t
-; CHECK-NEXT:    jalr zero, 0(ra)
-=======
 ; CHECK-NEXT:    vsetvli zero, a0, e8, mf4, tu, mu
 ; CHECK-NEXT:    vid.v v8, v0.t
 ; CHECK-NEXT:    ret
->>>>>>> 2ab1d525
 entry:
   %a = call <vscale x 2 x i8> @llvm.riscv.vid.mask.nxv2i8(
     <vscale x 2 x i8> %0,
@@ -103,15 +79,9 @@
 define <vscale x 4 x i8> @intrinsic_vid_v_nxv4i8(i32 %0) nounwind {
 ; CHECK-LABEL: intrinsic_vid_v_nxv4i8:
 ; CHECK:       # %bb.0: # %entry
-<<<<<<< HEAD
-; CHECK-NEXT:    vsetvli a0, a0, e8,mf2,ta,mu
-; CHECK-NEXT:    vid.v v8
-; CHECK-NEXT:    jalr zero, 0(ra)
-=======
 ; CHECK-NEXT:    vsetvli zero, a0, e8, mf2, ta, mu
 ; CHECK-NEXT:    vid.v v8
 ; CHECK-NEXT:    ret
->>>>>>> 2ab1d525
 entry:
   %a = call <vscale x 4 x i8> @llvm.riscv.vid.nxv4i8(
     i32 %0)
@@ -127,15 +97,9 @@
 define <vscale x 4 x i8> @intrinsic_vid_mask_v_nxv4i8(<vscale x 4 x i8> %0, <vscale x 4 x i1> %1, i32 %2) nounwind {
 ; CHECK-LABEL: intrinsic_vid_mask_v_nxv4i8:
 ; CHECK:       # %bb.0: # %entry
-<<<<<<< HEAD
-; CHECK-NEXT:    vsetvli a0, a0, e8,mf2,tu,mu
-; CHECK-NEXT:    vid.v v8, v0.t
-; CHECK-NEXT:    jalr zero, 0(ra)
-=======
 ; CHECK-NEXT:    vsetvli zero, a0, e8, mf2, tu, mu
 ; CHECK-NEXT:    vid.v v8, v0.t
 ; CHECK-NEXT:    ret
->>>>>>> 2ab1d525
 entry:
   %a = call <vscale x 4 x i8> @llvm.riscv.vid.mask.nxv4i8(
     <vscale x 4 x i8> %0,
@@ -151,15 +115,9 @@
 define <vscale x 8 x i8> @intrinsic_vid_v_nxv8i8(i32 %0) nounwind {
 ; CHECK-LABEL: intrinsic_vid_v_nxv8i8:
 ; CHECK:       # %bb.0: # %entry
-<<<<<<< HEAD
-; CHECK-NEXT:    vsetvli a0, a0, e8,m1,ta,mu
-; CHECK-NEXT:    vid.v v8
-; CHECK-NEXT:    jalr zero, 0(ra)
-=======
 ; CHECK-NEXT:    vsetvli zero, a0, e8, m1, ta, mu
 ; CHECK-NEXT:    vid.v v8
 ; CHECK-NEXT:    ret
->>>>>>> 2ab1d525
 entry:
   %a = call <vscale x 8 x i8> @llvm.riscv.vid.nxv8i8(
     i32 %0)
@@ -175,15 +133,9 @@
 define <vscale x 8 x i8> @intrinsic_vid_mask_v_nxv8i8(<vscale x 8 x i8> %0, <vscale x 8 x i1> %1, i32 %2) nounwind {
 ; CHECK-LABEL: intrinsic_vid_mask_v_nxv8i8:
 ; CHECK:       # %bb.0: # %entry
-<<<<<<< HEAD
-; CHECK-NEXT:    vsetvli a0, a0, e8,m1,tu,mu
-; CHECK-NEXT:    vid.v v8, v0.t
-; CHECK-NEXT:    jalr zero, 0(ra)
-=======
 ; CHECK-NEXT:    vsetvli zero, a0, e8, m1, tu, mu
 ; CHECK-NEXT:    vid.v v8, v0.t
 ; CHECK-NEXT:    ret
->>>>>>> 2ab1d525
 entry:
   %a = call <vscale x 8 x i8> @llvm.riscv.vid.mask.nxv8i8(
     <vscale x 8 x i8> %0,
@@ -199,15 +151,9 @@
 define <vscale x 16 x i8> @intrinsic_vid_v_nxv16i8(i32 %0) nounwind {
 ; CHECK-LABEL: intrinsic_vid_v_nxv16i8:
 ; CHECK:       # %bb.0: # %entry
-<<<<<<< HEAD
-; CHECK-NEXT:    vsetvli a0, a0, e8,m2,ta,mu
-; CHECK-NEXT:    vid.v v8
-; CHECK-NEXT:    jalr zero, 0(ra)
-=======
 ; CHECK-NEXT:    vsetvli zero, a0, e8, m2, ta, mu
 ; CHECK-NEXT:    vid.v v8
 ; CHECK-NEXT:    ret
->>>>>>> 2ab1d525
 entry:
   %a = call <vscale x 16 x i8> @llvm.riscv.vid.nxv16i8(
     i32 %0)
@@ -223,15 +169,9 @@
 define <vscale x 16 x i8> @intrinsic_vid_mask_v_nxv16i8(<vscale x 16 x i8> %0, <vscale x 16 x i1> %1, i32 %2) nounwind {
 ; CHECK-LABEL: intrinsic_vid_mask_v_nxv16i8:
 ; CHECK:       # %bb.0: # %entry
-<<<<<<< HEAD
-; CHECK-NEXT:    vsetvli a0, a0, e8,m2,tu,mu
-; CHECK-NEXT:    vid.v v8, v0.t
-; CHECK-NEXT:    jalr zero, 0(ra)
-=======
 ; CHECK-NEXT:    vsetvli zero, a0, e8, m2, tu, mu
 ; CHECK-NEXT:    vid.v v8, v0.t
 ; CHECK-NEXT:    ret
->>>>>>> 2ab1d525
 entry:
   %a = call <vscale x 16 x i8> @llvm.riscv.vid.mask.nxv16i8(
     <vscale x 16 x i8> %0,
@@ -247,15 +187,9 @@
 define <vscale x 32 x i8> @intrinsic_vid_v_nxv32i8(i32 %0) nounwind {
 ; CHECK-LABEL: intrinsic_vid_v_nxv32i8:
 ; CHECK:       # %bb.0: # %entry
-<<<<<<< HEAD
-; CHECK-NEXT:    vsetvli a0, a0, e8,m4,ta,mu
-; CHECK-NEXT:    vid.v v8
-; CHECK-NEXT:    jalr zero, 0(ra)
-=======
 ; CHECK-NEXT:    vsetvli zero, a0, e8, m4, ta, mu
 ; CHECK-NEXT:    vid.v v8
 ; CHECK-NEXT:    ret
->>>>>>> 2ab1d525
 entry:
   %a = call <vscale x 32 x i8> @llvm.riscv.vid.nxv32i8(
     i32 %0)
@@ -271,15 +205,9 @@
 define <vscale x 32 x i8> @intrinsic_vid_mask_v_nxv32i8(<vscale x 32 x i8> %0, <vscale x 32 x i1> %1, i32 %2) nounwind {
 ; CHECK-LABEL: intrinsic_vid_mask_v_nxv32i8:
 ; CHECK:       # %bb.0: # %entry
-<<<<<<< HEAD
-; CHECK-NEXT:    vsetvli a0, a0, e8,m4,tu,mu
-; CHECK-NEXT:    vid.v v8, v0.t
-; CHECK-NEXT:    jalr zero, 0(ra)
-=======
 ; CHECK-NEXT:    vsetvli zero, a0, e8, m4, tu, mu
 ; CHECK-NEXT:    vid.v v8, v0.t
 ; CHECK-NEXT:    ret
->>>>>>> 2ab1d525
 entry:
   %a = call <vscale x 32 x i8> @llvm.riscv.vid.mask.nxv32i8(
     <vscale x 32 x i8> %0,
@@ -295,15 +223,9 @@
 define <vscale x 1 x i16> @intrinsic_vid_v_nxv1i16(i32 %0) nounwind {
 ; CHECK-LABEL: intrinsic_vid_v_nxv1i16:
 ; CHECK:       # %bb.0: # %entry
-<<<<<<< HEAD
-; CHECK-NEXT:    vsetvli a0, a0, e16,mf4,ta,mu
-; CHECK-NEXT:    vid.v v8
-; CHECK-NEXT:    jalr zero, 0(ra)
-=======
 ; CHECK-NEXT:    vsetvli zero, a0, e16, mf4, ta, mu
 ; CHECK-NEXT:    vid.v v8
 ; CHECK-NEXT:    ret
->>>>>>> 2ab1d525
 entry:
   %a = call <vscale x 1 x i16> @llvm.riscv.vid.nxv1i16(
     i32 %0)
@@ -319,15 +241,9 @@
 define <vscale x 1 x i16> @intrinsic_vid_mask_v_nxv1i16(<vscale x 1 x i16> %0, <vscale x 1 x i1> %1, i32 %2) nounwind {
 ; CHECK-LABEL: intrinsic_vid_mask_v_nxv1i16:
 ; CHECK:       # %bb.0: # %entry
-<<<<<<< HEAD
-; CHECK-NEXT:    vsetvli a0, a0, e16,mf4,tu,mu
-; CHECK-NEXT:    vid.v v8, v0.t
-; CHECK-NEXT:    jalr zero, 0(ra)
-=======
 ; CHECK-NEXT:    vsetvli zero, a0, e16, mf4, tu, mu
 ; CHECK-NEXT:    vid.v v8, v0.t
 ; CHECK-NEXT:    ret
->>>>>>> 2ab1d525
 entry:
   %a = call <vscale x 1 x i16> @llvm.riscv.vid.mask.nxv1i16(
     <vscale x 1 x i16> %0,
@@ -343,15 +259,9 @@
 define <vscale x 2 x i16> @intrinsic_vid_v_nxv2i16(i32 %0) nounwind {
 ; CHECK-LABEL: intrinsic_vid_v_nxv2i16:
 ; CHECK:       # %bb.0: # %entry
-<<<<<<< HEAD
-; CHECK-NEXT:    vsetvli a0, a0, e16,mf2,ta,mu
-; CHECK-NEXT:    vid.v v8
-; CHECK-NEXT:    jalr zero, 0(ra)
-=======
 ; CHECK-NEXT:    vsetvli zero, a0, e16, mf2, ta, mu
 ; CHECK-NEXT:    vid.v v8
 ; CHECK-NEXT:    ret
->>>>>>> 2ab1d525
 entry:
   %a = call <vscale x 2 x i16> @llvm.riscv.vid.nxv2i16(
     i32 %0)
@@ -367,15 +277,9 @@
 define <vscale x 2 x i16> @intrinsic_vid_mask_v_nxv2i16(<vscale x 2 x i16> %0, <vscale x 2 x i1> %1, i32 %2) nounwind {
 ; CHECK-LABEL: intrinsic_vid_mask_v_nxv2i16:
 ; CHECK:       # %bb.0: # %entry
-<<<<<<< HEAD
-; CHECK-NEXT:    vsetvli a0, a0, e16,mf2,tu,mu
-; CHECK-NEXT:    vid.v v8, v0.t
-; CHECK-NEXT:    jalr zero, 0(ra)
-=======
 ; CHECK-NEXT:    vsetvli zero, a0, e16, mf2, tu, mu
 ; CHECK-NEXT:    vid.v v8, v0.t
 ; CHECK-NEXT:    ret
->>>>>>> 2ab1d525
 entry:
   %a = call <vscale x 2 x i16> @llvm.riscv.vid.mask.nxv2i16(
     <vscale x 2 x i16> %0,
@@ -391,15 +295,9 @@
 define <vscale x 4 x i16> @intrinsic_vid_v_nxv4i16(i32 %0) nounwind {
 ; CHECK-LABEL: intrinsic_vid_v_nxv4i16:
 ; CHECK:       # %bb.0: # %entry
-<<<<<<< HEAD
-; CHECK-NEXT:    vsetvli a0, a0, e16,m1,ta,mu
-; CHECK-NEXT:    vid.v v8
-; CHECK-NEXT:    jalr zero, 0(ra)
-=======
 ; CHECK-NEXT:    vsetvli zero, a0, e16, m1, ta, mu
 ; CHECK-NEXT:    vid.v v8
 ; CHECK-NEXT:    ret
->>>>>>> 2ab1d525
 entry:
   %a = call <vscale x 4 x i16> @llvm.riscv.vid.nxv4i16(
     i32 %0)
@@ -415,15 +313,9 @@
 define <vscale x 4 x i16> @intrinsic_vid_mask_v_nxv4i16(<vscale x 4 x i16> %0, <vscale x 4 x i1> %1, i32 %2) nounwind {
 ; CHECK-LABEL: intrinsic_vid_mask_v_nxv4i16:
 ; CHECK:       # %bb.0: # %entry
-<<<<<<< HEAD
-; CHECK-NEXT:    vsetvli a0, a0, e16,m1,tu,mu
-; CHECK-NEXT:    vid.v v8, v0.t
-; CHECK-NEXT:    jalr zero, 0(ra)
-=======
 ; CHECK-NEXT:    vsetvli zero, a0, e16, m1, tu, mu
 ; CHECK-NEXT:    vid.v v8, v0.t
 ; CHECK-NEXT:    ret
->>>>>>> 2ab1d525
 entry:
   %a = call <vscale x 4 x i16> @llvm.riscv.vid.mask.nxv4i16(
     <vscale x 4 x i16> %0,
@@ -439,15 +331,9 @@
 define <vscale x 8 x i16> @intrinsic_vid_v_nxv8i16(i32 %0) nounwind {
 ; CHECK-LABEL: intrinsic_vid_v_nxv8i16:
 ; CHECK:       # %bb.0: # %entry
-<<<<<<< HEAD
-; CHECK-NEXT:    vsetvli a0, a0, e16,m2,ta,mu
-; CHECK-NEXT:    vid.v v8
-; CHECK-NEXT:    jalr zero, 0(ra)
-=======
 ; CHECK-NEXT:    vsetvli zero, a0, e16, m2, ta, mu
 ; CHECK-NEXT:    vid.v v8
 ; CHECK-NEXT:    ret
->>>>>>> 2ab1d525
 entry:
   %a = call <vscale x 8 x i16> @llvm.riscv.vid.nxv8i16(
     i32 %0)
@@ -463,15 +349,9 @@
 define <vscale x 8 x i16> @intrinsic_vid_mask_v_nxv8i16(<vscale x 8 x i16> %0, <vscale x 8 x i1> %1, i32 %2) nounwind {
 ; CHECK-LABEL: intrinsic_vid_mask_v_nxv8i16:
 ; CHECK:       # %bb.0: # %entry
-<<<<<<< HEAD
-; CHECK-NEXT:    vsetvli a0, a0, e16,m2,tu,mu
-; CHECK-NEXT:    vid.v v8, v0.t
-; CHECK-NEXT:    jalr zero, 0(ra)
-=======
 ; CHECK-NEXT:    vsetvli zero, a0, e16, m2, tu, mu
 ; CHECK-NEXT:    vid.v v8, v0.t
 ; CHECK-NEXT:    ret
->>>>>>> 2ab1d525
 entry:
   %a = call <vscale x 8 x i16> @llvm.riscv.vid.mask.nxv8i16(
     <vscale x 8 x i16> %0,
@@ -487,15 +367,9 @@
 define <vscale x 16 x i16> @intrinsic_vid_v_nxv16i16(i32 %0) nounwind {
 ; CHECK-LABEL: intrinsic_vid_v_nxv16i16:
 ; CHECK:       # %bb.0: # %entry
-<<<<<<< HEAD
-; CHECK-NEXT:    vsetvli a0, a0, e16,m4,ta,mu
-; CHECK-NEXT:    vid.v v8
-; CHECK-NEXT:    jalr zero, 0(ra)
-=======
 ; CHECK-NEXT:    vsetvli zero, a0, e16, m4, ta, mu
 ; CHECK-NEXT:    vid.v v8
 ; CHECK-NEXT:    ret
->>>>>>> 2ab1d525
 entry:
   %a = call <vscale x 16 x i16> @llvm.riscv.vid.nxv16i16(
     i32 %0)
@@ -511,15 +385,9 @@
 define <vscale x 16 x i16> @intrinsic_vid_mask_v_nxv16i16(<vscale x 16 x i16> %0, <vscale x 16 x i1> %1, i32 %2) nounwind {
 ; CHECK-LABEL: intrinsic_vid_mask_v_nxv16i16:
 ; CHECK:       # %bb.0: # %entry
-<<<<<<< HEAD
-; CHECK-NEXT:    vsetvli a0, a0, e16,m4,tu,mu
-; CHECK-NEXT:    vid.v v8, v0.t
-; CHECK-NEXT:    jalr zero, 0(ra)
-=======
 ; CHECK-NEXT:    vsetvli zero, a0, e16, m4, tu, mu
 ; CHECK-NEXT:    vid.v v8, v0.t
 ; CHECK-NEXT:    ret
->>>>>>> 2ab1d525
 entry:
   %a = call <vscale x 16 x i16> @llvm.riscv.vid.mask.nxv16i16(
     <vscale x 16 x i16> %0,
@@ -535,15 +403,9 @@
 define <vscale x 32 x i16> @intrinsic_vid_v_nxv32i16(i32 %0) nounwind {
 ; CHECK-LABEL: intrinsic_vid_v_nxv32i16:
 ; CHECK:       # %bb.0: # %entry
-<<<<<<< HEAD
-; CHECK-NEXT:    vsetvli a0, a0, e16,m8,ta,mu
-; CHECK-NEXT:    vid.v v8
-; CHECK-NEXT:    jalr zero, 0(ra)
-=======
 ; CHECK-NEXT:    vsetvli zero, a0, e16, m8, ta, mu
 ; CHECK-NEXT:    vid.v v8
 ; CHECK-NEXT:    ret
->>>>>>> 2ab1d525
 entry:
   %a = call <vscale x 32 x i16> @llvm.riscv.vid.nxv32i16(
     i32 %0)
@@ -559,15 +421,9 @@
 define <vscale x 32 x i16> @intrinsic_vid_mask_v_nxv32i16(<vscale x 32 x i16> %0, <vscale x 32 x i1> %1, i32 %2) nounwind {
 ; CHECK-LABEL: intrinsic_vid_mask_v_nxv32i16:
 ; CHECK:       # %bb.0: # %entry
-<<<<<<< HEAD
-; CHECK-NEXT:    vsetvli a0, a0, e16,m8,tu,mu
-; CHECK-NEXT:    vid.v v8, v0.t
-; CHECK-NEXT:    jalr zero, 0(ra)
-=======
 ; CHECK-NEXT:    vsetvli zero, a0, e16, m8, tu, mu
 ; CHECK-NEXT:    vid.v v8, v0.t
 ; CHECK-NEXT:    ret
->>>>>>> 2ab1d525
 entry:
   %a = call <vscale x 32 x i16> @llvm.riscv.vid.mask.nxv32i16(
     <vscale x 32 x i16> %0,
@@ -583,15 +439,9 @@
 define <vscale x 1 x i32> @intrinsic_vid_v_nxv1i32(i32 %0) nounwind {
 ; CHECK-LABEL: intrinsic_vid_v_nxv1i32:
 ; CHECK:       # %bb.0: # %entry
-<<<<<<< HEAD
-; CHECK-NEXT:    vsetvli a0, a0, e32,mf2,ta,mu
-; CHECK-NEXT:    vid.v v8
-; CHECK-NEXT:    jalr zero, 0(ra)
-=======
 ; CHECK-NEXT:    vsetvli zero, a0, e32, mf2, ta, mu
 ; CHECK-NEXT:    vid.v v8
 ; CHECK-NEXT:    ret
->>>>>>> 2ab1d525
 entry:
   %a = call <vscale x 1 x i32> @llvm.riscv.vid.nxv1i32(
     i32 %0)
@@ -607,15 +457,9 @@
 define <vscale x 1 x i32> @intrinsic_vid_mask_v_nxv1i32(<vscale x 1 x i32> %0, <vscale x 1 x i1> %1, i32 %2) nounwind {
 ; CHECK-LABEL: intrinsic_vid_mask_v_nxv1i32:
 ; CHECK:       # %bb.0: # %entry
-<<<<<<< HEAD
-; CHECK-NEXT:    vsetvli a0, a0, e32,mf2,tu,mu
-; CHECK-NEXT:    vid.v v8, v0.t
-; CHECK-NEXT:    jalr zero, 0(ra)
-=======
 ; CHECK-NEXT:    vsetvli zero, a0, e32, mf2, tu, mu
 ; CHECK-NEXT:    vid.v v8, v0.t
 ; CHECK-NEXT:    ret
->>>>>>> 2ab1d525
 entry:
   %a = call <vscale x 1 x i32> @llvm.riscv.vid.mask.nxv1i32(
     <vscale x 1 x i32> %0,
@@ -631,15 +475,9 @@
 define <vscale x 2 x i32> @intrinsic_vid_v_nxv2i32(i32 %0) nounwind {
 ; CHECK-LABEL: intrinsic_vid_v_nxv2i32:
 ; CHECK:       # %bb.0: # %entry
-<<<<<<< HEAD
-; CHECK-NEXT:    vsetvli a0, a0, e32,m1,ta,mu
-; CHECK-NEXT:    vid.v v8
-; CHECK-NEXT:    jalr zero, 0(ra)
-=======
 ; CHECK-NEXT:    vsetvli zero, a0, e32, m1, ta, mu
 ; CHECK-NEXT:    vid.v v8
 ; CHECK-NEXT:    ret
->>>>>>> 2ab1d525
 entry:
   %a = call <vscale x 2 x i32> @llvm.riscv.vid.nxv2i32(
     i32 %0)
@@ -655,15 +493,9 @@
 define <vscale x 2 x i32> @intrinsic_vid_mask_v_nxv2i32(<vscale x 2 x i32> %0, <vscale x 2 x i1> %1, i32 %2) nounwind {
 ; CHECK-LABEL: intrinsic_vid_mask_v_nxv2i32:
 ; CHECK:       # %bb.0: # %entry
-<<<<<<< HEAD
-; CHECK-NEXT:    vsetvli a0, a0, e32,m1,tu,mu
-; CHECK-NEXT:    vid.v v8, v0.t
-; CHECK-NEXT:    jalr zero, 0(ra)
-=======
 ; CHECK-NEXT:    vsetvli zero, a0, e32, m1, tu, mu
 ; CHECK-NEXT:    vid.v v8, v0.t
 ; CHECK-NEXT:    ret
->>>>>>> 2ab1d525
 entry:
   %a = call <vscale x 2 x i32> @llvm.riscv.vid.mask.nxv2i32(
     <vscale x 2 x i32> %0,
@@ -679,15 +511,9 @@
 define <vscale x 4 x i32> @intrinsic_vid_v_nxv4i32(i32 %0) nounwind {
 ; CHECK-LABEL: intrinsic_vid_v_nxv4i32:
 ; CHECK:       # %bb.0: # %entry
-<<<<<<< HEAD
-; CHECK-NEXT:    vsetvli a0, a0, e32,m2,ta,mu
-; CHECK-NEXT:    vid.v v8
-; CHECK-NEXT:    jalr zero, 0(ra)
-=======
 ; CHECK-NEXT:    vsetvli zero, a0, e32, m2, ta, mu
 ; CHECK-NEXT:    vid.v v8
 ; CHECK-NEXT:    ret
->>>>>>> 2ab1d525
 entry:
   %a = call <vscale x 4 x i32> @llvm.riscv.vid.nxv4i32(
     i32 %0)
@@ -703,15 +529,9 @@
 define <vscale x 4 x i32> @intrinsic_vid_mask_v_nxv4i32(<vscale x 4 x i32> %0, <vscale x 4 x i1> %1, i32 %2) nounwind {
 ; CHECK-LABEL: intrinsic_vid_mask_v_nxv4i32:
 ; CHECK:       # %bb.0: # %entry
-<<<<<<< HEAD
-; CHECK-NEXT:    vsetvli a0, a0, e32,m2,tu,mu
-; CHECK-NEXT:    vid.v v8, v0.t
-; CHECK-NEXT:    jalr zero, 0(ra)
-=======
 ; CHECK-NEXT:    vsetvli zero, a0, e32, m2, tu, mu
 ; CHECK-NEXT:    vid.v v8, v0.t
 ; CHECK-NEXT:    ret
->>>>>>> 2ab1d525
 entry:
   %a = call <vscale x 4 x i32> @llvm.riscv.vid.mask.nxv4i32(
     <vscale x 4 x i32> %0,
@@ -727,15 +547,9 @@
 define <vscale x 8 x i32> @intrinsic_vid_v_nxv8i32(i32 %0) nounwind {
 ; CHECK-LABEL: intrinsic_vid_v_nxv8i32:
 ; CHECK:       # %bb.0: # %entry
-<<<<<<< HEAD
-; CHECK-NEXT:    vsetvli a0, a0, e32,m4,ta,mu
-; CHECK-NEXT:    vid.v v8
-; CHECK-NEXT:    jalr zero, 0(ra)
-=======
 ; CHECK-NEXT:    vsetvli zero, a0, e32, m4, ta, mu
 ; CHECK-NEXT:    vid.v v8
 ; CHECK-NEXT:    ret
->>>>>>> 2ab1d525
 entry:
   %a = call <vscale x 8 x i32> @llvm.riscv.vid.nxv8i32(
     i32 %0)
@@ -751,15 +565,9 @@
 define <vscale x 8 x i32> @intrinsic_vid_mask_v_nxv8i32(<vscale x 8 x i32> %0, <vscale x 8 x i1> %1, i32 %2) nounwind {
 ; CHECK-LABEL: intrinsic_vid_mask_v_nxv8i32:
 ; CHECK:       # %bb.0: # %entry
-<<<<<<< HEAD
-; CHECK-NEXT:    vsetvli a0, a0, e32,m4,tu,mu
-; CHECK-NEXT:    vid.v v8, v0.t
-; CHECK-NEXT:    jalr zero, 0(ra)
-=======
 ; CHECK-NEXT:    vsetvli zero, a0, e32, m4, tu, mu
 ; CHECK-NEXT:    vid.v v8, v0.t
 ; CHECK-NEXT:    ret
->>>>>>> 2ab1d525
 entry:
   %a = call <vscale x 8 x i32> @llvm.riscv.vid.mask.nxv8i32(
     <vscale x 8 x i32> %0,
@@ -775,15 +583,9 @@
 define <vscale x 16 x i32> @intrinsic_vid_v_nxv16i32(i32 %0) nounwind {
 ; CHECK-LABEL: intrinsic_vid_v_nxv16i32:
 ; CHECK:       # %bb.0: # %entry
-<<<<<<< HEAD
-; CHECK-NEXT:    vsetvli a0, a0, e32,m8,ta,mu
-; CHECK-NEXT:    vid.v v8
-; CHECK-NEXT:    jalr zero, 0(ra)
-=======
 ; CHECK-NEXT:    vsetvli zero, a0, e32, m8, ta, mu
 ; CHECK-NEXT:    vid.v v8
 ; CHECK-NEXT:    ret
->>>>>>> 2ab1d525
 entry:
   %a = call <vscale x 16 x i32> @llvm.riscv.vid.nxv16i32(
     i32 %0)
@@ -799,15 +601,9 @@
 define <vscale x 16 x i32> @intrinsic_vid_mask_v_nxv16i32(<vscale x 16 x i32> %0, <vscale x 16 x i1> %1, i32 %2) nounwind {
 ; CHECK-LABEL: intrinsic_vid_mask_v_nxv16i32:
 ; CHECK:       # %bb.0: # %entry
-<<<<<<< HEAD
-; CHECK-NEXT:    vsetvli a0, a0, e32,m8,tu,mu
-; CHECK-NEXT:    vid.v v8, v0.t
-; CHECK-NEXT:    jalr zero, 0(ra)
-=======
 ; CHECK-NEXT:    vsetvli zero, a0, e32, m8, tu, mu
 ; CHECK-NEXT:    vid.v v8, v0.t
 ; CHECK-NEXT:    ret
->>>>>>> 2ab1d525
 entry:
   %a = call <vscale x 16 x i32> @llvm.riscv.vid.mask.nxv16i32(
     <vscale x 16 x i32> %0,
