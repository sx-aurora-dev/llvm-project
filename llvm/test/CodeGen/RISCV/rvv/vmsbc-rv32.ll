; NOTE: Assertions have been autogenerated by utils/update_llc_test_checks.py
; RUN: llc -mtriple=riscv32 -mattr=+experimental-v -verify-machineinstrs \
; RUN:   < %s | FileCheck %s
declare <vscale x 1 x i1> @llvm.riscv.vmsbc.nxv1i8.nxv1i8(
  <vscale x 1 x i8>,
  <vscale x 1 x i8>,
  i32);

define <vscale x 1 x i1> @intrinsic_vmsbc_vv_nxv1i1_nxv1i8_nxv1i8(<vscale x 1 x i8> %0, <vscale x 1 x i8> %1, i32 %2) nounwind {
; CHECK-LABEL: intrinsic_vmsbc_vv_nxv1i1_nxv1i8_nxv1i8:
; CHECK:       # %bb.0: # %entry
<<<<<<< HEAD
; CHECK-NEXT:    vsetvli a0, a0, e8,mf8,ta,mu
; CHECK-NEXT:    vmsbc.vv v0, v8, v9
; CHECK-NEXT:    jalr zero, 0(ra)
=======
; CHECK-NEXT:    vsetvli zero, a0, e8, mf8, ta, mu
; CHECK-NEXT:    vmsbc.vv v0, v8, v9
; CHECK-NEXT:    ret
>>>>>>> 2ab1d525
entry:
  %a = call <vscale x 1 x i1> @llvm.riscv.vmsbc.nxv1i8.nxv1i8(
    <vscale x 1 x i8> %0,
    <vscale x 1 x i8> %1,
    i32 %2)

  ret <vscale x 1 x i1> %a
}

declare <vscale x 2 x i1> @llvm.riscv.vmsbc.nxv2i8.nxv2i8(
  <vscale x 2 x i8>,
  <vscale x 2 x i8>,
  i32);

define <vscale x 2 x i1> @intrinsic_vmsbc_vv_nxv2i1_nxv2i8_nxv2i8(<vscale x 2 x i8> %0, <vscale x 2 x i8> %1, i32 %2) nounwind {
; CHECK-LABEL: intrinsic_vmsbc_vv_nxv2i1_nxv2i8_nxv2i8:
; CHECK:       # %bb.0: # %entry
<<<<<<< HEAD
; CHECK-NEXT:    vsetvli a0, a0, e8,mf4,ta,mu
; CHECK-NEXT:    vmsbc.vv v0, v8, v9
; CHECK-NEXT:    jalr zero, 0(ra)
=======
; CHECK-NEXT:    vsetvli zero, a0, e8, mf4, ta, mu
; CHECK-NEXT:    vmsbc.vv v0, v8, v9
; CHECK-NEXT:    ret
>>>>>>> 2ab1d525
entry:
  %a = call <vscale x 2 x i1> @llvm.riscv.vmsbc.nxv2i8.nxv2i8(
    <vscale x 2 x i8> %0,
    <vscale x 2 x i8> %1,
    i32 %2)

  ret <vscale x 2 x i1> %a
}

declare <vscale x 4 x i1> @llvm.riscv.vmsbc.nxv4i8.nxv4i8(
  <vscale x 4 x i8>,
  <vscale x 4 x i8>,
  i32);

define <vscale x 4 x i1> @intrinsic_vmsbc_vv_nxv4i1_nxv4i8_nxv4i8(<vscale x 4 x i8> %0, <vscale x 4 x i8> %1, i32 %2) nounwind {
; CHECK-LABEL: intrinsic_vmsbc_vv_nxv4i1_nxv4i8_nxv4i8:
; CHECK:       # %bb.0: # %entry
<<<<<<< HEAD
; CHECK-NEXT:    vsetvli a0, a0, e8,mf2,ta,mu
; CHECK-NEXT:    vmsbc.vv v0, v8, v9
; CHECK-NEXT:    jalr zero, 0(ra)
=======
; CHECK-NEXT:    vsetvli zero, a0, e8, mf2, ta, mu
; CHECK-NEXT:    vmsbc.vv v0, v8, v9
; CHECK-NEXT:    ret
>>>>>>> 2ab1d525
entry:
  %a = call <vscale x 4 x i1> @llvm.riscv.vmsbc.nxv4i8.nxv4i8(
    <vscale x 4 x i8> %0,
    <vscale x 4 x i8> %1,
    i32 %2)

  ret <vscale x 4 x i1> %a
}

declare <vscale x 8 x i1> @llvm.riscv.vmsbc.nxv8i8.nxv8i8(
  <vscale x 8 x i8>,
  <vscale x 8 x i8>,
  i32);

define <vscale x 8 x i1> @intrinsic_vmsbc_vv_nxv8i1_nxv8i8_nxv8i8(<vscale x 8 x i8> %0, <vscale x 8 x i8> %1, i32 %2) nounwind {
; CHECK-LABEL: intrinsic_vmsbc_vv_nxv8i1_nxv8i8_nxv8i8:
; CHECK:       # %bb.0: # %entry
<<<<<<< HEAD
; CHECK-NEXT:    vsetvli a0, a0, e8,m1,ta,mu
; CHECK-NEXT:    vmsbc.vv v0, v8, v9
; CHECK-NEXT:    jalr zero, 0(ra)
=======
; CHECK-NEXT:    vsetvli zero, a0, e8, m1, ta, mu
; CHECK-NEXT:    vmsbc.vv v0, v8, v9
; CHECK-NEXT:    ret
>>>>>>> 2ab1d525
entry:
  %a = call <vscale x 8 x i1> @llvm.riscv.vmsbc.nxv8i8.nxv8i8(
    <vscale x 8 x i8> %0,
    <vscale x 8 x i8> %1,
    i32 %2)

  ret <vscale x 8 x i1> %a
}

declare <vscale x 16 x i1> @llvm.riscv.vmsbc.nxv16i8.nxv16i8(
  <vscale x 16 x i8>,
  <vscale x 16 x i8>,
  i32);

define <vscale x 16 x i1> @intrinsic_vmsbc_vv_nxv16i1_nxv16i8_nxv16i8(<vscale x 16 x i8> %0, <vscale x 16 x i8> %1, i32 %2) nounwind {
; CHECK-LABEL: intrinsic_vmsbc_vv_nxv16i1_nxv16i8_nxv16i8:
; CHECK:       # %bb.0: # %entry
<<<<<<< HEAD
; CHECK-NEXT:    vsetvli a0, a0, e8,m2,ta,mu
; CHECK-NEXT:    vmsbc.vv v0, v8, v10
; CHECK-NEXT:    jalr zero, 0(ra)
=======
; CHECK-NEXT:    vsetvli zero, a0, e8, m2, ta, mu
; CHECK-NEXT:    vmsbc.vv v0, v8, v10
; CHECK-NEXT:    ret
>>>>>>> 2ab1d525
entry:
  %a = call <vscale x 16 x i1> @llvm.riscv.vmsbc.nxv16i8.nxv16i8(
    <vscale x 16 x i8> %0,
    <vscale x 16 x i8> %1,
    i32 %2)

  ret <vscale x 16 x i1> %a
}

declare <vscale x 32 x i1> @llvm.riscv.vmsbc.nxv32i8.nxv32i8(
  <vscale x 32 x i8>,
  <vscale x 32 x i8>,
  i32);

define <vscale x 32 x i1> @intrinsic_vmsbc_vv_nxv32i1_nxv32i8_nxv32i8(<vscale x 32 x i8> %0, <vscale x 32 x i8> %1, i32 %2) nounwind {
; CHECK-LABEL: intrinsic_vmsbc_vv_nxv32i1_nxv32i8_nxv32i8:
; CHECK:       # %bb.0: # %entry
<<<<<<< HEAD
; CHECK-NEXT:    vsetvli a0, a0, e8,m4,ta,mu
; CHECK-NEXT:    vmsbc.vv v0, v8, v12
; CHECK-NEXT:    jalr zero, 0(ra)
=======
; CHECK-NEXT:    vsetvli zero, a0, e8, m4, ta, mu
; CHECK-NEXT:    vmsbc.vv v0, v8, v12
; CHECK-NEXT:    ret
>>>>>>> 2ab1d525
entry:
  %a = call <vscale x 32 x i1> @llvm.riscv.vmsbc.nxv32i8.nxv32i8(
    <vscale x 32 x i8> %0,
    <vscale x 32 x i8> %1,
    i32 %2)

  ret <vscale x 32 x i1> %a
}

declare <vscale x 64 x i1> @llvm.riscv.vmsbc.nxv64i8.nxv64i8(
  <vscale x 64 x i8>,
  <vscale x 64 x i8>,
  i32);

define <vscale x 64 x i1> @intrinsic_vmsbc_vv_nxv64i1_nxv64i8_nxv64i8(<vscale x 64 x i8> %0, <vscale x 64 x i8> %1, i32 %2) nounwind {
; CHECK-LABEL: intrinsic_vmsbc_vv_nxv64i1_nxv64i8_nxv64i8:
; CHECK:       # %bb.0: # %entry
<<<<<<< HEAD
; CHECK-NEXT:    vsetvli a0, a0, e8,m8,ta,mu
; CHECK-NEXT:    vmsbc.vv v0, v8, v16
; CHECK-NEXT:    jalr zero, 0(ra)
=======
; CHECK-NEXT:    vsetvli zero, a0, e8, m8, ta, mu
; CHECK-NEXT:    vmsbc.vv v0, v8, v16
; CHECK-NEXT:    ret
>>>>>>> 2ab1d525
entry:
  %a = call <vscale x 64 x i1> @llvm.riscv.vmsbc.nxv64i8.nxv64i8(
    <vscale x 64 x i8> %0,
    <vscale x 64 x i8> %1,
    i32 %2)

  ret <vscale x 64 x i1> %a
}

declare <vscale x 1 x i1> @llvm.riscv.vmsbc.nxv1i16.nxv1i16(
  <vscale x 1 x i16>,
  <vscale x 1 x i16>,
  i32);

define <vscale x 1 x i1> @intrinsic_vmsbc_vv_nxv1i1_nxv1i16_nxv1i16(<vscale x 1 x i16> %0, <vscale x 1 x i16> %1, i32 %2) nounwind {
; CHECK-LABEL: intrinsic_vmsbc_vv_nxv1i1_nxv1i16_nxv1i16:
; CHECK:       # %bb.0: # %entry
<<<<<<< HEAD
; CHECK-NEXT:    vsetvli a0, a0, e16,mf4,ta,mu
; CHECK-NEXT:    vmsbc.vv v0, v8, v9
; CHECK-NEXT:    jalr zero, 0(ra)
=======
; CHECK-NEXT:    vsetvli zero, a0, e16, mf4, ta, mu
; CHECK-NEXT:    vmsbc.vv v0, v8, v9
; CHECK-NEXT:    ret
>>>>>>> 2ab1d525
entry:
  %a = call <vscale x 1 x i1> @llvm.riscv.vmsbc.nxv1i16.nxv1i16(
    <vscale x 1 x i16> %0,
    <vscale x 1 x i16> %1,
    i32 %2)

  ret <vscale x 1 x i1> %a
}

declare <vscale x 2 x i1> @llvm.riscv.vmsbc.nxv2i16.nxv2i16(
  <vscale x 2 x i16>,
  <vscale x 2 x i16>,
  i32);

define <vscale x 2 x i1> @intrinsic_vmsbc_vv_nxv2i1_nxv2i16_nxv2i16(<vscale x 2 x i16> %0, <vscale x 2 x i16> %1, i32 %2) nounwind {
; CHECK-LABEL: intrinsic_vmsbc_vv_nxv2i1_nxv2i16_nxv2i16:
; CHECK:       # %bb.0: # %entry
<<<<<<< HEAD
; CHECK-NEXT:    vsetvli a0, a0, e16,mf2,ta,mu
; CHECK-NEXT:    vmsbc.vv v0, v8, v9
; CHECK-NEXT:    jalr zero, 0(ra)
=======
; CHECK-NEXT:    vsetvli zero, a0, e16, mf2, ta, mu
; CHECK-NEXT:    vmsbc.vv v0, v8, v9
; CHECK-NEXT:    ret
>>>>>>> 2ab1d525
entry:
  %a = call <vscale x 2 x i1> @llvm.riscv.vmsbc.nxv2i16.nxv2i16(
    <vscale x 2 x i16> %0,
    <vscale x 2 x i16> %1,
    i32 %2)

  ret <vscale x 2 x i1> %a
}

declare <vscale x 4 x i1> @llvm.riscv.vmsbc.nxv4i16.nxv4i16(
  <vscale x 4 x i16>,
  <vscale x 4 x i16>,
  i32);

define <vscale x 4 x i1> @intrinsic_vmsbc_vv_nxv4i1_nxv4i16_nxv4i16(<vscale x 4 x i16> %0, <vscale x 4 x i16> %1, i32 %2) nounwind {
; CHECK-LABEL: intrinsic_vmsbc_vv_nxv4i1_nxv4i16_nxv4i16:
; CHECK:       # %bb.0: # %entry
<<<<<<< HEAD
; CHECK-NEXT:    vsetvli a0, a0, e16,m1,ta,mu
; CHECK-NEXT:    vmsbc.vv v0, v8, v9
; CHECK-NEXT:    jalr zero, 0(ra)
=======
; CHECK-NEXT:    vsetvli zero, a0, e16, m1, ta, mu
; CHECK-NEXT:    vmsbc.vv v0, v8, v9
; CHECK-NEXT:    ret
>>>>>>> 2ab1d525
entry:
  %a = call <vscale x 4 x i1> @llvm.riscv.vmsbc.nxv4i16.nxv4i16(
    <vscale x 4 x i16> %0,
    <vscale x 4 x i16> %1,
    i32 %2)

  ret <vscale x 4 x i1> %a
}

declare <vscale x 8 x i1> @llvm.riscv.vmsbc.nxv8i16.nxv8i16(
  <vscale x 8 x i16>,
  <vscale x 8 x i16>,
  i32);

define <vscale x 8 x i1> @intrinsic_vmsbc_vv_nxv8i1_nxv8i16_nxv8i16(<vscale x 8 x i16> %0, <vscale x 8 x i16> %1, i32 %2) nounwind {
; CHECK-LABEL: intrinsic_vmsbc_vv_nxv8i1_nxv8i16_nxv8i16:
; CHECK:       # %bb.0: # %entry
<<<<<<< HEAD
; CHECK-NEXT:    vsetvli a0, a0, e16,m2,ta,mu
; CHECK-NEXT:    vmsbc.vv v0, v8, v10
; CHECK-NEXT:    jalr zero, 0(ra)
=======
; CHECK-NEXT:    vsetvli zero, a0, e16, m2, ta, mu
; CHECK-NEXT:    vmsbc.vv v0, v8, v10
; CHECK-NEXT:    ret
>>>>>>> 2ab1d525
entry:
  %a = call <vscale x 8 x i1> @llvm.riscv.vmsbc.nxv8i16.nxv8i16(
    <vscale x 8 x i16> %0,
    <vscale x 8 x i16> %1,
    i32 %2)

  ret <vscale x 8 x i1> %a
}

declare <vscale x 16 x i1> @llvm.riscv.vmsbc.nxv16i16.nxv16i16(
  <vscale x 16 x i16>,
  <vscale x 16 x i16>,
  i32);

define <vscale x 16 x i1> @intrinsic_vmsbc_vv_nxv16i1_nxv16i16_nxv16i16(<vscale x 16 x i16> %0, <vscale x 16 x i16> %1, i32 %2) nounwind {
; CHECK-LABEL: intrinsic_vmsbc_vv_nxv16i1_nxv16i16_nxv16i16:
; CHECK:       # %bb.0: # %entry
<<<<<<< HEAD
; CHECK-NEXT:    vsetvli a0, a0, e16,m4,ta,mu
; CHECK-NEXT:    vmsbc.vv v0, v8, v12
; CHECK-NEXT:    jalr zero, 0(ra)
=======
; CHECK-NEXT:    vsetvli zero, a0, e16, m4, ta, mu
; CHECK-NEXT:    vmsbc.vv v0, v8, v12
; CHECK-NEXT:    ret
>>>>>>> 2ab1d525
entry:
  %a = call <vscale x 16 x i1> @llvm.riscv.vmsbc.nxv16i16.nxv16i16(
    <vscale x 16 x i16> %0,
    <vscale x 16 x i16> %1,
    i32 %2)

  ret <vscale x 16 x i1> %a
}

declare <vscale x 32 x i1> @llvm.riscv.vmsbc.nxv32i16.nxv32i16(
  <vscale x 32 x i16>,
  <vscale x 32 x i16>,
  i32);

define <vscale x 32 x i1> @intrinsic_vmsbc_vv_nxv32i1_nxv32i16_nxv32i16(<vscale x 32 x i16> %0, <vscale x 32 x i16> %1, i32 %2) nounwind {
; CHECK-LABEL: intrinsic_vmsbc_vv_nxv32i1_nxv32i16_nxv32i16:
; CHECK:       # %bb.0: # %entry
<<<<<<< HEAD
; CHECK-NEXT:    vsetvli a0, a0, e16,m8,ta,mu
; CHECK-NEXT:    vmsbc.vv v0, v8, v16
; CHECK-NEXT:    jalr zero, 0(ra)
=======
; CHECK-NEXT:    vsetvli zero, a0, e16, m8, ta, mu
; CHECK-NEXT:    vmsbc.vv v0, v8, v16
; CHECK-NEXT:    ret
>>>>>>> 2ab1d525
entry:
  %a = call <vscale x 32 x i1> @llvm.riscv.vmsbc.nxv32i16.nxv32i16(
    <vscale x 32 x i16> %0,
    <vscale x 32 x i16> %1,
    i32 %2)

  ret <vscale x 32 x i1> %a
}

declare <vscale x 1 x i1> @llvm.riscv.vmsbc.nxv1i32.nxv1i32(
  <vscale x 1 x i32>,
  <vscale x 1 x i32>,
  i32);

define <vscale x 1 x i1> @intrinsic_vmsbc_vv_nxv1i1_nxv1i32_nxv1i32(<vscale x 1 x i32> %0, <vscale x 1 x i32> %1, i32 %2) nounwind {
; CHECK-LABEL: intrinsic_vmsbc_vv_nxv1i1_nxv1i32_nxv1i32:
; CHECK:       # %bb.0: # %entry
<<<<<<< HEAD
; CHECK-NEXT:    vsetvli a0, a0, e32,mf2,ta,mu
; CHECK-NEXT:    vmsbc.vv v0, v8, v9
; CHECK-NEXT:    jalr zero, 0(ra)
=======
; CHECK-NEXT:    vsetvli zero, a0, e32, mf2, ta, mu
; CHECK-NEXT:    vmsbc.vv v0, v8, v9
; CHECK-NEXT:    ret
>>>>>>> 2ab1d525
entry:
  %a = call <vscale x 1 x i1> @llvm.riscv.vmsbc.nxv1i32.nxv1i32(
    <vscale x 1 x i32> %0,
    <vscale x 1 x i32> %1,
    i32 %2)

  ret <vscale x 1 x i1> %a
}

declare <vscale x 2 x i1> @llvm.riscv.vmsbc.nxv2i32.nxv2i32(
  <vscale x 2 x i32>,
  <vscale x 2 x i32>,
  i32);

define <vscale x 2 x i1> @intrinsic_vmsbc_vv_nxv2i1_nxv2i32_nxv2i32(<vscale x 2 x i32> %0, <vscale x 2 x i32> %1, i32 %2) nounwind {
; CHECK-LABEL: intrinsic_vmsbc_vv_nxv2i1_nxv2i32_nxv2i32:
; CHECK:       # %bb.0: # %entry
<<<<<<< HEAD
; CHECK-NEXT:    vsetvli a0, a0, e32,m1,ta,mu
; CHECK-NEXT:    vmsbc.vv v0, v8, v9
; CHECK-NEXT:    jalr zero, 0(ra)
=======
; CHECK-NEXT:    vsetvli zero, a0, e32, m1, ta, mu
; CHECK-NEXT:    vmsbc.vv v0, v8, v9
; CHECK-NEXT:    ret
>>>>>>> 2ab1d525
entry:
  %a = call <vscale x 2 x i1> @llvm.riscv.vmsbc.nxv2i32.nxv2i32(
    <vscale x 2 x i32> %0,
    <vscale x 2 x i32> %1,
    i32 %2)

  ret <vscale x 2 x i1> %a
}

declare <vscale x 4 x i1> @llvm.riscv.vmsbc.nxv4i32.nxv4i32(
  <vscale x 4 x i32>,
  <vscale x 4 x i32>,
  i32);

define <vscale x 4 x i1> @intrinsic_vmsbc_vv_nxv4i1_nxv4i32_nxv4i32(<vscale x 4 x i32> %0, <vscale x 4 x i32> %1, i32 %2) nounwind {
; CHECK-LABEL: intrinsic_vmsbc_vv_nxv4i1_nxv4i32_nxv4i32:
; CHECK:       # %bb.0: # %entry
<<<<<<< HEAD
; CHECK-NEXT:    vsetvli a0, a0, e32,m2,ta,mu
; CHECK-NEXT:    vmsbc.vv v0, v8, v10
; CHECK-NEXT:    jalr zero, 0(ra)
=======
; CHECK-NEXT:    vsetvli zero, a0, e32, m2, ta, mu
; CHECK-NEXT:    vmsbc.vv v0, v8, v10
; CHECK-NEXT:    ret
>>>>>>> 2ab1d525
entry:
  %a = call <vscale x 4 x i1> @llvm.riscv.vmsbc.nxv4i32.nxv4i32(
    <vscale x 4 x i32> %0,
    <vscale x 4 x i32> %1,
    i32 %2)

  ret <vscale x 4 x i1> %a
}

declare <vscale x 8 x i1> @llvm.riscv.vmsbc.nxv8i32.nxv8i32(
  <vscale x 8 x i32>,
  <vscale x 8 x i32>,
  i32);

define <vscale x 8 x i1> @intrinsic_vmsbc_vv_nxv8i1_nxv8i32_nxv8i32(<vscale x 8 x i32> %0, <vscale x 8 x i32> %1, i32 %2) nounwind {
; CHECK-LABEL: intrinsic_vmsbc_vv_nxv8i1_nxv8i32_nxv8i32:
; CHECK:       # %bb.0: # %entry
<<<<<<< HEAD
; CHECK-NEXT:    vsetvli a0, a0, e32,m4,ta,mu
; CHECK-NEXT:    vmsbc.vv v0, v8, v12
; CHECK-NEXT:    jalr zero, 0(ra)
=======
; CHECK-NEXT:    vsetvli zero, a0, e32, m4, ta, mu
; CHECK-NEXT:    vmsbc.vv v0, v8, v12
; CHECK-NEXT:    ret
>>>>>>> 2ab1d525
entry:
  %a = call <vscale x 8 x i1> @llvm.riscv.vmsbc.nxv8i32.nxv8i32(
    <vscale x 8 x i32> %0,
    <vscale x 8 x i32> %1,
    i32 %2)

  ret <vscale x 8 x i1> %a
}

declare <vscale x 16 x i1> @llvm.riscv.vmsbc.nxv16i32.nxv16i32(
  <vscale x 16 x i32>,
  <vscale x 16 x i32>,
  i32);

define <vscale x 16 x i1> @intrinsic_vmsbc_vv_nxv16i1_nxv16i32_nxv16i32(<vscale x 16 x i32> %0, <vscale x 16 x i32> %1, i32 %2) nounwind {
; CHECK-LABEL: intrinsic_vmsbc_vv_nxv16i1_nxv16i32_nxv16i32:
; CHECK:       # %bb.0: # %entry
<<<<<<< HEAD
; CHECK-NEXT:    vsetvli a0, a0, e32,m8,ta,mu
; CHECK-NEXT:    vmsbc.vv v0, v8, v16
; CHECK-NEXT:    jalr zero, 0(ra)
=======
; CHECK-NEXT:    vsetvli zero, a0, e32, m8, ta, mu
; CHECK-NEXT:    vmsbc.vv v0, v8, v16
; CHECK-NEXT:    ret
>>>>>>> 2ab1d525
entry:
  %a = call <vscale x 16 x i1> @llvm.riscv.vmsbc.nxv16i32.nxv16i32(
    <vscale x 16 x i32> %0,
    <vscale x 16 x i32> %1,
    i32 %2)

  ret <vscale x 16 x i1> %a
}

declare <vscale x 1 x i1> @llvm.riscv.vmsbc.nxv1i64.nxv1i64(
  <vscale x 1 x i64>,
  <vscale x 1 x i64>,
  i32);

define <vscale x 1 x i1> @intrinsic_vmsbc_vv_nxv1i1_nxv1i64_nxv1i64(<vscale x 1 x i64> %0, <vscale x 1 x i64> %1, i32 %2) nounwind {
; CHECK-LABEL: intrinsic_vmsbc_vv_nxv1i1_nxv1i64_nxv1i64:
; CHECK:       # %bb.0: # %entry
; CHECK-NEXT:    vsetvli zero, a0, e64, m1, ta, mu
; CHECK-NEXT:    vmsbc.vv v0, v8, v9
; CHECK-NEXT:    ret
entry:
  %a = call <vscale x 1 x i1> @llvm.riscv.vmsbc.nxv1i64.nxv1i64(
    <vscale x 1 x i64> %0,
    <vscale x 1 x i64> %1,
    i32 %2)

  ret <vscale x 1 x i1> %a
}

declare <vscale x 2 x i1> @llvm.riscv.vmsbc.nxv2i64.nxv2i64(
  <vscale x 2 x i64>,
  <vscale x 2 x i64>,
  i32);

define <vscale x 2 x i1> @intrinsic_vmsbc_vv_nxv2i1_nxv2i64_nxv2i64(<vscale x 2 x i64> %0, <vscale x 2 x i64> %1, i32 %2) nounwind {
; CHECK-LABEL: intrinsic_vmsbc_vv_nxv2i1_nxv2i64_nxv2i64:
; CHECK:       # %bb.0: # %entry
; CHECK-NEXT:    vsetvli zero, a0, e64, m2, ta, mu
; CHECK-NEXT:    vmsbc.vv v0, v8, v10
; CHECK-NEXT:    ret
entry:
  %a = call <vscale x 2 x i1> @llvm.riscv.vmsbc.nxv2i64.nxv2i64(
    <vscale x 2 x i64> %0,
    <vscale x 2 x i64> %1,
    i32 %2)

  ret <vscale x 2 x i1> %a
}

declare <vscale x 4 x i1> @llvm.riscv.vmsbc.nxv4i64.nxv4i64(
  <vscale x 4 x i64>,
  <vscale x 4 x i64>,
  i32);

define <vscale x 4 x i1> @intrinsic_vmsbc_vv_nxv4i1_nxv4i64_nxv4i64(<vscale x 4 x i64> %0, <vscale x 4 x i64> %1, i32 %2) nounwind {
; CHECK-LABEL: intrinsic_vmsbc_vv_nxv4i1_nxv4i64_nxv4i64:
; CHECK:       # %bb.0: # %entry
; CHECK-NEXT:    vsetvli zero, a0, e64, m4, ta, mu
; CHECK-NEXT:    vmsbc.vv v0, v8, v12
; CHECK-NEXT:    ret
entry:
  %a = call <vscale x 4 x i1> @llvm.riscv.vmsbc.nxv4i64.nxv4i64(
    <vscale x 4 x i64> %0,
    <vscale x 4 x i64> %1,
    i32 %2)

  ret <vscale x 4 x i1> %a
}

declare <vscale x 8 x i1> @llvm.riscv.vmsbc.nxv8i64.nxv8i64(
  <vscale x 8 x i64>,
  <vscale x 8 x i64>,
  i32);

define <vscale x 8 x i1> @intrinsic_vmsbc_vv_nxv8i1_nxv8i64_nxv8i64(<vscale x 8 x i64> %0, <vscale x 8 x i64> %1, i32 %2) nounwind {
; CHECK-LABEL: intrinsic_vmsbc_vv_nxv8i1_nxv8i64_nxv8i64:
; CHECK:       # %bb.0: # %entry
; CHECK-NEXT:    vsetvli zero, a0, e64, m8, ta, mu
; CHECK-NEXT:    vmsbc.vv v0, v8, v16
; CHECK-NEXT:    ret
entry:
  %a = call <vscale x 8 x i1> @llvm.riscv.vmsbc.nxv8i64.nxv8i64(
    <vscale x 8 x i64> %0,
    <vscale x 8 x i64> %1,
    i32 %2)

  ret <vscale x 8 x i1> %a
}

declare <vscale x 1 x i1> @llvm.riscv.vmsbc.nxv1i8.i8(
  <vscale x 1 x i8>,
  i8,
  i32);

define <vscale x 1 x i1> @intrinsic_vmsbc_vx_nxv1i1_nxv1i8_i8(<vscale x 1 x i8> %0, i8 %1, i32 %2) nounwind {
; CHECK-LABEL: intrinsic_vmsbc_vx_nxv1i1_nxv1i8_i8:
; CHECK:       # %bb.0: # %entry
<<<<<<< HEAD
; CHECK-NEXT:    vsetvli a1, a1, e8,mf8,ta,mu
; CHECK-NEXT:    vmsbc.vx v0, v8, a0
; CHECK-NEXT:    jalr zero, 0(ra)
=======
; CHECK-NEXT:    vsetvli zero, a1, e8, mf8, ta, mu
; CHECK-NEXT:    vmsbc.vx v0, v8, a0
; CHECK-NEXT:    ret
>>>>>>> 2ab1d525
entry:
  %a = call <vscale x 1 x i1> @llvm.riscv.vmsbc.nxv1i8.i8(
    <vscale x 1 x i8> %0,
    i8 %1,
    i32 %2)

  ret <vscale x 1 x i1> %a
}

declare <vscale x 2 x i1> @llvm.riscv.vmsbc.nxv2i8.i8(
  <vscale x 2 x i8>,
  i8,
  i32);

define <vscale x 2 x i1> @intrinsic_vmsbc_vx_nxv2i1_nxv2i8_i8(<vscale x 2 x i8> %0, i8 %1, i32 %2) nounwind {
; CHECK-LABEL: intrinsic_vmsbc_vx_nxv2i1_nxv2i8_i8:
; CHECK:       # %bb.0: # %entry
<<<<<<< HEAD
; CHECK-NEXT:    vsetvli a1, a1, e8,mf4,ta,mu
; CHECK-NEXT:    vmsbc.vx v0, v8, a0
; CHECK-NEXT:    jalr zero, 0(ra)
=======
; CHECK-NEXT:    vsetvli zero, a1, e8, mf4, ta, mu
; CHECK-NEXT:    vmsbc.vx v0, v8, a0
; CHECK-NEXT:    ret
>>>>>>> 2ab1d525
entry:
  %a = call <vscale x 2 x i1> @llvm.riscv.vmsbc.nxv2i8.i8(
    <vscale x 2 x i8> %0,
    i8 %1,
    i32 %2)

  ret <vscale x 2 x i1> %a
}

declare <vscale x 4 x i1> @llvm.riscv.vmsbc.nxv4i8.i8(
  <vscale x 4 x i8>,
  i8,
  i32);

define <vscale x 4 x i1> @intrinsic_vmsbc_vx_nxv4i1_nxv4i8_i8(<vscale x 4 x i8> %0, i8 %1, i32 %2) nounwind {
; CHECK-LABEL: intrinsic_vmsbc_vx_nxv4i1_nxv4i8_i8:
; CHECK:       # %bb.0: # %entry
<<<<<<< HEAD
; CHECK-NEXT:    vsetvli a1, a1, e8,mf2,ta,mu
; CHECK-NEXT:    vmsbc.vx v0, v8, a0
; CHECK-NEXT:    jalr zero, 0(ra)
=======
; CHECK-NEXT:    vsetvli zero, a1, e8, mf2, ta, mu
; CHECK-NEXT:    vmsbc.vx v0, v8, a0
; CHECK-NEXT:    ret
>>>>>>> 2ab1d525
entry:
  %a = call <vscale x 4 x i1> @llvm.riscv.vmsbc.nxv4i8.i8(
    <vscale x 4 x i8> %0,
    i8 %1,
    i32 %2)

  ret <vscale x 4 x i1> %a
}

declare <vscale x 8 x i1> @llvm.riscv.vmsbc.nxv8i8.i8(
  <vscale x 8 x i8>,
  i8,
  i32);

define <vscale x 8 x i1> @intrinsic_vmsbc_vx_nxv8i1_nxv8i8_i8(<vscale x 8 x i8> %0, i8 %1, i32 %2) nounwind {
; CHECK-LABEL: intrinsic_vmsbc_vx_nxv8i1_nxv8i8_i8:
; CHECK:       # %bb.0: # %entry
<<<<<<< HEAD
; CHECK-NEXT:    vsetvli a1, a1, e8,m1,ta,mu
; CHECK-NEXT:    vmsbc.vx v0, v8, a0
; CHECK-NEXT:    jalr zero, 0(ra)
=======
; CHECK-NEXT:    vsetvli zero, a1, e8, m1, ta, mu
; CHECK-NEXT:    vmsbc.vx v0, v8, a0
; CHECK-NEXT:    ret
>>>>>>> 2ab1d525
entry:
  %a = call <vscale x 8 x i1> @llvm.riscv.vmsbc.nxv8i8.i8(
    <vscale x 8 x i8> %0,
    i8 %1,
    i32 %2)

  ret <vscale x 8 x i1> %a
}

declare <vscale x 16 x i1> @llvm.riscv.vmsbc.nxv16i8.i8(
  <vscale x 16 x i8>,
  i8,
  i32);

define <vscale x 16 x i1> @intrinsic_vmsbc_vx_nxv16i1_nxv16i8_i8(<vscale x 16 x i8> %0, i8 %1, i32 %2) nounwind {
; CHECK-LABEL: intrinsic_vmsbc_vx_nxv16i1_nxv16i8_i8:
; CHECK:       # %bb.0: # %entry
<<<<<<< HEAD
; CHECK-NEXT:    vsetvli a1, a1, e8,m2,ta,mu
; CHECK-NEXT:    vmsbc.vx v0, v8, a0
; CHECK-NEXT:    jalr zero, 0(ra)
=======
; CHECK-NEXT:    vsetvli zero, a1, e8, m2, ta, mu
; CHECK-NEXT:    vmsbc.vx v0, v8, a0
; CHECK-NEXT:    ret
>>>>>>> 2ab1d525
entry:
  %a = call <vscale x 16 x i1> @llvm.riscv.vmsbc.nxv16i8.i8(
    <vscale x 16 x i8> %0,
    i8 %1,
    i32 %2)

  ret <vscale x 16 x i1> %a
}

declare <vscale x 32 x i1> @llvm.riscv.vmsbc.nxv32i8.i8(
  <vscale x 32 x i8>,
  i8,
  i32);

define <vscale x 32 x i1> @intrinsic_vmsbc_vx_nxv32i1_nxv32i8_i8(<vscale x 32 x i8> %0, i8 %1, i32 %2) nounwind {
; CHECK-LABEL: intrinsic_vmsbc_vx_nxv32i1_nxv32i8_i8:
; CHECK:       # %bb.0: # %entry
<<<<<<< HEAD
; CHECK-NEXT:    vsetvli a1, a1, e8,m4,ta,mu
; CHECK-NEXT:    vmsbc.vx v0, v8, a0
; CHECK-NEXT:    jalr zero, 0(ra)
=======
; CHECK-NEXT:    vsetvli zero, a1, e8, m4, ta, mu
; CHECK-NEXT:    vmsbc.vx v0, v8, a0
; CHECK-NEXT:    ret
>>>>>>> 2ab1d525
entry:
  %a = call <vscale x 32 x i1> @llvm.riscv.vmsbc.nxv32i8.i8(
    <vscale x 32 x i8> %0,
    i8 %1,
    i32 %2)

  ret <vscale x 32 x i1> %a
}

declare <vscale x 64 x i1> @llvm.riscv.vmsbc.nxv64i8.i8(
  <vscale x 64 x i8>,
  i8,
  i32);

define <vscale x 64 x i1> @intrinsic_vmsbc_vx_nxv64i1_nxv64i8_i8(<vscale x 64 x i8> %0, i8 %1, i32 %2) nounwind {
; CHECK-LABEL: intrinsic_vmsbc_vx_nxv64i1_nxv64i8_i8:
; CHECK:       # %bb.0: # %entry
<<<<<<< HEAD
; CHECK-NEXT:    vsetvli a1, a1, e8,m8,ta,mu
; CHECK-NEXT:    vmsbc.vx v0, v8, a0
; CHECK-NEXT:    jalr zero, 0(ra)
=======
; CHECK-NEXT:    vsetvli zero, a1, e8, m8, ta, mu
; CHECK-NEXT:    vmsbc.vx v0, v8, a0
; CHECK-NEXT:    ret
>>>>>>> 2ab1d525
entry:
  %a = call <vscale x 64 x i1> @llvm.riscv.vmsbc.nxv64i8.i8(
    <vscale x 64 x i8> %0,
    i8 %1,
    i32 %2)

  ret <vscale x 64 x i1> %a
}

declare <vscale x 1 x i1> @llvm.riscv.vmsbc.nxv1i16.i16(
  <vscale x 1 x i16>,
  i16,
  i32);

define <vscale x 1 x i1> @intrinsic_vmsbc_vx_nxv1i1_nxv1i16_i16(<vscale x 1 x i16> %0, i16 %1, i32 %2) nounwind {
; CHECK-LABEL: intrinsic_vmsbc_vx_nxv1i1_nxv1i16_i16:
; CHECK:       # %bb.0: # %entry
<<<<<<< HEAD
; CHECK-NEXT:    vsetvli a1, a1, e16,mf4,ta,mu
; CHECK-NEXT:    vmsbc.vx v0, v8, a0
; CHECK-NEXT:    jalr zero, 0(ra)
=======
; CHECK-NEXT:    vsetvli zero, a1, e16, mf4, ta, mu
; CHECK-NEXT:    vmsbc.vx v0, v8, a0
; CHECK-NEXT:    ret
>>>>>>> 2ab1d525
entry:
  %a = call <vscale x 1 x i1> @llvm.riscv.vmsbc.nxv1i16.i16(
    <vscale x 1 x i16> %0,
    i16 %1,
    i32 %2)

  ret <vscale x 1 x i1> %a
}

declare <vscale x 2 x i1> @llvm.riscv.vmsbc.nxv2i16.i16(
  <vscale x 2 x i16>,
  i16,
  i32);

define <vscale x 2 x i1> @intrinsic_vmsbc_vx_nxv2i1_nxv2i16_i16(<vscale x 2 x i16> %0, i16 %1, i32 %2) nounwind {
; CHECK-LABEL: intrinsic_vmsbc_vx_nxv2i1_nxv2i16_i16:
; CHECK:       # %bb.0: # %entry
<<<<<<< HEAD
; CHECK-NEXT:    vsetvli a1, a1, e16,mf2,ta,mu
; CHECK-NEXT:    vmsbc.vx v0, v8, a0
; CHECK-NEXT:    jalr zero, 0(ra)
=======
; CHECK-NEXT:    vsetvli zero, a1, e16, mf2, ta, mu
; CHECK-NEXT:    vmsbc.vx v0, v8, a0
; CHECK-NEXT:    ret
>>>>>>> 2ab1d525
entry:
  %a = call <vscale x 2 x i1> @llvm.riscv.vmsbc.nxv2i16.i16(
    <vscale x 2 x i16> %0,
    i16 %1,
    i32 %2)

  ret <vscale x 2 x i1> %a
}

declare <vscale x 4 x i1> @llvm.riscv.vmsbc.nxv4i16.i16(
  <vscale x 4 x i16>,
  i16,
  i32);

define <vscale x 4 x i1> @intrinsic_vmsbc_vx_nxv4i1_nxv4i16_i16(<vscale x 4 x i16> %0, i16 %1, i32 %2) nounwind {
; CHECK-LABEL: intrinsic_vmsbc_vx_nxv4i1_nxv4i16_i16:
; CHECK:       # %bb.0: # %entry
<<<<<<< HEAD
; CHECK-NEXT:    vsetvli a1, a1, e16,m1,ta,mu
; CHECK-NEXT:    vmsbc.vx v0, v8, a0
; CHECK-NEXT:    jalr zero, 0(ra)
=======
; CHECK-NEXT:    vsetvli zero, a1, e16, m1, ta, mu
; CHECK-NEXT:    vmsbc.vx v0, v8, a0
; CHECK-NEXT:    ret
>>>>>>> 2ab1d525
entry:
  %a = call <vscale x 4 x i1> @llvm.riscv.vmsbc.nxv4i16.i16(
    <vscale x 4 x i16> %0,
    i16 %1,
    i32 %2)

  ret <vscale x 4 x i1> %a
}

declare <vscale x 8 x i1> @llvm.riscv.vmsbc.nxv8i16.i16(
  <vscale x 8 x i16>,
  i16,
  i32);

define <vscale x 8 x i1> @intrinsic_vmsbc_vx_nxv8i1_nxv8i16_i16(<vscale x 8 x i16> %0, i16 %1, i32 %2) nounwind {
; CHECK-LABEL: intrinsic_vmsbc_vx_nxv8i1_nxv8i16_i16:
; CHECK:       # %bb.0: # %entry
<<<<<<< HEAD
; CHECK-NEXT:    vsetvli a1, a1, e16,m2,ta,mu
; CHECK-NEXT:    vmsbc.vx v0, v8, a0
; CHECK-NEXT:    jalr zero, 0(ra)
=======
; CHECK-NEXT:    vsetvli zero, a1, e16, m2, ta, mu
; CHECK-NEXT:    vmsbc.vx v0, v8, a0
; CHECK-NEXT:    ret
>>>>>>> 2ab1d525
entry:
  %a = call <vscale x 8 x i1> @llvm.riscv.vmsbc.nxv8i16.i16(
    <vscale x 8 x i16> %0,
    i16 %1,
    i32 %2)

  ret <vscale x 8 x i1> %a
}

declare <vscale x 16 x i1> @llvm.riscv.vmsbc.nxv16i16.i16(
  <vscale x 16 x i16>,
  i16,
  i32);

define <vscale x 16 x i1> @intrinsic_vmsbc_vx_nxv16i1_nxv16i16_i16(<vscale x 16 x i16> %0, i16 %1, i32 %2) nounwind {
; CHECK-LABEL: intrinsic_vmsbc_vx_nxv16i1_nxv16i16_i16:
; CHECK:       # %bb.0: # %entry
<<<<<<< HEAD
; CHECK-NEXT:    vsetvli a1, a1, e16,m4,ta,mu
; CHECK-NEXT:    vmsbc.vx v0, v8, a0
; CHECK-NEXT:    jalr zero, 0(ra)
=======
; CHECK-NEXT:    vsetvli zero, a1, e16, m4, ta, mu
; CHECK-NEXT:    vmsbc.vx v0, v8, a0
; CHECK-NEXT:    ret
>>>>>>> 2ab1d525
entry:
  %a = call <vscale x 16 x i1> @llvm.riscv.vmsbc.nxv16i16.i16(
    <vscale x 16 x i16> %0,
    i16 %1,
    i32 %2)

  ret <vscale x 16 x i1> %a
}

declare <vscale x 32 x i1> @llvm.riscv.vmsbc.nxv32i16.i16(
  <vscale x 32 x i16>,
  i16,
  i32);

define <vscale x 32 x i1> @intrinsic_vmsbc_vx_nxv32i1_nxv32i16_i16(<vscale x 32 x i16> %0, i16 %1, i32 %2) nounwind {
; CHECK-LABEL: intrinsic_vmsbc_vx_nxv32i1_nxv32i16_i16:
; CHECK:       # %bb.0: # %entry
<<<<<<< HEAD
; CHECK-NEXT:    vsetvli a1, a1, e16,m8,ta,mu
; CHECK-NEXT:    vmsbc.vx v0, v8, a0
; CHECK-NEXT:    jalr zero, 0(ra)
=======
; CHECK-NEXT:    vsetvli zero, a1, e16, m8, ta, mu
; CHECK-NEXT:    vmsbc.vx v0, v8, a0
; CHECK-NEXT:    ret
>>>>>>> 2ab1d525
entry:
  %a = call <vscale x 32 x i1> @llvm.riscv.vmsbc.nxv32i16.i16(
    <vscale x 32 x i16> %0,
    i16 %1,
    i32 %2)

  ret <vscale x 32 x i1> %a
}

declare <vscale x 1 x i1> @llvm.riscv.vmsbc.nxv1i32.i32(
  <vscale x 1 x i32>,
  i32,
  i32);

define <vscale x 1 x i1> @intrinsic_vmsbc_vx_nxv1i1_nxv1i32_i32(<vscale x 1 x i32> %0, i32 %1, i32 %2) nounwind {
; CHECK-LABEL: intrinsic_vmsbc_vx_nxv1i1_nxv1i32_i32:
; CHECK:       # %bb.0: # %entry
<<<<<<< HEAD
; CHECK-NEXT:    vsetvli a1, a1, e32,mf2,ta,mu
; CHECK-NEXT:    vmsbc.vx v0, v8, a0
; CHECK-NEXT:    jalr zero, 0(ra)
=======
; CHECK-NEXT:    vsetvli zero, a1, e32, mf2, ta, mu
; CHECK-NEXT:    vmsbc.vx v0, v8, a0
; CHECK-NEXT:    ret
>>>>>>> 2ab1d525
entry:
  %a = call <vscale x 1 x i1> @llvm.riscv.vmsbc.nxv1i32.i32(
    <vscale x 1 x i32> %0,
    i32 %1,
    i32 %2)

  ret <vscale x 1 x i1> %a
}

declare <vscale x 2 x i1> @llvm.riscv.vmsbc.nxv2i32.i32(
  <vscale x 2 x i32>,
  i32,
  i32);

define <vscale x 2 x i1> @intrinsic_vmsbc_vx_nxv2i1_nxv2i32_i32(<vscale x 2 x i32> %0, i32 %1, i32 %2) nounwind {
; CHECK-LABEL: intrinsic_vmsbc_vx_nxv2i1_nxv2i32_i32:
; CHECK:       # %bb.0: # %entry
<<<<<<< HEAD
; CHECK-NEXT:    vsetvli a1, a1, e32,m1,ta,mu
; CHECK-NEXT:    vmsbc.vx v0, v8, a0
; CHECK-NEXT:    jalr zero, 0(ra)
=======
; CHECK-NEXT:    vsetvli zero, a1, e32, m1, ta, mu
; CHECK-NEXT:    vmsbc.vx v0, v8, a0
; CHECK-NEXT:    ret
>>>>>>> 2ab1d525
entry:
  %a = call <vscale x 2 x i1> @llvm.riscv.vmsbc.nxv2i32.i32(
    <vscale x 2 x i32> %0,
    i32 %1,
    i32 %2)

  ret <vscale x 2 x i1> %a
}

declare <vscale x 4 x i1> @llvm.riscv.vmsbc.nxv4i32.i32(
  <vscale x 4 x i32>,
  i32,
  i32);

define <vscale x 4 x i1> @intrinsic_vmsbc_vx_nxv4i1_nxv4i32_i32(<vscale x 4 x i32> %0, i32 %1, i32 %2) nounwind {
; CHECK-LABEL: intrinsic_vmsbc_vx_nxv4i1_nxv4i32_i32:
; CHECK:       # %bb.0: # %entry
<<<<<<< HEAD
; CHECK-NEXT:    vsetvli a1, a1, e32,m2,ta,mu
; CHECK-NEXT:    vmsbc.vx v0, v8, a0
; CHECK-NEXT:    jalr zero, 0(ra)
=======
; CHECK-NEXT:    vsetvli zero, a1, e32, m2, ta, mu
; CHECK-NEXT:    vmsbc.vx v0, v8, a0
; CHECK-NEXT:    ret
>>>>>>> 2ab1d525
entry:
  %a = call <vscale x 4 x i1> @llvm.riscv.vmsbc.nxv4i32.i32(
    <vscale x 4 x i32> %0,
    i32 %1,
    i32 %2)

  ret <vscale x 4 x i1> %a
}

declare <vscale x 8 x i1> @llvm.riscv.vmsbc.nxv8i32.i32(
  <vscale x 8 x i32>,
  i32,
  i32);

define <vscale x 8 x i1> @intrinsic_vmsbc_vx_nxv8i1_nxv8i32_i32(<vscale x 8 x i32> %0, i32 %1, i32 %2) nounwind {
; CHECK-LABEL: intrinsic_vmsbc_vx_nxv8i1_nxv8i32_i32:
; CHECK:       # %bb.0: # %entry
<<<<<<< HEAD
; CHECK-NEXT:    vsetvli a1, a1, e32,m4,ta,mu
; CHECK-NEXT:    vmsbc.vx v0, v8, a0
; CHECK-NEXT:    jalr zero, 0(ra)
=======
; CHECK-NEXT:    vsetvli zero, a1, e32, m4, ta, mu
; CHECK-NEXT:    vmsbc.vx v0, v8, a0
; CHECK-NEXT:    ret
>>>>>>> 2ab1d525
entry:
  %a = call <vscale x 8 x i1> @llvm.riscv.vmsbc.nxv8i32.i32(
    <vscale x 8 x i32> %0,
    i32 %1,
    i32 %2)

  ret <vscale x 8 x i1> %a
}

declare <vscale x 16 x i1> @llvm.riscv.vmsbc.nxv16i32.i32(
  <vscale x 16 x i32>,
  i32,
  i32);

define <vscale x 16 x i1> @intrinsic_vmsbc_vx_nxv16i1_nxv16i32_i32(<vscale x 16 x i32> %0, i32 %1, i32 %2) nounwind {
; CHECK-LABEL: intrinsic_vmsbc_vx_nxv16i1_nxv16i32_i32:
; CHECK:       # %bb.0: # %entry
<<<<<<< HEAD
; CHECK-NEXT:    vsetvli a1, a1, e32,m8,ta,mu
; CHECK-NEXT:    vmsbc.vx v0, v8, a0
; CHECK-NEXT:    jalr zero, 0(ra)
=======
; CHECK-NEXT:    vsetvli zero, a1, e32, m8, ta, mu
; CHECK-NEXT:    vmsbc.vx v0, v8, a0
; CHECK-NEXT:    ret
>>>>>>> 2ab1d525
entry:
  %a = call <vscale x 16 x i1> @llvm.riscv.vmsbc.nxv16i32.i32(
    <vscale x 16 x i32> %0,
    i32 %1,
    i32 %2)

  ret <vscale x 16 x i1> %a
}

declare <vscale x 1 x i1> @llvm.riscv.vmsbc.nxv1i64.i64(
  <vscale x 1 x i64>,
  i64,
  i32);

define <vscale x 1 x i1> @intrinsic_vmsbc_vx_nxv1i1_nxv1i64_i64(<vscale x 1 x i64> %0, i64 %1, i32 %2) nounwind {
; CHECK-LABEL: intrinsic_vmsbc_vx_nxv1i1_nxv1i64_i64:
; CHECK:       # %bb.0: # %entry
; CHECK-NEXT:    addi sp, sp, -16
; CHECK-NEXT:    sw a1, 12(sp)
; CHECK-NEXT:    sw a0, 8(sp)
; CHECK-NEXT:    vsetvli zero, a2, e64, m1, ta, mu
; CHECK-NEXT:    addi a0, sp, 8
; CHECK-NEXT:    vlse64.v v9, (a0), zero
; CHECK-NEXT:    vmsbc.vv v0, v8, v9
; CHECK-NEXT:    addi sp, sp, 16
; CHECK-NEXT:    ret
entry:
  %a = call <vscale x 1 x i1> @llvm.riscv.vmsbc.nxv1i64.i64(
    <vscale x 1 x i64> %0,
    i64 %1,
    i32 %2)

  ret <vscale x 1 x i1> %a
}

declare <vscale x 2 x i1> @llvm.riscv.vmsbc.nxv2i64.i64(
  <vscale x 2 x i64>,
  i64,
  i32);

define <vscale x 2 x i1> @intrinsic_vmsbc_vx_nxv2i1_nxv2i64_i64(<vscale x 2 x i64> %0, i64 %1, i32 %2) nounwind {
; CHECK-LABEL: intrinsic_vmsbc_vx_nxv2i1_nxv2i64_i64:
; CHECK:       # %bb.0: # %entry
; CHECK-NEXT:    addi sp, sp, -16
; CHECK-NEXT:    sw a1, 12(sp)
; CHECK-NEXT:    sw a0, 8(sp)
; CHECK-NEXT:    vsetvli zero, a2, e64, m2, ta, mu
; CHECK-NEXT:    addi a0, sp, 8
; CHECK-NEXT:    vlse64.v v10, (a0), zero
; CHECK-NEXT:    vmsbc.vv v0, v8, v10
; CHECK-NEXT:    addi sp, sp, 16
; CHECK-NEXT:    ret
entry:
  %a = call <vscale x 2 x i1> @llvm.riscv.vmsbc.nxv2i64.i64(
    <vscale x 2 x i64> %0,
    i64 %1,
    i32 %2)

  ret <vscale x 2 x i1> %a
}

declare <vscale x 4 x i1> @llvm.riscv.vmsbc.nxv4i64.i64(
  <vscale x 4 x i64>,
  i64,
  i32);

define <vscale x 4 x i1> @intrinsic_vmsbc_vx_nxv4i1_nxv4i64_i64(<vscale x 4 x i64> %0, i64 %1, i32 %2) nounwind {
; CHECK-LABEL: intrinsic_vmsbc_vx_nxv4i1_nxv4i64_i64:
; CHECK:       # %bb.0: # %entry
; CHECK-NEXT:    addi sp, sp, -16
; CHECK-NEXT:    sw a1, 12(sp)
; CHECK-NEXT:    sw a0, 8(sp)
; CHECK-NEXT:    vsetvli zero, a2, e64, m4, ta, mu
; CHECK-NEXT:    addi a0, sp, 8
; CHECK-NEXT:    vlse64.v v12, (a0), zero
; CHECK-NEXT:    vmsbc.vv v0, v8, v12
; CHECK-NEXT:    addi sp, sp, 16
; CHECK-NEXT:    ret
entry:
  %a = call <vscale x 4 x i1> @llvm.riscv.vmsbc.nxv4i64.i64(
    <vscale x 4 x i64> %0,
    i64 %1,
    i32 %2)

  ret <vscale x 4 x i1> %a
}

declare <vscale x 8 x i1> @llvm.riscv.vmsbc.nxv8i64.i64(
  <vscale x 8 x i64>,
  i64,
  i32);

define <vscale x 8 x i1> @intrinsic_vmsbc_vx_nxv8i1_nxv8i64_i64(<vscale x 8 x i64> %0, i64 %1, i32 %2) nounwind {
; CHECK-LABEL: intrinsic_vmsbc_vx_nxv8i1_nxv8i64_i64:
; CHECK:       # %bb.0: # %entry
; CHECK-NEXT:    addi sp, sp, -16
; CHECK-NEXT:    sw a1, 12(sp)
; CHECK-NEXT:    sw a0, 8(sp)
; CHECK-NEXT:    vsetvli zero, a2, e64, m8, ta, mu
; CHECK-NEXT:    addi a0, sp, 8
; CHECK-NEXT:    vlse64.v v16, (a0), zero
; CHECK-NEXT:    vmsbc.vv v0, v8, v16
; CHECK-NEXT:    addi sp, sp, 16
; CHECK-NEXT:    ret
entry:
  %a = call <vscale x 8 x i1> @llvm.riscv.vmsbc.nxv8i64.i64(
    <vscale x 8 x i64> %0,
    i64 %1,
    i32 %2)

  ret <vscale x 8 x i1> %a
}<|MERGE_RESOLUTION|>--- conflicted
+++ resolved
@@ -9,15 +9,9 @@
 define <vscale x 1 x i1> @intrinsic_vmsbc_vv_nxv1i1_nxv1i8_nxv1i8(<vscale x 1 x i8> %0, <vscale x 1 x i8> %1, i32 %2) nounwind {
 ; CHECK-LABEL: intrinsic_vmsbc_vv_nxv1i1_nxv1i8_nxv1i8:
 ; CHECK:       # %bb.0: # %entry
-<<<<<<< HEAD
-; CHECK-NEXT:    vsetvli a0, a0, e8,mf8,ta,mu
-; CHECK-NEXT:    vmsbc.vv v0, v8, v9
-; CHECK-NEXT:    jalr zero, 0(ra)
-=======
 ; CHECK-NEXT:    vsetvli zero, a0, e8, mf8, ta, mu
 ; CHECK-NEXT:    vmsbc.vv v0, v8, v9
 ; CHECK-NEXT:    ret
->>>>>>> 2ab1d525
 entry:
   %a = call <vscale x 1 x i1> @llvm.riscv.vmsbc.nxv1i8.nxv1i8(
     <vscale x 1 x i8> %0,
@@ -35,15 +29,9 @@
 define <vscale x 2 x i1> @intrinsic_vmsbc_vv_nxv2i1_nxv2i8_nxv2i8(<vscale x 2 x i8> %0, <vscale x 2 x i8> %1, i32 %2) nounwind {
 ; CHECK-LABEL: intrinsic_vmsbc_vv_nxv2i1_nxv2i8_nxv2i8:
 ; CHECK:       # %bb.0: # %entry
-<<<<<<< HEAD
-; CHECK-NEXT:    vsetvli a0, a0, e8,mf4,ta,mu
-; CHECK-NEXT:    vmsbc.vv v0, v8, v9
-; CHECK-NEXT:    jalr zero, 0(ra)
-=======
 ; CHECK-NEXT:    vsetvli zero, a0, e8, mf4, ta, mu
 ; CHECK-NEXT:    vmsbc.vv v0, v8, v9
 ; CHECK-NEXT:    ret
->>>>>>> 2ab1d525
 entry:
   %a = call <vscale x 2 x i1> @llvm.riscv.vmsbc.nxv2i8.nxv2i8(
     <vscale x 2 x i8> %0,
@@ -61,15 +49,9 @@
 define <vscale x 4 x i1> @intrinsic_vmsbc_vv_nxv4i1_nxv4i8_nxv4i8(<vscale x 4 x i8> %0, <vscale x 4 x i8> %1, i32 %2) nounwind {
 ; CHECK-LABEL: intrinsic_vmsbc_vv_nxv4i1_nxv4i8_nxv4i8:
 ; CHECK:       # %bb.0: # %entry
-<<<<<<< HEAD
-; CHECK-NEXT:    vsetvli a0, a0, e8,mf2,ta,mu
-; CHECK-NEXT:    vmsbc.vv v0, v8, v9
-; CHECK-NEXT:    jalr zero, 0(ra)
-=======
 ; CHECK-NEXT:    vsetvli zero, a0, e8, mf2, ta, mu
 ; CHECK-NEXT:    vmsbc.vv v0, v8, v9
 ; CHECK-NEXT:    ret
->>>>>>> 2ab1d525
 entry:
   %a = call <vscale x 4 x i1> @llvm.riscv.vmsbc.nxv4i8.nxv4i8(
     <vscale x 4 x i8> %0,
@@ -87,15 +69,9 @@
 define <vscale x 8 x i1> @intrinsic_vmsbc_vv_nxv8i1_nxv8i8_nxv8i8(<vscale x 8 x i8> %0, <vscale x 8 x i8> %1, i32 %2) nounwind {
 ; CHECK-LABEL: intrinsic_vmsbc_vv_nxv8i1_nxv8i8_nxv8i8:
 ; CHECK:       # %bb.0: # %entry
-<<<<<<< HEAD
-; CHECK-NEXT:    vsetvli a0, a0, e8,m1,ta,mu
-; CHECK-NEXT:    vmsbc.vv v0, v8, v9
-; CHECK-NEXT:    jalr zero, 0(ra)
-=======
 ; CHECK-NEXT:    vsetvli zero, a0, e8, m1, ta, mu
 ; CHECK-NEXT:    vmsbc.vv v0, v8, v9
 ; CHECK-NEXT:    ret
->>>>>>> 2ab1d525
 entry:
   %a = call <vscale x 8 x i1> @llvm.riscv.vmsbc.nxv8i8.nxv8i8(
     <vscale x 8 x i8> %0,
@@ -113,15 +89,9 @@
 define <vscale x 16 x i1> @intrinsic_vmsbc_vv_nxv16i1_nxv16i8_nxv16i8(<vscale x 16 x i8> %0, <vscale x 16 x i8> %1, i32 %2) nounwind {
 ; CHECK-LABEL: intrinsic_vmsbc_vv_nxv16i1_nxv16i8_nxv16i8:
 ; CHECK:       # %bb.0: # %entry
-<<<<<<< HEAD
-; CHECK-NEXT:    vsetvli a0, a0, e8,m2,ta,mu
-; CHECK-NEXT:    vmsbc.vv v0, v8, v10
-; CHECK-NEXT:    jalr zero, 0(ra)
-=======
 ; CHECK-NEXT:    vsetvli zero, a0, e8, m2, ta, mu
 ; CHECK-NEXT:    vmsbc.vv v0, v8, v10
 ; CHECK-NEXT:    ret
->>>>>>> 2ab1d525
 entry:
   %a = call <vscale x 16 x i1> @llvm.riscv.vmsbc.nxv16i8.nxv16i8(
     <vscale x 16 x i8> %0,
@@ -139,15 +109,9 @@
 define <vscale x 32 x i1> @intrinsic_vmsbc_vv_nxv32i1_nxv32i8_nxv32i8(<vscale x 32 x i8> %0, <vscale x 32 x i8> %1, i32 %2) nounwind {
 ; CHECK-LABEL: intrinsic_vmsbc_vv_nxv32i1_nxv32i8_nxv32i8:
 ; CHECK:       # %bb.0: # %entry
-<<<<<<< HEAD
-; CHECK-NEXT:    vsetvli a0, a0, e8,m4,ta,mu
-; CHECK-NEXT:    vmsbc.vv v0, v8, v12
-; CHECK-NEXT:    jalr zero, 0(ra)
-=======
 ; CHECK-NEXT:    vsetvli zero, a0, e8, m4, ta, mu
 ; CHECK-NEXT:    vmsbc.vv v0, v8, v12
 ; CHECK-NEXT:    ret
->>>>>>> 2ab1d525
 entry:
   %a = call <vscale x 32 x i1> @llvm.riscv.vmsbc.nxv32i8.nxv32i8(
     <vscale x 32 x i8> %0,
@@ -165,15 +129,9 @@
 define <vscale x 64 x i1> @intrinsic_vmsbc_vv_nxv64i1_nxv64i8_nxv64i8(<vscale x 64 x i8> %0, <vscale x 64 x i8> %1, i32 %2) nounwind {
 ; CHECK-LABEL: intrinsic_vmsbc_vv_nxv64i1_nxv64i8_nxv64i8:
 ; CHECK:       # %bb.0: # %entry
-<<<<<<< HEAD
-; CHECK-NEXT:    vsetvli a0, a0, e8,m8,ta,mu
-; CHECK-NEXT:    vmsbc.vv v0, v8, v16
-; CHECK-NEXT:    jalr zero, 0(ra)
-=======
 ; CHECK-NEXT:    vsetvli zero, a0, e8, m8, ta, mu
 ; CHECK-NEXT:    vmsbc.vv v0, v8, v16
 ; CHECK-NEXT:    ret
->>>>>>> 2ab1d525
 entry:
   %a = call <vscale x 64 x i1> @llvm.riscv.vmsbc.nxv64i8.nxv64i8(
     <vscale x 64 x i8> %0,
@@ -191,15 +149,9 @@
 define <vscale x 1 x i1> @intrinsic_vmsbc_vv_nxv1i1_nxv1i16_nxv1i16(<vscale x 1 x i16> %0, <vscale x 1 x i16> %1, i32 %2) nounwind {
 ; CHECK-LABEL: intrinsic_vmsbc_vv_nxv1i1_nxv1i16_nxv1i16:
 ; CHECK:       # %bb.0: # %entry
-<<<<<<< HEAD
-; CHECK-NEXT:    vsetvli a0, a0, e16,mf4,ta,mu
-; CHECK-NEXT:    vmsbc.vv v0, v8, v9
-; CHECK-NEXT:    jalr zero, 0(ra)
-=======
 ; CHECK-NEXT:    vsetvli zero, a0, e16, mf4, ta, mu
 ; CHECK-NEXT:    vmsbc.vv v0, v8, v9
 ; CHECK-NEXT:    ret
->>>>>>> 2ab1d525
 entry:
   %a = call <vscale x 1 x i1> @llvm.riscv.vmsbc.nxv1i16.nxv1i16(
     <vscale x 1 x i16> %0,
@@ -217,15 +169,9 @@
 define <vscale x 2 x i1> @intrinsic_vmsbc_vv_nxv2i1_nxv2i16_nxv2i16(<vscale x 2 x i16> %0, <vscale x 2 x i16> %1, i32 %2) nounwind {
 ; CHECK-LABEL: intrinsic_vmsbc_vv_nxv2i1_nxv2i16_nxv2i16:
 ; CHECK:       # %bb.0: # %entry
-<<<<<<< HEAD
-; CHECK-NEXT:    vsetvli a0, a0, e16,mf2,ta,mu
-; CHECK-NEXT:    vmsbc.vv v0, v8, v9
-; CHECK-NEXT:    jalr zero, 0(ra)
-=======
 ; CHECK-NEXT:    vsetvli zero, a0, e16, mf2, ta, mu
 ; CHECK-NEXT:    vmsbc.vv v0, v8, v9
 ; CHECK-NEXT:    ret
->>>>>>> 2ab1d525
 entry:
   %a = call <vscale x 2 x i1> @llvm.riscv.vmsbc.nxv2i16.nxv2i16(
     <vscale x 2 x i16> %0,
@@ -243,15 +189,9 @@
 define <vscale x 4 x i1> @intrinsic_vmsbc_vv_nxv4i1_nxv4i16_nxv4i16(<vscale x 4 x i16> %0, <vscale x 4 x i16> %1, i32 %2) nounwind {
 ; CHECK-LABEL: intrinsic_vmsbc_vv_nxv4i1_nxv4i16_nxv4i16:
 ; CHECK:       # %bb.0: # %entry
-<<<<<<< HEAD
-; CHECK-NEXT:    vsetvli a0, a0, e16,m1,ta,mu
-; CHECK-NEXT:    vmsbc.vv v0, v8, v9
-; CHECK-NEXT:    jalr zero, 0(ra)
-=======
 ; CHECK-NEXT:    vsetvli zero, a0, e16, m1, ta, mu
 ; CHECK-NEXT:    vmsbc.vv v0, v8, v9
 ; CHECK-NEXT:    ret
->>>>>>> 2ab1d525
 entry:
   %a = call <vscale x 4 x i1> @llvm.riscv.vmsbc.nxv4i16.nxv4i16(
     <vscale x 4 x i16> %0,
@@ -269,15 +209,9 @@
 define <vscale x 8 x i1> @intrinsic_vmsbc_vv_nxv8i1_nxv8i16_nxv8i16(<vscale x 8 x i16> %0, <vscale x 8 x i16> %1, i32 %2) nounwind {
 ; CHECK-LABEL: intrinsic_vmsbc_vv_nxv8i1_nxv8i16_nxv8i16:
 ; CHECK:       # %bb.0: # %entry
-<<<<<<< HEAD
-; CHECK-NEXT:    vsetvli a0, a0, e16,m2,ta,mu
-; CHECK-NEXT:    vmsbc.vv v0, v8, v10
-; CHECK-NEXT:    jalr zero, 0(ra)
-=======
 ; CHECK-NEXT:    vsetvli zero, a0, e16, m2, ta, mu
 ; CHECK-NEXT:    vmsbc.vv v0, v8, v10
 ; CHECK-NEXT:    ret
->>>>>>> 2ab1d525
 entry:
   %a = call <vscale x 8 x i1> @llvm.riscv.vmsbc.nxv8i16.nxv8i16(
     <vscale x 8 x i16> %0,
@@ -295,15 +229,9 @@
 define <vscale x 16 x i1> @intrinsic_vmsbc_vv_nxv16i1_nxv16i16_nxv16i16(<vscale x 16 x i16> %0, <vscale x 16 x i16> %1, i32 %2) nounwind {
 ; CHECK-LABEL: intrinsic_vmsbc_vv_nxv16i1_nxv16i16_nxv16i16:
 ; CHECK:       # %bb.0: # %entry
-<<<<<<< HEAD
-; CHECK-NEXT:    vsetvli a0, a0, e16,m4,ta,mu
-; CHECK-NEXT:    vmsbc.vv v0, v8, v12
-; CHECK-NEXT:    jalr zero, 0(ra)
-=======
 ; CHECK-NEXT:    vsetvli zero, a0, e16, m4, ta, mu
 ; CHECK-NEXT:    vmsbc.vv v0, v8, v12
 ; CHECK-NEXT:    ret
->>>>>>> 2ab1d525
 entry:
   %a = call <vscale x 16 x i1> @llvm.riscv.vmsbc.nxv16i16.nxv16i16(
     <vscale x 16 x i16> %0,
@@ -321,15 +249,9 @@
 define <vscale x 32 x i1> @intrinsic_vmsbc_vv_nxv32i1_nxv32i16_nxv32i16(<vscale x 32 x i16> %0, <vscale x 32 x i16> %1, i32 %2) nounwind {
 ; CHECK-LABEL: intrinsic_vmsbc_vv_nxv32i1_nxv32i16_nxv32i16:
 ; CHECK:       # %bb.0: # %entry
-<<<<<<< HEAD
-; CHECK-NEXT:    vsetvli a0, a0, e16,m8,ta,mu
-; CHECK-NEXT:    vmsbc.vv v0, v8, v16
-; CHECK-NEXT:    jalr zero, 0(ra)
-=======
 ; CHECK-NEXT:    vsetvli zero, a0, e16, m8, ta, mu
 ; CHECK-NEXT:    vmsbc.vv v0, v8, v16
 ; CHECK-NEXT:    ret
->>>>>>> 2ab1d525
 entry:
   %a = call <vscale x 32 x i1> @llvm.riscv.vmsbc.nxv32i16.nxv32i16(
     <vscale x 32 x i16> %0,
@@ -347,15 +269,9 @@
 define <vscale x 1 x i1> @intrinsic_vmsbc_vv_nxv1i1_nxv1i32_nxv1i32(<vscale x 1 x i32> %0, <vscale x 1 x i32> %1, i32 %2) nounwind {
 ; CHECK-LABEL: intrinsic_vmsbc_vv_nxv1i1_nxv1i32_nxv1i32:
 ; CHECK:       # %bb.0: # %entry
-<<<<<<< HEAD
-; CHECK-NEXT:    vsetvli a0, a0, e32,mf2,ta,mu
-; CHECK-NEXT:    vmsbc.vv v0, v8, v9
-; CHECK-NEXT:    jalr zero, 0(ra)
-=======
 ; CHECK-NEXT:    vsetvli zero, a0, e32, mf2, ta, mu
 ; CHECK-NEXT:    vmsbc.vv v0, v8, v9
 ; CHECK-NEXT:    ret
->>>>>>> 2ab1d525
 entry:
   %a = call <vscale x 1 x i1> @llvm.riscv.vmsbc.nxv1i32.nxv1i32(
     <vscale x 1 x i32> %0,
@@ -373,15 +289,9 @@
 define <vscale x 2 x i1> @intrinsic_vmsbc_vv_nxv2i1_nxv2i32_nxv2i32(<vscale x 2 x i32> %0, <vscale x 2 x i32> %1, i32 %2) nounwind {
 ; CHECK-LABEL: intrinsic_vmsbc_vv_nxv2i1_nxv2i32_nxv2i32:
 ; CHECK:       # %bb.0: # %entry
-<<<<<<< HEAD
-; CHECK-NEXT:    vsetvli a0, a0, e32,m1,ta,mu
-; CHECK-NEXT:    vmsbc.vv v0, v8, v9
-; CHECK-NEXT:    jalr zero, 0(ra)
-=======
 ; CHECK-NEXT:    vsetvli zero, a0, e32, m1, ta, mu
 ; CHECK-NEXT:    vmsbc.vv v0, v8, v9
 ; CHECK-NEXT:    ret
->>>>>>> 2ab1d525
 entry:
   %a = call <vscale x 2 x i1> @llvm.riscv.vmsbc.nxv2i32.nxv2i32(
     <vscale x 2 x i32> %0,
@@ -399,15 +309,9 @@
 define <vscale x 4 x i1> @intrinsic_vmsbc_vv_nxv4i1_nxv4i32_nxv4i32(<vscale x 4 x i32> %0, <vscale x 4 x i32> %1, i32 %2) nounwind {
 ; CHECK-LABEL: intrinsic_vmsbc_vv_nxv4i1_nxv4i32_nxv4i32:
 ; CHECK:       # %bb.0: # %entry
-<<<<<<< HEAD
-; CHECK-NEXT:    vsetvli a0, a0, e32,m2,ta,mu
-; CHECK-NEXT:    vmsbc.vv v0, v8, v10
-; CHECK-NEXT:    jalr zero, 0(ra)
-=======
 ; CHECK-NEXT:    vsetvli zero, a0, e32, m2, ta, mu
 ; CHECK-NEXT:    vmsbc.vv v0, v8, v10
 ; CHECK-NEXT:    ret
->>>>>>> 2ab1d525
 entry:
   %a = call <vscale x 4 x i1> @llvm.riscv.vmsbc.nxv4i32.nxv4i32(
     <vscale x 4 x i32> %0,
@@ -425,15 +329,9 @@
 define <vscale x 8 x i1> @intrinsic_vmsbc_vv_nxv8i1_nxv8i32_nxv8i32(<vscale x 8 x i32> %0, <vscale x 8 x i32> %1, i32 %2) nounwind {
 ; CHECK-LABEL: intrinsic_vmsbc_vv_nxv8i1_nxv8i32_nxv8i32:
 ; CHECK:       # %bb.0: # %entry
-<<<<<<< HEAD
-; CHECK-NEXT:    vsetvli a0, a0, e32,m4,ta,mu
-; CHECK-NEXT:    vmsbc.vv v0, v8, v12
-; CHECK-NEXT:    jalr zero, 0(ra)
-=======
 ; CHECK-NEXT:    vsetvli zero, a0, e32, m4, ta, mu
 ; CHECK-NEXT:    vmsbc.vv v0, v8, v12
 ; CHECK-NEXT:    ret
->>>>>>> 2ab1d525
 entry:
   %a = call <vscale x 8 x i1> @llvm.riscv.vmsbc.nxv8i32.nxv8i32(
     <vscale x 8 x i32> %0,
@@ -451,15 +349,9 @@
 define <vscale x 16 x i1> @intrinsic_vmsbc_vv_nxv16i1_nxv16i32_nxv16i32(<vscale x 16 x i32> %0, <vscale x 16 x i32> %1, i32 %2) nounwind {
 ; CHECK-LABEL: intrinsic_vmsbc_vv_nxv16i1_nxv16i32_nxv16i32:
 ; CHECK:       # %bb.0: # %entry
-<<<<<<< HEAD
-; CHECK-NEXT:    vsetvli a0, a0, e32,m8,ta,mu
-; CHECK-NEXT:    vmsbc.vv v0, v8, v16
-; CHECK-NEXT:    jalr zero, 0(ra)
-=======
 ; CHECK-NEXT:    vsetvli zero, a0, e32, m8, ta, mu
 ; CHECK-NEXT:    vmsbc.vv v0, v8, v16
 ; CHECK-NEXT:    ret
->>>>>>> 2ab1d525
 entry:
   %a = call <vscale x 16 x i1> @llvm.riscv.vmsbc.nxv16i32.nxv16i32(
     <vscale x 16 x i32> %0,
@@ -557,15 +449,9 @@
 define <vscale x 1 x i1> @intrinsic_vmsbc_vx_nxv1i1_nxv1i8_i8(<vscale x 1 x i8> %0, i8 %1, i32 %2) nounwind {
 ; CHECK-LABEL: intrinsic_vmsbc_vx_nxv1i1_nxv1i8_i8:
 ; CHECK:       # %bb.0: # %entry
-<<<<<<< HEAD
-; CHECK-NEXT:    vsetvli a1, a1, e8,mf8,ta,mu
-; CHECK-NEXT:    vmsbc.vx v0, v8, a0
-; CHECK-NEXT:    jalr zero, 0(ra)
-=======
 ; CHECK-NEXT:    vsetvli zero, a1, e8, mf8, ta, mu
 ; CHECK-NEXT:    vmsbc.vx v0, v8, a0
 ; CHECK-NEXT:    ret
->>>>>>> 2ab1d525
 entry:
   %a = call <vscale x 1 x i1> @llvm.riscv.vmsbc.nxv1i8.i8(
     <vscale x 1 x i8> %0,
@@ -583,15 +469,9 @@
 define <vscale x 2 x i1> @intrinsic_vmsbc_vx_nxv2i1_nxv2i8_i8(<vscale x 2 x i8> %0, i8 %1, i32 %2) nounwind {
 ; CHECK-LABEL: intrinsic_vmsbc_vx_nxv2i1_nxv2i8_i8:
 ; CHECK:       # %bb.0: # %entry
-<<<<<<< HEAD
-; CHECK-NEXT:    vsetvli a1, a1, e8,mf4,ta,mu
-; CHECK-NEXT:    vmsbc.vx v0, v8, a0
-; CHECK-NEXT:    jalr zero, 0(ra)
-=======
 ; CHECK-NEXT:    vsetvli zero, a1, e8, mf4, ta, mu
 ; CHECK-NEXT:    vmsbc.vx v0, v8, a0
 ; CHECK-NEXT:    ret
->>>>>>> 2ab1d525
 entry:
   %a = call <vscale x 2 x i1> @llvm.riscv.vmsbc.nxv2i8.i8(
     <vscale x 2 x i8> %0,
@@ -609,15 +489,9 @@
 define <vscale x 4 x i1> @intrinsic_vmsbc_vx_nxv4i1_nxv4i8_i8(<vscale x 4 x i8> %0, i8 %1, i32 %2) nounwind {
 ; CHECK-LABEL: intrinsic_vmsbc_vx_nxv4i1_nxv4i8_i8:
 ; CHECK:       # %bb.0: # %entry
-<<<<<<< HEAD
-; CHECK-NEXT:    vsetvli a1, a1, e8,mf2,ta,mu
-; CHECK-NEXT:    vmsbc.vx v0, v8, a0
-; CHECK-NEXT:    jalr zero, 0(ra)
-=======
 ; CHECK-NEXT:    vsetvli zero, a1, e8, mf2, ta, mu
 ; CHECK-NEXT:    vmsbc.vx v0, v8, a0
 ; CHECK-NEXT:    ret
->>>>>>> 2ab1d525
 entry:
   %a = call <vscale x 4 x i1> @llvm.riscv.vmsbc.nxv4i8.i8(
     <vscale x 4 x i8> %0,
@@ -635,15 +509,9 @@
 define <vscale x 8 x i1> @intrinsic_vmsbc_vx_nxv8i1_nxv8i8_i8(<vscale x 8 x i8> %0, i8 %1, i32 %2) nounwind {
 ; CHECK-LABEL: intrinsic_vmsbc_vx_nxv8i1_nxv8i8_i8:
 ; CHECK:       # %bb.0: # %entry
-<<<<<<< HEAD
-; CHECK-NEXT:    vsetvli a1, a1, e8,m1,ta,mu
-; CHECK-NEXT:    vmsbc.vx v0, v8, a0
-; CHECK-NEXT:    jalr zero, 0(ra)
-=======
 ; CHECK-NEXT:    vsetvli zero, a1, e8, m1, ta, mu
 ; CHECK-NEXT:    vmsbc.vx v0, v8, a0
 ; CHECK-NEXT:    ret
->>>>>>> 2ab1d525
 entry:
   %a = call <vscale x 8 x i1> @llvm.riscv.vmsbc.nxv8i8.i8(
     <vscale x 8 x i8> %0,
@@ -661,15 +529,9 @@
 define <vscale x 16 x i1> @intrinsic_vmsbc_vx_nxv16i1_nxv16i8_i8(<vscale x 16 x i8> %0, i8 %1, i32 %2) nounwind {
 ; CHECK-LABEL: intrinsic_vmsbc_vx_nxv16i1_nxv16i8_i8:
 ; CHECK:       # %bb.0: # %entry
-<<<<<<< HEAD
-; CHECK-NEXT:    vsetvli a1, a1, e8,m2,ta,mu
-; CHECK-NEXT:    vmsbc.vx v0, v8, a0
-; CHECK-NEXT:    jalr zero, 0(ra)
-=======
 ; CHECK-NEXT:    vsetvli zero, a1, e8, m2, ta, mu
 ; CHECK-NEXT:    vmsbc.vx v0, v8, a0
 ; CHECK-NEXT:    ret
->>>>>>> 2ab1d525
 entry:
   %a = call <vscale x 16 x i1> @llvm.riscv.vmsbc.nxv16i8.i8(
     <vscale x 16 x i8> %0,
@@ -687,15 +549,9 @@
 define <vscale x 32 x i1> @intrinsic_vmsbc_vx_nxv32i1_nxv32i8_i8(<vscale x 32 x i8> %0, i8 %1, i32 %2) nounwind {
 ; CHECK-LABEL: intrinsic_vmsbc_vx_nxv32i1_nxv32i8_i8:
 ; CHECK:       # %bb.0: # %entry
-<<<<<<< HEAD
-; CHECK-NEXT:    vsetvli a1, a1, e8,m4,ta,mu
-; CHECK-NEXT:    vmsbc.vx v0, v8, a0
-; CHECK-NEXT:    jalr zero, 0(ra)
-=======
 ; CHECK-NEXT:    vsetvli zero, a1, e8, m4, ta, mu
 ; CHECK-NEXT:    vmsbc.vx v0, v8, a0
 ; CHECK-NEXT:    ret
->>>>>>> 2ab1d525
 entry:
   %a = call <vscale x 32 x i1> @llvm.riscv.vmsbc.nxv32i8.i8(
     <vscale x 32 x i8> %0,
@@ -713,15 +569,9 @@
 define <vscale x 64 x i1> @intrinsic_vmsbc_vx_nxv64i1_nxv64i8_i8(<vscale x 64 x i8> %0, i8 %1, i32 %2) nounwind {
 ; CHECK-LABEL: intrinsic_vmsbc_vx_nxv64i1_nxv64i8_i8:
 ; CHECK:       # %bb.0: # %entry
-<<<<<<< HEAD
-; CHECK-NEXT:    vsetvli a1, a1, e8,m8,ta,mu
-; CHECK-NEXT:    vmsbc.vx v0, v8, a0
-; CHECK-NEXT:    jalr zero, 0(ra)
-=======
 ; CHECK-NEXT:    vsetvli zero, a1, e8, m8, ta, mu
 ; CHECK-NEXT:    vmsbc.vx v0, v8, a0
 ; CHECK-NEXT:    ret
->>>>>>> 2ab1d525
 entry:
   %a = call <vscale x 64 x i1> @llvm.riscv.vmsbc.nxv64i8.i8(
     <vscale x 64 x i8> %0,
@@ -739,15 +589,9 @@
 define <vscale x 1 x i1> @intrinsic_vmsbc_vx_nxv1i1_nxv1i16_i16(<vscale x 1 x i16> %0, i16 %1, i32 %2) nounwind {
 ; CHECK-LABEL: intrinsic_vmsbc_vx_nxv1i1_nxv1i16_i16:
 ; CHECK:       # %bb.0: # %entry
-<<<<<<< HEAD
-; CHECK-NEXT:    vsetvli a1, a1, e16,mf4,ta,mu
-; CHECK-NEXT:    vmsbc.vx v0, v8, a0
-; CHECK-NEXT:    jalr zero, 0(ra)
-=======
 ; CHECK-NEXT:    vsetvli zero, a1, e16, mf4, ta, mu
 ; CHECK-NEXT:    vmsbc.vx v0, v8, a0
 ; CHECK-NEXT:    ret
->>>>>>> 2ab1d525
 entry:
   %a = call <vscale x 1 x i1> @llvm.riscv.vmsbc.nxv1i16.i16(
     <vscale x 1 x i16> %0,
@@ -765,15 +609,9 @@
 define <vscale x 2 x i1> @intrinsic_vmsbc_vx_nxv2i1_nxv2i16_i16(<vscale x 2 x i16> %0, i16 %1, i32 %2) nounwind {
 ; CHECK-LABEL: intrinsic_vmsbc_vx_nxv2i1_nxv2i16_i16:
 ; CHECK:       # %bb.0: # %entry
-<<<<<<< HEAD
-; CHECK-NEXT:    vsetvli a1, a1, e16,mf2,ta,mu
-; CHECK-NEXT:    vmsbc.vx v0, v8, a0
-; CHECK-NEXT:    jalr zero, 0(ra)
-=======
 ; CHECK-NEXT:    vsetvli zero, a1, e16, mf2, ta, mu
 ; CHECK-NEXT:    vmsbc.vx v0, v8, a0
 ; CHECK-NEXT:    ret
->>>>>>> 2ab1d525
 entry:
   %a = call <vscale x 2 x i1> @llvm.riscv.vmsbc.nxv2i16.i16(
     <vscale x 2 x i16> %0,
@@ -791,15 +629,9 @@
 define <vscale x 4 x i1> @intrinsic_vmsbc_vx_nxv4i1_nxv4i16_i16(<vscale x 4 x i16> %0, i16 %1, i32 %2) nounwind {
 ; CHECK-LABEL: intrinsic_vmsbc_vx_nxv4i1_nxv4i16_i16:
 ; CHECK:       # %bb.0: # %entry
-<<<<<<< HEAD
-; CHECK-NEXT:    vsetvli a1, a1, e16,m1,ta,mu
-; CHECK-NEXT:    vmsbc.vx v0, v8, a0
-; CHECK-NEXT:    jalr zero, 0(ra)
-=======
 ; CHECK-NEXT:    vsetvli zero, a1, e16, m1, ta, mu
 ; CHECK-NEXT:    vmsbc.vx v0, v8, a0
 ; CHECK-NEXT:    ret
->>>>>>> 2ab1d525
 entry:
   %a = call <vscale x 4 x i1> @llvm.riscv.vmsbc.nxv4i16.i16(
     <vscale x 4 x i16> %0,
@@ -817,15 +649,9 @@
 define <vscale x 8 x i1> @intrinsic_vmsbc_vx_nxv8i1_nxv8i16_i16(<vscale x 8 x i16> %0, i16 %1, i32 %2) nounwind {
 ; CHECK-LABEL: intrinsic_vmsbc_vx_nxv8i1_nxv8i16_i16:
 ; CHECK:       # %bb.0: # %entry
-<<<<<<< HEAD
-; CHECK-NEXT:    vsetvli a1, a1, e16,m2,ta,mu
-; CHECK-NEXT:    vmsbc.vx v0, v8, a0
-; CHECK-NEXT:    jalr zero, 0(ra)
-=======
 ; CHECK-NEXT:    vsetvli zero, a1, e16, m2, ta, mu
 ; CHECK-NEXT:    vmsbc.vx v0, v8, a0
 ; CHECK-NEXT:    ret
->>>>>>> 2ab1d525
 entry:
   %a = call <vscale x 8 x i1> @llvm.riscv.vmsbc.nxv8i16.i16(
     <vscale x 8 x i16> %0,
@@ -843,15 +669,9 @@
 define <vscale x 16 x i1> @intrinsic_vmsbc_vx_nxv16i1_nxv16i16_i16(<vscale x 16 x i16> %0, i16 %1, i32 %2) nounwind {
 ; CHECK-LABEL: intrinsic_vmsbc_vx_nxv16i1_nxv16i16_i16:
 ; CHECK:       # %bb.0: # %entry
-<<<<<<< HEAD
-; CHECK-NEXT:    vsetvli a1, a1, e16,m4,ta,mu
-; CHECK-NEXT:    vmsbc.vx v0, v8, a0
-; CHECK-NEXT:    jalr zero, 0(ra)
-=======
 ; CHECK-NEXT:    vsetvli zero, a1, e16, m4, ta, mu
 ; CHECK-NEXT:    vmsbc.vx v0, v8, a0
 ; CHECK-NEXT:    ret
->>>>>>> 2ab1d525
 entry:
   %a = call <vscale x 16 x i1> @llvm.riscv.vmsbc.nxv16i16.i16(
     <vscale x 16 x i16> %0,
@@ -869,15 +689,9 @@
 define <vscale x 32 x i1> @intrinsic_vmsbc_vx_nxv32i1_nxv32i16_i16(<vscale x 32 x i16> %0, i16 %1, i32 %2) nounwind {
 ; CHECK-LABEL: intrinsic_vmsbc_vx_nxv32i1_nxv32i16_i16:
 ; CHECK:       # %bb.0: # %entry
-<<<<<<< HEAD
-; CHECK-NEXT:    vsetvli a1, a1, e16,m8,ta,mu
-; CHECK-NEXT:    vmsbc.vx v0, v8, a0
-; CHECK-NEXT:    jalr zero, 0(ra)
-=======
 ; CHECK-NEXT:    vsetvli zero, a1, e16, m8, ta, mu
 ; CHECK-NEXT:    vmsbc.vx v0, v8, a0
 ; CHECK-NEXT:    ret
->>>>>>> 2ab1d525
 entry:
   %a = call <vscale x 32 x i1> @llvm.riscv.vmsbc.nxv32i16.i16(
     <vscale x 32 x i16> %0,
@@ -895,15 +709,9 @@
 define <vscale x 1 x i1> @intrinsic_vmsbc_vx_nxv1i1_nxv1i32_i32(<vscale x 1 x i32> %0, i32 %1, i32 %2) nounwind {
 ; CHECK-LABEL: intrinsic_vmsbc_vx_nxv1i1_nxv1i32_i32:
 ; CHECK:       # %bb.0: # %entry
-<<<<<<< HEAD
-; CHECK-NEXT:    vsetvli a1, a1, e32,mf2,ta,mu
-; CHECK-NEXT:    vmsbc.vx v0, v8, a0
-; CHECK-NEXT:    jalr zero, 0(ra)
-=======
 ; CHECK-NEXT:    vsetvli zero, a1, e32, mf2, ta, mu
 ; CHECK-NEXT:    vmsbc.vx v0, v8, a0
 ; CHECK-NEXT:    ret
->>>>>>> 2ab1d525
 entry:
   %a = call <vscale x 1 x i1> @llvm.riscv.vmsbc.nxv1i32.i32(
     <vscale x 1 x i32> %0,
@@ -921,15 +729,9 @@
 define <vscale x 2 x i1> @intrinsic_vmsbc_vx_nxv2i1_nxv2i32_i32(<vscale x 2 x i32> %0, i32 %1, i32 %2) nounwind {
 ; CHECK-LABEL: intrinsic_vmsbc_vx_nxv2i1_nxv2i32_i32:
 ; CHECK:       # %bb.0: # %entry
-<<<<<<< HEAD
-; CHECK-NEXT:    vsetvli a1, a1, e32,m1,ta,mu
-; CHECK-NEXT:    vmsbc.vx v0, v8, a0
-; CHECK-NEXT:    jalr zero, 0(ra)
-=======
 ; CHECK-NEXT:    vsetvli zero, a1, e32, m1, ta, mu
 ; CHECK-NEXT:    vmsbc.vx v0, v8, a0
 ; CHECK-NEXT:    ret
->>>>>>> 2ab1d525
 entry:
   %a = call <vscale x 2 x i1> @llvm.riscv.vmsbc.nxv2i32.i32(
     <vscale x 2 x i32> %0,
@@ -947,15 +749,9 @@
 define <vscale x 4 x i1> @intrinsic_vmsbc_vx_nxv4i1_nxv4i32_i32(<vscale x 4 x i32> %0, i32 %1, i32 %2) nounwind {
 ; CHECK-LABEL: intrinsic_vmsbc_vx_nxv4i1_nxv4i32_i32:
 ; CHECK:       # %bb.0: # %entry
-<<<<<<< HEAD
-; CHECK-NEXT:    vsetvli a1, a1, e32,m2,ta,mu
-; CHECK-NEXT:    vmsbc.vx v0, v8, a0
-; CHECK-NEXT:    jalr zero, 0(ra)
-=======
 ; CHECK-NEXT:    vsetvli zero, a1, e32, m2, ta, mu
 ; CHECK-NEXT:    vmsbc.vx v0, v8, a0
 ; CHECK-NEXT:    ret
->>>>>>> 2ab1d525
 entry:
   %a = call <vscale x 4 x i1> @llvm.riscv.vmsbc.nxv4i32.i32(
     <vscale x 4 x i32> %0,
@@ -973,15 +769,9 @@
 define <vscale x 8 x i1> @intrinsic_vmsbc_vx_nxv8i1_nxv8i32_i32(<vscale x 8 x i32> %0, i32 %1, i32 %2) nounwind {
 ; CHECK-LABEL: intrinsic_vmsbc_vx_nxv8i1_nxv8i32_i32:
 ; CHECK:       # %bb.0: # %entry
-<<<<<<< HEAD
-; CHECK-NEXT:    vsetvli a1, a1, e32,m4,ta,mu
-; CHECK-NEXT:    vmsbc.vx v0, v8, a0
-; CHECK-NEXT:    jalr zero, 0(ra)
-=======
 ; CHECK-NEXT:    vsetvli zero, a1, e32, m4, ta, mu
 ; CHECK-NEXT:    vmsbc.vx v0, v8, a0
 ; CHECK-NEXT:    ret
->>>>>>> 2ab1d525
 entry:
   %a = call <vscale x 8 x i1> @llvm.riscv.vmsbc.nxv8i32.i32(
     <vscale x 8 x i32> %0,
@@ -999,15 +789,9 @@
 define <vscale x 16 x i1> @intrinsic_vmsbc_vx_nxv16i1_nxv16i32_i32(<vscale x 16 x i32> %0, i32 %1, i32 %2) nounwind {
 ; CHECK-LABEL: intrinsic_vmsbc_vx_nxv16i1_nxv16i32_i32:
 ; CHECK:       # %bb.0: # %entry
-<<<<<<< HEAD
-; CHECK-NEXT:    vsetvli a1, a1, e32,m8,ta,mu
-; CHECK-NEXT:    vmsbc.vx v0, v8, a0
-; CHECK-NEXT:    jalr zero, 0(ra)
-=======
 ; CHECK-NEXT:    vsetvli zero, a1, e32, m8, ta, mu
 ; CHECK-NEXT:    vmsbc.vx v0, v8, a0
 ; CHECK-NEXT:    ret
->>>>>>> 2ab1d525
 entry:
   %a = call <vscale x 16 x i1> @llvm.riscv.vmsbc.nxv16i32.i32(
     <vscale x 16 x i32> %0,
