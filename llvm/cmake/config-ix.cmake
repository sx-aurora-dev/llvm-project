--- conflicted
+++ resolved
@@ -452,13 +452,10 @@
   set(LLVM_NATIVE_ARCH RISCV)
 elseif (LLVM_NATIVE_ARCH MATCHES "riscv64")
   set(LLVM_NATIVE_ARCH RISCV)
-<<<<<<< HEAD
+elseif (LLVM_NATIVE_ARCH STREQUAL "m68k")
+  set(LLVM_NATIVE_ARCH M68k)
 elseif (LLVM_NATIVE_ARCH MATCHES "ve")
   set(LLVM_NATIVE_ARCH VE)
-=======
-elseif (LLVM_NATIVE_ARCH STREQUAL "m68k")
-  set(LLVM_NATIVE_ARCH M68k)
->>>>>>> 265bc5af
 else ()
   message(FATAL_ERROR "Unknown architecture ${LLVM_NATIVE_ARCH}")
 endif ()
