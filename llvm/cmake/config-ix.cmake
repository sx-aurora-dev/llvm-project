--- conflicted
+++ resolved
@@ -498,13 +498,10 @@
   set(LLVM_NATIVE_ARCH RISCV)
 elseif (LLVM_NATIVE_ARCH STREQUAL "m68k")
   set(LLVM_NATIVE_ARCH M68k)
-<<<<<<< HEAD
+elseif (LLVM_NATIVE_ARCH MATCHES "loongarch")
+  set(LLVM_NATIVE_ARCH LoongArch)
 elseif (LLVM_NATIVE_ARCH MATCHES "ve")
   set(LLVM_NATIVE_ARCH VE)
-=======
-elseif (LLVM_NATIVE_ARCH MATCHES "loongarch")
-  set(LLVM_NATIVE_ARCH LoongArch)
->>>>>>> c2066d19
 else ()
   message(FATAL_ERROR "Unknown architecture ${LLVM_NATIVE_ARCH}")
 endif ()
