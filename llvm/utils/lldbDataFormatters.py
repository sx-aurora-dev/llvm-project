"""
LLDB Formatters for LLVM data types.

Load into LLDB with 'command script import /path/to/lldbDataFormatters.py'
"""

import lldb

def __lldb_init_module(debugger, internal_dict):
    debugger.HandleCommand('type category define -e llvm -l c++')
    debugger.HandleCommand('type synthetic add -w llvm '
                           '-l lldbDataFormatters.SmallVectorSynthProvider '
                           '-x "^llvm::SmallVectorImpl<.+>$"')
    debugger.HandleCommand('type synthetic add -w llvm '
                           '-l lldbDataFormatters.SmallVectorSynthProvider '
                           '-x "^llvm::SmallVector<.+,.+>$"')
    debugger.HandleCommand('type synthetic add -w llvm '
                           '-l lldbDataFormatters.ArrayRefSynthProvider '
                           '-x "^llvm::ArrayRef<.+>$"')
    debugger.HandleCommand('type synthetic add -w llvm '
                           '-l lldbDataFormatters.OptionalSynthProvider '
                           '-x "^llvm::Optional<.+>$"')
    debugger.HandleCommand('type summary add -w llvm '
                           '-F lldbDataFormatters.OptionalSummaryProvider '
                           '-x "^llvm::Optional<.+>$"')
    debugger.HandleCommand('type summary add -w llvm '
                           '-F lldbDataFormatters.SmallStringSummaryProvider '
                           '-x "^llvm::SmallString<.+>$"')
    debugger.HandleCommand('type summary add -w llvm '
                           '-F lldbDataFormatters.StringRefSummaryProvider '
                           '-x "^llvm::StringRef$"')
    debugger.HandleCommand('type summary add -w llvm '
                           '-F lldbDataFormatters.ConstStringSummaryProvider '
                           '-x "^lldb_private::ConstString$"')

# Pretty printer for llvm::SmallVector/llvm::SmallVectorImpl
class SmallVectorSynthProvider:
    def __init__(self, valobj, internal_dict):
        self.valobj = valobj;
        self.update() # initialize this provider

    def num_children(self):
        return self.size.GetValueAsUnsigned(0)

    def get_child_index(self, name):
        try:
            return int(name.lstrip('[').rstrip(']'))
        except:
            return -1;

    def get_child_at_index(self, index):
        # Do bounds checking.
        if index < 0:
            return None
        if index >= self.num_children():
            return None;

        offset = index * self.type_size
        return self.begin.CreateChildAtOffset('['+str(index)+']',
                                              offset, self.data_type)

    def update(self):
        self.begin = self.valobj.GetChildMemberWithName('BeginX')
        self.size = self.valobj.GetChildMemberWithName('Size')
        the_type = self.valobj.GetType()
        # If this is a reference type we have to dereference it to get to the
        # template parameter.
        if the_type.IsReferenceType():
            the_type = the_type.GetDereferencedType()

        self.data_type = the_type.GetTemplateArgumentType(0)
        self.type_size = self.data_type.GetByteSize()
        assert self.type_size != 0

class ArrayRefSynthProvider:
    """ Provider for llvm::ArrayRef """
    def __init__(self, valobj, internal_dict):
        self.valobj = valobj;
        self.update() # initialize this provider

    def num_children(self):
        return self.length

    def get_child_index(self, name):
        try:
            return int(name.lstrip('[').rstrip(']'))
        except:
            return -1;

    def get_child_at_index(self, index):
        if index < 0 or index >= self.num_children():
            return None;
        offset = index * self.type_size
        return self.data.CreateChildAtOffset('[' + str(index) + ']',
                                             offset, self.data_type)

    def update(self):
        self.data = self.valobj.GetChildMemberWithName('Data')
        length_obj = self.valobj.GetChildMemberWithName('Length')
        self.length = length_obj.GetValueAsUnsigned(0)
        self.data_type = self.data.GetType().GetPointeeType()
        self.type_size = self.data_type.GetByteSize()
        assert self.type_size != 0

def GetOptionalValue(valobj):
    storage = valobj.GetChildMemberWithName('Storage')
    if not storage:
        storage = valobj

    failure = 2
    hasVal = storage.GetChildMemberWithName('hasVal').GetValueAsUnsigned(failure)
    if hasVal == failure:
        return '<could not read llvm::Optional>'

    if hasVal == 0:
        return None

    underlying_type = storage.GetType().GetTemplateArgumentType(0)
    storage = storage.GetChildMemberWithName('value')
    return storage.Cast(underlying_type)

def OptionalSummaryProvider(valobj, internal_dict):
<<<<<<< HEAD
    return GetOptionalValue(valobj).summary
=======
    val = GetOptionalValue(valobj)
    return val.summary if val else 'None'
>>>>>>> 2ab1d525

class OptionalSynthProvider:
    """Provides deref support to llvm::Optional<T>"""
    def __init__(self, valobj, internal_dict):
        self.valobj = valobj

    def num_children(self):
        return self.valobj.num_children

    def get_child_index(self, name):
        if name == '$$dereference$$':
            return self.valobj.num_children
        return self.valobj.GetIndexOfChildWithName(name)

    def get_child_at_index(self, index):
        if index < self.valobj.num_children:
            return self.valobj.GetChildAtIndex(index)
        return GetOptionalValue(self.valobj) or lldb.SBValue()

def SmallStringSummaryProvider(valobj, internal_dict):
    num_elements = valobj.GetNumChildren()
    res = "\""
    for i in range(0, num_elements):
        c = valobj.GetChildAtIndex(i).GetValue()
        if c:
            res += c.strip("'")
    res += "\""
    return res

def StringRefSummaryProvider(valobj, internal_dict):
    if valobj.GetNumChildren() == 2:
        # StringRef's are also used to point at binary blobs in memory,
        # so filter out suspiciously long strings.
        max_length = 256
        length = valobj.GetChildAtIndex(1).GetValueAsUnsigned(max_length)
        if length == 0:
            return "NULL"
        if length < max_length:
            return valobj.GetChildAtIndex(0).GetSummary()
    return ""

def ConstStringSummaryProvider(valobj, internal_dict):
    if valobj.GetNumChildren() == 1:
        return valobj.GetChildAtIndex(0).GetSummary()
    return ""<|MERGE_RESOLUTION|>--- conflicted
+++ resolved
@@ -120,12 +120,8 @@
     return storage.Cast(underlying_type)
 
 def OptionalSummaryProvider(valobj, internal_dict):
-<<<<<<< HEAD
-    return GetOptionalValue(valobj).summary
-=======
     val = GetOptionalValue(valobj)
     return val.summary if val else 'None'
->>>>>>> 2ab1d525
 
 class OptionalSynthProvider:
     """Provides deref support to llvm::Optional<T>"""
