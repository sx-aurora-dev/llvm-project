//===- RegisterInfoEmitter.cpp - Generate a Register File Desc. -*- C++ -*-===//
//
// Part of the LLVM Project, under the Apache License v2.0 with LLVM Exceptions.
// See https://llvm.org/LICENSE.txt for license information.
// SPDX-License-Identifier: Apache-2.0 WITH LLVM-exception
//
//===----------------------------------------------------------------------===//
//
// This tablegen backend is responsible for emitting a description of a target
// register file for a code generator.  It uses instances of the Register,
// RegisterAliases, and RegisterClass classes to gather this information.
//
//===----------------------------------------------------------------------===//

#include "CodeGenRegisters.h"
#include "CodeGenTarget.h"
#include "SequenceToOffsetTable.h"
#include "Types.h"
#include "llvm/ADT/ArrayRef.h"
#include "llvm/ADT/BitVector.h"
#include "llvm/ADT/STLExtras.h"
#include "llvm/ADT/SetVector.h"
#include "llvm/ADT/SmallVector.h"
#include "llvm/ADT/SparseBitVector.h"
#include "llvm/ADT/Twine.h"
#include "llvm/Support/Casting.h"
#include "llvm/Support/CommandLine.h"
#include "llvm/Support/Format.h"
#include "llvm/Support/MachineValueType.h"
#include "llvm/Support/raw_ostream.h"
#include "llvm/TableGen/Error.h"
#include "llvm/TableGen/Record.h"
#include "llvm/TableGen/SetTheory.h"
#include "llvm/TableGen/TableGenBackend.h"
#include <algorithm>
#include <cassert>
#include <cstddef>
#include <cstdint>
#include <deque>
#include <iterator>
#include <set>
#include <string>
#include <vector>

using namespace llvm;

cl::OptionCategory RegisterInfoCat("Options for -gen-register-info");

static cl::opt<bool>
    RegisterInfoDebug("register-info-debug", cl::init(false),
                      cl::desc("Dump register information to help debugging"),
                      cl::cat(RegisterInfoCat));

namespace {

class RegisterInfoEmitter {
  CodeGenTarget Target;
  RecordKeeper &Records;

public:
  RegisterInfoEmitter(RecordKeeper &R) : Target(R), Records(R) {
    CodeGenRegBank &RegBank = Target.getRegBank();
    RegBank.computeDerivedInfo();
  }

  // runEnums - Print out enum values for all of the registers.
  void runEnums(raw_ostream &o, CodeGenTarget &Target, CodeGenRegBank &Bank);

  // runMCDesc - Print out MC register descriptions.
  void runMCDesc(raw_ostream &o, CodeGenTarget &Target, CodeGenRegBank &Bank);

  // runTargetHeader - Emit a header fragment for the register info emitter.
  void runTargetHeader(raw_ostream &o, CodeGenTarget &Target,
                       CodeGenRegBank &Bank);

  // runTargetDesc - Output the target register and register file descriptions.
  void runTargetDesc(raw_ostream &o, CodeGenTarget &Target,
                     CodeGenRegBank &Bank);

  // run - Output the register file description.
  void run(raw_ostream &o);

  void debugDump(raw_ostream &OS);

private:
  void EmitRegMapping(raw_ostream &o, const std::deque<CodeGenRegister> &Regs,
                      bool isCtor);
  void EmitRegMappingTables(raw_ostream &o,
                            const std::deque<CodeGenRegister> &Regs,
                            bool isCtor);
  void EmitRegUnitPressure(raw_ostream &OS, const CodeGenRegBank &RegBank,
                           const std::string &ClassName);
  void emitComposeSubRegIndices(raw_ostream &OS, CodeGenRegBank &RegBank,
                                const std::string &ClassName);
  void emitComposeSubRegIndexLaneMask(raw_ostream &OS, CodeGenRegBank &RegBank,
                                      const std::string &ClassName);
};

} // end anonymous namespace

// runEnums - Print out enum values for all of the registers.
void RegisterInfoEmitter::runEnums(raw_ostream &OS,
                                   CodeGenTarget &Target, CodeGenRegBank &Bank) {
  const auto &Registers = Bank.getRegisters();

  // Register enums are stored as uint16_t in the tables. Make sure we'll fit.
  assert(Registers.size() <= 0xffff && "Too many regs to fit in tables");

  StringRef Namespace = Registers.front().TheDef->getValueAsString("Namespace");

  emitSourceFileHeader("Target Register Enum Values", OS);

  OS << "\n#ifdef GET_REGINFO_ENUM\n";
  OS << "#undef GET_REGINFO_ENUM\n\n";

  OS << "namespace llvm {\n\n";

  OS << "class MCRegisterClass;\n"
     << "extern const MCRegisterClass " << Target.getName()
     << "MCRegisterClasses[];\n\n";

  if (!Namespace.empty())
    OS << "namespace " << Namespace << " {\n";
  OS << "enum {\n  NoRegister,\n";

  for (const auto &Reg : Registers)
    OS << "  " << Reg.getName() << " = " << Reg.EnumValue << ",\n";
  assert(Registers.size() == Registers.back().EnumValue &&
         "Register enum value mismatch!");
  OS << "  NUM_TARGET_REGS // " << Registers.size()+1 << "\n";
  OS << "};\n";
  if (!Namespace.empty())
    OS << "} // end namespace " << Namespace << "\n";

  const auto &RegisterClasses = Bank.getRegClasses();
  if (!RegisterClasses.empty()) {

    // RegisterClass enums are stored as uint16_t in the tables.
    assert(RegisterClasses.size() <= 0xffff &&
           "Too many register classes to fit in tables");

    OS << "\n// Register classes\n\n";
    if (!Namespace.empty())
      OS << "namespace " << Namespace << " {\n";
    OS << "enum {\n";
    for (const auto &RC : RegisterClasses)
      OS << "  " << RC.getName() << "RegClassID"
         << " = " << RC.EnumValue << ",\n";
    OS << "\n};\n";
    if (!Namespace.empty())
      OS << "} // end namespace " << Namespace << "\n\n";
  }

  const std::vector<Record*> &RegAltNameIndices = Target.getRegAltNameIndices();
  // If the only definition is the default NoRegAltName, we don't need to
  // emit anything.
  if (RegAltNameIndices.size() > 1) {
    OS << "\n// Register alternate name indices\n\n";
    if (!Namespace.empty())
      OS << "namespace " << Namespace << " {\n";
    OS << "enum {\n";
    for (unsigned i = 0, e = RegAltNameIndices.size(); i != e; ++i)
      OS << "  " << RegAltNameIndices[i]->getName() << ",\t// " << i << "\n";
    OS << "  NUM_TARGET_REG_ALT_NAMES = " << RegAltNameIndices.size() << "\n";
    OS << "};\n";
    if (!Namespace.empty())
      OS << "} // end namespace " << Namespace << "\n\n";
  }

  auto &SubRegIndices = Bank.getSubRegIndices();
  if (!SubRegIndices.empty()) {
    OS << "\n// Subregister indices\n\n";
    std::string Namespace = SubRegIndices.front().getNamespace();
    if (!Namespace.empty())
      OS << "namespace " << Namespace << " {\n";
    OS << "enum : uint16_t {\n  NoSubRegister,\n";
    unsigned i = 0;
    for (const auto &Idx : SubRegIndices)
      OS << "  " << Idx.getName() << ",\t// " << ++i << "\n";
    OS << "  NUM_TARGET_SUBREGS\n};\n";
    if (!Namespace.empty())
      OS << "} // end namespace " << Namespace << "\n\n";
  }

  OS << "// Register pressure sets enum.\n";
  if (!Namespace.empty())
    OS << "namespace " << Namespace << " {\n";
  OS << "enum RegisterPressureSets {\n";
  unsigned NumSets = Bank.getNumRegPressureSets();
  for (unsigned i = 0; i < NumSets; ++i ) {
    const RegUnitSet &RegUnits = Bank.getRegSetAt(i);
    OS << "  " << RegUnits.Name << " = " << i << ",\n";
  }
  OS << "};\n";
  if (!Namespace.empty())
    OS << "} // end namespace " << Namespace << '\n';
  OS << '\n';

  OS << "} // end namespace llvm\n\n";
  OS << "#endif // GET_REGINFO_ENUM\n\n";
}

static void printInt(raw_ostream &OS, int Val) {
  OS << Val;
}

void RegisterInfoEmitter::
EmitRegUnitPressure(raw_ostream &OS, const CodeGenRegBank &RegBank,
                    const std::string &ClassName) {
  unsigned NumRCs = RegBank.getRegClasses().size();
  unsigned NumSets = RegBank.getNumRegPressureSets();

  OS << "/// Get the weight in units of pressure for this register class.\n"
     << "const RegClassWeight &" << ClassName << "::\n"
     << "getRegClassWeight(const TargetRegisterClass *RC) const {\n"
     << "  static const RegClassWeight RCWeightTable[] = {\n";
  for (const auto &RC : RegBank.getRegClasses()) {
    const CodeGenRegister::Vec &Regs = RC.getMembers();
    OS << "    {" << RC.getWeight(RegBank) << ", ";
    if (Regs.empty() || RC.Artificial)
      OS << '0';
    else {
      std::vector<unsigned> RegUnits;
      RC.buildRegUnitSet(RegBank, RegUnits);
      OS << RegBank.getRegUnitSetWeight(RegUnits);
    }
    OS << "},  \t// " << RC.getName() << "\n";
  }
  OS << "  };\n"
     << "  return RCWeightTable[RC->getID()];\n"
     << "}\n\n";

  // Reasonable targets (not ARMv7) have unit weight for all units, so don't
  // bother generating a table.
  bool RegUnitsHaveUnitWeight = true;
  for (unsigned UnitIdx = 0, UnitEnd = RegBank.getNumNativeRegUnits();
       UnitIdx < UnitEnd; ++UnitIdx) {
    if (RegBank.getRegUnit(UnitIdx).Weight > 1)
      RegUnitsHaveUnitWeight = false;
  }
  OS << "/// Get the weight in units of pressure for this register unit.\n"
     << "unsigned " << ClassName << "::\n"
     << "getRegUnitWeight(unsigned RegUnit) const {\n"
     << "  assert(RegUnit < " << RegBank.getNumNativeRegUnits()
     << " && \"invalid register unit\");\n";
  if (!RegUnitsHaveUnitWeight) {
    OS << "  static const uint8_t RUWeightTable[] = {\n    ";
    for (unsigned UnitIdx = 0, UnitEnd = RegBank.getNumNativeRegUnits();
         UnitIdx < UnitEnd; ++UnitIdx) {
      const RegUnit &RU = RegBank.getRegUnit(UnitIdx);
      assert(RU.Weight < 256 && "RegUnit too heavy");
      OS << RU.Weight << ", ";
    }
    OS << "};\n"
       << "  return RUWeightTable[RegUnit];\n";
  }
  else {
    OS << "  // All register units have unit weight.\n"
       << "  return 1;\n";
  }
  OS << "}\n\n";

  OS << "\n"
     << "// Get the number of dimensions of register pressure.\n"
     << "unsigned " << ClassName << "::getNumRegPressureSets() const {\n"
     << "  return " << NumSets << ";\n}\n\n";

  OS << "// Get the name of this register unit pressure set.\n"
     << "const char *" << ClassName << "::\n"
     << "getRegPressureSetName(unsigned Idx) const {\n"
     << "  static const char *const PressureNameTable[] = {\n";
  unsigned MaxRegUnitWeight = 0;
  for (unsigned i = 0; i < NumSets; ++i ) {
    const RegUnitSet &RegUnits = RegBank.getRegSetAt(i);
    MaxRegUnitWeight = std::max(MaxRegUnitWeight, RegUnits.Weight);
    OS << "    \"" << RegUnits.Name << "\",\n";
  }
  OS << "  };\n"
     << "  return PressureNameTable[Idx];\n"
     << "}\n\n";

  OS << "// Get the register unit pressure limit for this dimension.\n"
     << "// This limit must be adjusted dynamically for reserved registers.\n"
     << "unsigned " << ClassName << "::\n"
     << "getRegPressureSetLimit(const MachineFunction &MF, unsigned Idx) const "
        "{\n"
     << "  static const " << getMinimalTypeForRange(MaxRegUnitWeight, 32)
     << " PressureLimitTable[] = {\n";
  for (unsigned i = 0; i < NumSets; ++i ) {
    const RegUnitSet &RegUnits = RegBank.getRegSetAt(i);
    OS << "    " << RegUnits.Weight << ",  \t// " << i << ": "
       << RegUnits.Name << "\n";
  }
  OS << "  };\n"
     << "  return PressureLimitTable[Idx];\n"
     << "}\n\n";

  SequenceToOffsetTable<std::vector<int>> PSetsSeqs;

  // This table may be larger than NumRCs if some register units needed a list
  // of unit sets that did not correspond to a register class.
  unsigned NumRCUnitSets = RegBank.getNumRegClassPressureSetLists();
  std::vector<std::vector<int>> PSets(NumRCUnitSets);

  for (unsigned i = 0, e = NumRCUnitSets; i != e; ++i) {
    ArrayRef<unsigned> PSetIDs = RegBank.getRCPressureSetIDs(i);
    PSets[i].reserve(PSetIDs.size());
    for (unsigned PSetID : PSetIDs) {
      PSets[i].push_back(RegBank.getRegPressureSet(PSetID).Order);
    }
    llvm::sort(PSets[i]);
    PSetsSeqs.add(PSets[i]);
  }

  PSetsSeqs.layout();

  OS << "/// Table of pressure sets per register class or unit.\n"
     << "static const int RCSetsTable[] = {\n";
  PSetsSeqs.emit(OS, printInt, "-1");
  OS << "};\n\n";

  OS << "/// Get the dimensions of register pressure impacted by this "
     << "register class.\n"
     << "/// Returns a -1 terminated array of pressure set IDs\n"
     << "const int *" << ClassName << "::\n"
     << "getRegClassPressureSets(const TargetRegisterClass *RC) const {\n";
  OS << "  static const " << getMinimalTypeForRange(PSetsSeqs.size() - 1, 32)
     << " RCSetStartTable[] = {\n    ";
  for (unsigned i = 0, e = NumRCs; i != e; ++i) {
    OS << PSetsSeqs.get(PSets[i]) << ",";
  }
  OS << "};\n"
     << "  return &RCSetsTable[RCSetStartTable[RC->getID()]];\n"
     << "}\n\n";

  OS << "/// Get the dimensions of register pressure impacted by this "
     << "register unit.\n"
     << "/// Returns a -1 terminated array of pressure set IDs\n"
     << "const int *" << ClassName << "::\n"
     << "getRegUnitPressureSets(unsigned RegUnit) const {\n"
     << "  assert(RegUnit < " << RegBank.getNumNativeRegUnits()
     << " && \"invalid register unit\");\n";
  OS << "  static const " << getMinimalTypeForRange(PSetsSeqs.size() - 1, 32)
     << " RUSetStartTable[] = {\n    ";
  for (unsigned UnitIdx = 0, UnitEnd = RegBank.getNumNativeRegUnits();
       UnitIdx < UnitEnd; ++UnitIdx) {
    OS << PSetsSeqs.get(PSets[RegBank.getRegUnit(UnitIdx).RegClassUnitSetsIdx])
       << ",";
  }
  OS << "};\n"
     << "  return &RCSetsTable[RUSetStartTable[RegUnit]];\n"
     << "}\n\n";
}

using DwarfRegNumsMapPair = std::pair<Record*, std::vector<int64_t>>;
using DwarfRegNumsVecTy = std::vector<DwarfRegNumsMapPair>;

static void finalizeDwarfRegNumsKeys(DwarfRegNumsVecTy &DwarfRegNums) {
  // Sort and unique to get a map-like vector. We want the last assignment to
  // match previous behaviour.
  llvm::stable_sort(DwarfRegNums, on_first<LessRecordRegister>());
  // Warn about duplicate assignments.
  const Record *LastSeenReg = nullptr;
  for (const auto &X : DwarfRegNums) {
    const auto &Reg = X.first;
    // The only way LessRecordRegister can return equal is if they're the same
    // string. Use simple equality instead.
    if (LastSeenReg && Reg->getName() == LastSeenReg->getName())
      PrintWarning(Reg->getLoc(), Twine("DWARF numbers for register ") +
                                      getQualifiedName(Reg) +
                                      "specified multiple times");
    LastSeenReg = Reg;
  }
  auto Last = std::unique(
      DwarfRegNums.begin(), DwarfRegNums.end(),
      [](const DwarfRegNumsMapPair &A, const DwarfRegNumsMapPair &B) {
        return A.first->getName() == B.first->getName();
      });
  DwarfRegNums.erase(Last, DwarfRegNums.end());
}

void RegisterInfoEmitter::EmitRegMappingTables(
    raw_ostream &OS, const std::deque<CodeGenRegister> &Regs, bool isCtor) {
  // Collect all information about dwarf register numbers
  DwarfRegNumsVecTy DwarfRegNums;

  // First, just pull all provided information to the map
  unsigned maxLength = 0;
  for (auto &RE : Regs) {
    Record *Reg = RE.TheDef;
    std::vector<int64_t> RegNums = Reg->getValueAsListOfInts("DwarfNumbers");
    maxLength = std::max((size_t)maxLength, RegNums.size());
    DwarfRegNums.emplace_back(Reg, std::move(RegNums));
  }
  finalizeDwarfRegNumsKeys(DwarfRegNums);

  if (!maxLength)
    return;

  // Now we know maximal length of number list. Append -1's, where needed
  for (auto &DwarfRegNum : DwarfRegNums)
    for (unsigned I = DwarfRegNum.second.size(), E = maxLength; I != E; ++I)
      DwarfRegNum.second.push_back(-1);

  StringRef Namespace = Regs.front().TheDef->getValueAsString("Namespace");

  OS << "// " << Namespace << " Dwarf<->LLVM register mappings.\n";

  // Emit reverse information about the dwarf register numbers.
  for (unsigned j = 0; j < 2; ++j) {
    for (unsigned I = 0, E = maxLength; I != E; ++I) {
      OS << "extern const MCRegisterInfo::DwarfLLVMRegPair " << Namespace;
      OS << (j == 0 ? "DwarfFlavour" : "EHFlavour");
      OS << I << "Dwarf2L[]";

      if (!isCtor) {
        OS << " = {\n";

        // Store the mapping sorted by the LLVM reg num so lookup can be done
        // with a binary search.
        std::map<uint64_t, Record*> Dwarf2LMap;
        for (auto &DwarfRegNum : DwarfRegNums) {
          int DwarfRegNo = DwarfRegNum.second[I];
          if (DwarfRegNo < 0)
            continue;
          Dwarf2LMap[DwarfRegNo] = DwarfRegNum.first;
        }

        for (auto &I : Dwarf2LMap)
          OS << "  { " << I.first << "U, " << getQualifiedName(I.second)
             << " },\n";

        OS << "};\n";
      } else {
        OS << ";\n";
      }

      // We have to store the size in a const global, it's used in multiple
      // places.
      OS << "extern const unsigned " << Namespace
         << (j == 0 ? "DwarfFlavour" : "EHFlavour") << I << "Dwarf2LSize";
      if (!isCtor)
        OS << " = array_lengthof(" << Namespace
           << (j == 0 ? "DwarfFlavour" : "EHFlavour") << I << "Dwarf2L);\n\n";
      else
        OS << ";\n\n";
    }
  }

  for (auto &RE : Regs) {
    Record *Reg = RE.TheDef;
    const RecordVal *V = Reg->getValue("DwarfAlias");
    if (!V || !V->getValue())
      continue;

    DefInit *DI = cast<DefInit>(V->getValue());
    Record *Alias = DI->getDef();
    const auto &AliasIter = llvm::lower_bound(
        DwarfRegNums, Alias, [](const DwarfRegNumsMapPair &A, const Record *B) {
          return LessRecordRegister()(A.first, B);
        });
    assert(AliasIter != DwarfRegNums.end() && AliasIter->first == Alias &&
           "Expected Alias to be present in map");
    const auto &RegIter = llvm::lower_bound(
        DwarfRegNums, Reg, [](const DwarfRegNumsMapPair &A, const Record *B) {
          return LessRecordRegister()(A.first, B);
        });
    assert(RegIter != DwarfRegNums.end() && RegIter->first == Reg &&
           "Expected Reg to be present in map");
    RegIter->second = AliasIter->second;
  }

  // Emit information about the dwarf register numbers.
  for (unsigned j = 0; j < 2; ++j) {
    for (unsigned i = 0, e = maxLength; i != e; ++i) {
      OS << "extern const MCRegisterInfo::DwarfLLVMRegPair " << Namespace;
      OS << (j == 0 ? "DwarfFlavour" : "EHFlavour");
      OS << i << "L2Dwarf[]";
      if (!isCtor) {
        OS << " = {\n";
        // Store the mapping sorted by the Dwarf reg num so lookup can be done
        // with a binary search.
        for (auto &DwarfRegNum : DwarfRegNums) {
          int RegNo = DwarfRegNum.second[i];
          if (RegNo == -1) // -1 is the default value, don't emit a mapping.
            continue;

          OS << "  { " << getQualifiedName(DwarfRegNum.first) << ", " << RegNo
             << "U },\n";
        }
        OS << "};\n";
      } else {
        OS << ";\n";
      }

      // We have to store the size in a const global, it's used in multiple
      // places.
      OS << "extern const unsigned " << Namespace
         << (j == 0 ? "DwarfFlavour" : "EHFlavour") << i << "L2DwarfSize";
      if (!isCtor)
        OS << " = array_lengthof(" << Namespace
           << (j == 0 ? "DwarfFlavour" : "EHFlavour") << i << "L2Dwarf);\n\n";
      else
        OS << ";\n\n";
    }
  }
}

void RegisterInfoEmitter::EmitRegMapping(
    raw_ostream &OS, const std::deque<CodeGenRegister> &Regs, bool isCtor) {
  // Emit the initializer so the tables from EmitRegMappingTables get wired up
  // to the MCRegisterInfo object.
  unsigned maxLength = 0;
  for (auto &RE : Regs) {
    Record *Reg = RE.TheDef;
    maxLength = std::max((size_t)maxLength,
                         Reg->getValueAsListOfInts("DwarfNumbers").size());
  }

  if (!maxLength)
    return;

  StringRef Namespace = Regs.front().TheDef->getValueAsString("Namespace");

  // Emit reverse information about the dwarf register numbers.
  for (unsigned j = 0; j < 2; ++j) {
    OS << "  switch (";
    if (j == 0)
      OS << "DwarfFlavour";
    else
      OS << "EHFlavour";
    OS << ") {\n"
     << "  default:\n"
     << "    llvm_unreachable(\"Unknown DWARF flavour\");\n";

    for (unsigned i = 0, e = maxLength; i != e; ++i) {
      OS << "  case " << i << ":\n";
      OS << "    ";
      if (!isCtor)
        OS << "RI->";
      std::string Tmp;
      raw_string_ostream(Tmp) << Namespace
                              << (j == 0 ? "DwarfFlavour" : "EHFlavour") << i
                              << "Dwarf2L";
      OS << "mapDwarfRegsToLLVMRegs(" << Tmp << ", " << Tmp << "Size, ";
      if (j == 0)
          OS << "false";
        else
          OS << "true";
      OS << ");\n";
      OS << "    break;\n";
    }
    OS << "  }\n";
  }

  // Emit information about the dwarf register numbers.
  for (unsigned j = 0; j < 2; ++j) {
    OS << "  switch (";
    if (j == 0)
      OS << "DwarfFlavour";
    else
      OS << "EHFlavour";
    OS << ") {\n"
       << "  default:\n"
       << "    llvm_unreachable(\"Unknown DWARF flavour\");\n";

    for (unsigned i = 0, e = maxLength; i != e; ++i) {
      OS << "  case " << i << ":\n";
      OS << "    ";
      if (!isCtor)
        OS << "RI->";
      std::string Tmp;
      raw_string_ostream(Tmp) << Namespace
                              << (j == 0 ? "DwarfFlavour" : "EHFlavour") << i
                              << "L2Dwarf";
      OS << "mapLLVMRegsToDwarfRegs(" << Tmp << ", " << Tmp << "Size, ";
      if (j == 0)
          OS << "false";
        else
          OS << "true";
      OS << ");\n";
      OS << "    break;\n";
    }
    OS << "  }\n";
  }
}

// Print a BitVector as a sequence of hex numbers using a little-endian mapping.
// Width is the number of bits per hex number.
static void printBitVectorAsHex(raw_ostream &OS,
                                const BitVector &Bits,
                                unsigned Width) {
  assert(Width <= 32 && "Width too large");
  unsigned Digits = (Width + 3) / 4;
  for (unsigned i = 0, e = Bits.size(); i < e; i += Width) {
    unsigned Value = 0;
    for (unsigned j = 0; j != Width && i + j != e; ++j)
      Value |= Bits.test(i + j) << j;
    OS << format("0x%0*x, ", Digits, Value);
  }
}

// Helper to emit a set of bits into a constant byte array.
class BitVectorEmitter {
  BitVector Values;
public:
  void add(unsigned v) {
    if (v >= Values.size())
      Values.resize(((v/8)+1)*8); // Round up to the next byte.
    Values[v] = true;
  }

  void print(raw_ostream &OS) {
    printBitVectorAsHex(OS, Values, 8);
  }
};

static void printSimpleValueType(raw_ostream &OS, MVT::SimpleValueType VT) {
  OS << getEnumName(VT);
}

static void printSubRegIndex(raw_ostream &OS, const CodeGenSubRegIndex *Idx) {
  OS << Idx->EnumValue;
}

// Differentially encoded register and regunit lists allow for better
// compression on regular register banks. The sequence is computed from the
// differential list as:
//
//   out[0] = InitVal;
//   out[n+1] = out[n] + diff[n]; // n = 0, 1, ...
//
// The initial value depends on the specific list. The list is terminated by a
// 0 differential which means we can't encode repeated elements.

typedef SmallVector<uint16_t, 4> DiffVec;
typedef SmallVector<LaneBitmask, 4> MaskVec;

// Differentially encode a sequence of numbers into V. The starting value and
// terminating 0 are not added to V, so it will have the same size as List.
static
DiffVec &diffEncode(DiffVec &V, unsigned InitVal, SparseBitVector<> List) {
  assert(V.empty() && "Clear DiffVec before diffEncode.");
  uint16_t Val = uint16_t(InitVal);

  for (uint16_t Cur : List) {
    V.push_back(Cur - Val);
    Val = Cur;
  }
  return V;
}

template<typename Iter>
static
DiffVec &diffEncode(DiffVec &V, unsigned InitVal, Iter Begin, Iter End) {
  assert(V.empty() && "Clear DiffVec before diffEncode.");
  uint16_t Val = uint16_t(InitVal);
  for (Iter I = Begin; I != End; ++I) {
    uint16_t Cur = (*I)->EnumValue;
    V.push_back(Cur - Val);
    Val = Cur;
  }
  return V;
}

static void printDiff16(raw_ostream &OS, uint16_t Val) {
  OS << Val;
}

static void printMask(raw_ostream &OS, LaneBitmask Val) {
  OS << "LaneBitmask(0x" << PrintLaneMask(Val) << ')';
}

// Try to combine Idx's compose map into Vec if it is compatible.
// Return false if it's not possible.
static bool combine(const CodeGenSubRegIndex *Idx,
                    SmallVectorImpl<CodeGenSubRegIndex*> &Vec) {
  const CodeGenSubRegIndex::CompMap &Map = Idx->getComposites();
  for (const auto &I : Map) {
    CodeGenSubRegIndex *&Entry = Vec[I.first->EnumValue - 1];
    if (Entry && Entry != I.second)
      return false;
  }

  // All entries are compatible. Make it so.
  for (const auto &I : Map) {
    auto *&Entry = Vec[I.first->EnumValue - 1];
    assert((!Entry || Entry == I.second) &&
           "Expected EnumValue to be unique");
    Entry = I.second;
  }
  return true;
}

void
RegisterInfoEmitter::emitComposeSubRegIndices(raw_ostream &OS,
                                              CodeGenRegBank &RegBank,
                                              const std::string &ClName) {
  const auto &SubRegIndices = RegBank.getSubRegIndices();
  OS << "unsigned " << ClName
     << "::composeSubRegIndicesImpl(unsigned IdxA, unsigned IdxB) const {\n";

  // Many sub-register indexes are composition-compatible, meaning that
  //
  //   compose(IdxA, IdxB) == compose(IdxA', IdxB)
  //
  // for many IdxA, IdxA' pairs. Not all sub-register indexes can be composed.
  // The illegal entries can be use as wildcards to compress the table further.

  // Map each Sub-register index to a compatible table row.
  SmallVector<unsigned, 4> RowMap;
  SmallVector<SmallVector<CodeGenSubRegIndex*, 4>, 4> Rows;

  auto SubRegIndicesSize =
      std::distance(SubRegIndices.begin(), SubRegIndices.end());
  for (const auto &Idx : SubRegIndices) {
    unsigned Found = ~0u;
    for (unsigned r = 0, re = Rows.size(); r != re; ++r) {
      if (combine(&Idx, Rows[r])) {
        Found = r;
        break;
      }
    }
    if (Found == ~0u) {
      Found = Rows.size();
      Rows.resize(Found + 1);
      Rows.back().resize(SubRegIndicesSize);
      combine(&Idx, Rows.back());
    }
    RowMap.push_back(Found);
  }

  // Output the row map if there is multiple rows.
  if (Rows.size() > 1) {
    OS << "  static const " << getMinimalTypeForRange(Rows.size(), 32)
       << " RowMap[" << SubRegIndicesSize << "] = {\n    ";
    for (unsigned i = 0, e = SubRegIndicesSize; i != e; ++i)
      OS << RowMap[i] << ", ";
    OS << "\n  };\n";
  }

  // Output the rows.
  OS << "  static const " << getMinimalTypeForRange(SubRegIndicesSize + 1, 32)
     << " Rows[" << Rows.size() << "][" << SubRegIndicesSize << "] = {\n";
  for (unsigned r = 0, re = Rows.size(); r != re; ++r) {
    OS << "    { ";
    for (unsigned i = 0, e = SubRegIndicesSize; i != e; ++i)
      if (Rows[r][i])
        OS << Rows[r][i]->getQualifiedName() << ", ";
      else
        OS << "0, ";
    OS << "},\n";
  }
  OS << "  };\n\n";

  OS << "  --IdxA; assert(IdxA < " << SubRegIndicesSize << ");\n"
     << "  --IdxB; assert(IdxB < " << SubRegIndicesSize << ");\n";
  if (Rows.size() > 1)
    OS << "  return Rows[RowMap[IdxA]][IdxB];\n";
  else
    OS << "  return Rows[0][IdxB];\n";
  OS << "}\n\n";
}

void
RegisterInfoEmitter::emitComposeSubRegIndexLaneMask(raw_ostream &OS,
                                                    CodeGenRegBank &RegBank,
                                                    const std::string &ClName) {
  // See the comments in computeSubRegLaneMasks() for our goal here.
  const auto &SubRegIndices = RegBank.getSubRegIndices();

  // Create a list of Mask+Rotate operations, with equivalent entries merged.
  SmallVector<unsigned, 4> SubReg2SequenceIndexMap;
  SmallVector<SmallVector<MaskRolPair, 1>, 4> Sequences;
  for (const auto &Idx : SubRegIndices) {
    const SmallVector<MaskRolPair, 1> &IdxSequence
      = Idx.CompositionLaneMaskTransform;

    unsigned Found = ~0u;
    unsigned SIdx = 0;
    unsigned NextSIdx;
    for (size_t s = 0, se = Sequences.size(); s != se; ++s, SIdx = NextSIdx) {
      SmallVectorImpl<MaskRolPair> &Sequence = Sequences[s];
      NextSIdx = SIdx + Sequence.size() + 1;
      if (Sequence == IdxSequence) {
        Found = SIdx;
        break;
      }
    }
    if (Found == ~0u) {
      Sequences.push_back(IdxSequence);
      Found = SIdx;
    }
    SubReg2SequenceIndexMap.push_back(Found);
  }

  OS << "  struct MaskRolOp {\n"
        "    LaneBitmask Mask;\n"
        "    uint8_t  RotateLeft;\n"
        "  };\n"
        "  static const MaskRolOp LaneMaskComposeSequences[] = {\n";
  unsigned Idx = 0;
  for (size_t s = 0, se = Sequences.size(); s != se; ++s) {
    OS << "    ";
    const SmallVectorImpl<MaskRolPair> &Sequence = Sequences[s];
    for (size_t p = 0, pe = Sequence.size(); p != pe; ++p) {
      const MaskRolPair &P = Sequence[p];
      printMask(OS << "{ ", P.Mask);
      OS << format(", %2u }, ", P.RotateLeft);
    }
    OS << "{ LaneBitmask::getNone(), 0 }";
    if (s+1 != se)
      OS << ", ";
    OS << "  // Sequence " << Idx << "\n";
    Idx += Sequence.size() + 1;
  }
  OS << "  };\n"
        "  static const MaskRolOp *const CompositeSequences[] = {\n";
  for (size_t i = 0, e = SubRegIndices.size(); i != e; ++i) {
    OS << "    ";
    unsigned Idx = SubReg2SequenceIndexMap[i];
    OS << format("&LaneMaskComposeSequences[%u]", Idx);
    if (i+1 != e)
      OS << ",";
    OS << " // to " << SubRegIndices[i].getName() << "\n";
  }
  OS << "  };\n\n";

  OS << "LaneBitmask " << ClName
     << "::composeSubRegIndexLaneMaskImpl(unsigned IdxA, LaneBitmask LaneMask)"
        " const {\n"
        "  --IdxA; assert(IdxA < " << SubRegIndices.size()
     << " && \"Subregister index out of bounds\");\n"
        "  LaneBitmask Result;\n"
        "  for (const MaskRolOp *Ops = CompositeSequences[IdxA]; Ops->Mask.any(); ++Ops) {\n"
        "    LaneBitmask::Type M = LaneMask.getAsInteger() & Ops->Mask.getAsInteger();\n"
        "    if (unsigned S = Ops->RotateLeft)\n"
        "      Result |= LaneBitmask((M << S) | (M >> (LaneBitmask::BitWidth - S)));\n"
        "    else\n"
        "      Result |= LaneBitmask(M);\n"
        "  }\n"
        "  return Result;\n"
        "}\n\n";

  OS << "LaneBitmask " << ClName
     << "::reverseComposeSubRegIndexLaneMaskImpl(unsigned IdxA, "
        " LaneBitmask LaneMask) const {\n"
        "  LaneMask &= getSubRegIndexLaneMask(IdxA);\n"
        "  --IdxA; assert(IdxA < " << SubRegIndices.size()
     << " && \"Subregister index out of bounds\");\n"
        "  LaneBitmask Result;\n"
        "  for (const MaskRolOp *Ops = CompositeSequences[IdxA]; Ops->Mask.any(); ++Ops) {\n"
        "    LaneBitmask::Type M = LaneMask.getAsInteger();\n"
        "    if (unsigned S = Ops->RotateLeft)\n"
        "      Result |= LaneBitmask((M >> S) | (M << (LaneBitmask::BitWidth - S)));\n"
        "    else\n"
        "      Result |= LaneBitmask(M);\n"
        "  }\n"
        "  return Result;\n"
        "}\n\n";
}

//
// runMCDesc - Print out MC register descriptions.
//
void
RegisterInfoEmitter::runMCDesc(raw_ostream &OS, CodeGenTarget &Target,
                               CodeGenRegBank &RegBank) {
  emitSourceFileHeader("MC Register Information", OS);

  OS << "\n#ifdef GET_REGINFO_MC_DESC\n";
  OS << "#undef GET_REGINFO_MC_DESC\n\n";

  const auto &Regs = RegBank.getRegisters();

  auto &SubRegIndices = RegBank.getSubRegIndices();
  // The lists of sub-registers and super-registers go in the same array.  That
  // allows us to share suffixes.
  typedef std::vector<const CodeGenRegister*> RegVec;

  // Differentially encoded lists.
  SequenceToOffsetTable<DiffVec> DiffSeqs;
  SmallVector<DiffVec, 4> SubRegLists(Regs.size());
  SmallVector<DiffVec, 4> SuperRegLists(Regs.size());
  SmallVector<DiffVec, 4> RegUnitLists(Regs.size());
  SmallVector<unsigned, 4> RegUnitInitScale(Regs.size());

  // List of lane masks accompanying register unit sequences.
  SequenceToOffsetTable<MaskVec> LaneMaskSeqs;
  SmallVector<MaskVec, 4> RegUnitLaneMasks(Regs.size());

  // Keep track of sub-register names as well. These are not differentially
  // encoded.
  typedef SmallVector<const CodeGenSubRegIndex*, 4> SubRegIdxVec;
  SequenceToOffsetTable<SubRegIdxVec, deref<std::less<>>> SubRegIdxSeqs;
  SmallVector<SubRegIdxVec, 4> SubRegIdxLists(Regs.size());

  SequenceToOffsetTable<std::string> RegStrings;

  // Precompute register lists for the SequenceToOffsetTable.
  unsigned i = 0;
  for (auto I = Regs.begin(), E = Regs.end(); I != E; ++I, ++i) {
    const auto &Reg = *I;
    RegStrings.add(std::string(Reg.getName()));

    // Compute the ordered sub-register list.
    SetVector<const CodeGenRegister*> SR;
    Reg.addSubRegsPreOrder(SR, RegBank);
    diffEncode(SubRegLists[i], Reg.EnumValue, SR.begin(), SR.end());
    DiffSeqs.add(SubRegLists[i]);

    // Compute the corresponding sub-register indexes.
    SubRegIdxVec &SRIs = SubRegIdxLists[i];
    for (const CodeGenRegister *S : SR)
      SRIs.push_back(Reg.getSubRegIndex(S));
    SubRegIdxSeqs.add(SRIs);

    // Super-registers are already computed.
    const RegVec &SuperRegList = Reg.getSuperRegs();
    diffEncode(SuperRegLists[i], Reg.EnumValue, SuperRegList.begin(),
               SuperRegList.end());
    DiffSeqs.add(SuperRegLists[i]);

    // Differentially encode the register unit list, seeded by register number.
    // First compute a scale factor that allows more diff-lists to be reused:
    //
    //   D0 -> (S0, S1)
    //   D1 -> (S2, S3)
    //
    // A scale factor of 2 allows D0 and D1 to share a diff-list. The initial
    // value for the differential decoder is the register number multiplied by
    // the scale.
    //
    // Check the neighboring registers for arithmetic progressions.
    unsigned ScaleA = ~0u, ScaleB = ~0u;
    SparseBitVector<> RUs = Reg.getNativeRegUnits();
    if (I != Regs.begin() &&
        std::prev(I)->getNativeRegUnits().count() == RUs.count())
      ScaleB = *RUs.begin() - *std::prev(I)->getNativeRegUnits().begin();
    if (std::next(I) != Regs.end() &&
        std::next(I)->getNativeRegUnits().count() == RUs.count())
      ScaleA = *std::next(I)->getNativeRegUnits().begin() - *RUs.begin();
    unsigned Scale = std::min(ScaleB, ScaleA);
    // Default the scale to 0 if it can't be encoded in 4 bits.
    if (Scale >= 16)
      Scale = 0;
    RegUnitInitScale[i] = Scale;
    DiffSeqs.add(diffEncode(RegUnitLists[i], Scale * Reg.EnumValue, RUs));

    const auto &RUMasks = Reg.getRegUnitLaneMasks();
    MaskVec &LaneMaskVec = RegUnitLaneMasks[i];
    assert(LaneMaskVec.empty());
    llvm::append_range(LaneMaskVec, RUMasks);
    // Terminator mask should not be used inside of the list.
#ifndef NDEBUG
    for (LaneBitmask M : LaneMaskVec) {
      assert(!M.all() && "terminator mask should not be part of the list");
    }
#endif
    LaneMaskSeqs.add(LaneMaskVec);
  }

  // Compute the final layout of the sequence table.
  DiffSeqs.layout();
  LaneMaskSeqs.layout();
  SubRegIdxSeqs.layout();

  OS << "namespace llvm {\n\n";

  const std::string &TargetName = std::string(Target.getName());

  // Emit the shared table of differential lists.
  OS << "extern const MCPhysReg " << TargetName << "RegDiffLists[] = {\n";
  DiffSeqs.emit(OS, printDiff16);
  OS << "};\n\n";

  // Emit the shared table of regunit lane mask sequences.
  OS << "extern const LaneBitmask " << TargetName << "LaneMaskLists[] = {\n";
  LaneMaskSeqs.emit(OS, printMask, "LaneBitmask::getAll()");
  OS << "};\n\n";

  // Emit the table of sub-register indexes.
  OS << "extern const uint16_t " << TargetName << "SubRegIdxLists[] = {\n";
  SubRegIdxSeqs.emit(OS, printSubRegIndex);
  OS << "};\n\n";

  // Emit the table of sub-register index sizes.
  OS << "extern const MCRegisterInfo::SubRegCoveredBits "
     << TargetName << "SubRegIdxRanges[] = {\n";
  OS << "  { " << (uint16_t)-1 << ", " << (uint16_t)-1 << " },\n";
  for (const auto &Idx : SubRegIndices) {
    OS << "  { " << Idx.Offset << ", " << Idx.Size << " },\t// "
       << Idx.getName() << "\n";
  }
  OS << "};\n\n";

  // Emit the string table.
  RegStrings.layout();
  RegStrings.emitStringLiteralDef(OS, Twine("extern const char ") + TargetName +
                                          "RegStrings[]");

  OS << "extern const MCRegisterDesc " << TargetName
     << "RegDesc[] = { // Descriptors\n";
  OS << "  { " << RegStrings.get("") << ", 0, 0, 0, 0, 0 },\n";

  // Emit the register descriptors now.
  i = 0;
  for (const auto &Reg : Regs) {
    OS << "  { " << RegStrings.get(std::string(Reg.getName())) << ", "
       << DiffSeqs.get(SubRegLists[i]) << ", " << DiffSeqs.get(SuperRegLists[i])
       << ", " << SubRegIdxSeqs.get(SubRegIdxLists[i]) << ", "
       << (DiffSeqs.get(RegUnitLists[i]) * 16 + RegUnitInitScale[i]) << ", "
       << LaneMaskSeqs.get(RegUnitLaneMasks[i]) << " },\n";
    ++i;
  }
  OS << "};\n\n";      // End of register descriptors...

  // Emit the table of register unit roots. Each regunit has one or two root
  // registers.
  OS << "extern const MCPhysReg " << TargetName << "RegUnitRoots[][2] = {\n";
  for (unsigned i = 0, e = RegBank.getNumNativeRegUnits(); i != e; ++i) {
    ArrayRef<const CodeGenRegister*> Roots = RegBank.getRegUnit(i).getRoots();
    assert(!Roots.empty() && "All regunits must have a root register.");
    assert(Roots.size() <= 2 && "More than two roots not supported yet.");
    OS << "  { ";
    ListSeparator LS;
    for (const CodeGenRegister *R : Roots)
      OS << LS << getQualifiedName(R->TheDef);
    OS << " },\n";
  }
  OS << "};\n\n";

  const auto &RegisterClasses = RegBank.getRegClasses();

  // Loop over all of the register classes... emitting each one.
  OS << "namespace {     // Register classes...\n";

  SequenceToOffsetTable<std::string> RegClassStrings;

  // Emit the register enum value arrays for each RegisterClass
  for (const auto &RC : RegisterClasses) {
    ArrayRef<Record*> Order = RC.getOrder();

    // Give the register class a legal C name if it's anonymous.
    const std::string &Name = RC.getName();

    RegClassStrings.add(Name);

    // Emit the register list now.
    OS << "  // " << Name << " Register Class...\n"
       << "  const MCPhysReg " << Name
       << "[] = {\n    ";
    for (Record *Reg : Order) {
      OS << getQualifiedName(Reg) << ", ";
    }
    OS << "\n  };\n\n";

    OS << "  // " << Name << " Bit set.\n"
       << "  const uint8_t " << Name
       << "Bits[] = {\n    ";
    BitVectorEmitter BVE;
    for (Record *Reg : Order) {
      BVE.add(Target.getRegBank().getReg(Reg)->EnumValue);
    }
    BVE.print(OS);
    OS << "\n  };\n\n";

  }
  OS << "} // end anonymous namespace\n\n";

  RegClassStrings.layout();
  RegClassStrings.emitStringLiteralDef(
      OS, Twine("extern const char ") + TargetName + "RegClassStrings[]");

  OS << "extern const MCRegisterClass " << TargetName
     << "MCRegisterClasses[] = {\n";

  for (const auto &RC : RegisterClasses) {
    assert(isInt<8>(RC.CopyCost) && "Copy cost too large.");
    uint32_t RegSize = 0;
    if (RC.RSI.isSimple())
      RegSize = RC.RSI.getSimple().RegSize;
    OS << "  { " << RC.getName() << ", " << RC.getName() << "Bits, "
       << RegClassStrings.get(RC.getName()) << ", " << RC.getOrder().size()
       << ", sizeof(" << RC.getName() << "Bits), "
       << RC.getQualifiedName() + "RegClassID"
       << ", " << RegSize << ", " << RC.CopyCost << ", "
       << (RC.Allocatable ? "true" : "false") << " },\n";
  }

  OS << "};\n\n";

  EmitRegMappingTables(OS, Regs, false);

  // Emit Reg encoding table
  OS << "extern const uint16_t " << TargetName;
  OS << "RegEncodingTable[] = {\n";
  // Add entry for NoRegister
  OS << "  0,\n";
  for (const auto &RE : Regs) {
    Record *Reg = RE.TheDef;
    BitsInit *BI = Reg->getValueAsBitsInit("HWEncoding");
    uint64_t Value = 0;
    for (unsigned b = 0, be = BI->getNumBits(); b != be; ++b) {
      if (BitInit *B = dyn_cast<BitInit>(BI->getBit(b)))
        Value |= (uint64_t)B->getValue() << b;
    }
    OS << "  " << Value << ",\n";
  }
  OS << "};\n";       // End of HW encoding table

  // MCRegisterInfo initialization routine.
  OS << "static inline void Init" << TargetName
     << "MCRegisterInfo(MCRegisterInfo *RI, unsigned RA, "
     << "unsigned DwarfFlavour = 0, unsigned EHFlavour = 0, unsigned PC = 0) "
        "{\n"
     << "  RI->InitMCRegisterInfo(" << TargetName << "RegDesc, "
     << Regs.size() + 1 << ", RA, PC, " << TargetName << "MCRegisterClasses, "
     << RegisterClasses.size() << ", " << TargetName << "RegUnitRoots, "
     << RegBank.getNumNativeRegUnits() << ", " << TargetName << "RegDiffLists, "
     << TargetName << "LaneMaskLists, " << TargetName << "RegStrings, "
     << TargetName << "RegClassStrings, " << TargetName << "SubRegIdxLists, "
     << (std::distance(SubRegIndices.begin(), SubRegIndices.end()) + 1) << ",\n"
     << TargetName << "SubRegIdxRanges, " << TargetName
     << "RegEncodingTable);\n\n";

  EmitRegMapping(OS, Regs, false);

  OS << "}\n\n";

  OS << "} // end namespace llvm\n\n";
  OS << "#endif // GET_REGINFO_MC_DESC\n\n";
}

void
RegisterInfoEmitter::runTargetHeader(raw_ostream &OS, CodeGenTarget &Target,
                                     CodeGenRegBank &RegBank) {
  emitSourceFileHeader("Register Information Header Fragment", OS);

  OS << "\n#ifdef GET_REGINFO_HEADER\n";
  OS << "#undef GET_REGINFO_HEADER\n\n";

  const std::string &TargetName = std::string(Target.getName());
  std::string ClassName = TargetName + "GenRegisterInfo";

  OS << "#include \"llvm/CodeGen/TargetRegisterInfo.h\"\n\n";

  OS << "namespace llvm {\n\n";

  OS << "class " << TargetName << "FrameLowering;\n\n";

  OS << "struct " << ClassName << " : public TargetRegisterInfo {\n"
     << "  explicit " << ClassName
     << "(unsigned RA, unsigned D = 0, unsigned E = 0,\n"
     << "      unsigned PC = 0, unsigned HwMode = 0);\n";
  if (!RegBank.getSubRegIndices().empty()) {
    OS << "  unsigned composeSubRegIndicesImpl"
       << "(unsigned, unsigned) const override;\n"
       << "  LaneBitmask composeSubRegIndexLaneMaskImpl"
       << "(unsigned, LaneBitmask) const override;\n"
       << "  LaneBitmask reverseComposeSubRegIndexLaneMaskImpl"
       << "(unsigned, LaneBitmask) const override;\n"
       << "  const TargetRegisterClass *getSubClassWithSubReg"
       << "(const TargetRegisterClass *, unsigned) const override;\n";
  }
  OS << "  const RegClassWeight &getRegClassWeight("
     << "const TargetRegisterClass *RC) const override;\n"
     << "  unsigned getRegUnitWeight(unsigned RegUnit) const override;\n"
     << "  unsigned getNumRegPressureSets() const override;\n"
     << "  const char *getRegPressureSetName(unsigned Idx) const override;\n"
     << "  unsigned getRegPressureSetLimit(const MachineFunction &MF, unsigned "
        "Idx) const override;\n"
     << "  const int *getRegClassPressureSets("
     << "const TargetRegisterClass *RC) const override;\n"
     << "  const int *getRegUnitPressureSets("
     << "unsigned RegUnit) const override;\n"
     << "  ArrayRef<const char *> getRegMaskNames() const override;\n"
     << "  ArrayRef<const uint32_t *> getRegMasks() const override;\n"
     << "  /// Devirtualized TargetFrameLowering.\n"
     << "  static const " << TargetName << "FrameLowering *getFrameLowering(\n"
     << "      const MachineFunction &MF);\n"
     << "};\n\n";

  const auto &RegisterClasses = RegBank.getRegClasses();

  if (!RegisterClasses.empty()) {
    OS << "namespace " << RegisterClasses.front().Namespace
       << " { // Register classes\n";

    for (const auto &RC : RegisterClasses) {
      const std::string &Name = RC.getName();

      // Output the extern for the instance.
      OS << "  extern const TargetRegisterClass " << Name << "RegClass;\n";
    }
    OS << "} // end namespace " << RegisterClasses.front().Namespace << "\n\n";
  }
  OS << "} // end namespace llvm\n\n";
  OS << "#endif // GET_REGINFO_HEADER\n\n";
}

//
// runTargetDesc - Output the target register and register file descriptions.
//
void
RegisterInfoEmitter::runTargetDesc(raw_ostream &OS, CodeGenTarget &Target,
                                   CodeGenRegBank &RegBank){
  emitSourceFileHeader("Target Register and Register Classes Information", OS);

  OS << "\n#ifdef GET_REGINFO_TARGET_DESC\n";
  OS << "#undef GET_REGINFO_TARGET_DESC\n\n";

  OS << "namespace llvm {\n\n";

  // Get access to MCRegisterClass data.
  OS << "extern const MCRegisterClass " << Target.getName()
     << "MCRegisterClasses[];\n";

  // Start out by emitting each of the register classes.
  const auto &RegisterClasses = RegBank.getRegClasses();
  const auto &SubRegIndices = RegBank.getSubRegIndices();

  // Collect all registers belonging to any allocatable class.
  std::set<Record*> AllocatableRegs;

  // Collect allocatable registers.
  for (const auto &RC : RegisterClasses) {
    ArrayRef<Record*> Order = RC.getOrder();

    if (RC.Allocatable)
      AllocatableRegs.insert(Order.begin(), Order.end());
  }

  const CodeGenHwModes &CGH = Target.getHwModes();
  unsigned NumModes = CGH.getNumModeIds();

  // Build a shared array of value types.
  SequenceToOffsetTable<std::vector<MVT::SimpleValueType>> VTSeqs;
  for (unsigned M = 0; M < NumModes; ++M) {
    for (const auto &RC : RegisterClasses) {
      std::vector<MVT::SimpleValueType> S;
      for (const ValueTypeByHwMode &VVT : RC.VTs)
        S.push_back(VVT.get(M).SimpleTy);
      VTSeqs.add(S);
    }
  }
  VTSeqs.layout();
  OS << "\nstatic const MVT::SimpleValueType VTLists[] = {\n";
  VTSeqs.emit(OS, printSimpleValueType, "MVT::Other");
  OS << "};\n";

  // Emit SubRegIndex names, skipping 0.
  OS << "\nstatic const char *const SubRegIndexNameTable[] = { \"";

  for (const auto &Idx : SubRegIndices) {
    OS << Idx.getName();
    OS << "\", \"";
  }
  OS << "\" };\n\n";

  // Emit SubRegIndex lane masks, including 0.
  OS << "\nstatic const LaneBitmask SubRegIndexLaneMaskTable[] = {\n  "
        "LaneBitmask::getAll(),\n";
  for (const auto &Idx : SubRegIndices) {
    printMask(OS << "  ", Idx.LaneMask);
    OS << ", // " << Idx.getName() << '\n';
  }
  OS << " };\n\n";

  OS << "\n";

  // Now that all of the structs have been emitted, emit the instances.
  if (!RegisterClasses.empty()) {
    OS << "\nstatic const TargetRegisterInfo::RegClassInfo RegClassInfos[]"
       << " = {\n";
    for (unsigned M = 0; M < NumModes; ++M) {
      unsigned EV = 0;
      OS << "  // Mode = " << M << " (";
      if (M == 0)
        OS << "Default";
      else
        OS << CGH.getMode(M).Name;
      OS << ")\n";
      for (const auto &RC : RegisterClasses) {
        assert(RC.EnumValue == EV && "Unexpected order of register classes");
        ++EV;
        (void)EV;
        const RegSizeInfo &RI = RC.RSI.get(M);
        OS << "  { " << RI.RegSize << ", " << RI.SpillSize << ", "
           << RI.SpillAlignment;
        std::vector<MVT::SimpleValueType> VTs;
        for (const ValueTypeByHwMode &VVT : RC.VTs)
          VTs.push_back(VVT.get(M).SimpleTy);
        OS << ", VTLists+" << VTSeqs.get(VTs) << " },    // "
           << RC.getName() << '\n';
      }
    }
    OS << "};\n";


    OS << "\nstatic const TargetRegisterClass *const "
       << "NullRegClasses[] = { nullptr };\n\n";

    // Emit register class bit mask tables. The first bit mask emitted for a
    // register class, RC, is the set of sub-classes, including RC itself.
    //
    // If RC has super-registers, also create a list of subreg indices and bit
    // masks, (Idx, Mask). The bit mask has a bit for every superreg regclass,
    // SuperRC, that satisfies:
    //
    //   For all SuperReg in SuperRC: SuperReg:Idx in RC
    //
    // The 0-terminated list of subreg indices starts at:
    //
    //   RC->getSuperRegIndices() = SuperRegIdxSeqs + ...
    //
    // The corresponding bitmasks follow the sub-class mask in memory. Each
    // mask has RCMaskWords uint32_t entries.
    //
    // Every bit mask present in the list has at least one bit set.

    // Compress the sub-reg index lists.
    typedef std::vector<const CodeGenSubRegIndex*> IdxList;
    SmallVector<IdxList, 8> SuperRegIdxLists(RegisterClasses.size());
    SequenceToOffsetTable<IdxList, deref<std::less<>>> SuperRegIdxSeqs;
    BitVector MaskBV(RegisterClasses.size());

    for (const auto &RC : RegisterClasses) {
      OS << "static const uint32_t " << RC.getName()
         << "SubClassMask[] = {\n  ";
      printBitVectorAsHex(OS, RC.getSubClasses(), 32);

      // Emit super-reg class masks for any relevant SubRegIndices that can
      // project into RC.
      IdxList &SRIList = SuperRegIdxLists[RC.EnumValue];
      for (auto &Idx : SubRegIndices) {
        MaskBV.reset();
        RC.getSuperRegClasses(&Idx, MaskBV);
        if (MaskBV.none())
          continue;
        SRIList.push_back(&Idx);
        OS << "\n  ";
        printBitVectorAsHex(OS, MaskBV, 32);
        OS << "// " << Idx.getName();
      }
      SuperRegIdxSeqs.add(SRIList);
      OS << "\n};\n\n";
    }

    OS << "static const uint16_t SuperRegIdxSeqs[] = {\n";
    SuperRegIdxSeqs.layout();
    SuperRegIdxSeqs.emit(OS, printSubRegIndex);
    OS << "};\n\n";

    // Emit NULL terminated super-class lists.
    for (const auto &RC : RegisterClasses) {
      ArrayRef<CodeGenRegisterClass*> Supers = RC.getSuperClasses();

      // Skip classes without supers.  We can reuse NullRegClasses.
      if (Supers.empty())
        continue;

      OS << "static const TargetRegisterClass *const "
         << RC.getName() << "Superclasses[] = {\n";
      for (const auto *Super : Supers)
        OS << "  &" << Super->getQualifiedName() << "RegClass,\n";
      OS << "  nullptr\n};\n\n";
    }

    // Emit methods.
    for (const auto &RC : RegisterClasses) {
      if (!RC.AltOrderSelect.empty()) {
        OS << "\nstatic inline unsigned " << RC.getName()
           << "AltOrderSelect(const MachineFunction &MF) {"
           << RC.AltOrderSelect << "}\n\n"
           << "static ArrayRef<MCPhysReg> " << RC.getName()
           << "GetRawAllocationOrder(const MachineFunction &MF) {\n";
        for (unsigned oi = 1 , oe = RC.getNumOrders(); oi != oe; ++oi) {
          ArrayRef<Record*> Elems = RC.getOrder(oi);
          if (!Elems.empty()) {
            OS << "  static const MCPhysReg AltOrder" << oi << "[] = {";
            for (unsigned elem = 0; elem != Elems.size(); ++elem)
              OS << (elem ? ", " : " ") << getQualifiedName(Elems[elem]);
            OS << " };\n";
          }
        }
        OS << "  const MCRegisterClass &MCR = " << Target.getName()
           << "MCRegisterClasses[" << RC.getQualifiedName() + "RegClassID];\n"
           << "  const ArrayRef<MCPhysReg> Order[] = {\n"
           << "    makeArrayRef(MCR.begin(), MCR.getNumRegs()";
        for (unsigned oi = 1, oe = RC.getNumOrders(); oi != oe; ++oi)
          if (RC.getOrder(oi).empty())
            OS << "),\n    ArrayRef<MCPhysReg>(";
          else
            OS << "),\n    makeArrayRef(AltOrder" << oi;
        OS << ")\n  };\n  const unsigned Select = " << RC.getName()
           << "AltOrderSelect(MF);\n  assert(Select < " << RC.getNumOrders()
           << ");\n  return Order[Select];\n}\n";
      }
    }

    // Now emit the actual value-initialized register class instances.
    OS << "\nnamespace " << RegisterClasses.front().Namespace
       << " {   // Register class instances\n";

    for (const auto &RC : RegisterClasses) {
      OS << "  extern const TargetRegisterClass " << RC.getName()
         << "RegClass = {\n    " << '&' << Target.getName()
         << "MCRegisterClasses[" << RC.getName() << "RegClassID],\n    "
         << RC.getName() << "SubClassMask,\n    SuperRegIdxSeqs + "
         << SuperRegIdxSeqs.get(SuperRegIdxLists[RC.EnumValue]) << ",\n    ";
      printMask(OS, RC.LaneMask);
      OS << ",\n    " << (unsigned)RC.AllocationPriority << ",\n    "
         << format("0x%02x", RC.TSFlags) << ", /* TSFlags */\n    "
         << (RC.HasDisjunctSubRegs?"true":"false")
         << ", /* HasDisjunctSubRegs */\n    "
         << (RC.CoveredBySubRegs?"true":"false")
         << ", /* CoveredBySubRegs */\n    ";
      if (RC.getSuperClasses().empty())
        OS << "NullRegClasses,\n    ";
      else
        OS << RC.getName() << "Superclasses,\n    ";
      if (RC.AltOrderSelect.empty())
        OS << "nullptr\n";
      else
        OS << RC.getName() << "GetRawAllocationOrder\n";
      OS << "  };\n\n";
    }

    OS << "} // end namespace " << RegisterClasses.front().Namespace << "\n";
  }

  OS << "\nnamespace {\n";
  OS << "  const TargetRegisterClass *const RegisterClasses[] = {\n";
  for (const auto &RC : RegisterClasses)
    OS << "    &" << RC.getQualifiedName() << "RegClass,\n";
  OS << "  };\n";
  OS << "} // end anonymous namespace\n";

  // Emit extra information about registers.
  const std::string &TargetName = std::string(Target.getName());
  const auto &Regs = RegBank.getRegisters();
  unsigned NumRegCosts = 1;
  for (const auto &Reg : Regs)
    NumRegCosts = std::max((size_t)NumRegCosts, Reg.CostPerUse.size());

  std::vector<unsigned> AllRegCostPerUse;
  llvm::BitVector InAllocClass(Regs.size() + 1, false);
  AllRegCostPerUse.insert(AllRegCostPerUse.end(), NumRegCosts, 0);

  // Populate the vector RegCosts with the CostPerUse list of the registers
  // in the order they are read. Have at most NumRegCosts entries for
  // each register. Fill with zero for values which are not explicitly given.
  for (const auto &Reg : Regs) {
    auto Costs = Reg.CostPerUse;
    AllRegCostPerUse.insert(AllRegCostPerUse.end(), Costs.begin(), Costs.end());
    if (NumRegCosts > Costs.size())
      AllRegCostPerUse.insert(AllRegCostPerUse.end(),
                              NumRegCosts - Costs.size(), 0);

    if (AllocatableRegs.count(Reg.TheDef))
      InAllocClass.set(Reg.EnumValue);
<<<<<<< HEAD
  }

  // Emit the cost values as a 1D-array after grouping them by their indices,
  // i.e. the costs for all registers corresponds to index 0, 1, 2, etc.
  // Size of the emitted array should be NumRegCosts * (Regs.size() + 1).
  OS << "\nstatic const uint8_t "
     << "CostPerUseTable[] = { \n";
  for (unsigned int I = 0; I < NumRegCosts; ++I) {
    for (unsigned J = I, E = AllRegCostPerUse.size(); J < E; J += NumRegCosts)
      OS << AllRegCostPerUse[J] << ", ";
  }
  OS << "};\n\n";

  OS << "\nstatic const bool "
     << "InAllocatableClassTable[] = { \n";
  for (unsigned I = 0, E = InAllocClass.size(); I < E; ++I) {
    OS << (InAllocClass[I] ? "true" : "false") << ", ";
  }
  OS << "};\n\n";

=======
  }

  // Emit the cost values as a 1D-array after grouping them by their indices,
  // i.e. the costs for all registers corresponds to index 0, 1, 2, etc.
  // Size of the emitted array should be NumRegCosts * (Regs.size() + 1).
  OS << "\nstatic const uint8_t "
     << "CostPerUseTable[] = { \n";
  for (unsigned int I = 0; I < NumRegCosts; ++I) {
    for (unsigned J = I, E = AllRegCostPerUse.size(); J < E; J += NumRegCosts)
      OS << AllRegCostPerUse[J] << ", ";
  }
  OS << "};\n\n";

  OS << "\nstatic const bool "
     << "InAllocatableClassTable[] = { \n";
  for (unsigned I = 0, E = InAllocClass.size(); I < E; ++I) {
    OS << (InAllocClass[I] ? "true" : "false") << ", ";
  }
  OS << "};\n\n";

>>>>>>> 2ab1d525
  OS << "\nstatic const TargetRegisterInfoDesc " << TargetName
     << "RegInfoDesc = { // Extra Descriptors\n";
  OS << "CostPerUseTable, " << NumRegCosts << ", "
     << "InAllocatableClassTable";
  OS << "};\n\n"; // End of register descriptors...

  std::string ClassName = Target.getName().str() + "GenRegisterInfo";

  auto SubRegIndicesSize =
      std::distance(SubRegIndices.begin(), SubRegIndices.end());

  if (!SubRegIndices.empty()) {
    emitComposeSubRegIndices(OS, RegBank, ClassName);
    emitComposeSubRegIndexLaneMask(OS, RegBank, ClassName);
  }

  // Emit getSubClassWithSubReg.
  if (!SubRegIndices.empty()) {
    OS << "const TargetRegisterClass *" << ClassName
       << "::getSubClassWithSubReg(const TargetRegisterClass *RC, unsigned Idx)"
       << " const {\n";
    // Use the smallest type that can hold a regclass ID with room for a
    // sentinel.
    if (RegisterClasses.size() < UINT8_MAX)
      OS << "  static const uint8_t Table[";
    else if (RegisterClasses.size() < UINT16_MAX)
      OS << "  static const uint16_t Table[";
    else
      PrintFatalError("Too many register classes.");
    OS << RegisterClasses.size() << "][" << SubRegIndicesSize << "] = {\n";
    for (const auto &RC : RegisterClasses) {
      OS << "    {\t// " << RC.getName() << "\n";
      for (auto &Idx : SubRegIndices) {
        if (CodeGenRegisterClass *SRC = RC.getSubClassWithSubReg(&Idx))
          OS << "      " << SRC->EnumValue + 1 << ",\t// " << Idx.getName()
             << " -> " << SRC->getName() << "\n";
        else
          OS << "      0,\t// " << Idx.getName() << "\n";
      }
      OS << "    },\n";
    }
    OS << "  };\n  assert(RC && \"Missing regclass\");\n"
       << "  if (!Idx) return RC;\n  --Idx;\n"
       << "  assert(Idx < " << SubRegIndicesSize << " && \"Bad subreg\");\n"
       << "  unsigned TV = Table[RC->getID()][Idx];\n"
       << "  return TV ? getRegClass(TV - 1) : nullptr;\n}\n\n";
  }

  EmitRegUnitPressure(OS, RegBank, ClassName);

  // Emit the constructor of the class...
  OS << "extern const MCRegisterDesc " << TargetName << "RegDesc[];\n";
  OS << "extern const MCPhysReg " << TargetName << "RegDiffLists[];\n";
  OS << "extern const LaneBitmask " << TargetName << "LaneMaskLists[];\n";
  OS << "extern const char " << TargetName << "RegStrings[];\n";
  OS << "extern const char " << TargetName << "RegClassStrings[];\n";
  OS << "extern const MCPhysReg " << TargetName << "RegUnitRoots[][2];\n";
  OS << "extern const uint16_t " << TargetName << "SubRegIdxLists[];\n";
  OS << "extern const MCRegisterInfo::SubRegCoveredBits "
     << TargetName << "SubRegIdxRanges[];\n";
  OS << "extern const uint16_t " << TargetName << "RegEncodingTable[];\n";

  EmitRegMappingTables(OS, Regs, true);

  OS << ClassName << "::\n"
     << ClassName
     << "(unsigned RA, unsigned DwarfFlavour, unsigned EHFlavour,\n"
        "      unsigned PC, unsigned HwMode)\n"
     << "  : TargetRegisterInfo(&" << TargetName << "RegInfoDesc"
     << ", RegisterClasses, RegisterClasses+" << RegisterClasses.size() << ",\n"
     << "             SubRegIndexNameTable, SubRegIndexLaneMaskTable,\n"
     << "             ";
  printMask(OS, RegBank.CoveringLanes);
  OS << ", RegClassInfos, HwMode) {\n"
     << "  InitMCRegisterInfo(" << TargetName << "RegDesc, " << Regs.size() + 1
     << ", RA, PC,\n                     " << TargetName
     << "MCRegisterClasses, " << RegisterClasses.size() << ",\n"
     << "                     " << TargetName << "RegUnitRoots,\n"
     << "                     " << RegBank.getNumNativeRegUnits() << ",\n"
     << "                     " << TargetName << "RegDiffLists,\n"
     << "                     " << TargetName << "LaneMaskLists,\n"
     << "                     " << TargetName << "RegStrings,\n"
     << "                     " << TargetName << "RegClassStrings,\n"
     << "                     " << TargetName << "SubRegIdxLists,\n"
     << "                     " << SubRegIndicesSize + 1 << ",\n"
     << "                     " << TargetName << "SubRegIdxRanges,\n"
     << "                     " << TargetName << "RegEncodingTable);\n\n";

  EmitRegMapping(OS, Regs, true);

  OS << "}\n\n";

  // Emit CalleeSavedRegs information.
  std::vector<Record*> CSRSets =
    Records.getAllDerivedDefinitions("CalleeSavedRegs");
  for (unsigned i = 0, e = CSRSets.size(); i != e; ++i) {
    Record *CSRSet = CSRSets[i];
    const SetTheory::RecVec *Regs = RegBank.getSets().expand(CSRSet);
    assert(Regs && "Cannot expand CalleeSavedRegs instance");

    // Emit the *_SaveList list of callee-saved registers.
    OS << "static const MCPhysReg " << CSRSet->getName()
       << "_SaveList[] = { ";
    for (unsigned r = 0, re = Regs->size(); r != re; ++r)
      OS << getQualifiedName((*Regs)[r]) << ", ";
    OS << "0 };\n";

    // Emit the *_RegMask bit mask of call-preserved registers.
    BitVector Covered = RegBank.computeCoveredRegisters(*Regs);

    // Check for an optional OtherPreserved set.
    // Add those registers to RegMask, but not to SaveList.
    if (DagInit *OPDag =
        dyn_cast<DagInit>(CSRSet->getValueInit("OtherPreserved"))) {
      SetTheory::RecSet OPSet;
      RegBank.getSets().evaluate(OPDag, OPSet, CSRSet->getLoc());
      Covered |= RegBank.computeCoveredRegisters(
        ArrayRef<Record*>(OPSet.begin(), OPSet.end()));
    }

    OS << "static const uint32_t " << CSRSet->getName()
       << "_RegMask[] = { ";
    printBitVectorAsHex(OS, Covered, 32);
    OS << "};\n";
  }
  OS << "\n\n";

  OS << "ArrayRef<const uint32_t *> " << ClassName
     << "::getRegMasks() const {\n";
  if (!CSRSets.empty()) {
    OS << "  static const uint32_t *const Masks[] = {\n";
    for (Record *CSRSet : CSRSets)
      OS << "    " << CSRSet->getName() << "_RegMask,\n";
    OS << "  };\n";
    OS << "  return makeArrayRef(Masks);\n";
  } else {
    OS << "  return None;\n";
  }
  OS << "}\n\n";

  OS << "ArrayRef<const char *> " << ClassName
     << "::getRegMaskNames() const {\n";
  if (!CSRSets.empty()) {
  OS << "  static const char *const Names[] = {\n";
    for (Record *CSRSet : CSRSets)
      OS << "    " << '"' << CSRSet->getName() << '"' << ",\n";
    OS << "  };\n";
    OS << "  return makeArrayRef(Names);\n";
  } else {
    OS << "  return None;\n";
  }
  OS << "}\n\n";

  OS << "const " << TargetName << "FrameLowering *\n" << TargetName
     << "GenRegisterInfo::getFrameLowering(const MachineFunction &MF) {\n"
     << "  return static_cast<const " << TargetName << "FrameLowering *>(\n"
     << "      MF.getSubtarget().getFrameLowering());\n"
     << "}\n\n";

  OS << "} // end namespace llvm\n\n";
  OS << "#endif // GET_REGINFO_TARGET_DESC\n\n";
}

void RegisterInfoEmitter::run(raw_ostream &OS) {
  CodeGenRegBank &RegBank = Target.getRegBank();
  Records.startTimer("Print enums");
  runEnums(OS, Target, RegBank);

  Records.startTimer("Print MC registers");
  runMCDesc(OS, Target, RegBank);

  Records.startTimer("Print header fragment");
  runTargetHeader(OS, Target, RegBank);

  Records.startTimer("Print target registers");
  runTargetDesc(OS, Target, RegBank);

  if (RegisterInfoDebug)
    debugDump(errs());
}

void RegisterInfoEmitter::debugDump(raw_ostream &OS) {
  CodeGenRegBank &RegBank = Target.getRegBank();
  const CodeGenHwModes &CGH = Target.getHwModes();
  unsigned NumModes = CGH.getNumModeIds();
  auto getModeName = [CGH] (unsigned M) -> StringRef {
    if (M == 0)
      return "Default";
    return CGH.getMode(M).Name;
  };

  for (const CodeGenRegisterClass &RC : RegBank.getRegClasses()) {
    OS << "RegisterClass " << RC.getName() << ":\n";
    OS << "\tSpillSize: {";
    for (unsigned M = 0; M != NumModes; ++M)
      OS << ' ' << getModeName(M) << ':' << RC.RSI.get(M).SpillSize;
    OS << " }\n\tSpillAlignment: {";
    for (unsigned M = 0; M != NumModes; ++M)
      OS << ' ' << getModeName(M) << ':' << RC.RSI.get(M).SpillAlignment;
    OS << " }\n\tNumRegs: " << RC.getMembers().size() << '\n';
    OS << "\tLaneMask: " << PrintLaneMask(RC.LaneMask) << '\n';
    OS << "\tHasDisjunctSubRegs: " << RC.HasDisjunctSubRegs << '\n';
    OS << "\tCoveredBySubRegs: " << RC.CoveredBySubRegs << '\n';
    OS << "\tRegs:";
    for (const CodeGenRegister *R : RC.getMembers()) {
      OS << " " << R->getName();
    }
    OS << '\n';
    OS << "\tSubClasses:";
    const BitVector &SubClasses = RC.getSubClasses();
    for (const CodeGenRegisterClass &SRC : RegBank.getRegClasses()) {
      if (!SubClasses.test(SRC.EnumValue))
        continue;
      OS << " " << SRC.getName();
    }
    OS << '\n';
    OS << "\tSuperClasses:";
    for (const CodeGenRegisterClass *SRC : RC.getSuperClasses()) {
      OS << " " << SRC->getName();
    }
    OS << '\n';
  }

  for (const CodeGenSubRegIndex &SRI : RegBank.getSubRegIndices()) {
    OS << "SubRegIndex " << SRI.getName() << ":\n";
    OS << "\tLaneMask: " << PrintLaneMask(SRI.LaneMask) << '\n';
    OS << "\tAllSuperRegsCovered: " << SRI.AllSuperRegsCovered << '\n';
  }

  for (const CodeGenRegister &R : RegBank.getRegisters()) {
    OS << "Register " << R.getName() << ":\n";
    OS << "\tCostPerUse: ";
    for (const auto &Cost : R.CostPerUse)
      OS << Cost << " ";
    OS << '\n';
    OS << "\tCoveredBySubregs: " << R.CoveredBySubRegs << '\n';
    OS << "\tHasDisjunctSubRegs: " << R.HasDisjunctSubRegs << '\n';
    for (std::pair<CodeGenSubRegIndex*,CodeGenRegister*> P : R.getSubRegs()) {
      OS << "\tSubReg " << P.first->getName()
         << " = " << P.second->getName() << '\n';
    }
  }
}

namespace llvm {

void EmitRegisterInfo(RecordKeeper &RK, raw_ostream &OS) {
  RegisterInfoEmitter(RK).run(OS);
}

} // end namespace llvm<|MERGE_RESOLUTION|>--- conflicted
+++ resolved
@@ -1460,7 +1460,6 @@
 
     if (AllocatableRegs.count(Reg.TheDef))
       InAllocClass.set(Reg.EnumValue);
-<<<<<<< HEAD
   }
 
   // Emit the cost values as a 1D-array after grouping them by their indices,
@@ -1481,28 +1480,6 @@
   }
   OS << "};\n\n";
 
-=======
-  }
-
-  // Emit the cost values as a 1D-array after grouping them by their indices,
-  // i.e. the costs for all registers corresponds to index 0, 1, 2, etc.
-  // Size of the emitted array should be NumRegCosts * (Regs.size() + 1).
-  OS << "\nstatic const uint8_t "
-     << "CostPerUseTable[] = { \n";
-  for (unsigned int I = 0; I < NumRegCosts; ++I) {
-    for (unsigned J = I, E = AllRegCostPerUse.size(); J < E; J += NumRegCosts)
-      OS << AllRegCostPerUse[J] << ", ";
-  }
-  OS << "};\n\n";
-
-  OS << "\nstatic const bool "
-     << "InAllocatableClassTable[] = { \n";
-  for (unsigned I = 0, E = InAllocClass.size(); I < E; ++I) {
-    OS << (InAllocClass[I] ? "true" : "false") << ", ";
-  }
-  OS << "};\n\n";
-
->>>>>>> 2ab1d525
   OS << "\nstatic const TargetRegisterInfoDesc " << TargetName
      << "RegInfoDesc = { // Extra Descriptors\n";
   OS << "CostPerUseTable, " << NumRegCosts << ", "
