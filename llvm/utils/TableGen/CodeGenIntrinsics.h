//===- CodeGenIntrinsic.h - Intrinsic Class Wrapper ------------*- C++ -*--===//
//
// Part of the LLVM Project, under the Apache License v2.0 with LLVM Exceptions.
// See https://llvm.org/LICENSE.txt for license information.
// SPDX-License-Identifier: Apache-2.0 WITH LLVM-exception
//
//===----------------------------------------------------------------------===//
//
// This file defines a wrapper class for the 'Intrinsic' TableGen class.
//
//===----------------------------------------------------------------------===//

#ifndef LLVM_UTILS_TABLEGEN_CODEGENINTRINSICS_H
#define LLVM_UTILS_TABLEGEN_CODEGENINTRINSICS_H

#include "SDNodeProperties.h"
#include "llvm/Support/MachineValueType.h"
#include <string>
#include <vector>

namespace llvm {
class Record;
class RecordKeeper;
class CodeGenTarget;

struct CodeGenIntrinsic {
  Record *TheDef;             // The actual record defining this intrinsic.
  std::string Name;           // The name of the LLVM function "llvm.bswap.i32"
  std::string EnumName;       // The name of the enum "bswap_i32"
  std::string GCCBuiltinName; // Name of the corresponding GCC builtin, or "".
  std::string MSBuiltinName;  // Name of the corresponding MS builtin, or "".
  std::string TargetPrefix;   // Target prefix, e.g. "ppc" for t-s intrinsics.

  /// This structure holds the return values and parameter values of an
  /// intrinsic. If the number of return values is > 1, then the intrinsic
  /// implicitly returns a first-class aggregate. The numbering of the types
  /// starts at 0 with the first return value and continues from there through
  /// the parameter list. This is useful for "matching" types.
  struct IntrinsicSignature {
    /// The MVT::SimpleValueType for each return type. Note that this list is
    /// only populated when in the context of a target .td file. When building
    /// Intrinsics.td, this isn't available, because we don't know the target
    /// pointer size.
    std::vector<MVT::SimpleValueType> RetVTs;

    /// The records for each return type.
    std::vector<Record *> RetTypeDefs;

    /// The MVT::SimpleValueType for each parameter type. Note that this list is
    /// only populated when in the context of a target .td file.  When building
    /// Intrinsics.td, this isn't available, because we don't know the target
    /// pointer size.
    std::vector<MVT::SimpleValueType> ParamVTs;

    /// The records for each parameter type.
    std::vector<Record *> ParamTypeDefs;
  };

  IntrinsicSignature IS;

  /// Bit flags describing the type (ref/mod) and location of memory
  /// accesses that may be performed by the intrinsics. Analogous to
  /// \c FunctionModRefBehaviour.
  enum ModRefBits {
    /// The intrinsic may access memory that is otherwise inaccessible via
    /// LLVM IR.
    MR_InaccessibleMem = 1,

    /// The intrinsic may access memory through pointer arguments.
    /// LLVM IR.
    MR_ArgMem = 2,

    /// The intrinsic may access memory anywhere, i.e. it is not restricted
    /// to access through pointer arguments.
    MR_Anywhere = 4 | MR_ArgMem | MR_InaccessibleMem,

    /// The intrinsic may read memory.
    MR_Ref = 8,

    /// The intrinsic may write memory.
    MR_Mod = 16,

    /// The intrinsic may both read and write memory.
    MR_ModRef = MR_Ref | MR_Mod,
  };

  /// Memory mod/ref behavior of this intrinsic, corresponding to intrinsic
  /// properties (IntrReadMem, IntrArgMemOnly, etc.).
  enum ModRefBehavior {
    NoMem = 0,
    ReadArgMem = MR_Ref | MR_ArgMem,
    ReadInaccessibleMem = MR_Ref | MR_InaccessibleMem,
    ReadInaccessibleMemOrArgMem = MR_Ref | MR_ArgMem | MR_InaccessibleMem,
    ReadMem = MR_Ref | MR_Anywhere,
    WriteArgMem = MR_Mod | MR_ArgMem,
    WriteInaccessibleMem = MR_Mod | MR_InaccessibleMem,
    WriteInaccessibleMemOrArgMem = MR_Mod | MR_ArgMem | MR_InaccessibleMem,
    WriteMem = MR_Mod | MR_Anywhere,
    ReadWriteArgMem = MR_ModRef | MR_ArgMem,
    ReadWriteInaccessibleMem = MR_ModRef | MR_InaccessibleMem,
    ReadWriteInaccessibleMemOrArgMem = MR_ModRef | MR_ArgMem |
                                       MR_InaccessibleMem,
    ReadWriteMem = MR_ModRef | MR_Anywhere,
  };
  ModRefBehavior ModRef;

  /// SDPatternOperator Properties applied to the intrinsic.
  unsigned Properties;

  /// This is set to true if the intrinsic is overloaded by its argument
  /// types.
  bool isOverloaded;

  /// True if the intrinsic is commutative.
  bool isCommutative;

  /// True if the intrinsic can throw.
  bool canThrow;

  /// True if the intrinsic is marked as noduplicate.
  bool isNoDuplicate;

  /// True if the intrinsic is no-return.
  bool isNoReturn;

  /// True if the intrinsic is no-sync.
  bool isNoSync;

  /// True if the intrinsic is will-return.
  bool isWillReturn;

  /// True if the intrinsic is cold.
  bool isCold;

  /// True if the intrinsic is marked as convergent.
  bool isConvergent;

  /// True if the intrinsic has side effects that aren't captured by any
  /// of the other flags.
  bool hasSideEffects;

  // True if the intrinsic is marked as speculatable.
  bool isSpeculatable;

  enum ArgAttrKind {
    NoCapture,
    NoAlias,
    Returned,
    ReadOnly,
    WriteOnly,
    ReadNone,
    ImmArg,
<<<<<<< HEAD
    Mask,
    VectorLength,
    Passthru
=======
    Alignment
>>>>>>> f334156b
  };

  struct ArgAttribute {
    unsigned Index;
    ArgAttrKind Kind;
    uint64_t Value;

    ArgAttribute(unsigned Idx, ArgAttrKind K, uint64_t V)
        : Index(Idx), Kind(K), Value(V) {}

    bool operator<(const ArgAttribute &Other) const {
      return std::tie(Index, Kind, Value) <
             std::tie(Other.Index, Other.Kind, Other.Value);
    }
  };

  std::vector<ArgAttribute> ArgumentAttributes;

  bool hasProperty(enum SDNP Prop) const {
    return Properties & (1 << Prop);
  }

  /// Returns true if the parameter at \p ParamIdx is a pointer type. Returns
  /// false if the parameter is not a pointer, or \p ParamIdx is greater than
  /// the size of \p IS.ParamVTs.
  ///
  /// Note that this requires that \p IS.ParamVTs is available.
  bool isParamAPointer(unsigned ParamIdx) const;

  bool isParamImmArg(unsigned ParamIdx) const;

  CodeGenIntrinsic(Record *R);
};

class CodeGenIntrinsicTable {
  std::vector<CodeGenIntrinsic> Intrinsics;

public:
  struct TargetSet {
    std::string Name;
    size_t Offset;
    size_t Count;
  };
  std::vector<TargetSet> Targets;

  explicit CodeGenIntrinsicTable(const RecordKeeper &RC);
  CodeGenIntrinsicTable() = default;

  bool empty() const { return Intrinsics.empty(); }
  size_t size() const { return Intrinsics.size(); }
  CodeGenIntrinsic &operator[](size_t Pos) { return Intrinsics[Pos]; }
  const CodeGenIntrinsic &operator[](size_t Pos) const {
    return Intrinsics[Pos];
  }
};
}

#endif<|MERGE_RESOLUTION|>--- conflicted
+++ resolved
@@ -150,13 +150,10 @@
     WriteOnly,
     ReadNone,
     ImmArg,
-<<<<<<< HEAD
+    Alignment,
     Mask,
     VectorLength,
     Passthru
-=======
-    Alignment
->>>>>>> f334156b
   };
 
   struct ArgAttribute {
