//===- IntrinsicEmitter.cpp - Generate intrinsic information --------------===//
//
// Part of the LLVM Project, under the Apache License v2.0 with LLVM Exceptions.
// See https://llvm.org/LICENSE.txt for license information.
// SPDX-License-Identifier: Apache-2.0 WITH LLVM-exception
//
//===----------------------------------------------------------------------===//
//
// This tablegen backend emits information about intrinsic functions.
//
//===----------------------------------------------------------------------===//

#include "CodeGenIntrinsics.h"
#include "CodeGenTarget.h"
#include "SequenceToOffsetTable.h"
#include "TableGenBackends.h"
#include "llvm/ADT/StringExtras.h"
#include "llvm/TableGen/Error.h"
#include "llvm/TableGen/Record.h"
#include "llvm/TableGen/StringMatcher.h"
#include "llvm/TableGen/TableGenBackend.h"
#include "llvm/TableGen/StringToOffsetTable.h"
#include <algorithm>
using namespace llvm;

namespace {
class IntrinsicEmitter {
  RecordKeeper &Records;
  bool TargetOnly;
  std::string TargetPrefix;

public:
  IntrinsicEmitter(RecordKeeper &R, bool T)
    : Records(R), TargetOnly(T) {}

  void run(raw_ostream &OS, bool Enums);

  void EmitPrefix(raw_ostream &OS);

  void EmitEnumInfo(const CodeGenIntrinsicTable &Ints, raw_ostream &OS);
  void EmitTargetInfo(const CodeGenIntrinsicTable &Ints, raw_ostream &OS);
  void EmitIntrinsicToNameTable(const CodeGenIntrinsicTable &Ints,
                                raw_ostream &OS);
  void EmitIntrinsicToOverloadTable(const CodeGenIntrinsicTable &Ints,
                                    raw_ostream &OS);
  void EmitGenerator(const CodeGenIntrinsicTable &Ints, raw_ostream &OS);
  void EmitAttributes(const CodeGenIntrinsicTable &Ints, raw_ostream &OS);
  void EmitIntrinsicToBuiltinMap(const CodeGenIntrinsicTable &Ints, bool IsGCC,
                                 raw_ostream &OS);
  void EmitSuffix(raw_ostream &OS);
};
} // End anonymous namespace

//===----------------------------------------------------------------------===//
// IntrinsicEmitter Implementation
//===----------------------------------------------------------------------===//

void IntrinsicEmitter::run(raw_ostream &OS, bool Enums) {
  emitSourceFileHeader("Intrinsic Function Source Fragment", OS);

  CodeGenIntrinsicTable Ints(Records, TargetOnly);

  if (TargetOnly && !Ints.empty())
    TargetPrefix = Ints[0].TargetPrefix;

  EmitPrefix(OS);

  if (Enums) {
    // Emit the enum information.
    EmitEnumInfo(Ints, OS);
  } else {
    // Emit the target metadata.
    EmitTargetInfo(Ints, OS);

    // Emit the intrinsic ID -> name table.
    EmitIntrinsicToNameTable(Ints, OS);

    // Emit the intrinsic ID -> overload table.
    EmitIntrinsicToOverloadTable(Ints, OS);

    // Emit the intrinsic declaration generator.
    EmitGenerator(Ints, OS);

    // Emit the intrinsic parameter attributes.
    EmitAttributes(Ints, OS);

    // Emit code to translate GCC builtins into LLVM intrinsics.
    EmitIntrinsicToBuiltinMap(Ints, true, OS);

    // Emit code to translate MS builtins into LLVM intrinsics.
    EmitIntrinsicToBuiltinMap(Ints, false, OS);
  }

  EmitSuffix(OS);
}

void IntrinsicEmitter::EmitPrefix(raw_ostream &OS) {
  OS << "// VisualStudio defines setjmp as _setjmp\n"
        "#if defined(_MSC_VER) && defined(setjmp) && \\\n"
        "                         !defined(setjmp_undefined_for_msvc)\n"
        "#  pragma push_macro(\"setjmp\")\n"
        "#  undef setjmp\n"
        "#  define setjmp_undefined_for_msvc\n"
        "#endif\n\n";
}

void IntrinsicEmitter::EmitSuffix(raw_ostream &OS) {
  OS << "#if defined(_MSC_VER) && defined(setjmp_undefined_for_msvc)\n"
        "// let's return it to _setjmp state\n"
        "#  pragma pop_macro(\"setjmp\")\n"
        "#  undef setjmp_undefined_for_msvc\n"
        "#endif\n\n";
}

void IntrinsicEmitter::EmitEnumInfo(const CodeGenIntrinsicTable &Ints,
                                    raw_ostream &OS) {
  OS << "// Enum values for Intrinsics.h\n";
  OS << "#ifdef GET_INTRINSIC_ENUM_VALUES\n";
  for (unsigned i = 0, e = Ints.size(); i != e; ++i) {
    OS << "    " << Ints[i].EnumName;
    OS << ((i != e-1) ? ", " : "  ");
    if (Ints[i].EnumName.size() < 40)
      OS << std::string(40-Ints[i].EnumName.size(), ' ');
    OS << " // " << Ints[i].Name << "\n";
  }
  OS << "#endif\n\n";
}

void IntrinsicEmitter::EmitTargetInfo(const CodeGenIntrinsicTable &Ints,
                                    raw_ostream &OS) {
  OS << "// Target mapping\n";
  OS << "#ifdef GET_INTRINSIC_TARGET_DATA\n";
  OS << "struct IntrinsicTargetInfo {\n"
     << "  llvm::StringLiteral Name;\n"
     << "  size_t Offset;\n"
     << "  size_t Count;\n"
     << "};\n";
  OS << "static constexpr IntrinsicTargetInfo TargetInfos[] = {\n";
  for (auto Target : Ints.Targets)
    OS << "  {llvm::StringLiteral(\"" << Target.Name << "\"), " << Target.Offset
       << ", " << Target.Count << "},\n";
  OS << "};\n";
  OS << "#endif\n\n";
}

void IntrinsicEmitter::EmitIntrinsicToNameTable(
    const CodeGenIntrinsicTable &Ints, raw_ostream &OS) {
  OS << "// Intrinsic ID to name table\n";
  OS << "#ifdef GET_INTRINSIC_NAME_TABLE\n";
  OS << "  // Note that entry #0 is the invalid intrinsic!\n";
  for (unsigned i = 0, e = Ints.size(); i != e; ++i)
    OS << "  \"" << Ints[i].Name << "\",\n";
  OS << "#endif\n\n";
}

void IntrinsicEmitter::EmitIntrinsicToOverloadTable(
    const CodeGenIntrinsicTable &Ints, raw_ostream &OS) {
  OS << "// Intrinsic ID to overload bitset\n";
  OS << "#ifdef GET_INTRINSIC_OVERLOAD_TABLE\n";
  OS << "static const uint8_t OTable[] = {\n";
  OS << "  0";
  for (unsigned i = 0, e = Ints.size(); i != e; ++i) {
    // Add one to the index so we emit a null bit for the invalid #0 intrinsic.
    if ((i+1)%8 == 0)
      OS << ",\n  0";
    if (Ints[i].isOverloaded)
      OS << " | (1<<" << (i+1)%8 << ')';
  }
  OS << "\n};\n\n";
  // OTable contains a true bit at the position if the intrinsic is overloaded.
  OS << "return (OTable[id/8] & (1 << (id%8))) != 0;\n";
  OS << "#endif\n\n";
}


// NOTE: This must be kept in synch with the copy in lib/IR/Function.cpp!
enum IIT_Info {
  // Common values should be encoded with 0-15.
  IIT_Done = 0,
  IIT_I1   = 1,
  IIT_I8   = 2,
  IIT_I16  = 3,
  IIT_I32  = 4,
  IIT_I64  = 5,
  IIT_F16  = 6,
  IIT_F32  = 7,
  IIT_F64  = 8,
  IIT_V2   = 9,
  IIT_V4   = 10,
  IIT_V8   = 11,
  IIT_V16  = 12,
  IIT_V32  = 13,
  IIT_PTR  = 14,
  IIT_ARG  = 15,

  // Values from 16+ are only encodable with the inefficient encoding.
  IIT_V64  = 16,
  IIT_MMX  = 17,
  IIT_TOKEN = 18,
  IIT_METADATA = 19,
  IIT_EMPTYSTRUCT = 20,
  IIT_STRUCT2 = 21,
  IIT_STRUCT3 = 22,
  IIT_STRUCT4 = 23,
  IIT_STRUCT5 = 24,
  IIT_EXTEND_ARG = 25,
  IIT_TRUNC_ARG = 26,
  IIT_ANYPTR = 27,
  IIT_V1   = 28,
  IIT_VARARG = 29,
  IIT_HALF_VEC_ARG = 30,
  IIT_SAME_VEC_WIDTH_ARG = 31,
  IIT_PTR_TO_ARG = 32,
  IIT_PTR_TO_ELT = 33,
  IIT_VEC_OF_ANYPTRS_TO_ELT = 34,
  IIT_I128 = 35,
<<<<<<< HEAD
  IIT_V256 = 36,
  IIT_V512 = 37,
  IIT_V1024 = 38,
  IIT_STRUCT6 = 39,
  IIT_STRUCT7 = 40,
  IIT_STRUCT8 = 41,
  IIT_F128 = 42,
  IIT_VEC_ELEMENT = 43
=======
  IIT_V512 = 36,
  IIT_V1024 = 37,
  IIT_STRUCT6 = 38,
  IIT_STRUCT7 = 39,
  IIT_STRUCT8 = 40,
  IIT_F128 = 41,
  IIT_VEC_ELEMENT = 42,
  IIT_SCALABLE_VEC = 43
>>>>>>> 37f91c32
};

static void EncodeFixedValueType(MVT::SimpleValueType VT,
                                 std::vector<unsigned char> &Sig) {
  if (MVT(VT).isInteger()) {
    unsigned BitWidth = MVT(VT).getSizeInBits();
    switch (BitWidth) {
    default: PrintFatalError("unhandled integer type width in intrinsic!");
    case 1: return Sig.push_back(IIT_I1);
    case 8: return Sig.push_back(IIT_I8);
    case 16: return Sig.push_back(IIT_I16);
    case 32: return Sig.push_back(IIT_I32);
    case 64: return Sig.push_back(IIT_I64);
    case 128: return Sig.push_back(IIT_I128);
    }
  }

  switch (VT) {
  default: PrintFatalError("unhandled MVT in intrinsic!");
  case MVT::f16: return Sig.push_back(IIT_F16);
  case MVT::f32: return Sig.push_back(IIT_F32);
  case MVT::f64: return Sig.push_back(IIT_F64);
  case MVT::f128: return Sig.push_back(IIT_F128);
  case MVT::token: return Sig.push_back(IIT_TOKEN);
  case MVT::Metadata: return Sig.push_back(IIT_METADATA);
  case MVT::x86mmx: return Sig.push_back(IIT_MMX);
  // MVT::OtherVT is used to mean the empty struct type here.
  case MVT::Other: return Sig.push_back(IIT_EMPTYSTRUCT);
  // MVT::isVoid is used to represent varargs here.
  case MVT::isVoid: return Sig.push_back(IIT_VARARG);
  }
}

#if defined(_MSC_VER) && !defined(__clang__)
#pragma optimize("",off) // MSVC 2015 optimizer can't deal with this function.
#endif

static void EncodeFixedType(Record *R, std::vector<unsigned char> &ArgCodes,
                            unsigned &NextArgCode,
                            std::vector<unsigned char> &Sig,
                            ArrayRef<unsigned char> Mapping) {

  if (R->isSubClassOf("LLVMMatchType")) {
    unsigned Number = Mapping[R->getValueAsInt("Number")];
    assert(Number < ArgCodes.size() && "Invalid matching number!");
    if (R->isSubClassOf("LLVMExtendedType"))
      Sig.push_back(IIT_EXTEND_ARG);
    else if (R->isSubClassOf("LLVMTruncatedType"))
      Sig.push_back(IIT_TRUNC_ARG);
    else if (R->isSubClassOf("LLVMHalfElementsVectorType"))
      Sig.push_back(IIT_HALF_VEC_ARG);
    else if (R->isSubClassOf("LLVMScalarOrSameVectorWidth")) {
      Sig.push_back(IIT_SAME_VEC_WIDTH_ARG);
      Sig.push_back((Number << 3) | ArgCodes[Number]);
      MVT::SimpleValueType VT = getValueType(R->getValueAsDef("ElTy"));
      EncodeFixedValueType(VT, Sig);
      return;
    }
    else if (R->isSubClassOf("LLVMPointerTo"))
      Sig.push_back(IIT_PTR_TO_ARG);
    else if (R->isSubClassOf("LLVMVectorOfAnyPointersToElt")) {
      Sig.push_back(IIT_VEC_OF_ANYPTRS_TO_ELT);
      // Encode overloaded ArgNo
      Sig.push_back(NextArgCode++);
      // Encode LLVMMatchType<Number> ArgNo
      Sig.push_back(Number);
      return;
    } else if (R->isSubClassOf("LLVMPointerToElt"))
      Sig.push_back(IIT_PTR_TO_ELT);
    else if (R->isSubClassOf("LLVMVectorElementType"))
      Sig.push_back(IIT_VEC_ELEMENT);
    else
      Sig.push_back(IIT_ARG);
    return Sig.push_back((Number << 3) | 7 /*IITDescriptor::AK_MatchType*/);
  }

  MVT::SimpleValueType VT = getValueType(R->getValueAsDef("VT"));

  unsigned Tmp = 0;
  switch (VT) {
  default: break;
  case MVT::iPTRAny: ++Tmp; LLVM_FALLTHROUGH;
  case MVT::vAny: ++Tmp;    LLVM_FALLTHROUGH;
  case MVT::fAny: ++Tmp;    LLVM_FALLTHROUGH;
  case MVT::iAny: ++Tmp;    LLVM_FALLTHROUGH;
  case MVT::Any: {
    // If this is an "any" valuetype, then the type is the type of the next
    // type in the list specified to getIntrinsic().
    Sig.push_back(IIT_ARG);

    // Figure out what arg # this is consuming, and remember what kind it was.
    assert(NextArgCode < ArgCodes.size() && ArgCodes[NextArgCode] == Tmp &&
           "Invalid or no ArgCode associated with overloaded VT!");
    unsigned ArgNo = NextArgCode++;

    // Encode what sort of argument it must be in the low 3 bits of the ArgNo.
    return Sig.push_back((ArgNo << 3) | Tmp);
  }

  case MVT::iPTR: {
    unsigned AddrSpace = 0;
    if (R->isSubClassOf("LLVMQualPointerType")) {
      AddrSpace = R->getValueAsInt("AddrSpace");
      assert(AddrSpace < 256 && "Address space exceeds 255");
    }
    if (AddrSpace) {
      Sig.push_back(IIT_ANYPTR);
      Sig.push_back(AddrSpace);
    } else {
      Sig.push_back(IIT_PTR);
    }
    return EncodeFixedType(R->getValueAsDef("ElTy"), ArgCodes, NextArgCode, Sig,
                           Mapping);
  }
  }

  if (MVT(VT).isVector()) {
    MVT VVT = VT;
    if (VVT.isScalableVector())
      Sig.push_back(IIT_SCALABLE_VEC);
    switch (VVT.getVectorNumElements()) {
    default: PrintFatalError("unhandled vector type width in intrinsic!");
    case 1: Sig.push_back(IIT_V1); break;
    case 2: Sig.push_back(IIT_V2); break;
    case 4: Sig.push_back(IIT_V4); break;
    case 8: Sig.push_back(IIT_V8); break;
    case 16: Sig.push_back(IIT_V16); break;
    case 32: Sig.push_back(IIT_V32); break;
    case 64: Sig.push_back(IIT_V64); break;
    case 256: Sig.push_back(IIT_V256); break;
    case 512: Sig.push_back(IIT_V512); break;
    case 1024: Sig.push_back(IIT_V1024); break;
    }

    return EncodeFixedValueType(VVT.getVectorElementType().SimpleTy, Sig);
  }

  EncodeFixedValueType(VT, Sig);
}

static void UpdateArgCodes(Record *R, std::vector<unsigned char> &ArgCodes,
                           unsigned int &NumInserted,
                           SmallVectorImpl<unsigned char> &Mapping) {
  if (R->isSubClassOf("LLVMMatchType")) {
    if (R->isSubClassOf("LLVMVectorOfAnyPointersToElt")) {
      ArgCodes.push_back(3 /*vAny*/);
      ++NumInserted;
    }
    return;
  }

  unsigned Tmp = 0;
  switch (getValueType(R->getValueAsDef("VT"))) {
  default: break;
  case MVT::iPTR:
    UpdateArgCodes(R->getValueAsDef("ElTy"), ArgCodes, NumInserted, Mapping);
    break;
  case MVT::iPTRAny:
    ++Tmp;
    LLVM_FALLTHROUGH;
  case MVT::vAny:
    ++Tmp;
    LLVM_FALLTHROUGH;
  case MVT::fAny:
    ++Tmp;
    LLVM_FALLTHROUGH;
  case MVT::iAny:
    ++Tmp;
    LLVM_FALLTHROUGH;
  case MVT::Any:
    unsigned OriginalIdx = ArgCodes.size() - NumInserted;
    assert(OriginalIdx >= Mapping.size());
    Mapping.resize(OriginalIdx+1);
    Mapping[OriginalIdx] = ArgCodes.size();
    ArgCodes.push_back(Tmp);
    break;
  }
}

#if defined(_MSC_VER) && !defined(__clang__)
#pragma optimize("",on)
#endif

/// ComputeFixedEncoding - If we can encode the type signature for this
/// intrinsic into 32 bits, return it.  If not, return ~0U.
static void ComputeFixedEncoding(const CodeGenIntrinsic &Int,
                                 std::vector<unsigned char> &TypeSig) {
  std::vector<unsigned char> ArgCodes;

  // Add codes for any overloaded result VTs.
  unsigned int NumInserted = 0;
  SmallVector<unsigned char, 8> ArgMapping;
  for (unsigned i = 0, e = Int.IS.RetVTs.size(); i != e; ++i)
    UpdateArgCodes(Int.IS.RetTypeDefs[i], ArgCodes, NumInserted, ArgMapping);

  // Add codes for any overloaded operand VTs.
  for (unsigned i = 0, e = Int.IS.ParamTypeDefs.size(); i != e; ++i)
    UpdateArgCodes(Int.IS.ParamTypeDefs[i], ArgCodes, NumInserted, ArgMapping);

  unsigned NextArgCode = 0;
  if (Int.IS.RetVTs.empty())
    TypeSig.push_back(IIT_Done);
  else if (Int.IS.RetVTs.size() == 1 &&
           Int.IS.RetVTs[0] == MVT::isVoid)
    TypeSig.push_back(IIT_Done);
  else {
    switch (Int.IS.RetVTs.size()) {
      case 1: break;
      case 2: TypeSig.push_back(IIT_STRUCT2); break;
      case 3: TypeSig.push_back(IIT_STRUCT3); break;
      case 4: TypeSig.push_back(IIT_STRUCT4); break;
      case 5: TypeSig.push_back(IIT_STRUCT5); break;
      case 6: TypeSig.push_back(IIT_STRUCT6); break;
      case 7: TypeSig.push_back(IIT_STRUCT7); break;
      case 8: TypeSig.push_back(IIT_STRUCT8); break;
      default: llvm_unreachable("Unhandled case in struct");
    }

    for (unsigned i = 0, e = Int.IS.RetVTs.size(); i != e; ++i)
      EncodeFixedType(Int.IS.RetTypeDefs[i], ArgCodes, NextArgCode, TypeSig,
                      ArgMapping);
  }

  for (unsigned i = 0, e = Int.IS.ParamTypeDefs.size(); i != e; ++i)
    EncodeFixedType(Int.IS.ParamTypeDefs[i], ArgCodes, NextArgCode, TypeSig,
                    ArgMapping);
}

static void printIITEntry(raw_ostream &OS, unsigned char X) {
  OS << (unsigned)X;
}

void IntrinsicEmitter::EmitGenerator(const CodeGenIntrinsicTable &Ints,
                                     raw_ostream &OS) {
  // If we can compute a 32-bit fixed encoding for this intrinsic, do so and
  // capture it in this vector, otherwise store a ~0U.
  std::vector<unsigned> FixedEncodings;

  SequenceToOffsetTable<std::vector<unsigned char> > LongEncodingTable;

  std::vector<unsigned char> TypeSig;

  // Compute the unique argument type info.
  for (unsigned i = 0, e = Ints.size(); i != e; ++i) {
    // Get the signature for the intrinsic.
    TypeSig.clear();
    ComputeFixedEncoding(Ints[i], TypeSig);

    // Check to see if we can encode it into a 32-bit word.  We can only encode
    // 8 nibbles into a 32-bit word.
    if (TypeSig.size() <= 8) {
      bool Failed = false;
      unsigned Result = 0;
      for (unsigned i = 0, e = TypeSig.size(); i != e; ++i) {
        // If we had an unencodable argument, bail out.
        if (TypeSig[i] > 15) {
          Failed = true;
          break;
        }
        Result = (Result << 4) | TypeSig[e-i-1];
      }

      // If this could be encoded into a 31-bit word, return it.
      if (!Failed && (Result >> 31) == 0) {
        FixedEncodings.push_back(Result);
        continue;
      }
    }

    // Otherwise, we're going to unique the sequence into the
    // LongEncodingTable, and use its offset in the 32-bit table instead.
    LongEncodingTable.add(TypeSig);

    // This is a placehold that we'll replace after the table is laid out.
    FixedEncodings.push_back(~0U);
  }

  LongEncodingTable.layout();

  OS << "// Global intrinsic function declaration type table.\n";
  OS << "#ifdef GET_INTRINSIC_GENERATOR_GLOBAL\n";

  OS << "static const unsigned IIT_Table[] = {\n  ";

  for (unsigned i = 0, e = FixedEncodings.size(); i != e; ++i) {
    if ((i & 7) == 7)
      OS << "\n  ";

    // If the entry fit in the table, just emit it.
    if (FixedEncodings[i] != ~0U) {
      OS << "0x" << Twine::utohexstr(FixedEncodings[i]) << ", ";
      continue;
    }

    TypeSig.clear();
    ComputeFixedEncoding(Ints[i], TypeSig);


    // Otherwise, emit the offset into the long encoding table.  We emit it this
    // way so that it is easier to read the offset in the .def file.
    OS << "(1U<<31) | " << LongEncodingTable.get(TypeSig) << ", ";
  }

  OS << "0\n};\n\n";

  // Emit the shared table of register lists.
  OS << "static const unsigned char IIT_LongEncodingTable[] = {\n";
  if (!LongEncodingTable.empty())
    LongEncodingTable.emit(OS, printIITEntry);
  OS << "  255\n};\n\n";

  OS << "#endif\n\n";  // End of GET_INTRINSIC_GENERATOR_GLOBAL
}

namespace {
struct AttributeComparator {
  bool operator()(const CodeGenIntrinsic *L, const CodeGenIntrinsic *R) const {
    // Sort throwing intrinsics after non-throwing intrinsics.
    if (L->canThrow != R->canThrow)
      return R->canThrow;

    if (L->isNoDuplicate != R->isNoDuplicate)
      return R->isNoDuplicate;

    if (L->isNoReturn != R->isNoReturn)
      return R->isNoReturn;

    if (L->isWillReturn != R->isWillReturn)
      return R->isWillReturn;

    if (L->isCold != R->isCold)
      return R->isCold;

    if (L->isConvergent != R->isConvergent)
      return R->isConvergent;

    if (L->isSpeculatable != R->isSpeculatable)
      return R->isSpeculatable;

    if (L->hasSideEffects != R->hasSideEffects)
      return R->hasSideEffects;

    // Try to order by readonly/readnone attribute.
    CodeGenIntrinsic::ModRefBehavior LK = L->ModRef;
    CodeGenIntrinsic::ModRefBehavior RK = R->ModRef;
    if (LK != RK) return (LK > RK);
    // Order by argument attributes.
    // This is reliable because each side is already sorted internally.
    return (L->ArgumentAttributes < R->ArgumentAttributes);
  }
};
} // End anonymous namespace

/// EmitAttributes - This emits the Intrinsic::getAttributes method.
void IntrinsicEmitter::EmitAttributes(const CodeGenIntrinsicTable &Ints,
                                      raw_ostream &OS) {
  OS << "// Add parameter attributes that are not common to all intrinsics.\n";
  OS << "#ifdef GET_INTRINSIC_ATTRIBUTES\n";
  if (TargetOnly)
    OS << "static AttributeList getAttributes(LLVMContext &C, " << TargetPrefix
       << "Intrinsic::ID id) {\n";
  else
    OS << "AttributeList Intrinsic::getAttributes(LLVMContext &C, ID id) {\n";

  // Compute the maximum number of attribute arguments and the map
  typedef std::map<const CodeGenIntrinsic*, unsigned,
                   AttributeComparator> UniqAttrMapTy;
  UniqAttrMapTy UniqAttributes;
  unsigned maxArgAttrs = 0;
  unsigned AttrNum = 0;
  for (unsigned i = 0, e = Ints.size(); i != e; ++i) {
    const CodeGenIntrinsic &intrinsic = Ints[i];
    maxArgAttrs =
      std::max(maxArgAttrs, unsigned(intrinsic.ArgumentAttributes.size()));
    unsigned &N = UniqAttributes[&intrinsic];
    if (N) continue;
    assert(AttrNum < 256 && "Too many unique attributes for table!");
    N = ++AttrNum;
  }

  // Emit an array of AttributeList.  Most intrinsics will have at least one
  // entry, for the function itself (index ~1), which is usually nounwind.
  OS << "  static const uint8_t IntrinsicsToAttributesMap[] = {\n";

  for (unsigned i = 0, e = Ints.size(); i != e; ++i) {
    const CodeGenIntrinsic &intrinsic = Ints[i];

    OS << "    " << UniqAttributes[&intrinsic] << ", // "
       << intrinsic.Name << "\n";
  }
  OS << "  };\n\n";

  OS << "  AttributeList AS[" << maxArgAttrs + 1 << "];\n";
  OS << "  unsigned NumAttrs = 0;\n";
  OS << "  if (id != 0) {\n";
  OS << "    switch(IntrinsicsToAttributesMap[id - ";
  if (TargetOnly)
    OS << "Intrinsic::num_intrinsics";
  else
    OS << "1";
  OS << "]) {\n";
  OS << "    default: llvm_unreachable(\"Invalid attribute number\");\n";
  for (UniqAttrMapTy::const_iterator I = UniqAttributes.begin(),
       E = UniqAttributes.end(); I != E; ++I) {
    OS << "    case " << I->second << ": {\n";

    const CodeGenIntrinsic &intrinsic = *(I->first);

    // Keep track of the number of attributes we're writing out.
    unsigned numAttrs = 0;

    // The argument attributes are alreadys sorted by argument index.
    unsigned ai = 0, ae = intrinsic.ArgumentAttributes.size();
    if (ae) {
      while (ai != ae) {
        unsigned argNo = intrinsic.ArgumentAttributes[ai].first;
        unsigned attrIdx = argNo + 1; // Must match AttributeList::FirstArgIndex

        OS << "      const Attribute::AttrKind AttrParam" << attrIdx << "[]= {";
        bool addComma = false;

        do {
          switch (intrinsic.ArgumentAttributes[ai].second) {
          case CodeGenIntrinsic::NoCapture:
            if (addComma)
              OS << ",";
            OS << "Attribute::NoCapture";
            addComma = true;
            break;
          case CodeGenIntrinsic::NoAlias:
            if (addComma)
              OS << ",";
            OS << "Attribute::NoAlias";
            addComma = true;
            break;
          case CodeGenIntrinsic::Returned:
            if (addComma)
              OS << ",";
            OS << "Attribute::Returned";
            addComma = true;
            break;
          case CodeGenIntrinsic::ReadOnly:
            if (addComma)
              OS << ",";
            OS << "Attribute::ReadOnly";
            addComma = true;
            break;
          case CodeGenIntrinsic::WriteOnly:
            if (addComma)
              OS << ",";
            OS << "Attribute::WriteOnly";
            addComma = true;
            break;
          case CodeGenIntrinsic::ReadNone:
            if (addComma)
              OS << ",";
            OS << "Attribute::ReadNone";
            addComma = true;
            break;
          case CodeGenIntrinsic::ImmArg:
            if (addComma)
              OS << ',';
            OS << "Attribute::ImmArg";
            addComma = true;
            break;
          }

          ++ai;
        } while (ai != ae && intrinsic.ArgumentAttributes[ai].first == argNo);
        OS << "};\n";
        OS << "      AS[" << numAttrs++ << "] = AttributeList::get(C, "
           << attrIdx << ", AttrParam" << attrIdx << ");\n";
      }
    }

    if (!intrinsic.canThrow ||
        (intrinsic.ModRef != CodeGenIntrinsic::ReadWriteMem && !intrinsic.hasSideEffects) ||
        intrinsic.isNoReturn || intrinsic.isWillReturn || intrinsic.isCold ||
        intrinsic.isNoDuplicate || intrinsic.isConvergent ||
        intrinsic.isSpeculatable) {
      OS << "      const Attribute::AttrKind Atts[] = {";
      bool addComma = false;
      if (!intrinsic.canThrow) {
        OS << "Attribute::NoUnwind";
        addComma = true;
      }
      if (intrinsic.isNoReturn) {
        if (addComma)
          OS << ",";
        OS << "Attribute::NoReturn";
        addComma = true;
      }
      if (intrinsic.isWillReturn) {
        if (addComma)
          OS << ",";
        OS << "Attribute::WillReturn";
        addComma = true;
      }
      if (intrinsic.isCold) {
        if (addComma)
          OS << ",";
        OS << "Attribute::Cold";
        addComma = true;
      }
      if (intrinsic.isNoDuplicate) {
        if (addComma)
          OS << ",";
        OS << "Attribute::NoDuplicate";
        addComma = true;
      }
      if (intrinsic.isConvergent) {
        if (addComma)
          OS << ",";
        OS << "Attribute::Convergent";
        addComma = true;
      }
      if (intrinsic.isSpeculatable) {
        if (addComma)
          OS << ",";
        OS << "Attribute::Speculatable";
        addComma = true;
      }

      switch (intrinsic.ModRef) {
      case CodeGenIntrinsic::NoMem:
        if (intrinsic.hasSideEffects)
          break;
        if (addComma)
          OS << ",";
        OS << "Attribute::ReadNone";
        break;
      case CodeGenIntrinsic::ReadArgMem:
        if (addComma)
          OS << ",";
        OS << "Attribute::ReadOnly,";
        OS << "Attribute::ArgMemOnly";
        break;
      case CodeGenIntrinsic::ReadMem:
        if (addComma)
          OS << ",";
        OS << "Attribute::ReadOnly";
        break;
      case CodeGenIntrinsic::ReadInaccessibleMem:
        if (addComma)
          OS << ",";
        OS << "Attribute::ReadOnly,";
        OS << "Attribute::InaccessibleMemOnly";
        break;
      case CodeGenIntrinsic::ReadInaccessibleMemOrArgMem:
        if (addComma)
          OS << ",";
        OS << "Attribute::ReadOnly,";
        OS << "Attribute::InaccessibleMemOrArgMemOnly";
        break;
      case CodeGenIntrinsic::WriteArgMem:
        if (addComma)
          OS << ",";
        OS << "Attribute::WriteOnly,";
        OS << "Attribute::ArgMemOnly";
        break;
      case CodeGenIntrinsic::WriteMem:
        if (addComma)
          OS << ",";
        OS << "Attribute::WriteOnly";
        break;
      case CodeGenIntrinsic::WriteInaccessibleMem:
        if (addComma)
          OS << ",";
        OS << "Attribute::WriteOnly,";
        OS << "Attribute::InaccessibleMemOnly";
        break;
      case CodeGenIntrinsic::WriteInaccessibleMemOrArgMem:
        if (addComma)
          OS << ",";
        OS << "Attribute::WriteOnly,";
        OS << "Attribute::InaccessibleMemOrArgMemOnly";
        break;
      case CodeGenIntrinsic::ReadWriteArgMem:
        if (addComma)
          OS << ",";
        OS << "Attribute::ArgMemOnly";
        break;
      case CodeGenIntrinsic::ReadWriteInaccessibleMem:
        if (addComma)
          OS << ",";
        OS << "Attribute::InaccessibleMemOnly";
        break;
      case CodeGenIntrinsic::ReadWriteInaccessibleMemOrArgMem:
        if (addComma)
          OS << ",";
        OS << "Attribute::InaccessibleMemOrArgMemOnly";
        break;
      case CodeGenIntrinsic::ReadWriteMem:
        break;
      }
      OS << "};\n";
      OS << "      AS[" << numAttrs++ << "] = AttributeList::get(C, "
         << "AttributeList::FunctionIndex, Atts);\n";
    }

    if (numAttrs) {
      OS << "      NumAttrs = " << numAttrs << ";\n";
      OS << "      break;\n";
      OS << "      }\n";
    } else {
      OS << "      return AttributeList();\n";
      OS << "      }\n";
    }
  }

  OS << "    }\n";
  OS << "  }\n";
  OS << "  return AttributeList::get(C, makeArrayRef(AS, NumAttrs));\n";
  OS << "}\n";
  OS << "#endif // GET_INTRINSIC_ATTRIBUTES\n\n";
}

void IntrinsicEmitter::EmitIntrinsicToBuiltinMap(
    const CodeGenIntrinsicTable &Ints, bool IsGCC, raw_ostream &OS) {
  StringRef CompilerName = (IsGCC ? "GCC" : "MS");
  typedef std::map<std::string, std::map<std::string, std::string>> BIMTy;
  BIMTy BuiltinMap;
  StringToOffsetTable Table;
  for (unsigned i = 0, e = Ints.size(); i != e; ++i) {
    const std::string &BuiltinName =
        IsGCC ? Ints[i].GCCBuiltinName : Ints[i].MSBuiltinName;
    if (!BuiltinName.empty()) {
      // Get the map for this target prefix.
      std::map<std::string, std::string> &BIM =
          BuiltinMap[Ints[i].TargetPrefix];

      if (!BIM.insert(std::make_pair(BuiltinName, Ints[i].EnumName)).second)
        PrintFatalError(Ints[i].TheDef->getLoc(),
                        "Intrinsic '" + Ints[i].TheDef->getName() +
                            "': duplicate " + CompilerName + " builtin name!");
      Table.GetOrAddStringOffset(BuiltinName);
    }
  }

  OS << "// Get the LLVM intrinsic that corresponds to a builtin.\n";
  OS << "// This is used by the C front-end.  The builtin name is passed\n";
  OS << "// in as BuiltinName, and a target prefix (e.g. 'ppc') is passed\n";
  OS << "// in as TargetPrefix.  The result is assigned to 'IntrinsicID'.\n";
  OS << "#ifdef GET_LLVM_INTRINSIC_FOR_" << CompilerName << "_BUILTIN\n";

  if (TargetOnly) {
    OS << "static " << TargetPrefix << "Intrinsic::ID "
       << "getIntrinsicFor" << CompilerName << "Builtin(const char "
       << "*TargetPrefixStr, StringRef BuiltinNameStr) {\n";
  } else {
    OS << "Intrinsic::ID Intrinsic::getIntrinsicFor" << CompilerName
       << "Builtin(const char "
       << "*TargetPrefixStr, StringRef BuiltinNameStr) {\n";
  }

  if (Table.Empty()) {
    OS << "  return ";
    if (!TargetPrefix.empty())
      OS << "(" << TargetPrefix << "Intrinsic::ID)";
    OS << "Intrinsic::not_intrinsic;\n";
    OS << "}\n";
    OS << "#endif\n\n";
    return;
  }

  OS << "  static const char BuiltinNames[] = {\n";
  Table.EmitCharArray(OS);
  OS << "  };\n\n";

  OS << "  struct BuiltinEntry {\n";
  OS << "    Intrinsic::ID IntrinID;\n";
  OS << "    unsigned StrTabOffset;\n";
  OS << "    const char *getName() const {\n";
  OS << "      return &BuiltinNames[StrTabOffset];\n";
  OS << "    }\n";
  OS << "    bool operator<(StringRef RHS) const {\n";
  OS << "      return strncmp(getName(), RHS.data(), RHS.size()) < 0;\n";
  OS << "    }\n";
  OS << "  };\n";

  OS << "  StringRef TargetPrefix(TargetPrefixStr);\n\n";

  // Note: this could emit significantly better code if we cared.
  for (BIMTy::iterator I = BuiltinMap.begin(), E = BuiltinMap.end();I != E;++I){
    OS << "  ";
    if (!I->first.empty())
      OS << "if (TargetPrefix == \"" << I->first << "\") ";
    else
      OS << "/* Target Independent Builtins */ ";
    OS << "{\n";

    // Emit the comparisons for this target prefix.
    OS << "    static const BuiltinEntry " << I->first << "Names[] = {\n";
    for (const auto &P : I->second) {
      OS << "      {Intrinsic::" << P.second << ", "
         << Table.GetOrAddStringOffset(P.first) << "}, // " << P.first << "\n";
    }
    OS << "    };\n";
    OS << "    auto I = std::lower_bound(std::begin(" << I->first << "Names),\n";
    OS << "                              std::end(" << I->first << "Names),\n";
    OS << "                              BuiltinNameStr);\n";
    OS << "    if (I != std::end(" << I->first << "Names) &&\n";
    OS << "        I->getName() == BuiltinNameStr)\n";
    OS << "      return I->IntrinID;\n";
    OS << "  }\n";
  }
  OS << "  return ";
  if (!TargetPrefix.empty())
    OS << "(" << TargetPrefix << "Intrinsic::ID)";
  OS << "Intrinsic::not_intrinsic;\n";
  OS << "}\n";
  OS << "#endif\n\n";
}

void llvm::EmitIntrinsicEnums(RecordKeeper &RK, raw_ostream &OS,
                              bool TargetOnly) {
  IntrinsicEmitter(RK, TargetOnly).run(OS, /*Enums=*/true);
}

void llvm::EmitIntrinsicImpl(RecordKeeper &RK, raw_ostream &OS,
                             bool TargetOnly) {
  IntrinsicEmitter(RK, TargetOnly).run(OS, /*Enums=*/false);
}<|MERGE_RESOLUTION|>--- conflicted
+++ resolved
@@ -214,7 +214,6 @@
   IIT_PTR_TO_ELT = 33,
   IIT_VEC_OF_ANYPTRS_TO_ELT = 34,
   IIT_I128 = 35,
-<<<<<<< HEAD
   IIT_V256 = 36,
   IIT_V512 = 37,
   IIT_V1024 = 38,
@@ -222,17 +221,8 @@
   IIT_STRUCT7 = 40,
   IIT_STRUCT8 = 41,
   IIT_F128 = 42,
-  IIT_VEC_ELEMENT = 43
-=======
-  IIT_V512 = 36,
-  IIT_V1024 = 37,
-  IIT_STRUCT6 = 38,
-  IIT_STRUCT7 = 39,
-  IIT_STRUCT8 = 40,
-  IIT_F128 = 41,
-  IIT_VEC_ELEMENT = 42,
-  IIT_SCALABLE_VEC = 43
->>>>>>> 37f91c32
+  IIT_VEC_ELEMENT = 43,
+  IIT_SCALABLE_VEC = 44
 };
 
 static void EncodeFixedValueType(MVT::SimpleValueType VT,
