//===- IntrinsicEmitter.cpp - Generate intrinsic information --------------===//
//
// Part of the LLVM Project, under the Apache License v2.0 with LLVM Exceptions.
// See https://llvm.org/LICENSE.txt for license information.
// SPDX-License-Identifier: Apache-2.0 WITH LLVM-exception
//
//===----------------------------------------------------------------------===//
//
// This tablegen backend emits information about intrinsic functions.
//
//===----------------------------------------------------------------------===//

#include "CodeGenIntrinsics.h"
#include "CodeGenTarget.h"
#include "SequenceToOffsetTable.h"
#include "TableGenBackends.h"
#include "llvm/ADT/StringExtras.h"
#include "llvm/Support/CommandLine.h"
#include "llvm/TableGen/Error.h"
#include "llvm/TableGen/Record.h"
#include "llvm/TableGen/StringMatcher.h"
#include "llvm/TableGen/StringToOffsetTable.h"
#include "llvm/TableGen/TableGenBackend.h"
#include <algorithm>
using namespace llvm;

cl::OptionCategory GenIntrinsicCat("Options for -gen-intrinsic-enums");
cl::opt<std::string>
    IntrinsicPrefix("intrinsic-prefix",
                    cl::desc("Generate intrinsics with this target prefix"),
                    cl::value_desc("target prefix"), cl::cat(GenIntrinsicCat));

namespace {
class IntrinsicEmitter {
  RecordKeeper &Records;

public:
  IntrinsicEmitter(RecordKeeper &R) : Records(R) {}

  void run(raw_ostream &OS, bool Enums);

  void EmitEnumInfo(const CodeGenIntrinsicTable &Ints, raw_ostream &OS);
  void EmitTargetInfo(const CodeGenIntrinsicTable &Ints, raw_ostream &OS);
  void EmitIntrinsicToNameTable(const CodeGenIntrinsicTable &Ints,
                                raw_ostream &OS);
  void EmitIntrinsicToOverloadTable(const CodeGenIntrinsicTable &Ints,
                                    raw_ostream &OS);
  void EmitGenerator(const CodeGenIntrinsicTable &Ints, raw_ostream &OS);
  void EmitAttributes(const CodeGenIntrinsicTable &Ints, raw_ostream &OS);
  void EmitIntrinsicToBuiltinMap(const CodeGenIntrinsicTable &Ints, bool IsGCC,
                                 raw_ostream &OS);
};
} // End anonymous namespace

//===----------------------------------------------------------------------===//
// IntrinsicEmitter Implementation
//===----------------------------------------------------------------------===//

void IntrinsicEmitter::run(raw_ostream &OS, bool Enums) {
  emitSourceFileHeader("Intrinsic Function Source Fragment", OS);

  CodeGenIntrinsicTable Ints(Records);

  if (Enums) {
    // Emit the enum information.
    EmitEnumInfo(Ints, OS);
  } else {
    // Emit the target metadata.
    EmitTargetInfo(Ints, OS);

    // Emit the intrinsic ID -> name table.
    EmitIntrinsicToNameTable(Ints, OS);

    // Emit the intrinsic ID -> overload table.
    EmitIntrinsicToOverloadTable(Ints, OS);

    // Emit the intrinsic declaration generator.
    EmitGenerator(Ints, OS);

    // Emit the intrinsic parameter attributes.
    EmitAttributes(Ints, OS);

    // Emit code to translate GCC builtins into LLVM intrinsics.
    EmitIntrinsicToBuiltinMap(Ints, true, OS);

    // Emit code to translate MS builtins into LLVM intrinsics.
    EmitIntrinsicToBuiltinMap(Ints, false, OS);
  }
}

void IntrinsicEmitter::EmitEnumInfo(const CodeGenIntrinsicTable &Ints,
                                    raw_ostream &OS) {
  // Find the TargetSet for which to generate enums. There will be an initial
  // set with an empty target prefix which will include target independent
  // intrinsics like dbg.value.
  const CodeGenIntrinsicTable::TargetSet *Set = nullptr;
  for (const auto &Target : Ints.Targets) {
    if (Target.Name == IntrinsicPrefix) {
      Set = &Target;
      break;
    }
  }
  if (!Set) {
    std::vector<std::string> KnownTargets;
    for (const auto &Target : Ints.Targets)
      if (!Target.Name.empty())
        KnownTargets.push_back(Target.Name);
    PrintFatalError("tried to generate intrinsics for unknown target " +
                    IntrinsicPrefix +
                    "\nKnown targets are: " + join(KnownTargets, ", ") + "\n");
  }

  // Generate a complete header for target specific intrinsics.
  if (!IntrinsicPrefix.empty()) {
    std::string UpperPrefix = StringRef(IntrinsicPrefix).upper();
    OS << "#ifndef LLVM_IR_INTRINSIC_" << UpperPrefix << "_ENUMS_H\n";
    OS << "#define LLVM_IR_INTRINSIC_" << UpperPrefix << "_ENUMS_H\n\n";
    OS << "namespace llvm {\n";
    OS << "namespace Intrinsic {\n";
    OS << "enum " << UpperPrefix << "Intrinsics : unsigned {\n";
  }

  OS << "// Enum values for intrinsics\n";
  for (unsigned i = Set->Offset, e = Set->Offset + Set->Count; i != e; ++i) {
    OS << "    " << Ints[i].EnumName;

    // Assign a value to the first intrinsic in this target set so that all
    // intrinsic ids are distinct.
    if (i == Set->Offset)
      OS << " = " << (Set->Offset + 1);

    OS << ", ";
    if (Ints[i].EnumName.size() < 40)
      OS.indent(40 - Ints[i].EnumName.size());
    OS << " // " << Ints[i].Name << "\n";
  }

  // Emit num_intrinsics into the target neutral enum.
  if (IntrinsicPrefix.empty()) {
    OS << "    num_intrinsics = " << (Ints.size() + 1) << "\n";
  } else {
    OS << "}; // enum\n";
    OS << "} // namespace Intrinsic\n";
    OS << "} // namespace llvm\n\n";
    OS << "#endif\n";
  }
}

void IntrinsicEmitter::EmitTargetInfo(const CodeGenIntrinsicTable &Ints,
                                    raw_ostream &OS) {
  OS << "// Target mapping\n";
  OS << "#ifdef GET_INTRINSIC_TARGET_DATA\n";
  OS << "struct IntrinsicTargetInfo {\n"
     << "  llvm::StringLiteral Name;\n"
     << "  size_t Offset;\n"
     << "  size_t Count;\n"
     << "};\n";
  OS << "static constexpr IntrinsicTargetInfo TargetInfos[] = {\n";
  for (auto Target : Ints.Targets)
    OS << "  {llvm::StringLiteral(\"" << Target.Name << "\"), " << Target.Offset
       << ", " << Target.Count << "},\n";
  OS << "};\n";
  OS << "#endif\n\n";
}

void IntrinsicEmitter::EmitIntrinsicToNameTable(
    const CodeGenIntrinsicTable &Ints, raw_ostream &OS) {
  OS << "// Intrinsic ID to name table\n";
  OS << "#ifdef GET_INTRINSIC_NAME_TABLE\n";
  OS << "  // Note that entry #0 is the invalid intrinsic!\n";
  for (unsigned i = 0, e = Ints.size(); i != e; ++i)
    OS << "  \"" << Ints[i].Name << "\",\n";
  OS << "#endif\n\n";
}

void IntrinsicEmitter::EmitIntrinsicToOverloadTable(
    const CodeGenIntrinsicTable &Ints, raw_ostream &OS) {
  OS << "// Intrinsic ID to overload bitset\n";
  OS << "#ifdef GET_INTRINSIC_OVERLOAD_TABLE\n";
  OS << "static const uint8_t OTable[] = {\n";
  OS << "  0";
  for (unsigned i = 0, e = Ints.size(); i != e; ++i) {
    // Add one to the index so we emit a null bit for the invalid #0 intrinsic.
    if ((i+1)%8 == 0)
      OS << ",\n  0";
    if (Ints[i].isOverloaded)
      OS << " | (1<<" << (i+1)%8 << ')';
  }
  OS << "\n};\n\n";
  // OTable contains a true bit at the position if the intrinsic is overloaded.
  OS << "return (OTable[id/8] & (1 << (id%8))) != 0;\n";
  OS << "#endif\n\n";
}


// NOTE: This must be kept in synch with the copy in lib/IR/Function.cpp!
enum IIT_Info {
  // Common values should be encoded with 0-15.
  IIT_Done = 0,
  IIT_I1   = 1,
  IIT_I8   = 2,
  IIT_I16  = 3,
  IIT_I32  = 4,
  IIT_I64  = 5,
  IIT_F16  = 6,
  IIT_F32  = 7,
  IIT_F64  = 8,
  IIT_V2   = 9,
  IIT_V4   = 10,
  IIT_V8   = 11,
  IIT_V16  = 12,
  IIT_V32  = 13,
  IIT_PTR  = 14,
  IIT_ARG  = 15,

  // Values from 16+ are only encodable with the inefficient encoding.
  IIT_V64  = 16,
  IIT_MMX  = 17,
  IIT_TOKEN = 18,
  IIT_METADATA = 19,
  IIT_EMPTYSTRUCT = 20,
  IIT_STRUCT2 = 21,
  IIT_STRUCT3 = 22,
  IIT_STRUCT4 = 23,
  IIT_STRUCT5 = 24,
  IIT_EXTEND_ARG = 25,
  IIT_TRUNC_ARG = 26,
  IIT_ANYPTR = 27,
  IIT_V1   = 28,
  IIT_VARARG = 29,
  IIT_HALF_VEC_ARG = 30,
  IIT_SAME_VEC_WIDTH_ARG = 31,
  IIT_PTR_TO_ARG = 32,
  IIT_PTR_TO_ELT = 33,
  IIT_VEC_OF_ANYPTRS_TO_ELT = 34,
  IIT_I128 = 35,
  IIT_V512 = 36,
  IIT_V1024 = 37,
  IIT_STRUCT6 = 38,
  IIT_STRUCT7 = 39,
  IIT_STRUCT8 = 40,
  IIT_F128 = 41,
  IIT_VEC_ELEMENT = 42,
  IIT_SCALABLE_VEC = 43,
  IIT_SUBDIVIDE2_ARG = 44,
  IIT_SUBDIVIDE4_ARG = 45,
  IIT_VEC_OF_BITCASTS_TO_INT = 46,
  IIT_V128 = 47,
  IIT_BF16 = 48,
  IIT_STRUCT9 = 49,
  IIT_V256 = 50,
  IIT_AMX  = 51,
  IIT_PPCF128 = 52,
  IIT_V3 = 53,
  IIT_EXTERNREF = 54,
  IIT_FUNCREF = 55
};

static void EncodeFixedValueType(MVT::SimpleValueType VT,
                                 std::vector<unsigned char> &Sig) {
  if (MVT(VT).isInteger()) {
    unsigned BitWidth = MVT(VT).getFixedSizeInBits();
    switch (BitWidth) {
    default: PrintFatalError("unhandled integer type width in intrinsic!");
    case 1: return Sig.push_back(IIT_I1);
    case 8: return Sig.push_back(IIT_I8);
    case 16: return Sig.push_back(IIT_I16);
    case 32: return Sig.push_back(IIT_I32);
    case 64: return Sig.push_back(IIT_I64);
    case 128: return Sig.push_back(IIT_I128);
    }
  }

  switch (VT) {
  default: PrintFatalError("unhandled MVT in intrinsic!");
  case MVT::f16: return Sig.push_back(IIT_F16);
  case MVT::bf16: return Sig.push_back(IIT_BF16);
  case MVT::f32: return Sig.push_back(IIT_F32);
  case MVT::f64: return Sig.push_back(IIT_F64);
  case MVT::f128: return Sig.push_back(IIT_F128);
  case MVT::ppcf128: return Sig.push_back(IIT_PPCF128);
  case MVT::token: return Sig.push_back(IIT_TOKEN);
  case MVT::Metadata: return Sig.push_back(IIT_METADATA);
  case MVT::x86mmx: return Sig.push_back(IIT_MMX);
  case MVT::x86amx: return Sig.push_back(IIT_AMX);
  // MVT::OtherVT is used to mean the empty struct type here.
  case MVT::Other: return Sig.push_back(IIT_EMPTYSTRUCT);
  // MVT::isVoid is used to represent varargs here.
  case MVT::isVoid: return Sig.push_back(IIT_VARARG);
  case MVT::externref:
    return Sig.push_back(IIT_EXTERNREF);
  case MVT::funcref:
    return Sig.push_back(IIT_FUNCREF);
  }
}

#if defined(_MSC_VER) && !defined(__clang__)
#pragma optimize("",off) // MSVC 2015 optimizer can't deal with this function.
#endif

static void EncodeFixedType(Record *R, std::vector<unsigned char> &ArgCodes,
                            unsigned &NextArgCode,
                            std::vector<unsigned char> &Sig,
                            ArrayRef<unsigned char> Mapping) {

  if (R->isSubClassOf("LLVMMatchType")) {
    unsigned Number = Mapping[R->getValueAsInt("Number")];
    assert(Number < ArgCodes.size() && "Invalid matching number!");
    if (R->isSubClassOf("LLVMExtendedType"))
      Sig.push_back(IIT_EXTEND_ARG);
    else if (R->isSubClassOf("LLVMTruncatedType"))
      Sig.push_back(IIT_TRUNC_ARG);
    else if (R->isSubClassOf("LLVMHalfElementsVectorType"))
      Sig.push_back(IIT_HALF_VEC_ARG);
    else if (R->isSubClassOf("LLVMScalarOrSameVectorWidth")) {
      Sig.push_back(IIT_SAME_VEC_WIDTH_ARG);
      Sig.push_back((Number << 3) | ArgCodes[Number]);
      MVT::SimpleValueType VT = getValueType(R->getValueAsDef("ElTy"));
      EncodeFixedValueType(VT, Sig);
      return;
    }
    else if (R->isSubClassOf("LLVMPointerTo"))
      Sig.push_back(IIT_PTR_TO_ARG);
    else if (R->isSubClassOf("LLVMVectorOfAnyPointersToElt")) {
      Sig.push_back(IIT_VEC_OF_ANYPTRS_TO_ELT);
      // Encode overloaded ArgNo
      Sig.push_back(NextArgCode++);
      // Encode LLVMMatchType<Number> ArgNo
      Sig.push_back(Number);
      return;
    } else if (R->isSubClassOf("LLVMPointerToElt"))
      Sig.push_back(IIT_PTR_TO_ELT);
    else if (R->isSubClassOf("LLVMVectorElementType"))
      Sig.push_back(IIT_VEC_ELEMENT);
    else if (R->isSubClassOf("LLVMSubdivide2VectorType"))
      Sig.push_back(IIT_SUBDIVIDE2_ARG);
    else if (R->isSubClassOf("LLVMSubdivide4VectorType"))
      Sig.push_back(IIT_SUBDIVIDE4_ARG);
    else if (R->isSubClassOf("LLVMVectorOfBitcastsToInt"))
      Sig.push_back(IIT_VEC_OF_BITCASTS_TO_INT);
    else
      Sig.push_back(IIT_ARG);
    return Sig.push_back((Number << 3) | 7 /*IITDescriptor::AK_MatchType*/);
  }

  MVT::SimpleValueType VT = getValueType(R->getValueAsDef("VT"));

  unsigned Tmp = 0;
  switch (VT) {
  default: break;
  case MVT::iPTRAny: ++Tmp; LLVM_FALLTHROUGH;
  case MVT::vAny: ++Tmp;    LLVM_FALLTHROUGH;
  case MVT::fAny: ++Tmp;    LLVM_FALLTHROUGH;
  case MVT::iAny: ++Tmp;    LLVM_FALLTHROUGH;
  case MVT::Any: {
    // If this is an "any" valuetype, then the type is the type of the next
    // type in the list specified to getIntrinsic().
    Sig.push_back(IIT_ARG);

    // Figure out what arg # this is consuming, and remember what kind it was.
    assert(NextArgCode < ArgCodes.size() && ArgCodes[NextArgCode] == Tmp &&
           "Invalid or no ArgCode associated with overloaded VT!");
    unsigned ArgNo = NextArgCode++;

    // Encode what sort of argument it must be in the low 3 bits of the ArgNo.
    return Sig.push_back((ArgNo << 3) | Tmp);
  }

  case MVT::iPTR: {
    unsigned AddrSpace = 0;
    if (R->isSubClassOf("LLVMQualPointerType")) {
      AddrSpace = R->getValueAsInt("AddrSpace");
      assert(AddrSpace < 256 && "Address space exceeds 255");
    }
    if (AddrSpace) {
      Sig.push_back(IIT_ANYPTR);
      Sig.push_back(AddrSpace);
    } else {
      Sig.push_back(IIT_PTR);
    }
    return EncodeFixedType(R->getValueAsDef("ElTy"), ArgCodes, NextArgCode, Sig,
                           Mapping);
  }
  }

  if (MVT(VT).isVector()) {
    MVT VVT = VT;
    if (VVT.isScalableVector())
      Sig.push_back(IIT_SCALABLE_VEC);
    switch (VVT.getVectorMinNumElements()) {
    default: PrintFatalError("unhandled vector type width in intrinsic!");
    case 1: Sig.push_back(IIT_V1); break;
    case 2: Sig.push_back(IIT_V2); break;
    case 3: Sig.push_back(IIT_V3); break;
    case 4: Sig.push_back(IIT_V4); break;
    case 8: Sig.push_back(IIT_V8); break;
    case 16: Sig.push_back(IIT_V16); break;
    case 32: Sig.push_back(IIT_V32); break;
    case 64: Sig.push_back(IIT_V64); break;
    case 128: Sig.push_back(IIT_V128); break;
    case 256: Sig.push_back(IIT_V256); break;
    case 512: Sig.push_back(IIT_V512); break;
    case 1024: Sig.push_back(IIT_V1024); break;
    }

    return EncodeFixedValueType(VVT.getVectorElementType().SimpleTy, Sig);
  }

  EncodeFixedValueType(VT, Sig);
}

static void UpdateArgCodes(Record *R, std::vector<unsigned char> &ArgCodes,
                           unsigned int &NumInserted,
                           SmallVectorImpl<unsigned char> &Mapping) {
  if (R->isSubClassOf("LLVMMatchType")) {
    if (R->isSubClassOf("LLVMVectorOfAnyPointersToElt")) {
      ArgCodes.push_back(3 /*vAny*/);
      ++NumInserted;
    }
    return;
  }

  unsigned Tmp = 0;
  switch (getValueType(R->getValueAsDef("VT"))) {
  default: break;
  case MVT::iPTR:
    UpdateArgCodes(R->getValueAsDef("ElTy"), ArgCodes, NumInserted, Mapping);
    break;
  case MVT::iPTRAny:
    ++Tmp;
    LLVM_FALLTHROUGH;
  case MVT::vAny:
    ++Tmp;
    LLVM_FALLTHROUGH;
  case MVT::fAny:
    ++Tmp;
    LLVM_FALLTHROUGH;
  case MVT::iAny:
    ++Tmp;
    LLVM_FALLTHROUGH;
  case MVT::Any:
    unsigned OriginalIdx = ArgCodes.size() - NumInserted;
    assert(OriginalIdx >= Mapping.size());
    Mapping.resize(OriginalIdx+1);
    Mapping[OriginalIdx] = ArgCodes.size();
    ArgCodes.push_back(Tmp);
    break;
  }
}

#if defined(_MSC_VER) && !defined(__clang__)
#pragma optimize("",on)
#endif

/// ComputeFixedEncoding - If we can encode the type signature for this
/// intrinsic into 32 bits, return it.  If not, return ~0U.
static void ComputeFixedEncoding(const CodeGenIntrinsic &Int,
                                 std::vector<unsigned char> &TypeSig) {
  std::vector<unsigned char> ArgCodes;

  // Add codes for any overloaded result VTs.
  unsigned int NumInserted = 0;
  SmallVector<unsigned char, 8> ArgMapping;
  for (unsigned i = 0, e = Int.IS.RetVTs.size(); i != e; ++i)
    UpdateArgCodes(Int.IS.RetTypeDefs[i], ArgCodes, NumInserted, ArgMapping);

  // Add codes for any overloaded operand VTs.
  for (unsigned i = 0, e = Int.IS.ParamTypeDefs.size(); i != e; ++i)
    UpdateArgCodes(Int.IS.ParamTypeDefs[i], ArgCodes, NumInserted, ArgMapping);

  unsigned NextArgCode = 0;
  if (Int.IS.RetVTs.empty())
    TypeSig.push_back(IIT_Done);
  else if (Int.IS.RetVTs.size() == 1 &&
           Int.IS.RetVTs[0] == MVT::isVoid)
    TypeSig.push_back(IIT_Done);
  else {
    switch (Int.IS.RetVTs.size()) {
      case 1: break;
      case 2: TypeSig.push_back(IIT_STRUCT2); break;
      case 3: TypeSig.push_back(IIT_STRUCT3); break;
      case 4: TypeSig.push_back(IIT_STRUCT4); break;
      case 5: TypeSig.push_back(IIT_STRUCT5); break;
      case 6: TypeSig.push_back(IIT_STRUCT6); break;
      case 7: TypeSig.push_back(IIT_STRUCT7); break;
      case 8: TypeSig.push_back(IIT_STRUCT8); break;
      case 9: TypeSig.push_back(IIT_STRUCT9); break;
      default: llvm_unreachable("Unhandled case in struct");
    }

    for (unsigned i = 0, e = Int.IS.RetVTs.size(); i != e; ++i)
      EncodeFixedType(Int.IS.RetTypeDefs[i], ArgCodes, NextArgCode, TypeSig,
                      ArgMapping);
  }

  for (unsigned i = 0, e = Int.IS.ParamTypeDefs.size(); i != e; ++i)
    EncodeFixedType(Int.IS.ParamTypeDefs[i], ArgCodes, NextArgCode, TypeSig,
                    ArgMapping);
}

static void printIITEntry(raw_ostream &OS, unsigned char X) {
  OS << (unsigned)X;
}

void IntrinsicEmitter::EmitGenerator(const CodeGenIntrinsicTable &Ints,
                                     raw_ostream &OS) {
  // If we can compute a 32-bit fixed encoding for this intrinsic, do so and
  // capture it in this vector, otherwise store a ~0U.
  std::vector<unsigned> FixedEncodings;

  SequenceToOffsetTable<std::vector<unsigned char> > LongEncodingTable;

  std::vector<unsigned char> TypeSig;

  // Compute the unique argument type info.
  for (unsigned i = 0, e = Ints.size(); i != e; ++i) {
    // Get the signature for the intrinsic.
    TypeSig.clear();
    ComputeFixedEncoding(Ints[i], TypeSig);

    // Check to see if we can encode it into a 32-bit word.  We can only encode
    // 8 nibbles into a 32-bit word.
    if (TypeSig.size() <= 8) {
      bool Failed = false;
      unsigned Result = 0;
      for (unsigned i = 0, e = TypeSig.size(); i != e; ++i) {
        // If we had an unencodable argument, bail out.
        if (TypeSig[i] > 15) {
          Failed = true;
          break;
        }
        Result = (Result << 4) | TypeSig[e-i-1];
      }

      // If this could be encoded into a 31-bit word, return it.
      if (!Failed && (Result >> 31) == 0) {
        FixedEncodings.push_back(Result);
        continue;
      }
    }

    // Otherwise, we're going to unique the sequence into the
    // LongEncodingTable, and use its offset in the 32-bit table instead.
    LongEncodingTable.add(TypeSig);

    // This is a placehold that we'll replace after the table is laid out.
    FixedEncodings.push_back(~0U);
  }

  LongEncodingTable.layout();

  OS << "// Global intrinsic function declaration type table.\n";
  OS << "#ifdef GET_INTRINSIC_GENERATOR_GLOBAL\n";

  OS << "static const unsigned IIT_Table[] = {\n  ";

  for (unsigned i = 0, e = FixedEncodings.size(); i != e; ++i) {
    if ((i & 7) == 7)
      OS << "\n  ";

    // If the entry fit in the table, just emit it.
    if (FixedEncodings[i] != ~0U) {
      OS << "0x" << Twine::utohexstr(FixedEncodings[i]) << ", ";
      continue;
    }

    TypeSig.clear();
    ComputeFixedEncoding(Ints[i], TypeSig);


    // Otherwise, emit the offset into the long encoding table.  We emit it this
    // way so that it is easier to read the offset in the .def file.
    OS << "(1U<<31) | " << LongEncodingTable.get(TypeSig) << ", ";
  }

  OS << "0\n};\n\n";

  // Emit the shared table of register lists.
  OS << "static const unsigned char IIT_LongEncodingTable[] = {\n";
  if (!LongEncodingTable.empty())
    LongEncodingTable.emit(OS, printIITEntry);
  OS << "  255\n};\n\n";

  OS << "#endif\n\n";  // End of GET_INTRINSIC_GENERATOR_GLOBAL
}

namespace {
struct AttributeComparator {
  bool operator()(const CodeGenIntrinsic *L, const CodeGenIntrinsic *R) const {
    // Sort throwing intrinsics after non-throwing intrinsics.
    if (L->canThrow != R->canThrow)
      return R->canThrow;

    if (L->isNoDuplicate != R->isNoDuplicate)
      return R->isNoDuplicate;

    if (L->isNoMerge != R->isNoMerge)
      return R->isNoMerge;

    if (L->isNoReturn != R->isNoReturn)
      return R->isNoReturn;

    if (L->isNoSync != R->isNoSync)
      return R->isNoSync;

    if (L->isNoFree != R->isNoFree)
      return R->isNoFree;

    if (L->isWillReturn != R->isWillReturn)
      return R->isWillReturn;

    if (L->isCold != R->isCold)
      return R->isCold;

    if (L->isConvergent != R->isConvergent)
      return R->isConvergent;

    if (L->isSpeculatable != R->isSpeculatable)
      return R->isSpeculatable;

    if (L->hasSideEffects != R->hasSideEffects)
      return R->hasSideEffects;

    // Try to order by readonly/readnone attribute.
    CodeGenIntrinsic::ModRefBehavior LK = L->ModRef;
    CodeGenIntrinsic::ModRefBehavior RK = R->ModRef;
    if (LK != RK) return (LK > RK);
    // Order by argument attributes.
    // This is reliable because each side is already sorted internally.
    return (L->ArgumentAttributes < R->ArgumentAttributes);
  }
};
} // End anonymous namespace

/// EmitAttributes - This emits the Intrinsic::getAttributes method.
void IntrinsicEmitter::EmitAttributes(const CodeGenIntrinsicTable &Ints,
                                      raw_ostream &OS) {
  OS << "// Add parameter attributes that are not common to all intrinsics.\n";
  OS << "#ifdef GET_INTRINSIC_ATTRIBUTES\n";
  OS << "AttributeList Intrinsic::getAttributes(LLVMContext &C, ID id) {\n";

  // Compute the maximum number of attribute arguments and the map
  typedef std::map<const CodeGenIntrinsic*, unsigned,
                   AttributeComparator> UniqAttrMapTy;
  UniqAttrMapTy UniqAttributes;
  unsigned maxArgAttrs = 0;
  unsigned AttrNum = 0;
  for (unsigned i = 0, e = Ints.size(); i != e; ++i) {
    const CodeGenIntrinsic &intrinsic = Ints[i];
    maxArgAttrs =
      std::max(maxArgAttrs, unsigned(intrinsic.ArgumentAttributes.size()));
    unsigned &N = UniqAttributes[&intrinsic];
    if (N) continue;
    N = ++AttrNum;
    assert(N < 65536 && "Too many unique attributes for table!");
  }

  // Emit an array of AttributeList.  Most intrinsics will have at least one
  // entry, for the function itself (index ~1), which is usually nounwind.
  OS << "  static const uint16_t IntrinsicsToAttributesMap[] = {\n";

  for (unsigned i = 0, e = Ints.size(); i != e; ++i) {
    const CodeGenIntrinsic &intrinsic = Ints[i];

    OS << "    " << UniqAttributes[&intrinsic] << ", // "
       << intrinsic.Name << "\n";
  }
  OS << "  };\n\n";

  OS << "  AttributeList AS[" << maxArgAttrs + 1 << "];\n";
  OS << "  unsigned NumAttrs = 0;\n";
  OS << "  if (id != 0) {\n";
  OS << "    switch(IntrinsicsToAttributesMap[id - 1]) {\n";
  OS << "    default: llvm_unreachable(\"Invalid attribute number\");\n";
  for (auto UniqAttribute : UniqAttributes) {
    OS << "    case " << UniqAttribute.second << ": {\n";

    const CodeGenIntrinsic &Intrinsic = *(UniqAttribute.first);

    // Keep track of the number of attributes we're writing out.
    unsigned numAttrs = 0;

    // The argument attributes are alreadys sorted by argument index.
    unsigned Ai = 0, Ae = Intrinsic.ArgumentAttributes.size();
    if (Ae) {
      while (Ai != Ae) {
        unsigned AttrIdx = Intrinsic.ArgumentAttributes[Ai].Index;

<<<<<<< HEAD
        OS << "      const Attribute::AttrKind AttrParam" << attrIdx << "[]= {";
=======
        OS << "      const Attribute::AttrKind AttrParam" << AttrIdx << "[]= {";
>>>>>>> 2ab1d525
        ListSeparator LS(",");

        bool AllValuesAreZero = true;
        SmallVector<uint64_t, 8> Values;
        do {
          switch (Intrinsic.ArgumentAttributes[Ai].Kind) {
          case CodeGenIntrinsic::NoCapture:
            OS << LS << "Attribute::NoCapture";
            break;
          case CodeGenIntrinsic::NoAlias:
            OS << LS << "Attribute::NoAlias";
            break;
          case CodeGenIntrinsic::NoUndef:
            OS << LS << "Attribute::NoUndef";
            break;
          case CodeGenIntrinsic::Returned:
            OS << LS << "Attribute::Returned";
<<<<<<< HEAD
            break;
          case CodeGenIntrinsic::VectorLength:
            OS << LS << "Attribute::VectorLength";
            break;
          case CodeGenIntrinsic::Mask:
            OS << LS << "Attribute::Mask";
            break;
          case CodeGenIntrinsic::Passthru:
            OS << LS << "Attribute::Passthru";
=======
>>>>>>> 2ab1d525
            break;
          case CodeGenIntrinsic::ReadOnly:
            OS << LS << "Attribute::ReadOnly";
            break;
          case CodeGenIntrinsic::WriteOnly:
            OS << LS << "Attribute::WriteOnly";
            break;
          case CodeGenIntrinsic::ReadNone:
            OS << LS << "Attribute::ReadNone";
            break;
          case CodeGenIntrinsic::ImmArg:
            OS << LS << "Attribute::ImmArg";
            break;
          case CodeGenIntrinsic::Alignment:
            OS << LS << "Attribute::Alignment";
            break;
          }
          uint64_t V = Intrinsic.ArgumentAttributes[Ai].Value;
          Values.push_back(V);
          AllValuesAreZero &= (V == 0);

          ++Ai;
        } while (Ai != Ae && Intrinsic.ArgumentAttributes[Ai].Index == AttrIdx);
        OS << "};\n";

        // Generate attribute value array if not all attribute values are zero.
        if (!AllValuesAreZero) {
<<<<<<< HEAD
          OS << "      const uint64_t AttrValParam" << attrIdx << "[]= {";
=======
          OS << "      const uint64_t AttrValParam" << AttrIdx << "[]= {";
>>>>>>> 2ab1d525
          ListSeparator LSV(",");
          for (const auto V : Values)
            OS << LSV << V;
          OS << "};\n";
        }

        OS << "      AS[" << numAttrs++ << "] = AttributeList::get(C, "
           << AttrIdx << ", AttrParam" << AttrIdx;
        if (!AllValuesAreZero)
          OS << ", AttrValParam" << AttrIdx;
        OS << ");\n";
      }
    }

<<<<<<< HEAD
    if (!intrinsic.canThrow ||
        (intrinsic.ModRef != CodeGenIntrinsic::ReadWriteMem &&
         !intrinsic.hasSideEffects) ||
        intrinsic.isNoReturn || intrinsic.isNoSync || intrinsic.isNoFree ||
        intrinsic.isWillReturn || intrinsic.isCold || intrinsic.isNoDuplicate ||
        intrinsic.isNoMerge || intrinsic.isConvergent ||
        intrinsic.isSpeculatable) {
      OS << "      const Attribute::AttrKind Atts[] = {";
      ListSeparator LS(",");
      if (!intrinsic.canThrow)
        OS << LS << "Attribute::NoUnwind";
      if (intrinsic.isNoReturn)
        OS << LS << "Attribute::NoReturn";
      if (intrinsic.isNoSync)
        OS << LS << "Attribute::NoSync";
      if (intrinsic.isNoFree)
        OS << LS << "Attribute::NoFree";
      if (intrinsic.isWillReturn)
        OS << LS << "Attribute::WillReturn";
      if (intrinsic.isCold)
        OS << LS << "Attribute::Cold";
      if (intrinsic.isNoDuplicate)
        OS << LS << "Attribute::NoDuplicate";
      if (intrinsic.isNoMerge)
        OS << LS << "Attribute::NoMerge";
      if (intrinsic.isConvergent)
        OS << LS << "Attribute::Convergent";
      if (intrinsic.isSpeculatable)
        OS << LS << "Attribute::Speculatable";

      switch (intrinsic.ModRef) {
=======
    if (!Intrinsic.canThrow ||
        (Intrinsic.ModRef != CodeGenIntrinsic::ReadWriteMem &&
         !Intrinsic.hasSideEffects) ||
        Intrinsic.isNoReturn || Intrinsic.isNoSync || Intrinsic.isNoFree ||
        Intrinsic.isWillReturn || Intrinsic.isCold || Intrinsic.isNoDuplicate ||
        Intrinsic.isNoMerge || Intrinsic.isConvergent ||
        Intrinsic.isSpeculatable) {
      OS << "      const Attribute::AttrKind Atts[] = {";
      ListSeparator LS(",");
      if (!Intrinsic.canThrow)
        OS << LS << "Attribute::NoUnwind";
      if (Intrinsic.isNoReturn)
        OS << LS << "Attribute::NoReturn";
      if (Intrinsic.isNoSync)
        OS << LS << "Attribute::NoSync";
      if (Intrinsic.isNoFree)
        OS << LS << "Attribute::NoFree";
      if (Intrinsic.isWillReturn)
        OS << LS << "Attribute::WillReturn";
      if (Intrinsic.isCold)
        OS << LS << "Attribute::Cold";
      if (Intrinsic.isNoDuplicate)
        OS << LS << "Attribute::NoDuplicate";
      if (Intrinsic.isNoMerge)
        OS << LS << "Attribute::NoMerge";
      if (Intrinsic.isConvergent)
        OS << LS << "Attribute::Convergent";
      if (Intrinsic.isSpeculatable)
        OS << LS << "Attribute::Speculatable";

      switch (Intrinsic.ModRef) {
>>>>>>> 2ab1d525
      case CodeGenIntrinsic::NoMem:
        if (Intrinsic.hasSideEffects)
          break;
        OS << LS;
        OS << "Attribute::ReadNone";
        break;
      case CodeGenIntrinsic::ReadArgMem:
        OS << LS;
        OS << "Attribute::ReadOnly,";
        OS << "Attribute::ArgMemOnly";
        break;
      case CodeGenIntrinsic::ReadMem:
        OS << LS;
        OS << "Attribute::ReadOnly";
        break;
      case CodeGenIntrinsic::ReadInaccessibleMem:
        OS << LS;
        OS << "Attribute::ReadOnly,";
        OS << "Attribute::InaccessibleMemOnly";
        break;
      case CodeGenIntrinsic::ReadInaccessibleMemOrArgMem:
        OS << LS;
        OS << "Attribute::ReadOnly,";
        OS << "Attribute::InaccessibleMemOrArgMemOnly";
        break;
      case CodeGenIntrinsic::WriteArgMem:
        OS << LS;
        OS << "Attribute::WriteOnly,";
        OS << "Attribute::ArgMemOnly";
        break;
      case CodeGenIntrinsic::WriteMem:
        OS << LS;
        OS << "Attribute::WriteOnly";
        break;
      case CodeGenIntrinsic::WriteInaccessibleMem:
        OS << LS;
        OS << "Attribute::WriteOnly,";
        OS << "Attribute::InaccessibleMemOnly";
        break;
      case CodeGenIntrinsic::WriteInaccessibleMemOrArgMem:
        OS << LS;
        OS << "Attribute::WriteOnly,";
        OS << "Attribute::InaccessibleMemOrArgMemOnly";
        break;
      case CodeGenIntrinsic::ReadWriteArgMem:
        OS << LS;
        OS << "Attribute::ArgMemOnly";
        break;
      case CodeGenIntrinsic::ReadWriteInaccessibleMem:
        OS << LS;
        OS << "Attribute::InaccessibleMemOnly";
        break;
      case CodeGenIntrinsic::ReadWriteInaccessibleMemOrArgMem:
        OS << LS;
        OS << "Attribute::InaccessibleMemOrArgMemOnly";
        break;
      case CodeGenIntrinsic::ReadWriteMem:
        break;
      }
      OS << "};\n";
      OS << "      AS[" << numAttrs++ << "] = AttributeList::get(C, "
         << "AttributeList::FunctionIndex, Atts);\n";
    }

    if (numAttrs) {
      OS << "      NumAttrs = " << numAttrs << ";\n";
      OS << "      break;\n";
      OS << "      }\n";
    } else {
      OS << "      return AttributeList();\n";
      OS << "      }\n";
    }
  }

  OS << "    }\n";
  OS << "  }\n";
  OS << "  return AttributeList::get(C, makeArrayRef(AS, NumAttrs));\n";
  OS << "}\n";
  OS << "#endif // GET_INTRINSIC_ATTRIBUTES\n\n";
}

void IntrinsicEmitter::EmitIntrinsicToBuiltinMap(
    const CodeGenIntrinsicTable &Ints, bool IsGCC, raw_ostream &OS) {
  StringRef CompilerName = (IsGCC ? "GCC" : "MS");
  typedef std::map<std::string, std::map<std::string, std::string>> BIMTy;
  BIMTy BuiltinMap;
  StringToOffsetTable Table;
  for (unsigned i = 0, e = Ints.size(); i != e; ++i) {
    const std::string &BuiltinName =
        IsGCC ? Ints[i].GCCBuiltinName : Ints[i].MSBuiltinName;
    if (!BuiltinName.empty()) {
      // Get the map for this target prefix.
      std::map<std::string, std::string> &BIM =
          BuiltinMap[Ints[i].TargetPrefix];

      if (!BIM.insert(std::make_pair(BuiltinName, Ints[i].EnumName)).second)
        PrintFatalError(Ints[i].TheDef->getLoc(),
                        "Intrinsic '" + Ints[i].TheDef->getName() +
                            "': duplicate " + CompilerName + " builtin name!");
      Table.GetOrAddStringOffset(BuiltinName);
    }
  }

  OS << "// Get the LLVM intrinsic that corresponds to a builtin.\n";
  OS << "// This is used by the C front-end.  The builtin name is passed\n";
  OS << "// in as BuiltinName, and a target prefix (e.g. 'ppc') is passed\n";
  OS << "// in as TargetPrefix.  The result is assigned to 'IntrinsicID'.\n";
  OS << "#ifdef GET_LLVM_INTRINSIC_FOR_" << CompilerName << "_BUILTIN\n";

  OS << "Intrinsic::ID Intrinsic::getIntrinsicFor" << CompilerName
     << "Builtin(const char "
     << "*TargetPrefixStr, StringRef BuiltinNameStr) {\n";

  if (Table.Empty()) {
    OS << "  return Intrinsic::not_intrinsic;\n";
    OS << "}\n";
    OS << "#endif\n\n";
    return;
  }

  OS << "  static const char BuiltinNames[] = {\n";
  Table.EmitCharArray(OS);
  OS << "  };\n\n";

  OS << "  struct BuiltinEntry {\n";
  OS << "    Intrinsic::ID IntrinID;\n";
  OS << "    unsigned StrTabOffset;\n";
  OS << "    const char *getName() const {\n";
  OS << "      return &BuiltinNames[StrTabOffset];\n";
  OS << "    }\n";
  OS << "    bool operator<(StringRef RHS) const {\n";
  OS << "      return strncmp(getName(), RHS.data(), RHS.size()) < 0;\n";
  OS << "    }\n";
  OS << "  };\n";

  OS << "  StringRef TargetPrefix(TargetPrefixStr);\n\n";

  // Note: this could emit significantly better code if we cared.
  for (auto &I : BuiltinMap) {
    OS << "  ";
    if (!I.first.empty())
      OS << "if (TargetPrefix == \"" << I.first << "\") ";
    else
      OS << "/* Target Independent Builtins */ ";
    OS << "{\n";

    // Emit the comparisons for this target prefix.
    OS << "    static const BuiltinEntry " << I.first << "Names[] = {\n";
    for (const auto &P : I.second) {
      OS << "      {Intrinsic::" << P.second << ", "
         << Table.GetOrAddStringOffset(P.first) << "}, // " << P.first << "\n";
    }
    OS << "    };\n";
    OS << "    auto I = std::lower_bound(std::begin(" << I.first << "Names),\n";
    OS << "                              std::end(" << I.first << "Names),\n";
    OS << "                              BuiltinNameStr);\n";
    OS << "    if (I != std::end(" << I.first << "Names) &&\n";
    OS << "        I->getName() == BuiltinNameStr)\n";
    OS << "      return I->IntrinID;\n";
    OS << "  }\n";
  }
  OS << "  return ";
  OS << "Intrinsic::not_intrinsic;\n";
  OS << "}\n";
  OS << "#endif\n\n";
}

void llvm::EmitIntrinsicEnums(RecordKeeper &RK, raw_ostream &OS) {
  IntrinsicEmitter(RK).run(OS, /*Enums=*/true);
}

void llvm::EmitIntrinsicImpl(RecordKeeper &RK, raw_ostream &OS) {
  IntrinsicEmitter(RK).run(OS, /*Enums=*/false);
}<|MERGE_RESOLUTION|>--- conflicted
+++ resolved
@@ -686,11 +686,7 @@
       while (Ai != Ae) {
         unsigned AttrIdx = Intrinsic.ArgumentAttributes[Ai].Index;
 
-<<<<<<< HEAD
-        OS << "      const Attribute::AttrKind AttrParam" << attrIdx << "[]= {";
-=======
         OS << "      const Attribute::AttrKind AttrParam" << AttrIdx << "[]= {";
->>>>>>> 2ab1d525
         ListSeparator LS(",");
 
         bool AllValuesAreZero = true;
@@ -708,18 +704,6 @@
             break;
           case CodeGenIntrinsic::Returned:
             OS << LS << "Attribute::Returned";
-<<<<<<< HEAD
-            break;
-          case CodeGenIntrinsic::VectorLength:
-            OS << LS << "Attribute::VectorLength";
-            break;
-          case CodeGenIntrinsic::Mask:
-            OS << LS << "Attribute::Mask";
-            break;
-          case CodeGenIntrinsic::Passthru:
-            OS << LS << "Attribute::Passthru";
-=======
->>>>>>> 2ab1d525
             break;
           case CodeGenIntrinsic::ReadOnly:
             OS << LS << "Attribute::ReadOnly";
@@ -747,11 +731,7 @@
 
         // Generate attribute value array if not all attribute values are zero.
         if (!AllValuesAreZero) {
-<<<<<<< HEAD
-          OS << "      const uint64_t AttrValParam" << attrIdx << "[]= {";
-=======
           OS << "      const uint64_t AttrValParam" << AttrIdx << "[]= {";
->>>>>>> 2ab1d525
           ListSeparator LSV(",");
           for (const auto V : Values)
             OS << LSV << V;
@@ -766,39 +746,6 @@
       }
     }
 
-<<<<<<< HEAD
-    if (!intrinsic.canThrow ||
-        (intrinsic.ModRef != CodeGenIntrinsic::ReadWriteMem &&
-         !intrinsic.hasSideEffects) ||
-        intrinsic.isNoReturn || intrinsic.isNoSync || intrinsic.isNoFree ||
-        intrinsic.isWillReturn || intrinsic.isCold || intrinsic.isNoDuplicate ||
-        intrinsic.isNoMerge || intrinsic.isConvergent ||
-        intrinsic.isSpeculatable) {
-      OS << "      const Attribute::AttrKind Atts[] = {";
-      ListSeparator LS(",");
-      if (!intrinsic.canThrow)
-        OS << LS << "Attribute::NoUnwind";
-      if (intrinsic.isNoReturn)
-        OS << LS << "Attribute::NoReturn";
-      if (intrinsic.isNoSync)
-        OS << LS << "Attribute::NoSync";
-      if (intrinsic.isNoFree)
-        OS << LS << "Attribute::NoFree";
-      if (intrinsic.isWillReturn)
-        OS << LS << "Attribute::WillReturn";
-      if (intrinsic.isCold)
-        OS << LS << "Attribute::Cold";
-      if (intrinsic.isNoDuplicate)
-        OS << LS << "Attribute::NoDuplicate";
-      if (intrinsic.isNoMerge)
-        OS << LS << "Attribute::NoMerge";
-      if (intrinsic.isConvergent)
-        OS << LS << "Attribute::Convergent";
-      if (intrinsic.isSpeculatable)
-        OS << LS << "Attribute::Speculatable";
-
-      switch (intrinsic.ModRef) {
-=======
     if (!Intrinsic.canThrow ||
         (Intrinsic.ModRef != CodeGenIntrinsic::ReadWriteMem &&
          !Intrinsic.hasSideEffects) ||
@@ -830,7 +777,6 @@
         OS << LS << "Attribute::Speculatable";
 
       switch (Intrinsic.ModRef) {
->>>>>>> 2ab1d525
       case CodeGenIntrinsic::NoMem:
         if (Intrinsic.hasSideEffects)
           break;
