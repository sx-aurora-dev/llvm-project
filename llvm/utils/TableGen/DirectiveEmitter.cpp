//===- DirectiveEmitter.cpp - Directive Language Emitter ------------------===//
//
// Part of the LLVM Project, under the Apache License v2.0 with LLVM Exceptions.
// See https://llvm.org/LICENSE.txt for license information.
// SPDX-License-Identifier: Apache-2.0 WITH LLVM-exception
//
//===----------------------------------------------------------------------===//
//
// DirectiveEmitter uses the descriptions of directives and clauses to construct
// common code declarations to be used in Frontends.
//
//===----------------------------------------------------------------------===//

#include "llvm/TableGen/DirectiveEmitter.h"
#include "llvm/ADT/STLExtras.h"
#include "llvm/ADT/SmallVector.h"
#include "llvm/ADT/StringSet.h"
#include "llvm/TableGen/Error.h"
#include "llvm/TableGen/Record.h"
#include "llvm/TableGen/TableGenBackend.h"

using namespace llvm;

namespace {
// Simple RAII helper for defining ifdef-undef-endif scopes.
class IfDefScope {
public:
  IfDefScope(StringRef Name, raw_ostream &OS) : Name(Name), OS(OS) {
    OS << "#ifdef " << Name << "\n"
       << "#undef " << Name << "\n";
  }

  ~IfDefScope() { OS << "\n#endif // " << Name << "\n\n"; }

private:
  StringRef Name;
  raw_ostream &OS;
};
} // end anonymous namespace

namespace llvm {

// Generate enum class
void GenerateEnumClass(const std::vector<Record *> &Records, raw_ostream &OS,
                       StringRef Enum, StringRef Prefix,
                       const DirectiveLanguage &DirLang) {
  OS << "\n";
  OS << "enum class " << Enum << " {\n";
  for (const auto &R : Records) {
    BaseRecord Rec{R};
    OS << "  " << Prefix << Rec.getFormattedName() << ",\n";
  }
  OS << "};\n";
  OS << "\n";
  OS << "static constexpr std::size_t " << Enum
     << "_enumSize = " << Records.size() << ";\n";

  // Make the enum values available in the defined namespace. This allows us to
  // write something like Enum_X if we have a `using namespace <CppNamespace>`.
  // At the same time we do not loose the strong type guarantees of the enum
  // class, that is we cannot pass an unsigned as Directive without an explicit
  // cast.
  if (DirLang.hasMakeEnumAvailableInNamespace()) {
    OS << "\n";
    for (const auto &R : Records) {
      BaseRecord Rec{R};
      OS << "constexpr auto " << Prefix << Rec.getFormattedName() << " = "
         << "llvm::" << DirLang.getCppNamespace() << "::" << Enum
         << "::" << Prefix << Rec.getFormattedName() << ";\n";
    }
  }
}

// Generate enums for values that clauses can take.
// Also generate function declarations for get<Enum>Name(StringRef Str).
void GenerateEnumClauseVal(const std::vector<Record *> &Records,
                           raw_ostream &OS, const DirectiveLanguage &DirLang,
                           std::string &EnumHelperFuncs) {
  for (const auto &R : Records) {
    Clause C{R};
    const auto &ClauseVals = C.getClauseVals();
    if (ClauseVals.size() <= 0)
      continue;

    const auto &EnumName = C.getEnumName();
    if (EnumName.size() == 0) {
      PrintError("enumClauseValue field not set in Clause" +
                 C.getFormattedName() + ".");
      return;
    }

    OS << "\n";
    OS << "enum class " << EnumName << " {\n";
    for (const auto &CV : ClauseVals) {
      ClauseVal CVal{CV};
      OS << "  " << CV->getName() << "=" << CVal.getValue() << ",\n";
    }
    OS << "};\n";

    if (DirLang.hasMakeEnumAvailableInNamespace()) {
      OS << "\n";
      for (const auto &CV : ClauseVals) {
        OS << "constexpr auto " << CV->getName() << " = "
           << "llvm::" << DirLang.getCppNamespace() << "::" << EnumName
           << "::" << CV->getName() << ";\n";
      }
      EnumHelperFuncs += (llvm::Twine(EnumName) + llvm::Twine(" get") +
                          llvm::Twine(EnumName) + llvm::Twine("(StringRef);\n"))
                             .str();

      EnumHelperFuncs +=
          (llvm::Twine("llvm::StringRef get") + llvm::Twine(DirLang.getName()) +
           llvm::Twine(EnumName) + llvm::Twine("Name(") +
           llvm::Twine(EnumName) + llvm::Twine(");\n"))
              .str();
    }
  }
}

bool HasDuplicateClauses(const std::vector<Record *> &Clauses,
                         const Directive &Directive,
                         llvm::StringSet<> &CrtClauses) {
  bool HasError = false;
  for (const auto &C : Clauses) {
    VersionedClause VerClause{C};
    const auto insRes = CrtClauses.insert(VerClause.getClause().getName());
    if (!insRes.second) {
      PrintError("Clause " + VerClause.getClause().getRecordName() +
                 " already defined on directive " + Directive.getRecordName());
      HasError = true;
    }
  }
  return HasError;
}

// Check for duplicate clauses in lists. Clauses cannot appear twice in the
// three allowed list. Also, since required implies allowed, clauses cannot
// appear in both the allowedClauses and requiredClauses lists.
bool HasDuplicateClausesInDirectives(const std::vector<Record *> &Directives) {
  bool HasDuplicate = false;
  for (const auto &D : Directives) {
    Directive Dir{D};
    llvm::StringSet<> Clauses;
    // Check for duplicates in the three allowed lists.
    if (HasDuplicateClauses(Dir.getAllowedClauses(), Dir, Clauses) ||
        HasDuplicateClauses(Dir.getAllowedOnceClauses(), Dir, Clauses) ||
        HasDuplicateClauses(Dir.getAllowedExclusiveClauses(), Dir, Clauses)) {
      HasDuplicate = true;
    }
    // Check for duplicate between allowedClauses and required
    Clauses.clear();
    if (HasDuplicateClauses(Dir.getAllowedClauses(), Dir, Clauses) ||
        HasDuplicateClauses(Dir.getRequiredClauses(), Dir, Clauses)) {
      HasDuplicate = true;
    }
    if (HasDuplicate)
      PrintFatalError("One or more clauses are defined multiple times on"
                      " directive " +
                      Dir.getRecordName());
  }

  return HasDuplicate;
}

// Check consitency of records. Return true if an error has been detected.
// Return false if the records are valid.
bool DirectiveLanguage::HasValidityErrors() const {
  if (getDirectiveLanguages().size() != 1) {
    PrintFatalError("A single definition of DirectiveLanguage is needed.");
    return true;
  }

  return HasDuplicateClausesInDirectives(getDirectives());
}

// Generate the declaration section for the enumeration in the directive
// language
void EmitDirectivesDecl(RecordKeeper &Records, raw_ostream &OS) {
  const auto DirLang = DirectiveLanguage{Records};
  if (DirLang.HasValidityErrors())
    return;

  OS << "#ifndef LLVM_" << DirLang.getName() << "_INC\n";
  OS << "#define LLVM_" << DirLang.getName() << "_INC\n";

  if (DirLang.hasEnableBitmaskEnumInNamespace())
    OS << "\n#include \"llvm/ADT/BitmaskEnum.h\"\n";

  OS << "\n";
  OS << "namespace llvm {\n";
  OS << "class StringRef;\n";

  // Open namespaces defined in the directive language
  llvm::SmallVector<StringRef, 2> Namespaces;
  llvm::SplitString(DirLang.getCppNamespace(), Namespaces, "::");
  for (auto Ns : Namespaces)
    OS << "namespace " << Ns << " {\n";

  if (DirLang.hasEnableBitmaskEnumInNamespace())
    OS << "\nLLVM_ENABLE_BITMASK_ENUMS_IN_NAMESPACE();\n";

  // Emit Directive enumeration
  GenerateEnumClass(DirLang.getDirectives(), OS, "Directive",
                    DirLang.getDirectivePrefix(), DirLang);

  // Emit Clause enumeration
  GenerateEnumClass(DirLang.getClauses(), OS, "Clause",
                    DirLang.getClausePrefix(), DirLang);

  // Emit ClauseVal enumeration
  std::string EnumHelperFuncs;
  GenerateEnumClauseVal(DirLang.getClauses(), OS, DirLang, EnumHelperFuncs);

  // Generic function signatures
  OS << "\n";
  OS << "// Enumeration helper functions\n";
  OS << "Directive get" << DirLang.getName()
     << "DirectiveKind(llvm::StringRef Str);\n";
  OS << "\n";
  OS << "llvm::StringRef get" << DirLang.getName()
     << "DirectiveName(Directive D);\n";
  OS << "\n";
  OS << "Clause get" << DirLang.getName()
     << "ClauseKind(llvm::StringRef Str);\n";
  OS << "\n";
  OS << "llvm::StringRef get" << DirLang.getName() << "ClauseName(Clause C);\n";
  OS << "\n";
  OS << "/// Return true if \\p C is a valid clause for \\p D in version \\p "
     << "Version.\n";
  OS << "bool isAllowedClauseForDirective(Directive D, "
     << "Clause C, unsigned Version);\n";
  OS << "\n";
  if (EnumHelperFuncs.length() > 0) {
    OS << EnumHelperFuncs;
    OS << "\n";
  }

  // Closing namespaces
  for (auto Ns : llvm::reverse(Namespaces))
    OS << "} // namespace " << Ns << "\n";

  OS << "} // namespace llvm\n";

  OS << "#endif // LLVM_" << DirLang.getName() << "_INC\n";
}

// Generate function implementation for get<Enum>Name(StringRef Str)
void GenerateGetName(const std::vector<Record *> &Records, raw_ostream &OS,
                     StringRef Enum, const DirectiveLanguage &DirLang,
                     StringRef Prefix) {
  OS << "\n";
  OS << "llvm::StringRef llvm::" << DirLang.getCppNamespace() << "::get"
     << DirLang.getName() << Enum << "Name(" << Enum << " Kind) {\n";
  OS << "  switch (Kind) {\n";
  for (const auto &R : Records) {
    BaseRecord Rec{R};
    OS << "    case " << Prefix << Rec.getFormattedName() << ":\n";
    OS << "      return \"";
    if (Rec.getAlternativeName().empty())
      OS << Rec.getName();
    else
      OS << Rec.getAlternativeName();
    OS << "\";\n";
  }
  OS << "  }\n"; // switch
  OS << "  llvm_unreachable(\"Invalid " << DirLang.getName() << " " << Enum
     << " kind\");\n";
  OS << "}\n";
}

// Generate function implementation for get<Enum>Kind(StringRef Str)
void GenerateGetKind(const std::vector<Record *> &Records, raw_ostream &OS,
                     StringRef Enum, const DirectiveLanguage &DirLang,
                     StringRef Prefix, bool ImplicitAsUnknown) {

  auto DefaultIt = llvm::find_if(
      Records, [](Record *R) { return R->getValueAsBit("isDefault") == true; });

  if (DefaultIt == Records.end()) {
    PrintError("At least one " + Enum + " must be defined as default.");
    return;
  }

  BaseRecord DefaultRec{(*DefaultIt)};

  OS << "\n";
  OS << Enum << " llvm::" << DirLang.getCppNamespace() << "::get"
     << DirLang.getName() << Enum << "Kind(llvm::StringRef Str) {\n";
  OS << "  return llvm::StringSwitch<" << Enum << ">(Str)\n";

  for (const auto &R : Records) {
    BaseRecord Rec{R};
    if (ImplicitAsUnknown && R->getValueAsBit("isImplicit")) {
      OS << "    .Case(\"" << Rec.getName() << "\"," << Prefix
         << DefaultRec.getFormattedName() << ")\n";
    } else {
      OS << "    .Case(\"" << Rec.getName() << "\"," << Prefix
         << Rec.getFormattedName() << ")\n";
    }
  }
  OS << "    .Default(" << Prefix << DefaultRec.getFormattedName() << ");\n";
  OS << "}\n";
}

// Generate function implementation for get<ClauseVal>Kind(StringRef Str)
void GenerateGetKindClauseVal(const DirectiveLanguage &DirLang,
                              raw_ostream &OS) {
  for (const auto &R : DirLang.getClauses()) {
    Clause C{R};
    const auto &ClauseVals = C.getClauseVals();
    if (ClauseVals.size() <= 0)
      continue;

    auto DefaultIt = llvm::find_if(ClauseVals, [](Record *CV) {
      return CV->getValueAsBit("isDefault") == true;
    });

    if (DefaultIt == ClauseVals.end()) {
      PrintError("At least one val in Clause " + C.getFormattedName() +
                 " must be defined as default.");
      return;
    }
    const auto DefaultName = (*DefaultIt)->getName();

    const auto &EnumName = C.getEnumName();
    if (EnumName.size() == 0) {
      PrintError("enumClauseValue field not set in Clause" +
                 C.getFormattedName() + ".");
      return;
    }

    OS << "\n";
    OS << EnumName << " llvm::" << DirLang.getCppNamespace() << "::get"
       << EnumName << "(llvm::StringRef Str) {\n";
    OS << "  return llvm::StringSwitch<" << EnumName << ">(Str)\n";
    for (const auto &CV : ClauseVals) {
      ClauseVal CVal{CV};
      OS << "    .Case(\"" << CVal.getFormattedName() << "\"," << CV->getName()
         << ")\n";
    }
    OS << "    .Default(" << DefaultName << ");\n";
    OS << "}\n";

    OS << "\n";
    OS << "llvm::StringRef llvm::" << DirLang.getCppNamespace() << "::get"
       << DirLang.getName() << EnumName
       << "Name(llvm::" << DirLang.getCppNamespace() << "::" << EnumName
       << " x) {\n";
    OS << "  switch (x) {\n";
    for (const auto &CV : ClauseVals) {
      ClauseVal CVal{CV};
      OS << "    case " << CV->getName() << ":\n";
      OS << "      return \"" << CVal.getFormattedName() << "\";\n";
    }
    OS << "  }\n"; // switch
    OS << "  llvm_unreachable(\"Invalid " << DirLang.getName() << " "
       << EnumName << " kind\");\n";
    OS << "}\n";
  }
}

void GenerateCaseForVersionedClauses(const std::vector<Record *> &Clauses,
                                     raw_ostream &OS, StringRef DirectiveName,
                                     const DirectiveLanguage &DirLang,
                                     llvm::StringSet<> &Cases) {
  for (const auto &C : Clauses) {
    VersionedClause VerClause{C};

    const auto ClauseFormattedName = VerClause.getClause().getFormattedName();

    if (Cases.find(ClauseFormattedName) == Cases.end()) {
      Cases.insert(ClauseFormattedName);
      OS << "        case " << DirLang.getClausePrefix() << ClauseFormattedName
         << ":\n";
      OS << "          return " << VerClause.getMinVersion()
         << " <= Version && " << VerClause.getMaxVersion() << " >= Version;\n";
    }
  }
}

// Generate the isAllowedClauseForDirective function implementation.
void GenerateIsAllowedClause(const DirectiveLanguage &DirLang,
                             raw_ostream &OS) {
  OS << "\n";
  OS << "bool llvm::" << DirLang.getCppNamespace()
     << "::isAllowedClauseForDirective("
     << "Directive D, Clause C, unsigned Version) {\n";
  OS << "  assert(unsigned(D) <= llvm::" << DirLang.getCppNamespace()
     << "::Directive_enumSize);\n";
  OS << "  assert(unsigned(C) <= llvm::" << DirLang.getCppNamespace()
     << "::Clause_enumSize);\n";

  OS << "  switch (D) {\n";

  for (const auto &D : DirLang.getDirectives()) {
    Directive Dir{D};

    OS << "    case " << DirLang.getDirectivePrefix() << Dir.getFormattedName()
       << ":\n";
    if (Dir.getAllowedClauses().size() == 0 &&
        Dir.getAllowedOnceClauses().size() == 0 &&
        Dir.getAllowedExclusiveClauses().size() == 0 &&
        Dir.getRequiredClauses().size() == 0) {
      OS << "      return false;\n";
    } else {
      OS << "      switch (C) {\n";

      llvm::StringSet<> Cases;

      GenerateCaseForVersionedClauses(Dir.getAllowedClauses(), OS,
                                      Dir.getName(), DirLang, Cases);

      GenerateCaseForVersionedClauses(Dir.getAllowedOnceClauses(), OS,
                                      Dir.getName(), DirLang, Cases);

      GenerateCaseForVersionedClauses(Dir.getAllowedExclusiveClauses(), OS,
                                      Dir.getName(), DirLang, Cases);

      GenerateCaseForVersionedClauses(Dir.getRequiredClauses(), OS,
                                      Dir.getName(), DirLang, Cases);

      OS << "        default:\n";
      OS << "          return false;\n";
      OS << "      }\n"; // End of clauses switch
    }
    OS << "      break;\n";
  }

  OS << "  }\n"; // End of directives switch
  OS << "  llvm_unreachable(\"Invalid " << DirLang.getName()
     << " Directive kind\");\n";
  OS << "}\n"; // End of function isAllowedClauseForDirective
}

// Generate a simple enum set with the give clauses.
void GenerateClauseSet(const std::vector<Record *> &Clauses, raw_ostream &OS,
                       StringRef ClauseSetPrefix, Directive &Dir,
                       const DirectiveLanguage &DirLang) {

  OS << "\n";
  OS << "  static " << DirLang.getClauseEnumSetClass() << " " << ClauseSetPrefix
     << DirLang.getDirectivePrefix() << Dir.getFormattedName() << " {\n";

  for (const auto &C : Clauses) {
    VersionedClause VerClause{C};
    OS << "    llvm::" << DirLang.getCppNamespace()
       << "::Clause::" << DirLang.getClausePrefix()
       << VerClause.getClause().getFormattedName() << ",\n";
  }
  OS << "  };\n";
}

// Generate an enum set for the 4 kinds of clauses linked to a directive.
void GenerateDirectiveClauseSets(const DirectiveLanguage &DirLang,
                                 raw_ostream &OS) {

  IfDefScope Scope("GEN_FLANG_DIRECTIVE_CLAUSE_SETS", OS);

  OS << "\n";
  OS << "namespace llvm {\n";

  // Open namespaces defined in the directive language.
  llvm::SmallVector<StringRef, 2> Namespaces;
  llvm::SplitString(DirLang.getCppNamespace(), Namespaces, "::");
  for (auto Ns : Namespaces)
    OS << "namespace " << Ns << " {\n";

  for (const auto &D : DirLang.getDirectives()) {
    Directive Dir{D};

    OS << "\n";
    OS << "  // Sets for " << Dir.getName() << "\n";

    GenerateClauseSet(Dir.getAllowedClauses(), OS, "allowedClauses_", Dir,
                      DirLang);
    GenerateClauseSet(Dir.getAllowedOnceClauses(), OS, "allowedOnceClauses_",
                      Dir, DirLang);
    GenerateClauseSet(Dir.getAllowedExclusiveClauses(), OS,
                      "allowedExclusiveClauses_", Dir, DirLang);
    GenerateClauseSet(Dir.getRequiredClauses(), OS, "requiredClauses_", Dir,
                      DirLang);
  }

  // Closing namespaces
  for (auto Ns : llvm::reverse(Namespaces))
    OS << "} // namespace " << Ns << "\n";

  OS << "} // namespace llvm\n";
}

// Generate a map of directive (key) with DirectiveClauses struct as values.
// The struct holds the 4 sets of enumeration for the 4 kinds of clauses
// allowances (allowed, allowed once, allowed exclusive and required).
void GenerateDirectiveClauseMap(const DirectiveLanguage &DirLang,
                                raw_ostream &OS) {

  IfDefScope Scope("GEN_FLANG_DIRECTIVE_CLAUSE_MAP", OS);

  OS << "\n";
  OS << "{\n";

  for (const auto &D : DirLang.getDirectives()) {
    Directive Dir{D};
    OS << "  {llvm::" << DirLang.getCppNamespace()
       << "::Directive::" << DirLang.getDirectivePrefix()
       << Dir.getFormattedName() << ",\n";
    OS << "    {\n";
    OS << "      llvm::" << DirLang.getCppNamespace() << "::allowedClauses_"
       << DirLang.getDirectivePrefix() << Dir.getFormattedName() << ",\n";
    OS << "      llvm::" << DirLang.getCppNamespace() << "::allowedOnceClauses_"
       << DirLang.getDirectivePrefix() << Dir.getFormattedName() << ",\n";
    OS << "      llvm::" << DirLang.getCppNamespace()
       << "::allowedExclusiveClauses_" << DirLang.getDirectivePrefix()
       << Dir.getFormattedName() << ",\n";
    OS << "      llvm::" << DirLang.getCppNamespace() << "::requiredClauses_"
       << DirLang.getDirectivePrefix() << Dir.getFormattedName() << ",\n";
    OS << "    }\n";
    OS << "  },\n";
  }

  OS << "}\n";
}

// Generate classes entry for Flang clauses in the Flang parse-tree
// If the clause as a non-generic class, no entry is generated.
// If the clause does not hold a value, an EMPTY_CLASS is used.
// If the clause class is generic then a WRAPPER_CLASS is used. When the value
// is optional, the value class is wrapped into a std::optional.
void GenerateFlangClauseParserClass(const DirectiveLanguage &DirLang,
                                    raw_ostream &OS) {

  IfDefScope Scope("GEN_FLANG_CLAUSE_PARSER_CLASSES", OS);

  OS << "\n";

  for (const auto &C : DirLang.getClauses()) {
    Clause Clause{C};
    if (!Clause.getFlangClass().empty()) {
      OS << "WRAPPER_CLASS(" << Clause.getFormattedParserClassName() << ", ";
      if (Clause.isValueOptional() && Clause.isValueList()) {
        OS << "std::optional<std::list<" << Clause.getFlangClass() << ">>";
      } else if (Clause.isValueOptional()) {
        OS << "std::optional<" << Clause.getFlangClass() << ">";
      } else if (Clause.isValueList()) {
        OS << "std::list<" << Clause.getFlangClass() << ">";
      } else {
        OS << Clause.getFlangClass();
      }
    } else {
      OS << "EMPTY_CLASS(" << Clause.getFormattedParserClassName();
    }
    OS << ");\n";
  }
}

// Generate a list of the different clause classes for Flang.
void GenerateFlangClauseParserClassList(const DirectiveLanguage &DirLang,
                                        raw_ostream &OS) {

  IfDefScope Scope("GEN_FLANG_CLAUSE_PARSER_CLASSES_LIST", OS);

  OS << "\n";
  llvm::interleaveComma(DirLang.getClauses(), OS, [&](Record *C) {
    Clause Clause{C};
    OS << Clause.getFormattedParserClassName() << "\n";
  });
}

// Generate dump node list for the clauses holding a generic class name.
void GenerateFlangClauseDump(const DirectiveLanguage &DirLang,
                             raw_ostream &OS) {

  IfDefScope Scope("GEN_FLANG_DUMP_PARSE_TREE_CLAUSES", OS);

  OS << "\n";
  for (const auto &C : DirLang.getClauses()) {
    Clause Clause{C};
    OS << "NODE(" << DirLang.getFlangClauseBaseClass() << ", "
       << Clause.getFormattedParserClassName() << ")\n";
  }
}

// Generate Unparse functions for clauses classes in the Flang parse-tree
// If the clause is a non-generic class, no entry is generated.
void GenerateFlangClauseUnparse(const DirectiveLanguage &DirLang,
                                raw_ostream &OS) {

  IfDefScope Scope("GEN_FLANG_CLAUSE_UNPARSE", OS);

  OS << "\n";

  for (const auto &C : DirLang.getClauses()) {
    Clause Clause{C};
    if (!Clause.getFlangClass().empty()) {
      if (Clause.isValueOptional() && Clause.getDefaultValue().empty()) {
        OS << "void Unparse(const " << DirLang.getFlangClauseBaseClass()
           << "::" << Clause.getFormattedParserClassName() << " &x) {\n";
        OS << "  Word(\"" << Clause.getName().upper() << "\");\n";

        OS << "  Walk(\"(\", x.v, \")\");\n";
        OS << "}\n";
      } else if (Clause.isValueOptional()) {
        OS << "void Unparse(const " << DirLang.getFlangClauseBaseClass()
           << "::" << Clause.getFormattedParserClassName() << " &x) {\n";
        OS << "  Word(\"" << Clause.getName().upper() << "\");\n";
        OS << "  Put(\"(\");\n";
        OS << "  if (x.v.has_value())\n";
        if (Clause.isValueList())
          OS << "    Walk(x.v, \",\");\n";
        else
          OS << "    Walk(x.v);\n";
        OS << "  else\n";
        OS << "    Put(\"" << Clause.getDefaultValue() << "\");\n";
        OS << "  Put(\")\");\n";
        OS << "}\n";
      } else {
        OS << "void Unparse(const " << DirLang.getFlangClauseBaseClass()
           << "::" << Clause.getFormattedParserClassName() << " &x) {\n";
        OS << "  Word(\"" << Clause.getName().upper() << "\");\n";
        OS << "  Put(\"(\");\n";
        if (Clause.isValueList())
          OS << "  Walk(x.v, \",\");\n";
        else
          OS << "  Walk(x.v);\n";
        OS << "  Put(\")\");\n";
        OS << "}\n";
      }
    } else {
      OS << "void Before(const " << DirLang.getFlangClauseBaseClass()
         << "::" << Clause.getFormattedParserClassName() << " &) { Word(\""
         << Clause.getName().upper() << "\"); }\n";
    }
  }
}

// Generate check in the Enter functions for clauses classes.
void GenerateFlangClauseCheckPrototypes(const DirectiveLanguage &DirLang,
                                        raw_ostream &OS) {

  IfDefScope Scope("GEN_FLANG_CLAUSE_CHECK_ENTER", OS);

  OS << "\n";
  for (const auto &C : DirLang.getClauses()) {
    Clause Clause{C};
    OS << "void Enter(const parser::" << DirLang.getFlangClauseBaseClass()
       << "::" << Clause.getFormattedParserClassName() << " &);\n";
  }
}

<<<<<<< HEAD
=======
// Generate the mapping for clauses between the parser class and the
// corresponding clause Kind
void GenerateFlangClauseParserKindMap(const DirectiveLanguage &DirLang,
                                      raw_ostream &OS) {

  IfDefScope Scope("GEN_FLANG_CLAUSE_PARSER_KIND_MAP", OS);

  OS << "\n";
  for (const auto &C : DirLang.getClauses()) {
    Clause Clause{C};
    OS << "if constexpr (std::is_same_v<A, parser::"
       << DirLang.getFlangClauseBaseClass()
       << "::" << Clause.getFormattedParserClassName();
    OS << ">)\n";
    OS << "  return llvm::" << DirLang.getCppNamespace()
       << "::Clause::" << DirLang.getClausePrefix() << Clause.getFormattedName()
       << ";\n";
  }

  OS << "llvm_unreachable(\"Invalid " << DirLang.getName()
     << " Parser clause\");\n";
}

>>>>>>> 2ab1d525
// Generate the implementation section for the enumeration in the directive
// language
void EmitDirectivesFlangImpl(const DirectiveLanguage &DirLang,
                             raw_ostream &OS) {

  GenerateDirectiveClauseSets(DirLang, OS);

  GenerateDirectiveClauseMap(DirLang, OS);

  GenerateFlangClauseParserClass(DirLang, OS);

  GenerateFlangClauseParserClassList(DirLang, OS);

  GenerateFlangClauseDump(DirLang, OS);

  GenerateFlangClauseUnparse(DirLang, OS);

  GenerateFlangClauseCheckPrototypes(DirLang, OS);
<<<<<<< HEAD
=======

  GenerateFlangClauseParserKindMap(DirLang, OS);
>>>>>>> 2ab1d525
}

void GenerateClauseClassMacro(const DirectiveLanguage &DirLang,
                              raw_ostream &OS) {
  // Generate macros style information for legacy code in clang
  IfDefScope Scope("GEN_CLANG_CLAUSE_CLASS", OS);

  OS << "\n";

  OS << "#ifndef CLAUSE\n";
  OS << "#define CLAUSE(Enum, Str, Implicit)\n";
  OS << "#endif\n";
  OS << "#ifndef CLAUSE_CLASS\n";
  OS << "#define CLAUSE_CLASS(Enum, Str, Class)\n";
  OS << "#endif\n";
  OS << "#ifndef CLAUSE_NO_CLASS\n";
  OS << "#define CLAUSE_NO_CLASS(Enum, Str)\n";
  OS << "#endif\n";
  OS << "\n";
  OS << "#define __CLAUSE(Name, Class)                      \\\n";
  OS << "  CLAUSE(" << DirLang.getClausePrefix()
     << "##Name, #Name, /* Implicit */ false) \\\n";
  OS << "  CLAUSE_CLASS(" << DirLang.getClausePrefix()
     << "##Name, #Name, Class)\n";
  OS << "#define __CLAUSE_NO_CLASS(Name)                    \\\n";
  OS << "  CLAUSE(" << DirLang.getClausePrefix()
     << "##Name, #Name, /* Implicit */ false) \\\n";
  OS << "  CLAUSE_NO_CLASS(" << DirLang.getClausePrefix() << "##Name, #Name)\n";
  OS << "#define __IMPLICIT_CLAUSE_CLASS(Name, Str, Class)  \\\n";
  OS << "  CLAUSE(" << DirLang.getClausePrefix()
     << "##Name, Str, /* Implicit */ true)    \\\n";
  OS << "  CLAUSE_CLASS(" << DirLang.getClausePrefix()
     << "##Name, Str, Class)\n";
  OS << "#define __IMPLICIT_CLAUSE_NO_CLASS(Name, Str)      \\\n";
  OS << "  CLAUSE(" << DirLang.getClausePrefix()
     << "##Name, Str, /* Implicit */ true)    \\\n";
  OS << "  CLAUSE_NO_CLASS(" << DirLang.getClausePrefix() << "##Name, Str)\n";
  OS << "\n";

  for (const auto &R : DirLang.getClauses()) {
    Clause C{R};
    if (C.getClangClass().empty()) { // NO_CLASS
      if (C.isImplicit()) {
        OS << "__IMPLICIT_CLAUSE_NO_CLASS(" << C.getFormattedName() << ", \""
           << C.getFormattedName() << "\")\n";
      } else {
        OS << "__CLAUSE_NO_CLASS(" << C.getFormattedName() << ")\n";
      }
    } else { // CLASS
      if (C.isImplicit()) {
        OS << "__IMPLICIT_CLAUSE_CLASS(" << C.getFormattedName() << ", \""
           << C.getFormattedName() << "\", " << C.getClangClass() << ")\n";
      } else {
        OS << "__CLAUSE(" << C.getFormattedName() << ", " << C.getClangClass()
           << ")\n";
      }
    }
  }

  OS << "\n";
  OS << "#undef __IMPLICIT_CLAUSE_NO_CLASS\n";
  OS << "#undef __IMPLICIT_CLAUSE_CLASS\n";
  OS << "#undef __CLAUSE\n";
  OS << "#undef CLAUSE_NO_CLASS\n";
  OS << "#undef CLAUSE_CLASS\n";
  OS << "#undef CLAUSE\n";
}

// Generate the implemenation for the enumeration in the directive
// language. This code can be included in library.
void EmitDirectivesBasicImpl(const DirectiveLanguage &DirLang,
                             raw_ostream &OS) {
  IfDefScope Scope("GEN_DIRECTIVES_IMPL", OS);

  // getDirectiveKind(StringRef Str)
  GenerateGetKind(DirLang.getDirectives(), OS, "Directive", DirLang,
                  DirLang.getDirectivePrefix(), /*ImplicitAsUnknown=*/false);

  // getDirectiveName(Directive Kind)
  GenerateGetName(DirLang.getDirectives(), OS, "Directive", DirLang,
                  DirLang.getDirectivePrefix());

  // getClauseKind(StringRef Str)
  GenerateGetKind(DirLang.getClauses(), OS, "Clause", DirLang,
                  DirLang.getClausePrefix(),
                  /*ImplicitAsUnknown=*/true);

  // getClauseName(Clause Kind)
  GenerateGetName(DirLang.getClauses(), OS, "Clause", DirLang,
                  DirLang.getClausePrefix());

  // get<ClauseVal>Kind(StringRef Str)
  GenerateGetKindClauseVal(DirLang, OS);

  // isAllowedClauseForDirective(Directive D, Clause C, unsigned Version)
  GenerateIsAllowedClause(DirLang, OS);
}

// Generate the implemenation section for the enumeration in the directive
// language.
void EmitDirectivesImpl(RecordKeeper &Records, raw_ostream &OS) {
  const auto DirLang = DirectiveLanguage{Records};
  if (DirLang.HasValidityErrors())
    return;

  EmitDirectivesFlangImpl(DirLang, OS);

  GenerateClauseClassMacro(DirLang, OS);

  EmitDirectivesBasicImpl(DirLang, OS);
}

} // namespace llvm<|MERGE_RESOLUTION|>--- conflicted
+++ resolved
@@ -647,8 +647,6 @@
   }
 }
 
-<<<<<<< HEAD
-=======
 // Generate the mapping for clauses between the parser class and the
 // corresponding clause Kind
 void GenerateFlangClauseParserKindMap(const DirectiveLanguage &DirLang,
@@ -672,7 +670,6 @@
      << " Parser clause\");\n";
 }
 
->>>>>>> 2ab1d525
 // Generate the implementation section for the enumeration in the directive
 // language
 void EmitDirectivesFlangImpl(const DirectiveLanguage &DirLang,
@@ -691,11 +688,8 @@
   GenerateFlangClauseUnparse(DirLang, OS);
 
   GenerateFlangClauseCheckPrototypes(DirLang, OS);
-<<<<<<< HEAD
-=======
 
   GenerateFlangClauseParserKindMap(DirLang, OS);
->>>>>>> 2ab1d525
 }
 
 void GenerateClauseClassMacro(const DirectiveLanguage &DirLang,
