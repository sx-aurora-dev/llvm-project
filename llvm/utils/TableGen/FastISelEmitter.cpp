///===- FastISelEmitter.cpp - Generate an instruction selector -------------===//
//
// Part of the LLVM Project, under the Apache License v2.0 with LLVM Exceptions.
// See https://llvm.org/LICENSE.txt for license information.
// SPDX-License-Identifier: Apache-2.0 WITH LLVM-exception
//
//===----------------------------------------------------------------------===//
//
// This tablegen backend emits code for use by the "fast" instruction
// selection algorithm. See the comments at the top of
// lib/CodeGen/SelectionDAG/FastISel.cpp for background.
//
// This file scans through the target's tablegen instruction-info files
// and extracts instructions with obvious-looking patterns, and it emits
// code to look up these instructions by type and operator.
//
//===----------------------------------------------------------------------===//

#include "CodeGenDAGPatterns.h"
#include "llvm/ADT/StringSwitch.h"
#include "llvm/Support/Debug.h"
#include "llvm/Support/ErrorHandling.h"
#include "llvm/TableGen/Error.h"
#include "llvm/TableGen/Record.h"
#include "llvm/TableGen/TableGenBackend.h"
#include <utility>
using namespace llvm;


/// InstructionMemo - This class holds additional information about an
/// instruction needed to emit code for it.
///
namespace {
struct InstructionMemo {
  std::string Name;
  const CodeGenRegisterClass *RC;
  std::string SubRegNo;
  std::vector<std::string> PhysRegs;
  std::string PredicateCheck;

  InstructionMemo(StringRef Name, const CodeGenRegisterClass *RC,
                  std::string SubRegNo, std::vector<std::string> PhysRegs,
                  std::string PredicateCheck)
      : Name(Name), RC(RC), SubRegNo(std::move(SubRegNo)),
        PhysRegs(std::move(PhysRegs)),
        PredicateCheck(std::move(PredicateCheck)) {}

  // Make sure we do not copy InstructionMemo.
  InstructionMemo(const InstructionMemo &Other) = delete;
  InstructionMemo(InstructionMemo &&Other) = default;
};
} // End anonymous namespace

/// ImmPredicateSet - This uniques predicates (represented as a string) and
/// gives them unique (small) integer ID's that start at 0.
namespace {
class ImmPredicateSet {
  DenseMap<TreePattern *, unsigned> ImmIDs;
  std::vector<TreePredicateFn> PredsByName;
public:

  unsigned getIDFor(TreePredicateFn Pred) {
    unsigned &Entry = ImmIDs[Pred.getOrigPatFragRecord()];
    if (Entry == 0) {
      PredsByName.push_back(Pred);
      Entry = PredsByName.size();
    }
    return Entry-1;
  }

  const TreePredicateFn &getPredicate(unsigned i) {
    assert(i < PredsByName.size());
    return PredsByName[i];
  }

  typedef std::vector<TreePredicateFn>::const_iterator iterator;
  iterator begin() const { return PredsByName.begin(); }
  iterator end() const { return PredsByName.end(); }

};
} // End anonymous namespace

/// OperandsSignature - This class holds a description of a list of operand
/// types. It has utility methods for emitting text based on the operands.
///
namespace {
struct OperandsSignature {
  class OpKind {
    enum { OK_Reg, OK_FP, OK_Imm, OK_Invalid = -1 };
    char Repr;
  public:

    OpKind() : Repr(OK_Invalid) {}

    bool operator<(OpKind RHS) const { return Repr < RHS.Repr; }
    bool operator==(OpKind RHS) const { return Repr == RHS.Repr; }

    static OpKind getReg() { OpKind K; K.Repr = OK_Reg; return K; }
    static OpKind getFP()  { OpKind K; K.Repr = OK_FP; return K; }
    static OpKind getImm(unsigned V) {
      assert((unsigned)OK_Imm+V < 128 &&
             "Too many integer predicates for the 'Repr' char");
      OpKind K; K.Repr = OK_Imm+V; return K;
    }

    bool isReg() const { return Repr == OK_Reg; }
    bool isFP() const  { return Repr == OK_FP; }
    bool isImm() const { return Repr >= OK_Imm; }

    unsigned getImmCode() const { assert(isImm()); return Repr-OK_Imm; }

    void printManglingSuffix(raw_ostream &OS, ImmPredicateSet &ImmPredicates,
                             bool StripImmCodes) const {
      if (isReg())
        OS << 'r';
      else if (isFP())
        OS << 'f';
      else {
        OS << 'i';
        if (!StripImmCodes)
          if (unsigned Code = getImmCode())
            OS << "_" << ImmPredicates.getPredicate(Code-1).getFnName();
      }
    }
  };


  SmallVector<OpKind, 3> Operands;

  bool operator<(const OperandsSignature &O) const {
    return Operands < O.Operands;
  }
  bool operator==(const OperandsSignature &O) const {
    return Operands == O.Operands;
  }

  bool empty() const { return Operands.empty(); }

  bool hasAnyImmediateCodes() const {
    for (unsigned i = 0, e = Operands.size(); i != e; ++i)
      if (Operands[i].isImm() && Operands[i].getImmCode() != 0)
        return true;
    return false;
  }

  /// getWithoutImmCodes - Return a copy of this with any immediate codes forced
  /// to zero.
  OperandsSignature getWithoutImmCodes() const {
    OperandsSignature Result;
    for (unsigned i = 0, e = Operands.size(); i != e; ++i)
      if (!Operands[i].isImm())
        Result.Operands.push_back(Operands[i]);
      else
        Result.Operands.push_back(OpKind::getImm(0));
    return Result;
  }

  void emitImmediatePredicate(raw_ostream &OS, ImmPredicateSet &ImmPredicates) {
    bool EmittedAnything = false;
    for (unsigned i = 0, e = Operands.size(); i != e; ++i) {
      if (!Operands[i].isImm()) continue;

      unsigned Code = Operands[i].getImmCode();
      if (Code == 0) continue;

      if (EmittedAnything)
        OS << " &&\n        ";

      TreePredicateFn PredFn = ImmPredicates.getPredicate(Code-1);

      // Emit the type check.
      TreePattern *TP = PredFn.getOrigPatFragRecord();
      ValueTypeByHwMode VVT = TP->getTree(0)->getType(0);
      assert(VVT.isSimple() &&
             "Cannot use variable value types with fast isel");
      OS << "VT == " << getEnumName(VVT.getSimple().SimpleTy) << " && ";

      OS << PredFn.getFnName() << "(imm" << i <<')';
      EmittedAnything = true;
    }
  }

  /// initialize - Examine the given pattern and initialize the contents
  /// of the Operands array accordingly. Return true if all the operands
  /// are supported, false otherwise.
  ///
  bool initialize(TreePatternNode *InstPatNode, const CodeGenTarget &Target,
                  MVT::SimpleValueType VT,
                  ImmPredicateSet &ImmediatePredicates,
                  const CodeGenRegisterClass *OrigDstRC) {
    if (InstPatNode->isLeaf())
      return false;

    if (InstPatNode->getOperator()->getName() == "imm") {
      Operands.push_back(OpKind::getImm(0));
      return true;
    }

    if (InstPatNode->getOperator()->getName() == "fpimm") {
      Operands.push_back(OpKind::getFP());
      return true;
    }

    const CodeGenRegisterClass *DstRC = nullptr;

    for (unsigned i = 0, e = InstPatNode->getNumChildren(); i != e; ++i) {
      TreePatternNode *Op = InstPatNode->getChild(i);

      // Handle imm operands specially.
      if (!Op->isLeaf() && Op->getOperator()->getName() == "imm") {
        unsigned PredNo = 0;
        if (!Op->getPredicateCalls().empty()) {
          TreePredicateFn PredFn = Op->getPredicateCalls()[0].Fn;
          // If there is more than one predicate weighing in on this operand
          // then we don't handle it.  This doesn't typically happen for
          // immediates anyway.
          if (Op->getPredicateCalls().size() > 1 ||
              !PredFn.isImmediatePattern() || PredFn.usesOperands())
            return false;
          // Ignore any instruction with 'FastIselShouldIgnore', these are
          // not needed and just bloat the fast instruction selector.  For
          // example, X86 doesn't need to generate code to match ADD16ri8 since
          // ADD16ri will do just fine.
          Record *Rec = PredFn.getOrigPatFragRecord()->getRecord();
          if (Rec->getValueAsBit("FastIselShouldIgnore"))
            return false;

          PredNo = ImmediatePredicates.getIDFor(PredFn)+1;
        }

        Operands.push_back(OpKind::getImm(PredNo));
        continue;
      }


      // For now, filter out any operand with a predicate.
      // For now, filter out any operand with multiple values.
      if (!Op->getPredicateCalls().empty() || Op->getNumTypes() != 1)
        return false;

      if (!Op->isLeaf()) {
         if (Op->getOperator()->getName() == "fpimm") {
          Operands.push_back(OpKind::getFP());
          continue;
        }
        // For now, ignore other non-leaf nodes.
        return false;
      }

      assert(Op->hasConcreteType(0) && "Type infererence not done?");

      // For now, all the operands must have the same type (if they aren't
      // immediates).  Note that this causes us to reject variable sized shifts
      // on X86.
      if (Op->getSimpleType(0) != VT)
        return false;

      DefInit *OpDI = dyn_cast<DefInit>(Op->getLeafValue());
      if (!OpDI)
        return false;
      Record *OpLeafRec = OpDI->getDef();

      // For now, the only other thing we accept is register operands.
      const CodeGenRegisterClass *RC = nullptr;
      if (OpLeafRec->isSubClassOf("RegisterOperand"))
        OpLeafRec = OpLeafRec->getValueAsDef("RegClass");
      if (OpLeafRec->isSubClassOf("RegisterClass"))
        RC = &Target.getRegisterClass(OpLeafRec);
      else if (OpLeafRec->isSubClassOf("Register"))
        RC = Target.getRegBank().getRegClassForRegister(OpLeafRec);
      else if (OpLeafRec->isSubClassOf("ValueType")) {
        RC = OrigDstRC;
      } else
        return false;

      // For now, this needs to be a register class of some sort.
      if (!RC)
        return false;

      // For now, all the operands must have the same register class or be
      // a strict subclass of the destination.
      if (DstRC) {
        if (DstRC != RC && !DstRC->hasSubClass(RC))
          return false;
      } else
        DstRC = RC;
      Operands.push_back(OpKind::getReg());
    }
    return true;
  }

  void PrintParameters(raw_ostream &OS) const {
    ListSeparator LS;
    for (unsigned i = 0, e = Operands.size(); i != e; ++i) {
      OS << LS;
      if (Operands[i].isReg()) {
        OS << "unsigned Op" << i;
      } else if (Operands[i].isImm()) {
        OS << "uint64_t imm" << i;
      } else if (Operands[i].isFP()) {
        OS << "const ConstantFP *f" << i;
      } else {
        llvm_unreachable("Unknown operand kind!");
      }
    }
  }

  void PrintArguments(raw_ostream &OS,
                      const std::vector<std::string> &PR) const {
    assert(PR.size() == Operands.size());
    ListSeparator LS;
    for (unsigned i = 0, e = Operands.size(); i != e; ++i) {
      if (PR[i] != "")
        // Implicit physical register operand.
        continue;

      OS << LS;
      if (Operands[i].isReg()) {
<<<<<<< HEAD
        OS << "Op" << i << ", Op" << i << "IsKill";
=======
        OS << "Op" << i;
>>>>>>> 2ab1d525
      } else if (Operands[i].isImm()) {
        OS << "imm" << i;
      } else if (Operands[i].isFP()) {
        OS << "f" << i;
      } else {
        llvm_unreachable("Unknown operand kind!");
      }
    }
  }

  void PrintArguments(raw_ostream &OS) const {
    ListSeparator LS;
    for (unsigned i = 0, e = Operands.size(); i != e; ++i) {
      OS << LS;
      if (Operands[i].isReg()) {
        OS << "Op" << i;
      } else if (Operands[i].isImm()) {
        OS << "imm" << i;
      } else if (Operands[i].isFP()) {
        OS << "f" << i;
      } else {
        llvm_unreachable("Unknown operand kind!");
      }
    }
  }


  void PrintManglingSuffix(raw_ostream &OS, const std::vector<std::string> &PR,
                           ImmPredicateSet &ImmPredicates,
                           bool StripImmCodes = false) const {
    for (unsigned i = 0, e = Operands.size(); i != e; ++i) {
      if (PR[i] != "")
        // Implicit physical register operand. e.g. Instruction::Mul expect to
        // select to a binary op. On x86, mul may take a single operand with
        // the other operand being implicit. We must emit something that looks
        // like a binary instruction except for the very inner fastEmitInst_*
        // call.
        continue;
      Operands[i].printManglingSuffix(OS, ImmPredicates, StripImmCodes);
    }
  }

  void PrintManglingSuffix(raw_ostream &OS, ImmPredicateSet &ImmPredicates,
                           bool StripImmCodes = false) const {
    for (unsigned i = 0, e = Operands.size(); i != e; ++i)
      Operands[i].printManglingSuffix(OS, ImmPredicates, StripImmCodes);
  }
};
} // End anonymous namespace

namespace {
class FastISelMap {
  // A multimap is needed instead of a "plain" map because the key is
  // the instruction's complexity (an int) and they are not unique.
  typedef std::multimap<int, InstructionMemo> PredMap;
  typedef std::map<MVT::SimpleValueType, PredMap> RetPredMap;
  typedef std::map<MVT::SimpleValueType, RetPredMap> TypeRetPredMap;
  typedef std::map<std::string, TypeRetPredMap> OpcodeTypeRetPredMap;
  typedef std::map<OperandsSignature, OpcodeTypeRetPredMap>
            OperandsOpcodeTypeRetPredMap;

  OperandsOpcodeTypeRetPredMap SimplePatterns;

  // This is used to check that there are no duplicate predicates
  typedef std::multimap<std::string, bool> PredCheckMap;
  typedef std::map<MVT::SimpleValueType, PredCheckMap> RetPredCheckMap;
  typedef std::map<MVT::SimpleValueType, RetPredCheckMap> TypeRetPredCheckMap;
  typedef std::map<std::string, TypeRetPredCheckMap> OpcodeTypeRetPredCheckMap;
  typedef std::map<OperandsSignature, OpcodeTypeRetPredCheckMap>
            OperandsOpcodeTypeRetPredCheckMap;

  OperandsOpcodeTypeRetPredCheckMap SimplePatternsCheck;

  std::map<OperandsSignature, std::vector<OperandsSignature> >
    SignaturesWithConstantForms;

  StringRef InstNS;
  ImmPredicateSet ImmediatePredicates;
public:
  explicit FastISelMap(StringRef InstNS);

  void collectPatterns(CodeGenDAGPatterns &CGP);
  void printImmediatePredicates(raw_ostream &OS);
  void printFunctionDefinitions(raw_ostream &OS);
private:
  void emitInstructionCode(raw_ostream &OS,
                           const OperandsSignature &Operands,
                           const PredMap &PM,
                           const std::string &RetVTName);
};
} // End anonymous namespace

static std::string getOpcodeName(Record *Op, CodeGenDAGPatterns &CGP) {
  return std::string(CGP.getSDNodeInfo(Op).getEnumName());
}

static std::string getLegalCName(std::string OpName) {
  std::string::size_type pos = OpName.find("::");
  if (pos != std::string::npos)
    OpName.replace(pos, 2, "_");
  return OpName;
}

FastISelMap::FastISelMap(StringRef instns) : InstNS(instns) {}

static std::string PhyRegForNode(TreePatternNode *Op,
                                 const CodeGenTarget &Target) {
  std::string PhysReg;

  if (!Op->isLeaf())
    return PhysReg;

  Record *OpLeafRec = cast<DefInit>(Op->getLeafValue())->getDef();
  if (!OpLeafRec->isSubClassOf("Register"))
    return PhysReg;

  PhysReg += cast<StringInit>(OpLeafRec->getValue("Namespace")->getValue())
               ->getValue();
  PhysReg += "::";
  PhysReg += Target.getRegBank().getReg(OpLeafRec)->getName();
  return PhysReg;
}

void FastISelMap::collectPatterns(CodeGenDAGPatterns &CGP) {
  const CodeGenTarget &Target = CGP.getTargetInfo();

  // Scan through all the patterns and record the simple ones.
  for (CodeGenDAGPatterns::ptm_iterator I = CGP.ptm_begin(),
       E = CGP.ptm_end(); I != E; ++I) {
    const PatternToMatch &Pattern = *I;

    // For now, just look at Instructions, so that we don't have to worry
    // about emitting multiple instructions for a pattern.
    TreePatternNode *Dst = Pattern.getDstPattern();
    if (Dst->isLeaf()) continue;
    Record *Op = Dst->getOperator();
    if (!Op->isSubClassOf("Instruction"))
      continue;
    CodeGenInstruction &II = CGP.getTargetInfo().getInstruction(Op);
    if (II.Operands.empty())
      continue;

    // Allow instructions to be marked as unavailable for FastISel for
    // certain cases, i.e. an ISA has two 'and' instruction which differ
    // by what registers they can use but are otherwise identical for
    // codegen purposes.
    if (II.FastISelShouldIgnore)
      continue;

    // For now, ignore multi-instruction patterns.
    bool MultiInsts = false;
    for (unsigned i = 0, e = Dst->getNumChildren(); i != e; ++i) {
      TreePatternNode *ChildOp = Dst->getChild(i);
      if (ChildOp->isLeaf())
        continue;
      if (ChildOp->getOperator()->isSubClassOf("Instruction")) {
        MultiInsts = true;
        break;
      }
    }
    if (MultiInsts)
      continue;

    // For now, ignore instructions where the first operand is not an
    // output register.
    const CodeGenRegisterClass *DstRC = nullptr;
    std::string SubRegNo;
    if (Op->getName() != "EXTRACT_SUBREG") {
      Record *Op0Rec = II.Operands[0].Rec;
      if (Op0Rec->isSubClassOf("RegisterOperand"))
        Op0Rec = Op0Rec->getValueAsDef("RegClass");
      if (!Op0Rec->isSubClassOf("RegisterClass"))
        continue;
      DstRC = &Target.getRegisterClass(Op0Rec);
      if (!DstRC)
        continue;
    } else {
      // If this isn't a leaf, then continue since the register classes are
      // a bit too complicated for now.
      if (!Dst->getChild(1)->isLeaf()) continue;

      DefInit *SR = dyn_cast<DefInit>(Dst->getChild(1)->getLeafValue());
      if (SR)
        SubRegNo = getQualifiedName(SR->getDef());
      else
        SubRegNo = Dst->getChild(1)->getLeafValue()->getAsString();
    }

    // Inspect the pattern.
    TreePatternNode *InstPatNode = Pattern.getSrcPattern();
    if (!InstPatNode) continue;
    if (InstPatNode->isLeaf()) continue;

    // Ignore multiple result nodes for now.
    if (InstPatNode->getNumTypes() > 1) continue;

    Record *InstPatOp = InstPatNode->getOperator();
    std::string OpcodeName = getOpcodeName(InstPatOp, CGP);
    MVT::SimpleValueType RetVT = MVT::isVoid;
    if (InstPatNode->getNumTypes()) RetVT = InstPatNode->getSimpleType(0);
    MVT::SimpleValueType VT = RetVT;
    if (InstPatNode->getNumChildren()) {
      assert(InstPatNode->getChild(0)->getNumTypes() == 1);
      VT = InstPatNode->getChild(0)->getSimpleType(0);
    }

    // For now, filter out any instructions with predicates.
    if (!InstPatNode->getPredicateCalls().empty())
      continue;

    // Check all the operands.
    OperandsSignature Operands;
    if (!Operands.initialize(InstPatNode, Target, VT, ImmediatePredicates,
                             DstRC))
      continue;

    std::vector<std::string> PhysRegInputs;
    if (InstPatNode->getOperator()->getName() == "imm" ||
        InstPatNode->getOperator()->getName() == "fpimm")
      PhysRegInputs.push_back("");
    else {
      // Compute the PhysRegs used by the given pattern, and check that
      // the mapping from the src to dst patterns is simple.
      bool FoundNonSimplePattern = false;
      unsigned DstIndex = 0;
      for (unsigned i = 0, e = InstPatNode->getNumChildren(); i != e; ++i) {
        std::string PhysReg = PhyRegForNode(InstPatNode->getChild(i), Target);
        if (PhysReg.empty()) {
          if (DstIndex >= Dst->getNumChildren() ||
              Dst->getChild(DstIndex)->getName() !=
              InstPatNode->getChild(i)->getName()) {
            FoundNonSimplePattern = true;
            break;
          }
          ++DstIndex;
        }

        PhysRegInputs.push_back(PhysReg);
      }

      if (Op->getName() != "EXTRACT_SUBREG" && DstIndex < Dst->getNumChildren())
        FoundNonSimplePattern = true;

      if (FoundNonSimplePattern)
        continue;
    }

    // Check if the operands match one of the patterns handled by FastISel.
    std::string ManglingSuffix;
    raw_string_ostream SuffixOS(ManglingSuffix);
    Operands.PrintManglingSuffix(SuffixOS, ImmediatePredicates, true);
    if (!StringSwitch<bool>(ManglingSuffix)
        .Cases("", "r", "rr", "ri", "i", "f", true)
        .Default(false))
      continue;

    // Get the predicate that guards this pattern.
    std::string PredicateCheck = Pattern.getPredicateCheck();

    // Ok, we found a pattern that we can handle. Remember it.
    InstructionMemo Memo(
      Pattern.getDstPattern()->getOperator()->getName(),
      DstRC,
      SubRegNo,
      PhysRegInputs,
      PredicateCheck
    );

    int complexity = Pattern.getPatternComplexity(CGP);

    if (SimplePatternsCheck[Operands][OpcodeName][VT]
         [RetVT].count(PredicateCheck)) {
      PrintFatalError(Pattern.getSrcRecord()->getLoc(),
                    "Duplicate predicate in FastISel table!");
    }
    SimplePatternsCheck[Operands][OpcodeName][VT][RetVT].insert(
            std::make_pair(PredicateCheck, true));

       // Note: Instructions with the same complexity will appear in the order
          // that they are encountered.
    SimplePatterns[Operands][OpcodeName][VT][RetVT].emplace(complexity,
                                                            std::move(Memo));

    // If any of the operands were immediates with predicates on them, strip
    // them down to a signature that doesn't have predicates so that we can
    // associate them with the stripped predicate version.
    if (Operands.hasAnyImmediateCodes()) {
      SignaturesWithConstantForms[Operands.getWithoutImmCodes()]
        .push_back(Operands);
    }
  }
}

void FastISelMap::printImmediatePredicates(raw_ostream &OS) {
  if (ImmediatePredicates.begin() == ImmediatePredicates.end())
    return;

  OS << "\n// FastEmit Immediate Predicate functions.\n";
  for (auto ImmediatePredicate : ImmediatePredicates) {
    OS << "static bool " << ImmediatePredicate.getFnName()
       << "(int64_t Imm) {\n";
    OS << ImmediatePredicate.getImmediatePredicateCode() << "\n}\n";
  }

  OS << "\n\n";
}

void FastISelMap::emitInstructionCode(raw_ostream &OS,
                                      const OperandsSignature &Operands,
                                      const PredMap &PM,
                                      const std::string &RetVTName) {
  // Emit code for each possible instruction. There may be
  // multiple if there are subtarget concerns.  A reverse iterator
  // is used to produce the ones with highest complexity first.

  bool OneHadNoPredicate = false;
  for (PredMap::const_reverse_iterator PI = PM.rbegin(), PE = PM.rend();
       PI != PE; ++PI) {
    const InstructionMemo &Memo = PI->second;
    std::string PredicateCheck = Memo.PredicateCheck;

    if (PredicateCheck.empty()) {
      assert(!OneHadNoPredicate &&
             "Multiple instructions match and more than one had "
             "no predicate!");
      OneHadNoPredicate = true;
    } else {
      if (OneHadNoPredicate) {
        PrintFatalError("Multiple instructions match and one with no "
                        "predicate came before one with a predicate!  "
                        "name:" + Memo.Name + "  predicate: " + PredicateCheck);
      }
      OS << "  if (" + PredicateCheck + ") {\n";
      OS << "  ";
    }

    for (unsigned i = 0; i < Memo.PhysRegs.size(); ++i) {
      if (Memo.PhysRegs[i] != "")
        OS << "  BuildMI(*FuncInfo.MBB, FuncInfo.InsertPt, DbgLoc, "
           << "TII.get(TargetOpcode::COPY), " << Memo.PhysRegs[i]
           << ").addReg(Op" << i << ");\n";
    }

    OS << "  return fastEmitInst_";
    if (Memo.SubRegNo.empty()) {
      Operands.PrintManglingSuffix(OS, Memo.PhysRegs, ImmediatePredicates,
                                   true);
      OS << "(" << InstNS << "::" << Memo.Name << ", ";
      OS << "&" << InstNS << "::" << Memo.RC->getName() << "RegClass";
      if (!Operands.empty())
        OS << ", ";
      Operands.PrintArguments(OS, Memo.PhysRegs);
      OS << ");\n";
    } else {
      OS << "extractsubreg(" << RetVTName
         << ", Op0, " << Memo.SubRegNo << ");\n";
    }

    if (!PredicateCheck.empty()) {
      OS << "  }\n";
    }
  }
  // Return 0 if all of the possibilities had predicates but none
  // were satisfied.
  if (!OneHadNoPredicate)
    OS << "  return 0;\n";
  OS << "}\n";
  OS << "\n";
}


void FastISelMap::printFunctionDefinitions(raw_ostream &OS) {
  // Now emit code for all the patterns that we collected.
  for (const auto &SimplePattern : SimplePatterns) {
    const OperandsSignature &Operands = SimplePattern.first;
    const OpcodeTypeRetPredMap &OTM = SimplePattern.second;

    for (const auto &I : OTM) {
      const std::string &Opcode = I.first;
      const TypeRetPredMap &TM = I.second;

      OS << "// FastEmit functions for " << Opcode << ".\n";
      OS << "\n";

      // Emit one function for each opcode,type pair.
      for (const auto &TI : TM) {
        MVT::SimpleValueType VT = TI.first;
        const RetPredMap &RM = TI.second;
        if (RM.size() != 1) {
          for (const auto &RI : RM) {
            MVT::SimpleValueType RetVT = RI.first;
            const PredMap &PM = RI.second;

            OS << "unsigned fastEmit_" << getLegalCName(Opcode) << "_"
               << getLegalCName(std::string(getName(VT))) << "_"
               << getLegalCName(std::string(getName(RetVT))) << "_";
            Operands.PrintManglingSuffix(OS, ImmediatePredicates);
            OS << "(";
            Operands.PrintParameters(OS);
            OS << ") {\n";

            emitInstructionCode(OS, Operands, PM, std::string(getName(RetVT)));
          }

          // Emit one function for the type that demultiplexes on return type.
          OS << "unsigned fastEmit_" << getLegalCName(Opcode) << "_"
             << getLegalCName(std::string(getName(VT))) << "_";
          Operands.PrintManglingSuffix(OS, ImmediatePredicates);
          OS << "(MVT RetVT";
          if (!Operands.empty())
            OS << ", ";
          Operands.PrintParameters(OS);
          OS << ") {\nswitch (RetVT.SimpleTy) {\n";
          for (const auto &RI : RM) {
            MVT::SimpleValueType RetVT = RI.first;
            OS << "  case " << getName(RetVT) << ": return fastEmit_"
               << getLegalCName(Opcode) << "_"
               << getLegalCName(std::string(getName(VT))) << "_"
               << getLegalCName(std::string(getName(RetVT))) << "_";
            Operands.PrintManglingSuffix(OS, ImmediatePredicates);
            OS << "(";
            Operands.PrintArguments(OS);
            OS << ");\n";
          }
          OS << "  default: return 0;\n}\n}\n\n";

        } else {
          // Non-variadic return type.
          OS << "unsigned fastEmit_" << getLegalCName(Opcode) << "_"
             << getLegalCName(std::string(getName(VT))) << "_";
          Operands.PrintManglingSuffix(OS, ImmediatePredicates);
          OS << "(MVT RetVT";
          if (!Operands.empty())
            OS << ", ";
          Operands.PrintParameters(OS);
          OS << ") {\n";

          OS << "  if (RetVT.SimpleTy != " << getName(RM.begin()->first)
             << ")\n    return 0;\n";

          const PredMap &PM = RM.begin()->second;

          emitInstructionCode(OS, Operands, PM, "RetVT");
        }
      }

      // Emit one function for the opcode that demultiplexes based on the type.
      OS << "unsigned fastEmit_"
         << getLegalCName(Opcode) << "_";
      Operands.PrintManglingSuffix(OS, ImmediatePredicates);
      OS << "(MVT VT, MVT RetVT";
      if (!Operands.empty())
        OS << ", ";
      Operands.PrintParameters(OS);
      OS << ") {\n";
      OS << "  switch (VT.SimpleTy) {\n";
      for (const auto &TI : TM) {
        MVT::SimpleValueType VT = TI.first;
        std::string TypeName = std::string(getName(VT));
        OS << "  case " << TypeName << ": return fastEmit_"
           << getLegalCName(Opcode) << "_" << getLegalCName(TypeName) << "_";
        Operands.PrintManglingSuffix(OS, ImmediatePredicates);
        OS << "(RetVT";
        if (!Operands.empty())
          OS << ", ";
        Operands.PrintArguments(OS);
        OS << ");\n";
      }
      OS << "  default: return 0;\n";
      OS << "  }\n";
      OS << "}\n";
      OS << "\n";
    }

    OS << "// Top-level FastEmit function.\n";
    OS << "\n";

    // Emit one function for the operand signature that demultiplexes based
    // on opcode and type.
    OS << "unsigned fastEmit_";
    Operands.PrintManglingSuffix(OS, ImmediatePredicates);
    OS << "(MVT VT, MVT RetVT, unsigned Opcode";
    if (!Operands.empty())
      OS << ", ";
    Operands.PrintParameters(OS);
    OS << ") ";
    if (!Operands.hasAnyImmediateCodes())
      OS << "override ";
    OS << "{\n";

    // If there are any forms of this signature available that operate on
    // constrained forms of the immediate (e.g., 32-bit sext immediate in a
    // 64-bit operand), check them first.

    std::map<OperandsSignature, std::vector<OperandsSignature> >::iterator MI
      = SignaturesWithConstantForms.find(Operands);
    if (MI != SignaturesWithConstantForms.end()) {
      // Unique any duplicates out of the list.
      llvm::sort(MI->second);
      MI->second.erase(std::unique(MI->second.begin(), MI->second.end()),
                       MI->second.end());

      // Check each in order it was seen.  It would be nice to have a good
      // relative ordering between them, but we're not going for optimality
      // here.
      for (unsigned i = 0, e = MI->second.size(); i != e; ++i) {
        OS << "  if (";
        MI->second[i].emitImmediatePredicate(OS, ImmediatePredicates);
        OS << ")\n    if (unsigned Reg = fastEmit_";
        MI->second[i].PrintManglingSuffix(OS, ImmediatePredicates);
        OS << "(VT, RetVT, Opcode";
        if (!MI->second[i].empty())
          OS << ", ";
        MI->second[i].PrintArguments(OS);
        OS << "))\n      return Reg;\n\n";
      }

      // Done with this, remove it.
      SignaturesWithConstantForms.erase(MI);
    }

    OS << "  switch (Opcode) {\n";
    for (const auto &I : OTM) {
      const std::string &Opcode = I.first;

      OS << "  case " << Opcode << ": return fastEmit_"
         << getLegalCName(Opcode) << "_";
      Operands.PrintManglingSuffix(OS, ImmediatePredicates);
      OS << "(VT, RetVT";
      if (!Operands.empty())
        OS << ", ";
      Operands.PrintArguments(OS);
      OS << ");\n";
    }
    OS << "  default: return 0;\n";
    OS << "  }\n";
    OS << "}\n";
    OS << "\n";
  }

  // TODO: SignaturesWithConstantForms should be empty here.
}

namespace llvm {

void EmitFastISel(RecordKeeper &RK, raw_ostream &OS) {
  CodeGenDAGPatterns CGP(RK);
  const CodeGenTarget &Target = CGP.getTargetInfo();
  emitSourceFileHeader("\"Fast\" Instruction Selector for the " +
                       Target.getName().str() + " target", OS);

  // Determine the target's namespace name.
  StringRef InstNS = Target.getInstNamespace();
  assert(!InstNS.empty() && "Can't determine target-specific namespace!");

  FastISelMap F(InstNS);
  F.collectPatterns(CGP);
  F.printImmediatePredicates(OS);
  F.printFunctionDefinitions(OS);
}

} // End llvm namespace<|MERGE_RESOLUTION|>--- conflicted
+++ resolved
@@ -316,11 +316,7 @@
 
       OS << LS;
       if (Operands[i].isReg()) {
-<<<<<<< HEAD
-        OS << "Op" << i << ", Op" << i << "IsKill";
-=======
         OS << "Op" << i;
->>>>>>> 2ab1d525
       } else if (Operands[i].isImm()) {
         OS << "imm" << i;
       } else if (Operands[i].isFP()) {
