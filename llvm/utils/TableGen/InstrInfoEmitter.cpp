--- conflicted
+++ resolved
@@ -494,13 +494,8 @@
     }
     OS << "  static const unsigned SizeMap[][" << LogicalOpListSize
        << "] = {\n";
-<<<<<<< HEAD
-    for (int r = 0, rs = LogicalOpSizeList.size(); r < rs; ++r) {
-      const auto &Row = *LogicalOpSizeList[r];
-=======
     for (auto &R : LogicalOpSizeList) {
       const auto &Row = *R;
->>>>>>> 2ab1d525
       OS << "   {";
       int i;
       for (i = 0; i < static_cast<int>(Row.size()); ++i) {
